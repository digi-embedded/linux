/*
 * Core driver for the Synopsys DesignWare DMA Controller
 *
 * Copyright (C) 2007-2008 Atmel Corporation
 * Copyright (C) 2010-2011 ST Microelectronics
 * Copyright (C) 2013 Intel Corporation
 *
 * This program is free software; you can redistribute it and/or modify
 * it under the terms of the GNU General Public License version 2 as
 * published by the Free Software Foundation.
 */

#include <linux/bitops.h>
#include <linux/delay.h>
#include <linux/dmaengine.h>
#include <linux/dma-mapping.h>
#include <linux/dmapool.h>
#include <linux/err.h>
#include <linux/init.h>
#include <linux/interrupt.h>
#include <linux/io.h>
#include <linux/mm.h>
#include <linux/module.h>
#include <linux/slab.h>
#include <linux/pm_runtime.h>

#include "../dmaengine.h"
#include "internal.h"

/*
 * This supports the Synopsys "DesignWare AHB Central DMA Controller",
 * (DW_ahb_dmac) which is used with various AMBA 2.0 systems (not all
 * of which use ARM any more).  See the "Databook" from Synopsys for
 * information beyond what licensees probably provide.
 *
 * The driver has been tested with the Atmel AT32AP7000, which does not
 * support descriptor writeback.
 */

#define DWC_DEFAULT_CTLLO(_chan) ({				\
		struct dw_dma_chan *_dwc = to_dw_dma_chan(_chan);	\
		struct dma_slave_config	*_sconfig = &_dwc->dma_sconfig;	\
		bool _is_slave = is_slave_direction(_dwc->direction);	\
		u8 _smsize = _is_slave ? _sconfig->src_maxburst :	\
			DW_DMA_MSIZE_16;			\
		u8 _dmsize = _is_slave ? _sconfig->dst_maxburst :	\
			DW_DMA_MSIZE_16;			\
		u8 _dms = (_dwc->direction == DMA_MEM_TO_DEV) ?		\
			_dwc->dws.p_master : _dwc->dws.m_master;	\
		u8 _sms = (_dwc->direction == DMA_DEV_TO_MEM) ?		\
			_dwc->dws.p_master : _dwc->dws.m_master;	\
								\
		(DWC_CTLL_DST_MSIZE(_dmsize)			\
		 | DWC_CTLL_SRC_MSIZE(_smsize)			\
		 | DWC_CTLL_LLP_D_EN				\
		 | DWC_CTLL_LLP_S_EN				\
		 | DWC_CTLL_DMS(_dms)				\
		 | DWC_CTLL_SMS(_sms));				\
	})

/* The set of bus widths supported by the DMA controller */
#define DW_DMA_BUSWIDTHS			  \
	BIT(DMA_SLAVE_BUSWIDTH_UNDEFINED)	| \
	BIT(DMA_SLAVE_BUSWIDTH_1_BYTE)		| \
	BIT(DMA_SLAVE_BUSWIDTH_2_BYTES)		| \
	BIT(DMA_SLAVE_BUSWIDTH_4_BYTES)

/*----------------------------------------------------------------------*/

static struct device *chan2dev(struct dma_chan *chan)
{
	return &chan->dev->device;
}

static struct dw_desc *dwc_first_active(struct dw_dma_chan *dwc)
{
	return to_dw_desc(dwc->active_list.next);
}

static dma_cookie_t dwc_tx_submit(struct dma_async_tx_descriptor *tx)
{
	struct dw_desc		*desc = txd_to_dw_desc(tx);
	struct dw_dma_chan	*dwc = to_dw_dma_chan(tx->chan);
	dma_cookie_t		cookie;
	unsigned long		flags;

	spin_lock_irqsave(&dwc->lock, flags);
	cookie = dma_cookie_assign(tx);

	/*
	 * REVISIT: We should attempt to chain as many descriptors as
	 * possible, perhaps even appending to those already submitted
	 * for DMA. But this is hard to do in a race-free manner.
	 */

	list_add_tail(&desc->desc_node, &dwc->queue);
	spin_unlock_irqrestore(&dwc->lock, flags);
	dev_vdbg(chan2dev(tx->chan), "%s: queued %u\n",
		 __func__, desc->txd.cookie);

	return cookie;
}

static struct dw_desc *dwc_desc_get(struct dw_dma_chan *dwc)
{
	struct dw_dma *dw = to_dw_dma(dwc->chan.device);
	struct dw_desc *desc;
	dma_addr_t phys;

	desc = dma_pool_zalloc(dw->desc_pool, GFP_ATOMIC, &phys);
	if (!desc)
		return NULL;

	dwc->descs_allocated++;
	INIT_LIST_HEAD(&desc->tx_list);
	dma_async_tx_descriptor_init(&desc->txd, &dwc->chan);
	desc->txd.tx_submit = dwc_tx_submit;
	desc->txd.flags = DMA_CTRL_ACK;
	desc->txd.phys = phys;
	return desc;
}

static void dwc_desc_put(struct dw_dma_chan *dwc, struct dw_desc *desc)
{
	struct dw_dma *dw = to_dw_dma(dwc->chan.device);
	struct dw_desc *child, *_next;

	if (unlikely(!desc))
		return;

	list_for_each_entry_safe(child, _next, &desc->tx_list, desc_node) {
		list_del(&child->desc_node);
		dma_pool_free(dw->desc_pool, child, child->txd.phys);
		dwc->descs_allocated--;
	}

	dma_pool_free(dw->desc_pool, desc, desc->txd.phys);
	dwc->descs_allocated--;
}

static void dwc_initialize(struct dw_dma_chan *dwc)
{
	struct dw_dma *dw = to_dw_dma(dwc->chan.device);
	u32 cfghi = DWC_CFGH_FIFO_MODE;
	u32 cfglo = DWC_CFGL_CH_PRIOR(dwc->priority);
	bool hs_polarity = dwc->dws.hs_polarity;

	if (test_bit(DW_DMA_IS_INITIALIZED, &dwc->flags))
		return;

	cfghi |= DWC_CFGH_DST_PER(dwc->dws.dst_id);
	cfghi |= DWC_CFGH_SRC_PER(dwc->dws.src_id);

	/* Set polarity of handshake interface */
	cfglo |= hs_polarity ? DWC_CFGL_HS_DST_POL | DWC_CFGL_HS_SRC_POL : 0;

	channel_writel(dwc, CFG_LO, cfglo);
	channel_writel(dwc, CFG_HI, cfghi);

	/* Enable interrupts */
	channel_set_bit(dw, MASK.XFER, dwc->mask);
	channel_set_bit(dw, MASK.ERROR, dwc->mask);

	set_bit(DW_DMA_IS_INITIALIZED, &dwc->flags);
}

/*----------------------------------------------------------------------*/

static inline void dwc_dump_chan_regs(struct dw_dma_chan *dwc)
{
	dev_err(chan2dev(&dwc->chan),
		"  SAR: 0x%x DAR: 0x%x LLP: 0x%x CTL: 0x%x:%08x\n",
		channel_readl(dwc, SAR),
		channel_readl(dwc, DAR),
		channel_readl(dwc, LLP),
		channel_readl(dwc, CTL_HI),
		channel_readl(dwc, CTL_LO));
}

static inline void dwc_chan_disable(struct dw_dma *dw, struct dw_dma_chan *dwc)
{
	channel_clear_bit(dw, CH_EN, dwc->mask);
	while (dma_readl(dw, CH_EN) & dwc->mask)
		cpu_relax();
}

/*----------------------------------------------------------------------*/

/* Perform single block transfer */
static inline void dwc_do_single_block(struct dw_dma_chan *dwc,
				       struct dw_desc *desc)
{
	struct dw_dma	*dw = to_dw_dma(dwc->chan.device);
	u32		ctllo;

	/*
	 * Software emulation of LLP mode relies on interrupts to continue
	 * multi block transfer.
	 */
	ctllo = lli_read(desc, ctllo) | DWC_CTLL_INT_EN;

	channel_writel(dwc, SAR, lli_read(desc, sar));
	channel_writel(dwc, DAR, lli_read(desc, dar));
	channel_writel(dwc, CTL_LO, ctllo);
	channel_writel(dwc, CTL_HI, lli_read(desc, ctlhi));
	channel_set_bit(dw, CH_EN, dwc->mask);

	/* Move pointer to next descriptor */
	dwc->tx_node_active = dwc->tx_node_active->next;
}

/* Called with dwc->lock held and bh disabled */
static void dwc_dostart(struct dw_dma_chan *dwc, struct dw_desc *first)
{
	struct dw_dma	*dw = to_dw_dma(dwc->chan.device);
	u8		lms = DWC_LLP_LMS(dwc->dws.m_master);
	unsigned long	was_soft_llp;

	/* ASSERT:  channel is idle */
	if (dma_readl(dw, CH_EN) & dwc->mask) {
		dev_err(chan2dev(&dwc->chan),
			"%s: BUG: Attempted to start non-idle channel\n",
			__func__);
		dwc_dump_chan_regs(dwc);

		/* The tasklet will hopefully advance the queue... */
		return;
	}

	if (dwc->nollp) {
		was_soft_llp = test_and_set_bit(DW_DMA_IS_SOFT_LLP,
						&dwc->flags);
		if (was_soft_llp) {
			dev_err(chan2dev(&dwc->chan),
				"BUG: Attempted to start new LLP transfer inside ongoing one\n");
			return;
		}

		dwc_initialize(dwc);

		first->residue = first->total_len;
		dwc->tx_node_active = &first->tx_list;

		/* Submit first block */
		dwc_do_single_block(dwc, first);

		return;
	}

	dwc_initialize(dwc);

	channel_writel(dwc, LLP, first->txd.phys | lms);
	channel_writel(dwc, CTL_LO, DWC_CTLL_LLP_D_EN | DWC_CTLL_LLP_S_EN);
	channel_writel(dwc, CTL_HI, 0);
	channel_set_bit(dw, CH_EN, dwc->mask);
}

static void dwc_dostart_first_queued(struct dw_dma_chan *dwc)
{
	struct dw_desc *desc;

	if (list_empty(&dwc->queue))
		return;

	list_move(dwc->queue.next, &dwc->active_list);
	desc = dwc_first_active(dwc);
	dev_vdbg(chan2dev(&dwc->chan), "%s: started %u\n", __func__, desc->txd.cookie);
	dwc_dostart(dwc, desc);
}

/*----------------------------------------------------------------------*/

static void
dwc_descriptor_complete(struct dw_dma_chan *dwc, struct dw_desc *desc,
		bool callback_required)
{
	struct dma_async_tx_descriptor	*txd = &desc->txd;
	struct dw_desc			*child;
	unsigned long			flags;
	struct dmaengine_desc_callback	cb;

	dev_vdbg(chan2dev(&dwc->chan), "descriptor %u complete\n", txd->cookie);

	spin_lock_irqsave(&dwc->lock, flags);
	dma_cookie_complete(txd);
	if (callback_required)
		dmaengine_desc_get_callback(txd, &cb);
	else
		memset(&cb, 0, sizeof(cb));

	/* async_tx_ack */
	list_for_each_entry(child, &desc->tx_list, desc_node)
		async_tx_ack(&child->txd);
	async_tx_ack(&desc->txd);
	dwc_desc_put(dwc, desc);
	spin_unlock_irqrestore(&dwc->lock, flags);

	dmaengine_desc_callback_invoke(&cb, NULL);
}

static void dwc_complete_all(struct dw_dma *dw, struct dw_dma_chan *dwc)
{
	struct dw_desc *desc, *_desc;
	LIST_HEAD(list);
	unsigned long flags;

	spin_lock_irqsave(&dwc->lock, flags);
	if (dma_readl(dw, CH_EN) & dwc->mask) {
		dev_err(chan2dev(&dwc->chan),
			"BUG: XFER bit set, but channel not idle!\n");

		/* Try to continue after resetting the channel... */
		dwc_chan_disable(dw, dwc);
	}

	/*
	 * Submit queued descriptors ASAP, i.e. before we go through
	 * the completed ones.
	 */
	list_splice_init(&dwc->active_list, &list);
	dwc_dostart_first_queued(dwc);

	spin_unlock_irqrestore(&dwc->lock, flags);

	list_for_each_entry_safe(desc, _desc, &list, desc_node)
		dwc_descriptor_complete(dwc, desc, true);
}

/* Returns how many bytes were already received from source */
static inline u32 dwc_get_sent(struct dw_dma_chan *dwc)
{
	u32 ctlhi = channel_readl(dwc, CTL_HI);
	u32 ctllo = channel_readl(dwc, CTL_LO);

	return (ctlhi & DWC_CTLH_BLOCK_TS_MASK) * (1 << (ctllo >> 4 & 7));
}

static void dwc_scan_descriptors(struct dw_dma *dw, struct dw_dma_chan *dwc)
{
	dma_addr_t llp;
	struct dw_desc *desc, *_desc;
	struct dw_desc *child;
	u32 status_xfer;
	unsigned long flags;

	spin_lock_irqsave(&dwc->lock, flags);
	llp = channel_readl(dwc, LLP);
	status_xfer = dma_readl(dw, RAW.XFER);

	if (status_xfer & dwc->mask) {
		/* Everything we've submitted is done */
		dma_writel(dw, CLEAR.XFER, dwc->mask);

		if (test_bit(DW_DMA_IS_SOFT_LLP, &dwc->flags)) {
			struct list_head *head, *active = dwc->tx_node_active;

			/*
			 * We are inside first active descriptor.
			 * Otherwise something is really wrong.
			 */
			desc = dwc_first_active(dwc);

			head = &desc->tx_list;
			if (active != head) {
				/* Update residue to reflect last sent descriptor */
				if (active == head->next)
					desc->residue -= desc->len;
				else
					desc->residue -= to_dw_desc(active->prev)->len;

				child = to_dw_desc(active);

				/* Submit next block */
				dwc_do_single_block(dwc, child);

				spin_unlock_irqrestore(&dwc->lock, flags);
				return;
			}

			/* We are done here */
			clear_bit(DW_DMA_IS_SOFT_LLP, &dwc->flags);
		}

		spin_unlock_irqrestore(&dwc->lock, flags);

		dwc_complete_all(dw, dwc);
		return;
	}

	if (list_empty(&dwc->active_list)) {
		spin_unlock_irqrestore(&dwc->lock, flags);
		return;
	}

	if (test_bit(DW_DMA_IS_SOFT_LLP, &dwc->flags)) {
		dev_vdbg(chan2dev(&dwc->chan), "%s: soft LLP mode\n", __func__);
		spin_unlock_irqrestore(&dwc->lock, flags);
		return;
	}

	dev_vdbg(chan2dev(&dwc->chan), "%s: llp=%pad\n", __func__, &llp);

	list_for_each_entry_safe(desc, _desc, &dwc->active_list, desc_node) {
		/* Initial residue value */
		desc->residue = desc->total_len;

		/* Check first descriptors addr */
		if (desc->txd.phys == DWC_LLP_LOC(llp)) {
			spin_unlock_irqrestore(&dwc->lock, flags);
			return;
		}

		/* Check first descriptors llp */
		if (lli_read(desc, llp) == llp) {
			/* This one is currently in progress */
			desc->residue -= dwc_get_sent(dwc);
			spin_unlock_irqrestore(&dwc->lock, flags);
			return;
		}

		desc->residue -= desc->len;
		list_for_each_entry(child, &desc->tx_list, desc_node) {
			if (lli_read(child, llp) == llp) {
				/* Currently in progress */
				desc->residue -= dwc_get_sent(dwc);
				spin_unlock_irqrestore(&dwc->lock, flags);
				return;
			}
			desc->residue -= child->len;
		}

		/*
		 * No descriptors so far seem to be in progress, i.e.
		 * this one must be done.
		 */
		spin_unlock_irqrestore(&dwc->lock, flags);
		dwc_descriptor_complete(dwc, desc, true);
		spin_lock_irqsave(&dwc->lock, flags);
	}

	dev_err(chan2dev(&dwc->chan),
		"BUG: All descriptors done, but channel not idle!\n");

	/* Try to continue after resetting the channel... */
	dwc_chan_disable(dw, dwc);

	dwc_dostart_first_queued(dwc);
	spin_unlock_irqrestore(&dwc->lock, flags);
}

static inline void dwc_dump_lli(struct dw_dma_chan *dwc, struct dw_desc *desc)
{
	dev_crit(chan2dev(&dwc->chan), "  desc: s0x%x d0x%x l0x%x c0x%x:%x\n",
		 lli_read(desc, sar),
		 lli_read(desc, dar),
		 lli_read(desc, llp),
		 lli_read(desc, ctlhi),
		 lli_read(desc, ctllo));
}

static void dwc_handle_error(struct dw_dma *dw, struct dw_dma_chan *dwc)
{
	struct dw_desc *bad_desc;
	struct dw_desc *child;
	unsigned long flags;

	dwc_scan_descriptors(dw, dwc);

	spin_lock_irqsave(&dwc->lock, flags);

	/*
	 * The descriptor currently at the head of the active list is
	 * borked. Since we don't have any way to report errors, we'll
	 * just have to scream loudly and try to carry on.
	 */
	bad_desc = dwc_first_active(dwc);
	list_del_init(&bad_desc->desc_node);
	list_move(dwc->queue.next, dwc->active_list.prev);

	/* Clear the error flag and try to restart the controller */
	dma_writel(dw, CLEAR.ERROR, dwc->mask);
	if (!list_empty(&dwc->active_list))
		dwc_dostart(dwc, dwc_first_active(dwc));

	/*
	 * WARN may seem harsh, but since this only happens
	 * when someone submits a bad physical address in a
	 * descriptor, we should consider ourselves lucky that the
	 * controller flagged an error instead of scribbling over
	 * random memory locations.
	 */
	dev_WARN(chan2dev(&dwc->chan), "Bad descriptor submitted for DMA!\n"
				       "  cookie: %d\n", bad_desc->txd.cookie);
	dwc_dump_lli(dwc, bad_desc);
	list_for_each_entry(child, &bad_desc->tx_list, desc_node)
		dwc_dump_lli(dwc, child);

	spin_unlock_irqrestore(&dwc->lock, flags);

	/* Pretend the descriptor completed successfully */
	dwc_descriptor_complete(dwc, bad_desc, true);
}

/* --------------------- Cyclic DMA API extensions -------------------- */

dma_addr_t dw_dma_get_src_addr(struct dma_chan *chan)
{
	struct dw_dma_chan *dwc = to_dw_dma_chan(chan);
	return channel_readl(dwc, SAR);
}
EXPORT_SYMBOL(dw_dma_get_src_addr);

dma_addr_t dw_dma_get_dst_addr(struct dma_chan *chan)
{
	struct dw_dma_chan *dwc = to_dw_dma_chan(chan);
	return channel_readl(dwc, DAR);
}
EXPORT_SYMBOL(dw_dma_get_dst_addr);

/* Called with dwc->lock held and all DMAC interrupts disabled */
static void dwc_handle_cyclic(struct dw_dma *dw, struct dw_dma_chan *dwc,
		u32 status_block, u32 status_err, u32 status_xfer)
{
	unsigned long flags;

	if (status_block & dwc->mask) {
		void (*callback)(void *param);
		void *callback_param;

		dev_vdbg(chan2dev(&dwc->chan), "new cyclic period llp 0x%08x\n",
				channel_readl(dwc, LLP));
		dma_writel(dw, CLEAR.BLOCK, dwc->mask);

		callback = dwc->cdesc->period_callback;
		callback_param = dwc->cdesc->period_callback_param;

		if (callback)
			callback(callback_param);
	}

	/*
	 * Error and transfer complete are highly unlikely, and will most
	 * likely be due to a configuration error by the user.
	 */
	if (unlikely(status_err & dwc->mask) ||
			unlikely(status_xfer & dwc->mask)) {
		unsigned int i;

		dev_err(chan2dev(&dwc->chan),
			"cyclic DMA unexpected %s interrupt, stopping DMA transfer\n",
			status_xfer ? "xfer" : "error");

		spin_lock_irqsave(&dwc->lock, flags);

		dwc_dump_chan_regs(dwc);

		dwc_chan_disable(dw, dwc);

		/* Make sure DMA does not restart by loading a new list */
		channel_writel(dwc, LLP, 0);
		channel_writel(dwc, CTL_LO, 0);
		channel_writel(dwc, CTL_HI, 0);

		dma_writel(dw, CLEAR.BLOCK, dwc->mask);
		dma_writel(dw, CLEAR.ERROR, dwc->mask);
		dma_writel(dw, CLEAR.XFER, dwc->mask);

		for (i = 0; i < dwc->cdesc->periods; i++)
			dwc_dump_lli(dwc, dwc->cdesc->desc[i]);

		spin_unlock_irqrestore(&dwc->lock, flags);
	}

	/* Re-enable interrupts */
	channel_set_bit(dw, MASK.BLOCK, dwc->mask);
}

/* ------------------------------------------------------------------------- */

static void dw_dma_tasklet(unsigned long data)
{
	struct dw_dma *dw = (struct dw_dma *)data;
	struct dw_dma_chan *dwc;
	u32 status_block;
	u32 status_xfer;
	u32 status_err;
	unsigned int i;

	status_block = dma_readl(dw, RAW.BLOCK);
	status_xfer = dma_readl(dw, RAW.XFER);
	status_err = dma_readl(dw, RAW.ERROR);

	dev_vdbg(dw->dma.dev, "%s: status_err=%x\n", __func__, status_err);

	for (i = 0; i < dw->dma.chancnt; i++) {
		dwc = &dw->chan[i];
		if (test_bit(DW_DMA_IS_CYCLIC, &dwc->flags))
			dwc_handle_cyclic(dw, dwc, status_block, status_err,
					status_xfer);
		else if (status_err & (1 << i))
			dwc_handle_error(dw, dwc);
		else if (status_xfer & (1 << i))
			dwc_scan_descriptors(dw, dwc);
	}

	/* Re-enable interrupts */
	channel_set_bit(dw, MASK.XFER, dw->all_chan_mask);
	channel_set_bit(dw, MASK.ERROR, dw->all_chan_mask);
}

static irqreturn_t dw_dma_interrupt(int irq, void *dev_id)
{
	struct dw_dma *dw = dev_id;
	u32 status;

	/* Check if we have any interrupt from the DMAC which is not in use */
	if (!dw->in_use)
		return IRQ_NONE;

	status = dma_readl(dw, STATUS_INT);
	dev_vdbg(dw->dma.dev, "%s: status=0x%x\n", __func__, status);

	/* Check if we have any interrupt from the DMAC */
	if (!status)
		return IRQ_NONE;

	/*
	 * Just disable the interrupts. We'll turn them back on in the
	 * softirq handler.
	 */
	channel_clear_bit(dw, MASK.XFER, dw->all_chan_mask);
	channel_clear_bit(dw, MASK.BLOCK, dw->all_chan_mask);
	channel_clear_bit(dw, MASK.ERROR, dw->all_chan_mask);

	status = dma_readl(dw, STATUS_INT);
	if (status) {
		dev_err(dw->dma.dev,
			"BUG: Unexpected interrupts pending: 0x%x\n",
			status);

		/* Try to recover */
		channel_clear_bit(dw, MASK.XFER, (1 << 8) - 1);
		channel_clear_bit(dw, MASK.BLOCK, (1 << 8) - 1);
		channel_clear_bit(dw, MASK.SRC_TRAN, (1 << 8) - 1);
		channel_clear_bit(dw, MASK.DST_TRAN, (1 << 8) - 1);
		channel_clear_bit(dw, MASK.ERROR, (1 << 8) - 1);
	}

	tasklet_schedule(&dw->tasklet);

	return IRQ_HANDLED;
}

/*----------------------------------------------------------------------*/

static struct dma_async_tx_descriptor *
dwc_prep_dma_memcpy(struct dma_chan *chan, dma_addr_t dest, dma_addr_t src,
		size_t len, unsigned long flags)
{
	struct dw_dma_chan	*dwc = to_dw_dma_chan(chan);
	struct dw_dma		*dw = to_dw_dma(chan->device);
	struct dw_desc		*desc;
	struct dw_desc		*first;
	struct dw_desc		*prev;
	size_t			xfer_count;
	size_t			offset;
	u8			m_master = dwc->dws.m_master;
	unsigned int		src_width;
	unsigned int		dst_width;
	unsigned int		data_width = dw->pdata->data_width[m_master];
	u32			ctllo;
	u8			lms = DWC_LLP_LMS(m_master);

	dev_vdbg(chan2dev(chan),
			"%s: d%pad s%pad l0x%zx f0x%lx\n", __func__,
			&dest, &src, len, flags);

	if (unlikely(!len)) {
		dev_dbg(chan2dev(chan), "%s: length is zero!\n", __func__);
		return NULL;
	}

	dwc->direction = DMA_MEM_TO_MEM;

	src_width = dst_width = __ffs(data_width | src | dest | len);

	ctllo = DWC_DEFAULT_CTLLO(chan)
			| DWC_CTLL_DST_WIDTH(dst_width)
			| DWC_CTLL_SRC_WIDTH(src_width)
			| DWC_CTLL_DST_INC
			| DWC_CTLL_SRC_INC
			| DWC_CTLL_FC_M2M;
	prev = first = NULL;

	for (offset = 0; offset < len; offset += xfer_count << src_width) {
		xfer_count = min_t(size_t, (len - offset) >> src_width,
					   dwc->block_size);

		desc = dwc_desc_get(dwc);
		if (!desc)
			goto err_desc_get;

		lli_write(desc, sar, src + offset);
		lli_write(desc, dar, dest + offset);
		lli_write(desc, ctllo, ctllo);
		lli_write(desc, ctlhi, xfer_count);
		desc->len = xfer_count << src_width;

		if (!first) {
			first = desc;
		} else {
			lli_write(prev, llp, desc->txd.phys | lms);
			list_add_tail(&desc->desc_node, &first->tx_list);
		}
		prev = desc;
	}

	if (flags & DMA_PREP_INTERRUPT)
		/* Trigger interrupt after last block */
		lli_set(prev, ctllo, DWC_CTLL_INT_EN);

	prev->lli.llp = 0;
	lli_clear(prev, ctllo, DWC_CTLL_LLP_D_EN | DWC_CTLL_LLP_S_EN);
	first->txd.flags = flags;
	first->total_len = len;

	return &first->txd;

err_desc_get:
	dwc_desc_put(dwc, first);
	return NULL;
}

static struct dma_async_tx_descriptor *
dwc_prep_slave_sg(struct dma_chan *chan, struct scatterlist *sgl,
		unsigned int sg_len, enum dma_transfer_direction direction,
		unsigned long flags, void *context)
{
	struct dw_dma_chan	*dwc = to_dw_dma_chan(chan);
	struct dw_dma		*dw = to_dw_dma(chan->device);
	struct dma_slave_config	*sconfig = &dwc->dma_sconfig;
	struct dw_desc		*prev;
	struct dw_desc		*first;
	u32			ctllo;
	u8			m_master = dwc->dws.m_master;
	u8			lms = DWC_LLP_LMS(m_master);
	dma_addr_t		reg;
	unsigned int		reg_width;
	unsigned int		mem_width;
	unsigned int		data_width = dw->pdata->data_width[m_master];
	unsigned int		i;
	struct scatterlist	*sg;
	size_t			total_len = 0;

	dev_vdbg(chan2dev(chan), "%s\n", __func__);

	if (unlikely(!is_slave_direction(direction) || !sg_len))
		return NULL;

	dwc->direction = direction;

	prev = first = NULL;

	switch (direction) {
	case DMA_MEM_TO_DEV:
		reg_width = __ffs(sconfig->dst_addr_width);
		reg = sconfig->dst_addr;
		ctllo = (DWC_DEFAULT_CTLLO(chan)
				| DWC_CTLL_DST_WIDTH(reg_width)
				| DWC_CTLL_DST_FIX
				| DWC_CTLL_SRC_INC);

		ctllo |= sconfig->device_fc ? DWC_CTLL_FC(DW_DMA_FC_P_M2P) :
			DWC_CTLL_FC(DW_DMA_FC_D_M2P);

		for_each_sg(sgl, sg, sg_len, i) {
			struct dw_desc	*desc;
			u32		len, dlen, mem;

			mem = sg_dma_address(sg);
			len = sg_dma_len(sg);

			mem_width = __ffs(data_width | mem | len);

slave_sg_todev_fill_desc:
			desc = dwc_desc_get(dwc);
			if (!desc)
				goto err_desc_get;

			lli_write(desc, sar, mem);
			lli_write(desc, dar, reg);
			lli_write(desc, ctllo, ctllo | DWC_CTLL_SRC_WIDTH(mem_width));
			if ((len >> mem_width) > dwc->block_size) {
				dlen = dwc->block_size << mem_width;
				mem += dlen;
				len -= dlen;
			} else {
				dlen = len;
				len = 0;
			}

			lli_write(desc, ctlhi, dlen >> mem_width);
			desc->len = dlen;

			if (!first) {
				first = desc;
			} else {
				lli_write(prev, llp, desc->txd.phys | lms);
				list_add_tail(&desc->desc_node, &first->tx_list);
			}
			prev = desc;
			total_len += dlen;

			if (len)
				goto slave_sg_todev_fill_desc;
		}
		break;
	case DMA_DEV_TO_MEM:
		reg_width = __ffs(sconfig->src_addr_width);
		reg = sconfig->src_addr;
		ctllo = (DWC_DEFAULT_CTLLO(chan)
				| DWC_CTLL_SRC_WIDTH(reg_width)
				| DWC_CTLL_DST_INC
				| DWC_CTLL_SRC_FIX);

		ctllo |= sconfig->device_fc ? DWC_CTLL_FC(DW_DMA_FC_P_P2M) :
			DWC_CTLL_FC(DW_DMA_FC_D_P2M);

		for_each_sg(sgl, sg, sg_len, i) {
			struct dw_desc	*desc;
			u32		len, dlen, mem;

			mem = sg_dma_address(sg);
			len = sg_dma_len(sg);

			mem_width = __ffs(data_width | mem | len);

slave_sg_fromdev_fill_desc:
			desc = dwc_desc_get(dwc);
			if (!desc)
				goto err_desc_get;

			lli_write(desc, sar, reg);
			lli_write(desc, dar, mem);
			lli_write(desc, ctllo, ctllo | DWC_CTLL_DST_WIDTH(mem_width));
			if ((len >> reg_width) > dwc->block_size) {
				dlen = dwc->block_size << reg_width;
				mem += dlen;
				len -= dlen;
			} else {
				dlen = len;
				len = 0;
			}
			lli_write(desc, ctlhi, dlen >> reg_width);
			desc->len = dlen;

			if (!first) {
				first = desc;
			} else {
				lli_write(prev, llp, desc->txd.phys | lms);
				list_add_tail(&desc->desc_node, &first->tx_list);
			}
			prev = desc;
			total_len += dlen;

			if (len)
				goto slave_sg_fromdev_fill_desc;
		}
		break;
	default:
		return NULL;
	}

	if (flags & DMA_PREP_INTERRUPT)
		/* Trigger interrupt after last block */
		lli_set(prev, ctllo, DWC_CTLL_INT_EN);

	prev->lli.llp = 0;
	lli_clear(prev, ctllo, DWC_CTLL_LLP_D_EN | DWC_CTLL_LLP_S_EN);
	first->total_len = total_len;

	return &first->txd;

err_desc_get:
	dev_err(chan2dev(chan),
		"not enough descriptors available. Direction %d\n", direction);
	dwc_desc_put(dwc, first);
	return NULL;
}

bool dw_dma_filter(struct dma_chan *chan, void *param)
{
	struct dw_dma_chan *dwc = to_dw_dma_chan(chan);
	struct dw_dma_slave *dws = param;

	if (dws->dma_dev != chan->device->dev)
		return false;

	/* We have to copy data since dws can be temporary storage */
	memcpy(&dwc->dws, dws, sizeof(struct dw_dma_slave));

	return true;
}
EXPORT_SYMBOL_GPL(dw_dma_filter);

/*
 * Fix sconfig's burst size according to dw_dmac. We need to convert them as:
 * 1 -> 0, 4 -> 1, 8 -> 2, 16 -> 3.
 *
 * NOTE: burst size 2 is not supported by controller.
 *
 * This can be done by finding least significant bit set: n & (n - 1)
 */
static inline void convert_burst(u32 *maxburst)
{
	if (*maxburst > 1)
		*maxburst = fls(*maxburst) - 2;
	else
		*maxburst = 0;
}

static int dwc_config(struct dma_chan *chan, struct dma_slave_config *sconfig)
{
	struct dw_dma_chan *dwc = to_dw_dma_chan(chan);

	/* Check if chan will be configured for slave transfers */
	if (!is_slave_direction(sconfig->direction))
		return -EINVAL;

	memcpy(&dwc->dma_sconfig, sconfig, sizeof(*sconfig));
	dwc->direction = sconfig->direction;

	convert_burst(&dwc->dma_sconfig.src_maxburst);
	convert_burst(&dwc->dma_sconfig.dst_maxburst);

	return 0;
}

static int dwc_pause(struct dma_chan *chan)
{
	struct dw_dma_chan	*dwc = to_dw_dma_chan(chan);
	unsigned long		flags;
	unsigned int		count = 20;	/* timeout iterations */
	u32			cfglo;

	spin_lock_irqsave(&dwc->lock, flags);

	cfglo = channel_readl(dwc, CFG_LO);
	channel_writel(dwc, CFG_LO, cfglo | DWC_CFGL_CH_SUSP);
	while (!(channel_readl(dwc, CFG_LO) & DWC_CFGL_FIFO_EMPTY) && count--)
		udelay(2);

	set_bit(DW_DMA_IS_PAUSED, &dwc->flags);

	spin_unlock_irqrestore(&dwc->lock, flags);

	return 0;
}

static inline void dwc_chan_resume(struct dw_dma_chan *dwc)
{
	u32 cfglo = channel_readl(dwc, CFG_LO);

	channel_writel(dwc, CFG_LO, cfglo & ~DWC_CFGL_CH_SUSP);

	clear_bit(DW_DMA_IS_PAUSED, &dwc->flags);
}

static int dwc_resume(struct dma_chan *chan)
{
	struct dw_dma_chan	*dwc = to_dw_dma_chan(chan);
	unsigned long		flags;

	spin_lock_irqsave(&dwc->lock, flags);

	if (test_bit(DW_DMA_IS_PAUSED, &dwc->flags))
		dwc_chan_resume(dwc);

	spin_unlock_irqrestore(&dwc->lock, flags);

	return 0;
}

static int dwc_terminate_all(struct dma_chan *chan)
{
	struct dw_dma_chan	*dwc = to_dw_dma_chan(chan);
	struct dw_dma		*dw = to_dw_dma(chan->device);
	struct dw_desc		*desc, *_desc;
	unsigned long		flags;
	LIST_HEAD(list);

	spin_lock_irqsave(&dwc->lock, flags);

	clear_bit(DW_DMA_IS_SOFT_LLP, &dwc->flags);

	dwc_chan_disable(dw, dwc);

	dwc_chan_resume(dwc);

	/* active_list entries will end up before queued entries */
	list_splice_init(&dwc->queue, &list);
	list_splice_init(&dwc->active_list, &list);

	spin_unlock_irqrestore(&dwc->lock, flags);

	/* Flush all pending and queued descriptors */
	list_for_each_entry_safe(desc, _desc, &list, desc_node)
		dwc_descriptor_complete(dwc, desc, false);

	return 0;
}

static struct dw_desc *dwc_find_desc(struct dw_dma_chan *dwc, dma_cookie_t c)
{
	struct dw_desc *desc;

	list_for_each_entry(desc, &dwc->active_list, desc_node)
		if (desc->txd.cookie == c)
			return desc;

	return NULL;
}

static u32 dwc_get_residue(struct dw_dma_chan *dwc, dma_cookie_t cookie)
{
	struct dw_desc *desc;
	unsigned long flags;
	u32 residue;

	spin_lock_irqsave(&dwc->lock, flags);

	desc = dwc_find_desc(dwc, cookie);
	if (desc) {
		if (desc == dwc_first_active(dwc)) {
			residue = desc->residue;
			if (test_bit(DW_DMA_IS_SOFT_LLP, &dwc->flags) && residue)
				residue -= dwc_get_sent(dwc);
		} else {
			residue = desc->total_len;
		}
	} else {
		residue = 0;
	}

	spin_unlock_irqrestore(&dwc->lock, flags);
	return residue;
}

static enum dma_status
dwc_tx_status(struct dma_chan *chan,
	      dma_cookie_t cookie,
	      struct dma_tx_state *txstate)
{
	struct dw_dma_chan	*dwc = to_dw_dma_chan(chan);
	enum dma_status		ret;

	ret = dma_cookie_status(chan, cookie, txstate);
	if (ret == DMA_COMPLETE)
		return ret;

	dwc_scan_descriptors(to_dw_dma(chan->device), dwc);

	ret = dma_cookie_status(chan, cookie, txstate);
	if (ret == DMA_COMPLETE)
		return ret;

	dma_set_residue(txstate, dwc_get_residue(dwc, cookie));

	if (test_bit(DW_DMA_IS_PAUSED, &dwc->flags) && ret == DMA_IN_PROGRESS)
		return DMA_PAUSED;

	return ret;
}

static void dwc_issue_pending(struct dma_chan *chan)
{
	struct dw_dma_chan	*dwc = to_dw_dma_chan(chan);
	unsigned long		flags;

	spin_lock_irqsave(&dwc->lock, flags);
	if (list_empty(&dwc->active_list))
		dwc_dostart_first_queued(dwc);
	spin_unlock_irqrestore(&dwc->lock, flags);
}

/*----------------------------------------------------------------------*/

static void dw_dma_off(struct dw_dma *dw)
{
	unsigned int i;

	dma_writel(dw, CFG, 0);

	channel_clear_bit(dw, MASK.XFER, dw->all_chan_mask);
	channel_clear_bit(dw, MASK.BLOCK, dw->all_chan_mask);
	channel_clear_bit(dw, MASK.SRC_TRAN, dw->all_chan_mask);
	channel_clear_bit(dw, MASK.DST_TRAN, dw->all_chan_mask);
	channel_clear_bit(dw, MASK.ERROR, dw->all_chan_mask);

	while (dma_readl(dw, CFG) & DW_CFG_DMA_EN)
		cpu_relax();

	for (i = 0; i < dw->dma.chancnt; i++)
		clear_bit(DW_DMA_IS_INITIALIZED, &dw->chan[i].flags);
}

static void dw_dma_on(struct dw_dma *dw)
{
	dma_writel(dw, CFG, DW_CFG_DMA_EN);
}

static int dwc_alloc_chan_resources(struct dma_chan *chan)
{
	struct dw_dma_chan	*dwc = to_dw_dma_chan(chan);
	struct dw_dma		*dw = to_dw_dma(chan->device);

	dev_vdbg(chan2dev(chan), "%s\n", __func__);

	/* ASSERT:  channel is idle */
	if (dma_readl(dw, CH_EN) & dwc->mask) {
		dev_dbg(chan2dev(chan), "DMA channel not idle?\n");
		return -EIO;
	}

	dma_cookie_init(chan);

	/*
	 * NOTE: some controllers may have additional features that we
	 * need to initialize here, like "scatter-gather" (which
	 * doesn't mean what you think it means), and status writeback.
	 */

	/*
	 * We need controller-specific data to set up slave transfers.
	 */
	if (chan->private && !dw_dma_filter(chan, chan->private)) {
		dev_warn(chan2dev(chan), "Wrong controller-specific data\n");
		return -EINVAL;
	}

	/* Enable controller here if needed */
	if (!dw->in_use)
		dw_dma_on(dw);
	dw->in_use |= dwc->mask;

	return 0;
}

static void dwc_free_chan_resources(struct dma_chan *chan)
{
	struct dw_dma_chan	*dwc = to_dw_dma_chan(chan);
	struct dw_dma		*dw = to_dw_dma(chan->device);
	unsigned long		flags;
	LIST_HEAD(list);

	dev_dbg(chan2dev(chan), "%s: descs allocated=%u\n", __func__,
			dwc->descs_allocated);

	/* ASSERT:  channel is idle */
	BUG_ON(!list_empty(&dwc->active_list));
	BUG_ON(!list_empty(&dwc->queue));
	BUG_ON(dma_readl(to_dw_dma(chan->device), CH_EN) & dwc->mask);

	spin_lock_irqsave(&dwc->lock, flags);

	/* Clear custom channel configuration */
	memset(&dwc->dws, 0, sizeof(struct dw_dma_slave));

	clear_bit(DW_DMA_IS_INITIALIZED, &dwc->flags);

	/* Disable interrupts */
	channel_clear_bit(dw, MASK.XFER, dwc->mask);
	channel_clear_bit(dw, MASK.BLOCK, dwc->mask);
	channel_clear_bit(dw, MASK.ERROR, dwc->mask);

	spin_unlock_irqrestore(&dwc->lock, flags);

	/* Disable controller in case it was a last user */
	dw->in_use &= ~dwc->mask;
	if (!dw->in_use)
		dw_dma_off(dw);

	dev_vdbg(chan2dev(chan), "%s: done\n", __func__);
}

/* --------------------- Cyclic DMA API extensions -------------------- */

/**
 * dw_dma_cyclic_start - start the cyclic DMA transfer
 * @chan: the DMA channel to start
 *
 * Must be called with soft interrupts disabled. Returns zero on success or
 * -errno on failure.
 */
int dw_dma_cyclic_start(struct dma_chan *chan)
{
	struct dw_dma_chan	*dwc = to_dw_dma_chan(chan);
	struct dw_dma		*dw = to_dw_dma(chan->device);
	unsigned long		flags;

	if (!test_bit(DW_DMA_IS_CYCLIC, &dwc->flags)) {
		dev_err(chan2dev(&dwc->chan), "missing prep for cyclic DMA\n");
		return -ENODEV;
	}

	spin_lock_irqsave(&dwc->lock, flags);

	/* Enable interrupts to perform cyclic transfer */
	channel_set_bit(dw, MASK.BLOCK, dwc->mask);

	dwc_dostart(dwc, dwc->cdesc->desc[0]);

	spin_unlock_irqrestore(&dwc->lock, flags);

	return 0;
}
EXPORT_SYMBOL(dw_dma_cyclic_start);

/**
 * dw_dma_cyclic_stop - stop the cyclic DMA transfer
 * @chan: the DMA channel to stop
 *
 * Must be called with soft interrupts disabled.
 */
void dw_dma_cyclic_stop(struct dma_chan *chan)
{
	struct dw_dma_chan	*dwc = to_dw_dma_chan(chan);
	struct dw_dma		*dw = to_dw_dma(dwc->chan.device);
	unsigned long		flags;

	spin_lock_irqsave(&dwc->lock, flags);

	dwc_chan_disable(dw, dwc);

	spin_unlock_irqrestore(&dwc->lock, flags);
}
EXPORT_SYMBOL(dw_dma_cyclic_stop);

/**
 * dw_dma_cyclic_prep - prepare the cyclic DMA transfer
 * @chan: the DMA channel to prepare
 * @buf_addr: physical DMA address where the buffer starts
 * @buf_len: total number of bytes for the entire buffer
 * @period_len: number of bytes for each period
 * @direction: transfer direction, to or from device
 *
 * Must be called before trying to start the transfer. Returns a valid struct
 * dw_cyclic_desc if successful or an ERR_PTR(-errno) if not successful.
 */
struct dw_cyclic_desc *dw_dma_cyclic_prep(struct dma_chan *chan,
		dma_addr_t buf_addr, size_t buf_len, size_t period_len,
		enum dma_transfer_direction direction)
{
	struct dw_dma_chan		*dwc = to_dw_dma_chan(chan);
	struct dma_slave_config		*sconfig = &dwc->dma_sconfig;
	struct dw_cyclic_desc		*cdesc;
	struct dw_cyclic_desc		*retval = NULL;
	struct dw_desc			*desc;
	struct dw_desc			*last = NULL;
	u8				lms = DWC_LLP_LMS(dwc->dws.m_master);
	unsigned long			was_cyclic;
	unsigned int			reg_width;
	unsigned int			periods;
	unsigned int			i;
	unsigned long			flags;

	spin_lock_irqsave(&dwc->lock, flags);
	if (dwc->nollp) {
		spin_unlock_irqrestore(&dwc->lock, flags);
		dev_dbg(chan2dev(&dwc->chan),
				"channel doesn't support LLP transfers\n");
		return ERR_PTR(-EINVAL);
	}

	if (!list_empty(&dwc->queue) || !list_empty(&dwc->active_list)) {
		spin_unlock_irqrestore(&dwc->lock, flags);
		dev_dbg(chan2dev(&dwc->chan),
				"queue and/or active list are not empty\n");
		return ERR_PTR(-EBUSY);
	}

	was_cyclic = test_and_set_bit(DW_DMA_IS_CYCLIC, &dwc->flags);
	spin_unlock_irqrestore(&dwc->lock, flags);
	if (was_cyclic) {
		dev_dbg(chan2dev(&dwc->chan),
				"channel already prepared for cyclic DMA\n");
		return ERR_PTR(-EBUSY);
	}

	retval = ERR_PTR(-EINVAL);

	if (unlikely(!is_slave_direction(direction)))
		goto out_err;

	dwc->direction = direction;

	if (direction == DMA_MEM_TO_DEV)
		reg_width = __ffs(sconfig->dst_addr_width);
	else
		reg_width = __ffs(sconfig->src_addr_width);

	periods = buf_len / period_len;

	/* Check for too big/unaligned periods and unaligned DMA buffer. */
	if (period_len > (dwc->block_size << reg_width))
		goto out_err;
	if (unlikely(period_len & ((1 << reg_width) - 1)))
		goto out_err;
	if (unlikely(buf_addr & ((1 << reg_width) - 1)))
		goto out_err;

	retval = ERR_PTR(-ENOMEM);

	cdesc = kzalloc(sizeof(struct dw_cyclic_desc), GFP_KERNEL);
	if (!cdesc)
		goto out_err;

	cdesc->desc = kzalloc(sizeof(struct dw_desc *) * periods, GFP_KERNEL);
	if (!cdesc->desc)
		goto out_err_alloc;

	for (i = 0; i < periods; i++) {
		desc = dwc_desc_get(dwc);
		if (!desc)
			goto out_err_desc_get;

		switch (direction) {
		case DMA_MEM_TO_DEV:
			lli_write(desc, dar, sconfig->dst_addr);
			lli_write(desc, sar, buf_addr + period_len * i);
			lli_write(desc, ctllo, (DWC_DEFAULT_CTLLO(chan)
				| DWC_CTLL_DST_WIDTH(reg_width)
				| DWC_CTLL_SRC_WIDTH(reg_width)
				| DWC_CTLL_DST_FIX
				| DWC_CTLL_SRC_INC
				| DWC_CTLL_INT_EN));

			lli_set(desc, ctllo, sconfig->device_fc ?
					DWC_CTLL_FC(DW_DMA_FC_P_M2P) :
					DWC_CTLL_FC(DW_DMA_FC_D_M2P));

			break;
		case DMA_DEV_TO_MEM:
			lli_write(desc, dar, buf_addr + period_len * i);
			lli_write(desc, sar, sconfig->src_addr);
			lli_write(desc, ctllo, (DWC_DEFAULT_CTLLO(chan)
				| DWC_CTLL_SRC_WIDTH(reg_width)
				| DWC_CTLL_DST_WIDTH(reg_width)
				| DWC_CTLL_DST_INC
				| DWC_CTLL_SRC_FIX
				| DWC_CTLL_INT_EN));

			lli_set(desc, ctllo, sconfig->device_fc ?
					DWC_CTLL_FC(DW_DMA_FC_P_P2M) :
					DWC_CTLL_FC(DW_DMA_FC_D_P2M));

			break;
		default:
			break;
		}

		lli_write(desc, ctlhi, period_len >> reg_width);
		cdesc->desc[i] = desc;

		if (last)
			lli_write(last, llp, desc->txd.phys | lms);

		last = desc;
	}

	/* Let's make a cyclic list */
	lli_write(last, llp, cdesc->desc[0]->txd.phys | lms);

	dev_dbg(chan2dev(&dwc->chan),
			"cyclic prepared buf %pad len %zu period %zu periods %d\n",
			&buf_addr, buf_len, period_len, periods);

	cdesc->periods = periods;
	dwc->cdesc = cdesc;

	return cdesc;

out_err_desc_get:
	while (i--)
		dwc_desc_put(dwc, cdesc->desc[i]);
out_err_alloc:
	kfree(cdesc);
out_err:
	clear_bit(DW_DMA_IS_CYCLIC, &dwc->flags);
	return (struct dw_cyclic_desc *)retval;
}
EXPORT_SYMBOL(dw_dma_cyclic_prep);

/**
 * dw_dma_cyclic_free - free a prepared cyclic DMA transfer
 * @chan: the DMA channel to free
 */
void dw_dma_cyclic_free(struct dma_chan *chan)
{
	struct dw_dma_chan	*dwc = to_dw_dma_chan(chan);
	struct dw_dma		*dw = to_dw_dma(dwc->chan.device);
	struct dw_cyclic_desc	*cdesc = dwc->cdesc;
	unsigned int		i;
	unsigned long		flags;

	dev_dbg(chan2dev(&dwc->chan), "%s\n", __func__);

	if (!cdesc)
		return;

	spin_lock_irqsave(&dwc->lock, flags);

	dwc_chan_disable(dw, dwc);

	dma_writel(dw, CLEAR.BLOCK, dwc->mask);
	dma_writel(dw, CLEAR.ERROR, dwc->mask);
	dma_writel(dw, CLEAR.XFER, dwc->mask);

	spin_unlock_irqrestore(&dwc->lock, flags);

	for (i = 0; i < cdesc->periods; i++)
		dwc_desc_put(dwc, cdesc->desc[i]);

	kfree(cdesc->desc);
	kfree(cdesc);

	dwc->cdesc = NULL;

	clear_bit(DW_DMA_IS_CYCLIC, &dwc->flags);
}
EXPORT_SYMBOL(dw_dma_cyclic_free);

/*----------------------------------------------------------------------*/

int dw_dma_probe(struct dw_dma_chip *chip)
{
	struct dw_dma_platform_data *pdata;
	struct dw_dma		*dw;
	bool			autocfg = false;
	unsigned int		dw_params;
	unsigned int		i;
	int			err;

	dw = devm_kzalloc(chip->dev, sizeof(*dw), GFP_KERNEL);
	if (!dw)
		return -ENOMEM;

	dw->pdata = devm_kzalloc(chip->dev, sizeof(*dw->pdata), GFP_KERNEL);
	if (!dw->pdata)
		return -ENOMEM;

	dw->regs = chip->regs;
	chip->dw = dw;

	pm_runtime_get_sync(chip->dev);

	if (!chip->pdata) {
		dw_params = dma_readl(dw, DW_PARAMS);
		dev_dbg(chip->dev, "DW_PARAMS: 0x%08x\n", dw_params);

		autocfg = dw_params >> DW_PARAMS_EN & 1;
		if (!autocfg) {
			err = -EINVAL;
			goto err_pdata;
		}

		/* Reassign the platform data pointer */
		pdata = dw->pdata;

		/* Get hardware configuration parameters */
		pdata->nr_channels = (dw_params >> DW_PARAMS_NR_CHAN & 7) + 1;
		pdata->nr_masters = (dw_params >> DW_PARAMS_NR_MASTER & 3) + 1;
		for (i = 0; i < pdata->nr_masters; i++) {
			pdata->data_width[i] =
				4 << (dw_params >> DW_PARAMS_DATA_WIDTH(i) & 3);
		}
		pdata->block_size = dma_readl(dw, MAX_BLK_SIZE);

		/* Fill platform data with the default values */
		pdata->is_private = true;
		pdata->is_memcpy = true;
		pdata->chan_allocation_order = CHAN_ALLOCATION_ASCENDING;
		pdata->chan_priority = CHAN_PRIORITY_ASCENDING;
	} else if (chip->pdata->nr_channels > DW_DMA_MAX_NR_CHANNELS) {
		err = -EINVAL;
		goto err_pdata;
	} else {
		memcpy(dw->pdata, chip->pdata, sizeof(*dw->pdata));

		/* Reassign the platform data pointer */
		pdata = dw->pdata;
	}

	dw->chan = devm_kcalloc(chip->dev, pdata->nr_channels, sizeof(*dw->chan),
				GFP_KERNEL);
	if (!dw->chan) {
		err = -ENOMEM;
		goto err_pdata;
	}

	/* Calculate all channel mask before DMA setup */
	dw->all_chan_mask = (1 << pdata->nr_channels) - 1;

	/* Force dma off, just in case */
	dw_dma_off(dw);

	/* Create a pool of consistent memory blocks for hardware descriptors */
	dw->desc_pool = dmam_pool_create("dw_dmac_desc_pool", chip->dev,
					 sizeof(struct dw_desc), 4, 0);
	if (!dw->desc_pool) {
		dev_err(chip->dev, "No memory for descriptors dma pool\n");
		err = -ENOMEM;
		goto err_pdata;
	}

	tasklet_init(&dw->tasklet, dw_dma_tasklet, (unsigned long)dw);

	err = request_irq(chip->irq, dw_dma_interrupt, IRQF_SHARED,
			  "dw_dmac", dw);
	if (err)
		goto err_pdata;

	INIT_LIST_HEAD(&dw->dma.channels);
	for (i = 0; i < pdata->nr_channels; i++) {
		struct dw_dma_chan	*dwc = &dw->chan[i];

		dwc->chan.device = &dw->dma;
		dma_cookie_init(&dwc->chan);
		if (pdata->chan_allocation_order == CHAN_ALLOCATION_ASCENDING)
			list_add_tail(&dwc->chan.device_node,
					&dw->dma.channels);
		else
			list_add(&dwc->chan.device_node, &dw->dma.channels);

		/* 7 is highest priority & 0 is lowest. */
		if (pdata->chan_priority == CHAN_PRIORITY_ASCENDING)
<<<<<<< HEAD
			dwc->priority = nr_channels - i - 1;
=======
			dwc->priority = pdata->nr_channels - i - 1;
>>>>>>> f2ed3bfc
		else
			dwc->priority = i;

		dwc->ch_regs = &__dw_regs(dw)->CHAN[i];
		spin_lock_init(&dwc->lock);
		dwc->mask = 1 << i;

		INIT_LIST_HEAD(&dwc->active_list);
		INIT_LIST_HEAD(&dwc->queue);

		channel_clear_bit(dw, CH_EN, dwc->mask);

		dwc->direction = DMA_TRANS_NONE;

		/* Hardware configuration */
		if (autocfg) {
<<<<<<< HEAD
			unsigned int dwc_params;
			unsigned int r = DW_DMA_MAX_NR_CHANNELS - i - 1;
			void __iomem *addr = chip->regs + r * sizeof(u32);

			dwc_params = dma_read_byaddr(addr, DWC_PARAMS);
=======
			unsigned int r = DW_DMA_MAX_NR_CHANNELS - i - 1;
			void __iomem *addr = &__dw_regs(dw)->DWC_PARAMS[r];
			unsigned int dwc_params = dma_readl_native(addr);
>>>>>>> f2ed3bfc

			dev_dbg(chip->dev, "DWC_PARAMS[%d]: 0x%08x\n", i,
					   dwc_params);

			/*
			 * Decode maximum block size for given channel. The
			 * stored 4 bit value represents blocks from 0x00 for 3
			 * up to 0x0a for 4095.
			 */
			dwc->block_size =
				(4 << ((pdata->block_size >> 4 * i) & 0xf)) - 1;
			dwc->nollp =
				(dwc_params >> DWC_PARAMS_MBLK_EN & 0x1) == 0;
		} else {
			dwc->block_size = pdata->block_size;
			dwc->nollp = pdata->is_nollp;
		}
	}

	/* Clear all interrupts on all channels. */
	dma_writel(dw, CLEAR.XFER, dw->all_chan_mask);
	dma_writel(dw, CLEAR.BLOCK, dw->all_chan_mask);
	dma_writel(dw, CLEAR.SRC_TRAN, dw->all_chan_mask);
	dma_writel(dw, CLEAR.DST_TRAN, dw->all_chan_mask);
	dma_writel(dw, CLEAR.ERROR, dw->all_chan_mask);

	/* Set capabilities */
	dma_cap_set(DMA_SLAVE, dw->dma.cap_mask);
	if (pdata->is_private)
		dma_cap_set(DMA_PRIVATE, dw->dma.cap_mask);
	if (pdata->is_memcpy)
		dma_cap_set(DMA_MEMCPY, dw->dma.cap_mask);

	dw->dma.dev = chip->dev;
	dw->dma.device_alloc_chan_resources = dwc_alloc_chan_resources;
	dw->dma.device_free_chan_resources = dwc_free_chan_resources;

	dw->dma.device_prep_dma_memcpy = dwc_prep_dma_memcpy;
	dw->dma.device_prep_slave_sg = dwc_prep_slave_sg;

	dw->dma.device_config = dwc_config;
	dw->dma.device_pause = dwc_pause;
	dw->dma.device_resume = dwc_resume;
	dw->dma.device_terminate_all = dwc_terminate_all;

	dw->dma.device_tx_status = dwc_tx_status;
	dw->dma.device_issue_pending = dwc_issue_pending;

	/* DMA capabilities */
	dw->dma.src_addr_widths = DW_DMA_BUSWIDTHS;
	dw->dma.dst_addr_widths = DW_DMA_BUSWIDTHS;
	dw->dma.directions = BIT(DMA_DEV_TO_MEM) | BIT(DMA_MEM_TO_DEV) |
			     BIT(DMA_MEM_TO_MEM);
	dw->dma.residue_granularity = DMA_RESIDUE_GRANULARITY_BURST;

	err = dma_async_device_register(&dw->dma);
	if (err)
		goto err_dma_register;

	dev_info(chip->dev, "DesignWare DMA Controller, %d channels\n",
		 pdata->nr_channels);

	pm_runtime_put_sync_suspend(chip->dev);

	return 0;

err_dma_register:
	free_irq(chip->irq, dw);
err_pdata:
	pm_runtime_put_sync_suspend(chip->dev);
	return err;
}
EXPORT_SYMBOL_GPL(dw_dma_probe);

int dw_dma_remove(struct dw_dma_chip *chip)
{
	struct dw_dma		*dw = chip->dw;
	struct dw_dma_chan	*dwc, *_dwc;

	pm_runtime_get_sync(chip->dev);

	dw_dma_off(dw);
	dma_async_device_unregister(&dw->dma);

	free_irq(chip->irq, dw);
	tasklet_kill(&dw->tasklet);

	list_for_each_entry_safe(dwc, _dwc, &dw->dma.channels,
			chan.device_node) {
		list_del(&dwc->chan.device_node);
		channel_clear_bit(dw, CH_EN, dwc->mask);
	}

	pm_runtime_put_sync_suspend(chip->dev);
	return 0;
}
EXPORT_SYMBOL_GPL(dw_dma_remove);

int dw_dma_disable(struct dw_dma_chip *chip)
{
	struct dw_dma *dw = chip->dw;

	dw_dma_off(dw);
	return 0;
}
EXPORT_SYMBOL_GPL(dw_dma_disable);

int dw_dma_enable(struct dw_dma_chip *chip)
{
	struct dw_dma *dw = chip->dw;

	dw_dma_on(dw);
	return 0;
}
EXPORT_SYMBOL_GPL(dw_dma_enable);

MODULE_LICENSE("GPL v2");
MODULE_DESCRIPTION("Synopsys DesignWare DMA Controller core driver");
MODULE_AUTHOR("Haavard Skinnemoen (Atmel)");
MODULE_AUTHOR("Viresh Kumar <vireshk@kernel.org>");<|MERGE_RESOLUTION|>--- conflicted
+++ resolved
@@ -1534,11 +1534,7 @@
 
 		/* 7 is highest priority & 0 is lowest. */
 		if (pdata->chan_priority == CHAN_PRIORITY_ASCENDING)
-<<<<<<< HEAD
-			dwc->priority = nr_channels - i - 1;
-=======
 			dwc->priority = pdata->nr_channels - i - 1;
->>>>>>> f2ed3bfc
 		else
 			dwc->priority = i;
 
@@ -1555,17 +1551,9 @@
 
 		/* Hardware configuration */
 		if (autocfg) {
-<<<<<<< HEAD
-			unsigned int dwc_params;
-			unsigned int r = DW_DMA_MAX_NR_CHANNELS - i - 1;
-			void __iomem *addr = chip->regs + r * sizeof(u32);
-
-			dwc_params = dma_read_byaddr(addr, DWC_PARAMS);
-=======
 			unsigned int r = DW_DMA_MAX_NR_CHANNELS - i - 1;
 			void __iomem *addr = &__dw_regs(dw)->DWC_PARAMS[r];
 			unsigned int dwc_params = dma_readl_native(addr);
->>>>>>> f2ed3bfc
 
 			dev_dbg(chip->dev, "DWC_PARAMS[%d]: 0x%08x\n", i,
 					   dwc_params);
