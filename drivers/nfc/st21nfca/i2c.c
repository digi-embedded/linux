// SPDX-License-Identifier: GPL-2.0-only
/*
 * I2C Link Layer for ST21NFCA HCI based Driver
 * Copyright (C) 2014  STMicroelectronics SAS. All rights reserved.
 */

#define pr_fmt(fmt) KBUILD_MODNAME ": " fmt

#include <linux/crc-ccitt.h>
#include <linux/module.h>
#include <linux/i2c.h>
#include <linux/gpio/consumer.h>
#include <linux/of_irq.h>
#include <linux/of_gpio.h>
#include <linux/acpi.h>
#include <linux/interrupt.h>
#include <linux/delay.h>
#include <linux/nfc.h>
#include <linux/firmware.h>

#include <net/nfc/hci.h>
#include <net/nfc/llc.h>
#include <net/nfc/nfc.h>

#include "st21nfca.h"

/*
 * Every frame starts with ST21NFCA_SOF_EOF and ends with ST21NFCA_SOF_EOF.
 * Because ST21NFCA_SOF_EOF is a possible data value, there is a mecanism
 * called byte stuffing has been introduced.
 *
 * if byte == ST21NFCA_SOF_EOF or ST21NFCA_ESCAPE_BYTE_STUFFING
 * - insert ST21NFCA_ESCAPE_BYTE_STUFFING (escape byte)
 * - xor byte with ST21NFCA_BYTE_STUFFING_MASK
 */
#define ST21NFCA_SOF_EOF		0x7e
#define ST21NFCA_BYTE_STUFFING_MASK	0x20
#define ST21NFCA_ESCAPE_BYTE_STUFFING	0x7d

/* SOF + 00 */
#define ST21NFCA_FRAME_HEADROOM			2

/* 2 bytes crc + EOF */
#define ST21NFCA_FRAME_TAILROOM 3
#define IS_START_OF_FRAME(buf) (buf[0] == ST21NFCA_SOF_EOF && \
				buf[1] == 0)

#define ST21NFCA_HCI_DRIVER_NAME "st21nfca_hci"
#define ST21NFCA_HCI_I2C_DRIVER_NAME "st21nfca_hci_i2c"

struct st21nfca_i2c_phy {
	struct i2c_client *i2c_dev;
	struct nfc_hci_dev *hdev;

	struct gpio_desc *gpiod_ena;
	struct st21nfca_se_status se_status;

	struct sk_buff *pending_skb;
	int current_read_len;
	/*
	 * crc might have fail because i2c macro
	 * is disable due to other interface activity
	 */
	int crc_trials;

	int powered;
	int run_mode;

	/*
	 * < 0 if hardware error occured (e.g. i2c err)
	 * and prevents normal operation.
	 */
	int hard_fault;
	struct mutex phy_lock;
};

static const u8 len_seq[] = { 16, 24, 12, 29 };
static const u16 wait_tab[] = { 2, 3, 5, 15, 20, 40};

#define I2C_DUMP_SKB(info, skb)					\
do {								\
	pr_debug("%s:\n", info);				\
	print_hex_dump(KERN_DEBUG, "i2c: ", DUMP_PREFIX_OFFSET,	\
		       16, 1, (skb)->data, (skb)->len, 0);	\
} while (0)

/*
 * In order to get the CLF in a known state we generate an internal reboot
 * using a proprietary command.
 * Once the reboot is completed, we expect to receive a ST21NFCA_SOF_EOF
 * fill buffer.
 */
static int st21nfca_hci_platform_init(struct st21nfca_i2c_phy *phy)
{
	u16 wait_reboot[] = { 50, 300, 1000 };
	char reboot_cmd[] = { 0x7E, 0x66, 0x48, 0xF6, 0x7E };
	u8 tmp[ST21NFCA_HCI_LLC_MAX_SIZE];
	int i, r = -1;

	for (i = 0; i < ARRAY_SIZE(wait_reboot) && r < 0; i++) {
		r = i2c_master_send(phy->i2c_dev, reboot_cmd,
				    sizeof(reboot_cmd));
		if (r < 0)
			msleep(wait_reboot[i]);
	}
	if (r < 0)
		return r;

	/* CLF is spending about 20ms to do an internal reboot */
	msleep(20);
	r = -1;
	for (i = 0; i < ARRAY_SIZE(wait_reboot) && r < 0; i++) {
		r = i2c_master_recv(phy->i2c_dev, tmp,
				    ST21NFCA_HCI_LLC_MAX_SIZE);
		if (r < 0)
			msleep(wait_reboot[i]);
	}
	if (r < 0)
		return r;

	for (i = 0; i < ST21NFCA_HCI_LLC_MAX_SIZE &&
		tmp[i] == ST21NFCA_SOF_EOF; i++)
		;

	if (r != ST21NFCA_HCI_LLC_MAX_SIZE)
		return -ENODEV;

	usleep_range(1000, 1500);
	return 0;
}

static int st21nfca_hci_i2c_enable(void *phy_id)
{
	struct st21nfca_i2c_phy *phy = phy_id;

	gpiod_set_value(phy->gpiod_ena, 1);
	phy->powered = 1;
	phy->run_mode = ST21NFCA_HCI_MODE;

	usleep_range(10000, 15000);

	return 0;
}

static void st21nfca_hci_i2c_disable(void *phy_id)
{
	struct st21nfca_i2c_phy *phy = phy_id;

	gpiod_set_value(phy->gpiod_ena, 0);

	phy->powered = 0;
}

static void st21nfca_hci_add_len_crc(struct sk_buff *skb)
{
	u16 crc;
	u8 tmp;

	*(u8 *)skb_push(skb, 1) = 0;

	crc = crc_ccitt(0xffff, skb->data, skb->len);
	crc = ~crc;

	tmp = crc & 0x00ff;
	skb_put_u8(skb, tmp);

	tmp = (crc >> 8) & 0x00ff;
	skb_put_u8(skb, tmp);
}

static void st21nfca_hci_remove_len_crc(struct sk_buff *skb)
{
	skb_pull(skb, ST21NFCA_FRAME_HEADROOM);
	skb_trim(skb, skb->len - ST21NFCA_FRAME_TAILROOM);
}

/*
 * Writing a frame must not return the number of written bytes.
 * It must return either zero for success, or <0 for error.
 * In addition, it must not alter the skb
 */
static int st21nfca_hci_i2c_write(void *phy_id, struct sk_buff *skb)
{
	int r = -1, i, j;
	struct st21nfca_i2c_phy *phy = phy_id;
	struct i2c_client *client = phy->i2c_dev;
	u8 tmp[ST21NFCA_HCI_LLC_MAX_SIZE * 2];

	I2C_DUMP_SKB("st21nfca_hci_i2c_write", skb);

	if (phy->hard_fault != 0)
		return phy->hard_fault;

	/*
	 * Compute CRC before byte stuffing computation on frame
	 * Note st21nfca_hci_add_len_crc is doing a byte stuffing
	 * on its own value
	 */
	st21nfca_hci_add_len_crc(skb);

	/* add ST21NFCA_SOF_EOF on tail */
	skb_put_u8(skb, ST21NFCA_SOF_EOF);
	/* add ST21NFCA_SOF_EOF on head */
	*(u8 *)skb_push(skb, 1) = ST21NFCA_SOF_EOF;

	/*
	 * Compute byte stuffing
	 * if byte == ST21NFCA_SOF_EOF or ST21NFCA_ESCAPE_BYTE_STUFFING
	 * insert ST21NFCA_ESCAPE_BYTE_STUFFING (escape byte)
	 * xor byte with ST21NFCA_BYTE_STUFFING_MASK
	 */
	tmp[0] = skb->data[0];
	for (i = 1, j = 1; i < skb->len - 1; i++, j++) {
		if (skb->data[i] == ST21NFCA_SOF_EOF
		    || skb->data[i] == ST21NFCA_ESCAPE_BYTE_STUFFING) {
			tmp[j] = ST21NFCA_ESCAPE_BYTE_STUFFING;
			j++;
			tmp[j] = skb->data[i] ^ ST21NFCA_BYTE_STUFFING_MASK;
		} else {
			tmp[j] = skb->data[i];
		}
	}
	tmp[j] = skb->data[i];
	j++;

	/*
	 * Manage sleep mode
	 * Try 3 times to send data with delay between each
	 */
	mutex_lock(&phy->phy_lock);
	for (i = 0; i < ARRAY_SIZE(wait_tab) && r < 0; i++) {
		r = i2c_master_send(client, tmp, j);
		if (r < 0)
			msleep(wait_tab[i]);
	}
	mutex_unlock(&phy->phy_lock);

	if (r >= 0) {
		if (r != j)
			r = -EREMOTEIO;
		else
			r = 0;
	}

	st21nfca_hci_remove_len_crc(skb);

	return r;
}

static int get_frame_size(u8 *buf, int buflen)
{
	int len = 0;

	if (buf[len + 1] == ST21NFCA_SOF_EOF)
		return 0;

	for (len = 1; len < buflen && buf[len] != ST21NFCA_SOF_EOF; len++)
		;

	return len;
}

static int check_crc(u8 *buf, int buflen)
{
	u16 crc;

	crc = crc_ccitt(0xffff, buf, buflen - 2);
	crc = ~crc;

	if (buf[buflen - 2] != (crc & 0xff) || buf[buflen - 1] != (crc >> 8)) {
		pr_err(ST21NFCA_HCI_DRIVER_NAME
		       ": CRC error 0x%x != 0x%x 0x%x\n", crc, buf[buflen - 1],
		       buf[buflen - 2]);

		pr_info(DRIVER_DESC ": %s : BAD CRC\n", __func__);
		print_hex_dump(KERN_DEBUG, "crc: ", DUMP_PREFIX_NONE,
			       16, 2, buf, buflen, false);
		return -EPERM;
	}
	return 0;
}

/*
 * Prepare received data for upper layer.
 * Received data include byte stuffing, crc and sof/eof
 * which is not usable by hci part.
 * returns:
 * frame size without sof/eof, header and byte stuffing
 * -EBADMSG : frame was incorrect and discarded
 */
static int st21nfca_hci_i2c_repack(struct sk_buff *skb)
{
	int i, j, r, size;

	if (skb->len < 1 || (skb->len > 1 && skb->data[1] != 0))
		return -EBADMSG;

	size = get_frame_size(skb->data, skb->len);
	if (size > 0) {
		skb_trim(skb, size);
		/* remove ST21NFCA byte stuffing for upper layer */
		for (i = 1, j = 0; i < skb->len; i++) {
			if (skb->data[i + j] ==
					(u8) ST21NFCA_ESCAPE_BYTE_STUFFING) {
				skb->data[i] = skb->data[i + j + 1]
						| ST21NFCA_BYTE_STUFFING_MASK;
				i++;
				j++;
			}
			skb->data[i] = skb->data[i + j];
		}
		/* remove byte stuffing useless byte */
		skb_trim(skb, i - j);
		/* remove ST21NFCA_SOF_EOF from head */
		skb_pull(skb, 1);

		r = check_crc(skb->data, skb->len);
		if (r != 0)
			return -EBADMSG;

		/* remove headbyte */
		skb_pull(skb, 1);
		/* remove crc. Byte Stuffing is already removed here */
		skb_trim(skb, skb->len - 2);
		return skb->len;
	}
	return 0;
}

/*
 * Reads an shdlc frame and returns it in a newly allocated sk_buff. Guarantees
 * that i2c bus will be flushed and that next read will start on a new frame.
 * returned skb contains only LLC header and payload.
 * returns:
 * frame size : if received frame is complete (find ST21NFCA_SOF_EOF at
 * end of read)
 * -EAGAIN : if received frame is incomplete (not find ST21NFCA_SOF_EOF
 * at end of read)
 * -EREMOTEIO : i2c read error (fatal)
 * -EBADMSG : frame was incorrect and discarded
 * (value returned from st21nfca_hci_i2c_repack)
 * -EIO : if no ST21NFCA_SOF_EOF is found after reaching
 * the read length end sequence
 */
static int st21nfca_hci_i2c_read(struct st21nfca_i2c_phy *phy,
				 struct sk_buff *skb)
{
	int r, i;
	u8 len;
	u8 buf[ST21NFCA_HCI_LLC_MAX_PAYLOAD];
	struct i2c_client *client = phy->i2c_dev;

	if (phy->current_read_len < ARRAY_SIZE(len_seq)) {
		len = len_seq[phy->current_read_len];

		/*
		 * Add retry mecanism
		 * Operation on I2C interface may fail in case of operation on
		 * RF or SWP interface
		 */
		r = 0;
		mutex_lock(&phy->phy_lock);
		for (i = 0; i < ARRAY_SIZE(wait_tab) && r <= 0; i++) {
			r = i2c_master_recv(client, buf, len);
			if (r < 0)
				msleep(wait_tab[i]);
		}
		mutex_unlock(&phy->phy_lock);

		if (r != len) {
			phy->current_read_len = 0;
			return -EREMOTEIO;
		}

		/*
		 * The first read sequence does not start with SOF.
		 * Data is corrupeted so we drop it.
		 */
		if (!phy->current_read_len && !IS_START_OF_FRAME(buf)) {
			skb_trim(skb, 0);
			phy->current_read_len = 0;
			return -EIO;
		} else if (phy->current_read_len && IS_START_OF_FRAME(buf)) {
			/*
			 * Previous frame transmission was interrupted and
			 * the frame got repeated.
			 * Received frame start with ST21NFCA_SOF_EOF + 00.
			 */
			skb_trim(skb, 0);
			phy->current_read_len = 0;
		}

		skb_put_data(skb, buf, len);

		if (skb->data[skb->len - 1] == ST21NFCA_SOF_EOF) {
			phy->current_read_len = 0;
			return st21nfca_hci_i2c_repack(skb);
		}
		phy->current_read_len++;
		return -EAGAIN;
	}
	return -EIO;
}

/*
 * Reads an shdlc frame from the chip. This is not as straightforward as it
 * seems. The frame format is data-crc, and corruption can occur anywhere
 * while transiting on i2c bus, such that we could read an invalid data.
 * The tricky case is when we read a corrupted data or crc. We must detect
 * this here in order to determine that data can be transmitted to the hci
 * core. This is the reason why we check the crc here.
 * The CLF will repeat a frame until we send a RR on that frame.
 *
 * On ST21NFCA, IRQ goes in idle when read starts. As no size information are
 * available in the incoming data, other IRQ might come. Every IRQ will trigger
 * a read sequence with different length and will fill the current frame.
 * The reception is complete once we reach a ST21NFCA_SOF_EOF.
 */
static irqreturn_t st21nfca_hci_irq_thread_fn(int irq, void *phy_id)
{
	struct st21nfca_i2c_phy *phy = phy_id;

	int r;

	if (!phy || irq != phy->i2c_dev->irq) {
		WARN_ON_ONCE(1);
		return IRQ_NONE;
	}

	if (phy->hard_fault != 0)
		return IRQ_HANDLED;

	r = st21nfca_hci_i2c_read(phy, phy->pending_skb);
	if (r == -EREMOTEIO) {
		phy->hard_fault = r;

		nfc_hci_recv_frame(phy->hdev, NULL);

		return IRQ_HANDLED;
	} else if (r == -EAGAIN || r == -EIO) {
		return IRQ_HANDLED;
	} else if (r == -EBADMSG && phy->crc_trials < ARRAY_SIZE(wait_tab)) {
		/*
		 * With ST21NFCA, only one interface (I2C, RF or SWP)
		 * may be active at a time.
		 * Having incorrect crc is usually due to i2c macrocell
		 * deactivation in the middle of a transmission.
		 * It may generate corrupted data on i2c.
		 * We give sometime to get i2c back.
		 * The complete frame will be repeated.
		 */
		msleep(wait_tab[phy->crc_trials]);
		phy->crc_trials++;
		phy->current_read_len = 0;
		kfree_skb(phy->pending_skb);
	} else if (r > 0) {
		/*
		 * We succeeded to read data from the CLF and
		 * data is valid.
		 * Reset counter.
		 */
		nfc_hci_recv_frame(phy->hdev, phy->pending_skb);
		phy->crc_trials = 0;
	} else {
		kfree_skb(phy->pending_skb);
	}

	phy->pending_skb = alloc_skb(ST21NFCA_HCI_LLC_MAX_SIZE * 2, GFP_KERNEL);
	if (phy->pending_skb == NULL) {
		phy->hard_fault = -ENOMEM;
		nfc_hci_recv_frame(phy->hdev, NULL);
	}

	return IRQ_HANDLED;
}

static const struct nfc_phy_ops i2c_phy_ops = {
	.write = st21nfca_hci_i2c_write,
	.enable = st21nfca_hci_i2c_enable,
	.disable = st21nfca_hci_i2c_disable,
};

static const struct acpi_gpio_params enable_gpios = { 1, 0, false };

static const struct acpi_gpio_mapping acpi_st21nfca_gpios[] = {
	{ "enable-gpios", &enable_gpios, 1 },
	{},
};

static int st21nfca_hci_i2c_probe(struct i2c_client *client,
				  const struct i2c_device_id *id)
{
	struct device *dev = &client->dev;
	struct st21nfca_i2c_phy *phy;
	int r;

	if (!i2c_check_functionality(client->adapter, I2C_FUNC_I2C)) {
		nfc_err(&client->dev, "Need I2C_FUNC_I2C\n");
		return -ENODEV;
	}

	phy = devm_kzalloc(&client->dev, sizeof(struct st21nfca_i2c_phy),
			   GFP_KERNEL);
	if (!phy)
		return -ENOMEM;

	phy->i2c_dev = client;
	phy->pending_skb = alloc_skb(ST21NFCA_HCI_LLC_MAX_SIZE * 2, GFP_KERNEL);
	if (phy->pending_skb == NULL)
		return -ENOMEM;

	phy->current_read_len = 0;
	phy->crc_trials = 0;
	mutex_init(&phy->phy_lock);
	i2c_set_clientdata(client, phy);

	r = devm_acpi_dev_add_driver_gpios(dev, acpi_st21nfca_gpios);
	if (r)
		dev_dbg(dev, "Unable to add GPIO mapping table\n");

	/* Get EN GPIO from resource provider */
	phy->gpiod_ena = devm_gpiod_get(dev, "enable", GPIOD_OUT_LOW);
	if (IS_ERR(phy->gpiod_ena)) {
		nfc_err(dev, "Unable to get ENABLE GPIO\n");
		r = PTR_ERR(phy->gpiod_ena);
		goto out_free;
	}

	phy->se_status.is_ese_present =
			device_property_read_bool(&client->dev, "ese-present");
	phy->se_status.is_uicc_present =
			device_property_read_bool(&client->dev, "uicc-present");

	r = st21nfca_hci_platform_init(phy);
	if (r < 0) {
		nfc_err(&client->dev, "Unable to reboot st21nfca\n");
		goto out_free;
	}

	r = devm_request_threaded_irq(&client->dev, client->irq, NULL,
				st21nfca_hci_irq_thread_fn,
				IRQF_ONESHOT,
				ST21NFCA_HCI_DRIVER_NAME, phy);
	if (r < 0) {
		nfc_err(&client->dev, "Unable to register IRQ handler\n");
		goto out_free;
	}

	r = st21nfca_hci_probe(phy, &i2c_phy_ops, LLC_SHDLC_NAME,
			       ST21NFCA_FRAME_HEADROOM,
			       ST21NFCA_FRAME_TAILROOM,
			       ST21NFCA_HCI_LLC_MAX_PAYLOAD,
			       &phy->hdev,
			       &phy->se_status);
	if (r)
		goto out_free;

	return 0;

out_free:
	kfree_skb(phy->pending_skb);
	return r;
}

static void st21nfca_hci_i2c_remove(struct i2c_client *client)
{
	struct st21nfca_i2c_phy *phy = i2c_get_clientdata(client);

	st21nfca_hci_remove(phy->hdev);

	if (phy->powered)
		st21nfca_hci_i2c_disable(phy);
<<<<<<< HEAD
	if (phy->pending_skb)
		kfree_skb(phy->pending_skb);

	return 0;
=======
	kfree_skb(phy->pending_skb);
>>>>>>> 29549c70
}

static const struct i2c_device_id st21nfca_hci_i2c_id_table[] = {
	{ST21NFCA_HCI_DRIVER_NAME, 0},
	{}
};
MODULE_DEVICE_TABLE(i2c, st21nfca_hci_i2c_id_table);

static const struct acpi_device_id st21nfca_hci_i2c_acpi_match[] __maybe_unused = {
	{"SMO2100", 0},
	{}
};
MODULE_DEVICE_TABLE(acpi, st21nfca_hci_i2c_acpi_match);

static const struct of_device_id of_st21nfca_i2c_match[] __maybe_unused = {
	{ .compatible = "st,st21nfca-i2c", },
	{ .compatible = "st,st21nfca_i2c", },
	{}
};
MODULE_DEVICE_TABLE(of, of_st21nfca_i2c_match);

static struct i2c_driver st21nfca_hci_i2c_driver = {
	.driver = {
		.name = ST21NFCA_HCI_I2C_DRIVER_NAME,
		.of_match_table = of_match_ptr(of_st21nfca_i2c_match),
		.acpi_match_table = ACPI_PTR(st21nfca_hci_i2c_acpi_match),
	},
	.probe = st21nfca_hci_i2c_probe,
	.id_table = st21nfca_hci_i2c_id_table,
	.remove = st21nfca_hci_i2c_remove,
};
module_i2c_driver(st21nfca_hci_i2c_driver);

MODULE_LICENSE("GPL");
MODULE_DESCRIPTION(DRIVER_DESC);<|MERGE_RESOLUTION|>--- conflicted
+++ resolved
@@ -570,14 +570,7 @@
 
 	if (phy->powered)
 		st21nfca_hci_i2c_disable(phy);
-<<<<<<< HEAD
-	if (phy->pending_skb)
-		kfree_skb(phy->pending_skb);
-
-	return 0;
-=======
 	kfree_skb(phy->pending_skb);
->>>>>>> 29549c70
 }
 
 static const struct i2c_device_id st21nfca_hci_i2c_id_table[] = {
