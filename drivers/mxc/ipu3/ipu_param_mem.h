/*
 * Copyright 2005-2016 Freescale Semiconductor, Inc. All Rights Reserved.
<<<<<<< HEAD
=======
 * Copyright 2019 NXP
>>>>>>> 3d7dd39f
 */

/*
 * The code contained herein is licensed under the GNU General Public
 * License. You may obtain a copy of the GNU General Public License
 * Version 2 or later at the following locations:
 *
 * http://www.opensource.org/licenses/gpl-license.html
 * http://www.gnu.org/copyleft/gpl.html
 */
#ifndef __INCLUDE_IPU_PARAM_MEM_H__
#define __INCLUDE_IPU_PARAM_MEM_H__

#include <linux/bitrev.h>
#include <linux/types.h>

#include "ipu_prv.h"

extern u32 *ipu_cpmem_base;

struct ipu_ch_param_word {
	uint32_t data[5];
	uint32_t res[3];
};

struct ipu_ch_param {
	struct ipu_ch_param_word word[2];
};

#define ipu_ch_param_addr(ipu, ch) \
	(((struct ipu_ch_param *)(ipu)->cpmem_base) + (ch))

#define _param_word(base, w) \
	(((struct ipu_ch_param *)(base))->word[(w)].data)

#define ipu_ch_param_set_field(base, w, bit, size, v) { \
	int i = (bit) / 32; \
	int off = (bit) % 32; \
	_param_word((base), (w))[i] |= (v) << off; \
	if (((bit)+(size)-1)/32 > i) { \
		_param_word((base), (w))[i + 1] |= \
			(v) >> (off ? (32 - off) : 0); \
	} \
}

#define ipu_ch_param_set_field_io(base, w, bit, size, v) { \
	int i = (bit) / 32; \
	int off = (bit) % 32; \
	unsigned reg_offset; \
	u32 temp; \
	reg_offset = sizeof(struct ipu_ch_param_word) * (w) / 4; \
	reg_offset += i; \
	temp = readl((u32 *)(base) + reg_offset); \
	temp |= (v) << off; \
	writel(temp, (u32 *)(base) + reg_offset); \
	if (((bit)+(size)-1)/32 > i) { \
		reg_offset++; \
		temp = readl((u32 *)(base) + reg_offset); \
		temp |= (v) >> (off ? (32 - off) : 0); \
		writel(temp, (u32 *)(base) + reg_offset); \
	} \
}

#define ipu_ch_param_mod_field(base, w, bit, size, v) { \
	int i = (bit) / 32; \
	int off = (bit) % 32; \
	u32 mask = (1UL << (size)) - 1; \
	u32 temp = _param_word((base), (w))[i]; \
	temp &= ~(mask << off); \
	_param_word((base), (w))[i] = temp | (v) << off; \
	if (((bit)+(size)-1)/32 > i) { \
		temp = _param_word((base), (w))[i + 1]; \
		temp &= ~(mask >> (32 - off)); \
		_param_word((base), (w))[i + 1] = \
			temp | ((v) >> (off ? (32 - off) : 0)); \
	} \
}

#define ipu_ch_param_mod_field_io(base, w, bit, size, v) { \
	int i = (bit) / 32; \
	int off = (bit) % 32; \
	u32 mask = (1UL << (size)) - 1; \
	unsigned reg_offset; \
	u32 temp; \
	reg_offset = sizeof(struct ipu_ch_param_word) * (w) / 4; \
	reg_offset += i; \
	temp = readl((u32 *)(base) + reg_offset); \
	temp &= ~(mask << off); \
	temp |= (v) << off; \
	writel(temp, (u32 *)(base) + reg_offset); \
	if (((bit)+(size)-1)/32 > i) { \
		reg_offset++; \
		temp = readl((u32 *)(base) + reg_offset); \
		temp &= ~(mask >> (32 - off)); \
		temp |= ((v) >> (off ? (32 - off) : 0)); \
		writel(temp, (u32 *)(base) + reg_offset); \
	} \
}

#define ipu_ch_param_read_field(base, w, bit, size) ({ \
	u32 temp2; \
	int i = (bit) / 32; \
	int off = (bit) % 32; \
	u32 mask = (1UL << (size)) - 1; \
	u32 temp1 = _param_word((base), (w))[i]; \
	temp1 = mask & (temp1 >> off); \
	if (((bit)+(size)-1)/32 > i) { \
		temp2 = _param_word((base), (w))[i + 1]; \
		temp2 &= mask >> (off ? (32 - off) : 0); \
		temp1 |= temp2 << (off ? (32 - off) : 0); \
	} \
	temp1; \
})

#define ipu_ch_param_read_field_io(base, w, bit, size) ({ \
	u32 temp1, temp2; \
	int i = (bit) / 32; \
	int off = (bit) % 32; \
	u32 mask = (1UL << (size)) - 1; \
	unsigned reg_offset; \
	reg_offset = sizeof(struct ipu_ch_param_word) * (w) / 4; \
	reg_offset += i; \
	temp1 = readl((u32 *)(base) + reg_offset); \
	temp1 = mask & (temp1 >> off); \
	if (((bit)+(size)-1)/32 > i) { \
		reg_offset++; \
		temp2 = readl((u32 *)(base) + reg_offset); \
		temp2 &= mask >> (off ? (32 - off) : 0); \
		temp1 |= temp2 << (off ? (32 - off) : 0); \
	} \
	temp1; \
})

static inline int __ipu_ch_get_third_buf_cpmem_num(int ch)
{
	switch (ch) {
	case 8:
		return 64;
	case 9:
		return 65;
	case 10:
		return 66;
	case 13:
		return 67;
	case 21:
		return 68;
	case 23:
		return 69;
	case 27:
		return 70;
	case 28:
		return 71;
	default:
		return -EINVAL;
	}
	return 0;
}

static inline void _ipu_ch_params_set_packing(struct ipu_ch_param *p,
					      int red_width, int red_offset,
					      int green_width, int green_offset,
					      int blue_width, int blue_offset,
					      int alpha_width, int alpha_offset)
{
	/* Setup red width and offset */
	ipu_ch_param_set_field(p, 1, 116, 3, red_width - 1);
	ipu_ch_param_set_field(p, 1, 128, 5, red_offset);
	/* Setup green width and offset */
	ipu_ch_param_set_field(p, 1, 119, 3, green_width - 1);
	ipu_ch_param_set_field(p, 1, 133, 5, green_offset);
	/* Setup blue width and offset */
	ipu_ch_param_set_field(p, 1, 122, 3, blue_width - 1);
	ipu_ch_param_set_field(p, 1, 138, 5, blue_offset);
	/* Setup alpha width and offset */
	ipu_ch_param_set_field(p, 1, 125, 3, alpha_width - 1);
	ipu_ch_param_set_field(p, 1, 143, 5, alpha_offset);
}

static inline void _ipu_ch_param_dump(struct ipu_soc *ipu, int ch)
{
	struct ipu_ch_param *p = ipu_ch_param_addr(ipu, ch);
	dev_dbg(ipu->dev, "ch %d word 0 - %08X %08X %08X %08X %08X\n", ch,
		 p->word[0].data[0], p->word[0].data[1], p->word[0].data[2],
		 p->word[0].data[3], p->word[0].data[4]);
	dev_dbg(ipu->dev, "ch %d word 1 - %08X %08X %08X %08X %08X\n", ch,
		 p->word[1].data[0], p->word[1].data[1], p->word[1].data[2],
		 p->word[1].data[3], p->word[1].data[4]);
	dev_dbg(ipu->dev, "PFS 0x%x, ",
		 ipu_ch_param_read_field_io(ipu_ch_param_addr(ipu, ch), 1, 85, 4));
	dev_dbg(ipu->dev, "BPP 0x%x, ",
		 ipu_ch_param_read_field_io(ipu_ch_param_addr(ipu, ch), 0, 107, 3));
	dev_dbg(ipu->dev, "NPB 0x%x\n",
		 ipu_ch_param_read_field_io(ipu_ch_param_addr(ipu, ch), 1, 78, 7));

	dev_dbg(ipu->dev, "FW %d, ",
		 ipu_ch_param_read_field_io(ipu_ch_param_addr(ipu, ch), 0, 125, 13));
	dev_dbg(ipu->dev, "FH %d, ",
		 ipu_ch_param_read_field_io(ipu_ch_param_addr(ipu, ch), 0, 138, 12));
	dev_dbg(ipu->dev, "EBA0 0x%x\n",
		 ipu_ch_param_read_field_io(ipu_ch_param_addr(ipu, ch), 1, 0, 29) << 3);
	dev_dbg(ipu->dev, "EBA1 0x%x\n",
		 ipu_ch_param_read_field_io(ipu_ch_param_addr(ipu, ch), 1, 29, 29) << 3);
	dev_dbg(ipu->dev, "Stride %d\n",
		 ipu_ch_param_read_field_io(ipu_ch_param_addr(ipu, ch), 1, 102, 14));
	dev_dbg(ipu->dev, "scan_order %d\n",
		 ipu_ch_param_read_field_io(ipu_ch_param_addr(ipu, ch), 0, 113, 1));
	dev_dbg(ipu->dev, "uv_stride %d\n",
		 ipu_ch_param_read_field_io(ipu_ch_param_addr(ipu, ch), 1, 128, 14));
	dev_dbg(ipu->dev, "u_offset 0x%x\n",
		 ipu_ch_param_read_field_io(ipu_ch_param_addr(ipu, ch), 0, 46, 22) << 3);
	dev_dbg(ipu->dev, "v_offset 0x%x\n",
		 ipu_ch_param_read_field_io(ipu_ch_param_addr(ipu, ch), 0, 68, 22) << 3);

	dev_dbg(ipu->dev, "Width0 %d+1, ",
		 ipu_ch_param_read_field_io(ipu_ch_param_addr(ipu, ch), 1, 116, 3));
	dev_dbg(ipu->dev, "Width1 %d+1, ",
		 ipu_ch_param_read_field_io(ipu_ch_param_addr(ipu, ch), 1, 119, 3));
	dev_dbg(ipu->dev, "Width2 %d+1, ",
		 ipu_ch_param_read_field_io(ipu_ch_param_addr(ipu, ch), 1, 122, 3));
	dev_dbg(ipu->dev, "Width3 %d+1, ",
		 ipu_ch_param_read_field_io(ipu_ch_param_addr(ipu, ch), 1, 125, 3));
	dev_dbg(ipu->dev, "Offset0 %d, ",
		 ipu_ch_param_read_field_io(ipu_ch_param_addr(ipu, ch), 1, 128, 5));
	dev_dbg(ipu->dev, "Offset1 %d, ",
		 ipu_ch_param_read_field_io(ipu_ch_param_addr(ipu, ch), 1, 133, 5));
	dev_dbg(ipu->dev, "Offset2 %d, ",
		 ipu_ch_param_read_field_io(ipu_ch_param_addr(ipu, ch), 1, 138, 5));
	dev_dbg(ipu->dev, "Offset3 %d\n",
		 ipu_ch_param_read_field_io(ipu_ch_param_addr(ipu, ch), 1, 143, 5));
}

static inline void fill_cpmem(struct ipu_soc *ipu, int ch, struct ipu_ch_param *params)
{
	int i, w;
	void *addr = ipu_ch_param_addr(ipu, ch);

	/* 2 words, 5 valid data */
	for (w = 0; w < 2; w++) {
		for (i = 0; i < 5; i++) {
			writel(params->word[w].data[i], addr);
			addr += 4;
		}
		addr += 12;
	}
}

static inline void _ipu_ch_param_init(struct ipu_soc *ipu, int ch,
				      uint32_t pixel_fmt, uint32_t width,
				      uint32_t height, uint32_t stride,
				      uint32_t u, uint32_t v,
				      uint32_t uv_stride, dma_addr_t addr0,
				      dma_addr_t addr1, dma_addr_t addr2)
{
	uint32_t u_offset = 0;
	uint32_t v_offset = 0;
	uint32_t bs = 0;
	int32_t sub_ch = 0;
	struct ipu_ch_param params;

	memset(&params, 0, sizeof(params));

	ipu_ch_param_set_field(&params, 0, 125, 13, width - 1);

	if (((ch == 8) || (ch == 9) || (ch == 10)) && !ipu->vdoa_en) {
		ipu_ch_param_set_field(&params, 0, 138, 12, (height / 2) - 1);
		ipu_ch_param_set_field(&params, 1, 102, 14, (stride * 2) - 1);
	} else {
		/* note: for vdoa+vdi- ch8/9/10, always use band mode */
		ipu_ch_param_set_field(&params, 0, 138, 12, height - 1);
		ipu_ch_param_set_field(&params, 1, 102, 14, stride - 1);
	}

	/* EBA is 8-byte aligned */
	ipu_ch_param_set_field(&params, 1, 0, 29, addr0 >> 3);
	ipu_ch_param_set_field(&params, 1, 29, 29, addr1 >> 3);
	if (addr0%8)
		dev_warn(ipu->dev,
			 "IDMAC%d's EBA0 is not 8-byte aligned\n", ch);
	if (addr1%8)
		dev_warn(ipu->dev,
			 "IDMAC%d's EBA1 is not 8-byte aligned\n", ch);

	switch (pixel_fmt) {
	case IPU_PIX_FMT_GENERIC:
		/*Represents 8-bit Generic data */
		ipu_ch_param_set_field(&params, 0, 107, 3, 5);	/* bits/pixel */
		ipu_ch_param_set_field(&params, 1, 85, 4, 6);	/* pix format */
		ipu_ch_param_set_field(&params, 1, 78, 7, 63);	/* burst size */

		break;
	case IPU_PIX_FMT_GENERIC_16:
		/* Represents 16-bit generic data */
		ipu_ch_param_set_field(&params, 0, 107, 3, 3);	/* bits/pixel */
		ipu_ch_param_set_field(&params, 1, 85, 4, 6);	/* pix format */
		ipu_ch_param_set_field(&params, 1, 78, 7, 31);	/* burst size */

		break;
	case IPU_PIX_FMT_GENERIC_32:
		/*Represents 32-bit Generic data */
		break;
	case IPU_PIX_FMT_RGB565:
		ipu_ch_param_set_field(&params, 0, 107, 3, 3);	/* bits/pixel */
		ipu_ch_param_set_field(&params, 1, 85, 4, 7);	/* pix format */
		ipu_ch_param_set_field(&params, 1, 78, 7, 31);	/* burst size */

		_ipu_ch_params_set_packing(&params, 5, 0, 6, 5, 5, 11, 8, 16);
		break;
	case IPU_PIX_FMT_BGRA4444:
		ipu_ch_param_set_field(&params, 0, 107, 3, 3);	/* bits/pixel */
		ipu_ch_param_set_field(&params, 1, 85, 4, 7);	/* pix format */
		ipu_ch_param_set_field(&params, 1, 78, 7, 31);	/* burst size */

		_ipu_ch_params_set_packing(&params, 4, 4, 4, 8, 4, 12, 4, 0);
		break;
	case IPU_PIX_FMT_BGRA5551:
		ipu_ch_param_set_field(&params, 0, 107, 3, 3);	/* bits/pixel */
		ipu_ch_param_set_field(&params, 1, 85, 4, 7);	/* pix format */
		ipu_ch_param_set_field(&params, 1, 78, 7, 31);	/* burst size */

		_ipu_ch_params_set_packing(&params, 5, 1, 5, 6, 5, 11, 1, 0);
		break;
	case IPU_PIX_FMT_BGR24:
		ipu_ch_param_set_field(&params, 0, 107, 3, 1);	/* bits/pixel */
		ipu_ch_param_set_field(&params, 1, 85, 4, 7);	/* pix format */
		ipu_ch_param_set_field(&params, 1, 78, 7, 19);	/* burst size */

		_ipu_ch_params_set_packing(&params, 8, 0, 8, 8, 8, 16, 8, 24);
		break;
	case IPU_PIX_FMT_RGB24:
	case IPU_PIX_FMT_YUV444:
		ipu_ch_param_set_field(&params, 0, 107, 3, 1);	/* bits/pixel */
		ipu_ch_param_set_field(&params, 1, 85, 4, 7);	/* pix format */
		ipu_ch_param_set_field(&params, 1, 78, 7, 19);	/* burst size */

		_ipu_ch_params_set_packing(&params, 8, 16, 8, 8, 8, 0, 8, 24);
		break;
	case IPU_PIX_FMT_VYU444:
		ipu_ch_param_set_field(&params, 0, 107, 3, 1);	/* bits/pixel */
		ipu_ch_param_set_field(&params, 1, 85, 4, 7);	/* pix format */
		ipu_ch_param_set_field(&params, 1, 78, 7, 19);	/* burst size */

		_ipu_ch_params_set_packing(&params, 8, 8, 8, 0, 8, 16, 8, 24);
		break;
	case IPU_PIX_FMT_AYUV:
		ipu_ch_param_set_field(&params, 0, 107, 3, 0);	/* bits/pixel */
		ipu_ch_param_set_field(&params, 1, 85, 4, 7);	/* pix format */
		ipu_ch_param_set_field(&params, 1, 78, 7, 15);	/* burst size */

		_ipu_ch_params_set_packing(&params, 8, 8, 8, 16, 8, 24, 8, 0);
		break;
	case IPU_PIX_FMT_BGRA32:
	case IPU_PIX_FMT_BGR32:
		ipu_ch_param_set_field(&params, 0, 107, 3, 0);	/* bits/pixel */
		ipu_ch_param_set_field(&params, 1, 85, 4, 7);	/* pix format */
		ipu_ch_param_set_field(&params, 1, 78, 7, 15);	/* burst size */

		_ipu_ch_params_set_packing(&params, 8, 8, 8, 16, 8, 24, 8, 0);
		break;
	case IPU_PIX_FMT_RGBA32:
	case IPU_PIX_FMT_RGB32:
		ipu_ch_param_set_field(&params, 0, 107, 3, 0);	/* bits/pixel */
		ipu_ch_param_set_field(&params, 1, 85, 4, 7);	/* pix format */
		ipu_ch_param_set_field(&params, 1, 78, 7, 15);	/* burst size */

		_ipu_ch_params_set_packing(&params, 8, 24, 8, 16, 8, 8, 8, 0);
		break;
	case IPU_PIX_FMT_ABGR32:
		ipu_ch_param_set_field(&params, 0, 107, 3, 0);	/* bits/pixel */
		ipu_ch_param_set_field(&params, 1, 85, 4, 7);	/* pix format */
		ipu_ch_param_set_field(&params, 1, 78, 7, 15);	/* burst size */

		_ipu_ch_params_set_packing(&params, 8, 0, 8, 8, 8, 16, 8, 24);
		break;
	case IPU_PIX_FMT_UYVY:
		ipu_ch_param_set_field(&params, 0, 107, 3, 3);	/* bits/pixel */
		ipu_ch_param_set_field(&params, 1, 85, 4, 0xA);	/* pix format */
		if ((ch == 8) || (ch == 9) || (ch == 10)) {
			ipu_ch_param_set_field(&params, 1, 78, 7, 15);  /* burst size */
		} else {
			ipu_ch_param_set_field(&params, 1, 78, 7, 31);	/* burst size */
		}
		break;
	case IPU_PIX_FMT_YUYV:
		ipu_ch_param_set_field(&params, 0, 107, 3, 3);	/* bits/pixel */
		ipu_ch_param_set_field(&params, 1, 85, 4, 0x8);	/* pix format */
		if ((ch == 8) || (ch == 9) || (ch == 10)) {
			if (ipu->vdoa_en) {
				ipu_ch_param_set_field(&params, 1, 78, 7, 31);
			} else {
				ipu_ch_param_set_field(&params, 1, 78, 7, 15);
			}
		} else {
			ipu_ch_param_set_field(&params, 1, 78, 7, 31);	/* burst size */
		}
		break;
	case IPU_PIX_FMT_YUV420P2:
	case IPU_PIX_FMT_YUV420P:
		ipu_ch_param_set_field(&params, 1, 85, 4, 2);	/* pix format */

		if (uv_stride < stride / 2)
			uv_stride = stride / 2;

		u_offset = stride * height;
		v_offset = u_offset + (uv_stride * height / 2);
		if ((ch == 8) || (ch == 9) || (ch == 10)) {
			ipu_ch_param_set_field(&params, 1, 78, 7, 15);  /* burst size */
			uv_stride = uv_stride*2;
		} else {
			if (_ipu_is_smfc_chan(ch) &&
				ipu->smfc_idmac_12bit_3planar_bs_fixup)
				bs = 15;
			else
				bs = 31;
			ipu_ch_param_set_field(&params, 1, 78, 7, bs);  /* burst size */
		}
		break;
	case IPU_PIX_FMT_YVU420P:
		ipu_ch_param_set_field(&params, 1, 85, 4, 2);	/* pix format */

		if (uv_stride < stride / 2)
			uv_stride = stride / 2;

		v_offset = stride * height;
		u_offset = v_offset + (uv_stride * height / 2);
		if ((ch == 8) || (ch == 9) || (ch == 10)) {
			ipu_ch_param_set_field(&params, 1, 78, 7, 15);  /* burst size */
			uv_stride = uv_stride*2;
		} else {
			if (_ipu_is_smfc_chan(ch) &&
				ipu->smfc_idmac_12bit_3planar_bs_fixup)
				bs = 15;
			else
				bs = 31;
			ipu_ch_param_set_field(&params, 1, 78, 7, bs);  /* burst size */
		}
		break;
	case IPU_PIX_FMT_YVU422P:
		/* BPP & pixel format */
		ipu_ch_param_set_field(&params, 1, 85, 4, 1);	/* pix format */
		ipu_ch_param_set_field(&params, 1, 78, 7, 31);	/* burst size */

		if (uv_stride < stride / 2)
			uv_stride = stride / 2;

		v_offset = (v == 0) ? stride * height : v;
		u_offset = (u == 0) ? v_offset + v_offset / 2 : u;
		break;
	case IPU_PIX_FMT_YUV422P:
		/* BPP & pixel format */
		ipu_ch_param_set_field(&params, 1, 85, 4, 1);	/* pix format */
		ipu_ch_param_set_field(&params, 1, 78, 7, 31);	/* burst size */

		if (uv_stride < stride / 2)
			uv_stride = stride / 2;

		u_offset = (u == 0) ? stride * height : u;
		v_offset = (v == 0) ? u_offset + u_offset / 2 : v;
		break;
	case IPU_PIX_FMT_YUV444P:
		/* BPP & pixel format */
		ipu_ch_param_set_field(&params, 1, 85, 4, 0);	/* pix format */
		ipu_ch_param_set_field(&params, 1, 78, 7, 31);	/* burst size */
		uv_stride = stride;
		u_offset = (u == 0) ? stride * height : u;
		v_offset = (v == 0) ? u_offset * 2 : v;
		break;
	case IPU_PIX_FMT_NV16:
		ipu_ch_param_set_field(&params, 1, 85, 4, 3);	/* pix format */
		ipu_ch_param_set_field(&params, 1, 78, 7, 31);	/* burst size */
		uv_stride = stride;
		u_offset = (u == 0) ? stride * height : u;
		break;
	case IPU_PIX_FMT_NV12:
		/* BPP & pixel format */
		ipu_ch_param_set_field(&params, 1, 85, 4, 4);	/* pix format */
		uv_stride = stride;
		u_offset = (u == 0) ? stride * height : u;
		if ((ch == 8) || (ch == 9) || (ch == 10)) {
			if (ipu->vdoa_en) {
				 /* one field buffer, memory width 64bits */
				ipu_ch_param_set_field(&params, 1, 78, 7, 63);
			} else {
				ipu_ch_param_set_field(&params, 1, 78, 7, 15);
				 /* top/bottom field in one buffer*/
				uv_stride = uv_stride*2;
			}
		} else {
			ipu_ch_param_set_field(&params, 1, 78, 7, 31);	/* burst size */
		}
		break;
	default:
		dev_err(ipu->dev, "mxc ipu: unimplemented pixel format\n");
		break;
	}
	/*set burst size to 16*/


	if (uv_stride)
		ipu_ch_param_set_field(&params, 1, 128, 14, uv_stride - 1);

	/* Get the uv offset from user when need cropping */
	if (u || v) {
		u_offset = u;
		v_offset = v;
	}

	/* UBO and VBO are 22-bit and 8-byte aligned */
	if (u_offset/8 > 0x3fffff)
		dev_warn(ipu->dev,
			 "IDMAC%d's U offset exceeds IPU limitation\n", ch);
	if (v_offset/8 > 0x3fffff)
		dev_warn(ipu->dev,
			 "IDMAC%d's V offset exceeds IPU limitation\n", ch);
	if (u_offset%8)
		dev_warn(ipu->dev,
			 "IDMAC%d's U offset is not 8-byte aligned\n", ch);
	if (v_offset%8)
		dev_warn(ipu->dev,
			 "IDMAC%d's V offset is not 8-byte aligned\n", ch);

	ipu_ch_param_set_field(&params, 0, 46, 22, u_offset / 8);
	ipu_ch_param_set_field(&params, 0, 68, 22, v_offset / 8);

	dev_dbg(ipu->dev, "initializing idma ch %d @ %p\n", ch, ipu_ch_param_addr(ipu, ch));
	fill_cpmem(ipu, ch, &params);
	if (addr2) {
		sub_ch = __ipu_ch_get_third_buf_cpmem_num(ch);
		if (sub_ch <= 0)
			return;

		ipu_ch_param_set_field(&params, 1, 0, 29, addr2 >> 3);
		ipu_ch_param_set_field(&params, 1, 29, 29, 0);
		if (addr2%8)
			dev_warn(ipu->dev,
				 "IDMAC%d's sub-CPMEM entry%d EBA0 is not "
				 "8-byte aligned\n", ch, sub_ch);

		dev_dbg(ipu->dev, "initializing idma ch %d @ %p sub cpmem\n", ch,
					ipu_ch_param_addr(ipu, sub_ch));
		fill_cpmem(ipu, sub_ch, &params);
	}
};

static inline void _ipu_ch_param_set_burst_size(struct ipu_soc *ipu,
						uint32_t ch,
						uint16_t burst_pixels)
{
	int32_t sub_ch = 0;

	ipu_ch_param_mod_field_io(ipu_ch_param_addr(ipu, ch), 1, 78, 7,
			       burst_pixels - 1);

	sub_ch = __ipu_ch_get_third_buf_cpmem_num(ch);
	if (sub_ch <= 0)
		return;
	ipu_ch_param_mod_field_io(ipu_ch_param_addr(ipu, sub_ch), 1, 78, 7,
			       burst_pixels - 1);
};

static inline int _ipu_ch_param_get_burst_size(struct ipu_soc *ipu, uint32_t ch)
{
	return ipu_ch_param_read_field_io(ipu_ch_param_addr(ipu, ch), 1, 78, 7) + 1;
};

static inline int _ipu_ch_param_get_bpp(struct ipu_soc *ipu, uint32_t ch)
{
	return ipu_ch_param_read_field_io(ipu_ch_param_addr(ipu, ch), 0, 107, 3);
};

static inline void _ipu_ch_param_set_buffer(struct ipu_soc *ipu, uint32_t ch,
					int bufNum, dma_addr_t phyaddr)
{
	if (bufNum == 2) {
		ch = __ipu_ch_get_third_buf_cpmem_num(ch);
		if (ch <= 0)
			return;
		bufNum = 0;
	}

	ipu_ch_param_mod_field_io(ipu_ch_param_addr(ipu, ch), 1, 29 * bufNum, 29,
			       phyaddr / 8);
};

static inline void _ipu_ch_param_set_rotation(struct ipu_soc *ipu, uint32_t ch,
					      ipu_rotate_mode_t rot)
{
	u32 temp_rot = bitrev8(rot) >> 5;
	int32_t sub_ch = 0;

	ipu_ch_param_mod_field_io(ipu_ch_param_addr(ipu, ch), 0, 119, 3, temp_rot);

	sub_ch = __ipu_ch_get_third_buf_cpmem_num(ch);
	if (sub_ch <= 0)
		return;
	ipu_ch_param_mod_field_io(ipu_ch_param_addr(ipu, sub_ch), 0, 119, 3, temp_rot);
};

static inline void _ipu_ch_param_set_block_mode(struct ipu_soc *ipu, uint32_t ch)
{
	int32_t sub_ch = 0;

	ipu_ch_param_mod_field_io(ipu_ch_param_addr(ipu, ch), 0, 117, 2, 1);

	sub_ch = __ipu_ch_get_third_buf_cpmem_num(ch);
	if (sub_ch <= 0)
		return;
	ipu_ch_param_mod_field_io(ipu_ch_param_addr(ipu, sub_ch), 0, 117, 2, 1);
};

static inline void _ipu_ch_param_set_alpha_use_separate_channel(struct ipu_soc *ipu,
								uint32_t ch,
								bool option)
{
	int32_t sub_ch = 0;

	if (option) {
		ipu_ch_param_mod_field_io(ipu_ch_param_addr(ipu, ch), 1, 89, 1, 1);
	} else {
		ipu_ch_param_mod_field_io(ipu_ch_param_addr(ipu, ch), 1, 89, 1, 0);
	}

	sub_ch = __ipu_ch_get_third_buf_cpmem_num(ch);
	if (sub_ch <= 0)
		return;

	if (option) {
		ipu_ch_param_mod_field_io(ipu_ch_param_addr(ipu, sub_ch), 1, 89, 1, 1);
	} else {
		ipu_ch_param_mod_field_io(ipu_ch_param_addr(ipu, sub_ch), 1, 89, 1, 0);
	}
};

static inline void _ipu_ch_param_set_alpha_condition_read(struct ipu_soc *ipu, uint32_t ch)
{
	int32_t sub_ch = 0;

	ipu_ch_param_mod_field_io(ipu_ch_param_addr(ipu, ch), 1, 149, 1, 1);

	sub_ch = __ipu_ch_get_third_buf_cpmem_num(ch);
	if (sub_ch <= 0)
		return;
	ipu_ch_param_mod_field_io(ipu_ch_param_addr(ipu, sub_ch), 1, 149, 1, 1);
};

static inline void _ipu_ch_param_set_alpha_buffer_memory(struct ipu_soc *ipu, uint32_t ch)
{
	int alp_mem_idx;
	int32_t sub_ch = 0;

	switch (ch) {
	case 14: /* PRP graphic */
		alp_mem_idx = 0;
		break;
	case 15: /* PP graphic */
		alp_mem_idx = 1;
		break;
	case 23: /* DP BG SYNC graphic */
		alp_mem_idx = 4;
		break;
	case 27: /* DP FG SYNC graphic */
		alp_mem_idx = 2;
		break;
	default:
		dev_err(ipu->dev, "unsupported correlative channel of local "
			"alpha channel\n");
		return;
	}

	ipu_ch_param_mod_field_io(ipu_ch_param_addr(ipu, ch), 1, 90, 3, alp_mem_idx);

	sub_ch = __ipu_ch_get_third_buf_cpmem_num(ch);
	if (sub_ch <= 0)
		return;
	ipu_ch_param_mod_field_io(ipu_ch_param_addr(ipu, sub_ch), 1, 90, 3, alp_mem_idx);
};

static inline void _ipu_ch_param_set_interlaced_scan(struct ipu_soc *ipu, uint32_t ch)
{
	u32 stride;
	int32_t sub_ch = 0;

	sub_ch = __ipu_ch_get_third_buf_cpmem_num(ch);

	ipu_ch_param_set_field_io(ipu_ch_param_addr(ipu, ch), 0, 113, 1, 1);
	if (sub_ch > 0)
		ipu_ch_param_set_field_io(ipu_ch_param_addr(ipu, sub_ch), 0, 113, 1, 1);
	stride = ipu_ch_param_read_field_io(ipu_ch_param_addr(ipu, ch), 1, 102, 14) + 1;
	/* ILO is 20-bit and 8-byte aligned */
	if (stride/8 > 0xfffff)
		dev_warn(ipu->dev,
			 "IDMAC%d's ILO exceeds IPU limitation\n", ch);
	if (stride%8)
		dev_warn(ipu->dev,
			 "IDMAC%d's ILO is not 8-byte aligned\n", ch);
	ipu_ch_param_mod_field_io(ipu_ch_param_addr(ipu, ch), 1, 58, 20, stride / 8);
	if (sub_ch > 0)
		ipu_ch_param_mod_field_io(ipu_ch_param_addr(ipu, sub_ch), 1, 58, 20,
				       stride / 8);
	stride *= 2;
	ipu_ch_param_mod_field_io(ipu_ch_param_addr(ipu, ch), 1, 102, 14, stride - 1);
	if (sub_ch > 0)
		ipu_ch_param_mod_field_io(ipu_ch_param_addr(ipu, sub_ch), 1, 102, 14,
				       stride - 1);
};

static inline void _ipu_ch_param_set_axi_id(struct ipu_soc *ipu, uint32_t ch, uint32_t id)
{
	int32_t sub_ch = 0;

	id %= 4;

	ipu_ch_param_mod_field_io(ipu_ch_param_addr(ipu, ch), 1, 93, 2, id);

	sub_ch = __ipu_ch_get_third_buf_cpmem_num(ch);
	if (sub_ch <= 0)
		return;
	ipu_ch_param_mod_field_io(ipu_ch_param_addr(ipu, sub_ch), 1, 93, 2, id);
};

static inline int _ipu_ch_param_get_axi_id(struct ipu_soc *ipu, uint32_t ch)
{
	return ipu_ch_param_read_field_io(ipu_ch_param_addr(ipu, ch), 1, 93, 2);
}

static inline int __ipu_ch_offset_calc(uint32_t pixel_fmt,
				       uint32_t width,
				       uint32_t height,
				       uint32_t stride,
				       uint32_t u,
				       uint32_t v,
				       uint32_t uv_stride,
				       uint32_t vertical_offset,
				       uint32_t horizontal_offset,
				       uint32_t *u_offset,
				       uint32_t *v_offset)
{
	uint32_t u_fix = 0;
	uint32_t v_fix = 0;

	switch (pixel_fmt) {
	case IPU_PIX_FMT_GENERIC:
	case IPU_PIX_FMT_GENERIC_16:
	case IPU_PIX_FMT_GENERIC_32:
	case IPU_PIX_FMT_RGB565:
	case IPU_PIX_FMT_BGRA4444:
	case IPU_PIX_FMT_BGRA5551:
	case IPU_PIX_FMT_BGR24:
	case IPU_PIX_FMT_RGB24:
	case IPU_PIX_FMT_YUV444:
	case IPU_PIX_FMT_AYUV:
	case IPU_PIX_FMT_BGRA32:
	case IPU_PIX_FMT_BGR32:
	case IPU_PIX_FMT_RGBA32:
	case IPU_PIX_FMT_RGB32:
	case IPU_PIX_FMT_ABGR32:
	case IPU_PIX_FMT_UYVY:
	case IPU_PIX_FMT_YUYV:
	case IPU_PIX_FMT_GPU32_SB_ST:
	case IPU_PIX_FMT_GPU32_SB_SRT:
	case IPU_PIX_FMT_GPU32_ST:
	case IPU_PIX_FMT_GPU32_SRT:
	case IPU_PIX_FMT_GPU16_SB_ST:
	case IPU_PIX_FMT_GPU16_SB_SRT:
	case IPU_PIX_FMT_GPU16_ST:
	case IPU_PIX_FMT_GPU16_SRT:
		*u_offset = 0;
		*v_offset = 0;
		break;
	case IPU_PIX_FMT_YUV420P2:
	case IPU_PIX_FMT_YUV420P:
		if (uv_stride < stride / 2)
			uv_stride = stride / 2;

		*u_offset = stride * (height - vertical_offset - 1) +
					(stride - horizontal_offset) +
					(uv_stride * vertical_offset / 2) +
					horizontal_offset / 2;
		*v_offset = *u_offset + (uv_stride * height / 2);
		u_fix = u ? (u + (uv_stride * vertical_offset / 2) +
					(horizontal_offset / 2) -
					(stride * vertical_offset) - (horizontal_offset)) :
					*u_offset;
		v_fix = v ? (v + (uv_stride * vertical_offset / 2) +
					(horizontal_offset / 2) -
					(stride * vertical_offset) - (horizontal_offset)) :
					*v_offset;
		break;
	case IPU_PIX_FMT_YVU420P:
		if (uv_stride < stride / 2)
			uv_stride = stride / 2;

		*v_offset = stride * (height - vertical_offset - 1) +
					(stride - horizontal_offset) +
					(uv_stride * vertical_offset / 2) +
					horizontal_offset / 2;
		*u_offset = *v_offset + (uv_stride * height / 2);
		u_fix = u ? (u + (uv_stride * vertical_offset / 2) +
					(horizontal_offset / 2) -
					(stride * vertical_offset) - (horizontal_offset)) :
					*u_offset;
		v_fix = v ? (v + (uv_stride * vertical_offset / 2) +
					(horizontal_offset / 2) -
					(stride * vertical_offset) - (horizontal_offset)) :
					*v_offset;
		break;
	case IPU_PIX_FMT_YVU422P:
		if (uv_stride < stride / 2)
			uv_stride = stride / 2;

		*v_offset = stride * (height - vertical_offset - 1) +
					(stride - horizontal_offset) +
					(uv_stride * vertical_offset) +
					horizontal_offset / 2;
		*u_offset = *v_offset + uv_stride * height;
		u_fix = u ? (u + (uv_stride * vertical_offset) +
					horizontal_offset / 2 -
					(stride * vertical_offset) - (horizontal_offset)) :
					*u_offset;
		v_fix = v ? (v + (uv_stride * vertical_offset) +
					horizontal_offset / 2 -
					(stride * vertical_offset) - (horizontal_offset)) :
					*v_offset;
		break;
	case IPU_PIX_FMT_YUV422P:
		if (uv_stride < stride / 2)
			uv_stride = stride / 2;

		*u_offset = stride * (height - vertical_offset - 1) +
					(stride - horizontal_offset) +
					(uv_stride * vertical_offset) +
					horizontal_offset / 2;
		*v_offset = *u_offset + uv_stride * height;
		u_fix = u ? (u + (uv_stride * vertical_offset) +
					horizontal_offset / 2 -
					(stride * vertical_offset) - (horizontal_offset)) :
					*u_offset;
		v_fix = v ? (v + (uv_stride * vertical_offset) +
					horizontal_offset / 2 -
					(stride * vertical_offset) - (horizontal_offset)) :
					*v_offset;
		break;
	case IPU_PIX_FMT_YUV444P:
		uv_stride = stride;
		*u_offset = stride * (height - vertical_offset - 1) +
					(stride - horizontal_offset) +
					(uv_stride * vertical_offset) +
					horizontal_offset;
		*v_offset = *u_offset + uv_stride * height;
		u_fix = u ? (u + (uv_stride * vertical_offset) +
					horizontal_offset -
					(stride * vertical_offset) -
					(horizontal_offset)) :
					*u_offset;
		v_fix = v ? (v + (uv_stride * vertical_offset) +
					horizontal_offset -
					(stride * vertical_offset) -
					(horizontal_offset)) :
					*v_offset;
		break;
	case IPU_PIX_FMT_NV12:
	case IPU_PIX_FMT_NV16:
	case PRE_PIX_FMT_NV21:
	case PRE_PIX_FMT_NV61:
		uv_stride = stride;
		*u_offset = stride * (height - vertical_offset - 1) +
					(stride - horizontal_offset) +
					(uv_stride * vertical_offset / 2) +
					horizontal_offset;
		*v_offset = 0;
		u_fix = u ? (u + (uv_stride * vertical_offset / 2) +
					horizontal_offset -
					(stride * vertical_offset) - (horizontal_offset)) :
					*u_offset;
		break;
	default:
		return -EINVAL;
	}

	if (u_fix > *u_offset)
		*u_offset = u_fix;

	if (v_fix > *v_offset)
		*v_offset = v_fix;

	return 0;
}

/* IDMAC U/V offset changing support */
/* U and V input is not affected, */
/* the update is done by new calculation according to */
/* vertical_offset and horizontal_offset */
static inline void _ipu_ch_offset_update(struct ipu_soc *ipu,
					 int ch,
					 uint32_t pixel_fmt,
					 uint32_t width,
					 uint32_t height,
					 uint32_t stride,
					 uint32_t u,
					 uint32_t v,
					 uint32_t uv_stride,
					 uint32_t vertical_offset,
					 uint32_t horizontal_offset)
{
	uint32_t u_offset = 0;
	uint32_t v_offset = 0;
	uint32_t old_offset = 0;
	int32_t sub_ch = 0;
	int ret;

	ret = __ipu_ch_offset_calc(pixel_fmt, width, height, stride,
				   u, v, uv_stride,
				   vertical_offset, horizontal_offset,
				   &u_offset, &v_offset);
	if (ret) {
		dev_err(ipu->dev, "mxc ipu: unimplemented pixel format\n");
		return;
	}

	/* UBO and VBO are 22-bit and 8-byte aligned */
	if (u_offset/8 > 0x3fffff)
		dev_warn(ipu->dev,
			"IDMAC%d's U offset exceeds IPU limitation\n", ch);
	if (v_offset/8 > 0x3fffff)
		dev_warn(ipu->dev,
			"IDMAC%d's V offset exceeds IPU limitation\n", ch);
	if (u_offset%8)
		dev_warn(ipu->dev,
			"IDMAC%d's U offset is not 8-byte aligned\n", ch);
	if (v_offset%8)
		dev_warn(ipu->dev,
			"IDMAC%d's V offset is not 8-byte aligned\n", ch);

	old_offset = ipu_ch_param_read_field_io(ipu_ch_param_addr(ipu, ch), 0, 46, 22);
	if (old_offset != u_offset / 8)
		ipu_ch_param_mod_field_io(ipu_ch_param_addr(ipu, ch), 0, 46, 22, u_offset / 8);
	old_offset = ipu_ch_param_read_field_io(ipu_ch_param_addr(ipu, ch), 0, 68, 22);
	if (old_offset != v_offset / 8)
		ipu_ch_param_mod_field_io(ipu_ch_param_addr(ipu, ch), 0, 68, 22, v_offset / 8);

	sub_ch = __ipu_ch_get_third_buf_cpmem_num(ch);
	if (sub_ch <= 0)
		return;
	old_offset = ipu_ch_param_read_field_io(ipu_ch_param_addr(ipu, sub_ch), 0, 46, 22);
	if (old_offset != u_offset / 8)
		ipu_ch_param_mod_field_io(ipu_ch_param_addr(ipu, sub_ch), 0, 46, 22, u_offset / 8);
	old_offset = ipu_ch_param_read_field_io(ipu_ch_param_addr(ipu, sub_ch), 0, 68, 22);
	if (old_offset != v_offset / 8)
		ipu_ch_param_mod_field_io(ipu_ch_param_addr(ipu, sub_ch), 0, 68, 22, v_offset / 8);
};

static inline void _ipu_ch_params_set_alpha_width(struct ipu_soc *ipu, uint32_t ch, int alpha_width)
{
	int32_t sub_ch = 0;

	ipu_ch_param_set_field_io(ipu_ch_param_addr(ipu, ch), 1, 125, 3, alpha_width - 1);

	sub_ch = __ipu_ch_get_third_buf_cpmem_num(ch);
	if (sub_ch <= 0)
		return;
	ipu_ch_param_set_field_io(ipu_ch_param_addr(ipu, sub_ch), 1, 125, 3, alpha_width - 1);
};

static inline void _ipu_ch_param_set_bandmode(struct ipu_soc *ipu,
			uint32_t ch, uint32_t band_height)
{
	int32_t sub_ch = 0;

	ipu_ch_param_set_field_io(ipu_ch_param_addr(ipu, ch),
					0, 114, 3, band_height - 1);
	sub_ch = __ipu_ch_get_third_buf_cpmem_num(ch);
	if (sub_ch <= 0)
		return;
	ipu_ch_param_set_field_io(ipu_ch_param_addr(ipu, sub_ch),
					0, 114, 3, band_height - 1);

	dev_dbg(ipu->dev, "BNDM 0x%x, ",
		 ipu_ch_param_read_field_io(ipu_ch_param_addr(ipu, ch), 0, 114, 3));
}

/*
 * The IPUv3 IDMAC has a bug to read 32bpp pixels from a graphics plane
 * whose alpha component is at the most significant 8 bits. The bug only
 * impacts on cases in which the relevant separate alpha channel is enabled.
 *
 * Return true on bad alpha component position, otherwise, return false.
 */
static inline bool _ipu_ch_param_bad_alpha_pos(uint32_t pixel_fmt)
{
	switch (pixel_fmt) {
	case IPU_PIX_FMT_BGRA32:
	case IPU_PIX_FMT_BGR32:
	case IPU_PIX_FMT_RGBA32:
	case IPU_PIX_FMT_RGB32:
		return true;
	}

	return false;
}
#endif<|MERGE_RESOLUTION|>--- conflicted
+++ resolved
@@ -1,9 +1,6 @@
 /*
  * Copyright 2005-2016 Freescale Semiconductor, Inc. All Rights Reserved.
-<<<<<<< HEAD
-=======
  * Copyright 2019 NXP
->>>>>>> 3d7dd39f
  */
 
 /*
