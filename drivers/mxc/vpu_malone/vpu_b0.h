--- conflicted
+++ resolved
@@ -75,11 +75,8 @@
 #define VPU_DEC_CMD_DATA_MAX_NUM	16
 #define VPU_DEC_MAX_WIDTH		8188
 #define VPU_DEC_MAX_HEIGTH		8188
-<<<<<<< HEAD
-=======
 #define VPU_DEC_FMT_DIVX_MASK		(1 << 20)
 #define VPU_DEC_FMT_RV_MASK		(1 << 21)
->>>>>>> 3d7dd39f
 
 #define V4L2_EVENT_DECODE_ERROR		(V4L2_EVENT_PRIVATE_START + 1)
 #define V4L2_EVENT_SKIP			(V4L2_EVENT_PRIVATE_START + 2)
@@ -424,11 +421,8 @@
 	bool hang_status;
 	bool fifo_low;
 	bool frame_decoded;
-<<<<<<< HEAD
-=======
 	bool first_dump_data_flag;
 	bool first_data_flag;
->>>>>>> 3d7dd39f
 	u32 req_frame_count;
 	u_int32 mbi_count;
 	u_int32 mbi_size;
@@ -470,11 +464,6 @@
 	struct vpu_dec_cmd_request *pending;
 	struct mutex cmd_lock;
 
-<<<<<<< HEAD
-#define LVL_WARN		(1 << 1)
-#define LVL_EVENT		(1 << 2)
-#define LVL_INFO		(1 << 3)
-=======
 	struct vpu_dec_perf_time perf_time;
 	int res_change_occu_count;
 	int res_change_send_count;
@@ -487,7 +476,6 @@
 #define LVL_WARN		(1 << 0)
 #define LVL_EVENT		(1 << 1)
 #define LVL_INFO		(1 << 2)
->>>>>>> 3d7dd39f
 #define LVL_BIT_CMD		(1 << 4)
 #define LVL_BIT_EVT		(1 << 5)
 #define LVL_BIT_TS		(1 << 6)
@@ -500,21 +488,12 @@
 #define LVL_BIT_FLOW		(1 << 13)
 #define LVL_BIT_FRAME_COUNT	(1 << 14)
 
-<<<<<<< HEAD
-#define vpu_err(fmt, arg...) pr_info("[VPU Decoder]\t " fmt, ## arg)
-
-#define vpu_dbg(level, fmt, arg...) \
-	do { \
-		if (vpu_dbg_level_decoder & level) \
-			pr_info("[VPU Decoder]\t " fmt, ## arg); \
-=======
 #define vpu_err(fmt, arg...) pr_info("[VPU Decoder] " fmt, ## arg)
 
 #define vpu_dbg(level, fmt, arg...) \
 	do { \
 		if (vpu_dbg_level_decoder & (level)) \
 			pr_info("[VPU Decoder] " fmt, ## arg); \
->>>>>>> 3d7dd39f
 	} while (0)
 
 #define V4L2_NXP_BUF_FLAG_CODECCONFIG		0x00200000
