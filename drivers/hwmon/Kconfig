#
# Hardware monitoring chip drivers configuration
#

menuconfig HWMON
	tristate "Hardware Monitoring support"
	depends on HAS_IOMEM
	default y
	help
	  Hardware monitoring devices let you monitor the hardware health
	  of a system. Most modern motherboards include such a device. It
	  can include temperature sensors, voltage sensors, fan speed
	  sensors and various additional features such as the ability to
	  control the speed of the fans.  If you want this support you
	  should say Y here and also to the specific driver(s) for your
	  sensors chip(s) below.

	  To find out which specific driver(s) you need, use the
	  sensors-detect script from the lm_sensors package.  Read
	  <file:Documentation/hwmon/userspace-tools> for details.

	  This support can also be built as a module.  If so, the module
	  will be called hwmon.

if HWMON

config HWMON_VID
	tristate
	default n

config HWMON_DEBUG_CHIP
	bool "Hardware Monitoring Chip debugging messages"
	default n
	help
	  Say Y here if you want the I2C chip drivers to produce a bunch of
	  debug messages to the system log.  Select this if you are having
	  a problem with I2C support and want to see more of what is going
	  on.

comment "Native drivers"

config SENSORS_AB8500
	tristate "AB8500 thermal monitoring"
	depends on AB8500_GPADC && AB8500_BM
	default n
	help
	  If you say yes here you get support for the thermal sensor part
	  of the AB8500 chip. The driver includes thermal management for
	  AB8500 die and two GPADC channels. The GPADC channel are preferably
	  used to access sensors outside the AB8500 chip.

	  This driver can also be built as a module.  If so, the module
	  will be called abx500-temp.

config SENSORS_ABITUGURU
	tristate "Abit uGuru (rev 1 & 2)"
	depends on X86 && DMI
	help
	  If you say yes here you get support for the sensor part of the first
	  and second revision of the Abit uGuru chip. The voltage and frequency
	  control parts of the Abit uGuru are not supported. The Abit uGuru
	  chip can be found on Abit uGuru featuring motherboards (most modern
	  Abit motherboards from before end 2005). For more info and a list
	  of which motherboards have which revision see
	  Documentation/hwmon/abituguru

	  This driver can also be built as a module.  If so, the module
	  will be called abituguru.

config SENSORS_ABITUGURU3
	tristate "Abit uGuru (rev 3)"
	depends on X86 && DMI
	help
	  If you say yes here you get support for the sensor part of the
	  third revision of the Abit uGuru chip. Only reading the sensors
	  and their settings is supported. The third revision of the Abit
	  uGuru chip can be found on recent Abit motherboards (since end
	  2005). For more info and a list of which motherboards have which
	  revision see Documentation/hwmon/abituguru3

	  This driver can also be built as a module.  If so, the module
	  will be called abituguru3.

config SENSORS_AD7314
	tristate "Analog Devices AD7314 and compatibles"
	depends on SPI
	help
	  If you say yes here you get support for the Analog Devices
	  AD7314, ADT7301 and ADT7302 temperature sensors.

	  This driver can also be built as a module. If so, the module
	  will be called ad7314.

config SENSORS_AD7414
	tristate "Analog Devices AD7414"
	depends on I2C
	help
	  If you say yes here you get support for the Analog Devices
	  AD7414 temperature monitoring chip.

	  This driver can also be built as a module. If so, the module
	  will be called ad7414.

config SENSORS_AD7418
	tristate "Analog Devices AD7416, AD7417 and AD7418"
	depends on I2C
	help
	  If you say yes here you get support for the Analog Devices
	  AD7416, AD7417 and AD7418 temperature monitoring chips.

	  This driver can also be built as a module. If so, the module
	  will be called ad7418.

config SENSORS_ADCXX
	tristate "National Semiconductor ADCxxxSxxx"
	depends on SPI_MASTER
	help
	  If you say yes here you get support for the National Semiconductor
	  ADC<bb><c>S<sss> chip family, where
	  * bb  is the resolution in number of bits (8, 10, 12)
	  * c   is the number of channels (1, 2, 4, 8)
	  * sss is the maximum conversion speed (021 for 200 kSPS, 051 for 500
	    kSPS and 101 for 1 MSPS)

	  Examples : ADC081S101, ADC124S501, ...

	  This driver can also be built as a module.  If so, the module
	  will be called adcxx.

config SENSORS_ADM1021
	tristate "Analog Devices ADM1021 and compatibles"
	depends on I2C
	help
	  If you say yes here you get support for Analog Devices ADM1021
	  and ADM1023 sensor chips and clones: Maxim MAX1617 and MAX1617A,
	  Genesys Logic GL523SM, National Semiconductor LM84 and TI THMC10.

	  This driver can also be built as a module.  If so, the module
	  will be called adm1021.

config SENSORS_ADM1025
	tristate "Analog Devices ADM1025 and compatibles"
	depends on I2C
	select HWMON_VID
	help
	  If you say yes here you get support for Analog Devices ADM1025
	  and Philips NE1619 sensor chips.

	  This driver can also be built as a module.  If so, the module
	  will be called adm1025.

config SENSORS_ADM1026
	tristate "Analog Devices ADM1026 and compatibles"
	depends on I2C
	select HWMON_VID
	help
	  If you say yes here you get support for Analog Devices ADM1026
	  sensor chip.

	  This driver can also be built as a module.  If so, the module
	  will be called adm1026.

config SENSORS_ADM1029
	tristate "Analog Devices ADM1029"
	depends on I2C
	help
	  If you say yes here you get support for Analog Devices ADM1029
	  sensor chip.
	  Very rare chip, please let us know you use it.

	  This driver can also be built as a module.  If so, the module
	  will be called adm1029.

config SENSORS_ADM1031
	tristate "Analog Devices ADM1031 and compatibles"
	depends on I2C
	help
	  If you say yes here you get support for Analog Devices ADM1031
	  and ADM1030 sensor chips.

	  This driver can also be built as a module.  If so, the module
	  will be called adm1031.

config SENSORS_ADM9240
	tristate "Analog Devices ADM9240 and compatibles"
	depends on I2C
	select HWMON_VID
	help
	  If you say yes here you get support for Analog Devices ADM9240,
	  Dallas DS1780, National Semiconductor LM81 sensor chips.

	  This driver can also be built as a module.  If so, the module
	  will be called adm9240.

config SENSORS_ADT7X10
	tristate
	help
	  This module contains common code shared by the ADT7310/ADT7320 and
	  ADT7410/ADT7420 temperature monitoring chip drivers.

	  If build as a module, the module will be called adt7x10.

config SENSORS_ADT7310
	tristate "Analog Devices ADT7310/ADT7320"
	depends on SPI_MASTER
	select SENSORS_ADT7X10
	help
	  If you say yes here you get support for the Analog Devices
	  ADT7310 and ADT7320 temperature monitoring chips.

	  This driver can also be built as a module. If so, the module
	  will be called adt7310.

config SENSORS_ADT7410
	tristate "Analog Devices ADT7410/ADT7420"
	depends on I2C
	select SENSORS_ADT7X10
	help
	  If you say yes here you get support for the Analog Devices
	  ADT7410 and ADT7420 temperature monitoring chips.

	  This driver can also be built as a module. If so, the module
	  will be called adt7410.

config SENSORS_ADT7411
	tristate "Analog Devices ADT7411"
	depends on I2C
	help
	  If you say yes here you get support for the Analog Devices
	  ADT7411 voltage and temperature monitoring chip.

	  This driver can also be built as a module. If so, the module
	  will be called adt7411.

config SENSORS_ADT7462
	tristate "Analog Devices ADT7462"
	depends on I2C
	help
	  If you say yes here you get support for the Analog Devices
	  ADT7462 temperature monitoring chips.

	  This driver can also be built as a module. If so, the module
	  will be called adt7462.

config SENSORS_ADT7470
	tristate "Analog Devices ADT7470"
	depends on I2C
	help
	  If you say yes here you get support for the Analog Devices
	  ADT7470 temperature monitoring chips.

	  This driver can also be built as a module. If so, the module
	  will be called adt7470.

config SENSORS_ADT7475
	tristate "Analog Devices ADT7473, ADT7475, ADT7476 and ADT7490"
	depends on I2C
	select HWMON_VID
	help
	  If you say yes here you get support for the Analog Devices
	  ADT7473, ADT7475, ADT7476 and ADT7490 hardware monitoring
	  chips.

	  This driver can also be build as a module.  If so, the module
	  will be called adt7475.

config SENSORS_ASC7621
	tristate "Andigilog aSC7621"
	depends on I2C
	help
	  If you say yes here you get support for the aSC7621
	  family of SMBus sensors chip found on most Intel X38, X48, X58,
	  945, 965 and 975 desktop boards.  Currently supported chips:
	  aSC7621
	  aSC7621a

	  This driver can also be built as a module.  If so, the module
	  will be called asc7621.

config SENSORS_K8TEMP
	tristate "AMD Athlon64/FX or Opteron temperature sensor"
	depends on X86 && PCI
	help
	  If you say yes here you get support for the temperature
	  sensor(s) inside your CPU. Supported is whole AMD K8
	  microarchitecture. Please note that you will need at least
	  lm-sensors 2.10.1 for proper userspace support.

	  This driver can also be built as a module.  If so, the module
	  will be called k8temp.

config SENSORS_K10TEMP
	tristate "AMD Family 10h+ temperature sensor"
	depends on X86 && PCI
	help
	  If you say yes here you get support for the temperature
	  sensor(s) inside your CPU. Supported are later revisions of
	  the AMD Family 10h and all revisions of the AMD Family 11h,
	  12h (Llano), 14h (Brazos), 15h (Bulldozer/Trinity) and
	  16h (Kabini) microarchitectures.

	  This driver can also be built as a module.  If so, the module
	  will be called k10temp.

config SENSORS_FAM15H_POWER
	tristate "AMD Family 15h processor power"
	depends on X86 && PCI
	help
	  If you say yes here you get support for processor power
	  information of your AMD family 15h CPU.

	  This driver can also be built as a module.  If so, the module
	  will be called fam15h_power.

config SENSORS_ASB100
	tristate "Asus ASB100 Bach"
	depends on X86 && I2C
	select HWMON_VID
	help
	  If you say yes here you get support for the ASB100 Bach sensor
	  chip found on some Asus mainboards.

	  This driver can also be built as a module.  If so, the module
	  will be called asb100.

config SENSORS_ATXP1
	tristate "Attansic ATXP1 VID controller"
	depends on I2C
	select HWMON_VID
	help
	  If you say yes here you get support for the Attansic ATXP1 VID
	  controller.

	  If your board have such a chip, you are able to control your CPU
	  core and other voltages.

	  This driver can also be built as a module.  If so, the module
	  will be called atxp1.

config SENSORS_DS620
	tristate "Dallas Semiconductor DS620"
	depends on I2C
	help
	  If you say yes here you get support for Dallas Semiconductor
	  DS620 sensor chip.

	  This driver can also be built as a module.  If so, the module
	  will be called ds620.

config SENSORS_DS1621
	tristate "Dallas Semiconductor DS1621 and compatibles"
	depends on I2C
	help
	  If you say yes here you get support for Dallas Semiconductor/Maxim
	  Integrated DS1621 sensor chips and compatible models including:

	  - Dallas Semiconductor DS1625
	  - Maxim Integrated DS1631
	  - Maxim Integrated DS1721
	  - Maxim Integrated DS1731

	  This driver can also be built as a module.  If so, the module
	  will be called ds1621.

config SENSORS_DA9052_ADC
	tristate "Dialog DA9052/DA9053 ADC"
	depends on PMIC_DA9052
	help
	  Say y here to support the ADC found on Dialog Semiconductor
	  DA9052-BC and DA9053-AA/Bx PMICs.

	  This driver can also be built as module. If so, the module
	  will be called da9052-hwmon.

config SENSORS_DA9055
	tristate "Dialog Semiconductor DA9055 ADC"
	depends on MFD_DA9055
	help
	  If you say yes here you get support for ADC on the Dialog
	  Semiconductor DA9055 PMIC.

	  This driver can also be built as a module.  If so, the module
	  will be called da9055-hwmon.

config SENSORS_I5K_AMB
	tristate "FB-DIMM AMB temperature sensor on Intel 5000 series chipsets"
	depends on PCI
	help
	  If you say yes here you get support for FB-DIMM AMB temperature
	  monitoring chips on systems with the Intel 5000 series chipset.

	  This driver can also be built as a module. If so, the module
	  will be called i5k_amb.

config SENSORS_F71805F
	tristate "Fintek F71805F/FG, F71806F/FG and F71872F/FG"
	depends on !PPC
	help
	  If you say yes here you get support for hardware monitoring
	  features of the Fintek F71805F/FG, F71806F/FG and F71872F/FG
	  Super-I/O chips.

	  This driver can also be built as a module.  If so, the module
	  will be called f71805f.

config SENSORS_F71882FG
	tristate "Fintek F71882FG and compatibles"
	depends on !PPC
	help
	  If you say yes here you get support for hardware monitoring
	  features of many Fintek Super-I/O (LPC) chips. The currently
	  supported chips are:
	    F71808E/A
	    F71858FG
	    F71862FG
	    F71863FG
	    F71869F/E/A
	    F71882FG
	    F71883FG
	    F71889FG/ED/A
	    F8000
	    F81801U
	    F81865F

	  This driver can also be built as a module.  If so, the module
	  will be called f71882fg.

config SENSORS_F75375S
	tristate "Fintek F75375S/SP, F75373 and F75387"
	depends on I2C
	help
	  If you say yes here you get support for hardware monitoring
	  features of the Fintek F75375S/SP, F75373 and F75387

	  This driver can also be built as a module.  If so, the module
	  will be called f75375s.

config SENSORS_FSCHMD
	tristate "Fujitsu Siemens Computers sensor chips"
	depends on X86 && I2C
	help
	  If you say yes here you get support for the following Fujitsu
	  Siemens Computers (FSC) sensor chips: Poseidon, Scylla, Hermes,
	  Heimdall, Heracles, Hades and Syleus including support for the
	  integrated watchdog.

	  This is a merged driver for FSC sensor chips replacing the fscpos,
	  fscscy and fscher drivers and adding support for several other FSC
	  sensor chips.

	  This driver can also be built as a module.  If so, the module
	  will be called fschmd.

config SENSORS_G760A
	tristate "GMT G760A"
	depends on I2C
	help
	  If you say yes here you get support for Global Mixed-mode
	  Technology Inc G760A fan speed PWM controller chips.

	  This driver can also be built as a module.  If so, the module
	  will be called g760a.

config SENSORS_G762
	tristate "GMT G762 and G763"
	depends on I2C
	help
	  If you say yes here you get support for Global Mixed-mode
	  Technology Inc G762 and G763 fan speed PWM controller chips.

	  This driver can also be built as a module.  If so, the module
	  will be called g762.

config SENSORS_GL518SM
	tristate "Genesys Logic GL518SM"
	depends on I2C
	help
	  If you say yes here you get support for Genesys Logic GL518SM
	  sensor chips.

	  This driver can also be built as a module.  If so, the module
	  will be called gl518sm.

config SENSORS_GL520SM
	tristate "Genesys Logic GL520SM"
	depends on I2C
	select HWMON_VID
	help
	  If you say yes here you get support for Genesys Logic GL520SM
	  sensor chips.

	  This driver can also be built as a module.  If so, the module
	  will be called gl520sm.

config SENSORS_GPIO_FAN
	tristate "GPIO fan"
	depends on GPIOLIB
	help
	  If you say yes here you get support for fans connected to GPIO lines.

	  This driver can also be built as a module.  If so, the module
	  will be called gpio-fan.

config SENSORS_HIH6130
	tristate "Honeywell Humidicon HIH-6130 humidity/temperature sensor"
	depends on I2C
	help
	  If you say yes here you get support for Honeywell Humidicon
	  HIH-6130 and HIH-6131 Humidicon humidity sensors.

	  This driver can also be built as a module.  If so, the module
	  will be called hih6130.

config SENSORS_HTU21
	tristate "Measurement Specialties HTU21D humidity/temperature sensors"
	depends on I2C
	help
	  If you say yes here you get support for the Measurement Specialties
	  HTU21D humidity and temperature sensors.

	  This driver can also be built as a module.  If so, the module
	  will be called htu21.

config SENSORS_CORETEMP
	tristate "Intel Core/Core2/Atom temperature sensor"
	depends on X86
	help
	  If you say yes here you get support for the temperature
	  sensor inside your CPU. Most of the family 6 CPUs
	  are supported. Check Documentation/hwmon/coretemp for details.

config SENSORS_IBMAEM
	tristate "IBM Active Energy Manager temperature/power sensors and control"
	select IPMI_SI
	depends on IPMI_HANDLER
	help
	  If you say yes here you get support for the temperature and
	  power sensors and capping hardware in various IBM System X
	  servers that support Active Energy Manager.  This includes
	  the x3350, x3550, x3650, x3655, x3755, x3850 M2, x3950 M2,
	  and certain HC10/HS2x/LS2x/QS2x blades.

	  This driver can also be built as a module.  If so, the module
	  will be called ibmaem.

config SENSORS_IBMPEX
	tristate "IBM PowerExecutive temperature/power sensors"
	select IPMI_SI
	depends on IPMI_HANDLER
	help
	  If you say yes here you get support for the temperature and
	  power sensors in various IBM System X servers that support
	  PowerExecutive.  So far this includes the x3350, x3550, x3650,
	  x3655, and x3755; the x3800, x3850, and x3950 models that have
	  PCI Express; and some of the HS2x, LS2x, and QS2x blades.

	  This driver can also be built as a module.  If so, the module
	  will be called ibmpex.

config SENSORS_IIO_HWMON
	tristate "Hwmon driver that uses channels specified via iio maps"
	depends on IIO
	help
	  This is a platform driver that in combination with a suitable
	  map allows IIO devices to provide basic hwmon functionality
	  for those channels specified in the map.  This map can be provided
	  either via platform data or the device tree bindings.

config SENSORS_IT87
	tristate "ITE IT87xx and compatibles"
	depends on !PPC
	select HWMON_VID
	help
	  If you say yes here you get support for ITE IT8705F, IT8712F,
	  IT8716F, IT8718F, IT8720F, IT8721F, IT8726F, IT8728F, IT8758E,
	  IT8771E, IT8772E, IT8782F, IT8783E/F and IT8603E sensor chips,
	  and the SiS950 clone.

	  This driver can also be built as a module.  If so, the module
	  will be called it87.

config SENSORS_JZ4740
	tristate "Ingenic JZ4740 SoC ADC driver"
	depends on MACH_JZ4740 && MFD_JZ4740_ADC
	help
	  If you say yes here you get support for reading adc values from the ADCIN
	  pin on Ingenic JZ4740 SoC based boards.

	  This driver can also be build as a module. If so, the module will be
	  called jz4740-hwmon.

config SENSORS_JC42
	tristate "JEDEC JC42.4 compliant memory module temperature sensors"
	depends on I2C
	help
	  If you say yes here, you get support for JEDEC JC42.4 compliant
	  temperature sensors, which are used on many DDR3 memory modules for
	  mobile devices and servers.  Support will include, but not be limited
	  to, ADT7408, AT30TS00, CAT34TS02, CAT6095, MAX6604, MCP9804, MCP9805,
	  MCP98242, MCP98243, MCP98244, MCP9843, SE97, SE98, STTS424(E),
	  STTS2002, STTS3000, TSE2002B3, TSE2002GB2, TS3000B3, and TS3000GB2.

	  This driver can also be built as a module.  If so, the module
	  will be called jc42.

config SENSORS_LINEAGE
	tristate "Lineage Compact Power Line Power Entry Module"
	depends on I2C
	help
	  If you say yes here you get support for the Lineage Compact Power Line
	  series of DC/DC and AC/DC converters such as CP1800, CP2000AC,
	  CP2000DC, CP2725, and others.

	  This driver can also be built as a module.  If so, the module
	  will be called lineage-pem.

config SENSORS_LM63
	tristate "National Semiconductor LM63 and compatibles"
	depends on I2C
	help
	  If you say yes here you get support for the National
	  Semiconductor LM63, LM64, and LM96163 remote diode digital temperature
	  sensors with integrated fan control.  Such chips are found
	  on the Tyan S4882 (Thunder K8QS Pro) motherboard, among
	  others.

	  This driver can also be built as a module.  If so, the module
	  will be called lm63.

config SENSORS_LM70
	tristate "National Semiconductor LM70 and compatibles"
	depends on SPI_MASTER
	help
	  If you say yes here you get support for the National Semiconductor
	  LM70, LM71, LM74 and Texas Instruments TMP121/TMP123 digital tempera-
	  ture sensor chips.

	  This driver can also be built as a module.  If so, the module
	  will be called lm70.

config SENSORS_LM73
	tristate "National Semiconductor LM73"
	depends on I2C
	help
	  If you say yes here you get support for National Semiconductor LM73
	  sensor chips.
	  This driver can also be built as a module.  If so, the module
	  will be called lm73.

config SENSORS_LM75
	tristate "National Semiconductor LM75 and compatibles"
	depends on I2C
	depends on THERMAL || !THERMAL_OF
	help
	  If you say yes here you get support for one common type of
	  temperature sensor chip, with models including:

		- Analog Devices ADT75
		- Dallas Semiconductor DS75, DS1775 and DS7505
		- Global Mixed-mode Technology (GMT) G751
		- Maxim MAX6625 and MAX6626
		- Microchip MCP980x
		- National Semiconductor LM75, LM75A
		- NXP's LM75A
		- ST Microelectronics STDS75
		- TelCom (now Microchip) TCN75
		- Texas Instruments TMP100, TMP101, TMP105, TMP75, TMP175,
		  TMP275

	  This driver supports driver model based binding through board
	  specific I2C device tables.

	  It also supports the "legacy" style of driver binding.  To use
	  that with some chips which don't replicate LM75 quirks exactly,
	  you may need the "force" module parameter.

	  This driver can also be built as a module.  If so, the module
	  will be called lm75.

config SENSORS_LM77
	tristate "National Semiconductor LM77"
	depends on I2C
	help
	  If you say yes here you get support for National Semiconductor LM77
	  sensor chips.

	  This driver can also be built as a module.  If so, the module
	  will be called lm77.

config SENSORS_LM78
	tristate "National Semiconductor LM78 and compatibles"
	depends on I2C
	select HWMON_VID
	help
	  If you say yes here you get support for National Semiconductor LM78,
	  LM78-J and LM79.

	  This driver can also be built as a module.  If so, the module
	  will be called lm78.

config SENSORS_LM80
	tristate "National Semiconductor LM80 and LM96080"
	depends on I2C
	help
	  If you say yes here you get support for National Semiconductor
	  LM80 and LM96080 sensor chips.

	  This driver can also be built as a module.  If so, the module
	  will be called lm80.

config SENSORS_LM83
	tristate "National Semiconductor LM83 and compatibles"
	depends on I2C
	help
	  If you say yes here you get support for National Semiconductor
	  LM82 and LM83 sensor chips.

	  This driver can also be built as a module.  If so, the module
	  will be called lm83.

config SENSORS_LM85
	tristate "National Semiconductor LM85 and compatibles"
	depends on I2C
	select HWMON_VID
	help
	  If you say yes here you get support for National Semiconductor LM85
	  sensor chips and clones: ADM1027, ADT7463, ADT7468, EMC6D100,
	  EMC6D101, EMC6D102, and EMC6D103.

	  This driver can also be built as a module.  If so, the module
	  will be called lm85.

config SENSORS_LM87
	tristate "National Semiconductor LM87 and compatibles"
	depends on I2C
	select HWMON_VID
	help
	  If you say yes here you get support for National Semiconductor LM87
	  and Analog Devices ADM1024 sensor chips.

	  This driver can also be built as a module.  If so, the module
	  will be called lm87.

config SENSORS_LM90
	tristate "National Semiconductor LM90 and compatibles"
	depends on I2C
	help
	  If you say yes here you get support for National Semiconductor LM90,
	  LM86, LM89 and LM99, Analog Devices ADM1032, ADT7461, and ADT7461A,
	  Maxim MAX6646, MAX6647, MAX6648, MAX6649, MAX6657, MAX6658, MAX6659,
	  MAX6680, MAX6681, MAX6692, MAX6695, MAX6696, ON Semiconductor NCT1008,
	  Winbond/Nuvoton W83L771W/G/AWG/ASG, Philips SA56004, and GMT G781
	  sensor chips.

	  This driver can also be built as a module.  If so, the module
	  will be called lm90.

config SENSORS_LM92
	tristate "National Semiconductor LM92 and compatibles"
	depends on I2C
	help
	  If you say yes here you get support for National Semiconductor LM92
	  and Maxim MAX6635 sensor chips.

	  This driver can also be built as a module.  If so, the module
	  will be called lm92.

config SENSORS_LM93
	tristate "National Semiconductor LM93 and compatibles"
	depends on I2C
	select HWMON_VID
	help
	  If you say yes here you get support for National Semiconductor LM93,
	  LM94, and compatible sensor chips.

	  This driver can also be built as a module.  If so, the module
	  will be called lm93.

config SENSORS_LTC4151
	tristate "Linear Technology LTC4151"
	depends on I2C
	default n
	help
	  If you say yes here you get support for Linear Technology LTC4151
	  High Voltage I2C Current and Voltage Monitor interface.

	  This driver can also be built as a module. If so, the module will
	  be called ltc4151.

config SENSORS_LTC4215
	tristate "Linear Technology LTC4215"
	depends on I2C
	default n
	help
	  If you say yes here you get support for Linear Technology LTC4215
	  Hot Swap Controller I2C interface.

	  This driver can also be built as a module. If so, the module will
	  be called ltc4215.

config SENSORS_LTC4245
	tristate "Linear Technology LTC4245"
	depends on I2C
	default n
	help
	  If you say yes here you get support for Linear Technology LTC4245
	  Multiple Supply Hot Swap Controller I2C interface.

	  This driver can also be built as a module. If so, the module will
	  be called ltc4245.

config SENSORS_LTC4261
	tristate "Linear Technology LTC4261"
	depends on I2C
	default n
	help
	  If you say yes here you get support for Linear Technology LTC4261
	  Negative Voltage Hot Swap Controller I2C interface.

	  This driver can also be built as a module. If so, the module will
	  be called ltc4261.

config SENSORS_LM95234
	tristate "National Semiconductor LM95234"
	depends on I2C
	help
	  If you say yes here you get support for the LM95234 temperature
	  sensor.

	  This driver can also be built as a module.  If so, the module
	  will be called lm95234.

config SENSORS_LM95241
	tristate "National Semiconductor LM95241 and compatibles"
	depends on I2C
	help
	  If you say yes here you get support for LM95231 and LM95241 sensor
	  chips.

	  This driver can also be built as a module.  If so, the module
	  will be called lm95241.

config SENSORS_LM95245
	tristate "National Semiconductor LM95245 sensor chip"
	depends on I2C
	help
	  If you say yes here you get support for LM95245 sensor chip.

	  This driver can also be built as a module.  If so, the module
	  will be called lm95245.

config SENSORS_MAX1111
	tristate "Maxim MAX1111 Serial 8-bit ADC chip and compatibles"
	depends on SPI_MASTER
	help
	  Say y here to support Maxim's MAX1110, MAX1111, MAX1112, and MAX1113
	  ADC chips.

	  This driver can also be built as a module.  If so, the module
	  will be called max1111.

config SENSORS_MAX16065
	tristate "Maxim MAX16065 System Manager and compatibles"
	depends on I2C
	help
	  If you say yes here you get support for hardware monitoring
	  capabilities of the following Maxim System Manager chips.
	    MAX16065
	    MAX16066
	    MAX16067
	    MAX16068
	    MAX16070
	    MAX16071

	  This driver can also be built as a module.  If so, the module
	  will be called max16065.

config SENSORS_MAX1619
	tristate "Maxim MAX1619 sensor chip"
	depends on I2C
	help
	  If you say yes here you get support for MAX1619 sensor chip.

	  This driver can also be built as a module.  If so, the module
	  will be called max1619.

config SENSORS_MAX1668
	tristate "Maxim MAX1668 and compatibles"
	depends on I2C
	help
	  If you say yes here you get support for MAX1668, MAX1989 and
	  MAX1805 chips.

	  This driver can also be built as a module.  If so, the module
	  will be called max1668.

config SENSORS_MAX17135
<<<<<<< HEAD
	tristate "Maxim MAX17135 EPD temperature sensor"
	depends on I2C
	help
	  If you say yes here you get support for MAX17135 PMIC sensor.

	  This driver can also be built as a module.  If so, the module
	  will be called max17135_sensor.
=======
        tristate "Maxim MAX17135 EPD temperature sensor"
        depends on I2C
        help
          If you say yes here you get support for MAX17135 PMIC sensor.

          This driver can also be built as a module.  If so, the module
          will be called max17135_sensor.
>>>>>>> 825dd90e

config SENSORS_MAX197
	tristate "Maxim MAX197 and compatibles"
	help
	  Support for the Maxim MAX197 A/D converter.
	  Support will include, but not be limited to, MAX197, and MAX199.

	  This driver can also be built as a module. If so, the module
	  will be called max197.

config SENSORS_MAX6639
	tristate "Maxim MAX6639 sensor chip"
	depends on I2C
	help
	  If you say yes here you get support for the MAX6639
	  sensor chips.

	  This driver can also be built as a module.  If so, the module
	  will be called max6639.

config SENSORS_MAX6642
	tristate "Maxim MAX6642 sensor chip"
	depends on I2C
	help
	  If you say yes here you get support for MAX6642 sensor chip.
	  MAX6642 is a SMBus-Compatible Remote/Local Temperature Sensor
	  with Overtemperature Alarm from Maxim.

	  This driver can also be built as a module.  If so, the module
	  will be called max6642.

config SENSORS_MAX6650
	tristate "Maxim MAX6650 sensor chip"
	depends on I2C
	help
	  If you say yes here you get support for the MAX6650 / MAX6651
	  sensor chips.

	  This driver can also be built as a module.  If so, the module
	  will be called max6650.

config SENSORS_MAX6697
	tristate "Maxim MAX6697 and compatibles"
	depends on I2C
	help
	  If you say yes here you get support for MAX6581, MAX6602, MAX6622,
	  MAX6636, MAX6689, MAX6693, MAX6694, MAX6697, MAX6698, and MAX6699
	  temperature sensor chips.

	  This driver can also be built as a module.  If so, the module
	  will be called max6697.

config SENSORS_MCP3021
	tristate "Microchip MCP3021 and compatibles"
	depends on I2C
	help
	  If you say yes here you get support for MCP3021 and MCP3221.
	  The MCP3021 is a A/D converter (ADC) with 10-bit and the MCP3221
	  with 12-bit resolution.

	  This driver can also be built as a module.  If so, the module
	  will be called mcp3021.

config SENSORS_NCT6775
	tristate "Nuvoton NCT6775F and compatibles"
	depends on !PPC
	select HWMON_VID
	help
	  If you say yes here you get support for the hardware monitoring
	  functionality of the Nuvoton NCT6775F, NCT6776F, NCT6779D
	  and compatible Super-I/O chips. This driver replaces the
	  w83627ehf driver for NCT6775F and NCT6776F.

	  This driver can also be built as a module.  If so, the module
	  will be called nct6775.

config SENSORS_NTC_THERMISTOR
	tristate "NTC thermistor support"
	depends on (!OF && !IIO) || (OF && IIO)
	help
	  This driver supports NTC thermistors sensor reading and its
	  interpretation. The driver can also monitor the temperature and
	  send notifications about the temperature.

	  Currently, this driver supports
	  NCP15WB473, NCP18WB473, NCP21WB473, NCP03WB473, and NCP15WL333.

	  This driver can also be built as a module.  If so, the module
	  will be called ntc-thermistor.

config SENSORS_PC87360
	tristate "National Semiconductor PC87360 family"
	depends on !PPC
	select HWMON_VID
	help
	  If you say yes here you get access to the hardware monitoring
	  functions of the National Semiconductor PC8736x Super-I/O chips.
	  The PC87360, PC87363 and PC87364 only have fan monitoring and
	  control.  The PC87365 and PC87366 additionally have voltage and
	  temperature monitoring.

	  This driver can also be built as a module.  If so, the module
	  will be called pc87360.

config SENSORS_PC87427
	tristate "National Semiconductor PC87427"
	depends on !PPC
	help
	  If you say yes here you get access to the hardware monitoring
	  functions of the National Semiconductor PC87427 Super-I/O chip.
	  The chip has two distinct logical devices, one for fan speed
	  monitoring and control, and one for voltage and temperature
	  monitoring. Fan speed monitoring and control are supported, as
	  well as temperature monitoring. Voltages aren't supported yet.

	  This driver can also be built as a module.  If so, the module
	  will be called pc87427.

config SENSORS_PCF8591
	tristate "Philips PCF8591 ADC/DAC"
	depends on I2C
	default n
	help
	  If you say yes here you get support for Philips PCF8591 4-channel
	  ADC, 1-channel DAC chips.

	  This driver can also be built as a module.  If so, the module
	  will be called pcf8591.

	  These devices are hard to detect and rarely found on mainstream
	  hardware.  If unsure, say N.

source drivers/hwmon/pmbus/Kconfig

config SENSORS_SHT15
	tristate "Sensiron humidity and temperature sensors. SHT15 and compat."
	depends on GPIOLIB
	help
	  If you say yes here you get support for the Sensiron SHT10, SHT11,
	  SHT15, SHT71, SHT75 humidity and temperature sensors.

	  This driver can also be built as a module.  If so, the module
	  will be called sht15.

config SENSORS_SHT21
	tristate "Sensiron humidity and temperature sensors. SHT21 and compat."
	depends on I2C
	help
	  If you say yes here you get support for the Sensiron SHT21, SHT25
	  humidity and temperature sensors.

	  This driver can also be built as a module.  If so, the module
	  will be called sht21.

config SENSORS_S3C
	tristate "Samsung built-in ADC"
	depends on S3C_ADC
	help
	  If you say yes here you get support for the on-board ADCs of
	  the Samsung S3C24XX, S3C64XX and other series of SoC

	  This driver can also be built as a module. If so, the module
	  will be called s3c-hwmon.

config SENSORS_S3C_RAW
	bool "Include raw channel attributes in sysfs"
	depends on SENSORS_S3C
	help
	  Say Y here if you want to include raw copies of all the ADC
	  channels in sysfs.

config SENSORS_SIS5595
	tristate "Silicon Integrated Systems Corp. SiS5595"
	depends on PCI
	help
	  If you say yes here you get support for the integrated sensors in
	  SiS5595 South Bridges.

	  This driver can also be built as a module.  If so, the module
	  will be called sis5595.

config SENSORS_SMM665
	tristate "Summit Microelectronics SMM665"
	depends on I2C
	default n
	help
	  If you say yes here you get support for the hardware monitoring
	  features of the Summit Microelectronics SMM665/SMM665B Six-Channel
	  Active DC Output Controller / Monitor.

	  Other supported chips are SMM465, SMM665C, SMM764, and SMM766.
	  Support for those chips is untested.

	  This driver can also be built as a module. If so, the module will
	  be called smm665.

config SENSORS_DME1737
	tristate "SMSC DME1737, SCH311x and compatibles"
	depends on I2C && !PPC
	select HWMON_VID
	help
	  If you say yes here you get support for the hardware monitoring
	  and fan control features of the SMSC DME1737, SCH311x, SCH5027, and
	  Asus A8000 Super-I/O chips.

	  This driver can also be built as a module.  If so, the module
	  will be called dme1737.

config SENSORS_EMC1403
	tristate "SMSC EMC1403/23 thermal sensor"
	depends on I2C
	help
	  If you say yes here you get support for the SMSC EMC1403/23
	  temperature monitoring chip.

	  Threshold values can be configured using sysfs.
	  Data from the different diodes are accessible via sysfs.

config SENSORS_EMC2103
	tristate "SMSC EMC2103"
	depends on I2C
	help
	  If you say yes here you get support for the temperature
	  and fan sensors of the SMSC EMC2103 chips.

	  This driver can also be built as a module.  If so, the module
	  will be called emc2103.

config SENSORS_EMC6W201
	tristate "SMSC EMC6W201"
	depends on I2C
	help
	  If you say yes here you get support for the SMSC EMC6W201
	  hardware monitoring chip.

	  This driver can also be built as a module.  If so, the module
	  will be called emc6w201.

config SENSORS_SMSC47M1
	tristate "SMSC LPC47M10x and compatibles"
	depends on !PPC
	help
	  If you say yes here you get support for the integrated fan
	  monitoring and control capabilities of the SMSC LPC47B27x,
	  LPC47M10x, LPC47M112, LPC47M13x, LPC47M14x, LPC47M15x,
	  LPC47M192, LPC47M292 and LPC47M997 chips.

	  The temperature and voltage sensor features of the LPC47M15x,
	  LPC47M192, LPC47M292 and LPC47M997 are supported by another
	  driver, select also "SMSC LPC47M192 and compatibles" below for
	  those.

	  This driver can also be built as a module.  If so, the module
	  will be called smsc47m1.

config SENSORS_SMSC47M192
	tristate "SMSC LPC47M192 and compatibles"
	depends on I2C
	select HWMON_VID
	help
	  If you say yes here you get support for the temperature and
	  voltage sensors of the SMSC LPC47M192, LPC47M15x, LPC47M292
	  and LPC47M997 chips.

	  The fan monitoring and control capabilities of these chips
	  are supported by another driver, select
	  "SMSC LPC47M10x and compatibles" above. You need both drivers
	  if you want fan control and voltage/temperature sensor support.

	  This driver can also be built as a module.  If so, the module
	  will be called smsc47m192.

config SENSORS_SMSC47B397
	tristate "SMSC LPC47B397-NC"
	depends on !PPC
	help
	  If you say yes here you get support for the SMSC LPC47B397-NC
	  sensor chip.

	  This driver can also be built as a module.  If so, the module
	  will be called smsc47b397.

config SENSORS_SCH56XX_COMMON
	tristate
	default n

config SENSORS_SCH5627
	tristate "SMSC SCH5627"
	depends on !PPC && WATCHDOG
	select SENSORS_SCH56XX_COMMON
	select WATCHDOG_CORE
	help
	  If you say yes here you get support for the hardware monitoring
	  features of the SMSC SCH5627 Super-I/O chip including support for
	  the integrated watchdog.

	  This driver can also be built as a module.  If so, the module
	  will be called sch5627.

config SENSORS_SCH5636
	tristate "SMSC SCH5636"
	depends on !PPC && WATCHDOG
	select SENSORS_SCH56XX_COMMON
	select WATCHDOG_CORE
	help
	  SMSC SCH5636 Super I/O chips include an embedded microcontroller for
	  hardware monitoring solutions, allowing motherboard manufacturers to
	  create their own custom hwmon solution based upon the SCH5636.

	  Currently this driver only supports the Fujitsu Theseus SCH5636 based
	  hwmon solution. Say yes here if you want support for the Fujitsu
	  Theseus' hardware monitoring features including support for the
	  integrated watchdog.

	  This driver can also be built as a module.  If so, the module
	  will be called sch5636.

config SENSORS_ADS1015
	tristate "Texas Instruments ADS1015"
	depends on I2C
	help
	  If you say yes here you get support for Texas Instruments
	  ADS1015/ADS1115 12/16-bit 4-input ADC device.

	  This driver can also be built as a module.  If so, the module
	  will be called ads1015.

config SENSORS_ADS7828
	tristate "Texas Instruments ADS7828 and compatibles"
	depends on I2C
	help
	  If you say yes here you get support for Texas Instruments ADS7828 and
	  ADS7830 8-channel A/D converters. ADS7828 resolution is 12-bit, while
	  it is 8-bit on ADS7830.

	  This driver can also be built as a module.  If so, the module
	  will be called ads7828.

config SENSORS_ADS7871
	tristate "Texas Instruments ADS7871 A/D converter"
	depends on SPI
	help
	  If you say yes here you get support for TI ADS7871 & ADS7870

	  This driver can also be built as a module.  If so, the module
	  will be called ads7871.

config SENSORS_AMC6821
	tristate "Texas Instruments AMC6821"
	depends on I2C 
	help
	  If you say yes here you get support for the Texas Instruments
	  AMC6821 hardware monitoring chips.

	  This driver can also be build as a module.  If so, the module
	  will be called amc6821.

config SENSORS_INA209
	tristate "TI / Burr Brown INA209"
	depends on I2C
	help
	  If you say yes here you get support for the TI / Burr Brown INA209
	  voltage / current / power monitor I2C interface.

	  This driver can also be built as a module. If so, the module will
	  be called ina209.

config SENSORS_INA2XX
	tristate "Texas Instruments INA219 and compatibles"
	depends on I2C
	help
	  If you say yes here you get support for INA219, INA220, INA226, and
	  INA230 power monitor chips.

	  The INA2xx driver is configured for the default configuration of
	  the part as described in the datasheet.
	  Default value for Rshunt is 10 mOhms.
	  This driver can also be built as a module.  If so, the module
	  will be called ina2xx.

config SENSORS_THMC50
	tristate "Texas Instruments THMC50 / Analog Devices ADM1022"
	depends on I2C
	help
	  If you say yes here you get support for Texas Instruments THMC50
	  sensor chips and clones: the Analog Devices ADM1022.

	  This driver can also be built as a module.  If so, the module
	  will be called thmc50.

config SENSORS_TMP102
	tristate "Texas Instruments TMP102"
	depends on I2C
	depends on THERMAL || !THERMAL_OF
	help
	  If you say yes here you get support for Texas Instruments TMP102
	  sensor chips.

	  This driver can also be built as a module.  If so, the module
	  will be called tmp102.

config SENSORS_TMP401
	tristate "Texas Instruments TMP401 and compatibles"
	depends on I2C
	help
	  If you say yes here you get support for Texas Instruments TMP401,
	  TMP411, TMP431, and TMP432 temperature sensor chips.

	  This driver can also be built as a module.  If so, the module
	  will be called tmp401.

config SENSORS_TMP421
	tristate "Texas Instruments TMP421 and compatible"
	depends on I2C
	help
	  If you say yes here you get support for Texas Instruments TMP421,
	  TMP422 and TMP423 temperature sensor chips.

	  This driver can also be built as a module.  If so, the module
	  will be called tmp421.

config SENSORS_TWL4030_MADC
	tristate "Texas Instruments TWL4030 MADC Hwmon"
	depends on TWL4030_MADC
	help
	If you say yes here you get hwmon support for triton
	TWL4030-MADC.

	This driver can also be built as a module. If so it will be called
	twl4030-madc-hwmon.

config SENSORS_VEXPRESS
	tristate "Versatile Express"
	depends on VEXPRESS_CONFIG
	help
	  This driver provides support for hardware sensors available on
	  the ARM Ltd's Versatile Express platform. It can provide wide
	  range of information like temperature, power, energy.

config SENSORS_VIA_CPUTEMP
	tristate "VIA CPU temperature sensor"
	depends on X86
	select HWMON_VID
	help
	  If you say yes here you get support for the temperature
	  sensor inside your CPU. Supported are all known variants of
	  the VIA C7 and Nano.

config SENSORS_VIA686A
	tristate "VIA686A"
	depends on PCI
	help
	  If you say yes here you get support for the integrated sensors in
	  Via 686A/B South Bridges.

	  This driver can also be built as a module.  If so, the module
	  will be called via686a.

config SENSORS_VT1211
	tristate "VIA VT1211"
	depends on !PPC
	select HWMON_VID
	help
	  If you say yes here then you get support for hardware monitoring
	  features of the VIA VT1211 Super-I/O chip.

	  This driver can also be built as a module.  If so, the module
	  will be called vt1211.

config SENSORS_VT8231
	tristate "VIA VT8231"
	depends on PCI
	select HWMON_VID
	help
	  If you say yes here then you get support for the integrated sensors
	  in the VIA VT8231 device.

	  This driver can also be built as a module.  If so, the module
	  will be called vt8231.

config SENSORS_W83781D
	tristate "Winbond W83781D, W83782D, W83783S, Asus AS99127F"
	depends on I2C
	select HWMON_VID
	help
	  If you say yes here you get support for the Winbond W8378x series
	  of sensor chips: the W83781D, W83782D and W83783S, and the similar
	  Asus AS99127F.

	  This driver can also be built as a module.  If so, the module
	  will be called w83781d.

config SENSORS_W83791D
	tristate "Winbond W83791D"
	depends on I2C
	select HWMON_VID
	help
	  If you say yes here you get support for the Winbond W83791D chip.

	  This driver can also be built as a module.  If so, the module
	  will be called w83791d.

config SENSORS_W83792D
	tristate "Winbond W83792D"
	depends on I2C
	help
	  If you say yes here you get support for the Winbond W83792D chip.

	  This driver can also be built as a module.  If so, the module
	  will be called w83792d.

config SENSORS_W83793
	tristate "Winbond W83793"
	depends on I2C
	select HWMON_VID
	help
	  If you say yes here you get support for the Winbond W83793
	  hardware monitoring chip, including support for the integrated
	  watchdog.

	  This driver can also be built as a module.  If so, the module
	  will be called w83793.

config SENSORS_W83795
	tristate "Winbond/Nuvoton W83795G/ADG"
	depends on I2C
	help
	  If you say yes here you get support for the Winbond W83795G and
	  W83795ADG hardware monitoring chip, including manual fan speed
	  control.

	  This driver can also be built as a module.  If so, the module
	  will be called w83795.

config SENSORS_W83795_FANCTRL
	boolean "Include automatic fan control support (DANGEROUS)"
	depends on SENSORS_W83795
	default n
	help
	  If you say yes here, support for automatic fan speed control
	  will be included in the driver.

	  This part of the code wasn't carefully reviewed and tested yet,
	  so enabling this option is strongly discouraged on production
	  servers. Only developers and testers should enable it for the
	  time being.

	  Please also note that this option will create sysfs attribute
	  files which may change in the future, so you shouldn't rely
	  on them being stable.

config SENSORS_W83L785TS
	tristate "Winbond W83L785TS-S"
	depends on I2C
	help
	  If you say yes here you get support for the Winbond W83L785TS-S
	  sensor chip, which is used on the Asus A7N8X, among other
	  motherboards.

	  This driver can also be built as a module.  If so, the module
	  will be called w83l785ts.

config SENSORS_W83L786NG
	tristate "Winbond W83L786NG, W83L786NR"
	depends on I2C
	help
	  If you say yes here you get support for the Winbond W83L786NG
	  and W83L786NR sensor chips.

	  This driver can also be built as a module.  If so, the module
	  will be called w83l786ng.

config SENSORS_W83627HF
	tristate "Winbond W83627HF, W83627THF, W83637HF, W83687THF, W83697HF"
	depends on !PPC
	select HWMON_VID
	help
	  If you say yes here you get support for the Winbond W836X7 series
	  of sensor chips: the W83627HF, W83627THF, W83637HF, W83687THF and
	  W83697HF.

	  This driver can also be built as a module.  If so, the module
	  will be called w83627hf.

config SENSORS_W83627EHF
	tristate "Winbond W83627EHF/EHG/DHG/UHG, W83667HG, NCT6775F, NCT6776F"
	depends on !PPC
	select HWMON_VID
	help
	  If you say yes here you get support for the hardware
	  monitoring functionality of the Winbond W83627EHF Super-I/O chip.

	  This driver also supports the W83627EHG, which is the lead-free
	  version of the W83627EHF, and the W83627DHG, which is a similar
	  chip suited for specific Intel processors that use PECI such as
	  the Core 2 Duo. And also the W83627UHG, which is a stripped down
	  version of the W83627DHG (as far as hardware monitoring goes.)

	  This driver also supports Nuvoton W83667HG, W83667HG-B, NCT6775F
	  (also known as W83667HG-I), and NCT6776F.

	  This driver can also be built as a module.  If so, the module
	  will be called w83627ehf.

config SENSORS_WM831X
	tristate "WM831x PMICs"
	depends on MFD_WM831X
	help
	  If you say yes here you get support for the hardware
	  monitoring functionality of the Wolfson Microelectronics
	  WM831x series of PMICs.

	  This driver can also be built as a module.  If so, the module
	  will be called wm831x-hwmon.

config SENSORS_WM8350
	tristate "Wolfson Microelectronics WM835x"
	depends on MFD_WM8350
	help
	  If you say yes here you get support for the hardware
	  monitoring features of the WM835x series of PMICs.

	  This driver can also be built as a module.  If so, the module
	  will be called wm8350-hwmon.

config SENSORS_DA9063
	tristate "Dialog Semiconductor DA9063"
	depends on MFD_DA9063
	help
	  If you say yes here you get support for the hardware
	  monitoring features of the DA9063 Power Management IC.

	  This driver can also be built as a module.

config SENSORS_ULTRA45
	tristate "Sun Ultra45 PIC16F747"
	depends on SPARC64
	help
	  This driver provides support for the Ultra45 workstation environmental
	  sensors.

config SENSORS_APPLESMC
	tristate "Apple SMC (Motion sensor, light sensor, keyboard backlight)"
	depends on INPUT && X86
	select NEW_LEDS
	select LEDS_CLASS
	select INPUT_POLLDEV
	default n
	help
	  This driver provides support for the Apple System Management
	  Controller, which provides an accelerometer (Apple Sudden Motion
	  Sensor), light sensors, temperature sensors, keyboard backlight
	  control and fan control.

	  Only Intel-based Apple's computers are supported (MacBook Pro,
	  MacBook, MacMini).

	  Data from the different sensors, keyboard backlight control and fan
	  control are accessible via sysfs.

	  This driver also provides an absolute input class device, allowing
	  the laptop to act as a pinball machine-esque joystick.

	  Say Y here if you have an applicable laptop and want to experience
	  the awesome power of applesmc.

config SENSORS_MC13783_ADC
        tristate "Freescale MC13783/MC13892 ADC"
        depends on MFD_MC13XXX
        help
          Support for the A/D converter on MC13783 and MC13892 PMIC.

if ACPI

comment "ACPI drivers"

config SENSORS_ACPI_POWER
	tristate "ACPI 4.0 power meter"
	help
	  This driver exposes ACPI 4.0 power meters as hardware monitoring
	  devices.  Say Y (or M) if you have a computer with ACPI 4.0 firmware
	  and a power meter.

	  To compile this driver as a module, choose M here:
	  the module will be called acpi_power_meter.

config SENSORS_ATK0110
	tristate "ASUS ATK0110"
	depends on X86
	help
	  If you say yes here you get support for the ACPI hardware
	  monitoring interface found in many ASUS motherboards. This
	  driver will provide readings of fans, voltages and temperatures
	  through the system firmware.

	  This driver can also be built as a module. If so, the module
	  will be called asus_atk0110.

endif # ACPI

config SENSORS_MAG3110
	tristate "Freescale MAG3110 e-compass sensor"
	depends on I2C && SYSFS
	help
	  If you say yes here you get support for the Freescale MAG3110
	  e-compass sensor.
	  This driver can also be built as a module.  If so, the module
	  will be called mag3110.

config MXC_MMA8451
	tristate "MMA8451 device driver"
	depends on I2C
	default y

endif # HWMON<|MERGE_RESOLUTION|>--- conflicted
+++ resolved
@@ -895,15 +895,6 @@
 	  will be called max1668.
 
 config SENSORS_MAX17135
-<<<<<<< HEAD
-	tristate "Maxim MAX17135 EPD temperature sensor"
-	depends on I2C
-	help
-	  If you say yes here you get support for MAX17135 PMIC sensor.
-
-	  This driver can also be built as a module.  If so, the module
-	  will be called max17135_sensor.
-=======
         tristate "Maxim MAX17135 EPD temperature sensor"
         depends on I2C
         help
@@ -911,7 +902,6 @@
 
           This driver can also be built as a module.  If so, the module
           will be called max17135_sensor.
->>>>>>> 825dd90e
 
 config SENSORS_MAX197
 	tristate "Maxim MAX197 and compatibles"
