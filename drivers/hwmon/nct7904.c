--- conflicted
+++ resolved
@@ -320,76 +320,6 @@
 	}
 }
 
-<<<<<<< HEAD
-static ssize_t store_enable(struct device *dev,
-			    struct device_attribute *devattr,
-			    const char *buf, size_t count)
-{
-	int index = to_sensor_dev_attr(devattr)->index;
-	struct nct7904_data *data = dev_get_drvdata(dev);
-	unsigned long val;
-	int ret;
-
-	if (kstrtoul(buf, 10, &val) < 0)
-		return -EINVAL;
-	if (val < 1 || val > 2 || (val == 2 && !data->fan_mode[index]))
-		return -EINVAL;
-
-	ret = nct7904_write_reg(data, BANK_3, FANCTL1_FMR_REG + index,
-				val == 2 ? data->fan_mode[index] : 0);
-
-	return ret ? ret : count;
-}
-
-/* Return 1 for manual mode or 2 for SmartFan mode */
-static ssize_t show_enable(struct device *dev,
-			   struct device_attribute *devattr, char *buf)
-{
-	int index = to_sensor_dev_attr(devattr)->index;
-	struct nct7904_data *data = dev_get_drvdata(dev);
-	int val;
-
-	val = nct7904_read_reg(data, BANK_3, FANCTL1_FMR_REG + index);
-	if (val < 0)
-		return val;
-
-	return sprintf(buf, "%d\n", val ? 2 : 1);
-}
-
-/* 2 attributes per channel: pwm and mode */
-static SENSOR_DEVICE_ATTR(pwm1, S_IRUGO | S_IWUSR,
-			show_pwm, store_pwm, 0);
-static SENSOR_DEVICE_ATTR(pwm1_enable, S_IRUGO | S_IWUSR,
-			show_enable, store_enable, 0);
-static SENSOR_DEVICE_ATTR(pwm2, S_IRUGO | S_IWUSR,
-			show_pwm, store_pwm, 1);
-static SENSOR_DEVICE_ATTR(pwm2_enable, S_IRUGO | S_IWUSR,
-			show_enable, store_enable, 1);
-static SENSOR_DEVICE_ATTR(pwm3, S_IRUGO | S_IWUSR,
-			show_pwm, store_pwm, 2);
-static SENSOR_DEVICE_ATTR(pwm3_enable, S_IRUGO | S_IWUSR,
-			show_enable, store_enable, 2);
-static SENSOR_DEVICE_ATTR(pwm4, S_IRUGO | S_IWUSR,
-			show_pwm, store_pwm, 3);
-static SENSOR_DEVICE_ATTR(pwm4_enable, S_IRUGO | S_IWUSR,
-			show_enable, store_enable, 3);
-
-static struct attribute *nct7904_fanctl_attrs[] = {
-	&sensor_dev_attr_pwm1.dev_attr.attr,
-	&sensor_dev_attr_pwm1_enable.dev_attr.attr,
-	&sensor_dev_attr_pwm2.dev_attr.attr,
-	&sensor_dev_attr_pwm2_enable.dev_attr.attr,
-	&sensor_dev_attr_pwm3.dev_attr.attr,
-	&sensor_dev_attr_pwm3_enable.dev_attr.attr,
-	&sensor_dev_attr_pwm4.dev_attr.attr,
-	&sensor_dev_attr_pwm4_enable.dev_attr.attr,
-	NULL
-};
-
-static const struct attribute_group nct7904_fanctl_group = {
-	.attrs = nct7904_fanctl_attrs,
-};
-=======
 static umode_t nct7904_pwm_is_visible(const void *_data, u32 attr, int channel)
 {
 	switch(attr) {
@@ -428,7 +358,6 @@
 		return -EOPNOTSUPP;
 	}
 }
->>>>>>> f2ed3bfc
 
 static umode_t nct7904_is_visible(const void *data,
 				  enum hwmon_sensor_types type,
