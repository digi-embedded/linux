--- conflicted
+++ resolved
@@ -76,24 +76,11 @@
 		dma_fence_unwrap_for_each(tmp, &iter[i], fences[i]) {
 			if (!dma_fence_is_signaled(tmp)) {
 				++count;
-<<<<<<< HEAD
-			} else if (test_bit(DMA_FENCE_FLAG_TIMESTAMP_BIT,
-					    &tmp->flags)) {
-				if (ktime_after(tmp->timestamp, timestamp))
-					timestamp = tmp->timestamp;
-			} else {
-				/*
-				 * Use the current time if the fence is
-				 * currently signaling.
-				 */
-				timestamp = ktime_get();
-=======
 			} else {
 				ktime_t t = dma_fence_timestamp(tmp);
 
 				if (ktime_after(t, timestamp))
 					timestamp = t;
->>>>>>> ccf0a997
 			}
 		}
 	}
