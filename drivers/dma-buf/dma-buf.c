--- conflicted
+++ resolved
@@ -687,10 +687,6 @@
 	init_waitqueue_head(&dmabuf->poll);
 	dmabuf->cb_in.poll = dmabuf->cb_out.poll = &dmabuf->poll;
 	dmabuf->cb_in.active = dmabuf->cb_out.active = 0;
-<<<<<<< HEAD
-	mutex_init(&dmabuf->lock);
-=======
->>>>>>> ccf0a997
 	INIT_LIST_HEAD(&dmabuf->attachments);
 
 	if (!resv) {
