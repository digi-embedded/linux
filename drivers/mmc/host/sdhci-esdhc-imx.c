/*
 * Freescale eSDHC i.MX controller driver for the platform bus.
 *
 * derived from the OF-version.
 *
 * Copyright (c) 2010 Pengutronix e.K.
 *   Author: Wolfram Sang <kernel@pengutronix.de>
 *
 * Copyright 2019 NXP
 *
 * This program is free software; you can redistribute it and/or modify
 * it under the terms of the GNU General Public License as published by
 * the Free Software Foundation; either version 2 of the License.
 */

#include <linux/busfreq-imx.h>
#include <linux/io.h>
#include <linux/delay.h>
#include <linux/err.h>
#include <linux/clk.h>
#include <linux/gpio.h>
#include <linux/module.h>
#include <linux/pm_qos.h>
#include <linux/slab.h>
#include <linux/mmc/host.h>
#include <linux/mmc/mmc.h>
#include <linux/mmc/sdio.h>
#include <linux/mmc/slot-gpio.h>
#include <linux/of.h>
#include <linux/of_device.h>
#include <linux/of_gpio.h>
#include <linux/pinctrl/consumer.h>
#include <linux/platform_data/mmc-esdhc-imx.h>
#include <linux/pm_runtime.h>
#include "sdhci-pltfm.h"
#include "sdhci-esdhc.h"
#include "cqhci.h"

#define ESDHC_SYS_CTRL_DTOCV_MASK	0x0f
#define	ESDHC_CTRL_D3CD			0x08
#define ESDHC_BURST_LEN_EN_INCR		(1 << 27)
/* VENDOR SPEC register */
#define ESDHC_VENDOR_SPEC		0xc0
#define  ESDHC_VENDOR_SPEC_SDIO_QUIRK	(1 << 1)
#define  ESDHC_VENDOR_SPEC_VSELECT	(1 << 1)
#define  ESDHC_VENDOR_SPEC_FRC_SDCLK_ON	(1 << 8)
#define ESDHC_WTMK_LVL			0x44
#define  ESDHC_WTMK_DEFAULT_VAL		0x10401040
#define ESDHC_MIX_CTRL			0x48
#define  ESDHC_MIX_CTRL_DDREN		(1 << 3)
#define  ESDHC_MIX_CTRL_AC23EN		(1 << 7)
#define  ESDHC_MIX_CTRL_EXE_TUNE	(1 << 22)
#define  ESDHC_MIX_CTRL_SMPCLK_SEL	(1 << 23)
#define  ESDHC_MIX_CTRL_AUTO_TUNE_EN	(1 << 24)
#define  ESDHC_MIX_CTRL_FBCLK_SEL	(1 << 25)
#define  ESDHC_MIX_CTRL_HS400_EN	(1 << 26)
#define  ESDHC_MIX_CTRL_HS400_ES	(1 << 27)
/* Bits 3 and 6 are not SDHCI standard definitions */
#define  ESDHC_MIX_CTRL_SDHCI_MASK	0xb7
/* Tuning bits */
#define  ESDHC_MIX_CTRL_TUNING_MASK	0x03c00000

/* dll control register */
#define ESDHC_DLL_CTRL			0x60
#define ESDHC_DLL_OVERRIDE_VAL_SHIFT	9
#define ESDHC_DLL_OVERRIDE_EN_SHIFT	8

/* tune control register */
#define ESDHC_TUNE_CTRL_STATUS		0x68
#define  ESDHC_TUNE_CTRL_STEP		1
#define  ESDHC_TUNE_CTRL_MIN		0
#define  ESDHC_TUNE_CTRL_MAX		((1 << 7) - 1)

/* strobe dll register */
#define ESDHC_STROBE_DLL_CTRL		0x70
#define ESDHC_STROBE_DLL_CTRL_ENABLE	(1 << 0)
#define ESDHC_STROBE_DLL_CTRL_RESET	(1 << 1)
#define ESDHC_STROBE_DLL_CTRL_SLV_DLY_TARGET_DEFAULT	0x7
#define ESDHC_STROBE_DLL_CTRL_SLV_DLY_TARGET_SHIFT	3
#define ESDHC_STROBE_DLL_CTRL_SLV_UPDATE_INT_DEFAULT	(4 << 20)

#define ESDHC_STROBE_DLL_STATUS		0x74
#define ESDHC_STROBE_DLL_STS_REF_LOCK	(1 << 1)
#define ESDHC_STROBE_DLL_STS_SLV_LOCK	0x1

#define ESDHC_VEND_SPEC2		0xc8
#define ESDHC_VEND_SPEC2_EN_BUSY_IRQ	(1 << 8)

#define ESDHC_TUNING_CTRL		0xcc
#define ESDHC_STD_TUNING_EN		(1 << 24)
/* NOTE: the minimum valid tuning start tap for mx6sl is 1 */
#define ESDHC_TUNING_START_TAP_DEFAULT	0x1
#define ESDHC_TUNING_START_TAP_MASK	0xff
#define ESDHC_TUNING_STEP_MASK		0x00070000
#define ESDHC_TUNING_STEP_SHIFT		16

/* pinctrl state */
#define ESDHC_PINCTRL_STATE_100MHZ	"state_100mhz"
#define ESDHC_PINCTRL_STATE_200MHZ	"state_200mhz"

/*
 * Our interpretation of the SDHCI_HOST_CONTROL register
 */
#define ESDHC_CTRL_4BITBUS		(0x1 << 1)
#define ESDHC_CTRL_8BITBUS		(0x2 << 1)
#define ESDHC_CTRL_BUSWIDTH_MASK	(0x3 << 1)

/*
 * There is an INT DMA ERR mismatch between eSDHC and STD SDHC SPEC:
 * Bit25 is used in STD SPEC, and is reserved in fsl eSDHC design,
 * but bit28 is used as the INT DMA ERR in fsl eSDHC design.
 * Define this macro DMA error INT for fsl eSDHC
 */
#define ESDHC_INT_VENDOR_SPEC_DMA_ERR	(1 << 28)

/* the address offset of CQHCI */
#define ESDHC_CQHCI_ADDR_OFFSET		0x100

/*
 * The CMDTYPE of the CMD register (offset 0xE) should be set to
 * "11" when the STOP CMD12 is issued on imx53 to abort one
 * open ended multi-blk IO. Otherwise the TC INT wouldn't
 * be generated.
 * In exact block transfer, the controller doesn't complete the
 * operations automatically as required at the end of the
 * transfer and remains on hold if the abort command is not sent.
 * As a result, the TC flag is not asserted and SW received timeout
 * exception. Bit1 of Vendor Spec register is used to fix it.
 */
#define ESDHC_FLAG_MULTIBLK_NO_INT	BIT(1)
/*
 * The flag tells that the ESDHC controller is an USDHC block that is
 * integrated on the i.MX6 series.
 */
#define ESDHC_FLAG_USDHC		BIT(3)
/* The IP supports manual tuning process */
#define ESDHC_FLAG_MAN_TUNING		BIT(4)
/* The IP supports standard tuning process */
#define ESDHC_FLAG_STD_TUNING		BIT(5)
/* The IP has SDHCI_CAPABILITIES_1 register */
#define ESDHC_FLAG_HAVE_CAP1		BIT(6)
/*
 * The IP has erratum ERR004536
 * uSDHC: ADMA Length Mismatch Error occurs if the AHB read access is slow,
 * when reading data from the card
 * This flag is also set for i.MX25 and i.MX35 in order to get
 * SDHCI_QUIRK_BROKEN_ADMA, but for different reasons (ADMA capability bits).
 */
#define ESDHC_FLAG_ERR004536		BIT(7)
/* The IP supports HS200 mode */
#define ESDHC_FLAG_HS200		BIT(8)
/* The IP supports HS400 mode */
#define ESDHC_FLAG_HS400		BIT(9)

/* The IP state got lost in low power mode */
#define ESDHC_FLAG_STATE_LOST_IN_LPMODE	BIT(10)

/* The IP has errata ERR010450
 * uSDHC: Due to the I/O timing limit, for SDR mode, SD card clock can't
 * exceed 150MHz, for DDR mode, SD card clock can't exceed 45MHz.
 */
#define ESDHC_FLAG_ERR010450		BIT(11)
/* need request bus freq during low power */
#define ESDHC_FLAG_BUSFREQ		BIT(12)
/* need request pmqos during low power */
#define ESDHC_FLAG_PMQOS		BIT(13)
/* The IP supports HS400ES mode */
#define ESDHC_FLAG_HS400_ES		BIT(14)
/* The IP lost clock rate in PM_RUNTIME */
#define ESDHC_FLAG_CLK_RATE_LOST_IN_PM_RUNTIME	BIT(15)
/* The IP has Host Controller Interface for Command Queuing */
#define ESDHC_FLAG_CQHCI               BIT(16)

static struct mmc_host *wifi_mmc_host;
void wifi_card_detect(bool on)
{
	WARN_ON(!wifi_mmc_host);
	if (on) {
		mmc_detect_change(wifi_mmc_host, 0);
	} else {
		if (wifi_mmc_host->card)
			mmc_sdio_force_remove(wifi_mmc_host);
	}
}
EXPORT_SYMBOL(wifi_card_detect);

struct esdhc_soc_data {
	u32 flags;
};

static struct esdhc_soc_data esdhc_imx25_data = {
	.flags = ESDHC_FLAG_ERR004536,
};

static struct esdhc_soc_data esdhc_imx35_data = {
	.flags = ESDHC_FLAG_ERR004536,
};

static struct esdhc_soc_data esdhc_imx51_data = {
	.flags = 0,
};

static struct esdhc_soc_data esdhc_imx53_data = {
	.flags = ESDHC_FLAG_MULTIBLK_NO_INT,
};

static struct esdhc_soc_data usdhc_imx6q_data = {
	.flags = ESDHC_FLAG_USDHC | ESDHC_FLAG_MAN_TUNING,
};

static struct esdhc_soc_data usdhc_imx6sl_data = {
	.flags = ESDHC_FLAG_USDHC | ESDHC_FLAG_STD_TUNING
			| ESDHC_FLAG_HAVE_CAP1 | ESDHC_FLAG_ERR004536
			| ESDHC_FLAG_HS200 | ESDHC_FLAG_BUSFREQ,
};

static struct esdhc_soc_data usdhc_imx6sx_data = {
	.flags = ESDHC_FLAG_USDHC | ESDHC_FLAG_STD_TUNING
			| ESDHC_FLAG_HAVE_CAP1 | ESDHC_FLAG_HS200
			| ESDHC_FLAG_STATE_LOST_IN_LPMODE
			| ESDHC_FLAG_BUSFREQ,
};

static struct esdhc_soc_data usdhc_imx6ull_data = {
	.flags = ESDHC_FLAG_USDHC | ESDHC_FLAG_STD_TUNING
			| ESDHC_FLAG_HAVE_CAP1 | ESDHC_FLAG_HS200
			| ESDHC_FLAG_STATE_LOST_IN_LPMODE
			| ESDHC_FLAG_ERR010450
			| ESDHC_FLAG_BUSFREQ,
};

static struct esdhc_soc_data usdhc_imx7d_data = {
	.flags = ESDHC_FLAG_USDHC | ESDHC_FLAG_STD_TUNING
			| ESDHC_FLAG_HAVE_CAP1 | ESDHC_FLAG_HS200
			| ESDHC_FLAG_HS400 | ESDHC_FLAG_STATE_LOST_IN_LPMODE
			| ESDHC_FLAG_BUSFREQ,
};

static struct esdhc_soc_data usdhc_imx7ulp_data = {
	.flags = ESDHC_FLAG_USDHC | ESDHC_FLAG_STD_TUNING
			| ESDHC_FLAG_HAVE_CAP1 | ESDHC_FLAG_HS200
			| ESDHC_FLAG_HS400
			| ESDHC_FLAG_STATE_LOST_IN_LPMODE
			| ESDHC_FLAG_PMQOS,
};

static struct esdhc_soc_data usdhc_imx8qm_data = {
	.flags = ESDHC_FLAG_USDHC | ESDHC_FLAG_STD_TUNING
			| ESDHC_FLAG_HAVE_CAP1 | ESDHC_FLAG_HS200
			| ESDHC_FLAG_HS400 | ESDHC_FLAG_HS400_ES
			| ESDHC_FLAG_CQHCI
			| ESDHC_FLAG_STATE_LOST_IN_LPMODE
			| ESDHC_FLAG_CLK_RATE_LOST_IN_PM_RUNTIME,
<<<<<<< HEAD
=======
};

static struct esdhc_soc_data usdhc_imx8mm_data = {
	.flags = ESDHC_FLAG_USDHC | ESDHC_FLAG_STD_TUNING
			| ESDHC_FLAG_HAVE_CAP1 | ESDHC_FLAG_HS200
			| ESDHC_FLAG_HS400 | ESDHC_FLAG_HS400_ES
			| ESDHC_FLAG_CQHCI
			| ESDHC_FLAG_STATE_LOST_IN_LPMODE
			| ESDHC_FLAG_BUSFREQ,
>>>>>>> 4f6282ba
};

struct pltfm_imx_data {
	u32 scratchpad;
	struct pinctrl *pinctrl;
	struct pinctrl_state *pins_default;
	struct pinctrl_state *pins_100mhz;
	struct pinctrl_state *pins_200mhz;
	const struct esdhc_soc_data *socdata;
	struct esdhc_platform_data boarddata;
	struct clk *clk_ipg;
	struct clk *clk_ahb;
	struct clk *clk_per;
	enum {
		NO_CMD_PENDING,      /* no multiblock command pending */
		MULTIBLK_IN_PROCESS, /* exact multiblock cmd in process */
		WAIT_FOR_INT,        /* sent CMD12, waiting for response INT */
	} multiblock_status;
	u32 is_ddr;
	struct pm_qos_request pm_qos_req;
};

static const struct platform_device_id imx_esdhc_devtype[] = {
	{
		.name = "sdhci-esdhc-imx25",
		.driver_data = (kernel_ulong_t) &esdhc_imx25_data,
	}, {
		.name = "sdhci-esdhc-imx35",
		.driver_data = (kernel_ulong_t) &esdhc_imx35_data,
	}, {
		.name = "sdhci-esdhc-imx51",
		.driver_data = (kernel_ulong_t) &esdhc_imx51_data,
	}, {
		/* sentinel */
	}
};
MODULE_DEVICE_TABLE(platform, imx_esdhc_devtype);

static const struct of_device_id imx_esdhc_dt_ids[] = {
	{ .compatible = "fsl,imx25-esdhc", .data = &esdhc_imx25_data, },
	{ .compatible = "fsl,imx35-esdhc", .data = &esdhc_imx35_data, },
	{ .compatible = "fsl,imx51-esdhc", .data = &esdhc_imx51_data, },
	{ .compatible = "fsl,imx53-esdhc", .data = &esdhc_imx53_data, },
	{ .compatible = "fsl,imx6sx-usdhc", .data = &usdhc_imx6sx_data, },
	{ .compatible = "fsl,imx6sl-usdhc", .data = &usdhc_imx6sl_data, },
	{ .compatible = "fsl,imx6q-usdhc", .data = &usdhc_imx6q_data, },
	{ .compatible = "fsl,imx6ull-usdhc", .data = &usdhc_imx6ull_data, },
	{ .compatible = "fsl,imx7d-usdhc", .data = &usdhc_imx7d_data, },
	{ .compatible = "fsl,imx7ulp-usdhc", .data = &usdhc_imx7ulp_data, },
	{ .compatible = "fsl,imx8qm-usdhc", .data = &usdhc_imx8qm_data, },
<<<<<<< HEAD
=======
	{ .compatible = "fsl,imx8mm-usdhc", .data = &usdhc_imx8mm_data, },
>>>>>>> 4f6282ba
	{ /* sentinel */ }
};
MODULE_DEVICE_TABLE(of, imx_esdhc_dt_ids);

static inline int is_imx25_esdhc(struct pltfm_imx_data *data)
{
	return data->socdata == &esdhc_imx25_data;
}

static inline int is_imx53_esdhc(struct pltfm_imx_data *data)
{
	return data->socdata == &esdhc_imx53_data;
}

static inline int is_imx6q_usdhc(struct pltfm_imx_data *data)
{
	return data->socdata == &usdhc_imx6q_data;
}

static inline int esdhc_is_usdhc(struct pltfm_imx_data *data)
{
	return !!(data->socdata->flags & ESDHC_FLAG_USDHC);
}

static inline void esdhc_clrset_le(struct sdhci_host *host, u32 mask, u32 val, int reg)
{
	void __iomem *base = host->ioaddr + (reg & ~0x3);
	u32 shift = (reg & 0x3) * 8;

	writel(((readl(base) & ~(mask << shift)) | (val << shift)), base);
}

static u32 esdhc_readl_le(struct sdhci_host *host, int reg)
{
	struct sdhci_pltfm_host *pltfm_host = sdhci_priv(host);
	struct pltfm_imx_data *imx_data = sdhci_pltfm_priv(pltfm_host);
	u32 val = readl(host->ioaddr + reg);

	if (unlikely(reg == SDHCI_PRESENT_STATE)) {
		u32 fsl_prss = val;
		/* save the least 20 bits */
		val = fsl_prss & 0x000FFFFF;
		/* move dat[0-3] bits */
		val |= (fsl_prss & 0x0F000000) >> 4;
		/* move cmd line bit */
		val |= (fsl_prss & 0x00800000) << 1;
	}

	if (unlikely(reg == SDHCI_CAPABILITIES)) {
		/* ignore bit[0-15] as it stores cap_1 register val for mx6sl */
		if (imx_data->socdata->flags & ESDHC_FLAG_HAVE_CAP1)
			val &= 0xffff0000;

		/* In FSL esdhc IC module, only bit20 is used to indicate the
		 * ADMA2 capability of esdhc, but this bit is messed up on
		 * some SOCs (e.g. on MX25, MX35 this bit is set, but they
		 * don't actually support ADMA2). So set the BROKEN_ADMA
		 * quirk on MX25/35 platforms.
		 */

		if (val & SDHCI_CAN_DO_ADMA1) {
			val &= ~SDHCI_CAN_DO_ADMA1;
			val |= SDHCI_CAN_DO_ADMA2;
		}
	}

	if (unlikely(reg == SDHCI_CAPABILITIES_1)) {
		if (esdhc_is_usdhc(imx_data)) {
			if (imx_data->socdata->flags & ESDHC_FLAG_HAVE_CAP1)
				val = readl(host->ioaddr + SDHCI_CAPABILITIES) & 0xFFFF;
			else
				/* imx6q/dl does not have cap_1 register, fake one */
				val = SDHCI_SUPPORT_DDR50 | SDHCI_SUPPORT_SDR104
					| SDHCI_SUPPORT_SDR50
					| SDHCI_USE_SDR50_TUNING
					| (SDHCI_TUNING_MODE_3 << SDHCI_RETUNING_MODE_SHIFT);

			if (imx_data->socdata->flags & ESDHC_FLAG_HS400)
				val |= SDHCI_SUPPORT_HS400;

			/*
			 * Do not advertise faster UHS modes if there are no
			 * pinctrl states for 100MHz/200MHz.
			 */
			if (IS_ERR_OR_NULL(imx_data->pins_100mhz) ||
			    IS_ERR_OR_NULL(imx_data->pins_200mhz))
				val &= ~(SDHCI_SUPPORT_SDR50 | SDHCI_SUPPORT_DDR50
					 | SDHCI_SUPPORT_SDR104 | SDHCI_SUPPORT_HS400);
		}
	}

	if (unlikely(reg == SDHCI_MAX_CURRENT) && esdhc_is_usdhc(imx_data)) {
		val = 0;
		val |= 0xFF << SDHCI_MAX_CURRENT_330_SHIFT;
		val |= 0xFF << SDHCI_MAX_CURRENT_300_SHIFT;
		val |= 0xFF << SDHCI_MAX_CURRENT_180_SHIFT;
	}

	if (unlikely(reg == SDHCI_INT_STATUS)) {
		if (val & ESDHC_INT_VENDOR_SPEC_DMA_ERR) {
			val &= ~ESDHC_INT_VENDOR_SPEC_DMA_ERR;
			val |= SDHCI_INT_ADMA_ERROR;
		}

		/*
		 * mask off the interrupt we get in response to the manually
		 * sent CMD12
		 */
		if ((imx_data->multiblock_status == WAIT_FOR_INT) &&
		    ((val & SDHCI_INT_RESPONSE) == SDHCI_INT_RESPONSE)) {
			val &= ~SDHCI_INT_RESPONSE;
			writel(SDHCI_INT_RESPONSE, host->ioaddr +
						   SDHCI_INT_STATUS);
			imx_data->multiblock_status = NO_CMD_PENDING;
		}
	}

	return val;
}

static void esdhc_writel_le(struct sdhci_host *host, u32 val, int reg)
{
	struct sdhci_pltfm_host *pltfm_host = sdhci_priv(host);
	struct pltfm_imx_data *imx_data = sdhci_pltfm_priv(pltfm_host);
	u32 data;

	if (unlikely(reg == SDHCI_INT_ENABLE || reg == SDHCI_SIGNAL_ENABLE ||
			reg == SDHCI_INT_STATUS)) {
		if ((val & SDHCI_INT_CARD_INT) && !esdhc_is_usdhc(imx_data)) {
			/*
			 * Clear and then set D3CD bit to avoid missing the
			 * card interrupt. This is an eSDHC controller problem
			 * so we need to apply the following workaround: clear
			 * and set D3CD bit will make eSDHC re-sample the card
			 * interrupt. In case a card interrupt was lost,
			 * re-sample it by the following steps.
			 */
			data = readl(host->ioaddr + SDHCI_HOST_CONTROL);
			data &= ~ESDHC_CTRL_D3CD;
			writel(data, host->ioaddr + SDHCI_HOST_CONTROL);
			data |= ESDHC_CTRL_D3CD;
			writel(data, host->ioaddr + SDHCI_HOST_CONTROL);
		}

		if (val & SDHCI_INT_ADMA_ERROR) {
			val &= ~SDHCI_INT_ADMA_ERROR;
			val |= ESDHC_INT_VENDOR_SPEC_DMA_ERR;
		}
	}

	if (unlikely((imx_data->socdata->flags & ESDHC_FLAG_MULTIBLK_NO_INT)
				&& (reg == SDHCI_INT_STATUS)
				&& (val & SDHCI_INT_DATA_END))) {
			u32 v;
			v = readl(host->ioaddr + ESDHC_VENDOR_SPEC);
			v &= ~ESDHC_VENDOR_SPEC_SDIO_QUIRK;
			writel(v, host->ioaddr + ESDHC_VENDOR_SPEC);

			if (imx_data->multiblock_status == MULTIBLK_IN_PROCESS)
			{
				/* send a manual CMD12 with RESPTYP=none */
				data = MMC_STOP_TRANSMISSION << 24 |
				       SDHCI_CMD_ABORTCMD << 16;
				writel(data, host->ioaddr + SDHCI_TRANSFER_MODE);
				imx_data->multiblock_status = WAIT_FOR_INT;
			}
	}

	writel(val, host->ioaddr + reg);
}

static u16 esdhc_readw_le(struct sdhci_host *host, int reg)
{
	struct sdhci_pltfm_host *pltfm_host = sdhci_priv(host);
	struct pltfm_imx_data *imx_data = sdhci_pltfm_priv(pltfm_host);
	u16 ret = 0;
	u32 val;

	if (unlikely(reg == SDHCI_HOST_VERSION)) {
		reg ^= 2;
		if (esdhc_is_usdhc(imx_data)) {
			/*
			 * The usdhc register returns a wrong host version.
			 * Correct it here.
			 */
			return SDHCI_SPEC_300;
		}
	}

	if (unlikely(reg == SDHCI_HOST_CONTROL2)) {
		val = readl(host->ioaddr + ESDHC_VENDOR_SPEC);
		if (val & ESDHC_VENDOR_SPEC_VSELECT)
			ret |= SDHCI_CTRL_VDD_180;

		if (esdhc_is_usdhc(imx_data)) {
			if (imx_data->socdata->flags & ESDHC_FLAG_MAN_TUNING)
				val = readl(host->ioaddr + ESDHC_MIX_CTRL);
			else if (imx_data->socdata->flags & ESDHC_FLAG_STD_TUNING)
				/* the std tuning bits is in ACMD12_ERR for imx6sl */
				val = readl(host->ioaddr + SDHCI_AUTO_CMD_STATUS);
		}

		if (val & ESDHC_MIX_CTRL_EXE_TUNE)
			ret |= SDHCI_CTRL_EXEC_TUNING;
		if (val & ESDHC_MIX_CTRL_SMPCLK_SEL)
			ret |= SDHCI_CTRL_TUNED_CLK;

		ret &= ~SDHCI_CTRL_PRESET_VAL_ENABLE;

		return ret;
	}

	if (unlikely(reg == SDHCI_TRANSFER_MODE)) {
		if (esdhc_is_usdhc(imx_data)) {
			u32 m = readl(host->ioaddr + ESDHC_MIX_CTRL);
			ret = m & ESDHC_MIX_CTRL_SDHCI_MASK;
			/* Swap AC23 bit */
			if (m & ESDHC_MIX_CTRL_AC23EN) {
				ret &= ~ESDHC_MIX_CTRL_AC23EN;
				ret |= SDHCI_TRNS_AUTO_CMD23;
			}
		} else {
			ret = readw(host->ioaddr + SDHCI_TRANSFER_MODE);
		}

		return ret;
	}

	return readw(host->ioaddr + reg);
}

static void esdhc_writew_le(struct sdhci_host *host, u16 val, int reg)
{
	struct sdhci_pltfm_host *pltfm_host = sdhci_priv(host);
	struct pltfm_imx_data *imx_data = sdhci_pltfm_priv(pltfm_host);
	u32 new_val = 0;

	switch (reg) {
	case SDHCI_CLOCK_CONTROL:
		new_val = readl(host->ioaddr + ESDHC_VENDOR_SPEC);
		if (val & SDHCI_CLOCK_CARD_EN)
			new_val |= ESDHC_VENDOR_SPEC_FRC_SDCLK_ON;
		else
			new_val &= ~ESDHC_VENDOR_SPEC_FRC_SDCLK_ON;
		writel(new_val, host->ioaddr + ESDHC_VENDOR_SPEC);
		return;
	case SDHCI_HOST_CONTROL2:
		new_val = readl(host->ioaddr + ESDHC_VENDOR_SPEC);
		if (val & SDHCI_CTRL_VDD_180)
			new_val |= ESDHC_VENDOR_SPEC_VSELECT;
		else
			new_val &= ~ESDHC_VENDOR_SPEC_VSELECT;
		writel(new_val, host->ioaddr + ESDHC_VENDOR_SPEC);
		if (imx_data->socdata->flags & ESDHC_FLAG_MAN_TUNING) {
			new_val = readl(host->ioaddr + ESDHC_MIX_CTRL);
			if (val & SDHCI_CTRL_TUNED_CLK) {
				new_val |= ESDHC_MIX_CTRL_SMPCLK_SEL;
				new_val |= ESDHC_MIX_CTRL_AUTO_TUNE_EN;
			} else {
				new_val &= ~ESDHC_MIX_CTRL_SMPCLK_SEL;
				new_val &= ~ESDHC_MIX_CTRL_AUTO_TUNE_EN;
			}
			writel(new_val , host->ioaddr + ESDHC_MIX_CTRL);
		} else if (imx_data->socdata->flags & ESDHC_FLAG_STD_TUNING) {
			u32 v = readl(host->ioaddr + SDHCI_AUTO_CMD_STATUS);
			u32 m = readl(host->ioaddr + ESDHC_MIX_CTRL);
			if (val & SDHCI_CTRL_TUNED_CLK) {
				v |= ESDHC_MIX_CTRL_SMPCLK_SEL;
			} else {
				v &= ~ESDHC_MIX_CTRL_SMPCLK_SEL;
				m &= ~ESDHC_MIX_CTRL_FBCLK_SEL;
				m &= ~ESDHC_MIX_CTRL_AUTO_TUNE_EN;
			}

			if (val & SDHCI_CTRL_EXEC_TUNING) {
				v |= ESDHC_MIX_CTRL_EXE_TUNE;
				m |= ESDHC_MIX_CTRL_FBCLK_SEL;
				m |= ESDHC_MIX_CTRL_AUTO_TUNE_EN;
			} else {
				v &= ~ESDHC_MIX_CTRL_EXE_TUNE;
			}

			writel(v, host->ioaddr + SDHCI_AUTO_CMD_STATUS);
			writel(m, host->ioaddr + ESDHC_MIX_CTRL);
		}
		return;
	case SDHCI_TRANSFER_MODE:
		if ((imx_data->socdata->flags & ESDHC_FLAG_MULTIBLK_NO_INT)
				&& (host->cmd->opcode == SD_IO_RW_EXTENDED)
				&& (host->cmd->data->blocks > 1)
				&& (host->cmd->data->flags & MMC_DATA_READ)) {
			u32 v;
			v = readl(host->ioaddr + ESDHC_VENDOR_SPEC);
			v |= ESDHC_VENDOR_SPEC_SDIO_QUIRK;
			writel(v, host->ioaddr + ESDHC_VENDOR_SPEC);
		}

		if (esdhc_is_usdhc(imx_data)) {
			u32 m = readl(host->ioaddr + ESDHC_MIX_CTRL);
			/* Swap AC23 bit */
			if (val & SDHCI_TRNS_AUTO_CMD23) {
				val &= ~SDHCI_TRNS_AUTO_CMD23;
				val |= ESDHC_MIX_CTRL_AC23EN;
			}
			m = val | (m & ~ESDHC_MIX_CTRL_SDHCI_MASK);
			writel(m, host->ioaddr + ESDHC_MIX_CTRL);
		} else {
			/*
			 * Postpone this write, we must do it together with a
			 * command write that is down below.
			 */
			imx_data->scratchpad = val;
		}
		return;
	case SDHCI_COMMAND:
		if (host->cmd->opcode == MMC_STOP_TRANSMISSION)
			val |= SDHCI_CMD_ABORTCMD;

		if ((host->cmd->opcode == MMC_SET_BLOCK_COUNT) &&
		    (imx_data->socdata->flags & ESDHC_FLAG_MULTIBLK_NO_INT))
			imx_data->multiblock_status = MULTIBLK_IN_PROCESS;

		if (esdhc_is_usdhc(imx_data))
			writel(val << 16,
			       host->ioaddr + SDHCI_TRANSFER_MODE);
		else
			writel(val << 16 | imx_data->scratchpad,
			       host->ioaddr + SDHCI_TRANSFER_MODE);
		return;
	case SDHCI_BLOCK_SIZE:
		val &= ~SDHCI_MAKE_BLKSZ(0x7, 0);
		break;
	}
	esdhc_clrset_le(host, 0xffff, val, reg);
}

static u8 esdhc_readb_le(struct sdhci_host *host, int reg)
{
	u8 ret;
	u32 val;

	switch (reg) {
	case SDHCI_HOST_CONTROL:
		val = readl(host->ioaddr + reg);

		ret = val & SDHCI_CTRL_LED;
		ret |= (val >> 5) & SDHCI_CTRL_DMA_MASK;
		ret |= (val & ESDHC_CTRL_4BITBUS);
		ret |= (val & ESDHC_CTRL_8BITBUS) << 3;
		return ret;
	}

	return readb(host->ioaddr + reg);
}

static void esdhc_writeb_le(struct sdhci_host *host, u8 val, int reg)
{
	struct sdhci_pltfm_host *pltfm_host = sdhci_priv(host);
	struct pltfm_imx_data *imx_data = sdhci_pltfm_priv(pltfm_host);
	u32 new_val = 0;
	u32 mask;

	switch (reg) {
	case SDHCI_POWER_CONTROL:
		/*
		 * FSL put some DMA bits here
		 * If your board has a regulator, code should be here
		 */
		return;
	case SDHCI_HOST_CONTROL:
		/* FSL messed up here, so we need to manually compose it. */
		new_val = val & SDHCI_CTRL_LED;
		/* ensure the endianness */
		new_val |= ESDHC_HOST_CONTROL_LE;
		/* bits 8&9 are reserved on mx25 */
		if (!is_imx25_esdhc(imx_data)) {
			/* DMA mode bits are shifted */
			new_val |= (val & SDHCI_CTRL_DMA_MASK) << 5;
		}

		/*
		 * Do not touch buswidth bits here. This is done in
		 * esdhc_pltfm_bus_width.
		 * Do not touch the D3CD bit either which is used for the
		 * SDIO interrupt erratum workaround.
		 */
		mask = 0xffff & ~(ESDHC_CTRL_BUSWIDTH_MASK | ESDHC_CTRL_D3CD);

		esdhc_clrset_le(host, mask, new_val, reg);

		/*
		 * The imx6q ROM code will change the default watermark
		 * level setting to something insane.  Change it back here.
		 */
		if (esdhc_is_usdhc(imx_data))
			writel(0x10401040, host->ioaddr + ESDHC_WTMK_LVL);
		return;
	case SDHCI_SOFTWARE_RESET:
		if (val & SDHCI_RESET_DATA)
			new_val = readl(host->ioaddr + SDHCI_HOST_CONTROL);
		break;
	}
	esdhc_clrset_le(host, 0xff, val, reg);

	if (reg == SDHCI_SOFTWARE_RESET) {
		if (val & SDHCI_RESET_ALL) {
			/*
			 * The esdhc has a design violation to SDHC spec which
			 * tells that software reset should not affect card
			 * detection circuit. But esdhc clears its SYSCTL
			 * register bits [0..2] during the software reset. This
			 * will stop those clocks that card detection circuit
			 * relies on. To work around it, we turn the clocks on
			 * back to keep card detection circuit functional.
			 */
			esdhc_clrset_le(host, 0x7, 0x7, ESDHC_SYSTEM_CONTROL);
			/*
			 * The reset on usdhc fails to clear MIX_CTRL register.
			 * Do it manually here.
			 */
			if (esdhc_is_usdhc(imx_data)) {
				/*
				 * the tuning bits should be kept during reset
				 */
				new_val = readl(host->ioaddr + ESDHC_MIX_CTRL);
				writel(new_val & ESDHC_MIX_CTRL_TUNING_MASK,
						host->ioaddr + ESDHC_MIX_CTRL);
				imx_data->is_ddr = 0;
			}
		} else if (val & SDHCI_RESET_DATA) {
			/*
			 * The eSDHC DAT line software reset clears at least the
			 * data transfer width on i.MX25, so make sure that the
			 * Host Control register is unaffected.
			 */
			esdhc_clrset_le(host, 0xff, new_val,
					SDHCI_HOST_CONTROL);
		}
	}
}

static unsigned int esdhc_pltfm_get_max_clock(struct sdhci_host *host)
{
	struct sdhci_pltfm_host *pltfm_host = sdhci_priv(host);

	return pltfm_host->clock;
}

static unsigned int esdhc_pltfm_get_min_clock(struct sdhci_host *host)
{
	struct sdhci_pltfm_host *pltfm_host = sdhci_priv(host);

	return pltfm_host->clock / 256 / 16;
}

static inline void esdhc_pltfm_set_clock(struct sdhci_host *host,
					 unsigned int clock)
{
	struct sdhci_pltfm_host *pltfm_host = sdhci_priv(host);
	struct pltfm_imx_data *imx_data = sdhci_pltfm_priv(pltfm_host);
	unsigned int host_clock = pltfm_host->clock;
	int ddr_pre_div = imx_data->is_ddr ? 2 : 1;
	int pre_div = 1;
	int div = 1;
	u32 temp, val;

	if (clock == 0) {
		host->mmc->actual_clock = 0;

		if (esdhc_is_usdhc(imx_data)) {
			val = readl(host->ioaddr + ESDHC_VENDOR_SPEC);
			writel(val & ~ESDHC_VENDOR_SPEC_FRC_SDCLK_ON,
					host->ioaddr + ESDHC_VENDOR_SPEC);
		}
		return;
	}

	/* For i.MX53 eSDHCv3, SYSCTL.SDCLKFS may not be set to 0. */
	if (is_imx53_esdhc(imx_data)) {
		/*
		 * According to the i.MX53 reference manual, if DLLCTRL[10] can
		 * be set, then the controller is eSDHCv3, else it is eSDHCv2.
		 */
		val = readl(host->ioaddr + ESDHC_DLL_CTRL);
		writel(val | BIT(10), host->ioaddr + ESDHC_DLL_CTRL);
		temp = readl(host->ioaddr + ESDHC_DLL_CTRL);
		writel(val, host->ioaddr + ESDHC_DLL_CTRL);
		if (temp & BIT(10))
			pre_div = 2;
	}

	temp = sdhci_readl(host, ESDHC_SYSTEM_CONTROL);
	temp &= ~(ESDHC_CLOCK_IPGEN | ESDHC_CLOCK_HCKEN | ESDHC_CLOCK_PEREN
		| ESDHC_CLOCK_MASK);
	sdhci_writel(host, temp, ESDHC_SYSTEM_CONTROL);

	if (imx_data->socdata->flags & ESDHC_FLAG_ERR010450) {
		if (imx_data->is_ddr)
			clock = clock > 45000000 ? 45000000 : clock;
		else
			clock = clock > 150000000 ? 150000000 : clock;
	}

	while (host_clock / (16 * pre_div * ddr_pre_div) > clock &&
			pre_div < 256)
		pre_div *= 2;

	while (host_clock / (div * pre_div * ddr_pre_div) > clock && div < 16)
		div++;

	host->mmc->actual_clock = host_clock / (div * pre_div * ddr_pre_div);
	dev_dbg(mmc_dev(host->mmc), "desired SD clock: %d, actual: %d\n",
		clock, host->mmc->actual_clock);

	pre_div >>= 1;
	div--;

	temp = sdhci_readl(host, ESDHC_SYSTEM_CONTROL);
	temp |= (ESDHC_CLOCK_IPGEN | ESDHC_CLOCK_HCKEN | ESDHC_CLOCK_PEREN
		| (div << ESDHC_DIVIDER_SHIFT)
		| (pre_div << ESDHC_PREDIV_SHIFT));
	sdhci_writel(host, temp, ESDHC_SYSTEM_CONTROL);

	if (esdhc_is_usdhc(imx_data)) {
		val = readl(host->ioaddr + ESDHC_VENDOR_SPEC);
		writel(val | ESDHC_VENDOR_SPEC_FRC_SDCLK_ON,
		host->ioaddr + ESDHC_VENDOR_SPEC);
	}

	mdelay(1);
}

static unsigned int esdhc_pltfm_get_ro(struct sdhci_host *host)
{
	struct sdhci_pltfm_host *pltfm_host = sdhci_priv(host);
	struct pltfm_imx_data *imx_data = sdhci_pltfm_priv(pltfm_host);
	struct esdhc_platform_data *boarddata = &imx_data->boarddata;

	switch (boarddata->wp_type) {
	case ESDHC_WP_GPIO:
		return mmc_gpio_get_ro(host->mmc);
	case ESDHC_WP_CONTROLLER:
		return !(readl(host->ioaddr + SDHCI_PRESENT_STATE) &
			       SDHCI_WRITE_PROTECT);
	case ESDHC_WP_NONE:
		break;
	}

	return -ENOSYS;
}

static void esdhc_pltfm_set_bus_width(struct sdhci_host *host, int width)
{
	u32 ctrl;

	switch (width) {
	case MMC_BUS_WIDTH_8:
		ctrl = ESDHC_CTRL_8BITBUS;
		break;
	case MMC_BUS_WIDTH_4:
		ctrl = ESDHC_CTRL_4BITBUS;
		break;
	default:
		ctrl = 0;
		break;
	}

	esdhc_clrset_le(host, ESDHC_CTRL_BUSWIDTH_MASK, ctrl,
			SDHCI_HOST_CONTROL);
}

static void esdhc_prepare_tuning(struct sdhci_host *host, u32 val)
{
	u32 reg;

	/* FIXME: delay a bit for card to be ready for next tuning due to errors */
	mdelay(1);

	reg = readl(host->ioaddr + ESDHC_MIX_CTRL);
	reg |= ESDHC_MIX_CTRL_EXE_TUNE | ESDHC_MIX_CTRL_SMPCLK_SEL |
			ESDHC_MIX_CTRL_FBCLK_SEL;
	writel(reg, host->ioaddr + ESDHC_MIX_CTRL);
	writel(val << 8, host->ioaddr + ESDHC_TUNE_CTRL_STATUS);
	dev_dbg(mmc_dev(host->mmc),
		"tuning with delay 0x%x ESDHC_TUNE_CTRL_STATUS 0x%x\n",
			val, readl(host->ioaddr + ESDHC_TUNE_CTRL_STATUS));
}

static void esdhc_post_tuning(struct sdhci_host *host)
{
	u32 reg;

	reg = readl(host->ioaddr + ESDHC_MIX_CTRL);
	reg &= ~ESDHC_MIX_CTRL_EXE_TUNE;
	reg |= ESDHC_MIX_CTRL_AUTO_TUNE_EN;
	writel(reg, host->ioaddr + ESDHC_MIX_CTRL);
}

static int esdhc_executing_tuning(struct sdhci_host *host, u32 opcode)
{
	int min, max, avg, ret;

	/* find the mininum delay first which can pass tuning */
	min = ESDHC_TUNE_CTRL_MIN;
	while (min < ESDHC_TUNE_CTRL_MAX) {
		esdhc_prepare_tuning(host, min);
		if (!mmc_send_tuning(host->mmc, opcode, NULL))
			break;
		min += ESDHC_TUNE_CTRL_STEP;
	}

	/* find the maxinum delay which can not pass tuning */
	max = min + ESDHC_TUNE_CTRL_STEP;
	while (max < ESDHC_TUNE_CTRL_MAX) {
		esdhc_prepare_tuning(host, max);
		if (mmc_send_tuning(host->mmc, opcode, NULL)) {
			max -= ESDHC_TUNE_CTRL_STEP;
			break;
		}
		max += ESDHC_TUNE_CTRL_STEP;
	}

	/* use average delay to get the best timing */
	avg = (min + max) / 2;
	esdhc_prepare_tuning(host, avg);
	ret = mmc_send_tuning(host->mmc, opcode, NULL);
	esdhc_post_tuning(host);

	dev_dbg(mmc_dev(host->mmc), "tuning %s at 0x%x ret %d\n",
		ret ? "failed" : "passed", avg, ret);

	return ret;
}

static void esdhc_hs400_enhanced_strobe(struct mmc_host *mmc, struct mmc_ios *ios)
{
	struct sdhci_host *host = mmc_priv(mmc);
	u32 m;

	m = readl(host->ioaddr + ESDHC_MIX_CTRL);
	if (ios->enhanced_strobe)
		m |= ESDHC_MIX_CTRL_HS400_ES;
	else
		m &= ~ESDHC_MIX_CTRL_HS400_ES;
	writel(m, host->ioaddr + ESDHC_MIX_CTRL);
}

static int esdhc_change_pinstate(struct sdhci_host *host,
						unsigned int uhs)
{
	struct sdhci_pltfm_host *pltfm_host = sdhci_priv(host);
	struct pltfm_imx_data *imx_data = sdhci_pltfm_priv(pltfm_host);
	struct pinctrl_state *pinctrl;

	dev_dbg(mmc_dev(host->mmc), "change pinctrl state for uhs %d\n", uhs);

	if (IS_ERR(imx_data->pinctrl) ||
		IS_ERR(imx_data->pins_default) ||
		IS_ERR(imx_data->pins_100mhz) ||
		IS_ERR(imx_data->pins_200mhz))
		return -EINVAL;

	switch (uhs) {
	case MMC_TIMING_UHS_SDR50:
	case MMC_TIMING_UHS_DDR50:
		pinctrl = imx_data->pins_100mhz;
		break;
	case MMC_TIMING_UHS_SDR104:
	case MMC_TIMING_MMC_HS200:
	case MMC_TIMING_MMC_HS400:
		pinctrl = imx_data->pins_200mhz;
		break;
	default:
		/* back to default state for other legacy timing */
		pinctrl = imx_data->pins_default;
	}

	return pinctrl_select_state(imx_data->pinctrl, pinctrl);
}

/*
 * For HS400 eMMC, there is a data_strobe line. This signal is generated
 * by the device and used for data output and CRC status response output
 * in HS400 mode. The frequency of this signal follows the frequency of
 * CLK generated by host. The host receives the data which is aligned to the
 * edge of data_strobe line. Due to the time delay between CLK line and
 * data_strobe line, if the delay time is larger than one clock cycle,
 * then CLK and data_strobe line will be misaligned, read error shows up.
 */
static void esdhc_set_strobe_dll(struct sdhci_host *host)
{
	struct sdhci_pltfm_host *pltfm_host = sdhci_priv(host);
	struct pltfm_imx_data *imx_data = sdhci_pltfm_priv(pltfm_host);
	u32 v;
	u32 strobe_delay;

	/* disable clock before enabling strobe dll */
	writel(readl(host->ioaddr + ESDHC_VENDOR_SPEC) &
	       ~ESDHC_VENDOR_SPEC_FRC_SDCLK_ON,
	       host->ioaddr + ESDHC_VENDOR_SPEC);

	/* force a reset on strobe dll */
	writel(ESDHC_STROBE_DLL_CTRL_RESET,
		host->ioaddr + ESDHC_STROBE_DLL_CTRL);
	/* clear the reset bit on strobe dll before any setting */
	writel(0, host->ioaddr + ESDHC_STROBE_DLL_CTRL);

	/*
	 * enable strobe dll ctrl and adjust the delay target
	 * for the uSDHC loopback read clock
	 */
	if (imx_data->boarddata.strobe_dll_delay_target)
		strobe_delay = imx_data->boarddata.strobe_dll_delay_target;
	else
		strobe_delay = ESDHC_STROBE_DLL_CTRL_SLV_DLY_TARGET_DEFAULT;
	v = ESDHC_STROBE_DLL_CTRL_ENABLE |
		ESDHC_STROBE_DLL_CTRL_SLV_UPDATE_INT_DEFAULT |
		(strobe_delay << ESDHC_STROBE_DLL_CTRL_SLV_DLY_TARGET_SHIFT);
	writel(v, host->ioaddr + ESDHC_STROBE_DLL_CTRL);
	/* wait 5us to make sure strobe dll status register stable */
	udelay(5);
	v = readl(host->ioaddr + ESDHC_STROBE_DLL_STATUS);
	if (!(v & ESDHC_STROBE_DLL_STS_REF_LOCK))
		dev_warn(mmc_dev(host->mmc),
			"warning! HS400 strobe DLL status REF not lock!\n");
	if (!(v & ESDHC_STROBE_DLL_STS_SLV_LOCK))
			dev_warn(mmc_dev(host->mmc),
				"warning! HS400 strobe DLL status SLV not lock!\n");
}

static void esdhc_reset_tuning(struct sdhci_host *host)
{
	struct sdhci_pltfm_host *pltfm_host = sdhci_priv(host);
	struct pltfm_imx_data *imx_data = sdhci_pltfm_priv(pltfm_host);
	u32 ctrl;

	/* Reset the tuning circuit */
	if (esdhc_is_usdhc(imx_data)) {
		if (imx_data->socdata->flags & ESDHC_FLAG_MAN_TUNING) {
			ctrl = readl(host->ioaddr + ESDHC_MIX_CTRL);
			ctrl &= ~ESDHC_MIX_CTRL_SMPCLK_SEL;
			ctrl &= ~ESDHC_MIX_CTRL_FBCLK_SEL;
			writel(ctrl, host->ioaddr + ESDHC_MIX_CTRL);
			writel(0, host->ioaddr + ESDHC_TUNE_CTRL_STATUS);
		} else if (imx_data->socdata->flags & ESDHC_FLAG_STD_TUNING) {
			ctrl = readl(host->ioaddr + SDHCI_AUTO_CMD_STATUS);
			ctrl &= ~ESDHC_MIX_CTRL_SMPCLK_SEL;
			writel(ctrl, host->ioaddr + SDHCI_AUTO_CMD_STATUS);
		}
	}
}

static void esdhc_set_uhs_signaling(struct sdhci_host *host, unsigned timing)
{
	u32 m;
	struct sdhci_pltfm_host *pltfm_host = sdhci_priv(host);
	struct pltfm_imx_data *imx_data = sdhci_pltfm_priv(pltfm_host);
	struct esdhc_platform_data *boarddata = &imx_data->boarddata;

	/* disable ddr mode and disable HS400 mode */
	m = readl(host->ioaddr + ESDHC_MIX_CTRL);
	m &= ~(ESDHC_MIX_CTRL_DDREN | ESDHC_MIX_CTRL_HS400_EN);
	imx_data->is_ddr = 0;

	switch (timing) {
	case MMC_TIMING_UHS_SDR12:
	case MMC_TIMING_UHS_SDR25:
	case MMC_TIMING_UHS_SDR50:
	case MMC_TIMING_UHS_SDR104:
	case MMC_TIMING_SD_HS:
	case MMC_TIMING_MMC_HS:
	case MMC_TIMING_MMC_HS200:
		writel(m, host->ioaddr + ESDHC_MIX_CTRL);
		break;
	case MMC_TIMING_UHS_DDR50:
	case MMC_TIMING_MMC_DDR52:
		m |= ESDHC_MIX_CTRL_DDREN;
		writel(m, host->ioaddr + ESDHC_MIX_CTRL);
		imx_data->is_ddr = 1;
		if (boarddata->delay_line) {
			u32 v;
			v = boarddata->delay_line <<
				ESDHC_DLL_OVERRIDE_VAL_SHIFT |
				(1 << ESDHC_DLL_OVERRIDE_EN_SHIFT);
			if (is_imx53_esdhc(imx_data))
				v <<= 1;
			writel(v, host->ioaddr + ESDHC_DLL_CTRL);
		}
		break;
	case MMC_TIMING_MMC_HS400:
		m |= ESDHC_MIX_CTRL_DDREN | ESDHC_MIX_CTRL_HS400_EN;
		writel(m, host->ioaddr + ESDHC_MIX_CTRL);
		imx_data->is_ddr = 1;
		/* update clock after enable DDR for strobe DLL lock */
		host->ops->set_clock(host, host->clock);
		esdhc_set_strobe_dll(host);
		break;
	case MMC_TIMING_LEGACY:
		esdhc_reset_tuning(host);
		break;
	}

	esdhc_change_pinstate(host, timing);
}

static void esdhc_reset(struct sdhci_host *host, u8 mask)
{
	sdhci_reset(host, mask);

	sdhci_writel(host, host->ier, SDHCI_INT_ENABLE);
	sdhci_writel(host, host->ier, SDHCI_SIGNAL_ENABLE);
}

static unsigned int esdhc_get_max_timeout_count(struct sdhci_host *host)
{
	struct sdhci_pltfm_host *pltfm_host = sdhci_priv(host);
	struct pltfm_imx_data *imx_data = sdhci_pltfm_priv(pltfm_host);

	/* Doc Erratum: the uSDHC actual maximum timeout count is 1 << 29 */
	return esdhc_is_usdhc(imx_data) ? 1 << 29 : 1 << 27;
}

static void esdhc_set_timeout(struct sdhci_host *host, struct mmc_command *cmd)
{
	struct sdhci_pltfm_host *pltfm_host = sdhci_priv(host);
	struct pltfm_imx_data *imx_data = sdhci_pltfm_priv(pltfm_host);

	/* use maximum timeout counter */
	esdhc_clrset_le(host, ESDHC_SYS_CTRL_DTOCV_MASK,
			esdhc_is_usdhc(imx_data) ? 0xF : 0xE,
			SDHCI_TIMEOUT_CONTROL);
}

static u32 esdhc_cqhci_irq(struct sdhci_host *host, u32 intmask)
{
	int cmd_error = 0;
	int data_error = 0;

	if (!sdhci_cqe_irq(host, intmask, &cmd_error, &data_error))
		return intmask;

	cqhci_irq(host->mmc, intmask, cmd_error, data_error);

	return 0;
}

static struct sdhci_ops sdhci_esdhc_ops = {
	.read_l = esdhc_readl_le,
	.read_w = esdhc_readw_le,
	.read_b = esdhc_readb_le,
	.write_l = esdhc_writel_le,
	.write_w = esdhc_writew_le,
	.write_b = esdhc_writeb_le,
	.set_clock = esdhc_pltfm_set_clock,
	.get_max_clock = esdhc_pltfm_get_max_clock,
	.get_min_clock = esdhc_pltfm_get_min_clock,
	.get_max_timeout_count = esdhc_get_max_timeout_count,
	.get_ro = esdhc_pltfm_get_ro,
	.set_timeout = esdhc_set_timeout,
	.set_bus_width = esdhc_pltfm_set_bus_width,
	.set_uhs_signaling = esdhc_set_uhs_signaling,
	.reset = esdhc_reset,
	.irq = esdhc_cqhci_irq,
};

static const struct sdhci_pltfm_data sdhci_esdhc_imx_pdata = {
	.quirks = ESDHC_DEFAULT_QUIRKS | SDHCI_QUIRK_NO_HISPD_BIT
			| SDHCI_QUIRK_NO_ENDATTR_IN_NOPDESC
			| SDHCI_QUIRK_BROKEN_ADMA_ZEROLEN_DESC
			| SDHCI_QUIRK_BROKEN_CARD_DETECTION,
	.ops = &sdhci_esdhc_ops,
};

static void sdhci_esdhc_imx_hwinit(struct sdhci_host *host)
{
	struct sdhci_pltfm_host *pltfm_host = sdhci_priv(host);
	struct pltfm_imx_data *imx_data = sdhci_pltfm_priv(pltfm_host);
	int tmp;

	if (esdhc_is_usdhc(imx_data)) {
		/*
		 * The imx6q ROM code will change the default watermark
		 * level setting to something insane.  Change it back here.
		 */
		writel(ESDHC_WTMK_DEFAULT_VAL, host->ioaddr + ESDHC_WTMK_LVL);

		/*
		 * ROM code will change the bit burst_length_enable setting
		 * to zero if this usdhc is chosen to boot system. Change
		 * it back here, otherwise it will impact the performance a
		 * lot. This bit is used to enable/disable the burst length
		 * for the external AHB2AXI bridge. It's useful especially
		 * for INCR transfer because without burst length indicator,
		 * the AHB2AXI bridge does not know the burst length in
		 * advance. And without burst length indicator, AHB INCR
		 * transfer can only be converted to singles on the AXI side.
		 */
		writel(readl(host->ioaddr + SDHCI_HOST_CONTROL)
			| ESDHC_BURST_LEN_EN_INCR,
			host->ioaddr + SDHCI_HOST_CONTROL);
<<<<<<< HEAD

		/*
		 * erratum ESDHC_FLAG_ERR004536 fix for MX6Q TO1.2 and MX6DL
		 * TO1.1, it's harmless for MX6SL
		 */
		writel(readl(host->ioaddr + 0x6c) & ~BIT(7),
			host->ioaddr + 0x6c);
=======
>>>>>>> 4f6282ba

		/* disable DLL_CTRL delay line settings */
		writel(0x0, host->ioaddr + ESDHC_DLL_CTRL);

		/*
		 * For the case of command with busy, if set the bit
		 * ESDHC_VEND_SPEC2_EN_BUSY_IRQ, USDHC will generate a
		 * transfer complete interrupt when busy is deasserted.
		 * When CQHCI use DCMD to send a CMD need R1b respons,
		 * CQHCI require to set ESDHC_VEND_SPEC2_EN_BUSY_IRQ,
		 * otherwise DCMD will always meet timeout waiting for
		 * hardware interrupt issue.
		 */
		if (imx_data->socdata->flags & ESDHC_FLAG_CQHCI) {
			tmp = readl(host->ioaddr + ESDHC_VEND_SPEC2);
			tmp |= ESDHC_VEND_SPEC2_EN_BUSY_IRQ;
			writel(tmp, host->ioaddr + ESDHC_VEND_SPEC2);

			host->quirks &= ~SDHCI_QUIRK_NO_BUSY_IRQ;
		}

		if (imx_data->socdata->flags & ESDHC_FLAG_STD_TUNING) {
			tmp = readl(host->ioaddr + ESDHC_TUNING_CTRL);
			tmp |= ESDHC_STD_TUNING_EN |
				ESDHC_TUNING_START_TAP_DEFAULT;
			if (imx_data->boarddata.tuning_start_tap) {
				tmp &= ~ESDHC_TUNING_START_TAP_MASK;
				tmp |= imx_data->boarddata.tuning_start_tap;
			}

			if (imx_data->boarddata.tuning_step) {
				tmp &= ~ESDHC_TUNING_STEP_MASK;
				tmp |= imx_data->boarddata.tuning_step
					<< ESDHC_TUNING_STEP_SHIFT;
			}
			writel(tmp, host->ioaddr + ESDHC_TUNING_CTRL);
		} else if (imx_data->socdata->flags & ESDHC_FLAG_MAN_TUNING) {
			/*
			 * ESDHC_STD_TUNING_EN may be configed in bootloader code,
			 * so clear this bit here to make sure the manual tuning
			 * can work.
			 */
			tmp = readl(host->ioaddr + ESDHC_TUNING_CTRL);
			tmp &= ~ESDHC_STD_TUNING_EN;
			writel(tmp, host->ioaddr + ESDHC_TUNING_CTRL);
		}
	}
}

static void esdhc_cqe_enable(struct mmc_host *mmc)
{
	struct sdhci_host *host = mmc_priv(mmc);
	u32 reg;
	u16 mode;
	int count = 10;

	/*
	 * CQE gets stuck if it sees Buffer Read Enable bit set, which can be
	 * the case after tuning, so ensure the buffer is drained.
	 */
	reg = sdhci_readl(host, SDHCI_PRESENT_STATE);
	while (reg & SDHCI_DATA_AVAILABLE) {
		sdhci_readl(host, SDHCI_BUFFER);
		reg = sdhci_readl(host, SDHCI_PRESENT_STATE);
		if (count-- == 0) {
			dev_warn(mmc_dev(host->mmc),
				"CQE may get stuck because the Buffer Read Enable bit is set\n");
			break;
		}
		mdelay(1);
	}

	/*
	 * Runtime resume will reset the entire host controller, which
	 * will also clear the DMAEN/BCEN of register ESDHC_MIX_CTRL.
	 * Here set DMAEN and BCEN when enable CMDQ.
	 */
	mode = sdhci_readw(host, SDHCI_TRANSFER_MODE);
	if (host->flags & SDHCI_REQ_USE_DMA)
		mode |= SDHCI_TRNS_DMA;
	if (!(host->quirks2 & SDHCI_QUIRK2_SUPPORT_SINGLE))
		mode |= SDHCI_TRNS_BLK_CNT_EN;
	sdhci_writew(host, mode, SDHCI_TRANSFER_MODE);

	sdhci_cqe_enable(mmc);
}

static void esdhc_sdhci_dumpregs(struct mmc_host *mmc)
{
	sdhci_dumpregs(mmc_priv(mmc));
}

<<<<<<< HEAD
static void esdhc_cqe_enable(struct mmc_host *mmc)
{
	struct sdhci_host *host = mmc_priv(mmc);
	u32 reg;
	u16 mode;
	int count = 10;

	/*
	 * CQE gets stuck if it sees Buffer Read Enable bit set, which can be
	 * the case after tuning, so ensure the buffer is drained.
	 */
	reg = sdhci_readl(host, SDHCI_PRESENT_STATE);
	while (reg & SDHCI_DATA_AVAILABLE) {
		sdhci_readl(host, SDHCI_BUFFER);
		reg = sdhci_readl(host, SDHCI_PRESENT_STATE);
		if (count-- == 0) {
			dev_warn(mmc_dev(host->mmc),
				"CQE may get stuck because the Buffer Read Enable bit is set\n");
			break;
		}
		mdelay(1);
	}

	/*
	 * Runtime resume will reset the entire host controller, which
	 * will also clear the DMAEN/BCEN of register ESDHC_MIX_CTRL.
	 * Here set DMAEN and BCEN when enable CMDQ.
	 */
	mode = sdhci_readw(host, SDHCI_TRANSFER_MODE);
	if (host->flags & SDHCI_REQ_USE_DMA)
		mode |= SDHCI_TRNS_DMA;
	if (!(host->quirks2 & SDHCI_QUIRK2_SUPPORT_SINGLE))
		mode |= SDHCI_TRNS_BLK_CNT_EN;
	sdhci_writew(host, mode, SDHCI_TRANSFER_MODE);

	sdhci_cqe_enable(mmc);
}

static void esdhc_sdhci_dumpregs(struct mmc_host *mmc)
{
	sdhci_dumpregs(mmc_priv(mmc));
}

=======
>>>>>>> 4f6282ba
static const struct cqhci_host_ops esdhc_cqhci_ops = {
	.enable		= esdhc_cqe_enable,
	.disable	= sdhci_cqe_disable,
	.dumpregs	= esdhc_sdhci_dumpregs,
};

#ifdef CONFIG_OF
static int
sdhci_esdhc_imx_probe_dt(struct platform_device *pdev,
			 struct sdhci_host *host,
			 struct pltfm_imx_data *imx_data)
{
	struct device_node *np = pdev->dev.of_node;
	struct esdhc_platform_data *boarddata = &imx_data->boarddata;
	int ret;

	if (of_get_property(np, "fsl,wp-controller", NULL))
		boarddata->wp_type = ESDHC_WP_CONTROLLER;

	boarddata->wp_gpio = of_get_named_gpio(np, "wp-gpios", 0);
	if (gpio_is_valid(boarddata->wp_gpio))
		boarddata->wp_type = ESDHC_WP_GPIO;

	of_property_read_u32(np, "fsl,tuning-step", &boarddata->tuning_step);
	of_property_read_u32(np, "fsl,tuning-start-tap",
			     &boarddata->tuning_start_tap);
	of_property_read_u32(np, "fsl,strobe-dll-delay-target",
			     &boarddata->strobe_dll_delay_target);

	if (of_find_property(np, "no-1-8-v", NULL)) {
		dev_warn(mmc_dev(host->mmc),
				"could not get ultra high speed state, work on normal mode\n");
		host->quirks2 |= SDHCI_QUIRK2_NO_1_8_V;
		host->quirks2 &= ~SDHCI_QUIRK2_CAPS_BIT63_FOR_HS400;
	}
	if (of_property_read_u32(np, "fsl,delay-line", &boarddata->delay_line))
		boarddata->delay_line = 0;

	mmc_of_parse_voltage(np, &host->ocr_mask);

	if (esdhc_is_usdhc(imx_data) && !IS_ERR(imx_data->pins_default)) {
		imx_data->pins_100mhz = pinctrl_lookup_state(imx_data->pinctrl,
						ESDHC_PINCTRL_STATE_100MHZ);
		imx_data->pins_200mhz = pinctrl_lookup_state(imx_data->pinctrl,
						ESDHC_PINCTRL_STATE_200MHZ);
	}

	/* call to generic mmc_of_parse to support additional capabilities */
	ret = mmc_of_parse(host->mmc);
	if (ret)
		return ret;

	if (mmc_gpio_get_cd(host->mmc) >= 0)
		host->quirks &= ~SDHCI_QUIRK_BROKEN_CARD_DETECTION;

	if (of_get_property(np, "wifi-host", NULL)) {
		wifi_mmc_host = host->mmc;
		host->quirks2 |= SDHCI_QUIRK2_SDIO_IRQ_THREAD;
		dev_info(mmc_dev(host->mmc), "assigned as wifi host\n");
	}

	return 0;
}
#else
static inline int
sdhci_esdhc_imx_probe_dt(struct platform_device *pdev,
			 struct sdhci_host *host,
			 struct pltfm_imx_data *imx_data)
{
	return -ENODEV;
}
#endif

static int sdhci_esdhc_imx_probe_nondt(struct platform_device *pdev,
			 struct sdhci_host *host,
			 struct pltfm_imx_data *imx_data)
{
	struct esdhc_platform_data *boarddata = &imx_data->boarddata;
	int err;

	if (!host->mmc->parent->platform_data) {
		dev_err(mmc_dev(host->mmc), "no board data!\n");
		return -EINVAL;
	}

	imx_data->boarddata = *((struct esdhc_platform_data *)
				host->mmc->parent->platform_data);
	/* write_protect */
	if (boarddata->wp_type == ESDHC_WP_GPIO) {
		err = mmc_gpio_request_ro(host->mmc, boarddata->wp_gpio);
		if (err) {
			dev_err(mmc_dev(host->mmc),
				"failed to request write-protect gpio!\n");
			return err;
		}
		host->mmc->caps2 |= MMC_CAP2_RO_ACTIVE_HIGH;
	}

	/* card_detect */
	switch (boarddata->cd_type) {
	case ESDHC_CD_GPIO:
		err = mmc_gpio_request_cd(host->mmc, boarddata->cd_gpio, 0);
		if (err) {
			dev_err(mmc_dev(host->mmc),
				"failed to request card-detect gpio!\n");
			return err;
		}
		/* fall through */

	case ESDHC_CD_CONTROLLER:
		/* we have a working card_detect back */
		host->quirks &= ~SDHCI_QUIRK_BROKEN_CARD_DETECTION;
		break;

	case ESDHC_CD_PERMANENT:
		host->mmc->caps |= MMC_CAP_NONREMOVABLE;
		break;

	case ESDHC_CD_NONE:
		break;
	}

	switch (boarddata->max_bus_width) {
	case 8:
		host->mmc->caps |= MMC_CAP_8_BIT_DATA | MMC_CAP_4_BIT_DATA;
		break;
	case 4:
		host->mmc->caps |= MMC_CAP_4_BIT_DATA;
		break;
	case 1:
	default:
		host->quirks |= SDHCI_QUIRK_FORCE_1_BIT_DATA;
		break;
	}

	return 0;
}

static int sdhci_esdhc_imx_probe(struct platform_device *pdev)
{
	const struct of_device_id *of_id =
			of_match_device(imx_esdhc_dt_ids, &pdev->dev);
	struct sdhci_pltfm_host *pltfm_host;
	struct sdhci_host *host;
	struct cqhci_host *cq_host;
	int err;
	struct pltfm_imx_data *imx_data;
	u32 status;

	host = sdhci_pltfm_init(pdev, &sdhci_esdhc_imx_pdata,
				sizeof(*imx_data));
	if (IS_ERR(host))
		return PTR_ERR(host);

	pltfm_host = sdhci_priv(host);

	imx_data = sdhci_pltfm_priv(pltfm_host);

	imx_data->socdata = of_id ? of_id->data : (struct esdhc_soc_data *)
						  pdev->id_entry->driver_data;

	imx_data->clk_ipg = devm_clk_get(&pdev->dev, "ipg");
	if (IS_ERR(imx_data->clk_ipg)) {
		err = PTR_ERR(imx_data->clk_ipg);
		goto free_sdhci;
	}

	imx_data->clk_ahb = devm_clk_get(&pdev->dev, "ahb");
	if (IS_ERR(imx_data->clk_ahb)) {
		err = PTR_ERR(imx_data->clk_ahb);
		goto free_sdhci;
	}

	imx_data->clk_per = devm_clk_get(&pdev->dev, "per");
	if (IS_ERR(imx_data->clk_per)) {
		err = PTR_ERR(imx_data->clk_per);
		goto free_sdhci;
	}

	pltfm_host->clk = imx_data->clk_per;
	pltfm_host->clock = clk_get_rate(pltfm_host->clk);

	if (imx_data->socdata->flags & ESDHC_FLAG_BUSFREQ)
		request_bus_freq(BUS_FREQ_HIGH);

	if (imx_data->socdata->flags & ESDHC_FLAG_PMQOS)
		pm_qos_add_request(&imx_data->pm_qos_req,
			PM_QOS_CPU_DMA_LATENCY, 0);

	err = clk_prepare_enable(imx_data->clk_per);
	if (err)
		goto free_sdhci;
	err = clk_prepare_enable(imx_data->clk_ipg);
	if (err)
		goto disable_per_clk;
	err = clk_prepare_enable(imx_data->clk_ahb);
	if (err)
		goto disable_ipg_clk;

	imx_data->pinctrl = devm_pinctrl_get(&pdev->dev);
	if (IS_ERR(imx_data->pinctrl)) {
		err = PTR_ERR(imx_data->pinctrl);
		dev_warn(mmc_dev(host->mmc), "could not get pinctrl\n");
		imx_data->pins_default = ERR_PTR(-EINVAL);
	} else {
		imx_data->pins_default = pinctrl_lookup_state(imx_data->pinctrl,
							      PINCTRL_STATE_DEFAULT);
		if (IS_ERR(imx_data->pins_default))
			dev_warn(mmc_dev(host->mmc), "could not get default state\n");
	}

	if (esdhc_is_usdhc(imx_data)) {
		host->quirks2 |= SDHCI_QUIRK2_PRESET_VALUE_BROKEN;
		host->mmc->caps |= MMC_CAP_1_8V_DDR;
		if (!(imx_data->socdata->flags & ESDHC_FLAG_HS200))
			host->quirks2 |= SDHCI_QUIRK2_BROKEN_HS200;

		/* clear tuning bits in case ROM has set it already */
		writel(0x0, host->ioaddr + ESDHC_MIX_CTRL);
		writel(0x0, host->ioaddr + SDHCI_AUTO_CMD_STATUS);
		writel(0x0, host->ioaddr + ESDHC_TUNE_CTRL_STATUS);
	}

	host->tuning_delay = 1;

	if (imx_data->socdata->flags & ESDHC_FLAG_MAN_TUNING)
		sdhci_esdhc_ops.platform_execute_tuning =
					esdhc_executing_tuning;

	if (imx_data->socdata->flags & ESDHC_FLAG_ERR004536)
		host->quirks |= SDHCI_QUIRK_BROKEN_ADMA;

	if (imx_data->socdata->flags & ESDHC_FLAG_HS400)
		host->quirks2 |= SDHCI_QUIRK2_CAPS_BIT63_FOR_HS400;

	if (imx_data->socdata->flags & ESDHC_FLAG_HS400_ES) {
		host->mmc->caps2 |= MMC_CAP2_HS400_ES;
		host->mmc_host_ops.hs400_enhanced_strobe =
					esdhc_hs400_enhanced_strobe;
	}

	if (imx_data->socdata->flags & ESDHC_FLAG_CQHCI) {
		host->mmc->caps2 |= MMC_CAP2_CQE | MMC_CAP2_CQE_DCMD;
		cq_host = devm_kzalloc(&pdev->dev, sizeof(*cq_host), GFP_KERNEL);
		if (IS_ERR(cq_host)) {
			err = PTR_ERR(cq_host);
			goto disable_ahb_clk;
		}

		cq_host->mmio = host->ioaddr + ESDHC_CQHCI_ADDR_OFFSET;
		cq_host->ops = &esdhc_cqhci_ops;

		err = cqhci_init(cq_host, host->mmc, false);
		if (err)
			goto disable_ahb_clk;
<<<<<<< HEAD
=======

		status = cqhci_readl(cq_host, CQHCI_IS);
		cqhci_writel(cq_host, status, CQHCI_IS);
		cqhci_writel(cq_host, CQHCI_HALT, CQHCI_CTL);
>>>>>>> 4f6282ba
	}

	if (of_id)
		err = sdhci_esdhc_imx_probe_dt(pdev, host, imx_data);
	else
		err = sdhci_esdhc_imx_probe_nondt(pdev, host, imx_data);
	if (err)
		goto disable_ahb_clk;

	sdhci_esdhc_imx_hwinit(host);

	device_set_wakeup_capable(&pdev->dev, 1);

	err = sdhci_add_host(host);
	if (err)
		goto disable_ahb_clk;

	pm_runtime_set_active(&pdev->dev);
	pm_runtime_set_autosuspend_delay(&pdev->dev, 50);
	pm_runtime_use_autosuspend(&pdev->dev);
	pm_suspend_ignore_children(&pdev->dev, 1);
	pm_runtime_enable(&pdev->dev);

	return 0;

disable_ahb_clk:
	clk_disable_unprepare(imx_data->clk_ahb);
disable_ipg_clk:
	clk_disable_unprepare(imx_data->clk_ipg);
disable_per_clk:
	clk_disable_unprepare(imx_data->clk_per);

	if (imx_data->socdata->flags & ESDHC_FLAG_BUSFREQ)
		release_bus_freq(BUS_FREQ_HIGH);

	if (imx_data->socdata->flags & ESDHC_FLAG_PMQOS)
		pm_qos_remove_request(&imx_data->pm_qos_req);
free_sdhci:
	sdhci_pltfm_free(pdev);
	return err;
}

static int sdhci_esdhc_imx_remove(struct platform_device *pdev)
{
	struct sdhci_host *host = platform_get_drvdata(pdev);
	struct sdhci_pltfm_host *pltfm_host = sdhci_priv(host);
	struct pltfm_imx_data *imx_data = sdhci_pltfm_priv(pltfm_host);
	int dead = (readl(host->ioaddr + SDHCI_INT_STATUS) == 0xffffffff);

	if (imx_data->socdata->flags & ESDHC_FLAG_PMQOS)
		pm_qos_remove_request(&imx_data->pm_qos_req);

	pm_runtime_get_sync(&pdev->dev);
	pm_runtime_disable(&pdev->dev);
	pm_runtime_put_noidle(&pdev->dev);

	sdhci_remove_host(host, dead);

	clk_disable_unprepare(imx_data->clk_per);
	clk_disable_unprepare(imx_data->clk_ipg);
	clk_disable_unprepare(imx_data->clk_ahb);
	if (imx_data->socdata->flags & ESDHC_FLAG_BUSFREQ)
		release_bus_freq(BUS_FREQ_HIGH);

	sdhci_pltfm_free(pdev);

	return 0;
}

#ifdef CONFIG_PM_SLEEP
static int sdhci_esdhc_suspend(struct device *dev)
{
	struct sdhci_host *host = dev_get_drvdata(dev);
	struct sdhci_pltfm_host *pltfm_host = sdhci_priv(host);
	struct pltfm_imx_data *imx_data = sdhci_pltfm_priv(pltfm_host);
	int ret;

	pm_runtime_get_sync(dev);

	if (host->mmc->caps2 & MMC_CAP2_CQE) {
		ret = cqhci_suspend(host->mmc);
		if (ret)
			return ret;
	}

	if ((imx_data->socdata->flags & ESDHC_FLAG_STATE_LOST_IN_LPMODE) &&
	    (host->tuning_mode != SDHCI_TUNING_MODE_1)) {
		mmc_retune_timer_stop(host->mmc);
		mmc_retune_needed(host->mmc);
	}

	if (host->tuning_mode != SDHCI_TUNING_MODE_3)
		mmc_retune_needed(host->mmc);

	ret = sdhci_suspend_host(host);

	pinctrl_pm_select_sleep_state(dev);

	if (!sdhci_sdio_irq_enabled(host)) {
		clk_disable_unprepare(imx_data->clk_per);
		clk_disable_unprepare(imx_data->clk_ipg);
	}
	clk_disable_unprepare(imx_data->clk_ahb);

	pm_runtime_disable(dev);
	pm_runtime_set_suspended(dev);

	return ret;
}

static int sdhci_esdhc_resume(struct device *dev)
{
	struct sdhci_host *host = dev_get_drvdata(dev);
	struct sdhci_pltfm_host *pltfm_host = sdhci_priv(host);
	struct pltfm_imx_data *imx_data = sdhci_pltfm_priv(pltfm_host);
	int ret;

	if (!sdhci_sdio_irq_enabled(host)) {
		clk_prepare_enable(imx_data->clk_per);
		clk_prepare_enable(imx_data->clk_ipg);
	}
	clk_prepare_enable(imx_data->clk_ahb);

	pm_runtime_set_active(dev);
	pm_runtime_enable(dev);

	pinctrl_pm_select_default_state(dev);

	/* re-initialize hw state in case it's lost in low power mode */
	sdhci_esdhc_imx_hwinit(host);

	ret = sdhci_resume_host(host);
	if (ret)
		return ret;

	if (host->mmc->caps2 & MMC_CAP2_CQE)
		ret = cqhci_resume(host->mmc);

	pm_runtime_mark_last_busy(dev);
	pm_runtime_put_autosuspend(dev);

	return ret;
}
#endif

#ifdef CONFIG_PM
static int sdhci_esdhc_runtime_suspend(struct device *dev)
{
	struct sdhci_host *host = dev_get_drvdata(dev);
	struct sdhci_pltfm_host *pltfm_host = sdhci_priv(host);
	struct pltfm_imx_data *imx_data = sdhci_pltfm_priv(pltfm_host);
	int ret;

	if (host->mmc->caps2 & MMC_CAP2_CQE) {
		ret = cqhci_suspend(host->mmc);
		if (ret)
			return ret;
	}

	ret = sdhci_runtime_suspend_host(host);

	if (host->tuning_mode != SDHCI_TUNING_MODE_3)
		mmc_retune_needed(host->mmc);

	if (!sdhci_sdio_irq_enabled(host)) {
		clk_disable_unprepare(imx_data->clk_per);
		clk_disable_unprepare(imx_data->clk_ipg);
	}
	clk_disable_unprepare(imx_data->clk_ahb);

	if (imx_data->socdata->flags & ESDHC_FLAG_BUSFREQ)
		release_bus_freq(BUS_FREQ_HIGH);

	if (imx_data->socdata->flags & ESDHC_FLAG_PMQOS)
		pm_qos_remove_request(&imx_data->pm_qos_req);

	return ret;
}

static int sdhci_esdhc_runtime_resume(struct device *dev)
{
	struct sdhci_host *host = dev_get_drvdata(dev);
	struct sdhci_pltfm_host *pltfm_host = sdhci_priv(host);
	struct pltfm_imx_data *imx_data = sdhci_pltfm_priv(pltfm_host);
	int err;

	if (imx_data->socdata->flags & ESDHC_FLAG_BUSFREQ)
		request_bus_freq(BUS_FREQ_HIGH);

	if (imx_data->socdata->flags & ESDHC_FLAG_PMQOS)
		pm_qos_add_request(&imx_data->pm_qos_req,
			PM_QOS_CPU_DMA_LATENCY, 0);

	if (imx_data->socdata->flags & ESDHC_FLAG_CLK_RATE_LOST_IN_PM_RUNTIME)
		clk_set_rate(imx_data->clk_per, pltfm_host->clock);

	if (!sdhci_sdio_irq_enabled(host)) {
		err = clk_prepare_enable(imx_data->clk_per);
		if (err)
			return err;
		err = clk_prepare_enable(imx_data->clk_ipg);
		if (err)
			goto disable_per_clk;
	}
	err = clk_prepare_enable(imx_data->clk_ahb);
	if (err)
		goto disable_ipg_clk;
	err = sdhci_runtime_resume_host(host);
	if (err)
		goto disable_ahb_clk;

	if (host->mmc->caps2 & MMC_CAP2_CQE)
		err = cqhci_resume(host->mmc);

	return err;

disable_ahb_clk:
	clk_disable_unprepare(imx_data->clk_ahb);
disable_ipg_clk:
	if (!sdhci_sdio_irq_enabled(host))
		clk_disable_unprepare(imx_data->clk_ipg);
disable_per_clk:
	if (!sdhci_sdio_irq_enabled(host))
		clk_disable_unprepare(imx_data->clk_per);
	return err;
}
#endif

static const struct dev_pm_ops sdhci_esdhc_pmops = {
	SET_SYSTEM_SLEEP_PM_OPS(sdhci_esdhc_suspend, sdhci_esdhc_resume)
	SET_RUNTIME_PM_OPS(sdhci_esdhc_runtime_suspend,
				sdhci_esdhc_runtime_resume, NULL)
};

static struct platform_driver sdhci_esdhc_imx_driver = {
	.driver		= {
		.name	= "sdhci-esdhc-imx",
		.of_match_table = imx_esdhc_dt_ids,
		.pm	= &sdhci_esdhc_pmops,
	},
	.id_table	= imx_esdhc_devtype,
	.probe		= sdhci_esdhc_imx_probe,
	.remove		= sdhci_esdhc_imx_remove,
};

module_platform_driver(sdhci_esdhc_imx_driver);

MODULE_DESCRIPTION("SDHCI driver for Freescale i.MX eSDHC");
MODULE_AUTHOR("Wolfram Sang <kernel@pengutronix.de>");
MODULE_LICENSE("GPL v2");<|MERGE_RESOLUTION|>--- conflicted
+++ resolved
@@ -251,8 +251,6 @@
 			| ESDHC_FLAG_CQHCI
 			| ESDHC_FLAG_STATE_LOST_IN_LPMODE
 			| ESDHC_FLAG_CLK_RATE_LOST_IN_PM_RUNTIME,
-<<<<<<< HEAD
-=======
 };
 
 static struct esdhc_soc_data usdhc_imx8mm_data = {
@@ -262,7 +260,6 @@
 			| ESDHC_FLAG_CQHCI
 			| ESDHC_FLAG_STATE_LOST_IN_LPMODE
 			| ESDHC_FLAG_BUSFREQ,
->>>>>>> 4f6282ba
 };
 
 struct pltfm_imx_data {
@@ -313,10 +310,7 @@
 	{ .compatible = "fsl,imx7d-usdhc", .data = &usdhc_imx7d_data, },
 	{ .compatible = "fsl,imx7ulp-usdhc", .data = &usdhc_imx7ulp_data, },
 	{ .compatible = "fsl,imx8qm-usdhc", .data = &usdhc_imx8qm_data, },
-<<<<<<< HEAD
-=======
 	{ .compatible = "fsl,imx8mm-usdhc", .data = &usdhc_imx8mm_data, },
->>>>>>> 4f6282ba
 	{ /* sentinel */ }
 };
 MODULE_DEVICE_TABLE(of, imx_esdhc_dt_ids);
@@ -1217,7 +1211,6 @@
 		writel(readl(host->ioaddr + SDHCI_HOST_CONTROL)
 			| ESDHC_BURST_LEN_EN_INCR,
 			host->ioaddr + SDHCI_HOST_CONTROL);
-<<<<<<< HEAD
 
 		/*
 		 * erratum ESDHC_FLAG_ERR004536 fix for MX6Q TO1.2 and MX6DL
@@ -1225,8 +1218,6 @@
 		 */
 		writel(readl(host->ioaddr + 0x6c) & ~BIT(7),
 			host->ioaddr + 0x6c);
-=======
->>>>>>> 4f6282ba
 
 		/* disable DLL_CTRL delay line settings */
 		writel(0x0, host->ioaddr + ESDHC_DLL_CTRL);
@@ -1319,52 +1310,6 @@
 	sdhci_dumpregs(mmc_priv(mmc));
 }
 
-<<<<<<< HEAD
-static void esdhc_cqe_enable(struct mmc_host *mmc)
-{
-	struct sdhci_host *host = mmc_priv(mmc);
-	u32 reg;
-	u16 mode;
-	int count = 10;
-
-	/*
-	 * CQE gets stuck if it sees Buffer Read Enable bit set, which can be
-	 * the case after tuning, so ensure the buffer is drained.
-	 */
-	reg = sdhci_readl(host, SDHCI_PRESENT_STATE);
-	while (reg & SDHCI_DATA_AVAILABLE) {
-		sdhci_readl(host, SDHCI_BUFFER);
-		reg = sdhci_readl(host, SDHCI_PRESENT_STATE);
-		if (count-- == 0) {
-			dev_warn(mmc_dev(host->mmc),
-				"CQE may get stuck because the Buffer Read Enable bit is set\n");
-			break;
-		}
-		mdelay(1);
-	}
-
-	/*
-	 * Runtime resume will reset the entire host controller, which
-	 * will also clear the DMAEN/BCEN of register ESDHC_MIX_CTRL.
-	 * Here set DMAEN and BCEN when enable CMDQ.
-	 */
-	mode = sdhci_readw(host, SDHCI_TRANSFER_MODE);
-	if (host->flags & SDHCI_REQ_USE_DMA)
-		mode |= SDHCI_TRNS_DMA;
-	if (!(host->quirks2 & SDHCI_QUIRK2_SUPPORT_SINGLE))
-		mode |= SDHCI_TRNS_BLK_CNT_EN;
-	sdhci_writew(host, mode, SDHCI_TRANSFER_MODE);
-
-	sdhci_cqe_enable(mmc);
-}
-
-static void esdhc_sdhci_dumpregs(struct mmc_host *mmc)
-{
-	sdhci_dumpregs(mmc_priv(mmc));
-}
-
-=======
->>>>>>> 4f6282ba
 static const struct cqhci_host_ops esdhc_cqhci_ops = {
 	.enable		= esdhc_cqe_enable,
 	.disable	= sdhci_cqe_disable,
@@ -1620,13 +1565,10 @@
 		err = cqhci_init(cq_host, host->mmc, false);
 		if (err)
 			goto disable_ahb_clk;
-<<<<<<< HEAD
-=======
 
 		status = cqhci_readl(cq_host, CQHCI_IS);
 		cqhci_writel(cq_host, status, CQHCI_IS);
 		cqhci_writel(cq_host, CQHCI_HALT, CQHCI_CTL);
->>>>>>> 4f6282ba
 	}
 
 	if (of_id)
