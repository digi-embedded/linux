--- conflicted
+++ resolved
@@ -7,11 +7,8 @@
  * Copyright (c) 2010 Pengutronix e.K.
  *   Author: Wolfram Sang <kernel@pengutronix.de>
  */
-<<<<<<< HEAD
-=======
 
 #include <linux/bitfield.h>
->>>>>>> c1084c27
 #include <linux/busfreq-imx.h>
 #include <linux/io.h>
 #include <linux/iopoll.h>
@@ -27,7 +24,6 @@
 #include <linux/mmc/slot-gpio.h>
 #include <linux/of.h>
 #include <linux/of_device.h>
-#include <linux/iopoll.h>
 #include <linux/pinctrl/consumer.h>
 #include <linux/pm_runtime.h>
 #include "sdhci-pltfm.h"
@@ -188,10 +184,6 @@
 #define ESDHC_FLAG_STATE_LOST_IN_LPMODE		BIT(14)
 /* The IP lost clock rate in PM_RUNTIME */
 #define ESDHC_FLAG_CLK_RATE_LOST_IN_PM_RUNTIME	BIT(15)
-<<<<<<< HEAD
-/* need request bus freq during low power */
-#define ESDHC_FLAG_BUSFREQ		BIT(16)
-=======
 /*
  * The IP do not support the ACMD23 feature completely when use ADMA mode.
  * In ADMA mode, it only use the 16 bit block count of the register 0x4
@@ -239,7 +231,6 @@
 	unsigned int strobe_dll_delay_target;	/* The delay cell for strobe pad (read clock) */
 	bool sdio_async_interrupt_enabled;
 };
->>>>>>> c1084c27
 
 struct esdhc_soc_data {
 	u32 flags;
@@ -269,9 +260,6 @@
 static const struct esdhc_soc_data usdhc_imx6sl_data = {
 	.flags = ESDHC_FLAG_USDHC | ESDHC_FLAG_STD_TUNING
 			| ESDHC_FLAG_HAVE_CAP1 | ESDHC_FLAG_ERR004536
-<<<<<<< HEAD
-			| ESDHC_FLAG_HS200 | ESDHC_FLAG_BUSFREQ,
-=======
 			| ESDHC_FLAG_HS200
 			| ESDHC_FLAG_BROKEN_AUTO_CMD23
 			| ESDHC_FLAG_BUSFREQ,
@@ -283,45 +271,31 @@
 			| ESDHC_FLAG_HS400
 			| ESDHC_FLAG_STATE_LOST_IN_LPMODE
 			| ESDHC_FLAG_BUSFREQ,
->>>>>>> c1084c27
 };
 
 static const struct esdhc_soc_data usdhc_imx6sx_data = {
 	.flags = ESDHC_FLAG_USDHC | ESDHC_FLAG_STD_TUNING
 			| ESDHC_FLAG_HAVE_CAP1 | ESDHC_FLAG_HS200
 			| ESDHC_FLAG_STATE_LOST_IN_LPMODE
-<<<<<<< HEAD
-=======
 			| ESDHC_FLAG_BROKEN_AUTO_CMD23
->>>>>>> c1084c27
 			| ESDHC_FLAG_BUSFREQ,
 };
 
 static const struct esdhc_soc_data usdhc_imx6ull_data = {
 	.flags = ESDHC_FLAG_USDHC | ESDHC_FLAG_STD_TUNING
 			| ESDHC_FLAG_HAVE_CAP1 | ESDHC_FLAG_HS200
-<<<<<<< HEAD
-			| ESDHC_FLAG_ERR010450 | ESDHC_FLAG_BUSFREQ
-			| ESDHC_FLAG_STATE_LOST_IN_LPMODE,
-=======
 			| ESDHC_FLAG_ERR010450
 			| ESDHC_FLAG_STATE_LOST_IN_LPMODE
 			| ESDHC_FLAG_BUSFREQ,
->>>>>>> c1084c27
 };
 
 static const struct esdhc_soc_data usdhc_imx7d_data = {
 	.flags = ESDHC_FLAG_USDHC | ESDHC_FLAG_STD_TUNING
 			| ESDHC_FLAG_HAVE_CAP1 | ESDHC_FLAG_HS200
-<<<<<<< HEAD
-			| ESDHC_FLAG_HS400 | ESDHC_FLAG_BUSFREQ
-			| ESDHC_FLAG_STATE_LOST_IN_LPMODE,
-=======
 			| ESDHC_FLAG_HS400
 			| ESDHC_FLAG_STATE_LOST_IN_LPMODE
 			| ESDHC_FLAG_BROKEN_AUTO_CMD23
 			| ESDHC_FLAG_BUSFREQ,
->>>>>>> c1084c27
 };
 
 static struct esdhc_soc_data usdhc_imx7ulp_data = {
@@ -335,10 +309,6 @@
 	.flags = ESDHC_FLAG_USDHC | ESDHC_FLAG_STD_TUNING
 			| ESDHC_FLAG_HAVE_CAP1 | ESDHC_FLAG_HS200
 			| ESDHC_FLAG_HS400 | ESDHC_FLAG_HS400_ES
-<<<<<<< HEAD
-			| ESDHC_FLAG_CQHCI
-=======
->>>>>>> c1084c27
 			| ESDHC_FLAG_STATE_LOST_IN_LPMODE
 			| ESDHC_FLAG_CLK_RATE_LOST_IN_PM_RUNTIME,
 };
@@ -347,13 +317,8 @@
 	.flags = ESDHC_FLAG_USDHC | ESDHC_FLAG_STD_TUNING
 			| ESDHC_FLAG_HAVE_CAP1 | ESDHC_FLAG_HS200
 			| ESDHC_FLAG_HS400 | ESDHC_FLAG_HS400_ES
-<<<<<<< HEAD
-			| ESDHC_FLAG_CQHCI | ESDHC_FLAG_BUSFREQ
-			| ESDHC_FLAG_STATE_LOST_IN_LPMODE,
-=======
 			| ESDHC_FLAG_STATE_LOST_IN_LPMODE
 			| ESDHC_FLAG_BUSFREQ,
->>>>>>> c1084c27
 };
 
 static struct esdhc_soc_data usdhc_s32v234_data = {
@@ -414,11 +379,6 @@
 	return data->socdata == &usdhc_s32v234_data;
 }
 
-static inline int is_s32v234_usdhc(struct pltfm_imx_data *data)
-{
-	return data->socdata == &usdhc_s32v234_data;
-}
-
 static inline int esdhc_is_usdhc(struct pltfm_imx_data *data)
 {
 	return !!(data->socdata->flags & ESDHC_FLAG_USDHC);
@@ -471,8 +431,6 @@
 		dev_warn(mmc_dev(host->mmc), "%s: card clock still not gate off in 100us!.\n", __func__);
 }
 
-<<<<<<< HEAD
-=======
 /* Enable the auto tuning circuit to check the CMD line and BUS line */
 static inline void usdhc_auto_tuning_mode_sel(struct sdhci_host *host)
 {
@@ -511,7 +469,6 @@
 			ESDHC_VEND_SPEC2);
 }
 
->>>>>>> c1084c27
 static u32 esdhc_readl_le(struct sdhci_host *host, int reg)
 {
 	struct sdhci_pltfm_host *pltfm_host = sdhci_priv(host);
@@ -1505,11 +1462,7 @@
 			 * response, block the tuning procedure or the first command
 			 * after the whole tuning procedure always can't get any response.
 			 */
-<<<<<<< HEAD
-			 tmp |= ESDHC_TUNING_CMD_CRC_CHECK_DISABLE;
-=======
 			tmp |= ESDHC_TUNING_CMD_CRC_CHECK_DISABLE;
->>>>>>> c1084c27
 			writel(tmp, host->ioaddr + ESDHC_TUNING_CTRL);
 		} else if (imx_data->socdata->flags & ESDHC_FLAG_MAN_TUNING) {
 			/*
@@ -1630,9 +1583,6 @@
 	if (of_find_property(np, "no-1-8-v", NULL))
 		host->quirks2 |= SDHCI_QUIRK2_NO_1_8_V;
 
-	if (of_find_property(np, "auto-cmd23-broken", NULL))
-		host->quirks2 |= SDHCI_QUIRK2_ACMD23_BROKEN;
-
 	if (of_find_property(np, "no-1-8-v", NULL)) {
 		dev_warn(mmc_dev(host->mmc),
 				"could not get ultra high speed state, work on normal mode\n");
@@ -1648,13 +1598,8 @@
 
 	mmc_of_parse_voltage(host->mmc, &host->ocr_mask);
 
-<<<<<<< HEAD
-	if (!is_s32v234_usdhc(imx_data) && esdhc_is_usdhc(imx_data) &&
-	    !IS_ERR(imx_data->pins_default)) {
-=======
 	if (!is_s32v234_usdhc(imx_data) && esdhc_is_usdhc(imx_data) 
 					&& !IS_ERR(imx_data->pinctrl)) {
->>>>>>> c1084c27
 		imx_data->pins_100mhz = pinctrl_lookup_state(imx_data->pinctrl,
 						ESDHC_PINCTRL_STATE_100MHZ);
 		imx_data->pins_200mhz = pinctrl_lookup_state(imx_data->pinctrl,
@@ -1671,84 +1616,6 @@
 
 	return 0;
 }
-<<<<<<< HEAD
-#else
-static inline int
-sdhci_esdhc_imx_probe_dt(struct platform_device *pdev,
-			 struct sdhci_host *host,
-			 struct pltfm_imx_data *imx_data)
-{
-	return -ENODEV;
-}
-#endif
-
-static int sdhci_esdhc_imx_probe_nondt(struct platform_device *pdev,
-			 struct sdhci_host *host,
-			 struct pltfm_imx_data *imx_data)
-{
-	struct esdhc_platform_data *boarddata = &imx_data->boarddata;
-	int err;
-
-	if (!host->mmc->parent->platform_data) {
-		dev_err(mmc_dev(host->mmc), "no board data!\n");
-		return -EINVAL;
-	}
-
-	imx_data->boarddata = *((struct esdhc_platform_data *)
-				host->mmc->parent->platform_data);
-	/* write_protect */
-	if (boarddata->wp_type == ESDHC_WP_GPIO) {
-		host->mmc->caps2 |= MMC_CAP2_RO_ACTIVE_HIGH;
-
-		err = mmc_gpiod_request_ro(host->mmc, "wp", 0, 0, NULL);
-		if (err) {
-			dev_err(mmc_dev(host->mmc),
-				"failed to request write-protect gpio!\n");
-			return err;
-		}
-	}
-
-	/* card_detect */
-	switch (boarddata->cd_type) {
-	case ESDHC_CD_GPIO:
-		err = mmc_gpiod_request_cd(host->mmc, "cd", 0, false, 0, NULL);
-		if (err) {
-			dev_err(mmc_dev(host->mmc),
-				"failed to request card-detect gpio!\n");
-			return err;
-		}
-		/* fall through */
-
-	case ESDHC_CD_CONTROLLER:
-		/* we have a working card_detect back */
-		host->quirks &= ~SDHCI_QUIRK_BROKEN_CARD_DETECTION;
-		break;
-
-	case ESDHC_CD_PERMANENT:
-		host->mmc->caps |= MMC_CAP_NONREMOVABLE;
-		break;
-
-	case ESDHC_CD_NONE:
-		break;
-	}
-
-	switch (boarddata->max_bus_width) {
-	case 8:
-		host->mmc->caps |= MMC_CAP_8_BIT_DATA | MMC_CAP_4_BIT_DATA;
-		break;
-	case 4:
-		host->mmc->caps |= MMC_CAP_4_BIT_DATA;
-		break;
-	case 1:
-	default:
-		host->quirks |= SDHCI_QUIRK_FORCE_1_BIT_DATA;
-		break;
-	}
-
-	return 0;
-}
-=======
->>>>>>> c1084c27
 
 static int sdhci_esdhc_imx_probe(struct platform_device *pdev)
 {
@@ -1757,7 +1624,6 @@
 	struct cqhci_host *cq_host;
 	int err;
 	struct pltfm_imx_data *imx_data;
-	u32 status;
 
 	host = sdhci_pltfm_init(pdev, &sdhci_esdhc_imx_pdata,
 				sizeof(*imx_data));
@@ -1769,9 +1635,6 @@
 	imx_data = sdhci_pltfm_priv(pltfm_host);
 
 	imx_data->socdata = device_get_match_data(&pdev->dev);
-
-	if (imx_data->socdata->flags & ESDHC_FLAG_BUSFREQ)
-		request_bus_freq(BUS_FREQ_HIGH);
 
 	if (imx_data->socdata->flags & ESDHC_FLAG_BUSFREQ)
 		request_bus_freq(BUS_FREQ_HIGH);
@@ -1810,21 +1673,8 @@
 		goto disable_ipg_clk;
 
 	imx_data->pinctrl = devm_pinctrl_get(&pdev->dev);
-<<<<<<< HEAD
-	if (IS_ERR(imx_data->pinctrl)) {
-		err = PTR_ERR(imx_data->pinctrl);
-		dev_warn(mmc_dev(host->mmc), "could not get pinctrl\n");
-		imx_data->pins_default = ERR_PTR(-EINVAL);
-	} else {
-		imx_data->pins_default = pinctrl_lookup_state(imx_data->pinctrl,
-						PINCTRL_STATE_DEFAULT);
-		if (IS_ERR(imx_data->pins_default))
-			dev_warn(mmc_dev(host->mmc), "could not get default state\n");
-	}
-=======
 	if (IS_ERR(imx_data->pinctrl))
 		dev_warn(mmc_dev(host->mmc), "could not get pinctrl\n");
->>>>>>> c1084c27
 
 	if (esdhc_is_usdhc(imx_data)) {
 		host->quirks2 |= SDHCI_QUIRK2_PRESET_VALUE_BROKEN;
@@ -1881,10 +1731,6 @@
 		err = cqhci_init(cq_host, host->mmc, false);
 		if (err)
 			goto disable_ahb_clk;
-
-		status = cqhci_readl(cq_host, CQHCI_IS);
-		cqhci_writel(cq_host, status, CQHCI_IS);
-		cqhci_writel(cq_host, CQHCI_HALT, CQHCI_CTL);
 	}
 
 	err = sdhci_esdhc_imx_probe_dt(pdev, host, imx_data);
@@ -1892,10 +1738,6 @@
 		goto disable_ahb_clk;
 
 	sdhci_esdhc_imx_hwinit(host);
-
-	if ((host->mmc->pm_caps & MMC_PM_KEEP_POWER) &&
-		(host->mmc->pm_caps & MMC_PM_WAKE_SDIO_IRQ))
-		device_set_wakeup_capable(&pdev->dev, 1);
 
 	err = sdhci_add_host(host);
 	if (err)
@@ -1925,12 +1767,8 @@
 	clk_disable_unprepare(imx_data->clk_per);
 free_sdhci:
 	if (imx_data->socdata->flags & ESDHC_FLAG_PMQOS)
-<<<<<<< HEAD
-		pm_qos_remove_request(&imx_data->pm_qos_req);
-=======
 		cpu_latency_qos_remove_request(&imx_data->pm_qos_req);
 
->>>>>>> c1084c27
 	if (imx_data->socdata->flags & ESDHC_FLAG_BUSFREQ)
 		release_bus_freq(BUS_FREQ_HIGH);
 
@@ -1957,12 +1795,8 @@
 	clk_disable_unprepare(imx_data->clk_ahb);
 
 	if (imx_data->socdata->flags & ESDHC_FLAG_PMQOS)
-<<<<<<< HEAD
-		pm_qos_remove_request(&imx_data->pm_qos_req);
-=======
 		cpu_latency_qos_remove_request(&imx_data->pm_qos_req);
 
->>>>>>> c1084c27
 	if (imx_data->socdata->flags & ESDHC_FLAG_BUSFREQ)
 		release_bus_freq(BUS_FREQ_HIGH);
 
@@ -1997,15 +1831,6 @@
 		mmc_retune_needed(host->mmc);
 
 	ret = sdhci_suspend_host(host);
-<<<<<<< HEAD
-	pinctrl_pm_select_sleep_state(dev);
-
-	if (!sdhci_sdio_irq_enabled(host)) {
-		clk_disable_unprepare(imx_data->clk_per);
-		clk_disable_unprepare(imx_data->clk_ipg);
-	}
-	clk_disable_unprepare(imx_data->clk_ahb);
-=======
 	if (ret)
 		return ret;
 
@@ -2014,44 +1839,24 @@
 		return ret;
 
 	ret = mmc_gpio_set_cd_wake(host->mmc, true);
->>>>>>> c1084c27
 
 	pm_runtime_disable(dev);
 	pm_runtime_set_suspended(dev);
 
-<<<<<<< HEAD
-
-=======
->>>>>>> c1084c27
 	return ret;
 }
 
 static int sdhci_esdhc_resume(struct device *dev)
 {
 	struct sdhci_host *host = dev_get_drvdata(dev);
-	struct sdhci_pltfm_host *pltfm_host = sdhci_priv(host);
-	struct pltfm_imx_data *imx_data = sdhci_pltfm_priv(pltfm_host);
 	int ret;
 
-<<<<<<< HEAD
-	if (!sdhci_sdio_irq_enabled(host)) {
-		clk_prepare_enable(imx_data->clk_per);
-		clk_prepare_enable(imx_data->clk_ipg);
-	}
-	clk_prepare_enable(imx_data->clk_ahb);
-
-	pm_runtime_set_active(dev);
-	pm_runtime_enable(dev);
-
-	pinctrl_pm_select_default_state(dev);
-=======
 	pm_runtime_set_active(dev);
 	pm_runtime_enable(dev);
 
 	ret = pinctrl_pm_select_default_state(dev);
 	if (ret)
 		return ret;
->>>>>>> c1084c27
 
 	/* re-initialize hw state in case it's lost in low power mode */
 	sdhci_esdhc_imx_hwinit(host);
@@ -2063,17 +1868,12 @@
 	if (host->mmc->caps2 & MMC_CAP2_CQE)
 		ret = cqhci_resume(host->mmc);
 
-<<<<<<< HEAD
+	if (!ret)
+		ret = mmc_gpio_set_cd_wake(host->mmc, false);
+
 	pm_runtime_mark_last_busy(dev);
 	pm_runtime_put_autosuspend(dev);
-=======
-	if (!ret)
-		ret = mmc_gpio_set_cd_wake(host->mmc, false);
-
-	pm_runtime_mark_last_busy(dev);
-	pm_runtime_put_autosuspend(dev);
-
->>>>>>> c1084c27
+
 	return ret;
 }
 #endif
@@ -2099,21 +1899,15 @@
 	if (host->tuning_mode != SDHCI_TUNING_MODE_3)
 		mmc_retune_needed(host->mmc);
 
-	if (!sdhci_sdio_irq_enabled(host)) {
-		imx_data->actual_clock = host->mmc->actual_clock;
-		esdhc_pltfm_set_clock(host, 0);
-		clk_disable_unprepare(imx_data->clk_per);
-		clk_disable_unprepare(imx_data->clk_ipg);
-	}
+	imx_data->actual_clock = host->mmc->actual_clock;
+	esdhc_pltfm_set_clock(host, 0);
+	clk_disable_unprepare(imx_data->clk_per);
+	clk_disable_unprepare(imx_data->clk_ipg);
 	clk_disable_unprepare(imx_data->clk_ahb);
 
 	if (imx_data->socdata->flags & ESDHC_FLAG_PMQOS)
-<<<<<<< HEAD
-		pm_qos_remove_request(&imx_data->pm_qos_req);
-=======
 		cpu_latency_qos_remove_request(&imx_data->pm_qos_req);
 
->>>>>>> c1084c27
 	if (imx_data->socdata->flags & ESDHC_FLAG_BUSFREQ)
 		release_bus_freq(BUS_FREQ_HIGH);
 
@@ -2132,9 +1926,6 @@
 
 	if (imx_data->socdata->flags & ESDHC_FLAG_PMQOS)
 		cpu_latency_qos_add_request(&imx_data->pm_qos_req, 0);
-
-	if (imx_data->socdata->flags & ESDHC_FLAG_CLK_RATE_LOST_IN_PM_RUNTIME)
-		clk_set_rate(imx_data->clk_per, pltfm_host->clock);
 
 	if (imx_data->socdata->flags & ESDHC_FLAG_CLK_RATE_LOST_IN_PM_RUNTIME)
 		clk_set_rate(imx_data->clk_per, pltfm_host->clock);
@@ -2143,15 +1934,15 @@
 	if (err)
 		goto remove_pm_qos_request;
 
-	if (!sdhci_sdio_irq_enabled(host)) {
-		err = clk_prepare_enable(imx_data->clk_per);
-		if (err)
-			goto disable_ahb_clk;
-		err = clk_prepare_enable(imx_data->clk_ipg);
-		if (err)
-			goto disable_per_clk;
-		esdhc_pltfm_set_clock(host, imx_data->actual_clock);
-	}
+	err = clk_prepare_enable(imx_data->clk_per);
+	if (err)
+		goto disable_ahb_clk;
+
+	err = clk_prepare_enable(imx_data->clk_ipg);
+	if (err)
+		goto disable_per_clk;
+
+	esdhc_pltfm_set_clock(host, imx_data->actual_clock);
 
 	err = sdhci_runtime_resume_host(host, 0);
 	if (err)
@@ -2163,21 +1954,15 @@
 	return err;
 
 disable_ipg_clk:
-	if (!sdhci_sdio_irq_enabled(host))
-		clk_disable_unprepare(imx_data->clk_ipg);
+	clk_disable_unprepare(imx_data->clk_ipg);
 disable_per_clk:
-	if (!sdhci_sdio_irq_enabled(host))
-		clk_disable_unprepare(imx_data->clk_per);
+	clk_disable_unprepare(imx_data->clk_per);
 disable_ahb_clk:
 	clk_disable_unprepare(imx_data->clk_ahb);
 remove_pm_qos_request:
 	if (imx_data->socdata->flags & ESDHC_FLAG_PMQOS)
-<<<<<<< HEAD
-		pm_qos_remove_request(&imx_data->pm_qos_req);
-=======
 		cpu_latency_qos_remove_request(&imx_data->pm_qos_req);
 
->>>>>>> c1084c27
 	if (imx_data->socdata->flags & ESDHC_FLAG_BUSFREQ)
 		release_bus_freq(BUS_FREQ_HIGH);
 	return err;
