/*
 * Freescale eSDHC i.MX controller driver for the platform bus.
 *
 * derived from the OF-version.
 *
 * Copyright (c) 2010 Pengutronix e.K.
 *   Author: Wolfram Sang <kernel@pengutronix.de>
 *
 * Copyright 2019 NXP
 *
 * This program is free software; you can redistribute it and/or modify
 * it under the terms of the GNU General Public License as published by
 * the Free Software Foundation; either version 2 of the License.
 */

#include <linux/busfreq-imx.h>
#include <linux/io.h>
#include <linux/delay.h>
#include <linux/err.h>
#include <linux/clk.h>
#include <linux/gpio.h>
#include <linux/module.h>
#include <linux/pm_qos.h>
#include <linux/slab.h>
#include <linux/mmc/host.h>
#include <linux/mmc/mmc.h>
#include <linux/mmc/sdio.h>
#include <linux/mmc/slot-gpio.h>
#include <linux/of.h>
#include <linux/of_device.h>
#include <linux/of_gpio.h>
#include <linux/pinctrl/consumer.h>
#include <linux/platform_data/mmc-esdhc-imx.h>
#include <linux/pm_runtime.h>
#include "sdhci-pltfm.h"
#include "sdhci-esdhc.h"
#include "cqhci.h"

#define ESDHC_SYS_CTRL_DTOCV_MASK	0x0f
#define	ESDHC_CTRL_D3CD			0x08
#define ESDHC_BURST_LEN_EN_INCR		(1 << 27)
/* VENDOR SPEC register */
#define ESDHC_VENDOR_SPEC		0xc0
#define  ESDHC_VENDOR_SPEC_SDIO_QUIRK	(1 << 1)
#define  ESDHC_VENDOR_SPEC_VSELECT	(1 << 1)
#define  ESDHC_VENDOR_SPEC_FRC_SDCLK_ON	(1 << 8)
#define ESDHC_WTMK_LVL			0x44
#define  ESDHC_WTMK_DEFAULT_VAL		0x10401040
#define ESDHC_MIX_CTRL			0x48
#define  ESDHC_MIX_CTRL_DDREN		(1 << 3)
#define  ESDHC_MIX_CTRL_AC23EN		(1 << 7)
#define  ESDHC_MIX_CTRL_EXE_TUNE	(1 << 22)
#define  ESDHC_MIX_CTRL_SMPCLK_SEL	(1 << 23)
#define  ESDHC_MIX_CTRL_AUTO_TUNE_EN	(1 << 24)
#define  ESDHC_MIX_CTRL_FBCLK_SEL	(1 << 25)
#define  ESDHC_MIX_CTRL_HS400_EN	(1 << 26)
#define  ESDHC_MIX_CTRL_HS400_ES	(1 << 27)
/* Bits 3 and 6 are not SDHCI standard definitions */
#define  ESDHC_MIX_CTRL_SDHCI_MASK	0xb7
/* Tuning bits */
#define  ESDHC_MIX_CTRL_TUNING_MASK	0x03c00000

/* dll control register */
#define ESDHC_DLL_CTRL			0x60
#define ESDHC_DLL_OVERRIDE_VAL_SHIFT	9
#define ESDHC_DLL_OVERRIDE_EN_SHIFT	8

/* tune control register */
#define ESDHC_TUNE_CTRL_STATUS		0x68
#define  ESDHC_TUNE_CTRL_STEP		1
#define  ESDHC_TUNE_CTRL_MIN		0
#define  ESDHC_TUNE_CTRL_MAX		((1 << 7) - 1)

/* strobe dll register */
#define ESDHC_STROBE_DLL_CTRL		0x70
#define ESDHC_STROBE_DLL_CTRL_ENABLE	(1 << 0)
#define ESDHC_STROBE_DLL_CTRL_RESET	(1 << 1)
#define ESDHC_STROBE_DLL_CTRL_SLV_DLY_TARGET_DEFAULT	0x7
#define ESDHC_STROBE_DLL_CTRL_SLV_DLY_TARGET_SHIFT	3
#define ESDHC_STROBE_DLL_CTRL_SLV_UPDATE_INT_DEFAULT	(4 << 20)

#define ESDHC_STROBE_DLL_STATUS		0x74
#define ESDHC_STROBE_DLL_STS_REF_LOCK	(1 << 1)
#define ESDHC_STROBE_DLL_STS_SLV_LOCK	0x1

#define ESDHC_VEND_SPEC2		0xc8
#define ESDHC_VEND_SPEC2_EN_BUSY_IRQ	(1 << 8)

#define ESDHC_TUNING_CTRL		0xcc
#define ESDHC_STD_TUNING_EN		(1 << 24)
/* NOTE: the minimum valid tuning start tap for mx6sl is 1 */
#define ESDHC_TUNING_START_TAP_DEFAULT	0x1
#define ESDHC_TUNING_START_TAP_MASK	0xff
#define ESDHC_TUNING_STEP_MASK		0x00070000
#define ESDHC_TUNING_STEP_SHIFT		16

/* pinctrl state */
#define ESDHC_PINCTRL_STATE_100MHZ	"state_100mhz"
#define ESDHC_PINCTRL_STATE_200MHZ	"state_200mhz"

/*
 * Our interpretation of the SDHCI_HOST_CONTROL register
 */
#define ESDHC_CTRL_4BITBUS		(0x1 << 1)
#define ESDHC_CTRL_8BITBUS		(0x2 << 1)
#define ESDHC_CTRL_BUSWIDTH_MASK	(0x3 << 1)

/*
 * There is an INT DMA ERR mismatch between eSDHC and STD SDHC SPEC:
 * Bit25 is used in STD SPEC, and is reserved in fsl eSDHC design,
 * but bit28 is used as the INT DMA ERR in fsl eSDHC design.
 * Define this macro DMA error INT for fsl eSDHC
 */
#define ESDHC_INT_VENDOR_SPEC_DMA_ERR	(1 << 28)

/* the address offset of CQHCI */
#define ESDHC_CQHCI_ADDR_OFFSET		0x100

/*
 * The CMDTYPE of the CMD register (offset 0xE) should be set to
 * "11" when the STOP CMD12 is issued on imx53 to abort one
 * open ended multi-blk IO. Otherwise the TC INT wouldn't
 * be generated.
 * In exact block transfer, the controller doesn't complete the
 * operations automatically as required at the end of the
 * transfer and remains on hold if the abort command is not sent.
 * As a result, the TC flag is not asserted and SW received timeout
 * exception. Bit1 of Vendor Spec register is used to fix it.
 */
#define ESDHC_FLAG_MULTIBLK_NO_INT	BIT(1)
/*
 * The flag tells that the ESDHC controller is an USDHC block that is
 * integrated on the i.MX6 series.
 */
#define ESDHC_FLAG_USDHC		BIT(3)
/* The IP supports manual tuning process */
#define ESDHC_FLAG_MAN_TUNING		BIT(4)
/* The IP supports standard tuning process */
#define ESDHC_FLAG_STD_TUNING		BIT(5)
/* The IP has SDHCI_CAPABILITIES_1 register */
#define ESDHC_FLAG_HAVE_CAP1		BIT(6)
/*
 * The IP has erratum ERR004536
 * uSDHC: ADMA Length Mismatch Error occurs if the AHB read access is slow,
 * when reading data from the card
 * This flag is also set for i.MX25 and i.MX35 in order to get
 * SDHCI_QUIRK_BROKEN_ADMA, but for different reasons (ADMA capability bits).
 */
#define ESDHC_FLAG_ERR004536		BIT(7)
/* The IP supports HS200 mode */
#define ESDHC_FLAG_HS200		BIT(8)
/* The IP supports HS400 mode */
#define ESDHC_FLAG_HS400		BIT(9)

/* The IP state got lost in low power mode */
#define ESDHC_FLAG_STATE_LOST_IN_LPMODE	BIT(10)

/* The IP has errata ERR010450
 * uSDHC: Due to the I/O timing limit, for SDR mode, SD card clock can't
 * exceed 150MHz, for DDR mode, SD card clock can't exceed 45MHz.
 */
#define ESDHC_FLAG_ERR010450		BIT(11)
/* need request bus freq during low power */
#define ESDHC_FLAG_BUSFREQ		BIT(12)
/* need request pmqos during low power */
#define ESDHC_FLAG_PMQOS		BIT(13)
/* The IP supports HS400ES mode */
#define ESDHC_FLAG_HS400_ES		BIT(14)
/* The IP lost clock rate in PM_RUNTIME */
#define ESDHC_FLAG_CLK_RATE_LOST_IN_PM_RUNTIME	BIT(15)
/* The IP has Host Controller Interface for Command Queuing */
#define ESDHC_FLAG_CQHCI               BIT(16)

static struct mmc_host *wifi_mmc_host;
void wifi_card_detect(bool on)
{
	WARN_ON(!wifi_mmc_host);
	if (on) {
		mmc_detect_change(wifi_mmc_host, 0);
	} else {
		if (wifi_mmc_host->card)
			mmc_sdio_force_remove(wifi_mmc_host);
	}
}
EXPORT_SYMBOL(wifi_card_detect);

struct esdhc_soc_data {
	u32 flags;
};

static struct esdhc_soc_data esdhc_imx25_data = {
	.flags = ESDHC_FLAG_ERR004536,
};

static struct esdhc_soc_data esdhc_imx35_data = {
	.flags = ESDHC_FLAG_ERR004536,
};

static struct esdhc_soc_data esdhc_imx51_data = {
	.flags = 0,
};

static struct esdhc_soc_data esdhc_imx53_data = {
	.flags = ESDHC_FLAG_MULTIBLK_NO_INT,
};

static struct esdhc_soc_data usdhc_imx6q_data = {
	.flags = ESDHC_FLAG_USDHC | ESDHC_FLAG_MAN_TUNING,
};

static struct esdhc_soc_data usdhc_imx6sl_data = {
	.flags = ESDHC_FLAG_USDHC | ESDHC_FLAG_STD_TUNING
			| ESDHC_FLAG_HAVE_CAP1 | ESDHC_FLAG_ERR004536
			| ESDHC_FLAG_HS200 | ESDHC_FLAG_BUSFREQ,
};

static struct esdhc_soc_data usdhc_imx6sx_data = {
	.flags = ESDHC_FLAG_USDHC | ESDHC_FLAG_STD_TUNING
			| ESDHC_FLAG_HAVE_CAP1 | ESDHC_FLAG_HS200
			| ESDHC_FLAG_STATE_LOST_IN_LPMODE
			| ESDHC_FLAG_BUSFREQ,
};

static struct esdhc_soc_data usdhc_imx6ull_data = {
	.flags = ESDHC_FLAG_USDHC | ESDHC_FLAG_STD_TUNING
			| ESDHC_FLAG_HAVE_CAP1 | ESDHC_FLAG_HS200
			| ESDHC_FLAG_STATE_LOST_IN_LPMODE
			| ESDHC_FLAG_ERR010450
			| ESDHC_FLAG_BUSFREQ,
};

static struct esdhc_soc_data usdhc_imx7d_data = {
	.flags = ESDHC_FLAG_USDHC | ESDHC_FLAG_STD_TUNING
			| ESDHC_FLAG_HAVE_CAP1 | ESDHC_FLAG_HS200
			| ESDHC_FLAG_HS400 | ESDHC_FLAG_STATE_LOST_IN_LPMODE
			| ESDHC_FLAG_BUSFREQ,
};

static struct esdhc_soc_data usdhc_imx7ulp_data = {
	.flags = ESDHC_FLAG_USDHC | ESDHC_FLAG_STD_TUNING
			| ESDHC_FLAG_HAVE_CAP1 | ESDHC_FLAG_HS200
			| ESDHC_FLAG_HS400
			| ESDHC_FLAG_STATE_LOST_IN_LPMODE
			| ESDHC_FLAG_PMQOS,
};

static struct esdhc_soc_data usdhc_imx8qm_data = {
	.flags = ESDHC_FLAG_USDHC | ESDHC_FLAG_STD_TUNING
			| ESDHC_FLAG_HAVE_CAP1 | ESDHC_FLAG_HS200
			| ESDHC_FLAG_HS400 | ESDHC_FLAG_HS400_ES
			| ESDHC_FLAG_CQHCI
			| ESDHC_FLAG_STATE_LOST_IN_LPMODE
			| ESDHC_FLAG_CLK_RATE_LOST_IN_PM_RUNTIME,
};

static struct esdhc_soc_data usdhc_imx8mm_data = {
	.flags = ESDHC_FLAG_USDHC | ESDHC_FLAG_STD_TUNING
			| ESDHC_FLAG_HAVE_CAP1 | ESDHC_FLAG_HS200
			| ESDHC_FLAG_HS400 | ESDHC_FLAG_HS400_ES
			| ESDHC_FLAG_CQHCI
			| ESDHC_FLAG_STATE_LOST_IN_LPMODE
			| ESDHC_FLAG_BUSFREQ,
};

struct pltfm_imx_data {
	u32 scratchpad;
	struct pinctrl *pinctrl;
	struct pinctrl_state *pins_default;
	struct pinctrl_state *pins_100mhz;
	struct pinctrl_state *pins_200mhz;
	const struct esdhc_soc_data *socdata;
	struct esdhc_platform_data boarddata;
	struct clk *clk_ipg;
	struct clk *clk_ahb;
	struct clk *clk_per;
	enum {
		NO_CMD_PENDING,      /* no multiblock command pending */
		MULTIBLK_IN_PROCESS, /* exact multiblock cmd in process */
		WAIT_FOR_INT,        /* sent CMD12, waiting for response INT */
	} multiblock_status;
	u32 is_ddr;
	struct pm_qos_request pm_qos_req;
};

static const struct platform_device_id imx_esdhc_devtype[] = {
	{
		.name = "sdhci-esdhc-imx25",
		.driver_data = (kernel_ulong_t) &esdhc_imx25_data,
	}, {
		.name = "sdhci-esdhc-imx35",
		.driver_data = (kernel_ulong_t) &esdhc_imx35_data,
	}, {
		.name = "sdhci-esdhc-imx51",
		.driver_data = (kernel_ulong_t) &esdhc_imx51_data,
	}, {
		/* sentinel */
	}
};
MODULE_DEVICE_TABLE(platform, imx_esdhc_devtype);

static const struct of_device_id imx_esdhc_dt_ids[] = {
	{ .compatible = "fsl,imx25-esdhc", .data = &esdhc_imx25_data, },
	{ .compatible = "fsl,imx35-esdhc", .data = &esdhc_imx35_data, },
	{ .compatible = "fsl,imx51-esdhc", .data = &esdhc_imx51_data, },
	{ .compatible = "fsl,imx53-esdhc", .data = &esdhc_imx53_data, },
	{ .compatible = "fsl,imx6sx-usdhc", .data = &usdhc_imx6sx_data, },
	{ .compatible = "fsl,imx6sl-usdhc", .data = &usdhc_imx6sl_data, },
	{ .compatible = "fsl,imx6q-usdhc", .data = &usdhc_imx6q_data, },
	{ .compatible = "fsl,imx6ull-usdhc", .data = &usdhc_imx6ull_data, },
	{ .compatible = "fsl,imx7d-usdhc", .data = &usdhc_imx7d_data, },
	{ .compatible = "fsl,imx7ulp-usdhc", .data = &usdhc_imx7ulp_data, },
	{ .compatible = "fsl,imx8qm-usdhc", .data = &usdhc_imx8qm_data, },
	{ .compatible = "fsl,imx8mm-usdhc", .data = &usdhc_imx8mm_data, },
	{ /* sentinel */ }
};
MODULE_DEVICE_TABLE(of, imx_esdhc_dt_ids);

static inline int is_imx25_esdhc(struct pltfm_imx_data *data)
{
	return data->socdata == &esdhc_imx25_data;
}

static inline int is_imx53_esdhc(struct pltfm_imx_data *data)
{
	return data->socdata == &esdhc_imx53_data;
}

static inline int is_imx6q_usdhc(struct pltfm_imx_data *data)
{
	return data->socdata == &usdhc_imx6q_data;
}

static inline int esdhc_is_usdhc(struct pltfm_imx_data *data)
{
	return !!(data->socdata->flags & ESDHC_FLAG_USDHC);
}

static inline void esdhc_clrset_le(struct sdhci_host *host, u32 mask, u32 val, int reg)
{
	void __iomem *base = host->ioaddr + (reg & ~0x3);
	u32 shift = (reg & 0x3) * 8;

	writel(((readl(base) & ~(mask << shift)) | (val << shift)), base);
}

static u32 esdhc_readl_le(struct sdhci_host *host, int reg)
{
	struct sdhci_pltfm_host *pltfm_host = sdhci_priv(host);
	struct pltfm_imx_data *imx_data = sdhci_pltfm_priv(pltfm_host);
	u32 val = readl(host->ioaddr + reg);

	if (unlikely(reg == SDHCI_PRESENT_STATE)) {
		u32 fsl_prss = val;
		/* save the least 20 bits */
		val = fsl_prss & 0x000FFFFF;
		/* move dat[0-3] bits */
		val |= (fsl_prss & 0x0F000000) >> 4;
		/* move cmd line bit */
		val |= (fsl_prss & 0x00800000) << 1;
	}

	if (unlikely(reg == SDHCI_CAPABILITIES)) {
		/* ignore bit[0-15] as it stores cap_1 register val for mx6sl */
		if (imx_data->socdata->flags & ESDHC_FLAG_HAVE_CAP1)
			val &= 0xffff0000;

		/* In FSL esdhc IC module, only bit20 is used to indicate the
		 * ADMA2 capability of esdhc, but this bit is messed up on
		 * some SOCs (e.g. on MX25, MX35 this bit is set, but they
		 * don't actually support ADMA2). So set the BROKEN_ADMA
		 * quirk on MX25/35 platforms.
		 */

		if (val & SDHCI_CAN_DO_ADMA1) {
			val &= ~SDHCI_CAN_DO_ADMA1;
			val |= SDHCI_CAN_DO_ADMA2;
		}
	}

	if (unlikely(reg == SDHCI_CAPABILITIES_1)) {
		if (esdhc_is_usdhc(imx_data)) {
			if (imx_data->socdata->flags & ESDHC_FLAG_HAVE_CAP1)
				val = readl(host->ioaddr + SDHCI_CAPABILITIES) & 0xFFFF;
			else
				/* imx6q/dl does not have cap_1 register, fake one */
				val = SDHCI_SUPPORT_DDR50 | SDHCI_SUPPORT_SDR104
					| SDHCI_SUPPORT_SDR50
					| SDHCI_USE_SDR50_TUNING
					| (SDHCI_TUNING_MODE_3 << SDHCI_RETUNING_MODE_SHIFT);

			if (imx_data->socdata->flags & ESDHC_FLAG_HS400)
				val |= SDHCI_SUPPORT_HS400;

			/*
			 * Do not advertise faster UHS modes if there are no
			 * pinctrl states for 100MHz/200MHz.
			 */
			if (IS_ERR_OR_NULL(imx_data->pins_100mhz) ||
			    IS_ERR_OR_NULL(imx_data->pins_200mhz))
				val &= ~(SDHCI_SUPPORT_SDR50 | SDHCI_SUPPORT_DDR50
					 | SDHCI_SUPPORT_SDR104 | SDHCI_SUPPORT_HS400);
		}
	}

	if (unlikely(reg == SDHCI_MAX_CURRENT) && esdhc_is_usdhc(imx_data)) {
		val = 0;
		val |= 0xFF << SDHCI_MAX_CURRENT_330_SHIFT;
		val |= 0xFF << SDHCI_MAX_CURRENT_300_SHIFT;
		val |= 0xFF << SDHCI_MAX_CURRENT_180_SHIFT;
	}

	if (unlikely(reg == SDHCI_INT_STATUS)) {
		if (val & ESDHC_INT_VENDOR_SPEC_DMA_ERR) {
			val &= ~ESDHC_INT_VENDOR_SPEC_DMA_ERR;
			val |= SDHCI_INT_ADMA_ERROR;
		}

		/*
		 * mask off the interrupt we get in response to the manually
		 * sent CMD12
		 */
		if ((imx_data->multiblock_status == WAIT_FOR_INT) &&
		    ((val & SDHCI_INT_RESPONSE) == SDHCI_INT_RESPONSE)) {
			val &= ~SDHCI_INT_RESPONSE;
			writel(SDHCI_INT_RESPONSE, host->ioaddr +
						   SDHCI_INT_STATUS);
			imx_data->multiblock_status = NO_CMD_PENDING;
		}
	}

	return val;
}

static void esdhc_writel_le(struct sdhci_host *host, u32 val, int reg)
{
	struct sdhci_pltfm_host *pltfm_host = sdhci_priv(host);
	struct pltfm_imx_data *imx_data = sdhci_pltfm_priv(pltfm_host);
	u32 data;

	if (unlikely(reg == SDHCI_INT_ENABLE || reg == SDHCI_SIGNAL_ENABLE ||
			reg == SDHCI_INT_STATUS)) {
		if ((val & SDHCI_INT_CARD_INT) && !esdhc_is_usdhc(imx_data)) {
			/*
			 * Clear and then set D3CD bit to avoid missing the
			 * card interrupt. This is an eSDHC controller problem
			 * so we need to apply the following workaround: clear
			 * and set D3CD bit will make eSDHC re-sample the card
			 * interrupt. In case a card interrupt was lost,
			 * re-sample it by the following steps.
			 */
			data = readl(host->ioaddr + SDHCI_HOST_CONTROL);
			data &= ~ESDHC_CTRL_D3CD;
			writel(data, host->ioaddr + SDHCI_HOST_CONTROL);
			data |= ESDHC_CTRL_D3CD;
			writel(data, host->ioaddr + SDHCI_HOST_CONTROL);
		}

		if (val & SDHCI_INT_ADMA_ERROR) {
			val &= ~SDHCI_INT_ADMA_ERROR;
			val |= ESDHC_INT_VENDOR_SPEC_DMA_ERR;
		}
	}

	if (unlikely((imx_data->socdata->flags & ESDHC_FLAG_MULTIBLK_NO_INT)
				&& (reg == SDHCI_INT_STATUS)
				&& (val & SDHCI_INT_DATA_END))) {
			u32 v;
			v = readl(host->ioaddr + ESDHC_VENDOR_SPEC);
			v &= ~ESDHC_VENDOR_SPEC_SDIO_QUIRK;
			writel(v, host->ioaddr + ESDHC_VENDOR_SPEC);

			if (imx_data->multiblock_status == MULTIBLK_IN_PROCESS)
			{
				/* send a manual CMD12 with RESPTYP=none */
				data = MMC_STOP_TRANSMISSION << 24 |
				       SDHCI_CMD_ABORTCMD << 16;
				writel(data, host->ioaddr + SDHCI_TRANSFER_MODE);
				imx_data->multiblock_status = WAIT_FOR_INT;
			}
	}

	writel(val, host->ioaddr + reg);
}

static u16 esdhc_readw_le(struct sdhci_host *host, int reg)
{
	struct sdhci_pltfm_host *pltfm_host = sdhci_priv(host);
	struct pltfm_imx_data *imx_data = sdhci_pltfm_priv(pltfm_host);
	u16 ret = 0;
	u32 val;

	if (unlikely(reg == SDHCI_HOST_VERSION)) {
		reg ^= 2;
		if (esdhc_is_usdhc(imx_data)) {
			/*
			 * The usdhc register returns a wrong host version.
			 * Correct it here.
			 */
			return SDHCI_SPEC_300;
		}
	}

	if (unlikely(reg == SDHCI_HOST_CONTROL2)) {
		val = readl(host->ioaddr + ESDHC_VENDOR_SPEC);
		if (val & ESDHC_VENDOR_SPEC_VSELECT)
			ret |= SDHCI_CTRL_VDD_180;

		if (esdhc_is_usdhc(imx_data)) {
			if (imx_data->socdata->flags & ESDHC_FLAG_MAN_TUNING)
				val = readl(host->ioaddr + ESDHC_MIX_CTRL);
			else if (imx_data->socdata->flags & ESDHC_FLAG_STD_TUNING)
				/* the std tuning bits is in ACMD12_ERR for imx6sl */
				val = readl(host->ioaddr + SDHCI_AUTO_CMD_STATUS);
		}

		if (val & ESDHC_MIX_CTRL_EXE_TUNE)
			ret |= SDHCI_CTRL_EXEC_TUNING;
		if (val & ESDHC_MIX_CTRL_SMPCLK_SEL)
			ret |= SDHCI_CTRL_TUNED_CLK;

		ret &= ~SDHCI_CTRL_PRESET_VAL_ENABLE;

		return ret;
	}

	if (unlikely(reg == SDHCI_TRANSFER_MODE)) {
		if (esdhc_is_usdhc(imx_data)) {
			u32 m = readl(host->ioaddr + ESDHC_MIX_CTRL);
			ret = m & ESDHC_MIX_CTRL_SDHCI_MASK;
			/* Swap AC23 bit */
			if (m & ESDHC_MIX_CTRL_AC23EN) {
				ret &= ~ESDHC_MIX_CTRL_AC23EN;
				ret |= SDHCI_TRNS_AUTO_CMD23;
			}
		} else {
			ret = readw(host->ioaddr + SDHCI_TRANSFER_MODE);
		}

		return ret;
	}

	return readw(host->ioaddr + reg);
}

static void esdhc_writew_le(struct sdhci_host *host, u16 val, int reg)
{
	struct sdhci_pltfm_host *pltfm_host = sdhci_priv(host);
	struct pltfm_imx_data *imx_data = sdhci_pltfm_priv(pltfm_host);
	u32 new_val = 0;

	switch (reg) {
	case SDHCI_CLOCK_CONTROL:
		new_val = readl(host->ioaddr + ESDHC_VENDOR_SPEC);
		if (val & SDHCI_CLOCK_CARD_EN)
			new_val |= ESDHC_VENDOR_SPEC_FRC_SDCLK_ON;
		else
			new_val &= ~ESDHC_VENDOR_SPEC_FRC_SDCLK_ON;
		writel(new_val, host->ioaddr + ESDHC_VENDOR_SPEC);
		return;
	case SDHCI_HOST_CONTROL2:
		new_val = readl(host->ioaddr + ESDHC_VENDOR_SPEC);
		if (val & SDHCI_CTRL_VDD_180)
			new_val |= ESDHC_VENDOR_SPEC_VSELECT;
		else
			new_val &= ~ESDHC_VENDOR_SPEC_VSELECT;
		writel(new_val, host->ioaddr + ESDHC_VENDOR_SPEC);
		if (imx_data->socdata->flags & ESDHC_FLAG_MAN_TUNING) {
			new_val = readl(host->ioaddr + ESDHC_MIX_CTRL);
			if (val & SDHCI_CTRL_TUNED_CLK) {
				new_val |= ESDHC_MIX_CTRL_SMPCLK_SEL;
				new_val |= ESDHC_MIX_CTRL_AUTO_TUNE_EN;
			} else {
				new_val &= ~ESDHC_MIX_CTRL_SMPCLK_SEL;
				new_val &= ~ESDHC_MIX_CTRL_AUTO_TUNE_EN;
			}
			writel(new_val , host->ioaddr + ESDHC_MIX_CTRL);
		} else if (imx_data->socdata->flags & ESDHC_FLAG_STD_TUNING) {
			u32 v = readl(host->ioaddr + SDHCI_AUTO_CMD_STATUS);
			u32 m = readl(host->ioaddr + ESDHC_MIX_CTRL);
			if (val & SDHCI_CTRL_TUNED_CLK) {
				v |= ESDHC_MIX_CTRL_SMPCLK_SEL;
			} else {
				v &= ~ESDHC_MIX_CTRL_SMPCLK_SEL;
				m &= ~ESDHC_MIX_CTRL_FBCLK_SEL;
				m &= ~ESDHC_MIX_CTRL_AUTO_TUNE_EN;
			}

			if (val & SDHCI_CTRL_EXEC_TUNING) {
				v |= ESDHC_MIX_CTRL_EXE_TUNE;
				m |= ESDHC_MIX_CTRL_FBCLK_SEL;
				m |= ESDHC_MIX_CTRL_AUTO_TUNE_EN;
			} else {
				v &= ~ESDHC_MIX_CTRL_EXE_TUNE;
			}

			writel(v, host->ioaddr + SDHCI_AUTO_CMD_STATUS);
			writel(m, host->ioaddr + ESDHC_MIX_CTRL);
		}
		return;
	case SDHCI_TRANSFER_MODE:
		if ((imx_data->socdata->flags & ESDHC_FLAG_MULTIBLK_NO_INT)
				&& (host->cmd->opcode == SD_IO_RW_EXTENDED)
				&& (host->cmd->data->blocks > 1)
				&& (host->cmd->data->flags & MMC_DATA_READ)) {
			u32 v;
			v = readl(host->ioaddr + ESDHC_VENDOR_SPEC);
			v |= ESDHC_VENDOR_SPEC_SDIO_QUIRK;
			writel(v, host->ioaddr + ESDHC_VENDOR_SPEC);
		}

		if (esdhc_is_usdhc(imx_data)) {
			u32 m = readl(host->ioaddr + ESDHC_MIX_CTRL);
			/* Swap AC23 bit */
			if (val & SDHCI_TRNS_AUTO_CMD23) {
				val &= ~SDHCI_TRNS_AUTO_CMD23;
				val |= ESDHC_MIX_CTRL_AC23EN;
			}
			m = val | (m & ~ESDHC_MIX_CTRL_SDHCI_MASK);
			writel(m, host->ioaddr + ESDHC_MIX_CTRL);
		} else {
			/*
			 * Postpone this write, we must do it together with a
			 * command write that is down below.
			 */
			imx_data->scratchpad = val;
		}
		return;
	case SDHCI_COMMAND:
		if (host->cmd->opcode == MMC_STOP_TRANSMISSION)
			val |= SDHCI_CMD_ABORTCMD;

		if ((host->cmd->opcode == MMC_SET_BLOCK_COUNT) &&
		    (imx_data->socdata->flags & ESDHC_FLAG_MULTIBLK_NO_INT))
			imx_data->multiblock_status = MULTIBLK_IN_PROCESS;

		if (esdhc_is_usdhc(imx_data))
			writel(val << 16,
			       host->ioaddr + SDHCI_TRANSFER_MODE);
		else
			writel(val << 16 | imx_data->scratchpad,
			       host->ioaddr + SDHCI_TRANSFER_MODE);
		return;
	case SDHCI_BLOCK_SIZE:
		val &= ~SDHCI_MAKE_BLKSZ(0x7, 0);
		break;
	}
	esdhc_clrset_le(host, 0xffff, val, reg);
}

static u8 esdhc_readb_le(struct sdhci_host *host, int reg)
{
	u8 ret;
	u32 val;

	switch (reg) {
	case SDHCI_HOST_CONTROL:
		val = readl(host->ioaddr + reg);

		ret = val & SDHCI_CTRL_LED;
		ret |= (val >> 5) & SDHCI_CTRL_DMA_MASK;
		ret |= (val & ESDHC_CTRL_4BITBUS);
		ret |= (val & ESDHC_CTRL_8BITBUS) << 3;
		return ret;
	}

	return readb(host->ioaddr + reg);
}

static void esdhc_writeb_le(struct sdhci_host *host, u8 val, int reg)
{
	struct sdhci_pltfm_host *pltfm_host = sdhci_priv(host);
	struct pltfm_imx_data *imx_data = sdhci_pltfm_priv(pltfm_host);
	u32 new_val = 0;
	u32 mask;

	switch (reg) {
	case SDHCI_POWER_CONTROL:
		/*
		 * FSL put some DMA bits here
		 * If your board has a regulator, code should be here
		 */
		return;
	case SDHCI_HOST_CONTROL:
		/* FSL messed up here, so we need to manually compose it. */
		new_val = val & SDHCI_CTRL_LED;
		/* ensure the endianness */
		new_val |= ESDHC_HOST_CONTROL_LE;
		/* bits 8&9 are reserved on mx25 */
		if (!is_imx25_esdhc(imx_data)) {
			/* DMA mode bits are shifted */
			new_val |= (val & SDHCI_CTRL_DMA_MASK) << 5;
		}

		/*
		 * Do not touch buswidth bits here. This is done in
		 * esdhc_pltfm_bus_width.
		 * Do not touch the D3CD bit either which is used for the
		 * SDIO interrupt erratum workaround.
		 */
		mask = 0xffff & ~(ESDHC_CTRL_BUSWIDTH_MASK | ESDHC_CTRL_D3CD);

		esdhc_clrset_le(host, mask, new_val, reg);

		/*
		 * The imx6q ROM code will change the default watermark
		 * level setting to something insane.  Change it back here.
		 */
		if (esdhc_is_usdhc(imx_data))
			writel(0x10401040, host->ioaddr + ESDHC_WTMK_LVL);
		return;
	case SDHCI_SOFTWARE_RESET:
		if (val & SDHCI_RESET_DATA)
			new_val = readl(host->ioaddr + SDHCI_HOST_CONTROL);
		break;
	}
	esdhc_clrset_le(host, 0xff, val, reg);

	if (reg == SDHCI_SOFTWARE_RESET) {
		if (val & SDHCI_RESET_ALL) {
			/*
			 * The esdhc has a design violation to SDHC spec which
			 * tells that software reset should not affect card
			 * detection circuit. But esdhc clears its SYSCTL
			 * register bits [0..2] during the software reset. This
			 * will stop those clocks that card detection circuit
			 * relies on. To work around it, we turn the clocks on
			 * back to keep card detection circuit functional.
			 */
			esdhc_clrset_le(host, 0x7, 0x7, ESDHC_SYSTEM_CONTROL);
			/*
			 * The reset on usdhc fails to clear MIX_CTRL register.
			 * Do it manually here.
			 */
			if (esdhc_is_usdhc(imx_data)) {
				/*
				 * the tuning bits should be kept during reset
				 */
				new_val = readl(host->ioaddr + ESDHC_MIX_CTRL);
				writel(new_val & ESDHC_MIX_CTRL_TUNING_MASK,
						host->ioaddr + ESDHC_MIX_CTRL);
				imx_data->is_ddr = 0;
			}
		} else if (val & SDHCI_RESET_DATA) {
			/*
			 * The eSDHC DAT line software reset clears at least the
			 * data transfer width on i.MX25, so make sure that the
			 * Host Control register is unaffected.
			 */
			esdhc_clrset_le(host, 0xff, new_val,
					SDHCI_HOST_CONTROL);
		}
	}
}

static unsigned int esdhc_pltfm_get_max_clock(struct sdhci_host *host)
{
	struct sdhci_pltfm_host *pltfm_host = sdhci_priv(host);

	return pltfm_host->clock;
}

static unsigned int esdhc_pltfm_get_min_clock(struct sdhci_host *host)
{
	struct sdhci_pltfm_host *pltfm_host = sdhci_priv(host);

	return pltfm_host->clock / 256 / 16;
}

static inline void esdhc_pltfm_set_clock(struct sdhci_host *host,
					 unsigned int clock)
{
	struct sdhci_pltfm_host *pltfm_host = sdhci_priv(host);
	struct pltfm_imx_data *imx_data = sdhci_pltfm_priv(pltfm_host);
	unsigned int host_clock = pltfm_host->clock;
	int ddr_pre_div = imx_data->is_ddr ? 2 : 1;
	int pre_div = 1;
	int div = 1;
	u32 temp, val;

	if (clock == 0) {
		host->mmc->actual_clock = 0;

		if (esdhc_is_usdhc(imx_data)) {
			val = readl(host->ioaddr + ESDHC_VENDOR_SPEC);
			writel(val & ~ESDHC_VENDOR_SPEC_FRC_SDCLK_ON,
					host->ioaddr + ESDHC_VENDOR_SPEC);
		}
		return;
	}

	/* For i.MX53 eSDHCv3, SYSCTL.SDCLKFS may not be set to 0. */
	if (is_imx53_esdhc(imx_data)) {
		/*
		 * According to the i.MX53 reference manual, if DLLCTRL[10] can
		 * be set, then the controller is eSDHCv3, else it is eSDHCv2.
		 */
		val = readl(host->ioaddr + ESDHC_DLL_CTRL);
		writel(val | BIT(10), host->ioaddr + ESDHC_DLL_CTRL);
		temp = readl(host->ioaddr + ESDHC_DLL_CTRL);
		writel(val, host->ioaddr + ESDHC_DLL_CTRL);
		if (temp & BIT(10))
			pre_div = 2;
	}

	temp = sdhci_readl(host, ESDHC_SYSTEM_CONTROL);
	temp &= ~(ESDHC_CLOCK_IPGEN | ESDHC_CLOCK_HCKEN | ESDHC_CLOCK_PEREN
		| ESDHC_CLOCK_MASK);
	sdhci_writel(host, temp, ESDHC_SYSTEM_CONTROL);

	if (imx_data->socdata->flags & ESDHC_FLAG_ERR010450) {
		if (imx_data->is_ddr)
			clock = clock > 45000000 ? 45000000 : clock;
		else
			clock = clock > 150000000 ? 150000000 : clock;
	}

	while (host_clock / (16 * pre_div * ddr_pre_div) > clock &&
			pre_div < 256)
		pre_div *= 2;

	while (host_clock / (div * pre_div * ddr_pre_div) > clock && div < 16)
		div++;

	host->mmc->actual_clock = host_clock / (div * pre_div * ddr_pre_div);
	dev_dbg(mmc_dev(host->mmc), "desired SD clock: %d, actual: %d\n",
		clock, host->mmc->actual_clock);

	pre_div >>= 1;
	div--;

	temp = sdhci_readl(host, ESDHC_SYSTEM_CONTROL);
	temp |= (ESDHC_CLOCK_IPGEN | ESDHC_CLOCK_HCKEN | ESDHC_CLOCK_PEREN
		| (div << ESDHC_DIVIDER_SHIFT)
		| (pre_div << ESDHC_PREDIV_SHIFT));
	sdhci_writel(host, temp, ESDHC_SYSTEM_CONTROL);

	if (esdhc_is_usdhc(imx_data)) {
		val = readl(host->ioaddr + ESDHC_VENDOR_SPEC);
		writel(val | ESDHC_VENDOR_SPEC_FRC_SDCLK_ON,
		host->ioaddr + ESDHC_VENDOR_SPEC);
	}

	mdelay(1);
}

static unsigned int esdhc_pltfm_get_ro(struct sdhci_host *host)
{
	struct sdhci_pltfm_host *pltfm_host = sdhci_priv(host);
	struct pltfm_imx_data *imx_data = sdhci_pltfm_priv(pltfm_host);
	struct esdhc_platform_data *boarddata = &imx_data->boarddata;

	switch (boarddata->wp_type) {
	case ESDHC_WP_GPIO:
		return mmc_gpio_get_ro(host->mmc);
	case ESDHC_WP_CONTROLLER:
		return !(readl(host->ioaddr + SDHCI_PRESENT_STATE) &
			       SDHCI_WRITE_PROTECT);
	case ESDHC_WP_NONE:
		break;
	}

	return -ENOSYS;
}

static void esdhc_pltfm_set_bus_width(struct sdhci_host *host, int width)
{
	u32 ctrl;

	switch (width) {
	case MMC_BUS_WIDTH_8:
		ctrl = ESDHC_CTRL_8BITBUS;
		break;
	case MMC_BUS_WIDTH_4:
		ctrl = ESDHC_CTRL_4BITBUS;
		break;
	default:
		ctrl = 0;
		break;
	}

	esdhc_clrset_le(host, ESDHC_CTRL_BUSWIDTH_MASK, ctrl,
			SDHCI_HOST_CONTROL);
}

static void esdhc_prepare_tuning(struct sdhci_host *host, u32 val)
{
	u32 reg;

	/* FIXME: delay a bit for card to be ready for next tuning due to errors */
	mdelay(1);

	reg = readl(host->ioaddr + ESDHC_MIX_CTRL);
	reg |= ESDHC_MIX_CTRL_EXE_TUNE | ESDHC_MIX_CTRL_SMPCLK_SEL |
			ESDHC_MIX_CTRL_FBCLK_SEL;
	writel(reg, host->ioaddr + ESDHC_MIX_CTRL);
	writel(val << 8, host->ioaddr + ESDHC_TUNE_CTRL_STATUS);
	dev_dbg(mmc_dev(host->mmc),
		"tuning with delay 0x%x ESDHC_TUNE_CTRL_STATUS 0x%x\n",
			val, readl(host->ioaddr + ESDHC_TUNE_CTRL_STATUS));
}

static void esdhc_post_tuning(struct sdhci_host *host)
{
	u32 reg;

	reg = readl(host->ioaddr + ESDHC_MIX_CTRL);
	reg &= ~ESDHC_MIX_CTRL_EXE_TUNE;
	reg |= ESDHC_MIX_CTRL_AUTO_TUNE_EN;
	writel(reg, host->ioaddr + ESDHC_MIX_CTRL);
}

static int esdhc_executing_tuning(struct sdhci_host *host, u32 opcode)
{
	int min, max, avg, ret;

	/* find the mininum delay first which can pass tuning */
	min = ESDHC_TUNE_CTRL_MIN;
	while (min < ESDHC_TUNE_CTRL_MAX) {
		esdhc_prepare_tuning(host, min);
		if (!mmc_send_tuning(host->mmc, opcode, NULL))
			break;
		min += ESDHC_TUNE_CTRL_STEP;
	}

	/* find the maxinum delay which can not pass tuning */
	max = min + ESDHC_TUNE_CTRL_STEP;
	while (max < ESDHC_TUNE_CTRL_MAX) {
		esdhc_prepare_tuning(host, max);
		if (mmc_send_tuning(host->mmc, opcode, NULL)) {
			max -= ESDHC_TUNE_CTRL_STEP;
			break;
		}
		max += ESDHC_TUNE_CTRL_STEP;
	}

	/* use average delay to get the best timing */
	avg = (min + max) / 2;
	esdhc_prepare_tuning(host, avg);
	ret = mmc_send_tuning(host->mmc, opcode, NULL);
	esdhc_post_tuning(host);

	dev_dbg(mmc_dev(host->mmc), "tuning %s at 0x%x ret %d\n",
		ret ? "failed" : "passed", avg, ret);

	return ret;
}

static void esdhc_hs400_enhanced_strobe(struct mmc_host *mmc, struct mmc_ios *ios)
{
	struct sdhci_host *host = mmc_priv(mmc);
	u32 m;

	m = readl(host->ioaddr + ESDHC_MIX_CTRL);
	if (ios->enhanced_strobe)
		m |= ESDHC_MIX_CTRL_HS400_ES;
	else
		m &= ~ESDHC_MIX_CTRL_HS400_ES;
	writel(m, host->ioaddr + ESDHC_MIX_CTRL);
}

static int esdhc_change_pinstate(struct sdhci_host *host,
						unsigned int uhs)
{
	struct sdhci_pltfm_host *pltfm_host = sdhci_priv(host);
	struct pltfm_imx_data *imx_data = sdhci_pltfm_priv(pltfm_host);
	struct pinctrl_state *pinctrl;

	dev_dbg(mmc_dev(host->mmc), "change pinctrl state for uhs %d\n", uhs);

	if (IS_ERR(imx_data->pinctrl) ||
		IS_ERR(imx_data->pins_default) ||
		IS_ERR(imx_data->pins_100mhz) ||
		IS_ERR(imx_data->pins_200mhz))
		return -EINVAL;

	switch (uhs) {
	case MMC_TIMING_UHS_SDR50:
	case MMC_TIMING_UHS_DDR50:
		pinctrl = imx_data->pins_100mhz;
		break;
	case MMC_TIMING_UHS_SDR104:
	case MMC_TIMING_MMC_HS200:
	case MMC_TIMING_MMC_HS400:
		pinctrl = imx_data->pins_200mhz;
		break;
	default:
		/* back to default state for other legacy timing */
		pinctrl = imx_data->pins_default;
	}

	return pinctrl_select_state(imx_data->pinctrl, pinctrl);
}

/*
 * For HS400 eMMC, there is a data_strobe line. This signal is generated
 * by the device and used for data output and CRC status response output
 * in HS400 mode. The frequency of this signal follows the frequency of
 * CLK generated by host. The host receives the data which is aligned to the
 * edge of data_strobe line. Due to the time delay between CLK line and
 * data_strobe line, if the delay time is larger than one clock cycle,
 * then CLK and data_strobe line will be misaligned, read error shows up.
 */
static void esdhc_set_strobe_dll(struct sdhci_host *host)
{
	struct sdhci_pltfm_host *pltfm_host = sdhci_priv(host);
	struct pltfm_imx_data *imx_data = sdhci_pltfm_priv(pltfm_host);
	u32 v;
	u32 strobe_delay;

	/* disable clock before enabling strobe dll */
	writel(readl(host->ioaddr + ESDHC_VENDOR_SPEC) &
	       ~ESDHC_VENDOR_SPEC_FRC_SDCLK_ON,
	       host->ioaddr + ESDHC_VENDOR_SPEC);

	/* force a reset on strobe dll */
	writel(ESDHC_STROBE_DLL_CTRL_RESET,
		host->ioaddr + ESDHC_STROBE_DLL_CTRL);
	/* clear the reset bit on strobe dll before any setting */
	writel(0, host->ioaddr + ESDHC_STROBE_DLL_CTRL);

	/*
	 * enable strobe dll ctrl and adjust the delay target
	 * for the uSDHC loopback read clock
	 */
	if (imx_data->boarddata.strobe_dll_delay_target)
		strobe_delay = imx_data->boarddata.strobe_dll_delay_target;
	else
		strobe_delay = ESDHC_STROBE_DLL_CTRL_SLV_DLY_TARGET_DEFAULT;
	v = ESDHC_STROBE_DLL_CTRL_ENABLE |
		ESDHC_STROBE_DLL_CTRL_SLV_UPDATE_INT_DEFAULT |
		(strobe_delay << ESDHC_STROBE_DLL_CTRL_SLV_DLY_TARGET_SHIFT);
	writel(v, host->ioaddr + ESDHC_STROBE_DLL_CTRL);
	/* wait 5us to make sure strobe dll status register stable */
	udelay(5);
	v = readl(host->ioaddr + ESDHC_STROBE_DLL_STATUS);
	if (!(v & ESDHC_STROBE_DLL_STS_REF_LOCK))
		dev_warn(mmc_dev(host->mmc),
			"warning! HS400 strobe DLL status REF not lock!\n");
	if (!(v & ESDHC_STROBE_DLL_STS_SLV_LOCK))
			dev_warn(mmc_dev(host->mmc),
				"warning! HS400 strobe DLL status SLV not lock!\n");
}

static void esdhc_reset_tuning(struct sdhci_host *host)
{
	struct sdhci_pltfm_host *pltfm_host = sdhci_priv(host);
	struct pltfm_imx_data *imx_data = sdhci_pltfm_priv(pltfm_host);
	u32 ctrl;

	/* Reset the tuning circuit */
	if (esdhc_is_usdhc(imx_data)) {
		if (imx_data->socdata->flags & ESDHC_FLAG_MAN_TUNING) {
			ctrl = readl(host->ioaddr + ESDHC_MIX_CTRL);
			ctrl &= ~ESDHC_MIX_CTRL_SMPCLK_SEL;
			ctrl &= ~ESDHC_MIX_CTRL_FBCLK_SEL;
			writel(ctrl, host->ioaddr + ESDHC_MIX_CTRL);
			writel(0, host->ioaddr + ESDHC_TUNE_CTRL_STATUS);
		} else if (imx_data->socdata->flags & ESDHC_FLAG_STD_TUNING) {
			ctrl = readl(host->ioaddr + SDHCI_AUTO_CMD_STATUS);
			ctrl &= ~ESDHC_MIX_CTRL_SMPCLK_SEL;
			writel(ctrl, host->ioaddr + SDHCI_AUTO_CMD_STATUS);
		}
	}
}

static void esdhc_set_uhs_signaling(struct sdhci_host *host, unsigned timing)
{
	u32 m;
	struct sdhci_pltfm_host *pltfm_host = sdhci_priv(host);
	struct pltfm_imx_data *imx_data = sdhci_pltfm_priv(pltfm_host);
	struct esdhc_platform_data *boarddata = &imx_data->boarddata;

	/* disable ddr mode and disable HS400 mode */
	m = readl(host->ioaddr + ESDHC_MIX_CTRL);
	m &= ~(ESDHC_MIX_CTRL_DDREN | ESDHC_MIX_CTRL_HS400_EN);
	imx_data->is_ddr = 0;

	switch (timing) {
	case MMC_TIMING_UHS_SDR12:
	case MMC_TIMING_UHS_SDR25:
	case MMC_TIMING_UHS_SDR50:
	case MMC_TIMING_UHS_SDR104:
	case MMC_TIMING_SD_HS:
	case MMC_TIMING_MMC_HS:
	case MMC_TIMING_MMC_HS200:
		writel(m, host->ioaddr + ESDHC_MIX_CTRL);
		break;
	case MMC_TIMING_UHS_DDR50:
	case MMC_TIMING_MMC_DDR52:
		m |= ESDHC_MIX_CTRL_DDREN;
		writel(m, host->ioaddr + ESDHC_MIX_CTRL);
		imx_data->is_ddr = 1;
		if (boarddata->delay_line) {
			u32 v;
			v = boarddata->delay_line <<
				ESDHC_DLL_OVERRIDE_VAL_SHIFT |
				(1 << ESDHC_DLL_OVERRIDE_EN_SHIFT);
			if (is_imx53_esdhc(imx_data))
				v <<= 1;
			writel(v, host->ioaddr + ESDHC_DLL_CTRL);
		}
		break;
	case MMC_TIMING_MMC_HS400:
		m |= ESDHC_MIX_CTRL_DDREN | ESDHC_MIX_CTRL_HS400_EN;
		writel(m, host->ioaddr + ESDHC_MIX_CTRL);
		imx_data->is_ddr = 1;
		/* update clock after enable DDR for strobe DLL lock */
		host->ops->set_clock(host, host->clock);
		esdhc_set_strobe_dll(host);
		break;
	case MMC_TIMING_LEGACY:
		esdhc_reset_tuning(host);
		break;
	}

	esdhc_change_pinstate(host, timing);
}

static void esdhc_reset(struct sdhci_host *host, u8 mask)
{
	sdhci_reset(host, mask);

	sdhci_writel(host, host->ier, SDHCI_INT_ENABLE);
	sdhci_writel(host, host->ier, SDHCI_SIGNAL_ENABLE);
}

static unsigned int esdhc_get_max_timeout_count(struct sdhci_host *host)
{
	struct sdhci_pltfm_host *pltfm_host = sdhci_priv(host);
	struct pltfm_imx_data *imx_data = sdhci_pltfm_priv(pltfm_host);

	/* Doc Erratum: the uSDHC actual maximum timeout count is 1 << 29 */
	return esdhc_is_usdhc(imx_data) ? 1 << 29 : 1 << 27;
}

static void esdhc_set_timeout(struct sdhci_host *host, struct mmc_command *cmd)
{
	struct sdhci_pltfm_host *pltfm_host = sdhci_priv(host);
	struct pltfm_imx_data *imx_data = sdhci_pltfm_priv(pltfm_host);

	/* use maximum timeout counter */
	esdhc_clrset_le(host, ESDHC_SYS_CTRL_DTOCV_MASK,
			esdhc_is_usdhc(imx_data) ? 0xF : 0xE,
			SDHCI_TIMEOUT_CONTROL);
}

static u32 esdhc_cqhci_irq(struct sdhci_host *host, u32 intmask)
{
	int cmd_error = 0;
	int data_error = 0;

	if (!sdhci_cqe_irq(host, intmask, &cmd_error, &data_error))
		return intmask;

	cqhci_irq(host->mmc, intmask, cmd_error, data_error);

	return 0;
}

static struct sdhci_ops sdhci_esdhc_ops = {
	.read_l = esdhc_readl_le,
	.read_w = esdhc_readw_le,
	.read_b = esdhc_readb_le,
	.write_l = esdhc_writel_le,
	.write_w = esdhc_writew_le,
	.write_b = esdhc_writeb_le,
	.set_clock = esdhc_pltfm_set_clock,
	.get_max_clock = esdhc_pltfm_get_max_clock,
	.get_min_clock = esdhc_pltfm_get_min_clock,
	.get_max_timeout_count = esdhc_get_max_timeout_count,
	.get_ro = esdhc_pltfm_get_ro,
	.set_timeout = esdhc_set_timeout,
	.set_bus_width = esdhc_pltfm_set_bus_width,
	.set_uhs_signaling = esdhc_set_uhs_signaling,
	.reset = esdhc_reset,
	.irq = esdhc_cqhci_irq,
};

static const struct sdhci_pltfm_data sdhci_esdhc_imx_pdata = {
	.quirks = ESDHC_DEFAULT_QUIRKS | SDHCI_QUIRK_NO_HISPD_BIT
			| SDHCI_QUIRK_NO_ENDATTR_IN_NOPDESC
			| SDHCI_QUIRK_BROKEN_ADMA_ZEROLEN_DESC
			| SDHCI_QUIRK_BROKEN_CARD_DETECTION,
	.ops = &sdhci_esdhc_ops,
};

static void sdhci_esdhc_imx_hwinit(struct sdhci_host *host)
{
	struct sdhci_pltfm_host *pltfm_host = sdhci_priv(host);
	struct pltfm_imx_data *imx_data = sdhci_pltfm_priv(pltfm_host);
	int tmp;

	if (esdhc_is_usdhc(imx_data)) {
		/*
		 * The imx6q ROM code will change the default watermark
		 * level setting to something insane.  Change it back here.
		 */
		writel(ESDHC_WTMK_DEFAULT_VAL, host->ioaddr + ESDHC_WTMK_LVL);

		/*
		 * ROM code will change the bit burst_length_enable setting
		 * to zero if this usdhc is chosen to boot system. Change
		 * it back here, otherwise it will impact the performance a
		 * lot. This bit is used to enable/disable the burst length
		 * for the external AHB2AXI bridge. It's useful especially
		 * for INCR transfer because without burst length indicator,
		 * the AHB2AXI bridge does not know the burst length in
		 * advance. And without burst length indicator, AHB INCR
		 * transfer can only be converted to singles on the AXI side.
		 */
		writel(readl(host->ioaddr + SDHCI_HOST_CONTROL)
			| ESDHC_BURST_LEN_EN_INCR,
			host->ioaddr + SDHCI_HOST_CONTROL);

		/*
<<<<<<< HEAD
		 * erratum ESDHC_FLAG_ERR004536 fix for MX6Q TO1.2 and MX6DL
		 * TO1.1, it's harmless for MX6SL
=======
		 * enable the new IC fix for ERR004536
>>>>>>> 736feffe
		 */
		writel(readl(host->ioaddr + 0x6c) & ~BIT(7),
			host->ioaddr + 0x6c);

		/* disable DLL_CTRL delay line settings */
		writel(0x0, host->ioaddr + ESDHC_DLL_CTRL);

		/*
		 * For the case of command with busy, if set the bit
		 * ESDHC_VEND_SPEC2_EN_BUSY_IRQ, USDHC will generate a
		 * transfer complete interrupt when busy is deasserted.
		 * When CQHCI use DCMD to send a CMD need R1b respons,
		 * CQHCI require to set ESDHC_VEND_SPEC2_EN_BUSY_IRQ,
		 * otherwise DCMD will always meet timeout waiting for
		 * hardware interrupt issue.
		 */
		if (imx_data->socdata->flags & ESDHC_FLAG_CQHCI) {
			tmp = readl(host->ioaddr + ESDHC_VEND_SPEC2);
			tmp |= ESDHC_VEND_SPEC2_EN_BUSY_IRQ;
			writel(tmp, host->ioaddr + ESDHC_VEND_SPEC2);

			host->quirks &= ~SDHCI_QUIRK_NO_BUSY_IRQ;
		}

		if (imx_data->socdata->flags & ESDHC_FLAG_STD_TUNING) {
			tmp = readl(host->ioaddr + ESDHC_TUNING_CTRL);
			tmp |= ESDHC_STD_TUNING_EN |
				ESDHC_TUNING_START_TAP_DEFAULT;
			if (imx_data->boarddata.tuning_start_tap) {
				tmp &= ~ESDHC_TUNING_START_TAP_MASK;
				tmp |= imx_data->boarddata.tuning_start_tap;
			}

			if (imx_data->boarddata.tuning_step) {
				tmp &= ~ESDHC_TUNING_STEP_MASK;
				tmp |= imx_data->boarddata.tuning_step
					<< ESDHC_TUNING_STEP_SHIFT;
			}
			writel(tmp, host->ioaddr + ESDHC_TUNING_CTRL);
		} else if (imx_data->socdata->flags & ESDHC_FLAG_MAN_TUNING) {
			/*
			 * ESDHC_STD_TUNING_EN may be configed in bootloader code,
			 * so clear this bit here to make sure the manual tuning
			 * can work.
			 */
			tmp = readl(host->ioaddr + ESDHC_TUNING_CTRL);
			tmp &= ~ESDHC_STD_TUNING_EN;
			writel(tmp, host->ioaddr + ESDHC_TUNING_CTRL);
		}
	}
}

static void esdhc_cqe_enable(struct mmc_host *mmc)
{
	struct sdhci_host *host = mmc_priv(mmc);
	u32 reg;
	u16 mode;
	int count = 10;

	/*
	 * CQE gets stuck if it sees Buffer Read Enable bit set, which can be
	 * the case after tuning, so ensure the buffer is drained.
	 */
	reg = sdhci_readl(host, SDHCI_PRESENT_STATE);
	while (reg & SDHCI_DATA_AVAILABLE) {
		sdhci_readl(host, SDHCI_BUFFER);
		reg = sdhci_readl(host, SDHCI_PRESENT_STATE);
		if (count-- == 0) {
			dev_warn(mmc_dev(host->mmc),
				"CQE may get stuck because the Buffer Read Enable bit is set\n");
			break;
		}
		mdelay(1);
	}

	/*
	 * Runtime resume will reset the entire host controller, which
	 * will also clear the DMAEN/BCEN of register ESDHC_MIX_CTRL.
	 * Here set DMAEN and BCEN when enable CMDQ.
	 */
	mode = sdhci_readw(host, SDHCI_TRANSFER_MODE);
	if (host->flags & SDHCI_REQ_USE_DMA)
		mode |= SDHCI_TRNS_DMA;
	if (!(host->quirks2 & SDHCI_QUIRK2_SUPPORT_SINGLE))
		mode |= SDHCI_TRNS_BLK_CNT_EN;
	sdhci_writew(host, mode, SDHCI_TRANSFER_MODE);

	sdhci_cqe_enable(mmc);
}

static void esdhc_sdhci_dumpregs(struct mmc_host *mmc)
{
	sdhci_dumpregs(mmc_priv(mmc));
}

static const struct cqhci_host_ops esdhc_cqhci_ops = {
	.enable		= esdhc_cqe_enable,
	.disable	= sdhci_cqe_disable,
	.dumpregs	= esdhc_sdhci_dumpregs,
};

#ifdef CONFIG_OF
static int
sdhci_esdhc_imx_probe_dt(struct platform_device *pdev,
			 struct sdhci_host *host,
			 struct pltfm_imx_data *imx_data)
{
	struct device_node *np = pdev->dev.of_node;
	struct esdhc_platform_data *boarddata = &imx_data->boarddata;
	int ret;

	if (of_get_property(np, "fsl,wp-controller", NULL))
		boarddata->wp_type = ESDHC_WP_CONTROLLER;

	boarddata->wp_gpio = of_get_named_gpio(np, "wp-gpios", 0);
	if (gpio_is_valid(boarddata->wp_gpio))
		boarddata->wp_type = ESDHC_WP_GPIO;

	of_property_read_u32(np, "fsl,tuning-step", &boarddata->tuning_step);
	of_property_read_u32(np, "fsl,tuning-start-tap",
			     &boarddata->tuning_start_tap);
	of_property_read_u32(np, "fsl,strobe-dll-delay-target",
			     &boarddata->strobe_dll_delay_target);

	if (of_find_property(np, "no-1-8-v", NULL)) {
		dev_warn(mmc_dev(host->mmc),
				"could not get ultra high speed state, work on normal mode\n");
		host->quirks2 |= SDHCI_QUIRK2_NO_1_8_V;
		host->quirks2 &= ~SDHCI_QUIRK2_CAPS_BIT63_FOR_HS400;
	}
	if (of_property_read_u32(np, "fsl,delay-line", &boarddata->delay_line))
		boarddata->delay_line = 0;

	mmc_of_parse_voltage(np, &host->ocr_mask);

	if (esdhc_is_usdhc(imx_data) && !IS_ERR(imx_data->pins_default)) {
		imx_data->pins_100mhz = pinctrl_lookup_state(imx_data->pinctrl,
						ESDHC_PINCTRL_STATE_100MHZ);
		imx_data->pins_200mhz = pinctrl_lookup_state(imx_data->pinctrl,
						ESDHC_PINCTRL_STATE_200MHZ);
	}

	/* call to generic mmc_of_parse to support additional capabilities */
	ret = mmc_of_parse(host->mmc);
	if (ret)
		return ret;

	if (mmc_gpio_get_cd(host->mmc) >= 0)
		host->quirks &= ~SDHCI_QUIRK_BROKEN_CARD_DETECTION;

	if (of_get_property(np, "wifi-host", NULL)) {
		wifi_mmc_host = host->mmc;
		host->quirks2 |= SDHCI_QUIRK2_SDIO_IRQ_THREAD;
		dev_info(mmc_dev(host->mmc), "assigned as wifi host\n");
	}

	return 0;
}
#else
static inline int
sdhci_esdhc_imx_probe_dt(struct platform_device *pdev,
			 struct sdhci_host *host,
			 struct pltfm_imx_data *imx_data)
{
	return -ENODEV;
}
#endif

static int sdhci_esdhc_imx_probe_nondt(struct platform_device *pdev,
			 struct sdhci_host *host,
			 struct pltfm_imx_data *imx_data)
{
	struct esdhc_platform_data *boarddata = &imx_data->boarddata;
	int err;

	if (!host->mmc->parent->platform_data) {
		dev_err(mmc_dev(host->mmc), "no board data!\n");
		return -EINVAL;
	}

	imx_data->boarddata = *((struct esdhc_platform_data *)
				host->mmc->parent->platform_data);
	/* write_protect */
	if (boarddata->wp_type == ESDHC_WP_GPIO) {
		err = mmc_gpio_request_ro(host->mmc, boarddata->wp_gpio);
		if (err) {
			dev_err(mmc_dev(host->mmc),
				"failed to request write-protect gpio!\n");
			return err;
		}
		host->mmc->caps2 |= MMC_CAP2_RO_ACTIVE_HIGH;
	}

	/* card_detect */
	switch (boarddata->cd_type) {
	case ESDHC_CD_GPIO:
		err = mmc_gpio_request_cd(host->mmc, boarddata->cd_gpio, 0);
		if (err) {
			dev_err(mmc_dev(host->mmc),
				"failed to request card-detect gpio!\n");
			return err;
		}
		/* fall through */

	case ESDHC_CD_CONTROLLER:
		/* we have a working card_detect back */
		host->quirks &= ~SDHCI_QUIRK_BROKEN_CARD_DETECTION;
		break;

	case ESDHC_CD_PERMANENT:
		host->mmc->caps |= MMC_CAP_NONREMOVABLE;
		break;

	case ESDHC_CD_NONE:
		break;
	}

	switch (boarddata->max_bus_width) {
	case 8:
		host->mmc->caps |= MMC_CAP_8_BIT_DATA | MMC_CAP_4_BIT_DATA;
		break;
	case 4:
		host->mmc->caps |= MMC_CAP_4_BIT_DATA;
		break;
	case 1:
	default:
		host->quirks |= SDHCI_QUIRK_FORCE_1_BIT_DATA;
		break;
	}

	return 0;
}

static int sdhci_esdhc_imx_probe(struct platform_device *pdev)
{
	const struct of_device_id *of_id =
			of_match_device(imx_esdhc_dt_ids, &pdev->dev);
	struct sdhci_pltfm_host *pltfm_host;
	struct sdhci_host *host;
	struct cqhci_host *cq_host;
	int err;
	struct pltfm_imx_data *imx_data;
	u32 status;

	host = sdhci_pltfm_init(pdev, &sdhci_esdhc_imx_pdata,
				sizeof(*imx_data));
	if (IS_ERR(host))
		return PTR_ERR(host);

	pltfm_host = sdhci_priv(host);

	imx_data = sdhci_pltfm_priv(pltfm_host);

	imx_data->socdata = of_id ? of_id->data : (struct esdhc_soc_data *)
						  pdev->id_entry->driver_data;

	imx_data->clk_ipg = devm_clk_get(&pdev->dev, "ipg");
	if (IS_ERR(imx_data->clk_ipg)) {
		err = PTR_ERR(imx_data->clk_ipg);
		goto free_sdhci;
	}

	imx_data->clk_ahb = devm_clk_get(&pdev->dev, "ahb");
	if (IS_ERR(imx_data->clk_ahb)) {
		err = PTR_ERR(imx_data->clk_ahb);
		goto free_sdhci;
	}

	imx_data->clk_per = devm_clk_get(&pdev->dev, "per");
	if (IS_ERR(imx_data->clk_per)) {
		err = PTR_ERR(imx_data->clk_per);
		goto free_sdhci;
	}

	pltfm_host->clk = imx_data->clk_per;
	pltfm_host->clock = clk_get_rate(pltfm_host->clk);

	if (imx_data->socdata->flags & ESDHC_FLAG_BUSFREQ)
		request_bus_freq(BUS_FREQ_HIGH);

	if (imx_data->socdata->flags & ESDHC_FLAG_PMQOS)
		pm_qos_add_request(&imx_data->pm_qos_req,
			PM_QOS_CPU_DMA_LATENCY, 0);

	err = clk_prepare_enable(imx_data->clk_per);
	if (err)
		goto free_sdhci;
	err = clk_prepare_enable(imx_data->clk_ipg);
	if (err)
		goto disable_per_clk;
	err = clk_prepare_enable(imx_data->clk_ahb);
	if (err)
		goto disable_ipg_clk;

	imx_data->pinctrl = devm_pinctrl_get(&pdev->dev);
	if (IS_ERR(imx_data->pinctrl)) {
		err = PTR_ERR(imx_data->pinctrl);
		dev_warn(mmc_dev(host->mmc), "could not get pinctrl\n");
		imx_data->pins_default = ERR_PTR(-EINVAL);
	} else {
		imx_data->pins_default = pinctrl_lookup_state(imx_data->pinctrl,
							      PINCTRL_STATE_DEFAULT);
		if (IS_ERR(imx_data->pins_default))
			dev_warn(mmc_dev(host->mmc), "could not get default state\n");
	}

	if (esdhc_is_usdhc(imx_data)) {
		host->quirks2 |= SDHCI_QUIRK2_PRESET_VALUE_BROKEN;
		host->mmc->caps |= MMC_CAP_1_8V_DDR;
		if (!(imx_data->socdata->flags & ESDHC_FLAG_HS200))
			host->quirks2 |= SDHCI_QUIRK2_BROKEN_HS200;

		/* clear tuning bits in case ROM has set it already */
		writel(0x0, host->ioaddr + ESDHC_MIX_CTRL);
		writel(0x0, host->ioaddr + SDHCI_AUTO_CMD_STATUS);
		writel(0x0, host->ioaddr + ESDHC_TUNE_CTRL_STATUS);
	}

	host->tuning_delay = 1;

	if (imx_data->socdata->flags & ESDHC_FLAG_MAN_TUNING)
		sdhci_esdhc_ops.platform_execute_tuning =
					esdhc_executing_tuning;

	if (imx_data->socdata->flags & ESDHC_FLAG_ERR004536)
		host->quirks |= SDHCI_QUIRK_BROKEN_ADMA;

	if (imx_data->socdata->flags & ESDHC_FLAG_HS400)
		host->quirks2 |= SDHCI_QUIRK2_CAPS_BIT63_FOR_HS400;

	if (imx_data->socdata->flags & ESDHC_FLAG_HS400_ES) {
		host->mmc->caps2 |= MMC_CAP2_HS400_ES;
		host->mmc_host_ops.hs400_enhanced_strobe =
					esdhc_hs400_enhanced_strobe;
	}

	if (imx_data->socdata->flags & ESDHC_FLAG_CQHCI) {
		host->mmc->caps2 |= MMC_CAP2_CQE | MMC_CAP2_CQE_DCMD;
		cq_host = devm_kzalloc(&pdev->dev, sizeof(*cq_host), GFP_KERNEL);
		if (IS_ERR(cq_host)) {
			err = PTR_ERR(cq_host);
			goto disable_ahb_clk;
		}

		cq_host->mmio = host->ioaddr + ESDHC_CQHCI_ADDR_OFFSET;
		cq_host->ops = &esdhc_cqhci_ops;

		err = cqhci_init(cq_host, host->mmc, false);
		if (err)
			goto disable_ahb_clk;

		status = cqhci_readl(cq_host, CQHCI_IS);
		cqhci_writel(cq_host, status, CQHCI_IS);
		cqhci_writel(cq_host, CQHCI_HALT, CQHCI_CTL);
	}

	if (of_id)
		err = sdhci_esdhc_imx_probe_dt(pdev, host, imx_data);
	else
		err = sdhci_esdhc_imx_probe_nondt(pdev, host, imx_data);
	if (err)
		goto disable_ahb_clk;

	sdhci_esdhc_imx_hwinit(host);

	device_set_wakeup_capable(&pdev->dev, 1);

	err = sdhci_add_host(host);
	if (err)
		goto disable_ahb_clk;

	pm_runtime_set_active(&pdev->dev);
	pm_runtime_set_autosuspend_delay(&pdev->dev, 50);
	pm_runtime_use_autosuspend(&pdev->dev);
	pm_suspend_ignore_children(&pdev->dev, 1);
	pm_runtime_enable(&pdev->dev);

	return 0;

disable_ahb_clk:
	clk_disable_unprepare(imx_data->clk_ahb);
disable_ipg_clk:
	clk_disable_unprepare(imx_data->clk_ipg);
disable_per_clk:
	clk_disable_unprepare(imx_data->clk_per);

	if (imx_data->socdata->flags & ESDHC_FLAG_BUSFREQ)
		release_bus_freq(BUS_FREQ_HIGH);

	if (imx_data->socdata->flags & ESDHC_FLAG_PMQOS)
		pm_qos_remove_request(&imx_data->pm_qos_req);
free_sdhci:
	sdhci_pltfm_free(pdev);
	return err;
}

static int sdhci_esdhc_imx_remove(struct platform_device *pdev)
{
	struct sdhci_host *host = platform_get_drvdata(pdev);
	struct sdhci_pltfm_host *pltfm_host = sdhci_priv(host);
	struct pltfm_imx_data *imx_data = sdhci_pltfm_priv(pltfm_host);
	int dead = (readl(host->ioaddr + SDHCI_INT_STATUS) == 0xffffffff);

	if (imx_data->socdata->flags & ESDHC_FLAG_PMQOS)
		pm_qos_remove_request(&imx_data->pm_qos_req);

	pm_runtime_get_sync(&pdev->dev);
	pm_runtime_disable(&pdev->dev);
	pm_runtime_put_noidle(&pdev->dev);

	sdhci_remove_host(host, dead);

	clk_disable_unprepare(imx_data->clk_per);
	clk_disable_unprepare(imx_data->clk_ipg);
	clk_disable_unprepare(imx_data->clk_ahb);
	if (imx_data->socdata->flags & ESDHC_FLAG_BUSFREQ)
		release_bus_freq(BUS_FREQ_HIGH);

	sdhci_pltfm_free(pdev);

	return 0;
}

#ifdef CONFIG_PM_SLEEP
static int sdhci_esdhc_suspend(struct device *dev)
{
	struct sdhci_host *host = dev_get_drvdata(dev);
	struct sdhci_pltfm_host *pltfm_host = sdhci_priv(host);
	struct pltfm_imx_data *imx_data = sdhci_pltfm_priv(pltfm_host);
	int ret;

	pm_runtime_get_sync(dev);

	if (host->mmc->caps2 & MMC_CAP2_CQE) {
		ret = cqhci_suspend(host->mmc);
		if (ret)
			return ret;
	}

	if ((imx_data->socdata->flags & ESDHC_FLAG_STATE_LOST_IN_LPMODE) &&
	    (host->tuning_mode != SDHCI_TUNING_MODE_1)) {
		mmc_retune_timer_stop(host->mmc);
		mmc_retune_needed(host->mmc);
	}

	if (host->tuning_mode != SDHCI_TUNING_MODE_3)
		mmc_retune_needed(host->mmc);

	ret = sdhci_suspend_host(host);

	pinctrl_pm_select_sleep_state(dev);

	if (!sdhci_sdio_irq_enabled(host)) {
		clk_disable_unprepare(imx_data->clk_per);
		clk_disable_unprepare(imx_data->clk_ipg);
	}
	clk_disable_unprepare(imx_data->clk_ahb);

	pm_runtime_disable(dev);
	pm_runtime_set_suspended(dev);

	return ret;
}

static int sdhci_esdhc_resume(struct device *dev)
{
	struct sdhci_host *host = dev_get_drvdata(dev);
	struct sdhci_pltfm_host *pltfm_host = sdhci_priv(host);
	struct pltfm_imx_data *imx_data = sdhci_pltfm_priv(pltfm_host);
	int ret;

	if (!sdhci_sdio_irq_enabled(host)) {
		clk_prepare_enable(imx_data->clk_per);
		clk_prepare_enable(imx_data->clk_ipg);
	}
	clk_prepare_enable(imx_data->clk_ahb);

	pm_runtime_set_active(dev);
	pm_runtime_enable(dev);

	pinctrl_pm_select_default_state(dev);

	/* re-initialize hw state in case it's lost in low power mode */
	sdhci_esdhc_imx_hwinit(host);

	ret = sdhci_resume_host(host);
	if (ret)
		return ret;

	if (host->mmc->caps2 & MMC_CAP2_CQE)
		ret = cqhci_resume(host->mmc);

	pm_runtime_mark_last_busy(dev);
	pm_runtime_put_autosuspend(dev);

	return ret;
}
#endif

#ifdef CONFIG_PM
static int sdhci_esdhc_runtime_suspend(struct device *dev)
{
	struct sdhci_host *host = dev_get_drvdata(dev);
	struct sdhci_pltfm_host *pltfm_host = sdhci_priv(host);
	struct pltfm_imx_data *imx_data = sdhci_pltfm_priv(pltfm_host);
	int ret;

	if (host->mmc->caps2 & MMC_CAP2_CQE) {
		ret = cqhci_suspend(host->mmc);
		if (ret)
			return ret;
	}

	ret = sdhci_runtime_suspend_host(host);

	if (host->tuning_mode != SDHCI_TUNING_MODE_3)
		mmc_retune_needed(host->mmc);

	if (!sdhci_sdio_irq_enabled(host)) {
		clk_disable_unprepare(imx_data->clk_per);
		clk_disable_unprepare(imx_data->clk_ipg);
	}
	clk_disable_unprepare(imx_data->clk_ahb);

	if (imx_data->socdata->flags & ESDHC_FLAG_BUSFREQ)
		release_bus_freq(BUS_FREQ_HIGH);

	if (imx_data->socdata->flags & ESDHC_FLAG_PMQOS)
		pm_qos_remove_request(&imx_data->pm_qos_req);

	return ret;
}

static int sdhci_esdhc_runtime_resume(struct device *dev)
{
	struct sdhci_host *host = dev_get_drvdata(dev);
	struct sdhci_pltfm_host *pltfm_host = sdhci_priv(host);
	struct pltfm_imx_data *imx_data = sdhci_pltfm_priv(pltfm_host);
	int err;

	if (imx_data->socdata->flags & ESDHC_FLAG_BUSFREQ)
		request_bus_freq(BUS_FREQ_HIGH);

	if (imx_data->socdata->flags & ESDHC_FLAG_PMQOS)
		pm_qos_add_request(&imx_data->pm_qos_req,
			PM_QOS_CPU_DMA_LATENCY, 0);

	if (imx_data->socdata->flags & ESDHC_FLAG_CLK_RATE_LOST_IN_PM_RUNTIME)
		clk_set_rate(imx_data->clk_per, pltfm_host->clock);

	if (!sdhci_sdio_irq_enabled(host)) {
		err = clk_prepare_enable(imx_data->clk_per);
		if (err)
			return err;
		err = clk_prepare_enable(imx_data->clk_ipg);
		if (err)
			goto disable_per_clk;
	}
	err = clk_prepare_enable(imx_data->clk_ahb);
	if (err)
		goto disable_ipg_clk;
	err = sdhci_runtime_resume_host(host);
	if (err)
		goto disable_ahb_clk;

	if (host->mmc->caps2 & MMC_CAP2_CQE)
		err = cqhci_resume(host->mmc);

	return err;

disable_ahb_clk:
	clk_disable_unprepare(imx_data->clk_ahb);
disable_ipg_clk:
	if (!sdhci_sdio_irq_enabled(host))
		clk_disable_unprepare(imx_data->clk_ipg);
disable_per_clk:
	if (!sdhci_sdio_irq_enabled(host))
		clk_disable_unprepare(imx_data->clk_per);
	return err;
}
#endif

static const struct dev_pm_ops sdhci_esdhc_pmops = {
	SET_SYSTEM_SLEEP_PM_OPS(sdhci_esdhc_suspend, sdhci_esdhc_resume)
	SET_RUNTIME_PM_OPS(sdhci_esdhc_runtime_suspend,
				sdhci_esdhc_runtime_resume, NULL)
};

static struct platform_driver sdhci_esdhc_imx_driver = {
	.driver		= {
		.name	= "sdhci-esdhc-imx",
		.of_match_table = imx_esdhc_dt_ids,
		.pm	= &sdhci_esdhc_pmops,
	},
	.id_table	= imx_esdhc_devtype,
	.probe		= sdhci_esdhc_imx_probe,
	.remove		= sdhci_esdhc_imx_remove,
};

module_platform_driver(sdhci_esdhc_imx_driver);

MODULE_DESCRIPTION("SDHCI driver for Freescale i.MX eSDHC");
MODULE_AUTHOR("Wolfram Sang <kernel@pengutronix.de>");
MODULE_LICENSE("GPL v2");<|MERGE_RESOLUTION|>--- conflicted
+++ resolved
@@ -1213,12 +1213,7 @@
 			host->ioaddr + SDHCI_HOST_CONTROL);
 
 		/*
-<<<<<<< HEAD
-		 * erratum ESDHC_FLAG_ERR004536 fix for MX6Q TO1.2 and MX6DL
-		 * TO1.1, it's harmless for MX6SL
-=======
 		 * enable the new IC fix for ERR004536
->>>>>>> 736feffe
 		 */
 		writel(readl(host->ioaddr + 0x6c) & ~BIT(7),
 			host->ioaddr + 0x6c);
