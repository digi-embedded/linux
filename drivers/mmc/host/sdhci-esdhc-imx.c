--- conflicted
+++ resolved
@@ -207,12 +207,6 @@
  * disable the ACMD23 feature.
  */
 #define ESDHC_FLAG_BROKEN_AUTO_CMD23	BIT(16)
-<<<<<<< HEAD
-/* need request bus freq during low power */
-#define ESDHC_FLAG_BUSFREQ		BIT(17)
-
-=======
->>>>>>> ccf0a997
 /* ERR004536 is not applicable for the IP  */
 #define ESDHC_FLAG_SKIP_ERR004536	BIT(17)
 /* need request bus freq during low power */
@@ -250,12 +244,8 @@
 	unsigned int tuning_step;       /* The delay cell steps in tuning procedure */
 	unsigned int tuning_start_tap;	/* The start delay cell point in tuning procedure */
 	unsigned int strobe_dll_delay_target;	/* The delay cell for strobe pad (read clock) */
-<<<<<<< HEAD
-	bool sdio_async_interrupt_enabled;
-=======
 	unsigned int saved_tuning_delay_cell;	/* save the value of tuning delay cell */
 	unsigned int saved_auto_tuning_window;  /* save the auto tuning window width */
->>>>>>> ccf0a997
 };
 
 struct esdhc_soc_data {
@@ -503,17 +493,6 @@
 	}
 
 	/*
-<<<<<<< HEAD
-	 * If sdio device use async interrupt, it will use DAT[1] to signal
-	 * the device's interrupt asynchronous when use 4 data lines.
-	 * Then hardware auto tuning circuit MUST NOT check the DAT[1] line,
-	 * otherwise auto tuning will be impacted by this async interrupt,
-	 * and change the delay cell incorrectly, which then cause data/cmd
-	 * errors.
-	 * This is the hardware auto tuning circuit limitation.
-	 */
-	if (imx_data->boarddata.sdio_async_interrupt_enabled)
-=======
 	 * For USDHC, auto tuning circuit can not handle the async sdio
 	 * device interrupt correctly. When sdio device use 4 data lines,
 	 * async sdio interrupt will use the shared DAT[1], if enable auto
@@ -525,7 +504,6 @@
 	 * line.
 	 */
 	if (imx_data->init_card_type == MMC_TYPE_SDIO)
->>>>>>> ccf0a997
 		auto_tune_buswidth = ESDHC_VEND_SPEC2_AUTO_TUNE_1BIT_EN;
 
 	esdhc_clrset_le(host, ESDHC_VEND_SPEC2_AUTO_TUNE_MODE_MASK,
@@ -1106,30 +1084,19 @@
 {
 	struct sdhci_pltfm_host *pltfm_host = sdhci_priv(host);
 	struct pltfm_imx_data *imx_data = sdhci_pltfm_priv(pltfm_host);
-<<<<<<< HEAD
-	u32 ctrl;
-=======
 	u32 ctrl, tuning_ctrl, sys_ctrl;
->>>>>>> ccf0a997
 	int ret;
 
 	/* Reset the tuning circuit */
 	if (esdhc_is_usdhc(imx_data)) {
-<<<<<<< HEAD
-		if (imx_data->socdata->flags & ESDHC_FLAG_MAN_TUNING) {
-			ctrl = readl(host->ioaddr + ESDHC_MIX_CTRL);
-=======
 		ctrl = readl(host->ioaddr + ESDHC_MIX_CTRL);
 		ctrl &= ~ESDHC_MIX_CTRL_AUTO_TUNE_EN;
 		if (imx_data->socdata->flags & ESDHC_FLAG_MAN_TUNING) {
->>>>>>> ccf0a997
 			ctrl &= ~ESDHC_MIX_CTRL_SMPCLK_SEL;
 			ctrl &= ~ESDHC_MIX_CTRL_FBCLK_SEL;
 			writel(ctrl, host->ioaddr + ESDHC_MIX_CTRL);
 			writel(0, host->ioaddr + ESDHC_TUNE_CTRL_STATUS);
 		} else if (imx_data->socdata->flags & ESDHC_FLAG_STD_TUNING) {
-<<<<<<< HEAD
-=======
 			writel(ctrl, host->ioaddr + ESDHC_MIX_CTRL);
 			/*
 			 * enable the std tuning just in case it cleared in
@@ -1146,7 +1113,6 @@
 			sys_ctrl |= ESDHC_SYS_CTRL_RESET_TUNING;
 			writel(sys_ctrl, host->ioaddr + ESDHC_SYSTEM_CONTROL);
 
->>>>>>> ccf0a997
 			ctrl = readl(host->ioaddr + SDHCI_AUTO_CMD_STATUS);
 			ctrl &= ~ESDHC_MIX_CTRL_SMPCLK_SEL;
 			ctrl &= ~ESDHC_MIX_CTRL_EXE_TUNE;
@@ -1169,8 +1135,6 @@
 	}
 }
 
-<<<<<<< HEAD
-=======
 static void usdhc_init_card(struct mmc_host *mmc, struct mmc_card *card)
 {
 	struct sdhci_host *host = mmc_priv(mmc);
@@ -1180,7 +1144,6 @@
 	imx_data->init_card_type = card->type;
 }
 
->>>>>>> ccf0a997
 static int usdhc_execute_tuning(struct mmc_host *mmc, u32 opcode)
 {
 	struct sdhci_host *host = mmc_priv(mmc);
@@ -1199,16 +1162,12 @@
 	 * correct delay cell.
 	 */
 	esdhc_reset_tuning(host);
-<<<<<<< HEAD
-	return sdhci_execute_tuning(mmc, opcode);
-=======
 	err = sdhci_execute_tuning(mmc, opcode);
 	/* If tuning done, enable auto tuning */
 	if (!err && !host->tuning_err)
 		usdhc_auto_tuning_mode_sel_and_en(host);
 
 	return err;
->>>>>>> ccf0a997
 }
 
 static void esdhc_prepare_tuning(struct sdhci_host *host, u32 val)
@@ -1264,10 +1223,7 @@
 {
 	int min, max, avg, ret;
 	int win_length, target_min, target_max, target_win_length;
-<<<<<<< HEAD
-=======
 	u32 clk_tune_ctrl_status;
->>>>>>> ccf0a997
 
 	min = ESDHC_TUNE_CTRL_MIN;
 	max = ESDHC_TUNE_CTRL_MIN;
@@ -1828,13 +1784,9 @@
 
 	of_property_read_u32(np, "fsl,strobe-dll-delay-target",
 				&boarddata->strobe_dll_delay_target);
-<<<<<<< HEAD
-	if (of_find_property(np, "no-1-8-v", NULL)) {
+	if (of_property_read_bool(np, "no-1-8-v")) {
 		dev_warn(mmc_dev(host->mmc),
 				"could not get ultra high speed state, work on normal mode\n");
-=======
-	if (of_property_read_bool(np, "no-1-8-v"))
->>>>>>> ccf0a997
 		host->quirks2 |= SDHCI_QUIRK2_NO_1_8_V;
 		host->quirks2 &= ~SDHCI_QUIRK2_CAPS_BIT63_FOR_HS400;
 	}
@@ -1842,16 +1794,9 @@
 	if (of_property_read_u32(np, "fsl,delay-line", &boarddata->delay_line))
 		boarddata->delay_line = 0;
 
-	if (of_property_read_bool(np, "fsl,sdio-async-interrupt-enabled"))
-		boarddata->sdio_async_interrupt_enabled = true;
-
 	mmc_of_parse_voltage(host->mmc, &host->ocr_mask);
 
-<<<<<<< HEAD
-	if (!is_s32v234_usdhc(imx_data) && esdhc_is_usdhc(imx_data) 
-=======
 	if (!is_s32v234_usdhc(imx_data) && esdhc_is_usdhc(imx_data)
->>>>>>> ccf0a997
 					&& !IS_ERR(imx_data->pinctrl)) {
 		imx_data->pins_100mhz = pinctrl_lookup_state(imx_data->pinctrl,
 						ESDHC_PINCTRL_STATE_100MHZ);
@@ -1955,8 +1900,6 @@
 		 */
 		host->mmc_host_ops.execute_tuning = usdhc_execute_tuning;
 
-<<<<<<< HEAD
-=======
 		/*
 		 * Link usdhc specific mmc_host_ops init card function,
 		 * to distinguish the card type.
@@ -1964,7 +1907,6 @@
 		host->mmc_host_ops.init_card = usdhc_init_card;
 	}
 
->>>>>>> ccf0a997
 	if (imx_data->socdata->flags & ESDHC_FLAG_MAN_TUNING)
 		sdhci_esdhc_ops.platform_execute_tuning =
 					esdhc_executing_tuning;
@@ -2066,11 +2008,6 @@
 
 	if (imx_data->socdata->flags & ESDHC_FLAG_BUSFREQ)
 		release_bus_freq(BUS_FREQ_HIGH);
-<<<<<<< HEAD
-
-	sdhci_pltfm_free(pdev);
-=======
->>>>>>> ccf0a997
 
 	sdhci_pltfm_free(pdev);
 }
@@ -2132,9 +2069,6 @@
 	pm_runtime_disable(dev);
 	pm_runtime_set_suspended(dev);
 
-	pm_runtime_disable(dev);
-	pm_runtime_set_suspended(dev);
-
 	return ret;
 }
 
@@ -2148,17 +2082,11 @@
 	pm_runtime_set_active(dev);
 	pm_runtime_enable(dev);
 
-<<<<<<< HEAD
-	ret = pinctrl_pm_select_default_state(dev);
-	if (ret)
-		return ret;
-=======
 	if (!device_may_wakeup(dev) || !host->irq_wake_enabled) {
 		ret = pinctrl_pm_select_default_state(dev);
 		if (ret)
 			return ret;
 	}
->>>>>>> ccf0a997
 
 	/* re-initialize hw state in case it's lost in low power mode */
 	sdhci_esdhc_imx_hwinit(host);
