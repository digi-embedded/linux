--- conflicted
+++ resolved
@@ -73,11 +73,7 @@
 #define ESDHC_STROBE_DLL_CTRL		0x70
 #define ESDHC_STROBE_DLL_CTRL_ENABLE	(1 << 0)
 #define ESDHC_STROBE_DLL_CTRL_RESET	(1 << 1)
-<<<<<<< HEAD
-#define ESDHC_STROBE_DLL_CTRL_SLV_DLY_TARGET	0x7
-=======
 #define ESDHC_STROBE_DLL_CTRL_SLV_DLY_TARGET_DEFAULT	0x7
->>>>>>> 423d9423
 #define ESDHC_STROBE_DLL_CTRL_SLV_DLY_TARGET_SHIFT	3
 
 #define ESDHC_STROBE_DLL_STATUS		0x74
@@ -168,15 +164,12 @@
 #define ESDHC_FLAG_BUSFREQ		BIT(12)
 /* need request pmqos during low power */
 #define ESDHC_FLAG_PMQOS		BIT(13)
-<<<<<<< HEAD
-=======
 /* The IP supports HS400ES mode */
 #define ESDHC_FLAG_HS400_ES		BIT(14)
 /* The IP lost clock rate in PM_RUNTIME */
 #define ESDHC_FLAG_CLK_RATE_LOST_IN_PM_RUNTIME	BIT(15)
 /* The IP has Host Controller Interface for Command Queuing */
 #define ESDHC_FLAG_CQHCI               BIT(16)
->>>>>>> 423d9423
 
 /* A higher clock ferquency than this rate requires strobell dll control */
 #define ESDHC_STROBE_DLL_CLK_FREQ	100000000
@@ -251,8 +244,6 @@
 			| ESDHC_FLAG_HAVE_CAP1 | ESDHC_FLAG_HS200
 			| ESDHC_FLAG_STATE_LOST_IN_LPMODE
 			| ESDHC_FLAG_PMQOS,
-<<<<<<< HEAD
-=======
 };
 
 static struct esdhc_soc_data usdhc_imx8qm_data = {
@@ -262,7 +253,6 @@
 			| ESDHC_FLAG_CQHCI
 			| ESDHC_FLAG_STATE_LOST_IN_LPMODE
 			| ESDHC_FLAG_CLK_RATE_LOST_IN_PM_RUNTIME,
->>>>>>> 423d9423
 };
 
 struct pltfm_imx_data {
@@ -312,10 +302,7 @@
 	{ .compatible = "fsl,imx6ull-usdhc", .data = &usdhc_imx6ull_data, },
 	{ .compatible = "fsl,imx7d-usdhc", .data = &usdhc_imx7d_data, },
 	{ .compatible = "fsl,imx7ulp-usdhc", .data = &usdhc_imx7ulp_data, },
-<<<<<<< HEAD
-=======
 	{ .compatible = "fsl,imx8qm-usdhc", .data = &usdhc_imx8qm_data, },
->>>>>>> 423d9423
 	{ /* sentinel */ }
 };
 MODULE_DEVICE_TABLE(of, imx_esdhc_dt_ids);
@@ -996,12 +983,7 @@
 		else
 			strobe_delay = ESDHC_STROBE_DLL_CTRL_SLV_DLY_TARGET_DEFAULT;
 		v = ESDHC_STROBE_DLL_CTRL_ENABLE |
-<<<<<<< HEAD
-			(ESDHC_STROBE_DLL_CTRL_SLV_DLY_TARGET
-			 << ESDHC_STROBE_DLL_CTRL_SLV_DLY_TARGET_SHIFT);
-=======
 			(strobe_delay << ESDHC_STROBE_DLL_CTRL_SLV_DLY_TARGET_SHIFT);
->>>>>>> 423d9423
 		writel(v, host->ioaddr + ESDHC_STROBE_DLL_CTRL);
 		/* wait 1us to make sure strobe dll status register stable */
 		udelay(1);
@@ -1610,11 +1592,14 @@
 	struct sdhci_pltfm_host *pltfm_host = sdhci_priv(host);
 	struct pltfm_imx_data *imx_data = sdhci_pltfm_priv(pltfm_host);
 	int ret;
-<<<<<<< HEAD
-
-#ifdef CONFIG_PM
-	pm_runtime_get_sync(host->mmc->parent);
-#endif
+
+	pm_runtime_get_sync(dev);
+
+	if (host->mmc->caps2 & MMC_CAP2_CQE) {
+		ret = cqhci_suspend(host->mmc);
+		if (ret)
+			return ret;
+	}
 
 	if ((imx_data->socdata->flags & ESDHC_FLAG_STATE_LOST_IN_LPMODE) &&
 	    (host->tuning_mode != SDHCI_TUNING_MODE_1)) {
@@ -1622,12 +1607,67 @@
 		mmc_retune_needed(host->mmc);
 	}
 
+	if (host->tuning_mode != SDHCI_TUNING_MODE_3)
+		mmc_retune_needed(host->mmc);
+
 	ret = sdhci_suspend_host(host);
 
 	pinctrl_pm_select_sleep_state(dev);
-=======
-
-	pm_runtime_get_sync(dev);
+
+	if (!sdhci_sdio_irq_enabled(host)) {
+		clk_disable_unprepare(imx_data->clk_per);
+		clk_disable_unprepare(imx_data->clk_ipg);
+	}
+	clk_disable_unprepare(imx_data->clk_ahb);
+
+	pm_runtime_disable(dev);
+	pm_runtime_set_suspended(dev);
+
+	return ret;
+}
+
+static int sdhci_esdhc_resume(struct device *dev)
+{
+	struct sdhci_host *host = dev_get_drvdata(dev);
+	struct sdhci_pltfm_host *pltfm_host = sdhci_priv(host);
+	struct pltfm_imx_data *imx_data = sdhci_pltfm_priv(pltfm_host);
+	int ret;
+
+	if (!sdhci_sdio_irq_enabled(host)) {
+		clk_prepare_enable(imx_data->clk_per);
+		clk_prepare_enable(imx_data->clk_ipg);
+	}
+	clk_prepare_enable(imx_data->clk_ahb);
+
+	pm_runtime_set_active(dev);
+	pm_runtime_enable(dev);
+
+	pinctrl_pm_select_default_state(dev);
+
+	/* re-initialize hw state in case it's lost in low power mode */
+	sdhci_esdhc_imx_hwinit(host);
+
+	ret = sdhci_resume_host(host);
+	if (ret)
+		return ret;
+
+	if (host->mmc->caps2 & MMC_CAP2_CQE)
+		ret = cqhci_resume(host->mmc);
+
+	pm_runtime_mark_last_busy(dev);
+	pm_runtime_put_autosuspend(dev);
+
+	return ret;
+}
+#endif
+
+#ifdef CONFIG_PM
+static int sdhci_esdhc_runtime_suspend(struct device *dev)
+{
+	struct sdhci_host *host = dev_get_drvdata(dev);
+	struct sdhci_pltfm_host *pltfm_host = sdhci_priv(host);
+	struct pltfm_imx_data *imx_data = sdhci_pltfm_priv(pltfm_host);
+	int ret;
 
 	if (host->mmc->caps2 & MMC_CAP2_CQE) {
 		ret = cqhci_suspend(host->mmc);
@@ -1635,18 +1675,10 @@
 			return ret;
 	}
 
-	if ((imx_data->socdata->flags & ESDHC_FLAG_STATE_LOST_IN_LPMODE) &&
-	    (host->tuning_mode != SDHCI_TUNING_MODE_1)) {
-		mmc_retune_timer_stop(host->mmc);
-		mmc_retune_needed(host->mmc);
-	}
+	ret = sdhci_runtime_suspend_host(host);
 
 	if (host->tuning_mode != SDHCI_TUNING_MODE_3)
 		mmc_retune_needed(host->mmc);
-
-	ret = sdhci_suspend_host(host);
-
-	pinctrl_pm_select_sleep_state(dev);
 
 	if (!sdhci_sdio_irq_enabled(host)) {
 		clk_disable_unprepare(imx_data->clk_per);
@@ -1654,86 +1686,6 @@
 	}
 	clk_disable_unprepare(imx_data->clk_ahb);
 
-	pm_runtime_disable(dev);
-	pm_runtime_set_suspended(dev);
->>>>>>> 423d9423
-
-	return ret;
-}
-
-static int sdhci_esdhc_resume(struct device *dev)
-{
-	struct sdhci_host *host = dev_get_drvdata(dev);
-<<<<<<< HEAD
-	int ret;
-
-=======
-	struct sdhci_pltfm_host *pltfm_host = sdhci_priv(host);
-	struct pltfm_imx_data *imx_data = sdhci_pltfm_priv(pltfm_host);
-	int ret;
-
-	if (!sdhci_sdio_irq_enabled(host)) {
-		clk_prepare_enable(imx_data->clk_per);
-		clk_prepare_enable(imx_data->clk_ipg);
-	}
-	clk_prepare_enable(imx_data->clk_ahb);
-
-	pm_runtime_set_active(dev);
-	pm_runtime_enable(dev);
-
->>>>>>> 423d9423
-	pinctrl_pm_select_default_state(dev);
-
-	/* re-initialize hw state in case it's lost in low power mode */
-	sdhci_esdhc_imx_hwinit(host);
-
-	ret = sdhci_resume_host(host);
-<<<<<<< HEAD
-
-#ifdef CONFIG_PM
-	pm_runtime_mark_last_busy(host->mmc->parent);
-	pm_runtime_put_autosuspend(host->mmc->parent);
-#endif
-=======
-	if (ret)
-		return ret;
-
-	if (host->mmc->caps2 & MMC_CAP2_CQE)
-		ret = cqhci_resume(host->mmc);
-
-	pm_runtime_mark_last_busy(dev);
-	pm_runtime_put_autosuspend(dev);
->>>>>>> 423d9423
-
-	return ret;
-}
-#endif
-
-#ifdef CONFIG_PM
-static int sdhci_esdhc_runtime_suspend(struct device *dev)
-{
-	struct sdhci_host *host = dev_get_drvdata(dev);
-	struct sdhci_pltfm_host *pltfm_host = sdhci_priv(host);
-	struct pltfm_imx_data *imx_data = sdhci_pltfm_priv(pltfm_host);
-	int ret;
-
-	if (host->mmc->caps2 & MMC_CAP2_CQE) {
-		ret = cqhci_suspend(host->mmc);
-		if (ret)
-			return ret;
-	}
-
-	ret = sdhci_runtime_suspend_host(host);
-
-	if (host->tuning_mode != SDHCI_TUNING_MODE_3)
-		mmc_retune_needed(host->mmc);
-
-	if (!sdhci_sdio_irq_enabled(host)) {
-		clk_disable_unprepare(imx_data->clk_per);
-		clk_disable_unprepare(imx_data->clk_ipg);
-	}
-	clk_disable_unprepare(imx_data->clk_ahb);
-
 	if (imx_data->socdata->flags & ESDHC_FLAG_BUSFREQ)
 		release_bus_freq(BUS_FREQ_HIGH);
 
@@ -1759,13 +1711,6 @@
 
 	if (imx_data->socdata->flags & ESDHC_FLAG_CLK_RATE_LOST_IN_PM_RUNTIME)
 		clk_set_rate(imx_data->clk_per, pltfm_host->clock);
-
-	if (imx_data->socdata->flags & ESDHC_FLAG_BUSFREQ)
-		request_bus_freq(BUS_FREQ_HIGH);
-
-	if (imx_data->socdata->flags & ESDHC_FLAG_PMQOS)
-		pm_qos_add_request(&imx_data->pm_qos_req,
-			PM_QOS_CPU_DMA_LATENCY, 0);
 
 	if (!sdhci_sdio_irq_enabled(host)) {
 		clk_prepare_enable(imx_data->clk_per);
