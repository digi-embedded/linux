--- conflicted
+++ resolved
@@ -251,8 +251,6 @@
 			| ESDHC_FLAG_CQHCI
 			| ESDHC_FLAG_STATE_LOST_IN_LPMODE
 			| ESDHC_FLAG_CLK_RATE_LOST_IN_PM_RUNTIME,
-<<<<<<< HEAD
-=======
 };
 
 static struct esdhc_soc_data usdhc_imx8mm_data = {
@@ -262,7 +260,6 @@
 			| ESDHC_FLAG_CQHCI
 			| ESDHC_FLAG_STATE_LOST_IN_LPMODE
 			| ESDHC_FLAG_BUSFREQ,
->>>>>>> ee68d467
 };
 
 struct pltfm_imx_data {
@@ -313,10 +310,7 @@
 	{ .compatible = "fsl,imx7d-usdhc", .data = &usdhc_imx7d_data, },
 	{ .compatible = "fsl,imx7ulp-usdhc", .data = &usdhc_imx7ulp_data, },
 	{ .compatible = "fsl,imx8qm-usdhc", .data = &usdhc_imx8qm_data, },
-<<<<<<< HEAD
-=======
 	{ .compatible = "fsl,imx8mm-usdhc", .data = &usdhc_imx8mm_data, },
->>>>>>> ee68d467
 	{ /* sentinel */ }
 };
 MODULE_DEVICE_TABLE(of, imx_esdhc_dt_ids);
@@ -1338,18 +1332,12 @@
 	of_property_read_u32(np, "fsl,strobe-dll-delay-target",
 			     &boarddata->strobe_dll_delay_target);
 
-<<<<<<< HEAD
 	if (of_find_property(np, "no-1-8-v", NULL)) {
 		dev_warn(mmc_dev(host->mmc),
 				"could not get ultra high speed state, work on normal mode\n");
 		host->quirks2 |= SDHCI_QUIRK2_NO_1_8_V;
 		host->quirks2 &= ~SDHCI_QUIRK2_CAPS_BIT63_FOR_HS400;
 	}
-=======
-	if (of_find_property(np, "no-1-8-v", NULL))
-		host->quirks2 |= SDHCI_QUIRK2_NO_1_8_V;
-
->>>>>>> ee68d467
 	if (of_property_read_u32(np, "fsl,delay-line", &boarddata->delay_line))
 		boarddata->delay_line = 0;
 
@@ -1570,13 +1558,10 @@
 		err = cqhci_init(cq_host, host->mmc, false);
 		if (err)
 			goto disable_ahb_clk;
-<<<<<<< HEAD
-=======
 
 		status = cqhci_readl(cq_host, CQHCI_IS);
 		cqhci_writel(cq_host, status, CQHCI_IS);
 		cqhci_writel(cq_host, CQHCI_HALT, CQHCI_CTL);
->>>>>>> ee68d467
 	}
 
 	if (of_id)
