--- conflicted
+++ resolved
@@ -243,10 +243,7 @@
 static struct esdhc_soc_data usdhc_imx7ulp_data = {
 	.flags = ESDHC_FLAG_USDHC | ESDHC_FLAG_STD_TUNING
 			| ESDHC_FLAG_HAVE_CAP1 | ESDHC_FLAG_HS200
-<<<<<<< HEAD
-=======
 			| ESDHC_FLAG_HS400
->>>>>>> 05f46d3f
 			| ESDHC_FLAG_STATE_LOST_IN_LPMODE
 			| ESDHC_FLAG_PMQOS,
 };
@@ -991,10 +988,7 @@
 		else
 			strobe_delay = ESDHC_STROBE_DLL_CTRL_SLV_DLY_TARGET_DEFAULT;
 		v = ESDHC_STROBE_DLL_CTRL_ENABLE |
-<<<<<<< HEAD
-=======
 			ESDHC_STROBE_DLL_CTRL_SLV_UPDATE_INT_DEFAULT |
->>>>>>> 05f46d3f
 			(strobe_delay << ESDHC_STROBE_DLL_CTRL_SLV_DLY_TARGET_SHIFT);
 		writel(v, host->ioaddr + ESDHC_STROBE_DLL_CTRL);
 		/* wait 5us to make sure strobe dll status register stable */
@@ -1606,7 +1600,6 @@
 	int ret;
 
 	pm_runtime_get_sync(dev);
-<<<<<<< HEAD
 
 	if (host->mmc->caps2 & MMC_CAP2_CQE) {
 		ret = cqhci_suspend(host->mmc);
@@ -1633,34 +1626,6 @@
 	}
 	clk_disable_unprepare(imx_data->clk_ahb);
 
-=======
-
-	if (host->mmc->caps2 & MMC_CAP2_CQE) {
-		ret = cqhci_suspend(host->mmc);
-		if (ret)
-			return ret;
-	}
-
-	if ((imx_data->socdata->flags & ESDHC_FLAG_STATE_LOST_IN_LPMODE) &&
-	    (host->tuning_mode != SDHCI_TUNING_MODE_1)) {
-		mmc_retune_timer_stop(host->mmc);
-		mmc_retune_needed(host->mmc);
-	}
-
-	if (host->tuning_mode != SDHCI_TUNING_MODE_3)
-		mmc_retune_needed(host->mmc);
-
-	ret = sdhci_suspend_host(host);
-
-	pinctrl_pm_select_sleep_state(dev);
-
-	if (!sdhci_sdio_irq_enabled(host)) {
-		clk_disable_unprepare(imx_data->clk_per);
-		clk_disable_unprepare(imx_data->clk_ipg);
-	}
-	clk_disable_unprepare(imx_data->clk_ahb);
-
->>>>>>> 05f46d3f
 	pm_runtime_disable(dev);
 	pm_runtime_set_suspended(dev);
 
