// SPDX-License-Identifier: GPL-2.0-only
/*
 * Amlogic SD/eMMC driver for the GX/S905 family SoCs
 *
 * Copyright (c) 2016 BayLibre, SAS.
 * Author: Kevin Hilman <khilman@baylibre.com>
 */
#include <linux/kernel.h>
#include <linux/module.h>
#include <linux/init.h>
#include <linux/delay.h>
#include <linux/device.h>
#include <linux/iopoll.h>
#include <linux/of_device.h>
#include <linux/platform_device.h>
#include <linux/ioport.h>
#include <linux/dma-mapping.h>
#include <linux/mmc/host.h>
#include <linux/mmc/mmc.h>
#include <linux/mmc/sdio.h>
#include <linux/mmc/slot-gpio.h>
#include <linux/io.h>
#include <linux/clk.h>
#include <linux/clk-provider.h>
#include <linux/regulator/consumer.h>
#include <linux/reset.h>
#include <linux/interrupt.h>
#include <linux/bitfield.h>
#include <linux/pinctrl/consumer.h>

#define DRIVER_NAME "meson-gx-mmc"

#define SD_EMMC_CLOCK 0x0
#define   CLK_DIV_MASK GENMASK(5, 0)
#define   CLK_SRC_MASK GENMASK(7, 6)
#define   CLK_CORE_PHASE_MASK GENMASK(9, 8)
#define   CLK_TX_PHASE_MASK GENMASK(11, 10)
#define   CLK_RX_PHASE_MASK GENMASK(13, 12)
#define   CLK_PHASE_0 0
#define   CLK_PHASE_180 2
#define   CLK_V2_TX_DELAY_MASK GENMASK(19, 16)
#define   CLK_V2_RX_DELAY_MASK GENMASK(23, 20)
#define   CLK_V2_ALWAYS_ON BIT(24)
#define   CLK_V2_IRQ_SDIO_SLEEP BIT(25)

#define   CLK_V3_TX_DELAY_MASK GENMASK(21, 16)
#define   CLK_V3_RX_DELAY_MASK GENMASK(27, 22)
#define   CLK_V3_ALWAYS_ON BIT(28)
#define   CLK_V3_IRQ_SDIO_SLEEP BIT(29)

#define   CLK_TX_DELAY_MASK(h)		(h->data->tx_delay_mask)
#define   CLK_RX_DELAY_MASK(h)		(h->data->rx_delay_mask)
#define   CLK_ALWAYS_ON(h)		(h->data->always_on)
#define   CLK_IRQ_SDIO_SLEEP(h)		(h->data->irq_sdio_sleep)

#define SD_EMMC_DELAY 0x4
#define SD_EMMC_ADJUST 0x8
#define   ADJUST_ADJ_DELAY_MASK GENMASK(21, 16)
#define   ADJUST_DS_EN BIT(15)
#define   ADJUST_ADJ_EN BIT(13)

#define SD_EMMC_DELAY1 0x4
#define SD_EMMC_DELAY2 0x8
#define SD_EMMC_V3_ADJUST 0xc

#define SD_EMMC_CALOUT 0x10
#define SD_EMMC_START 0x40
#define   START_DESC_INIT BIT(0)
#define   START_DESC_BUSY BIT(1)
#define   START_DESC_ADDR_MASK GENMASK(31, 2)

#define SD_EMMC_CFG 0x44
#define   CFG_BUS_WIDTH_MASK GENMASK(1, 0)
#define   CFG_BUS_WIDTH_1 0x0
#define   CFG_BUS_WIDTH_4 0x1
#define   CFG_BUS_WIDTH_8 0x2
#define   CFG_DDR BIT(2)
#define   CFG_BLK_LEN_MASK GENMASK(7, 4)
#define   CFG_RESP_TIMEOUT_MASK GENMASK(11, 8)
#define   CFG_RC_CC_MASK GENMASK(15, 12)
#define   CFG_STOP_CLOCK BIT(22)
#define   CFG_CLK_ALWAYS_ON BIT(18)
#define   CFG_CHK_DS BIT(20)
#define   CFG_AUTO_CLK BIT(23)
#define   CFG_ERR_ABORT BIT(27)

#define SD_EMMC_STATUS 0x48
#define   STATUS_BUSY BIT(31)
#define   STATUS_DESC_BUSY BIT(30)
#define   STATUS_DATI GENMASK(23, 16)

#define SD_EMMC_IRQ_EN 0x4c
#define   IRQ_RXD_ERR_MASK GENMASK(7, 0)
#define   IRQ_TXD_ERR BIT(8)
#define   IRQ_DESC_ERR BIT(9)
#define   IRQ_RESP_ERR BIT(10)
#define   IRQ_CRC_ERR \
	(IRQ_RXD_ERR_MASK | IRQ_TXD_ERR | IRQ_DESC_ERR | IRQ_RESP_ERR)
#define   IRQ_RESP_TIMEOUT BIT(11)
#define   IRQ_DESC_TIMEOUT BIT(12)
#define   IRQ_TIMEOUTS \
	(IRQ_RESP_TIMEOUT | IRQ_DESC_TIMEOUT)
#define   IRQ_END_OF_CHAIN BIT(13)
#define   IRQ_RESP_STATUS BIT(14)
#define   IRQ_SDIO BIT(15)
#define   IRQ_EN_MASK \
	(IRQ_CRC_ERR | IRQ_TIMEOUTS | IRQ_END_OF_CHAIN)

#define SD_EMMC_CMD_CFG 0x50
#define SD_EMMC_CMD_ARG 0x54
#define SD_EMMC_CMD_DAT 0x58
#define SD_EMMC_CMD_RSP 0x5c
#define SD_EMMC_CMD_RSP1 0x60
#define SD_EMMC_CMD_RSP2 0x64
#define SD_EMMC_CMD_RSP3 0x68

#define SD_EMMC_RXD 0x94
#define SD_EMMC_TXD 0x94
#define SD_EMMC_LAST_REG SD_EMMC_TXD

#define SD_EMMC_SRAM_DATA_BUF_LEN 1536
#define SD_EMMC_SRAM_DATA_BUF_OFF 0x200

#define SD_EMMC_CFG_BLK_SIZE 512 /* internal buffer max: 512 bytes */
#define SD_EMMC_CFG_RESP_TIMEOUT 256 /* in clock cycles */
#define SD_EMMC_CMD_TIMEOUT 1024 /* in ms */
#define SD_EMMC_CMD_TIMEOUT_DATA 4096 /* in ms */
#define SD_EMMC_CFG_CMD_GAP 16 /* in clock cycles */
#define SD_EMMC_DESC_BUF_LEN PAGE_SIZE

#define SD_EMMC_PRE_REQ_DONE BIT(0)
#define SD_EMMC_DESC_CHAIN_MODE BIT(1)

#define MUX_CLK_NUM_PARENTS 2

struct meson_mmc_data {
	unsigned int tx_delay_mask;
	unsigned int rx_delay_mask;
	unsigned int always_on;
	unsigned int adjust;
	unsigned int irq_sdio_sleep;
};

struct sd_emmc_desc {
	u32 cmd_cfg;
	u32 cmd_arg;
	u32 cmd_data;
	u32 cmd_resp;
};

struct meson_host {
	struct	device		*dev;
	struct	meson_mmc_data *data;
	struct	mmc_host	*mmc;
	struct	mmc_command	*cmd;

	void __iomem *regs;
	struct clk *core_clk;
	struct clk *mux_clk;
	struct clk *mmc_clk;
	unsigned long req_rate;
	bool ddr;

	bool dram_access_quirk;

	struct pinctrl *pinctrl;
	struct pinctrl_state *pins_clk_gate;

	unsigned int bounce_buf_size;
	void *bounce_buf;
	void __iomem *bounce_iomem_buf;
	dma_addr_t bounce_dma_addr;
	struct sd_emmc_desc *descs;
	dma_addr_t descs_dma_addr;

	int irq;

	bool vqmmc_enabled;
	bool needs_pre_post_req;

<<<<<<< HEAD
=======
	spinlock_t lock;
>>>>>>> 29549c70
};

#define CMD_CFG_LENGTH_MASK GENMASK(8, 0)
#define CMD_CFG_BLOCK_MODE BIT(9)
#define CMD_CFG_R1B BIT(10)
#define CMD_CFG_END_OF_CHAIN BIT(11)
#define CMD_CFG_TIMEOUT_MASK GENMASK(15, 12)
#define CMD_CFG_NO_RESP BIT(16)
#define CMD_CFG_NO_CMD BIT(17)
#define CMD_CFG_DATA_IO BIT(18)
#define CMD_CFG_DATA_WR BIT(19)
#define CMD_CFG_RESP_NOCRC BIT(20)
#define CMD_CFG_RESP_128 BIT(21)
#define CMD_CFG_RESP_NUM BIT(22)
#define CMD_CFG_DATA_NUM BIT(23)
#define CMD_CFG_CMD_INDEX_MASK GENMASK(29, 24)
#define CMD_CFG_ERROR BIT(30)
#define CMD_CFG_OWNER BIT(31)

#define CMD_DATA_MASK GENMASK(31, 2)
#define CMD_DATA_BIG_ENDIAN BIT(1)
#define CMD_DATA_SRAM BIT(0)
#define CMD_RESP_MASK GENMASK(31, 1)
#define CMD_RESP_SRAM BIT(0)

static unsigned int meson_mmc_get_timeout_msecs(struct mmc_data *data)
{
	unsigned int timeout = data->timeout_ns / NSEC_PER_MSEC;

	if (!timeout)
		return SD_EMMC_CMD_TIMEOUT_DATA;

	timeout = roundup_pow_of_two(timeout);

	return min(timeout, 32768U); /* max. 2^15 ms */
}

static struct mmc_command *meson_mmc_get_next_command(struct mmc_command *cmd)
{
	if (cmd->opcode == MMC_SET_BLOCK_COUNT && !cmd->error)
		return cmd->mrq->cmd;
	else if (mmc_op_multi(cmd->opcode) &&
		 (!cmd->mrq->sbc || cmd->error || cmd->data->error))
		return cmd->mrq->stop;
	else
		return NULL;
}

static void meson_mmc_get_transfer_mode(struct mmc_host *mmc,
					struct mmc_request *mrq)
{
	struct meson_host *host = mmc_priv(mmc);
	struct mmc_data *data = mrq->data;
	struct scatterlist *sg;
	int i;

	/*
	 * When Controller DMA cannot directly access DDR memory, disable
	 * support for Chain Mode to directly use the internal SRAM using
	 * the bounce buffer mode.
	 */
	if (host->dram_access_quirk)
		return;

	/* SD_IO_RW_EXTENDED (CMD53) can also use block mode under the hood */
	if (data->blocks > 1 || mrq->cmd->opcode == SD_IO_RW_EXTENDED) {
		/*
		 * In block mode DMA descriptor format, "length" field indicates
		 * number of blocks and there is no way to pass DMA size that
		 * is not multiple of SDIO block size, making it impossible to
		 * tie more than one memory buffer with single SDIO block.
		 * Block mode sg buffer size should be aligned with SDIO block
		 * size, otherwise chain mode could not be used.
		 */
		for_each_sg(data->sg, sg, data->sg_len, i) {
			if (sg->length % data->blksz) {
				dev_warn_once(mmc_dev(mmc),
					      "unaligned sg len %u blksize %u, disabling descriptor DMA for transfer\n",
					      sg->length, data->blksz);
				return;
			}
		}
	}

	for_each_sg(data->sg, sg, data->sg_len, i) {
		/* check for 8 byte alignment */
		if (sg->offset % 8) {
			dev_warn_once(mmc_dev(mmc),
				      "unaligned sg offset %u, disabling descriptor DMA for transfer\n",
				      sg->offset);
			return;
		}
	}

	data->host_cookie |= SD_EMMC_DESC_CHAIN_MODE;
}

static inline bool meson_mmc_desc_chain_mode(const struct mmc_data *data)
{
	return data->host_cookie & SD_EMMC_DESC_CHAIN_MODE;
}

static inline bool meson_mmc_bounce_buf_read(const struct mmc_data *data)
{
	return data && data->flags & MMC_DATA_READ &&
	       !meson_mmc_desc_chain_mode(data);
}

static void meson_mmc_pre_req(struct mmc_host *mmc, struct mmc_request *mrq)
{
	struct mmc_data *data = mrq->data;

	if (!data)
		return;

	meson_mmc_get_transfer_mode(mmc, mrq);
	data->host_cookie |= SD_EMMC_PRE_REQ_DONE;

	if (!meson_mmc_desc_chain_mode(data))
		return;

	data->sg_count = dma_map_sg(mmc_dev(mmc), data->sg, data->sg_len,
                                   mmc_get_dma_dir(data));
	if (!data->sg_count)
		dev_err(mmc_dev(mmc), "dma_map_sg failed");
}

static void meson_mmc_post_req(struct mmc_host *mmc, struct mmc_request *mrq,
			       int err)
{
	struct mmc_data *data = mrq->data;

	if (data && meson_mmc_desc_chain_mode(data) && data->sg_count)
		dma_unmap_sg(mmc_dev(mmc), data->sg, data->sg_len,
			     mmc_get_dma_dir(data));
}

/*
 * Gating the clock on this controller is tricky.  It seems the mmc clock
 * is also used by the controller.  It may crash during some operation if the
 * clock is stopped.  The safest thing to do, whenever possible, is to keep
 * clock running at stop it at the pad using the pinmux.
 */
static void meson_mmc_clk_gate(struct meson_host *host)
{
	u32 cfg;

	if (host->pins_clk_gate) {
		pinctrl_select_state(host->pinctrl, host->pins_clk_gate);
	} else {
		/*
		 * If the pinmux is not provided - default to the classic and
		 * unsafe method
		 */
		cfg = readl(host->regs + SD_EMMC_CFG);
		cfg |= CFG_STOP_CLOCK;
		writel(cfg, host->regs + SD_EMMC_CFG);
	}
}

static void meson_mmc_clk_ungate(struct meson_host *host)
{
	u32 cfg;

	if (host->pins_clk_gate)
		pinctrl_select_default_state(host->dev);

	/* Make sure the clock is not stopped in the controller */
	cfg = readl(host->regs + SD_EMMC_CFG);
	cfg &= ~CFG_STOP_CLOCK;
	writel(cfg, host->regs + SD_EMMC_CFG);
}

static int meson_mmc_clk_set(struct meson_host *host, unsigned long rate,
			     bool ddr)
{
	struct mmc_host *mmc = host->mmc;
	int ret;
	u32 cfg;

	/* Same request - bail-out */
	if (host->ddr == ddr && host->req_rate == rate)
		return 0;

	/* stop clock */
	meson_mmc_clk_gate(host);
	host->req_rate = 0;
	mmc->actual_clock = 0;

	/* return with clock being stopped */
	if (!rate)
		return 0;

	/* Stop the clock during rate change to avoid glitches */
	cfg = readl(host->regs + SD_EMMC_CFG);
	cfg |= CFG_STOP_CLOCK;
	writel(cfg, host->regs + SD_EMMC_CFG);

	if (ddr) {
		/* DDR modes require higher module clock */
		rate <<= 1;
		cfg |= CFG_DDR;
	} else {
		cfg &= ~CFG_DDR;
	}
	writel(cfg, host->regs + SD_EMMC_CFG);
	host->ddr = ddr;

	ret = clk_set_rate(host->mmc_clk, rate);
	if (ret) {
		dev_err(host->dev, "Unable to set cfg_div_clk to %lu. ret=%d\n",
			rate, ret);
		return ret;
	}

	host->req_rate = rate;
	mmc->actual_clock = clk_get_rate(host->mmc_clk);

	/* We should report the real output frequency of the controller */
	if (ddr) {
		host->req_rate >>= 1;
		mmc->actual_clock >>= 1;
	}

	dev_dbg(host->dev, "clk rate: %u Hz\n", mmc->actual_clock);
	if (rate != mmc->actual_clock)
		dev_dbg(host->dev, "requested rate was %lu\n", rate);

	/* (re)start clock */
	meson_mmc_clk_ungate(host);

	return 0;
}

/*
 * The SD/eMMC IP block has an internal mux and divider used for
 * generating the MMC clock.  Use the clock framework to create and
 * manage these clocks.
 */
static int meson_mmc_clk_init(struct meson_host *host)
{
	struct clk_init_data init;
	struct clk_mux *mux;
	struct clk_divider *div;
	char clk_name[32];
	int i, ret = 0;
	const char *mux_parent_names[MUX_CLK_NUM_PARENTS];
	const char *clk_parent[1];
	u32 clk_reg;

	/* init SD_EMMC_CLOCK to sane defaults w/min clock rate */
	clk_reg = CLK_ALWAYS_ON(host);
	clk_reg |= CLK_DIV_MASK;
	clk_reg |= FIELD_PREP(CLK_CORE_PHASE_MASK, CLK_PHASE_180);
	clk_reg |= FIELD_PREP(CLK_TX_PHASE_MASK, CLK_PHASE_0);
	clk_reg |= FIELD_PREP(CLK_RX_PHASE_MASK, CLK_PHASE_0);
	clk_reg |= CLK_IRQ_SDIO_SLEEP(host);
	writel(clk_reg, host->regs + SD_EMMC_CLOCK);

	/* get the mux parents */
	for (i = 0; i < MUX_CLK_NUM_PARENTS; i++) {
		struct clk *clk;
		char name[16];

		snprintf(name, sizeof(name), "clkin%d", i);
		clk = devm_clk_get(host->dev, name);
		if (IS_ERR(clk))
			return dev_err_probe(host->dev, PTR_ERR(clk),
					     "Missing clock %s\n", name);

		mux_parent_names[i] = __clk_get_name(clk);
	}

	/* create the mux */
	mux = devm_kzalloc(host->dev, sizeof(*mux), GFP_KERNEL);
	if (!mux)
		return -ENOMEM;

	snprintf(clk_name, sizeof(clk_name), "%s#mux", dev_name(host->dev));
	init.name = clk_name;
	init.ops = &clk_mux_ops;
	init.flags = 0;
	init.parent_names = mux_parent_names;
	init.num_parents = MUX_CLK_NUM_PARENTS;

	mux->reg = host->regs + SD_EMMC_CLOCK;
	mux->shift = __ffs(CLK_SRC_MASK);
	mux->mask = CLK_SRC_MASK >> mux->shift;
	mux->hw.init = &init;

	host->mux_clk = devm_clk_register(host->dev, &mux->hw);
	if (WARN_ON(IS_ERR(host->mux_clk)))
		return PTR_ERR(host->mux_clk);

	/* create the divider */
	div = devm_kzalloc(host->dev, sizeof(*div), GFP_KERNEL);
	if (!div)
		return -ENOMEM;

	snprintf(clk_name, sizeof(clk_name), "%s#div", dev_name(host->dev));
	init.name = clk_name;
	init.ops = &clk_divider_ops;
	init.flags = CLK_SET_RATE_PARENT;
	clk_parent[0] = __clk_get_name(host->mux_clk);
	init.parent_names = clk_parent;
	init.num_parents = 1;

	div->reg = host->regs + SD_EMMC_CLOCK;
	div->shift = __ffs(CLK_DIV_MASK);
	div->width = __builtin_popcountl(CLK_DIV_MASK);
	div->hw.init = &init;
	div->flags = CLK_DIVIDER_ONE_BASED;

	host->mmc_clk = devm_clk_register(host->dev, &div->hw);
	if (WARN_ON(IS_ERR(host->mmc_clk)))
		return PTR_ERR(host->mmc_clk);

	/* init SD_EMMC_CLOCK to sane defaults w/min clock rate */
	host->mmc->f_min = clk_round_rate(host->mmc_clk, 400000);
	ret = clk_set_rate(host->mmc_clk, host->mmc->f_min);
	if (ret)
		return ret;

	return clk_prepare_enable(host->mmc_clk);
}

static void meson_mmc_disable_resampling(struct meson_host *host)
{
	unsigned int val = readl(host->regs + host->data->adjust);

	val &= ~ADJUST_ADJ_EN;
	writel(val, host->regs + host->data->adjust);
}

static void meson_mmc_reset_resampling(struct meson_host *host)
{
	unsigned int val;

	meson_mmc_disable_resampling(host);

	val = readl(host->regs + host->data->adjust);
	val &= ~ADJUST_ADJ_DELAY_MASK;
	writel(val, host->regs + host->data->adjust);
}

static int meson_mmc_resampling_tuning(struct mmc_host *mmc, u32 opcode)
{
	struct meson_host *host = mmc_priv(mmc);
	unsigned int val, dly, max_dly, i;
	int ret;

	/* Resampling is done using the source clock */
	max_dly = DIV_ROUND_UP(clk_get_rate(host->mux_clk),
			       clk_get_rate(host->mmc_clk));

	val = readl(host->regs + host->data->adjust);
	val |= ADJUST_ADJ_EN;
	writel(val, host->regs + host->data->adjust);

	if (mmc_doing_retune(mmc))
		dly = FIELD_GET(ADJUST_ADJ_DELAY_MASK, val) + 1;
	else
		dly = 0;

	for (i = 0; i < max_dly; i++) {
		val &= ~ADJUST_ADJ_DELAY_MASK;
		val |= FIELD_PREP(ADJUST_ADJ_DELAY_MASK, (dly + i) % max_dly);
		writel(val, host->regs + host->data->adjust);

		ret = mmc_send_tuning(mmc, opcode, NULL);
		if (!ret) {
			dev_dbg(mmc_dev(mmc), "resampling delay: %u\n",
				(dly + i) % max_dly);
			return 0;
		}
	}

	meson_mmc_reset_resampling(host);
	return -EIO;
}

static int meson_mmc_prepare_ios_clock(struct meson_host *host,
				       struct mmc_ios *ios)
{
	bool ddr;

	switch (ios->timing) {
	case MMC_TIMING_MMC_DDR52:
	case MMC_TIMING_UHS_DDR50:
		ddr = true;
		break;

	default:
		ddr = false;
		break;
	}

	return meson_mmc_clk_set(host, ios->clock, ddr);
}

static void meson_mmc_check_resampling(struct meson_host *host,
				       struct mmc_ios *ios)
{
	switch (ios->timing) {
	case MMC_TIMING_LEGACY:
	case MMC_TIMING_MMC_HS:
	case MMC_TIMING_SD_HS:
	case MMC_TIMING_MMC_DDR52:
		meson_mmc_disable_resampling(host);
		break;
	}
}

static void meson_mmc_set_ios(struct mmc_host *mmc, struct mmc_ios *ios)
{
	struct meson_host *host = mmc_priv(mmc);
	u32 bus_width, val;
	int err;

	/*
	 * GPIO regulator, only controls switching between 1v8 and
	 * 3v3, doesn't support MMC_POWER_OFF, MMC_POWER_ON.
	 */
	switch (ios->power_mode) {
	case MMC_POWER_OFF:
		if (!IS_ERR(mmc->supply.vmmc))
			mmc_regulator_set_ocr(mmc, mmc->supply.vmmc, 0);

		if (!IS_ERR(mmc->supply.vqmmc) && host->vqmmc_enabled) {
			regulator_disable(mmc->supply.vqmmc);
			host->vqmmc_enabled = false;
		}

		break;

	case MMC_POWER_UP:
		if (!IS_ERR(mmc->supply.vmmc))
			mmc_regulator_set_ocr(mmc, mmc->supply.vmmc, ios->vdd);

		break;

	case MMC_POWER_ON:
		if (!IS_ERR(mmc->supply.vqmmc) && !host->vqmmc_enabled) {
			int ret = regulator_enable(mmc->supply.vqmmc);

			if (ret < 0)
				dev_err(host->dev,
					"failed to enable vqmmc regulator\n");
			else
				host->vqmmc_enabled = true;
		}

		break;
	}

	/* Bus width */
	switch (ios->bus_width) {
	case MMC_BUS_WIDTH_1:
		bus_width = CFG_BUS_WIDTH_1;
		break;
	case MMC_BUS_WIDTH_4:
		bus_width = CFG_BUS_WIDTH_4;
		break;
	case MMC_BUS_WIDTH_8:
		bus_width = CFG_BUS_WIDTH_8;
		break;
	default:
		dev_err(host->dev, "Invalid ios->bus_width: %u.  Setting to 4.\n",
			ios->bus_width);
		bus_width = CFG_BUS_WIDTH_4;
	}

	val = readl(host->regs + SD_EMMC_CFG);
	val &= ~CFG_BUS_WIDTH_MASK;
	val |= FIELD_PREP(CFG_BUS_WIDTH_MASK, bus_width);
	writel(val, host->regs + SD_EMMC_CFG);

	meson_mmc_check_resampling(host, ios);
	err = meson_mmc_prepare_ios_clock(host, ios);
	if (err)
		dev_err(host->dev, "Failed to set clock: %d\n,", err);

	dev_dbg(host->dev, "SD_EMMC_CFG:  0x%08x\n", val);
}

static void meson_mmc_request_done(struct mmc_host *mmc,
				   struct mmc_request *mrq)
{
	struct meson_host *host = mmc_priv(mmc);

	host->cmd = NULL;
	if (host->needs_pre_post_req)
		meson_mmc_post_req(mmc, mrq, 0);
	mmc_request_done(host->mmc, mrq);
}

static void meson_mmc_set_blksz(struct mmc_host *mmc, unsigned int blksz)
{
	struct meson_host *host = mmc_priv(mmc);
	u32 cfg, blksz_old;

	cfg = readl(host->regs + SD_EMMC_CFG);
	blksz_old = FIELD_GET(CFG_BLK_LEN_MASK, cfg);

	if (!is_power_of_2(blksz))
		dev_err(host->dev, "blksz %u is not a power of 2\n", blksz);

	blksz = ilog2(blksz);

	/* check if block-size matches, if not update */
	if (blksz == blksz_old)
		return;

	dev_dbg(host->dev, "%s: update blk_len %d -> %d\n", __func__,
		blksz_old, blksz);

	cfg &= ~CFG_BLK_LEN_MASK;
	cfg |= FIELD_PREP(CFG_BLK_LEN_MASK, blksz);
	writel(cfg, host->regs + SD_EMMC_CFG);
}

static void meson_mmc_set_response_bits(struct mmc_command *cmd, u32 *cmd_cfg)
{
	if (cmd->flags & MMC_RSP_PRESENT) {
		if (cmd->flags & MMC_RSP_136)
			*cmd_cfg |= CMD_CFG_RESP_128;
		*cmd_cfg |= CMD_CFG_RESP_NUM;

		if (!(cmd->flags & MMC_RSP_CRC))
			*cmd_cfg |= CMD_CFG_RESP_NOCRC;

		if (cmd->flags & MMC_RSP_BUSY)
			*cmd_cfg |= CMD_CFG_R1B;
	} else {
		*cmd_cfg |= CMD_CFG_NO_RESP;
	}
}

static void meson_mmc_desc_chain_transfer(struct mmc_host *mmc, u32 cmd_cfg)
{
	struct meson_host *host = mmc_priv(mmc);
	struct sd_emmc_desc *desc = host->descs;
	struct mmc_data *data = host->cmd->data;
	struct scatterlist *sg;
	u32 start;
	int i;

	if (data->flags & MMC_DATA_WRITE)
		cmd_cfg |= CMD_CFG_DATA_WR;

	if (data->blocks > 1) {
		cmd_cfg |= CMD_CFG_BLOCK_MODE;
		meson_mmc_set_blksz(mmc, data->blksz);
	}

	for_each_sg(data->sg, sg, data->sg_count, i) {
		unsigned int len = sg_dma_len(sg);

		if (data->blocks > 1)
			len /= data->blksz;

		desc[i].cmd_cfg = cmd_cfg;
		desc[i].cmd_cfg |= FIELD_PREP(CMD_CFG_LENGTH_MASK, len);
		if (i > 0)
			desc[i].cmd_cfg |= CMD_CFG_NO_CMD;
		desc[i].cmd_arg = host->cmd->arg;
		desc[i].cmd_resp = 0;
		desc[i].cmd_data = sg_dma_address(sg);
	}
	desc[data->sg_count - 1].cmd_cfg |= CMD_CFG_END_OF_CHAIN;

	dma_wmb(); /* ensure descriptor is written before kicked */
	start = host->descs_dma_addr | START_DESC_BUSY;
	writel(start, host->regs + SD_EMMC_START);
}

/* local sg copy for dram_access_quirk */
static void meson_mmc_copy_buffer(struct meson_host *host, struct mmc_data *data,
				  size_t buflen, bool to_buffer)
{
	unsigned int sg_flags = SG_MITER_ATOMIC;
	struct scatterlist *sgl = data->sg;
	unsigned int nents = data->sg_len;
	struct sg_mapping_iter miter;
	unsigned int offset = 0;

	if (to_buffer)
		sg_flags |= SG_MITER_FROM_SG;
	else
		sg_flags |= SG_MITER_TO_SG;

	sg_miter_start(&miter, sgl, nents, sg_flags);

	while ((offset < buflen) && sg_miter_next(&miter)) {
		unsigned int buf_offset = 0;
		unsigned int len, left;
		u32 *buf = miter.addr;

		len = min(miter.length, buflen - offset);
		left = len;

		if (to_buffer) {
			do {
				writel(*buf++, host->bounce_iomem_buf + offset + buf_offset);

				buf_offset += 4;
				left -= 4;
			} while (left);
		} else {
			do {
				*buf++ = readl(host->bounce_iomem_buf + offset + buf_offset);

				buf_offset += 4;
				left -= 4;
			} while (left);
		}

		offset += len;
	}

	sg_miter_stop(&miter);
}

static void meson_mmc_start_cmd(struct mmc_host *mmc, struct mmc_command *cmd)
{
	struct meson_host *host = mmc_priv(mmc);
	struct mmc_data *data = cmd->data;
	u32 cmd_cfg = 0, cmd_data = 0;
	unsigned int xfer_bytes = 0;

	/* Setup descriptors */
	dma_rmb();

	host->cmd = cmd;

	cmd_cfg |= FIELD_PREP(CMD_CFG_CMD_INDEX_MASK, cmd->opcode);
	cmd_cfg |= CMD_CFG_OWNER;  /* owned by CPU */
	cmd_cfg |= CMD_CFG_ERROR; /* stop in case of error */

	meson_mmc_set_response_bits(cmd, &cmd_cfg);

	/* data? */
	if (data) {
		data->bytes_xfered = 0;
		cmd_cfg |= CMD_CFG_DATA_IO;
		cmd_cfg |= FIELD_PREP(CMD_CFG_TIMEOUT_MASK,
				      ilog2(meson_mmc_get_timeout_msecs(data)));

		if (meson_mmc_desc_chain_mode(data)) {
			meson_mmc_desc_chain_transfer(mmc, cmd_cfg);
			return;
		}

		if (data->blocks > 1) {
			cmd_cfg |= CMD_CFG_BLOCK_MODE;
			cmd_cfg |= FIELD_PREP(CMD_CFG_LENGTH_MASK,
					      data->blocks);
			meson_mmc_set_blksz(mmc, data->blksz);
		} else {
			cmd_cfg |= FIELD_PREP(CMD_CFG_LENGTH_MASK, data->blksz);
		}

		xfer_bytes = data->blksz * data->blocks;
		if (data->flags & MMC_DATA_WRITE) {
			cmd_cfg |= CMD_CFG_DATA_WR;
			WARN_ON(xfer_bytes > host->bounce_buf_size);
			if (host->dram_access_quirk)
				meson_mmc_copy_buffer(host, data, xfer_bytes, true);
			else
				sg_copy_to_buffer(data->sg, data->sg_len,
						  host->bounce_buf, xfer_bytes);
			dma_wmb();
		}

		cmd_data = host->bounce_dma_addr & CMD_DATA_MASK;
	} else {
		cmd_cfg |= FIELD_PREP(CMD_CFG_TIMEOUT_MASK,
				      ilog2(SD_EMMC_CMD_TIMEOUT));
	}

	/* Last descriptor */
	cmd_cfg |= CMD_CFG_END_OF_CHAIN;
	writel(cmd_cfg, host->regs + SD_EMMC_CMD_CFG);
	writel(cmd_data, host->regs + SD_EMMC_CMD_DAT);
	writel(0, host->regs + SD_EMMC_CMD_RSP);
	wmb(); /* ensure descriptor is written before kicked */
	writel(cmd->arg, host->regs + SD_EMMC_CMD_ARG);
}

static int meson_mmc_validate_dram_access(struct mmc_host *mmc, struct mmc_data *data)
{
	struct scatterlist *sg;
	int i;

	/* Reject request if any element offset or size is not 32bit aligned */
	for_each_sg(data->sg, sg, data->sg_len, i) {
		if (!IS_ALIGNED(sg->offset, sizeof(u32)) ||
		    !IS_ALIGNED(sg->length, sizeof(u32))) {
			dev_err(mmc_dev(mmc), "unaligned sg offset %u len %u\n",
				data->sg->offset, data->sg->length);
			return -EINVAL;
		}
	}

	return 0;
}

static void meson_mmc_request(struct mmc_host *mmc, struct mmc_request *mrq)
{
	struct meson_host *host = mmc_priv(mmc);
	host->needs_pre_post_req = mrq->data &&
			!(mrq->data->host_cookie & SD_EMMC_PRE_REQ_DONE);

	/*
	 * The memory at the end of the controller used as bounce buffer for
	 * the dram_access_quirk only accepts 32bit read/write access,
	 * check the aligment and length of the data before starting the request.
	 */
	if (host->dram_access_quirk && mrq->data) {
		mrq->cmd->error = meson_mmc_validate_dram_access(mmc, mrq->data);
		if (mrq->cmd->error) {
			mmc_request_done(mmc, mrq);
			return;
		}
	}

	if (host->needs_pre_post_req) {
		meson_mmc_get_transfer_mode(mmc, mrq);
		if (!meson_mmc_desc_chain_mode(mrq->data))
			host->needs_pre_post_req = false;
	}

	if (host->needs_pre_post_req)
		meson_mmc_pre_req(mmc, mrq);

	/* Stop execution */
	writel(0, host->regs + SD_EMMC_START);

	meson_mmc_start_cmd(mmc, mrq->sbc ?: mrq->cmd);
}

static void meson_mmc_read_resp(struct mmc_host *mmc, struct mmc_command *cmd)
{
	struct meson_host *host = mmc_priv(mmc);

	if (cmd->flags & MMC_RSP_136) {
		cmd->resp[0] = readl(host->regs + SD_EMMC_CMD_RSP3);
		cmd->resp[1] = readl(host->regs + SD_EMMC_CMD_RSP2);
		cmd->resp[2] = readl(host->regs + SD_EMMC_CMD_RSP1);
		cmd->resp[3] = readl(host->regs + SD_EMMC_CMD_RSP);
	} else if (cmd->flags & MMC_RSP_PRESENT) {
		cmd->resp[0] = readl(host->regs + SD_EMMC_CMD_RSP);
	}
}

static void __meson_mmc_enable_sdio_irq(struct mmc_host *mmc, int enable)
{
	struct meson_host *host = mmc_priv(mmc);
	u32 reg_irqen = IRQ_EN_MASK;

	if (enable)
		reg_irqen |= IRQ_SDIO;
	writel(reg_irqen, host->regs + SD_EMMC_IRQ_EN);
}

static irqreturn_t meson_mmc_irq(int irq, void *dev_id)
{
	struct meson_host *host = dev_id;
	struct mmc_command *cmd;
	u32 status, raw_status;
	irqreturn_t ret = IRQ_NONE;

	raw_status = readl(host->regs + SD_EMMC_STATUS);
	status = raw_status & (IRQ_EN_MASK | IRQ_SDIO);

	if (!status) {
		dev_dbg(host->dev,
			"Unexpected IRQ! irq_en 0x%08lx - status 0x%08x\n",
			 IRQ_EN_MASK | IRQ_SDIO, raw_status);
		return IRQ_NONE;
	}

	if (WARN_ON(!host))
		return IRQ_NONE;

	/* ack all raised interrupts */
	writel(status, host->regs + SD_EMMC_STATUS);

	cmd = host->cmd;

	if (status & IRQ_SDIO) {
		spin_lock(&host->lock);
		__meson_mmc_enable_sdio_irq(host->mmc, 0);
		sdio_signal_irq(host->mmc);
		spin_unlock(&host->lock);
		status &= ~IRQ_SDIO;
		if (!status)
			return IRQ_HANDLED;
	}

	if (WARN_ON(!cmd))
		return IRQ_NONE;

	cmd->error = 0;
	if (status & IRQ_CRC_ERR) {
		dev_dbg(host->dev, "CRC Error - status 0x%08x\n", status);
		cmd->error = -EILSEQ;
		ret = IRQ_WAKE_THREAD;
		goto out;
	}

	if (status & IRQ_TIMEOUTS) {
		dev_dbg(host->dev, "Timeout - status 0x%08x\n", status);
		cmd->error = -ETIMEDOUT;
		ret = IRQ_WAKE_THREAD;
		goto out;
	}

	meson_mmc_read_resp(host->mmc, cmd);

	if (status & (IRQ_END_OF_CHAIN | IRQ_RESP_STATUS)) {
		struct mmc_data *data = cmd->data;

		if (data && !cmd->error)
			data->bytes_xfered = data->blksz * data->blocks;
		if (meson_mmc_bounce_buf_read(data) ||
		    meson_mmc_get_next_command(cmd))
			ret = IRQ_WAKE_THREAD;
		else
			ret = IRQ_HANDLED;
	}

out:
	if (cmd->error) {
		/* Stop desc in case of errors */
		u32 start = readl(host->regs + SD_EMMC_START);

		start &= ~START_DESC_BUSY;
		writel(start, host->regs + SD_EMMC_START);
	}

	if (ret == IRQ_HANDLED)
		meson_mmc_request_done(host->mmc, cmd->mrq);

	return ret;
}

static int meson_mmc_wait_desc_stop(struct meson_host *host)
{
	u32 status;

	/*
	 * It may sometimes take a while for it to actually halt. Here, we
	 * are giving it 5ms to comply
	 *
	 * If we don't confirm the descriptor is stopped, it might raise new
	 * IRQs after we have called mmc_request_done() which is bad.
	 */

	return readl_poll_timeout(host->regs + SD_EMMC_STATUS, status,
				  !(status & (STATUS_BUSY | STATUS_DESC_BUSY)),
				  100, 5000);
}

static irqreturn_t meson_mmc_irq_thread(int irq, void *dev_id)
{
	struct meson_host *host = dev_id;
	struct mmc_command *next_cmd, *cmd = host->cmd;
	struct mmc_data *data;
	unsigned int xfer_bytes;

	if (WARN_ON(!cmd))
		return IRQ_NONE;

	if (cmd->error) {
		meson_mmc_wait_desc_stop(host);
		meson_mmc_request_done(host->mmc, cmd->mrq);

		return IRQ_HANDLED;
	}

	data = cmd->data;
	if (meson_mmc_bounce_buf_read(data)) {
		xfer_bytes = data->blksz * data->blocks;
		WARN_ON(xfer_bytes > host->bounce_buf_size);
		if (host->dram_access_quirk)
			meson_mmc_copy_buffer(host, data, xfer_bytes, false);
		else
			sg_copy_from_buffer(data->sg, data->sg_len,
					    host->bounce_buf, xfer_bytes);
	}

	next_cmd = meson_mmc_get_next_command(cmd);
	if (next_cmd)
		meson_mmc_start_cmd(host->mmc, next_cmd);
	else
		meson_mmc_request_done(host->mmc, cmd->mrq);

	return IRQ_HANDLED;
}

/*
 * NOTE: we only need this until the GPIO/pinctrl driver can handle
 * interrupts.  For now, the MMC core will use this for polling.
 */
static int meson_mmc_get_cd(struct mmc_host *mmc)
{
	int status = mmc_gpio_get_cd(mmc);

	if (status == -ENOSYS)
		return 1; /* assume present */

	return status;
}

static void meson_mmc_cfg_init(struct meson_host *host)
{
	u32 cfg = 0;

	cfg |= FIELD_PREP(CFG_RESP_TIMEOUT_MASK,
			  ilog2(SD_EMMC_CFG_RESP_TIMEOUT));
	cfg |= FIELD_PREP(CFG_RC_CC_MASK, ilog2(SD_EMMC_CFG_CMD_GAP));
	cfg |= FIELD_PREP(CFG_BLK_LEN_MASK, ilog2(SD_EMMC_CFG_BLK_SIZE));

	/* abort chain on R/W errors */
	cfg |= CFG_ERR_ABORT;

	writel(cfg, host->regs + SD_EMMC_CFG);
}

static int meson_mmc_card_busy(struct mmc_host *mmc)
{
	struct meson_host *host = mmc_priv(mmc);
	u32 regval;

	regval = readl(host->regs + SD_EMMC_STATUS);

	/* We are only interrested in lines 0 to 3, so mask the other ones */
	return !(FIELD_GET(STATUS_DATI, regval) & 0xf);
}

static int meson_mmc_voltage_switch(struct mmc_host *mmc, struct mmc_ios *ios)
{
	int ret;

	/* vqmmc regulator is available */
	if (!IS_ERR(mmc->supply.vqmmc)) {
		/*
		 * The usual amlogic setup uses a GPIO to switch from one
		 * regulator to the other. While the voltage ramp up is
		 * pretty fast, care must be taken when switching from 3.3v
		 * to 1.8v. Please make sure the regulator framework is aware
		 * of your own regulator constraints
		 */
		ret = mmc_regulator_set_vqmmc(mmc, ios);
		return ret < 0 ? ret : 0;
	}

	/* no vqmmc regulator, assume fixed regulator at 3/3.3V */
	if (ios->signal_voltage == MMC_SIGNAL_VOLTAGE_330)
		return 0;

	return -EINVAL;
}

static void meson_mmc_enable_sdio_irq(struct mmc_host *mmc, int enable)
{
	struct meson_host *host = mmc_priv(mmc);
	unsigned long flags;

	spin_lock_irqsave(&host->lock, flags);
	__meson_mmc_enable_sdio_irq(mmc, enable);
	spin_unlock_irqrestore(&host->lock, flags);
}

static void meson_mmc_ack_sdio_irq(struct mmc_host *mmc)
{
	meson_mmc_enable_sdio_irq(mmc, 1);
}

static const struct mmc_host_ops meson_mmc_ops = {
	.request	= meson_mmc_request,
	.set_ios	= meson_mmc_set_ios,
	.get_cd         = meson_mmc_get_cd,
	.pre_req	= meson_mmc_pre_req,
	.post_req	= meson_mmc_post_req,
	.execute_tuning = meson_mmc_resampling_tuning,
	.card_busy	= meson_mmc_card_busy,
	.start_signal_voltage_switch = meson_mmc_voltage_switch,
	.enable_sdio_irq = meson_mmc_enable_sdio_irq,
	.ack_sdio_irq	= meson_mmc_ack_sdio_irq,
};

static int meson_mmc_probe(struct platform_device *pdev)
{
	struct resource *res;
	struct meson_host *host;
	struct mmc_host *mmc;
	int ret;

	mmc = mmc_alloc_host(sizeof(struct meson_host), &pdev->dev);
	if (!mmc)
		return -ENOMEM;
	host = mmc_priv(mmc);
	host->mmc = mmc;
	host->dev = &pdev->dev;
	dev_set_drvdata(&pdev->dev, host);

	/* The G12A SDIO Controller needs an SRAM bounce buffer */
	host->dram_access_quirk = device_property_read_bool(&pdev->dev,
					"amlogic,dram-access-quirk");

	/* Get regulators and the supported OCR mask */
	host->vqmmc_enabled = false;
	ret = mmc_regulator_get_supply(mmc);
	if (ret)
		goto free_host;

	ret = mmc_of_parse(mmc);
	if (ret) {
		if (ret != -EPROBE_DEFER)
			dev_warn(&pdev->dev, "error parsing DT: %d\n", ret);
		goto free_host;
	}

	host->data = (struct meson_mmc_data *)
		of_device_get_match_data(&pdev->dev);
	if (!host->data) {
		ret = -EINVAL;
		goto free_host;
	}

	ret = device_reset_optional(&pdev->dev);
	if (ret) {
		dev_err_probe(&pdev->dev, ret, "device reset failed\n");
		goto free_host;
	}

	res = platform_get_resource(pdev, IORESOURCE_MEM, 0);
	host->regs = devm_ioremap_resource(&pdev->dev, res);
	if (IS_ERR(host->regs)) {
		ret = PTR_ERR(host->regs);
		goto free_host;
	}

	host->irq = platform_get_irq(pdev, 0);
	if (host->irq <= 0) {
		ret = -EINVAL;
		goto free_host;
	}

	host->pinctrl = devm_pinctrl_get(&pdev->dev);
	if (IS_ERR(host->pinctrl)) {
		ret = PTR_ERR(host->pinctrl);
		goto free_host;
	}

	host->pins_clk_gate = pinctrl_lookup_state(host->pinctrl,
						   "clk-gate");
	if (IS_ERR(host->pins_clk_gate)) {
		dev_warn(&pdev->dev,
			 "can't get clk-gate pinctrl, using clk_stop bit\n");
		host->pins_clk_gate = NULL;
	}

	host->core_clk = devm_clk_get(&pdev->dev, "core");
	if (IS_ERR(host->core_clk)) {
		ret = PTR_ERR(host->core_clk);
		goto free_host;
	}

	ret = clk_prepare_enable(host->core_clk);
	if (ret)
		goto free_host;

	ret = meson_mmc_clk_init(host);
	if (ret)
		goto err_core_clk;

	/* set config to sane default */
	meson_mmc_cfg_init(host);

	/* Stop execution */
	writel(0, host->regs + SD_EMMC_START);

	/* clear, ack and enable interrupts */
	writel(0, host->regs + SD_EMMC_IRQ_EN);
	writel(IRQ_EN_MASK, host->regs + SD_EMMC_STATUS);
	writel(IRQ_EN_MASK, host->regs + SD_EMMC_IRQ_EN);

	ret = request_threaded_irq(host->irq, meson_mmc_irq,
				   meson_mmc_irq_thread, IRQF_ONESHOT,
				   dev_name(&pdev->dev), host);
	if (ret)
		goto err_init_clk;

	spin_lock_init(&host->lock);

	mmc->caps |= MMC_CAP_CMD23;

	if (mmc->caps & MMC_CAP_SDIO_IRQ)
		mmc->caps2 |= MMC_CAP2_SDIO_IRQ_NOTHREAD;

	if (host->dram_access_quirk) {
		/* Limit segments to 1 due to low available sram memory */
		mmc->max_segs = 1;
		/* Limit to the available sram memory */
		mmc->max_blk_count = SD_EMMC_SRAM_DATA_BUF_LEN /
				     mmc->max_blk_size;
	} else {
		mmc->max_blk_count = CMD_CFG_LENGTH_MASK;
		mmc->max_segs = SD_EMMC_DESC_BUF_LEN /
				sizeof(struct sd_emmc_desc);
	}
	mmc->max_req_size = mmc->max_blk_count * mmc->max_blk_size;
	mmc->max_seg_size = mmc->max_req_size;

	/*
	 * At the moment, we don't know how to reliably enable HS400.
	 * From the different datasheets, it is not even clear if this mode
	 * is officially supported by any of the SoCs
	 */
	mmc->caps2 &= ~MMC_CAP2_HS400;

	if (host->dram_access_quirk) {
		/*
		 * The MMC Controller embeds 1,5KiB of internal SRAM
		 * that can be used to be used as bounce buffer.
		 * In the case of the G12A SDIO controller, use these
		 * instead of the DDR memory
		 */
		host->bounce_buf_size = SD_EMMC_SRAM_DATA_BUF_LEN;
		host->bounce_iomem_buf = host->regs + SD_EMMC_SRAM_DATA_BUF_OFF;
		host->bounce_dma_addr = res->start + SD_EMMC_SRAM_DATA_BUF_OFF;
	} else {
		/* data bounce buffer */
		host->bounce_buf_size = mmc->max_req_size;
		host->bounce_buf =
			dmam_alloc_coherent(host->dev, host->bounce_buf_size,
					    &host->bounce_dma_addr, GFP_KERNEL);
		if (host->bounce_buf == NULL) {
			dev_err(host->dev, "Unable to map allocate DMA bounce buffer.\n");
			ret = -ENOMEM;
			goto err_free_irq;
		}
	}

	host->descs = dmam_alloc_coherent(host->dev, SD_EMMC_DESC_BUF_LEN,
					  &host->descs_dma_addr, GFP_KERNEL);
	if (!host->descs) {
		dev_err(host->dev, "Allocating descriptor DMA buffer failed\n");
		ret = -ENOMEM;
		goto err_free_irq;
	}

	mmc->ops = &meson_mmc_ops;
	mmc_add_host(mmc);

	return 0;

err_free_irq:
	free_irq(host->irq, host);
err_init_clk:
	clk_disable_unprepare(host->mmc_clk);
err_core_clk:
	clk_disable_unprepare(host->core_clk);
free_host:
	mmc_free_host(mmc);
	return ret;
}

static int meson_mmc_remove(struct platform_device *pdev)
{
	struct meson_host *host = dev_get_drvdata(&pdev->dev);

	mmc_remove_host(host->mmc);

	/* disable interrupts */
	writel(0, host->regs + SD_EMMC_IRQ_EN);
	free_irq(host->irq, host);

	clk_disable_unprepare(host->mmc_clk);
	clk_disable_unprepare(host->core_clk);

	mmc_free_host(host->mmc);
	return 0;
}

static const struct meson_mmc_data meson_gx_data = {
	.tx_delay_mask	= CLK_V2_TX_DELAY_MASK,
	.rx_delay_mask	= CLK_V2_RX_DELAY_MASK,
	.always_on	= CLK_V2_ALWAYS_ON,
	.adjust		= SD_EMMC_ADJUST,
	.irq_sdio_sleep	= CLK_V2_IRQ_SDIO_SLEEP,
};

static const struct meson_mmc_data meson_axg_data = {
	.tx_delay_mask	= CLK_V3_TX_DELAY_MASK,
	.rx_delay_mask	= CLK_V3_RX_DELAY_MASK,
	.always_on	= CLK_V3_ALWAYS_ON,
	.adjust		= SD_EMMC_V3_ADJUST,
	.irq_sdio_sleep	= CLK_V3_IRQ_SDIO_SLEEP,
};

static const struct of_device_id meson_mmc_of_match[] = {
	{ .compatible = "amlogic,meson-gx-mmc",		.data = &meson_gx_data },
	{ .compatible = "amlogic,meson-gxbb-mmc", 	.data = &meson_gx_data },
	{ .compatible = "amlogic,meson-gxl-mmc",	.data = &meson_gx_data },
	{ .compatible = "amlogic,meson-gxm-mmc",	.data = &meson_gx_data },
	{ .compatible = "amlogic,meson-axg-mmc",	.data = &meson_axg_data },
	{}
};
MODULE_DEVICE_TABLE(of, meson_mmc_of_match);

static struct platform_driver meson_mmc_driver = {
	.probe		= meson_mmc_probe,
	.remove		= meson_mmc_remove,
	.driver		= {
		.name = DRIVER_NAME,
		.probe_type = PROBE_PREFER_ASYNCHRONOUS,
		.of_match_table = meson_mmc_of_match,
	},
};

module_platform_driver(meson_mmc_driver);

MODULE_DESCRIPTION("Amlogic S905*/GX*/AXG SD/eMMC driver");
MODULE_AUTHOR("Kevin Hilman <khilman@baylibre.com>");
MODULE_LICENSE("GPL v2");<|MERGE_RESOLUTION|>--- conflicted
+++ resolved
@@ -178,10 +178,7 @@
 	bool vqmmc_enabled;
 	bool needs_pre_post_req;
 
-<<<<<<< HEAD
-=======
 	spinlock_t lock;
->>>>>>> 29549c70
 };
 
 #define CMD_CFG_LENGTH_MASK GENMASK(8, 0)
