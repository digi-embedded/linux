--- conflicted
+++ resolved
@@ -162,12 +162,7 @@
 #define   SDHCI_CTRL_UHS_SDR50		0x0002
 #define   SDHCI_CTRL_UHS_SDR104		0x0003
 #define   SDHCI_CTRL_UHS_DDR50		0x0004
-<<<<<<< HEAD
-#define   SDHCI_CTRL_HS_SDR200		0x0005 /* reserved value in SDIO spec */
-#define   SDHCI_CTRL_HS400          0x0006
-=======
 #define   SDHCI_CTRL_HS400		0x0005 /* Non-standard */
->>>>>>> 33e8bb5d
 #define  SDHCI_CTRL_VDD_180		0x0008
 #define  SDHCI_CTRL_DRV_TYPE_MASK	0x0030
 #define   SDHCI_CTRL_DRV_TYPE_B		0x0000
@@ -210,11 +205,7 @@
 #define  SDHCI_RETUNING_MODE_SHIFT		14
 #define  SDHCI_CLOCK_MUL_MASK	0x00FF0000
 #define  SDHCI_CLOCK_MUL_SHIFT	16
-<<<<<<< HEAD
-#define  SDHCI_SUPPORT_HS400    0x80000000 /* Non-standard */
-=======
 #define  SDHCI_SUPPORT_HS400	0x80000000 /* Non-standard */
->>>>>>> 33e8bb5d
 
 #define SDHCI_CAPABILITIES_1	0x44
 
@@ -279,12 +270,6 @@
 #define SDHCI_DEFAULT_BOUNDARY_SIZE  (512 * 1024)
 #define SDHCI_DEFAULT_BOUNDARY_ARG   (ilog2(SDHCI_DEFAULT_BOUNDARY_SIZE) - 12)
 
-<<<<<<< HEAD
-enum sdhci_cookie {
-COOKIE_UNMAPPED,
-COOKIE_MAPPED,
-COOKIE_GIVEN,
-=======
 /* ADMA2 32-bit DMA descriptor size */
 #define SDHCI_ADMA2_32_DESC_SZ	8
 
@@ -528,7 +513,6 @@
 
 	struct sdhci_host_next	next_data;
 	unsigned long private[0] ____cacheline_aligned;
->>>>>>> 33e8bb5d
 };
 
 struct sdhci_ops {
@@ -550,12 +534,7 @@
 	unsigned int	(*get_max_timeout_count)(struct sdhci_host *host);
 	void		(*set_timeout)(struct sdhci_host *host,
 				       struct mmc_command *cmd);
-<<<<<<< HEAD
-	int		(*platform_bus_width)(struct sdhci_host *host,
-					       int width);
-=======
 	void		(*set_bus_width)(struct sdhci_host *host, int width);
->>>>>>> 33e8bb5d
 	void (*platform_send_init_74_clocks)(struct sdhci_host *host,
 					     u8 power_mode);
 	unsigned int    (*get_ro)(struct sdhci_host *host);
