--- conflicted
+++ resolved
@@ -642,20 +642,12 @@
 	if (ret)
 		goto remove_host;
 
-	ret = devm_request_irq(dev, irq, tmio_mmc_irq, IRQF_SHARED,
-			       dev_name(dev), host);
-	if (ret)
-		goto remove_host;
-
 	return 0;
 
 remove_host:
 	tmio_mmc_host_remove(host);
-<<<<<<< HEAD
-=======
 disable_clk:
 	uniphier_sd_clk_disable(host);
->>>>>>> c1084c27
 free_host:
 	tmio_mmc_host_free(host);
 
