--- conflicted
+++ resolved
@@ -428,13 +428,6 @@
 static int esdhc_of_enable_dma(struct sdhci_host *host)
 {
 	u32 value;
-<<<<<<< HEAD
-	struct device *dev = mmc_dev(host->mmc);
-
-	if (of_device_is_compatible(dev->of_node, "fsl,ls1043a-esdhc") ||
-	    of_device_is_compatible(dev->of_node, "fsl,ls1046a-esdhc"))
-		dma_set_mask_and_coherent(dev, DMA_BIT_MASK(40));
-=======
 	int ret;
 	struct device *dev = mmc_dev(host->mmc);
 
@@ -446,7 +439,6 @@
 				mmc_hostname(host->mmc));
 		}
 	}
->>>>>>> ee68d467
 
 	value = sdhci_readl(host, ESDHC_DMA_SYSCTL);
 	value |= ESDHC_DMA_SNOOP;
