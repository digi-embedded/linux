--- conflicted
+++ resolved
@@ -1599,11 +1599,6 @@
 
 	if (ios->power_mode == MMC_POWER_UNDEFINED)
 		return;
-<<<<<<< HEAD
-
-	spin_lock_irqsave(&host->lock, flags);
-=======
->>>>>>> 423d9423
 
 	if (host->flags & SDHCI_DEVICE_DEAD) {
 		if (!IS_ERR(mmc->supply.vmmc) &&
@@ -1989,67 +1984,6 @@
 static void sdhci_start_tuning(struct sdhci_host *host)
 {
 	u16 ctrl;
-<<<<<<< HEAD
-	int tuning_loop_counter = MAX_TUNING_LOOP;
-	int err = 0;
-	unsigned long flags;
-	unsigned int tuning_count = 0;
-	bool hs400_tuning;
-
-	spin_lock_irqsave(&host->lock, flags);
-
-	hs400_tuning = host->flags & SDHCI_HS400_TUNING;
-	host->flags &= ~SDHCI_HS400_TUNING;
-
-	if (host->tuning_mode == SDHCI_TUNING_MODE_1)
-		tuning_count = host->tuning_count;
-
-	/*
-	 * The Host Controller needs tuning in case of SDR104 and DDR50
-	 * mode, and for SDR50 mode when Use Tuning for SDR50 is set in
-	 * the Capabilities register.
-	 * If the Host Controller supports the HS200 mode then the
-	 * tuning function has to be executed.
-	 */
-	switch (host->timing) {
-	/* HS400 tuning is done in HS200 mode */
-	case MMC_TIMING_MMC_HS400:
-		err = -EINVAL;
-		goto out_unlock;
-
-	case MMC_TIMING_MMC_HS200:
-		/*
-		 * Periodic re-tuning for HS400 is not expected to be needed, so
-		 * disable it here.
-		 */
-		if (hs400_tuning)
-			tuning_count = 0;
-		break;
-
-	case MMC_TIMING_UHS_SDR104:
-		break;
-
-	case MMC_TIMING_UHS_SDR50:
-		if (host->flags & SDHCI_SDR50_NEEDS_TUNING)
-			break;
-		/* FALLTHROUGH */
-
-	case MMC_TIMING_UHS_DDR50:
-		if (host->flags & SDHCI_DDR50_NEEDS_TUNING)
-			break;
-		/* FALLTHROUGH */
-
-	default:
-		goto out_unlock;
-	}
-
-	if (host->ops->platform_execute_tuning) {
-		spin_unlock_irqrestore(&host->lock, flags);
-		err = host->ops->platform_execute_tuning(host, opcode);
-		return err;
-	}
-=======
->>>>>>> 423d9423
 
 	ctrl = sdhci_readw(host, SDHCI_HOST_CONTROL2);
 	ctrl |= SDHCI_CTRL_EXEC_TUNING;
@@ -2211,11 +2145,6 @@
 	sdhci_reset_tuning(host);
 }
 
-<<<<<<< HEAD
-		/* Add 1ms delay for SD and eMMC */
-		mdelay(1);
-	} while (ctrl & SDHCI_CTRL_EXEC_TUNING);
-=======
 int sdhci_execute_tuning(struct mmc_host *mmc, u32 opcode)
 {
 	struct sdhci_host *host = mmc_priv(mmc);
@@ -2227,7 +2156,6 @@
 
 	if (host->tuning_mode == SDHCI_TUNING_MODE_1)
 		tuning_count = host->tuning_count;
->>>>>>> 423d9423
 
 	/*
 	 * The Host Controller needs tuning in case of SDR104 and DDR50
@@ -3044,12 +2972,7 @@
 
 	sdhci_init(host, 0);
 
-<<<<<<< HEAD
-	if (mmc->ios.power_mode != MMC_POWER_UNDEFINED &&
-	    mmc->ios.power_mode != MMC_POWER_OFF) {
-=======
 	if (mmc->ios.power_mode != MMC_POWER_UNDEFINED) {
->>>>>>> 423d9423
 		/* Force clock and power re-program */
 		host->pwr = 0;
 		host->clock = 0;
