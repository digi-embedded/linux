/*
 *  linux/drivers/mmc/host/sdhci.c - Secure Digital Host Controller Interface driver
 *
 *  Copyright (C) 2005-2008 Pierre Ossman, All Rights Reserved.
 *
 * This program is free software; you can redistribute it and/or modify
 * it under the terms of the GNU General Public License as published by
 * the Free Software Foundation; either version 2 of the License, or (at
 * your option) any later version.
 *
 * Thanks to the following companies for their support:
 *
 *     - JMicron (hardware and technical support)
 */

#include <linux/delay.h>
#include <linux/highmem.h>
#include <linux/io.h>
#include <linux/module.h>
#include <linux/dma-mapping.h>
#include <linux/slab.h>
#include <linux/scatterlist.h>
#include <linux/regulator/consumer.h>
#include <linux/pm_runtime.h>

#include <linux/leds.h>

#include <linux/mmc/mmc.h>
#include <linux/mmc/host.h>
#include <linux/mmc/card.h>
#include <linux/mmc/sdio.h>
#include <linux/mmc/slot-gpio.h>

#include "sdhci.h"

#define DRIVER_NAME "sdhci"

#define DBG(f, x...) \
	pr_debug(DRIVER_NAME " [%s()]: " f, __func__,## x)

#define MAX_TUNING_LOOP 40

static unsigned int debug_quirks = 0;
static unsigned int debug_quirks2;

static void sdhci_finish_data(struct sdhci_host *);

<<<<<<< HEAD
static void sdhci_finish_command(struct sdhci_host *);
static int sdhci_execute_tuning(struct mmc_host *mmc, u32 opcode);
static void sdhci_enable_preset_value(struct sdhci_host *host, bool enable);
static int sdhci_pre_dma_transfer(struct sdhci_host *host,
					struct mmc_data *data);
static int sdhci_do_get_cd(struct sdhci_host *host);

#ifdef CONFIG_PM
static int sdhci_runtime_pm_get(struct sdhci_host *host);
static int sdhci_runtime_pm_put(struct sdhci_host *host);
static void sdhci_runtime_pm_bus_on(struct sdhci_host *host);
static void sdhci_runtime_pm_bus_off(struct sdhci_host *host);
#else
static inline int sdhci_runtime_pm_get(struct sdhci_host *host)
{
	return 0;
}
static inline int sdhci_runtime_pm_put(struct sdhci_host *host)
{
	return 0;
}
static void sdhci_runtime_pm_bus_on(struct sdhci_host *host)
{
}
static void sdhci_runtime_pm_bus_off(struct sdhci_host *host)
{
}
#endif
=======
static void sdhci_enable_preset_value(struct sdhci_host *host, bool enable);
>>>>>>> f2ed3bfc

static void sdhci_dumpregs(struct sdhci_host *host)
{
	pr_err(DRIVER_NAME ": =========== REGISTER DUMP (%s)===========\n",
	       mmc_hostname(host->mmc));

	pr_err(DRIVER_NAME ": Sys addr: 0x%08x | Version:  0x%08x\n",
	       sdhci_readl(host, SDHCI_DMA_ADDRESS),
	       sdhci_readw(host, SDHCI_HOST_VERSION));
	pr_err(DRIVER_NAME ": Blk size: 0x%08x | Blk cnt:  0x%08x\n",
	       sdhci_readw(host, SDHCI_BLOCK_SIZE),
	       sdhci_readw(host, SDHCI_BLOCK_COUNT));
	pr_err(DRIVER_NAME ": Argument: 0x%08x | Trn mode: 0x%08x\n",
	       sdhci_readl(host, SDHCI_ARGUMENT),
	       sdhci_readw(host, SDHCI_TRANSFER_MODE));
	pr_err(DRIVER_NAME ": Present:  0x%08x | Host ctl: 0x%08x\n",
	       sdhci_readl(host, SDHCI_PRESENT_STATE),
	       sdhci_readb(host, SDHCI_HOST_CONTROL));
	pr_err(DRIVER_NAME ": Power:    0x%08x | Blk gap:  0x%08x\n",
	       sdhci_readb(host, SDHCI_POWER_CONTROL),
	       sdhci_readb(host, SDHCI_BLOCK_GAP_CONTROL));
	pr_err(DRIVER_NAME ": Wake-up:  0x%08x | Clock:    0x%08x\n",
	       sdhci_readb(host, SDHCI_WAKE_UP_CONTROL),
	       sdhci_readw(host, SDHCI_CLOCK_CONTROL));
	pr_err(DRIVER_NAME ": Timeout:  0x%08x | Int stat: 0x%08x\n",
	       sdhci_readb(host, SDHCI_TIMEOUT_CONTROL),
	       sdhci_readl(host, SDHCI_INT_STATUS));
	pr_err(DRIVER_NAME ": Int enab: 0x%08x | Sig enab: 0x%08x\n",
	       sdhci_readl(host, SDHCI_INT_ENABLE),
	       sdhci_readl(host, SDHCI_SIGNAL_ENABLE));
	pr_err(DRIVER_NAME ": AC12 err: 0x%08x | Slot int: 0x%08x\n",
	       sdhci_readw(host, SDHCI_ACMD12_ERR),
	       sdhci_readw(host, SDHCI_SLOT_INT_STATUS));
	pr_err(DRIVER_NAME ": Caps:     0x%08x | Caps_1:   0x%08x\n",
	       sdhci_readl(host, SDHCI_CAPABILITIES),
	       sdhci_readl(host, SDHCI_CAPABILITIES_1));
	pr_err(DRIVER_NAME ": Cmd:      0x%08x | Max curr: 0x%08x\n",
	       sdhci_readw(host, SDHCI_COMMAND),
	       sdhci_readl(host, SDHCI_MAX_CURRENT));
	pr_err(DRIVER_NAME ": Host ctl2: 0x%08x\n",
	       sdhci_readw(host, SDHCI_HOST_CONTROL2));

	if (host->flags & SDHCI_USE_ADMA) {
		if (host->flags & SDHCI_USE_64_BIT_DMA)
			pr_err(DRIVER_NAME ": ADMA Err: 0x%08x | ADMA Ptr: 0x%08x%08x\n",
			       readl(host->ioaddr + SDHCI_ADMA_ERROR),
			       readl(host->ioaddr + SDHCI_ADMA_ADDRESS_HI),
			       readl(host->ioaddr + SDHCI_ADMA_ADDRESS));
		else
			pr_err(DRIVER_NAME ": ADMA Err: 0x%08x | ADMA Ptr: 0x%08x\n",
			       readl(host->ioaddr + SDHCI_ADMA_ERROR),
			       readl(host->ioaddr + SDHCI_ADMA_ADDRESS));
	}

	pr_err(DRIVER_NAME ": ===========================================\n");
}

/*****************************************************************************\
 *                                                                           *
 * Low level functions                                                       *
 *                                                                           *
\*****************************************************************************/

static inline bool sdhci_data_line_cmd(struct mmc_command *cmd)
{
	return cmd->data || cmd->flags & MMC_RSP_BUSY;
}

static void sdhci_set_card_detection(struct sdhci_host *host, bool enable)
{
	u32 present;
	int gpio_cd = mmc_gpio_get_cd(host->mmc);

	if ((host->quirks & SDHCI_QUIRK_BROKEN_CARD_DETECTION) ||
<<<<<<< HEAD
	    (host->mmc->caps & MMC_CAP_NONREMOVABLE) ||
	    !IS_ERR_VALUE(gpio_cd))
=======
	    !mmc_card_is_removable(host->mmc) || (gpio_cd >= 0))
>>>>>>> f2ed3bfc
		return;

	if (enable) {
		present = sdhci_readl(host, SDHCI_PRESENT_STATE) &
				      SDHCI_CARD_PRESENT;

		host->ier |= present ? SDHCI_INT_CARD_REMOVE :
				       SDHCI_INT_CARD_INSERT;
	} else {
		host->ier &= ~(SDHCI_INT_CARD_REMOVE | SDHCI_INT_CARD_INSERT);
	}

	sdhci_writel(host, host->ier, SDHCI_INT_ENABLE);
	sdhci_writel(host, host->ier, SDHCI_SIGNAL_ENABLE);
}

static void sdhci_enable_card_detection(struct sdhci_host *host)
{
	sdhci_set_card_detection(host, true);
}

static void sdhci_disable_card_detection(struct sdhci_host *host)
{
	sdhci_set_card_detection(host, false);
}

static void sdhci_runtime_pm_bus_on(struct sdhci_host *host)
{
	if (host->bus_on)
		return;
	host->bus_on = true;
	pm_runtime_get_noresume(host->mmc->parent);
}

static void sdhci_runtime_pm_bus_off(struct sdhci_host *host)
{
	if (!host->bus_on)
		return;
	host->bus_on = false;
	pm_runtime_put_noidle(host->mmc->parent);
}

void sdhci_reset(struct sdhci_host *host, u8 mask)
{
	unsigned long timeout;

	sdhci_writeb(host, mask, SDHCI_SOFTWARE_RESET);

	if (mask & SDHCI_RESET_ALL) {
		host->clock = 0;
		/* Reset-all turns off SD Bus Power */
		if (host->quirks2 & SDHCI_QUIRK2_CARD_ON_NEEDS_BUS_ON)
			sdhci_runtime_pm_bus_off(host);
	}

	/* Wait max 100 ms */
	timeout = 100;

	/* hw clears the bit when it's done */
	while (sdhci_readb(host, SDHCI_SOFTWARE_RESET) & mask) {
		if (timeout == 0) {
			pr_err("%s: Reset 0x%x never completed.\n",
				mmc_hostname(host->mmc), (int)mask);
			sdhci_dumpregs(host);
			return;
		}
		timeout--;
		mdelay(1);
	}
}
EXPORT_SYMBOL_GPL(sdhci_reset);

static void sdhci_do_reset(struct sdhci_host *host, u8 mask)
{
	if (host->quirks & SDHCI_QUIRK_NO_CARD_NO_RESET) {
<<<<<<< HEAD
		if (!sdhci_do_get_cd(host))
=======
		struct mmc_host *mmc = host->mmc;

		if (!mmc->ops->get_cd(mmc))
>>>>>>> f2ed3bfc
			return;
	}

	host->ops->reset(host, mask);

	if (mask & SDHCI_RESET_ALL) {
		if (host->flags & (SDHCI_USE_SDMA | SDHCI_USE_ADMA)) {
			if (host->ops->enable_dma)
				host->ops->enable_dma(host);
		}

		/* Resetting the controller clears many */
		host->preset_enabled = false;
	}
}

static void sdhci_init(struct sdhci_host *host, int soft)
{
	struct mmc_host *mmc = host->mmc;

	if (soft)
		sdhci_do_reset(host, SDHCI_RESET_CMD|SDHCI_RESET_DATA);
	else
		sdhci_do_reset(host, SDHCI_RESET_ALL);

	host->ier = SDHCI_INT_BUS_POWER | SDHCI_INT_DATA_END_BIT |
		    SDHCI_INT_DATA_CRC | SDHCI_INT_DATA_TIMEOUT |
		    SDHCI_INT_INDEX | SDHCI_INT_END_BIT | SDHCI_INT_CRC |
		    SDHCI_INT_TIMEOUT | SDHCI_INT_DATA_END |
		    SDHCI_INT_RESPONSE;

<<<<<<< HEAD
	if (host->tuning_mode == SDHCI_TUNING_MODE_3)
=======
	if (host->tuning_mode == SDHCI_TUNING_MODE_2 ||
	    host->tuning_mode == SDHCI_TUNING_MODE_3)
>>>>>>> f2ed3bfc
		host->ier |= SDHCI_INT_RETUNE;

	sdhci_writel(host, host->ier, SDHCI_INT_ENABLE);
	sdhci_writel(host, host->ier, SDHCI_SIGNAL_ENABLE);

	if (soft) {
		/* force clock reconfiguration */
		host->clock = 0;
		mmc->ops->set_ios(mmc, &mmc->ios);
	}
}

static void sdhci_reinit(struct sdhci_host *host)
{
	sdhci_init(host, 0);
	sdhci_enable_card_detection(host);
}

static void __sdhci_led_activate(struct sdhci_host *host)
{
	u8 ctrl;

	ctrl = sdhci_readb(host, SDHCI_HOST_CONTROL);
	ctrl |= SDHCI_CTRL_LED;
	sdhci_writeb(host, ctrl, SDHCI_HOST_CONTROL);
}

static void __sdhci_led_deactivate(struct sdhci_host *host)
{
	u8 ctrl;

	ctrl = sdhci_readb(host, SDHCI_HOST_CONTROL);
	ctrl &= ~SDHCI_CTRL_LED;
	sdhci_writeb(host, ctrl, SDHCI_HOST_CONTROL);
}

#if IS_REACHABLE(CONFIG_LEDS_CLASS)
static void sdhci_led_control(struct led_classdev *led,
			      enum led_brightness brightness)
{
	struct sdhci_host *host = container_of(led, struct sdhci_host, led);
	unsigned long flags;

	spin_lock_irqsave(&host->lock, flags);

	if (host->runtime_suspended)
		goto out;

	if (brightness == LED_OFF)
		__sdhci_led_deactivate(host);
	else
		__sdhci_led_activate(host);
out:
	spin_unlock_irqrestore(&host->lock, flags);
}

static int sdhci_led_register(struct sdhci_host *host)
{
	struct mmc_host *mmc = host->mmc;

	snprintf(host->led_name, sizeof(host->led_name),
		 "%s::", mmc_hostname(mmc));

	host->led.name = host->led_name;
	host->led.brightness = LED_OFF;
	host->led.default_trigger = mmc_hostname(mmc);
	host->led.brightness_set = sdhci_led_control;

	return led_classdev_register(mmc_dev(mmc), &host->led);
}

static void sdhci_led_unregister(struct sdhci_host *host)
{
	led_classdev_unregister(&host->led);
}

static inline void sdhci_led_activate(struct sdhci_host *host)
{
}

static inline void sdhci_led_deactivate(struct sdhci_host *host)
{
}

#else

static inline int sdhci_led_register(struct sdhci_host *host)
{
	return 0;
}

static inline void sdhci_led_unregister(struct sdhci_host *host)
{
}

static inline void sdhci_led_activate(struct sdhci_host *host)
{
	__sdhci_led_activate(host);
}

static inline void sdhci_led_deactivate(struct sdhci_host *host)
{
	__sdhci_led_deactivate(host);
}

#endif

/*****************************************************************************\
 *                                                                           *
 * Core functions                                                            *
 *                                                                           *
\*****************************************************************************/

static void sdhci_read_block_pio(struct sdhci_host *host)
{
	unsigned long flags;
	size_t blksize, len, chunk;
	u32 uninitialized_var(scratch);
	u8 *buf;

	DBG("PIO reading\n");

	blksize = host->data->blksz;
	chunk = 0;

	local_irq_save(flags);

	while (blksize) {
		BUG_ON(!sg_miter_next(&host->sg_miter));

		len = min(host->sg_miter.length, blksize);

		blksize -= len;
		host->sg_miter.consumed = len;

		buf = host->sg_miter.addr;

		while (len) {
			if (chunk == 0) {
				scratch = sdhci_readl(host, SDHCI_BUFFER);
				chunk = 4;
			}

			*buf = scratch & 0xFF;

			buf++;
			scratch >>= 8;
			chunk--;
			len--;
		}
	}

	sg_miter_stop(&host->sg_miter);

	local_irq_restore(flags);
}

static void sdhci_write_block_pio(struct sdhci_host *host)
{
	unsigned long flags;
	size_t blksize, len, chunk;
	u32 scratch;
	u8 *buf;

	DBG("PIO writing\n");

	blksize = host->data->blksz;
	chunk = 0;
	scratch = 0;

	local_irq_save(flags);

	while (blksize) {
		BUG_ON(!sg_miter_next(&host->sg_miter));

		len = min(host->sg_miter.length, blksize);

		blksize -= len;
		host->sg_miter.consumed = len;

		buf = host->sg_miter.addr;

		while (len) {
			scratch |= (u32)*buf << (chunk * 8);

			buf++;
			chunk++;
			len--;

			if ((chunk == 4) || ((len == 0) && (blksize == 0))) {
				sdhci_writel(host, scratch, SDHCI_BUFFER);
				chunk = 0;
				scratch = 0;
			}
		}
	}

	sg_miter_stop(&host->sg_miter);

	local_irq_restore(flags);
}

static void sdhci_transfer_pio(struct sdhci_host *host)
{
	u32 mask;

	if (host->blocks == 0)
		return;

	if (host->data->flags & MMC_DATA_READ)
		mask = SDHCI_DATA_AVAILABLE;
	else
		mask = SDHCI_SPACE_AVAILABLE;

	/*
	 * Some controllers (JMicron JMB38x) mess up the buffer bits
	 * for transfers < 4 bytes. As long as it is just one block,
	 * we can ignore the bits.
	 */
	if ((host->quirks & SDHCI_QUIRK_BROKEN_SMALL_PIO) &&
		(host->data->blocks == 1))
		mask = ~0;

	while (sdhci_readl(host, SDHCI_PRESENT_STATE) & mask) {
		if (host->quirks & SDHCI_QUIRK_PIO_NEEDS_DELAY)
			udelay(100);

		if (host->data->flags & MMC_DATA_READ)
			sdhci_read_block_pio(host);
		else
			sdhci_write_block_pio(host);

		host->blocks--;
		if (host->blocks == 0)
			break;
	}

	DBG("PIO transfer complete.\n");
}

static int sdhci_pre_dma_transfer(struct sdhci_host *host,
				  struct mmc_data *data, int cookie)
{
	int sg_count;

	/*
	 * If the data buffers are already mapped, return the previous
	 * dma_map_sg() result.
	 */
	if (data->host_cookie == COOKIE_PRE_MAPPED)
		return data->sg_count;

	sg_count = dma_map_sg(mmc_dev(host->mmc), data->sg, data->sg_len,
				data->flags & MMC_DATA_WRITE ?
				DMA_TO_DEVICE : DMA_FROM_DEVICE);

	if (sg_count == 0)
		return -ENOSPC;

	data->sg_count = sg_count;
	data->host_cookie = cookie;

	return sg_count;
}

static char *sdhci_kmap_atomic(struct scatterlist *sg, unsigned long *flags)
{
	local_irq_save(*flags);
	return kmap_atomic(sg_page(sg)) + sg->offset;
}

static void sdhci_kunmap_atomic(void *buffer, unsigned long *flags)
{
	kunmap_atomic(buffer);
	local_irq_restore(*flags);
}

static void sdhci_adma_write_desc(struct sdhci_host *host, void *desc,
				  dma_addr_t addr, int len, unsigned cmd)
{
	struct sdhci_adma2_64_desc *dma_desc = desc;

	/* 32-bit and 64-bit descriptors have these members in same position */
	dma_desc->cmd = cpu_to_le16(cmd);
	dma_desc->len = cpu_to_le16(len);
	dma_desc->addr_lo = cpu_to_le32((u32)addr);

	if (host->flags & SDHCI_USE_64_BIT_DMA)
		dma_desc->addr_hi = cpu_to_le32((u64)addr >> 32);
}

static void sdhci_adma_mark_end(void *desc)
{
	struct sdhci_adma2_64_desc *dma_desc = desc;

	/* 32-bit and 64-bit descriptors have 'cmd' in same position */
	dma_desc->cmd |= cpu_to_le16(ADMA2_END);
}

static void sdhci_adma_table_pre(struct sdhci_host *host,
	struct mmc_data *data, int sg_count)
{
	struct scatterlist *sg;
	unsigned long flags;
	dma_addr_t addr, align_addr;
	void *desc, *align;
	char *buffer;
	int len, offset, i;

	/*
	 * The spec does not specify endianness of descriptor table.
	 * We currently guess that it is LE.
	 */

<<<<<<< HEAD
	if (data->flags & MMC_DATA_READ)
		direction = DMA_FROM_DEVICE;
	else
		direction = DMA_TO_DEVICE;

	host->align_addr = dma_map_single(mmc_dev(host->mmc),
		host->align_buffer, host->align_buffer_sz, direction);
	if (dma_mapping_error(mmc_dev(host->mmc), host->align_addr))
		goto fail;
	BUG_ON(host->align_addr & host->align_mask);

	host->sg_count = sdhci_pre_dma_transfer(host, data);
	if (host->sg_count < 0)
		goto unmap_align;
=======
	host->sg_count = sg_count;
>>>>>>> f2ed3bfc

	desc = host->adma_table;
	align = host->align_buffer;

	align_addr = host->align_addr;

	for_each_sg(data->sg, sg, host->sg_count, i) {
		addr = sg_dma_address(sg);
		len = sg_dma_len(sg);

		/*
		 * The SDHCI specification states that ADMA addresses must
		 * be 32-bit aligned. If they aren't, then we use a bounce
		 * buffer for the (up to three) bytes that screw up the
		 * alignment.
		 */
		offset = (SDHCI_ADMA2_ALIGN - (addr & SDHCI_ADMA2_MASK)) &
			 SDHCI_ADMA2_MASK;
		if (offset) {
			if (data->flags & MMC_DATA_WRITE) {
				buffer = sdhci_kmap_atomic(sg, &flags);
				memcpy(align, buffer, offset);
				sdhci_kunmap_atomic(buffer, &flags);
			}

			/* tran, valid */
			sdhci_adma_write_desc(host, desc, align_addr, offset,
					      ADMA2_TRAN_VALID);

			BUG_ON(offset > 65536);

			align += SDHCI_ADMA2_ALIGN;
			align_addr += SDHCI_ADMA2_ALIGN;

			desc += host->desc_sz;

			addr += offset;
			len -= offset;
		}

		BUG_ON(len > 65536);

		if (len) {
			/* tran, valid */
			sdhci_adma_write_desc(host, desc, addr, len,
					      ADMA2_TRAN_VALID);
			desc += host->desc_sz;
		}

		/*
		 * If this triggers then we have a calculation bug
		 * somewhere. :/
		 */
		WARN_ON((desc - host->adma_table) >= host->adma_table_sz);
	}

	if (host->quirks & SDHCI_QUIRK_NO_ENDATTR_IN_NOPDESC) {
		/* Mark the last descriptor as the terminating descriptor */
		if (desc != host->adma_table) {
			desc -= host->desc_sz;
			sdhci_adma_mark_end(desc);
		}
	} else {
		/* Add a terminating entry - nop, end, valid */
		sdhci_adma_write_desc(host, desc, 0, 0, ADMA2_NOP_END_VALID);
	}
}

static void sdhci_adma_table_post(struct sdhci_host *host,
	struct mmc_data *data)
{
	struct scatterlist *sg;
	int i, size;
	void *align;
	char *buffer;
	unsigned long flags;

	if (data->flags & MMC_DATA_READ) {
		bool has_unaligned = false;

		/* Do a quick scan of the SG list for any unaligned mappings */
		for_each_sg(data->sg, sg, host->sg_count, i)
			if (sg_dma_address(sg) & SDHCI_ADMA2_MASK) {
				has_unaligned = true;
				break;
			}

		if (has_unaligned) {
			dma_sync_sg_for_cpu(mmc_dev(host->mmc), data->sg,
					    data->sg_len, DMA_FROM_DEVICE);

			align = host->align_buffer;

			for_each_sg(data->sg, sg, host->sg_count, i) {
				if (sg_dma_address(sg) & SDHCI_ADMA2_MASK) {
					size = SDHCI_ADMA2_ALIGN -
					       (sg_dma_address(sg) & SDHCI_ADMA2_MASK);

					buffer = sdhci_kmap_atomic(sg, &flags);
					memcpy(buffer, align, size);
					sdhci_kunmap_atomic(buffer, &flags);

					align += SDHCI_ADMA2_ALIGN;
				}
			}
		}
	}
<<<<<<< HEAD

	if (data->host_cookie == COOKIE_MAPPED) {
		dma_unmap_sg(mmc_dev(host->mmc), data->sg,
			data->sg_len, direction);
		data->host_cookie = COOKIE_UNMAPPED;
	}
=======
>>>>>>> f2ed3bfc
}

static u8 sdhci_calc_timeout(struct sdhci_host *host, struct mmc_command *cmd)
{
	u8 count;
	struct mmc_data *data = cmd->data;
	unsigned target_timeout, current_timeout;

	/*
	 * If the host controller provides us with an incorrect timeout
	 * value, just skip the check and use 0xE.  The hardware may take
	 * longer to time out, but that's much better than having a too-short
	 * timeout value.
	 */
	if (host->quirks & SDHCI_QUIRK_BROKEN_TIMEOUT_VAL)
		return 0xE;

	/* Unspecified timeout, assume max */
	if (!data && !cmd->busy_timeout)
		return 0xE;

	/* timeout in us */
	if (!data)
		target_timeout = cmd->busy_timeout * 1000;
	else {
		target_timeout = DIV_ROUND_UP(data->timeout_ns, 1000);
		if (host->clock && data->timeout_clks) {
			unsigned long long val;

			/*
			 * data->timeout_clks is in units of clock cycles.
			 * host->clock is in Hz.  target_timeout is in us.
			 * Hence, us = 1000000 * cycles / Hz.  Round up.
			 */
			val = 1000000ULL * data->timeout_clks;
			if (do_div(val, host->clock))
				target_timeout++;
			target_timeout += val;
		}
	}

	/*
	 * Figure out needed cycles.
	 * We do this in steps in order to fit inside a 32 bit int.
	 * The first step is the minimum timeout, which will have a
	 * minimum resolution of 6 bits:
	 * (1) 2^13*1000 > 2^22,
	 * (2) host->timeout_clk < 2^16
	 *     =>
	 *     (1) / (2) > 2^6
	 */
	count = 0;
	current_timeout = (1 << 13) * 1000 / host->timeout_clk;
	while (current_timeout < target_timeout) {
		count++;
		current_timeout <<= 1;
		if (count >= 0xF)
			break;
	}

	if (count >= 0xF) {
		DBG("%s: Too large timeout 0x%x requested for CMD%d!\n",
		    mmc_hostname(host->mmc), count, cmd->opcode);
		count = 0xE;
	}

	return count;
}

static void sdhci_set_transfer_irqs(struct sdhci_host *host)
{
	u32 pio_irqs = SDHCI_INT_DATA_AVAIL | SDHCI_INT_SPACE_AVAIL;
	u32 dma_irqs = SDHCI_INT_DMA_END | SDHCI_INT_ADMA_ERROR;

	if (host->flags & SDHCI_REQ_USE_DMA)
		host->ier = (host->ier & ~pio_irqs) | dma_irqs;
	else
		host->ier = (host->ier & ~dma_irqs) | pio_irqs;

	sdhci_writel(host, host->ier, SDHCI_INT_ENABLE);
	sdhci_writel(host, host->ier, SDHCI_SIGNAL_ENABLE);
}

static void sdhci_set_timeout(struct sdhci_host *host, struct mmc_command *cmd)
{
	u8 count;

	if (host->ops->set_timeout) {
		host->ops->set_timeout(host, cmd);
	} else {
		count = sdhci_calc_timeout(host, cmd);
		sdhci_writeb(host, count, SDHCI_TIMEOUT_CONTROL);
	}
}

static void sdhci_prepare_data(struct sdhci_host *host, struct mmc_command *cmd)
{
	u8 ctrl;
	struct mmc_data *data = cmd->data;

	if (sdhci_data_line_cmd(cmd))
		sdhci_set_timeout(host, cmd);

	if (!data)
		return;

	WARN_ON(host->data);

	/* Sanity checks */
	BUG_ON(data->blksz * data->blocks > 524288);
	BUG_ON(data->blksz > host->mmc->max_blk_size);
	BUG_ON(data->blocks > 65535);

	host->data = data;
	host->data_early = 0;
	host->data->bytes_xfered = 0;

	if (host->flags & (SDHCI_USE_SDMA | SDHCI_USE_ADMA)) {
		struct scatterlist *sg;
		unsigned int length_mask, offset_mask;
		int i;

		host->flags |= SDHCI_REQ_USE_DMA;

		/*
		 * FIXME: This doesn't account for merging when mapping the
		 * scatterlist.
		 *
		 * The assumption here being that alignment and lengths are
		 * the same after DMA mapping to device address space.
		 */
		length_mask = 0;
		offset_mask = 0;
		if (host->flags & SDHCI_USE_ADMA) {
			if (host->quirks & SDHCI_QUIRK_32BIT_ADMA_SIZE) {
				length_mask = 3;
				/*
				 * As we use up to 3 byte chunks to work
				 * around alignment problems, we need to
				 * check the offset as well.
				 */
				offset_mask = 3;
			}
		} else {
			if (host->quirks & SDHCI_QUIRK_32BIT_DMA_SIZE)
				length_mask = 3;
			if (host->quirks & SDHCI_QUIRK_32BIT_DMA_ADDR)
				offset_mask = 3;
		}

		if (unlikely(length_mask | offset_mask)) {
			for_each_sg(data->sg, sg, data->sg_len, i) {
				if (sg->length & length_mask) {
					DBG("Reverting to PIO because of transfer size (%d)\n",
					    sg->length);
					host->flags &= ~SDHCI_REQ_USE_DMA;
					break;
				}
				if (sg->offset & offset_mask) {
					DBG("Reverting to PIO because of bad alignment\n");
					host->flags &= ~SDHCI_REQ_USE_DMA;
					break;
				}
			}
		}
	}

	if (host->flags & SDHCI_REQ_USE_DMA) {
		int sg_cnt = sdhci_pre_dma_transfer(host, data, COOKIE_MAPPED);

		if (sg_cnt <= 0) {
			/*
			 * This only happens when someone fed
			 * us an invalid request.
			 */
			WARN_ON(1);
			host->flags &= ~SDHCI_REQ_USE_DMA;
		} else if (host->flags & SDHCI_USE_ADMA) {
			sdhci_adma_table_pre(host, data, sg_cnt);

			sdhci_writel(host, host->adma_addr, SDHCI_ADMA_ADDRESS);
			if (host->flags & SDHCI_USE_64_BIT_DMA)
				sdhci_writel(host,
					     (u64)host->adma_addr >> 32,
					     SDHCI_ADMA_ADDRESS_HI);
		} else {
<<<<<<< HEAD
			int sg_cnt;

			sg_cnt = sdhci_pre_dma_transfer(host, data);
			if (sg_cnt <= 0) {
				/*
				 * This only happens when someone fed
				 * us an invalid request.
				 */
				WARN_ON(1);
				host->flags &= ~SDHCI_REQ_USE_DMA;
			} else {
				WARN_ON(sg_cnt != 1);
				sdhci_writel(host, sg_dma_address(data->sg),
					SDHCI_DMA_ADDRESS);
			}
=======
			WARN_ON(sg_cnt != 1);
			sdhci_writel(host, sg_dma_address(data->sg),
				SDHCI_DMA_ADDRESS);
>>>>>>> f2ed3bfc
		}
	}

	/*
	 * Always adjust the DMA selection as some controllers
	 * (e.g. JMicron) can't do PIO properly when the selection
	 * is ADMA.
	 */
	if (host->version >= SDHCI_SPEC_200) {
		ctrl = sdhci_readb(host, SDHCI_HOST_CONTROL);
		ctrl &= ~SDHCI_CTRL_DMA_MASK;
		if ((host->flags & SDHCI_REQ_USE_DMA) &&
			(host->flags & SDHCI_USE_ADMA)) {
			if (host->flags & SDHCI_USE_64_BIT_DMA)
				ctrl |= SDHCI_CTRL_ADMA64;
			else
				ctrl |= SDHCI_CTRL_ADMA32;
		} else {
			ctrl |= SDHCI_CTRL_SDMA;
		}
		sdhci_writeb(host, ctrl, SDHCI_HOST_CONTROL);
	}

	if (!(host->flags & SDHCI_REQ_USE_DMA)) {
		int flags;

		flags = SG_MITER_ATOMIC;
		if (host->data->flags & MMC_DATA_READ)
			flags |= SG_MITER_TO_SG;
		else
			flags |= SG_MITER_FROM_SG;
		sg_miter_start(&host->sg_miter, data->sg, data->sg_len, flags);
		host->blocks = data->blocks;
	}

	sdhci_set_transfer_irqs(host);

	/* Set the DMA boundary value and block size */
	sdhci_writew(host, SDHCI_MAKE_BLKSZ(SDHCI_DEFAULT_BOUNDARY_ARG,
		data->blksz), SDHCI_BLOCK_SIZE);
	sdhci_writew(host, data->blocks, SDHCI_BLOCK_COUNT);
}

static inline bool sdhci_auto_cmd12(struct sdhci_host *host,
				    struct mmc_request *mrq)
{
	return !mrq->sbc && (host->flags & SDHCI_AUTO_CMD12) &&
	       !mrq->cap_cmd_during_tfr;
}

static void sdhci_set_transfer_mode(struct sdhci_host *host,
	struct mmc_command *cmd)
{
	u16 mode = 0;
	struct mmc_data *data = cmd->data;

	if (data == NULL) {
		if (host->quirks2 &
			SDHCI_QUIRK2_CLEAR_TRANSFERMODE_REG_BEFORE_CMD) {
			sdhci_writew(host, 0x0, SDHCI_TRANSFER_MODE);
		} else {
		/* clear Auto CMD settings for no data CMDs */
			mode = sdhci_readw(host, SDHCI_TRANSFER_MODE);
			sdhci_writew(host, mode & ~(SDHCI_TRNS_AUTO_CMD12 |
				SDHCI_TRNS_AUTO_CMD23), SDHCI_TRANSFER_MODE);
		}
		return;
	}

	WARN_ON(!host->data);

	if (!(host->quirks2 & SDHCI_QUIRK2_SUPPORT_SINGLE))
		mode = SDHCI_TRNS_BLK_CNT_EN;

	if (mmc_op_multi(cmd->opcode) || data->blocks > 1) {
		mode = SDHCI_TRNS_BLK_CNT_EN | SDHCI_TRNS_MULTI;
		/*
		 * If we are sending CMD23, CMD12 never gets sent
		 * on successful completion (so no Auto-CMD12).
		 */
		if (sdhci_auto_cmd12(host, cmd->mrq) &&
		    (cmd->opcode != SD_IO_RW_EXTENDED))
			mode |= SDHCI_TRNS_AUTO_CMD12;
		else if (cmd->mrq->sbc && (host->flags & SDHCI_AUTO_CMD23)) {
			mode |= SDHCI_TRNS_AUTO_CMD23;
			sdhci_writel(host, cmd->mrq->sbc->arg, SDHCI_ARGUMENT2);
		}
	}

	if (data->flags & MMC_DATA_READ)
		mode |= SDHCI_TRNS_READ;
	if (host->flags & SDHCI_REQ_USE_DMA)
		mode |= SDHCI_TRNS_DMA;

	sdhci_writew(host, mode, SDHCI_TRANSFER_MODE);
}

static bool sdhci_needs_reset(struct sdhci_host *host, struct mmc_request *mrq)
{
	return (!(host->flags & SDHCI_DEVICE_DEAD) &&
		((mrq->cmd && mrq->cmd->error) ||
		 (mrq->sbc && mrq->sbc->error) ||
		 (mrq->data && ((mrq->data->error && !mrq->data->stop) ||
				(mrq->data->stop && mrq->data->stop->error))) ||
		 (host->quirks & SDHCI_QUIRK_RESET_AFTER_REQUEST)));
}

static void __sdhci_finish_mrq(struct sdhci_host *host, struct mmc_request *mrq)
{
	int i;

	for (i = 0; i < SDHCI_MAX_MRQS; i++) {
		if (host->mrqs_done[i] == mrq) {
			WARN_ON(1);
			return;
		}
	}

<<<<<<< HEAD
	if (host->flags & SDHCI_REQ_USE_DMA) {
		if (host->flags & SDHCI_USE_ADMA)
			sdhci_adma_table_post(host, data);
		else {
			if (data->host_cookie == COOKIE_MAPPED) {
				dma_unmap_sg(mmc_dev(host->mmc),
					data->sg, data->sg_len,
					(data->flags & MMC_DATA_READ) ?
					DMA_FROM_DEVICE : DMA_TO_DEVICE);
				data->host_cookie = COOKIE_UNMAPPED;
			}
=======
	for (i = 0; i < SDHCI_MAX_MRQS; i++) {
		if (!host->mrqs_done[i]) {
			host->mrqs_done[i] = mrq;
			break;
>>>>>>> f2ed3bfc
		}
	}

	WARN_ON(i >= SDHCI_MAX_MRQS);

	tasklet_schedule(&host->finish_tasklet);
}

static void sdhci_finish_mrq(struct sdhci_host *host, struct mmc_request *mrq)
{
	if (host->cmd && host->cmd->mrq == mrq)
		host->cmd = NULL;

	if (host->data_cmd && host->data_cmd->mrq == mrq)
		host->data_cmd = NULL;

	if (host->data && host->data->mrq == mrq)
		host->data = NULL;

	if (sdhci_needs_reset(host, mrq))
		host->pending_reset = true;

	__sdhci_finish_mrq(host, mrq);
}

static void sdhci_finish_data(struct sdhci_host *host)
{
	struct mmc_command *data_cmd = host->data_cmd;
	struct mmc_data *data = host->data;

	host->data = NULL;
	host->data_cmd = NULL;

	if ((host->flags & (SDHCI_REQ_USE_DMA | SDHCI_USE_ADMA)) ==
	    (SDHCI_REQ_USE_DMA | SDHCI_USE_ADMA))
		sdhci_adma_table_post(host, data);

	/*
	 * The specification states that the block count register must
	 * be updated, but it does not specify at what point in the
	 * data flow. That makes the register entirely useless to read
	 * back so we have to assume that nothing made it to the card
	 * in the event of an error.
	 */
	if (data->error)
		data->bytes_xfered = 0;
	else
		data->bytes_xfered = data->blksz * data->blocks;

	/*
	 * Need to send CMD12 if -
	 * a) open-ended multiblock transfer (no CMD23)
	 * b) error in multiblock transfer
	 */
	if (data->stop &&
	    (data->error ||
	     !data->mrq->sbc)) {

		/*
		 * The controller needs a reset of internal state machines
		 * upon error conditions.
		 */
		if (data->error) {
			if (!host->cmd || host->cmd == data_cmd)
				sdhci_do_reset(host, SDHCI_RESET_CMD);
			sdhci_do_reset(host, SDHCI_RESET_DATA);
		}

		/*
		 * 'cap_cmd_during_tfr' request must not use the command line
		 * after mmc_command_done() has been called. It is upper layer's
		 * responsibility to send the stop command if required.
		 */
		if (data->mrq->cap_cmd_during_tfr) {
			sdhci_finish_mrq(host, data->mrq);
		} else {
			/* Avoid triggering warning in sdhci_send_command() */
			host->cmd = NULL;
			sdhci_send_command(host, data->stop);
		}
	} else {
		sdhci_finish_mrq(host, data->mrq);
	}
}

static void sdhci_mod_timer(struct sdhci_host *host, struct mmc_request *mrq,
			    unsigned long timeout)
{
	if (sdhci_data_line_cmd(mrq->cmd))
		mod_timer(&host->data_timer, timeout);
	else
		mod_timer(&host->timer, timeout);
}

static void sdhci_del_timer(struct sdhci_host *host, struct mmc_request *mrq)
{
	if (sdhci_data_line_cmd(mrq->cmd))
		del_timer(&host->data_timer);
	else
		del_timer(&host->timer);
}

void sdhci_send_command(struct sdhci_host *host, struct mmc_command *cmd)
{
	int flags;
	u32 mask;
	unsigned long timeout;

	WARN_ON(host->cmd);

	/* Initially, a command has no error */
	cmd->error = 0;

	if ((host->quirks2 & SDHCI_QUIRK2_STOP_WITH_TC) &&
	    cmd->opcode == MMC_STOP_TRANSMISSION)
		cmd->flags |= MMC_RSP_BUSY;

	/* Wait max 10 ms */
	timeout = 10;

	mask = SDHCI_CMD_INHIBIT;
	if (sdhci_data_line_cmd(cmd))
		mask |= SDHCI_DATA_INHIBIT;

	/* We shouldn't wait for data inihibit for stop commands, even
	   though they might use busy signaling */
	if (cmd->mrq->data && (cmd == cmd->mrq->data->stop))
		mask &= ~SDHCI_DATA_INHIBIT;

	while (sdhci_readl(host, SDHCI_PRESENT_STATE) & mask) {
		if (timeout == 0) {
			pr_err("%s: Controller never released inhibit bit(s).\n",
			       mmc_hostname(host->mmc));
			sdhci_dumpregs(host);
			cmd->error = -EIO;
			sdhci_finish_mrq(host, cmd->mrq);
			return;
		}
		timeout--;
		mdelay(1);
	}

	timeout = jiffies;
	if (!cmd->data && cmd->busy_timeout > 9000)
		timeout += DIV_ROUND_UP(cmd->busy_timeout, 1000) * HZ + HZ;
	else
		timeout += 10 * HZ;
	sdhci_mod_timer(host, cmd->mrq, timeout);

	host->cmd = cmd;
	if (sdhci_data_line_cmd(cmd)) {
		WARN_ON(host->data_cmd);
		host->data_cmd = cmd;
	}

	sdhci_prepare_data(host, cmd);

	sdhci_writel(host, cmd->arg, SDHCI_ARGUMENT);

	sdhci_set_transfer_mode(host, cmd);

	if ((cmd->flags & MMC_RSP_136) && (cmd->flags & MMC_RSP_BUSY)) {
		pr_err("%s: Unsupported response type!\n",
			mmc_hostname(host->mmc));
		cmd->error = -EINVAL;
		sdhci_finish_mrq(host, cmd->mrq);
		return;
	}

	if (!(cmd->flags & MMC_RSP_PRESENT))
		flags = SDHCI_CMD_RESP_NONE;
	else if (cmd->flags & MMC_RSP_136)
		flags = SDHCI_CMD_RESP_LONG;
	else if (cmd->flags & MMC_RSP_BUSY)
		flags = SDHCI_CMD_RESP_SHORT_BUSY;
	else
		flags = SDHCI_CMD_RESP_SHORT;

	if (cmd->flags & MMC_RSP_CRC)
		flags |= SDHCI_CMD_CRC;
	if (cmd->flags & MMC_RSP_OPCODE)
		flags |= SDHCI_CMD_INDEX;

	/* CMD19 is special in that the Data Present Select should be set */
	if (cmd->data || cmd->opcode == MMC_SEND_TUNING_BLOCK ||
	    cmd->opcode == MMC_SEND_TUNING_BLOCK_HS200)
		flags |= SDHCI_CMD_DATA;

	sdhci_writew(host, SDHCI_MAKE_CMD(cmd->opcode, flags), SDHCI_COMMAND);
}
EXPORT_SYMBOL_GPL(sdhci_send_command);

static void sdhci_finish_command(struct sdhci_host *host)
{
	struct mmc_command *cmd = host->cmd;
	int i;

	host->cmd = NULL;

	if (cmd->flags & MMC_RSP_PRESENT) {
		if (cmd->flags & MMC_RSP_136) {
			/* CRC is stripped so we need to do some shifting. */
			for (i = 0;i < 4;i++) {
				cmd->resp[i] = sdhci_readl(host,
					SDHCI_RESPONSE + (3-i)*4) << 8;
				if (i != 3)
					cmd->resp[i] |=
						sdhci_readb(host,
						SDHCI_RESPONSE + (3-i)*4-1);
			}
		} else {
			cmd->resp[0] = sdhci_readl(host, SDHCI_RESPONSE);
		}
	}

	if (cmd->mrq->cap_cmd_during_tfr && cmd == cmd->mrq->cmd)
		mmc_command_done(host->mmc, cmd->mrq);

	/*
	 * The host can send and interrupt when the busy state has
	 * ended, allowing us to wait without wasting CPU cycles.
	 * The busy signal uses DAT0 so this is similar to waiting
	 * for data to complete.
	 *
	 * Note: The 1.0 specification is a bit ambiguous about this
	 *       feature so there might be some problems with older
	 *       controllers.
	 */
	if (cmd->flags & MMC_RSP_BUSY) {
		if (cmd->data) {
			DBG("Cannot wait for busy signal when also doing a data transfer");
		} else if (!(host->quirks & SDHCI_QUIRK_NO_BUSY_IRQ) &&
			   cmd == host->data_cmd) {
			/* Command complete before busy is ended */
			return;
		}
	}

	/* Finished CMD23, now send actual command. */
	if (cmd == cmd->mrq->sbc) {
		sdhci_send_command(host, cmd->mrq->cmd);
	} else {

		/* Processed actual command. */
		if (host->data && host->data_early)
			sdhci_finish_data(host);

		if (!cmd->data)
			sdhci_finish_mrq(host, cmd->mrq);
	}
}

static u16 sdhci_get_preset_value(struct sdhci_host *host)
{
	u16 preset = 0;

	switch (host->timing) {
	case MMC_TIMING_UHS_SDR12:
		preset = sdhci_readw(host, SDHCI_PRESET_FOR_SDR12);
		break;
	case MMC_TIMING_UHS_SDR25:
		preset = sdhci_readw(host, SDHCI_PRESET_FOR_SDR25);
		break;
	case MMC_TIMING_UHS_SDR50:
		preset = sdhci_readw(host, SDHCI_PRESET_FOR_SDR50);
		break;
	case MMC_TIMING_UHS_SDR104:
	case MMC_TIMING_MMC_HS200:
		preset = sdhci_readw(host, SDHCI_PRESET_FOR_SDR104);
		break;
	case MMC_TIMING_UHS_DDR50:
	case MMC_TIMING_MMC_DDR52:
		preset = sdhci_readw(host, SDHCI_PRESET_FOR_DDR50);
		break;
	case MMC_TIMING_MMC_HS400:
		preset = sdhci_readw(host, SDHCI_PRESET_FOR_HS400);
		break;
	default:
		pr_warn("%s: Invalid UHS-I mode selected\n",
			mmc_hostname(host->mmc));
		preset = sdhci_readw(host, SDHCI_PRESET_FOR_SDR12);
		break;
	}
	return preset;
}

u16 sdhci_calc_clk(struct sdhci_host *host, unsigned int clock,
		   unsigned int *actual_clock)
{
	int div = 0; /* Initialized for compiler warning */
	int real_div = div, clk_mul = 1;
	u16 clk = 0;
	bool switch_base_clk = false;

	if (host->version >= SDHCI_SPEC_300) {
		if (host->preset_enabled) {
			u16 pre_val;

			clk = sdhci_readw(host, SDHCI_CLOCK_CONTROL);
			pre_val = sdhci_get_preset_value(host);
			div = (pre_val & SDHCI_PRESET_SDCLK_FREQ_MASK)
				>> SDHCI_PRESET_SDCLK_FREQ_SHIFT;
			if (host->clk_mul &&
				(pre_val & SDHCI_PRESET_CLKGEN_SEL_MASK)) {
				clk = SDHCI_PROG_CLOCK_MODE;
				real_div = div + 1;
				clk_mul = host->clk_mul;
			} else {
				real_div = max_t(int, 1, div << 1);
			}
			goto clock_set;
		}

		/*
		 * Check if the Host Controller supports Programmable Clock
		 * Mode.
		 */
		if (host->clk_mul) {
			for (div = 1; div <= 1024; div++) {
				if ((host->max_clk * host->clk_mul / div)
					<= clock)
					break;
			}
			if ((host->max_clk * host->clk_mul / div) <= clock) {
				/*
				 * Set Programmable Clock Mode in the Clock
				 * Control register.
				 */
				clk = SDHCI_PROG_CLOCK_MODE;
				real_div = div;
				clk_mul = host->clk_mul;
				div--;
			} else {
				/*
				 * Divisor can be too small to reach clock
				 * speed requirement. Then use the base clock.
				 */
				switch_base_clk = true;
			}
		}

		if (!host->clk_mul || switch_base_clk) {
			/* Version 3.00 divisors must be a multiple of 2. */
			if (host->max_clk <= clock)
				div = 1;
			else {
				for (div = 2; div < SDHCI_MAX_DIV_SPEC_300;
				     div += 2) {
					if ((host->max_clk / div) <= clock)
						break;
				}
			}
			real_div = div;
			div >>= 1;
			if ((host->quirks2 & SDHCI_QUIRK2_CLOCK_DIV_ZERO_BROKEN)
				&& !div && host->max_clk <= 25000000)
				div = 1;
		}
	} else {
		/* Version 2.00 divisors must be a power of 2. */
		for (div = 1; div < SDHCI_MAX_DIV_SPEC_200; div *= 2) {
			if ((host->max_clk / div) <= clock)
				break;
		}
		real_div = div;
		div >>= 1;
	}

clock_set:
	if (real_div)
		*actual_clock = (host->max_clk * clk_mul) / real_div;
	clk |= (div & SDHCI_DIV_MASK) << SDHCI_DIVIDER_SHIFT;
	clk |= ((div & SDHCI_DIV_HI_MASK) >> SDHCI_DIV_MASK_LEN)
		<< SDHCI_DIVIDER_HI_SHIFT;

	return clk;
}
EXPORT_SYMBOL_GPL(sdhci_calc_clk);

void sdhci_set_clock(struct sdhci_host *host, unsigned int clock)
{
	u16 clk;
	unsigned long timeout;

	host->mmc->actual_clock = 0;

	sdhci_writew(host, 0, SDHCI_CLOCK_CONTROL);

	if (clock == 0)
		return;

	clk = sdhci_calc_clk(host, clock, &host->mmc->actual_clock);

	clk |= SDHCI_CLOCK_INT_EN;
	sdhci_writew(host, clk, SDHCI_CLOCK_CONTROL);

	/* Wait max 20 ms */
	timeout = 20;
	while (!((clk = sdhci_readw(host, SDHCI_CLOCK_CONTROL))
		& SDHCI_CLOCK_INT_STABLE)) {
		if (timeout == 0) {
			pr_err("%s: Internal clock never stabilised.\n",
			       mmc_hostname(host->mmc));
			sdhci_dumpregs(host);
			return;
		}
		timeout--;
		mdelay(1);
	}

	clk |= SDHCI_CLOCK_CARD_EN;
	sdhci_writew(host, clk, SDHCI_CLOCK_CONTROL);
}
EXPORT_SYMBOL_GPL(sdhci_set_clock);

static void sdhci_set_power_reg(struct sdhci_host *host, unsigned char mode,
				unsigned short vdd)
{
	struct mmc_host *mmc = host->mmc;

	spin_unlock_irq(&host->lock);
	mmc_regulator_set_ocr(mmc, mmc->supply.vmmc, vdd);
	spin_lock_irq(&host->lock);

	if (mode != MMC_POWER_OFF)
		sdhci_writeb(host, SDHCI_POWER_ON, SDHCI_POWER_CONTROL);
	else
		sdhci_writeb(host, 0, SDHCI_POWER_CONTROL);
}

void sdhci_set_power_noreg(struct sdhci_host *host, unsigned char mode,
			   unsigned short vdd)
{
	u8 pwr = 0;

	if (mode != MMC_POWER_OFF) {
		switch (1 << vdd) {
		case MMC_VDD_165_195:
			pwr = SDHCI_POWER_180;
			break;
		case MMC_VDD_29_30:
		case MMC_VDD_30_31:
			pwr = SDHCI_POWER_300;
			break;
		case MMC_VDD_32_33:
		case MMC_VDD_33_34:
			pwr = SDHCI_POWER_330;
			break;
		default:
			WARN(1, "%s: Invalid vdd %#x\n",
			     mmc_hostname(host->mmc), vdd);
			break;
		}
	}

	if (host->pwr == pwr)
		return;

	host->pwr = pwr;

	if (pwr == 0) {
		sdhci_writeb(host, 0, SDHCI_POWER_CONTROL);
		if (host->quirks2 & SDHCI_QUIRK2_CARD_ON_NEEDS_BUS_ON)
			sdhci_runtime_pm_bus_off(host);
	} else {
		/*
		 * Spec says that we should clear the power reg before setting
		 * a new value. Some controllers don't seem to like this though.
		 */
		if (!(host->quirks & SDHCI_QUIRK_SINGLE_POWER_WRITE))
			sdhci_writeb(host, 0, SDHCI_POWER_CONTROL);

		/*
		 * At least the Marvell CaFe chip gets confused if we set the
		 * voltage and set turn on power at the same time, so set the
		 * voltage first.
		 */
		if (host->quirks & SDHCI_QUIRK_NO_SIMULT_VDD_AND_POWER)
			sdhci_writeb(host, pwr, SDHCI_POWER_CONTROL);

		pwr |= SDHCI_POWER_ON;

		sdhci_writeb(host, pwr, SDHCI_POWER_CONTROL);

		if (host->quirks2 & SDHCI_QUIRK2_CARD_ON_NEEDS_BUS_ON)
			sdhci_runtime_pm_bus_on(host);

		/*
		 * Some controllers need an extra 10ms delay of 10ms before
		 * they can apply clock after applying power
		 */
		if (host->quirks & SDHCI_QUIRK_DELAY_AFTER_POWER)
			mdelay(10);
	}
}
EXPORT_SYMBOL_GPL(sdhci_set_power_noreg);

void sdhci_set_power(struct sdhci_host *host, unsigned char mode,
		     unsigned short vdd)
{
	if (IS_ERR(host->mmc->supply.vmmc))
		sdhci_set_power_noreg(host, mode, vdd);
	else
		sdhci_set_power_reg(host, mode, vdd);
}
EXPORT_SYMBOL_GPL(sdhci_set_power);

/*****************************************************************************\
 *                                                                           *
 * MMC callbacks                                                             *
 *                                                                           *
\*****************************************************************************/

static void sdhci_request(struct mmc_host *mmc, struct mmc_request *mrq)
{
	struct sdhci_host *host;
	int present;
	unsigned long flags;

	host = mmc_priv(mmc);

	/* Firstly check card presence */
	present = mmc->ops->get_cd(mmc);

	spin_lock_irqsave(&host->lock, flags);

	sdhci_led_activate(host);

	/*
	 * Ensure we don't send the STOP for non-SET_BLOCK_COUNTED
	 * requests if Auto-CMD12 is enabled.
	 */
	if (sdhci_auto_cmd12(host, mrq)) {
		if (mrq->stop) {
			mrq->data->stop = NULL;
			mrq->stop = NULL;
		}
	}

	if (!present || host->flags & SDHCI_DEVICE_DEAD) {
		mrq->cmd->error = -ENOMEDIUM;
		sdhci_finish_mrq(host, mrq);
	} else {
		if (mrq->sbc && !(host->flags & SDHCI_AUTO_CMD23))
			sdhci_send_command(host, mrq->sbc);
		else
			sdhci_send_command(host, mrq->cmd);
	}

	mmiowb();
	spin_unlock_irqrestore(&host->lock, flags);
}

void sdhci_set_bus_width(struct sdhci_host *host, int width)
{
	u8 ctrl;

	ctrl = sdhci_readb(host, SDHCI_HOST_CONTROL);
	if (width == MMC_BUS_WIDTH_8) {
		ctrl &= ~SDHCI_CTRL_4BITBUS;
		if (host->version >= SDHCI_SPEC_300)
			ctrl |= SDHCI_CTRL_8BITBUS;
	} else {
		if (host->version >= SDHCI_SPEC_300)
			ctrl &= ~SDHCI_CTRL_8BITBUS;
		if (width == MMC_BUS_WIDTH_4)
			ctrl |= SDHCI_CTRL_4BITBUS;
		else
			ctrl &= ~SDHCI_CTRL_4BITBUS;
	}
	sdhci_writeb(host, ctrl, SDHCI_HOST_CONTROL);
}
EXPORT_SYMBOL_GPL(sdhci_set_bus_width);

void sdhci_set_uhs_signaling(struct sdhci_host *host, unsigned timing)
{
	u16 ctrl_2;

	ctrl_2 = sdhci_readw(host, SDHCI_HOST_CONTROL2);
	/* Select Bus Speed Mode for host */
	ctrl_2 &= ~SDHCI_CTRL_UHS_MASK;
	if ((timing == MMC_TIMING_MMC_HS200) ||
	    (timing == MMC_TIMING_UHS_SDR104))
		ctrl_2 |= SDHCI_CTRL_UHS_SDR104;
	else if (timing == MMC_TIMING_UHS_SDR12)
		ctrl_2 |= SDHCI_CTRL_UHS_SDR12;
	else if (timing == MMC_TIMING_UHS_SDR25)
		ctrl_2 |= SDHCI_CTRL_UHS_SDR25;
	else if (timing == MMC_TIMING_UHS_SDR50)
		ctrl_2 |= SDHCI_CTRL_UHS_SDR50;
	else if ((timing == MMC_TIMING_UHS_DDR50) ||
		 (timing == MMC_TIMING_MMC_DDR52))
		ctrl_2 |= SDHCI_CTRL_UHS_DDR50;
	else if (timing == MMC_TIMING_MMC_HS400)
		ctrl_2 |= SDHCI_CTRL_HS400; /* Non-standard */
	sdhci_writew(host, ctrl_2, SDHCI_HOST_CONTROL2);
}
EXPORT_SYMBOL_GPL(sdhci_set_uhs_signaling);

static void sdhci_set_ios(struct mmc_host *mmc, struct mmc_ios *ios)
{
	struct sdhci_host *host = mmc_priv(mmc);
	unsigned long flags;
	u8 ctrl;

	spin_lock_irqsave(&host->lock, flags);

	if (host->flags & SDHCI_DEVICE_DEAD) {
		spin_unlock_irqrestore(&host->lock, flags);
		if (!IS_ERR(mmc->supply.vmmc) &&
		    ios->power_mode == MMC_POWER_OFF)
			mmc_regulator_set_ocr(mmc, mmc->supply.vmmc, 0);
		return;
	}

	/*
	 * Reset the chip on each power off.
	 * Should clear out any weird states.
	 */
	if (ios->power_mode == MMC_POWER_OFF) {
		sdhci_writel(host, 0, SDHCI_SIGNAL_ENABLE);
		sdhci_reinit(host);
	}

	if (host->version >= SDHCI_SPEC_300 &&
		(ios->power_mode == MMC_POWER_UP) &&
		!(host->quirks2 & SDHCI_QUIRK2_PRESET_VALUE_BROKEN))
		sdhci_enable_preset_value(host, false);

	if (!ios->clock || ios->clock != host->clock) {
		host->ops->set_clock(host, ios->clock);
		host->clock = ios->clock;

		if (host->quirks & SDHCI_QUIRK_DATA_TIMEOUT_USES_SDCLK &&
		    host->clock) {
			host->timeout_clk = host->mmc->actual_clock ?
						host->mmc->actual_clock / 1000 :
						host->clock / 1000;
			host->mmc->max_busy_timeout =
				host->ops->get_max_timeout_count ?
				host->ops->get_max_timeout_count(host) :
				1 << 27;
			host->mmc->max_busy_timeout /= host->timeout_clk;
		}
	}

	if (host->ops->set_power)
		host->ops->set_power(host, ios->power_mode, ios->vdd);
	else
		sdhci_set_power(host, ios->power_mode, ios->vdd);

	if (host->ops->platform_send_init_74_clocks)
		host->ops->platform_send_init_74_clocks(host, ios->power_mode);

	host->ops->set_bus_width(host, ios->bus_width);

	ctrl = sdhci_readb(host, SDHCI_HOST_CONTROL);

	if ((ios->timing == MMC_TIMING_SD_HS ||
	     ios->timing == MMC_TIMING_MMC_HS)
	    && !(host->quirks & SDHCI_QUIRK_NO_HISPD_BIT))
		ctrl |= SDHCI_CTRL_HISPD;
	else
		ctrl &= ~SDHCI_CTRL_HISPD;

	if (host->version >= SDHCI_SPEC_300) {
		u16 clk, ctrl_2;

		/* In case of UHS-I modes, set High Speed Enable */
		if ((ios->timing == MMC_TIMING_MMC_HS400) ||
		    (ios->timing == MMC_TIMING_MMC_HS200) ||
		    (ios->timing == MMC_TIMING_MMC_DDR52) ||
		    (ios->timing == MMC_TIMING_UHS_SDR50) ||
		    (ios->timing == MMC_TIMING_UHS_SDR104) ||
		    (ios->timing == MMC_TIMING_UHS_DDR50) ||
		    (ios->timing == MMC_TIMING_UHS_SDR25))
			ctrl |= SDHCI_CTRL_HISPD;

		if (!host->preset_enabled) {
			sdhci_writeb(host, ctrl, SDHCI_HOST_CONTROL);
			/*
			 * We only need to set Driver Strength if the
			 * preset value enable is not set.
			 */
			ctrl_2 = sdhci_readw(host, SDHCI_HOST_CONTROL2);
			ctrl_2 &= ~SDHCI_CTRL_DRV_TYPE_MASK;
			if (ios->drv_type == MMC_SET_DRIVER_TYPE_A)
				ctrl_2 |= SDHCI_CTRL_DRV_TYPE_A;
			else if (ios->drv_type == MMC_SET_DRIVER_TYPE_B)
				ctrl_2 |= SDHCI_CTRL_DRV_TYPE_B;
			else if (ios->drv_type == MMC_SET_DRIVER_TYPE_C)
				ctrl_2 |= SDHCI_CTRL_DRV_TYPE_C;
			else if (ios->drv_type == MMC_SET_DRIVER_TYPE_D)
				ctrl_2 |= SDHCI_CTRL_DRV_TYPE_D;
			else {
<<<<<<< HEAD
				pr_warn("%s: invalid driver type, default to "
					"driver type B\n", mmc_hostname(mmc));
=======
				pr_warn("%s: invalid driver type, default to driver type B\n",
					mmc_hostname(mmc));
>>>>>>> f2ed3bfc
				ctrl_2 |= SDHCI_CTRL_DRV_TYPE_B;
			}

			sdhci_writew(host, ctrl_2, SDHCI_HOST_CONTROL2);
		} else {
			/*
			 * According to SDHC Spec v3.00, if the Preset Value
			 * Enable in the Host Control 2 register is set, we
			 * need to reset SD Clock Enable before changing High
			 * Speed Enable to avoid generating clock gliches.
			 */

			/* Reset SD Clock Enable */
			clk = sdhci_readw(host, SDHCI_CLOCK_CONTROL);
			clk &= ~SDHCI_CLOCK_CARD_EN;
			sdhci_writew(host, clk, SDHCI_CLOCK_CONTROL);

			sdhci_writeb(host, ctrl, SDHCI_HOST_CONTROL);

			/* Re-enable SD Clock */
			host->ops->set_clock(host, host->clock);
		}

		/* Reset SD Clock Enable */
		clk = sdhci_readw(host, SDHCI_CLOCK_CONTROL);
		clk &= ~SDHCI_CLOCK_CARD_EN;
		sdhci_writew(host, clk, SDHCI_CLOCK_CONTROL);

		host->ops->set_uhs_signaling(host, ios->timing);
		host->timing = ios->timing;

		if (!(host->quirks2 & SDHCI_QUIRK2_PRESET_VALUE_BROKEN) &&
				((ios->timing == MMC_TIMING_UHS_SDR12) ||
				 (ios->timing == MMC_TIMING_UHS_SDR25) ||
				 (ios->timing == MMC_TIMING_UHS_SDR50) ||
				 (ios->timing == MMC_TIMING_UHS_SDR104) ||
				 (ios->timing == MMC_TIMING_UHS_DDR50) ||
				 (ios->timing == MMC_TIMING_MMC_DDR52))) {
			u16 preset;

			sdhci_enable_preset_value(host, true);
			preset = sdhci_get_preset_value(host);
			ios->drv_type = (preset & SDHCI_PRESET_DRV_MASK)
				>> SDHCI_PRESET_DRV_SHIFT;
		}

		/* Re-enable SD Clock */
		host->ops->set_clock(host, host->clock);
	} else
		sdhci_writeb(host, ctrl, SDHCI_HOST_CONTROL);

	/*
	 * Some (ENE) controllers go apeshit on some ios operation,
	 * signalling timeout and CRC errors even on CMD0. Resetting
	 * it on each ios seems to solve the problem.
	 */
	if (host->quirks & SDHCI_QUIRK_RESET_CMD_DATA_ON_IOS)
		sdhci_do_reset(host, SDHCI_RESET_CMD | SDHCI_RESET_DATA);

	mmiowb();
	spin_unlock_irqrestore(&host->lock, flags);
}

static int sdhci_get_cd(struct mmc_host *mmc)
{
	struct sdhci_host *host = mmc_priv(mmc);
	int gpio_cd = mmc_gpio_get_cd(mmc);

	if (host->flags & SDHCI_DEVICE_DEAD)
		return 0;

	/* If nonremovable, assume that the card is always present. */
<<<<<<< HEAD
	if (host->mmc->caps & MMC_CAP_NONREMOVABLE)
=======
	if (!mmc_card_is_removable(host->mmc))
>>>>>>> f2ed3bfc
		return 1;

	/*
	 * Try slot gpio detect, if defined it take precedence
	 * over build in controller functionality
	 */
<<<<<<< HEAD
	if (!IS_ERR_VALUE(gpio_cd))
=======
	if (gpio_cd >= 0)
>>>>>>> f2ed3bfc
		return !!gpio_cd;

	/* If polling, assume that the card is always present. */
	if (host->quirks & SDHCI_QUIRK_BROKEN_CARD_DETECTION)
		return 1;

	/* Host native card detect */
	return !!(sdhci_readl(host, SDHCI_PRESENT_STATE) & SDHCI_CARD_PRESENT);
}

static int sdhci_check_ro(struct sdhci_host *host)
{
	unsigned long flags;
	int is_readonly;

	spin_lock_irqsave(&host->lock, flags);

	if (host->flags & SDHCI_DEVICE_DEAD)
		is_readonly = 0;
	else if (host->ops->get_ro)
		is_readonly = host->ops->get_ro(host);
	else
		is_readonly = !(sdhci_readl(host, SDHCI_PRESENT_STATE)
				& SDHCI_WRITE_PROTECT);

	spin_unlock_irqrestore(&host->lock, flags);

	/* This quirk needs to be replaced by a callback-function later */
	return host->quirks & SDHCI_QUIRK_INVERTED_WRITE_PROTECT ?
		!is_readonly : is_readonly;
}

#define SAMPLE_COUNT	5

static int sdhci_get_ro(struct mmc_host *mmc)
{
	struct sdhci_host *host = mmc_priv(mmc);
	int i, ro_count;

	if (!(host->quirks & SDHCI_QUIRK_UNSTABLE_RO_DETECT))
		return sdhci_check_ro(host);

	ro_count = 0;
	for (i = 0; i < SAMPLE_COUNT; i++) {
		if (sdhci_check_ro(host)) {
			if (++ro_count > SAMPLE_COUNT / 2)
				return 1;
		}
		msleep(30);
	}
	return 0;
}

static void sdhci_hw_reset(struct mmc_host *mmc)
{
	struct sdhci_host *host = mmc_priv(mmc);

	if (host->ops && host->ops->hw_reset)
		host->ops->hw_reset(host);
}

static void sdhci_enable_sdio_irq_nolock(struct sdhci_host *host, int enable)
{
	if (!(host->flags & SDHCI_DEVICE_DEAD)) {
		if (enable)
			host->ier |= SDHCI_INT_CARD_INT;
		else
			host->ier &= ~SDHCI_INT_CARD_INT;

		sdhci_writel(host, host->ier, SDHCI_INT_ENABLE);
		sdhci_writel(host, host->ier, SDHCI_SIGNAL_ENABLE);
		mmiowb();
	}
}

static void sdhci_enable_sdio_irq(struct mmc_host *mmc, int enable)
{
	struct sdhci_host *host = mmc_priv(mmc);
	unsigned long flags;

<<<<<<< HEAD
	if (enable)
		sdhci_runtime_pm_get(host);

=======
>>>>>>> f2ed3bfc
	spin_lock_irqsave(&host->lock, flags);
	if (enable)
		host->flags |= SDHCI_SDIO_IRQ_ENABLED;
	else
		host->flags &= ~SDHCI_SDIO_IRQ_ENABLED;

	sdhci_enable_sdio_irq_nolock(host, enable);
	spin_unlock_irqrestore(&host->lock, flags);
<<<<<<< HEAD

	if (!enable)
		sdhci_runtime_pm_put(host);
=======
>>>>>>> f2ed3bfc
}

static int sdhci_start_signal_voltage_switch(struct mmc_host *mmc,
					     struct mmc_ios *ios)
{
	struct sdhci_host *host = mmc_priv(mmc);
	u16 ctrl;
	int ret;

	/*
	 * Signal Voltage Switching is only applicable for Host Controllers
	 * v3.00 and above.
	 */
	if (host->version < SDHCI_SPEC_300)
		return 0;

	ctrl = sdhci_readw(host, SDHCI_HOST_CONTROL2);

	switch (ios->signal_voltage) {
	case MMC_SIGNAL_VOLTAGE_330:
		if (!(host->flags & SDHCI_SIGNALING_330))
			return -EINVAL;
		/* Set 1.8V Signal Enable in the Host Control2 register to 0 */
		ctrl &= ~SDHCI_CTRL_VDD_180;
		sdhci_writew(host, ctrl, SDHCI_HOST_CONTROL2);

		if (!IS_ERR(mmc->supply.vqmmc)) {
			ret = mmc_regulator_set_vqmmc(mmc, ios);
			if (ret) {
				pr_warn("%s: Switching to 3.3V signalling voltage failed\n",
					mmc_hostname(mmc));
				return -EIO;
			}
		}
		/* Wait for 5ms */
		usleep_range(5000, 5500);

		/* 3.3V regulator output should be stable within 5 ms */
		ctrl = sdhci_readw(host, SDHCI_HOST_CONTROL2);
		if (!(ctrl & SDHCI_CTRL_VDD_180))
			return 0;

		pr_warn("%s: 3.3V regulator output did not became stable\n",
			mmc_hostname(mmc));

		return -EAGAIN;
	case MMC_SIGNAL_VOLTAGE_180:
<<<<<<< HEAD
		if (host->quirks2 & SDHCI_QUIRK2_NO_1_8_V)
			return -EIO;

=======
		if (!(host->flags & SDHCI_SIGNALING_180))
			return -EINVAL;
>>>>>>> f2ed3bfc
		if (!IS_ERR(mmc->supply.vqmmc)) {
			ret = mmc_regulator_set_vqmmc(mmc, ios);
			if (ret) {
				pr_warn("%s: Switching to 1.8V signalling voltage failed\n",
					mmc_hostname(mmc));
				return -EIO;
			}
		}

		/*
		 * Enable 1.8V Signal Enable in the Host Control2
		 * register
		 */
		ctrl |= SDHCI_CTRL_VDD_180;
		sdhci_writew(host, ctrl, SDHCI_HOST_CONTROL2);

		/* Some controller need to do more when switching */
		if (host->ops->voltage_switch)
			host->ops->voltage_switch(host);

		/* 1.8V regulator output should be stable within 5 ms */
		ctrl = sdhci_readw(host, SDHCI_HOST_CONTROL2);
		if (ctrl & SDHCI_CTRL_VDD_180)
			return 0;

		pr_warn("%s: 1.8V regulator output did not became stable\n",
			mmc_hostname(mmc));

		return -EAGAIN;
	case MMC_SIGNAL_VOLTAGE_120:
		if (!(host->flags & SDHCI_SIGNALING_120))
			return -EINVAL;
		if (!IS_ERR(mmc->supply.vqmmc)) {
			ret = mmc_regulator_set_vqmmc(mmc, ios);
			if (ret) {
				pr_warn("%s: Switching to 1.2V signalling voltage failed\n",
					mmc_hostname(mmc));
				return -EIO;
			}
		}
		return 0;
	default:
		/* No signal voltage switch required */
		return 0;
	}
}

static int sdhci_card_busy(struct mmc_host *mmc)
{
	struct sdhci_host *host = mmc_priv(mmc);
	u32 present_state;

	/* Check whether DAT[0] is 0 */
	present_state = sdhci_readl(host, SDHCI_PRESENT_STATE);

	return !(present_state & SDHCI_DATA_0_LVL_MASK);
}

static int sdhci_prepare_hs400_tuning(struct mmc_host *mmc, struct mmc_ios *ios)
{
	struct sdhci_host *host = mmc_priv(mmc);
	unsigned long flags;

	spin_lock_irqsave(&host->lock, flags);
	host->flags |= SDHCI_HS400_TUNING;
	spin_unlock_irqrestore(&host->lock, flags);

	return 0;
}

static int sdhci_execute_tuning(struct mmc_host *mmc, u32 opcode)
{
	struct sdhci_host *host = mmc_priv(mmc);
	u16 ctrl;
	int tuning_loop_counter = MAX_TUNING_LOOP;
	int err = 0;
	unsigned long flags;
	unsigned int tuning_count = 0;
	bool hs400_tuning;

	spin_lock_irqsave(&host->lock, flags);

	hs400_tuning = host->flags & SDHCI_HS400_TUNING;
	host->flags &= ~SDHCI_HS400_TUNING;

	if (host->tuning_mode == SDHCI_TUNING_MODE_1)
		tuning_count = host->tuning_count;

	/*
	 * The Host Controller needs tuning in case of SDR104 and DDR50
	 * mode, and for SDR50 mode when Use Tuning for SDR50 is set in
	 * the Capabilities register.
	 * If the Host Controller supports the HS200 mode then the
	 * tuning function has to be executed.
	 */
	switch (host->timing) {
	/* HS400 tuning is done in HS200 mode */
	case MMC_TIMING_MMC_HS400:
		err = -EINVAL;
		goto out_unlock;

	case MMC_TIMING_MMC_HS200:
		/*
		 * Periodic re-tuning for HS400 is not expected to be needed, so
		 * disable it here.
		 */
		if (hs400_tuning)
			tuning_count = 0;
		break;

	case MMC_TIMING_UHS_SDR104:
		break;

	case MMC_TIMING_UHS_SDR50:
		if (host->flags & SDHCI_SDR50_NEEDS_TUNING)
			break;
		/* FALLTHROUGH */

	case MMC_TIMING_UHS_DDR50:
		if (host->flags & SDHCI_DDR50_NEEDS_TUNING)
			break;
		/* FALLTHROUGH */

	default:
		goto out_unlock;
	}

	if (host->ops->platform_execute_tuning) {
		spin_unlock_irqrestore(&host->lock, flags);
		err = host->ops->platform_execute_tuning(host, opcode);
		return err;
	}

	ctrl = sdhci_readw(host, SDHCI_HOST_CONTROL2);
	ctrl |= SDHCI_CTRL_EXEC_TUNING;
	if (host->quirks2 & SDHCI_QUIRK2_TUNING_WORK_AROUND)
		ctrl |= SDHCI_CTRL_TUNED_CLK;
	sdhci_writew(host, ctrl, SDHCI_HOST_CONTROL2);

	/*
	 * As per the Host Controller spec v3.00, tuning command
	 * generates Buffer Read Ready interrupt, so enable that.
	 *
	 * Note: The spec clearly says that when tuning sequence
	 * is being performed, the controller does not generate
	 * interrupts other than Buffer Read Ready interrupt. But
	 * to make sure we don't hit a controller bug, we _only_
	 * enable Buffer Read Ready interrupt here.
	 */
	sdhci_writel(host, SDHCI_INT_DATA_AVAIL, SDHCI_INT_ENABLE);
	sdhci_writel(host, SDHCI_INT_DATA_AVAIL, SDHCI_SIGNAL_ENABLE);

	/*
	 * Issue CMD19 repeatedly till Execute Tuning is set to 0 or the number
	 * of loops reaches 40 times.
	 */
	do {
		struct mmc_command cmd = {0};
		struct mmc_request mrq = {NULL};

		cmd.opcode = opcode;
		cmd.arg = 0;
		cmd.flags = MMC_RSP_R1 | MMC_CMD_ADTC;
		cmd.retries = 0;
		cmd.data = NULL;
		cmd.mrq = &mrq;
		cmd.error = 0;

		if (tuning_loop_counter-- == 0)
			break;

		mrq.cmd = &cmd;

		/*
		 * In response to CMD19, the card sends 64 bytes of tuning
		 * block to the Host Controller. So we set the block size
		 * to 64 here.
		 */
		if (cmd.opcode == MMC_SEND_TUNING_BLOCK_HS200) {
			if (mmc->ios.bus_width == MMC_BUS_WIDTH_8)
				sdhci_writew(host, SDHCI_MAKE_BLKSZ(7, 128),
					     SDHCI_BLOCK_SIZE);
			else if (mmc->ios.bus_width == MMC_BUS_WIDTH_4)
				sdhci_writew(host, SDHCI_MAKE_BLKSZ(7, 64),
					     SDHCI_BLOCK_SIZE);
		} else {
			sdhci_writew(host, SDHCI_MAKE_BLKSZ(7, 64),
				     SDHCI_BLOCK_SIZE);
		}

		/*
		 * The tuning block is sent by the card to the host controller.
		 * So we set the TRNS_READ bit in the Transfer Mode register.
		 * This also takes care of setting DMA Enable and Multi Block
		 * Select in the same register to 0.
		 */
		sdhci_writew(host, SDHCI_TRNS_READ, SDHCI_TRANSFER_MODE);

		sdhci_send_command(host, &cmd);

		host->cmd = NULL;
		sdhci_del_timer(host, &mrq);

		spin_unlock_irqrestore(&host->lock, flags);
		/* Wait for Buffer Read Ready interrupt */
		wait_event_timeout(host->buf_ready_int,
					(host->tuning_done == 1),
					msecs_to_jiffies(50));
		spin_lock_irqsave(&host->lock, flags);

		if (!host->tuning_done) {
			pr_info(DRIVER_NAME ": Timeout waiting for Buffer Read Ready interrupt during tuning procedure, falling back to fixed sampling clock\n");
			ctrl = sdhci_readw(host, SDHCI_HOST_CONTROL2);
			ctrl &= ~SDHCI_CTRL_TUNED_CLK;
			ctrl &= ~SDHCI_CTRL_EXEC_TUNING;
			sdhci_writew(host, ctrl, SDHCI_HOST_CONTROL2);

			sdhci_do_reset(host, SDHCI_RESET_CMD);
			sdhci_do_reset(host, SDHCI_RESET_DATA);

			err = -EIO;

			if (cmd.opcode != MMC_SEND_TUNING_BLOCK_HS200)
				goto out;

			sdhci_writel(host, host->ier, SDHCI_INT_ENABLE);
			sdhci_writel(host, host->ier, SDHCI_SIGNAL_ENABLE);

			spin_unlock_irqrestore(&host->lock, flags);

			memset(&cmd, 0, sizeof(cmd));
			cmd.opcode = MMC_STOP_TRANSMISSION;
			cmd.flags = MMC_RSP_SPI_R1B | MMC_RSP_R1B | MMC_CMD_AC;
			cmd.busy_timeout = 50;
			mmc_wait_for_cmd(mmc, &cmd, 0);

			spin_lock_irqsave(&host->lock, flags);

			goto out;
		}

		host->tuning_done = 0;

		ctrl = sdhci_readw(host, SDHCI_HOST_CONTROL2);

		/* Add 1ms delay for SD and eMMC */
		mdelay(1);
	} while (ctrl & SDHCI_CTRL_EXEC_TUNING);

	/*
	 * The Host Driver has exhausted the maximum number of loops allowed,
	 * so use fixed sampling frequency.
	 */
	if (tuning_loop_counter < 0) {
		ctrl &= ~SDHCI_CTRL_TUNED_CLK;
		sdhci_writew(host, ctrl, SDHCI_HOST_CONTROL2);
	}
	if (!(ctrl & SDHCI_CTRL_TUNED_CLK)) {
		pr_info(DRIVER_NAME ": Tuning procedure failed, falling back to fixed sampling clock\n");
		err = -EIO;
	}

out:
	if (tuning_count) {
		/*
		 * In case tuning fails, host controllers which support
		 * re-tuning can try tuning again at a later time, when the
		 * re-tuning timer expires.  So for these controllers, we
		 * return 0. Since there might be other controllers who do not
		 * have this capability, we return error for them.
		 */
		err = 0;
	}

	host->mmc->retune_period = err ? 0 : tuning_count;

	sdhci_writel(host, host->ier, SDHCI_INT_ENABLE);
	sdhci_writel(host, host->ier, SDHCI_SIGNAL_ENABLE);
out_unlock:
	spin_unlock_irqrestore(&host->lock, flags);
	return err;
}

static int sdhci_select_drive_strength(struct mmc_card *card,
				       unsigned int max_dtr, int host_drv,
				       int card_drv, int *drv_type)
{
	struct sdhci_host *host = mmc_priv(card->host);

	if (!host->ops->select_drive_strength)
		return 0;

	return host->ops->select_drive_strength(host, card, max_dtr, host_drv,
						card_drv, drv_type);
}

static void sdhci_enable_preset_value(struct sdhci_host *host, bool enable)
{
	/* Host Controller v3.00 defines preset value registers */
	if (host->version < SDHCI_SPEC_300)
		return;

	/*
	 * We only enable or disable Preset Value if they are not already
	 * enabled or disabled respectively. Otherwise, we bail out.
	 */
	if (host->preset_enabled != enable) {
		u16 ctrl = sdhci_readw(host, SDHCI_HOST_CONTROL2);

		if (enable)
			ctrl |= SDHCI_CTRL_PRESET_VAL_ENABLE;
		else
			ctrl &= ~SDHCI_CTRL_PRESET_VAL_ENABLE;

		sdhci_writew(host, ctrl, SDHCI_HOST_CONTROL2);

		if (enable)
			host->flags |= SDHCI_PV_ENABLED;
		else
			host->flags &= ~SDHCI_PV_ENABLED;

		host->preset_enabled = enable;
	}
}

static void sdhci_post_req(struct mmc_host *mmc, struct mmc_request *mrq,
				int err)
{
	struct sdhci_host *host = mmc_priv(mmc);
	struct mmc_data *data = mrq->data;

<<<<<<< HEAD
	if (host->flags & SDHCI_REQ_USE_DMA) {
		if (data->host_cookie == COOKIE_GIVEN ||
				data->host_cookie == COOKIE_MAPPED)
			dma_unmap_sg(mmc_dev(host->mmc), data->sg, data->sg_len,
					 data->flags & MMC_DATA_WRITE ?
					 DMA_TO_DEVICE : DMA_FROM_DEVICE);
		data->host_cookie = COOKIE_UNMAPPED;
	}
}

static int sdhci_pre_dma_transfer(struct sdhci_host *host,
				       struct mmc_data *data)
{
	int sg_count;

	if (data->host_cookie == COOKIE_MAPPED) {
		data->host_cookie = COOKIE_GIVEN;
		return data->sg_count;
	}

	WARN_ON(data->host_cookie == COOKIE_GIVEN);

	sg_count = dma_map_sg(mmc_dev(host->mmc), data->sg, data->sg_len,
				data->flags & MMC_DATA_WRITE ?
				DMA_TO_DEVICE : DMA_FROM_DEVICE);

	if (sg_count == 0)
		return -ENOSPC;

	data->sg_count = sg_count;
	data->host_cookie = COOKIE_MAPPED;
=======
	if (data->host_cookie != COOKIE_UNMAPPED)
		dma_unmap_sg(mmc_dev(host->mmc), data->sg, data->sg_len,
			     data->flags & MMC_DATA_WRITE ?
			       DMA_TO_DEVICE : DMA_FROM_DEVICE);

	data->host_cookie = COOKIE_UNMAPPED;
}

static void sdhci_pre_req(struct mmc_host *mmc, struct mmc_request *mrq,
			       bool is_first_req)
{
	struct sdhci_host *host = mmc_priv(mmc);

	mrq->data->host_cookie = COOKIE_UNMAPPED;
>>>>>>> f2ed3bfc

	if (host->flags & SDHCI_REQ_USE_DMA)
		sdhci_pre_dma_transfer(host, mrq->data, COOKIE_PRE_MAPPED);
}

static inline bool sdhci_has_requests(struct sdhci_host *host)
{
	return host->cmd || host->data_cmd;
}

<<<<<<< HEAD
	mrq->data->host_cookie = COOKIE_UNMAPPED;

	if (host->flags & SDHCI_REQ_USE_DMA)
		sdhci_pre_dma_transfer(host, mrq->data);
=======
static void sdhci_error_out_mrqs(struct sdhci_host *host, int err)
{
	if (host->data_cmd) {
		host->data_cmd->error = err;
		sdhci_finish_mrq(host, host->data_cmd->mrq);
	}

	if (host->cmd) {
		host->cmd->error = err;
		sdhci_finish_mrq(host, host->cmd->mrq);
	}
>>>>>>> f2ed3bfc
}

static void sdhci_card_event(struct mmc_host *mmc)
{
	struct sdhci_host *host = mmc_priv(mmc);
	unsigned long flags;
	int present;

	/* First check if client has provided their own card event */
	if (host->ops->card_event)
		host->ops->card_event(host);

	present = mmc->ops->get_cd(mmc);

	spin_lock_irqsave(&host->lock, flags);

	/* Check sdhci_has_requests() first in case we are runtime suspended */
	if (sdhci_has_requests(host) && !present) {
		pr_err("%s: Card removed during transfer!\n",
			mmc_hostname(host->mmc));
		pr_err("%s: Resetting controller.\n",
			mmc_hostname(host->mmc));

		sdhci_do_reset(host, SDHCI_RESET_CMD);
		sdhci_do_reset(host, SDHCI_RESET_DATA);

		sdhci_error_out_mrqs(host, -ENOMEDIUM);
	}

	spin_unlock_irqrestore(&host->lock, flags);
}

static const struct mmc_host_ops sdhci_ops = {
	.request	= sdhci_request,
	.post_req	= sdhci_post_req,
	.pre_req	= sdhci_pre_req,
	.set_ios	= sdhci_set_ios,
	.get_cd		= sdhci_get_cd,
	.get_ro		= sdhci_get_ro,
	.hw_reset	= sdhci_hw_reset,
	.enable_sdio_irq = sdhci_enable_sdio_irq,
	.start_signal_voltage_switch	= sdhci_start_signal_voltage_switch,
	.prepare_hs400_tuning		= sdhci_prepare_hs400_tuning,
	.execute_tuning			= sdhci_execute_tuning,
	.select_drive_strength		= sdhci_select_drive_strength,
	.card_event			= sdhci_card_event,
	.card_busy	= sdhci_card_busy,
};

/*****************************************************************************\
 *                                                                           *
 * Tasklets                                                                  *
 *                                                                           *
\*****************************************************************************/

static bool sdhci_request_done(struct sdhci_host *host)
{
	unsigned long flags;
	struct mmc_request *mrq;
	int i;

	spin_lock_irqsave(&host->lock, flags);

	for (i = 0; i < SDHCI_MAX_MRQS; i++) {
		mrq = host->mrqs_done[i];
		if (mrq)
			break;
	}

	if (!mrq) {
		spin_unlock_irqrestore(&host->lock, flags);
		return true;
	}

	sdhci_del_timer(host, mrq);

	/*
	 * Always unmap the data buffers if they were mapped by
	 * sdhci_prepare_data() whenever we finish with a request.
	 * This avoids leaking DMA mappings on error.
	 */
	if (host->flags & SDHCI_REQ_USE_DMA) {
		struct mmc_data *data = mrq->data;

		if (data && data->host_cookie == COOKIE_MAPPED) {
			dma_unmap_sg(mmc_dev(host->mmc), data->sg, data->sg_len,
				     (data->flags & MMC_DATA_READ) ?
				     DMA_FROM_DEVICE : DMA_TO_DEVICE);
			data->host_cookie = COOKIE_UNMAPPED;
		}
	}

	/*
	 * The controller needs a reset of internal state machines
	 * upon error conditions.
	 */
	if (sdhci_needs_reset(host, mrq)) {
		/*
		 * Do not finish until command and data lines are available for
		 * reset. Note there can only be one other mrq, so it cannot
		 * also be in mrqs_done, otherwise host->cmd and host->data_cmd
		 * would both be null.
		 */
		if (host->cmd || host->data_cmd) {
			spin_unlock_irqrestore(&host->lock, flags);
			return true;
		}

		/* Some controllers need this kick or reset won't work here */
		if (host->quirks & SDHCI_QUIRK_CLOCK_BEFORE_RESET)
			/* This is to force an update */
			host->ops->set_clock(host, host->clock);

		/* Spec says we should do both at the same time, but Ricoh
		   controllers do not like that. */
		sdhci_do_reset(host, SDHCI_RESET_CMD);
		sdhci_do_reset(host, SDHCI_RESET_DATA);

		host->pending_reset = false;
	}

	if (!sdhci_has_requests(host))
		sdhci_led_deactivate(host);

	host->mrqs_done[i] = NULL;

	mmiowb();
	spin_unlock_irqrestore(&host->lock, flags);

	mmc_request_done(host->mmc, mrq);

	return false;
}

static void sdhci_tasklet_finish(unsigned long param)
{
	struct sdhci_host *host = (struct sdhci_host *)param;

	while (!sdhci_request_done(host))
		;
}

static void sdhci_timeout_timer(unsigned long data)
{
	struct sdhci_host *host;
	unsigned long flags;

	host = (struct sdhci_host*)data;

	spin_lock_irqsave(&host->lock, flags);

	if (host->cmd && !sdhci_data_line_cmd(host->cmd)) {
		pr_err("%s: Timeout waiting for hardware cmd interrupt.\n",
		       mmc_hostname(host->mmc));
		sdhci_dumpregs(host);

		host->cmd->error = -ETIMEDOUT;
		sdhci_finish_mrq(host, host->cmd->mrq);
	}

	mmiowb();
	spin_unlock_irqrestore(&host->lock, flags);
}

<<<<<<< HEAD
=======
static void sdhci_timeout_data_timer(unsigned long data)
{
	struct sdhci_host *host;
	unsigned long flags;

	host = (struct sdhci_host *)data;

	spin_lock_irqsave(&host->lock, flags);

	if (host->data || host->data_cmd ||
	    (host->cmd && sdhci_data_line_cmd(host->cmd))) {
		pr_err("%s: Timeout waiting for hardware interrupt.\n",
		       mmc_hostname(host->mmc));
		sdhci_dumpregs(host);

		if (host->data) {
			host->data->error = -ETIMEDOUT;
			sdhci_finish_data(host);
		} else if (host->data_cmd) {
			host->data_cmd->error = -ETIMEDOUT;
			sdhci_finish_mrq(host, host->data_cmd->mrq);
		} else {
			host->cmd->error = -ETIMEDOUT;
			sdhci_finish_mrq(host, host->cmd->mrq);
		}
	}

	mmiowb();
	spin_unlock_irqrestore(&host->lock, flags);
}

>>>>>>> f2ed3bfc
/*****************************************************************************\
 *                                                                           *
 * Interrupt handling                                                        *
 *                                                                           *
\*****************************************************************************/

static void sdhci_cmd_irq(struct sdhci_host *host, u32 intmask)
{
	if (!host->cmd) {
		/*
		 * SDHCI recovers from errors by resetting the cmd and data
		 * circuits.  Until that is done, there very well might be more
		 * interrupts, so ignore them in that case.
		 */
		if (host->pending_reset)
			return;
		pr_err("%s: Got command interrupt 0x%08x even though no command operation was in progress.\n",
		       mmc_hostname(host->mmc), (unsigned)intmask);
		sdhci_dumpregs(host);
		return;
	}

<<<<<<< HEAD
	if (intmask & SDHCI_INT_TIMEOUT)
		host->cmd->error = -ETIMEDOUT;
	else if (intmask & (SDHCI_INT_CRC | SDHCI_INT_END_BIT |
			SDHCI_INT_INDEX))
		host->cmd->error = -EILSEQ;

	if (host->cmd->error) {
		if (!host->cmd->data || host->data_early) {
			tasklet_schedule(&host->finish_tasklet);
		} else {
			/*
			 * data may be still in transferring, wait for data
			 * interrupts to handle errors to avoid reset
			 * during data transfer which may cause unpridicable
			 * issues due to controller internal state wrong.
			 *
			 * Need clear host->cmd to avoid wrongly set data_early
			 * in the later sdhci_data_irq.
			 */
			host->cmd = NULL;
		}
		return;
	}
=======
	if (intmask & (SDHCI_INT_TIMEOUT | SDHCI_INT_CRC |
		       SDHCI_INT_END_BIT | SDHCI_INT_INDEX)) {
		if (intmask & SDHCI_INT_TIMEOUT)
			host->cmd->error = -ETIMEDOUT;
		else
			host->cmd->error = -EILSEQ;
>>>>>>> f2ed3bfc

		/*
		 * If this command initiates a data phase and a response
		 * CRC error is signalled, the card can start transferring
		 * data - the card may have received the command without
		 * error.  We must not terminate the mmc_request early.
		 *
		 * If the card did not receive the command or returned an
		 * error which prevented it sending data, the data phase
		 * will time out.
		 */
		if (host->cmd->data &&
		    (intmask & (SDHCI_INT_CRC | SDHCI_INT_TIMEOUT)) ==
		     SDHCI_INT_CRC) {
			host->cmd = NULL;
			return;
		}

		sdhci_finish_mrq(host, host->cmd->mrq);
		return;
	}

	if (intmask & SDHCI_INT_RESPONSE)
		sdhci_finish_command(host);
}

#ifdef CONFIG_MMC_DEBUG
static void sdhci_adma_show_error(struct sdhci_host *host)
{
	const char *name = mmc_hostname(host->mmc);
	void *desc = host->adma_table;

	sdhci_dumpregs(host);

	while (true) {
		struct sdhci_adma2_64_desc *dma_desc = desc;

		if (host->flags & SDHCI_USE_64_BIT_DMA)
			DBG("%s: %p: DMA 0x%08x%08x, LEN 0x%04x, Attr=0x%02x\n",
			    name, desc, le32_to_cpu(dma_desc->addr_hi),
			    le32_to_cpu(dma_desc->addr_lo),
			    le16_to_cpu(dma_desc->len),
			    le16_to_cpu(dma_desc->cmd));
		else
			DBG("%s: %p: DMA 0x%08x, LEN 0x%04x, Attr=0x%02x\n",
			    name, desc, le32_to_cpu(dma_desc->addr_lo),
			    le16_to_cpu(dma_desc->len),
			    le16_to_cpu(dma_desc->cmd));

		desc += host->desc_sz;

		if (dma_desc->cmd & cpu_to_le16(ADMA2_END))
			break;
	}
}
#else
static void sdhci_adma_show_error(struct sdhci_host *host) { }
#endif

static void sdhci_data_irq(struct sdhci_host *host, u32 intmask)
{
	u32 command;

	/* CMD19 generates _only_ Buffer Read Ready interrupt */
	if (intmask & SDHCI_INT_DATA_AVAIL) {
		command = SDHCI_GET_CMD(sdhci_readw(host, SDHCI_COMMAND));
		if (command == MMC_SEND_TUNING_BLOCK ||
		    command == MMC_SEND_TUNING_BLOCK_HS200) {
			host->tuning_done = 1;
			wake_up(&host->buf_ready_int);
			return;
		}
	}

	if (!host->data) {
		struct mmc_command *data_cmd = host->data_cmd;

		/*
		 * The "data complete" interrupt is also used to
		 * indicate that a busy state has ended. See comment
		 * above in sdhci_cmd_irq().
		 */
		if (data_cmd && (data_cmd->flags & MMC_RSP_BUSY)) {
			if (intmask & SDHCI_INT_DATA_TIMEOUT) {
				host->data_cmd = NULL;
				data_cmd->error = -ETIMEDOUT;
				sdhci_finish_mrq(host, data_cmd->mrq);
				return;
			}
			if (intmask & SDHCI_INT_DATA_END) {
				host->data_cmd = NULL;
				/*
				 * Some cards handle busy-end interrupt
				 * before the command completed, so make
				 * sure we do things in the proper order.
				 */
				if (host->cmd == data_cmd)
					return;

				sdhci_finish_mrq(host, data_cmd->mrq);
				return;
			}
		}

		/*
		 * SDHCI recovers from errors by resetting the cmd and data
		 * circuits. Until that is done, there very well might be more
		 * interrupts, so ignore them in that case.
		 */
		if (host->pending_reset)
			return;

		pr_err("%s: Got data interrupt 0x%08x even though no data operation was in progress.\n",
		       mmc_hostname(host->mmc), (unsigned)intmask);
		sdhci_dumpregs(host);

		return;
	}

	if (intmask & SDHCI_INT_DATA_TIMEOUT)
		host->data->error = -ETIMEDOUT;
	else if (intmask & SDHCI_INT_DATA_END_BIT)
		host->data->error = -EILSEQ;
	else if ((intmask & SDHCI_INT_DATA_CRC) &&
		SDHCI_GET_CMD(sdhci_readw(host, SDHCI_COMMAND))
			!= MMC_BUS_TEST_R)
		host->data->error = -EILSEQ;
	else if (intmask & SDHCI_INT_ADMA_ERROR) {
		pr_err("%s: ADMA error\n", mmc_hostname(host->mmc));
		sdhci_adma_show_error(host);
		host->data->error = -EIO;
		if (host->ops->adma_workaround)
			host->ops->adma_workaround(host, intmask);
	}

	if (host->data->error)
		sdhci_finish_data(host);
	else {
		if (intmask & (SDHCI_INT_DATA_AVAIL | SDHCI_INT_SPACE_AVAIL))
			sdhci_transfer_pio(host);

		/*
		 * We currently don't do anything fancy with DMA
		 * boundaries, but as we can't disable the feature
		 * we need to at least restart the transfer.
		 *
		 * According to the spec sdhci_readl(host, SDHCI_DMA_ADDRESS)
		 * should return a valid address to continue from, but as
		 * some controllers are faulty, don't trust them.
		 */
		if (intmask & SDHCI_INT_DMA_END) {
			u32 dmastart, dmanow;
			dmastart = sg_dma_address(host->data->sg);
			dmanow = dmastart + host->data->bytes_xfered;
			/*
			 * Force update to the next DMA block boundary.
			 */
			dmanow = (dmanow &
				~(SDHCI_DEFAULT_BOUNDARY_SIZE - 1)) +
				SDHCI_DEFAULT_BOUNDARY_SIZE;
			host->data->bytes_xfered = dmanow - dmastart;
			DBG("%s: DMA base 0x%08x, transferred 0x%06x bytes,"
				" next 0x%08x\n",
				mmc_hostname(host->mmc), dmastart,
				host->data->bytes_xfered, dmanow);
			sdhci_writel(host, dmanow, SDHCI_DMA_ADDRESS);
		}

		if (intmask & SDHCI_INT_DATA_END) {
			if (host->cmd == host->data_cmd) {
				/*
				 * Data managed to finish before the
				 * command completed. Make sure we do
				 * things in the proper order.
				 */
				host->data_early = 1;
			} else {
				sdhci_finish_data(host);
			}
		}
	}
}

static irqreturn_t sdhci_irq(int irq, void *dev_id)
{
	irqreturn_t result = IRQ_NONE;
	struct sdhci_host *host = dev_id;
	u32 intmask, mask, unexpected = 0;
	int max_loops = 16;
	int cardint = 0;

	spin_lock(&host->lock);

	if (host->runtime_suspended && !sdhci_sdio_irq_enabled(host)) {
		spin_unlock(&host->lock);
		return IRQ_NONE;
	}

	intmask = sdhci_readl(host, SDHCI_INT_STATUS);
	if (!intmask || intmask == 0xffffffff) {
		result = IRQ_NONE;
		goto out;
	}

	do {
		/* Clear selected interrupts. */
		mask = intmask & (SDHCI_INT_CMD_MASK | SDHCI_INT_DATA_MASK |
				  SDHCI_INT_BUS_POWER);
		sdhci_writel(host, mask, SDHCI_INT_STATUS);

		DBG("*** %s got interrupt: 0x%08x\n",
			mmc_hostname(host->mmc), intmask);

		if (intmask & (SDHCI_INT_CARD_INSERT | SDHCI_INT_CARD_REMOVE)) {
			u32 present = sdhci_readl(host, SDHCI_PRESENT_STATE) &
				      SDHCI_CARD_PRESENT;

			/*
			 * There is a observation on i.mx esdhc.  INSERT
			 * bit will be immediately set again when it gets
			 * cleared, if a card is inserted.  We have to mask
			 * the irq to prevent interrupt storm which will
			 * freeze the system.  And the REMOVE gets the
			 * same situation.
			 *
			 * More testing are needed here to ensure it works
			 * for other platforms though.
			 */
			host->ier &= ~(SDHCI_INT_CARD_INSERT |
				       SDHCI_INT_CARD_REMOVE);
			host->ier |= present ? SDHCI_INT_CARD_REMOVE :
					       SDHCI_INT_CARD_INSERT;
			sdhci_writel(host, host->ier, SDHCI_INT_ENABLE);
			sdhci_writel(host, host->ier, SDHCI_SIGNAL_ENABLE);

			sdhci_writel(host, intmask & (SDHCI_INT_CARD_INSERT |
				     SDHCI_INT_CARD_REMOVE), SDHCI_INT_STATUS);

			host->thread_isr |= intmask & (SDHCI_INT_CARD_INSERT |
						       SDHCI_INT_CARD_REMOVE);
			result = IRQ_WAKE_THREAD;
		}

		if (intmask & SDHCI_INT_CMD_MASK)
			sdhci_cmd_irq(host, intmask & SDHCI_INT_CMD_MASK);

		if (intmask & SDHCI_INT_DATA_MASK)
			sdhci_data_irq(host, intmask & SDHCI_INT_DATA_MASK);

		if (intmask & SDHCI_INT_BUS_POWER)
			pr_err("%s: Card is consuming too much power!\n",
				mmc_hostname(host->mmc));

		if (intmask & SDHCI_INT_RETUNE)
			mmc_retune_needed(host->mmc);

<<<<<<< HEAD
		if (intmask & SDHCI_INT_CARD_INT) {
=======
		if ((intmask & SDHCI_INT_CARD_INT) &&
		    (host->ier & SDHCI_INT_CARD_INT)) {
>>>>>>> f2ed3bfc
			if (host->mmc->caps2 & MMC_CAP2_SDIO_IRQ_NOTHREAD) {
				sdhci_enable_sdio_irq_nolock(host, false);
				host->thread_isr |= SDHCI_INT_CARD_INT;
				result = IRQ_WAKE_THREAD;
			} else {
				cardint = 1;
			}
		}

		intmask &= ~(SDHCI_INT_CARD_INSERT | SDHCI_INT_CARD_REMOVE |
			     SDHCI_INT_CMD_MASK | SDHCI_INT_DATA_MASK |
			     SDHCI_INT_ERROR | SDHCI_INT_BUS_POWER |
			     SDHCI_INT_RETUNE | SDHCI_INT_CARD_INT);

		if (intmask) {
			unexpected |= intmask;
			sdhci_writel(host, intmask, SDHCI_INT_STATUS);
		}

		if (result == IRQ_NONE)
			result = IRQ_HANDLED;

		intmask = sdhci_readl(host, SDHCI_INT_STATUS);
	} while (intmask && --max_loops);
out:
	spin_unlock(&host->lock);

	if (unexpected) {
		pr_err("%s: Unexpected interrupt 0x%08x.\n",
			   mmc_hostname(host->mmc), unexpected);
		sdhci_dumpregs(host);
	}

	if (cardint && host->mmc->sdio_irqs)
		mmc_signal_sdio_irq(host->mmc);

	return result;
}

static irqreturn_t sdhci_thread_irq(int irq, void *dev_id)
{
	struct sdhci_host *host = dev_id;
	unsigned long flags;
	u32 isr;

	spin_lock_irqsave(&host->lock, flags);
	isr = host->thread_isr;
	host->thread_isr = 0;
	spin_unlock_irqrestore(&host->lock, flags);

	if (isr & (SDHCI_INT_CARD_INSERT | SDHCI_INT_CARD_REMOVE)) {
		struct mmc_host *mmc = host->mmc;

		mmc->ops->card_event(mmc);
		mmc_detect_change(mmc, msecs_to_jiffies(200));
	}

	if (isr & SDHCI_INT_CARD_INT) {
		if (host->mmc->caps2 & MMC_CAP2_SDIO_IRQ_NOTHREAD) {
			sdio_run_irqs(host->mmc);
			spin_lock_irqsave(&host->lock, flags);
			if (host->flags & SDHCI_SDIO_IRQ_ENABLED)
				sdhci_enable_sdio_irq_nolock(host, true);
			spin_unlock_irqrestore(&host->lock, flags);
		}
	}

	return isr ? IRQ_HANDLED : IRQ_NONE;
}

/*****************************************************************************\
 *                                                                           *
 * Suspend/resume                                                            *
 *                                                                           *
\*****************************************************************************/

#ifdef CONFIG_PM
/*
 * To enable wakeup events, the corresponding events have to be enabled in
 * the Interrupt Status Enable register too. See 'Table 1-6: Wakeup Signal
 * Table' in the SD Host Controller Standard Specification.
 * It is useless to restore SDHCI_INT_ENABLE state in
 * sdhci_disable_irq_wakeups() since it will be set by
 * sdhci_enable_card_detection() or sdhci_init().
 */
void sdhci_enable_irq_wakeups(struct sdhci_host *host)
{
	int gpio_cd = mmc_gpio_get_cd(host->mmc);
	u8 val;
	u8 mask = SDHCI_WAKE_ON_INSERT | SDHCI_WAKE_ON_REMOVE
			| SDHCI_WAKE_ON_INT;
	u32 irq_val = SDHCI_INT_CARD_INSERT | SDHCI_INT_CARD_REMOVE |
		      SDHCI_INT_CARD_INT;

	val = sdhci_readb(host, SDHCI_WAKE_UP_CONTROL);
	val |= mask ;
	/* Avoid fake wake up */
	if (host->quirks & SDHCI_QUIRK_BROKEN_CARD_DETECTION ||
<<<<<<< HEAD
		!IS_ERR_VALUE(gpio_cd))
=======
	    (gpio_cd >= 0)) {
>>>>>>> f2ed3bfc
		val &= ~(SDHCI_WAKE_ON_INSERT | SDHCI_WAKE_ON_REMOVE);
		irq_val &= ~(SDHCI_INT_CARD_INSERT | SDHCI_INT_CARD_REMOVE);
	}
	sdhci_writeb(host, val, SDHCI_WAKE_UP_CONTROL);
	sdhci_writel(host, irq_val, SDHCI_INT_ENABLE);
}
EXPORT_SYMBOL_GPL(sdhci_enable_irq_wakeups);

static void sdhci_disable_irq_wakeups(struct sdhci_host *host)
{
	u8 val;
	u8 mask = SDHCI_WAKE_ON_INSERT | SDHCI_WAKE_ON_REMOVE
			| SDHCI_WAKE_ON_INT;

	val = sdhci_readb(host, SDHCI_WAKE_UP_CONTROL);
	val &= ~mask;
	sdhci_writeb(host, val, SDHCI_WAKE_UP_CONTROL);
}

int sdhci_suspend_host(struct sdhci_host *host)
{
	sdhci_disable_card_detection(host);

<<<<<<< HEAD
	if (host->tuning_mode == SDHCI_TUNING_MODE_1) {
		mmc_retune_timer_stop(host->mmc);
		mmc_retune_needed(host->mmc);
	}
=======
	mmc_retune_timer_stop(host->mmc);
	if (host->tuning_mode != SDHCI_TUNING_MODE_3)
		mmc_retune_needed(host->mmc);
>>>>>>> f2ed3bfc

	if (!device_may_wakeup(mmc_dev(host->mmc))) {
		host->ier = 0;
		sdhci_writel(host, 0, SDHCI_INT_ENABLE);
		sdhci_writel(host, 0, SDHCI_SIGNAL_ENABLE);
		disable_irq(host->irq);
	} else {
		sdhci_enable_irq_wakeups(host);
		enable_irq_wake(host->irq);
	}
	return 0;
}

EXPORT_SYMBOL_GPL(sdhci_suspend_host);

int sdhci_resume_host(struct sdhci_host *host)
{
<<<<<<< HEAD
=======
	struct mmc_host *mmc = host->mmc;

>>>>>>> f2ed3bfc
	if (host->flags & (SDHCI_USE_SDMA | SDHCI_USE_ADMA)) {
		if (host->ops->enable_dma)
			host->ops->enable_dma(host);
	}

	if ((host->mmc->pm_flags & MMC_PM_KEEP_POWER) &&
	    (host->quirks2 & SDHCI_QUIRK2_HOST_OFF_CARD_ON)) {
		/* Card keeps power but host controller does not */
		sdhci_init(host, 0);
		host->pwr = 0;
		host->clock = 0;
		mmc->ops->set_ios(mmc, &mmc->ios);
	} else {
		sdhci_init(host, (host->mmc->pm_flags & MMC_PM_KEEP_POWER));
		mmiowb();
	}

	if (!device_may_wakeup(mmc_dev(host->mmc))) {
		enable_irq(host->irq);
	} else {
		sdhci_disable_irq_wakeups(host);
		disable_irq_wake(host->irq);
	}

	sdhci_enable_card_detection(host);

	return 0;
}

EXPORT_SYMBOL_GPL(sdhci_resume_host);

int sdhci_runtime_suspend_host(struct sdhci_host *host)
{
	unsigned long flags;

<<<<<<< HEAD
	if (host->tuning_mode == SDHCI_TUNING_MODE_1) {
		mmc_retune_timer_stop(host->mmc);
		mmc_retune_needed(host->mmc);
	}
=======
	mmc_retune_timer_stop(host->mmc);
	if (host->tuning_mode != SDHCI_TUNING_MODE_3)
		mmc_retune_needed(host->mmc);
>>>>>>> f2ed3bfc

	spin_lock_irqsave(&host->lock, flags);
	host->ier &= SDHCI_INT_CARD_INT;
	sdhci_writel(host, host->ier, SDHCI_INT_ENABLE);
	sdhci_writel(host, host->ier, SDHCI_SIGNAL_ENABLE);
	spin_unlock_irqrestore(&host->lock, flags);

	synchronize_hardirq(host->irq);

	spin_lock_irqsave(&host->lock, flags);
	host->runtime_suspended = true;
	spin_unlock_irqrestore(&host->lock, flags);

	return 0;
}
EXPORT_SYMBOL_GPL(sdhci_runtime_suspend_host);

int sdhci_runtime_resume_host(struct sdhci_host *host)
{
	struct mmc_host *mmc = host->mmc;
	unsigned long flags;
	int host_flags = host->flags;

	if (host_flags & (SDHCI_USE_SDMA | SDHCI_USE_ADMA)) {
		if (host->ops->enable_dma)
			host->ops->enable_dma(host);
	}

	sdhci_init(host, 0);

	/* Force clock and power re-program */
	host->pwr = 0;
	host->clock = 0;
	mmc->ops->start_signal_voltage_switch(mmc, &mmc->ios);
	mmc->ops->set_ios(mmc, &mmc->ios);

	if ((host_flags & SDHCI_PV_ENABLED) &&
		!(host->quirks2 & SDHCI_QUIRK2_PRESET_VALUE_BROKEN)) {
		spin_lock_irqsave(&host->lock, flags);
		sdhci_enable_preset_value(host, true);
		spin_unlock_irqrestore(&host->lock, flags);
	}

<<<<<<< HEAD
=======
	if ((mmc->caps2 & MMC_CAP2_HS400_ES) &&
	    mmc->ops->hs400_enhanced_strobe)
		mmc->ops->hs400_enhanced_strobe(mmc, &mmc->ios);

>>>>>>> f2ed3bfc
	spin_lock_irqsave(&host->lock, flags);

	host->runtime_suspended = false;

	/* Enable SDIO IRQ */
	if (host->flags & SDHCI_SDIO_IRQ_ENABLED)
		sdhci_enable_sdio_irq_nolock(host, true);

	/* Enable Card Detection */
	sdhci_enable_card_detection(host);

	spin_unlock_irqrestore(&host->lock, flags);

	return 0;
}
EXPORT_SYMBOL_GPL(sdhci_runtime_resume_host);

#endif /* CONFIG_PM */

/*****************************************************************************\
 *                                                                           *
 * Device allocation/registration                                            *
 *                                                                           *
\*****************************************************************************/

struct sdhci_host *sdhci_alloc_host(struct device *dev,
	size_t priv_size)
{
	struct mmc_host *mmc;
	struct sdhci_host *host;

	WARN_ON(dev == NULL);

	mmc = mmc_alloc_host(sizeof(struct sdhci_host) + priv_size, dev);
	if (!mmc)
		return ERR_PTR(-ENOMEM);

	host = mmc_priv(mmc);
	host->mmc = mmc;
	host->mmc_host_ops = sdhci_ops;
	mmc->ops = &host->mmc_host_ops;

	host->flags = SDHCI_SIGNALING_330;

	return host;
}

EXPORT_SYMBOL_GPL(sdhci_alloc_host);

static int sdhci_set_dma_mask(struct sdhci_host *host)
{
	struct mmc_host *mmc = host->mmc;
	struct device *dev = mmc_dev(mmc);
	int ret = -EINVAL;

	if (host->quirks2 & SDHCI_QUIRK2_BROKEN_64_BIT_DMA)
		host->flags &= ~SDHCI_USE_64_BIT_DMA;

	/* Try 64-bit mask if hardware is capable  of it */
	if (host->flags & SDHCI_USE_64_BIT_DMA) {
		ret = dma_set_mask_and_coherent(dev, DMA_BIT_MASK(64));
		if (ret) {
			pr_warn("%s: Failed to set 64-bit DMA mask.\n",
				mmc_hostname(mmc));
			host->flags &= ~SDHCI_USE_64_BIT_DMA;
		}
	}

	/* 32-bit mask as default & fallback */
	if (ret) {
		ret = dma_set_mask_and_coherent(dev, DMA_BIT_MASK(32));
		if (ret)
			pr_warn("%s: Failed to set 32-bit DMA mask.\n",
				mmc_hostname(mmc));
	}

	return ret;
}

void __sdhci_read_caps(struct sdhci_host *host, u16 *ver, u32 *caps, u32 *caps1)
{
	u16 v;

	if (host->read_caps)
		return;

	host->read_caps = true;

	if (debug_quirks)
		host->quirks = debug_quirks;

	if (debug_quirks2)
		host->quirks2 = debug_quirks2;

	sdhci_do_reset(host, SDHCI_RESET_ALL);

	v = ver ? *ver : sdhci_readw(host, SDHCI_HOST_VERSION);
	host->version = (v & SDHCI_SPEC_VER_MASK) >> SDHCI_SPEC_VER_SHIFT;

	if (host->quirks & SDHCI_QUIRK_MISSING_CAPS)
		return;

	host->caps = caps ? *caps : sdhci_readl(host, SDHCI_CAPABILITIES);

	if (host->version < SDHCI_SPEC_300)
		return;

	host->caps1 = caps1 ? *caps1 : sdhci_readl(host, SDHCI_CAPABILITIES_1);
}
EXPORT_SYMBOL_GPL(__sdhci_read_caps);

int sdhci_setup_host(struct sdhci_host *host)
{
	struct mmc_host *mmc;
	u32 max_current_caps;
	unsigned int ocr_avail;
	unsigned int override_timeout_clk;
	u32 max_clk;
	int ret;

	WARN_ON(host == NULL);
	if (host == NULL)
		return -EINVAL;

	mmc = host->mmc;

	/*
	 * If there are external regulators, get them. Note this must be done
	 * early before resetting the host and reading the capabilities so that
	 * the host can take the appropriate action if regulators are not
	 * available.
	 */
	ret = mmc_regulator_get_supply(mmc);
	if (ret == -EPROBE_DEFER)
		return ret;

	sdhci_read_caps(host);

	override_timeout_clk = host->timeout_clk;

	if (host->version > SDHCI_SPEC_300) {
		pr_err("%s: Unknown controller version (%d). You may experience problems.\n",
		       mmc_hostname(mmc), host->version);
	}

	if (host->quirks & SDHCI_QUIRK_FORCE_DMA)
		host->flags |= SDHCI_USE_SDMA;
	else if (!(host->caps & SDHCI_CAN_DO_SDMA))
		DBG("Controller doesn't have SDMA capability\n");
	else
		host->flags |= SDHCI_USE_SDMA;

	if ((host->quirks & SDHCI_QUIRK_BROKEN_DMA) &&
		(host->flags & SDHCI_USE_SDMA)) {
		DBG("Disabling DMA as it is marked broken\n");
		host->flags &= ~SDHCI_USE_SDMA;
	}

	if ((host->version >= SDHCI_SPEC_200) &&
		(host->caps & SDHCI_CAN_DO_ADMA2))
		host->flags |= SDHCI_USE_ADMA;

	if ((host->quirks & SDHCI_QUIRK_BROKEN_ADMA) &&
		(host->flags & SDHCI_USE_ADMA)) {
		DBG("Disabling ADMA as it is marked broken\n");
		host->flags &= ~SDHCI_USE_ADMA;
	}

	/*
	 * It is assumed that a 64-bit capable device has set a 64-bit DMA mask
	 * and *must* do 64-bit DMA.  A driver has the opportunity to change
	 * that during the first call to ->enable_dma().  Similarly
	 * SDHCI_QUIRK2_BROKEN_64_BIT_DMA must be left to the drivers to
	 * implement.
	 */
	if (host->caps & SDHCI_CAN_64BIT)
		host->flags |= SDHCI_USE_64_BIT_DMA;

	if (host->flags & (SDHCI_USE_SDMA | SDHCI_USE_ADMA)) {
		ret = sdhci_set_dma_mask(host);

		if (!ret && host->ops->enable_dma)
			ret = host->ops->enable_dma(host);

		if (ret) {
			pr_warn("%s: No suitable DMA available - falling back to PIO\n",
				mmc_hostname(mmc));
			host->flags &= ~(SDHCI_USE_SDMA | SDHCI_USE_ADMA);

			ret = 0;
		}
	}

	/* SDMA does not support 64-bit DMA */
	if (host->flags & SDHCI_USE_64_BIT_DMA)
		host->flags &= ~SDHCI_USE_SDMA;

	if (host->flags & SDHCI_USE_ADMA) {
		dma_addr_t dma;
		void *buf;

		/*
		 * The DMA descriptor table size is calculated as the maximum
		 * number of segments times 2, to allow for an alignment
		 * descriptor for each segment, plus 1 for a nop end descriptor,
		 * all multipled by the descriptor size.
		 */
		if (host->flags & SDHCI_USE_64_BIT_DMA) {
			host->adma_table_sz = (SDHCI_MAX_SEGS * 2 + 1) *
					      SDHCI_ADMA2_64_DESC_SZ;
			host->desc_sz = SDHCI_ADMA2_64_DESC_SZ;
		} else {
			host->adma_table_sz = (SDHCI_MAX_SEGS * 2 + 1) *
					      SDHCI_ADMA2_32_DESC_SZ;
			host->desc_sz = SDHCI_ADMA2_32_DESC_SZ;
		}
<<<<<<< HEAD
		host->adma_table = dma_alloc_coherent(mmc_dev(mmc),
						      host->adma_table_sz,
						      &host->adma_addr,
						      GFP_KERNEL);
		host->align_buffer = kmalloc(host->align_buffer_sz, GFP_KERNEL);
		if (!host->adma_table || !host->align_buffer) {
			if (host->adma_table)
				dma_free_coherent(mmc_dev(mmc),
						  host->adma_table_sz,
						  host->adma_table,
						  host->adma_addr);
			kfree(host->align_buffer);
=======

		host->align_buffer_sz = SDHCI_MAX_SEGS * SDHCI_ADMA2_ALIGN;
		buf = dma_alloc_coherent(mmc_dev(mmc), host->align_buffer_sz +
					 host->adma_table_sz, &dma, GFP_KERNEL);
		if (!buf) {
>>>>>>> f2ed3bfc
			pr_warn("%s: Unable to allocate ADMA buffers - falling back to standard DMA\n",
				mmc_hostname(mmc));
			host->flags &= ~SDHCI_USE_ADMA;
		} else if ((dma + host->align_buffer_sz) &
			   (SDHCI_ADMA2_DESC_ALIGN - 1)) {
			pr_warn("%s: unable to allocate aligned ADMA descriptor\n",
				mmc_hostname(mmc));
			host->flags &= ~SDHCI_USE_ADMA;
			dma_free_coherent(mmc_dev(mmc), host->align_buffer_sz +
					  host->adma_table_sz, buf, dma);
		} else {
			host->align_buffer = buf;
			host->align_addr = dma;

			host->adma_table = buf + host->align_buffer_sz;
			host->adma_addr = dma + host->align_buffer_sz;
		}
	}

	/*
	 * If we use DMA, then it's up to the caller to set the DMA
	 * mask, but PIO does not need the hw shim so we set a new
	 * mask here in that case.
	 */
	if (!(host->flags & (SDHCI_USE_SDMA | SDHCI_USE_ADMA))) {
		host->dma_mask = DMA_BIT_MASK(64);
		mmc_dev(mmc)->dma_mask = &host->dma_mask;
	}

	if (host->version >= SDHCI_SPEC_300)
		host->max_clk = (host->caps & SDHCI_CLOCK_V3_BASE_MASK)
			>> SDHCI_CLOCK_BASE_SHIFT;
	else
		host->max_clk = (host->caps & SDHCI_CLOCK_BASE_MASK)
			>> SDHCI_CLOCK_BASE_SHIFT;

	host->max_clk *= 1000000;
	if (host->max_clk == 0 || host->quirks &
			SDHCI_QUIRK_CAP_CLOCK_BASE_BROKEN) {
		if (!host->ops->get_max_clock) {
			pr_err("%s: Hardware doesn't specify base clock frequency.\n",
			       mmc_hostname(mmc));
			ret = -ENODEV;
			goto undma;
		}
		host->max_clk = host->ops->get_max_clock(host);
	}

	/*
	 * In case of Host Controller v3.00, find out whether clock
	 * multiplier is supported.
	 */
	host->clk_mul = (host->caps1 & SDHCI_CLOCK_MUL_MASK) >>
			SDHCI_CLOCK_MUL_SHIFT;

	/*
	 * In case the value in Clock Multiplier is 0, then programmable
	 * clock mode is not supported, otherwise the actual clock
	 * multiplier is one more than the value of Clock Multiplier
	 * in the Capabilities Register.
	 */
	if (host->clk_mul)
		host->clk_mul += 1;

	/*
	 * Set host parameters.
	 */
<<<<<<< HEAD
	mmc->ops = &sdhci_ops;
=======
>>>>>>> f2ed3bfc
	max_clk = host->max_clk;

	if (host->ops->get_min_clock)
		mmc->f_min = host->ops->get_min_clock(host);
	else if (host->version >= SDHCI_SPEC_300) {
		if (host->clk_mul) {
			mmc->f_min = (host->max_clk * host->clk_mul) / 1024;
			max_clk = host->max_clk * host->clk_mul;
		} else
			mmc->f_min = host->max_clk / SDHCI_MAX_DIV_SPEC_300;
	} else
		mmc->f_min = host->max_clk / SDHCI_MAX_DIV_SPEC_200;

<<<<<<< HEAD
	if (!mmc->f_max || (mmc->f_max && (mmc->f_max > max_clk)))
=======
	if (!mmc->f_max || mmc->f_max > max_clk)
>>>>>>> f2ed3bfc
		mmc->f_max = max_clk;

	if (!(host->quirks & SDHCI_QUIRK_DATA_TIMEOUT_USES_SDCLK)) {
		host->timeout_clk = (host->caps & SDHCI_TIMEOUT_CLK_MASK) >>
					SDHCI_TIMEOUT_CLK_SHIFT;
		if (host->timeout_clk == 0) {
			if (host->ops->get_timeout_clock) {
				host->timeout_clk =
					host->ops->get_timeout_clock(host);
			} else {
				pr_err("%s: Hardware doesn't specify timeout clock frequency.\n",
					mmc_hostname(mmc));
				ret = -ENODEV;
				goto undma;
			}
		}

		if (host->caps & SDHCI_TIMEOUT_CLK_UNIT)
			host->timeout_clk *= 1000;

		if (override_timeout_clk)
			host->timeout_clk = override_timeout_clk;

		mmc->max_busy_timeout = host->ops->get_max_timeout_count ?
			host->ops->get_max_timeout_count(host) : 1 << 27;
		mmc->max_busy_timeout /= host->timeout_clk;
	}

	mmc->caps |= MMC_CAP_SDIO_IRQ | MMC_CAP_ERASE | MMC_CAP_CMD23;
	if (!(host->quirks2 & SDHCI_QUIRK2_SDIO_IRQ_THREAD))
		mmc->caps2 |= MMC_CAP2_SDIO_IRQ_NOTHREAD;

	if (host->quirks & SDHCI_QUIRK_MULTIBLOCK_READ_ACMD12)
		host->flags |= SDHCI_AUTO_CMD12;

	/* Auto-CMD23 stuff only works in ADMA or PIO. */
	if ((host->version >= SDHCI_SPEC_300) &&
	    ((host->flags & SDHCI_USE_ADMA) ||
	     !(host->flags & SDHCI_USE_SDMA)) &&
	     !(host->quirks2 & SDHCI_QUIRK2_ACMD23_BROKEN)) {
		host->flags |= SDHCI_AUTO_CMD23;
		DBG("%s: Auto-CMD23 available\n", mmc_hostname(mmc));
	} else {
		DBG("%s: Auto-CMD23 unavailable\n", mmc_hostname(mmc));
	}

	/*
	 * A controller may support 8-bit width, but the board itself
	 * might not have the pins brought out.  Boards that support
	 * 8-bit width must set "mmc->caps |= MMC_CAP_8_BIT_DATA;" in
	 * their platform code before calling sdhci_add_host(), and we
	 * won't assume 8-bit width for hosts without that CAP.
	 */
	if (!(host->quirks & SDHCI_QUIRK_FORCE_1_BIT_DATA))
		mmc->caps |= MMC_CAP_4_BIT_DATA;

	if (host->quirks2 & SDHCI_QUIRK2_HOST_NO_CMD23)
		mmc->caps &= ~MMC_CAP_CMD23;

	if (host->caps & SDHCI_CAN_DO_HISPD)
		mmc->caps |= MMC_CAP_SD_HIGHSPEED | MMC_CAP_MMC_HIGHSPEED;

<<<<<<< HEAD
	/* If there are external regulators, get them */
	if (mmc_regulator_get_supply(mmc) == -EPROBE_DEFER)
		return -EPROBE_DEFER;

=======
>>>>>>> f2ed3bfc
	/* If vqmmc regulator and no 1.8V signalling, then there's no UHS */
	if (!IS_ERR(mmc->supply.vqmmc)) {
		ret = regulator_enable(mmc->supply.vqmmc);
		if (!regulator_is_supported_voltage(mmc->supply.vqmmc, 1700000,
						    1950000))
			host->caps1 &= ~(SDHCI_SUPPORT_SDR104 |
					 SDHCI_SUPPORT_SDR50 |
					 SDHCI_SUPPORT_DDR50);
		if (ret) {
			pr_warn("%s: Failed to enable vqmmc regulator: %d\n",
				mmc_hostname(mmc), ret);
			mmc->supply.vqmmc = ERR_PTR(-EINVAL);
		}
	}

	if (host->quirks2 & SDHCI_QUIRK2_NO_1_8_V) {
		host->caps1 &= ~(SDHCI_SUPPORT_SDR104 | SDHCI_SUPPORT_SDR50 |
				 SDHCI_SUPPORT_DDR50);
		mmc->caps2 |= MMC_CAP2_DDR52_3_3V;
	}

	/* Any UHS-I mode in caps implies SDR12 and SDR25 support. */
	if (host->caps1 & (SDHCI_SUPPORT_SDR104 | SDHCI_SUPPORT_SDR50 |
			   SDHCI_SUPPORT_DDR50))
		mmc->caps |= MMC_CAP_UHS_SDR12 | MMC_CAP_UHS_SDR25;

	/* SDR104 supports also implies SDR50 support */
	if (host->caps1 & SDHCI_SUPPORT_SDR104) {
		mmc->caps |= MMC_CAP_UHS_SDR104 | MMC_CAP_UHS_SDR50;
		/* SD3.0: SDR104 is supported so (for eMMC) the caps2
		 * field can be promoted to support HS200.
		 */
		if (!(host->quirks2 & SDHCI_QUIRK2_BROKEN_HS200))
			mmc->caps2 |= MMC_CAP2_HS200;
	} else if (host->caps1 & SDHCI_SUPPORT_SDR50) {
		mmc->caps |= MMC_CAP_UHS_SDR50;
	}

	if (host->quirks2 & SDHCI_QUIRK2_CAPS_BIT63_FOR_HS400 &&
	    (host->caps1 & SDHCI_SUPPORT_HS400))
		mmc->caps2 |= MMC_CAP2_HS400;

	if ((mmc->caps2 & MMC_CAP2_HSX00_1_2V) &&
	    (IS_ERR(mmc->supply.vqmmc) ||
	     !regulator_is_supported_voltage(mmc->supply.vqmmc, 1100000,
					     1300000)))
		mmc->caps2 &= ~MMC_CAP2_HSX00_1_2V;

	if ((host->caps1 & SDHCI_SUPPORT_DDR50) &&
	    !(host->quirks2 & SDHCI_QUIRK2_BROKEN_DDR50))
		mmc->caps |= MMC_CAP_UHS_DDR50;

	/* Does the host need tuning for SDR50? */
	if (host->caps1 & SDHCI_USE_SDR50_TUNING)
		host->flags |= SDHCI_SDR50_NEEDS_TUNING;

	/* Driver Type(s) (A, C, D) supported by the host */
	if (host->caps1 & SDHCI_DRIVER_TYPE_A)
		mmc->caps |= MMC_CAP_DRIVER_TYPE_A;
	if (host->caps1 & SDHCI_DRIVER_TYPE_C)
		mmc->caps |= MMC_CAP_DRIVER_TYPE_C;
	if (host->caps1 & SDHCI_DRIVER_TYPE_D)
		mmc->caps |= MMC_CAP_DRIVER_TYPE_D;

	/* Initial value for re-tuning timer count */
	host->tuning_count = (host->caps1 & SDHCI_RETUNING_TIMER_COUNT_MASK) >>
			     SDHCI_RETUNING_TIMER_COUNT_SHIFT;

	/*
	 * In case Re-tuning Timer is not disabled, the actual value of
	 * re-tuning timer will be 2 ^ (n - 1).
	 */
	if (host->tuning_count)
		host->tuning_count = 1 << (host->tuning_count - 1);

	/* Re-tuning mode supported by the Host Controller */
	host->tuning_mode = (host->caps1 & SDHCI_RETUNING_MODE_MASK) >>
			     SDHCI_RETUNING_MODE_SHIFT;

	ocr_avail = 0;

	/*
	 * According to SD Host Controller spec v3.00, if the Host System
	 * can afford more than 150mA, Host Driver should set XPC to 1. Also
	 * the value is meaningful only if Voltage Support in the Capabilities
	 * register is set. The actual current value is 4 times the register
	 * value.
	 */
	max_current_caps = sdhci_readl(host, SDHCI_MAX_CURRENT);
	if (!max_current_caps && !IS_ERR(mmc->supply.vmmc)) {
		int curr = regulator_get_current_limit(mmc->supply.vmmc);
		if (curr > 0) {

			/* convert to SDHCI_MAX_CURRENT format */
			curr = curr/1000;  /* convert to mA */
			curr = curr/SDHCI_MAX_CURRENT_MULTIPLIER;

			curr = min_t(u32, curr, SDHCI_MAX_CURRENT_LIMIT);
			max_current_caps =
				(curr << SDHCI_MAX_CURRENT_330_SHIFT) |
				(curr << SDHCI_MAX_CURRENT_300_SHIFT) |
				(curr << SDHCI_MAX_CURRENT_180_SHIFT);
		}
	}

	if (host->caps & SDHCI_CAN_VDD_330) {
		ocr_avail |= MMC_VDD_32_33 | MMC_VDD_33_34;

		mmc->max_current_330 = ((max_current_caps &
				   SDHCI_MAX_CURRENT_330_MASK) >>
				   SDHCI_MAX_CURRENT_330_SHIFT) *
				   SDHCI_MAX_CURRENT_MULTIPLIER;
	}
	if (host->caps & SDHCI_CAN_VDD_300) {
		ocr_avail |= MMC_VDD_29_30 | MMC_VDD_30_31;

		mmc->max_current_300 = ((max_current_caps &
				   SDHCI_MAX_CURRENT_300_MASK) >>
				   SDHCI_MAX_CURRENT_300_SHIFT) *
				   SDHCI_MAX_CURRENT_MULTIPLIER;
	}
	if (host->caps & SDHCI_CAN_VDD_180) {
		ocr_avail |= MMC_VDD_165_195;

		mmc->max_current_180 = ((max_current_caps &
				   SDHCI_MAX_CURRENT_180_MASK) >>
				   SDHCI_MAX_CURRENT_180_SHIFT) *
				   SDHCI_MAX_CURRENT_MULTIPLIER;
	}

	/* If OCR set by host, use it instead. */
	if (host->ocr_mask)
		ocr_avail = host->ocr_mask;

	/* If OCR set by external regulators, give it highest prio. */
	if (mmc->ocr_avail)
		ocr_avail = mmc->ocr_avail;

	mmc->ocr_avail = ocr_avail;
	mmc->ocr_avail_sdio = ocr_avail;
	if (host->ocr_avail_sdio)
		mmc->ocr_avail_sdio &= host->ocr_avail_sdio;
	mmc->ocr_avail_sd = ocr_avail;
	if (host->ocr_avail_sd)
		mmc->ocr_avail_sd &= host->ocr_avail_sd;
	else /* normal SD controllers don't support 1.8V */
		mmc->ocr_avail_sd &= ~MMC_VDD_165_195;
	mmc->ocr_avail_mmc = ocr_avail;
	if (host->ocr_avail_mmc)
		mmc->ocr_avail_mmc &= host->ocr_avail_mmc;

	if (mmc->ocr_avail == 0) {
		pr_err("%s: Hardware doesn't report any support voltages.\n",
		       mmc_hostname(mmc));
		ret = -ENODEV;
		goto unreg;
	}

	if (((mmc->caps & (MMC_CAP_UHS_SDR12 | MMC_CAP_UHS_SDR25 |
			  MMC_CAP_UHS_SDR50 | MMC_CAP_UHS_SDR104 |
			  MMC_CAP_UHS_DDR50 | MMC_CAP_1_8V_DDR)) ||
	    (mmc->caps2 & (MMC_CAP2_HS200_1_8V_SDR | MMC_CAP2_HS400_1_8V))) &&
	    !(mmc->caps2 & MMC_CAP2_DDR52_3_3V))
		host->flags |= SDHCI_SIGNALING_180;

	if (mmc->caps2 & MMC_CAP2_HSX00_1_2V)
		host->flags |= SDHCI_SIGNALING_120;

	spin_lock_init(&host->lock);

	/*
	 * Maximum number of segments. Depends on if the hardware
	 * can do scatter/gather or not.
	 */
	if (host->flags & SDHCI_USE_ADMA)
		mmc->max_segs = SDHCI_MAX_SEGS;
	else if (host->flags & SDHCI_USE_SDMA)
		mmc->max_segs = 1;
	else /* PIO */
		mmc->max_segs = SDHCI_MAX_SEGS;

	/*
	 * Maximum number of sectors in one transfer. Limited by SDMA boundary
	 * size (512KiB). Note some tuning modes impose a 4MiB limit, but this
	 * is less anyway.
	 */
	mmc->max_req_size = 524288;

	/*
	 * Maximum segment size. Could be one segment with the maximum number
	 * of bytes. When doing hardware scatter/gather, each entry cannot
	 * be larger than 64 KiB though.
	 */
	if (host->flags & SDHCI_USE_ADMA) {
		if (host->quirks & SDHCI_QUIRK_BROKEN_ADMA_ZEROLEN_DESC)
			mmc->max_seg_size = 65535;
		else
			mmc->max_seg_size = 65536;
	} else {
		mmc->max_seg_size = mmc->max_req_size;
	}

	/*
	 * Maximum block size. This varies from controller to controller and
	 * is specified in the capabilities register.
	 */
	if (host->quirks & SDHCI_QUIRK_FORCE_BLK_SZ_2048) {
		mmc->max_blk_size = 2;
	} else {
		mmc->max_blk_size = (host->caps & SDHCI_MAX_BLOCK_MASK) >>
				SDHCI_MAX_BLOCK_SHIFT;
		if (mmc->max_blk_size >= 3) {
			pr_warn("%s: Invalid maximum block size, assuming 512 bytes\n",
				mmc_hostname(mmc));
			mmc->max_blk_size = 0;
		}
	}

	mmc->max_blk_size = 512 << mmc->max_blk_size;

	/*
	 * Maximum block count.
	 */
	mmc->max_blk_count = (host->quirks & SDHCI_QUIRK_NO_MULTIBLOCK) ? 1 : 65535;

	return 0;

unreg:
	if (!IS_ERR(mmc->supply.vqmmc))
		regulator_disable(mmc->supply.vqmmc);
undma:
	if (host->align_buffer)
		dma_free_coherent(mmc_dev(mmc), host->align_buffer_sz +
				  host->adma_table_sz, host->align_buffer,
				  host->align_addr);
	host->adma_table = NULL;
	host->align_buffer = NULL;

	return ret;
}
EXPORT_SYMBOL_GPL(sdhci_setup_host);

int __sdhci_add_host(struct sdhci_host *host)
{
	struct mmc_host *mmc = host->mmc;
	int ret;

	/*
	 * Init tasklets.
	 */
	tasklet_init(&host->finish_tasklet,
		sdhci_tasklet_finish, (unsigned long)host);

	setup_timer(&host->timer, sdhci_timeout_timer, (unsigned long)host);
	setup_timer(&host->data_timer, sdhci_timeout_data_timer,
		    (unsigned long)host);

	init_waitqueue_head(&host->buf_ready_int);

	sdhci_init(host, 0);

	ret = request_threaded_irq(host->irq, sdhci_irq, sdhci_thread_irq,
				   IRQF_SHARED,	mmc_hostname(mmc), host);
	if (ret) {
		pr_err("%s: Failed to request IRQ %d: %d\n",
		       mmc_hostname(mmc), host->irq, ret);
		goto untasklet;
	}

#ifdef CONFIG_MMC_DEBUG
	sdhci_dumpregs(host);
#endif

	ret = sdhci_led_register(host);
	if (ret) {
		pr_err("%s: Failed to register LED device: %d\n",
		       mmc_hostname(mmc), ret);
		goto unirq;
	}

	mmiowb();

	ret = mmc_add_host(mmc);
	if (ret)
		goto unled;

	pr_info("%s: SDHCI controller on %s [%s] using %s\n",
		mmc_hostname(mmc), host->hw_name, dev_name(mmc_dev(mmc)),
		(host->flags & SDHCI_USE_ADMA) ?
		(host->flags & SDHCI_USE_64_BIT_DMA) ? "ADMA 64-bit" : "ADMA" :
		(host->flags & SDHCI_USE_SDMA) ? "DMA" : "PIO");

	sdhci_enable_card_detection(host);

	return 0;

unled:
	sdhci_led_unregister(host);
unirq:
	sdhci_do_reset(host, SDHCI_RESET_ALL);
	sdhci_writel(host, 0, SDHCI_INT_ENABLE);
	sdhci_writel(host, 0, SDHCI_SIGNAL_ENABLE);
	free_irq(host->irq, host);
untasklet:
	tasklet_kill(&host->finish_tasklet);

	if (!IS_ERR(mmc->supply.vqmmc))
		regulator_disable(mmc->supply.vqmmc);

	if (host->align_buffer)
		dma_free_coherent(mmc_dev(mmc), host->align_buffer_sz +
				  host->adma_table_sz, host->align_buffer,
				  host->align_addr);
	host->adma_table = NULL;
	host->align_buffer = NULL;

	return ret;
}
EXPORT_SYMBOL_GPL(__sdhci_add_host);

int sdhci_add_host(struct sdhci_host *host)
{
	int ret;

	ret = sdhci_setup_host(host);
	if (ret)
		return ret;

	return __sdhci_add_host(host);
}
EXPORT_SYMBOL_GPL(sdhci_add_host);

void sdhci_remove_host(struct sdhci_host *host, int dead)
{
	struct mmc_host *mmc = host->mmc;
	unsigned long flags;

	if (dead) {
		spin_lock_irqsave(&host->lock, flags);

		host->flags |= SDHCI_DEVICE_DEAD;

		if (sdhci_has_requests(host)) {
			pr_err("%s: Controller removed during "
				" transfer!\n", mmc_hostname(mmc));
			sdhci_error_out_mrqs(host, -ENOMEDIUM);
		}

		spin_unlock_irqrestore(&host->lock, flags);
	}

	sdhci_disable_card_detection(host);

	mmc_remove_host(mmc);

	sdhci_led_unregister(host);

	if (!dead)
		sdhci_do_reset(host, SDHCI_RESET_ALL);

	sdhci_writel(host, 0, SDHCI_INT_ENABLE);
	sdhci_writel(host, 0, SDHCI_SIGNAL_ENABLE);
	free_irq(host->irq, host);

	del_timer_sync(&host->timer);
	del_timer_sync(&host->data_timer);

	tasklet_kill(&host->finish_tasklet);

	if (!IS_ERR(mmc->supply.vqmmc))
		regulator_disable(mmc->supply.vqmmc);

	if (host->align_buffer)
		dma_free_coherent(mmc_dev(mmc), host->align_buffer_sz +
				  host->adma_table_sz, host->align_buffer,
				  host->align_addr);

	host->adma_table = NULL;
	host->align_buffer = NULL;
}

EXPORT_SYMBOL_GPL(sdhci_remove_host);

void sdhci_free_host(struct sdhci_host *host)
{
	mmc_free_host(host->mmc);
}

EXPORT_SYMBOL_GPL(sdhci_free_host);

/*****************************************************************************\
 *                                                                           *
 * Driver init/exit                                                          *
 *                                                                           *
\*****************************************************************************/

static int __init sdhci_drv_init(void)
{
	pr_info(DRIVER_NAME
		": Secure Digital Host Controller Interface driver\n");
	pr_info(DRIVER_NAME ": Copyright(c) Pierre Ossman\n");

	return 0;
}

static void __exit sdhci_drv_exit(void)
{
}

module_init(sdhci_drv_init);
module_exit(sdhci_drv_exit);

module_param(debug_quirks, uint, 0444);
module_param(debug_quirks2, uint, 0444);

MODULE_AUTHOR("Pierre Ossman <pierre@ossman.eu>");
MODULE_DESCRIPTION("Secure Digital Host Controller Interface core driver");
MODULE_LICENSE("GPL");

MODULE_PARM_DESC(debug_quirks, "Force certain quirks.");
MODULE_PARM_DESC(debug_quirks2, "Force certain other quirks.");<|MERGE_RESOLUTION|>--- conflicted
+++ resolved
@@ -45,38 +45,7 @@
 
 static void sdhci_finish_data(struct sdhci_host *);
 
-<<<<<<< HEAD
-static void sdhci_finish_command(struct sdhci_host *);
-static int sdhci_execute_tuning(struct mmc_host *mmc, u32 opcode);
 static void sdhci_enable_preset_value(struct sdhci_host *host, bool enable);
-static int sdhci_pre_dma_transfer(struct sdhci_host *host,
-					struct mmc_data *data);
-static int sdhci_do_get_cd(struct sdhci_host *host);
-
-#ifdef CONFIG_PM
-static int sdhci_runtime_pm_get(struct sdhci_host *host);
-static int sdhci_runtime_pm_put(struct sdhci_host *host);
-static void sdhci_runtime_pm_bus_on(struct sdhci_host *host);
-static void sdhci_runtime_pm_bus_off(struct sdhci_host *host);
-#else
-static inline int sdhci_runtime_pm_get(struct sdhci_host *host)
-{
-	return 0;
-}
-static inline int sdhci_runtime_pm_put(struct sdhci_host *host)
-{
-	return 0;
-}
-static void sdhci_runtime_pm_bus_on(struct sdhci_host *host)
-{
-}
-static void sdhci_runtime_pm_bus_off(struct sdhci_host *host)
-{
-}
-#endif
-=======
-static void sdhci_enable_preset_value(struct sdhci_host *host, bool enable);
->>>>>>> f2ed3bfc
 
 static void sdhci_dumpregs(struct sdhci_host *host)
 {
@@ -151,12 +120,7 @@
 	int gpio_cd = mmc_gpio_get_cd(host->mmc);
 
 	if ((host->quirks & SDHCI_QUIRK_BROKEN_CARD_DETECTION) ||
-<<<<<<< HEAD
-	    (host->mmc->caps & MMC_CAP_NONREMOVABLE) ||
-	    !IS_ERR_VALUE(gpio_cd))
-=======
 	    !mmc_card_is_removable(host->mmc) || (gpio_cd >= 0))
->>>>>>> f2ed3bfc
 		return;
 
 	if (enable) {
@@ -232,13 +196,9 @@
 static void sdhci_do_reset(struct sdhci_host *host, u8 mask)
 {
 	if (host->quirks & SDHCI_QUIRK_NO_CARD_NO_RESET) {
-<<<<<<< HEAD
-		if (!sdhci_do_get_cd(host))
-=======
 		struct mmc_host *mmc = host->mmc;
 
 		if (!mmc->ops->get_cd(mmc))
->>>>>>> f2ed3bfc
 			return;
 	}
 
@@ -270,12 +230,8 @@
 		    SDHCI_INT_TIMEOUT | SDHCI_INT_DATA_END |
 		    SDHCI_INT_RESPONSE;
 
-<<<<<<< HEAD
-	if (host->tuning_mode == SDHCI_TUNING_MODE_3)
-=======
 	if (host->tuning_mode == SDHCI_TUNING_MODE_2 ||
 	    host->tuning_mode == SDHCI_TUNING_MODE_3)
->>>>>>> f2ed3bfc
 		host->ier |= SDHCI_INT_RETUNE;
 
 	sdhci_writel(host, host->ier, SDHCI_INT_ENABLE);
@@ -590,24 +546,7 @@
 	 * We currently guess that it is LE.
 	 */
 
-<<<<<<< HEAD
-	if (data->flags & MMC_DATA_READ)
-		direction = DMA_FROM_DEVICE;
-	else
-		direction = DMA_TO_DEVICE;
-
-	host->align_addr = dma_map_single(mmc_dev(host->mmc),
-		host->align_buffer, host->align_buffer_sz, direction);
-	if (dma_mapping_error(mmc_dev(host->mmc), host->align_addr))
-		goto fail;
-	BUG_ON(host->align_addr & host->align_mask);
-
-	host->sg_count = sdhci_pre_dma_transfer(host, data);
-	if (host->sg_count < 0)
-		goto unmap_align;
-=======
 	host->sg_count = sg_count;
->>>>>>> f2ed3bfc
 
 	desc = host->adma_table;
 	align = host->align_buffer;
@@ -715,15 +654,6 @@
 			}
 		}
 	}
-<<<<<<< HEAD
-
-	if (data->host_cookie == COOKIE_MAPPED) {
-		dma_unmap_sg(mmc_dev(host->mmc), data->sg,
-			data->sg_len, direction);
-		data->host_cookie = COOKIE_UNMAPPED;
-	}
-=======
->>>>>>> f2ed3bfc
 }
 
 static u8 sdhci_calc_timeout(struct sdhci_host *host, struct mmc_command *cmd)
@@ -910,27 +840,9 @@
 					     (u64)host->adma_addr >> 32,
 					     SDHCI_ADMA_ADDRESS_HI);
 		} else {
-<<<<<<< HEAD
-			int sg_cnt;
-
-			sg_cnt = sdhci_pre_dma_transfer(host, data);
-			if (sg_cnt <= 0) {
-				/*
-				 * This only happens when someone fed
-				 * us an invalid request.
-				 */
-				WARN_ON(1);
-				host->flags &= ~SDHCI_REQ_USE_DMA;
-			} else {
-				WARN_ON(sg_cnt != 1);
-				sdhci_writel(host, sg_dma_address(data->sg),
-					SDHCI_DMA_ADDRESS);
-			}
-=======
 			WARN_ON(sg_cnt != 1);
 			sdhci_writel(host, sg_dma_address(data->sg),
 				SDHCI_DMA_ADDRESS);
->>>>>>> f2ed3bfc
 		}
 	}
 
@@ -1049,24 +961,10 @@
 		}
 	}
 
-<<<<<<< HEAD
-	if (host->flags & SDHCI_REQ_USE_DMA) {
-		if (host->flags & SDHCI_USE_ADMA)
-			sdhci_adma_table_post(host, data);
-		else {
-			if (data->host_cookie == COOKIE_MAPPED) {
-				dma_unmap_sg(mmc_dev(host->mmc),
-					data->sg, data->sg_len,
-					(data->flags & MMC_DATA_READ) ?
-					DMA_FROM_DEVICE : DMA_TO_DEVICE);
-				data->host_cookie = COOKIE_UNMAPPED;
-			}
-=======
 	for (i = 0; i < SDHCI_MAX_MRQS; i++) {
 		if (!host->mrqs_done[i]) {
 			host->mrqs_done[i] = mrq;
 			break;
->>>>>>> f2ed3bfc
 		}
 	}
 
@@ -1762,13 +1660,8 @@
 			else if (ios->drv_type == MMC_SET_DRIVER_TYPE_D)
 				ctrl_2 |= SDHCI_CTRL_DRV_TYPE_D;
 			else {
-<<<<<<< HEAD
-				pr_warn("%s: invalid driver type, default to "
-					"driver type B\n", mmc_hostname(mmc));
-=======
 				pr_warn("%s: invalid driver type, default to driver type B\n",
 					mmc_hostname(mmc));
->>>>>>> f2ed3bfc
 				ctrl_2 |= SDHCI_CTRL_DRV_TYPE_B;
 			}
 
@@ -1841,22 +1734,14 @@
 		return 0;
 
 	/* If nonremovable, assume that the card is always present. */
-<<<<<<< HEAD
-	if (host->mmc->caps & MMC_CAP_NONREMOVABLE)
-=======
 	if (!mmc_card_is_removable(host->mmc))
->>>>>>> f2ed3bfc
 		return 1;
 
 	/*
 	 * Try slot gpio detect, if defined it take precedence
 	 * over build in controller functionality
 	 */
-<<<<<<< HEAD
-	if (!IS_ERR_VALUE(gpio_cd))
-=======
 	if (gpio_cd >= 0)
->>>>>>> f2ed3bfc
 		return !!gpio_cd;
 
 	/* If polling, assume that the card is always present. */
@@ -1937,12 +1822,6 @@
 	struct sdhci_host *host = mmc_priv(mmc);
 	unsigned long flags;
 
-<<<<<<< HEAD
-	if (enable)
-		sdhci_runtime_pm_get(host);
-
-=======
->>>>>>> f2ed3bfc
 	spin_lock_irqsave(&host->lock, flags);
 	if (enable)
 		host->flags |= SDHCI_SDIO_IRQ_ENABLED;
@@ -1951,12 +1830,6 @@
 
 	sdhci_enable_sdio_irq_nolock(host, enable);
 	spin_unlock_irqrestore(&host->lock, flags);
-<<<<<<< HEAD
-
-	if (!enable)
-		sdhci_runtime_pm_put(host);
-=======
->>>>>>> f2ed3bfc
 }
 
 static int sdhci_start_signal_voltage_switch(struct mmc_host *mmc,
@@ -2004,14 +1877,8 @@
 
 		return -EAGAIN;
 	case MMC_SIGNAL_VOLTAGE_180:
-<<<<<<< HEAD
-		if (host->quirks2 & SDHCI_QUIRK2_NO_1_8_V)
-			return -EIO;
-
-=======
 		if (!(host->flags & SDHCI_SIGNALING_180))
 			return -EINVAL;
->>>>>>> f2ed3bfc
 		if (!IS_ERR(mmc->supply.vqmmc)) {
 			ret = mmc_regulator_set_vqmmc(mmc, ios);
 			if (ret) {
@@ -2343,39 +2210,6 @@
 	struct sdhci_host *host = mmc_priv(mmc);
 	struct mmc_data *data = mrq->data;
 
-<<<<<<< HEAD
-	if (host->flags & SDHCI_REQ_USE_DMA) {
-		if (data->host_cookie == COOKIE_GIVEN ||
-				data->host_cookie == COOKIE_MAPPED)
-			dma_unmap_sg(mmc_dev(host->mmc), data->sg, data->sg_len,
-					 data->flags & MMC_DATA_WRITE ?
-					 DMA_TO_DEVICE : DMA_FROM_DEVICE);
-		data->host_cookie = COOKIE_UNMAPPED;
-	}
-}
-
-static int sdhci_pre_dma_transfer(struct sdhci_host *host,
-				       struct mmc_data *data)
-{
-	int sg_count;
-
-	if (data->host_cookie == COOKIE_MAPPED) {
-		data->host_cookie = COOKIE_GIVEN;
-		return data->sg_count;
-	}
-
-	WARN_ON(data->host_cookie == COOKIE_GIVEN);
-
-	sg_count = dma_map_sg(mmc_dev(host->mmc), data->sg, data->sg_len,
-				data->flags & MMC_DATA_WRITE ?
-				DMA_TO_DEVICE : DMA_FROM_DEVICE);
-
-	if (sg_count == 0)
-		return -ENOSPC;
-
-	data->sg_count = sg_count;
-	data->host_cookie = COOKIE_MAPPED;
-=======
 	if (data->host_cookie != COOKIE_UNMAPPED)
 		dma_unmap_sg(mmc_dev(host->mmc), data->sg, data->sg_len,
 			     data->flags & MMC_DATA_WRITE ?
@@ -2390,7 +2224,6 @@
 	struct sdhci_host *host = mmc_priv(mmc);
 
 	mrq->data->host_cookie = COOKIE_UNMAPPED;
->>>>>>> f2ed3bfc
 
 	if (host->flags & SDHCI_REQ_USE_DMA)
 		sdhci_pre_dma_transfer(host, mrq->data, COOKIE_PRE_MAPPED);
@@ -2401,12 +2234,6 @@
 	return host->cmd || host->data_cmd;
 }
 
-<<<<<<< HEAD
-	mrq->data->host_cookie = COOKIE_UNMAPPED;
-
-	if (host->flags & SDHCI_REQ_USE_DMA)
-		sdhci_pre_dma_transfer(host, mrq->data);
-=======
 static void sdhci_error_out_mrqs(struct sdhci_host *host, int err)
 {
 	if (host->data_cmd) {
@@ -2418,7 +2245,6 @@
 		host->cmd->error = err;
 		sdhci_finish_mrq(host, host->cmd->mrq);
 	}
->>>>>>> f2ed3bfc
 }
 
 static void sdhci_card_event(struct mmc_host *mmc)
@@ -2583,8 +2409,6 @@
 	spin_unlock_irqrestore(&host->lock, flags);
 }
 
-<<<<<<< HEAD
-=======
 static void sdhci_timeout_data_timer(unsigned long data)
 {
 	struct sdhci_host *host;
@@ -2616,7 +2440,6 @@
 	spin_unlock_irqrestore(&host->lock, flags);
 }
 
->>>>>>> f2ed3bfc
 /*****************************************************************************\
  *                                                                           *
  * Interrupt handling                                                        *
@@ -2639,38 +2462,12 @@
 		return;
 	}
 
-<<<<<<< HEAD
-	if (intmask & SDHCI_INT_TIMEOUT)
-		host->cmd->error = -ETIMEDOUT;
-	else if (intmask & (SDHCI_INT_CRC | SDHCI_INT_END_BIT |
-			SDHCI_INT_INDEX))
-		host->cmd->error = -EILSEQ;
-
-	if (host->cmd->error) {
-		if (!host->cmd->data || host->data_early) {
-			tasklet_schedule(&host->finish_tasklet);
-		} else {
-			/*
-			 * data may be still in transferring, wait for data
-			 * interrupts to handle errors to avoid reset
-			 * during data transfer which may cause unpridicable
-			 * issues due to controller internal state wrong.
-			 *
-			 * Need clear host->cmd to avoid wrongly set data_early
-			 * in the later sdhci_data_irq.
-			 */
-			host->cmd = NULL;
-		}
-		return;
-	}
-=======
 	if (intmask & (SDHCI_INT_TIMEOUT | SDHCI_INT_CRC |
 		       SDHCI_INT_END_BIT | SDHCI_INT_INDEX)) {
 		if (intmask & SDHCI_INT_TIMEOUT)
 			host->cmd->error = -ETIMEDOUT;
 		else
 			host->cmd->error = -EILSEQ;
->>>>>>> f2ed3bfc
 
 		/*
 		 * If this command initiates a data phase and a response
@@ -2927,12 +2724,8 @@
 		if (intmask & SDHCI_INT_RETUNE)
 			mmc_retune_needed(host->mmc);
 
-<<<<<<< HEAD
-		if (intmask & SDHCI_INT_CARD_INT) {
-=======
 		if ((intmask & SDHCI_INT_CARD_INT) &&
 		    (host->ier & SDHCI_INT_CARD_INT)) {
->>>>>>> f2ed3bfc
 			if (host->mmc->caps2 & MMC_CAP2_SDIO_IRQ_NOTHREAD) {
 				sdhci_enable_sdio_irq_nolock(host, false);
 				host->thread_isr |= SDHCI_INT_CARD_INT;
@@ -3031,11 +2824,7 @@
 	val |= mask ;
 	/* Avoid fake wake up */
 	if (host->quirks & SDHCI_QUIRK_BROKEN_CARD_DETECTION ||
-<<<<<<< HEAD
-		!IS_ERR_VALUE(gpio_cd))
-=======
 	    (gpio_cd >= 0)) {
->>>>>>> f2ed3bfc
 		val &= ~(SDHCI_WAKE_ON_INSERT | SDHCI_WAKE_ON_REMOVE);
 		irq_val &= ~(SDHCI_INT_CARD_INSERT | SDHCI_INT_CARD_REMOVE);
 	}
@@ -3059,16 +2848,9 @@
 {
 	sdhci_disable_card_detection(host);
 
-<<<<<<< HEAD
-	if (host->tuning_mode == SDHCI_TUNING_MODE_1) {
-		mmc_retune_timer_stop(host->mmc);
-		mmc_retune_needed(host->mmc);
-	}
-=======
 	mmc_retune_timer_stop(host->mmc);
 	if (host->tuning_mode != SDHCI_TUNING_MODE_3)
 		mmc_retune_needed(host->mmc);
->>>>>>> f2ed3bfc
 
 	if (!device_may_wakeup(mmc_dev(host->mmc))) {
 		host->ier = 0;
@@ -3086,11 +2868,8 @@
 
 int sdhci_resume_host(struct sdhci_host *host)
 {
-<<<<<<< HEAD
-=======
 	struct mmc_host *mmc = host->mmc;
 
->>>>>>> f2ed3bfc
 	if (host->flags & (SDHCI_USE_SDMA | SDHCI_USE_ADMA)) {
 		if (host->ops->enable_dma)
 			host->ops->enable_dma(host);
@@ -3126,16 +2905,9 @@
 {
 	unsigned long flags;
 
-<<<<<<< HEAD
-	if (host->tuning_mode == SDHCI_TUNING_MODE_1) {
-		mmc_retune_timer_stop(host->mmc);
-		mmc_retune_needed(host->mmc);
-	}
-=======
 	mmc_retune_timer_stop(host->mmc);
 	if (host->tuning_mode != SDHCI_TUNING_MODE_3)
 		mmc_retune_needed(host->mmc);
->>>>>>> f2ed3bfc
 
 	spin_lock_irqsave(&host->lock, flags);
 	host->ier &= SDHCI_INT_CARD_INT;
@@ -3179,13 +2951,10 @@
 		spin_unlock_irqrestore(&host->lock, flags);
 	}
 
-<<<<<<< HEAD
-=======
 	if ((mmc->caps2 & MMC_CAP2_HS400_ES) &&
 	    mmc->ops->hs400_enhanced_strobe)
 		mmc->ops->hs400_enhanced_strobe(mmc, &mmc->ios);
 
->>>>>>> f2ed3bfc
 	spin_lock_irqsave(&host->lock, flags);
 
 	host->runtime_suspended = false;
@@ -3402,26 +3171,11 @@
 					      SDHCI_ADMA2_32_DESC_SZ;
 			host->desc_sz = SDHCI_ADMA2_32_DESC_SZ;
 		}
-<<<<<<< HEAD
-		host->adma_table = dma_alloc_coherent(mmc_dev(mmc),
-						      host->adma_table_sz,
-						      &host->adma_addr,
-						      GFP_KERNEL);
-		host->align_buffer = kmalloc(host->align_buffer_sz, GFP_KERNEL);
-		if (!host->adma_table || !host->align_buffer) {
-			if (host->adma_table)
-				dma_free_coherent(mmc_dev(mmc),
-						  host->adma_table_sz,
-						  host->adma_table,
-						  host->adma_addr);
-			kfree(host->align_buffer);
-=======
 
 		host->align_buffer_sz = SDHCI_MAX_SEGS * SDHCI_ADMA2_ALIGN;
 		buf = dma_alloc_coherent(mmc_dev(mmc), host->align_buffer_sz +
 					 host->adma_table_sz, &dma, GFP_KERNEL);
 		if (!buf) {
->>>>>>> f2ed3bfc
 			pr_warn("%s: Unable to allocate ADMA buffers - falling back to standard DMA\n",
 				mmc_hostname(mmc));
 			host->flags &= ~SDHCI_USE_ADMA;
@@ -3489,10 +3243,6 @@
 	/*
 	 * Set host parameters.
 	 */
-<<<<<<< HEAD
-	mmc->ops = &sdhci_ops;
-=======
->>>>>>> f2ed3bfc
 	max_clk = host->max_clk;
 
 	if (host->ops->get_min_clock)
@@ -3506,11 +3256,7 @@
 	} else
 		mmc->f_min = host->max_clk / SDHCI_MAX_DIV_SPEC_200;
 
-<<<<<<< HEAD
-	if (!mmc->f_max || (mmc->f_max && (mmc->f_max > max_clk)))
-=======
 	if (!mmc->f_max || mmc->f_max > max_clk)
->>>>>>> f2ed3bfc
 		mmc->f_max = max_clk;
 
 	if (!(host->quirks & SDHCI_QUIRK_DATA_TIMEOUT_USES_SDCLK)) {
@@ -3573,13 +3319,6 @@
 	if (host->caps & SDHCI_CAN_DO_HISPD)
 		mmc->caps |= MMC_CAP_SD_HIGHSPEED | MMC_CAP_MMC_HIGHSPEED;
 
-<<<<<<< HEAD
-	/* If there are external regulators, get them */
-	if (mmc_regulator_get_supply(mmc) == -EPROBE_DEFER)
-		return -EPROBE_DEFER;
-
-=======
->>>>>>> f2ed3bfc
 	/* If vqmmc regulator and no 1.8V signalling, then there's no UHS */
 	if (!IS_ERR(mmc->supply.vqmmc)) {
 		ret = regulator_enable(mmc->supply.vqmmc);
