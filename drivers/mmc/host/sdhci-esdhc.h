/*
 * Freescale eSDHC controller driver generics for OF and pltfm.
 *
 * Copyright 2007-2013 Freescale Semiconductor, Inc.
 * Copyright (c) 2009 MontaVista Software, Inc.
 * Copyright (c) 2010 Pengutronix e.K.
 *   Author: Wolfram Sang <w.sang@pengutronix.de>
 *
 * This program is free software; you can redistribute it and/or modify
 * it under the terms of the GNU General Public License as published by
 * the Free Software Foundation; either version 2 of the License.
 */

#ifndef _DRIVERS_MMC_SDHCI_ESDHC_H
#define _DRIVERS_MMC_SDHCI_ESDHC_H

/*
 * Ops and quirks for the Freescale eSDHC controller.
 */

#define ESDHC_DEFAULT_QUIRKS	(SDHCI_QUIRK_FORCE_BLK_SZ_2048 | \
				SDHCI_QUIRK_NO_BUSY_IRQ | \
				SDHCI_QUIRK_DATA_TIMEOUT_USES_SDCLK | \
				SDHCI_QUIRK_PIO_NEEDS_DELAY | \
				SDHCI_QUIRK_NO_HISPD_BIT)
<<<<<<< HEAD
=======

#define ESDHC_PROCTL		0x28
>>>>>>> f2ed3bfc

#define ESDHC_SYSTEM_CONTROL	0x2c
#define ESDHC_SYS_CTRL_RSTA	(1 << 24)
#define ESDHC_CLOCK_MASK	0x0000fff0
#define ESDHC_PREDIV_SHIFT	8
#define ESDHC_DIVIDER_SHIFT	4
#define ESDHC_CLOCK_PEREN	0x00000004
#define ESDHC_CLOCK_HCKEN	0x00000002
#define ESDHC_CLOCK_IPGEN	0x00000001

/* pltfm-specific */
#define ESDHC_HOST_CONTROL_LE	0x20

/*
 * P2020 interpretation of the SDHCI_HOST_CONTROL register
 */
#define ESDHC_CTRL_4BITBUS          (0x1 << 1)
#define ESDHC_CTRL_8BITBUS          (0x2 << 1)
#define ESDHC_CTRL_BUSWIDTH_MASK    (0x3 << 1)

/* OF-specific */
#define ESDHC_DMA_SYSCTL	0x40c
#define ESDHC_DMA_SNOOP		0x00000040

#define ESDHC_HOST_CONTROL_RES	0x01

#endif /* _DRIVERS_MMC_SDHCI_ESDHC_H */<|MERGE_RESOLUTION|>--- conflicted
+++ resolved
@@ -1,7 +1,7 @@
 /*
  * Freescale eSDHC controller driver generics for OF and pltfm.
  *
- * Copyright 2007-2013 Freescale Semiconductor, Inc.
+ * Copyright (c) 2007 Freescale Semiconductor, Inc.
  * Copyright (c) 2009 MontaVista Software, Inc.
  * Copyright (c) 2010 Pengutronix e.K.
  *   Author: Wolfram Sang <w.sang@pengutronix.de>
@@ -23,14 +23,10 @@
 				SDHCI_QUIRK_DATA_TIMEOUT_USES_SDCLK | \
 				SDHCI_QUIRK_PIO_NEEDS_DELAY | \
 				SDHCI_QUIRK_NO_HISPD_BIT)
-<<<<<<< HEAD
-=======
 
 #define ESDHC_PROCTL		0x28
->>>>>>> f2ed3bfc
 
 #define ESDHC_SYSTEM_CONTROL	0x2c
-#define ESDHC_SYS_CTRL_RSTA	(1 << 24)
 #define ESDHC_CLOCK_MASK	0x0000fff0
 #define ESDHC_PREDIV_SHIFT	8
 #define ESDHC_DIVIDER_SHIFT	4
