/*
 * sdhci-pltfm.c Support for SDHCI platform devices
 * Copyright (c) 2009 Intel Corporation
 *
 * Copyright (C) 2007, 2011, 2015 Freescale Semiconductor, Inc.
 * Copyright (c) 2009 MontaVista Software, Inc.
 *
 * Authors: Xiaobo Xie <X.Xie@freescale.com>
 *	    Anton Vorontsov <avorontsov@ru.mvista.com>
 *
 * This program is free software; you can redistribute it and/or modify
 * it under the terms of the GNU General Public License version 2 as
 * published by the Free Software Foundation.
 *
 * This program is distributed in the hope that it will be useful,
 * but WITHOUT ANY WARRANTY; without even the implied warranty of
 * MERCHANTABILITY or FITNESS FOR A PARTICULAR PURPOSE.  See the
 * GNU General Public License for more details.
 *
 * You should have received a copy of the GNU General Public License
 * along with this program; if not, write to the Free Software
 * Foundation, Inc., 675 Mass Ave, Cambridge, MA 02139, USA.
 */

/* Supports:
 * SDHCI platform devices
 *
 * Inspired by sdhci-pci.c, by Pierre Ossman
 */

#include <linux/err.h>
#include <linux/module.h>
#include <linux/of.h>
#ifdef CONFIG_PPC
#include <asm/machdep.h>
#endif
#include "sdhci-pltfm.h"

unsigned int sdhci_pltfm_clk_get_max_clock(struct sdhci_host *host)
{
	struct sdhci_pltfm_host *pltfm_host = sdhci_priv(host);

	return clk_get_rate(pltfm_host->clk);
}
EXPORT_SYMBOL_GPL(sdhci_pltfm_clk_get_max_clock);

static const struct sdhci_ops sdhci_pltfm_ops = {
	.set_clock = sdhci_set_clock,
	.set_bus_width = sdhci_set_bus_width,
	.reset = sdhci_reset,
	.set_uhs_signaling = sdhci_set_uhs_signaling,
};

#ifdef CONFIG_OF
static bool sdhci_of_wp_inverted(struct device_node *np)
{
	if (of_get_property(np, "sdhci,wp-inverted", NULL) ||
	    of_get_property(np, "wp-inverted", NULL))
		return true;

	/* Old device trees don't have the wp-inverted property. */
#ifdef CONFIG_PPC
	return machine_is(mpc837x_rdb) || machine_is(mpc837x_mds);
#else
	return false;
#endif /* CONFIG_PPC */
}

void sdhci_get_of_property(struct platform_device *pdev)
{
	struct device_node *np = pdev->dev.of_node;
	struct sdhci_host *host = platform_get_drvdata(pdev);
	struct sdhci_pltfm_host *pltfm_host = sdhci_priv(host);
	u32 bus_width;

	if (of_get_property(np, "sdhci,auto-cmd12", NULL))
		host->quirks |= SDHCI_QUIRK_MULTIBLOCK_READ_ACMD12;

	if (of_get_property(np, "sdhci,1-bit-only", NULL) ||
	    (of_property_read_u32(np, "bus-width", &bus_width) == 0 &&
	    bus_width == 1))
		host->quirks |= SDHCI_QUIRK_FORCE_1_BIT_DATA;

	if (sdhci_of_wp_inverted(np))
		host->quirks |= SDHCI_QUIRK_INVERTED_WRITE_PROTECT;

	if (of_get_property(np, "broken-cd", NULL))
		host->quirks |= SDHCI_QUIRK_BROKEN_CARD_DETECTION;

	if (of_get_property(np, "no-1-8-v", NULL))
		host->quirks2 |= SDHCI_QUIRK2_NO_1_8_V;

	if (of_device_is_compatible(np, "fsl,p2020-rev1-esdhc"))
		host->quirks |= SDHCI_QUIRK_BROKEN_DMA;

	if (of_device_is_compatible(np, "fsl,p2020-esdhc") ||
	    of_device_is_compatible(np, "fsl,p1010-esdhc") ||
	    of_device_is_compatible(np, "fsl,t4240-esdhc") ||
	    of_device_is_compatible(np, "fsl,mpc8536-esdhc"))
		host->quirks |= SDHCI_QUIRK_BROKEN_TIMEOUT_VAL;

	of_property_read_u32(np, "clock-frequency", &pltfm_host->clock);

	if (of_find_property(np, "keep-power-in-suspend", NULL))
		host->mmc->pm_caps |= MMC_PM_KEEP_POWER;

	if (of_property_read_bool(np, "wakeup-source") ||
	    of_property_read_bool(np, "enable-sdio-wakeup")) /* legacy */
		host->mmc->pm_caps |= MMC_PM_WAKE_SDIO_IRQ;
}
#else
void sdhci_get_of_property(struct platform_device *pdev) {}
#endif /* CONFIG_OF */
EXPORT_SYMBOL_GPL(sdhci_get_of_property);

struct sdhci_host *sdhci_pltfm_init(struct platform_device *pdev,
				    const struct sdhci_pltfm_data *pdata,
				    size_t priv_size)
{
	struct sdhci_host *host;
	struct resource *iomem;
	void __iomem *ioaddr;
	int irq, ret;

	iomem = platform_get_resource(pdev, IORESOURCE_MEM, 0);
	ioaddr = devm_ioremap_resource(&pdev->dev, iomem);
	if (IS_ERR(ioaddr)) {
		ret = PTR_ERR(ioaddr);
		goto err;
	}

	irq = platform_get_irq(pdev, 0);
	if (irq < 0) {
		dev_err(&pdev->dev, "failed to get IRQ number\n");
		ret = irq;
		goto err;
	}

	host = sdhci_alloc_host(&pdev->dev,
		sizeof(struct sdhci_pltfm_host) + priv_size);

	if (IS_ERR(host)) {
		ret = PTR_ERR(host);
		goto err;
	}

	host->ioaddr = ioaddr;
	host->irq = irq;
	host->hw_name = dev_name(&pdev->dev);
	if (pdata && pdata->ops)
		host->ops = pdata->ops;
	else
		host->ops = &sdhci_pltfm_ops;
	if (pdata) {
		host->quirks = pdata->quirks;
		host->quirks2 = pdata->quirks2;
	}

	platform_set_drvdata(pdev, host);

	return host;
err:
	dev_err(&pdev->dev, "%s failed %d\n", __func__, ret);
	return ERR_PTR(ret);
}
EXPORT_SYMBOL_GPL(sdhci_pltfm_init);

void sdhci_pltfm_free(struct platform_device *pdev)
{
	struct sdhci_host *host = platform_get_drvdata(pdev);

	sdhci_free_host(host);
}
EXPORT_SYMBOL_GPL(sdhci_pltfm_free);

int sdhci_pltfm_register(struct platform_device *pdev,
			const struct sdhci_pltfm_data *pdata,
			size_t priv_size)
{
	struct sdhci_host *host;
	int ret = 0;

	host = sdhci_pltfm_init(pdev, pdata, priv_size);
	if (IS_ERR(host))
		return PTR_ERR(host);

	sdhci_get_of_property(pdev);

	ret = sdhci_add_host(host);
	if (ret)
		sdhci_pltfm_free(pdev);

	return ret;
}
EXPORT_SYMBOL_GPL(sdhci_pltfm_register);

int sdhci_pltfm_unregister(struct platform_device *pdev)
{
	struct sdhci_host *host = platform_get_drvdata(pdev);
	struct sdhci_pltfm_host *pltfm_host = sdhci_priv(host);
	int dead = (readl(host->ioaddr + SDHCI_INT_STATUS) == 0xffffffff);

	sdhci_remove_host(host, dead);
	clk_disable_unprepare(pltfm_host->clk);
	sdhci_pltfm_free(pdev);

	return 0;
}
EXPORT_SYMBOL_GPL(sdhci_pltfm_unregister);

#ifdef CONFIG_PM_SLEEP
static int sdhci_pltfm_suspend(struct device *dev)
{
	struct sdhci_host *host = dev_get_drvdata(dev);
	int ret;

<<<<<<< HEAD
=======
	if (host->tuning_mode != SDHCI_TUNING_MODE_3)
		mmc_retune_needed(host->mmc);

>>>>>>> 423d9423
	ret = sdhci_suspend_host(host);
	pinctrl_pm_select_sleep_state(dev);

	return ret;
}

static int sdhci_pltfm_resume(struct device *dev)
{
	struct sdhci_host *host = dev_get_drvdata(dev);

	pinctrl_pm_select_default_state(dev);

	return sdhci_resume_host(host);
}
#endif

const struct dev_pm_ops sdhci_pltfm_pmops = {
	SET_SYSTEM_SLEEP_PM_OPS(sdhci_pltfm_suspend, sdhci_pltfm_resume)
};
EXPORT_SYMBOL_GPL(sdhci_pltfm_pmops);

static int __init sdhci_pltfm_drv_init(void)
{
	pr_info("sdhci-pltfm: SDHCI platform and OF driver helper\n");

	return 0;
}
module_init(sdhci_pltfm_drv_init);

static void __exit sdhci_pltfm_drv_exit(void)
{
}
module_exit(sdhci_pltfm_drv_exit);

MODULE_DESCRIPTION("SDHCI platform and OF driver helper");
MODULE_AUTHOR("Intel Corporation");
MODULE_LICENSE("GPL v2");<|MERGE_RESOLUTION|>--- conflicted
+++ resolved
@@ -214,12 +214,9 @@
 	struct sdhci_host *host = dev_get_drvdata(dev);
 	int ret;
 
-<<<<<<< HEAD
-=======
 	if (host->tuning_mode != SDHCI_TUNING_MODE_3)
 		mmc_retune_needed(host->mmc);
 
->>>>>>> 423d9423
 	ret = sdhci_suspend_host(host);
 	pinctrl_pm_select_sleep_state(dev);
 
