--- conflicted
+++ resolved
@@ -276,22 +276,14 @@
 
 config MMC_SDHCI_ESDHC_IMX
 	tristate "SDHCI support for the Freescale eSDHC/uSDHC i.MX controller"
-<<<<<<< HEAD
-	depends on ARCH_MXC || SOC_S32V234
-=======
 	depends on ARCH_MXC || COMPILE_TEST || SOC_S32V234
->>>>>>> c1084c27
 	depends on MMC_SDHCI_PLTFM
 	depends on OF
 	select MMC_SDHCI_IO_ACCESSORS
 	select MMC_CQHCI
 	help
 	  This selects the Freescale eSDHC/uSDHC controller support
-<<<<<<< HEAD
-	  found on i.MX25, i.MX35 i.MX5x, i.MX6x and S32V234.
-=======
 	  found on i.MX25, i.MX35 i.MX5x and i.MX6x and S32V234.
->>>>>>> c1084c27
 
 	  If you have a controller with this interface, say Y or M here.
 
