--- conflicted
+++ resolved
@@ -103,10 +103,6 @@
 
 /* Each descriptor can transfer up to 4KB of data in chained mode */
 #define DW_MCI_DESC_DATA_LENGTH	0x1000
-<<<<<<< HEAD
-#endif /* CONFIG_MMC_DW_IDMAC */
-=======
->>>>>>> f2ed3bfc
 
 static bool dw_mci_reset(struct dw_mci *host);
 static bool dw_mci_ctrl_reset(struct dw_mci *host, u32 reset);
@@ -473,133 +469,6 @@
 	}
 }
 
-<<<<<<< HEAD
-static void dw_mci_translate_sglist(struct dw_mci *host, struct mmc_data *data,
-				    unsigned int sg_len)
-{
-	unsigned int desc_len;
-	int i;
-	if (host->dma_64bit_address == 1) {
-		struct idmac_desc_64addr *desc_first, *desc_last, *desc;
-
-		desc_first = desc_last = desc = host->sg_cpu;
-
-		for (i = 0; i < sg_len; i++) {
-			unsigned int length = sg_dma_len(&data->sg[i]);
-			u64 mem_addr = sg_dma_address(&data->sg[i]);
-
-			for ( ; length ; desc++) {
-				desc_len = (length <= DW_MCI_DESC_DATA_LENGTH) ?
-					   length : DW_MCI_DESC_DATA_LENGTH;
-
-				length -= desc_len;
-
-				/*
-				 * Set the OWN bit and disable interrupts
-				 * for this descriptor
-				 */
-				desc->des0 = IDMAC_DES0_OWN | IDMAC_DES0_DIC |
-							IDMAC_DES0_CH;
-
-				/* Buffer length */
-				IDMAC_64ADDR_SET_BUFFER1_SIZE(desc, desc_len);
-
-				/* Physical address to DMA to/from */
-				desc->des4 = mem_addr & 0xffffffff;
-				desc->des5 = mem_addr >> 32;
-
-				/* Update physical address for the next desc */
-				mem_addr += desc_len;
-
-				/* Save pointer to the last descriptor */
-				desc_last = desc;
-			}
-		}
-
-		/* Set first descriptor */
-		desc_first->des0 |= IDMAC_DES0_FD;
-
-		/* Set last descriptor */
-		desc_last->des0 &= ~(IDMAC_DES0_CH | IDMAC_DES0_DIC);
-		desc_last->des0 |= IDMAC_DES0_LD;
-
-	} else {
-		struct idmac_desc *desc_first, *desc_last, *desc;
-
-		desc_first = desc_last = desc = host->sg_cpu;
-
-		for (i = 0; i < sg_len; i++) {
-			unsigned int length = sg_dma_len(&data->sg[i]);
-			u32 mem_addr = sg_dma_address(&data->sg[i]);
-
-			for ( ; length ; desc++) {
-				desc_len = (length <= DW_MCI_DESC_DATA_LENGTH) ?
-					   length : DW_MCI_DESC_DATA_LENGTH;
-
-				length -= desc_len;
-
-				/*
-				 * Set the OWN bit and disable interrupts
-				 * for this descriptor
-				 */
-				desc->des0 = cpu_to_le32(IDMAC_DES0_OWN |
-							 IDMAC_DES0_DIC |
-							 IDMAC_DES0_CH);
-
-				/* Buffer length */
-				IDMAC_SET_BUFFER1_SIZE(desc, desc_len);
-
-				/* Physical address to DMA to/from */
-				desc->des2 = cpu_to_le32(mem_addr);
-
-				/* Update physical address for the next desc */
-				mem_addr += desc_len;
-
-				/* Save pointer to the last descriptor */
-				desc_last = desc;
-			}
-		}
-
-		/* Set first descriptor */
-		desc_first->des0 |= cpu_to_le32(IDMAC_DES0_FD);
-
-		/* Set last descriptor */
-		desc_last->des0 &= cpu_to_le32(~(IDMAC_DES0_CH |
-					       IDMAC_DES0_DIC));
-		desc_last->des0 |= cpu_to_le32(IDMAC_DES0_LD);
-	}
-
-	wmb();
-}
-
-static void dw_mci_idmac_start_dma(struct dw_mci *host, unsigned int sg_len)
-{
-	u32 temp;
-
-	dw_mci_translate_sglist(host, host->data, sg_len);
-
-	/* Make sure to reset DMA in case we did PIO before this */
-	dw_mci_ctrl_reset(host, SDMMC_CTRL_DMA_RESET);
-	dw_mci_idmac_reset(host);
-
-	/* Select IDMAC interface */
-	temp = mci_readl(host, CTRL);
-	temp |= SDMMC_CTRL_USE_IDMAC;
-	mci_writel(host, CTRL, temp);
-
-	wmb();
-
-	/* Enable the IDMAC */
-	temp = mci_readl(host, BMOD);
-	temp |= SDMMC_IDMAC_ENABLE | SDMMC_IDMAC_FB;
-	mci_writel(host, BMOD, temp);
-
-	/* Start it running */
-	mci_writel(host, PLDMND, 1);
-}
-
-=======
->>>>>>> f2ed3bfc
 static int dw_mci_idmac_init(struct dw_mci *host)
 {
 	int i;
@@ -2790,13 +2659,8 @@
 	/* Useful defaults if platform data is unset. */
 	if (host->use_dma == TRANS_MODE_IDMAC) {
 		mmc->max_segs = host->ring_size;
-<<<<<<< HEAD
-		mmc->max_blk_size = 65536;
-		mmc->max_seg_size = DW_MCI_DESC_DATA_LENGTH;
-=======
 		mmc->max_blk_size = 65535;
 		mmc->max_seg_size = 0x1000;
->>>>>>> f2ed3bfc
 		mmc->max_req_size = mmc->max_seg_size * host->ring_size;
 		mmc->max_blk_count = mmc->max_req_size / 512;
 	} else if (host->use_dma == TRANS_MODE_EDMAC) {
