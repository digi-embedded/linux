// SPDX-License-Identifier: GPL-2.0-only
/*
 * drivers/mmc/host/sdhci-msm.c - Qualcomm SDHCI Platform driver
 *
 * Copyright (c) 2013-2014, The Linux Foundation. All rights reserved.
 */

#include <linux/module.h>
#include <linux/of_device.h>
#include <linux/delay.h>
#include <linux/mmc/mmc.h>
#include <linux/pm_runtime.h>
#include <linux/pm_opp.h>
#include <linux/slab.h>
#include <linux/iopoll.h>
#include <linux/qcom_scm.h>
#include <linux/regulator/consumer.h>
#include <linux/interconnect.h>
#include <linux/pinctrl/consumer.h>

#include "sdhci-pltfm.h"
#include "cqhci.h"

#define CORE_MCI_VERSION		0x50
#define CORE_VERSION_MAJOR_SHIFT	28
#define CORE_VERSION_MAJOR_MASK		(0xf << CORE_VERSION_MAJOR_SHIFT)
#define CORE_VERSION_MINOR_MASK		0xff

#define CORE_MCI_GENERICS		0x70
#define SWITCHABLE_SIGNALING_VOLTAGE	BIT(29)

#define HC_MODE_EN		0x1
#define CORE_POWER		0x0
#define CORE_SW_RST		BIT(7)
#define FF_CLK_SW_RST_DIS	BIT(13)

#define CORE_PWRCTL_BUS_OFF	BIT(0)
#define CORE_PWRCTL_BUS_ON	BIT(1)
#define CORE_PWRCTL_IO_LOW	BIT(2)
#define CORE_PWRCTL_IO_HIGH	BIT(3)
#define CORE_PWRCTL_BUS_SUCCESS BIT(0)
#define CORE_PWRCTL_BUS_FAIL    BIT(1)
#define CORE_PWRCTL_IO_SUCCESS	BIT(2)
#define CORE_PWRCTL_IO_FAIL     BIT(3)
#define REQ_BUS_OFF		BIT(0)
#define REQ_BUS_ON		BIT(1)
#define REQ_IO_LOW		BIT(2)
#define REQ_IO_HIGH		BIT(3)
#define INT_MASK		0xf
#define MAX_PHASES		16
#define CORE_DLL_LOCK		BIT(7)
#define CORE_DDR_DLL_LOCK	BIT(11)
#define CORE_DLL_EN		BIT(16)
#define CORE_CDR_EN		BIT(17)
#define CORE_CK_OUT_EN		BIT(18)
#define CORE_CDR_EXT_EN		BIT(19)
#define CORE_DLL_PDN		BIT(29)
#define CORE_DLL_RST		BIT(30)
#define CORE_CMD_DAT_TRACK_SEL	BIT(0)

#define CORE_DDR_CAL_EN		BIT(0)
#define CORE_FLL_CYCLE_CNT	BIT(18)
#define CORE_DLL_CLOCK_DISABLE	BIT(21)

#define DLL_USR_CTL_POR_VAL	0x10800
#define ENABLE_DLL_LOCK_STATUS	BIT(26)
#define FINE_TUNE_MODE_EN	BIT(27)
#define BIAS_OK_SIGNAL		BIT(29)

#define DLL_CONFIG_3_LOW_FREQ_VAL	0x08
#define DLL_CONFIG_3_HIGH_FREQ_VAL	0x10

#define CORE_VENDOR_SPEC_POR_VAL 0xa9c
#define CORE_CLK_PWRSAVE	BIT(1)
#define CORE_HC_MCLK_SEL_DFLT	(2 << 8)
#define CORE_HC_MCLK_SEL_HS400	(3 << 8)
#define CORE_HC_MCLK_SEL_MASK	(3 << 8)
#define CORE_IO_PAD_PWR_SWITCH_EN	BIT(15)
#define CORE_IO_PAD_PWR_SWITCH	BIT(16)
#define CORE_HC_SELECT_IN_EN	BIT(18)
#define CORE_HC_SELECT_IN_HS400	(6 << 19)
#define CORE_HC_SELECT_IN_MASK	(7 << 19)

#define CORE_3_0V_SUPPORT	BIT(25)
#define CORE_1_8V_SUPPORT	BIT(26)
#define CORE_VOLT_SUPPORT	(CORE_3_0V_SUPPORT | CORE_1_8V_SUPPORT)

#define CORE_CSR_CDC_CTLR_CFG0		0x130
#define CORE_SW_TRIG_FULL_CALIB		BIT(16)
#define CORE_HW_AUTOCAL_ENA		BIT(17)

#define CORE_CSR_CDC_CTLR_CFG1		0x134
#define CORE_CSR_CDC_CAL_TIMER_CFG0	0x138
#define CORE_TIMER_ENA			BIT(16)

#define CORE_CSR_CDC_CAL_TIMER_CFG1	0x13C
#define CORE_CSR_CDC_REFCOUNT_CFG	0x140
#define CORE_CSR_CDC_COARSE_CAL_CFG	0x144
#define CORE_CDC_OFFSET_CFG		0x14C
#define CORE_CSR_CDC_DELAY_CFG		0x150
#define CORE_CDC_SLAVE_DDA_CFG		0x160
#define CORE_CSR_CDC_STATUS0		0x164
#define CORE_CALIBRATION_DONE		BIT(0)

#define CORE_CDC_ERROR_CODE_MASK	0x7000000

#define CORE_CSR_CDC_GEN_CFG		0x178
#define CORE_CDC_SWITCH_BYPASS_OFF	BIT(0)
#define CORE_CDC_SWITCH_RC_EN		BIT(1)

#define CORE_CDC_T4_DLY_SEL		BIT(0)
#define CORE_CMDIN_RCLK_EN		BIT(1)
#define CORE_START_CDC_TRAFFIC		BIT(6)

#define CORE_PWRSAVE_DLL	BIT(3)

#define DDR_CONFIG_POR_VAL	0x80040873


#define INVALID_TUNING_PHASE	-1
#define SDHCI_MSM_MIN_CLOCK	400000
#define CORE_FREQ_100MHZ	(100 * 1000 * 1000)

#define CDR_SELEXT_SHIFT	20
#define CDR_SELEXT_MASK		(0xf << CDR_SELEXT_SHIFT)
#define CMUX_SHIFT_PHASE_SHIFT	24
#define CMUX_SHIFT_PHASE_MASK	(7 << CMUX_SHIFT_PHASE_SHIFT)

#define MSM_MMC_AUTOSUSPEND_DELAY_MS	50

/* Timeout value to avoid infinite waiting for pwr_irq */
#define MSM_PWR_IRQ_TIMEOUT_MS 5000

/* Max load for eMMC Vdd-io supply */
#define MMC_VQMMC_MAX_LOAD_UA	325000

#define msm_host_readl(msm_host, host, offset) \
	msm_host->var_ops->msm_readl_relaxed(host, offset)

#define msm_host_writel(msm_host, val, host, offset) \
	msm_host->var_ops->msm_writel_relaxed(val, host, offset)

/* CQHCI vendor specific registers */
#define CQHCI_VENDOR_CFG1	0xA00
#define CQHCI_VENDOR_DIS_RST_ON_CQ_EN	(0x3 << 13)

struct sdhci_msm_offset {
	u32 core_hc_mode;
	u32 core_mci_data_cnt;
	u32 core_mci_status;
	u32 core_mci_fifo_cnt;
	u32 core_mci_version;
	u32 core_generics;
	u32 core_testbus_config;
	u32 core_testbus_sel2_bit;
	u32 core_testbus_ena;
	u32 core_testbus_sel2;
	u32 core_pwrctl_status;
	u32 core_pwrctl_mask;
	u32 core_pwrctl_clear;
	u32 core_pwrctl_ctl;
	u32 core_sdcc_debug_reg;
	u32 core_dll_config;
	u32 core_dll_status;
	u32 core_vendor_spec;
	u32 core_vendor_spec_adma_err_addr0;
	u32 core_vendor_spec_adma_err_addr1;
	u32 core_vendor_spec_func2;
	u32 core_vendor_spec_capabilities0;
	u32 core_ddr_200_cfg;
	u32 core_vendor_spec3;
	u32 core_dll_config_2;
	u32 core_dll_config_3;
	u32 core_ddr_config_old; /* Applicable to sdcc minor ver < 0x49 */
	u32 core_ddr_config;
<<<<<<< HEAD
=======
	u32 core_dll_usr_ctl; /* Present on SDCC5.1 onwards */
>>>>>>> c1084c27
};

static const struct sdhci_msm_offset sdhci_msm_v5_offset = {
	.core_mci_data_cnt = 0x35c,
	.core_mci_status = 0x324,
	.core_mci_fifo_cnt = 0x308,
	.core_mci_version = 0x318,
	.core_generics = 0x320,
	.core_testbus_config = 0x32c,
	.core_testbus_sel2_bit = 3,
	.core_testbus_ena = (1 << 31),
	.core_testbus_sel2 = (1 << 3),
	.core_pwrctl_status = 0x240,
	.core_pwrctl_mask = 0x244,
	.core_pwrctl_clear = 0x248,
	.core_pwrctl_ctl = 0x24c,
	.core_sdcc_debug_reg = 0x358,
	.core_dll_config = 0x200,
	.core_dll_status = 0x208,
	.core_vendor_spec = 0x20c,
	.core_vendor_spec_adma_err_addr0 = 0x214,
	.core_vendor_spec_adma_err_addr1 = 0x218,
	.core_vendor_spec_func2 = 0x210,
	.core_vendor_spec_capabilities0 = 0x21c,
	.core_ddr_200_cfg = 0x224,
	.core_vendor_spec3 = 0x250,
	.core_dll_config_2 = 0x254,
	.core_dll_config_3 = 0x258,
	.core_ddr_config = 0x25c,
<<<<<<< HEAD
=======
	.core_dll_usr_ctl = 0x388,
>>>>>>> c1084c27
};

static const struct sdhci_msm_offset sdhci_msm_mci_offset = {
	.core_hc_mode = 0x78,
	.core_mci_data_cnt = 0x30,
	.core_mci_status = 0x34,
	.core_mci_fifo_cnt = 0x44,
	.core_mci_version = 0x050,
	.core_generics = 0x70,
	.core_testbus_config = 0x0cc,
	.core_testbus_sel2_bit = 4,
	.core_testbus_ena = (1 << 3),
	.core_testbus_sel2 = (1 << 4),
	.core_pwrctl_status = 0xdc,
	.core_pwrctl_mask = 0xe0,
	.core_pwrctl_clear = 0xe4,
	.core_pwrctl_ctl = 0xe8,
	.core_sdcc_debug_reg = 0x124,
	.core_dll_config = 0x100,
	.core_dll_status = 0x108,
	.core_vendor_spec = 0x10c,
	.core_vendor_spec_adma_err_addr0 = 0x114,
	.core_vendor_spec_adma_err_addr1 = 0x118,
	.core_vendor_spec_func2 = 0x110,
	.core_vendor_spec_capabilities0 = 0x11c,
	.core_ddr_200_cfg = 0x184,
	.core_vendor_spec3 = 0x1b0,
	.core_dll_config_2 = 0x1b4,
	.core_ddr_config_old = 0x1b8,
	.core_ddr_config = 0x1bc,
};

struct sdhci_msm_variant_ops {
	u32 (*msm_readl_relaxed)(struct sdhci_host *host, u32 offset);
	void (*msm_writel_relaxed)(u32 val, struct sdhci_host *host,
			u32 offset);
};

/*
 * From V5, register spaces have changed. Wrap this info in a structure
 * and choose the data_structure based on version info mentioned in DT.
 */
struct sdhci_msm_variant_info {
	bool mci_removed;
	bool restore_dll_config;
	const struct sdhci_msm_variant_ops *var_ops;
	const struct sdhci_msm_offset *offset;
};

struct sdhci_msm_host {
	struct platform_device *pdev;
	void __iomem *core_mem;	/* MSM SDCC mapped address */
	void __iomem *ice_mem;	/* MSM ICE mapped address (if available) */
	int pwr_irq;		/* power irq */
	struct clk *bus_clk;	/* SDHC bus voter clock */
	struct clk *xo_clk;	/* TCXO clk needed for FLL feature of cm_dll*/
	/* core, iface, cal, sleep, and ice clocks */
	struct clk_bulk_data bulk_clks[5];
	unsigned long clk_rate;
	struct mmc_host *mmc;
	bool use_14lpp_dll_reset;
	bool tuning_done;
	bool calibration_done;
	u8 saved_tuning_phase;
	bool use_cdclp533;
	u32 curr_pwr_state;
	u32 curr_io_level;
	wait_queue_head_t pwr_irq_wait;
	bool pwr_irq_flag;
	u32 caps_0;
	bool mci_removed;
	bool restore_dll_config;
	const struct sdhci_msm_variant_ops *var_ops;
	const struct sdhci_msm_offset *offset;
	bool use_cdr;
	u32 transfer_mode;
	bool updated_ddr_cfg;
<<<<<<< HEAD
=======
	bool uses_tassadar_dll;
	u32 dll_config;
	u32 ddr_config;
	bool vqmmc_enabled;
>>>>>>> c1084c27
};

static const struct sdhci_msm_offset *sdhci_priv_msm_offset(struct sdhci_host *host)
{
	struct sdhci_pltfm_host *pltfm_host = sdhci_priv(host);
	struct sdhci_msm_host *msm_host = sdhci_pltfm_priv(pltfm_host);

	return msm_host->offset;
}

/*
 * APIs to read/write to vendor specific registers which were there in the
 * core_mem region before MCI was removed.
 */
static u32 sdhci_msm_mci_variant_readl_relaxed(struct sdhci_host *host,
		u32 offset)
{
	struct sdhci_pltfm_host *pltfm_host = sdhci_priv(host);
	struct sdhci_msm_host *msm_host = sdhci_pltfm_priv(pltfm_host);

	return readl_relaxed(msm_host->core_mem + offset);
}

static u32 sdhci_msm_v5_variant_readl_relaxed(struct sdhci_host *host,
		u32 offset)
{
	return readl_relaxed(host->ioaddr + offset);
}

static void sdhci_msm_mci_variant_writel_relaxed(u32 val,
		struct sdhci_host *host, u32 offset)
{
	struct sdhci_pltfm_host *pltfm_host = sdhci_priv(host);
	struct sdhci_msm_host *msm_host = sdhci_pltfm_priv(pltfm_host);

	writel_relaxed(val, msm_host->core_mem + offset);
}

static void sdhci_msm_v5_variant_writel_relaxed(u32 val,
		struct sdhci_host *host, u32 offset)
{
	writel_relaxed(val, host->ioaddr + offset);
}

static unsigned int msm_get_clock_mult_for_bus_mode(struct sdhci_host *host)
{
	struct mmc_ios ios = host->mmc->ios;
	/*
	 * The SDHC requires internal clock frequency to be double the
	 * actual clock that will be set for DDR mode. The controller
	 * uses the faster clock(100/400MHz) for some of its parts and
	 * send the actual required clock (50/200MHz) to the card.
	 */
	if (ios.timing == MMC_TIMING_UHS_DDR50 ||
	    ios.timing == MMC_TIMING_MMC_DDR52 ||
	    ios.timing == MMC_TIMING_MMC_HS400 ||
	    host->flags & SDHCI_HS400_TUNING)
		return 2;
	return 1;
}

static void msm_set_clock_rate_for_bus_mode(struct sdhci_host *host,
					    unsigned int clock)
{
	struct sdhci_pltfm_host *pltfm_host = sdhci_priv(host);
	struct sdhci_msm_host *msm_host = sdhci_pltfm_priv(pltfm_host);
	struct mmc_ios curr_ios = host->mmc->ios;
	struct clk *core_clk = msm_host->bulk_clks[0].clk;
	unsigned long achieved_rate;
	unsigned int desired_rate;
	unsigned int mult;
	int rc;

	mult = msm_get_clock_mult_for_bus_mode(host);
	desired_rate = clock * mult;
	rc = dev_pm_opp_set_rate(mmc_dev(host->mmc), desired_rate);
	if (rc) {
		pr_err("%s: Failed to set clock at rate %u at timing %d\n",
		       mmc_hostname(host->mmc), desired_rate, curr_ios.timing);
		return;
	}

	/*
	 * Qualcomm clock drivers by default round clock _up_ if they can't
	 * make the requested rate.  This is not good for SD.  Yell if we
	 * encounter it.
	 */
	achieved_rate = clk_get_rate(core_clk);
	if (achieved_rate > desired_rate)
		pr_warn("%s: Card appears overclocked; req %u Hz, actual %lu Hz\n",
			mmc_hostname(host->mmc), desired_rate, achieved_rate);
	host->mmc->actual_clock = achieved_rate / mult;

	/* Stash the rate we requested to use in sdhci_msm_runtime_resume() */
	msm_host->clk_rate = desired_rate;

	pr_debug("%s: Setting clock at rate %lu at timing %d\n",
		 mmc_hostname(host->mmc), achieved_rate, curr_ios.timing);
}

/* Platform specific tuning */
static inline int msm_dll_poll_ck_out_en(struct sdhci_host *host, u8 poll)
{
	u32 wait_cnt = 50;
	u8 ck_out_en;
	struct mmc_host *mmc = host->mmc;
	const struct sdhci_msm_offset *msm_offset =
					sdhci_priv_msm_offset(host);

	/* Poll for CK_OUT_EN bit.  max. poll time = 50us */
	ck_out_en = !!(readl_relaxed(host->ioaddr +
			msm_offset->core_dll_config) & CORE_CK_OUT_EN);

	while (ck_out_en != poll) {
		if (--wait_cnt == 0) {
			dev_err(mmc_dev(mmc), "%s: CK_OUT_EN bit is not %d\n",
			       mmc_hostname(mmc), poll);
			return -ETIMEDOUT;
		}
		udelay(1);

		ck_out_en = !!(readl_relaxed(host->ioaddr +
			msm_offset->core_dll_config) & CORE_CK_OUT_EN);
	}

	return 0;
}

static int msm_config_cm_dll_phase(struct sdhci_host *host, u8 phase)
{
	int rc;
	static const u8 grey_coded_phase_table[] = {
		0x0, 0x1, 0x3, 0x2, 0x6, 0x7, 0x5, 0x4,
		0xc, 0xd, 0xf, 0xe, 0xa, 0xb, 0x9, 0x8
	};
	unsigned long flags;
	u32 config;
	struct mmc_host *mmc = host->mmc;
	const struct sdhci_msm_offset *msm_offset =
					sdhci_priv_msm_offset(host);

	if (phase > 0xf)
		return -EINVAL;

	spin_lock_irqsave(&host->lock, flags);

	config = readl_relaxed(host->ioaddr + msm_offset->core_dll_config);
	config &= ~(CORE_CDR_EN | CORE_CK_OUT_EN);
	config |= (CORE_CDR_EXT_EN | CORE_DLL_EN);
	writel_relaxed(config, host->ioaddr + msm_offset->core_dll_config);

	/* Wait until CK_OUT_EN bit of DLL_CONFIG register becomes '0' */
	rc = msm_dll_poll_ck_out_en(host, 0);
	if (rc)
		goto err_out;

	/*
	 * Write the selected DLL clock output phase (0 ... 15)
	 * to CDR_SELEXT bit field of DLL_CONFIG register.
	 */
	config = readl_relaxed(host->ioaddr + msm_offset->core_dll_config);
	config &= ~CDR_SELEXT_MASK;
	config |= grey_coded_phase_table[phase] << CDR_SELEXT_SHIFT;
	writel_relaxed(config, host->ioaddr + msm_offset->core_dll_config);

	config = readl_relaxed(host->ioaddr + msm_offset->core_dll_config);
	config |= CORE_CK_OUT_EN;
	writel_relaxed(config, host->ioaddr + msm_offset->core_dll_config);

	/* Wait until CK_OUT_EN bit of DLL_CONFIG register becomes '1' */
	rc = msm_dll_poll_ck_out_en(host, 1);
	if (rc)
		goto err_out;

	config = readl_relaxed(host->ioaddr + msm_offset->core_dll_config);
	config |= CORE_CDR_EN;
	config &= ~CORE_CDR_EXT_EN;
	writel_relaxed(config, host->ioaddr + msm_offset->core_dll_config);
	goto out;

err_out:
	dev_err(mmc_dev(mmc), "%s: Failed to set DLL phase: %d\n",
	       mmc_hostname(mmc), phase);
out:
	spin_unlock_irqrestore(&host->lock, flags);
	return rc;
}

/*
 * Find out the greatest range of consecuitive selected
 * DLL clock output phases that can be used as sampling
 * setting for SD3.0 UHS-I card read operation (in SDR104
 * timing mode) or for eMMC4.5 card read operation (in
 * HS400/HS200 timing mode).
 * Select the 3/4 of the range and configure the DLL with the
 * selected DLL clock output phase.
 */

static int msm_find_most_appropriate_phase(struct sdhci_host *host,
					   u8 *phase_table, u8 total_phases)
{
	int ret;
	u8 ranges[MAX_PHASES][MAX_PHASES] = { {0}, {0} };
	u8 phases_per_row[MAX_PHASES] = { 0 };
	int row_index = 0, col_index = 0, selected_row_index = 0, curr_max = 0;
	int i, cnt, phase_0_raw_index = 0, phase_15_raw_index = 0;
	bool phase_0_found = false, phase_15_found = false;
	struct mmc_host *mmc = host->mmc;

	if (!total_phases || (total_phases > MAX_PHASES)) {
		dev_err(mmc_dev(mmc), "%s: Invalid argument: total_phases=%d\n",
		       mmc_hostname(mmc), total_phases);
		return -EINVAL;
	}

	for (cnt = 0; cnt < total_phases; cnt++) {
		ranges[row_index][col_index] = phase_table[cnt];
		phases_per_row[row_index] += 1;
		col_index++;

		if ((cnt + 1) == total_phases) {
			continue;
		/* check if next phase in phase_table is consecutive or not */
		} else if ((phase_table[cnt] + 1) != phase_table[cnt + 1]) {
			row_index++;
			col_index = 0;
		}
	}

	if (row_index >= MAX_PHASES)
		return -EINVAL;

	/* Check if phase-0 is present in first valid window? */
	if (!ranges[0][0]) {
		phase_0_found = true;
		phase_0_raw_index = 0;
		/* Check if cycle exist between 2 valid windows */
		for (cnt = 1; cnt <= row_index; cnt++) {
			if (phases_per_row[cnt]) {
				for (i = 0; i < phases_per_row[cnt]; i++) {
					if (ranges[cnt][i] == 15) {
						phase_15_found = true;
						phase_15_raw_index = cnt;
						break;
					}
				}
			}
		}
	}

	/* If 2 valid windows form cycle then merge them as single window */
	if (phase_0_found && phase_15_found) {
		/* number of phases in raw where phase 0 is present */
		u8 phases_0 = phases_per_row[phase_0_raw_index];
		/* number of phases in raw where phase 15 is present */
		u8 phases_15 = phases_per_row[phase_15_raw_index];

		if (phases_0 + phases_15 >= MAX_PHASES)
			/*
			 * If there are more than 1 phase windows then total
			 * number of phases in both the windows should not be
			 * more than or equal to MAX_PHASES.
			 */
			return -EINVAL;

		/* Merge 2 cyclic windows */
		i = phases_15;
		for (cnt = 0; cnt < phases_0; cnt++) {
			ranges[phase_15_raw_index][i] =
			    ranges[phase_0_raw_index][cnt];
			if (++i >= MAX_PHASES)
				break;
		}

		phases_per_row[phase_0_raw_index] = 0;
		phases_per_row[phase_15_raw_index] = phases_15 + phases_0;
	}

	for (cnt = 0; cnt <= row_index; cnt++) {
		if (phases_per_row[cnt] > curr_max) {
			curr_max = phases_per_row[cnt];
			selected_row_index = cnt;
		}
	}

	i = (curr_max * 3) / 4;
	if (i)
		i--;

	ret = ranges[selected_row_index][i];

	if (ret >= MAX_PHASES) {
		ret = -EINVAL;
		dev_err(mmc_dev(mmc), "%s: Invalid phase selected=%d\n",
		       mmc_hostname(mmc), ret);
	}

	return ret;
}

static inline void msm_cm_dll_set_freq(struct sdhci_host *host)
{
	u32 mclk_freq = 0, config;
	const struct sdhci_msm_offset *msm_offset =
					sdhci_priv_msm_offset(host);

	/* Program the MCLK value to MCLK_FREQ bit field */
	if (host->clock <= 112000000)
		mclk_freq = 0;
	else if (host->clock <= 125000000)
		mclk_freq = 1;
	else if (host->clock <= 137000000)
		mclk_freq = 2;
	else if (host->clock <= 150000000)
		mclk_freq = 3;
	else if (host->clock <= 162000000)
		mclk_freq = 4;
	else if (host->clock <= 175000000)
		mclk_freq = 5;
	else if (host->clock <= 187000000)
		mclk_freq = 6;
	else if (host->clock <= 200000000)
		mclk_freq = 7;

	config = readl_relaxed(host->ioaddr + msm_offset->core_dll_config);
	config &= ~CMUX_SHIFT_PHASE_MASK;
	config |= mclk_freq << CMUX_SHIFT_PHASE_SHIFT;
	writel_relaxed(config, host->ioaddr + msm_offset->core_dll_config);
}

/* Initialize the DLL (Programmable Delay Line) */
static int msm_init_cm_dll(struct sdhci_host *host)
{
	struct mmc_host *mmc = host->mmc;
	struct sdhci_pltfm_host *pltfm_host = sdhci_priv(host);
	struct sdhci_msm_host *msm_host = sdhci_pltfm_priv(pltfm_host);
	int wait_cnt = 50;
	unsigned long flags, xo_clk = 0;
	u32 config;
	const struct sdhci_msm_offset *msm_offset =
					msm_host->offset;

	if (msm_host->use_14lpp_dll_reset && !IS_ERR_OR_NULL(msm_host->xo_clk))
		xo_clk = clk_get_rate(msm_host->xo_clk);

	spin_lock_irqsave(&host->lock, flags);

	/*
	 * Make sure that clock is always enabled when DLL
	 * tuning is in progress. Keeping PWRSAVE ON may
	 * turn off the clock.
	 */
	config = readl_relaxed(host->ioaddr + msm_offset->core_vendor_spec);
	config &= ~CORE_CLK_PWRSAVE;
	writel_relaxed(config, host->ioaddr + msm_offset->core_vendor_spec);

	if (msm_host->dll_config)
		writel_relaxed(msm_host->dll_config,
				host->ioaddr + msm_offset->core_dll_config);

	if (msm_host->use_14lpp_dll_reset) {
		config = readl_relaxed(host->ioaddr +
				msm_offset->core_dll_config);
		config &= ~CORE_CK_OUT_EN;
		writel_relaxed(config, host->ioaddr +
				msm_offset->core_dll_config);

		config = readl_relaxed(host->ioaddr +
				msm_offset->core_dll_config_2);
		config |= CORE_DLL_CLOCK_DISABLE;
		writel_relaxed(config, host->ioaddr +
				msm_offset->core_dll_config_2);
	}

	config = readl_relaxed(host->ioaddr +
			msm_offset->core_dll_config);
	config |= CORE_DLL_RST;
	writel_relaxed(config, host->ioaddr +
			msm_offset->core_dll_config);

	config = readl_relaxed(host->ioaddr +
			msm_offset->core_dll_config);
	config |= CORE_DLL_PDN;
	writel_relaxed(config, host->ioaddr +
			msm_offset->core_dll_config);

	if (!msm_host->dll_config)
		msm_cm_dll_set_freq(host);

	if (msm_host->use_14lpp_dll_reset &&
	    !IS_ERR_OR_NULL(msm_host->xo_clk)) {
		u32 mclk_freq = 0;

		config = readl_relaxed(host->ioaddr +
				msm_offset->core_dll_config_2);
		config &= CORE_FLL_CYCLE_CNT;
		if (config)
			mclk_freq = DIV_ROUND_CLOSEST_ULL((host->clock * 8),
					xo_clk);
		else
			mclk_freq = DIV_ROUND_CLOSEST_ULL((host->clock * 4),
					xo_clk);

		config = readl_relaxed(host->ioaddr +
				msm_offset->core_dll_config_2);
		config &= ~(0xFF << 10);
		config |= mclk_freq << 10;

		writel_relaxed(config, host->ioaddr +
				msm_offset->core_dll_config_2);
		/* wait for 5us before enabling DLL clock */
		udelay(5);
	}

	config = readl_relaxed(host->ioaddr +
			msm_offset->core_dll_config);
	config &= ~CORE_DLL_RST;
	writel_relaxed(config, host->ioaddr +
			msm_offset->core_dll_config);

	config = readl_relaxed(host->ioaddr +
			msm_offset->core_dll_config);
	config &= ~CORE_DLL_PDN;
	writel_relaxed(config, host->ioaddr +
			msm_offset->core_dll_config);

	if (msm_host->use_14lpp_dll_reset) {
		if (!msm_host->dll_config)
			msm_cm_dll_set_freq(host);
		config = readl_relaxed(host->ioaddr +
				msm_offset->core_dll_config_2);
		config &= ~CORE_DLL_CLOCK_DISABLE;
		writel_relaxed(config, host->ioaddr +
				msm_offset->core_dll_config_2);
	}

	/*
	 * Configure DLL user control register to enable DLL status.
	 * This setting is applicable to SDCC v5.1 onwards only.
	 */
	if (msm_host->uses_tassadar_dll) {
		config = DLL_USR_CTL_POR_VAL | FINE_TUNE_MODE_EN |
			ENABLE_DLL_LOCK_STATUS | BIAS_OK_SIGNAL;
		writel_relaxed(config, host->ioaddr +
				msm_offset->core_dll_usr_ctl);

		config = readl_relaxed(host->ioaddr +
				msm_offset->core_dll_config_3);
		config &= ~0xFF;
		if (msm_host->clk_rate < 150000000)
			config |= DLL_CONFIG_3_LOW_FREQ_VAL;
		else
			config |= DLL_CONFIG_3_HIGH_FREQ_VAL;
		writel_relaxed(config, host->ioaddr +
			msm_offset->core_dll_config_3);
	}

	config = readl_relaxed(host->ioaddr +
			msm_offset->core_dll_config);
	config |= CORE_DLL_EN;
	writel_relaxed(config, host->ioaddr +
			msm_offset->core_dll_config);

	config = readl_relaxed(host->ioaddr +
			msm_offset->core_dll_config);
	config |= CORE_CK_OUT_EN;
	writel_relaxed(config, host->ioaddr +
			msm_offset->core_dll_config);

	/* Wait until DLL_LOCK bit of DLL_STATUS register becomes '1' */
	while (!(readl_relaxed(host->ioaddr + msm_offset->core_dll_status) &
		 CORE_DLL_LOCK)) {
		/* max. wait for 50us sec for LOCK bit to be set */
		if (--wait_cnt == 0) {
			dev_err(mmc_dev(mmc), "%s: DLL failed to LOCK\n",
			       mmc_hostname(mmc));
			spin_unlock_irqrestore(&host->lock, flags);
			return -ETIMEDOUT;
		}
		udelay(1);
	}

	spin_unlock_irqrestore(&host->lock, flags);
	return 0;
}

static void msm_hc_select_default(struct sdhci_host *host)
{
	struct sdhci_pltfm_host *pltfm_host = sdhci_priv(host);
	struct sdhci_msm_host *msm_host = sdhci_pltfm_priv(pltfm_host);
	u32 config;
	const struct sdhci_msm_offset *msm_offset =
					msm_host->offset;

	if (!msm_host->use_cdclp533) {
		config = readl_relaxed(host->ioaddr +
				msm_offset->core_vendor_spec3);
		config &= ~CORE_PWRSAVE_DLL;
		writel_relaxed(config, host->ioaddr +
				msm_offset->core_vendor_spec3);
	}

	config = readl_relaxed(host->ioaddr + msm_offset->core_vendor_spec);
	config &= ~CORE_HC_MCLK_SEL_MASK;
	config |= CORE_HC_MCLK_SEL_DFLT;
	writel_relaxed(config, host->ioaddr + msm_offset->core_vendor_spec);

	/*
	 * Disable HC_SELECT_IN to be able to use the UHS mode select
	 * configuration from Host Control2 register for all other
	 * modes.
	 * Write 0 to HC_SELECT_IN and HC_SELECT_IN_EN field
	 * in VENDOR_SPEC_FUNC
	 */
	config = readl_relaxed(host->ioaddr + msm_offset->core_vendor_spec);
	config &= ~CORE_HC_SELECT_IN_EN;
	config &= ~CORE_HC_SELECT_IN_MASK;
	writel_relaxed(config, host->ioaddr + msm_offset->core_vendor_spec);

	/*
	 * Make sure above writes impacting free running MCLK are completed
	 * before changing the clk_rate at GCC.
	 */
	wmb();
}

static void msm_hc_select_hs400(struct sdhci_host *host)
{
	struct sdhci_pltfm_host *pltfm_host = sdhci_priv(host);
	struct sdhci_msm_host *msm_host = sdhci_pltfm_priv(pltfm_host);
	struct mmc_ios ios = host->mmc->ios;
	u32 config, dll_lock;
	int rc;
	const struct sdhci_msm_offset *msm_offset =
					msm_host->offset;

	/* Select the divided clock (free running MCLK/2) */
	config = readl_relaxed(host->ioaddr + msm_offset->core_vendor_spec);
	config &= ~CORE_HC_MCLK_SEL_MASK;
	config |= CORE_HC_MCLK_SEL_HS400;

	writel_relaxed(config, host->ioaddr + msm_offset->core_vendor_spec);
	/*
	 * Select HS400 mode using the HC_SELECT_IN from VENDOR SPEC
	 * register
	 */
	if ((msm_host->tuning_done || ios.enhanced_strobe) &&
	    !msm_host->calibration_done) {
		config = readl_relaxed(host->ioaddr +
				msm_offset->core_vendor_spec);
		config |= CORE_HC_SELECT_IN_HS400;
		config |= CORE_HC_SELECT_IN_EN;
		writel_relaxed(config, host->ioaddr +
				msm_offset->core_vendor_spec);
	}
	if (!msm_host->clk_rate && !msm_host->use_cdclp533) {
		/*
		 * Poll on DLL_LOCK or DDR_DLL_LOCK bits in
		 * core_dll_status to be set. This should get set
		 * within 15 us at 200 MHz.
		 */
		rc = readl_relaxed_poll_timeout(host->ioaddr +
						msm_offset->core_dll_status,
						dll_lock,
						(dll_lock &
						(CORE_DLL_LOCK |
						CORE_DDR_DLL_LOCK)), 10,
						1000);
		if (rc == -ETIMEDOUT)
			pr_err("%s: Unable to get DLL_LOCK/DDR_DLL_LOCK, dll_status: 0x%08x\n",
			       mmc_hostname(host->mmc), dll_lock);
	}
	/*
	 * Make sure above writes impacting free running MCLK are completed
	 * before changing the clk_rate at GCC.
	 */
	wmb();
}

/*
 * sdhci_msm_hc_select_mode :- In general all timing modes are
 * controlled via UHS mode select in Host Control2 register.
 * eMMC specific HS200/HS400 doesn't have their respective modes
 * defined here, hence we use these values.
 *
 * HS200 - SDR104 (Since they both are equivalent in functionality)
 * HS400 - This involves multiple configurations
 *		Initially SDR104 - when tuning is required as HS200
 *		Then when switching to DDR @ 400MHz (HS400) we use
 *		the vendor specific HC_SELECT_IN to control the mode.
 *
 * In addition to controlling the modes we also need to select the
 * correct input clock for DLL depending on the mode.
 *
 * HS400 - divided clock (free running MCLK/2)
 * All other modes - default (free running MCLK)
 */
static void sdhci_msm_hc_select_mode(struct sdhci_host *host)
{
	struct mmc_ios ios = host->mmc->ios;

	if (ios.timing == MMC_TIMING_MMC_HS400 ||
	    host->flags & SDHCI_HS400_TUNING)
		msm_hc_select_hs400(host);
	else
		msm_hc_select_default(host);
}

static int sdhci_msm_cdclp533_calibration(struct sdhci_host *host)
{
	struct sdhci_pltfm_host *pltfm_host = sdhci_priv(host);
	struct sdhci_msm_host *msm_host = sdhci_pltfm_priv(pltfm_host);
	u32 config, calib_done;
	int ret;
	const struct sdhci_msm_offset *msm_offset =
					msm_host->offset;

	pr_debug("%s: %s: Enter\n", mmc_hostname(host->mmc), __func__);

	/*
	 * Retuning in HS400 (DDR mode) will fail, just reset the
	 * tuning block and restore the saved tuning phase.
	 */
	ret = msm_init_cm_dll(host);
	if (ret)
		goto out;

	/* Set the selected phase in delay line hw block */
	ret = msm_config_cm_dll_phase(host, msm_host->saved_tuning_phase);
	if (ret)
		goto out;

	config = readl_relaxed(host->ioaddr + msm_offset->core_dll_config);
	config |= CORE_CMD_DAT_TRACK_SEL;
	writel_relaxed(config, host->ioaddr + msm_offset->core_dll_config);

	config = readl_relaxed(host->ioaddr + msm_offset->core_ddr_200_cfg);
	config &= ~CORE_CDC_T4_DLY_SEL;
	writel_relaxed(config, host->ioaddr + msm_offset->core_ddr_200_cfg);

	config = readl_relaxed(host->ioaddr + CORE_CSR_CDC_GEN_CFG);
	config &= ~CORE_CDC_SWITCH_BYPASS_OFF;
	writel_relaxed(config, host->ioaddr + CORE_CSR_CDC_GEN_CFG);

	config = readl_relaxed(host->ioaddr + CORE_CSR_CDC_GEN_CFG);
	config |= CORE_CDC_SWITCH_RC_EN;
	writel_relaxed(config, host->ioaddr + CORE_CSR_CDC_GEN_CFG);

	config = readl_relaxed(host->ioaddr + msm_offset->core_ddr_200_cfg);
	config &= ~CORE_START_CDC_TRAFFIC;
	writel_relaxed(config, host->ioaddr + msm_offset->core_ddr_200_cfg);

	/* Perform CDC Register Initialization Sequence */

	writel_relaxed(0x11800EC, host->ioaddr + CORE_CSR_CDC_CTLR_CFG0);
	writel_relaxed(0x3011111, host->ioaddr + CORE_CSR_CDC_CTLR_CFG1);
	writel_relaxed(0x1201000, host->ioaddr + CORE_CSR_CDC_CAL_TIMER_CFG0);
	writel_relaxed(0x4, host->ioaddr + CORE_CSR_CDC_CAL_TIMER_CFG1);
	writel_relaxed(0xCB732020, host->ioaddr + CORE_CSR_CDC_REFCOUNT_CFG);
	writel_relaxed(0xB19, host->ioaddr + CORE_CSR_CDC_COARSE_CAL_CFG);
	writel_relaxed(0x4E2, host->ioaddr + CORE_CSR_CDC_DELAY_CFG);
	writel_relaxed(0x0, host->ioaddr + CORE_CDC_OFFSET_CFG);
	writel_relaxed(0x16334, host->ioaddr + CORE_CDC_SLAVE_DDA_CFG);

	/* CDC HW Calibration */

	config = readl_relaxed(host->ioaddr + CORE_CSR_CDC_CTLR_CFG0);
	config |= CORE_SW_TRIG_FULL_CALIB;
	writel_relaxed(config, host->ioaddr + CORE_CSR_CDC_CTLR_CFG0);

	config = readl_relaxed(host->ioaddr + CORE_CSR_CDC_CTLR_CFG0);
	config &= ~CORE_SW_TRIG_FULL_CALIB;
	writel_relaxed(config, host->ioaddr + CORE_CSR_CDC_CTLR_CFG0);

	config = readl_relaxed(host->ioaddr + CORE_CSR_CDC_CTLR_CFG0);
	config |= CORE_HW_AUTOCAL_ENA;
	writel_relaxed(config, host->ioaddr + CORE_CSR_CDC_CTLR_CFG0);

	config = readl_relaxed(host->ioaddr + CORE_CSR_CDC_CAL_TIMER_CFG0);
	config |= CORE_TIMER_ENA;
	writel_relaxed(config, host->ioaddr + CORE_CSR_CDC_CAL_TIMER_CFG0);

	ret = readl_relaxed_poll_timeout(host->ioaddr + CORE_CSR_CDC_STATUS0,
					 calib_done,
					 (calib_done & CORE_CALIBRATION_DONE),
					 1, 50);

	if (ret == -ETIMEDOUT) {
		pr_err("%s: %s: CDC calibration was not completed\n",
		       mmc_hostname(host->mmc), __func__);
		goto out;
	}

	ret = readl_relaxed(host->ioaddr + CORE_CSR_CDC_STATUS0)
			& CORE_CDC_ERROR_CODE_MASK;
	if (ret) {
		pr_err("%s: %s: CDC error code %d\n",
		       mmc_hostname(host->mmc), __func__, ret);
		ret = -EINVAL;
		goto out;
	}

	config = readl_relaxed(host->ioaddr + msm_offset->core_ddr_200_cfg);
	config |= CORE_START_CDC_TRAFFIC;
	writel_relaxed(config, host->ioaddr + msm_offset->core_ddr_200_cfg);
out:
	pr_debug("%s: %s: Exit, ret %d\n", mmc_hostname(host->mmc),
		 __func__, ret);
	return ret;
}

static int sdhci_msm_cm_dll_sdc4_calibration(struct sdhci_host *host)
{
	struct mmc_host *mmc = host->mmc;
	u32 dll_status, config, ddr_cfg_offset;
	int ret;
	struct sdhci_pltfm_host *pltfm_host = sdhci_priv(host);
	struct sdhci_msm_host *msm_host = sdhci_pltfm_priv(pltfm_host);
	const struct sdhci_msm_offset *msm_offset =
					sdhci_priv_msm_offset(host);

	pr_debug("%s: %s: Enter\n", mmc_hostname(host->mmc), __func__);

	/*
	 * Currently the core_ddr_config register defaults to desired
	 * configuration on reset. Currently reprogramming the power on
	 * reset (POR) value in case it might have been modified by
	 * bootloaders. In the future, if this changes, then the desired
	 * values will need to be programmed appropriately.
	 */
	if (msm_host->updated_ddr_cfg)
		ddr_cfg_offset = msm_offset->core_ddr_config;
	else
		ddr_cfg_offset = msm_offset->core_ddr_config_old;
<<<<<<< HEAD
	writel_relaxed(DDR_CONFIG_POR_VAL, host->ioaddr + ddr_cfg_offset);
=======
	writel_relaxed(msm_host->ddr_config, host->ioaddr + ddr_cfg_offset);
>>>>>>> c1084c27

	if (mmc->ios.enhanced_strobe) {
		config = readl_relaxed(host->ioaddr +
				msm_offset->core_ddr_200_cfg);
		config |= CORE_CMDIN_RCLK_EN;
		writel_relaxed(config, host->ioaddr +
				msm_offset->core_ddr_200_cfg);
	}

	config = readl_relaxed(host->ioaddr + msm_offset->core_dll_config_2);
	config |= CORE_DDR_CAL_EN;
	writel_relaxed(config, host->ioaddr + msm_offset->core_dll_config_2);

	ret = readl_relaxed_poll_timeout(host->ioaddr +
					msm_offset->core_dll_status,
					dll_status,
					(dll_status & CORE_DDR_DLL_LOCK),
					10, 1000);

	if (ret == -ETIMEDOUT) {
		pr_err("%s: %s: CM_DLL_SDC4 calibration was not completed\n",
		       mmc_hostname(host->mmc), __func__);
		goto out;
	}

	/*
	 * Set CORE_PWRSAVE_DLL bit in CORE_VENDOR_SPEC3.
	 * When MCLK is gated OFF, it is not gated for less than 0.5us
	 * and MCLK must be switched on for at-least 1us before DATA
	 * starts coming. Controllers with 14lpp and later tech DLL cannot
	 * guarantee above requirement. So PWRSAVE_DLL should not be
	 * turned on for host controllers using this DLL.
	 */
	if (!msm_host->use_14lpp_dll_reset) {
		config = readl_relaxed(host->ioaddr +
				msm_offset->core_vendor_spec3);
		config |= CORE_PWRSAVE_DLL;
		writel_relaxed(config, host->ioaddr +
				msm_offset->core_vendor_spec3);
	}

	/*
	 * Drain writebuffer to ensure above DLL calibration
	 * and PWRSAVE DLL is enabled.
	 */
	wmb();
out:
	pr_debug("%s: %s: Exit, ret %d\n", mmc_hostname(host->mmc),
		 __func__, ret);
	return ret;
}

static int sdhci_msm_hs400_dll_calibration(struct sdhci_host *host)
{
	struct sdhci_pltfm_host *pltfm_host = sdhci_priv(host);
	struct sdhci_msm_host *msm_host = sdhci_pltfm_priv(pltfm_host);
	struct mmc_host *mmc = host->mmc;
	int ret;
	u32 config;
	const struct sdhci_msm_offset *msm_offset =
					msm_host->offset;

	pr_debug("%s: %s: Enter\n", mmc_hostname(host->mmc), __func__);

	/*
	 * Retuning in HS400 (DDR mode) will fail, just reset the
	 * tuning block and restore the saved tuning phase.
	 */
	ret = msm_init_cm_dll(host);
	if (ret)
		goto out;

	if (!mmc->ios.enhanced_strobe) {
		/* Set the selected phase in delay line hw block */
		ret = msm_config_cm_dll_phase(host,
					      msm_host->saved_tuning_phase);
		if (ret)
			goto out;
		config = readl_relaxed(host->ioaddr +
				msm_offset->core_dll_config);
		config |= CORE_CMD_DAT_TRACK_SEL;
		writel_relaxed(config, host->ioaddr +
				msm_offset->core_dll_config);
	}

	if (msm_host->use_cdclp533)
		ret = sdhci_msm_cdclp533_calibration(host);
	else
		ret = sdhci_msm_cm_dll_sdc4_calibration(host);
out:
	pr_debug("%s: %s: Exit, ret %d\n", mmc_hostname(host->mmc),
		 __func__, ret);
	return ret;
}

static bool sdhci_msm_is_tuning_needed(struct sdhci_host *host)
{
	struct mmc_ios *ios = &host->mmc->ios;

	/*
	 * Tuning is required for SDR104, HS200 and HS400 cards and
	 * if clock frequency is greater than 100MHz in these modes.
	 */
	if (host->clock <= CORE_FREQ_100MHZ ||
	    !(ios->timing == MMC_TIMING_MMC_HS400 ||
	    ios->timing == MMC_TIMING_MMC_HS200 ||
	    ios->timing == MMC_TIMING_UHS_SDR104) ||
	    ios->enhanced_strobe)
		return false;

	return true;
}

static int sdhci_msm_restore_sdr_dll_config(struct sdhci_host *host)
{
	struct sdhci_pltfm_host *pltfm_host = sdhci_priv(host);
	struct sdhci_msm_host *msm_host = sdhci_pltfm_priv(pltfm_host);
	int ret;

	/*
	 * SDR DLL comes into picture only for timing modes which needs
	 * tuning.
	 */
	if (!sdhci_msm_is_tuning_needed(host))
		return 0;

	/* Reset the tuning block */
	ret = msm_init_cm_dll(host);
	if (ret)
		return ret;

	/* Restore the tuning block */
	ret = msm_config_cm_dll_phase(host, msm_host->saved_tuning_phase);

	return ret;
}

static void sdhci_msm_set_cdr(struct sdhci_host *host, bool enable)
{
	const struct sdhci_msm_offset *msm_offset = sdhci_priv_msm_offset(host);
	u32 config, oldconfig = readl_relaxed(host->ioaddr +
					      msm_offset->core_dll_config);

	config = oldconfig;
	if (enable) {
		config |= CORE_CDR_EN;
		config &= ~CORE_CDR_EXT_EN;
	} else {
		config &= ~CORE_CDR_EN;
		config |= CORE_CDR_EXT_EN;
	}

	if (config != oldconfig) {
		writel_relaxed(config, host->ioaddr +
			       msm_offset->core_dll_config);
	}
}

static int sdhci_msm_execute_tuning(struct mmc_host *mmc, u32 opcode)
{
	struct sdhci_host *host = mmc_priv(mmc);
	int tuning_seq_cnt = 10;
	u8 phase, tuned_phases[16], tuned_phase_cnt = 0;
	int rc;
	struct mmc_ios ios = host->mmc->ios;
	struct sdhci_pltfm_host *pltfm_host = sdhci_priv(host);
	struct sdhci_msm_host *msm_host = sdhci_pltfm_priv(pltfm_host);

	if (!sdhci_msm_is_tuning_needed(host)) {
		msm_host->use_cdr = false;
		sdhci_msm_set_cdr(host, false);
		return 0;
	}

	/* Clock-Data-Recovery used to dynamically adjust RX sampling point */
	msm_host->use_cdr = true;

	/*
	 * Clear tuning_done flag before tuning to ensure proper
	 * HS400 settings.
	 */
	msm_host->tuning_done = 0;

	/*
	 * For HS400 tuning in HS200 timing requires:
	 * - select MCLK/2 in VENDOR_SPEC
	 * - program MCLK to 400MHz (or nearest supported) in GCC
	 */
	if (host->flags & SDHCI_HS400_TUNING) {
		sdhci_msm_hc_select_mode(host);
		msm_set_clock_rate_for_bus_mode(host, ios.clock);
		host->flags &= ~SDHCI_HS400_TUNING;
	}

retry:
	/* First of all reset the tuning block */
	rc = msm_init_cm_dll(host);
	if (rc)
		return rc;

	phase = 0;
	do {
		/* Set the phase in delay line hw block */
		rc = msm_config_cm_dll_phase(host, phase);
		if (rc)
			return rc;

		rc = mmc_send_tuning(mmc, opcode, NULL);
		if (!rc) {
			/* Tuning is successful at this tuning point */
			tuned_phases[tuned_phase_cnt++] = phase;
			dev_dbg(mmc_dev(mmc), "%s: Found good phase = %d\n",
				 mmc_hostname(mmc), phase);
		}
	} while (++phase < ARRAY_SIZE(tuned_phases));

	if (tuned_phase_cnt) {
		if (tuned_phase_cnt == ARRAY_SIZE(tuned_phases)) {
			/*
			 * All phases valid is _almost_ as bad as no phases
			 * valid.  Probably all phases are not really reliable
			 * but we didn't detect where the unreliable place is.
			 * That means we'll essentially be guessing and hoping
			 * we get a good phase.  Better to try a few times.
			 */
			dev_dbg(mmc_dev(mmc), "%s: All phases valid; try again\n",
				mmc_hostname(mmc));
			if (--tuning_seq_cnt) {
				tuned_phase_cnt = 0;
				goto retry;
			}
		}

		rc = msm_find_most_appropriate_phase(host, tuned_phases,
						     tuned_phase_cnt);
		if (rc < 0)
			return rc;
		else
			phase = rc;

		/*
		 * Finally set the selected phase in delay
		 * line hw block.
		 */
		rc = msm_config_cm_dll_phase(host, phase);
		if (rc)
			return rc;
		msm_host->saved_tuning_phase = phase;
		dev_dbg(mmc_dev(mmc), "%s: Setting the tuning phase to %d\n",
			 mmc_hostname(mmc), phase);
	} else {
		if (--tuning_seq_cnt)
			goto retry;
		/* Tuning failed */
		dev_dbg(mmc_dev(mmc), "%s: No tuning point found\n",
		       mmc_hostname(mmc));
		rc = -EIO;
	}

	if (!rc)
		msm_host->tuning_done = true;
	return rc;
}

/*
 * sdhci_msm_hs400 - Calibrate the DLL for HS400 bus speed mode operation.
 * This needs to be done for both tuning and enhanced_strobe mode.
 * DLL operation is only needed for clock > 100MHz. For clock <= 100MHz
 * fixed feedback clock is used.
 */
static void sdhci_msm_hs400(struct sdhci_host *host, struct mmc_ios *ios)
{
	struct sdhci_pltfm_host *pltfm_host = sdhci_priv(host);
	struct sdhci_msm_host *msm_host = sdhci_pltfm_priv(pltfm_host);
	int ret;

	if (host->clock > CORE_FREQ_100MHZ &&
	    (msm_host->tuning_done || ios->enhanced_strobe) &&
	    !msm_host->calibration_done) {
		ret = sdhci_msm_hs400_dll_calibration(host);
		if (!ret)
			msm_host->calibration_done = true;
		else
			pr_err("%s: Failed to calibrate DLL for hs400 mode (%d)\n",
			       mmc_hostname(host->mmc), ret);
	}
}

static void sdhci_msm_set_uhs_signaling(struct sdhci_host *host,
					unsigned int uhs)
{
	struct mmc_host *mmc = host->mmc;
	struct sdhci_pltfm_host *pltfm_host = sdhci_priv(host);
	struct sdhci_msm_host *msm_host = sdhci_pltfm_priv(pltfm_host);
	u16 ctrl_2;
	u32 config;
	const struct sdhci_msm_offset *msm_offset =
					msm_host->offset;

	ctrl_2 = sdhci_readw(host, SDHCI_HOST_CONTROL2);
	/* Select Bus Speed Mode for host */
	ctrl_2 &= ~SDHCI_CTRL_UHS_MASK;
	switch (uhs) {
	case MMC_TIMING_UHS_SDR12:
		ctrl_2 |= SDHCI_CTRL_UHS_SDR12;
		break;
	case MMC_TIMING_UHS_SDR25:
		ctrl_2 |= SDHCI_CTRL_UHS_SDR25;
		break;
	case MMC_TIMING_UHS_SDR50:
		ctrl_2 |= SDHCI_CTRL_UHS_SDR50;
		break;
	case MMC_TIMING_MMC_HS400:
	case MMC_TIMING_MMC_HS200:
	case MMC_TIMING_UHS_SDR104:
		ctrl_2 |= SDHCI_CTRL_UHS_SDR104;
		break;
	case MMC_TIMING_UHS_DDR50:
	case MMC_TIMING_MMC_DDR52:
		ctrl_2 |= SDHCI_CTRL_UHS_DDR50;
		break;
	}

	/*
	 * When clock frequency is less than 100MHz, the feedback clock must be
	 * provided and DLL must not be used so that tuning can be skipped. To
	 * provide feedback clock, the mode selection can be any value less
	 * than 3'b011 in bits [2:0] of HOST CONTROL2 register.
	 */
	if (host->clock <= CORE_FREQ_100MHZ) {
		if (uhs == MMC_TIMING_MMC_HS400 ||
		    uhs == MMC_TIMING_MMC_HS200 ||
		    uhs == MMC_TIMING_UHS_SDR104)
			ctrl_2 &= ~SDHCI_CTRL_UHS_MASK;
		/*
		 * DLL is not required for clock <= 100MHz
		 * Thus, make sure DLL it is disabled when not required
		 */
		config = readl_relaxed(host->ioaddr +
				msm_offset->core_dll_config);
		config |= CORE_DLL_RST;
		writel_relaxed(config, host->ioaddr +
				msm_offset->core_dll_config);

		config = readl_relaxed(host->ioaddr +
				msm_offset->core_dll_config);
		config |= CORE_DLL_PDN;
		writel_relaxed(config, host->ioaddr +
				msm_offset->core_dll_config);

		/*
		 * The DLL needs to be restored and CDCLP533 recalibrated
		 * when the clock frequency is set back to 400MHz.
		 */
		msm_host->calibration_done = false;
	}

	dev_dbg(mmc_dev(mmc), "%s: clock=%u uhs=%u ctrl_2=0x%x\n",
		mmc_hostname(host->mmc), host->clock, uhs, ctrl_2);
	sdhci_writew(host, ctrl_2, SDHCI_HOST_CONTROL2);

	if (mmc->ios.timing == MMC_TIMING_MMC_HS400)
		sdhci_msm_hs400(host, &mmc->ios);
}

static int sdhci_msm_set_pincfg(struct sdhci_msm_host *msm_host, bool level)
{
	struct platform_device *pdev = msm_host->pdev;
	int ret;

	if (level)
		ret = pinctrl_pm_select_default_state(&pdev->dev);
	else
		ret = pinctrl_pm_select_sleep_state(&pdev->dev);

	return ret;
}

static int sdhci_msm_set_vmmc(struct mmc_host *mmc)
{
	if (IS_ERR(mmc->supply.vmmc))
		return 0;

	return mmc_regulator_set_ocr(mmc, mmc->supply.vmmc, mmc->ios.vdd);
}

static int msm_toggle_vqmmc(struct sdhci_msm_host *msm_host,
			      struct mmc_host *mmc, bool level)
{
	int ret;
	struct mmc_ios ios;

	if (msm_host->vqmmc_enabled == level)
		return 0;

	if (level) {
		/* Set the IO voltage regulator to default voltage level */
		if (msm_host->caps_0 & CORE_3_0V_SUPPORT)
			ios.signal_voltage = MMC_SIGNAL_VOLTAGE_330;
		else if (msm_host->caps_0 & CORE_1_8V_SUPPORT)
			ios.signal_voltage = MMC_SIGNAL_VOLTAGE_180;

		if (msm_host->caps_0 & CORE_VOLT_SUPPORT) {
			ret = mmc_regulator_set_vqmmc(mmc, &ios);
			if (ret < 0) {
				dev_err(mmc_dev(mmc), "%s: vqmmc set volgate failed: %d\n",
					mmc_hostname(mmc), ret);
				goto out;
			}
		}
		ret = regulator_enable(mmc->supply.vqmmc);
	} else {
		ret = regulator_disable(mmc->supply.vqmmc);
	}

	if (ret)
		dev_err(mmc_dev(mmc), "%s: vqmm %sable failed: %d\n",
			mmc_hostname(mmc), level ? "en":"dis", ret);
	else
		msm_host->vqmmc_enabled = level;
out:
	return ret;
}

static int msm_config_vqmmc_mode(struct sdhci_msm_host *msm_host,
			      struct mmc_host *mmc, bool hpm)
{
	int load, ret;

	load = hpm ? MMC_VQMMC_MAX_LOAD_UA : 0;
	ret = regulator_set_load(mmc->supply.vqmmc, load);
	if (ret)
		dev_err(mmc_dev(mmc), "%s: vqmmc set load failed: %d\n",
			mmc_hostname(mmc), ret);
	return ret;
}

static int sdhci_msm_set_vqmmc(struct sdhci_msm_host *msm_host,
			      struct mmc_host *mmc, bool level)
{
	int ret;
	bool always_on;

	if (IS_ERR(mmc->supply.vqmmc) ||
			(mmc->ios.power_mode == MMC_POWER_UNDEFINED))
		return 0;
	/*
	 * For eMMC don't turn off Vqmmc, Instead just configure it in LPM
	 * and HPM modes by setting the corresponding load.
	 *
	 * Till eMMC is initialized (i.e. always_on == 0), just turn on/off
	 * Vqmmc. Vqmmc gets turned off only if init fails and mmc_power_off
	 * gets invoked. Once eMMC is initialized (i.e. always_on == 1),
	 * Vqmmc should remain ON, So just set the load instead of turning it
	 * off/on.
	 */
	always_on = !mmc_card_is_removable(mmc) &&
			mmc->card && mmc_card_mmc(mmc->card);

	if (always_on)
		ret = msm_config_vqmmc_mode(msm_host, mmc, level);
	else
		ret = msm_toggle_vqmmc(msm_host, mmc, level);

	return ret;
}

static inline void sdhci_msm_init_pwr_irq_wait(struct sdhci_msm_host *msm_host)
{
	init_waitqueue_head(&msm_host->pwr_irq_wait);
}

static inline void sdhci_msm_complete_pwr_irq_wait(
		struct sdhci_msm_host *msm_host)
{
	wake_up(&msm_host->pwr_irq_wait);
}

/*
 * sdhci_msm_check_power_status API should be called when registers writes
 * which can toggle sdhci IO bus ON/OFF or change IO lines HIGH/LOW happens.
 * To what state the register writes will change the IO lines should be passed
 * as the argument req_type. This API will check whether the IO line's state
 * is already the expected state and will wait for power irq only if
 * power irq is expected to be triggered based on the current IO line state
 * and expected IO line state.
 */
static void sdhci_msm_check_power_status(struct sdhci_host *host, u32 req_type)
{
	struct sdhci_pltfm_host *pltfm_host = sdhci_priv(host);
	struct sdhci_msm_host *msm_host = sdhci_pltfm_priv(pltfm_host);
	bool done = false;
	u32 val = SWITCHABLE_SIGNALING_VOLTAGE;
	const struct sdhci_msm_offset *msm_offset =
					msm_host->offset;

	pr_debug("%s: %s: request %d curr_pwr_state %x curr_io_level %x\n",
			mmc_hostname(host->mmc), __func__, req_type,
			msm_host->curr_pwr_state, msm_host->curr_io_level);

	/*
	 * The power interrupt will not be generated for signal voltage
	 * switches if SWITCHABLE_SIGNALING_VOLTAGE in MCI_GENERICS is not set.
	 * Since sdhci-msm-v5, this bit has been removed and SW must consider
	 * it as always set.
	 */
	if (!msm_host->mci_removed)
		val = msm_host_readl(msm_host, host,
				msm_offset->core_generics);
	if ((req_type & REQ_IO_HIGH || req_type & REQ_IO_LOW) &&
	    !(val & SWITCHABLE_SIGNALING_VOLTAGE)) {
		return;
	}

	/*
	 * The IRQ for request type IO High/LOW will be generated when -
	 * there is a state change in 1.8V enable bit (bit 3) of
	 * SDHCI_HOST_CONTROL2 register. The reset state of that bit is 0
	 * which indicates 3.3V IO voltage. So, when MMC core layer tries
	 * to set it to 3.3V before card detection happens, the
	 * IRQ doesn't get triggered as there is no state change in this bit.
	 * The driver already handles this case by changing the IO voltage
	 * level to high as part of controller power up sequence. Hence, check
	 * for host->pwr to handle a case where IO voltage high request is
	 * issued even before controller power up.
	 */
	if ((req_type & REQ_IO_HIGH) && !host->pwr) {
		pr_debug("%s: do not wait for power IRQ that never comes, req_type: %d\n",
				mmc_hostname(host->mmc), req_type);
		return;
	}
	if ((req_type & msm_host->curr_pwr_state) ||
			(req_type & msm_host->curr_io_level))
		done = true;
	/*
	 * This is needed here to handle cases where register writes will
	 * not change the current bus state or io level of the controller.
	 * In this case, no power irq will be triggerred and we should
	 * not wait.
	 */
	if (!done) {
		if (!wait_event_timeout(msm_host->pwr_irq_wait,
				msm_host->pwr_irq_flag,
				msecs_to_jiffies(MSM_PWR_IRQ_TIMEOUT_MS)))
			dev_warn(&msm_host->pdev->dev,
				 "%s: pwr_irq for req: (%d) timed out\n",
				 mmc_hostname(host->mmc), req_type);
	}
	pr_debug("%s: %s: request %d done\n", mmc_hostname(host->mmc),
			__func__, req_type);
}

static void sdhci_msm_dump_pwr_ctrl_regs(struct sdhci_host *host)
{
	struct sdhci_pltfm_host *pltfm_host = sdhci_priv(host);
	struct sdhci_msm_host *msm_host = sdhci_pltfm_priv(pltfm_host);
	const struct sdhci_msm_offset *msm_offset =
					msm_host->offset;

	pr_err("%s: PWRCTL_STATUS: 0x%08x | PWRCTL_MASK: 0x%08x | PWRCTL_CTL: 0x%08x\n",
		mmc_hostname(host->mmc),
		msm_host_readl(msm_host, host, msm_offset->core_pwrctl_status),
		msm_host_readl(msm_host, host, msm_offset->core_pwrctl_mask),
		msm_host_readl(msm_host, host, msm_offset->core_pwrctl_ctl));
}

static void sdhci_msm_handle_pwr_irq(struct sdhci_host *host, int irq)
{
	struct sdhci_pltfm_host *pltfm_host = sdhci_priv(host);
	struct sdhci_msm_host *msm_host = sdhci_pltfm_priv(pltfm_host);
	struct mmc_host *mmc = host->mmc;
	u32 irq_status, irq_ack = 0;
	int retry = 10, ret;
	u32 pwr_state = 0, io_level = 0;
	u32 config;
	const struct sdhci_msm_offset *msm_offset = msm_host->offset;

	irq_status = msm_host_readl(msm_host, host,
			msm_offset->core_pwrctl_status);
	irq_status &= INT_MASK;

	msm_host_writel(msm_host, irq_status, host,
			msm_offset->core_pwrctl_clear);

	/*
	 * There is a rare HW scenario where the first clear pulse could be
	 * lost when actual reset and clear/read of status register is
	 * happening at a time. Hence, retry for at least 10 times to make
	 * sure status register is cleared. Otherwise, this will result in
	 * a spurious power IRQ resulting in system instability.
	 */
	while (irq_status & msm_host_readl(msm_host, host,
				msm_offset->core_pwrctl_status)) {
		if (retry == 0) {
			pr_err("%s: Timedout clearing (0x%x) pwrctl status register\n",
					mmc_hostname(host->mmc), irq_status);
			sdhci_msm_dump_pwr_ctrl_regs(host);
			WARN_ON(1);
			break;
		}
		msm_host_writel(msm_host, irq_status, host,
			msm_offset->core_pwrctl_clear);
		retry--;
		udelay(10);
	}

	/* Handle BUS ON/OFF*/
	if (irq_status & CORE_PWRCTL_BUS_ON) {
		pwr_state = REQ_BUS_ON;
		io_level = REQ_IO_HIGH;
	}
	if (irq_status & CORE_PWRCTL_BUS_OFF) {
		pwr_state = REQ_BUS_OFF;
		io_level = REQ_IO_LOW;
	}

	if (pwr_state) {
		ret = sdhci_msm_set_vmmc(mmc);
		if (!ret)
			ret = sdhci_msm_set_vqmmc(msm_host, mmc,
					pwr_state & REQ_BUS_ON);
		if (!ret)
			ret = sdhci_msm_set_pincfg(msm_host,
					pwr_state & REQ_BUS_ON);
		if (!ret)
			irq_ack |= CORE_PWRCTL_BUS_SUCCESS;
		else
			irq_ack |= CORE_PWRCTL_BUS_FAIL;
	}

	/* Handle IO LOW/HIGH */
	if (irq_status & CORE_PWRCTL_IO_LOW)
		io_level = REQ_IO_LOW;

	if (irq_status & CORE_PWRCTL_IO_HIGH)
		io_level = REQ_IO_HIGH;

	if (io_level)
		irq_ack |= CORE_PWRCTL_IO_SUCCESS;

	if (io_level && !IS_ERR(mmc->supply.vqmmc) && !pwr_state) {
		ret = mmc_regulator_set_vqmmc(mmc, &mmc->ios);
		if (ret < 0) {
			dev_err(mmc_dev(mmc), "%s: IO_level setting failed(%d). signal_voltage: %d, vdd: %d irq_status: 0x%08x\n",
					mmc_hostname(mmc), ret,
					mmc->ios.signal_voltage, mmc->ios.vdd,
					irq_status);
			irq_ack |= CORE_PWRCTL_IO_FAIL;
		}
	}

	/*
	 * The driver has to acknowledge the interrupt, switch voltages and
	 * report back if it succeded or not to this register. The voltage
	 * switches are handled by the sdhci core, so just report success.
	 */
	msm_host_writel(msm_host, irq_ack, host,
			msm_offset->core_pwrctl_ctl);

	/*
	 * If we don't have info regarding the voltage levels supported by
	 * regulators, don't change the IO PAD PWR SWITCH.
	 */
	if (msm_host->caps_0 & CORE_VOLT_SUPPORT) {
		u32 new_config;
		/*
		 * We should unset IO PAD PWR switch only if the register write
		 * can set IO lines high and the regulator also switches to 3 V.
		 * Else, we should keep the IO PAD PWR switch set.
		 * This is applicable to certain targets where eMMC vccq supply
		 * is only 1.8V. In such targets, even during REQ_IO_HIGH, the
		 * IO PAD PWR switch must be kept set to reflect actual
		 * regulator voltage. This way, during initialization of
		 * controllers with only 1.8V, we will set the IO PAD bit
		 * without waiting for a REQ_IO_LOW.
		 */
		config = readl_relaxed(host->ioaddr +
				msm_offset->core_vendor_spec);
		new_config = config;

		if ((io_level & REQ_IO_HIGH) &&
				(msm_host->caps_0 & CORE_3_0V_SUPPORT))
			new_config &= ~CORE_IO_PAD_PWR_SWITCH;
		else if ((io_level & REQ_IO_LOW) ||
				(msm_host->caps_0 & CORE_1_8V_SUPPORT))
			new_config |= CORE_IO_PAD_PWR_SWITCH;

		if (config ^ new_config)
			writel_relaxed(new_config, host->ioaddr +
					msm_offset->core_vendor_spec);
	}

	if (pwr_state)
		msm_host->curr_pwr_state = pwr_state;
	if (io_level)
		msm_host->curr_io_level = io_level;

	dev_dbg(mmc_dev(mmc), "%s: %s: Handled IRQ(%d), irq_status=0x%x, ack=0x%x\n",
		mmc_hostname(msm_host->mmc), __func__, irq, irq_status,
		irq_ack);
}

static irqreturn_t sdhci_msm_pwr_irq(int irq, void *data)
{
	struct sdhci_host *host = (struct sdhci_host *)data;
	struct sdhci_pltfm_host *pltfm_host = sdhci_priv(host);
	struct sdhci_msm_host *msm_host = sdhci_pltfm_priv(pltfm_host);

	sdhci_msm_handle_pwr_irq(host, irq);
	msm_host->pwr_irq_flag = 1;
	sdhci_msm_complete_pwr_irq_wait(msm_host);


	return IRQ_HANDLED;
}

static unsigned int sdhci_msm_get_max_clock(struct sdhci_host *host)
{
	struct sdhci_pltfm_host *pltfm_host = sdhci_priv(host);
	struct sdhci_msm_host *msm_host = sdhci_pltfm_priv(pltfm_host);
	struct clk *core_clk = msm_host->bulk_clks[0].clk;

	return clk_round_rate(core_clk, ULONG_MAX);
}

static unsigned int sdhci_msm_get_min_clock(struct sdhci_host *host)
{
	return SDHCI_MSM_MIN_CLOCK;
}

/*
 * __sdhci_msm_set_clock - sdhci_msm clock control.
 *
 * Description:
 * MSM controller does not use internal divider and
 * instead directly control the GCC clock as per
 * HW recommendation.
 **/
static void __sdhci_msm_set_clock(struct sdhci_host *host, unsigned int clock)
{
	u16 clk;

	sdhci_writew(host, 0, SDHCI_CLOCK_CONTROL);

	if (clock == 0)
		return;

	/*
	 * MSM controller do not use clock divider.
	 * Thus read SDHCI_CLOCK_CONTROL and only enable
	 * clock with no divider value programmed.
	 */
	clk = sdhci_readw(host, SDHCI_CLOCK_CONTROL);
	sdhci_enable_clk(host, clk);
}

/* sdhci_msm_set_clock - Called with (host->lock) spinlock held. */
static void sdhci_msm_set_clock(struct sdhci_host *host, unsigned int clock)
{
	struct sdhci_pltfm_host *pltfm_host = sdhci_priv(host);
	struct sdhci_msm_host *msm_host = sdhci_pltfm_priv(pltfm_host);

	if (!clock) {
		host->mmc->actual_clock = msm_host->clk_rate = 0;
		goto out;
	}

	sdhci_msm_hc_select_mode(host);

	msm_set_clock_rate_for_bus_mode(host, clock);
out:
	__sdhci_msm_set_clock(host, clock);
}

/*****************************************************************************\
 *                                                                           *
 * Inline Crypto Engine (ICE) support                                        *
 *                                                                           *
\*****************************************************************************/

#ifdef CONFIG_MMC_CRYPTO

#define AES_256_XTS_KEY_SIZE			64

/* QCOM ICE registers */

#define QCOM_ICE_REG_VERSION			0x0008

#define QCOM_ICE_REG_FUSE_SETTING		0x0010
#define QCOM_ICE_FUSE_SETTING_MASK		0x1
#define QCOM_ICE_FORCE_HW_KEY0_SETTING_MASK	0x2
#define QCOM_ICE_FORCE_HW_KEY1_SETTING_MASK	0x4

#define QCOM_ICE_REG_BIST_STATUS		0x0070
#define QCOM_ICE_BIST_STATUS_MASK		0xF0000000

#define QCOM_ICE_REG_ADVANCED_CONTROL		0x1000

#define sdhci_msm_ice_writel(host, val, reg)	\
	writel((val), (host)->ice_mem + (reg))
#define sdhci_msm_ice_readl(host, reg)	\
	readl((host)->ice_mem + (reg))

static bool sdhci_msm_ice_supported(struct sdhci_msm_host *msm_host)
{
	struct device *dev = mmc_dev(msm_host->mmc);
	u32 regval = sdhci_msm_ice_readl(msm_host, QCOM_ICE_REG_VERSION);
	int major = regval >> 24;
	int minor = (regval >> 16) & 0xFF;
	int step = regval & 0xFFFF;

	/* For now this driver only supports ICE version 3. */
	if (major != 3) {
		dev_warn(dev, "Unsupported ICE version: v%d.%d.%d\n",
			 major, minor, step);
		return false;
	}

	dev_info(dev, "Found QC Inline Crypto Engine (ICE) v%d.%d.%d\n",
		 major, minor, step);

	/* If fuses are blown, ICE might not work in the standard way. */
	regval = sdhci_msm_ice_readl(msm_host, QCOM_ICE_REG_FUSE_SETTING);
	if (regval & (QCOM_ICE_FUSE_SETTING_MASK |
		      QCOM_ICE_FORCE_HW_KEY0_SETTING_MASK |
		      QCOM_ICE_FORCE_HW_KEY1_SETTING_MASK)) {
		dev_warn(dev, "Fuses are blown; ICE is unusable!\n");
		return false;
	}
	return true;
}

static inline struct clk *sdhci_msm_ice_get_clk(struct device *dev)
{
	return devm_clk_get(dev, "ice");
}

static int sdhci_msm_ice_init(struct sdhci_msm_host *msm_host,
			      struct cqhci_host *cq_host)
{
	struct mmc_host *mmc = msm_host->mmc;
	struct device *dev = mmc_dev(mmc);
	struct resource *res;

	if (!(cqhci_readl(cq_host, CQHCI_CAP) & CQHCI_CAP_CS))
		return 0;

	res = platform_get_resource_byname(msm_host->pdev, IORESOURCE_MEM,
					   "ice");
	if (!res) {
		dev_warn(dev, "ICE registers not found\n");
		goto disable;
	}

	if (!qcom_scm_ice_available()) {
		dev_warn(dev, "ICE SCM interface not found\n");
		goto disable;
	}

	msm_host->ice_mem = devm_ioremap_resource(dev, res);
	if (IS_ERR(msm_host->ice_mem))
		return PTR_ERR(msm_host->ice_mem);

	if (!sdhci_msm_ice_supported(msm_host))
		goto disable;

	mmc->caps2 |= MMC_CAP2_CRYPTO;
	return 0;

disable:
	dev_warn(dev, "Disabling inline encryption support\n");
	return 0;
}

static void sdhci_msm_ice_low_power_mode_enable(struct sdhci_msm_host *msm_host)
{
	u32 regval;

	regval = sdhci_msm_ice_readl(msm_host, QCOM_ICE_REG_ADVANCED_CONTROL);
	/*
	 * Enable low power mode sequence
	 * [0]-0, [1]-0, [2]-0, [3]-E, [4]-0, [5]-0, [6]-0, [7]-0
	 */
	regval |= 0x7000;
	sdhci_msm_ice_writel(msm_host, regval, QCOM_ICE_REG_ADVANCED_CONTROL);
}

static void sdhci_msm_ice_optimization_enable(struct sdhci_msm_host *msm_host)
{
	u32 regval;

	/* ICE Optimizations Enable Sequence */
	regval = sdhci_msm_ice_readl(msm_host, QCOM_ICE_REG_ADVANCED_CONTROL);
	regval |= 0xD807100;
	/* ICE HPG requires delay before writing */
	udelay(5);
	sdhci_msm_ice_writel(msm_host, regval, QCOM_ICE_REG_ADVANCED_CONTROL);
	udelay(5);
}

/*
 * Wait until the ICE BIST (built-in self-test) has completed.
 *
 * This may be necessary before ICE can be used.
 *
 * Note that we don't really care whether the BIST passed or failed; we really
 * just want to make sure that it isn't still running.  This is because (a) the
 * BIST is a FIPS compliance thing that never fails in practice, (b) ICE is
 * documented to reject crypto requests if the BIST fails, so we needn't do it
 * in software too, and (c) properly testing storage encryption requires testing
 * the full storage stack anyway, and not relying on hardware-level self-tests.
 */
static int sdhci_msm_ice_wait_bist_status(struct sdhci_msm_host *msm_host)
{
	u32 regval;
	int err;

	err = readl_poll_timeout(msm_host->ice_mem + QCOM_ICE_REG_BIST_STATUS,
				 regval, !(regval & QCOM_ICE_BIST_STATUS_MASK),
				 50, 5000);
	if (err)
		dev_err(mmc_dev(msm_host->mmc),
			"Timed out waiting for ICE self-test to complete\n");
	return err;
}

static void sdhci_msm_ice_enable(struct sdhci_msm_host *msm_host)
{
	if (!(msm_host->mmc->caps2 & MMC_CAP2_CRYPTO))
		return;
	sdhci_msm_ice_low_power_mode_enable(msm_host);
	sdhci_msm_ice_optimization_enable(msm_host);
	sdhci_msm_ice_wait_bist_status(msm_host);
}

static int __maybe_unused sdhci_msm_ice_resume(struct sdhci_msm_host *msm_host)
{
	if (!(msm_host->mmc->caps2 & MMC_CAP2_CRYPTO))
		return 0;
	return sdhci_msm_ice_wait_bist_status(msm_host);
}

/*
 * Program a key into a QC ICE keyslot, or evict a keyslot.  QC ICE requires
 * vendor-specific SCM calls for this; it doesn't support the standard way.
 */
static int sdhci_msm_program_key(struct cqhci_host *cq_host,
				 const union cqhci_crypto_cfg_entry *cfg,
				 int slot)
{
	struct device *dev = mmc_dev(cq_host->mmc);
	union cqhci_crypto_cap_entry cap;
	union {
		u8 bytes[AES_256_XTS_KEY_SIZE];
		u32 words[AES_256_XTS_KEY_SIZE / sizeof(u32)];
	} key;
	int i;
	int err;

	if (!(cfg->config_enable & CQHCI_CRYPTO_CONFIGURATION_ENABLE))
		return qcom_scm_ice_invalidate_key(slot);

	/* Only AES-256-XTS has been tested so far. */
	cap = cq_host->crypto_cap_array[cfg->crypto_cap_idx];
	if (cap.algorithm_id != CQHCI_CRYPTO_ALG_AES_XTS ||
	    cap.key_size != CQHCI_CRYPTO_KEY_SIZE_256) {
		dev_err_ratelimited(dev,
				    "Unhandled crypto capability; algorithm_id=%d, key_size=%d\n",
				    cap.algorithm_id, cap.key_size);
		return -EINVAL;
	}

	memcpy(key.bytes, cfg->crypto_key, AES_256_XTS_KEY_SIZE);

	/*
	 * The SCM call byte-swaps the 32-bit words of the key.  So we have to
	 * do the same, in order for the final key be correct.
	 */
	for (i = 0; i < ARRAY_SIZE(key.words); i++)
		__cpu_to_be32s(&key.words[i]);

	err = qcom_scm_ice_set_key(slot, key.bytes, AES_256_XTS_KEY_SIZE,
				   QCOM_SCM_ICE_CIPHER_AES_256_XTS,
				   cfg->data_unit_size);
	memzero_explicit(&key, sizeof(key));
	return err;
}
#else /* CONFIG_MMC_CRYPTO */
static inline struct clk *sdhci_msm_ice_get_clk(struct device *dev)
{
	return NULL;
}

static inline int sdhci_msm_ice_init(struct sdhci_msm_host *msm_host,
				     struct cqhci_host *cq_host)
{
	return 0;
}

static inline void sdhci_msm_ice_enable(struct sdhci_msm_host *msm_host)
{
}

static inline int __maybe_unused
sdhci_msm_ice_resume(struct sdhci_msm_host *msm_host)
{
	return 0;
}
#endif /* !CONFIG_MMC_CRYPTO */

/*****************************************************************************\
 *                                                                           *
 * MSM Command Queue Engine (CQE)                                            *
 *                                                                           *
\*****************************************************************************/

static u32 sdhci_msm_cqe_irq(struct sdhci_host *host, u32 intmask)
{
	int cmd_error = 0;
	int data_error = 0;

	if (!sdhci_cqe_irq(host, intmask, &cmd_error, &data_error))
		return intmask;

	cqhci_irq(host->mmc, intmask, cmd_error, data_error);
	return 0;
}

static void sdhci_msm_cqe_enable(struct mmc_host *mmc)
{
	struct sdhci_host *host = mmc_priv(mmc);
	struct sdhci_pltfm_host *pltfm_host = sdhci_priv(host);
	struct sdhci_msm_host *msm_host = sdhci_pltfm_priv(pltfm_host);

	sdhci_cqe_enable(mmc);
	sdhci_msm_ice_enable(msm_host);
}

static void sdhci_msm_cqe_disable(struct mmc_host *mmc, bool recovery)
{
	struct sdhci_host *host = mmc_priv(mmc);
	unsigned long flags;
	u32 ctrl;

	/*
	 * When CQE is halted, the legacy SDHCI path operates only
	 * on 16-byte descriptors in 64bit mode.
	 */
	if (host->flags & SDHCI_USE_64_BIT_DMA)
		host->desc_sz = 16;

	spin_lock_irqsave(&host->lock, flags);

	/*
	 * During CQE command transfers, command complete bit gets latched.
	 * So s/w should clear command complete interrupt status when CQE is
	 * either halted or disabled. Otherwise unexpected SDCHI legacy
	 * interrupt gets triggered when CQE is halted/disabled.
	 */
	ctrl = sdhci_readl(host, SDHCI_INT_ENABLE);
	ctrl |= SDHCI_INT_RESPONSE;
	sdhci_writel(host,  ctrl, SDHCI_INT_ENABLE);
	sdhci_writel(host, SDHCI_INT_RESPONSE, SDHCI_INT_STATUS);

	spin_unlock_irqrestore(&host->lock, flags);

	sdhci_cqe_disable(mmc, recovery);
}

static void sdhci_msm_set_timeout(struct sdhci_host *host, struct mmc_command *cmd)
{
	u32 count, start = 15;

	__sdhci_set_timeout(host, cmd);
	count = sdhci_readb(host, SDHCI_TIMEOUT_CONTROL);
	/*
	 * Update software timeout value if its value is less than hardware data
	 * timeout value. Qcom SoC hardware data timeout value was calculated
	 * using 4 * MCLK * 2^(count + 13). where MCLK = 1 / host->clock.
	 */
	if (cmd && cmd->data && host->clock > 400000 &&
	    host->clock <= 50000000 &&
	    ((1 << (count + start)) > (10 * host->clock)))
		host->data_timeout = 22LL * NSEC_PER_SEC;
}

static const struct cqhci_host_ops sdhci_msm_cqhci_ops = {
	.enable		= sdhci_msm_cqe_enable,
	.disable	= sdhci_msm_cqe_disable,
#ifdef CONFIG_MMC_CRYPTO
	.program_key	= sdhci_msm_program_key,
#endif
};

static int sdhci_msm_cqe_add_host(struct sdhci_host *host,
				struct platform_device *pdev)
{
	struct sdhci_pltfm_host *pltfm_host = sdhci_priv(host);
	struct sdhci_msm_host *msm_host = sdhci_pltfm_priv(pltfm_host);
	struct cqhci_host *cq_host;
	bool dma64;
	u32 cqcfg;
	int ret;

	/*
	 * When CQE is halted, SDHC operates only on 16byte ADMA descriptors.
	 * So ensure ADMA table is allocated for 16byte descriptors.
	 */
	if (host->caps & SDHCI_CAN_64BIT)
		host->alloc_desc_sz = 16;

	ret = sdhci_setup_host(host);
	if (ret)
		return ret;

	cq_host = cqhci_pltfm_init(pdev);
	if (IS_ERR(cq_host)) {
		ret = PTR_ERR(cq_host);
		dev_err(&pdev->dev, "cqhci-pltfm init: failed: %d\n", ret);
		goto cleanup;
	}

	msm_host->mmc->caps2 |= MMC_CAP2_CQE | MMC_CAP2_CQE_DCMD;
	cq_host->ops = &sdhci_msm_cqhci_ops;

	dma64 = host->flags & SDHCI_USE_64_BIT_DMA;

	ret = sdhci_msm_ice_init(msm_host, cq_host);
	if (ret)
		goto cleanup;

	ret = cqhci_init(cq_host, host->mmc, dma64);
	if (ret) {
		dev_err(&pdev->dev, "%s: CQE init: failed (%d)\n",
				mmc_hostname(host->mmc), ret);
		goto cleanup;
	}

	/* Disable cqe reset due to cqe enable signal */
	cqcfg = cqhci_readl(cq_host, CQHCI_VENDOR_CFG1);
	cqcfg |= CQHCI_VENDOR_DIS_RST_ON_CQ_EN;
	cqhci_writel(cq_host, cqcfg, CQHCI_VENDOR_CFG1);

	/*
	 * SDHC expects 12byte ADMA descriptors till CQE is enabled.
	 * So limit desc_sz to 12 so that the data commands that are sent
	 * during card initialization (before CQE gets enabled) would
	 * get executed without any issues.
	 */
	if (host->flags & SDHCI_USE_64_BIT_DMA)
		host->desc_sz = 12;

	ret = __sdhci_add_host(host);
	if (ret)
		goto cleanup;

	dev_info(&pdev->dev, "%s: CQE init: success\n",
			mmc_hostname(host->mmc));
	return ret;

cleanup:
	sdhci_cleanup_host(host);
	return ret;
}

/*
 * Platform specific register write functions. This is so that, if any
 * register write needs to be followed up by platform specific actions,
 * they can be added here. These functions can go to sleep when writes
 * to certain registers are done.
 * These functions are relying on sdhci_set_ios not using spinlock.
 */
static int __sdhci_msm_check_write(struct sdhci_host *host, u16 val, int reg)
{
	struct sdhci_pltfm_host *pltfm_host = sdhci_priv(host);
	struct sdhci_msm_host *msm_host = sdhci_pltfm_priv(pltfm_host);
	u32 req_type = 0;

	switch (reg) {
	case SDHCI_HOST_CONTROL2:
		req_type = (val & SDHCI_CTRL_VDD_180) ? REQ_IO_LOW :
			REQ_IO_HIGH;
		break;
	case SDHCI_SOFTWARE_RESET:
		if (host->pwr && (val & SDHCI_RESET_ALL))
			req_type = REQ_BUS_OFF;
		break;
	case SDHCI_POWER_CONTROL:
		req_type = !val ? REQ_BUS_OFF : REQ_BUS_ON;
		break;
	case SDHCI_TRANSFER_MODE:
		msm_host->transfer_mode = val;
		break;
	case SDHCI_COMMAND:
		if (!msm_host->use_cdr)
			break;
		if ((msm_host->transfer_mode & SDHCI_TRNS_READ) &&
		    SDHCI_GET_CMD(val) != MMC_SEND_TUNING_BLOCK_HS200 &&
		    SDHCI_GET_CMD(val) != MMC_SEND_TUNING_BLOCK)
			sdhci_msm_set_cdr(host, true);
		else
			sdhci_msm_set_cdr(host, false);
		break;
	}

	if (req_type) {
		msm_host->pwr_irq_flag = 0;
		/*
		 * Since this register write may trigger a power irq, ensure
		 * all previous register writes are complete by this point.
		 */
		mb();
	}
	return req_type;
}

/* This function may sleep*/
static void sdhci_msm_writew(struct sdhci_host *host, u16 val, int reg)
{
	u32 req_type = 0;

	req_type = __sdhci_msm_check_write(host, val, reg);
	writew_relaxed(val, host->ioaddr + reg);

	if (req_type)
		sdhci_msm_check_power_status(host, req_type);
}

/* This function may sleep*/
static void sdhci_msm_writeb(struct sdhci_host *host, u8 val, int reg)
{
	u32 req_type = 0;

	req_type = __sdhci_msm_check_write(host, val, reg);

	writeb_relaxed(val, host->ioaddr + reg);

	if (req_type)
		sdhci_msm_check_power_status(host, req_type);
}

static void sdhci_msm_set_regulator_caps(struct sdhci_msm_host *msm_host)
{
	struct mmc_host *mmc = msm_host->mmc;
	struct regulator *supply = mmc->supply.vqmmc;
	u32 caps = 0, config;
	struct sdhci_host *host = mmc_priv(mmc);
	const struct sdhci_msm_offset *msm_offset = msm_host->offset;

	if (!IS_ERR(mmc->supply.vqmmc)) {
		if (regulator_is_supported_voltage(supply, 1700000, 1950000))
			caps |= CORE_1_8V_SUPPORT;
		if (regulator_is_supported_voltage(supply, 2700000, 3600000))
			caps |= CORE_3_0V_SUPPORT;

		if (!caps)
			pr_warn("%s: 1.8/3V not supported for vqmmc\n",
					mmc_hostname(mmc));
	}

	if (caps) {
		/*
		 * Set the PAD_PWR_SWITCH_EN bit so that the PAD_PWR_SWITCH
		 * bit can be used as required later on.
		 */
		u32 io_level = msm_host->curr_io_level;

		config = readl_relaxed(host->ioaddr +
				msm_offset->core_vendor_spec);
		config |= CORE_IO_PAD_PWR_SWITCH_EN;

		if ((io_level & REQ_IO_HIGH) && (caps &	CORE_3_0V_SUPPORT))
			config &= ~CORE_IO_PAD_PWR_SWITCH;
		else if ((io_level & REQ_IO_LOW) || (caps & CORE_1_8V_SUPPORT))
			config |= CORE_IO_PAD_PWR_SWITCH;

		writel_relaxed(config,
				host->ioaddr + msm_offset->core_vendor_spec);
	}
	msm_host->caps_0 |= caps;
	pr_debug("%s: supported caps: 0x%08x\n", mmc_hostname(mmc), caps);
}

static void sdhci_msm_reset(struct sdhci_host *host, u8 mask)
{
	if ((host->mmc->caps2 & MMC_CAP2_CQE) && (mask & SDHCI_RESET_ALL))
		cqhci_deactivate(host->mmc);
	sdhci_reset(host, mask);
}

static int sdhci_msm_register_vreg(struct sdhci_msm_host *msm_host)
{
	int ret;

	ret = mmc_regulator_get_supply(msm_host->mmc);
	if (ret)
		return ret;

	sdhci_msm_set_regulator_caps(msm_host);

	return 0;
}

static int sdhci_msm_start_signal_voltage_switch(struct mmc_host *mmc,
				      struct mmc_ios *ios)
{
	struct sdhci_host *host = mmc_priv(mmc);
	u16 ctrl, status;

	/*
	 * Signal Voltage Switching is only applicable for Host Controllers
	 * v3.00 and above.
	 */
	if (host->version < SDHCI_SPEC_300)
		return 0;

	ctrl = sdhci_readw(host, SDHCI_HOST_CONTROL2);

	switch (ios->signal_voltage) {
	case MMC_SIGNAL_VOLTAGE_330:
		if (!(host->flags & SDHCI_SIGNALING_330))
			return -EINVAL;

		/* Set 1.8V Signal Enable in the Host Control2 register to 0 */
		ctrl &= ~SDHCI_CTRL_VDD_180;
		break;
	case MMC_SIGNAL_VOLTAGE_180:
		if (!(host->flags & SDHCI_SIGNALING_180))
			return -EINVAL;

		/* Enable 1.8V Signal Enable in the Host Control2 register */
		ctrl |= SDHCI_CTRL_VDD_180;
		break;

	default:
		return -EINVAL;
	}

	sdhci_writew(host, ctrl, SDHCI_HOST_CONTROL2);

	/* Wait for 5ms */
	usleep_range(5000, 5500);

	/* regulator output should be stable within 5 ms */
	status = ctrl & SDHCI_CTRL_VDD_180;
	ctrl = sdhci_readw(host, SDHCI_HOST_CONTROL2);
	if ((ctrl & SDHCI_CTRL_VDD_180) == status)
		return 0;

	dev_warn(mmc_dev(mmc), "%s: Regulator output did not became stable\n",
		mmc_hostname(mmc));

	return -EAGAIN;
}

#define DRIVER_NAME "sdhci_msm"
#define SDHCI_MSM_DUMP(f, x...) \
	pr_err("%s: " DRIVER_NAME ": " f, mmc_hostname(host->mmc), ## x)

static void sdhci_msm_dump_vendor_regs(struct sdhci_host *host)
{
	struct sdhci_pltfm_host *pltfm_host = sdhci_priv(host);
	struct sdhci_msm_host *msm_host = sdhci_pltfm_priv(pltfm_host);
	const struct sdhci_msm_offset *msm_offset = msm_host->offset;

	SDHCI_MSM_DUMP("----------- VENDOR REGISTER DUMP -----------\n");

	SDHCI_MSM_DUMP(
			"DLL sts: 0x%08x | DLL cfg:  0x%08x | DLL cfg2: 0x%08x\n",
		readl_relaxed(host->ioaddr + msm_offset->core_dll_status),
		readl_relaxed(host->ioaddr + msm_offset->core_dll_config),
		readl_relaxed(host->ioaddr + msm_offset->core_dll_config_2));
	SDHCI_MSM_DUMP(
			"DLL cfg3: 0x%08x | DLL usr ctl:  0x%08x | DDR cfg: 0x%08x\n",
		readl_relaxed(host->ioaddr + msm_offset->core_dll_config_3),
		readl_relaxed(host->ioaddr + msm_offset->core_dll_usr_ctl),
		readl_relaxed(host->ioaddr + msm_offset->core_ddr_config));
	SDHCI_MSM_DUMP(
			"Vndr func: 0x%08x | Vndr func2 : 0x%08x Vndr func3: 0x%08x\n",
		readl_relaxed(host->ioaddr + msm_offset->core_vendor_spec),
		readl_relaxed(host->ioaddr +
			msm_offset->core_vendor_spec_func2),
		readl_relaxed(host->ioaddr + msm_offset->core_vendor_spec3));
}

static const struct sdhci_msm_variant_ops mci_var_ops = {
	.msm_readl_relaxed = sdhci_msm_mci_variant_readl_relaxed,
	.msm_writel_relaxed = sdhci_msm_mci_variant_writel_relaxed,
};

static const struct sdhci_msm_variant_ops v5_var_ops = {
	.msm_readl_relaxed = sdhci_msm_v5_variant_readl_relaxed,
	.msm_writel_relaxed = sdhci_msm_v5_variant_writel_relaxed,
};

static const struct sdhci_msm_variant_info sdhci_msm_mci_var = {
	.var_ops = &mci_var_ops,
	.offset = &sdhci_msm_mci_offset,
};

static const struct sdhci_msm_variant_info sdhci_msm_v5_var = {
	.mci_removed = true,
	.var_ops = &v5_var_ops,
	.offset = &sdhci_msm_v5_offset,
};

static const struct sdhci_msm_variant_info sdm845_sdhci_var = {
	.mci_removed = true,
	.restore_dll_config = true,
	.var_ops = &v5_var_ops,
	.offset = &sdhci_msm_v5_offset,
};

static const struct of_device_id sdhci_msm_dt_match[] = {
	{.compatible = "qcom,sdhci-msm-v4", .data = &sdhci_msm_mci_var},
	{.compatible = "qcom,sdhci-msm-v5", .data = &sdhci_msm_v5_var},
	{.compatible = "qcom,sdm845-sdhci", .data = &sdm845_sdhci_var},
	{.compatible = "qcom,sc7180-sdhci", .data = &sdm845_sdhci_var},
	{},
};

MODULE_DEVICE_TABLE(of, sdhci_msm_dt_match);

static const struct sdhci_ops sdhci_msm_ops = {
	.reset = sdhci_msm_reset,
	.set_clock = sdhci_msm_set_clock,
	.get_min_clock = sdhci_msm_get_min_clock,
	.get_max_clock = sdhci_msm_get_max_clock,
	.set_bus_width = sdhci_set_bus_width,
	.set_uhs_signaling = sdhci_msm_set_uhs_signaling,
	.write_w = sdhci_msm_writew,
	.write_b = sdhci_msm_writeb,
	.irq	= sdhci_msm_cqe_irq,
	.dump_vendor_regs = sdhci_msm_dump_vendor_regs,
	.set_power = sdhci_set_power_noreg,
	.set_timeout = sdhci_msm_set_timeout,
};

static const struct sdhci_pltfm_data sdhci_msm_pdata = {
	.quirks = SDHCI_QUIRK_BROKEN_CARD_DETECTION |
		  SDHCI_QUIRK_SINGLE_POWER_WRITE |
		  SDHCI_QUIRK_CAP_CLOCK_BASE_BROKEN |
		  SDHCI_QUIRK_MULTIBLOCK_READ_ACMD12,

	.quirks2 = SDHCI_QUIRK2_PRESET_VALUE_BROKEN,
	.ops = &sdhci_msm_ops,
};

static inline void sdhci_msm_get_of_property(struct platform_device *pdev,
		struct sdhci_host *host)
{
	struct device_node *node = pdev->dev.of_node;
	struct sdhci_pltfm_host *pltfm_host = sdhci_priv(host);
	struct sdhci_msm_host *msm_host = sdhci_pltfm_priv(pltfm_host);

	if (of_property_read_u32(node, "qcom,ddr-config",
				&msm_host->ddr_config))
		msm_host->ddr_config = DDR_CONFIG_POR_VAL;

	of_property_read_u32(node, "qcom,dll-config", &msm_host->dll_config);
}


static int sdhci_msm_probe(struct platform_device *pdev)
{
	struct sdhci_host *host;
	struct sdhci_pltfm_host *pltfm_host;
	struct sdhci_msm_host *msm_host;
	struct clk *clk;
	int ret;
	u16 host_version, core_minor;
	u32 core_version, config;
	u8 core_major;
	const struct sdhci_msm_offset *msm_offset;
	const struct sdhci_msm_variant_info *var_info;
	struct device_node *node = pdev->dev.of_node;

	host = sdhci_pltfm_init(pdev, &sdhci_msm_pdata, sizeof(*msm_host));
	if (IS_ERR(host))
		return PTR_ERR(host);

	host->sdma_boundary = 0;
	pltfm_host = sdhci_priv(host);
	msm_host = sdhci_pltfm_priv(pltfm_host);
	msm_host->mmc = host->mmc;
	msm_host->pdev = pdev;

	ret = mmc_of_parse(host->mmc);
	if (ret)
		goto pltfm_free;

	/*
	 * Based on the compatible string, load the required msm host info from
	 * the data associated with the version info.
	 */
	var_info = of_device_get_match_data(&pdev->dev);

	msm_host->mci_removed = var_info->mci_removed;
	msm_host->restore_dll_config = var_info->restore_dll_config;
	msm_host->var_ops = var_info->var_ops;
	msm_host->offset = var_info->offset;

	msm_offset = msm_host->offset;

	sdhci_get_of_property(pdev);
	sdhci_msm_get_of_property(pdev, host);

	msm_host->saved_tuning_phase = INVALID_TUNING_PHASE;

	/* Setup SDCC bus voter clock. */
	msm_host->bus_clk = devm_clk_get(&pdev->dev, "bus");
	if (!IS_ERR(msm_host->bus_clk)) {
		/* Vote for max. clk rate for max. performance */
		ret = clk_set_rate(msm_host->bus_clk, INT_MAX);
		if (ret)
			goto pltfm_free;
		ret = clk_prepare_enable(msm_host->bus_clk);
		if (ret)
			goto pltfm_free;
	}

	/* Setup main peripheral bus clock */
	clk = devm_clk_get(&pdev->dev, "iface");
	if (IS_ERR(clk)) {
		ret = PTR_ERR(clk);
		dev_err(&pdev->dev, "Peripheral clk setup failed (%d)\n", ret);
		goto bus_clk_disable;
	}
	msm_host->bulk_clks[1].clk = clk;

	/* Setup SDC MMC clock */
	clk = devm_clk_get(&pdev->dev, "core");
	if (IS_ERR(clk)) {
		ret = PTR_ERR(clk);
		dev_err(&pdev->dev, "SDC MMC clk setup failed (%d)\n", ret);
		goto bus_clk_disable;
	}
	msm_host->bulk_clks[0].clk = clk;

	 /* Check for optional interconnect paths */
	ret = dev_pm_opp_of_find_icc_paths(&pdev->dev, NULL);
	if (ret)
		goto bus_clk_disable;

	ret = devm_pm_opp_set_clkname(&pdev->dev, "core");
	if (ret)
		goto bus_clk_disable;

	/* OPP table is optional */
	ret = devm_pm_opp_of_add_table(&pdev->dev);
	if (ret && ret != -ENODEV) {
		dev_err(&pdev->dev, "Invalid OPP table in Device tree\n");
		goto bus_clk_disable;
	}

	/* Vote for maximum clock rate for maximum performance */
	ret = dev_pm_opp_set_rate(&pdev->dev, INT_MAX);
	if (ret)
		dev_warn(&pdev->dev, "core clock boost failed\n");

	clk = devm_clk_get(&pdev->dev, "cal");
	if (IS_ERR(clk))
		clk = NULL;
	msm_host->bulk_clks[2].clk = clk;

	clk = devm_clk_get(&pdev->dev, "sleep");
	if (IS_ERR(clk))
		clk = NULL;
	msm_host->bulk_clks[3].clk = clk;

	clk = sdhci_msm_ice_get_clk(&pdev->dev);
	if (IS_ERR(clk))
		clk = NULL;
	msm_host->bulk_clks[4].clk = clk;

	ret = clk_bulk_prepare_enable(ARRAY_SIZE(msm_host->bulk_clks),
				      msm_host->bulk_clks);
	if (ret)
		goto bus_clk_disable;

	/*
	 * xo clock is needed for FLL feature of cm_dll.
	 * In case if xo clock is not mentioned in DT, warn and proceed.
	 */
	msm_host->xo_clk = devm_clk_get(&pdev->dev, "xo");
	if (IS_ERR(msm_host->xo_clk)) {
		ret = PTR_ERR(msm_host->xo_clk);
		dev_warn(&pdev->dev, "TCXO clk not present (%d)\n", ret);
	}

	if (!msm_host->mci_removed) {
		msm_host->core_mem = devm_platform_ioremap_resource(pdev, 1);
		if (IS_ERR(msm_host->core_mem)) {
			ret = PTR_ERR(msm_host->core_mem);
			goto clk_disable;
		}
	}

	/* Reset the vendor spec register to power on reset state */
	writel_relaxed(CORE_VENDOR_SPEC_POR_VAL,
			host->ioaddr + msm_offset->core_vendor_spec);

	if (!msm_host->mci_removed) {
		/* Set HC_MODE_EN bit in HC_MODE register */
		msm_host_writel(msm_host, HC_MODE_EN, host,
				msm_offset->core_hc_mode);
		config = msm_host_readl(msm_host, host,
				msm_offset->core_hc_mode);
		config |= FF_CLK_SW_RST_DIS;
		msm_host_writel(msm_host, config, host,
				msm_offset->core_hc_mode);
	}

	host_version = readw_relaxed((host->ioaddr + SDHCI_HOST_VERSION));
	dev_dbg(&pdev->dev, "Host Version: 0x%x Vendor Version 0x%x\n",
		host_version, ((host_version & SDHCI_VENDOR_VER_MASK) >>
			       SDHCI_VENDOR_VER_SHIFT));

	core_version = msm_host_readl(msm_host, host,
			msm_offset->core_mci_version);
	core_major = (core_version & CORE_VERSION_MAJOR_MASK) >>
		      CORE_VERSION_MAJOR_SHIFT;
	core_minor = core_version & CORE_VERSION_MINOR_MASK;
	dev_dbg(&pdev->dev, "MCI Version: 0x%08x, major: 0x%04x, minor: 0x%02x\n",
		core_version, core_major, core_minor);

	if (core_major == 1 && core_minor >= 0x42)
		msm_host->use_14lpp_dll_reset = true;

	/*
	 * SDCC 5 controller with major version 1, minor version 0x34 and later
	 * with HS 400 mode support will use CM DLL instead of CDC LP 533 DLL.
	 */
	if (core_major == 1 && core_minor < 0x34)
		msm_host->use_cdclp533 = true;

	/*
	 * Support for some capabilities is not advertised by newer
	 * controller versions and must be explicitly enabled.
	 */
	if (core_major >= 1 && core_minor != 0x11 && core_minor != 0x12) {
		config = readl_relaxed(host->ioaddr + SDHCI_CAPABILITIES);
		config |= SDHCI_CAN_VDD_300 | SDHCI_CAN_DO_8BIT;
		writel_relaxed(config, host->ioaddr +
				msm_offset->core_vendor_spec_capabilities0);
	}

	if (core_major == 1 && core_minor >= 0x49)
		msm_host->updated_ddr_cfg = true;

<<<<<<< HEAD
=======
	if (core_major == 1 && core_minor >= 0x71)
		msm_host->uses_tassadar_dll = true;

	ret = sdhci_msm_register_vreg(msm_host);
	if (ret)
		goto clk_disable;

>>>>>>> c1084c27
	/*
	 * Power on reset state may trigger power irq if previous status of
	 * PWRCTL was either BUS_ON or IO_HIGH_V. So before enabling pwr irq
	 * interrupt in GIC, any pending power irq interrupt should be
	 * acknowledged. Otherwise power irq interrupt handler would be
	 * fired prematurely.
	 */
	sdhci_msm_handle_pwr_irq(host, 0);

	/*
	 * Ensure that above writes are propogated before interrupt enablement
	 * in GIC.
	 */
	mb();

	/* Setup IRQ for handling power/voltage tasks with PMIC */
	msm_host->pwr_irq = platform_get_irq_byname(pdev, "pwr_irq");
	if (msm_host->pwr_irq < 0) {
		ret = msm_host->pwr_irq;
		goto clk_disable;
	}

	sdhci_msm_init_pwr_irq_wait(msm_host);
	/* Enable pwr irq interrupts */
	msm_host_writel(msm_host, INT_MASK, host,
		msm_offset->core_pwrctl_mask);

	ret = devm_request_threaded_irq(&pdev->dev, msm_host->pwr_irq, NULL,
					sdhci_msm_pwr_irq, IRQF_ONESHOT,
					dev_name(&pdev->dev), host);
	if (ret) {
		dev_err(&pdev->dev, "Request IRQ failed (%d)\n", ret);
		goto clk_disable;
	}

	msm_host->mmc->caps |= MMC_CAP_WAIT_WHILE_BUSY | MMC_CAP_NEED_RSP_BUSY;

<<<<<<< HEAD
=======
	/* Set the timeout value to max possible */
	host->max_timeout_count = 0xF;

>>>>>>> c1084c27
	pm_runtime_get_noresume(&pdev->dev);
	pm_runtime_set_active(&pdev->dev);
	pm_runtime_enable(&pdev->dev);
	pm_runtime_set_autosuspend_delay(&pdev->dev,
					 MSM_MMC_AUTOSUSPEND_DELAY_MS);
	pm_runtime_use_autosuspend(&pdev->dev);

	host->mmc_host_ops.start_signal_voltage_switch =
		sdhci_msm_start_signal_voltage_switch;
	host->mmc_host_ops.execute_tuning = sdhci_msm_execute_tuning;
	if (of_property_read_bool(node, "supports-cqe"))
		ret = sdhci_msm_cqe_add_host(host, pdev);
	else
		ret = sdhci_add_host(host);
	if (ret)
		goto pm_runtime_disable;

	pm_runtime_mark_last_busy(&pdev->dev);
	pm_runtime_put_autosuspend(&pdev->dev);

	return 0;

pm_runtime_disable:
	pm_runtime_disable(&pdev->dev);
	pm_runtime_set_suspended(&pdev->dev);
	pm_runtime_put_noidle(&pdev->dev);
clk_disable:
	clk_bulk_disable_unprepare(ARRAY_SIZE(msm_host->bulk_clks),
				   msm_host->bulk_clks);
bus_clk_disable:
	if (!IS_ERR(msm_host->bus_clk))
		clk_disable_unprepare(msm_host->bus_clk);
pltfm_free:
	sdhci_pltfm_free(pdev);
	return ret;
}

static int sdhci_msm_remove(struct platform_device *pdev)
{
	struct sdhci_host *host = platform_get_drvdata(pdev);
	struct sdhci_pltfm_host *pltfm_host = sdhci_priv(host);
	struct sdhci_msm_host *msm_host = sdhci_pltfm_priv(pltfm_host);
	int dead = (readl_relaxed(host->ioaddr + SDHCI_INT_STATUS) ==
		    0xffffffff);

	sdhci_remove_host(host, dead);

	pm_runtime_get_sync(&pdev->dev);
	pm_runtime_disable(&pdev->dev);
	pm_runtime_put_noidle(&pdev->dev);

	clk_bulk_disable_unprepare(ARRAY_SIZE(msm_host->bulk_clks),
				   msm_host->bulk_clks);
	if (!IS_ERR(msm_host->bus_clk))
		clk_disable_unprepare(msm_host->bus_clk);
	sdhci_pltfm_free(pdev);
	return 0;
}

static __maybe_unused int sdhci_msm_runtime_suspend(struct device *dev)
{
	struct sdhci_host *host = dev_get_drvdata(dev);
	struct sdhci_pltfm_host *pltfm_host = sdhci_priv(host);
	struct sdhci_msm_host *msm_host = sdhci_pltfm_priv(pltfm_host);

	/* Drop the performance vote */
	dev_pm_opp_set_rate(dev, 0);
	clk_bulk_disable_unprepare(ARRAY_SIZE(msm_host->bulk_clks),
				   msm_host->bulk_clks);

	return 0;
}

static __maybe_unused int sdhci_msm_runtime_resume(struct device *dev)
{
	struct sdhci_host *host = dev_get_drvdata(dev);
	struct sdhci_pltfm_host *pltfm_host = sdhci_priv(host);
	struct sdhci_msm_host *msm_host = sdhci_pltfm_priv(pltfm_host);
	int ret;

	ret = clk_bulk_prepare_enable(ARRAY_SIZE(msm_host->bulk_clks),
				       msm_host->bulk_clks);
	if (ret)
		return ret;
	/*
	 * Whenever core-clock is gated dynamically, it's needed to
	 * restore the SDR DLL settings when the clock is ungated.
	 */
	if (msm_host->restore_dll_config && msm_host->clk_rate) {
		ret = sdhci_msm_restore_sdr_dll_config(host);
		if (ret)
			return ret;
	}

	dev_pm_opp_set_rate(dev, msm_host->clk_rate);

	return sdhci_msm_ice_resume(msm_host);
}

static const struct dev_pm_ops sdhci_msm_pm_ops = {
	SET_SYSTEM_SLEEP_PM_OPS(pm_runtime_force_suspend,
				pm_runtime_force_resume)
	SET_RUNTIME_PM_OPS(sdhci_msm_runtime_suspend,
			   sdhci_msm_runtime_resume,
			   NULL)
};

static struct platform_driver sdhci_msm_driver = {
	.probe = sdhci_msm_probe,
	.remove = sdhci_msm_remove,
	.driver = {
		   .name = "sdhci_msm",
		   .of_match_table = sdhci_msm_dt_match,
		   .pm = &sdhci_msm_pm_ops,
		   .probe_type = PROBE_PREFER_ASYNCHRONOUS,
	},
};

module_platform_driver(sdhci_msm_driver);

MODULE_DESCRIPTION("Qualcomm Secure Digital Host Controller Interface driver");
MODULE_LICENSE("GPL v2");<|MERGE_RESOLUTION|>--- conflicted
+++ resolved
@@ -173,10 +173,7 @@
 	u32 core_dll_config_3;
 	u32 core_ddr_config_old; /* Applicable to sdcc minor ver < 0x49 */
 	u32 core_ddr_config;
-<<<<<<< HEAD
-=======
 	u32 core_dll_usr_ctl; /* Present on SDCC5.1 onwards */
->>>>>>> c1084c27
 };
 
 static const struct sdhci_msm_offset sdhci_msm_v5_offset = {
@@ -206,10 +203,7 @@
 	.core_dll_config_2 = 0x254,
 	.core_dll_config_3 = 0x258,
 	.core_ddr_config = 0x25c,
-<<<<<<< HEAD
-=======
 	.core_dll_usr_ctl = 0x388,
->>>>>>> c1084c27
 };
 
 static const struct sdhci_msm_offset sdhci_msm_mci_offset = {
@@ -287,13 +281,10 @@
 	bool use_cdr;
 	u32 transfer_mode;
 	bool updated_ddr_cfg;
-<<<<<<< HEAD
-=======
 	bool uses_tassadar_dll;
 	u32 dll_config;
 	u32 ddr_config;
 	bool vqmmc_enabled;
->>>>>>> c1084c27
 };
 
 static const struct sdhci_msm_offset *sdhci_priv_msm_offset(struct sdhci_host *host)
@@ -1028,11 +1019,7 @@
 		ddr_cfg_offset = msm_offset->core_ddr_config;
 	else
 		ddr_cfg_offset = msm_offset->core_ddr_config_old;
-<<<<<<< HEAD
-	writel_relaxed(DDR_CONFIG_POR_VAL, host->ioaddr + ddr_cfg_offset);
-=======
 	writel_relaxed(msm_host->ddr_config, host->ioaddr + ddr_cfg_offset);
->>>>>>> c1084c27
 
 	if (mmc->ios.enhanced_strobe) {
 		config = readl_relaxed(host->ioaddr +
@@ -2683,8 +2670,6 @@
 	if (core_major == 1 && core_minor >= 0x49)
 		msm_host->updated_ddr_cfg = true;
 
-<<<<<<< HEAD
-=======
 	if (core_major == 1 && core_minor >= 0x71)
 		msm_host->uses_tassadar_dll = true;
 
@@ -2692,7 +2677,6 @@
 	if (ret)
 		goto clk_disable;
 
->>>>>>> c1084c27
 	/*
 	 * Power on reset state may trigger power irq if previous status of
 	 * PWRCTL was either BUS_ON or IO_HIGH_V. So before enabling pwr irq
@@ -2730,12 +2714,9 @@
 
 	msm_host->mmc->caps |= MMC_CAP_WAIT_WHILE_BUSY | MMC_CAP_NEED_RSP_BUSY;
 
-<<<<<<< HEAD
-=======
 	/* Set the timeout value to max possible */
 	host->max_timeout_count = 0xF;
 
->>>>>>> c1084c27
 	pm_runtime_get_noresume(&pdev->dev);
 	pm_runtime_set_active(&pdev->dev);
 	pm_runtime_enable(&pdev->dev);
