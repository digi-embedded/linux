// SPDX-License-Identifier: GPL-2.0-or-later
/*  linux/drivers/mmc/host/sdhci-pci.c - SDHCI on PCI bus interface
 *
 *  Copyright (C) 2005-2008 Pierre Ossman, All Rights Reserved.
 *
 * Thanks to the following companies for their support:
 *
 *     - JMicron (hardware and technical support)
 */

#include <linux/bitfield.h>
#include <linux/string.h>
#include <linux/delay.h>
#include <linux/highmem.h>
#include <linux/module.h>
#include <linux/pci.h>
#include <linux/dma-mapping.h>
#include <linux/slab.h>
#include <linux/device.h>
#include <linux/mmc/host.h>
#include <linux/mmc/mmc.h>
#include <linux/scatterlist.h>
#include <linux/io.h>
#include <linux/iopoll.h>
#include <linux/gpio.h>
#include <linux/pm_runtime.h>
#include <linux/pm_qos.h>
#include <linux/debugfs.h>
#include <linux/mmc/slot-gpio.h>
#include <linux/mmc/sdhci-pci-data.h>
#include <linux/acpi.h>
#include <linux/dmi.h>

#ifdef CONFIG_X86
#include <asm/iosf_mbi.h>
#endif

#include "cqhci.h"

#include "sdhci.h"
#include "sdhci-pci.h"

static void sdhci_pci_hw_reset(struct sdhci_host *host);

#ifdef CONFIG_PM_SLEEP
static int sdhci_pci_init_wakeup(struct sdhci_pci_chip *chip)
{
	mmc_pm_flag_t pm_flags = 0;
	bool cap_cd_wake = false;
	int i;

	for (i = 0; i < chip->num_slots; i++) {
		struct sdhci_pci_slot *slot = chip->slots[i];

		if (slot) {
			pm_flags |= slot->host->mmc->pm_flags;
			if (slot->host->mmc->caps & MMC_CAP_CD_WAKE)
				cap_cd_wake = true;
		}
	}

	if ((pm_flags & MMC_PM_KEEP_POWER) && (pm_flags & MMC_PM_WAKE_SDIO_IRQ))
		return device_wakeup_enable(&chip->pdev->dev);
	else if (!cap_cd_wake)
		return device_wakeup_disable(&chip->pdev->dev);

	return 0;
}

static int sdhci_pci_suspend_host(struct sdhci_pci_chip *chip)
{
	int i, ret;

	sdhci_pci_init_wakeup(chip);

	for (i = 0; i < chip->num_slots; i++) {
		struct sdhci_pci_slot *slot = chip->slots[i];
		struct sdhci_host *host;

		if (!slot)
			continue;

		host = slot->host;

		if (chip->pm_retune && host->tuning_mode != SDHCI_TUNING_MODE_3)
			mmc_retune_needed(host->mmc);

		ret = sdhci_suspend_host(host);
		if (ret)
			goto err_pci_suspend;

		if (device_may_wakeup(&chip->pdev->dev))
			mmc_gpio_set_cd_wake(host->mmc, true);
	}

	return 0;

err_pci_suspend:
	while (--i >= 0)
		sdhci_resume_host(chip->slots[i]->host);
	return ret;
}

int sdhci_pci_resume_host(struct sdhci_pci_chip *chip)
{
	struct sdhci_pci_slot *slot;
	int i, ret;

	for (i = 0; i < chip->num_slots; i++) {
		slot = chip->slots[i];
		if (!slot)
			continue;

		ret = sdhci_resume_host(slot->host);
		if (ret)
			return ret;

		mmc_gpio_set_cd_wake(slot->host->mmc, false);
	}

	return 0;
}

static int sdhci_cqhci_suspend(struct sdhci_pci_chip *chip)
{
	int ret;

	ret = cqhci_suspend(chip->slots[0]->host->mmc);
	if (ret)
		return ret;

	return sdhci_pci_suspend_host(chip);
}

static int sdhci_cqhci_resume(struct sdhci_pci_chip *chip)
{
	int ret;

	ret = sdhci_pci_resume_host(chip);
	if (ret)
		return ret;

	return cqhci_resume(chip->slots[0]->host->mmc);
}
#endif

#ifdef CONFIG_PM
static int sdhci_pci_runtime_suspend_host(struct sdhci_pci_chip *chip)
{
	struct sdhci_pci_slot *slot;
	struct sdhci_host *host;
	int i, ret;

	for (i = 0; i < chip->num_slots; i++) {
		slot = chip->slots[i];
		if (!slot)
			continue;

		host = slot->host;

		ret = sdhci_runtime_suspend_host(host);
		if (ret)
			goto err_pci_runtime_suspend;

		if (chip->rpm_retune &&
		    host->tuning_mode != SDHCI_TUNING_MODE_3)
			mmc_retune_needed(host->mmc);
	}

	return 0;

err_pci_runtime_suspend:
	while (--i >= 0)
		sdhci_runtime_resume_host(chip->slots[i]->host, 0);
	return ret;
}

static int sdhci_pci_runtime_resume_host(struct sdhci_pci_chip *chip)
{
	struct sdhci_pci_slot *slot;
	int i, ret;

	for (i = 0; i < chip->num_slots; i++) {
		slot = chip->slots[i];
		if (!slot)
			continue;

		ret = sdhci_runtime_resume_host(slot->host, 0);
		if (ret)
			return ret;
	}

	return 0;
}

static int sdhci_cqhci_runtime_suspend(struct sdhci_pci_chip *chip)
{
	int ret;

	ret = cqhci_suspend(chip->slots[0]->host->mmc);
	if (ret)
		return ret;

	return sdhci_pci_runtime_suspend_host(chip);
}

static int sdhci_cqhci_runtime_resume(struct sdhci_pci_chip *chip)
{
	int ret;

	ret = sdhci_pci_runtime_resume_host(chip);
	if (ret)
		return ret;

	return cqhci_resume(chip->slots[0]->host->mmc);
}
#endif

static u32 sdhci_cqhci_irq(struct sdhci_host *host, u32 intmask)
{
	int cmd_error = 0;
	int data_error = 0;

	if (!sdhci_cqe_irq(host, intmask, &cmd_error, &data_error))
		return intmask;

	cqhci_irq(host->mmc, intmask, cmd_error, data_error);

	return 0;
}

static void sdhci_pci_dumpregs(struct mmc_host *mmc)
{
	sdhci_dumpregs(mmc_priv(mmc));
}

static void sdhci_cqhci_reset(struct sdhci_host *host, u8 mask)
{
	if ((host->mmc->caps2 & MMC_CAP2_CQE) && (mask & SDHCI_RESET_ALL) &&
	    host->mmc->cqe_private)
		cqhci_deactivate(host->mmc);
	sdhci_reset(host, mask);
}

/*****************************************************************************\
 *                                                                           *
 * Hardware specific quirk handling                                          *
 *                                                                           *
\*****************************************************************************/

static int ricoh_probe(struct sdhci_pci_chip *chip)
{
	if (chip->pdev->subsystem_vendor == PCI_VENDOR_ID_SAMSUNG ||
	    chip->pdev->subsystem_vendor == PCI_VENDOR_ID_SONY)
		chip->quirks |= SDHCI_QUIRK_NO_CARD_NO_RESET;
	return 0;
}

static int ricoh_mmc_probe_slot(struct sdhci_pci_slot *slot)
{
	slot->host->caps =
		FIELD_PREP(SDHCI_TIMEOUT_CLK_MASK, 0x21) |
		FIELD_PREP(SDHCI_CLOCK_BASE_MASK, 0x21) |
		SDHCI_TIMEOUT_CLK_UNIT |
		SDHCI_CAN_VDD_330 |
		SDHCI_CAN_DO_HISPD |
		SDHCI_CAN_DO_SDMA;
	return 0;
}

#ifdef CONFIG_PM_SLEEP
static int ricoh_mmc_resume(struct sdhci_pci_chip *chip)
{
	/* Apply a delay to allow controller to settle */
	/* Otherwise it becomes confused if card state changed
		during suspend */
	msleep(500);
	return sdhci_pci_resume_host(chip);
}
#endif

static const struct sdhci_pci_fixes sdhci_ricoh = {
	.probe		= ricoh_probe,
	.quirks		= SDHCI_QUIRK_32BIT_DMA_ADDR |
			  SDHCI_QUIRK_FORCE_DMA |
			  SDHCI_QUIRK_CLOCK_BEFORE_RESET,
};

static const struct sdhci_pci_fixes sdhci_ricoh_mmc = {
	.probe_slot	= ricoh_mmc_probe_slot,
#ifdef CONFIG_PM_SLEEP
	.resume		= ricoh_mmc_resume,
#endif
	.quirks		= SDHCI_QUIRK_32BIT_DMA_ADDR |
			  SDHCI_QUIRK_CLOCK_BEFORE_RESET |
			  SDHCI_QUIRK_NO_CARD_NO_RESET |
			  SDHCI_QUIRK_MISSING_CAPS
};

static const struct sdhci_pci_fixes sdhci_ene_712 = {
	.quirks		= SDHCI_QUIRK_SINGLE_POWER_WRITE |
			  SDHCI_QUIRK_BROKEN_DMA,
};

static const struct sdhci_pci_fixes sdhci_ene_714 = {
	.quirks		= SDHCI_QUIRK_SINGLE_POWER_WRITE |
			  SDHCI_QUIRK_RESET_CMD_DATA_ON_IOS |
			  SDHCI_QUIRK_BROKEN_DMA,
};

static const struct sdhci_pci_fixes sdhci_cafe = {
	.quirks		= SDHCI_QUIRK_NO_SIMULT_VDD_AND_POWER |
			  SDHCI_QUIRK_NO_BUSY_IRQ |
			  SDHCI_QUIRK_BROKEN_CARD_DETECTION |
			  SDHCI_QUIRK_BROKEN_TIMEOUT_VAL,
};

static const struct sdhci_pci_fixes sdhci_intel_qrk = {
	.quirks		= SDHCI_QUIRK_NO_HISPD_BIT,
};

static int mrst_hc_probe_slot(struct sdhci_pci_slot *slot)
{
	slot->host->mmc->caps |= MMC_CAP_8_BIT_DATA;
	return 0;
}

/*
 * ADMA operation is disabled for Moorestown platform due to
 * hardware bugs.
 */
static int mrst_hc_probe(struct sdhci_pci_chip *chip)
{
	/*
	 * slots number is fixed here for MRST as SDIO3/5 are never used and
	 * have hardware bugs.
	 */
	chip->num_slots = 1;
	return 0;
}

static int pch_hc_probe_slot(struct sdhci_pci_slot *slot)
{
	slot->host->mmc->caps |= MMC_CAP_8_BIT_DATA;
	return 0;
}

#ifdef CONFIG_PM

static irqreturn_t sdhci_pci_sd_cd(int irq, void *dev_id)
{
	struct sdhci_pci_slot *slot = dev_id;
	struct sdhci_host *host = slot->host;

	mmc_detect_change(host->mmc, msecs_to_jiffies(200));
	return IRQ_HANDLED;
}

static void sdhci_pci_add_own_cd(struct sdhci_pci_slot *slot)
{
	int err, irq, gpio = slot->cd_gpio;

	slot->cd_gpio = -EINVAL;
	slot->cd_irq = -EINVAL;

	if (!gpio_is_valid(gpio))
		return;

	err = devm_gpio_request(&slot->chip->pdev->dev, gpio, "sd_cd");
	if (err < 0)
		goto out;

	err = gpio_direction_input(gpio);
	if (err < 0)
		goto out_free;

	irq = gpio_to_irq(gpio);
	if (irq < 0)
		goto out_free;

	err = request_irq(irq, sdhci_pci_sd_cd, IRQF_TRIGGER_RISING |
			  IRQF_TRIGGER_FALLING, "sd_cd", slot);
	if (err)
		goto out_free;

	slot->cd_gpio = gpio;
	slot->cd_irq = irq;

	return;

out_free:
	devm_gpio_free(&slot->chip->pdev->dev, gpio);
out:
	dev_warn(&slot->chip->pdev->dev, "failed to setup card detect wake up\n");
}

static void sdhci_pci_remove_own_cd(struct sdhci_pci_slot *slot)
{
	if (slot->cd_irq >= 0)
		free_irq(slot->cd_irq, slot);
}

#else

static inline void sdhci_pci_add_own_cd(struct sdhci_pci_slot *slot)
{
}

static inline void sdhci_pci_remove_own_cd(struct sdhci_pci_slot *slot)
{
}

#endif

static int mfd_emmc_probe_slot(struct sdhci_pci_slot *slot)
{
	slot->host->mmc->caps |= MMC_CAP_8_BIT_DATA | MMC_CAP_NONREMOVABLE;
	slot->host->mmc->caps2 |= MMC_CAP2_BOOTPART_NOACC;
	return 0;
}

static int mfd_sdio_probe_slot(struct sdhci_pci_slot *slot)
{
	slot->host->mmc->caps |= MMC_CAP_POWER_OFF_CARD | MMC_CAP_NONREMOVABLE;
	return 0;
}

static const struct sdhci_pci_fixes sdhci_intel_mrst_hc0 = {
	.quirks		= SDHCI_QUIRK_BROKEN_ADMA | SDHCI_QUIRK_NO_HISPD_BIT,
	.probe_slot	= mrst_hc_probe_slot,
};

static const struct sdhci_pci_fixes sdhci_intel_mrst_hc1_hc2 = {
	.quirks		= SDHCI_QUIRK_BROKEN_ADMA | SDHCI_QUIRK_NO_HISPD_BIT,
	.probe		= mrst_hc_probe,
};

static const struct sdhci_pci_fixes sdhci_intel_mfd_sd = {
	.quirks		= SDHCI_QUIRK_NO_ENDATTR_IN_NOPDESC,
	.allow_runtime_pm = true,
	.own_cd_for_runtime_pm = true,
};

static const struct sdhci_pci_fixes sdhci_intel_mfd_sdio = {
	.quirks		= SDHCI_QUIRK_NO_ENDATTR_IN_NOPDESC,
	.quirks2	= SDHCI_QUIRK2_HOST_OFF_CARD_ON,
	.allow_runtime_pm = true,
	.probe_slot	= mfd_sdio_probe_slot,
};

static const struct sdhci_pci_fixes sdhci_intel_mfd_emmc = {
	.quirks		= SDHCI_QUIRK_NO_ENDATTR_IN_NOPDESC,
	.allow_runtime_pm = true,
	.probe_slot	= mfd_emmc_probe_slot,
};

static const struct sdhci_pci_fixes sdhci_intel_pch_sdio = {
	.quirks		= SDHCI_QUIRK_BROKEN_ADMA,
	.probe_slot	= pch_hc_probe_slot,
};

#ifdef CONFIG_X86

#define BYT_IOSF_SCCEP			0x63
#define BYT_IOSF_OCP_NETCTRL0		0x1078
#define BYT_IOSF_OCP_TIMEOUT_BASE	GENMASK(10, 8)

static void byt_ocp_setting(struct pci_dev *pdev)
{
	u32 val = 0;

	if (pdev->device != PCI_DEVICE_ID_INTEL_BYT_EMMC &&
	    pdev->device != PCI_DEVICE_ID_INTEL_BYT_SDIO &&
	    pdev->device != PCI_DEVICE_ID_INTEL_BYT_SD &&
	    pdev->device != PCI_DEVICE_ID_INTEL_BYT_EMMC2)
		return;

	if (iosf_mbi_read(BYT_IOSF_SCCEP, MBI_CR_READ, BYT_IOSF_OCP_NETCTRL0,
			  &val)) {
		dev_err(&pdev->dev, "%s read error\n", __func__);
		return;
	}

	if (!(val & BYT_IOSF_OCP_TIMEOUT_BASE))
		return;

	val &= ~BYT_IOSF_OCP_TIMEOUT_BASE;

	if (iosf_mbi_write(BYT_IOSF_SCCEP, MBI_CR_WRITE, BYT_IOSF_OCP_NETCTRL0,
			   val)) {
		dev_err(&pdev->dev, "%s write error\n", __func__);
		return;
	}

	dev_dbg(&pdev->dev, "%s completed\n", __func__);
}

#else

static inline void byt_ocp_setting(struct pci_dev *pdev)
{
}

#endif

enum {
	INTEL_DSM_FNS		=  0,
	INTEL_DSM_V18_SWITCH	=  3,
	INTEL_DSM_V33_SWITCH	=  4,
	INTEL_DSM_DRV_STRENGTH	=  9,
	INTEL_DSM_D3_RETUNE	= 10,
};

struct intel_host {
	u32	dsm_fns;
	int	drv_strength;
	bool	d3_retune;
	bool	rpm_retune_ok;
	bool	needs_pwr_off;
	u32	glk_rx_ctrl1;
	u32	glk_tun_val;
	u32	active_ltr;
	u32	idle_ltr;
};

static const guid_t intel_dsm_guid =
	GUID_INIT(0xF6C13EA5, 0x65CD, 0x461F,
		  0xAB, 0x7A, 0x29, 0xF7, 0xE8, 0xD5, 0xBD, 0x61);

static int __intel_dsm(struct intel_host *intel_host, struct device *dev,
		       unsigned int fn, u32 *result)
{
	union acpi_object *obj;
	int err = 0;
	size_t len;

	obj = acpi_evaluate_dsm(ACPI_HANDLE(dev), &intel_dsm_guid, 0, fn, NULL);
	if (!obj)
		return -EOPNOTSUPP;

	if (obj->type != ACPI_TYPE_BUFFER || obj->buffer.length < 1) {
		err = -EINVAL;
		goto out;
	}

	len = min_t(size_t, obj->buffer.length, 4);

	*result = 0;
	memcpy(result, obj->buffer.pointer, len);
out:
	ACPI_FREE(obj);

	return err;
}

static int intel_dsm(struct intel_host *intel_host, struct device *dev,
		     unsigned int fn, u32 *result)
{
	if (fn > 31 || !(intel_host->dsm_fns & (1 << fn)))
		return -EOPNOTSUPP;

	return __intel_dsm(intel_host, dev, fn, result);
}

static void intel_dsm_init(struct intel_host *intel_host, struct device *dev,
			   struct mmc_host *mmc)
{
	int err;
	u32 val;

	intel_host->d3_retune = true;

	err = __intel_dsm(intel_host, dev, INTEL_DSM_FNS, &intel_host->dsm_fns);
	if (err) {
		pr_debug("%s: DSM not supported, error %d\n",
			 mmc_hostname(mmc), err);
		return;
	}

	pr_debug("%s: DSM function mask %#x\n",
		 mmc_hostname(mmc), intel_host->dsm_fns);

	err = intel_dsm(intel_host, dev, INTEL_DSM_DRV_STRENGTH, &val);
	intel_host->drv_strength = err ? 0 : val;

	err = intel_dsm(intel_host, dev, INTEL_DSM_D3_RETUNE, &val);
	intel_host->d3_retune = err ? true : !!val;
}

static void sdhci_pci_int_hw_reset(struct sdhci_host *host)
{
	u8 reg;

	reg = sdhci_readb(host, SDHCI_POWER_CONTROL);
	reg |= 0x10;
	sdhci_writeb(host, reg, SDHCI_POWER_CONTROL);
	/* For eMMC, minimum is 1us but give it 9us for good measure */
	udelay(9);
	reg &= ~0x10;
	sdhci_writeb(host, reg, SDHCI_POWER_CONTROL);
	/* For eMMC, minimum is 200us but give it 300us for good measure */
	usleep_range(300, 1000);
}

static int intel_select_drive_strength(struct mmc_card *card,
				       unsigned int max_dtr, int host_drv,
				       int card_drv, int *drv_type)
{
	struct sdhci_host *host = mmc_priv(card->host);
	struct sdhci_pci_slot *slot = sdhci_priv(host);
	struct intel_host *intel_host = sdhci_pci_priv(slot);

	if (!(mmc_driver_type_mask(intel_host->drv_strength) & card_drv))
		return 0;

	return intel_host->drv_strength;
}

static int sdhci_get_cd_nogpio(struct mmc_host *mmc)
{
	struct sdhci_host *host = mmc_priv(mmc);
	unsigned long flags;
	int ret = 0;

	spin_lock_irqsave(&host->lock, flags);

	if (host->flags & SDHCI_DEVICE_DEAD)
		goto out;

	ret = !!(sdhci_readl(host, SDHCI_PRESENT_STATE) & SDHCI_CARD_PRESENT);
out:
	spin_unlock_irqrestore(&host->lock, flags);

	return ret;
}

static int bxt_get_cd(struct mmc_host *mmc)
{
	int gpio_cd = mmc_gpio_get_cd(mmc);

	if (!gpio_cd)
		return 0;

	return sdhci_get_cd_nogpio(mmc);
}

static int mrfld_get_cd(struct mmc_host *mmc)
{
	return sdhci_get_cd_nogpio(mmc);
}

#define SDHCI_INTEL_PWR_TIMEOUT_CNT	20
#define SDHCI_INTEL_PWR_TIMEOUT_UDELAY	100

static void sdhci_intel_set_power(struct sdhci_host *host, unsigned char mode,
				  unsigned short vdd)
{
	struct sdhci_pci_slot *slot = sdhci_priv(host);
	struct intel_host *intel_host = sdhci_pci_priv(slot);
	int cntr;
	u8 reg;

	/*
	 * Bus power may control card power, but a full reset still may not
	 * reset the power, whereas a direct write to SDHCI_POWER_CONTROL can.
	 * That might be needed to initialize correctly, if the card was left
	 * powered on previously.
	 */
	if (intel_host->needs_pwr_off) {
		intel_host->needs_pwr_off = false;
		if (mode != MMC_POWER_OFF) {
			sdhci_writeb(host, 0, SDHCI_POWER_CONTROL);
			usleep_range(10000, 12500);
		}
	}

	sdhci_set_power(host, mode, vdd);

	if (mode == MMC_POWER_OFF)
		return;

	/*
	 * Bus power might not enable after D3 -> D0 transition due to the
	 * present state not yet having propagated. Retry for up to 2ms.
	 */
	for (cntr = 0; cntr < SDHCI_INTEL_PWR_TIMEOUT_CNT; cntr++) {
		reg = sdhci_readb(host, SDHCI_POWER_CONTROL);
		if (reg & SDHCI_POWER_ON)
			break;
		udelay(SDHCI_INTEL_PWR_TIMEOUT_UDELAY);
		reg |= SDHCI_POWER_ON;
		sdhci_writeb(host, reg, SDHCI_POWER_CONTROL);
	}
}

static void sdhci_intel_set_uhs_signaling(struct sdhci_host *host,
					  unsigned int timing)
{
	/* Set UHS timing to SDR25 for High Speed mode */
	if (timing == MMC_TIMING_MMC_HS || timing == MMC_TIMING_SD_HS)
		timing = MMC_TIMING_UHS_SDR25;
	sdhci_set_uhs_signaling(host, timing);
}

#define INTEL_HS400_ES_REG 0x78
#define INTEL_HS400_ES_BIT BIT(0)

static void intel_hs400_enhanced_strobe(struct mmc_host *mmc,
					struct mmc_ios *ios)
{
	struct sdhci_host *host = mmc_priv(mmc);
	u32 val;

	val = sdhci_readl(host, INTEL_HS400_ES_REG);
	if (ios->enhanced_strobe)
		val |= INTEL_HS400_ES_BIT;
	else
		val &= ~INTEL_HS400_ES_BIT;
	sdhci_writel(host, val, INTEL_HS400_ES_REG);
}

static int intel_start_signal_voltage_switch(struct mmc_host *mmc,
					     struct mmc_ios *ios)
{
	struct device *dev = mmc_dev(mmc);
	struct sdhci_host *host = mmc_priv(mmc);
	struct sdhci_pci_slot *slot = sdhci_priv(host);
	struct intel_host *intel_host = sdhci_pci_priv(slot);
	unsigned int fn;
	u32 result = 0;
	int err;

	err = sdhci_start_signal_voltage_switch(mmc, ios);
	if (err)
		return err;

	switch (ios->signal_voltage) {
	case MMC_SIGNAL_VOLTAGE_330:
		fn = INTEL_DSM_V33_SWITCH;
		break;
	case MMC_SIGNAL_VOLTAGE_180:
		fn = INTEL_DSM_V18_SWITCH;
		break;
	default:
		return 0;
	}

	err = intel_dsm(intel_host, dev, fn, &result);
	pr_debug("%s: %s DSM fn %u error %d result %u\n",
		 mmc_hostname(mmc), __func__, fn, err, result);

	return 0;
}

static const struct sdhci_ops sdhci_intel_byt_ops = {
	.set_clock		= sdhci_set_clock,
	.set_power		= sdhci_intel_set_power,
	.enable_dma		= sdhci_pci_enable_dma,
	.set_bus_width		= sdhci_set_bus_width,
	.reset			= sdhci_reset,
	.set_uhs_signaling	= sdhci_intel_set_uhs_signaling,
	.hw_reset		= sdhci_pci_hw_reset,
};

static const struct sdhci_ops sdhci_intel_glk_ops = {
	.set_clock		= sdhci_set_clock,
	.set_power		= sdhci_intel_set_power,
	.enable_dma		= sdhci_pci_enable_dma,
	.set_bus_width		= sdhci_set_bus_width,
	.reset			= sdhci_cqhci_reset,
<<<<<<< HEAD
	.set_uhs_signaling	= sdhci_set_uhs_signaling,
=======
	.set_uhs_signaling	= sdhci_intel_set_uhs_signaling,
>>>>>>> c1084c27
	.hw_reset		= sdhci_pci_hw_reset,
	.irq			= sdhci_cqhci_irq,
};

static void byt_read_dsm(struct sdhci_pci_slot *slot)
{
	struct intel_host *intel_host = sdhci_pci_priv(slot);
	struct device *dev = &slot->chip->pdev->dev;
	struct mmc_host *mmc = slot->host->mmc;

	intel_dsm_init(intel_host, dev, mmc);
	slot->chip->rpm_retune = intel_host->d3_retune;
}

static int intel_execute_tuning(struct mmc_host *mmc, u32 opcode)
{
	int err = sdhci_execute_tuning(mmc, opcode);
	struct sdhci_host *host = mmc_priv(mmc);

	if (err)
		return err;

	/*
	 * Tuning can leave the IP in an active state (Buffer Read Enable bit
	 * set) which prevents the entry to low power states (i.e. S0i3). Data
	 * reset will clear it.
	 */
	sdhci_reset(host, SDHCI_RESET_DATA);

	return 0;
}

#define INTEL_ACTIVELTR		0x804
#define INTEL_IDLELTR		0x808

#define INTEL_LTR_REQ		BIT(15)
#define INTEL_LTR_SCALE_MASK	GENMASK(11, 10)
#define INTEL_LTR_SCALE_1US	(2 << 10)
#define INTEL_LTR_SCALE_32US	(3 << 10)
#define INTEL_LTR_VALUE_MASK	GENMASK(9, 0)

static void intel_cache_ltr(struct sdhci_pci_slot *slot)
{
	struct intel_host *intel_host = sdhci_pci_priv(slot);
	struct sdhci_host *host = slot->host;

	intel_host->active_ltr = readl(host->ioaddr + INTEL_ACTIVELTR);
	intel_host->idle_ltr = readl(host->ioaddr + INTEL_IDLELTR);
}

static void intel_ltr_set(struct device *dev, s32 val)
{
	struct sdhci_pci_chip *chip = dev_get_drvdata(dev);
	struct sdhci_pci_slot *slot = chip->slots[0];
	struct intel_host *intel_host = sdhci_pci_priv(slot);
	struct sdhci_host *host = slot->host;
	u32 ltr;

	pm_runtime_get_sync(dev);

	/*
	 * Program latency tolerance (LTR) accordingly what has been asked
	 * by the PM QoS layer or disable it in case we were passed
	 * negative value or PM_QOS_LATENCY_ANY.
	 */
	ltr = readl(host->ioaddr + INTEL_ACTIVELTR);

	if (val == PM_QOS_LATENCY_ANY || val < 0) {
		ltr &= ~INTEL_LTR_REQ;
	} else {
		ltr |= INTEL_LTR_REQ;
		ltr &= ~INTEL_LTR_SCALE_MASK;
		ltr &= ~INTEL_LTR_VALUE_MASK;

		if (val > INTEL_LTR_VALUE_MASK) {
			val >>= 5;
			if (val > INTEL_LTR_VALUE_MASK)
				val = INTEL_LTR_VALUE_MASK;
			ltr |= INTEL_LTR_SCALE_32US | val;
		} else {
			ltr |= INTEL_LTR_SCALE_1US | val;
		}
	}

	if (ltr == intel_host->active_ltr)
		goto out;

	writel(ltr, host->ioaddr + INTEL_ACTIVELTR);
	writel(ltr, host->ioaddr + INTEL_IDLELTR);

	/* Cache the values into lpss structure */
	intel_cache_ltr(slot);
out:
	pm_runtime_put_autosuspend(dev);
}

static bool intel_use_ltr(struct sdhci_pci_chip *chip)
{
	switch (chip->pdev->device) {
	case PCI_DEVICE_ID_INTEL_BYT_EMMC:
	case PCI_DEVICE_ID_INTEL_BYT_EMMC2:
	case PCI_DEVICE_ID_INTEL_BYT_SDIO:
	case PCI_DEVICE_ID_INTEL_BYT_SD:
	case PCI_DEVICE_ID_INTEL_BSW_EMMC:
	case PCI_DEVICE_ID_INTEL_BSW_SDIO:
	case PCI_DEVICE_ID_INTEL_BSW_SD:
		return false;
	default:
		return true;
	}
}

static void intel_ltr_expose(struct sdhci_pci_chip *chip)
{
	struct device *dev = &chip->pdev->dev;

	if (!intel_use_ltr(chip))
		return;

	dev->power.set_latency_tolerance = intel_ltr_set;
	dev_pm_qos_expose_latency_tolerance(dev);
}

static void intel_ltr_hide(struct sdhci_pci_chip *chip)
{
	struct device *dev = &chip->pdev->dev;

	if (!intel_use_ltr(chip))
		return;

	dev_pm_qos_hide_latency_tolerance(dev);
	dev->power.set_latency_tolerance = NULL;
}

static void byt_probe_slot(struct sdhci_pci_slot *slot)
{
	struct mmc_host_ops *ops = &slot->host->mmc_host_ops;
	struct device *dev = &slot->chip->pdev->dev;
	struct mmc_host *mmc = slot->host->mmc;

	byt_read_dsm(slot);

	byt_ocp_setting(slot->chip->pdev);

	ops->execute_tuning = intel_execute_tuning;
	ops->start_signal_voltage_switch = intel_start_signal_voltage_switch;

	device_property_read_u32(dev, "max-frequency", &mmc->f_max);

	if (!mmc->slotno) {
		slot->chip->slots[mmc->slotno] = slot;
		intel_ltr_expose(slot->chip);
	}
}

static void byt_add_debugfs(struct sdhci_pci_slot *slot)
{
	struct intel_host *intel_host = sdhci_pci_priv(slot);
	struct mmc_host *mmc = slot->host->mmc;
	struct dentry *dir = mmc->debugfs_root;

	if (!intel_use_ltr(slot->chip))
		return;

	debugfs_create_x32("active_ltr", 0444, dir, &intel_host->active_ltr);
	debugfs_create_x32("idle_ltr", 0444, dir, &intel_host->idle_ltr);

	intel_cache_ltr(slot);
}

static int byt_add_host(struct sdhci_pci_slot *slot)
{
	int ret = sdhci_add_host(slot->host);

	if (!ret)
		byt_add_debugfs(slot);
	return ret;
}

static void byt_remove_slot(struct sdhci_pci_slot *slot, int dead)
{
	struct mmc_host *mmc = slot->host->mmc;

	if (!mmc->slotno)
		intel_ltr_hide(slot->chip);
}

static int byt_emmc_probe_slot(struct sdhci_pci_slot *slot)
{
	byt_probe_slot(slot);
	slot->host->mmc->caps |= MMC_CAP_8_BIT_DATA | MMC_CAP_NONREMOVABLE |
				 MMC_CAP_HW_RESET | MMC_CAP_1_8V_DDR |
				 MMC_CAP_CMD_DURING_TFR |
				 MMC_CAP_WAIT_WHILE_BUSY;
	slot->hw_reset = sdhci_pci_int_hw_reset;
	if (slot->chip->pdev->device == PCI_DEVICE_ID_INTEL_BSW_EMMC)
		slot->host->timeout_clk = 1000; /* 1000 kHz i.e. 1 MHz */
	slot->host->mmc_host_ops.select_drive_strength =
						intel_select_drive_strength;
	return 0;
}

static bool glk_broken_cqhci(struct sdhci_pci_slot *slot)
{
	return slot->chip->pdev->device == PCI_DEVICE_ID_INTEL_GLK_EMMC &&
	       (dmi_match(DMI_BIOS_VENDOR, "LENOVO") ||
		dmi_match(DMI_SYS_VENDOR, "IRBIS"));
}

static int glk_emmc_probe_slot(struct sdhci_pci_slot *slot)
{
	int ret = byt_emmc_probe_slot(slot);

	if (!glk_broken_cqhci(slot))
		slot->host->mmc->caps2 |= MMC_CAP2_CQE;

	if (slot->chip->pdev->device != PCI_DEVICE_ID_INTEL_GLK_EMMC) {
		slot->host->mmc->caps2 |= MMC_CAP2_HS400_ES;
		slot->host->mmc_host_ops.hs400_enhanced_strobe =
						intel_hs400_enhanced_strobe;
		slot->host->mmc->caps2 |= MMC_CAP2_CQE_DCMD;
	}

	return ret;
}

static const struct cqhci_host_ops glk_cqhci_ops = {
	.enable		= sdhci_cqe_enable,
	.disable	= sdhci_cqe_disable,
	.dumpregs	= sdhci_pci_dumpregs,
};

static int glk_emmc_add_host(struct sdhci_pci_slot *slot)
{
	struct device *dev = &slot->chip->pdev->dev;
	struct sdhci_host *host = slot->host;
	struct cqhci_host *cq_host;
	bool dma64;
	int ret;

	ret = sdhci_setup_host(host);
	if (ret)
		return ret;

	cq_host = devm_kzalloc(dev, sizeof(*cq_host), GFP_KERNEL);
	if (!cq_host) {
		ret = -ENOMEM;
		goto cleanup;
	}

	cq_host->mmio = host->ioaddr + 0x200;
	cq_host->quirks |= CQHCI_QUIRK_SHORT_TXFR_DESC_SZ;
	cq_host->ops = &glk_cqhci_ops;

	dma64 = host->flags & SDHCI_USE_64_BIT_DMA;
	if (dma64)
		cq_host->caps |= CQHCI_TASK_DESC_SZ_128;

	ret = cqhci_init(cq_host, host->mmc, dma64);
	if (ret)
		goto cleanup;

	ret = __sdhci_add_host(host);
	if (ret)
		goto cleanup;

	byt_add_debugfs(slot);

	return 0;

cleanup:
	sdhci_cleanup_host(host);
	return ret;
}

#ifdef CONFIG_PM
#define GLK_RX_CTRL1	0x834
#define GLK_TUN_VAL	0x840
#define GLK_PATH_PLL	GENMASK(13, 8)
#define GLK_DLY		GENMASK(6, 0)
/* Workaround firmware failing to restore the tuning value */
static void glk_rpm_retune_wa(struct sdhci_pci_chip *chip, bool susp)
{
	struct sdhci_pci_slot *slot = chip->slots[0];
	struct intel_host *intel_host = sdhci_pci_priv(slot);
	struct sdhci_host *host = slot->host;
	u32 glk_rx_ctrl1;
	u32 glk_tun_val;
	u32 dly;

	if (intel_host->rpm_retune_ok || !mmc_can_retune(host->mmc))
		return;

	glk_rx_ctrl1 = sdhci_readl(host, GLK_RX_CTRL1);
	glk_tun_val = sdhci_readl(host, GLK_TUN_VAL);

	if (susp) {
		intel_host->glk_rx_ctrl1 = glk_rx_ctrl1;
		intel_host->glk_tun_val = glk_tun_val;
		return;
	}

	if (!intel_host->glk_tun_val)
		return;

	if (glk_rx_ctrl1 != intel_host->glk_rx_ctrl1) {
		intel_host->rpm_retune_ok = true;
		return;
	}

	dly = FIELD_PREP(GLK_DLY, FIELD_GET(GLK_PATH_PLL, glk_rx_ctrl1) +
				  (intel_host->glk_tun_val << 1));
	if (dly == FIELD_GET(GLK_DLY, glk_rx_ctrl1))
		return;

	glk_rx_ctrl1 = (glk_rx_ctrl1 & ~GLK_DLY) | dly;
	sdhci_writel(host, glk_rx_ctrl1, GLK_RX_CTRL1);

	intel_host->rpm_retune_ok = true;
	chip->rpm_retune = true;
	mmc_retune_needed(host->mmc);
	pr_info("%s: Requiring re-tune after rpm resume", mmc_hostname(host->mmc));
}

static void glk_rpm_retune_chk(struct sdhci_pci_chip *chip, bool susp)
{
	if (chip->pdev->device == PCI_DEVICE_ID_INTEL_GLK_EMMC &&
	    !chip->rpm_retune)
		glk_rpm_retune_wa(chip, susp);
}

static int glk_runtime_suspend(struct sdhci_pci_chip *chip)
{
	glk_rpm_retune_chk(chip, true);

	return sdhci_cqhci_runtime_suspend(chip);
}

static int glk_runtime_resume(struct sdhci_pci_chip *chip)
{
	glk_rpm_retune_chk(chip, false);

	return sdhci_cqhci_runtime_resume(chip);
}
#endif

#ifdef CONFIG_ACPI
static int ni_set_max_freq(struct sdhci_pci_slot *slot)
{
	acpi_status status;
	unsigned long long max_freq;

	status = acpi_evaluate_integer(ACPI_HANDLE(&slot->chip->pdev->dev),
				       "MXFQ", NULL, &max_freq);
	if (ACPI_FAILURE(status)) {
		dev_err(&slot->chip->pdev->dev,
			"MXFQ not found in acpi table\n");
		return -EINVAL;
	}

	slot->host->mmc->f_max = max_freq * 1000000;

	return 0;
}
#else
static inline int ni_set_max_freq(struct sdhci_pci_slot *slot)
{
	return 0;
}
#endif

static int ni_byt_sdio_probe_slot(struct sdhci_pci_slot *slot)
{
	int err;

	byt_probe_slot(slot);

	err = ni_set_max_freq(slot);
	if (err)
		return err;

	slot->host->mmc->caps |= MMC_CAP_POWER_OFF_CARD | MMC_CAP_NONREMOVABLE |
				 MMC_CAP_WAIT_WHILE_BUSY;
	return 0;
}

static int byt_sdio_probe_slot(struct sdhci_pci_slot *slot)
{
	byt_probe_slot(slot);
	slot->host->mmc->caps |= MMC_CAP_POWER_OFF_CARD | MMC_CAP_NONREMOVABLE |
				 MMC_CAP_WAIT_WHILE_BUSY;
	return 0;
}

static void byt_needs_pwr_off(struct sdhci_pci_slot *slot)
{
	struct intel_host *intel_host = sdhci_pci_priv(slot);
	u8 reg = sdhci_readb(slot->host, SDHCI_POWER_CONTROL);

	intel_host->needs_pwr_off = reg  & SDHCI_POWER_ON;
}

static int byt_sd_probe_slot(struct sdhci_pci_slot *slot)
{
	byt_probe_slot(slot);
	slot->host->mmc->caps |= MMC_CAP_WAIT_WHILE_BUSY |
				 MMC_CAP_AGGRESSIVE_PM | MMC_CAP_CD_WAKE;
	slot->cd_idx = 0;
	slot->cd_override_level = true;
	if (slot->chip->pdev->device == PCI_DEVICE_ID_INTEL_BXT_SD ||
	    slot->chip->pdev->device == PCI_DEVICE_ID_INTEL_BXTM_SD ||
	    slot->chip->pdev->device == PCI_DEVICE_ID_INTEL_APL_SD ||
	    slot->chip->pdev->device == PCI_DEVICE_ID_INTEL_GLK_SD)
		slot->host->mmc_host_ops.get_cd = bxt_get_cd;

	if (slot->chip->pdev->subsystem_vendor == PCI_VENDOR_ID_NI &&
	    slot->chip->pdev->subsystem_device == PCI_SUBDEVICE_ID_NI_78E3)
		slot->host->mmc->caps2 |= MMC_CAP2_AVOID_3_3V;

	byt_needs_pwr_off(slot);

	return 0;
}

#ifdef CONFIG_PM_SLEEP

static int byt_resume(struct sdhci_pci_chip *chip)
{
	byt_ocp_setting(chip->pdev);

	return sdhci_pci_resume_host(chip);
}

#endif

#ifdef CONFIG_PM

static int byt_runtime_resume(struct sdhci_pci_chip *chip)
{
	byt_ocp_setting(chip->pdev);

	return sdhci_pci_runtime_resume_host(chip);
}

#endif

static const struct sdhci_pci_fixes sdhci_intel_byt_emmc = {
#ifdef CONFIG_PM_SLEEP
	.resume		= byt_resume,
#endif
#ifdef CONFIG_PM
	.runtime_resume	= byt_runtime_resume,
#endif
	.allow_runtime_pm = true,
	.probe_slot	= byt_emmc_probe_slot,
	.add_host	= byt_add_host,
	.remove_slot	= byt_remove_slot,
	.quirks		= SDHCI_QUIRK_NO_ENDATTR_IN_NOPDESC |
			  SDHCI_QUIRK_NO_LED,
	.quirks2	= SDHCI_QUIRK2_PRESET_VALUE_BROKEN |
			  SDHCI_QUIRK2_CAPS_BIT63_FOR_HS400 |
			  SDHCI_QUIRK2_STOP_WITH_TC,
	.ops		= &sdhci_intel_byt_ops,
	.priv_size	= sizeof(struct intel_host),
};

static const struct sdhci_pci_fixes sdhci_intel_glk_emmc = {
	.allow_runtime_pm	= true,
	.probe_slot		= glk_emmc_probe_slot,
	.add_host		= glk_emmc_add_host,
	.remove_slot		= byt_remove_slot,
#ifdef CONFIG_PM_SLEEP
	.suspend		= sdhci_cqhci_suspend,
	.resume			= sdhci_cqhci_resume,
#endif
#ifdef CONFIG_PM
	.runtime_suspend	= glk_runtime_suspend,
	.runtime_resume		= glk_runtime_resume,
#endif
	.quirks			= SDHCI_QUIRK_NO_ENDATTR_IN_NOPDESC |
				  SDHCI_QUIRK_NO_LED,
	.quirks2		= SDHCI_QUIRK2_PRESET_VALUE_BROKEN |
				  SDHCI_QUIRK2_CAPS_BIT63_FOR_HS400 |
				  SDHCI_QUIRK2_STOP_WITH_TC,
	.ops			= &sdhci_intel_glk_ops,
	.priv_size		= sizeof(struct intel_host),
};

static const struct sdhci_pci_fixes sdhci_ni_byt_sdio = {
#ifdef CONFIG_PM_SLEEP
	.resume		= byt_resume,
#endif
#ifdef CONFIG_PM
	.runtime_resume	= byt_runtime_resume,
#endif
	.quirks		= SDHCI_QUIRK_NO_ENDATTR_IN_NOPDESC |
			  SDHCI_QUIRK_NO_LED,
	.quirks2	= SDHCI_QUIRK2_HOST_OFF_CARD_ON |
			  SDHCI_QUIRK2_PRESET_VALUE_BROKEN,
	.allow_runtime_pm = true,
	.probe_slot	= ni_byt_sdio_probe_slot,
	.add_host	= byt_add_host,
	.remove_slot	= byt_remove_slot,
	.ops		= &sdhci_intel_byt_ops,
	.priv_size	= sizeof(struct intel_host),
};

static const struct sdhci_pci_fixes sdhci_intel_byt_sdio = {
#ifdef CONFIG_PM_SLEEP
	.resume		= byt_resume,
#endif
#ifdef CONFIG_PM
	.runtime_resume	= byt_runtime_resume,
#endif
	.quirks		= SDHCI_QUIRK_NO_ENDATTR_IN_NOPDESC |
			  SDHCI_QUIRK_NO_LED,
	.quirks2	= SDHCI_QUIRK2_HOST_OFF_CARD_ON |
			SDHCI_QUIRK2_PRESET_VALUE_BROKEN,
	.allow_runtime_pm = true,
	.probe_slot	= byt_sdio_probe_slot,
	.add_host	= byt_add_host,
	.remove_slot	= byt_remove_slot,
	.ops		= &sdhci_intel_byt_ops,
	.priv_size	= sizeof(struct intel_host),
};

static const struct sdhci_pci_fixes sdhci_intel_byt_sd = {
#ifdef CONFIG_PM_SLEEP
	.resume		= byt_resume,
#endif
#ifdef CONFIG_PM
	.runtime_resume	= byt_runtime_resume,
#endif
	.quirks		= SDHCI_QUIRK_NO_ENDATTR_IN_NOPDESC |
			  SDHCI_QUIRK_NO_LED,
	.quirks2	= SDHCI_QUIRK2_CARD_ON_NEEDS_BUS_ON |
			  SDHCI_QUIRK2_PRESET_VALUE_BROKEN |
			  SDHCI_QUIRK2_STOP_WITH_TC,
	.allow_runtime_pm = true,
	.own_cd_for_runtime_pm = true,
	.probe_slot	= byt_sd_probe_slot,
	.add_host	= byt_add_host,
	.remove_slot	= byt_remove_slot,
	.ops		= &sdhci_intel_byt_ops,
	.priv_size	= sizeof(struct intel_host),
};

/* Define Host controllers for Intel Merrifield platform */
#define INTEL_MRFLD_EMMC_0	0
#define INTEL_MRFLD_EMMC_1	1
#define INTEL_MRFLD_SD		2
#define INTEL_MRFLD_SDIO	3

#ifdef CONFIG_ACPI
static void intel_mrfld_mmc_fix_up_power_slot(struct sdhci_pci_slot *slot)
{
	struct acpi_device *device, *child;

	device = ACPI_COMPANION(&slot->chip->pdev->dev);
	if (!device)
		return;

	acpi_device_fix_up_power(device);
	list_for_each_entry(child, &device->children, node)
		if (child->status.present && child->status.enabled)
			acpi_device_fix_up_power(child);
}
#else
static inline void intel_mrfld_mmc_fix_up_power_slot(struct sdhci_pci_slot *slot) {}
#endif

static int intel_mrfld_mmc_probe_slot(struct sdhci_pci_slot *slot)
{
	unsigned int func = PCI_FUNC(slot->chip->pdev->devfn);

	switch (func) {
	case INTEL_MRFLD_EMMC_0:
	case INTEL_MRFLD_EMMC_1:
		slot->host->mmc->caps |= MMC_CAP_NONREMOVABLE |
					 MMC_CAP_8_BIT_DATA |
					 MMC_CAP_1_8V_DDR;
		break;
	case INTEL_MRFLD_SD:
		slot->cd_idx = 0;
		slot->cd_override_level = true;
		/*
		 * There are two PCB designs of SD card slot with the opposite
		 * card detection sense. Quirk this out by ignoring GPIO state
		 * completely in the custom ->get_cd() callback.
		 */
		slot->host->mmc_host_ops.get_cd = mrfld_get_cd;
		slot->host->quirks2 |= SDHCI_QUIRK2_NO_1_8_V;
		break;
	case INTEL_MRFLD_SDIO:
		/* Advertise 2.0v for compatibility with the SDIO card's OCR */
		slot->host->ocr_mask = MMC_VDD_20_21 | MMC_VDD_165_195;
		slot->host->mmc->caps |= MMC_CAP_NONREMOVABLE |
					 MMC_CAP_POWER_OFF_CARD;
		break;
	default:
		return -ENODEV;
	}

	intel_mrfld_mmc_fix_up_power_slot(slot);
	return 0;
}

static const struct sdhci_pci_fixes sdhci_intel_mrfld_mmc = {
	.quirks		= SDHCI_QUIRK_NO_ENDATTR_IN_NOPDESC,
	.quirks2	= SDHCI_QUIRK2_BROKEN_HS200 |
			SDHCI_QUIRK2_PRESET_VALUE_BROKEN,
	.allow_runtime_pm = true,
	.probe_slot	= intel_mrfld_mmc_probe_slot,
};

static int jmicron_pmos(struct sdhci_pci_chip *chip, int on)
{
	u8 scratch;
	int ret;

	ret = pci_read_config_byte(chip->pdev, 0xAE, &scratch);
	if (ret)
		return ret;

	/*
	 * Turn PMOS on [bit 0], set over current detection to 2.4 V
	 * [bit 1:2] and enable over current debouncing [bit 6].
	 */
	if (on)
		scratch |= 0x47;
	else
		scratch &= ~0x47;

	return pci_write_config_byte(chip->pdev, 0xAE, scratch);
}

static int jmicron_probe(struct sdhci_pci_chip *chip)
{
	int ret;
	u16 mmcdev = 0;

	if (chip->pdev->revision == 0) {
		chip->quirks |= SDHCI_QUIRK_32BIT_DMA_ADDR |
			  SDHCI_QUIRK_32BIT_DMA_SIZE |
			  SDHCI_QUIRK_32BIT_ADMA_SIZE |
			  SDHCI_QUIRK_RESET_AFTER_REQUEST |
			  SDHCI_QUIRK_BROKEN_SMALL_PIO;
	}

	/*
	 * JMicron chips can have two interfaces to the same hardware
	 * in order to work around limitations in Microsoft's driver.
	 * We need to make sure we only bind to one of them.
	 *
	 * This code assumes two things:
	 *
	 * 1. The PCI code adds subfunctions in order.
	 *
	 * 2. The MMC interface has a lower subfunction number
	 *    than the SD interface.
	 */
	if (chip->pdev->device == PCI_DEVICE_ID_JMICRON_JMB38X_SD)
		mmcdev = PCI_DEVICE_ID_JMICRON_JMB38X_MMC;
	else if (chip->pdev->device == PCI_DEVICE_ID_JMICRON_JMB388_SD)
		mmcdev = PCI_DEVICE_ID_JMICRON_JMB388_ESD;

	if (mmcdev) {
		struct pci_dev *sd_dev;

		sd_dev = NULL;
		while ((sd_dev = pci_get_device(PCI_VENDOR_ID_JMICRON,
						mmcdev, sd_dev)) != NULL) {
			if ((PCI_SLOT(chip->pdev->devfn) ==
				PCI_SLOT(sd_dev->devfn)) &&
				(chip->pdev->bus == sd_dev->bus))
				break;
		}

		if (sd_dev) {
			pci_dev_put(sd_dev);
			dev_info(&chip->pdev->dev, "Refusing to bind to "
				"secondary interface.\n");
			return -ENODEV;
		}
	}

	/*
	 * JMicron chips need a bit of a nudge to enable the power
	 * output pins.
	 */
	ret = jmicron_pmos(chip, 1);
	if (ret) {
		dev_err(&chip->pdev->dev, "Failure enabling card power\n");
		return ret;
	}

	/* quirk for unsable RO-detection on JM388 chips */
	if (chip->pdev->device == PCI_DEVICE_ID_JMICRON_JMB388_SD ||
	    chip->pdev->device == PCI_DEVICE_ID_JMICRON_JMB388_ESD)
		chip->quirks |= SDHCI_QUIRK_UNSTABLE_RO_DETECT;

	return 0;
}

static void jmicron_enable_mmc(struct sdhci_host *host, int on)
{
	u8 scratch;

	scratch = readb(host->ioaddr + 0xC0);

	if (on)
		scratch |= 0x01;
	else
		scratch &= ~0x01;

	writeb(scratch, host->ioaddr + 0xC0);
}

static int jmicron_probe_slot(struct sdhci_pci_slot *slot)
{
	if (slot->chip->pdev->revision == 0) {
		u16 version;

		version = readl(slot->host->ioaddr + SDHCI_HOST_VERSION);
		version = (version & SDHCI_VENDOR_VER_MASK) >>
			SDHCI_VENDOR_VER_SHIFT;

		/*
		 * Older versions of the chip have lots of nasty glitches
		 * in the ADMA engine. It's best just to avoid it
		 * completely.
		 */
		if (version < 0xAC)
			slot->host->quirks |= SDHCI_QUIRK_BROKEN_ADMA;
	}

	/* JM388 MMC doesn't support 1.8V while SD supports it */
	if (slot->chip->pdev->device == PCI_DEVICE_ID_JMICRON_JMB388_ESD) {
		slot->host->ocr_avail_sd = MMC_VDD_32_33 | MMC_VDD_33_34 |
			MMC_VDD_29_30 | MMC_VDD_30_31 |
			MMC_VDD_165_195; /* allow 1.8V */
		slot->host->ocr_avail_mmc = MMC_VDD_32_33 | MMC_VDD_33_34 |
			MMC_VDD_29_30 | MMC_VDD_30_31; /* no 1.8V for MMC */
	}

	/*
	 * The secondary interface requires a bit set to get the
	 * interrupts.
	 */
	if (slot->chip->pdev->device == PCI_DEVICE_ID_JMICRON_JMB38X_MMC ||
	    slot->chip->pdev->device == PCI_DEVICE_ID_JMICRON_JMB388_ESD)
		jmicron_enable_mmc(slot->host, 1);

	slot->host->mmc->caps |= MMC_CAP_BUS_WIDTH_TEST;

	return 0;
}

static void jmicron_remove_slot(struct sdhci_pci_slot *slot, int dead)
{
	if (dead)
		return;

	if (slot->chip->pdev->device == PCI_DEVICE_ID_JMICRON_JMB38X_MMC ||
	    slot->chip->pdev->device == PCI_DEVICE_ID_JMICRON_JMB388_ESD)
		jmicron_enable_mmc(slot->host, 0);
}

#ifdef CONFIG_PM_SLEEP
static int jmicron_suspend(struct sdhci_pci_chip *chip)
{
	int i, ret;

	ret = sdhci_pci_suspend_host(chip);
	if (ret)
		return ret;

	if (chip->pdev->device == PCI_DEVICE_ID_JMICRON_JMB38X_MMC ||
	    chip->pdev->device == PCI_DEVICE_ID_JMICRON_JMB388_ESD) {
		for (i = 0; i < chip->num_slots; i++)
			jmicron_enable_mmc(chip->slots[i]->host, 0);
	}

	return 0;
}

static int jmicron_resume(struct sdhci_pci_chip *chip)
{
	int ret, i;

	if (chip->pdev->device == PCI_DEVICE_ID_JMICRON_JMB38X_MMC ||
	    chip->pdev->device == PCI_DEVICE_ID_JMICRON_JMB388_ESD) {
		for (i = 0; i < chip->num_slots; i++)
			jmicron_enable_mmc(chip->slots[i]->host, 1);
	}

	ret = jmicron_pmos(chip, 1);
	if (ret) {
		dev_err(&chip->pdev->dev, "Failure enabling card power\n");
		return ret;
	}

	return sdhci_pci_resume_host(chip);
}
#endif

static const struct sdhci_pci_fixes sdhci_jmicron = {
	.probe		= jmicron_probe,

	.probe_slot	= jmicron_probe_slot,
	.remove_slot	= jmicron_remove_slot,

#ifdef CONFIG_PM_SLEEP
	.suspend	= jmicron_suspend,
	.resume		= jmicron_resume,
#endif
};

/* SysKonnect CardBus2SDIO extra registers */
#define SYSKT_CTRL		0x200
#define SYSKT_RDFIFO_STAT	0x204
#define SYSKT_WRFIFO_STAT	0x208
#define SYSKT_POWER_DATA	0x20c
#define   SYSKT_POWER_330	0xef
#define   SYSKT_POWER_300	0xf8
#define   SYSKT_POWER_184	0xcc
#define SYSKT_POWER_CMD		0x20d
#define   SYSKT_POWER_START	(1 << 7)
#define SYSKT_POWER_STATUS	0x20e
#define   SYSKT_POWER_STATUS_OK	(1 << 0)
#define SYSKT_BOARD_REV		0x210
#define SYSKT_CHIP_REV		0x211
#define SYSKT_CONF_DATA		0x212
#define   SYSKT_CONF_DATA_1V8	(1 << 2)
#define   SYSKT_CONF_DATA_2V5	(1 << 1)
#define   SYSKT_CONF_DATA_3V3	(1 << 0)

static int syskt_probe(struct sdhci_pci_chip *chip)
{
	if ((chip->pdev->class & 0x0000FF) == PCI_SDHCI_IFVENDOR) {
		chip->pdev->class &= ~0x0000FF;
		chip->pdev->class |= PCI_SDHCI_IFDMA;
	}
	return 0;
}

static int syskt_probe_slot(struct sdhci_pci_slot *slot)
{
	int tm, ps;

	u8 board_rev = readb(slot->host->ioaddr + SYSKT_BOARD_REV);
	u8  chip_rev = readb(slot->host->ioaddr + SYSKT_CHIP_REV);
	dev_info(&slot->chip->pdev->dev, "SysKonnect CardBus2SDIO, "
					 "board rev %d.%d, chip rev %d.%d\n",
					 board_rev >> 4, board_rev & 0xf,
					 chip_rev >> 4,  chip_rev & 0xf);
	if (chip_rev >= 0x20)
		slot->host->quirks |= SDHCI_QUIRK_FORCE_DMA;

	writeb(SYSKT_POWER_330, slot->host->ioaddr + SYSKT_POWER_DATA);
	writeb(SYSKT_POWER_START, slot->host->ioaddr + SYSKT_POWER_CMD);
	udelay(50);
	tm = 10;  /* Wait max 1 ms */
	do {
		ps = readw(slot->host->ioaddr + SYSKT_POWER_STATUS);
		if (ps & SYSKT_POWER_STATUS_OK)
			break;
		udelay(100);
	} while (--tm);
	if (!tm) {
		dev_err(&slot->chip->pdev->dev,
			"power regulator never stabilized");
		writeb(0, slot->host->ioaddr + SYSKT_POWER_CMD);
		return -ENODEV;
	}

	return 0;
}

static const struct sdhci_pci_fixes sdhci_syskt = {
	.quirks		= SDHCI_QUIRK_NO_SIMULT_VDD_AND_POWER,
	.probe		= syskt_probe,
	.probe_slot	= syskt_probe_slot,
};

static int via_probe(struct sdhci_pci_chip *chip)
{
	if (chip->pdev->revision == 0x10)
		chip->quirks |= SDHCI_QUIRK_DELAY_AFTER_POWER;

	return 0;
}

static const struct sdhci_pci_fixes sdhci_via = {
	.probe		= via_probe,
};

static int rtsx_probe_slot(struct sdhci_pci_slot *slot)
{
	slot->host->mmc->caps2 |= MMC_CAP2_HS200;
	return 0;
}

static const struct sdhci_pci_fixes sdhci_rtsx = {
	.quirks2	= SDHCI_QUIRK2_PRESET_VALUE_BROKEN |
			SDHCI_QUIRK2_BROKEN_64_BIT_DMA |
			SDHCI_QUIRK2_BROKEN_DDR50,
	.probe_slot	= rtsx_probe_slot,
};

/*AMD chipset generation*/
enum amd_chipset_gen {
	AMD_CHIPSET_BEFORE_ML,
	AMD_CHIPSET_CZ,
	AMD_CHIPSET_NL,
	AMD_CHIPSET_UNKNOWN,
};

/* AMD registers */
#define AMD_SD_AUTO_PATTERN		0xB8
#define AMD_MSLEEP_DURATION		4
#define AMD_SD_MISC_CONTROL		0xD0
#define AMD_MAX_TUNE_VALUE		0x0B
#define AMD_AUTO_TUNE_SEL		0x10800
#define AMD_FIFO_PTR			0x30
#define AMD_BIT_MASK			0x1F

static void amd_tuning_reset(struct sdhci_host *host)
{
	unsigned int val;

	val = sdhci_readw(host, SDHCI_HOST_CONTROL2);
	val |= SDHCI_CTRL_PRESET_VAL_ENABLE | SDHCI_CTRL_EXEC_TUNING;
	sdhci_writew(host, val, SDHCI_HOST_CONTROL2);

	val = sdhci_readw(host, SDHCI_HOST_CONTROL2);
	val &= ~SDHCI_CTRL_EXEC_TUNING;
	sdhci_writew(host, val, SDHCI_HOST_CONTROL2);
}

static void amd_config_tuning_phase(struct pci_dev *pdev, u8 phase)
{
	unsigned int val;

	pci_read_config_dword(pdev, AMD_SD_AUTO_PATTERN, &val);
	val &= ~AMD_BIT_MASK;
	val |= (AMD_AUTO_TUNE_SEL | (phase << 1));
	pci_write_config_dword(pdev, AMD_SD_AUTO_PATTERN, val);
}

static void amd_enable_manual_tuning(struct pci_dev *pdev)
{
	unsigned int val;

	pci_read_config_dword(pdev, AMD_SD_MISC_CONTROL, &val);
	val |= AMD_FIFO_PTR;
	pci_write_config_dword(pdev, AMD_SD_MISC_CONTROL, val);
}

static int amd_execute_tuning_hs200(struct sdhci_host *host, u32 opcode)
{
	struct sdhci_pci_slot *slot = sdhci_priv(host);
	struct pci_dev *pdev = slot->chip->pdev;
	u8 valid_win = 0;
	u8 valid_win_max = 0;
	u8 valid_win_end = 0;
	u8 ctrl, tune_around;

	amd_tuning_reset(host);

	for (tune_around = 0; tune_around < 12; tune_around++) {
		amd_config_tuning_phase(pdev, tune_around);

		if (mmc_send_tuning(host->mmc, opcode, NULL)) {
			valid_win = 0;
			msleep(AMD_MSLEEP_DURATION);
			ctrl = SDHCI_RESET_CMD | SDHCI_RESET_DATA;
			sdhci_writeb(host, ctrl, SDHCI_SOFTWARE_RESET);
		} else if (++valid_win > valid_win_max) {
			valid_win_max = valid_win;
			valid_win_end = tune_around;
		}
	}

	if (!valid_win_max) {
		dev_err(&pdev->dev, "no tuning point found\n");
		return -EIO;
	}

	amd_config_tuning_phase(pdev, valid_win_end - valid_win_max / 2);

	amd_enable_manual_tuning(pdev);

	host->mmc->retune_period = 0;

	return 0;
}

static int amd_execute_tuning(struct mmc_host *mmc, u32 opcode)
{
	struct sdhci_host *host = mmc_priv(mmc);

	/* AMD requires custom HS200 tuning */
	if (host->timing == MMC_TIMING_MMC_HS200)
		return amd_execute_tuning_hs200(host, opcode);

	/* Otherwise perform standard SDHCI tuning */
	return sdhci_execute_tuning(mmc, opcode);
}

static int amd_probe_slot(struct sdhci_pci_slot *slot)
{
	struct mmc_host_ops *ops = &slot->host->mmc_host_ops;

	ops->execute_tuning = amd_execute_tuning;

	return 0;
}

static int amd_probe(struct sdhci_pci_chip *chip)
{
	struct pci_dev	*smbus_dev;
	enum amd_chipset_gen gen;

	smbus_dev = pci_get_device(PCI_VENDOR_ID_AMD,
			PCI_DEVICE_ID_AMD_HUDSON2_SMBUS, NULL);
	if (smbus_dev) {
		gen = AMD_CHIPSET_BEFORE_ML;
	} else {
		smbus_dev = pci_get_device(PCI_VENDOR_ID_AMD,
				PCI_DEVICE_ID_AMD_KERNCZ_SMBUS, NULL);
		if (smbus_dev) {
			if (smbus_dev->revision < 0x51)
				gen = AMD_CHIPSET_CZ;
			else
				gen = AMD_CHIPSET_NL;
		} else {
			gen = AMD_CHIPSET_UNKNOWN;
		}
	}

	if (gen == AMD_CHIPSET_BEFORE_ML || gen == AMD_CHIPSET_CZ)
		chip->quirks2 |= SDHCI_QUIRK2_CLEAR_TRANSFERMODE_REG_BEFORE_CMD;

	return 0;
}

static u32 sdhci_read_present_state(struct sdhci_host *host)
{
	return sdhci_readl(host, SDHCI_PRESENT_STATE);
}

static void amd_sdhci_reset(struct sdhci_host *host, u8 mask)
{
	struct sdhci_pci_slot *slot = sdhci_priv(host);
	struct pci_dev *pdev = slot->chip->pdev;
	u32 present_state;

	/*
	 * SDHC 0x7906 requires a hard reset to clear all internal state.
	 * Otherwise it can get into a bad state where the DATA lines are always
	 * read as zeros.
	 */
	if (pdev->device == 0x7906 && (mask & SDHCI_RESET_ALL)) {
		pci_clear_master(pdev);

		pci_save_state(pdev);

		pci_set_power_state(pdev, PCI_D3cold);
		pr_debug("%s: power_state=%u\n", mmc_hostname(host->mmc),
			pdev->current_state);
		pci_set_power_state(pdev, PCI_D0);

		pci_restore_state(pdev);

		/*
		 * SDHCI_RESET_ALL says the card detect logic should not be
		 * reset, but since we need to reset the entire controller
		 * we should wait until the card detect logic has stabilized.
		 *
		 * This normally takes about 40ms.
		 */
		readx_poll_timeout(
			sdhci_read_present_state,
			host,
			present_state,
			present_state & SDHCI_CD_STABLE,
			10000,
			100000
		);
	}

	return sdhci_reset(host, mask);
}

static const struct sdhci_ops amd_sdhci_pci_ops = {
	.set_clock			= sdhci_set_clock,
	.enable_dma			= sdhci_pci_enable_dma,
	.set_bus_width			= sdhci_set_bus_width,
	.reset				= amd_sdhci_reset,
	.set_uhs_signaling		= sdhci_set_uhs_signaling,
};

static const struct sdhci_pci_fixes sdhci_amd = {
	.probe		= amd_probe,
	.ops		= &amd_sdhci_pci_ops,
	.probe_slot	= amd_probe_slot,
};

static const struct pci_device_id pci_ids[] = {
	SDHCI_PCI_DEVICE(RICOH, R5C822,  ricoh),
	SDHCI_PCI_DEVICE(RICOH, R5C843,  ricoh_mmc),
	SDHCI_PCI_DEVICE(RICOH, R5CE822, ricoh_mmc),
	SDHCI_PCI_DEVICE(RICOH, R5CE823, ricoh_mmc),
	SDHCI_PCI_DEVICE(ENE, CB712_SD,   ene_712),
	SDHCI_PCI_DEVICE(ENE, CB712_SD_2, ene_712),
	SDHCI_PCI_DEVICE(ENE, CB714_SD,   ene_714),
	SDHCI_PCI_DEVICE(ENE, CB714_SD_2, ene_714),
	SDHCI_PCI_DEVICE(MARVELL, 88ALP01_SD, cafe),
	SDHCI_PCI_DEVICE(JMICRON, JMB38X_SD,  jmicron),
	SDHCI_PCI_DEVICE(JMICRON, JMB38X_MMC, jmicron),
	SDHCI_PCI_DEVICE(JMICRON, JMB388_SD,  jmicron),
	SDHCI_PCI_DEVICE(JMICRON, JMB388_ESD, jmicron),
	SDHCI_PCI_DEVICE(SYSKONNECT, 8000, syskt),
	SDHCI_PCI_DEVICE(VIA, 95D0, via),
	SDHCI_PCI_DEVICE(REALTEK, 5250, rtsx),
	SDHCI_PCI_DEVICE(INTEL, QRK_SD,    intel_qrk),
	SDHCI_PCI_DEVICE(INTEL, MRST_SD0,  intel_mrst_hc0),
	SDHCI_PCI_DEVICE(INTEL, MRST_SD1,  intel_mrst_hc1_hc2),
	SDHCI_PCI_DEVICE(INTEL, MRST_SD2,  intel_mrst_hc1_hc2),
	SDHCI_PCI_DEVICE(INTEL, MFD_SD,    intel_mfd_sd),
	SDHCI_PCI_DEVICE(INTEL, MFD_SDIO1, intel_mfd_sdio),
	SDHCI_PCI_DEVICE(INTEL, MFD_SDIO2, intel_mfd_sdio),
	SDHCI_PCI_DEVICE(INTEL, MFD_EMMC0, intel_mfd_emmc),
	SDHCI_PCI_DEVICE(INTEL, MFD_EMMC1, intel_mfd_emmc),
	SDHCI_PCI_DEVICE(INTEL, PCH_SDIO0, intel_pch_sdio),
	SDHCI_PCI_DEVICE(INTEL, PCH_SDIO1, intel_pch_sdio),
	SDHCI_PCI_DEVICE(INTEL, BYT_EMMC,  intel_byt_emmc),
	SDHCI_PCI_SUBDEVICE(INTEL, BYT_SDIO, NI, 7884, ni_byt_sdio),
	SDHCI_PCI_DEVICE(INTEL, BYT_SDIO,  intel_byt_sdio),
	SDHCI_PCI_DEVICE(INTEL, BYT_SD,    intel_byt_sd),
	SDHCI_PCI_DEVICE(INTEL, BYT_EMMC2, intel_byt_emmc),
	SDHCI_PCI_DEVICE(INTEL, BSW_EMMC,  intel_byt_emmc),
	SDHCI_PCI_DEVICE(INTEL, BSW_SDIO,  intel_byt_sdio),
	SDHCI_PCI_DEVICE(INTEL, BSW_SD,    intel_byt_sd),
	SDHCI_PCI_DEVICE(INTEL, CLV_SDIO0, intel_mfd_sd),
	SDHCI_PCI_DEVICE(INTEL, CLV_SDIO1, intel_mfd_sdio),
	SDHCI_PCI_DEVICE(INTEL, CLV_SDIO2, intel_mfd_sdio),
	SDHCI_PCI_DEVICE(INTEL, CLV_EMMC0, intel_mfd_emmc),
	SDHCI_PCI_DEVICE(INTEL, CLV_EMMC1, intel_mfd_emmc),
	SDHCI_PCI_DEVICE(INTEL, MRFLD_MMC, intel_mrfld_mmc),
	SDHCI_PCI_DEVICE(INTEL, SPT_EMMC,  intel_byt_emmc),
	SDHCI_PCI_DEVICE(INTEL, SPT_SDIO,  intel_byt_sdio),
	SDHCI_PCI_DEVICE(INTEL, SPT_SD,    intel_byt_sd),
	SDHCI_PCI_DEVICE(INTEL, DNV_EMMC,  intel_byt_emmc),
	SDHCI_PCI_DEVICE(INTEL, CDF_EMMC,  intel_glk_emmc),
	SDHCI_PCI_DEVICE(INTEL, BXT_EMMC,  intel_byt_emmc),
	SDHCI_PCI_DEVICE(INTEL, BXT_SDIO,  intel_byt_sdio),
	SDHCI_PCI_DEVICE(INTEL, BXT_SD,    intel_byt_sd),
	SDHCI_PCI_DEVICE(INTEL, BXTM_EMMC, intel_byt_emmc),
	SDHCI_PCI_DEVICE(INTEL, BXTM_SDIO, intel_byt_sdio),
	SDHCI_PCI_DEVICE(INTEL, BXTM_SD,   intel_byt_sd),
	SDHCI_PCI_DEVICE(INTEL, APL_EMMC,  intel_byt_emmc),
	SDHCI_PCI_DEVICE(INTEL, APL_SDIO,  intel_byt_sdio),
	SDHCI_PCI_DEVICE(INTEL, APL_SD,    intel_byt_sd),
	SDHCI_PCI_DEVICE(INTEL, GLK_EMMC,  intel_glk_emmc),
	SDHCI_PCI_DEVICE(INTEL, GLK_SDIO,  intel_byt_sdio),
	SDHCI_PCI_DEVICE(INTEL, GLK_SD,    intel_byt_sd),
	SDHCI_PCI_DEVICE(INTEL, CNP_EMMC,  intel_glk_emmc),
	SDHCI_PCI_DEVICE(INTEL, CNP_SD,    intel_byt_sd),
	SDHCI_PCI_DEVICE(INTEL, CNPH_SD,   intel_byt_sd),
	SDHCI_PCI_DEVICE(INTEL, ICP_EMMC,  intel_glk_emmc),
	SDHCI_PCI_DEVICE(INTEL, ICP_SD,    intel_byt_sd),
	SDHCI_PCI_DEVICE(INTEL, EHL_EMMC,  intel_glk_emmc),
	SDHCI_PCI_DEVICE(INTEL, EHL_SD,    intel_byt_sd),
	SDHCI_PCI_DEVICE(INTEL, CML_EMMC,  intel_glk_emmc),
	SDHCI_PCI_DEVICE(INTEL, CML_SD,    intel_byt_sd),
	SDHCI_PCI_DEVICE(INTEL, CMLH_SD,   intel_byt_sd),
	SDHCI_PCI_DEVICE(INTEL, JSL_EMMC,  intel_glk_emmc),
	SDHCI_PCI_DEVICE(INTEL, JSL_SD,    intel_byt_sd),
<<<<<<< HEAD
=======
	SDHCI_PCI_DEVICE(INTEL, LKF_EMMC,  intel_glk_emmc),
	SDHCI_PCI_DEVICE(INTEL, LKF_SD,    intel_byt_sd),
>>>>>>> c1084c27
	SDHCI_PCI_DEVICE(O2, 8120,     o2),
	SDHCI_PCI_DEVICE(O2, 8220,     o2),
	SDHCI_PCI_DEVICE(O2, 8221,     o2),
	SDHCI_PCI_DEVICE(O2, 8320,     o2),
	SDHCI_PCI_DEVICE(O2, 8321,     o2),
	SDHCI_PCI_DEVICE(O2, FUJIN2,   o2),
	SDHCI_PCI_DEVICE(O2, SDS0,     o2),
	SDHCI_PCI_DEVICE(O2, SDS1,     o2),
	SDHCI_PCI_DEVICE(O2, SEABIRD0, o2),
	SDHCI_PCI_DEVICE(O2, SEABIRD1, o2),
	SDHCI_PCI_DEVICE(ARASAN, PHY_EMMC, arasan),
	SDHCI_PCI_DEVICE(SYNOPSYS, DWC_MSHC, snps),
	SDHCI_PCI_DEVICE(GLI, 9750, gl9750),
	SDHCI_PCI_DEVICE(GLI, 9755, gl9755),
	SDHCI_PCI_DEVICE(GLI, 9763E, gl9763e),
	SDHCI_PCI_DEVICE_CLASS(AMD, SYSTEM_SDHCI, PCI_CLASS_MASK, amd),
	/* Generic SD host controller */
	{PCI_DEVICE_CLASS(SYSTEM_SDHCI, PCI_CLASS_MASK)},
	{ /* end: all zeroes */ },
};

MODULE_DEVICE_TABLE(pci, pci_ids);

/*****************************************************************************\
 *                                                                           *
 * SDHCI core callbacks                                                      *
 *                                                                           *
\*****************************************************************************/

int sdhci_pci_enable_dma(struct sdhci_host *host)
{
	struct sdhci_pci_slot *slot;
	struct pci_dev *pdev;

	slot = sdhci_priv(host);
	pdev = slot->chip->pdev;

	if (((pdev->class & 0xFFFF00) == (PCI_CLASS_SYSTEM_SDHCI << 8)) &&
		((pdev->class & 0x0000FF) != PCI_SDHCI_IFDMA) &&
		(host->flags & SDHCI_USE_SDMA)) {
		dev_warn(&pdev->dev, "Will use DMA mode even though HW "
			"doesn't fully claim to support it.\n");
	}

	pci_set_master(pdev);

	return 0;
}

static void sdhci_pci_gpio_hw_reset(struct sdhci_host *host)
{
	struct sdhci_pci_slot *slot = sdhci_priv(host);
	int rst_n_gpio = slot->rst_n_gpio;

	if (!gpio_is_valid(rst_n_gpio))
		return;
	gpio_set_value_cansleep(rst_n_gpio, 0);
	/* For eMMC, minimum is 1us but give it 10us for good measure */
	udelay(10);
	gpio_set_value_cansleep(rst_n_gpio, 1);
	/* For eMMC, minimum is 200us but give it 300us for good measure */
	usleep_range(300, 1000);
}

static void sdhci_pci_hw_reset(struct sdhci_host *host)
{
	struct sdhci_pci_slot *slot = sdhci_priv(host);

	if (slot->hw_reset)
		slot->hw_reset(host);
}

static const struct sdhci_ops sdhci_pci_ops = {
	.set_clock	= sdhci_set_clock,
	.enable_dma	= sdhci_pci_enable_dma,
	.set_bus_width	= sdhci_set_bus_width,
	.reset		= sdhci_reset,
	.set_uhs_signaling = sdhci_set_uhs_signaling,
	.hw_reset		= sdhci_pci_hw_reset,
};

/*****************************************************************************\
 *                                                                           *
 * Suspend/resume                                                            *
 *                                                                           *
\*****************************************************************************/

#ifdef CONFIG_PM_SLEEP
static int sdhci_pci_suspend(struct device *dev)
{
	struct sdhci_pci_chip *chip = dev_get_drvdata(dev);

	if (!chip)
		return 0;

	if (chip->fixes && chip->fixes->suspend)
		return chip->fixes->suspend(chip);

	return sdhci_pci_suspend_host(chip);
}

static int sdhci_pci_resume(struct device *dev)
{
	struct sdhci_pci_chip *chip = dev_get_drvdata(dev);

	if (!chip)
		return 0;

	if (chip->fixes && chip->fixes->resume)
		return chip->fixes->resume(chip);

	return sdhci_pci_resume_host(chip);
}
#endif

#ifdef CONFIG_PM
static int sdhci_pci_runtime_suspend(struct device *dev)
{
	struct sdhci_pci_chip *chip = dev_get_drvdata(dev);

	if (!chip)
		return 0;

	if (chip->fixes && chip->fixes->runtime_suspend)
		return chip->fixes->runtime_suspend(chip);

	return sdhci_pci_runtime_suspend_host(chip);
}

static int sdhci_pci_runtime_resume(struct device *dev)
{
	struct sdhci_pci_chip *chip = dev_get_drvdata(dev);

	if (!chip)
		return 0;

	if (chip->fixes && chip->fixes->runtime_resume)
		return chip->fixes->runtime_resume(chip);

	return sdhci_pci_runtime_resume_host(chip);
}
#endif

static const struct dev_pm_ops sdhci_pci_pm_ops = {
	SET_SYSTEM_SLEEP_PM_OPS(sdhci_pci_suspend, sdhci_pci_resume)
	SET_RUNTIME_PM_OPS(sdhci_pci_runtime_suspend,
			sdhci_pci_runtime_resume, NULL)
};

/*****************************************************************************\
 *                                                                           *
 * Device probing/removal                                                    *
 *                                                                           *
\*****************************************************************************/

static struct sdhci_pci_slot *sdhci_pci_probe_slot(
	struct pci_dev *pdev, struct sdhci_pci_chip *chip, int first_bar,
	int slotno)
{
	struct sdhci_pci_slot *slot;
	struct sdhci_host *host;
	int ret, bar = first_bar + slotno;
	size_t priv_size = chip->fixes ? chip->fixes->priv_size : 0;

	if (!(pci_resource_flags(pdev, bar) & IORESOURCE_MEM)) {
		dev_err(&pdev->dev, "BAR %d is not iomem. Aborting.\n", bar);
		return ERR_PTR(-ENODEV);
	}

	if (pci_resource_len(pdev, bar) < 0x100) {
		dev_err(&pdev->dev, "Invalid iomem size. You may "
			"experience problems.\n");
	}

	if ((pdev->class & 0x0000FF) == PCI_SDHCI_IFVENDOR) {
		dev_err(&pdev->dev, "Vendor specific interface. Aborting.\n");
		return ERR_PTR(-ENODEV);
	}

	if ((pdev->class & 0x0000FF) > PCI_SDHCI_IFVENDOR) {
		dev_err(&pdev->dev, "Unknown interface. Aborting.\n");
		return ERR_PTR(-ENODEV);
	}

	host = sdhci_alloc_host(&pdev->dev, sizeof(*slot) + priv_size);
	if (IS_ERR(host)) {
		dev_err(&pdev->dev, "cannot allocate host\n");
		return ERR_CAST(host);
	}

	slot = sdhci_priv(host);

	slot->chip = chip;
	slot->host = host;
	slot->rst_n_gpio = -EINVAL;
	slot->cd_gpio = -EINVAL;
	slot->cd_idx = -1;

	/* Retrieve platform data if there is any */
	if (*sdhci_pci_get_data)
		slot->data = sdhci_pci_get_data(pdev, slotno);

	if (slot->data) {
		if (slot->data->setup) {
			ret = slot->data->setup(slot->data);
			if (ret) {
				dev_err(&pdev->dev, "platform setup failed\n");
				goto free;
			}
		}
		slot->rst_n_gpio = slot->data->rst_n_gpio;
		slot->cd_gpio = slot->data->cd_gpio;
	}

	host->hw_name = "PCI";
	host->ops = chip->fixes && chip->fixes->ops ?
		    chip->fixes->ops :
		    &sdhci_pci_ops;
	host->quirks = chip->quirks;
	host->quirks2 = chip->quirks2;

	host->irq = pdev->irq;

	ret = pcim_iomap_regions(pdev, BIT(bar), mmc_hostname(host->mmc));
	if (ret) {
		dev_err(&pdev->dev, "cannot request region\n");
		goto cleanup;
	}

	host->ioaddr = pcim_iomap_table(pdev)[bar];

	if (chip->fixes && chip->fixes->probe_slot) {
		ret = chip->fixes->probe_slot(slot);
		if (ret)
			goto cleanup;
	}

	if (gpio_is_valid(slot->rst_n_gpio)) {
		if (!devm_gpio_request(&pdev->dev, slot->rst_n_gpio, "eMMC_reset")) {
			gpio_direction_output(slot->rst_n_gpio, 1);
			slot->host->mmc->caps |= MMC_CAP_HW_RESET;
			slot->hw_reset = sdhci_pci_gpio_hw_reset;
		} else {
			dev_warn(&pdev->dev, "failed to request rst_n_gpio\n");
			slot->rst_n_gpio = -EINVAL;
		}
	}

	host->mmc->pm_caps = MMC_PM_KEEP_POWER;
	host->mmc->slotno = slotno;
	host->mmc->caps2 |= MMC_CAP2_NO_PRESCAN_POWERUP;

	if (device_can_wakeup(&pdev->dev))
		host->mmc->pm_caps |= MMC_PM_WAKE_SDIO_IRQ;

	if (host->mmc->caps & MMC_CAP_CD_WAKE)
		device_init_wakeup(&pdev->dev, true);

	if (slot->cd_idx >= 0) {
		ret = mmc_gpiod_request_cd(host->mmc, "cd", slot->cd_idx,
					   slot->cd_override_level, 0);
		if (ret && ret != -EPROBE_DEFER)
			ret = mmc_gpiod_request_cd(host->mmc, NULL,
						   slot->cd_idx,
						   slot->cd_override_level,
						   0);
		if (ret == -EPROBE_DEFER)
			goto remove;

		if (ret) {
			dev_warn(&pdev->dev, "failed to setup card detect gpio\n");
			slot->cd_idx = -1;
		}
	}

	if (chip->fixes && chip->fixes->add_host)
		ret = chip->fixes->add_host(slot);
	else
		ret = sdhci_add_host(host);
	if (ret)
		goto remove;

	sdhci_pci_add_own_cd(slot);

	/*
	 * Check if the chip needs a separate GPIO for card detect to wake up
	 * from runtime suspend.  If it is not there, don't allow runtime PM.
	 * Note sdhci_pci_add_own_cd() sets slot->cd_gpio to -EINVAL on failure.
	 */
	if (chip->fixes && chip->fixes->own_cd_for_runtime_pm &&
	    !gpio_is_valid(slot->cd_gpio) && slot->cd_idx < 0)
		chip->allow_runtime_pm = false;

	return slot;

remove:
	if (chip->fixes && chip->fixes->remove_slot)
		chip->fixes->remove_slot(slot, 0);

cleanup:
	if (slot->data && slot->data->cleanup)
		slot->data->cleanup(slot->data);

free:
	sdhci_free_host(host);

	return ERR_PTR(ret);
}

static void sdhci_pci_remove_slot(struct sdhci_pci_slot *slot)
{
	int dead;
	u32 scratch;

	sdhci_pci_remove_own_cd(slot);

	dead = 0;
	scratch = readl(slot->host->ioaddr + SDHCI_INT_STATUS);
	if (scratch == (u32)-1)
		dead = 1;

	sdhci_remove_host(slot->host, dead);

	if (slot->chip->fixes && slot->chip->fixes->remove_slot)
		slot->chip->fixes->remove_slot(slot, dead);

	if (slot->data && slot->data->cleanup)
		slot->data->cleanup(slot->data);

	sdhci_free_host(slot->host);
}

static void sdhci_pci_runtime_pm_allow(struct device *dev)
{
	pm_suspend_ignore_children(dev, 1);
	pm_runtime_set_autosuspend_delay(dev, 50);
	pm_runtime_use_autosuspend(dev);
	pm_runtime_allow(dev);
	/* Stay active until mmc core scans for a card */
	pm_runtime_put_noidle(dev);
}

static void sdhci_pci_runtime_pm_forbid(struct device *dev)
{
	pm_runtime_forbid(dev);
	pm_runtime_get_noresume(dev);
}

static int sdhci_pci_probe(struct pci_dev *pdev,
				     const struct pci_device_id *ent)
{
	struct sdhci_pci_chip *chip;
	struct sdhci_pci_slot *slot;

	u8 slots, first_bar;
	int ret, i;

	BUG_ON(pdev == NULL);
	BUG_ON(ent == NULL);

	dev_info(&pdev->dev, "SDHCI controller found [%04x:%04x] (rev %x)\n",
		 (int)pdev->vendor, (int)pdev->device, (int)pdev->revision);

	ret = pci_read_config_byte(pdev, PCI_SLOT_INFO, &slots);
	if (ret)
		return ret;

	slots = PCI_SLOT_INFO_SLOTS(slots) + 1;
	dev_dbg(&pdev->dev, "found %d slot(s)\n", slots);

	BUG_ON(slots > MAX_SLOTS);

	ret = pci_read_config_byte(pdev, PCI_SLOT_INFO, &first_bar);
	if (ret)
		return ret;

	first_bar &= PCI_SLOT_INFO_FIRST_BAR_MASK;

	if (first_bar > 5) {
		dev_err(&pdev->dev, "Invalid first BAR. Aborting.\n");
		return -ENODEV;
	}

	ret = pcim_enable_device(pdev);
	if (ret)
		return ret;

	chip = devm_kzalloc(&pdev->dev, sizeof(*chip), GFP_KERNEL);
	if (!chip)
		return -ENOMEM;

	chip->pdev = pdev;
	chip->fixes = (const struct sdhci_pci_fixes *)ent->driver_data;
	if (chip->fixes) {
		chip->quirks = chip->fixes->quirks;
		chip->quirks2 = chip->fixes->quirks2;
		chip->allow_runtime_pm = chip->fixes->allow_runtime_pm;
	}
	chip->num_slots = slots;
	chip->pm_retune = true;
	chip->rpm_retune = true;

	pci_set_drvdata(pdev, chip);

	if (chip->fixes && chip->fixes->probe) {
		ret = chip->fixes->probe(chip);
		if (ret)
			return ret;
	}

	slots = chip->num_slots;	/* Quirk may have changed this */

	for (i = 0; i < slots; i++) {
		slot = sdhci_pci_probe_slot(pdev, chip, first_bar, i);
		if (IS_ERR(slot)) {
			for (i--; i >= 0; i--)
				sdhci_pci_remove_slot(chip->slots[i]);
			return PTR_ERR(slot);
		}

		chip->slots[i] = slot;
	}

	if (chip->allow_runtime_pm)
		sdhci_pci_runtime_pm_allow(&pdev->dev);

	return 0;
}

static void sdhci_pci_remove(struct pci_dev *pdev)
{
	int i;
	struct sdhci_pci_chip *chip = pci_get_drvdata(pdev);

	if (chip->allow_runtime_pm)
		sdhci_pci_runtime_pm_forbid(&pdev->dev);

	for (i = 0; i < chip->num_slots; i++)
		sdhci_pci_remove_slot(chip->slots[i]);
}

static struct pci_driver sdhci_driver = {
	.name =		"sdhci-pci",
	.id_table =	pci_ids,
	.probe =	sdhci_pci_probe,
	.remove =	sdhci_pci_remove,
	.driver =	{
		.pm =   &sdhci_pci_pm_ops
	},
};

module_pci_driver(sdhci_driver);

MODULE_AUTHOR("Pierre Ossman <pierre@ossman.eu>");
MODULE_DESCRIPTION("Secure Digital Host Controller Interface PCI driver");
MODULE_LICENSE("GPL");<|MERGE_RESOLUTION|>--- conflicted
+++ resolved
@@ -768,11 +768,7 @@
 	.enable_dma		= sdhci_pci_enable_dma,
 	.set_bus_width		= sdhci_set_bus_width,
 	.reset			= sdhci_cqhci_reset,
-<<<<<<< HEAD
-	.set_uhs_signaling	= sdhci_set_uhs_signaling,
-=======
 	.set_uhs_signaling	= sdhci_intel_set_uhs_signaling,
->>>>>>> c1084c27
 	.hw_reset		= sdhci_pci_hw_reset,
 	.irq			= sdhci_cqhci_irq,
 };
@@ -1953,11 +1949,8 @@
 	SDHCI_PCI_DEVICE(INTEL, CMLH_SD,   intel_byt_sd),
 	SDHCI_PCI_DEVICE(INTEL, JSL_EMMC,  intel_glk_emmc),
 	SDHCI_PCI_DEVICE(INTEL, JSL_SD,    intel_byt_sd),
-<<<<<<< HEAD
-=======
 	SDHCI_PCI_DEVICE(INTEL, LKF_EMMC,  intel_glk_emmc),
 	SDHCI_PCI_DEVICE(INTEL, LKF_SD,    intel_byt_sd),
->>>>>>> c1084c27
 	SDHCI_PCI_DEVICE(O2, 8120,     o2),
 	SDHCI_PCI_DEVICE(O2, 8220,     o2),
 	SDHCI_PCI_DEVICE(O2, 8221,     o2),
