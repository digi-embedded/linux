--- conflicted
+++ resolved
@@ -280,11 +280,8 @@
 	return c->quirks & MMC_QUIRK_BROKEN_SD_CACHE;
 }
 
-<<<<<<< HEAD
-=======
 static inline int mmc_card_broken_cache_flush(const struct mmc_card *c)
 {
 	return c->quirks & MMC_QUIRK_BROKEN_CACHE_FLUSH;
 }
->>>>>>> ccf0a997
 #endif