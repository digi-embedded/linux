/*
 *  linux/drivers/mmc/core/core.h
 *
 *  Copyright (C) 2003 Russell King, All Rights Reserved.
 *  Copyright 2007 Pierre Ossman
 *
 * This program is free software; you can redistribute it and/or modify
 * it under the terms of the GNU General Public License version 2 as
 * published by the Free Software Foundation.
 */
#ifndef _MMC_CORE_CORE_H
#define _MMC_CORE_CORE_H

#include <linux/delay.h>

#define MMC_CMD_RETRIES        3

struct mmc_bus_ops {
	void (*remove)(struct mmc_host *);
	void (*detect)(struct mmc_host *);
	int (*pre_suspend)(struct mmc_host *);
	int (*suspend)(struct mmc_host *);
	int (*resume)(struct mmc_host *);
	int (*runtime_suspend)(struct mmc_host *);
	int (*runtime_resume)(struct mmc_host *);
	int (*power_save)(struct mmc_host *);
	int (*power_restore)(struct mmc_host *);
	int (*alive)(struct mmc_host *);
	int (*shutdown)(struct mmc_host *);
	int (*reset)(struct mmc_host *);
};

void mmc_attach_bus(struct mmc_host *host, const struct mmc_bus_ops *ops);
void mmc_detach_bus(struct mmc_host *host);

struct device_node *mmc_of_find_child_device(struct mmc_host *host,
		unsigned func_num);

void mmc_init_erase(struct mmc_card *card);

void mmc_set_chip_select(struct mmc_host *host, int mode);
void mmc_set_clock(struct mmc_host *host, unsigned int hz);
void mmc_set_bus_mode(struct mmc_host *host, unsigned int mode);
void mmc_set_bus_width(struct mmc_host *host, unsigned int width);
u32 mmc_select_voltage(struct mmc_host *host, u32 ocr);
int mmc_set_signal_voltage(struct mmc_host *host, int signal_voltage, u32 ocr);
int __mmc_set_signal_voltage(struct mmc_host *host, int signal_voltage);
void mmc_set_timing(struct mmc_host *host, unsigned int timing);
void mmc_set_driver_type(struct mmc_host *host, unsigned int drv_type);
int mmc_select_drive_strength(struct mmc_card *card, unsigned int max_dtr,
			      int card_drv_type, int *drv_type);
void mmc_power_up(struct mmc_host *host, u32 ocr);
void mmc_power_off(struct mmc_host *host);
void mmc_power_cycle(struct mmc_host *host, u32 ocr);
void mmc_set_initial_state(struct mmc_host *host);

static inline void mmc_delay(unsigned int ms)
{
	if (ms < 1000 / HZ) {
		cond_resched();
		mdelay(ms);
	} else {
		msleep(ms);
	}
}

void mmc_rescan(struct work_struct *work);
void mmc_start_host(struct mmc_host *host);
void mmc_stop_host(struct mmc_host *host);

int _mmc_detect_card_removed(struct mmc_host *host);

int mmc_attach_mmc(struct mmc_host *host);
int mmc_attach_sd(struct mmc_host *host);
int mmc_attach_sdio(struct mmc_host *host);

/* Module parameters */
extern bool use_spi_crc;

/* Debugfs information for hosts and cards */
void mmc_add_host_debugfs(struct mmc_host *host);
void mmc_remove_host_debugfs(struct mmc_host *host);

void mmc_add_card_debugfs(struct mmc_card *card);
void mmc_remove_card_debugfs(struct mmc_card *card);

void mmc_init_context_info(struct mmc_host *host);

int mmc_execute_tuning(struct mmc_card *card);
int mmc_hs200_to_hs400(struct mmc_card *card);
int mmc_hs400_to_hs200(struct mmc_card *card);
<<<<<<< HEAD
=======

#ifdef CONFIG_PM_SLEEP
void mmc_register_pm_notifier(struct mmc_host *host);
void mmc_unregister_pm_notifier(struct mmc_host *host);
#else
static inline void mmc_register_pm_notifier(struct mmc_host *host) { }
static inline void mmc_unregister_pm_notifier(struct mmc_host *host) { }
#endif
>>>>>>> f2ed3bfc

#endif
<|MERGE_RESOLUTION|>--- conflicted
+++ resolved
@@ -89,8 +89,6 @@
 int mmc_execute_tuning(struct mmc_card *card);
 int mmc_hs200_to_hs400(struct mmc_card *card);
 int mmc_hs400_to_hs200(struct mmc_card *card);
-<<<<<<< HEAD
-=======
 
 #ifdef CONFIG_PM_SLEEP
 void mmc_register_pm_notifier(struct mmc_host *host);
@@ -99,6 +97,5 @@
 static inline void mmc_register_pm_notifier(struct mmc_host *host) { }
 static inline void mmc_unregister_pm_notifier(struct mmc_host *host) { }
 #endif
->>>>>>> f2ed3bfc
 
 #endif
