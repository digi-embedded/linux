--- conflicted
+++ resolved
@@ -405,7 +405,6 @@
 	int err;
 
 	card->drive_strength = 0;
-<<<<<<< HEAD
 
 	card_drv_type = card->sw_caps.sd3_drv_type | SD_DRIVER_TYPE_B;
 
@@ -413,15 +412,6 @@
 						   card->sw_caps.uhs_max_dtr,
 						   card_drv_type, &drv_type);
 
-=======
-
-	card_drv_type = card->sw_caps.sd3_drv_type | SD_DRIVER_TYPE_B;
-
-	drive_strength = mmc_select_drive_strength(card,
-						   card->sw_caps.uhs_max_dtr,
-						   card_drv_type, &drv_type);
-
->>>>>>> f2ed3bfc
 	if (drive_strength) {
 		/* if error just use default for drive strength B */
 		err = mmc_io_rw_direct(card, 0, 0, SDIO_CCCR_DRIVE_STRENGTH, 0,
@@ -960,11 +950,8 @@
 		mmc_retune_timer_stop(host);
 		mmc_retune_needed(host);
 	}
-<<<<<<< HEAD
-=======
 
 	mmc_release_host(host);
->>>>>>> f2ed3bfc
 
 	return 0;
 }
@@ -1097,12 +1084,6 @@
 	return mmc_sdio_power_restore(host);
 }
 
-static int mmc_sdio_reset(struct mmc_host *host)
-{
-	mmc_power_cycle(host, host->card->ocr);
-	return mmc_sdio_power_restore(host);
-}
-
 static const struct mmc_bus_ops mmc_sdio_ops = {
 	.remove = mmc_sdio_remove,
 	.detect = mmc_sdio_detect,
