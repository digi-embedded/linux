--- conflicted
+++ resolved
@@ -28,11 +28,8 @@
 int mmc_send_hpi_cmd(struct mmc_card *card, u32 *status);
 int mmc_can_ext_csd(struct mmc_card *card);
 int mmc_switch_status_error(struct mmc_host *host, u32 status);
-<<<<<<< HEAD
-=======
 int __mmc_switch(struct mmc_card *card, u8 set, u8 index, u8 value,
 		unsigned int timeout_ms, bool use_busy_signal, bool send_status,
 		bool ignore_crc);
->>>>>>> f2ed3bfc
 
 #endif
