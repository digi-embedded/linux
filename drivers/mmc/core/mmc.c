/*
 *  linux/drivers/mmc/core/mmc.c
 *
 *  Copyright (C) 2003-2004 Russell King, All Rights Reserved.
 *  Copyright (C) 2005-2007 Pierre Ossman, All Rights Reserved.
 *  MMCv4 support Copyright (C) 2006 Philip Langdale, All Rights Reserved.
 *
 * This program is free software; you can redistribute it and/or modify
 * it under the terms of the GNU General Public License version 2 as
 * published by the Free Software Foundation.
 */

#include <linux/err.h>
#include <linux/slab.h>
#include <linux/stat.h>
#include <linux/pm_runtime.h>

#include <linux/mmc/host.h>
#include <linux/mmc/card.h>
#include <linux/mmc/mmc.h>

#include "core.h"
#include "bus.h"
#include "mmc_ops.h"
#include "sd_ops.h"

static const unsigned int tran_exp[] = {
	10000,		100000,		1000000,	10000000,
	0,		0,		0,		0
};

static const unsigned char tran_mant[] = {
	0,	10,	12,	13,	15,	20,	25,	30,
	35,	40,	45,	50,	55,	60,	70,	80,
};

static const unsigned int tacc_exp[] = {
	1,	10,	100,	1000,	10000,	100000,	1000000, 10000000,
};

static const unsigned int tacc_mant[] = {
	0,	10,	12,	13,	15,	20,	25,	30,
	35,	40,	45,	50,	55,	60,	70,	80,
};

#define UNSTUFF_BITS(resp,start,size)					\
	({								\
		const int __size = size;				\
		const u32 __mask = (__size < 32 ? 1 << __size : 0) - 1;	\
		const int __off = 3 - ((start) / 32);			\
		const int __shft = (start) & 31;			\
		u32 __res;						\
									\
		__res = resp[__off] >> __shft;				\
		if (__size + __shft > 32)				\
			__res |= resp[__off-1] << ((32 - __shft) % 32);	\
		__res & __mask;						\
	})

/*
 * Given the decoded CSD structure, decode the raw CID to our CID structure.
 */
static int mmc_decode_cid(struct mmc_card *card)
{
	u32 *resp = card->raw_cid;

	/*
	 * The selection of the format here is based upon published
	 * specs from sandisk and from what people have reported.
	 */
	switch (card->csd.mmca_vsn) {
	case 0: /* MMC v1.0 - v1.2 */
	case 1: /* MMC v1.4 */
		card->cid.manfid	= UNSTUFF_BITS(resp, 104, 24);
		card->cid.prod_name[0]	= UNSTUFF_BITS(resp, 96, 8);
		card->cid.prod_name[1]	= UNSTUFF_BITS(resp, 88, 8);
		card->cid.prod_name[2]	= UNSTUFF_BITS(resp, 80, 8);
		card->cid.prod_name[3]	= UNSTUFF_BITS(resp, 72, 8);
		card->cid.prod_name[4]	= UNSTUFF_BITS(resp, 64, 8);
		card->cid.prod_name[5]	= UNSTUFF_BITS(resp, 56, 8);
		card->cid.prod_name[6]	= UNSTUFF_BITS(resp, 48, 8);
		card->cid.hwrev		= UNSTUFF_BITS(resp, 44, 4);
		card->cid.fwrev		= UNSTUFF_BITS(resp, 40, 4);
		card->cid.serial	= UNSTUFF_BITS(resp, 16, 24);
		card->cid.month		= UNSTUFF_BITS(resp, 12, 4);
		card->cid.year		= UNSTUFF_BITS(resp, 8, 4) + 1997;
		break;

	case 2: /* MMC v2.0 - v2.2 */
	case 3: /* MMC v3.1 - v3.3 */
	case 4: /* MMC v4 */
		card->cid.manfid	= UNSTUFF_BITS(resp, 120, 8);
		card->cid.oemid		= UNSTUFF_BITS(resp, 104, 16);
		card->cid.prod_name[0]	= UNSTUFF_BITS(resp, 96, 8);
		card->cid.prod_name[1]	= UNSTUFF_BITS(resp, 88, 8);
		card->cid.prod_name[2]	= UNSTUFF_BITS(resp, 80, 8);
		card->cid.prod_name[3]	= UNSTUFF_BITS(resp, 72, 8);
		card->cid.prod_name[4]	= UNSTUFF_BITS(resp, 64, 8);
		card->cid.prod_name[5]	= UNSTUFF_BITS(resp, 56, 8);
		card->cid.prv		= UNSTUFF_BITS(resp, 48, 8);
		card->cid.serial	= UNSTUFF_BITS(resp, 16, 32);
		card->cid.month		= UNSTUFF_BITS(resp, 12, 4);
		card->cid.year		= UNSTUFF_BITS(resp, 8, 4) + 1997;
		break;

	default:
		pr_err("%s: card has unknown MMCA version %d\n",
			mmc_hostname(card->host), card->csd.mmca_vsn);
		return -EINVAL;
	}

	return 0;
}

static void mmc_set_erase_size(struct mmc_card *card)
{
	if (card->ext_csd.erase_group_def & 1)
		card->erase_size = card->ext_csd.hc_erase_size;
	else
		card->erase_size = card->csd.erase_size;

	mmc_init_erase(card);
}

/*
 * Given a 128-bit response, decode to our card CSD structure.
 */
static int mmc_decode_csd(struct mmc_card *card)
{
	struct mmc_csd *csd = &card->csd;
	unsigned int e, m, a, b;
	u32 *resp = card->raw_csd;

	/*
	 * We only understand CSD structure v1.1 and v1.2.
	 * v1.2 has extra information in bits 15, 11 and 10.
	 * We also support eMMC v4.4 & v4.41.
	 */
	csd->structure = UNSTUFF_BITS(resp, 126, 2);
	if (csd->structure == 0) {
		pr_err("%s: unrecognised CSD structure version %d\n",
			mmc_hostname(card->host), csd->structure);
		return -EINVAL;
	}

	csd->mmca_vsn	 = UNSTUFF_BITS(resp, 122, 4);
	m = UNSTUFF_BITS(resp, 115, 4);
	e = UNSTUFF_BITS(resp, 112, 3);
	csd->tacc_ns	 = (tacc_exp[e] * tacc_mant[m] + 9) / 10;
	csd->tacc_clks	 = UNSTUFF_BITS(resp, 104, 8) * 100;

	m = UNSTUFF_BITS(resp, 99, 4);
	e = UNSTUFF_BITS(resp, 96, 3);
	csd->max_dtr	  = tran_exp[e] * tran_mant[m];
	csd->cmdclass	  = UNSTUFF_BITS(resp, 84, 12);

	e = UNSTUFF_BITS(resp, 47, 3);
	m = UNSTUFF_BITS(resp, 62, 12);
	csd->capacity	  = (1 + m) << (e + 2);

	csd->read_blkbits = UNSTUFF_BITS(resp, 80, 4);
	csd->read_partial = UNSTUFF_BITS(resp, 79, 1);
	csd->write_misalign = UNSTUFF_BITS(resp, 78, 1);
	csd->read_misalign = UNSTUFF_BITS(resp, 77, 1);
	csd->r2w_factor = UNSTUFF_BITS(resp, 26, 3);
	csd->write_blkbits = UNSTUFF_BITS(resp, 22, 4);
	csd->write_partial = UNSTUFF_BITS(resp, 21, 1);

	if (csd->write_blkbits >= 9) {
		a = UNSTUFF_BITS(resp, 42, 5);
		b = UNSTUFF_BITS(resp, 37, 5);
		csd->erase_size = (a + 1) * (b + 1);
		csd->erase_size <<= csd->write_blkbits - 9;
	}

	return 0;
}

/*
 * Read extended CSD.
 */
static int mmc_get_ext_csd(struct mmc_card *card, u8 **new_ext_csd)
{
	int err;
	u8 *ext_csd;

	BUG_ON(!card);
	BUG_ON(!new_ext_csd);

	*new_ext_csd = NULL;

	if (card->csd.mmca_vsn < CSD_SPEC_VER_4)
		return 0;

	/*
	 * As the ext_csd is so large and mostly unused, we don't store the
	 * raw block in mmc_card.
	 */
	ext_csd = kmalloc(512, GFP_KERNEL);
	if (!ext_csd) {
		pr_err("%s: could not allocate a buffer to "
			"receive the ext_csd.\n", mmc_hostname(card->host));
		return -ENOMEM;
	}

	err = mmc_send_ext_csd(card, ext_csd);
	if (err) {
		kfree(ext_csd);
		*new_ext_csd = NULL;

		/* If the host or the card can't do the switch,
		 * fail more gracefully. */
		if ((err != -EINVAL)
		 && (err != -ENOSYS)
		 && (err != -EFAULT))
			return err;

		/*
		 * High capacity cards should have this "magic" size
		 * stored in their CSD.
		 */
		if (card->csd.capacity == (4096 * 512)) {
			pr_err("%s: unable to read EXT_CSD "
				"on a possible high capacity card. "
				"Card will be ignored.\n",
				mmc_hostname(card->host));
		} else {
			pr_warning("%s: unable to read "
				"EXT_CSD, performance might "
				"suffer.\n",
				mmc_hostname(card->host));
			err = 0;
		}
	} else
		*new_ext_csd = ext_csd;

	return err;
}

static void mmc_select_card_type(struct mmc_card *card)
{
	struct mmc_host *host = card->host;
	u8 card_type = card->ext_csd.raw_card_type & EXT_CSD_CARD_TYPE_MASK;
	u32 caps = host->caps, caps2 = host->caps2;
	unsigned int hs_max_dtr = 0;

	if (card_type & EXT_CSD_CARD_TYPE_26)
		hs_max_dtr = MMC_HIGH_26_MAX_DTR;

	if (caps & MMC_CAP_MMC_HIGHSPEED &&
			card_type & EXT_CSD_CARD_TYPE_52)
		hs_max_dtr = MMC_HIGH_52_MAX_DTR;

	if ((caps & MMC_CAP_1_8V_DDR &&
			card_type & EXT_CSD_CARD_TYPE_DDR_1_8V) ||
	    (caps & MMC_CAP_1_2V_DDR &&
			card_type & EXT_CSD_CARD_TYPE_DDR_1_2V))
		hs_max_dtr = MMC_HIGH_DDR_MAX_DTR;

	if ((caps2 & MMC_CAP2_HS200_1_8V_SDR &&
			card_type & EXT_CSD_CARD_TYPE_SDR_1_8V) ||
	    (caps2 & MMC_CAP2_HS200_1_2V_SDR &&
			card_type & EXT_CSD_CARD_TYPE_SDR_1_2V))
		hs_max_dtr = MMC_HS200_MAX_DTR;

	card->ext_csd.hs_max_dtr = hs_max_dtr;
	card->ext_csd.card_type = card_type;
}

/*
 * Decode extended CSD.
 */
static int mmc_read_ext_csd(struct mmc_card *card, u8 *ext_csd)
{
	int err = 0, idx;
	unsigned int part_size;
	u8 hc_erase_grp_sz = 0, hc_wp_grp_sz = 0;

	BUG_ON(!card);

	if (!ext_csd)
		return 0;

	/* Version is coded in the CSD_STRUCTURE byte in the EXT_CSD register */
	card->ext_csd.raw_ext_csd_structure = ext_csd[EXT_CSD_STRUCTURE];
	if (card->csd.structure == 3) {
		if (card->ext_csd.raw_ext_csd_structure > 2) {
			pr_err("%s: unrecognised EXT_CSD structure "
				"version %d\n", mmc_hostname(card->host),
					card->ext_csd.raw_ext_csd_structure);
			err = -EINVAL;
			goto out;
		}
	}

	card->ext_csd.rev = ext_csd[EXT_CSD_REV];
	if (card->ext_csd.rev > 7) {
		pr_err("%s: unrecognised EXT_CSD revision %d\n",
			mmc_hostname(card->host), card->ext_csd.rev);
		err = -EINVAL;
		goto out;
	}

	card->ext_csd.raw_sectors[0] = ext_csd[EXT_CSD_SEC_CNT + 0];
	card->ext_csd.raw_sectors[1] = ext_csd[EXT_CSD_SEC_CNT + 1];
	card->ext_csd.raw_sectors[2] = ext_csd[EXT_CSD_SEC_CNT + 2];
	card->ext_csd.raw_sectors[3] = ext_csd[EXT_CSD_SEC_CNT + 3];
	if (card->ext_csd.rev >= 2) {
		card->ext_csd.sectors =
			ext_csd[EXT_CSD_SEC_CNT + 0] << 0 |
			ext_csd[EXT_CSD_SEC_CNT + 1] << 8 |
			ext_csd[EXT_CSD_SEC_CNT + 2] << 16 |
			ext_csd[EXT_CSD_SEC_CNT + 3] << 24;

		/* Cards with density > 2GiB are sector addressed */
		if (card->ext_csd.sectors > (2u * 1024 * 1024 * 1024) / 512)
			mmc_card_set_blockaddr(card);
	}

	card->ext_csd.boot_info = ext_csd[EXT_CSD_BOOT_INFO];
<<<<<<< HEAD
	card->ext_csd.boot_config = ext_csd[EXT_CSD_PART_CONFIG];
=======
>>>>>>> 825dd90e
	card->ext_csd.boot_size = ext_csd[EXT_CSD_BOOT_MULT];
	card->ext_csd.boot_bus_width = ext_csd[EXT_CSD_BOOT_BUS_WIDTH];

	card->ext_csd.raw_card_type = ext_csd[EXT_CSD_CARD_TYPE];
	mmc_select_card_type(card);

	card->ext_csd.raw_s_a_timeout = ext_csd[EXT_CSD_S_A_TIMEOUT];
	card->ext_csd.raw_erase_timeout_mult =
		ext_csd[EXT_CSD_ERASE_TIMEOUT_MULT];
	card->ext_csd.raw_hc_erase_grp_size =
		ext_csd[EXT_CSD_HC_ERASE_GRP_SIZE];
	if (card->ext_csd.rev >= 3) {
		u8 sa_shift = ext_csd[EXT_CSD_S_A_TIMEOUT];
		card->ext_csd.part_config = ext_csd[EXT_CSD_PART_CONFIG];

		/* EXT_CSD value is in units of 10ms, but we store in ms */
		card->ext_csd.part_time = 10 * ext_csd[EXT_CSD_PART_SWITCH_TIME];

		/* Sleep / awake timeout in 100ns units */
		if (sa_shift > 0 && sa_shift <= 0x17)
			card->ext_csd.sa_timeout =
					1 << ext_csd[EXT_CSD_S_A_TIMEOUT];
		card->ext_csd.erase_group_def =
			ext_csd[EXT_CSD_ERASE_GROUP_DEF];
		card->ext_csd.hc_erase_timeout = 300 *
			ext_csd[EXT_CSD_ERASE_TIMEOUT_MULT];
		card->ext_csd.hc_erase_size =
			ext_csd[EXT_CSD_HC_ERASE_GRP_SIZE] << 10;

		card->ext_csd.rel_sectors = ext_csd[EXT_CSD_REL_WR_SEC_C];

		/*
		 * There are two boot regions of equal size, defined in
		 * multiples of 128K.
		 */
		if (ext_csd[EXT_CSD_BOOT_MULT] && mmc_boot_partition_access(card->host)) {
			for (idx = 0; idx < MMC_NUM_BOOT_PARTITION; idx++) {
				part_size = ext_csd[EXT_CSD_BOOT_MULT] << 17;
				mmc_part_add(card, part_size,
					EXT_CSD_PART_CONFIG_ACC_BOOT0 + idx,
					"boot%d", idx, true,
					MMC_BLK_DATA_AREA_BOOT);
			}
		}
	}

	card->ext_csd.raw_hc_erase_gap_size =
		ext_csd[EXT_CSD_HC_WP_GRP_SIZE];
	card->ext_csd.raw_sec_trim_mult =
		ext_csd[EXT_CSD_SEC_TRIM_MULT];
	card->ext_csd.raw_sec_erase_mult =
		ext_csd[EXT_CSD_SEC_ERASE_MULT];
	card->ext_csd.raw_sec_feature_support =
		ext_csd[EXT_CSD_SEC_FEATURE_SUPPORT];
	card->ext_csd.raw_trim_mult =
		ext_csd[EXT_CSD_TRIM_MULT];
	card->ext_csd.raw_partition_support = ext_csd[EXT_CSD_PARTITION_SUPPORT];
	if (card->ext_csd.rev >= 4) {
		/*
		 * Enhanced area feature support -- check whether the eMMC
		 * card has the Enhanced area enabled.  If so, export enhanced
		 * area offset and size to user by adding sysfs interface.
		 */
		if ((ext_csd[EXT_CSD_PARTITION_SUPPORT] & 0x2) &&
		    (ext_csd[EXT_CSD_PARTITION_ATTRIBUTE] & 0x1)) {
			hc_erase_grp_sz =
				ext_csd[EXT_CSD_HC_ERASE_GRP_SIZE];
			hc_wp_grp_sz =
				ext_csd[EXT_CSD_HC_WP_GRP_SIZE];

			card->ext_csd.enhanced_area_en = 1;
			/*
			 * calculate the enhanced data area offset, in bytes
			 */
			card->ext_csd.enhanced_area_offset =
				(ext_csd[139] << 24) + (ext_csd[138] << 16) +
				(ext_csd[137] << 8) + ext_csd[136];
			if (mmc_card_blockaddr(card))
				card->ext_csd.enhanced_area_offset <<= 9;
			/*
			 * calculate the enhanced data area size, in kilobytes
			 */
			card->ext_csd.enhanced_area_size =
				(ext_csd[142] << 16) + (ext_csd[141] << 8) +
				ext_csd[140];
			card->ext_csd.enhanced_area_size *=
				(size_t)(hc_erase_grp_sz * hc_wp_grp_sz);
			card->ext_csd.enhanced_area_size <<= 9;
		} else {
			/*
			 * If the enhanced area is not enabled, disable these
			 * device attributes.
			 */
			card->ext_csd.enhanced_area_offset = -EINVAL;
			card->ext_csd.enhanced_area_size = -EINVAL;
		}

		/*
		 * General purpose partition feature support --
		 * If ext_csd has the size of general purpose partitions,
		 * set size, part_cfg, partition name in mmc_part.
		 */
		if (ext_csd[EXT_CSD_PARTITION_SUPPORT] &
			EXT_CSD_PART_SUPPORT_PART_EN) {
			if (card->ext_csd.enhanced_area_en != 1) {
				hc_erase_grp_sz =
					ext_csd[EXT_CSD_HC_ERASE_GRP_SIZE];
				hc_wp_grp_sz =
					ext_csd[EXT_CSD_HC_WP_GRP_SIZE];

				card->ext_csd.enhanced_area_en = 1;
			}

			for (idx = 0; idx < MMC_NUM_GP_PARTITION; idx++) {
				if (!ext_csd[EXT_CSD_GP_SIZE_MULT + idx * 3] &&
				!ext_csd[EXT_CSD_GP_SIZE_MULT + idx * 3 + 1] &&
				!ext_csd[EXT_CSD_GP_SIZE_MULT + idx * 3 + 2])
					continue;
				part_size =
				(ext_csd[EXT_CSD_GP_SIZE_MULT + idx * 3 + 2]
					<< 16) +
				(ext_csd[EXT_CSD_GP_SIZE_MULT + idx * 3 + 1]
					<< 8) +
				ext_csd[EXT_CSD_GP_SIZE_MULT + idx * 3];
				part_size *= (size_t)(hc_erase_grp_sz *
					hc_wp_grp_sz);
				mmc_part_add(card, part_size << 19,
					EXT_CSD_PART_CONFIG_ACC_GP0 + idx,
					"gp%d", idx, false,
					MMC_BLK_DATA_AREA_GP);
			}
		}
		card->ext_csd.sec_trim_mult =
			ext_csd[EXT_CSD_SEC_TRIM_MULT];
		card->ext_csd.sec_erase_mult =
			ext_csd[EXT_CSD_SEC_ERASE_MULT];
		card->ext_csd.sec_feature_support =
			ext_csd[EXT_CSD_SEC_FEATURE_SUPPORT];
		card->ext_csd.trim_timeout = 300 *
			ext_csd[EXT_CSD_TRIM_MULT];

		/*
		 * Note that the call to mmc_part_add above defaults to read
		 * only. If this default assumption is changed, the call must
		 * take into account the value of boot_locked below.
		 */
		card->ext_csd.boot_ro_lock = ext_csd[EXT_CSD_BOOT_WP];
		card->ext_csd.boot_ro_lockable = true;

		/* Save power class values */
		card->ext_csd.raw_pwr_cl_52_195 =
			ext_csd[EXT_CSD_PWR_CL_52_195];
		card->ext_csd.raw_pwr_cl_26_195 =
			ext_csd[EXT_CSD_PWR_CL_26_195];
		card->ext_csd.raw_pwr_cl_52_360 =
			ext_csd[EXT_CSD_PWR_CL_52_360];
		card->ext_csd.raw_pwr_cl_26_360 =
			ext_csd[EXT_CSD_PWR_CL_26_360];
		card->ext_csd.raw_pwr_cl_200_195 =
			ext_csd[EXT_CSD_PWR_CL_200_195];
		card->ext_csd.raw_pwr_cl_200_360 =
			ext_csd[EXT_CSD_PWR_CL_200_360];
		card->ext_csd.raw_pwr_cl_ddr_52_195 =
			ext_csd[EXT_CSD_PWR_CL_DDR_52_195];
		card->ext_csd.raw_pwr_cl_ddr_52_360 =
			ext_csd[EXT_CSD_PWR_CL_DDR_52_360];
	}

	if (card->ext_csd.rev >= 5) {
		/* Adjust production date as per JEDEC JESD84-B451 */
		if (card->cid.year < 2010)
			card->cid.year += 16;

		/* check whether the eMMC card supports BKOPS */
		if (ext_csd[EXT_CSD_BKOPS_SUPPORT] & 0x1) {
			card->ext_csd.bkops = 1;
			card->ext_csd.bkops_en = ext_csd[EXT_CSD_BKOPS_EN];
			card->ext_csd.raw_bkops_status =
				ext_csd[EXT_CSD_BKOPS_STATUS];
			if (!card->ext_csd.bkops_en)
				pr_info("%s: BKOPS_EN bit is not set\n",
					mmc_hostname(card->host));
		}

		/* check whether the eMMC card supports HPI */
		if (ext_csd[EXT_CSD_HPI_FEATURES] & 0x1) {
			card->ext_csd.hpi = 1;
			if (ext_csd[EXT_CSD_HPI_FEATURES] & 0x2)
				card->ext_csd.hpi_cmd =	MMC_STOP_TRANSMISSION;
			else
				card->ext_csd.hpi_cmd = MMC_SEND_STATUS;
			/*
			 * Indicate the maximum timeout to close
			 * a command interrupted by HPI
			 */
			card->ext_csd.out_of_int_time =
				ext_csd[EXT_CSD_OUT_OF_INTERRUPT_TIME] * 10;
		}

		card->ext_csd.rel_param = ext_csd[EXT_CSD_WR_REL_PARAM];
		card->ext_csd.rst_n_function = ext_csd[EXT_CSD_RST_N_FUNCTION];

		/*
		 * RPMB regions are defined in multiples of 128K.
		 */
		card->ext_csd.raw_rpmb_size_mult = ext_csd[EXT_CSD_RPMB_MULT];
		if (ext_csd[EXT_CSD_RPMB_MULT] && mmc_host_cmd23(card->host)) {
			mmc_part_add(card, ext_csd[EXT_CSD_RPMB_MULT] << 17,
				EXT_CSD_PART_CONFIG_ACC_RPMB,
				"rpmb", 0, false,
				MMC_BLK_DATA_AREA_RPMB);
		}
	}

	card->ext_csd.raw_erased_mem_count = ext_csd[EXT_CSD_ERASED_MEM_CONT];
	if (ext_csd[EXT_CSD_ERASED_MEM_CONT])
		card->erased_byte = 0xFF;
	else
		card->erased_byte = 0x0;

	/* eMMC v4.5 or later */
	if (card->ext_csd.rev >= 6) {
		card->ext_csd.feature_support |= MMC_DISCARD_FEATURE;

		card->ext_csd.generic_cmd6_time = 10 *
			ext_csd[EXT_CSD_GENERIC_CMD6_TIME];
		card->ext_csd.power_off_longtime = 10 *
			ext_csd[EXT_CSD_POWER_OFF_LONG_TIME];

		card->ext_csd.cache_size =
			ext_csd[EXT_CSD_CACHE_SIZE + 0] << 0 |
			ext_csd[EXT_CSD_CACHE_SIZE + 1] << 8 |
			ext_csd[EXT_CSD_CACHE_SIZE + 2] << 16 |
			ext_csd[EXT_CSD_CACHE_SIZE + 3] << 24;

		if (ext_csd[EXT_CSD_DATA_SECTOR_SIZE] == 1)
			card->ext_csd.data_sector_size = 4096;
		else
			card->ext_csd.data_sector_size = 512;

		if ((ext_csd[EXT_CSD_DATA_TAG_SUPPORT] & 1) &&
		    (ext_csd[EXT_CSD_TAG_UNIT_SIZE] <= 8)) {
			card->ext_csd.data_tag_unit_size =
			((unsigned int) 1 << ext_csd[EXT_CSD_TAG_UNIT_SIZE]) *
			(card->ext_csd.data_sector_size);
		} else {
			card->ext_csd.data_tag_unit_size = 0;
		}

		card->ext_csd.max_packed_writes =
			ext_csd[EXT_CSD_MAX_PACKED_WRITES];
		card->ext_csd.max_packed_reads =
			ext_csd[EXT_CSD_MAX_PACKED_READS];
	} else {
		card->ext_csd.data_sector_size = 512;
	}

out:
	return err;
}

static inline void mmc_free_ext_csd(u8 *ext_csd)
{
	kfree(ext_csd);
}


static int mmc_compare_ext_csds(struct mmc_card *card, unsigned bus_width)
{
	u8 *bw_ext_csd;
	int err;

	if (bus_width == MMC_BUS_WIDTH_1)
		return 0;

	err = mmc_get_ext_csd(card, &bw_ext_csd);

	if (err || bw_ext_csd == NULL) {
		err = -EINVAL;
		goto out;
	}

	/* only compare read only fields */
	err = !((card->ext_csd.raw_partition_support ==
			bw_ext_csd[EXT_CSD_PARTITION_SUPPORT]) &&
		(card->ext_csd.raw_erased_mem_count ==
			bw_ext_csd[EXT_CSD_ERASED_MEM_CONT]) &&
		(card->ext_csd.rev ==
			bw_ext_csd[EXT_CSD_REV]) &&
		(card->ext_csd.raw_ext_csd_structure ==
			bw_ext_csd[EXT_CSD_STRUCTURE]) &&
		(card->ext_csd.raw_card_type ==
			bw_ext_csd[EXT_CSD_CARD_TYPE]) &&
		(card->ext_csd.raw_s_a_timeout ==
			bw_ext_csd[EXT_CSD_S_A_TIMEOUT]) &&
		(card->ext_csd.raw_hc_erase_gap_size ==
			bw_ext_csd[EXT_CSD_HC_WP_GRP_SIZE]) &&
		(card->ext_csd.raw_erase_timeout_mult ==
			bw_ext_csd[EXT_CSD_ERASE_TIMEOUT_MULT]) &&
		(card->ext_csd.raw_hc_erase_grp_size ==
			bw_ext_csd[EXT_CSD_HC_ERASE_GRP_SIZE]) &&
		(card->ext_csd.raw_sec_trim_mult ==
			bw_ext_csd[EXT_CSD_SEC_TRIM_MULT]) &&
		(card->ext_csd.raw_sec_erase_mult ==
			bw_ext_csd[EXT_CSD_SEC_ERASE_MULT]) &&
		(card->ext_csd.raw_sec_feature_support ==
			bw_ext_csd[EXT_CSD_SEC_FEATURE_SUPPORT]) &&
		(card->ext_csd.raw_trim_mult ==
			bw_ext_csd[EXT_CSD_TRIM_MULT]) &&
		(card->ext_csd.raw_sectors[0] ==
			bw_ext_csd[EXT_CSD_SEC_CNT + 0]) &&
		(card->ext_csd.raw_sectors[1] ==
			bw_ext_csd[EXT_CSD_SEC_CNT + 1]) &&
		(card->ext_csd.raw_sectors[2] ==
			bw_ext_csd[EXT_CSD_SEC_CNT + 2]) &&
		(card->ext_csd.raw_sectors[3] ==
			bw_ext_csd[EXT_CSD_SEC_CNT + 3]) &&
		(card->ext_csd.raw_pwr_cl_52_195 ==
			bw_ext_csd[EXT_CSD_PWR_CL_52_195]) &&
		(card->ext_csd.raw_pwr_cl_26_195 ==
			bw_ext_csd[EXT_CSD_PWR_CL_26_195]) &&
		(card->ext_csd.raw_pwr_cl_52_360 ==
			bw_ext_csd[EXT_CSD_PWR_CL_52_360]) &&
		(card->ext_csd.raw_pwr_cl_26_360 ==
			bw_ext_csd[EXT_CSD_PWR_CL_26_360]) &&
		(card->ext_csd.raw_pwr_cl_200_195 ==
			bw_ext_csd[EXT_CSD_PWR_CL_200_195]) &&
		(card->ext_csd.raw_pwr_cl_200_360 ==
			bw_ext_csd[EXT_CSD_PWR_CL_200_360]) &&
		(card->ext_csd.raw_pwr_cl_ddr_52_195 ==
			bw_ext_csd[EXT_CSD_PWR_CL_DDR_52_195]) &&
		(card->ext_csd.raw_pwr_cl_ddr_52_360 ==
			bw_ext_csd[EXT_CSD_PWR_CL_DDR_52_360]));
	if (err)
		err = -EINVAL;

out:
	mmc_free_ext_csd(bw_ext_csd);
	return err;
}

static ssize_t mmc_boot_info_show(struct device *dev,
			struct device_attribute *attr, char *buf)
{
	char *boot_partition[8] = {
		"Device not boot enabled",
		"Boot partition 1 enabled",
		"Boot partition 2 enabled",
		"Reserved",
		"Reserved",
		"Reserved",
		"Reserved",
		"User area enabled for boot"};

	char *bus_width[4] = {
		"x1 (sdr) or x4 (ddr) bus width in boot operation mode",
		"x4 (sdr/ddr) bus width in boot operation mode",
		"x8 (sdr/ddr) bus width in boot operation mode",
		"Reserved"};

	char *boot_mode[4] = {
	"Use single data rate + backward compatible timings in boot operation",
	"Use single data rate + high speed timings in boot operation mode",
	"Use dual data rate in boot operation",
	"Reserved"};

	int partition;
	int width;
	int mode;
	int err;
	u8 *ext_csd = NULL;
	struct mmc_card *card = container_of(dev, struct mmc_card, dev);

	/* read it again because user may change it */
	mmc_claim_host(card->host);
	err = mmc_get_ext_csd(card, &ext_csd);
	mmc_release_host(card->host);
	if (err || !ext_csd) {
		pr_err("%s: failed to get ext_csd, err=%d\n",
				mmc_hostname(card->host),
				err);
		return err;
	}

	mmc_read_ext_csd(card, ext_csd);
	mmc_free_ext_csd(ext_csd);

<<<<<<< HEAD
	partition = (card->ext_csd.boot_config >> 3) & 0x7;
=======
	partition = (card->ext_csd.part_config >> 3) & 0x7;
>>>>>>> 825dd90e
	width =  card->ext_csd.boot_bus_width & 0x3;
	mode = (card->ext_csd.boot_bus_width >> 3) & 0x3;

	return sprintf(buf,
		"boot_info:0x%02x;\n"
		"  ALT_BOOT_MODE:%x - %s\n"
		"  DDR_BOOT_MODE:%x - %s\n"
		"  HS_BOOTMODE:%x - %s\n"
		"boot_size:%04dKB\n"
		"boot_partition:0x%02x;\n"
		"  BOOT_ACK:%x - %s\n"
		"  BOOT_PARTITION-ENABLE: %x - %s\n"
		"boot_bus:0x%02x\n"
		"  BOOT_MODE:%x - %s\n"
		"  RESET_BOOT_BUS_WIDTH:%x - %s\n"
		"  BOOT_BUS_WIDTH:%x - %s\n",

		card->ext_csd.boot_info,
		!!(card->ext_csd.boot_info & 0x1),
		(card->ext_csd.boot_info & 0x1) ?
			"Supports alternate boot method" :
			"Does not support alternate boot method",
		!!(card->ext_csd.boot_info & 0x2),
		(card->ext_csd.boot_info & 0x2) ?
			"Supports alternate dual data rate during boot" :
			"Does not support dual data rate during boot",
		!!(card->ext_csd.boot_info & 0x4),
		(card->ext_csd.boot_info & 0x4) ?
			"Supports high speed timing during boot" :
			"Does not support high speed timing during boot",

		card->ext_csd.boot_size * 128,

<<<<<<< HEAD
		card->ext_csd.boot_config,
		!!(card->ext_csd.boot_config & 0x40),
		(card->ext_csd.boot_config & 0x40) ?
=======
		card->ext_csd.part_config,
		!!(card->ext_csd.part_config & 0x40),
		(card->ext_csd.part_config & 0x40) ?
>>>>>>> 825dd90e
			"Boot acknowledge sent during boot operation" :
			"No boot acknowledge sent",
		partition,
		boot_partition[partition],

		card->ext_csd.boot_bus_width,
		mode,
		boot_mode[mode],
		!!(card->ext_csd.boot_bus_width & 0x4),
		(card->ext_csd.boot_bus_width & 0x4) ?
		  "Retain boot bus width and boot mode after boot operation" :
		  "Reset bus width to x1, single data rate and backward"
		  "compatible timings after boot operation",
		width,
		bus_width[width]);
}

/* set up boot partitions */
static ssize_t
setup_boot_partitions(struct device *dev, struct device_attribute *attr,
		const char *buf, size_t count)
{
	int err, busy = 0;
	u32 part;
	u8 *ext_csd, boot_config;
	struct mmc_command cmd;
	struct mmc_card *card = container_of(dev, struct mmc_card, dev);

	BUG_ON(!card);

	sscanf(buf, "%d\n", &part);

	if (card->csd.mmca_vsn < CSD_SPEC_VER_4) {
		pr_err("%s: invalid mmc version" \
			" mmc version is below version 4!)\n",
			mmc_hostname(card->host));
		return -EINVAL;
	}

	/* it's a normal SD/MMC but user request to configure boot partition */
	if (card->ext_csd.boot_size <= 0) {
		pr_err("%s: fail to send SWITCH command to card " \
				"to update boot_config of the EXT_CSD!\n",
			mmc_hostname(card->host));
		return -EINVAL;
	}

	/*
	 * partition must be -
	 * 0 - user area
	 * 1 - boot partition 1
	 * 2 - boot partition 2
	 * DO NOT switch the partitions that used to be accessed
	 * in OS layer HERE
	 */
	if (part & EXT_CSD_BOOT_PARTITION_ACCESS_MASK) {
		pr_err("%s: DO NOT switch the partitions that used to be\n" \
			" accessed in OS layer HERE. please following the\n" \
			" guidance of Documentation/mmc/mmc-dev-parts.txt.\n",
			mmc_hostname(card->host));
		return -EINVAL;
       }

	ext_csd = kmalloc(512, GFP_KERNEL);
	if (!ext_csd) {
		pr_err("%s: could not allocate a buffer to " \
			"receive the ext_csd.\n", mmc_hostname(card->host));
		return -ENOMEM;
	}

	mmc_claim_host(card->host);
	err = mmc_send_ext_csd(card, ext_csd);
	if (err) {
		pr_err("%s: unable to read EXT_CSD.\n",
			mmc_hostname(card->host));
		goto err_rtn;
	}

	/* enable the boot partition in boot mode */
	/* boot enable be -
	 * 0x00 - disable boot enable.
	 * 0x08 - boot partition 1 is enabled for boot.
	 * 0x10 - boot partition 2 is enabled for boot.
	 * 0x38 - User area is enabled for boot.
	 */
	switch (part & EXT_CSD_BOOT_PARTITION_ENABLE_MASK) {
	case 0:
		boot_config = (ext_csd[EXT_CSD_PART_CONFIG]
				& ~EXT_CSD_BOOT_PARTITION_ENABLE_MASK
				& ~EXT_CSD_BOOT_ACK_ENABLE);
		break;
	case EXT_CSD_BOOT_PARTITION_PART1:
		boot_config = ((ext_csd[EXT_CSD_PART_CONFIG]
				& ~EXT_CSD_BOOT_PARTITION_ENABLE_MASK)
				| EXT_CSD_BOOT_PARTITION_PART1
				| EXT_CSD_BOOT_ACK_ENABLE);
		break;
	case EXT_CSD_BOOT_PARTITION_PART2:
		boot_config = ((ext_csd[EXT_CSD_PART_CONFIG]
				& ~EXT_CSD_BOOT_PARTITION_ENABLE_MASK)
				| EXT_CSD_BOOT_PARTITION_PART2
				| EXT_CSD_BOOT_ACK_ENABLE);
		break;
	case EXT_CSD_BOOT_PARTITION_ENABLE_MASK:
		boot_config = ((ext_csd[EXT_CSD_PART_CONFIG]
				| EXT_CSD_BOOT_PARTITION_ENABLE_MASK)
				& ~EXT_CSD_BOOT_ACK_ENABLE);
		break;
	default:
		pr_err("%s: wrong boot config parameter" \
			" 00 (disable boot), 08 (enable boot1)," \
			"16 (enable boot2), 56 (User area)\n",
			mmc_hostname(card->host));
		err = -EINVAL;
		goto err_rtn;
	}

	err = mmc_switch(card, EXT_CSD_CMD_SET_NORMAL,
		EXT_CSD_PART_CONFIG, boot_config, card->ext_csd.part_time);
	if (err) {
		pr_err("%s: fail to send SWITCH command to card " \
				"to update boot_config of the EXT_CSD!\n",
			mmc_hostname(card->host));
		goto err_rtn;
	}

	/* waiting for the card to finish the busy state */
	do {
		memset(&cmd, 0, sizeof(struct mmc_command));

		cmd.opcode = MMC_SEND_STATUS;
		cmd.arg = card->rca << 16;
		cmd.flags = MMC_RSP_R1 | MMC_CMD_AC;

		err = mmc_wait_for_cmd(card->host, &cmd, 0);
		if (err || busy > 100) {
			pr_err("%s: failed to wait for" \
				"the busy state to end.\n",
				mmc_hostname(card->host));
			break;
		}

		if (!busy && !(cmd.resp[0] & R1_READY_FOR_DATA)) {
			pr_info("%s: card is in busy state" \
				"pls wait for busy state to end.\n",
				mmc_hostname(card->host));
		}
		busy++;
	} while (!(cmd.resp[0] & R1_READY_FOR_DATA));

	/* Now check whether it works */
	err = mmc_send_ext_csd(card, ext_csd);
	if (err) {
		pr_err("%s: %d unable to re-read EXT_CSD.\n",
			mmc_hostname(card->host), err);
		goto err_rtn;
	}

<<<<<<< HEAD
	card->ext_csd.boot_config = ext_csd[EXT_CSD_PART_CONFIG];
=======
	card->ext_csd.part_config = ext_csd[EXT_CSD_PART_CONFIG];
>>>>>>> 825dd90e

err_rtn:
	mmc_release_host(card->host);
	kfree(ext_csd);
	if (err)
		return err;
	else
		return count;
}

/* configure the boot bus */
static ssize_t
setup_boot_bus(struct device *dev, struct device_attribute *attr,
		const char *buf, size_t count)
{
	int err, busy = 0;
	u32 boot_bus, new_bus;
	u8 *ext_csd;
	struct mmc_command cmd;
	struct mmc_card *card = container_of(dev, struct mmc_card, dev);

	BUG_ON(!card);

	sscanf(buf, "%d\n", &boot_bus);

	if (card->csd.mmca_vsn < CSD_SPEC_VER_4) {
		pr_err("%s: invalid mmc version" \
			" mmc version is below version 4!)\n",
			mmc_hostname(card->host));
		return -EINVAL;
	}

	/* it's a normal SD/MMC but user request to configure boot bus */
	if (card->ext_csd.boot_size <= 0) {
		pr_err("%s: this is a normal SD/MMC card" \
			" but you request to configure boot bus !\n",
			mmc_hostname(card->host));
		return -EINVAL;
	}

	ext_csd = kmalloc(512, GFP_KERNEL);
	if (!ext_csd) {
		pr_err("%s: could not allocate a buffer to " \
			"receive the ext_csd.\n", mmc_hostname(card->host));
		return -ENOMEM;
	}

	mmc_claim_host(card->host);
	err = mmc_send_ext_csd(card, ext_csd);
	if (err) {
		pr_err("%s: unable to read EXT_CSD.\n",
			mmc_hostname(card->host));
		goto err_rtn;
	}

	/* Configure the boot bus width when boot partition is enabled */
	if (((boot_bus & EXT_CSD_BOOT_BUS_WIDTH_MODE_MASK) >> 3) > 2
			|| (boot_bus & EXT_CSD_BOOT_BUS_WIDTH_WIDTH_MASK) > 2
			|| (boot_bus & ~EXT_CSD_BOOT_BUS_WIDTH_MASK) > 0) {
		pr_err("%s: Invalid inputs!\n",
			mmc_hostname(card->host));
		err = -EINVAL;
		goto err_rtn;
	}

	err = mmc_switch(card, EXT_CSD_CMD_SET_NORMAL,
		EXT_CSD_BOOT_BUS_WIDTH, boot_bus, card->ext_csd.part_time);
	if (err) {
		pr_err("%s: fail to send SWITCH command to card " \
				"to update boot_config of the EXT_CSD!\n",
			mmc_hostname(card->host));
		goto err_rtn;
	}

	/* waiting for the card to finish the busy state */
	do {
		memset(&cmd, 0, sizeof(struct mmc_command));

		cmd.opcode = MMC_SEND_STATUS;
		cmd.arg = card->rca << 16;
		cmd.flags = MMC_RSP_R1 | MMC_CMD_AC;

		err = mmc_wait_for_cmd(card->host, &cmd, 0);
		if (err || busy > 100) {
			pr_err("%s: failed to wait for" \
				"the busy state to end.\n",
				mmc_hostname(card->host));
			break;
		}

		if (!busy && !(cmd.resp[0] & R1_READY_FOR_DATA)) {
			pr_info("%s: card is in busy state" \
				"pls wait for busy state to end.\n",
				mmc_hostname(card->host));
		}
		busy++;
	} while (!(cmd.resp[0] & R1_READY_FOR_DATA));

	/* Now check whether it works */
	err = mmc_send_ext_csd(card, ext_csd);
	if (err) {
		pr_err("%s: %d unable to re-read EXT_CSD.\n",
			mmc_hostname(card->host), err);
		goto err_rtn;
	}

	new_bus = ext_csd[EXT_CSD_BOOT_BUS_WIDTH];
	if (boot_bus  != new_bus) {
		pr_err("%s: after SWITCH, current boot bus mode %d" \
				" is not same as requested bus mode %d!\n",
			mmc_hostname(card->host), new_bus, boot_bus);
		goto err_rtn;
	}
	card->ext_csd.boot_bus_width = ext_csd[EXT_CSD_BOOT_BUS_WIDTH];

err_rtn:
	mmc_release_host(card->host);
	mmc_free_ext_csd(ext_csd);
	if (err)
		return err;
	else
		return count;
}

MMC_DEV_ATTR(cid, "%08x%08x%08x%08x\n", card->raw_cid[0], card->raw_cid[1],
	card->raw_cid[2], card->raw_cid[3]);
MMC_DEV_ATTR(csd, "%08x%08x%08x%08x\n", card->raw_csd[0], card->raw_csd[1],
	card->raw_csd[2], card->raw_csd[3]);
MMC_DEV_ATTR(date, "%02d/%04d\n", card->cid.month, card->cid.year);
MMC_DEV_ATTR(erase_size, "%u\n", card->erase_size << 9);
MMC_DEV_ATTR(preferred_erase_size, "%u\n", card->pref_erase << 9);
MMC_DEV_ATTR(fwrev, "0x%x\n", card->cid.fwrev);
MMC_DEV_ATTR(hwrev, "0x%x\n", card->cid.hwrev);
MMC_DEV_ATTR(manfid, "0x%06x\n", card->cid.manfid);
MMC_DEV_ATTR(name, "%s\n", card->cid.prod_name);
MMC_DEV_ATTR(oemid, "0x%04x\n", card->cid.oemid);
MMC_DEV_ATTR(prv, "0x%x\n", card->cid.prv);
MMC_DEV_ATTR(serial, "0x%08x\n", card->cid.serial);
MMC_DEV_ATTR(enhanced_area_offset, "%llu\n",
		card->ext_csd.enhanced_area_offset);
MMC_DEV_ATTR(enhanced_area_size, "%u\n", card->ext_csd.enhanced_area_size);
MMC_DEV_ATTR(raw_rpmb_size_mult, "%#x\n", card->ext_csd.raw_rpmb_size_mult);
MMC_DEV_ATTR(rel_sectors, "%#x\n", card->ext_csd.rel_sectors);
DEVICE_ATTR(boot_info, S_IRUGO, mmc_boot_info_show, NULL);
DEVICE_ATTR(boot_config, S_IWUGO, NULL, setup_boot_partitions);
DEVICE_ATTR(boot_bus_config, S_IWUGO, NULL, setup_boot_bus);

static struct attribute *mmc_std_attrs[] = {
	&dev_attr_cid.attr,
	&dev_attr_csd.attr,
	&dev_attr_date.attr,
	&dev_attr_erase_size.attr,
	&dev_attr_preferred_erase_size.attr,
	&dev_attr_fwrev.attr,
	&dev_attr_hwrev.attr,
	&dev_attr_manfid.attr,
	&dev_attr_name.attr,
	&dev_attr_oemid.attr,
	&dev_attr_prv.attr,
	&dev_attr_serial.attr,
	&dev_attr_enhanced_area_offset.attr,
	&dev_attr_enhanced_area_size.attr,
	&dev_attr_raw_rpmb_size_mult.attr,
	&dev_attr_rel_sectors.attr,
	&dev_attr_boot_info.attr,
	&dev_attr_boot_config.attr,
	&dev_attr_boot_bus_config.attr,
	NULL,
};

static struct attribute_group mmc_std_attr_group = {
	.attrs = mmc_std_attrs,
};

static const struct attribute_group *mmc_attr_groups[] = {
	&mmc_std_attr_group,
	NULL,
};

static struct device_type mmc_type = {
	.groups = mmc_attr_groups,
};

/*
 * Select the PowerClass for the current bus width
 * If power class is defined for 4/8 bit bus in the
 * extended CSD register, select it by executing the
 * mmc_switch command.
 */
static int mmc_select_powerclass(struct mmc_card *card,
		unsigned int bus_width)
{
	int err = 0;
	unsigned int pwrclass_val = 0;
	struct mmc_host *host;

	BUG_ON(!card);

	host = card->host;
	BUG_ON(!host);

	/* Power class selection is supported for versions >= 4.0 */
	if (card->csd.mmca_vsn < CSD_SPEC_VER_4)
		return 0;

	/* Power class values are defined only for 4/8 bit bus */
	if (bus_width == EXT_CSD_BUS_WIDTH_1)
		return 0;

	switch (1 << host->ios.vdd) {
	case MMC_VDD_165_195:
		if (host->ios.clock <= 26000000)
			pwrclass_val = card->ext_csd.raw_pwr_cl_26_195;
		else if	(host->ios.clock <= 52000000)
			pwrclass_val = (bus_width <= EXT_CSD_BUS_WIDTH_8) ?
				card->ext_csd.raw_pwr_cl_52_195 :
				card->ext_csd.raw_pwr_cl_ddr_52_195;
		else if (host->ios.clock <= 200000000)
			pwrclass_val = card->ext_csd.raw_pwr_cl_200_195;
		break;
	case MMC_VDD_27_28:
	case MMC_VDD_28_29:
	case MMC_VDD_29_30:
	case MMC_VDD_30_31:
	case MMC_VDD_31_32:
	case MMC_VDD_32_33:
	case MMC_VDD_33_34:
	case MMC_VDD_34_35:
	case MMC_VDD_35_36:
		if (host->ios.clock <= 26000000)
			pwrclass_val = card->ext_csd.raw_pwr_cl_26_360;
		else if	(host->ios.clock <= 52000000)
			pwrclass_val = (bus_width <= EXT_CSD_BUS_WIDTH_8) ?
				card->ext_csd.raw_pwr_cl_52_360 :
				card->ext_csd.raw_pwr_cl_ddr_52_360;
		else if (host->ios.clock <= 200000000)
			pwrclass_val = card->ext_csd.raw_pwr_cl_200_360;
		break;
	default:
		pr_warning("%s: Voltage range not supported "
			   "for power class.\n", mmc_hostname(host));
		return -EINVAL;
	}

	if (bus_width & (EXT_CSD_BUS_WIDTH_8 | EXT_CSD_DDR_BUS_WIDTH_8))
		pwrclass_val = (pwrclass_val & EXT_CSD_PWR_CL_8BIT_MASK) >>
				EXT_CSD_PWR_CL_8BIT_SHIFT;
	else
		pwrclass_val = (pwrclass_val & EXT_CSD_PWR_CL_4BIT_MASK) >>
				EXT_CSD_PWR_CL_4BIT_SHIFT;

	/* If the power class is different from the default value */
	if (pwrclass_val > 0) {
		err = mmc_switch(card, EXT_CSD_CMD_SET_NORMAL,
				 EXT_CSD_POWER_CLASS,
				 pwrclass_val,
				 card->ext_csd.generic_cmd6_time);
	}

	return err;
}

/*
 * Selects the desired buswidth and switch to the HS200 mode
 * if bus width set without error
 */
static int mmc_select_hs200(struct mmc_card *card)
{
	int idx, err = -EINVAL;
	struct mmc_host *host;
	static unsigned ext_csd_bits[] = {
		EXT_CSD_BUS_WIDTH_4,
		EXT_CSD_BUS_WIDTH_8,
	};
	static unsigned bus_widths[] = {
		MMC_BUS_WIDTH_4,
		MMC_BUS_WIDTH_8,
	};

	BUG_ON(!card);

	host = card->host;

	if (card->ext_csd.card_type & EXT_CSD_CARD_TYPE_SDR_1_2V &&
			host->caps2 & MMC_CAP2_HS200_1_2V_SDR)
		err = __mmc_set_signal_voltage(host, MMC_SIGNAL_VOLTAGE_120);

	if (err && card->ext_csd.card_type & EXT_CSD_CARD_TYPE_SDR_1_8V &&
			host->caps2 & MMC_CAP2_HS200_1_8V_SDR)
		err = __mmc_set_signal_voltage(host, MMC_SIGNAL_VOLTAGE_180);

	/* If fails try again during next card power cycle */
	if (err)
		goto err;

	idx = (host->caps & MMC_CAP_8_BIT_DATA) ? 1 : 0;

	/*
	 * Unlike SD, MMC cards dont have a configuration register to notify
	 * supported bus width. So bus test command should be run to identify
	 * the supported bus width or compare the ext csd values of current
	 * bus width and ext csd values of 1 bit mode read earlier.
	 */
	for (; idx >= 0; idx--) {

		/*
		 * Host is capable of 8bit transfer, then switch
		 * the device to work in 8bit transfer mode. If the
		 * mmc switch command returns error then switch to
		 * 4bit transfer mode. On success set the corresponding
		 * bus width on the host.
		 */
		err = mmc_switch(card, EXT_CSD_CMD_SET_NORMAL,
				 EXT_CSD_BUS_WIDTH,
				 ext_csd_bits[idx],
				 card->ext_csd.generic_cmd6_time);
		if (err)
			continue;

		mmc_set_bus_width(card->host, bus_widths[idx]);

		if (!(host->caps & MMC_CAP_BUS_WIDTH_TEST))
			err = mmc_compare_ext_csds(card, bus_widths[idx]);
		else
			err = mmc_bus_test(card, bus_widths[idx]);
		if (!err)
			break;
	}

	/* switch to HS200 mode if bus width set successfully */
	if (!err)
		err = mmc_switch(card, EXT_CSD_CMD_SET_NORMAL,
				 EXT_CSD_HS_TIMING, 2, 0);
err:
	return err;
}

/*
 * Handle the detection and initialisation of a card.
 *
 * In the case of a resume, "oldcard" will contain the card
 * we're trying to reinitialise.
 */
static int mmc_init_card(struct mmc_host *host, u32 ocr,
	struct mmc_card *oldcard)
{
	struct mmc_card *card;
	int err, ddr = 0;
	u32 cid[4];
	unsigned int max_dtr;
	u32 rocr;
	u8 *ext_csd = NULL;

	BUG_ON(!host);
	WARN_ON(!host->claimed);

	/* Set correct bus mode for MMC before attempting init */
	if (!mmc_host_is_spi(host))
		mmc_set_bus_mode(host, MMC_BUSMODE_OPENDRAIN);

	/*
	 * Since we're changing the OCR value, we seem to
	 * need to tell some cards to go back to the idle
	 * state.  We wait 1ms to give cards time to
	 * respond.
	 * mmc_go_idle is needed for eMMC that are asleep
	 */
	mmc_go_idle(host);

	/* The extra bit indicates that we support high capacity */
	err = mmc_send_op_cond(host, ocr | (1 << 30), &rocr);
	if (err)
		goto err;

	/*
	 * For SPI, enable CRC as appropriate.
	 */
	if (mmc_host_is_spi(host)) {
		err = mmc_spi_set_crc(host, use_spi_crc);
		if (err)
			goto err;
	}

	/*
	 * Fetch CID from card.
	 */
	if (mmc_host_is_spi(host))
		err = mmc_send_cid(host, cid);
	else
		err = mmc_all_send_cid(host, cid);
	if (err)
		goto err;

	if (oldcard) {
		if (memcmp(cid, oldcard->raw_cid, sizeof(cid)) != 0) {
			err = -ENOENT;
			goto err;
		}

		card = oldcard;
	} else {
		/*
		 * Allocate card structure.
		 */
		card = mmc_alloc_card(host, &mmc_type);
		if (IS_ERR(card)) {
			err = PTR_ERR(card);
			goto err;
		}

		card->ocr = ocr;
		card->type = MMC_TYPE_MMC;
		card->rca = 1;
		memcpy(card->raw_cid, cid, sizeof(card->raw_cid));
	}

	/*
	 * For native busses:  set card RCA and quit open drain mode.
	 */
	if (!mmc_host_is_spi(host)) {
		err = mmc_set_relative_addr(card);
		if (err)
			goto free_card;

		mmc_set_bus_mode(host, MMC_BUSMODE_PUSHPULL);
	}

	if (!oldcard) {
		/*
		 * Fetch CSD from card.
		 */
		err = mmc_send_csd(card, card->raw_csd);
		if (err)
			goto free_card;

		err = mmc_decode_csd(card);
		if (err)
			goto free_card;
		err = mmc_decode_cid(card);
		if (err)
			goto free_card;
	}

	/*
	 * Select card, as all following commands rely on that.
	 */
	if (!mmc_host_is_spi(host)) {
		err = mmc_select_card(card);
		if (err)
			goto free_card;
	}

	if (!oldcard) {
		/*
		 * Fetch and process extended CSD.
		 */

		err = mmc_get_ext_csd(card, &ext_csd);
		if (err)
			goto free_card;
		err = mmc_read_ext_csd(card, ext_csd);
		if (err)
			goto free_card;

		/* If doing byte addressing, check if required to do sector
		 * addressing.  Handle the case of <2GB cards needing sector
		 * addressing.  See section 8.1 JEDEC Standard JED84-A441;
		 * ocr register has bit 30 set for sector addressing.
		 */
		if (!(mmc_card_blockaddr(card)) && (rocr & (1<<30)))
			mmc_card_set_blockaddr(card);

		/* Erase size depends on CSD and Extended CSD */
		mmc_set_erase_size(card);
	}

	/*
	 * If enhanced_area_en is TRUE, host needs to enable ERASE_GRP_DEF
	 * bit.  This bit will be lost every time after a reset or power off.
	 */
	if (card->ext_csd.enhanced_area_en ||
	    (card->ext_csd.rev >= 3 && (host->caps2 & MMC_CAP2_HC_ERASE_SZ))) {
		err = mmc_switch(card, EXT_CSD_CMD_SET_NORMAL,
				 EXT_CSD_ERASE_GROUP_DEF, 1,
				 card->ext_csd.generic_cmd6_time);

		if (err && err != -EBADMSG)
			goto free_card;

		if (err) {
			err = 0;
			/*
			 * Just disable enhanced area off & sz
			 * will try to enable ERASE_GROUP_DEF
			 * during next time reinit
			 */
			card->ext_csd.enhanced_area_offset = -EINVAL;
			card->ext_csd.enhanced_area_size = -EINVAL;
		} else {
			card->ext_csd.erase_group_def = 1;
			/*
			 * enable ERASE_GRP_DEF successfully.
			 * This will affect the erase size, so
			 * here need to reset erase size
			 */
			mmc_set_erase_size(card);
		}
	}

	/*
	 * Ensure eMMC user default partition is enabled
	 */
	if (card->ext_csd.part_config & EXT_CSD_PART_CONFIG_ACC_MASK) {
		card->ext_csd.part_config &= ~EXT_CSD_PART_CONFIG_ACC_MASK;
		err = mmc_switch(card, EXT_CSD_CMD_SET_NORMAL, EXT_CSD_PART_CONFIG,
				 card->ext_csd.part_config,
				 card->ext_csd.part_time);
		if (err && err != -EBADMSG)
			goto free_card;
	}

	/*
	 * Enable power_off_notification byte in the ext_csd register
	 */
	if (card->ext_csd.rev >= 6) {
		err = mmc_switch(card, EXT_CSD_CMD_SET_NORMAL,
				 EXT_CSD_POWER_OFF_NOTIFICATION,
				 EXT_CSD_POWER_ON,
				 card->ext_csd.generic_cmd6_time);
		if (err && err != -EBADMSG)
			goto free_card;

		/*
		 * The err can be -EBADMSG or 0,
		 * so check for success and update the flag
		 */
		if (!err)
			card->ext_csd.power_off_notification = EXT_CSD_POWER_ON;
	}

	/*
	 * Activate high speed (if supported)
	 */
	if (card->ext_csd.hs_max_dtr != 0) {
		err = 0;
		if (card->ext_csd.hs_max_dtr > 52000000 &&
		    host->caps2 & MMC_CAP2_HS200)
			err = mmc_select_hs200(card);
		else if	(host->caps & MMC_CAP_MMC_HIGHSPEED)
			err = mmc_switch(card, EXT_CSD_CMD_SET_NORMAL,
					 EXT_CSD_HS_TIMING, 1,
					 card->ext_csd.generic_cmd6_time);

		if (err && err != -EBADMSG)
			goto free_card;

		if (err) {
			pr_warning("%s: switch to highspeed failed\n",
			       mmc_hostname(card->host));
			err = 0;
		} else {
			if (card->ext_csd.hs_max_dtr > 52000000 &&
			    host->caps2 & MMC_CAP2_HS200) {
				mmc_card_set_hs200(card);
				mmc_set_timing(card->host,
					       MMC_TIMING_MMC_HS200);
			} else {
				mmc_card_set_highspeed(card);
				mmc_set_timing(card->host, MMC_TIMING_MMC_HS);
			}
		}
	}

	/*
	 * Compute bus speed.
	 */
	max_dtr = (unsigned int)-1;

	if (mmc_card_highspeed(card) || mmc_card_hs200(card)) {
		if (max_dtr > card->ext_csd.hs_max_dtr)
			max_dtr = card->ext_csd.hs_max_dtr;
		if (mmc_card_highspeed(card) && (max_dtr > 52000000))
			max_dtr = 52000000;
	} else if (max_dtr > card->csd.max_dtr) {
		max_dtr = card->csd.max_dtr;
	}

	mmc_set_clock(host, max_dtr);

	/*
	 * Indicate DDR mode (if supported).
	 */
	if (mmc_card_highspeed(card)) {
		if ((card->ext_csd.card_type & EXT_CSD_CARD_TYPE_DDR_1_8V)
			&& (host->caps & MMC_CAP_1_8V_DDR))
				ddr = MMC_1_8V_DDR_MODE;
		else if ((card->ext_csd.card_type & EXT_CSD_CARD_TYPE_DDR_1_2V)
			&& (host->caps & MMC_CAP_1_2V_DDR))
				ddr = MMC_1_2V_DDR_MODE;
	}

	/*
	 * Indicate HS200 SDR mode (if supported).
	 */
	if (mmc_card_hs200(card)) {
		u32 ext_csd_bits;
		u32 bus_width = card->host->ios.bus_width;

		/*
		 * For devices supporting HS200 mode, the bus width has
		 * to be set before executing the tuning function. If
		 * set before tuning, then device will respond with CRC
		 * errors for responses on CMD line. So for HS200 the
		 * sequence will be
		 * 1. set bus width 4bit / 8 bit (1 bit not supported)
		 * 2. switch to HS200 mode
		 * 3. set the clock to > 52Mhz <=200MHz and
		 * 4. execute tuning for HS200
		 */
		if ((host->caps2 & MMC_CAP2_HS200) &&
		    card->host->ops->execute_tuning) {
			mmc_host_clk_hold(card->host);
			err = card->host->ops->execute_tuning(card->host,
				MMC_SEND_TUNING_BLOCK_HS200);
			mmc_host_clk_release(card->host);
		}
		if (err) {
			pr_warning("%s: tuning execution failed\n",
				   mmc_hostname(card->host));
			goto err;
		}

		ext_csd_bits = (bus_width == MMC_BUS_WIDTH_8) ?
				EXT_CSD_BUS_WIDTH_8 : EXT_CSD_BUS_WIDTH_4;
		err = mmc_select_powerclass(card, ext_csd_bits);
		if (err)
			pr_warning("%s: power class selection to bus width %d"
				   " failed\n", mmc_hostname(card->host),
				   1 << bus_width);
	}

	/*
	 * Activate wide bus and DDR (if supported).
	 */
	if (!mmc_card_hs200(card) &&
	    (card->csd.mmca_vsn >= CSD_SPEC_VER_4) &&
	    (host->caps & (MMC_CAP_4_BIT_DATA | MMC_CAP_8_BIT_DATA))) {
		static unsigned ext_csd_bits[][2] = {
			{ EXT_CSD_BUS_WIDTH_8, EXT_CSD_DDR_BUS_WIDTH_8 },
			{ EXT_CSD_BUS_WIDTH_4, EXT_CSD_DDR_BUS_WIDTH_4 },
			{ EXT_CSD_BUS_WIDTH_1, EXT_CSD_BUS_WIDTH_1 },
		};
		static unsigned bus_widths[] = {
			MMC_BUS_WIDTH_8,
			MMC_BUS_WIDTH_4,
			MMC_BUS_WIDTH_1
		};
		unsigned idx, bus_width = 0;

		if (host->caps & MMC_CAP_8_BIT_DATA)
			idx = 0;
		else
			idx = 1;
		for (; idx < ARRAY_SIZE(bus_widths); idx++) {
			bus_width = bus_widths[idx];
			if (bus_width == MMC_BUS_WIDTH_1)
				ddr = 0; /* no DDR for 1-bit width */
			err = mmc_select_powerclass(card, ext_csd_bits[idx][0]);
			if (err)
				pr_warning("%s: power class selection to "
					   "bus width %d failed\n",
					   mmc_hostname(card->host),
					   1 << bus_width);

			err = mmc_switch(card, EXT_CSD_CMD_SET_NORMAL,
					 EXT_CSD_BUS_WIDTH,
					 ext_csd_bits[idx][0],
					 card->ext_csd.generic_cmd6_time);
			if (!err) {
				mmc_set_bus_width(card->host, bus_width);

				/*
				 * If controller can't handle bus width test,
				 * compare ext_csd previously read in 1 bit mode
				 * against ext_csd at new bus width
				 */
				if (!(host->caps & MMC_CAP_BUS_WIDTH_TEST))
					err = mmc_compare_ext_csds(card,
						bus_width);
				else
					err = mmc_bus_test(card, bus_width);
				if (!err)
					break;
			}
		}

		if (!err && ddr) {
			err = mmc_select_powerclass(card, ext_csd_bits[idx][1]);
			if (err)
				pr_warning("%s: power class selection to "
					   "bus width %d ddr %d failed\n",
					   mmc_hostname(card->host),
					   1 << bus_width, ddr);

			err = mmc_switch(card, EXT_CSD_CMD_SET_NORMAL,
					 EXT_CSD_BUS_WIDTH,
					 ext_csd_bits[idx][1],
					 card->ext_csd.generic_cmd6_time);
		}
		if (err) {
			pr_warning("%s: switch to bus width %d ddr %d "
				"failed\n", mmc_hostname(card->host),
				1 << bus_width, ddr);
			goto free_card;
		} else if (ddr) {
			/*
			 * eMMC cards can support 3.3V to 1.2V i/o (vccq)
			 * signaling.
			 *
			 * EXT_CSD_CARD_TYPE_DDR_1_8V means 3.3V or 1.8V vccq.
			 *
			 * 1.8V vccq at 3.3V core voltage (vcc) is not required
			 * in the JEDEC spec for DDR.
			 *
			 * Do not force change in vccq since we are obviously
			 * working and no change to vccq is needed.
			 *
			 * WARNING: eMMC rules are NOT the same as SD DDR
			 */
			if (ddr == MMC_1_2V_DDR_MODE) {
				err = __mmc_set_signal_voltage(host,
					MMC_SIGNAL_VOLTAGE_120);
				if (err)
					goto err;
			}
			mmc_card_set_ddr_mode(card);
			mmc_set_timing(card->host, MMC_TIMING_UHS_DDR50);
			mmc_set_bus_width(card->host, bus_width);
		}
	}

	/*
	 * Enable HPI feature (if supported)
	 */
	if (card->ext_csd.hpi) {
		err = mmc_switch(card, EXT_CSD_CMD_SET_NORMAL,
				EXT_CSD_HPI_MGMT, 1,
				card->ext_csd.generic_cmd6_time);
		if (err && err != -EBADMSG)
			goto free_card;
		if (err) {
			pr_warning("%s: Enabling HPI failed\n",
				   mmc_hostname(card->host));
			err = 0;
		} else
			card->ext_csd.hpi_en = 1;
	}

	/*
	 * If cache size is higher than 0, this indicates
	 * the existence of cache and it can be turned on.
	 */
	if ((host->caps2 & MMC_CAP2_CACHE_CTRL) &&
			card->ext_csd.cache_size > 0) {
		err = mmc_switch(card, EXT_CSD_CMD_SET_NORMAL,
				EXT_CSD_CACHE_CTRL, 1,
				card->ext_csd.generic_cmd6_time);
		if (err && err != -EBADMSG)
			goto free_card;

		/*
		 * Only if no error, cache is turned on successfully.
		 */
		if (err) {
			pr_warning("%s: Cache is supported, "
					"but failed to turn on (%d)\n",
					mmc_hostname(card->host), err);
			card->ext_csd.cache_ctrl = 0;
			err = 0;
		} else {
			card->ext_csd.cache_ctrl = 1;
		}
	}

	/*
	 * The mandatory minimum values are defined for packed command.
	 * read: 5, write: 3
	 */
	if (card->ext_csd.max_packed_writes >= 3 &&
	    card->ext_csd.max_packed_reads >= 5 &&
	    host->caps2 & MMC_CAP2_PACKED_CMD) {
		err = mmc_switch(card, EXT_CSD_CMD_SET_NORMAL,
				EXT_CSD_EXP_EVENTS_CTRL,
				EXT_CSD_PACKED_EVENT_EN,
				card->ext_csd.generic_cmd6_time);
		if (err && err != -EBADMSG)
			goto free_card;
		if (err) {
			pr_warn("%s: Enabling packed event failed\n",
				mmc_hostname(card->host));
			card->ext_csd.packed_event_en = 0;
			err = 0;
		} else {
			card->ext_csd.packed_event_en = 1;
		}
	}

	if (!oldcard)
		host->card = card;

	mmc_free_ext_csd(ext_csd);
	return 0;

free_card:
	if (!oldcard)
		mmc_remove_card(card);
err:
	mmc_free_ext_csd(ext_csd);

	return err;
}

static int mmc_can_sleep(struct mmc_card *card)
{
	return (card && card->ext_csd.rev >= 3);
}

static int mmc_sleep(struct mmc_host *host)
{
	struct mmc_command cmd = {0};
	struct mmc_card *card = host->card;
	int err;

	if (host->caps2 & MMC_CAP2_NO_SLEEP_CMD)
		return 0;

	err = mmc_deselect_cards(host);
	if (err)
		return err;

	cmd.opcode = MMC_SLEEP_AWAKE;
	cmd.arg = card->rca << 16;
	cmd.arg |= 1 << 15;

	cmd.flags = MMC_RSP_R1B | MMC_CMD_AC;
	err = mmc_wait_for_cmd(host, &cmd, 0);
	if (err)
		return err;

	/*
	 * If the host does not wait while the card signals busy, then we will
	 * will have to wait the sleep/awake timeout.  Note, we cannot use the
	 * SEND_STATUS command to poll the status because that command (and most
	 * others) is invalid while the card sleeps.
	 */
	if (!(host->caps & MMC_CAP_WAIT_WHILE_BUSY))
		mmc_delay(DIV_ROUND_UP(card->ext_csd.sa_timeout, 10000));

	return err;
}

static int mmc_can_poweroff_notify(const struct mmc_card *card)
{
	return card &&
		mmc_card_mmc(card) &&
		(card->ext_csd.power_off_notification == EXT_CSD_POWER_ON);
}

static int mmc_poweroff_notify(struct mmc_card *card, unsigned int notify_type)
{
	unsigned int timeout = card->ext_csd.generic_cmd6_time;
	int err;

	/* Use EXT_CSD_POWER_OFF_SHORT as default notification type. */
	if (notify_type == EXT_CSD_POWER_OFF_LONG)
		timeout = card->ext_csd.power_off_longtime;

	err = __mmc_switch(card, EXT_CSD_CMD_SET_NORMAL,
			EXT_CSD_POWER_OFF_NOTIFICATION,
			notify_type, timeout, true, false);
	if (err)
		pr_err("%s: Power Off Notification timed out, %u\n",
		       mmc_hostname(card->host), timeout);

	/* Disable the power off notification after the switch operation. */
	card->ext_csd.power_off_notification = EXT_CSD_NO_POWER_NOTIFICATION;

	return err;
}

/*
 * Host is being removed. Free up the current card.
 */
static void mmc_remove(struct mmc_host *host)
{
	BUG_ON(!host);
	BUG_ON(!host->card);

	mmc_remove_card(host->card);
	host->card = NULL;
}

/*
 * Card detection - card is alive.
 */
static int mmc_alive(struct mmc_host *host)
{
	return mmc_send_status(host->card, NULL);
}

/*
 * Card detection callback from host.
 */
static void mmc_detect(struct mmc_host *host)
{
	int err;

	BUG_ON(!host);
	BUG_ON(!host->card);

	mmc_get_card(host->card);

	/*
	 * Just check if our card has been removed.
	 */
	err = _mmc_detect_card_removed(host);

	mmc_put_card(host->card);

	if (err) {
		mmc_remove(host);

		mmc_claim_host(host);
		mmc_detach_bus(host);
		mmc_power_off(host);
		mmc_release_host(host);
	}
}

static int _mmc_suspend(struct mmc_host *host, bool is_suspend)
{
	int err = 0;
	unsigned int notify_type = is_suspend ? EXT_CSD_POWER_OFF_SHORT :
					EXT_CSD_POWER_OFF_LONG;

	BUG_ON(!host);
	BUG_ON(!host->card);

	mmc_claim_host(host);

	if (mmc_card_suspended(host->card))
		goto out;

	if (mmc_card_doing_bkops(host->card)) {
		err = mmc_stop_bkops(host->card);
		if (err)
			goto out;
	}

	err = mmc_cache_ctrl(host, 0);
	if (err)
		goto out;

	if (mmc_can_poweroff_notify(host->card) &&
		((host->caps2 & MMC_CAP2_FULL_PWR_CYCLE) || !is_suspend))
		err = mmc_poweroff_notify(host->card, notify_type);
	else if (mmc_can_sleep(host->card))
		err = mmc_sleep(host);
	else if (!mmc_host_is_spi(host))
		err = mmc_deselect_cards(host);
	host->card->state &= ~(MMC_STATE_HIGHSPEED | MMC_STATE_HIGHSPEED_200);

	if (!err) {
		mmc_power_off(host);
		mmc_card_set_suspended(host->card);
	}
out:
	mmc_release_host(host);
	return err;
}

/*
 * Suspend callback
 */
static int mmc_suspend(struct mmc_host *host)
{
	int err;

	err = _mmc_suspend(host, true);
	if (!err) {
		pm_runtime_disable(&host->card->dev);
		pm_runtime_set_suspended(&host->card->dev);
	}

	return err;
}

/*
 * This function tries to determine if the same card is still present
 * and, if so, restore all state to it.
 */
static int _mmc_resume(struct mmc_host *host)
{
	int err = 0;

	BUG_ON(!host);
	BUG_ON(!host->card);

	mmc_claim_host(host);

	if (!mmc_card_suspended(host->card))
		goto out;

	mmc_power_up(host, host->card->ocr);
	err = mmc_init_card(host, host->card->ocr, host->card);
	mmc_card_clr_suspended(host->card);

out:
	mmc_release_host(host);
	return err;
}

/*
 * Shutdown callback
 */
static int mmc_shutdown(struct mmc_host *host)
{
	int err = 0;

	/*
	 * In a specific case for poweroff notify, we need to resume the card
	 * before we can shutdown it properly.
	 */
	if (mmc_can_poweroff_notify(host->card) &&
		!(host->caps2 & MMC_CAP2_FULL_PWR_CYCLE))
		err = _mmc_resume(host);

	if (!err)
		err = _mmc_suspend(host, false);

	return err;
}

/*
 * Callback for resume.
 */
static int mmc_resume(struct mmc_host *host)
{
	int err = 0;

	if (!(host->caps & MMC_CAP_RUNTIME_RESUME)) {
		err = _mmc_resume(host);
		pm_runtime_set_active(&host->card->dev);
		pm_runtime_mark_last_busy(&host->card->dev);
	}
	pm_runtime_enable(&host->card->dev);

	return err;
}

/*
 * Callback for runtime_suspend.
 */
static int mmc_runtime_suspend(struct mmc_host *host)
{
	int err;

	if (!(host->caps & MMC_CAP_AGGRESSIVE_PM))
		return 0;

	err = _mmc_suspend(host, true);
	if (err)
		pr_err("%s: error %d doing aggessive suspend\n",
			mmc_hostname(host), err);

	return err;
}

/*
 * Callback for runtime_resume.
 */
static int mmc_runtime_resume(struct mmc_host *host)
{
	int err;

	if (!(host->caps & (MMC_CAP_AGGRESSIVE_PM | MMC_CAP_RUNTIME_RESUME)))
		return 0;

	err = _mmc_resume(host);
	if (err)
		pr_err("%s: error %d doing aggessive resume\n",
			mmc_hostname(host), err);

	return 0;
}

static int mmc_power_restore(struct mmc_host *host)
{
	int ret;

	host->card->state &= ~(MMC_STATE_HIGHSPEED | MMC_STATE_HIGHSPEED_200);
	mmc_claim_host(host);
	ret = mmc_init_card(host, host->card->ocr, host->card);
	mmc_release_host(host);

	return ret;
}

static const struct mmc_bus_ops mmc_ops = {
	.remove = mmc_remove,
	.detect = mmc_detect,
	.suspend = NULL,
	.resume = NULL,
	.power_restore = mmc_power_restore,
	.alive = mmc_alive,
	.shutdown = mmc_shutdown,
};

static const struct mmc_bus_ops mmc_ops_unsafe = {
	.remove = mmc_remove,
	.detect = mmc_detect,
	.suspend = mmc_suspend,
	.resume = mmc_resume,
	.runtime_suspend = mmc_runtime_suspend,
	.runtime_resume = mmc_runtime_resume,
	.power_restore = mmc_power_restore,
	.alive = mmc_alive,
	.shutdown = mmc_shutdown,
};

static void mmc_attach_bus_ops(struct mmc_host *host)
{
	const struct mmc_bus_ops *bus_ops;

	if (!mmc_card_is_removable(host))
		bus_ops = &mmc_ops_unsafe;
	else
		bus_ops = &mmc_ops;
	mmc_attach_bus(host, bus_ops);
}

/*
 * Starting point for MMC card init.
 */
int mmc_attach_mmc(struct mmc_host *host)
{
	int err;
	u32 ocr, rocr;

	BUG_ON(!host);
	WARN_ON(!host->claimed);

	/* Set correct bus mode for MMC before attempting attach */
	if (!mmc_host_is_spi(host))
		mmc_set_bus_mode(host, MMC_BUSMODE_OPENDRAIN);

	err = mmc_send_op_cond(host, 0, &ocr);
	if (err)
		return err;

	mmc_attach_bus_ops(host);
	if (host->ocr_avail_mmc)
		host->ocr_avail = host->ocr_avail_mmc;

	/*
	 * We need to get OCR a different way for SPI.
	 */
	if (mmc_host_is_spi(host)) {
		err = mmc_spi_read_ocr(host, 1, &ocr);
		if (err)
			goto err;
	}

	rocr = mmc_select_voltage(host, ocr);

	/*
	 * Can we support the voltage of the card?
	 */
	if (!rocr) {
		err = -EINVAL;
		goto err;
	}

	/*
	 * Detect and init the card.
	 */
	err = mmc_init_card(host, rocr, NULL);
	if (err)
		goto err;

	mmc_release_host(host);
	err = mmc_add_card(host->card);
	mmc_claim_host(host);
	if (err)
		goto remove_card;

	return 0;

remove_card:
	mmc_release_host(host);
	mmc_remove_card(host->card);
	mmc_claim_host(host);
	host->card = NULL;
err:
	mmc_detach_bus(host);

	pr_err("%s: error %d whilst initialising MMC card\n",
		mmc_hostname(host), err);

	return err;
}<|MERGE_RESOLUTION|>--- conflicted
+++ resolved
@@ -318,10 +318,6 @@
 	}
 
 	card->ext_csd.boot_info = ext_csd[EXT_CSD_BOOT_INFO];
-<<<<<<< HEAD
-	card->ext_csd.boot_config = ext_csd[EXT_CSD_PART_CONFIG];
-=======
->>>>>>> 825dd90e
 	card->ext_csd.boot_size = ext_csd[EXT_CSD_BOOT_MULT];
 	card->ext_csd.boot_bus_width = ext_csd[EXT_CSD_BOOT_BUS_WIDTH];
 
@@ -709,11 +705,7 @@
 	mmc_read_ext_csd(card, ext_csd);
 	mmc_free_ext_csd(ext_csd);
 
-<<<<<<< HEAD
-	partition = (card->ext_csd.boot_config >> 3) & 0x7;
-=======
 	partition = (card->ext_csd.part_config >> 3) & 0x7;
->>>>>>> 825dd90e
 	width =  card->ext_csd.boot_bus_width & 0x3;
 	mode = (card->ext_csd.boot_bus_width >> 3) & 0x3;
 
@@ -747,15 +739,9 @@
 
 		card->ext_csd.boot_size * 128,
 
-<<<<<<< HEAD
-		card->ext_csd.boot_config,
-		!!(card->ext_csd.boot_config & 0x40),
-		(card->ext_csd.boot_config & 0x40) ?
-=======
 		card->ext_csd.part_config,
 		!!(card->ext_csd.part_config & 0x40),
 		(card->ext_csd.part_config & 0x40) ?
->>>>>>> 825dd90e
 			"Boot acknowledge sent during boot operation" :
 			"No boot acknowledge sent",
 		partition,
@@ -914,11 +900,7 @@
 		goto err_rtn;
 	}
 
-<<<<<<< HEAD
-	card->ext_csd.boot_config = ext_csd[EXT_CSD_PART_CONFIG];
-=======
 	card->ext_csd.part_config = ext_csd[EXT_CSD_PART_CONFIG];
->>>>>>> 825dd90e
 
 err_rtn:
 	mmc_release_host(card->host);
