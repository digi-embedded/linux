/*
 *  linux/drivers/mmc/core/mmc_ops.h
 *
 *  Copyright 2006-2007 Pierre Ossman
 *
 * This program is free software; you can redistribute it and/or modify
 * it under the terms of the GNU General Public License as published by
 * the Free Software Foundation; either version 2 of the License, or (at
 * your option) any later version.
 */

#include <linux/slab.h>
#include <linux/export.h>
#include <linux/types.h>
#include <linux/scatterlist.h>

#include <linux/mmc/host.h>
#include <linux/mmc/card.h>
#include <linux/mmc/mmc.h>

#include "core.h"
#include "host.h"
#include "mmc_ops.h"

#define MMC_OPS_TIMEOUT_MS	(10 * 60 * 1000) /* 10 minute timeout */

static const u8 tuning_blk_pattern_4bit[] = {
	0xff, 0x0f, 0xff, 0x00, 0xff, 0xcc, 0xc3, 0xcc,
	0xc3, 0x3c, 0xcc, 0xff, 0xfe, 0xff, 0xfe, 0xef,
	0xff, 0xdf, 0xff, 0xdd, 0xff, 0xfb, 0xff, 0xfb,
	0xbf, 0xff, 0x7f, 0xff, 0x77, 0xf7, 0xbd, 0xef,
	0xff, 0xf0, 0xff, 0xf0, 0x0f, 0xfc, 0xcc, 0x3c,
	0xcc, 0x33, 0xcc, 0xcf, 0xff, 0xef, 0xff, 0xee,
	0xff, 0xfd, 0xff, 0xfd, 0xdf, 0xff, 0xbf, 0xff,
	0xbb, 0xff, 0xf7, 0xff, 0xf7, 0x7f, 0x7b, 0xde,
};

static const u8 tuning_blk_pattern_8bit[] = {
	0xff, 0xff, 0x00, 0xff, 0xff, 0xff, 0x00, 0x00,
	0xff, 0xff, 0xcc, 0xcc, 0xcc, 0x33, 0xcc, 0xcc,
	0xcc, 0x33, 0x33, 0xcc, 0xcc, 0xcc, 0xff, 0xff,
	0xff, 0xee, 0xff, 0xff, 0xff, 0xee, 0xee, 0xff,
	0xff, 0xff, 0xdd, 0xff, 0xff, 0xff, 0xdd, 0xdd,
	0xff, 0xff, 0xff, 0xbb, 0xff, 0xff, 0xff, 0xbb,
	0xbb, 0xff, 0xff, 0xff, 0x77, 0xff, 0xff, 0xff,
	0x77, 0x77, 0xff, 0x77, 0xbb, 0xdd, 0xee, 0xff,
	0xff, 0xff, 0xff, 0x00, 0xff, 0xff, 0xff, 0x00,
	0x00, 0xff, 0xff, 0xcc, 0xcc, 0xcc, 0x33, 0xcc,
	0xcc, 0xcc, 0x33, 0x33, 0xcc, 0xcc, 0xcc, 0xff,
	0xff, 0xff, 0xee, 0xff, 0xff, 0xff, 0xee, 0xee,
	0xff, 0xff, 0xff, 0xdd, 0xff, 0xff, 0xff, 0xdd,
	0xdd, 0xff, 0xff, 0xff, 0xbb, 0xff, 0xff, 0xff,
	0xbb, 0xbb, 0xff, 0xff, 0xff, 0x77, 0xff, 0xff,
	0xff, 0x77, 0x77, 0xff, 0x77, 0xbb, 0xdd, 0xee,
};

int mmc_send_status(struct mmc_card *card, u32 *status)
{
	int err;
	struct mmc_command cmd = {};

	cmd.opcode = MMC_SEND_STATUS;
	if (!mmc_host_is_spi(card->host))
		cmd.arg = card->rca << 16;
	cmd.flags = MMC_RSP_SPI_R2 | MMC_RSP_R1 | MMC_CMD_AC;

	err = mmc_wait_for_cmd(card->host, &cmd, MMC_CMD_RETRIES);
	if (err)
		return err;

	/* NOTE: callers are required to understand the difference
	 * between "native" and SPI format status words!
	 */
	if (status)
		*status = cmd.resp[0];

	return 0;
}

static int _mmc_select_card(struct mmc_host *host, struct mmc_card *card)
{
	struct mmc_command cmd = {};

	cmd.opcode = MMC_SELECT_CARD;

	if (card) {
		cmd.arg = card->rca << 16;
		cmd.flags = MMC_RSP_R1 | MMC_CMD_AC;
	} else {
		cmd.arg = 0;
		cmd.flags = MMC_RSP_NONE | MMC_CMD_AC;
	}

	return mmc_wait_for_cmd(host, &cmd, MMC_CMD_RETRIES);
}

int mmc_select_card(struct mmc_card *card)
{

	return _mmc_select_card(card->host, card);
}

int mmc_deselect_cards(struct mmc_host *host)
{
	return _mmc_select_card(host, NULL);
}

/*
 * Write the value specified in the device tree or board code into the optional
 * 16 bit Driver Stage Register. This can be used to tune raise/fall times and
 * drive strength of the DAT and CMD outputs. The actual meaning of a given
 * value is hardware dependant.
 * The presence of the DSR register can be determined from the CSD register,
 * bit 76.
 */
int mmc_set_dsr(struct mmc_host *host)
{
	struct mmc_command cmd = {};

	cmd.opcode = MMC_SET_DSR;

	cmd.arg = (host->dsr << 16) | 0xffff;
	cmd.flags = MMC_RSP_NONE | MMC_CMD_AC;

	return mmc_wait_for_cmd(host, &cmd, MMC_CMD_RETRIES);
}

int mmc_go_idle(struct mmc_host *host)
{
	int err;
	struct mmc_command cmd = {};

	/*
	 * Non-SPI hosts need to prevent chipselect going active during
	 * GO_IDLE; that would put chips into SPI mode.  Remind them of
	 * that in case of hardware that won't pull up DAT3/nCS otherwise.
	 *
	 * SPI hosts ignore ios.chip_select; it's managed according to
	 * rules that must accommodate non-MMC slaves which this layer
	 * won't even know about.
	 */
	if (!mmc_host_is_spi(host)) {
		mmc_set_chip_select(host, MMC_CS_HIGH);
		mmc_delay(1);
	}

	cmd.opcode = MMC_GO_IDLE_STATE;
	cmd.arg = 0;
	cmd.flags = MMC_RSP_SPI_R1 | MMC_RSP_NONE | MMC_CMD_BC;

	err = mmc_wait_for_cmd(host, &cmd, 0);

	mmc_delay(1);

	if (!mmc_host_is_spi(host)) {
		mmc_set_chip_select(host, MMC_CS_DONTCARE);
		mmc_delay(1);
	}

	host->use_spi_crc = 0;

	return err;
}

int mmc_send_op_cond(struct mmc_host *host, u32 ocr, u32 *rocr)
{
	struct mmc_command cmd = {};
	int i, err = 0;

	cmd.opcode = MMC_SEND_OP_COND;
	cmd.arg = mmc_host_is_spi(host) ? 0 : ocr;
	cmd.flags = MMC_RSP_SPI_R1 | MMC_RSP_R3 | MMC_CMD_BCR;

	for (i = 100; i; i--) {
		err = mmc_wait_for_cmd(host, &cmd, 0);
		if (err)
			break;

		/* if we're just probing, do a single pass */
		if (ocr == 0)
			break;

		/* otherwise wait until reset completes */
		if (mmc_host_is_spi(host)) {
			if (!(cmd.resp[0] & R1_SPI_IDLE))
				break;
		} else {
			if (cmd.resp[0] & MMC_CARD_BUSY)
				break;
		}

		err = -ETIMEDOUT;

		mmc_delay(10);
	}

	if (rocr && !mmc_host_is_spi(host))
		*rocr = cmd.resp[0];

	return err;
}

int mmc_all_send_cid(struct mmc_host *host, u32 *cid)
{
	int err;
	struct mmc_command cmd = {};

	cmd.opcode = MMC_ALL_SEND_CID;
	cmd.arg = 0;
	cmd.flags = MMC_RSP_R2 | MMC_CMD_BCR;

	err = mmc_wait_for_cmd(host, &cmd, MMC_CMD_RETRIES);
	if (err)
		return err;

	memcpy(cid, cmd.resp, sizeof(u32) * 4);

	return 0;
}

int mmc_set_relative_addr(struct mmc_card *card)
{
	struct mmc_command cmd = {};

	cmd.opcode = MMC_SET_RELATIVE_ADDR;
	cmd.arg = card->rca << 16;
	cmd.flags = MMC_RSP_R1 | MMC_CMD_AC;

	return mmc_wait_for_cmd(card->host, &cmd, MMC_CMD_RETRIES);
}

static int
mmc_send_cxd_native(struct mmc_host *host, u32 arg, u32 *cxd, int opcode)
{
	int err;
	struct mmc_command cmd = {};

	cmd.opcode = opcode;
	cmd.arg = arg;
	cmd.flags = MMC_RSP_R2 | MMC_CMD_AC;

	err = mmc_wait_for_cmd(host, &cmd, MMC_CMD_RETRIES);
	if (err)
		return err;

	memcpy(cxd, cmd.resp, sizeof(u32) * 4);

	return 0;
}

/*
 * NOTE: void *buf, caller for the buf is required to use DMA-capable
 * buffer or on-stack buffer (with some overhead in callee).
 */
static int
mmc_send_cxd_data(struct mmc_card *card, struct mmc_host *host,
		u32 opcode, void *buf, unsigned len)
{
	struct mmc_request mrq = {};
	struct mmc_command cmd = {};
	struct mmc_data data = {};
	struct scatterlist sg;

	mrq.cmd = &cmd;
	mrq.data = &data;

	cmd.opcode = opcode;
	cmd.arg = 0;

	/* NOTE HACK:  the MMC_RSP_SPI_R1 is always correct here, but we
	 * rely on callers to never use this with "native" calls for reading
	 * CSD or CID.  Native versions of those commands use the R2 type,
	 * not R1 plus a data block.
	 */
	cmd.flags = MMC_RSP_SPI_R1 | MMC_RSP_R1 | MMC_CMD_ADTC;

	data.blksz = len;
	data.blocks = 1;
	data.flags = MMC_DATA_READ;
	data.sg = &sg;
	data.sg_len = 1;

	sg_init_one(&sg, buf, len);

	if (opcode == MMC_SEND_CSD || opcode == MMC_SEND_CID) {
		/*
		 * The spec states that CSR and CID accesses have a timeout
		 * of 64 clock cycles.
		 */
		data.timeout_ns = 0;
		data.timeout_clks = 64;
	} else
		mmc_set_data_timeout(&data, card);

	mmc_wait_for_req(host, &mrq);

	if (cmd.error)
		return cmd.error;
	if (data.error)
		return data.error;

	return 0;
}

int mmc_send_csd(struct mmc_card *card, u32 *csd)
{
	int ret, i;
	__be32 *csd_tmp;

	if (!mmc_host_is_spi(card->host))
		return mmc_send_cxd_native(card->host, card->rca << 16,
				csd, MMC_SEND_CSD);

	csd_tmp = kzalloc(16, GFP_KERNEL);
	if (!csd_tmp)
		return -ENOMEM;

	ret = mmc_send_cxd_data(card, card->host, MMC_SEND_CSD, csd_tmp, 16);
	if (ret)
		goto err;

	for (i = 0; i < 4; i++)
		csd[i] = be32_to_cpu(csd_tmp[i]);

err:
	kfree(csd_tmp);
	return ret;
}

int mmc_send_cid(struct mmc_host *host, u32 *cid)
{
	int ret, i;
	__be32 *cid_tmp;

	if (!mmc_host_is_spi(host)) {
		if (!host->card)
			return -EINVAL;
		return mmc_send_cxd_native(host, host->card->rca << 16,
				cid, MMC_SEND_CID);
	}

	cid_tmp = kzalloc(16, GFP_KERNEL);
	if (!cid_tmp)
		return -ENOMEM;

	ret = mmc_send_cxd_data(NULL, host, MMC_SEND_CID, cid_tmp, 16);
	if (ret)
		goto err;

	for (i = 0; i < 4; i++)
		cid[i] = be32_to_cpu(cid_tmp[i]);

err:
	kfree(cid_tmp);
	return ret;
}

int mmc_get_ext_csd(struct mmc_card *card, u8 **new_ext_csd)
{
	int err;
	u8 *ext_csd;

	if (!card || !new_ext_csd)
		return -EINVAL;

	if (!mmc_can_ext_csd(card))
		return -EOPNOTSUPP;

	/*
	 * As the ext_csd is so large and mostly unused, we don't store the
	 * raw block in mmc_card.
	 */
	ext_csd = kzalloc(512, GFP_KERNEL);
	if (!ext_csd)
		return -ENOMEM;

	err = mmc_send_cxd_data(card, card->host, MMC_SEND_EXT_CSD, ext_csd,
				512);
	if (err)
		kfree(ext_csd);
	else
		*new_ext_csd = ext_csd;

	return err;
}
EXPORT_SYMBOL_GPL(mmc_get_ext_csd);

int mmc_spi_read_ocr(struct mmc_host *host, int highcap, u32 *ocrp)
{
	struct mmc_command cmd = {};
	int err;

	cmd.opcode = MMC_SPI_READ_OCR;
	cmd.arg = highcap ? (1 << 30) : 0;
	cmd.flags = MMC_RSP_SPI_R3;

	err = mmc_wait_for_cmd(host, &cmd, 0);

	*ocrp = cmd.resp[1];
	return err;
}

int mmc_spi_set_crc(struct mmc_host *host, int use_crc)
{
	struct mmc_command cmd = {};
	int err;

	cmd.opcode = MMC_SPI_CRC_ON_OFF;
	cmd.flags = MMC_RSP_SPI_R1;
	cmd.arg = use_crc;

	err = mmc_wait_for_cmd(host, &cmd, 0);
	if (!err)
		host->use_spi_crc = use_crc;
	return err;
}

static int mmc_switch_status_error(struct mmc_host *host, u32 status)
{
	if (mmc_host_is_spi(host)) {
		if (status & R1_SPI_ILLEGAL_COMMAND)
			return -EBADMSG;
	} else {
		if (status & 0xFDFFA000)
			pr_warn("%s: unexpected status %#x after switch\n",
				mmc_hostname(host), status);
		if (status & R1_SWITCH_ERROR)
			return -EBADMSG;
	}
	return 0;
}

/* Caller must hold re-tuning */
int __mmc_switch_status(struct mmc_card *card, bool crc_err_fatal)
{
	u32 status;
	int err;

	err = mmc_send_status(card, &status);
	if (!crc_err_fatal && err == -EILSEQ)
		return 0;
	if (err)
		return err;

	return mmc_switch_status_error(card->host, status);
}

int mmc_switch_status(struct mmc_card *card)
{
	return __mmc_switch_status(card, true);
}

static int mmc_poll_for_busy(struct mmc_card *card, unsigned int timeout_ms,
			bool send_status, bool retry_crc_err)
{
	struct mmc_host *host = card->host;
	int err;
	unsigned long timeout;
	u32 status = 0;
	bool expired = false;
	bool busy = false;

	/* We have an unspecified cmd timeout, use the fallback value. */
	if (!timeout_ms)
		timeout_ms = MMC_OPS_TIMEOUT_MS;

	/*
	 * In cases when not allowed to poll by using CMD13 or because we aren't
	 * capable of polling by using ->card_busy(), then rely on waiting the
	 * stated timeout to be sufficient.
	 */
	if (!send_status && !host->ops->card_busy) {
		mmc_delay(timeout_ms);
		return 0;
	}

	timeout = jiffies + msecs_to_jiffies(timeout_ms) + 1;
	do {
		/*
		 * Due to the possibility of being preempted while polling,
		 * check the expiration time first.
		 */
		expired = time_after(jiffies, timeout);

		if (host->ops->card_busy) {
			busy = host->ops->card_busy(host);
		} else {
			err = mmc_send_status(card, &status);
			if (retry_crc_err && err == -EILSEQ) {
				busy = true;
			} else if (err) {
				return err;
			} else {
				err = mmc_switch_status_error(host, status);
				if (err)
					return err;
				busy = R1_CURRENT_STATE(status) == R1_STATE_PRG;
			}
		}

		/* Timeout if the device still remains busy. */
		if (expired && busy) {
			pr_err("%s: Card stuck being busy! %s\n",
				mmc_hostname(host), __func__);
			return -ETIMEDOUT;
		}
	} while (busy);

	return 0;
}

/**
 *	__mmc_switch - modify EXT_CSD register
 *	@card: the MMC card associated with the data transfer
 *	@set: cmd set values
 *	@index: EXT_CSD register index
 *	@value: value to program into EXT_CSD register
 *	@timeout_ms: timeout (ms) for operation performed by register write,
 *                   timeout of zero implies maximum possible timeout
 *	@timing: new timing to change to
 *	@use_busy_signal: use the busy signal as response type
 *	@send_status: send status cmd to poll for busy
 *	@retry_crc_err: retry when CRC errors when polling with CMD13 for busy
 *
 *	Modifies the EXT_CSD register for selected card.
 */
int __mmc_switch(struct mmc_card *card, u8 set, u8 index, u8 value,
		unsigned int timeout_ms, unsigned char timing,
		bool use_busy_signal, bool send_status,	bool retry_crc_err)
{
	struct mmc_host *host = card->host;
	int err;
	struct mmc_command cmd = {};
	bool use_r1b_resp = use_busy_signal;
	unsigned char old_timing = host->ios.timing;

	mmc_retune_hold(host);

	/*
	 * If the cmd timeout and the max_busy_timeout of the host are both
	 * specified, let's validate them. A failure means we need to prevent
	 * the host from doing hw busy detection, which is done by converting
	 * to a R1 response instead of a R1B.
	 */
	if (timeout_ms && host->max_busy_timeout &&
		(timeout_ms > host->max_busy_timeout))
		use_r1b_resp = false;

	cmd.opcode = MMC_SWITCH;
	cmd.arg = (MMC_SWITCH_MODE_WRITE_BYTE << 24) |
		  (index << 16) |
		  (value << 8) |
		  set;
	cmd.flags = MMC_CMD_AC;
	if (use_r1b_resp) {
		cmd.flags |= MMC_RSP_SPI_R1B | MMC_RSP_R1B;
		/*
		 * A busy_timeout of zero means the host can decide to use
		 * whatever value it finds suitable.
		 */
		cmd.busy_timeout = timeout_ms;
	} else {
		cmd.flags |= MMC_RSP_SPI_R1 | MMC_RSP_R1;
	}

	if (index == EXT_CSD_SANITIZE_START)
		cmd.sanitize_busy = true;

	err = mmc_wait_for_cmd(host, &cmd, MMC_CMD_RETRIES);
	if (err)
		goto out;

	/* No need to check card status in case of unblocking command */
	if (!use_busy_signal)
		goto out;

	/*
	 * WORKAROUND: for Sandisk eMMC cards, it might need certain delay
	 * before sending CMD13 after CMD6
<<<<<<< HEAD
	 */
	mdelay(1);

	/*
	 * CRC errors shall only be ignored in cases were CMD13 is used to poll
	 * to detect busy completion.
=======
>>>>>>> 423d9423
	 */
	mdelay(1);

	/*If SPI or used HW busy detection above, then we don't need to poll. */
	if (((host->caps & MMC_CAP_WAIT_WHILE_BUSY) && use_r1b_resp) ||
		mmc_host_is_spi(host))
		goto out_tim;

	/* Let's try to poll to find out when the command is completed. */
	err = mmc_poll_for_busy(card, timeout_ms, send_status, retry_crc_err);
	if (err)
		goto out;

out_tim:
	/* Switch to new timing before check switch status. */
	if (timing)
		mmc_set_timing(host, timing);

	if (send_status) {
		err = mmc_switch_status(card);
		if (err && timing)
			mmc_set_timing(host, old_timing);
	}
out:
	mmc_retune_release(host);

	return err;
}

int mmc_switch(struct mmc_card *card, u8 set, u8 index, u8 value,
		unsigned int timeout_ms)
{
	return __mmc_switch(card, set, index, value, timeout_ms, 0,
			true, true, false);
}
EXPORT_SYMBOL_GPL(mmc_switch);

int mmc_send_tuning(struct mmc_host *host, u32 opcode, int *cmd_error)
{
	struct mmc_request mrq = {};
	struct mmc_command cmd = {};
	struct mmc_data data = {};
	struct scatterlist sg;
	struct mmc_ios *ios = &host->ios;
	const u8 *tuning_block_pattern;
	int size, err = 0;
	u8 *data_buf;

	if (ios->bus_width == MMC_BUS_WIDTH_8) {
		tuning_block_pattern = tuning_blk_pattern_8bit;
		size = sizeof(tuning_blk_pattern_8bit);
	} else if (ios->bus_width == MMC_BUS_WIDTH_4) {
		tuning_block_pattern = tuning_blk_pattern_4bit;
		size = sizeof(tuning_blk_pattern_4bit);
	} else
		return -EINVAL;

	data_buf = kzalloc(size, GFP_KERNEL);
	if (!data_buf)
		return -ENOMEM;

	mrq.cmd = &cmd;
	mrq.data = &data;

	cmd.opcode = opcode;
	cmd.flags = MMC_RSP_R1 | MMC_CMD_ADTC;

	data.blksz = size;
	data.blocks = 1;
	data.flags = MMC_DATA_READ;

	/*
	 * According to the tuning specs, Tuning process
	 * is normally shorter 40 executions of CMD19,
	 * and timeout value should be shorter than 150 ms
	 */
	data.timeout_ns = 150 * NSEC_PER_MSEC;

	data.sg = &sg;
	data.sg_len = 1;
	sg_init_one(&sg, data_buf, size);

	mmc_wait_for_req(host, &mrq);

	if (cmd_error)
		*cmd_error = cmd.error;

	if (cmd.error) {
		err = cmd.error;
		goto out;
	}

	if (data.error) {
		err = data.error;
		goto out;
	}

	if (memcmp(data_buf, tuning_block_pattern, size))
		err = -EIO;

out:
	kfree(data_buf);
	return err;
}
EXPORT_SYMBOL_GPL(mmc_send_tuning);

int mmc_abort_tuning(struct mmc_host *host, u32 opcode)
{
	struct mmc_command cmd = {};

	/*
	 * eMMC specification specifies that CMD12 can be used to stop a tuning
	 * command, but SD specification does not, so do nothing unless it is
	 * eMMC.
	 */
	if (opcode != MMC_SEND_TUNING_BLOCK_HS200)
		return 0;

	cmd.opcode = MMC_STOP_TRANSMISSION;
	cmd.flags = MMC_RSP_SPI_R1 | MMC_RSP_R1 | MMC_CMD_AC;

	/*
	 * For drivers that override R1 to R1b, set an arbitrary timeout based
	 * on the tuning timeout i.e. 150ms.
	 */
	cmd.busy_timeout = 150;

	return mmc_wait_for_cmd(host, &cmd, 0);
}
EXPORT_SYMBOL_GPL(mmc_abort_tuning);

static int
mmc_send_bus_test(struct mmc_card *card, struct mmc_host *host, u8 opcode,
		  u8 len)
{
	struct mmc_request mrq = {};
	struct mmc_command cmd = {};
	struct mmc_data data = {};
	struct scatterlist sg;
	u8 *data_buf;
	u8 *test_buf;
	int i, err;
	static u8 testdata_8bit[8] = { 0x55, 0xaa, 0, 0, 0, 0, 0, 0 };
	static u8 testdata_4bit[4] = { 0x5a, 0, 0, 0 };

	/* dma onto stack is unsafe/nonportable, but callers to this
	 * routine normally provide temporary on-stack buffers ...
	 */
	data_buf = kmalloc(len, GFP_KERNEL);
	if (!data_buf)
		return -ENOMEM;

	if (len == 8)
		test_buf = testdata_8bit;
	else if (len == 4)
		test_buf = testdata_4bit;
	else {
		pr_err("%s: Invalid bus_width %d\n",
		       mmc_hostname(host), len);
		kfree(data_buf);
		return -EINVAL;
	}

	if (opcode == MMC_BUS_TEST_W)
		memcpy(data_buf, test_buf, len);

	mrq.cmd = &cmd;
	mrq.data = &data;
	cmd.opcode = opcode;
	cmd.arg = 0;

	/* NOTE HACK:  the MMC_RSP_SPI_R1 is always correct here, but we
	 * rely on callers to never use this with "native" calls for reading
	 * CSD or CID.  Native versions of those commands use the R2 type,
	 * not R1 plus a data block.
	 */
	cmd.flags = MMC_RSP_SPI_R1 | MMC_RSP_R1 | MMC_CMD_ADTC;

	data.blksz = len;
	data.blocks = 1;
	if (opcode == MMC_BUS_TEST_R)
		data.flags = MMC_DATA_READ;
	else
		data.flags = MMC_DATA_WRITE;

	data.sg = &sg;
	data.sg_len = 1;
	mmc_set_data_timeout(&data, card);
	sg_init_one(&sg, data_buf, len);
	mmc_wait_for_req(host, &mrq);
	err = 0;
	if (opcode == MMC_BUS_TEST_R) {
		for (i = 0; i < len / 4; i++)
			if ((test_buf[i] ^ data_buf[i]) != 0xff) {
				err = -EIO;
				break;
			}
	}
	kfree(data_buf);

	if (cmd.error)
		return cmd.error;
	if (data.error)
		return data.error;

	return err;
}

int mmc_bus_test(struct mmc_card *card, u8 bus_width)
{
	int width;

	if (bus_width == MMC_BUS_WIDTH_8)
		width = 8;
	else if (bus_width == MMC_BUS_WIDTH_4)
		width = 4;
	else if (bus_width == MMC_BUS_WIDTH_1)
		return 0; /* no need for test */
	else
		return -EINVAL;

	/*
	 * Ignore errors from BUS_TEST_W.  BUS_TEST_R will fail if there
	 * is a problem.  This improves chances that the test will work.
	 */
	mmc_send_bus_test(card, card->host, MMC_BUS_TEST_W, width);
	return mmc_send_bus_test(card, card->host, MMC_BUS_TEST_R, width);
}

int mmc_send_hpi_cmd(struct mmc_card *card, u32 *status)
{
	struct mmc_command cmd = {};
	unsigned int opcode;
	int err;

	if (!card->ext_csd.hpi) {
		pr_warn("%s: Card didn't support HPI command\n",
			mmc_hostname(card->host));
		return -EINVAL;
	}

	opcode = card->ext_csd.hpi_cmd;
	if (opcode == MMC_STOP_TRANSMISSION)
		cmd.flags = MMC_RSP_R1B | MMC_CMD_AC;
	else if (opcode == MMC_SEND_STATUS)
		cmd.flags = MMC_RSP_R1 | MMC_CMD_AC;

	cmd.opcode = opcode;
	cmd.arg = card->rca << 16 | 1;

	err = mmc_wait_for_cmd(card->host, &cmd, 0);
	if (err) {
		pr_warn("%s: error %d interrupting operation. "
			"HPI command response %#x\n", mmc_hostname(card->host),
			err, cmd.resp[0]);
		return err;
	}
	if (status)
		*status = cmd.resp[0];

	return 0;
}

int mmc_can_ext_csd(struct mmc_card *card)
{
	return (card && card->csd.mmca_vsn > CSD_SPEC_VER_3);
}

static int mmc_cmdq_switch(struct mmc_card *card, bool enable)
{
	u8 val = enable ? EXT_CSD_CMDQ_MODE_ENABLED : 0;
	int err;

	if (!card->ext_csd.cmdq_support)
		return -EOPNOTSUPP;

	err = mmc_switch(card, EXT_CSD_CMD_SET_NORMAL, EXT_CSD_CMDQ_MODE_EN,
			 val, card->ext_csd.generic_cmd6_time);
	if (!err)
		card->ext_csd.cmdq_en = enable;

	return err;
}

int mmc_cmdq_enable(struct mmc_card *card)
{
	return mmc_cmdq_switch(card, true);
}
EXPORT_SYMBOL_GPL(mmc_cmdq_enable);

int mmc_cmdq_disable(struct mmc_card *card)
{
	return mmc_cmdq_switch(card, false);
}
EXPORT_SYMBOL_GPL(mmc_cmdq_disable);<|MERGE_RESOLUTION|>--- conflicted
+++ resolved
@@ -577,15 +577,6 @@
 	/*
 	 * WORKAROUND: for Sandisk eMMC cards, it might need certain delay
 	 * before sending CMD13 after CMD6
-<<<<<<< HEAD
-	 */
-	mdelay(1);
-
-	/*
-	 * CRC errors shall only be ignored in cases were CMD13 is used to poll
-	 * to detect busy completion.
-=======
->>>>>>> 423d9423
 	 */
 	mdelay(1);
 
