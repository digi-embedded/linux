/*
 *  linux/drivers/mmc/core/mmc_ops.h
 *
 *  Copyright 2006-2007 Pierre Ossman
 *
 * This program is free software; you can redistribute it and/or modify
 * it under the terms of the GNU General Public License as published by
 * the Free Software Foundation; either version 2 of the License, or (at
 * your option) any later version.
 */

#include <linux/slab.h>
#include <linux/export.h>
#include <linux/types.h>
#include <linux/scatterlist.h>

#include <linux/mmc/host.h>
#include <linux/mmc/card.h>
#include <linux/mmc/mmc.h>

#include "core.h"
#include "host.h"
#include "mmc_ops.h"

#define MMC_OPS_TIMEOUT_MS	(10 * 60 * 1000) /* 10 minute timeout */

static const u8 tuning_blk_pattern_4bit[] = {
	0xff, 0x0f, 0xff, 0x00, 0xff, 0xcc, 0xc3, 0xcc,
	0xc3, 0x3c, 0xcc, 0xff, 0xfe, 0xff, 0xfe, 0xef,
	0xff, 0xdf, 0xff, 0xdd, 0xff, 0xfb, 0xff, 0xfb,
	0xbf, 0xff, 0x7f, 0xff, 0x77, 0xf7, 0xbd, 0xef,
	0xff, 0xf0, 0xff, 0xf0, 0x0f, 0xfc, 0xcc, 0x3c,
	0xcc, 0x33, 0xcc, 0xcf, 0xff, 0xef, 0xff, 0xee,
	0xff, 0xfd, 0xff, 0xfd, 0xdf, 0xff, 0xbf, 0xff,
	0xbb, 0xff, 0xf7, 0xff, 0xf7, 0x7f, 0x7b, 0xde,
};

static const u8 tuning_blk_pattern_8bit[] = {
	0xff, 0xff, 0x00, 0xff, 0xff, 0xff, 0x00, 0x00,
	0xff, 0xff, 0xcc, 0xcc, 0xcc, 0x33, 0xcc, 0xcc,
	0xcc, 0x33, 0x33, 0xcc, 0xcc, 0xcc, 0xff, 0xff,
	0xff, 0xee, 0xff, 0xff, 0xff, 0xee, 0xee, 0xff,
	0xff, 0xff, 0xdd, 0xff, 0xff, 0xff, 0xdd, 0xdd,
	0xff, 0xff, 0xff, 0xbb, 0xff, 0xff, 0xff, 0xbb,
	0xbb, 0xff, 0xff, 0xff, 0x77, 0xff, 0xff, 0xff,
	0x77, 0x77, 0xff, 0x77, 0xbb, 0xdd, 0xee, 0xff,
	0xff, 0xff, 0xff, 0x00, 0xff, 0xff, 0xff, 0x00,
	0x00, 0xff, 0xff, 0xcc, 0xcc, 0xcc, 0x33, 0xcc,
	0xcc, 0xcc, 0x33, 0x33, 0xcc, 0xcc, 0xcc, 0xff,
	0xff, 0xff, 0xee, 0xff, 0xff, 0xff, 0xee, 0xee,
	0xff, 0xff, 0xff, 0xdd, 0xff, 0xff, 0xff, 0xdd,
	0xdd, 0xff, 0xff, 0xff, 0xbb, 0xff, 0xff, 0xff,
	0xbb, 0xbb, 0xff, 0xff, 0xff, 0x77, 0xff, 0xff,
	0xff, 0x77, 0x77, 0xff, 0x77, 0xbb, 0xdd, 0xee,
};

static inline int __mmc_send_status(struct mmc_card *card, u32 *status,
				    bool ignore_crc)
{
	int err;
	struct mmc_command cmd = {0};

	BUG_ON(!card);
	BUG_ON(!card->host);

	cmd.opcode = MMC_SEND_STATUS;
	if (!mmc_host_is_spi(card->host))
		cmd.arg = card->rca << 16;
	cmd.flags = MMC_RSP_SPI_R2 | MMC_RSP_R1 | MMC_CMD_AC;
	if (ignore_crc)
		cmd.flags &= ~MMC_RSP_CRC;

	err = mmc_wait_for_cmd(card->host, &cmd, MMC_CMD_RETRIES);
	if (err)
		return err;

	/* NOTE: callers are required to understand the difference
	 * between "native" and SPI format status words!
	 */
	if (status)
		*status = cmd.resp[0];

	return 0;
}

int mmc_send_status(struct mmc_card *card, u32 *status)
{
	return __mmc_send_status(card, status, false);
}

static int _mmc_select_card(struct mmc_host *host, struct mmc_card *card)
{
	struct mmc_command cmd = {0};

	BUG_ON(!host);

	cmd.opcode = MMC_SELECT_CARD;

	if (card) {
		cmd.arg = card->rca << 16;
		cmd.flags = MMC_RSP_R1 | MMC_CMD_AC;
	} else {
		cmd.arg = 0;
		cmd.flags = MMC_RSP_NONE | MMC_CMD_AC;
	}

	return mmc_wait_for_cmd(host, &cmd, MMC_CMD_RETRIES);
}

int mmc_select_card(struct mmc_card *card)
{
	BUG_ON(!card);

	return _mmc_select_card(card->host, card);
}

int mmc_deselect_cards(struct mmc_host *host)
{
	return _mmc_select_card(host, NULL);
}

/*
 * Write the value specified in the device tree or board code into the optional
 * 16 bit Driver Stage Register. This can be used to tune raise/fall times and
 * drive strength of the DAT and CMD outputs. The actual meaning of a given
 * value is hardware dependant.
 * The presence of the DSR register can be determined from the CSD register,
 * bit 76.
 */
int mmc_set_dsr(struct mmc_host *host)
{
	struct mmc_command cmd = {0};

	cmd.opcode = MMC_SET_DSR;

	cmd.arg = (host->dsr << 16) | 0xffff;
	cmd.flags = MMC_RSP_NONE | MMC_CMD_AC;

	return mmc_wait_for_cmd(host, &cmd, MMC_CMD_RETRIES);
}

int mmc_go_idle(struct mmc_host *host)
{
	int err;
	struct mmc_command cmd = {0};

	/*
	 * Non-SPI hosts need to prevent chipselect going active during
	 * GO_IDLE; that would put chips into SPI mode.  Remind them of
	 * that in case of hardware that won't pull up DAT3/nCS otherwise.
	 *
	 * SPI hosts ignore ios.chip_select; it's managed according to
	 * rules that must accommodate non-MMC slaves which this layer
	 * won't even know about.
	 */
	if (!mmc_host_is_spi(host)) {
		mmc_set_chip_select(host, MMC_CS_HIGH);
		mmc_delay(1);
	}

	cmd.opcode = MMC_GO_IDLE_STATE;
	cmd.arg = 0;
	cmd.flags = MMC_RSP_SPI_R1 | MMC_RSP_NONE | MMC_CMD_BC;

	err = mmc_wait_for_cmd(host, &cmd, 0);

	mmc_delay(1);

	if (!mmc_host_is_spi(host)) {
		mmc_set_chip_select(host, MMC_CS_DONTCARE);
		mmc_delay(1);
	}

	host->use_spi_crc = 0;

	return err;
}

int mmc_send_op_cond(struct mmc_host *host, u32 ocr, u32 *rocr)
{
	struct mmc_command cmd = {0};
	int i, err = 0;

	BUG_ON(!host);

	cmd.opcode = MMC_SEND_OP_COND;
	cmd.arg = mmc_host_is_spi(host) ? 0 : ocr;
	cmd.flags = MMC_RSP_SPI_R1 | MMC_RSP_R3 | MMC_CMD_BCR;

	for (i = 100; i; i--) {
		err = mmc_wait_for_cmd(host, &cmd, 0);
		if (err)
			break;

		/* if we're just probing, do a single pass */
		if (ocr == 0)
			break;

		/* otherwise wait until reset completes */
		if (mmc_host_is_spi(host)) {
			if (!(cmd.resp[0] & R1_SPI_IDLE))
				break;
		} else {
			if (cmd.resp[0] & MMC_CARD_BUSY)
				break;
		}

		err = -ETIMEDOUT;

		mmc_delay(10);
	}

	if (rocr && !mmc_host_is_spi(host))
		*rocr = cmd.resp[0];

	return err;
}

int mmc_all_send_cid(struct mmc_host *host, u32 *cid)
{
	int err;
	struct mmc_command cmd = {0};

	BUG_ON(!host);
	BUG_ON(!cid);

	cmd.opcode = MMC_ALL_SEND_CID;
	cmd.arg = 0;
	cmd.flags = MMC_RSP_R2 | MMC_CMD_BCR;

	err = mmc_wait_for_cmd(host, &cmd, MMC_CMD_RETRIES);
	if (err)
		return err;

	memcpy(cid, cmd.resp, sizeof(u32) * 4);

	return 0;
}

int mmc_set_relative_addr(struct mmc_card *card)
{
	struct mmc_command cmd = {0};

	BUG_ON(!card);
	BUG_ON(!card->host);

	cmd.opcode = MMC_SET_RELATIVE_ADDR;
	cmd.arg = card->rca << 16;
	cmd.flags = MMC_RSP_R1 | MMC_CMD_AC;

	return mmc_wait_for_cmd(card->host, &cmd, MMC_CMD_RETRIES);
}

static int
mmc_send_cxd_native(struct mmc_host *host, u32 arg, u32 *cxd, int opcode)
{
	int err;
	struct mmc_command cmd = {0};

	BUG_ON(!host);
	BUG_ON(!cxd);

	cmd.opcode = opcode;
	cmd.arg = arg;
	cmd.flags = MMC_RSP_R2 | MMC_CMD_AC;

	err = mmc_wait_for_cmd(host, &cmd, MMC_CMD_RETRIES);
	if (err)
		return err;

	memcpy(cxd, cmd.resp, sizeof(u32) * 4);

	return 0;
}

/*
 * NOTE: void *buf, caller for the buf is required to use DMA-capable
 * buffer or on-stack buffer (with some overhead in callee).
 */
static int
mmc_send_cxd_data(struct mmc_card *card, struct mmc_host *host,
		u32 opcode, void *buf, unsigned len)
{
	struct mmc_request mrq = {NULL};
	struct mmc_command cmd = {0};
	struct mmc_data data = {0};
	struct scatterlist sg;

	mrq.cmd = &cmd;
	mrq.data = &data;

	cmd.opcode = opcode;
	cmd.arg = 0;

	/* NOTE HACK:  the MMC_RSP_SPI_R1 is always correct here, but we
	 * rely on callers to never use this with "native" calls for reading
	 * CSD or CID.  Native versions of those commands use the R2 type,
	 * not R1 plus a data block.
	 */
	cmd.flags = MMC_RSP_SPI_R1 | MMC_RSP_R1 | MMC_CMD_ADTC;

	data.blksz = len;
	data.blocks = 1;
	data.flags = MMC_DATA_READ;
	data.sg = &sg;
	data.sg_len = 1;

	sg_init_one(&sg, buf, len);

	if (opcode == MMC_SEND_CSD || opcode == MMC_SEND_CID) {
		/*
		 * The spec states that CSR and CID accesses have a timeout
		 * of 64 clock cycles.
		 */
		data.timeout_ns = 0;
		data.timeout_clks = 64;
	} else
		mmc_set_data_timeout(&data, card);

	mmc_wait_for_req(host, &mrq);

	if (cmd.error)
		return cmd.error;
	if (data.error)
		return data.error;

	return 0;
}

int mmc_send_csd(struct mmc_card *card, u32 *csd)
{
	int ret, i;
	u32 *csd_tmp;

	if (!mmc_host_is_spi(card->host))
		return mmc_send_cxd_native(card->host, card->rca << 16,
				csd, MMC_SEND_CSD);

	csd_tmp = kzalloc(16, GFP_KERNEL);
	if (!csd_tmp)
		return -ENOMEM;

	ret = mmc_send_cxd_data(card, card->host, MMC_SEND_CSD, csd_tmp, 16);
	if (ret)
		goto err;

	for (i = 0;i < 4;i++)
		csd[i] = be32_to_cpu(csd_tmp[i]);

err:
	kfree(csd_tmp);
	return ret;
}

int mmc_send_cid(struct mmc_host *host, u32 *cid)
{
	int ret, i;
	u32 *cid_tmp;

	if (!mmc_host_is_spi(host)) {
		if (!host->card)
			return -EINVAL;
		return mmc_send_cxd_native(host, host->card->rca << 16,
				cid, MMC_SEND_CID);
	}

	cid_tmp = kzalloc(16, GFP_KERNEL);
	if (!cid_tmp)
		return -ENOMEM;

	ret = mmc_send_cxd_data(NULL, host, MMC_SEND_CID, cid_tmp, 16);
	if (ret)
		goto err;

	for (i = 0;i < 4;i++)
		cid[i] = be32_to_cpu(cid_tmp[i]);

err:
	kfree(cid_tmp);
	return ret;
}

int mmc_get_ext_csd(struct mmc_card *card, u8 **new_ext_csd)
{
	int err;
	u8 *ext_csd;

	if (!card || !new_ext_csd)
		return -EINVAL;

	if (!mmc_can_ext_csd(card))
		return -EOPNOTSUPP;

	/*
	 * As the ext_csd is so large and mostly unused, we don't store the
	 * raw block in mmc_card.
	 */
	ext_csd = kzalloc(512, GFP_KERNEL);
	if (!ext_csd)
		return -ENOMEM;

	err = mmc_send_cxd_data(card, card->host, MMC_SEND_EXT_CSD, ext_csd,
				512);
	if (err)
		kfree(ext_csd);
	else
		*new_ext_csd = ext_csd;

	return err;
}
EXPORT_SYMBOL_GPL(mmc_get_ext_csd);

int mmc_spi_read_ocr(struct mmc_host *host, int highcap, u32 *ocrp)
{
	struct mmc_command cmd = {0};
	int err;

	cmd.opcode = MMC_SPI_READ_OCR;
	cmd.arg = highcap ? (1 << 30) : 0;
	cmd.flags = MMC_RSP_SPI_R3;

	err = mmc_wait_for_cmd(host, &cmd, 0);

	*ocrp = cmd.resp[1];
	return err;
}

int mmc_spi_set_crc(struct mmc_host *host, int use_crc)
{
	struct mmc_command cmd = {0};
	int err;

	cmd.opcode = MMC_SPI_CRC_ON_OFF;
	cmd.flags = MMC_RSP_SPI_R1;
	cmd.arg = use_crc;

	err = mmc_wait_for_cmd(host, &cmd, 0);
	if (!err)
		host->use_spi_crc = use_crc;
	return err;
}

int mmc_switch_status_error(struct mmc_host *host, u32 status)
{
	if (mmc_host_is_spi(host)) {
		if (status & R1_SPI_ILLEGAL_COMMAND)
			return -EBADMSG;
	} else {
		if (status & 0xFDFFA000)
			pr_warn("%s: unexpected status %#x after switch\n",
				mmc_hostname(host), status);
		if (status & R1_SWITCH_ERROR)
			return -EBADMSG;
	}
	return 0;
}

/**
 *	__mmc_switch - modify EXT_CSD register
 *	@card: the MMC card associated with the data transfer
 *	@set: cmd set values
 *	@index: EXT_CSD register index
 *	@value: value to program into EXT_CSD register
 *	@timeout_ms: timeout (ms) for operation performed by register write,
 *                   timeout of zero implies maximum possible timeout
 *	@use_busy_signal: use the busy signal as response type
 *	@send_status: send status cmd to poll for busy
 *	@ignore_crc: ignore CRC errors when sending status cmd to poll for busy
 *
 *	Modifies the EXT_CSD register for selected card.
 */
int __mmc_switch(struct mmc_card *card, u8 set, u8 index, u8 value,
		unsigned int timeout_ms, bool use_busy_signal, bool send_status,
		bool ignore_crc)
{
	struct mmc_host *host = card->host;
	int err;
	struct mmc_command cmd = {0};
	unsigned long timeout;
	u32 status = 0;
	bool use_r1b_resp = use_busy_signal;
	bool expired = false;
<<<<<<< HEAD
=======
	bool busy = false;
>>>>>>> f2ed3bfc

	mmc_retune_hold(host);

	/*
	 * If the cmd timeout and the max_busy_timeout of the host are both
	 * specified, let's validate them. A failure means we need to prevent
	 * the host from doing hw busy detection, which is done by converting
	 * to a R1 response instead of a R1B.
	 */
	if (timeout_ms && host->max_busy_timeout &&
		(timeout_ms > host->max_busy_timeout))
		use_r1b_resp = false;

	cmd.opcode = MMC_SWITCH;
	cmd.arg = (MMC_SWITCH_MODE_WRITE_BYTE << 24) |
		  (index << 16) |
		  (value << 8) |
		  set;
	cmd.flags = MMC_CMD_AC;
	if (use_r1b_resp) {
		cmd.flags |= MMC_RSP_SPI_R1B | MMC_RSP_R1B;
		/*
		 * A busy_timeout of zero means the host can decide to use
		 * whatever value it finds suitable.
		 */
		cmd.busy_timeout = timeout_ms;
	} else {
		cmd.flags |= MMC_RSP_SPI_R1 | MMC_RSP_R1;
	}

	if (index == EXT_CSD_SANITIZE_START)
		cmd.sanitize_busy = true;

	err = mmc_wait_for_cmd(host, &cmd, MMC_CMD_RETRIES);
	if (err)
		goto out;

	/* No need to check card status in case of unblocking command */
	if (!use_busy_signal)
		goto out;

	/*
	 * WORKAROUND: for Sandisk eMMC cards, it might need certain delay
	 * before sending CMD13 after CMD6
	 */
	mdelay(1);

	/*
	 * CRC errors shall only be ignored in cases were CMD13 is used to poll
	 * to detect busy completion.
	 */
	if ((host->caps & MMC_CAP_WAIT_WHILE_BUSY) && use_r1b_resp)
		ignore_crc = false;

	/* We have an unspecified cmd timeout, use the fallback value. */
	if (!timeout_ms)
		timeout_ms = MMC_OPS_TIMEOUT_MS;

	/* Must check status to be sure of no errors. */
	timeout = jiffies + msecs_to_jiffies(timeout_ms) + 1;
	do {
		/*
		 * Due to the possibility of being preempted after
		 * sending the status command, check the expiration
		 * time first.
		 */
		expired = time_after(jiffies, timeout);
		if (send_status) {
			/*
			 * Due to the possibility of being preempted after
			 * sending the status command, check the expiration
			 * time first.
			 */
			expired = time_after(jiffies, timeout);
			err = __mmc_send_status(card, &status, ignore_crc);
			if (err)
				goto out;
		}
		if ((host->caps & MMC_CAP_WAIT_WHILE_BUSY) && use_r1b_resp)
			break;
		if (host->ops->card_busy) {
			if (!host->ops->card_busy(host))
				break;
			busy = true;
		}
		if (mmc_host_is_spi(host))
			break;

		/*
		 * We are not allowed to issue a status command and the host
		 * does'nt support MMC_CAP_WAIT_WHILE_BUSY, then we can only
		 * rely on waiting for the stated timeout to be sufficient.
		 */
		if (!send_status && !host->ops->card_busy) {
			mmc_delay(timeout_ms);
			goto out;
		}

		/* Timeout if the device never leaves the program state. */
<<<<<<< HEAD
		if (expired && R1_CURRENT_STATE(status) == R1_STATE_PRG) {
=======
		if (expired &&
		    (R1_CURRENT_STATE(status) == R1_STATE_PRG || busy)) {
>>>>>>> f2ed3bfc
			pr_err("%s: Card stuck in programming state! %s\n",
				mmc_hostname(host), __func__);
			err = -ETIMEDOUT;
			goto out;
		}
	} while (R1_CURRENT_STATE(status) == R1_STATE_PRG || busy);

	err = mmc_switch_status_error(host, status);
out:
	mmc_retune_release(host);

	return err;
}

int mmc_switch(struct mmc_card *card, u8 set, u8 index, u8 value,
		unsigned int timeout_ms)
{
	return __mmc_switch(card, set, index, value, timeout_ms, true, true,
				false);
}
EXPORT_SYMBOL_GPL(mmc_switch);

int mmc_send_tuning(struct mmc_host *host, u32 opcode, int *cmd_error)
{
	struct mmc_request mrq = {NULL};
	struct mmc_command cmd = {0};
	struct mmc_data data = {0};
	struct scatterlist sg;
	struct mmc_ios *ios = &host->ios;
	const u8 *tuning_block_pattern;
	int size, err = 0;
	u8 *data_buf;

	if (ios->bus_width == MMC_BUS_WIDTH_8) {
		tuning_block_pattern = tuning_blk_pattern_8bit;
		size = sizeof(tuning_blk_pattern_8bit);
	} else if (ios->bus_width == MMC_BUS_WIDTH_4) {
		tuning_block_pattern = tuning_blk_pattern_4bit;
		size = sizeof(tuning_blk_pattern_4bit);
	} else
		return -EINVAL;

	data_buf = kzalloc(size, GFP_KERNEL);
	if (!data_buf)
		return -ENOMEM;

	mrq.cmd = &cmd;
	mrq.data = &data;

	cmd.opcode = opcode;
	cmd.flags = MMC_RSP_R1 | MMC_CMD_ADTC;

	data.blksz = size;
	data.blocks = 1;
	data.flags = MMC_DATA_READ;

	/*
	 * According to the tuning specs, Tuning process
	 * is normally shorter 40 executions of CMD19,
	 * and timeout value should be shorter than 150 ms
	 */
	data.timeout_ns = 150 * NSEC_PER_MSEC;

	data.sg = &sg;
	data.sg_len = 1;
	sg_init_one(&sg, data_buf, size);

	mmc_wait_for_req(host, &mrq);

	if (cmd_error)
		*cmd_error = cmd.error;

	if (cmd.error) {
		err = cmd.error;
		goto out;
	}

	if (data.error) {
		err = data.error;
		goto out;
	}

	if (memcmp(data_buf, tuning_block_pattern, size))
		err = -EIO;

out:
	kfree(data_buf);
	return err;
}
EXPORT_SYMBOL_GPL(mmc_send_tuning);

static int
mmc_send_bus_test(struct mmc_card *card, struct mmc_host *host, u8 opcode,
		  u8 len)
{
	struct mmc_request mrq = {NULL};
	struct mmc_command cmd = {0};
	struct mmc_data data = {0};
	struct scatterlist sg;
	u8 *data_buf;
	u8 *test_buf;
	int i, err;
	static u8 testdata_8bit[8] = { 0x55, 0xaa, 0, 0, 0, 0, 0, 0 };
	static u8 testdata_4bit[4] = { 0x5a, 0, 0, 0 };

	/* dma onto stack is unsafe/nonportable, but callers to this
	 * routine normally provide temporary on-stack buffers ...
	 */
	data_buf = kmalloc(len, GFP_KERNEL);
	if (!data_buf)
		return -ENOMEM;

	if (len == 8)
		test_buf = testdata_8bit;
	else if (len == 4)
		test_buf = testdata_4bit;
	else {
		pr_err("%s: Invalid bus_width %d\n",
		       mmc_hostname(host), len);
		kfree(data_buf);
		return -EINVAL;
	}

	if (opcode == MMC_BUS_TEST_W)
		memcpy(data_buf, test_buf, len);

	mrq.cmd = &cmd;
	mrq.data = &data;
	cmd.opcode = opcode;
	cmd.arg = 0;

	/* NOTE HACK:  the MMC_RSP_SPI_R1 is always correct here, but we
	 * rely on callers to never use this with "native" calls for reading
	 * CSD or CID.  Native versions of those commands use the R2 type,
	 * not R1 plus a data block.
	 */
	cmd.flags = MMC_RSP_SPI_R1 | MMC_RSP_R1 | MMC_CMD_ADTC;

	data.blksz = len;
	data.blocks = 1;
	if (opcode == MMC_BUS_TEST_R)
		data.flags = MMC_DATA_READ;
	else
		data.flags = MMC_DATA_WRITE;

	data.sg = &sg;
	data.sg_len = 1;
	mmc_set_data_timeout(&data, card);
	sg_init_one(&sg, data_buf, len);
	mmc_wait_for_req(host, &mrq);
	err = 0;
	if (opcode == MMC_BUS_TEST_R) {
		for (i = 0; i < len / 4; i++)
			if ((test_buf[i] ^ data_buf[i]) != 0xff) {
				err = -EIO;
				break;
			}
	}
	kfree(data_buf);

	if (cmd.error)
		return cmd.error;
	if (data.error)
		return data.error;

	return err;
}

int mmc_bus_test(struct mmc_card *card, u8 bus_width)
{
	int width;

	if (bus_width == MMC_BUS_WIDTH_8)
		width = 8;
	else if (bus_width == MMC_BUS_WIDTH_4)
		width = 4;
	else if (bus_width == MMC_BUS_WIDTH_1)
		return 0; /* no need for test */
	else
		return -EINVAL;

	/*
	 * Ignore errors from BUS_TEST_W.  BUS_TEST_R will fail if there
	 * is a problem.  This improves chances that the test will work.
	 */
	mmc_send_bus_test(card, card->host, MMC_BUS_TEST_W, width);
	return mmc_send_bus_test(card, card->host, MMC_BUS_TEST_R, width);
}

int mmc_send_hpi_cmd(struct mmc_card *card, u32 *status)
{
	struct mmc_command cmd = {0};
	unsigned int opcode;
	int err;

	if (!card->ext_csd.hpi) {
		pr_warn("%s: Card didn't support HPI command\n",
			mmc_hostname(card->host));
		return -EINVAL;
	}

	opcode = card->ext_csd.hpi_cmd;
	if (opcode == MMC_STOP_TRANSMISSION)
		cmd.flags = MMC_RSP_R1B | MMC_CMD_AC;
	else if (opcode == MMC_SEND_STATUS)
		cmd.flags = MMC_RSP_R1 | MMC_CMD_AC;

	cmd.opcode = opcode;
	cmd.arg = card->rca << 16 | 1;

	err = mmc_wait_for_cmd(card->host, &cmd, 0);
	if (err) {
		pr_warn("%s: error %d interrupting operation. "
			"HPI command response %#x\n", mmc_hostname(card->host),
			err, cmd.resp[0]);
		return err;
	}
	if (status)
		*status = cmd.resp[0];

	return 0;
}

int mmc_can_ext_csd(struct mmc_card *card)
{
	return (card && card->csd.mmca_vsn > CSD_SPEC_VER_3);
}<|MERGE_RESOLUTION|>--- conflicted
+++ resolved
@@ -480,10 +480,7 @@
 	u32 status = 0;
 	bool use_r1b_resp = use_busy_signal;
 	bool expired = false;
-<<<<<<< HEAD
-=======
 	bool busy = false;
->>>>>>> f2ed3bfc
 
 	mmc_retune_hold(host);
 
@@ -552,12 +549,6 @@
 		 */
 		expired = time_after(jiffies, timeout);
 		if (send_status) {
-			/*
-			 * Due to the possibility of being preempted after
-			 * sending the status command, check the expiration
-			 * time first.
-			 */
-			expired = time_after(jiffies, timeout);
 			err = __mmc_send_status(card, &status, ignore_crc);
 			if (err)
 				goto out;
@@ -583,12 +574,8 @@
 		}
 
 		/* Timeout if the device never leaves the program state. */
-<<<<<<< HEAD
-		if (expired && R1_CURRENT_STATE(status) == R1_STATE_PRG) {
-=======
 		if (expired &&
 		    (R1_CURRENT_STATE(status) == R1_STATE_PRG || busy)) {
->>>>>>> f2ed3bfc
 			pr_err("%s: Card stuck in programming state! %s\n",
 				mmc_hostname(host), __func__);
 			err = -ETIMEDOUT;
