/*
 *  linux/drivers/mmc/core/host.c
 *
 *  Copyright (C) 2003 Russell King, All Rights Reserved.
 *  Copyright (C) 2007-2008 Pierre Ossman
 *  Copyright (C) 2010 Linus Walleij
 *
 * This program is free software; you can redistribute it and/or modify
 * it under the terms of the GNU General Public License version 2 as
 * published by the Free Software Foundation.
 *
 *  MMC host class device management
 */

#include <linux/device.h>
#include <linux/err.h>
#include <linux/idr.h>
#include <linux/of.h>
#include <linux/of_gpio.h>
#include <linux/pagemap.h>
#include <linux/export.h>
#include <linux/leds.h>
#include <linux/slab.h>

#include <linux/mmc/host.h>
#include <linux/mmc/card.h>
#include <linux/mmc/slot-gpio.h>

#include "core.h"
#include "host.h"
#include "slot-gpio.h"
#include "pwrseq.h"
#include "sdio_ops.h"

#define cls_dev_to_mmc_host(d)	container_of(d, struct mmc_host, class_dev)

static DEFINE_IDA(mmc_host_ida);

static void mmc_host_classdev_release(struct device *dev)
{
	struct mmc_host *host = cls_dev_to_mmc_host(dev);
	ida_simple_remove(&mmc_host_ida, host->index);
	kfree(host);
}

static struct class mmc_host_class = {
	.name		= "mmc_host",
	.dev_release	= mmc_host_classdev_release,
};

int mmc_register_host_class(void)
{
	return class_register(&mmc_host_class);
}

void mmc_unregister_host_class(void)
{
	class_unregister(&mmc_host_class);
}

void mmc_retune_enable(struct mmc_host *host)
{
	host->can_retune = 1;
	if (host->retune_period)
		mod_timer(&host->retune_timer,
			  jiffies + host->retune_period * HZ);
}

/*
 * Pause re-tuning for a small set of operations.  The pause begins after the
 * next command and after first doing re-tuning.
 */
void mmc_retune_pause(struct mmc_host *host)
{
	if (!host->retune_paused) {
		host->retune_paused = 1;
		mmc_retune_needed(host);
		mmc_retune_hold(host);
	}
}
EXPORT_SYMBOL(mmc_retune_pause);

void mmc_retune_unpause(struct mmc_host *host)
{
	if (host->retune_paused) {
		host->retune_paused = 0;
		mmc_retune_release(host);
	}
}
EXPORT_SYMBOL(mmc_retune_unpause);

void mmc_retune_disable(struct mmc_host *host)
{
	mmc_retune_unpause(host);
	host->can_retune = 0;
	del_timer_sync(&host->retune_timer);
	host->retune_now = 0;
	host->need_retune = 0;
}

void mmc_retune_timer_stop(struct mmc_host *host)
{
	del_timer_sync(&host->retune_timer);
}
EXPORT_SYMBOL(mmc_retune_timer_stop);

void mmc_retune_hold(struct mmc_host *host)
{
	if (!host->hold_retune)
		host->retune_now = 1;
	host->hold_retune += 1;
}

void mmc_retune_hold_now(struct mmc_host *host)
{
	host->retune_now = 0;
	host->hold_retune += 1;
}

void mmc_retune_release(struct mmc_host *host)
{
	if (host->hold_retune)
		host->hold_retune -= 1;
	else
		WARN_ON(1);
}

int mmc_retune(struct mmc_host *host)
{
	bool return_to_hs400 = false;
	int err;

	if (host->retune_now)
		host->retune_now = 0;
	else
		return 0;

	if (!host->need_retune || host->doing_retune || !host->card)
		return 0;

	host->need_retune = 0;

	host->doing_retune = 1;

	if (host->ios.timing == MMC_TIMING_MMC_HS400) {
		err = mmc_hs400_to_hs200(host->card);
		if (err)
			goto out;

		return_to_hs400 = true;

		if (host->ops->prepare_hs400_tuning)
			host->ops->prepare_hs400_tuning(host, &host->ios);
	}

	err = mmc_execute_tuning(host->card);
	if (err)
		goto out;

	if (return_to_hs400)
		err = mmc_hs200_to_hs400(host->card);
out:
	host->doing_retune = 0;

	return err;
}

static void mmc_retune_timer(unsigned long data)
{
	struct mmc_host *host = (struct mmc_host *)data;

	mmc_retune_needed(host);
}

/**
 *	mmc_of_parse() - parse host's device-tree node
 *	@host: host whose node should be parsed.
 *
 * To keep the rest of the MMC subsystem unaware of whether DT has been
 * used to to instantiate and configure this host instance or not, we
 * parse the properties and set respective generic mmc-host flags and
 * parameters.
 */
int mmc_of_parse(struct mmc_host *host)
{
	struct device *dev = host->parent;
	u32 bus_width;
	int ret;
	bool cd_cap_invert, cd_gpio_invert = false;
	bool ro_cap_invert, ro_gpio_invert = false;

	if (!dev || !dev_fwnode(dev))
		return 0;

	/* "bus-width" is translated to MMC_CAP_*_BIT_DATA flags */
	if (device_property_read_u32(dev, "bus-width", &bus_width) < 0) {
		dev_dbg(host->parent,
			"\"bus-width\" property is missing, assuming 1 bit.\n");
		bus_width = 1;
	}

	switch (bus_width) {
	case 8:
		host->caps |= MMC_CAP_8_BIT_DATA;
		/* Hosts capable of 8-bit transfers can also do 4 bits */
	case 4:
		host->caps |= MMC_CAP_4_BIT_DATA;
		break;
	case 1:
		break;
	default:
		dev_err(host->parent,
			"Invalid \"bus-width\" value %u!\n", bus_width);
		return -EINVAL;
	}

	/* f_max is obtained from the optional "max-frequency" property */
	device_property_read_u32(dev, "max-frequency", &host->f_max);

	/*
	 * Configure CD and WP pins. They are both by default active low to
	 * match the SDHCI spec. If GPIOs are provided for CD and / or WP, the
	 * mmc-gpio helpers are used to attach, configure and use them. If
	 * polarity inversion is specified in DT, one of MMC_CAP2_CD_ACTIVE_HIGH
	 * and MMC_CAP2_RO_ACTIVE_HIGH capability-2 flags is set. If the
	 * "broken-cd" property is provided, the MMC_CAP_NEEDS_POLL capability
	 * is set. If the "non-removable" property is found, the
	 * MMC_CAP_NONREMOVABLE capability is set and no card-detection
	 * configuration is performed.
	 */

	/* Parse Card Detection */
	if (device_property_read_bool(dev, "non-removable")) {
		host->caps |= MMC_CAP_NONREMOVABLE;
		if (device_property_read_bool(dev, "cd-post"))
			host->caps2 |= MMC_CAP2_CD_POST;
	} else {
		cd_cap_invert = device_property_read_bool(dev, "cd-inverted");

		if (device_property_read_bool(dev, "broken-cd"))
			host->caps |= MMC_CAP_NEEDS_POLL;

		ret = mmc_gpiod_request_cd(host, "cd", 0, true,
					   0, &cd_gpio_invert);
		if (!ret)
			dev_info(host->parent, "Got CD GPIO\n");
		else if (ret != -ENOENT && ret != -ENOSYS)
			return ret;

		/*
		 * There are two ways to flag that the CD line is inverted:
		 * through the cd-inverted flag and by the GPIO line itself
		 * being inverted from the GPIO subsystem. This is a leftover
		 * from the times when the GPIO subsystem did not make it
		 * possible to flag a line as inverted.
		 *
		 * If the capability on the host AND the GPIO line are
		 * both inverted, the end result is that the CD line is
		 * not inverted.
		 */
		if (cd_cap_invert ^ cd_gpio_invert)
			host->caps2 |= MMC_CAP2_CD_ACTIVE_HIGH;
	}

	/* Parse Write Protection */
	ro_cap_invert = device_property_read_bool(dev, "wp-inverted");

	ret = mmc_gpiod_request_ro(host, "wp", 0, false, 0, &ro_gpio_invert);
	if (!ret)
		dev_info(host->parent, "Got WP GPIO\n");
	else if (ret != -ENOENT && ret != -ENOSYS)
		return ret;

	if (device_property_read_bool(dev, "disable-wp"))
		host->caps2 |= MMC_CAP2_NO_WRITE_PROTECT;

	/* See the comment on CD inversion above */
	if (ro_cap_invert ^ ro_gpio_invert)
		host->caps2 |= MMC_CAP2_RO_ACTIVE_HIGH;

	if (device_property_read_bool(dev, "cap-sd-highspeed"))
		host->caps |= MMC_CAP_SD_HIGHSPEED;
	if (device_property_read_bool(dev, "cap-mmc-highspeed"))
		host->caps |= MMC_CAP_MMC_HIGHSPEED;
	if (device_property_read_bool(dev, "sd-uhs-sdr12"))
		host->caps |= MMC_CAP_UHS_SDR12;
	if (device_property_read_bool(dev, "sd-uhs-sdr25"))
		host->caps |= MMC_CAP_UHS_SDR25;
	if (device_property_read_bool(dev, "sd-uhs-sdr50"))
		host->caps |= MMC_CAP_UHS_SDR50;
	if (device_property_read_bool(dev, "sd-uhs-sdr104"))
		host->caps |= MMC_CAP_UHS_SDR104;
	if (device_property_read_bool(dev, "sd-uhs-ddr50"))
		host->caps |= MMC_CAP_UHS_DDR50;
	if (device_property_read_bool(dev, "cap-power-off-card"))
		host->caps |= MMC_CAP_POWER_OFF_CARD;
	if (device_property_read_bool(dev, "cap-mmc-hw-reset"))
		host->caps |= MMC_CAP_HW_RESET;
	if (device_property_read_bool(dev, "cap-sdio-irq"))
		host->caps |= MMC_CAP_SDIO_IRQ;
	if (device_property_read_bool(dev, "full-pwr-cycle"))
		host->caps2 |= MMC_CAP2_FULL_PWR_CYCLE;
	if (device_property_read_bool(dev, "keep-power-in-suspend"))
		host->pm_caps |= MMC_PM_KEEP_POWER;
	if (device_property_read_bool(dev, "wakeup-source") ||
	    device_property_read_bool(dev, "enable-sdio-wakeup")) /* legacy */
		host->pm_caps |= MMC_PM_WAKE_SDIO_IRQ;
	if (device_property_read_bool(dev, "pm-ignore-notify"))
		host->pm_caps |= MMC_PM_IGNORE_PM_NOTIFY;
	if (device_property_read_bool(dev, "mmc-ddr-3_3v"))
		host->caps |= MMC_CAP_3_3V_DDR;
	if (device_property_read_bool(dev, "mmc-ddr-1_8v"))
		host->caps |= MMC_CAP_1_8V_DDR;
	if (device_property_read_bool(dev, "mmc-ddr-1_2v"))
		host->caps |= MMC_CAP_1_2V_DDR;
	if (device_property_read_bool(dev, "mmc-hs200-1_8v"))
		host->caps2 |= MMC_CAP2_HS200_1_8V_SDR;
	if (device_property_read_bool(dev, "mmc-hs200-1_2v"))
		host->caps2 |= MMC_CAP2_HS200_1_2V_SDR;
	if (device_property_read_bool(dev, "mmc-hs400-1_8v"))
		host->caps2 |= MMC_CAP2_HS400_1_8V | MMC_CAP2_HS200_1_8V_SDR;
	if (device_property_read_bool(dev, "mmc-hs400-1_2v"))
		host->caps2 |= MMC_CAP2_HS400_1_2V | MMC_CAP2_HS200_1_2V_SDR;
	if (device_property_read_bool(dev, "mmc-hs400-enhanced-strobe"))
		host->caps2 |= MMC_CAP2_HS400_ES;
	if (device_property_read_bool(dev, "no-sdio"))
		host->caps2 |= MMC_CAP2_NO_SDIO;
	if (device_property_read_bool(dev, "no-sd"))
		host->caps2 |= MMC_CAP2_NO_SD;
	if (device_property_read_bool(dev, "no-mmc"))
		host->caps2 |= MMC_CAP2_NO_MMC;

	host->dsr_req = !device_property_read_u32(dev, "dsr", &host->dsr);
	if (host->dsr_req && (host->dsr & ~0xffff)) {
		dev_err(host->parent,
			"device tree specified broken value for DSR: 0x%x, ignoring\n",
			host->dsr);
		host->dsr_req = 0;
	}

	return mmc_pwrseq_alloc(host);
}

EXPORT_SYMBOL(mmc_of_parse);

int mmc_max_reserved_idx(void);

/**
 *	mmc_alloc_host - initialise the per-host structure.
 *	@extra: sizeof private data structure
 *	@dev: pointer to host device model structure
 *
 *	Initialise the per-host structure.
 */
struct mmc_host *mmc_alloc_host(int extra, struct device *dev)
{
	int err;
	int alias_id;
	struct mmc_host *host;
	int alias_id, min_idx, max_idx;

	host = kzalloc(sizeof(struct mmc_host) + extra, GFP_KERNEL);
	if (!host)
		return NULL;

	/* scanning will be enabled when we're ready */
	host->rescan_disable = 1;
	host->parent = dev;

	alias_id = mmc_get_reserved_index(host);
	if (alias_id >= 0)
		err = ida_simple_get(&mmc_host_ida, alias_id,
					alias_id + 1, GFP_KERNEL);
	else
		err = ida_simple_get(&mmc_host_ida,
					mmc_first_nonreserved_index(),
					0, GFP_KERNEL);
	if (err < 0) {
		kfree(host);
		return NULL;
	}

<<<<<<< HEAD
	alias_id = mmc_get_reserved_index(host);

	if (alias_id >= 0) {
		min_idx = alias_id;
		max_idx = alias_id + 1;
	} else {
		min_idx = mmc_first_nonreserved_index();
		max_idx = 0;
	}

	spin_lock(&mmc_host_lock);

	err = ida_get_new_above(&mmc_host_ida, min_idx, &host->index);
	if (!err) {
		if (host->index > max_idx) {
			ida_remove(&mmc_host_ida, host->index);
			err = -ENOSPC;
		}
	}

	spin_unlock(&mmc_host_lock);

	if (err == -EAGAIN) {
		goto again;
	} else if (err) {
		kfree(host);
		return NULL;
	}
=======
	host->index = err;
>>>>>>> 05f46d3f

	dev_set_name(&host->class_dev, "mmc%d", host->index);

	host->class_dev.parent = dev;
	host->class_dev.class = &mmc_host_class;
	device_initialize(&host->class_dev);
	device_enable_async_suspend(&host->class_dev);

	if (mmc_gpio_alloc(host)) {
		put_device(&host->class_dev);
		return NULL;
	}

	spin_lock_init(&host->lock);
	init_waitqueue_head(&host->wq);
	INIT_DELAYED_WORK(&host->detect, mmc_rescan);
	INIT_DELAYED_WORK(&host->sdio_irq_work, sdio_irq_work);
	setup_timer(&host->retune_timer, mmc_retune_timer, (unsigned long)host);

	/*
	 * By default, hosts do not support SGIO or large requests.
	 * They have to set these according to their abilities.
	 */
	host->max_segs = 1;
	host->max_seg_size = PAGE_SIZE;

	host->max_req_size = PAGE_SIZE;
	host->max_blk_size = 512;
	host->max_blk_count = PAGE_SIZE / 512;

	return host;
}

EXPORT_SYMBOL(mmc_alloc_host);

/**
 *	mmc_add_host - initialise host hardware
 *	@host: mmc host
 *
 *	Register the host with the driver model. The host must be
 *	prepared to start servicing requests before this function
 *	completes.
 */
int mmc_add_host(struct mmc_host *host)
{
	int err;

	WARN_ON((host->caps & MMC_CAP_SDIO_IRQ) &&
		!host->ops->enable_sdio_irq);

	err = device_add(&host->class_dev);
	if (err)
		return err;

	led_trigger_register_simple(dev_name(&host->class_dev), &host->led);

#ifdef CONFIG_DEBUG_FS
	mmc_add_host_debugfs(host);
#endif

	mmc_start_host(host);
	if (!(host->pm_caps& MMC_PM_IGNORE_PM_NOTIFY))
		mmc_register_pm_notifier(host);

	return 0;
}

EXPORT_SYMBOL(mmc_add_host);

/**
 *	mmc_remove_host - remove host hardware
 *	@host: mmc host
 *
 *	Unregister and remove all cards associated with this host,
 *	and power down the MMC bus. No new requests will be issued
 *	after this function has returned.
 */
void mmc_remove_host(struct mmc_host *host)
{
	if (!(host->pm_caps& MMC_PM_IGNORE_PM_NOTIFY))
		mmc_unregister_pm_notifier(host);
	mmc_stop_host(host);

#ifdef CONFIG_DEBUG_FS
	mmc_remove_host_debugfs(host);
#endif

	device_del(&host->class_dev);

	led_trigger_unregister_simple(host->led);
}

EXPORT_SYMBOL(mmc_remove_host);

/**
 *	mmc_free_host - free the host structure
 *	@host: mmc host
 *
 *	Free the host once all references to it have been dropped.
 */
void mmc_free_host(struct mmc_host *host)
{
	mmc_pwrseq_free(host);
	put_device(&host->class_dev);
}

EXPORT_SYMBOL(mmc_free_host);<|MERGE_RESOLUTION|>--- conflicted
+++ resolved
@@ -343,8 +343,6 @@
 
 EXPORT_SYMBOL(mmc_of_parse);
 
-int mmc_max_reserved_idx(void);
-
 /**
  *	mmc_alloc_host - initialise the per-host structure.
  *	@extra: sizeof private data structure
@@ -357,7 +355,6 @@
 	int err;
 	int alias_id;
 	struct mmc_host *host;
-	int alias_id, min_idx, max_idx;
 
 	host = kzalloc(sizeof(struct mmc_host) + extra, GFP_KERNEL);
 	if (!host)
@@ -380,38 +377,7 @@
 		return NULL;
 	}
 
-<<<<<<< HEAD
-	alias_id = mmc_get_reserved_index(host);
-
-	if (alias_id >= 0) {
-		min_idx = alias_id;
-		max_idx = alias_id + 1;
-	} else {
-		min_idx = mmc_first_nonreserved_index();
-		max_idx = 0;
-	}
-
-	spin_lock(&mmc_host_lock);
-
-	err = ida_get_new_above(&mmc_host_ida, min_idx, &host->index);
-	if (!err) {
-		if (host->index > max_idx) {
-			ida_remove(&mmc_host_ida, host->index);
-			err = -ENOSPC;
-		}
-	}
-
-	spin_unlock(&mmc_host_lock);
-
-	if (err == -EAGAIN) {
-		goto again;
-	} else if (err) {
-		kfree(host);
-		return NULL;
-	}
-=======
 	host->index = err;
->>>>>>> 05f46d3f
 
 	dev_set_name(&host->class_dev, "mmc%d", host->index);
 
