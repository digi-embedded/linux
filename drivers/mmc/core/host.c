/*
 *  linux/drivers/mmc/core/host.c
 *
 *  Copyright (C) 2003 Russell King, All Rights Reserved.
 *  Copyright (C) 2007-2008 Pierre Ossman
 *  Copyright (C) 2010 Linus Walleij
 *
 * This program is free software; you can redistribute it and/or modify
 * it under the terms of the GNU General Public License version 2 as
 * published by the Free Software Foundation.
 *
 *  MMC host class device management
 */

#include <linux/device.h>
#include <linux/err.h>
#include <linux/idr.h>
#include <linux/of.h>
#include <linux/of_gpio.h>
#include <linux/pagemap.h>
#include <linux/export.h>
#include <linux/leds.h>
#include <linux/slab.h>

#include <linux/mmc/host.h>
#include <linux/mmc/card.h>
#include <linux/mmc/slot-gpio.h>

#include "core.h"
#include "host.h"
#include "slot-gpio.h"
#include "pwrseq.h"

#define cls_dev_to_mmc_host(d)	container_of(d, struct mmc_host, class_dev)

static DEFINE_IDA(mmc_host_ida);
static DEFINE_SPINLOCK(mmc_host_lock);

static void mmc_host_classdev_release(struct device *dev)
{
	struct mmc_host *host = cls_dev_to_mmc_host(dev);
	spin_lock(&mmc_host_lock);
	ida_remove(&mmc_host_ida, host->index);
	spin_unlock(&mmc_host_lock);
	kfree(host);
}

static struct class mmc_host_class = {
	.name		= "mmc_host",
	.dev_release	= mmc_host_classdev_release,
};

int mmc_register_host_class(void)
{
	return class_register(&mmc_host_class);
}

void mmc_unregister_host_class(void)
{
	class_unregister(&mmc_host_class);
}

void mmc_retune_enable(struct mmc_host *host)
{
	host->can_retune = 1;
	if (host->retune_period)
		mod_timer(&host->retune_timer,
			  jiffies + host->retune_period * HZ);
}

/*
 * Pause re-tuning for a small set of operations.  The pause begins after the
 * next command and after first doing re-tuning.
 */
void mmc_retune_pause(struct mmc_host *host)
{
	if (!host->retune_paused) {
		host->retune_paused = 1;
		mmc_retune_needed(host);
		mmc_retune_hold(host);
	}
}
EXPORT_SYMBOL(mmc_retune_pause);

void mmc_retune_unpause(struct mmc_host *host)
{
	if (host->retune_paused) {
		host->retune_paused = 0;
		mmc_retune_release(host);
	}
}
EXPORT_SYMBOL(mmc_retune_unpause);

void mmc_retune_disable(struct mmc_host *host)
{
	mmc_retune_unpause(host);
	host->can_retune = 0;
	del_timer_sync(&host->retune_timer);
	host->retune_now = 0;
	host->need_retune = 0;
}

void mmc_retune_timer_stop(struct mmc_host *host)
{
	del_timer_sync(&host->retune_timer);
}
EXPORT_SYMBOL(mmc_retune_timer_stop);

void mmc_retune_hold(struct mmc_host *host)
{
	if (!host->hold_retune)
		host->retune_now = 1;
	host->hold_retune += 1;
}

void mmc_retune_release(struct mmc_host *host)
{
	if (host->hold_retune)
		host->hold_retune -= 1;
	else
		WARN_ON(1);
}

int mmc_retune(struct mmc_host *host)
{
	bool return_to_hs400 = false;
	int err;

	if (host->retune_now)
		host->retune_now = 0;
	else
		return 0;

	if (!host->need_retune || host->doing_retune || !host->card)
		return 0;

	host->need_retune = 0;

	host->doing_retune = 1;

	if (host->ios.timing == MMC_TIMING_MMC_HS400) {
		err = mmc_hs400_to_hs200(host->card);
		if (err)
			goto out;

		return_to_hs400 = true;

		if (host->ops->prepare_hs400_tuning)
			host->ops->prepare_hs400_tuning(host, &host->ios);
	}

	err = mmc_execute_tuning(host->card);
	if (err)
		goto out;

	if (return_to_hs400)
		err = mmc_hs200_to_hs400(host->card);
out:
	host->doing_retune = 0;

	return err;
}

static void mmc_retune_timer(unsigned long data)
{
	struct mmc_host *host = (struct mmc_host *)data;

	mmc_retune_needed(host);
}

/**
 *	mmc_of_parse() - parse host's device-tree node
 *	@host: host whose node should be parsed.
 *
 * To keep the rest of the MMC subsystem unaware of whether DT has been
 * used to to instantiate and configure this host instance or not, we
 * parse the properties and set respective generic mmc-host flags and
 * parameters.
 */
int mmc_of_parse(struct mmc_host *host)
{
	struct device *dev = host->parent;
	u32 bus_width;
	int ret;
	bool cd_cap_invert, cd_gpio_invert = false;
	bool ro_cap_invert, ro_gpio_invert = false;

	if (!dev || !dev_fwnode(dev))
		return 0;

	/* "bus-width" is translated to MMC_CAP_*_BIT_DATA flags */
	if (device_property_read_u32(dev, "bus-width", &bus_width) < 0) {
		dev_dbg(host->parent,
			"\"bus-width\" property is missing, assuming 1 bit.\n");
		bus_width = 1;
	}

	switch (bus_width) {
	case 8:
		host->caps |= MMC_CAP_8_BIT_DATA;
		/* Hosts capable of 8-bit transfers can also do 4 bits */
	case 4:
		host->caps |= MMC_CAP_4_BIT_DATA;
		break;
	case 1:
		break;
	default:
		dev_err(host->parent,
			"Invalid \"bus-width\" value %u!\n", bus_width);
		return -EINVAL;
	}

	/* f_max is obtained from the optional "max-frequency" property */
	device_property_read_u32(dev, "max-frequency", &host->f_max);

	/*
	 * Configure CD and WP pins. They are both by default active low to
	 * match the SDHCI spec. If GPIOs are provided for CD and / or WP, the
	 * mmc-gpio helpers are used to attach, configure and use them. If
	 * polarity inversion is specified in DT, one of MMC_CAP2_CD_ACTIVE_HIGH
	 * and MMC_CAP2_RO_ACTIVE_HIGH capability-2 flags is set. If the
	 * "broken-cd" property is provided, the MMC_CAP_NEEDS_POLL capability
	 * is set. If the "non-removable" property is found, the
	 * MMC_CAP_NONREMOVABLE capability is set and no card-detection
	 * configuration is performed.
	 */

	/* Parse Card Detection */
	if (device_property_read_bool(dev, "non-removable")) {
		host->caps |= MMC_CAP_NONREMOVABLE;
		if (of_property_read_bool(np, "cd-post"))
			host->caps2 |= MMC_CAP2_CD_POST;
	} else {
		cd_cap_invert = device_property_read_bool(dev, "cd-inverted");

		if (device_property_read_bool(dev, "broken-cd"))
			host->caps |= MMC_CAP_NEEDS_POLL;

		ret = mmc_gpiod_request_cd(host, "cd", 0, true,
					   0, &cd_gpio_invert);
		if (!ret)
			dev_info(host->parent, "Got CD GPIO\n");
		else if (ret != -ENOENT && ret != -ENOSYS)
			return ret;

		/*
		 * There are two ways to flag that the CD line is inverted:
		 * through the cd-inverted flag and by the GPIO line itself
		 * being inverted from the GPIO subsystem. This is a leftover
		 * from the times when the GPIO subsystem did not make it
		 * possible to flag a line as inverted.
		 *
		 * If the capability on the host AND the GPIO line are
		 * both inverted, the end result is that the CD line is
		 * not inverted.
		 */
		if (cd_cap_invert ^ cd_gpio_invert)
			host->caps2 |= MMC_CAP2_CD_ACTIVE_HIGH;
	}

	/* Parse Write Protection */
	ro_cap_invert = device_property_read_bool(dev, "wp-inverted");

	ret = mmc_gpiod_request_ro(host, "wp", 0, false, 0, &ro_gpio_invert);
	if (!ret)
		dev_info(host->parent, "Got WP GPIO\n");
	else if (ret != -ENOENT && ret != -ENOSYS)
		return ret;

	if (device_property_read_bool(dev, "disable-wp"))
		host->caps2 |= MMC_CAP2_NO_WRITE_PROTECT;

	/* See the comment on CD inversion above */
	if (ro_cap_invert ^ ro_gpio_invert)
		host->caps2 |= MMC_CAP2_RO_ACTIVE_HIGH;

	if (device_property_read_bool(dev, "cap-sd-highspeed"))
		host->caps |= MMC_CAP_SD_HIGHSPEED;
	if (device_property_read_bool(dev, "cap-mmc-highspeed"))
		host->caps |= MMC_CAP_MMC_HIGHSPEED;
	if (device_property_read_bool(dev, "sd-uhs-sdr12"))
		host->caps |= MMC_CAP_UHS_SDR12;
	if (device_property_read_bool(dev, "sd-uhs-sdr25"))
		host->caps |= MMC_CAP_UHS_SDR25;
	if (device_property_read_bool(dev, "sd-uhs-sdr50"))
		host->caps |= MMC_CAP_UHS_SDR50;
	if (device_property_read_bool(dev, "sd-uhs-sdr104"))
		host->caps |= MMC_CAP_UHS_SDR104;
	if (device_property_read_bool(dev, "sd-uhs-ddr50"))
		host->caps |= MMC_CAP_UHS_DDR50;
	if (device_property_read_bool(dev, "cap-power-off-card"))
		host->caps |= MMC_CAP_POWER_OFF_CARD;
	if (device_property_read_bool(dev, "cap-mmc-hw-reset"))
		host->caps |= MMC_CAP_HW_RESET;
	if (device_property_read_bool(dev, "cap-sdio-irq"))
		host->caps |= MMC_CAP_SDIO_IRQ;
	if (device_property_read_bool(dev, "full-pwr-cycle"))
		host->caps2 |= MMC_CAP2_FULL_PWR_CYCLE;
	if (device_property_read_bool(dev, "keep-power-in-suspend"))
		host->pm_caps |= MMC_PM_KEEP_POWER;
	if (device_property_read_bool(dev, "wakeup-source") ||
	    device_property_read_bool(dev, "enable-sdio-wakeup")) /* legacy */
		host->pm_caps |= MMC_PM_WAKE_SDIO_IRQ;
<<<<<<< HEAD
	if (of_get_property(np, "pm-ignore-notify", NULL))
		host->pm_caps |= MMC_PM_IGNORE_PM_NOTIFY;
	if (of_property_read_bool(np, "mmc-ddr-1_8v"))
=======
	if (device_property_read_bool(dev, "mmc-ddr-1_8v"))
>>>>>>> 06b639e5
		host->caps |= MMC_CAP_1_8V_DDR;
	if (device_property_read_bool(dev, "mmc-ddr-1_2v"))
		host->caps |= MMC_CAP_1_2V_DDR;
	if (device_property_read_bool(dev, "mmc-hs200-1_8v"))
		host->caps2 |= MMC_CAP2_HS200_1_8V_SDR;
	if (device_property_read_bool(dev, "mmc-hs200-1_2v"))
		host->caps2 |= MMC_CAP2_HS200_1_2V_SDR;
	if (device_property_read_bool(dev, "mmc-hs400-1_8v"))
		host->caps2 |= MMC_CAP2_HS400_1_8V | MMC_CAP2_HS200_1_8V_SDR;
	if (device_property_read_bool(dev, "mmc-hs400-1_2v"))
		host->caps2 |= MMC_CAP2_HS400_1_2V | MMC_CAP2_HS200_1_2V_SDR;
	if (device_property_read_bool(dev, "mmc-hs400-enhanced-strobe"))
		host->caps2 |= MMC_CAP2_HS400_ES;
	if (device_property_read_bool(dev, "no-sdio"))
		host->caps2 |= MMC_CAP2_NO_SDIO;
	if (device_property_read_bool(dev, "no-sd"))
		host->caps2 |= MMC_CAP2_NO_SD;
	if (device_property_read_bool(dev, "no-mmc"))
		host->caps2 |= MMC_CAP2_NO_MMC;

	host->dsr_req = !device_property_read_u32(dev, "dsr", &host->dsr);
	if (host->dsr_req && (host->dsr & ~0xffff)) {
		dev_err(host->parent,
			"device tree specified broken value for DSR: 0x%x, ignoring\n",
			host->dsr);
		host->dsr_req = 0;
	}

	return mmc_pwrseq_alloc(host);
}

EXPORT_SYMBOL(mmc_of_parse);

int mmc_max_reserved_idx(void);

/**
 *	mmc_alloc_host - initialise the per-host structure.
 *	@extra: sizeof private data structure
 *	@dev: pointer to host device model structure
 *
 *	Initialise the per-host structure.
 */
struct mmc_host *mmc_alloc_host(int extra, struct device *dev)
{
	int err;
	struct mmc_host *host;
	int alias_id, min_idx, max_idx;

	host = kzalloc(sizeof(struct mmc_host) + extra, GFP_KERNEL);
	if (!host)
		return NULL;

	/* scanning will be enabled when we're ready */
	host->rescan_disable = 1;
	host->parent = dev;

again:
	if (!ida_pre_get(&mmc_host_ida, GFP_KERNEL)) {
		kfree(host);
		return NULL;
	}

	spin_lock(&mmc_host_lock);

	alias_id = mmc_get_reserved_index(host);
	if (alias_id >= 0) {
		min_idx = alias_id;
		max_idx = alias_id + 1;
	} else {
		min_idx = mmc_first_nonreserved_index();
		max_idx = 0;
	}

	err = ida_get_new_above(&mmc_host_ida, min_idx, &host->index);
	if (!err) {
		if (host->index > max_idx) {
			ida_remove(&mmc_host_ida, host->index);
			err = -ENOSPC;
		}
	}

	spin_unlock(&mmc_host_lock);

	if (err == -EAGAIN) {
		goto again;
	} else if (err) {
		kfree(host);
		return NULL;
	}

	dev_set_name(&host->class_dev, "mmc%d", host->index);

	host->class_dev.parent = dev;
	host->class_dev.class = &mmc_host_class;
	device_initialize(&host->class_dev);
	device_enable_async_suspend(&host->class_dev);

	if (mmc_gpio_alloc(host)) {
		put_device(&host->class_dev);
		return NULL;
	}

	spin_lock_init(&host->lock);
	init_waitqueue_head(&host->wq);
	INIT_DELAYED_WORK(&host->detect, mmc_rescan);
	setup_timer(&host->retune_timer, mmc_retune_timer, (unsigned long)host);

	/*
	 * By default, hosts do not support SGIO or large requests.
	 * They have to set these according to their abilities.
	 */
	host->max_segs = 1;
	host->max_seg_size = PAGE_SIZE;

	host->max_req_size = PAGE_SIZE;
	host->max_blk_size = 512;
	host->max_blk_count = PAGE_SIZE / 512;

	return host;
}

EXPORT_SYMBOL(mmc_alloc_host);

/**
 *	mmc_add_host - initialise host hardware
 *	@host: mmc host
 *
 *	Register the host with the driver model. The host must be
 *	prepared to start servicing requests before this function
 *	completes.
 */
int mmc_add_host(struct mmc_host *host)
{
	int err;

	WARN_ON((host->caps & MMC_CAP_SDIO_IRQ) &&
		!host->ops->enable_sdio_irq);

	err = device_add(&host->class_dev);
	if (err)
		return err;

	led_trigger_register_simple(dev_name(&host->class_dev), &host->led);

#ifdef CONFIG_DEBUG_FS
	mmc_add_host_debugfs(host);
#endif

	mmc_start_host(host);
	if (!(host->pm_caps& MMC_PM_IGNORE_PM_NOTIFY))
		mmc_register_pm_notifier(host);

	return 0;
}

EXPORT_SYMBOL(mmc_add_host);

/**
 *	mmc_remove_host - remove host hardware
 *	@host: mmc host
 *
 *	Unregister and remove all cards associated with this host,
 *	and power down the MMC bus. No new requests will be issued
 *	after this function has returned.
 */
void mmc_remove_host(struct mmc_host *host)
{
	if (!(host->pm_caps& MMC_PM_IGNORE_PM_NOTIFY))
		mmc_unregister_pm_notifier(host);
	mmc_stop_host(host);

#ifdef CONFIG_DEBUG_FS
	mmc_remove_host_debugfs(host);
#endif

	device_del(&host->class_dev);

	led_trigger_unregister_simple(host->led);
}

EXPORT_SYMBOL(mmc_remove_host);

/**
 *	mmc_free_host - free the host structure
 *	@host: mmc host
 *
 *	Free the host once all references to it have been dropped.
 */
void mmc_free_host(struct mmc_host *host)
{
	mmc_pwrseq_free(host);
	put_device(&host->class_dev);
}

EXPORT_SYMBOL(mmc_free_host);<|MERGE_RESOLUTION|>--- conflicted
+++ resolved
@@ -228,8 +228,6 @@
 	/* Parse Card Detection */
 	if (device_property_read_bool(dev, "non-removable")) {
 		host->caps |= MMC_CAP_NONREMOVABLE;
-		if (of_property_read_bool(np, "cd-post"))
-			host->caps2 |= MMC_CAP2_CD_POST;
 	} else {
 		cd_cap_invert = device_property_read_bool(dev, "cd-inverted");
 
@@ -301,13 +299,7 @@
 	if (device_property_read_bool(dev, "wakeup-source") ||
 	    device_property_read_bool(dev, "enable-sdio-wakeup")) /* legacy */
 		host->pm_caps |= MMC_PM_WAKE_SDIO_IRQ;
-<<<<<<< HEAD
-	if (of_get_property(np, "pm-ignore-notify", NULL))
-		host->pm_caps |= MMC_PM_IGNORE_PM_NOTIFY;
-	if (of_property_read_bool(np, "mmc-ddr-1_8v"))
-=======
 	if (device_property_read_bool(dev, "mmc-ddr-1_8v"))
->>>>>>> 06b639e5
 		host->caps |= MMC_CAP_1_8V_DDR;
 	if (device_property_read_bool(dev, "mmc-ddr-1_2v"))
 		host->caps |= MMC_CAP_1_2V_DDR;
@@ -341,8 +333,6 @@
 
 EXPORT_SYMBOL(mmc_of_parse);
 
-int mmc_max_reserved_idx(void);
-
 /**
  *	mmc_alloc_host - initialise the per-host structure.
  *	@extra: sizeof private data structure
@@ -354,7 +344,6 @@
 {
 	int err;
 	struct mmc_host *host;
-	int alias_id, min_idx, max_idx;
 
 	host = kzalloc(sizeof(struct mmc_host) + extra, GFP_KERNEL);
 	if (!host)
@@ -362,7 +351,6 @@
 
 	/* scanning will be enabled when we're ready */
 	host->rescan_disable = 1;
-	host->parent = dev;
 
 again:
 	if (!ida_pre_get(&mmc_host_ida, GFP_KERNEL)) {
@@ -371,24 +359,7 @@
 	}
 
 	spin_lock(&mmc_host_lock);
-
-	alias_id = mmc_get_reserved_index(host);
-	if (alias_id >= 0) {
-		min_idx = alias_id;
-		max_idx = alias_id + 1;
-	} else {
-		min_idx = mmc_first_nonreserved_index();
-		max_idx = 0;
-	}
-
-	err = ida_get_new_above(&mmc_host_ida, min_idx, &host->index);
-	if (!err) {
-		if (host->index > max_idx) {
-			ida_remove(&mmc_host_ida, host->index);
-			err = -ENOSPC;
-		}
-	}
-
+	err = ida_get_new(&mmc_host_ida, &host->index);
 	spin_unlock(&mmc_host_lock);
 
 	if (err == -EAGAIN) {
@@ -400,6 +371,7 @@
 
 	dev_set_name(&host->class_dev, "mmc%d", host->index);
 
+	host->parent = dev;
 	host->class_dev.parent = dev;
 	host->class_dev.class = &mmc_host_class;
 	device_initialize(&host->class_dev);
@@ -457,8 +429,7 @@
 #endif
 
 	mmc_start_host(host);
-	if (!(host->pm_caps& MMC_PM_IGNORE_PM_NOTIFY))
-		mmc_register_pm_notifier(host);
+	mmc_register_pm_notifier(host);
 
 	return 0;
 }
@@ -475,8 +446,7 @@
  */
 void mmc_remove_host(struct mmc_host *host)
 {
-	if (!(host->pm_caps& MMC_PM_IGNORE_PM_NOTIFY))
-		mmc_unregister_pm_notifier(host);
+	mmc_unregister_pm_notifier(host);
 	mmc_stop_host(host);
 
 #ifdef CONFIG_DEBUG_FS
