--- conflicted
+++ resolved
@@ -461,89 +461,6 @@
 	return 0;
 }
 
-<<<<<<< HEAD
-static int ioctl_do_sanitize(struct mmc_card *card)
-{
-	int err;
-
-	if (!mmc_can_sanitize(card)) {
-			pr_warn("%s: %s - SANITIZE is not supported\n",
-				mmc_hostname(card->host), __func__);
-			err = -EOPNOTSUPP;
-			goto out;
-	}
-
-	pr_debug("%s: %s - SANITIZE IN PROGRESS...\n",
-		mmc_hostname(card->host), __func__);
-
-	err = mmc_switch(card, EXT_CSD_CMD_SET_NORMAL,
-					EXT_CSD_SANITIZE_START, 1,
-					MMC_SANITIZE_REQ_TIMEOUT);
-
-	if (err)
-		pr_err("%s: %s - EXT_CSD_SANITIZE_START failed. err=%d\n",
-		       mmc_hostname(card->host), __func__, err);
-
-	pr_debug("%s: %s - SANITIZE COMPLETED\n", mmc_hostname(card->host),
-					     __func__);
-out:
-	return err;
-}
-
-static inline bool mmc_blk_in_tran_state(u32 status)
-{
-	/*
-	 * Some cards mishandle the status bits, so make sure to check both the
-	 * busy indication and the card state.
-	 */
-	return status & R1_READY_FOR_DATA &&
-	       (R1_CURRENT_STATE(status) == R1_STATE_TRAN);
-}
-
-static int card_busy_detect(struct mmc_card *card, unsigned int timeout_ms,
-			    u32 *resp_errs)
-{
-	unsigned long timeout = jiffies + msecs_to_jiffies(timeout_ms);
-	int err = 0;
-	u32 status;
-
-	do {
-		bool done = time_after(jiffies, timeout);
-
-		err = __mmc_send_status(card, &status, 5);
-		if (err) {
-			dev_err(mmc_dev(card->host),
-				"error %d requesting status\n", err);
-			return err;
-		}
-
-		/* Accumulate any response error bits seen */
-		if (resp_errs)
-			*resp_errs |= status;
-
-		/*
-		 * Timeout if the device never becomes ready for data and never
-		 * leaves the program state.
-		 */
-		if (done) {
-			dev_err(mmc_dev(card->host),
-				"Card stuck in wrong state! %s status: %#x\n",
-				 __func__, status);
-			return -ETIMEDOUT;
-		}
-
-		/*
-		 * Some cards mishandle the status bits,
-		 * so make sure to check both the busy
-		 * indication and the card state.
-		 */
-	} while (!mmc_blk_in_tran_state(status));
-
-	return err;
-}
-
-=======
->>>>>>> c1084c27
 static int __mmc_blk_ioctl_cmd(struct mmc_card *card, struct mmc_blk_data *md,
 			       struct mmc_blk_ioc_data *idata)
 {
@@ -690,23 +607,13 @@
 	if (idata->ic.postsleep_min_us)
 		usleep_range(idata->ic.postsleep_min_us, idata->ic.postsleep_max_us);
 
-<<<<<<< HEAD
-	memcpy(&(idata->ic.response), cmd.resp, sizeof(cmd.resp));
-
-	if (idata->rpmb || (cmd.flags & MMC_RSP_R1B)) {
-=======
 	if (idata->rpmb || (cmd.flags & MMC_RSP_R1B) == MMC_RSP_R1B) {
->>>>>>> c1084c27
 		/*
 		 * Ensure RPMB/R1B command has completed by polling CMD13
 		 * "Send Status".
 		 */
-<<<<<<< HEAD
-		err = card_busy_detect(card, MMC_BLK_TIMEOUT_MS, NULL);
-=======
 		err = mmc_poll_for_busy(card, MMC_BLK_TIMEOUT_MS, false,
 					MMC_BUSY_IO);
->>>>>>> c1084c27
 	}
 
 	return err;
@@ -1758,11 +1665,7 @@
 
 	mmc_blk_send_stop(card, timeout);
 
-<<<<<<< HEAD
-	err = card_busy_detect(card, timeout, NULL);
-=======
 	err = mmc_poll_for_busy(card, timeout, false, MMC_BUSY_IO);
->>>>>>> c1084c27
 
 	mmc_retune_release(card->host);
 
@@ -2003,14 +1906,10 @@
 	if (mmc_host_is_spi(card->host) || rq_data_dir(req) == READ)
 		return 0;
 
-<<<<<<< HEAD
-	err = card_busy_detect(card, MMC_BLK_TIMEOUT_MS, &status);
-=======
 	cb_data.card = card;
 	cb_data.status = 0;
 	err = __mmc_poll_for_busy(card, MMC_BLK_TIMEOUT_MS, &mmc_blk_busy_cb,
 				  &cb_data);
->>>>>>> c1084c27
 
 	/*
 	 * Do not assume data transferred correctly if there are any error bits
