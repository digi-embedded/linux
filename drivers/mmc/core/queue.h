--- conflicted
+++ resolved
@@ -116,9 +116,6 @@
 extern unsigned int mmc_queue_map_sg(struct mmc_queue *,
 				     struct mmc_queue_req *);
 
-<<<<<<< HEAD
-extern int mmc_access_rpmb(struct mmc_queue *);
-
 void mmc_cqe_check_busy(struct mmc_queue *mq);
 void mmc_cqe_recovery_notifier(struct mmc_request *mrq);
 
@@ -137,6 +134,4 @@
 	       mq->in_flight[MMC_ISSUE_ASYNC];
 }
 
-=======
->>>>>>> e0f8b8a6
 #endif