/*
 *  linux/drivers/mmc/card/queue.c
 *
 *  Copyright (C) 2003 Russell King, All Rights Reserved.
 *  Copyright 2006-2007 Pierre Ossman
 *
 * This program is free software; you can redistribute it and/or modify
 * it under the terms of the GNU General Public License version 2 as
 * published by the Free Software Foundation.
 *
 */
#include <linux/slab.h>
#include <linux/module.h>
#include <linux/blkdev.h>
#include <linux/freezer.h>
#include <linux/kthread.h>
#include <linux/scatterlist.h>
#include <linux/dma-mapping.h>

#include <linux/mmc/card.h>
#include <linux/mmc/host.h>

#include "queue.h"
#include "block.h"

#define MMC_QUEUE_BOUNCESZ	65536

/*
 * Prepare a MMC request. This just filters out odd stuff.
 */
static int mmc_prep_request(struct request_queue *q, struct request *req)
{
	struct mmc_queue *mq = q->queuedata;

	/*
	 * We only like normal block requests and discards.
	 */
	if (req->cmd_type != REQ_TYPE_FS && req_op(req) != REQ_OP_DISCARD &&
	    req_op(req) != REQ_OP_SECURE_ERASE) {
		blk_dump_rq_flags(req, "MMC bad request");
		return BLKPREP_KILL;
	}

	if (mq && (mmc_card_removed(mq->card) || mmc_access_rpmb(mq)))
		return BLKPREP_KILL;

	req->cmd_flags |= REQ_DONTPREP;

	return BLKPREP_OK;
}

static int mmc_queue_thread(void *d)
{
	struct mmc_queue *mq = d;
	struct request_queue *q = mq->queue;

	current->flags |= PF_MEMALLOC;

	down(&mq->thread_sem);
	do {
		struct request *req = NULL;
<<<<<<< HEAD
		unsigned int cmd_flags = 0;
=======
>>>>>>> f2ed3bfc

		spin_lock_irq(q->queue_lock);
		set_current_state(TASK_INTERRUPTIBLE);
		req = blk_fetch_request(q);
		mq->mqrq_cur->req = req;
		spin_unlock_irq(q->queue_lock);

		if (req || mq->mqrq_prev->req) {
			bool req_is_special = mmc_req_is_special(req);

			set_current_state(TASK_RUNNING);
<<<<<<< HEAD
			cmd_flags = req ? req->cmd_flags : 0;
			mq->issue_fn(mq, req);
=======
			mmc_blk_issue_rq(mq, req);
>>>>>>> f2ed3bfc
			cond_resched();
			if (mq->flags & MMC_QUEUE_NEW_REQUEST) {
				mq->flags &= ~MMC_QUEUE_NEW_REQUEST;
				continue; /* fetch again */
			}

			/*
			 * Current request becomes previous request
			 * and vice versa.
			 * In case of special requests, current request
			 * has been finished. Do not assign it to previous
			 * request.
			 */
			if (req_is_special)
				mq->mqrq_cur->req = NULL;

			mq->mqrq_prev->brq.mrq.data = NULL;
			mq->mqrq_prev->req = NULL;
			swap(mq->mqrq_prev, mq->mqrq_cur);
		} else {
			if (kthread_should_stop()) {
				set_current_state(TASK_RUNNING);
				break;
			}
			up(&mq->thread_sem);
			schedule();
			down(&mq->thread_sem);
		}
	} while (1);
	up(&mq->thread_sem);

	return 0;
}

/*
 * Generic MMC request handler.  This is called for any queue on a
 * particular host.  When the host is not busy, we look for a request
 * on any queue on this host, and attempt to issue it.  This may
 * not be the queue we were asked to process.
 */
static void mmc_request_fn(struct request_queue *q)
{
	struct mmc_queue *mq = q->queuedata;
	struct request *req;
	unsigned long flags;
	struct mmc_context_info *cntx;

	if (!mq) {
		while ((req = blk_fetch_request(q)) != NULL) {
			req->cmd_flags |= REQ_QUIET;
			__blk_end_request_all(req, -EIO);
		}
		return;
	}

	cntx = &mq->card->host->context_info;
	if (!mq->mqrq_cur->req && mq->mqrq_prev->req) {
		/*
		 * New MMC request arrived when MMC thread may be
		 * blocked on the previous request to be complete
		 * with no current request fetched
		 */
		spin_lock_irqsave(&cntx->lock, flags);
		if (cntx->is_waiting_last_req) {
			cntx->is_new_req = true;
			wake_up_interruptible(&cntx->wait);
		}
		spin_unlock_irqrestore(&cntx->lock, flags);
	} else if (!mq->mqrq_cur->req && !mq->mqrq_prev->req)
		wake_up_process(mq->thread);
}

static struct scatterlist *mmc_alloc_sg(int sg_len, int *err)
{
	struct scatterlist *sg;

	sg = kmalloc(sizeof(struct scatterlist)*sg_len, GFP_KERNEL);
	if (!sg)
		*err = -ENOMEM;
	else {
		*err = 0;
		sg_init_table(sg, sg_len);
	}

	return sg;
}

static void mmc_queue_setup_discard(struct request_queue *q,
				    struct mmc_card *card)
{
	unsigned max_discard;

	max_discard = mmc_calc_max_discard(card);
	if (!max_discard)
		return;

	queue_flag_set_unlocked(QUEUE_FLAG_DISCARD, q);
	blk_queue_max_discard_sectors(q, max_discard);
	if (card->erased_byte == 0 && !mmc_can_discard(card))
		q->limits.discard_zeroes_data = 1;
	q->limits.discard_granularity = card->pref_erase << 9;
	/* granularity must not be greater than max. discard */
	if (card->pref_erase > max_discard)
		q->limits.discard_granularity = 0;
	if (mmc_can_secure_erase_trim(card))
		queue_flag_set_unlocked(QUEUE_FLAG_SECERASE, q);
}

/**
 * mmc_init_queue - initialise a queue structure.
 * @mq: mmc queue
 * @card: mmc card to attach this queue
 * @lock: queue lock
 * @subname: partition subname
 *
 * Initialise a MMC card request queue.
 */
int mmc_init_queue(struct mmc_queue *mq, struct mmc_card *card,
		   spinlock_t *lock, const char *subname)
{
	struct mmc_host *host = card->host;
	u64 limit = BLK_BOUNCE_HIGH;
	int ret;
	struct mmc_queue_req *mqrq_cur = &mq->mqrq[0];
	struct mmc_queue_req *mqrq_prev = &mq->mqrq[1];

	if (mmc_dev(host)->dma_mask && *mmc_dev(host)->dma_mask)
		limit = (u64)dma_max_pfn(mmc_dev(host)) << PAGE_SHIFT;

	mq->card = card;
	mq->queue = blk_init_queue(mmc_request_fn, lock);
	if (!mq->queue)
		return -ENOMEM;

	mq->mqrq_cur = mqrq_cur;
	mq->mqrq_prev = mqrq_prev;
	mq->queue->queuedata = mq;

	blk_queue_prep_rq(mq->queue, mmc_prep_request);
	queue_flag_set_unlocked(QUEUE_FLAG_NONROT, mq->queue);
	queue_flag_clear_unlocked(QUEUE_FLAG_ADD_RANDOM, mq->queue);
	if (mmc_can_erase(card))
		mmc_queue_setup_discard(mq->queue, card);

#ifdef CONFIG_MMC_BLOCK_BOUNCE
	if (host->max_segs == 1) {
		unsigned int bouncesz;

		bouncesz = MMC_QUEUE_BOUNCESZ;

		if (bouncesz > host->max_req_size)
			bouncesz = host->max_req_size;
		if (bouncesz > host->max_seg_size)
			bouncesz = host->max_seg_size;
		if (bouncesz > (host->max_blk_count * 512))
			bouncesz = host->max_blk_count * 512;

		if (bouncesz > 512) {
			mqrq_cur->bounce_buf = kmalloc(bouncesz, GFP_KERNEL);
			if (!mqrq_cur->bounce_buf) {
				pr_warn("%s: unable to allocate bounce cur buffer\n",
					mmc_card_name(card));
			} else {
				mqrq_prev->bounce_buf =
						kmalloc(bouncesz, GFP_KERNEL);
				if (!mqrq_prev->bounce_buf) {
					pr_warn("%s: unable to allocate bounce prev buffer\n",
						mmc_card_name(card));
					kfree(mqrq_cur->bounce_buf);
					mqrq_cur->bounce_buf = NULL;
				}
			}
		}

		if (mqrq_cur->bounce_buf && mqrq_prev->bounce_buf) {
			blk_queue_bounce_limit(mq->queue, BLK_BOUNCE_ANY);
			blk_queue_max_hw_sectors(mq->queue, bouncesz / 512);
			blk_queue_max_segments(mq->queue, bouncesz / 512);
			blk_queue_max_segment_size(mq->queue, bouncesz);

			mqrq_cur->sg = mmc_alloc_sg(1, &ret);
			if (ret)
				goto cleanup_queue;

			mqrq_cur->bounce_sg =
				mmc_alloc_sg(bouncesz / 512, &ret);
			if (ret)
				goto cleanup_queue;

			mqrq_prev->sg = mmc_alloc_sg(1, &ret);
			if (ret)
				goto cleanup_queue;

			mqrq_prev->bounce_sg =
				mmc_alloc_sg(bouncesz / 512, &ret);
			if (ret)
				goto cleanup_queue;
		}
	}
#endif

	if (!mqrq_cur->bounce_buf && !mqrq_prev->bounce_buf) {
		blk_queue_bounce_limit(mq->queue, limit);
		blk_queue_max_hw_sectors(mq->queue,
			min(host->max_blk_count, host->max_req_size / 512));
		blk_queue_max_segments(mq->queue, host->max_segs);
		blk_queue_max_segment_size(mq->queue, host->max_seg_size);

		mqrq_cur->sg = mmc_alloc_sg(host->max_segs, &ret);
		if (ret)
			goto cleanup_queue;


		mqrq_prev->sg = mmc_alloc_sg(host->max_segs, &ret);
		if (ret)
			goto cleanup_queue;
	}

	sema_init(&mq->thread_sem, 1);

	mq->thread = kthread_run(mmc_queue_thread, mq, "mmcqd/%d%s",
		host->index, subname ? subname : "");

	if (IS_ERR(mq->thread)) {
		ret = PTR_ERR(mq->thread);
		goto free_bounce_sg;
	}

	return 0;
 free_bounce_sg:
	kfree(mqrq_cur->bounce_sg);
	mqrq_cur->bounce_sg = NULL;
	kfree(mqrq_prev->bounce_sg);
	mqrq_prev->bounce_sg = NULL;

 cleanup_queue:
	kfree(mqrq_cur->sg);
	mqrq_cur->sg = NULL;
	kfree(mqrq_cur->bounce_buf);
	mqrq_cur->bounce_buf = NULL;

	kfree(mqrq_prev->sg);
	mqrq_prev->sg = NULL;
	kfree(mqrq_prev->bounce_buf);
	mqrq_prev->bounce_buf = NULL;

	blk_cleanup_queue(mq->queue);
	return ret;
}

void mmc_cleanup_queue(struct mmc_queue *mq)
{
	struct request_queue *q = mq->queue;
	unsigned long flags;
	struct mmc_queue_req *mqrq_cur = mq->mqrq_cur;
	struct mmc_queue_req *mqrq_prev = mq->mqrq_prev;

	/* Make sure the queue isn't suspended, as that will deadlock */
	mmc_queue_resume(mq);

	/* Then terminate our worker thread */
	kthread_stop(mq->thread);

	/* Empty the queue */
	spin_lock_irqsave(q->queue_lock, flags);
	q->queuedata = NULL;
	blk_start_queue(q);
	spin_unlock_irqrestore(q->queue_lock, flags);

	kfree(mqrq_cur->bounce_sg);
	mqrq_cur->bounce_sg = NULL;

	kfree(mqrq_cur->sg);
	mqrq_cur->sg = NULL;

	kfree(mqrq_cur->bounce_buf);
	mqrq_cur->bounce_buf = NULL;

	kfree(mqrq_prev->bounce_sg);
	mqrq_prev->bounce_sg = NULL;

	kfree(mqrq_prev->sg);
	mqrq_prev->sg = NULL;

	kfree(mqrq_prev->bounce_buf);
	mqrq_prev->bounce_buf = NULL;

	mq->card = NULL;
}
EXPORT_SYMBOL(mmc_cleanup_queue);

int mmc_packed_init(struct mmc_queue *mq, struct mmc_card *card)
{
	struct mmc_queue_req *mqrq_cur = &mq->mqrq[0];
	struct mmc_queue_req *mqrq_prev = &mq->mqrq[1];
	int ret = 0;


	mqrq_cur->packed = kzalloc(sizeof(struct mmc_packed), GFP_KERNEL);
	if (!mqrq_cur->packed) {
		pr_warn("%s: unable to allocate packed cmd for mqrq_cur\n",
			mmc_card_name(card));
		ret = -ENOMEM;
		goto out;
	}

	mqrq_prev->packed = kzalloc(sizeof(struct mmc_packed), GFP_KERNEL);
	if (!mqrq_prev->packed) {
		pr_warn("%s: unable to allocate packed cmd for mqrq_prev\n",
			mmc_card_name(card));
		kfree(mqrq_cur->packed);
		mqrq_cur->packed = NULL;
		ret = -ENOMEM;
		goto out;
	}

	INIT_LIST_HEAD(&mqrq_cur->packed->list);
	INIT_LIST_HEAD(&mqrq_prev->packed->list);

out:
	return ret;
}

void mmc_packed_clean(struct mmc_queue *mq)
{
	struct mmc_queue_req *mqrq_cur = &mq->mqrq[0];
	struct mmc_queue_req *mqrq_prev = &mq->mqrq[1];

	kfree(mqrq_cur->packed);
	mqrq_cur->packed = NULL;
	kfree(mqrq_prev->packed);
	mqrq_prev->packed = NULL;
}

/**
 * mmc_queue_suspend - suspend a MMC request queue
 * @mq: MMC queue to suspend
 *
 * Stop the block request queue, and wait for our thread to
 * complete any outstanding requests.  This ensures that we
 * won't suspend while a request is being processed.
 */
void mmc_queue_suspend(struct mmc_queue *mq)
{
	struct request_queue *q = mq->queue;
	unsigned long flags;

	if (!(mq->flags & MMC_QUEUE_SUSPENDED)) {
		mq->flags |= MMC_QUEUE_SUSPENDED;

		spin_lock_irqsave(q->queue_lock, flags);
		blk_stop_queue(q);
		spin_unlock_irqrestore(q->queue_lock, flags);

		down(&mq->thread_sem);
	}
}

/**
 * mmc_queue_resume - resume a previously suspended MMC request queue
 * @mq: MMC queue to resume
 */
void mmc_queue_resume(struct mmc_queue *mq)
{
	struct request_queue *q = mq->queue;
	unsigned long flags;

	if (mq->flags & MMC_QUEUE_SUSPENDED) {
		mq->flags &= ~MMC_QUEUE_SUSPENDED;

		up(&mq->thread_sem);

		spin_lock_irqsave(q->queue_lock, flags);
		blk_start_queue(q);
		spin_unlock_irqrestore(q->queue_lock, flags);
	}
}

static unsigned int mmc_queue_packed_map_sg(struct mmc_queue *mq,
					    struct mmc_packed *packed,
					    struct scatterlist *sg,
					    enum mmc_packed_type cmd_type)
{
	struct scatterlist *__sg = sg;
	unsigned int sg_len = 0;
	struct request *req;

	if (mmc_packed_wr(cmd_type)) {
		unsigned int hdr_sz = mmc_large_sector(mq->card) ? 4096 : 512;
		unsigned int max_seg_sz = queue_max_segment_size(mq->queue);
		unsigned int len, remain, offset = 0;
		u8 *buf = (u8 *)packed->cmd_hdr;

		remain = hdr_sz;
		do {
			len = min(remain, max_seg_sz);
			sg_set_buf(__sg, buf + offset, len);
			offset += len;
			remain -= len;
			sg_unmark_end(__sg++);
			sg_len++;
		} while (remain);
	}

	list_for_each_entry(req, &packed->list, queuelist) {
		sg_len += blk_rq_map_sg(mq->queue, req, __sg);
		__sg = sg + (sg_len - 1);
		sg_unmark_end(__sg++);
	}
	sg_mark_end(sg + (sg_len - 1));
	return sg_len;
}

/*
 * Prepare the sg list(s) to be handed of to the host driver
 */
unsigned int mmc_queue_map_sg(struct mmc_queue *mq, struct mmc_queue_req *mqrq)
{
	unsigned int sg_len;
	size_t buflen;
	struct scatterlist *sg;
	enum mmc_packed_type cmd_type;
	int i;

	cmd_type = mqrq->cmd_type;

	if (!mqrq->bounce_buf) {
		if (mmc_packed_cmd(cmd_type))
			return mmc_queue_packed_map_sg(mq, mqrq->packed,
						       mqrq->sg, cmd_type);
		else
			return blk_rq_map_sg(mq->queue, mqrq->req, mqrq->sg);
	}

	BUG_ON(!mqrq->bounce_sg);

	if (mmc_packed_cmd(cmd_type))
		sg_len = mmc_queue_packed_map_sg(mq, mqrq->packed,
						 mqrq->bounce_sg, cmd_type);
	else
		sg_len = blk_rq_map_sg(mq->queue, mqrq->req, mqrq->bounce_sg);

	mqrq->bounce_sg_len = sg_len;

	buflen = 0;
	for_each_sg(mqrq->bounce_sg, sg, sg_len, i)
		buflen += sg->length;

	sg_init_one(mqrq->sg, mqrq->bounce_buf, buflen);

	return 1;
}

/*
 * If writing, bounce the data to the buffer before the request
 * is sent to the host driver
 */
void mmc_queue_bounce_pre(struct mmc_queue_req *mqrq)
{
	if (!mqrq->bounce_buf)
		return;

	if (rq_data_dir(mqrq->req) != WRITE)
		return;

	sg_copy_to_buffer(mqrq->bounce_sg, mqrq->bounce_sg_len,
		mqrq->bounce_buf, mqrq->sg[0].length);
}

/*
 * If reading, bounce the data from the buffer after the request
 * has been handled by the host driver
 */
void mmc_queue_bounce_post(struct mmc_queue_req *mqrq)
{
	if (!mqrq->bounce_buf)
		return;

	if (rq_data_dir(mqrq->req) != READ)
		return;

	sg_copy_from_buffer(mqrq->bounce_sg, mqrq->bounce_sg_len,
		mqrq->bounce_buf, mqrq->sg[0].length);
}<|MERGE_RESOLUTION|>--- conflicted
+++ resolved
@@ -59,10 +59,6 @@
 	down(&mq->thread_sem);
 	do {
 		struct request *req = NULL;
-<<<<<<< HEAD
-		unsigned int cmd_flags = 0;
-=======
->>>>>>> f2ed3bfc
 
 		spin_lock_irq(q->queue_lock);
 		set_current_state(TASK_INTERRUPTIBLE);
@@ -74,12 +70,7 @@
 			bool req_is_special = mmc_req_is_special(req);
 
 			set_current_state(TASK_RUNNING);
-<<<<<<< HEAD
-			cmd_flags = req ? req->cmd_flags : 0;
-			mq->issue_fn(mq, req);
-=======
 			mmc_blk_issue_rq(mq, req);
->>>>>>> f2ed3bfc
 			cond_resched();
 			if (mq->flags & MMC_QUEUE_NEW_REQUEST) {
 				mq->flags &= ~MMC_QUEUE_NEW_REQUEST;
