// SPDX-License-Identifier: GPL-2.0 OR Linux-OpenIB
/*
 * Copyright (c) 2005 Voltaire Inc.  All rights reserved.
 * Copyright (c) 2002-2005, Network Appliance, Inc. All rights reserved.
 * Copyright (c) 1999-2019, Mellanox Technologies, Inc. All rights reserved.
 * Copyright (c) 2005-2006 Intel Corporation.  All rights reserved.
 */

#include <linux/completion.h>
#include <linux/in.h>
#include <linux/in6.h>
#include <linux/mutex.h>
#include <linux/random.h>
#include <linux/igmp.h>
#include <linux/xarray.h>
#include <linux/inetdevice.h>
#include <linux/slab.h>
#include <linux/module.h>
#include <net/route.h>

#include <net/net_namespace.h>
#include <net/netns/generic.h>
#include <net/tcp.h>
#include <net/ipv6.h>
#include <net/ip_fib.h>
#include <net/ip6_route.h>

#include <rdma/rdma_cm.h>
#include <rdma/rdma_cm_ib.h>
#include <rdma/rdma_netlink.h>
#include <rdma/ib.h>
#include <rdma/ib_cache.h>
#include <rdma/ib_cm.h>
#include <rdma/ib_sa.h>
#include <rdma/iw_cm.h>

#include "core_priv.h"
#include "cma_priv.h"
#include "cma_trace.h"

MODULE_AUTHOR("Sean Hefty");
MODULE_DESCRIPTION("Generic RDMA CM Agent");
MODULE_LICENSE("Dual BSD/GPL");

#define CMA_CM_RESPONSE_TIMEOUT 20
#define CMA_MAX_CM_RETRIES 15
#define CMA_CM_MRA_SETTING (IB_CM_MRA_FLAG_DELAY | 24)
#define CMA_IBOE_PACKET_LIFETIME 18
#define CMA_PREFERRED_ROCE_GID_TYPE IB_GID_TYPE_ROCE_UDP_ENCAP

static const char * const cma_events[] = {
	[RDMA_CM_EVENT_ADDR_RESOLVED]	 = "address resolved",
	[RDMA_CM_EVENT_ADDR_ERROR]	 = "address error",
	[RDMA_CM_EVENT_ROUTE_RESOLVED]	 = "route resolved ",
	[RDMA_CM_EVENT_ROUTE_ERROR]	 = "route error",
	[RDMA_CM_EVENT_CONNECT_REQUEST]	 = "connect request",
	[RDMA_CM_EVENT_CONNECT_RESPONSE] = "connect response",
	[RDMA_CM_EVENT_CONNECT_ERROR]	 = "connect error",
	[RDMA_CM_EVENT_UNREACHABLE]	 = "unreachable",
	[RDMA_CM_EVENT_REJECTED]	 = "rejected",
	[RDMA_CM_EVENT_ESTABLISHED]	 = "established",
	[RDMA_CM_EVENT_DISCONNECTED]	 = "disconnected",
	[RDMA_CM_EVENT_DEVICE_REMOVAL]	 = "device removal",
	[RDMA_CM_EVENT_MULTICAST_JOIN]	 = "multicast join",
	[RDMA_CM_EVENT_MULTICAST_ERROR]	 = "multicast error",
	[RDMA_CM_EVENT_ADDR_CHANGE]	 = "address change",
	[RDMA_CM_EVENT_TIMEWAIT_EXIT]	 = "timewait exit",
};

static void cma_set_mgid(struct rdma_id_private *id_priv, struct sockaddr *addr,
			 union ib_gid *mgid);

const char *__attribute_const__ rdma_event_msg(enum rdma_cm_event_type event)
{
	size_t index = event;

	return (index < ARRAY_SIZE(cma_events) && cma_events[index]) ?
			cma_events[index] : "unrecognized event";
}
EXPORT_SYMBOL(rdma_event_msg);

const char *__attribute_const__ rdma_reject_msg(struct rdma_cm_id *id,
						int reason)
{
	if (rdma_ib_or_roce(id->device, id->port_num))
		return ibcm_reject_msg(reason);

	if (rdma_protocol_iwarp(id->device, id->port_num))
		return iwcm_reject_msg(reason);

	WARN_ON_ONCE(1);
	return "unrecognized transport";
}
EXPORT_SYMBOL(rdma_reject_msg);

/**
 * rdma_is_consumer_reject - return true if the consumer rejected the connect
 *                           request.
 * @id: Communication identifier that received the REJECT event.
 * @reason: Value returned in the REJECT event status field.
 */
static bool rdma_is_consumer_reject(struct rdma_cm_id *id, int reason)
{
	if (rdma_ib_or_roce(id->device, id->port_num))
		return reason == IB_CM_REJ_CONSUMER_DEFINED;

	if (rdma_protocol_iwarp(id->device, id->port_num))
		return reason == -ECONNREFUSED;

	WARN_ON_ONCE(1);
	return false;
}

const void *rdma_consumer_reject_data(struct rdma_cm_id *id,
				      struct rdma_cm_event *ev, u8 *data_len)
{
	const void *p;

	if (rdma_is_consumer_reject(id, ev->status)) {
		*data_len = ev->param.conn.private_data_len;
		p = ev->param.conn.private_data;
	} else {
		*data_len = 0;
		p = NULL;
	}
	return p;
}
EXPORT_SYMBOL(rdma_consumer_reject_data);

/**
 * rdma_iw_cm_id() - return the iw_cm_id pointer for this cm_id.
 * @id: Communication Identifier
 */
struct iw_cm_id *rdma_iw_cm_id(struct rdma_cm_id *id)
{
	struct rdma_id_private *id_priv;

	id_priv = container_of(id, struct rdma_id_private, id);
	if (id->device->node_type == RDMA_NODE_RNIC)
		return id_priv->cm_id.iw;
	return NULL;
}
EXPORT_SYMBOL(rdma_iw_cm_id);

/**
 * rdma_res_to_id() - return the rdma_cm_id pointer for this restrack.
 * @res: rdma resource tracking entry pointer
 */
struct rdma_cm_id *rdma_res_to_id(struct rdma_restrack_entry *res)
{
	struct rdma_id_private *id_priv =
		container_of(res, struct rdma_id_private, res);

	return &id_priv->id;
}
EXPORT_SYMBOL(rdma_res_to_id);

static int cma_add_one(struct ib_device *device);
static void cma_remove_one(struct ib_device *device, void *client_data);

static struct ib_client cma_client = {
	.name   = "cma",
	.add    = cma_add_one,
	.remove = cma_remove_one
};

static struct ib_sa_client sa_client;
static LIST_HEAD(dev_list);
static LIST_HEAD(listen_any_list);
static DEFINE_MUTEX(lock);
static struct workqueue_struct *cma_wq;
static unsigned int cma_pernet_id;

struct cma_pernet {
	struct xarray tcp_ps;
	struct xarray udp_ps;
	struct xarray ipoib_ps;
	struct xarray ib_ps;
};

static struct cma_pernet *cma_pernet(struct net *net)
{
	return net_generic(net, cma_pernet_id);
}

static
struct xarray *cma_pernet_xa(struct net *net, enum rdma_ucm_port_space ps)
{
	struct cma_pernet *pernet = cma_pernet(net);

	switch (ps) {
	case RDMA_PS_TCP:
		return &pernet->tcp_ps;
	case RDMA_PS_UDP:
		return &pernet->udp_ps;
	case RDMA_PS_IPOIB:
		return &pernet->ipoib_ps;
	case RDMA_PS_IB:
		return &pernet->ib_ps;
	default:
		return NULL;
	}
}

struct cma_device {
	struct list_head	list;
	struct ib_device	*device;
	struct completion	comp;
	refcount_t refcount;
	struct list_head	id_list;
	enum ib_gid_type	*default_gid_type;
	u8			*default_roce_tos;
};

struct rdma_bind_list {
	enum rdma_ucm_port_space ps;
	struct hlist_head	owners;
	unsigned short		port;
};

static int cma_ps_alloc(struct net *net, enum rdma_ucm_port_space ps,
			struct rdma_bind_list *bind_list, int snum)
{
	struct xarray *xa = cma_pernet_xa(net, ps);

	return xa_insert(xa, snum, bind_list, GFP_KERNEL);
}

static struct rdma_bind_list *cma_ps_find(struct net *net,
					  enum rdma_ucm_port_space ps, int snum)
{
	struct xarray *xa = cma_pernet_xa(net, ps);

	return xa_load(xa, snum);
}

static void cma_ps_remove(struct net *net, enum rdma_ucm_port_space ps,
			  int snum)
{
	struct xarray *xa = cma_pernet_xa(net, ps);

	xa_erase(xa, snum);
}

enum {
	CMA_OPTION_AFONLY,
};

void cma_dev_get(struct cma_device *cma_dev)
{
	refcount_inc(&cma_dev->refcount);
}

void cma_dev_put(struct cma_device *cma_dev)
{
	if (refcount_dec_and_test(&cma_dev->refcount))
		complete(&cma_dev->comp);
}

struct cma_device *cma_enum_devices_by_ibdev(cma_device_filter	filter,
					     void		*cookie)
{
	struct cma_device *cma_dev;
	struct cma_device *found_cma_dev = NULL;

	mutex_lock(&lock);

	list_for_each_entry(cma_dev, &dev_list, list)
		if (filter(cma_dev->device, cookie)) {
			found_cma_dev = cma_dev;
			break;
		}

	if (found_cma_dev)
		cma_dev_get(found_cma_dev);
	mutex_unlock(&lock);
	return found_cma_dev;
}

int cma_get_default_gid_type(struct cma_device *cma_dev,
			     u32 port)
{
	if (!rdma_is_port_valid(cma_dev->device, port))
		return -EINVAL;

	return cma_dev->default_gid_type[port - rdma_start_port(cma_dev->device)];
}

int cma_set_default_gid_type(struct cma_device *cma_dev,
			     u32 port,
			     enum ib_gid_type default_gid_type)
{
	unsigned long supported_gids;

	if (!rdma_is_port_valid(cma_dev->device, port))
		return -EINVAL;

	if (default_gid_type == IB_GID_TYPE_IB &&
	    rdma_protocol_roce_eth_encap(cma_dev->device, port))
		default_gid_type = IB_GID_TYPE_ROCE;

	supported_gids = roce_gid_type_mask_support(cma_dev->device, port);

	if (!(supported_gids & 1 << default_gid_type))
		return -EINVAL;

	cma_dev->default_gid_type[port - rdma_start_port(cma_dev->device)] =
		default_gid_type;

	return 0;
}

int cma_get_default_roce_tos(struct cma_device *cma_dev, u32 port)
{
	if (!rdma_is_port_valid(cma_dev->device, port))
		return -EINVAL;

	return cma_dev->default_roce_tos[port - rdma_start_port(cma_dev->device)];
}

int cma_set_default_roce_tos(struct cma_device *cma_dev, u32 port,
			     u8 default_roce_tos)
{
	if (!rdma_is_port_valid(cma_dev->device, port))
		return -EINVAL;

	cma_dev->default_roce_tos[port - rdma_start_port(cma_dev->device)] =
		 default_roce_tos;

	return 0;
}
struct ib_device *cma_get_ib_dev(struct cma_device *cma_dev)
{
	return cma_dev->device;
}

/*
 * Device removal can occur at anytime, so we need extra handling to
 * serialize notifying the user of device removal with other callbacks.
 * We do this by disabling removal notification while a callback is in process,
 * and reporting it after the callback completes.
 */

struct cma_multicast {
	struct rdma_id_private *id_priv;
	union {
		struct ib_sa_multicast *sa_mc;
		struct {
			struct work_struct work;
			struct rdma_cm_event event;
		} iboe_join;
	};
	struct list_head	list;
	void			*context;
	struct sockaddr_storage	addr;
	u8			join_state;
};

struct cma_work {
	struct work_struct	work;
	struct rdma_id_private	*id;
	enum rdma_cm_state	old_state;
	enum rdma_cm_state	new_state;
	struct rdma_cm_event	event;
};

union cma_ip_addr {
	struct in6_addr ip6;
	struct {
		__be32 pad[3];
		__be32 addr;
	} ip4;
};

struct cma_hdr {
	u8 cma_version;
	u8 ip_version;	/* IP version: 7:4 */
	__be16 port;
	union cma_ip_addr src_addr;
	union cma_ip_addr dst_addr;
};

#define CMA_VERSION 0x00

struct cma_req_info {
	struct sockaddr_storage listen_addr_storage;
	struct sockaddr_storage src_addr_storage;
	struct ib_device *device;
	union ib_gid local_gid;
	__be64 service_id;
	int port;
	bool has_gid;
	u16 pkey;
};

static int cma_comp_exch(struct rdma_id_private *id_priv,
			 enum rdma_cm_state comp, enum rdma_cm_state exch)
{
	unsigned long flags;
	int ret;

	/*
	 * The FSM uses a funny double locking where state is protected by both
	 * the handler_mutex and the spinlock. State is not allowed to change
	 * to/from a handler_mutex protected value without also holding
	 * handler_mutex.
	 */
	if (comp == RDMA_CM_CONNECT || exch == RDMA_CM_CONNECT)
		lockdep_assert_held(&id_priv->handler_mutex);

	spin_lock_irqsave(&id_priv->lock, flags);
	if ((ret = (id_priv->state == comp)))
		id_priv->state = exch;
	spin_unlock_irqrestore(&id_priv->lock, flags);
	return ret;
}

static inline u8 cma_get_ip_ver(const struct cma_hdr *hdr)
{
	return hdr->ip_version >> 4;
}

static inline void cma_set_ip_ver(struct cma_hdr *hdr, u8 ip_ver)
{
	hdr->ip_version = (ip_ver << 4) | (hdr->ip_version & 0xF);
}

static int cma_igmp_send(struct net_device *ndev, union ib_gid *mgid, bool join)
{
	struct in_device *in_dev = NULL;

	if (ndev) {
		rtnl_lock();
		in_dev = __in_dev_get_rtnl(ndev);
		if (in_dev) {
			if (join)
				ip_mc_inc_group(in_dev,
						*(__be32 *)(mgid->raw + 12));
			else
				ip_mc_dec_group(in_dev,
						*(__be32 *)(mgid->raw + 12));
		}
		rtnl_unlock();
	}
	return (in_dev) ? 0 : -ENODEV;
}

static void _cma_attach_to_dev(struct rdma_id_private *id_priv,
			       struct cma_device *cma_dev)
{
	cma_dev_get(cma_dev);
	id_priv->cma_dev = cma_dev;
	id_priv->id.device = cma_dev->device;
	id_priv->id.route.addr.dev_addr.transport =
		rdma_node_get_transport(cma_dev->device->node_type);
	list_add_tail(&id_priv->list, &cma_dev->id_list);

	trace_cm_id_attach(id_priv, cma_dev->device);
}

static void cma_attach_to_dev(struct rdma_id_private *id_priv,
			      struct cma_device *cma_dev)
{
	_cma_attach_to_dev(id_priv, cma_dev);
	id_priv->gid_type =
		cma_dev->default_gid_type[id_priv->id.port_num -
					  rdma_start_port(cma_dev->device)];
}

static void cma_release_dev(struct rdma_id_private *id_priv)
{
	mutex_lock(&lock);
	list_del(&id_priv->list);
	cma_dev_put(id_priv->cma_dev);
	id_priv->cma_dev = NULL;
	id_priv->id.device = NULL;
	if (id_priv->id.route.addr.dev_addr.sgid_attr) {
		rdma_put_gid_attr(id_priv->id.route.addr.dev_addr.sgid_attr);
		id_priv->id.route.addr.dev_addr.sgid_attr = NULL;
	}
	mutex_unlock(&lock);
}

static inline struct sockaddr *cma_src_addr(struct rdma_id_private *id_priv)
{
	return (struct sockaddr *) &id_priv->id.route.addr.src_addr;
}

static inline struct sockaddr *cma_dst_addr(struct rdma_id_private *id_priv)
{
	return (struct sockaddr *) &id_priv->id.route.addr.dst_addr;
}

static inline unsigned short cma_family(struct rdma_id_private *id_priv)
{
	return id_priv->id.route.addr.src_addr.ss_family;
}

static int cma_set_qkey(struct rdma_id_private *id_priv, u32 qkey)
{
	struct ib_sa_mcmember_rec rec;
	int ret = 0;

	if (id_priv->qkey) {
		if (qkey && id_priv->qkey != qkey)
			return -EINVAL;
		return 0;
	}

	if (qkey) {
		id_priv->qkey = qkey;
		return 0;
	}

	switch (id_priv->id.ps) {
	case RDMA_PS_UDP:
	case RDMA_PS_IB:
		id_priv->qkey = RDMA_UDP_QKEY;
		break;
	case RDMA_PS_IPOIB:
		ib_addr_get_mgid(&id_priv->id.route.addr.dev_addr, &rec.mgid);
		ret = ib_sa_get_mcmember_rec(id_priv->id.device,
					     id_priv->id.port_num, &rec.mgid,
					     &rec);
		if (!ret)
			id_priv->qkey = be32_to_cpu(rec.qkey);
		break;
	default:
		break;
	}
	return ret;
}

static void cma_translate_ib(struct sockaddr_ib *sib, struct rdma_dev_addr *dev_addr)
{
	dev_addr->dev_type = ARPHRD_INFINIBAND;
	rdma_addr_set_sgid(dev_addr, (union ib_gid *) &sib->sib_addr);
	ib_addr_set_pkey(dev_addr, ntohs(sib->sib_pkey));
}

static int cma_translate_addr(struct sockaddr *addr, struct rdma_dev_addr *dev_addr)
{
	int ret;

	if (addr->sa_family != AF_IB) {
		ret = rdma_translate_ip(addr, dev_addr);
	} else {
		cma_translate_ib((struct sockaddr_ib *) addr, dev_addr);
		ret = 0;
	}

	return ret;
}

static const struct ib_gid_attr *
cma_validate_port(struct ib_device *device, u32 port,
		  enum ib_gid_type gid_type,
		  union ib_gid *gid,
		  struct rdma_id_private *id_priv)
{
	struct rdma_dev_addr *dev_addr = &id_priv->id.route.addr.dev_addr;
	int bound_if_index = dev_addr->bound_dev_if;
	const struct ib_gid_attr *sgid_attr;
	int dev_type = dev_addr->dev_type;
	struct net_device *ndev = NULL;

	if (!rdma_dev_access_netns(device, id_priv->id.route.addr.dev_addr.net))
		return ERR_PTR(-ENODEV);

	if ((dev_type == ARPHRD_INFINIBAND) && !rdma_protocol_ib(device, port))
		return ERR_PTR(-ENODEV);

	if ((dev_type != ARPHRD_INFINIBAND) && rdma_protocol_ib(device, port))
		return ERR_PTR(-ENODEV);

	if (dev_type == ARPHRD_ETHER && rdma_protocol_roce(device, port)) {
		ndev = dev_get_by_index(dev_addr->net, bound_if_index);
		if (!ndev)
			return ERR_PTR(-ENODEV);
	} else {
		gid_type = IB_GID_TYPE_IB;
	}

	sgid_attr = rdma_find_gid_by_port(device, gid, gid_type, port, ndev);
	if (ndev)
		dev_put(ndev);
	return sgid_attr;
}

static void cma_bind_sgid_attr(struct rdma_id_private *id_priv,
			       const struct ib_gid_attr *sgid_attr)
{
	WARN_ON(id_priv->id.route.addr.dev_addr.sgid_attr);
	id_priv->id.route.addr.dev_addr.sgid_attr = sgid_attr;
}

/**
 * cma_acquire_dev_by_src_ip - Acquire cma device, port, gid attribute
 * based on source ip address.
 * @id_priv:	cm_id which should be bound to cma device
 *
 * cma_acquire_dev_by_src_ip() binds cm id to cma device, port and GID attribute
 * based on source IP address. It returns 0 on success or error code otherwise.
 * It is applicable to active and passive side cm_id.
 */
static int cma_acquire_dev_by_src_ip(struct rdma_id_private *id_priv)
{
	struct rdma_dev_addr *dev_addr = &id_priv->id.route.addr.dev_addr;
	const struct ib_gid_attr *sgid_attr;
	union ib_gid gid, iboe_gid, *gidp;
	struct cma_device *cma_dev;
	enum ib_gid_type gid_type;
	int ret = -ENODEV;
	u32 port;

	if (dev_addr->dev_type != ARPHRD_INFINIBAND &&
	    id_priv->id.ps == RDMA_PS_IPOIB)
		return -EINVAL;

	rdma_ip2gid((struct sockaddr *)&id_priv->id.route.addr.src_addr,
		    &iboe_gid);

	memcpy(&gid, dev_addr->src_dev_addr +
	       rdma_addr_gid_offset(dev_addr), sizeof(gid));

	mutex_lock(&lock);
	list_for_each_entry(cma_dev, &dev_list, list) {
		rdma_for_each_port (cma_dev->device, port) {
			gidp = rdma_protocol_roce(cma_dev->device, port) ?
			       &iboe_gid : &gid;
			gid_type = cma_dev->default_gid_type[port - 1];
			sgid_attr = cma_validate_port(cma_dev->device, port,
						      gid_type, gidp, id_priv);
			if (!IS_ERR(sgid_attr)) {
				id_priv->id.port_num = port;
				cma_bind_sgid_attr(id_priv, sgid_attr);
				cma_attach_to_dev(id_priv, cma_dev);
				ret = 0;
				goto out;
			}
		}
	}
out:
	mutex_unlock(&lock);
	return ret;
}

/**
 * cma_ib_acquire_dev - Acquire cma device, port and SGID attribute
 * @id_priv:		cm id to bind to cma device
 * @listen_id_priv:	listener cm id to match against
 * @req:		Pointer to req structure containaining incoming
 *			request information
 * cma_ib_acquire_dev() acquires cma device, port and SGID attribute when
 * rdma device matches for listen_id and incoming request. It also verifies
 * that a GID table entry is present for the source address.
 * Returns 0 on success, or returns error code otherwise.
 */
static int cma_ib_acquire_dev(struct rdma_id_private *id_priv,
			      const struct rdma_id_private *listen_id_priv,
			      struct cma_req_info *req)
{
	struct rdma_dev_addr *dev_addr = &id_priv->id.route.addr.dev_addr;
	const struct ib_gid_attr *sgid_attr;
	enum ib_gid_type gid_type;
	union ib_gid gid;

	if (dev_addr->dev_type != ARPHRD_INFINIBAND &&
	    id_priv->id.ps == RDMA_PS_IPOIB)
		return -EINVAL;

	if (rdma_protocol_roce(req->device, req->port))
		rdma_ip2gid((struct sockaddr *)&id_priv->id.route.addr.src_addr,
			    &gid);
	else
		memcpy(&gid, dev_addr->src_dev_addr +
		       rdma_addr_gid_offset(dev_addr), sizeof(gid));

	gid_type = listen_id_priv->cma_dev->default_gid_type[req->port - 1];
	sgid_attr = cma_validate_port(req->device, req->port,
				      gid_type, &gid, id_priv);
	if (IS_ERR(sgid_attr))
		return PTR_ERR(sgid_attr);

	id_priv->id.port_num = req->port;
	cma_bind_sgid_attr(id_priv, sgid_attr);
	/* Need to acquire lock to protect against reader
	 * of cma_dev->id_list such as cma_netdev_callback() and
	 * cma_process_remove().
	 */
	mutex_lock(&lock);
	cma_attach_to_dev(id_priv, listen_id_priv->cma_dev);
	mutex_unlock(&lock);
	rdma_restrack_add(&id_priv->res);
	return 0;
}

static int cma_iw_acquire_dev(struct rdma_id_private *id_priv,
			      const struct rdma_id_private *listen_id_priv)
{
	struct rdma_dev_addr *dev_addr = &id_priv->id.route.addr.dev_addr;
	const struct ib_gid_attr *sgid_attr;
	struct cma_device *cma_dev;
	enum ib_gid_type gid_type;
	int ret = -ENODEV;
	union ib_gid gid;
	u32 port;

	if (dev_addr->dev_type != ARPHRD_INFINIBAND &&
	    id_priv->id.ps == RDMA_PS_IPOIB)
		return -EINVAL;

	memcpy(&gid, dev_addr->src_dev_addr +
	       rdma_addr_gid_offset(dev_addr), sizeof(gid));

	mutex_lock(&lock);

	cma_dev = listen_id_priv->cma_dev;
	port = listen_id_priv->id.port_num;
	gid_type = listen_id_priv->gid_type;
	sgid_attr = cma_validate_port(cma_dev->device, port,
				      gid_type, &gid, id_priv);
	if (!IS_ERR(sgid_attr)) {
		id_priv->id.port_num = port;
		cma_bind_sgid_attr(id_priv, sgid_attr);
		ret = 0;
		goto out;
	}

	list_for_each_entry(cma_dev, &dev_list, list) {
		rdma_for_each_port (cma_dev->device, port) {
			if (listen_id_priv->cma_dev == cma_dev &&
			    listen_id_priv->id.port_num == port)
				continue;

			gid_type = cma_dev->default_gid_type[port - 1];
			sgid_attr = cma_validate_port(cma_dev->device, port,
						      gid_type, &gid, id_priv);
			if (!IS_ERR(sgid_attr)) {
				id_priv->id.port_num = port;
				cma_bind_sgid_attr(id_priv, sgid_attr);
				ret = 0;
				goto out;
			}
		}
	}

out:
	if (!ret) {
		cma_attach_to_dev(id_priv, cma_dev);
		rdma_restrack_add(&id_priv->res);
	}

	mutex_unlock(&lock);
	return ret;
}

/*
 * Select the source IB device and address to reach the destination IB address.
 */
static int cma_resolve_ib_dev(struct rdma_id_private *id_priv)
{
	struct cma_device *cma_dev, *cur_dev;
	struct sockaddr_ib *addr;
	union ib_gid gid, sgid, *dgid;
	unsigned int p;
	u16 pkey, index;
	enum ib_port_state port_state;
	int i;

	cma_dev = NULL;
	addr = (struct sockaddr_ib *) cma_dst_addr(id_priv);
	dgid = (union ib_gid *) &addr->sib_addr;
	pkey = ntohs(addr->sib_pkey);

	mutex_lock(&lock);
	list_for_each_entry(cur_dev, &dev_list, list) {
		rdma_for_each_port (cur_dev->device, p) {
			if (!rdma_cap_af_ib(cur_dev->device, p))
				continue;

			if (ib_find_cached_pkey(cur_dev->device, p, pkey, &index))
				continue;

			if (ib_get_cached_port_state(cur_dev->device, p, &port_state))
				continue;
			for (i = 0; !rdma_query_gid(cur_dev->device,
						    p, i, &gid);
			     i++) {
				if (!memcmp(&gid, dgid, sizeof(gid))) {
					cma_dev = cur_dev;
					sgid = gid;
					id_priv->id.port_num = p;
					goto found;
				}

				if (!cma_dev && (gid.global.subnet_prefix ==
				    dgid->global.subnet_prefix) &&
				    port_state == IB_PORT_ACTIVE) {
					cma_dev = cur_dev;
					sgid = gid;
					id_priv->id.port_num = p;
					goto found;
				}
			}
		}
	}
	mutex_unlock(&lock);
	return -ENODEV;

found:
	cma_attach_to_dev(id_priv, cma_dev);
	rdma_restrack_add(&id_priv->res);
	mutex_unlock(&lock);
	addr = (struct sockaddr_ib *)cma_src_addr(id_priv);
	memcpy(&addr->sib_addr, &sgid, sizeof(sgid));
	cma_translate_ib(addr, &id_priv->id.route.addr.dev_addr);
	return 0;
}

static void cma_id_get(struct rdma_id_private *id_priv)
{
	refcount_inc(&id_priv->refcount);
}

static void cma_id_put(struct rdma_id_private *id_priv)
{
	if (refcount_dec_and_test(&id_priv->refcount))
		complete(&id_priv->comp);
}

static struct rdma_id_private *
__rdma_create_id(struct net *net, rdma_cm_event_handler event_handler,
		 void *context, enum rdma_ucm_port_space ps,
		 enum ib_qp_type qp_type, const struct rdma_id_private *parent)
{
	struct rdma_id_private *id_priv;

	id_priv = kzalloc(sizeof *id_priv, GFP_KERNEL);
	if (!id_priv)
		return ERR_PTR(-ENOMEM);

	id_priv->state = RDMA_CM_IDLE;
	id_priv->id.context = context;
	id_priv->id.event_handler = event_handler;
	id_priv->id.ps = ps;
	id_priv->id.qp_type = qp_type;
	id_priv->tos_set = false;
	id_priv->timeout_set = false;
	id_priv->min_rnr_timer_set = false;
	id_priv->gid_type = IB_GID_TYPE_IB;
	spin_lock_init(&id_priv->lock);
	mutex_init(&id_priv->qp_mutex);
	init_completion(&id_priv->comp);
	refcount_set(&id_priv->refcount, 1);
	mutex_init(&id_priv->handler_mutex);
	INIT_LIST_HEAD(&id_priv->listen_list);
	INIT_LIST_HEAD(&id_priv->mc_list);
	get_random_bytes(&id_priv->seq_num, sizeof id_priv->seq_num);
	id_priv->id.route.addr.dev_addr.net = get_net(net);
	id_priv->seq_num &= 0x00ffffff;

	rdma_restrack_new(&id_priv->res, RDMA_RESTRACK_CM_ID);
	if (parent)
		rdma_restrack_parent_name(&id_priv->res, &parent->res);

	return id_priv;
}

struct rdma_cm_id *
__rdma_create_kernel_id(struct net *net, rdma_cm_event_handler event_handler,
			void *context, enum rdma_ucm_port_space ps,
			enum ib_qp_type qp_type, const char *caller)
{
	struct rdma_id_private *ret;

	ret = __rdma_create_id(net, event_handler, context, ps, qp_type, NULL);
	if (IS_ERR(ret))
		return ERR_CAST(ret);

	rdma_restrack_set_name(&ret->res, caller);
	return &ret->id;
}
EXPORT_SYMBOL(__rdma_create_kernel_id);

struct rdma_cm_id *rdma_create_user_id(rdma_cm_event_handler event_handler,
				       void *context,
				       enum rdma_ucm_port_space ps,
				       enum ib_qp_type qp_type)
{
	struct rdma_id_private *ret;

	ret = __rdma_create_id(current->nsproxy->net_ns, event_handler, context,
			       ps, qp_type, NULL);
	if (IS_ERR(ret))
		return ERR_CAST(ret);

	rdma_restrack_set_name(&ret->res, NULL);
	return &ret->id;
}
EXPORT_SYMBOL(rdma_create_user_id);

static int cma_init_ud_qp(struct rdma_id_private *id_priv, struct ib_qp *qp)
{
	struct ib_qp_attr qp_attr;
	int qp_attr_mask, ret;

	qp_attr.qp_state = IB_QPS_INIT;
	ret = rdma_init_qp_attr(&id_priv->id, &qp_attr, &qp_attr_mask);
	if (ret)
		return ret;

	ret = ib_modify_qp(qp, &qp_attr, qp_attr_mask);
	if (ret)
		return ret;

	qp_attr.qp_state = IB_QPS_RTR;
	ret = ib_modify_qp(qp, &qp_attr, IB_QP_STATE);
	if (ret)
		return ret;

	qp_attr.qp_state = IB_QPS_RTS;
	qp_attr.sq_psn = 0;
	ret = ib_modify_qp(qp, &qp_attr, IB_QP_STATE | IB_QP_SQ_PSN);

	return ret;
}

static int cma_init_conn_qp(struct rdma_id_private *id_priv, struct ib_qp *qp)
{
	struct ib_qp_attr qp_attr;
	int qp_attr_mask, ret;

	qp_attr.qp_state = IB_QPS_INIT;
	ret = rdma_init_qp_attr(&id_priv->id, &qp_attr, &qp_attr_mask);
	if (ret)
		return ret;

	return ib_modify_qp(qp, &qp_attr, qp_attr_mask);
}

int rdma_create_qp(struct rdma_cm_id *id, struct ib_pd *pd,
		   struct ib_qp_init_attr *qp_init_attr)
{
	struct rdma_id_private *id_priv;
	struct ib_qp *qp;
	int ret;

	id_priv = container_of(id, struct rdma_id_private, id);
	if (id->device != pd->device) {
		ret = -EINVAL;
		goto out_err;
	}

	qp_init_attr->port_num = id->port_num;
	qp = ib_create_qp(pd, qp_init_attr);
	if (IS_ERR(qp)) {
		ret = PTR_ERR(qp);
		goto out_err;
	}

	if (id->qp_type == IB_QPT_UD)
		ret = cma_init_ud_qp(id_priv, qp);
	else
		ret = cma_init_conn_qp(id_priv, qp);
	if (ret)
		goto out_destroy;

	id->qp = qp;
	id_priv->qp_num = qp->qp_num;
	id_priv->srq = (qp->srq != NULL);
	trace_cm_qp_create(id_priv, pd, qp_init_attr, 0);
	return 0;
out_destroy:
	ib_destroy_qp(qp);
out_err:
	trace_cm_qp_create(id_priv, pd, qp_init_attr, ret);
	return ret;
}
EXPORT_SYMBOL(rdma_create_qp);

void rdma_destroy_qp(struct rdma_cm_id *id)
{
	struct rdma_id_private *id_priv;

	id_priv = container_of(id, struct rdma_id_private, id);
	trace_cm_qp_destroy(id_priv);
	mutex_lock(&id_priv->qp_mutex);
	ib_destroy_qp(id_priv->id.qp);
	id_priv->id.qp = NULL;
	mutex_unlock(&id_priv->qp_mutex);
}
EXPORT_SYMBOL(rdma_destroy_qp);

static int cma_modify_qp_rtr(struct rdma_id_private *id_priv,
			     struct rdma_conn_param *conn_param)
{
	struct ib_qp_attr qp_attr;
	int qp_attr_mask, ret;

	mutex_lock(&id_priv->qp_mutex);
	if (!id_priv->id.qp) {
		ret = 0;
		goto out;
	}

	/* Need to update QP attributes from default values. */
	qp_attr.qp_state = IB_QPS_INIT;
	ret = rdma_init_qp_attr(&id_priv->id, &qp_attr, &qp_attr_mask);
	if (ret)
		goto out;

	ret = ib_modify_qp(id_priv->id.qp, &qp_attr, qp_attr_mask);
	if (ret)
		goto out;

	qp_attr.qp_state = IB_QPS_RTR;
	ret = rdma_init_qp_attr(&id_priv->id, &qp_attr, &qp_attr_mask);
	if (ret)
		goto out;

	BUG_ON(id_priv->cma_dev->device != id_priv->id.device);

	if (conn_param)
		qp_attr.max_dest_rd_atomic = conn_param->responder_resources;
	ret = ib_modify_qp(id_priv->id.qp, &qp_attr, qp_attr_mask);
out:
	mutex_unlock(&id_priv->qp_mutex);
	return ret;
}

static int cma_modify_qp_rts(struct rdma_id_private *id_priv,
			     struct rdma_conn_param *conn_param)
{
	struct ib_qp_attr qp_attr;
	int qp_attr_mask, ret;

	mutex_lock(&id_priv->qp_mutex);
	if (!id_priv->id.qp) {
		ret = 0;
		goto out;
	}

	qp_attr.qp_state = IB_QPS_RTS;
	ret = rdma_init_qp_attr(&id_priv->id, &qp_attr, &qp_attr_mask);
	if (ret)
		goto out;

	if (conn_param)
		qp_attr.max_rd_atomic = conn_param->initiator_depth;
	ret = ib_modify_qp(id_priv->id.qp, &qp_attr, qp_attr_mask);
out:
	mutex_unlock(&id_priv->qp_mutex);
	return ret;
}

static int cma_modify_qp_err(struct rdma_id_private *id_priv)
{
	struct ib_qp_attr qp_attr;
	int ret;

	mutex_lock(&id_priv->qp_mutex);
	if (!id_priv->id.qp) {
		ret = 0;
		goto out;
	}

	qp_attr.qp_state = IB_QPS_ERR;
	ret = ib_modify_qp(id_priv->id.qp, &qp_attr, IB_QP_STATE);
out:
	mutex_unlock(&id_priv->qp_mutex);
	return ret;
}

static int cma_ib_init_qp_attr(struct rdma_id_private *id_priv,
			       struct ib_qp_attr *qp_attr, int *qp_attr_mask)
{
	struct rdma_dev_addr *dev_addr = &id_priv->id.route.addr.dev_addr;
	int ret;
	u16 pkey;

	if (rdma_cap_eth_ah(id_priv->id.device, id_priv->id.port_num))
		pkey = 0xffff;
	else
		pkey = ib_addr_get_pkey(dev_addr);

	ret = ib_find_cached_pkey(id_priv->id.device, id_priv->id.port_num,
				  pkey, &qp_attr->pkey_index);
	if (ret)
		return ret;

	qp_attr->port_num = id_priv->id.port_num;
	*qp_attr_mask = IB_QP_STATE | IB_QP_PKEY_INDEX | IB_QP_PORT;

	if (id_priv->id.qp_type == IB_QPT_UD) {
		ret = cma_set_qkey(id_priv, 0);
		if (ret)
			return ret;

		qp_attr->qkey = id_priv->qkey;
		*qp_attr_mask |= IB_QP_QKEY;
	} else {
		qp_attr->qp_access_flags = 0;
		*qp_attr_mask |= IB_QP_ACCESS_FLAGS;
	}
	return 0;
}

int rdma_init_qp_attr(struct rdma_cm_id *id, struct ib_qp_attr *qp_attr,
		       int *qp_attr_mask)
{
	struct rdma_id_private *id_priv;
	int ret = 0;

	id_priv = container_of(id, struct rdma_id_private, id);
	if (rdma_cap_ib_cm(id->device, id->port_num)) {
		if (!id_priv->cm_id.ib || (id_priv->id.qp_type == IB_QPT_UD))
			ret = cma_ib_init_qp_attr(id_priv, qp_attr, qp_attr_mask);
		else
			ret = ib_cm_init_qp_attr(id_priv->cm_id.ib, qp_attr,
						 qp_attr_mask);

		if (qp_attr->qp_state == IB_QPS_RTR)
			qp_attr->rq_psn = id_priv->seq_num;
	} else if (rdma_cap_iw_cm(id->device, id->port_num)) {
		if (!id_priv->cm_id.iw) {
			qp_attr->qp_access_flags = 0;
			*qp_attr_mask = IB_QP_STATE | IB_QP_ACCESS_FLAGS;
		} else
			ret = iw_cm_init_qp_attr(id_priv->cm_id.iw, qp_attr,
						 qp_attr_mask);
		qp_attr->port_num = id_priv->id.port_num;
		*qp_attr_mask |= IB_QP_PORT;
	} else {
		ret = -ENOSYS;
	}

	if ((*qp_attr_mask & IB_QP_TIMEOUT) && id_priv->timeout_set)
		qp_attr->timeout = id_priv->timeout;

	if ((*qp_attr_mask & IB_QP_MIN_RNR_TIMER) && id_priv->min_rnr_timer_set)
		qp_attr->min_rnr_timer = id_priv->min_rnr_timer;

	return ret;
}
EXPORT_SYMBOL(rdma_init_qp_attr);

static inline bool cma_zero_addr(const struct sockaddr *addr)
{
	switch (addr->sa_family) {
	case AF_INET:
		return ipv4_is_zeronet(((struct sockaddr_in *)addr)->sin_addr.s_addr);
	case AF_INET6:
		return ipv6_addr_any(&((struct sockaddr_in6 *)addr)->sin6_addr);
	case AF_IB:
		return ib_addr_any(&((struct sockaddr_ib *)addr)->sib_addr);
	default:
		return false;
	}
}

static inline bool cma_loopback_addr(const struct sockaddr *addr)
{
	switch (addr->sa_family) {
	case AF_INET:
		return ipv4_is_loopback(
			((struct sockaddr_in *)addr)->sin_addr.s_addr);
	case AF_INET6:
		return ipv6_addr_loopback(
			&((struct sockaddr_in6 *)addr)->sin6_addr);
	case AF_IB:
		return ib_addr_loopback(
			&((struct sockaddr_ib *)addr)->sib_addr);
	default:
		return false;
	}
}

static inline bool cma_any_addr(const struct sockaddr *addr)
{
	return cma_zero_addr(addr) || cma_loopback_addr(addr);
}

static int cma_addr_cmp(const struct sockaddr *src, const struct sockaddr *dst)
{
	if (src->sa_family != dst->sa_family)
		return -1;

	switch (src->sa_family) {
	case AF_INET:
		return ((struct sockaddr_in *)src)->sin_addr.s_addr !=
		       ((struct sockaddr_in *)dst)->sin_addr.s_addr;
	case AF_INET6: {
		struct sockaddr_in6 *src_addr6 = (struct sockaddr_in6 *)src;
		struct sockaddr_in6 *dst_addr6 = (struct sockaddr_in6 *)dst;
		bool link_local;

		if (ipv6_addr_cmp(&src_addr6->sin6_addr,
					  &dst_addr6->sin6_addr))
			return 1;
		link_local = ipv6_addr_type(&dst_addr6->sin6_addr) &
			     IPV6_ADDR_LINKLOCAL;
		/* Link local must match their scope_ids */
		return link_local ? (src_addr6->sin6_scope_id !=
				     dst_addr6->sin6_scope_id) :
				    0;
	}

	default:
		return ib_addr_cmp(&((struct sockaddr_ib *) src)->sib_addr,
				   &((struct sockaddr_ib *) dst)->sib_addr);
	}
}

static __be16 cma_port(const struct sockaddr *addr)
{
	struct sockaddr_ib *sib;

	switch (addr->sa_family) {
	case AF_INET:
		return ((struct sockaddr_in *) addr)->sin_port;
	case AF_INET6:
		return ((struct sockaddr_in6 *) addr)->sin6_port;
	case AF_IB:
		sib = (struct sockaddr_ib *) addr;
		return htons((u16) (be64_to_cpu(sib->sib_sid) &
				    be64_to_cpu(sib->sib_sid_mask)));
	default:
		return 0;
	}
}

static inline int cma_any_port(const struct sockaddr *addr)
{
	return !cma_port(addr);
}

static void cma_save_ib_info(struct sockaddr *src_addr,
			     struct sockaddr *dst_addr,
			     const struct rdma_cm_id *listen_id,
			     const struct sa_path_rec *path)
{
	struct sockaddr_ib *listen_ib, *ib;

	listen_ib = (struct sockaddr_ib *) &listen_id->route.addr.src_addr;
	if (src_addr) {
		ib = (struct sockaddr_ib *)src_addr;
		ib->sib_family = AF_IB;
		if (path) {
			ib->sib_pkey = path->pkey;
			ib->sib_flowinfo = path->flow_label;
			memcpy(&ib->sib_addr, &path->sgid, 16);
			ib->sib_sid = path->service_id;
			ib->sib_scope_id = 0;
		} else {
			ib->sib_pkey = listen_ib->sib_pkey;
			ib->sib_flowinfo = listen_ib->sib_flowinfo;
			ib->sib_addr = listen_ib->sib_addr;
			ib->sib_sid = listen_ib->sib_sid;
			ib->sib_scope_id = listen_ib->sib_scope_id;
		}
		ib->sib_sid_mask = cpu_to_be64(0xffffffffffffffffULL);
	}
	if (dst_addr) {
		ib = (struct sockaddr_ib *)dst_addr;
		ib->sib_family = AF_IB;
		if (path) {
			ib->sib_pkey = path->pkey;
			ib->sib_flowinfo = path->flow_label;
			memcpy(&ib->sib_addr, &path->dgid, 16);
		}
	}
}

static void cma_save_ip4_info(struct sockaddr_in *src_addr,
			      struct sockaddr_in *dst_addr,
			      struct cma_hdr *hdr,
			      __be16 local_port)
{
	if (src_addr) {
		*src_addr = (struct sockaddr_in) {
			.sin_family = AF_INET,
			.sin_addr.s_addr = hdr->dst_addr.ip4.addr,
			.sin_port = local_port,
		};
	}

	if (dst_addr) {
		*dst_addr = (struct sockaddr_in) {
			.sin_family = AF_INET,
			.sin_addr.s_addr = hdr->src_addr.ip4.addr,
			.sin_port = hdr->port,
		};
	}
}

static void cma_save_ip6_info(struct sockaddr_in6 *src_addr,
			      struct sockaddr_in6 *dst_addr,
			      struct cma_hdr *hdr,
			      __be16 local_port)
{
	if (src_addr) {
		*src_addr = (struct sockaddr_in6) {
			.sin6_family = AF_INET6,
			.sin6_addr = hdr->dst_addr.ip6,
			.sin6_port = local_port,
		};
	}

	if (dst_addr) {
		*dst_addr = (struct sockaddr_in6) {
			.sin6_family = AF_INET6,
			.sin6_addr = hdr->src_addr.ip6,
			.sin6_port = hdr->port,
		};
	}
}

static u16 cma_port_from_service_id(__be64 service_id)
{
	return (u16)be64_to_cpu(service_id);
}

static int cma_save_ip_info(struct sockaddr *src_addr,
			    struct sockaddr *dst_addr,
			    const struct ib_cm_event *ib_event,
			    __be64 service_id)
{
	struct cma_hdr *hdr;
	__be16 port;

	hdr = ib_event->private_data;
	if (hdr->cma_version != CMA_VERSION)
		return -EINVAL;

	port = htons(cma_port_from_service_id(service_id));

	switch (cma_get_ip_ver(hdr)) {
	case 4:
		cma_save_ip4_info((struct sockaddr_in *)src_addr,
				  (struct sockaddr_in *)dst_addr, hdr, port);
		break;
	case 6:
		cma_save_ip6_info((struct sockaddr_in6 *)src_addr,
				  (struct sockaddr_in6 *)dst_addr, hdr, port);
		break;
	default:
		return -EAFNOSUPPORT;
	}

	return 0;
}

static int cma_save_net_info(struct sockaddr *src_addr,
			     struct sockaddr *dst_addr,
			     const struct rdma_cm_id *listen_id,
			     const struct ib_cm_event *ib_event,
			     sa_family_t sa_family, __be64 service_id)
{
	if (sa_family == AF_IB) {
		if (ib_event->event == IB_CM_REQ_RECEIVED)
			cma_save_ib_info(src_addr, dst_addr, listen_id,
					 ib_event->param.req_rcvd.primary_path);
		else if (ib_event->event == IB_CM_SIDR_REQ_RECEIVED)
			cma_save_ib_info(src_addr, dst_addr, listen_id, NULL);
		return 0;
	}

	return cma_save_ip_info(src_addr, dst_addr, ib_event, service_id);
}

static int cma_save_req_info(const struct ib_cm_event *ib_event,
			     struct cma_req_info *req)
{
	const struct ib_cm_req_event_param *req_param =
		&ib_event->param.req_rcvd;
	const struct ib_cm_sidr_req_event_param *sidr_param =
		&ib_event->param.sidr_req_rcvd;

	switch (ib_event->event) {
	case IB_CM_REQ_RECEIVED:
		req->device	= req_param->listen_id->device;
		req->port	= req_param->port;
		memcpy(&req->local_gid, &req_param->primary_path->sgid,
		       sizeof(req->local_gid));
		req->has_gid	= true;
		req->service_id = req_param->primary_path->service_id;
		req->pkey	= be16_to_cpu(req_param->primary_path->pkey);
		if (req->pkey != req_param->bth_pkey)
			pr_warn_ratelimited("RDMA CMA: got different BTH P_Key (0x%x) and primary path P_Key (0x%x)\n"
					    "RDMA CMA: in the future this may cause the request to be dropped\n",
					    req_param->bth_pkey, req->pkey);
		break;
	case IB_CM_SIDR_REQ_RECEIVED:
		req->device	= sidr_param->listen_id->device;
		req->port	= sidr_param->port;
		req->has_gid	= false;
		req->service_id	= sidr_param->service_id;
		req->pkey	= sidr_param->pkey;
		if (req->pkey != sidr_param->bth_pkey)
			pr_warn_ratelimited("RDMA CMA: got different BTH P_Key (0x%x) and SIDR request payload P_Key (0x%x)\n"
					    "RDMA CMA: in the future this may cause the request to be dropped\n",
					    sidr_param->bth_pkey, req->pkey);
		break;
	default:
		return -EINVAL;
	}

	return 0;
}

static bool validate_ipv4_net_dev(struct net_device *net_dev,
				  const struct sockaddr_in *dst_addr,
				  const struct sockaddr_in *src_addr)
{
	__be32 daddr = dst_addr->sin_addr.s_addr,
	       saddr = src_addr->sin_addr.s_addr;
	struct fib_result res;
	struct flowi4 fl4;
	int err;
	bool ret;

	if (ipv4_is_multicast(saddr) || ipv4_is_lbcast(saddr) ||
	    ipv4_is_lbcast(daddr) || ipv4_is_zeronet(saddr) ||
	    ipv4_is_zeronet(daddr) || ipv4_is_loopback(daddr) ||
	    ipv4_is_loopback(saddr))
		return false;

	memset(&fl4, 0, sizeof(fl4));
	fl4.flowi4_iif = net_dev->ifindex;
	fl4.daddr = daddr;
	fl4.saddr = saddr;

	rcu_read_lock();
	err = fib_lookup(dev_net(net_dev), &fl4, &res, 0);
	ret = err == 0 && FIB_RES_DEV(res) == net_dev;
	rcu_read_unlock();

	return ret;
}

static bool validate_ipv6_net_dev(struct net_device *net_dev,
				  const struct sockaddr_in6 *dst_addr,
				  const struct sockaddr_in6 *src_addr)
{
#if IS_ENABLED(CONFIG_IPV6)
	const int strict = ipv6_addr_type(&dst_addr->sin6_addr) &
			   IPV6_ADDR_LINKLOCAL;
	struct rt6_info *rt = rt6_lookup(dev_net(net_dev), &dst_addr->sin6_addr,
					 &src_addr->sin6_addr, net_dev->ifindex,
					 NULL, strict);
	bool ret;

	if (!rt)
		return false;

	ret = rt->rt6i_idev->dev == net_dev;
	ip6_rt_put(rt);

	return ret;
#else
	return false;
#endif
}

static bool validate_net_dev(struct net_device *net_dev,
			     const struct sockaddr *daddr,
			     const struct sockaddr *saddr)
{
	const struct sockaddr_in *daddr4 = (const struct sockaddr_in *)daddr;
	const struct sockaddr_in *saddr4 = (const struct sockaddr_in *)saddr;
	const struct sockaddr_in6 *daddr6 = (const struct sockaddr_in6 *)daddr;
	const struct sockaddr_in6 *saddr6 = (const struct sockaddr_in6 *)saddr;

	switch (daddr->sa_family) {
	case AF_INET:
		return saddr->sa_family == AF_INET &&
		       validate_ipv4_net_dev(net_dev, daddr4, saddr4);

	case AF_INET6:
		return saddr->sa_family == AF_INET6 &&
		       validate_ipv6_net_dev(net_dev, daddr6, saddr6);

	default:
		return false;
	}
}

static struct net_device *
roce_get_net_dev_by_cm_event(const struct ib_cm_event *ib_event)
{
	const struct ib_gid_attr *sgid_attr = NULL;
	struct net_device *ndev;

	if (ib_event->event == IB_CM_REQ_RECEIVED)
		sgid_attr = ib_event->param.req_rcvd.ppath_sgid_attr;
	else if (ib_event->event == IB_CM_SIDR_REQ_RECEIVED)
		sgid_attr = ib_event->param.sidr_req_rcvd.sgid_attr;

	if (!sgid_attr)
		return NULL;

	rcu_read_lock();
	ndev = rdma_read_gid_attr_ndev_rcu(sgid_attr);
	if (IS_ERR(ndev))
		ndev = NULL;
	else
		dev_hold(ndev);
	rcu_read_unlock();
	return ndev;
}

static struct net_device *cma_get_net_dev(const struct ib_cm_event *ib_event,
					  struct cma_req_info *req)
{
	struct sockaddr *listen_addr =
			(struct sockaddr *)&req->listen_addr_storage;
	struct sockaddr *src_addr = (struct sockaddr *)&req->src_addr_storage;
	struct net_device *net_dev;
	const union ib_gid *gid = req->has_gid ? &req->local_gid : NULL;
	int err;

	err = cma_save_ip_info(listen_addr, src_addr, ib_event,
			       req->service_id);
	if (err)
		return ERR_PTR(err);

	if (rdma_protocol_roce(req->device, req->port))
		net_dev = roce_get_net_dev_by_cm_event(ib_event);
	else
		net_dev = ib_get_net_dev_by_params(req->device, req->port,
						   req->pkey,
						   gid, listen_addr);
	if (!net_dev)
		return ERR_PTR(-ENODEV);

	return net_dev;
}

static enum rdma_ucm_port_space rdma_ps_from_service_id(__be64 service_id)
{
	return (be64_to_cpu(service_id) >> 16) & 0xffff;
}

static bool cma_match_private_data(struct rdma_id_private *id_priv,
				   const struct cma_hdr *hdr)
{
	struct sockaddr *addr = cma_src_addr(id_priv);
	__be32 ip4_addr;
	struct in6_addr ip6_addr;

	if (cma_any_addr(addr) && !id_priv->afonly)
		return true;

	switch (addr->sa_family) {
	case AF_INET:
		ip4_addr = ((struct sockaddr_in *)addr)->sin_addr.s_addr;
		if (cma_get_ip_ver(hdr) != 4)
			return false;
		if (!cma_any_addr(addr) &&
		    hdr->dst_addr.ip4.addr != ip4_addr)
			return false;
		break;
	case AF_INET6:
		ip6_addr = ((struct sockaddr_in6 *)addr)->sin6_addr;
		if (cma_get_ip_ver(hdr) != 6)
			return false;
		if (!cma_any_addr(addr) &&
		    memcmp(&hdr->dst_addr.ip6, &ip6_addr, sizeof(ip6_addr)))
			return false;
		break;
	case AF_IB:
		return true;
	default:
		return false;
	}

	return true;
}

static bool cma_protocol_roce(const struct rdma_cm_id *id)
{
	struct ib_device *device = id->device;
	const u32 port_num = id->port_num ?: rdma_start_port(device);

	return rdma_protocol_roce(device, port_num);
}

static bool cma_is_req_ipv6_ll(const struct cma_req_info *req)
{
	const struct sockaddr *daddr =
			(const struct sockaddr *)&req->listen_addr_storage;
	const struct sockaddr_in6 *daddr6 = (const struct sockaddr_in6 *)daddr;

	/* Returns true if the req is for IPv6 link local */
	return (daddr->sa_family == AF_INET6 &&
		(ipv6_addr_type(&daddr6->sin6_addr) & IPV6_ADDR_LINKLOCAL));
}

static bool cma_match_net_dev(const struct rdma_cm_id *id,
			      const struct net_device *net_dev,
			      const struct cma_req_info *req)
{
	const struct rdma_addr *addr = &id->route.addr;

	if (!net_dev)
		/* This request is an AF_IB request */
		return (!id->port_num || id->port_num == req->port) &&
		       (addr->src_addr.ss_family == AF_IB);

	/*
	 * If the request is not for IPv6 link local, allow matching
	 * request to any netdevice of the one or multiport rdma device.
	 */
	if (!cma_is_req_ipv6_ll(req))
		return true;
	/*
	 * Net namespaces must match, and if the listner is listening
	 * on a specific netdevice than netdevice must match as well.
	 */
	if (net_eq(dev_net(net_dev), addr->dev_addr.net) &&
	    (!!addr->dev_addr.bound_dev_if ==
	     (addr->dev_addr.bound_dev_if == net_dev->ifindex)))
		return true;
	else
		return false;
}

static struct rdma_id_private *cma_find_listener(
		const struct rdma_bind_list *bind_list,
		const struct ib_cm_id *cm_id,
		const struct ib_cm_event *ib_event,
		const struct cma_req_info *req,
		const struct net_device *net_dev)
{
	struct rdma_id_private *id_priv, *id_priv_dev;

	lockdep_assert_held(&lock);

	if (!bind_list)
		return ERR_PTR(-EINVAL);

	hlist_for_each_entry(id_priv, &bind_list->owners, node) {
		if (cma_match_private_data(id_priv, ib_event->private_data)) {
			if (id_priv->id.device == cm_id->device &&
			    cma_match_net_dev(&id_priv->id, net_dev, req))
				return id_priv;
			list_for_each_entry(id_priv_dev,
					    &id_priv->listen_list,
					    listen_list) {
				if (id_priv_dev->id.device == cm_id->device &&
				    cma_match_net_dev(&id_priv_dev->id,
						      net_dev, req))
					return id_priv_dev;
			}
		}
	}

	return ERR_PTR(-EINVAL);
}

static struct rdma_id_private *
cma_ib_id_from_event(struct ib_cm_id *cm_id,
		     const struct ib_cm_event *ib_event,
		     struct cma_req_info *req,
		     struct net_device **net_dev)
{
	struct rdma_bind_list *bind_list;
	struct rdma_id_private *id_priv;
	int err;

	err = cma_save_req_info(ib_event, req);
	if (err)
		return ERR_PTR(err);

	*net_dev = cma_get_net_dev(ib_event, req);
	if (IS_ERR(*net_dev)) {
		if (PTR_ERR(*net_dev) == -EAFNOSUPPORT) {
			/* Assuming the protocol is AF_IB */
			*net_dev = NULL;
		} else {
			return ERR_CAST(*net_dev);
		}
	}

	mutex_lock(&lock);
	/*
	 * Net namespace might be getting deleted while route lookup,
	 * cm_id lookup is in progress. Therefore, perform netdevice
	 * validation, cm_id lookup under rcu lock.
	 * RCU lock along with netdevice state check, synchronizes with
	 * netdevice migrating to different net namespace and also avoids
	 * case where net namespace doesn't get deleted while lookup is in
	 * progress.
	 * If the device state is not IFF_UP, its properties such as ifindex
	 * and nd_net cannot be trusted to remain valid without rcu lock.
	 * net/core/dev.c change_net_namespace() ensures to synchronize with
	 * ongoing operations on net device after device is closed using
	 * synchronize_net().
	 */
	rcu_read_lock();
	if (*net_dev) {
		/*
		 * If netdevice is down, it is likely that it is administratively
		 * down or it might be migrating to different namespace.
		 * In that case avoid further processing, as the net namespace
		 * or ifindex may change.
		 */
		if (((*net_dev)->flags & IFF_UP) == 0) {
			id_priv = ERR_PTR(-EHOSTUNREACH);
			goto err;
		}

		if (!validate_net_dev(*net_dev,
				 (struct sockaddr *)&req->listen_addr_storage,
				 (struct sockaddr *)&req->src_addr_storage)) {
			id_priv = ERR_PTR(-EHOSTUNREACH);
			goto err;
		}
	}

	bind_list = cma_ps_find(*net_dev ? dev_net(*net_dev) : &init_net,
				rdma_ps_from_service_id(req->service_id),
				cma_port_from_service_id(req->service_id));
	id_priv = cma_find_listener(bind_list, cm_id, ib_event, req, *net_dev);
err:
	rcu_read_unlock();
	mutex_unlock(&lock);
	if (IS_ERR(id_priv) && *net_dev) {
		dev_put(*net_dev);
		*net_dev = NULL;
	}
	return id_priv;
}

static inline u8 cma_user_data_offset(struct rdma_id_private *id_priv)
{
	return cma_family(id_priv) == AF_IB ? 0 : sizeof(struct cma_hdr);
}

static void cma_cancel_route(struct rdma_id_private *id_priv)
{
	if (rdma_cap_ib_sa(id_priv->id.device, id_priv->id.port_num)) {
		if (id_priv->query)
			ib_sa_cancel_query(id_priv->query_id, id_priv->query);
	}
}

static void _cma_cancel_listens(struct rdma_id_private *id_priv)
{
	struct rdma_id_private *dev_id_priv;

	lockdep_assert_held(&lock);

	/*
	 * Remove from listen_any_list to prevent added devices from spawning
	 * additional listen requests.
	 */
	list_del(&id_priv->list);

	while (!list_empty(&id_priv->listen_list)) {
		dev_id_priv = list_entry(id_priv->listen_list.next,
					 struct rdma_id_private, listen_list);
		/* sync with device removal to avoid duplicate destruction */
		list_del_init(&dev_id_priv->list);
		list_del(&dev_id_priv->listen_list);
		mutex_unlock(&lock);

		rdma_destroy_id(&dev_id_priv->id);
		mutex_lock(&lock);
	}
}

static void cma_cancel_listens(struct rdma_id_private *id_priv)
{
	mutex_lock(&lock);
	_cma_cancel_listens(id_priv);
	mutex_unlock(&lock);
}

static void cma_cancel_operation(struct rdma_id_private *id_priv,
				 enum rdma_cm_state state)
{
	switch (state) {
	case RDMA_CM_ADDR_QUERY:
		/*
		 * We can avoid doing the rdma_addr_cancel() based on state,
		 * only RDMA_CM_ADDR_QUERY has a work that could still execute.
		 * Notice that the addr_handler work could still be exiting
		 * outside this state, however due to the interaction with the
		 * handler_mutex the work is guaranteed not to touch id_priv
		 * during exit.
		 */
		rdma_addr_cancel(&id_priv->id.route.addr.dev_addr);
		break;
	case RDMA_CM_ROUTE_QUERY:
		cma_cancel_route(id_priv);
		break;
	case RDMA_CM_LISTEN:
		if (cma_any_addr(cma_src_addr(id_priv)) && !id_priv->cma_dev)
			cma_cancel_listens(id_priv);
		break;
	default:
		break;
	}
}

static void cma_release_port(struct rdma_id_private *id_priv)
{
	struct rdma_bind_list *bind_list = id_priv->bind_list;
	struct net *net = id_priv->id.route.addr.dev_addr.net;

	if (!bind_list)
		return;

	mutex_lock(&lock);
	hlist_del(&id_priv->node);
	if (hlist_empty(&bind_list->owners)) {
		cma_ps_remove(net, bind_list->ps, bind_list->port);
		kfree(bind_list);
	}
	mutex_unlock(&lock);
}

static void destroy_mc(struct rdma_id_private *id_priv,
		       struct cma_multicast *mc)
{
	bool send_only = mc->join_state == BIT(SENDONLY_FULLMEMBER_JOIN);

	if (rdma_cap_ib_mcast(id_priv->id.device, id_priv->id.port_num))
		ib_sa_free_multicast(mc->sa_mc);

	if (rdma_protocol_roce(id_priv->id.device, id_priv->id.port_num)) {
		struct rdma_dev_addr *dev_addr =
			&id_priv->id.route.addr.dev_addr;
		struct net_device *ndev = NULL;

		if (dev_addr->bound_dev_if)
			ndev = dev_get_by_index(dev_addr->net,
						dev_addr->bound_dev_if);
		if (ndev) {
			union ib_gid mgid;

			cma_set_mgid(id_priv, (struct sockaddr *)&mc->addr,
				     &mgid);

			if (!send_only)
				cma_igmp_send(ndev, &mgid, false);

			dev_put(ndev);
		}

		cancel_work_sync(&mc->iboe_join.work);
	}
	kfree(mc);
}

static void cma_leave_mc_groups(struct rdma_id_private *id_priv)
{
	struct cma_multicast *mc;

	while (!list_empty(&id_priv->mc_list)) {
		mc = list_first_entry(&id_priv->mc_list, struct cma_multicast,
				      list);
		list_del(&mc->list);
		destroy_mc(id_priv, mc);
	}
}

static void _destroy_id(struct rdma_id_private *id_priv,
			enum rdma_cm_state state)
{
	cma_cancel_operation(id_priv, state);

	rdma_restrack_del(&id_priv->res);
	if (id_priv->cma_dev) {
		if (rdma_cap_ib_cm(id_priv->id.device, 1)) {
			if (id_priv->cm_id.ib)
				ib_destroy_cm_id(id_priv->cm_id.ib);
		} else if (rdma_cap_iw_cm(id_priv->id.device, 1)) {
			if (id_priv->cm_id.iw)
				iw_destroy_cm_id(id_priv->cm_id.iw);
		}
		cma_leave_mc_groups(id_priv);
		cma_release_dev(id_priv);
	}

	cma_release_port(id_priv);
	cma_id_put(id_priv);
	wait_for_completion(&id_priv->comp);

	if (id_priv->internal_id)
		cma_id_put(id_priv->id.context);

	kfree(id_priv->id.route.path_rec);

	put_net(id_priv->id.route.addr.dev_addr.net);
	kfree(id_priv);
}

/*
 * destroy an ID from within the handler_mutex. This ensures that no other
 * handlers can start running concurrently.
 */
static void destroy_id_handler_unlock(struct rdma_id_private *id_priv)
	__releases(&idprv->handler_mutex)
{
	enum rdma_cm_state state;
	unsigned long flags;

	trace_cm_id_destroy(id_priv);

	/*
	 * Setting the state to destroyed under the handler mutex provides a
	 * fence against calling handler callbacks. If this is invoked due to
	 * the failure of a handler callback then it guarentees that no future
	 * handlers will be called.
	 */
	lockdep_assert_held(&id_priv->handler_mutex);
	spin_lock_irqsave(&id_priv->lock, flags);
	state = id_priv->state;
	id_priv->state = RDMA_CM_DESTROYING;
	spin_unlock_irqrestore(&id_priv->lock, flags);
	mutex_unlock(&id_priv->handler_mutex);
	_destroy_id(id_priv, state);
}

void rdma_destroy_id(struct rdma_cm_id *id)
{
	struct rdma_id_private *id_priv =
		container_of(id, struct rdma_id_private, id);

	mutex_lock(&id_priv->handler_mutex);
	destroy_id_handler_unlock(id_priv);
}
EXPORT_SYMBOL(rdma_destroy_id);

static int cma_rep_recv(struct rdma_id_private *id_priv)
{
	int ret;

	ret = cma_modify_qp_rtr(id_priv, NULL);
	if (ret)
		goto reject;

	ret = cma_modify_qp_rts(id_priv, NULL);
	if (ret)
		goto reject;

	trace_cm_send_rtu(id_priv);
	ret = ib_send_cm_rtu(id_priv->cm_id.ib, NULL, 0);
	if (ret)
		goto reject;

	return 0;
reject:
	pr_debug_ratelimited("RDMA CM: CONNECT_ERROR: failed to handle reply. status %d\n", ret);
	cma_modify_qp_err(id_priv);
	trace_cm_send_rej(id_priv);
	ib_send_cm_rej(id_priv->cm_id.ib, IB_CM_REJ_CONSUMER_DEFINED,
		       NULL, 0, NULL, 0);
	return ret;
}

static void cma_set_rep_event_data(struct rdma_cm_event *event,
				   const struct ib_cm_rep_event_param *rep_data,
				   void *private_data)
{
	event->param.conn.private_data = private_data;
	event->param.conn.private_data_len = IB_CM_REP_PRIVATE_DATA_SIZE;
	event->param.conn.responder_resources = rep_data->responder_resources;
	event->param.conn.initiator_depth = rep_data->initiator_depth;
	event->param.conn.flow_control = rep_data->flow_control;
	event->param.conn.rnr_retry_count = rep_data->rnr_retry_count;
	event->param.conn.srq = rep_data->srq;
	event->param.conn.qp_num = rep_data->remote_qpn;

	event->ece.vendor_id = rep_data->ece.vendor_id;
	event->ece.attr_mod = rep_data->ece.attr_mod;
}

static int cma_cm_event_handler(struct rdma_id_private *id_priv,
				struct rdma_cm_event *event)
{
	int ret;

	lockdep_assert_held(&id_priv->handler_mutex);

	trace_cm_event_handler(id_priv, event);
	ret = id_priv->id.event_handler(&id_priv->id, event);
	trace_cm_event_done(id_priv, event, ret);
	return ret;
}

static int cma_ib_handler(struct ib_cm_id *cm_id,
			  const struct ib_cm_event *ib_event)
{
	struct rdma_id_private *id_priv = cm_id->context;
	struct rdma_cm_event event = {};
	enum rdma_cm_state state;
	int ret;

	mutex_lock(&id_priv->handler_mutex);
	state = READ_ONCE(id_priv->state);
	if ((ib_event->event != IB_CM_TIMEWAIT_EXIT &&
	     state != RDMA_CM_CONNECT) ||
	    (ib_event->event == IB_CM_TIMEWAIT_EXIT &&
	     state != RDMA_CM_DISCONNECT))
		goto out;

	switch (ib_event->event) {
	case IB_CM_REQ_ERROR:
	case IB_CM_REP_ERROR:
		event.event = RDMA_CM_EVENT_UNREACHABLE;
		event.status = -ETIMEDOUT;
		break;
	case IB_CM_REP_RECEIVED:
		if (state == RDMA_CM_CONNECT &&
		    (id_priv->id.qp_type != IB_QPT_UD)) {
			trace_cm_send_mra(id_priv);
			ib_send_cm_mra(cm_id, CMA_CM_MRA_SETTING, NULL, 0);
		}
		if (id_priv->id.qp) {
			event.status = cma_rep_recv(id_priv);
			event.event = event.status ? RDMA_CM_EVENT_CONNECT_ERROR :
						     RDMA_CM_EVENT_ESTABLISHED;
		} else {
			event.event = RDMA_CM_EVENT_CONNECT_RESPONSE;
		}
		cma_set_rep_event_data(&event, &ib_event->param.rep_rcvd,
				       ib_event->private_data);
		break;
	case IB_CM_RTU_RECEIVED:
	case IB_CM_USER_ESTABLISHED:
		event.event = RDMA_CM_EVENT_ESTABLISHED;
		break;
	case IB_CM_DREQ_ERROR:
		event.status = -ETIMEDOUT;
		fallthrough;
	case IB_CM_DREQ_RECEIVED:
	case IB_CM_DREP_RECEIVED:
		if (!cma_comp_exch(id_priv, RDMA_CM_CONNECT,
				   RDMA_CM_DISCONNECT))
			goto out;
		event.event = RDMA_CM_EVENT_DISCONNECTED;
		break;
	case IB_CM_TIMEWAIT_EXIT:
		event.event = RDMA_CM_EVENT_TIMEWAIT_EXIT;
		break;
	case IB_CM_MRA_RECEIVED:
		/* ignore event */
		goto out;
	case IB_CM_REJ_RECEIVED:
		pr_debug_ratelimited("RDMA CM: REJECTED: %s\n", rdma_reject_msg(&id_priv->id,
										ib_event->param.rej_rcvd.reason));
		cma_modify_qp_err(id_priv);
		event.status = ib_event->param.rej_rcvd.reason;
		event.event = RDMA_CM_EVENT_REJECTED;
		event.param.conn.private_data = ib_event->private_data;
		event.param.conn.private_data_len = IB_CM_REJ_PRIVATE_DATA_SIZE;
		break;
	default:
		pr_err("RDMA CMA: unexpected IB CM event: %d\n",
		       ib_event->event);
		goto out;
	}

	ret = cma_cm_event_handler(id_priv, &event);
	if (ret) {
		/* Destroy the CM ID by returning a non-zero value. */
		id_priv->cm_id.ib = NULL;
		destroy_id_handler_unlock(id_priv);
		return ret;
	}
out:
	mutex_unlock(&id_priv->handler_mutex);
	return 0;
}

static struct rdma_id_private *
cma_ib_new_conn_id(const struct rdma_cm_id *listen_id,
		   const struct ib_cm_event *ib_event,
		   struct net_device *net_dev)
{
	struct rdma_id_private *listen_id_priv;
	struct rdma_id_private *id_priv;
	struct rdma_cm_id *id;
	struct rdma_route *rt;
	const sa_family_t ss_family = listen_id->route.addr.src_addr.ss_family;
	struct sa_path_rec *path = ib_event->param.req_rcvd.primary_path;
	const __be64 service_id =
		ib_event->param.req_rcvd.primary_path->service_id;
	int ret;

	listen_id_priv = container_of(listen_id, struct rdma_id_private, id);
	id_priv = __rdma_create_id(listen_id->route.addr.dev_addr.net,
				   listen_id->event_handler, listen_id->context,
				   listen_id->ps,
				   ib_event->param.req_rcvd.qp_type,
				   listen_id_priv);
	if (IS_ERR(id_priv))
		return NULL;

	id = &id_priv->id;
	if (cma_save_net_info((struct sockaddr *)&id->route.addr.src_addr,
			      (struct sockaddr *)&id->route.addr.dst_addr,
			      listen_id, ib_event, ss_family, service_id))
		goto err;

	rt = &id->route;
	rt->num_paths = ib_event->param.req_rcvd.alternate_path ? 2 : 1;
	rt->path_rec = kmalloc_array(rt->num_paths, sizeof(*rt->path_rec),
				     GFP_KERNEL);
	if (!rt->path_rec)
		goto err;

	rt->path_rec[0] = *path;
	if (rt->num_paths == 2)
		rt->path_rec[1] = *ib_event->param.req_rcvd.alternate_path;

	if (net_dev) {
		rdma_copy_src_l2_addr(&rt->addr.dev_addr, net_dev);
	} else {
		if (!cma_protocol_roce(listen_id) &&
		    cma_any_addr(cma_src_addr(id_priv))) {
			rt->addr.dev_addr.dev_type = ARPHRD_INFINIBAND;
			rdma_addr_set_sgid(&rt->addr.dev_addr, &rt->path_rec[0].sgid);
			ib_addr_set_pkey(&rt->addr.dev_addr, be16_to_cpu(rt->path_rec[0].pkey));
		} else if (!cma_any_addr(cma_src_addr(id_priv))) {
			ret = cma_translate_addr(cma_src_addr(id_priv), &rt->addr.dev_addr);
			if (ret)
				goto err;
		}
	}
	rdma_addr_set_dgid(&rt->addr.dev_addr, &rt->path_rec[0].dgid);

	id_priv->state = RDMA_CM_CONNECT;
	return id_priv;

err:
	rdma_destroy_id(id);
	return NULL;
}

static struct rdma_id_private *
cma_ib_new_udp_id(const struct rdma_cm_id *listen_id,
		  const struct ib_cm_event *ib_event,
		  struct net_device *net_dev)
{
	const struct rdma_id_private *listen_id_priv;
	struct rdma_id_private *id_priv;
	struct rdma_cm_id *id;
	const sa_family_t ss_family = listen_id->route.addr.src_addr.ss_family;
	struct net *net = listen_id->route.addr.dev_addr.net;
	int ret;

	listen_id_priv = container_of(listen_id, struct rdma_id_private, id);
	id_priv = __rdma_create_id(net, listen_id->event_handler,
				   listen_id->context, listen_id->ps, IB_QPT_UD,
				   listen_id_priv);
	if (IS_ERR(id_priv))
		return NULL;

	id = &id_priv->id;
	if (cma_save_net_info((struct sockaddr *)&id->route.addr.src_addr,
			      (struct sockaddr *)&id->route.addr.dst_addr,
			      listen_id, ib_event, ss_family,
			      ib_event->param.sidr_req_rcvd.service_id))
		goto err;

	if (net_dev) {
		rdma_copy_src_l2_addr(&id->route.addr.dev_addr, net_dev);
	} else {
		if (!cma_any_addr(cma_src_addr(id_priv))) {
			ret = cma_translate_addr(cma_src_addr(id_priv),
						 &id->route.addr.dev_addr);
			if (ret)
				goto err;
		}
	}

	id_priv->state = RDMA_CM_CONNECT;
	return id_priv;
err:
	rdma_destroy_id(id);
	return NULL;
}

static void cma_set_req_event_data(struct rdma_cm_event *event,
				   const struct ib_cm_req_event_param *req_data,
				   void *private_data, int offset)
{
	event->param.conn.private_data = private_data + offset;
	event->param.conn.private_data_len = IB_CM_REQ_PRIVATE_DATA_SIZE - offset;
	event->param.conn.responder_resources = req_data->responder_resources;
	event->param.conn.initiator_depth = req_data->initiator_depth;
	event->param.conn.flow_control = req_data->flow_control;
	event->param.conn.retry_count = req_data->retry_count;
	event->param.conn.rnr_retry_count = req_data->rnr_retry_count;
	event->param.conn.srq = req_data->srq;
	event->param.conn.qp_num = req_data->remote_qpn;

	event->ece.vendor_id = req_data->ece.vendor_id;
	event->ece.attr_mod = req_data->ece.attr_mod;
}

static int cma_ib_check_req_qp_type(const struct rdma_cm_id *id,
				    const struct ib_cm_event *ib_event)
{
	return (((ib_event->event == IB_CM_REQ_RECEIVED) &&
		 (ib_event->param.req_rcvd.qp_type == id->qp_type)) ||
		((ib_event->event == IB_CM_SIDR_REQ_RECEIVED) &&
		 (id->qp_type == IB_QPT_UD)) ||
		(!id->qp_type));
}

static int cma_ib_req_handler(struct ib_cm_id *cm_id,
			      const struct ib_cm_event *ib_event)
{
	struct rdma_id_private *listen_id, *conn_id = NULL;
	struct rdma_cm_event event = {};
	struct cma_req_info req = {};
	struct net_device *net_dev;
	u8 offset;
	int ret;

	listen_id = cma_ib_id_from_event(cm_id, ib_event, &req, &net_dev);
	if (IS_ERR(listen_id))
		return PTR_ERR(listen_id);

	trace_cm_req_handler(listen_id, ib_event->event);
	if (!cma_ib_check_req_qp_type(&listen_id->id, ib_event)) {
		ret = -EINVAL;
		goto net_dev_put;
	}

	mutex_lock(&listen_id->handler_mutex);
	if (READ_ONCE(listen_id->state) != RDMA_CM_LISTEN) {
		ret = -ECONNABORTED;
		goto err_unlock;
	}

	offset = cma_user_data_offset(listen_id);
	event.event = RDMA_CM_EVENT_CONNECT_REQUEST;
	if (ib_event->event == IB_CM_SIDR_REQ_RECEIVED) {
		conn_id = cma_ib_new_udp_id(&listen_id->id, ib_event, net_dev);
		event.param.ud.private_data = ib_event->private_data + offset;
		event.param.ud.private_data_len =
				IB_CM_SIDR_REQ_PRIVATE_DATA_SIZE - offset;
	} else {
		conn_id = cma_ib_new_conn_id(&listen_id->id, ib_event, net_dev);
		cma_set_req_event_data(&event, &ib_event->param.req_rcvd,
				       ib_event->private_data, offset);
	}
	if (!conn_id) {
		ret = -ENOMEM;
		goto err_unlock;
	}

	mutex_lock_nested(&conn_id->handler_mutex, SINGLE_DEPTH_NESTING);
	ret = cma_ib_acquire_dev(conn_id, listen_id, &req);
	if (ret) {
		destroy_id_handler_unlock(conn_id);
		goto err_unlock;
	}

	conn_id->cm_id.ib = cm_id;
	cm_id->context = conn_id;
	cm_id->cm_handler = cma_ib_handler;

	ret = cma_cm_event_handler(conn_id, &event);
	if (ret) {
		/* Destroy the CM ID by returning a non-zero value. */
		conn_id->cm_id.ib = NULL;
		mutex_unlock(&listen_id->handler_mutex);
		destroy_id_handler_unlock(conn_id);
		goto net_dev_put;
	}

	if (READ_ONCE(conn_id->state) == RDMA_CM_CONNECT &&
	    conn_id->id.qp_type != IB_QPT_UD) {
		trace_cm_send_mra(cm_id->context);
		ib_send_cm_mra(cm_id, CMA_CM_MRA_SETTING, NULL, 0);
	}
	mutex_unlock(&conn_id->handler_mutex);

err_unlock:
	mutex_unlock(&listen_id->handler_mutex);

net_dev_put:
	if (net_dev)
		dev_put(net_dev);

	return ret;
}

__be64 rdma_get_service_id(struct rdma_cm_id *id, struct sockaddr *addr)
{
	if (addr->sa_family == AF_IB)
		return ((struct sockaddr_ib *) addr)->sib_sid;

	return cpu_to_be64(((u64)id->ps << 16) + be16_to_cpu(cma_port(addr)));
}
EXPORT_SYMBOL(rdma_get_service_id);

void rdma_read_gids(struct rdma_cm_id *cm_id, union ib_gid *sgid,
		    union ib_gid *dgid)
{
	struct rdma_addr *addr = &cm_id->route.addr;

	if (!cm_id->device) {
		if (sgid)
			memset(sgid, 0, sizeof(*sgid));
		if (dgid)
			memset(dgid, 0, sizeof(*dgid));
		return;
	}

	if (rdma_protocol_roce(cm_id->device, cm_id->port_num)) {
		if (sgid)
			rdma_ip2gid((struct sockaddr *)&addr->src_addr, sgid);
		if (dgid)
			rdma_ip2gid((struct sockaddr *)&addr->dst_addr, dgid);
	} else {
		if (sgid)
			rdma_addr_get_sgid(&addr->dev_addr, sgid);
		if (dgid)
			rdma_addr_get_dgid(&addr->dev_addr, dgid);
	}
}
EXPORT_SYMBOL(rdma_read_gids);

static int cma_iw_handler(struct iw_cm_id *iw_id, struct iw_cm_event *iw_event)
{
	struct rdma_id_private *id_priv = iw_id->context;
	struct rdma_cm_event event = {};
	int ret = 0;
	struct sockaddr *laddr = (struct sockaddr *)&iw_event->local_addr;
	struct sockaddr *raddr = (struct sockaddr *)&iw_event->remote_addr;

	mutex_lock(&id_priv->handler_mutex);
	if (READ_ONCE(id_priv->state) != RDMA_CM_CONNECT)
		goto out;

	switch (iw_event->event) {
	case IW_CM_EVENT_CLOSE:
		event.event = RDMA_CM_EVENT_DISCONNECTED;
		break;
	case IW_CM_EVENT_CONNECT_REPLY:
		memcpy(cma_src_addr(id_priv), laddr,
		       rdma_addr_size(laddr));
		memcpy(cma_dst_addr(id_priv), raddr,
		       rdma_addr_size(raddr));
		switch (iw_event->status) {
		case 0:
			event.event = RDMA_CM_EVENT_ESTABLISHED;
			event.param.conn.initiator_depth = iw_event->ird;
			event.param.conn.responder_resources = iw_event->ord;
			break;
		case -ECONNRESET:
		case -ECONNREFUSED:
			event.event = RDMA_CM_EVENT_REJECTED;
			break;
		case -ETIMEDOUT:
			event.event = RDMA_CM_EVENT_UNREACHABLE;
			break;
		default:
			event.event = RDMA_CM_EVENT_CONNECT_ERROR;
			break;
		}
		break;
	case IW_CM_EVENT_ESTABLISHED:
		event.event = RDMA_CM_EVENT_ESTABLISHED;
		event.param.conn.initiator_depth = iw_event->ird;
		event.param.conn.responder_resources = iw_event->ord;
		break;
	default:
		goto out;
	}

	event.status = iw_event->status;
	event.param.conn.private_data = iw_event->private_data;
	event.param.conn.private_data_len = iw_event->private_data_len;
	ret = cma_cm_event_handler(id_priv, &event);
	if (ret) {
		/* Destroy the CM ID by returning a non-zero value. */
		id_priv->cm_id.iw = NULL;
		destroy_id_handler_unlock(id_priv);
		return ret;
	}

out:
	mutex_unlock(&id_priv->handler_mutex);
	return ret;
}

static int iw_conn_req_handler(struct iw_cm_id *cm_id,
			       struct iw_cm_event *iw_event)
{
	struct rdma_id_private *listen_id, *conn_id;
	struct rdma_cm_event event = {};
	int ret = -ECONNABORTED;
	struct sockaddr *laddr = (struct sockaddr *)&iw_event->local_addr;
	struct sockaddr *raddr = (struct sockaddr *)&iw_event->remote_addr;

	event.event = RDMA_CM_EVENT_CONNECT_REQUEST;
	event.param.conn.private_data = iw_event->private_data;
	event.param.conn.private_data_len = iw_event->private_data_len;
	event.param.conn.initiator_depth = iw_event->ird;
	event.param.conn.responder_resources = iw_event->ord;

	listen_id = cm_id->context;

	mutex_lock(&listen_id->handler_mutex);
	if (READ_ONCE(listen_id->state) != RDMA_CM_LISTEN)
		goto out;

	/* Create a new RDMA id for the new IW CM ID */
	conn_id = __rdma_create_id(listen_id->id.route.addr.dev_addr.net,
				   listen_id->id.event_handler,
				   listen_id->id.context, RDMA_PS_TCP,
				   IB_QPT_RC, listen_id);
	if (IS_ERR(conn_id)) {
		ret = -ENOMEM;
		goto out;
	}
	mutex_lock_nested(&conn_id->handler_mutex, SINGLE_DEPTH_NESTING);
	conn_id->state = RDMA_CM_CONNECT;

	ret = rdma_translate_ip(laddr, &conn_id->id.route.addr.dev_addr);
	if (ret) {
		mutex_unlock(&listen_id->handler_mutex);
		destroy_id_handler_unlock(conn_id);
		return ret;
	}

	ret = cma_iw_acquire_dev(conn_id, listen_id);
	if (ret) {
		mutex_unlock(&listen_id->handler_mutex);
		destroy_id_handler_unlock(conn_id);
		return ret;
	}

	conn_id->cm_id.iw = cm_id;
	cm_id->context = conn_id;
	cm_id->cm_handler = cma_iw_handler;

	memcpy(cma_src_addr(conn_id), laddr, rdma_addr_size(laddr));
	memcpy(cma_dst_addr(conn_id), raddr, rdma_addr_size(raddr));

	ret = cma_cm_event_handler(conn_id, &event);
	if (ret) {
		/* User wants to destroy the CM ID */
		conn_id->cm_id.iw = NULL;
		mutex_unlock(&listen_id->handler_mutex);
		destroy_id_handler_unlock(conn_id);
		return ret;
	}

	mutex_unlock(&conn_id->handler_mutex);

out:
	mutex_unlock(&listen_id->handler_mutex);
	return ret;
}

static int cma_ib_listen(struct rdma_id_private *id_priv)
{
	struct sockaddr *addr;
	struct ib_cm_id	*id;
	__be64 svc_id;

	addr = cma_src_addr(id_priv);
	svc_id = rdma_get_service_id(&id_priv->id, addr);
	id = ib_cm_insert_listen(id_priv->id.device,
				 cma_ib_req_handler, svc_id);
	if (IS_ERR(id))
		return PTR_ERR(id);
	id_priv->cm_id.ib = id;

	return 0;
}

static int cma_iw_listen(struct rdma_id_private *id_priv, int backlog)
{
	int ret;
	struct iw_cm_id	*id;

	id = iw_create_cm_id(id_priv->id.device,
			     iw_conn_req_handler,
			     id_priv);
	if (IS_ERR(id))
		return PTR_ERR(id);

	mutex_lock(&id_priv->qp_mutex);
	id->tos = id_priv->tos;
	id->tos_set = id_priv->tos_set;
	mutex_unlock(&id_priv->qp_mutex);
	id->afonly = id_priv->afonly;
	id_priv->cm_id.iw = id;

	memcpy(&id_priv->cm_id.iw->local_addr, cma_src_addr(id_priv),
	       rdma_addr_size(cma_src_addr(id_priv)));

	ret = iw_cm_listen(id_priv->cm_id.iw, backlog);

	if (ret) {
		iw_destroy_cm_id(id_priv->cm_id.iw);
		id_priv->cm_id.iw = NULL;
	}

	return ret;
}

static int cma_listen_handler(struct rdma_cm_id *id,
			      struct rdma_cm_event *event)
{
	struct rdma_id_private *id_priv = id->context;

	/* Listening IDs are always destroyed on removal */
	if (event->event == RDMA_CM_EVENT_DEVICE_REMOVAL)
		return -1;

	id->context = id_priv->id.context;
	id->event_handler = id_priv->id.event_handler;
	trace_cm_event_handler(id_priv, event);
	return id_priv->id.event_handler(id, event);
}

static int cma_listen_on_dev(struct rdma_id_private *id_priv,
			     struct cma_device *cma_dev,
			     struct rdma_id_private **to_destroy)
{
	struct rdma_id_private *dev_id_priv;
	struct net *net = id_priv->id.route.addr.dev_addr.net;
	int ret;

	lockdep_assert_held(&lock);
<<<<<<< HEAD

	if (cma_family(id_priv) == AF_IB && !rdma_cap_ib_cm(cma_dev->device, 1))
		return;
=======
>>>>>>> c1084c27

	*to_destroy = NULL;
	if (cma_family(id_priv) == AF_IB && !rdma_cap_ib_cm(cma_dev->device, 1))
		return 0;

	dev_id_priv =
		__rdma_create_id(net, cma_listen_handler, id_priv,
				 id_priv->id.ps, id_priv->id.qp_type, id_priv);
	if (IS_ERR(dev_id_priv))
		return PTR_ERR(dev_id_priv);

	dev_id_priv->state = RDMA_CM_ADDR_BOUND;
	memcpy(cma_src_addr(dev_id_priv), cma_src_addr(id_priv),
	       rdma_addr_size(cma_src_addr(id_priv)));

	_cma_attach_to_dev(dev_id_priv, cma_dev);
	rdma_restrack_add(&dev_id_priv->res);
	cma_id_get(id_priv);
	dev_id_priv->internal_id = 1;
	dev_id_priv->afonly = id_priv->afonly;
	mutex_lock(&id_priv->qp_mutex);
	dev_id_priv->tos_set = id_priv->tos_set;
	dev_id_priv->tos = id_priv->tos;
	mutex_unlock(&id_priv->qp_mutex);

	ret = rdma_listen(&dev_id_priv->id, id_priv->backlog);
	if (ret)
		goto err_listen;
	list_add_tail(&dev_id_priv->listen_list, &id_priv->listen_list);
	return 0;
err_listen:
	/* Caller must destroy this after releasing lock */
	*to_destroy = dev_id_priv;
	dev_warn(&cma_dev->device->dev, "RDMA CMA: %s, error %d\n", __func__, ret);
	return ret;
}

static int cma_listen_on_all(struct rdma_id_private *id_priv)
{
	struct rdma_id_private *to_destroy;
	struct cma_device *cma_dev;
	int ret;

	mutex_lock(&lock);
	list_add_tail(&id_priv->list, &listen_any_list);
	list_for_each_entry(cma_dev, &dev_list, list) {
		ret = cma_listen_on_dev(id_priv, cma_dev, &to_destroy);
		if (ret) {
			/* Prevent racing with cma_process_remove() */
			if (to_destroy)
				list_del_init(&to_destroy->list);
			goto err_listen;
		}
	}
	mutex_unlock(&lock);
	return 0;

err_listen:
	_cma_cancel_listens(id_priv);
	mutex_unlock(&lock);
	if (to_destroy)
		rdma_destroy_id(&to_destroy->id);
	return ret;
}

void rdma_set_service_type(struct rdma_cm_id *id, int tos)
{
	struct rdma_id_private *id_priv;

	id_priv = container_of(id, struct rdma_id_private, id);
	mutex_lock(&id_priv->qp_mutex);
	id_priv->tos = (u8) tos;
	id_priv->tos_set = true;
	mutex_unlock(&id_priv->qp_mutex);
}
EXPORT_SYMBOL(rdma_set_service_type);

/**
 * rdma_set_ack_timeout() - Set the ack timeout of QP associated
 *                          with a connection identifier.
 * @id: Communication identifier to associated with service type.
 * @timeout: Ack timeout to set a QP, expressed as 4.096 * 2^(timeout) usec.
 *
 * This function should be called before rdma_connect() on active side,
 * and on passive side before rdma_accept(). It is applicable to primary
 * path only. The timeout will affect the local side of the QP, it is not
 * negotiated with remote side and zero disables the timer. In case it is
 * set before rdma_resolve_route, the value will also be used to determine
 * PacketLifeTime for RoCE.
 *
 * Return: 0 for success
 */
int rdma_set_ack_timeout(struct rdma_cm_id *id, u8 timeout)
{
	struct rdma_id_private *id_priv;

	if (id->qp_type != IB_QPT_RC)
		return -EINVAL;

	id_priv = container_of(id, struct rdma_id_private, id);
	mutex_lock(&id_priv->qp_mutex);
	id_priv->timeout = timeout;
	id_priv->timeout_set = true;
	mutex_unlock(&id_priv->qp_mutex);

	return 0;
}
EXPORT_SYMBOL(rdma_set_ack_timeout);

/**
 * rdma_set_min_rnr_timer() - Set the minimum RNR Retry timer of the
 *			      QP associated with a connection identifier.
 * @id: Communication identifier to associated with service type.
 * @min_rnr_timer: 5-bit value encoded as Table 45: "Encoding for RNR NAK
 *		   Timer Field" in the IBTA specification.
 *
 * This function should be called before rdma_connect() on active
 * side, and on passive side before rdma_accept(). The timer value
 * will be associated with the local QP. When it receives a send it is
 * not read to handle, typically if the receive queue is empty, an RNR
 * Retry NAK is returned to the requester with the min_rnr_timer
 * encoded. The requester will then wait at least the time specified
 * in the NAK before retrying. The default is zero, which translates
 * to a minimum RNR Timer value of 655 ms.
 *
 * Return: 0 for success
 */
int rdma_set_min_rnr_timer(struct rdma_cm_id *id, u8 min_rnr_timer)
{
	struct rdma_id_private *id_priv;

	/* It is a five-bit value */
	if (min_rnr_timer & 0xe0)
		return -EINVAL;

	if (WARN_ON(id->qp_type != IB_QPT_RC && id->qp_type != IB_QPT_XRC_TGT))
		return -EINVAL;

	id_priv = container_of(id, struct rdma_id_private, id);
	mutex_lock(&id_priv->qp_mutex);
	id_priv->min_rnr_timer = min_rnr_timer;
	id_priv->min_rnr_timer_set = true;
	mutex_unlock(&id_priv->qp_mutex);

	return 0;
}
EXPORT_SYMBOL(rdma_set_min_rnr_timer);

static void cma_query_handler(int status, struct sa_path_rec *path_rec,
			      void *context)
{
	struct cma_work *work = context;
	struct rdma_route *route;

	route = &work->id->id.route;

	if (!status) {
		route->num_paths = 1;
		*route->path_rec = *path_rec;
	} else {
		work->old_state = RDMA_CM_ROUTE_QUERY;
		work->new_state = RDMA_CM_ADDR_RESOLVED;
		work->event.event = RDMA_CM_EVENT_ROUTE_ERROR;
		work->event.status = status;
		pr_debug_ratelimited("RDMA CM: ROUTE_ERROR: failed to query path. status %d\n",
				     status);
	}

	queue_work(cma_wq, &work->work);
}

static int cma_query_ib_route(struct rdma_id_private *id_priv,
			      unsigned long timeout_ms, struct cma_work *work)
{
	struct rdma_dev_addr *dev_addr = &id_priv->id.route.addr.dev_addr;
	struct sa_path_rec path_rec;
	ib_sa_comp_mask comp_mask;
	struct sockaddr_in6 *sin6;
	struct sockaddr_ib *sib;

	memset(&path_rec, 0, sizeof path_rec);

	if (rdma_cap_opa_ah(id_priv->id.device, id_priv->id.port_num))
		path_rec.rec_type = SA_PATH_REC_TYPE_OPA;
	else
		path_rec.rec_type = SA_PATH_REC_TYPE_IB;
	rdma_addr_get_sgid(dev_addr, &path_rec.sgid);
	rdma_addr_get_dgid(dev_addr, &path_rec.dgid);
	path_rec.pkey = cpu_to_be16(ib_addr_get_pkey(dev_addr));
	path_rec.numb_path = 1;
	path_rec.reversible = 1;
	path_rec.service_id = rdma_get_service_id(&id_priv->id,
						  cma_dst_addr(id_priv));

	comp_mask = IB_SA_PATH_REC_DGID | IB_SA_PATH_REC_SGID |
		    IB_SA_PATH_REC_PKEY | IB_SA_PATH_REC_NUMB_PATH |
		    IB_SA_PATH_REC_REVERSIBLE | IB_SA_PATH_REC_SERVICE_ID;

	switch (cma_family(id_priv)) {
	case AF_INET:
		path_rec.qos_class = cpu_to_be16((u16) id_priv->tos);
		comp_mask |= IB_SA_PATH_REC_QOS_CLASS;
		break;
	case AF_INET6:
		sin6 = (struct sockaddr_in6 *) cma_src_addr(id_priv);
		path_rec.traffic_class = (u8) (be32_to_cpu(sin6->sin6_flowinfo) >> 20);
		comp_mask |= IB_SA_PATH_REC_TRAFFIC_CLASS;
		break;
	case AF_IB:
		sib = (struct sockaddr_ib *) cma_src_addr(id_priv);
		path_rec.traffic_class = (u8) (be32_to_cpu(sib->sib_flowinfo) >> 20);
		comp_mask |= IB_SA_PATH_REC_TRAFFIC_CLASS;
		break;
	}

	id_priv->query_id = ib_sa_path_rec_get(&sa_client, id_priv->id.device,
					       id_priv->id.port_num, &path_rec,
					       comp_mask, timeout_ms,
					       GFP_KERNEL, cma_query_handler,
					       work, &id_priv->query);

	return (id_priv->query_id < 0) ? id_priv->query_id : 0;
}

static void cma_iboe_join_work_handler(struct work_struct *work)
{
	struct cma_multicast *mc =
		container_of(work, struct cma_multicast, iboe_join.work);
	struct rdma_cm_event *event = &mc->iboe_join.event;
	struct rdma_id_private *id_priv = mc->id_priv;
	int ret;

	mutex_lock(&id_priv->handler_mutex);
	if (READ_ONCE(id_priv->state) == RDMA_CM_DESTROYING ||
	    READ_ONCE(id_priv->state) == RDMA_CM_DEVICE_REMOVAL)
		goto out_unlock;

	ret = cma_cm_event_handler(id_priv, event);
	WARN_ON(ret);

out_unlock:
	mutex_unlock(&id_priv->handler_mutex);
	if (event->event == RDMA_CM_EVENT_MULTICAST_JOIN)
		rdma_destroy_ah_attr(&event->param.ud.ah_attr);
}

static void cma_work_handler(struct work_struct *_work)
{
	struct cma_work *work = container_of(_work, struct cma_work, work);
	struct rdma_id_private *id_priv = work->id;

	mutex_lock(&id_priv->handler_mutex);
	if (READ_ONCE(id_priv->state) == RDMA_CM_DESTROYING ||
	    READ_ONCE(id_priv->state) == RDMA_CM_DEVICE_REMOVAL)
		goto out_unlock;
	if (work->old_state != 0 || work->new_state != 0) {
		if (!cma_comp_exch(id_priv, work->old_state, work->new_state))
			goto out_unlock;
	}

	if (cma_cm_event_handler(id_priv, &work->event)) {
		cma_id_put(id_priv);
		destroy_id_handler_unlock(id_priv);
		goto out_free;
	}

out_unlock:
	mutex_unlock(&id_priv->handler_mutex);
	cma_id_put(id_priv);
out_free:
	if (work->event.event == RDMA_CM_EVENT_MULTICAST_JOIN)
		rdma_destroy_ah_attr(&work->event.param.ud.ah_attr);
	kfree(work);
}

static void cma_init_resolve_route_work(struct cma_work *work,
					struct rdma_id_private *id_priv)
{
	work->id = id_priv;
	INIT_WORK(&work->work, cma_work_handler);
	work->old_state = RDMA_CM_ROUTE_QUERY;
	work->new_state = RDMA_CM_ROUTE_RESOLVED;
	work->event.event = RDMA_CM_EVENT_ROUTE_RESOLVED;
}

static void enqueue_resolve_addr_work(struct cma_work *work,
				      struct rdma_id_private *id_priv)
{
	/* Balances with cma_id_put() in cma_work_handler */
	cma_id_get(id_priv);

	work->id = id_priv;
	INIT_WORK(&work->work, cma_work_handler);
	work->old_state = RDMA_CM_ADDR_QUERY;
	work->new_state = RDMA_CM_ADDR_RESOLVED;
	work->event.event = RDMA_CM_EVENT_ADDR_RESOLVED;

	queue_work(cma_wq, &work->work);
}

static int cma_resolve_ib_route(struct rdma_id_private *id_priv,
				unsigned long timeout_ms)
{
	struct rdma_route *route = &id_priv->id.route;
	struct cma_work *work;
	int ret;

	work = kzalloc(sizeof *work, GFP_KERNEL);
	if (!work)
		return -ENOMEM;

	cma_init_resolve_route_work(work, id_priv);

	if (!route->path_rec)
		route->path_rec = kmalloc(sizeof *route->path_rec, GFP_KERNEL);
	if (!route->path_rec) {
		ret = -ENOMEM;
		goto err1;
	}

	ret = cma_query_ib_route(id_priv, timeout_ms, work);
	if (ret)
		goto err2;

	return 0;
err2:
	kfree(route->path_rec);
	route->path_rec = NULL;
err1:
	kfree(work);
	return ret;
}

static enum ib_gid_type cma_route_gid_type(enum rdma_network_type network_type,
					   unsigned long supported_gids,
					   enum ib_gid_type default_gid)
{
	if ((network_type == RDMA_NETWORK_IPV4 ||
	     network_type == RDMA_NETWORK_IPV6) &&
	    test_bit(IB_GID_TYPE_ROCE_UDP_ENCAP, &supported_gids))
		return IB_GID_TYPE_ROCE_UDP_ENCAP;

	return default_gid;
}

/*
 * cma_iboe_set_path_rec_l2_fields() is helper function which sets
 * path record type based on GID type.
 * It also sets up other L2 fields which includes destination mac address
 * netdev ifindex, of the path record.
 * It returns the netdev of the bound interface for this path record entry.
 */
static struct net_device *
cma_iboe_set_path_rec_l2_fields(struct rdma_id_private *id_priv)
{
	struct rdma_route *route = &id_priv->id.route;
	enum ib_gid_type gid_type = IB_GID_TYPE_ROCE;
	struct rdma_addr *addr = &route->addr;
	unsigned long supported_gids;
	struct net_device *ndev;

	if (!addr->dev_addr.bound_dev_if)
		return NULL;

	ndev = dev_get_by_index(addr->dev_addr.net,
				addr->dev_addr.bound_dev_if);
	if (!ndev)
		return NULL;

	supported_gids = roce_gid_type_mask_support(id_priv->id.device,
						    id_priv->id.port_num);
	gid_type = cma_route_gid_type(addr->dev_addr.network,
				      supported_gids,
				      id_priv->gid_type);
	/* Use the hint from IP Stack to select GID Type */
	if (gid_type < ib_network_to_gid_type(addr->dev_addr.network))
		gid_type = ib_network_to_gid_type(addr->dev_addr.network);
	route->path_rec->rec_type = sa_conv_gid_to_pathrec_type(gid_type);

	route->path_rec->roce.route_resolved = true;
	sa_path_set_dmac(route->path_rec, addr->dev_addr.dst_dev_addr);
	return ndev;
}

int rdma_set_ib_path(struct rdma_cm_id *id,
		     struct sa_path_rec *path_rec)
{
	struct rdma_id_private *id_priv;
	struct net_device *ndev;
	int ret;

	id_priv = container_of(id, struct rdma_id_private, id);
	if (!cma_comp_exch(id_priv, RDMA_CM_ADDR_RESOLVED,
			   RDMA_CM_ROUTE_RESOLVED))
		return -EINVAL;

	id->route.path_rec = kmemdup(path_rec, sizeof(*path_rec),
				     GFP_KERNEL);
	if (!id->route.path_rec) {
		ret = -ENOMEM;
		goto err;
	}

	if (rdma_protocol_roce(id->device, id->port_num)) {
		ndev = cma_iboe_set_path_rec_l2_fields(id_priv);
		if (!ndev) {
			ret = -ENODEV;
			goto err_free;
		}
		dev_put(ndev);
	}

	id->route.num_paths = 1;
	return 0;

err_free:
	kfree(id->route.path_rec);
	id->route.path_rec = NULL;
err:
	cma_comp_exch(id_priv, RDMA_CM_ROUTE_RESOLVED, RDMA_CM_ADDR_RESOLVED);
	return ret;
}
EXPORT_SYMBOL(rdma_set_ib_path);

static int cma_resolve_iw_route(struct rdma_id_private *id_priv)
{
	struct cma_work *work;

	work = kzalloc(sizeof *work, GFP_KERNEL);
	if (!work)
		return -ENOMEM;

	cma_init_resolve_route_work(work, id_priv);
	queue_work(cma_wq, &work->work);
	return 0;
}

static int get_vlan_ndev_tc(struct net_device *vlan_ndev, int prio)
{
	struct net_device *dev;

	dev = vlan_dev_real_dev(vlan_ndev);
	if (dev->num_tc)
		return netdev_get_prio_tc_map(dev, prio);

	return (vlan_dev_get_egress_qos_mask(vlan_ndev, prio) &
		VLAN_PRIO_MASK) >> VLAN_PRIO_SHIFT;
}

struct iboe_prio_tc_map {
	int input_prio;
	int output_tc;
	bool found;
};

static int get_lower_vlan_dev_tc(struct net_device *dev,
				 struct netdev_nested_priv *priv)
{
	struct iboe_prio_tc_map *map = (struct iboe_prio_tc_map *)priv->data;

	if (is_vlan_dev(dev))
		map->output_tc = get_vlan_ndev_tc(dev, map->input_prio);
	else if (dev->num_tc)
		map->output_tc = netdev_get_prio_tc_map(dev, map->input_prio);
	else
		map->output_tc = 0;
	/* We are interested only in first level VLAN device, so always
	 * return 1 to stop iterating over next level devices.
	 */
	map->found = true;
	return 1;
}

static int iboe_tos_to_sl(struct net_device *ndev, int tos)
{
	struct iboe_prio_tc_map prio_tc_map = {};
	int prio = rt_tos2priority(tos);
	struct netdev_nested_priv priv;

	/* If VLAN device, get it directly from the VLAN netdev */
	if (is_vlan_dev(ndev))
		return get_vlan_ndev_tc(ndev, prio);

	prio_tc_map.input_prio = prio;
	priv.data = (void *)&prio_tc_map;
	rcu_read_lock();
	netdev_walk_all_lower_dev_rcu(ndev,
				      get_lower_vlan_dev_tc,
				      &priv);
	rcu_read_unlock();
	/* If map is found from lower device, use it; Otherwise
	 * continue with the current netdevice to get priority to tc map.
	 */
	if (prio_tc_map.found)
		return prio_tc_map.output_tc;
	else if (ndev->num_tc)
		return netdev_get_prio_tc_map(ndev, prio);
	else
		return 0;
}

static __be32 cma_get_roce_udp_flow_label(struct rdma_id_private *id_priv)
{
	struct sockaddr_in6 *addr6;
	u16 dport, sport;
	u32 hash, fl;

	addr6 = (struct sockaddr_in6 *)cma_src_addr(id_priv);
	fl = be32_to_cpu(addr6->sin6_flowinfo) & IB_GRH_FLOWLABEL_MASK;
	if ((cma_family(id_priv) != AF_INET6) || !fl) {
		dport = be16_to_cpu(cma_port(cma_dst_addr(id_priv)));
		sport = be16_to_cpu(cma_port(cma_src_addr(id_priv)));
		hash = (u32)sport * 31 + dport;
		fl = hash & IB_GRH_FLOWLABEL_MASK;
	}

	return cpu_to_be32(fl);
}

static int cma_resolve_iboe_route(struct rdma_id_private *id_priv)
{
	struct rdma_route *route = &id_priv->id.route;
	struct rdma_addr *addr = &route->addr;
	struct cma_work *work;
	int ret;
	struct net_device *ndev;

	u8 default_roce_tos = id_priv->cma_dev->default_roce_tos[id_priv->id.port_num -
					rdma_start_port(id_priv->cma_dev->device)];
	u8 tos;

	mutex_lock(&id_priv->qp_mutex);
	tos = id_priv->tos_set ? id_priv->tos : default_roce_tos;
	mutex_unlock(&id_priv->qp_mutex);

	work = kzalloc(sizeof *work, GFP_KERNEL);
	if (!work)
		return -ENOMEM;

	route->path_rec = kzalloc(sizeof *route->path_rec, GFP_KERNEL);
	if (!route->path_rec) {
		ret = -ENOMEM;
		goto err1;
	}

	route->num_paths = 1;

	ndev = cma_iboe_set_path_rec_l2_fields(id_priv);
	if (!ndev) {
		ret = -ENODEV;
		goto err2;
	}

	rdma_ip2gid((struct sockaddr *)&id_priv->id.route.addr.src_addr,
		    &route->path_rec->sgid);
	rdma_ip2gid((struct sockaddr *)&id_priv->id.route.addr.dst_addr,
		    &route->path_rec->dgid);

	if (((struct sockaddr *)&id_priv->id.route.addr.dst_addr)->sa_family != AF_IB)
		/* TODO: get the hoplimit from the inet/inet6 device */
		route->path_rec->hop_limit = addr->dev_addr.hoplimit;
	else
		route->path_rec->hop_limit = 1;
	route->path_rec->reversible = 1;
	route->path_rec->pkey = cpu_to_be16(0xffff);
	route->path_rec->mtu_selector = IB_SA_EQ;
	route->path_rec->sl = iboe_tos_to_sl(ndev, tos);
	route->path_rec->traffic_class = tos;
	route->path_rec->mtu = iboe_get_mtu(ndev->mtu);
	route->path_rec->rate_selector = IB_SA_EQ;
	route->path_rec->rate = iboe_get_rate(ndev);
	dev_put(ndev);
	route->path_rec->packet_life_time_selector = IB_SA_EQ;
	/* In case ACK timeout is set, use this value to calculate
	 * PacketLifeTime.  As per IBTA 12.7.34,
	 * local ACK timeout = (2 * PacketLifeTime + Local CA’s ACK delay).
	 * Assuming a negligible local ACK delay, we can use
	 * PacketLifeTime = local ACK timeout/2
	 * as a reasonable approximation for RoCE networks.
	 */
	mutex_lock(&id_priv->qp_mutex);
	if (id_priv->timeout_set && id_priv->timeout)
		route->path_rec->packet_life_time = id_priv->timeout - 1;
	else
		route->path_rec->packet_life_time = CMA_IBOE_PACKET_LIFETIME;
	mutex_unlock(&id_priv->qp_mutex);

	if (!route->path_rec->mtu) {
		ret = -EINVAL;
		goto err2;
	}

	if (rdma_protocol_roce_udp_encap(id_priv->id.device,
					 id_priv->id.port_num))
		route->path_rec->flow_label =
			cma_get_roce_udp_flow_label(id_priv);

	cma_init_resolve_route_work(work, id_priv);
	queue_work(cma_wq, &work->work);

	return 0;

err2:
	kfree(route->path_rec);
	route->path_rec = NULL;
	route->num_paths = 0;
err1:
	kfree(work);
	return ret;
}

int rdma_resolve_route(struct rdma_cm_id *id, unsigned long timeout_ms)
{
	struct rdma_id_private *id_priv;
	int ret;

	if (!timeout_ms)
		return -EINVAL;

	id_priv = container_of(id, struct rdma_id_private, id);
	if (!cma_comp_exch(id_priv, RDMA_CM_ADDR_RESOLVED, RDMA_CM_ROUTE_QUERY))
		return -EINVAL;

	cma_id_get(id_priv);
	if (rdma_cap_ib_sa(id->device, id->port_num))
		ret = cma_resolve_ib_route(id_priv, timeout_ms);
	else if (rdma_protocol_roce(id->device, id->port_num))
		ret = cma_resolve_iboe_route(id_priv);
	else if (rdma_protocol_iwarp(id->device, id->port_num))
		ret = cma_resolve_iw_route(id_priv);
	else
		ret = -ENOSYS;

	if (ret)
		goto err;

	return 0;
err:
	cma_comp_exch(id_priv, RDMA_CM_ROUTE_QUERY, RDMA_CM_ADDR_RESOLVED);
	cma_id_put(id_priv);
	return ret;
}
EXPORT_SYMBOL(rdma_resolve_route);

static void cma_set_loopback(struct sockaddr *addr)
{
	switch (addr->sa_family) {
	case AF_INET:
		((struct sockaddr_in *) addr)->sin_addr.s_addr = htonl(INADDR_LOOPBACK);
		break;
	case AF_INET6:
		ipv6_addr_set(&((struct sockaddr_in6 *) addr)->sin6_addr,
			      0, 0, 0, htonl(1));
		break;
	default:
		ib_addr_set(&((struct sockaddr_ib *) addr)->sib_addr,
			    0, 0, 0, htonl(1));
		break;
	}
}

static int cma_bind_loopback(struct rdma_id_private *id_priv)
{
	struct cma_device *cma_dev, *cur_dev;
	union ib_gid gid;
	enum ib_port_state port_state;
	unsigned int p;
	u16 pkey;
	int ret;

	cma_dev = NULL;
	mutex_lock(&lock);
	list_for_each_entry(cur_dev, &dev_list, list) {
		if (cma_family(id_priv) == AF_IB &&
		    !rdma_cap_ib_cm(cur_dev->device, 1))
			continue;

		if (!cma_dev)
			cma_dev = cur_dev;

		rdma_for_each_port (cur_dev->device, p) {
			if (!ib_get_cached_port_state(cur_dev->device, p, &port_state) &&
			    port_state == IB_PORT_ACTIVE) {
				cma_dev = cur_dev;
				goto port_found;
			}
		}
	}

	if (!cma_dev) {
		ret = -ENODEV;
		goto out;
	}

	p = 1;

port_found:
	ret = rdma_query_gid(cma_dev->device, p, 0, &gid);
	if (ret)
		goto out;

	ret = ib_get_cached_pkey(cma_dev->device, p, 0, &pkey);
	if (ret)
		goto out;

	id_priv->id.route.addr.dev_addr.dev_type =
		(rdma_protocol_ib(cma_dev->device, p)) ?
		ARPHRD_INFINIBAND : ARPHRD_ETHER;

	rdma_addr_set_sgid(&id_priv->id.route.addr.dev_addr, &gid);
	ib_addr_set_pkey(&id_priv->id.route.addr.dev_addr, pkey);
	id_priv->id.port_num = p;
	cma_attach_to_dev(id_priv, cma_dev);
	rdma_restrack_add(&id_priv->res);
	cma_set_loopback(cma_src_addr(id_priv));
out:
	mutex_unlock(&lock);
	return ret;
}

static void addr_handler(int status, struct sockaddr *src_addr,
			 struct rdma_dev_addr *dev_addr, void *context)
{
	struct rdma_id_private *id_priv = context;
	struct rdma_cm_event event = {};
	struct sockaddr *addr;
	struct sockaddr_storage old_addr;

	mutex_lock(&id_priv->handler_mutex);
	if (!cma_comp_exch(id_priv, RDMA_CM_ADDR_QUERY,
			   RDMA_CM_ADDR_RESOLVED))
		goto out;

	/*
	 * Store the previous src address, so that if we fail to acquire
	 * matching rdma device, old address can be restored back, which helps
	 * to cancel the cma listen operation correctly.
	 */
	addr = cma_src_addr(id_priv);
	memcpy(&old_addr, addr, rdma_addr_size(addr));
	memcpy(addr, src_addr, rdma_addr_size(src_addr));
	if (!status && !id_priv->cma_dev) {
		status = cma_acquire_dev_by_src_ip(id_priv);
		if (status)
			pr_debug_ratelimited("RDMA CM: ADDR_ERROR: failed to acquire device. status %d\n",
					     status);
		rdma_restrack_add(&id_priv->res);
	} else if (status) {
		pr_debug_ratelimited("RDMA CM: ADDR_ERROR: failed to resolve IP. status %d\n", status);
	}

	if (status) {
		memcpy(addr, &old_addr,
		       rdma_addr_size((struct sockaddr *)&old_addr));
		if (!cma_comp_exch(id_priv, RDMA_CM_ADDR_RESOLVED,
				   RDMA_CM_ADDR_BOUND))
			goto out;
		event.event = RDMA_CM_EVENT_ADDR_ERROR;
		event.status = status;
	} else
		event.event = RDMA_CM_EVENT_ADDR_RESOLVED;

	if (cma_cm_event_handler(id_priv, &event)) {
		destroy_id_handler_unlock(id_priv);
		return;
	}
out:
	mutex_unlock(&id_priv->handler_mutex);
}

static int cma_resolve_loopback(struct rdma_id_private *id_priv)
{
	struct cma_work *work;
	union ib_gid gid;
	int ret;

	work = kzalloc(sizeof *work, GFP_KERNEL);
	if (!work)
		return -ENOMEM;

	if (!id_priv->cma_dev) {
		ret = cma_bind_loopback(id_priv);
		if (ret)
			goto err;
	}

	rdma_addr_get_sgid(&id_priv->id.route.addr.dev_addr, &gid);
	rdma_addr_set_dgid(&id_priv->id.route.addr.dev_addr, &gid);

<<<<<<< HEAD
	atomic_inc(&id_priv->refcount);
	cma_init_resolve_addr_work(work, id_priv);
	queue_work(cma_wq, &work->work);
=======
	enqueue_resolve_addr_work(work, id_priv);
>>>>>>> c1084c27
	return 0;
err:
	kfree(work);
	return ret;
}

static int cma_resolve_ib_addr(struct rdma_id_private *id_priv)
{
	struct cma_work *work;
	int ret;

	work = kzalloc(sizeof *work, GFP_KERNEL);
	if (!work)
		return -ENOMEM;

	if (!id_priv->cma_dev) {
		ret = cma_resolve_ib_dev(id_priv);
		if (ret)
			goto err;
	}

	rdma_addr_set_dgid(&id_priv->id.route.addr.dev_addr, (union ib_gid *)
		&(((struct sockaddr_ib *) &id_priv->id.route.addr.dst_addr)->sib_addr));

<<<<<<< HEAD
	atomic_inc(&id_priv->refcount);
	cma_init_resolve_addr_work(work, id_priv);
	queue_work(cma_wq, &work->work);
=======
	enqueue_resolve_addr_work(work, id_priv);
>>>>>>> c1084c27
	return 0;
err:
	kfree(work);
	return ret;
}

static int cma_bind_addr(struct rdma_cm_id *id, struct sockaddr *src_addr,
			 const struct sockaddr *dst_addr)
{
	if (!src_addr || !src_addr->sa_family) {
		src_addr = (struct sockaddr *) &id->route.addr.src_addr;
		src_addr->sa_family = dst_addr->sa_family;
		if (IS_ENABLED(CONFIG_IPV6) &&
		    dst_addr->sa_family == AF_INET6) {
			struct sockaddr_in6 *src_addr6 = (struct sockaddr_in6 *) src_addr;
			struct sockaddr_in6 *dst_addr6 = (struct sockaddr_in6 *) dst_addr;
			src_addr6->sin6_scope_id = dst_addr6->sin6_scope_id;
			if (ipv6_addr_type(&dst_addr6->sin6_addr) & IPV6_ADDR_LINKLOCAL)
				id->route.addr.dev_addr.bound_dev_if = dst_addr6->sin6_scope_id;
		} else if (dst_addr->sa_family == AF_IB) {
			((struct sockaddr_ib *) src_addr)->sib_pkey =
				((struct sockaddr_ib *) dst_addr)->sib_pkey;
		}
	}
	return rdma_bind_addr(id, src_addr);
}

/*
 * If required, resolve the source address for bind and leave the id_priv in
 * state RDMA_CM_ADDR_BOUND. This oddly uses the state to determine the prior
 * calls made by ULP, a previously bound ID will not be re-bound and src_addr is
 * ignored.
 */
static int resolve_prepare_src(struct rdma_id_private *id_priv,
			       struct sockaddr *src_addr,
			       const struct sockaddr *dst_addr)
{
	int ret;

<<<<<<< HEAD
	id_priv = container_of(id, struct rdma_id_private, id);
	memcpy(cma_dst_addr(id_priv), dst_addr, rdma_addr_size(dst_addr));
	if (id_priv->state == RDMA_CM_IDLE) {
		ret = cma_bind_addr(id, src_addr, dst_addr);
		if (ret) {
			memset(cma_dst_addr(id_priv), 0,
			       rdma_addr_size(dst_addr));
			return ret;
=======
	memcpy(cma_dst_addr(id_priv), dst_addr, rdma_addr_size(dst_addr));
	if (!cma_comp_exch(id_priv, RDMA_CM_ADDR_BOUND, RDMA_CM_ADDR_QUERY)) {
		/* For a well behaved ULP state will be RDMA_CM_IDLE */
		ret = cma_bind_addr(&id_priv->id, src_addr, dst_addr);
		if (ret)
			goto err_dst;
		if (WARN_ON(!cma_comp_exch(id_priv, RDMA_CM_ADDR_BOUND,
					   RDMA_CM_ADDR_QUERY))) {
			ret = -EINVAL;
			goto err_dst;
>>>>>>> c1084c27
		}
	}

	if (cma_family(id_priv) != dst_addr->sa_family) {
<<<<<<< HEAD
		memset(cma_dst_addr(id_priv), 0, rdma_addr_size(dst_addr));
		return -EINVAL;
	}

	if (!cma_comp_exch(id_priv, RDMA_CM_ADDR_BOUND, RDMA_CM_ADDR_QUERY)) {
		memset(cma_dst_addr(id_priv), 0, rdma_addr_size(dst_addr));
		return -EINVAL;
	}
=======
		ret = -EINVAL;
		goto err_state;
	}
	return 0;

err_state:
	cma_comp_exch(id_priv, RDMA_CM_ADDR_QUERY, RDMA_CM_ADDR_BOUND);
err_dst:
	memset(cma_dst_addr(id_priv), 0, rdma_addr_size(dst_addr));
	return ret;
}

int rdma_resolve_addr(struct rdma_cm_id *id, struct sockaddr *src_addr,
		      const struct sockaddr *dst_addr, unsigned long timeout_ms)
{
	struct rdma_id_private *id_priv =
		container_of(id, struct rdma_id_private, id);
	int ret;

	ret = resolve_prepare_src(id_priv, src_addr, dst_addr);
	if (ret)
		return ret;
>>>>>>> c1084c27

	if (cma_any_addr(dst_addr)) {
		ret = cma_resolve_loopback(id_priv);
	} else {
		if (dst_addr->sa_family == AF_IB) {
			ret = cma_resolve_ib_addr(id_priv);
		} else {
			/*
			 * The FSM can return back to RDMA_CM_ADDR_BOUND after
			 * rdma_resolve_ip() is called, eg through the error
			 * path in addr_handler(). If this happens the existing
			 * request must be canceled before issuing a new one.
			 * Since canceling a request is a bit slow and this
			 * oddball path is rare, keep track once a request has
			 * been issued. The track turns out to be a permanent
			 * state since this is the only cancel as it is
			 * immediately before rdma_resolve_ip().
			 */
			if (id_priv->used_resolve_ip)
				rdma_addr_cancel(&id->route.addr.dev_addr);
			else
				id_priv->used_resolve_ip = 1;
			ret = rdma_resolve_ip(cma_src_addr(id_priv), dst_addr,
					      &id->route.addr.dev_addr,
					      timeout_ms, addr_handler,
					      false, id_priv);
		}
	}
	if (ret)
		goto err;

	return 0;
err:
	cma_comp_exch(id_priv, RDMA_CM_ADDR_QUERY, RDMA_CM_ADDR_BOUND);
	return ret;
}
EXPORT_SYMBOL(rdma_resolve_addr);

int rdma_set_reuseaddr(struct rdma_cm_id *id, int reuse)
{
	struct rdma_id_private *id_priv;
	unsigned long flags;
	int ret;

	id_priv = container_of(id, struct rdma_id_private, id);
	spin_lock_irqsave(&id_priv->lock, flags);
	if ((reuse && id_priv->state != RDMA_CM_LISTEN) ||
	    id_priv->state == RDMA_CM_IDLE) {
		id_priv->reuseaddr = reuse;
		ret = 0;
	} else {
		ret = -EINVAL;
	}
	spin_unlock_irqrestore(&id_priv->lock, flags);
	return ret;
}
EXPORT_SYMBOL(rdma_set_reuseaddr);

int rdma_set_afonly(struct rdma_cm_id *id, int afonly)
{
	struct rdma_id_private *id_priv;
	unsigned long flags;
	int ret;

	id_priv = container_of(id, struct rdma_id_private, id);
	spin_lock_irqsave(&id_priv->lock, flags);
	if (id_priv->state == RDMA_CM_IDLE || id_priv->state == RDMA_CM_ADDR_BOUND) {
		id_priv->options |= (1 << CMA_OPTION_AFONLY);
		id_priv->afonly = afonly;
		ret = 0;
	} else {
		ret = -EINVAL;
	}
	spin_unlock_irqrestore(&id_priv->lock, flags);
	return ret;
}
EXPORT_SYMBOL(rdma_set_afonly);

static void cma_bind_port(struct rdma_bind_list *bind_list,
			  struct rdma_id_private *id_priv)
{
	struct sockaddr *addr;
	struct sockaddr_ib *sib;
	u64 sid, mask;
	__be16 port;

	lockdep_assert_held(&lock);

	addr = cma_src_addr(id_priv);
	port = htons(bind_list->port);

	switch (addr->sa_family) {
	case AF_INET:
		((struct sockaddr_in *) addr)->sin_port = port;
		break;
	case AF_INET6:
		((struct sockaddr_in6 *) addr)->sin6_port = port;
		break;
	case AF_IB:
		sib = (struct sockaddr_ib *) addr;
		sid = be64_to_cpu(sib->sib_sid);
		mask = be64_to_cpu(sib->sib_sid_mask);
		sib->sib_sid = cpu_to_be64((sid & mask) | (u64) ntohs(port));
		sib->sib_sid_mask = cpu_to_be64(~0ULL);
		break;
	}
	id_priv->bind_list = bind_list;
	hlist_add_head(&id_priv->node, &bind_list->owners);
}

static int cma_alloc_port(enum rdma_ucm_port_space ps,
			  struct rdma_id_private *id_priv, unsigned short snum)
{
	struct rdma_bind_list *bind_list;
	int ret;

	lockdep_assert_held(&lock);

	bind_list = kzalloc(sizeof *bind_list, GFP_KERNEL);
	if (!bind_list)
		return -ENOMEM;

	ret = cma_ps_alloc(id_priv->id.route.addr.dev_addr.net, ps, bind_list,
			   snum);
	if (ret < 0)
		goto err;

	bind_list->ps = ps;
	bind_list->port = snum;
	cma_bind_port(bind_list, id_priv);
	return 0;
err:
	kfree(bind_list);
	return ret == -ENOSPC ? -EADDRNOTAVAIL : ret;
}

static int cma_port_is_unique(struct rdma_bind_list *bind_list,
			      struct rdma_id_private *id_priv)
{
	struct rdma_id_private *cur_id;
	struct sockaddr  *daddr = cma_dst_addr(id_priv);
	struct sockaddr  *saddr = cma_src_addr(id_priv);
	__be16 dport = cma_port(daddr);

	lockdep_assert_held(&lock);

	hlist_for_each_entry(cur_id, &bind_list->owners, node) {
		struct sockaddr  *cur_daddr = cma_dst_addr(cur_id);
		struct sockaddr  *cur_saddr = cma_src_addr(cur_id);
		__be16 cur_dport = cma_port(cur_daddr);

		if (id_priv == cur_id)
			continue;

		/* different dest port -> unique */
		if (!cma_any_port(daddr) &&
		    !cma_any_port(cur_daddr) &&
		    (dport != cur_dport))
			continue;

		/* different src address -> unique */
		if (!cma_any_addr(saddr) &&
		    !cma_any_addr(cur_saddr) &&
		    cma_addr_cmp(saddr, cur_saddr))
			continue;

		/* different dst address -> unique */
		if (!cma_any_addr(daddr) &&
		    !cma_any_addr(cur_daddr) &&
		    cma_addr_cmp(daddr, cur_daddr))
			continue;

		return -EADDRNOTAVAIL;
	}
	return 0;
}

static int cma_alloc_any_port(enum rdma_ucm_port_space ps,
			      struct rdma_id_private *id_priv)
{
	static unsigned int last_used_port;
	int low, high, remaining;
	unsigned int rover;
	struct net *net = id_priv->id.route.addr.dev_addr.net;

	lockdep_assert_held(&lock);

	inet_get_local_port_range(net, &low, &high);
	remaining = (high - low) + 1;
	rover = prandom_u32() % remaining + low;
retry:
	if (last_used_port != rover) {
		struct rdma_bind_list *bind_list;
		int ret;

		bind_list = cma_ps_find(net, ps, (unsigned short)rover);

		if (!bind_list) {
			ret = cma_alloc_port(ps, id_priv, rover);
		} else {
			ret = cma_port_is_unique(bind_list, id_priv);
			if (!ret)
				cma_bind_port(bind_list, id_priv);
		}
		/*
		 * Remember previously used port number in order to avoid
		 * re-using same port immediately after it is closed.
		 */
		if (!ret)
			last_used_port = rover;
		if (ret != -EADDRNOTAVAIL)
			return ret;
	}
	if (--remaining) {
		rover++;
		if ((rover < low) || (rover > high))
			rover = low;
		goto retry;
	}
	return -EADDRNOTAVAIL;
}

/*
 * Check that the requested port is available.  This is called when trying to
 * bind to a specific port, or when trying to listen on a bound port.  In
 * the latter case, the provided id_priv may already be on the bind_list, but
 * we still need to check that it's okay to start listening.
 */
static int cma_check_port(struct rdma_bind_list *bind_list,
			  struct rdma_id_private *id_priv, uint8_t reuseaddr)
{
	struct rdma_id_private *cur_id;
	struct sockaddr *addr, *cur_addr;

	lockdep_assert_held(&lock);

	addr = cma_src_addr(id_priv);
	hlist_for_each_entry(cur_id, &bind_list->owners, node) {
		if (id_priv == cur_id)
			continue;

		if (reuseaddr && cur_id->reuseaddr)
			continue;

		cur_addr = cma_src_addr(cur_id);
		if (id_priv->afonly && cur_id->afonly &&
		    (addr->sa_family != cur_addr->sa_family))
			continue;

		if (cma_any_addr(addr) || cma_any_addr(cur_addr))
			return -EADDRNOTAVAIL;

		if (!cma_addr_cmp(addr, cur_addr))
			return -EADDRINUSE;
	}
	return 0;
}

static int cma_use_port(enum rdma_ucm_port_space ps,
			struct rdma_id_private *id_priv)
{
	struct rdma_bind_list *bind_list;
	unsigned short snum;
	int ret;

	lockdep_assert_held(&lock);

	snum = ntohs(cma_port(cma_src_addr(id_priv)));
	if (snum < PROT_SOCK && !capable(CAP_NET_BIND_SERVICE))
		return -EACCES;

	bind_list = cma_ps_find(id_priv->id.route.addr.dev_addr.net, ps, snum);
	if (!bind_list) {
		ret = cma_alloc_port(ps, id_priv, snum);
	} else {
		ret = cma_check_port(bind_list, id_priv, id_priv->reuseaddr);
		if (!ret)
			cma_bind_port(bind_list, id_priv);
	}
	return ret;
}

static enum rdma_ucm_port_space
cma_select_inet_ps(struct rdma_id_private *id_priv)
{
	switch (id_priv->id.ps) {
	case RDMA_PS_TCP:
	case RDMA_PS_UDP:
	case RDMA_PS_IPOIB:
	case RDMA_PS_IB:
		return id_priv->id.ps;
	default:

		return 0;
	}
}

static enum rdma_ucm_port_space
cma_select_ib_ps(struct rdma_id_private *id_priv)
{
	enum rdma_ucm_port_space ps = 0;
	struct sockaddr_ib *sib;
	u64 sid_ps, mask, sid;

	sib = (struct sockaddr_ib *) cma_src_addr(id_priv);
	mask = be64_to_cpu(sib->sib_sid_mask) & RDMA_IB_IP_PS_MASK;
	sid = be64_to_cpu(sib->sib_sid) & mask;

	if ((id_priv->id.ps == RDMA_PS_IB) && (sid == (RDMA_IB_IP_PS_IB & mask))) {
		sid_ps = RDMA_IB_IP_PS_IB;
		ps = RDMA_PS_IB;
	} else if (((id_priv->id.ps == RDMA_PS_IB) || (id_priv->id.ps == RDMA_PS_TCP)) &&
		   (sid == (RDMA_IB_IP_PS_TCP & mask))) {
		sid_ps = RDMA_IB_IP_PS_TCP;
		ps = RDMA_PS_TCP;
	} else if (((id_priv->id.ps == RDMA_PS_IB) || (id_priv->id.ps == RDMA_PS_UDP)) &&
		   (sid == (RDMA_IB_IP_PS_UDP & mask))) {
		sid_ps = RDMA_IB_IP_PS_UDP;
		ps = RDMA_PS_UDP;
	}

	if (ps) {
		sib->sib_sid = cpu_to_be64(sid_ps | ntohs(cma_port((struct sockaddr *) sib)));
		sib->sib_sid_mask = cpu_to_be64(RDMA_IB_IP_PS_MASK |
						be64_to_cpu(sib->sib_sid_mask));
	}
	return ps;
}

static int cma_get_port(struct rdma_id_private *id_priv)
{
	enum rdma_ucm_port_space ps;
	int ret;

	if (cma_family(id_priv) != AF_IB)
		ps = cma_select_inet_ps(id_priv);
	else
		ps = cma_select_ib_ps(id_priv);
	if (!ps)
		return -EPROTONOSUPPORT;

	mutex_lock(&lock);
	if (cma_any_port(cma_src_addr(id_priv)))
		ret = cma_alloc_any_port(ps, id_priv);
	else
		ret = cma_use_port(ps, id_priv);
	mutex_unlock(&lock);

	return ret;
}

static int cma_check_linklocal(struct rdma_dev_addr *dev_addr,
			       struct sockaddr *addr)
{
#if IS_ENABLED(CONFIG_IPV6)
	struct sockaddr_in6 *sin6;

	if (addr->sa_family != AF_INET6)
		return 0;

	sin6 = (struct sockaddr_in6 *) addr;

	if (!(ipv6_addr_type(&sin6->sin6_addr) & IPV6_ADDR_LINKLOCAL))
		return 0;

	if (!sin6->sin6_scope_id)
			return -EINVAL;

	dev_addr->bound_dev_if = sin6->sin6_scope_id;
#endif
	return 0;
}

int rdma_listen(struct rdma_cm_id *id, int backlog)
{
	struct rdma_id_private *id_priv =
		container_of(id, struct rdma_id_private, id);
	int ret;

	if (!cma_comp_exch(id_priv, RDMA_CM_ADDR_BOUND, RDMA_CM_LISTEN)) {
		struct sockaddr_in any_in = {
			.sin_family = AF_INET,
			.sin_addr.s_addr = htonl(INADDR_ANY),
		};

		/* For a well behaved ULP state will be RDMA_CM_IDLE */
		ret = rdma_bind_addr(id, (struct sockaddr *)&any_in);
		if (ret)
			return ret;
		if (WARN_ON(!cma_comp_exch(id_priv, RDMA_CM_ADDR_BOUND,
					   RDMA_CM_LISTEN)))
			return -EINVAL;
	}

	/*
	 * Once the ID reaches RDMA_CM_LISTEN it is not allowed to be reusable
	 * any more, and has to be unique in the bind list.
	 */
	if (id_priv->reuseaddr) {
		mutex_lock(&lock);
		ret = cma_check_port(id_priv->bind_list, id_priv, 0);
		if (!ret)
			id_priv->reuseaddr = 0;
		mutex_unlock(&lock);
		if (ret)
			goto err;
	}

	id_priv->backlog = backlog;
	if (id_priv->cma_dev) {
		if (rdma_cap_ib_cm(id->device, 1)) {
			ret = cma_ib_listen(id_priv);
			if (ret)
				goto err;
		} else if (rdma_cap_iw_cm(id->device, 1)) {
			ret = cma_iw_listen(id_priv, backlog);
			if (ret)
				goto err;
		} else {
			ret = -ENOSYS;
			goto err;
		}
	} else {
		ret = cma_listen_on_all(id_priv);
		if (ret)
			goto err;
	}

	return 0;
err:
	id_priv->backlog = 0;
	/*
	 * All the failure paths that lead here will not allow the req_handler's
	 * to have run.
	 */
	cma_comp_exch(id_priv, RDMA_CM_LISTEN, RDMA_CM_ADDR_BOUND);
	return ret;
}
EXPORT_SYMBOL(rdma_listen);

int rdma_bind_addr(struct rdma_cm_id *id, struct sockaddr *addr)
{
	struct rdma_id_private *id_priv;
	int ret;
	struct sockaddr  *daddr;

	if (addr->sa_family != AF_INET && addr->sa_family != AF_INET6 &&
	    addr->sa_family != AF_IB)
		return -EAFNOSUPPORT;

	id_priv = container_of(id, struct rdma_id_private, id);
	if (!cma_comp_exch(id_priv, RDMA_CM_IDLE, RDMA_CM_ADDR_BOUND))
		return -EINVAL;

	ret = cma_check_linklocal(&id->route.addr.dev_addr, addr);
	if (ret)
		goto err1;

	memcpy(cma_src_addr(id_priv), addr, rdma_addr_size(addr));
	if (!cma_any_addr(addr)) {
		ret = cma_translate_addr(addr, &id->route.addr.dev_addr);
		if (ret)
			goto err1;

		ret = cma_acquire_dev_by_src_ip(id_priv);
		if (ret)
			goto err1;
	}

	if (!(id_priv->options & (1 << CMA_OPTION_AFONLY))) {
		if (addr->sa_family == AF_INET)
			id_priv->afonly = 1;
#if IS_ENABLED(CONFIG_IPV6)
		else if (addr->sa_family == AF_INET6) {
			struct net *net = id_priv->id.route.addr.dev_addr.net;

			id_priv->afonly = net->ipv6.sysctl.bindv6only;
		}
#endif
	}
	daddr = cma_dst_addr(id_priv);
	daddr->sa_family = addr->sa_family;

	ret = cma_get_port(id_priv);
	if (ret)
		goto err2;

	if (!cma_any_addr(addr))
		rdma_restrack_add(&id_priv->res);
	return 0;
err2:
	if (id_priv->cma_dev)
		cma_release_dev(id_priv);
err1:
	cma_comp_exch(id_priv, RDMA_CM_ADDR_BOUND, RDMA_CM_IDLE);
	return ret;
}
EXPORT_SYMBOL(rdma_bind_addr);

static int cma_format_hdr(void *hdr, struct rdma_id_private *id_priv)
{
	struct cma_hdr *cma_hdr;

	cma_hdr = hdr;
	cma_hdr->cma_version = CMA_VERSION;
	if (cma_family(id_priv) == AF_INET) {
		struct sockaddr_in *src4, *dst4;

		src4 = (struct sockaddr_in *) cma_src_addr(id_priv);
		dst4 = (struct sockaddr_in *) cma_dst_addr(id_priv);

		cma_set_ip_ver(cma_hdr, 4);
		cma_hdr->src_addr.ip4.addr = src4->sin_addr.s_addr;
		cma_hdr->dst_addr.ip4.addr = dst4->sin_addr.s_addr;
		cma_hdr->port = src4->sin_port;
	} else if (cma_family(id_priv) == AF_INET6) {
		struct sockaddr_in6 *src6, *dst6;

		src6 = (struct sockaddr_in6 *) cma_src_addr(id_priv);
		dst6 = (struct sockaddr_in6 *) cma_dst_addr(id_priv);

		cma_set_ip_ver(cma_hdr, 6);
		cma_hdr->src_addr.ip6 = src6->sin6_addr;
		cma_hdr->dst_addr.ip6 = dst6->sin6_addr;
		cma_hdr->port = src6->sin6_port;
	}
	return 0;
}

static int cma_sidr_rep_handler(struct ib_cm_id *cm_id,
				const struct ib_cm_event *ib_event)
{
	struct rdma_id_private *id_priv = cm_id->context;
	struct rdma_cm_event event = {};
	const struct ib_cm_sidr_rep_event_param *rep =
				&ib_event->param.sidr_rep_rcvd;
	int ret;

	mutex_lock(&id_priv->handler_mutex);
	if (READ_ONCE(id_priv->state) != RDMA_CM_CONNECT)
		goto out;

	switch (ib_event->event) {
	case IB_CM_SIDR_REQ_ERROR:
		event.event = RDMA_CM_EVENT_UNREACHABLE;
		event.status = -ETIMEDOUT;
		break;
	case IB_CM_SIDR_REP_RECEIVED:
		event.param.ud.private_data = ib_event->private_data;
		event.param.ud.private_data_len = IB_CM_SIDR_REP_PRIVATE_DATA_SIZE;
		if (rep->status != IB_SIDR_SUCCESS) {
			event.event = RDMA_CM_EVENT_UNREACHABLE;
			event.status = ib_event->param.sidr_rep_rcvd.status;
			pr_debug_ratelimited("RDMA CM: UNREACHABLE: bad SIDR reply. status %d\n",
					     event.status);
			break;
		}
		ret = cma_set_qkey(id_priv, rep->qkey);
		if (ret) {
			pr_debug_ratelimited("RDMA CM: ADDR_ERROR: failed to set qkey. status %d\n", ret);
			event.event = RDMA_CM_EVENT_ADDR_ERROR;
			event.status = ret;
			break;
		}
		ib_init_ah_attr_from_path(id_priv->id.device,
					  id_priv->id.port_num,
					  id_priv->id.route.path_rec,
					  &event.param.ud.ah_attr,
					  rep->sgid_attr);
		event.param.ud.qp_num = rep->qpn;
		event.param.ud.qkey = rep->qkey;
		event.event = RDMA_CM_EVENT_ESTABLISHED;
		event.status = 0;
		break;
	default:
		pr_err("RDMA CMA: unexpected IB CM event: %d\n",
		       ib_event->event);
		goto out;
	}

	ret = cma_cm_event_handler(id_priv, &event);

	rdma_destroy_ah_attr(&event.param.ud.ah_attr);
	if (ret) {
		/* Destroy the CM ID by returning a non-zero value. */
		id_priv->cm_id.ib = NULL;
		destroy_id_handler_unlock(id_priv);
		return ret;
	}
out:
	mutex_unlock(&id_priv->handler_mutex);
	return 0;
}

static int cma_resolve_ib_udp(struct rdma_id_private *id_priv,
			      struct rdma_conn_param *conn_param)
{
	struct ib_cm_sidr_req_param req;
	struct ib_cm_id	*id;
	void *private_data;
	u8 offset;
	int ret;

	memset(&req, 0, sizeof req);
	offset = cma_user_data_offset(id_priv);
	req.private_data_len = offset + conn_param->private_data_len;
	if (req.private_data_len < conn_param->private_data_len)
		return -EINVAL;

	if (req.private_data_len) {
		private_data = kzalloc(req.private_data_len, GFP_ATOMIC);
		if (!private_data)
			return -ENOMEM;
	} else {
		private_data = NULL;
	}

	if (conn_param->private_data && conn_param->private_data_len)
		memcpy(private_data + offset, conn_param->private_data,
		       conn_param->private_data_len);

	if (private_data) {
		ret = cma_format_hdr(private_data, id_priv);
		if (ret)
			goto out;
		req.private_data = private_data;
	}

	id = ib_create_cm_id(id_priv->id.device, cma_sidr_rep_handler,
			     id_priv);
	if (IS_ERR(id)) {
		ret = PTR_ERR(id);
		goto out;
	}
	id_priv->cm_id.ib = id;

	req.path = id_priv->id.route.path_rec;
	req.sgid_attr = id_priv->id.route.addr.dev_addr.sgid_attr;
	req.service_id = rdma_get_service_id(&id_priv->id, cma_dst_addr(id_priv));
	req.timeout_ms = 1 << (CMA_CM_RESPONSE_TIMEOUT - 8);
	req.max_cm_retries = CMA_MAX_CM_RETRIES;

	trace_cm_send_sidr_req(id_priv);
	ret = ib_send_cm_sidr_req(id_priv->cm_id.ib, &req);
	if (ret) {
		ib_destroy_cm_id(id_priv->cm_id.ib);
		id_priv->cm_id.ib = NULL;
	}
out:
	kfree(private_data);
	return ret;
}

static int cma_connect_ib(struct rdma_id_private *id_priv,
			  struct rdma_conn_param *conn_param)
{
	struct ib_cm_req_param req;
	struct rdma_route *route;
	void *private_data;
	struct ib_cm_id	*id;
	u8 offset;
	int ret;

	memset(&req, 0, sizeof req);
	offset = cma_user_data_offset(id_priv);
	req.private_data_len = offset + conn_param->private_data_len;
	if (req.private_data_len < conn_param->private_data_len)
		return -EINVAL;

	if (req.private_data_len) {
		private_data = kzalloc(req.private_data_len, GFP_ATOMIC);
		if (!private_data)
			return -ENOMEM;
	} else {
		private_data = NULL;
	}

	if (conn_param->private_data && conn_param->private_data_len)
		memcpy(private_data + offset, conn_param->private_data,
		       conn_param->private_data_len);

	id = ib_create_cm_id(id_priv->id.device, cma_ib_handler, id_priv);
	if (IS_ERR(id)) {
		ret = PTR_ERR(id);
		goto out;
	}
	id_priv->cm_id.ib = id;

	route = &id_priv->id.route;
	if (private_data) {
		ret = cma_format_hdr(private_data, id_priv);
		if (ret)
			goto out;
		req.private_data = private_data;
	}

	req.primary_path = &route->path_rec[0];
	if (route->num_paths == 2)
		req.alternate_path = &route->path_rec[1];

	req.ppath_sgid_attr = id_priv->id.route.addr.dev_addr.sgid_attr;
	/* Alternate path SGID attribute currently unsupported */
	req.service_id = rdma_get_service_id(&id_priv->id, cma_dst_addr(id_priv));
	req.qp_num = id_priv->qp_num;
	req.qp_type = id_priv->id.qp_type;
	req.starting_psn = id_priv->seq_num;
	req.responder_resources = conn_param->responder_resources;
	req.initiator_depth = conn_param->initiator_depth;
	req.flow_control = conn_param->flow_control;
	req.retry_count = min_t(u8, 7, conn_param->retry_count);
	req.rnr_retry_count = min_t(u8, 7, conn_param->rnr_retry_count);
	req.remote_cm_response_timeout = CMA_CM_RESPONSE_TIMEOUT;
	req.local_cm_response_timeout = CMA_CM_RESPONSE_TIMEOUT;
	req.max_cm_retries = CMA_MAX_CM_RETRIES;
	req.srq = id_priv->srq ? 1 : 0;
	req.ece.vendor_id = id_priv->ece.vendor_id;
	req.ece.attr_mod = id_priv->ece.attr_mod;

	trace_cm_send_req(id_priv);
	ret = ib_send_cm_req(id_priv->cm_id.ib, &req);
out:
	if (ret && !IS_ERR(id)) {
		ib_destroy_cm_id(id);
		id_priv->cm_id.ib = NULL;
	}

	kfree(private_data);
	return ret;
}

static int cma_connect_iw(struct rdma_id_private *id_priv,
			  struct rdma_conn_param *conn_param)
{
	struct iw_cm_id *cm_id;
	int ret;
	struct iw_cm_conn_param iw_param;

	cm_id = iw_create_cm_id(id_priv->id.device, cma_iw_handler, id_priv);
	if (IS_ERR(cm_id))
		return PTR_ERR(cm_id);

	mutex_lock(&id_priv->qp_mutex);
	cm_id->tos = id_priv->tos;
	cm_id->tos_set = id_priv->tos_set;
	mutex_unlock(&id_priv->qp_mutex);

	id_priv->cm_id.iw = cm_id;

	memcpy(&cm_id->local_addr, cma_src_addr(id_priv),
	       rdma_addr_size(cma_src_addr(id_priv)));
	memcpy(&cm_id->remote_addr, cma_dst_addr(id_priv),
	       rdma_addr_size(cma_dst_addr(id_priv)));

	ret = cma_modify_qp_rtr(id_priv, conn_param);
	if (ret)
		goto out;

	if (conn_param) {
		iw_param.ord = conn_param->initiator_depth;
		iw_param.ird = conn_param->responder_resources;
		iw_param.private_data = conn_param->private_data;
		iw_param.private_data_len = conn_param->private_data_len;
		iw_param.qpn = id_priv->id.qp ? id_priv->qp_num : conn_param->qp_num;
	} else {
		memset(&iw_param, 0, sizeof iw_param);
		iw_param.qpn = id_priv->qp_num;
	}
	ret = iw_cm_connect(cm_id, &iw_param);
out:
	if (ret) {
		iw_destroy_cm_id(cm_id);
		id_priv->cm_id.iw = NULL;
	}
	return ret;
}

/**
 * rdma_connect_locked - Initiate an active connection request.
 * @id: Connection identifier to connect.
 * @conn_param: Connection information used for connected QPs.
 *
 * Same as rdma_connect() but can only be called from the
 * RDMA_CM_EVENT_ROUTE_RESOLVED handler callback.
 */
int rdma_connect_locked(struct rdma_cm_id *id,
			struct rdma_conn_param *conn_param)
{
	struct rdma_id_private *id_priv =
		container_of(id, struct rdma_id_private, id);
	int ret;

	if (!cma_comp_exch(id_priv, RDMA_CM_ROUTE_RESOLVED, RDMA_CM_CONNECT))
		return -EINVAL;

	if (!id->qp) {
		id_priv->qp_num = conn_param->qp_num;
		id_priv->srq = conn_param->srq;
	}

	if (rdma_cap_ib_cm(id->device, id->port_num)) {
		if (id->qp_type == IB_QPT_UD)
			ret = cma_resolve_ib_udp(id_priv, conn_param);
		else
			ret = cma_connect_ib(id_priv, conn_param);
	} else if (rdma_cap_iw_cm(id->device, id->port_num)) {
		ret = cma_connect_iw(id_priv, conn_param);
	} else {
		ret = -ENOSYS;
	}
	if (ret)
		goto err_state;
	return 0;
err_state:
	cma_comp_exch(id_priv, RDMA_CM_CONNECT, RDMA_CM_ROUTE_RESOLVED);
	return ret;
}
EXPORT_SYMBOL(rdma_connect_locked);

/**
 * rdma_connect - Initiate an active connection request.
 * @id: Connection identifier to connect.
 * @conn_param: Connection information used for connected QPs.
 *
 * Users must have resolved a route for the rdma_cm_id to connect with by having
 * called rdma_resolve_route before calling this routine.
 *
 * This call will either connect to a remote QP or obtain remote QP information
 * for unconnected rdma_cm_id's.  The actual operation is based on the
 * rdma_cm_id's port space.
 */
int rdma_connect(struct rdma_cm_id *id, struct rdma_conn_param *conn_param)
{
	struct rdma_id_private *id_priv =
		container_of(id, struct rdma_id_private, id);
	int ret;

	mutex_lock(&id_priv->handler_mutex);
	ret = rdma_connect_locked(id, conn_param);
	mutex_unlock(&id_priv->handler_mutex);
	return ret;
}
EXPORT_SYMBOL(rdma_connect);

/**
 * rdma_connect_ece - Initiate an active connection request with ECE data.
 * @id: Connection identifier to connect.
 * @conn_param: Connection information used for connected QPs.
 * @ece: ECE parameters
 *
 * See rdma_connect() explanation.
 */
int rdma_connect_ece(struct rdma_cm_id *id, struct rdma_conn_param *conn_param,
		     struct rdma_ucm_ece *ece)
{
	struct rdma_id_private *id_priv =
		container_of(id, struct rdma_id_private, id);

	id_priv->ece.vendor_id = ece->vendor_id;
	id_priv->ece.attr_mod = ece->attr_mod;

	return rdma_connect(id, conn_param);
}
EXPORT_SYMBOL(rdma_connect_ece);

static int cma_accept_ib(struct rdma_id_private *id_priv,
			 struct rdma_conn_param *conn_param)
{
	struct ib_cm_rep_param rep;
	int ret;

	ret = cma_modify_qp_rtr(id_priv, conn_param);
	if (ret)
		goto out;

	ret = cma_modify_qp_rts(id_priv, conn_param);
	if (ret)
		goto out;

	memset(&rep, 0, sizeof rep);
	rep.qp_num = id_priv->qp_num;
	rep.starting_psn = id_priv->seq_num;
	rep.private_data = conn_param->private_data;
	rep.private_data_len = conn_param->private_data_len;
	rep.responder_resources = conn_param->responder_resources;
	rep.initiator_depth = conn_param->initiator_depth;
	rep.failover_accepted = 0;
	rep.flow_control = conn_param->flow_control;
	rep.rnr_retry_count = min_t(u8, 7, conn_param->rnr_retry_count);
	rep.srq = id_priv->srq ? 1 : 0;
	rep.ece.vendor_id = id_priv->ece.vendor_id;
	rep.ece.attr_mod = id_priv->ece.attr_mod;

	trace_cm_send_rep(id_priv);
	ret = ib_send_cm_rep(id_priv->cm_id.ib, &rep);
out:
	return ret;
}

static int cma_accept_iw(struct rdma_id_private *id_priv,
		  struct rdma_conn_param *conn_param)
{
	struct iw_cm_conn_param iw_param;
	int ret;

	if (!conn_param)
		return -EINVAL;

	ret = cma_modify_qp_rtr(id_priv, conn_param);
	if (ret)
		return ret;

	iw_param.ord = conn_param->initiator_depth;
	iw_param.ird = conn_param->responder_resources;
	iw_param.private_data = conn_param->private_data;
	iw_param.private_data_len = conn_param->private_data_len;
	if (id_priv->id.qp)
		iw_param.qpn = id_priv->qp_num;
	else
		iw_param.qpn = conn_param->qp_num;

	return iw_cm_accept(id_priv->cm_id.iw, &iw_param);
}

static int cma_send_sidr_rep(struct rdma_id_private *id_priv,
			     enum ib_cm_sidr_status status, u32 qkey,
			     const void *private_data, int private_data_len)
{
	struct ib_cm_sidr_rep_param rep;
	int ret;

	memset(&rep, 0, sizeof rep);
	rep.status = status;
	if (status == IB_SIDR_SUCCESS) {
		ret = cma_set_qkey(id_priv, qkey);
		if (ret)
			return ret;
		rep.qp_num = id_priv->qp_num;
		rep.qkey = id_priv->qkey;

		rep.ece.vendor_id = id_priv->ece.vendor_id;
		rep.ece.attr_mod = id_priv->ece.attr_mod;
	}

	rep.private_data = private_data;
	rep.private_data_len = private_data_len;

	trace_cm_send_sidr_rep(id_priv);
	return ib_send_cm_sidr_rep(id_priv->cm_id.ib, &rep);
}

/**
 * rdma_accept - Called to accept a connection request or response.
 * @id: Connection identifier associated with the request.
 * @conn_param: Information needed to establish the connection.  This must be
 *   provided if accepting a connection request.  If accepting a connection
 *   response, this parameter must be NULL.
 *
 * Typically, this routine is only called by the listener to accept a connection
 * request.  It must also be called on the active side of a connection if the
 * user is performing their own QP transitions.
 *
 * In the case of error, a reject message is sent to the remote side and the
 * state of the qp associated with the id is modified to error, such that any
 * previously posted receive buffers would be flushed.
 *
 * This function is for use by kernel ULPs and must be called from under the
 * handler callback.
 */
int rdma_accept(struct rdma_cm_id *id, struct rdma_conn_param *conn_param)
{
	struct rdma_id_private *id_priv =
		container_of(id, struct rdma_id_private, id);
	int ret;

	lockdep_assert_held(&id_priv->handler_mutex);

	if (READ_ONCE(id_priv->state) != RDMA_CM_CONNECT)
		return -EINVAL;

	if (!id->qp && conn_param) {
		id_priv->qp_num = conn_param->qp_num;
		id_priv->srq = conn_param->srq;
	}

	if (rdma_cap_ib_cm(id->device, id->port_num)) {
		if (id->qp_type == IB_QPT_UD) {
			if (conn_param)
				ret = cma_send_sidr_rep(id_priv, IB_SIDR_SUCCESS,
							conn_param->qkey,
							conn_param->private_data,
							conn_param->private_data_len);
			else
				ret = cma_send_sidr_rep(id_priv, IB_SIDR_SUCCESS,
							0, NULL, 0);
		} else {
			if (conn_param)
				ret = cma_accept_ib(id_priv, conn_param);
			else
				ret = cma_rep_recv(id_priv);
		}
	} else if (rdma_cap_iw_cm(id->device, id->port_num)) {
		ret = cma_accept_iw(id_priv, conn_param);
	} else {
		ret = -ENOSYS;
	}
	if (ret)
		goto reject;

	return 0;
reject:
	cma_modify_qp_err(id_priv);
	rdma_reject(id, NULL, 0, IB_CM_REJ_CONSUMER_DEFINED);
	return ret;
}
EXPORT_SYMBOL(rdma_accept);

int rdma_accept_ece(struct rdma_cm_id *id, struct rdma_conn_param *conn_param,
		    struct rdma_ucm_ece *ece)
{
	struct rdma_id_private *id_priv =
		container_of(id, struct rdma_id_private, id);

	id_priv->ece.vendor_id = ece->vendor_id;
	id_priv->ece.attr_mod = ece->attr_mod;

	return rdma_accept(id, conn_param);
}
EXPORT_SYMBOL(rdma_accept_ece);

void rdma_lock_handler(struct rdma_cm_id *id)
{
	struct rdma_id_private *id_priv =
		container_of(id, struct rdma_id_private, id);

	mutex_lock(&id_priv->handler_mutex);
}
EXPORT_SYMBOL(rdma_lock_handler);

void rdma_unlock_handler(struct rdma_cm_id *id)
{
	struct rdma_id_private *id_priv =
		container_of(id, struct rdma_id_private, id);

	mutex_unlock(&id_priv->handler_mutex);
}
EXPORT_SYMBOL(rdma_unlock_handler);

int rdma_notify(struct rdma_cm_id *id, enum ib_event_type event)
{
	struct rdma_id_private *id_priv;
	int ret;

	id_priv = container_of(id, struct rdma_id_private, id);
	if (!id_priv->cm_id.ib)
		return -EINVAL;

	switch (id->device->node_type) {
	case RDMA_NODE_IB_CA:
		ret = ib_cm_notify(id_priv->cm_id.ib, event);
		break;
	default:
		ret = 0;
		break;
	}
	return ret;
}
EXPORT_SYMBOL(rdma_notify);

int rdma_reject(struct rdma_cm_id *id, const void *private_data,
		u8 private_data_len, u8 reason)
{
	struct rdma_id_private *id_priv;
	int ret;

	id_priv = container_of(id, struct rdma_id_private, id);
	if (!id_priv->cm_id.ib)
		return -EINVAL;

	if (rdma_cap_ib_cm(id->device, id->port_num)) {
		if (id->qp_type == IB_QPT_UD) {
			ret = cma_send_sidr_rep(id_priv, IB_SIDR_REJECT, 0,
						private_data, private_data_len);
		} else {
			trace_cm_send_rej(id_priv);
			ret = ib_send_cm_rej(id_priv->cm_id.ib, reason, NULL, 0,
					     private_data, private_data_len);
		}
	} else if (rdma_cap_iw_cm(id->device, id->port_num)) {
		ret = iw_cm_reject(id_priv->cm_id.iw,
				   private_data, private_data_len);
	} else {
		ret = -ENOSYS;
	}

	return ret;
}
EXPORT_SYMBOL(rdma_reject);

int rdma_disconnect(struct rdma_cm_id *id)
{
	struct rdma_id_private *id_priv;
	int ret;

	id_priv = container_of(id, struct rdma_id_private, id);
	if (!id_priv->cm_id.ib)
		return -EINVAL;

	if (rdma_cap_ib_cm(id->device, id->port_num)) {
		ret = cma_modify_qp_err(id_priv);
		if (ret)
			goto out;
		/* Initiate or respond to a disconnect. */
		trace_cm_disconnect(id_priv);
		if (ib_send_cm_dreq(id_priv->cm_id.ib, NULL, 0)) {
			if (!ib_send_cm_drep(id_priv->cm_id.ib, NULL, 0))
				trace_cm_sent_drep(id_priv);
		} else {
			trace_cm_sent_dreq(id_priv);
		}
	} else if (rdma_cap_iw_cm(id->device, id->port_num)) {
		ret = iw_cm_disconnect(id_priv->cm_id.iw, 0);
	} else
		ret = -EINVAL;

out:
	return ret;
}
EXPORT_SYMBOL(rdma_disconnect);

static void cma_make_mc_event(int status, struct rdma_id_private *id_priv,
			      struct ib_sa_multicast *multicast,
			      struct rdma_cm_event *event,
			      struct cma_multicast *mc)
{
	struct rdma_dev_addr *dev_addr;
	enum ib_gid_type gid_type;
	struct net_device *ndev;

	if (!status)
		status = cma_set_qkey(id_priv, be32_to_cpu(multicast->rec.qkey));
	else
		pr_debug_ratelimited("RDMA CM: MULTICAST_ERROR: failed to join multicast. status %d\n",
				     status);

	event->status = status;
	event->param.ud.private_data = mc->context;
	if (status) {
		event->event = RDMA_CM_EVENT_MULTICAST_ERROR;
		return;
	}

	dev_addr = &id_priv->id.route.addr.dev_addr;
	ndev = dev_get_by_index(dev_addr->net, dev_addr->bound_dev_if);
	gid_type =
		id_priv->cma_dev
			->default_gid_type[id_priv->id.port_num -
					   rdma_start_port(
						   id_priv->cma_dev->device)];

	event->event = RDMA_CM_EVENT_MULTICAST_JOIN;
	if (ib_init_ah_from_mcmember(id_priv->id.device, id_priv->id.port_num,
				     &multicast->rec, ndev, gid_type,
				     &event->param.ud.ah_attr)) {
		event->event = RDMA_CM_EVENT_MULTICAST_ERROR;
		goto out;
	}

	event->param.ud.qp_num = 0xFFFFFF;
	event->param.ud.qkey = be32_to_cpu(multicast->rec.qkey);

out:
	if (ndev)
		dev_put(ndev);
}

static int cma_ib_mc_handler(int status, struct ib_sa_multicast *multicast)
{
	struct cma_multicast *mc = multicast->context;
	struct rdma_id_private *id_priv = mc->id_priv;
	struct rdma_cm_event event = {};
	int ret = 0;

	mutex_lock(&id_priv->handler_mutex);
	if (READ_ONCE(id_priv->state) == RDMA_CM_DEVICE_REMOVAL ||
	    READ_ONCE(id_priv->state) == RDMA_CM_DESTROYING)
		goto out;

	cma_make_mc_event(status, id_priv, multicast, &event, mc);
	ret = cma_cm_event_handler(id_priv, &event);
	rdma_destroy_ah_attr(&event.param.ud.ah_attr);
	WARN_ON(ret);

out:
	mutex_unlock(&id_priv->handler_mutex);
	return 0;
}

static void cma_set_mgid(struct rdma_id_private *id_priv,
			 struct sockaddr *addr, union ib_gid *mgid)
{
	unsigned char mc_map[MAX_ADDR_LEN];
	struct rdma_dev_addr *dev_addr = &id_priv->id.route.addr.dev_addr;
	struct sockaddr_in *sin = (struct sockaddr_in *) addr;
	struct sockaddr_in6 *sin6 = (struct sockaddr_in6 *) addr;

	if (cma_any_addr(addr)) {
		memset(mgid, 0, sizeof *mgid);
	} else if ((addr->sa_family == AF_INET6) &&
		   ((be32_to_cpu(sin6->sin6_addr.s6_addr32[0]) & 0xFFF0FFFF) ==
								 0xFF10A01B)) {
		/* IPv6 address is an SA assigned MGID. */
		memcpy(mgid, &sin6->sin6_addr, sizeof *mgid);
	} else if (addr->sa_family == AF_IB) {
		memcpy(mgid, &((struct sockaddr_ib *) addr)->sib_addr, sizeof *mgid);
	} else if (addr->sa_family == AF_INET6) {
		ipv6_ib_mc_map(&sin6->sin6_addr, dev_addr->broadcast, mc_map);
		if (id_priv->id.ps == RDMA_PS_UDP)
			mc_map[7] = 0x01;	/* Use RDMA CM signature */
		*mgid = *(union ib_gid *) (mc_map + 4);
	} else {
		ip_ib_mc_map(sin->sin_addr.s_addr, dev_addr->broadcast, mc_map);
		if (id_priv->id.ps == RDMA_PS_UDP)
			mc_map[7] = 0x01;	/* Use RDMA CM signature */
		*mgid = *(union ib_gid *) (mc_map + 4);
	}
}

static int cma_join_ib_multicast(struct rdma_id_private *id_priv,
				 struct cma_multicast *mc)
{
	struct ib_sa_mcmember_rec rec;
	struct rdma_dev_addr *dev_addr = &id_priv->id.route.addr.dev_addr;
	ib_sa_comp_mask comp_mask;
	int ret;

	ib_addr_get_mgid(dev_addr, &rec.mgid);
	ret = ib_sa_get_mcmember_rec(id_priv->id.device, id_priv->id.port_num,
				     &rec.mgid, &rec);
	if (ret)
		return ret;

	ret = cma_set_qkey(id_priv, 0);
	if (ret)
		return ret;

	cma_set_mgid(id_priv, (struct sockaddr *) &mc->addr, &rec.mgid);
	rec.qkey = cpu_to_be32(id_priv->qkey);
	rdma_addr_get_sgid(dev_addr, &rec.port_gid);
	rec.pkey = cpu_to_be16(ib_addr_get_pkey(dev_addr));
	rec.join_state = mc->join_state;

	comp_mask = IB_SA_MCMEMBER_REC_MGID | IB_SA_MCMEMBER_REC_PORT_GID |
		    IB_SA_MCMEMBER_REC_PKEY | IB_SA_MCMEMBER_REC_JOIN_STATE |
		    IB_SA_MCMEMBER_REC_QKEY | IB_SA_MCMEMBER_REC_SL |
		    IB_SA_MCMEMBER_REC_FLOW_LABEL |
		    IB_SA_MCMEMBER_REC_TRAFFIC_CLASS;

	if (id_priv->id.ps == RDMA_PS_IPOIB)
		comp_mask |= IB_SA_MCMEMBER_REC_RATE |
			     IB_SA_MCMEMBER_REC_RATE_SELECTOR |
			     IB_SA_MCMEMBER_REC_MTU_SELECTOR |
			     IB_SA_MCMEMBER_REC_MTU |
			     IB_SA_MCMEMBER_REC_HOP_LIMIT;

	mc->sa_mc = ib_sa_join_multicast(&sa_client, id_priv->id.device,
					 id_priv->id.port_num, &rec, comp_mask,
					 GFP_KERNEL, cma_ib_mc_handler, mc);
	return PTR_ERR_OR_ZERO(mc->sa_mc);
}

static void cma_iboe_set_mgid(struct sockaddr *addr, union ib_gid *mgid,
			      enum ib_gid_type gid_type)
{
	struct sockaddr_in *sin = (struct sockaddr_in *)addr;
	struct sockaddr_in6 *sin6 = (struct sockaddr_in6 *)addr;

	if (cma_any_addr(addr)) {
		memset(mgid, 0, sizeof *mgid);
	} else if (addr->sa_family == AF_INET6) {
		memcpy(mgid, &sin6->sin6_addr, sizeof *mgid);
	} else {
		mgid->raw[0] =
			(gid_type == IB_GID_TYPE_ROCE_UDP_ENCAP) ? 0 : 0xff;
		mgid->raw[1] =
			(gid_type == IB_GID_TYPE_ROCE_UDP_ENCAP) ? 0 : 0x0e;
		mgid->raw[2] = 0;
		mgid->raw[3] = 0;
		mgid->raw[4] = 0;
		mgid->raw[5] = 0;
		mgid->raw[6] = 0;
		mgid->raw[7] = 0;
		mgid->raw[8] = 0;
		mgid->raw[9] = 0;
		mgid->raw[10] = 0xff;
		mgid->raw[11] = 0xff;
		*(__be32 *)(&mgid->raw[12]) = sin->sin_addr.s_addr;
	}
}

static int cma_iboe_join_multicast(struct rdma_id_private *id_priv,
				   struct cma_multicast *mc)
{
	struct rdma_dev_addr *dev_addr = &id_priv->id.route.addr.dev_addr;
	int err = 0;
	struct sockaddr *addr = (struct sockaddr *)&mc->addr;
	struct net_device *ndev = NULL;
	struct ib_sa_multicast ib;
	enum ib_gid_type gid_type;
	bool send_only;

	send_only = mc->join_state == BIT(SENDONLY_FULLMEMBER_JOIN);

	if (cma_zero_addr(addr))
		return -EINVAL;

	gid_type = id_priv->cma_dev->default_gid_type[id_priv->id.port_num -
		   rdma_start_port(id_priv->cma_dev->device)];
	cma_iboe_set_mgid(addr, &ib.rec.mgid, gid_type);

	ib.rec.pkey = cpu_to_be16(0xffff);
	if (id_priv->id.ps == RDMA_PS_UDP)
		ib.rec.qkey = cpu_to_be32(RDMA_UDP_QKEY);

	if (dev_addr->bound_dev_if)
		ndev = dev_get_by_index(dev_addr->net, dev_addr->bound_dev_if);
	if (!ndev)
		return -ENODEV;

	ib.rec.rate = iboe_get_rate(ndev);
	ib.rec.hop_limit = 1;
	ib.rec.mtu = iboe_get_mtu(ndev->mtu);

	if (addr->sa_family == AF_INET) {
		if (gid_type == IB_GID_TYPE_ROCE_UDP_ENCAP) {
			ib.rec.hop_limit = IPV6_DEFAULT_HOPLIMIT;
			if (!send_only) {
				err = cma_igmp_send(ndev, &ib.rec.mgid,
						    true);
			}
		}
	} else {
		if (gid_type == IB_GID_TYPE_ROCE_UDP_ENCAP)
			err = -ENOTSUPP;
	}
	dev_put(ndev);
	if (err || !ib.rec.mtu)
		return err ?: -EINVAL;

	rdma_ip2gid((struct sockaddr *)&id_priv->id.route.addr.src_addr,
		    &ib.rec.port_gid);
	INIT_WORK(&mc->iboe_join.work, cma_iboe_join_work_handler);
	cma_make_mc_event(0, id_priv, &ib, &mc->iboe_join.event, mc);
	queue_work(cma_wq, &mc->iboe_join.work);
	return 0;
}

int rdma_join_multicast(struct rdma_cm_id *id, struct sockaddr *addr,
			u8 join_state, void *context)
{
	struct rdma_id_private *id_priv =
		container_of(id, struct rdma_id_private, id);
	struct cma_multicast *mc;
	int ret;

	/* Not supported for kernel QPs */
	if (WARN_ON(id->qp))
		return -EINVAL;

	/* ULP is calling this wrong. */
	if (!id->device || (READ_ONCE(id_priv->state) != RDMA_CM_ADDR_BOUND &&
			    READ_ONCE(id_priv->state) != RDMA_CM_ADDR_RESOLVED))
		return -EINVAL;

	mc = kzalloc(sizeof(*mc), GFP_KERNEL);
	if (!mc)
		return -ENOMEM;

	memcpy(&mc->addr, addr, rdma_addr_size(addr));
	mc->context = context;
	mc->id_priv = id_priv;
	mc->join_state = join_state;

	if (rdma_protocol_roce(id->device, id->port_num)) {
		ret = cma_iboe_join_multicast(id_priv, mc);
		if (ret)
			goto out_err;
	} else if (rdma_cap_ib_mcast(id->device, id->port_num)) {
		ret = cma_join_ib_multicast(id_priv, mc);
		if (ret)
			goto out_err;
	} else {
		ret = -ENOSYS;
		goto out_err;
	}

	spin_lock(&id_priv->lock);
	list_add(&mc->list, &id_priv->mc_list);
	spin_unlock(&id_priv->lock);

	return 0;
out_err:
	kfree(mc);
	return ret;
}
EXPORT_SYMBOL(rdma_join_multicast);

void rdma_leave_multicast(struct rdma_cm_id *id, struct sockaddr *addr)
{
	struct rdma_id_private *id_priv;
	struct cma_multicast *mc;

	id_priv = container_of(id, struct rdma_id_private, id);
	spin_lock_irq(&id_priv->lock);
	list_for_each_entry(mc, &id_priv->mc_list, list) {
		if (memcmp(&mc->addr, addr, rdma_addr_size(addr)) != 0)
			continue;
		list_del(&mc->list);
		spin_unlock_irq(&id_priv->lock);

		WARN_ON(id_priv->cma_dev->device != id->device);
		destroy_mc(id_priv, mc);
		return;
	}
	spin_unlock_irq(&id_priv->lock);
}
EXPORT_SYMBOL(rdma_leave_multicast);

static int cma_netdev_change(struct net_device *ndev, struct rdma_id_private *id_priv)
{
	struct rdma_dev_addr *dev_addr;
	struct cma_work *work;

	dev_addr = &id_priv->id.route.addr.dev_addr;

	if ((dev_addr->bound_dev_if == ndev->ifindex) &&
	    (net_eq(dev_net(ndev), dev_addr->net)) &&
	    memcmp(dev_addr->src_dev_addr, ndev->dev_addr, ndev->addr_len)) {
		pr_info("RDMA CM addr change for ndev %s used by id %p\n",
			ndev->name, &id_priv->id);
		work = kzalloc(sizeof *work, GFP_KERNEL);
		if (!work)
			return -ENOMEM;

		INIT_WORK(&work->work, cma_work_handler);
		work->id = id_priv;
		work->event.event = RDMA_CM_EVENT_ADDR_CHANGE;
		cma_id_get(id_priv);
		queue_work(cma_wq, &work->work);
	}

	return 0;
}

static int cma_netdev_callback(struct notifier_block *self, unsigned long event,
			       void *ptr)
{
	struct net_device *ndev = netdev_notifier_info_to_dev(ptr);
	struct cma_device *cma_dev;
	struct rdma_id_private *id_priv;
	int ret = NOTIFY_DONE;

	if (event != NETDEV_BONDING_FAILOVER)
		return NOTIFY_DONE;

	if (!netif_is_bond_master(ndev))
		return NOTIFY_DONE;

	mutex_lock(&lock);
	list_for_each_entry(cma_dev, &dev_list, list)
		list_for_each_entry(id_priv, &cma_dev->id_list, list) {
			ret = cma_netdev_change(ndev, id_priv);
			if (ret)
				goto out;
		}

out:
	mutex_unlock(&lock);
	return ret;
}

static struct notifier_block cma_nb = {
	.notifier_call = cma_netdev_callback
};

static void cma_send_device_removal_put(struct rdma_id_private *id_priv)
{
	struct rdma_cm_event event = { .event = RDMA_CM_EVENT_DEVICE_REMOVAL };
	enum rdma_cm_state state;
	unsigned long flags;

	mutex_lock(&id_priv->handler_mutex);
	/* Record that we want to remove the device */
	spin_lock_irqsave(&id_priv->lock, flags);
	state = id_priv->state;
	if (state == RDMA_CM_DESTROYING || state == RDMA_CM_DEVICE_REMOVAL) {
		spin_unlock_irqrestore(&id_priv->lock, flags);
		mutex_unlock(&id_priv->handler_mutex);
		cma_id_put(id_priv);
		return;
	}
	id_priv->state = RDMA_CM_DEVICE_REMOVAL;
	spin_unlock_irqrestore(&id_priv->lock, flags);

	if (cma_cm_event_handler(id_priv, &event)) {
		/*
		 * At this point the ULP promises it won't call
		 * rdma_destroy_id() concurrently
		 */
		cma_id_put(id_priv);
		mutex_unlock(&id_priv->handler_mutex);
		trace_cm_id_destroy(id_priv);
		_destroy_id(id_priv, state);
		return;
	}
	mutex_unlock(&id_priv->handler_mutex);

	/*
	 * If this races with destroy then the thread that first assigns state
	 * to a destroying does the cancel.
	 */
	cma_cancel_operation(id_priv, state);
	cma_id_put(id_priv);
}

static void cma_process_remove(struct cma_device *cma_dev)
{
	mutex_lock(&lock);
	while (!list_empty(&cma_dev->id_list)) {
		struct rdma_id_private *id_priv = list_first_entry(
			&cma_dev->id_list, struct rdma_id_private, list);

		list_del(&id_priv->listen_list);
		list_del_init(&id_priv->list);
		cma_id_get(id_priv);
		mutex_unlock(&lock);

		cma_send_device_removal_put(id_priv);

		mutex_lock(&lock);
	}
	mutex_unlock(&lock);

	cma_dev_put(cma_dev);
	wait_for_completion(&cma_dev->comp);
}

static bool cma_supported(struct ib_device *device)
{
	u32 i;

	rdma_for_each_port(device, i) {
		if (rdma_cap_ib_cm(device, i) || rdma_cap_iw_cm(device, i))
			return true;
	}
	return false;
}

static int cma_add_one(struct ib_device *device)
{
	struct rdma_id_private *to_destroy;
	struct cma_device *cma_dev;
	struct rdma_id_private *id_priv;
	unsigned long supported_gids = 0;
	int ret;
	u32 i;

	if (!cma_supported(device))
		return -EOPNOTSUPP;

	cma_dev = kmalloc(sizeof(*cma_dev), GFP_KERNEL);
	if (!cma_dev)
		return -ENOMEM;

	cma_dev->device = device;
	cma_dev->default_gid_type = kcalloc(device->phys_port_cnt,
					    sizeof(*cma_dev->default_gid_type),
					    GFP_KERNEL);
	if (!cma_dev->default_gid_type) {
		ret = -ENOMEM;
		goto free_cma_dev;
	}

	cma_dev->default_roce_tos = kcalloc(device->phys_port_cnt,
					    sizeof(*cma_dev->default_roce_tos),
					    GFP_KERNEL);
	if (!cma_dev->default_roce_tos) {
		ret = -ENOMEM;
		goto free_gid_type;
	}

	rdma_for_each_port (device, i) {
		supported_gids = roce_gid_type_mask_support(device, i);
		WARN_ON(!supported_gids);
		if (supported_gids & (1 << CMA_PREFERRED_ROCE_GID_TYPE))
			cma_dev->default_gid_type[i - rdma_start_port(device)] =
				CMA_PREFERRED_ROCE_GID_TYPE;
		else
			cma_dev->default_gid_type[i - rdma_start_port(device)] =
				find_first_bit(&supported_gids, BITS_PER_LONG);
		cma_dev->default_roce_tos[i - rdma_start_port(device)] = 0;
	}

	init_completion(&cma_dev->comp);
	refcount_set(&cma_dev->refcount, 1);
	INIT_LIST_HEAD(&cma_dev->id_list);
	ib_set_client_data(device, &cma_client, cma_dev);

	mutex_lock(&lock);
	list_add_tail(&cma_dev->list, &dev_list);
	list_for_each_entry(id_priv, &listen_any_list, list) {
		ret = cma_listen_on_dev(id_priv, cma_dev, &to_destroy);
		if (ret)
			goto free_listen;
	}
	mutex_unlock(&lock);

	trace_cm_add_one(device);
	return 0;

free_listen:
	list_del(&cma_dev->list);
	mutex_unlock(&lock);

	/* cma_process_remove() will delete to_destroy */
	cma_process_remove(cma_dev);
	kfree(cma_dev->default_roce_tos);
free_gid_type:
	kfree(cma_dev->default_gid_type);

free_cma_dev:
	kfree(cma_dev);
	return ret;
}

static void cma_remove_one(struct ib_device *device, void *client_data)
{
	struct cma_device *cma_dev = client_data;

	trace_cm_remove_one(device);

	mutex_lock(&lock);
	list_del(&cma_dev->list);
	mutex_unlock(&lock);

	cma_process_remove(cma_dev);
	kfree(cma_dev->default_roce_tos);
	kfree(cma_dev->default_gid_type);
	kfree(cma_dev);
}

static int cma_init_net(struct net *net)
{
	struct cma_pernet *pernet = cma_pernet(net);

	xa_init(&pernet->tcp_ps);
	xa_init(&pernet->udp_ps);
	xa_init(&pernet->ipoib_ps);
	xa_init(&pernet->ib_ps);

	return 0;
}

static void cma_exit_net(struct net *net)
{
	struct cma_pernet *pernet = cma_pernet(net);

	WARN_ON(!xa_empty(&pernet->tcp_ps));
	WARN_ON(!xa_empty(&pernet->udp_ps));
	WARN_ON(!xa_empty(&pernet->ipoib_ps));
	WARN_ON(!xa_empty(&pernet->ib_ps));
}

static struct pernet_operations cma_pernet_operations = {
	.init = cma_init_net,
	.exit = cma_exit_net,
	.id = &cma_pernet_id,
	.size = sizeof(struct cma_pernet),
};

static int __init cma_init(void)
{
	int ret;

	/*
	 * There is a rare lock ordering dependency in cma_netdev_callback()
	 * that only happens when bonding is enabled. Teach lockdep that rtnl
	 * must never be nested under lock so it can find these without having
	 * to test with bonding.
	 */
	if (IS_ENABLED(CONFIG_LOCKDEP)) {
		rtnl_lock();
		mutex_lock(&lock);
		mutex_unlock(&lock);
		rtnl_unlock();
	}

	cma_wq = alloc_ordered_workqueue("rdma_cm", WQ_MEM_RECLAIM);
	if (!cma_wq)
		return -ENOMEM;

	ret = register_pernet_subsys(&cma_pernet_operations);
	if (ret)
		goto err_wq;

	ib_sa_register_client(&sa_client);
	register_netdevice_notifier(&cma_nb);

	ret = ib_register_client(&cma_client);
	if (ret)
		goto err;

	ret = cma_configfs_init();
	if (ret)
		goto err_ib;

	return 0;

err_ib:
	ib_unregister_client(&cma_client);
err:
	unregister_netdevice_notifier(&cma_nb);
	ib_sa_unregister_client(&sa_client);
	unregister_pernet_subsys(&cma_pernet_operations);
err_wq:
	destroy_workqueue(cma_wq);
	return ret;
}

static void __exit cma_cleanup(void)
{
	cma_configfs_exit();
	ib_unregister_client(&cma_client);
	unregister_netdevice_notifier(&cma_nb);
	ib_sa_unregister_client(&sa_client);
	unregister_pernet_subsys(&cma_pernet_operations);
	destroy_workqueue(cma_wq);
}

module_init(cma_init);
module_exit(cma_cleanup);<|MERGE_RESOLUTION|>--- conflicted
+++ resolved
@@ -2536,12 +2536,6 @@
 	int ret;
 
 	lockdep_assert_held(&lock);
-<<<<<<< HEAD
-
-	if (cma_family(id_priv) == AF_IB && !rdma_cap_ib_cm(cma_dev->device, 1))
-		return;
-=======
->>>>>>> c1084c27
 
 	*to_destroy = NULL;
 	if (cma_family(id_priv) == AF_IB && !rdma_cap_ib_cm(cma_dev->device, 1))
@@ -3331,13 +3325,7 @@
 	rdma_addr_get_sgid(&id_priv->id.route.addr.dev_addr, &gid);
 	rdma_addr_set_dgid(&id_priv->id.route.addr.dev_addr, &gid);
 
-<<<<<<< HEAD
-	atomic_inc(&id_priv->refcount);
-	cma_init_resolve_addr_work(work, id_priv);
-	queue_work(cma_wq, &work->work);
-=======
 	enqueue_resolve_addr_work(work, id_priv);
->>>>>>> c1084c27
 	return 0;
 err:
 	kfree(work);
@@ -3362,13 +3350,7 @@
 	rdma_addr_set_dgid(&id_priv->id.route.addr.dev_addr, (union ib_gid *)
 		&(((struct sockaddr_ib *) &id_priv->id.route.addr.dst_addr)->sib_addr));
 
-<<<<<<< HEAD
-	atomic_inc(&id_priv->refcount);
-	cma_init_resolve_addr_work(work, id_priv);
-	queue_work(cma_wq, &work->work);
-=======
 	enqueue_resolve_addr_work(work, id_priv);
->>>>>>> c1084c27
 	return 0;
 err:
 	kfree(work);
@@ -3408,16 +3390,6 @@
 {
 	int ret;
 
-<<<<<<< HEAD
-	id_priv = container_of(id, struct rdma_id_private, id);
-	memcpy(cma_dst_addr(id_priv), dst_addr, rdma_addr_size(dst_addr));
-	if (id_priv->state == RDMA_CM_IDLE) {
-		ret = cma_bind_addr(id, src_addr, dst_addr);
-		if (ret) {
-			memset(cma_dst_addr(id_priv), 0,
-			       rdma_addr_size(dst_addr));
-			return ret;
-=======
 	memcpy(cma_dst_addr(id_priv), dst_addr, rdma_addr_size(dst_addr));
 	if (!cma_comp_exch(id_priv, RDMA_CM_ADDR_BOUND, RDMA_CM_ADDR_QUERY)) {
 		/* For a well behaved ULP state will be RDMA_CM_IDLE */
@@ -3428,21 +3400,10 @@
 					   RDMA_CM_ADDR_QUERY))) {
 			ret = -EINVAL;
 			goto err_dst;
->>>>>>> c1084c27
 		}
 	}
 
 	if (cma_family(id_priv) != dst_addr->sa_family) {
-<<<<<<< HEAD
-		memset(cma_dst_addr(id_priv), 0, rdma_addr_size(dst_addr));
-		return -EINVAL;
-	}
-
-	if (!cma_comp_exch(id_priv, RDMA_CM_ADDR_BOUND, RDMA_CM_ADDR_QUERY)) {
-		memset(cma_dst_addr(id_priv), 0, rdma_addr_size(dst_addr));
-		return -EINVAL;
-	}
-=======
 		ret = -EINVAL;
 		goto err_state;
 	}
@@ -3465,7 +3426,6 @@
 	ret = resolve_prepare_src(id_priv, src_addr, dst_addr);
 	if (ret)
 		return ret;
->>>>>>> c1084c27
 
 	if (cma_any_addr(dst_addr)) {
 		ret = cma_resolve_loopback(id_priv);
