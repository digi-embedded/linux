// SPDX-License-Identifier: GPL-2.0 or Linux-OpenIB
/* Copyright (c) 2015 - 2021 Intel Corporation */
#include "main.h"

static struct irdma_rsrc_limits rsrc_limits_table[] = {
	[0] = {
		.qplimit = SZ_128,
	},
	[1] = {
		.qplimit = SZ_1K,
	},
	[2] = {
		.qplimit = SZ_2K,
	},
	[3] = {
		.qplimit = SZ_4K,
	},
	[4] = {
		.qplimit = SZ_16K,
	},
	[5] = {
		.qplimit = SZ_64K,
	},
	[6] = {
		.qplimit = SZ_128K,
	},
	[7] = {
		.qplimit = SZ_256K,
	},
};

/* types of hmc objects */
static enum irdma_hmc_rsrc_type iw_hmc_obj_types[] = {
	IRDMA_HMC_IW_QP,
	IRDMA_HMC_IW_CQ,
	IRDMA_HMC_IW_HTE,
	IRDMA_HMC_IW_ARP,
	IRDMA_HMC_IW_APBVT_ENTRY,
	IRDMA_HMC_IW_MR,
	IRDMA_HMC_IW_XF,
	IRDMA_HMC_IW_XFFL,
	IRDMA_HMC_IW_Q1,
	IRDMA_HMC_IW_Q1FL,
	IRDMA_HMC_IW_TIMER,
	IRDMA_HMC_IW_FSIMC,
	IRDMA_HMC_IW_FSIAV,
	IRDMA_HMC_IW_RRF,
	IRDMA_HMC_IW_RRFFL,
	IRDMA_HMC_IW_HDR,
	IRDMA_HMC_IW_MD,
	IRDMA_HMC_IW_OOISC,
	IRDMA_HMC_IW_OOISCFFL,
};

/**
 * irdma_iwarp_ce_handler - handle iwarp completions
 * @iwcq: iwarp cq receiving event
 */
static void irdma_iwarp_ce_handler(struct irdma_sc_cq *iwcq)
{
	struct irdma_cq *cq = iwcq->back_cq;

	if (!cq->user_mode)
<<<<<<< HEAD
		cq->armed = false;
=======
		atomic_set(&cq->armed, 0);
>>>>>>> 29549c70
	if (cq->ibcq.comp_handler)
		cq->ibcq.comp_handler(&cq->ibcq, cq->ibcq.cq_context);
}

/**
 * irdma_puda_ce_handler - handle puda completion events
 * @rf: RDMA PCI function
 * @cq: puda completion q for event
 */
static void irdma_puda_ce_handler(struct irdma_pci_f *rf,
				  struct irdma_sc_cq *cq)
{
	struct irdma_sc_dev *dev = &rf->sc_dev;
	u32 compl_error;
	int status;

	do {
		status = irdma_puda_poll_cmpl(dev, cq, &compl_error);
		if (status == -ENOENT)
			break;
		if (status) {
			ibdev_dbg(to_ibdev(dev), "ERR: puda status = %d\n", status);
			break;
		}
		if (compl_error) {
			ibdev_dbg(to_ibdev(dev), "ERR: puda compl_err  =0x%x\n",
				  compl_error);
			break;
		}
	} while (1);

	irdma_sc_ccq_arm(cq);
}

/**
 * irdma_process_ceq - handle ceq for completions
 * @rf: RDMA PCI function
 * @ceq: ceq having cq for completion
 */
static void irdma_process_ceq(struct irdma_pci_f *rf, struct irdma_ceq *ceq)
{
	struct irdma_sc_dev *dev = &rf->sc_dev;
	struct irdma_sc_ceq *sc_ceq;
	struct irdma_sc_cq *cq;
	unsigned long flags;

	sc_ceq = &ceq->sc_ceq;
	do {
		spin_lock_irqsave(&ceq->ce_lock, flags);
		cq = irdma_sc_process_ceq(dev, sc_ceq);
		if (!cq) {
			spin_unlock_irqrestore(&ceq->ce_lock, flags);
			break;
		}

		if (cq->cq_type == IRDMA_CQ_TYPE_IWARP)
			irdma_iwarp_ce_handler(cq);

		spin_unlock_irqrestore(&ceq->ce_lock, flags);

		if (cq->cq_type == IRDMA_CQ_TYPE_CQP)
			queue_work(rf->cqp_cmpl_wq, &rf->cqp_cmpl_work);
		else if (cq->cq_type == IRDMA_CQ_TYPE_ILQ ||
			 cq->cq_type == IRDMA_CQ_TYPE_IEQ)
			irdma_puda_ce_handler(rf, cq);
	} while (1);
}

static void irdma_set_flush_fields(struct irdma_sc_qp *qp,
				   struct irdma_aeqe_info *info)
{
	qp->sq_flush_code = info->sq;
	qp->rq_flush_code = info->rq;
	qp->event_type = IRDMA_QP_EVENT_CATASTROPHIC;

	switch (info->ae_id) {
	case IRDMA_AE_AMP_BOUNDS_VIOLATION:
	case IRDMA_AE_AMP_INVALID_STAG:
	case IRDMA_AE_AMP_RIGHTS_VIOLATION:
	case IRDMA_AE_AMP_UNALLOCATED_STAG:
	case IRDMA_AE_AMP_BAD_PD:
	case IRDMA_AE_AMP_BAD_QP:
<<<<<<< HEAD
	case IRDMA_AE_WQE_UNEXPECTED_OPCODE:
		qp->flush_code = FLUSH_LOC_QP_OP_ERR;
		break;
=======
>>>>>>> 29549c70
	case IRDMA_AE_AMP_BAD_STAG_KEY:
	case IRDMA_AE_AMP_BAD_STAG_INDEX:
	case IRDMA_AE_AMP_TO_WRAP:
	case IRDMA_AE_PRIV_OPERATION_DENIED:
<<<<<<< HEAD
	case IRDMA_AE_IB_INVALID_REQUEST:
	case IRDMA_AE_IB_REMOTE_ACCESS_ERROR:
		qp->flush_code = FLUSH_REM_ACCESS_ERR;
=======
		qp->flush_code = FLUSH_PROT_ERR;
>>>>>>> 29549c70
		qp->event_type = IRDMA_QP_EVENT_ACCESS_ERR;
		break;
	case IRDMA_AE_UDA_XMIT_BAD_PD:
	case IRDMA_AE_WQE_UNEXPECTED_OPCODE:
		qp->flush_code = FLUSH_LOC_QP_OP_ERR;
		qp->event_type = IRDMA_QP_EVENT_CATASTROPHIC;
		break;
	case IRDMA_AE_UDA_XMIT_DGRAM_TOO_LONG:
	case IRDMA_AE_UDA_XMIT_DGRAM_TOO_SHORT:
	case IRDMA_AE_UDA_L4LEN_INVALID:
	case IRDMA_AE_DDP_UBE_INVALID_MO:
	case IRDMA_AE_DDP_UBE_DDP_MESSAGE_TOO_LONG_FOR_AVAILABLE_BUFFER:
		qp->flush_code = FLUSH_LOC_LEN_ERR;
		qp->event_type = IRDMA_QP_EVENT_CATASTROPHIC;
		break;
	case IRDMA_AE_AMP_INVALIDATE_NO_REMOTE_ACCESS_RIGHTS:
	case IRDMA_AE_IB_REMOTE_ACCESS_ERROR:
		qp->flush_code = FLUSH_REM_ACCESS_ERR;
		qp->event_type = IRDMA_QP_EVENT_ACCESS_ERR;
		break;
	case IRDMA_AE_LLP_SEGMENT_TOO_SMALL:
	case IRDMA_AE_LLP_RECEIVED_MPA_CRC_ERROR:
	case IRDMA_AE_ROCE_RSP_LENGTH_ERROR:
	case IRDMA_AE_IB_REMOTE_OP_ERROR:
		qp->flush_code = FLUSH_REM_OP_ERR;
		qp->event_type = IRDMA_QP_EVENT_CATASTROPHIC;
		break;
	case IRDMA_AE_LCE_QP_CATASTROPHIC:
		qp->flush_code = FLUSH_FATAL_ERR;
		qp->event_type = IRDMA_QP_EVENT_CATASTROPHIC;
		break;
	case IRDMA_AE_IB_RREQ_AND_Q1_FULL:
		qp->flush_code = FLUSH_GENERAL_ERR;
		break;
	case IRDMA_AE_LLP_TOO_MANY_RETRIES:
		qp->flush_code = FLUSH_RETRY_EXC_ERR;
		qp->event_type = IRDMA_QP_EVENT_CATASTROPHIC;
		break;
	case IRDMA_AE_AMP_MWBIND_INVALID_RIGHTS:
	case IRDMA_AE_AMP_MWBIND_BIND_DISABLED:
	case IRDMA_AE_AMP_MWBIND_INVALID_BOUNDS:
		qp->flush_code = FLUSH_MW_BIND_ERR;
		qp->event_type = IRDMA_QP_EVENT_ACCESS_ERR;
		break;
	case IRDMA_AE_IB_INVALID_REQUEST:
		qp->flush_code = FLUSH_REM_INV_REQ_ERR;
		qp->event_type = IRDMA_QP_EVENT_REQ_ERR;
		break;
	case IRDMA_AE_IB_REMOTE_OP_ERROR:
		qp->flush_code = FLUSH_REM_OP_ERR;
		break;
	default:
		qp->flush_code = FLUSH_GENERAL_ERR;
		qp->event_type = IRDMA_QP_EVENT_CATASTROPHIC;
		break;
	}
}

/**
 * irdma_process_aeq - handle aeq events
 * @rf: RDMA PCI function
 */
static void irdma_process_aeq(struct irdma_pci_f *rf)
{
	struct irdma_sc_dev *dev = &rf->sc_dev;
	struct irdma_aeq *aeq = &rf->aeq;
	struct irdma_sc_aeq *sc_aeq = &aeq->sc_aeq;
	struct irdma_aeqe_info aeinfo;
	struct irdma_aeqe_info *info = &aeinfo;
	int ret;
	struct irdma_qp *iwqp = NULL;
	struct irdma_sc_cq *cq = NULL;
	struct irdma_cq *iwcq = NULL;
	struct irdma_sc_qp *qp = NULL;
	struct irdma_qp_host_ctx_info *ctx_info = NULL;
	struct irdma_device *iwdev = rf->iwdev;
	unsigned long flags;

	u32 aeqcnt = 0;

	if (!sc_aeq->size)
		return;

	do {
		memset(info, 0, sizeof(*info));
		ret = irdma_sc_get_next_aeqe(sc_aeq, info);
		if (ret)
			break;

		aeqcnt++;
		ibdev_dbg(&iwdev->ibdev,
			  "AEQ: ae_id = 0x%x bool qp=%d qp_id = %d tcp_state=%d iwarp_state=%d ae_src=%d\n",
			  info->ae_id, info->qp, info->qp_cq_id, info->tcp_state,
			  info->iwarp_state, info->ae_src);

		if (info->qp) {
			spin_lock_irqsave(&rf->qptable_lock, flags);
			iwqp = rf->qp_table[info->qp_cq_id];
			if (!iwqp) {
				spin_unlock_irqrestore(&rf->qptable_lock,
						       flags);
				if (info->ae_id == IRDMA_AE_QP_SUSPEND_COMPLETE) {
					atomic_dec(&iwdev->vsi.qp_suspend_reqs);
					wake_up(&iwdev->suspend_wq);
					continue;
				}
				ibdev_dbg(&iwdev->ibdev, "AEQ: qp_id %d is already freed\n",
					  info->qp_cq_id);
				continue;
			}
			irdma_qp_add_ref(&iwqp->ibqp);
			spin_unlock_irqrestore(&rf->qptable_lock, flags);
			qp = &iwqp->sc_qp;
			spin_lock_irqsave(&iwqp->lock, flags);
			iwqp->hw_tcp_state = info->tcp_state;
			iwqp->hw_iwarp_state = info->iwarp_state;
			if (info->ae_id != IRDMA_AE_QP_SUSPEND_COMPLETE)
				iwqp->last_aeq = info->ae_id;
			spin_unlock_irqrestore(&iwqp->lock, flags);
			ctx_info = &iwqp->ctx_info;
		} else {
			if (info->ae_id != IRDMA_AE_CQ_OPERATION_ERROR)
				continue;
		}

		switch (info->ae_id) {
			struct irdma_cm_node *cm_node;
		case IRDMA_AE_LLP_CONNECTION_ESTABLISHED:
			cm_node = iwqp->cm_node;
			if (cm_node->accept_pend) {
				atomic_dec(&cm_node->listener->pend_accepts_cnt);
				cm_node->accept_pend = 0;
			}
			iwqp->rts_ae_rcvd = 1;
			wake_up_interruptible(&iwqp->waitq);
			break;
		case IRDMA_AE_LLP_FIN_RECEIVED:
		case IRDMA_AE_RDMAP_ROE_BAD_LLP_CLOSE:
			if (qp->term_flags)
				break;
			if (atomic_inc_return(&iwqp->close_timer_started) == 1) {
				iwqp->hw_tcp_state = IRDMA_TCP_STATE_CLOSE_WAIT;
				if (iwqp->hw_tcp_state == IRDMA_TCP_STATE_CLOSE_WAIT &&
				    iwqp->ibqp_state == IB_QPS_RTS) {
					irdma_next_iw_state(iwqp,
							    IRDMA_QP_STATE_CLOSING,
							    0, 0, 0);
					irdma_cm_disconn(iwqp);
				}
				irdma_schedule_cm_timer(iwqp->cm_node,
							(struct irdma_puda_buf *)iwqp,
							IRDMA_TIMER_TYPE_CLOSE,
							1, 0);
			}
			break;
		case IRDMA_AE_LLP_CLOSE_COMPLETE:
			if (qp->term_flags)
				irdma_terminate_done(qp, 0);
			else
				irdma_cm_disconn(iwqp);
			break;
		case IRDMA_AE_BAD_CLOSE:
		case IRDMA_AE_RESET_SENT:
			irdma_next_iw_state(iwqp, IRDMA_QP_STATE_ERROR, 1, 0,
					    0);
			irdma_cm_disconn(iwqp);
			break;
		case IRDMA_AE_LLP_CONNECTION_RESET:
			if (atomic_read(&iwqp->close_timer_started))
				break;
			irdma_cm_disconn(iwqp);
			break;
		case IRDMA_AE_QP_SUSPEND_COMPLETE:
			if (iwqp->iwdev->vsi.tc_change_pending) {
				atomic_dec(&iwqp->sc_qp.vsi->qp_suspend_reqs);
				wake_up(&iwqp->iwdev->suspend_wq);
			}
			break;
		case IRDMA_AE_TERMINATE_SENT:
			irdma_terminate_send_fin(qp);
			break;
		case IRDMA_AE_LLP_TERMINATE_RECEIVED:
			irdma_terminate_received(qp, info);
			break;
		case IRDMA_AE_CQ_OPERATION_ERROR:
			ibdev_err(&iwdev->ibdev,
				  "Processing an iWARP related AE for CQ misc = 0x%04X\n",
				  info->ae_id);
			cq = (struct irdma_sc_cq *)(unsigned long)
			     info->compl_ctx;

			iwcq = cq->back_cq;

			if (iwcq->ibcq.event_handler) {
				struct ib_event ibevent;

				ibevent.device = iwcq->ibcq.device;
				ibevent.event = IB_EVENT_CQ_ERR;
				ibevent.element.cq = &iwcq->ibcq;
				iwcq->ibcq.event_handler(&ibevent,
							 iwcq->ibcq.cq_context);
			}
			break;
		case IRDMA_AE_RESET_NOT_SENT:
		case IRDMA_AE_LLP_DOUBT_REACHABILITY:
		case IRDMA_AE_RESOURCE_EXHAUSTION:
			break;
		case IRDMA_AE_PRIV_OPERATION_DENIED:
		case IRDMA_AE_STAG_ZERO_INVALID:
		case IRDMA_AE_IB_RREQ_AND_Q1_FULL:
		case IRDMA_AE_DDP_UBE_INVALID_DDP_VERSION:
		case IRDMA_AE_DDP_UBE_INVALID_MO:
		case IRDMA_AE_DDP_UBE_INVALID_QN:
		case IRDMA_AE_DDP_NO_L_BIT:
		case IRDMA_AE_RDMAP_ROE_INVALID_RDMAP_VERSION:
		case IRDMA_AE_RDMAP_ROE_UNEXPECTED_OPCODE:
		case IRDMA_AE_ROE_INVALID_RDMA_READ_REQUEST:
		case IRDMA_AE_ROE_INVALID_RDMA_WRITE_OR_READ_RESP:
		case IRDMA_AE_INVALID_ARP_ENTRY:
		case IRDMA_AE_INVALID_TCP_OPTION_RCVD:
		case IRDMA_AE_STALE_ARP_ENTRY:
		case IRDMA_AE_LLP_RECEIVED_MPA_CRC_ERROR:
		case IRDMA_AE_LLP_SEGMENT_TOO_SMALL:
		case IRDMA_AE_LLP_SYN_RECEIVED:
		case IRDMA_AE_LLP_TOO_MANY_RETRIES:
		case IRDMA_AE_LCE_QP_CATASTROPHIC:
		case IRDMA_AE_LCE_FUNCTION_CATASTROPHIC:
		case IRDMA_AE_LCE_CQ_CATASTROPHIC:
		case IRDMA_AE_UDA_XMIT_DGRAM_TOO_LONG:
		default:
			ibdev_err(&iwdev->ibdev, "abnormal ae_id = 0x%x bool qp=%d qp_id = %d, ae_src=%d\n",
				  info->ae_id, info->qp, info->qp_cq_id, info->ae_src);
			if (rdma_protocol_roce(&iwdev->ibdev, 1)) {
				ctx_info->roce_info->err_rq_idx_valid = info->rq;
				if (info->rq) {
					ctx_info->roce_info->err_rq_idx = info->wqe_idx;
					irdma_sc_qp_setctx_roce(&iwqp->sc_qp, iwqp->host_ctx.va,
								ctx_info);
				}
				irdma_set_flush_fields(qp, info);
				irdma_cm_disconn(iwqp);
				break;
			}
			ctx_info->iwarp_info->err_rq_idx_valid = info->rq;
			if (info->rq) {
				ctx_info->iwarp_info->err_rq_idx = info->wqe_idx;
				ctx_info->tcp_info_valid = false;
				ctx_info->iwarp_info_valid = true;
				irdma_sc_qp_setctx(&iwqp->sc_qp, iwqp->host_ctx.va,
						   ctx_info);
			}
			if (iwqp->hw_iwarp_state != IRDMA_QP_STATE_RTS &&
			    iwqp->hw_iwarp_state != IRDMA_QP_STATE_TERMINATE) {
				irdma_next_iw_state(iwqp, IRDMA_QP_STATE_ERROR, 1, 0, 0);
				irdma_cm_disconn(iwqp);
			} else {
				irdma_terminate_connection(qp, info);
			}
			break;
		}
		if (info->qp)
			irdma_qp_rem_ref(&iwqp->ibqp);
	} while (1);

	if (aeqcnt)
		irdma_sc_repost_aeq_entries(dev, aeqcnt);
}

/**
 * irdma_ena_intr - set up device interrupts
 * @dev: hardware control device structure
 * @msix_id: id of the interrupt to be enabled
 */
static void irdma_ena_intr(struct irdma_sc_dev *dev, u32 msix_id)
{
	dev->irq_ops->irdma_en_irq(dev, msix_id);
}

/**
 * irdma_dpc - tasklet for aeq and ceq 0
 * @t: tasklet_struct ptr
 */
static void irdma_dpc(struct tasklet_struct *t)
{
	struct irdma_pci_f *rf = from_tasklet(rf, t, dpc_tasklet);

	if (rf->msix_shared)
		irdma_process_ceq(rf, rf->ceqlist);
	irdma_process_aeq(rf);
	irdma_ena_intr(&rf->sc_dev, rf->iw_msixtbl[0].idx);
}

/**
 * irdma_ceq_dpc - dpc handler for CEQ
 * @t: tasklet_struct ptr
 */
static void irdma_ceq_dpc(struct tasklet_struct *t)
{
	struct irdma_ceq *iwceq = from_tasklet(iwceq, t, dpc_tasklet);
	struct irdma_pci_f *rf = iwceq->rf;

	irdma_process_ceq(rf, iwceq);
	irdma_ena_intr(&rf->sc_dev, iwceq->msix_idx);
}

/**
 * irdma_save_msix_info - copy msix vector information to iwarp device
 * @rf: RDMA PCI function
 *
 * Allocate iwdev msix table and copy the msix info to the table
 * Return 0 if successful, otherwise return error
 */
static int irdma_save_msix_info(struct irdma_pci_f *rf)
{
	struct irdma_qvlist_info *iw_qvlist;
	struct irdma_qv_info *iw_qvinfo;
	struct msix_entry *pmsix;
	u32 ceq_idx;
	u32 i;
	size_t size;

	if (!rf->msix_count)
		return -EINVAL;

	size = sizeof(struct irdma_msix_vector) * rf->msix_count;
	size += struct_size(iw_qvlist, qv_info, rf->msix_count);
	rf->iw_msixtbl = kzalloc(size, GFP_KERNEL);
	if (!rf->iw_msixtbl)
		return -ENOMEM;

	rf->iw_qvlist = (struct irdma_qvlist_info *)
			(&rf->iw_msixtbl[rf->msix_count]);
	iw_qvlist = rf->iw_qvlist;
	iw_qvinfo = iw_qvlist->qv_info;
	iw_qvlist->num_vectors = rf->msix_count;
	if (rf->msix_count <= num_online_cpus())
		rf->msix_shared = true;

	pmsix = rf->msix_entries;
	for (i = 0, ceq_idx = 0; i < rf->msix_count; i++, iw_qvinfo++) {
		rf->iw_msixtbl[i].idx = pmsix->entry;
		rf->iw_msixtbl[i].irq = pmsix->vector;
		rf->iw_msixtbl[i].cpu_affinity = ceq_idx;
		if (!i) {
			iw_qvinfo->aeq_idx = 0;
			if (rf->msix_shared)
				iw_qvinfo->ceq_idx = ceq_idx++;
			else
				iw_qvinfo->ceq_idx = IRDMA_Q_INVALID_IDX;
		} else {
			iw_qvinfo->aeq_idx = IRDMA_Q_INVALID_IDX;
			iw_qvinfo->ceq_idx = ceq_idx++;
		}
		iw_qvinfo->itr_idx = 3;
		iw_qvinfo->v_idx = rf->iw_msixtbl[i].idx;
		pmsix++;
	}

	return 0;
}

/**
 * irdma_irq_handler - interrupt handler for aeq and ceq0
 * @irq: Interrupt request number
 * @data: RDMA PCI function
 */
static irqreturn_t irdma_irq_handler(int irq, void *data)
{
	struct irdma_pci_f *rf = data;

	tasklet_schedule(&rf->dpc_tasklet);

	return IRQ_HANDLED;
}

/**
 * irdma_ceq_handler - interrupt handler for ceq
 * @irq: interrupt request number
 * @data: ceq pointer
 */
static irqreturn_t irdma_ceq_handler(int irq, void *data)
{
	struct irdma_ceq *iwceq = data;

	if (iwceq->irq != irq)
		ibdev_err(to_ibdev(&iwceq->rf->sc_dev), "expected irq = %d received irq = %d\n",
			  iwceq->irq, irq);
	tasklet_schedule(&iwceq->dpc_tasklet);

	return IRQ_HANDLED;
}

/**
 * irdma_destroy_irq - destroy device interrupts
 * @rf: RDMA PCI function
 * @msix_vec: msix vector to disable irq
 * @dev_id: parameter to pass to free_irq (used during irq setup)
 *
 * The function is called when destroying aeq/ceq
 */
static void irdma_destroy_irq(struct irdma_pci_f *rf,
			      struct irdma_msix_vector *msix_vec, void *dev_id)
{
	struct irdma_sc_dev *dev = &rf->sc_dev;

	dev->irq_ops->irdma_dis_irq(dev, msix_vec->idx);
	irq_update_affinity_hint(msix_vec->irq, NULL);
	free_irq(msix_vec->irq, dev_id);
}

/**
 * irdma_destroy_cqp  - destroy control qp
 * @rf: RDMA PCI function
 * @free_hwcqp: 1 if hw cqp should be freed
 *
 * Issue destroy cqp request and
 * free the resources associated with the cqp
 */
static void irdma_destroy_cqp(struct irdma_pci_f *rf, bool free_hwcqp)
{
	struct irdma_sc_dev *dev = &rf->sc_dev;
	struct irdma_cqp *cqp = &rf->cqp;
	int status = 0;

	if (rf->cqp_cmpl_wq)
		destroy_workqueue(rf->cqp_cmpl_wq);
	if (free_hwcqp)
		status = irdma_sc_cqp_destroy(dev->cqp);
	if (status)
		ibdev_dbg(to_ibdev(dev), "ERR: Destroy CQP failed %d\n", status);

	irdma_cleanup_pending_cqp_op(rf);
	dma_free_coherent(dev->hw->device, cqp->sq.size, cqp->sq.va,
			  cqp->sq.pa);
	cqp->sq.va = NULL;
	kfree(cqp->scratch_array);
	cqp->scratch_array = NULL;
	kfree(cqp->cqp_requests);
	cqp->cqp_requests = NULL;
}

static void irdma_destroy_virt_aeq(struct irdma_pci_f *rf)
{
	struct irdma_aeq *aeq = &rf->aeq;
	u32 pg_cnt = DIV_ROUND_UP(aeq->mem.size, PAGE_SIZE);
	dma_addr_t *pg_arr = (dma_addr_t *)aeq->palloc.level1.addr;

	irdma_unmap_vm_page_list(&rf->hw, pg_arr, pg_cnt);
	irdma_free_pble(rf->pble_rsrc, &aeq->palloc);
	vfree(aeq->mem.va);
}

/**
 * irdma_destroy_aeq - destroy aeq
 * @rf: RDMA PCI function
 *
 * Issue a destroy aeq request and
 * free the resources associated with the aeq
 * The function is called during driver unload
 */
static void irdma_destroy_aeq(struct irdma_pci_f *rf)
{
	struct irdma_sc_dev *dev = &rf->sc_dev;
	struct irdma_aeq *aeq = &rf->aeq;
	int status = -EBUSY;

	if (!rf->msix_shared) {
		rf->sc_dev.irq_ops->irdma_cfg_aeq(&rf->sc_dev, rf->iw_msixtbl->idx, false);
		irdma_destroy_irq(rf, rf->iw_msixtbl, rf);
	}
	if (rf->reset)
		goto exit;

	aeq->sc_aeq.size = 0;
	status = irdma_cqp_aeq_cmd(dev, &aeq->sc_aeq, IRDMA_OP_AEQ_DESTROY);
	if (status)
		ibdev_dbg(to_ibdev(dev), "ERR: Destroy AEQ failed %d\n", status);

exit:
	if (aeq->virtual_map) {
		irdma_destroy_virt_aeq(rf);
	} else {
		dma_free_coherent(dev->hw->device, aeq->mem.size, aeq->mem.va,
				  aeq->mem.pa);
		aeq->mem.va = NULL;
	}
}

/**
 * irdma_destroy_ceq - destroy ceq
 * @rf: RDMA PCI function
 * @iwceq: ceq to be destroyed
 *
 * Issue a destroy ceq request and
 * free the resources associated with the ceq
 */
static void irdma_destroy_ceq(struct irdma_pci_f *rf, struct irdma_ceq *iwceq)
{
	struct irdma_sc_dev *dev = &rf->sc_dev;
	int status;

	if (rf->reset)
		goto exit;

	status = irdma_sc_ceq_destroy(&iwceq->sc_ceq, 0, 1);
	if (status) {
		ibdev_dbg(to_ibdev(dev), "ERR: CEQ destroy command failed %d\n", status);
		goto exit;
	}

	status = irdma_sc_cceq_destroy_done(&iwceq->sc_ceq);
	if (status)
		ibdev_dbg(to_ibdev(dev), "ERR: CEQ destroy completion failed %d\n",
			  status);
exit:
	dma_free_coherent(dev->hw->device, iwceq->mem.size, iwceq->mem.va,
			  iwceq->mem.pa);
	iwceq->mem.va = NULL;
}

/**
 * irdma_del_ceq_0 - destroy ceq 0
 * @rf: RDMA PCI function
 *
 * Disable the ceq 0 interrupt and destroy the ceq 0
 */
static void irdma_del_ceq_0(struct irdma_pci_f *rf)
{
	struct irdma_ceq *iwceq = rf->ceqlist;
	struct irdma_msix_vector *msix_vec;

	if (rf->msix_shared) {
		msix_vec = &rf->iw_msixtbl[0];
		rf->sc_dev.irq_ops->irdma_cfg_ceq(&rf->sc_dev,
						  msix_vec->ceq_id,
						  msix_vec->idx, false);
		irdma_destroy_irq(rf, msix_vec, rf);
	} else {
		msix_vec = &rf->iw_msixtbl[1];
		irdma_destroy_irq(rf, msix_vec, iwceq);
	}

	irdma_destroy_ceq(rf, iwceq);
	rf->sc_dev.ceq_valid = false;
	rf->ceqs_count = 0;
}

/**
 * irdma_del_ceqs - destroy all ceq's except CEQ 0
 * @rf: RDMA PCI function
 *
 * Go through all of the device ceq's, except 0, and for each
 * ceq disable the ceq interrupt and destroy the ceq
 */
static void irdma_del_ceqs(struct irdma_pci_f *rf)
{
	struct irdma_ceq *iwceq = &rf->ceqlist[1];
	struct irdma_msix_vector *msix_vec;
	u32 i = 0;

	if (rf->msix_shared)
		msix_vec = &rf->iw_msixtbl[1];
	else
		msix_vec = &rf->iw_msixtbl[2];

	for (i = 1; i < rf->ceqs_count; i++, msix_vec++, iwceq++) {
		rf->sc_dev.irq_ops->irdma_cfg_ceq(&rf->sc_dev, msix_vec->ceq_id,
						  msix_vec->idx, false);
		irdma_destroy_irq(rf, msix_vec, iwceq);
		irdma_cqp_ceq_cmd(&rf->sc_dev, &iwceq->sc_ceq,
				  IRDMA_OP_CEQ_DESTROY);
		dma_free_coherent(rf->sc_dev.hw->device, iwceq->mem.size,
				  iwceq->mem.va, iwceq->mem.pa);
		iwceq->mem.va = NULL;
	}
	rf->ceqs_count = 1;
}

/**
 * irdma_destroy_ccq - destroy control cq
 * @rf: RDMA PCI function
 *
 * Issue destroy ccq request and
 * free the resources associated with the ccq
 */
static void irdma_destroy_ccq(struct irdma_pci_f *rf)
{
	struct irdma_sc_dev *dev = &rf->sc_dev;
	struct irdma_ccq *ccq = &rf->ccq;
	int status = 0;

	if (!rf->reset)
		status = irdma_sc_ccq_destroy(dev->ccq, 0, true);
	if (status)
		ibdev_dbg(to_ibdev(dev), "ERR: CCQ destroy failed %d\n", status);
	dma_free_coherent(dev->hw->device, ccq->mem_cq.size, ccq->mem_cq.va,
			  ccq->mem_cq.pa);
	ccq->mem_cq.va = NULL;
}

/**
 * irdma_close_hmc_objects_type - delete hmc objects of a given type
 * @dev: iwarp device
 * @obj_type: the hmc object type to be deleted
 * @hmc_info: host memory info struct
 * @privileged: permission to close HMC objects
 * @reset: true if called before reset
 */
static void irdma_close_hmc_objects_type(struct irdma_sc_dev *dev,
					 enum irdma_hmc_rsrc_type obj_type,
					 struct irdma_hmc_info *hmc_info,
					 bool privileged, bool reset)
{
	struct irdma_hmc_del_obj_info info = {};

	info.hmc_info = hmc_info;
	info.rsrc_type = obj_type;
	info.count = hmc_info->hmc_obj[obj_type].cnt;
	info.privileged = privileged;
	if (irdma_sc_del_hmc_obj(dev, &info, reset))
		ibdev_dbg(to_ibdev(dev), "ERR: del HMC obj of type %d failed\n",
			  obj_type);
}

/**
 * irdma_del_hmc_objects - remove all device hmc objects
 * @dev: iwarp device
 * @hmc_info: hmc_info to free
 * @privileged: permission to delete HMC objects
 * @reset: true if called before reset
 * @vers: hardware version
 */
static void irdma_del_hmc_objects(struct irdma_sc_dev *dev,
				  struct irdma_hmc_info *hmc_info, bool privileged,
				  bool reset, enum irdma_vers vers)
{
	unsigned int i;

	for (i = 0; i < IW_HMC_OBJ_TYPE_NUM; i++) {
		if (dev->hmc_info->hmc_obj[iw_hmc_obj_types[i]].cnt)
			irdma_close_hmc_objects_type(dev, iw_hmc_obj_types[i],
						     hmc_info, privileged, reset);
		if (vers == IRDMA_GEN_1 && i == IRDMA_HMC_IW_TIMER)
			break;
	}
}

/**
 * irdma_create_hmc_obj_type - create hmc object of a given type
 * @dev: hardware control device structure
 * @info: information for the hmc object to create
 */
static int irdma_create_hmc_obj_type(struct irdma_sc_dev *dev,
				     struct irdma_hmc_create_obj_info *info)
{
	return irdma_sc_create_hmc_obj(dev, info);
}

/**
 * irdma_create_hmc_objs - create all hmc objects for the device
 * @rf: RDMA PCI function
 * @privileged: permission to create HMC objects
 * @vers: HW version
 *
 * Create the device hmc objects and allocate hmc pages
 * Return 0 if successful, otherwise clean up and return error
 */
static int irdma_create_hmc_objs(struct irdma_pci_f *rf, bool privileged,
				 enum irdma_vers vers)
{
	struct irdma_sc_dev *dev = &rf->sc_dev;
	struct irdma_hmc_create_obj_info info = {};
	int i, status = 0;

	info.hmc_info = dev->hmc_info;
	info.privileged = privileged;
	info.entry_type = rf->sd_type;

	for (i = 0; i < IW_HMC_OBJ_TYPE_NUM; i++) {
		if (dev->hmc_info->hmc_obj[iw_hmc_obj_types[i]].cnt) {
			info.rsrc_type = iw_hmc_obj_types[i];
			info.count = dev->hmc_info->hmc_obj[info.rsrc_type].cnt;
			info.add_sd_cnt = 0;
			status = irdma_create_hmc_obj_type(dev, &info);
			if (status) {
				ibdev_dbg(to_ibdev(dev),
					  "ERR: create obj type %d status = %d\n",
					  iw_hmc_obj_types[i], status);
				break;
			}
		}
		if (vers == IRDMA_GEN_1 && i == IRDMA_HMC_IW_TIMER)
			break;
	}

	if (!status)
		return irdma_sc_static_hmc_pages_allocated(dev->cqp, 0, dev->hmc_fn_id,
							   true, true);

	while (i) {
		i--;
		/* destroy the hmc objects of a given type */
		if (dev->hmc_info->hmc_obj[iw_hmc_obj_types[i]].cnt)
			irdma_close_hmc_objects_type(dev, iw_hmc_obj_types[i],
						     dev->hmc_info, privileged,
						     false);
	}

	return status;
}

/**
 * irdma_obj_aligned_mem - get aligned memory from device allocated memory
 * @rf: RDMA PCI function
 * @memptr: points to the memory addresses
 * @size: size of memory needed
 * @mask: mask for the aligned memory
 *
 * Get aligned memory of the requested size and
 * update the memptr to point to the new aligned memory
 * Return 0 if successful, otherwise return no memory error
 */
static int irdma_obj_aligned_mem(struct irdma_pci_f *rf,
				 struct irdma_dma_mem *memptr, u32 size,
				 u32 mask)
{
	unsigned long va, newva;
	unsigned long extra;

	va = (unsigned long)rf->obj_next.va;
	newva = va;
	if (mask)
		newva = ALIGN(va, (unsigned long)mask + 1ULL);
	extra = newva - va;
	memptr->va = (u8 *)va + extra;
	memptr->pa = rf->obj_next.pa + extra;
	memptr->size = size;
	if (((u8 *)memptr->va + size) > ((u8 *)rf->obj_mem.va + rf->obj_mem.size))
		return -ENOMEM;

	rf->obj_next.va = (u8 *)memptr->va + size;
	rf->obj_next.pa = memptr->pa + size;

	return 0;
}

/**
 * irdma_create_cqp - create control qp
 * @rf: RDMA PCI function
 *
 * Return 0, if the cqp and all the resources associated with it
 * are successfully created, otherwise return error
 */
static int irdma_create_cqp(struct irdma_pci_f *rf)
{
	u32 sqsize = IRDMA_CQP_SW_SQSIZE_2048;
	struct irdma_dma_mem mem;
	struct irdma_sc_dev *dev = &rf->sc_dev;
	struct irdma_cqp_init_info cqp_init_info = {};
	struct irdma_cqp *cqp = &rf->cqp;
	u16 maj_err, min_err;
	int i, status;

	cqp->cqp_requests = kcalloc(sqsize, sizeof(*cqp->cqp_requests), GFP_KERNEL);
	if (!cqp->cqp_requests)
		return -ENOMEM;

	cqp->scratch_array = kcalloc(sqsize, sizeof(*cqp->scratch_array), GFP_KERNEL);
	if (!cqp->scratch_array) {
		kfree(cqp->cqp_requests);
		return -ENOMEM;
	}

	dev->cqp = &cqp->sc_cqp;
	dev->cqp->dev = dev;
	cqp->sq.size = ALIGN(sizeof(struct irdma_cqp_sq_wqe) * sqsize,
			     IRDMA_CQP_ALIGNMENT);
	cqp->sq.va = dma_alloc_coherent(dev->hw->device, cqp->sq.size,
					&cqp->sq.pa, GFP_KERNEL);
	if (!cqp->sq.va) {
		kfree(cqp->scratch_array);
		kfree(cqp->cqp_requests);
		return -ENOMEM;
	}

	status = irdma_obj_aligned_mem(rf, &mem, sizeof(struct irdma_cqp_ctx),
				       IRDMA_HOST_CTX_ALIGNMENT_M);
	if (status)
		goto exit;

	dev->cqp->host_ctx_pa = mem.pa;
	dev->cqp->host_ctx = mem.va;
	/* populate the cqp init info */
	cqp_init_info.dev = dev;
	cqp_init_info.sq_size = sqsize;
	cqp_init_info.sq = cqp->sq.va;
	cqp_init_info.sq_pa = cqp->sq.pa;
	cqp_init_info.host_ctx_pa = mem.pa;
	cqp_init_info.host_ctx = mem.va;
	cqp_init_info.hmc_profile = rf->rsrc_profile;
	cqp_init_info.scratch_array = cqp->scratch_array;
	cqp_init_info.protocol_used = rf->protocol_used;

	switch (rf->rdma_ver) {
	case IRDMA_GEN_1:
		cqp_init_info.hw_maj_ver = IRDMA_CQPHC_HW_MAJVER_GEN_1;
		break;
	case IRDMA_GEN_2:
		cqp_init_info.hw_maj_ver = IRDMA_CQPHC_HW_MAJVER_GEN_2;
		break;
	}
	status = irdma_sc_cqp_init(dev->cqp, &cqp_init_info);
	if (status) {
		ibdev_dbg(to_ibdev(dev), "ERR: cqp init status %d\n", status);
		goto exit;
	}

	spin_lock_init(&cqp->req_lock);
	spin_lock_init(&cqp->compl_lock);

	status = irdma_sc_cqp_create(dev->cqp, &maj_err, &min_err);
	if (status) {
		ibdev_dbg(to_ibdev(dev),
			  "ERR: cqp create failed - status %d maj_err %d min_err %d\n",
			  status, maj_err, min_err);
		goto exit;
	}

	INIT_LIST_HEAD(&cqp->cqp_avail_reqs);
	INIT_LIST_HEAD(&cqp->cqp_pending_reqs);

	/* init the waitqueue of the cqp_requests and add them to the list */
	for (i = 0; i < sqsize; i++) {
		init_waitqueue_head(&cqp->cqp_requests[i].waitq);
		list_add_tail(&cqp->cqp_requests[i].list, &cqp->cqp_avail_reqs);
	}
	init_waitqueue_head(&cqp->remove_wq);
	return 0;

exit:
	irdma_destroy_cqp(rf, false);

	return status;
}

/**
 * irdma_create_ccq - create control cq
 * @rf: RDMA PCI function
 *
 * Return 0, if the ccq and the resources associated with it
 * are successfully created, otherwise return error
 */
static int irdma_create_ccq(struct irdma_pci_f *rf)
{
	struct irdma_sc_dev *dev = &rf->sc_dev;
	struct irdma_ccq_init_info info = {};
	struct irdma_ccq *ccq = &rf->ccq;
	int status;

	dev->ccq = &ccq->sc_cq;
	dev->ccq->dev = dev;
	info.dev = dev;
	ccq->shadow_area.size = sizeof(struct irdma_cq_shadow_area);
	ccq->mem_cq.size = ALIGN(sizeof(struct irdma_cqe) * IW_CCQ_SIZE,
				 IRDMA_CQ0_ALIGNMENT);
	ccq->mem_cq.va = dma_alloc_coherent(dev->hw->device, ccq->mem_cq.size,
					    &ccq->mem_cq.pa, GFP_KERNEL);
	if (!ccq->mem_cq.va)
		return -ENOMEM;

	status = irdma_obj_aligned_mem(rf, &ccq->shadow_area,
				       ccq->shadow_area.size,
				       IRDMA_SHADOWAREA_M);
	if (status)
		goto exit;

	ccq->sc_cq.back_cq = ccq;
	/* populate the ccq init info */
	info.cq_base = ccq->mem_cq.va;
	info.cq_pa = ccq->mem_cq.pa;
	info.num_elem = IW_CCQ_SIZE;
	info.shadow_area = ccq->shadow_area.va;
	info.shadow_area_pa = ccq->shadow_area.pa;
	info.ceqe_mask = false;
	info.ceq_id_valid = true;
	info.shadow_read_threshold = 16;
	info.vsi = &rf->default_vsi;
	status = irdma_sc_ccq_init(dev->ccq, &info);
	if (!status)
		status = irdma_sc_ccq_create(dev->ccq, 0, true, true);
exit:
	if (status) {
		dma_free_coherent(dev->hw->device, ccq->mem_cq.size,
				  ccq->mem_cq.va, ccq->mem_cq.pa);
		ccq->mem_cq.va = NULL;
	}

	return status;
}

/**
 * irdma_alloc_set_mac - set up a mac address table entry
 * @iwdev: irdma device
 *
 * Allocate a mac ip entry and add it to the hw table Return 0
 * if successful, otherwise return error
 */
static int irdma_alloc_set_mac(struct irdma_device *iwdev)
{
	int status;

	status = irdma_alloc_local_mac_entry(iwdev->rf,
					     &iwdev->mac_ip_table_idx);
	if (!status) {
		status = irdma_add_local_mac_entry(iwdev->rf,
						   (const u8 *)iwdev->netdev->dev_addr,
						   (u8)iwdev->mac_ip_table_idx);
		if (status)
			irdma_del_local_mac_entry(iwdev->rf,
						  (u8)iwdev->mac_ip_table_idx);
	}
	return status;
}

/**
 * irdma_cfg_ceq_vector - set up the msix interrupt vector for
 * ceq
 * @rf: RDMA PCI function
 * @iwceq: ceq associated with the vector
 * @ceq_id: the id number of the iwceq
 * @msix_vec: interrupt vector information
 *
 * Allocate interrupt resources and enable irq handling
 * Return 0 if successful, otherwise return error
 */
static int irdma_cfg_ceq_vector(struct irdma_pci_f *rf, struct irdma_ceq *iwceq,
				u32 ceq_id, struct irdma_msix_vector *msix_vec)
{
	int status;

	if (rf->msix_shared && !ceq_id) {
		tasklet_setup(&rf->dpc_tasklet, irdma_dpc);
		status = request_irq(msix_vec->irq, irdma_irq_handler, 0,
				     "AEQCEQ", rf);
	} else {
		tasklet_setup(&iwceq->dpc_tasklet, irdma_ceq_dpc);

		status = request_irq(msix_vec->irq, irdma_ceq_handler, 0,
				     "CEQ", iwceq);
	}
	cpumask_clear(&msix_vec->mask);
	cpumask_set_cpu(msix_vec->cpu_affinity, &msix_vec->mask);
	irq_update_affinity_hint(msix_vec->irq, &msix_vec->mask);
	if (status) {
		ibdev_dbg(&rf->iwdev->ibdev, "ERR: ceq irq config fail\n");
		return status;
	}

	msix_vec->ceq_id = ceq_id;
	rf->sc_dev.irq_ops->irdma_cfg_ceq(&rf->sc_dev, ceq_id, msix_vec->idx, true);

	return 0;
}

/**
 * irdma_cfg_aeq_vector - set up the msix vector for aeq
 * @rf: RDMA PCI function
 *
 * Allocate interrupt resources and enable irq handling
 * Return 0 if successful, otherwise return error
 */
static int irdma_cfg_aeq_vector(struct irdma_pci_f *rf)
{
	struct irdma_msix_vector *msix_vec = rf->iw_msixtbl;
	u32 ret = 0;

	if (!rf->msix_shared) {
		tasklet_setup(&rf->dpc_tasklet, irdma_dpc);
		ret = request_irq(msix_vec->irq, irdma_irq_handler, 0,
				  "irdma", rf);
	}
	if (ret) {
		ibdev_dbg(&rf->iwdev->ibdev, "ERR: aeq irq config fail\n");
		return -EINVAL;
	}

	rf->sc_dev.irq_ops->irdma_cfg_aeq(&rf->sc_dev, msix_vec->idx, true);

	return 0;
}

/**
 * irdma_create_ceq - create completion event queue
 * @rf: RDMA PCI function
 * @iwceq: pointer to the ceq resources to be created
 * @ceq_id: the id number of the iwceq
 * @vsi: SC vsi struct
 *
 * Return 0, if the ceq and the resources associated with it
 * are successfully created, otherwise return error
 */
static int irdma_create_ceq(struct irdma_pci_f *rf, struct irdma_ceq *iwceq,
			    u32 ceq_id, struct irdma_sc_vsi *vsi)
{
	int status;
	struct irdma_ceq_init_info info = {};
	struct irdma_sc_dev *dev = &rf->sc_dev;
	u64 scratch;
	u32 ceq_size;

	info.ceq_id = ceq_id;
	iwceq->rf = rf;
	ceq_size = min(rf->sc_dev.hmc_info->hmc_obj[IRDMA_HMC_IW_CQ].cnt,
		       dev->hw_attrs.max_hw_ceq_size);
	iwceq->mem.size = ALIGN(sizeof(struct irdma_ceqe) * ceq_size,
				IRDMA_CEQ_ALIGNMENT);
	iwceq->mem.va = dma_alloc_coherent(dev->hw->device, iwceq->mem.size,
					   &iwceq->mem.pa, GFP_KERNEL);
	if (!iwceq->mem.va)
		return -ENOMEM;

	info.ceq_id = ceq_id;
	info.ceqe_base = iwceq->mem.va;
	info.ceqe_pa = iwceq->mem.pa;
	info.elem_cnt = ceq_size;
	iwceq->sc_ceq.ceq_id = ceq_id;
	info.dev = dev;
	info.vsi = vsi;
	scratch = (uintptr_t)&rf->cqp.sc_cqp;
	status = irdma_sc_ceq_init(&iwceq->sc_ceq, &info);
	if (!status) {
		if (dev->ceq_valid)
			status = irdma_cqp_ceq_cmd(&rf->sc_dev, &iwceq->sc_ceq,
						   IRDMA_OP_CEQ_CREATE);
		else
			status = irdma_sc_cceq_create(&iwceq->sc_ceq, scratch);
	}

	if (status) {
		dma_free_coherent(dev->hw->device, iwceq->mem.size,
				  iwceq->mem.va, iwceq->mem.pa);
		iwceq->mem.va = NULL;
	}

	return status;
}

/**
 * irdma_setup_ceq_0 - create CEQ 0 and it's interrupt resource
 * @rf: RDMA PCI function
 *
 * Allocate a list for all device completion event queues
 * Create the ceq 0 and configure it's msix interrupt vector
 * Return 0, if successfully set up, otherwise return error
 */
static int irdma_setup_ceq_0(struct irdma_pci_f *rf)
{
	struct irdma_ceq *iwceq;
	struct irdma_msix_vector *msix_vec;
	u32 i;
	int status = 0;
	u32 num_ceqs;

	num_ceqs = min(rf->msix_count, rf->sc_dev.hmc_fpm_misc.max_ceqs);
	rf->ceqlist = kcalloc(num_ceqs, sizeof(*rf->ceqlist), GFP_KERNEL);
	if (!rf->ceqlist) {
		status = -ENOMEM;
		goto exit;
	}

	iwceq = &rf->ceqlist[0];
	status = irdma_create_ceq(rf, iwceq, 0, &rf->default_vsi);
	if (status) {
		ibdev_dbg(&rf->iwdev->ibdev, "ERR: create ceq status = %d\n",
			  status);
		goto exit;
	}

	spin_lock_init(&iwceq->ce_lock);
	i = rf->msix_shared ? 0 : 1;
	msix_vec = &rf->iw_msixtbl[i];
	iwceq->irq = msix_vec->irq;
	iwceq->msix_idx = msix_vec->idx;
	status = irdma_cfg_ceq_vector(rf, iwceq, 0, msix_vec);
	if (status) {
		irdma_destroy_ceq(rf, iwceq);
		goto exit;
	}

	irdma_ena_intr(&rf->sc_dev, msix_vec->idx);
	rf->ceqs_count++;

exit:
	if (status && !rf->ceqs_count) {
		kfree(rf->ceqlist);
		rf->ceqlist = NULL;
		return status;
	}
	rf->sc_dev.ceq_valid = true;

	return 0;
}

/**
 * irdma_setup_ceqs - manage the device ceq's and their interrupt resources
 * @rf: RDMA PCI function
 * @vsi: VSI structure for this CEQ
 *
 * Allocate a list for all device completion event queues
 * Create the ceq's and configure their msix interrupt vectors
 * Return 0, if ceqs are successfully set up, otherwise return error
 */
static int irdma_setup_ceqs(struct irdma_pci_f *rf, struct irdma_sc_vsi *vsi)
{
	u32 i;
	u32 ceq_id;
	struct irdma_ceq *iwceq;
	struct irdma_msix_vector *msix_vec;
	int status;
	u32 num_ceqs;

	num_ceqs = min(rf->msix_count, rf->sc_dev.hmc_fpm_misc.max_ceqs);
	i = (rf->msix_shared) ? 1 : 2;
	for (ceq_id = 1; i < num_ceqs; i++, ceq_id++) {
		iwceq = &rf->ceqlist[ceq_id];
		status = irdma_create_ceq(rf, iwceq, ceq_id, vsi);
		if (status) {
			ibdev_dbg(&rf->iwdev->ibdev,
				  "ERR: create ceq status = %d\n", status);
			goto del_ceqs;
		}
		spin_lock_init(&iwceq->ce_lock);
		msix_vec = &rf->iw_msixtbl[i];
		iwceq->irq = msix_vec->irq;
		iwceq->msix_idx = msix_vec->idx;
		status = irdma_cfg_ceq_vector(rf, iwceq, ceq_id, msix_vec);
		if (status) {
			irdma_destroy_ceq(rf, iwceq);
			goto del_ceqs;
		}
		irdma_ena_intr(&rf->sc_dev, msix_vec->idx);
		rf->ceqs_count++;
	}

	return 0;

del_ceqs:
	irdma_del_ceqs(rf);

	return status;
}

static int irdma_create_virt_aeq(struct irdma_pci_f *rf, u32 size)
{
	struct irdma_aeq *aeq = &rf->aeq;
	dma_addr_t *pg_arr;
	u32 pg_cnt;
	int status;

	if (rf->rdma_ver < IRDMA_GEN_2)
		return -EOPNOTSUPP;

	aeq->mem.size = sizeof(struct irdma_sc_aeqe) * size;
	aeq->mem.va = vzalloc(aeq->mem.size);

	if (!aeq->mem.va)
		return -ENOMEM;

	pg_cnt = DIV_ROUND_UP(aeq->mem.size, PAGE_SIZE);
	status = irdma_get_pble(rf->pble_rsrc, &aeq->palloc, pg_cnt, true);
	if (status) {
		vfree(aeq->mem.va);
		return status;
	}

	pg_arr = (dma_addr_t *)aeq->palloc.level1.addr;
	status = irdma_map_vm_page_list(&rf->hw, aeq->mem.va, pg_arr, pg_cnt);
	if (status) {
		irdma_free_pble(rf->pble_rsrc, &aeq->palloc);
		vfree(aeq->mem.va);
		return status;
	}

	return 0;
}

/**
 * irdma_create_aeq - create async event queue
 * @rf: RDMA PCI function
 *
 * Return 0, if the aeq and the resources associated with it
 * are successfully created, otherwise return error
 */
static int irdma_create_aeq(struct irdma_pci_f *rf)
{
	struct irdma_aeq_init_info info = {};
	struct irdma_sc_dev *dev = &rf->sc_dev;
	struct irdma_aeq *aeq = &rf->aeq;
	struct irdma_hmc_info *hmc_info = rf->sc_dev.hmc_info;
	u32 aeq_size;
	u8 multiplier = (rf->protocol_used == IRDMA_IWARP_PROTOCOL_ONLY) ? 2 : 1;
	int status;

	aeq_size = multiplier * hmc_info->hmc_obj[IRDMA_HMC_IW_QP].cnt +
		   hmc_info->hmc_obj[IRDMA_HMC_IW_CQ].cnt;
	aeq_size = min(aeq_size, dev->hw_attrs.max_hw_aeq_size);

	aeq->mem.size = ALIGN(sizeof(struct irdma_sc_aeqe) * aeq_size,
			      IRDMA_AEQ_ALIGNMENT);
	aeq->mem.va = dma_alloc_coherent(dev->hw->device, aeq->mem.size,
					 &aeq->mem.pa,
					 GFP_KERNEL | __GFP_NOWARN);
	if (aeq->mem.va)
		goto skip_virt_aeq;

	/* physically mapped aeq failed. setup virtual aeq */
	status = irdma_create_virt_aeq(rf, aeq_size);
	if (status)
		return status;

	info.virtual_map = true;
	aeq->virtual_map = info.virtual_map;
	info.pbl_chunk_size = 1;
	info.first_pm_pbl_idx = aeq->palloc.level1.idx;

skip_virt_aeq:
	info.aeqe_base = aeq->mem.va;
	info.aeq_elem_pa = aeq->mem.pa;
	info.elem_cnt = aeq_size;
	info.dev = dev;
	info.msix_idx = rf->iw_msixtbl->idx;
	status = irdma_sc_aeq_init(&aeq->sc_aeq, &info);
	if (status)
		goto err;

	status = irdma_cqp_aeq_cmd(dev, &aeq->sc_aeq, IRDMA_OP_AEQ_CREATE);
	if (status)
		goto err;

	return 0;

err:
	if (aeq->virtual_map) {
		irdma_destroy_virt_aeq(rf);
	} else {
		dma_free_coherent(dev->hw->device, aeq->mem.size, aeq->mem.va,
				  aeq->mem.pa);
		aeq->mem.va = NULL;
	}

	return status;
}

/**
 * irdma_setup_aeq - set up the device aeq
 * @rf: RDMA PCI function
 *
 * Create the aeq and configure its msix interrupt vector
 * Return 0 if successful, otherwise return error
 */
static int irdma_setup_aeq(struct irdma_pci_f *rf)
{
	struct irdma_sc_dev *dev = &rf->sc_dev;
	int status;

	status = irdma_create_aeq(rf);
	if (status)
		return status;

	status = irdma_cfg_aeq_vector(rf);
	if (status) {
		irdma_destroy_aeq(rf);
		return status;
	}

	if (!rf->msix_shared)
		irdma_ena_intr(dev, rf->iw_msixtbl[0].idx);

	return 0;
}

/**
 * irdma_initialize_ilq - create iwarp local queue for cm
 * @iwdev: irdma device
 *
 * Return 0 if successful, otherwise return error
 */
static int irdma_initialize_ilq(struct irdma_device *iwdev)
{
	struct irdma_puda_rsrc_info info = {};
	int status;

	info.type = IRDMA_PUDA_RSRC_TYPE_ILQ;
	info.cq_id = 1;
	info.qp_id = 1;
	info.count = 1;
	info.pd_id = 1;
	info.abi_ver = IRDMA_ABI_VER;
	info.sq_size = min(iwdev->rf->max_qp / 2, (u32)32768);
	info.rq_size = info.sq_size;
	info.buf_size = 1024;
	info.tx_buf_cnt = 2 * info.sq_size;
	info.receive = irdma_receive_ilq;
	info.xmit_complete = irdma_free_sqbuf;
	status = irdma_puda_create_rsrc(&iwdev->vsi, &info);
	if (status)
		ibdev_dbg(&iwdev->ibdev, "ERR: ilq create fail\n");

	return status;
}

/**
 * irdma_initialize_ieq - create iwarp exception queue
 * @iwdev: irdma device
 *
 * Return 0 if successful, otherwise return error
 */
static int irdma_initialize_ieq(struct irdma_device *iwdev)
{
	struct irdma_puda_rsrc_info info = {};
	int status;

	info.type = IRDMA_PUDA_RSRC_TYPE_IEQ;
	info.cq_id = 2;
	info.qp_id = iwdev->vsi.exception_lan_q;
	info.count = 1;
	info.pd_id = 2;
	info.abi_ver = IRDMA_ABI_VER;
	info.sq_size = min(iwdev->rf->max_qp / 2, (u32)32768);
	info.rq_size = info.sq_size;
	info.buf_size = iwdev->vsi.mtu + IRDMA_IPV4_PAD;
	info.tx_buf_cnt = 4096;
	status = irdma_puda_create_rsrc(&iwdev->vsi, &info);
	if (status)
		ibdev_dbg(&iwdev->ibdev, "ERR: ieq create fail\n");

	return status;
}

/**
 * irdma_reinitialize_ieq - destroy and re-create ieq
 * @vsi: VSI structure
 */
void irdma_reinitialize_ieq(struct irdma_sc_vsi *vsi)
{
	struct irdma_device *iwdev = vsi->back_vsi;
	struct irdma_pci_f *rf = iwdev->rf;

	irdma_puda_dele_rsrc(vsi, IRDMA_PUDA_RSRC_TYPE_IEQ, false);
	if (irdma_initialize_ieq(iwdev)) {
		iwdev->rf->reset = true;
		rf->gen_ops.request_reset(rf);
	}
}

/**
 * irdma_hmc_setup - create hmc objects for the device
 * @rf: RDMA PCI function
 *
 * Set up the device private memory space for the number and size of
 * the hmc objects and create the objects
 * Return 0 if successful, otherwise return error
 */
static int irdma_hmc_setup(struct irdma_pci_f *rf)
{
	int status;
	u32 qpcnt;

	qpcnt = rsrc_limits_table[rf->limits_sel].qplimit;

	rf->sd_type = IRDMA_SD_TYPE_DIRECT;
	status = irdma_cfg_fpm_val(&rf->sc_dev, qpcnt);
	if (status)
		return status;

	status = irdma_create_hmc_objs(rf, true, rf->rdma_ver);

	return status;
}

/**
 * irdma_del_init_mem - deallocate memory resources
 * @rf: RDMA PCI function
 */
static void irdma_del_init_mem(struct irdma_pci_f *rf)
{
	struct irdma_sc_dev *dev = &rf->sc_dev;

	kfree(dev->hmc_info->sd_table.sd_entry);
	dev->hmc_info->sd_table.sd_entry = NULL;
	kfree(rf->mem_rsrc);
	rf->mem_rsrc = NULL;
	dma_free_coherent(rf->hw.device, rf->obj_mem.size, rf->obj_mem.va,
			  rf->obj_mem.pa);
	rf->obj_mem.va = NULL;
	if (rf->rdma_ver != IRDMA_GEN_1) {
		bitmap_free(rf->allocated_ws_nodes);
		rf->allocated_ws_nodes = NULL;
	}
	kfree(rf->ceqlist);
	rf->ceqlist = NULL;
	kfree(rf->iw_msixtbl);
	rf->iw_msixtbl = NULL;
	kfree(rf->hmc_info_mem);
	rf->hmc_info_mem = NULL;
}

/**
 * irdma_initialize_dev - initialize device
 * @rf: RDMA PCI function
 *
 * Allocate memory for the hmc objects and initialize iwdev
 * Return 0 if successful, otherwise clean up the resources
 * and return error
 */
static int irdma_initialize_dev(struct irdma_pci_f *rf)
{
	int status;
	struct irdma_sc_dev *dev = &rf->sc_dev;
	struct irdma_device_init_info info = {};
	struct irdma_dma_mem mem;
	u32 size;

	size = sizeof(struct irdma_hmc_pble_rsrc) +
	       sizeof(struct irdma_hmc_info) +
	       (sizeof(struct irdma_hmc_obj_info) * IRDMA_HMC_IW_MAX);

	rf->hmc_info_mem = kzalloc(size, GFP_KERNEL);
	if (!rf->hmc_info_mem)
		return -ENOMEM;

	rf->pble_rsrc = (struct irdma_hmc_pble_rsrc *)rf->hmc_info_mem;
	dev->hmc_info = &rf->hw.hmc;
	dev->hmc_info->hmc_obj = (struct irdma_hmc_obj_info *)
				 (rf->pble_rsrc + 1);

	status = irdma_obj_aligned_mem(rf, &mem, IRDMA_QUERY_FPM_BUF_SIZE,
				       IRDMA_FPM_QUERY_BUF_ALIGNMENT_M);
	if (status)
		goto error;

	info.fpm_query_buf_pa = mem.pa;
	info.fpm_query_buf = mem.va;

	status = irdma_obj_aligned_mem(rf, &mem, IRDMA_COMMIT_FPM_BUF_SIZE,
				       IRDMA_FPM_COMMIT_BUF_ALIGNMENT_M);
	if (status)
		goto error;

	info.fpm_commit_buf_pa = mem.pa;
	info.fpm_commit_buf = mem.va;

	info.bar0 = rf->hw.hw_addr;
	info.hmc_fn_id = rf->pf_id;
	info.hw = &rf->hw;
	status = irdma_sc_dev_init(rf->rdma_ver, &rf->sc_dev, &info);
	if (status)
		goto error;

	return status;
error:
	kfree(rf->hmc_info_mem);
	rf->hmc_info_mem = NULL;

	return status;
}

/**
 * irdma_rt_deinit_hw - clean up the irdma device resources
 * @iwdev: irdma device
 *
 * remove the mac ip entry and ipv4/ipv6 addresses, destroy the
 * device queues and free the pble and the hmc objects
 */
void irdma_rt_deinit_hw(struct irdma_device *iwdev)
{
	ibdev_dbg(&iwdev->ibdev, "INIT: state = %d\n", iwdev->init_state);

	switch (iwdev->init_state) {
	case IP_ADDR_REGISTERED:
		if (iwdev->rf->sc_dev.hw_attrs.uk_attrs.hw_rev == IRDMA_GEN_1)
			irdma_del_local_mac_entry(iwdev->rf,
						  (u8)iwdev->mac_ip_table_idx);
		fallthrough;
	case AEQ_CREATED:
	case PBLE_CHUNK_MEM:
	case CEQS_CREATED:
	case IEQ_CREATED:
		if (!iwdev->roce_mode)
			irdma_puda_dele_rsrc(&iwdev->vsi, IRDMA_PUDA_RSRC_TYPE_IEQ,
					     iwdev->rf->reset);
		fallthrough;
	case ILQ_CREATED:
		if (!iwdev->roce_mode)
			irdma_puda_dele_rsrc(&iwdev->vsi,
					     IRDMA_PUDA_RSRC_TYPE_ILQ,
					     iwdev->rf->reset);
		break;
	default:
		ibdev_warn(&iwdev->ibdev, "bad init_state = %d\n", iwdev->init_state);
		break;
	}

	irdma_cleanup_cm_core(&iwdev->cm_core);
	if (iwdev->vsi.pestat) {
		irdma_vsi_stats_free(&iwdev->vsi);
		kfree(iwdev->vsi.pestat);
	}
	if (iwdev->cleanup_wq)
		destroy_workqueue(iwdev->cleanup_wq);
}

static int irdma_setup_init_state(struct irdma_pci_f *rf)
{
	int status;

	status = irdma_save_msix_info(rf);
	if (status)
		return status;

	rf->hw.device = &rf->pcidev->dev;
	rf->obj_mem.size = ALIGN(8192, IRDMA_HW_PAGE_SIZE);
	rf->obj_mem.va = dma_alloc_coherent(rf->hw.device, rf->obj_mem.size,
					    &rf->obj_mem.pa, GFP_KERNEL);
	if (!rf->obj_mem.va) {
		status = -ENOMEM;
		goto clean_msixtbl;
	}

	rf->obj_next = rf->obj_mem;
	status = irdma_initialize_dev(rf);
	if (status)
		goto clean_obj_mem;

	return 0;

clean_obj_mem:
	dma_free_coherent(rf->hw.device, rf->obj_mem.size, rf->obj_mem.va,
			  rf->obj_mem.pa);
	rf->obj_mem.va = NULL;
clean_msixtbl:
	kfree(rf->iw_msixtbl);
	rf->iw_msixtbl = NULL;
	return status;
}

/**
 * irdma_get_used_rsrc - determine resources used internally
 * @iwdev: irdma device
 *
 * Called at the end of open to get all internal allocations
 */
static void irdma_get_used_rsrc(struct irdma_device *iwdev)
{
	iwdev->rf->used_pds = find_first_zero_bit(iwdev->rf->allocated_pds,
						 iwdev->rf->max_pd);
	iwdev->rf->used_qps = find_first_zero_bit(iwdev->rf->allocated_qps,
						 iwdev->rf->max_qp);
	iwdev->rf->used_cqs = find_first_zero_bit(iwdev->rf->allocated_cqs,
						 iwdev->rf->max_cq);
	iwdev->rf->used_mrs = find_first_zero_bit(iwdev->rf->allocated_mrs,
						 iwdev->rf->max_mr);
}

void irdma_ctrl_deinit_hw(struct irdma_pci_f *rf)
{
	enum init_completion_state state = rf->init_state;

	rf->init_state = INVALID_STATE;
	if (rf->rsrc_created) {
		irdma_destroy_aeq(rf);
		irdma_destroy_pble_prm(rf->pble_rsrc);
		irdma_del_ceqs(rf);
		rf->rsrc_created = false;
	}
	switch (state) {
	case CEQ0_CREATED:
		irdma_del_ceq_0(rf);
		fallthrough;
	case CCQ_CREATED:
		irdma_destroy_ccq(rf);
		fallthrough;
	case HW_RSRC_INITIALIZED:
	case HMC_OBJS_CREATED:
		irdma_del_hmc_objects(&rf->sc_dev, rf->sc_dev.hmc_info, true,
				      rf->reset, rf->rdma_ver);
		fallthrough;
	case CQP_CREATED:
		irdma_destroy_cqp(rf, true);
		fallthrough;
	case INITIAL_STATE:
		irdma_del_init_mem(rf);
		break;
	case INVALID_STATE:
	default:
		ibdev_warn(&rf->iwdev->ibdev, "bad init_state = %d\n", rf->init_state);
		break;
	}
}

/**
 * irdma_rt_init_hw - Initializes runtime portion of HW
 * @iwdev: irdma device
 * @l2params: qos, tc, mtu info from netdev driver
 *
 * Create device queues ILQ, IEQ, CEQs and PBLEs. Setup irdma
 * device resource objects.
 */
int irdma_rt_init_hw(struct irdma_device *iwdev,
		     struct irdma_l2params *l2params)
{
	struct irdma_pci_f *rf = iwdev->rf;
	struct irdma_sc_dev *dev = &rf->sc_dev;
	struct irdma_vsi_init_info vsi_info = {};
	struct irdma_vsi_stats_info stats_info = {};
	int status;

	vsi_info.dev = dev;
	vsi_info.back_vsi = iwdev;
	vsi_info.params = l2params;
	vsi_info.pf_data_vsi_num = iwdev->vsi_num;
	vsi_info.register_qset = rf->gen_ops.register_qset;
	vsi_info.unregister_qset = rf->gen_ops.unregister_qset;
	vsi_info.exception_lan_q = 2;
	irdma_sc_vsi_init(&iwdev->vsi, &vsi_info);

	status = irdma_setup_cm_core(iwdev, rf->rdma_ver);
	if (status)
		return status;

	stats_info.pestat = kzalloc(sizeof(*stats_info.pestat), GFP_KERNEL);
	if (!stats_info.pestat) {
		irdma_cleanup_cm_core(&iwdev->cm_core);
		return -ENOMEM;
	}
	stats_info.fcn_id = dev->hmc_fn_id;
	status = irdma_vsi_stats_init(&iwdev->vsi, &stats_info);
	if (status) {
		irdma_cleanup_cm_core(&iwdev->cm_core);
		kfree(stats_info.pestat);
		return status;
	}

	do {
		if (!iwdev->roce_mode) {
			status = irdma_initialize_ilq(iwdev);
			if (status)
				break;
			iwdev->init_state = ILQ_CREATED;
			status = irdma_initialize_ieq(iwdev);
			if (status)
				break;
			iwdev->init_state = IEQ_CREATED;
		}
		if (!rf->rsrc_created) {
			status = irdma_setup_ceqs(rf, &iwdev->vsi);
			if (status)
				break;

			iwdev->init_state = CEQS_CREATED;

			status = irdma_hmc_init_pble(&rf->sc_dev,
						     rf->pble_rsrc);
			if (status) {
				irdma_del_ceqs(rf);
				break;
			}

			iwdev->init_state = PBLE_CHUNK_MEM;

			status = irdma_setup_aeq(rf);
			if (status) {
				irdma_destroy_pble_prm(rf->pble_rsrc);
				irdma_del_ceqs(rf);
				break;
			}
			iwdev->init_state = AEQ_CREATED;
			rf->rsrc_created = true;
		}

		if (iwdev->rf->sc_dev.hw_attrs.uk_attrs.hw_rev == IRDMA_GEN_1)
			irdma_alloc_set_mac(iwdev);
		irdma_add_ip(iwdev);
		iwdev->init_state = IP_ADDR_REGISTERED;

		/* handles asynch cleanup tasks - disconnect CM , free qp,
		 * free cq bufs
		 */
		iwdev->cleanup_wq = alloc_workqueue("irdma-cleanup-wq",
					WQ_UNBOUND, WQ_UNBOUND_MAX_ACTIVE);
		if (!iwdev->cleanup_wq)
			return -ENOMEM;
		irdma_get_used_rsrc(iwdev);
		init_waitqueue_head(&iwdev->suspend_wq);

		return 0;
	} while (0);

	dev_err(&rf->pcidev->dev, "HW runtime init FAIL status = %d last cmpl = %d\n",
		status, iwdev->init_state);
	irdma_rt_deinit_hw(iwdev);

	return status;
}

/**
 * irdma_ctrl_init_hw - Initializes control portion of HW
 * @rf: RDMA PCI function
 *
 * Create admin queues, HMC obejcts and RF resource objects
 */
int irdma_ctrl_init_hw(struct irdma_pci_f *rf)
{
	struct irdma_sc_dev *dev = &rf->sc_dev;
	int status;
	do {
		status = irdma_setup_init_state(rf);
		if (status)
			break;
		rf->init_state = INITIAL_STATE;

		status = irdma_create_cqp(rf);
		if (status)
			break;
		rf->init_state = CQP_CREATED;

		status = irdma_hmc_setup(rf);
		if (status)
			break;
		rf->init_state = HMC_OBJS_CREATED;

		status = irdma_initialize_hw_rsrc(rf);
		if (status)
			break;
		rf->init_state = HW_RSRC_INITIALIZED;

		status = irdma_create_ccq(rf);
		if (status)
			break;
		rf->init_state = CCQ_CREATED;

		dev->feature_info[IRDMA_FEATURE_FW_INFO] = IRDMA_FW_VER_DEFAULT;
		if (rf->rdma_ver != IRDMA_GEN_1) {
			status = irdma_get_rdma_features(dev);
			if (status)
				break;
		}

		status = irdma_setup_ceq_0(rf);
		if (status)
			break;
		rf->init_state = CEQ0_CREATED;
		/* Handles processing of CQP completions */
		rf->cqp_cmpl_wq = alloc_ordered_workqueue("cqp_cmpl_wq",
						WQ_HIGHPRI | WQ_UNBOUND);
		if (!rf->cqp_cmpl_wq) {
			status = -ENOMEM;
			break;
		}
		INIT_WORK(&rf->cqp_cmpl_work, cqp_compl_worker);
		irdma_sc_ccq_arm(dev->ccq);
		return 0;
	} while (0);

	dev_err(&rf->pcidev->dev, "IRDMA hardware initialization FAILED init_state=%d status=%d\n",
		rf->init_state, status);
	irdma_ctrl_deinit_hw(rf);
	return status;
}

/**
 * irdma_set_hw_rsrc - set hw memory resources.
 * @rf: RDMA PCI function
 */
static void irdma_set_hw_rsrc(struct irdma_pci_f *rf)
{
	rf->allocated_qps = (void *)(rf->mem_rsrc +
		   (sizeof(struct irdma_arp_entry) * rf->arp_table_size));
	rf->allocated_cqs = &rf->allocated_qps[BITS_TO_LONGS(rf->max_qp)];
	rf->allocated_mrs = &rf->allocated_cqs[BITS_TO_LONGS(rf->max_cq)];
	rf->allocated_pds = &rf->allocated_mrs[BITS_TO_LONGS(rf->max_mr)];
	rf->allocated_ahs = &rf->allocated_pds[BITS_TO_LONGS(rf->max_pd)];
	rf->allocated_mcgs = &rf->allocated_ahs[BITS_TO_LONGS(rf->max_ah)];
	rf->allocated_arps = &rf->allocated_mcgs[BITS_TO_LONGS(rf->max_mcg)];
	rf->qp_table = (struct irdma_qp **)
		(&rf->allocated_arps[BITS_TO_LONGS(rf->arp_table_size)]);

	spin_lock_init(&rf->rsrc_lock);
	spin_lock_init(&rf->arp_lock);
	spin_lock_init(&rf->qptable_lock);
	spin_lock_init(&rf->qh_list_lock);
}

/**
 * irdma_calc_mem_rsrc_size - calculate memory resources size.
 * @rf: RDMA PCI function
 */
static u32 irdma_calc_mem_rsrc_size(struct irdma_pci_f *rf)
{
	u32 rsrc_size;

	rsrc_size = sizeof(struct irdma_arp_entry) * rf->arp_table_size;
	rsrc_size += sizeof(unsigned long) * BITS_TO_LONGS(rf->max_qp);
	rsrc_size += sizeof(unsigned long) * BITS_TO_LONGS(rf->max_mr);
	rsrc_size += sizeof(unsigned long) * BITS_TO_LONGS(rf->max_cq);
	rsrc_size += sizeof(unsigned long) * BITS_TO_LONGS(rf->max_pd);
	rsrc_size += sizeof(unsigned long) * BITS_TO_LONGS(rf->arp_table_size);
	rsrc_size += sizeof(unsigned long) * BITS_TO_LONGS(rf->max_ah);
	rsrc_size += sizeof(unsigned long) * BITS_TO_LONGS(rf->max_mcg);
	rsrc_size += sizeof(struct irdma_qp **) * rf->max_qp;

	return rsrc_size;
}

/**
 * irdma_initialize_hw_rsrc - initialize hw resource tracking array
 * @rf: RDMA PCI function
 */
u32 irdma_initialize_hw_rsrc(struct irdma_pci_f *rf)
{
	u32 rsrc_size;
	u32 mrdrvbits;
	u32 ret;

	if (rf->rdma_ver != IRDMA_GEN_1) {
		rf->allocated_ws_nodes = bitmap_zalloc(IRDMA_MAX_WS_NODES,
						       GFP_KERNEL);
		if (!rf->allocated_ws_nodes)
			return -ENOMEM;

		set_bit(0, rf->allocated_ws_nodes);
		rf->max_ws_node_id = IRDMA_MAX_WS_NODES;
	}
	rf->max_cqe = rf->sc_dev.hw_attrs.uk_attrs.max_hw_cq_size;
	rf->max_qp = rf->sc_dev.hmc_info->hmc_obj[IRDMA_HMC_IW_QP].cnt;
	rf->max_mr = rf->sc_dev.hmc_info->hmc_obj[IRDMA_HMC_IW_MR].cnt;
	rf->max_cq = rf->sc_dev.hmc_info->hmc_obj[IRDMA_HMC_IW_CQ].cnt;
	rf->max_pd = rf->sc_dev.hw_attrs.max_hw_pds;
	rf->arp_table_size = rf->sc_dev.hmc_info->hmc_obj[IRDMA_HMC_IW_ARP].cnt;
	rf->max_ah = rf->sc_dev.hmc_info->hmc_obj[IRDMA_HMC_IW_FSIAV].cnt;
	rf->max_mcg = rf->max_qp;

	rsrc_size = irdma_calc_mem_rsrc_size(rf);
	rf->mem_rsrc = kzalloc(rsrc_size, GFP_KERNEL);
	if (!rf->mem_rsrc) {
		ret = -ENOMEM;
		goto mem_rsrc_kzalloc_fail;
	}

	rf->arp_table = (struct irdma_arp_entry *)rf->mem_rsrc;

	irdma_set_hw_rsrc(rf);

	set_bit(0, rf->allocated_mrs);
	set_bit(0, rf->allocated_qps);
	set_bit(0, rf->allocated_cqs);
	set_bit(0, rf->allocated_pds);
	set_bit(0, rf->allocated_arps);
	set_bit(0, rf->allocated_ahs);
	set_bit(0, rf->allocated_mcgs);
	set_bit(2, rf->allocated_qps); /* qp 2 IEQ */
	set_bit(1, rf->allocated_qps); /* qp 1 ILQ */
	set_bit(1, rf->allocated_cqs);
	set_bit(1, rf->allocated_pds);
	set_bit(2, rf->allocated_cqs);
	set_bit(2, rf->allocated_pds);

	INIT_LIST_HEAD(&rf->mc_qht_list.list);
	/* stag index mask has a minimum of 14 bits */
	mrdrvbits = 24 - max(get_count_order(rf->max_mr), 14);
	rf->mr_stagmask = ~(((1 << mrdrvbits) - 1) << (32 - mrdrvbits));

	return 0;

mem_rsrc_kzalloc_fail:
	bitmap_free(rf->allocated_ws_nodes);
	rf->allocated_ws_nodes = NULL;

	return ret;
}

/**
 * irdma_cqp_ce_handler - handle cqp completions
 * @rf: RDMA PCI function
 * @cq: cq for cqp completions
 */
void irdma_cqp_ce_handler(struct irdma_pci_f *rf, struct irdma_sc_cq *cq)
{
	struct irdma_cqp_request *cqp_request;
	struct irdma_sc_dev *dev = &rf->sc_dev;
	u32 cqe_count = 0;
	struct irdma_ccq_cqe_info info;
	unsigned long flags;
	int ret;

	do {
		memset(&info, 0, sizeof(info));
		spin_lock_irqsave(&rf->cqp.compl_lock, flags);
		ret = irdma_sc_ccq_get_cqe_info(cq, &info);
		spin_unlock_irqrestore(&rf->cqp.compl_lock, flags);
		if (ret)
			break;

		cqp_request = (struct irdma_cqp_request *)
			      (unsigned long)info.scratch;
		if (info.error && irdma_cqp_crit_err(dev, cqp_request->info.cqp_cmd,
						     info.maj_err_code,
						     info.min_err_code))
			ibdev_err(&rf->iwdev->ibdev, "cqp opcode = 0x%x maj_err_code = 0x%x min_err_code = 0x%x\n",
				  info.op_code, info.maj_err_code, info.min_err_code);
		if (cqp_request) {
			cqp_request->compl_info.maj_err_code = info.maj_err_code;
			cqp_request->compl_info.min_err_code = info.min_err_code;
			cqp_request->compl_info.op_ret_val = info.op_ret_val;
			cqp_request->compl_info.error = info.error;

			if (cqp_request->waiting) {
				cqp_request->request_done = true;
				wake_up(&cqp_request->waitq);
				irdma_put_cqp_request(&rf->cqp, cqp_request);
			} else {
				if (cqp_request->callback_fcn)
					cqp_request->callback_fcn(cqp_request);
				irdma_put_cqp_request(&rf->cqp, cqp_request);
			}
		}

		cqe_count++;
	} while (1);

	if (cqe_count) {
		irdma_process_bh(dev);
		irdma_sc_ccq_arm(cq);
	}
}

/**
 * cqp_compl_worker - Handle cqp completions
 * @work: Pointer to work structure
 */
void cqp_compl_worker(struct work_struct *work)
{
	struct irdma_pci_f *rf = container_of(work, struct irdma_pci_f,
					      cqp_cmpl_work);
	struct irdma_sc_cq *cq = &rf->ccq.sc_cq;

	irdma_cqp_ce_handler(rf, cq);
}

/**
 * irdma_lookup_apbvt_entry - lookup hash table for an existing apbvt entry corresponding to port
 * @cm_core: cm's core
 * @port: port to identify apbvt entry
 */
static struct irdma_apbvt_entry *irdma_lookup_apbvt_entry(struct irdma_cm_core *cm_core,
							  u16 port)
{
	struct irdma_apbvt_entry *entry;

	hash_for_each_possible(cm_core->apbvt_hash_tbl, entry, hlist, port) {
		if (entry->port == port) {
			entry->use_cnt++;
			return entry;
		}
	}

	return NULL;
}

/**
 * irdma_next_iw_state - modify qp state
 * @iwqp: iwarp qp to modify
 * @state: next state for qp
 * @del_hash: del hash
 * @term: term message
 * @termlen: length of term message
 */
void irdma_next_iw_state(struct irdma_qp *iwqp, u8 state, u8 del_hash, u8 term,
			 u8 termlen)
{
	struct irdma_modify_qp_info info = {};

	info.next_iwarp_state = state;
	info.remove_hash_idx = del_hash;
	info.cq_num_valid = true;
	info.arp_cache_idx_valid = true;
	info.dont_send_term = true;
	info.dont_send_fin = true;
	info.termlen = termlen;

	if (term & IRDMAQP_TERM_SEND_TERM_ONLY)
		info.dont_send_term = false;
	if (term & IRDMAQP_TERM_SEND_FIN_ONLY)
		info.dont_send_fin = false;
	if (iwqp->sc_qp.term_flags && state == IRDMA_QP_STATE_ERROR)
		info.reset_tcp_conn = true;
	iwqp->hw_iwarp_state = state;
	irdma_hw_modify_qp(iwqp->iwdev, iwqp, &info, 0);
	iwqp->iwarp_state = info.next_iwarp_state;
}

/**
 * irdma_del_local_mac_entry - remove a mac entry from the hw
 * table
 * @rf: RDMA PCI function
 * @idx: the index of the mac ip address to delete
 */
void irdma_del_local_mac_entry(struct irdma_pci_f *rf, u16 idx)
{
	struct irdma_cqp *iwcqp = &rf->cqp;
	struct irdma_cqp_request *cqp_request;
	struct cqp_cmds_info *cqp_info;

	cqp_request = irdma_alloc_and_get_cqp_request(iwcqp, true);
	if (!cqp_request)
		return;

	cqp_info = &cqp_request->info;
	cqp_info->cqp_cmd = IRDMA_OP_DELETE_LOCAL_MAC_ENTRY;
	cqp_info->post_sq = 1;
	cqp_info->in.u.del_local_mac_entry.cqp = &iwcqp->sc_cqp;
	cqp_info->in.u.del_local_mac_entry.scratch = (uintptr_t)cqp_request;
	cqp_info->in.u.del_local_mac_entry.entry_idx = idx;
	cqp_info->in.u.del_local_mac_entry.ignore_ref_count = 0;

	irdma_handle_cqp_op(rf, cqp_request);
	irdma_put_cqp_request(iwcqp, cqp_request);
}

/**
 * irdma_add_local_mac_entry - add a mac ip address entry to the
 * hw table
 * @rf: RDMA PCI function
 * @mac_addr: pointer to mac address
 * @idx: the index of the mac ip address to add
 */
int irdma_add_local_mac_entry(struct irdma_pci_f *rf, const u8 *mac_addr, u16 idx)
{
	struct irdma_local_mac_entry_info *info;
	struct irdma_cqp *iwcqp = &rf->cqp;
	struct irdma_cqp_request *cqp_request;
	struct cqp_cmds_info *cqp_info;
	int status;

	cqp_request = irdma_alloc_and_get_cqp_request(iwcqp, true);
	if (!cqp_request)
		return -ENOMEM;

	cqp_info = &cqp_request->info;
	cqp_info->post_sq = 1;
	info = &cqp_info->in.u.add_local_mac_entry.info;
	ether_addr_copy(info->mac_addr, mac_addr);
	info->entry_idx = idx;
	cqp_info->in.u.add_local_mac_entry.scratch = (uintptr_t)cqp_request;
	cqp_info->cqp_cmd = IRDMA_OP_ADD_LOCAL_MAC_ENTRY;
	cqp_info->in.u.add_local_mac_entry.cqp = &iwcqp->sc_cqp;
	cqp_info->in.u.add_local_mac_entry.scratch = (uintptr_t)cqp_request;

	status = irdma_handle_cqp_op(rf, cqp_request);
	irdma_put_cqp_request(iwcqp, cqp_request);

	return status;
}

/**
 * irdma_alloc_local_mac_entry - allocate a mac entry
 * @rf: RDMA PCI function
 * @mac_tbl_idx: the index of the new mac address
 *
 * Allocate a mac address entry and update the mac_tbl_idx
 * to hold the index of the newly created mac address
 * Return 0 if successful, otherwise return error
 */
int irdma_alloc_local_mac_entry(struct irdma_pci_f *rf, u16 *mac_tbl_idx)
{
	struct irdma_cqp *iwcqp = &rf->cqp;
	struct irdma_cqp_request *cqp_request;
	struct cqp_cmds_info *cqp_info;
	int status = 0;

	cqp_request = irdma_alloc_and_get_cqp_request(iwcqp, true);
	if (!cqp_request)
		return -ENOMEM;

	cqp_info = &cqp_request->info;
	cqp_info->cqp_cmd = IRDMA_OP_ALLOC_LOCAL_MAC_ENTRY;
	cqp_info->post_sq = 1;
	cqp_info->in.u.alloc_local_mac_entry.cqp = &iwcqp->sc_cqp;
	cqp_info->in.u.alloc_local_mac_entry.scratch = (uintptr_t)cqp_request;
	status = irdma_handle_cqp_op(rf, cqp_request);
	if (!status)
		*mac_tbl_idx = (u16)cqp_request->compl_info.op_ret_val;

	irdma_put_cqp_request(iwcqp, cqp_request);

	return status;
}

/**
 * irdma_cqp_manage_apbvt_cmd - send cqp command manage apbvt
 * @iwdev: irdma device
 * @accel_local_port: port for apbvt
 * @add_port: add ordelete port
 */
static int irdma_cqp_manage_apbvt_cmd(struct irdma_device *iwdev,
				      u16 accel_local_port, bool add_port)
{
	struct irdma_apbvt_info *info;
	struct irdma_cqp_request *cqp_request;
	struct cqp_cmds_info *cqp_info;
	int status;

	cqp_request = irdma_alloc_and_get_cqp_request(&iwdev->rf->cqp, add_port);
	if (!cqp_request)
		return -ENOMEM;

	cqp_info = &cqp_request->info;
	info = &cqp_info->in.u.manage_apbvt_entry.info;
	memset(info, 0, sizeof(*info));
	info->add = add_port;
	info->port = accel_local_port;
	cqp_info->cqp_cmd = IRDMA_OP_MANAGE_APBVT_ENTRY;
	cqp_info->post_sq = 1;
	cqp_info->in.u.manage_apbvt_entry.cqp = &iwdev->rf->cqp.sc_cqp;
	cqp_info->in.u.manage_apbvt_entry.scratch = (uintptr_t)cqp_request;
	ibdev_dbg(&iwdev->ibdev, "DEV: %s: port=0x%04x\n",
		  (!add_port) ? "DELETE" : "ADD", accel_local_port);

	status = irdma_handle_cqp_op(iwdev->rf, cqp_request);
	irdma_put_cqp_request(&iwdev->rf->cqp, cqp_request);

	return status;
}

/**
 * irdma_add_apbvt - add tcp port to HW apbvt table
 * @iwdev: irdma device
 * @port: port for apbvt
 */
struct irdma_apbvt_entry *irdma_add_apbvt(struct irdma_device *iwdev, u16 port)
{
	struct irdma_cm_core *cm_core = &iwdev->cm_core;
	struct irdma_apbvt_entry *entry;
	unsigned long flags;

	spin_lock_irqsave(&cm_core->apbvt_lock, flags);
	entry = irdma_lookup_apbvt_entry(cm_core, port);
	if (entry) {
		spin_unlock_irqrestore(&cm_core->apbvt_lock, flags);
		return entry;
	}

	entry = kzalloc(sizeof(*entry), GFP_ATOMIC);
	if (!entry) {
		spin_unlock_irqrestore(&cm_core->apbvt_lock, flags);
		return NULL;
	}

	entry->port = port;
	entry->use_cnt = 1;
	hash_add(cm_core->apbvt_hash_tbl, &entry->hlist, entry->port);
	spin_unlock_irqrestore(&cm_core->apbvt_lock, flags);

	if (irdma_cqp_manage_apbvt_cmd(iwdev, port, true)) {
		kfree(entry);
		return NULL;
	}

	return entry;
}

/**
 * irdma_del_apbvt - delete tcp port from HW apbvt table
 * @iwdev: irdma device
 * @entry: apbvt entry object
 */
void irdma_del_apbvt(struct irdma_device *iwdev,
		     struct irdma_apbvt_entry *entry)
{
	struct irdma_cm_core *cm_core = &iwdev->cm_core;
	unsigned long flags;

	spin_lock_irqsave(&cm_core->apbvt_lock, flags);
	if (--entry->use_cnt) {
		spin_unlock_irqrestore(&cm_core->apbvt_lock, flags);
		return;
	}

	hash_del(&entry->hlist);
	/* apbvt_lock is held across CQP delete APBVT OP (non-waiting) to
	 * protect against race where add APBVT CQP can race ahead of the delete
	 * APBVT for same port.
	 */
	irdma_cqp_manage_apbvt_cmd(iwdev, entry->port, false);
	kfree(entry);
	spin_unlock_irqrestore(&cm_core->apbvt_lock, flags);
}

/**
 * irdma_manage_arp_cache - manage hw arp cache
 * @rf: RDMA PCI function
 * @mac_addr: mac address ptr
 * @ip_addr: ip addr for arp cache
 * @ipv4: flag inicating IPv4
 * @action: add, delete or modify
 */
void irdma_manage_arp_cache(struct irdma_pci_f *rf,
			    const unsigned char *mac_addr,
			    u32 *ip_addr, bool ipv4, u32 action)
{
	struct irdma_add_arp_cache_entry_info *info;
	struct irdma_cqp_request *cqp_request;
	struct cqp_cmds_info *cqp_info;
	int arp_index;

	arp_index = irdma_arp_table(rf, ip_addr, ipv4, mac_addr, action);
	if (arp_index == -1)
		return;

	cqp_request = irdma_alloc_and_get_cqp_request(&rf->cqp, false);
	if (!cqp_request)
		return;

	cqp_info = &cqp_request->info;
	if (action == IRDMA_ARP_ADD) {
		cqp_info->cqp_cmd = IRDMA_OP_ADD_ARP_CACHE_ENTRY;
		info = &cqp_info->in.u.add_arp_cache_entry.info;
		memset(info, 0, sizeof(*info));
		info->arp_index = (u16)arp_index;
		info->permanent = true;
		ether_addr_copy(info->mac_addr, mac_addr);
		cqp_info->in.u.add_arp_cache_entry.scratch =
			(uintptr_t)cqp_request;
		cqp_info->in.u.add_arp_cache_entry.cqp = &rf->cqp.sc_cqp;
	} else {
		cqp_info->cqp_cmd = IRDMA_OP_DELETE_ARP_CACHE_ENTRY;
		cqp_info->in.u.del_arp_cache_entry.scratch =
			(uintptr_t)cqp_request;
		cqp_info->in.u.del_arp_cache_entry.cqp = &rf->cqp.sc_cqp;
		cqp_info->in.u.del_arp_cache_entry.arp_index = arp_index;
	}

	cqp_info->post_sq = 1;
	irdma_handle_cqp_op(rf, cqp_request);
	irdma_put_cqp_request(&rf->cqp, cqp_request);
}

/**
 * irdma_send_syn_cqp_callback - do syn/ack after qhash
 * @cqp_request: qhash cqp completion
 */
static void irdma_send_syn_cqp_callback(struct irdma_cqp_request *cqp_request)
{
	struct irdma_cm_node *cm_node = cqp_request->param;

	irdma_send_syn(cm_node, 1);
	irdma_rem_ref_cm_node(cm_node);
}

/**
 * irdma_manage_qhash - add or modify qhash
 * @iwdev: irdma device
 * @cminfo: cm info for qhash
 * @etype: type (syn or quad)
 * @mtype: type of qhash
 * @cmnode: cmnode associated with connection
 * @wait: wait for completion
 */
int irdma_manage_qhash(struct irdma_device *iwdev, struct irdma_cm_info *cminfo,
		       enum irdma_quad_entry_type etype,
		       enum irdma_quad_hash_manage_type mtype, void *cmnode,
		       bool wait)
{
	struct irdma_qhash_table_info *info;
	struct irdma_cqp *iwcqp = &iwdev->rf->cqp;
	struct irdma_cqp_request *cqp_request;
	struct cqp_cmds_info *cqp_info;
	struct irdma_cm_node *cm_node = cmnode;
	int status;

	cqp_request = irdma_alloc_and_get_cqp_request(iwcqp, wait);
	if (!cqp_request)
		return -ENOMEM;

	cqp_info = &cqp_request->info;
	info = &cqp_info->in.u.manage_qhash_table_entry.info;
	memset(info, 0, sizeof(*info));
	info->vsi = &iwdev->vsi;
	info->manage = mtype;
	info->entry_type = etype;
	if (cminfo->vlan_id < VLAN_N_VID) {
		info->vlan_valid = true;
		info->vlan_id = cminfo->vlan_id;
	} else {
		info->vlan_valid = false;
	}
	info->ipv4_valid = cminfo->ipv4;
	info->user_pri = cminfo->user_pri;
	ether_addr_copy(info->mac_addr, iwdev->netdev->dev_addr);
	info->qp_num = cminfo->qh_qpid;
	info->dest_port = cminfo->loc_port;
	info->dest_ip[0] = cminfo->loc_addr[0];
	info->dest_ip[1] = cminfo->loc_addr[1];
	info->dest_ip[2] = cminfo->loc_addr[2];
	info->dest_ip[3] = cminfo->loc_addr[3];
	if (etype == IRDMA_QHASH_TYPE_TCP_ESTABLISHED ||
	    etype == IRDMA_QHASH_TYPE_UDP_UNICAST ||
	    etype == IRDMA_QHASH_TYPE_UDP_MCAST ||
	    etype == IRDMA_QHASH_TYPE_ROCE_MCAST ||
	    etype == IRDMA_QHASH_TYPE_ROCEV2_HW) {
		info->src_port = cminfo->rem_port;
		info->src_ip[0] = cminfo->rem_addr[0];
		info->src_ip[1] = cminfo->rem_addr[1];
		info->src_ip[2] = cminfo->rem_addr[2];
		info->src_ip[3] = cminfo->rem_addr[3];
	}
	if (cmnode) {
		cqp_request->callback_fcn = irdma_send_syn_cqp_callback;
		cqp_request->param = cmnode;
		if (!wait)
			refcount_inc(&cm_node->refcnt);
	}
	if (info->ipv4_valid)
		ibdev_dbg(&iwdev->ibdev,
			  "CM: %s caller: %pS loc_port=0x%04x rem_port=0x%04x loc_addr=%pI4 rem_addr=%pI4 mac=%pM, vlan_id=%d cm_node=%p\n",
			  (!mtype) ? "DELETE" : "ADD",
			  __builtin_return_address(0), info->dest_port,
			  info->src_port, info->dest_ip, info->src_ip,
			  info->mac_addr, cminfo->vlan_id,
			  cmnode ? cmnode : NULL);
	else
		ibdev_dbg(&iwdev->ibdev,
			  "CM: %s caller: %pS loc_port=0x%04x rem_port=0x%04x loc_addr=%pI6 rem_addr=%pI6 mac=%pM, vlan_id=%d cm_node=%p\n",
			  (!mtype) ? "DELETE" : "ADD",
			  __builtin_return_address(0), info->dest_port,
			  info->src_port, info->dest_ip, info->src_ip,
			  info->mac_addr, cminfo->vlan_id,
			  cmnode ? cmnode : NULL);

	cqp_info->in.u.manage_qhash_table_entry.cqp = &iwdev->rf->cqp.sc_cqp;
	cqp_info->in.u.manage_qhash_table_entry.scratch = (uintptr_t)cqp_request;
	cqp_info->cqp_cmd = IRDMA_OP_MANAGE_QHASH_TABLE_ENTRY;
	cqp_info->post_sq = 1;
	status = irdma_handle_cqp_op(iwdev->rf, cqp_request);
	if (status && cm_node && !wait)
		irdma_rem_ref_cm_node(cm_node);

	irdma_put_cqp_request(iwcqp, cqp_request);

	return status;
}

/**
 * irdma_hw_flush_wqes_callback - Check return code after flush
 * @cqp_request: qhash cqp completion
 */
static void irdma_hw_flush_wqes_callback(struct irdma_cqp_request *cqp_request)
{
	struct irdma_qp_flush_info *hw_info;
	struct irdma_sc_qp *qp;
	struct irdma_qp *iwqp;
	struct cqp_cmds_info *cqp_info;

	cqp_info = &cqp_request->info;
	hw_info = &cqp_info->in.u.qp_flush_wqes.info;
	qp = cqp_info->in.u.qp_flush_wqes.qp;
	iwqp = qp->qp_uk.back_qp;

	if (cqp_request->compl_info.maj_err_code)
		return;

	if (hw_info->rq &&
	    (cqp_request->compl_info.min_err_code == IRDMA_CQP_COMPL_SQ_WQE_FLUSHED ||
	     cqp_request->compl_info.min_err_code == 0)) {
		/* RQ WQE flush was requested but did not happen */
		qp->qp_uk.rq_flush_complete = true;
	}
	if (hw_info->sq &&
	    (cqp_request->compl_info.min_err_code == IRDMA_CQP_COMPL_RQ_WQE_FLUSHED ||
	     cqp_request->compl_info.min_err_code == 0)) {
		if (IRDMA_RING_MORE_WORK(qp->qp_uk.sq_ring)) {
			ibdev_err(&iwqp->iwdev->ibdev, "Flush QP[%d] failed, SQ has more work",
				  qp->qp_uk.qp_id);
			irdma_ib_qp_event(iwqp, IRDMA_QP_EVENT_CATASTROPHIC);
		}
		qp->qp_uk.sq_flush_complete = true;
	}
}

/**
 * irdma_hw_flush_wqes - flush qp's wqe
 * @rf: RDMA PCI function
 * @qp: hardware control qp
 * @info: info for flush
 * @wait: flag wait for completion
 */
int irdma_hw_flush_wqes(struct irdma_pci_f *rf, struct irdma_sc_qp *qp,
			struct irdma_qp_flush_info *info, bool wait)
{
	int status;
	struct irdma_qp_flush_info *hw_info;
	struct irdma_cqp_request *cqp_request;
	struct cqp_cmds_info *cqp_info;
	struct irdma_qp *iwqp = qp->qp_uk.back_qp;

	cqp_request = irdma_alloc_and_get_cqp_request(&rf->cqp, wait);
	if (!cqp_request)
		return -ENOMEM;

	cqp_info = &cqp_request->info;
	if (!wait)
		cqp_request->callback_fcn = irdma_hw_flush_wqes_callback;
	hw_info = &cqp_request->info.in.u.qp_flush_wqes.info;
	memcpy(hw_info, info, sizeof(*hw_info));
	cqp_info->cqp_cmd = IRDMA_OP_QP_FLUSH_WQES;
	cqp_info->post_sq = 1;
	cqp_info->in.u.qp_flush_wqes.qp = qp;
	cqp_info->in.u.qp_flush_wqes.scratch = (uintptr_t)cqp_request;
	status = irdma_handle_cqp_op(rf, cqp_request);
	if (status) {
		qp->qp_uk.sq_flush_complete = true;
		qp->qp_uk.rq_flush_complete = true;
		irdma_put_cqp_request(&rf->cqp, cqp_request);
		return status;
	}

	if (!wait || cqp_request->compl_info.maj_err_code)
		goto put_cqp;

	if (info->rq) {
		if (cqp_request->compl_info.min_err_code == IRDMA_CQP_COMPL_SQ_WQE_FLUSHED ||
		    cqp_request->compl_info.min_err_code == 0) {
			/* RQ WQE flush was requested but did not happen */
			qp->qp_uk.rq_flush_complete = true;
		}
	}
	if (info->sq) {
		if (cqp_request->compl_info.min_err_code == IRDMA_CQP_COMPL_RQ_WQE_FLUSHED ||
		    cqp_request->compl_info.min_err_code == 0) {
			/*
			 * Handling case where WQE is posted to empty SQ when
			 * flush has not completed
			 */
			if (IRDMA_RING_MORE_WORK(qp->qp_uk.sq_ring)) {
				struct irdma_cqp_request *new_req;

				if (!qp->qp_uk.sq_flush_complete)
					goto put_cqp;
				qp->qp_uk.sq_flush_complete = false;
				qp->flush_sq = false;

				info->rq = false;
				info->sq = true;
				new_req = irdma_alloc_and_get_cqp_request(&rf->cqp, true);
				if (!new_req) {
					status = -ENOMEM;
					goto put_cqp;
				}
				cqp_info = &new_req->info;
				hw_info = &new_req->info.in.u.qp_flush_wqes.info;
				memcpy(hw_info, info, sizeof(*hw_info));
				cqp_info->cqp_cmd = IRDMA_OP_QP_FLUSH_WQES;
				cqp_info->post_sq = 1;
				cqp_info->in.u.qp_flush_wqes.qp = qp;
				cqp_info->in.u.qp_flush_wqes.scratch = (uintptr_t)new_req;

				status = irdma_handle_cqp_op(rf, new_req);
				if (new_req->compl_info.maj_err_code ||
				    new_req->compl_info.min_err_code != IRDMA_CQP_COMPL_SQ_WQE_FLUSHED ||
				    status) {
					ibdev_err(&iwqp->iwdev->ibdev, "fatal QP event: SQ in error but not flushed, qp: %d",
						  iwqp->ibqp.qp_num);
					qp->qp_uk.sq_flush_complete = false;
					irdma_ib_qp_event(iwqp, IRDMA_QP_EVENT_CATASTROPHIC);
				}
				irdma_put_cqp_request(&rf->cqp, new_req);
			} else {
				/* SQ WQE flush was requested but did not happen */
				qp->qp_uk.sq_flush_complete = true;
			}
		} else {
			if (!IRDMA_RING_MORE_WORK(qp->qp_uk.sq_ring))
				qp->qp_uk.sq_flush_complete = true;
		}
	}

	ibdev_dbg(&rf->iwdev->ibdev,
		  "VERBS: qp_id=%d qp_type=%d qpstate=%d ibqpstate=%d last_aeq=%d hw_iw_state=%d maj_err_code=%d min_err_code=%d\n",
		  iwqp->ibqp.qp_num, rf->protocol_used, iwqp->iwarp_state,
		  iwqp->ibqp_state, iwqp->last_aeq, iwqp->hw_iwarp_state,
		  cqp_request->compl_info.maj_err_code,
		  cqp_request->compl_info.min_err_code);
put_cqp:
	irdma_put_cqp_request(&rf->cqp, cqp_request);

	return status;
}

/**
 * irdma_gen_ae - generate AE
 * @rf: RDMA PCI function
 * @qp: qp associated with AE
 * @info: info for ae
 * @wait: wait for completion
 */
void irdma_gen_ae(struct irdma_pci_f *rf, struct irdma_sc_qp *qp,
		  struct irdma_gen_ae_info *info, bool wait)
{
	struct irdma_gen_ae_info *ae_info;
	struct irdma_cqp_request *cqp_request;
	struct cqp_cmds_info *cqp_info;

	cqp_request = irdma_alloc_and_get_cqp_request(&rf->cqp, wait);
	if (!cqp_request)
		return;

	cqp_info = &cqp_request->info;
	ae_info = &cqp_request->info.in.u.gen_ae.info;
	memcpy(ae_info, info, sizeof(*ae_info));
	cqp_info->cqp_cmd = IRDMA_OP_GEN_AE;
	cqp_info->post_sq = 1;
	cqp_info->in.u.gen_ae.qp = qp;
	cqp_info->in.u.gen_ae.scratch = (uintptr_t)cqp_request;

	irdma_handle_cqp_op(rf, cqp_request);
	irdma_put_cqp_request(&rf->cqp, cqp_request);
}

void irdma_flush_wqes(struct irdma_qp *iwqp, u32 flush_mask)
{
	struct irdma_qp_flush_info info = {};
	struct irdma_pci_f *rf = iwqp->iwdev->rf;
	u8 flush_code = iwqp->sc_qp.flush_code;

	if (!(flush_mask & IRDMA_FLUSH_SQ) && !(flush_mask & IRDMA_FLUSH_RQ))
		return;

	/* Set flush info fields*/
	info.sq = flush_mask & IRDMA_FLUSH_SQ;
	info.rq = flush_mask & IRDMA_FLUSH_RQ;

	/* Generate userflush errors in CQE */
	info.sq_major_code = IRDMA_FLUSH_MAJOR_ERR;
	info.sq_minor_code = FLUSH_GENERAL_ERR;
	info.rq_major_code = IRDMA_FLUSH_MAJOR_ERR;
	info.rq_minor_code = FLUSH_GENERAL_ERR;
	info.userflushcode = true;

	if (flush_mask & IRDMA_REFLUSH) {
		if (info.sq)
			iwqp->sc_qp.flush_sq = false;
		if (info.rq)
			iwqp->sc_qp.flush_rq = false;
	} else {
		if (flush_code) {
			if (info.sq && iwqp->sc_qp.sq_flush_code)
				info.sq_minor_code = flush_code;
			if (info.rq && iwqp->sc_qp.rq_flush_code)
				info.rq_minor_code = flush_code;
		}
		if (!iwqp->user_mode)
			queue_delayed_work(iwqp->iwdev->cleanup_wq,
					   &iwqp->dwork_flush,
					   msecs_to_jiffies(IRDMA_FLUSH_DELAY_MS));
	}

	/* Issue flush */
	(void)irdma_hw_flush_wqes(rf, &iwqp->sc_qp, &info,
				  flush_mask & IRDMA_FLUSH_WAIT);
	iwqp->flush_issued = true;
}<|MERGE_RESOLUTION|>--- conflicted
+++ resolved
@@ -61,11 +61,7 @@
 	struct irdma_cq *cq = iwcq->back_cq;
 
 	if (!cq->user_mode)
-<<<<<<< HEAD
-		cq->armed = false;
-=======
 		atomic_set(&cq->armed, 0);
->>>>>>> 29549c70
 	if (cq->ibcq.comp_handler)
 		cq->ibcq.comp_handler(&cq->ibcq, cq->ibcq.cq_context);
 }
@@ -148,23 +144,11 @@
 	case IRDMA_AE_AMP_UNALLOCATED_STAG:
 	case IRDMA_AE_AMP_BAD_PD:
 	case IRDMA_AE_AMP_BAD_QP:
-<<<<<<< HEAD
-	case IRDMA_AE_WQE_UNEXPECTED_OPCODE:
-		qp->flush_code = FLUSH_LOC_QP_OP_ERR;
-		break;
-=======
->>>>>>> 29549c70
 	case IRDMA_AE_AMP_BAD_STAG_KEY:
 	case IRDMA_AE_AMP_BAD_STAG_INDEX:
 	case IRDMA_AE_AMP_TO_WRAP:
 	case IRDMA_AE_PRIV_OPERATION_DENIED:
-<<<<<<< HEAD
-	case IRDMA_AE_IB_INVALID_REQUEST:
-	case IRDMA_AE_IB_REMOTE_ACCESS_ERROR:
-		qp->flush_code = FLUSH_REM_ACCESS_ERR;
-=======
 		qp->flush_code = FLUSH_PROT_ERR;
->>>>>>> 29549c70
 		qp->event_type = IRDMA_QP_EVENT_ACCESS_ERR;
 		break;
 	case IRDMA_AE_UDA_XMIT_BAD_PD:
@@ -212,9 +196,6 @@
 	case IRDMA_AE_IB_INVALID_REQUEST:
 		qp->flush_code = FLUSH_REM_INV_REQ_ERR;
 		qp->event_type = IRDMA_QP_EVENT_REQ_ERR;
-		break;
-	case IRDMA_AE_IB_REMOTE_OP_ERROR:
-		qp->flush_code = FLUSH_REM_OP_ERR;
 		break;
 	default:
 		qp->flush_code = FLUSH_GENERAL_ERR;
