--- conflicted
+++ resolved
@@ -128,64 +128,6 @@
 
 #define QIB_PSN_CREDIT  16
 
-<<<<<<< HEAD
-/*
- * Since struct qib_swqe is not a fixed size, we can't simply index into
- * struct qib_qp.s_wq.  This function does the array index computation.
- */
-static inline struct qib_swqe *get_swqe_ptr(struct qib_qp *qp,
-					      unsigned n)
-{
-	return (struct qib_swqe *)((char *)qp->s_wq +
-				     (sizeof(struct qib_swqe) +
-				      qp->s_max_sge *
-				      sizeof(struct qib_sge)) * n);
-}
-
-/*
- * Since struct qib_rwqe is not a fixed size, we can't simply index into
- * struct qib_rwq.wq.  This function does the array index computation.
- */
-static inline struct qib_rwqe *get_rwqe_ptr(struct qib_rq *rq, unsigned n)
-{
-	return (struct qib_rwqe *)
-		((char *) rq->wq->wq +
-		 (sizeof(struct qib_rwqe) +
-		  rq->max_sge * sizeof(struct ib_sge)) * n);
-}
-
-/*
- * QPN-map pages start out as NULL, they get allocated upon
- * first use and are never deallocated. This way,
- * large bitmaps are not allocated unless large numbers of QPs are used.
- */
-struct qpn_map {
-	void *page;
-};
-
-struct qib_qpn_table {
-	spinlock_t lock; /* protect changes in this struct */
-	unsigned flags;         /* flags for QP0/1 allocated for each port */
-	u32 last;               /* last QP number allocated */
-	u32 nmaps;              /* size of the map table */
-	u16 limit;
-	u16 mask;
-	/* bit map of free QP numbers other than 0/1 */
-	struct qpn_map map[QPNMAP_ENTRIES];
-};
-
-#define MAX_LKEY_TABLE_BITS 23
-
-struct qib_lkey_table {
-	spinlock_t lock; /* protect changes in this struct */
-	u32 next;               /* next unused index (speeds search) */
-	u32 gen;                /* generation count */
-	u32 max;                /* size of the table */
-	struct qib_mregion __rcu **table;
-};
-
-=======
->>>>>>> f2ed3bfc
 struct qib_opcode_stats {
 	u64 n_packets;          /* number of packets */
 	u64 n_bytes;            /* total number of bytes */
