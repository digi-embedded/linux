--- conflicted
+++ resolved
@@ -41,10 +41,7 @@
 #include <linux/mm.h>
 #include <linux/random.h>
 #include <linux/vmalloc.h>
-<<<<<<< HEAD
-=======
 #include <rdma/rdma_vt.h>
->>>>>>> f2ed3bfc
 
 #include "qib.h"
 #include "qib_common.h"
@@ -1610,36 +1607,6 @@
 	/* Only need to initialize non-zero fields. */
 	setup_timer(&dev->mem_timer, mem_timer, (unsigned long)dev);
 
-<<<<<<< HEAD
-	/*
-	 * The top ib_qib_lkey_table_size bits are used to index the
-	 * table.  The lower 8 bits can be owned by the user (copied from
-	 * the LKEY).  The remaining bits act as a generation number or tag.
-	 */
-	spin_lock_init(&dev->lk_table.lock);
-	/* insure generation is at least 4 bits see keys.c */
-	if (ib_qib_lkey_table_size > MAX_LKEY_TABLE_BITS) {
-		qib_dev_warn(dd, "lkey bits %u too large, reduced to %u\n",
-			ib_qib_lkey_table_size, MAX_LKEY_TABLE_BITS);
-		ib_qib_lkey_table_size = MAX_LKEY_TABLE_BITS;
-	}
-	dev->lk_table.max = 1 << ib_qib_lkey_table_size;
-	lk_tab_size = dev->lk_table.max * sizeof(*dev->lk_table.table);
-	dev->lk_table.table = (struct qib_mregion __rcu **)
-		vmalloc(lk_tab_size);
-	if (dev->lk_table.table == NULL) {
-		ret = -ENOMEM;
-		goto err_lk;
-	}
-	RCU_INIT_POINTER(dev->dma_mr, NULL);
-	for (i = 0; i < dev->lk_table.max; i++)
-		RCU_INIT_POINTER(dev->lk_table.table[i], NULL);
-	INIT_LIST_HEAD(&dev->pending_mmaps);
-	spin_lock_init(&dev->pending_lock);
-	dev->mmap_offset = PAGE_SIZE;
-	spin_lock_init(&dev->mmap_offset_lock);
-=======
->>>>>>> f2ed3bfc
 	INIT_LIST_HEAD(&dev->piowait);
 	INIT_LIST_HEAD(&dev->dmawait);
 	INIT_LIST_HEAD(&dev->txwait);
@@ -1781,13 +1748,6 @@
 					sizeof(struct qib_pio_header),
 				  dev->pio_hdrs, dev->pio_hdrs_phys);
 err_hdrs:
-<<<<<<< HEAD
-	vfree(dev->lk_table.table);
-err_lk:
-	kfree(dev->qp_table);
-err_qpt:
-=======
->>>>>>> f2ed3bfc
 	qib_dev_err(dd, "cannot register verbs: %d!\n", -ret);
 	return ret;
 }
@@ -1823,12 +1783,6 @@
 				  dd->pport->sdma_descq_cnt *
 					sizeof(struct qib_pio_header),
 				  dev->pio_hdrs, dev->pio_hdrs_phys);
-<<<<<<< HEAD
-	lk_tab_size = dev->lk_table.max * sizeof(*dev->lk_table.table);
-	vfree(dev->lk_table.table);
-	kfree(dev->qp_table);
-=======
->>>>>>> f2ed3bfc
 }
 
 /**
