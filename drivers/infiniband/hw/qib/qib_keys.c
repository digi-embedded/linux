--- conflicted
+++ resolved
@@ -90,13 +90,8 @@
 	 * bits are capped in qib_verbs.c to insure enough bits
 	 * for generation number
 	 */
-<<<<<<< HEAD
-	mr->lkey = (r << (32 - ib_qib_lkey_table_size)) |
-		((((1 << (24 - ib_qib_lkey_table_size)) - 1) & rkt->gen)
-=======
 	mr->lkey = (r << (32 - ib_rvt_lkey_table_size)) |
 		((((1 << (24 - ib_rvt_lkey_table_size)) - 1) & rkt->gen)
->>>>>>> f2ed3bfc
 		 << 8);
 	if (mr->lkey == 0) {
 		mr->lkey |= 1 << 8;
