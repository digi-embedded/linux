/* QLogic qedr NIC Driver
 * Copyright (c) 2015-2017  QLogic Corporation
 *
 * This software is available to you under a choice of one of two
 * licenses.  You may choose to be licensed under the terms of the GNU
 * General Public License (GPL) Version 2, available from the file
 * COPYING in the main directory of this source tree, or the
 * OpenIB.org BSD license below:
 *
 *     Redistribution and use in source and binary forms, with or
 *     without modification, are permitted provided that the following
 *     conditions are met:
 *
 *      - Redistributions of source code must retain the above
 *        copyright notice, this list of conditions and the following
 *        disclaimer.
 *
 *      - Redistributions in binary form must reproduce the above
 *        copyright notice, this list of conditions and the following
 *        disclaimer in the documentation and /or other materials
 *        provided with the distribution.
 *
 * THE SOFTWARE IS PROVIDED "AS IS", WITHOUT WARRANTY OF ANY KIND,
 * EXPRESS OR IMPLIED, INCLUDING BUT NOT LIMITED TO THE WARRANTIES OF
 * MERCHANTABILITY, FITNESS FOR A PARTICULAR PURPOSE AND
 * NONINFRINGEMENT. IN NO EVENT SHALL THE AUTHORS OR COPYRIGHT HOLDERS
 * BE LIABLE FOR ANY CLAIM, DAMAGES OR OTHER LIABILITY, WHETHER IN AN
 * ACTION OF CONTRACT, TORT OR OTHERWISE, ARISING FROM, OUT OF OR IN
 * CONNECTION WITH THE SOFTWARE OR THE USE OR OTHER DEALINGS IN THE
 * SOFTWARE.
 */
#include <net/ip.h>
#include <net/ipv6.h>
#include <net/udp.h>
#include <net/addrconf.h>
#include <net/route.h>
#include <net/ip6_route.h>
#include <net/flow.h>
#include "qedr.h"
#include "qedr_iw_cm.h"

static inline void
qedr_fill_sockaddr4(const struct qed_iwarp_cm_info *cm_info,
		    struct iw_cm_event *event)
{
	struct sockaddr_in *laddr = (struct sockaddr_in *)&event->local_addr;
	struct sockaddr_in *raddr = (struct sockaddr_in *)&event->remote_addr;

	laddr->sin_family = AF_INET;
	raddr->sin_family = AF_INET;

	laddr->sin_port = htons(cm_info->local_port);
	raddr->sin_port = htons(cm_info->remote_port);

	laddr->sin_addr.s_addr = htonl(cm_info->local_ip[0]);
	raddr->sin_addr.s_addr = htonl(cm_info->remote_ip[0]);
}

static inline void
qedr_fill_sockaddr6(const struct qed_iwarp_cm_info *cm_info,
		    struct iw_cm_event *event)
{
	struct sockaddr_in6 *laddr6 = (struct sockaddr_in6 *)&event->local_addr;
	struct sockaddr_in6 *raddr6 =
	    (struct sockaddr_in6 *)&event->remote_addr;
	int i;

	laddr6->sin6_family = AF_INET6;
	raddr6->sin6_family = AF_INET6;

	laddr6->sin6_port = htons(cm_info->local_port);
	raddr6->sin6_port = htons(cm_info->remote_port);

	for (i = 0; i < 4; i++) {
		laddr6->sin6_addr.in6_u.u6_addr32[i] =
		    htonl(cm_info->local_ip[i]);
		raddr6->sin6_addr.in6_u.u6_addr32[i] =
		    htonl(cm_info->remote_ip[i]);
	}
}

static void qedr_iw_free_qp(struct kref *ref)
{
	struct qedr_qp *qp = container_of(ref, struct qedr_qp, refcnt);

<<<<<<< HEAD
	kfree(qp);
=======
	complete(&qp->qp_rel_comp);
>>>>>>> c1084c27
}

static void
qedr_iw_free_ep(struct kref *ref)
{
	struct qedr_iw_ep *ep = container_of(ref, struct qedr_iw_ep, refcnt);

	if (ep->qp)
		kref_put(&ep->qp->refcnt, qedr_iw_free_qp);

	if (ep->cm_id)
		ep->cm_id->rem_ref(ep->cm_id);

	kfree(ep);
}

static void
qedr_iw_mpa_request(void *context, struct qed_iwarp_cm_event_params *params)
{
	struct qedr_iw_listener *listener = (struct qedr_iw_listener *)context;
	struct qedr_dev *dev = listener->dev;
	struct iw_cm_event event;
	struct qedr_iw_ep *ep;

	ep = kzalloc(sizeof(*ep), GFP_ATOMIC);
	if (!ep)
		return;

	ep->dev = dev;
	ep->qed_context = params->ep_context;
	kref_init(&ep->refcnt);

	memset(&event, 0, sizeof(event));
	event.event = IW_CM_EVENT_CONNECT_REQUEST;
	event.status = params->status;

	if (!IS_ENABLED(CONFIG_IPV6) ||
	    params->cm_info->ip_version == QED_TCP_IPV4)
		qedr_fill_sockaddr4(params->cm_info, &event);
	else
		qedr_fill_sockaddr6(params->cm_info, &event);

	event.provider_data = (void *)ep;
	event.private_data = (void *)params->cm_info->private_data;
	event.private_data_len = (u8)params->cm_info->private_data_len;
	event.ord = params->cm_info->ord;
	event.ird = params->cm_info->ird;

	listener->cm_id->event_handler(listener->cm_id, &event);
}

static void
qedr_iw_issue_event(void *context,
		    struct qed_iwarp_cm_event_params *params,
		    enum iw_cm_event_type event_type)
{
	struct qedr_iw_ep *ep = (struct qedr_iw_ep *)context;
	struct iw_cm_event event;

	memset(&event, 0, sizeof(event));
	event.status = params->status;
	event.event = event_type;

	if (params->cm_info) {
		event.ird = params->cm_info->ird;
		event.ord = params->cm_info->ord;
		/* Only connect_request and reply have valid private data
		 * the rest of the events this may be left overs from
		 * connection establishment. CONNECT_REQUEST is issued via
		 * qedr_iw_mpa_request
		 */
		if (event_type == IW_CM_EVENT_CONNECT_REPLY) {
			event.private_data_len =
				params->cm_info->private_data_len;
			event.private_data =
				(void *)params->cm_info->private_data;
		}
	}

	if (ep->cm_id)
		ep->cm_id->event_handler(ep->cm_id, &event);
}

static void
qedr_iw_close_event(void *context, struct qed_iwarp_cm_event_params *params)
{
	struct qedr_iw_ep *ep = (struct qedr_iw_ep *)context;

	if (ep->cm_id)
		qedr_iw_issue_event(context, params, IW_CM_EVENT_CLOSE);

	kref_put(&ep->refcnt, qedr_iw_free_ep);
}

static void
qedr_iw_qp_event(void *context,
		 struct qed_iwarp_cm_event_params *params,
		 enum ib_event_type ib_event, char *str)
{
	struct qedr_iw_ep *ep = (struct qedr_iw_ep *)context;
	struct qedr_dev *dev = ep->dev;
	struct ib_qp *ibqp = &ep->qp->ibqp;
	struct ib_event event;

	DP_NOTICE(dev, "QP error received: %s\n", str);

	if (ibqp->event_handler) {
		event.event = ib_event;
		event.device = ibqp->device;
		event.element.qp = ibqp;
		ibqp->event_handler(&event, ibqp->qp_context);
	}
}

struct qedr_discon_work {
	struct work_struct		work;
	struct qedr_iw_ep		*ep;
	enum qed_iwarp_event_type	event;
	int				status;
};

static void qedr_iw_disconnect_worker(struct work_struct *work)
{
	struct qedr_discon_work *dwork =
	    container_of(work, struct qedr_discon_work, work);
	struct qed_rdma_modify_qp_in_params qp_params = { 0 };
	struct qedr_iw_ep *ep = dwork->ep;
	struct qedr_dev *dev = ep->dev;
	struct qedr_qp *qp = ep->qp;
	struct iw_cm_event event;

	/* The qp won't be released until we release the ep.
	 * the ep's refcnt was increased before calling this
	 * function, therefore it is safe to access qp
	 */
	if (test_and_set_bit(QEDR_IWARP_CM_WAIT_FOR_DISCONNECT,
			     &qp->iwarp_cm_flags))
		goto out;

	memset(&event, 0, sizeof(event));
	event.status = dwork->status;
	event.event = IW_CM_EVENT_DISCONNECT;

	/* Success means graceful disconnect was requested. modifying
	 * to SQD is translated to graceful disconnect. O/w reset is sent
	 */
	if (dwork->status)
		qp_params.new_state = QED_ROCE_QP_STATE_ERR;
	else
		qp_params.new_state = QED_ROCE_QP_STATE_SQD;


	if (ep->cm_id)
		ep->cm_id->event_handler(ep->cm_id, &event);

	SET_FIELD(qp_params.modify_flags,
		  QED_RDMA_MODIFY_QP_VALID_NEW_STATE, 1);

	dev->ops->rdma_modify_qp(dev->rdma_ctx, qp->qed_qp, &qp_params);

	complete(&ep->qp->iwarp_cm_comp);
out:
	kfree(dwork);
	kref_put(&ep->refcnt, qedr_iw_free_ep);
}

static void
qedr_iw_disconnect_event(void *context,
			 struct qed_iwarp_cm_event_params *params)
{
	struct qedr_discon_work *work;
	struct qedr_iw_ep *ep = (struct qedr_iw_ep *)context;
	struct qedr_dev *dev = ep->dev;

	work = kzalloc(sizeof(*work), GFP_ATOMIC);
	if (!work)
		return;

	/* We can't get a close event before disconnect, but since
	 * we're scheduling a work queue we need to make sure close
	 * won't delete the ep, so we increase the refcnt
	 */
	kref_get(&ep->refcnt);

	work->ep = ep;
	work->event = params->event;
	work->status = params->status;

	INIT_WORK(&work->work, qedr_iw_disconnect_worker);
	queue_work(dev->iwarp_wq, &work->work);
}

static void
qedr_iw_passive_complete(void *context,
			 struct qed_iwarp_cm_event_params *params)
{
	struct qedr_iw_ep *ep = (struct qedr_iw_ep *)context;
	struct qedr_dev *dev = ep->dev;

	/* We will only reach the following state if MPA_REJECT was called on
	 * passive. In this case there will be no associated QP.
	 */
	if ((params->status == -ECONNREFUSED) && (!ep->qp)) {
		DP_DEBUG(dev, QEDR_MSG_IWARP,
			 "PASSIVE connection refused releasing ep...\n");
		kref_put(&ep->refcnt, qedr_iw_free_ep);
		return;
	}

	complete(&ep->qp->iwarp_cm_comp);
	qedr_iw_issue_event(context, params, IW_CM_EVENT_ESTABLISHED);

	if (params->status < 0)
		qedr_iw_close_event(context, params);
}

static void
qedr_iw_active_complete(void *context,
			struct qed_iwarp_cm_event_params *params)
{
	struct qedr_iw_ep *ep = (struct qedr_iw_ep *)context;

	complete(&ep->qp->iwarp_cm_comp);
	qedr_iw_issue_event(context, params, IW_CM_EVENT_CONNECT_REPLY);

	if (params->status < 0)
		kref_put(&ep->refcnt, qedr_iw_free_ep);
}

static int
qedr_iw_mpa_reply(void *context, struct qed_iwarp_cm_event_params *params)
{
	struct qedr_iw_ep *ep = (struct qedr_iw_ep *)context;
	struct qedr_dev *dev = ep->dev;
	struct qed_iwarp_send_rtr_in rtr_in;

	rtr_in.ep_context = params->ep_context;

	return dev->ops->iwarp_send_rtr(dev->rdma_ctx, &rtr_in);
}

static int
qedr_iw_event_handler(void *context, struct qed_iwarp_cm_event_params *params)
{
	struct qedr_iw_ep *ep = (struct qedr_iw_ep *)context;
	struct qedr_dev *dev = ep->dev;

	switch (params->event) {
	case QED_IWARP_EVENT_MPA_REQUEST:
		qedr_iw_mpa_request(context, params);
		break;
	case QED_IWARP_EVENT_ACTIVE_MPA_REPLY:
		qedr_iw_mpa_reply(context, params);
		break;
	case QED_IWARP_EVENT_PASSIVE_COMPLETE:
		qedr_iw_passive_complete(context, params);
		break;
	case QED_IWARP_EVENT_ACTIVE_COMPLETE:
		qedr_iw_active_complete(context, params);
		break;
	case QED_IWARP_EVENT_DISCONNECT:
		qedr_iw_disconnect_event(context, params);
		break;
	case QED_IWARP_EVENT_CLOSE:
		qedr_iw_close_event(context, params);
		break;
	case QED_IWARP_EVENT_RQ_EMPTY:
		qedr_iw_qp_event(context, params, IB_EVENT_QP_FATAL,
				 "QED_IWARP_EVENT_RQ_EMPTY");
		break;
	case QED_IWARP_EVENT_IRQ_FULL:
		qedr_iw_qp_event(context, params, IB_EVENT_QP_FATAL,
				 "QED_IWARP_EVENT_IRQ_FULL");
		break;
	case QED_IWARP_EVENT_LLP_TIMEOUT:
		qedr_iw_qp_event(context, params, IB_EVENT_QP_FATAL,
				 "QED_IWARP_EVENT_LLP_TIMEOUT");
		break;
	case QED_IWARP_EVENT_REMOTE_PROTECTION_ERROR:
		qedr_iw_qp_event(context, params, IB_EVENT_QP_ACCESS_ERR,
				 "QED_IWARP_EVENT_REMOTE_PROTECTION_ERROR");
		break;
	case QED_IWARP_EVENT_CQ_OVERFLOW:
		qedr_iw_qp_event(context, params, IB_EVENT_QP_FATAL,
				 "QED_IWARP_EVENT_CQ_OVERFLOW");
		break;
	case QED_IWARP_EVENT_QP_CATASTROPHIC:
		qedr_iw_qp_event(context, params, IB_EVENT_QP_FATAL,
				 "QED_IWARP_EVENT_QP_CATASTROPHIC");
		break;
	case QED_IWARP_EVENT_LOCAL_ACCESS_ERROR:
		qedr_iw_qp_event(context, params, IB_EVENT_QP_ACCESS_ERR,
				 "QED_IWARP_EVENT_LOCAL_ACCESS_ERROR");
		break;
	case QED_IWARP_EVENT_REMOTE_OPERATION_ERROR:
		qedr_iw_qp_event(context, params, IB_EVENT_QP_FATAL,
				 "QED_IWARP_EVENT_REMOTE_OPERATION_ERROR");
		break;
	case QED_IWARP_EVENT_TERMINATE_RECEIVED:
		DP_NOTICE(dev, "Got terminate message\n");
		break;
	default:
		DP_NOTICE(dev, "Unknown event received %d\n", params->event);
		break;
	}
	return 0;
}

static u16 qedr_iw_get_vlan_ipv4(struct qedr_dev *dev, u32 *addr)
{
	struct net_device *ndev;
	u16 vlan_id = 0;

	ndev = ip_dev_find(&init_net, htonl(addr[0]));

	if (ndev) {
		vlan_id = rdma_vlan_dev_vlan_id(ndev);
		dev_put(ndev);
	}
	if (vlan_id == 0xffff)
		vlan_id = 0;
	return vlan_id;
}

static u16 qedr_iw_get_vlan_ipv6(u32 *addr)
{
	struct net_device *ndev = NULL;
	struct in6_addr laddr6;
	u16 vlan_id = 0;
	int i;

	if (!IS_ENABLED(CONFIG_IPV6))
		return vlan_id;

	for (i = 0; i < 4; i++)
		laddr6.in6_u.u6_addr32[i] = htonl(addr[i]);

	rcu_read_lock();
	for_each_netdev_rcu(&init_net, ndev) {
		if (ipv6_chk_addr(&init_net, &laddr6, ndev, 1)) {
			vlan_id = rdma_vlan_dev_vlan_id(ndev);
			break;
		}
	}

	rcu_read_unlock();
	if (vlan_id == 0xffff)
		vlan_id = 0;

	return vlan_id;
}

static int
qedr_addr4_resolve(struct qedr_dev *dev,
		   struct sockaddr_in *src_in,
		   struct sockaddr_in *dst_in, u8 *dst_mac)
{
	__be32 src_ip = src_in->sin_addr.s_addr;
	__be32 dst_ip = dst_in->sin_addr.s_addr;
	struct neighbour *neigh = NULL;
	struct rtable *rt = NULL;
	int rc = 0;

	rt = ip_route_output(&init_net, dst_ip, src_ip, 0, 0);
	if (IS_ERR(rt)) {
		DP_ERR(dev, "ip_route_output returned error\n");
		return -EINVAL;
	}

	neigh = dst_neigh_lookup(&rt->dst, &dst_ip);

	if (neigh) {
		rcu_read_lock();
		if (neigh->nud_state & NUD_VALID) {
			ether_addr_copy(dst_mac, neigh->ha);
			DP_DEBUG(dev, QEDR_MSG_QP, "mac_addr=[%pM]\n", dst_mac);
		} else {
			neigh_event_send(neigh, NULL);
		}
		rcu_read_unlock();
		neigh_release(neigh);
	}

	ip_rt_put(rt);

	return rc;
}

static int
qedr_addr6_resolve(struct qedr_dev *dev,
		   struct sockaddr_in6 *src_in,
		   struct sockaddr_in6 *dst_in, u8 *dst_mac)
{
	struct neighbour *neigh = NULL;
	struct dst_entry *dst;
	struct flowi6 fl6;
	int rc = 0;

	memset(&fl6, 0, sizeof(fl6));
	fl6.daddr = dst_in->sin6_addr;
	fl6.saddr = src_in->sin6_addr;

	dst = ip6_route_output(&init_net, NULL, &fl6);

	if ((!dst) || dst->error) {
		if (dst) {
			DP_ERR(dev,
			       "ip6_route_output returned dst->error = %d\n",
			       dst->error);
			dst_release(dst);
		}
		return -EINVAL;
	}
	neigh = dst_neigh_lookup(dst, &fl6.daddr);
	if (neigh) {
		rcu_read_lock();
		if (neigh->nud_state & NUD_VALID) {
			ether_addr_copy(dst_mac, neigh->ha);
			DP_DEBUG(dev, QEDR_MSG_QP, "mac_addr=[%pM]\n", dst_mac);
		} else {
			neigh_event_send(neigh, NULL);
		}
		rcu_read_unlock();
		neigh_release(neigh);
	}

	dst_release(dst);

	return rc;
}

<<<<<<< HEAD
struct qedr_qp *qedr_iw_load_qp(struct qedr_dev *dev, u32 qpn)
=======
static struct qedr_qp *qedr_iw_load_qp(struct qedr_dev *dev, u32 qpn)
>>>>>>> c1084c27
{
	struct qedr_qp *qp;

	xa_lock(&dev->qps);
	qp = xa_load(&dev->qps, qpn);
	if (qp)
		kref_get(&qp->refcnt);
	xa_unlock(&dev->qps);

	return qp;
}

int qedr_iw_connect(struct iw_cm_id *cm_id, struct iw_cm_conn_param *conn_param)
{
	struct qedr_dev *dev = get_qedr_dev(cm_id->device);
	struct qed_iwarp_connect_out out_params;
	struct qed_iwarp_connect_in in_params;
	struct qed_iwarp_cm_info *cm_info;
	struct sockaddr_in6 *laddr6;
	struct sockaddr_in6 *raddr6;
	struct sockaddr_in *laddr;
	struct sockaddr_in *raddr;
	struct qedr_iw_ep *ep;
	struct qedr_qp *qp;
	int rc = 0;
	int i;

	laddr = (struct sockaddr_in *)&cm_id->m_local_addr;
	raddr = (struct sockaddr_in *)&cm_id->m_remote_addr;
	laddr6 = (struct sockaddr_in6 *)&cm_id->m_local_addr;
	raddr6 = (struct sockaddr_in6 *)&cm_id->m_remote_addr;

	DP_DEBUG(dev, QEDR_MSG_IWARP, "MAPPED %d %d\n",
		 ntohs(((struct sockaddr_in *)&cm_id->remote_addr)->sin_port),
		 ntohs(raddr->sin_port));

	DP_DEBUG(dev, QEDR_MSG_IWARP,
		 "Connect source address: %pISpc, remote address: %pISpc\n",
		 &cm_id->local_addr, &cm_id->remote_addr);

	if (!laddr->sin_port || !raddr->sin_port)
		return -EINVAL;

	ep = kzalloc(sizeof(*ep), GFP_KERNEL);
	if (!ep)
		return -ENOMEM;

	ep->dev = dev;
	kref_init(&ep->refcnt);

	qp = qedr_iw_load_qp(dev, conn_param->qpn);
	if (!qp) {
		rc = -EINVAL;
		goto err;
	}

	ep->qp = qp;
	cm_id->add_ref(cm_id);
	ep->cm_id = cm_id;

	in_params.event_cb = qedr_iw_event_handler;
	in_params.cb_context = ep;

	cm_info = &in_params.cm_info;
	memset(cm_info->local_ip, 0, sizeof(cm_info->local_ip));
	memset(cm_info->remote_ip, 0, sizeof(cm_info->remote_ip));

	if (!IS_ENABLED(CONFIG_IPV6) ||
	    cm_id->remote_addr.ss_family == AF_INET) {
		cm_info->ip_version = QED_TCP_IPV4;

		cm_info->remote_ip[0] = ntohl(raddr->sin_addr.s_addr);
		cm_info->local_ip[0] = ntohl(laddr->sin_addr.s_addr);
		cm_info->remote_port = ntohs(raddr->sin_port);
		cm_info->local_port = ntohs(laddr->sin_port);
		cm_info->vlan = qedr_iw_get_vlan_ipv4(dev, cm_info->local_ip);

		rc = qedr_addr4_resolve(dev, laddr, raddr,
					(u8 *)in_params.remote_mac_addr);

		in_params.mss = dev->iwarp_max_mtu -
		    (sizeof(struct iphdr) + sizeof(struct tcphdr));

	} else {
		in_params.cm_info.ip_version = QED_TCP_IPV6;

		for (i = 0; i < 4; i++) {
			cm_info->remote_ip[i] =
			    ntohl(raddr6->sin6_addr.in6_u.u6_addr32[i]);
			cm_info->local_ip[i] =
			    ntohl(laddr6->sin6_addr.in6_u.u6_addr32[i]);
		}

		cm_info->local_port = ntohs(laddr6->sin6_port);
		cm_info->remote_port = ntohs(raddr6->sin6_port);

		in_params.mss = dev->iwarp_max_mtu -
		    (sizeof(struct ipv6hdr) + sizeof(struct tcphdr));

		cm_info->vlan = qedr_iw_get_vlan_ipv6(cm_info->local_ip);

		rc = qedr_addr6_resolve(dev, laddr6, raddr6,
					(u8 *)in_params.remote_mac_addr);
	}
	if (rc)
		goto err;

	DP_DEBUG(dev, QEDR_MSG_IWARP,
		 "ord = %d ird=%d private_data=%p private_data_len=%d rq_psn=%d\n",
		 conn_param->ord, conn_param->ird, conn_param->private_data,
		 conn_param->private_data_len, qp->rq_psn);

	cm_info->ord = conn_param->ord;
	cm_info->ird = conn_param->ird;
	cm_info->private_data = conn_param->private_data;
	cm_info->private_data_len = conn_param->private_data_len;
	in_params.qp = qp->qed_qp;
	memcpy(in_params.local_mac_addr, dev->ndev->dev_addr, ETH_ALEN);

	if (test_and_set_bit(QEDR_IWARP_CM_WAIT_FOR_CONNECT,
<<<<<<< HEAD
			     &qp->iwarp_cm_flags))
		goto err; /* QP already being destroyed */
=======
			     &qp->iwarp_cm_flags)) {
		rc = -ENODEV;
		goto err; /* QP already being destroyed */
	}
>>>>>>> c1084c27

	rc = dev->ops->iwarp_connect(dev->rdma_ctx, &in_params, &out_params);
	if (rc) {
		complete(&qp->iwarp_cm_comp);
		goto err;
	}

	return rc;

err:
	kref_put(&ep->refcnt, qedr_iw_free_ep);
	return rc;
}

int qedr_iw_create_listen(struct iw_cm_id *cm_id, int backlog)
{
	struct qedr_dev *dev = get_qedr_dev(cm_id->device);
	struct qedr_iw_listener *listener;
	struct qed_iwarp_listen_in iparams;
	struct qed_iwarp_listen_out oparams;
	struct sockaddr_in *laddr;
	struct sockaddr_in6 *laddr6;
	int rc;
	int i;

	laddr = (struct sockaddr_in *)&cm_id->m_local_addr;
	laddr6 = (struct sockaddr_in6 *)&cm_id->m_local_addr;

	DP_DEBUG(dev, QEDR_MSG_IWARP,
		 "Create Listener address: %pISpc\n", &cm_id->local_addr);

	listener = kzalloc(sizeof(*listener), GFP_KERNEL);
	if (!listener)
		return -ENOMEM;

	listener->dev = dev;
	cm_id->add_ref(cm_id);
	listener->cm_id = cm_id;
	listener->backlog = backlog;

	iparams.cb_context = listener;
	iparams.event_cb = qedr_iw_event_handler;
	iparams.max_backlog = backlog;

	if (!IS_ENABLED(CONFIG_IPV6) ||
	    cm_id->local_addr.ss_family == AF_INET) {
		iparams.ip_version = QED_TCP_IPV4;
		memset(iparams.ip_addr, 0, sizeof(iparams.ip_addr));

		iparams.ip_addr[0] = ntohl(laddr->sin_addr.s_addr);
		iparams.port = ntohs(laddr->sin_port);
		iparams.vlan = qedr_iw_get_vlan_ipv4(dev, iparams.ip_addr);
	} else {
		iparams.ip_version = QED_TCP_IPV6;

		for (i = 0; i < 4; i++) {
			iparams.ip_addr[i] =
			    ntohl(laddr6->sin6_addr.in6_u.u6_addr32[i]);
		}

		iparams.port = ntohs(laddr6->sin6_port);

		iparams.vlan = qedr_iw_get_vlan_ipv6(iparams.ip_addr);
	}
	rc = dev->ops->iwarp_create_listen(dev->rdma_ctx, &iparams, &oparams);
	if (rc)
		goto err;

	listener->qed_handle = oparams.handle;
	cm_id->provider_data = listener;
	return rc;

err:
	cm_id->rem_ref(cm_id);
	kfree(listener);
	return rc;
}

int qedr_iw_destroy_listen(struct iw_cm_id *cm_id)
{
	struct qedr_iw_listener *listener = cm_id->provider_data;
	struct qedr_dev *dev = get_qedr_dev(cm_id->device);
	int rc = 0;

	if (listener->qed_handle)
		rc = dev->ops->iwarp_destroy_listen(dev->rdma_ctx,
						    listener->qed_handle);

	cm_id->rem_ref(cm_id);
	kfree(listener);
	return rc;
}

int qedr_iw_accept(struct iw_cm_id *cm_id, struct iw_cm_conn_param *conn_param)
{
	struct qedr_iw_ep *ep = (struct qedr_iw_ep *)cm_id->provider_data;
	struct qedr_dev *dev = ep->dev;
	struct qedr_qp *qp;
	struct qed_iwarp_accept_in params;
	int rc = 0;

	DP_DEBUG(dev, QEDR_MSG_IWARP, "Accept on qpid=%d\n", conn_param->qpn);

	qp = qedr_iw_load_qp(dev, conn_param->qpn);
	if (!qp) {
		DP_ERR(dev, "Invalid QP number %d\n", conn_param->qpn);
		return -EINVAL;
	}

	ep->qp = qp;
	cm_id->add_ref(cm_id);
	ep->cm_id = cm_id;

	params.ep_context = ep->qed_context;
	params.cb_context = ep;
	params.qp = ep->qp->qed_qp;
	params.private_data = conn_param->private_data;
	params.private_data_len = conn_param->private_data_len;
	params.ird = conn_param->ird;
	params.ord = conn_param->ord;

	if (test_and_set_bit(QEDR_IWARP_CM_WAIT_FOR_CONNECT,
<<<<<<< HEAD
			     &qp->iwarp_cm_flags))
		goto err; /* QP already destroyed */
=======
			     &qp->iwarp_cm_flags)) {
		rc = -EINVAL;
		goto err; /* QP already destroyed */
	}
>>>>>>> c1084c27

	rc = dev->ops->iwarp_accept(dev->rdma_ctx, &params);
	if (rc) {
		complete(&qp->iwarp_cm_comp);
		goto err;
	}

	return rc;

err:
	kref_put(&ep->refcnt, qedr_iw_free_ep);

	return rc;
}

int qedr_iw_reject(struct iw_cm_id *cm_id, const void *pdata, u8 pdata_len)
{
	struct qedr_iw_ep *ep = (struct qedr_iw_ep *)cm_id->provider_data;
	struct qedr_dev *dev = ep->dev;
	struct qed_iwarp_reject_in params;

	params.ep_context = ep->qed_context;
	params.cb_context = ep;
	params.private_data = pdata;
	params.private_data_len = pdata_len;
	ep->qp = NULL;

	return dev->ops->iwarp_reject(dev->rdma_ctx, &params);
}

void qedr_iw_qp_add_ref(struct ib_qp *ibqp)
{
	struct qedr_qp *qp = get_qedr_qp(ibqp);

	kref_get(&qp->refcnt);
}

void qedr_iw_qp_rem_ref(struct ib_qp *ibqp)
{
	struct qedr_qp *qp = get_qedr_qp(ibqp);

	kref_put(&qp->refcnt, qedr_iw_free_qp);
}

struct ib_qp *qedr_iw_get_qp(struct ib_device *ibdev, int qpn)
{
	struct qedr_dev *dev = get_qedr_dev(ibdev);

	return xa_load(&dev->qps, qpn);
}<|MERGE_RESOLUTION|>--- conflicted
+++ resolved
@@ -83,11 +83,7 @@
 {
 	struct qedr_qp *qp = container_of(ref, struct qedr_qp, refcnt);
 
-<<<<<<< HEAD
-	kfree(qp);
-=======
 	complete(&qp->qp_rel_comp);
->>>>>>> c1084c27
 }
 
 static void
@@ -519,11 +515,7 @@
 	return rc;
 }
 
-<<<<<<< HEAD
-struct qedr_qp *qedr_iw_load_qp(struct qedr_dev *dev, u32 qpn)
-=======
 static struct qedr_qp *qedr_iw_load_qp(struct qedr_dev *dev, u32 qpn)
->>>>>>> c1084c27
 {
 	struct qedr_qp *qp;
 
@@ -644,15 +636,10 @@
 	memcpy(in_params.local_mac_addr, dev->ndev->dev_addr, ETH_ALEN);
 
 	if (test_and_set_bit(QEDR_IWARP_CM_WAIT_FOR_CONNECT,
-<<<<<<< HEAD
-			     &qp->iwarp_cm_flags))
-		goto err; /* QP already being destroyed */
-=======
 			     &qp->iwarp_cm_flags)) {
 		rc = -ENODEV;
 		goto err; /* QP already being destroyed */
 	}
->>>>>>> c1084c27
 
 	rc = dev->ops->iwarp_connect(dev->rdma_ctx, &in_params, &out_params);
 	if (rc) {
@@ -752,7 +739,7 @@
 	struct qedr_dev *dev = ep->dev;
 	struct qedr_qp *qp;
 	struct qed_iwarp_accept_in params;
-	int rc = 0;
+	int rc;
 
 	DP_DEBUG(dev, QEDR_MSG_IWARP, "Accept on qpid=%d\n", conn_param->qpn);
 
@@ -775,15 +762,10 @@
 	params.ord = conn_param->ord;
 
 	if (test_and_set_bit(QEDR_IWARP_CM_WAIT_FOR_CONNECT,
-<<<<<<< HEAD
-			     &qp->iwarp_cm_flags))
-		goto err; /* QP already destroyed */
-=======
 			     &qp->iwarp_cm_flags)) {
 		rc = -EINVAL;
 		goto err; /* QP already destroyed */
 	}
->>>>>>> c1084c27
 
 	rc = dev->ops->iwarp_accept(dev->rdma_ctx, &params);
 	if (rc) {
