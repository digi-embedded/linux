--- conflicted
+++ resolved
@@ -103,16 +103,6 @@
 	struct hfi1_sdma_comp_entry *comps;
 };
 
-<<<<<<< HEAD
-struct sdma_mmu_node {
-	struct mmu_rb_node rb;
-	struct hfi1_user_sdma_pkt_q *pq;
-	struct page **pages;
-	unsigned int npages;
-};
-
-=======
->>>>>>> ccf0a997
 struct user_sdma_iovec {
 	struct list_head list;
 	struct iovec iov;
