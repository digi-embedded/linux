--- conflicted
+++ resolved
@@ -64,12 +64,9 @@
  * 512 boundary, so use 1024 to have the extra space for alignment.
  */
 #define ISER_RX_SIZE		(ISCSI_DEF_MAX_RECV_SEG_LEN + 1024)
-<<<<<<< HEAD
-=======
 
 /* Minimum I/O size is 512KB */
 #define ISCSI_ISER_MIN_SG_TABLESIZE 128
->>>>>>> c1084c27
 
 /* Maximum support is 16MB I/O size */
 #define ISCSI_ISER_MAX_SG_TABLESIZE	4096
