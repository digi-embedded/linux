// SPDX-License-Identifier: GPL-2.0 or BSD-3-Clause

/* Authors: Bernard Metzler <bmt@zurich.ibm.com> */
/* Copyright (c) 2008-2019, IBM Corporation */

#include <linux/errno.h>
#include <linux/types.h>
#include <linux/uaccess.h>
#include <linux/vmalloc.h>
#include <linux/xarray.h>

#include <rdma/iw_cm.h>
#include <rdma/ib_verbs.h>
#include <rdma/ib_user_verbs.h>
#include <rdma/uverbs_ioctl.h>

#include "siw.h"
#include "siw_verbs.h"
#include "siw_mem.h"

static int ib_qp_state_to_siw_qp_state[IB_QPS_ERR + 1] = {
	[IB_QPS_RESET] = SIW_QP_STATE_IDLE,
	[IB_QPS_INIT] = SIW_QP_STATE_IDLE,
	[IB_QPS_RTR] = SIW_QP_STATE_RTR,
	[IB_QPS_RTS] = SIW_QP_STATE_RTS,
	[IB_QPS_SQD] = SIW_QP_STATE_CLOSING,
	[IB_QPS_SQE] = SIW_QP_STATE_TERMINATE,
	[IB_QPS_ERR] = SIW_QP_STATE_ERROR
};

static char ib_qp_state_to_string[IB_QPS_ERR + 1][sizeof("RESET")] = {
	[IB_QPS_RESET] = "RESET", [IB_QPS_INIT] = "INIT", [IB_QPS_RTR] = "RTR",
	[IB_QPS_RTS] = "RTS",     [IB_QPS_SQD] = "SQD",   [IB_QPS_SQE] = "SQE",
	[IB_QPS_ERR] = "ERR"
};

void siw_mmap_free(struct rdma_user_mmap_entry *rdma_entry)
{
	struct siw_user_mmap_entry *entry = to_siw_mmap_entry(rdma_entry);

	kfree(entry);
}

int siw_mmap(struct ib_ucontext *ctx, struct vm_area_struct *vma)
{
	struct siw_ucontext *uctx = to_siw_ctx(ctx);
	size_t size = vma->vm_end - vma->vm_start;
	struct rdma_user_mmap_entry *rdma_entry;
	struct siw_user_mmap_entry *entry;
	int rv = -EINVAL;

	/*
	 * Must be page aligned
	 */
	if (vma->vm_start & (PAGE_SIZE - 1)) {
		pr_warn("siw: mmap not page aligned\n");
		return -EINVAL;
	}
	rdma_entry = rdma_user_mmap_entry_get(&uctx->base_ucontext, vma);
	if (!rdma_entry) {
		siw_dbg(&uctx->sdev->base_dev, "mmap lookup failed: %lu, %#zx\n",
			vma->vm_pgoff, size);
		return -EINVAL;
	}
	entry = to_siw_mmap_entry(rdma_entry);

	rv = remap_vmalloc_range(vma, entry->address, 0);
	if (rv) {
		pr_warn("remap_vmalloc_range failed: %lu, %zu\n", vma->vm_pgoff,
			size);
		goto out;
	}
out:
	rdma_user_mmap_entry_put(rdma_entry);

	return rv;
}

int siw_alloc_ucontext(struct ib_ucontext *base_ctx, struct ib_udata *udata)
{
	struct siw_device *sdev = to_siw_dev(base_ctx->device);
	struct siw_ucontext *ctx = to_siw_ctx(base_ctx);
	struct siw_uresp_alloc_ctx uresp = {};
	int rv;

	if (atomic_inc_return(&sdev->num_ctx) > SIW_MAX_CONTEXT) {
		rv = -ENOMEM;
		goto err_out;
	}
	ctx->sdev = sdev;

	uresp.dev_id = sdev->vendor_part_id;

	if (udata->outlen < sizeof(uresp)) {
		rv = -EINVAL;
		goto err_out;
	}
	rv = ib_copy_to_udata(udata, &uresp, sizeof(uresp));
	if (rv)
		goto err_out;

	siw_dbg(base_ctx->device, "success. now %d context(s)\n",
		atomic_read(&sdev->num_ctx));

	return 0;

err_out:
	atomic_dec(&sdev->num_ctx);
	siw_dbg(base_ctx->device, "failure %d. now %d context(s)\n", rv,
		atomic_read(&sdev->num_ctx));

	return rv;
}

void siw_dealloc_ucontext(struct ib_ucontext *base_ctx)
{
	struct siw_ucontext *uctx = to_siw_ctx(base_ctx);

	atomic_dec(&uctx->sdev->num_ctx);
}

int siw_query_device(struct ib_device *base_dev, struct ib_device_attr *attr,
		     struct ib_udata *udata)
{
	struct siw_device *sdev = to_siw_dev(base_dev);

	if (udata->inlen || udata->outlen)
		return -EINVAL;

	memset(attr, 0, sizeof(*attr));

	/* Revisit atomic caps if RFC 7306 gets supported */
	attr->atomic_cap = 0;
	attr->device_cap_flags =
		IB_DEVICE_MEM_MGT_EXTENSIONS | IB_DEVICE_ALLOW_USER_UNREG;
	attr->max_cq = sdev->attrs.max_cq;
	attr->max_cqe = sdev->attrs.max_cqe;
	attr->max_fast_reg_page_list_len = SIW_MAX_SGE_PBL;
	attr->max_mr = sdev->attrs.max_mr;
	attr->max_mw = sdev->attrs.max_mw;
	attr->max_mr_size = ~0ull;
	attr->max_pd = sdev->attrs.max_pd;
	attr->max_qp = sdev->attrs.max_qp;
	attr->max_qp_init_rd_atom = sdev->attrs.max_ird;
	attr->max_qp_rd_atom = sdev->attrs.max_ord;
	attr->max_qp_wr = sdev->attrs.max_qp_wr;
	attr->max_recv_sge = sdev->attrs.max_sge;
	attr->max_res_rd_atom = sdev->attrs.max_qp * sdev->attrs.max_ird;
	attr->max_send_sge = sdev->attrs.max_sge;
	attr->max_sge_rd = sdev->attrs.max_sge_rd;
	attr->max_srq = sdev->attrs.max_srq;
	attr->max_srq_sge = sdev->attrs.max_srq_sge;
	attr->max_srq_wr = sdev->attrs.max_srq_wr;
	attr->page_size_cap = PAGE_SIZE;
	attr->vendor_id = SIW_VENDOR_ID;
	attr->vendor_part_id = sdev->vendor_part_id;

	memcpy(&attr->sys_image_guid, sdev->netdev->dev_addr, 6);

	return 0;
}

int siw_query_port(struct ib_device *base_dev, u32 port,
		   struct ib_port_attr *attr)
{
	struct siw_device *sdev = to_siw_dev(base_dev);
	int rv;

	memset(attr, 0, sizeof(*attr));

	rv = ib_get_eth_speed(base_dev, port, &attr->active_speed,
			 &attr->active_width);
	attr->gid_tbl_len = 1;
	attr->max_msg_sz = -1;
	attr->max_mtu = ib_mtu_int_to_enum(sdev->netdev->mtu);
	attr->active_mtu = ib_mtu_int_to_enum(sdev->netdev->mtu);
	attr->phys_state = sdev->state == IB_PORT_ACTIVE ?
		IB_PORT_PHYS_STATE_LINK_UP : IB_PORT_PHYS_STATE_DISABLED;
	attr->port_cap_flags = IB_PORT_CM_SUP | IB_PORT_DEVICE_MGMT_SUP;
	attr->state = sdev->state;
	/*
	 * All zero
	 *
	 * attr->lid = 0;
	 * attr->bad_pkey_cntr = 0;
	 * attr->qkey_viol_cntr = 0;
	 * attr->sm_lid = 0;
	 * attr->lmc = 0;
	 * attr->max_vl_num = 0;
	 * attr->sm_sl = 0;
	 * attr->subnet_timeout = 0;
	 * attr->init_type_repy = 0;
	 */
	return rv;
}

int siw_get_port_immutable(struct ib_device *base_dev, u32 port,
			   struct ib_port_immutable *port_immutable)
{
	struct ib_port_attr attr;
	int rv = siw_query_port(base_dev, port, &attr);

	if (rv)
		return rv;

	port_immutable->gid_tbl_len = attr.gid_tbl_len;
	port_immutable->core_cap_flags = RDMA_CORE_PORT_IWARP;

	return 0;
}

int siw_query_gid(struct ib_device *base_dev, u32 port, int idx,
		  union ib_gid *gid)
{
	struct siw_device *sdev = to_siw_dev(base_dev);

	/* subnet_prefix == interface_id == 0; */
	memset(gid, 0, sizeof(*gid));
	memcpy(&gid->raw[0], sdev->netdev->dev_addr, 6);

	return 0;
}

int siw_alloc_pd(struct ib_pd *pd, struct ib_udata *udata)
{
	struct siw_device *sdev = to_siw_dev(pd->device);

	if (atomic_inc_return(&sdev->num_pd) > SIW_MAX_PD) {
		atomic_dec(&sdev->num_pd);
		return -ENOMEM;
	}
	siw_dbg_pd(pd, "now %d PD's(s)\n", atomic_read(&sdev->num_pd));

	return 0;
}

int siw_dealloc_pd(struct ib_pd *pd, struct ib_udata *udata)
{
	struct siw_device *sdev = to_siw_dev(pd->device);

	siw_dbg_pd(pd, "free PD\n");
	atomic_dec(&sdev->num_pd);
	return 0;
}

void siw_qp_get_ref(struct ib_qp *base_qp)
{
	siw_qp_get(to_siw_qp(base_qp));
}

void siw_qp_put_ref(struct ib_qp *base_qp)
{
	siw_qp_put(to_siw_qp(base_qp));
}

static struct rdma_user_mmap_entry *
siw_mmap_entry_insert(struct siw_ucontext *uctx,
		      void *address, size_t length,
		      u64 *offset)
{
	struct siw_user_mmap_entry *entry = kzalloc(sizeof(*entry), GFP_KERNEL);
	int rv;

	*offset = SIW_INVAL_UOBJ_KEY;
	if (!entry)
		return NULL;

	entry->address = address;

	rv = rdma_user_mmap_entry_insert(&uctx->base_ucontext,
					 &entry->rdma_entry,
					 length);
	if (rv) {
		kfree(entry);
		return NULL;
	}

	*offset = rdma_user_mmap_get_offset(&entry->rdma_entry);

	return &entry->rdma_entry;
}

/*
 * siw_create_qp()
 *
 * Create QP of requested size on given device.
 *
 * @qp:		Queue pait
 * @attrs:	Initial QP attributes.
 * @udata:	used to provide QP ID, SQ and RQ size back to user.
 */

int siw_create_qp(struct ib_qp *ibqp, struct ib_qp_init_attr *attrs,
		  struct ib_udata *udata)
{
	struct ib_pd *pd = ibqp->pd;
	struct siw_qp *qp = to_siw_qp(ibqp);
	struct ib_device *base_dev = pd->device;
	struct siw_device *sdev = to_siw_dev(base_dev);
	struct siw_ucontext *uctx =
		rdma_udata_to_drv_context(udata, struct siw_ucontext,
					  base_ucontext);
	unsigned long flags;
	int num_sqe, num_rqe, rv = 0;
	size_t length;

	siw_dbg(base_dev, "create new QP\n");

	if (attrs->create_flags)
		return -EOPNOTSUPP;

	if (atomic_inc_return(&sdev->num_qp) > SIW_MAX_QP) {
		siw_dbg(base_dev, "too many QP's\n");
		return -ENOMEM;
	}
	if (attrs->qp_type != IB_QPT_RC) {
		siw_dbg(base_dev, "only RC QP's supported\n");
		rv = -EOPNOTSUPP;
		goto err_atomic;
	}
	if ((attrs->cap.max_send_wr > SIW_MAX_QP_WR) ||
	    (attrs->cap.max_recv_wr > SIW_MAX_QP_WR) ||
	    (attrs->cap.max_send_sge > SIW_MAX_SGE) ||
	    (attrs->cap.max_recv_sge > SIW_MAX_SGE)) {
		siw_dbg(base_dev, "QP size error\n");
		rv = -EINVAL;
		goto err_atomic;
	}
	if (attrs->cap.max_inline_data > SIW_MAX_INLINE) {
		siw_dbg(base_dev, "max inline send: %d > %d\n",
			attrs->cap.max_inline_data, (int)SIW_MAX_INLINE);
		rv = -EINVAL;
		goto err_atomic;
	}
	/*
	 * NOTE: we allow for zero element SQ and RQ WQE's SGL's
	 * but not for a QP unable to hold any WQE (SQ + RQ)
	 */
	if (attrs->cap.max_send_wr + attrs->cap.max_recv_wr == 0) {
		siw_dbg(base_dev, "QP must have send or receive queue\n");
		rv = -EINVAL;
		goto err_atomic;
	}

	if (!attrs->send_cq || (!attrs->recv_cq && !attrs->srq)) {
		siw_dbg(base_dev, "send CQ or receive CQ invalid\n");
		rv = -EINVAL;
		goto err_atomic;
	}

	init_rwsem(&qp->state_lock);
	spin_lock_init(&qp->sq_lock);
	spin_lock_init(&qp->rq_lock);
	spin_lock_init(&qp->orq_lock);

	rv = siw_qp_add(sdev, qp);
	if (rv)
		goto err_atomic;

	num_sqe = attrs->cap.max_send_wr;
	num_rqe = attrs->cap.max_recv_wr;

	/* All queue indices are derived from modulo operations
	 * on a free running 'get' (consumer) and 'put' (producer)
	 * unsigned counter. Having queue sizes at power of two
	 * avoids handling counter wrap around.
	 */
	if (num_sqe)
		num_sqe = roundup_pow_of_two(num_sqe);
	else {
		/* Zero sized SQ is not supported */
		rv = -EINVAL;
		goto err_out_xa;
	}
	if (num_rqe)
		num_rqe = roundup_pow_of_two(num_rqe);

	if (udata)
		qp->sendq = vmalloc_user(num_sqe * sizeof(struct siw_sqe));
	else
		qp->sendq = vzalloc(num_sqe * sizeof(struct siw_sqe));

	if (qp->sendq == NULL) {
		rv = -ENOMEM;
		goto err_out_xa;
	}
	if (attrs->sq_sig_type != IB_SIGNAL_REQ_WR) {
		if (attrs->sq_sig_type == IB_SIGNAL_ALL_WR)
			qp->attrs.flags |= SIW_SIGNAL_ALL_WR;
		else {
			rv = -EINVAL;
			goto err_out_xa;
		}
	}
	qp->pd = pd;
	qp->scq = to_siw_cq(attrs->send_cq);
	qp->rcq = to_siw_cq(attrs->recv_cq);

	if (attrs->srq) {
		/*
		 * SRQ support.
		 * Verbs 6.3.7: ignore RQ size, if SRQ present
		 * Verbs 6.3.5: do not check PD of SRQ against PD of QP
		 */
		qp->srq = to_siw_srq(attrs->srq);
		qp->attrs.rq_size = 0;
		siw_dbg(base_dev, "QP [%u]: SRQ attached\n",
			qp->base_qp.qp_num);
	} else if (num_rqe) {
		if (udata)
			qp->recvq =
				vmalloc_user(num_rqe * sizeof(struct siw_rqe));
		else
			qp->recvq = vzalloc(num_rqe * sizeof(struct siw_rqe));

		if (qp->recvq == NULL) {
			rv = -ENOMEM;
			goto err_out_xa;
		}
		qp->attrs.rq_size = num_rqe;
	}
	qp->attrs.sq_size = num_sqe;
	qp->attrs.sq_max_sges = attrs->cap.max_send_sge;
	qp->attrs.rq_max_sges = attrs->cap.max_recv_sge;

	/* Make those two tunables fixed for now. */
	qp->tx_ctx.gso_seg_limit = 1;
	qp->tx_ctx.zcopy_tx = zcopy_tx;

	qp->attrs.state = SIW_QP_STATE_IDLE;

	if (udata) {
		struct siw_uresp_create_qp uresp = {};

		uresp.num_sqe = num_sqe;
		uresp.num_rqe = num_rqe;
		uresp.qp_id = qp_id(qp);

		if (qp->sendq) {
			length = num_sqe * sizeof(struct siw_sqe);
			qp->sq_entry =
				siw_mmap_entry_insert(uctx, qp->sendq,
						      length, &uresp.sq_key);
			if (!qp->sq_entry) {
				rv = -ENOMEM;
				goto err_out_xa;
			}
		}

		if (qp->recvq) {
			length = num_rqe * sizeof(struct siw_rqe);
			qp->rq_entry =
				siw_mmap_entry_insert(uctx, qp->recvq,
						      length, &uresp.rq_key);
			if (!qp->rq_entry) {
				uresp.sq_key = SIW_INVAL_UOBJ_KEY;
				rv = -ENOMEM;
				goto err_out_xa;
			}
		}

		if (udata->outlen < sizeof(uresp)) {
			rv = -EINVAL;
			goto err_out_xa;
		}
		rv = ib_copy_to_udata(udata, &uresp, sizeof(uresp));
		if (rv)
			goto err_out_xa;
	}
	qp->tx_cpu = siw_get_tx_cpu(sdev);
	if (qp->tx_cpu < 0) {
		rv = -EINVAL;
		goto err_out_xa;
	}
	INIT_LIST_HEAD(&qp->devq);
	spin_lock_irqsave(&sdev->lock, flags);
	list_add_tail(&qp->devq, &sdev->qp_list);
	spin_unlock_irqrestore(&sdev->lock, flags);

	return 0;

err_out_xa:
	xa_erase(&sdev->qp_xa, qp_id(qp));
	if (uctx) {
		rdma_user_mmap_entry_remove(qp->sq_entry);
		rdma_user_mmap_entry_remove(qp->rq_entry);
	}
	vfree(qp->sendq);
	vfree(qp->recvq);

err_atomic:
	atomic_dec(&sdev->num_qp);
	return rv;
}

/*
 * Minimum siw_query_qp() verb interface.
 *
 * @qp_attr_mask is not used but all available information is provided
 */
int siw_query_qp(struct ib_qp *base_qp, struct ib_qp_attr *qp_attr,
		 int qp_attr_mask, struct ib_qp_init_attr *qp_init_attr)
{
	struct siw_qp *qp;
	struct siw_device *sdev;

	if (base_qp && qp_attr && qp_init_attr) {
		qp = to_siw_qp(base_qp);
		sdev = to_siw_dev(base_qp->device);
	} else {
		return -EINVAL;
	}
	qp_attr->cap.max_inline_data = SIW_MAX_INLINE;
	qp_attr->cap.max_send_wr = qp->attrs.sq_size;
	qp_attr->cap.max_send_sge = qp->attrs.sq_max_sges;
	qp_attr->cap.max_recv_wr = qp->attrs.rq_size;
	qp_attr->cap.max_recv_sge = qp->attrs.rq_max_sges;
	qp_attr->path_mtu = ib_mtu_int_to_enum(sdev->netdev->mtu);
	qp_attr->max_rd_atomic = qp->attrs.irq_size;
	qp_attr->max_dest_rd_atomic = qp->attrs.orq_size;

	qp_attr->qp_access_flags = IB_ACCESS_LOCAL_WRITE |
				   IB_ACCESS_REMOTE_WRITE |
				   IB_ACCESS_REMOTE_READ;

	qp_init_attr->qp_type = base_qp->qp_type;
	qp_init_attr->send_cq = base_qp->send_cq;
	qp_init_attr->recv_cq = base_qp->recv_cq;
	qp_init_attr->srq = base_qp->srq;

	qp_init_attr->cap = qp_attr->cap;

	return 0;
}

int siw_verbs_modify_qp(struct ib_qp *base_qp, struct ib_qp_attr *attr,
			int attr_mask, struct ib_udata *udata)
{
	struct siw_qp_attrs new_attrs;
	enum siw_qp_attr_mask siw_attr_mask = 0;
	struct siw_qp *qp = to_siw_qp(base_qp);
	int rv = 0;

	if (!attr_mask)
		return 0;

	if (attr_mask & ~IB_QP_ATTR_STANDARD_BITS)
		return -EOPNOTSUPP;

	memset(&new_attrs, 0, sizeof(new_attrs));

	if (attr_mask & IB_QP_ACCESS_FLAGS) {
		siw_attr_mask = SIW_QP_ATTR_ACCESS_FLAGS;

		if (attr->qp_access_flags & IB_ACCESS_REMOTE_READ)
			new_attrs.flags |= SIW_RDMA_READ_ENABLED;
		if (attr->qp_access_flags & IB_ACCESS_REMOTE_WRITE)
			new_attrs.flags |= SIW_RDMA_WRITE_ENABLED;
		if (attr->qp_access_flags & IB_ACCESS_MW_BIND)
			new_attrs.flags |= SIW_RDMA_BIND_ENABLED;
	}
	if (attr_mask & IB_QP_STATE) {
		siw_dbg_qp(qp, "desired IB QP state: %s\n",
			   ib_qp_state_to_string[attr->qp_state]);

		new_attrs.state = ib_qp_state_to_siw_qp_state[attr->qp_state];

		if (new_attrs.state > SIW_QP_STATE_RTS)
			qp->tx_ctx.tx_suspend = 1;

		siw_attr_mask |= SIW_QP_ATTR_STATE;
	}
	if (!siw_attr_mask)
		goto out;

	down_write(&qp->state_lock);

	rv = siw_qp_modify(qp, &new_attrs, siw_attr_mask);

	up_write(&qp->state_lock);
out:
	return rv;
}

int siw_destroy_qp(struct ib_qp *base_qp, struct ib_udata *udata)
{
	struct siw_qp *qp = to_siw_qp(base_qp);
	struct siw_ucontext *uctx =
		rdma_udata_to_drv_context(udata, struct siw_ucontext,
					  base_ucontext);
	struct siw_qp_attrs qp_attrs;

	siw_dbg_qp(qp, "state %d\n", qp->attrs.state);

	/*
	 * Mark QP as in process of destruction to prevent from
	 * any async callbacks to RDMA core
	 */
	qp->attrs.flags |= SIW_QP_IN_DESTROY;
	qp->rx_stream.rx_suspend = 1;

	if (uctx) {
		rdma_user_mmap_entry_remove(qp->sq_entry);
		rdma_user_mmap_entry_remove(qp->rq_entry);
	}

	down_write(&qp->state_lock);

	qp_attrs.state = SIW_QP_STATE_ERROR;
	siw_qp_modify(qp, &qp_attrs, SIW_QP_ATTR_STATE);

	if (qp->cep) {
		siw_cep_put(qp->cep);
		qp->cep = NULL;
	}
	up_write(&qp->state_lock);

	kfree(qp->tx_ctx.mpa_crc_hd);
	kfree(qp->rx_stream.mpa_crc_hd);

	qp->scq = qp->rcq = NULL;

	siw_qp_put(qp);

	return 0;
}

/*
 * siw_copy_inline_sgl()
 *
 * Prepare sgl of inlined data for sending. For userland callers
 * function checks if given buffer addresses and len's are within
 * process context bounds.
 * Data from all provided sge's are copied together into the wqe,
 * referenced by a single sge.
 */
static int siw_copy_inline_sgl(const struct ib_send_wr *core_wr,
			       struct siw_sqe *sqe)
{
	struct ib_sge *core_sge = core_wr->sg_list;
	void *kbuf = &sqe->sge[1];
	int num_sge = core_wr->num_sge, bytes = 0;

	sqe->sge[0].laddr = (uintptr_t)kbuf;
	sqe->sge[0].lkey = 0;

	while (num_sge--) {
		if (!core_sge->length) {
			core_sge++;
			continue;
		}
		bytes += core_sge->length;
		if (bytes > SIW_MAX_INLINE) {
			bytes = -EINVAL;
			break;
		}
		memcpy(kbuf, (void *)(uintptr_t)core_sge->addr,
		       core_sge->length);

		kbuf += core_sge->length;
		core_sge++;
	}
	sqe->sge[0].length = bytes > 0 ? bytes : 0;
	sqe->num_sge = bytes > 0 ? 1 : 0;

	return bytes;
}

/* Complete SQ WR's without processing */
static int siw_sq_flush_wr(struct siw_qp *qp, const struct ib_send_wr *wr,
			   const struct ib_send_wr **bad_wr)
{
	struct siw_sqe sqe = {};
	int rv = 0;

	while (wr) {
		sqe.id = wr->wr_id;
		sqe.opcode = wr->opcode;
		rv = siw_sqe_complete(qp, &sqe, 0, SIW_WC_WR_FLUSH_ERR);
		if (rv) {
			if (bad_wr)
				*bad_wr = wr;
			break;
		}
		wr = wr->next;
	}
	return rv;
}

/* Complete RQ WR's without processing */
static int siw_rq_flush_wr(struct siw_qp *qp, const struct ib_recv_wr *wr,
			   const struct ib_recv_wr **bad_wr)
{
	struct siw_rqe rqe = {};
	int rv = 0;

	while (wr) {
		rqe.id = wr->wr_id;
		rv = siw_rqe_complete(qp, &rqe, 0, 0, SIW_WC_WR_FLUSH_ERR);
		if (rv) {
			if (bad_wr)
				*bad_wr = wr;
			break;
		}
		wr = wr->next;
	}
	return rv;
}

/*
 * siw_post_send()
 *
 * Post a list of S-WR's to a SQ.
 *
 * @base_qp:	Base QP contained in siw QP
 * @wr:		Null terminated list of user WR's
 * @bad_wr:	Points to failing WR in case of synchronous failure.
 */
int siw_post_send(struct ib_qp *base_qp, const struct ib_send_wr *wr,
		  const struct ib_send_wr **bad_wr)
{
	struct siw_qp *qp = to_siw_qp(base_qp);
	struct siw_wqe *wqe = tx_wqe(qp);

	unsigned long flags;
	int rv = 0;

<<<<<<< HEAD
	if (wr && !qp->kernel_verbs) {
=======
	if (wr && !rdma_is_kernel_res(&qp->base_qp.res)) {
>>>>>>> c1084c27
		siw_dbg_qp(qp, "wr must be empty for user mapped sq\n");
		*bad_wr = wr;
		return -EINVAL;
	}

	/*
	 * Try to acquire QP state lock. Must be non-blocking
	 * to accommodate kernel clients needs.
	 */
	if (!down_read_trylock(&qp->state_lock)) {
		if (qp->attrs.state == SIW_QP_STATE_ERROR) {
			/*
			 * ERROR state is final, so we can be sure
			 * this state will not change as long as the QP
			 * exists.
			 *
			 * This handles an ib_drain_sq() call with
			 * a concurrent request to set the QP state
			 * to ERROR.
			 */
			rv = siw_sq_flush_wr(qp, wr, bad_wr);
		} else {
			siw_dbg_qp(qp, "QP locked, state %d\n",
				   qp->attrs.state);
			*bad_wr = wr;
			rv = -ENOTCONN;
		}
		return rv;
	}
	if (unlikely(qp->attrs.state != SIW_QP_STATE_RTS)) {
		if (qp->attrs.state == SIW_QP_STATE_ERROR) {
			/*
			 * Immediately flush this WR to CQ, if QP
			 * is in ERROR state. SQ is guaranteed to
			 * be empty, so WR complets in-order.
			 *
			 * Typically triggered by ib_drain_sq().
			 */
			rv = siw_sq_flush_wr(qp, wr, bad_wr);
		} else {
			siw_dbg_qp(qp, "QP out of state %d\n",
				   qp->attrs.state);
			*bad_wr = wr;
			rv = -ENOTCONN;
		}
		up_read(&qp->state_lock);
		return rv;
	}
	spin_lock_irqsave(&qp->sq_lock, flags);

	while (wr) {
		u32 idx = qp->sq_put % qp->attrs.sq_size;
		struct siw_sqe *sqe = &qp->sendq[idx];

		if (sqe->flags) {
			siw_dbg_qp(qp, "sq full\n");
			rv = -ENOMEM;
			break;
		}
		if (wr->num_sge > qp->attrs.sq_max_sges) {
			siw_dbg_qp(qp, "too many sge's: %d\n", wr->num_sge);
			rv = -EINVAL;
			break;
		}
		sqe->id = wr->wr_id;

		if ((wr->send_flags & IB_SEND_SIGNALED) ||
		    (qp->attrs.flags & SIW_SIGNAL_ALL_WR))
			sqe->flags |= SIW_WQE_SIGNALLED;

		if (wr->send_flags & IB_SEND_FENCE)
			sqe->flags |= SIW_WQE_READ_FENCE;

		switch (wr->opcode) {
		case IB_WR_SEND:
		case IB_WR_SEND_WITH_INV:
			if (wr->send_flags & IB_SEND_SOLICITED)
				sqe->flags |= SIW_WQE_SOLICITED;

			if (!(wr->send_flags & IB_SEND_INLINE)) {
				siw_copy_sgl(wr->sg_list, sqe->sge,
					     wr->num_sge);
				sqe->num_sge = wr->num_sge;
			} else {
				rv = siw_copy_inline_sgl(wr, sqe);
				if (rv <= 0) {
					rv = -EINVAL;
					break;
				}
				sqe->flags |= SIW_WQE_INLINE;
				sqe->num_sge = 1;
			}
			if (wr->opcode == IB_WR_SEND)
				sqe->opcode = SIW_OP_SEND;
			else {
				sqe->opcode = SIW_OP_SEND_REMOTE_INV;
				sqe->rkey = wr->ex.invalidate_rkey;
			}
			break;

		case IB_WR_RDMA_READ_WITH_INV:
		case IB_WR_RDMA_READ:
			/*
			 * iWarp restricts RREAD sink to SGL containing
			 * 1 SGE only. we could relax to SGL with multiple
			 * elements referring the SAME ltag or even sending
			 * a private per-rreq tag referring to a checked
			 * local sgl with MULTIPLE ltag's.
			 */
			if (unlikely(wr->num_sge != 1)) {
				rv = -EINVAL;
				break;
			}
			siw_copy_sgl(wr->sg_list, &sqe->sge[0], 1);
			/*
			 * NOTE: zero length RREAD is allowed!
			 */
			sqe->raddr = rdma_wr(wr)->remote_addr;
			sqe->rkey = rdma_wr(wr)->rkey;
			sqe->num_sge = 1;

			if (wr->opcode == IB_WR_RDMA_READ)
				sqe->opcode = SIW_OP_READ;
			else
				sqe->opcode = SIW_OP_READ_LOCAL_INV;
			break;

		case IB_WR_RDMA_WRITE:
			if (!(wr->send_flags & IB_SEND_INLINE)) {
				siw_copy_sgl(wr->sg_list, &sqe->sge[0],
					     wr->num_sge);
				sqe->num_sge = wr->num_sge;
			} else {
				rv = siw_copy_inline_sgl(wr, sqe);
				if (unlikely(rv < 0)) {
					rv = -EINVAL;
					break;
				}
				sqe->flags |= SIW_WQE_INLINE;
				sqe->num_sge = 1;
			}
			sqe->raddr = rdma_wr(wr)->remote_addr;
			sqe->rkey = rdma_wr(wr)->rkey;
			sqe->opcode = SIW_OP_WRITE;
			break;

		case IB_WR_REG_MR:
			sqe->base_mr = (uintptr_t)reg_wr(wr)->mr;
			sqe->rkey = reg_wr(wr)->key;
			sqe->access = reg_wr(wr)->access & IWARP_ACCESS_MASK;
			sqe->opcode = SIW_OP_REG_MR;
			break;

		case IB_WR_LOCAL_INV:
			sqe->rkey = wr->ex.invalidate_rkey;
			sqe->opcode = SIW_OP_INVAL_STAG;
			break;

		default:
			siw_dbg_qp(qp, "ib wr type %d unsupported\n",
				   wr->opcode);
			rv = -EINVAL;
			break;
		}
		siw_dbg_qp(qp, "opcode %d, flags 0x%x, wr_id 0x%pK\n",
			   sqe->opcode, sqe->flags,
			   (void *)(uintptr_t)sqe->id);

		if (unlikely(rv < 0))
			break;

		/* make SQE only valid after completely written */
		smp_wmb();
		sqe->flags |= SIW_WQE_VALID;

		qp->sq_put++;
		wr = wr->next;
	}

	/*
	 * Send directly if SQ processing is not in progress.
	 * Eventual immediate errors (rv < 0) do not affect the involved
	 * RI resources (Verbs, 8.3.1) and thus do not prevent from SQ
	 * processing, if new work is already pending. But rv must be passed
	 * to caller.
	 */
	if (wqe->wr_status != SIW_WR_IDLE) {
		spin_unlock_irqrestore(&qp->sq_lock, flags);
		goto skip_direct_sending;
	}
	rv = siw_activate_tx(qp);
	spin_unlock_irqrestore(&qp->sq_lock, flags);

	if (rv <= 0)
		goto skip_direct_sending;

	if (rdma_is_kernel_res(&qp->base_qp.res)) {
		rv = siw_sq_start(qp);
	} else {
		qp->tx_ctx.in_syscall = 1;

		if (siw_qp_sq_process(qp) != 0 && !(qp->tx_ctx.tx_suspend))
			siw_qp_cm_drop(qp, 0);

		qp->tx_ctx.in_syscall = 0;
	}
skip_direct_sending:

	up_read(&qp->state_lock);

	if (rv >= 0)
		return 0;
	/*
	 * Immediate error
	 */
	siw_dbg_qp(qp, "error %d\n", rv);

	*bad_wr = wr;
	return rv;
}

/*
 * siw_post_receive()
 *
 * Post a list of R-WR's to a RQ.
 *
 * @base_qp:	Base QP contained in siw QP
 * @wr:		Null terminated list of user WR's
 * @bad_wr:	Points to failing WR in case of synchronous failure.
 */
int siw_post_receive(struct ib_qp *base_qp, const struct ib_recv_wr *wr,
		     const struct ib_recv_wr **bad_wr)
{
	struct siw_qp *qp = to_siw_qp(base_qp);
	unsigned long flags;
	int rv = 0;

	if (qp->srq || qp->attrs.rq_size == 0) {
		*bad_wr = wr;
		return -EINVAL;
	}
<<<<<<< HEAD
	if (!qp->kernel_verbs) {
		siw_dbg_qp(qp, "no kernel post_recv for user mapped sq\n");
=======
	if (!rdma_is_kernel_res(&qp->base_qp.res)) {
		siw_dbg_qp(qp, "no kernel post_recv for user mapped rq\n");
>>>>>>> c1084c27
		*bad_wr = wr;
		return -EINVAL;
	}

	/*
	 * Try to acquire QP state lock. Must be non-blocking
	 * to accommodate kernel clients needs.
	 */
	if (!down_read_trylock(&qp->state_lock)) {
		if (qp->attrs.state == SIW_QP_STATE_ERROR) {
			/*
			 * ERROR state is final, so we can be sure
			 * this state will not change as long as the QP
			 * exists.
			 *
			 * This handles an ib_drain_rq() call with
			 * a concurrent request to set the QP state
			 * to ERROR.
			 */
			rv = siw_rq_flush_wr(qp, wr, bad_wr);
		} else {
			siw_dbg_qp(qp, "QP locked, state %d\n",
				   qp->attrs.state);
			*bad_wr = wr;
			rv = -ENOTCONN;
		}
		return rv;
	}
	if (qp->attrs.state > SIW_QP_STATE_RTS) {
		if (qp->attrs.state == SIW_QP_STATE_ERROR) {
			/*
			 * Immediately flush this WR to CQ, if QP
			 * is in ERROR state. RQ is guaranteed to
			 * be empty, so WR complets in-order.
			 *
			 * Typically triggered by ib_drain_rq().
			 */
			rv = siw_rq_flush_wr(qp, wr, bad_wr);
		} else {
			siw_dbg_qp(qp, "QP out of state %d\n",
				   qp->attrs.state);
			*bad_wr = wr;
			rv = -ENOTCONN;
		}
		up_read(&qp->state_lock);
		return rv;
	}
	/*
	 * Serialize potentially multiple producers.
	 * Not needed for single threaded consumer side.
	 */
	spin_lock_irqsave(&qp->rq_lock, flags);

	while (wr) {
		u32 idx = qp->rq_put % qp->attrs.rq_size;
		struct siw_rqe *rqe = &qp->recvq[idx];

		if (rqe->flags) {
			siw_dbg_qp(qp, "RQ full\n");
			rv = -ENOMEM;
			break;
		}
		if (wr->num_sge > qp->attrs.rq_max_sges) {
			siw_dbg_qp(qp, "too many sge's: %d\n", wr->num_sge);
			rv = -EINVAL;
			break;
		}
		rqe->id = wr->wr_id;
		rqe->num_sge = wr->num_sge;
		siw_copy_sgl(wr->sg_list, rqe->sge, wr->num_sge);

		/* make sure RQE is completely written before valid */
		smp_wmb();

		rqe->flags = SIW_WQE_VALID;

		qp->rq_put++;
		wr = wr->next;
	}
	spin_unlock_irqrestore(&qp->rq_lock, flags);

	up_read(&qp->state_lock);

	if (rv < 0) {
		siw_dbg_qp(qp, "error %d\n", rv);
		*bad_wr = wr;
	}
	return rv > 0 ? 0 : rv;
}

int siw_destroy_cq(struct ib_cq *base_cq, struct ib_udata *udata)
{
	struct siw_cq *cq = to_siw_cq(base_cq);
	struct siw_device *sdev = to_siw_dev(base_cq->device);
	struct siw_ucontext *ctx =
		rdma_udata_to_drv_context(udata, struct siw_ucontext,
					  base_ucontext);

	siw_dbg_cq(cq, "free CQ resources\n");

	siw_cq_flush(cq);

	if (ctx)
		rdma_user_mmap_entry_remove(cq->cq_entry);

	atomic_dec(&sdev->num_cq);

	vfree(cq->queue);
	return 0;
}

/*
 * siw_create_cq()
 *
 * Populate CQ of requested size
 *
 * @base_cq: CQ as allocated by RDMA midlayer
 * @attr: Initial CQ attributes
 * @udata: relates to user context
 */

int siw_create_cq(struct ib_cq *base_cq, const struct ib_cq_init_attr *attr,
		  struct ib_udata *udata)
{
	struct siw_device *sdev = to_siw_dev(base_cq->device);
	struct siw_cq *cq = to_siw_cq(base_cq);
	int rv, size = attr->cqe;

	if (attr->flags)
		return -EOPNOTSUPP;

	if (atomic_inc_return(&sdev->num_cq) > SIW_MAX_CQ) {
		siw_dbg(base_cq->device, "too many CQ's\n");
		rv = -ENOMEM;
		goto err_out;
	}
	if (size < 1 || size > sdev->attrs.max_cqe) {
		siw_dbg(base_cq->device, "CQ size error: %d\n", size);
		rv = -EINVAL;
		goto err_out;
	}
	size = roundup_pow_of_two(size);
	cq->base_cq.cqe = size;
	cq->num_cqe = size;

	if (udata)
		cq->queue = vmalloc_user(size * sizeof(struct siw_cqe) +
					 sizeof(struct siw_cq_ctrl));
	else
		cq->queue = vzalloc(size * sizeof(struct siw_cqe) +
				    sizeof(struct siw_cq_ctrl));

	if (cq->queue == NULL) {
		rv = -ENOMEM;
		goto err_out;
	}
	get_random_bytes(&cq->id, 4);
	siw_dbg(base_cq->device, "new CQ [%u]\n", cq->id);

	spin_lock_init(&cq->lock);

	cq->notify = (struct siw_cq_ctrl *)&cq->queue[size];

	if (udata) {
		struct siw_uresp_create_cq uresp = {};
		struct siw_ucontext *ctx =
			rdma_udata_to_drv_context(udata, struct siw_ucontext,
						  base_ucontext);
		size_t length = size * sizeof(struct siw_cqe) +
			sizeof(struct siw_cq_ctrl);

		cq->cq_entry =
			siw_mmap_entry_insert(ctx, cq->queue,
					      length, &uresp.cq_key);
		if (!cq->cq_entry) {
			rv = -ENOMEM;
			goto err_out;
		}

		uresp.cq_id = cq->id;
		uresp.num_cqe = size;

		if (udata->outlen < sizeof(uresp)) {
			rv = -EINVAL;
			goto err_out;
		}
		rv = ib_copy_to_udata(udata, &uresp, sizeof(uresp));
		if (rv)
			goto err_out;
	}
	return 0;

err_out:
	siw_dbg(base_cq->device, "CQ creation failed: %d", rv);

	if (cq && cq->queue) {
		struct siw_ucontext *ctx =
			rdma_udata_to_drv_context(udata, struct siw_ucontext,
						  base_ucontext);
		if (ctx)
			rdma_user_mmap_entry_remove(cq->cq_entry);
		vfree(cq->queue);
	}
	atomic_dec(&sdev->num_cq);

	return rv;
}

/*
 * siw_poll_cq()
 *
 * Reap CQ entries if available and copy work completion status into
 * array of WC's provided by caller. Returns number of reaped CQE's.
 *
 * @base_cq:	Base CQ contained in siw CQ.
 * @num_cqe:	Maximum number of CQE's to reap.
 * @wc:		Array of work completions to be filled by siw.
 */
int siw_poll_cq(struct ib_cq *base_cq, int num_cqe, struct ib_wc *wc)
{
	struct siw_cq *cq = to_siw_cq(base_cq);
	int i;

	for (i = 0; i < num_cqe; i++) {
		if (!siw_reap_cqe(cq, wc))
			break;
		wc++;
	}
	return i;
}

/*
 * siw_req_notify_cq()
 *
 * Request notification for new CQE's added to that CQ.
 * Defined flags:
 * o SIW_CQ_NOTIFY_SOLICITED lets siw trigger a notification
 *   event if a WQE with notification flag set enters the CQ
 * o SIW_CQ_NOTIFY_NEXT_COMP lets siw trigger a notification
 *   event if a WQE enters the CQ.
 * o IB_CQ_REPORT_MISSED_EVENTS: return value will provide the
 *   number of not reaped CQE's regardless of its notification
 *   type and current or new CQ notification settings.
 *
 * @base_cq:	Base CQ contained in siw CQ.
 * @flags:	Requested notification flags.
 */
int siw_req_notify_cq(struct ib_cq *base_cq, enum ib_cq_notify_flags flags)
{
	struct siw_cq *cq = to_siw_cq(base_cq);

	siw_dbg_cq(cq, "flags: 0x%02x\n", flags);

	if ((flags & IB_CQ_SOLICITED_MASK) == IB_CQ_SOLICITED)
		/*
		 * Enable CQ event for next solicited completion.
		 * and make it visible to all associated producers.
		 */
		smp_store_mb(cq->notify->flags, SIW_NOTIFY_SOLICITED);
	else
		/*
		 * Enable CQ event for any signalled completion.
		 * and make it visible to all associated producers.
		 */
		smp_store_mb(cq->notify->flags, SIW_NOTIFY_ALL);

	if (flags & IB_CQ_REPORT_MISSED_EVENTS)
		return cq->cq_put - cq->cq_get;

	return 0;
}

/*
 * siw_dereg_mr()
 *
 * Release Memory Region.
 *
 * @base_mr: Base MR contained in siw MR.
 * @udata: points to user context, unused.
 */
int siw_dereg_mr(struct ib_mr *base_mr, struct ib_udata *udata)
{
	struct siw_mr *mr = to_siw_mr(base_mr);
	struct siw_device *sdev = to_siw_dev(base_mr->device);

	siw_dbg_mem(mr->mem, "deregister MR\n");

	atomic_dec(&sdev->num_mr);

	siw_mr_drop_mem(mr);
	kfree_rcu(mr, rcu);

	return 0;
}

/*
 * siw_reg_user_mr()
 *
 * Register Memory Region.
 *
 * @pd:		Protection Domain
 * @start:	starting address of MR (virtual address)
 * @len:	len of MR
 * @rnic_va:	not used by siw
 * @rights:	MR access rights
 * @udata:	user buffer to communicate STag and Key.
 */
struct ib_mr *siw_reg_user_mr(struct ib_pd *pd, u64 start, u64 len,
			      u64 rnic_va, int rights, struct ib_udata *udata)
{
	struct siw_mr *mr = NULL;
	struct siw_umem *umem = NULL;
	struct siw_ureq_reg_mr ureq;
	struct siw_device *sdev = to_siw_dev(pd->device);

	unsigned long mem_limit = rlimit(RLIMIT_MEMLOCK);
	int rv;

	siw_dbg_pd(pd, "start: 0x%pK, va: 0x%pK, len: %llu\n",
		   (void *)(uintptr_t)start, (void *)(uintptr_t)rnic_va,
		   (unsigned long long)len);

	if (atomic_inc_return(&sdev->num_mr) > SIW_MAX_MR) {
		siw_dbg_pd(pd, "too many mr's\n");
		rv = -ENOMEM;
		goto err_out;
	}
	if (!len) {
		rv = -EINVAL;
		goto err_out;
	}
	if (mem_limit != RLIM_INFINITY) {
		unsigned long num_pages =
			(PAGE_ALIGN(len + (start & ~PAGE_MASK))) >> PAGE_SHIFT;
		mem_limit >>= PAGE_SHIFT;

		if (num_pages > mem_limit - current->mm->locked_vm) {
			siw_dbg_pd(pd, "pages req %lu, max %lu, lock %lu\n",
				   num_pages, mem_limit,
				   current->mm->locked_vm);
			rv = -ENOMEM;
			goto err_out;
		}
	}
	umem = siw_umem_get(start, len, ib_access_writable(rights));
	if (IS_ERR(umem)) {
		rv = PTR_ERR(umem);
		siw_dbg_pd(pd, "getting user memory failed: %d\n", rv);
		umem = NULL;
		goto err_out;
	}
	mr = kzalloc(sizeof(*mr), GFP_KERNEL);
	if (!mr) {
		rv = -ENOMEM;
		goto err_out;
	}
	rv = siw_mr_add_mem(mr, pd, umem, start, len, rights);
	if (rv)
		goto err_out;

	if (udata) {
		struct siw_uresp_reg_mr uresp = {};
		struct siw_mem *mem = mr->mem;

		if (udata->inlen < sizeof(ureq)) {
			rv = -EINVAL;
			goto err_out;
		}
		rv = ib_copy_from_udata(&ureq, udata, sizeof(ureq));
		if (rv)
			goto err_out;

		mr->base_mr.lkey |= ureq.stag_key;
		mr->base_mr.rkey |= ureq.stag_key;
		mem->stag |= ureq.stag_key;
		uresp.stag = mem->stag;

		if (udata->outlen < sizeof(uresp)) {
			rv = -EINVAL;
			goto err_out;
		}
		rv = ib_copy_to_udata(udata, &uresp, sizeof(uresp));
		if (rv)
			goto err_out;
	}
	mr->mem->stag_valid = 1;

	return &mr->base_mr;

err_out:
	atomic_dec(&sdev->num_mr);
	if (mr) {
		if (mr->mem)
			siw_mr_drop_mem(mr);
		kfree_rcu(mr, rcu);
	} else {
		if (umem)
			siw_umem_release(umem, false);
	}
	return ERR_PTR(rv);
}

struct ib_mr *siw_alloc_mr(struct ib_pd *pd, enum ib_mr_type mr_type,
			   u32 max_sge)
{
	struct siw_device *sdev = to_siw_dev(pd->device);
	struct siw_mr *mr = NULL;
	struct siw_pbl *pbl = NULL;
	int rv;

	if (atomic_inc_return(&sdev->num_mr) > SIW_MAX_MR) {
		siw_dbg_pd(pd, "too many mr's\n");
		rv = -ENOMEM;
		goto err_out;
	}
	if (mr_type != IB_MR_TYPE_MEM_REG) {
		siw_dbg_pd(pd, "mr type %d unsupported\n", mr_type);
		rv = -EOPNOTSUPP;
		goto err_out;
	}
	if (max_sge > SIW_MAX_SGE_PBL) {
		siw_dbg_pd(pd, "too many sge's: %d\n", max_sge);
		rv = -ENOMEM;
		goto err_out;
	}
	pbl = siw_pbl_alloc(max_sge);
	if (IS_ERR(pbl)) {
		rv = PTR_ERR(pbl);
		siw_dbg_pd(pd, "pbl allocation failed: %d\n", rv);
		pbl = NULL;
		goto err_out;
	}
	mr = kzalloc(sizeof(*mr), GFP_KERNEL);
	if (!mr) {
		rv = -ENOMEM;
		goto err_out;
	}
	rv = siw_mr_add_mem(mr, pd, pbl, 0, max_sge * PAGE_SIZE, 0);
	if (rv)
		goto err_out;

	mr->mem->is_pbl = 1;

	siw_dbg_pd(pd, "[MEM %u]: success\n", mr->mem->stag);

	return &mr->base_mr;

err_out:
	atomic_dec(&sdev->num_mr);

	if (!mr) {
		kfree(pbl);
	} else {
		if (mr->mem)
			siw_mr_drop_mem(mr);
		kfree_rcu(mr, rcu);
	}
	siw_dbg_pd(pd, "failed: %d\n", rv);

	return ERR_PTR(rv);
}

/* Just used to count number of pages being mapped */
static int siw_set_pbl_page(struct ib_mr *base_mr, u64 buf_addr)
{
	return 0;
}

int siw_map_mr_sg(struct ib_mr *base_mr, struct scatterlist *sl, int num_sle,
		  unsigned int *sg_off)
{
	struct scatterlist *slp;
	struct siw_mr *mr = to_siw_mr(base_mr);
	struct siw_mem *mem = mr->mem;
	struct siw_pbl *pbl = mem->pbl;
	struct siw_pble *pble;
	unsigned long pbl_size;
	int i, rv;

	if (!pbl) {
		siw_dbg_mem(mem, "no PBL allocated\n");
		return -EINVAL;
	}
	pble = pbl->pbe;

	if (pbl->max_buf < num_sle) {
		siw_dbg_mem(mem, "too many SGE's: %d > %d\n",
			    mem->pbl->max_buf, num_sle);
		return -ENOMEM;
	}
	for_each_sg(sl, slp, num_sle, i) {
		if (sg_dma_len(slp) == 0) {
			siw_dbg_mem(mem, "empty SGE\n");
			return -EINVAL;
		}
		if (i == 0) {
			pble->addr = sg_dma_address(slp);
			pble->size = sg_dma_len(slp);
			pble->pbl_off = 0;
			pbl_size = pble->size;
			pbl->num_buf = 1;
		} else {
			/* Merge PBL entries if adjacent */
			if (pble->addr + pble->size == sg_dma_address(slp)) {
				pble->size += sg_dma_len(slp);
			} else {
				pble++;
				pbl->num_buf++;
				pble->addr = sg_dma_address(slp);
				pble->size = sg_dma_len(slp);
				pble->pbl_off = pbl_size;
			}
			pbl_size += sg_dma_len(slp);
		}
		siw_dbg_mem(mem,
			"sge[%d], size %u, addr 0x%p, total %lu\n",
			i, pble->size, (void *)(uintptr_t)pble->addr,
			pbl_size);
	}
	rv = ib_sg_to_pages(base_mr, sl, num_sle, sg_off, siw_set_pbl_page);
	if (rv > 0) {
		mem->len = base_mr->length;
		mem->va = base_mr->iova;
		siw_dbg_mem(mem,
			"%llu bytes, start 0x%pK, %u SLE to %u entries\n",
			mem->len, (void *)(uintptr_t)mem->va, num_sle,
			pbl->num_buf);
	}
	return rv;
}

/*
 * siw_get_dma_mr()
 *
 * Create a (empty) DMA memory region, where no umem is attached.
 */
struct ib_mr *siw_get_dma_mr(struct ib_pd *pd, int rights)
{
	struct siw_device *sdev = to_siw_dev(pd->device);
	struct siw_mr *mr = NULL;
	int rv;

	if (atomic_inc_return(&sdev->num_mr) > SIW_MAX_MR) {
		siw_dbg_pd(pd, "too many mr's\n");
		rv = -ENOMEM;
		goto err_out;
	}
	mr = kzalloc(sizeof(*mr), GFP_KERNEL);
	if (!mr) {
		rv = -ENOMEM;
		goto err_out;
	}
	rv = siw_mr_add_mem(mr, pd, NULL, 0, ULONG_MAX, rights);
	if (rv)
		goto err_out;

	mr->mem->stag_valid = 1;

	siw_dbg_pd(pd, "[MEM %u]: success\n", mr->mem->stag);

	return &mr->base_mr;

err_out:
	if (rv)
		kfree(mr);

	atomic_dec(&sdev->num_mr);

	return ERR_PTR(rv);
}

/*
 * siw_create_srq()
 *
 * Create Shared Receive Queue of attributes @init_attrs
 * within protection domain given by @pd.
 *
 * @base_srq:	Base SRQ contained in siw SRQ.
 * @init_attrs:	SRQ init attributes.
 * @udata:	points to user context
 */
int siw_create_srq(struct ib_srq *base_srq,
		   struct ib_srq_init_attr *init_attrs, struct ib_udata *udata)
{
	struct siw_srq *srq = to_siw_srq(base_srq);
	struct ib_srq_attr *attrs = &init_attrs->attr;
	struct siw_device *sdev = to_siw_dev(base_srq->device);
	struct siw_ucontext *ctx =
		rdma_udata_to_drv_context(udata, struct siw_ucontext,
					  base_ucontext);
	int rv;

	if (init_attrs->srq_type != IB_SRQT_BASIC)
		return -EOPNOTSUPP;

	if (atomic_inc_return(&sdev->num_srq) > SIW_MAX_SRQ) {
		siw_dbg_pd(base_srq->pd, "too many SRQ's\n");
		rv = -ENOMEM;
		goto err_out;
	}
	if (attrs->max_wr == 0 || attrs->max_wr > SIW_MAX_SRQ_WR ||
	    attrs->max_sge > SIW_MAX_SGE || attrs->srq_limit > attrs->max_wr) {
		rv = -EINVAL;
		goto err_out;
	}
	srq->max_sge = attrs->max_sge;
	srq->num_rqe = roundup_pow_of_two(attrs->max_wr);
	srq->limit = attrs->srq_limit;
	if (srq->limit)
		srq->armed = true;

	srq->is_kernel_res = !udata;

	if (udata)
		srq->recvq =
			vmalloc_user(srq->num_rqe * sizeof(struct siw_rqe));
	else
		srq->recvq = vzalloc(srq->num_rqe * sizeof(struct siw_rqe));

	if (srq->recvq == NULL) {
		rv = -ENOMEM;
		goto err_out;
	}
	if (udata) {
		struct siw_uresp_create_srq uresp = {};
		size_t length = srq->num_rqe * sizeof(struct siw_rqe);

		srq->srq_entry =
			siw_mmap_entry_insert(ctx, srq->recvq,
					      length, &uresp.srq_key);
		if (!srq->srq_entry) {
			rv = -ENOMEM;
			goto err_out;
		}

		uresp.num_rqe = srq->num_rqe;

		if (udata->outlen < sizeof(uresp)) {
			rv = -EINVAL;
			goto err_out;
		}
		rv = ib_copy_to_udata(udata, &uresp, sizeof(uresp));
		if (rv)
			goto err_out;
	}
	spin_lock_init(&srq->lock);

	siw_dbg_pd(base_srq->pd, "[SRQ]: success\n");

	return 0;

err_out:
	if (srq->recvq) {
		if (ctx)
			rdma_user_mmap_entry_remove(srq->srq_entry);
		vfree(srq->recvq);
	}
	atomic_dec(&sdev->num_srq);

	return rv;
}

/*
 * siw_modify_srq()
 *
 * Modify SRQ. The caller may resize SRQ and/or set/reset notification
 * limit and (re)arm IB_EVENT_SRQ_LIMIT_REACHED notification.
 *
 * NOTE: it is unclear if RDMA core allows for changing the MAX_SGE
 * parameter. siw_modify_srq() does not check the attrs->max_sge param.
 */
int siw_modify_srq(struct ib_srq *base_srq, struct ib_srq_attr *attrs,
		   enum ib_srq_attr_mask attr_mask, struct ib_udata *udata)
{
	struct siw_srq *srq = to_siw_srq(base_srq);
	unsigned long flags;
	int rv = 0;

	spin_lock_irqsave(&srq->lock, flags);

	if (attr_mask & IB_SRQ_MAX_WR) {
		/* resize request not yet supported */
		rv = -EOPNOTSUPP;
		goto out;
	}
	if (attr_mask & IB_SRQ_LIMIT) {
		if (attrs->srq_limit) {
			if (unlikely(attrs->srq_limit > srq->num_rqe)) {
				rv = -EINVAL;
				goto out;
			}
			srq->armed = true;
		} else {
			srq->armed = false;
		}
		srq->limit = attrs->srq_limit;
	}
out:
	spin_unlock_irqrestore(&srq->lock, flags);

	return rv;
}

/*
 * siw_query_srq()
 *
 * Query SRQ attributes.
 */
int siw_query_srq(struct ib_srq *base_srq, struct ib_srq_attr *attrs)
{
	struct siw_srq *srq = to_siw_srq(base_srq);
	unsigned long flags;

	spin_lock_irqsave(&srq->lock, flags);

	attrs->max_wr = srq->num_rqe;
	attrs->max_sge = srq->max_sge;
	attrs->srq_limit = srq->limit;

	spin_unlock_irqrestore(&srq->lock, flags);

	return 0;
}

/*
 * siw_destroy_srq()
 *
 * Destroy SRQ.
 * It is assumed that the SRQ is not referenced by any
 * QP anymore - the code trusts the RDMA core environment to keep track
 * of QP references.
 */
int siw_destroy_srq(struct ib_srq *base_srq, struct ib_udata *udata)
{
	struct siw_srq *srq = to_siw_srq(base_srq);
	struct siw_device *sdev = to_siw_dev(base_srq->device);
	struct siw_ucontext *ctx =
		rdma_udata_to_drv_context(udata, struct siw_ucontext,
					  base_ucontext);

	if (ctx)
		rdma_user_mmap_entry_remove(srq->srq_entry);
	vfree(srq->recvq);
	atomic_dec(&sdev->num_srq);
	return 0;
}

/*
 * siw_post_srq_recv()
 *
 * Post a list of receive queue elements to SRQ.
 * NOTE: The function does not check or lock a certain SRQ state
 *       during the post operation. The code simply trusts the
 *       RDMA core environment.
 *
 * @base_srq:	Base SRQ contained in siw SRQ
 * @wr:		List of R-WR's
 * @bad_wr:	Updated to failing WR if posting fails.
 */
int siw_post_srq_recv(struct ib_srq *base_srq, const struct ib_recv_wr *wr,
		      const struct ib_recv_wr **bad_wr)
{
	struct siw_srq *srq = to_siw_srq(base_srq);
	unsigned long flags;
	int rv = 0;

	if (unlikely(!srq->is_kernel_res)) {
		siw_dbg_pd(base_srq->pd,
			   "[SRQ]: no kernel post_recv for mapped srq\n");
		rv = -EINVAL;
		goto out;
	}
	/*
	 * Serialize potentially multiple producers.
	 * Also needed to serialize potentially multiple
	 * consumers.
	 */
	spin_lock_irqsave(&srq->lock, flags);

	while (wr) {
		u32 idx = srq->rq_put % srq->num_rqe;
		struct siw_rqe *rqe = &srq->recvq[idx];

		if (rqe->flags) {
			siw_dbg_pd(base_srq->pd, "SRQ full\n");
			rv = -ENOMEM;
			break;
		}
		if (unlikely(wr->num_sge > srq->max_sge)) {
			siw_dbg_pd(base_srq->pd,
				   "[SRQ]: too many sge's: %d\n", wr->num_sge);
			rv = -EINVAL;
			break;
		}
		rqe->id = wr->wr_id;
		rqe->num_sge = wr->num_sge;
		siw_copy_sgl(wr->sg_list, rqe->sge, wr->num_sge);

		/* Make sure S-RQE is completely written before valid */
		smp_wmb();

		rqe->flags = SIW_WQE_VALID;

		srq->rq_put++;
		wr = wr->next;
	}
	spin_unlock_irqrestore(&srq->lock, flags);
out:
	if (unlikely(rv < 0)) {
		siw_dbg_pd(base_srq->pd, "[SRQ]: error %d\n", rv);
		*bad_wr = wr;
	}
	return rv;
}

void siw_qp_event(struct siw_qp *qp, enum ib_event_type etype)
{
	struct ib_event event;
	struct ib_qp *base_qp = &qp->base_qp;

	/*
	 * Do not report asynchronous errors on QP which gets
	 * destroyed via verbs interface (siw_destroy_qp())
	 */
	if (qp->attrs.flags & SIW_QP_IN_DESTROY)
		return;

	event.event = etype;
	event.device = base_qp->device;
	event.element.qp = base_qp;

	if (base_qp->event_handler) {
		siw_dbg_qp(qp, "reporting event %d\n", etype);
		base_qp->event_handler(&event, base_qp->qp_context);
	}
}

void siw_cq_event(struct siw_cq *cq, enum ib_event_type etype)
{
	struct ib_event event;
	struct ib_cq *base_cq = &cq->base_cq;

	event.event = etype;
	event.device = base_cq->device;
	event.element.cq = base_cq;

	if (base_cq->event_handler) {
		siw_dbg_cq(cq, "reporting CQ event %d\n", etype);
		base_cq->event_handler(&event, base_cq->cq_context);
	}
}

void siw_srq_event(struct siw_srq *srq, enum ib_event_type etype)
{
	struct ib_event event;
	struct ib_srq *base_srq = &srq->base_srq;

	event.event = etype;
	event.device = base_srq->device;
	event.element.srq = base_srq;

	if (base_srq->event_handler) {
		siw_dbg_pd(srq->base_srq.pd,
			   "reporting SRQ event %d\n", etype);
		base_srq->event_handler(&event, base_srq->srq_context);
	}
}

void siw_port_event(struct siw_device *sdev, u32 port, enum ib_event_type etype)
{
	struct ib_event event;

	event.event = etype;
	event.device = &sdev->base_dev;
	event.element.port_num = port;

	siw_dbg(&sdev->base_dev, "reporting port event %d\n", etype);

	ib_dispatch_event(&event);
}<|MERGE_RESOLUTION|>--- conflicted
+++ resolved
@@ -725,11 +725,7 @@
 	unsigned long flags;
 	int rv = 0;
 
-<<<<<<< HEAD
-	if (wr && !qp->kernel_verbs) {
-=======
 	if (wr && !rdma_is_kernel_res(&qp->base_qp.res)) {
->>>>>>> c1084c27
 		siw_dbg_qp(qp, "wr must be empty for user mapped sq\n");
 		*bad_wr = wr;
 		return -EINVAL;
@@ -971,13 +967,8 @@
 		*bad_wr = wr;
 		return -EINVAL;
 	}
-<<<<<<< HEAD
-	if (!qp->kernel_verbs) {
-		siw_dbg_qp(qp, "no kernel post_recv for user mapped sq\n");
-=======
 	if (!rdma_is_kernel_res(&qp->base_qp.res)) {
 		siw_dbg_qp(qp, "no kernel post_recv for user mapped rq\n");
->>>>>>> c1084c27
 		*bad_wr = wr;
 		return -EINVAL;
 	}
