// SPDX-License-Identifier: GPL-2.0 or BSD-3-Clause

/* Authors: Bernard Metzler <bmt@zurich.ibm.com> */
/* Copyright (c) 2008-2019, IBM Corporation */

#include <linux/errno.h>
#include <linux/types.h>
#include <linux/net.h>
#include <linux/scatterlist.h>
#include <linux/highmem.h>
#include <net/tcp.h>

#include <rdma/iw_cm.h>
#include <rdma/ib_verbs.h>
#include <rdma/ib_user_verbs.h>

#include "siw.h"
#include "siw_verbs.h"
#include "siw_mem.h"

#define MAX_HDR_INLINE					\
	(((uint32_t)(sizeof(struct siw_rreq_pkt) -	\
		     sizeof(struct iwarp_send))) & 0xF8)

static struct page *siw_get_pblpage(struct siw_mem *mem, u64 addr, int *idx)
{
	struct siw_pbl *pbl = mem->pbl;
	u64 offset = addr - mem->va;
	dma_addr_t paddr = siw_pbl_get_buffer(pbl, offset, NULL, idx);

	if (paddr)
		return virt_to_page(paddr);

	return NULL;
}

/*
 * Copy short payload at provided destination payload address
 */
static int siw_try_1seg(struct siw_iwarp_tx *c_tx, void *paddr)
{
	struct siw_wqe *wqe = &c_tx->wqe_active;
	struct siw_sge *sge = &wqe->sqe.sge[0];
	u32 bytes = sge->length;

	if (bytes > MAX_HDR_INLINE || wqe->sqe.num_sge != 1)
		return MAX_HDR_INLINE + 1;

	if (!bytes)
		return 0;

	if (tx_flags(wqe) & SIW_WQE_INLINE) {
		memcpy(paddr, &wqe->sqe.sge[1], bytes);
	} else {
		struct siw_mem *mem = wqe->mem[0];

		if (!mem->mem_obj) {
			/* Kernel client using kva */
			memcpy(paddr,
			       (const void *)(uintptr_t)sge->laddr, bytes);
		} else if (c_tx->in_syscall) {
			if (copy_from_user(paddr, u64_to_user_ptr(sge->laddr),
					   bytes))
				return -EFAULT;
		} else {
			unsigned int off = sge->laddr & ~PAGE_MASK;
			struct page *p;
			char *buffer;
			int pbl_idx = 0;

			if (!mem->is_pbl)
				p = siw_get_upage(mem->umem, sge->laddr);
			else
				p = siw_get_pblpage(mem, sge->laddr, &pbl_idx);

			if (unlikely(!p))
				return -EFAULT;

			buffer = kmap_local_page(p);

			if (likely(PAGE_SIZE - off >= bytes)) {
				memcpy(paddr, buffer + off, bytes);
			} else {
				unsigned long part = bytes - (PAGE_SIZE - off);

				memcpy(paddr, buffer + off, part);
				kunmap_local(buffer);

				if (!mem->is_pbl)
					p = siw_get_upage(mem->umem,
							  sge->laddr + part);
				else
					p = siw_get_pblpage(mem,
							    sge->laddr + part,
							    &pbl_idx);
				if (unlikely(!p))
					return -EFAULT;

				buffer = kmap_local_page(p);
				memcpy(paddr + part, buffer, bytes - part);
			}
			kunmap_local(buffer);
		}
	}
	return (int)bytes;
}

#define PKT_FRAGMENTED 1
#define PKT_COMPLETE 0

/*
 * siw_qp_prepare_tx()
 *
 * Prepare tx state for sending out one fpdu. Builds complete pkt
 * if no user data or only immediate data are present.
 *
 * returns PKT_COMPLETE if complete pkt built, PKT_FRAGMENTED otherwise.
 */
static int siw_qp_prepare_tx(struct siw_iwarp_tx *c_tx)
{
	struct siw_wqe *wqe = &c_tx->wqe_active;
	char *crc = NULL;
	int data = 0;

	switch (tx_type(wqe)) {
	case SIW_OP_READ:
	case SIW_OP_READ_LOCAL_INV:
		memcpy(&c_tx->pkt.ctrl,
		       &iwarp_pktinfo[RDMAP_RDMA_READ_REQ].ctrl,
		       sizeof(struct iwarp_ctrl));

		c_tx->pkt.rreq.rsvd = 0;
		c_tx->pkt.rreq.ddp_qn = htonl(RDMAP_UNTAGGED_QN_RDMA_READ);
		c_tx->pkt.rreq.ddp_msn =
			htonl(++c_tx->ddp_msn[RDMAP_UNTAGGED_QN_RDMA_READ]);
		c_tx->pkt.rreq.ddp_mo = 0;
		c_tx->pkt.rreq.sink_stag = htonl(wqe->sqe.sge[0].lkey);
		c_tx->pkt.rreq.sink_to =
			cpu_to_be64(wqe->sqe.sge[0].laddr);
		c_tx->pkt.rreq.source_stag = htonl(wqe->sqe.rkey);
		c_tx->pkt.rreq.source_to = cpu_to_be64(wqe->sqe.raddr);
		c_tx->pkt.rreq.read_size = htonl(wqe->sqe.sge[0].length);

		c_tx->ctrl_len = sizeof(struct iwarp_rdma_rreq);
		crc = (char *)&c_tx->pkt.rreq_pkt.crc;
		break;

	case SIW_OP_SEND:
		if (tx_flags(wqe) & SIW_WQE_SOLICITED)
			memcpy(&c_tx->pkt.ctrl,
			       &iwarp_pktinfo[RDMAP_SEND_SE].ctrl,
			       sizeof(struct iwarp_ctrl));
		else
			memcpy(&c_tx->pkt.ctrl, &iwarp_pktinfo[RDMAP_SEND].ctrl,
			       sizeof(struct iwarp_ctrl));

		c_tx->pkt.send.ddp_qn = RDMAP_UNTAGGED_QN_SEND;
		c_tx->pkt.send.ddp_msn =
			htonl(++c_tx->ddp_msn[RDMAP_UNTAGGED_QN_SEND]);
		c_tx->pkt.send.ddp_mo = 0;

		c_tx->pkt.send_inv.inval_stag = 0;

		c_tx->ctrl_len = sizeof(struct iwarp_send);

		crc = (char *)&c_tx->pkt.send_pkt.crc;
		data = siw_try_1seg(c_tx, crc);
		break;

	case SIW_OP_SEND_REMOTE_INV:
		if (tx_flags(wqe) & SIW_WQE_SOLICITED)
			memcpy(&c_tx->pkt.ctrl,
			       &iwarp_pktinfo[RDMAP_SEND_SE_INVAL].ctrl,
			       sizeof(struct iwarp_ctrl));
		else
			memcpy(&c_tx->pkt.ctrl,
			       &iwarp_pktinfo[RDMAP_SEND_INVAL].ctrl,
			       sizeof(struct iwarp_ctrl));

		c_tx->pkt.send.ddp_qn = RDMAP_UNTAGGED_QN_SEND;
		c_tx->pkt.send.ddp_msn =
			htonl(++c_tx->ddp_msn[RDMAP_UNTAGGED_QN_SEND]);
		c_tx->pkt.send.ddp_mo = 0;

		c_tx->pkt.send_inv.inval_stag = cpu_to_be32(wqe->sqe.rkey);

		c_tx->ctrl_len = sizeof(struct iwarp_send_inv);

		crc = (char *)&c_tx->pkt.send_pkt.crc;
		data = siw_try_1seg(c_tx, crc);
		break;

	case SIW_OP_WRITE:
		memcpy(&c_tx->pkt.ctrl, &iwarp_pktinfo[RDMAP_RDMA_WRITE].ctrl,
		       sizeof(struct iwarp_ctrl));

		c_tx->pkt.rwrite.sink_stag = htonl(wqe->sqe.rkey);
		c_tx->pkt.rwrite.sink_to = cpu_to_be64(wqe->sqe.raddr);
		c_tx->ctrl_len = sizeof(struct iwarp_rdma_write);

		crc = (char *)&c_tx->pkt.write_pkt.crc;
		data = siw_try_1seg(c_tx, crc);
		break;

	case SIW_OP_READ_RESPONSE:
		memcpy(&c_tx->pkt.ctrl,
		       &iwarp_pktinfo[RDMAP_RDMA_READ_RESP].ctrl,
		       sizeof(struct iwarp_ctrl));

		/* NBO */
		c_tx->pkt.rresp.sink_stag = cpu_to_be32(wqe->sqe.rkey);
		c_tx->pkt.rresp.sink_to = cpu_to_be64(wqe->sqe.raddr);

		c_tx->ctrl_len = sizeof(struct iwarp_rdma_rresp);

		crc = (char *)&c_tx->pkt.write_pkt.crc;
		data = siw_try_1seg(c_tx, crc);
		break;

	default:
		siw_dbg_qp(tx_qp(c_tx), "stale wqe type %d\n", tx_type(wqe));
		return -EOPNOTSUPP;
	}
	if (unlikely(data < 0))
		return data;

	c_tx->ctrl_sent = 0;

	if (data <= MAX_HDR_INLINE) {
		if (data) {
			wqe->processed = data;

			c_tx->pkt.ctrl.mpa_len =
				htons(c_tx->ctrl_len + data - MPA_HDR_SIZE);

			/* Add pad, if needed */
			data += -(int)data & 0x3;
			/* advance CRC location after payload */
			crc += data;
			c_tx->ctrl_len += data;

			if (!(c_tx->pkt.ctrl.ddp_rdmap_ctrl & DDP_FLAG_TAGGED))
				c_tx->pkt.c_untagged.ddp_mo = 0;
			else
				c_tx->pkt.c_tagged.ddp_to =
					cpu_to_be64(wqe->sqe.raddr);
		}

		*(u32 *)crc = 0;
		/*
		 * Do complete CRC if enabled and short packet
		 */
		if (c_tx->mpa_crc_hd) {
			crypto_shash_init(c_tx->mpa_crc_hd);
			if (crypto_shash_update(c_tx->mpa_crc_hd,
						(u8 *)&c_tx->pkt,
						c_tx->ctrl_len))
				return -EINVAL;
			crypto_shash_final(c_tx->mpa_crc_hd, (u8 *)crc);
		}
		c_tx->ctrl_len += MPA_CRC_SIZE;

		return PKT_COMPLETE;
	}
	c_tx->ctrl_len += MPA_CRC_SIZE;
	c_tx->sge_idx = 0;
	c_tx->sge_off = 0;
	c_tx->pbl_idx = 0;

	/*
	 * Allow direct sending out of user buffer if WR is non signalled
	 * and payload is over threshold.
	 * Per RDMA verbs, the application should not change the send buffer
	 * until the work completed. In iWarp, work completion is only
	 * local delivery to TCP. TCP may reuse the buffer for
	 * retransmission. Changing unsent data also breaks the CRC,
	 * if applied.
	 */
	if (c_tx->zcopy_tx && wqe->bytes >= SENDPAGE_THRESH &&
	    !(tx_flags(wqe) & SIW_WQE_SIGNALLED))
		c_tx->use_sendpage = 1;
	else
		c_tx->use_sendpage = 0;

	return PKT_FRAGMENTED;
}

/*
 * Send out one complete control type FPDU, or header of FPDU carrying
 * data. Used for fixed sized packets like Read.Requests or zero length
 * SENDs, WRITEs, READ.Responses, or header only.
 */
static int siw_tx_ctrl(struct siw_iwarp_tx *c_tx, struct socket *s,
			      int flags)
{
	struct msghdr msg = { .msg_flags = flags };
	struct kvec iov = { .iov_base =
				    (char *)&c_tx->pkt.ctrl + c_tx->ctrl_sent,
			    .iov_len = c_tx->ctrl_len - c_tx->ctrl_sent };

	int rv = kernel_sendmsg(s, &msg, &iov, 1,
				c_tx->ctrl_len - c_tx->ctrl_sent);

	if (rv >= 0) {
		c_tx->ctrl_sent += rv;

		if (c_tx->ctrl_sent == c_tx->ctrl_len)
			rv = 0;
		else
			rv = -EAGAIN;
	}
	return rv;
}

/*
 * 0copy TCP transmit interface: Use do_tcp_sendpages.
 *
 * Using sendpage to push page by page appears to be less efficient
 * than using sendmsg, even if data are copied.
 *
 * A general performance limitation might be the extra four bytes
 * trailer checksum segment to be pushed after user data.
 */
static int siw_tcp_sendpages(struct socket *s, struct page **page, int offset,
			     size_t size)
{
	struct sock *sk = s->sk;
	int i = 0, rv = 0, sent = 0,
	    flags = MSG_MORE | MSG_DONTWAIT | MSG_SENDPAGE_NOTLAST;

	while (size) {
		size_t bytes = min_t(size_t, PAGE_SIZE - offset, size);

		if (size + offset <= PAGE_SIZE)
			flags = MSG_MORE | MSG_DONTWAIT;

		tcp_rate_check_app_limited(sk);
try_page_again:
		lock_sock(sk);
		rv = do_tcp_sendpages(sk, page[i], offset, bytes, flags);
		release_sock(sk);

		if (rv > 0) {
			size -= rv;
			sent += rv;
			if (rv != bytes) {
				offset += rv;
				bytes -= rv;
				goto try_page_again;
			}
			offset = 0;
		} else {
			if (rv == -EAGAIN || rv == 0)
				break;
			return rv;
		}
		i++;
	}
	return sent;
}

/*
 * siw_0copy_tx()
 *
 * Pushes list of pages to TCP socket. If pages from multiple
 * SGE's, all referenced pages of each SGE are pushed in one
 * shot.
 */
static int siw_0copy_tx(struct socket *s, struct page **page,
			struct siw_sge *sge, unsigned int offset,
			unsigned int size)
{
	int i = 0, sent = 0, rv;
	int sge_bytes = min(sge->length - offset, size);

	offset = (sge->laddr + offset) & ~PAGE_MASK;

	while (sent != size) {
		rv = siw_tcp_sendpages(s, &page[i], offset, sge_bytes);
		if (rv >= 0) {
			sent += rv;
			if (size == sent || sge_bytes > rv)
				break;

			i += PAGE_ALIGN(sge_bytes + offset) >> PAGE_SHIFT;
			sge++;
			sge_bytes = min(sge->length, size - sent);
			offset = sge->laddr & ~PAGE_MASK;
		} else {
			sent = rv;
			break;
		}
	}
	return sent;
}

#define MAX_TRAILER (MPA_CRC_SIZE + 4)

static void siw_unmap_pages(struct kvec *iov, unsigned long kmap_mask, int len)
{
	int i;

	/*
	 * Work backwards through the array to honor the kmap_local_page()
	 * ordering requirements.
	 */
	for (i = (len-1); i >= 0; i--) {
		if (kmap_mask & BIT(i)) {
			unsigned long addr = (unsigned long)iov[i].iov_base;

			kunmap_local((void *)(addr & PAGE_MASK));
		}
	}
}

/*
 * siw_tx_hdt() tries to push a complete packet to TCP where all
 * packet fragments are referenced by the elements of one iovec.
 * For the data portion, each involved page must be referenced by
 * one extra element. All sge's data can be non-aligned to page
 * boundaries. Two more elements are referencing iWARP header
 * and trailer:
 * MAX_ARRAY = 64KB/PAGE_SIZE + 1 + (2 * (SIW_MAX_SGE - 1) + HDR + TRL
 */
#define MAX_ARRAY ((0xffff / PAGE_SIZE) + 1 + (2 * (SIW_MAX_SGE - 1) + 2))

/*
 * Write out iov referencing hdr, data and trailer of current FPDU.
 * Update transmit state dependent on write return status
 */
static int siw_tx_hdt(struct siw_iwarp_tx *c_tx, struct socket *s)
{
	struct siw_wqe *wqe = &c_tx->wqe_active;
	struct siw_sge *sge = &wqe->sqe.sge[c_tx->sge_idx];
	struct kvec iov[MAX_ARRAY];
	struct page *page_array[MAX_ARRAY];
	struct msghdr msg = { .msg_flags = MSG_DONTWAIT | MSG_EOR };

	int seg = 0, do_crc = c_tx->do_crc, is_kva = 0, rv;
	unsigned int data_len = c_tx->bytes_unsent, hdr_len = 0, trl_len = 0,
		     sge_off = c_tx->sge_off, sge_idx = c_tx->sge_idx,
		     pbl_idx = c_tx->pbl_idx;
	unsigned long kmap_mask = 0L;

	if (c_tx->state == SIW_SEND_HDR) {
		if (c_tx->use_sendpage) {
			rv = siw_tx_ctrl(c_tx, s, MSG_DONTWAIT | MSG_MORE);
			if (rv)
				goto done;

			c_tx->state = SIW_SEND_DATA;
		} else {
			iov[0].iov_base =
				(char *)&c_tx->pkt.ctrl + c_tx->ctrl_sent;
			iov[0].iov_len = hdr_len =
				c_tx->ctrl_len - c_tx->ctrl_sent;
			seg = 1;
		}
	}

	wqe->processed += data_len;

	while (data_len) { /* walk the list of SGE's */
		unsigned int sge_len = min(sge->length - sge_off, data_len);
		unsigned int fp_off = (sge->laddr + sge_off) & ~PAGE_MASK;
		struct siw_mem *mem;

		if (!(tx_flags(wqe) & SIW_WQE_INLINE)) {
			mem = wqe->mem[sge_idx];
			is_kva = mem->mem_obj == NULL ? 1 : 0;
		} else {
			is_kva = 1;
		}
		if (is_kva && !c_tx->use_sendpage) {
			/*
			 * tx from kernel virtual address: either inline data
			 * or memory region with assigned kernel buffer
			 */
			iov[seg].iov_base =
				(void *)(uintptr_t)(sge->laddr + sge_off);
			iov[seg].iov_len = sge_len;

			if (do_crc)
				crypto_shash_update(c_tx->mpa_crc_hd,
						    iov[seg].iov_base,
						    sge_len);
			sge_off += sge_len;
			data_len -= sge_len;
			seg++;
			goto sge_done;
		}

		while (sge_len) {
			size_t plen = min((int)PAGE_SIZE - fp_off, sge_len);
			void *kaddr;

			if (!is_kva) {
				struct page *p;

				if (mem->is_pbl)
					p = siw_get_pblpage(
						mem, sge->laddr + sge_off,
						&pbl_idx);
				else
					p = siw_get_upage(mem->umem,
							  sge->laddr + sge_off);
				if (unlikely(!p)) {
					siw_unmap_pages(iov, kmap_mask, seg);
					wqe->processed -= c_tx->bytes_unsent;
					rv = -EFAULT;
					goto done_crc;
				}
				page_array[seg] = p;

				if (!c_tx->use_sendpage) {
					void *kaddr = kmap_local_page(p);

					/* Remember for later kunmap() */
					kmap_mask |= BIT(seg);
					iov[seg].iov_base = kaddr + fp_off;
					iov[seg].iov_len = plen;

					if (do_crc)
						crypto_shash_update(
							c_tx->mpa_crc_hd,
							iov[seg].iov_base,
							plen);
				} else if (do_crc) {
					kaddr = kmap_local_page(p);
					crypto_shash_update(c_tx->mpa_crc_hd,
							    kaddr + fp_off,
							    plen);
					kunmap_local(kaddr);
				}
			} else {
				u64 va = sge->laddr + sge_off;

				page_array[seg] = virt_to_page(va & PAGE_MASK);
				if (do_crc)
					crypto_shash_update(
						c_tx->mpa_crc_hd,
						(void *)(uintptr_t)va,
						plen);
			}

			sge_len -= plen;
			sge_off += plen;
			data_len -= plen;
			fp_off = 0;

			if (++seg > (int)MAX_ARRAY) {
				siw_dbg_qp(tx_qp(c_tx), "to many fragments\n");
				siw_unmap_pages(iov, kmap_mask, seg-1);
				wqe->processed -= c_tx->bytes_unsent;
				rv = -EMSGSIZE;
				goto done_crc;
			}
		}
sge_done:
		/* Update SGE variables at end of SGE */
		if (sge_off == sge->length &&
		    (data_len != 0 || wqe->processed < wqe->bytes)) {
			sge_idx++;
			sge++;
			sge_off = 0;
		}
	}
	/* trailer */
	if (likely(c_tx->state != SIW_SEND_TRAILER)) {
		iov[seg].iov_base = &c_tx->trailer.pad[4 - c_tx->pad];
		iov[seg].iov_len = trl_len = MAX_TRAILER - (4 - c_tx->pad);
	} else {
		iov[seg].iov_base = &c_tx->trailer.pad[c_tx->ctrl_sent];
		iov[seg].iov_len = trl_len = MAX_TRAILER - c_tx->ctrl_sent;
	}

	if (c_tx->pad) {
		*(u32 *)c_tx->trailer.pad = 0;
		if (do_crc)
			crypto_shash_update(c_tx->mpa_crc_hd,
				(u8 *)&c_tx->trailer.crc - c_tx->pad,
				c_tx->pad);
	}
	if (!c_tx->mpa_crc_hd)
		c_tx->trailer.crc = 0;
	else if (do_crc)
		crypto_shash_final(c_tx->mpa_crc_hd, (u8 *)&c_tx->trailer.crc);

	data_len = c_tx->bytes_unsent;

	if (c_tx->use_sendpage) {
		rv = siw_0copy_tx(s, page_array, &wqe->sqe.sge[c_tx->sge_idx],
				  c_tx->sge_off, data_len);
		if (rv == data_len) {
			rv = kernel_sendmsg(s, &msg, &iov[seg], 1, trl_len);
			if (rv > 0)
				rv += data_len;
			else
				rv = data_len;
		}
	} else {
		rv = kernel_sendmsg(s, &msg, iov, seg + 1,
				    hdr_len + data_len + trl_len);
		siw_unmap_pages(iov, kmap_mask, seg);
	}
	if (rv < (int)hdr_len) {
		/* Not even complete hdr pushed or negative rv */
		wqe->processed -= data_len;
		if (rv >= 0) {
			c_tx->ctrl_sent += rv;
			rv = -EAGAIN;
		}
		goto done_crc;
	}
	rv -= hdr_len;

	if (rv >= (int)data_len) {
		/* all user data pushed to TCP or no data to push */
		if (data_len > 0 && wqe->processed < wqe->bytes) {
			/* Save the current state for next tx */
			c_tx->sge_idx = sge_idx;
			c_tx->sge_off = sge_off;
			c_tx->pbl_idx = pbl_idx;
		}
		rv -= data_len;

		if (rv == trl_len) /* all pushed */
			rv = 0;
		else {
			c_tx->state = SIW_SEND_TRAILER;
			c_tx->ctrl_len = MAX_TRAILER;
			c_tx->ctrl_sent = rv + 4 - c_tx->pad;
			c_tx->bytes_unsent = 0;
			rv = -EAGAIN;
		}

	} else if (data_len > 0) {
		/* Maybe some user data pushed to TCP */
		c_tx->state = SIW_SEND_DATA;
		wqe->processed -= data_len - rv;

		if (rv) {
			/*
			 * Some bytes out. Recompute tx state based
			 * on old state and bytes pushed
			 */
			unsigned int sge_unsent;

			c_tx->bytes_unsent -= rv;
			sge = &wqe->sqe.sge[c_tx->sge_idx];
			sge_unsent = sge->length - c_tx->sge_off;

			while (sge_unsent <= rv) {
				rv -= sge_unsent;
				c_tx->sge_idx++;
				c_tx->sge_off = 0;
				sge++;
				sge_unsent = sge->length;
			}
			c_tx->sge_off += rv;
		}
		rv = -EAGAIN;
	}
done_crc:
	c_tx->do_crc = 0;
done:
	return rv;
}

static void siw_update_tcpseg(struct siw_iwarp_tx *c_tx,
				     struct socket *s)
{
	struct tcp_sock *tp = tcp_sk(s->sk);

	if (tp->gso_segs) {
		if (c_tx->gso_seg_limit == 0)
			c_tx->tcp_seglen = tp->mss_cache * tp->gso_segs;
		else
			c_tx->tcp_seglen =
				tp->mss_cache *
				min_t(u16, c_tx->gso_seg_limit, tp->gso_segs);
	} else {
		c_tx->tcp_seglen = tp->mss_cache;
	}
	/* Loopback may give odd numbers */
	c_tx->tcp_seglen &= 0xfffffff8;
}

/*
 * siw_prepare_fpdu()
 *
 * Prepares transmit context to send out one FPDU if FPDU will contain
 * user data and user data are not immediate data.
 * Computes maximum FPDU length to fill up TCP MSS if possible.
 *
 * @qp:		QP from which to transmit
 * @wqe:	Current WQE causing transmission
 *
 * TODO: Take into account real available sendspace on socket
 *       to avoid header misalignment due to send pausing within
 *       fpdu transmission
 */
static void siw_prepare_fpdu(struct siw_qp *qp, struct siw_wqe *wqe)
{
	struct siw_iwarp_tx *c_tx = &qp->tx_ctx;
	int data_len;

	c_tx->ctrl_len =
		iwarp_pktinfo[__rdmap_get_opcode(&c_tx->pkt.ctrl)].hdr_len;
	c_tx->ctrl_sent = 0;

	/*
	 * Update target buffer offset if any
	 */
	if (!(c_tx->pkt.ctrl.ddp_rdmap_ctrl & DDP_FLAG_TAGGED))
		/* Untagged message */
		c_tx->pkt.c_untagged.ddp_mo = cpu_to_be32(wqe->processed);
	else /* Tagged message */
		c_tx->pkt.c_tagged.ddp_to =
			cpu_to_be64(wqe->sqe.raddr + wqe->processed);

	data_len = wqe->bytes - wqe->processed;
	if (data_len + c_tx->ctrl_len + MPA_CRC_SIZE > c_tx->tcp_seglen) {
		/* Trim DDP payload to fit into current TCP segment */
		data_len = c_tx->tcp_seglen - (c_tx->ctrl_len + MPA_CRC_SIZE);
		c_tx->pkt.ctrl.ddp_rdmap_ctrl &= ~DDP_FLAG_LAST;
		c_tx->pad = 0;
	} else {
		c_tx->pkt.ctrl.ddp_rdmap_ctrl |= DDP_FLAG_LAST;
		c_tx->pad = -data_len & 0x3;
	}
	c_tx->bytes_unsent = data_len;

	c_tx->pkt.ctrl.mpa_len =
		htons(c_tx->ctrl_len + data_len - MPA_HDR_SIZE);

	/*
	 * Init MPA CRC computation
	 */
	if (c_tx->mpa_crc_hd) {
		crypto_shash_init(c_tx->mpa_crc_hd);
		crypto_shash_update(c_tx->mpa_crc_hd, (u8 *)&c_tx->pkt,
				    c_tx->ctrl_len);
		c_tx->do_crc = 1;
	}
}

/*
 * siw_check_sgl_tx()
 *
 * Check permissions for a list of SGE's (SGL).
 * A successful check will have all memory referenced
 * for transmission resolved and assigned to the WQE.
 *
 * @pd:		Protection Domain SGL should belong to
 * @wqe:	WQE to be checked
 * @perms:	requested access permissions
 *
 */

static int siw_check_sgl_tx(struct ib_pd *pd, struct siw_wqe *wqe,
			    enum ib_access_flags perms)
{
	struct siw_sge *sge = &wqe->sqe.sge[0];
	int i, len, num_sge = wqe->sqe.num_sge;

	if (unlikely(num_sge > SIW_MAX_SGE))
		return -EINVAL;

	for (i = 0, len = 0; num_sge; num_sge--, i++, sge++) {
		/*
		 * rdma verbs: do not check stag for a zero length sge
		 */
		if (sge->length) {
			int rv = siw_check_sge(pd, sge, &wqe->mem[i], perms, 0,
					       sge->length);

			if (unlikely(rv != E_ACCESS_OK))
				return rv;
		}
		len += sge->length;
	}
	return len;
}

/*
 * siw_qp_sq_proc_tx()
 *
 * Process one WQE which needs transmission on the wire.
 */
static int siw_qp_sq_proc_tx(struct siw_qp *qp, struct siw_wqe *wqe)
{
	struct siw_iwarp_tx *c_tx = &qp->tx_ctx;
	struct socket *s = qp->attrs.sk;
	int rv = 0, burst_len = qp->tx_ctx.burst;
	enum rdmap_ecode ecode = RDMAP_ECODE_CATASTROPHIC_STREAM;

	if (unlikely(wqe->wr_status == SIW_WR_IDLE))
		return 0;

	if (!burst_len)
		burst_len = SQ_USER_MAXBURST;

	if (wqe->wr_status == SIW_WR_QUEUED) {
		if (!(wqe->sqe.flags & SIW_WQE_INLINE)) {
			if (tx_type(wqe) == SIW_OP_READ_RESPONSE)
				wqe->sqe.num_sge = 1;

			if (tx_type(wqe) != SIW_OP_READ &&
			    tx_type(wqe) != SIW_OP_READ_LOCAL_INV) {
				/*
				 * Reference memory to be tx'd w/o checking
				 * access for LOCAL_READ permission, since
				 * not defined in RDMA core.
				 */
				rv = siw_check_sgl_tx(qp->pd, wqe, 0);
				if (rv < 0) {
					if (tx_type(wqe) ==
					    SIW_OP_READ_RESPONSE)
						ecode = siw_rdmap_error(-rv);
					rv = -EINVAL;
					goto tx_error;
				}
				wqe->bytes = rv;
			} else {
				wqe->bytes = 0;
			}
		} else {
			wqe->bytes = wqe->sqe.sge[0].length;
			if (!rdma_is_kernel_res(&qp->base_qp.res)) {
				if (wqe->bytes > SIW_MAX_INLINE) {
					rv = -EINVAL;
					goto tx_error;
				}
				wqe->sqe.sge[0].laddr =
					(u64)(uintptr_t)&wqe->sqe.sge[1];
			}
		}
		wqe->wr_status = SIW_WR_INPROGRESS;
		wqe->processed = 0;

		siw_update_tcpseg(c_tx, s);

		rv = siw_qp_prepare_tx(c_tx);
		if (rv == PKT_FRAGMENTED) {
			c_tx->state = SIW_SEND_HDR;
			siw_prepare_fpdu(qp, wqe);
		} else if (rv == PKT_COMPLETE) {
			c_tx->state = SIW_SEND_SHORT_FPDU;
		} else {
			goto tx_error;
		}
	}

next_segment:
	siw_dbg_qp(qp, "wr type %d, state %d, data %u, sent %u, id %llx\n",
		   tx_type(wqe), wqe->wr_status, wqe->bytes, wqe->processed,
		   wqe->sqe.id);

	if (--burst_len == 0) {
		rv = -EINPROGRESS;
		goto tx_done;
	}
	if (c_tx->state == SIW_SEND_SHORT_FPDU) {
		enum siw_opcode tx_type = tx_type(wqe);
		unsigned int msg_flags;

		if (siw_sq_empty(qp) || !siw_tcp_nagle || burst_len == 1)
			/*
			 * End current TCP segment, if SQ runs empty,
			 * or siw_tcp_nagle is not set, or we bail out
			 * soon due to no burst credit left.
			 */
			msg_flags = MSG_DONTWAIT;
		else
			msg_flags = MSG_DONTWAIT | MSG_MORE;

		rv = siw_tx_ctrl(c_tx, s, msg_flags);

		if (!rv && tx_type != SIW_OP_READ &&
		    tx_type != SIW_OP_READ_LOCAL_INV)
			wqe->processed = wqe->bytes;

		goto tx_done;

	} else {
		rv = siw_tx_hdt(c_tx, s);
	}
	if (!rv) {
		/*
		 * One segment sent. Processing completed if last
		 * segment, Do next segment otherwise.
		 */
		if (unlikely(c_tx->tx_suspend)) {
			/*
			 * Verbs, 6.4.: Try stopping sending after a full
			 * DDP segment if the connection goes down
			 * (== peer halfclose)
			 */
			rv = -ECONNABORTED;
			goto tx_done;
		}
		if (c_tx->pkt.ctrl.ddp_rdmap_ctrl & DDP_FLAG_LAST) {
			siw_dbg_qp(qp, "WQE completed\n");
			goto tx_done;
		}
		c_tx->state = SIW_SEND_HDR;

		siw_update_tcpseg(c_tx, s);

		siw_prepare_fpdu(qp, wqe);
		goto next_segment;
	}
tx_done:
	qp->tx_ctx.burst = burst_len;
	return rv;

tx_error:
	if (ecode != RDMAP_ECODE_CATASTROPHIC_STREAM)
		siw_init_terminate(qp, TERM_ERROR_LAYER_RDMAP,
				   RDMAP_ETYPE_REMOTE_PROTECTION, ecode, 1);
	else
		siw_init_terminate(qp, TERM_ERROR_LAYER_RDMAP,
				   RDMAP_ETYPE_CATASTROPHIC,
				   RDMAP_ECODE_UNSPECIFIED, 1);
	return rv;
}

static int siw_fastreg_mr(struct ib_pd *pd, struct siw_sqe *sqe)
{
	struct ib_mr *base_mr = (struct ib_mr *)(uintptr_t)sqe->base_mr;
	struct siw_device *sdev = to_siw_dev(pd->device);
	struct siw_mem *mem;
	int rv = 0;

	siw_dbg_pd(pd, "STag 0x%08x\n", sqe->rkey);

	if (unlikely(!base_mr)) {
		pr_warn("siw: fastreg: STag 0x%08x unknown\n", sqe->rkey);
		return -EINVAL;
	}

	if (unlikely(base_mr->rkey >> 8 != sqe->rkey  >> 8)) {
		pr_warn("siw: fastreg: STag 0x%08x: bad MR\n", sqe->rkey);
		return -EINVAL;
<<<<<<< HEAD
	}

	mem = siw_mem_id2obj(sdev, sqe->rkey  >> 8);
	if (unlikely(!mem)) {
		pr_warn("siw: fastreg: STag 0x%08x unknown\n", sqe->rkey);
		return -EINVAL;
	}

=======
	}

	mem = siw_mem_id2obj(sdev, sqe->rkey  >> 8);
	if (unlikely(!mem)) {
		pr_warn("siw: fastreg: STag 0x%08x unknown\n", sqe->rkey);
		return -EINVAL;
	}

>>>>>>> c1084c27
	if (unlikely(mem->pd != pd)) {
		pr_warn("siw: fastreg: PD mismatch\n");
		rv = -EINVAL;
		goto out;
	}
	if (unlikely(mem->stag_valid)) {
		pr_warn("siw: fastreg: STag 0x%08x already valid\n", sqe->rkey);
		rv = -EINVAL;
		goto out;
	}
	/* Refresh STag since user may have changed key part */
	mem->stag = sqe->rkey;
	mem->perms = sqe->access;

	siw_dbg_mem(mem, "STag 0x%08x now valid\n", sqe->rkey);
	mem->va = base_mr->iova;
	mem->stag_valid = 1;
out:
	siw_mem_put(mem);
	return rv;
}

static int siw_qp_sq_proc_local(struct siw_qp *qp, struct siw_wqe *wqe)
{
	int rv;

	switch (tx_type(wqe)) {
	case SIW_OP_REG_MR:
		rv = siw_fastreg_mr(qp->pd, &wqe->sqe);
		break;

	case SIW_OP_INVAL_STAG:
		rv = siw_invalidate_stag(qp->pd, wqe->sqe.rkey);
		break;

	default:
		rv = -EINVAL;
	}
	return rv;
}

/*
 * siw_qp_sq_process()
 *
 * Core TX path routine for RDMAP/DDP/MPA using a TCP kernel socket.
 * Sends RDMAP payload for the current SQ WR @wqe of @qp in one or more
 * MPA FPDUs, each containing a DDP segment.
 *
 * SQ processing may occur in user context as a result of posting
 * new WQE's or from siw_sq_work_handler() context. Processing in
 * user context is limited to non-kernel verbs users.
 *
 * SQ processing may get paused anytime, possibly in the middle of a WR
 * or FPDU, if insufficient send space is available. SQ processing
 * gets resumed from siw_sq_work_handler(), if send space becomes
 * available again.
 *
 * Must be called with the QP state read-locked.
 *
 * Note:
 * An outbound RREQ can be satisfied by the corresponding RRESP
 * _before_ it gets assigned to the ORQ. This happens regularly
 * in RDMA READ via loopback case. Since both outbound RREQ and
 * inbound RRESP can be handled by the same CPU, locking the ORQ
 * is dead-lock prone and thus not an option. With that, the
 * RREQ gets assigned to the ORQ _before_ being sent - see
 * siw_activate_tx() - and pulled back in case of send failure.
 */
int siw_qp_sq_process(struct siw_qp *qp)
{
	struct siw_wqe *wqe = tx_wqe(qp);
	enum siw_opcode tx_type;
	unsigned long flags;
	int rv = 0;

	siw_dbg_qp(qp, "enter for type %d\n", tx_type(wqe));

next_wqe:
	/*
	 * Stop QP processing if SQ state changed
	 */
	if (unlikely(qp->tx_ctx.tx_suspend)) {
		siw_dbg_qp(qp, "tx suspended\n");
		goto done;
	}
	tx_type = tx_type(wqe);

	if (tx_type <= SIW_OP_READ_RESPONSE)
		rv = siw_qp_sq_proc_tx(qp, wqe);
	else
		rv = siw_qp_sq_proc_local(qp, wqe);

	if (!rv) {
		/*
		 * WQE processing done
		 */
		switch (tx_type) {
		case SIW_OP_SEND:
		case SIW_OP_SEND_REMOTE_INV:
		case SIW_OP_WRITE:
			siw_wqe_put_mem(wqe, tx_type);
			fallthrough;

		case SIW_OP_INVAL_STAG:
		case SIW_OP_REG_MR:
			if (tx_flags(wqe) & SIW_WQE_SIGNALLED)
				siw_sqe_complete(qp, &wqe->sqe, wqe->bytes,
						 SIW_WC_SUCCESS);
			break;

		case SIW_OP_READ:
		case SIW_OP_READ_LOCAL_INV:
			/*
			 * already enqueued to ORQ queue
			 */
			break;

		case SIW_OP_READ_RESPONSE:
			siw_wqe_put_mem(wqe, tx_type);
			break;

		default:
			WARN(1, "undefined WQE type %d\n", tx_type);
			rv = -EINVAL;
			goto done;
		}

		spin_lock_irqsave(&qp->sq_lock, flags);
		wqe->wr_status = SIW_WR_IDLE;
		rv = siw_activate_tx(qp);
		spin_unlock_irqrestore(&qp->sq_lock, flags);

		if (rv <= 0)
			goto done;

		goto next_wqe;

	} else if (rv == -EAGAIN) {
		siw_dbg_qp(qp, "sq paused: hd/tr %d of %d, data %d\n",
			   qp->tx_ctx.ctrl_sent, qp->tx_ctx.ctrl_len,
			   qp->tx_ctx.bytes_unsent);
		rv = 0;
		goto done;
	} else if (rv == -EINPROGRESS) {
		rv = siw_sq_start(qp);
		goto done;
	} else {
		/*
		 * WQE processing failed.
		 * Verbs 8.3.2:
		 * o It turns any WQE into a signalled WQE.
		 * o Local catastrophic error must be surfaced
		 * o QP must be moved into Terminate state: done by code
		 *   doing socket state change processing
		 *
		 * o TODO: Termination message must be sent.
		 * o TODO: Implement more precise work completion errors,
		 *         see enum ib_wc_status in ib_verbs.h
		 */
		siw_dbg_qp(qp, "wqe type %d processing failed: %d\n",
			   tx_type(wqe), rv);

		spin_lock_irqsave(&qp->sq_lock, flags);
		/*
		 * RREQ may have already been completed by inbound RRESP!
		 */
		if ((tx_type == SIW_OP_READ ||
		     tx_type == SIW_OP_READ_LOCAL_INV) && qp->attrs.orq_size) {
			/* Cleanup pending entry in ORQ */
			qp->orq_put--;
			qp->orq[qp->orq_put % qp->attrs.orq_size].flags = 0;
		}
		spin_unlock_irqrestore(&qp->sq_lock, flags);
		/*
		 * immediately suspends further TX processing
		 */
		if (!qp->tx_ctx.tx_suspend)
			siw_qp_cm_drop(qp, 0);

		switch (tx_type) {
		case SIW_OP_SEND:
		case SIW_OP_SEND_REMOTE_INV:
		case SIW_OP_SEND_WITH_IMM:
		case SIW_OP_WRITE:
		case SIW_OP_READ:
		case SIW_OP_READ_LOCAL_INV:
			siw_wqe_put_mem(wqe, tx_type);
			fallthrough;

		case SIW_OP_INVAL_STAG:
		case SIW_OP_REG_MR:
			siw_sqe_complete(qp, &wqe->sqe, wqe->bytes,
					 SIW_WC_LOC_QP_OP_ERR);

			siw_qp_event(qp, IB_EVENT_QP_FATAL);

			break;

		case SIW_OP_READ_RESPONSE:
			siw_dbg_qp(qp, "proc. read.response failed: %d\n", rv);

			siw_qp_event(qp, IB_EVENT_QP_REQ_ERR);

			siw_wqe_put_mem(wqe, SIW_OP_READ_RESPONSE);

			break;

		default:
			WARN(1, "undefined WQE type %d\n", tx_type);
			rv = -EINVAL;
		}
		wqe->wr_status = SIW_WR_IDLE;
	}
done:
	return rv;
}

static void siw_sq_resume(struct siw_qp *qp)
{
	if (down_read_trylock(&qp->state_lock)) {
		if (likely(qp->attrs.state == SIW_QP_STATE_RTS &&
			   !qp->tx_ctx.tx_suspend)) {
			int rv = siw_qp_sq_process(qp);

			up_read(&qp->state_lock);

			if (unlikely(rv < 0)) {
				siw_dbg_qp(qp, "SQ task failed: err %d\n", rv);

				if (!qp->tx_ctx.tx_suspend)
					siw_qp_cm_drop(qp, 0);
			}
		} else {
			up_read(&qp->state_lock);
		}
	} else {
		siw_dbg_qp(qp, "Resume SQ while QP locked\n");
	}
	siw_qp_put(qp);
}

struct tx_task_t {
	struct llist_head active;
	wait_queue_head_t waiting;
};

static DEFINE_PER_CPU(struct tx_task_t, siw_tx_task_g);

void siw_stop_tx_thread(int nr_cpu)
{
	kthread_stop(siw_tx_thread[nr_cpu]);
	wake_up(&per_cpu(siw_tx_task_g, nr_cpu).waiting);
}

int siw_run_sq(void *data)
{
	const int nr_cpu = (unsigned int)(long)data;
	struct llist_node *active;
	struct siw_qp *qp;
	struct tx_task_t *tx_task = &per_cpu(siw_tx_task_g, nr_cpu);

	init_llist_head(&tx_task->active);
	init_waitqueue_head(&tx_task->waiting);

	while (1) {
		struct llist_node *fifo_list = NULL;

		wait_event_interruptible(tx_task->waiting,
					 !llist_empty(&tx_task->active) ||
						 kthread_should_stop());

		if (kthread_should_stop())
			break;

		active = llist_del_all(&tx_task->active);
		/*
		 * llist_del_all returns a list with newest entry first.
		 * Re-order list for fairness among QP's.
		 */
		while (active) {
			struct llist_node *tmp = active;

			active = llist_next(active);
			tmp->next = fifo_list;
			fifo_list = tmp;
		}
		while (fifo_list) {
			qp = container_of(fifo_list, struct siw_qp, tx_list);
			fifo_list = llist_next(fifo_list);
			qp->tx_list.next = NULL;

			siw_sq_resume(qp);
		}
	}
	active = llist_del_all(&tx_task->active);
	if (active) {
		llist_for_each_entry(qp, active, tx_list) {
			qp->tx_list.next = NULL;
			siw_sq_resume(qp);
		}
	}
	return 0;
}

int siw_sq_start(struct siw_qp *qp)
{
	if (tx_wqe(qp)->wr_status == SIW_WR_IDLE)
		return 0;

	if (unlikely(!cpu_online(qp->tx_cpu))) {
		siw_put_tx_cpu(qp->tx_cpu);
		qp->tx_cpu = siw_get_tx_cpu(qp->sdev);
		if (qp->tx_cpu < 0) {
			pr_warn("siw: no tx cpu available\n");

			return -EIO;
		}
	}
	siw_qp_get(qp);

	llist_add(&qp->tx_list, &per_cpu(siw_tx_task_g, qp->tx_cpu).active);

	wake_up(&per_cpu(siw_tx_task_g, qp->tx_cpu).waiting);

	return 0;
}<|MERGE_RESOLUTION|>--- conflicted
+++ resolved
@@ -943,7 +943,6 @@
 	if (unlikely(base_mr->rkey >> 8 != sqe->rkey  >> 8)) {
 		pr_warn("siw: fastreg: STag 0x%08x: bad MR\n", sqe->rkey);
 		return -EINVAL;
-<<<<<<< HEAD
 	}
 
 	mem = siw_mem_id2obj(sdev, sqe->rkey  >> 8);
@@ -952,16 +951,6 @@
 		return -EINVAL;
 	}
 
-=======
-	}
-
-	mem = siw_mem_id2obj(sdev, sqe->rkey  >> 8);
-	if (unlikely(!mem)) {
-		pr_warn("siw: fastreg: STag 0x%08x unknown\n", sqe->rkey);
-		return -EINVAL;
-	}
-
->>>>>>> c1084c27
 	if (unlikely(mem->pd != pd)) {
 		pr_warn("siw: fastreg: PD mismatch\n");
 		rv = -EINVAL;
