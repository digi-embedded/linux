// SPDX-License-Identifier: GPL-2.0 OR Linux-OpenIB
/*
 * Copyright (c) 2016 Mellanox Technologies Ltd. All rights reserved.
 * Copyright (c) 2015 System Fabric Works, Inc. All rights reserved.
 */

#include <linux/skbuff.h>
#include <crypto/hash.h>

#include "rxe.h"
#include "rxe_loc.h"
#include "rxe_queue.h"

static int next_opcode(struct rxe_qp *qp, struct rxe_send_wqe *wqe,
		       u32 opcode);

static inline void retry_first_write_send(struct rxe_qp *qp,
					  struct rxe_send_wqe *wqe, int npsn)
{
	int i;

	for (i = 0; i < npsn; i++) {
		int to_send = (wqe->dma.resid > qp->mtu) ?
				qp->mtu : wqe->dma.resid;

		qp->req.opcode = next_opcode(qp, wqe,
					     wqe->wr.opcode);

		if (wqe->wr.send_flags & IB_SEND_INLINE) {
			wqe->dma.resid -= to_send;
			wqe->dma.sge_offset += to_send;
		} else {
			advance_dma_data(&wqe->dma, to_send);
		}
	}
}

static void req_retry(struct rxe_qp *qp)
{
	struct rxe_send_wqe *wqe;
	unsigned int wqe_index;
	unsigned int mask;
	int npsn;
	int first = 1;
	struct rxe_queue *q = qp->sq.queue;
	unsigned int cons;
	unsigned int prod;

	cons = queue_get_consumer(q, QUEUE_TYPE_FROM_CLIENT);
	prod = queue_get_producer(q, QUEUE_TYPE_FROM_CLIENT);

	qp->req.wqe_index	= cons;
	qp->req.psn		= qp->comp.psn;
	qp->req.opcode		= -1;

	for (wqe_index = cons; wqe_index != prod;
			wqe_index = queue_next_index(q, wqe_index)) {
		wqe = queue_addr_from_index(qp->sq.queue, wqe_index);
		mask = wr_opcode_mask(wqe->wr.opcode, qp);

		if (wqe->state == wqe_state_posted)
			break;

		if (wqe->state == wqe_state_done)
			continue;

		wqe->iova = (mask & WR_ATOMIC_MASK) ?
			     wqe->wr.wr.atomic.remote_addr :
			     (mask & WR_READ_OR_WRITE_MASK) ?
			     wqe->wr.wr.rdma.remote_addr :
			     0;

		if (!first || (mask & WR_READ_MASK) == 0) {
			wqe->dma.resid = wqe->dma.length;
			wqe->dma.cur_sge = 0;
			wqe->dma.sge_offset = 0;
		}

		if (first) {
			first = 0;

			if (mask & WR_WRITE_OR_SEND_MASK) {
				npsn = (qp->comp.psn - wqe->first_psn) &
					BTH_PSN_MASK;
				retry_first_write_send(qp, wqe, npsn);
			}

			if (mask & WR_READ_MASK) {
				npsn = (wqe->dma.length - wqe->dma.resid) /
					qp->mtu;
				wqe->iova += npsn * qp->mtu;
			}
		}

		wqe->state = wqe_state_posted;
	}
}

void rnr_nak_timer(struct timer_list *t)
{
	struct rxe_qp *qp = from_timer(qp, t, rnr_nak_timer);
	unsigned long flags;

	rxe_dbg_qp(qp, "nak timer fired\n");

<<<<<<< HEAD
	/* request a send queue retry */
	qp->req.need_retry = 1;
	qp->req.wait_for_rnr_timer = 0;
	rxe_sched_task(&qp->req.task);
=======
	spin_lock_irqsave(&qp->state_lock, flags);
	if (qp->valid) {
		/* request a send queue retry */
		qp->req.need_retry = 1;
		qp->req.wait_for_rnr_timer = 0;
		rxe_sched_task(&qp->req.task);
	}
	spin_unlock_irqrestore(&qp->state_lock, flags);
>>>>>>> ccf0a997
}

static void req_check_sq_drain_done(struct rxe_qp *qp)
{
	struct rxe_queue *q;
	unsigned int index;
	unsigned int cons;
	struct rxe_send_wqe *wqe;
	unsigned long flags;

	spin_lock_irqsave(&qp->state_lock, flags);
	if (qp_state(qp) == IB_QPS_SQD) {
		q = qp->sq.queue;
		index = qp->req.wqe_index;
		cons = queue_get_consumer(q, QUEUE_TYPE_FROM_CLIENT);
		wqe = queue_addr_from_index(q, cons);

		/* check to see if we are drained;
		 * state_lock used by requester and completer
		 */
		do {
			if (!qp->attr.sq_draining)
				/* comp just finished */
				break;

			if (wqe && ((index != cons) ||
				(wqe->state != wqe_state_posted)))
				/* comp not done yet */
				break;

			qp->attr.sq_draining = 0;
			spin_unlock_irqrestore(&qp->state_lock, flags);

			if (qp->ibqp.event_handler) {
				struct ib_event ev;

				ev.device = qp->ibqp.device;
				ev.element.qp = &qp->ibqp;
				ev.event = IB_EVENT_SQ_DRAINED;
				qp->ibqp.event_handler(&ev,
					qp->ibqp.qp_context);
			}
			return;
		} while (0);
	}
	spin_unlock_irqrestore(&qp->state_lock, flags);
}

static struct rxe_send_wqe *__req_next_wqe(struct rxe_qp *qp)
{
	struct rxe_queue *q = qp->sq.queue;
	unsigned int index = qp->req.wqe_index;
	unsigned int prod;

	prod = queue_get_producer(q, QUEUE_TYPE_FROM_CLIENT);
	if (index == prod)
		return NULL;
	else
		return queue_addr_from_index(q, index);
}

static struct rxe_send_wqe *req_next_wqe(struct rxe_qp *qp)
{
	struct rxe_send_wqe *wqe;
	unsigned long flags;

	req_check_sq_drain_done(qp);

	wqe = __req_next_wqe(qp);
	if (wqe == NULL)
		return NULL;

	spin_lock_irqsave(&qp->state_lock, flags);
	if (unlikely((qp_state(qp) == IB_QPS_SQD) &&
		     (wqe->state != wqe_state_processing))) {
		spin_unlock_irqrestore(&qp->state_lock, flags);
		return NULL;
	}
	spin_unlock_irqrestore(&qp->state_lock, flags);

	wqe->mask = wr_opcode_mask(wqe->wr.opcode, qp);
	return wqe;
}

/**
 * rxe_wqe_is_fenced - check if next wqe is fenced
 * @qp: the queue pair
 * @wqe: the next wqe
 *
 * Returns: 1 if wqe needs to wait
 *	    0 if wqe is ready to go
 */
static int rxe_wqe_is_fenced(struct rxe_qp *qp, struct rxe_send_wqe *wqe)
{
	/* Local invalidate fence (LIF) see IBA 10.6.5.1
	 * Requires ALL previous operations on the send queue
	 * are complete. Make mandatory for the rxe driver.
	 */
	if (wqe->wr.opcode == IB_WR_LOCAL_INV)
		return qp->req.wqe_index != queue_get_consumer(qp->sq.queue,
						QUEUE_TYPE_FROM_CLIENT);

	/* Fence see IBA 10.8.3.3
	 * Requires that all previous read and atomic operations
	 * are complete.
	 */
	return (wqe->wr.send_flags & IB_SEND_FENCE) &&
		atomic_read(&qp->req.rd_atomic) != qp->attr.max_rd_atomic;
}

static int next_opcode_rc(struct rxe_qp *qp, u32 opcode, int fits)
{
	switch (opcode) {
	case IB_WR_RDMA_WRITE:
		if (qp->req.opcode == IB_OPCODE_RC_RDMA_WRITE_FIRST ||
		    qp->req.opcode == IB_OPCODE_RC_RDMA_WRITE_MIDDLE)
			return fits ?
				IB_OPCODE_RC_RDMA_WRITE_LAST :
				IB_OPCODE_RC_RDMA_WRITE_MIDDLE;
		else
			return fits ?
				IB_OPCODE_RC_RDMA_WRITE_ONLY :
				IB_OPCODE_RC_RDMA_WRITE_FIRST;

	case IB_WR_RDMA_WRITE_WITH_IMM:
		if (qp->req.opcode == IB_OPCODE_RC_RDMA_WRITE_FIRST ||
		    qp->req.opcode == IB_OPCODE_RC_RDMA_WRITE_MIDDLE)
			return fits ?
				IB_OPCODE_RC_RDMA_WRITE_LAST_WITH_IMMEDIATE :
				IB_OPCODE_RC_RDMA_WRITE_MIDDLE;
		else
			return fits ?
				IB_OPCODE_RC_RDMA_WRITE_ONLY_WITH_IMMEDIATE :
				IB_OPCODE_RC_RDMA_WRITE_FIRST;

	case IB_WR_SEND:
		if (qp->req.opcode == IB_OPCODE_RC_SEND_FIRST ||
		    qp->req.opcode == IB_OPCODE_RC_SEND_MIDDLE)
			return fits ?
				IB_OPCODE_RC_SEND_LAST :
				IB_OPCODE_RC_SEND_MIDDLE;
		else
			return fits ?
				IB_OPCODE_RC_SEND_ONLY :
				IB_OPCODE_RC_SEND_FIRST;

	case IB_WR_SEND_WITH_IMM:
		if (qp->req.opcode == IB_OPCODE_RC_SEND_FIRST ||
		    qp->req.opcode == IB_OPCODE_RC_SEND_MIDDLE)
			return fits ?
				IB_OPCODE_RC_SEND_LAST_WITH_IMMEDIATE :
				IB_OPCODE_RC_SEND_MIDDLE;
		else
			return fits ?
				IB_OPCODE_RC_SEND_ONLY_WITH_IMMEDIATE :
				IB_OPCODE_RC_SEND_FIRST;

	case IB_WR_FLUSH:
		return IB_OPCODE_RC_FLUSH;

	case IB_WR_RDMA_READ:
		return IB_OPCODE_RC_RDMA_READ_REQUEST;

	case IB_WR_ATOMIC_CMP_AND_SWP:
		return IB_OPCODE_RC_COMPARE_SWAP;

	case IB_WR_ATOMIC_FETCH_AND_ADD:
		return IB_OPCODE_RC_FETCH_ADD;

	case IB_WR_SEND_WITH_INV:
		if (qp->req.opcode == IB_OPCODE_RC_SEND_FIRST ||
		    qp->req.opcode == IB_OPCODE_RC_SEND_MIDDLE)
			return fits ? IB_OPCODE_RC_SEND_LAST_WITH_INVALIDATE :
				IB_OPCODE_RC_SEND_MIDDLE;
		else
			return fits ? IB_OPCODE_RC_SEND_ONLY_WITH_INVALIDATE :
				IB_OPCODE_RC_SEND_FIRST;

	case IB_WR_ATOMIC_WRITE:
		return IB_OPCODE_RC_ATOMIC_WRITE;

	case IB_WR_REG_MR:
	case IB_WR_LOCAL_INV:
		return opcode;
	}

	return -EINVAL;
}

static int next_opcode_uc(struct rxe_qp *qp, u32 opcode, int fits)
{
	switch (opcode) {
	case IB_WR_RDMA_WRITE:
		if (qp->req.opcode == IB_OPCODE_UC_RDMA_WRITE_FIRST ||
		    qp->req.opcode == IB_OPCODE_UC_RDMA_WRITE_MIDDLE)
			return fits ?
				IB_OPCODE_UC_RDMA_WRITE_LAST :
				IB_OPCODE_UC_RDMA_WRITE_MIDDLE;
		else
			return fits ?
				IB_OPCODE_UC_RDMA_WRITE_ONLY :
				IB_OPCODE_UC_RDMA_WRITE_FIRST;

	case IB_WR_RDMA_WRITE_WITH_IMM:
		if (qp->req.opcode == IB_OPCODE_UC_RDMA_WRITE_FIRST ||
		    qp->req.opcode == IB_OPCODE_UC_RDMA_WRITE_MIDDLE)
			return fits ?
				IB_OPCODE_UC_RDMA_WRITE_LAST_WITH_IMMEDIATE :
				IB_OPCODE_UC_RDMA_WRITE_MIDDLE;
		else
			return fits ?
				IB_OPCODE_UC_RDMA_WRITE_ONLY_WITH_IMMEDIATE :
				IB_OPCODE_UC_RDMA_WRITE_FIRST;

	case IB_WR_SEND:
		if (qp->req.opcode == IB_OPCODE_UC_SEND_FIRST ||
		    qp->req.opcode == IB_OPCODE_UC_SEND_MIDDLE)
			return fits ?
				IB_OPCODE_UC_SEND_LAST :
				IB_OPCODE_UC_SEND_MIDDLE;
		else
			return fits ?
				IB_OPCODE_UC_SEND_ONLY :
				IB_OPCODE_UC_SEND_FIRST;

	case IB_WR_SEND_WITH_IMM:
		if (qp->req.opcode == IB_OPCODE_UC_SEND_FIRST ||
		    qp->req.opcode == IB_OPCODE_UC_SEND_MIDDLE)
			return fits ?
				IB_OPCODE_UC_SEND_LAST_WITH_IMMEDIATE :
				IB_OPCODE_UC_SEND_MIDDLE;
		else
			return fits ?
				IB_OPCODE_UC_SEND_ONLY_WITH_IMMEDIATE :
				IB_OPCODE_UC_SEND_FIRST;
	}

	return -EINVAL;
}

static int next_opcode(struct rxe_qp *qp, struct rxe_send_wqe *wqe,
		       u32 opcode)
{
	int fits = (wqe->dma.resid <= qp->mtu);

	switch (qp_type(qp)) {
	case IB_QPT_RC:
		return next_opcode_rc(qp, opcode, fits);

	case IB_QPT_UC:
		return next_opcode_uc(qp, opcode, fits);

	case IB_QPT_UD:
	case IB_QPT_GSI:
		switch (opcode) {
		case IB_WR_SEND:
			return IB_OPCODE_UD_SEND_ONLY;

		case IB_WR_SEND_WITH_IMM:
			return IB_OPCODE_UD_SEND_ONLY_WITH_IMMEDIATE;
		}
		break;

	default:
		break;
	}

	return -EINVAL;
}

static inline int check_init_depth(struct rxe_qp *qp, struct rxe_send_wqe *wqe)
{
	int depth;

	if (wqe->has_rd_atomic)
		return 0;

	qp->req.need_rd_atomic = 1;
	depth = atomic_dec_return(&qp->req.rd_atomic);

	if (depth >= 0) {
		qp->req.need_rd_atomic = 0;
		wqe->has_rd_atomic = 1;
		return 0;
	}

	atomic_inc(&qp->req.rd_atomic);
	return -EAGAIN;
}

static inline int get_mtu(struct rxe_qp *qp)
{
	struct rxe_dev *rxe = to_rdev(qp->ibqp.device);

	if ((qp_type(qp) == IB_QPT_RC) || (qp_type(qp) == IB_QPT_UC))
		return qp->mtu;

	return rxe->port.mtu_cap;
}

static struct sk_buff *init_req_packet(struct rxe_qp *qp,
				       struct rxe_av *av,
				       struct rxe_send_wqe *wqe,
				       int opcode, u32 payload,
				       struct rxe_pkt_info *pkt)
{
	struct rxe_dev		*rxe = to_rdev(qp->ibqp.device);
	struct sk_buff		*skb;
	struct rxe_send_wr	*ibwr = &wqe->wr;
	int			pad = (-payload) & 0x3;
	int			paylen;
	int			solicited;
	u32			qp_num;
	int			ack_req;

	/* length from start of bth to end of icrc */
	paylen = rxe_opcode[opcode].length + payload + pad + RXE_ICRC_SIZE;
	pkt->paylen = paylen;

	/* init skb */
	skb = rxe_init_packet(rxe, av, paylen, pkt);
	if (unlikely(!skb))
		return NULL;

	/* init bth */
	solicited = (ibwr->send_flags & IB_SEND_SOLICITED) &&
			(pkt->mask & RXE_END_MASK) &&
			((pkt->mask & (RXE_SEND_MASK)) ||
			(pkt->mask & (RXE_WRITE_MASK | RXE_IMMDT_MASK)) ==
			(RXE_WRITE_MASK | RXE_IMMDT_MASK));

	qp_num = (pkt->mask & RXE_DETH_MASK) ? ibwr->wr.ud.remote_qpn :
					 qp->attr.dest_qp_num;

	ack_req = ((pkt->mask & RXE_END_MASK) ||
		(qp->req.noack_pkts++ > RXE_MAX_PKT_PER_ACK));
	if (ack_req)
		qp->req.noack_pkts = 0;

	bth_init(pkt, pkt->opcode, solicited, 0, pad, IB_DEFAULT_PKEY_FULL, qp_num,
		 ack_req, pkt->psn);

	/* init optional headers */
	if (pkt->mask & RXE_RETH_MASK) {
		if (pkt->mask & RXE_FETH_MASK)
			reth_set_rkey(pkt, ibwr->wr.flush.rkey);
		else
			reth_set_rkey(pkt, ibwr->wr.rdma.rkey);
		reth_set_va(pkt, wqe->iova);
		reth_set_len(pkt, wqe->dma.resid);
	}

	/* Fill Flush Extension Transport Header */
	if (pkt->mask & RXE_FETH_MASK)
		feth_init(pkt, ibwr->wr.flush.type, ibwr->wr.flush.level);

	if (pkt->mask & RXE_IMMDT_MASK)
		immdt_set_imm(pkt, ibwr->ex.imm_data);

	if (pkt->mask & RXE_IETH_MASK)
		ieth_set_rkey(pkt, ibwr->ex.invalidate_rkey);

	if (pkt->mask & RXE_ATMETH_MASK) {
		atmeth_set_va(pkt, wqe->iova);
		if (opcode == IB_OPCODE_RC_COMPARE_SWAP) {
			atmeth_set_swap_add(pkt, ibwr->wr.atomic.swap);
			atmeth_set_comp(pkt, ibwr->wr.atomic.compare_add);
		} else {
			atmeth_set_swap_add(pkt, ibwr->wr.atomic.compare_add);
		}
		atmeth_set_rkey(pkt, ibwr->wr.atomic.rkey);
	}

	if (pkt->mask & RXE_DETH_MASK) {
		if (qp->ibqp.qp_num == 1)
			deth_set_qkey(pkt, GSI_QKEY);
		else
			deth_set_qkey(pkt, ibwr->wr.ud.remote_qkey);
		deth_set_sqp(pkt, qp->ibqp.qp_num);
	}

	return skb;
}

static int finish_packet(struct rxe_qp *qp, struct rxe_av *av,
			 struct rxe_send_wqe *wqe, struct rxe_pkt_info *pkt,
			 struct sk_buff *skb, u32 payload)
{
	int err;

	err = rxe_prepare(av, pkt, skb);
	if (err)
		return err;

	if (pkt->mask & RXE_WRITE_OR_SEND_MASK) {
		if (wqe->wr.send_flags & IB_SEND_INLINE) {
			u8 *tmp = &wqe->dma.inline_data[wqe->dma.sge_offset];

			memcpy(payload_addr(pkt), tmp, payload);

			wqe->dma.resid -= payload;
			wqe->dma.sge_offset += payload;
		} else {
			err = copy_data(qp->pd, 0, &wqe->dma,
					payload_addr(pkt), payload,
					RXE_FROM_MR_OBJ);
			if (err)
				return err;
		}
		if (bth_pad(pkt)) {
			u8 *pad = payload_addr(pkt) + payload;

			memset(pad, 0, bth_pad(pkt));
		}
	} else if (pkt->mask & RXE_FLUSH_MASK) {
		/* oA19-2: shall have no payload. */
		wqe->dma.resid = 0;
	}

	if (pkt->mask & RXE_ATOMIC_WRITE_MASK) {
		memcpy(payload_addr(pkt), wqe->dma.atomic_wr, payload);
		wqe->dma.resid -= payload;
	}

	return 0;
}

static void update_wqe_state(struct rxe_qp *qp,
		struct rxe_send_wqe *wqe,
		struct rxe_pkt_info *pkt)
{
	if (pkt->mask & RXE_END_MASK) {
		if (qp_type(qp) == IB_QPT_RC)
			wqe->state = wqe_state_pending;
	} else {
		wqe->state = wqe_state_processing;
	}
}

static void update_wqe_psn(struct rxe_qp *qp,
			   struct rxe_send_wqe *wqe,
			   struct rxe_pkt_info *pkt,
			   u32 payload)
{
	/* number of packets left to send including current one */
	int num_pkt = (wqe->dma.resid + payload + qp->mtu - 1) / qp->mtu;

	/* handle zero length packet case */
	if (num_pkt == 0)
		num_pkt = 1;

	if (pkt->mask & RXE_START_MASK) {
		wqe->first_psn = qp->req.psn;
		wqe->last_psn = (qp->req.psn + num_pkt - 1) & BTH_PSN_MASK;
	}

	if (pkt->mask & RXE_READ_MASK)
		qp->req.psn = (wqe->first_psn + num_pkt) & BTH_PSN_MASK;
	else
		qp->req.psn = (qp->req.psn + 1) & BTH_PSN_MASK;
}

static void save_state(struct rxe_send_wqe *wqe,
		       struct rxe_qp *qp,
		       struct rxe_send_wqe *rollback_wqe,
		       u32 *rollback_psn)
{
	rollback_wqe->state = wqe->state;
	rollback_wqe->first_psn = wqe->first_psn;
	rollback_wqe->last_psn = wqe->last_psn;
	rollback_wqe->dma = wqe->dma;
	*rollback_psn = qp->req.psn;
}

static void rollback_state(struct rxe_send_wqe *wqe,
			   struct rxe_qp *qp,
			   struct rxe_send_wqe *rollback_wqe,
			   u32 rollback_psn)
{
	wqe->state = rollback_wqe->state;
	wqe->first_psn = rollback_wqe->first_psn;
	wqe->last_psn = rollback_wqe->last_psn;
	wqe->dma = rollback_wqe->dma;
	qp->req.psn = rollback_psn;
}

static void update_state(struct rxe_qp *qp, struct rxe_pkt_info *pkt)
{
	qp->req.opcode = pkt->opcode;

	if (pkt->mask & RXE_END_MASK)
		qp->req.wqe_index = queue_next_index(qp->sq.queue,
						     qp->req.wqe_index);

	qp->need_req_skb = 0;

	if (qp->qp_timeout_jiffies && !timer_pending(&qp->retrans_timer))
		mod_timer(&qp->retrans_timer,
			  jiffies + qp->qp_timeout_jiffies);
}

static int rxe_do_local_ops(struct rxe_qp *qp, struct rxe_send_wqe *wqe)
{
	u8 opcode = wqe->wr.opcode;
	u32 rkey;
	int ret;

	switch (opcode) {
	case IB_WR_LOCAL_INV:
		rkey = wqe->wr.ex.invalidate_rkey;
		if (rkey_is_mw(rkey))
			ret = rxe_invalidate_mw(qp, rkey);
		else
			ret = rxe_invalidate_mr(qp, rkey);

		if (unlikely(ret)) {
			wqe->status = IB_WC_LOC_QP_OP_ERR;
			return ret;
		}
		break;
	case IB_WR_REG_MR:
		ret = rxe_reg_fast_mr(qp, wqe);
		if (unlikely(ret)) {
			wqe->status = IB_WC_LOC_QP_OP_ERR;
			return ret;
		}
		break;
	case IB_WR_BIND_MW:
		ret = rxe_bind_mw(qp, wqe);
		if (unlikely(ret)) {
			wqe->status = IB_WC_MW_BIND_ERR;
			return ret;
		}
		break;
	default:
		rxe_dbg_qp(qp, "Unexpected send wqe opcode %d\n", opcode);
		wqe->status = IB_WC_LOC_QP_OP_ERR;
		return -EINVAL;
	}

	wqe->state = wqe_state_done;
	wqe->status = IB_WC_SUCCESS;
	qp->req.wqe_index = queue_next_index(qp->sq.queue, qp->req.wqe_index);

	/* There is no ack coming for local work requests
	 * which can lead to a deadlock. So go ahead and complete
	 * it now.
	 */
	rxe_sched_task(&qp->comp.task);

	return 0;
}

int rxe_requester(struct rxe_qp *qp)
{
	struct rxe_dev *rxe = to_rdev(qp->ibqp.device);
	struct rxe_pkt_info pkt;
	struct sk_buff *skb;
	struct rxe_send_wqe *wqe;
	enum rxe_hdr_mask mask;
	u32 payload;
	int mtu;
	int opcode;
	int err;
	int ret;
	struct rxe_send_wqe rollback_wqe;
	u32 rollback_psn;
	struct rxe_queue *q = qp->sq.queue;
	struct rxe_ah *ah;
	struct rxe_av *av;
	unsigned long flags;

	spin_lock_irqsave(&qp->state_lock, flags);
	if (unlikely(!qp->valid)) {
		spin_unlock_irqrestore(&qp->state_lock, flags);
		goto exit;
	}

	if (unlikely(qp_state(qp) == IB_QPS_ERR)) {
		wqe = __req_next_wqe(qp);
		spin_unlock_irqrestore(&qp->state_lock, flags);
		if (wqe)
			goto err;
		else
			goto exit;
	}

	if (unlikely(qp_state(qp) == IB_QPS_RESET)) {
		qp->req.wqe_index = queue_get_consumer(q,
						QUEUE_TYPE_FROM_CLIENT);
		qp->req.opcode = -1;
		qp->req.need_rd_atomic = 0;
		qp->req.wait_psn = 0;
		qp->req.need_retry = 0;
		qp->req.wait_for_rnr_timer = 0;
		spin_unlock_irqrestore(&qp->state_lock, flags);
		goto exit;
	}
	spin_unlock_irqrestore(&qp->state_lock, flags);

	/* we come here if the retransmit timer has fired
	 * or if the rnr timer has fired. If the retransmit
	 * timer fires while we are processing an RNR NAK wait
	 * until the rnr timer has fired before starting the
	 * retry flow
	 */
	if (unlikely(qp->req.need_retry && !qp->req.wait_for_rnr_timer)) {
		req_retry(qp);
		qp->req.need_retry = 0;
	}

	wqe = req_next_wqe(qp);
	if (unlikely(!wqe))
		goto exit;

	if (rxe_wqe_is_fenced(qp, wqe)) {
		qp->req.wait_fence = 1;
		goto exit;
	}

	if (wqe->mask & WR_LOCAL_OP_MASK) {
		err = rxe_do_local_ops(qp, wqe);
		if (unlikely(err))
			goto err;
		else
			goto done;
	}

	if (unlikely(qp_type(qp) == IB_QPT_RC &&
		psn_compare(qp->req.psn, (qp->comp.psn +
				RXE_MAX_UNACKED_PSNS)) > 0)) {
		qp->req.wait_psn = 1;
		goto exit;
	}

	/* Limit the number of inflight SKBs per QP */
	if (unlikely(atomic_read(&qp->skb_out) >
		     RXE_INFLIGHT_SKBS_PER_QP_HIGH)) {
		qp->need_req_skb = 1;
		goto exit;
	}

	opcode = next_opcode(qp, wqe, wqe->wr.opcode);
	if (unlikely(opcode < 0)) {
		wqe->status = IB_WC_LOC_QP_OP_ERR;
		goto err;
	}

	mask = rxe_opcode[opcode].mask;
	if (unlikely(mask & (RXE_READ_OR_ATOMIC_MASK |
			RXE_ATOMIC_WRITE_MASK))) {
		if (check_init_depth(qp, wqe))
			goto exit;
	}

	mtu = get_mtu(qp);
	payload = (mask & (RXE_WRITE_OR_SEND_MASK | RXE_ATOMIC_WRITE_MASK)) ?
			wqe->dma.resid : 0;
	if (payload > mtu) {
		if (qp_type(qp) == IB_QPT_UD) {
			/* C10-93.1.1: If the total sum of all the buffer lengths specified for a
			 * UD message exceeds the MTU of the port as returned by QueryHCA, the CI
			 * shall not emit any packets for this message. Further, the CI shall not
			 * generate an error due to this condition.
			 */

			/* fake a successful UD send */
			wqe->first_psn = qp->req.psn;
			wqe->last_psn = qp->req.psn;
			qp->req.psn = (qp->req.psn + 1) & BTH_PSN_MASK;
			qp->req.opcode = IB_OPCODE_UD_SEND_ONLY;
			qp->req.wqe_index = queue_next_index(qp->sq.queue,
						       qp->req.wqe_index);
			wqe->state = wqe_state_done;
			wqe->status = IB_WC_SUCCESS;
<<<<<<< HEAD
			rxe_run_task(&qp->comp.task);
=======
			rxe_sched_task(&qp->comp.task);
>>>>>>> ccf0a997
			goto done;
		}
		payload = mtu;
	}

	pkt.rxe = rxe;
	pkt.opcode = opcode;
	pkt.qp = qp;
	pkt.psn = qp->req.psn;
	pkt.mask = rxe_opcode[opcode].mask;
	pkt.wqe = wqe;

	/* save wqe state before we build and send packet */
	save_state(wqe, qp, &rollback_wqe, &rollback_psn);

	av = rxe_get_av(&pkt, &ah);
	if (unlikely(!av)) {
		rxe_dbg_qp(qp, "Failed no address vector\n");
		wqe->status = IB_WC_LOC_QP_OP_ERR;
		goto err;
	}

	skb = init_req_packet(qp, av, wqe, opcode, payload, &pkt);
	if (unlikely(!skb)) {
		rxe_dbg_qp(qp, "Failed allocating skb\n");
		wqe->status = IB_WC_LOC_QP_OP_ERR;
		if (ah)
			rxe_put(ah);
		goto err;
	}

	err = finish_packet(qp, av, wqe, &pkt, skb, payload);
	if (unlikely(err)) {
		rxe_dbg_qp(qp, "Error during finish packet\n");
		if (err == -EFAULT)
			wqe->status = IB_WC_LOC_PROT_ERR;
		else
			wqe->status = IB_WC_LOC_QP_OP_ERR;
		kfree_skb(skb);
		if (ah)
			rxe_put(ah);
		goto err;
	}

	if (ah)
		rxe_put(ah);

	/* update wqe state as though we had sent it */
	update_wqe_state(qp, wqe, &pkt);
	update_wqe_psn(qp, wqe, &pkt, payload);

	err = rxe_xmit_packet(qp, &pkt, skb);
	if (err) {
		if (err != -EAGAIN) {
			wqe->status = IB_WC_LOC_QP_OP_ERR;
			goto err;
		}

		/* the packet was dropped so reset wqe to the state
		 * before we sent it so we can try to resend
		 */
		rollback_state(wqe, qp, &rollback_wqe, rollback_psn);

		/* force a delay until the dropped packet is freed and
		 * the send queue is drained below the low water mark
		 */
		qp->need_req_skb = 1;

		rxe_sched_task(&qp->req.task);
		goto exit;
	}

	update_state(qp, &pkt);

	/* A non-zero return value will cause rxe_do_task to
	 * exit its loop and end the work item. A zero return
	 * will continue looping and return to rxe_requester
	 */
done:
	ret = 0;
	goto out;
err:
	/* update wqe_index for each wqe completion */
	qp->req.wqe_index = queue_next_index(qp->sq.queue, qp->req.wqe_index);
	wqe->state = wqe_state_error;
<<<<<<< HEAD
	qp->req.state = QP_STATE_ERROR;
	rxe_run_task(&qp->comp.task);
=======
	rxe_qp_error(qp);
>>>>>>> ccf0a997
exit:
	ret = -EAGAIN;
out:
	return ret;
}<|MERGE_RESOLUTION|>--- conflicted
+++ resolved
@@ -103,12 +103,6 @@
 
 	rxe_dbg_qp(qp, "nak timer fired\n");
 
-<<<<<<< HEAD
-	/* request a send queue retry */
-	qp->req.need_retry = 1;
-	qp->req.wait_for_rnr_timer = 0;
-	rxe_sched_task(&qp->req.task);
-=======
 	spin_lock_irqsave(&qp->state_lock, flags);
 	if (qp->valid) {
 		/* request a send queue retry */
@@ -117,7 +111,6 @@
 		rxe_sched_task(&qp->req.task);
 	}
 	spin_unlock_irqrestore(&qp->state_lock, flags);
->>>>>>> ccf0a997
 }
 
 static void req_check_sq_drain_done(struct rxe_qp *qp)
@@ -793,11 +786,7 @@
 						       qp->req.wqe_index);
 			wqe->state = wqe_state_done;
 			wqe->status = IB_WC_SUCCESS;
-<<<<<<< HEAD
-			rxe_run_task(&qp->comp.task);
-=======
 			rxe_sched_task(&qp->comp.task);
->>>>>>> ccf0a997
 			goto done;
 		}
 		payload = mtu;
@@ -883,12 +872,7 @@
 	/* update wqe_index for each wqe completion */
 	qp->req.wqe_index = queue_next_index(qp->sq.queue, qp->req.wqe_index);
 	wqe->state = wqe_state_error;
-<<<<<<< HEAD
-	qp->req.state = QP_STATE_ERROR;
-	rxe_run_task(&qp->comp.task);
-=======
 	rxe_qp_error(qp);
->>>>>>> ccf0a997
 exit:
 	ret = -EAGAIN;
 out:
