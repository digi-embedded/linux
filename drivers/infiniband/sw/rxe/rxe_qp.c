// SPDX-License-Identifier: GPL-2.0 OR Linux-OpenIB
/*
 * Copyright (c) 2016 Mellanox Technologies Ltd. All rights reserved.
 * Copyright (c) 2015 System Fabric Works, Inc. All rights reserved.
 */

#include <linux/skbuff.h>
#include <linux/delay.h>
#include <linux/sched.h>
#include <linux/vmalloc.h>
#include <rdma/uverbs_ioctl.h>

#include "rxe.h"
#include "rxe_loc.h"
#include "rxe_queue.h"
#include "rxe_task.h"

static int rxe_qp_chk_cap(struct rxe_dev *rxe, struct ib_qp_cap *cap,
			  int has_srq)
{
	if (cap->max_send_wr > rxe->attr.max_qp_wr) {
		rxe_dbg_dev(rxe, "invalid send wr = %u > %d\n",
			 cap->max_send_wr, rxe->attr.max_qp_wr);
		goto err1;
	}

	if (cap->max_send_sge > rxe->attr.max_send_sge) {
		rxe_dbg_dev(rxe, "invalid send sge = %u > %d\n",
			 cap->max_send_sge, rxe->attr.max_send_sge);
		goto err1;
	}

	if (!has_srq) {
		if (cap->max_recv_wr > rxe->attr.max_qp_wr) {
			rxe_dbg_dev(rxe, "invalid recv wr = %u > %d\n",
				 cap->max_recv_wr, rxe->attr.max_qp_wr);
			goto err1;
		}

		if (cap->max_recv_sge > rxe->attr.max_recv_sge) {
			rxe_dbg_dev(rxe, "invalid recv sge = %u > %d\n",
				 cap->max_recv_sge, rxe->attr.max_recv_sge);
			goto err1;
		}
	}

	if (cap->max_inline_data > rxe->max_inline_data) {
		rxe_dbg_dev(rxe, "invalid max inline data = %u > %d\n",
			 cap->max_inline_data, rxe->max_inline_data);
		goto err1;
	}

	return 0;

err1:
	return -EINVAL;
}

int rxe_qp_chk_init(struct rxe_dev *rxe, struct ib_qp_init_attr *init)
{
	struct ib_qp_cap *cap = &init->cap;
	struct rxe_port *port;
	int port_num = init->port_num;

	switch (init->qp_type) {
	case IB_QPT_GSI:
	case IB_QPT_RC:
	case IB_QPT_UC:
	case IB_QPT_UD:
		break;
	default:
		return -EOPNOTSUPP;
	}

	if (!init->recv_cq || !init->send_cq) {
		rxe_dbg_dev(rxe, "missing cq\n");
		goto err1;
	}

	if (rxe_qp_chk_cap(rxe, cap, !!init->srq))
		goto err1;

	if (init->qp_type == IB_QPT_GSI) {
		if (!rdma_is_port_valid(&rxe->ib_dev, port_num)) {
			rxe_dbg_dev(rxe, "invalid port = %d\n", port_num);
			goto err1;
		}

		port = &rxe->port;

		if (init->qp_type == IB_QPT_GSI && port->qp_gsi_index) {
			rxe_dbg_dev(rxe, "GSI QP exists for port %d\n", port_num);
			goto err1;
		}
	}

	return 0;

err1:
	return -EINVAL;
}

static int alloc_rd_atomic_resources(struct rxe_qp *qp, unsigned int n)
{
	qp->resp.res_head = 0;
	qp->resp.res_tail = 0;
	qp->resp.resources = kcalloc(n, sizeof(struct resp_res), GFP_KERNEL);

	if (!qp->resp.resources)
		return -ENOMEM;

	return 0;
}

static void free_rd_atomic_resources(struct rxe_qp *qp)
{
	if (qp->resp.resources) {
		int i;

		for (i = 0; i < qp->attr.max_dest_rd_atomic; i++) {
			struct resp_res *res = &qp->resp.resources[i];

			free_rd_atomic_resource(res);
		}
		kfree(qp->resp.resources);
		qp->resp.resources = NULL;
	}
}

void free_rd_atomic_resource(struct resp_res *res)
{
	res->type = 0;
}

static void cleanup_rd_atomic_resources(struct rxe_qp *qp)
{
	int i;
	struct resp_res *res;

	if (qp->resp.resources) {
		for (i = 0; i < qp->attr.max_dest_rd_atomic; i++) {
			res = &qp->resp.resources[i];
			free_rd_atomic_resource(res);
		}
	}
}

static void rxe_qp_init_misc(struct rxe_dev *rxe, struct rxe_qp *qp,
			     struct ib_qp_init_attr *init)
{
	struct rxe_port *port;
	u32 qpn;

	qp->sq_sig_type		= init->sq_sig_type;
	qp->attr.path_mtu	= 1;
	qp->mtu			= ib_mtu_enum_to_int(qp->attr.path_mtu);

	qpn			= qp->elem.index;
	port			= &rxe->port;

	switch (init->qp_type) {
	case IB_QPT_GSI:
		qp->ibqp.qp_num		= 1;
		port->qp_gsi_index	= qpn;
		qp->attr.port_num	= init->port_num;
		break;

	default:
		qp->ibqp.qp_num		= qpn;
		break;
	}

	spin_lock_init(&qp->state_lock);

	spin_lock_init(&qp->sq.sq_lock);
	spin_lock_init(&qp->rq.producer_lock);
	spin_lock_init(&qp->rq.consumer_lock);

	skb_queue_head_init(&qp->req_pkts);
	skb_queue_head_init(&qp->resp_pkts);

	atomic_set(&qp->ssn, 0);
	atomic_set(&qp->skb_out, 0);
}

static int rxe_init_sq(struct rxe_qp *qp, struct ib_qp_init_attr *init,
		       struct ib_udata *udata,
		       struct rxe_create_qp_resp __user *uresp)
{
	struct rxe_dev *rxe = to_rdev(qp->ibqp.device);
	int wqe_size;
	int err;

	qp->sq.max_wr = init->cap.max_send_wr;
	wqe_size = max_t(int, init->cap.max_send_sge * sizeof(struct ib_sge),
			 init->cap.max_inline_data);
	qp->sq.max_sge = wqe_size / sizeof(struct ib_sge);
	qp->sq.max_inline = wqe_size;
	wqe_size += sizeof(struct rxe_send_wqe);

	qp->sq.queue = rxe_queue_init(rxe, &qp->sq.max_wr, wqe_size,
				      QUEUE_TYPE_FROM_CLIENT);
	if (!qp->sq.queue) {
		rxe_err_qp(qp, "Unable to allocate send queue");
		err = -ENOMEM;
		goto err_out;
	}

	/* prepare info for caller to mmap send queue if user space qp */
	err = do_mmap_info(rxe, uresp ? &uresp->sq_mi : NULL, udata,
			   qp->sq.queue->buf, qp->sq.queue->buf_size,
			   &qp->sq.queue->ip);
	if (err) {
		rxe_err_qp(qp, "do_mmap_info failed, err = %d", err);
		goto err_free;
	}

	/* return actual capabilities to caller which may be larger
	 * than requested
	 */
	init->cap.max_send_wr = qp->sq.max_wr;
	init->cap.max_send_sge = qp->sq.max_sge;
	init->cap.max_inline_data = qp->sq.max_inline;

	return 0;

err_free:
	vfree(qp->sq.queue->buf);
	kfree(qp->sq.queue);
	qp->sq.queue = NULL;
err_out:
	return err;
}

static int rxe_qp_init_req(struct rxe_dev *rxe, struct rxe_qp *qp,
			   struct ib_qp_init_attr *init, struct ib_udata *udata,
			   struct rxe_create_qp_resp __user *uresp)
{
	int err;

	/* if we don't finish qp create make sure queue is valid */
	skb_queue_head_init(&qp->req_pkts);

	err = sock_create_kern(&init_net, AF_INET, SOCK_DGRAM, 0, &qp->sk);
	if (err < 0)
		return err;
	qp->sk->sk->sk_user_data = qp;

	/* pick a source UDP port number for this QP based on
	 * the source QPN. this spreads traffic for different QPs
	 * across different NIC RX queues (while using a single
	 * flow for a given QP to maintain packet order).
	 * the port number must be in the Dynamic Ports range
	 * (0xc000 - 0xffff).
	 */
	qp->src_port = RXE_ROCE_V2_SPORT + (hash_32(qp_num(qp), 14) & 0x3fff);

	err = rxe_init_sq(qp, init, udata, uresp);
	if (err)
		return err;

	qp->req.wqe_index = queue_get_producer(qp->sq.queue,
					       QUEUE_TYPE_FROM_CLIENT);

	qp->req.opcode		= -1;
	qp->comp.opcode		= -1;

	rxe_init_task(&qp->req.task, qp, rxe_requester);
	rxe_init_task(&qp->comp.task, qp, rxe_completer);

	qp->qp_timeout_jiffies = 0; /* Can't be set for UD/UC in modify_qp */
	if (init->qp_type == IB_QPT_RC) {
		timer_setup(&qp->rnr_nak_timer, rnr_nak_timer, 0);
		timer_setup(&qp->retrans_timer, retransmit_timer, 0);
	}
	return 0;
}

static int rxe_init_rq(struct rxe_qp *qp, struct ib_qp_init_attr *init,
		       struct ib_udata *udata,
		       struct rxe_create_qp_resp __user *uresp)
{
	struct rxe_dev *rxe = to_rdev(qp->ibqp.device);
	int wqe_size;
	int err;

	qp->rq.max_wr = init->cap.max_recv_wr;
	qp->rq.max_sge = init->cap.max_recv_sge;
	wqe_size = sizeof(struct rxe_recv_wqe) +
				qp->rq.max_sge*sizeof(struct ib_sge);

	qp->rq.queue = rxe_queue_init(rxe, &qp->rq.max_wr, wqe_size,
				      QUEUE_TYPE_FROM_CLIENT);
	if (!qp->rq.queue) {
		rxe_err_qp(qp, "Unable to allocate recv queue");
		err = -ENOMEM;
		goto err_out;
	}

	/* prepare info for caller to mmap recv queue if user space qp */
	err = do_mmap_info(rxe, uresp ? &uresp->rq_mi : NULL, udata,
			   qp->rq.queue->buf, qp->rq.queue->buf_size,
			   &qp->rq.queue->ip);
	if (err) {
		rxe_err_qp(qp, "do_mmap_info failed, err = %d", err);
		goto err_free;
	}

	/* return actual capabilities to caller which may be larger
	 * than requested
	 */
	init->cap.max_recv_wr = qp->rq.max_wr;

	return 0;

err_free:
	vfree(qp->rq.queue->buf);
	kfree(qp->rq.queue);
	qp->rq.queue = NULL;
err_out:
	return err;
}

static int rxe_qp_init_resp(struct rxe_dev *rxe, struct rxe_qp *qp,
			    struct ib_qp_init_attr *init,
			    struct ib_udata *udata,
			    struct rxe_create_qp_resp __user *uresp)
{
	int err;

	/* if we don't finish qp create make sure queue is valid */
	skb_queue_head_init(&qp->resp_pkts);

	if (!qp->srq) {
		err = rxe_init_rq(qp, init, udata, uresp);
		if (err)
			return err;
	}

	rxe_init_task(&qp->resp.task, qp, rxe_responder);

	qp->resp.opcode		= OPCODE_NONE;
	qp->resp.msn		= 0;

	return 0;
}

/* called by the create qp verb */
int rxe_qp_from_init(struct rxe_dev *rxe, struct rxe_qp *qp, struct rxe_pd *pd,
		     struct ib_qp_init_attr *init,
		     struct rxe_create_qp_resp __user *uresp,
		     struct ib_pd *ibpd,
		     struct ib_udata *udata)
{
	int err;
	struct rxe_cq *rcq = to_rcq(init->recv_cq);
	struct rxe_cq *scq = to_rcq(init->send_cq);
	struct rxe_srq *srq = init->srq ? to_rsrq(init->srq) : NULL;
	unsigned long flags;

	rxe_get(pd);
	rxe_get(rcq);
	rxe_get(scq);
	if (srq)
		rxe_get(srq);

	qp->pd = pd;
	qp->rcq = rcq;
	qp->scq = scq;
	qp->srq = srq;

	atomic_inc(&rcq->num_wq);
	atomic_inc(&scq->num_wq);

	rxe_qp_init_misc(rxe, qp, init);

	err = rxe_qp_init_req(rxe, qp, init, udata, uresp);
	if (err)
		goto err1;

	err = rxe_qp_init_resp(rxe, qp, init, udata, uresp);
	if (err)
		goto err2;

	spin_lock_irqsave(&qp->state_lock, flags);
	qp->attr.qp_state = IB_QPS_RESET;
	qp->valid = 1;
	spin_unlock_irqrestore(&qp->state_lock, flags);

	return 0;

err2:
	rxe_queue_cleanup(qp->sq.queue);
	qp->sq.queue = NULL;
err1:
	atomic_dec(&rcq->num_wq);
	atomic_dec(&scq->num_wq);

	qp->pd = NULL;
	qp->rcq = NULL;
	qp->scq = NULL;
	qp->srq = NULL;

	if (srq)
		rxe_put(srq);
	rxe_put(scq);
	rxe_put(rcq);
	rxe_put(pd);

	return err;
}

/* called by the query qp verb */
int rxe_qp_to_init(struct rxe_qp *qp, struct ib_qp_init_attr *init)
{
	init->event_handler		= qp->ibqp.event_handler;
	init->qp_context		= qp->ibqp.qp_context;
	init->send_cq			= qp->ibqp.send_cq;
	init->recv_cq			= qp->ibqp.recv_cq;
	init->srq			= qp->ibqp.srq;

	init->cap.max_send_wr		= qp->sq.max_wr;
	init->cap.max_send_sge		= qp->sq.max_sge;
	init->cap.max_inline_data	= qp->sq.max_inline;

	if (!qp->srq) {
		init->cap.max_recv_wr		= qp->rq.max_wr;
		init->cap.max_recv_sge		= qp->rq.max_sge;
	}

	init->sq_sig_type		= qp->sq_sig_type;

	init->qp_type			= qp->ibqp.qp_type;
	init->port_num			= 1;

	return 0;
}

int rxe_qp_chk_attr(struct rxe_dev *rxe, struct rxe_qp *qp,
		    struct ib_qp_attr *attr, int mask)
{
	if (mask & IB_QP_PORT) {
		if (!rdma_is_port_valid(&rxe->ib_dev, attr->port_num)) {
			rxe_dbg_qp(qp, "invalid port %d\n", attr->port_num);
			goto err1;
		}
	}

	if (mask & IB_QP_CAP && rxe_qp_chk_cap(rxe, &attr->cap, !!qp->srq))
		goto err1;

	if (mask & IB_QP_ACCESS_FLAGS) {
		if (!(qp_type(qp) == IB_QPT_RC || qp_type(qp) == IB_QPT_UC))
			goto err1;
		if (attr->qp_access_flags & ~RXE_ACCESS_SUPPORTED_QP)
			goto err1;
	}

	if (mask & IB_QP_AV && rxe_av_chk_attr(qp, &attr->ah_attr))
		goto err1;

	if (mask & IB_QP_ALT_PATH) {
		if (rxe_av_chk_attr(qp, &attr->alt_ah_attr))
			goto err1;
		if (!rdma_is_port_valid(&rxe->ib_dev, attr->alt_port_num))  {
			rxe_dbg_qp(qp, "invalid alt port %d\n", attr->alt_port_num);
			goto err1;
		}
		if (attr->alt_timeout > 31) {
			rxe_dbg_qp(qp, "invalid alt timeout %d > 31\n",
				 attr->alt_timeout);
			goto err1;
		}
	}

	if (mask & IB_QP_PATH_MTU) {
		struct rxe_port *port = &rxe->port;

		enum ib_mtu max_mtu = port->attr.max_mtu;
		enum ib_mtu mtu = attr->path_mtu;

		if (mtu > max_mtu) {
			rxe_dbg_qp(qp, "invalid mtu (%d) > (%d)\n",
				 ib_mtu_enum_to_int(mtu),
				 ib_mtu_enum_to_int(max_mtu));
			goto err1;
		}
	}

	if (mask & IB_QP_MAX_QP_RD_ATOMIC) {
		if (attr->max_rd_atomic > rxe->attr.max_qp_rd_atom) {
			rxe_dbg_qp(qp, "invalid max_rd_atomic %d > %d\n",
				 attr->max_rd_atomic,
				 rxe->attr.max_qp_rd_atom);
			goto err1;
		}
	}

	if (mask & IB_QP_TIMEOUT) {
		if (attr->timeout > 31) {
			rxe_dbg_qp(qp, "invalid timeout %d > 31\n",
					attr->timeout);
			goto err1;
		}
	}

	return 0;

err1:
	return -EINVAL;
}

/* move the qp to the reset state */
static void rxe_qp_reset(struct rxe_qp *qp)
{
	/* stop tasks from running */
	rxe_disable_task(&qp->resp.task);
	rxe_disable_task(&qp->comp.task);
	rxe_disable_task(&qp->req.task);

	/* drain work and packet queuesc */
	rxe_requester(qp);
	rxe_completer(qp);
	rxe_responder(qp);

	if (qp->rq.queue)
		rxe_queue_reset(qp->rq.queue);
	if (qp->sq.queue)
		rxe_queue_reset(qp->sq.queue);

	/* cleanup attributes */
	atomic_set(&qp->ssn, 0);
	qp->req.opcode = -1;
	qp->req.need_retry = 0;
	qp->req.wait_for_rnr_timer = 0;
	qp->req.noack_pkts = 0;
	qp->resp.msn = 0;
	qp->resp.opcode = -1;
	qp->resp.drop_msg = 0;
	qp->resp.goto_error = 0;
	qp->resp.sent_psn_nak = 0;

	if (qp->resp.mr) {
		rxe_put(qp->resp.mr);
		qp->resp.mr = NULL;
	}

	cleanup_rd_atomic_resources(qp);

	/* reenable tasks */
	rxe_enable_task(&qp->resp.task);
	rxe_enable_task(&qp->comp.task);
	rxe_enable_task(&qp->req.task);
}

/* move the qp to the error state */
void rxe_qp_error(struct rxe_qp *qp)
{
	unsigned long flags;

	spin_lock_irqsave(&qp->state_lock, flags);
	qp->attr.qp_state = IB_QPS_ERR;

	/* drain work and packet queues */
	rxe_sched_task(&qp->resp.task);
	rxe_sched_task(&qp->comp.task);
	rxe_sched_task(&qp->req.task);
	spin_unlock_irqrestore(&qp->state_lock, flags);
}

static void rxe_qp_sqd(struct rxe_qp *qp, struct ib_qp_attr *attr,
		       int mask)
{
<<<<<<< HEAD
	if (qp->sq.queue) {
		if (qp->req.state != QP_STATE_DRAINED) {
			qp->req.state = QP_STATE_DRAIN;
			if (qp_type(qp) == IB_QPT_RC)
				rxe_sched_task(&qp->comp.task);
			else
				__rxe_do_task(&qp->comp.task);
			rxe_sched_task(&qp->req.task);
		}
	}
=======
	unsigned long flags;

	spin_lock_irqsave(&qp->state_lock, flags);
	qp->attr.sq_draining = 1;
	rxe_sched_task(&qp->comp.task);
	rxe_sched_task(&qp->req.task);
	spin_unlock_irqrestore(&qp->state_lock, flags);
>>>>>>> ccf0a997
}

/* caller should hold qp->state_lock */
static int __qp_chk_state(struct rxe_qp *qp, struct ib_qp_attr *attr,
			    int mask)
{
	enum ib_qp_state cur_state;
	enum ib_qp_state new_state;

<<<<<<< HEAD
	/* drain work and packet queues */
	rxe_sched_task(&qp->resp.task);

	if (qp_type(qp) == IB_QPT_RC)
		rxe_sched_task(&qp->comp.task);
	else
		__rxe_do_task(&qp->comp.task);
	rxe_sched_task(&qp->req.task);
=======
	cur_state = (mask & IB_QP_CUR_STATE) ?
				attr->cur_qp_state : qp->attr.qp_state;
	new_state = (mask & IB_QP_STATE) ?
				attr->qp_state : cur_state;

	if (!ib_modify_qp_is_ok(cur_state, new_state, qp_type(qp), mask))
		return -EINVAL;

	if (mask & IB_QP_STATE && cur_state == IB_QPS_SQD) {
		if (qp->attr.sq_draining && new_state != IB_QPS_ERR)
			return -EINVAL;
	}

	return 0;
>>>>>>> ccf0a997
}

static const char *const qps2str[] = {
	[IB_QPS_RESET]	= "RESET",
	[IB_QPS_INIT]	= "INIT",
	[IB_QPS_RTR]	= "RTR",
	[IB_QPS_RTS]	= "RTS",
	[IB_QPS_SQD]	= "SQD",
	[IB_QPS_SQE]	= "SQE",
	[IB_QPS_ERR]	= "ERR",
};

/* called by the modify qp verb */
int rxe_qp_from_attr(struct rxe_qp *qp, struct ib_qp_attr *attr, int mask,
		     struct ib_udata *udata)
{
	int err;

	if (mask & IB_QP_CUR_STATE)
		qp->attr.cur_qp_state = attr->qp_state;

	if (mask & IB_QP_STATE) {
		unsigned long flags;

		spin_lock_irqsave(&qp->state_lock, flags);
		err = __qp_chk_state(qp, attr, mask);
		if (!err) {
			qp->attr.qp_state = attr->qp_state;
			rxe_dbg_qp(qp, "state -> %s\n",
					qps2str[attr->qp_state]);
		}
		spin_unlock_irqrestore(&qp->state_lock, flags);

		if (err)
			return err;

		switch (attr->qp_state) {
		case IB_QPS_RESET:
			rxe_qp_reset(qp);
			break;
		case IB_QPS_SQD:
			rxe_qp_sqd(qp, attr, mask);
			break;
		case IB_QPS_ERR:
			rxe_qp_error(qp);
			break;
		default:
			break;
		}
	}

	if (mask & IB_QP_MAX_QP_RD_ATOMIC) {
		int max_rd_atomic = attr->max_rd_atomic ?
			roundup_pow_of_two(attr->max_rd_atomic) : 0;

		qp->attr.max_rd_atomic = max_rd_atomic;
		atomic_set(&qp->req.rd_atomic, max_rd_atomic);
	}

	if (mask & IB_QP_MAX_DEST_RD_ATOMIC) {
		int max_dest_rd_atomic = attr->max_dest_rd_atomic ?
			roundup_pow_of_two(attr->max_dest_rd_atomic) : 0;

		qp->attr.max_dest_rd_atomic = max_dest_rd_atomic;

		free_rd_atomic_resources(qp);

		err = alloc_rd_atomic_resources(qp, max_dest_rd_atomic);
		if (err)
			return err;
	}

	if (mask & IB_QP_EN_SQD_ASYNC_NOTIFY)
		qp->attr.en_sqd_async_notify = attr->en_sqd_async_notify;

	if (mask & IB_QP_ACCESS_FLAGS)
		qp->attr.qp_access_flags = attr->qp_access_flags;

	if (mask & IB_QP_PKEY_INDEX)
		qp->attr.pkey_index = attr->pkey_index;

	if (mask & IB_QP_PORT)
		qp->attr.port_num = attr->port_num;

	if (mask & IB_QP_QKEY)
		qp->attr.qkey = attr->qkey;

	if (mask & IB_QP_AV)
		rxe_init_av(&attr->ah_attr, &qp->pri_av);

	if (mask & IB_QP_ALT_PATH) {
		rxe_init_av(&attr->alt_ah_attr, &qp->alt_av);
		qp->attr.alt_port_num = attr->alt_port_num;
		qp->attr.alt_pkey_index = attr->alt_pkey_index;
		qp->attr.alt_timeout = attr->alt_timeout;
	}

	if (mask & IB_QP_PATH_MTU) {
		qp->attr.path_mtu = attr->path_mtu;
		qp->mtu = ib_mtu_enum_to_int(attr->path_mtu);
	}

	if (mask & IB_QP_TIMEOUT) {
		qp->attr.timeout = attr->timeout;
		if (attr->timeout == 0) {
			qp->qp_timeout_jiffies = 0;
		} else {
			/* According to the spec, timeout = 4.096 * 2 ^ attr->timeout [us] */
			int j = nsecs_to_jiffies(4096ULL << attr->timeout);

			qp->qp_timeout_jiffies = j ? j : 1;
		}
	}

	if (mask & IB_QP_RETRY_CNT) {
		qp->attr.retry_cnt = attr->retry_cnt;
		qp->comp.retry_cnt = attr->retry_cnt;
		rxe_dbg_qp(qp, "set retry count = %d\n", attr->retry_cnt);
	}

	if (mask & IB_QP_RNR_RETRY) {
		qp->attr.rnr_retry = attr->rnr_retry;
		qp->comp.rnr_retry = attr->rnr_retry;
		rxe_dbg_qp(qp, "set rnr retry count = %d\n", attr->rnr_retry);
	}

	if (mask & IB_QP_RQ_PSN) {
		qp->attr.rq_psn = (attr->rq_psn & BTH_PSN_MASK);
		qp->resp.psn = qp->attr.rq_psn;
		rxe_dbg_qp(qp, "set resp psn = 0x%x\n", qp->resp.psn);
	}

	if (mask & IB_QP_MIN_RNR_TIMER) {
		qp->attr.min_rnr_timer = attr->min_rnr_timer;
		rxe_dbg_qp(qp, "set min rnr timer = 0x%x\n",
			 attr->min_rnr_timer);
	}

	if (mask & IB_QP_SQ_PSN) {
		qp->attr.sq_psn = (attr->sq_psn & BTH_PSN_MASK);
		qp->req.psn = qp->attr.sq_psn;
		qp->comp.psn = qp->attr.sq_psn;
		rxe_dbg_qp(qp, "set req psn = 0x%x\n", qp->req.psn);
	}

	if (mask & IB_QP_PATH_MIG_STATE)
		qp->attr.path_mig_state = attr->path_mig_state;

	if (mask & IB_QP_DEST_QPN)
		qp->attr.dest_qp_num = attr->dest_qp_num;

	return 0;
}

/* called by the query qp verb */
int rxe_qp_to_attr(struct rxe_qp *qp, struct ib_qp_attr *attr, int mask)
{
	unsigned long flags;

	*attr = qp->attr;

	attr->rq_psn				= qp->resp.psn;
	attr->sq_psn				= qp->req.psn;

	attr->cap.max_send_wr			= qp->sq.max_wr;
	attr->cap.max_send_sge			= qp->sq.max_sge;
	attr->cap.max_inline_data		= qp->sq.max_inline;

	if (!qp->srq) {
		attr->cap.max_recv_wr		= qp->rq.max_wr;
		attr->cap.max_recv_sge		= qp->rq.max_sge;
	}

	rxe_av_to_attr(&qp->pri_av, &attr->ah_attr);
	rxe_av_to_attr(&qp->alt_av, &attr->alt_ah_attr);

	/* Applications that get this state typically spin on it.
	 * Yield the processor
	 */
	spin_lock_irqsave(&qp->state_lock, flags);
	if (qp->attr.sq_draining) {
		spin_unlock_irqrestore(&qp->state_lock, flags);
		cond_resched();
	} else {
		spin_unlock_irqrestore(&qp->state_lock, flags);
	}

	return 0;
}

int rxe_qp_chk_destroy(struct rxe_qp *qp)
{
	/* See IBA o10-2.2.3
	 * An attempt to destroy a QP while attached to a mcast group
	 * will fail immediately.
	 */
	if (atomic_read(&qp->mcg_num)) {
		rxe_dbg_qp(qp, "Attempt to destroy while attached to multicast group\n");
		return -EBUSY;
	}

	return 0;
}

/* called when the last reference to the qp is dropped */
static void rxe_qp_do_cleanup(struct work_struct *work)
{
	struct rxe_qp *qp = container_of(work, typeof(*qp), cleanup_work.work);
	unsigned long flags;

	spin_lock_irqsave(&qp->state_lock, flags);
	qp->valid = 0;
	spin_unlock_irqrestore(&qp->state_lock, flags);
	qp->qp_timeout_jiffies = 0;

	if (qp_type(qp) == IB_QPT_RC) {
		del_timer_sync(&qp->retrans_timer);
		del_timer_sync(&qp->rnr_nak_timer);
	}

<<<<<<< HEAD
	if (qp->req.task.func)
		rxe_cleanup_task(&qp->req.task);

	if (qp->comp.task.func)
		rxe_cleanup_task(&qp->comp.task);
=======
	if (qp->resp.task.func)
		rxe_cleanup_task(&qp->resp.task);
>>>>>>> ccf0a997

	if (qp->req.task.func)
		rxe_cleanup_task(&qp->req.task);

	if (qp->comp.task.func)
		rxe_cleanup_task(&qp->comp.task);

	/* flush out any receive wr's or pending requests */
	rxe_requester(qp);
	rxe_completer(qp);
	rxe_responder(qp);

	if (qp->sq.queue)
		rxe_queue_cleanup(qp->sq.queue);

	if (qp->srq)
		rxe_put(qp->srq);

	if (qp->rq.queue)
		rxe_queue_cleanup(qp->rq.queue);

	if (qp->scq) {
		atomic_dec(&qp->scq->num_wq);
		rxe_put(qp->scq);
	}

	if (qp->rcq) {
		atomic_dec(&qp->rcq->num_wq);
		rxe_put(qp->rcq);
	}

	if (qp->pd)
		rxe_put(qp->pd);

	if (qp->resp.mr)
		rxe_put(qp->resp.mr);

	free_rd_atomic_resources(qp);

	if (qp->sk) {
		if (qp_type(qp) == IB_QPT_RC)
			sk_dst_reset(qp->sk->sk);

		kernel_sock_shutdown(qp->sk, SHUT_RDWR);
		sock_release(qp->sk);
	}
}

/* called when the last reference to the qp is dropped */
void rxe_qp_cleanup(struct rxe_pool_elem *elem)
{
	struct rxe_qp *qp = container_of(elem, typeof(*qp), elem);

	execute_in_process_context(rxe_qp_do_cleanup, &qp->cleanup_work);
}<|MERGE_RESOLUTION|>--- conflicted
+++ resolved
@@ -571,18 +571,6 @@
 static void rxe_qp_sqd(struct rxe_qp *qp, struct ib_qp_attr *attr,
 		       int mask)
 {
-<<<<<<< HEAD
-	if (qp->sq.queue) {
-		if (qp->req.state != QP_STATE_DRAINED) {
-			qp->req.state = QP_STATE_DRAIN;
-			if (qp_type(qp) == IB_QPT_RC)
-				rxe_sched_task(&qp->comp.task);
-			else
-				__rxe_do_task(&qp->comp.task);
-			rxe_sched_task(&qp->req.task);
-		}
-	}
-=======
 	unsigned long flags;
 
 	spin_lock_irqsave(&qp->state_lock, flags);
@@ -590,7 +578,6 @@
 	rxe_sched_task(&qp->comp.task);
 	rxe_sched_task(&qp->req.task);
 	spin_unlock_irqrestore(&qp->state_lock, flags);
->>>>>>> ccf0a997
 }
 
 /* caller should hold qp->state_lock */
@@ -600,16 +587,6 @@
 	enum ib_qp_state cur_state;
 	enum ib_qp_state new_state;
 
-<<<<<<< HEAD
-	/* drain work and packet queues */
-	rxe_sched_task(&qp->resp.task);
-
-	if (qp_type(qp) == IB_QPT_RC)
-		rxe_sched_task(&qp->comp.task);
-	else
-		__rxe_do_task(&qp->comp.task);
-	rxe_sched_task(&qp->req.task);
-=======
 	cur_state = (mask & IB_QP_CUR_STATE) ?
 				attr->cur_qp_state : qp->attr.qp_state;
 	new_state = (mask & IB_QP_STATE) ?
@@ -624,7 +601,6 @@
 	}
 
 	return 0;
->>>>>>> ccf0a997
 }
 
 static const char *const qps2str[] = {
@@ -845,16 +821,8 @@
 		del_timer_sync(&qp->rnr_nak_timer);
 	}
 
-<<<<<<< HEAD
-	if (qp->req.task.func)
-		rxe_cleanup_task(&qp->req.task);
-
-	if (qp->comp.task.func)
-		rxe_cleanup_task(&qp->comp.task);
-=======
 	if (qp->resp.task.func)
 		rxe_cleanup_task(&qp->resp.task);
->>>>>>> ccf0a997
 
 	if (qp->req.task.func)
 		rxe_cleanup_task(&qp->req.task);
