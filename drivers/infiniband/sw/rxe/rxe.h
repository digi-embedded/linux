--- conflicted
+++ resolved
@@ -40,30 +40,6 @@
 #define RXE_ROCE_V2_SPORT		(0xc000)
 
 extern bool rxe_initialized;
-<<<<<<< HEAD
-
-static inline u32 rxe_crc32(struct rxe_dev *rxe,
-			    u32 crc, void *next, size_t len)
-{
-	u32 retval;
-	int err;
-
-	SHASH_DESC_ON_STACK(shash, rxe->tfm);
-
-	shash->tfm = rxe->tfm;
-	*(u32 *)shash_desc_ctx(shash) = crc;
-	err = crypto_shash_update(shash, next, len);
-	if (unlikely(err)) {
-		pr_warn_ratelimited("failed crc calculation, err: %d\n", err);
-		return crc32_le(crc, next, len);
-	}
-
-	retval = *(u32 *)shash_desc_ctx(shash);
-	barrier_data(shash_desc_ctx(shash));
-	return retval;
-}
-=======
->>>>>>> c1084c27
 
 void rxe_set_mtu(struct rxe_dev *rxe, unsigned int dev_mtu);
 
