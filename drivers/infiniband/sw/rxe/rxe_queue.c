--- conflicted
+++ resolved
@@ -112,29 +112,13 @@
 			 unsigned int num_elem)
 {
 	enum queue_type type = q->type;
-<<<<<<< HEAD
-=======
 	u32 new_prod;
->>>>>>> 29549c70
 	u32 prod;
 	u32 cons;
 
 	if (!queue_empty(q, q->type) && (num_elem < queue_count(q, type)))
 		return -EINVAL;
 
-<<<<<<< HEAD
-	prod = queue_get_producer(new_q, type);
-	cons = queue_get_consumer(q, type);
-
-	while (!queue_empty(q, type)) {
-		memcpy(queue_addr_from_index(new_q, prod),
-		       queue_addr_from_index(q, cons), new_q->elem_size);
-		prod = queue_next_index(new_q, prod);
-		cons = queue_next_index(q, cons);
-	}
-
-	new_q->buf->producer_index = prod;
-=======
 	new_prod = queue_get_producer(new_q, type);
 	prod = queue_get_producer(q, type);
 	cons = queue_get_consumer(q, type);
@@ -147,7 +131,6 @@
 	}
 
 	new_q->buf->producer_index = new_prod;
->>>>>>> 29549c70
 	q->buf->consumer_index = cons;
 
 	/* update private index copies */
