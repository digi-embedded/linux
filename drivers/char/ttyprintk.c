// SPDX-License-Identifier: GPL-2.0-only
/*
 *  linux/drivers/char/ttyprintk.c
 *
 *  Copyright (C) 2010  Samo Pogacnik
 */

/*
 * This pseudo device allows user to make printk messages. It is possible
 * to store "console" messages inline with kernel messages for better analyses
 * of the boot process, for example.
 */

#include <linux/device.h>
#include <linux/serial.h>
#include <linux/tty.h>
#include <linux/module.h>
#include <linux/spinlock.h>

struct ttyprintk_port {
	struct tty_port port;
	spinlock_t spinlock;
};

static struct ttyprintk_port tpk_port;

/*
 * Our simple preformatting supports transparent output of (time-stamped)
 * printk messages (also suitable for logging service):
 * - any cr is replaced by nl
 * - adds a ttyprintk source tag in front of each line
 * - too long message is fragmented, with '\'nl between fragments
 * - TPK_STR_SIZE isn't really the write_room limiting factor, because
 *   it is emptied on the fly during preformatting.
 */
#define TPK_STR_SIZE 508 /* should be bigger then max expected line length */
#define TPK_MAX_ROOM 4096 /* we could assume 4K for instance */
#define TPK_PREFIX KERN_SOH __stringify(CONFIG_TTY_PRINTK_LEVEL)

static int tpk_curr;

static char tpk_buffer[TPK_STR_SIZE + 4];

static void tpk_flush(void)
{
	if (tpk_curr > 0) {
		tpk_buffer[tpk_curr] = '\0';
		printk(TPK_PREFIX "[U] %s\n", tpk_buffer);
		tpk_curr = 0;
	}
}

static int tpk_printk(const unsigned char *buf, int count)
{
	int i;

	for (i = 0; i < count; i++) {
		if (tpk_curr >= TPK_STR_SIZE) {
			/* end of tmp buffer reached: cut the message in two */
			tpk_buffer[tpk_curr++] = '\\';
			tpk_flush();
		}

		switch (buf[i]) {
		case '\r':
			tpk_flush();
			if ((i + 1) < count && buf[i + 1] == '\n')
				i++;
			break;
		case '\n':
			tpk_flush();
			break;
		default:
			tpk_buffer[tpk_curr++] = buf[i];
			break;
		}
	}

	return count;
}

/*
 * TTY operations open function.
 */
static int tpk_open(struct tty_struct *tty, struct file *filp)
{
	tty->driver_data = &tpk_port;

	return tty_port_open(&tpk_port.port, tty, filp);
}

/*
 * TTY operations close function.
 */
static void tpk_close(struct tty_struct *tty, struct file *filp)
{
	struct ttyprintk_port *tpkp = tty->driver_data;
	unsigned long flags;

<<<<<<< HEAD
	spin_lock_irqsave(&tpkp->spinlock, flags);
	/* flush tpk_printk buffer */
	tpk_printk(NULL, 0);
	spin_unlock_irqrestore(&tpkp->spinlock, flags);

=======
>>>>>>> c1084c27
	tty_port_close(&tpkp->port, tty, filp);
}

/*
 * TTY operations write function.
 */
static int tpk_write(struct tty_struct *tty,
		const unsigned char *buf, int count)
{
	struct ttyprintk_port *tpkp = tty->driver_data;
	unsigned long flags;
	int ret;

	/* exclusive use of tpk_printk within this tty */
	spin_lock_irqsave(&tpkp->spinlock, flags);
	ret = tpk_printk(buf, count);
	spin_unlock_irqrestore(&tpkp->spinlock, flags);

	return ret;
}

/*
 * TTY operations write_room function.
 */
static unsigned int tpk_write_room(struct tty_struct *tty)
{
	return TPK_MAX_ROOM;
}

/*
 * TTY operations hangup function.
 */
static void tpk_hangup(struct tty_struct *tty)
{
	struct ttyprintk_port *tpkp = tty->driver_data;

	tty_port_hangup(&tpkp->port);
}

/*
 * TTY port operations shutdown function.
 */
static void tpk_port_shutdown(struct tty_port *tport)
{
	struct ttyprintk_port *tpkp =
		container_of(tport, struct ttyprintk_port, port);
	unsigned long flags;

	spin_lock_irqsave(&tpkp->spinlock, flags);
	tpk_flush();
	spin_unlock_irqrestore(&tpkp->spinlock, flags);
}

static const struct tty_operations ttyprintk_ops = {
	.open = tpk_open,
	.close = tpk_close,
	.write = tpk_write,
	.write_room = tpk_write_room,
	.hangup = tpk_hangup,
};

static const struct tty_port_operations tpk_port_ops = {
	.shutdown = tpk_port_shutdown,
};

static struct tty_driver *ttyprintk_driver;

static int __init ttyprintk_init(void)
{
	int ret;

	spin_lock_init(&tpk_port.spinlock);

	ttyprintk_driver = tty_alloc_driver(1,
			TTY_DRIVER_RESET_TERMIOS |
			TTY_DRIVER_REAL_RAW |
			TTY_DRIVER_UNNUMBERED_NODE);
	if (IS_ERR(ttyprintk_driver))
		return PTR_ERR(ttyprintk_driver);

	tty_port_init(&tpk_port.port);
	tpk_port.port.ops = &tpk_port_ops;

	ttyprintk_driver->driver_name = "ttyprintk";
	ttyprintk_driver->name = "ttyprintk";
	ttyprintk_driver->major = TTYAUX_MAJOR;
	ttyprintk_driver->minor_start = 3;
	ttyprintk_driver->type = TTY_DRIVER_TYPE_CONSOLE;
	ttyprintk_driver->init_termios = tty_std_termios;
	ttyprintk_driver->init_termios.c_oflag = OPOST | OCRNL | ONOCR | ONLRET;
	tty_set_operations(ttyprintk_driver, &ttyprintk_ops);
	tty_port_link_device(&tpk_port.port, ttyprintk_driver, 0);

	ret = tty_register_driver(ttyprintk_driver);
	if (ret < 0) {
		printk(KERN_ERR "Couldn't register ttyprintk driver\n");
		goto error;
	}

	return 0;

error:
	tty_driver_kref_put(ttyprintk_driver);
	tty_port_destroy(&tpk_port.port);
	return ret;
}

static void __exit ttyprintk_exit(void)
{
	tty_unregister_driver(ttyprintk_driver);
	tty_driver_kref_put(ttyprintk_driver);
	tty_port_destroy(&tpk_port.port);
}

device_initcall(ttyprintk_init);
module_exit(ttyprintk_exit);

MODULE_LICENSE("GPL");<|MERGE_RESOLUTION|>--- conflicted
+++ resolved
@@ -95,16 +95,7 @@
 static void tpk_close(struct tty_struct *tty, struct file *filp)
 {
 	struct ttyprintk_port *tpkp = tty->driver_data;
-	unsigned long flags;
-
-<<<<<<< HEAD
-	spin_lock_irqsave(&tpkp->spinlock, flags);
-	/* flush tpk_printk buffer */
-	tpk_printk(NULL, 0);
-	spin_unlock_irqrestore(&tpkp->spinlock, flags);
-
-=======
->>>>>>> c1084c27
+
 	tty_port_close(&tpkp->port, tty, filp);
 }
 
