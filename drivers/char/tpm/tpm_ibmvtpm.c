/*
 * Copyright (C) 2012 IBM Corporation
 *
 * Author: Ashley Lai <ashleydlai@gmail.com>
 *
 * Maintained by: <tpmdd-devel@lists.sourceforge.net>
 *
 * Device driver for TCG/TCPA TPM (trusted platform module).
 * Specifications at www.trustedcomputinggroup.org
 *
 * This program is free software; you can redistribute it and/or
 * modify it under the terms of the GNU General Public License as
 * published by the Free Software Foundation, version 2 of the
 * License.
 *
 */

#include <linux/dma-mapping.h>
#include <linux/dmapool.h>
#include <linux/slab.h>
#include <asm/vio.h>
#include <asm/irq.h>
#include <linux/types.h>
#include <linux/list.h>
#include <linux/spinlock.h>
#include <linux/interrupt.h>
#include <linux/wait.h>
#include <asm/prom.h>

#include "tpm.h"
#include "tpm_ibmvtpm.h"

static const char tpm_ibmvtpm_driver_name[] = "tpm_ibmvtpm";

static struct vio_device_id tpm_ibmvtpm_device_table[] = {
	{ "IBM,vtpm", "IBM,vtpm"},
	{ "", "" }
};
MODULE_DEVICE_TABLE(vio, tpm_ibmvtpm_device_table);

/**
 * ibmvtpm_send_crq - Send a CRQ request
 * @vdev:	vio device struct
 * @w1:		first word
 * @w2:		second word
 *
 * Return value:
 *	0 -Sucess
 *	Non-zero - Failure
 */
static int ibmvtpm_send_crq(struct vio_dev *vdev, u64 w1, u64 w2)
{
	return plpar_hcall_norets(H_SEND_CRQ, vdev->unit_address, w1, w2);
}

/**
 * tpm_ibmvtpm_recv - Receive data after send
 * @chip:	tpm chip struct
 * @buf:	buffer to read
 * count:	size of buffer
 *
 * Return value:
 *	Number of bytes read
 */
static int tpm_ibmvtpm_recv(struct tpm_chip *chip, u8 *buf, size_t count)
{
	struct ibmvtpm_dev *ibmvtpm = dev_get_drvdata(&chip->dev);
	u16 len;
	int sig;

	if (!ibmvtpm->rtce_buf) {
		dev_err(ibmvtpm->dev, "ibmvtpm device is not ready\n");
		return 0;
	}

	sig = wait_event_interruptible(ibmvtpm->wq, !ibmvtpm->tpm_processing_cmd);
	if (sig)
		return -EINTR;

	len = ibmvtpm->res_len;

	if (count < len) {
		dev_err(ibmvtpm->dev,
			"Invalid size in recv: count=%zd, crq_size=%d\n",
			count, len);
		return -EIO;
	}

	spin_lock(&ibmvtpm->rtce_lock);
	memcpy((void *)buf, (void *)ibmvtpm->rtce_buf, len);
	memset(ibmvtpm->rtce_buf, 0, len);
	ibmvtpm->res_len = 0;
	spin_unlock(&ibmvtpm->rtce_lock);
	return len;
}

/**
 * tpm_ibmvtpm_send - Send tpm request
 * @chip:	tpm chip struct
 * @buf:	buffer contains data to send
 * count:	size of buffer
 *
 * Return value:
 *	Number of bytes sent
 */
static int tpm_ibmvtpm_send(struct tpm_chip *chip, u8 *buf, size_t count)
{
	struct ibmvtpm_dev *ibmvtpm = dev_get_drvdata(&chip->dev);
	struct ibmvtpm_crq crq;
	__be64 *word = (__be64 *)&crq;
	int rc, sig;

	if (!ibmvtpm->rtce_buf) {
		dev_err(ibmvtpm->dev, "ibmvtpm device is not ready\n");
		return 0;
	}

	if (count > ibmvtpm->rtce_size) {
		dev_err(ibmvtpm->dev,
			"Invalid size in send: count=%zd, rtce_size=%d\n",
			count, ibmvtpm->rtce_size);
		return -EIO;
	}

	if (ibmvtpm->tpm_processing_cmd) {
		dev_info(ibmvtpm->dev,
		         "Need to wait for TPM to finish\n");
		/* wait for previous command to finish */
		sig = wait_event_interruptible(ibmvtpm->wq, !ibmvtpm->tpm_processing_cmd);
		if (sig)
			return -EINTR;
	}

	spin_lock(&ibmvtpm->rtce_lock);
	ibmvtpm->res_len = 0;
	memcpy((void *)ibmvtpm->rtce_buf, (void *)buf, count);
	crq.valid = (u8)IBMVTPM_VALID_CMD;
	crq.msg = (u8)VTPM_TPM_COMMAND;
	crq.len = cpu_to_be16(count);
	crq.data = cpu_to_be32(ibmvtpm->rtce_dma_handle);

	/*
	 * set the processing flag before the Hcall, since we may get the
	 * result (interrupt) before even being able to check rc.
	 */
	ibmvtpm->tpm_processing_cmd = true;

	rc = ibmvtpm_send_crq(ibmvtpm->vdev, be64_to_cpu(word[0]),
			      be64_to_cpu(word[1]));
	if (rc != H_SUCCESS) {
		dev_err(ibmvtpm->dev, "tpm_ibmvtpm_send failed rc=%d\n", rc);
		rc = 0;
		ibmvtpm->tpm_processing_cmd = false;
	} else
		rc = count;

	spin_unlock(&ibmvtpm->rtce_lock);
	return rc;
}

static void tpm_ibmvtpm_cancel(struct tpm_chip *chip)
{
	return;
}

static u8 tpm_ibmvtpm_status(struct tpm_chip *chip)
{
	return 0;
}

/**
 * ibmvtpm_crq_get_rtce_size - Send a CRQ request to get rtce size
 * @ibmvtpm:	vtpm device struct
 *
 * Return value:
 *	0 - Success
 *	Non-zero - Failure
 */
static int ibmvtpm_crq_get_rtce_size(struct ibmvtpm_dev *ibmvtpm)
{
	struct ibmvtpm_crq crq;
	u64 *buf = (u64 *) &crq;
	int rc;

	crq.valid = (u8)IBMVTPM_VALID_CMD;
	crq.msg = (u8)VTPM_GET_RTCE_BUFFER_SIZE;

	rc = ibmvtpm_send_crq(ibmvtpm->vdev, cpu_to_be64(buf[0]),
			      cpu_to_be64(buf[1]));
	if (rc != H_SUCCESS)
		dev_err(ibmvtpm->dev,
			"ibmvtpm_crq_get_rtce_size failed rc=%d\n", rc);

	return rc;
}

/**
 * ibmvtpm_crq_get_version - Send a CRQ request to get vtpm version
 *			   - Note that this is vtpm version and not tpm version
 * @ibmvtpm:	vtpm device struct
 *
 * Return value:
 *	0 - Success
 *	Non-zero - Failure
 */
static int ibmvtpm_crq_get_version(struct ibmvtpm_dev *ibmvtpm)
{
	struct ibmvtpm_crq crq;
	u64 *buf = (u64 *) &crq;
	int rc;

	crq.valid = (u8)IBMVTPM_VALID_CMD;
	crq.msg = (u8)VTPM_GET_VERSION;

	rc = ibmvtpm_send_crq(ibmvtpm->vdev, cpu_to_be64(buf[0]),
			      cpu_to_be64(buf[1]));
	if (rc != H_SUCCESS)
		dev_err(ibmvtpm->dev,
			"ibmvtpm_crq_get_version failed rc=%d\n", rc);

	return rc;
}

/**
 * ibmvtpm_crq_send_init_complete - Send a CRQ initialize complete message
 * @ibmvtpm:	vtpm device struct
 *
 * Return value:
 *	0 - Success
 *	Non-zero - Failure
 */
static int ibmvtpm_crq_send_init_complete(struct ibmvtpm_dev *ibmvtpm)
{
	int rc;

	rc = ibmvtpm_send_crq(ibmvtpm->vdev, INIT_CRQ_COMP_CMD, 0);
	if (rc != H_SUCCESS)
		dev_err(ibmvtpm->dev,
			"ibmvtpm_crq_send_init_complete failed rc=%d\n", rc);

	return rc;
}

/**
 * ibmvtpm_crq_send_init - Send a CRQ initialize message
 * @ibmvtpm:	vtpm device struct
 *
 * Return value:
 *	0 - Success
 *	Non-zero - Failure
 */
static int ibmvtpm_crq_send_init(struct ibmvtpm_dev *ibmvtpm)
{
	int rc;

	rc = ibmvtpm_send_crq(ibmvtpm->vdev, INIT_CRQ_CMD, 0);
	if (rc != H_SUCCESS)
		dev_err(ibmvtpm->dev,
			"ibmvtpm_crq_send_init failed rc=%d\n", rc);

	return rc;
}

/**
 * tpm_ibmvtpm_remove - ibm vtpm remove entry point
 * @vdev:	vio device struct
 *
 * Return value:
 *	0
 */
static int tpm_ibmvtpm_remove(struct vio_dev *vdev)
{
	struct tpm_chip *chip = dev_get_drvdata(&vdev->dev);
	struct ibmvtpm_dev *ibmvtpm = dev_get_drvdata(&chip->dev);
	int rc = 0;

	tpm_chip_unregister(chip);

	free_irq(vdev->irq, ibmvtpm);

	do {
		if (rc)
			msleep(100);
		rc = plpar_hcall_norets(H_FREE_CRQ, vdev->unit_address);
	} while (rc == H_BUSY || H_IS_LONG_BUSY(rc));

	dma_unmap_single(ibmvtpm->dev, ibmvtpm->crq_dma_handle,
			 CRQ_RES_BUF_SIZE, DMA_BIDIRECTIONAL);
	free_page((unsigned long)ibmvtpm->crq_queue.crq_addr);

	if (ibmvtpm->rtce_buf) {
		dma_unmap_single(ibmvtpm->dev, ibmvtpm->rtce_dma_handle,
				 ibmvtpm->rtce_size, DMA_BIDIRECTIONAL);
		kfree(ibmvtpm->rtce_buf);
	}

	kfree(ibmvtpm);

	return 0;
}

/**
 * tpm_ibmvtpm_get_desired_dma - Get DMA size needed by this driver
 * @vdev:	vio device struct
 *
 * Return value:
 *	Number of bytes the driver needs to DMA map
 */
static unsigned long tpm_ibmvtpm_get_desired_dma(struct vio_dev *vdev)
{
	struct tpm_chip *chip = dev_get_drvdata(&vdev->dev);
	struct ibmvtpm_dev *ibmvtpm = dev_get_drvdata(&chip->dev);

	/* ibmvtpm initializes at probe time, so the data we are
	* asking for may not be set yet. Estimate that 4K required
	* for TCE-mapped buffer in addition to CRQ.
	*/
	if (!ibmvtpm)
		return CRQ_RES_BUF_SIZE + PAGE_SIZE;

	return CRQ_RES_BUF_SIZE + ibmvtpm->rtce_size;
}

/**
 * tpm_ibmvtpm_suspend - Suspend
 * @dev:	device struct
 *
 * Return value:
 *	0
 */
static int tpm_ibmvtpm_suspend(struct device *dev)
{
	struct tpm_chip *chip = dev_get_drvdata(dev);
	struct ibmvtpm_dev *ibmvtpm = dev_get_drvdata(&chip->dev);
	struct ibmvtpm_crq crq;
	u64 *buf = (u64 *) &crq;
	int rc = 0;

	crq.valid = (u8)IBMVTPM_VALID_CMD;
	crq.msg = (u8)VTPM_PREPARE_TO_SUSPEND;

	rc = ibmvtpm_send_crq(ibmvtpm->vdev, cpu_to_be64(buf[0]),
			      cpu_to_be64(buf[1]));
	if (rc != H_SUCCESS)
		dev_err(ibmvtpm->dev,
			"tpm_ibmvtpm_suspend failed rc=%d\n", rc);

	return rc;
}

/**
 * ibmvtpm_reset_crq - Reset CRQ
 * @ibmvtpm:	ibm vtpm struct
 *
 * Return value:
 *	0 - Success
 *	Non-zero - Failure
 */
static int ibmvtpm_reset_crq(struct ibmvtpm_dev *ibmvtpm)
{
	int rc = 0;

	do {
		if (rc)
			msleep(100);
		rc = plpar_hcall_norets(H_FREE_CRQ,
					ibmvtpm->vdev->unit_address);
	} while (rc == H_BUSY || H_IS_LONG_BUSY(rc));

	memset(ibmvtpm->crq_queue.crq_addr, 0, CRQ_RES_BUF_SIZE);
	ibmvtpm->crq_queue.index = 0;

	return plpar_hcall_norets(H_REG_CRQ, ibmvtpm->vdev->unit_address,
				  ibmvtpm->crq_dma_handle, CRQ_RES_BUF_SIZE);
}

/**
 * tpm_ibmvtpm_resume - Resume from suspend
 * @dev:	device struct
 *
 * Return value:
 *	0
 */
static int tpm_ibmvtpm_resume(struct device *dev)
{
	struct tpm_chip *chip = dev_get_drvdata(dev);
	struct ibmvtpm_dev *ibmvtpm = dev_get_drvdata(&chip->dev);
	int rc = 0;

	do {
		if (rc)
			msleep(100);
		rc = plpar_hcall_norets(H_ENABLE_CRQ,
					ibmvtpm->vdev->unit_address);
	} while (rc == H_IN_PROGRESS || rc == H_BUSY || H_IS_LONG_BUSY(rc));

	if (rc) {
		dev_err(dev, "Error enabling ibmvtpm rc=%d\n", rc);
		return rc;
	}

	rc = vio_enable_interrupts(ibmvtpm->vdev);
	if (rc) {
		dev_err(dev, "Error vio_enable_interrupts rc=%d\n", rc);
		return rc;
	}

	rc = ibmvtpm_crq_send_init(ibmvtpm);
	if (rc)
		dev_err(dev, "Error send_init rc=%d\n", rc);

	return rc;
}

static bool tpm_ibmvtpm_req_canceled(struct tpm_chip *chip, u8 status)
{
	return (status == 0);
}

static const struct tpm_class_ops tpm_ibmvtpm = {
	.recv = tpm_ibmvtpm_recv,
	.send = tpm_ibmvtpm_send,
	.cancel = tpm_ibmvtpm_cancel,
	.status = tpm_ibmvtpm_status,
	.req_complete_mask = 0,
	.req_complete_val = 0,
	.req_canceled = tpm_ibmvtpm_req_canceled,
};

static const struct dev_pm_ops tpm_ibmvtpm_pm_ops = {
	.suspend = tpm_ibmvtpm_suspend,
	.resume = tpm_ibmvtpm_resume,
};

/**
 * ibmvtpm_crq_get_next - Get next responded crq
 * @ibmvtpm	vtpm device struct
 *
 * Return value:
 *	vtpm crq pointer
 */
static struct ibmvtpm_crq *ibmvtpm_crq_get_next(struct ibmvtpm_dev *ibmvtpm)
{
	struct ibmvtpm_crq_queue *crq_q = &ibmvtpm->crq_queue;
	struct ibmvtpm_crq *crq = &crq_q->crq_addr[crq_q->index];

	if (crq->valid & VTPM_MSG_RES) {
		if (++crq_q->index == crq_q->num_entry)
			crq_q->index = 0;
		smp_rmb();
	} else
		crq = NULL;
	return crq;
}

/**
 * ibmvtpm_crq_process - Process responded crq
 * @crq		crq to be processed
 * @ibmvtpm	vtpm device struct
 *
 * Return value:
 *	Nothing
 */
static void ibmvtpm_crq_process(struct ibmvtpm_crq *crq,
				struct ibmvtpm_dev *ibmvtpm)
{
	int rc = 0;

	switch (crq->valid) {
	case VALID_INIT_CRQ:
		switch (crq->msg) {
		case INIT_CRQ_RES:
			dev_info(ibmvtpm->dev, "CRQ initialized\n");
			rc = ibmvtpm_crq_send_init_complete(ibmvtpm);
			if (rc)
				dev_err(ibmvtpm->dev, "Unable to send CRQ init complete rc=%d\n", rc);
			return;
		case INIT_CRQ_COMP_RES:
			dev_info(ibmvtpm->dev,
				 "CRQ initialization completed\n");
			return;
		default:
			dev_err(ibmvtpm->dev, "Unknown crq message type: %d\n", crq->msg);
			return;
		}
	case IBMVTPM_VALID_CMD:
		switch (crq->msg) {
		case VTPM_GET_RTCE_BUFFER_SIZE_RES:
			if (be16_to_cpu(crq->len) <= 0) {
				dev_err(ibmvtpm->dev, "Invalid rtce size\n");
				return;
			}
			ibmvtpm->rtce_size = be16_to_cpu(crq->len);
			ibmvtpm->rtce_buf = kmalloc(ibmvtpm->rtce_size,
						    GFP_ATOMIC);
			if (!ibmvtpm->rtce_buf) {
				dev_err(ibmvtpm->dev, "Failed to allocate memory for rtce buffer\n");
				return;
			}

			ibmvtpm->rtce_dma_handle = dma_map_single(ibmvtpm->dev,
				ibmvtpm->rtce_buf, ibmvtpm->rtce_size,
				DMA_BIDIRECTIONAL);

			if (dma_mapping_error(ibmvtpm->dev,
					      ibmvtpm->rtce_dma_handle)) {
				kfree(ibmvtpm->rtce_buf);
				ibmvtpm->rtce_buf = NULL;
				dev_err(ibmvtpm->dev, "Failed to dma map rtce buffer\n");
			}

			return;
		case VTPM_GET_VERSION_RES:
			ibmvtpm->vtpm_version = be32_to_cpu(crq->data);
			return;
		case VTPM_TPM_COMMAND_RES:
			/* len of the data in rtce buffer */
			ibmvtpm->res_len = be16_to_cpu(crq->len);
			ibmvtpm->tpm_processing_cmd = false;
			wake_up_interruptible(&ibmvtpm->wq);
			return;
		default:
			return;
		}
	}
	return;
}

/**
 * ibmvtpm_interrupt -	Interrupt handler
 * @irq:		irq number to handle
 * @vtpm_instance:	vtpm that received interrupt
 *
 * Returns:
 *	IRQ_HANDLED
 **/
static irqreturn_t ibmvtpm_interrupt(int irq, void *vtpm_instance)
{
	struct ibmvtpm_dev *ibmvtpm = (struct ibmvtpm_dev *) vtpm_instance;
	struct ibmvtpm_crq *crq;

	/* while loop is needed for initial setup (get version and
	 * get rtce_size). There should be only one tpm request at any
	 * given time.
	 */
	while ((crq = ibmvtpm_crq_get_next(ibmvtpm)) != NULL) {
		ibmvtpm_crq_process(crq, ibmvtpm);
		crq->valid = 0;
		smp_wmb();
	}

	return IRQ_HANDLED;
}

/**
 * tpm_ibmvtpm_probe - ibm vtpm initialize entry point
 * @vio_dev:	vio device struct
 * @id:		vio device id struct
 *
 * Return value:
 *	0 - Success
 *	Non-zero - Failure
 */
static int tpm_ibmvtpm_probe(struct vio_dev *vio_dev,
				   const struct vio_device_id *id)
{
	struct ibmvtpm_dev *ibmvtpm;
	struct device *dev = &vio_dev->dev;
	struct ibmvtpm_crq_queue *crq_q;
	struct tpm_chip *chip;
	int rc = -ENOMEM, rc1;

	chip = tpmm_chip_alloc(dev, &tpm_ibmvtpm);
	if (IS_ERR(chip))
		return PTR_ERR(chip);

	ibmvtpm = kzalloc(sizeof(struct ibmvtpm_dev), GFP_KERNEL);
	if (!ibmvtpm) {
		dev_err(dev, "kzalloc for ibmvtpm failed\n");
		goto cleanup;
	}

	ibmvtpm->dev = dev;
	ibmvtpm->vdev = vio_dev;

	crq_q = &ibmvtpm->crq_queue;
	crq_q->crq_addr = (struct ibmvtpm_crq *)get_zeroed_page(GFP_KERNEL);
	if (!crq_q->crq_addr) {
		dev_err(dev, "Unable to allocate memory for crq_addr\n");
		goto cleanup;
	}

	crq_q->num_entry = CRQ_RES_BUF_SIZE / sizeof(*crq_q->crq_addr);
	ibmvtpm->crq_dma_handle = dma_map_single(dev, crq_q->crq_addr,
						 CRQ_RES_BUF_SIZE,
						 DMA_BIDIRECTIONAL);

	if (dma_mapping_error(dev, ibmvtpm->crq_dma_handle)) {
		dev_err(dev, "dma mapping failed\n");
		goto cleanup;
	}

	rc = plpar_hcall_norets(H_REG_CRQ, vio_dev->unit_address,
				ibmvtpm->crq_dma_handle, CRQ_RES_BUF_SIZE);
	if (rc == H_RESOURCE)
		rc = ibmvtpm_reset_crq(ibmvtpm);

	if (rc) {
		dev_err(dev, "Unable to register CRQ rc=%d\n", rc);
		goto reg_crq_cleanup;
	}

	rc = request_irq(vio_dev->irq, ibmvtpm_interrupt, 0,
			 tpm_ibmvtpm_driver_name, ibmvtpm);
	if (rc) {
		dev_err(dev, "Error %d register irq 0x%x\n", rc, vio_dev->irq);
		goto init_irq_cleanup;
	}

	rc = vio_enable_interrupts(vio_dev);
	if (rc) {
		dev_err(dev, "Error %d enabling interrupts\n", rc);
		goto init_irq_cleanup;
	}

	init_waitqueue_head(&ibmvtpm->wq);

	crq_q->index = 0;

<<<<<<< HEAD
	TPM_VPRIV(chip) = (void *)ibmvtpm;
=======
	dev_set_drvdata(&chip->dev, ibmvtpm);
>>>>>>> f2ed3bfc

	spin_lock_init(&ibmvtpm->rtce_lock);

	rc = ibmvtpm_crq_send_init(ibmvtpm);
	if (rc)
		goto init_irq_cleanup;

	rc = ibmvtpm_crq_get_version(ibmvtpm);
	if (rc)
		goto init_irq_cleanup;

	rc = ibmvtpm_crq_get_rtce_size(ibmvtpm);
	if (rc)
		goto init_irq_cleanup;

	return tpm_chip_register(chip);
init_irq_cleanup:
	do {
		rc1 = plpar_hcall_norets(H_FREE_CRQ, vio_dev->unit_address);
	} while (rc1 == H_BUSY || H_IS_LONG_BUSY(rc1));
reg_crq_cleanup:
	dma_unmap_single(dev, ibmvtpm->crq_dma_handle, CRQ_RES_BUF_SIZE,
			 DMA_BIDIRECTIONAL);
cleanup:
	if (ibmvtpm) {
		if (crq_q->crq_addr)
			free_page((unsigned long)crq_q->crq_addr);
		kfree(ibmvtpm);
	}

	return rc;
}

static struct vio_driver ibmvtpm_driver = {
	.id_table	 = tpm_ibmvtpm_device_table,
	.probe		 = tpm_ibmvtpm_probe,
	.remove		 = tpm_ibmvtpm_remove,
	.get_desired_dma = tpm_ibmvtpm_get_desired_dma,
	.name		 = tpm_ibmvtpm_driver_name,
	.pm		 = &tpm_ibmvtpm_pm_ops,
};

/**
 * ibmvtpm_module_init - Initialize ibm vtpm module
 *
 * Return value:
 *	0 -Success
 *	Non-zero - Failure
 */
static int __init ibmvtpm_module_init(void)
{
	return vio_register_driver(&ibmvtpm_driver);
}

/**
 * ibmvtpm_module_exit - Teardown ibm vtpm module
 *
 * Return value:
 *	Nothing
 */
static void __exit ibmvtpm_module_exit(void)
{
	vio_unregister_driver(&ibmvtpm_driver);
}

module_init(ibmvtpm_module_init);
module_exit(ibmvtpm_module_exit);

MODULE_AUTHOR("adlai@us.ibm.com");
MODULE_DESCRIPTION("IBM vTPM Driver");
MODULE_VERSION("1.0");
MODULE_LICENSE("GPL");<|MERGE_RESOLUTION|>--- conflicted
+++ resolved
@@ -627,11 +627,7 @@
 
 	crq_q->index = 0;
 
-<<<<<<< HEAD
-	TPM_VPRIV(chip) = (void *)ibmvtpm;
-=======
 	dev_set_drvdata(&chip->dev, ibmvtpm);
->>>>>>> f2ed3bfc
 
 	spin_lock_init(&ibmvtpm->rtce_lock);
 
