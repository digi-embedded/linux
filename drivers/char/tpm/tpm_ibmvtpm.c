// SPDX-License-Identifier: GPL-2.0-only
/*
 * Copyright (C) 2012-2020 IBM Corporation
 *
 * Author: Ashley Lai <ashleydlai@gmail.com>
 *
 * Maintained by: <tpmdd-devel@lists.sourceforge.net>
 *
 * Device driver for TCG/TCPA TPM (trusted platform module).
 * Specifications at www.trustedcomputinggroup.org
 */

#include <linux/dma-mapping.h>
#include <linux/dmapool.h>
#include <linux/slab.h>
#include <asm/vio.h>
#include <asm/irq.h>
#include <linux/types.h>
#include <linux/list.h>
#include <linux/spinlock.h>
#include <linux/interrupt.h>
#include <linux/wait.h>
#include <asm/prom.h>

#include "tpm.h"
#include "tpm_ibmvtpm.h"

static const char tpm_ibmvtpm_driver_name[] = "tpm_ibmvtpm";

static const struct vio_device_id tpm_ibmvtpm_device_table[] = {
	{ "IBM,vtpm", "IBM,vtpm"},
	{ "IBM,vtpm", "IBM,vtpm20"},
	{ "", "" }
};
MODULE_DEVICE_TABLE(vio, tpm_ibmvtpm_device_table);

/**
 * ibmvtpm_send_crq_word() - Send a CRQ request
 * @vdev:	vio device struct
 * @w1:		pre-constructed first word of tpm crq (second word is reserved)
 *
 * Return:
 *	0 - Success
 *	Non-zero - Failure
 */
static int ibmvtpm_send_crq_word(struct vio_dev *vdev, u64 w1)
{
	return plpar_hcall_norets(H_SEND_CRQ, vdev->unit_address, w1, 0);
}

/**
 * ibmvtpm_send_crq() - Send a CRQ request
 *
 * @vdev:	vio device struct
 * @valid:	Valid field
 * @msg:	Type field
 * @len:	Length field
 * @data:	Data field
 *
 * The ibmvtpm crq is defined as follows:
 *
 * Byte  |   0   |   1   |   2   |   3   |   4   |   5   |   6   |   7
 * -----------------------------------------------------------------------
 * Word0 | Valid | Type  |     Length    |              Data
 * -----------------------------------------------------------------------
 * Word1 |                Reserved
 * -----------------------------------------------------------------------
 *
 * Which matches the following structure (on bigendian host):
 *
 * struct ibmvtpm_crq {
 *         u8 valid;
 *         u8 msg;
 *         __be16 len;
 *         __be32 data;
 *         __be64 reserved;
 * } __attribute__((packed, aligned(8)));
 *
 * However, the value is passed in a register so just compute the numeric value
 * to load into the register avoiding byteswap altogether. Endian only affects
 * memory loads and stores - registers are internally represented the same.
 *
 * Return:
 *	0 (H_SUCCESS) - Success
 *	Non-zero - Failure
 */
static int ibmvtpm_send_crq(struct vio_dev *vdev,
		u8 valid, u8 msg, u16 len, u32 data)
{
	u64 w1 = ((u64)valid << 56) | ((u64)msg << 48) | ((u64)len << 32) |
		(u64)data;
	return ibmvtpm_send_crq_word(vdev, w1);
}

/**
 * tpm_ibmvtpm_recv - Receive data after send
 *
 * @chip:	tpm chip struct
 * @buf:	buffer to read
 * @count:	size of buffer
 *
 * Return:
 *	Number of bytes read
 */
static int tpm_ibmvtpm_recv(struct tpm_chip *chip, u8 *buf, size_t count)
{
	struct ibmvtpm_dev *ibmvtpm = dev_get_drvdata(&chip->dev);
	u16 len;

	if (!ibmvtpm->rtce_buf) {
		dev_err(ibmvtpm->dev, "ibmvtpm device is not ready\n");
		return 0;
	}

	len = ibmvtpm->res_len;

	if (count < len) {
		dev_err(ibmvtpm->dev,
			"Invalid size in recv: count=%zd, crq_size=%d\n",
			count, len);
		return -EIO;
	}

	spin_lock(&ibmvtpm->rtce_lock);
	memcpy((void *)buf, (void *)ibmvtpm->rtce_buf, len);
	memset(ibmvtpm->rtce_buf, 0, len);
	ibmvtpm->res_len = 0;
	spin_unlock(&ibmvtpm->rtce_lock);
	return len;
}

/**
 * ibmvtpm_crq_send_init - Send a CRQ initialize message
 * @ibmvtpm:	vtpm device struct
 *
 * Return:
 *	0 on success.
 *	Non-zero on failure.
 */
static int ibmvtpm_crq_send_init(struct ibmvtpm_dev *ibmvtpm)
{
	int rc;

	rc = ibmvtpm_send_crq_word(ibmvtpm->vdev, INIT_CRQ_CMD);
	if (rc != H_SUCCESS)
		dev_err(ibmvtpm->dev,
			"%s failed rc=%d\n", __func__, rc);

	return rc;
}

/**
 * tpm_ibmvtpm_resume - Resume from suspend
 *
 * @dev:	device struct
 *
 * Return: Always 0.
 */
static int tpm_ibmvtpm_resume(struct device *dev)
{
	struct tpm_chip *chip = dev_get_drvdata(dev);
	struct ibmvtpm_dev *ibmvtpm = dev_get_drvdata(&chip->dev);
	int rc = 0;

	do {
		if (rc)
			msleep(100);
		rc = plpar_hcall_norets(H_ENABLE_CRQ,
					ibmvtpm->vdev->unit_address);
	} while (rc == H_IN_PROGRESS || rc == H_BUSY || H_IS_LONG_BUSY(rc));

	if (rc) {
		dev_err(dev, "Error enabling ibmvtpm rc=%d\n", rc);
		return rc;
	}

	rc = vio_enable_interrupts(ibmvtpm->vdev);
	if (rc) {
		dev_err(dev, "Error vio_enable_interrupts rc=%d\n", rc);
		return rc;
	}

	rc = ibmvtpm_crq_send_init(ibmvtpm);
	if (rc)
		dev_err(dev, "Error send_init rc=%d\n", rc);

	return rc;
}

/**
 * tpm_ibmvtpm_send() - Send a TPM command
 * @chip:	tpm chip struct
 * @buf:	buffer contains data to send
 * @count:	size of buffer
 *
 * Return:
 *   0 on success,
 *   -errno on error
 */
static int tpm_ibmvtpm_send(struct tpm_chip *chip, u8 *buf, size_t count)
{
	struct ibmvtpm_dev *ibmvtpm = dev_get_drvdata(&chip->dev);
	bool retry = true;
	int rc, sig;

	if (!ibmvtpm->rtce_buf) {
		dev_err(ibmvtpm->dev, "ibmvtpm device is not ready\n");
		return 0;
	}

	if (count > ibmvtpm->rtce_size) {
		dev_err(ibmvtpm->dev,
			"Invalid size in send: count=%zd, rtce_size=%d\n",
			count, ibmvtpm->rtce_size);
		return -EIO;
	}

	if (ibmvtpm->tpm_processing_cmd) {
		dev_info(ibmvtpm->dev,
		         "Need to wait for TPM to finish\n");
		/* wait for previous command to finish */
		sig = wait_event_interruptible(ibmvtpm->wq, !ibmvtpm->tpm_processing_cmd);
		if (sig)
			return -EINTR;
	}

	spin_lock(&ibmvtpm->rtce_lock);
	ibmvtpm->res_len = 0;
	memcpy((void *)ibmvtpm->rtce_buf, (void *)buf, count);

	/*
	 * set the processing flag before the Hcall, since we may get the
	 * result (interrupt) before even being able to check rc.
	 */
	ibmvtpm->tpm_processing_cmd = 1;

again:
	rc = ibmvtpm_send_crq(ibmvtpm->vdev,
			IBMVTPM_VALID_CMD, VTPM_TPM_COMMAND,
			count, ibmvtpm->rtce_dma_handle);
	if (rc != H_SUCCESS) {
		/*
		 * H_CLOSED can be returned after LPM resume.  Call
		 * tpm_ibmvtpm_resume() to re-enable the CRQ then retry
		 * ibmvtpm_send_crq() once before failing.
		 */
		if (rc == H_CLOSED && retry) {
			tpm_ibmvtpm_resume(ibmvtpm->dev);
			retry = false;
			goto again;
		}
		dev_err(ibmvtpm->dev, "tpm_ibmvtpm_send failed rc=%d\n", rc);
<<<<<<< HEAD
		ibmvtpm->tpm_processing_cmd = false;
=======
		ibmvtpm->tpm_processing_cmd = 0;
>>>>>>> c1084c27
	}

	spin_unlock(&ibmvtpm->rtce_lock);
	return 0;
}

static void tpm_ibmvtpm_cancel(struct tpm_chip *chip)
{
	return;
}

static u8 tpm_ibmvtpm_status(struct tpm_chip *chip)
{
	struct ibmvtpm_dev *ibmvtpm = dev_get_drvdata(&chip->dev);

	return ibmvtpm->tpm_processing_cmd;
}

/**
 * ibmvtpm_crq_get_rtce_size - Send a CRQ request to get rtce size
 *
 * @ibmvtpm:	vtpm device struct
 *
 * Return:
 *	0 on success.
 *	Non-zero on failure.
 */
static int ibmvtpm_crq_get_rtce_size(struct ibmvtpm_dev *ibmvtpm)
{
	int rc;

	rc = ibmvtpm_send_crq(ibmvtpm->vdev,
			IBMVTPM_VALID_CMD, VTPM_GET_RTCE_BUFFER_SIZE, 0, 0);
	if (rc != H_SUCCESS)
		dev_err(ibmvtpm->dev,
			"ibmvtpm_crq_get_rtce_size failed rc=%d\n", rc);

	return rc;
}

/**
 * ibmvtpm_crq_get_version - Send a CRQ request to get vtpm version
 *			   - Note that this is vtpm version and not tpm version
 *
 * @ibmvtpm:	vtpm device struct
 *
 * Return:
 *	0 on success.
 *	Non-zero on failure.
 */
static int ibmvtpm_crq_get_version(struct ibmvtpm_dev *ibmvtpm)
{
	int rc;

	rc = ibmvtpm_send_crq(ibmvtpm->vdev,
			IBMVTPM_VALID_CMD, VTPM_GET_VERSION, 0, 0);
	if (rc != H_SUCCESS)
		dev_err(ibmvtpm->dev,
			"ibmvtpm_crq_get_version failed rc=%d\n", rc);

	return rc;
}

/**
 * ibmvtpm_crq_send_init_complete - Send a CRQ initialize complete message
 * @ibmvtpm:	vtpm device struct
 *
 * Return:
 *	0 on success.
 *	Non-zero on failure.
 */
static int ibmvtpm_crq_send_init_complete(struct ibmvtpm_dev *ibmvtpm)
{
	int rc;

	rc = ibmvtpm_send_crq_word(ibmvtpm->vdev, INIT_CRQ_COMP_CMD);
	if (rc != H_SUCCESS)
		dev_err(ibmvtpm->dev,
			"ibmvtpm_crq_send_init_complete failed rc=%d\n", rc);

	return rc;
}

/**
 * tpm_ibmvtpm_remove - ibm vtpm remove entry point
 * @vdev:	vio device struct
 *
 * Return: Always 0.
 */
static void tpm_ibmvtpm_remove(struct vio_dev *vdev)
{
	struct tpm_chip *chip = dev_get_drvdata(&vdev->dev);
	struct ibmvtpm_dev *ibmvtpm = dev_get_drvdata(&chip->dev);
	int rc = 0;

	tpm_chip_unregister(chip);

	free_irq(vdev->irq, ibmvtpm);

	do {
		if (rc)
			msleep(100);
		rc = plpar_hcall_norets(H_FREE_CRQ, vdev->unit_address);
	} while (rc == H_BUSY || H_IS_LONG_BUSY(rc));

	dma_unmap_single(ibmvtpm->dev, ibmvtpm->crq_dma_handle,
			 CRQ_RES_BUF_SIZE, DMA_BIDIRECTIONAL);
	free_page((unsigned long)ibmvtpm->crq_queue.crq_addr);

	if (ibmvtpm->rtce_buf) {
		dma_unmap_single(ibmvtpm->dev, ibmvtpm->rtce_dma_handle,
				 ibmvtpm->rtce_size, DMA_BIDIRECTIONAL);
		kfree(ibmvtpm->rtce_buf);
	}

	kfree(ibmvtpm);
	/* For tpm_ibmvtpm_get_desired_dma */
	dev_set_drvdata(&vdev->dev, NULL);
}

/**
 * tpm_ibmvtpm_get_desired_dma - Get DMA size needed by this driver
 * @vdev:	vio device struct
 *
 * Return:
 *	Number of bytes the driver needs to DMA map.
 */
static unsigned long tpm_ibmvtpm_get_desired_dma(struct vio_dev *vdev)
{
	struct tpm_chip *chip = dev_get_drvdata(&vdev->dev);
	struct ibmvtpm_dev *ibmvtpm;

	/*
	 * ibmvtpm initializes at probe time, so the data we are
	 * asking for may not be set yet. Estimate that 4K required
	 * for TCE-mapped buffer in addition to CRQ.
	 */
	if (chip)
		ibmvtpm = dev_get_drvdata(&chip->dev);
	else
		return CRQ_RES_BUF_SIZE + PAGE_SIZE;

	return CRQ_RES_BUF_SIZE + ibmvtpm->rtce_size;
}

/**
 * tpm_ibmvtpm_suspend - Suspend
 * @dev:	device struct
 *
 * Return: Always 0.
 */
static int tpm_ibmvtpm_suspend(struct device *dev)
{
	struct tpm_chip *chip = dev_get_drvdata(dev);
	struct ibmvtpm_dev *ibmvtpm = dev_get_drvdata(&chip->dev);
	int rc = 0;

	rc = ibmvtpm_send_crq(ibmvtpm->vdev,
			IBMVTPM_VALID_CMD, VTPM_PREPARE_TO_SUSPEND, 0, 0);
	if (rc != H_SUCCESS)
		dev_err(ibmvtpm->dev,
			"tpm_ibmvtpm_suspend failed rc=%d\n", rc);

	return rc;
}

/**
 * ibmvtpm_reset_crq - Reset CRQ
 *
 * @ibmvtpm:	ibm vtpm struct
 *
 * Return:
 *	0 on success.
 *	Non-zero on failure.
 */
static int ibmvtpm_reset_crq(struct ibmvtpm_dev *ibmvtpm)
{
	int rc = 0;

	do {
		if (rc)
			msleep(100);
		rc = plpar_hcall_norets(H_FREE_CRQ,
					ibmvtpm->vdev->unit_address);
	} while (rc == H_BUSY || H_IS_LONG_BUSY(rc));

	memset(ibmvtpm->crq_queue.crq_addr, 0, CRQ_RES_BUF_SIZE);
	ibmvtpm->crq_queue.index = 0;

	return plpar_hcall_norets(H_REG_CRQ, ibmvtpm->vdev->unit_address,
				  ibmvtpm->crq_dma_handle, CRQ_RES_BUF_SIZE);
}

static bool tpm_ibmvtpm_req_canceled(struct tpm_chip *chip, u8 status)
{
	return (status == 0);
}

static const struct tpm_class_ops tpm_ibmvtpm = {
	.recv = tpm_ibmvtpm_recv,
	.send = tpm_ibmvtpm_send,
	.cancel = tpm_ibmvtpm_cancel,
	.status = tpm_ibmvtpm_status,
	.req_complete_mask = 1,
	.req_complete_val = 0,
	.req_canceled = tpm_ibmvtpm_req_canceled,
};

static const struct dev_pm_ops tpm_ibmvtpm_pm_ops = {
	.suspend = tpm_ibmvtpm_suspend,
	.resume = tpm_ibmvtpm_resume,
};

/**
 * ibmvtpm_crq_get_next - Get next responded crq
 *
 * @ibmvtpm:	vtpm device struct
 *
 * Return: vtpm crq pointer or NULL.
 */
static struct ibmvtpm_crq *ibmvtpm_crq_get_next(struct ibmvtpm_dev *ibmvtpm)
{
	struct ibmvtpm_crq_queue *crq_q = &ibmvtpm->crq_queue;
	struct ibmvtpm_crq *crq = &crq_q->crq_addr[crq_q->index];

	if (crq->valid & VTPM_MSG_RES) {
		if (++crq_q->index == crq_q->num_entry)
			crq_q->index = 0;
		smp_rmb();
	} else
		crq = NULL;
	return crq;
}

/**
 * ibmvtpm_crq_process - Process responded crq
 *
 * @crq:	crq to be processed
 * @ibmvtpm:	vtpm device struct
 *
 */
static void ibmvtpm_crq_process(struct ibmvtpm_crq *crq,
				struct ibmvtpm_dev *ibmvtpm)
{
	int rc = 0;

	switch (crq->valid) {
	case VALID_INIT_CRQ:
		switch (crq->msg) {
		case INIT_CRQ_RES:
			dev_info(ibmvtpm->dev, "CRQ initialized\n");
			rc = ibmvtpm_crq_send_init_complete(ibmvtpm);
			if (rc)
				dev_err(ibmvtpm->dev, "Unable to send CRQ init complete rc=%d\n", rc);
			return;
		case INIT_CRQ_COMP_RES:
			dev_info(ibmvtpm->dev,
				 "CRQ initialization completed\n");
			return;
		default:
			dev_err(ibmvtpm->dev, "Unknown crq message type: %d\n", crq->msg);
			return;
		}
	case IBMVTPM_VALID_CMD:
		switch (crq->msg) {
		case VTPM_GET_RTCE_BUFFER_SIZE_RES:
			if (be16_to_cpu(crq->len) <= 0) {
				dev_err(ibmvtpm->dev, "Invalid rtce size\n");
				return;
			}
			ibmvtpm->rtce_size = be16_to_cpu(crq->len);
			ibmvtpm->rtce_buf = kmalloc(ibmvtpm->rtce_size,
						    GFP_ATOMIC);
			if (!ibmvtpm->rtce_buf) {
				dev_err(ibmvtpm->dev, "Failed to allocate memory for rtce buffer\n");
				return;
			}

			ibmvtpm->rtce_dma_handle = dma_map_single(ibmvtpm->dev,
				ibmvtpm->rtce_buf, ibmvtpm->rtce_size,
				DMA_BIDIRECTIONAL);

			if (dma_mapping_error(ibmvtpm->dev,
					      ibmvtpm->rtce_dma_handle)) {
				kfree(ibmvtpm->rtce_buf);
				ibmvtpm->rtce_buf = NULL;
				dev_err(ibmvtpm->dev, "Failed to dma map rtce buffer\n");
			}

			return;
		case VTPM_GET_VERSION_RES:
			ibmvtpm->vtpm_version = be32_to_cpu(crq->data);
			return;
		case VTPM_TPM_COMMAND_RES:
			/* len of the data in rtce buffer */
			ibmvtpm->res_len = be16_to_cpu(crq->len);
			ibmvtpm->tpm_processing_cmd = 0;
			wake_up_interruptible(&ibmvtpm->wq);
			return;
		default:
			return;
		}
	}
	return;
}

/**
 * ibmvtpm_interrupt -	Interrupt handler
 *
 * @irq:		irq number to handle
 * @vtpm_instance:	vtpm that received interrupt
 *
 * Returns:
 *	IRQ_HANDLED
 **/
static irqreturn_t ibmvtpm_interrupt(int irq, void *vtpm_instance)
{
	struct ibmvtpm_dev *ibmvtpm = (struct ibmvtpm_dev *) vtpm_instance;
	struct ibmvtpm_crq *crq;

	/* while loop is needed for initial setup (get version and
	 * get rtce_size). There should be only one tpm request at any
	 * given time.
	 */
	while ((crq = ibmvtpm_crq_get_next(ibmvtpm)) != NULL) {
		ibmvtpm_crq_process(crq, ibmvtpm);
		wake_up_interruptible(&ibmvtpm->crq_queue.wq);
		crq->valid = 0;
		smp_wmb();
	}

	return IRQ_HANDLED;
}

/**
 * tpm_ibmvtpm_probe - ibm vtpm initialize entry point
 *
 * @vio_dev:	vio device struct
 * @id:		vio device id struct
 *
 * Return:
 *	0 on success.
 *	Non-zero on failure.
 */
static int tpm_ibmvtpm_probe(struct vio_dev *vio_dev,
				   const struct vio_device_id *id)
{
	struct ibmvtpm_dev *ibmvtpm;
	struct device *dev = &vio_dev->dev;
	struct ibmvtpm_crq_queue *crq_q;
	struct tpm_chip *chip;
	int rc = -ENOMEM, rc1;

	chip = tpmm_chip_alloc(dev, &tpm_ibmvtpm);
	if (IS_ERR(chip))
		return PTR_ERR(chip);

	ibmvtpm = kzalloc(sizeof(struct ibmvtpm_dev), GFP_KERNEL);
	if (!ibmvtpm) {
		dev_err(dev, "kzalloc for ibmvtpm failed\n");
		goto cleanup;
	}

	ibmvtpm->dev = dev;
	ibmvtpm->vdev = vio_dev;

	crq_q = &ibmvtpm->crq_queue;
	crq_q->crq_addr = (struct ibmvtpm_crq *)get_zeroed_page(GFP_KERNEL);
	if (!crq_q->crq_addr) {
		dev_err(dev, "Unable to allocate memory for crq_addr\n");
		goto cleanup;
	}

	crq_q->num_entry = CRQ_RES_BUF_SIZE / sizeof(*crq_q->crq_addr);
	init_waitqueue_head(&crq_q->wq);
	ibmvtpm->crq_dma_handle = dma_map_single(dev, crq_q->crq_addr,
						 CRQ_RES_BUF_SIZE,
						 DMA_BIDIRECTIONAL);

	if (dma_mapping_error(dev, ibmvtpm->crq_dma_handle)) {
		dev_err(dev, "dma mapping failed\n");
		goto cleanup;
	}

	rc = plpar_hcall_norets(H_REG_CRQ, vio_dev->unit_address,
				ibmvtpm->crq_dma_handle, CRQ_RES_BUF_SIZE);
	if (rc == H_RESOURCE)
		rc = ibmvtpm_reset_crq(ibmvtpm);

	if (rc) {
		dev_err(dev, "Unable to register CRQ rc=%d\n", rc);
		goto reg_crq_cleanup;
	}

	rc = request_irq(vio_dev->irq, ibmvtpm_interrupt, 0,
			 tpm_ibmvtpm_driver_name, ibmvtpm);
	if (rc) {
		dev_err(dev, "Error %d register irq 0x%x\n", rc, vio_dev->irq);
		goto init_irq_cleanup;
	}

	rc = vio_enable_interrupts(vio_dev);
	if (rc) {
		dev_err(dev, "Error %d enabling interrupts\n", rc);
		goto init_irq_cleanup;
	}

	init_waitqueue_head(&ibmvtpm->wq);

	crq_q->index = 0;

	dev_set_drvdata(&chip->dev, ibmvtpm);

	spin_lock_init(&ibmvtpm->rtce_lock);

	rc = ibmvtpm_crq_send_init(ibmvtpm);
	if (rc)
		goto init_irq_cleanup;

	rc = ibmvtpm_crq_get_version(ibmvtpm);
	if (rc)
		goto init_irq_cleanup;

	rc = ibmvtpm_crq_get_rtce_size(ibmvtpm);
	if (rc)
		goto init_irq_cleanup;

	if (!wait_event_timeout(ibmvtpm->crq_queue.wq,
				ibmvtpm->rtce_buf != NULL,
				HZ)) {
		dev_err(dev, "CRQ response timed out\n");
		goto init_irq_cleanup;
	}

<<<<<<< HEAD
=======

	if (!strcmp(id->compat, "IBM,vtpm20"))
		chip->flags |= TPM_CHIP_FLAG_TPM2;

	rc = tpm_get_timeouts(chip);
	if (rc)
		goto init_irq_cleanup;

	if (chip->flags & TPM_CHIP_FLAG_TPM2) {
		rc = tpm2_get_cc_attrs_tbl(chip);
		if (rc)
			goto init_irq_cleanup;
	}

>>>>>>> c1084c27
	return tpm_chip_register(chip);
init_irq_cleanup:
	do {
		rc1 = plpar_hcall_norets(H_FREE_CRQ, vio_dev->unit_address);
	} while (rc1 == H_BUSY || H_IS_LONG_BUSY(rc1));
reg_crq_cleanup:
	dma_unmap_single(dev, ibmvtpm->crq_dma_handle, CRQ_RES_BUF_SIZE,
			 DMA_BIDIRECTIONAL);
cleanup:
	if (ibmvtpm) {
		if (crq_q->crq_addr)
			free_page((unsigned long)crq_q->crq_addr);
		kfree(ibmvtpm);
	}

	return rc;
}

static struct vio_driver ibmvtpm_driver = {
	.id_table	 = tpm_ibmvtpm_device_table,
	.probe		 = tpm_ibmvtpm_probe,
	.remove		 = tpm_ibmvtpm_remove,
	.get_desired_dma = tpm_ibmvtpm_get_desired_dma,
	.name		 = tpm_ibmvtpm_driver_name,
	.pm		 = &tpm_ibmvtpm_pm_ops,
};

/**
 * ibmvtpm_module_init - Initialize ibm vtpm module.
 *
 *
 * Return:
 *	0 on success.
 *	Non-zero on failure.
 */
static int __init ibmvtpm_module_init(void)
{
	return vio_register_driver(&ibmvtpm_driver);
}

/**
 * ibmvtpm_module_exit - Tear down ibm vtpm module.
 */
static void __exit ibmvtpm_module_exit(void)
{
	vio_unregister_driver(&ibmvtpm_driver);
}

module_init(ibmvtpm_module_init);
module_exit(ibmvtpm_module_exit);

MODULE_AUTHOR("adlai@us.ibm.com");
MODULE_DESCRIPTION("IBM vTPM Driver");
MODULE_VERSION("1.0");
MODULE_LICENSE("GPL");<|MERGE_RESOLUTION|>--- conflicted
+++ resolved
@@ -250,11 +250,7 @@
 			goto again;
 		}
 		dev_err(ibmvtpm->dev, "tpm_ibmvtpm_send failed rc=%d\n", rc);
-<<<<<<< HEAD
-		ibmvtpm->tpm_processing_cmd = false;
-=======
 		ibmvtpm->tpm_processing_cmd = 0;
->>>>>>> c1084c27
 	}
 
 	spin_unlock(&ibmvtpm->rtce_lock);
@@ -689,8 +685,6 @@
 		goto init_irq_cleanup;
 	}
 
-<<<<<<< HEAD
-=======
 
 	if (!strcmp(id->compat, "IBM,vtpm20"))
 		chip->flags |= TPM_CHIP_FLAG_TPM2;
@@ -705,7 +699,6 @@
 			goto init_irq_cleanup;
 	}
 
->>>>>>> c1084c27
 	return tpm_chip_register(chip);
 init_irq_cleanup:
 	do {
