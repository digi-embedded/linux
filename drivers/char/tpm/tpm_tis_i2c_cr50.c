// SPDX-License-Identifier: GPL-2.0
/*
 * Copyright 2020 Google Inc.
 *
 * Based on Infineon TPM driver by Peter Huewe.
 *
 * cr50 is a firmware for H1 secure modules that requires special
 * handling for the I2C interface.
 *
 * - Use an interrupt for transaction status instead of hardcoded delays.
 * - Must use write+wait+read read protocol.
 * - All 4 bytes of status register must be read/written at once.
 * - Burst count max is 63 bytes, and burst count behaves slightly differently
 *   than other I2C TPMs.
 * - When reading from FIFO the full burstcnt must be read instead of just
 *   reading header and determining the remainder.
 */

#include <linux/acpi.h>
#include <linux/completion.h>
#include <linux/i2c.h>
#include <linux/interrupt.h>
#include <linux/module.h>
#include <linux/pm.h>
#include <linux/slab.h>
#include <linux/wait.h>

#include "tpm_tis_core.h"

#define TPM_CR50_MAX_BUFSIZE		64
#define TPM_CR50_TIMEOUT_SHORT_MS	2		/* Short timeout during transactions */
#define TPM_CR50_TIMEOUT_NOIRQ_MS	20		/* Timeout for TPM ready without IRQ */
#define TPM_CR50_I2C_DID_VID		0x00281ae0L	/* Device and vendor ID reg value */
#define TPM_TI50_I2C_DID_VID		0x504a6666L	/* Device and vendor ID reg value */
#define TPM_CR50_I2C_MAX_RETRIES	3		/* Max retries due to I2C errors */
#define TPM_CR50_I2C_RETRY_DELAY_LO	55		/* Min usecs between retries on I2C */
#define TPM_CR50_I2C_RETRY_DELAY_HI	65		/* Max usecs between retries on I2C */

#define TPM_I2C_ACCESS(l)	(0x0000 | ((l) << 4))
#define TPM_I2C_STS(l)		(0x0001 | ((l) << 4))
#define TPM_I2C_DATA_FIFO(l)	(0x0005 | ((l) << 4))
#define TPM_I2C_DID_VID(l)	(0x0006 | ((l) << 4))

/**
 * struct tpm_i2c_cr50_priv_data - Driver private data.
 * @irq:	Irq number used for this chip.
 *		If irq <= 0, then a fixed timeout is used instead of waiting for irq.
 * @tpm_ready:	Struct used by irq handler to signal R/W readiness.
 * @buf:	Buffer used for i2c writes, with i2c address prepended to content.
 *
 * Private driver struct used by kernel threads and interrupt context.
 */
struct tpm_i2c_cr50_priv_data {
	int irq;
	struct completion tpm_ready;
	u8 buf[TPM_CR50_MAX_BUFSIZE];
};

/**
 * tpm_cr50_i2c_int_handler() - cr50 interrupt handler.
 * @dummy:	Unused parameter.
 * @tpm_info:	TPM chip information.
 *
 * The cr50 interrupt handler signals waiting threads that the
 * interrupt has been asserted. It does not do any interrupt triggered
 * processing but is instead used to avoid fixed delays.
 *
 * Return:
 *	IRQ_HANDLED signifies irq was handled by this device.
 */
static irqreturn_t tpm_cr50_i2c_int_handler(int dummy, void *tpm_info)
{
	struct tpm_chip *chip = tpm_info;
	struct tpm_i2c_cr50_priv_data *priv = dev_get_drvdata(&chip->dev);

	complete(&priv->tpm_ready);

	return IRQ_HANDLED;
}

/**
 * tpm_cr50_i2c_wait_tpm_ready() - Wait for tpm to signal ready.
 * @chip: A TPM chip.
 *
 * Wait for completion interrupt if available, otherwise use a fixed
 * delay for the TPM to be ready.
 *
 * Return:
 * - 0:		Success.
 * - -errno:	A POSIX error code.
 */
static int tpm_cr50_i2c_wait_tpm_ready(struct tpm_chip *chip)
{
	struct tpm_i2c_cr50_priv_data *priv = dev_get_drvdata(&chip->dev);

	/* Use a safe fixed delay if interrupt is not supported */
	if (priv->irq <= 0) {
		msleep(TPM_CR50_TIMEOUT_NOIRQ_MS);
		return 0;
	}

	/* Wait for interrupt to indicate TPM is ready to respond */
	if (!wait_for_completion_timeout(&priv->tpm_ready,
					 msecs_to_jiffies(chip->timeout_a))) {
		dev_warn(&chip->dev, "Timeout waiting for TPM ready\n");
		return -ETIMEDOUT;
	}

	return 0;
}

/**
 * tpm_cr50_i2c_enable_tpm_irq() - Enable TPM irq.
 * @chip: A TPM chip.
 */
static void tpm_cr50_i2c_enable_tpm_irq(struct tpm_chip *chip)
{
	struct tpm_i2c_cr50_priv_data *priv = dev_get_drvdata(&chip->dev);

	if (priv->irq > 0) {
		reinit_completion(&priv->tpm_ready);
		enable_irq(priv->irq);
	}
}

/**
 * tpm_cr50_i2c_disable_tpm_irq() - Disable TPM irq.
 * @chip: A TPM chip.
 */
static void tpm_cr50_i2c_disable_tpm_irq(struct tpm_chip *chip)
{
	struct tpm_i2c_cr50_priv_data *priv = dev_get_drvdata(&chip->dev);

	if (priv->irq > 0)
		disable_irq(priv->irq);
}

/**
 * tpm_cr50_i2c_transfer_message() - Transfer a message over i2c.
 * @dev:	Device information.
 * @adapter:	I2C adapter.
 * @msg:	Message to transfer.
 *
 * Call unlocked i2c transfer routine with the provided parameters and
 * retry in case of bus errors.
 *
 * Return:
 * - 0:		Success.
 * - -errno:	A POSIX error code.
 */
static int tpm_cr50_i2c_transfer_message(struct device *dev,
					 struct i2c_adapter *adapter,
					 struct i2c_msg *msg)
{
	unsigned int try;
	int rc;

	for (try = 0; try < TPM_CR50_I2C_MAX_RETRIES; try++) {
		rc = __i2c_transfer(adapter, msg, 1);
		if (rc == 1)
			return 0; /* Successfully transferred the message */
		if (try)
			dev_warn(dev, "i2c transfer failed (attempt %d/%d): %d\n",
				 try + 1, TPM_CR50_I2C_MAX_RETRIES, rc);
		usleep_range(TPM_CR50_I2C_RETRY_DELAY_LO, TPM_CR50_I2C_RETRY_DELAY_HI);
	}

	/* No i2c message transferred */
	return -EIO;
}

/**
 * tpm_cr50_i2c_read() - Read from TPM register.
 * @chip:	A TPM chip.
 * @addr:	Register address to read from.
 * @buffer:	Read destination, provided by caller.
 * @len:	Number of bytes to read.
 *
 * Sends the register address byte to the TPM, then waits until TPM
 * is ready via interrupt signal or timeout expiration, then 'len'
 * bytes are read from TPM response into the provided 'buffer'.
 *
 * Return:
 * - 0:		Success.
 * - -errno:	A POSIX error code.
 */
static int tpm_cr50_i2c_read(struct tpm_chip *chip, u8 addr, u8 *buffer, size_t len)
{
	struct i2c_client *client = to_i2c_client(chip->dev.parent);
	struct i2c_msg msg_reg_addr = {
		.addr = client->addr,
		.len = 1,
		.buf = &addr
	};
	struct i2c_msg msg_response = {
		.addr = client->addr,
		.flags = I2C_M_RD,
		.len = len,
		.buf = buffer
	};
	int rc;

	i2c_lock_bus(client->adapter, I2C_LOCK_SEGMENT);

	/* Prepare for completion interrupt */
	tpm_cr50_i2c_enable_tpm_irq(chip);

	/* Send the register address byte to the TPM */
	rc = tpm_cr50_i2c_transfer_message(&chip->dev, client->adapter, &msg_reg_addr);
	if (rc < 0)
		goto out;

	/* Wait for TPM to be ready with response data */
	rc = tpm_cr50_i2c_wait_tpm_ready(chip);
	if (rc < 0)
		goto out;

	/* Read response data from the TPM */
	rc = tpm_cr50_i2c_transfer_message(&chip->dev, client->adapter, &msg_response);

out:
	tpm_cr50_i2c_disable_tpm_irq(chip);
	i2c_unlock_bus(client->adapter, I2C_LOCK_SEGMENT);

	if (rc < 0)
		return rc;

	return 0;
}

/**
 * tpm_cr50_i2c_write()- Write to TPM register.
 * @chip:	A TPM chip.
 * @addr:	Register address to write to.
 * @buffer:	Data to write.
 * @len:	Number of bytes to write.
 *
 * The provided address is prepended to the data in 'buffer', the
 * cobined address+data is sent to the TPM, then wait for TPM to
 * indicate it is done writing.
 *
 * Return:
 * - 0:		Success.
 * - -errno:	A POSIX error code.
 */
static int tpm_cr50_i2c_write(struct tpm_chip *chip, u8 addr, u8 *buffer,
			      size_t len)
{
	struct tpm_i2c_cr50_priv_data *priv = dev_get_drvdata(&chip->dev);
	struct i2c_client *client = to_i2c_client(chip->dev.parent);
	struct i2c_msg msg = {
		.addr = client->addr,
		.len = len + 1,
		.buf = priv->buf
	};
	int rc;

	if (len > TPM_CR50_MAX_BUFSIZE - 1)
		return -EINVAL;

	/* Prepend the 'register address' to the buffer */
	priv->buf[0] = addr;
	memcpy(priv->buf + 1, buffer, len);

	i2c_lock_bus(client->adapter, I2C_LOCK_SEGMENT);

	/* Prepare for completion interrupt */
	tpm_cr50_i2c_enable_tpm_irq(chip);

	/* Send write request buffer with address */
	rc = tpm_cr50_i2c_transfer_message(&chip->dev, client->adapter, &msg);
	if (rc < 0)
		goto out;

	/* Wait for TPM to be ready, ignore timeout */
	tpm_cr50_i2c_wait_tpm_ready(chip);

out:
	tpm_cr50_i2c_disable_tpm_irq(chip);
	i2c_unlock_bus(client->adapter, I2C_LOCK_SEGMENT);

	if (rc < 0)
		return rc;

	return 0;
}

/**
 * tpm_cr50_check_locality() - Verify TPM locality 0 is active.
 * @chip: A TPM chip.
 *
 * Return:
 * - 0:		Success.
 * - -errno:	A POSIX error code.
 */
static int tpm_cr50_check_locality(struct tpm_chip *chip)
{
	u8 mask = TPM_ACCESS_VALID | TPM_ACCESS_ACTIVE_LOCALITY;
	u8 buf;
	int rc;

	rc = tpm_cr50_i2c_read(chip, TPM_I2C_ACCESS(0), &buf, sizeof(buf));
	if (rc < 0)
		return rc;

	if ((buf & mask) == mask)
		return 0;

	return -EIO;
}

/**
 * tpm_cr50_release_locality() - Release TPM locality.
 * @chip:	A TPM chip.
 * @force:	Flag to force release if set.
 */
static void tpm_cr50_release_locality(struct tpm_chip *chip, bool force)
{
	u8 mask = TPM_ACCESS_VALID | TPM_ACCESS_REQUEST_PENDING;
	u8 addr = TPM_I2C_ACCESS(0);
	u8 buf;

	if (tpm_cr50_i2c_read(chip, addr, &buf, sizeof(buf)) < 0)
		return;

	if (force || (buf & mask) == mask) {
		buf = TPM_ACCESS_ACTIVE_LOCALITY;
		tpm_cr50_i2c_write(chip, addr, &buf, sizeof(buf));
	}
}

/**
 * tpm_cr50_request_locality() - Request TPM locality 0.
 * @chip: A TPM chip.
 *
 * Return:
 * - 0:		Success.
 * - -errno:	A POSIX error code.
 */
static int tpm_cr50_request_locality(struct tpm_chip *chip)
{
	u8 buf = TPM_ACCESS_REQUEST_USE;
	unsigned long stop;
	int rc;

	if (!tpm_cr50_check_locality(chip))
		return 0;

	rc = tpm_cr50_i2c_write(chip, TPM_I2C_ACCESS(0), &buf, sizeof(buf));
	if (rc < 0)
		return rc;

	stop = jiffies + chip->timeout_a;
	do {
		if (!tpm_cr50_check_locality(chip))
			return 0;

		msleep(TPM_CR50_TIMEOUT_SHORT_MS);
	} while (time_before(jiffies, stop));

	return -ETIMEDOUT;
}

/**
 * tpm_cr50_i2c_tis_status() - Read cr50 tis status.
 * @chip: A TPM chip.
 *
 * cr50 requires all 4 bytes of status register to be read.
 *
 * Return:
 *	TPM status byte.
 */
static u8 tpm_cr50_i2c_tis_status(struct tpm_chip *chip)
{
	u8 buf[4];

	if (tpm_cr50_i2c_read(chip, TPM_I2C_STS(0), buf, sizeof(buf)) < 0)
		return 0;

	return buf[0];
}

/**
 * tpm_cr50_i2c_tis_set_ready() - Set status register to ready.
 * @chip: A TPM chip.
 *
 * cr50 requires all 4 bytes of status register to be written.
 */
static void tpm_cr50_i2c_tis_set_ready(struct tpm_chip *chip)
{
	u8 buf[4] = { TPM_STS_COMMAND_READY };

	tpm_cr50_i2c_write(chip, TPM_I2C_STS(0), buf, sizeof(buf));
	msleep(TPM_CR50_TIMEOUT_SHORT_MS);
}

/**
 * tpm_cr50_i2c_get_burst_and_status() - Get burst count and status.
 * @chip:	A TPM chip.
 * @mask:	Status mask.
 * @burst:	Return value for burst.
 * @status:	Return value for status.
 *
 * cr50 uses bytes 3:2 of status register for burst count and
 * all 4 bytes must be read.
 *
 * Return:
 * - 0:		Success.
 * - -errno:	A POSIX error code.
 */
static int tpm_cr50_i2c_get_burst_and_status(struct tpm_chip *chip, u8 mask,
					     size_t *burst, u32 *status)
{
	unsigned long stop;
	u8 buf[4];

	*status = 0;

	/* wait for burstcount */
	stop = jiffies + chip->timeout_b;

	do {
		if (tpm_cr50_i2c_read(chip, TPM_I2C_STS(0), buf, sizeof(buf)) < 0) {
			msleep(TPM_CR50_TIMEOUT_SHORT_MS);
			continue;
		}

		*status = *buf;
		*burst = le16_to_cpup((__le16 *)(buf + 1));

		if ((*status & mask) == mask &&
		    *burst > 0 && *burst <= TPM_CR50_MAX_BUFSIZE - 1)
			return 0;

		msleep(TPM_CR50_TIMEOUT_SHORT_MS);
	} while (time_before(jiffies, stop));

	dev_err(&chip->dev, "Timeout reading burst and status\n");
	return -ETIMEDOUT;
}

/**
 * tpm_cr50_i2c_tis_recv() - TPM reception callback.
 * @chip:	A TPM chip.
 * @buf:	Reception buffer.
 * @buf_len:	Buffer length to read.
 *
 * Return:
 * - >= 0:	Number of read bytes.
 * - -errno:	A POSIX error code.
 */
static int tpm_cr50_i2c_tis_recv(struct tpm_chip *chip, u8 *buf, size_t buf_len)
{

	u8 mask = TPM_STS_VALID | TPM_STS_DATA_AVAIL;
	size_t burstcnt, cur, len, expected;
	u8 addr = TPM_I2C_DATA_FIFO(0);
	u32 status;
	int rc;

	if (buf_len < TPM_HEADER_SIZE)
		return -EINVAL;

	rc = tpm_cr50_i2c_get_burst_and_status(chip, mask, &burstcnt, &status);
	if (rc < 0)
		goto out_err;

	if (burstcnt > buf_len || burstcnt < TPM_HEADER_SIZE) {
		dev_err(&chip->dev,
			"Unexpected burstcnt: %zu (max=%zu, min=%d)\n",
			burstcnt, buf_len, TPM_HEADER_SIZE);
		rc = -EIO;
		goto out_err;
	}

	/* Read first chunk of burstcnt bytes */
	rc = tpm_cr50_i2c_read(chip, addr, buf, burstcnt);
	if (rc < 0) {
		dev_err(&chip->dev, "Read of first chunk failed\n");
		goto out_err;
	}

	/* Determine expected data in the return buffer */
	expected = be32_to_cpup((__be32 *)(buf + 2));
	if (expected > buf_len) {
		dev_err(&chip->dev, "Buffer too small to receive i2c data\n");
		rc = -E2BIG;
		goto out_err;
	}

	/* Now read the rest of the data */
	cur = burstcnt;
	while (cur < expected) {
		/* Read updated burst count and check status */
		rc = tpm_cr50_i2c_get_burst_and_status(chip, mask, &burstcnt, &status);
		if (rc < 0)
			goto out_err;

		len = min_t(size_t, burstcnt, expected - cur);
		rc = tpm_cr50_i2c_read(chip, addr, buf + cur, len);
		if (rc < 0) {
			dev_err(&chip->dev, "Read failed\n");
			goto out_err;
		}

		cur += len;
	}

	/* Ensure TPM is done reading data */
	rc = tpm_cr50_i2c_get_burst_and_status(chip, TPM_STS_VALID, &burstcnt, &status);
	if (rc < 0)
		goto out_err;
	if (status & TPM_STS_DATA_AVAIL) {
		dev_err(&chip->dev, "Data still available\n");
		rc = -EIO;
		goto out_err;
	}

	tpm_cr50_release_locality(chip, false);
	return cur;

out_err:
	/* Abort current transaction if still pending */
	if (tpm_cr50_i2c_tis_status(chip) & TPM_STS_COMMAND_READY)
		tpm_cr50_i2c_tis_set_ready(chip);

	tpm_cr50_release_locality(chip, false);
	return rc;
}

/**
 * tpm_cr50_i2c_tis_send() - TPM transmission callback.
 * @chip:	A TPM chip.
 * @buf:	Buffer to send.
 * @len:	Buffer length.
 *
 * Return:
 * - 0:		Success.
 * - -errno:	A POSIX error code.
 */
static int tpm_cr50_i2c_tis_send(struct tpm_chip *chip, u8 *buf, size_t len)
{
	size_t burstcnt, limit, sent = 0;
	u8 tpm_go[4] = { TPM_STS_GO };
	unsigned long stop;
	u32 status;
	int rc;

	rc = tpm_cr50_request_locality(chip);
	if (rc < 0)
		return rc;

	/* Wait until TPM is ready for a command */
	stop = jiffies + chip->timeout_b;
	while (!(tpm_cr50_i2c_tis_status(chip) & TPM_STS_COMMAND_READY)) {
		if (time_after(jiffies, stop)) {
			rc = -ETIMEDOUT;
			goto out_err;
		}

		tpm_cr50_i2c_tis_set_ready(chip);
	}

	while (len > 0) {
		u8 mask = TPM_STS_VALID;

		/* Wait for data if this is not the first chunk */
		if (sent > 0)
			mask |= TPM_STS_DATA_EXPECT;

		/* Read burst count and check status */
		rc = tpm_cr50_i2c_get_burst_and_status(chip, mask, &burstcnt, &status);
		if (rc < 0)
			goto out_err;

		/*
		 * Use burstcnt - 1 to account for the address byte
		 * that is inserted by tpm_cr50_i2c_write()
		 */
		limit = min_t(size_t, burstcnt - 1, len);
		rc = tpm_cr50_i2c_write(chip, TPM_I2C_DATA_FIFO(0), &buf[sent], limit);
		if (rc < 0) {
			dev_err(&chip->dev, "Write failed\n");
			goto out_err;
		}

		sent += limit;
		len -= limit;
	}

	/* Ensure TPM is not expecting more data */
	rc = tpm_cr50_i2c_get_burst_and_status(chip, TPM_STS_VALID, &burstcnt, &status);
	if (rc < 0)
		goto out_err;
	if (status & TPM_STS_DATA_EXPECT) {
		dev_err(&chip->dev, "Data still expected\n");
		rc = -EIO;
		goto out_err;
	}

	/* Start the TPM command */
	rc = tpm_cr50_i2c_write(chip, TPM_I2C_STS(0), tpm_go,
				sizeof(tpm_go));
	if (rc < 0) {
		dev_err(&chip->dev, "Start command failed\n");
		goto out_err;
	}
	return 0;

out_err:
	/* Abort current transaction if still pending */
	if (tpm_cr50_i2c_tis_status(chip) & TPM_STS_COMMAND_READY)
		tpm_cr50_i2c_tis_set_ready(chip);

	tpm_cr50_release_locality(chip, false);
	return rc;
}

/**
 * tpm_cr50_i2c_req_canceled() - Callback to notify a request cancel.
 * @chip:	A TPM chip.
 * @status:	Status given by the cancel callback.
 *
 * Return:
 *	True if command is ready, False otherwise.
 */
static bool tpm_cr50_i2c_req_canceled(struct tpm_chip *chip, u8 status)
{
	return status == TPM_STS_COMMAND_READY;
}

static bool tpm_cr50_i2c_is_firmware_power_managed(struct device *dev)
{
	u8 val;
	int ret;

	/* This flag should default true when the device property is not present */
	ret = device_property_read_u8(dev, "firmware-power-managed", &val);
	if (ret)
		return true;

	return val;
}

static const struct tpm_class_ops cr50_i2c = {
	.flags = TPM_OPS_AUTO_STARTUP,
	.status = &tpm_cr50_i2c_tis_status,
	.recv = &tpm_cr50_i2c_tis_recv,
	.send = &tpm_cr50_i2c_tis_send,
	.cancel = &tpm_cr50_i2c_tis_set_ready,
	.req_complete_mask = TPM_STS_DATA_AVAIL | TPM_STS_VALID,
	.req_complete_val = TPM_STS_DATA_AVAIL | TPM_STS_VALID,
	.req_canceled = &tpm_cr50_i2c_req_canceled,
};

#ifdef CONFIG_ACPI
static const struct acpi_device_id cr50_i2c_acpi_id[] = {
	{ "GOOG0005", 0 },
	{}
};
MODULE_DEVICE_TABLE(acpi, cr50_i2c_acpi_id);
#endif

#ifdef CONFIG_OF
static const struct of_device_id of_cr50_i2c_match[] = {
	{ .compatible = "google,cr50", },
	{}
};
MODULE_DEVICE_TABLE(of, of_cr50_i2c_match);
#endif

/**
 * tpm_cr50_i2c_probe() - Driver probe function.
 * @client:	I2C client information.
 * @id:		I2C device id.
 *
 * Return:
 * - 0:		Success.
 * - -errno:	A POSIX error code.
 */
static int tpm_cr50_i2c_probe(struct i2c_client *client)
{
	struct tpm_i2c_cr50_priv_data *priv;
	struct device *dev = &client->dev;
	struct tpm_chip *chip;
	u32 vendor;
	u8 buf[4];
	int rc;

	if (!i2c_check_functionality(client->adapter, I2C_FUNC_I2C))
		return -ENODEV;

	chip = tpmm_chip_alloc(dev, &cr50_i2c);
	if (IS_ERR(chip))
		return PTR_ERR(chip);

	priv = devm_kzalloc(dev, sizeof(*priv), GFP_KERNEL);
	if (!priv)
		return -ENOMEM;

	/* cr50 is a TPM 2.0 chip */
	chip->flags |= TPM_CHIP_FLAG_TPM2;
	if (tpm_cr50_i2c_is_firmware_power_managed(dev))
		chip->flags |= TPM_CHIP_FLAG_FIRMWARE_POWER_MANAGED;

	/* Default timeouts */
	chip->timeout_a = msecs_to_jiffies(TIS_SHORT_TIMEOUT);
	chip->timeout_b = msecs_to_jiffies(TIS_LONG_TIMEOUT);
	chip->timeout_c = msecs_to_jiffies(TIS_SHORT_TIMEOUT);
	chip->timeout_d = msecs_to_jiffies(TIS_SHORT_TIMEOUT);

	dev_set_drvdata(&chip->dev, priv);
	init_completion(&priv->tpm_ready);

	if (client->irq > 0) {
		rc = devm_request_irq(dev, client->irq, tpm_cr50_i2c_int_handler,
				      IRQF_TRIGGER_FALLING | IRQF_ONESHOT |
				      IRQF_NO_AUTOEN,
				      dev->driver->name, chip);
		if (rc < 0) {
			dev_err(dev, "Failed to probe IRQ %d\n", client->irq);
			return rc;
		}

		priv->irq = client->irq;
	} else {
		dev_warn(dev, "No IRQ, will use %ums delay for TPM ready\n",
			 TPM_CR50_TIMEOUT_NOIRQ_MS);
	}

	rc = tpm_cr50_request_locality(chip);
	if (rc < 0) {
		dev_err(dev, "Could not request locality\n");
		return rc;
	}

	/* Read four bytes from DID_VID register */
	rc = tpm_cr50_i2c_read(chip, TPM_I2C_DID_VID(0), buf, sizeof(buf));
	if (rc < 0) {
		dev_err(dev, "Could not read vendor id\n");
		tpm_cr50_release_locality(chip, true);
		return rc;
	}

	vendor = le32_to_cpup((__le32 *)buf);
	if (vendor != TPM_CR50_I2C_DID_VID && vendor != TPM_TI50_I2C_DID_VID) {
		dev_err(dev, "Vendor ID did not match! ID was %08x\n", vendor);
		tpm_cr50_release_locality(chip, true);
		return -ENODEV;
	}

	dev_info(dev, "%s TPM 2.0 (i2c 0x%02x irq %d id 0x%x)\n",
		 vendor == TPM_TI50_I2C_DID_VID ? "ti50" : "cr50",
		 client->addr, client->irq, vendor >> 16);
	return tpm_chip_register(chip);
}

/**
 * tpm_cr50_i2c_remove() - Driver remove function.
 * @client: I2C client information.
 *
 * Return:
 * - 0:		Success.
 * - -errno:	A POSIX error code.
 */
static void tpm_cr50_i2c_remove(struct i2c_client *client)
{
	struct tpm_chip *chip = i2c_get_clientdata(client);
	struct device *dev = &client->dev;

	if (!chip) {
		dev_crit(dev, "Could not get client data at remove, memory corruption ahead\n");
<<<<<<< HEAD
		return 0;
=======
		return;
>>>>>>> 29549c70
	}

	tpm_chip_unregister(chip);
	tpm_cr50_release_locality(chip, true);
}

static SIMPLE_DEV_PM_OPS(cr50_i2c_pm, tpm_pm_suspend, tpm_pm_resume);

static struct i2c_driver cr50_i2c_driver = {
	.probe_new = tpm_cr50_i2c_probe,
	.remove = tpm_cr50_i2c_remove,
	.driver = {
		.name = "cr50_i2c",
		.pm = &cr50_i2c_pm,
		.acpi_match_table = ACPI_PTR(cr50_i2c_acpi_id),
		.of_match_table = of_match_ptr(of_cr50_i2c_match),
	},
};

module_i2c_driver(cr50_i2c_driver);

MODULE_DESCRIPTION("cr50 TPM I2C Driver");
MODULE_LICENSE("GPL");<|MERGE_RESOLUTION|>--- conflicted
+++ resolved
@@ -770,11 +770,7 @@
 
 	if (!chip) {
 		dev_crit(dev, "Could not get client data at remove, memory corruption ahead\n");
-<<<<<<< HEAD
-		return 0;
-=======
 		return;
->>>>>>> 29549c70
 	}
 
 	tpm_chip_unregister(chip);
