--- conflicted
+++ resolved
@@ -185,10 +185,6 @@
 		chip->flags |= TPM_CHIP_FLAG_VIRTUAL;
 
 	cdev_init(&chip->cdev, &tpm_fops);
-<<<<<<< HEAD
-	chip->cdev.owner = chip->pdev->driver->owner;
-	chip->cdev.kobj.parent = &chip->dev.kobj;
-=======
 	chip->cdev.owner = THIS_MODULE;
 	chip->cdev.kobj.parent = &chip->dev.kobj;
 
@@ -224,7 +220,6 @@
 		return ERR_PTR(rc);
 
 	dev_set_drvdata(pdev, chip);
->>>>>>> f2ed3bfc
 
 	return chip;
 }
