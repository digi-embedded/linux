/*
 * Copyright (C) 2004 IBM Corporation
 * Copyright (C) 2014 Intel Corporation
 *
 * Authors:
 * Leendert van Doorn <leendert@watson.ibm.com>
 * Dave Safford <safford@watson.ibm.com>
 * Reiner Sailer <sailer@watson.ibm.com>
 * Kylene Hall <kjhall@us.ibm.com>
 *
 * Maintained by: <tpmdd-devel@lists.sourceforge.net>
 *
 * Device driver for TCG/TCPA TPM (trusted platform module).
 * Specifications at www.trustedcomputinggroup.org
 *
 * This program is free software; you can redistribute it and/or
 * modify it under the terms of the GNU General Public License as
 * published by the Free Software Foundation, version 2 of the
 * License.
 *
 * Note, the TPM chip is not interrupt driven (only polling)
 * and can have very long timeouts (minutes!). Hence the unusual
 * calls to msleep.
 *
 */

#include <linux/poll.h>
#include <linux/slab.h>
#include <linux/mutex.h>
#include <linux/spinlock.h>
#include <linux/freezer.h>
#include <linux/pm_runtime.h>

#include "tpm.h"
#include "tpm_eventlog.h"

#define TPM_MAX_ORDINAL 243
#define TSC_MAX_ORDINAL 12
#define TPM_PROTECTED_COMMAND 0x00
#define TPM_CONNECTION_COMMAND 0x40

/*
 * Bug workaround - some TPM's don't flush the most
 * recently changed pcr on suspend, so force the flush
 * with an extend to the selected _unused_ non-volatile pcr.
 */
static int tpm_suspend_pcr;
module_param_named(suspend_pcr, tpm_suspend_pcr, uint, 0644);
MODULE_PARM_DESC(suspend_pcr,
		 "PCR to use for dummy writes to facilitate flush on suspend.");

/*
 * Array with one entry per ordinal defining the maximum amount
 * of time the chip could take to return the result.  The ordinal
 * designation of short, medium or long is defined in a table in
 * TCG Specification TPM Main Part 2 TPM Structures Section 17. The
 * values of the SHORT, MEDIUM, and LONG durations are retrieved
 * from the chip during initialization with a call to tpm_get_timeouts.
 */
static const u8 tpm_ordinal_duration[TPM_MAX_ORDINAL] = {
	TPM_UNDEFINED,		/* 0 */
	TPM_UNDEFINED,
	TPM_UNDEFINED,
	TPM_UNDEFINED,
	TPM_UNDEFINED,
	TPM_UNDEFINED,		/* 5 */
	TPM_UNDEFINED,
	TPM_UNDEFINED,
	TPM_UNDEFINED,
	TPM_UNDEFINED,
	TPM_SHORT,		/* 10 */
	TPM_SHORT,
	TPM_MEDIUM,
	TPM_LONG,
	TPM_LONG,
	TPM_MEDIUM,		/* 15 */
	TPM_SHORT,
	TPM_SHORT,
	TPM_MEDIUM,
	TPM_LONG,
	TPM_SHORT,		/* 20 */
	TPM_SHORT,
	TPM_MEDIUM,
	TPM_MEDIUM,
	TPM_MEDIUM,
	TPM_SHORT,		/* 25 */
	TPM_SHORT,
	TPM_MEDIUM,
	TPM_SHORT,
	TPM_SHORT,
	TPM_MEDIUM,		/* 30 */
	TPM_LONG,
	TPM_MEDIUM,
	TPM_SHORT,
	TPM_SHORT,
	TPM_SHORT,		/* 35 */
	TPM_MEDIUM,
	TPM_MEDIUM,
	TPM_UNDEFINED,
	TPM_UNDEFINED,
	TPM_MEDIUM,		/* 40 */
	TPM_LONG,
	TPM_MEDIUM,
	TPM_SHORT,
	TPM_SHORT,
	TPM_SHORT,		/* 45 */
	TPM_SHORT,
	TPM_SHORT,
	TPM_SHORT,
	TPM_LONG,
	TPM_MEDIUM,		/* 50 */
	TPM_MEDIUM,
	TPM_UNDEFINED,
	TPM_UNDEFINED,
	TPM_UNDEFINED,
	TPM_UNDEFINED,		/* 55 */
	TPM_UNDEFINED,
	TPM_UNDEFINED,
	TPM_UNDEFINED,
	TPM_UNDEFINED,
	TPM_MEDIUM,		/* 60 */
	TPM_MEDIUM,
	TPM_MEDIUM,
	TPM_SHORT,
	TPM_SHORT,
	TPM_MEDIUM,		/* 65 */
	TPM_UNDEFINED,
	TPM_UNDEFINED,
	TPM_UNDEFINED,
	TPM_UNDEFINED,
	TPM_SHORT,		/* 70 */
	TPM_SHORT,
	TPM_UNDEFINED,
	TPM_UNDEFINED,
	TPM_UNDEFINED,
	TPM_UNDEFINED,		/* 75 */
	TPM_UNDEFINED,
	TPM_UNDEFINED,
	TPM_UNDEFINED,
	TPM_UNDEFINED,
	TPM_LONG,		/* 80 */
	TPM_UNDEFINED,
	TPM_MEDIUM,
	TPM_LONG,
	TPM_SHORT,
	TPM_UNDEFINED,		/* 85 */
	TPM_UNDEFINED,
	TPM_UNDEFINED,
	TPM_UNDEFINED,
	TPM_UNDEFINED,
	TPM_SHORT,		/* 90 */
	TPM_SHORT,
	TPM_SHORT,
	TPM_SHORT,
	TPM_SHORT,
	TPM_UNDEFINED,		/* 95 */
	TPM_UNDEFINED,
	TPM_UNDEFINED,
	TPM_UNDEFINED,
	TPM_UNDEFINED,
	TPM_MEDIUM,		/* 100 */
	TPM_SHORT,
	TPM_SHORT,
	TPM_UNDEFINED,
	TPM_UNDEFINED,
	TPM_UNDEFINED,		/* 105 */
	TPM_UNDEFINED,
	TPM_UNDEFINED,
	TPM_UNDEFINED,
	TPM_UNDEFINED,
	TPM_SHORT,		/* 110 */
	TPM_SHORT,
	TPM_SHORT,
	TPM_SHORT,
	TPM_SHORT,
	TPM_SHORT,		/* 115 */
	TPM_SHORT,
	TPM_SHORT,
	TPM_UNDEFINED,
	TPM_UNDEFINED,
	TPM_LONG,		/* 120 */
	TPM_LONG,
	TPM_MEDIUM,
	TPM_UNDEFINED,
	TPM_SHORT,
	TPM_SHORT,		/* 125 */
	TPM_SHORT,
	TPM_LONG,
	TPM_SHORT,
	TPM_SHORT,
	TPM_SHORT,		/* 130 */
	TPM_MEDIUM,
	TPM_UNDEFINED,
	TPM_SHORT,
	TPM_MEDIUM,
	TPM_UNDEFINED,		/* 135 */
	TPM_UNDEFINED,
	TPM_UNDEFINED,
	TPM_UNDEFINED,
	TPM_UNDEFINED,
	TPM_SHORT,		/* 140 */
	TPM_SHORT,
	TPM_UNDEFINED,
	TPM_UNDEFINED,
	TPM_UNDEFINED,
	TPM_UNDEFINED,		/* 145 */
	TPM_UNDEFINED,
	TPM_UNDEFINED,
	TPM_UNDEFINED,
	TPM_UNDEFINED,
	TPM_SHORT,		/* 150 */
	TPM_MEDIUM,
	TPM_MEDIUM,
	TPM_SHORT,
	TPM_SHORT,
	TPM_UNDEFINED,		/* 155 */
	TPM_UNDEFINED,
	TPM_UNDEFINED,
	TPM_UNDEFINED,
	TPM_UNDEFINED,
	TPM_SHORT,		/* 160 */
	TPM_SHORT,
	TPM_SHORT,
	TPM_SHORT,
	TPM_UNDEFINED,
	TPM_UNDEFINED,		/* 165 */
	TPM_UNDEFINED,
	TPM_UNDEFINED,
	TPM_UNDEFINED,
	TPM_UNDEFINED,
	TPM_LONG,		/* 170 */
	TPM_UNDEFINED,
	TPM_UNDEFINED,
	TPM_UNDEFINED,
	TPM_UNDEFINED,
	TPM_UNDEFINED,		/* 175 */
	TPM_UNDEFINED,
	TPM_UNDEFINED,
	TPM_UNDEFINED,
	TPM_UNDEFINED,
	TPM_MEDIUM,		/* 180 */
	TPM_SHORT,
	TPM_MEDIUM,
	TPM_MEDIUM,
	TPM_MEDIUM,
	TPM_MEDIUM,		/* 185 */
	TPM_SHORT,
	TPM_UNDEFINED,
	TPM_UNDEFINED,
	TPM_UNDEFINED,
	TPM_UNDEFINED,		/* 190 */
	TPM_UNDEFINED,
	TPM_UNDEFINED,
	TPM_UNDEFINED,
	TPM_UNDEFINED,
	TPM_UNDEFINED,		/* 195 */
	TPM_UNDEFINED,
	TPM_UNDEFINED,
	TPM_UNDEFINED,
	TPM_UNDEFINED,
	TPM_SHORT,		/* 200 */
	TPM_UNDEFINED,
	TPM_UNDEFINED,
	TPM_UNDEFINED,
	TPM_SHORT,
	TPM_SHORT,		/* 205 */
	TPM_SHORT,
	TPM_SHORT,
	TPM_SHORT,
	TPM_SHORT,
	TPM_MEDIUM,		/* 210 */
	TPM_UNDEFINED,
	TPM_MEDIUM,
	TPM_MEDIUM,
	TPM_MEDIUM,
	TPM_UNDEFINED,		/* 215 */
	TPM_MEDIUM,
	TPM_UNDEFINED,
	TPM_UNDEFINED,
	TPM_SHORT,
	TPM_SHORT,		/* 220 */
	TPM_SHORT,
	TPM_SHORT,
	TPM_SHORT,
	TPM_SHORT,
	TPM_UNDEFINED,		/* 225 */
	TPM_UNDEFINED,
	TPM_UNDEFINED,
	TPM_UNDEFINED,
	TPM_UNDEFINED,
	TPM_SHORT,		/* 230 */
	TPM_LONG,
	TPM_MEDIUM,
	TPM_UNDEFINED,
	TPM_UNDEFINED,
	TPM_UNDEFINED,		/* 235 */
	TPM_UNDEFINED,
	TPM_UNDEFINED,
	TPM_UNDEFINED,
	TPM_UNDEFINED,
	TPM_SHORT,		/* 240 */
	TPM_UNDEFINED,
	TPM_MEDIUM,
};

/*
 * Returns max number of jiffies to wait
 */
unsigned long tpm_calc_ordinal_duration(struct tpm_chip *chip,
					   u32 ordinal)
{
	int duration_idx = TPM_UNDEFINED;
	int duration = 0;

	/*
	 * We only have a duration table for protected commands, where the upper
	 * 16 bits are 0. For the few other ordinals the fallback will be used.
	 */
	if (ordinal < TPM_MAX_ORDINAL)
		duration_idx = tpm_ordinal_duration[ordinal];

	if (duration_idx != TPM_UNDEFINED)
		duration = chip->duration[duration_idx];
	if (duration <= 0)
		return 2 * 60 * HZ;
	else
		return duration;
}
EXPORT_SYMBOL_GPL(tpm_calc_ordinal_duration);

static int tpm_validate_command(struct tpm_chip *chip,
				 struct tpm_space *space,
				 const u8 *cmd,
				 size_t len)
{
	const struct tpm_input_header *header = (const void *)cmd;
	int i;
	u32 cc;
	u32 attrs;
	unsigned int nr_handles;

	if (len < TPM_HEADER_SIZE)
		return -EINVAL;

	if (!space)
		return 0;

	if (chip->flags & TPM_CHIP_FLAG_TPM2 && chip->nr_commands) {
		cc = be32_to_cpu(header->ordinal);

		i = tpm2_find_cc(chip, cc);
		if (i < 0) {
			dev_dbg(&chip->dev, "0x%04X is an invalid command\n",
				cc);
			return -EOPNOTSUPP;
		}

		attrs = chip->cc_attrs_tbl[i];
		nr_handles =
			4 * ((attrs >> TPM2_CC_ATTR_CHANDLES) & GENMASK(2, 0));
		if (len < TPM_HEADER_SIZE + 4 * nr_handles)
			goto err_len;
	}

	return 0;
err_len:
	dev_dbg(&chip->dev,
		"%s: insufficient command length %zu", __func__, len);
	return -EINVAL;
}

static int tpm_request_locality(struct tpm_chip *chip, unsigned int flags)
{
	int rc;

	if (flags & TPM_TRANSMIT_RAW)
		return 0;

	if (!chip->ops->request_locality)
		return 0;

	rc = chip->ops->request_locality(chip, 0);
	if (rc < 0)
		return rc;

	chip->locality = rc;

	return 0;
}

static void tpm_relinquish_locality(struct tpm_chip *chip, unsigned int flags)
{
	int rc;

	if (flags & TPM_TRANSMIT_RAW)
		return;

	if (!chip->ops->relinquish_locality)
		return;

	rc = chip->ops->relinquish_locality(chip, chip->locality);
	if (rc)
		dev_err(&chip->dev, "%s: : error %d\n", __func__, rc);

	chip->locality = -1;
}

static int tpm_cmd_ready(struct tpm_chip *chip, unsigned int flags)
{
	if (flags & TPM_TRANSMIT_RAW)
		return 0;

	if (!chip->ops->cmd_ready)
		return 0;

	return chip->ops->cmd_ready(chip);
}

static int tpm_go_idle(struct tpm_chip *chip, unsigned int flags)
{
	if (flags & TPM_TRANSMIT_RAW)
		return 0;

	if (!chip->ops->go_idle)
		return 0;

	return chip->ops->go_idle(chip);
}

static ssize_t tpm_try_transmit(struct tpm_chip *chip,
				struct tpm_space *space,
				u8 *buf, size_t bufsiz,
				unsigned int flags)
{
	struct tpm_output_header *header = (void *)buf;
	int rc;
	ssize_t len = 0;
	u32 count, ordinal;
	unsigned long stop;
	bool need_locality;

	rc = tpm_validate_command(chip, space, buf, bufsiz);
	if (rc == -EINVAL)
		return rc;
	/*
	 * If the command is not implemented by the TPM, synthesize a
	 * response with a TPM2_RC_COMMAND_CODE return for user-space.
	 */
	if (rc == -EOPNOTSUPP) {
		header->length = cpu_to_be32(sizeof(*header));
		header->tag = cpu_to_be16(TPM2_ST_NO_SESSIONS);
		header->return_code = cpu_to_be32(TPM2_RC_COMMAND_CODE |
						  TSS2_RESMGR_TPM_RC_LAYER);
		return sizeof(*header);
	}

	if (bufsiz > TPM_BUFSIZE)
		bufsiz = TPM_BUFSIZE;

	count = be32_to_cpu(*((__be32 *) (buf + 2)));
	ordinal = be32_to_cpu(*((__be32 *) (buf + 6)));
	if (count == 0)
		return -ENODATA;
	if (count > bufsiz) {
		dev_err(&chip->dev,
			"invalid count value %x %zx\n", count, bufsiz);
		return -E2BIG;
	}

	if (!(flags & TPM_TRANSMIT_UNLOCKED))
		mutex_lock(&chip->tpm_mutex);


	if (chip->ops->clk_enable != NULL)
		chip->ops->clk_enable(chip, true);

	/* Store the decision as chip->locality will be changed. */
	need_locality = chip->locality == -1;

	if (need_locality) {
		rc = tpm_request_locality(chip, flags);
<<<<<<< HEAD
		if (rc < 0)
			goto out_no_locality;
=======
		if (rc < 0) {
			need_locality = false;
			goto out_locality;
		}
>>>>>>> ee68d467
	}

	rc = tpm_cmd_ready(chip, flags);
	if (rc)
<<<<<<< HEAD
		goto out;
=======
		goto out_locality;
>>>>>>> ee68d467

	rc = tpm2_prepare_space(chip, space, ordinal, buf);
	if (rc)
		goto out;

	rc = chip->ops->send(chip, (u8 *) buf, count);
	if (rc < 0) {
		if (rc != -EPIPE)
			dev_err(&chip->dev,
				"%s: tpm_send: error %d\n", __func__, rc);
		goto out;
	}

	if (chip->flags & TPM_CHIP_FLAG_IRQ)
		goto out_recv;

	if (chip->flags & TPM_CHIP_FLAG_TPM2)
		stop = jiffies + tpm2_calc_ordinal_duration(chip, ordinal);
	else
		stop = jiffies + tpm_calc_ordinal_duration(chip, ordinal);
	do {
		u8 status = chip->ops->status(chip);
		if ((status & chip->ops->req_complete_mask) ==
		    chip->ops->req_complete_val)
			goto out_recv;

		if (chip->ops->req_canceled(chip, status)) {
			dev_err(&chip->dev, "Operation Canceled\n");
			rc = -ECANCELED;
			goto out;
		}

		tpm_msleep(TPM_TIMEOUT);
		rmb();
	} while (time_before(jiffies, stop));

	chip->ops->cancel(chip);
	dev_err(&chip->dev, "Operation Timed out\n");
	rc = -ETIME;
	goto out;

out_recv:
	len = chip->ops->recv(chip, (u8 *) buf, bufsiz);
	if (len < 0) {
		rc = len;
		dev_err(&chip->dev,
			"tpm_transmit: tpm_recv: error %d\n", rc);
		goto out;
	} else if (len < TPM_HEADER_SIZE) {
		rc = -EFAULT;
		goto out;
	}

	if (len != be32_to_cpu(header->length)) {
		rc = -EFAULT;
		goto out;
	}

	rc = tpm2_commit_space(chip, space, ordinal, buf, &len);
	if (rc)
		dev_err(&chip->dev, "tpm2_commit_space: error %d\n", rc);

out:
<<<<<<< HEAD
	rc = tpm_go_idle(chip, flags);
	if (rc)
		goto out;
=======
	/* may fail but do not override previous error value in rc */
	tpm_go_idle(chip, flags);
>>>>>>> ee68d467

out_locality:
	if (need_locality)
		tpm_relinquish_locality(chip, flags);

	if (chip->ops->clk_enable != NULL)
		chip->ops->clk_enable(chip, false);

	if (!(flags & TPM_TRANSMIT_UNLOCKED))
		mutex_unlock(&chip->tpm_mutex);
	return rc ? rc : len;
}

/**
 * tpm_transmit - Internal kernel interface to transmit TPM commands.
 *
 * @chip: TPM chip to use
 * @space: tpm space
 * @buf: TPM command buffer
 * @bufsiz: length of the TPM command buffer
 * @flags: tpm transmit flags - bitmap
 *
 * A wrapper around tpm_try_transmit that handles TPM2_RC_RETRY
 * returns from the TPM and retransmits the command after a delay up
 * to a maximum wait of TPM2_DURATION_LONG.
 *
 * Note: TPM1 never returns TPM2_RC_RETRY so the retry logic is TPM2
 * only
 *
 * Return:
 *     the length of the return when the operation is successful.
 *     A negative number for system errors (errno).
 */
ssize_t tpm_transmit(struct tpm_chip *chip, struct tpm_space *space,
		     u8 *buf, size_t bufsiz, unsigned int flags)
{
	struct tpm_output_header *header = (struct tpm_output_header *)buf;
	/* space for header and handles */
	u8 save[TPM_HEADER_SIZE + 3*sizeof(u32)];
	unsigned int delay_msec = TPM2_DURATION_SHORT;
	u32 rc = 0;
	ssize_t ret;
	const size_t save_size = min(space ? sizeof(save) : TPM_HEADER_SIZE,
				     bufsiz);

	/*
	 * Subtlety here: if we have a space, the handles will be
	 * transformed, so when we restore the header we also have to
	 * restore the handles.
	 */
	memcpy(save, buf, save_size);

	for (;;) {
		ret = tpm_try_transmit(chip, space, buf, bufsiz, flags);
		if (ret < 0)
			break;
		rc = be32_to_cpu(header->return_code);
		if (rc != TPM2_RC_RETRY)
			break;

		if (delay_msec > TPM2_DURATION_LONG) {
			dev_err(&chip->dev, "TPM is in retry loop\n");
			break;
		}
		tpm_msleep(delay_msec);
		delay_msec *= 2;
		memcpy(buf, save, save_size);
	}
	return ret;
}
/**
 * tpm_transmit_cmd - send a tpm command to the device
 *    The function extracts tpm out header return code
 *
 * @chip: TPM chip to use
 * @space: tpm space
 * @buf: TPM command buffer
 * @bufsiz: length of the buffer
 * @min_rsp_body_length: minimum expected length of response body
 * @flags: tpm transmit flags - bitmap
 * @desc: command description used in the error message
 *
 * Return:
 *     0 when the operation is successful.
 *     A negative number for system errors (errno).
 *     A positive number for a TPM error.
 */
ssize_t tpm_transmit_cmd(struct tpm_chip *chip, struct tpm_space *space,
			 const void *buf, size_t bufsiz,
			 size_t min_rsp_body_length, unsigned int flags,
			 const char *desc)
{
	const struct tpm_output_header *header = buf;
	int err;
	ssize_t len;

	len = tpm_transmit(chip, space, (u8 *)buf, bufsiz, flags);
	if (len <  0)
		return len;

	err = be32_to_cpu(header->return_code);
	if (err != 0 && err != TPM_ERR_DISABLED && err != TPM_ERR_DEACTIVATED
	    && desc)
		dev_err(&chip->dev, "A TPM error (%d) occurred %s\n", err,
			desc);
	if (err)
		return err;

	if (len < min_rsp_body_length + TPM_HEADER_SIZE)
		return -EFAULT;

	return 0;
}
EXPORT_SYMBOL_GPL(tpm_transmit_cmd);

#define TPM_ORD_STARTUP 153
#define TPM_ST_CLEAR 1

/**
 * tpm_startup - turn on the TPM
 * @chip: TPM chip to use
 *
 * Normally the firmware should start the TPM. This function is provided as a
 * workaround if this does not happen. A legal case for this could be for
 * example when a TPM emulator is used.
 *
 * Return: same as tpm_transmit_cmd()
 */
int tpm_startup(struct tpm_chip *chip)
{
	struct tpm_buf buf;
	int rc;

	dev_info(&chip->dev, "starting up the TPM manually\n");

	if (chip->flags & TPM_CHIP_FLAG_TPM2) {
		rc = tpm_buf_init(&buf, TPM2_ST_NO_SESSIONS, TPM2_CC_STARTUP);
		if (rc < 0)
			return rc;

		tpm_buf_append_u16(&buf, TPM2_SU_CLEAR);
	} else {
		rc = tpm_buf_init(&buf, TPM_TAG_RQU_COMMAND, TPM_ORD_STARTUP);
		if (rc < 0)
			return rc;

		tpm_buf_append_u16(&buf, TPM_ST_CLEAR);
	}

	rc = tpm_transmit_cmd(chip, NULL, buf.data, PAGE_SIZE, 0, 0,
			      "attempting to start the TPM");

	tpm_buf_destroy(&buf);
	return rc;
}

#define TPM_DIGEST_SIZE 20
#define TPM_RET_CODE_IDX 6
#define TPM_INTERNAL_RESULT_SIZE 200
#define TPM_ORD_GET_CAP 101
#define TPM_ORD_GET_RANDOM 70

static const struct tpm_input_header tpm_getcap_header = {
	.tag = cpu_to_be16(TPM_TAG_RQU_COMMAND),
	.length = cpu_to_be32(22),
	.ordinal = cpu_to_be32(TPM_ORD_GET_CAP)
};

ssize_t tpm_getcap(struct tpm_chip *chip, u32 subcap_id, cap_t *cap,
		   const char *desc, size_t min_cap_length)
{
	struct tpm_buf buf;
	int rc;

	rc = tpm_buf_init(&buf, TPM_TAG_RQU_COMMAND, TPM_ORD_GET_CAP);
	if (rc)
		return rc;

	if (subcap_id == TPM_CAP_VERSION_1_1 ||
	    subcap_id == TPM_CAP_VERSION_1_2) {
		tpm_buf_append_u32(&buf, subcap_id);
		tpm_buf_append_u32(&buf, 0);
	} else {
		if (subcap_id == TPM_CAP_FLAG_PERM ||
		    subcap_id == TPM_CAP_FLAG_VOL)
			tpm_buf_append_u32(&buf, TPM_CAP_FLAG);
		else
			tpm_buf_append_u32(&buf, TPM_CAP_PROP);

		tpm_buf_append_u32(&buf, 4);
		tpm_buf_append_u32(&buf, subcap_id);
	}
	rc = tpm_transmit_cmd(chip, NULL, buf.data, PAGE_SIZE,
			      min_cap_length, 0, desc);
	if (!rc)
		*cap = *(cap_t *)&buf.data[TPM_HEADER_SIZE + 4];

	tpm_buf_destroy(&buf);
	return rc;
}
EXPORT_SYMBOL_GPL(tpm_getcap);

int tpm_get_timeouts(struct tpm_chip *chip)
{
	cap_t cap;
	unsigned long timeout_old[4], timeout_chip[4], timeout_eff[4];
	ssize_t rc;

	if (chip->flags & TPM_CHIP_FLAG_HAVE_TIMEOUTS)
		return 0;

	if (chip->flags & TPM_CHIP_FLAG_TPM2) {
		/* Fixed timeouts for TPM2 */
		chip->timeout_a = msecs_to_jiffies(TPM2_TIMEOUT_A);
		chip->timeout_b = msecs_to_jiffies(TPM2_TIMEOUT_B);
		chip->timeout_c = msecs_to_jiffies(TPM2_TIMEOUT_C);
		chip->timeout_d = msecs_to_jiffies(TPM2_TIMEOUT_D);
		chip->duration[TPM_SHORT] =
		    msecs_to_jiffies(TPM2_DURATION_SHORT);
		chip->duration[TPM_MEDIUM] =
		    msecs_to_jiffies(TPM2_DURATION_MEDIUM);
		chip->duration[TPM_LONG] =
		    msecs_to_jiffies(TPM2_DURATION_LONG);

		chip->flags |= TPM_CHIP_FLAG_HAVE_TIMEOUTS;
		return 0;
	}

	rc = tpm_getcap(chip, TPM_CAP_PROP_TIS_TIMEOUT, &cap, NULL,
			sizeof(cap.timeout));
	if (rc == TPM_ERR_INVALID_POSTINIT) {
		if (tpm_startup(chip))
			return rc;

		rc = tpm_getcap(chip, TPM_CAP_PROP_TIS_TIMEOUT, &cap,
				"attempting to determine the timeouts",
				sizeof(cap.timeout));
	}

	if (rc) {
		dev_err(&chip->dev,
			"A TPM error (%zd) occurred attempting to determine the timeouts\n",
			rc);
		return rc;
	}

	timeout_old[0] = jiffies_to_usecs(chip->timeout_a);
	timeout_old[1] = jiffies_to_usecs(chip->timeout_b);
	timeout_old[2] = jiffies_to_usecs(chip->timeout_c);
	timeout_old[3] = jiffies_to_usecs(chip->timeout_d);
	timeout_chip[0] = be32_to_cpu(cap.timeout.a);
	timeout_chip[1] = be32_to_cpu(cap.timeout.b);
	timeout_chip[2] = be32_to_cpu(cap.timeout.c);
	timeout_chip[3] = be32_to_cpu(cap.timeout.d);
	memcpy(timeout_eff, timeout_chip, sizeof(timeout_eff));

	/*
	 * Provide ability for vendor overrides of timeout values in case
	 * of misreporting.
	 */
	if (chip->ops->update_timeouts != NULL)
		chip->timeout_adjusted =
			chip->ops->update_timeouts(chip, timeout_eff);

	if (!chip->timeout_adjusted) {
		/* Restore default if chip reported 0 */
		int i;

		for (i = 0; i < ARRAY_SIZE(timeout_eff); i++) {
			if (timeout_eff[i])
				continue;

			timeout_eff[i] = timeout_old[i];
			chip->timeout_adjusted = true;
		}

		if (timeout_eff[0] != 0 && timeout_eff[0] < 1000) {
			/* timeouts in msec rather usec */
			for (i = 0; i != ARRAY_SIZE(timeout_eff); i++)
				timeout_eff[i] *= 1000;
			chip->timeout_adjusted = true;
		}
	}

	/* Report adjusted timeouts */
	if (chip->timeout_adjusted) {
		dev_info(&chip->dev,
			 HW_ERR "Adjusting reported timeouts: A %lu->%luus B %lu->%luus C %lu->%luus D %lu->%luus\n",
			 timeout_chip[0], timeout_eff[0],
			 timeout_chip[1], timeout_eff[1],
			 timeout_chip[2], timeout_eff[2],
			 timeout_chip[3], timeout_eff[3]);
	}

	chip->timeout_a = usecs_to_jiffies(timeout_eff[0]);
	chip->timeout_b = usecs_to_jiffies(timeout_eff[1]);
	chip->timeout_c = usecs_to_jiffies(timeout_eff[2]);
	chip->timeout_d = usecs_to_jiffies(timeout_eff[3]);

	rc = tpm_getcap(chip, TPM_CAP_PROP_TIS_DURATION, &cap,
			"attempting to determine the durations",
			sizeof(cap.duration));
	if (rc)
		return rc;

	chip->duration[TPM_SHORT] =
		usecs_to_jiffies(be32_to_cpu(cap.duration.tpm_short));
	chip->duration[TPM_MEDIUM] =
		usecs_to_jiffies(be32_to_cpu(cap.duration.tpm_medium));
	chip->duration[TPM_LONG] =
		usecs_to_jiffies(be32_to_cpu(cap.duration.tpm_long));

	/* The Broadcom BCM0102 chipset in a Dell Latitude D820 gets the above
	 * value wrong and apparently reports msecs rather than usecs. So we
	 * fix up the resulting too-small TPM_SHORT value to make things work.
	 * We also scale the TPM_MEDIUM and -_LONG values by 1000.
	 */
	if (chip->duration[TPM_SHORT] < (HZ / 100)) {
		chip->duration[TPM_SHORT] = HZ;
		chip->duration[TPM_MEDIUM] *= 1000;
		chip->duration[TPM_LONG] *= 1000;
		chip->duration_adjusted = true;
		dev_info(&chip->dev, "Adjusting TPM timeout parameters.");
	}

	chip->flags |= TPM_CHIP_FLAG_HAVE_TIMEOUTS;
	return 0;
}
EXPORT_SYMBOL_GPL(tpm_get_timeouts);

#define TPM_ORD_CONTINUE_SELFTEST 83
#define CONTINUE_SELFTEST_RESULT_SIZE 10

static const struct tpm_input_header continue_selftest_header = {
	.tag = cpu_to_be16(TPM_TAG_RQU_COMMAND),
	.length = cpu_to_be32(10),
	.ordinal = cpu_to_be32(TPM_ORD_CONTINUE_SELFTEST),
};

/**
 * tpm_continue_selftest -- run TPM's selftest
 * @chip: TPM chip to use
 *
 * Returns 0 on success, < 0 in case of fatal error or a value > 0 representing
 * a TPM error code.
 */
static int tpm_continue_selftest(struct tpm_chip *chip)
{
	int rc;
	struct tpm_cmd_t cmd;

	cmd.header.in = continue_selftest_header;
	rc = tpm_transmit_cmd(chip, NULL, &cmd, CONTINUE_SELFTEST_RESULT_SIZE,
			      0, 0, "continue selftest");
	return rc;
}

#define TPM_ORDINAL_PCRREAD 21
#define READ_PCR_RESULT_SIZE 30
#define READ_PCR_RESULT_BODY_SIZE 20
static const struct tpm_input_header pcrread_header = {
	.tag = cpu_to_be16(TPM_TAG_RQU_COMMAND),
	.length = cpu_to_be32(14),
	.ordinal = cpu_to_be32(TPM_ORDINAL_PCRREAD)
};

int tpm_pcr_read_dev(struct tpm_chip *chip, int pcr_idx, u8 *res_buf)
{
	int rc;
	struct tpm_cmd_t cmd;

	cmd.header.in = pcrread_header;
	cmd.params.pcrread_in.pcr_idx = cpu_to_be32(pcr_idx);
	rc = tpm_transmit_cmd(chip, NULL, &cmd, READ_PCR_RESULT_SIZE,
			      READ_PCR_RESULT_BODY_SIZE, 0,
			      "attempting to read a pcr value");

	if (rc == 0)
		memcpy(res_buf, cmd.params.pcrread_out.pcr_result,
		       TPM_DIGEST_SIZE);
	return rc;
}

/**
 * tpm_is_tpm2 - is the chip a TPM2 chip?
 * @chip_num:	tpm idx # or ANY
 *
 * Returns < 0 on error, and 1 or 0 on success depending whether the chip
 * is a TPM2 chip.
 */
int tpm_is_tpm2(u32 chip_num)
{
	struct tpm_chip *chip;
	int rc;

	chip = tpm_chip_find_get(chip_num);
	if (chip == NULL)
		return -ENODEV;

	rc = (chip->flags & TPM_CHIP_FLAG_TPM2) != 0;

	tpm_put_ops(chip);

	return rc;
}
EXPORT_SYMBOL_GPL(tpm_is_tpm2);

/**
 * tpm_pcr_read - read a pcr value
 * @chip_num:	tpm idx # or ANY
 * @pcr_idx:	pcr idx to retrieve
 * @res_buf:	TPM_PCR value
 *		size of res_buf is 20 bytes (or NULL if you don't care)
 *
 * The TPM driver should be built-in, but for whatever reason it
 * isn't, protect against the chip disappearing, by incrementing
 * the module usage count.
 */
int tpm_pcr_read(u32 chip_num, int pcr_idx, u8 *res_buf)
{
	struct tpm_chip *chip;
	int rc;

	chip = tpm_chip_find_get(chip_num);
	if (chip == NULL)
		return -ENODEV;
	if (chip->flags & TPM_CHIP_FLAG_TPM2)
		rc = tpm2_pcr_read(chip, pcr_idx, res_buf);
	else
		rc = tpm_pcr_read_dev(chip, pcr_idx, res_buf);
	tpm_put_ops(chip);
	return rc;
}
EXPORT_SYMBOL_GPL(tpm_pcr_read);

#define TPM_ORD_PCR_EXTEND 20
#define EXTEND_PCR_RESULT_SIZE 34
#define EXTEND_PCR_RESULT_BODY_SIZE 20
static const struct tpm_input_header pcrextend_header = {
	.tag = cpu_to_be16(TPM_TAG_RQU_COMMAND),
	.length = cpu_to_be32(34),
	.ordinal = cpu_to_be32(TPM_ORD_PCR_EXTEND)
};

static int tpm1_pcr_extend(struct tpm_chip *chip, int pcr_idx, const u8 *hash,
			   char *log_msg)
{
	struct tpm_buf buf;
	int rc;

	rc = tpm_buf_init(&buf, TPM_TAG_RQU_COMMAND, TPM_ORD_PCR_EXTEND);
	if (rc)
		return rc;

	tpm_buf_append_u32(&buf, pcr_idx);
	tpm_buf_append(&buf, hash, TPM_DIGEST_SIZE);

	rc = tpm_transmit_cmd(chip, NULL, buf.data, EXTEND_PCR_RESULT_SIZE,
			      EXTEND_PCR_RESULT_BODY_SIZE, 0, log_msg);
	tpm_buf_destroy(&buf);
	return rc;
}

/**
 * tpm_pcr_extend - extend pcr value with hash
 * @chip_num:	tpm idx # or AN&
 * @pcr_idx:	pcr idx to extend
 * @hash:	hash value used to extend pcr value
 *
 * The TPM driver should be built-in, but for whatever reason it
 * isn't, protect against the chip disappearing, by incrementing
 * the module usage count.
 */
int tpm_pcr_extend(u32 chip_num, int pcr_idx, const u8 *hash)
{
	int rc;
	struct tpm_chip *chip;
	struct tpm2_digest digest_list[ARRAY_SIZE(chip->active_banks)];
	u32 count = 0;
	int i;

	chip = tpm_chip_find_get(chip_num);
	if (chip == NULL)
		return -ENODEV;

	if (chip->flags & TPM_CHIP_FLAG_TPM2) {
		memset(digest_list, 0, sizeof(digest_list));

		for (i = 0; i < ARRAY_SIZE(chip->active_banks) &&
			    chip->active_banks[i] != TPM2_ALG_ERROR; i++) {
			digest_list[i].alg_id = chip->active_banks[i];
			memcpy(digest_list[i].digest, hash, TPM_DIGEST_SIZE);
			count++;
		}

		rc = tpm2_pcr_extend(chip, pcr_idx, count, digest_list);
		tpm_put_ops(chip);
		return rc;
	}

	rc = tpm1_pcr_extend(chip, pcr_idx, hash,
			     "attempting extend a PCR value");
	tpm_put_ops(chip);
	return rc;
}
EXPORT_SYMBOL_GPL(tpm_pcr_extend);

/**
 * tpm_do_selftest - have the TPM continue its selftest and wait until it
 *                   can receive further commands
 * @chip: TPM chip to use
 *
 * Returns 0 on success, < 0 in case of fatal error or a value > 0 representing
 * a TPM error code.
 */
int tpm_do_selftest(struct tpm_chip *chip)
{
	int rc;
	unsigned int loops;
	unsigned int delay_msec = 100;
	unsigned long duration;
	u8 dummy[TPM_DIGEST_SIZE];

	duration = tpm_calc_ordinal_duration(chip, TPM_ORD_CONTINUE_SELFTEST);

	loops = jiffies_to_msecs(duration) / delay_msec;

	rc = tpm_continue_selftest(chip);
	if (rc == TPM_ERR_INVALID_POSTINIT) {
		chip->flags |= TPM_CHIP_FLAG_ALWAYS_POWERED;
		dev_info(&chip->dev, "TPM not ready (%d)\n", rc);
	}
	/* This may fail if there was no TPM driver during a suspend/resume
	 * cycle; some may return 10 (BAD_ORDINAL), others 28 (FAILEDSELFTEST)
	 */
	if (rc)
		return rc;

	do {
		/* Attempt to read a PCR value */
		rc = tpm_pcr_read_dev(chip, 0, dummy);

		/* Some buggy TPMs will not respond to tpm_tis_ready() for
		 * around 300ms while the self test is ongoing, keep trying
		 * until the self test duration expires. */
		if (rc == -ETIME) {
			dev_info(
			    &chip->dev, HW_ERR
			    "TPM command timed out during continue self test");
			tpm_msleep(delay_msec);
			continue;
		}

		if (rc == TPM_ERR_DISABLED || rc == TPM_ERR_DEACTIVATED) {
			dev_info(&chip->dev,
				 "TPM is disabled/deactivated (0x%X)\n", rc);
			/* TPM is disabled and/or deactivated; driver can
			 * proceed and TPM does handle commands for
			 * suspend/resume correctly
			 */
			return 0;
		}
		if (rc != TPM_WARN_DOING_SELFTEST)
			return rc;
		tpm_msleep(delay_msec);
	} while (--loops > 0);

	return rc;
}
EXPORT_SYMBOL_GPL(tpm_do_selftest);

/**
 * tpm1_auto_startup - Perform the standard automatic TPM initialization
 *                     sequence
 * @chip: TPM chip to use
 *
 * Returns 0 on success, < 0 in case of fatal error.
 */
int tpm1_auto_startup(struct tpm_chip *chip)
{
	int rc;

	rc = tpm_get_timeouts(chip);
	if (rc)
		goto out;
	rc = tpm_do_selftest(chip);
	if (rc) {
		dev_err(&chip->dev, "TPM self test failed\n");
		goto out;
	}

	return rc;
out:
	if (rc > 0)
		rc = -ENODEV;
	return rc;
}

int tpm_send(u32 chip_num, void *cmd, size_t buflen)
{
	struct tpm_chip *chip;
	int rc;

	chip = tpm_chip_find_get(chip_num);
	if (chip == NULL)
		return -ENODEV;

	rc = tpm_transmit_cmd(chip, NULL, cmd, buflen, 0, 0,
			      "attempting tpm_cmd");
	tpm_put_ops(chip);
	return rc;
}
EXPORT_SYMBOL_GPL(tpm_send);

static bool wait_for_tpm_stat_cond(struct tpm_chip *chip, u8 mask,
					bool check_cancel, bool *canceled)
{
	u8 status = chip->ops->status(chip);

	*canceled = false;
	if ((status & mask) == mask)
		return true;
	if (check_cancel && chip->ops->req_canceled(chip, status)) {
		*canceled = true;
		return true;
	}
	return false;
}

int wait_for_tpm_stat(struct tpm_chip *chip, u8 mask, unsigned long timeout,
		      wait_queue_head_t *queue, bool check_cancel)
{
	unsigned long stop;
	long rc;
	u8 status;
	bool canceled = false;

	/* check current status */
	status = chip->ops->status(chip);
	if ((status & mask) == mask)
		return 0;

	stop = jiffies + timeout;

	if (chip->flags & TPM_CHIP_FLAG_IRQ) {
again:
		timeout = stop - jiffies;
		if ((long)timeout <= 0)
			return -ETIME;
		rc = wait_event_interruptible_timeout(*queue,
			wait_for_tpm_stat_cond(chip, mask, check_cancel,
					       &canceled),
			timeout);
		if (rc > 0) {
			if (canceled)
				return -ECANCELED;
			return 0;
		}
		if (rc == -ERESTARTSYS && freezing(current)) {
			clear_thread_flag(TIF_SIGPENDING);
			goto again;
		}
	} else {
		do {
			tpm_msleep(TPM_TIMEOUT);
			status = chip->ops->status(chip);
			if ((status & mask) == mask)
				return 0;
		} while (time_before(jiffies, stop));
	}
	return -ETIME;
}
EXPORT_SYMBOL_GPL(wait_for_tpm_stat);

#define TPM_ORD_SAVESTATE 152
#define SAVESTATE_RESULT_SIZE 10

static const struct tpm_input_header savestate_header = {
	.tag = cpu_to_be16(TPM_TAG_RQU_COMMAND),
	.length = cpu_to_be32(10),
	.ordinal = cpu_to_be32(TPM_ORD_SAVESTATE)
};

/*
 * We are about to suspend. Save the TPM state
 * so that it can be restored.
 */
int tpm_pm_suspend(struct device *dev)
{
	struct tpm_chip *chip = dev_get_drvdata(dev);
	struct tpm_cmd_t cmd;
	int rc, try;

	u8 dummy_hash[TPM_DIGEST_SIZE] = { 0 };

	if (chip == NULL)
		return -ENODEV;

	if (chip->flags & TPM_CHIP_FLAG_ALWAYS_POWERED)
		return 0;

	if (chip->flags & TPM_CHIP_FLAG_TPM2) {
		tpm2_shutdown(chip, TPM2_SU_STATE);
		return 0;
	}

	/* for buggy tpm, flush pcrs with extend to selected dummy */
	if (tpm_suspend_pcr)
		rc = tpm1_pcr_extend(chip, tpm_suspend_pcr, dummy_hash,
				     "extending dummy pcr before suspend");

	/* now do the actual savestate */
	for (try = 0; try < TPM_RETRY; try++) {
		cmd.header.in = savestate_header;
		rc = tpm_transmit_cmd(chip, NULL, &cmd, SAVESTATE_RESULT_SIZE,
				      0, 0, NULL);

		/*
		 * If the TPM indicates that it is too busy to respond to
		 * this command then retry before giving up.  It can take
		 * several seconds for this TPM to be ready.
		 *
		 * This can happen if the TPM has already been sent the
		 * SaveState command before the driver has loaded.  TCG 1.2
		 * specification states that any communication after SaveState
		 * may cause the TPM to invalidate previously saved state.
		 */
		if (rc != TPM_WARN_RETRY)
			break;
		tpm_msleep(TPM_TIMEOUT_RETRY);
	}

	if (rc)
		dev_err(&chip->dev,
			"Error (%d) sending savestate before suspend\n", rc);
	else if (try > 0)
		dev_warn(&chip->dev, "TPM savestate took %dms\n",
			 try * TPM_TIMEOUT_RETRY);

	return rc;
}
EXPORT_SYMBOL_GPL(tpm_pm_suspend);

/*
 * Resume from a power safe. The BIOS already restored
 * the TPM state.
 */
int tpm_pm_resume(struct device *dev)
{
	struct tpm_chip *chip = dev_get_drvdata(dev);

	if (chip == NULL)
		return -ENODEV;

	return 0;
}
EXPORT_SYMBOL_GPL(tpm_pm_resume);

#define TPM_GETRANDOM_RESULT_SIZE	18
static const struct tpm_input_header tpm_getrandom_header = {
	.tag = cpu_to_be16(TPM_TAG_RQU_COMMAND),
	.length = cpu_to_be32(14),
	.ordinal = cpu_to_be32(TPM_ORD_GET_RANDOM)
};

/**
 * tpm_get_random() - Get random bytes from the tpm's RNG
 * @chip_num: A specific chip number for the request or TPM_ANY_NUM
 * @out: destination buffer for the random bytes
 * @max: the max number of bytes to write to @out
 *
 * Returns < 0 on error and the number of bytes read on success
 */
int tpm_get_random(u32 chip_num, u8 *out, size_t max)
{
	struct tpm_chip *chip;
	struct tpm_cmd_t tpm_cmd;
	u32 recd, num_bytes = min_t(u32, max, TPM_MAX_RNG_DATA), rlength;
	int err, total = 0, retries = 5;
	u8 *dest = out;

	if (!out || !num_bytes || max > TPM_MAX_RNG_DATA)
		return -EINVAL;

	chip = tpm_chip_find_get(chip_num);
	if (chip == NULL)
		return -ENODEV;

	if (chip->flags & TPM_CHIP_FLAG_TPM2) {
		err = tpm2_get_random(chip, out, max);
		tpm_put_ops(chip);
		return err;
	}

	do {
		tpm_cmd.header.in = tpm_getrandom_header;
		tpm_cmd.params.getrandom_in.num_bytes = cpu_to_be32(num_bytes);

		err = tpm_transmit_cmd(chip, NULL, &tpm_cmd,
				       TPM_GETRANDOM_RESULT_SIZE + num_bytes,
				       offsetof(struct tpm_getrandom_out,
						rng_data),
				       0, "attempting get random");
		if (err)
			break;

		recd = be32_to_cpu(tpm_cmd.params.getrandom_out.rng_data_len);
		if (recd > num_bytes) {
			total = -EFAULT;
			break;
		}

		rlength = be32_to_cpu(tpm_cmd.header.out.length);
		if (rlength < offsetof(struct tpm_getrandom_out, rng_data) +
			      recd) {
			total = -EFAULT;
			break;
		}
		memcpy(dest, tpm_cmd.params.getrandom_out.rng_data, recd);

		dest += recd;
		total += recd;
		num_bytes -= recd;
	} while (retries-- && total < max);

	tpm_put_ops(chip);
	return total ? total : -EIO;
}
EXPORT_SYMBOL_GPL(tpm_get_random);

/**
 * tpm_seal_trusted() - seal a trusted key
 * @chip_num: A specific chip number for the request or TPM_ANY_NUM
 * @options: authentication values and other options
 * @payload: the key data in clear and encrypted form
 *
 * Returns < 0 on error and 0 on success. At the moment, only TPM 2.0 chips
 * are supported.
 */
int tpm_seal_trusted(u32 chip_num, struct trusted_key_payload *payload,
		     struct trusted_key_options *options)
{
	struct tpm_chip *chip;
	int rc;

	chip = tpm_chip_find_get(chip_num);
	if (chip == NULL || !(chip->flags & TPM_CHIP_FLAG_TPM2))
		return -ENODEV;

	rc = tpm2_seal_trusted(chip, payload, options);

	tpm_put_ops(chip);
	return rc;
}
EXPORT_SYMBOL_GPL(tpm_seal_trusted);

/**
 * tpm_unseal_trusted() - unseal a trusted key
 * @chip_num: A specific chip number for the request or TPM_ANY_NUM
 * @options: authentication values and other options
 * @payload: the key data in clear and encrypted form
 *
 * Returns < 0 on error and 0 on success. At the moment, only TPM 2.0 chips
 * are supported.
 */
int tpm_unseal_trusted(u32 chip_num, struct trusted_key_payload *payload,
		       struct trusted_key_options *options)
{
	struct tpm_chip *chip;
	int rc;

	chip = tpm_chip_find_get(chip_num);
	if (chip == NULL || !(chip->flags & TPM_CHIP_FLAG_TPM2))
		return -ENODEV;

	rc = tpm2_unseal_trusted(chip, payload, options);

	tpm_put_ops(chip);

	return rc;
}
EXPORT_SYMBOL_GPL(tpm_unseal_trusted);

static int __init tpm_init(void)
{
	int rc;

	tpm_class = class_create(THIS_MODULE, "tpm");
	if (IS_ERR(tpm_class)) {
		pr_err("couldn't create tpm class\n");
		return PTR_ERR(tpm_class);
	}

	tpmrm_class = class_create(THIS_MODULE, "tpmrm");
	if (IS_ERR(tpmrm_class)) {
		pr_err("couldn't create tpmrm class\n");
		class_destroy(tpm_class);
		return PTR_ERR(tpmrm_class);
	}

	rc = alloc_chrdev_region(&tpm_devt, 0, 2*TPM_NUM_DEVICES, "tpm");
	if (rc < 0) {
		pr_err("tpm: failed to allocate char dev region\n");
		class_destroy(tpmrm_class);
		class_destroy(tpm_class);
		return rc;
	}

	return 0;
}

static void __exit tpm_exit(void)
{
	idr_destroy(&dev_nums_idr);
	class_destroy(tpm_class);
	class_destroy(tpmrm_class);
	unregister_chrdev_region(tpm_devt, 2*TPM_NUM_DEVICES);
}

subsys_initcall(tpm_init);
module_exit(tpm_exit);

MODULE_AUTHOR("Leendert van Doorn (leendert@watson.ibm.com)");
MODULE_DESCRIPTION("TPM Driver");
MODULE_VERSION("2.0");
MODULE_LICENSE("GPL");<|MERGE_RESOLUTION|>--- conflicted
+++ resolved
@@ -479,24 +479,15 @@
 
 	if (need_locality) {
 		rc = tpm_request_locality(chip, flags);
-<<<<<<< HEAD
-		if (rc < 0)
-			goto out_no_locality;
-=======
 		if (rc < 0) {
 			need_locality = false;
 			goto out_locality;
 		}
->>>>>>> ee68d467
 	}
 
 	rc = tpm_cmd_ready(chip, flags);
 	if (rc)
-<<<<<<< HEAD
-		goto out;
-=======
 		goto out_locality;
->>>>>>> ee68d467
 
 	rc = tpm2_prepare_space(chip, space, ordinal, buf);
 	if (rc)
@@ -560,14 +551,8 @@
 		dev_err(&chip->dev, "tpm2_commit_space: error %d\n", rc);
 
 out:
-<<<<<<< HEAD
-	rc = tpm_go_idle(chip, flags);
-	if (rc)
-		goto out;
-=======
 	/* may fail but do not override previous error value in rc */
 	tpm_go_idle(chip, flags);
->>>>>>> ee68d467
 
 out_locality:
 	if (need_locality)
