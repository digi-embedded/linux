#
# Character device configuration
#

menu "Character devices"

source "drivers/tty/Kconfig"

config DEVKMEM
	bool "/dev/kmem virtual device support"
	default y
	help
	  Say Y here if you want to support the /dev/kmem device. The
	  /dev/kmem device is rarely used, but can be used for certain
	  kind of kernel debugging operations.
	  When in doubt, say "N".

config SGI_SNSC
	bool "SGI Altix system controller communication support"
	depends on (IA64_SGI_SN2 || IA64_GENERIC)
	help
	  If you have an SGI Altix and you want to enable system
	  controller communication from user space (you want this!),
	  say Y.  Otherwise, say N.

config SGI_TIOCX
       bool "SGI TIO CX driver support"
       depends on (IA64_SGI_SN2 || IA64_GENERIC)
       help
         If you have an SGI Altix and you have fpga devices attached
         to your TIO, say Y here, otherwise say N.

config SGI_MBCS
       tristate "SGI FPGA Core Services driver support"
       depends on SGI_TIOCX
       help
         If you have an SGI Altix with an attached SABrick
         say Y or M here, otherwise say N.

source "drivers/tty/serial/Kconfig"

config TTY_PRINTK
	bool "TTY driver to output user messages via printk"
	depends on EXPERT && TTY
	default n
	---help---
	  If you say Y here, the support for writing user messages (i.e.
	  console messages) via printk is available.

	  The feature is useful to inline user messages with kernel
	  messages.
	  In order to use this feature, you should output user messages
	  to /dev/ttyprintk or redirect console to this TTY.

	  If unsure, say N.

config BFIN_OTP
	tristate "Blackfin On-Chip OTP Memory Support"
	depends on BLACKFIN && (BF51x || BF52x || BF54x)
	default y
	help
	  If you say Y here, you will get support for a character device
	  interface into the One Time Programmable memory pages that are
	  stored on the Blackfin processor.  This will not get you access
	  to the secure memory pages however.  You will need to write your
	  own secure code and reader for that.

	  To compile this driver as a module, choose M here: the module
	  will be called bfin-otp.

	  If unsure, it is safe to say Y.

config BFIN_OTP_WRITE_ENABLE
	bool "Enable writing support of OTP pages"
	depends on BFIN_OTP
	default n
	help
	  If you say Y here, you will enable support for writing of the
	  OTP pages.  This is dangerous by nature as you can only program
	  the pages once, so only enable this option when you actually
	  need it so as to not inadvertently clobber data.

	  If unsure, say N.

config FSL_OTP
	tristate "Freescale On-Chip OTP Memory Support"
	depends on HAS_IOMEM && OF
	help
	  If you say Y here, you will get support for a character device
	  interface into the One Time Programmable memory pages that are
	  stored on the some Freescale i.MX processors.  This will not get
	  you access to the secure memory pages however.  You will need to
	  write your own secure code and reader for that.

	  To compile this driver as a module, choose M here: the module
	  will be called fsl_otp.

	  If unsure, it is safe to say Y.

config PRINTER
	tristate "Parallel printer support"
	depends on PARPORT
	---help---
	  If you intend to attach a printer to the parallel port of your Linux
	  box (as opposed to using a serial printer; if the connector at the
	  printer has 9 or 25 holes ["female"], then it's serial), say Y.
	  Also read the Printing-HOWTO, available from
	  <http://www.tldp.org/docs.html#howto>.

	  It is possible to share one parallel port among several devices
	  (e.g. printer and ZIP drive) and it is safe to compile the
	  corresponding drivers into the kernel.

	  To compile this driver as a module, choose M here and read
	  <file:Documentation/parport.txt>.  The module will be called lp.

	  If you have several parallel ports, you can specify which ports to
	  use with the "lp" kernel command line option.  (Try "man bootparam"
	  or see the documentation of your boot loader (lilo or loadlin) about
	  how to pass options to the kernel at boot time.)  The syntax of the
	  "lp" command line option can be found in <file:drivers/char/lp.c>.

	  If you have more than 8 printers, you need to increase the LP_NO
	  macro in lp.c and the PARPORT_MAX macro in parport.h.

config LP_CONSOLE
	bool "Support for console on line printer"
	depends on PRINTER
	---help---
	  If you want kernel messages to be printed out as they occur, you
	  can have a console on the printer. This option adds support for
	  doing that; to actually get it to happen you need to pass the
	  option "console=lp0" to the kernel at boot time.

	  If the printer is out of paper (or off, or unplugged, or too
	  busy..) the kernel will stall until the printer is ready again.
	  By defining CONSOLE_LP_STRICT to 0 (at your own risk) you
	  can make the kernel continue when this happens,
	  but it'll lose the kernel messages.

	  If unsure, say N.

config PPDEV
	tristate "Support for user-space parallel port device drivers"
	depends on PARPORT
	---help---
	  Saying Y to this adds support for /dev/parport device nodes.  This
	  is needed for programs that want portable access to the parallel
	  port, for instance deviceid (which displays Plug-and-Play device
	  IDs).

	  This is the parallel port equivalent of SCSI generic support (sg).
	  It is safe to say N to this -- it is not needed for normal printing
	  or parallel port CD-ROM/disk support.

	  To compile this driver as a module, choose M here: the
	  module will be called ppdev.

	  If unsure, say N.

source "drivers/tty/hvc/Kconfig"

config VIRTIO_CONSOLE
	tristate "Virtio console"
	depends on VIRTIO && TTY
	select HVC_DRIVER
	help
	  Virtio console for use with lguest and other hypervisors.

	  Also serves as a general-purpose serial device for data
	  transfer between the guest and host.  Character devices at
	  /dev/vportNpn will be created when corresponding ports are
	  found, where N is the device number and n is the port number
	  within that device.  If specified by the host, a sysfs
	  attribute called 'name' will be populated with a name for
	  the port which can be used by udev scripts to create a
	  symlink to the device.

config IBM_BSR
	tristate "IBM POWER Barrier Synchronization Register support"
	depends on PPC_PSERIES
	help
	  This devices exposes a hardware mechanism for fast synchronization
	  of threads across a large system which avoids bouncing a cacheline
	  between several cores on a system

source "drivers/char/ipmi/Kconfig"

config DS1620
	tristate "NetWinder thermometer support"
	depends on ARCH_NETWINDER
	help
	  Say Y here to include support for the thermal management hardware
	  found in the NetWinder. This driver allows the user to control the
	  temperature set points and to read the current temperature.

	  It is also possible to say M here to build it as a module (ds1620)
	  It is recommended to be used on a NetWinder, but it is not a
	  necessity.

config NWBUTTON
	tristate "NetWinder Button"
	depends on ARCH_NETWINDER
	---help---
	  If you say Y here and create a character device node /dev/nwbutton
	  with major and minor numbers 10 and 158 ("man mknod"), then every
	  time the orange button is pressed a number of times, the number of
	  times the button was pressed will be written to that device.

	  This is most useful for applications, as yet unwritten, which
	  perform actions based on how many times the button is pressed in a
	  row.

	  Do not hold the button down for too long, as the driver does not
	  alter the behaviour of the hardware reset circuitry attached to the
	  button; it will still execute a hard reset if the button is held
	  down for longer than approximately five seconds.

	  To compile this driver as a module, choose M here: the
	  module will be called nwbutton.

	  Most people will answer Y to this question and "Reboot Using Button"
	  below to be able to initiate a system shutdown from the button.

config NWBUTTON_REBOOT
	bool "Reboot Using Button"
	depends on NWBUTTON
	help
	  If you say Y here, then you will be able to initiate a system
	  shutdown and reboot by pressing the orange button a number of times.
	  The number of presses to initiate the shutdown is two by default,
	  but this can be altered by modifying the value of NUM_PRESSES_REBOOT
	  in nwbutton.h and recompiling the driver or, if you compile the
	  driver as a module, you can specify the number of presses at load
	  time with "insmod button reboot_count=<something>".

config NWFLASH
	tristate "NetWinder flash support"
	depends on ARCH_NETWINDER
	---help---
	  If you say Y here and create a character device /dev/flash with
	  major 10 and minor 160 you can manipulate the flash ROM containing
	  the NetWinder firmware. Be careful as accidentally overwriting the
	  flash contents can render your computer unbootable. On no account
	  allow random users access to this device. :-)

	  To compile this driver as a module, choose M here: the
	  module will be called nwflash.

	  If you're not sure, say N.

source "drivers/char/hw_random/Kconfig"

config NVRAM
	tristate "/dev/nvram support"
	depends on ATARI || X86 || (ARM && RTC_DRV_CMOS) || GENERIC_NVRAM
	---help---
	  If you say Y here and create a character special file /dev/nvram
	  with major number 10 and minor number 144 using mknod ("man mknod"),
	  you get read and write access to the extra bytes of non-volatile
	  memory in the real time clock (RTC), which is contained in every PC
	  and most Ataris.  The actual number of bytes varies, depending on the
	  nvram in the system, but is usually 114 (128-14 for the RTC).

	  This memory is conventionally called "CMOS RAM" on PCs and "NVRAM"
	  on Ataris. /dev/nvram may be used to view settings there, or to
	  change them (with some utility). It could also be used to frequently
	  save a few bits of very important data that may not be lost over
	  power-off and for which writing to disk is too insecure. Note
	  however that most NVRAM space in a PC belongs to the BIOS and you
	  should NEVER idly tamper with it. See Ralf Brown's interrupt list
	  for a guide to the use of CMOS bytes by your BIOS.

	  On Atari machines, /dev/nvram is always configured and does not need
	  to be selected.

	  To compile this driver as a module, choose M here: the
	  module will be called nvram.

#
# These legacy RTC drivers just cause too many conflicts with the generic
# RTC framework ... let's not even try to coexist any more.
#
if RTC_LIB=n

config RTC
	tristate "Enhanced Real Time Clock Support (legacy PC RTC driver)"
	depends on !PPC && !PARISC && !IA64 && !M68K && !SPARC && !FRV \
			&& !ARM && !SUPERH && !S390 && !AVR32 && !BLACKFIN && !UML
	---help---
	  If you say Y here and create a character special file /dev/rtc with
	  major number 10 and minor number 135 using mknod ("man mknod"), you
	  will get access to the real time clock (or hardware clock) built
	  into your computer.

	  Every PC has such a clock built in. It can be used to generate
	  signals from as low as 1Hz up to 8192Hz, and can also be used
	  as a 24 hour alarm. It reports status information via the file
	  /proc/driver/rtc and its behaviour is set by various ioctls on
	  /dev/rtc.

	  If you run Linux on a multiprocessor machine and said Y to
	  "Symmetric Multi Processing" above, you should say Y here to read
	  and set the RTC in an SMP compatible fashion.

	  If you think you have a use for such a device (such as periodic data
	  sampling), then say Y here, and read <file:Documentation/rtc.txt>
	  for details.

	  To compile this driver as a module, choose M here: the
	  module will be called rtc.

config JS_RTC
	tristate "Enhanced Real Time Clock Support"
	depends on SPARC32 && PCI
	---help---
	  If you say Y here and create a character special file /dev/rtc with
	  major number 10 and minor number 135 using mknod ("man mknod"), you
	  will get access to the real time clock (or hardware clock) built
	  into your computer.

	  Every PC has such a clock built in. It can be used to generate
	  signals from as low as 1Hz up to 8192Hz, and can also be used
	  as a 24 hour alarm. It reports status information via the file
	  /proc/driver/rtc and its behaviour is set by various ioctls on
	  /dev/rtc.

	  If you think you have a use for such a device (such as periodic data
	  sampling), then say Y here, and read <file:Documentation/rtc.txt>
	  for details.

	  To compile this driver as a module, choose M here: the
	  module will be called js-rtc.

config GEN_RTC
	tristate "Generic /dev/rtc emulation"
	depends on RTC!=y && !IA64 && !ARM && !M32R && !MIPS && !SPARC && !FRV && !S390 && !SUPERH && !AVR32 && !BLACKFIN && !UML
	---help---
	  If you say Y here and create a character special file /dev/rtc with
	  major number 10 and minor number 135 using mknod ("man mknod"), you
	  will get access to the real time clock (or hardware clock) built
	  into your computer.

	  It reports status information via the file /proc/driver/rtc and its
	  behaviour is set by various ioctls on /dev/rtc. If you enable the
	  "extended RTC operation" below it will also provide an emulation
	  for RTC_UIE which is required by some programs and may improve
	  precision in some cases.

	  To compile this driver as a module, choose M here: the
	  module will be called genrtc.

config GEN_RTC_X
	bool "Extended RTC operation"
	depends on GEN_RTC
	help
	  Provides an emulation for RTC_UIE which is required by some programs
	  and may improve precision of the generic RTC support in some cases.

config EFI_RTC
	bool "EFI Real Time Clock Services"
	depends on IA64

config DS1302
	tristate "DS1302 RTC support"
	depends on M32R && (PLAT_M32700UT || PLAT_OPSPUT)
	help
	  If you say Y here and create a character special file /dev/rtc with
	  major number 121 and minor number 0 using mknod ("man mknod"), you
	  will get access to the real time clock (or hardware clock) built
	  into your computer.

endif # RTC_LIB

config DTLK
	tristate "Double Talk PC internal speech card support"
	depends on ISA
	help
	  This driver is for the DoubleTalk PC, a speech synthesizer
	  manufactured by RC Systems (<http://www.rcsys.com/>).  It is also
	  called the `internal DoubleTalk'.

	  To compile this driver as a module, choose M here: the
	  module will be called dtlk.

config XILINX_HWICAP
	tristate "Xilinx HWICAP Support"
	depends on XILINX_VIRTEX || MICROBLAZE
	help
	  This option enables support for Xilinx Internal Configuration
	  Access Port (ICAP) driver.  The ICAP is used on Xilinx Virtex
	  FPGA platforms to partially reconfigure the FPGA at runtime.

	  If unsure, say N.

config R3964
	tristate "Siemens R3964 line discipline"
	depends on TTY
	---help---
	  This driver allows synchronous communication with devices using the
	  Siemens R3964 packet protocol. Unless you are dealing with special
	  hardware like PLCs, you are unlikely to need this.

	  To compile this driver as a module, choose M here: the
	  module will be called n_r3964.

	  If unsure, say N.

config APPLICOM
	tristate "Applicom intelligent fieldbus card support"
	depends on PCI
	---help---
	  This driver provides the kernel-side support for the intelligent
	  fieldbus cards made by Applicom International. More information
	  about these cards can be found on the WWW at the address
	  <http://www.applicom-int.com/>, or by email from David Woodhouse
	  <dwmw2@infradead.org>.

	  To compile this driver as a module, choose M here: the
	  module will be called applicom.

	  If unsure, say N.

config SONYPI
	tristate "Sony Vaio Programmable I/O Control Device support"
	depends on X86 && PCI && INPUT && !64BIT
	---help---
	  This driver enables access to the Sony Programmable I/O Control
	  Device which can be found in many (all ?) Sony Vaio laptops.

	  If you have one of those laptops, read
	  <file:Documentation/laptops/sonypi.txt>, and say Y or M here.

	  To compile this driver as a module, choose M here: the
	  module will be called sonypi.

config GPIO_TB0219
	tristate "TANBAC TB0219 GPIO support"
	depends on TANBAC_TB022X
	select GPIO_VR41XX

source "drivers/char/pcmcia/Kconfig"

config MWAVE
	tristate "ACP Modem (Mwave) support"
	depends on X86 && TTY
	select SERIAL_8250
	---help---
	  The ACP modem (Mwave) for Linux is a WinModem. It is composed of a
	  kernel driver and a user level application. Together these components
	  support direct attachment to public switched telephone networks (PSTNs)
	  and support selected world wide countries.

	  This version of the ACP Modem driver supports the IBM Thinkpad 600E,
	  600, and 770 that include on board ACP modem hardware.

	  The modem also supports the standard communications port interface
	  (ttySx) and is compatible with the Hayes AT Command Set.

	  The user level application needed to use this driver can be found at
	  the IBM Linux Technology Center (LTC) web site:
	  <http://www.ibm.com/linux/ltc/>.

	  If you own one of the above IBM Thinkpads which has the Mwave chipset
	  in it, say Y.

	  To compile this driver as a module, choose M here: the
	  module will be called mwave.

config SCx200_GPIO
	tristate "NatSemi SCx200 GPIO Support"
	depends on SCx200
	select NSC_GPIO
	help
	  Give userspace access to the GPIO pins on the National
	  Semiconductor SCx200 processors.

	  If compiled as a module, it will be called scx200_gpio.

config PC8736x_GPIO
	tristate "NatSemi PC8736x GPIO Support"
	depends on X86_32 && !UML
	default SCx200_GPIO	# mostly N
	select NSC_GPIO		# needed for support routines
	help
	  Give userspace access to the GPIO pins on the National
	  Semiconductor PC-8736x (x=[03456]) SuperIO chip.  The chip
	  has multiple functional units, inc several managed by
	  hwmon/pc87360 driver.  Tested with PC-87366

	  If compiled as a module, it will be called pc8736x_gpio.

config NSC_GPIO
	tristate "NatSemi Base GPIO Support"
	depends on X86_32
	# selected by SCx200_GPIO and PC8736x_GPIO
	# what about 2 selectors differing: m != y
	help
	  Common support used (and needed) by scx200_gpio and
	  pc8736x_gpio drivers.  If those drivers are built as
	  modules, this one will be too, named nsc_gpio

config RAW_DRIVER
	tristate "RAW driver (/dev/raw/rawN)"
	depends on BLOCK
	help
	  The raw driver permits block devices to be bound to /dev/raw/rawN.
	  Once bound, I/O against /dev/raw/rawN uses efficient zero-copy I/O.
	  See the raw(8) manpage for more details.

          Applications should preferably open the device (eg /dev/hda1)
          with the O_DIRECT flag.

config MAX_RAW_DEVS
	int "Maximum number of RAW devices to support (1-65536)"
	depends on RAW_DRIVER
	range 1 65536
	default "256"
	help
	  The maximum number of RAW devices that are supported.
	  Default is 256. Increase this number in case you need lots of
	  raw devices.

config HPET
	bool "HPET - High Precision Event Timer" if (X86 || IA64)
	default n
	depends on ACPI
	help
	  If you say Y here, you will have a miscdevice named "/dev/hpet/".  Each
	  open selects one of the timers supported by the HPET.  The timers are
	  non-periodic and/or periodic.

config HPET_MMAP
	bool "Allow mmap of HPET"
	default y
	depends on HPET
	help
	  If you say Y here, user applications will be able to mmap
	  the HPET registers.

config HPET_MMAP_DEFAULT
	bool "Enable HPET MMAP access by default"
	default y
	depends on HPET_MMAP
	help
	  In some hardware implementations, the page containing HPET
	  registers may also contain other things that shouldn't be
	  exposed to the user.  This option selects the default (if
	  kernel parameter hpet_mmap is not set) user access to the
	  registers for applications that require it.

config HANGCHECK_TIMER
	tristate "Hangcheck timer"
	depends on X86 || IA64 || PPC64 || S390
	help
	  The hangcheck-timer module detects when the system has gone
	  out to lunch past a certain margin.  It can reboot the system
	  or merely print a warning.

config MMTIMER
	tristate "MMTIMER Memory mapped RTC for SGI Altix"
	depends on IA64_GENERIC || IA64_SGI_SN2
	default y
	help
	  The mmtimer device allows direct userspace access to the
	  Altix system timer.

config UV_MMTIMER
	tristate "UV_MMTIMER Memory mapped RTC for SGI UV"
	depends on X86_UV
	default m
	help
	  The uv_mmtimer device allows direct userspace access to the
	  UV system timer.

source "drivers/char/tpm/Kconfig"

config TELCLOCK
	tristate "Telecom clock driver for ATCA SBC"
	depends on X86
	default n
	help
	  The telecom clock device is specific to the MPCBL0010 and MPCBL0050
	  ATCA computers and allows direct userspace access to the
	  configuration of the telecom clock configuration settings.  This
	  device is used for hardware synchronization across the ATCA backplane
	  fabric.  Upon loading, the driver exports a sysfs directory,
	  /sys/devices/platform/telco_clock, with a number of files for
	  controlling the behavior of this hardware.

config DEVPORT
	bool
	depends on !M68K
	depends on ISA || PCI
	default y

source "drivers/s390/char/Kconfig"

config MSM_SMD_PKT
	bool "Enable device interface for some SMD packet ports"
	default n
	depends on MSM_SMD
	help
	  Enables userspace clients to read and write to some packet SMD
	  ports via device interface for MSM chipset.

config TILE_SROM
	bool "Character-device access via hypervisor to the Tilera SPI ROM"
	depends on TILE
	default y
	---help---
	  This device provides character-level read-write access
	  to the SROM, typically via the "0", "1", and "2" devices
	  in /dev/srom/.  The Tilera hypervisor makes the flash
	  device appear much like a simple EEPROM, and knows
	  how to partition a single ROM for multiple purposes.

<<<<<<< HEAD
config MXS_VIIM
	tristate "MXS Virtual IIM device driver"
	depends on (SOC_IMX50 || SOC_IMX6Q || SOC_IMX6SL)
	help
	  Support for access to MXS Virtual IIM device, most people should say N here.

=======
source "drivers/char/imx_amp/Kconfig"
>>>>>>> 825dd90e
endmenu
<|MERGE_RESOLUTION|>--- conflicted
+++ resolved
@@ -615,14 +615,11 @@
 	  device appear much like a simple EEPROM, and knows
 	  how to partition a single ROM for multiple purposes.
 
-<<<<<<< HEAD
 config MXS_VIIM
 	tristate "MXS Virtual IIM device driver"
 	depends on (SOC_IMX50 || SOC_IMX6Q || SOC_IMX6SL)
 	help
 	  Support for access to MXS Virtual IIM device, most people should say N here.
 
-=======
 source "drivers/char/imx_amp/Kconfig"
->>>>>>> 825dd90e
 endmenu
