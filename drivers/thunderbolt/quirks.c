// SPDX-License-Identifier: GPL-2.0
/*
 * Thunderbolt driver - quirks
 *
 * Copyright (c) 2020 Mario Limonciello <mario.limonciello@dell.com>
 */

#include "tb.h"

static void quirk_force_power_link(struct tb_switch *sw)
{
	sw->quirks |= QUIRK_FORCE_POWER_LINK_CONTROLLER;
	tb_sw_dbg(sw, "forcing power to link controller\n");
}

static void quirk_dp_credit_allocation(struct tb_switch *sw)
{
	if (sw->credit_allocation && sw->min_dp_main_credits == 56) {
		sw->min_dp_main_credits = 18;
		tb_sw_dbg(sw, "quirked DP main: %u\n", sw->min_dp_main_credits);
	}
}

static void quirk_clx_disable(struct tb_switch *sw)
{
	sw->quirks |= QUIRK_NO_CLX;
	tb_sw_dbg(sw, "disabling CL states\n");
}

static void quirk_usb3_maximum_bandwidth(struct tb_switch *sw)
{
	struct tb_port *port;

<<<<<<< HEAD
=======
	if (tb_switch_is_icm(sw))
		return;

>>>>>>> ccf0a997
	tb_switch_for_each_port(sw, port) {
		if (!tb_port_is_usb3_down(port))
			continue;
		port->max_bw = 16376;
		tb_port_dbg(port, "USB3 maximum bandwidth limited to %u Mb/s\n",
			    port->max_bw);
	}
}

struct tb_quirk {
	u16 hw_vendor_id;
	u16 hw_device_id;
	u16 vendor;
	u16 device;
	void (*hook)(struct tb_switch *sw);
};

static const struct tb_quirk tb_quirks[] = {
	/* Dell WD19TB supports self-authentication on unplug */
	{ 0x0000, 0x0000, 0x00d4, 0xb070, quirk_force_power_link },
	{ 0x0000, 0x0000, 0x00d4, 0xb071, quirk_force_power_link },
	/*
	 * Intel Goshen Ridge NVM 27 and before report wrong number of
	 * DP buffers.
	 */
	{ 0x8087, 0x0b26, 0x0000, 0x0000, quirk_dp_credit_allocation },
	/*
	 * Limit the maximum USB3 bandwidth for the following Intel USB4
	 * host routers due to a hardware issue.
	 */
	{ 0x8087, PCI_DEVICE_ID_INTEL_ADL_NHI0, 0x0000, 0x0000,
		  quirk_usb3_maximum_bandwidth },
	{ 0x8087, PCI_DEVICE_ID_INTEL_ADL_NHI1, 0x0000, 0x0000,
		  quirk_usb3_maximum_bandwidth },
	{ 0x8087, PCI_DEVICE_ID_INTEL_RPL_NHI0, 0x0000, 0x0000,
		  quirk_usb3_maximum_bandwidth },
	{ 0x8087, PCI_DEVICE_ID_INTEL_RPL_NHI1, 0x0000, 0x0000,
		  quirk_usb3_maximum_bandwidth },
	{ 0x8087, PCI_DEVICE_ID_INTEL_MTL_M_NHI0, 0x0000, 0x0000,
		  quirk_usb3_maximum_bandwidth },
	{ 0x8087, PCI_DEVICE_ID_INTEL_MTL_P_NHI0, 0x0000, 0x0000,
		  quirk_usb3_maximum_bandwidth },
	{ 0x8087, PCI_DEVICE_ID_INTEL_MTL_P_NHI1, 0x0000, 0x0000,
		  quirk_usb3_maximum_bandwidth },
	{ 0x8087, PCI_DEVICE_ID_INTEL_BARLOW_RIDGE_HOST_80G_NHI, 0x0000, 0x0000,
		  quirk_usb3_maximum_bandwidth },
	{ 0x8087, PCI_DEVICE_ID_INTEL_BARLOW_RIDGE_HOST_40G_NHI, 0x0000, 0x0000,
		  quirk_usb3_maximum_bandwidth },
	{ 0x8087, PCI_DEVICE_ID_INTEL_BARLOW_RIDGE_HUB_80G_BRIDGE, 0x0000, 0x0000,
		  quirk_usb3_maximum_bandwidth },
	{ 0x8087, PCI_DEVICE_ID_INTEL_BARLOW_RIDGE_HUB_40G_BRIDGE, 0x0000, 0x0000,
		  quirk_usb3_maximum_bandwidth },
	/*
	 * CLx is not supported on AMD USB4 Yellow Carp and Pink Sardine platforms.
	 */
	{ 0x0438, 0x0208, 0x0000, 0x0000, quirk_clx_disable },
	{ 0x0438, 0x0209, 0x0000, 0x0000, quirk_clx_disable },
	{ 0x0438, 0x020a, 0x0000, 0x0000, quirk_clx_disable },
	{ 0x0438, 0x020b, 0x0000, 0x0000, quirk_clx_disable },
};

/**
 * tb_check_quirks() - Check for quirks to apply
 * @sw: Thunderbolt switch
 *
 * Apply any quirks for the Thunderbolt controller.
 */
void tb_check_quirks(struct tb_switch *sw)
{
	int i;

	for (i = 0; i < ARRAY_SIZE(tb_quirks); i++) {
		const struct tb_quirk *q = &tb_quirks[i];

		if (q->hw_vendor_id && q->hw_vendor_id != sw->config.vendor_id)
			continue;
		if (q->hw_device_id && q->hw_device_id != sw->config.device_id)
			continue;
		if (q->vendor && q->vendor != sw->vendor)
			continue;
		if (q->device && q->device != sw->device)
			continue;

		tb_sw_dbg(sw, "running %ps\n", q->hook);
		q->hook(sw);
	}
}<|MERGE_RESOLUTION|>--- conflicted
+++ resolved
@@ -31,12 +31,9 @@
 {
 	struct tb_port *port;
 
-<<<<<<< HEAD
-=======
 	if (tb_switch_is_icm(sw))
 		return;
 
->>>>>>> ccf0a997
 	tb_switch_for_each_port(sw, port) {
 		if (!tb_port_is_usb3_down(port))
 			continue;
