// SPDX-License-Identifier: GPL-2.0-only
/*
 * Copyright (C) 2015 Srinivas Kandagatla <srinivas.kandagatla@linaro.org>
 */

#include <linux/clk.h>
#include <linux/device.h>
#include <linux/io.h>
#include <linux/iopoll.h>
#include <linux/kernel.h>
#include <linux/module.h>
#include <linux/mod_devicetable.h>
#include <linux/nvmem-provider.h>
#include <linux/platform_device.h>
#include <linux/pm_domain.h>
#include <linux/pm_runtime.h>
#include <linux/property.h>
#include <linux/regulator/consumer.h>

/* Blow timer clock frequency in Mhz */
#define QFPROM_BLOW_TIMER_OFFSET 0x03c

/* Amount of time required to hold charge to blow fuse in micro-seconds */
#define QFPROM_FUSE_BLOW_POLL_US	100
#define QFPROM_FUSE_BLOW_TIMEOUT_US	1000

#define QFPROM_BLOW_STATUS_OFFSET	0x048
#define QFPROM_BLOW_STATUS_BUSY		0x1
#define QFPROM_BLOW_STATUS_READY	0x0

#define QFPROM_ACCEL_OFFSET		0x044

#define QFPROM_VERSION_OFFSET		0x0
#define QFPROM_MAJOR_VERSION_SHIFT	28
#define QFPROM_MAJOR_VERSION_MASK	GENMASK(31, QFPROM_MAJOR_VERSION_SHIFT)
#define QFPROM_MINOR_VERSION_SHIFT	16
#define QFPROM_MINOR_VERSION_MASK	GENMASK(27, QFPROM_MINOR_VERSION_SHIFT)

static bool read_raw_data;
module_param(read_raw_data, bool, 0644);
MODULE_PARM_DESC(read_raw_data, "Read raw instead of corrected data");

/**
 * struct qfprom_soc_data - config that varies from SoC to SoC.
 *
 * @accel_value:             Should contain qfprom accel value.
 * @qfprom_blow_timer_value: The timer value of qfprom when doing efuse blow.
 * @qfprom_blow_set_freq:    The frequency required to set when we start the
 *                           fuse blowing.
 * @qfprom_blow_uV:          LDO voltage to be set when doing efuse blow
 */
struct qfprom_soc_data {
	u32 accel_value;
	u32 qfprom_blow_timer_value;
	u32 qfprom_blow_set_freq;
	int qfprom_blow_uV;
};

/**
 * struct qfprom_priv - structure holding qfprom attributes
 *
 * @qfpraw:       iomapped memory space for qfprom-efuse raw address space.
 * @qfpconf:      iomapped memory space for qfprom-efuse configuration address
 *                space.
 * @qfpcorrected: iomapped memory space for qfprom corrected address space.
 * @qfpsecurity:  iomapped memory space for qfprom security control space.
 * @dev:          qfprom device structure.
 * @secclk:       Clock supply.
 * @vcc:          Regulator supply.
 * @soc_data:     Data that for things that varies from SoC to SoC.
 */
struct qfprom_priv {
	void __iomem *qfpraw;
	void __iomem *qfpconf;
	void __iomem *qfpcorrected;
	void __iomem *qfpsecurity;
	struct device *dev;
	struct clk *secclk;
	struct regulator *vcc;
	const struct qfprom_soc_data *soc_data;
};

/**
 * struct qfprom_touched_values - saved values to restore after blowing
 *
 * @clk_rate: The rate the clock was at before blowing.
 * @accel_val: The value of the accel reg before blowing.
 * @timer_val: The value of the timer before blowing.
 */
struct qfprom_touched_values {
	unsigned long clk_rate;
	u32 accel_val;
	u32 timer_val;
};

/**
 * struct qfprom_soc_compatible_data - Data matched against the SoC
 * compatible string.
 *
 * @keepout: Array of keepout regions for this SoC.
 * @nkeepout: Number of elements in the keepout array.
 */
struct qfprom_soc_compatible_data {
	const struct nvmem_keepout *keepout;
	unsigned int nkeepout;
};

static const struct nvmem_keepout sc7180_qfprom_keepout[] = {
	{.start = 0x128, .end = 0x148},
	{.start = 0x220, .end = 0x228}
};

static const struct qfprom_soc_compatible_data sc7180_qfprom = {
	.keepout = sc7180_qfprom_keepout,
	.nkeepout = ARRAY_SIZE(sc7180_qfprom_keepout)
};

static const struct nvmem_keepout sc7280_qfprom_keepout[] = {
	{.start = 0x128, .end = 0x148},
	{.start = 0x238, .end = 0x248}
};

static const struct qfprom_soc_compatible_data sc7280_qfprom = {
	.keepout = sc7280_qfprom_keepout,
	.nkeepout = ARRAY_SIZE(sc7280_qfprom_keepout)
};

/**
 * qfprom_disable_fuse_blowing() - Undo enabling of fuse blowing.
 * @priv: Our driver data.
 * @old:  The data that was stashed from before fuse blowing.
 *
 * Resets the value of the blow timer, accel register and the clock
 * and voltage settings.
 *
 * Prints messages if there are errors but doesn't return an error code
 * since there's not much we can do upon failure.
 */
static void qfprom_disable_fuse_blowing(const struct qfprom_priv *priv,
					const struct qfprom_touched_values *old)
{
	int ret;

	writel(old->timer_val, priv->qfpconf + QFPROM_BLOW_TIMER_OFFSET);
	writel(old->accel_val, priv->qfpconf + QFPROM_ACCEL_OFFSET);

	dev_pm_genpd_set_performance_state(priv->dev, 0);
	pm_runtime_put(priv->dev);

	/*
	 * This may be a shared rail and may be able to run at a lower rate
	 * when we're not blowing fuses.  At the moment, the regulator framework
	 * applies voltage constraints even on disabled rails, so remove our
	 * constraints and allow the rail to be adjusted by other users.
	 */
	ret = regulator_set_voltage(priv->vcc, 0, INT_MAX);
	if (ret)
		dev_warn(priv->dev, "Failed to set 0 voltage (ignoring)\n");

	ret = regulator_disable(priv->vcc);
	if (ret)
		dev_warn(priv->dev, "Failed to disable regulator (ignoring)\n");

	ret = clk_set_rate(priv->secclk, old->clk_rate);
	if (ret)
		dev_warn(priv->dev,
			 "Failed to set clock rate for disable (ignoring)\n");

	clk_disable_unprepare(priv->secclk);
}

/**
 * qfprom_enable_fuse_blowing() - Enable fuse blowing.
 * @priv: Our driver data.
 * @old:  We'll stash stuff here to use when disabling.
 *
 * Sets the value of the blow timer, accel register and the clock
 * and voltage settings.
 *
 * Prints messages if there are errors so caller doesn't need to.
 *
 * Return: 0 or -err.
 */
static int qfprom_enable_fuse_blowing(const struct qfprom_priv *priv,
				      struct qfprom_touched_values *old)
{
	int ret;
	int qfprom_blow_uV = priv->soc_data->qfprom_blow_uV;

	ret = clk_prepare_enable(priv->secclk);
	if (ret) {
		dev_err(priv->dev, "Failed to enable clock\n");
		return ret;
	}

	old->clk_rate = clk_get_rate(priv->secclk);
	ret = clk_set_rate(priv->secclk, priv->soc_data->qfprom_blow_set_freq);
	if (ret) {
		dev_err(priv->dev, "Failed to set clock rate for enable\n");
		goto err_clk_prepared;
	}

	/*
	 * Hardware requires a minimum voltage for fuse blowing.
	 * This may be a shared rail so don't specify a maximum.
	 * Regulator constraints will cap to the actual maximum.
	 */
	ret = regulator_set_voltage(priv->vcc, qfprom_blow_uV, INT_MAX);
	if (ret) {
		dev_err(priv->dev, "Failed to set %duV\n", qfprom_blow_uV);
		goto err_clk_rate_set;
	}

	ret = regulator_enable(priv->vcc);
	if (ret) {
		dev_err(priv->dev, "Failed to enable regulator\n");
		goto err_clk_rate_set;
	}

	ret = pm_runtime_get_sync(priv->dev);
	if (ret < 0) {
		pm_runtime_put_noidle(priv->dev);
		dev_err(priv->dev, "Failed to enable power-domain\n");
		goto err_reg_enable;
	}
	dev_pm_genpd_set_performance_state(priv->dev, INT_MAX);

	old->timer_val = readl(priv->qfpconf + QFPROM_BLOW_TIMER_OFFSET);
	old->accel_val = readl(priv->qfpconf + QFPROM_ACCEL_OFFSET);
	writel(priv->soc_data->qfprom_blow_timer_value,
	       priv->qfpconf + QFPROM_BLOW_TIMER_OFFSET);
	writel(priv->soc_data->accel_value,
	       priv->qfpconf + QFPROM_ACCEL_OFFSET);

	return 0;

err_reg_enable:
	regulator_disable(priv->vcc);
err_clk_rate_set:
	clk_set_rate(priv->secclk, old->clk_rate);
err_clk_prepared:
	clk_disable_unprepare(priv->secclk);
	return ret;
}

/**
 * qfprom_efuse_reg_write() - Write to fuses.
 * @context: Our driver data.
 * @reg:     The offset to write at.
 * @_val:    Pointer to data to write.
 * @bytes:   The number of bytes to write.
 *
 * Writes to fuses.  WARNING: THIS IS PERMANENT.
 *
 * Return: 0 or -err.
 */
static int qfprom_reg_write(void *context, unsigned int reg, void *_val,
			    size_t bytes)
{
	struct qfprom_priv *priv = context;
	struct qfprom_touched_values old;
	int words = bytes / 4;
	u32 *value = _val;
	u32 blow_status;
	int ret;
	int i;

	dev_dbg(priv->dev,
		"Writing to raw qfprom region : %#010x of size: %zu\n",
		reg, bytes);

	/*
	 * The hardware only allows us to write word at a time, but we can
	 * read byte at a time.  Until the nvmem framework allows a separate
	 * word_size and stride for reading vs. writing, we'll enforce here.
	 */
	if (bytes % 4) {
		dev_err(priv->dev,
			"%zu is not an integral number of words\n", bytes);
		return -EINVAL;
	}
	if (reg % 4) {
		dev_err(priv->dev,
			"Invalid offset: %#x.  Must be word aligned\n", reg);
		return -EINVAL;
	}

	ret = qfprom_enable_fuse_blowing(priv, &old);
	if (ret)
		return ret;

	ret = readl_relaxed_poll_timeout(
		priv->qfpconf + QFPROM_BLOW_STATUS_OFFSET,
		blow_status, blow_status == QFPROM_BLOW_STATUS_READY,
		QFPROM_FUSE_BLOW_POLL_US, QFPROM_FUSE_BLOW_TIMEOUT_US);

	if (ret) {
		dev_err(priv->dev,
			"Timeout waiting for initial ready; aborting.\n");
		goto exit_enabled_fuse_blowing;
	}

	for (i = 0; i < words; i++)
		writel(value[i], priv->qfpraw + reg + (i * 4));

	ret = readl_relaxed_poll_timeout(
		priv->qfpconf + QFPROM_BLOW_STATUS_OFFSET,
		blow_status, blow_status == QFPROM_BLOW_STATUS_READY,
		QFPROM_FUSE_BLOW_POLL_US, QFPROM_FUSE_BLOW_TIMEOUT_US);

	/* Give an error, but not much we can do in this case */
	if (ret)
		dev_err(priv->dev, "Timeout waiting for finish.\n");

exit_enabled_fuse_blowing:
	qfprom_disable_fuse_blowing(priv, &old);

	return ret;
}

<<<<<<< HEAD
static struct nvmem_config econfig = {
	.name = "qfprom",
	.stride = 1,
	.word_size = 1,
	.reg_read = qfprom_reg_read,
=======
static int qfprom_reg_read(void *context,
			unsigned int reg, void *_val, size_t bytes)
{
	struct qfprom_priv *priv = context;
	u8 *val = _val;
	int i = 0, words = bytes;
	void __iomem *base = priv->qfpcorrected;

	if (read_raw_data && priv->qfpraw)
		base = priv->qfpraw;

	while (words--)
		*val++ = readb(base + reg + i++);

	return 0;
}

static void qfprom_runtime_disable(void *data)
{
	pm_runtime_disable(data);
}

static const struct qfprom_soc_data qfprom_7_8_data = {
	.accel_value = 0xD10,
	.qfprom_blow_timer_value = 25,
	.qfprom_blow_set_freq = 4800000,
	.qfprom_blow_uV = 1800000,
};

static const struct qfprom_soc_data qfprom_7_15_data = {
	.accel_value = 0xD08,
	.qfprom_blow_timer_value = 24,
	.qfprom_blow_set_freq = 4800000,
	.qfprom_blow_uV = 1900000,
>>>>>>> c1084c27
};

static int qfprom_probe(struct platform_device *pdev)
{
	struct nvmem_config econfig = {
		.name = "qfprom",
		.stride = 1,
		.word_size = 1,
		.id = NVMEM_DEVID_AUTO,
		.reg_read = qfprom_reg_read,
	};
	struct device *dev = &pdev->dev;
	struct resource *res;
	struct nvmem_device *nvmem;
	const struct qfprom_soc_compatible_data *soc_data;
	struct qfprom_priv *priv;
	int ret;

	priv = devm_kzalloc(dev, sizeof(*priv), GFP_KERNEL);
	if (!priv)
		return -ENOMEM;

	/* The corrected section is always provided */
	res = platform_get_resource(pdev, IORESOURCE_MEM, 0);
	priv->qfpcorrected = devm_ioremap_resource(dev, res);
	if (IS_ERR(priv->qfpcorrected))
		return PTR_ERR(priv->qfpcorrected);

	econfig.size = resource_size(res);
	econfig.dev = dev;
	econfig.priv = priv;

	priv->dev = dev;
	soc_data = device_get_match_data(dev);
	if (soc_data) {
		econfig.keepout = soc_data->keepout;
		econfig.nkeepout = soc_data->nkeepout;
	}

	/*
	 * If more than one region is provided then the OS has the ability
	 * to write.
	 */
	res = platform_get_resource(pdev, IORESOURCE_MEM, 1);
	if (res) {
		u32 version;
		int major_version, minor_version;

		priv->qfpraw = devm_ioremap_resource(dev, res);
		if (IS_ERR(priv->qfpraw))
			return PTR_ERR(priv->qfpraw);
		res = platform_get_resource(pdev, IORESOURCE_MEM, 2);
		priv->qfpconf = devm_ioremap_resource(dev, res);
		if (IS_ERR(priv->qfpconf))
			return PTR_ERR(priv->qfpconf);
		res = platform_get_resource(pdev, IORESOURCE_MEM, 3);
		priv->qfpsecurity = devm_ioremap_resource(dev, res);
		if (IS_ERR(priv->qfpsecurity))
			return PTR_ERR(priv->qfpsecurity);

		version = readl(priv->qfpsecurity + QFPROM_VERSION_OFFSET);
		major_version = (version & QFPROM_MAJOR_VERSION_MASK) >>
				QFPROM_MAJOR_VERSION_SHIFT;
		minor_version = (version & QFPROM_MINOR_VERSION_MASK) >>
				QFPROM_MINOR_VERSION_SHIFT;

		if (major_version == 7 && minor_version == 8)
			priv->soc_data = &qfprom_7_8_data;
		else if (major_version == 7 && minor_version == 15)
			priv->soc_data = &qfprom_7_15_data;

		priv->vcc = devm_regulator_get(&pdev->dev, "vcc");
		if (IS_ERR(priv->vcc))
			return PTR_ERR(priv->vcc);

		priv->secclk = devm_clk_get(dev, "core");
		if (IS_ERR(priv->secclk)) {
			ret = PTR_ERR(priv->secclk);
			if (ret != -EPROBE_DEFER)
				dev_err(dev, "Error getting clock: %d\n", ret);
			return ret;
		}

		/* Only enable writing if we have SoC data. */
		if (priv->soc_data)
			econfig.reg_write = qfprom_reg_write;
	}

	pm_runtime_enable(dev);
	ret = devm_add_action_or_reset(dev, qfprom_runtime_disable, dev);
	if (ret)
		return ret;

	nvmem = devm_nvmem_register(dev, &econfig);

	return PTR_ERR_OR_ZERO(nvmem);
}

static const struct of_device_id qfprom_of_match[] = {
	{ .compatible = "qcom,qfprom",},
	{ .compatible = "qcom,sc7180-qfprom", .data = &sc7180_qfprom},
	{ .compatible = "qcom,sc7280-qfprom", .data = &sc7280_qfprom},
	{/* sentinel */},
};
MODULE_DEVICE_TABLE(of, qfprom_of_match);

static struct platform_driver qfprom_driver = {
	.probe = qfprom_probe,
	.driver = {
		.name = "qcom,qfprom",
		.of_match_table = qfprom_of_match,
	},
};
module_platform_driver(qfprom_driver);
MODULE_AUTHOR("Srinivas Kandagatla <srinivas.kandagatla@linaro.org>");
MODULE_DESCRIPTION("Qualcomm QFPROM driver");
MODULE_LICENSE("GPL v2");<|MERGE_RESOLUTION|>--- conflicted
+++ resolved
@@ -318,13 +318,6 @@
 	return ret;
 }
 
-<<<<<<< HEAD
-static struct nvmem_config econfig = {
-	.name = "qfprom",
-	.stride = 1,
-	.word_size = 1,
-	.reg_read = qfprom_reg_read,
-=======
 static int qfprom_reg_read(void *context,
 			unsigned int reg, void *_val, size_t bytes)
 {
@@ -359,7 +352,6 @@
 	.qfprom_blow_timer_value = 24,
 	.qfprom_blow_set_freq = 4800000,
 	.qfprom_blow_uV = 1900000,
->>>>>>> c1084c27
 };
 
 static int qfprom_probe(struct platform_device *pdev)
