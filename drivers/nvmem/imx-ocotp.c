--- conflicted
+++ resolved
@@ -178,12 +178,6 @@
 
 	mutex_lock(&ocotp_mutex);
 
-<<<<<<< HEAD
-	p = kzalloc(num_bytes, GFP_KERNEL);
-	if (!p)
-		return -ENOMEM;
-=======
->>>>>>> c1084c27
 	buf = p;
 
 	ret = clk_prepare_enable(priv->clk);
@@ -210,18 +204,11 @@
 		 * software before any new write, read or reload access can be
 		 * issued
 		 */
-<<<<<<< HEAD
-		if (*((u32*)buf) == IMX_OCOTP_READ_LOCKED_VAL)
-=======
 		if (*((u32 *)buf) == IMX_OCOTP_READ_LOCKED_VAL)
->>>>>>> c1084c27
 			imx_ocotp_clr_err_if_set(priv);
 
 		buf += 4;
 	}
-
-	index = offset % 4;
-	memcpy(val, &p[index], bytes);
 
 	index = offset % 4;
 	memcpy(val, &p[index], bytes);
@@ -468,11 +455,7 @@
 	       priv->base + IMX_OCOTP_ADDR_CTRL_SET);
 	ret = imx_ocotp_wait_for_busy(priv,
 				      priv->params->ctrl.bm_rel_shadows);
-<<<<<<< HEAD
-	if (ret < 0) {
-=======
 	if (ret < 0)
->>>>>>> c1084c27
 		dev_err(priv->dev, "timeout during shadow register reload\n");
 
 write_end:
