// SPDX-License-Identifier: GPL-2.0-only
/*
 * i.MX6 OCOTP fusebox driver
 *
 * Copyright (c) 2015 Pengutronix, Philipp Zabel <p.zabel@pengutronix.de>
 *
 * Copyright 2019 NXP
 *
 * Based on the barebox ocotp driver,
 * Copyright (c) 2010 Baruch Siach <baruch@tkos.co.il>,
 *	Orex Computed Radiography
 *
 * Write support based on the fsl_otp driver,
 * Copyright (C) 2010-2013 Freescale Semiconductor, Inc
 */

#include <linux/busfreq-imx.h>
#include <linux/clk.h>
#include <linux/device.h>
#include <linux/io.h>
#include <linux/module.h>
#include <linux/nvmem-provider.h>
#include <linux/of.h>
#include <linux/of_device.h>
#include <linux/platform_device.h>
#include <linux/slab.h>
#include <linux/delay.h>

#define IMX_OCOTP_OFFSET_B0W0		0x400 /* Offset from base address of the
					       * OTP Bank0 Word0
					       */
#define IMX_OCOTP_OFFSET_PER_WORD	0x10  /* Offset between the start addr
					       * of two consecutive OTP words.
					       */

#define IMX_OCOTP_ADDR_CTRL		0x0000
#define IMX_OCOTP_ADDR_CTRL_SET		0x0004
#define IMX_OCOTP_ADDR_CTRL_CLR		0x0008
#define IMX_OCOTP_ADDR_TIMING		0x0010
#define IMX_OCOTP_ADDR_DATA0		0x0020
#define IMX_OCOTP_ADDR_DATA1		0x0030
#define IMX_OCOTP_ADDR_DATA2		0x0040
#define IMX_OCOTP_ADDR_DATA3		0x0050

#define IMX_OCOTP_BM_CTRL_ADDR		0x000000FF
#define IMX_OCOTP_BM_CTRL_BUSY		0x00000100
#define IMX_OCOTP_BM_CTRL_ERROR		0x00000200
#define IMX_OCOTP_BM_CTRL_REL_SHADOWS	0x00000400

#define IMX_OCOTP_BM_CTRL_ADDR_8MP		0x000001FF
#define IMX_OCOTP_BM_CTRL_BUSY_8MP		0x00000200
#define IMX_OCOTP_BM_CTRL_ERROR_8MP		0x00000400
#define IMX_OCOTP_BM_CTRL_REL_SHADOWS_8MP	0x00000800

#define IMX_OCOTP_BM_CTRL_DEFAULT				\
	{							\
		.bm_addr = IMX_OCOTP_BM_CTRL_ADDR,		\
		.bm_busy = IMX_OCOTP_BM_CTRL_BUSY,		\
		.bm_error = IMX_OCOTP_BM_CTRL_ERROR,		\
		.bm_rel_shadows = IMX_OCOTP_BM_CTRL_REL_SHADOWS,\
	}

#define IMX_OCOTP_BM_CTRL_8MP					\
	{							\
		.bm_addr = IMX_OCOTP_BM_CTRL_ADDR_8MP,		\
		.bm_busy = IMX_OCOTP_BM_CTRL_BUSY_8MP,		\
		.bm_error = IMX_OCOTP_BM_CTRL_ERROR_8MP,	\
		.bm_rel_shadows = IMX_OCOTP_BM_CTRL_REL_SHADOWS_8MP,\
	}

#define TIMING_STROBE_PROG_US		10	/* Min time to blow a fuse */
#define TIMING_STROBE_READ_NS		37	/* Min time before read */
#define TIMING_RELAX_NS			17
#define DEF_FSOURCE			1001	/* > 1000 ns */
#define DEF_STROBE_PROG			10000	/* IPG clocks */
#define IMX_OCOTP_WR_UNLOCK		0x3E770000
#define IMX_OCOTP_READ_LOCKED_VAL	0xBADABADA

static DEFINE_MUTEX(ocotp_mutex);

struct ocotp_priv {
	struct device *dev;
	struct clk *clk;
	void __iomem *base;
	const struct ocotp_params *params;
	struct nvmem_config *config;
};

struct ocotp_ctrl_reg {
	u32 bm_addr;
	u32 bm_busy;
	u32 bm_error;
	u32 bm_rel_shadows;
};

struct ocotp_params {
	unsigned int nregs;
	unsigned int bank_address_words;
	void (*set_timing)(struct ocotp_priv *priv);
	struct ocotp_ctrl_reg ctrl;
};

static int imx_ocotp_wait_for_busy(struct ocotp_priv *priv, u32 flags)
{
	int count;
	u32 c, mask;
	u32 bm_ctrl_busy, bm_ctrl_error;
	void __iomem *base = priv->base;
<<<<<<< HEAD

	bm_ctrl_busy = priv->params->ctrl.bm_busy;
	bm_ctrl_error = priv->params->ctrl.bm_error;

=======

	bm_ctrl_busy = priv->params->ctrl.bm_busy;
	bm_ctrl_error = priv->params->ctrl.bm_error;

>>>>>>> ea790475
	mask = bm_ctrl_busy | bm_ctrl_error | flags;

	for (count = 10000; count >= 0; count--) {
		c = readl(base + IMX_OCOTP_ADDR_CTRL);
		if (!(c & mask))
			break;
		cpu_relax();
	}

	if (count < 0) {
		/* HW_OCOTP_CTRL[ERROR] will be set under the following
		 * conditions:
		 * - A write is performed to a shadow register during a shadow
		 *   reload (essentially, while HW_OCOTP_CTRL[RELOAD_SHADOWS] is
		 *   set. In addition, the contents of the shadow register shall
		 *   not be updated.
		 * - A write is performed to a shadow register which has been
		 *   locked.
		 * - A read is performed to from a shadow register which has
		 *   been read locked.
		 * - A program is performed to a fuse word which has been locked
		 * - A read is performed to from a fuse word which has been read
		 *   locked.
		 */
		if (c & bm_ctrl_error)
			return -EPERM;
		return -ETIMEDOUT;
	}

	return 0;
}

static void imx_ocotp_clr_err_if_set(struct ocotp_priv *priv)
{
	u32 c, bm_ctrl_error;
	void __iomem *base = priv->base;

	bm_ctrl_error = priv->params->ctrl.bm_error;

	c = readl(base + IMX_OCOTP_ADDR_CTRL);
	if (!(c & bm_ctrl_error))
		return;

	writel(bm_ctrl_error, base + IMX_OCOTP_ADDR_CTRL_CLR);
}

static int imx_ocotp_read(void *context, unsigned int offset,
			  void *val, size_t bytes)
{
	struct ocotp_priv *priv = context;
	unsigned int count;
	u8 *buf, *p;
	int i, ret;
	u32 index, num_bytes;

	index = offset >> 2;
	num_bytes = round_up((offset % 4) + bytes, 4);
	count = num_bytes >> 2;

	if (count > (priv->params->nregs - index))
		count = priv->params->nregs - index;

	mutex_lock(&ocotp_mutex);

	p = kzalloc(num_bytes, GFP_KERNEL);
	if (!p)
		return -ENOMEM;
	buf = p;

	ret = clk_prepare_enable(priv->clk);
	if (ret < 0) {
		mutex_unlock(&ocotp_mutex);
		dev_err(priv->dev, "failed to prepare/enable ocotp clk\n");
		kfree(p);
		return ret;
	}

	ret = imx_ocotp_wait_for_busy(priv, 0);
	if (ret < 0) {
		dev_err(priv->dev, "timeout during read setup\n");
		goto read_end;
	}

	for (i = index; i < (index + count); i++) {
		*(u32 *)buf = readl(priv->base + IMX_OCOTP_OFFSET_B0W0 +
			       i * IMX_OCOTP_OFFSET_PER_WORD);

		/* 47.3.1.2
		 * For "read locked" registers 0xBADABADA will be returned and
		 * HW_OCOTP_CTRL[ERROR] will be set. It must be cleared by
		 * software before any new write, read or reload access can be
		 * issued
		 */
		if (*((u32*)buf) == IMX_OCOTP_READ_LOCKED_VAL)
			imx_ocotp_clr_err_if_set(priv);

		buf += 4;
	}
	ret = 0;

	index = offset % 4;
	memcpy(val, &p[index], bytes);

read_end:
	clk_disable_unprepare(priv->clk);
	mutex_unlock(&ocotp_mutex);

	kfree(p);

	return ret;
}

static void imx_ocotp_set_imx6_timing(struct ocotp_priv *priv)
{
	unsigned long clk_rate = 0;
	unsigned long strobe_read, relax, strobe_prog;
	u32 timing = 0;

	/* 47.3.1.3.1
	 * Program HW_OCOTP_TIMING[STROBE_PROG] and HW_OCOTP_TIMING[RELAX]
	 * fields with timing values to match the current frequency of the
	 * ipg_clk. OTP writes will work at maximum bus frequencies as long
	 * as the HW_OCOTP_TIMING parameters are set correctly.
	 *
	 * Note: there are minimum timings required to ensure an OTP fuse burns
	 * correctly that are independent of the ipg_clk. Those values are not
	 * formally documented anywhere however, working from the minimum
	 * timings given in u-boot we can say:
	 *
	 * - Minimum STROBE_PROG time is 10 microseconds. Intuitively 10
	 *   microseconds feels about right as representative of a minimum time
	 *   to physically burn out a fuse.
	 *
	 * - Minimum STROBE_READ i.e. the time to wait post OTP fuse burn before
	 *   performing another read is 37 nanoseconds
	 *
	 * - Minimum RELAX timing is 17 nanoseconds. This final RELAX minimum
	 *   timing is not entirely clear the documentation says "This
	 *   count value specifies the time to add to all default timing
	 *   parameters other than the Tpgm and Trd. It is given in number
	 *   of ipg_clk periods." where Tpgm and Trd refer to STROBE_PROG
	 *   and STROBE_READ respectively. What the other timing parameters
	 *   are though, is not specified. Experience shows a zero RELAX
	 *   value will mess up a re-load of the shadow registers post OTP
	 *   burn.
	 */
	clk_rate = clk_get_rate(priv->clk);

	relax = DIV_ROUND_UP(clk_rate * TIMING_RELAX_NS, 1000000000) - 1;
	strobe_read = DIV_ROUND_UP(clk_rate * TIMING_STROBE_READ_NS,
				   1000000000);
	strobe_read += 2 * (relax + 1) - 1;
	strobe_prog = DIV_ROUND_CLOSEST(clk_rate * TIMING_STROBE_PROG_US,
					1000000);
	strobe_prog += 2 * (relax + 1) - 1;

	timing = readl(priv->base + IMX_OCOTP_ADDR_TIMING) & 0x0FC00000;
	timing |= strobe_prog & 0x00000FFF;
	timing |= (relax       << 12) & 0x0000F000;
	timing |= (strobe_read << 16) & 0x003F0000;

	writel(timing, priv->base + IMX_OCOTP_ADDR_TIMING);
}

static void imx_ocotp_set_imx7_timing(struct ocotp_priv *priv)
{
	unsigned long clk_rate = 0;
	u64 fsource, strobe_prog;
	u32 timing = 0;

	/* i.MX 7Solo Applications Processor Reference Manual, Rev. 0.1
	 * 6.4.3.3
	 */
	clk_rate = clk_get_rate(priv->clk);
	fsource = DIV_ROUND_UP_ULL((u64)clk_rate * DEF_FSOURCE,
				   NSEC_PER_SEC) + 1;
	strobe_prog = DIV_ROUND_CLOSEST_ULL((u64)clk_rate * DEF_STROBE_PROG,
					    NSEC_PER_SEC) + 1;

	timing = strobe_prog & 0x00000FFF;
	timing |= (fsource << 12) & 0x000FF000;

	writel(timing, priv->base + IMX_OCOTP_ADDR_TIMING);
}

static int imx_ocotp_write(void *context, unsigned int offset, void *val,
			   size_t bytes)
{
	struct ocotp_priv *priv = context;
	u32 *buf = val;
	int ret;

	u32 ctrl;
	u8 waddr;
	u8 word = 0;

	/* allow only writing one complete OTP word at a time */
	if ((bytes != priv->config->word_size) ||
	    (offset % priv->config->word_size))
		return -EINVAL;

	mutex_lock(&ocotp_mutex);

	ret = clk_prepare_enable(priv->clk);
	if (ret < 0) {
		mutex_unlock(&ocotp_mutex);
		dev_err(priv->dev, "failed to prepare/enable ocotp clk\n");
		return ret;
	}

	request_bus_freq(BUS_FREQ_HIGH);

	/* Setup the write timing values */
	priv->params->set_timing(priv);

	/* 47.3.1.3.2
	 * Check that HW_OCOTP_CTRL[BUSY] and HW_OCOTP_CTRL[ERROR] are clear.
	 * Overlapped accesses are not supported by the controller. Any pending
	 * write or reload must be completed before a write access can be
	 * requested.
	 */
	ret = imx_ocotp_wait_for_busy(priv, 0);
	if (ret < 0) {
		dev_err(priv->dev, "timeout during timing setup\n");
		goto write_end;
	}

	/* 47.3.1.3.3
	 * Write the requested address to HW_OCOTP_CTRL[ADDR] and program the
	 * unlock code into HW_OCOTP_CTRL[WR_UNLOCK]. This must be programmed
	 * for each write access. The lock code is documented in the register
	 * description. Both the unlock code and address can be written in the
	 * same operation.
	 */
	if (priv->params->bank_address_words != 0) {
		/*
		 * In banked/i.MX7 mode the OTP register bank goes into waddr
		 * see i.MX 7Solo Applications Processor Reference Manual, Rev.
		 * 0.1 section 6.4.3.1
		 */
		offset = offset / priv->config->word_size;
		waddr = offset / priv->params->bank_address_words;
		word  = offset & (priv->params->bank_address_words - 1);
	} else {
		/*
		 * Non-banked i.MX6 mode.
		 * OTP write/read address specifies one of 128 word address
		 * locations
		 */
		waddr = offset / 4;
	}

	ctrl = readl(priv->base + IMX_OCOTP_ADDR_CTRL);
	ctrl &= ~priv->params->ctrl.bm_addr;
	ctrl |= waddr & priv->params->ctrl.bm_addr;
	ctrl |= IMX_OCOTP_WR_UNLOCK;

	writel(ctrl, priv->base + IMX_OCOTP_ADDR_CTRL);

	/* 47.3.1.3.4
	 * Write the data to the HW_OCOTP_DATA register. This will automatically
	 * set HW_OCOTP_CTRL[BUSY] and clear HW_OCOTP_CTRL[WR_UNLOCK]. To
	 * protect programming same OTP bit twice, before program OCOTP will
	 * automatically read fuse value in OTP and use read value to mask
	 * program data. The controller will use masked program data to program
	 * a 32-bit word in the OTP per the address in HW_OCOTP_CTRL[ADDR]. Bit
	 * fields with 1's will result in that OTP bit being programmed. Bit
	 * fields with 0's will be ignored. At the same time that the write is
	 * accepted, the controller makes an internal copy of
	 * HW_OCOTP_CTRL[ADDR] which cannot be updated until the next write
	 * sequence is initiated. This copy guarantees that erroneous writes to
	 * HW_OCOTP_CTRL[ADDR] will not affect an active write operation. It
	 * should also be noted that during the programming HW_OCOTP_DATA will
	 * shift right (with zero fill). This shifting is required to program
	 * the OTP serially. During the write operation, HW_OCOTP_DATA cannot be
	 * modified.
	 * Note: on i.MX7 there are four data fields to write for banked write
	 *       with the fuse blowing operation only taking place after data0
	 *	 has been written. This is why data0 must always be the last
	 *	 register written.
	 */
	if (priv->params->bank_address_words != 0) {
		/* Banked/i.MX7 mode */
		switch (word) {
		case 0:
			writel(0, priv->base + IMX_OCOTP_ADDR_DATA1);
			writel(0, priv->base + IMX_OCOTP_ADDR_DATA2);
			writel(0, priv->base + IMX_OCOTP_ADDR_DATA3);
			writel(*buf, priv->base + IMX_OCOTP_ADDR_DATA0);
			break;
		case 1:
			writel(*buf, priv->base + IMX_OCOTP_ADDR_DATA1);
			writel(0, priv->base + IMX_OCOTP_ADDR_DATA2);
			writel(0, priv->base + IMX_OCOTP_ADDR_DATA3);
			writel(0, priv->base + IMX_OCOTP_ADDR_DATA0);
			break;
		case 2:
			writel(0, priv->base + IMX_OCOTP_ADDR_DATA1);
			writel(*buf, priv->base + IMX_OCOTP_ADDR_DATA2);
			writel(0, priv->base + IMX_OCOTP_ADDR_DATA3);
			writel(0, priv->base + IMX_OCOTP_ADDR_DATA0);
			break;
		case 3:
			writel(0, priv->base + IMX_OCOTP_ADDR_DATA1);
			writel(0, priv->base + IMX_OCOTP_ADDR_DATA2);
			writel(*buf, priv->base + IMX_OCOTP_ADDR_DATA3);
			writel(0, priv->base + IMX_OCOTP_ADDR_DATA0);
			break;
		}
	} else {
		/* Non-banked i.MX6 mode */
		writel(*buf, priv->base + IMX_OCOTP_ADDR_DATA0);
	}

	/* 47.4.1.4.5
	 * Once complete, the controller will clear BUSY. A write request to a
	 * protected or locked region will result in no OTP access and no
	 * setting of HW_OCOTP_CTRL[BUSY]. In addition HW_OCOTP_CTRL[ERROR] will
	 * be set. It must be cleared by software before any new write access
	 * can be issued.
	 */
	ret = imx_ocotp_wait_for_busy(priv, 0);
	if (ret < 0) {
		if (ret == -EPERM) {
			dev_err(priv->dev, "failed write to locked region");
			imx_ocotp_clr_err_if_set(priv);
		} else {
			dev_err(priv->dev, "timeout during data write\n");
		}
		goto write_end;
	}

	/* 47.3.1.4
	 * Write Postamble: Due to internal electrical characteristics of the
	 * OTP during writes, all OTP operations following a write must be
	 * separated by 2 us after the clearing of HW_OCOTP_CTRL_BUSY following
	 * the write.
	 */
	udelay(2);

	/* reload all shadow registers */
	writel(priv->params->ctrl.bm_rel_shadows,
	       priv->base + IMX_OCOTP_ADDR_CTRL_SET);
	ret = imx_ocotp_wait_for_busy(priv,
				      priv->params->ctrl.bm_rel_shadows);
	if (ret < 0) {
		dev_err(priv->dev, "timeout during shadow register reload\n");
		goto write_end;
	}

write_end:
	release_bus_freq(BUS_FREQ_HIGH);

	clk_disable_unprepare(priv->clk);
	mutex_unlock(&ocotp_mutex);
	if (ret < 0)
		return ret;
	return bytes;
}

static struct nvmem_config imx_ocotp_nvmem_config = {
	.name = "imx-ocotp",
	.read_only = false,
	.word_size = 4,
	.stride = 1,
	.reg_read = imx_ocotp_read,
	.reg_write = imx_ocotp_write,
};

static const struct ocotp_params imx6q_params = {
	.nregs = 128,
	.bank_address_words = 0,
	.set_timing = imx_ocotp_set_imx6_timing,
	.ctrl = IMX_OCOTP_BM_CTRL_DEFAULT,
};

static const struct ocotp_params imx6sl_params = {
	.nregs = 64,
	.bank_address_words = 0,
	.set_timing = imx_ocotp_set_imx6_timing,
	.ctrl = IMX_OCOTP_BM_CTRL_DEFAULT,
};

static const struct ocotp_params imx6sll_params = {
	.nregs = 128,
	.bank_address_words = 0,
	.set_timing = imx_ocotp_set_imx6_timing,
	.ctrl = IMX_OCOTP_BM_CTRL_DEFAULT,
};

static const struct ocotp_params imx6sx_params = {
	.nregs = 128,
	.bank_address_words = 0,
	.set_timing = imx_ocotp_set_imx6_timing,
	.ctrl = IMX_OCOTP_BM_CTRL_DEFAULT,
};

static const struct ocotp_params imx6ul_params = {
	.nregs = 128,
	.bank_address_words = 0,
	.set_timing = imx_ocotp_set_imx6_timing,
	.ctrl = IMX_OCOTP_BM_CTRL_DEFAULT,
};

static const struct ocotp_params imx6ull_params = {
	.nregs = 64,
	.bank_address_words = 0,
	.set_timing = imx_ocotp_set_imx6_timing,
	.ctrl = IMX_OCOTP_BM_CTRL_DEFAULT,
};

static const struct ocotp_params imx7d_params = {
	.nregs = 64,
	.bank_address_words = 4,
	.set_timing = imx_ocotp_set_imx7_timing,
	.ctrl = IMX_OCOTP_BM_CTRL_DEFAULT,
};

static const struct ocotp_params imx7ulp_params = {
	.nregs = 256,
	.bank_address_words = 0,
	.ctrl = IMX_OCOTP_BM_CTRL_DEFAULT,
};

static const struct ocotp_params imx8mq_params = {
	.nregs = 256,
	.bank_address_words = 0,
	.set_timing = imx_ocotp_set_imx6_timing,
	.ctrl = IMX_OCOTP_BM_CTRL_DEFAULT,
};

static const struct ocotp_params imx8mm_params = {
	.nregs = 256,
	.bank_address_words = 0,
	.set_timing = imx_ocotp_set_imx6_timing,
	.ctrl = IMX_OCOTP_BM_CTRL_DEFAULT,
};

static const struct ocotp_params imx8mn_params = {
	.nregs = 256,
	.bank_address_words = 0,
	.set_timing = imx_ocotp_set_imx6_timing,
	.ctrl = IMX_OCOTP_BM_CTRL_DEFAULT,
};

static const struct ocotp_params imx8mp_params = {
	.nregs = 384,
	.bank_address_words = 0,
	.set_timing = imx_ocotp_set_imx6_timing,
	.ctrl = IMX_OCOTP_BM_CTRL_8MP,
};

static const struct of_device_id imx_ocotp_dt_ids[] = {
	{ .compatible = "fsl,imx6q-ocotp",  .data = &imx6q_params },
	{ .compatible = "fsl,imx6sl-ocotp", .data = &imx6sl_params },
	{ .compatible = "fsl,imx6sx-ocotp", .data = &imx6sx_params },
	{ .compatible = "fsl,imx6ul-ocotp", .data = &imx6ul_params },
	{ .compatible = "fsl,imx6ull-ocotp", .data = &imx6ull_params },
	{ .compatible = "fsl,imx7d-ocotp",  .data = &imx7d_params },
	{ .compatible = "fsl,imx6sll-ocotp", .data = &imx6sll_params },
	{ .compatible = "fsl,imx7ulp-ocotp", .data = &imx7ulp_params },
	{ .compatible = "fsl,imx8mq-ocotp", .data = &imx8mq_params },
	{ .compatible = "fsl,imx8mm-ocotp", .data = &imx8mm_params },
	{ .compatible = "fsl,imx8mn-ocotp", .data = &imx8mn_params },
	{ .compatible = "fsl,imx8mp-ocotp", .data = &imx8mp_params },
	{ },
};
MODULE_DEVICE_TABLE(of, imx_ocotp_dt_ids);

static int imx_ocotp_probe(struct platform_device *pdev)
{
	struct device *dev = &pdev->dev;
	struct ocotp_priv *priv;
	struct nvmem_device *nvmem;

	priv = devm_kzalloc(dev, sizeof(*priv), GFP_KERNEL);
	if (!priv)
		return -ENOMEM;

	priv->dev = dev;

	priv->base = devm_platform_ioremap_resource(pdev, 0);
	if (IS_ERR(priv->base))
		return PTR_ERR(priv->base);

	priv->clk = devm_clk_get(dev, NULL);
	if (IS_ERR(priv->clk))
		return PTR_ERR(priv->clk);

	priv->params = of_device_get_match_data(&pdev->dev);
	imx_ocotp_nvmem_config.size = 4 * priv->params->nregs;
	imx_ocotp_nvmem_config.dev = dev;
	imx_ocotp_nvmem_config.priv = priv;
	priv->config = &imx_ocotp_nvmem_config;

	clk_prepare_enable(priv->clk);
	imx_ocotp_clr_err_if_set(priv);
	clk_disable_unprepare(priv->clk);

	nvmem = devm_nvmem_register(dev, &imx_ocotp_nvmem_config);

	return PTR_ERR_OR_ZERO(nvmem);
}

static struct platform_driver imx_ocotp_driver = {
	.probe	= imx_ocotp_probe,
	.driver = {
		.name	= "imx_ocotp",
		.of_match_table = imx_ocotp_dt_ids,
	},
};

static int __init imx_ocotp_init(void)
{
	return platform_driver_register(&imx_ocotp_driver);
}

static void __exit imx_ocotp_exit(void)
{
	platform_driver_unregister(&imx_ocotp_driver);
}

subsys_initcall(imx_ocotp_init);
module_exit(imx_ocotp_exit);

MODULE_AUTHOR("Philipp Zabel <p.zabel@pengutronix.de>");
MODULE_DESCRIPTION("i.MX6/i.MX7 OCOTP fuse box driver");
MODULE_LICENSE("GPL v2");<|MERGE_RESOLUTION|>--- conflicted
+++ resolved
@@ -106,17 +106,10 @@
 	u32 c, mask;
 	u32 bm_ctrl_busy, bm_ctrl_error;
 	void __iomem *base = priv->base;
-<<<<<<< HEAD
 
 	bm_ctrl_busy = priv->params->ctrl.bm_busy;
 	bm_ctrl_error = priv->params->ctrl.bm_error;
 
-=======
-
-	bm_ctrl_busy = priv->params->ctrl.bm_busy;
-	bm_ctrl_error = priv->params->ctrl.bm_error;
-
->>>>>>> ea790475
 	mask = bm_ctrl_busy | bm_ctrl_error | flags;
 
 	for (count = 10000; count >= 0; count--) {
