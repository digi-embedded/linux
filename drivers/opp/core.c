// SPDX-License-Identifier: GPL-2.0-only
/*
 * Generic OPP Interface
 *
 * Copyright (C) 2009-2010 Texas Instruments Incorporated.
 *	Nishanth Menon
 *	Romit Dasgupta
 *	Kevin Hilman
 */

#define pr_fmt(fmt) KBUILD_MODNAME ": " fmt

#include <linux/clk.h>
#include <linux/errno.h>
#include <linux/err.h>
#include <linux/slab.h>
#include <linux/device.h>
#include <linux/export.h>
#include <linux/pm_domain.h>
#include <linux/regulator/consumer.h>

#include "opp.h"

/*
 * The root of the list of all opp-tables. All opp_table structures branch off
 * from here, with each opp_table containing the list of opps it supports in
 * various states of availability.
 */
LIST_HEAD(opp_tables);

/* OPP tables with uninitialized required OPPs */
LIST_HEAD(lazy_opp_tables);

/* Lock to allow exclusive modification to the device and opp lists */
DEFINE_MUTEX(opp_table_lock);
/* Flag indicating that opp_tables list is being updated at the moment */
static bool opp_tables_busy;

static bool _find_opp_dev(const struct device *dev, struct opp_table *opp_table)
{
	struct opp_device *opp_dev;
	bool found = false;

	mutex_lock(&opp_table->lock);
	list_for_each_entry(opp_dev, &opp_table->dev_list, node)
		if (opp_dev->dev == dev) {
			found = true;
			break;
		}

	mutex_unlock(&opp_table->lock);
	return found;
}

static struct opp_table *_find_opp_table_unlocked(struct device *dev)
{
	struct opp_table *opp_table;

	list_for_each_entry(opp_table, &opp_tables, node) {
		if (_find_opp_dev(dev, opp_table)) {
			_get_opp_table_kref(opp_table);
			return opp_table;
		}
	}

	return ERR_PTR(-ENODEV);
}

/**
 * _find_opp_table() - find opp_table struct using device pointer
 * @dev:	device pointer used to lookup OPP table
 *
 * Search OPP table for one containing matching device.
 *
 * Return: pointer to 'struct opp_table' if found, otherwise -ENODEV or
 * -EINVAL based on type of error.
 *
 * The callers must call dev_pm_opp_put_opp_table() after the table is used.
 */
struct opp_table *_find_opp_table(struct device *dev)
{
	struct opp_table *opp_table;

	if (IS_ERR_OR_NULL(dev)) {
		pr_err("%s: Invalid parameters\n", __func__);
		return ERR_PTR(-EINVAL);
	}

	mutex_lock(&opp_table_lock);
	opp_table = _find_opp_table_unlocked(dev);
	mutex_unlock(&opp_table_lock);

	return opp_table;
}

/**
 * dev_pm_opp_get_voltage() - Gets the voltage corresponding to an opp
 * @opp:	opp for which voltage has to be returned for
 *
 * Return: voltage in micro volt corresponding to the opp, else
 * return 0
 *
 * This is useful only for devices with single power supply.
 */
unsigned long dev_pm_opp_get_voltage(struct dev_pm_opp *opp)
{
	if (IS_ERR_OR_NULL(opp)) {
		pr_err("%s: Invalid parameters\n", __func__);
		return 0;
	}

	return opp->supplies[0].u_volt;
}
EXPORT_SYMBOL_GPL(dev_pm_opp_get_voltage);

/**
 * dev_pm_opp_get_freq() - Gets the frequency corresponding to an available opp
 * @opp:	opp for which frequency has to be returned for
 *
 * Return: frequency in hertz corresponding to the opp, else
 * return 0
 */
unsigned long dev_pm_opp_get_freq(struct dev_pm_opp *opp)
{
	if (IS_ERR_OR_NULL(opp)) {
		pr_err("%s: Invalid parameters\n", __func__);
		return 0;
	}

	return opp->rate;
}
EXPORT_SYMBOL_GPL(dev_pm_opp_get_freq);

/**
 * dev_pm_opp_get_level() - Gets the level corresponding to an available opp
 * @opp:	opp for which level value has to be returned for
 *
 * Return: level read from device tree corresponding to the opp, else
 * return 0.
 */
unsigned int dev_pm_opp_get_level(struct dev_pm_opp *opp)
{
	if (IS_ERR_OR_NULL(opp) || !opp->available) {
		pr_err("%s: Invalid parameters\n", __func__);
		return 0;
	}

	return opp->level;
}
EXPORT_SYMBOL_GPL(dev_pm_opp_get_level);

/**
 * dev_pm_opp_get_required_pstate() - Gets the required performance state
 *                                    corresponding to an available opp
 * @opp:	opp for which performance state has to be returned for
 * @index:	index of the required opp
 *
 * Return: performance state read from device tree corresponding to the
 * required opp, else return 0.
 */
unsigned int dev_pm_opp_get_required_pstate(struct dev_pm_opp *opp,
					    unsigned int index)
{
	if (IS_ERR_OR_NULL(opp) || !opp->available ||
	    index >= opp->opp_table->required_opp_count) {
		pr_err("%s: Invalid parameters\n", __func__);
		return 0;
	}

	/* required-opps not fully initialized yet */
	if (lazy_linking_pending(opp->opp_table))
		return 0;

	return opp->required_opps[index]->pstate;
}
EXPORT_SYMBOL_GPL(dev_pm_opp_get_required_pstate);

/**
 * dev_pm_opp_is_turbo() - Returns if opp is turbo OPP or not
 * @opp: opp for which turbo mode is being verified
 *
 * Turbo OPPs are not for normal use, and can be enabled (under certain
 * conditions) for short duration of times to finish high throughput work
 * quickly. Running on them for longer times may overheat the chip.
 *
 * Return: true if opp is turbo opp, else false.
 */
bool dev_pm_opp_is_turbo(struct dev_pm_opp *opp)
{
	if (IS_ERR_OR_NULL(opp) || !opp->available) {
		pr_err("%s: Invalid parameters\n", __func__);
		return false;
	}

	return opp->turbo;
}
EXPORT_SYMBOL_GPL(dev_pm_opp_is_turbo);

/**
 * dev_pm_opp_get_max_clock_latency() - Get max clock latency in nanoseconds
 * @dev:	device for which we do this operation
 *
 * Return: This function returns the max clock latency in nanoseconds.
 */
unsigned long dev_pm_opp_get_max_clock_latency(struct device *dev)
{
	struct opp_table *opp_table;
	unsigned long clock_latency_ns;

	opp_table = _find_opp_table(dev);
	if (IS_ERR(opp_table))
		return 0;

	clock_latency_ns = opp_table->clock_latency_ns_max;

	dev_pm_opp_put_opp_table(opp_table);

	return clock_latency_ns;
}
EXPORT_SYMBOL_GPL(dev_pm_opp_get_max_clock_latency);

/**
 * dev_pm_opp_get_max_volt_latency() - Get max voltage latency in nanoseconds
 * @dev: device for which we do this operation
 *
 * Return: This function returns the max voltage latency in nanoseconds.
 */
unsigned long dev_pm_opp_get_max_volt_latency(struct device *dev)
{
	struct opp_table *opp_table;
	struct dev_pm_opp *opp;
	struct regulator *reg;
	unsigned long latency_ns = 0;
	int ret, i, count;
	struct {
		unsigned long min;
		unsigned long max;
	} *uV;

	opp_table = _find_opp_table(dev);
	if (IS_ERR(opp_table))
		return 0;

	/* Regulator may not be required for the device */
	if (!opp_table->regulators)
		goto put_opp_table;

	count = opp_table->regulator_count;

	uV = kmalloc_array(count, sizeof(*uV), GFP_KERNEL);
	if (!uV)
		goto put_opp_table;

	mutex_lock(&opp_table->lock);

	for (i = 0; i < count; i++) {
		uV[i].min = ~0;
		uV[i].max = 0;

		list_for_each_entry(opp, &opp_table->opp_list, node) {
			if (!opp->available)
				continue;

			if (opp->supplies[i].u_volt_min < uV[i].min)
				uV[i].min = opp->supplies[i].u_volt_min;
			if (opp->supplies[i].u_volt_max > uV[i].max)
				uV[i].max = opp->supplies[i].u_volt_max;
		}
	}

	mutex_unlock(&opp_table->lock);

	/*
	 * The caller needs to ensure that opp_table (and hence the regulator)
	 * isn't freed, while we are executing this routine.
	 */
	for (i = 0; i < count; i++) {
		reg = opp_table->regulators[i];
		ret = regulator_set_voltage_time(reg, uV[i].min, uV[i].max);
		if (ret > 0)
			latency_ns += ret * 1000;
	}

	kfree(uV);
put_opp_table:
	dev_pm_opp_put_opp_table(opp_table);

	return latency_ns;
}
EXPORT_SYMBOL_GPL(dev_pm_opp_get_max_volt_latency);

/**
 * dev_pm_opp_get_max_transition_latency() - Get max transition latency in
 *					     nanoseconds
 * @dev: device for which we do this operation
 *
 * Return: This function returns the max transition latency, in nanoseconds, to
 * switch from one OPP to other.
 */
unsigned long dev_pm_opp_get_max_transition_latency(struct device *dev)
{
	return dev_pm_opp_get_max_volt_latency(dev) +
		dev_pm_opp_get_max_clock_latency(dev);
}
EXPORT_SYMBOL_GPL(dev_pm_opp_get_max_transition_latency);

/**
 * dev_pm_opp_get_suspend_opp_freq() - Get frequency of suspend opp in Hz
 * @dev:	device for which we do this operation
 *
 * Return: This function returns the frequency of the OPP marked as suspend_opp
 * if one is available, else returns 0;
 */
unsigned long dev_pm_opp_get_suspend_opp_freq(struct device *dev)
{
	struct opp_table *opp_table;
	unsigned long freq = 0;

	opp_table = _find_opp_table(dev);
	if (IS_ERR(opp_table))
		return 0;

	if (opp_table->suspend_opp && opp_table->suspend_opp->available)
		freq = dev_pm_opp_get_freq(opp_table->suspend_opp);

	dev_pm_opp_put_opp_table(opp_table);

	return freq;
}
EXPORT_SYMBOL_GPL(dev_pm_opp_get_suspend_opp_freq);

int _get_opp_count(struct opp_table *opp_table)
{
	struct dev_pm_opp *opp;
	int count = 0;

	mutex_lock(&opp_table->lock);

	list_for_each_entry(opp, &opp_table->opp_list, node) {
		if (opp->available)
			count++;
	}

	mutex_unlock(&opp_table->lock);

	return count;
}

/**
 * dev_pm_opp_get_opp_count() - Get number of opps available in the opp table
 * @dev:	device for which we do this operation
 *
 * Return: This function returns the number of available opps if there are any,
 * else returns 0 if none or the corresponding error value.
 */
int dev_pm_opp_get_opp_count(struct device *dev)
{
	struct opp_table *opp_table;
	int count;

	opp_table = _find_opp_table(dev);
	if (IS_ERR(opp_table)) {
		count = PTR_ERR(opp_table);
		dev_dbg(dev, "%s: OPP table not found (%d)\n",
			__func__, count);
		return count;
	}

	count = _get_opp_count(opp_table);
	dev_pm_opp_put_opp_table(opp_table);

	return count;
}
EXPORT_SYMBOL_GPL(dev_pm_opp_get_opp_count);

/**
 * dev_pm_opp_find_freq_exact() - search for an exact frequency
 * @dev:		device for which we do this operation
 * @freq:		frequency to search for
 * @available:		true/false - match for available opp
 *
 * Return: Searches for exact match in the opp table and returns pointer to the
 * matching opp if found, else returns ERR_PTR in case of error and should
 * be handled using IS_ERR. Error return values can be:
 * EINVAL:	for bad pointer
 * ERANGE:	no match found for search
 * ENODEV:	if device not found in list of registered devices
 *
 * Note: available is a modifier for the search. if available=true, then the
 * match is for exact matching frequency and is available in the stored OPP
 * table. if false, the match is for exact frequency which is not available.
 *
 * This provides a mechanism to enable an opp which is not available currently
 * or the opposite as well.
 *
 * The callers are required to call dev_pm_opp_put() for the returned OPP after
 * use.
 */
struct dev_pm_opp *dev_pm_opp_find_freq_exact(struct device *dev,
					      unsigned long freq,
					      bool available)
{
	struct opp_table *opp_table;
	struct dev_pm_opp *temp_opp, *opp = ERR_PTR(-ERANGE);

	opp_table = _find_opp_table(dev);
	if (IS_ERR(opp_table)) {
		int r = PTR_ERR(opp_table);

		dev_err(dev, "%s: OPP table not found (%d)\n", __func__, r);
		return ERR_PTR(r);
	}

	mutex_lock(&opp_table->lock);

	list_for_each_entry(temp_opp, &opp_table->opp_list, node) {
		if (temp_opp->available == available &&
				temp_opp->rate == freq) {
			opp = temp_opp;

			/* Increment the reference count of OPP */
			dev_pm_opp_get(opp);
			break;
		}
	}

	mutex_unlock(&opp_table->lock);
	dev_pm_opp_put_opp_table(opp_table);

	return opp;
}
EXPORT_SYMBOL_GPL(dev_pm_opp_find_freq_exact);

/**
 * dev_pm_opp_find_level_exact() - search for an exact level
 * @dev:		device for which we do this operation
 * @level:		level to search for
 *
 * Return: Searches for exact match in the opp table and returns pointer to the
 * matching opp if found, else returns ERR_PTR in case of error and should
 * be handled using IS_ERR. Error return values can be:
 * EINVAL:	for bad pointer
 * ERANGE:	no match found for search
 * ENODEV:	if device not found in list of registered devices
 *
 * The callers are required to call dev_pm_opp_put() for the returned OPP after
 * use.
 */
struct dev_pm_opp *dev_pm_opp_find_level_exact(struct device *dev,
					       unsigned int level)
{
	struct opp_table *opp_table;
	struct dev_pm_opp *temp_opp, *opp = ERR_PTR(-ERANGE);

	opp_table = _find_opp_table(dev);
	if (IS_ERR(opp_table)) {
		int r = PTR_ERR(opp_table);

		dev_err(dev, "%s: OPP table not found (%d)\n", __func__, r);
		return ERR_PTR(r);
	}

	mutex_lock(&opp_table->lock);

	list_for_each_entry(temp_opp, &opp_table->opp_list, node) {
		if (temp_opp->level == level) {
			opp = temp_opp;

			/* Increment the reference count of OPP */
			dev_pm_opp_get(opp);
			break;
		}
	}

	mutex_unlock(&opp_table->lock);
	dev_pm_opp_put_opp_table(opp_table);

	return opp;
}
EXPORT_SYMBOL_GPL(dev_pm_opp_find_level_exact);

/**
 * dev_pm_opp_find_level_ceil() - search for an rounded up level
 * @dev:		device for which we do this operation
 * @level:		level to search for
 *
 * Return: Searches for rounded up match in the opp table and returns pointer
 * to the  matching opp if found, else returns ERR_PTR in case of error and
 * should be handled using IS_ERR. Error return values can be:
 * EINVAL:	for bad pointer
 * ERANGE:	no match found for search
 * ENODEV:	if device not found in list of registered devices
 *
 * The callers are required to call dev_pm_opp_put() for the returned OPP after
 * use.
 */
struct dev_pm_opp *dev_pm_opp_find_level_ceil(struct device *dev,
					      unsigned int *level)
{
	struct opp_table *opp_table;
	struct dev_pm_opp *temp_opp, *opp = ERR_PTR(-ERANGE);

	opp_table = _find_opp_table(dev);
	if (IS_ERR(opp_table)) {
		int r = PTR_ERR(opp_table);

		dev_err(dev, "%s: OPP table not found (%d)\n", __func__, r);
		return ERR_PTR(r);
	}

	mutex_lock(&opp_table->lock);

	list_for_each_entry(temp_opp, &opp_table->opp_list, node) {
		if (temp_opp->available && temp_opp->level >= *level) {
			opp = temp_opp;
			*level = opp->level;

			/* Increment the reference count of OPP */
			dev_pm_opp_get(opp);
			break;
		}
	}

	mutex_unlock(&opp_table->lock);
	dev_pm_opp_put_opp_table(opp_table);

	return opp;
}
EXPORT_SYMBOL_GPL(dev_pm_opp_find_level_ceil);

static noinline struct dev_pm_opp *_find_freq_ceil(struct opp_table *opp_table,
						   unsigned long *freq)
{
	struct dev_pm_opp *temp_opp, *opp = ERR_PTR(-ERANGE);

	mutex_lock(&opp_table->lock);

	list_for_each_entry(temp_opp, &opp_table->opp_list, node) {
		if (temp_opp->available && temp_opp->rate >= *freq) {
			opp = temp_opp;
			*freq = opp->rate;

			/* Increment the reference count of OPP */
			dev_pm_opp_get(opp);
			break;
		}
	}

	mutex_unlock(&opp_table->lock);

	return opp;
}

/**
 * dev_pm_opp_find_freq_ceil() - Search for an rounded ceil freq
 * @dev:	device for which we do this operation
 * @freq:	Start frequency
 *
 * Search for the matching ceil *available* OPP from a starting freq
 * for a device.
 *
 * Return: matching *opp and refreshes *freq accordingly, else returns
 * ERR_PTR in case of error and should be handled using IS_ERR. Error return
 * values can be:
 * EINVAL:	for bad pointer
 * ERANGE:	no match found for search
 * ENODEV:	if device not found in list of registered devices
 *
 * The callers are required to call dev_pm_opp_put() for the returned OPP after
 * use.
 */
struct dev_pm_opp *dev_pm_opp_find_freq_ceil(struct device *dev,
					     unsigned long *freq)
{
	struct opp_table *opp_table;
	struct dev_pm_opp *opp;

	if (!dev || !freq) {
		dev_err(dev, "%s: Invalid argument freq=%p\n", __func__, freq);
		return ERR_PTR(-EINVAL);
	}

	opp_table = _find_opp_table(dev);
	if (IS_ERR(opp_table))
		return ERR_CAST(opp_table);

	opp = _find_freq_ceil(opp_table, freq);

	dev_pm_opp_put_opp_table(opp_table);

	return opp;
}
EXPORT_SYMBOL_GPL(dev_pm_opp_find_freq_ceil);

/**
 * dev_pm_opp_find_freq_floor() - Search for a rounded floor freq
 * @dev:	device for which we do this operation
 * @freq:	Start frequency
 *
 * Search for the matching floor *available* OPP from a starting freq
 * for a device.
 *
 * Return: matching *opp and refreshes *freq accordingly, else returns
 * ERR_PTR in case of error and should be handled using IS_ERR. Error return
 * values can be:
 * EINVAL:	for bad pointer
 * ERANGE:	no match found for search
 * ENODEV:	if device not found in list of registered devices
 *
 * The callers are required to call dev_pm_opp_put() for the returned OPP after
 * use.
 */
struct dev_pm_opp *dev_pm_opp_find_freq_floor(struct device *dev,
					      unsigned long *freq)
{
	struct opp_table *opp_table;
	struct dev_pm_opp *temp_opp, *opp = ERR_PTR(-ERANGE);

	if (!dev || !freq) {
		dev_err(dev, "%s: Invalid argument freq=%p\n", __func__, freq);
		return ERR_PTR(-EINVAL);
	}

	opp_table = _find_opp_table(dev);
	if (IS_ERR(opp_table))
		return ERR_CAST(opp_table);

	mutex_lock(&opp_table->lock);

	list_for_each_entry(temp_opp, &opp_table->opp_list, node) {
		if (temp_opp->available) {
			/* go to the next node, before choosing prev */
			if (temp_opp->rate > *freq)
				break;
			else
				opp = temp_opp;
		}
	}

	/* Increment the reference count of OPP */
	if (!IS_ERR(opp))
		dev_pm_opp_get(opp);
	mutex_unlock(&opp_table->lock);
	dev_pm_opp_put_opp_table(opp_table);

	if (!IS_ERR(opp))
		*freq = opp->rate;

	return opp;
}
EXPORT_SYMBOL_GPL(dev_pm_opp_find_freq_floor);

/**
 * dev_pm_opp_find_freq_ceil_by_volt() - Find OPP with highest frequency for
 *					 target voltage.
 * @dev:	Device for which we do this operation.
 * @u_volt:	Target voltage.
 *
 * Search for OPP with highest (ceil) frequency and has voltage <= u_volt.
 *
 * Return: matching *opp, else returns ERR_PTR in case of error which should be
 * handled using IS_ERR.
 *
 * Error return values can be:
 * EINVAL:	bad parameters
 *
 * The callers are required to call dev_pm_opp_put() for the returned OPP after
 * use.
 */
struct dev_pm_opp *dev_pm_opp_find_freq_ceil_by_volt(struct device *dev,
						     unsigned long u_volt)
{
	struct opp_table *opp_table;
	struct dev_pm_opp *temp_opp, *opp = ERR_PTR(-ERANGE);

	if (!dev || !u_volt) {
		dev_err(dev, "%s: Invalid argument volt=%lu\n", __func__,
			u_volt);
		return ERR_PTR(-EINVAL);
	}

	opp_table = _find_opp_table(dev);
	if (IS_ERR(opp_table))
		return ERR_CAST(opp_table);

	mutex_lock(&opp_table->lock);

	list_for_each_entry(temp_opp, &opp_table->opp_list, node) {
		if (temp_opp->available) {
			if (temp_opp->supplies[0].u_volt > u_volt)
				break;
			opp = temp_opp;
		}
	}

	/* Increment the reference count of OPP */
	if (!IS_ERR(opp))
		dev_pm_opp_get(opp);

	mutex_unlock(&opp_table->lock);
	dev_pm_opp_put_opp_table(opp_table);

	return opp;
}
EXPORT_SYMBOL_GPL(dev_pm_opp_find_freq_ceil_by_volt);

static int _set_opp_voltage(struct device *dev, struct regulator *reg,
			    struct dev_pm_opp_supply *supply)
{
	int ret;

	/* Regulator not available for device */
	if (IS_ERR(reg)) {
		dev_dbg(dev, "%s: regulator not available: %ld\n", __func__,
			PTR_ERR(reg));
		return 0;
	}

	dev_dbg(dev, "%s: voltages (mV): %lu %lu %lu\n", __func__,
		supply->u_volt_min, supply->u_volt, supply->u_volt_max);

	ret = regulator_set_voltage_triplet(reg, supply->u_volt_min,
					    supply->u_volt, supply->u_volt_max);
	if (ret)
		dev_err(dev, "%s: failed to set voltage (%lu %lu %lu mV): %d\n",
			__func__, supply->u_volt_min, supply->u_volt,
			supply->u_volt_max, ret);

	return ret;
}

static inline int _generic_set_opp_clk_only(struct device *dev, struct clk *clk,
					    unsigned long freq)
{
	int ret;

	/* We may reach here for devices which don't change frequency */
	if (IS_ERR(clk))
		return 0;

	ret = clk_set_rate(clk, freq);
	if (ret) {
		dev_err(dev, "%s: failed to set clock rate: %d\n", __func__,
			ret);
	}

	return ret;
}

static int _generic_set_opp_regulator(struct opp_table *opp_table,
				      struct device *dev,
				      struct dev_pm_opp *opp,
				      unsigned long freq,
				      int scaling_down)
{
	struct regulator *reg = opp_table->regulators[0];
	struct dev_pm_opp *old_opp = opp_table->current_opp;
	int ret;

	/* This function only supports single regulator per device */
	if (WARN_ON(opp_table->regulator_count > 1)) {
		dev_err(dev, "multiple regulators are not supported\n");
		return -EINVAL;
	}

	/* Scaling up? Scale voltage before frequency */
	if (!scaling_down) {
		ret = _set_opp_voltage(dev, reg, opp->supplies);
		if (ret)
			goto restore_voltage;
	}

	/* Change frequency */
	ret = _generic_set_opp_clk_only(dev, opp_table->clk, freq);
	if (ret)
		goto restore_voltage;

	/* Scaling down? Scale voltage after frequency */
	if (scaling_down) {
		ret = _set_opp_voltage(dev, reg, opp->supplies);
		if (ret)
			goto restore_freq;
	}

	/*
	 * Enable the regulator after setting its voltages, otherwise it breaks
	 * some boot-enabled regulators.
	 */
	if (unlikely(!opp_table->enabled)) {
		ret = regulator_enable(reg);
		if (ret < 0)
			dev_warn(dev, "Failed to enable regulator: %d", ret);
	}

	return 0;

restore_freq:
	if (_generic_set_opp_clk_only(dev, opp_table->clk, old_opp->rate))
		dev_err(dev, "%s: failed to restore old-freq (%lu Hz)\n",
			__func__, old_opp->rate);
restore_voltage:
	/* This shouldn't harm even if the voltages weren't updated earlier */
	_set_opp_voltage(dev, reg, old_opp->supplies);

	return ret;
}

static int _set_opp_bw(const struct opp_table *opp_table,
		       struct dev_pm_opp *opp, struct device *dev)
{
	u32 avg, peak;
	int i, ret;

	if (!opp_table->paths)
		return 0;

	for (i = 0; i < opp_table->path_count; i++) {
		if (!opp) {
			avg = 0;
			peak = 0;
		} else {
			avg = opp->bandwidth[i].avg;
			peak = opp->bandwidth[i].peak;
		}
		ret = icc_set_bw(opp_table->paths[i], avg, peak);
		if (ret) {
			dev_err(dev, "Failed to %s bandwidth[%d]: %d\n",
				opp ? "set" : "remove", i, ret);
			return ret;
		}
	}

	return 0;
}

static int _set_opp_custom(const struct opp_table *opp_table,
			   struct device *dev, struct dev_pm_opp *opp,
			   unsigned long freq)
{
	struct dev_pm_set_opp_data *data = opp_table->set_opp_data;
	struct dev_pm_opp *old_opp = opp_table->current_opp;
	int size;

	/*
	 * We support this only if dev_pm_opp_set_regulators() was called
	 * earlier.
	 */
	if (opp_table->sod_supplies) {
		size = sizeof(*old_opp->supplies) * opp_table->regulator_count;
		memcpy(data->old_opp.supplies, old_opp->supplies, size);
		memcpy(data->new_opp.supplies, opp->supplies, size);
		data->regulator_count = opp_table->regulator_count;
	} else {
		data->regulator_count = 0;
	}

	data->regulators = opp_table->regulators;
	data->clk = opp_table->clk;
	data->dev = dev;
	data->old_opp.rate = old_opp->rate;
	data->new_opp.rate = freq;

	return opp_table->set_opp(data);
}

static int _set_required_opp(struct device *dev, struct device *pd_dev,
			     struct dev_pm_opp *opp, int i)
{
	unsigned int pstate = likely(opp) ? opp->required_opps[i]->pstate : 0;
	int ret;

	if (!pd_dev)
		return 0;

	ret = dev_pm_genpd_set_performance_state(pd_dev, pstate);
	if (ret) {
		dev_err(dev, "Failed to set performance rate of %s: %d (%d)\n",
			dev_name(pd_dev), pstate, ret);
	}

	return ret;
}

/* This is only called for PM domain for now */
static int _set_required_opps(struct device *dev,
			      struct opp_table *opp_table,
			      struct dev_pm_opp *opp, bool up)
{
	struct opp_table **required_opp_tables = opp_table->required_opp_tables;
	struct device **genpd_virt_devs = opp_table->genpd_virt_devs;
	int i, ret = 0;

	if (!required_opp_tables)
		return 0;

	/* required-opps not fully initialized yet */
	if (lazy_linking_pending(opp_table))
		return -EBUSY;

	/*
	 * We only support genpd's OPPs in the "required-opps" for now, as we
	 * don't know much about other use cases. Error out if the required OPP
	 * doesn't belong to a genpd.
	 */
	if (unlikely(!required_opp_tables[0]->is_genpd)) {
		dev_err(dev, "required-opps don't belong to a genpd\n");
		return -ENOENT;
	}

	/* Single genpd case */
	if (!genpd_virt_devs)
		return _set_required_opp(dev, dev, opp, 0);

	/* Multiple genpd case */

	/*
	 * Acquire genpd_virt_dev_lock to make sure we don't use a genpd_dev
	 * after it is freed from another thread.
	 */
	mutex_lock(&opp_table->genpd_virt_dev_lock);

	/* Scaling up? Set required OPPs in normal order, else reverse */
	if (up) {
		for (i = 0; i < opp_table->required_opp_count; i++) {
			ret = _set_required_opp(dev, genpd_virt_devs[i], opp, i);
			if (ret)
				break;
		}
	} else {
		for (i = opp_table->required_opp_count - 1; i >= 0; i--) {
			ret = _set_required_opp(dev, genpd_virt_devs[i], opp, i);
			if (ret)
				break;
		}
	}

	mutex_unlock(&opp_table->genpd_virt_dev_lock);

	return ret;
}

static void _find_current_opp(struct device *dev, struct opp_table *opp_table)
{
	struct dev_pm_opp *opp = ERR_PTR(-ENODEV);
	unsigned long freq;

	if (!IS_ERR(opp_table->clk)) {
		freq = clk_get_rate(opp_table->clk);
		opp = _find_freq_ceil(opp_table, &freq);
	}

	/*
	 * Unable to find the current OPP ? Pick the first from the list since
	 * it is in ascending order, otherwise rest of the code will need to
	 * make special checks to validate current_opp.
	 */
	if (IS_ERR(opp)) {
		mutex_lock(&opp_table->lock);
		opp = list_first_entry(&opp_table->opp_list, struct dev_pm_opp, node);
		dev_pm_opp_get(opp);
		mutex_unlock(&opp_table->lock);
	}

	opp_table->current_opp = opp;
}

static int _disable_opp_table(struct device *dev, struct opp_table *opp_table)
{
	int ret;

	if (!opp_table->enabled)
		return 0;

	/*
	 * Some drivers need to support cases where some platforms may
	 * have OPP table for the device, while others don't and
	 * opp_set_rate() just needs to behave like clk_set_rate().
	 */
	if (!_get_opp_count(opp_table))
		return 0;

	ret = _set_opp_bw(opp_table, NULL, dev);
	if (ret)
		return ret;

	if (opp_table->regulators)
		regulator_disable(opp_table->regulators[0]);

	ret = _set_required_opps(dev, opp_table, NULL, false);

	opp_table->enabled = false;
	return ret;
}

static int _set_opp(struct device *dev, struct opp_table *opp_table,
		    struct dev_pm_opp *opp, unsigned long freq)
{
	struct dev_pm_opp *old_opp;
	int scaling_down, ret;

	if (unlikely(!opp))
		return _disable_opp_table(dev, opp_table);

	/* Find the currently set OPP if we don't know already */
	if (unlikely(!opp_table->current_opp))
		_find_current_opp(dev, opp_table);

	old_opp = opp_table->current_opp;

	/* Return early if nothing to do */
	if (old_opp == opp && opp_table->current_rate == freq &&
	    opp_table->enabled) {
		dev_dbg(dev, "%s: OPPs are same, nothing to do\n", __func__);
		return 0;
	}

	dev_dbg(dev, "%s: switching OPP: Freq %lu -> %lu Hz, Level %u -> %u, Bw %u -> %u\n",
		__func__, opp_table->current_rate, freq, old_opp->level,
		opp->level, old_opp->bandwidth ? old_opp->bandwidth[0].peak : 0,
		opp->bandwidth ? opp->bandwidth[0].peak : 0);

	scaling_down = _opp_compare_key(old_opp, opp);
	if (scaling_down == -1)
		scaling_down = 0;

	/* Scaling up? Configure required OPPs before frequency */
	if (!scaling_down) {
		ret = _set_required_opps(dev, opp_table, opp, true);
		if (ret) {
			dev_err(dev, "Failed to set required opps: %d\n", ret);
			return ret;
		}

		ret = _set_opp_bw(opp_table, opp, dev);
		if (ret) {
			dev_err(dev, "Failed to set bw: %d\n", ret);
			return ret;
		}
	}

	if (opp_table->set_opp) {
		ret = _set_opp_custom(opp_table, dev, opp, freq);
	} else if (opp_table->regulators) {
		ret = _generic_set_opp_regulator(opp_table, dev, opp, freq,
						 scaling_down);
	} else {
		/* Only frequency scaling */
		ret = _generic_set_opp_clk_only(dev, opp_table->clk, freq);
	}

	if (ret)
		return ret;

	/* Scaling down? Configure required OPPs after frequency */
	if (scaling_down) {
		ret = _set_opp_bw(opp_table, opp, dev);
		if (ret) {
			dev_err(dev, "Failed to set bw: %d\n", ret);
			return ret;
		}

		ret = _set_required_opps(dev, opp_table, opp, false);
		if (ret) {
			dev_err(dev, "Failed to set required opps: %d\n", ret);
			return ret;
		}
	}

	opp_table->enabled = true;
	dev_pm_opp_put(old_opp);

	/* Make sure current_opp doesn't get freed */
	dev_pm_opp_get(opp);
	opp_table->current_opp = opp;
	opp_table->current_rate = freq;

	return ret;
}

/**
 * dev_pm_opp_set_rate() - Configure new OPP based on frequency
 * @dev:	 device for which we do this operation
 * @target_freq: frequency to achieve
 *
 * This configures the power-supplies to the levels specified by the OPP
 * corresponding to the target_freq, and programs the clock to a value <=
 * target_freq, as rounded by clk_round_rate(). Device wanting to run at fmax
 * provided by the opp, should have already rounded to the target OPP's
 * frequency.
 */
int dev_pm_opp_set_rate(struct device *dev, unsigned long target_freq)
{
	struct opp_table *opp_table;
	unsigned long freq = 0, temp_freq;
	struct dev_pm_opp *opp = NULL;
	int ret;

	opp_table = _find_opp_table(dev);
	if (IS_ERR(opp_table)) {
		dev_err(dev, "%s: device's opp table doesn't exist\n", __func__);
		return PTR_ERR(opp_table);
	}

	if (target_freq) {
		/*
		 * For IO devices which require an OPP on some platforms/SoCs
		 * while just needing to scale the clock on some others
		 * we look for empty OPP tables with just a clock handle and
		 * scale only the clk. This makes dev_pm_opp_set_rate()
		 * equivalent to a clk_set_rate()
		 */
		if (!_get_opp_count(opp_table)) {
			ret = _generic_set_opp_clk_only(dev, opp_table->clk, target_freq);
			goto put_opp_table;
		}

<<<<<<< HEAD
		goto put_opp_table;
	}

	clk = opp_table->clk;
	if (IS_ERR(clk)) {
		dev_err(dev, "%s: No clock available for the device\n",
			__func__);
		ret = PTR_ERR(clk);
		goto put_opp_table;
	}

	freq = clk_round_rate(clk, target_freq);
	if ((long)freq <= 0)
		freq = target_freq;

	old_freq = clk_get_rate(clk);

	/* Return early if nothing to do */
	if (old_freq == freq) {
		if (!opp_table->required_opp_tables && !opp_table->regulators) {
			dev_dbg(dev, "%s: old/new frequencies (%lu Hz) are same, nothing to do\n",
				__func__, freq);
			ret = 0;
			goto put_opp_table;
		}
	}
=======
		freq = clk_round_rate(opp_table->clk, target_freq);
		if ((long)freq <= 0)
			freq = target_freq;
>>>>>>> c1084c27

		/*
		 * The clock driver may support finer resolution of the
		 * frequencies than the OPP table, don't update the frequency we
		 * pass to clk_set_rate() here.
		 */
		temp_freq = freq;
		opp = _find_freq_ceil(opp_table, &temp_freq);
		if (IS_ERR(opp)) {
			ret = PTR_ERR(opp);
			dev_err(dev, "%s: failed to find OPP for freq %lu (%d)\n",
				__func__, freq, ret);
			goto put_opp_table;
		}
	}

	ret = _set_opp(dev, opp_table, opp, freq);

	if (target_freq)
		dev_pm_opp_put(opp);
put_opp_table:
	dev_pm_opp_put_opp_table(opp_table);
	return ret;
}
EXPORT_SYMBOL_GPL(dev_pm_opp_set_rate);

/**
 * dev_pm_opp_set_opp() - Configure device for OPP
 * @dev: device for which we do this operation
 * @opp: OPP to set to
 *
 * This configures the device based on the properties of the OPP passed to this
 * routine.
 *
 * Return: 0 on success, a negative error number otherwise.
 */
int dev_pm_opp_set_opp(struct device *dev, struct dev_pm_opp *opp)
{
	struct opp_table *opp_table;
	int ret;

	opp_table = _find_opp_table(dev);
	if (IS_ERR(opp_table)) {
		dev_err(dev, "%s: device opp doesn't exist\n", __func__);
		return PTR_ERR(opp_table);
	}

	ret = _set_opp(dev, opp_table, opp, opp ? opp->rate : 0);
	dev_pm_opp_put_opp_table(opp_table);

	return ret;
}
EXPORT_SYMBOL_GPL(dev_pm_opp_set_opp);

/* OPP-dev Helpers */
static void _remove_opp_dev(struct opp_device *opp_dev,
			    struct opp_table *opp_table)
{
	opp_debug_unregister(opp_dev, opp_table);
	list_del(&opp_dev->node);
	kfree(opp_dev);
}

struct opp_device *_add_opp_dev(const struct device *dev,
				struct opp_table *opp_table)
{
	struct opp_device *opp_dev;

	opp_dev = kzalloc(sizeof(*opp_dev), GFP_KERNEL);
	if (!opp_dev)
		return NULL;

	/* Initialize opp-dev */
	opp_dev->dev = dev;

	mutex_lock(&opp_table->lock);
	list_add(&opp_dev->node, &opp_table->dev_list);
	mutex_unlock(&opp_table->lock);

	/* Create debugfs entries for the opp_table */
	opp_debug_register(opp_dev, opp_table);

	return opp_dev;
}

static struct opp_table *_allocate_opp_table(struct device *dev, int index)
{
	struct opp_table *opp_table;
	struct opp_device *opp_dev;
	int ret;

	/*
	 * Allocate a new OPP table. In the infrequent case where a new
	 * device is needed to be added, we pay this penalty.
	 */
	opp_table = kzalloc(sizeof(*opp_table), GFP_KERNEL);
	if (!opp_table)
		return ERR_PTR(-ENOMEM);

	mutex_init(&opp_table->lock);
	mutex_init(&opp_table->genpd_virt_dev_lock);
	INIT_LIST_HEAD(&opp_table->dev_list);
	INIT_LIST_HEAD(&opp_table->lazy);

	/* Mark regulator count uninitialized */
	opp_table->regulator_count = -1;

	opp_dev = _add_opp_dev(dev, opp_table);
	if (!opp_dev) {
		ret = -ENOMEM;
		goto err;
	}

	_of_init_opp_table(opp_table, dev, index);

	/* Find interconnect path(s) for the device */
	ret = dev_pm_opp_of_find_icc_paths(dev, opp_table);
	if (ret) {
		if (ret == -EPROBE_DEFER)
			goto remove_opp_dev;

		dev_warn(dev, "%s: Error finding interconnect paths: %d\n",
			 __func__, ret);
	}

	BLOCKING_INIT_NOTIFIER_HEAD(&opp_table->head);
	INIT_LIST_HEAD(&opp_table->opp_list);
	kref_init(&opp_table->kref);

	return opp_table;

remove_opp_dev:
	_remove_opp_dev(opp_dev, opp_table);
err:
	kfree(opp_table);
	return ERR_PTR(ret);
}

void _get_opp_table_kref(struct opp_table *opp_table)
{
	kref_get(&opp_table->kref);
}

static struct opp_table *_update_opp_table_clk(struct device *dev,
					       struct opp_table *opp_table,
					       bool getclk)
{
	int ret;

	/*
	 * Return early if we don't need to get clk or we have already tried it
	 * earlier.
	 */
	if (!getclk || IS_ERR(opp_table) || opp_table->clk)
		return opp_table;

	/* Find clk for the device */
	opp_table->clk = clk_get(dev, NULL);

	ret = PTR_ERR_OR_ZERO(opp_table->clk);
	if (!ret)
		return opp_table;

	if (ret == -ENOENT) {
		dev_dbg(dev, "%s: Couldn't find clock: %d\n", __func__, ret);
		return opp_table;
	}

	dev_pm_opp_put_opp_table(opp_table);
	dev_err_probe(dev, ret, "Couldn't find clock\n");

	return ERR_PTR(ret);
}

/*
 * We need to make sure that the OPP table for a device doesn't get added twice,
 * if this routine gets called in parallel with the same device pointer.
 *
 * The simplest way to enforce that is to perform everything (find existing
 * table and if not found, create a new one) under the opp_table_lock, so only
 * one creator gets access to the same. But that expands the critical section
 * under the lock and may end up causing circular dependencies with frameworks
 * like debugfs, interconnect or clock framework as they may be direct or
 * indirect users of OPP core.
 *
 * And for that reason we have to go for a bit tricky implementation here, which
 * uses the opp_tables_busy flag to indicate if another creator is in the middle
 * of adding an OPP table and others should wait for it to finish.
 */
struct opp_table *_add_opp_table_indexed(struct device *dev, int index,
					 bool getclk)
{
	struct opp_table *opp_table;

again:
	mutex_lock(&opp_table_lock);

	opp_table = _find_opp_table_unlocked(dev);
	if (!IS_ERR(opp_table))
		goto unlock;

	/*
	 * The opp_tables list or an OPP table's dev_list is getting updated by
	 * another user, wait for it to finish.
	 */
	if (unlikely(opp_tables_busy)) {
		mutex_unlock(&opp_table_lock);
		cpu_relax();
		goto again;
	}

	opp_tables_busy = true;
	opp_table = _managed_opp(dev, index);

	/* Drop the lock to reduce the size of critical section */
	mutex_unlock(&opp_table_lock);

	if (opp_table) {
		if (!_add_opp_dev(dev, opp_table)) {
			dev_pm_opp_put_opp_table(opp_table);
			opp_table = ERR_PTR(-ENOMEM);
		}

		mutex_lock(&opp_table_lock);
	} else {
		opp_table = _allocate_opp_table(dev, index);

		mutex_lock(&opp_table_lock);
		if (!IS_ERR(opp_table))
			list_add(&opp_table->node, &opp_tables);
	}

	opp_tables_busy = false;

unlock:
	mutex_unlock(&opp_table_lock);

	return _update_opp_table_clk(dev, opp_table, getclk);
}

static struct opp_table *_add_opp_table(struct device *dev, bool getclk)
{
	return _add_opp_table_indexed(dev, 0, getclk);
}

struct opp_table *dev_pm_opp_get_opp_table(struct device *dev)
{
	return _find_opp_table(dev);
}
EXPORT_SYMBOL_GPL(dev_pm_opp_get_opp_table);

static void _opp_table_kref_release(struct kref *kref)
{
	struct opp_table *opp_table = container_of(kref, struct opp_table, kref);
	struct opp_device *opp_dev, *temp;
	int i;

	/* Drop the lock as soon as we can */
	list_del(&opp_table->node);
	mutex_unlock(&opp_table_lock);

	if (opp_table->current_opp)
		dev_pm_opp_put(opp_table->current_opp);

	_of_clear_opp_table(opp_table);

	/* Release clk */
	if (!IS_ERR(opp_table->clk))
		clk_put(opp_table->clk);

	if (opp_table->paths) {
		for (i = 0; i < opp_table->path_count; i++)
			icc_put(opp_table->paths[i]);
		kfree(opp_table->paths);
	}

	WARN_ON(!list_empty(&opp_table->opp_list));

	list_for_each_entry_safe(opp_dev, temp, &opp_table->dev_list, node) {
		/*
		 * The OPP table is getting removed, drop the performance state
		 * constraints.
		 */
		if (opp_table->genpd_performance_state)
			dev_pm_genpd_set_performance_state((struct device *)(opp_dev->dev), 0);

		_remove_opp_dev(opp_dev, opp_table);
	}

	mutex_destroy(&opp_table->genpd_virt_dev_lock);
	mutex_destroy(&opp_table->lock);
	kfree(opp_table);
<<<<<<< HEAD

	mutex_unlock(&opp_table_lock);
=======
>>>>>>> c1084c27
}

void dev_pm_opp_put_opp_table(struct opp_table *opp_table)
{
	kref_put_mutex(&opp_table->kref, _opp_table_kref_release,
		       &opp_table_lock);
}
EXPORT_SYMBOL_GPL(dev_pm_opp_put_opp_table);

void _opp_free(struct dev_pm_opp *opp)
{
	kfree(opp);
}

static void _opp_kref_release(struct kref *kref)
{
	struct dev_pm_opp *opp = container_of(kref, struct dev_pm_opp, kref);
	struct opp_table *opp_table = opp->opp_table;

	list_del(&opp->node);
	mutex_unlock(&opp_table->lock);

	/*
	 * Notify the changes in the availability of the operable
	 * frequency/voltage list.
	 */
	blocking_notifier_call_chain(&opp_table->head, OPP_EVENT_REMOVE, opp);
	_of_opp_free_required_opps(opp_table, opp);
	opp_debug_remove_one(opp);
	kfree(opp);
}

void dev_pm_opp_get(struct dev_pm_opp *opp)
{
	kref_get(&opp->kref);
}

void dev_pm_opp_put(struct dev_pm_opp *opp)
{
	kref_put_mutex(&opp->kref, _opp_kref_release, &opp->opp_table->lock);
}
EXPORT_SYMBOL_GPL(dev_pm_opp_put);

/**
 * dev_pm_opp_remove()  - Remove an OPP from OPP table
 * @dev:	device for which we do this operation
 * @freq:	OPP to remove with matching 'freq'
 *
 * This function removes an opp from the opp table.
 */
void dev_pm_opp_remove(struct device *dev, unsigned long freq)
{
	struct dev_pm_opp *opp;
	struct opp_table *opp_table;
	bool found = false;

	opp_table = _find_opp_table(dev);
	if (IS_ERR(opp_table))
		return;

	mutex_lock(&opp_table->lock);

	list_for_each_entry(opp, &opp_table->opp_list, node) {
		if (opp->rate == freq) {
			found = true;
			break;
		}
	}

	mutex_unlock(&opp_table->lock);

	if (found) {
		dev_pm_opp_put(opp);

		/* Drop the reference taken by dev_pm_opp_add() */
		dev_pm_opp_put_opp_table(opp_table);
	} else {
		dev_warn(dev, "%s: Couldn't find OPP with freq: %lu\n",
			 __func__, freq);
	}

	/* Drop the reference taken by _find_opp_table() */
	dev_pm_opp_put_opp_table(opp_table);
}
EXPORT_SYMBOL_GPL(dev_pm_opp_remove);

<<<<<<< HEAD
void _opp_remove_all_static(struct opp_table *opp_table)
{
	struct dev_pm_opp *opp, *tmp;

	mutex_lock(&opp_table->lock);

	if (!opp_table->parsed_static_opps || --opp_table->parsed_static_opps)
		goto unlock;

	list_for_each_entry_safe(opp, tmp, &opp_table->opp_list, node) {
		if (!opp->dynamic)
			dev_pm_opp_put_unlocked(opp);
	}

unlock:
	mutex_unlock(&opp_table->lock);
=======
static struct dev_pm_opp *_opp_get_next(struct opp_table *opp_table,
					bool dynamic)
{
	struct dev_pm_opp *opp = NULL, *temp;

	mutex_lock(&opp_table->lock);
	list_for_each_entry(temp, &opp_table->opp_list, node) {
		/*
		 * Refcount must be dropped only once for each OPP by OPP core,
		 * do that with help of "removed" flag.
		 */
		if (!temp->removed && dynamic == temp->dynamic) {
			opp = temp;
			break;
		}
	}

	mutex_unlock(&opp_table->lock);
	return opp;
}

/*
 * Can't call dev_pm_opp_put() from under the lock as debugfs removal needs to
 * happen lock less to avoid circular dependency issues. This routine must be
 * called without the opp_table->lock held.
 */
static void _opp_remove_all(struct opp_table *opp_table, bool dynamic)
{
	struct dev_pm_opp *opp;

	while ((opp = _opp_get_next(opp_table, dynamic))) {
		opp->removed = true;
		dev_pm_opp_put(opp);

		/* Drop the references taken by dev_pm_opp_add() */
		if (dynamic)
			dev_pm_opp_put_opp_table(opp_table);
	}
}

bool _opp_remove_all_static(struct opp_table *opp_table)
{
	mutex_lock(&opp_table->lock);

	if (!opp_table->parsed_static_opps) {
		mutex_unlock(&opp_table->lock);
		return false;
	}

	if (--opp_table->parsed_static_opps) {
		mutex_unlock(&opp_table->lock);
		return true;
	}

	mutex_unlock(&opp_table->lock);

	_opp_remove_all(opp_table, false);
	return true;
>>>>>>> c1084c27
}

/**
 * dev_pm_opp_remove_all_dynamic() - Remove all dynamically created OPPs
 * @dev:	device for which we do this operation
 *
 * This function removes all dynamically created OPPs from the opp table.
 */
void dev_pm_opp_remove_all_dynamic(struct device *dev)
{
	struct opp_table *opp_table;

	opp_table = _find_opp_table(dev);
	if (IS_ERR(opp_table))
		return;

	_opp_remove_all(opp_table, true);

	/* Drop the reference taken by _find_opp_table() */
	dev_pm_opp_put_opp_table(opp_table);
}
EXPORT_SYMBOL_GPL(dev_pm_opp_remove_all_dynamic);

struct dev_pm_opp *_opp_allocate(struct opp_table *table)
{
	struct dev_pm_opp *opp;
	int supply_count, supply_size, icc_size;

	/* Allocate space for at least one supply */
	supply_count = table->regulator_count > 0 ? table->regulator_count : 1;
	supply_size = sizeof(*opp->supplies) * supply_count;
	icc_size = sizeof(*opp->bandwidth) * table->path_count;

	/* allocate new OPP node and supplies structures */
	opp = kzalloc(sizeof(*opp) + supply_size + icc_size, GFP_KERNEL);

	if (!opp)
		return NULL;

	/* Put the supplies at the end of the OPP structure as an empty array */
	opp->supplies = (struct dev_pm_opp_supply *)(opp + 1);
	if (icc_size)
		opp->bandwidth = (struct dev_pm_opp_icc_bw *)(opp->supplies + supply_count);
	INIT_LIST_HEAD(&opp->node);

	return opp;
}

static bool _opp_supported_by_regulators(struct dev_pm_opp *opp,
					 struct opp_table *opp_table)
{
	struct regulator *reg;
	int i;

	if (!opp_table->regulators)
		return true;

	for (i = 0; i < opp_table->regulator_count; i++) {
		reg = opp_table->regulators[i];

		if (!regulator_is_supported_voltage(reg,
					opp->supplies[i].u_volt_min,
					opp->supplies[i].u_volt_max)) {
			pr_warn("%s: OPP minuV: %lu maxuV: %lu, not supported by regulator\n",
				__func__, opp->supplies[i].u_volt_min,
				opp->supplies[i].u_volt_max);
			return false;
		}
	}

	return true;
}

int _opp_compare_key(struct dev_pm_opp *opp1, struct dev_pm_opp *opp2)
{
	if (opp1->rate != opp2->rate)
		return opp1->rate < opp2->rate ? -1 : 1;
	if (opp1->bandwidth && opp2->bandwidth &&
	    opp1->bandwidth[0].peak != opp2->bandwidth[0].peak)
		return opp1->bandwidth[0].peak < opp2->bandwidth[0].peak ? -1 : 1;
	if (opp1->level != opp2->level)
		return opp1->level < opp2->level ? -1 : 1;
	return 0;
}

static int _opp_is_duplicate(struct device *dev, struct dev_pm_opp *new_opp,
			     struct opp_table *opp_table,
			     struct list_head **head)
{
	struct dev_pm_opp *opp;
	int opp_cmp;

	/*
	 * Insert new OPP in order of increasing frequency and discard if
	 * already present.
	 *
	 * Need to use &opp_table->opp_list in the condition part of the 'for'
	 * loop, don't replace it with head otherwise it will become an infinite
	 * loop.
	 */
	list_for_each_entry(opp, &opp_table->opp_list, node) {
		opp_cmp = _opp_compare_key(new_opp, opp);
		if (opp_cmp > 0) {
			*head = &opp->node;
			continue;
		}

		if (opp_cmp < 0)
			return 0;

		/* Duplicate OPPs */
		dev_warn(dev, "%s: duplicate OPPs detected. Existing: freq: %lu, volt: %lu, enabled: %d. New: freq: %lu, volt: %lu, enabled: %d\n",
			 __func__, opp->rate, opp->supplies[0].u_volt,
			 opp->available, new_opp->rate,
			 new_opp->supplies[0].u_volt, new_opp->available);

		/* Should we compare voltages for all regulators here ? */
		return opp->available &&
		       new_opp->supplies[0].u_volt == opp->supplies[0].u_volt ? -EBUSY : -EEXIST;
	}

	return 0;
}

void _required_opps_available(struct dev_pm_opp *opp, int count)
{
	int i;

	for (i = 0; i < count; i++) {
		if (opp->required_opps[i]->available)
			continue;

		opp->available = false;
		pr_warn("%s: OPP not supported by required OPP %pOF (%lu)\n",
			 __func__, opp->required_opps[i]->np, opp->rate);
		return;
	}
}

/*
 * Returns:
 * 0: On success. And appropriate error message for duplicate OPPs.
 * -EBUSY: For OPP with same freq/volt and is available. The callers of
 *  _opp_add() must return 0 if they receive -EBUSY from it. This is to make
 *  sure we don't print error messages unnecessarily if different parts of
 *  kernel try to initialize the OPP table.
 * -EEXIST: For OPP with same freq but different volt or is unavailable. This
 *  should be considered an error by the callers of _opp_add().
 */
int _opp_add(struct device *dev, struct dev_pm_opp *new_opp,
	     struct opp_table *opp_table, bool rate_not_available)
{
	struct list_head *head;
	int ret;

	mutex_lock(&opp_table->lock);
	head = &opp_table->opp_list;

	ret = _opp_is_duplicate(dev, new_opp, opp_table, &head);
	if (ret) {
		mutex_unlock(&opp_table->lock);
		return ret;
	}

	list_add(&new_opp->node, head);
	mutex_unlock(&opp_table->lock);

	new_opp->opp_table = opp_table;
	kref_init(&new_opp->kref);

	opp_debug_create_one(new_opp, opp_table);

	if (!_opp_supported_by_regulators(new_opp, opp_table)) {
		new_opp->available = false;
		dev_warn(dev, "%s: OPP not supported by regulators (%lu)\n",
			 __func__, new_opp->rate);
	}

	/* required-opps not fully initialized yet */
	if (lazy_linking_pending(opp_table))
		return 0;

	_required_opps_available(new_opp, opp_table->required_opp_count);

	return 0;
}

/**
 * _opp_add_v1() - Allocate a OPP based on v1 bindings.
 * @opp_table:	OPP table
 * @dev:	device for which we do this operation
 * @freq:	Frequency in Hz for this OPP
 * @u_volt:	Voltage in uVolts for this OPP
 * @dynamic:	Dynamically added OPPs.
 *
 * This function adds an opp definition to the opp table and returns status.
 * The opp is made available by default and it can be controlled using
 * dev_pm_opp_enable/disable functions and may be removed by dev_pm_opp_remove.
 *
 * NOTE: "dynamic" parameter impacts OPPs added by the dev_pm_opp_of_add_table
 * and freed by dev_pm_opp_of_remove_table.
 *
 * Return:
 * 0		On success OR
 *		Duplicate OPPs (both freq and volt are same) and opp->available
 * -EEXIST	Freq are same and volt are different OR
 *		Duplicate OPPs (both freq and volt are same) and !opp->available
 * -ENOMEM	Memory allocation failure
 */
int _opp_add_v1(struct opp_table *opp_table, struct device *dev,
		unsigned long freq, long u_volt, bool dynamic)
{
	struct dev_pm_opp *new_opp;
	unsigned long tol;
	int ret;

	new_opp = _opp_allocate(opp_table);
	if (!new_opp)
		return -ENOMEM;

	/* populate the opp table */
	new_opp->rate = freq;
	tol = u_volt * opp_table->voltage_tolerance_v1 / 100;
	new_opp->supplies[0].u_volt = u_volt;
	new_opp->supplies[0].u_volt_min = u_volt - tol;
	new_opp->supplies[0].u_volt_max = u_volt + tol;
	new_opp->available = true;
	new_opp->dynamic = dynamic;

	ret = _opp_add(dev, new_opp, opp_table, false);
	if (ret) {
		/* Don't return error for duplicate OPPs */
		if (ret == -EBUSY)
			ret = 0;
		goto free_opp;
	}

	/*
	 * Notify the changes in the availability of the operable
	 * frequency/voltage list.
	 */
	blocking_notifier_call_chain(&opp_table->head, OPP_EVENT_ADD, new_opp);
	return 0;

free_opp:
	_opp_free(new_opp);

	return ret;
}

/**
 * dev_pm_opp_set_supported_hw() - Set supported platforms
 * @dev: Device for which supported-hw has to be set.
 * @versions: Array of hierarchy of versions to match.
 * @count: Number of elements in the array.
 *
 * This is required only for the V2 bindings, and it enables a platform to
 * specify the hierarchy of versions it supports. OPP layer will then enable
 * OPPs, which are available for those versions, based on its 'opp-supported-hw'
 * property.
 */
struct opp_table *dev_pm_opp_set_supported_hw(struct device *dev,
			const u32 *versions, unsigned int count)
{
	struct opp_table *opp_table;

	opp_table = _add_opp_table(dev, false);
	if (IS_ERR(opp_table))
		return opp_table;

	/* Make sure there are no concurrent readers while updating opp_table */
	WARN_ON(!list_empty(&opp_table->opp_list));

	/* Another CPU that shares the OPP table has set the property ? */
	if (opp_table->supported_hw)
		return opp_table;

	opp_table->supported_hw = kmemdup(versions, count * sizeof(*versions),
					GFP_KERNEL);
	if (!opp_table->supported_hw) {
		dev_pm_opp_put_opp_table(opp_table);
		return ERR_PTR(-ENOMEM);
	}

	opp_table->supported_hw_count = count;

	return opp_table;
}
EXPORT_SYMBOL_GPL(dev_pm_opp_set_supported_hw);

/**
 * dev_pm_opp_put_supported_hw() - Releases resources blocked for supported hw
 * @opp_table: OPP table returned by dev_pm_opp_set_supported_hw().
 *
 * This is required only for the V2 bindings, and is called for a matching
 * dev_pm_opp_set_supported_hw(). Until this is called, the opp_table structure
 * will not be freed.
 */
void dev_pm_opp_put_supported_hw(struct opp_table *opp_table)
{
	if (unlikely(!opp_table))
		return;

	kfree(opp_table->supported_hw);
	opp_table->supported_hw = NULL;
	opp_table->supported_hw_count = 0;

	dev_pm_opp_put_opp_table(opp_table);
}
EXPORT_SYMBOL_GPL(dev_pm_opp_put_supported_hw);

static void devm_pm_opp_supported_hw_release(void *data)
{
	dev_pm_opp_put_supported_hw(data);
}

/**
 * devm_pm_opp_set_supported_hw() - Set supported platforms
 * @dev: Device for which supported-hw has to be set.
 * @versions: Array of hierarchy of versions to match.
 * @count: Number of elements in the array.
 *
 * This is a resource-managed variant of dev_pm_opp_set_supported_hw().
 *
 * Return: 0 on success and errorno otherwise.
 */
int devm_pm_opp_set_supported_hw(struct device *dev, const u32 *versions,
				 unsigned int count)
{
	struct opp_table *opp_table;

	opp_table = dev_pm_opp_set_supported_hw(dev, versions, count);
	if (IS_ERR(opp_table))
		return PTR_ERR(opp_table);

	return devm_add_action_or_reset(dev, devm_pm_opp_supported_hw_release,
					opp_table);
}
EXPORT_SYMBOL_GPL(devm_pm_opp_set_supported_hw);

/**
 * dev_pm_opp_set_prop_name() - Set prop-extn name
 * @dev: Device for which the prop-name has to be set.
 * @name: name to postfix to properties.
 *
 * This is required only for the V2 bindings, and it enables a platform to
 * specify the extn to be used for certain property names. The properties to
 * which the extension will apply are opp-microvolt and opp-microamp. OPP core
 * should postfix the property name with -<name> while looking for them.
 */
struct opp_table *dev_pm_opp_set_prop_name(struct device *dev, const char *name)
{
	struct opp_table *opp_table;

	opp_table = _add_opp_table(dev, false);
	if (IS_ERR(opp_table))
		return opp_table;

	/* Make sure there are no concurrent readers while updating opp_table */
	WARN_ON(!list_empty(&opp_table->opp_list));

	/* Another CPU that shares the OPP table has set the property ? */
	if (opp_table->prop_name)
		return opp_table;

	opp_table->prop_name = kstrdup(name, GFP_KERNEL);
	if (!opp_table->prop_name) {
		dev_pm_opp_put_opp_table(opp_table);
		return ERR_PTR(-ENOMEM);
	}

	return opp_table;
}
EXPORT_SYMBOL_GPL(dev_pm_opp_set_prop_name);

/**
 * dev_pm_opp_put_prop_name() - Releases resources blocked for prop-name
 * @opp_table: OPP table returned by dev_pm_opp_set_prop_name().
 *
 * This is required only for the V2 bindings, and is called for a matching
 * dev_pm_opp_set_prop_name(). Until this is called, the opp_table structure
 * will not be freed.
 */
void dev_pm_opp_put_prop_name(struct opp_table *opp_table)
{
	if (unlikely(!opp_table))
		return;

	kfree(opp_table->prop_name);
	opp_table->prop_name = NULL;

	dev_pm_opp_put_opp_table(opp_table);
}
EXPORT_SYMBOL_GPL(dev_pm_opp_put_prop_name);

/**
 * dev_pm_opp_set_regulators() - Set regulator names for the device
 * @dev: Device for which regulator name is being set.
 * @names: Array of pointers to the names of the regulator.
 * @count: Number of regulators.
 *
 * In order to support OPP switching, OPP layer needs to know the name of the
 * device's regulators, as the core would be required to switch voltages as
 * well.
 *
 * This must be called before any OPPs are initialized for the device.
 */
struct opp_table *dev_pm_opp_set_regulators(struct device *dev,
					    const char * const names[],
					    unsigned int count)
{
	struct dev_pm_opp_supply *supplies;
	struct opp_table *opp_table;
	struct regulator *reg;
	int ret, i;

	opp_table = _add_opp_table(dev, false);
	if (IS_ERR(opp_table))
		return opp_table;

	/* This should be called before OPPs are initialized */
	if (WARN_ON(!list_empty(&opp_table->opp_list))) {
		ret = -EBUSY;
		goto err;
	}

	/* Another CPU that shares the OPP table has set the regulators ? */
	if (opp_table->regulators)
		return opp_table;

	opp_table->regulators = kmalloc_array(count,
					      sizeof(*opp_table->regulators),
					      GFP_KERNEL);
	if (!opp_table->regulators) {
		ret = -ENOMEM;
		goto err;
	}

	for (i = 0; i < count; i++) {
		reg = regulator_get_optional(dev, names[i]);
		if (IS_ERR(reg)) {
			ret = PTR_ERR(reg);
			if (ret != -EPROBE_DEFER)
				dev_err(dev, "%s: no regulator (%s) found: %d\n",
					__func__, names[i], ret);
			goto free_regulators;
		}

		opp_table->regulators[i] = reg;
	}

	opp_table->regulator_count = count;

	supplies = kmalloc_array(count * 2, sizeof(*supplies), GFP_KERNEL);
	if (!supplies) {
		ret = -ENOMEM;
		goto free_regulators;
	}

	mutex_lock(&opp_table->lock);
	opp_table->sod_supplies = supplies;
	if (opp_table->set_opp_data) {
		opp_table->set_opp_data->old_opp.supplies = supplies;
		opp_table->set_opp_data->new_opp.supplies = supplies + count;
	}
	mutex_unlock(&opp_table->lock);

	return opp_table;

free_regulators:
	while (i != 0)
		regulator_put(opp_table->regulators[--i]);

	kfree(opp_table->regulators);
	opp_table->regulators = NULL;
	opp_table->regulator_count = -1;
err:
	dev_pm_opp_put_opp_table(opp_table);

	return ERR_PTR(ret);
}
EXPORT_SYMBOL_GPL(dev_pm_opp_set_regulators);

/**
 * dev_pm_opp_put_regulators() - Releases resources blocked for regulator
 * @opp_table: OPP table returned from dev_pm_opp_set_regulators().
 */
void dev_pm_opp_put_regulators(struct opp_table *opp_table)
{
	int i;

	if (unlikely(!opp_table))
		return;

	if (!opp_table->regulators)
		goto put_opp_table;

	if (opp_table->enabled) {
		for (i = opp_table->regulator_count - 1; i >= 0; i--)
			regulator_disable(opp_table->regulators[i]);
	}

	for (i = opp_table->regulator_count - 1; i >= 0; i--)
		regulator_put(opp_table->regulators[i]);

	mutex_lock(&opp_table->lock);
	if (opp_table->set_opp_data) {
		opp_table->set_opp_data->old_opp.supplies = NULL;
		opp_table->set_opp_data->new_opp.supplies = NULL;
	}

	kfree(opp_table->sod_supplies);
	opp_table->sod_supplies = NULL;
	mutex_unlock(&opp_table->lock);

	kfree(opp_table->regulators);
	opp_table->regulators = NULL;
	opp_table->regulator_count = -1;

put_opp_table:
	dev_pm_opp_put_opp_table(opp_table);
}
EXPORT_SYMBOL_GPL(dev_pm_opp_put_regulators);

static void devm_pm_opp_regulators_release(void *data)
{
	dev_pm_opp_put_regulators(data);
}

/**
 * devm_pm_opp_set_regulators() - Set regulator names for the device
 * @dev: Device for which regulator name is being set.
 * @names: Array of pointers to the names of the regulator.
 * @count: Number of regulators.
 *
 * This is a resource-managed variant of dev_pm_opp_set_regulators().
 *
 * Return: 0 on success and errorno otherwise.
 */
int devm_pm_opp_set_regulators(struct device *dev,
			       const char * const names[],
			       unsigned int count)
{
	struct opp_table *opp_table;

	opp_table = dev_pm_opp_set_regulators(dev, names, count);
	if (IS_ERR(opp_table))
		return PTR_ERR(opp_table);

	return devm_add_action_or_reset(dev, devm_pm_opp_regulators_release,
					opp_table);
}
EXPORT_SYMBOL_GPL(devm_pm_opp_set_regulators);

/**
 * dev_pm_opp_set_clkname() - Set clk name for the device
 * @dev: Device for which clk name is being set.
 * @name: Clk name.
 *
 * In order to support OPP switching, OPP layer needs to get pointer to the
 * clock for the device. Simple cases work fine without using this routine (i.e.
 * by passing connection-id as NULL), but for a device with multiple clocks
 * available, the OPP core needs to know the exact name of the clk to use.
 *
 * This must be called before any OPPs are initialized for the device.
 */
struct opp_table *dev_pm_opp_set_clkname(struct device *dev, const char *name)
{
	struct opp_table *opp_table;
	int ret;

	opp_table = _add_opp_table(dev, false);
	if (IS_ERR(opp_table))
		return opp_table;

	/* This should be called before OPPs are initialized */
	if (WARN_ON(!list_empty(&opp_table->opp_list))) {
		ret = -EBUSY;
		goto err;
	}

	/* clk shouldn't be initialized at this point */
	if (WARN_ON(opp_table->clk)) {
		ret = -EBUSY;
		goto err;
	}

	/* Find clk for the device */
	opp_table->clk = clk_get(dev, name);
	if (IS_ERR(opp_table->clk)) {
		ret = PTR_ERR(opp_table->clk);
		if (ret != -EPROBE_DEFER) {
			dev_err(dev, "%s: Couldn't find clock: %d\n", __func__,
				ret);
		}
		goto err;
	}

	return opp_table;

err:
	dev_pm_opp_put_opp_table(opp_table);

	return ERR_PTR(ret);
}
EXPORT_SYMBOL_GPL(dev_pm_opp_set_clkname);

/**
 * dev_pm_opp_put_clkname() - Releases resources blocked for clk.
 * @opp_table: OPP table returned from dev_pm_opp_set_clkname().
 */
void dev_pm_opp_put_clkname(struct opp_table *opp_table)
{
	if (unlikely(!opp_table))
		return;

	clk_put(opp_table->clk);
	opp_table->clk = ERR_PTR(-EINVAL);

	dev_pm_opp_put_opp_table(opp_table);
}
EXPORT_SYMBOL_GPL(dev_pm_opp_put_clkname);

static void devm_pm_opp_clkname_release(void *data)
{
	dev_pm_opp_put_clkname(data);
}

/**
 * devm_pm_opp_set_clkname() - Set clk name for the device
 * @dev: Device for which clk name is being set.
 * @name: Clk name.
 *
 * This is a resource-managed variant of dev_pm_opp_set_clkname().
 *
 * Return: 0 on success and errorno otherwise.
 */
int devm_pm_opp_set_clkname(struct device *dev, const char *name)
{
	struct opp_table *opp_table;

	opp_table = dev_pm_opp_set_clkname(dev, name);
	if (IS_ERR(opp_table))
		return PTR_ERR(opp_table);

	return devm_add_action_or_reset(dev, devm_pm_opp_clkname_release,
					opp_table);
}
EXPORT_SYMBOL_GPL(devm_pm_opp_set_clkname);

/**
 * dev_pm_opp_register_set_opp_helper() - Register custom set OPP helper
 * @dev: Device for which the helper is getting registered.
 * @set_opp: Custom set OPP helper.
 *
 * This is useful to support complex platforms (like platforms with multiple
 * regulators per device), instead of the generic OPP set rate helper.
 *
 * This must be called before any OPPs are initialized for the device.
 */
struct opp_table *dev_pm_opp_register_set_opp_helper(struct device *dev,
			int (*set_opp)(struct dev_pm_set_opp_data *data))
{
	struct dev_pm_set_opp_data *data;
	struct opp_table *opp_table;

	if (!set_opp)
		return ERR_PTR(-EINVAL);

	opp_table = _add_opp_table(dev, false);
	if (IS_ERR(opp_table))
		return opp_table;

	/* This should be called before OPPs are initialized */
	if (WARN_ON(!list_empty(&opp_table->opp_list))) {
		dev_pm_opp_put_opp_table(opp_table);
		return ERR_PTR(-EBUSY);
	}

	/* Another CPU that shares the OPP table has set the helper ? */
	if (opp_table->set_opp)
		return opp_table;

	data = kzalloc(sizeof(*data), GFP_KERNEL);
	if (!data)
		return ERR_PTR(-ENOMEM);

	mutex_lock(&opp_table->lock);
	opp_table->set_opp_data = data;
	if (opp_table->sod_supplies) {
		data->old_opp.supplies = opp_table->sod_supplies;
		data->new_opp.supplies = opp_table->sod_supplies +
					 opp_table->regulator_count;
	}
	mutex_unlock(&opp_table->lock);

	opp_table->set_opp = set_opp;

	return opp_table;
}
EXPORT_SYMBOL_GPL(dev_pm_opp_register_set_opp_helper);

/**
 * dev_pm_opp_unregister_set_opp_helper() - Releases resources blocked for
 *					   set_opp helper
 * @opp_table: OPP table returned from dev_pm_opp_register_set_opp_helper().
 *
 * Release resources blocked for platform specific set_opp helper.
 */
void dev_pm_opp_unregister_set_opp_helper(struct opp_table *opp_table)
{
	if (unlikely(!opp_table))
		return;

	opp_table->set_opp = NULL;

	mutex_lock(&opp_table->lock);
	kfree(opp_table->set_opp_data);
	opp_table->set_opp_data = NULL;
	mutex_unlock(&opp_table->lock);

	dev_pm_opp_put_opp_table(opp_table);
}
EXPORT_SYMBOL_GPL(dev_pm_opp_unregister_set_opp_helper);

static void devm_pm_opp_unregister_set_opp_helper(void *data)
{
	dev_pm_opp_unregister_set_opp_helper(data);
}

/**
 * devm_pm_opp_register_set_opp_helper() - Register custom set OPP helper
 * @dev: Device for which the helper is getting registered.
 * @set_opp: Custom set OPP helper.
 *
 * This is a resource-managed version of dev_pm_opp_register_set_opp_helper().
 *
 * Return: 0 on success and errorno otherwise.
 */
int devm_pm_opp_register_set_opp_helper(struct device *dev,
					int (*set_opp)(struct dev_pm_set_opp_data *data))
{
	struct opp_table *opp_table;

	opp_table = dev_pm_opp_register_set_opp_helper(dev, set_opp);
	if (IS_ERR(opp_table))
		return PTR_ERR(opp_table);

	return devm_add_action_or_reset(dev, devm_pm_opp_unregister_set_opp_helper,
					opp_table);
}
EXPORT_SYMBOL_GPL(devm_pm_opp_register_set_opp_helper);

static void _opp_detach_genpd(struct opp_table *opp_table)
{
	int index;

	if (!opp_table->genpd_virt_devs)
		return;

	for (index = 0; index < opp_table->required_opp_count; index++) {
		if (!opp_table->genpd_virt_devs[index])
			continue;

		dev_pm_domain_detach(opp_table->genpd_virt_devs[index], false);
		opp_table->genpd_virt_devs[index] = NULL;
	}

	kfree(opp_table->genpd_virt_devs);
	opp_table->genpd_virt_devs = NULL;
}

/**
 * dev_pm_opp_attach_genpd - Attach genpd(s) for the device and save virtual device pointer
 * @dev: Consumer device for which the genpd is getting attached.
 * @names: Null terminated array of pointers containing names of genpd to attach.
 * @virt_devs: Pointer to return the array of virtual devices.
 *
 * Multiple generic power domains for a device are supported with the help of
 * virtual genpd devices, which are created for each consumer device - genpd
 * pair. These are the device structures which are attached to the power domain
 * and are required by the OPP core to set the performance state of the genpd.
 * The same API also works for the case where single genpd is available and so
 * we don't need to support that separately.
 *
 * This helper will normally be called by the consumer driver of the device
 * "dev", as only that has details of the genpd names.
 *
 * This helper needs to be called once with a list of all genpd to attach.
 * Otherwise the original device structure will be used instead by the OPP core.
 *
 * The order of entries in the names array must match the order in which
 * "required-opps" are added in DT.
 */
struct opp_table *dev_pm_opp_attach_genpd(struct device *dev,
		const char **names, struct device ***virt_devs)
{
	struct opp_table *opp_table;
	struct device *virt_dev;
	int index = 0, ret = -EINVAL;
	const char **name = names;

	opp_table = _add_opp_table(dev, false);
	if (IS_ERR(opp_table))
		return opp_table;

	if (opp_table->genpd_virt_devs)
		return opp_table;

	/*
	 * If the genpd's OPP table isn't already initialized, parsing of the
	 * required-opps fail for dev. We should retry this after genpd's OPP
	 * table is added.
	 */
	if (!opp_table->required_opp_count) {
		ret = -EPROBE_DEFER;
		goto put_table;
	}

	mutex_lock(&opp_table->genpd_virt_dev_lock);

	opp_table->genpd_virt_devs = kcalloc(opp_table->required_opp_count,
					     sizeof(*opp_table->genpd_virt_devs),
					     GFP_KERNEL);
	if (!opp_table->genpd_virt_devs)
		goto unlock;

	while (*name) {
		if (index >= opp_table->required_opp_count) {
			dev_err(dev, "Index can't be greater than required-opp-count - 1, %s (%d : %d)\n",
				*name, opp_table->required_opp_count, index);
			goto err;
		}

		virt_dev = dev_pm_domain_attach_by_name(dev, *name);
		if (IS_ERR(virt_dev)) {
			ret = PTR_ERR(virt_dev);
			dev_err(dev, "Couldn't attach to pm_domain: %d\n", ret);
			goto err;
		}

		opp_table->genpd_virt_devs[index] = virt_dev;
		index++;
		name++;
	}

	if (virt_devs)
		*virt_devs = opp_table->genpd_virt_devs;
	mutex_unlock(&opp_table->genpd_virt_dev_lock);

	return opp_table;

err:
	_opp_detach_genpd(opp_table);
unlock:
	mutex_unlock(&opp_table->genpd_virt_dev_lock);

put_table:
	dev_pm_opp_put_opp_table(opp_table);

	return ERR_PTR(ret);
}
EXPORT_SYMBOL_GPL(dev_pm_opp_attach_genpd);

/**
 * dev_pm_opp_detach_genpd() - Detach genpd(s) from the device.
 * @opp_table: OPP table returned by dev_pm_opp_attach_genpd().
 *
 * This detaches the genpd(s), resets the virtual device pointers, and puts the
 * OPP table.
 */
void dev_pm_opp_detach_genpd(struct opp_table *opp_table)
{
	if (unlikely(!opp_table))
		return;

	/*
	 * Acquire genpd_virt_dev_lock to make sure virt_dev isn't getting
	 * used in parallel.
	 */
	mutex_lock(&opp_table->genpd_virt_dev_lock);
	_opp_detach_genpd(opp_table);
	mutex_unlock(&opp_table->genpd_virt_dev_lock);

	dev_pm_opp_put_opp_table(opp_table);
}
EXPORT_SYMBOL_GPL(dev_pm_opp_detach_genpd);

static void devm_pm_opp_detach_genpd(void *data)
{
	dev_pm_opp_detach_genpd(data);
}

/**
 * devm_pm_opp_attach_genpd - Attach genpd(s) for the device and save virtual
 *			      device pointer
 * @dev: Consumer device for which the genpd is getting attached.
 * @names: Null terminated array of pointers containing names of genpd to attach.
 * @virt_devs: Pointer to return the array of virtual devices.
 *
 * This is a resource-managed version of dev_pm_opp_attach_genpd().
 *
 * Return: 0 on success and errorno otherwise.
 */
int devm_pm_opp_attach_genpd(struct device *dev, const char **names,
			     struct device ***virt_devs)
{
	struct opp_table *opp_table;

	opp_table = dev_pm_opp_attach_genpd(dev, names, virt_devs);
	if (IS_ERR(opp_table))
		return PTR_ERR(opp_table);

	return devm_add_action_or_reset(dev, devm_pm_opp_detach_genpd,
					opp_table);
}
EXPORT_SYMBOL_GPL(devm_pm_opp_attach_genpd);

/**
 * dev_pm_opp_xlate_required_opp() - Find required OPP for @src_table OPP.
 * @src_table: OPP table which has @dst_table as one of its required OPP table.
 * @dst_table: Required OPP table of the @src_table.
 * @src_opp: OPP from the @src_table.
 *
 * This function returns the OPP (present in @dst_table) pointed out by the
 * "required-opps" property of the @src_opp (present in @src_table).
 *
 * The callers are required to call dev_pm_opp_put() for the returned OPP after
 * use.
 *
 * Return: pointer to 'struct dev_pm_opp' on success and errorno otherwise.
 */
struct dev_pm_opp *dev_pm_opp_xlate_required_opp(struct opp_table *src_table,
						 struct opp_table *dst_table,
						 struct dev_pm_opp *src_opp)
{
	struct dev_pm_opp *opp, *dest_opp = ERR_PTR(-ENODEV);
	int i;

	if (!src_table || !dst_table || !src_opp ||
	    !src_table->required_opp_tables)
		return ERR_PTR(-EINVAL);

	/* required-opps not fully initialized yet */
	if (lazy_linking_pending(src_table))
		return ERR_PTR(-EBUSY);

	for (i = 0; i < src_table->required_opp_count; i++) {
		if (src_table->required_opp_tables[i] == dst_table) {
			mutex_lock(&src_table->lock);

			list_for_each_entry(opp, &src_table->opp_list, node) {
				if (opp == src_opp) {
					dest_opp = opp->required_opps[i];
					dev_pm_opp_get(dest_opp);
					break;
				}
			}

			mutex_unlock(&src_table->lock);
			break;
		}
	}

	if (IS_ERR(dest_opp)) {
		pr_err("%s: Couldn't find matching OPP (%p: %p)\n", __func__,
		       src_table, dst_table);
	}

	return dest_opp;
}
EXPORT_SYMBOL_GPL(dev_pm_opp_xlate_required_opp);

/**
 * dev_pm_opp_xlate_performance_state() - Find required OPP's pstate for src_table.
 * @src_table: OPP table which has dst_table as one of its required OPP table.
 * @dst_table: Required OPP table of the src_table.
 * @pstate: Current performance state of the src_table.
 *
 * This Returns pstate of the OPP (present in @dst_table) pointed out by the
 * "required-opps" property of the OPP (present in @src_table) which has
 * performance state set to @pstate.
 *
 * Return: Zero or positive performance state on success, otherwise negative
 * value on errors.
 */
int dev_pm_opp_xlate_performance_state(struct opp_table *src_table,
				       struct opp_table *dst_table,
				       unsigned int pstate)
{
	struct dev_pm_opp *opp;
	int dest_pstate = -EINVAL;
	int i;

	/*
	 * Normally the src_table will have the "required_opps" property set to
	 * point to one of the OPPs in the dst_table, but in some cases the
	 * genpd and its master have one to one mapping of performance states
	 * and so none of them have the "required-opps" property set. Return the
	 * pstate of the src_table as it is in such cases.
	 */
	if (!src_table || !src_table->required_opp_count)
		return pstate;

	/* required-opps not fully initialized yet */
	if (lazy_linking_pending(src_table))
		return -EBUSY;

	for (i = 0; i < src_table->required_opp_count; i++) {
		if (src_table->required_opp_tables[i]->np == dst_table->np)
			break;
	}

	if (unlikely(i == src_table->required_opp_count)) {
		pr_err("%s: Couldn't find matching OPP table (%p: %p)\n",
		       __func__, src_table, dst_table);
		return -EINVAL;
	}

	mutex_lock(&src_table->lock);

	list_for_each_entry(opp, &src_table->opp_list, node) {
		if (opp->pstate == pstate) {
			dest_pstate = opp->required_opps[i]->pstate;
			goto unlock;
		}
	}

	pr_err("%s: Couldn't find matching OPP (%p: %p)\n", __func__, src_table,
	       dst_table);

unlock:
	mutex_unlock(&src_table->lock);

	return dest_pstate;
}

/**
 * dev_pm_opp_add()  - Add an OPP table from a table definitions
 * @dev:	device for which we do this operation
 * @freq:	Frequency in Hz for this OPP
 * @u_volt:	Voltage in uVolts for this OPP
 *
 * This function adds an opp definition to the opp table and returns status.
 * The opp is made available by default and it can be controlled using
 * dev_pm_opp_enable/disable functions.
 *
 * Return:
 * 0		On success OR
 *		Duplicate OPPs (both freq and volt are same) and opp->available
 * -EEXIST	Freq are same and volt are different OR
 *		Duplicate OPPs (both freq and volt are same) and !opp->available
 * -ENOMEM	Memory allocation failure
 */
int dev_pm_opp_add(struct device *dev, unsigned long freq, unsigned long u_volt)
{
	struct opp_table *opp_table;
	int ret;

	opp_table = _add_opp_table(dev, true);
	if (IS_ERR(opp_table))
		return PTR_ERR(opp_table);

	/* Fix regulator count for dynamic OPPs */
	opp_table->regulator_count = 1;

	ret = _opp_add_v1(opp_table, dev, freq, u_volt, true);
	if (ret)
		dev_pm_opp_put_opp_table(opp_table);

	return ret;
}
EXPORT_SYMBOL_GPL(dev_pm_opp_add);

/**
 * _opp_set_availability() - helper to set the availability of an opp
 * @dev:		device for which we do this operation
 * @freq:		OPP frequency to modify availability
 * @availability_req:	availability status requested for this opp
 *
 * Set the availability of an OPP, opp_{enable,disable} share a common logic
 * which is isolated here.
 *
 * Return: -EINVAL for bad pointers, -ENOMEM if no memory available for the
 * copy operation, returns 0 if no modification was done OR modification was
 * successful.
 */
static int _opp_set_availability(struct device *dev, unsigned long freq,
				 bool availability_req)
{
	struct opp_table *opp_table;
	struct dev_pm_opp *tmp_opp, *opp = ERR_PTR(-ENODEV);
	int r = 0;

	/* Find the opp_table */
	opp_table = _find_opp_table(dev);
	if (IS_ERR(opp_table)) {
		r = PTR_ERR(opp_table);
		dev_warn(dev, "%s: Device OPP not found (%d)\n", __func__, r);
		return r;
	}

	mutex_lock(&opp_table->lock);

	/* Do we have the frequency? */
	list_for_each_entry(tmp_opp, &opp_table->opp_list, node) {
		if (tmp_opp->rate == freq) {
			opp = tmp_opp;
			break;
		}
	}

	if (IS_ERR(opp)) {
		r = PTR_ERR(opp);
		goto unlock;
	}

	/* Is update really needed? */
	if (opp->available == availability_req)
		goto unlock;

	opp->available = availability_req;

	dev_pm_opp_get(opp);
	mutex_unlock(&opp_table->lock);

	/* Notify the change of the OPP availability */
	if (availability_req)
		blocking_notifier_call_chain(&opp_table->head, OPP_EVENT_ENABLE,
					     opp);
	else
		blocking_notifier_call_chain(&opp_table->head,
					     OPP_EVENT_DISABLE, opp);

	dev_pm_opp_put(opp);
	goto put_table;

unlock:
	mutex_unlock(&opp_table->lock);
put_table:
	dev_pm_opp_put_opp_table(opp_table);
	return r;
}

/**
 * dev_pm_opp_adjust_voltage() - helper to change the voltage of an OPP
 * @dev:		device for which we do this operation
 * @freq:		OPP frequency to adjust voltage of
 * @u_volt:		new OPP target voltage
 * @u_volt_min:		new OPP min voltage
 * @u_volt_max:		new OPP max voltage
 *
 * Return: -EINVAL for bad pointers, -ENOMEM if no memory available for the
 * copy operation, returns 0 if no modifcation was done OR modification was
 * successful.
 */
int dev_pm_opp_adjust_voltage(struct device *dev, unsigned long freq,
			      unsigned long u_volt, unsigned long u_volt_min,
			      unsigned long u_volt_max)

{
	struct opp_table *opp_table;
	struct dev_pm_opp *tmp_opp, *opp = ERR_PTR(-ENODEV);
	int r = 0;

	/* Find the opp_table */
	opp_table = _find_opp_table(dev);
	if (IS_ERR(opp_table)) {
		r = PTR_ERR(opp_table);
		dev_warn(dev, "%s: Device OPP not found (%d)\n", __func__, r);
		return r;
	}

	mutex_lock(&opp_table->lock);

	/* Do we have the frequency? */
	list_for_each_entry(tmp_opp, &opp_table->opp_list, node) {
		if (tmp_opp->rate == freq) {
			opp = tmp_opp;
			break;
		}
	}

	if (IS_ERR(opp)) {
		r = PTR_ERR(opp);
		goto adjust_unlock;
	}

	/* Is update really needed? */
	if (opp->supplies->u_volt == u_volt)
		goto adjust_unlock;

	opp->supplies->u_volt = u_volt;
	opp->supplies->u_volt_min = u_volt_min;
	opp->supplies->u_volt_max = u_volt_max;

	dev_pm_opp_get(opp);
	mutex_unlock(&opp_table->lock);

	/* Notify the voltage change of the OPP */
	blocking_notifier_call_chain(&opp_table->head, OPP_EVENT_ADJUST_VOLTAGE,
				     opp);

	dev_pm_opp_put(opp);
	goto adjust_put_table;

adjust_unlock:
	mutex_unlock(&opp_table->lock);
adjust_put_table:
	dev_pm_opp_put_opp_table(opp_table);
	return r;
}
EXPORT_SYMBOL_GPL(dev_pm_opp_adjust_voltage);

/**
 * dev_pm_opp_enable() - Enable a specific OPP
 * @dev:	device for which we do this operation
 * @freq:	OPP frequency to enable
 *
 * Enables a provided opp. If the operation is valid, this returns 0, else the
 * corresponding error value. It is meant to be used for users an OPP available
 * after being temporarily made unavailable with dev_pm_opp_disable.
 *
 * Return: -EINVAL for bad pointers, -ENOMEM if no memory available for the
 * copy operation, returns 0 if no modification was done OR modification was
 * successful.
 */
int dev_pm_opp_enable(struct device *dev, unsigned long freq)
{
	return _opp_set_availability(dev, freq, true);
}
EXPORT_SYMBOL_GPL(dev_pm_opp_enable);

/**
 * dev_pm_opp_disable() - Disable a specific OPP
 * @dev:	device for which we do this operation
 * @freq:	OPP frequency to disable
 *
 * Disables a provided opp. If the operation is valid, this returns
 * 0, else the corresponding error value. It is meant to be a temporary
 * control by users to make this OPP not available until the circumstances are
 * right to make it available again (with a call to dev_pm_opp_enable).
 *
 * Return: -EINVAL for bad pointers, -ENOMEM if no memory available for the
 * copy operation, returns 0 if no modification was done OR modification was
 * successful.
 */
int dev_pm_opp_disable(struct device *dev, unsigned long freq)
{
	return _opp_set_availability(dev, freq, false);
}
EXPORT_SYMBOL_GPL(dev_pm_opp_disable);

/**
 * dev_pm_opp_register_notifier() - Register OPP notifier for the device
 * @dev:	Device for which notifier needs to be registered
 * @nb:		Notifier block to be registered
 *
 * Return: 0 on success or a negative error value.
 */
int dev_pm_opp_register_notifier(struct device *dev, struct notifier_block *nb)
{
	struct opp_table *opp_table;
	int ret;

	opp_table = _find_opp_table(dev);
	if (IS_ERR(opp_table))
		return PTR_ERR(opp_table);

	ret = blocking_notifier_chain_register(&opp_table->head, nb);

	dev_pm_opp_put_opp_table(opp_table);

	return ret;
}
EXPORT_SYMBOL(dev_pm_opp_register_notifier);

/**
 * dev_pm_opp_unregister_notifier() - Unregister OPP notifier for the device
 * @dev:	Device for which notifier needs to be unregistered
 * @nb:		Notifier block to be unregistered
 *
 * Return: 0 on success or a negative error value.
 */
int dev_pm_opp_unregister_notifier(struct device *dev,
				   struct notifier_block *nb)
{
	struct opp_table *opp_table;
	int ret;

	opp_table = _find_opp_table(dev);
	if (IS_ERR(opp_table))
		return PTR_ERR(opp_table);

	ret = blocking_notifier_chain_unregister(&opp_table->head, nb);

	dev_pm_opp_put_opp_table(opp_table);

	return ret;
}
EXPORT_SYMBOL(dev_pm_opp_unregister_notifier);

/**
 * dev_pm_opp_remove_table() - Free all OPPs associated with the device
 * @dev:	device pointer used to lookup OPP table.
 *
 * Free both OPPs created using static entries present in DT and the
 * dynamically added entries.
 */
void dev_pm_opp_remove_table(struct device *dev)
{
	struct opp_table *opp_table;

	/* Check for existing table for 'dev' */
	opp_table = _find_opp_table(dev);
	if (IS_ERR(opp_table)) {
		int error = PTR_ERR(opp_table);

		if (error != -ENODEV)
			WARN(1, "%s: opp_table: %d\n",
			     IS_ERR_OR_NULL(dev) ?
					"Invalid device" : dev_name(dev),
			     error);
		return;
	}

<<<<<<< HEAD
	_opp_remove_all_static(opp_table);
=======
	/*
	 * Drop the extra reference only if the OPP table was successfully added
	 * with dev_pm_opp_of_add_table() earlier.
	 **/
	if (_opp_remove_all_static(opp_table))
		dev_pm_opp_put_opp_table(opp_table);
>>>>>>> c1084c27

	/* Drop reference taken by _find_opp_table() */
	dev_pm_opp_put_opp_table(opp_table);
}
EXPORT_SYMBOL_GPL(dev_pm_opp_remove_table);

/**
 * dev_pm_opp_sync_regulators() - Sync state of voltage regulators
 * @dev:	device for which we do this operation
 *
 * Sync voltage state of the OPP table regulators.
 *
 * Return: 0 on success or a negative error value.
 */
int dev_pm_opp_sync_regulators(struct device *dev)
{
	struct opp_table *opp_table;
	struct regulator *reg;
	int i, ret = 0;

	/* Device may not have OPP table */
	opp_table = _find_opp_table(dev);
	if (IS_ERR(opp_table))
		return 0;

	/* Regulator may not be required for the device */
	if (unlikely(!opp_table->regulators))
		goto put_table;

	/* Nothing to sync if voltage wasn't changed */
	if (!opp_table->enabled)
		goto put_table;

	for (i = 0; i < opp_table->regulator_count; i++) {
		reg = opp_table->regulators[i];
		ret = regulator_sync_voltage(reg);
		if (ret)
			break;
	}
put_table:
	/* Drop reference taken by _find_opp_table() */
	dev_pm_opp_put_opp_table(opp_table);

	return ret;
}
EXPORT_SYMBOL_GPL(dev_pm_opp_sync_regulators);<|MERGE_RESOLUTION|>--- conflicted
+++ resolved
@@ -1114,38 +1114,9 @@
 			goto put_opp_table;
 		}
 
-<<<<<<< HEAD
-		goto put_opp_table;
-	}
-
-	clk = opp_table->clk;
-	if (IS_ERR(clk)) {
-		dev_err(dev, "%s: No clock available for the device\n",
-			__func__);
-		ret = PTR_ERR(clk);
-		goto put_opp_table;
-	}
-
-	freq = clk_round_rate(clk, target_freq);
-	if ((long)freq <= 0)
-		freq = target_freq;
-
-	old_freq = clk_get_rate(clk);
-
-	/* Return early if nothing to do */
-	if (old_freq == freq) {
-		if (!opp_table->required_opp_tables && !opp_table->regulators) {
-			dev_dbg(dev, "%s: old/new frequencies (%lu Hz) are same, nothing to do\n",
-				__func__, freq);
-			ret = 0;
-			goto put_opp_table;
-		}
-	}
-=======
 		freq = clk_round_rate(opp_table->clk, target_freq);
 		if ((long)freq <= 0)
 			freq = target_freq;
->>>>>>> c1084c27
 
 		/*
 		 * The clock driver may support finer resolution of the
@@ -1438,11 +1409,6 @@
 	mutex_destroy(&opp_table->genpd_virt_dev_lock);
 	mutex_destroy(&opp_table->lock);
 	kfree(opp_table);
-<<<<<<< HEAD
-
-	mutex_unlock(&opp_table_lock);
-=======
->>>>>>> c1084c27
 }
 
 void dev_pm_opp_put_opp_table(struct opp_table *opp_table)
@@ -1529,24 +1495,6 @@
 }
 EXPORT_SYMBOL_GPL(dev_pm_opp_remove);
 
-<<<<<<< HEAD
-void _opp_remove_all_static(struct opp_table *opp_table)
-{
-	struct dev_pm_opp *opp, *tmp;
-
-	mutex_lock(&opp_table->lock);
-
-	if (!opp_table->parsed_static_opps || --opp_table->parsed_static_opps)
-		goto unlock;
-
-	list_for_each_entry_safe(opp, tmp, &opp_table->opp_list, node) {
-		if (!opp->dynamic)
-			dev_pm_opp_put_unlocked(opp);
-	}
-
-unlock:
-	mutex_unlock(&opp_table->lock);
-=======
 static struct dev_pm_opp *_opp_get_next(struct opp_table *opp_table,
 					bool dynamic)
 {
@@ -1605,7 +1553,6 @@
 
 	_opp_remove_all(opp_table, false);
 	return true;
->>>>>>> c1084c27
 }
 
 /**
@@ -2932,16 +2879,12 @@
 		return;
 	}
 
-<<<<<<< HEAD
-	_opp_remove_all_static(opp_table);
-=======
 	/*
 	 * Drop the extra reference only if the OPP table was successfully added
 	 * with dev_pm_opp_of_add_table() earlier.
 	 **/
 	if (_opp_remove_all_static(opp_table))
 		dev_pm_opp_put_opp_table(opp_table);
->>>>>>> c1084c27
 
 	/* Drop reference taken by _find_opp_table() */
 	dev_pm_opp_put_opp_table(opp_table);
