--- conflicted
+++ resolved
@@ -86,25 +86,12 @@
 			return -EINVAL;
 		break;
 	case PTP_PF_PHYSYNC:
-<<<<<<< HEAD
-		pr_err("sorry, cannot reassign the calibration pin\n");
-		return -EINVAL;
-=======
 		if (chan != 0)
 			return -EINVAL;
->>>>>>> 33e8bb5d
 	default:
 		return -EINVAL;
 	}
 
-<<<<<<< HEAD
-	if (pin2->func == PTP_PF_PHYSYNC) {
-		pr_err("sorry, cannot reprogram the calibration pin\n");
-		return -EINVAL;
-	}
-
-=======
->>>>>>> 33e8bb5d
 	if (info->verify(info, pin, func, chan)) {
 		pr_err("driver cannot use function %u on pin %u\n", func, chan);
 		return -EOPNOTSUPP;
