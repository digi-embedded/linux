--- conflicted
+++ resolved
@@ -738,9 +738,6 @@
 	if (optee->sec_caps & OPTEE_SMC_SEC_CAP_DYNAMIC_SHM)
 		pr_info("dynamic shared memory is enabled\n");
 
-<<<<<<< HEAD
-	return optee;
-=======
 	platform_set_drvdata(pdev, optee);
 
 	rc = optee_enumerate_devices(PTA_CMD_GET_DEVICES);
@@ -751,7 +748,6 @@
 
 	pr_info("initialized driver\n");
 	return 0;
->>>>>>> c1084c27
 err:
 	if (optee) {
 		/*
@@ -774,58 +770,6 @@
 	{ .compatible = "linaro,optee-tz" },
 	{},
 };
-<<<<<<< HEAD
-
-static struct optee *optee_svc;
-
-static int __init optee_driver_init(void)
-{
-	struct device_node *fw_np = NULL;
-	struct device_node *np = NULL;
-	struct optee *optee = NULL;
-	int rc = 0;
-
-	/* Node is supposed to be below /firmware */
-	fw_np = of_find_node_by_name(NULL, "firmware");
-	if (!fw_np)
-		return -ENODEV;
-
-	np = of_find_matching_node(fw_np, optee_match);
-	if (!np || !of_device_is_available(np)) {
-		of_node_put(np);
-		return -ENODEV;
-	}
-
-	optee = optee_probe(np);
-	of_node_put(np);
-
-	if (IS_ERR(optee))
-		return PTR_ERR(optee);
-
-	rc = optee_enumerate_devices();
-	if (rc) {
-		optee_remove(optee);
-		return rc;
-	}
-
-	pr_info("initialized driver\n");
-
-	optee_svc = optee;
-
-	return 0;
-}
-module_init(optee_driver_init);
-
-static void __exit optee_driver_exit(void)
-{
-	struct optee *optee = optee_svc;
-
-	optee_svc = NULL;
-	if (optee)
-		optee_remove(optee);
-}
-module_exit(optee_driver_exit);
-=======
 MODULE_DEVICE_TABLE(of, optee_dt_match);
 
 static struct platform_driver optee_driver = {
@@ -838,7 +782,6 @@
 	},
 };
 module_platform_driver(optee_driver);
->>>>>>> c1084c27
 
 MODULE_AUTHOR("Linaro");
 MODULE_DESCRIPTION("OP-TEE driver");
