// SPDX-License-Identifier: GPL-2.0-or-later
/*
 * Freescale QorIQ AHCI SATA platform driver
 *
 * Copyright 2015 Freescale, Inc.
 *   Tang Yuantian <Yuantian.Tang@freescale.com>
 */

#include <linux/acpi.h>
#include <linux/kernel.h>
#include <linux/module.h>
#include <linux/pm.h>
#include <linux/ahci_platform.h>
#include <linux/device.h>
#include <linux/of_address.h>
#include <linux/of.h>
#include <linux/of_device.h>
#include <linux/platform_device.h>
#include <linux/libata.h>
#include "ahci.h"

#define DRV_NAME "ahci-qoriq"

/* port register definition */
#define PORT_PHY1	0xA8
#define PORT_PHY2	0xAC
#define PORT_PHY3	0xB0
#define PORT_PHY4	0xB4
#define PORT_PHY5	0xB8
#define PORT_AXICC	0xBC
#define PORT_TRANS	0xC8

/* port register default value */
#define AHCI_PORT_PHY_1_CFG	0xa003fffe
#define AHCI_PORT_PHY2_CFG	0x28184d1f
#define AHCI_PORT_PHY3_CFG	0x0e081509
#define AHCI_PORT_TRANS_CFG	0x08000029
#define AHCI_PORT_AXICC_CFG	0x3fffffff

/* for ls1021a */
#define LS1021A_PORT_PHY2	0x28183414
#define LS1021A_PORT_PHY3	0x0e080e06
#define LS1021A_PORT_PHY4	0x064a080b
#define LS1021A_PORT_PHY5	0x2aa86470
#define LS1021A_AXICC_ADDR	0xC0

#define SATA_ECC_DISABLE	0x00020000
#define ECC_DIS_ARMV8_CH2	0x80000000
#define ECC_DIS_LS1088A		0x40000000

/* errata for lx2160 */
#define RCWSR29_BASE			0x1E00170
#define SERDES2_BASE			0x1EB0000
#define DEVICE_CONFIG_REG_BASE		0x1E00000
#define SERDES2_LNAX_RX_CR(x)		(0x840 + (0x100 * (x)))
#define SERDES2_LNAX_RX_CBR(x)		(0x8C0 + (0x100 * (x)))
#define SYS_VER_REG			0xA4
#define LN_RX_RST			0x80000010
#define LN_RX_RST_DONE			0x3
#define LN_RX_MASK			0xf
#define LX2160A_VER1			0x1

#define SERDES2_LNAA 0
#define SERDES2_LNAB 1
#define SERDES2_LNAC 2
#define SERDES2_LNAD 3
#define SERDES2_LNAE 4
#define SERDES2_LNAF 5
#define SERDES2_LNAG 6
#define SERDES2_LNAH 7

enum ahci_qoriq_type {
	AHCI_LS1021A,
	AHCI_LS1028A,
	AHCI_LS1043A,
	AHCI_LS2080A,
	AHCI_LS1046A,
	AHCI_LS1088A,
	AHCI_LS2088A,
	AHCI_LX2160A,
};

struct ahci_qoriq_priv {
	struct ccsr_ahci *reg_base;
	enum ahci_qoriq_type type;
	void __iomem *ecc_addr;
	bool is_dmacoherent;
};

static bool ecc_initialized;

static const struct of_device_id ahci_qoriq_of_match[] = {
	{ .compatible = "fsl,ls1021a-ahci", .data = (void *)AHCI_LS1021A},
	{ .compatible = "fsl,ls1028a-ahci", .data = (void *)AHCI_LS1028A},
	{ .compatible = "fsl,ls1043a-ahci", .data = (void *)AHCI_LS1043A},
	{ .compatible = "fsl,ls2080a-ahci", .data = (void *)AHCI_LS2080A},
	{ .compatible = "fsl,ls1046a-ahci", .data = (void *)AHCI_LS1046A},
	{ .compatible = "fsl,ls1088a-ahci", .data = (void *)AHCI_LS1088A},
	{ .compatible = "fsl,ls2088a-ahci", .data = (void *)AHCI_LS2088A},
	{ .compatible = "fsl,lx2160a-ahci", .data = (void *)AHCI_LX2160A},
	{ /* sentinel */ }
};
MODULE_DEVICE_TABLE(of, ahci_qoriq_of_match);

static const struct acpi_device_id ahci_qoriq_acpi_match[] = {
	{"NXP0004", .driver_data = (kernel_ulong_t)AHCI_LX2160A},
	{ }
};
MODULE_DEVICE_TABLE(acpi, ahci_qoriq_acpi_match);

static void fsl_sata_errata_379364(bool select)
{
	int val = 0;
	void __iomem *rcw_base = NULL;
	void __iomem *serdes_base = NULL;
	void __iomem *dev_con_base = NULL;

	if (select) {
		dev_con_base = ioremap(DEVICE_CONFIG_REG_BASE, PAGE_SIZE);
		if (!dev_con_base)
			return;

		val = (readl(dev_con_base + SYS_VER_REG) & GENMASK(7, 4)) >> 4;
		if (val != LX2160A_VER1)
			goto dev_unmap;

		/*
		 * Add few msec delay.
		 * Check for corresponding serdes lane RST_DONE .
		 * apply lane reset.
		 */

		serdes_base = ioremap(SERDES2_BASE, PAGE_SIZE);
		if (!serdes_base)
			goto dev_unmap;

		rcw_base = ioremap(RCWSR29_BASE, PAGE_SIZE);
		if (!rcw_base)
			goto serdes_unmap;

		msleep(20);

		val = (readl(rcw_base) & GENMASK(25, 21)) >> 21;

		switch (val) {
		case 1:
			if ((readl(serdes_base + SERDES2_LNAX_RX_CBR(SERDES2_LNAC)) &
				LN_RX_MASK) != LN_RX_RST_DONE)
				writel(LN_RX_RST, serdes_base +
					SERDES2_LNAX_RX_CR(SERDES2_LNAC));
			if ((readl(serdes_base + SERDES2_LNAX_RX_CBR(SERDES2_LNAD)) &
				LN_RX_MASK) != LN_RX_RST_DONE)
				writel(LN_RX_RST, serdes_base +
					SERDES2_LNAX_RX_CR(SERDES2_LNAD));
			break;

		case 4:
			if ((readl(serdes_base + SERDES2_LNAX_RX_CBR(SERDES2_LNAG)) &
				LN_RX_MASK) != LN_RX_RST_DONE)
				writel(LN_RX_RST, serdes_base +
					SERDES2_LNAX_RX_CR(SERDES2_LNAG));
			if ((readl(serdes_base + SERDES2_LNAX_RX_CBR(SERDES2_LNAH)) &
				LN_RX_MASK) != LN_RX_RST_DONE)
				writel(LN_RX_RST, serdes_base +
					SERDES2_LNAX_RX_CR(SERDES2_LNAH));
			break;

		case 5:
			if ((readl(serdes_base + SERDES2_LNAX_RX_CBR(SERDES2_LNAE)) &
				LN_RX_MASK) != LN_RX_RST_DONE)
				writel(LN_RX_RST, serdes_base +
					SERDES2_LNAX_RX_CR(SERDES2_LNAE));
			if ((readl(serdes_base + SERDES2_LNAX_RX_CBR(SERDES2_LNAF)) &
				LN_RX_MASK) != LN_RX_RST_DONE)
				writel(LN_RX_RST, serdes_base +
					SERDES2_LNAX_RX_CR(SERDES2_LNAF));
			if ((readl(serdes_base + SERDES2_LNAX_RX_CBR(SERDES2_LNAG)) &
				LN_RX_MASK) != LN_RX_RST_DONE)
				writel(LN_RX_RST, serdes_base +
					SERDES2_LNAX_RX_CR(SERDES2_LNAG));
			if ((readl(serdes_base + SERDES2_LNAX_RX_CBR(SERDES2_LNAH)) &
				LN_RX_MASK) != LN_RX_RST_DONE)
				writel(LN_RX_RST, serdes_base +
					SERDES2_LNAX_RX_CR(SERDES2_LNAH));
			break;

		case 8:
			if ((readl(serdes_base + SERDES2_LNAX_RX_CBR(SERDES2_LNAC)) &
				LN_RX_MASK) != LN_RX_RST_DONE)
				writel(LN_RX_RST, serdes_base +
					SERDES2_LNAX_RX_CR(SERDES2_LNAC));
			if ((readl(serdes_base + SERDES2_LNAX_RX_CBR(SERDES2_LNAD)) &
				LN_RX_MASK) != LN_RX_RST_DONE)
				writel(LN_RX_RST, serdes_base +
					SERDES2_LNAX_RX_CR(SERDES2_LNAD));
			if ((readl(serdes_base + SERDES2_LNAX_RX_CBR(SERDES2_LNAE)) &
				LN_RX_MASK) != LN_RX_RST_DONE)
				writel(LN_RX_RST, serdes_base +
					SERDES2_LNAX_RX_CR(SERDES2_LNAE));
			if ((readl(serdes_base + SERDES2_LNAX_RX_CBR(SERDES2_LNAF)) &
				LN_RX_MASK) != LN_RX_RST_DONE)
				writel(LN_RX_RST, serdes_base +
					SERDES2_LNAX_RX_CR(SERDES2_LNAF));
			break;

		case 12:
			if ((readl(serdes_base + SERDES2_LNAX_RX_CBR(SERDES2_LNAG)) &
				LN_RX_MASK) != LN_RX_RST_DONE)
				writel(LN_RX_RST, serdes_base +
					SERDES2_LNAX_RX_CR(SERDES2_LNAG));
			if ((readl(serdes_base + SERDES2_LNAX_RX_CBR(SERDES2_LNAH)) &
				LN_RX_MASK) != LN_RX_RST_DONE)
				writel(LN_RX_RST, serdes_base +
					SERDES2_LNAX_RX_CR(SERDES2_LNAH));
			break;

		default:
			break;
		}
	} else {
		return;
	}

	iounmap(rcw_base);
serdes_unmap:
	iounmap(serdes_base);
dev_unmap:
	iounmap(dev_con_base);
}

static int ahci_qoriq_hardreset(struct ata_link *link, unsigned int *class,
			  unsigned long deadline)
{
	const unsigned long *timing = sata_ehc_deb_timing(&link->eh_context);
	void __iomem *port_mmio = ahci_port_base(link->ap);
	u32 px_cmd, px_is, px_val;
	struct ata_port *ap = link->ap;
	struct ahci_port_priv *pp = ap->private_data;
	struct ahci_host_priv *hpriv = ap->host->private_data;
	struct ahci_qoriq_priv *qoriq_priv = hpriv->plat_data;
	u8 *d2h_fis = pp->rx_fis + RX_FIS_D2H_REG;
	struct ata_taskfile tf;
	bool online;
	int rc;
	bool ls1021a_workaround = (qoriq_priv->type == AHCI_LS1021A);
	bool lx2160a_workaround = (qoriq_priv->type == AHCI_LX2160A);
<<<<<<< HEAD

	DPRINTK("ENTER\n");
=======
>>>>>>> 29549c70

	hpriv->stop_engine(ap);

	/*
	 * There is a errata on ls1021a Rev1.0 and Rev2.0 which is:
	 * A-009042: The device detection initialization sequence
	 * mistakenly resets some registers.
	 *
	 * Workaround for this is:
	 * The software should read and store PxCMD and PxIS values
	 * before issuing the device detection initialization sequence.
	 * After the sequence is complete, software should restore the
	 * PxCMD and PxIS with the stored values.
	 */
	if (ls1021a_workaround) {
		px_cmd = readl(port_mmio + PORT_CMD);
		px_is = readl(port_mmio + PORT_IRQ_STAT);
	}

	/* clear D2H reception area to properly wait for D2H FIS */
	ata_tf_init(link->device, &tf);
	tf.status = ATA_BUSY;
	ata_tf_to_fis(&tf, 0, 0, d2h_fis);

	fsl_sata_errata_379364(lx2160a_workaround);

	rc = sata_link_hardreset(link, timing, deadline, &online,
				 ahci_check_ready);

	/* restore the PxCMD and PxIS on ls1021 */
	if (ls1021a_workaround) {
		px_val = readl(port_mmio + PORT_CMD);
		if (px_val != px_cmd)
			writel(px_cmd, port_mmio + PORT_CMD);

		px_val = readl(port_mmio + PORT_IRQ_STAT);
		if (px_val != px_is)
			writel(px_is, port_mmio + PORT_IRQ_STAT);
	}

	hpriv->start_engine(ap);

	if (online)
		*class = ahci_dev_classify(ap);
	return rc;
}

static struct ata_port_operations ahci_qoriq_ops = {
	.inherits	= &ahci_ops,
	.hardreset	= ahci_qoriq_hardreset,
};

static const struct ata_port_info ahci_qoriq_port_info = {
	.flags		= AHCI_FLAG_COMMON | ATA_FLAG_NCQ,
	.pio_mask	= ATA_PIO4,
	.udma_mask	= ATA_UDMA6,
	.port_ops	= &ahci_qoriq_ops,
};

static struct scsi_host_template ahci_qoriq_sht = {
	AHCI_SHT(DRV_NAME),
};

static int ahci_qoriq_phy_init(struct ahci_host_priv *hpriv)
{
	struct ahci_qoriq_priv *qpriv = hpriv->plat_data;
	void __iomem *reg_base = hpriv->mmio;

	switch (qpriv->type) {
	case AHCI_LS1021A:
		if (!(qpriv->ecc_addr || ecc_initialized))
			return -EINVAL;
		else if (qpriv->ecc_addr && !ecc_initialized)
			writel(SATA_ECC_DISABLE, qpriv->ecc_addr);
		writel(AHCI_PORT_PHY_1_CFG, reg_base + PORT_PHY1);
		writel(LS1021A_PORT_PHY2, reg_base + PORT_PHY2);
		writel(LS1021A_PORT_PHY3, reg_base + PORT_PHY3);
		writel(LS1021A_PORT_PHY4, reg_base + PORT_PHY4);
		writel(LS1021A_PORT_PHY5, reg_base + PORT_PHY5);
		writel(AHCI_PORT_TRANS_CFG, reg_base + PORT_TRANS);
		if (qpriv->is_dmacoherent)
			writel(AHCI_PORT_AXICC_CFG,
					reg_base + LS1021A_AXICC_ADDR);
		break;

	case AHCI_LS1043A:
		if (!(qpriv->ecc_addr || ecc_initialized))
			return -EINVAL;
		else if (qpriv->ecc_addr && !ecc_initialized)
			writel(readl(qpriv->ecc_addr) |
			       ECC_DIS_ARMV8_CH2,
			       qpriv->ecc_addr);
		writel(AHCI_PORT_PHY_1_CFG, reg_base + PORT_PHY1);
		writel(AHCI_PORT_PHY2_CFG, reg_base + PORT_PHY2);
		writel(AHCI_PORT_PHY3_CFG, reg_base + PORT_PHY3);
		writel(AHCI_PORT_TRANS_CFG, reg_base + PORT_TRANS);
		if (qpriv->is_dmacoherent)
			writel(AHCI_PORT_AXICC_CFG, reg_base + PORT_AXICC);
		break;

	case AHCI_LS2080A:
		writel(AHCI_PORT_PHY_1_CFG, reg_base + PORT_PHY1);
		writel(AHCI_PORT_PHY2_CFG, reg_base + PORT_PHY2);
		writel(AHCI_PORT_PHY3_CFG, reg_base + PORT_PHY3);
		writel(AHCI_PORT_TRANS_CFG, reg_base + PORT_TRANS);
		if (qpriv->is_dmacoherent)
			writel(AHCI_PORT_AXICC_CFG, reg_base + PORT_AXICC);
		break;

	case AHCI_LS1046A:
		if (!(qpriv->ecc_addr || ecc_initialized))
			return -EINVAL;
		else if (qpriv->ecc_addr && !ecc_initialized)
			writel(readl(qpriv->ecc_addr) |
			       ECC_DIS_ARMV8_CH2,
			       qpriv->ecc_addr);
		writel(AHCI_PORT_PHY_1_CFG, reg_base + PORT_PHY1);
		writel(AHCI_PORT_PHY2_CFG, reg_base + PORT_PHY2);
		writel(AHCI_PORT_PHY3_CFG, reg_base + PORT_PHY3);
		writel(AHCI_PORT_TRANS_CFG, reg_base + PORT_TRANS);
		if (qpriv->is_dmacoherent)
			writel(AHCI_PORT_AXICC_CFG, reg_base + PORT_AXICC);
		break;

	case AHCI_LS1028A:
	case AHCI_LS1088A:
	case AHCI_LX2160A:
		if (!(qpriv->ecc_addr || ecc_initialized))
			return -EINVAL;
		else if (qpriv->ecc_addr && !ecc_initialized)
			writel(readl(qpriv->ecc_addr) |
			       ECC_DIS_LS1088A,
			       qpriv->ecc_addr);
		writel(AHCI_PORT_PHY_1_CFG, reg_base + PORT_PHY1);
		writel(AHCI_PORT_PHY2_CFG, reg_base + PORT_PHY2);
		writel(AHCI_PORT_PHY3_CFG, reg_base + PORT_PHY3);
		writel(AHCI_PORT_TRANS_CFG, reg_base + PORT_TRANS);
		if (qpriv->is_dmacoherent)
			writel(AHCI_PORT_AXICC_CFG, reg_base + PORT_AXICC);
		break;

	case AHCI_LS2088A:
		writel(AHCI_PORT_PHY_1_CFG, reg_base + PORT_PHY1);
		writel(AHCI_PORT_PHY2_CFG, reg_base + PORT_PHY2);
		writel(AHCI_PORT_PHY3_CFG, reg_base + PORT_PHY3);
		writel(AHCI_PORT_TRANS_CFG, reg_base + PORT_TRANS);
		if (qpriv->is_dmacoherent)
			writel(AHCI_PORT_AXICC_CFG, reg_base + PORT_AXICC);
		break;
	}

	ecc_initialized = true;
	return 0;
}

static int ahci_qoriq_probe(struct platform_device *pdev)
{
	struct device_node *np = pdev->dev.of_node;
	const struct acpi_device_id *acpi_id;
	struct device *dev = &pdev->dev;
	struct ahci_host_priv *hpriv;
	struct ahci_qoriq_priv *qoriq_priv;
	const struct of_device_id *of_id;
	struct resource *res;
	int rc;

	hpriv = ahci_platform_get_resources(pdev, 0);
	if (IS_ERR(hpriv))
		return PTR_ERR(hpriv);

	of_id = of_match_node(ahci_qoriq_of_match, np);
	acpi_id = acpi_match_device(ahci_qoriq_acpi_match, &pdev->dev);
	if (!(of_id || acpi_id))
		return -ENODEV;

	qoriq_priv = devm_kzalloc(dev, sizeof(*qoriq_priv), GFP_KERNEL);
	if (!qoriq_priv)
		return -ENOMEM;

	if (of_id)
		qoriq_priv->type = (unsigned long)of_id->data;
	else
		qoriq_priv->type = (enum ahci_qoriq_type)acpi_id->driver_data;

	if (unlikely(!ecc_initialized)) {
		res = platform_get_resource(pdev, IORESOURCE_MEM, 1);
		if (res) {
			qoriq_priv->ecc_addr =
				devm_ioremap_resource(dev, res);
			if (IS_ERR(qoriq_priv->ecc_addr))
				return PTR_ERR(qoriq_priv->ecc_addr);
		}
	}

	if (device_get_dma_attr(&pdev->dev) == DEV_DMA_COHERENT)
		qoriq_priv->is_dmacoherent = true;

	rc = ahci_platform_enable_resources(hpriv);
	if (rc)
		return rc;

	hpriv->plat_data = qoriq_priv;
	rc = ahci_qoriq_phy_init(hpriv);
	if (rc)
		goto disable_resources;

	rc = ahci_platform_init_host(pdev, hpriv, &ahci_qoriq_port_info,
				     &ahci_qoriq_sht);
	if (rc)
		goto disable_resources;

	return 0;

disable_resources:
	ahci_platform_disable_resources(hpriv);

	return rc;
}

#ifdef CONFIG_PM_SLEEP
static int ahci_qoriq_resume(struct device *dev)
{
	struct ata_host *host = dev_get_drvdata(dev);
	struct ahci_host_priv *hpriv = host->private_data;
	int rc;

	rc = ahci_platform_enable_resources(hpriv);
	if (rc)
		return rc;

	rc = ahci_qoriq_phy_init(hpriv);
	if (rc)
		goto disable_resources;

	rc = ahci_platform_resume_host(dev);
	if (rc)
		goto disable_resources;

	/* We resumed so update PM runtime state */
	pm_runtime_disable(dev);
	pm_runtime_set_active(dev);
	pm_runtime_enable(dev);

	return 0;

disable_resources:
	ahci_platform_disable_resources(hpriv);

	return rc;
}
#endif

static SIMPLE_DEV_PM_OPS(ahci_qoriq_pm_ops, ahci_platform_suspend,
			 ahci_qoriq_resume);

static struct platform_driver ahci_qoriq_driver = {
	.probe = ahci_qoriq_probe,
	.remove = ata_platform_remove_one,
	.driver = {
		.name = DRV_NAME,
		.of_match_table = ahci_qoriq_of_match,
		.acpi_match_table = ahci_qoriq_acpi_match,
		.pm = &ahci_qoriq_pm_ops,
	},
};
module_platform_driver(ahci_qoriq_driver);

MODULE_DESCRIPTION("Freescale QorIQ AHCI SATA platform driver");
MODULE_AUTHOR("Tang Yuantian <Yuantian.Tang@freescale.com>");
MODULE_LICENSE("GPL");<|MERGE_RESOLUTION|>--- conflicted
+++ resolved
@@ -244,11 +244,6 @@
 	int rc;
 	bool ls1021a_workaround = (qoriq_priv->type == AHCI_LS1021A);
 	bool lx2160a_workaround = (qoriq_priv->type == AHCI_LX2160A);
-<<<<<<< HEAD
-
-	DPRINTK("ENTER\n");
-=======
->>>>>>> 29549c70
 
 	hpriv->stop_engine(ap);
 
