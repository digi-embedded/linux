// SPDX-License-Identifier: GPL-2.0-or-later
/*
 *  libahci.c - Common AHCI SATA low-level routines
 *
 *  Maintained by:  Tejun Heo <tj@kernel.org>
 *    		    Please ALWAYS copy linux-ide@vger.kernel.org
 *		    on emails.
 *
 *  Copyright 2004-2005 Red Hat, Inc.
 *
 * libata documentation is available via 'make {ps|pdf}docs',
 * as Documentation/driver-api/libata.rst
 *
 * AHCI hardware documentation:
 * http://www.intel.com/technology/serialata/pdf/rev1_0.pdf
 * http://www.intel.com/technology/serialata/pdf/rev1_1.pdf
 */

#include <linux/bitops.h>
#include <linux/kernel.h>
#include <linux/gfp.h>
#include <linux/module.h>
#include <linux/nospec.h>
#include <linux/blkdev.h>
#include <linux/delay.h>
#include <linux/interrupt.h>
#include <linux/dma-mapping.h>
#include <linux/device.h>
#include <scsi/scsi_host.h>
#include <scsi/scsi_cmnd.h>
#include <linux/libata.h>
#include <linux/pci.h>
#include "ahci.h"
#include "libata.h"

static int ahci_skip_host_reset;
int ahci_ignore_sss;
EXPORT_SYMBOL_GPL(ahci_ignore_sss);

module_param_named(skip_host_reset, ahci_skip_host_reset, int, 0444);
MODULE_PARM_DESC(skip_host_reset, "skip global host reset (0=don't skip, 1=skip)");

module_param_named(ignore_sss, ahci_ignore_sss, int, 0444);
MODULE_PARM_DESC(ignore_sss, "Ignore staggered spinup flag (0=don't ignore, 1=ignore)");

static int ahci_set_lpm(struct ata_link *link, enum ata_lpm_policy policy,
			unsigned hints);
static ssize_t ahci_led_show(struct ata_port *ap, char *buf);
static ssize_t ahci_led_store(struct ata_port *ap, const char *buf,
			      size_t size);
static ssize_t ahci_transmit_led_message(struct ata_port *ap, u32 state,
					ssize_t size);



static int ahci_scr_read(struct ata_link *link, unsigned int sc_reg, u32 *val);
static int ahci_scr_write(struct ata_link *link, unsigned int sc_reg, u32 val);
static void ahci_qc_fill_rtf(struct ata_queued_cmd *qc);
static void ahci_qc_ncq_fill_rtf(struct ata_port *ap, u64 done_mask);
static int ahci_port_start(struct ata_port *ap);
static void ahci_port_stop(struct ata_port *ap);
static enum ata_completion_errors ahci_qc_prep(struct ata_queued_cmd *qc);
static int ahci_pmp_qc_defer(struct ata_queued_cmd *qc);
static void ahci_freeze(struct ata_port *ap);
static void ahci_thaw(struct ata_port *ap);
static void ahci_set_aggressive_devslp(struct ata_port *ap, bool sleep);
static void ahci_enable_fbs(struct ata_port *ap);
static void ahci_disable_fbs(struct ata_port *ap);
static void ahci_pmp_attach(struct ata_port *ap);
static void ahci_pmp_detach(struct ata_port *ap);
static int ahci_softreset(struct ata_link *link, unsigned int *class,
			  unsigned long deadline);
static int ahci_pmp_retry_softreset(struct ata_link *link, unsigned int *class,
			  unsigned long deadline);
static int ahci_hardreset(struct ata_link *link, unsigned int *class,
			  unsigned long deadline);
static void ahci_postreset(struct ata_link *link, unsigned int *class);
static void ahci_post_internal_cmd(struct ata_queued_cmd *qc);
static void ahci_dev_config(struct ata_device *dev);
#ifdef CONFIG_PM
static int ahci_port_suspend(struct ata_port *ap, pm_message_t mesg);
#endif
static ssize_t ahci_activity_show(struct ata_device *dev, char *buf);
static ssize_t ahci_activity_store(struct ata_device *dev,
				   enum sw_activity val);
static void ahci_init_sw_activity(struct ata_link *link);

static ssize_t ahci_show_host_caps(struct device *dev,
				   struct device_attribute *attr, char *buf);
static ssize_t ahci_show_host_cap2(struct device *dev,
				   struct device_attribute *attr, char *buf);
static ssize_t ahci_show_host_version(struct device *dev,
				      struct device_attribute *attr, char *buf);
static ssize_t ahci_show_port_cmd(struct device *dev,
				  struct device_attribute *attr, char *buf);
static ssize_t ahci_read_em_buffer(struct device *dev,
				   struct device_attribute *attr, char *buf);
static ssize_t ahci_store_em_buffer(struct device *dev,
				    struct device_attribute *attr,
				    const char *buf, size_t size);
static ssize_t ahci_show_em_supported(struct device *dev,
				      struct device_attribute *attr, char *buf);
static irqreturn_t ahci_single_level_irq_intr(int irq, void *dev_instance);

static DEVICE_ATTR(ahci_host_caps, S_IRUGO, ahci_show_host_caps, NULL);
static DEVICE_ATTR(ahci_host_cap2, S_IRUGO, ahci_show_host_cap2, NULL);
static DEVICE_ATTR(ahci_host_version, S_IRUGO, ahci_show_host_version, NULL);
static DEVICE_ATTR(ahci_port_cmd, S_IRUGO, ahci_show_port_cmd, NULL);
static DEVICE_ATTR(em_buffer, S_IWUSR | S_IRUGO,
		   ahci_read_em_buffer, ahci_store_em_buffer);
static DEVICE_ATTR(em_message_supported, S_IRUGO, ahci_show_em_supported, NULL);

static struct attribute *ahci_shost_attrs[] = {
	&dev_attr_link_power_management_policy.attr,
	&dev_attr_em_message_type.attr,
	&dev_attr_em_message.attr,
	&dev_attr_ahci_host_caps.attr,
	&dev_attr_ahci_host_cap2.attr,
	&dev_attr_ahci_host_version.attr,
	&dev_attr_ahci_port_cmd.attr,
	&dev_attr_em_buffer.attr,
	&dev_attr_em_message_supported.attr,
	NULL
};

static const struct attribute_group ahci_shost_attr_group = {
	.attrs = ahci_shost_attrs
};

const struct attribute_group *ahci_shost_groups[] = {
	&ahci_shost_attr_group,
	NULL
};
EXPORT_SYMBOL_GPL(ahci_shost_groups);

static struct attribute *ahci_sdev_attrs[] = {
	&dev_attr_sw_activity.attr,
	&dev_attr_unload_heads.attr,
	&dev_attr_ncq_prio_supported.attr,
	&dev_attr_ncq_prio_enable.attr,
	NULL
};

static const struct attribute_group ahci_sdev_attr_group = {
	.attrs = ahci_sdev_attrs
};

const struct attribute_group *ahci_sdev_groups[] = {
	&ahci_sdev_attr_group,
	NULL
};
EXPORT_SYMBOL_GPL(ahci_sdev_groups);

struct ata_port_operations ahci_ops = {
	.inherits		= &sata_pmp_port_ops,

	.qc_defer		= ahci_pmp_qc_defer,
	.qc_prep		= ahci_qc_prep,
	.qc_issue		= ahci_qc_issue,
	.qc_fill_rtf		= ahci_qc_fill_rtf,
	.qc_ncq_fill_rtf	= ahci_qc_ncq_fill_rtf,

	.freeze			= ahci_freeze,
	.thaw			= ahci_thaw,
	.softreset		= ahci_softreset,
	.hardreset		= ahci_hardreset,
	.postreset		= ahci_postreset,
	.pmp_softreset		= ahci_softreset,
	.error_handler		= ahci_error_handler,
	.post_internal_cmd	= ahci_post_internal_cmd,
	.dev_config		= ahci_dev_config,

	.scr_read		= ahci_scr_read,
	.scr_write		= ahci_scr_write,
	.pmp_attach		= ahci_pmp_attach,
	.pmp_detach		= ahci_pmp_detach,

	.set_lpm		= ahci_set_lpm,
	.em_show		= ahci_led_show,
	.em_store		= ahci_led_store,
	.sw_activity_show	= ahci_activity_show,
	.sw_activity_store	= ahci_activity_store,
	.transmit_led_message	= ahci_transmit_led_message,
#ifdef CONFIG_PM
	.port_suspend		= ahci_port_suspend,
	.port_resume		= ahci_port_resume,
#endif
	.port_start		= ahci_port_start,
	.port_stop		= ahci_port_stop,
};
EXPORT_SYMBOL_GPL(ahci_ops);

struct ata_port_operations ahci_pmp_retry_srst_ops = {
	.inherits		= &ahci_ops,
	.softreset		= ahci_pmp_retry_softreset,
};
EXPORT_SYMBOL_GPL(ahci_pmp_retry_srst_ops);

static bool ahci_em_messages __read_mostly = true;
module_param(ahci_em_messages, bool, 0444);
/* add other LED protocol types when they become supported */
MODULE_PARM_DESC(ahci_em_messages,
	"AHCI Enclosure Management Message control (0 = off, 1 = on)");

/* device sleep idle timeout in ms */
static int devslp_idle_timeout __read_mostly = 1000;
module_param(devslp_idle_timeout, int, 0644);
MODULE_PARM_DESC(devslp_idle_timeout, "device sleep idle timeout");

static void ahci_enable_ahci(void __iomem *mmio)
{
	int i;
	u32 tmp;

	/* turn on AHCI_EN */
	tmp = readl(mmio + HOST_CTL);
	if (tmp & HOST_AHCI_EN)
		return;

	/* Some controllers need AHCI_EN to be written multiple times.
	 * Try a few times before giving up.
	 */
	for (i = 0; i < 5; i++) {
		tmp |= HOST_AHCI_EN;
		writel(tmp, mmio + HOST_CTL);
		tmp = readl(mmio + HOST_CTL);	/* flush && sanity check */
		if (tmp & HOST_AHCI_EN)
			return;
		msleep(10);
	}

	WARN_ON(1);
}

/**
 *	ahci_rpm_get_port - Make sure the port is powered on
 *	@ap: Port to power on
 *
 *	Whenever there is need to access the AHCI host registers outside of
 *	normal execution paths, call this function to make sure the host is
 *	actually powered on.
 */
static int ahci_rpm_get_port(struct ata_port *ap)
{
	return pm_runtime_get_sync(ap->dev);
}

/**
 *	ahci_rpm_put_port - Undoes ahci_rpm_get_port()
 *	@ap: Port to power down
 *
 *	Undoes ahci_rpm_get_port() and possibly powers down the AHCI host
 *	if it has no more active users.
 */
static void ahci_rpm_put_port(struct ata_port *ap)
{
	pm_runtime_put(ap->dev);
}

static ssize_t ahci_show_host_caps(struct device *dev,
				   struct device_attribute *attr, char *buf)
{
	struct Scsi_Host *shost = class_to_shost(dev);
	struct ata_port *ap = ata_shost_to_port(shost);
	struct ahci_host_priv *hpriv = ap->host->private_data;

	return sprintf(buf, "%x\n", hpriv->cap);
}

static ssize_t ahci_show_host_cap2(struct device *dev,
				   struct device_attribute *attr, char *buf)
{
	struct Scsi_Host *shost = class_to_shost(dev);
	struct ata_port *ap = ata_shost_to_port(shost);
	struct ahci_host_priv *hpriv = ap->host->private_data;

	return sprintf(buf, "%x\n", hpriv->cap2);
}

static ssize_t ahci_show_host_version(struct device *dev,
				   struct device_attribute *attr, char *buf)
{
	struct Scsi_Host *shost = class_to_shost(dev);
	struct ata_port *ap = ata_shost_to_port(shost);
	struct ahci_host_priv *hpriv = ap->host->private_data;

	return sprintf(buf, "%x\n", hpriv->version);
}

static ssize_t ahci_show_port_cmd(struct device *dev,
				  struct device_attribute *attr, char *buf)
{
	struct Scsi_Host *shost = class_to_shost(dev);
	struct ata_port *ap = ata_shost_to_port(shost);
	void __iomem *port_mmio = ahci_port_base(ap);
	ssize_t ret;

	ahci_rpm_get_port(ap);
	ret = sprintf(buf, "%x\n", readl(port_mmio + PORT_CMD));
	ahci_rpm_put_port(ap);

	return ret;
}

static ssize_t ahci_read_em_buffer(struct device *dev,
				   struct device_attribute *attr, char *buf)
{
	struct Scsi_Host *shost = class_to_shost(dev);
	struct ata_port *ap = ata_shost_to_port(shost);
	struct ahci_host_priv *hpriv = ap->host->private_data;
	void __iomem *mmio = hpriv->mmio;
	void __iomem *em_mmio = mmio + hpriv->em_loc;
	u32 em_ctl, msg;
	unsigned long flags;
	size_t count;
	int i;

	ahci_rpm_get_port(ap);
	spin_lock_irqsave(ap->lock, flags);

	em_ctl = readl(mmio + HOST_EM_CTL);
	if (!(ap->flags & ATA_FLAG_EM) || em_ctl & EM_CTL_XMT ||
	    !(hpriv->em_msg_type & EM_MSG_TYPE_SGPIO)) {
		spin_unlock_irqrestore(ap->lock, flags);
		ahci_rpm_put_port(ap);
		return -EINVAL;
	}

	if (!(em_ctl & EM_CTL_MR)) {
		spin_unlock_irqrestore(ap->lock, flags);
		ahci_rpm_put_port(ap);
		return -EAGAIN;
	}

	if (!(em_ctl & EM_CTL_SMB))
		em_mmio += hpriv->em_buf_sz;

	count = hpriv->em_buf_sz;

	/* the count should not be larger than PAGE_SIZE */
	if (count > PAGE_SIZE) {
		if (printk_ratelimit())
			ata_port_warn(ap,
				      "EM read buffer size too large: "
				      "buffer size %u, page size %lu\n",
				      hpriv->em_buf_sz, PAGE_SIZE);
		count = PAGE_SIZE;
	}

	for (i = 0; i < count; i += 4) {
		msg = readl(em_mmio + i);
		buf[i] = msg & 0xff;
		buf[i + 1] = (msg >> 8) & 0xff;
		buf[i + 2] = (msg >> 16) & 0xff;
		buf[i + 3] = (msg >> 24) & 0xff;
	}

	spin_unlock_irqrestore(ap->lock, flags);
	ahci_rpm_put_port(ap);

	return i;
}

static ssize_t ahci_store_em_buffer(struct device *dev,
				    struct device_attribute *attr,
				    const char *buf, size_t size)
{
	struct Scsi_Host *shost = class_to_shost(dev);
	struct ata_port *ap = ata_shost_to_port(shost);
	struct ahci_host_priv *hpriv = ap->host->private_data;
	void __iomem *mmio = hpriv->mmio;
	void __iomem *em_mmio = mmio + hpriv->em_loc;
	const unsigned char *msg_buf = buf;
	u32 em_ctl, msg;
	unsigned long flags;
	int i;

	/* check size validity */
	if (!(ap->flags & ATA_FLAG_EM) ||
	    !(hpriv->em_msg_type & EM_MSG_TYPE_SGPIO) ||
	    size % 4 || size > hpriv->em_buf_sz)
		return -EINVAL;

	ahci_rpm_get_port(ap);
	spin_lock_irqsave(ap->lock, flags);

	em_ctl = readl(mmio + HOST_EM_CTL);
	if (em_ctl & EM_CTL_TM) {
		spin_unlock_irqrestore(ap->lock, flags);
		ahci_rpm_put_port(ap);
		return -EBUSY;
	}

	for (i = 0; i < size; i += 4) {
		msg = msg_buf[i] | msg_buf[i + 1] << 8 |
		      msg_buf[i + 2] << 16 | msg_buf[i + 3] << 24;
		writel(msg, em_mmio + i);
	}

	writel(em_ctl | EM_CTL_TM, mmio + HOST_EM_CTL);

	spin_unlock_irqrestore(ap->lock, flags);
	ahci_rpm_put_port(ap);

	return size;
}

static ssize_t ahci_show_em_supported(struct device *dev,
				      struct device_attribute *attr, char *buf)
{
	struct Scsi_Host *shost = class_to_shost(dev);
	struct ata_port *ap = ata_shost_to_port(shost);
	struct ahci_host_priv *hpriv = ap->host->private_data;
	void __iomem *mmio = hpriv->mmio;
	u32 em_ctl;

	ahci_rpm_get_port(ap);
	em_ctl = readl(mmio + HOST_EM_CTL);
	ahci_rpm_put_port(ap);

	return sprintf(buf, "%s%s%s%s\n",
		       em_ctl & EM_CTL_LED ? "led " : "",
		       em_ctl & EM_CTL_SAFTE ? "saf-te " : "",
		       em_ctl & EM_CTL_SES ? "ses-2 " : "",
		       em_ctl & EM_CTL_SGPIO ? "sgpio " : "");
}

/**
 *	ahci_save_initial_config - Save and fixup initial config values
 *	@dev: target AHCI device
 *	@hpriv: host private area to store config values
 *
 *	Some registers containing configuration info might be setup by
 *	BIOS and might be cleared on reset.  This function saves the
 *	initial values of those registers into @hpriv such that they
 *	can be restored after controller reset.
 *
 *	If inconsistent, config values are fixed up by this function.
 *
 *	If it is not set already this function sets hpriv->start_engine to
 *	ahci_start_engine.
 *
 *	LOCKING:
 *	None.
 */
void ahci_save_initial_config(struct device *dev, struct ahci_host_priv *hpriv)
{
	void __iomem *mmio = hpriv->mmio;
	void __iomem *port_mmio;
	unsigned long port_map;
	u32 cap, cap2, vers;
	int i;

	/* make sure AHCI mode is enabled before accessing CAP */
	ahci_enable_ahci(mmio);

	/*
	 * Values prefixed with saved_ are written back to the HBA and ports
	 * registers after reset. Values without are used for driver operation.
	 */

	/*
	 * Override HW-init HBA capability fields with the platform-specific
	 * values. The rest of the HBA capabilities are defined as Read-only
	 * and can't be modified in CSR anyway.
	 */
	cap = readl(mmio + HOST_CAP);
	if (hpriv->saved_cap)
		cap = (cap & ~(HOST_CAP_SSS | HOST_CAP_MPS)) | hpriv->saved_cap;
	hpriv->saved_cap = cap;

	/* CAP2 register is only defined for AHCI 1.2 and later */
	vers = readl(mmio + HOST_VERSION);
	if ((vers >> 16) > 1 ||
	   ((vers >> 16) == 1 && (vers & 0xFFFF) >= 0x200))
		hpriv->saved_cap2 = cap2 = readl(mmio + HOST_CAP2);
	else
		hpriv->saved_cap2 = cap2 = 0;

	/* some chips have errata preventing 64bit use */
	if ((cap & HOST_CAP_64) && (hpriv->flags & AHCI_HFLAG_32BIT_ONLY)) {
		dev_info(dev, "controller can't do 64bit DMA, forcing 32bit\n");
		cap &= ~HOST_CAP_64;
	}

	if ((cap & HOST_CAP_NCQ) && (hpriv->flags & AHCI_HFLAG_NO_NCQ)) {
		dev_info(dev, "controller can't do NCQ, turning off CAP_NCQ\n");
		cap &= ~HOST_CAP_NCQ;
	}

	if (!(cap & HOST_CAP_NCQ) && (hpriv->flags & AHCI_HFLAG_YES_NCQ)) {
		dev_info(dev, "controller can do NCQ, turning on CAP_NCQ\n");
		cap |= HOST_CAP_NCQ;
	}

	if ((cap & HOST_CAP_PMP) && (hpriv->flags & AHCI_HFLAG_NO_PMP)) {
		dev_info(dev, "controller can't do PMP, turning off CAP_PMP\n");
		cap &= ~HOST_CAP_PMP;
	}

	if ((cap & HOST_CAP_SNTF) && (hpriv->flags & AHCI_HFLAG_NO_SNTF)) {
		dev_info(dev,
			 "controller can't do SNTF, turning off CAP_SNTF\n");
		cap &= ~HOST_CAP_SNTF;
	}

	if ((cap2 & HOST_CAP2_SDS) && (hpriv->flags & AHCI_HFLAG_NO_DEVSLP)) {
		dev_info(dev,
			 "controller can't do DEVSLP, turning off\n");
		cap2 &= ~HOST_CAP2_SDS;
		cap2 &= ~HOST_CAP2_SADM;
	}

	if (!(cap & HOST_CAP_FBS) && (hpriv->flags & AHCI_HFLAG_YES_FBS)) {
		dev_info(dev, "controller can do FBS, turning on CAP_FBS\n");
		cap |= HOST_CAP_FBS;
	}

	if ((cap & HOST_CAP_FBS) && (hpriv->flags & AHCI_HFLAG_NO_FBS)) {
		dev_info(dev, "controller can't do FBS, turning off CAP_FBS\n");
		cap &= ~HOST_CAP_FBS;
	}

	if (!(cap & HOST_CAP_ALPM) && (hpriv->flags & AHCI_HFLAG_YES_ALPM)) {
		dev_info(dev, "controller can do ALPM, turning on CAP_ALPM\n");
		cap |= HOST_CAP_ALPM;
	}

	if ((cap & HOST_CAP_SXS) && (hpriv->flags & AHCI_HFLAG_NO_SXS)) {
		dev_info(dev, "controller does not support SXS, disabling CAP_SXS\n");
		cap &= ~HOST_CAP_SXS;
	}

	/* Override the HBA ports mapping if the platform needs it */
	port_map = readl(mmio + HOST_PORTS_IMPL);
	if (hpriv->saved_port_map && port_map != hpriv->saved_port_map) {
		dev_info(dev, "forcing port_map 0x%lx -> 0x%x\n",
			 port_map, hpriv->saved_port_map);
		port_map = hpriv->saved_port_map;
	} else {
		hpriv->saved_port_map = port_map;
	}

	if (hpriv->mask_port_map) {
		dev_warn(dev, "masking port_map 0x%lx -> 0x%lx\n",
			port_map,
			port_map & hpriv->mask_port_map);
		port_map &= hpriv->mask_port_map;
	}

	/* cross check port_map and cap.n_ports */
	if (port_map) {
		int map_ports = 0;

		for (i = 0; i < AHCI_MAX_PORTS; i++)
			if (port_map & (1 << i))
				map_ports++;

		/* If PI has more ports than n_ports, whine, clear
		 * port_map and let it be generated from n_ports.
		 */
		if (map_ports > ahci_nr_ports(cap)) {
			dev_warn(dev,
				 "implemented port map (0x%lx) contains more ports than nr_ports (%u), using nr_ports\n",
				 port_map, ahci_nr_ports(cap));
			port_map = 0;
		}
	}

	/* fabricate port_map from cap.nr_ports for < AHCI 1.3 */
	if (!port_map && vers < 0x10300) {
		port_map = (1 << ahci_nr_ports(cap)) - 1;
		dev_warn(dev, "forcing PORTS_IMPL to 0x%lx\n", port_map);

		/* write the fixed up value to the PI register */
		hpriv->saved_port_map = port_map;
	}

	/*
	 * Preserve the ports capabilities defined by the platform. Note there
	 * is no need in storing the rest of the P#.CMD fields since they are
	 * volatile.
	 */
	for_each_set_bit(i, &port_map, AHCI_MAX_PORTS) {
		if (hpriv->saved_port_cap[i])
			continue;

		port_mmio = __ahci_port_base(hpriv, i);
		hpriv->saved_port_cap[i] =
			readl(port_mmio + PORT_CMD) & PORT_CMD_CAP;
	}

	/* record values to use during operation */
	hpriv->cap = cap;
	hpriv->cap2 = cap2;
	hpriv->version = vers;
	hpriv->port_map = port_map;

	if (!hpriv->start_engine)
		hpriv->start_engine = ahci_start_engine;

	if (!hpriv->stop_engine)
		hpriv->stop_engine = ahci_stop_engine;

	if (!hpriv->irq_handler)
		hpriv->irq_handler = ahci_single_level_irq_intr;
}
EXPORT_SYMBOL_GPL(ahci_save_initial_config);

/**
 *	ahci_restore_initial_config - Restore initial config
 *	@host: target ATA host
 *
 *	Restore initial config stored by ahci_save_initial_config().
 *
 *	LOCKING:
 *	None.
 */
static void ahci_restore_initial_config(struct ata_host *host)
{
	struct ahci_host_priv *hpriv = host->private_data;
	unsigned long port_map = hpriv->port_map;
	void __iomem *mmio = hpriv->mmio;
	void __iomem *port_mmio;
	int i;

	writel(hpriv->saved_cap, mmio + HOST_CAP);
	if (hpriv->saved_cap2)
		writel(hpriv->saved_cap2, mmio + HOST_CAP2);
	writel(hpriv->saved_port_map, mmio + HOST_PORTS_IMPL);
	(void) readl(mmio + HOST_PORTS_IMPL);	/* flush */

	for_each_set_bit(i, &port_map, AHCI_MAX_PORTS) {
		port_mmio = __ahci_port_base(hpriv, i);
		writel(hpriv->saved_port_cap[i], port_mmio + PORT_CMD);
	}
}

static unsigned ahci_scr_offset(struct ata_port *ap, unsigned int sc_reg)
{
	static const int offset[] = {
		[SCR_STATUS]		= PORT_SCR_STAT,
		[SCR_CONTROL]		= PORT_SCR_CTL,
		[SCR_ERROR]		= PORT_SCR_ERR,
		[SCR_ACTIVE]		= PORT_SCR_ACT,
		[SCR_NOTIFICATION]	= PORT_SCR_NTF,
	};
	struct ahci_host_priv *hpriv = ap->host->private_data;

	if (sc_reg < ARRAY_SIZE(offset) &&
	    (sc_reg != SCR_NOTIFICATION || (hpriv->cap & HOST_CAP_SNTF)))
		return offset[sc_reg];
	return 0;
}

static int ahci_scr_read(struct ata_link *link, unsigned int sc_reg, u32 *val)
{
	void __iomem *port_mmio = ahci_port_base(link->ap);
	int offset = ahci_scr_offset(link->ap, sc_reg);

	if (offset) {
		*val = readl(port_mmio + offset);
		return 0;
	}
	return -EINVAL;
}

static int ahci_scr_write(struct ata_link *link, unsigned int sc_reg, u32 val)
{
	void __iomem *port_mmio = ahci_port_base(link->ap);
	int offset = ahci_scr_offset(link->ap, sc_reg);

	if (offset) {
		writel(val, port_mmio + offset);
		return 0;
	}
	return -EINVAL;
}

void ahci_start_engine(struct ata_port *ap)
{
	void __iomem *port_mmio = ahci_port_base(ap);
	u32 tmp;

	/* start DMA */
	tmp = readl(port_mmio + PORT_CMD);
	tmp |= PORT_CMD_START;
	writel(tmp, port_mmio + PORT_CMD);
	readl(port_mmio + PORT_CMD); /* flush */
}
EXPORT_SYMBOL_GPL(ahci_start_engine);

int ahci_stop_engine(struct ata_port *ap)
{
	void __iomem *port_mmio = ahci_port_base(ap);
	struct ahci_host_priv *hpriv = ap->host->private_data;
	u32 tmp;

	/*
	 * On some controllers, stopping a port's DMA engine while the port
	 * is in ALPM state (partial or slumber) results in failures on
	 * subsequent DMA engine starts.  For those controllers, put the
	 * port back in active state before stopping its DMA engine.
	 */
	if ((hpriv->flags & AHCI_HFLAG_WAKE_BEFORE_STOP) &&
	    (ap->link.lpm_policy > ATA_LPM_MAX_POWER) &&
	    ahci_set_lpm(&ap->link, ATA_LPM_MAX_POWER, ATA_LPM_WAKE_ONLY)) {
		dev_err(ap->host->dev, "Failed to wake up port before engine stop\n");
		return -EIO;
	}

	tmp = readl(port_mmio + PORT_CMD);

	/* check if the HBA is idle */
	if ((tmp & (PORT_CMD_START | PORT_CMD_LIST_ON)) == 0)
		return 0;

	/*
	 * Don't try to issue commands but return with ENODEV if the
	 * AHCI controller not available anymore (e.g. due to PCIe hot
	 * unplugging). Otherwise a 500ms delay for each port is added.
	 */
	if (tmp == 0xffffffff) {
		dev_err(ap->host->dev, "AHCI controller unavailable!\n");
		return -ENODEV;
	}

	/* setting HBA to idle */
	tmp &= ~PORT_CMD_START;
	writel(tmp, port_mmio + PORT_CMD);

	/* wait for engine to stop. This could be as long as 500 msec */
	tmp = ata_wait_register(ap, port_mmio + PORT_CMD,
				PORT_CMD_LIST_ON, PORT_CMD_LIST_ON, 1, 500);
	if (tmp & PORT_CMD_LIST_ON)
		return -EIO;

	return 0;
}
EXPORT_SYMBOL_GPL(ahci_stop_engine);

void ahci_start_fis_rx(struct ata_port *ap)
{
	void __iomem *port_mmio = ahci_port_base(ap);
	struct ahci_host_priv *hpriv = ap->host->private_data;
	struct ahci_port_priv *pp = ap->private_data;
	u32 tmp;

	/* set FIS registers */
	if (hpriv->cap & HOST_CAP_64)
		writel((pp->cmd_slot_dma >> 16) >> 16,
		       port_mmio + PORT_LST_ADDR_HI);
	writel(pp->cmd_slot_dma & 0xffffffff, port_mmio + PORT_LST_ADDR);

	if (hpriv->cap & HOST_CAP_64)
		writel((pp->rx_fis_dma >> 16) >> 16,
		       port_mmio + PORT_FIS_ADDR_HI);
	writel(pp->rx_fis_dma & 0xffffffff, port_mmio + PORT_FIS_ADDR);

	/* enable FIS reception */
	tmp = readl(port_mmio + PORT_CMD);
	tmp |= PORT_CMD_FIS_RX;
	writel(tmp, port_mmio + PORT_CMD);

	/* flush */
	readl(port_mmio + PORT_CMD);
}
EXPORT_SYMBOL_GPL(ahci_start_fis_rx);

static int ahci_stop_fis_rx(struct ata_port *ap)
{
	void __iomem *port_mmio = ahci_port_base(ap);
	u32 tmp;

	/* disable FIS reception */
	tmp = readl(port_mmio + PORT_CMD);
	tmp &= ~PORT_CMD_FIS_RX;
	writel(tmp, port_mmio + PORT_CMD);

	/* wait for completion, spec says 500ms, give it 1000 */
	tmp = ata_wait_register(ap, port_mmio + PORT_CMD, PORT_CMD_FIS_ON,
				PORT_CMD_FIS_ON, 10, 1000);
	if (tmp & PORT_CMD_FIS_ON)
		return -EBUSY;

	return 0;
}

static void ahci_power_up(struct ata_port *ap)
{
	struct ahci_host_priv *hpriv = ap->host->private_data;
	void __iomem *port_mmio = ahci_port_base(ap);
	u32 cmd;

	cmd = readl(port_mmio + PORT_CMD) & ~PORT_CMD_ICC_MASK;

	/* spin up device */
	if (hpriv->cap & HOST_CAP_SSS) {
		cmd |= PORT_CMD_SPIN_UP;
		writel(cmd, port_mmio + PORT_CMD);
	}

	/* wake up link */
	writel(cmd | PORT_CMD_ICC_ACTIVE, port_mmio + PORT_CMD);
}

static int ahci_set_lpm(struct ata_link *link, enum ata_lpm_policy policy,
			unsigned int hints)
{
	struct ata_port *ap = link->ap;
	struct ahci_host_priv *hpriv = ap->host->private_data;
	struct ahci_port_priv *pp = ap->private_data;
	void __iomem *port_mmio = ahci_port_base(ap);

	if (policy != ATA_LPM_MAX_POWER) {
		/* wakeup flag only applies to the max power policy */
		hints &= ~ATA_LPM_WAKE_ONLY;

		/*
		 * Disable interrupts on Phy Ready. This keeps us from
		 * getting woken up due to spurious phy ready
		 * interrupts.
		 */
		pp->intr_mask &= ~PORT_IRQ_PHYRDY;
		writel(pp->intr_mask, port_mmio + PORT_IRQ_MASK);

		sata_link_scr_lpm(link, policy, false);
	}

	if (hpriv->cap & HOST_CAP_ALPM) {
		u32 cmd = readl(port_mmio + PORT_CMD);

		if (policy == ATA_LPM_MAX_POWER || !(hints & ATA_LPM_HIPM)) {
			if (!(hints & ATA_LPM_WAKE_ONLY))
				cmd &= ~(PORT_CMD_ASP | PORT_CMD_ALPE);
			cmd |= PORT_CMD_ICC_ACTIVE;

			writel(cmd, port_mmio + PORT_CMD);
			readl(port_mmio + PORT_CMD);

			/* wait 10ms to be sure we've come out of LPM state */
			ata_msleep(ap, 10);

			if (hints & ATA_LPM_WAKE_ONLY)
				return 0;
		} else {
			cmd |= PORT_CMD_ALPE;
			if (policy == ATA_LPM_MIN_POWER)
				cmd |= PORT_CMD_ASP;
			else if (policy == ATA_LPM_MIN_POWER_WITH_PARTIAL)
				cmd &= ~PORT_CMD_ASP;

			/* write out new cmd value */
			writel(cmd, port_mmio + PORT_CMD);
		}
	}

	/* set aggressive device sleep */
	if ((hpriv->cap2 & HOST_CAP2_SDS) &&
	    (hpriv->cap2 & HOST_CAP2_SADM) &&
	    (link->device->flags & ATA_DFLAG_DEVSLP)) {
		if (policy == ATA_LPM_MIN_POWER ||
		    policy == ATA_LPM_MIN_POWER_WITH_PARTIAL)
			ahci_set_aggressive_devslp(ap, true);
		else
			ahci_set_aggressive_devslp(ap, false);
	}

	if (policy == ATA_LPM_MAX_POWER) {
		sata_link_scr_lpm(link, policy, false);

		/* turn PHYRDY IRQ back on */
		pp->intr_mask |= PORT_IRQ_PHYRDY;
		writel(pp->intr_mask, port_mmio + PORT_IRQ_MASK);
	}

	return 0;
}

#ifdef CONFIG_PM
static void ahci_power_down(struct ata_port *ap)
{
	struct ahci_host_priv *hpriv = ap->host->private_data;
	void __iomem *port_mmio = ahci_port_base(ap);
	u32 cmd, scontrol;

	if (!(hpriv->cap & HOST_CAP_SSS))
		return;

	/* put device into listen mode, first set PxSCTL.DET to 0 */
	scontrol = readl(port_mmio + PORT_SCR_CTL);
	scontrol &= ~0xf;
	writel(scontrol, port_mmio + PORT_SCR_CTL);

	/* then set PxCMD.SUD to 0 */
	cmd = readl(port_mmio + PORT_CMD) & ~PORT_CMD_ICC_MASK;
	cmd &= ~PORT_CMD_SPIN_UP;
	writel(cmd, port_mmio + PORT_CMD);
}
#endif

static void ahci_start_port(struct ata_port *ap)
{
	struct ahci_host_priv *hpriv = ap->host->private_data;
	struct ahci_port_priv *pp = ap->private_data;
	struct ata_link *link;
	struct ahci_em_priv *emp;
	ssize_t rc;
	int i;

	/* enable FIS reception */
	ahci_start_fis_rx(ap);

	/* enable DMA */
	if (!(hpriv->flags & AHCI_HFLAG_DELAY_ENGINE))
		hpriv->start_engine(ap);

	/* turn on LEDs */
	if (ap->flags & ATA_FLAG_EM) {
		ata_for_each_link(link, ap, EDGE) {
			emp = &pp->em_priv[link->pmp];

			/* EM Transmit bit maybe busy during init */
			for (i = 0; i < EM_MAX_RETRY; i++) {
				rc = ap->ops->transmit_led_message(ap,
							       emp->led_state,
							       4);
				/*
				 * If busy, give a breather but do not
				 * release EH ownership by using msleep()
				 * instead of ata_msleep().  EM Transmit
				 * bit is busy for the whole host and
				 * releasing ownership will cause other
				 * ports to fail the same way.
				 */
				if (rc == -EBUSY)
					msleep(1);
				else
					break;
			}
		}
	}

	if (ap->flags & ATA_FLAG_SW_ACTIVITY)
		ata_for_each_link(link, ap, EDGE)
			ahci_init_sw_activity(link);

}

static int ahci_deinit_port(struct ata_port *ap, const char **emsg)
{
	int rc;
	struct ahci_host_priv *hpriv = ap->host->private_data;

	/* disable DMA */
	rc = hpriv->stop_engine(ap);
	if (rc) {
		*emsg = "failed to stop engine";
		return rc;
	}

	/* disable FIS reception */
	rc = ahci_stop_fis_rx(ap);
	if (rc) {
		*emsg = "failed stop FIS RX";
		return rc;
	}

	return 0;
}

int ahci_reset_controller(struct ata_host *host)
{
	struct ahci_host_priv *hpriv = host->private_data;
	void __iomem *mmio = hpriv->mmio;
	u32 tmp;

	/*
	 * We must be in AHCI mode, before using anything AHCI-specific, such
	 * as HOST_RESET.
	 */
	ahci_enable_ahci(mmio);

	/* Global controller reset */
	if (ahci_skip_host_reset) {
		dev_info(host->dev, "Skipping global host reset\n");
		return 0;
	}

	tmp = readl(mmio + HOST_CTL);
	if (!(tmp & HOST_RESET)) {
		writel(tmp | HOST_RESET, mmio + HOST_CTL);
		readl(mmio + HOST_CTL); /* flush */
	}

	/*
	 * To perform host reset, OS should set HOST_RESET and poll until this
	 * bit is read to be "0". Reset must complete within 1 second, or the
	 * hardware should be considered fried.
	 */
	tmp = ata_wait_register(NULL, mmio + HOST_CTL, HOST_RESET,
				HOST_RESET, 10, 1000);
	if (tmp & HOST_RESET) {
		dev_err(host->dev, "Controller reset failed (0x%x)\n",
			tmp);
		return -EIO;
	}

	/* Turn on AHCI mode */
	ahci_enable_ahci(mmio);

	/* Some registers might be cleared on reset. Restore initial values. */
	if (!(hpriv->flags & AHCI_HFLAG_NO_WRITE_TO_RO))
		ahci_restore_initial_config(host);

	return 0;
}
EXPORT_SYMBOL_GPL(ahci_reset_controller);

static void ahci_sw_activity(struct ata_link *link)
{
	struct ata_port *ap = link->ap;
	struct ahci_port_priv *pp = ap->private_data;
	struct ahci_em_priv *emp = &pp->em_priv[link->pmp];

	if (!(link->flags & ATA_LFLAG_SW_ACTIVITY))
		return;

	emp->activity++;
	if (!timer_pending(&emp->timer))
		mod_timer(&emp->timer, jiffies + msecs_to_jiffies(10));
}

static void ahci_sw_activity_blink(struct timer_list *t)
{
	struct ahci_em_priv *emp = from_timer(emp, t, timer);
	struct ata_link *link = emp->link;
	struct ata_port *ap = link->ap;

	unsigned long led_message = emp->led_state;
	u32 activity_led_state;
	unsigned long flags;

	led_message &= EM_MSG_LED_VALUE;
	led_message |= ap->port_no | (link->pmp << 8);

	/* check to see if we've had activity.  If so,
	 * toggle state of LED and reset timer.  If not,
	 * turn LED to desired idle state.
	 */
	spin_lock_irqsave(ap->lock, flags);
	if (emp->saved_activity != emp->activity) {
		emp->saved_activity = emp->activity;
		/* get the current LED state */
		activity_led_state = led_message & EM_MSG_LED_VALUE_ON;

		if (activity_led_state)
			activity_led_state = 0;
		else
			activity_led_state = 1;

		/* clear old state */
		led_message &= ~EM_MSG_LED_VALUE_ACTIVITY;

		/* toggle state */
		led_message |= (activity_led_state << 16);
		mod_timer(&emp->timer, jiffies + msecs_to_jiffies(100));
	} else {
		/* switch to idle */
		led_message &= ~EM_MSG_LED_VALUE_ACTIVITY;
		if (emp->blink_policy == BLINK_OFF)
			led_message |= (1 << 16);
	}
	spin_unlock_irqrestore(ap->lock, flags);
	ap->ops->transmit_led_message(ap, led_message, 4);
}

static void ahci_init_sw_activity(struct ata_link *link)
{
	struct ata_port *ap = link->ap;
	struct ahci_port_priv *pp = ap->private_data;
	struct ahci_em_priv *emp = &pp->em_priv[link->pmp];

	/* init activity stats, setup timer */
	emp->saved_activity = emp->activity = 0;
	emp->link = link;
	timer_setup(&emp->timer, ahci_sw_activity_blink, 0);

	/* check our blink policy and set flag for link if it's enabled */
	if (emp->blink_policy)
		link->flags |= ATA_LFLAG_SW_ACTIVITY;
}

int ahci_reset_em(struct ata_host *host)
{
	struct ahci_host_priv *hpriv = host->private_data;
	void __iomem *mmio = hpriv->mmio;
	u32 em_ctl;

	em_ctl = readl(mmio + HOST_EM_CTL);
	if ((em_ctl & EM_CTL_TM) || (em_ctl & EM_CTL_RST))
		return -EINVAL;

	writel(em_ctl | EM_CTL_RST, mmio + HOST_EM_CTL);
	return 0;
}
EXPORT_SYMBOL_GPL(ahci_reset_em);

static ssize_t ahci_transmit_led_message(struct ata_port *ap, u32 state,
					ssize_t size)
{
	struct ahci_host_priv *hpriv = ap->host->private_data;
	struct ahci_port_priv *pp = ap->private_data;
	void __iomem *mmio = hpriv->mmio;
	u32 em_ctl;
	u32 message[] = {0, 0};
	unsigned long flags;
	int pmp;
	struct ahci_em_priv *emp;

	/* get the slot number from the message */
	pmp = (state & EM_MSG_LED_PMP_SLOT) >> 8;
	if (pmp < EM_MAX_SLOTS)
		emp = &pp->em_priv[pmp];
	else
		return -EINVAL;

	ahci_rpm_get_port(ap);
	spin_lock_irqsave(ap->lock, flags);

	/*
	 * if we are still busy transmitting a previous message,
	 * do not allow
	 */
	em_ctl = readl(mmio + HOST_EM_CTL);
	if (em_ctl & EM_CTL_TM) {
		spin_unlock_irqrestore(ap->lock, flags);
		ahci_rpm_put_port(ap);
		return -EBUSY;
	}

	if (hpriv->em_msg_type & EM_MSG_TYPE_LED) {
		/*
		 * create message header - this is all zero except for
		 * the message size, which is 4 bytes.
		 */
		message[0] |= (4 << 8);

		/* ignore 0:4 of byte zero, fill in port info yourself */
		message[1] = ((state & ~EM_MSG_LED_HBA_PORT) | ap->port_no);

		/* write message to EM_LOC */
		writel(message[0], mmio + hpriv->em_loc);
		writel(message[1], mmio + hpriv->em_loc+4);

		/*
		 * tell hardware to transmit the message
		 */
		writel(em_ctl | EM_CTL_TM, mmio + HOST_EM_CTL);
	}

	/* save off new led state for port/slot */
	emp->led_state = state;

	spin_unlock_irqrestore(ap->lock, flags);
	ahci_rpm_put_port(ap);

	return size;
}

static ssize_t ahci_led_show(struct ata_port *ap, char *buf)
{
	struct ahci_port_priv *pp = ap->private_data;
	struct ata_link *link;
	struct ahci_em_priv *emp;
	int rc = 0;

	ata_for_each_link(link, ap, EDGE) {
		emp = &pp->em_priv[link->pmp];
		rc += sprintf(buf, "%lx\n", emp->led_state);
	}
	return rc;
}

static ssize_t ahci_led_store(struct ata_port *ap, const char *buf,
				size_t size)
{
	unsigned int state;
	int pmp;
	struct ahci_port_priv *pp = ap->private_data;
	struct ahci_em_priv *emp;

	if (kstrtouint(buf, 0, &state) < 0)
		return -EINVAL;

	/* get the slot number from the message */
	pmp = (state & EM_MSG_LED_PMP_SLOT) >> 8;
	if (pmp < EM_MAX_SLOTS) {
		pmp = array_index_nospec(pmp, EM_MAX_SLOTS);
		emp = &pp->em_priv[pmp];
	} else {
		return -EINVAL;
	}

	/* mask off the activity bits if we are in sw_activity
	 * mode, user should turn off sw_activity before setting
	 * activity led through em_message
	 */
	if (emp->blink_policy)
		state &= ~EM_MSG_LED_VALUE_ACTIVITY;

	return ap->ops->transmit_led_message(ap, state, size);
}

static ssize_t ahci_activity_store(struct ata_device *dev, enum sw_activity val)
{
	struct ata_link *link = dev->link;
	struct ata_port *ap = link->ap;
	struct ahci_port_priv *pp = ap->private_data;
	struct ahci_em_priv *emp = &pp->em_priv[link->pmp];
	u32 port_led_state = emp->led_state;

	/* save the desired Activity LED behavior */
	if (val == OFF) {
		/* clear LFLAG */
		link->flags &= ~(ATA_LFLAG_SW_ACTIVITY);

		/* set the LED to OFF */
		port_led_state &= EM_MSG_LED_VALUE_OFF;
		port_led_state |= (ap->port_no | (link->pmp << 8));
		ap->ops->transmit_led_message(ap, port_led_state, 4);
	} else {
		link->flags |= ATA_LFLAG_SW_ACTIVITY;
		if (val == BLINK_OFF) {
			/* set LED to ON for idle */
			port_led_state &= EM_MSG_LED_VALUE_OFF;
			port_led_state |= (ap->port_no | (link->pmp << 8));
			port_led_state |= EM_MSG_LED_VALUE_ON; /* check this */
			ap->ops->transmit_led_message(ap, port_led_state, 4);
		}
	}
	emp->blink_policy = val;
	return 0;
}

static ssize_t ahci_activity_show(struct ata_device *dev, char *buf)
{
	struct ata_link *link = dev->link;
	struct ata_port *ap = link->ap;
	struct ahci_port_priv *pp = ap->private_data;
	struct ahci_em_priv *emp = &pp->em_priv[link->pmp];

	/* display the saved value of activity behavior for this
	 * disk.
	 */
	return sprintf(buf, "%d\n", emp->blink_policy);
}

static void ahci_port_clear_pending_irq(struct ata_port *ap)
{
	struct ahci_host_priv *hpriv = ap->host->private_data;
	void __iomem *port_mmio = ahci_port_base(ap);
	u32 tmp;

	/* clear SError */
	tmp = readl(port_mmio + PORT_SCR_ERR);
	dev_dbg(ap->host->dev, "PORT_SCR_ERR 0x%x\n", tmp);
	writel(tmp, port_mmio + PORT_SCR_ERR);

	/* clear port IRQ */
	tmp = readl(port_mmio + PORT_IRQ_STAT);
	dev_dbg(ap->host->dev, "PORT_IRQ_STAT 0x%x\n", tmp);
	if (tmp)
		writel(tmp, port_mmio + PORT_IRQ_STAT);

	writel(1 << ap->port_no, hpriv->mmio + HOST_IRQ_STAT);
}

static void ahci_port_init(struct device *dev, struct ata_port *ap,
			   int port_no, void __iomem *mmio,
			   void __iomem *port_mmio)
{
	struct ahci_host_priv *hpriv = ap->host->private_data;
	const char *emsg = NULL;
	int rc;
	u32 tmp;

	/* make sure port is not active */
	rc = ahci_deinit_port(ap, &emsg);
	if (rc)
		dev_warn(dev, "%s (%d)\n", emsg, rc);

	ahci_port_clear_pending_irq(ap);

	/* mark esata ports */
	tmp = readl(port_mmio + PORT_CMD);
	if ((tmp & PORT_CMD_ESP) && (hpriv->cap & HOST_CAP_SXS))
		ap->pflags |= ATA_PFLAG_EXTERNAL;
}

void ahci_init_controller(struct ata_host *host)
{
	struct ahci_host_priv *hpriv = host->private_data;
	void __iomem *mmio = hpriv->mmio;
	int i;
	void __iomem *port_mmio;
	u32 tmp;

	for (i = 0; i < host->n_ports; i++) {
		struct ata_port *ap = host->ports[i];

		port_mmio = ahci_port_base(ap);
		if (ata_port_is_dummy(ap))
			continue;

		ahci_port_init(host->dev, ap, i, mmio, port_mmio);
	}

	tmp = readl(mmio + HOST_CTL);
	dev_dbg(host->dev, "HOST_CTL 0x%x\n", tmp);
	writel(tmp | HOST_IRQ_EN, mmio + HOST_CTL);
	tmp = readl(mmio + HOST_CTL);
	dev_dbg(host->dev, "HOST_CTL 0x%x\n", tmp);
}
EXPORT_SYMBOL_GPL(ahci_init_controller);

static void ahci_dev_config(struct ata_device *dev)
{
	struct ahci_host_priv *hpriv = dev->link->ap->host->private_data;

	if (hpriv->flags & AHCI_HFLAG_SECT255) {
		dev->max_sectors = 255;
		ata_dev_info(dev,
			     "SB600 AHCI: limiting to 255 sectors per cmd\n");
	}
}

unsigned int ahci_dev_classify(struct ata_port *ap)
{
	void __iomem *port_mmio = ahci_port_base(ap);
	struct ata_taskfile tf;
	u32 tmp;

	tmp = readl(port_mmio + PORT_SIG);
	tf.lbah		= (tmp >> 24)	& 0xff;
	tf.lbam		= (tmp >> 16)	& 0xff;
	tf.lbal		= (tmp >> 8)	& 0xff;
	tf.nsect	= (tmp)		& 0xff;

	return ata_port_classify(ap, &tf);
}
EXPORT_SYMBOL_GPL(ahci_dev_classify);

void ahci_fill_cmd_slot(struct ahci_port_priv *pp, unsigned int tag,
			u32 opts)
{
	dma_addr_t cmd_tbl_dma;

	cmd_tbl_dma = pp->cmd_tbl_dma + tag * AHCI_CMD_TBL_SZ;

	pp->cmd_slot[tag].opts = cpu_to_le32(opts);
	pp->cmd_slot[tag].status = 0;
	pp->cmd_slot[tag].tbl_addr = cpu_to_le32(cmd_tbl_dma & 0xffffffff);
	pp->cmd_slot[tag].tbl_addr_hi = cpu_to_le32((cmd_tbl_dma >> 16) >> 16);
}
EXPORT_SYMBOL_GPL(ahci_fill_cmd_slot);

int ahci_kick_engine(struct ata_port *ap)
{
	void __iomem *port_mmio = ahci_port_base(ap);
	struct ahci_host_priv *hpriv = ap->host->private_data;
	u8 status = readl(port_mmio + PORT_TFDATA) & 0xFF;
	u32 tmp;
	int busy, rc;

	/* stop engine */
	rc = hpriv->stop_engine(ap);
	if (rc)
		goto out_restart;

	/* need to do CLO?
	 * always do CLO if PMP is attached (AHCI-1.3 9.2)
	 */
	busy = status & (ATA_BUSY | ATA_DRQ);
	if (!busy && !sata_pmp_attached(ap)) {
		rc = 0;
		goto out_restart;
	}

	if (!(hpriv->cap & HOST_CAP_CLO)) {
		rc = -EOPNOTSUPP;
		goto out_restart;
	}

	/* perform CLO */
	tmp = readl(port_mmio + PORT_CMD);
	tmp |= PORT_CMD_CLO;
	writel(tmp, port_mmio + PORT_CMD);

	rc = 0;
	tmp = ata_wait_register(ap, port_mmio + PORT_CMD,
				PORT_CMD_CLO, PORT_CMD_CLO, 1, 500);
	if (tmp & PORT_CMD_CLO)
		rc = -EIO;

	/* restart engine */
 out_restart:
	hpriv->start_engine(ap);
	return rc;
}
EXPORT_SYMBOL_GPL(ahci_kick_engine);

static int ahci_exec_polled_cmd(struct ata_port *ap, int pmp,
				struct ata_taskfile *tf, int is_cmd, u16 flags,
				unsigned int timeout_msec)
{
	const u32 cmd_fis_len = 5; /* five dwords */
	struct ahci_port_priv *pp = ap->private_data;
	void __iomem *port_mmio = ahci_port_base(ap);
	u8 *fis = pp->cmd_tbl;
	u32 tmp;

	/* prep the command */
	ata_tf_to_fis(tf, pmp, is_cmd, fis);
	ahci_fill_cmd_slot(pp, 0, cmd_fis_len | flags | (pmp << 12));

	/* set port value for softreset of Port Multiplier */
	if (pp->fbs_enabled && pp->fbs_last_dev != pmp) {
		tmp = readl(port_mmio + PORT_FBS);
		tmp &= ~(PORT_FBS_DEV_MASK | PORT_FBS_DEC);
		tmp |= pmp << PORT_FBS_DEV_OFFSET;
		writel(tmp, port_mmio + PORT_FBS);
		pp->fbs_last_dev = pmp;
	}

	/* issue & wait */
	writel(1, port_mmio + PORT_CMD_ISSUE);

	if (timeout_msec) {
		tmp = ata_wait_register(ap, port_mmio + PORT_CMD_ISSUE,
					0x1, 0x1, 1, timeout_msec);
		if (tmp & 0x1) {
			ahci_kick_engine(ap);
			return -EBUSY;
		}
	} else
		readl(port_mmio + PORT_CMD_ISSUE);	/* flush */

	return 0;
}

int ahci_do_softreset(struct ata_link *link, unsigned int *class,
		      int pmp, unsigned long deadline,
		      int (*check_ready)(struct ata_link *link))
{
	struct ata_port *ap = link->ap;
	struct ahci_host_priv *hpriv = ap->host->private_data;
	struct ahci_port_priv *pp = ap->private_data;
	const char *reason = NULL;
	unsigned long now;
	unsigned int msecs;
	struct ata_taskfile tf;
	bool fbs_disabled = false;
	int rc;

	/* prepare for SRST (AHCI-1.1 10.4.1) */
	rc = ahci_kick_engine(ap);
	if (rc && rc != -EOPNOTSUPP)
		ata_link_warn(link, "failed to reset engine (errno=%d)\n", rc);

	/*
	 * According to AHCI-1.2 9.3.9: if FBS is enable, software shall
	 * clear PxFBS.EN to '0' prior to issuing software reset to devices
	 * that is attached to port multiplier.
	 */
	if (!ata_is_host_link(link) && pp->fbs_enabled) {
		ahci_disable_fbs(ap);
		fbs_disabled = true;
	}

	ata_tf_init(link->device, &tf);

	/* issue the first H2D Register FIS */
	msecs = 0;
	now = jiffies;
	if (time_after(deadline, now))
		msecs = jiffies_to_msecs(deadline - now);

	tf.ctl |= ATA_SRST;
	if (ahci_exec_polled_cmd(ap, pmp, &tf, 0,
				 AHCI_CMD_RESET | AHCI_CMD_CLR_BUSY, msecs)) {
		rc = -EIO;
		reason = "1st FIS failed";
		goto fail;
	}

	/* spec says at least 5us, but be generous and sleep for 1ms */
	ata_msleep(ap, 1);

	/* issue the second H2D Register FIS */
	tf.ctl &= ~ATA_SRST;
	ahci_exec_polled_cmd(ap, pmp, &tf, 0, 0, 0);

	/* wait for link to become ready */
	rc = ata_wait_after_reset(link, deadline, check_ready);
	if (rc == -EBUSY && hpriv->flags & AHCI_HFLAG_SRST_TOUT_IS_OFFLINE) {
		/*
		 * Workaround for cases where link online status can't
		 * be trusted.  Treat device readiness timeout as link
		 * offline.
		 */
		ata_link_info(link, "device not ready, treating as offline\n");
		*class = ATA_DEV_NONE;
	} else if (rc) {
		/* link occupied, -ENODEV too is an error */
		reason = "device not ready";
		goto fail;
	} else
		*class = ahci_dev_classify(ap);

	/* re-enable FBS if disabled before */
	if (fbs_disabled)
		ahci_enable_fbs(ap);

#ifdef CONFIG_AHCI_IMX_PMP
	if (ap->flags & (1 << 31)) {
		if (ap->flags & (1 << 29))
			ap->flags |= (1 << 30);
		ata_msleep(ap, 40);
	}
#endif

	return 0;

 fail:
	ata_link_err(link, "softreset failed (%s)\n", reason);
	return rc;
}

int ahci_check_ready(struct ata_link *link)
{
	void __iomem *port_mmio = ahci_port_base(link->ap);
	u8 status = readl(port_mmio + PORT_TFDATA) & 0xFF;

	return ata_check_ready(status);
}
EXPORT_SYMBOL_GPL(ahci_check_ready);

static int ahci_softreset(struct ata_link *link, unsigned int *class,
			  unsigned long deadline)
{
	int pmp = sata_srst_pmp(link);

	return ahci_do_softreset(link, class, pmp, deadline, ahci_check_ready);
}
EXPORT_SYMBOL_GPL(ahci_do_softreset);

static int ahci_bad_pmp_check_ready(struct ata_link *link)
{
	void __iomem *port_mmio = ahci_port_base(link->ap);
	u8 status = readl(port_mmio + PORT_TFDATA) & 0xFF;
	u32 irq_status = readl(port_mmio + PORT_IRQ_STAT);

	/*
	 * There is no need to check TFDATA if BAD PMP is found due to HW bug,
	 * which can save timeout delay.
	 */
	if (irq_status & PORT_IRQ_BAD_PMP)
		return -EIO;

	return ata_check_ready(status);
}

static int ahci_pmp_retry_softreset(struct ata_link *link, unsigned int *class,
				    unsigned long deadline)
{
	struct ata_port *ap = link->ap;
	void __iomem *port_mmio = ahci_port_base(ap);
	int pmp = sata_srst_pmp(link);
	int rc;
	u32 irq_sts;

	rc = ahci_do_softreset(link, class, pmp, deadline,
			       ahci_bad_pmp_check_ready);

	/*
	 * Soft reset fails with IPMS set when PMP is enabled but
	 * SATA HDD/ODD is connected to SATA port, do soft reset
	 * again to port 0.
	 */
	if (rc == -EIO) {
		irq_sts = readl(port_mmio + PORT_IRQ_STAT);
		if (irq_sts & PORT_IRQ_BAD_PMP) {
			ata_link_warn(link,
					"applying PMP SRST workaround "
					"and retrying\n");
			rc = ahci_do_softreset(link, class, 0, deadline,
					       ahci_check_ready);
		}
	}

	return rc;
}

int ahci_do_hardreset(struct ata_link *link, unsigned int *class,
		      unsigned long deadline, bool *online)
{
	const unsigned int *timing = sata_ehc_deb_timing(&link->eh_context);
	struct ata_port *ap = link->ap;
	struct ahci_port_priv *pp = ap->private_data;
	struct ahci_host_priv *hpriv = ap->host->private_data;
	u8 *d2h_fis = pp->rx_fis + RX_FIS_D2H_REG;
	struct ata_taskfile tf;
	int rc;

	hpriv->stop_engine(ap);

	/* clear D2H reception area to properly wait for D2H FIS */
	ata_tf_init(link->device, &tf);
	tf.status = ATA_BUSY;
	ata_tf_to_fis(&tf, 0, 0, d2h_fis);

	ahci_port_clear_pending_irq(ap);

	rc = sata_link_hardreset(link, timing, deadline, online,
				 ahci_check_ready);

	hpriv->start_engine(ap);

	if (*online)
		*class = ahci_dev_classify(ap);

	return rc;
}
EXPORT_SYMBOL_GPL(ahci_do_hardreset);

static int ahci_hardreset(struct ata_link *link, unsigned int *class,
			  unsigned long deadline)
{
	bool online;

	return ahci_do_hardreset(link, class, deadline, &online);
}

static void ahci_postreset(struct ata_link *link, unsigned int *class)
{
	struct ata_port *ap = link->ap;
	void __iomem *port_mmio = ahci_port_base(ap);
	u32 new_tmp, tmp;

	ata_std_postreset(link, class);

	/* Make sure port's ATAPI bit is set appropriately */
	new_tmp = tmp = readl(port_mmio + PORT_CMD);
	if (*class == ATA_DEV_ATAPI)
		new_tmp |= PORT_CMD_ATAPI;
	else
		new_tmp &= ~PORT_CMD_ATAPI;
	if (new_tmp != tmp) {
		writel(new_tmp, port_mmio + PORT_CMD);
		readl(port_mmio + PORT_CMD); /* flush */
	}
}

static unsigned int ahci_fill_sg(struct ata_queued_cmd *qc, void *cmd_tbl)
{
	struct scatterlist *sg;
	struct ahci_sg *ahci_sg = cmd_tbl + AHCI_CMD_TBL_HDR_SZ;
	unsigned int si;

	/*
	 * Next, the S/G list.
	 */
	for_each_sg(qc->sg, sg, qc->n_elem, si) {
		dma_addr_t addr = sg_dma_address(sg);
		u32 sg_len = sg_dma_len(sg);

		ahci_sg[si].addr = cpu_to_le32(addr & 0xffffffff);
		ahci_sg[si].addr_hi = cpu_to_le32((addr >> 16) >> 16);
		ahci_sg[si].flags_size = cpu_to_le32(sg_len - 1);
	}

	return si;
}

static int ahci_pmp_qc_defer(struct ata_queued_cmd *qc)
{
	struct ata_port *ap = qc->ap;
	struct ahci_port_priv *pp = ap->private_data;

	if (!sata_pmp_attached(ap) || pp->fbs_enabled)
		return ata_std_qc_defer(qc);
	else
		return sata_pmp_qc_defer_cmd_switch(qc);
}

static enum ata_completion_errors ahci_qc_prep(struct ata_queued_cmd *qc)
{
	struct ata_port *ap = qc->ap;
	struct ahci_port_priv *pp = ap->private_data;
	int is_atapi = ata_is_atapi(qc->tf.protocol);
	void *cmd_tbl;
	u32 opts;
	const u32 cmd_fis_len = 5; /* five dwords */
	unsigned int n_elem;

	/*
	 * Fill in command table information.  First, the header,
	 * a SATA Register - Host to Device command FIS.
	 */
	cmd_tbl = pp->cmd_tbl + qc->hw_tag * AHCI_CMD_TBL_SZ;

	ata_tf_to_fis(&qc->tf, qc->dev->link->pmp, 1, cmd_tbl);
	if (is_atapi) {
		memset(cmd_tbl + AHCI_CMD_TBL_CDB, 0, 32);
		memcpy(cmd_tbl + AHCI_CMD_TBL_CDB, qc->cdb, qc->dev->cdb_len);
	}

	n_elem = 0;
	if (qc->flags & ATA_QCFLAG_DMAMAP)
		n_elem = ahci_fill_sg(qc, cmd_tbl);

	/*
	 * Fill in command slot information.
	 */
	opts = cmd_fis_len | n_elem << 16 | (qc->dev->link->pmp << 12);
	if (qc->tf.flags & ATA_TFLAG_WRITE)
		opts |= AHCI_CMD_WRITE;
	if (is_atapi)
		opts |= AHCI_CMD_ATAPI | AHCI_CMD_PREFETCH;

	ahci_fill_cmd_slot(pp, qc->hw_tag, opts);

	return AC_ERR_OK;
}

static void ahci_fbs_dec_intr(struct ata_port *ap)
{
	struct ahci_port_priv *pp = ap->private_data;
	void __iomem *port_mmio = ahci_port_base(ap);
	u32 fbs = readl(port_mmio + PORT_FBS);
	int retries = 3;

	BUG_ON(!pp->fbs_enabled);

	/* time to wait for DEC is not specified by AHCI spec,
	 * add a retry loop for safety.
	 */
	writel(fbs | PORT_FBS_DEC, port_mmio + PORT_FBS);
	fbs = readl(port_mmio + PORT_FBS);
	while ((fbs & PORT_FBS_DEC) && retries--) {
		udelay(1);
		fbs = readl(port_mmio + PORT_FBS);
	}

	if (fbs & PORT_FBS_DEC)
		dev_err(ap->host->dev, "failed to clear device error\n");
}

static void ahci_error_intr(struct ata_port *ap, u32 irq_stat)
{
	struct ahci_host_priv *hpriv = ap->host->private_data;
	struct ahci_port_priv *pp = ap->private_data;
	struct ata_eh_info *host_ehi = &ap->link.eh_info;
	struct ata_link *link = NULL;
	struct ata_queued_cmd *active_qc;
	struct ata_eh_info *active_ehi;
	bool fbs_need_dec = false;
	u32 serror;

	/* determine active link with error */
	if (pp->fbs_enabled) {
		void __iomem *port_mmio = ahci_port_base(ap);
		u32 fbs = readl(port_mmio + PORT_FBS);
		int pmp = fbs >> PORT_FBS_DWE_OFFSET;

		if ((fbs & PORT_FBS_SDE) && (pmp < ap->nr_pmp_links)) {
			link = &ap->pmp_link[pmp];
			fbs_need_dec = true;
		}

	} else
		ata_for_each_link(link, ap, EDGE)
			if (ata_link_active(link))
				break;

	if (!link)
		link = &ap->link;

	active_qc = ata_qc_from_tag(ap, link->active_tag);
	active_ehi = &link->eh_info;

	/* record irq stat */
	ata_ehi_clear_desc(host_ehi);
	ata_ehi_push_desc(host_ehi, "irq_stat 0x%08x", irq_stat);

	/* AHCI needs SError cleared; otherwise, it might lock up */
	ahci_scr_read(&ap->link, SCR_ERROR, &serror);
	ahci_scr_write(&ap->link, SCR_ERROR, serror);
	host_ehi->serror |= serror;

	/* some controllers set IRQ_IF_ERR on device errors, ignore it */
	if (hpriv->flags & AHCI_HFLAG_IGN_IRQ_IF_ERR)
		irq_stat &= ~PORT_IRQ_IF_ERR;

	if (irq_stat & PORT_IRQ_TF_ERR) {
		/* If qc is active, charge it; otherwise, the active
		 * link.  There's no active qc on NCQ errors.  It will
		 * be determined by EH by reading log page 10h.
		 */
		if (active_qc)
			active_qc->err_mask |= AC_ERR_DEV;
		else
			active_ehi->err_mask |= AC_ERR_DEV;

		if (hpriv->flags & AHCI_HFLAG_IGN_SERR_INTERNAL)
			host_ehi->serror &= ~SERR_INTERNAL;
	}

	if (irq_stat & PORT_IRQ_UNK_FIS) {
		u32 *unk = pp->rx_fis + RX_FIS_UNK;

		active_ehi->err_mask |= AC_ERR_HSM;
		active_ehi->action |= ATA_EH_RESET;
		ata_ehi_push_desc(active_ehi,
				  "unknown FIS %08x %08x %08x %08x" ,
				  unk[0], unk[1], unk[2], unk[3]);
	}

	if (sata_pmp_attached(ap) && (irq_stat & PORT_IRQ_BAD_PMP)) {
		active_ehi->err_mask |= AC_ERR_HSM;
		active_ehi->action |= ATA_EH_RESET;
		ata_ehi_push_desc(active_ehi, "incorrect PMP");
	}

	if (irq_stat & (PORT_IRQ_HBUS_ERR | PORT_IRQ_HBUS_DATA_ERR)) {
		host_ehi->err_mask |= AC_ERR_HOST_BUS;
		host_ehi->action |= ATA_EH_RESET;
		ata_ehi_push_desc(host_ehi, "host bus error");
	}

	if (irq_stat & PORT_IRQ_IF_ERR) {
		if (fbs_need_dec)
			active_ehi->err_mask |= AC_ERR_DEV;
		else {
			host_ehi->err_mask |= AC_ERR_ATA_BUS;
			host_ehi->action |= ATA_EH_RESET;
		}

		ata_ehi_push_desc(host_ehi, "interface fatal error");
	}

	if (irq_stat & (PORT_IRQ_CONNECT | PORT_IRQ_PHYRDY)) {
		ata_ehi_hotplugged(host_ehi);
		ata_ehi_push_desc(host_ehi, "%s",
			irq_stat & PORT_IRQ_CONNECT ?
			"connection status changed" : "PHY RDY changed");
	}

	/* okay, let's hand over to EH */

	if (irq_stat & PORT_IRQ_FREEZE)
		ata_port_freeze(ap);
	else if (fbs_need_dec) {
		ata_link_abort(link);
		ahci_fbs_dec_intr(ap);
	} else
		ata_port_abort(ap);
}

static void ahci_qc_complete(struct ata_port *ap, void __iomem *port_mmio)
{
	struct ata_eh_info *ehi = &ap->link.eh_info;
	struct ahci_port_priv *pp = ap->private_data;
	u32 qc_active = 0;
	int rc;

	/*
	 * pp->active_link is not reliable once FBS is enabled, both
	 * PORT_SCR_ACT and PORT_CMD_ISSUE should be checked because
	 * NCQ and non-NCQ commands may be in flight at the same time.
	 */
	if (pp->fbs_enabled) {
		if (ap->qc_active) {
			qc_active = readl(port_mmio + PORT_SCR_ACT);
			qc_active |= readl(port_mmio + PORT_CMD_ISSUE);
		}
	} else {
		/* pp->active_link is valid iff any command is in flight */
		if (ap->qc_active && pp->active_link->sactive)
			qc_active = readl(port_mmio + PORT_SCR_ACT);
		else
			qc_active = readl(port_mmio + PORT_CMD_ISSUE);
	}

	rc = ata_qc_complete_multiple(ap, qc_active);
	if (unlikely(rc < 0 && !(ap->pflags & ATA_PFLAG_RESETTING))) {
		ehi->err_mask |= AC_ERR_HSM;
		ehi->action |= ATA_EH_RESET;
		ata_port_freeze(ap);
	}
}

static void ahci_handle_port_interrupt(struct ata_port *ap,
				       void __iomem *port_mmio, u32 status)
{
	struct ahci_port_priv *pp = ap->private_data;
	struct ahci_host_priv *hpriv = ap->host->private_data;

	/* ignore BAD_PMP while resetting */
	if (unlikely(ap->pflags & ATA_PFLAG_RESETTING))
		status &= ~PORT_IRQ_BAD_PMP;

#ifdef CONFIG_AHCI_IMX_PMP
	status &= ~PORT_IRQ_BAD_PMP;
	status &= ~PORT_IRQ_IF_ERR;
#endif

	if (sata_lpm_ignore_phy_events(&ap->link)) {
		status &= ~PORT_IRQ_PHYRDY;
		ahci_scr_write(&ap->link, SCR_ERROR, SERR_PHYRDY_CHG);
	}

	if (unlikely(status & PORT_IRQ_ERROR)) {
		/*
		 * Before getting the error notification, we may have
		 * received SDB FISes notifying successful completions.
		 * Handle these first and then handle the error.
		 */
		ahci_qc_complete(ap, port_mmio);
		ahci_error_intr(ap, status);
		return;
	}

	if (status & PORT_IRQ_SDB_FIS) {
		/* If SNotification is available, leave notification
		 * handling to sata_async_notification().  If not,
		 * emulate it by snooping SDB FIS RX area.
		 *
		 * Snooping FIS RX area is probably cheaper than
		 * poking SNotification but some constrollers which
		 * implement SNotification, ICH9 for example, don't
		 * store AN SDB FIS into receive area.
		 */
		if (hpriv->cap & HOST_CAP_SNTF)
			sata_async_notification(ap);
		else {
			/* If the 'N' bit in word 0 of the FIS is set,
			 * we just received asynchronous notification.
			 * Tell libata about it.
			 *
			 * Lack of SNotification should not appear in
			 * ahci 1.2, so the workaround is unnecessary
			 * when FBS is enabled.
			 */
			if (pp->fbs_enabled)
				WARN_ON_ONCE(1);
			else {
				const __le32 *f = pp->rx_fis + RX_FIS_SDB;
				u32 f0 = le32_to_cpu(f[0]);
				if (f0 & (1 << 15))
					sata_async_notification(ap);
			}
		}
	}

	/* Handle completed commands */
	ahci_qc_complete(ap, port_mmio);
}

static void ahci_port_intr(struct ata_port *ap)
{
	void __iomem *port_mmio = ahci_port_base(ap);
	u32 status;

#ifdef CONFIG_AHCI_IMX_PMP
	status = readl(port_mmio + PORT_SCR_NTF);
	if (status)
		ap->flags |= (1 << 31);
#endif

	status = readl(port_mmio + PORT_IRQ_STAT);
	writel(status, port_mmio + PORT_IRQ_STAT);

	ahci_handle_port_interrupt(ap, port_mmio, status);
}

static irqreturn_t ahci_multi_irqs_intr_hard(int irq, void *dev_instance)
{
	struct ata_port *ap = dev_instance;
	void __iomem *port_mmio = ahci_port_base(ap);
	u32 status;

	status = readl(port_mmio + PORT_IRQ_STAT);
	writel(status, port_mmio + PORT_IRQ_STAT);

	spin_lock(ap->lock);
	ahci_handle_port_interrupt(ap, port_mmio, status);
	spin_unlock(ap->lock);

	return IRQ_HANDLED;
}

u32 ahci_handle_port_intr(struct ata_host *host, u32 irq_masked)
{
	unsigned int i, handled = 0;

	for (i = 0; i < host->n_ports; i++) {
		struct ata_port *ap;

		if (!(irq_masked & (1 << i)))
			continue;

		ap = host->ports[i];
		if (ap) {
			ahci_port_intr(ap);
		} else {
			if (ata_ratelimit())
				dev_warn(host->dev,
					 "interrupt on disabled port %u\n", i);
		}

		handled = 1;
	}

	return handled;
}
EXPORT_SYMBOL_GPL(ahci_handle_port_intr);

static irqreturn_t ahci_single_level_irq_intr(int irq, void *dev_instance)
{
	struct ata_host *host = dev_instance;
	struct ahci_host_priv *hpriv;
	unsigned int rc = 0;
	void __iomem *mmio;
	u32 irq_stat, irq_masked;

	hpriv = host->private_data;
	mmio = hpriv->mmio;

	/* sigh.  0xffffffff is a valid return from h/w */
	irq_stat = readl(mmio + HOST_IRQ_STAT);
	if (!irq_stat)
		return IRQ_NONE;

	irq_masked = irq_stat & hpriv->port_map;

	spin_lock(&host->lock);

	rc = ahci_handle_port_intr(host, irq_masked);

	/* HOST_IRQ_STAT behaves as level triggered latch meaning that
	 * it should be cleared after all the port events are cleared;
	 * otherwise, it will raise a spurious interrupt after each
	 * valid one.  Please read section 10.6.2 of ahci 1.1 for more
	 * information.
	 *
	 * Also, use the unmasked value to clear interrupt as spurious
	 * pending event on a dummy port might cause screaming IRQ.
	 */
	writel(irq_stat, mmio + HOST_IRQ_STAT);

	spin_unlock(&host->lock);

	return IRQ_RETVAL(rc);
}

unsigned int ahci_qc_issue(struct ata_queued_cmd *qc)
{
	struct ata_port *ap = qc->ap;
	void __iomem *port_mmio = ahci_port_base(ap);
	struct ahci_port_priv *pp = ap->private_data;

	/* Keep track of the currently active link.  It will be used
	 * in completion path to determine whether NCQ phase is in
	 * progress.
	 */
	pp->active_link = qc->dev->link;

	if (ata_is_ncq(qc->tf.protocol))
		writel(1 << qc->hw_tag, port_mmio + PORT_SCR_ACT);

	if (pp->fbs_enabled && pp->fbs_last_dev != qc->dev->link->pmp) {
		u32 fbs = readl(port_mmio + PORT_FBS);
		fbs &= ~(PORT_FBS_DEV_MASK | PORT_FBS_DEC);
		fbs |= qc->dev->link->pmp << PORT_FBS_DEV_OFFSET;
		writel(fbs, port_mmio + PORT_FBS);
		pp->fbs_last_dev = qc->dev->link->pmp;
	}

	writel(1 << qc->hw_tag, port_mmio + PORT_CMD_ISSUE);

	ahci_sw_activity(qc->dev->link);

	return 0;
}
EXPORT_SYMBOL_GPL(ahci_qc_issue);

static void ahci_qc_fill_rtf(struct ata_queued_cmd *qc)
{
	struct ahci_port_priv *pp = qc->ap->private_data;
	u8 *rx_fis = pp->rx_fis;
#ifdef CONFIG_AHCI_IMX_PMP
	u8 *fis;
#endif
<<<<<<< HEAD
=======

	/*
	 * rtf may already be filled (e.g. for successful NCQ commands).
	 * If that is the case, we have nothing to do.
	 */
	if (qc->flags & ATA_QCFLAG_RTF_FILLED)
		return;
>>>>>>> ccf0a997

	if (pp->fbs_enabled)
		rx_fis += qc->dev->link->pmp * AHCI_RX_FIS_SZ;

#ifdef CONFIG_AHCI_IMX_PMP
	if (qc->ap->flags & (1 << 31)) {
		if (!(qc->ap->flags & (1 << 30))) {
			fis = pp->rx_fis + RX_FIS_D2H_REG;
			memcpy(rx_fis + RX_FIS_D2H_REG, fis, 0x14);
		}
	}
#endif

	/*
	 * After a successful execution of an ATA PIO data-in command,
	 * the device doesn't send D2H Reg FIS to update the TF and
	 * the host should take TF and E_Status from the preceding PIO
	 * Setup FIS.
	 */
	if (qc->tf.protocol == ATA_PROT_PIO && qc->dma_dir == DMA_FROM_DEVICE &&
	    !(qc->flags & ATA_QCFLAG_EH)) {
		ata_tf_from_fis(rx_fis + RX_FIS_PIO_SETUP, &qc->result_tf);
		qc->result_tf.status = (rx_fis + RX_FIS_PIO_SETUP)[15];
		qc->flags |= ATA_QCFLAG_RTF_FILLED;
		return;
	}

	/*
	 * For NCQ commands, we never get a D2H FIS, so reading the D2H Register
	 * FIS area of the Received FIS Structure (which contains a copy of the
	 * last D2H FIS received) will contain an outdated status code.
	 * For NCQ commands, we instead get a SDB FIS, so read the SDB FIS area
	 * instead. However, the SDB FIS does not contain the LBA, so we can't
	 * use the ata_tf_from_fis() helper.
	 */
	if (ata_is_ncq(qc->tf.protocol)) {
		const u8 *fis = rx_fis + RX_FIS_SDB;

		/*
		 * Successful NCQ commands have been filled already.
		 * A failed NCQ command will read the status here.
		 * (Note that a failed NCQ command will get a more specific
		 * error when reading the NCQ Command Error log.)
		 */
		qc->result_tf.status = fis[2];
		qc->result_tf.error = fis[3];
		qc->flags |= ATA_QCFLAG_RTF_FILLED;
		return;
	}

	ata_tf_from_fis(rx_fis + RX_FIS_D2H_REG, &qc->result_tf);
	qc->flags |= ATA_QCFLAG_RTF_FILLED;
}

static void ahci_qc_ncq_fill_rtf(struct ata_port *ap, u64 done_mask)
{
	struct ahci_port_priv *pp = ap->private_data;
	const u8 *fis;

	/* No outstanding commands. */
	if (!ap->qc_active)
		return;

	/*
	 * FBS not enabled, so read status and error once, since they are shared
	 * for all QCs.
	 */
	if (!pp->fbs_enabled) {
		u8 status, error;

		/* No outstanding NCQ commands. */
		if (!pp->active_link->sactive)
			return;

		fis = pp->rx_fis + RX_FIS_SDB;
		status = fis[2];
		error = fis[3];

		while (done_mask) {
			struct ata_queued_cmd *qc;
			unsigned int tag = __ffs64(done_mask);

			qc = ata_qc_from_tag(ap, tag);
			if (qc && ata_is_ncq(qc->tf.protocol)) {
				qc->result_tf.status = status;
				qc->result_tf.error = error;
				qc->flags |= ATA_QCFLAG_RTF_FILLED;
			}
			done_mask &= ~(1ULL << tag);
		}

		return;
	}

	/*
	 * FBS enabled, so read the status and error for each QC, since the QCs
	 * can belong to different PMP links. (Each PMP link has its own FIS
	 * Receive Area.)
	 */
	while (done_mask) {
		struct ata_queued_cmd *qc;
		unsigned int tag = __ffs64(done_mask);

		qc = ata_qc_from_tag(ap, tag);
		if (qc && ata_is_ncq(qc->tf.protocol)) {
			fis = pp->rx_fis;
			fis += qc->dev->link->pmp * AHCI_RX_FIS_SZ;
			fis += RX_FIS_SDB;
			qc->result_tf.status = fis[2];
			qc->result_tf.error = fis[3];
			qc->flags |= ATA_QCFLAG_RTF_FILLED;
		}
		done_mask &= ~(1ULL << tag);
	}
}

static void ahci_freeze(struct ata_port *ap)
{
	void __iomem *port_mmio = ahci_port_base(ap);

	/* turn IRQ off */
	writel(0, port_mmio + PORT_IRQ_MASK);
}

static void ahci_thaw(struct ata_port *ap)
{
	struct ahci_host_priv *hpriv = ap->host->private_data;
	void __iomem *mmio = hpriv->mmio;
	void __iomem *port_mmio = ahci_port_base(ap);
	u32 tmp;
	struct ahci_port_priv *pp = ap->private_data;

	/* clear IRQ */
	tmp = readl(port_mmio + PORT_IRQ_STAT);
	writel(tmp, port_mmio + PORT_IRQ_STAT);
	writel(1 << ap->port_no, mmio + HOST_IRQ_STAT);

	/* turn IRQ back on */
	writel(pp->intr_mask, port_mmio + PORT_IRQ_MASK);
}

void ahci_error_handler(struct ata_port *ap)
{
	struct ahci_host_priv *hpriv = ap->host->private_data;

	if (!ata_port_is_frozen(ap)) {
		/* restart engine */
		hpriv->stop_engine(ap);
		hpriv->start_engine(ap);
	}

	sata_pmp_error_handler(ap);

	if (!ata_dev_enabled(ap->link.device))
		hpriv->stop_engine(ap);
}
EXPORT_SYMBOL_GPL(ahci_error_handler);

static void ahci_post_internal_cmd(struct ata_queued_cmd *qc)
{
	struct ata_port *ap = qc->ap;

	/* make DMA engine forget about the failed command */
	if (qc->flags & ATA_QCFLAG_EH)
		ahci_kick_engine(ap);
}

static void ahci_set_aggressive_devslp(struct ata_port *ap, bool sleep)
{
	struct ahci_host_priv *hpriv = ap->host->private_data;
	void __iomem *port_mmio = ahci_port_base(ap);
	struct ata_device *dev = ap->link.device;
	u32 devslp, dm, dito, mdat, deto, dito_conf;
	int rc;
	unsigned int err_mask;

	devslp = readl(port_mmio + PORT_DEVSLP);
	if (!(devslp & PORT_DEVSLP_DSP)) {
		dev_info(ap->host->dev, "port does not support device sleep\n");
		return;
	}

	/* disable device sleep */
	if (!sleep) {
		if (devslp & PORT_DEVSLP_ADSE) {
			writel(devslp & ~PORT_DEVSLP_ADSE,
			       port_mmio + PORT_DEVSLP);
			err_mask = ata_dev_set_feature(dev,
						       SETFEATURES_SATA_DISABLE,
						       SATA_DEVSLP);
			if (err_mask && err_mask != AC_ERR_DEV)
				ata_dev_warn(dev, "failed to disable DEVSLP\n");
		}
		return;
	}

	dm = (devslp & PORT_DEVSLP_DM_MASK) >> PORT_DEVSLP_DM_OFFSET;
	dito = devslp_idle_timeout / (dm + 1);
	if (dito > 0x3ff)
		dito = 0x3ff;

	dito_conf = (devslp >> PORT_DEVSLP_DITO_OFFSET) & 0x3FF;

	/* device sleep was already enabled and same dito */
	if ((devslp & PORT_DEVSLP_ADSE) && (dito_conf == dito))
		return;

	/* set DITO, MDAT, DETO and enable DevSlp, need to stop engine first */
	rc = hpriv->stop_engine(ap);
	if (rc)
		return;

	/* Use the nominal value 10 ms if the read MDAT is zero,
	 * the nominal value of DETO is 20 ms.
	 */
	if (dev->devslp_timing[ATA_LOG_DEVSLP_VALID] &
	    ATA_LOG_DEVSLP_VALID_MASK) {
		mdat = dev->devslp_timing[ATA_LOG_DEVSLP_MDAT] &
		       ATA_LOG_DEVSLP_MDAT_MASK;
		if (!mdat)
			mdat = 10;
		deto = dev->devslp_timing[ATA_LOG_DEVSLP_DETO];
		if (!deto)
			deto = 20;
	} else {
		mdat = 10;
		deto = 20;
	}

	/* Make dito, mdat, deto bits to 0s */
	devslp &= ~GENMASK_ULL(24, 2);
	devslp |= ((dito << PORT_DEVSLP_DITO_OFFSET) |
		   (mdat << PORT_DEVSLP_MDAT_OFFSET) |
		   (deto << PORT_DEVSLP_DETO_OFFSET) |
		   PORT_DEVSLP_ADSE);
	writel(devslp, port_mmio + PORT_DEVSLP);

	hpriv->start_engine(ap);

	/* enable device sleep feature for the drive */
	err_mask = ata_dev_set_feature(dev,
				       SETFEATURES_SATA_ENABLE,
				       SATA_DEVSLP);
	if (err_mask && err_mask != AC_ERR_DEV)
		ata_dev_warn(dev, "failed to enable DEVSLP\n");
}

static void ahci_enable_fbs(struct ata_port *ap)
{
	struct ahci_host_priv *hpriv = ap->host->private_data;
	struct ahci_port_priv *pp = ap->private_data;
	void __iomem *port_mmio = ahci_port_base(ap);
	u32 fbs;
	int rc;

	if (!pp->fbs_supported)
		return;

	fbs = readl(port_mmio + PORT_FBS);
	if (fbs & PORT_FBS_EN) {
		pp->fbs_enabled = true;
		pp->fbs_last_dev = -1; /* initialization */
		return;
	}

	rc = hpriv->stop_engine(ap);
	if (rc)
		return;

	writel(fbs | PORT_FBS_EN, port_mmio + PORT_FBS);
	fbs = readl(port_mmio + PORT_FBS);
	if (fbs & PORT_FBS_EN) {
		dev_info(ap->host->dev, "FBS is enabled\n");
		pp->fbs_enabled = true;
		pp->fbs_last_dev = -1; /* initialization */
	} else
		dev_err(ap->host->dev, "Failed to enable FBS\n");

	hpriv->start_engine(ap);
}

static void ahci_disable_fbs(struct ata_port *ap)
{
	struct ahci_host_priv *hpriv = ap->host->private_data;
	struct ahci_port_priv *pp = ap->private_data;
	void __iomem *port_mmio = ahci_port_base(ap);
	u32 fbs;
	int rc;

	if (!pp->fbs_supported)
		return;

	fbs = readl(port_mmio + PORT_FBS);
	if ((fbs & PORT_FBS_EN) == 0) {
		pp->fbs_enabled = false;
		return;
	}

	rc = hpriv->stop_engine(ap);
	if (rc)
		return;

	writel(fbs & ~PORT_FBS_EN, port_mmio + PORT_FBS);
	fbs = readl(port_mmio + PORT_FBS);
	if (fbs & PORT_FBS_EN)
		dev_err(ap->host->dev, "Failed to disable FBS\n");
	else {
		dev_info(ap->host->dev, "FBS is disabled\n");
		pp->fbs_enabled = false;
	}

	hpriv->start_engine(ap);
}

static void ahci_pmp_attach(struct ata_port *ap)
{
	void __iomem *port_mmio = ahci_port_base(ap);
	struct ahci_port_priv *pp = ap->private_data;
	u32 cmd;

	cmd = readl(port_mmio + PORT_CMD);
	cmd |= PORT_CMD_PMP;
	writel(cmd, port_mmio + PORT_CMD);

	ahci_enable_fbs(ap);

	pp->intr_mask |= PORT_IRQ_BAD_PMP;

	/*
	 * We must not change the port interrupt mask register if the
	 * port is marked frozen, the value in pp->intr_mask will be
	 * restored later when the port is thawed.
	 *
	 * Note that during initialization, the port is marked as
	 * frozen since the irq handler is not yet registered.
	 */
	if (!ata_port_is_frozen(ap))
		writel(pp->intr_mask, port_mmio + PORT_IRQ_MASK);
}

static void ahci_pmp_detach(struct ata_port *ap)
{
	void __iomem *port_mmio = ahci_port_base(ap);
	struct ahci_port_priv *pp = ap->private_data;
	u32 cmd;

	ahci_disable_fbs(ap);

	cmd = readl(port_mmio + PORT_CMD);
	cmd &= ~PORT_CMD_PMP;
	writel(cmd, port_mmio + PORT_CMD);

	pp->intr_mask &= ~PORT_IRQ_BAD_PMP;

	/* see comment above in ahci_pmp_attach() */
	if (!ata_port_is_frozen(ap))
		writel(pp->intr_mask, port_mmio + PORT_IRQ_MASK);
}

int ahci_port_resume(struct ata_port *ap)
{
	ahci_rpm_get_port(ap);

	ahci_power_up(ap);
	ahci_start_port(ap);

	if (sata_pmp_attached(ap))
		ahci_pmp_attach(ap);
	else
		ahci_pmp_detach(ap);

	return 0;
}
EXPORT_SYMBOL_GPL(ahci_port_resume);

#ifdef CONFIG_PM
static void ahci_handle_s2idle(struct ata_port *ap)
{
	void __iomem *port_mmio = ahci_port_base(ap);
	u32 devslp;

	if (pm_suspend_via_firmware())
		return;
	devslp = readl(port_mmio + PORT_DEVSLP);
	if ((devslp & PORT_DEVSLP_ADSE))
		ata_msleep(ap, devslp_idle_timeout);
}

static int ahci_port_suspend(struct ata_port *ap, pm_message_t mesg)
{
	const char *emsg = NULL;
	int rc;

	rc = ahci_deinit_port(ap, &emsg);
	if (rc == 0)
		ahci_power_down(ap);
	else {
		ata_port_err(ap, "%s (%d)\n", emsg, rc);
		ata_port_freeze(ap);
	}

	if (acpi_storage_d3(ap->host->dev))
		ahci_handle_s2idle(ap);

	ahci_rpm_put_port(ap);
	return rc;
}
#endif

static int ahci_port_start(struct ata_port *ap)
{
	struct ahci_host_priv *hpriv = ap->host->private_data;
	struct device *dev = ap->host->dev;
	struct ahci_port_priv *pp;
	void *mem;
	dma_addr_t mem_dma;
	size_t dma_sz, rx_fis_sz;

	pp = devm_kzalloc(dev, sizeof(*pp), GFP_KERNEL);
	if (!pp)
		return -ENOMEM;

	if (ap->host->n_ports > 1) {
		pp->irq_desc = devm_kzalloc(dev, 8, GFP_KERNEL);
		if (!pp->irq_desc) {
			devm_kfree(dev, pp);
			return -ENOMEM;
		}
		snprintf(pp->irq_desc, 8,
			 "%s%d", dev_driver_string(dev), ap->port_no);
	}

	/* check FBS capability */
	if ((hpriv->cap & HOST_CAP_FBS) && sata_pmp_supported(ap)) {
		void __iomem *port_mmio = ahci_port_base(ap);
		u32 cmd = readl(port_mmio + PORT_CMD);
		if (cmd & PORT_CMD_FBSCP)
			pp->fbs_supported = true;
		else if (hpriv->flags & AHCI_HFLAG_YES_FBS) {
			dev_info(dev, "port %d can do FBS, forcing FBSCP\n",
				 ap->port_no);
			pp->fbs_supported = true;
		} else
			dev_warn(dev, "port %d is not capable of FBS\n",
				 ap->port_no);
	}

	if (pp->fbs_supported) {
		dma_sz = AHCI_PORT_PRIV_FBS_DMA_SZ;
		rx_fis_sz = AHCI_RX_FIS_SZ * 16;
	} else {
		dma_sz = AHCI_PORT_PRIV_DMA_SZ;
		rx_fis_sz = AHCI_RX_FIS_SZ;
	}

	mem = dmam_alloc_coherent(dev, dma_sz, &mem_dma, GFP_KERNEL);
	if (!mem)
		return -ENOMEM;

	/*
	 * First item in chunk of DMA memory: 32-slot command table,
	 * 32 bytes each in size
	 */
	pp->cmd_slot = mem;
	pp->cmd_slot_dma = mem_dma;

	mem += AHCI_CMD_SLOT_SZ;
	mem_dma += AHCI_CMD_SLOT_SZ;

	/*
	 * Second item: Received-FIS area
	 */
	pp->rx_fis = mem;
	pp->rx_fis_dma = mem_dma;

	mem += rx_fis_sz;
	mem_dma += rx_fis_sz;

	/*
	 * Third item: data area for storing a single command
	 * and its scatter-gather table
	 */
	pp->cmd_tbl = mem;
	pp->cmd_tbl_dma = mem_dma;

	/*
	 * Save off initial list of interrupts to be enabled.
	 * This could be changed later
	 */
	pp->intr_mask = DEF_PORT_IRQ;

	/*
	 * Switch to per-port locking in case each port has its own MSI vector.
	 */
	if (hpriv->flags & AHCI_HFLAG_MULTI_MSI) {
		spin_lock_init(&pp->lock);
		ap->lock = &pp->lock;
	}

	ap->private_data = pp;

	/* engage engines, captain */
	return ahci_port_resume(ap);
}

static void ahci_port_stop(struct ata_port *ap)
{
	const char *emsg = NULL;
	struct ahci_host_priv *hpriv = ap->host->private_data;
	void __iomem *host_mmio = hpriv->mmio;
	int rc;

	/* de-initialize port */
	rc = ahci_deinit_port(ap, &emsg);
	if (rc)
		ata_port_warn(ap, "%s (%d)\n", emsg, rc);

	/*
	 * Clear GHC.IS to prevent stuck INTx after disabling MSI and
	 * re-enabling INTx.
	 */
	writel(1 << ap->port_no, host_mmio + HOST_IRQ_STAT);

	ahci_rpm_put_port(ap);
}

void ahci_print_info(struct ata_host *host, const char *scc_s)
{
	struct ahci_host_priv *hpriv = host->private_data;
	u32 vers, cap, cap2, impl, speed;
	const char *speed_s;

	vers = hpriv->version;
	cap = hpriv->cap;
	cap2 = hpriv->cap2;
	impl = hpriv->port_map;

	speed = (cap >> 20) & 0xf;
	if (speed == 1)
		speed_s = "1.5";
	else if (speed == 2)
		speed_s = "3";
	else if (speed == 3)
		speed_s = "6";
	else
		speed_s = "?";

	dev_info(host->dev,
		"AHCI %02x%02x.%02x%02x "
		"%u slots %u ports %s Gbps 0x%x impl %s mode\n"
		,

		(vers >> 24) & 0xff,
		(vers >> 16) & 0xff,
		(vers >> 8) & 0xff,
		vers & 0xff,

		((cap >> 8) & 0x1f) + 1,
		(cap & 0x1f) + 1,
		speed_s,
		impl,
		scc_s);

	dev_info(host->dev,
		"flags: "
		"%s%s%s%s%s%s%s"
		"%s%s%s%s%s%s%s"
		"%s%s%s%s%s%s%s"
		"%s%s\n"
		,

		cap & HOST_CAP_64 ? "64bit " : "",
		cap & HOST_CAP_NCQ ? "ncq " : "",
		cap & HOST_CAP_SNTF ? "sntf " : "",
		cap & HOST_CAP_MPS ? "ilck " : "",
		cap & HOST_CAP_SSS ? "stag " : "",
		cap & HOST_CAP_ALPM ? "pm " : "",
		cap & HOST_CAP_LED ? "led " : "",
		cap & HOST_CAP_CLO ? "clo " : "",
		cap & HOST_CAP_ONLY ? "only " : "",
		cap & HOST_CAP_PMP ? "pmp " : "",
		cap & HOST_CAP_FBS ? "fbs " : "",
		cap & HOST_CAP_PIO_MULTI ? "pio " : "",
		cap & HOST_CAP_SSC ? "slum " : "",
		cap & HOST_CAP_PART ? "part " : "",
		cap & HOST_CAP_CCC ? "ccc " : "",
		cap & HOST_CAP_EMS ? "ems " : "",
		cap & HOST_CAP_SXS ? "sxs " : "",
		cap2 & HOST_CAP2_DESO ? "deso " : "",
		cap2 & HOST_CAP2_SADM ? "sadm " : "",
		cap2 & HOST_CAP2_SDS ? "sds " : "",
		cap2 & HOST_CAP2_APST ? "apst " : "",
		cap2 & HOST_CAP2_NVMHCI ? "nvmp " : "",
		cap2 & HOST_CAP2_BOH ? "boh " : ""
		);
}
EXPORT_SYMBOL_GPL(ahci_print_info);

void ahci_set_em_messages(struct ahci_host_priv *hpriv,
			  struct ata_port_info *pi)
{
	u8 messages;
	void __iomem *mmio = hpriv->mmio;
	u32 em_loc = readl(mmio + HOST_EM_LOC);
	u32 em_ctl = readl(mmio + HOST_EM_CTL);

	if (!ahci_em_messages || !(hpriv->cap & HOST_CAP_EMS))
		return;

	messages = (em_ctl & EM_CTRL_MSG_TYPE) >> 16;

	if (messages) {
		/* store em_loc */
		hpriv->em_loc = ((em_loc >> 16) * 4);
		hpriv->em_buf_sz = ((em_loc & 0xff) * 4);
		hpriv->em_msg_type = messages;
		pi->flags |= ATA_FLAG_EM;
		if (!(em_ctl & EM_CTL_ALHD))
			pi->flags |= ATA_FLAG_SW_ACTIVITY;
	}
}
EXPORT_SYMBOL_GPL(ahci_set_em_messages);

static int ahci_host_activate_multi_irqs(struct ata_host *host,
					 const struct scsi_host_template *sht)
{
	struct ahci_host_priv *hpriv = host->private_data;
	int i, rc;

	rc = ata_host_start(host);
	if (rc)
		return rc;
	/*
	 * Requests IRQs according to AHCI-1.1 when multiple MSIs were
	 * allocated. That is one MSI per port, starting from @irq.
	 */
	for (i = 0; i < host->n_ports; i++) {
		struct ahci_port_priv *pp = host->ports[i]->private_data;
		int irq = hpriv->get_irq_vector(host, i);

		/* Do not receive interrupts sent by dummy ports */
		if (!pp) {
			disable_irq(irq);
			continue;
		}

		rc = devm_request_irq(host->dev, irq, ahci_multi_irqs_intr_hard,
				0, pp->irq_desc, host->ports[i]);

		if (rc)
			return rc;
		ata_port_desc(host->ports[i], "irq %d", irq);
	}

	return ata_host_register(host, sht);
}

/**
 *	ahci_host_activate - start AHCI host, request IRQs and register it
 *	@host: target ATA host
 *	@sht: scsi_host_template to use when registering the host
 *
 *	LOCKING:
 *	Inherited from calling layer (may sleep).
 *
 *	RETURNS:
 *	0 on success, -errno otherwise.
 */
int ahci_host_activate(struct ata_host *host, const struct scsi_host_template *sht)
{
	struct ahci_host_priv *hpriv = host->private_data;
	int irq = hpriv->irq;
	int rc;

	if (hpriv->flags & AHCI_HFLAG_MULTI_MSI) {
		if (hpriv->irq_handler &&
		    hpriv->irq_handler != ahci_single_level_irq_intr)
			dev_warn(host->dev,
			         "both AHCI_HFLAG_MULTI_MSI flag set and custom irq handler implemented\n");
		if (!hpriv->get_irq_vector) {
			dev_err(host->dev,
				"AHCI_HFLAG_MULTI_MSI requires ->get_irq_vector!\n");
			return -EIO;
		}

		rc = ahci_host_activate_multi_irqs(host, sht);
	} else {
		rc = ata_host_activate(host, irq, hpriv->irq_handler,
				       IRQF_SHARED, sht);
	}


	return rc;
}
EXPORT_SYMBOL_GPL(ahci_host_activate);

MODULE_AUTHOR("Jeff Garzik");
MODULE_DESCRIPTION("Common AHCI SATA low-level routines");
MODULE_LICENSE("GPL");<|MERGE_RESOLUTION|>--- conflicted
+++ resolved
@@ -2103,8 +2103,6 @@
 #ifdef CONFIG_AHCI_IMX_PMP
 	u8 *fis;
 #endif
-<<<<<<< HEAD
-=======
 
 	/*
 	 * rtf may already be filled (e.g. for successful NCQ commands).
@@ -2112,7 +2110,6 @@
 	 */
 	if (qc->flags & ATA_QCFLAG_RTF_FILLED)
 		return;
->>>>>>> ccf0a997
 
 	if (pp->fbs_enabled)
 		rx_fis += qc->dev->link->pmp * AHCI_RX_FIS_SZ;
