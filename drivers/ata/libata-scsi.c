// SPDX-License-Identifier: GPL-2.0-or-later
/*
 *  libata-scsi.c - helper library for ATA
 *
 *  Copyright 2003-2004 Red Hat, Inc.  All rights reserved.
 *  Copyright 2003-2004 Jeff Garzik
 *
 *  libata documentation is available via 'make {ps|pdf}docs',
 *  as Documentation/driver-api/libata.rst
 *
 *  Hardware documentation available from
 *  - http://www.t10.org/
 *  - http://www.t13.org/
 */

#include <linux/compat.h>
#include <linux/slab.h>
#include <linux/kernel.h>
#include <linux/blkdev.h>
#include <linux/spinlock.h>
#include <linux/export.h>
#include <scsi/scsi.h>
#include <scsi/scsi_host.h>
#include <scsi/scsi_cmnd.h>
#include <scsi/scsi_eh.h>
#include <scsi/scsi_device.h>
#include <scsi/scsi_tcq.h>
#include <scsi/scsi_transport.h>
#include <linux/libata.h>
#include <linux/hdreg.h>
#include <linux/uaccess.h>
#include <linux/suspend.h>
#include <asm/unaligned.h>
#include <linux/ioprio.h>
#include <linux/of.h>

#include "libata.h"
#include "libata-transport.h"

#define ATA_SCSI_RBUF_SIZE	576

static DEFINE_SPINLOCK(ata_scsi_rbuf_lock);
static u8 ata_scsi_rbuf[ATA_SCSI_RBUF_SIZE];

typedef unsigned int (*ata_xlat_func_t)(struct ata_queued_cmd *qc);

static struct ata_device *__ata_scsi_find_dev(struct ata_port *ap,
					const struct scsi_device *scsidev);

#define RW_RECOVERY_MPAGE 0x1
#define RW_RECOVERY_MPAGE_LEN 12
#define CACHE_MPAGE 0x8
#define CACHE_MPAGE_LEN 20
#define CONTROL_MPAGE 0xa
#define CONTROL_MPAGE_LEN 12
#define ALL_MPAGES 0x3f
#define ALL_SUB_MPAGES 0xff


static const u8 def_rw_recovery_mpage[RW_RECOVERY_MPAGE_LEN] = {
	RW_RECOVERY_MPAGE,
	RW_RECOVERY_MPAGE_LEN - 2,
	(1 << 7),	/* AWRE */
	0,		/* read retry count */
	0, 0, 0, 0,
	0,		/* write retry count */
	0, 0, 0
};

static const u8 def_cache_mpage[CACHE_MPAGE_LEN] = {
	CACHE_MPAGE,
	CACHE_MPAGE_LEN - 2,
	0,		/* contains WCE, needs to be 0 for logic */
	0, 0, 0, 0, 0, 0, 0, 0, 0,
	0,		/* contains DRA, needs to be 0 for logic */
	0, 0, 0, 0, 0, 0, 0
};

static const u8 def_control_mpage[CONTROL_MPAGE_LEN] = {
	CONTROL_MPAGE,
	CONTROL_MPAGE_LEN - 2,
	2,	/* DSENSE=0, GLTSD=1 */
	0,	/* [QAM+QERR may be 1, see 05-359r1] */
	0, 0, 0, 0, 0xff, 0xff,
	0, 30	/* extended self test time, see 05-359r1 */
};

static ssize_t ata_scsi_park_show(struct device *device,
				  struct device_attribute *attr, char *buf)
{
	struct scsi_device *sdev = to_scsi_device(device);
	struct ata_port *ap;
	struct ata_link *link;
	struct ata_device *dev;
	unsigned long now;
	unsigned int msecs;
	int rc = 0;

	ap = ata_shost_to_port(sdev->host);

	spin_lock_irq(ap->lock);
	dev = ata_scsi_find_dev(ap, sdev);
	if (!dev) {
		rc = -ENODEV;
		goto unlock;
	}
	if (dev->flags & ATA_DFLAG_NO_UNLOAD) {
		rc = -EOPNOTSUPP;
		goto unlock;
	}

	link = dev->link;
	now = jiffies;
	if (ap->pflags & ATA_PFLAG_EH_IN_PROGRESS &&
	    link->eh_context.unloaded_mask & (1 << dev->devno) &&
	    time_after(dev->unpark_deadline, now))
		msecs = jiffies_to_msecs(dev->unpark_deadline - now);
	else
		msecs = 0;

unlock:
	spin_unlock_irq(ap->lock);

	return rc ? rc : sysfs_emit(buf, "%u\n", msecs);
}

static ssize_t ata_scsi_park_store(struct device *device,
				   struct device_attribute *attr,
				   const char *buf, size_t len)
{
	struct scsi_device *sdev = to_scsi_device(device);
	struct ata_port *ap;
	struct ata_device *dev;
	long int input;
	unsigned long flags;
	int rc;

	rc = kstrtol(buf, 10, &input);
	if (rc)
		return rc;
	if (input < -2)
		return -EINVAL;
	if (input > ATA_TMOUT_MAX_PARK) {
		rc = -EOVERFLOW;
		input = ATA_TMOUT_MAX_PARK;
	}

	ap = ata_shost_to_port(sdev->host);

	spin_lock_irqsave(ap->lock, flags);
	dev = ata_scsi_find_dev(ap, sdev);
	if (unlikely(!dev)) {
		rc = -ENODEV;
		goto unlock;
	}
	if (dev->class != ATA_DEV_ATA &&
	    dev->class != ATA_DEV_ZAC) {
		rc = -EOPNOTSUPP;
		goto unlock;
	}

	if (input >= 0) {
		if (dev->flags & ATA_DFLAG_NO_UNLOAD) {
			rc = -EOPNOTSUPP;
			goto unlock;
		}

		dev->unpark_deadline = ata_deadline(jiffies, input);
		dev->link->eh_info.dev_action[dev->devno] |= ATA_EH_PARK;
		ata_port_schedule_eh(ap);
		complete(&ap->park_req_pending);
	} else {
		switch (input) {
		case -1:
			dev->flags &= ~ATA_DFLAG_NO_UNLOAD;
			break;
		case -2:
			dev->flags |= ATA_DFLAG_NO_UNLOAD;
			break;
		}
	}
unlock:
	spin_unlock_irqrestore(ap->lock, flags);

	return rc ? rc : len;
}
DEVICE_ATTR(unload_heads, S_IRUGO | S_IWUSR,
	    ata_scsi_park_show, ata_scsi_park_store);
EXPORT_SYMBOL_GPL(dev_attr_unload_heads);

void ata_scsi_set_sense(struct ata_device *dev, struct scsi_cmnd *cmd,
			u8 sk, u8 asc, u8 ascq)
{
	bool d_sense = (dev->flags & ATA_DFLAG_D_SENSE);

	if (!cmd)
		return;

	scsi_build_sense(cmd, d_sense, sk, asc, ascq);
}

void ata_scsi_set_sense_information(struct ata_device *dev,
				    struct scsi_cmnd *cmd,
				    const struct ata_taskfile *tf)
{
	u64 information;

	if (!cmd)
		return;

	information = ata_tf_read_block(tf, dev);
	if (information == U64_MAX)
		return;

	scsi_set_sense_information(cmd->sense_buffer,
				   SCSI_SENSE_BUFFERSIZE, information);
}

static void ata_scsi_set_invalid_field(struct ata_device *dev,
				       struct scsi_cmnd *cmd, u16 field, u8 bit)
{
	ata_scsi_set_sense(dev, cmd, ILLEGAL_REQUEST, 0x24, 0x0);
	/* "Invalid field in CDB" */
	scsi_set_sense_field_pointer(cmd->sense_buffer, SCSI_SENSE_BUFFERSIZE,
				     field, bit, 1);
}

static void ata_scsi_set_invalid_parameter(struct ata_device *dev,
					   struct scsi_cmnd *cmd, u16 field)
{
	/* "Invalid field in parameter list" */
	ata_scsi_set_sense(dev, cmd, ILLEGAL_REQUEST, 0x26, 0x0);
	scsi_set_sense_field_pointer(cmd->sense_buffer, SCSI_SENSE_BUFFERSIZE,
				     field, 0xff, 0);
}

static struct attribute *ata_common_sdev_attrs[] = {
	&dev_attr_unload_heads.attr,
	NULL
};

static const struct attribute_group ata_common_sdev_attr_group = {
	.attrs = ata_common_sdev_attrs
};

const struct attribute_group *ata_common_sdev_groups[] = {
	&ata_common_sdev_attr_group,
	NULL
};
EXPORT_SYMBOL_GPL(ata_common_sdev_groups);

/**
 *	ata_std_bios_param - generic bios head/sector/cylinder calculator used by sd.
 *	@sdev: SCSI device for which BIOS geometry is to be determined
 *	@bdev: block device associated with @sdev
 *	@capacity: capacity of SCSI device
 *	@geom: location to which geometry will be output
 *
 *	Generic bios head/sector/cylinder calculator
 *	used by sd. Most BIOSes nowadays expect a XXX/255/16  (CHS)
 *	mapping. Some situations may arise where the disk is not
 *	bootable if this is not used.
 *
 *	LOCKING:
 *	Defined by the SCSI layer.  We don't really care.
 *
 *	RETURNS:
 *	Zero.
 */
int ata_std_bios_param(struct scsi_device *sdev, struct block_device *bdev,
		       sector_t capacity, int geom[])
{
	geom[0] = 255;
	geom[1] = 63;
	sector_div(capacity, 255*63);
	geom[2] = capacity;

	return 0;
}
EXPORT_SYMBOL_GPL(ata_std_bios_param);

/**
 *	ata_scsi_unlock_native_capacity - unlock native capacity
 *	@sdev: SCSI device to adjust device capacity for
 *
 *	This function is called if a partition on @sdev extends beyond
 *	the end of the device.  It requests EH to unlock HPA.
 *
 *	LOCKING:
 *	Defined by the SCSI layer.  Might sleep.
 */
void ata_scsi_unlock_native_capacity(struct scsi_device *sdev)
{
	struct ata_port *ap = ata_shost_to_port(sdev->host);
	struct ata_device *dev;
	unsigned long flags;

	spin_lock_irqsave(ap->lock, flags);

	dev = ata_scsi_find_dev(ap, sdev);
	if (dev && dev->n_sectors < dev->n_native_sectors) {
		dev->flags |= ATA_DFLAG_UNLOCK_HPA;
		dev->link->eh_info.action |= ATA_EH_RESET;
		ata_port_schedule_eh(ap);
	}

	spin_unlock_irqrestore(ap->lock, flags);
	ata_port_wait_eh(ap);
}
EXPORT_SYMBOL_GPL(ata_scsi_unlock_native_capacity);

/**
 *	ata_get_identity - Handler for HDIO_GET_IDENTITY ioctl
 *	@ap: target port
 *	@sdev: SCSI device to get identify data for
 *	@arg: User buffer area for identify data
 *
 *	LOCKING:
 *	Defined by the SCSI layer.  We don't really care.
 *
 *	RETURNS:
 *	Zero on success, negative errno on error.
 */
static int ata_get_identity(struct ata_port *ap, struct scsi_device *sdev,
			    void __user *arg)
{
	struct ata_device *dev = ata_scsi_find_dev(ap, sdev);
	u16 __user *dst = arg;
	char buf[40];

	if (!dev)
		return -ENOMSG;

	if (copy_to_user(dst, dev->id, ATA_ID_WORDS * sizeof(u16)))
		return -EFAULT;

	ata_id_string(dev->id, buf, ATA_ID_PROD, ATA_ID_PROD_LEN);
	if (copy_to_user(dst + ATA_ID_PROD, buf, ATA_ID_PROD_LEN))
		return -EFAULT;

	ata_id_string(dev->id, buf, ATA_ID_FW_REV, ATA_ID_FW_REV_LEN);
	if (copy_to_user(dst + ATA_ID_FW_REV, buf, ATA_ID_FW_REV_LEN))
		return -EFAULT;

	ata_id_string(dev->id, buf, ATA_ID_SERNO, ATA_ID_SERNO_LEN);
	if (copy_to_user(dst + ATA_ID_SERNO, buf, ATA_ID_SERNO_LEN))
		return -EFAULT;

	return 0;
}

/**
 *	ata_cmd_ioctl - Handler for HDIO_DRIVE_CMD ioctl
 *	@scsidev: Device to which we are issuing command
 *	@arg: User provided data for issuing command
 *
 *	LOCKING:
 *	Defined by the SCSI layer.  We don't really care.
 *
 *	RETURNS:
 *	Zero on success, negative errno on error.
 */
int ata_cmd_ioctl(struct scsi_device *scsidev, void __user *arg)
{
	int rc = 0;
	u8 sensebuf[SCSI_SENSE_BUFFERSIZE];
	u8 scsi_cmd[MAX_COMMAND_SIZE];
	u8 args[4], *argbuf = NULL;
	int argsize = 0;
	enum dma_data_direction data_dir;
	struct scsi_sense_hdr sshdr;
	int cmd_result;

	if (arg == NULL)
		return -EINVAL;

	if (copy_from_user(args, arg, sizeof(args)))
		return -EFAULT;

	memset(sensebuf, 0, sizeof(sensebuf));
	memset(scsi_cmd, 0, sizeof(scsi_cmd));

	if (args[3]) {
		argsize = ATA_SECT_SIZE * args[3];
		argbuf = kmalloc(argsize, GFP_KERNEL);
		if (argbuf == NULL) {
			rc = -ENOMEM;
			goto error;
		}

		scsi_cmd[1]  = (4 << 1); /* PIO Data-in */
		scsi_cmd[2]  = 0x0e;     /* no off.line or cc, read from dev,
					    block count in sector count field */
		data_dir = DMA_FROM_DEVICE;
	} else {
		scsi_cmd[1]  = (3 << 1); /* Non-data */
		scsi_cmd[2]  = 0x20;     /* cc but no off.line or data xfer */
		data_dir = DMA_NONE;
	}

	scsi_cmd[0] = ATA_16;

	scsi_cmd[4] = args[2];
	if (args[0] == ATA_CMD_SMART) { /* hack -- ide driver does this too */
		scsi_cmd[6]  = args[3];
		scsi_cmd[8]  = args[1];
		scsi_cmd[10] = ATA_SMART_LBAM_PASS;
		scsi_cmd[12] = ATA_SMART_LBAH_PASS;
	} else {
		scsi_cmd[6]  = args[1];
	}
	scsi_cmd[14] = args[0];

	/* Good values for timeout and retries?  Values below
	   from scsi_ioctl_send_command() for default case... */
	cmd_result = scsi_execute(scsidev, scsi_cmd, data_dir, argbuf, argsize,
				  sensebuf, &sshdr, (10*HZ), 5, 0, 0, NULL);

	if (cmd_result < 0) {
		rc = cmd_result;
		goto error;
	}
	if (scsi_sense_valid(&sshdr)) {/* sense data available */
		u8 *desc = sensebuf + 8;

		/* If we set cc then ATA pass-through will cause a
		 * check condition even if no error. Filter that. */
		if (scsi_status_is_check_condition(cmd_result)) {
			if (sshdr.sense_key == RECOVERED_ERROR &&
			    sshdr.asc == 0 && sshdr.ascq == 0x1d)
				cmd_result &= ~SAM_STAT_CHECK_CONDITION;
		}

		/* Send userspace a few ATA registers (same as drivers/ide) */
		if (sensebuf[0] == 0x72 &&	/* format is "descriptor" */
		    desc[0] == 0x09) {		/* code is "ATA Descriptor" */
			args[0] = desc[13];	/* status */
			args[1] = desc[3];	/* error */
			args[2] = desc[5];	/* sector count (0:7) */
			if (copy_to_user(arg, args, sizeof(args)))
				rc = -EFAULT;
		}
	}


	if (cmd_result) {
		rc = -EIO;
		goto error;
	}

	if ((argbuf)
	 && copy_to_user(arg + sizeof(args), argbuf, argsize))
		rc = -EFAULT;
error:
	kfree(argbuf);
	return rc;
}

/**
 *	ata_task_ioctl - Handler for HDIO_DRIVE_TASK ioctl
 *	@scsidev: Device to which we are issuing command
 *	@arg: User provided data for issuing command
 *
 *	LOCKING:
 *	Defined by the SCSI layer.  We don't really care.
 *
 *	RETURNS:
 *	Zero on success, negative errno on error.
 */
int ata_task_ioctl(struct scsi_device *scsidev, void __user *arg)
{
	int rc = 0;
	u8 sensebuf[SCSI_SENSE_BUFFERSIZE];
	u8 scsi_cmd[MAX_COMMAND_SIZE];
	u8 args[7];
	struct scsi_sense_hdr sshdr;
	int cmd_result;

	if (arg == NULL)
		return -EINVAL;

	if (copy_from_user(args, arg, sizeof(args)))
		return -EFAULT;

	memset(sensebuf, 0, sizeof(sensebuf));
	memset(scsi_cmd, 0, sizeof(scsi_cmd));
	scsi_cmd[0]  = ATA_16;
	scsi_cmd[1]  = (3 << 1); /* Non-data */
	scsi_cmd[2]  = 0x20;     /* cc but no off.line or data xfer */
	scsi_cmd[4]  = args[1];
	scsi_cmd[6]  = args[2];
	scsi_cmd[8]  = args[3];
	scsi_cmd[10] = args[4];
	scsi_cmd[12] = args[5];
	scsi_cmd[13] = args[6] & 0x4f;
	scsi_cmd[14] = args[0];

	/* Good values for timeout and retries?  Values below
	   from scsi_ioctl_send_command() for default case... */
	cmd_result = scsi_execute(scsidev, scsi_cmd, DMA_NONE, NULL, 0,
				sensebuf, &sshdr, (10*HZ), 5, 0, 0, NULL);

	if (cmd_result < 0) {
		rc = cmd_result;
		goto error;
	}
	if (scsi_sense_valid(&sshdr)) {/* sense data available */
		u8 *desc = sensebuf + 8;

		/* If we set cc then ATA pass-through will cause a
		 * check condition even if no error. Filter that. */
		if (cmd_result & SAM_STAT_CHECK_CONDITION) {
			if (sshdr.sense_key == RECOVERED_ERROR &&
			    sshdr.asc == 0 && sshdr.ascq == 0x1d)
				cmd_result &= ~SAM_STAT_CHECK_CONDITION;
		}

		/* Send userspace ATA registers */
		if (sensebuf[0] == 0x72 &&	/* format is "descriptor" */
				desc[0] == 0x09) {/* code is "ATA Descriptor" */
			args[0] = desc[13];	/* status */
			args[1] = desc[3];	/* error */
			args[2] = desc[5];	/* sector count (0:7) */
			args[3] = desc[7];	/* lbal */
			args[4] = desc[9];	/* lbam */
			args[5] = desc[11];	/* lbah */
			args[6] = desc[12];	/* select */
			if (copy_to_user(arg, args, sizeof(args)))
				rc = -EFAULT;
		}
	}

	if (cmd_result) {
		rc = -EIO;
		goto error;
	}

 error:
	return rc;
}

static bool ata_ioc32(struct ata_port *ap)
{
	if (ap->flags & ATA_FLAG_PIO_DMA)
		return true;
	if (ap->pflags & ATA_PFLAG_PIO32)
		return true;
	return false;
}

/*
 * This handles both native and compat commands, so anything added
 * here must have a compatible argument, or check in_compat_syscall()
 */
int ata_sas_scsi_ioctl(struct ata_port *ap, struct scsi_device *scsidev,
		     unsigned int cmd, void __user *arg)
{
	unsigned long val;
	int rc = -EINVAL;
	unsigned long flags;

	switch (cmd) {
	case HDIO_GET_32BIT:
		spin_lock_irqsave(ap->lock, flags);
		val = ata_ioc32(ap);
		spin_unlock_irqrestore(ap->lock, flags);
#ifdef CONFIG_COMPAT
		if (in_compat_syscall())
			return put_user(val, (compat_ulong_t __user *)arg);
#endif
		return put_user(val, (unsigned long __user *)arg);

	case HDIO_SET_32BIT:
		val = (unsigned long) arg;
		rc = 0;
		spin_lock_irqsave(ap->lock, flags);
		if (ap->pflags & ATA_PFLAG_PIO32CHANGE) {
			if (val)
				ap->pflags |= ATA_PFLAG_PIO32;
			else
				ap->pflags &= ~ATA_PFLAG_PIO32;
		} else {
			if (val != ata_ioc32(ap))
				rc = -EINVAL;
		}
		spin_unlock_irqrestore(ap->lock, flags);
		return rc;

	case HDIO_GET_IDENTITY:
		return ata_get_identity(ap, scsidev, arg);

	case HDIO_DRIVE_CMD:
		if (!capable(CAP_SYS_ADMIN) || !capable(CAP_SYS_RAWIO))
			return -EACCES;
		return ata_cmd_ioctl(scsidev, arg);

	case HDIO_DRIVE_TASK:
		if (!capable(CAP_SYS_ADMIN) || !capable(CAP_SYS_RAWIO))
			return -EACCES;
		return ata_task_ioctl(scsidev, arg);

	default:
		rc = -ENOTTY;
		break;
	}

	return rc;
}
EXPORT_SYMBOL_GPL(ata_sas_scsi_ioctl);

int ata_scsi_ioctl(struct scsi_device *scsidev, unsigned int cmd,
		   void __user *arg)
{
	return ata_sas_scsi_ioctl(ata_shost_to_port(scsidev->host),
				scsidev, cmd, arg);
}
EXPORT_SYMBOL_GPL(ata_scsi_ioctl);

/**
 *	ata_scsi_qc_new - acquire new ata_queued_cmd reference
 *	@dev: ATA device to which the new command is attached
 *	@cmd: SCSI command that originated this ATA command
 *
 *	Obtain a reference to an unused ata_queued_cmd structure,
 *	which is the basic libata structure representing a single
 *	ATA command sent to the hardware.
 *
 *	If a command was available, fill in the SCSI-specific
 *	portions of the structure with information on the
 *	current command.
 *
 *	LOCKING:
 *	spin_lock_irqsave(host lock)
 *
 *	RETURNS:
 *	Command allocated, or %NULL if none available.
 */
static struct ata_queued_cmd *ata_scsi_qc_new(struct ata_device *dev,
					      struct scsi_cmnd *cmd)
{
	struct ata_port *ap = dev->link->ap;
	struct ata_queued_cmd *qc;
	int tag;

	if (unlikely(ap->pflags & ATA_PFLAG_FROZEN))
		goto fail;

	if (ap->flags & ATA_FLAG_SAS_HOST) {
		/*
		 * SAS hosts may queue > ATA_MAX_QUEUE commands so use
		 * unique per-device budget token as a tag.
		 */
		if (WARN_ON_ONCE(cmd->budget_token >= ATA_MAX_QUEUE))
			goto fail;
		tag = cmd->budget_token;
	} else {
		tag = scsi_cmd_to_rq(cmd)->tag;
	}

	qc = __ata_qc_from_tag(ap, tag);
	qc->tag = qc->hw_tag = tag;
	qc->ap = ap;
	qc->dev = dev;

	ata_qc_reinit(qc);

	qc->scsicmd = cmd;
	qc->scsidone = scsi_done;

	qc->sg = scsi_sglist(cmd);
	qc->n_elem = scsi_sg_count(cmd);

	if (scsi_cmd_to_rq(cmd)->rq_flags & RQF_QUIET)
		qc->flags |= ATA_QCFLAG_QUIET;

	return qc;

fail:
	set_host_byte(cmd, DID_OK);
	set_status_byte(cmd, SAM_STAT_TASK_SET_FULL);
	scsi_done(cmd);
	return NULL;
}

static void ata_qc_set_pc_nbytes(struct ata_queued_cmd *qc)
{
	struct scsi_cmnd *scmd = qc->scsicmd;

	qc->extrabytes = scmd->extra_len;
	qc->nbytes = scsi_bufflen(scmd) + qc->extrabytes;
}

/**
 *	ata_dump_status - user friendly display of error info
 *	@ap: the port in question
 *	@tf: ptr to filled out taskfile
 *
 *	Decode and dump the ATA error/status registers for the user so
 *	that they have some idea what really happened at the non
 *	make-believe layer.
 *
 *	LOCKING:
 *	inherited from caller
 */
static void ata_dump_status(struct ata_port *ap, struct ata_taskfile *tf)
{
	u8 stat = tf->status, err = tf->error;

	if (stat & ATA_BUSY) {
		ata_port_warn(ap, "status=0x%02x {Busy} ", stat);
	} else {
		ata_port_warn(ap, "status=0x%02x { %s%s%s%s%s%s%s} ", stat,
			      stat & ATA_DRDY ? "DriveReady " : "",
			      stat & ATA_DF ? "DeviceFault " : "",
			      stat & ATA_DSC ? "SeekComplete " : "",
			      stat & ATA_DRQ ? "DataRequest " : "",
			      stat & ATA_CORR ? "CorrectedError " : "",
			      stat & ATA_SENSE ? "Sense " : "",
			      stat & ATA_ERR ? "Error " : "");
		if (err)
			ata_port_warn(ap, "error=0x%02x {%s%s%s%s%s%s", err,
				      err & ATA_ABORTED ?
				      "DriveStatusError " : "",
				      err & ATA_ICRC ?
				      (err & ATA_ABORTED ?
				       "BadCRC " : "Sector ") : "",
				      err & ATA_UNC ? "UncorrectableError " : "",
				      err & ATA_IDNF ? "SectorIdNotFound " : "",
				      err & ATA_TRK0NF ? "TrackZeroNotFound " : "",
				      err & ATA_AMNF ? "AddrMarkNotFound " : "");
	}
}

/**
 *	ata_to_sense_error - convert ATA error to SCSI error
 *	@id: ATA device number
 *	@drv_stat: value contained in ATA status register
 *	@drv_err: value contained in ATA error register
 *	@sk: the sense key we'll fill out
 *	@asc: the additional sense code we'll fill out
 *	@ascq: the additional sense code qualifier we'll fill out
 *	@verbose: be verbose
 *
 *	Converts an ATA error into a SCSI error.  Fill out pointers to
 *	SK, ASC, and ASCQ bytes for later use in fixed or descriptor
 *	format sense blocks.
 *
 *	LOCKING:
 *	spin_lock_irqsave(host lock)
 */
static void ata_to_sense_error(unsigned id, u8 drv_stat, u8 drv_err, u8 *sk,
			       u8 *asc, u8 *ascq, int verbose)
{
	int i;

	/* Based on the 3ware driver translation table */
	static const unsigned char sense_table[][4] = {
		/* BBD|ECC|ID|MAR */
		{0xd1,		ABORTED_COMMAND, 0x00, 0x00},
			// Device busy                  Aborted command
		/* BBD|ECC|ID */
		{0xd0,		ABORTED_COMMAND, 0x00, 0x00},
			// Device busy                  Aborted command
		/* ECC|MC|MARK */
		{0x61,		HARDWARE_ERROR, 0x00, 0x00},
			// Device fault                 Hardware error
		/* ICRC|ABRT */		/* NB: ICRC & !ABRT is BBD */
		{0x84,		ABORTED_COMMAND, 0x47, 0x00},
			// Data CRC error               SCSI parity error
		/* MC|ID|ABRT|TRK0|MARK */
		{0x37,		NOT_READY, 0x04, 0x00},
			// Unit offline                 Not ready
		/* MCR|MARK */
		{0x09,		NOT_READY, 0x04, 0x00},
			// Unrecovered disk error       Not ready
		/*  Bad address mark */
		{0x01,		MEDIUM_ERROR, 0x13, 0x00},
			// Address mark not found for data field
		/* TRK0 - Track 0 not found */
		{0x02,		HARDWARE_ERROR, 0x00, 0x00},
			// Hardware error
		/* Abort: 0x04 is not translated here, see below */
		/* Media change request */
		{0x08,		NOT_READY, 0x04, 0x00},
			// FIXME: faking offline
		/* SRV/IDNF - ID not found */
		{0x10,		ILLEGAL_REQUEST, 0x21, 0x00},
			// Logical address out of range
		/* MC - Media Changed */
		{0x20,		UNIT_ATTENTION, 0x28, 0x00},
			// Not ready to ready change, medium may have changed
		/* ECC - Uncorrectable ECC error */
		{0x40,		MEDIUM_ERROR, 0x11, 0x04},
			// Unrecovered read error
		/* BBD - block marked bad */
		{0x80,		MEDIUM_ERROR, 0x11, 0x04},
			// Block marked bad	Medium error, unrecovered read error
		{0xFF, 0xFF, 0xFF, 0xFF}, // END mark
	};
	static const unsigned char stat_table[][4] = {
		/* Must be first because BUSY means no other bits valid */
		{0x80,		ABORTED_COMMAND, 0x47, 0x00},
		// Busy, fake parity for now
		{0x40,		ILLEGAL_REQUEST, 0x21, 0x04},
		// Device ready, unaligned write command
		{0x20,		HARDWARE_ERROR,  0x44, 0x00},
		// Device fault, internal target failure
		{0x08,		ABORTED_COMMAND, 0x47, 0x00},
		// Timed out in xfer, fake parity for now
		{0x04,		RECOVERED_ERROR, 0x11, 0x00},
		// Recovered ECC error	  Medium error, recovered
		{0xFF, 0xFF, 0xFF, 0xFF}, // END mark
	};

	/*
	 *	Is this an error we can process/parse
	 */
	if (drv_stat & ATA_BUSY) {
		drv_err = 0;	/* Ignore the err bits, they're invalid */
	}

	if (drv_err) {
		/* Look for drv_err */
		for (i = 0; sense_table[i][0] != 0xFF; i++) {
			/* Look for best matches first */
			if ((sense_table[i][0] & drv_err) ==
			    sense_table[i][0]) {
				*sk = sense_table[i][1];
				*asc = sense_table[i][2];
				*ascq = sense_table[i][3];
				goto translate_done;
			}
		}
	}

	/*
	 * Fall back to interpreting status bits.  Note that if the drv_err
	 * has only the ABRT bit set, we decode drv_stat.  ABRT by itself
	 * is not descriptive enough.
	 */
	for (i = 0; stat_table[i][0] != 0xFF; i++) {
		if (stat_table[i][0] & drv_stat) {
			*sk = stat_table[i][1];
			*asc = stat_table[i][2];
			*ascq = stat_table[i][3];
			goto translate_done;
		}
	}

	/*
	 * We need a sensible error return here, which is tricky, and one
	 * that won't cause people to do things like return a disk wrongly.
	 */
	*sk = ABORTED_COMMAND;
	*asc = 0x00;
	*ascq = 0x00;

 translate_done:
	if (verbose)
		pr_err("ata%u: translated ATA stat/err 0x%02x/%02x to SCSI SK/ASC/ASCQ 0x%x/%02x/%02x\n",
		       id, drv_stat, drv_err, *sk, *asc, *ascq);
	return;
}

/*
 *	ata_gen_passthru_sense - Generate check condition sense block.
 *	@qc: Command that completed.
 *
 *	This function is specific to the ATA descriptor format sense
 *	block specified for the ATA pass through commands.  Regardless
 *	of whether the command errored or not, return a sense
 *	block. Copy all controller registers into the sense
 *	block. If there was no error, we get the request from an ATA
 *	passthrough command, so we use the following sense data:
 *	sk = RECOVERED ERROR
 *	asc,ascq = ATA PASS-THROUGH INFORMATION AVAILABLE
 *      
 *
 *	LOCKING:
 *	None.
 */
static void ata_gen_passthru_sense(struct ata_queued_cmd *qc)
{
	struct scsi_cmnd *cmd = qc->scsicmd;
	struct ata_taskfile *tf = &qc->result_tf;
	unsigned char *sb = cmd->sense_buffer;
	unsigned char *desc = sb + 8;
	int verbose = qc->ap->ops->error_handler == NULL;
	u8 sense_key, asc, ascq;

	memset(sb, 0, SCSI_SENSE_BUFFERSIZE);

	/*
	 * Use ata_to_sense_error() to map status register bits
	 * onto sense key, asc & ascq.
	 */
	if (qc->err_mask ||
	    tf->status & (ATA_BUSY | ATA_DF | ATA_ERR | ATA_DRQ)) {
		ata_to_sense_error(qc->ap->print_id, tf->status, tf->error,
				   &sense_key, &asc, &ascq, verbose);
		ata_scsi_set_sense(qc->dev, cmd, sense_key, asc, ascq);
	} else {
		/*
		 * ATA PASS-THROUGH INFORMATION AVAILABLE
		 * Always in descriptor format sense.
		 */
		scsi_build_sense(cmd, 1, RECOVERED_ERROR, 0, 0x1D);
	}

	if ((cmd->sense_buffer[0] & 0x7f) >= 0x72) {
		u8 len;

		/* descriptor format */
		len = sb[7];
		desc = (char *)scsi_sense_desc_find(sb, len + 8, 9);
		if (!desc) {
			if (SCSI_SENSE_BUFFERSIZE < len + 14)
				return;
			sb[7] = len + 14;
			desc = sb + 8 + len;
		}
		desc[0] = 9;
		desc[1] = 12;
		/*
		 * Copy registers into sense buffer.
		 */
		desc[2] = 0x00;
		desc[3] = tf->error;
		desc[5] = tf->nsect;
		desc[7] = tf->lbal;
		desc[9] = tf->lbam;
		desc[11] = tf->lbah;
		desc[12] = tf->device;
		desc[13] = tf->status;

		/*
		 * Fill in Extend bit, and the high order bytes
		 * if applicable.
		 */
		if (tf->flags & ATA_TFLAG_LBA48) {
			desc[2] |= 0x01;
			desc[4] = tf->hob_nsect;
			desc[6] = tf->hob_lbal;
			desc[8] = tf->hob_lbam;
			desc[10] = tf->hob_lbah;
		}
	} else {
		/* Fixed sense format */
		desc[0] = tf->error;
		desc[1] = tf->status;
		desc[2] = tf->device;
		desc[3] = tf->nsect;
		desc[7] = 0;
		if (tf->flags & ATA_TFLAG_LBA48)  {
			desc[8] |= 0x80;
			if (tf->hob_nsect)
				desc[8] |= 0x40;
			if (tf->hob_lbal || tf->hob_lbam || tf->hob_lbah)
				desc[8] |= 0x20;
		}
		desc[9] = tf->lbal;
		desc[10] = tf->lbam;
		desc[11] = tf->lbah;
	}
}

/**
 *	ata_gen_ata_sense - generate a SCSI fixed sense block
 *	@qc: Command that we are erroring out
 *
 *	Generate sense block for a failed ATA command @qc.  Descriptor
 *	format is used to accommodate LBA48 block address.
 *
 *	LOCKING:
 *	None.
 */
static void ata_gen_ata_sense(struct ata_queued_cmd *qc)
{
	struct ata_device *dev = qc->dev;
	struct scsi_cmnd *cmd = qc->scsicmd;
	struct ata_taskfile *tf = &qc->result_tf;
	unsigned char *sb = cmd->sense_buffer;
	int verbose = qc->ap->ops->error_handler == NULL;
	u64 block;
	u8 sense_key, asc, ascq;

	memset(sb, 0, SCSI_SENSE_BUFFERSIZE);

	if (ata_dev_disabled(dev)) {
		/* Device disabled after error recovery */
		/* LOGICAL UNIT NOT READY, HARD RESET REQUIRED */
		ata_scsi_set_sense(dev, cmd, NOT_READY, 0x04, 0x21);
		return;
	}
	/* Use ata_to_sense_error() to map status register bits
	 * onto sense key, asc & ascq.
	 */
	if (qc->err_mask ||
	    tf->status & (ATA_BUSY | ATA_DF | ATA_ERR | ATA_DRQ)) {
		ata_to_sense_error(qc->ap->print_id, tf->status, tf->error,
				   &sense_key, &asc, &ascq, verbose);
		ata_scsi_set_sense(dev, cmd, sense_key, asc, ascq);
	} else {
		/* Could not decode error */
		ata_dev_warn(dev, "could not decode error status 0x%x err_mask 0x%x\n",
			     tf->status, qc->err_mask);
		ata_scsi_set_sense(dev, cmd, ABORTED_COMMAND, 0, 0);
		return;
	}

	block = ata_tf_read_block(&qc->result_tf, dev);
	if (block == U64_MAX)
		return;

	scsi_set_sense_information(sb, SCSI_SENSE_BUFFERSIZE, block);
}

void ata_scsi_sdev_config(struct scsi_device *sdev)
{
	sdev->use_10_for_rw = 1;
	sdev->use_10_for_ms = 1;
	sdev->no_write_same = 1;

	/* Schedule policy is determined by ->qc_defer() callback and
	 * it needs to see every deferred qc.  Set dev_blocked to 1 to
	 * prevent SCSI midlayer from automatically deferring
	 * requests.
	 */
	sdev->max_device_blocked = 1;
}

/**
 *	ata_scsi_dma_need_drain - Check whether data transfer may overflow
 *	@rq: request to be checked
 *
 *	ATAPI commands which transfer variable length data to host
 *	might overflow due to application error or hardware bug.  This
 *	function checks whether overflow should be drained and ignored
 *	for @request.
 *
 *	LOCKING:
 *	None.
 *
 *	RETURNS:
 *	1 if ; otherwise, 0.
 */
bool ata_scsi_dma_need_drain(struct request *rq)
{
	struct scsi_cmnd *scmd = blk_mq_rq_to_pdu(rq);

	return atapi_cmd_type(scmd->cmnd[0]) == ATAPI_MISC;
}
EXPORT_SYMBOL_GPL(ata_scsi_dma_need_drain);

int ata_scsi_dev_config(struct scsi_device *sdev, struct ata_device *dev)
{
	struct request_queue *q = sdev->request_queue;
	int depth = 1;

	if (!ata_id_has_unload(dev->id))
		dev->flags |= ATA_DFLAG_NO_UNLOAD;

	/* configure max sectors */
	dev->max_sectors = min(dev->max_sectors, sdev->host->max_sectors);
	blk_queue_max_hw_sectors(q, dev->max_sectors);

	if (dev->class == ATA_DEV_ATAPI) {
		sdev->sector_size = ATA_SECT_SIZE;

		/* set DMA padding */
		blk_queue_update_dma_pad(q, ATA_DMA_PAD_SZ - 1);

		/* make room for appending the drain */
		blk_queue_max_segments(q, queue_max_segments(q) - 1);

		sdev->dma_drain_len = ATAPI_MAX_DRAIN;
		sdev->dma_drain_buf = kmalloc(sdev->dma_drain_len, GFP_NOIO);
		if (!sdev->dma_drain_buf) {
			ata_dev_err(dev, "drain buffer allocation failed\n");
			return -ENOMEM;
		}
	} else {
		sdev->sector_size = ata_id_logical_sector_size(dev->id);
		sdev->manage_start_stop = 1;
	}

	/*
	 * ata_pio_sectors() expects buffer for each sector to not cross
	 * page boundary.  Enforce it by requiring buffers to be sector
	 * aligned, which works iff sector_size is not larger than
	 * PAGE_SIZE.  ATAPI devices also need the alignment as
	 * IDENTIFY_PACKET is executed as ATA_PROT_PIO.
	 */
	if (sdev->sector_size > PAGE_SIZE)
		ata_dev_warn(dev,
			"sector_size=%u > PAGE_SIZE, PIO may malfunction\n",
			sdev->sector_size);

	blk_queue_update_dma_alignment(q, sdev->sector_size - 1);

	if (dev->flags & ATA_DFLAG_AN)
		set_bit(SDEV_EVT_MEDIA_CHANGE, sdev->supported_events);

	if (dev->flags & ATA_DFLAG_NCQ)
		depth = min(sdev->host->can_queue, ata_id_queue_depth(dev->id));
	depth = min(ATA_MAX_QUEUE, depth);
	scsi_change_queue_depth(sdev, depth);

	if (dev->flags & ATA_DFLAG_TRUSTED)
		sdev->security_supported = 1;

	dev->sdev = sdev;
	return 0;
}

/**
 *	ata_scsi_slave_config - Set SCSI device attributes
 *	@sdev: SCSI device to examine
 *
 *	This is called before we actually start reading
 *	and writing to the device, to configure certain
 *	SCSI mid-layer behaviors.
 *
 *	LOCKING:
 *	Defined by SCSI layer.  We don't really care.
 */

int ata_scsi_slave_config(struct scsi_device *sdev)
{
	struct ata_port *ap = ata_shost_to_port(sdev->host);
	struct ata_device *dev = __ata_scsi_find_dev(ap, sdev);
	int rc = 0;

	ata_scsi_sdev_config(sdev);

	if (dev)
		rc = ata_scsi_dev_config(sdev, dev);

	return rc;
}
EXPORT_SYMBOL_GPL(ata_scsi_slave_config);

/**
 *	ata_scsi_slave_destroy - SCSI device is about to be destroyed
 *	@sdev: SCSI device to be destroyed
 *
 *	@sdev is about to be destroyed for hot/warm unplugging.  If
 *	this unplugging was initiated by libata as indicated by NULL
 *	dev->sdev, this function doesn't have to do anything.
 *	Otherwise, SCSI layer initiated warm-unplug is in progress.
 *	Clear dev->sdev, schedule the device for ATA detach and invoke
 *	EH.
 *
 *	LOCKING:
 *	Defined by SCSI layer.  We don't really care.
 */
void ata_scsi_slave_destroy(struct scsi_device *sdev)
{
	struct ata_port *ap = ata_shost_to_port(sdev->host);
	unsigned long flags;
	struct ata_device *dev;

	if (!ap->ops->error_handler)
		return;

	spin_lock_irqsave(ap->lock, flags);
	dev = __ata_scsi_find_dev(ap, sdev);
	if (dev && dev->sdev) {
		/* SCSI device already in CANCEL state, no need to offline it */
		dev->sdev = NULL;
		dev->flags |= ATA_DFLAG_DETACH;
		ata_port_schedule_eh(ap);
	}
	spin_unlock_irqrestore(ap->lock, flags);

	kfree(sdev->dma_drain_buf);
}
EXPORT_SYMBOL_GPL(ata_scsi_slave_destroy);

/**
 *	ata_scsi_start_stop_xlat - Translate SCSI START STOP UNIT command
 *	@qc: Storage for translated ATA taskfile
 *
 *	Sets up an ATA taskfile to issue STANDBY (to stop) or READ VERIFY
 *	(to start). Perhaps these commands should be preceded by
 *	CHECK POWER MODE to see what power mode the device is already in.
 *	[See SAT revision 5 at www.t10.org]
 *
 *	LOCKING:
 *	spin_lock_irqsave(host lock)
 *
 *	RETURNS:
 *	Zero on success, non-zero on error.
 */
static unsigned int ata_scsi_start_stop_xlat(struct ata_queued_cmd *qc)
{
	struct scsi_cmnd *scmd = qc->scsicmd;
	struct ata_taskfile *tf = &qc->tf;
	const u8 *cdb = scmd->cmnd;
	u16 fp;
	u8 bp = 0xff;

	if (scmd->cmd_len < 5) {
		fp = 4;
		goto invalid_fld;
	}

	tf->flags |= ATA_TFLAG_DEVICE | ATA_TFLAG_ISADDR;
	tf->protocol = ATA_PROT_NODATA;
	if (cdb[1] & 0x1) {
		;	/* ignore IMMED bit, violates sat-r05 */
	}
	if (cdb[4] & 0x2) {
		fp = 4;
		bp = 1;
		goto invalid_fld;       /* LOEJ bit set not supported */
	}
	if (((cdb[4] >> 4) & 0xf) != 0) {
		fp = 4;
		bp = 3;
		goto invalid_fld;       /* power conditions not supported */
	}

	if (cdb[4] & 0x1) {
		tf->nsect = 1;	/* 1 sector, lba=0 */

		if (qc->dev->flags & ATA_DFLAG_LBA) {
			tf->flags |= ATA_TFLAG_LBA;

			tf->lbah = 0x0;
			tf->lbam = 0x0;
			tf->lbal = 0x0;
			tf->device |= ATA_LBA;
		} else {
			/* CHS */
			tf->lbal = 0x1; /* sect */
			tf->lbam = 0x0; /* cyl low */
			tf->lbah = 0x0; /* cyl high */
		}

		tf->command = ATA_CMD_VERIFY;	/* READ VERIFY */
	} else {
		/* Some odd clown BIOSen issue spindown on power off (ACPI S4
		 * or S5) causing some drives to spin up and down again.
		 */
		if ((qc->ap->flags & ATA_FLAG_NO_POWEROFF_SPINDOWN) &&
		    system_state == SYSTEM_POWER_OFF)
			goto skip;

		if ((qc->ap->flags & ATA_FLAG_NO_HIBERNATE_SPINDOWN) &&
		     system_entering_hibernation())
			goto skip;

		/* Issue ATA STANDBY IMMEDIATE command */
		tf->command = ATA_CMD_STANDBYNOW1;
	}

	/*
	 * Standby and Idle condition timers could be implemented but that
	 * would require libata to implement the Power condition mode page
	 * and allow the user to change it. Changing mode pages requires
	 * MODE SELECT to be implemented.
	 */

	return 0;

 invalid_fld:
	ata_scsi_set_invalid_field(qc->dev, scmd, fp, bp);
	return 1;
 skip:
	scmd->result = SAM_STAT_GOOD;
	return 1;
}


/**
 *	ata_scsi_flush_xlat - Translate SCSI SYNCHRONIZE CACHE command
 *	@qc: Storage for translated ATA taskfile
 *
 *	Sets up an ATA taskfile to issue FLUSH CACHE or
 *	FLUSH CACHE EXT.
 *
 *	LOCKING:
 *	spin_lock_irqsave(host lock)
 *
 *	RETURNS:
 *	Zero on success, non-zero on error.
 */
static unsigned int ata_scsi_flush_xlat(struct ata_queued_cmd *qc)
{
	struct ata_taskfile *tf = &qc->tf;

	tf->flags |= ATA_TFLAG_DEVICE;
	tf->protocol = ATA_PROT_NODATA;

	if (qc->dev->flags & ATA_DFLAG_FLUSH_EXT)
		tf->command = ATA_CMD_FLUSH_EXT;
	else
		tf->command = ATA_CMD_FLUSH;

	/* flush is critical for IO integrity, consider it an IO command */
	qc->flags |= ATA_QCFLAG_IO;

	return 0;
}

/**
 *	scsi_6_lba_len - Get LBA and transfer length
 *	@cdb: SCSI command to translate
 *
 *	Calculate LBA and transfer length for 6-byte commands.
 *
 *	RETURNS:
 *	@plba: the LBA
 *	@plen: the transfer length
 */
static void scsi_6_lba_len(const u8 *cdb, u64 *plba, u32 *plen)
{
	u64 lba = 0;
	u32 len;

	lba |= ((u64)(cdb[1] & 0x1f)) << 16;
	lba |= ((u64)cdb[2]) << 8;
	lba |= ((u64)cdb[3]);

	len = cdb[4];

	*plba = lba;
	*plen = len;
}

/**
 *	scsi_10_lba_len - Get LBA and transfer length
 *	@cdb: SCSI command to translate
 *
 *	Calculate LBA and transfer length for 10-byte commands.
 *
 *	RETURNS:
 *	@plba: the LBA
 *	@plen: the transfer length
 */
static inline void scsi_10_lba_len(const u8 *cdb, u64 *plba, u32 *plen)
{
	*plba = get_unaligned_be32(&cdb[2]);
	*plen = get_unaligned_be16(&cdb[7]);
}

/**
 *	scsi_16_lba_len - Get LBA and transfer length
 *	@cdb: SCSI command to translate
 *
 *	Calculate LBA and transfer length for 16-byte commands.
 *
 *	RETURNS:
 *	@plba: the LBA
 *	@plen: the transfer length
 */
static inline void scsi_16_lba_len(const u8 *cdb, u64 *plba, u32 *plen)
{
	*plba = get_unaligned_be64(&cdb[2]);
	*plen = get_unaligned_be32(&cdb[10]);
}

/**
 *	ata_scsi_verify_xlat - Translate SCSI VERIFY command into an ATA one
 *	@qc: Storage for translated ATA taskfile
 *
 *	Converts SCSI VERIFY command to an ATA READ VERIFY command.
 *
 *	LOCKING:
 *	spin_lock_irqsave(host lock)
 *
 *	RETURNS:
 *	Zero on success, non-zero on error.
 */
static unsigned int ata_scsi_verify_xlat(struct ata_queued_cmd *qc)
{
	struct scsi_cmnd *scmd = qc->scsicmd;
	struct ata_taskfile *tf = &qc->tf;
	struct ata_device *dev = qc->dev;
	u64 dev_sectors = qc->dev->n_sectors;
	const u8 *cdb = scmd->cmnd;
	u64 block;
	u32 n_block;
	u16 fp;

	tf->flags |= ATA_TFLAG_ISADDR | ATA_TFLAG_DEVICE;
	tf->protocol = ATA_PROT_NODATA;

	switch (cdb[0]) {
	case VERIFY:
		if (scmd->cmd_len < 10) {
			fp = 9;
			goto invalid_fld;
		}
		scsi_10_lba_len(cdb, &block, &n_block);
		break;
	case VERIFY_16:
		if (scmd->cmd_len < 16) {
			fp = 15;
			goto invalid_fld;
		}
		scsi_16_lba_len(cdb, &block, &n_block);
		break;
	default:
		fp = 0;
		goto invalid_fld;
	}

	if (!n_block)
		goto nothing_to_do;
	if (block >= dev_sectors)
		goto out_of_range;
	if ((block + n_block) > dev_sectors)
		goto out_of_range;

	if (dev->flags & ATA_DFLAG_LBA) {
		tf->flags |= ATA_TFLAG_LBA;

		if (lba_28_ok(block, n_block)) {
			/* use LBA28 */
			tf->command = ATA_CMD_VERIFY;
			tf->device |= (block >> 24) & 0xf;
		} else if (lba_48_ok(block, n_block)) {
			if (!(dev->flags & ATA_DFLAG_LBA48))
				goto out_of_range;

			/* use LBA48 */
			tf->flags |= ATA_TFLAG_LBA48;
			tf->command = ATA_CMD_VERIFY_EXT;

			tf->hob_nsect = (n_block >> 8) & 0xff;

			tf->hob_lbah = (block >> 40) & 0xff;
			tf->hob_lbam = (block >> 32) & 0xff;
			tf->hob_lbal = (block >> 24) & 0xff;
		} else
			/* request too large even for LBA48 */
			goto out_of_range;

		tf->nsect = n_block & 0xff;

		tf->lbah = (block >> 16) & 0xff;
		tf->lbam = (block >> 8) & 0xff;
		tf->lbal = block & 0xff;

		tf->device |= ATA_LBA;
	} else {
		/* CHS */
		u32 sect, head, cyl, track;

		if (!lba_28_ok(block, n_block))
			goto out_of_range;

		/* Convert LBA to CHS */
		track = (u32)block / dev->sectors;
		cyl   = track / dev->heads;
		head  = track % dev->heads;
		sect  = (u32)block % dev->sectors + 1;

		/* Check whether the converted CHS can fit.
		   Cylinder: 0-65535
		   Head: 0-15
		   Sector: 1-255*/
		if ((cyl >> 16) || (head >> 4) || (sect >> 8) || (!sect))
			goto out_of_range;

		tf->command = ATA_CMD_VERIFY;
		tf->nsect = n_block & 0xff; /* Sector count 0 means 256 sectors */
		tf->lbal = sect;
		tf->lbam = cyl;
		tf->lbah = cyl >> 8;
		tf->device |= head;
	}

	return 0;

invalid_fld:
	ata_scsi_set_invalid_field(qc->dev, scmd, fp, 0xff);
	return 1;

out_of_range:
	ata_scsi_set_sense(qc->dev, scmd, ILLEGAL_REQUEST, 0x21, 0x0);
	/* "Logical Block Address out of range" */
	return 1;

nothing_to_do:
	scmd->result = SAM_STAT_GOOD;
	return 1;
}

static bool ata_check_nblocks(struct scsi_cmnd *scmd, u32 n_blocks)
{
	struct request *rq = scsi_cmd_to_rq(scmd);
	u32 req_blocks;

	if (!blk_rq_is_passthrough(rq))
		return true;

	req_blocks = blk_rq_bytes(rq) / scmd->device->sector_size;
	if (n_blocks > req_blocks)
		return false;

	return true;
}

/**
 *	ata_scsi_rw_xlat - Translate SCSI r/w command into an ATA one
 *	@qc: Storage for translated ATA taskfile
 *
 *	Converts any of six SCSI read/write commands into the
 *	ATA counterpart, including starting sector (LBA),
 *	sector count, and taking into account the device's LBA48
 *	support.
 *
 *	Commands %READ_6, %READ_10, %READ_16, %WRITE_6, %WRITE_10, and
 *	%WRITE_16 are currently supported.
 *
 *	LOCKING:
 *	spin_lock_irqsave(host lock)
 *
 *	RETURNS:
 *	Zero on success, non-zero on error.
 */
static unsigned int ata_scsi_rw_xlat(struct ata_queued_cmd *qc)
{
	struct scsi_cmnd *scmd = qc->scsicmd;
	const u8 *cdb = scmd->cmnd;
	struct request *rq = scsi_cmd_to_rq(scmd);
	int class = IOPRIO_PRIO_CLASS(req_get_ioprio(rq));
	unsigned int tf_flags = 0;
	u64 block;
	u32 n_block;
	int rc;
	u16 fp = 0;

	switch (cdb[0]) {
	case WRITE_6:
	case WRITE_10:
	case WRITE_16:
		tf_flags |= ATA_TFLAG_WRITE;
		break;
	}

	/* Calculate the SCSI LBA, transfer length and FUA. */
	switch (cdb[0]) {
	case READ_10:
	case WRITE_10:
		if (unlikely(scmd->cmd_len < 10)) {
			fp = 9;
			goto invalid_fld;
		}
		scsi_10_lba_len(cdb, &block, &n_block);
		if (cdb[1] & (1 << 3))
			tf_flags |= ATA_TFLAG_FUA;
		if (!ata_check_nblocks(scmd, n_block))
			goto invalid_fld;
		break;
	case READ_6:
	case WRITE_6:
		if (unlikely(scmd->cmd_len < 6)) {
			fp = 5;
			goto invalid_fld;
		}
		scsi_6_lba_len(cdb, &block, &n_block);

		/* for 6-byte r/w commands, transfer length 0
		 * means 256 blocks of data, not 0 block.
		 */
		if (!n_block)
			n_block = 256;
		if (!ata_check_nblocks(scmd, n_block))
			goto invalid_fld;
		break;
	case READ_16:
	case WRITE_16:
		if (unlikely(scmd->cmd_len < 16)) {
			fp = 15;
			goto invalid_fld;
		}
		scsi_16_lba_len(cdb, &block, &n_block);
		if (cdb[1] & (1 << 3))
			tf_flags |= ATA_TFLAG_FUA;
		if (!ata_check_nblocks(scmd, n_block))
			goto invalid_fld;
		break;
	default:
		fp = 0;
		goto invalid_fld;
	}

	/* Check and compose ATA command */
	if (!n_block)
		/* For 10-byte and 16-byte SCSI R/W commands, transfer
		 * length 0 means transfer 0 block of data.
		 * However, for ATA R/W commands, sector count 0 means
		 * 256 or 65536 sectors, not 0 sectors as in SCSI.
		 *
		 * WARNING: one or two older ATA drives treat 0 as 0...
		 */
		goto nothing_to_do;

	qc->flags |= ATA_QCFLAG_IO;
	qc->nbytes = n_block * scmd->device->sector_size;

	rc = ata_build_rw_tf(qc, block, n_block, tf_flags, class);
	if (likely(rc == 0))
		return 0;

	if (rc == -ERANGE)
		goto out_of_range;
	/* treat all other errors as -EINVAL, fall through */
invalid_fld:
	ata_scsi_set_invalid_field(qc->dev, scmd, fp, 0xff);
	return 1;

out_of_range:
	ata_scsi_set_sense(qc->dev, scmd, ILLEGAL_REQUEST, 0x21, 0x0);
	/* "Logical Block Address out of range" */
	return 1;

nothing_to_do:
	scmd->result = SAM_STAT_GOOD;
	return 1;
}

static void ata_qc_done(struct ata_queued_cmd *qc)
{
	struct scsi_cmnd *cmd = qc->scsicmd;
	void (*done)(struct scsi_cmnd *) = qc->scsidone;

	ata_qc_free(qc);
	done(cmd);
}

static void ata_scsi_qc_complete(struct ata_queued_cmd *qc)
{
	struct ata_port *ap = qc->ap;
	struct scsi_cmnd *cmd = qc->scsicmd;
	u8 *cdb = cmd->cmnd;
	int need_sense = (qc->err_mask != 0);

	/* For ATA pass thru (SAT) commands, generate a sense block if
	 * user mandated it or if there's an error.  Note that if we
	 * generate because the user forced us to [CK_COND =1], a check
	 * condition is generated and the ATA register values are returned
	 * whether the command completed successfully or not. If there
	 * was no error, we use the following sense data:
	 * sk = RECOVERED ERROR
	 * asc,ascq = ATA PASS-THROUGH INFORMATION AVAILABLE
	 */
	if (((cdb[0] == ATA_16) || (cdb[0] == ATA_12)) &&
	    ((cdb[2] & 0x20) || need_sense))
		ata_gen_passthru_sense(qc);
	else if (qc->flags & ATA_QCFLAG_SENSE_VALID)
		cmd->result = SAM_STAT_CHECK_CONDITION;
	else if (need_sense)
		ata_gen_ata_sense(qc);
	else
		cmd->result = SAM_STAT_GOOD;

	if (need_sense && !ap->ops->error_handler)
		ata_dump_status(ap, &qc->result_tf);

	ata_qc_done(qc);
}

/**
 *	ata_scsi_translate - Translate then issue SCSI command to ATA device
 *	@dev: ATA device to which the command is addressed
 *	@cmd: SCSI command to execute
 *	@xlat_func: Actor which translates @cmd to an ATA taskfile
 *
 *	Our ->queuecommand() function has decided that the SCSI
 *	command issued can be directly translated into an ATA
 *	command, rather than handled internally.
 *
 *	This function sets up an ata_queued_cmd structure for the
 *	SCSI command, and sends that ata_queued_cmd to the hardware.
 *
 *	The xlat_func argument (actor) returns 0 if ready to execute
 *	ATA command, else 1 to finish translation. If 1 is returned
 *	then cmd->result (and possibly cmd->sense_buffer) are assumed
 *	to be set reflecting an error condition or clean (early)
 *	termination.
 *
 *	LOCKING:
 *	spin_lock_irqsave(host lock)
 *
 *	RETURNS:
 *	0 on success, SCSI_ML_QUEUE_DEVICE_BUSY if the command
 *	needs to be deferred.
 */
static int ata_scsi_translate(struct ata_device *dev, struct scsi_cmnd *cmd,
			      ata_xlat_func_t xlat_func)
{
	struct ata_port *ap = dev->link->ap;
	struct ata_queued_cmd *qc;
	int rc;

	qc = ata_scsi_qc_new(dev, cmd);
	if (!qc)
		goto err_mem;

	/* data is present; dma-map it */
	if (cmd->sc_data_direction == DMA_FROM_DEVICE ||
	    cmd->sc_data_direction == DMA_TO_DEVICE) {
		if (unlikely(scsi_bufflen(cmd) < 1)) {
			ata_dev_warn(dev, "WARNING: zero len r/w req\n");
			goto err_did;
		}

		ata_sg_init(qc, scsi_sglist(cmd), scsi_sg_count(cmd));

		qc->dma_dir = cmd->sc_data_direction;
	}

	qc->complete_fn = ata_scsi_qc_complete;

	if (xlat_func(qc))
		goto early_finish;

	if (ap->ops->qc_defer) {
		if ((rc = ap->ops->qc_defer(qc)))
			goto defer;
	}

	/* select device, send command to hardware */
	ata_qc_issue(qc);

	return 0;

early_finish:
	ata_qc_free(qc);
	scsi_done(cmd);
	return 0;

err_did:
	ata_qc_free(qc);
	cmd->result = (DID_ERROR << 16);
	scsi_done(cmd);
err_mem:
	return 0;

defer:
	ata_qc_free(qc);
	if (rc == ATA_DEFER_LINK)
		return SCSI_MLQUEUE_DEVICE_BUSY;
	else
		return SCSI_MLQUEUE_HOST_BUSY;
}

struct ata_scsi_args {
	struct ata_device	*dev;
	u16			*id;
	struct scsi_cmnd	*cmd;
};

/**
 *	ata_scsi_rbuf_fill - wrapper for SCSI command simulators
 *	@args: device IDENTIFY data / SCSI command of interest.
 *	@actor: Callback hook for desired SCSI command simulator
 *
 *	Takes care of the hard work of simulating a SCSI command...
 *	Mapping the response buffer, calling the command's handler,
 *	and handling the handler's return value.  This return value
 *	indicates whether the handler wishes the SCSI command to be
 *	completed successfully (0), or not (in which case cmd->result
 *	and sense buffer are assumed to be set).
 *
 *	LOCKING:
 *	spin_lock_irqsave(host lock)
 */
static void ata_scsi_rbuf_fill(struct ata_scsi_args *args,
		unsigned int (*actor)(struct ata_scsi_args *args, u8 *rbuf))
{
	unsigned int rc;
	struct scsi_cmnd *cmd = args->cmd;
	unsigned long flags;

	spin_lock_irqsave(&ata_scsi_rbuf_lock, flags);

	memset(ata_scsi_rbuf, 0, ATA_SCSI_RBUF_SIZE);
	rc = actor(args, ata_scsi_rbuf);
	if (rc == 0)
		sg_copy_from_buffer(scsi_sglist(cmd), scsi_sg_count(cmd),
				    ata_scsi_rbuf, ATA_SCSI_RBUF_SIZE);

	spin_unlock_irqrestore(&ata_scsi_rbuf_lock, flags);

	if (rc == 0)
		cmd->result = SAM_STAT_GOOD;
}

/**
 *	ata_scsiop_inq_std - Simulate INQUIRY command
 *	@args: device IDENTIFY data / SCSI command of interest.
 *	@rbuf: Response buffer, to which simulated SCSI cmd output is sent.
 *
 *	Returns standard device identification data associated
 *	with non-VPD INQUIRY command output.
 *
 *	LOCKING:
 *	spin_lock_irqsave(host lock)
 */
static unsigned int ata_scsiop_inq_std(struct ata_scsi_args *args, u8 *rbuf)
{
	static const u8 versions[] = {
		0x00,
		0x60,	/* SAM-3 (no version claimed) */

		0x03,
		0x20,	/* SBC-2 (no version claimed) */

		0x03,
		0x00	/* SPC-3 (no version claimed) */
	};
	static const u8 versions_zbc[] = {
		0x00,
		0xA0,	/* SAM-5 (no version claimed) */

		0x06,
		0x00,	/* SBC-4 (no version claimed) */

		0x05,
		0xC0,	/* SPC-5 (no version claimed) */

		0x60,
		0x24,   /* ZBC r05 */
	};

	u8 hdr[] = {
		TYPE_DISK,
		0,
		0x5,	/* claim SPC-3 version compatibility */
		2,
		95 - 4,
		0,
		0,
		2
	};

	/* set scsi removable (RMB) bit per ata bit, or if the
	 * AHCI port says it's external (Hotplug-capable, eSATA).
	 */
	if (ata_id_removable(args->id) ||
	    (args->dev->link->ap->pflags & ATA_PFLAG_EXTERNAL))
		hdr[1] |= (1 << 7);

	if (args->dev->class == ATA_DEV_ZAC) {
		hdr[0] = TYPE_ZBC;
		hdr[2] = 0x7; /* claim SPC-5 version compatibility */
	}

	memcpy(rbuf, hdr, sizeof(hdr));
	memcpy(&rbuf[8], "ATA     ", 8);
	ata_id_string(args->id, &rbuf[16], ATA_ID_PROD, 16);

	/* From SAT, use last 2 words from fw rev unless they are spaces */
	ata_id_string(args->id, &rbuf[32], ATA_ID_FW_REV + 2, 4);
	if (strncmp(&rbuf[32], "    ", 4) == 0)
		ata_id_string(args->id, &rbuf[32], ATA_ID_FW_REV, 4);

	if (rbuf[32] == 0 || rbuf[32] == ' ')
		memcpy(&rbuf[32], "n/a ", 4);

	if (ata_id_zoned_cap(args->id) || args->dev->class == ATA_DEV_ZAC)
		memcpy(rbuf + 58, versions_zbc, sizeof(versions_zbc));
	else
		memcpy(rbuf + 58, versions, sizeof(versions));

	return 0;
}

/**
 *	ata_scsiop_inq_00 - Simulate INQUIRY VPD page 0, list of pages
 *	@args: device IDENTIFY data / SCSI command of interest.
 *	@rbuf: Response buffer, to which simulated SCSI cmd output is sent.
 *
 *	Returns list of inquiry VPD pages available.
 *
 *	LOCKING:
 *	spin_lock_irqsave(host lock)
 */
static unsigned int ata_scsiop_inq_00(struct ata_scsi_args *args, u8 *rbuf)
{
	int i, num_pages = 0;
	static const u8 pages[] = {
		0x00,	/* page 0x00, this page */
		0x80,	/* page 0x80, unit serial no page */
		0x83,	/* page 0x83, device ident page */
		0x89,	/* page 0x89, ata info page */
		0xb0,	/* page 0xb0, block limits page */
		0xb1,	/* page 0xb1, block device characteristics page */
		0xb2,	/* page 0xb2, thin provisioning page */
		0xb6,	/* page 0xb6, zoned block device characteristics */
		0xb9,	/* page 0xb9, concurrent positioning ranges */
	};

	for (i = 0; i < sizeof(pages); i++) {
		if (pages[i] == 0xb6 &&
		    !(args->dev->flags & ATA_DFLAG_ZAC))
			continue;
		rbuf[num_pages + 4] = pages[i];
		num_pages++;
	}
	rbuf[3] = num_pages;	/* number of supported VPD pages */
	return 0;
}

/**
 *	ata_scsiop_inq_80 - Simulate INQUIRY VPD page 80, device serial number
 *	@args: device IDENTIFY data / SCSI command of interest.
 *	@rbuf: Response buffer, to which simulated SCSI cmd output is sent.
 *
 *	Returns ATA device serial number.
 *
 *	LOCKING:
 *	spin_lock_irqsave(host lock)
 */
static unsigned int ata_scsiop_inq_80(struct ata_scsi_args *args, u8 *rbuf)
{
	static const u8 hdr[] = {
		0,
		0x80,			/* this page code */
		0,
		ATA_ID_SERNO_LEN,	/* page len */
	};

	memcpy(rbuf, hdr, sizeof(hdr));
	ata_id_string(args->id, (unsigned char *) &rbuf[4],
		      ATA_ID_SERNO, ATA_ID_SERNO_LEN);
	return 0;
}

/**
 *	ata_scsiop_inq_83 - Simulate INQUIRY VPD page 83, device identity
 *	@args: device IDENTIFY data / SCSI command of interest.
 *	@rbuf: Response buffer, to which simulated SCSI cmd output is sent.
 *
 *	Yields two logical unit device identification designators:
 *	 - vendor specific ASCII containing the ATA serial number
 *	 - SAT defined "t10 vendor id based" containing ASCII vendor
 *	   name ("ATA     "), model and serial numbers.
 *
 *	LOCKING:
 *	spin_lock_irqsave(host lock)
 */
static unsigned int ata_scsiop_inq_83(struct ata_scsi_args *args, u8 *rbuf)
{
	const int sat_model_serial_desc_len = 68;
	int num;

	rbuf[1] = 0x83;			/* this page code */
	num = 4;

	/* piv=0, assoc=lu, code_set=ACSII, designator=vendor */
	rbuf[num + 0] = 2;
	rbuf[num + 3] = ATA_ID_SERNO_LEN;
	num += 4;
	ata_id_string(args->id, (unsigned char *) rbuf + num,
		      ATA_ID_SERNO, ATA_ID_SERNO_LEN);
	num += ATA_ID_SERNO_LEN;

	/* SAT defined lu model and serial numbers descriptor */
	/* piv=0, assoc=lu, code_set=ACSII, designator=t10 vendor id */
	rbuf[num + 0] = 2;
	rbuf[num + 1] = 1;
	rbuf[num + 3] = sat_model_serial_desc_len;
	num += 4;
	memcpy(rbuf + num, "ATA     ", 8);
	num += 8;
	ata_id_string(args->id, (unsigned char *) rbuf + num, ATA_ID_PROD,
		      ATA_ID_PROD_LEN);
	num += ATA_ID_PROD_LEN;
	ata_id_string(args->id, (unsigned char *) rbuf + num, ATA_ID_SERNO,
		      ATA_ID_SERNO_LEN);
	num += ATA_ID_SERNO_LEN;

	if (ata_id_has_wwn(args->id)) {
		/* SAT defined lu world wide name */
		/* piv=0, assoc=lu, code_set=binary, designator=NAA */
		rbuf[num + 0] = 1;
		rbuf[num + 1] = 3;
		rbuf[num + 3] = ATA_ID_WWN_LEN;
		num += 4;
		ata_id_string(args->id, (unsigned char *) rbuf + num,
			      ATA_ID_WWN, ATA_ID_WWN_LEN);
		num += ATA_ID_WWN_LEN;
	}
	rbuf[3] = num - 4;    /* page len (assume less than 256 bytes) */
	return 0;
}

/**
 *	ata_scsiop_inq_89 - Simulate INQUIRY VPD page 89, ATA info
 *	@args: device IDENTIFY data / SCSI command of interest.
 *	@rbuf: Response buffer, to which simulated SCSI cmd output is sent.
 *
 *	Yields SAT-specified ATA VPD page.
 *
 *	LOCKING:
 *	spin_lock_irqsave(host lock)
 */
static unsigned int ata_scsiop_inq_89(struct ata_scsi_args *args, u8 *rbuf)
{
	rbuf[1] = 0x89;			/* our page code */
	rbuf[2] = (0x238 >> 8);		/* page size fixed at 238h */
	rbuf[3] = (0x238 & 0xff);

	memcpy(&rbuf[8], "linux   ", 8);
	memcpy(&rbuf[16], "libata          ", 16);
	memcpy(&rbuf[32], DRV_VERSION, 4);

	rbuf[36] = 0x34;		/* force D2H Reg FIS (34h) */
	rbuf[37] = (1 << 7);		/* bit 7 indicates Command FIS */
					/* TODO: PMP? */

	/* we don't store the ATA device signature, so we fake it */
	rbuf[38] = ATA_DRDY;		/* really, this is Status reg */
	rbuf[40] = 0x1;
	rbuf[48] = 0x1;

	rbuf[56] = ATA_CMD_ID_ATA;

	memcpy(&rbuf[60], &args->id[0], 512);
	return 0;
}

static unsigned int ata_scsiop_inq_b0(struct ata_scsi_args *args, u8 *rbuf)
{
	struct ata_device *dev = args->dev;
	u16 min_io_sectors;

	rbuf[1] = 0xb0;
	rbuf[3] = 0x3c;		/* required VPD size with unmap support */

	/*
	 * Optimal transfer length granularity.
	 *
	 * This is always one physical block, but for disks with a smaller
	 * logical than physical sector size we need to figure out what the
	 * latter is.
	 */
	min_io_sectors = 1 << ata_id_log2_per_physical_sector(args->id);
	put_unaligned_be16(min_io_sectors, &rbuf[6]);

	/*
	 * Optimal unmap granularity.
	 *
	 * The ATA spec doesn't even know about a granularity or alignment
	 * for the TRIM command.  We can leave away most of the unmap related
	 * VPD page entries, but we have specifify a granularity to signal
	 * that we support some form of unmap - in thise case via WRITE SAME
	 * with the unmap bit set.
	 */
	if (ata_id_has_trim(args->id)) {
		u64 max_blocks = 65535 * ATA_MAX_TRIM_RNUM;

		if (dev->horkage & ATA_HORKAGE_MAX_TRIM_128M)
			max_blocks = 128 << (20 - SECTOR_SHIFT);

		put_unaligned_be64(max_blocks, &rbuf[36]);
		put_unaligned_be32(1, &rbuf[28]);
	}

	return 0;
}

static unsigned int ata_scsiop_inq_b1(struct ata_scsi_args *args, u8 *rbuf)
{
	int form_factor = ata_id_form_factor(args->id);
	int media_rotation_rate = ata_id_rotation_rate(args->id);
	u8 zoned = ata_id_zoned_cap(args->id);

	rbuf[1] = 0xb1;
	rbuf[3] = 0x3c;
	rbuf[4] = media_rotation_rate >> 8;
	rbuf[5] = media_rotation_rate;
	rbuf[7] = form_factor;
	if (zoned)
		rbuf[8] = (zoned << 4);

	return 0;
}

static unsigned int ata_scsiop_inq_b2(struct ata_scsi_args *args, u8 *rbuf)
{
	/* SCSI Thin Provisioning VPD page: SBC-3 rev 22 or later */
	rbuf[1] = 0xb2;
	rbuf[3] = 0x4;
	rbuf[5] = 1 << 6;	/* TPWS */

	return 0;
}

static unsigned int ata_scsiop_inq_b6(struct ata_scsi_args *args, u8 *rbuf)
{
	/*
	 * zbc-r05 SCSI Zoned Block device characteristics VPD page
	 */
	rbuf[1] = 0xb6;
	rbuf[3] = 0x3C;

	/*
	 * URSWRZ bit is only meaningful for host-managed ZAC drives
	 */
	if (args->dev->zac_zoned_cap & 1)
		rbuf[4] |= 1;
	put_unaligned_be32(args->dev->zac_zones_optimal_open, &rbuf[8]);
	put_unaligned_be32(args->dev->zac_zones_optimal_nonseq, &rbuf[12]);
	put_unaligned_be32(args->dev->zac_zones_max_open, &rbuf[16]);

	return 0;
}

static unsigned int ata_scsiop_inq_b9(struct ata_scsi_args *args, u8 *rbuf)
{
	struct ata_cpr_log *cpr_log = args->dev->cpr_log;
	u8 *desc = &rbuf[64];
	int i;

	/* SCSI Concurrent Positioning Ranges VPD page: SBC-5 rev 1 or later */
	rbuf[1] = 0xb9;
	put_unaligned_be16(64 + (int)cpr_log->nr_cpr * 32 - 4, &rbuf[2]);

	for (i = 0; i < cpr_log->nr_cpr; i++, desc += 32) {
		desc[0] = cpr_log->cpr[i].num;
		desc[1] = cpr_log->cpr[i].num_storage_elements;
		put_unaligned_be64(cpr_log->cpr[i].start_lba, &desc[8]);
		put_unaligned_be64(cpr_log->cpr[i].num_lbas, &desc[16]);
	}

	return 0;
}

/**
 *	modecpy - Prepare response for MODE SENSE
 *	@dest: output buffer
 *	@src: data being copied
 *	@n: length of mode page
 *	@changeable: whether changeable parameters are requested
 *
 *	Generate a generic MODE SENSE page for either current or changeable
 *	parameters.
 *
 *	LOCKING:
 *	None.
 */
static void modecpy(u8 *dest, const u8 *src, int n, bool changeable)
{
	if (changeable) {
		memcpy(dest, src, 2);
		memset(dest + 2, 0, n - 2);
	} else {
		memcpy(dest, src, n);
	}
}

/**
 *	ata_msense_caching - Simulate MODE SENSE caching info page
 *	@id: device IDENTIFY data
 *	@buf: output buffer
 *	@changeable: whether changeable parameters are requested
 *
 *	Generate a caching info page, which conditionally indicates
 *	write caching to the SCSI layer, depending on device
 *	capabilities.
 *
 *	LOCKING:
 *	None.
 */
static unsigned int ata_msense_caching(u16 *id, u8 *buf, bool changeable)
{
	modecpy(buf, def_cache_mpage, sizeof(def_cache_mpage), changeable);
	if (changeable) {
		buf[2] |= (1 << 2);	/* ata_mselect_caching() */
	} else {
		buf[2] |= (ata_id_wcache_enabled(id) << 2);	/* write cache enable */
		buf[12] |= (!ata_id_rahead_enabled(id) << 5);	/* disable read ahead */
	}
	return sizeof(def_cache_mpage);
}

/**
 *	ata_msense_control - Simulate MODE SENSE control mode page
 *	@dev: ATA device of interest
 *	@buf: output buffer
 *	@changeable: whether changeable parameters are requested
 *
 *	Generate a generic MODE SENSE control mode page.
 *
 *	LOCKING:
 *	None.
 */
static unsigned int ata_msense_control(struct ata_device *dev, u8 *buf,
					bool changeable)
{
	modecpy(buf, def_control_mpage, sizeof(def_control_mpage), changeable);
	if (changeable) {
		buf[2] |= (1 << 2);	/* ata_mselect_control() */
	} else {
		bool d_sense = (dev->flags & ATA_DFLAG_D_SENSE);

		buf[2] |= (d_sense << 2);	/* descriptor format sense data */
	}
	return sizeof(def_control_mpage);
}

/**
 *	ata_msense_rw_recovery - Simulate MODE SENSE r/w error recovery page
 *	@buf: output buffer
 *	@changeable: whether changeable parameters are requested
 *
 *	Generate a generic MODE SENSE r/w error recovery page.
 *
 *	LOCKING:
 *	None.
 */
static unsigned int ata_msense_rw_recovery(u8 *buf, bool changeable)
{
	modecpy(buf, def_rw_recovery_mpage, sizeof(def_rw_recovery_mpage),
		changeable);
	return sizeof(def_rw_recovery_mpage);
}

/*
 * We can turn this into a real blacklist if it's needed, for now just
 * blacklist any Maxtor BANC1G10 revision firmware
 */
static int ata_dev_supports_fua(u16 *id)
{
	unsigned char model[ATA_ID_PROD_LEN + 1], fw[ATA_ID_FW_REV_LEN + 1];

	if (!libata_fua)
		return 0;
	if (!ata_id_has_fua(id))
		return 0;

	ata_id_c_string(id, model, ATA_ID_PROD, sizeof(model));
	ata_id_c_string(id, fw, ATA_ID_FW_REV, sizeof(fw));

	if (strcmp(model, "Maxtor"))
		return 1;
	if (strcmp(fw, "BANC1G10"))
		return 1;

	return 0; /* blacklisted */
}

/**
 *	ata_scsiop_mode_sense - Simulate MODE SENSE 6, 10 commands
 *	@args: device IDENTIFY data / SCSI command of interest.
 *	@rbuf: Response buffer, to which simulated SCSI cmd output is sent.
 *
 *	Simulate MODE SENSE commands. Assume this is invoked for direct
 *	access devices (e.g. disks) only. There should be no block
 *	descriptor for other device types.
 *
 *	LOCKING:
 *	spin_lock_irqsave(host lock)
 */
static unsigned int ata_scsiop_mode_sense(struct ata_scsi_args *args, u8 *rbuf)
{
	struct ata_device *dev = args->dev;
	u8 *scsicmd = args->cmd->cmnd, *p = rbuf;
	static const u8 sat_blk_desc[] = {
		0, 0, 0, 0,	/* number of blocks: sat unspecified */
		0,
		0, 0x2, 0x0	/* block length: 512 bytes */
	};
	u8 pg, spg;
	unsigned int ebd, page_control, six_byte;
	u8 dpofua, bp = 0xff;
	u16 fp;

	six_byte = (scsicmd[0] == MODE_SENSE);
	ebd = !(scsicmd[1] & 0x8);      /* dbd bit inverted == edb */
	/*
	 * LLBA bit in msense(10) ignored (compliant)
	 */

	page_control = scsicmd[2] >> 6;
	switch (page_control) {
	case 0: /* current */
	case 1: /* changeable */
	case 2: /* defaults */
		break;  /* supported */
	case 3: /* saved */
		goto saving_not_supp;
	default:
		fp = 2;
		bp = 6;
		goto invalid_fld;
	}

	if (six_byte)
		p += 4 + (ebd ? 8 : 0);
	else
		p += 8 + (ebd ? 8 : 0);

	pg = scsicmd[2] & 0x3f;
	spg = scsicmd[3];
	/*
	 * No mode subpages supported (yet) but asking for _all_
	 * subpages may be valid
	 */
	if (spg && (spg != ALL_SUB_MPAGES)) {
		fp = 3;
		goto invalid_fld;
	}

	switch(pg) {
	case RW_RECOVERY_MPAGE:
		p += ata_msense_rw_recovery(p, page_control == 1);
		break;

	case CACHE_MPAGE:
		p += ata_msense_caching(args->id, p, page_control == 1);
		break;

	case CONTROL_MPAGE:
		p += ata_msense_control(args->dev, p, page_control == 1);
		break;

	case ALL_MPAGES:
		p += ata_msense_rw_recovery(p, page_control == 1);
		p += ata_msense_caching(args->id, p, page_control == 1);
		p += ata_msense_control(args->dev, p, page_control == 1);
		break;

	default:		/* invalid page code */
		fp = 2;
		goto invalid_fld;
	}

	dpofua = 0;
	if (ata_dev_supports_fua(args->id) && (dev->flags & ATA_DFLAG_LBA48) &&
	    (!(dev->flags & ATA_DFLAG_PIO) || dev->multi_count))
		dpofua = 1 << 4;

	if (six_byte) {
		rbuf[0] = p - rbuf - 1;
		rbuf[2] |= dpofua;
		if (ebd) {
			rbuf[3] = sizeof(sat_blk_desc);
			memcpy(rbuf + 4, sat_blk_desc, sizeof(sat_blk_desc));
		}
	} else {
		unsigned int output_len = p - rbuf - 2;

		rbuf[0] = output_len >> 8;
		rbuf[1] = output_len;
		rbuf[3] |= dpofua;
		if (ebd) {
			rbuf[7] = sizeof(sat_blk_desc);
			memcpy(rbuf + 8, sat_blk_desc, sizeof(sat_blk_desc));
		}
	}
	return 0;

invalid_fld:
	ata_scsi_set_invalid_field(dev, args->cmd, fp, bp);
	return 1;

saving_not_supp:
	ata_scsi_set_sense(dev, args->cmd, ILLEGAL_REQUEST, 0x39, 0x0);
	 /* "Saving parameters not supported" */
	return 1;
}

/**
 *	ata_scsiop_read_cap - Simulate READ CAPACITY[ 16] commands
 *	@args: device IDENTIFY data / SCSI command of interest.
 *	@rbuf: Response buffer, to which simulated SCSI cmd output is sent.
 *
 *	Simulate READ CAPACITY commands.
 *
 *	LOCKING:
 *	None.
 */
static unsigned int ata_scsiop_read_cap(struct ata_scsi_args *args, u8 *rbuf)
{
	struct ata_device *dev = args->dev;
	u64 last_lba = dev->n_sectors - 1; /* LBA of the last block */
	u32 sector_size; /* physical sector size in bytes */
	u8 log2_per_phys;
	u16 lowest_aligned;

	sector_size = ata_id_logical_sector_size(dev->id);
	log2_per_phys = ata_id_log2_per_physical_sector(dev->id);
	lowest_aligned = ata_id_logical_sector_offset(dev->id, log2_per_phys);

	if (args->cmd->cmnd[0] == READ_CAPACITY) {
		if (last_lba >= 0xffffffffULL)
			last_lba = 0xffffffff;

		/* sector count, 32-bit */
		rbuf[0] = last_lba >> (8 * 3);
		rbuf[1] = last_lba >> (8 * 2);
		rbuf[2] = last_lba >> (8 * 1);
		rbuf[3] = last_lba;

		/* sector size */
		rbuf[4] = sector_size >> (8 * 3);
		rbuf[5] = sector_size >> (8 * 2);
		rbuf[6] = sector_size >> (8 * 1);
		rbuf[7] = sector_size;
	} else {
		/* sector count, 64-bit */
		rbuf[0] = last_lba >> (8 * 7);
		rbuf[1] = last_lba >> (8 * 6);
		rbuf[2] = last_lba >> (8 * 5);
		rbuf[3] = last_lba >> (8 * 4);
		rbuf[4] = last_lba >> (8 * 3);
		rbuf[5] = last_lba >> (8 * 2);
		rbuf[6] = last_lba >> (8 * 1);
		rbuf[7] = last_lba;

		/* sector size */
		rbuf[ 8] = sector_size >> (8 * 3);
		rbuf[ 9] = sector_size >> (8 * 2);
		rbuf[10] = sector_size >> (8 * 1);
		rbuf[11] = sector_size;

		rbuf[12] = 0;
		rbuf[13] = log2_per_phys;
		rbuf[14] = (lowest_aligned >> 8) & 0x3f;
		rbuf[15] = lowest_aligned;

		if (ata_id_has_trim(args->id) &&
		    !(dev->horkage & ATA_HORKAGE_NOTRIM)) {
			rbuf[14] |= 0x80; /* LBPME */

			if (ata_id_has_zero_after_trim(args->id) &&
			    dev->horkage & ATA_HORKAGE_ZERO_AFTER_TRIM) {
				ata_dev_info(dev, "Enabling discard_zeroes_data\n");
				rbuf[14] |= 0x40; /* LBPRZ */
			}
		}
		if (ata_id_zoned_cap(args->id) ||
		    args->dev->class == ATA_DEV_ZAC)
			rbuf[12] = (1 << 4); /* RC_BASIS */
	}
	return 0;
}

/**
 *	ata_scsiop_report_luns - Simulate REPORT LUNS command
 *	@args: device IDENTIFY data / SCSI command of interest.
 *	@rbuf: Response buffer, to which simulated SCSI cmd output is sent.
 *
 *	Simulate REPORT LUNS command.
 *
 *	LOCKING:
 *	spin_lock_irqsave(host lock)
 */
static unsigned int ata_scsiop_report_luns(struct ata_scsi_args *args, u8 *rbuf)
{
	rbuf[3] = 8;	/* just one lun, LUN 0, size 8 bytes */

	return 0;
}

static void atapi_sense_complete(struct ata_queued_cmd *qc)
{
	if (qc->err_mask && ((qc->err_mask & AC_ERR_DEV) == 0)) {
		/* FIXME: not quite right; we don't want the
		 * translation of taskfile registers into
		 * a sense descriptors, since that's only
		 * correct for ATA, not ATAPI
		 */
		ata_gen_passthru_sense(qc);
	}

	ata_qc_done(qc);
}

/* is it pointless to prefer PIO for "safety reasons"? */
static inline int ata_pio_use_silly(struct ata_port *ap)
{
	return (ap->flags & ATA_FLAG_PIO_DMA);
}

static void atapi_request_sense(struct ata_queued_cmd *qc)
{
	struct ata_port *ap = qc->ap;
	struct scsi_cmnd *cmd = qc->scsicmd;

	memset(cmd->sense_buffer, 0, SCSI_SENSE_BUFFERSIZE);

#ifdef CONFIG_ATA_SFF
	if (ap->ops->sff_tf_read)
		ap->ops->sff_tf_read(ap, &qc->tf);
#endif

	/* fill these in, for the case where they are -not- overwritten */
	cmd->sense_buffer[0] = 0x70;
	cmd->sense_buffer[2] = qc->tf.error >> 4;

	ata_qc_reinit(qc);

	/* setup sg table and init transfer direction */
	sg_init_one(&qc->sgent, cmd->sense_buffer, SCSI_SENSE_BUFFERSIZE);
	ata_sg_init(qc, &qc->sgent, 1);
	qc->dma_dir = DMA_FROM_DEVICE;

	memset(&qc->cdb, 0, qc->dev->cdb_len);
	qc->cdb[0] = REQUEST_SENSE;
	qc->cdb[4] = SCSI_SENSE_BUFFERSIZE;

	qc->tf.flags |= ATA_TFLAG_ISADDR | ATA_TFLAG_DEVICE;
	qc->tf.command = ATA_CMD_PACKET;

	if (ata_pio_use_silly(ap)) {
		qc->tf.protocol = ATAPI_PROT_DMA;
		qc->tf.feature |= ATAPI_PKT_DMA;
	} else {
		qc->tf.protocol = ATAPI_PROT_PIO;
		qc->tf.lbam = SCSI_SENSE_BUFFERSIZE;
		qc->tf.lbah = 0;
	}
	qc->nbytes = SCSI_SENSE_BUFFERSIZE;

	qc->complete_fn = atapi_sense_complete;

	ata_qc_issue(qc);
}

/*
 * ATAPI devices typically report zero for their SCSI version, and sometimes
 * deviate from the spec WRT response data format.  If SCSI version is
 * reported as zero like normal, then we make the following fixups:
 *   1) Fake MMC-5 version, to indicate to the Linux scsi midlayer this is a
 *	modern device.
 *   2) Ensure response data format / ATAPI information are always correct.
 */
static void atapi_fixup_inquiry(struct scsi_cmnd *cmd)
{
	u8 buf[4];

	sg_copy_to_buffer(scsi_sglist(cmd), scsi_sg_count(cmd), buf, 4);
	if (buf[2] == 0) {
		buf[2] = 0x5;
		buf[3] = 0x32;
	}
	sg_copy_from_buffer(scsi_sglist(cmd), scsi_sg_count(cmd), buf, 4);
}

static void atapi_qc_complete(struct ata_queued_cmd *qc)
{
	struct scsi_cmnd *cmd = qc->scsicmd;
	unsigned int err_mask = qc->err_mask;

	/* handle completion from new EH */
	if (unlikely(qc->ap->ops->error_handler &&
		     (err_mask || qc->flags & ATA_QCFLAG_SENSE_VALID))) {

		if (!(qc->flags & ATA_QCFLAG_SENSE_VALID)) {
			/* FIXME: not quite right; we don't want the
			 * translation of taskfile registers into a
			 * sense descriptors, since that's only
			 * correct for ATA, not ATAPI
			 */
			ata_gen_passthru_sense(qc);
		}

		/* SCSI EH automatically locks door if sdev->locked is
		 * set.  Sometimes door lock request continues to
		 * fail, for example, when no media is present.  This
		 * creates a loop - SCSI EH issues door lock which
		 * fails and gets invoked again to acquire sense data
		 * for the failed command.
		 *
		 * If door lock fails, always clear sdev->locked to
		 * avoid this infinite loop.
		 *
		 * This may happen before SCSI scan is complete.  Make
		 * sure qc->dev->sdev isn't NULL before dereferencing.
		 */
		if (qc->cdb[0] == ALLOW_MEDIUM_REMOVAL && qc->dev->sdev)
			qc->dev->sdev->locked = 0;

		qc->scsicmd->result = SAM_STAT_CHECK_CONDITION;
		ata_qc_done(qc);
		return;
	}

	/* successful completion or old EH failure path */
	if (unlikely(err_mask & AC_ERR_DEV)) {
		cmd->result = SAM_STAT_CHECK_CONDITION;
		atapi_request_sense(qc);
		return;
	} else if (unlikely(err_mask)) {
		/* FIXME: not quite right; we don't want the
		 * translation of taskfile registers into
		 * a sense descriptors, since that's only
		 * correct for ATA, not ATAPI
		 */
		ata_gen_passthru_sense(qc);
	} else {
		if (cmd->cmnd[0] == INQUIRY && (cmd->cmnd[1] & 0x03) == 0)
			atapi_fixup_inquiry(cmd);
		cmd->result = SAM_STAT_GOOD;
	}

	ata_qc_done(qc);
}
/**
 *	atapi_xlat - Initialize PACKET taskfile
 *	@qc: command structure to be initialized
 *
 *	LOCKING:
 *	spin_lock_irqsave(host lock)
 *
 *	RETURNS:
 *	Zero on success, non-zero on failure.
 */
static unsigned int atapi_xlat(struct ata_queued_cmd *qc)
{
	struct scsi_cmnd *scmd = qc->scsicmd;
	struct ata_device *dev = qc->dev;
	int nodata = (scmd->sc_data_direction == DMA_NONE);
	int using_pio = !nodata && (dev->flags & ATA_DFLAG_PIO);
	unsigned int nbytes;

	memset(qc->cdb, 0, dev->cdb_len);
	memcpy(qc->cdb, scmd->cmnd, scmd->cmd_len);

	qc->complete_fn = atapi_qc_complete;

	qc->tf.flags |= ATA_TFLAG_ISADDR | ATA_TFLAG_DEVICE;
	if (scmd->sc_data_direction == DMA_TO_DEVICE) {
		qc->tf.flags |= ATA_TFLAG_WRITE;
	}

	qc->tf.command = ATA_CMD_PACKET;
	ata_qc_set_pc_nbytes(qc);

	/* check whether ATAPI DMA is safe */
	if (!nodata && !using_pio && atapi_check_dma(qc))
		using_pio = 1;

	/* Some controller variants snoop this value for Packet
	 * transfers to do state machine and FIFO management.  Thus we
	 * want to set it properly, and for DMA where it is
	 * effectively meaningless.
	 */
	nbytes = min(ata_qc_raw_nbytes(qc), (unsigned int)63 * 1024);

	/* Most ATAPI devices which honor transfer chunk size don't
	 * behave according to the spec when odd chunk size which
	 * matches the transfer length is specified.  If the number of
	 * bytes to transfer is 2n+1.  According to the spec, what
	 * should happen is to indicate that 2n+1 is going to be
	 * transferred and transfer 2n+2 bytes where the last byte is
	 * padding.
	 *
	 * In practice, this doesn't happen.  ATAPI devices first
	 * indicate and transfer 2n bytes and then indicate and
	 * transfer 2 bytes where the last byte is padding.
	 *
	 * This inconsistency confuses several controllers which
	 * perform PIO using DMA such as Intel AHCIs and sil3124/32.
	 * These controllers use actual number of transferred bytes to
	 * update DMA pointer and transfer of 4n+2 bytes make those
	 * controller push DMA pointer by 4n+4 bytes because SATA data
	 * FISes are aligned to 4 bytes.  This causes data corruption
	 * and buffer overrun.
	 *
	 * Always setting nbytes to even number solves this problem
	 * because then ATAPI devices don't have to split data at 2n
	 * boundaries.
	 */
	if (nbytes & 0x1)
		nbytes++;

	qc->tf.lbam = (nbytes & 0xFF);
	qc->tf.lbah = (nbytes >> 8);

	if (nodata)
		qc->tf.protocol = ATAPI_PROT_NODATA;
	else if (using_pio)
		qc->tf.protocol = ATAPI_PROT_PIO;
	else {
		/* DMA data xfer */
		qc->tf.protocol = ATAPI_PROT_DMA;
		qc->tf.feature |= ATAPI_PKT_DMA;

		if ((dev->flags & ATA_DFLAG_DMADIR) &&
		    (scmd->sc_data_direction != DMA_TO_DEVICE))
			/* some SATA bridges need us to indicate data xfer direction */
			qc->tf.feature |= ATAPI_DMADIR;
	}


	/* FIXME: We need to translate 0x05 READ_BLOCK_LIMITS to a MODE_SENSE
	   as ATAPI tape drives don't get this right otherwise */
	return 0;
}

static struct ata_device *ata_find_dev(struct ata_port *ap, int devno)
{
	if (!sata_pmp_attached(ap)) {
		if (likely(devno >= 0 &&
			   devno < ata_link_max_devices(&ap->link)))
			return &ap->link.device[devno];
	} else {
		if (likely(devno >= 0 &&
			   devno < ap->nr_pmp_links))
			return &ap->pmp_link[devno].device[0];
	}

	return NULL;
}

static struct ata_device *__ata_scsi_find_dev(struct ata_port *ap,
					      const struct scsi_device *scsidev)
{
	int devno;

	/* skip commands not addressed to targets we simulate */
	if (!sata_pmp_attached(ap)) {
		if (unlikely(scsidev->channel || scsidev->lun))
			return NULL;
		devno = scsidev->id;
	} else {
		if (unlikely(scsidev->id || scsidev->lun))
			return NULL;
		devno = scsidev->channel;
	}

	return ata_find_dev(ap, devno);
}

/**
 *	ata_scsi_find_dev - lookup ata_device from scsi_cmnd
 *	@ap: ATA port to which the device is attached
 *	@scsidev: SCSI device from which we derive the ATA device
 *
 *	Given various information provided in struct scsi_cmnd,
 *	map that onto an ATA bus, and using that mapping
 *	determine which ata_device is associated with the
 *	SCSI command to be sent.
 *
 *	LOCKING:
 *	spin_lock_irqsave(host lock)
 *
 *	RETURNS:
 *	Associated ATA device, or %NULL if not found.
 */
struct ata_device *
ata_scsi_find_dev(struct ata_port *ap, const struct scsi_device *scsidev)
{
	struct ata_device *dev = __ata_scsi_find_dev(ap, scsidev);

	if (unlikely(!dev || !ata_dev_enabled(dev)))
		return NULL;

	return dev;
}

/*
 *	ata_scsi_map_proto - Map pass-thru protocol value to taskfile value.
 *	@byte1: Byte 1 from pass-thru CDB.
 *
 *	RETURNS:
 *	ATA_PROT_UNKNOWN if mapping failed/unimplemented, protocol otherwise.
 */
static u8
ata_scsi_map_proto(u8 byte1)
{
	switch((byte1 & 0x1e) >> 1) {
	case 3:		/* Non-data */
		return ATA_PROT_NODATA;

	case 6:		/* DMA */
	case 10:	/* UDMA Data-in */
	case 11:	/* UDMA Data-Out */
		return ATA_PROT_DMA;

	case 4:		/* PIO Data-in */
	case 5:		/* PIO Data-out */
		return ATA_PROT_PIO;

	case 12:	/* FPDMA */
		return ATA_PROT_NCQ;

	case 0:		/* Hard Reset */
	case 1:		/* SRST */
	case 8:		/* Device Diagnostic */
	case 9:		/* Device Reset */
	case 7:		/* DMA Queued */
	case 15:	/* Return Response Info */
	default:	/* Reserved */
		break;
	}

	return ATA_PROT_UNKNOWN;
}

/**
 *	ata_scsi_pass_thru - convert ATA pass-thru CDB to taskfile
 *	@qc: command structure to be initialized
 *
 *	Handles either 12, 16, or 32-byte versions of the CDB.
 *
 *	RETURNS:
 *	Zero on success, non-zero on failure.
 */
static unsigned int ata_scsi_pass_thru(struct ata_queued_cmd *qc)
{
	struct ata_taskfile *tf = &(qc->tf);
	struct scsi_cmnd *scmd = qc->scsicmd;
	struct ata_device *dev = qc->dev;
	const u8 *cdb = scmd->cmnd;
	u16 fp;
	u16 cdb_offset = 0;

	/* 7Fh variable length cmd means a ata pass-thru(32) */
	if (cdb[0] == VARIABLE_LENGTH_CMD)
		cdb_offset = 9;

	tf->protocol = ata_scsi_map_proto(cdb[1 + cdb_offset]);
	if (tf->protocol == ATA_PROT_UNKNOWN) {
		fp = 1;
		goto invalid_fld;
	}

	if ((cdb[2 + cdb_offset] & 0x3) == 0) {
		/*
		 * When T_LENGTH is zero (No data is transferred), dir should
		 * be DMA_NONE.
		 */
		if (scmd->sc_data_direction != DMA_NONE) {
			fp = 2 + cdb_offset;
			goto invalid_fld;
		}

		if (ata_is_ncq(tf->protocol))
			tf->protocol = ATA_PROT_NCQ_NODATA;
	}

	/* enable LBA */
	tf->flags |= ATA_TFLAG_LBA;

	/*
	 * 12 and 16 byte CDBs use different offsets to
	 * provide the various register values.
	 */
	switch (cdb[0]) {
	case ATA_16:
		/*
		 * 16-byte CDB - may contain extended commands.
		 *
		 * If that is the case, copy the upper byte register values.
		 */
		if (cdb[1] & 0x01) {
			tf->hob_feature = cdb[3];
			tf->hob_nsect = cdb[5];
			tf->hob_lbal = cdb[7];
			tf->hob_lbam = cdb[9];
			tf->hob_lbah = cdb[11];
			tf->flags |= ATA_TFLAG_LBA48;
		} else
			tf->flags &= ~ATA_TFLAG_LBA48;

		/*
		 * Always copy low byte, device and command registers.
		 */
		tf->feature = cdb[4];
		tf->nsect = cdb[6];
		tf->lbal = cdb[8];
		tf->lbam = cdb[10];
		tf->lbah = cdb[12];
		tf->device = cdb[13];
		tf->command = cdb[14];
		break;
	case ATA_12:
		/*
		 * 12-byte CDB - incapable of extended commands.
		 */
		tf->flags &= ~ATA_TFLAG_LBA48;

		tf->feature = cdb[3];
		tf->nsect = cdb[4];
		tf->lbal = cdb[5];
		tf->lbam = cdb[6];
		tf->lbah = cdb[7];
		tf->device = cdb[8];
		tf->command = cdb[9];
		break;
	default:
		/*
		 * 32-byte CDB - may contain extended command fields.
		 *
		 * If that is the case, copy the upper byte register values.
		 */
		if (cdb[10] & 0x01) {
			tf->hob_feature = cdb[20];
			tf->hob_nsect = cdb[22];
			tf->hob_lbal = cdb[16];
			tf->hob_lbam = cdb[15];
			tf->hob_lbah = cdb[14];
			tf->flags |= ATA_TFLAG_LBA48;
		} else
			tf->flags &= ~ATA_TFLAG_LBA48;

		tf->feature = cdb[21];
		tf->nsect = cdb[23];
		tf->lbal = cdb[19];
		tf->lbam = cdb[18];
		tf->lbah = cdb[17];
		tf->device = cdb[24];
		tf->command = cdb[25];
		tf->auxiliary = get_unaligned_be32(&cdb[28]);
		break;
	}

	/* For NCQ commands copy the tag value */
	if (ata_is_ncq(tf->protocol))
		tf->nsect = qc->hw_tag << 3;

	/* enforce correct master/slave bit */
	tf->device = dev->devno ?
		tf->device | ATA_DEV1 : tf->device & ~ATA_DEV1;

	switch (tf->command) {
	/* READ/WRITE LONG use a non-standard sect_size */
	case ATA_CMD_READ_LONG:
	case ATA_CMD_READ_LONG_ONCE:
	case ATA_CMD_WRITE_LONG:
	case ATA_CMD_WRITE_LONG_ONCE:
		if (tf->protocol != ATA_PROT_PIO || tf->nsect != 1) {
			fp = 1;
			goto invalid_fld;
		}
		qc->sect_size = scsi_bufflen(scmd);
		break;

	/* commands using reported Logical Block size (e.g. 512 or 4K) */
	case ATA_CMD_CFA_WRITE_NE:
	case ATA_CMD_CFA_TRANS_SECT:
	case ATA_CMD_CFA_WRITE_MULT_NE:
	/* XXX: case ATA_CMD_CFA_WRITE_SECTORS_WITHOUT_ERASE: */
	case ATA_CMD_READ:
	case ATA_CMD_READ_EXT:
	case ATA_CMD_READ_QUEUED:
	/* XXX: case ATA_CMD_READ_QUEUED_EXT: */
	case ATA_CMD_FPDMA_READ:
	case ATA_CMD_READ_MULTI:
	case ATA_CMD_READ_MULTI_EXT:
	case ATA_CMD_PIO_READ:
	case ATA_CMD_PIO_READ_EXT:
	case ATA_CMD_READ_STREAM_DMA_EXT:
	case ATA_CMD_READ_STREAM_EXT:
	case ATA_CMD_VERIFY:
	case ATA_CMD_VERIFY_EXT:
	case ATA_CMD_WRITE:
	case ATA_CMD_WRITE_EXT:
	case ATA_CMD_WRITE_FUA_EXT:
	case ATA_CMD_WRITE_QUEUED:
	case ATA_CMD_WRITE_QUEUED_FUA_EXT:
	case ATA_CMD_FPDMA_WRITE:
	case ATA_CMD_WRITE_MULTI:
	case ATA_CMD_WRITE_MULTI_EXT:
	case ATA_CMD_WRITE_MULTI_FUA_EXT:
	case ATA_CMD_PIO_WRITE:
	case ATA_CMD_PIO_WRITE_EXT:
	case ATA_CMD_WRITE_STREAM_DMA_EXT:
	case ATA_CMD_WRITE_STREAM_EXT:
		qc->sect_size = scmd->device->sector_size;
		break;

	/* Everything else uses 512 byte "sectors" */
	default:
		qc->sect_size = ATA_SECT_SIZE;
	}

	/*
	 * Set flags so that all registers will be written, pass on
	 * write indication (used for PIO/DMA setup), result TF is
	 * copied back and we don't whine too much about its failure.
	 */
	tf->flags |= ATA_TFLAG_ISADDR | ATA_TFLAG_DEVICE;
	if (scmd->sc_data_direction == DMA_TO_DEVICE)
		tf->flags |= ATA_TFLAG_WRITE;

	qc->flags |= ATA_QCFLAG_RESULT_TF | ATA_QCFLAG_QUIET;

	/*
	 * Set transfer length.
	 *
	 * TODO: find out if we need to do more here to
	 *       cover scatter/gather case.
	 */
	ata_qc_set_pc_nbytes(qc);

	/* We may not issue DMA commands if no DMA mode is set */
	if (tf->protocol == ATA_PROT_DMA && !ata_dma_enabled(dev)) {
		fp = 1;
		goto invalid_fld;
	}

	/* We may not issue NCQ commands to devices not supporting NCQ */
	if (ata_is_ncq(tf->protocol) && !ata_ncq_enabled(dev)) {
		fp = 1;
		goto invalid_fld;
	}

	/* sanity check for pio multi commands */
	if ((cdb[1] & 0xe0) && !is_multi_taskfile(tf)) {
		fp = 1;
		goto invalid_fld;
	}

	if (is_multi_taskfile(tf)) {
		unsigned int multi_count = 1 << (cdb[1] >> 5);

		/* compare the passed through multi_count
		 * with the cached multi_count of libata
		 */
		if (multi_count != dev->multi_count)
			ata_dev_warn(dev, "invalid multi_count %u ignored\n",
				     multi_count);
	}

	/*
	 * Filter SET_FEATURES - XFER MODE command -- otherwise,
	 * SET_FEATURES - XFER MODE must be preceded/succeeded
	 * by an update to hardware-specific registers for each
	 * controller (i.e. the reason for ->set_piomode(),
	 * ->set_dmamode(), and ->post_set_mode() hooks).
	 */
	if (tf->command == ATA_CMD_SET_FEATURES &&
	    tf->feature == SETFEATURES_XFER) {
		fp = (cdb[0] == ATA_16) ? 4 : 3;
		goto invalid_fld;
	}

	/*
	 * Filter TPM commands by default. These provide an
	 * essentially uncontrolled encrypted "back door" between
	 * applications and the disk. Set libata.allow_tpm=1 if you
	 * have a real reason for wanting to use them. This ensures
	 * that installed software cannot easily mess stuff up without
	 * user intent. DVR type users will probably ship with this enabled
	 * for movie content management.
	 *
	 * Note that for ATA8 we can issue a DCS change and DCS freeze lock
	 * for this and should do in future but that it is not sufficient as
	 * DCS is an optional feature set. Thus we also do the software filter
	 * so that we comply with the TC consortium stated goal that the user
	 * can turn off TC features of their system.
	 */
	if (tf->command >= 0x5C && tf->command <= 0x5F && !libata_allow_tpm) {
		fp = (cdb[0] == ATA_16) ? 14 : 9;
		goto invalid_fld;
	}

	return 0;

 invalid_fld:
	ata_scsi_set_invalid_field(dev, scmd, fp, 0xff);
	return 1;
}

/**
 * ata_format_dsm_trim_descr() - SATL Write Same to DSM Trim
 * @cmd: SCSI command being translated
 * @trmax: Maximum number of entries that will fit in sector_size bytes.
 * @sector: Starting sector
 * @count: Total Range of request in logical sectors
 *
 * Rewrite the WRITE SAME descriptor to be a DSM TRIM little-endian formatted
 * descriptor.
 *
 * Upto 64 entries of the format:
 *   63:48 Range Length
 *   47:0  LBA
 *
 *  Range Length of 0 is ignored.
 *  LBA's should be sorted order and not overlap.
 *
 * NOTE: this is the same format as ADD LBA(S) TO NV CACHE PINNED SET
 *
 * Return: Number of bytes copied into sglist.
 */
static size_t ata_format_dsm_trim_descr(struct scsi_cmnd *cmd, u32 trmax,
					u64 sector, u32 count)
{
	struct scsi_device *sdp = cmd->device;
	size_t len = sdp->sector_size;
	size_t r;
	__le64 *buf;
	u32 i = 0;
	unsigned long flags;

	WARN_ON(len > ATA_SCSI_RBUF_SIZE);

	if (len > ATA_SCSI_RBUF_SIZE)
		len = ATA_SCSI_RBUF_SIZE;

	spin_lock_irqsave(&ata_scsi_rbuf_lock, flags);
	buf = ((void *)ata_scsi_rbuf);
	memset(buf, 0, len);
	while (i < trmax) {
		u64 entry = sector |
			((u64)(count > 0xffff ? 0xffff : count) << 48);
		buf[i++] = __cpu_to_le64(entry);
		if (count <= 0xffff)
			break;
		count -= 0xffff;
		sector += 0xffff;
	}
	r = sg_copy_from_buffer(scsi_sglist(cmd), scsi_sg_count(cmd), buf, len);
	spin_unlock_irqrestore(&ata_scsi_rbuf_lock, flags);

	return r;
}

/**
 * ata_scsi_write_same_xlat() - SATL Write Same to ATA SCT Write Same
 * @qc: Command to be translated
 *
 * Translate a SCSI WRITE SAME command to be either a DSM TRIM command or
 * an SCT Write Same command.
 * Based on WRITE SAME has the UNMAP flag:
 *
 *   - When set translate to DSM TRIM
 *   - When clear translate to SCT Write Same
 */
static unsigned int ata_scsi_write_same_xlat(struct ata_queued_cmd *qc)
{
	struct ata_taskfile *tf = &qc->tf;
	struct scsi_cmnd *scmd = qc->scsicmd;
	struct scsi_device *sdp = scmd->device;
	size_t len = sdp->sector_size;
	struct ata_device *dev = qc->dev;
	const u8 *cdb = scmd->cmnd;
	u64 block;
	u32 n_block;
	const u32 trmax = len >> 3;
	u32 size;
	u16 fp;
	u8 bp = 0xff;
	u8 unmap = cdb[1] & 0x8;

	/* we may not issue DMA commands if no DMA mode is set */
	if (unlikely(!ata_dma_enabled(dev)))
		goto invalid_opcode;

	/*
	 * We only allow sending this command through the block layer,
	 * as it modifies the DATA OUT buffer, which would corrupt user
	 * memory for SG_IO commands.
	 */
	if (unlikely(blk_rq_is_passthrough(scsi_cmd_to_rq(scmd))))
		goto invalid_opcode;

	if (unlikely(scmd->cmd_len < 16)) {
		fp = 15;
		goto invalid_fld;
	}
	scsi_16_lba_len(cdb, &block, &n_block);

	if (!unmap ||
	    (dev->horkage & ATA_HORKAGE_NOTRIM) ||
	    !ata_id_has_trim(dev->id)) {
		fp = 1;
		bp = 3;
		goto invalid_fld;
	}
	/* If the request is too large the cmd is invalid */
	if (n_block > 0xffff * trmax) {
		fp = 2;
		goto invalid_fld;
	}

	/*
	 * WRITE SAME always has a sector sized buffer as payload, this
	 * should never be a multiple entry S/G list.
	 */
	if (!scsi_sg_count(scmd))
		goto invalid_param_len;

	/*
	 * size must match sector size in bytes
	 * For DATA SET MANAGEMENT TRIM in ACS-2 nsect (aka count)
	 * is defined as number of 512 byte blocks to be transferred.
	 */

	size = ata_format_dsm_trim_descr(scmd, trmax, block, n_block);
	if (size != len)
		goto invalid_param_len;

	if (ata_ncq_enabled(dev) && ata_fpdma_dsm_supported(dev)) {
		/* Newer devices support queued TRIM commands */
		tf->protocol = ATA_PROT_NCQ;
		tf->command = ATA_CMD_FPDMA_SEND;
		tf->hob_nsect = ATA_SUBCMD_FPDMA_SEND_DSM & 0x1f;
		tf->nsect = qc->hw_tag << 3;
		tf->hob_feature = (size / 512) >> 8;
		tf->feature = size / 512;

		tf->auxiliary = 1;
	} else {
		tf->protocol = ATA_PROT_DMA;
		tf->hob_feature = 0;
		tf->feature = ATA_DSM_TRIM;
		tf->hob_nsect = (size / 512) >> 8;
		tf->nsect = size / 512;
		tf->command = ATA_CMD_DSM;
	}

	tf->flags |= ATA_TFLAG_ISADDR | ATA_TFLAG_DEVICE | ATA_TFLAG_LBA48 |
		     ATA_TFLAG_WRITE;

	ata_qc_set_pc_nbytes(qc);

	return 0;

invalid_fld:
	ata_scsi_set_invalid_field(dev, scmd, fp, bp);
	return 1;
invalid_param_len:
	/* "Parameter list length error" */
	ata_scsi_set_sense(dev, scmd, ILLEGAL_REQUEST, 0x1a, 0x0);
	return 1;
invalid_opcode:
	/* "Invalid command operation code" */
	ata_scsi_set_sense(dev, scmd, ILLEGAL_REQUEST, 0x20, 0x0);
	return 1;
}

/**
 *	ata_scsiop_maint_in - Simulate a subset of MAINTENANCE_IN
 *	@args: device MAINTENANCE_IN data / SCSI command of interest.
 *	@rbuf: Response buffer, to which simulated SCSI cmd output is sent.
 *
 *	Yields a subset to satisfy scsi_report_opcode()
 *
 *	LOCKING:
 *	spin_lock_irqsave(host lock)
 */
static unsigned int ata_scsiop_maint_in(struct ata_scsi_args *args, u8 *rbuf)
{
	struct ata_device *dev = args->dev;
	u8 *cdb = args->cmd->cmnd;
	u8 supported = 0;
	unsigned int err = 0;

	if (cdb[2] != 1) {
		ata_dev_warn(dev, "invalid command format %d\n", cdb[2]);
		err = 2;
		goto out;
	}
	switch (cdb[3]) {
	case INQUIRY:
	case MODE_SENSE:
	case MODE_SENSE_10:
	case READ_CAPACITY:
	case SERVICE_ACTION_IN_16:
	case REPORT_LUNS:
	case REQUEST_SENSE:
	case SYNCHRONIZE_CACHE:
	case SYNCHRONIZE_CACHE_16:
	case REZERO_UNIT:
	case SEEK_6:
	case SEEK_10:
	case TEST_UNIT_READY:
	case SEND_DIAGNOSTIC:
	case MAINTENANCE_IN:
	case READ_6:
	case READ_10:
	case READ_16:
	case WRITE_6:
	case WRITE_10:
	case WRITE_16:
	case ATA_12:
	case ATA_16:
	case VERIFY:
	case VERIFY_16:
	case MODE_SELECT:
	case MODE_SELECT_10:
	case START_STOP:
		supported = 3;
		break;
	case ZBC_IN:
	case ZBC_OUT:
		if (ata_id_zoned_cap(dev->id) ||
		    dev->class == ATA_DEV_ZAC)
			supported = 3;
		break;
	case SECURITY_PROTOCOL_IN:
	case SECURITY_PROTOCOL_OUT:
		if (dev->flags & ATA_DFLAG_TRUSTED)
			supported = 3;
		break;
	default:
		break;
	}
out:
	rbuf[1] = supported; /* supported */
	return err;
}

/**
 *	ata_scsi_report_zones_complete - convert ATA output
 *	@qc: command structure returning the data
 *
 *	Convert T-13 little-endian field representation into
 *	T-10 big-endian field representation.
 *	What a mess.
 */
static void ata_scsi_report_zones_complete(struct ata_queued_cmd *qc)
{
	struct scsi_cmnd *scmd = qc->scsicmd;
	struct sg_mapping_iter miter;
	unsigned long flags;
	unsigned int bytes = 0;

	sg_miter_start(&miter, scsi_sglist(scmd), scsi_sg_count(scmd),
		       SG_MITER_TO_SG | SG_MITER_ATOMIC);

	local_irq_save(flags);
	while (sg_miter_next(&miter)) {
		unsigned int offset = 0;

		if (bytes == 0) {
			char *hdr;
			u32 list_length;
			u64 max_lba, opt_lba;
			u16 same;

			/* Swizzle header */
			hdr = miter.addr;
			list_length = get_unaligned_le32(&hdr[0]);
			same = get_unaligned_le16(&hdr[4]);
			max_lba = get_unaligned_le64(&hdr[8]);
			opt_lba = get_unaligned_le64(&hdr[16]);
			put_unaligned_be32(list_length, &hdr[0]);
			hdr[4] = same & 0xf;
			put_unaligned_be64(max_lba, &hdr[8]);
			put_unaligned_be64(opt_lba, &hdr[16]);
			offset += 64;
			bytes += 64;
		}
		while (offset < miter.length) {
			char *rec;
			u8 cond, type, non_seq, reset;
			u64 size, start, wp;

			/* Swizzle zone descriptor */
			rec = miter.addr + offset;
			type = rec[0] & 0xf;
			cond = (rec[1] >> 4) & 0xf;
			non_seq = (rec[1] & 2);
			reset = (rec[1] & 1);
			size = get_unaligned_le64(&rec[8]);
			start = get_unaligned_le64(&rec[16]);
			wp = get_unaligned_le64(&rec[24]);
			rec[0] = type;
			rec[1] = (cond << 4) | non_seq | reset;
			put_unaligned_be64(size, &rec[8]);
			put_unaligned_be64(start, &rec[16]);
			put_unaligned_be64(wp, &rec[24]);
			WARN_ON(offset + 64 > miter.length);
			offset += 64;
			bytes += 64;
		}
	}
	sg_miter_stop(&miter);
	local_irq_restore(flags);

	ata_scsi_qc_complete(qc);
}

static unsigned int ata_scsi_zbc_in_xlat(struct ata_queued_cmd *qc)
{
	struct ata_taskfile *tf = &qc->tf;
	struct scsi_cmnd *scmd = qc->scsicmd;
	const u8 *cdb = scmd->cmnd;
	u16 sect, fp = (u16)-1;
	u8 sa, options, bp = 0xff;
	u64 block;
	u32 n_block;

	if (unlikely(scmd->cmd_len < 16)) {
		ata_dev_warn(qc->dev, "invalid cdb length %d\n",
			     scmd->cmd_len);
		fp = 15;
		goto invalid_fld;
	}
	scsi_16_lba_len(cdb, &block, &n_block);
	if (n_block != scsi_bufflen(scmd)) {
		ata_dev_warn(qc->dev, "non-matching transfer count (%d/%d)\n",
			     n_block, scsi_bufflen(scmd));
		goto invalid_param_len;
	}
	sa = cdb[1] & 0x1f;
	if (sa != ZI_REPORT_ZONES) {
		ata_dev_warn(qc->dev, "invalid service action %d\n", sa);
		fp = 1;
		goto invalid_fld;
	}
	/*
	 * ZAC allows only for transfers in 512 byte blocks,
	 * and uses a 16 bit value for the transfer count.
	 */
	if ((n_block / 512) > 0xffff || n_block < 512 || (n_block % 512)) {
		ata_dev_warn(qc->dev, "invalid transfer count %d\n", n_block);
		goto invalid_param_len;
	}
	sect = n_block / 512;
	options = cdb[14] & 0xbf;

	if (ata_ncq_enabled(qc->dev) &&
	    ata_fpdma_zac_mgmt_in_supported(qc->dev)) {
		tf->protocol = ATA_PROT_NCQ;
		tf->command = ATA_CMD_FPDMA_RECV;
		tf->hob_nsect = ATA_SUBCMD_FPDMA_RECV_ZAC_MGMT_IN & 0x1f;
		tf->nsect = qc->hw_tag << 3;
		tf->feature = sect & 0xff;
		tf->hob_feature = (sect >> 8) & 0xff;
		tf->auxiliary = ATA_SUBCMD_ZAC_MGMT_IN_REPORT_ZONES | (options << 8);
	} else {
		tf->command = ATA_CMD_ZAC_MGMT_IN;
		tf->feature = ATA_SUBCMD_ZAC_MGMT_IN_REPORT_ZONES;
		tf->protocol = ATA_PROT_DMA;
		tf->hob_feature = options;
		tf->hob_nsect = (sect >> 8) & 0xff;
		tf->nsect = sect & 0xff;
	}
	tf->device = ATA_LBA;
	tf->lbah = (block >> 16) & 0xff;
	tf->lbam = (block >> 8) & 0xff;
	tf->lbal = block & 0xff;
	tf->hob_lbah = (block >> 40) & 0xff;
	tf->hob_lbam = (block >> 32) & 0xff;
	tf->hob_lbal = (block >> 24) & 0xff;

	tf->flags |= ATA_TFLAG_ISADDR | ATA_TFLAG_DEVICE | ATA_TFLAG_LBA48;
	qc->flags |= ATA_QCFLAG_RESULT_TF;

	ata_qc_set_pc_nbytes(qc);

	qc->complete_fn = ata_scsi_report_zones_complete;

	return 0;

invalid_fld:
	ata_scsi_set_invalid_field(qc->dev, scmd, fp, bp);
	return 1;

invalid_param_len:
	/* "Parameter list length error" */
	ata_scsi_set_sense(qc->dev, scmd, ILLEGAL_REQUEST, 0x1a, 0x0);
	return 1;
}

static unsigned int ata_scsi_zbc_out_xlat(struct ata_queued_cmd *qc)
{
	struct ata_taskfile *tf = &qc->tf;
	struct scsi_cmnd *scmd = qc->scsicmd;
	struct ata_device *dev = qc->dev;
	const u8 *cdb = scmd->cmnd;
	u8 all, sa;
	u64 block;
	u32 n_block;
	u16 fp = (u16)-1;

	if (unlikely(scmd->cmd_len < 16)) {
		fp = 15;
		goto invalid_fld;
	}

	sa = cdb[1] & 0x1f;
	if ((sa != ZO_CLOSE_ZONE) && (sa != ZO_FINISH_ZONE) &&
	    (sa != ZO_OPEN_ZONE) && (sa != ZO_RESET_WRITE_POINTER)) {
		fp = 1;
		goto invalid_fld;
	}

	scsi_16_lba_len(cdb, &block, &n_block);
	if (n_block) {
		/*
		 * ZAC MANAGEMENT OUT doesn't define any length
		 */
		goto invalid_param_len;
	}

	all = cdb[14] & 0x1;
	if (all) {
		/*
		 * Ignore the block address (zone ID) as defined by ZBC.
		 */
		block = 0;
	} else if (block >= dev->n_sectors) {
		/*
		 * Block must be a valid zone ID (a zone start LBA).
		 */
		fp = 2;
		goto invalid_fld;
	}

	if (ata_ncq_enabled(qc->dev) &&
	    ata_fpdma_zac_mgmt_out_supported(qc->dev)) {
		tf->protocol = ATA_PROT_NCQ_NODATA;
		tf->command = ATA_CMD_NCQ_NON_DATA;
		tf->feature = ATA_SUBCMD_NCQ_NON_DATA_ZAC_MGMT_OUT;
		tf->nsect = qc->hw_tag << 3;
		tf->auxiliary = sa | ((u16)all << 8);
	} else {
		tf->protocol = ATA_PROT_NODATA;
		tf->command = ATA_CMD_ZAC_MGMT_OUT;
		tf->feature = sa;
		tf->hob_feature = all;
	}
	tf->lbah = (block >> 16) & 0xff;
	tf->lbam = (block >> 8) & 0xff;
	tf->lbal = block & 0xff;
	tf->hob_lbah = (block >> 40) & 0xff;
	tf->hob_lbam = (block >> 32) & 0xff;
	tf->hob_lbal = (block >> 24) & 0xff;
	tf->device = ATA_LBA;
	tf->flags |= ATA_TFLAG_ISADDR | ATA_TFLAG_DEVICE | ATA_TFLAG_LBA48;

	return 0;

 invalid_fld:
	ata_scsi_set_invalid_field(qc->dev, scmd, fp, 0xff);
	return 1;
invalid_param_len:
	/* "Parameter list length error" */
	ata_scsi_set_sense(qc->dev, scmd, ILLEGAL_REQUEST, 0x1a, 0x0);
	return 1;
}

/**
 *	ata_mselect_caching - Simulate MODE SELECT for caching info page
 *	@qc: Storage for translated ATA taskfile
 *	@buf: input buffer
 *	@len: number of valid bytes in the input buffer
 *	@fp: out parameter for the failed field on error
 *
 *	Prepare a taskfile to modify caching information for the device.
 *
 *	LOCKING:
 *	None.
 */
static int ata_mselect_caching(struct ata_queued_cmd *qc,
			       const u8 *buf, int len, u16 *fp)
{
	struct ata_taskfile *tf = &qc->tf;
	struct ata_device *dev = qc->dev;
	u8 mpage[CACHE_MPAGE_LEN];
	u8 wce;
	int i;

	/*
	 * The first two bytes of def_cache_mpage are a header, so offsets
	 * in mpage are off by 2 compared to buf.  Same for len.
	 */

	if (len != CACHE_MPAGE_LEN - 2) {
		*fp = min(len, CACHE_MPAGE_LEN - 2);
		return -EINVAL;
	}

	wce = buf[0] & (1 << 2);

	/*
	 * Check that read-only bits are not modified.
	 */
	ata_msense_caching(dev->id, mpage, false);
	for (i = 0; i < CACHE_MPAGE_LEN - 2; i++) {
		if (i == 0)
			continue;
		if (mpage[i + 2] != buf[i]) {
			*fp = i;
			return -EINVAL;
		}
	}

	tf->flags |= ATA_TFLAG_DEVICE | ATA_TFLAG_ISADDR;
	tf->protocol = ATA_PROT_NODATA;
	tf->nsect = 0;
	tf->command = ATA_CMD_SET_FEATURES;
	tf->feature = wce ? SETFEATURES_WC_ON : SETFEATURES_WC_OFF;
	return 0;
}

/**
 *	ata_mselect_control - Simulate MODE SELECT for control page
 *	@qc: Storage for translated ATA taskfile
 *	@buf: input buffer
 *	@len: number of valid bytes in the input buffer
 *	@fp: out parameter for the failed field on error
 *
 *	Prepare a taskfile to modify caching information for the device.
 *
 *	LOCKING:
 *	None.
 */
static int ata_mselect_control(struct ata_queued_cmd *qc,
			       const u8 *buf, int len, u16 *fp)
{
	struct ata_device *dev = qc->dev;
	u8 mpage[CONTROL_MPAGE_LEN];
	u8 d_sense;
	int i;

	/*
	 * The first two bytes of def_control_mpage are a header, so offsets
	 * in mpage are off by 2 compared to buf.  Same for len.
	 */

	if (len != CONTROL_MPAGE_LEN - 2) {
		*fp = min(len, CONTROL_MPAGE_LEN - 2);
		return -EINVAL;
	}

	d_sense = buf[0] & (1 << 2);

	/*
	 * Check that read-only bits are not modified.
	 */
	ata_msense_control(dev, mpage, false);
	for (i = 0; i < CONTROL_MPAGE_LEN - 2; i++) {
		if (i == 0)
			continue;
		if (mpage[2 + i] != buf[i]) {
			*fp = i;
			return -EINVAL;
		}
	}
	if (d_sense & (1 << 2))
		dev->flags |= ATA_DFLAG_D_SENSE;
	else
		dev->flags &= ~ATA_DFLAG_D_SENSE;
	return 0;
}

/**
 *	ata_scsi_mode_select_xlat - Simulate MODE SELECT 6, 10 commands
 *	@qc: Storage for translated ATA taskfile
 *
 *	Converts a MODE SELECT command to an ATA SET FEATURES taskfile.
 *	Assume this is invoked for direct access devices (e.g. disks) only.
 *	There should be no block descriptor for other device types.
 *
 *	LOCKING:
 *	spin_lock_irqsave(host lock)
 */
static unsigned int ata_scsi_mode_select_xlat(struct ata_queued_cmd *qc)
{
	struct scsi_cmnd *scmd = qc->scsicmd;
	const u8 *cdb = scmd->cmnd;
	u8 pg, spg;
	unsigned six_byte, pg_len, hdr_len, bd_len;
	int len;
	u16 fp = (u16)-1;
	u8 bp = 0xff;
	u8 buffer[64];
	const u8 *p = buffer;

	six_byte = (cdb[0] == MODE_SELECT);
	if (six_byte) {
		if (scmd->cmd_len < 5) {
			fp = 4;
			goto invalid_fld;
		}

		len = cdb[4];
		hdr_len = 4;
	} else {
		if (scmd->cmd_len < 9) {
			fp = 8;
			goto invalid_fld;
		}

		len = get_unaligned_be16(&cdb[7]);
		hdr_len = 8;
	}

	/* We only support PF=1, SP=0.  */
	if ((cdb[1] & 0x11) != 0x10) {
		fp = 1;
		bp = (cdb[1] & 0x01) ? 1 : 5;
		goto invalid_fld;
	}

	/* Test early for possible overrun.  */
	if (!scsi_sg_count(scmd) || scsi_sglist(scmd)->length < len)
		goto invalid_param_len;

	/* Move past header and block descriptors.  */
	if (len < hdr_len)
		goto invalid_param_len;

	if (!sg_copy_to_buffer(scsi_sglist(scmd), scsi_sg_count(scmd),
			       buffer, sizeof(buffer)))
		goto invalid_param_len;

	if (six_byte)
		bd_len = p[3];
	else
		bd_len = get_unaligned_be16(&p[6]);

	len -= hdr_len;
	p += hdr_len;
	if (len < bd_len)
		goto invalid_param_len;
	if (bd_len != 0 && bd_len != 8) {
		fp = (six_byte) ? 3 : 6;
		fp += bd_len + hdr_len;
		goto invalid_param;
	}

	len -= bd_len;
	p += bd_len;
	if (len == 0)
		goto skip;

	/* Parse both possible formats for the mode page headers.  */
	pg = p[0] & 0x3f;
	if (p[0] & 0x40) {
		if (len < 4)
			goto invalid_param_len;

		spg = p[1];
		pg_len = get_unaligned_be16(&p[2]);
		p += 4;
		len -= 4;
	} else {
		if (len < 2)
			goto invalid_param_len;

		spg = 0;
		pg_len = p[1];
		p += 2;
		len -= 2;
	}

	/*
	 * No mode subpages supported (yet) but asking for _all_
	 * subpages may be valid
	 */
	if (spg && (spg != ALL_SUB_MPAGES)) {
		fp = (p[0] & 0x40) ? 1 : 0;
		fp += hdr_len + bd_len;
		goto invalid_param;
	}
	if (pg_len > len)
		goto invalid_param_len;

	switch (pg) {
	case CACHE_MPAGE:
		if (ata_mselect_caching(qc, p, pg_len, &fp) < 0) {
			fp += hdr_len + bd_len;
			goto invalid_param;
		}
		break;
	case CONTROL_MPAGE:
		if (ata_mselect_control(qc, p, pg_len, &fp) < 0) {
			fp += hdr_len + bd_len;
			goto invalid_param;
		} else {
			goto skip; /* No ATA command to send */
		}
		break;
	default:		/* invalid page code */
		fp = bd_len + hdr_len;
		goto invalid_param;
	}

	/*
	 * Only one page has changeable data, so we only support setting one
	 * page at a time.
	 */
	if (len > pg_len)
		goto invalid_param;

	return 0;

 invalid_fld:
	ata_scsi_set_invalid_field(qc->dev, scmd, fp, bp);
	return 1;

 invalid_param:
	ata_scsi_set_invalid_parameter(qc->dev, scmd, fp);
	return 1;

 invalid_param_len:
	/* "Parameter list length error" */
	ata_scsi_set_sense(qc->dev, scmd, ILLEGAL_REQUEST, 0x1a, 0x0);
	return 1;

 skip:
	scmd->result = SAM_STAT_GOOD;
	return 1;
}

static u8 ata_scsi_trusted_op(u32 len, bool send, bool dma)
{
	if (len == 0)
		return ATA_CMD_TRUSTED_NONDATA;
	else if (send)
		return dma ? ATA_CMD_TRUSTED_SND_DMA : ATA_CMD_TRUSTED_SND;
	else
		return dma ? ATA_CMD_TRUSTED_RCV_DMA : ATA_CMD_TRUSTED_RCV;
}

static unsigned int ata_scsi_security_inout_xlat(struct ata_queued_cmd *qc)
{
	struct scsi_cmnd *scmd = qc->scsicmd;
	const u8 *cdb = scmd->cmnd;
	struct ata_taskfile *tf = &qc->tf;
	u8 secp = cdb[1];
	bool send = (cdb[0] == SECURITY_PROTOCOL_OUT);
	u16 spsp = get_unaligned_be16(&cdb[2]);
	u32 len = get_unaligned_be32(&cdb[6]);
	bool dma = !(qc->dev->flags & ATA_DFLAG_PIO);

	/*
	 * We don't support the ATA "security" protocol.
	 */
	if (secp == 0xef) {
		ata_scsi_set_invalid_field(qc->dev, scmd, 1, 0);
		return 1;
	}

	if (cdb[4] & 7) { /* INC_512 */
		if (len > 0xffff) {
			ata_scsi_set_invalid_field(qc->dev, scmd, 6, 0);
			return 1;
		}
	} else {
		if (len > 0x01fffe00) {
			ata_scsi_set_invalid_field(qc->dev, scmd, 6, 0);
			return 1;
		}

		/* convert to the sector-based ATA addressing */
		len = (len + 511) / 512;
	}

	tf->protocol = dma ? ATA_PROT_DMA : ATA_PROT_PIO;
	tf->flags |= ATA_TFLAG_DEVICE | ATA_TFLAG_ISADDR | ATA_TFLAG_LBA;
	if (send)
		tf->flags |= ATA_TFLAG_WRITE;
	tf->command = ata_scsi_trusted_op(len, send, dma);
	tf->feature = secp;
	tf->lbam = spsp & 0xff;
	tf->lbah = spsp >> 8;

	if (len) {
		tf->nsect = len & 0xff;
		tf->lbal = len >> 8;
	} else {
		if (!send)
			tf->lbah = (1 << 7);
	}

	ata_qc_set_pc_nbytes(qc);
	return 0;
}

/**
 *	ata_scsi_var_len_cdb_xlat - SATL variable length CDB to Handler
 *	@qc: Command to be translated
 *
 *	Translate a SCSI variable length CDB to specified commands.
 *	It checks a service action value in CDB to call corresponding handler.
 *
 *	RETURNS:
 *	Zero on success, non-zero on failure
 *
 */
static unsigned int ata_scsi_var_len_cdb_xlat(struct ata_queued_cmd *qc)
{
	struct scsi_cmnd *scmd = qc->scsicmd;
	const u8 *cdb = scmd->cmnd;
	const u16 sa = get_unaligned_be16(&cdb[8]);

	/*
	 * if service action represents a ata pass-thru(32) command,
	 * then pass it to ata_scsi_pass_thru handler.
	 */
	if (sa == ATA_32)
		return ata_scsi_pass_thru(qc);

	/* unsupported service action */
	return 1;
}

/**
 *	ata_get_xlat_func - check if SCSI to ATA translation is possible
 *	@dev: ATA device
 *	@cmd: SCSI command opcode to consider
 *
 *	Look up the SCSI command given, and determine whether the
 *	SCSI command is to be translated or simulated.
 *
 *	RETURNS:
 *	Pointer to translation function if possible, %NULL if not.
 */

static inline ata_xlat_func_t ata_get_xlat_func(struct ata_device *dev, u8 cmd)
{
	switch (cmd) {
	case READ_6:
	case READ_10:
	case READ_16:

	case WRITE_6:
	case WRITE_10:
	case WRITE_16:
		return ata_scsi_rw_xlat;

	case WRITE_SAME_16:
		return ata_scsi_write_same_xlat;

	case SYNCHRONIZE_CACHE:
	case SYNCHRONIZE_CACHE_16:
		if (ata_try_flush_cache(dev))
			return ata_scsi_flush_xlat;
		break;

	case VERIFY:
	case VERIFY_16:
		return ata_scsi_verify_xlat;

	case ATA_12:
	case ATA_16:
		return ata_scsi_pass_thru;

	case VARIABLE_LENGTH_CMD:
		return ata_scsi_var_len_cdb_xlat;

	case MODE_SELECT:
	case MODE_SELECT_10:
		return ata_scsi_mode_select_xlat;

	case ZBC_IN:
		return ata_scsi_zbc_in_xlat;

	case ZBC_OUT:
		return ata_scsi_zbc_out_xlat;

	case SECURITY_PROTOCOL_IN:
	case SECURITY_PROTOCOL_OUT:
		if (!(dev->flags & ATA_DFLAG_TRUSTED))
			break;
		return ata_scsi_security_inout_xlat;

	case START_STOP:
		return ata_scsi_start_stop_xlat;
	}

	return NULL;
}

int __ata_scsi_queuecmd(struct scsi_cmnd *scmd, struct ata_device *dev)
{
	struct ata_port *ap = dev->link->ap;
	u8 scsi_op = scmd->cmnd[0];
	ata_xlat_func_t xlat_func;

	/*
	 * scsi_queue_rq() will defer commands if scsi_host_in_recovery().
	 * However, this check is done without holding the ap->lock (a libata
	 * specific lock), so we can have received an error irq since then,
	 * therefore we must check if EH is pending, while holding ap->lock.
	 */
	if (ap->pflags & (ATA_PFLAG_EH_PENDING | ATA_PFLAG_EH_IN_PROGRESS))
		return SCSI_MLQUEUE_DEVICE_BUSY;

	if (unlikely(!scmd->cmd_len))
		goto bad_cdb_len;

	if (dev->class == ATA_DEV_ATA || dev->class == ATA_DEV_ZAC) {
		if (unlikely(scmd->cmd_len > dev->cdb_len))
			goto bad_cdb_len;

		xlat_func = ata_get_xlat_func(dev, scsi_op);
	} else if (likely((scsi_op != ATA_16) || !atapi_passthru16)) {
		/* relay SCSI command to ATAPI device */
		int len = COMMAND_SIZE(scsi_op);

		if (unlikely(len > scmd->cmd_len ||
			     len > dev->cdb_len ||
			     scmd->cmd_len > ATAPI_CDB_LEN))
			goto bad_cdb_len;

		xlat_func = atapi_xlat;
	} else {
		/* ATA_16 passthru, treat as an ATA command */
		if (unlikely(scmd->cmd_len > 16))
			goto bad_cdb_len;

		xlat_func = ata_get_xlat_func(dev, scsi_op);
	}

	if (xlat_func)
		return ata_scsi_translate(dev, scmd, xlat_func);

	ata_scsi_simulate(dev, scmd);

	return 0;

 bad_cdb_len:
	scmd->result = DID_ERROR << 16;
	scsi_done(scmd);
	return 0;
}

/**
 *	ata_scsi_queuecmd - Issue SCSI cdb to libata-managed device
 *	@shost: SCSI host of command to be sent
 *	@cmd: SCSI command to be sent
 *
 *	In some cases, this function translates SCSI commands into
 *	ATA taskfiles, and queues the taskfiles to be sent to
 *	hardware.  In other cases, this function simulates a
 *	SCSI device by evaluating and responding to certain
 *	SCSI commands.  This creates the overall effect of
 *	ATA and ATAPI devices appearing as SCSI devices.
 *
 *	LOCKING:
 *	ATA host lock
 *
 *	RETURNS:
 *	Return value from __ata_scsi_queuecmd() if @cmd can be queued,
 *	0 otherwise.
 */
int ata_scsi_queuecmd(struct Scsi_Host *shost, struct scsi_cmnd *cmd)
{
	struct ata_port *ap;
	struct ata_device *dev;
	struct scsi_device *scsidev = cmd->device;
	int rc = 0;
	unsigned long irq_flags;

	ap = ata_shost_to_port(shost);

	spin_lock_irqsave(ap->lock, irq_flags);

	dev = ata_scsi_find_dev(ap, scsidev);
	if (likely(dev))
		rc = __ata_scsi_queuecmd(cmd, dev);
	else {
		cmd->result = (DID_BAD_TARGET << 16);
		scsi_done(cmd);
	}

	spin_unlock_irqrestore(ap->lock, irq_flags);

	return rc;
}
EXPORT_SYMBOL_GPL(ata_scsi_queuecmd);

/**
 *	ata_scsi_simulate - simulate SCSI command on ATA device
 *	@dev: the target device
 *	@cmd: SCSI command being sent to device.
 *
 *	Interprets and directly executes a select list of SCSI commands
 *	that can be handled internally.
 *
 *	LOCKING:
 *	spin_lock_irqsave(host lock)
 */

void ata_scsi_simulate(struct ata_device *dev, struct scsi_cmnd *cmd)
{
	struct ata_scsi_args args;
	const u8 *scsicmd = cmd->cmnd;
	u8 tmp8;

	args.dev = dev;
	args.id = dev->id;
	args.cmd = cmd;

	switch(scsicmd[0]) {
	case INQUIRY:
		if (scsicmd[1] & 2)		   /* is CmdDt set?  */
			ata_scsi_set_invalid_field(dev, cmd, 1, 0xff);
		else if ((scsicmd[1] & 1) == 0)    /* is EVPD clear? */
			ata_scsi_rbuf_fill(&args, ata_scsiop_inq_std);
		else switch (scsicmd[2]) {
		case 0x00:
			ata_scsi_rbuf_fill(&args, ata_scsiop_inq_00);
			break;
		case 0x80:
			ata_scsi_rbuf_fill(&args, ata_scsiop_inq_80);
			break;
		case 0x83:
			ata_scsi_rbuf_fill(&args, ata_scsiop_inq_83);
			break;
		case 0x89:
			ata_scsi_rbuf_fill(&args, ata_scsiop_inq_89);
			break;
		case 0xb0:
			ata_scsi_rbuf_fill(&args, ata_scsiop_inq_b0);
			break;
		case 0xb1:
			ata_scsi_rbuf_fill(&args, ata_scsiop_inq_b1);
			break;
		case 0xb2:
			ata_scsi_rbuf_fill(&args, ata_scsiop_inq_b2);
			break;
		case 0xb6:
			if (dev->flags & ATA_DFLAG_ZAC)
				ata_scsi_rbuf_fill(&args, ata_scsiop_inq_b6);
			else
				ata_scsi_set_invalid_field(dev, cmd, 2, 0xff);
			break;
		case 0xb9:
			if (dev->cpr_log)
				ata_scsi_rbuf_fill(&args, ata_scsiop_inq_b9);
			else
				ata_scsi_set_invalid_field(dev, cmd, 2, 0xff);
			break;
		default:
			ata_scsi_set_invalid_field(dev, cmd, 2, 0xff);
			break;
		}
		break;

	case MODE_SENSE:
	case MODE_SENSE_10:
		ata_scsi_rbuf_fill(&args, ata_scsiop_mode_sense);
		break;

	case READ_CAPACITY:
		ata_scsi_rbuf_fill(&args, ata_scsiop_read_cap);
		break;

	case SERVICE_ACTION_IN_16:
		if ((scsicmd[1] & 0x1f) == SAI_READ_CAPACITY_16)
			ata_scsi_rbuf_fill(&args, ata_scsiop_read_cap);
		else
			ata_scsi_set_invalid_field(dev, cmd, 1, 0xff);
		break;

	case REPORT_LUNS:
		ata_scsi_rbuf_fill(&args, ata_scsiop_report_luns);
		break;

	case REQUEST_SENSE:
		ata_scsi_set_sense(dev, cmd, 0, 0, 0);
		break;

	/* if we reach this, then writeback caching is disabled,
	 * turning this into a no-op.
	 */
	case SYNCHRONIZE_CACHE:
	case SYNCHRONIZE_CACHE_16:
		fallthrough;

	/* no-op's, complete with success */
	case REZERO_UNIT:
	case SEEK_6:
	case SEEK_10:
	case TEST_UNIT_READY:
		break;

	case SEND_DIAGNOSTIC:
		tmp8 = scsicmd[1] & ~(1 << 3);
		if (tmp8 != 0x4 || scsicmd[3] || scsicmd[4])
			ata_scsi_set_invalid_field(dev, cmd, 1, 0xff);
		break;

	case MAINTENANCE_IN:
		if (scsicmd[1] == MI_REPORT_SUPPORTED_OPERATION_CODES)
			ata_scsi_rbuf_fill(&args, ata_scsiop_maint_in);
		else
			ata_scsi_set_invalid_field(dev, cmd, 1, 0xff);
		break;

	/* all other commands */
	default:
		ata_scsi_set_sense(dev, cmd, ILLEGAL_REQUEST, 0x20, 0x0);
		/* "Invalid command operation code" */
		break;
	}

	scsi_done(cmd);
}

int ata_scsi_add_hosts(struct ata_host *host, struct scsi_host_template *sht)
{
	int i, rc;

	for (i = 0; i < host->n_ports; i++) {
		struct ata_port *ap = host->ports[i];
		struct Scsi_Host *shost;

		rc = -ENOMEM;
		shost = scsi_host_alloc(sht, sizeof(struct ata_port *));
		if (!shost)
			goto err_alloc;

		shost->eh_noresume = 1;
		*(struct ata_port **)&shost->hostdata[0] = ap;
		ap->scsi_host = shost;

		shost->transportt = ata_scsi_transport_template;
		shost->unique_id = ap->print_id;
		shost->max_id = 16;
		shost->max_lun = 1;
		shost->max_channel = 1;
		shost->max_cmd_len = 32;

		/* Schedule policy is determined by ->qc_defer()
		 * callback and it needs to see every deferred qc.
		 * Set host_blocked to 1 to prevent SCSI midlayer from
		 * automatically deferring requests.
		 */
		shost->max_host_blocked = 1;

		rc = scsi_add_host_with_dma(shost, &ap->tdev, ap->host->dev);
		if (rc)
			goto err_alloc;
	}

	return 0;

 err_alloc:
	while (--i >= 0) {
		struct Scsi_Host *shost = host->ports[i]->scsi_host;

		/* scsi_host_put() is in ata_devres_release() */
		scsi_remove_host(shost);
	}
	return rc;
}

#ifdef CONFIG_OF
static void ata_scsi_assign_ofnode(struct ata_device *dev, struct ata_port *ap)
{
	struct scsi_device *sdev = dev->sdev;
	struct device *d = ap->host->dev;
	struct device_node *np = d->of_node;
	struct device_node *child;

	for_each_available_child_of_node(np, child) {
		int ret;
		u32 val;

		ret = of_property_read_u32(child, "reg", &val);
		if (ret)
			continue;
		if (val == dev->devno) {
			dev_dbg(d, "found matching device node\n");
			sdev->sdev_gendev.of_node = child;
			return;
		}
	}
}
#else
static void ata_scsi_assign_ofnode(struct ata_device *dev, struct ata_port *ap)
{
}
#endif

void ata_scsi_scan_host(struct ata_port *ap, int sync)
{
	int tries = 5;
	struct ata_device *last_failed_dev = NULL;
	struct ata_link *link;
	struct ata_device *dev;

 repeat:
	ata_for_each_link(link, ap, EDGE) {
		ata_for_each_dev(dev, link, ENABLED) {
			struct scsi_device *sdev;
			int channel = 0, id = 0;

			if (dev->sdev)
				continue;

			if (ata_is_host_link(link))
				id = dev->devno;
			else
				channel = link->pmp;

			sdev = __scsi_add_device(ap->scsi_host, channel, id, 0,
						 NULL);
			if (!IS_ERR(sdev)) {
				dev->sdev = sdev;
				ata_scsi_assign_ofnode(dev, ap);
				scsi_device_put(sdev);
			} else {
				dev->sdev = NULL;
			}
		}
	}

	/* If we scanned while EH was in progress or allocation
	 * failure occurred, scan would have failed silently.  Check
	 * whether all devices are attached.
	 */
	ata_for_each_link(link, ap, EDGE) {
		ata_for_each_dev(dev, link, ENABLED) {
			if (!dev->sdev)
				goto exit_loop;
		}
	}
 exit_loop:
	if (!link)
		return;

	/* we're missing some SCSI devices */
	if (sync) {
		/* If caller requested synchrnous scan && we've made
		 * any progress, sleep briefly and repeat.
		 */
		if (dev != last_failed_dev) {
			msleep(100);
			last_failed_dev = dev;
			goto repeat;
		}

		/* We might be failing to detect boot device, give it
		 * a few more chances.
		 */
		if (--tries) {
			msleep(100);
			goto repeat;
		}

		ata_port_err(ap,
			     "WARNING: synchronous SCSI scan failed without making any progress, switching to async\n");
	}

	queue_delayed_work(system_long_wq, &ap->hotplug_task,
			   round_jiffies_relative(HZ));
}

/**
 *	ata_scsi_offline_dev - offline attached SCSI device
 *	@dev: ATA device to offline attached SCSI device for
 *
 *	This function is called from ata_eh_hotplug() and responsible
 *	for taking the SCSI device attached to @dev offline.  This
 *	function is called with host lock which protects dev->sdev
 *	against clearing.
 *
 *	LOCKING:
 *	spin_lock_irqsave(host lock)
 *
 *	RETURNS:
 *	1 if attached SCSI device exists, 0 otherwise.
 */
int ata_scsi_offline_dev(struct ata_device *dev)
{
	if (dev->sdev) {
		scsi_device_set_state(dev->sdev, SDEV_OFFLINE);
		return 1;
	}
	return 0;
}

/**
 *	ata_scsi_remove_dev - remove attached SCSI device
 *	@dev: ATA device to remove attached SCSI device for
 *
 *	This function is called from ata_eh_scsi_hotplug() and
 *	responsible for removing the SCSI device attached to @dev.
 *
 *	LOCKING:
 *	Kernel thread context (may sleep).
 */
static void ata_scsi_remove_dev(struct ata_device *dev)
{
	struct ata_port *ap = dev->link->ap;
	struct scsi_device *sdev;
	unsigned long flags;

	/* Alas, we need to grab scan_mutex to ensure SCSI device
	 * state doesn't change underneath us and thus
	 * scsi_device_get() always succeeds.  The mutex locking can
	 * be removed if there is __scsi_device_get() interface which
	 * increments reference counts regardless of device state.
	 */
	mutex_lock(&ap->scsi_host->scan_mutex);
	spin_lock_irqsave(ap->lock, flags);

	/* clearing dev->sdev is protected by host lock */
	sdev = dev->sdev;
	dev->sdev = NULL;

	if (sdev) {
		/* If user initiated unplug races with us, sdev can go
		 * away underneath us after the host lock and
		 * scan_mutex are released.  Hold onto it.
		 */
		if (scsi_device_get(sdev) == 0) {
			/* The following ensures the attached sdev is
			 * offline on return from ata_scsi_offline_dev()
			 * regardless it wins or loses the race
			 * against this function.
			 */
			scsi_device_set_state(sdev, SDEV_OFFLINE);
		} else {
			WARN_ON(1);
			sdev = NULL;
		}
	}

	spin_unlock_irqrestore(ap->lock, flags);
	mutex_unlock(&ap->scsi_host->scan_mutex);

	if (sdev) {
		ata_dev_info(dev, "detaching (SCSI %s)\n",
			     dev_name(&sdev->sdev_gendev));

		scsi_remove_device(sdev);
		scsi_device_put(sdev);
	}
}

static void ata_scsi_handle_link_detach(struct ata_link *link)
{
	struct ata_port *ap = link->ap;
	struct ata_device *dev;

	ata_for_each_dev(dev, link, ALL) {
		unsigned long flags;

		if (!(dev->flags & ATA_DFLAG_DETACHED))
			continue;

		spin_lock_irqsave(ap->lock, flags);
		dev->flags &= ~ATA_DFLAG_DETACHED;
		spin_unlock_irqrestore(ap->lock, flags);

		if (zpodd_dev_enabled(dev))
			zpodd_exit(dev);

		ata_scsi_remove_dev(dev);
	}
}

/**
 *	ata_scsi_media_change_notify - send media change event
 *	@dev: Pointer to the disk device with media change event
 *
 *	Tell the block layer to send a media change notification
 *	event.
 *
 * 	LOCKING:
 * 	spin_lock_irqsave(host lock)
 */
void ata_scsi_media_change_notify(struct ata_device *dev)
{
	if (dev->sdev)
		sdev_evt_send_simple(dev->sdev, SDEV_EVT_MEDIA_CHANGE,
				     GFP_ATOMIC);
}

/**
 *	ata_scsi_hotplug - SCSI part of hotplug
 *	@work: Pointer to ATA port to perform SCSI hotplug on
 *
 *	Perform SCSI part of hotplug.  It's executed from a separate
 *	workqueue after EH completes.  This is necessary because SCSI
 *	hot plugging requires working EH and hot unplugging is
 *	synchronized with hot plugging with a mutex.
 *
 *	LOCKING:
 *	Kernel thread context (may sleep).
 */
void ata_scsi_hotplug(struct work_struct *work)
{
	struct ata_port *ap =
		container_of(work, struct ata_port, hotplug_task.work);
	int i;

	if (ap->pflags & ATA_PFLAG_UNLOADING)
		return;

	mutex_lock(&ap->scsi_scan_mutex);

	/* Unplug detached devices.  We cannot use link iterator here
	 * because PMP links have to be scanned even if PMP is
	 * currently not attached.  Iterate manually.
	 */
	ata_scsi_handle_link_detach(&ap->link);
	if (ap->pmp_link)
		for (i = 0; i < SATA_PMP_MAX_PORTS; i++)
			ata_scsi_handle_link_detach(&ap->pmp_link[i]);

	/* scan for new ones */
	ata_scsi_scan_host(ap, 0);

	mutex_unlock(&ap->scsi_scan_mutex);
#ifdef CONFIG_AHCI_IMX_PMP
	ap->flags &= ~(0x7 << 29);
#endif
<<<<<<< HEAD
	DPRINTK("EXIT\n");
=======
>>>>>>> 29549c70
}

/**
 *	ata_scsi_user_scan - indication for user-initiated bus scan
 *	@shost: SCSI host to scan
 *	@channel: Channel to scan
 *	@id: ID to scan
 *	@lun: LUN to scan
 *
 *	This function is called when user explicitly requests bus
 *	scan.  Set probe pending flag and invoke EH.
 *
 *	LOCKING:
 *	SCSI layer (we don't care)
 *
 *	RETURNS:
 *	Zero.
 */
int ata_scsi_user_scan(struct Scsi_Host *shost, unsigned int channel,
		       unsigned int id, u64 lun)
{
	struct ata_port *ap = ata_shost_to_port(shost);
	unsigned long flags;
	int devno, rc = 0;

	if (!ap->ops->error_handler)
		return -EOPNOTSUPP;

	if (lun != SCAN_WILD_CARD && lun)
		return -EINVAL;

	if (!sata_pmp_attached(ap)) {
		if (channel != SCAN_WILD_CARD && channel)
			return -EINVAL;
		devno = id;
	} else {
		if (id != SCAN_WILD_CARD && id)
			return -EINVAL;
		devno = channel;
	}

	spin_lock_irqsave(ap->lock, flags);

	if (devno == SCAN_WILD_CARD) {
		struct ata_link *link;

		ata_for_each_link(link, ap, EDGE) {
			struct ata_eh_info *ehi = &link->eh_info;
			ehi->probe_mask |= ATA_ALL_DEVICES;
			ehi->action |= ATA_EH_RESET;
		}
	} else {
		struct ata_device *dev = ata_find_dev(ap, devno);

		if (dev) {
			struct ata_eh_info *ehi = &dev->link->eh_info;
			ehi->probe_mask |= 1 << dev->devno;
			ehi->action |= ATA_EH_RESET;
		} else
			rc = -EINVAL;
	}

	if (rc == 0) {
		ata_port_schedule_eh(ap);
		spin_unlock_irqrestore(ap->lock, flags);
		ata_port_wait_eh(ap);
	} else
		spin_unlock_irqrestore(ap->lock, flags);

	return rc;
}

/**
 *	ata_scsi_dev_rescan - initiate scsi_rescan_device()
 *	@work: Pointer to ATA port to perform scsi_rescan_device()
 *
 *	After ATA pass thru (SAT) commands are executed successfully,
 *	libata need to propagate the changes to SCSI layer.
 *
 *	LOCKING:
 *	Kernel thread context (may sleep).
 */
void ata_scsi_dev_rescan(struct work_struct *work)
{
	struct ata_port *ap =
		container_of(work, struct ata_port, scsi_rescan_task);
	struct ata_link *link;
	struct ata_device *dev;
	unsigned long flags;

	mutex_lock(&ap->scsi_scan_mutex);
	spin_lock_irqsave(ap->lock, flags);

	ata_for_each_link(link, ap, EDGE) {
		ata_for_each_dev(dev, link, ENABLED) {
			struct scsi_device *sdev = dev->sdev;

			if (!sdev)
				continue;
			if (scsi_device_get(sdev))
				continue;

			spin_unlock_irqrestore(ap->lock, flags);
			scsi_rescan_device(&(sdev->sdev_gendev));
			scsi_device_put(sdev);
			spin_lock_irqsave(ap->lock, flags);
		}
	}

	spin_unlock_irqrestore(ap->lock, flags);
	mutex_unlock(&ap->scsi_scan_mutex);
}<|MERGE_RESOLUTION|>--- conflicted
+++ resolved
@@ -4501,10 +4501,6 @@
 #ifdef CONFIG_AHCI_IMX_PMP
 	ap->flags &= ~(0x7 << 29);
 #endif
-<<<<<<< HEAD
-	DPRINTK("EXIT\n");
-=======
->>>>>>> 29549c70
 }
 
 /**
