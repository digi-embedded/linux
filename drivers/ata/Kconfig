#
# SATA/PATA driver configuration
#

config HAVE_PATA_PLATFORM
	bool
	help
	  This is an internal configuration node for any machine that
	  uses pata-platform driver to enable the relevant driver in the
	  configuration structure without having to submit endless patches
	  to update the PATA_PLATFORM entry.

menuconfig ATA
	tristate "Serial ATA and Parallel ATA drivers (libata)"
	depends on HAS_IOMEM
	depends on BLOCK
	depends on !(M32R || M68K || S390) || BROKEN
	select SCSI
	select GLOB
	---help---
	  If you want to use an ATA hard disk, ATA tape drive, ATA CD-ROM or
	  any other ATA device under Linux, say Y and make sure that you know
	  the name of your ATA host adapter (the card inside your computer
	  that "speaks" the ATA protocol, also called ATA controller),
	  because you will be asked for it.

	  NOTE: ATA enables basic SCSI support; *however*,
	  'SCSI disk support', 'SCSI tape support', or
	  'SCSI CDROM support' may also be needed,
	  depending on your hardware configuration.

if ATA

config ATA_NONSTANDARD
       bool
       default n

config ATA_VERBOSE_ERROR
	bool "Verbose ATA error reporting"
	default y
	help
	  This option adds parsing of ATA command descriptions and error bits
	  in libata kernel output, making it easier to interpret.
	  This option will enlarge the kernel by approx. 6KB. Disable it only
	  if kernel size is more important than ease of debugging.

	  If unsure, say Y.

config ATA_ACPI
	bool "ATA ACPI Support"
	depends on ACPI && PCI
	default y
	help
	  This option adds support for ATA-related ACPI objects.
	  These ACPI objects add the ability to retrieve taskfiles
	  from the ACPI BIOS and write them to the disk controller.
	  These objects may be related to performance, security,
	  power management, or other areas.
	  You can disable this at kernel boot time by using the
	  option libata.noacpi=1

config SATA_ZPODD
	bool "SATA Zero Power Optical Disc Drive (ZPODD) support"
<<<<<<< HEAD
	depends on ATA_ACPI && PM_RUNTIME
=======
	depends on ATA_ACPI && PM
>>>>>>> 33e8bb5d
	default n
	help
	  This option adds support for SATA Zero Power Optical Disc
	  Drive (ZPODD). It requires both the ODD and the platform
	  support, and if enabled, will automatically power on/off the
	  ODD when certain condition is satisfied. This does not impact
	  end user's experience of the ODD, only power is saved when
	  the ODD is not in use (i.e. no disc inside).

	  If unsure, say N.

config SATA_PMP
	bool "SATA Port Multiplier support"
	default y
	help
	  This option adds support for SATA Port Multipliers
	  (the SATA version of an ethernet hub, or SAS expander).

comment "Controllers with non-SFF native interface"

config SATA_AHCI
	tristate "AHCI SATA support"
	depends on PCI
	help
	  This option enables support for AHCI Serial ATA.

	  If unsure, say N.

config SATA_AHCI_PLATFORM
	tristate "Platform AHCI SATA support"
	help
	  This option enables support for Platform AHCI Serial ATA
	  controllers.

	  If unsure, say N.

config AHCI_DA850
	tristate "DaVinci DA850 AHCI SATA support"
	depends on ARCH_DAVINCI_DA850
	help
	  This option enables support for the DaVinci DA850 SoC's
	  onboard AHCI SATA.

	  If unsure, say N.

config AHCI_ST
	tristate "ST AHCI SATA support"
	depends on ARCH_STI
	help
	  This option enables support for ST AHCI SATA controller.

	  If unsure, say N.

config AHCI_IMX
	tristate "Freescale i.MX AHCI SATA support"
	depends on MFD_SYSCON && (ARCH_MXC || COMPILE_TEST)
	help
	  This option enables support for the Freescale i.MX SoC's
	  onboard AHCI SATA.

	  If unsure, say N.

config AHCI_MVEBU
	tristate "Marvell EBU AHCI SATA support"
	depends on ARCH_MVEBU
	help
	  This option enables support for the Marvebu EBU SoC's
	  onboard AHCI SATA.

	  If unsure, say N.

config AHCI_SUNXI
	tristate "Allwinner sunxi AHCI SATA support"
	depends on ARCH_SUNXI
	help
	  This option enables support for the Allwinner sunxi SoC's
	  onboard AHCI SATA.

	  If unsure, say N.

config AHCI_TEGRA
	tristate "NVIDIA Tegra124 AHCI SATA support"
	depends on ARCH_TEGRA
	help
	  This option enables support for the NVIDIA Tegra124 SoC's
	  onboard AHCI SATA.

	  If unsure, say N.

config AHCI_XGENE
	tristate "APM X-Gene 6.0Gbps AHCI SATA host controller support"
	depends on PHY_XGENE
	help
	 This option enables support for APM X-Gene SoC SATA host controller.

config SATA_FSL
	tristate "Freescale 3.0Gbps SATA support"
	depends on FSL_SOC
	help
	  This option enables support for Freescale 3.0Gbps SATA controller.
	  It can be found on MPC837x and MPC8315.

	  If unsure, say N.

config SATA_INIC162X
	tristate "Initio 162x SATA support (Very Experimental)"
	depends on PCI
	help
	  This option enables support for Initio 162x Serial ATA.

config SATA_ACARD_AHCI
	tristate "ACard AHCI variant (ATP 8620)"
	depends on PCI
	help
	  This option enables support for Acard.

	  If unsure, say N.

config SATA_SIL24
	tristate "Silicon Image 3124/3132 SATA support"
	depends on PCI
	help
	  This option enables support for Silicon Image 3124/3132 Serial ATA.

	  If unsure, say N.

config ATA_SFF
	bool "ATA SFF support (for legacy IDE and PATA)"
	default y
	help
	  This option adds support for ATA controllers with SFF
	  compliant or similar programming interface.

	  SFF is the legacy IDE interface that has been around since
	  the dawn of time.  Almost all PATA controllers have an
	  SFF interface.  Many SATA controllers have an SFF interface
	  when configured into a legacy compatibility mode.

	  For users with exclusively modern controllers like AHCI,
	  Silicon Image 3124, or Marvell 6440, you may choose to
	  disable this unneeded SFF support.

	  If unsure, say Y.

if ATA_SFF

comment "SFF controllers with custom DMA interface"

config PDC_ADMA
	tristate "Pacific Digital ADMA support"
	depends on PCI
	help
	  This option enables support for Pacific Digital ADMA controllers

	  If unsure, say N.

config PATA_OCTEON_CF
	tristate "OCTEON Boot Bus Compact Flash support"
	depends on CAVIUM_OCTEON_SOC
	help
	  This option enables a polled compact flash driver for use with
	  compact flash cards attached to the OCTEON boot bus.

	  If unsure, say N.

config SATA_QSTOR
	tristate "Pacific Digital SATA QStor support"
	depends on PCI
	help
	  This option enables support for Pacific Digital Serial ATA QStor.

	  If unsure, say N.

config SATA_SX4
	tristate "Promise SATA SX4 support (Experimental)"
	depends on PCI
	help
	  This option enables support for Promise Serial ATA SX4.

	  If unsure, say N.

config ATA_BMDMA
	bool "ATA BMDMA support"
	default y
	help
	  This option adds support for SFF ATA controllers with BMDMA
	  capability.  BMDMA stands for bus-master DMA and is the
	  de facto DMA interface for SFF controllers.

	  If unsure, say Y.

if ATA_BMDMA

comment "SATA SFF controllers with BMDMA"

config ATA_PIIX
	tristate "Intel ESB, ICH, PIIX3, PIIX4 PATA/SATA support"
	depends on PCI
	help
	  This option enables support for ICH5/6/7/8 Serial ATA
	  and support for PATA on the Intel ESB/ICH/PIIX3/PIIX4 series
	  host controllers.

	  If unsure, say N.

config SATA_DWC
	tristate "DesignWare Cores SATA support"
	depends on 460EX
	select DW_DMAC
	help
	  This option enables support for the on-chip SATA controller of the
	  AppliedMicro processor 460EX.

	  If unsure, say N.

config SATA_DWC_DEBUG
	bool "Debugging driver version"
	depends on SATA_DWC
	help
	  This option enables debugging output in the driver.

config SATA_DWC_VDEBUG
	bool "Verbose debug output"
	depends on SATA_DWC_DEBUG
	help
	  This option enables the taskfile dumping and NCQ debugging.

config SATA_HIGHBANK
	tristate "Calxeda Highbank SATA support"
	depends on ARCH_HIGHBANK || COMPILE_TEST
	help
	  This option enables support for the Calxeda Highbank SoC's
	  onboard SATA.

	  If unsure, say N.

config SATA_MV
	tristate "Marvell SATA support"
	depends on PCI || ARCH_DOVE || ARCH_MV78XX0 || \
		   ARCH_MVEBU || ARCH_ORION5X || COMPILE_TEST
	select GENERIC_PHY
	help
	  This option enables support for the Marvell Serial ATA family.
	  Currently supports 88SX[56]0[48][01] PCI(-X) chips,
	  as well as the newer [67]042 PCI-X/PCIe and SOC devices.

	  If unsure, say N.

config SATA_NV
	tristate "NVIDIA SATA support"
	depends on PCI
	help
	  This option enables support for NVIDIA Serial ATA.

	  If unsure, say N.

config SATA_PROMISE
	tristate "Promise SATA TX2/TX4 support"
	depends on PCI
	help
	  This option enables support for Promise Serial ATA TX2/TX4.

	  If unsure, say N.

config SATA_RCAR
	tristate "Renesas R-Car SATA support"
	depends on ARCH_SHMOBILE || COMPILE_TEST
	help
	  This option enables support for Renesas R-Car Serial ATA.

	  If unsure, say N.

config SATA_SIL
	tristate "Silicon Image SATA support"
	depends on PCI
	help
	  This option enables support for Silicon Image Serial ATA.

	  If unsure, say N.

config SATA_SIS
	tristate "SiS 964/965/966/180 SATA support"
	depends on PCI
	select PATA_SIS
	help
	  This option enables support for SiS Serial ATA on
	  SiS 964/965/966/180 and Parallel ATA on SiS 180.
	  The PATA support for SiS 180 requires additionally to
	  enable the PATA_SIS driver in the config.
	  If unsure, say N.

config SATA_SVW
	tristate "ServerWorks Frodo / Apple K2 SATA support"
	depends on PCI
	help
	  This option enables support for Broadcom/Serverworks/Apple K2
	  SATA support.

	  If unsure, say N.

config SATA_ULI
	tristate "ULi Electronics SATA support"
	depends on PCI
	help
	  This option enables support for ULi Electronics SATA.

	  If unsure, say N.

config SATA_VIA
	tristate "VIA SATA support"
	depends on PCI
	help
	  This option enables support for VIA Serial ATA.

	  If unsure, say N.

config SATA_VITESSE
	tristate "VITESSE VSC-7174 / INTEL 31244 SATA support"
	depends on PCI
	help
	  This option enables support for Vitesse VSC7174 and Intel 31244 Serial ATA.

	  If unsure, say N.

comment "PATA SFF controllers with BMDMA"

config PATA_ALI
	tristate "ALi PATA support"
	depends on PCI
	help
	  This option enables support for the ALi ATA interfaces
	  found on the many ALi chipsets.

	  If unsure, say N.

config PATA_AMD
	tristate "AMD/NVidia PATA support"
	depends on PCI
	help
	  This option enables support for the AMD and NVidia PATA
	  interfaces found on the chipsets for Athlon/Athlon64.

	  If unsure, say N.

config PATA_ARASAN_CF
	tristate "ARASAN CompactFlash PATA Controller Support"
	depends on ARCH_SPEAR13XX || COMPILE_TEST
	depends on DMADEVICES
	select DMA_ENGINE
	help
	  Say Y here to support the ARASAN CompactFlash PATA controller

config PATA_ARTOP
	tristate "ARTOP 6210/6260 PATA support"
	depends on PCI
	help
	  This option enables support for ARTOP PATA controllers.

	  If unsure, say N.

config PATA_ATIIXP
	tristate "ATI PATA support"
	depends on PCI
	help
	  This option enables support for the ATI ATA interfaces
	  found on the many ATI chipsets.

	  If unsure, say N.

config PATA_ATP867X
	tristate "ARTOP/Acard ATP867X PATA support"
	depends on PCI
	help
	  This option enables support for ARTOP/Acard ATP867X PATA
	  controllers.

	  If unsure, say N.

config PATA_BF54X
	tristate "Blackfin 54x ATAPI support"
	depends on BF542 || BF548 || BF549
	help
	  This option enables support for the built-in ATAPI controller on
	  Blackfin 54x family chips.

	  If unsure, say N.

config PATA_CMD64X
	tristate "CMD64x PATA support"
	depends on PCI
	help
	  This option enables support for the CMD64x series chips
	  except for the CMD640.

	  If unsure, say N.

config PATA_CS5520
	tristate "CS5510/5520 PATA support"
	depends on PCI && (X86_32 || COMPILE_TEST)
	help
	  This option enables support for the Cyrix 5510/5520
	  companion chip used with the MediaGX/Geode processor family.

	  If unsure, say N.

config PATA_CS5530
	tristate "CS5530 PATA support"
	depends on PCI && (X86_32 || COMPILE_TEST)
	help
	  This option enables support for the Cyrix/NatSemi/AMD CS5530
	  companion chip used with the MediaGX/Geode processor family.

	  If unsure, say N.

config PATA_CS5535
	tristate "CS5535 PATA support (Experimental)"
	depends on PCI && X86_32
	help
	  This option enables support for the NatSemi/AMD CS5535
	  companion chip used with the Geode processor family.

	  If unsure, say N.

config PATA_CS5536
	tristate "CS5536 PATA support"
	depends on PCI && (X86_32 || MIPS || COMPILE_TEST)
	help
	  This option enables support for the AMD CS5536
	  companion chip used with the Geode LX processor family.

	  If unsure, say N.

config PATA_CYPRESS
	tristate "Cypress CY82C693 PATA support (Very Experimental)"
	depends on PCI
	help
	  This option enables support for the Cypress/Contaq CY82C693
	  chipset found in some Alpha systems

	  If unsure, say N.

config PATA_EFAR
	tristate "EFAR SLC90E66 support"
	depends on PCI
	help
	  This option enables support for the EFAR SLC90E66
	  IDE controller found on some older machines.

	  If unsure, say N.

config PATA_EP93XX
	tristate "Cirrus Logic EP93xx PATA support"
	depends on ARCH_EP93XX
	help
	  This option enables support for the PATA controller in
	  the Cirrus Logic EP9312 and EP9315 ARM CPU.

	  If unsure, say N.

config PATA_HPT366
	tristate "HPT 366/368 PATA support"
	depends on PCI
	help
	  This option enables support for the HPT 366 and 368
	  PATA controllers via the new ATA layer.

	  If unsure, say N.

config PATA_HPT37X
	tristate "HPT 370/370A/371/372/374/302 PATA support"
	depends on PCI
	help
	  This option enables support for the majority of the later HPT
	  PATA controllers via the new ATA layer.

	  If unsure, say N.

config PATA_HPT3X2N
	tristate "HPT 371N/372N/302N PATA support"
	depends on PCI
	help
	  This option enables support for the N variant HPT PATA
	  controllers via the new ATA layer.

	  If unsure, say N.

config PATA_HPT3X3
	tristate "HPT 343/363 PATA support"
	depends on PCI
	help
	  This option enables support for the HPT 343/363
	  PATA controllers via the new ATA layer

	  If unsure, say N.

config PATA_HPT3X3_DMA
	bool "HPT 343/363 DMA support"
	depends on PATA_HPT3X3
	help
	  This option enables DMA support for the HPT343/363
	  controllers. Enable with care as there are still some
	  problems with DMA on this chipset.

config PATA_ICSIDE
	tristate "Acorn ICS PATA support"
	depends on ARM && ARCH_ACORN
	help
	  On Acorn systems, say Y here if you wish to use the ICS PATA
	  interface card.  This is not required for ICS partition support.
	  If you are unsure, say N to this.

config PATA_IMX
	tristate "PATA support for Freescale iMX"
	depends on ARCH_MXC
	help
	  This option enables support for the PATA host available on Freescale
          iMX SoCs.

	  If unsure, say N.

config PATA_IT8213
	tristate "IT8213 PATA support (Experimental)"
	depends on PCI
	help
	  This option enables support for the ITE 821 PATA
          controllers via the new ATA layer.

	  If unsure, say N.

config PATA_IT821X
	tristate "IT8211/2 PATA support"
	depends on PCI
	help
	  This option enables support for the ITE 8211 and 8212
	  PATA controllers via the new ATA layer, including RAID
	  mode.

	  If unsure, say N.

config PATA_JMICRON
	tristate "JMicron PATA support"
	depends on PCI
	help
	  Enable support for the JMicron IDE controller, via the new
	  ATA layer.

	  If unsure, say N.

config PATA_MACIO
	tristate "Apple PowerMac/PowerBook internal 'MacIO' IDE"
	depends on PPC_PMAC
	help
	  Most IDE capable PowerMacs have IDE busses driven by a variant
          of this controller which is part of the Apple chipset used on
          most PowerMac models. Some models have multiple busses using
          different chipsets, though generally, MacIO is one of them.

config PATA_MARVELL
	tristate "Marvell PATA support via legacy mode"
	depends on PCI
	help
	  This option enables limited support for the Marvell 88SE61xx ATA
	  controllers. If you wish to use only the SATA ports then select
	  the AHCI driver alone. If you wish to the use the PATA port or
	  both SATA and PATA include this driver.

	  If unsure, say N.

config PATA_MPC52xx
	tristate "Freescale MPC52xx SoC internal IDE"
	depends on PPC_MPC52xx && PPC_BESTCOMM
	select PPC_BESTCOMM_ATA
	help
	  This option enables support for integrated IDE controller
	  of the Freescale MPC52xx SoC.

	  If unsure, say N.

config PATA_NETCELL
	tristate "NETCELL Revolution RAID support"
	depends on PCI
	help
	  This option enables support for the Netcell Revolution RAID
	  PATA controller.

	  If unsure, say N.

config PATA_NINJA32
	tristate "Ninja32/Delkin Cardbus ATA support"
	depends on PCI
	help
	  This option enables support for the Ninja32, Delkin and
	  possibly other brands of Cardbus ATA adapter

	  If unsure, say N.

config PATA_NS87415
	tristate "Nat Semi NS87415 PATA support"
	depends on PCI
	help
	  This option enables support for the National Semiconductor
	  NS87415 PCI-IDE controller.

	  If unsure, say N.

config PATA_OLDPIIX
	tristate "Intel PATA old PIIX support"
	depends on PCI
	help
	  This option enables support for early PIIX PATA support.

	  If unsure, say N.

config PATA_OPTIDMA
	tristate "OPTI FireStar PATA support (Very Experimental)"
	depends on PCI
	help
	  This option enables DMA/PIO support for the later OPTi
	  controllers found on some old motherboards and in some
	  laptops.

	  If unsure, say N.

config PATA_PDC2027X
	tristate "Promise PATA 2027x support"
	depends on PCI
	help
	  This option enables support for Promise PATA pdc20268 to pdc20277 host adapters.

	  If unsure, say N.

config PATA_PDC_OLD
	tristate "Older Promise PATA controller support"
	depends on PCI
	help
	  This option enables support for the Promise 20246, 20262, 20263,
	  20265 and 20267 adapters.

	  If unsure, say N.

config PATA_RADISYS
	tristate "RADISYS 82600 PATA support (Experimental)"
	depends on PCI
	help
	  This option enables support for the RADISYS 82600
	  PATA controllers via the new ATA layer

	  If unsure, say N.

config PATA_RDC
	tristate "RDC PATA support"
	depends on PCI
	help
	  This option enables basic support for the later RDC PATA controllers
	  controllers via the new ATA layer. For the RDC 1010, you need to
	  enable the IT821X driver instead.

	  If unsure, say N.

config PATA_SC1200
	tristate "SC1200 PATA support"
	depends on PCI && (X86_32 || COMPILE_TEST)
	help
	  This option enables support for the NatSemi/AMD SC1200 SoC
	  companion chip used with the Geode processor family.

	  If unsure, say N.

config PATA_SCH
	tristate "Intel SCH PATA support"
	depends on PCI
	help
	  This option enables support for Intel SCH PATA on the Intel
	  SCH (US15W, US15L, UL11L) series host controllers.

	  If unsure, say N.

config PATA_SERVERWORKS
	tristate "SERVERWORKS OSB4/CSB5/CSB6/HT1000 PATA support"
	depends on PCI
	help
	  This option enables support for the Serverworks OSB4/CSB5/CSB6 and
	  HT1000 PATA controllers, via the new ATA layer.

	  If unsure, say N.

config PATA_SIL680
	tristate "CMD / Silicon Image 680 PATA support"
	depends on PCI
	help
	  This option enables support for CMD / Silicon Image 680 PATA.

	  If unsure, say N.

config PATA_SIS
	tristate "SiS PATA support"
	depends on PCI
	help
	  This option enables support for SiS PATA controllers

	  If unsure, say N.

config PATA_TOSHIBA
	tristate "Toshiba Piccolo support (Experimental)"
	depends on PCI
	help
	  Support for the Toshiba Piccolo controllers. Currently only the
	  primary channel is supported by this driver.

	  If unsure, say N.

config PATA_TRIFLEX
	tristate "Compaq Triflex PATA support"
	depends on PCI
	help
	  Enable support for the Compaq 'Triflex' IDE controller as found
	  on many Compaq Pentium-Pro systems, via the new ATA layer.

	  If unsure, say N.

config PATA_VIA
	tristate "VIA PATA support"
	depends on PCI
	help
	  This option enables support for the VIA PATA interfaces
	  found on the many VIA chipsets.

	  If unsure, say N.

config PATA_PXA
	tristate "PXA DMA-capable PATA support"
	depends on ARCH_PXA
	help
	  This option enables support for harddrive attached to PXA CPU's bus.

	  NOTE: This driver utilizes PXA DMA controller, in case your hardware
	        is not capable of doing MWDMA, use pata_platform instead.

	  If unsure, say N.

config PATA_WINBOND
	tristate "Winbond SL82C105 PATA support"
	depends on PCI
	help
	  This option enables support for SL82C105 PATA devices found in the
	  Netwinder and some other systems

	  If unsure, say N.

endif # ATA_BMDMA

comment "PIO-only SFF controllers"

config PATA_AT32
	tristate "Atmel AVR32 PATA support (Experimental)"
	depends on AVR32 && PLATFORM_AT32AP
	help
	  This option enables support for the IDE devices on the
	  Atmel AT32AP platform.

	  If unsure, say N.

config PATA_AT91
	tristate "PATA support for AT91SAM9260"
	depends on ARM && SOC_AT91SAM9
<<<<<<< HEAD
=======
	depends on !ARCH_MULTIPLATFORM
>>>>>>> 33e8bb5d
	help
	  This option enables support for IDE devices on the Atmel AT91SAM9260 SoC.

	  If unsure, say N.

config PATA_CMD640_PCI
	tristate "CMD640 PCI PATA support (Experimental)"
	depends on PCI
	help
	  This option enables support for the CMD640 PCI IDE
	  interface chip. Only the primary channel is currently
	  supported.

	  If unsure, say N.

config PATA_ISAPNP
	tristate "ISA Plug and Play PATA support"
	depends on ISAPNP
	help
	  This option enables support for ISA plug & play ATA
	  controllers such as those found on old soundcards.

	  If unsure, say N.

config PATA_IXP4XX_CF
	tristate "IXP4XX Compact Flash support"
	depends on ARCH_IXP4XX
	help
	  This option enables support for a Compact Flash connected on
	  the ixp4xx expansion bus. This driver had been written for
	  Loft/Avila boards in mind but can work with others.

	  If unsure, say N.

config PATA_MPIIX
	tristate "Intel PATA MPIIX support"
	depends on PCI
	help
	  This option enables support for MPIIX PATA support.

	  If unsure, say N.

config PATA_NS87410
	tristate "Nat Semi NS87410 PATA support"
	depends on PCI
	help
	  This option enables support for the National Semiconductor
	  NS87410 PCI-IDE controller.

	  If unsure, say N.

config PATA_OPTI
	tristate "OPTI621/6215 PATA support (Very Experimental)"
	depends on PCI
	help
	  This option enables full PIO support for the early Opti ATA
	  controllers found on some old motherboards.

	  If unsure, say N.

config PATA_PALMLD
	tristate "Palm LifeDrive PATA support"
	depends on MACH_PALMLD
	help
	  This option enables support for Palm LifeDrive's internal ATA
	  port via the new ATA layer.

	  If unsure, say N.

config PATA_PCMCIA
	tristate "PCMCIA PATA support"
	depends on PCMCIA
	help
	  This option enables support for PCMCIA ATA interfaces, including
	  compact flash card adapters via the new ATA layer.

	  If unsure, say N.

config PATA_PLATFORM
	tristate "Generic platform device PATA support"
	depends on EXPERT || PPC || HAVE_PATA_PLATFORM
	help
	  This option enables support for generic directly connected ATA
	  devices commonly found on embedded systems.

	  If unsure, say N.

config PATA_OF_PLATFORM
	tristate "OpenFirmware platform device PATA support"
	depends on PATA_PLATFORM && OF
	help
	  This option enables support for generic directly connected ATA
	  devices commonly found on embedded systems with OpenFirmware
	  bindings.

	  If unsure, say N.

config PATA_QDI
	tristate "QDI VLB PATA support"
	depends on ISA
	select PATA_LEGACY
	help
	  Support for QDI 6500 and 6580 PATA controllers on VESA local bus.

config PATA_RB532
	tristate "RouterBoard 532 PATA CompactFlash support"
	depends on MIKROTIK_RB532
	help
	  This option enables support for the RouterBoard 532
	  PATA CompactFlash controller.

	  If unsure, say N.

config PATA_RZ1000
	tristate "PC Tech RZ1000 PATA support"
	depends on PCI
	help
	  This option enables basic support for the PC Tech RZ1000/1
	  PATA controllers via the new ATA layer

	  If unsure, say N.

config PATA_SAMSUNG_CF
	tristate "Samsung SoC PATA support"
	depends on SAMSUNG_DEV_IDE
	help
	  This option enables basic support for Samsung's S3C/S5P board
	  PATA controllers via the new ATA layer

	  If unsure, say N.

config PATA_WINBOND_VLB
	tristate "Winbond W83759A VLB PATA support (Experimental)"
	depends on ISA
	select PATA_LEGACY
	help
	  Support for the Winbond W83759A controller on Vesa Local Bus
	  systems.

comment "Generic fallback / legacy drivers"

config PATA_ACPI
	tristate "ACPI firmware driver for PATA"
	depends on ATA_ACPI && ATA_BMDMA
	help
	  This option enables an ACPI method driver which drives
	  motherboard PATA controller interfaces through the ACPI
	  firmware in the BIOS. This driver can sometimes handle
	  otherwise unsupported hardware.

config ATA_GENERIC
	tristate "Generic ATA support"
	depends on PCI && ATA_BMDMA
	help
	  This option enables support for generic BIOS configured
	  ATA controllers via the new ATA layer

	  If unsure, say N.

config PATA_LEGACY
	tristate "Legacy ISA PATA support (Experimental)"
	depends on (ISA || PCI)
	help
	  This option enables support for ISA/VLB/PCI bus legacy PATA
	  ports and allows them to be accessed via the new ATA layer.

	  If unsure, say N.

endif # ATA_SFF
endif # ATA<|MERGE_RESOLUTION|>--- conflicted
+++ resolved
@@ -61,11 +61,7 @@
 
 config SATA_ZPODD
 	bool "SATA Zero Power Optical Disc Drive (ZPODD) support"
-<<<<<<< HEAD
-	depends on ATA_ACPI && PM_RUNTIME
-=======
 	depends on ATA_ACPI && PM
->>>>>>> 33e8bb5d
 	default n
 	help
 	  This option adds support for SATA Zero Power Optical Disc
@@ -831,10 +827,7 @@
 config PATA_AT91
 	tristate "PATA support for AT91SAM9260"
 	depends on ARM && SOC_AT91SAM9
-<<<<<<< HEAD
-=======
 	depends on !ARCH_MULTIPLATFORM
->>>>>>> 33e8bb5d
 	help
 	  This option enables support for IDE devices on the Atmel AT91SAM9260 SoC.
 
