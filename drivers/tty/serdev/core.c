// SPDX-License-Identifier: GPL-2.0
/*
 * Copyright (C) 2016-2017 Linaro Ltd., Rob Herring <robh@kernel.org>
 *
 * Based on drivers/spmi/spmi.c:
 * Copyright (c) 2012-2015, The Linux Foundation. All rights reserved.
 */

#include <linux/acpi.h>
#include <linux/errno.h>
#include <linux/idr.h>
#include <linux/kernel.h>
#include <linux/module.h>
#include <linux/of.h>
#include <linux/of_device.h>
#include <linux/pm_domain.h>
#include <linux/pm_runtime.h>
#include <linux/sched.h>
#include <linux/serdev.h>
#include <linux/slab.h>

static bool is_registered;
static DEFINE_IDA(ctrl_ida);

static ssize_t modalias_show(struct device *dev,
			     struct device_attribute *attr, char *buf)
{
	int len;

	len = acpi_device_modalias(dev, buf, PAGE_SIZE - 1);
	if (len != -ENODEV)
		return len;

	len = of_device_modalias(dev, buf, PAGE_SIZE);
	if (len != -ENODEV)
		return len;

	if (dev->parent->parent->bus == &platform_bus_type) {
		struct platform_device *pdev =
			to_platform_device(dev->parent->parent);

		len = snprintf(buf, PAGE_SIZE, "platform:%s\n", pdev->name);
	}

	return len;
}
static DEVICE_ATTR_RO(modalias);

static struct attribute *serdev_device_attrs[] = {
	&dev_attr_modalias.attr,
	NULL,
};
ATTRIBUTE_GROUPS(serdev_device);

static int serdev_device_uevent(struct device *dev, struct kobj_uevent_env *env)
{
	int rc;

	rc = acpi_device_uevent_modalias(dev, env);
	if (rc != -ENODEV)
		return rc;

	rc = of_device_uevent_modalias(dev, env);
	if (rc != -ENODEV)
		return rc;

	if (dev->parent->parent->bus == &platform_bus_type)
		rc = dev->parent->parent->bus->uevent(dev->parent->parent, env);

	return rc;
}

static void serdev_device_release(struct device *dev)
{
	struct serdev_device *serdev = to_serdev_device(dev);
	kfree(serdev);
}

static const struct device_type serdev_device_type = {
	.groups		= serdev_device_groups,
	.uevent		= serdev_device_uevent,
	.release	= serdev_device_release,
};

static bool is_serdev_device(const struct device *dev)
{
	return dev->type == &serdev_device_type;
}

static void serdev_ctrl_release(struct device *dev)
{
	struct serdev_controller *ctrl = to_serdev_controller(dev);
	ida_simple_remove(&ctrl_ida, ctrl->nr);
	kfree(ctrl);
}

static const struct device_type serdev_ctrl_type = {
	.release	= serdev_ctrl_release,
};

static int serdev_device_match(struct device *dev, struct device_driver *drv)
{
	if (!is_serdev_device(dev))
		return 0;

	if (acpi_driver_match_device(dev, drv))
		return 1;

	if (of_driver_match_device(dev, drv))
		return 1;

	if (dev->parent->parent->bus == &platform_bus_type &&
	    dev->parent->parent->bus->match(dev->parent->parent, drv))
		return 1;

	return 0;
}

/**
 * serdev_device_add() - add a device previously constructed via serdev_device_alloc()
 * @serdev:	serdev_device to be added
 */
int serdev_device_add(struct serdev_device *serdev)
{
	struct serdev_controller *ctrl = serdev->ctrl;
	struct device *parent = serdev->dev.parent;
	int err;

	dev_set_name(&serdev->dev, "%s-%d", dev_name(parent), serdev->nr);

	/* Only a single slave device is currently supported. */
	if (ctrl->serdev) {
		dev_err(&serdev->dev, "controller busy\n");
		return -EBUSY;
	}
	ctrl->serdev = serdev;

	err = device_add(&serdev->dev);
	if (err < 0) {
		dev_err(&serdev->dev, "Can't add %s, status %d\n",
			dev_name(&serdev->dev), err);
		goto err_clear_serdev;
	}

	dev_dbg(&serdev->dev, "device %s registered\n", dev_name(&serdev->dev));

	return 0;

err_clear_serdev:
	ctrl->serdev = NULL;
	return err;
}
EXPORT_SYMBOL_GPL(serdev_device_add);

/**
 * serdev_device_remove(): remove an serdev device
 * @serdev:	serdev_device to be removed
 */
void serdev_device_remove(struct serdev_device *serdev)
{
	struct serdev_controller *ctrl = serdev->ctrl;

	device_unregister(&serdev->dev);
	ctrl->serdev = NULL;
}
EXPORT_SYMBOL_GPL(serdev_device_remove);

int serdev_device_open(struct serdev_device *serdev)
{
	struct serdev_controller *ctrl = serdev->ctrl;
	int ret;

	if (!ctrl || !ctrl->ops->open)
		return -EINVAL;

	ret = ctrl->ops->open(ctrl);
	if (ret)
		return ret;

	ret = pm_runtime_get_sync(&ctrl->dev);
	if (ret < 0) {
		pm_runtime_put_noidle(&ctrl->dev);
		goto err_close;
	}

	return 0;

err_close:
	if (ctrl->ops->close)
		ctrl->ops->close(ctrl);

	return ret;
}
EXPORT_SYMBOL_GPL(serdev_device_open);

void serdev_device_close(struct serdev_device *serdev)
{
	struct serdev_controller *ctrl = serdev->ctrl;

	if (!ctrl || !ctrl->ops->close)
		return;

	pm_runtime_put(&ctrl->dev);

	ctrl->ops->close(ctrl);
}
EXPORT_SYMBOL_GPL(serdev_device_close);

static void devm_serdev_device_release(struct device *dev, void *dr)
{
	serdev_device_close(*(struct serdev_device **)dr);
}

int devm_serdev_device_open(struct device *dev, struct serdev_device *serdev)
{
	struct serdev_device **dr;
	int ret;

	dr = devres_alloc(devm_serdev_device_release, sizeof(*dr), GFP_KERNEL);
	if (!dr)
		return -ENOMEM;

	ret = serdev_device_open(serdev);
	if (ret) {
		devres_free(dr);
		return ret;
	}

	*dr = serdev;
	devres_add(dev, dr);

	return 0;
}
EXPORT_SYMBOL_GPL(devm_serdev_device_open);

void serdev_device_write_wakeup(struct serdev_device *serdev)
{
	complete(&serdev->write_comp);
}
EXPORT_SYMBOL_GPL(serdev_device_write_wakeup);

/**
 * serdev_device_write_buf() - write data asynchronously
 * @serdev:	serdev device
 * @buf:	data to be written
 * @count:	number of bytes to write
 *
 * Write data to the device asynchronously.
 *
 * Note that any accepted data has only been buffered by the controller; use
 * serdev_device_wait_until_sent() to make sure the controller write buffer
 * has actually been emptied.
 *
 * Return: The number of bytes written (less than count if not enough room in
 * the write buffer), or a negative errno on errors.
 */
int serdev_device_write_buf(struct serdev_device *serdev,
			    const unsigned char *buf, size_t count)
{
	struct serdev_controller *ctrl = serdev->ctrl;

	if (!ctrl || !ctrl->ops->write_buf)
		return -EINVAL;

	return ctrl->ops->write_buf(ctrl, buf, count);
}
EXPORT_SYMBOL_GPL(serdev_device_write_buf);

/**
 * serdev_device_write() - write data synchronously
 * @serdev:	serdev device
 * @buf:	data to be written
 * @count:	number of bytes to write
 * @timeout:	timeout in jiffies, or 0 to wait indefinitely
 *
 * Write data to the device synchronously by repeatedly calling
 * serdev_device_write() until the controller has accepted all data (unless
 * interrupted by a timeout or a signal).
 *
 * Note that any accepted data has only been buffered by the controller; use
 * serdev_device_wait_until_sent() to make sure the controller write buffer
 * has actually been emptied.
 *
 * Note that this function depends on serdev_device_write_wakeup() being
 * called in the serdev driver write_wakeup() callback.
 *
 * Return: The number of bytes written (less than count if interrupted),
 * -ETIMEDOUT or -ERESTARTSYS if interrupted before any bytes were written, or
 * a negative errno on errors.
 */
int serdev_device_write(struct serdev_device *serdev,
			const unsigned char *buf, size_t count,
			long timeout)
{
	struct serdev_controller *ctrl = serdev->ctrl;
	int written = 0;
	int ret;

	if (!ctrl || !ctrl->ops->write_buf || !serdev->ops->write_wakeup)
		return -EINVAL;

	if (timeout == 0)
		timeout = MAX_SCHEDULE_TIMEOUT;

	mutex_lock(&serdev->write_lock);
	do {
		reinit_completion(&serdev->write_comp);

		ret = ctrl->ops->write_buf(ctrl, buf, count);
		if (ret < 0)
			break;

		written += ret;
		buf += ret;
		count -= ret;

		if (count == 0)
			break;

		timeout = wait_for_completion_interruptible_timeout(&serdev->write_comp,
								    timeout);
	} while (timeout > 0);
	mutex_unlock(&serdev->write_lock);

	if (ret < 0)
		return ret;

	if (timeout <= 0 && written == 0) {
		if (timeout == -ERESTARTSYS)
			return -ERESTARTSYS;
		else
			return -ETIMEDOUT;
	}

	return written;
}
EXPORT_SYMBOL_GPL(serdev_device_write);

void serdev_device_write_flush(struct serdev_device *serdev)
{
	struct serdev_controller *ctrl = serdev->ctrl;

	if (!ctrl || !ctrl->ops->write_flush)
		return;

	ctrl->ops->write_flush(ctrl);
}
EXPORT_SYMBOL_GPL(serdev_device_write_flush);

int serdev_device_write_room(struct serdev_device *serdev)
{
	struct serdev_controller *ctrl = serdev->ctrl;

	if (!ctrl || !ctrl->ops->write_room)
		return 0;

	return serdev->ctrl->ops->write_room(ctrl);
}
EXPORT_SYMBOL_GPL(serdev_device_write_room);

unsigned int serdev_device_set_baudrate(struct serdev_device *serdev, unsigned int speed)
{
	struct serdev_controller *ctrl = serdev->ctrl;

	if (!ctrl || !ctrl->ops->set_baudrate)
		return 0;

	return ctrl->ops->set_baudrate(ctrl, speed);

}
EXPORT_SYMBOL_GPL(serdev_device_set_baudrate);

void serdev_device_set_flow_control(struct serdev_device *serdev, bool enable)
{
	struct serdev_controller *ctrl = serdev->ctrl;

	if (!ctrl || !ctrl->ops->set_flow_control)
		return;

	ctrl->ops->set_flow_control(ctrl, enable);
}
EXPORT_SYMBOL_GPL(serdev_device_set_flow_control);

int serdev_device_set_parity(struct serdev_device *serdev,
			     enum serdev_parity parity)
{
	struct serdev_controller *ctrl = serdev->ctrl;

	if (!ctrl || !ctrl->ops->set_parity)
		return -ENOTSUPP;

	return ctrl->ops->set_parity(ctrl, parity);
}
EXPORT_SYMBOL_GPL(serdev_device_set_parity);

void serdev_device_wait_until_sent(struct serdev_device *serdev, long timeout)
{
	struct serdev_controller *ctrl = serdev->ctrl;

	if (!ctrl || !ctrl->ops->wait_until_sent)
		return;

	ctrl->ops->wait_until_sent(ctrl, timeout);
}
EXPORT_SYMBOL_GPL(serdev_device_wait_until_sent);

int serdev_device_get_tiocm(struct serdev_device *serdev)
{
	struct serdev_controller *ctrl = serdev->ctrl;

	if (!ctrl || !ctrl->ops->get_tiocm)
		return -ENOTSUPP;

	return ctrl->ops->get_tiocm(ctrl);
}
EXPORT_SYMBOL_GPL(serdev_device_get_tiocm);

int serdev_device_set_tiocm(struct serdev_device *serdev, int set, int clear)
{
	struct serdev_controller *ctrl = serdev->ctrl;

	if (!ctrl || !ctrl->ops->set_tiocm)
		return -ENOTSUPP;

	return ctrl->ops->set_tiocm(ctrl, set, clear);
}
EXPORT_SYMBOL_GPL(serdev_device_set_tiocm);

static int serdev_drv_probe(struct device *dev)
{
	const struct serdev_device_driver *sdrv = to_serdev_device_driver(dev->driver);
	int ret;

	ret = dev_pm_domain_attach(dev, true);
	if (ret)
		return ret;

	ret = sdrv->probe(to_serdev_device(dev));
	if (ret)
		dev_pm_domain_detach(dev, true);

	return ret;
}

static int serdev_drv_remove(struct device *dev)
{
	const struct serdev_device_driver *sdrv = to_serdev_device_driver(dev->driver);
	if (sdrv->remove)
		sdrv->remove(to_serdev_device(dev));

	dev_pm_domain_detach(dev, true);

	return 0;
}

static struct bus_type serdev_bus_type = {
	.name		= "serial",
	.match		= serdev_device_match,
	.probe		= serdev_drv_probe,
	.remove		= serdev_drv_remove,
};

/**
 * serdev_device_alloc() - Allocate a new serdev device
 * @ctrl:	associated controller
 *
 * Caller is responsible for either calling serdev_device_add() to add the
 * newly allocated controller, or calling serdev_device_put() to discard it.
 */
struct serdev_device *serdev_device_alloc(struct serdev_controller *ctrl)
{
	struct serdev_device *serdev;

	serdev = kzalloc(sizeof(*serdev), GFP_KERNEL);
	if (!serdev)
		return NULL;

	serdev->ctrl = ctrl;
	device_initialize(&serdev->dev);
	serdev->dev.parent = &ctrl->dev;
	serdev->dev.bus = &serdev_bus_type;
	serdev->dev.type = &serdev_device_type;
	init_completion(&serdev->write_comp);
	mutex_init(&serdev->write_lock);
	return serdev;
}
EXPORT_SYMBOL_GPL(serdev_device_alloc);

/**
 * serdev_controller_alloc() - Allocate a new serdev controller
 * @parent:	parent device
 * @size:	size of private data
 *
 * Caller is responsible for either calling serdev_controller_add() to add the
 * newly allocated controller, or calling serdev_controller_put() to discard it.
 * The allocated private data region may be accessed via
 * serdev_controller_get_drvdata()
 */
struct serdev_controller *serdev_controller_alloc(struct device *parent,
					      size_t size)
{
	struct serdev_controller *ctrl;
	int id;

	if (WARN_ON(!parent))
		return NULL;

	ctrl = kzalloc(sizeof(*ctrl) + size, GFP_KERNEL);
	if (!ctrl)
		return NULL;

	id = ida_simple_get(&ctrl_ida, 0, 0, GFP_KERNEL);
	if (id < 0) {
		dev_err(parent,
			"unable to allocate serdev controller identifier.\n");
		goto err_free;
	}

	ctrl->nr = id;

	device_initialize(&ctrl->dev);
	ctrl->dev.type = &serdev_ctrl_type;
	ctrl->dev.bus = &serdev_bus_type;
	ctrl->dev.parent = parent;
	ctrl->dev.of_node = parent->of_node;
	serdev_controller_set_drvdata(ctrl, &ctrl[1]);

	dev_set_name(&ctrl->dev, "serial%d", id);

	pm_runtime_no_callbacks(&ctrl->dev);
	pm_suspend_ignore_children(&ctrl->dev, true);

	dev_dbg(&ctrl->dev, "allocated controller 0x%p id %d\n", ctrl, id);
	return ctrl;

err_free:
	kfree(ctrl);

	return NULL;
}
EXPORT_SYMBOL_GPL(serdev_controller_alloc);

static int of_serdev_register_devices(struct serdev_controller *ctrl)
{
	struct device_node *node;
	struct serdev_device *serdev = NULL;
	int err;
	bool found = false;

	for_each_available_child_of_node(ctrl->dev.of_node, node) {
		if (!of_get_property(node, "compatible", NULL))
			continue;

		dev_dbg(&ctrl->dev, "adding child %pOF\n", node);

		serdev = serdev_device_alloc(ctrl);
		if (!serdev)
			continue;

		serdev->dev.of_node = node;

		err = serdev_device_add(serdev);
		if (err) {
			dev_err(&serdev->dev,
				"failure adding device. status %d\n", err);
			serdev_device_put(serdev);
		} else
			found = true;
	}
	if (!found)
		return -ENODEV;

	return 0;
}

#ifdef CONFIG_ACPI
static acpi_status acpi_serdev_register_device(struct serdev_controller *ctrl,
					    struct acpi_device *adev)
{
	struct serdev_device *serdev = NULL;
	int err;

	if (acpi_bus_get_status(adev) || !adev->status.present ||
	    acpi_device_enumerated(adev))
		return AE_OK;

	serdev = serdev_device_alloc(ctrl);
	if (!serdev) {
		dev_err(&ctrl->dev, "failed to allocate serdev device for %s\n",
			dev_name(&adev->dev));
		return AE_NO_MEMORY;
	}

	ACPI_COMPANION_SET(&serdev->dev, adev);
	acpi_device_set_enumerated(adev);

	err = serdev_device_add(serdev);
	if (err) {
		dev_err(&serdev->dev,
			"failure adding ACPI serdev device. status %d\n", err);
		serdev_device_put(serdev);
	}

	return AE_OK;
}

static const struct acpi_device_id serdev_acpi_devices_blacklist[] = {
	{ "INT3511", 0 },
	{ "INT3512", 0 },
	{ },
};

static acpi_status acpi_serdev_add_device(acpi_handle handle, u32 level,
				       void *data, void **return_value)
{
	struct serdev_controller *ctrl = data;
	struct acpi_device *adev;

	if (acpi_bus_get_device(handle, &adev))
		return AE_OK;

	/* Skip if black listed */
	if (!acpi_match_device_ids(adev, serdev_acpi_devices_blacklist))
		return AE_OK;

	return acpi_serdev_register_device(ctrl, adev);
}

static int acpi_serdev_register_devices(struct serdev_controller *ctrl)
{
	acpi_status status;
	acpi_handle handle;

	handle = ACPI_HANDLE(ctrl->dev.parent);
	if (!handle)
		return -ENODEV;

	status = acpi_walk_namespace(ACPI_TYPE_DEVICE, handle, 1,
				     acpi_serdev_add_device, NULL, ctrl, NULL);
	if (ACPI_FAILURE(status))
		dev_dbg(&ctrl->dev, "failed to enumerate serdev slaves\n");

	if (!ctrl->serdev)
		return -ENODEV;

	return 0;
}
#else
static inline int acpi_serdev_register_devices(struct serdev_controller *ctrl)
{
	return -ENODEV;
}
#endif /* CONFIG_ACPI */

static int platform_serdev_register_devices(struct serdev_controller *ctrl)
{
	struct serdev_device *serdev;
	int err;

	if (ctrl->dev.parent->bus != &platform_bus_type)
		return -ENODEV;

	serdev = serdev_device_alloc(ctrl);
	if (!serdev) {
		dev_err(&ctrl->dev, "failed to allocate serdev device for %s\n",
				    dev_name(ctrl->dev.parent));
		return -ENOMEM;
	}

	pm_runtime_no_callbacks(&serdev->dev);

	err = serdev_device_add(serdev);
	if (err) {
		dev_err(&serdev->dev,
			"failure adding device. status %d\n", err);
		serdev_device_put(serdev);
	}

	return err;
}

<<<<<<< HEAD
=======

>>>>>>> 22e35a1d
/**
 * serdev_controller_add_platform() - Add an serdev controller
 * @ctrl:	controller to be registered.
 * @platform:	whether to permit fallthrough to platform device probe
 *
 * Register a controller previously allocated via serdev_controller_alloc() with
 * the serdev core. Optionally permit probing via a platform device fallback.
 */
int serdev_controller_add_platform(struct serdev_controller *ctrl, bool platform)
{
<<<<<<< HEAD
	int ret_of, ret_acpi, ret_platform, ret;
=======
	int ret, ret_of, ret_acpi, ret_platform = -ENODEV;
>>>>>>> 22e35a1d

	/* Can't register until after driver model init */
	if (WARN_ON(!is_registered))
		return -EAGAIN;

	ret = device_add(&ctrl->dev);
	if (ret)
		return ret;

	pm_runtime_enable(&ctrl->dev);

	ret_of = of_serdev_register_devices(ctrl);
	ret_acpi = acpi_serdev_register_devices(ctrl);
<<<<<<< HEAD
	ret_platform = platform_serdev_register_devices(ctrl);
=======
	if (platform)
		ret_platform = platform_serdev_register_devices(ctrl);
>>>>>>> 22e35a1d
	if (ret_of && ret_acpi && ret_platform) {
		dev_dbg(&ctrl->dev, "no devices registered: of:%d acpi:%d "
				    "platform:%d\n",
				    ret_of, ret_acpi, ret_platform);
		ret = -ENODEV;
		goto err_rpm_disable;
	}

	dev_dbg(&ctrl->dev, "serdev%d registered: dev:%p\n",
		ctrl->nr, &ctrl->dev);
	return 0;

err_rpm_disable:
	pm_runtime_disable(&ctrl->dev);
	device_del(&ctrl->dev);
	return ret;
};
EXPORT_SYMBOL_GPL(serdev_controller_add_platform);

/* Remove a device associated with a controller */
static int serdev_remove_device(struct device *dev, void *data)
{
	struct serdev_device *serdev = to_serdev_device(dev);
	if (dev->type == &serdev_device_type)
		serdev_device_remove(serdev);
	return 0;
}

/**
 * serdev_controller_remove(): remove an serdev controller
 * @ctrl:	controller to remove
 *
 * Remove a serdev controller.  Caller is responsible for calling
 * serdev_controller_put() to discard the allocated controller.
 */
void serdev_controller_remove(struct serdev_controller *ctrl)
{
	int dummy;

	if (!ctrl)
		return;

	dummy = device_for_each_child(&ctrl->dev, NULL,
				      serdev_remove_device);
	pm_runtime_disable(&ctrl->dev);
	device_del(&ctrl->dev);
}
EXPORT_SYMBOL_GPL(serdev_controller_remove);

/**
 * serdev_driver_register() - Register client driver with serdev core
 * @sdrv:	client driver to be associated with client-device.
 *
 * This API will register the client driver with the serdev framework.
 * It is typically called from the driver's module-init function.
 */
int __serdev_device_driver_register(struct serdev_device_driver *sdrv, struct module *owner)
{
	sdrv->driver.bus = &serdev_bus_type;
	sdrv->driver.owner = owner;

	/* force drivers to async probe so I/O is possible in probe */
        sdrv->driver.probe_type = PROBE_PREFER_ASYNCHRONOUS;

	return driver_register(&sdrv->driver);
}
EXPORT_SYMBOL_GPL(__serdev_device_driver_register);

static void __exit serdev_exit(void)
{
	bus_unregister(&serdev_bus_type);
	ida_destroy(&ctrl_ida);
}
module_exit(serdev_exit);

static int __init serdev_init(void)
{
	int ret;

	ret = bus_register(&serdev_bus_type);
	if (ret)
		return ret;

	is_registered = true;
	return 0;
}
/* Must be before serial drivers register */
postcore_initcall(serdev_init);

MODULE_AUTHOR("Rob Herring <robh@kernel.org>");
MODULE_LICENSE("GPL v2");
MODULE_DESCRIPTION("Serial attached device bus");<|MERGE_RESOLUTION|>--- conflicted
+++ resolved
@@ -679,10 +679,7 @@
 	return err;
 }
 
-<<<<<<< HEAD
-=======
-
->>>>>>> 22e35a1d
+
 /**
  * serdev_controller_add_platform() - Add an serdev controller
  * @ctrl:	controller to be registered.
@@ -693,11 +690,7 @@
  */
 int serdev_controller_add_platform(struct serdev_controller *ctrl, bool platform)
 {
-<<<<<<< HEAD
-	int ret_of, ret_acpi, ret_platform, ret;
-=======
 	int ret, ret_of, ret_acpi, ret_platform = -ENODEV;
->>>>>>> 22e35a1d
 
 	/* Can't register until after driver model init */
 	if (WARN_ON(!is_registered))
@@ -711,12 +704,8 @@
 
 	ret_of = of_serdev_register_devices(ctrl);
 	ret_acpi = acpi_serdev_register_devices(ctrl);
-<<<<<<< HEAD
-	ret_platform = platform_serdev_register_devices(ctrl);
-=======
 	if (platform)
 		ret_platform = platform_serdev_register_devices(ctrl);
->>>>>>> 22e35a1d
 	if (ret_of && ret_acpi && ret_platform) {
 		dev_dbg(&ctrl->dev, "no devices registered: of:%d acpi:%d "
 				    "platform:%d\n",
