// SPDX-License-Identifier: GPL-2.0
/*
 *  Copyright (C) 1991, 1992, 1993, 1994  Linus Torvalds
 *
 * Modified by Fred N. van Kempen, 01/29/93, to add line disciplines
 * which can be dynamically activated and de-activated by the line
 * discipline handling modules (like SLIP).
 */

#include <linux/bits.h>
#include <linux/types.h>
#include <linux/termios.h>
#include <linux/errno.h>
#include <linux/sched/signal.h>
#include <linux/kernel.h>
#include <linux/major.h>
#include <linux/tty.h>
#include <linux/fcntl.h>
#include <linux/string.h>
#include <linux/mm.h>
#include <linux/module.h>
#include <linux/bitops.h>
#include <linux/mutex.h>
#include <linux/compat.h>
#include <linux/termios_internal.h>
#include "tty.h"

#include <asm/io.h>
#include <linux/uaccess.h>

#undef	DEBUG

/*
 * Internal flag options for termios setting behavior
 */
#define TERMIOS_FLUSH	BIT(0)
#define TERMIOS_WAIT	BIT(1)
#define TERMIOS_TERMIO	BIT(2)
#define TERMIOS_OLD	BIT(3)


/**
 *	tty_chars_in_buffer	-	characters pending
 *	@tty: terminal
 *
 *	Return the number of bytes of data in the device private
 *	output queue. If no private method is supplied there is assumed
 *	to be no queue on the device.
 */

unsigned int tty_chars_in_buffer(struct tty_struct *tty)
{
	if (tty->ops->chars_in_buffer)
		return tty->ops->chars_in_buffer(tty);
	return 0;
}
EXPORT_SYMBOL(tty_chars_in_buffer);

/**
 *	tty_write_room		-	write queue space
 *	@tty: terminal
 *
 *	Return the number of bytes that can be queued to this device
 *	at the present time. The result should be treated as a guarantee
 *	and the driver cannot offer a value it later shrinks by more than
 *	the number of bytes written. If no method is provided 2K is always
 *	returned and data may be lost as there will be no flow control.
 */
 
unsigned int tty_write_room(struct tty_struct *tty)
{
	if (tty->ops->write_room)
		return tty->ops->write_room(tty);
	return 2048;
}
EXPORT_SYMBOL(tty_write_room);

/**
 *	tty_driver_flush_buffer	-	discard internal buffer
 *	@tty: terminal
 *
 *	Discard the internal output buffer for this device. If no method
 *	is provided then either the buffer cannot be hardware flushed or
 *	there is no buffer driver side.
 */
void tty_driver_flush_buffer(struct tty_struct *tty)
{
	if (tty->ops->flush_buffer)
		tty->ops->flush_buffer(tty);
}
EXPORT_SYMBOL(tty_driver_flush_buffer);

/**
 *	tty_unthrottle		-	flow control
 *	@tty: terminal
 *
 *	Indicate that a tty may continue transmitting data down the stack.
 *	Takes the termios rwsem to protect against parallel throttle/unthrottle
 *	and also to ensure the driver can consistently reference its own
 *	termios data at this point when implementing software flow control.
 *
 *	Drivers should however remember that the stack can issue a throttle,
 *	then change flow control method, then unthrottle.
 */

void tty_unthrottle(struct tty_struct *tty)
{
	down_write(&tty->termios_rwsem);
	if (test_and_clear_bit(TTY_THROTTLED, &tty->flags) &&
	    tty->ops->unthrottle)
		tty->ops->unthrottle(tty);
	tty->flow_change = 0;
	up_write(&tty->termios_rwsem);
}
EXPORT_SYMBOL(tty_unthrottle);

/**
 *	tty_throttle_safe	-	flow control
 *	@tty: terminal
 *
 *	Indicate that a tty should stop transmitting data down the stack.
 *	tty_throttle_safe will only attempt throttle if tty->flow_change is
 *	TTY_THROTTLE_SAFE. Prevents an accidental throttle due to race
 *	conditions when throttling is conditional on factors evaluated prior to
 *	throttling.
 *
 *	Returns 0 if tty is throttled (or was already throttled)
 */

int tty_throttle_safe(struct tty_struct *tty)
{
	int ret = 0;

	mutex_lock(&tty->throttle_mutex);
	if (!tty_throttled(tty)) {
		if (tty->flow_change != TTY_THROTTLE_SAFE)
			ret = 1;
		else {
			set_bit(TTY_THROTTLED, &tty->flags);
			if (tty->ops->throttle)
				tty->ops->throttle(tty);
		}
	}
	mutex_unlock(&tty->throttle_mutex);

	return ret;
}

/**
 *	tty_unthrottle_safe	-	flow control
 *	@tty: terminal
 *
 *	Similar to tty_unthrottle() but will only attempt unthrottle
 *	if tty->flow_change is TTY_UNTHROTTLE_SAFE. Prevents an accidental
 *	unthrottle due to race conditions when unthrottling is conditional
 *	on factors evaluated prior to unthrottling.
 *
 *	Returns 0 if tty is unthrottled (or was already unthrottled)
 */

int tty_unthrottle_safe(struct tty_struct *tty)
{
	int ret = 0;

	mutex_lock(&tty->throttle_mutex);
	if (tty_throttled(tty)) {
		if (tty->flow_change != TTY_UNTHROTTLE_SAFE)
			ret = 1;
		else {
			clear_bit(TTY_THROTTLED, &tty->flags);
			if (tty->ops->unthrottle)
				tty->ops->unthrottle(tty);
		}
	}
	mutex_unlock(&tty->throttle_mutex);

	return ret;
}

/**
 *	tty_wait_until_sent	-	wait for I/O to finish
 *	@tty: tty we are waiting for
 *	@timeout: how long we will wait
 *
 *	Wait for characters pending in a tty driver to hit the wire, or
 *	for a timeout to occur (eg due to flow control)
 *
 *	Locking: none
 */

void tty_wait_until_sent(struct tty_struct *tty, long timeout)
{
	if (!timeout)
		timeout = MAX_SCHEDULE_TIMEOUT;

	timeout = wait_event_interruptible_timeout(tty->write_wait,
			!tty_chars_in_buffer(tty), timeout);
	if (timeout <= 0)
		return;

	if (timeout == MAX_SCHEDULE_TIMEOUT)
		timeout = 0;

	if (tty->ops->wait_until_sent)
		tty->ops->wait_until_sent(tty, timeout);
}
EXPORT_SYMBOL(tty_wait_until_sent);


/*
 *		Termios Helper Methods
 */

static void unset_locked_termios(struct tty_struct *tty, const struct ktermios *old)
{
	struct ktermios *termios = &tty->termios;
	struct ktermios *locked  = &tty->termios_locked;
	int	i;

#define NOSET_MASK(x, y, z) (x = ((x) & ~(z)) | ((y) & (z)))

	NOSET_MASK(termios->c_iflag, old->c_iflag, locked->c_iflag);
	NOSET_MASK(termios->c_oflag, old->c_oflag, locked->c_oflag);
	NOSET_MASK(termios->c_cflag, old->c_cflag, locked->c_cflag);
	NOSET_MASK(termios->c_lflag, old->c_lflag, locked->c_lflag);
	termios->c_line = locked->c_line ? old->c_line : termios->c_line;
	for (i = 0; i < NCCS; i++)
		termios->c_cc[i] = locked->c_cc[i] ?
			old->c_cc[i] : termios->c_cc[i];
	/* FIXME: What should we do for i/ospeed */
}

/**
 *	tty_termios_copy_hw	-	copy hardware settings
 *	@new: New termios
 *	@old: Old termios
 *
 *	Propagate the hardware specific terminal setting bits from
 *	the old termios structure to the new one. This is used in cases
 *	where the hardware does not support reconfiguration or as a helper
 *	in some cases where only minimal reconfiguration is supported
 */

void tty_termios_copy_hw(struct ktermios *new, const struct ktermios *old)
{
	/* The bits a dumb device handles in software. Smart devices need
	   to always provide a set_termios method */
	new->c_cflag &= HUPCL | CREAD | CLOCAL;
	new->c_cflag |= old->c_cflag & ~(HUPCL | CREAD | CLOCAL);
	new->c_ispeed = old->c_ispeed;
	new->c_ospeed = old->c_ospeed;
}
EXPORT_SYMBOL(tty_termios_copy_hw);

/**
 *	tty_termios_hw_change	-	check for setting change
 *	@a: termios
 *	@b: termios to compare
 *
 *	Check if any of the bits that affect a dumb device have changed
 *	between the two termios structures, or a speed change is needed.
 */

bool tty_termios_hw_change(const struct ktermios *a, const struct ktermios *b)
{
	if (a->c_ispeed != b->c_ispeed || a->c_ospeed != b->c_ospeed)
		return true;
	if ((a->c_cflag ^ b->c_cflag) & ~(HUPCL | CREAD | CLOCAL))
		return true;
	return false;
}
EXPORT_SYMBOL(tty_termios_hw_change);

/**
 *	tty_get_char_size	-	get size of a character
 *	@cflag: termios cflag value
 *
 *	Get the size (in bits) of a character depending on @cflag's %CSIZE
 *	setting.
 */
unsigned char tty_get_char_size(unsigned int cflag)
{
	switch (cflag & CSIZE) {
	case CS5:
		return 5;
	case CS6:
		return 6;
	case CS7:
		return 7;
	case CS8:
	default:
		return 8;
	}
}
EXPORT_SYMBOL_GPL(tty_get_char_size);

/**
 *	tty_get_frame_size	-	get size of a frame
 *	@cflag: termios cflag value
 *
 *	Get the size (in bits) of a frame depending on @cflag's %CSIZE, %CSTOPB,
 *	and %PARENB setting. The result is a sum of character size, start and
 *	stop bits -- one bit each -- second stop bit (if set), and parity bit
 *	(if set).
 */
unsigned char tty_get_frame_size(unsigned int cflag)
{
	unsigned char bits = 2 + tty_get_char_size(cflag);

	if (cflag & CSTOPB)
		bits++;
	if (cflag & PARENB)
		bits++;
	if (cflag & ADDRB)
		bits++;

	return bits;
}
EXPORT_SYMBOL_GPL(tty_get_frame_size);

/**
 *	tty_set_termios		-	update termios values
 *	@tty: tty to update
 *	@new_termios: desired new value
 *
 *	Perform updates to the termios values set on this terminal.
 *	A master pty's termios should never be set.
 *
 *	Locking: termios_rwsem
 */

int tty_set_termios(struct tty_struct *tty, struct ktermios *new_termios)
{
	struct ktermios old_termios;
	struct tty_ldisc *ld;

	WARN_ON(tty->driver->type == TTY_DRIVER_TYPE_PTY &&
		tty->driver->subtype == PTY_TYPE_MASTER);
	/*
	 *	Perform the actual termios internal changes under lock.
	 */


	/* FIXME: we need to decide on some locking/ordering semantics
	   for the set_termios notification eventually */
	down_write(&tty->termios_rwsem);
	old_termios = tty->termios;
	tty->termios = *new_termios;
	unset_locked_termios(tty, &old_termios);
	/* Reset any ADDRB changes, ADDRB is changed through ->rs485_config() */
	tty->termios.c_cflag ^= (tty->termios.c_cflag ^ old_termios.c_cflag) & ADDRB;

	if (tty->ops->set_termios)
		tty->ops->set_termios(tty, &old_termios);
	else
		tty_termios_copy_hw(&tty->termios, &old_termios);

	ld = tty_ldisc_ref(tty);
	if (ld != NULL) {
		if (ld->ops->set_termios)
			ld->ops->set_termios(tty, &old_termios);
		tty_ldisc_deref(ld);
	}
	up_write(&tty->termios_rwsem);
	return 0;
}
EXPORT_SYMBOL_GPL(tty_set_termios);


/*
 * Translate a "termio" structure into a "termios". Ugh.
 */
__weak int user_termio_to_kernel_termios(struct ktermios *termios,
						struct termio __user *termio)
{
	struct termio v;

	if (copy_from_user(&v, termio, sizeof(struct termio)))
		return -EFAULT;

	termios->c_iflag = (0xffff0000 & termios->c_iflag) | v.c_iflag;
	termios->c_oflag = (0xffff0000 & termios->c_oflag) | v.c_oflag;
	termios->c_cflag = (0xffff0000 & termios->c_cflag) | v.c_cflag;
	termios->c_lflag = (0xffff0000 & termios->c_lflag) | v.c_lflag;
	termios->c_line = (0xffff0000 & termios->c_lflag) | v.c_line;
	memcpy(termios->c_cc, v.c_cc, NCC);
	return 0;
}

/*
 * Translate a "termios" structure into a "termio". Ugh.
 */
__weak int kernel_termios_to_user_termio(struct termio __user *termio,
						struct ktermios *termios)
{
	struct termio v;
	memset(&v, 0, sizeof(struct termio));
	v.c_iflag = termios->c_iflag;
	v.c_oflag = termios->c_oflag;
	v.c_cflag = termios->c_cflag;
	v.c_lflag = termios->c_lflag;
	v.c_line = termios->c_line;
	memcpy(v.c_cc, termios->c_cc, NCC);
	return copy_to_user(termio, &v, sizeof(struct termio));
}

#ifdef TCGETS2
__weak int user_termios_to_kernel_termios(struct ktermios *k,
						 struct termios2 __user *u)
{
	return copy_from_user(k, u, sizeof(struct termios2));
}
__weak int kernel_termios_to_user_termios(struct termios2 __user *u,
						 struct ktermios *k)
{
	return copy_to_user(u, k, sizeof(struct termios2));
}
__weak int user_termios_to_kernel_termios_1(struct ktermios *k,
						   struct termios __user *u)
{
	return copy_from_user(k, u, sizeof(struct termios));
}
__weak int kernel_termios_to_user_termios_1(struct termios __user *u,
						   struct ktermios *k)
{
	return copy_to_user(u, k, sizeof(struct termios));
}

#else

__weak int user_termios_to_kernel_termios(struct ktermios *k,
						 struct termios __user *u)
{
	return copy_from_user(k, u, sizeof(struct termios));
}
__weak int kernel_termios_to_user_termios(struct termios __user *u,
						 struct ktermios *k)
{
	return copy_to_user(u, k, sizeof(struct termios));
}
#endif /* TCGETS2 */

/**
 *	set_termios		-	set termios values for a tty
 *	@tty: terminal device
 *	@arg: user data
 *	@opt: option information
 *
 *	Helper function to prepare termios data and run necessary other
 *	functions before using tty_set_termios to do the actual changes.
 *
 *	Locking:
 *		Called functions take ldisc and termios_rwsem locks
 */

static int set_termios(struct tty_struct *tty, void __user *arg, int opt)
{
	struct ktermios tmp_termios;
	struct tty_ldisc *ld;
	int retval = tty_check_change(tty);

	if (retval)
		return retval;

	down_read(&tty->termios_rwsem);
	tmp_termios = tty->termios;
	up_read(&tty->termios_rwsem);

	if (opt & TERMIOS_TERMIO) {
		if (user_termio_to_kernel_termios(&tmp_termios,
						(struct termio __user *)arg))
			return -EFAULT;
#ifdef TCGETS2
	} else if (opt & TERMIOS_OLD) {
		if (user_termios_to_kernel_termios_1(&tmp_termios,
						(struct termios __user *)arg))
			return -EFAULT;
	} else {
		if (user_termios_to_kernel_termios(&tmp_termios,
						(struct termios2 __user *)arg))
			return -EFAULT;
	}
#else
	} else if (user_termios_to_kernel_termios(&tmp_termios,
					(struct termios __user *)arg))
		return -EFAULT;
#endif

	/* If old style Bfoo values are used then load c_ispeed/c_ospeed
	 * with the real speed so its unconditionally usable */
	tmp_termios.c_ispeed = tty_termios_input_baud_rate(&tmp_termios);
	tmp_termios.c_ospeed = tty_termios_baud_rate(&tmp_termios);

	if (opt & (TERMIOS_FLUSH|TERMIOS_WAIT)) {
retry_write_wait:
		retval = wait_event_interruptible(tty->write_wait, !tty_chars_in_buffer(tty));
		if (retval < 0)
			return retval;

<<<<<<< HEAD
		if (tty_write_lock(tty, 0) < 0)
=======
		if (tty_write_lock(tty, false) < 0)
>>>>>>> ccf0a997
			goto retry_write_wait;

		/* Racing writer? */
		if (tty_chars_in_buffer(tty)) {
			tty_write_unlock(tty);
			goto retry_write_wait;
		}

		ld = tty_ldisc_ref(tty);
		if (ld != NULL) {
			if ((opt & TERMIOS_FLUSH) && ld->ops->flush_buffer)
				ld->ops->flush_buffer(tty);
			tty_ldisc_deref(ld);
		}

		if ((opt & TERMIOS_WAIT) && tty->ops->wait_until_sent) {
			tty->ops->wait_until_sent(tty, 0);
			if (signal_pending(current)) {
				tty_write_unlock(tty);
				return -ERESTARTSYS;
			}
		}

		tty_set_termios(tty, &tmp_termios);

		tty_write_unlock(tty);
	} else {
		tty_set_termios(tty, &tmp_termios);
	}

	/* FIXME: Arguably if tmp_termios == tty->termios AND the
	   actual requested termios was not tmp_termios then we may
	   want to return an error as no user requested change has
	   succeeded */
	return 0;
}

static void copy_termios(struct tty_struct *tty, struct ktermios *kterm)
{
	down_read(&tty->termios_rwsem);
	*kterm = tty->termios;
	up_read(&tty->termios_rwsem);
}

static void copy_termios_locked(struct tty_struct *tty, struct ktermios *kterm)
{
	down_read(&tty->termios_rwsem);
	*kterm = tty->termios_locked;
	up_read(&tty->termios_rwsem);
}

static int get_termio(struct tty_struct *tty, struct termio __user *termio)
{
	struct ktermios kterm;
	copy_termios(tty, &kterm);
	if (kernel_termios_to_user_termio(termio, &kterm))
		return -EFAULT;
	return 0;
}

#ifdef TIOCGETP
/*
 * These are deprecated, but there is limited support..
 *
 * The "sg_flags" translation is a joke..
 */
static int get_sgflags(struct tty_struct *tty)
{
	int flags = 0;

	if (!L_ICANON(tty)) {
		if (L_ISIG(tty))
			flags |= 0x02;		/* cbreak */
		else
			flags |= 0x20;		/* raw */
	}
	if (L_ECHO(tty))
		flags |= 0x08;			/* echo */
	if (O_OPOST(tty))
		if (O_ONLCR(tty))
			flags |= 0x10;		/* crmod */
	return flags;
}

static int get_sgttyb(struct tty_struct *tty, struct sgttyb __user *sgttyb)
{
	struct sgttyb tmp;

	down_read(&tty->termios_rwsem);
	tmp.sg_ispeed = tty->termios.c_ispeed;
	tmp.sg_ospeed = tty->termios.c_ospeed;
	tmp.sg_erase = tty->termios.c_cc[VERASE];
	tmp.sg_kill = tty->termios.c_cc[VKILL];
	tmp.sg_flags = get_sgflags(tty);
	up_read(&tty->termios_rwsem);

	return copy_to_user(sgttyb, &tmp, sizeof(tmp)) ? -EFAULT : 0;
}

static void set_sgflags(struct ktermios *termios, int flags)
{
	termios->c_iflag = ICRNL | IXON;
	termios->c_oflag = 0;
	termios->c_lflag = ISIG | ICANON;
	if (flags & 0x02) {	/* cbreak */
		termios->c_iflag = 0;
		termios->c_lflag &= ~ICANON;
	}
	if (flags & 0x08) {		/* echo */
		termios->c_lflag |= ECHO | ECHOE | ECHOK |
				    ECHOCTL | ECHOKE | IEXTEN;
	}
	if (flags & 0x10) {		/* crmod */
		termios->c_oflag |= OPOST | ONLCR;
	}
	if (flags & 0x20) {	/* raw */
		termios->c_iflag = 0;
		termios->c_lflag &= ~(ISIG | ICANON);
	}
	if (!(termios->c_lflag & ICANON)) {
		termios->c_cc[VMIN] = 1;
		termios->c_cc[VTIME] = 0;
	}
}

/**
 *	set_sgttyb		-	set legacy terminal values
 *	@tty: tty structure
 *	@sgttyb: pointer to old style terminal structure
 *
 *	Updates a terminal from the legacy BSD style terminal information
 *	structure.
 *
 *	Locking: termios_rwsem
 */

static int set_sgttyb(struct tty_struct *tty, struct sgttyb __user *sgttyb)
{
	int retval;
	struct sgttyb tmp;
	struct ktermios termios;

	retval = tty_check_change(tty);
	if (retval)
		return retval;

	if (copy_from_user(&tmp, sgttyb, sizeof(tmp)))
		return -EFAULT;

	down_write(&tty->termios_rwsem);
	termios = tty->termios;
	termios.c_cc[VERASE] = tmp.sg_erase;
	termios.c_cc[VKILL] = tmp.sg_kill;
	set_sgflags(&termios, tmp.sg_flags);
	/* Try and encode into Bfoo format */
	tty_termios_encode_baud_rate(&termios, termios.c_ispeed,
						termios.c_ospeed);
	up_write(&tty->termios_rwsem);
	tty_set_termios(tty, &termios);
	return 0;
}
#endif

#ifdef TIOCGETC
static int get_tchars(struct tty_struct *tty, struct tchars __user *tchars)
{
	struct tchars tmp;

	down_read(&tty->termios_rwsem);
	tmp.t_intrc = tty->termios.c_cc[VINTR];
	tmp.t_quitc = tty->termios.c_cc[VQUIT];
	tmp.t_startc = tty->termios.c_cc[VSTART];
	tmp.t_stopc = tty->termios.c_cc[VSTOP];
	tmp.t_eofc = tty->termios.c_cc[VEOF];
	tmp.t_brkc = tty->termios.c_cc[VEOL2];	/* what is brkc anyway? */
	up_read(&tty->termios_rwsem);
	return copy_to_user(tchars, &tmp, sizeof(tmp)) ? -EFAULT : 0;
}

static int set_tchars(struct tty_struct *tty, struct tchars __user *tchars)
{
	struct tchars tmp;

	if (copy_from_user(&tmp, tchars, sizeof(tmp)))
		return -EFAULT;
	down_write(&tty->termios_rwsem);
	tty->termios.c_cc[VINTR] = tmp.t_intrc;
	tty->termios.c_cc[VQUIT] = tmp.t_quitc;
	tty->termios.c_cc[VSTART] = tmp.t_startc;
	tty->termios.c_cc[VSTOP] = tmp.t_stopc;
	tty->termios.c_cc[VEOF] = tmp.t_eofc;
	tty->termios.c_cc[VEOL2] = tmp.t_brkc;	/* what is brkc anyway? */
	up_write(&tty->termios_rwsem);
	return 0;
}
#endif

#ifdef TIOCGLTC
static int get_ltchars(struct tty_struct *tty, struct ltchars __user *ltchars)
{
	struct ltchars tmp;

	down_read(&tty->termios_rwsem);
	tmp.t_suspc = tty->termios.c_cc[VSUSP];
	/* what is dsuspc anyway? */
	tmp.t_dsuspc = tty->termios.c_cc[VSUSP];
	tmp.t_rprntc = tty->termios.c_cc[VREPRINT];
	/* what is flushc anyway? */
	tmp.t_flushc = tty->termios.c_cc[VEOL2];
	tmp.t_werasc = tty->termios.c_cc[VWERASE];
	tmp.t_lnextc = tty->termios.c_cc[VLNEXT];
	up_read(&tty->termios_rwsem);
	return copy_to_user(ltchars, &tmp, sizeof(tmp)) ? -EFAULT : 0;
}

static int set_ltchars(struct tty_struct *tty, struct ltchars __user *ltchars)
{
	struct ltchars tmp;

	if (copy_from_user(&tmp, ltchars, sizeof(tmp)))
		return -EFAULT;

	down_write(&tty->termios_rwsem);
	tty->termios.c_cc[VSUSP] = tmp.t_suspc;
	/* what is dsuspc anyway? */
	tty->termios.c_cc[VEOL2] = tmp.t_dsuspc;
	tty->termios.c_cc[VREPRINT] = tmp.t_rprntc;
	/* what is flushc anyway? */
	tty->termios.c_cc[VEOL2] = tmp.t_flushc;
	tty->termios.c_cc[VWERASE] = tmp.t_werasc;
	tty->termios.c_cc[VLNEXT] = tmp.t_lnextc;
	up_write(&tty->termios_rwsem);
	return 0;
}
#endif

/**
 *	tty_change_softcar	-	carrier change ioctl helper
 *	@tty: tty to update
 *	@enable: enable/disable CLOCAL
 *
 *	Perform a change to the CLOCAL state and call into the driver
 *	layer to make it visible. All done with the termios rwsem
 */

static int tty_change_softcar(struct tty_struct *tty, bool enable)
{
	int ret = 0;
	struct ktermios old;
	tcflag_t bit = enable ? CLOCAL : 0;

	down_write(&tty->termios_rwsem);
	old = tty->termios;
	tty->termios.c_cflag &= ~CLOCAL;
	tty->termios.c_cflag |= bit;
	if (tty->ops->set_termios)
		tty->ops->set_termios(tty, &old);
	if (C_CLOCAL(tty) != bit)
		ret = -EINVAL;
	up_write(&tty->termios_rwsem);
	return ret;
}

/**
 *	tty_mode_ioctl		-	mode related ioctls
 *	@tty: tty for the ioctl
 *	@cmd: command
 *	@arg: ioctl argument
 *
 *	Perform non line discipline specific mode control ioctls. This
 *	is designed to be called by line disciplines to ensure they provide
 *	consistent mode setting.
 */

int tty_mode_ioctl(struct tty_struct *tty, unsigned int cmd, unsigned long arg)
{
	struct tty_struct *real_tty;
	void __user *p = (void __user *)arg;
	int ret = 0;
	struct ktermios kterm;

	if (tty->driver->type == TTY_DRIVER_TYPE_PTY &&
	    tty->driver->subtype == PTY_TYPE_MASTER)
		real_tty = tty->link;
	else
		real_tty = tty;

	switch (cmd) {
#ifdef TIOCGETP
	case TIOCGETP:
		return get_sgttyb(real_tty, (struct sgttyb __user *) arg);
	case TIOCSETP:
	case TIOCSETN:
		return set_sgttyb(real_tty, (struct sgttyb __user *) arg);
#endif
#ifdef TIOCGETC
	case TIOCGETC:
		return get_tchars(real_tty, p);
	case TIOCSETC:
		return set_tchars(real_tty, p);
#endif
#ifdef TIOCGLTC
	case TIOCGLTC:
		return get_ltchars(real_tty, p);
	case TIOCSLTC:
		return set_ltchars(real_tty, p);
#endif
	case TCSETSF:
		return set_termios(real_tty, p,  TERMIOS_FLUSH | TERMIOS_WAIT | TERMIOS_OLD);
	case TCSETSW:
		return set_termios(real_tty, p, TERMIOS_WAIT | TERMIOS_OLD);
	case TCSETS:
		return set_termios(real_tty, p, TERMIOS_OLD);
#ifndef TCGETS2
	case TCGETS:
		copy_termios(real_tty, &kterm);
		if (kernel_termios_to_user_termios((struct termios __user *)arg, &kterm))
			ret = -EFAULT;
		return ret;
#else
	case TCGETS:
		copy_termios(real_tty, &kterm);
		if (kernel_termios_to_user_termios_1((struct termios __user *)arg, &kterm))
			ret = -EFAULT;
		return ret;
	case TCGETS2:
		copy_termios(real_tty, &kterm);
		if (kernel_termios_to_user_termios((struct termios2 __user *)arg, &kterm))
			ret = -EFAULT;
		return ret;
	case TCSETSF2:
		return set_termios(real_tty, p,  TERMIOS_FLUSH | TERMIOS_WAIT);
	case TCSETSW2:
		return set_termios(real_tty, p, TERMIOS_WAIT);
	case TCSETS2:
		return set_termios(real_tty, p, 0);
#endif
	case TCGETA:
		return get_termio(real_tty, p);
	case TCSETAF:
		return set_termios(real_tty, p, TERMIOS_FLUSH | TERMIOS_WAIT | TERMIOS_TERMIO);
	case TCSETAW:
		return set_termios(real_tty, p, TERMIOS_WAIT | TERMIOS_TERMIO);
	case TCSETA:
		return set_termios(real_tty, p, TERMIOS_TERMIO);
#ifndef TCGETS2
	case TIOCGLCKTRMIOS:
		copy_termios_locked(real_tty, &kterm);
		if (kernel_termios_to_user_termios((struct termios __user *)arg, &kterm))
			ret = -EFAULT;
		return ret;
	case TIOCSLCKTRMIOS:
		if (!capable(CAP_SYS_ADMIN))
			return -EPERM;
		copy_termios_locked(real_tty, &kterm);
		if (user_termios_to_kernel_termios(&kterm,
					       (struct termios __user *) arg))
			return -EFAULT;
		down_write(&real_tty->termios_rwsem);
		real_tty->termios_locked = kterm;
		up_write(&real_tty->termios_rwsem);
		return 0;
#else
	case TIOCGLCKTRMIOS:
		copy_termios_locked(real_tty, &kterm);
		if (kernel_termios_to_user_termios_1((struct termios __user *)arg, &kterm))
			ret = -EFAULT;
		return ret;
	case TIOCSLCKTRMIOS:
		if (!capable(CAP_SYS_ADMIN))
			return -EPERM;
		copy_termios_locked(real_tty, &kterm);
		if (user_termios_to_kernel_termios_1(&kterm,
					       (struct termios __user *) arg))
			return -EFAULT;
		down_write(&real_tty->termios_rwsem);
		real_tty->termios_locked = kterm;
		up_write(&real_tty->termios_rwsem);
		return ret;
#endif
#ifdef TCGETX
	case TCGETX:
	case TCSETX:
	case TCSETXW:
	case TCSETXF:
		return -ENOTTY;
#endif
	case TIOCGSOFTCAR:
		copy_termios(real_tty, &kterm);
		ret = put_user((kterm.c_cflag & CLOCAL) ? 1 : 0,
						(int __user *)arg);
		return ret;
	case TIOCSSOFTCAR:
		if (get_user(arg, (unsigned int __user *) arg))
			return -EFAULT;
		return tty_change_softcar(real_tty, arg);
	default:
		return -ENOIOCTLCMD;
	}
}
EXPORT_SYMBOL_GPL(tty_mode_ioctl);


/* Caller guarantees ldisc reference is held */
static int __tty_perform_flush(struct tty_struct *tty, unsigned long arg)
{
	struct tty_ldisc *ld = tty->ldisc;

	switch (arg) {
	case TCIFLUSH:
		if (ld && ld->ops->flush_buffer) {
			ld->ops->flush_buffer(tty);
			tty_unthrottle(tty);
		}
		break;
	case TCIOFLUSH:
		if (ld && ld->ops->flush_buffer) {
			ld->ops->flush_buffer(tty);
			tty_unthrottle(tty);
		}
		fallthrough;
	case TCOFLUSH:
		tty_driver_flush_buffer(tty);
		break;
	default:
		return -EINVAL;
	}
	return 0;
}

int tty_perform_flush(struct tty_struct *tty, unsigned long arg)
{
	struct tty_ldisc *ld;
	int retval = tty_check_change(tty);
	if (retval)
		return retval;

	ld = tty_ldisc_ref_wait(tty);
	retval = __tty_perform_flush(tty, arg);
	if (ld)
		tty_ldisc_deref(ld);
	return retval;
}
EXPORT_SYMBOL_GPL(tty_perform_flush);

int n_tty_ioctl_helper(struct tty_struct *tty, unsigned int cmd,
		unsigned long arg)
{
	int retval;

	switch (cmd) {
	case TCXONC:
		retval = tty_check_change(tty);
		if (retval)
			return retval;
		switch (arg) {
		case TCOOFF:
			spin_lock_irq(&tty->flow.lock);
			if (!tty->flow.tco_stopped) {
				tty->flow.tco_stopped = true;
				__stop_tty(tty);
			}
			spin_unlock_irq(&tty->flow.lock);
			break;
		case TCOON:
			spin_lock_irq(&tty->flow.lock);
			if (tty->flow.tco_stopped) {
				tty->flow.tco_stopped = false;
				__start_tty(tty);
			}
			spin_unlock_irq(&tty->flow.lock);
			break;
		case TCIOFF:
			if (STOP_CHAR(tty) != __DISABLED_CHAR)
				retval = tty_send_xchar(tty, STOP_CHAR(tty));
			break;
		case TCION:
			if (START_CHAR(tty) != __DISABLED_CHAR)
				retval = tty_send_xchar(tty, START_CHAR(tty));
			break;
		default:
			return -EINVAL;
		}
		return retval;
	case TCFLSH:
		retval = tty_check_change(tty);
		if (retval)
			return retval;
		return __tty_perform_flush(tty, arg);
	default:
		/* Try the mode commands */
		return tty_mode_ioctl(tty, cmd, arg);
	}
}
EXPORT_SYMBOL(n_tty_ioctl_helper);<|MERGE_RESOLUTION|>--- conflicted
+++ resolved
@@ -497,11 +497,7 @@
 		if (retval < 0)
 			return retval;
 
-<<<<<<< HEAD
-		if (tty_write_lock(tty, 0) < 0)
-=======
 		if (tty_write_lock(tty, false) < 0)
->>>>>>> ccf0a997
 			goto retry_write_wait;
 
 		/* Racing writer? */
