--- conflicted
+++ resolved
@@ -945,11 +945,7 @@
 	wake_up_interruptible_poll(&tty->write_wait, EPOLLOUT);
 }
 
-<<<<<<< HEAD
-int tty_write_lock(struct tty_struct *tty, int ndelay)
-=======
 int tty_write_lock(struct tty_struct *tty, bool ndelay)
->>>>>>> ccf0a997
 {
 	if (!mutex_trylock(&tty->atomic_write_lock)) {
 		if (ndelay)
