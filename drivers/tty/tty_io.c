/*
 *  Copyright (C) 1991, 1992  Linus Torvalds
 */

/*
 * 'tty_io.c' gives an orthogonal feeling to tty's, be they consoles
 * or rs-channels. It also implements echoing, cooked mode etc.
 *
 * Kill-line thanks to John T Kohl, who also corrected VMIN = VTIME = 0.
 *
 * Modified by Theodore Ts'o, 9/14/92, to dynamically allocate the
 * tty_struct and tty_queue structures.  Previously there was an array
 * of 256 tty_struct's which was statically allocated, and the
 * tty_queue structures were allocated at boot time.  Both are now
 * dynamically allocated only when the tty is open.
 *
 * Also restructured routines so that there is more of a separation
 * between the high-level tty routines (tty_io.c and tty_ioctl.c) and
 * the low-level tty routines (serial.c, pty.c, console.c).  This
 * makes for cleaner and more compact code.  -TYT, 9/17/92
 *
 * Modified by Fred N. van Kempen, 01/29/93, to add line disciplines
 * which can be dynamically activated and de-activated by the line
 * discipline handling modules (like SLIP).
 *
 * NOTE: pay no attention to the line discipline code (yet); its
 * interface is still subject to change in this version...
 * -- TYT, 1/31/92
 *
 * Added functionality to the OPOST tty handling.  No delays, but all
 * other bits should be there.
 *	-- Nick Holloway <alfie@dcs.warwick.ac.uk>, 27th May 1993.
 *
 * Rewrote canonical mode and added more termios flags.
 * 	-- julian@uhunix.uhcc.hawaii.edu (J. Cowley), 13Jan94
 *
 * Reorganized FASYNC support so mouse code can share it.
 *	-- ctm@ardi.com, 9Sep95
 *
 * New TIOCLINUX variants added.
 *	-- mj@k332.feld.cvut.cz, 19-Nov-95
 *
 * Restrict vt switching via ioctl()
 *      -- grif@cs.ucr.edu, 5-Dec-95
 *
 * Move console and virtual terminal code to more appropriate files,
 * implement CONFIG_VT and generalize console device interface.
 *	-- Marko Kohtala <Marko.Kohtala@hut.fi>, March 97
 *
 * Rewrote tty_init_dev and tty_release_dev to eliminate races.
 *	-- Bill Hawes <whawes@star.net>, June 97
 *
 * Added devfs support.
 *      -- C. Scott Ananian <cananian@alumni.princeton.edu>, 13-Jan-1998
 *
 * Added support for a Unix98-style ptmx device.
 *      -- C. Scott Ananian <cananian@alumni.princeton.edu>, 14-Jan-1998
 *
 * Reduced memory usage for older ARM systems
 *      -- Russell King <rmk@arm.linux.org.uk>
 *
 * Move do_SAK() into process context.  Less stack use in devfs functions.
 * alloc_tty_struct() always uses kmalloc()
 *			 -- Andrew Morton <andrewm@uow.edu.eu> 17Mar01
 */

#include <linux/types.h>
#include <linux/major.h>
#include <linux/errno.h>
#include <linux/signal.h>
#include <linux/fcntl.h>
#include <linux/sched.h>
#include <linux/interrupt.h>
#include <linux/tty.h>
#include <linux/tty_driver.h>
#include <linux/tty_flip.h>
#include <linux/devpts_fs.h>
#include <linux/file.h>
#include <linux/fdtable.h>
#include <linux/console.h>
#include <linux/timer.h>
#include <linux/ctype.h>
#include <linux/kd.h>
#include <linux/mm.h>
#include <linux/string.h>
#include <linux/slab.h>
#include <linux/poll.h>
#include <linux/proc_fs.h>
#include <linux/init.h>
#include <linux/module.h>
#include <linux/device.h>
#include <linux/wait.h>
#include <linux/bitops.h>
#include <linux/delay.h>
#include <linux/seq_file.h>
#include <linux/serial.h>
#include <linux/ratelimit.h>

#include <linux/uaccess.h>

#include <linux/kbd_kern.h>
#include <linux/vt_kern.h>
#include <linux/selection.h>

#include <linux/kmod.h>
#include <linux/nsproxy.h>

#undef TTY_DEBUG_HANGUP
#ifdef TTY_DEBUG_HANGUP
# define tty_debug_hangup(tty, f, args...)	tty_debug(tty, f, ##args)
#else
# define tty_debug_hangup(tty, f, args...)	do { } while (0)
#endif

#define TTY_PARANOIA_CHECK 1
#define CHECK_TTY_COUNT 1

struct ktermios tty_std_termios = {	/* for the benefit of tty drivers  */
	.c_iflag = ICRNL | IXON,
	.c_oflag = OPOST | ONLCR,
	.c_cflag = B38400 | CS8 | CREAD | HUPCL,
	.c_lflag = ISIG | ICANON | ECHO | ECHOE | ECHOK |
		   ECHOCTL | ECHOKE | IEXTEN,
	.c_cc = INIT_C_CC,
	.c_ispeed = 38400,
	.c_ospeed = 38400,
	/* .c_line = N_TTY, */
};

EXPORT_SYMBOL(tty_std_termios);

/* This list gets poked at by procfs and various bits of boot up code. This
   could do with some rationalisation such as pulling the tty proc function
   into this file */

LIST_HEAD(tty_drivers);			/* linked list of tty drivers */

/* Mutex to protect creating and releasing a tty */
DEFINE_MUTEX(tty_mutex);

static ssize_t tty_read(struct file *, char __user *, size_t, loff_t *);
static ssize_t tty_write(struct file *, const char __user *, size_t, loff_t *);
ssize_t redirected_tty_write(struct file *, const char __user *,
							size_t, loff_t *);
static unsigned int tty_poll(struct file *, poll_table *);
static int tty_open(struct inode *, struct file *);
long tty_ioctl(struct file *file, unsigned int cmd, unsigned long arg);
#ifdef CONFIG_COMPAT
static long tty_compat_ioctl(struct file *file, unsigned int cmd,
				unsigned long arg);
#else
#define tty_compat_ioctl NULL
#endif
static int __tty_fasync(int fd, struct file *filp, int on);
static int tty_fasync(int fd, struct file *filp, int on);
static void release_tty(struct tty_struct *tty, int idx);

/**
 *	free_tty_struct		-	free a disused tty
 *	@tty: tty struct to free
 *
 *	Free the write buffers, tty queue and tty memory itself.
 *
 *	Locking: none. Must be called after tty is definitely unused
 */

static void free_tty_struct(struct tty_struct *tty)
{
	tty_ldisc_deinit(tty);
	put_device(tty->dev);
	kfree(tty->write_buf);
	tty->magic = 0xDEADDEAD;
	kfree(tty);
}

static inline struct tty_struct *file_tty(struct file *file)
{
	return ((struct tty_file_private *)file->private_data)->tty;
}

int tty_alloc_file(struct file *file)
{
	struct tty_file_private *priv;

	priv = kmalloc(sizeof(*priv), GFP_KERNEL);
	if (!priv)
		return -ENOMEM;

	file->private_data = priv;

	return 0;
}

/* Associate a new file with the tty structure */
void tty_add_file(struct tty_struct *tty, struct file *file)
{
	struct tty_file_private *priv = file->private_data;

	priv->tty = tty;
	priv->file = file;

	spin_lock(&tty->files_lock);
	list_add(&priv->list, &tty->tty_files);
	spin_unlock(&tty->files_lock);
}

/**
 * tty_free_file - free file->private_data
 *
 * This shall be used only for fail path handling when tty_add_file was not
 * called yet.
 */
void tty_free_file(struct file *file)
{
	struct tty_file_private *priv = file->private_data;

	file->private_data = NULL;
	kfree(priv);
}

/* Delete file from its tty */
static void tty_del_file(struct file *file)
{
	struct tty_file_private *priv = file->private_data;
	struct tty_struct *tty = priv->tty;

	spin_lock(&tty->files_lock);
	list_del(&priv->list);
	spin_unlock(&tty->files_lock);
	tty_free_file(file);
}

/**
 *	tty_name	-	return tty naming
 *	@tty: tty structure
 *
 *	Convert a tty structure into a name. The name reflects the kernel
 *	naming policy and if udev is in use may not reflect user space
 *
 *	Locking: none
 */

const char *tty_name(const struct tty_struct *tty)
{
	if (!tty) /* Hmm.  NULL pointer.  That's fun. */
		return "NULL tty";
	return tty->name;
}

EXPORT_SYMBOL(tty_name);

const char *tty_driver_name(const struct tty_struct *tty)
{
	if (!tty || !tty->driver)
		return "";
	return tty->driver->name;
}

static int tty_paranoia_check(struct tty_struct *tty, struct inode *inode,
			      const char *routine)
{
#ifdef TTY_PARANOIA_CHECK
	if (!tty) {
		pr_warn("(%d:%d): %s: NULL tty\n",
			imajor(inode), iminor(inode), routine);
		return 1;
	}
	if (tty->magic != TTY_MAGIC) {
		pr_warn("(%d:%d): %s: bad magic number\n",
			imajor(inode), iminor(inode), routine);
		return 1;
	}
#endif
	return 0;
}

/* Caller must hold tty_lock */
static int check_tty_count(struct tty_struct *tty, const char *routine)
{
#ifdef CHECK_TTY_COUNT
	struct list_head *p;
	int count = 0;

	spin_lock(&tty->files_lock);
	list_for_each(p, &tty->tty_files) {
		count++;
	}
	spin_unlock(&tty->files_lock);
	if (tty->driver->type == TTY_DRIVER_TYPE_PTY &&
	    tty->driver->subtype == PTY_TYPE_SLAVE &&
	    tty->link && tty->link->count)
		count++;
	if (tty->count != count) {
		tty_warn(tty, "%s: tty->count(%d) != #fd's(%d)\n",
			 routine, tty->count, count);
		return count;
	}
#endif
	return 0;
}

/**
 *	get_tty_driver		-	find device of a tty
 *	@dev_t: device identifier
 *	@index: returns the index of the tty
 *
 *	This routine returns a tty driver structure, given a device number
 *	and also passes back the index number.
 *
 *	Locking: caller must hold tty_mutex
 */

static struct tty_driver *get_tty_driver(dev_t device, int *index)
{
	struct tty_driver *p;

	list_for_each_entry(p, &tty_drivers, tty_drivers) {
		dev_t base = MKDEV(p->major, p->minor_start);
		if (device < base || device >= base + p->num)
			continue;
		*index = device - base;
		return tty_driver_kref_get(p);
	}
	return NULL;
}

#ifdef CONFIG_CONSOLE_POLL

/**
 *	tty_find_polling_driver	-	find device of a polled tty
 *	@name: name string to match
 *	@line: pointer to resulting tty line nr
 *
 *	This routine returns a tty driver structure, given a name
 *	and the condition that the tty driver is capable of polled
 *	operation.
 */
struct tty_driver *tty_find_polling_driver(char *name, int *line)
{
	struct tty_driver *p, *res = NULL;
	int tty_line = 0;
	int len;
	char *str, *stp;

	for (str = name; *str; str++)
		if ((*str >= '0' && *str <= '9') || *str == ',')
			break;
	if (!*str)
		return NULL;

	len = str - name;
	tty_line = simple_strtoul(str, &str, 10);

	mutex_lock(&tty_mutex);
	/* Search through the tty devices to look for a match */
	list_for_each_entry(p, &tty_drivers, tty_drivers) {
		if (strncmp(name, p->name, len) != 0)
			continue;
		stp = str;
		if (*stp == ',')
			stp++;
		if (*stp == '\0')
			stp = NULL;

		if (tty_line >= 0 && tty_line < p->num && p->ops &&
		    p->ops->poll_init && !p->ops->poll_init(p, tty_line, stp)) {
			res = tty_driver_kref_get(p);
			*line = tty_line;
			break;
		}
	}
	mutex_unlock(&tty_mutex);

	return res;
}
EXPORT_SYMBOL_GPL(tty_find_polling_driver);
#endif

static int is_ignored(int sig)
{
	return (sigismember(&current->blocked, sig) ||
		current->sighand->action[sig-1].sa.sa_handler == SIG_IGN);
}

/**
 *	tty_check_change	-	check for POSIX terminal changes
 *	@tty: tty to check
 *
 *	If we try to write to, or set the state of, a terminal and we're
 *	not in the foreground, send a SIGTTOU.  If the signal is blocked or
 *	ignored, go ahead and perform the operation.  (POSIX 7.2)
 *
 *	Locking: ctrl_lock
 */

int __tty_check_change(struct tty_struct *tty, int sig)
{
	unsigned long flags;
	struct pid *pgrp, *tty_pgrp;
	int ret = 0;

	if (current->signal->tty != tty)
		return 0;

	rcu_read_lock();
	pgrp = task_pgrp(current);

	spin_lock_irqsave(&tty->ctrl_lock, flags);
	tty_pgrp = tty->pgrp;
	spin_unlock_irqrestore(&tty->ctrl_lock, flags);

	if (tty_pgrp && pgrp != tty->pgrp) {
		if (is_ignored(sig)) {
			if (sig == SIGTTIN)
				ret = -EIO;
		} else if (is_current_pgrp_orphaned())
			ret = -EIO;
		else {
			kill_pgrp(pgrp, sig, 1);
			set_thread_flag(TIF_SIGPENDING);
			ret = -ERESTARTSYS;
		}
	}
	rcu_read_unlock();

	if (!tty_pgrp)
		tty_warn(tty, "sig=%d, tty->pgrp == NULL!\n", sig);

	return ret;
}

int tty_check_change(struct tty_struct *tty)
{
	return __tty_check_change(tty, SIGTTOU);
}
EXPORT_SYMBOL(tty_check_change);

static ssize_t hung_up_tty_read(struct file *file, char __user *buf,
				size_t count, loff_t *ppos)
{
	return 0;
}

static ssize_t hung_up_tty_write(struct file *file, const char __user *buf,
				 size_t count, loff_t *ppos)
{
	return -EIO;
}

/* No kernel lock held - none needed ;) */
static unsigned int hung_up_tty_poll(struct file *filp, poll_table *wait)
{
	return POLLIN | POLLOUT | POLLERR | POLLHUP | POLLRDNORM | POLLWRNORM;
}

static long hung_up_tty_ioctl(struct file *file, unsigned int cmd,
		unsigned long arg)
{
	return cmd == TIOCSPGRP ? -ENOTTY : -EIO;
}

static long hung_up_tty_compat_ioctl(struct file *file,
				     unsigned int cmd, unsigned long arg)
{
	return cmd == TIOCSPGRP ? -ENOTTY : -EIO;
}

static int hung_up_tty_fasync(int fd, struct file *file, int on)
{
	return -ENOTTY;
}

static const struct file_operations tty_fops = {
	.llseek		= no_llseek,
	.read		= tty_read,
	.write		= tty_write,
	.poll		= tty_poll,
	.unlocked_ioctl	= tty_ioctl,
	.compat_ioctl	= tty_compat_ioctl,
	.open		= tty_open,
	.release	= tty_release,
	.fasync		= tty_fasync,
};

static const struct file_operations console_fops = {
	.llseek		= no_llseek,
	.read		= tty_read,
	.write		= redirected_tty_write,
	.poll		= tty_poll,
	.unlocked_ioctl	= tty_ioctl,
	.compat_ioctl	= tty_compat_ioctl,
	.open		= tty_open,
	.release	= tty_release,
	.fasync		= tty_fasync,
};

static const struct file_operations hung_up_tty_fops = {
	.llseek		= no_llseek,
	.read		= hung_up_tty_read,
	.write		= hung_up_tty_write,
	.poll		= hung_up_tty_poll,
	.unlocked_ioctl	= hung_up_tty_ioctl,
	.compat_ioctl	= hung_up_tty_compat_ioctl,
	.release	= tty_release,
	.fasync		= hung_up_tty_fasync,
};

static DEFINE_SPINLOCK(redirect_lock);
static struct file *redirect;


void proc_clear_tty(struct task_struct *p)
{
	unsigned long flags;
	struct tty_struct *tty;
	spin_lock_irqsave(&p->sighand->siglock, flags);
	tty = p->signal->tty;
	p->signal->tty = NULL;
	spin_unlock_irqrestore(&p->sighand->siglock, flags);
	tty_kref_put(tty);
}

/**
 * proc_set_tty -  set the controlling terminal
 *
 * Only callable by the session leader and only if it does not already have
 * a controlling terminal.
 *
 * Caller must hold:  tty_lock()
 *		      a readlock on tasklist_lock
 *		      sighand lock
 */
static void __proc_set_tty(struct tty_struct *tty)
{
	unsigned long flags;

	spin_lock_irqsave(&tty->ctrl_lock, flags);
	/*
	 * The session and fg pgrp references will be non-NULL if
	 * tiocsctty() is stealing the controlling tty
	 */
	put_pid(tty->session);
	put_pid(tty->pgrp);
	tty->pgrp = get_pid(task_pgrp(current));
	spin_unlock_irqrestore(&tty->ctrl_lock, flags);
	tty->session = get_pid(task_session(current));
	if (current->signal->tty) {
		tty_debug(tty, "current tty %s not NULL!!\n",
			  current->signal->tty->name);
		tty_kref_put(current->signal->tty);
	}
	put_pid(current->signal->tty_old_pgrp);
	current->signal->tty = tty_kref_get(tty);
	current->signal->tty_old_pgrp = NULL;
}

static void proc_set_tty(struct tty_struct *tty)
{
	spin_lock_irq(&current->sighand->siglock);
	__proc_set_tty(tty);
	spin_unlock_irq(&current->sighand->siglock);
}

struct tty_struct *get_current_tty(void)
{
	struct tty_struct *tty;
	unsigned long flags;

	spin_lock_irqsave(&current->sighand->siglock, flags);
	tty = tty_kref_get(current->signal->tty);
	spin_unlock_irqrestore(&current->sighand->siglock, flags);
	return tty;
}
EXPORT_SYMBOL_GPL(get_current_tty);

static void session_clear_tty(struct pid *session)
{
	struct task_struct *p;
	do_each_pid_task(session, PIDTYPE_SID, p) {
		proc_clear_tty(p);
	} while_each_pid_task(session, PIDTYPE_SID, p);
}

/**
 *	tty_wakeup	-	request more data
 *	@tty: terminal
 *
 *	Internal and external helper for wakeups of tty. This function
 *	informs the line discipline if present that the driver is ready
 *	to receive more output data.
 */

void tty_wakeup(struct tty_struct *tty)
{
	struct tty_ldisc *ld;

	if (test_bit(TTY_DO_WRITE_WAKEUP, &tty->flags)) {
		ld = tty_ldisc_ref(tty);
		if (ld) {
			if (ld->ops->write_wakeup)
				ld->ops->write_wakeup(tty);
			tty_ldisc_deref(ld);
		}
	}
	wake_up_interruptible_poll(&tty->write_wait, POLLOUT);
}

EXPORT_SYMBOL_GPL(tty_wakeup);

/**
 *	tty_signal_session_leader	- sends SIGHUP to session leader
 *	@tty		controlling tty
 *	@exit_session	if non-zero, signal all foreground group processes
 *
 *	Send SIGHUP and SIGCONT to the session leader and its process group.
 *	Optionally, signal all processes in the foreground process group.
 *
 *	Returns the number of processes in the session with this tty
 *	as their controlling terminal. This value is used to drop
 *	tty references for those processes.
 */
static int tty_signal_session_leader(struct tty_struct *tty, int exit_session)
{
	struct task_struct *p;
	int refs = 0;
	struct pid *tty_pgrp = NULL;

	read_lock(&tasklist_lock);
	if (tty->session) {
		do_each_pid_task(tty->session, PIDTYPE_SID, p) {
			spin_lock_irq(&p->sighand->siglock);
			if (p->signal->tty == tty) {
				p->signal->tty = NULL;
				/* We defer the dereferences outside fo
				   the tasklist lock */
				refs++;
			}
			if (!p->signal->leader) {
				spin_unlock_irq(&p->sighand->siglock);
				continue;
			}
			__group_send_sig_info(SIGHUP, SEND_SIG_PRIV, p);
			__group_send_sig_info(SIGCONT, SEND_SIG_PRIV, p);
			put_pid(p->signal->tty_old_pgrp);  /* A noop */
			spin_lock(&tty->ctrl_lock);
			tty_pgrp = get_pid(tty->pgrp);
			if (tty->pgrp)
				p->signal->tty_old_pgrp = get_pid(tty->pgrp);
			spin_unlock(&tty->ctrl_lock);
			spin_unlock_irq(&p->sighand->siglock);
		} while_each_pid_task(tty->session, PIDTYPE_SID, p);
	}
	read_unlock(&tasklist_lock);

	if (tty_pgrp) {
		if (exit_session)
			kill_pgrp(tty_pgrp, SIGHUP, exit_session);
		put_pid(tty_pgrp);
	}

	return refs;
}

/**
 *	__tty_hangup		-	actual handler for hangup events
 *	@work: tty device
 *
 *	This can be called by a "kworker" kernel thread.  That is process
 *	synchronous but doesn't hold any locks, so we need to make sure we
 *	have the appropriate locks for what we're doing.
 *
 *	The hangup event clears any pending redirections onto the hung up
 *	device. It ensures future writes will error and it does the needed
 *	line discipline hangup and signal delivery. The tty object itself
 *	remains intact.
 *
 *	Locking:
 *		BTM
 *		  redirect lock for undoing redirection
 *		  file list lock for manipulating list of ttys
 *		  tty_ldiscs_lock from called functions
 *		  termios_rwsem resetting termios data
 *		  tasklist_lock to walk task list for hangup event
 *		    ->siglock to protect ->signal/->sighand
 */
static void __tty_hangup(struct tty_struct *tty, int exit_session)
{
	struct file *cons_filp = NULL;
	struct file *filp, *f = NULL;
	struct tty_file_private *priv;
	int    closecount = 0, n;
	int refs;

	if (!tty)
		return;


	spin_lock(&redirect_lock);
	if (redirect && file_tty(redirect) == tty) {
		f = redirect;
		redirect = NULL;
	}
	spin_unlock(&redirect_lock);

	tty_lock(tty);

	if (test_bit(TTY_HUPPED, &tty->flags)) {
		tty_unlock(tty);
		return;
	}

	/* inuse_filps is protected by the single tty lock,
	   this really needs to change if we want to flush the
	   workqueue with the lock held */
	check_tty_count(tty, "tty_hangup");

	spin_lock(&tty->files_lock);
	/* This breaks for file handles being sent over AF_UNIX sockets ? */
	list_for_each_entry(priv, &tty->tty_files, list) {
		filp = priv->file;
		if (filp->f_op->write == redirected_tty_write)
			cons_filp = filp;
		if (filp->f_op->write != tty_write)
			continue;
		closecount++;
		__tty_fasync(-1, filp, 0);	/* can't block */
		filp->f_op = &hung_up_tty_fops;
	}
	spin_unlock(&tty->files_lock);

	refs = tty_signal_session_leader(tty, exit_session);
	/* Account for the p->signal references we killed */
	while (refs--)
		tty_kref_put(tty);

	tty_ldisc_hangup(tty, cons_filp != NULL);

	spin_lock_irq(&tty->ctrl_lock);
	clear_bit(TTY_THROTTLED, &tty->flags);
	clear_bit(TTY_DO_WRITE_WAKEUP, &tty->flags);
	put_pid(tty->session);
	put_pid(tty->pgrp);
	tty->session = NULL;
	tty->pgrp = NULL;
	tty->ctrl_status = 0;
	spin_unlock_irq(&tty->ctrl_lock);

	/*
	 * If one of the devices matches a console pointer, we
	 * cannot just call hangup() because that will cause
	 * tty->count and state->count to go out of sync.
	 * So we just call close() the right number of times.
	 */
	if (cons_filp) {
		if (tty->ops->close)
			for (n = 0; n < closecount; n++)
				tty->ops->close(tty, cons_filp);
	} else if (tty->ops->hangup)
		tty->ops->hangup(tty);
	/*
	 * We don't want to have driver/ldisc interactions beyond the ones
	 * we did here. The driver layer expects no calls after ->hangup()
	 * from the ldisc side, which is now guaranteed.
	 */
	set_bit(TTY_HUPPED, &tty->flags);
	tty_unlock(tty);

	if (f)
		fput(f);
}

static void do_tty_hangup(struct work_struct *work)
{
	struct tty_struct *tty =
		container_of(work, struct tty_struct, hangup_work);

	__tty_hangup(tty, 0);
}

/**
 *	tty_hangup		-	trigger a hangup event
 *	@tty: tty to hangup
 *
 *	A carrier loss (virtual or otherwise) has occurred on this like
 *	schedule a hangup sequence to run after this event.
 */

void tty_hangup(struct tty_struct *tty)
{
	tty_debug_hangup(tty, "hangup\n");
	schedule_work(&tty->hangup_work);
}

EXPORT_SYMBOL(tty_hangup);

/**
 *	tty_vhangup		-	process vhangup
 *	@tty: tty to hangup
 *
 *	The user has asked via system call for the terminal to be hung up.
 *	We do this synchronously so that when the syscall returns the process
 *	is complete. That guarantee is necessary for security reasons.
 */

void tty_vhangup(struct tty_struct *tty)
{
	tty_debug_hangup(tty, "vhangup\n");
	__tty_hangup(tty, 0);
}

EXPORT_SYMBOL(tty_vhangup);


/**
 *	tty_vhangup_self	-	process vhangup for own ctty
 *
 *	Perform a vhangup on the current controlling tty
 */

void tty_vhangup_self(void)
{
	struct tty_struct *tty;

	tty = get_current_tty();
	if (tty) {
		tty_vhangup(tty);
		tty_kref_put(tty);
	}
}

/**
 *	tty_vhangup_session		-	hangup session leader exit
 *	@tty: tty to hangup
 *
 *	The session leader is exiting and hanging up its controlling terminal.
 *	Every process in the foreground process group is signalled SIGHUP.
 *
 *	We do this synchronously so that when the syscall returns the process
 *	is complete. That guarantee is necessary for security reasons.
 */

static void tty_vhangup_session(struct tty_struct *tty)
{
	tty_debug_hangup(tty, "session hangup\n");
	__tty_hangup(tty, 1);
}

/**
 *	tty_hung_up_p		-	was tty hung up
 *	@filp: file pointer of tty
 *
 *	Return true if the tty has been subject to a vhangup or a carrier
 *	loss
 */

int tty_hung_up_p(struct file *filp)
{
	return (filp->f_op == &hung_up_tty_fops);
}

EXPORT_SYMBOL(tty_hung_up_p);

/**
 *	disassociate_ctty	-	disconnect controlling tty
 *	@on_exit: true if exiting so need to "hang up" the session
 *
 *	This function is typically called only by the session leader, when
 *	it wants to disassociate itself from its controlling tty.
 *
 *	It performs the following functions:
 * 	(1)  Sends a SIGHUP and SIGCONT to the foreground process group
 * 	(2)  Clears the tty from being controlling the session
 * 	(3)  Clears the controlling tty for all processes in the
 * 		session group.
 *
 *	The argument on_exit is set to 1 if called when a process is
 *	exiting; it is 0 if called by the ioctl TIOCNOTTY.
 *
 *	Locking:
 *		BTM is taken for hysterical raisins, and held when
 *		  called from no_tty().
 *		  tty_mutex is taken to protect tty
 *		  ->siglock is taken to protect ->signal/->sighand
 *		  tasklist_lock is taken to walk process list for sessions
 *		    ->siglock is taken to protect ->signal/->sighand
 */

void disassociate_ctty(int on_exit)
{
	struct tty_struct *tty;

	if (!current->signal->leader)
		return;

	tty = get_current_tty();
	if (tty) {
		if (on_exit && tty->driver->type != TTY_DRIVER_TYPE_PTY) {
			tty_vhangup_session(tty);
		} else {
			struct pid *tty_pgrp = tty_get_pgrp(tty);
			if (tty_pgrp) {
				kill_pgrp(tty_pgrp, SIGHUP, on_exit);
				if (!on_exit)
					kill_pgrp(tty_pgrp, SIGCONT, on_exit);
				put_pid(tty_pgrp);
			}
		}
		tty_kref_put(tty);

	} else if (on_exit) {
		struct pid *old_pgrp;
		spin_lock_irq(&current->sighand->siglock);
		old_pgrp = current->signal->tty_old_pgrp;
		current->signal->tty_old_pgrp = NULL;
		spin_unlock_irq(&current->sighand->siglock);
		if (old_pgrp) {
			kill_pgrp(old_pgrp, SIGHUP, on_exit);
			kill_pgrp(old_pgrp, SIGCONT, on_exit);
			put_pid(old_pgrp);
		}
		return;
	}

	spin_lock_irq(&current->sighand->siglock);
	put_pid(current->signal->tty_old_pgrp);
	current->signal->tty_old_pgrp = NULL;

	tty = tty_kref_get(current->signal->tty);
	if (tty) {
		unsigned long flags;
		spin_lock_irqsave(&tty->ctrl_lock, flags);
		put_pid(tty->session);
		put_pid(tty->pgrp);
		tty->session = NULL;
		tty->pgrp = NULL;
		spin_unlock_irqrestore(&tty->ctrl_lock, flags);
		tty_kref_put(tty);
	} else
		tty_debug_hangup(tty, "no current tty\n");

	spin_unlock_irq(&current->sighand->siglock);
	/* Now clear signal->tty under the lock */
	read_lock(&tasklist_lock);
	session_clear_tty(task_session(current));
	read_unlock(&tasklist_lock);
}

/**
 *
 *	no_tty	- Ensure the current process does not have a controlling tty
 */
void no_tty(void)
{
	/* FIXME: Review locking here. The tty_lock never covered any race
	   between a new association and proc_clear_tty but possible we need
	   to protect against this anyway */
	struct task_struct *tsk = current;
	disassociate_ctty(0);
	proc_clear_tty(tsk);
}


/**
 *	stop_tty	-	propagate flow control
 *	@tty: tty to stop
 *
 *	Perform flow control to the driver. May be called
 *	on an already stopped device and will not re-call the driver
 *	method.
 *
 *	This functionality is used by both the line disciplines for
 *	halting incoming flow and by the driver. It may therefore be
 *	called from any context, may be under the tty atomic_write_lock
 *	but not always.
 *
 *	Locking:
 *		flow_lock
 */

void __stop_tty(struct tty_struct *tty)
{
	if (tty->stopped)
		return;
	tty->stopped = 1;
	if (tty->ops->stop)
		tty->ops->stop(tty);
}

void stop_tty(struct tty_struct *tty)
{
	unsigned long flags;

	spin_lock_irqsave(&tty->flow_lock, flags);
	__stop_tty(tty);
	spin_unlock_irqrestore(&tty->flow_lock, flags);
}
EXPORT_SYMBOL(stop_tty);

/**
 *	start_tty	-	propagate flow control
 *	@tty: tty to start
 *
 *	Start a tty that has been stopped if at all possible. If this
 *	tty was previous stopped and is now being started, the driver
 *	start method is invoked and the line discipline woken.
 *
 *	Locking:
 *		flow_lock
 */

void __start_tty(struct tty_struct *tty)
{
	if (!tty->stopped || tty->flow_stopped)
		return;
	tty->stopped = 0;
	if (tty->ops->start)
		tty->ops->start(tty);
	tty_wakeup(tty);
}

void start_tty(struct tty_struct *tty)
{
	unsigned long flags;

	spin_lock_irqsave(&tty->flow_lock, flags);
	__start_tty(tty);
	spin_unlock_irqrestore(&tty->flow_lock, flags);
}
EXPORT_SYMBOL(start_tty);

static void tty_update_time(struct timespec *time)
{
	unsigned long sec = get_seconds();

	/*
	 * We only care if the two values differ in anything other than the
	 * lower three bits (i.e every 8 seconds).  If so, then we can update
	 * the time of the tty device, otherwise it could be construded as a
	 * security leak to let userspace know the exact timing of the tty.
	 */
	if ((sec ^ time->tv_sec) & ~7)
		time->tv_sec = sec;
}

/**
 *	tty_read	-	read method for tty device files
 *	@file: pointer to tty file
 *	@buf: user buffer
 *	@count: size of user buffer
 *	@ppos: unused
 *
 *	Perform the read system call function on this terminal device. Checks
 *	for hung up devices before calling the line discipline method.
 *
 *	Locking:
 *		Locks the line discipline internally while needed. Multiple
 *	read calls may be outstanding in parallel.
 */

static ssize_t tty_read(struct file *file, char __user *buf, size_t count,
			loff_t *ppos)
{
	int i;
	struct inode *inode = file_inode(file);
	struct tty_struct *tty = file_tty(file);
	struct tty_ldisc *ld;

	if (tty_paranoia_check(tty, inode, "tty_read"))
		return -EIO;
	if (!tty || tty_io_error(tty))
		return -EIO;

	/* We want to wait for the line discipline to sort out in this
	   situation */
	ld = tty_ldisc_ref_wait(tty);
	if (!ld)
		return hung_up_tty_read(file, buf, count, ppos);
	if (ld->ops->read)
		i = ld->ops->read(tty, file, buf, count);
	else
		i = -EIO;
	tty_ldisc_deref(ld);

	if (i > 0)
		tty_update_time(&inode->i_atime);

	return i;
}

static void tty_write_unlock(struct tty_struct *tty)
{
	mutex_unlock(&tty->atomic_write_lock);
	wake_up_interruptible_poll(&tty->write_wait, POLLOUT);
}

static int tty_write_lock(struct tty_struct *tty, int ndelay)
{
	if (!mutex_trylock(&tty->atomic_write_lock)) {
		if (ndelay)
			return -EAGAIN;
		if (mutex_lock_interruptible(&tty->atomic_write_lock))
			return -ERESTARTSYS;
	}
	return 0;
}

/*
 * Split writes up in sane blocksizes to avoid
 * denial-of-service type attacks
 */
static inline ssize_t do_tty_write(
	ssize_t (*write)(struct tty_struct *, struct file *, const unsigned char *, size_t),
	struct tty_struct *tty,
	struct file *file,
	const char __user *buf,
	size_t count)
{
	ssize_t ret, written = 0;
	unsigned int chunk;

	ret = tty_write_lock(tty, file->f_flags & O_NDELAY);
	if (ret < 0)
		return ret;

	/*
	 * We chunk up writes into a temporary buffer. This
	 * simplifies low-level drivers immensely, since they
	 * don't have locking issues and user mode accesses.
	 *
	 * But if TTY_NO_WRITE_SPLIT is set, we should use a
	 * big chunk-size..
	 *
	 * The default chunk-size is 2kB, because the NTTY
	 * layer has problems with bigger chunks. It will
	 * claim to be able to handle more characters than
	 * it actually does.
	 *
	 * FIXME: This can probably go away now except that 64K chunks
	 * are too likely to fail unless switched to vmalloc...
	 */
	chunk = 2048;
	if (test_bit(TTY_NO_WRITE_SPLIT, &tty->flags))
		chunk = 65536;
	if (count < chunk)
		chunk = count;

	/* write_buf/write_cnt is protected by the atomic_write_lock mutex */
	if (tty->write_cnt < chunk) {
		unsigned char *buf_chunk;

		if (chunk < 1024)
			chunk = 1024;

		buf_chunk = kmalloc(chunk, GFP_KERNEL);
		if (!buf_chunk) {
			ret = -ENOMEM;
			goto out;
		}
		kfree(tty->write_buf);
		tty->write_cnt = chunk;
		tty->write_buf = buf_chunk;
	}

	/* Do the write .. */
	for (;;) {
		size_t size = count;
		if (size > chunk)
			size = chunk;
		ret = -EFAULT;
		if (copy_from_user(tty->write_buf, buf, size))
			break;
		ret = write(tty, file, tty->write_buf, size);
		if (ret <= 0)
			break;
		written += ret;
		buf += ret;
		count -= ret;
		if (!count)
			break;
		ret = -ERESTARTSYS;
		if (signal_pending(current))
			break;
		cond_resched();
	}
	if (written) {
		tty_update_time(&file_inode(file)->i_mtime);
		ret = written;
	}
out:
	tty_write_unlock(tty);
	return ret;
}

/**
 * tty_write_message - write a message to a certain tty, not just the console.
 * @tty: the destination tty_struct
 * @msg: the message to write
 *
 * This is used for messages that need to be redirected to a specific tty.
 * We don't put it into the syslog queue right now maybe in the future if
 * really needed.
 *
 * We must still hold the BTM and test the CLOSING flag for the moment.
 */

void tty_write_message(struct tty_struct *tty, char *msg)
{
	if (tty) {
		mutex_lock(&tty->atomic_write_lock);
		tty_lock(tty);
		if (tty->ops->write && tty->count > 0)
			tty->ops->write(tty, msg, strlen(msg));
		tty_unlock(tty);
		tty_write_unlock(tty);
	}
	return;
}


/**
 *	tty_write		-	write method for tty device file
 *	@file: tty file pointer
 *	@buf: user data to write
 *	@count: bytes to write
 *	@ppos: unused
 *
 *	Write data to a tty device via the line discipline.
 *
 *	Locking:
 *		Locks the line discipline as required
 *		Writes to the tty driver are serialized by the atomic_write_lock
 *	and are then processed in chunks to the device. The line discipline
 *	write method will not be invoked in parallel for each device.
 */

static ssize_t tty_write(struct file *file, const char __user *buf,
						size_t count, loff_t *ppos)
{
	struct tty_struct *tty = file_tty(file);
 	struct tty_ldisc *ld;
	ssize_t ret;

	if (tty_paranoia_check(tty, file_inode(file), "tty_write"))
		return -EIO;
	if (!tty || !tty->ops->write ||	tty_io_error(tty))
			return -EIO;
	/* Short term debug to catch buggy drivers */
	if (tty->ops->write_room == NULL)
		tty_err(tty, "missing write_room method\n");
	ld = tty_ldisc_ref_wait(tty);
	if (!ld)
		return hung_up_tty_write(file, buf, count, ppos);
	if (!ld->ops->write)
		ret = -EIO;
	else
		ret = do_tty_write(ld->ops->write, tty, file, buf, count);
	tty_ldisc_deref(ld);
	return ret;
}

ssize_t redirected_tty_write(struct file *file, const char __user *buf,
						size_t count, loff_t *ppos)
{
	struct file *p = NULL;

	spin_lock(&redirect_lock);
	if (redirect)
		p = get_file(redirect);
	spin_unlock(&redirect_lock);

	if (p) {
		ssize_t res;
		res = vfs_write(p, buf, count, &p->f_pos);
		fput(p);
		return res;
	}
	return tty_write(file, buf, count, ppos);
}

/**
 *	tty_send_xchar	-	send priority character
 *
 *	Send a high priority character to the tty even if stopped
 *
 *	Locking: none for xchar method, write ordering for write method.
 */

int tty_send_xchar(struct tty_struct *tty, char ch)
{
	int	was_stopped = tty->stopped;

	if (tty->ops->send_xchar) {
		down_read(&tty->termios_rwsem);
		tty->ops->send_xchar(tty, ch);
		up_read(&tty->termios_rwsem);
		return 0;
	}

	if (tty_write_lock(tty, 0) < 0)
		return -ERESTARTSYS;

	down_read(&tty->termios_rwsem);
	if (was_stopped)
		start_tty(tty);
	tty->ops->write(tty, &ch, 1);
	if (was_stopped)
		stop_tty(tty);
	up_read(&tty->termios_rwsem);
	tty_write_unlock(tty);
	return 0;
}

static char ptychar[] = "pqrstuvwxyzabcde";

/**
 *	pty_line_name	-	generate name for a pty
 *	@driver: the tty driver in use
 *	@index: the minor number
 *	@p: output buffer of at least 6 bytes
 *
 *	Generate a name from a driver reference and write it to the output
 *	buffer.
 *
 *	Locking: None
 */
static void pty_line_name(struct tty_driver *driver, int index, char *p)
{
	int i = index + driver->name_base;
	/* ->name is initialized to "ttyp", but "tty" is expected */
	sprintf(p, "%s%c%x",
		driver->subtype == PTY_TYPE_SLAVE ? "tty" : driver->name,
		ptychar[i >> 4 & 0xf], i & 0xf);
}

/**
 *	tty_line_name	-	generate name for a tty
 *	@driver: the tty driver in use
 *	@index: the minor number
 *	@p: output buffer of at least 7 bytes
 *
 *	Generate a name from a driver reference and write it to the output
 *	buffer.
 *
 *	Locking: None
 */
static ssize_t tty_line_name(struct tty_driver *driver, int index, char *p)
{
	if (driver->flags & TTY_DRIVER_UNNUMBERED_NODE)
		return sprintf(p, "%s", driver->name);
	else
		return sprintf(p, "%s%d", driver->name,
			       index + driver->name_base);
}

/**
 *	tty_driver_lookup_tty() - find an existing tty, if any
 *	@driver: the driver for the tty
 *	@idx:	 the minor number
 *
 *	Return the tty, if found. If not found, return NULL or ERR_PTR() if the
 *	driver lookup() method returns an error.
 *
 *	Locking: tty_mutex must be held. If the tty is found, bump the tty kref.
 */
static struct tty_struct *tty_driver_lookup_tty(struct tty_driver *driver,
		struct file *file, int idx)
{
	struct tty_struct *tty;

	if (driver->ops->lookup)
		tty = driver->ops->lookup(driver, file, idx);
	else
		tty = driver->ttys[idx];

	if (!IS_ERR(tty))
		tty_kref_get(tty);
	return tty;
}

/**
 *	tty_init_termios	-  helper for termios setup
 *	@tty: the tty to set up
 *
 *	Initialise the termios structures for this tty. Thus runs under
 *	the tty_mutex currently so we can be relaxed about ordering.
 */

void tty_init_termios(struct tty_struct *tty)
{
	struct ktermios *tp;
	int idx = tty->index;

	if (tty->driver->flags & TTY_DRIVER_RESET_TERMIOS)
		tty->termios = tty->driver->init_termios;
	else {
		/* Check for lazy saved data */
		tp = tty->driver->termios[idx];
		if (tp != NULL) {
			tty->termios = *tp;
			tty->termios.c_line  = tty->driver->init_termios.c_line;
		} else
			tty->termios = tty->driver->init_termios;
	}
	/* Compatibility until drivers always set this */
	tty->termios.c_ispeed = tty_termios_input_baud_rate(&tty->termios);
	tty->termios.c_ospeed = tty_termios_baud_rate(&tty->termios);
}
EXPORT_SYMBOL_GPL(tty_init_termios);

int tty_standard_install(struct tty_driver *driver, struct tty_struct *tty)
{
	tty_init_termios(tty);
	tty_driver_kref_get(driver);
	tty->count++;
	driver->ttys[tty->index] = tty;
	return 0;
}
EXPORT_SYMBOL_GPL(tty_standard_install);

/**
 *	tty_driver_install_tty() - install a tty entry in the driver
 *	@driver: the driver for the tty
 *	@tty: the tty
 *
 *	Install a tty object into the driver tables. The tty->index field
 *	will be set by the time this is called. This method is responsible
 *	for ensuring any need additional structures are allocated and
 *	configured.
 *
 *	Locking: tty_mutex for now
 */
static int tty_driver_install_tty(struct tty_driver *driver,
						struct tty_struct *tty)
{
	return driver->ops->install ? driver->ops->install(driver, tty) :
		tty_standard_install(driver, tty);
}

/**
 *	tty_driver_remove_tty() - remove a tty from the driver tables
 *	@driver: the driver for the tty
 *	@idx:	 the minor number
 *
 *	Remvoe a tty object from the driver tables. The tty->index field
 *	will be set by the time this is called.
 *
 *	Locking: tty_mutex for now
 */
static void tty_driver_remove_tty(struct tty_driver *driver, struct tty_struct *tty)
{
	if (driver->ops->remove)
		driver->ops->remove(driver, tty);
	else
		driver->ttys[tty->index] = NULL;
}

/*
 * 	tty_reopen()	- fast re-open of an open tty
 * 	@tty	- the tty to open
 *
 *	Return 0 on success, -errno on error.
 *	Re-opens on master ptys are not allowed and return -EIO.
 *
 *	Locking: Caller must hold tty_lock
 */
static int tty_reopen(struct tty_struct *tty)
{
	struct tty_driver *driver = tty->driver;

	if (driver->type == TTY_DRIVER_TYPE_PTY &&
	    driver->subtype == PTY_TYPE_MASTER)
		return -EIO;

	if (!tty->count)
		return -EAGAIN;

	if (test_bit(TTY_EXCLUSIVE, &tty->flags) && !capable(CAP_SYS_ADMIN))
		return -EBUSY;

	tty->count++;

	if (!tty->ldisc)
		return tty_ldisc_reinit(tty, tty->termios.c_line);

	return 0;
}

/**
 *	tty_init_dev		-	initialise a tty device
 *	@driver: tty driver we are opening a device on
 *	@idx: device index
 *	@ret_tty: returned tty structure
 *
 *	Prepare a tty device. This may not be a "new" clean device but
 *	could also be an active device. The pty drivers require special
 *	handling because of this.
 *
 *	Locking:
 *		The function is called under the tty_mutex, which
 *	protects us from the tty struct or driver itself going away.
 *
 *	On exit the tty device has the line discipline attached and
 *	a reference count of 1. If a pair was created for pty/tty use
 *	and the other was a pty master then it too has a reference count of 1.
 *
 * WSH 06/09/97: Rewritten to remove races and properly clean up after a
 * failed open.  The new code protects the open with a mutex, so it's
 * really quite straightforward.  The mutex locking can probably be
 * relaxed for the (most common) case of reopening a tty.
 */

struct tty_struct *tty_init_dev(struct tty_driver *driver, int idx)
{
	struct tty_struct *tty;
	int retval;

	/*
	 * First time open is complex, especially for PTY devices.
	 * This code guarantees that either everything succeeds and the
	 * TTY is ready for operation, or else the table slots are vacated
	 * and the allocated memory released.  (Except that the termios
	 * and locked termios may be retained.)
	 */

	if (!try_module_get(driver->owner))
		return ERR_PTR(-ENODEV);

	tty = alloc_tty_struct(driver, idx);
	if (!tty) {
		retval = -ENOMEM;
		goto err_module_put;
	}

	tty_lock(tty);
	retval = tty_driver_install_tty(driver, tty);
	if (retval < 0)
		goto err_free_tty;

	if (!tty->port)
		tty->port = driver->ports[idx];

	WARN_RATELIMIT(!tty->port,
			"%s: %s driver does not set tty->port. This will crash the kernel later. Fix the driver!\n",
			__func__, tty->driver->name);

	tty->port->itty = tty;

	/*
	 * Structures all installed ... call the ldisc open routines.
	 * If we fail here just call release_tty to clean up.  No need
	 * to decrement the use counts, as release_tty doesn't care.
	 */
	retval = tty_ldisc_setup(tty, tty->link);
	if (retval)
		goto err_release_tty;
	/* Return the tty locked so that it cannot vanish under the caller */
	return tty;

err_free_tty:
	tty_unlock(tty);
	free_tty_struct(tty);
err_module_put:
	module_put(driver->owner);
	return ERR_PTR(retval);

	/* call the tty release_tty routine to clean out this slot */
err_release_tty:
	tty_unlock(tty);
	tty_info_ratelimited(tty, "ldisc open failed (%d), clearing slot %d\n",
			     retval, idx);
	release_tty(tty, idx);
	return ERR_PTR(retval);
}

static void tty_free_termios(struct tty_struct *tty)
{
	struct ktermios *tp;
	int idx = tty->index;

	/* If the port is going to reset then it has no termios to save */
	if (tty->driver->flags & TTY_DRIVER_RESET_TERMIOS)
		return;

	/* Stash the termios data */
	tp = tty->driver->termios[idx];
	if (tp == NULL) {
		tp = kmalloc(sizeof(struct ktermios), GFP_KERNEL);
		if (tp == NULL)
			return;
		tty->driver->termios[idx] = tp;
	}
	*tp = tty->termios;
}

/**
 *	tty_flush_works		-	flush all works of a tty/pty pair
 *	@tty: tty device to flush works for (or either end of a pty pair)
 *
 *	Sync flush all works belonging to @tty (and the 'other' tty).
 */
static void tty_flush_works(struct tty_struct *tty)
{
	flush_work(&tty->SAK_work);
	flush_work(&tty->hangup_work);
	if (tty->link) {
		flush_work(&tty->link->SAK_work);
		flush_work(&tty->link->hangup_work);
	}
}

/**
 *	release_one_tty		-	release tty structure memory
 *	@kref: kref of tty we are obliterating
 *
 *	Releases memory associated with a tty structure, and clears out the
 *	driver table slots. This function is called when a device is no longer
 *	in use. It also gets called when setup of a device fails.
 *
 *	Locking:
 *		takes the file list lock internally when working on the list
 *	of ttys that the driver keeps.
 *
 *	This method gets called from a work queue so that the driver private
 *	cleanup ops can sleep (needed for USB at least)
 */
static void release_one_tty(struct work_struct *work)
{
	struct tty_struct *tty =
		container_of(work, struct tty_struct, hangup_work);
	struct tty_driver *driver = tty->driver;
	struct module *owner = driver->owner;

	if (tty->ops->cleanup)
		tty->ops->cleanup(tty);

	tty->magic = 0;
	tty_driver_kref_put(driver);
	module_put(owner);

	spin_lock(&tty->files_lock);
	list_del_init(&tty->tty_files);
	spin_unlock(&tty->files_lock);

	put_pid(tty->pgrp);
	put_pid(tty->session);
	free_tty_struct(tty);
}

static void queue_release_one_tty(struct kref *kref)
{
	struct tty_struct *tty = container_of(kref, struct tty_struct, kref);

	/* The hangup queue is now free so we can reuse it rather than
	   waste a chunk of memory for each port */
	INIT_WORK(&tty->hangup_work, release_one_tty);
	schedule_work(&tty->hangup_work);
}

/**
 *	tty_kref_put		-	release a tty kref
 *	@tty: tty device
 *
 *	Release a reference to a tty device and if need be let the kref
 *	layer destruct the object for us
 */

void tty_kref_put(struct tty_struct *tty)
{
	if (tty)
		kref_put(&tty->kref, queue_release_one_tty);
}
EXPORT_SYMBOL(tty_kref_put);

/**
 *	release_tty		-	release tty structure memory
 *
 *	Release both @tty and a possible linked partner (think pty pair),
 *	and decrement the refcount of the backing module.
 *
 *	Locking:
 *		tty_mutex
 *		takes the file list lock internally when working on the list
 *	of ttys that the driver keeps.
 *
 */
static void release_tty(struct tty_struct *tty, int idx)
{
	/* This should always be true but check for the moment */
	WARN_ON(tty->index != idx);
	WARN_ON(!mutex_is_locked(&tty_mutex));
	if (tty->ops->shutdown)
		tty->ops->shutdown(tty);
	tty_free_termios(tty);
	tty_driver_remove_tty(tty->driver, tty);
	tty->port->itty = NULL;
	if (tty->link)
		tty->link->port->itty = NULL;
	tty_buffer_cancel_work(tty->port);

	tty_kref_put(tty->link);
	tty_kref_put(tty);
}

/**
 *	tty_release_checks - check a tty before real release
 *	@tty: tty to check
 *	@o_tty: link of @tty (if any)
 *	@idx: index of the tty
 *
 *	Performs some paranoid checking before true release of the @tty.
 *	This is a no-op unless TTY_PARANOIA_CHECK is defined.
 */
static int tty_release_checks(struct tty_struct *tty, int idx)
{
#ifdef TTY_PARANOIA_CHECK
	if (idx < 0 || idx >= tty->driver->num) {
		tty_debug(tty, "bad idx %d\n", idx);
		return -1;
	}

	/* not much to check for devpts */
	if (tty->driver->flags & TTY_DRIVER_DEVPTS_MEM)
		return 0;

	if (tty != tty->driver->ttys[idx]) {
		tty_debug(tty, "bad driver table[%d] = %p\n",
			  idx, tty->driver->ttys[idx]);
		return -1;
	}
	if (tty->driver->other) {
		struct tty_struct *o_tty = tty->link;

		if (o_tty != tty->driver->other->ttys[idx]) {
			tty_debug(tty, "bad other table[%d] = %p\n",
				  idx, tty->driver->other->ttys[idx]);
			return -1;
		}
		if (o_tty->link != tty) {
			tty_debug(tty, "bad link = %p\n", o_tty->link);
			return -1;
		}
	}
#endif
	return 0;
}

/**
 *	tty_release		-	vfs callback for close
 *	@inode: inode of tty
 *	@filp: file pointer for handle to tty
 *
 *	Called the last time each file handle is closed that references
 *	this tty. There may however be several such references.
 *
 *	Locking:
 *		Takes bkl. See tty_release_dev
 *
 * Even releasing the tty structures is a tricky business.. We have
 * to be very careful that the structures are all released at the
 * same time, as interrupts might otherwise get the wrong pointers.
 *
 * WSH 09/09/97: rewritten to avoid some nasty race conditions that could
 * lead to double frees or releasing memory still in use.
 */

int tty_release(struct inode *inode, struct file *filp)
{
	struct tty_struct *tty = file_tty(filp);
	struct tty_struct *o_tty = NULL;
	int	do_sleep, final;
	int	idx;
	long	timeout = 0;
	int	once = 1;

	if (tty_paranoia_check(tty, inode, __func__))
		return 0;

	tty_lock(tty);
	check_tty_count(tty, __func__);

	__tty_fasync(-1, filp, 0);

	idx = tty->index;
	if (tty->driver->type == TTY_DRIVER_TYPE_PTY &&
	    tty->driver->subtype == PTY_TYPE_MASTER)
		o_tty = tty->link;

	if (tty_release_checks(tty, idx)) {
		tty_unlock(tty);
		return 0;
	}

	tty_debug_hangup(tty, "releasing (count=%d)\n", tty->count);

	if (tty->ops->close)
		tty->ops->close(tty, filp);

	/* If tty is pty master, lock the slave pty (stable lock order) */
	tty_lock_slave(o_tty);

	/*
	 * Sanity check: if tty->count is going to zero, there shouldn't be
	 * any waiters on tty->read_wait or tty->write_wait.  We test the
	 * wait queues and kick everyone out _before_ actually starting to
	 * close.  This ensures that we won't block while releasing the tty
	 * structure.
	 *
	 * The test for the o_tty closing is necessary, since the master and
	 * slave sides may close in any order.  If the slave side closes out
	 * first, its count will be one, since the master side holds an open.
	 * Thus this test wouldn't be triggered at the time the slave closed,
	 * so we do it now.
	 */
	while (1) {
		do_sleep = 0;

		if (tty->count <= 1) {
			if (waitqueue_active(&tty->read_wait)) {
				wake_up_poll(&tty->read_wait, POLLIN);
				do_sleep++;
			}
			if (waitqueue_active(&tty->write_wait)) {
				wake_up_poll(&tty->write_wait, POLLOUT);
				do_sleep++;
			}
		}
		if (o_tty && o_tty->count <= 1) {
			if (waitqueue_active(&o_tty->read_wait)) {
				wake_up_poll(&o_tty->read_wait, POLLIN);
				do_sleep++;
			}
			if (waitqueue_active(&o_tty->write_wait)) {
				wake_up_poll(&o_tty->write_wait, POLLOUT);
				do_sleep++;
			}
		}
		if (!do_sleep)
			break;

		if (once) {
			once = 0;
			tty_warn(tty, "read/write wait queue active!\n");
		}
		schedule_timeout_killable(timeout);
		if (timeout < 120 * HZ)
			timeout = 2 * timeout + 1;
		else
			timeout = MAX_SCHEDULE_TIMEOUT;
	}

	if (o_tty) {
		if (--o_tty->count < 0) {
			tty_warn(tty, "bad slave count (%d)\n", o_tty->count);
			o_tty->count = 0;
		}
	}
	if (--tty->count < 0) {
		tty_warn(tty, "bad tty->count (%d)\n", tty->count);
		tty->count = 0;
	}

	/*
	 * We've decremented tty->count, so we need to remove this file
	 * descriptor off the tty->tty_files list; this serves two
	 * purposes:
	 *  - check_tty_count sees the correct number of file descriptors
	 *    associated with this tty.
	 *  - do_tty_hangup no longer sees this file descriptor as
	 *    something that needs to be handled for hangups.
	 */
	tty_del_file(filp);

	/*
	 * Perform some housekeeping before deciding whether to return.
	 *
	 * If _either_ side is closing, make sure there aren't any
	 * processes that still think tty or o_tty is their controlling
	 * tty.
	 */
	if (!tty->count) {
		read_lock(&tasklist_lock);
		session_clear_tty(tty->session);
		if (o_tty)
			session_clear_tty(o_tty->session);
		read_unlock(&tasklist_lock);
	}

	/* check whether both sides are closing ... */
	final = !tty->count && !(o_tty && o_tty->count);

	tty_unlock_slave(o_tty);
	tty_unlock(tty);

	/* At this point, the tty->count == 0 should ensure a dead tty
	   cannot be re-opened by a racing opener */

	if (!final)
		return 0;

	tty_debug_hangup(tty, "final close\n");
	/*
	 * Ask the line discipline code to release its structures
	 */
	tty_ldisc_release(tty);

	/* Wait for pending work before tty destruction commmences */
	tty_flush_works(tty);

	tty_debug_hangup(tty, "freeing structure\n");
	/*
	 * The release_tty function takes care of the details of clearing
	 * the slots and preserving the termios structure. The tty_unlock_pair
	 * should be safe as we keep a kref while the tty is locked (so the
	 * unlock never unlocks a freed tty).
	 */
	mutex_lock(&tty_mutex);
	release_tty(tty, idx);
	mutex_unlock(&tty_mutex);

	return 0;
}

/**
 *	tty_open_current_tty - get locked tty of current task
 *	@device: device number
 *	@filp: file pointer to tty
 *	@return: locked tty of the current task iff @device is /dev/tty
 *
 *	Performs a re-open of the current task's controlling tty.
 *
 *	We cannot return driver and index like for the other nodes because
 *	devpts will not work then. It expects inodes to be from devpts FS.
 */
static struct tty_struct *tty_open_current_tty(dev_t device, struct file *filp)
{
	struct tty_struct *tty;
	int retval;

	if (device != MKDEV(TTYAUX_MAJOR, 0))
		return NULL;

	tty = get_current_tty();
	if (!tty)
		return ERR_PTR(-ENXIO);

	filp->f_flags |= O_NONBLOCK; /* Don't let /dev/tty block */
	/* noctty = 1; */
	tty_lock(tty);
	tty_kref_put(tty);	/* safe to drop the kref now */

	retval = tty_reopen(tty);
	if (retval < 0) {
		tty_unlock(tty);
		tty = ERR_PTR(retval);
	}
	return tty;
}

/**
 *	tty_lookup_driver - lookup a tty driver for a given device file
 *	@device: device number
 *	@filp: file pointer to tty
 *	@index: index for the device in the @return driver
 *	@return: driver for this inode (with increased refcount)
 *
 * 	If @return is not erroneous, the caller is responsible to decrement the
 * 	refcount by tty_driver_kref_put.
 *
 *	Locking: tty_mutex protects get_tty_driver
 */
static struct tty_driver *tty_lookup_driver(dev_t device, struct file *filp,
		int *index)
{
	struct tty_driver *driver;

	switch (device) {
#ifdef CONFIG_VT
	case MKDEV(TTY_MAJOR, 0): {
		extern struct tty_driver *console_driver;
		driver = tty_driver_kref_get(console_driver);
		*index = fg_console;
		break;
	}
#endif
	case MKDEV(TTYAUX_MAJOR, 1): {
		struct tty_driver *console_driver = console_device(index);
		if (console_driver) {
			driver = tty_driver_kref_get(console_driver);
			if (driver) {
				/* Don't let /dev/console block */
				filp->f_flags |= O_NONBLOCK;
				break;
			}
		}
		return ERR_PTR(-ENODEV);
	}
	default:
		driver = get_tty_driver(device, index);
		if (!driver)
			return ERR_PTR(-ENODEV);
		break;
	}
	return driver;
}

/**
 *	tty_open_by_driver	-	open a tty device
 *	@device: dev_t of device to open
 *	@inode: inode of device file
 *	@filp: file pointer to tty
 *
 *	Performs the driver lookup, checks for a reopen, or otherwise
 *	performs the first-time tty initialization.
 *
 *	Returns the locked initialized or re-opened &tty_struct
 *
 *	Claims the global tty_mutex to serialize:
 *	  - concurrent first-time tty initialization
 *	  - concurrent tty driver removal w/ lookup
 *	  - concurrent tty removal from driver table
 */
static struct tty_struct *tty_open_by_driver(dev_t device, struct inode *inode,
					     struct file *filp)
{
	struct tty_struct *tty;
	struct tty_driver *driver = NULL;
	int index = -1;
	int retval;

	mutex_lock(&tty_mutex);
	driver = tty_lookup_driver(device, filp, &index);
	if (IS_ERR(driver)) {
		mutex_unlock(&tty_mutex);
		return ERR_CAST(driver);
	}

	/* check whether we're reopening an existing tty */
	tty = tty_driver_lookup_tty(driver, filp, index);
	if (IS_ERR(tty)) {
		mutex_unlock(&tty_mutex);
		goto out;
	}

	if (tty) {
		mutex_unlock(&tty_mutex);
		retval = tty_lock_interruptible(tty);
		tty_kref_put(tty);  /* drop kref from tty_driver_lookup_tty() */
		if (retval) {
			if (retval == -EINTR)
				retval = -ERESTARTSYS;
			tty = ERR_PTR(retval);
			goto out;
		}
		retval = tty_reopen(tty);
		if (retval < 0) {
			tty_unlock(tty);
			tty = ERR_PTR(retval);
		}
	} else { /* Returns with the tty_lock held for now */
		tty = tty_init_dev(driver, index);
		mutex_unlock(&tty_mutex);
	}
out:
	tty_driver_kref_put(driver);
	return tty;
}

/**
 *	tty_open		-	open a tty device
 *	@inode: inode of device file
 *	@filp: file pointer to tty
 *
 *	tty_open and tty_release keep up the tty count that contains the
 *	number of opens done on a tty. We cannot use the inode-count, as
 *	different inodes might point to the same tty.
 *
 *	Open-counting is needed for pty masters, as well as for keeping
 *	track of serial lines: DTR is dropped when the last close happens.
 *	(This is not done solely through tty->count, now.  - Ted 1/27/92)
 *
 *	The termios state of a pty is reset on first open so that
 *	settings don't persist across reuse.
 *
 *	Locking: tty_mutex protects tty, tty_lookup_driver and tty_init_dev.
 *		 tty->count should protect the rest.
 *		 ->siglock protects ->signal/->sighand
 *
 *	Note: the tty_unlock/lock cases without a ref are only safe due to
 *	tty_mutex
 */

static int tty_open(struct inode *inode, struct file *filp)
{
	struct tty_struct *tty;
	int noctty, retval;
	dev_t device = inode->i_rdev;
	unsigned saved_flags = filp->f_flags;

	nonseekable_open(inode, filp);

retry_open:
	retval = tty_alloc_file(filp);
	if (retval)
		return -ENOMEM;

	tty = tty_open_current_tty(device, filp);
	if (!tty)
		tty = tty_open_by_driver(device, inode, filp);

	if (IS_ERR(tty)) {
		tty_free_file(filp);
		retval = PTR_ERR(tty);
		if (retval != -EAGAIN || signal_pending(current))
			return retval;
		schedule();
		goto retry_open;
	}

	tty_add_file(tty, filp);

	check_tty_count(tty, __func__);
	tty_debug_hangup(tty, "opening (count=%d)\n", tty->count);

	if (tty->ops->open)
		retval = tty->ops->open(tty, filp);
	else
		retval = -ENODEV;
	filp->f_flags = saved_flags;

	if (retval) {
		tty_debug_hangup(tty, "open error %d, releasing\n", retval);

		tty_unlock(tty); /* need to call tty_release without BTM */
		tty_release(inode, filp);
		if (retval != -ERESTARTSYS)
			return retval;

		if (signal_pending(current))
			return retval;

		schedule();
		/*
		 * Need to reset f_op in case a hangup happened.
		 */
		if (tty_hung_up_p(filp))
			filp->f_op = &tty_fops;
		goto retry_open;
	}
	clear_bit(TTY_HUPPED, &tty->flags);


	read_lock(&tasklist_lock);
	spin_lock_irq(&current->sighand->siglock);
	noctty = (filp->f_flags & O_NOCTTY) ||
			(IS_ENABLED(CONFIG_VT) && device == MKDEV(TTY_MAJOR, 0)) ||
			device == MKDEV(TTYAUX_MAJOR, 1) ||
			(tty->driver->type == TTY_DRIVER_TYPE_PTY &&
			 tty->driver->subtype == PTY_TYPE_MASTER);

	if (!noctty &&
	    current->signal->leader &&
	    !current->signal->tty &&
	    tty->session == NULL) {
		/*
		 * Don't let a process that only has write access to the tty
		 * obtain the privileges associated with having a tty as
		 * controlling terminal (being able to reopen it with full
		 * access through /dev/tty, being able to perform pushback).
		 * Many distributions set the group of all ttys to "tty" and
		 * grant write-only access to all terminals for setgid tty
		 * binaries, which should not imply full privileges on all ttys.
		 *
		 * This could theoretically break old code that performs open()
		 * on a write-only file descriptor. In that case, it might be
		 * necessary to also permit this if
		 * inode_permission(inode, MAY_READ) == 0.
		 */
		if (filp->f_mode & FMODE_READ)
			__proc_set_tty(tty);
	}
	spin_unlock_irq(&current->sighand->siglock);
	read_unlock(&tasklist_lock);
	tty_unlock(tty);
	return 0;
}



/**
 *	tty_poll	-	check tty status
 *	@filp: file being polled
 *	@wait: poll wait structures to update
 *
 *	Call the line discipline polling method to obtain the poll
 *	status of the device.
 *
 *	Locking: locks called line discipline but ldisc poll method
 *	may be re-entered freely by other callers.
 */

static unsigned int tty_poll(struct file *filp, poll_table *wait)
{
	struct tty_struct *tty = file_tty(filp);
	struct tty_ldisc *ld;
	int ret = 0;

	if (tty_paranoia_check(tty, file_inode(filp), "tty_poll"))
		return 0;

	ld = tty_ldisc_ref_wait(tty);
	if (!ld)
		return hung_up_tty_poll(filp, wait);
	if (ld->ops->poll)
		ret = ld->ops->poll(tty, filp, wait);
	tty_ldisc_deref(ld);
	return ret;
}

static int __tty_fasync(int fd, struct file *filp, int on)
{
	struct tty_struct *tty = file_tty(filp);
	unsigned long flags;
	int retval = 0;

	if (tty_paranoia_check(tty, file_inode(filp), "tty_fasync"))
		goto out;

	retval = fasync_helper(fd, filp, on, &tty->fasync);
	if (retval <= 0)
		goto out;

	if (on) {
		enum pid_type type;
		struct pid *pid;

		spin_lock_irqsave(&tty->ctrl_lock, flags);
		if (tty->pgrp) {
			pid = tty->pgrp;
			type = PIDTYPE_PGID;
		} else {
			pid = task_pid(current);
			type = PIDTYPE_PID;
		}
		get_pid(pid);
		spin_unlock_irqrestore(&tty->ctrl_lock, flags);
		__f_setown(filp, pid, type, 0);
		put_pid(pid);
		retval = 0;
	}
out:
	return retval;
}

static int tty_fasync(int fd, struct file *filp, int on)
{
	struct tty_struct *tty = file_tty(filp);
	int retval = -ENOTTY;

	tty_lock(tty);
	if (!tty_hung_up_p(filp))
		retval = __tty_fasync(fd, filp, on);
	tty_unlock(tty);

	return retval;
}

/**
 *	tiocsti			-	fake input character
 *	@tty: tty to fake input into
 *	@p: pointer to character
 *
 *	Fake input to a tty device. Does the necessary locking and
 *	input management.
 *
 *	FIXME: does not honour flow control ??
 *
 *	Locking:
 *		Called functions take tty_ldiscs_lock
 *		current->signal->tty check is safe without locks
 *
 *	FIXME: may race normal receive processing
 */

static int tiocsti(struct tty_struct *tty, char __user *p)
{
	char ch, mbz = 0;
	struct tty_ldisc *ld;

	if ((current->signal->tty != tty) && !capable(CAP_SYS_ADMIN))
		return -EPERM;
	if (get_user(ch, p))
		return -EFAULT;
	tty_audit_tiocsti(tty, ch);
	ld = tty_ldisc_ref_wait(tty);
	if (!ld)
		return -EIO;
	ld->ops->receive_buf(tty, &ch, &mbz, 1);
	tty_ldisc_deref(ld);
	return 0;
}

/**
 *	tiocgwinsz		-	implement window query ioctl
 *	@tty; tty
 *	@arg: user buffer for result
 *
 *	Copies the kernel idea of the window size into the user buffer.
 *
 *	Locking: tty->winsize_mutex is taken to ensure the winsize data
 *		is consistent.
 */

static int tiocgwinsz(struct tty_struct *tty, struct winsize __user *arg)
{
	int err;

	mutex_lock(&tty->winsize_mutex);
	err = copy_to_user(arg, &tty->winsize, sizeof(*arg));
	mutex_unlock(&tty->winsize_mutex);

	return err ? -EFAULT: 0;
}

/**
 *	tty_do_resize		-	resize event
 *	@tty: tty being resized
 *	@rows: rows (character)
 *	@cols: cols (character)
 *
 *	Update the termios variables and send the necessary signals to
 *	peform a terminal resize correctly
 */

int tty_do_resize(struct tty_struct *tty, struct winsize *ws)
{
	struct pid *pgrp;

	/* Lock the tty */
	mutex_lock(&tty->winsize_mutex);
	if (!memcmp(ws, &tty->winsize, sizeof(*ws)))
		goto done;

	/* Signal the foreground process group */
	pgrp = tty_get_pgrp(tty);
	if (pgrp)
		kill_pgrp(pgrp, SIGWINCH, 1);
	put_pid(pgrp);

	tty->winsize = *ws;
done:
	mutex_unlock(&tty->winsize_mutex);
	return 0;
}
EXPORT_SYMBOL(tty_do_resize);

/**
 *	tiocswinsz		-	implement window size set ioctl
 *	@tty; tty side of tty
 *	@arg: user buffer for result
 *
 *	Copies the user idea of the window size to the kernel. Traditionally
 *	this is just advisory information but for the Linux console it
 *	actually has driver level meaning and triggers a VC resize.
 *
 *	Locking:
 *		Driver dependent. The default do_resize method takes the
 *	tty termios mutex and ctrl_lock. The console takes its own lock
 *	then calls into the default method.
 */

static int tiocswinsz(struct tty_struct *tty, struct winsize __user *arg)
{
	struct winsize tmp_ws;
	if (copy_from_user(&tmp_ws, arg, sizeof(*arg)))
		return -EFAULT;

	if (tty->ops->resize)
		return tty->ops->resize(tty, &tmp_ws);
	else
		return tty_do_resize(tty, &tmp_ws);
}

/**
 *	tioccons	-	allow admin to move logical console
 *	@file: the file to become console
 *
 *	Allow the administrator to move the redirected console device
 *
 *	Locking: uses redirect_lock to guard the redirect information
 */

static int tioccons(struct file *file)
{
	if (!capable(CAP_SYS_ADMIN))
		return -EPERM;
	if (file->f_op->write == redirected_tty_write) {
		struct file *f;
		spin_lock(&redirect_lock);
		f = redirect;
		redirect = NULL;
		spin_unlock(&redirect_lock);
		if (f)
			fput(f);
		return 0;
	}
	spin_lock(&redirect_lock);
	if (redirect) {
		spin_unlock(&redirect_lock);
		return -EBUSY;
	}
	redirect = get_file(file);
	spin_unlock(&redirect_lock);
	return 0;
}

/**
 *	fionbio		-	non blocking ioctl
 *	@file: file to set blocking value
 *	@p: user parameter
 *
 *	Historical tty interfaces had a blocking control ioctl before
 *	the generic functionality existed. This piece of history is preserved
 *	in the expected tty API of posix OS's.
 *
 *	Locking: none, the open file handle ensures it won't go away.
 */

static int fionbio(struct file *file, int __user *p)
{
	int nonblock;

	if (get_user(nonblock, p))
		return -EFAULT;

	spin_lock(&file->f_lock);
	if (nonblock)
		file->f_flags |= O_NONBLOCK;
	else
		file->f_flags &= ~O_NONBLOCK;
	spin_unlock(&file->f_lock);
	return 0;
}

/**
 *	tiocsctty	-	set controlling tty
 *	@tty: tty structure
 *	@arg: user argument
 *
 *	This ioctl is used to manage job control. It permits a session
 *	leader to set this tty as the controlling tty for the session.
 *
 *	Locking:
 *		Takes tty_lock() to serialize proc_set_tty() for this tty
 *		Takes tasklist_lock internally to walk sessions
 *		Takes ->siglock() when updating signal->tty
 */

static int tiocsctty(struct tty_struct *tty, struct file *file, int arg)
{
	int ret = 0;

	tty_lock(tty);
	read_lock(&tasklist_lock);

	if (current->signal->leader && (task_session(current) == tty->session))
		goto unlock;

	/*
	 * The process must be a session leader and
	 * not have a controlling tty already.
	 */
	if (!current->signal->leader || current->signal->tty) {
		ret = -EPERM;
		goto unlock;
	}

	if (tty->session) {
		/*
		 * This tty is already the controlling
		 * tty for another session group!
		 */
		if (arg == 1 && capable(CAP_SYS_ADMIN)) {
			/*
			 * Steal it away
			 */
			session_clear_tty(tty->session);
		} else {
			ret = -EPERM;
			goto unlock;
		}
	}

	/* See the comment in tty_open(). */
	if ((file->f_mode & FMODE_READ) == 0 && !capable(CAP_SYS_ADMIN)) {
		ret = -EPERM;
		goto unlock;
	}

	proc_set_tty(tty);
unlock:
	read_unlock(&tasklist_lock);
	tty_unlock(tty);
	return ret;
}

/**
 *	tty_get_pgrp	-	return a ref counted pgrp pid
 *	@tty: tty to read
 *
 *	Returns a refcounted instance of the pid struct for the process
 *	group controlling the tty.
 */

struct pid *tty_get_pgrp(struct tty_struct *tty)
{
	unsigned long flags;
	struct pid *pgrp;

	spin_lock_irqsave(&tty->ctrl_lock, flags);
	pgrp = get_pid(tty->pgrp);
	spin_unlock_irqrestore(&tty->ctrl_lock, flags);

	return pgrp;
}
EXPORT_SYMBOL_GPL(tty_get_pgrp);

/*
 * This checks not only the pgrp, but falls back on the pid if no
 * satisfactory pgrp is found. I dunno - gdb doesn't work correctly
 * without this...
 *
 * The caller must hold rcu lock or the tasklist lock.
 */
static struct pid *session_of_pgrp(struct pid *pgrp)
{
	struct task_struct *p;
	struct pid *sid = NULL;

	p = pid_task(pgrp, PIDTYPE_PGID);
	if (p == NULL)
		p = pid_task(pgrp, PIDTYPE_PID);
	if (p != NULL)
		sid = task_session(p);

	return sid;
}

/**
 *	tiocgpgrp		-	get process group
 *	@tty: tty passed by user
 *	@real_tty: tty side of the tty passed by the user if a pty else the tty
 *	@p: returned pid
 *
 *	Obtain the process group of the tty. If there is no process group
 *	return an error.
 *
 *	Locking: none. Reference to current->signal->tty is safe.
 */

static int tiocgpgrp(struct tty_struct *tty, struct tty_struct *real_tty, pid_t __user *p)
{
	struct pid *pid;
	int ret;
	/*
	 * (tty == real_tty) is a cheap way of
	 * testing if the tty is NOT a master pty.
	 */
	if (tty == real_tty && current->signal->tty != real_tty)
		return -ENOTTY;
	pid = tty_get_pgrp(real_tty);
	ret =  put_user(pid_vnr(pid), p);
	put_pid(pid);
	return ret;
}

/**
 *	tiocspgrp		-	attempt to set process group
 *	@tty: tty passed by user
 *	@real_tty: tty side device matching tty passed by user
 *	@p: pid pointer
 *
 *	Set the process group of the tty to the session passed. Only
 *	permitted where the tty session is our session.
 *
 *	Locking: RCU, ctrl lock
 */

static int tiocspgrp(struct tty_struct *tty, struct tty_struct *real_tty, pid_t __user *p)
{
	struct pid *pgrp;
	pid_t pgrp_nr;
	int retval = tty_check_change(real_tty);

	if (retval == -EIO)
		return -ENOTTY;
	if (retval)
		return retval;
	if (!current->signal->tty ||
	    (current->signal->tty != real_tty) ||
	    (real_tty->session != task_session(current)))
		return -ENOTTY;
	if (get_user(pgrp_nr, p))
		return -EFAULT;
	if (pgrp_nr < 0)
		return -EINVAL;
	rcu_read_lock();
	pgrp = find_vpid(pgrp_nr);
	retval = -ESRCH;
	if (!pgrp)
		goto out_unlock;
	retval = -EPERM;
	if (session_of_pgrp(pgrp) != task_session(current))
		goto out_unlock;
	retval = 0;
	spin_lock_irq(&tty->ctrl_lock);
	put_pid(real_tty->pgrp);
	real_tty->pgrp = get_pid(pgrp);
	spin_unlock_irq(&tty->ctrl_lock);
out_unlock:
	rcu_read_unlock();
	return retval;
}

/**
 *	tiocgsid		-	get session id
 *	@tty: tty passed by user
 *	@real_tty: tty side of the tty passed by the user if a pty else the tty
 *	@p: pointer to returned session id
 *
 *	Obtain the session id of the tty. If there is no session
 *	return an error.
 *
 *	Locking: none. Reference to current->signal->tty is safe.
 */

static int tiocgsid(struct tty_struct *tty, struct tty_struct *real_tty, pid_t __user *p)
{
	/*
	 * (tty == real_tty) is a cheap way of
	 * testing if the tty is NOT a master pty.
	*/
	if (tty == real_tty && current->signal->tty != real_tty)
		return -ENOTTY;
	if (!real_tty->session)
		return -ENOTTY;
	return put_user(pid_vnr(real_tty->session), p);
}

/**
 *	tiocsetd	-	set line discipline
 *	@tty: tty device
 *	@p: pointer to user data
 *
 *	Set the line discipline according to user request.
 *
 *	Locking: see tty_set_ldisc, this function is just a helper
 */

static int tiocsetd(struct tty_struct *tty, int __user *p)
{
	int disc;
	int ret;

	if (get_user(disc, p))
		return -EFAULT;

	ret = tty_set_ldisc(tty, disc);

	return ret;
}

/**
 *	tiocgetd	-	get line discipline
 *	@tty: tty device
 *	@p: pointer to user data
 *
 *	Retrieves the line discipline id directly from the ldisc.
 *
 *	Locking: waits for ldisc reference (in case the line discipline
 *		is changing or the tty is being hungup)
 */

static int tiocgetd(struct tty_struct *tty, int __user *p)
{
	struct tty_ldisc *ld;
	int ret;

	ld = tty_ldisc_ref_wait(tty);
	if (!ld)
		return -EIO;
	ret = put_user(ld->ops->num, p);
	tty_ldisc_deref(ld);
	return ret;
}

/**
 *	send_break	-	performed time break
 *	@tty: device to break on
 *	@duration: timeout in mS
 *
 *	Perform a timed break on hardware that lacks its own driver level
 *	timed break functionality.
 *
 *	Locking:
 *		atomic_write_lock serializes
 *
 */

static int send_break(struct tty_struct *tty, unsigned int duration)
{
	int retval;

	if (tty->ops->break_ctl == NULL)
		return 0;

	if (tty->driver->flags & TTY_DRIVER_HARDWARE_BREAK)
		retval = tty->ops->break_ctl(tty, duration);
	else {
		/* Do the work ourselves */
		if (tty_write_lock(tty, 0) < 0)
			return -EINTR;
		retval = tty->ops->break_ctl(tty, -1);
		if (retval)
			goto out;
		if (!signal_pending(current))
			msleep_interruptible(duration);
		retval = tty->ops->break_ctl(tty, 0);
out:
		tty_write_unlock(tty);
		if (signal_pending(current))
			retval = -EINTR;
	}
	return retval;
}

/**
 *	tty_tiocmget		-	get modem status
 *	@tty: tty device
 *	@file: user file pointer
 *	@p: pointer to result
 *
 *	Obtain the modem status bits from the tty driver if the feature
 *	is supported. Return -EINVAL if it is not available.
 *
 *	Locking: none (up to the driver)
 */

static int tty_tiocmget(struct tty_struct *tty, int __user *p)
{
	int retval = -EINVAL;

	if (tty->ops->tiocmget) {
		retval = tty->ops->tiocmget(tty);

		if (retval >= 0)
			retval = put_user(retval, p);
	}
	return retval;
}

/**
 *	tty_tiocmset		-	set modem status
 *	@tty: tty device
 *	@cmd: command - clear bits, set bits or set all
 *	@p: pointer to desired bits
 *
 *	Set the modem status bits from the tty driver if the feature
 *	is supported. Return -EINVAL if it is not available.
 *
 *	Locking: none (up to the driver)
 */

static int tty_tiocmset(struct tty_struct *tty, unsigned int cmd,
	     unsigned __user *p)
{
	int retval;
	unsigned int set, clear, val;

	if (tty->ops->tiocmset == NULL)
		return -EINVAL;

	retval = get_user(val, p);
	if (retval)
		return retval;
	set = clear = 0;
	switch (cmd) {
	case TIOCMBIS:
		set = val;
		break;
	case TIOCMBIC:
		clear = val;
		break;
	case TIOCMSET:
		set = val;
		clear = ~val;
		break;
	}
	set &= TIOCM_DTR|TIOCM_RTS|TIOCM_OUT1|TIOCM_OUT2|TIOCM_LOOP;
	clear &= TIOCM_DTR|TIOCM_RTS|TIOCM_OUT1|TIOCM_OUT2|TIOCM_LOOP;
	return tty->ops->tiocmset(tty, set, clear);
}

static int tty_tiocgicount(struct tty_struct *tty, void __user *arg)
{
	int retval = -EINVAL;
	struct serial_icounter_struct icount;
	memset(&icount, 0, sizeof(icount));
	if (tty->ops->get_icount)
		retval = tty->ops->get_icount(tty, &icount);
	if (retval != 0)
		return retval;
	if (copy_to_user(arg, &icount, sizeof(icount)))
		return -EFAULT;
	return 0;
}

static void tty_warn_deprecated_flags(struct serial_struct __user *ss)
{
	static DEFINE_RATELIMIT_STATE(depr_flags,
			DEFAULT_RATELIMIT_INTERVAL,
			DEFAULT_RATELIMIT_BURST);
	char comm[TASK_COMM_LEN];
	int flags;

	if (get_user(flags, &ss->flags))
		return;

	flags &= ASYNC_DEPRECATED;

	if (flags && __ratelimit(&depr_flags))
		pr_warning("%s: '%s' is using deprecated serial flags (with no effect): %.8x\n",
				__func__, get_task_comm(comm, current), flags);
}

/*
 * if pty, return the slave side (real_tty)
 * otherwise, return self
 */
static struct tty_struct *tty_pair_get_tty(struct tty_struct *tty)
{
	if (tty->driver->type == TTY_DRIVER_TYPE_PTY &&
	    tty->driver->subtype == PTY_TYPE_MASTER)
		tty = tty->link;
	return tty;
}

/*
 * Split this up, as gcc can choke on it otherwise..
 */
long tty_ioctl(struct file *file, unsigned int cmd, unsigned long arg)
{
	struct tty_struct *tty = file_tty(file);
	struct tty_struct *real_tty;
	void __user *p = (void __user *)arg;
	int retval;
	struct tty_ldisc *ld;

	if (tty_paranoia_check(tty, file_inode(file), "tty_ioctl"))
		return -EINVAL;

	real_tty = tty_pair_get_tty(tty);

	/*
	 * Factor out some common prep work
	 */
	switch (cmd) {
	case TIOCSETD:
	case TIOCSBRK:
	case TIOCCBRK:
	case TCSBRK:
	case TCSBRKP:
		retval = tty_check_change(tty);
		if (retval)
			return retval;
		if (cmd != TIOCCBRK) {
			tty_wait_until_sent(tty, 0);
			if (signal_pending(current))
				return -EINTR;
		}
		break;
	}

	/*
	 *	Now do the stuff.
	 */
	switch (cmd) {
	case TIOCSTI:
		return tiocsti(tty, p);
	case TIOCGWINSZ:
		return tiocgwinsz(real_tty, p);
	case TIOCSWINSZ:
		return tiocswinsz(real_tty, p);
	case TIOCCONS:
		return real_tty != tty ? -EINVAL : tioccons(file);
	case FIONBIO:
		return fionbio(file, p);
	case TIOCEXCL:
		set_bit(TTY_EXCLUSIVE, &tty->flags);
		return 0;
	case TIOCNXCL:
		clear_bit(TTY_EXCLUSIVE, &tty->flags);
		return 0;
	case TIOCGEXCL:
	{
		int excl = test_bit(TTY_EXCLUSIVE, &tty->flags);
		return put_user(excl, (int __user *)p);
	}
	case TIOCNOTTY:
		if (current->signal->tty != tty)
			return -ENOTTY;
		no_tty();
		return 0;
	case TIOCSCTTY:
<<<<<<< HEAD
		return tiocsctty(tty, file, arg);
=======
		return tiocsctty(real_tty, file, arg);
>>>>>>> f2ed3bfc
	case TIOCGPGRP:
		return tiocgpgrp(tty, real_tty, p);
	case TIOCSPGRP:
		return tiocspgrp(tty, real_tty, p);
	case TIOCGSID:
		return tiocgsid(tty, real_tty, p);
	case TIOCGETD:
		return tiocgetd(tty, p);
	case TIOCSETD:
		return tiocsetd(tty, p);
	case TIOCVHANGUP:
		if (!capable(CAP_SYS_ADMIN))
			return -EPERM;
		tty_vhangup(tty);
		return 0;
	case TIOCGDEV:
	{
		unsigned int ret = new_encode_dev(tty_devnum(real_tty));
		return put_user(ret, (unsigned int __user *)p);
	}
	/*
	 * Break handling
	 */
	case TIOCSBRK:	/* Turn break on, unconditionally */
		if (tty->ops->break_ctl)
			return tty->ops->break_ctl(tty, -1);
		return 0;
	case TIOCCBRK:	/* Turn break off, unconditionally */
		if (tty->ops->break_ctl)
			return tty->ops->break_ctl(tty, 0);
		return 0;
	case TCSBRK:   /* SVID version: non-zero arg --> no break */
		/* non-zero arg means wait for all output data
		 * to be sent (performed above) but don't send break.
		 * This is used by the tcdrain() termios function.
		 */
		if (!arg)
			return send_break(tty, 250);
		return 0;
	case TCSBRKP:	/* support for POSIX tcsendbreak() */
		return send_break(tty, arg ? arg*100 : 250);

	case TIOCMGET:
		return tty_tiocmget(tty, p);
	case TIOCMSET:
	case TIOCMBIC:
	case TIOCMBIS:
		return tty_tiocmset(tty, cmd, p);
	case TIOCGICOUNT:
		retval = tty_tiocgicount(tty, p);
		/* For the moment allow fall through to the old method */
        	if (retval != -EINVAL)
			return retval;
		break;
	case TCFLSH:
		switch (arg) {
		case TCIFLUSH:
		case TCIOFLUSH:
		/* flush tty buffer and allow ldisc to process ioctl */
			tty_buffer_flush(tty, NULL);
			break;
		}
		break;
	case TIOCSSERIAL:
		tty_warn_deprecated_flags(p);
		break;
	}
	if (tty->ops->ioctl) {
		retval = tty->ops->ioctl(tty, cmd, arg);
		if (retval != -ENOIOCTLCMD)
			return retval;
	}
	ld = tty_ldisc_ref_wait(tty);
	if (!ld)
		return hung_up_tty_ioctl(file, cmd, arg);
	retval = -EINVAL;
	if (ld->ops->ioctl) {
		retval = ld->ops->ioctl(tty, file, cmd, arg);
		if (retval == -ENOIOCTLCMD)
			retval = -ENOTTY;
	}
	tty_ldisc_deref(ld);
	return retval;
}

#ifdef CONFIG_COMPAT
static long tty_compat_ioctl(struct file *file, unsigned int cmd,
				unsigned long arg)
{
	struct tty_struct *tty = file_tty(file);
	struct tty_ldisc *ld;
	int retval = -ENOIOCTLCMD;

	if (tty_paranoia_check(tty, file_inode(file), "tty_ioctl"))
		return -EINVAL;

	if (tty->ops->compat_ioctl) {
		retval = tty->ops->compat_ioctl(tty, cmd, arg);
		if (retval != -ENOIOCTLCMD)
			return retval;
	}

	ld = tty_ldisc_ref_wait(tty);
	if (!ld)
		return hung_up_tty_compat_ioctl(file, cmd, arg);
	if (ld->ops->compat_ioctl)
		retval = ld->ops->compat_ioctl(tty, file, cmd, arg);
	else
		retval = n_tty_compat_ioctl_helper(tty, file, cmd, arg);
	tty_ldisc_deref(ld);

	return retval;
}
#endif

static int this_tty(const void *t, struct file *file, unsigned fd)
{
	if (likely(file->f_op->read != tty_read))
		return 0;
	return file_tty(file) != t ? 0 : fd + 1;
}
	
/*
 * This implements the "Secure Attention Key" ---  the idea is to
 * prevent trojan horses by killing all processes associated with this
 * tty when the user hits the "Secure Attention Key".  Required for
 * super-paranoid applications --- see the Orange Book for more details.
 *
 * This code could be nicer; ideally it should send a HUP, wait a few
 * seconds, then send a INT, and then a KILL signal.  But you then
 * have to coordinate with the init process, since all processes associated
 * with the current tty must be dead before the new getty is allowed
 * to spawn.
 *
 * Now, if it would be correct ;-/ The current code has a nasty hole -
 * it doesn't catch files in flight. We may send the descriptor to ourselves
 * via AF_UNIX socket, close it and later fetch from socket. FIXME.
 *
 * Nasty bug: do_SAK is being called in interrupt context.  This can
 * deadlock.  We punt it up to process context.  AKPM - 16Mar2001
 */
void __do_SAK(struct tty_struct *tty)
{
#ifdef TTY_SOFT_SAK
	tty_hangup(tty);
#else
	struct task_struct *g, *p;
	struct pid *session;
	int		i;

	if (!tty)
		return;
	session = tty->session;

	tty_ldisc_flush(tty);

	tty_driver_flush_buffer(tty);

	read_lock(&tasklist_lock);
	/* Kill the entire session */
	do_each_pid_task(session, PIDTYPE_SID, p) {
		tty_notice(tty, "SAK: killed process %d (%s): by session\n",
			   task_pid_nr(p), p->comm);
		send_sig(SIGKILL, p, 1);
	} while_each_pid_task(session, PIDTYPE_SID, p);

	/* Now kill any processes that happen to have the tty open */
	do_each_thread(g, p) {
		if (p->signal->tty == tty) {
			tty_notice(tty, "SAK: killed process %d (%s): by controlling tty\n",
				   task_pid_nr(p), p->comm);
			send_sig(SIGKILL, p, 1);
			continue;
		}
		task_lock(p);
		i = iterate_fd(p->files, 0, this_tty, tty);
		if (i != 0) {
			tty_notice(tty, "SAK: killed process %d (%s): by fd#%d\n",
				   task_pid_nr(p), p->comm, i - 1);
			force_sig(SIGKILL, p);
		}
		task_unlock(p);
	} while_each_thread(g, p);
	read_unlock(&tasklist_lock);
#endif
}

static void do_SAK_work(struct work_struct *work)
{
	struct tty_struct *tty =
		container_of(work, struct tty_struct, SAK_work);
	__do_SAK(tty);
}

/*
 * The tq handling here is a little racy - tty->SAK_work may already be queued.
 * Fortunately we don't need to worry, because if ->SAK_work is already queued,
 * the values which we write to it will be identical to the values which it
 * already has. --akpm
 */
void do_SAK(struct tty_struct *tty)
{
	if (!tty)
		return;
	schedule_work(&tty->SAK_work);
}

EXPORT_SYMBOL(do_SAK);

static int dev_match_devt(struct device *dev, const void *data)
{
	const dev_t *devt = data;
	return dev->devt == *devt;
}

/* Must put_device() after it's unused! */
static struct device *tty_get_device(struct tty_struct *tty)
{
	dev_t devt = tty_devnum(tty);
	return class_find_device(tty_class, NULL, &devt, dev_match_devt);
}


/**
 *	alloc_tty_struct
 *
 *	This subroutine allocates and initializes a tty structure.
 *
 *	Locking: none - tty in question is not exposed at this point
 */

struct tty_struct *alloc_tty_struct(struct tty_driver *driver, int idx)
{
	struct tty_struct *tty;

	tty = kzalloc(sizeof(*tty), GFP_KERNEL);
	if (!tty)
		return NULL;

	kref_init(&tty->kref);
	tty->magic = TTY_MAGIC;
	tty_ldisc_init(tty);
	tty->session = NULL;
	tty->pgrp = NULL;
	mutex_init(&tty->legacy_mutex);
	mutex_init(&tty->throttle_mutex);
	init_rwsem(&tty->termios_rwsem);
	mutex_init(&tty->winsize_mutex);
	init_ldsem(&tty->ldisc_sem);
	init_waitqueue_head(&tty->write_wait);
	init_waitqueue_head(&tty->read_wait);
	INIT_WORK(&tty->hangup_work, do_tty_hangup);
	mutex_init(&tty->atomic_write_lock);
	spin_lock_init(&tty->ctrl_lock);
	spin_lock_init(&tty->flow_lock);
	spin_lock_init(&tty->files_lock);
	INIT_LIST_HEAD(&tty->tty_files);
	INIT_WORK(&tty->SAK_work, do_SAK_work);

	tty->driver = driver;
	tty->ops = driver->ops;
	tty->index = idx;
	tty_line_name(driver, idx, tty->name);
	tty->dev = tty_get_device(tty);

	return tty;
}

/**
 *	tty_put_char	-	write one character to a tty
 *	@tty: tty
 *	@ch: character
 *
 *	Write one byte to the tty using the provided put_char method
 *	if present. Returns the number of characters successfully output.
 *
 *	Note: the specific put_char operation in the driver layer may go
 *	away soon. Don't call it directly, use this method
 */

int tty_put_char(struct tty_struct *tty, unsigned char ch)
{
	if (tty->ops->put_char)
		return tty->ops->put_char(tty, ch);
	return tty->ops->write(tty, &ch, 1);
}
EXPORT_SYMBOL_GPL(tty_put_char);

struct class *tty_class;

static int tty_cdev_add(struct tty_driver *driver, dev_t dev,
		unsigned int index, unsigned int count)
{
	int err;

	/* init here, since reused cdevs cause crashes */
	driver->cdevs[index] = cdev_alloc();
	if (!driver->cdevs[index])
		return -ENOMEM;
	driver->cdevs[index]->ops = &tty_fops;
	driver->cdevs[index]->owner = driver->owner;
	err = cdev_add(driver->cdevs[index], dev, count);
	if (err)
		kobject_put(&driver->cdevs[index]->kobj);
	return err;
}

/**
 *	tty_register_device - register a tty device
 *	@driver: the tty driver that describes the tty device
 *	@index: the index in the tty driver for this tty device
 *	@device: a struct device that is associated with this tty device.
 *		This field is optional, if there is no known struct device
 *		for this tty device it can be set to NULL safely.
 *
 *	Returns a pointer to the struct device for this tty device
 *	(or ERR_PTR(-EFOO) on error).
 *
 *	This call is required to be made to register an individual tty device
 *	if the tty driver's flags have the TTY_DRIVER_DYNAMIC_DEV bit set.  If
 *	that bit is not set, this function should not be called by a tty
 *	driver.
 *
 *	Locking: ??
 */

struct device *tty_register_device(struct tty_driver *driver, unsigned index,
				   struct device *device)
{
	return tty_register_device_attr(driver, index, device, NULL, NULL);
}
EXPORT_SYMBOL(tty_register_device);

static void tty_device_create_release(struct device *dev)
{
	dev_dbg(dev, "releasing...\n");
	kfree(dev);
}

/**
 *	tty_register_device_attr - register a tty device
 *	@driver: the tty driver that describes the tty device
 *	@index: the index in the tty driver for this tty device
 *	@device: a struct device that is associated with this tty device.
 *		This field is optional, if there is no known struct device
 *		for this tty device it can be set to NULL safely.
 *	@drvdata: Driver data to be set to device.
 *	@attr_grp: Attribute group to be set on device.
 *
 *	Returns a pointer to the struct device for this tty device
 *	(or ERR_PTR(-EFOO) on error).
 *
 *	This call is required to be made to register an individual tty device
 *	if the tty driver's flags have the TTY_DRIVER_DYNAMIC_DEV bit set.  If
 *	that bit is not set, this function should not be called by a tty
 *	driver.
 *
 *	Locking: ??
 */
struct device *tty_register_device_attr(struct tty_driver *driver,
				   unsigned index, struct device *device,
				   void *drvdata,
				   const struct attribute_group **attr_grp)
{
	char name[64];
	dev_t devt = MKDEV(driver->major, driver->minor_start) + index;
	struct device *dev = NULL;
	int retval = -ENODEV;
	bool cdev = false;

	if (index >= driver->num) {
		pr_err("%s: Attempt to register invalid tty line number (%d)\n",
		       driver->name, index);
		return ERR_PTR(-EINVAL);
	}

	if (driver->type == TTY_DRIVER_TYPE_PTY)
		pty_line_name(driver, index, name);
	else
		tty_line_name(driver, index, name);

	if (!(driver->flags & TTY_DRIVER_DYNAMIC_ALLOC)) {
		retval = tty_cdev_add(driver, devt, index, 1);
		if (retval)
			goto error;
		cdev = true;
	}

	dev = kzalloc(sizeof(*dev), GFP_KERNEL);
	if (!dev) {
		retval = -ENOMEM;
		goto error;
	}

	dev->devt = devt;
	dev->class = tty_class;
	dev->parent = device;
	dev->release = tty_device_create_release;
	dev_set_name(dev, "%s", name);
	dev->groups = attr_grp;
	dev_set_drvdata(dev, drvdata);

	retval = device_register(dev);
	if (retval)
		goto error;

	return dev;

error:
	put_device(dev);
	if (cdev) {
		cdev_del(driver->cdevs[index]);
		driver->cdevs[index] = NULL;
	}
	return ERR_PTR(retval);
}
EXPORT_SYMBOL_GPL(tty_register_device_attr);

/**
 * 	tty_unregister_device - unregister a tty device
 * 	@driver: the tty driver that describes the tty device
 * 	@index: the index in the tty driver for this tty device
 *
 * 	If a tty device is registered with a call to tty_register_device() then
 *	this function must be called when the tty device is gone.
 *
 *	Locking: ??
 */

void tty_unregister_device(struct tty_driver *driver, unsigned index)
{
	device_destroy(tty_class,
		MKDEV(driver->major, driver->minor_start) + index);
	if (!(driver->flags & TTY_DRIVER_DYNAMIC_ALLOC)) {
		cdev_del(driver->cdevs[index]);
		driver->cdevs[index] = NULL;
	}
}
EXPORT_SYMBOL(tty_unregister_device);

/**
 * __tty_alloc_driver -- allocate tty driver
 * @lines: count of lines this driver can handle at most
 * @owner: module which is repsonsible for this driver
 * @flags: some of TTY_DRIVER_* flags, will be set in driver->flags
 *
 * This should not be called directly, some of the provided macros should be
 * used instead. Use IS_ERR and friends on @retval.
 */
struct tty_driver *__tty_alloc_driver(unsigned int lines, struct module *owner,
		unsigned long flags)
{
	struct tty_driver *driver;
	unsigned int cdevs = 1;
	int err;

	if (!lines || (flags & TTY_DRIVER_UNNUMBERED_NODE && lines > 1))
		return ERR_PTR(-EINVAL);

	driver = kzalloc(sizeof(struct tty_driver), GFP_KERNEL);
	if (!driver)
		return ERR_PTR(-ENOMEM);

	kref_init(&driver->kref);
	driver->magic = TTY_DRIVER_MAGIC;
	driver->num = lines;
	driver->owner = owner;
	driver->flags = flags;

	if (!(flags & TTY_DRIVER_DEVPTS_MEM)) {
		driver->ttys = kcalloc(lines, sizeof(*driver->ttys),
				GFP_KERNEL);
		driver->termios = kcalloc(lines, sizeof(*driver->termios),
				GFP_KERNEL);
		if (!driver->ttys || !driver->termios) {
			err = -ENOMEM;
			goto err_free_all;
		}
	}

	if (!(flags & TTY_DRIVER_DYNAMIC_ALLOC)) {
		driver->ports = kcalloc(lines, sizeof(*driver->ports),
				GFP_KERNEL);
		if (!driver->ports) {
			err = -ENOMEM;
			goto err_free_all;
		}
		cdevs = lines;
	}

	driver->cdevs = kcalloc(cdevs, sizeof(*driver->cdevs), GFP_KERNEL);
	if (!driver->cdevs) {
		err = -ENOMEM;
		goto err_free_all;
	}

	return driver;
err_free_all:
	kfree(driver->ports);
	kfree(driver->ttys);
	kfree(driver->termios);
	kfree(driver->cdevs);
	kfree(driver);
	return ERR_PTR(err);
}
EXPORT_SYMBOL(__tty_alloc_driver);

static void destruct_tty_driver(struct kref *kref)
{
	struct tty_driver *driver = container_of(kref, struct tty_driver, kref);
	int i;
	struct ktermios *tp;

	if (driver->flags & TTY_DRIVER_INSTALLED) {
		/*
		 * Free the termios and termios_locked structures because
		 * we don't want to get memory leaks when modular tty
		 * drivers are removed from the kernel.
		 */
		for (i = 0; i < driver->num; i++) {
			tp = driver->termios[i];
			if (tp) {
				driver->termios[i] = NULL;
				kfree(tp);
			}
			if (!(driver->flags & TTY_DRIVER_DYNAMIC_DEV))
				tty_unregister_device(driver, i);
		}
		proc_tty_unregister_driver(driver);
		if (driver->flags & TTY_DRIVER_DYNAMIC_ALLOC)
			cdev_del(driver->cdevs[0]);
	}
	kfree(driver->cdevs);
	kfree(driver->ports);
	kfree(driver->termios);
	kfree(driver->ttys);
	kfree(driver);
}

void tty_driver_kref_put(struct tty_driver *driver)
{
	kref_put(&driver->kref, destruct_tty_driver);
}
EXPORT_SYMBOL(tty_driver_kref_put);

void tty_set_operations(struct tty_driver *driver,
			const struct tty_operations *op)
{
	driver->ops = op;
};
EXPORT_SYMBOL(tty_set_operations);

void put_tty_driver(struct tty_driver *d)
{
	tty_driver_kref_put(d);
}
EXPORT_SYMBOL(put_tty_driver);

/*
 * Called by a tty driver to register itself.
 */
int tty_register_driver(struct tty_driver *driver)
{
	int error;
	int i;
	dev_t dev;
	struct device *d;

	if (!driver->major) {
		error = alloc_chrdev_region(&dev, driver->minor_start,
						driver->num, driver->name);
		if (!error) {
			driver->major = MAJOR(dev);
			driver->minor_start = MINOR(dev);
		}
	} else {
		dev = MKDEV(driver->major, driver->minor_start);
		error = register_chrdev_region(dev, driver->num, driver->name);
	}
	if (error < 0)
		goto err;

	if (driver->flags & TTY_DRIVER_DYNAMIC_ALLOC) {
		error = tty_cdev_add(driver, dev, 0, driver->num);
		if (error)
			goto err_unreg_char;
	}

	mutex_lock(&tty_mutex);
	list_add(&driver->tty_drivers, &tty_drivers);
	mutex_unlock(&tty_mutex);

	if (!(driver->flags & TTY_DRIVER_DYNAMIC_DEV)) {
		for (i = 0; i < driver->num; i++) {
			d = tty_register_device(driver, i, NULL);
			if (IS_ERR(d)) {
				error = PTR_ERR(d);
				goto err_unreg_devs;
			}
		}
	}
	proc_tty_register_driver(driver);
	driver->flags |= TTY_DRIVER_INSTALLED;
	return 0;

err_unreg_devs:
	for (i--; i >= 0; i--)
		tty_unregister_device(driver, i);

	mutex_lock(&tty_mutex);
	list_del(&driver->tty_drivers);
	mutex_unlock(&tty_mutex);

err_unreg_char:
	unregister_chrdev_region(dev, driver->num);
err:
	return error;
}
EXPORT_SYMBOL(tty_register_driver);

/*
 * Called by a tty driver to unregister itself.
 */
int tty_unregister_driver(struct tty_driver *driver)
{
#if 0
	/* FIXME */
	if (driver->refcount)
		return -EBUSY;
#endif
	unregister_chrdev_region(MKDEV(driver->major, driver->minor_start),
				driver->num);
	mutex_lock(&tty_mutex);
	list_del(&driver->tty_drivers);
	mutex_unlock(&tty_mutex);
	return 0;
}

EXPORT_SYMBOL(tty_unregister_driver);

dev_t tty_devnum(struct tty_struct *tty)
{
	return MKDEV(tty->driver->major, tty->driver->minor_start) + tty->index;
}
EXPORT_SYMBOL(tty_devnum);

void tty_default_fops(struct file_operations *fops)
{
	*fops = tty_fops;
}

/*
 * Initialize the console device. This is called *early*, so
 * we can't necessarily depend on lots of kernel help here.
 * Just do some early initializations, and do the complex setup
 * later.
 */
void __init console_init(void)
{
	initcall_t *call;

	/* Setup the default TTY line discipline. */
	n_tty_init();

	/*
	 * set up the console device so that later boot sequences can
	 * inform about problems etc..
	 */
	call = __con_initcall_start;
	while (call < __con_initcall_end) {
		(*call)();
		call++;
	}
}

static char *tty_devnode(struct device *dev, umode_t *mode)
{
	if (!mode)
		return NULL;
	if (dev->devt == MKDEV(TTYAUX_MAJOR, 0) ||
	    dev->devt == MKDEV(TTYAUX_MAJOR, 2))
		*mode = 0666;
	return NULL;
}

static int __init tty_class_init(void)
{
	tty_class = class_create(THIS_MODULE, "tty");
	if (IS_ERR(tty_class))
		return PTR_ERR(tty_class);
	tty_class->devnode = tty_devnode;
	return 0;
}

postcore_initcall(tty_class_init);

/* 3/2004 jmc: why do these devices exist? */
static struct cdev tty_cdev, console_cdev;

static ssize_t show_cons_active(struct device *dev,
				struct device_attribute *attr, char *buf)
{
	struct console *cs[16];
	int i = 0;
	struct console *c;
	ssize_t count = 0;

	console_lock();
	for_each_console(c) {
		if (!c->device)
			continue;
		if (!c->write)
			continue;
		if ((c->flags & CON_ENABLED) == 0)
			continue;
		cs[i++] = c;
		if (i >= ARRAY_SIZE(cs))
			break;
	}
	while (i--) {
		int index = cs[i]->index;
		struct tty_driver *drv = cs[i]->device(cs[i], &index);

		/* don't resolve tty0 as some programs depend on it */
		if (drv && (cs[i]->index > 0 || drv->major != TTY_MAJOR))
			count += tty_line_name(drv, index, buf + count);
		else
			count += sprintf(buf + count, "%s%d",
					 cs[i]->name, cs[i]->index);

		count += sprintf(buf + count, "%c", i ? ' ':'\n');
	}
	console_unlock();

	return count;
}
static DEVICE_ATTR(active, S_IRUGO, show_cons_active, NULL);

static struct attribute *cons_dev_attrs[] = {
	&dev_attr_active.attr,
	NULL
};

ATTRIBUTE_GROUPS(cons_dev);

static struct device *consdev;

void console_sysfs_notify(void)
{
	if (consdev)
		sysfs_notify(&consdev->kobj, NULL, "active");
}

/*
 * Ok, now we can initialize the rest of the tty devices and can count
 * on memory allocations, interrupts etc..
 */
int __init tty_init(void)
{
	cdev_init(&tty_cdev, &tty_fops);
	if (cdev_add(&tty_cdev, MKDEV(TTYAUX_MAJOR, 0), 1) ||
	    register_chrdev_region(MKDEV(TTYAUX_MAJOR, 0), 1, "/dev/tty") < 0)
		panic("Couldn't register /dev/tty driver\n");
	device_create(tty_class, NULL, MKDEV(TTYAUX_MAJOR, 0), NULL, "tty");

	cdev_init(&console_cdev, &console_fops);
	if (cdev_add(&console_cdev, MKDEV(TTYAUX_MAJOR, 1), 1) ||
	    register_chrdev_region(MKDEV(TTYAUX_MAJOR, 1), 1, "/dev/console") < 0)
		panic("Couldn't register /dev/console driver\n");
	consdev = device_create_with_groups(tty_class, NULL,
					    MKDEV(TTYAUX_MAJOR, 1), NULL,
					    cons_dev_groups, "console");
	if (IS_ERR(consdev))
		consdev = NULL;

#ifdef CONFIG_VT
	vty_init(&console_fops);
#endif
	return 0;
}
<|MERGE_RESOLUTION|>--- conflicted
+++ resolved
@@ -2911,11 +2911,7 @@
 		no_tty();
 		return 0;
 	case TIOCSCTTY:
-<<<<<<< HEAD
-		return tiocsctty(tty, file, arg);
-=======
 		return tiocsctty(real_tty, file, arg);
->>>>>>> f2ed3bfc
 	case TIOCGPGRP:
 		return tiocgpgrp(tty, real_tty, p);
 	case TIOCSPGRP:
