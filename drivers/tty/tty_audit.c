--- conflicted
+++ resolved
@@ -201,12 +201,7 @@
  *
  *	Audit @data of @size from @tty, if necessary.
  */
-<<<<<<< HEAD
-void tty_audit_add_data(struct tty_struct *tty, const void *data,
-			size_t size, unsigned icanon)
-=======
 void tty_audit_add_data(struct tty_struct *tty, const void *data, size_t size)
->>>>>>> f2ed3bfc
 {
 	struct tty_audit_buf *buf;
 	unsigned int icanon = !!L_ICANON(tty);
