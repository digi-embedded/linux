// SPDX-License-Identifier: GPL-2.0
/*
 *  Copyright (C) 1992 obz under the linux copyright
 *
 *  Dynamic diacritical handling - aeb@cwi.nl - Dec 1993
 *  Dynamic keymap and string allocation - aeb@cwi.nl - May 1994
 *  Restrict VT switching via ioctl() - grif@cs.ucr.edu - Dec 1995
 *  Some code moved for less code duplication - Andi Kleen - Mar 1997
 *  Check put/get_user, cleanups - acme@conectiva.com.br - Jun 2001
 */

#include <linux/types.h>
#include <linux/errno.h>
#include <linux/sched/signal.h>
#include <linux/tty.h>
#include <linux/timer.h>
#include <linux/kernel.h>
#include <linux/compat.h>
#include <linux/module.h>
#include <linux/kd.h>
#include <linux/vt.h>
#include <linux/string.h>
#include <linux/slab.h>
#include <linux/major.h>
#include <linux/fs.h>
#include <linux/console.h>
#include <linux/consolemap.h>
#include <linux/signal.h>
#include <linux/suspend.h>
#include <linux/timex.h>

#include <asm/io.h>
#include <linux/uaccess.h>

#include <linux/nospec.h>

#include <linux/kbd_kern.h>
#include <linux/vt_kern.h>
#include <linux/kbd_diacr.h>
#include <linux/selection.h>

bool vt_dont_switch;

static inline bool vt_in_use(unsigned int i)
{
	const struct vc_data *vc = vc_cons[i].d;

	/*
	 * console_lock must be held to prevent the vc from being deallocated
	 * while we're checking whether it's in-use.
	 */
	WARN_CONSOLE_UNLOCKED();

	return vc && kref_read(&vc->port.kref) > 1;
}

static inline bool vt_busy(int i)
{
	if (vt_in_use(i))
		return true;
	if (i == fg_console)
		return true;
	if (vc_is_sel(vc_cons[i].d))
		return true;

	return false;
}

/*
 * Console (vt and kd) routines, as defined by USL SVR4 manual, and by
 * experimentation and study of X386 SYSV handling.
 *
 * One point of difference: SYSV vt's are /dev/vtX, which X >= 0, and
 * /dev/console is a separate ttyp. Under Linux, /dev/tty0 is /dev/console,
 * and the vc start at /dev/ttyX, X >= 1. We maintain that here, so we will
 * always treat our set of vt as numbered 1..MAX_NR_CONSOLES (corresponding to
 * ttys 0..MAX_NR_CONSOLES-1). Explicitly naming VT 0 is illegal, but using
 * /dev/tty0 (fg_console) as a target is legal, since an implicit aliasing
 * to the current console is done by the main ioctl code.
 */

#ifdef CONFIG_X86
#include <asm/syscalls.h>
#endif

static void complete_change_console(struct vc_data *vc);

/*
 *	User space VT_EVENT handlers
 */

struct vt_event_wait {
	struct list_head list;
	struct vt_event event;
	int done;
};

static LIST_HEAD(vt_events);
static DEFINE_SPINLOCK(vt_event_lock);
static DECLARE_WAIT_QUEUE_HEAD(vt_event_waitqueue);

/**
 *	vt_event_post
 *	@event: the event that occurred
 *	@old: old console
 *	@new: new console
 *
 *	Post an VT event to interested VT handlers
 */

void vt_event_post(unsigned int event, unsigned int old, unsigned int new)
{
	struct list_head *pos, *head;
	unsigned long flags;
	int wake = 0;

	spin_lock_irqsave(&vt_event_lock, flags);
	head = &vt_events;

	list_for_each(pos, head) {
		struct vt_event_wait *ve = list_entry(pos,
						struct vt_event_wait, list);
		if (!(ve->event.event & event))
			continue;
		ve->event.event = event;
		/* kernel view is consoles 0..n-1, user space view is
		   console 1..n with 0 meaning current, so we must bias */
		ve->event.oldev = old + 1;
		ve->event.newev = new + 1;
		wake = 1;
		ve->done = 1;
	}
	spin_unlock_irqrestore(&vt_event_lock, flags);
	if (wake)
		wake_up_interruptible(&vt_event_waitqueue);
}

static void __vt_event_queue(struct vt_event_wait *vw)
{
	unsigned long flags;
	/* Prepare the event */
	INIT_LIST_HEAD(&vw->list);
	vw->done = 0;
	/* Queue our event */
	spin_lock_irqsave(&vt_event_lock, flags);
	list_add(&vw->list, &vt_events);
	spin_unlock_irqrestore(&vt_event_lock, flags);
}

static void __vt_event_wait(struct vt_event_wait *vw)
{
	/* Wait for it to pass */
	wait_event_interruptible(vt_event_waitqueue, vw->done);
}

static void __vt_event_dequeue(struct vt_event_wait *vw)
{
	unsigned long flags;

	/* Dequeue it */
	spin_lock_irqsave(&vt_event_lock, flags);
	list_del(&vw->list);
	spin_unlock_irqrestore(&vt_event_lock, flags);
}

/**
 *	vt_event_wait		-	wait for an event
 *	@vw: our event
 *
 *	Waits for an event to occur which completes our vt_event_wait
 *	structure. On return the structure has wv->done set to 1 for success
 *	or 0 if some event such as a signal ended the wait.
 */

static void vt_event_wait(struct vt_event_wait *vw)
{
	__vt_event_queue(vw);
	__vt_event_wait(vw);
	__vt_event_dequeue(vw);
}

/**
 *	vt_event_wait_ioctl	-	event ioctl handler
 *	@event: argument to ioctl (the event)
 *
 *	Implement the VT_WAITEVENT ioctl using the VT event interface
 */

static int vt_event_wait_ioctl(struct vt_event __user *event)
{
	struct vt_event_wait vw;

	if (copy_from_user(&vw.event, event, sizeof(struct vt_event)))
		return -EFAULT;
	/* Highest supported event for now */
	if (vw.event.event & ~VT_MAX_EVENT)
		return -EINVAL;

	vt_event_wait(&vw);
	/* If it occurred report it */
	if (vw.done) {
		if (copy_to_user(event, &vw.event, sizeof(struct vt_event)))
			return -EFAULT;
		return 0;
	}
	return -EINTR;
}

/**
 *	vt_waitactive	-	active console wait
 *	@n: new console
 *
 *	Helper for event waits. Used to implement the legacy
 *	event waiting ioctls in terms of events
 */

int vt_waitactive(int n)
{
	struct vt_event_wait vw;
	do {
		vw.event.event = VT_EVENT_SWITCH;
		__vt_event_queue(&vw);
		if (n == fg_console + 1) {
			__vt_event_dequeue(&vw);
			break;
		}
		__vt_event_wait(&vw);
		__vt_event_dequeue(&vw);
		if (vw.done == 0)
			return -EINTR;
	} while (vw.event.newev != n);
	return 0;
}

/*
 * these are the valid i/o ports we're allowed to change. they map all the
 * video ports
 */
#define GPFIRST 0x3b4
#define GPLAST 0x3df
#define GPNUM (GPLAST - GPFIRST + 1)

/*
 * currently, setting the mode from KD_TEXT to KD_GRAPHICS doesn't do a whole
 * lot. i'm not sure if it should do any restoration of modes or what...
 *
 * XXX It should at least call into the driver, fbdev's definitely need to
 * restore their engine state. --BenH
 *
 * Called with the console lock held.
 */
static int vt_kdsetmode(struct vc_data *vc, unsigned long mode)
{
<<<<<<< HEAD
	struct vc_data *vc = NULL;
	int ret = 0;

	console_lock();
	if (vt_busy(vc_num))
		ret = -EBUSY;
	else if (vc_num)
		vc = vc_deallocate(vc_num);
	console_unlock();

	if (vc && vc_num >= MIN_NR_CONSOLES)
		tty_port_put(&vc->port);
=======
	switch (mode) {
	case KD_GRAPHICS:
		break;
	case KD_TEXT0:
	case KD_TEXT1:
		mode = KD_TEXT;
		fallthrough;
	case KD_TEXT:
		break;
	default:
		return -EINVAL;
	}
>>>>>>> c1084c27

	if (vc->vc_mode == mode)
		return 0;

	vc->vc_mode = mode;
	if (vc->vc_num != fg_console)
		return 0;

<<<<<<< HEAD
	console_lock();
	for (i = 1; i < MAX_NR_CONSOLES; i++)
		if (!vt_busy(i))
			vc[i] = vc_deallocate(i);
		else
			vc[i] = NULL;
	console_unlock();

	for (i = 1; i < MAX_NR_CONSOLES; i++) {
		if (vc[i] && i >= MIN_NR_CONSOLES)
			tty_port_put(&vc[i]->port);
	}
=======
	/* explicitly blank/unblank the screen if switching modes */
	if (mode == KD_TEXT)
		do_unblank_screen(1);
	else
		do_blank_screen(1);

	return 0;
>>>>>>> c1084c27
}

static int vt_k_ioctl(struct tty_struct *tty, unsigned int cmd,
		unsigned long arg, bool perm)
{
	struct vc_data *vc = tty->driver_data;
<<<<<<< HEAD
	struct console_font_op op;	/* used in multiple places here */
	unsigned int console = vc->vc_num;
	unsigned char ucval;
	unsigned int uival;
	void __user *up = (void __user *)arg;
	int i, perm;
	int ret = 0;

	/*
	 * To have permissions to do most of the vt ioctls, we either have
	 * to be the owner of the tty, or have CAP_SYS_TTY_CONFIG.
	 */
	perm = 0;
	if (current->signal->tty == tty || capable(CAP_SYS_TTY_CONFIG))
		perm = 1;
 
=======
	void __user *up = (void __user *)arg;
	unsigned int console = vc->vc_num;
	int ret;

>>>>>>> c1084c27
	switch (cmd) {
	case KIOCSOUND:
		if (!perm)
			return -EPERM;
		/*
		 * The use of PIT_TICK_RATE is historic, it used to be
		 * the platform-dependent CLOCK_TICK_RATE between 2.6.12
		 * and 2.6.36, which was a minor but unfortunate ABI
		 * change. kd_mksound is locked by the input layer.
		 */
		if (arg)
			arg = PIT_TICK_RATE / arg;
		kd_mksound(arg, 0);
		break;

	case KDMKTONE:
		if (!perm)
			return -EPERM;
	{
		unsigned int ticks, count;

		/*
		 * Generate the tone for the appropriate number of ticks.
		 * If the time is zero, turn off sound ourselves.
		 */
		ticks = msecs_to_jiffies((arg >> 16) & 0xffff);
		count = ticks ? (arg & 0xffff) : 0;
		if (count)
			count = PIT_TICK_RATE / count;
		kd_mksound(count, ticks);
		break;
	}

	case KDGKBTYPE:
		/*
		 * this is naïve.
		 */
		return put_user(KB_101, (char __user *)arg);

		/*
		 * These cannot be implemented on any machine that implements
		 * ioperm() in user level (such as Alpha PCs) or not at all.
		 *
		 * XXX: you should never use these, just call ioperm directly..
		 */
#ifdef CONFIG_X86
	case KDADDIO:
	case KDDELIO:
		/*
		 * KDADDIO and KDDELIO may be able to add ports beyond what
		 * we reject here, but to be safe...
		 *
		 * These are locked internally via sys_ioperm
		 */
		if (arg < GPFIRST || arg > GPLAST)
			return -EINVAL;

		return ksys_ioperm(arg, 1, (cmd == KDADDIO)) ? -ENXIO : 0;

	case KDENABIO:
	case KDDISABIO:
		return ksys_ioperm(GPFIRST, GPNUM,
				  (cmd == KDENABIO)) ? -ENXIO : 0;
#endif

	/* Linux m68k/i386 interface for setting the keyboard delay/repeat rate */

	case KDKBDREP:
	{
		struct kbd_repeat kbrep;

		if (!capable(CAP_SYS_TTY_CONFIG))
			return -EPERM;

		if (copy_from_user(&kbrep, up, sizeof(struct kbd_repeat)))
			return -EFAULT;

		ret = kbd_rate(&kbrep);
		if (ret)
			return ret;
		if (copy_to_user(up, &kbrep, sizeof(struct kbd_repeat)))
			return -EFAULT;
		break;
	}

	case KDSETMODE:
		if (!perm)
			return -EPERM;

		console_lock();
		ret = vt_kdsetmode(vc, arg);
		console_unlock();
		return ret;

	case KDGETMODE:
		return put_user(vc->vc_mode, (int __user *)arg);

	case KDMAPDISP:
	case KDUNMAPDISP:
		/*
		 * these work like a combination of mmap and KDENABIO.
		 * this could be easily finished.
		 */
		return -EINVAL;

	case KDSKBMODE:
		if (!perm)
			return -EPERM;
		ret = vt_do_kdskbmode(console, arg);
		if (ret)
			return ret;
		tty_ldisc_flush(tty);
		break;

	case KDGKBMODE:
		return put_user(vt_do_kdgkbmode(console), (int __user *)arg);

	/* this could be folded into KDSKBMODE, but for compatibility
	   reasons it is not so easy to fold KDGKBMETA into KDGKBMODE */
	case KDSKBMETA:
		return vt_do_kdskbmeta(console, arg);

	case KDGKBMETA:
		/* FIXME: should review whether this is worth locking */
		return put_user(vt_do_kdgkbmeta(console), (int __user *)arg);

	case KDGETKEYCODE:
	case KDSETKEYCODE:
		if(!capable(CAP_SYS_TTY_CONFIG))
			perm = 0;
		return vt_do_kbkeycode_ioctl(cmd, up, perm);

	case KDGKBENT:
	case KDSKBENT:
		return vt_do_kdsk_ioctl(cmd, up, perm, console);

	case KDGKBSENT:
	case KDSKBSENT:
		return vt_do_kdgkb_ioctl(cmd, up, perm);

	/* Diacritical processing. Handled in keyboard.c as it has
	   to operate on the keyboard locks and structures */
	case KDGKBDIACR:
	case KDGKBDIACRUC:
	case KDSKBDIACR:
	case KDSKBDIACRUC:
		return vt_do_diacrit(cmd, up, perm);

	/* the ioctls below read/set the flags usually shown in the leds */
	/* don't use them - they will go away without warning */
	case KDGKBLED:
	case KDSKBLED:
	case KDGETLED:
	case KDSETLED:
		return vt_do_kdskled(console, cmd, arg, perm);

	/*
	 * A process can indicate its willingness to accept signals
	 * generated by pressing an appropriate key combination.
	 * Thus, one can have a daemon that e.g. spawns a new console
	 * upon a keypress and then changes to it.
	 * See also the kbrequest field of inittab(5).
	 */
	case KDSIGACCEPT:
		if (!perm || !capable(CAP_KILL))
			return -EPERM;
		if (!valid_signal(arg) || arg < 1 || arg == SIGKILL)
			return -EINVAL;

		spin_lock_irq(&vt_spawn_con.lock);
		put_pid(vt_spawn_con.pid);
		vt_spawn_con.pid = get_pid(task_pid(current));
		vt_spawn_con.sig = arg;
		spin_unlock_irq(&vt_spawn_con.lock);
		break;

	case KDFONTOP: {
		struct console_font_op op;

		if (copy_from_user(&op, up, sizeof(op)))
			return -EFAULT;
		if (!perm && op.op != KD_FONT_OP_GET)
			return -EPERM;
		ret = con_font_op(vc, &op);
		if (ret)
			return ret;
		if (copy_to_user(up, &op, sizeof(op)))
			return -EFAULT;
		break;
	}

	default:
		return -ENOIOCTLCMD;
	}

	return 0;
}

static inline int do_unimap_ioctl(int cmd, struct unimapdesc __user *user_ud,
		bool perm, struct vc_data *vc)
{
	struct unimapdesc tmp;

	if (copy_from_user(&tmp, user_ud, sizeof tmp))
		return -EFAULT;
	switch (cmd) {
	case PIO_UNIMAP:
		if (!perm)
			return -EPERM;
		return con_set_unimap(vc, tmp.entry_ct, tmp.entries);
	case GIO_UNIMAP:
		if (!perm && fg_console != vc->vc_num)
			return -EPERM;
		return con_get_unimap(vc, tmp.entry_ct, &(user_ud->entry_ct),
				tmp.entries);
	}
	return 0;
}

static int vt_io_ioctl(struct vc_data *vc, unsigned int cmd, void __user *up,
		bool perm)
{
	switch (cmd) {
	case PIO_CMAP:
		if (!perm)
			return -EPERM;
		return con_set_cmap(up);

	case GIO_CMAP:
		return con_get_cmap(up);

	case PIO_SCRNMAP:
		if (!perm)
			return -EPERM;
		return con_set_trans_old(up);

	case GIO_SCRNMAP:
		return con_get_trans_old(up);

	case PIO_UNISCRNMAP:
		if (!perm)
			return -EPERM;
		return con_set_trans_new(up);

	case GIO_UNISCRNMAP:
		return con_get_trans_new(up);

	case PIO_UNIMAPCLR:
		if (!perm)
			return -EPERM;
		con_clear_unimap(vc);
		break;

	case PIO_UNIMAP:
	case GIO_UNIMAP:
		return do_unimap_ioctl(cmd, up, perm, vc);

	default:
		return -ENOIOCTLCMD;
	}

	return 0;
}

static int vt_reldisp(struct vc_data *vc, unsigned int swtch)
{
	int newvt, ret;

	if (vc->vt_mode.mode != VT_PROCESS)
		return -EINVAL;

	/* Switched-to response */
	if (vc->vt_newvt < 0) {
		 /* If it's just an ACK, ignore it */
		return swtch == VT_ACKACQ ? 0 : -EINVAL;
	}

	/* Switching-from response */
	if (swtch == 0) {
		/* Switch disallowed, so forget we were trying to do it. */
		vc->vt_newvt = -1;
		return 0;
	}

	/* The current vt has been released, so complete the switch. */
	newvt = vc->vt_newvt;
	vc->vt_newvt = -1;
	ret = vc_allocate(newvt);
	if (ret)
		return ret;

	/*
	 * When we actually do the console switch, make sure we are atomic with
	 * respect to other console switches..
	 */
	complete_change_console(vc_cons[newvt].d);

	return 0;
}

static int vt_setactivate(struct vt_setactivate __user *sa)
{
	struct vt_setactivate vsa;
	struct vc_data *nvc;
	int ret;

	if (copy_from_user(&vsa, sa, sizeof(vsa)))
		return -EFAULT;
	if (vsa.console == 0 || vsa.console > MAX_NR_CONSOLES)
		return -ENXIO;

	vsa.console = array_index_nospec(vsa.console, MAX_NR_CONSOLES + 1);
	vsa.console--;
	console_lock();
	ret = vc_allocate(vsa.console);
	if (ret) {
		console_unlock();
		return ret;
	}

	/*
	 * This is safe providing we don't drop the console sem between
	 * vc_allocate and finishing referencing nvc.
	 */
	nvc = vc_cons[vsa.console].d;
	nvc->vt_mode = vsa.mode;
	nvc->vt_mode.frsig = 0;
	put_pid(nvc->vt_pid);
	nvc->vt_pid = get_pid(task_pid(current));
	console_unlock();

	/* Commence switch and lock */
	/* Review set_console locks */
	set_console(vsa.console);

	return 0;
}

/* deallocate a single console, if possible (leave 0) */
static int vt_disallocate(unsigned int vc_num)
{
	struct vc_data *vc = NULL;
	int ret = 0;

	console_lock();
	if (vt_busy(vc_num))
		ret = -EBUSY;
	else if (vc_num)
		vc = vc_deallocate(vc_num);
	console_unlock();

	if (vc && vc_num >= MIN_NR_CONSOLES)
		tty_port_put(&vc->port);

	return ret;
}

/* deallocate all unused consoles, but leave 0 */
static void vt_disallocate_all(void)
{
	struct vc_data *vc[MAX_NR_CONSOLES];
	int i;

	console_lock();
	for (i = 1; i < MAX_NR_CONSOLES; i++)
		if (!vt_busy(i))
			vc[i] = vc_deallocate(i);
		else
			vc[i] = NULL;
	console_unlock();

	for (i = 1; i < MAX_NR_CONSOLES; i++) {
		if (vc[i] && i >= MIN_NR_CONSOLES)
			tty_port_put(&vc[i]->port);
	}
}

static int vt_resizex(struct vc_data *vc, struct vt_consize __user *cs)
{
	struct vt_consize v;
	int i;

	if (copy_from_user(&v, cs, sizeof(struct vt_consize)))
		return -EFAULT;

	/* FIXME: Should check the copies properly */
	if (!v.v_vlin)
		v.v_vlin = vc->vc_scan_lines;

	if (v.v_clin) {
		int rows = v.v_vlin / v.v_clin;
		if (v.v_rows != rows) {
			if (v.v_rows) /* Parameters don't add up */
				return -EINVAL;
			v.v_rows = rows;
		}
	}

	if (v.v_vcol && v.v_ccol) {
		int cols = v.v_vcol / v.v_ccol;
		if (v.v_cols != cols) {
			if (v.v_cols)
				return -EINVAL;
			v.v_cols = cols;
		}
	}

	if (v.v_clin > 32)
		return -EINVAL;

	for (i = 0; i < MAX_NR_CONSOLES; i++) {
		struct vc_data *vcp;

		if (!vc_cons[i].d)
			continue;
		console_lock();
		vcp = vc_cons[i].d;
		if (vcp) {
			int ret;
			int save_scan_lines = vcp->vc_scan_lines;
			int save_cell_height = vcp->vc_cell_height;

			if (v.v_vlin)
				vcp->vc_scan_lines = v.v_vlin;
			if (v.v_clin)
				vcp->vc_cell_height = v.v_clin;
			vcp->vc_resize_user = 1;
			ret = vc_resize(vcp, v.v_cols, v.v_rows);
			if (ret) {
				vcp->vc_scan_lines = save_scan_lines;
				vcp->vc_cell_height = save_cell_height;
				console_unlock();
				return ret;
			}
		}
		console_unlock();
	}

	return 0;
}

/*
 * We handle the console-specific ioctl's here.  We allow the
 * capability to modify any console, not just the fg_console.
 */
int vt_ioctl(struct tty_struct *tty,
	     unsigned int cmd, unsigned long arg)
{
	struct vc_data *vc = tty->driver_data;
	void __user *up = (void __user *)arg;
	int i, perm;
	int ret;

	/*
	 * To have permissions to do most of the vt ioctls, we either have
	 * to be the owner of the tty, or have CAP_SYS_TTY_CONFIG.
	 */
	perm = 0;
	if (current->signal->tty == tty || capable(CAP_SYS_TTY_CONFIG))
		perm = 1;

	ret = vt_k_ioctl(tty, cmd, arg, perm);
	if (ret != -ENOIOCTLCMD)
		return ret;

	ret = vt_io_ioctl(vc, cmd, up, perm);
	if (ret != -ENOIOCTLCMD)
		return ret;

	switch (cmd) {
	case TIOCLINUX:
		return tioclinux(tty, arg);
	case VT_SETMODE:
	{
		struct vt_mode tmp;

		if (!perm)
			return -EPERM;
		if (copy_from_user(&tmp, up, sizeof(struct vt_mode)))
			return -EFAULT;
		if (tmp.mode != VT_AUTO && tmp.mode != VT_PROCESS)
			return -EINVAL;

		console_lock();
		vc->vt_mode = tmp;
		/* the frsig is ignored, so we set it to 0 */
		vc->vt_mode.frsig = 0;
		put_pid(vc->vt_pid);
		vc->vt_pid = get_pid(task_pid(current));
		/* no switch is required -- saw@shade.msu.ru */
		vc->vt_newvt = -1;
		console_unlock();
		break;
	}

	case VT_GETMODE:
	{
		struct vt_mode tmp;
		int rc;

		console_lock();
		memcpy(&tmp, &vc->vt_mode, sizeof(struct vt_mode));
		console_unlock();

		rc = copy_to_user(up, &tmp, sizeof(struct vt_mode));
		if (rc)
			return -EFAULT;
		break;
	}

	/*
	 * Returns global vt state. Note that VT 0 is always open, since
	 * it's an alias for the current VT, and people can't use it here.
	 * We cannot return state for more than 16 VTs, since v_state is short.
	 */
	case VT_GETSTATE:
	{
		struct vt_stat __user *vtstat = up;
		unsigned short state, mask;

		if (put_user(fg_console + 1, &vtstat->v_active))
<<<<<<< HEAD
			ret = -EFAULT;
		else {
			state = 1;	/* /dev/tty0 is always open */
			console_lock(); /* required by vt_in_use() */
			for (i = 0, mask = 2; i < MAX_NR_CONSOLES && mask;
							++i, mask <<= 1)
				if (vt_in_use(i))
					state |= mask;
			console_unlock();
			ret = put_user(state, &vtstat->v_state);
		}
		break;
=======
			return -EFAULT;

		state = 1;	/* /dev/tty0 is always open */
		console_lock(); /* required by vt_in_use() */
		for (i = 0, mask = 2; i < MAX_NR_CONSOLES && mask;
				++i, mask <<= 1)
			if (vt_in_use(i))
				state |= mask;
		console_unlock();
		return put_user(state, &vtstat->v_state);
>>>>>>> c1084c27
	}

	/*
	 * Returns the first available (non-opened) console.
	 */
	case VT_OPENQRY:
		console_lock(); /* required by vt_in_use() */
		for (i = 0; i < MAX_NR_CONSOLES; ++i)
			if (!vt_in_use(i))
				break;
		console_unlock();
<<<<<<< HEAD
		uival = i < MAX_NR_CONSOLES ? (i+1) : -1;
		goto setint;		 
=======
		i = i < MAX_NR_CONSOLES ? (i+1) : -1;
		return put_user(i, (int __user *)arg);
>>>>>>> c1084c27

	/*
	 * ioctl(fd, VT_ACTIVATE, num) will cause us to switch to vt # num,
	 * with num >= 1 (switches to vt 0, our console, are not allowed, just
	 * to preserve sanity).
	 */
	case VT_ACTIVATE:
		if (!perm)
			return -EPERM;
		if (arg == 0 || arg > MAX_NR_CONSOLES)
			return -ENXIO;

		arg--;
		console_lock();
		ret = vc_allocate(arg);
		console_unlock();
		if (ret)
			return ret;
		set_console(arg);
		break;

	case VT_SETACTIVATE:
		if (!perm)
			return -EPERM;

		return vt_setactivate(up);

	/*
	 * wait until the specified VT has been activated
	 */
	case VT_WAITACTIVE:
		if (!perm)
			return -EPERM;
		if (arg == 0 || arg > MAX_NR_CONSOLES)
			return -ENXIO;
		return vt_waitactive(arg);

	/*
	 * If a vt is under process control, the kernel will not switch to it
	 * immediately, but postpone the operation until the process calls this
	 * ioctl, allowing the switch to complete.
	 *
	 * According to the X sources this is the behavior:
	 *	0:	pending switch-from not OK
	 *	1:	pending switch-from OK
	 *	2:	completed switch-to OK
	 */
	case VT_RELDISP:
		if (!perm)
			return -EPERM;

		console_lock();
		ret = vt_reldisp(vc, arg);
		console_unlock();

		return ret;


	 /*
	  * Disallocate memory associated to VT (but leave VT1)
	  */
	 case VT_DISALLOCATE:
		if (arg > MAX_NR_CONSOLES)
			return -ENXIO;

		if (arg == 0)
			vt_disallocate_all();
		else
			return vt_disallocate(--arg);
		break;

	case VT_RESIZE:
	{
		struct vt_sizes __user *vtsizes = up;
		struct vc_data *vc;
		ushort ll,cc;

		if (!perm)
			return -EPERM;
		if (get_user(ll, &vtsizes->v_rows) ||
		    get_user(cc, &vtsizes->v_cols))
			return -EFAULT;
<<<<<<< HEAD
		/* FIXME: Should check the copies properly */
		if (!v.v_vlin)
			v.v_vlin = vc->vc_scan_lines;
		if (v.v_clin) {
			int rows = v.v_vlin/v.v_clin;
			if (v.v_rows != rows) {
				if (v.v_rows) /* Parameters don't add up */
					return -EINVAL;
				v.v_rows = rows;
			}
		}
		if (v.v_vcol && v.v_ccol) {
			int cols = v.v_vcol/v.v_ccol;
			if (v.v_cols != cols) {
				if (v.v_cols)
					return -EINVAL;
				v.v_cols = cols;
			}
		}

		if (v.v_clin > 32)
			return -EINVAL;

		for (i = 0; i < MAX_NR_CONSOLES; i++) {
			struct vc_data *vcp;

			if (!vc_cons[i].d)
				continue;
			console_lock();
			vcp = vc_cons[i].d;
			if (vcp) {
				int ret;
				int save_scan_lines = vcp->vc_scan_lines;
				int save_font_height = vcp->vc_font.height;

				if (v.v_vlin)
					vcp->vc_scan_lines = v.v_vlin;
				if (v.v_clin)
					vcp->vc_font.height = v.v_clin;
				vcp->vc_resize_user = 1;
				ret = vc_resize(vcp, v.v_cols, v.v_rows);
				if (ret) {
					vcp->vc_scan_lines = save_scan_lines;
					vcp->vc_font.height = save_font_height;
					console_unlock();
					return ret;
				}
			}
			console_unlock();
		}
		break;
	}

	case PIO_FONT: {
		if (!perm)
			return -EPERM;
		op.op = KD_FONT_OP_SET;
		op.flags = KD_FONT_FLAG_OLD | KD_FONT_FLAG_DONT_RECALC;	/* Compatibility */
		op.width = 8;
		op.height = 0;
		op.charcount = 256;
		op.data = up;
		ret = con_font_op(vc_cons[fg_console].d, &op);
		break;
	}
=======
>>>>>>> c1084c27

		console_lock();
		for (i = 0; i < MAX_NR_CONSOLES; i++) {
			vc = vc_cons[i].d;

			if (vc) {
				vc->vc_resize_user = 1;
				/* FIXME: review v tty lock */
				vc_resize(vc_cons[i].d, cc, ll);
			}
		}
		console_unlock();
		break;
	}

	case VT_RESIZEX:
		if (!perm)
			return -EPERM;

		return vt_resizex(vc, up);

	case VT_LOCKSWITCH:
		if (!capable(CAP_SYS_TTY_CONFIG))
			return -EPERM;
		vt_dont_switch = true;
		break;
	case VT_UNLOCKSWITCH:
		if (!capable(CAP_SYS_TTY_CONFIG))
			return -EPERM;
		vt_dont_switch = false;
		break;
	case VT_GETHIFONTMASK:
		return put_user(vc->vc_hi_font_mask,
					(unsigned short __user *)arg);
	case VT_WAITEVENT:
		return vt_event_wait_ioctl((struct vt_event __user *)arg);
	default:
		return -ENOIOCTLCMD;
	}

	return 0;
}

void reset_vc(struct vc_data *vc)
{
	vc->vc_mode = KD_TEXT;
	vt_reset_unicode(vc->vc_num);
	vc->vt_mode.mode = VT_AUTO;
	vc->vt_mode.waitv = 0;
	vc->vt_mode.relsig = 0;
	vc->vt_mode.acqsig = 0;
	vc->vt_mode.frsig = 0;
	put_pid(vc->vt_pid);
	vc->vt_pid = NULL;
	vc->vt_newvt = -1;
	reset_palette(vc);
}

void vc_SAK(struct work_struct *work)
{
	struct vc *vc_con =
		container_of(work, struct vc, SAK_work);
	struct vc_data *vc;
	struct tty_struct *tty;

	console_lock();
	vc = vc_con->d;
	if (vc) {
		/* FIXME: review tty ref counting */
		tty = vc->port.tty;
		/*
		 * SAK should also work in all raw modes and reset
		 * them properly.
		 */
		if (tty)
			__do_SAK(tty);
		reset_vc(vc);
	}
	console_unlock();
}

#ifdef CONFIG_COMPAT

struct compat_console_font_op {
	compat_uint_t op;        /* operation code KD_FONT_OP_* */
	compat_uint_t flags;     /* KD_FONT_FLAG_* */
	compat_uint_t width, height;     /* font size */
	compat_uint_t charcount;
	compat_caddr_t data;    /* font data with height fixed to 32 */
};

static inline int
compat_kdfontop_ioctl(struct compat_console_font_op __user *fontop,
			 int perm, struct console_font_op *op, struct vc_data *vc)
{
	int i;

	if (copy_from_user(op, fontop, sizeof(struct compat_console_font_op)))
		return -EFAULT;
	if (!perm && op->op != KD_FONT_OP_GET)
		return -EPERM;
	op->data = compat_ptr(((struct compat_console_font_op *)op)->data);
	i = con_font_op(vc, op);
	if (i)
		return i;
	((struct compat_console_font_op *)op)->data = (unsigned long)op->data;
	if (copy_to_user(fontop, op, sizeof(struct compat_console_font_op)))
		return -EFAULT;
	return 0;
}

struct compat_unimapdesc {
	unsigned short entry_ct;
	compat_caddr_t entries;
};

static inline int
compat_unimap_ioctl(unsigned int cmd, struct compat_unimapdesc __user *user_ud,
			 int perm, struct vc_data *vc)
{
	struct compat_unimapdesc tmp;
	struct unipair __user *tmp_entries;

	if (copy_from_user(&tmp, user_ud, sizeof tmp))
		return -EFAULT;
	tmp_entries = compat_ptr(tmp.entries);
	switch (cmd) {
	case PIO_UNIMAP:
		if (!perm)
			return -EPERM;
		return con_set_unimap(vc, tmp.entry_ct, tmp_entries);
	case GIO_UNIMAP:
		if (!perm && fg_console != vc->vc_num)
			return -EPERM;
		return con_get_unimap(vc, tmp.entry_ct, &(user_ud->entry_ct), tmp_entries);
	}
	return 0;
}

long vt_compat_ioctl(struct tty_struct *tty,
	     unsigned int cmd, unsigned long arg)
{
	struct vc_data *vc = tty->driver_data;
	struct console_font_op op;	/* used in multiple places here */
	void __user *up = compat_ptr(arg);
	int perm;

	/*
	 * To have permissions to do most of the vt ioctls, we either have
	 * to be the owner of the tty, or have CAP_SYS_TTY_CONFIG.
	 */
	perm = 0;
	if (current->signal->tty == tty || capable(CAP_SYS_TTY_CONFIG))
		perm = 1;

	switch (cmd) {
	/*
	 * these need special handlers for incompatible data structures
	 */

	case KDFONTOP:
		return compat_kdfontop_ioctl(up, perm, &op, vc);

	case PIO_UNIMAP:
	case GIO_UNIMAP:
		return compat_unimap_ioctl(cmd, up, perm, vc);

	/*
	 * all these treat 'arg' as an integer
	 */
	case KIOCSOUND:
	case KDMKTONE:
#ifdef CONFIG_X86
	case KDADDIO:
	case KDDELIO:
#endif
	case KDSETMODE:
	case KDMAPDISP:
	case KDUNMAPDISP:
	case KDSKBMODE:
	case KDSKBMETA:
	case KDSKBLED:
	case KDSETLED:
	case KDSIGACCEPT:
	case VT_ACTIVATE:
	case VT_WAITACTIVE:
	case VT_RELDISP:
	case VT_DISALLOCATE:
	case VT_RESIZE:
	case VT_RESIZEX:
		return vt_ioctl(tty, cmd, arg);

	/*
	 * the rest has a compatible data structure behind arg,
	 * but we have to convert it to a proper 64 bit pointer.
	 */
	default:
		return vt_ioctl(tty, cmd, (unsigned long)up);
	}
}


#endif /* CONFIG_COMPAT */


/*
 * Performs the back end of a vt switch. Called under the console
 * semaphore.
 */
static void complete_change_console(struct vc_data *vc)
{
	unsigned char old_vc_mode;
	int old = fg_console;

	last_console = fg_console;

	/*
	 * If we're switching, we could be going from KD_GRAPHICS to
	 * KD_TEXT mode or vice versa, which means we need to blank or
	 * unblank the screen later.
	 */
	old_vc_mode = vc_cons[fg_console].d->vc_mode;
	switch_screen(vc);

	/*
	 * This can't appear below a successful kill_pid().  If it did,
	 * then the *blank_screen operation could occur while X, having
	 * received acqsig, is waking up on another processor.  This
	 * condition can lead to overlapping accesses to the VGA range
	 * and the framebuffer (causing system lockups).
	 *
	 * To account for this we duplicate this code below only if the
	 * controlling process is gone and we've called reset_vc.
	 */
	if (old_vc_mode != vc->vc_mode) {
		if (vc->vc_mode == KD_TEXT)
			do_unblank_screen(1);
		else
			do_blank_screen(1);
	}

	/*
	 * If this new console is under process control, send it a signal
	 * telling it that it has acquired. Also check if it has died and
	 * clean up (similar to logic employed in change_console())
	 */
	if (vc->vt_mode.mode == VT_PROCESS) {
		/*
		 * Send the signal as privileged - kill_pid() will
		 * tell us if the process has gone or something else
		 * is awry
		 */
		if (kill_pid(vc->vt_pid, vc->vt_mode.acqsig, 1) != 0) {
		/*
		 * The controlling process has died, so we revert back to
		 * normal operation. In this case, we'll also change back
		 * to KD_TEXT mode. I'm not sure if this is strictly correct
		 * but it saves the agony when the X server dies and the screen
		 * remains blanked due to KD_GRAPHICS! It would be nice to do
		 * this outside of VT_PROCESS but there is no single process
		 * to account for and tracking tty count may be undesirable.
		 */
			reset_vc(vc);

			if (old_vc_mode != vc->vc_mode) {
				if (vc->vc_mode == KD_TEXT)
					do_unblank_screen(1);
				else
					do_blank_screen(1);
			}
		}
	}

	/*
	 * Wake anyone waiting for their VT to activate
	 */
	vt_event_post(VT_EVENT_SWITCH, old, vc->vc_num);
	return;
}

/*
 * Performs the front-end of a vt switch
 */
void change_console(struct vc_data *new_vc)
{
	struct vc_data *vc;

	if (!new_vc || new_vc->vc_num == fg_console || vt_dont_switch)
		return;

	/*
	 * If this vt is in process mode, then we need to handshake with
	 * that process before switching. Essentially, we store where that
	 * vt wants to switch to and wait for it to tell us when it's done
	 * (via VT_RELDISP ioctl).
	 *
	 * We also check to see if the controlling process still exists.
	 * If it doesn't, we reset this vt to auto mode and continue.
	 * This is a cheap way to track process control. The worst thing
	 * that can happen is: we send a signal to a process, it dies, and
	 * the switch gets "lost" waiting for a response; hopefully, the
	 * user will try again, we'll detect the process is gone (unless
	 * the user waits just the right amount of time :-) and revert the
	 * vt to auto control.
	 */
	vc = vc_cons[fg_console].d;
	if (vc->vt_mode.mode == VT_PROCESS) {
		/*
		 * Send the signal as privileged - kill_pid() will
		 * tell us if the process has gone or something else
		 * is awry.
		 *
		 * We need to set vt_newvt *before* sending the signal or we
		 * have a race.
		 */
		vc->vt_newvt = new_vc->vc_num;
		if (kill_pid(vc->vt_pid, vc->vt_mode.relsig, 1) == 0) {
			/*
			 * It worked. Mark the vt to switch to and
			 * return. The process needs to send us a
			 * VT_RELDISP ioctl to complete the switch.
			 */
			return;
		}

		/*
		 * The controlling process has died, so we revert back to
		 * normal operation. In this case, we'll also change back
		 * to KD_TEXT mode. I'm not sure if this is strictly correct
		 * but it saves the agony when the X server dies and the screen
		 * remains blanked due to KD_GRAPHICS! It would be nice to do
		 * this outside of VT_PROCESS but there is no single process
		 * to account for and tracking tty count may be undesirable.
		 */
		reset_vc(vc);

		/*
		 * Fall through to normal (VT_AUTO) handling of the switch...
		 */
	}

	/*
	 * Ignore all switches in KD_GRAPHICS+VT_AUTO mode
	 */
	if (vc->vc_mode == KD_GRAPHICS)
		return;

	complete_change_console(new_vc);
}

/* Perform a kernel triggered VT switch for suspend/resume */

static int disable_vt_switch;

int vt_move_to_console(unsigned int vt, int alloc)
{
	int prev;

	console_lock();
	/* Graphics mode - up to X */
	if (disable_vt_switch) {
		console_unlock();
		return 0;
	}
	prev = fg_console;

	if (alloc && vc_allocate(vt)) {
		/* we can't have a free VC for now. Too bad,
		 * we don't want to mess the screen for now. */
		console_unlock();
		return -ENOSPC;
	}

	if (set_console(vt)) {
		/*
		 * We're unable to switch to the SUSPEND_CONSOLE.
		 * Let the calling function know so it can decide
		 * what to do.
		 */
		console_unlock();
		return -EIO;
	}
	console_unlock();
	if (vt_waitactive(vt + 1)) {
		pr_debug("Suspend: Can't switch VCs.");
		return -EINTR;
	}
	return prev;
}

/*
 * Normally during a suspend, we allocate a new console and switch to it.
 * When we resume, we switch back to the original console.  This switch
 * can be slow, so on systems where the framebuffer can handle restoration
 * of video registers anyways, there's little point in doing the console
 * switch.  This function allows you to disable it by passing it '0'.
 */
void pm_set_vt_switch(int do_switch)
{
	console_lock();
	disable_vt_switch = !do_switch;
	console_unlock();
}
EXPORT_SYMBOL(pm_set_vt_switch);<|MERGE_RESOLUTION|>--- conflicted
+++ resolved
@@ -251,20 +251,6 @@
  */
 static int vt_kdsetmode(struct vc_data *vc, unsigned long mode)
 {
-<<<<<<< HEAD
-	struct vc_data *vc = NULL;
-	int ret = 0;
-
-	console_lock();
-	if (vt_busy(vc_num))
-		ret = -EBUSY;
-	else if (vc_num)
-		vc = vc_deallocate(vc_num);
-	console_unlock();
-
-	if (vc && vc_num >= MIN_NR_CONSOLES)
-		tty_port_put(&vc->port);
-=======
 	switch (mode) {
 	case KD_GRAPHICS:
 		break;
@@ -277,7 +263,6 @@
 	default:
 		return -EINVAL;
 	}
->>>>>>> c1084c27
 
 	if (vc->vc_mode == mode)
 		return 0;
@@ -286,20 +271,6 @@
 	if (vc->vc_num != fg_console)
 		return 0;
 
-<<<<<<< HEAD
-	console_lock();
-	for (i = 1; i < MAX_NR_CONSOLES; i++)
-		if (!vt_busy(i))
-			vc[i] = vc_deallocate(i);
-		else
-			vc[i] = NULL;
-	console_unlock();
-
-	for (i = 1; i < MAX_NR_CONSOLES; i++) {
-		if (vc[i] && i >= MIN_NR_CONSOLES)
-			tty_port_put(&vc[i]->port);
-	}
-=======
 	/* explicitly blank/unblank the screen if switching modes */
 	if (mode == KD_TEXT)
 		do_unblank_screen(1);
@@ -307,36 +278,16 @@
 		do_blank_screen(1);
 
 	return 0;
->>>>>>> c1084c27
 }
 
 static int vt_k_ioctl(struct tty_struct *tty, unsigned int cmd,
 		unsigned long arg, bool perm)
 {
 	struct vc_data *vc = tty->driver_data;
-<<<<<<< HEAD
-	struct console_font_op op;	/* used in multiple places here */
-	unsigned int console = vc->vc_num;
-	unsigned char ucval;
-	unsigned int uival;
-	void __user *up = (void __user *)arg;
-	int i, perm;
-	int ret = 0;
-
-	/*
-	 * To have permissions to do most of the vt ioctls, we either have
-	 * to be the owner of the tty, or have CAP_SYS_TTY_CONFIG.
-	 */
-	perm = 0;
-	if (current->signal->tty == tty || capable(CAP_SYS_TTY_CONFIG))
-		perm = 1;
- 
-=======
 	void __user *up = (void __user *)arg;
 	unsigned int console = vc->vc_num;
 	int ret;
 
->>>>>>> c1084c27
 	switch (cmd) {
 	case KIOCSOUND:
 		if (!perm)
@@ -858,20 +809,6 @@
 		unsigned short state, mask;
 
 		if (put_user(fg_console + 1, &vtstat->v_active))
-<<<<<<< HEAD
-			ret = -EFAULT;
-		else {
-			state = 1;	/* /dev/tty0 is always open */
-			console_lock(); /* required by vt_in_use() */
-			for (i = 0, mask = 2; i < MAX_NR_CONSOLES && mask;
-							++i, mask <<= 1)
-				if (vt_in_use(i))
-					state |= mask;
-			console_unlock();
-			ret = put_user(state, &vtstat->v_state);
-		}
-		break;
-=======
 			return -EFAULT;
 
 		state = 1;	/* /dev/tty0 is always open */
@@ -882,7 +819,6 @@
 				state |= mask;
 		console_unlock();
 		return put_user(state, &vtstat->v_state);
->>>>>>> c1084c27
 	}
 
 	/*
@@ -894,13 +830,8 @@
 			if (!vt_in_use(i))
 				break;
 		console_unlock();
-<<<<<<< HEAD
-		uival = i < MAX_NR_CONSOLES ? (i+1) : -1;
-		goto setint;		 
-=======
 		i = i < MAX_NR_CONSOLES ? (i+1) : -1;
 		return put_user(i, (int __user *)arg);
->>>>>>> c1084c27
 
 	/*
 	 * ioctl(fd, VT_ACTIVATE, num) will cause us to switch to vt # num,
@@ -983,74 +914,6 @@
 		if (get_user(ll, &vtsizes->v_rows) ||
 		    get_user(cc, &vtsizes->v_cols))
 			return -EFAULT;
-<<<<<<< HEAD
-		/* FIXME: Should check the copies properly */
-		if (!v.v_vlin)
-			v.v_vlin = vc->vc_scan_lines;
-		if (v.v_clin) {
-			int rows = v.v_vlin/v.v_clin;
-			if (v.v_rows != rows) {
-				if (v.v_rows) /* Parameters don't add up */
-					return -EINVAL;
-				v.v_rows = rows;
-			}
-		}
-		if (v.v_vcol && v.v_ccol) {
-			int cols = v.v_vcol/v.v_ccol;
-			if (v.v_cols != cols) {
-				if (v.v_cols)
-					return -EINVAL;
-				v.v_cols = cols;
-			}
-		}
-
-		if (v.v_clin > 32)
-			return -EINVAL;
-
-		for (i = 0; i < MAX_NR_CONSOLES; i++) {
-			struct vc_data *vcp;
-
-			if (!vc_cons[i].d)
-				continue;
-			console_lock();
-			vcp = vc_cons[i].d;
-			if (vcp) {
-				int ret;
-				int save_scan_lines = vcp->vc_scan_lines;
-				int save_font_height = vcp->vc_font.height;
-
-				if (v.v_vlin)
-					vcp->vc_scan_lines = v.v_vlin;
-				if (v.v_clin)
-					vcp->vc_font.height = v.v_clin;
-				vcp->vc_resize_user = 1;
-				ret = vc_resize(vcp, v.v_cols, v.v_rows);
-				if (ret) {
-					vcp->vc_scan_lines = save_scan_lines;
-					vcp->vc_font.height = save_font_height;
-					console_unlock();
-					return ret;
-				}
-			}
-			console_unlock();
-		}
-		break;
-	}
-
-	case PIO_FONT: {
-		if (!perm)
-			return -EPERM;
-		op.op = KD_FONT_OP_SET;
-		op.flags = KD_FONT_FLAG_OLD | KD_FONT_FLAG_DONT_RECALC;	/* Compatibility */
-		op.width = 8;
-		op.height = 0;
-		op.charcount = 256;
-		op.data = up;
-		ret = con_font_op(vc_cons[fg_console].d, &op);
-		break;
-	}
-=======
->>>>>>> c1084c27
 
 		console_lock();
 		for (i = 0; i < MAX_NR_CONSOLES; i++) {
