/*
 *  Driver core for serial ports
 *
 *  Based on drivers/char/serial.c, by Linus Torvalds, Theodore Ts'o.
 *
 *  Copyright 1999 ARM Limited
 *  Copyright (C) 2000-2001 Deep Blue Solutions Ltd.
 *
 * This program is free software; you can redistribute it and/or modify
 * it under the terms of the GNU General Public License as published by
 * the Free Software Foundation; either version 2 of the License, or
 * (at your option) any later version.
 *
 * This program is distributed in the hope that it will be useful,
 * but WITHOUT ANY WARRANTY; without even the implied warranty of
 * MERCHANTABILITY or FITNESS FOR A PARTICULAR PURPOSE.  See the
 * GNU General Public License for more details.
 *
 * You should have received a copy of the GNU General Public License
 * along with this program; if not, write to the Free Software
 * Foundation, Inc., 59 Temple Place, Suite 330, Boston, MA  02111-1307  USA
 */
#include <linux/module.h>
#include <linux/tty.h>
#include <linux/tty_flip.h>
#include <linux/slab.h>
#include <linux/init.h>
#include <linux/console.h>
#include <linux/of.h>
#include <linux/proc_fs.h>
#include <linux/seq_file.h>
#include <linux/device.h>
#include <linux/serial.h> /* for serial_state and serial_icounter_struct */
#include <linux/serial_core.h>
#include <linux/delay.h>
#include <linux/mutex.h>

#include <asm/irq.h>
#include <asm/uaccess.h>

/*
 * This is used to lock changes in serial line configuration.
 */
static DEFINE_MUTEX(port_mutex);

/*
 * lockdep: port->lock is initialized in two places, but we
 *          want only one lock-class:
 */
static struct lock_class_key port_lock_key;

#define HIGH_BITS_OFFSET	((sizeof(long)-sizeof(int))*8)

static void uart_change_speed(struct tty_struct *tty, struct uart_state *state,
					struct ktermios *old_termios);
static void uart_wait_until_sent(struct tty_struct *tty, int timeout);
static void uart_change_pm(struct uart_state *state,
			   enum uart_pm_state pm_state);

static void uart_port_shutdown(struct tty_port *port);

static int uart_dcd_enabled(struct uart_port *uport)
{
	return !!(uport->status & UPSTAT_DCD_ENABLE);
}

static inline struct uart_port *uart_port_ref(struct uart_state *state)
{
	if (atomic_add_unless(&state->refcount, 1, 0))
		return state->uart_port;
	return NULL;
}

static inline void uart_port_deref(struct uart_port *uport)
{
	if (uport && atomic_dec_and_test(&uport->state->refcount))
		wake_up(&uport->state->remove_wait);
}

#define uart_port_lock(state, flags)					\
	({								\
		struct uart_port *__uport = uart_port_ref(state);	\
		if (__uport)						\
			spin_lock_irqsave(&__uport->lock, flags);	\
		__uport;						\
	})

#define uart_port_unlock(uport, flags)					\
	({								\
		struct uart_port *__uport = uport;			\
		if (__uport)						\
			spin_unlock_irqrestore(&__uport->lock, flags);	\
		uart_port_deref(__uport);				\
	})

static inline struct uart_port *uart_port_check(struct uart_state *state)
{
	lockdep_assert_held(&state->port.mutex);
	return state->uart_port;
}

/*
 * This routine is used by the interrupt handler to schedule processing in
 * the software interrupt portion of the driver.
 */
void uart_write_wakeup(struct uart_port *port)
{
	struct uart_state *state = port->state;
	/*
	 * This means you called this function _after_ the port was
	 * closed.  No cookie for you.
	 */
	BUG_ON(!state);
	tty_port_tty_wakeup(&state->port);
}

static void uart_stop(struct tty_struct *tty)
{
	struct uart_state *state = tty->driver_data;
	struct uart_port *port;
	unsigned long flags;

	port = uart_port_lock(state, flags);
	if (port)
		port->ops->stop_tx(port);
	uart_port_unlock(port, flags);
}

static void __uart_start(struct tty_struct *tty)
{
	struct uart_state *state = tty->driver_data;
	struct uart_port *port = state->uart_port;

	if (port && !uart_tx_stopped(port))
		port->ops->start_tx(port);
}

static void uart_start(struct tty_struct *tty)
{
	struct uart_state *state = tty->driver_data;
	struct uart_port *port;
	unsigned long flags;

	port = uart_port_lock(state, flags);
	__uart_start(tty);
	uart_port_unlock(port, flags);
}

static void
uart_update_mctrl(struct uart_port *port, unsigned int set, unsigned int clear)
{
	unsigned long flags;
	unsigned int old;

	spin_lock_irqsave(&port->lock, flags);
	old = port->mctrl;
	port->mctrl = (old & ~clear) | set;
	if (old != port->mctrl)
		port->ops->set_mctrl(port, port->mctrl);
	spin_unlock_irqrestore(&port->lock, flags);
}

#define uart_set_mctrl(port, set)	uart_update_mctrl(port, set, 0)
#define uart_clear_mctrl(port, clear)	uart_update_mctrl(port, 0, clear)

/*
 * Startup the port.  This will be called once per open.  All calls
 * will be serialised by the per-port mutex.
 */
static int uart_port_startup(struct tty_struct *tty, struct uart_state *state,
		int init_hw)
{
	struct uart_port *uport = uart_port_check(state);
	unsigned long page;
	int retval = 0;

	if (uport->type == PORT_UNKNOWN)
		return 1;

	/*
	 * Make sure the device is in D0 state.
	 */
	uart_change_pm(state, UART_PM_STATE_ON);

	/*
	 * Initialise and allocate the transmit and temporary
	 * buffer.
	 */
	if (!state->xmit.buf) {
		/* This is protected by the per port mutex */
		page = get_zeroed_page(GFP_KERNEL);
		if (!page)
			return -ENOMEM;

		state->xmit.buf = (unsigned char *) page;
		uart_circ_clear(&state->xmit);
	}

	retval = uport->ops->startup(uport);
	if (retval == 0) {
		if (uart_console(uport) && uport->cons->cflag) {
			tty->termios.c_cflag = uport->cons->cflag;
			uport->cons->cflag = 0;
		}
		/*
		 * Initialise the hardware port settings.
		 */
		uart_change_speed(tty, state, NULL);

		/*
		 * Setup the RTS and DTR signals once the
		 * port is open and ready to respond.
		 */
		if (init_hw && C_BAUD(tty))
			uart_set_mctrl(uport, TIOCM_RTS | TIOCM_DTR);
	}

	/*
	 * This is to allow setserial on this port. People may want to set
	 * port/irq/type and then reconfigure the port properly if it failed
	 * now.
	 */
	if (retval && capable(CAP_SYS_ADMIN))
		return 1;

	return retval;
}

static int uart_startup(struct tty_struct *tty, struct uart_state *state,
		int init_hw)
{
	struct tty_port *port = &state->port;
	int retval;

	if (tty_port_initialized(port))
		return 0;

	retval = uart_port_startup(tty, state, init_hw);
	if (retval)
		set_bit(TTY_IO_ERROR, &tty->flags);

	return retval;
}

/*
 * This routine will shutdown a serial port; interrupts are disabled, and
 * DTR is dropped if the hangup on close termio flag is on.  Calls to
 * uart_shutdown are serialised by the per-port semaphore.
 *
 * uport == NULL if uart_port has already been removed
 */
static void uart_shutdown(struct tty_struct *tty, struct uart_state *state)
{
	struct uart_port *uport = uart_port_check(state);
	struct tty_port *port = &state->port;

	/*
	 * Set the TTY IO error marker
	 */
	if (tty)
		set_bit(TTY_IO_ERROR, &tty->flags);

	if (tty_port_initialized(port)) {
		tty_port_set_initialized(port, 0);

		/*
		 * Turn off DTR and RTS early.
		 */
		if (uport && uart_console(uport) && tty)
			uport->cons->cflag = tty->termios.c_cflag;

		if (!tty || C_HUPCL(tty))
			uart_clear_mctrl(uport, TIOCM_DTR | TIOCM_RTS);

		uart_port_shutdown(port);
	}

	/*
	 * It's possible for shutdown to be called after suspend if we get
	 * a DCD drop (hangup) at just the right time.  Clear suspended bit so
	 * we don't try to resume a port that has been shutdown.
	 */
	tty_port_set_suspended(port, 0);

	/*
	 * Free the transmit buffer page.
	 */
	if (state->xmit.buf) {
		free_page((unsigned long)state->xmit.buf);
		state->xmit.buf = NULL;
	}
}

/**
 *	uart_update_timeout - update per-port FIFO timeout.
 *	@port:  uart_port structure describing the port
 *	@cflag: termios cflag value
 *	@baud:  speed of the port
 *
 *	Set the port FIFO timeout value.  The @cflag value should
 *	reflect the actual hardware settings.
 */
void
uart_update_timeout(struct uart_port *port, unsigned int cflag,
		    unsigned int baud)
{
	unsigned int bits;

	/* byte size and parity */
	switch (cflag & CSIZE) {
	case CS5:
		bits = 7;
		break;
	case CS6:
		bits = 8;
		break;
	case CS7:
		bits = 9;
		break;
	default:
		bits = 10;
		break; /* CS8 */
	}

	if (cflag & CSTOPB)
		bits++;
	if (cflag & PARENB)
		bits++;

	/*
	 * The total number of bits to be transmitted in the fifo.
	 */
	bits = bits * port->fifosize;

	/*
	 * Figure the timeout to send the above number of bits.
	 * Add .02 seconds of slop
	 */
	port->timeout = (HZ * bits) / baud + HZ/50;
}

EXPORT_SYMBOL(uart_update_timeout);

/**
 *	uart_get_baud_rate - return baud rate for a particular port
 *	@port: uart_port structure describing the port in question.
 *	@termios: desired termios settings.
 *	@old: old termios (or NULL)
 *	@min: minimum acceptable baud rate
 *	@max: maximum acceptable baud rate
 *
 *	Decode the termios structure into a numeric baud rate,
 *	taking account of the magic 38400 baud rate (with spd_*
 *	flags), and mapping the %B0 rate to 9600 baud.
 *
 *	If the new baud rate is invalid, try the old termios setting.
 *	If it's still invalid, we try 9600 baud.
 *
 *	Update the @termios structure to reflect the baud rate
 *	we're actually going to be using. Don't do this for the case
 *	where B0 is requested ("hang up").
 */
unsigned int
uart_get_baud_rate(struct uart_port *port, struct ktermios *termios,
		   struct ktermios *old, unsigned int min, unsigned int max)
{
	unsigned int try;
	unsigned int baud;
	unsigned int altbaud;
	int hung_up = 0;
	upf_t flags = port->flags & UPF_SPD_MASK;

	switch (flags) {
	case UPF_SPD_HI:
		altbaud = 57600;
		break;
	case UPF_SPD_VHI:
		altbaud = 115200;
		break;
	case UPF_SPD_SHI:
		altbaud = 230400;
		break;
	case UPF_SPD_WARP:
		altbaud = 460800;
		break;
	default:
		altbaud = 38400;
		break;
	}

	for (try = 0; try < 2; try++) {
		baud = tty_termios_baud_rate(termios);

		/*
		 * The spd_hi, spd_vhi, spd_shi, spd_warp kludge...
		 * Die! Die! Die!
		 */
		if (try == 0 && baud == 38400)
			baud = altbaud;

		/*
		 * Special case: B0 rate.
		 */
		if (baud == 0) {
			hung_up = 1;
			baud = 9600;
		}

		if (baud >= min && baud <= max)
			return baud;

		/*
		 * Oops, the quotient was zero.  Try again with
		 * the old baud rate if possible.
		 */
		termios->c_cflag &= ~CBAUD;
		if (old) {
			baud = tty_termios_baud_rate(old);
			if (!hung_up)
				tty_termios_encode_baud_rate(termios,
								baud, baud);
			old = NULL;
			continue;
		}

		/*
		 * As a last resort, if the range cannot be met then clip to
		 * the nearest chip supported rate.
		 */
		if (!hung_up) {
			if (baud <= min)
				tty_termios_encode_baud_rate(termios,
							min + 1, min + 1);
			else
				tty_termios_encode_baud_rate(termios,
							max - 1, max - 1);
		}
	}
	/* Should never happen */
	WARN_ON(1);
	return 0;
}

EXPORT_SYMBOL(uart_get_baud_rate);

/**
 *	uart_get_divisor - return uart clock divisor
 *	@port: uart_port structure describing the port.
 *	@baud: desired baud rate
 *
 *	Calculate the uart clock divisor for the port.
 */
unsigned int
uart_get_divisor(struct uart_port *port, unsigned int baud)
{
	unsigned int quot;

	/*
	 * Old custom speed handling.
	 */
	if (baud == 38400 && (port->flags & UPF_SPD_MASK) == UPF_SPD_CUST)
		quot = port->custom_divisor;
	else
		quot = DIV_ROUND_CLOSEST(port->uartclk, 16 * baud);

	return quot;
}

EXPORT_SYMBOL(uart_get_divisor);

/* Caller holds port mutex */
static void uart_change_speed(struct tty_struct *tty, struct uart_state *state,
					struct ktermios *old_termios)
{
	struct uart_port *uport = uart_port_check(state);
	struct ktermios *termios;
	int hw_stopped;

	/*
	 * If we have no tty, termios, or the port does not exist,
	 * then we can't set the parameters for this port.
	 */
	if (!tty || uport->type == PORT_UNKNOWN)
		return;

	termios = &tty->termios;
	uport->ops->set_termios(uport, termios, old_termios);

	/*
	 * Set modem status enables based on termios cflag
	 */
	spin_lock_irq(&uport->lock);
	if (termios->c_cflag & CRTSCTS)
		uport->status |= UPSTAT_CTS_ENABLE;
	else
		uport->status &= ~UPSTAT_CTS_ENABLE;

	if (termios->c_cflag & CLOCAL)
		uport->status &= ~UPSTAT_DCD_ENABLE;
	else
		uport->status |= UPSTAT_DCD_ENABLE;

	/* reset sw-assisted CTS flow control based on (possibly) new mode */
	hw_stopped = uport->hw_stopped;
	uport->hw_stopped = uart_softcts_mode(uport) &&
				!(uport->ops->get_mctrl(uport) & TIOCM_CTS);
	if (uport->hw_stopped) {
		if (!hw_stopped)
			uport->ops->stop_tx(uport);
	} else {
		if (hw_stopped)
			__uart_start(tty);
	}
	spin_unlock_irq(&uport->lock);
}

static int uart_put_char(struct tty_struct *tty, unsigned char c)
{
	struct uart_state *state = tty->driver_data;
	struct uart_port *port;
	struct circ_buf *circ;
	unsigned long flags;
	int ret = 0;

	circ = &state->xmit;
	if (!circ->buf)
		return 0;

	port = uart_port_lock(state, flags);
	if (port && uart_circ_chars_free(circ) != 0) {
		circ->buf[circ->head] = c;
		circ->head = (circ->head + 1) & (UART_XMIT_SIZE - 1);
		ret = 1;
	}
	uart_port_unlock(port, flags);
	return ret;
}

static void uart_flush_chars(struct tty_struct *tty)
{
	uart_start(tty);
}

static int uart_write(struct tty_struct *tty,
					const unsigned char *buf, int count)
{
	struct uart_state *state = tty->driver_data;
	struct uart_port *port;
	struct circ_buf *circ;
	unsigned long flags;
	int c, ret = 0;

	/*
	 * This means you called this function _after_ the port was
	 * closed.  No cookie for you.
	 */
	if (!state) {
		WARN_ON(1);
		return -EL3HLT;
	}

	circ = &state->xmit;
	if (!circ->buf)
		return 0;

	port = uart_port_lock(state, flags);
	while (port) {
		c = CIRC_SPACE_TO_END(circ->head, circ->tail, UART_XMIT_SIZE);
		if (count < c)
			c = count;
		if (c <= 0)
			break;
		memcpy(circ->buf + circ->head, buf, c);
		circ->head = (circ->head + c) & (UART_XMIT_SIZE - 1);
		buf += c;
		count -= c;
		ret += c;
	}

	__uart_start(tty);
	uart_port_unlock(port, flags);
	return ret;
}

static int uart_write_room(struct tty_struct *tty)
{
	struct uart_state *state = tty->driver_data;
	struct uart_port *port;
	unsigned long flags;
	int ret;

	port = uart_port_lock(state, flags);
	ret = uart_circ_chars_free(&state->xmit);
	uart_port_unlock(port, flags);
	return ret;
}

static int uart_chars_in_buffer(struct tty_struct *tty)
{
	struct uart_state *state = tty->driver_data;
	struct uart_port *port;
	unsigned long flags;
	int ret;

	port = uart_port_lock(state, flags);
	ret = uart_circ_chars_pending(&state->xmit);
	uart_port_unlock(port, flags);
	return ret;
}

static void uart_flush_buffer(struct tty_struct *tty)
{
	struct uart_state *state = tty->driver_data;
	struct uart_port *port;
	unsigned long flags;

	/*
	 * This means you called this function _after_ the port was
	 * closed.  No cookie for you.
	 */
	if (!state) {
		WARN_ON(1);
		return;
	}

	pr_debug("uart_flush_buffer(%d) called\n", tty->index);

	port = uart_port_lock(state, flags);
	if (!port)
		return;
	uart_circ_clear(&state->xmit);
	if (port->ops->flush_buffer)
		port->ops->flush_buffer(port);
	uart_port_unlock(port, flags);
	tty_port_tty_wakeup(&state->port);
}

/*
 * This function is used to send a high-priority XON/XOFF character to
 * the device
 */
static void uart_send_xchar(struct tty_struct *tty, char ch)
{
	struct uart_state *state = tty->driver_data;
	struct uart_port *port;
	unsigned long flags;

	port = uart_port_ref(state);
	if (!port)
		return;

	if (port->ops->send_xchar)
		port->ops->send_xchar(port, ch);
	else {
		spin_lock_irqsave(&port->lock, flags);
		port->x_char = ch;
		if (ch)
			port->ops->start_tx(port);
		spin_unlock_irqrestore(&port->lock, flags);
	}
	uart_port_deref(port);
}

static void uart_throttle(struct tty_struct *tty)
{
	struct uart_state *state = tty->driver_data;
	struct uart_port *port;
	upstat_t mask = 0;

	port = uart_port_ref(state);
	if (!port)
		return;

	if (I_IXOFF(tty))
		mask |= UPSTAT_AUTOXOFF;
	if (C_CRTSCTS(tty))
		mask |= UPSTAT_AUTORTS;

	if (port->status & mask) {
		port->ops->throttle(port);
		mask &= ~port->status;
	}

	if (mask & UPSTAT_AUTORTS)
		uart_clear_mctrl(port, TIOCM_RTS);

	if (mask & UPSTAT_AUTOXOFF)
		uart_send_xchar(tty, STOP_CHAR(tty));

	uart_port_deref(port);
}

static void uart_unthrottle(struct tty_struct *tty)
{
	struct uart_state *state = tty->driver_data;
	struct uart_port *port;
	upstat_t mask = 0;

	port = uart_port_ref(state);
	if (!port)
		return;

	if (I_IXOFF(tty))
		mask |= UPSTAT_AUTOXOFF;
	if (C_CRTSCTS(tty))
		mask |= UPSTAT_AUTORTS;

	if (port->status & mask) {
		port->ops->unthrottle(port);
		mask &= ~port->status;
	}

	if (mask & UPSTAT_AUTORTS)
		uart_set_mctrl(port, TIOCM_RTS);

	if (mask & UPSTAT_AUTOXOFF)
		uart_send_xchar(tty, START_CHAR(tty));

	uart_port_deref(port);
}

static int uart_get_info(struct tty_port *port, struct serial_struct *retinfo)
{
	struct uart_state *state = container_of(port, struct uart_state, port);
	struct uart_port *uport;
	int ret = -ENODEV;

	memset(retinfo, 0, sizeof(*retinfo));

	/*
	 * Ensure the state we copy is consistent and no hardware changes
	 * occur as we go
	 */
	mutex_lock(&port->mutex);
	uport = uart_port_check(state);
	if (!uport)
		goto out;

	retinfo->type	    = uport->type;
	retinfo->line	    = uport->line;
	retinfo->port	    = uport->iobase;
	if (HIGH_BITS_OFFSET)
		retinfo->port_high = (long) uport->iobase >> HIGH_BITS_OFFSET;
	retinfo->irq		    = uport->irq;
	retinfo->flags	    = uport->flags;
	retinfo->xmit_fifo_size  = uport->fifosize;
	retinfo->baud_base	    = uport->uartclk / 16;
	retinfo->close_delay	    = jiffies_to_msecs(port->close_delay) / 10;
	retinfo->closing_wait    = port->closing_wait == ASYNC_CLOSING_WAIT_NONE ?
				ASYNC_CLOSING_WAIT_NONE :
				jiffies_to_msecs(port->closing_wait) / 10;
	retinfo->custom_divisor  = uport->custom_divisor;
	retinfo->hub6	    = uport->hub6;
	retinfo->io_type         = uport->iotype;
	retinfo->iomem_reg_shift = uport->regshift;
	retinfo->iomem_base      = (void *)(unsigned long)uport->mapbase;

	ret = 0;
out:
	mutex_unlock(&port->mutex);
	return ret;
}

static int uart_get_info_user(struct tty_port *port,
			 struct serial_struct __user *retinfo)
{
	struct serial_struct tmp;

	if (uart_get_info(port, &tmp) < 0)
		return -EIO;

	if (copy_to_user(retinfo, &tmp, sizeof(*retinfo)))
		return -EFAULT;
	return 0;
}

static int uart_set_info(struct tty_struct *tty, struct tty_port *port,
			 struct uart_state *state,
			 struct serial_struct *new_info)
{
	struct uart_port *uport = uart_port_check(state);
	unsigned long new_port;
	unsigned int change_irq, change_port, closing_wait;
	unsigned int old_custom_divisor, close_delay;
	upf_t old_flags, new_flags;
	int retval = 0;

	if (!uport)
		return -EIO;

	new_port = new_info->port;
	if (HIGH_BITS_OFFSET)
		new_port += (unsigned long) new_info->port_high << HIGH_BITS_OFFSET;

	new_info->irq = irq_canonicalize(new_info->irq);
	close_delay = msecs_to_jiffies(new_info->close_delay * 10);
	closing_wait = new_info->closing_wait == ASYNC_CLOSING_WAIT_NONE ?
			ASYNC_CLOSING_WAIT_NONE :
			msecs_to_jiffies(new_info->closing_wait * 10);


	change_irq  = !(uport->flags & UPF_FIXED_PORT)
		&& new_info->irq != uport->irq;

	/*
	 * Since changing the 'type' of the port changes its resource
	 * allocations, we should treat type changes the same as
	 * IO port changes.
	 */
	change_port = !(uport->flags & UPF_FIXED_PORT)
		&& (new_port != uport->iobase ||
		    (unsigned long)new_info->iomem_base != uport->mapbase ||
		    new_info->hub6 != uport->hub6 ||
		    new_info->io_type != uport->iotype ||
		    new_info->iomem_reg_shift != uport->regshift ||
		    new_info->type != uport->type);

	old_flags = uport->flags;
	new_flags = new_info->flags;
	old_custom_divisor = uport->custom_divisor;

	if (!capable(CAP_SYS_ADMIN)) {
		retval = -EPERM;
		if (change_irq || change_port ||
		    (new_info->baud_base != uport->uartclk / 16) ||
		    (close_delay != port->close_delay) ||
		    (closing_wait != port->closing_wait) ||
		    (new_info->xmit_fifo_size &&
		     new_info->xmit_fifo_size != uport->fifosize) ||
		    (((new_flags ^ old_flags) & ~UPF_USR_MASK) != 0))
			goto exit;
		uport->flags = ((uport->flags & ~UPF_USR_MASK) |
			       (new_flags & UPF_USR_MASK));
		uport->custom_divisor = new_info->custom_divisor;
		goto check_and_exit;
	}

	/*
	 * Ask the low level driver to verify the settings.
	 */
	if (uport->ops->verify_port)
		retval = uport->ops->verify_port(uport, new_info);

	if ((new_info->irq >= nr_irqs) || (new_info->irq < 0) ||
	    (new_info->baud_base < 9600))
		retval = -EINVAL;

	if (retval)
		goto exit;

	if (change_port || change_irq) {
		retval = -EBUSY;

		/*
		 * Make sure that we are the sole user of this port.
		 */
		if (tty_port_users(port) > 1)
			goto exit;

		/*
		 * We need to shutdown the serial port at the old
		 * port/type/irq combination.
		 */
		uart_shutdown(tty, state);
	}

	if (change_port) {
		unsigned long old_iobase, old_mapbase;
		unsigned int old_type, old_iotype, old_hub6, old_shift;

		old_iobase = uport->iobase;
		old_mapbase = uport->mapbase;
		old_type = uport->type;
		old_hub6 = uport->hub6;
		old_iotype = uport->iotype;
		old_shift = uport->regshift;

		/*
		 * Free and release old regions
		 */
		if (old_type != PORT_UNKNOWN && uport->ops->release_port)
			uport->ops->release_port(uport);

		uport->iobase = new_port;
		uport->type = new_info->type;
		uport->hub6 = new_info->hub6;
		uport->iotype = new_info->io_type;
		uport->regshift = new_info->iomem_reg_shift;
		uport->mapbase = (unsigned long)new_info->iomem_base;

		/*
		 * Claim and map the new regions
		 */
		if (uport->type != PORT_UNKNOWN && uport->ops->request_port) {
			retval = uport->ops->request_port(uport);
		} else {
			/* Always success - Jean II */
			retval = 0;
		}

		/*
		 * If we fail to request resources for the
		 * new port, try to restore the old settings.
		 */
		if (retval) {
			uport->iobase = old_iobase;
			uport->type = old_type;
			uport->hub6 = old_hub6;
			uport->iotype = old_iotype;
			uport->regshift = old_shift;
			uport->mapbase = old_mapbase;

			if (old_type != PORT_UNKNOWN) {
				retval = uport->ops->request_port(uport);
				/*
				 * If we failed to restore the old settings,
				 * we fail like this.
				 */
				if (retval)
					uport->type = PORT_UNKNOWN;

				/*
				 * We failed anyway.
				 */
				retval = -EBUSY;
			}

			/* Added to return the correct error -Ram Gupta */
			goto exit;
		}
	}

	if (change_irq)
		uport->irq      = new_info->irq;
	if (!(uport->flags & UPF_FIXED_PORT))
		uport->uartclk  = new_info->baud_base * 16;
	uport->flags            = (uport->flags & ~UPF_CHANGE_MASK) |
				 (new_flags & UPF_CHANGE_MASK);
	uport->custom_divisor   = new_info->custom_divisor;
	port->close_delay     = close_delay;
	port->closing_wait    = closing_wait;
	if (new_info->xmit_fifo_size)
		uport->fifosize = new_info->xmit_fifo_size;
	port->low_latency = (uport->flags & UPF_LOW_LATENCY) ? 1 : 0;

 check_and_exit:
	retval = 0;
	if (uport->type == PORT_UNKNOWN)
		goto exit;
	if (tty_port_initialized(port)) {
		if (((old_flags ^ uport->flags) & UPF_SPD_MASK) ||
		    old_custom_divisor != uport->custom_divisor) {
			/*
			 * If they're setting up a custom divisor or speed,
			 * instead of clearing it, then bitch about it. No
			 * need to rate-limit; it's CAP_SYS_ADMIN only.
			 */
			if (uport->flags & UPF_SPD_MASK) {
				dev_notice(uport->dev,
				       "%s sets custom speed on %s. This is deprecated.\n",
				      current->comm,
				      tty_name(port->tty));
			}
			uart_change_speed(tty, state, NULL);
		}
	} else {
		retval = uart_startup(tty, state, 1);
		if (retval > 0)
			retval = 0;
	}
 exit:
	return retval;
}

static int uart_set_info_user(struct tty_struct *tty, struct uart_state *state,
			 struct serial_struct __user *newinfo)
{
	struct serial_struct new_serial;
	struct tty_port *port = &state->port;
	int retval;

	if (copy_from_user(&new_serial, newinfo, sizeof(new_serial)))
		return -EFAULT;

	/*
	 * This semaphore protects port->count.  It is also
	 * very useful to prevent opens.  Also, take the
	 * port configuration semaphore to make sure that a
	 * module insertion/removal doesn't change anything
	 * under us.
	 */
	mutex_lock(&port->mutex);
	retval = uart_set_info(tty, port, state, &new_serial);
	mutex_unlock(&port->mutex);
	return retval;
}

/**
 *	uart_get_lsr_info	-	get line status register info
 *	@tty: tty associated with the UART
 *	@state: UART being queried
 *	@value: returned modem value
 */
static int uart_get_lsr_info(struct tty_struct *tty,
			struct uart_state *state, unsigned int __user *value)
{
	struct uart_port *uport = uart_port_check(state);
	unsigned int result;

	result = uport->ops->tx_empty(uport);

	/*
	 * If we're about to load something into the transmit
	 * register, we'll pretend the transmitter isn't empty to
	 * avoid a race condition (depending on when the transmit
	 * interrupt happens).
	 */
	if (uport->x_char ||
	    ((uart_circ_chars_pending(&state->xmit) > 0) &&
	     !uart_tx_stopped(uport)))
		result &= ~TIOCSER_TEMT;

	return put_user(result, value);
}

static int uart_tiocmget(struct tty_struct *tty)
{
	struct uart_state *state = tty->driver_data;
	struct tty_port *port = &state->port;
	struct uart_port *uport;
	int result = -EIO;

	mutex_lock(&port->mutex);
	uport = uart_port_check(state);
	if (!uport)
		goto out;

	if (!tty_io_error(tty)) {
		result = uport->mctrl;
		spin_lock_irq(&uport->lock);
		result |= uport->ops->get_mctrl(uport);
		spin_unlock_irq(&uport->lock);
	}
out:
	mutex_unlock(&port->mutex);
	return result;
}

static int
uart_tiocmset(struct tty_struct *tty, unsigned int set, unsigned int clear)
{
	struct uart_state *state = tty->driver_data;
	struct tty_port *port = &state->port;
	struct uart_port *uport;
	int ret = -EIO;

	mutex_lock(&port->mutex);
	uport = uart_port_check(state);
	if (!uport)
		goto out;

	if (!tty_io_error(tty)) {
		uart_update_mctrl(uport, set, clear);
		ret = 0;
	}
out:
	mutex_unlock(&port->mutex);
	return ret;
}

static int uart_break_ctl(struct tty_struct *tty, int break_state)
{
	struct uart_state *state = tty->driver_data;
	struct tty_port *port = &state->port;
	struct uart_port *uport;
	int ret = -EIO;

	mutex_lock(&port->mutex);
	uport = uart_port_check(state);
	if (!uport)
		goto out;

	if (uport->type != PORT_UNKNOWN)
		uport->ops->break_ctl(uport, break_state);
	ret = 0;
out:
	mutex_unlock(&port->mutex);
	return ret;
}

static int uart_do_autoconfig(struct tty_struct *tty,struct uart_state *state)
{
	struct tty_port *port = &state->port;
	struct uart_port *uport;
	int flags, ret;

	if (!capable(CAP_SYS_ADMIN))
		return -EPERM;

	/*
	 * Take the per-port semaphore.  This prevents count from
	 * changing, and hence any extra opens of the port while
	 * we're auto-configuring.
	 */
	if (mutex_lock_interruptible(&port->mutex))
		return -ERESTARTSYS;

	uport = uart_port_check(state);
	if (!uport) {
		ret = -EIO;
		goto out;
	}

	ret = -EBUSY;
	if (tty_port_users(port) == 1) {
		uart_shutdown(tty, state);

		/*
		 * If we already have a port type configured,
		 * we must release its resources.
		 */
		if (uport->type != PORT_UNKNOWN && uport->ops->release_port)
			uport->ops->release_port(uport);

		flags = UART_CONFIG_TYPE;
		if (uport->flags & UPF_AUTO_IRQ)
			flags |= UART_CONFIG_IRQ;

		/*
		 * This will claim the ports resources if
		 * a port is found.
		 */
		uport->ops->config_port(uport, flags);

		ret = uart_startup(tty, state, 1);
		if (ret > 0)
			ret = 0;
	}
out:
	mutex_unlock(&port->mutex);
	return ret;
}

static void uart_enable_ms(struct uart_port *uport)
{
	/*
	 * Force modem status interrupts on
	 */
	if (uport->ops->enable_ms)
		uport->ops->enable_ms(uport);
}

/*
 * Wait for any of the 4 modem inputs (DCD,RI,DSR,CTS) to change
 * - mask passed in arg for lines of interest
 *   (use |'ed TIOCM_RNG/DSR/CD/CTS for masking)
 * Caller should use TIOCGICOUNT to see which one it was
 *
 * FIXME: This wants extracting into a common all driver implementation
 * of TIOCMWAIT using tty_port.
 */
static int uart_wait_modem_status(struct uart_state *state, unsigned long arg)
{
	struct uart_port *uport;
	struct tty_port *port = &state->port;
	DECLARE_WAITQUEUE(wait, current);
	struct uart_icount cprev, cnow;
	int ret;

	/*
	 * note the counters on entry
	 */
	uport = uart_port_ref(state);
	if (!uport)
		return -EIO;
	spin_lock_irq(&uport->lock);
	memcpy(&cprev, &uport->icount, sizeof(struct uart_icount));
	uart_enable_ms(uport);
	spin_unlock_irq(&uport->lock);

	add_wait_queue(&port->delta_msr_wait, &wait);
	for (;;) {
		spin_lock_irq(&uport->lock);
		memcpy(&cnow, &uport->icount, sizeof(struct uart_icount));
		spin_unlock_irq(&uport->lock);

		set_current_state(TASK_INTERRUPTIBLE);

		if (((arg & TIOCM_RNG) && (cnow.rng != cprev.rng)) ||
		    ((arg & TIOCM_DSR) && (cnow.dsr != cprev.dsr)) ||
		    ((arg & TIOCM_CD)  && (cnow.dcd != cprev.dcd)) ||
		    ((arg & TIOCM_CTS) && (cnow.cts != cprev.cts))) {
			ret = 0;
			break;
		}

		schedule();

		/* see if a signal did it */
		if (signal_pending(current)) {
			ret = -ERESTARTSYS;
			break;
		}

		cprev = cnow;
	}
	__set_current_state(TASK_RUNNING);
	remove_wait_queue(&port->delta_msr_wait, &wait);
	uart_port_deref(uport);

	return ret;
}

/*
 * Get counter of input serial line interrupts (DCD,RI,DSR,CTS)
 * Return: write counters to the user passed counter struct
 * NB: both 1->0 and 0->1 transitions are counted except for
 *     RI where only 0->1 is counted.
 */
static int uart_get_icount(struct tty_struct *tty,
			  struct serial_icounter_struct *icount)
{
	struct uart_state *state = tty->driver_data;
	struct uart_icount cnow;
	struct uart_port *uport;

	uport = uart_port_ref(state);
	if (!uport)
		return -EIO;
	spin_lock_irq(&uport->lock);
	memcpy(&cnow, &uport->icount, sizeof(struct uart_icount));
	spin_unlock_irq(&uport->lock);
	uart_port_deref(uport);

	icount->cts         = cnow.cts;
	icount->dsr         = cnow.dsr;
	icount->rng         = cnow.rng;
	icount->dcd         = cnow.dcd;
	icount->rx          = cnow.rx;
	icount->tx          = cnow.tx;
	icount->frame       = cnow.frame;
	icount->overrun     = cnow.overrun;
	icount->parity      = cnow.parity;
	icount->brk         = cnow.brk;
	icount->buf_overrun = cnow.buf_overrun;

	return 0;
}

static int uart_get_rs485_config(struct uart_port *port,
			 struct serial_rs485 __user *rs485)
{
	unsigned long flags;
	struct serial_rs485 aux;

	spin_lock_irqsave(&port->lock, flags);
	aux = port->rs485;
	spin_unlock_irqrestore(&port->lock, flags);

	if (copy_to_user(rs485, &aux, sizeof(aux)))
		return -EFAULT;

	return 0;
}

static int uart_set_rs485_config(struct uart_port *port,
			 struct serial_rs485 __user *rs485_user)
{
	struct serial_rs485 rs485;
	int ret;
	unsigned long flags;

	if (!port->rs485_config)
		return -ENOIOCTLCMD;

	if (copy_from_user(&rs485, rs485_user, sizeof(*rs485_user)))
		return -EFAULT;

	spin_lock_irqsave(&port->lock, flags);
	ret = port->rs485_config(port, &rs485);
	spin_unlock_irqrestore(&port->lock, flags);
	if (ret)
		return ret;

	if (copy_to_user(rs485_user, &port->rs485, sizeof(port->rs485)))
		return -EFAULT;

	return 0;
}

/*
 * Called via sys_ioctl.  We can use spin_lock_irq() here.
 */
static int
uart_ioctl(struct tty_struct *tty, unsigned int cmd, unsigned long arg)
{
	struct uart_state *state = tty->driver_data;
	struct tty_port *port = &state->port;
	struct uart_port *uport;
	void __user *uarg = (void __user *)arg;
	int ret = -ENOIOCTLCMD;


	/*
	 * These ioctls don't rely on the hardware to be present.
	 */
	switch (cmd) {
	case TIOCGSERIAL:
		ret = uart_get_info_user(port, uarg);
		break;

	case TIOCSSERIAL:
		down_write(&tty->termios_rwsem);
		ret = uart_set_info_user(tty, state, uarg);
		up_write(&tty->termios_rwsem);
		break;

	case TIOCSERCONFIG:
		down_write(&tty->termios_rwsem);
		ret = uart_do_autoconfig(tty, state);
		up_write(&tty->termios_rwsem);
		break;

	case TIOCSERGWILD: /* obsolete */
	case TIOCSERSWILD: /* obsolete */
		ret = 0;
		break;
	}

	if (ret != -ENOIOCTLCMD)
		goto out;

	if (tty_io_error(tty)) {
		ret = -EIO;
		goto out;
	}

	/*
	 * The following should only be used when hardware is present.
	 */
	switch (cmd) {
	case TIOCMIWAIT:
		ret = uart_wait_modem_status(state, arg);
		break;
	}

	if (ret != -ENOIOCTLCMD)
		goto out;

	mutex_lock(&port->mutex);
	uport = uart_port_check(state);

	if (!uport || tty_io_error(tty)) {
		ret = -EIO;
		goto out_up;
	}

	/*
	 * All these rely on hardware being present and need to be
	 * protected against the tty being hung up.
	 */

	switch (cmd) {
	case TIOCSERGETLSR: /* Get line status register */
		ret = uart_get_lsr_info(tty, state, uarg);
		break;

	case TIOCGRS485:
		ret = uart_get_rs485_config(uport, uarg);
		break;

	case TIOCSRS485:
		ret = uart_set_rs485_config(uport, uarg);
		break;
	default:
		if (uport->ops->ioctl)
			ret = uport->ops->ioctl(uport, cmd, arg);
		break;
	}
out_up:
	mutex_unlock(&port->mutex);
out:
	return ret;
}

static void uart_set_ldisc(struct tty_struct *tty)
{
	struct uart_state *state = tty->driver_data;
	struct uart_port *uport;

	mutex_lock(&state->port.mutex);
	uport = uart_port_check(state);
	if (uport && uport->ops->set_ldisc)
		uport->ops->set_ldisc(uport, &tty->termios);
	mutex_unlock(&state->port.mutex);
}

static void uart_set_termios(struct tty_struct *tty,
						struct ktermios *old_termios)
{
	struct uart_state *state = tty->driver_data;
	struct uart_port *uport;
	unsigned int cflag = tty->termios.c_cflag;
	unsigned int iflag_mask = IGNBRK|BRKINT|IGNPAR|PARMRK|INPCK;
	bool sw_changed = false;

	mutex_lock(&state->port.mutex);
	uport = uart_port_check(state);
	if (!uport)
		goto out;

	/*
	 * Drivers doing software flow control also need to know
	 * about changes to these input settings.
	 */
	if (uport->flags & UPF_SOFT_FLOW) {
		iflag_mask |= IXANY|IXON|IXOFF;
		sw_changed =
		   tty->termios.c_cc[VSTART] != old_termios->c_cc[VSTART] ||
		   tty->termios.c_cc[VSTOP] != old_termios->c_cc[VSTOP];
	}

	/*
	 * These are the bits that are used to setup various
	 * flags in the low level driver. We can ignore the Bfoo
	 * bits in c_cflag; c_[io]speed will always be set
	 * appropriately by set_termios() in tty_ioctl.c
	 */
	if ((cflag ^ old_termios->c_cflag) == 0 &&
	    tty->termios.c_ospeed == old_termios->c_ospeed &&
	    tty->termios.c_ispeed == old_termios->c_ispeed &&
	    ((tty->termios.c_iflag ^ old_termios->c_iflag) & iflag_mask) == 0 &&
	    !sw_changed) {
		goto out;
	}

	uart_change_speed(tty, state, old_termios);
	/* reload cflag from termios; port driver may have overriden flags */
	cflag = tty->termios.c_cflag;

	/* Handle transition to B0 status */
	if ((old_termios->c_cflag & CBAUD) && !(cflag & CBAUD))
		uart_clear_mctrl(uport, TIOCM_RTS | TIOCM_DTR);
	/* Handle transition away from B0 status */
	else if (!(old_termios->c_cflag & CBAUD) && (cflag & CBAUD)) {
		unsigned int mask = TIOCM_DTR;
		if (!(cflag & CRTSCTS) || !tty_throttled(tty))
			mask |= TIOCM_RTS;
		uart_set_mctrl(uport, mask);
	}
out:
	mutex_unlock(&state->port.mutex);
}

/*
 * Calls to uart_close() are serialised via the tty_lock in
 *   drivers/tty/tty_io.c:tty_release()
 *   drivers/tty/tty_io.c:do_tty_hangup()
 */
static void uart_close(struct tty_struct *tty, struct file *filp)
{
	struct uart_state *state = tty->driver_data;
	struct tty_port *port;

	if (!state) {
		struct uart_driver *drv = tty->driver->driver_state;

		state = drv->state + tty->index;
		port = &state->port;
		spin_lock_irq(&port->lock);
		--port->count;
		spin_unlock_irq(&port->lock);
		return;
	}

	port = &state->port;
	pr_debug("uart_close(%d) called\n", tty->index);

	tty_port_close(tty->port, tty, filp);
}

static void uart_tty_port_shutdown(struct tty_port *port)
{
	struct uart_state *state = container_of(port, struct uart_state, port);
	struct uart_port *uport = uart_port_check(state);

	/*
	 * At this point, we stop accepting input.  To do this, we
	 * disable the receive line status interrupts.
	 */
	if (WARN(!uport, "detached port still initialized!\n"))
		return;

<<<<<<< HEAD
	mutex_lock(&port->mutex);
	uart_shutdown(tty, state);
	tty_port_tty_set(port, NULL);

	spin_lock_irqsave(&port->lock, flags);
=======
	spin_lock_irq(&uport->lock);
	uport->ops->stop_rx(uport);
	spin_unlock_irq(&uport->lock);
>>>>>>> f2ed3bfc

	uart_port_shutdown(port);

	/*
	 * It's possible for shutdown to be called after suspend if we get
	 * a DCD drop (hangup) at just the right time.  Clear suspended bit so
	 * we don't try to resume a port that has been shutdown.
	 */
	tty_port_set_suspended(port, 0);

	uart_change_pm(state, UART_PM_STATE_OFF);

<<<<<<< HEAD
	tty_ldisc_flush(tty);
	tty->closing = 0;
=======
>>>>>>> f2ed3bfc
}

static void uart_wait_until_sent(struct tty_struct *tty, int timeout)
{
	struct uart_state *state = tty->driver_data;
	struct uart_port *port;
	unsigned long char_time, expire;

	port = uart_port_ref(state);
	if (!port || port->type == PORT_UNKNOWN || port->fifosize == 0) {
		uart_port_deref(port);
		return;
	}

	/*
	 * Set the check interval to be 1/5 of the estimated time to
	 * send a single character, and make it at least 1.  The check
	 * interval should also be less than the timeout.
	 *
	 * Note: we have to use pretty tight timings here to satisfy
	 * the NIST-PCTS.
	 */
	char_time = (port->timeout - HZ/50) / port->fifosize;
	char_time = char_time / 5;
	if (char_time == 0)
		char_time = 1;
	if (timeout && timeout < char_time)
		char_time = timeout;

	/*
	 * If the transmitter hasn't cleared in twice the approximate
	 * amount of time to send the entire FIFO, it probably won't
	 * ever clear.  This assumes the UART isn't doing flow
	 * control, which is currently the case.  Hence, if it ever
	 * takes longer than port->timeout, this is probably due to a
	 * UART bug of some kind.  So, we clamp the timeout parameter at
	 * 2*port->timeout.
	 */
	if (timeout == 0 || timeout > 2 * port->timeout)
		timeout = 2 * port->timeout;

	expire = jiffies + timeout;

	pr_debug("uart_wait_until_sent(%d), jiffies=%lu, expire=%lu...\n",
		port->line, jiffies, expire);

	/*
	 * Check whether the transmitter is empty every 'char_time'.
	 * 'timeout' / 'expire' give us the maximum amount of time
	 * we wait.
	 */
	while (!port->ops->tx_empty(port)) {
		msleep_interruptible(jiffies_to_msecs(char_time));
		if (signal_pending(current))
			break;
		if (time_after(jiffies, expire))
			break;
	}
	uart_port_deref(port);
}

/*
 * Calls to uart_hangup() are serialised by the tty_lock in
 *   drivers/tty/tty_io.c:do_tty_hangup()
 * This runs from a workqueue and can sleep for a _short_ time only.
 */
static void uart_hangup(struct tty_struct *tty)
{
	struct uart_state *state = tty->driver_data;
	struct tty_port *port = &state->port;
	struct uart_port *uport;
	unsigned long flags;

	pr_debug("uart_hangup(%d)\n", tty->index);

	mutex_lock(&port->mutex);
	uport = uart_port_check(state);
	WARN(!uport, "hangup of detached port!\n");

	if (tty_port_active(port)) {
		uart_flush_buffer(tty);
		uart_shutdown(tty, state);
		spin_lock_irqsave(&port->lock, flags);
		port->count = 0;
		spin_unlock_irqrestore(&port->lock, flags);
		tty_port_set_active(port, 0);
		tty_port_tty_set(port, NULL);
		if (uport && !uart_console(uport))
			uart_change_pm(state, UART_PM_STATE_OFF);
		wake_up_interruptible(&port->open_wait);
		wake_up_interruptible(&port->delta_msr_wait);
	}
	mutex_unlock(&port->mutex);
}

/* uport == NULL if uart_port has already been removed */
static void uart_port_shutdown(struct tty_port *port)
{
	struct uart_state *state = container_of(port, struct uart_state, port);
	struct uart_port *uport = uart_port_check(state);

	/*
	 * clear delta_msr_wait queue to avoid mem leaks: we may free
	 * the irq here so the queue might never be woken up.  Note
	 * that we won't end up waiting on delta_msr_wait again since
	 * any outstanding file descriptors should be pointing at
	 * hung_up_tty_fops now.
	 */
	wake_up_interruptible(&port->delta_msr_wait);

	/*
	 * Free the IRQ and disable the port.
	 */
	if (uport)
		uport->ops->shutdown(uport);

	/*
	 * Ensure that the IRQ handler isn't running on another CPU.
	 */
	if (uport)
		synchronize_irq(uport->irq);
}

static int uart_carrier_raised(struct tty_port *port)
{
	struct uart_state *state = container_of(port, struct uart_state, port);
	struct uart_port *uport;
	int mctrl;

	uport = uart_port_ref(state);
	/*
	 * Should never observe uport == NULL since checks for hangup should
	 * abort the tty_port_block_til_ready() loop before checking for carrier
	 * raised -- but report carrier raised if it does anyway so open will
	 * continue and not sleep
	 */
	if (WARN_ON(!uport))
		return 1;
	spin_lock_irq(&uport->lock);
	uart_enable_ms(uport);
	mctrl = uport->ops->get_mctrl(uport);
	spin_unlock_irq(&uport->lock);
	uart_port_deref(uport);
	if (mctrl & TIOCM_CAR)
		return 1;
	return 0;
}

static void uart_dtr_rts(struct tty_port *port, int onoff)
{
	struct uart_state *state = container_of(port, struct uart_state, port);
	struct uart_port *uport;

	uport = uart_port_ref(state);
	if (!uport)
		return;

	if (onoff)
		uart_set_mctrl(uport, TIOCM_DTR | TIOCM_RTS);
	else
		uart_clear_mctrl(uport, TIOCM_DTR | TIOCM_RTS);

	uart_port_deref(uport);
}

/*
 * Calls to uart_open are serialised by the tty_lock in
 *   drivers/tty/tty_io.c:tty_open()
 * Note that if this fails, then uart_close() _will_ be called.
 *
 * In time, we want to scrap the "opening nonpresent ports"
 * behaviour and implement an alternative way for setserial
 * to set base addresses/ports/types.  This will allow us to
 * get rid of a certain amount of extra tests.
 */
static int uart_open(struct tty_struct *tty, struct file *filp)
{
	struct uart_driver *drv = tty->driver->driver_state;
	int retval, line = tty->index;
	struct uart_state *state = drv->state + line;

	tty->driver_data = state;

	retval = tty_port_open(&state->port, tty, filp);
	if (retval > 0)
		retval = 0;

	return retval;
}

static int uart_port_activate(struct tty_port *port, struct tty_struct *tty)
{
	struct uart_state *state = container_of(port, struct uart_state, port);
	struct uart_port *uport;

	uport = uart_port_check(state);
	if (!uport || uport->flags & UPF_DEAD)
		return -ENXIO;

	port->low_latency = (uport->flags & UPF_LOW_LATENCY) ? 1 : 0;

	/*
	 * Start up the serial port.
	 */
	return uart_startup(tty, state, 0);
}

static const char *uart_type(struct uart_port *port)
{
	const char *str = NULL;

	if (port->ops->type)
		str = port->ops->type(port);

	if (!str)
		str = "unknown";

	return str;
}

#ifdef CONFIG_PROC_FS

static void uart_line_info(struct seq_file *m, struct uart_driver *drv, int i)
{
	struct uart_state *state = drv->state + i;
	struct tty_port *port = &state->port;
	enum uart_pm_state pm_state;
	struct uart_port *uport;
	char stat_buf[32];
	unsigned int status;
	int mmio;

	mutex_lock(&port->mutex);
	uport = uart_port_check(state);
	if (!uport)
		goto out;

	mmio = uport->iotype >= UPIO_MEM;
	seq_printf(m, "%d: uart:%s %s%08llX irq:%d",
			uport->line, uart_type(uport),
			mmio ? "mmio:0x" : "port:",
			mmio ? (unsigned long long)uport->mapbase
			     : (unsigned long long)uport->iobase,
			uport->irq);

	if (uport->type == PORT_UNKNOWN) {
		seq_putc(m, '\n');
		goto out;
	}

	if (capable(CAP_SYS_ADMIN)) {
		pm_state = state->pm_state;
		if (pm_state != UART_PM_STATE_ON)
			uart_change_pm(state, UART_PM_STATE_ON);
		spin_lock_irq(&uport->lock);
		status = uport->ops->get_mctrl(uport);
		spin_unlock_irq(&uport->lock);
		if (pm_state != UART_PM_STATE_ON)
			uart_change_pm(state, pm_state);

		seq_printf(m, " tx:%d rx:%d",
				uport->icount.tx, uport->icount.rx);
		if (uport->icount.frame)
			seq_printf(m, " fe:%d",	uport->icount.frame);
		if (uport->icount.parity)
			seq_printf(m, " pe:%d",	uport->icount.parity);
		if (uport->icount.brk)
			seq_printf(m, " brk:%d", uport->icount.brk);
		if (uport->icount.overrun)
			seq_printf(m, " oe:%d", uport->icount.overrun);

#define INFOBIT(bit, str) \
	if (uport->mctrl & (bit)) \
		strncat(stat_buf, (str), sizeof(stat_buf) - \
			strlen(stat_buf) - 2)
#define STATBIT(bit, str) \
	if (status & (bit)) \
		strncat(stat_buf, (str), sizeof(stat_buf) - \
		       strlen(stat_buf) - 2)

		stat_buf[0] = '\0';
		stat_buf[1] = '\0';
		INFOBIT(TIOCM_RTS, "|RTS");
		STATBIT(TIOCM_CTS, "|CTS");
		INFOBIT(TIOCM_DTR, "|DTR");
		STATBIT(TIOCM_DSR, "|DSR");
		STATBIT(TIOCM_CAR, "|CD");
		STATBIT(TIOCM_RNG, "|RI");
		if (stat_buf[0])
			stat_buf[0] = ' ';

		seq_puts(m, stat_buf);
	}
	seq_putc(m, '\n');
#undef STATBIT
#undef INFOBIT
out:
	mutex_unlock(&port->mutex);
}

static int uart_proc_show(struct seq_file *m, void *v)
{
	struct tty_driver *ttydrv = m->private;
	struct uart_driver *drv = ttydrv->driver_state;
	int i;

	seq_printf(m, "serinfo:1.0 driver%s%s revision:%s\n", "", "", "");
	for (i = 0; i < drv->nr; i++)
		uart_line_info(m, drv, i);
	return 0;
}

static int uart_proc_open(struct inode *inode, struct file *file)
{
	return single_open(file, uart_proc_show, PDE_DATA(inode));
}

static const struct file_operations uart_proc_fops = {
	.owner		= THIS_MODULE,
	.open		= uart_proc_open,
	.read		= seq_read,
	.llseek		= seq_lseek,
	.release	= single_release,
};
#endif

#if defined(CONFIG_SERIAL_CORE_CONSOLE) || defined(CONFIG_CONSOLE_POLL)
/**
 *	uart_console_write - write a console message to a serial port
 *	@port: the port to write the message
 *	@s: array of characters
 *	@count: number of characters in string to write
 *	@putchar: function to write character to port
 */
void uart_console_write(struct uart_port *port, const char *s,
			unsigned int count,
			void (*putchar)(struct uart_port *, int))
{
	unsigned int i;

	for (i = 0; i < count; i++, s++) {
		if (*s == '\n')
			putchar(port, '\r');
		putchar(port, *s);
	}
}
EXPORT_SYMBOL_GPL(uart_console_write);

/*
 *	Check whether an invalid uart number has been specified, and
 *	if so, search for the first available port that does have
 *	console support.
 */
struct uart_port * __init
uart_get_console(struct uart_port *ports, int nr, struct console *co)
{
	int idx = co->index;

	if (idx < 0 || idx >= nr || (ports[idx].iobase == 0 &&
				     ports[idx].membase == NULL))
		for (idx = 0; idx < nr; idx++)
			if (ports[idx].iobase != 0 ||
			    ports[idx].membase != NULL)
				break;

	co->index = idx;

	return ports + idx;
}

/**
 *	uart_parse_earlycon - Parse earlycon options
 *	@p:	  ptr to 2nd field (ie., just beyond '<name>,')
 *	@iotype:  ptr for decoded iotype (out)
 *	@addr:    ptr for decoded mapbase/iobase (out)
 *	@options: ptr for <options> field; NULL if not present (out)
 *
 *	Decodes earlycon kernel command line parameters of the form
 *	   earlycon=<name>,io|mmio|mmio16|mmio32|mmio32be|mmio32native,<addr>,<options>
 *	   console=<name>,io|mmio|mmio16|mmio32|mmio32be|mmio32native,<addr>,<options>
 *
 *	The optional form
 *	   earlycon=<name>,0x<addr>,<options>
 *	   console=<name>,0x<addr>,<options>
 *	is also accepted; the returned @iotype will be UPIO_MEM.
 *
 *	Returns 0 on success or -EINVAL on failure
 */
int uart_parse_earlycon(char *p, unsigned char *iotype, resource_size_t *addr,
			char **options)
{
	if (strncmp(p, "mmio,", 5) == 0) {
		*iotype = UPIO_MEM;
		p += 5;
	} else if (strncmp(p, "mmio16,", 7) == 0) {
		*iotype = UPIO_MEM16;
		p += 7;
	} else if (strncmp(p, "mmio32,", 7) == 0) {
		*iotype = UPIO_MEM32;
		p += 7;
	} else if (strncmp(p, "mmio32be,", 9) == 0) {
		*iotype = UPIO_MEM32BE;
		p += 9;
	} else if (strncmp(p, "mmio32native,", 13) == 0) {
		*iotype = IS_ENABLED(CONFIG_CPU_BIG_ENDIAN) ?
			UPIO_MEM32BE : UPIO_MEM32;
		p += 13;
	} else if (strncmp(p, "io,", 3) == 0) {
		*iotype = UPIO_PORT;
		p += 3;
	} else if (strncmp(p, "0x", 2) == 0) {
		*iotype = UPIO_MEM;
	} else {
		return -EINVAL;
	}

	/*
	 * Before you replace it with kstrtoull(), think about options separator
	 * (',') it will not tolerate
	 */
	*addr = simple_strtoull(p, NULL, 0);
	p = strchr(p, ',');
	if (p)
		p++;

	*options = p;
	return 0;
}
EXPORT_SYMBOL_GPL(uart_parse_earlycon);

/**
 *	uart_parse_options - Parse serial port baud/parity/bits/flow control.
 *	@options: pointer to option string
 *	@baud: pointer to an 'int' variable for the baud rate.
 *	@parity: pointer to an 'int' variable for the parity.
 *	@bits: pointer to an 'int' variable for the number of data bits.
 *	@flow: pointer to an 'int' variable for the flow control character.
 *
 *	uart_parse_options decodes a string containing the serial console
 *	options.  The format of the string is <baud><parity><bits><flow>,
 *	eg: 115200n8r
 */
void
uart_parse_options(char *options, int *baud, int *parity, int *bits, int *flow)
{
	char *s = options;

	*baud = simple_strtoul(s, NULL, 10);
	while (*s >= '0' && *s <= '9')
		s++;
	if (*s)
		*parity = *s++;
	if (*s)
		*bits = *s++ - '0';
	if (*s)
		*flow = *s;
}
EXPORT_SYMBOL_GPL(uart_parse_options);

/**
 *	uart_set_options - setup the serial console parameters
 *	@port: pointer to the serial ports uart_port structure
 *	@co: console pointer
 *	@baud: baud rate
 *	@parity: parity character - 'n' (none), 'o' (odd), 'e' (even)
 *	@bits: number of data bits
 *	@flow: flow control character - 'r' (rts)
 */
int
uart_set_options(struct uart_port *port, struct console *co,
		 int baud, int parity, int bits, int flow)
{
	struct ktermios termios;
	static struct ktermios dummy;

	/*
	 * Ensure that the serial console lock is initialised
	 * early.
	 * If this port is a console, then the spinlock is already
	 * initialised.
	 */
	if (!(uart_console(port) && (port->cons->flags & CON_ENABLED))) {
		spin_lock_init(&port->lock);
		lockdep_set_class(&port->lock, &port_lock_key);
	}

	memset(&termios, 0, sizeof(struct ktermios));

	termios.c_cflag |= CREAD | HUPCL | CLOCAL;
	tty_termios_encode_baud_rate(&termios, baud, baud);

	if (bits == 7)
		termios.c_cflag |= CS7;
	else
		termios.c_cflag |= CS8;

	switch (parity) {
	case 'o': case 'O':
		termios.c_cflag |= PARODD;
		/*fall through*/
	case 'e': case 'E':
		termios.c_cflag |= PARENB;
		break;
	}

	if (flow == 'r')
		termios.c_cflag |= CRTSCTS;

	/*
	 * some uarts on other side don't support no flow control.
	 * So we set * DTR in host uart to make them happy
	 */
	port->mctrl |= TIOCM_DTR;

	port->ops->set_termios(port, &termios, &dummy);
	/*
	 * Allow the setting of the UART parameters with a NULL console
	 * too:
	 */
	if (co)
		co->cflag = termios.c_cflag;

	return 0;
}
EXPORT_SYMBOL_GPL(uart_set_options);
#endif /* CONFIG_SERIAL_CORE_CONSOLE */

/**
 * uart_change_pm - set power state of the port
 *
 * @state: port descriptor
 * @pm_state: new state
 *
 * Locking: port->mutex has to be held
 */
static void uart_change_pm(struct uart_state *state,
			   enum uart_pm_state pm_state)
{
	struct uart_port *port = uart_port_check(state);

	if (state->pm_state != pm_state) {
		if (port && port->ops->pm)
			port->ops->pm(port, pm_state, state->pm_state);
		state->pm_state = pm_state;
	}
}

struct uart_match {
	struct uart_port *port;
	struct uart_driver *driver;
};

static int serial_match_port(struct device *dev, void *data)
{
	struct uart_match *match = data;
	struct tty_driver *tty_drv = match->driver->tty_driver;
	dev_t devt = MKDEV(tty_drv->major, tty_drv->minor_start) +
		match->port->line;

	return dev->devt == devt; /* Actually, only one tty per port */
}

int uart_suspend_port(struct uart_driver *drv, struct uart_port *uport)
{
	struct uart_state *state = drv->state + uport->line;
	struct tty_port *port = &state->port;
	struct device *tty_dev;
	struct uart_match match = {uport, drv};

	mutex_lock(&port->mutex);

	tty_dev = device_find_child(uport->dev, &match, serial_match_port);
	if (device_may_wakeup(tty_dev)) {
		if (!enable_irq_wake(uport->irq))
			uport->irq_wake = 1;
		put_device(tty_dev);
		mutex_unlock(&port->mutex);
		return 0;
	}
	put_device(tty_dev);

	/* Nothing to do if the console is not suspending */
	if (!console_suspend_enabled && uart_console(uport))
		goto unlock;

	uport->suspended = 1;

	if (tty_port_initialized(port)) {
		const struct uart_ops *ops = uport->ops;
		int tries;

		tty_port_set_suspended(port, 1);
		tty_port_set_initialized(port, 0);

		spin_lock_irq(&uport->lock);
		ops->stop_tx(uport);
		ops->set_mctrl(uport, 0);
		ops->stop_rx(uport);
		spin_unlock_irq(&uport->lock);

		/*
		 * Wait for the transmitter to empty.
		 */
		for (tries = 3; !ops->tx_empty(uport) && tries; tries--)
			msleep(10);
		if (!tries)
			dev_err(uport->dev, "%s%d: Unable to drain transmitter\n",
				drv->dev_name,
				drv->tty_driver->name_base + uport->line);

		ops->shutdown(uport);
	}

	/*
	 * Disable the console device before suspending.
	 */
	if (uart_console(uport))
		console_stop(uport->cons);

	uart_change_pm(state, UART_PM_STATE_OFF);
unlock:
	mutex_unlock(&port->mutex);

	return 0;
}

int uart_resume_port(struct uart_driver *drv, struct uart_port *uport)
{
	struct uart_state *state = drv->state + uport->line;
	struct tty_port *port = &state->port;
	struct device *tty_dev;
	struct uart_match match = {uport, drv};
	struct ktermios termios;

	mutex_lock(&port->mutex);

	tty_dev = device_find_child(uport->dev, &match, serial_match_port);
	if (!uport->suspended && device_may_wakeup(tty_dev)) {
		if (uport->irq_wake) {
			disable_irq_wake(uport->irq);
			uport->irq_wake = 0;
		}
		put_device(tty_dev);
		mutex_unlock(&port->mutex);
		return 0;
	}
	put_device(tty_dev);
	uport->suspended = 0;

	/*
	 * Re-enable the console device after suspending.
	 */
	if (uart_console(uport)) {
		/*
		 * First try to use the console cflag setting.
		 */
		memset(&termios, 0, sizeof(struct ktermios));
		termios.c_cflag = uport->cons->cflag;

		/*
		 * If that's unset, use the tty termios setting.
		 */
		if (port->tty && termios.c_cflag == 0)
			termios = port->tty->termios;

		if (console_suspend_enabled)
			uart_change_pm(state, UART_PM_STATE_ON);
		uport->ops->set_termios(uport, &termios, NULL);
		if (console_suspend_enabled)
			console_start(uport->cons);
	}

	if (tty_port_suspended(port)) {
		const struct uart_ops *ops = uport->ops;
		int ret;

		uart_change_pm(state, UART_PM_STATE_ON);
		spin_lock_irq(&uport->lock);
		ops->set_mctrl(uport, 0);
		spin_unlock_irq(&uport->lock);
		if (console_suspend_enabled || !uart_console(uport)) {
			/* Protected by port mutex for now */
			struct tty_struct *tty = port->tty;
			ret = ops->startup(uport);
			if (ret == 0) {
				if (tty)
					uart_change_speed(tty, state, NULL);
				spin_lock_irq(&uport->lock);
				ops->set_mctrl(uport, uport->mctrl);
				ops->start_tx(uport);
				spin_unlock_irq(&uport->lock);
				tty_port_set_initialized(port, 1);
			} else {
				/*
				 * Failed to resume - maybe hardware went away?
				 * Clear the "initialized" flag so we won't try
				 * to call the low level drivers shutdown method.
				 */
				uart_shutdown(tty, state);
			}
		}

		tty_port_set_suspended(port, 0);
	}

	mutex_unlock(&port->mutex);

	return 0;
}

static inline void
uart_report_port(struct uart_driver *drv, struct uart_port *port)
{
	char address[64];

	switch (port->iotype) {
	case UPIO_PORT:
		snprintf(address, sizeof(address), "I/O 0x%lx", port->iobase);
		break;
	case UPIO_HUB6:
		snprintf(address, sizeof(address),
			 "I/O 0x%lx offset 0x%x", port->iobase, port->hub6);
		break;
	case UPIO_MEM:
	case UPIO_MEM16:
	case UPIO_MEM32:
	case UPIO_MEM32BE:
	case UPIO_AU:
	case UPIO_TSI:
		snprintf(address, sizeof(address),
			 "MMIO 0x%llx", (unsigned long long)port->mapbase);
		break;
	default:
		strlcpy(address, "*unknown*", sizeof(address));
		break;
	}

	printk(KERN_INFO "%s%s%s%d at %s (irq = %d, base_baud = %d) is a %s\n",
	       port->dev ? dev_name(port->dev) : "",
	       port->dev ? ": " : "",
	       drv->dev_name,
	       drv->tty_driver->name_base + port->line,
	       address, port->irq, port->uartclk / 16, uart_type(port));
}

static void
uart_configure_port(struct uart_driver *drv, struct uart_state *state,
		    struct uart_port *port)
{
	unsigned int flags;

	/*
	 * If there isn't a port here, don't do anything further.
	 */
	if (!port->iobase && !port->mapbase && !port->membase)
		return;

	/*
	 * Now do the auto configuration stuff.  Note that config_port
	 * is expected to claim the resources and map the port for us.
	 */
	flags = 0;
	if (port->flags & UPF_AUTO_IRQ)
		flags |= UART_CONFIG_IRQ;
	if (port->flags & UPF_BOOT_AUTOCONF) {
		if (!(port->flags & UPF_FIXED_TYPE)) {
			port->type = PORT_UNKNOWN;
			flags |= UART_CONFIG_TYPE;
		}
		port->ops->config_port(port, flags);
	}

	if (port->type != PORT_UNKNOWN) {
		unsigned long flags;

		uart_report_port(drv, port);

		/* Power up port for set_mctrl() */
		uart_change_pm(state, UART_PM_STATE_ON);

		/*
		 * Ensure that the modem control lines are de-activated.
		 * keep the DTR setting that is set in uart_set_options()
		 * We probably don't need a spinlock around this, but
		 */
		spin_lock_irqsave(&port->lock, flags);
		port->ops->set_mctrl(port, port->mctrl & TIOCM_DTR);
		spin_unlock_irqrestore(&port->lock, flags);

		/*
		 * If this driver supports console, and it hasn't been
		 * successfully registered yet, try to re-register it.
		 * It may be that the port was not available.
		 */
		if (port->cons && !(port->cons->flags & CON_ENABLED))
			register_console(port->cons);

		/*
		 * Power down all ports by default, except the
		 * console if we have one.
		 */
		if (!uart_console(port))
			uart_change_pm(state, UART_PM_STATE_OFF);
	}
}

#ifdef CONFIG_CONSOLE_POLL

static int uart_poll_init(struct tty_driver *driver, int line, char *options)
{
	struct uart_driver *drv = driver->driver_state;
	struct uart_state *state = drv->state + line;
	struct tty_port *tport;
	struct uart_port *port;
	int baud = 9600;
	int bits = 8;
	int parity = 'n';
	int flow = 'n';
	int ret = 0;

	if (!state)
		return -1;

	tport = &state->port;
	mutex_lock(&tport->mutex);

	port = uart_port_check(state);
	if (!port || !(port->ops->poll_get_char && port->ops->poll_put_char)) {
		ret = -1;
		goto out;
	}

	if (port->ops->poll_init) {
		/*
		 * We don't set initialized as we only initialized the hw,
		 * e.g. state->xmit is still uninitialized.
		 */
		if (!tty_port_initialized(tport))
			ret = port->ops->poll_init(port);
	}

	if (!ret && options) {
		uart_parse_options(options, &baud, &parity, &bits, &flow);
		ret = uart_set_options(port, NULL, baud, parity, bits, flow);
	}
out:
	mutex_unlock(&tport->mutex);
	return ret;
}

static int uart_poll_get_char(struct tty_driver *driver, int line)
{
	struct uart_driver *drv = driver->driver_state;
	struct uart_state *state = drv->state + line;
	struct uart_port *port;
	int ret = -1;

	if (state) {
		port = uart_port_ref(state);
		if (port)
			ret = port->ops->poll_get_char(port);
		uart_port_deref(port);
	}
	return ret;
}

static void uart_poll_put_char(struct tty_driver *driver, int line, char ch)
{
	struct uart_driver *drv = driver->driver_state;
	struct uart_state *state = drv->state + line;
	struct uart_port *port;

	if (!state)
		return;

	port = uart_port_ref(state);
	if (!port)
		return;

	if (ch == '\n')
		port->ops->poll_put_char(port, '\r');
	port->ops->poll_put_char(port, ch);
	uart_port_deref(port);
}
#endif

static const struct tty_operations uart_ops = {
	.open		= uart_open,
	.close		= uart_close,
	.write		= uart_write,
	.put_char	= uart_put_char,
	.flush_chars	= uart_flush_chars,
	.write_room	= uart_write_room,
	.chars_in_buffer= uart_chars_in_buffer,
	.flush_buffer	= uart_flush_buffer,
	.ioctl		= uart_ioctl,
	.throttle	= uart_throttle,
	.unthrottle	= uart_unthrottle,
	.send_xchar	= uart_send_xchar,
	.set_termios	= uart_set_termios,
	.set_ldisc	= uart_set_ldisc,
	.stop		= uart_stop,
	.start		= uart_start,
	.hangup		= uart_hangup,
	.break_ctl	= uart_break_ctl,
	.wait_until_sent= uart_wait_until_sent,
#ifdef CONFIG_PROC_FS
	.proc_fops	= &uart_proc_fops,
#endif
	.tiocmget	= uart_tiocmget,
	.tiocmset	= uart_tiocmset,
	.get_icount	= uart_get_icount,
#ifdef CONFIG_CONSOLE_POLL
	.poll_init	= uart_poll_init,
	.poll_get_char	= uart_poll_get_char,
	.poll_put_char	= uart_poll_put_char,
#endif
};

static const struct tty_port_operations uart_port_ops = {
	.carrier_raised = uart_carrier_raised,
	.dtr_rts	= uart_dtr_rts,
	.activate	= uart_port_activate,
	.shutdown	= uart_tty_port_shutdown,
};

/**
 *	uart_register_driver - register a driver with the uart core layer
 *	@drv: low level driver structure
 *
 *	Register a uart driver with the core driver.  We in turn register
 *	with the tty layer, and initialise the core driver per-port state.
 *
 *	We have a proc file in /proc/tty/driver which is named after the
 *	normal driver.
 *
 *	drv->port should be NULL, and the per-port structures should be
 *	registered using uart_add_one_port after this call has succeeded.
 */
int uart_register_driver(struct uart_driver *drv)
{
	struct tty_driver *normal;
	int i, retval;

	BUG_ON(drv->state);

	/*
	 * Maybe we should be using a slab cache for this, especially if
	 * we have a large number of ports to handle.
	 */
	drv->state = kzalloc(sizeof(struct uart_state) * drv->nr, GFP_KERNEL);
	if (!drv->state)
		goto out;

	normal = alloc_tty_driver(drv->nr);
	if (!normal)
		goto out_kfree;

	drv->tty_driver = normal;

	normal->driver_name	= drv->driver_name;
	normal->name		= drv->dev_name;
	normal->major		= drv->major;
	normal->minor_start	= drv->minor;
	normal->type		= TTY_DRIVER_TYPE_SERIAL;
	normal->subtype		= SERIAL_TYPE_NORMAL;
	normal->init_termios	= tty_std_termios;
	normal->init_termios.c_cflag = B9600 | CS8 | CREAD | HUPCL | CLOCAL;
	normal->init_termios.c_ispeed = normal->init_termios.c_ospeed = 9600;
	normal->flags		= TTY_DRIVER_REAL_RAW | TTY_DRIVER_DYNAMIC_DEV;
	normal->driver_state    = drv;
	tty_set_operations(normal, &uart_ops);

	/*
	 * Initialise the UART state(s).
	 */
	for (i = 0; i < drv->nr; i++) {
		struct uart_state *state = drv->state + i;
		struct tty_port *port = &state->port;

		tty_port_init(port);
		port->ops = &uart_port_ops;
	}

	retval = tty_register_driver(normal);
	if (retval >= 0)
		return retval;

	for (i = 0; i < drv->nr; i++)
		tty_port_destroy(&drv->state[i].port);
	put_tty_driver(normal);
out_kfree:
	kfree(drv->state);
out:
	return -ENOMEM;
}

/**
 *	uart_unregister_driver - remove a driver from the uart core layer
 *	@drv: low level driver structure
 *
 *	Remove all references to a driver from the core driver.  The low
 *	level driver must have removed all its ports via the
 *	uart_remove_one_port() if it registered them with uart_add_one_port().
 *	(ie, drv->port == NULL)
 */
void uart_unregister_driver(struct uart_driver *drv)
{
	struct tty_driver *p = drv->tty_driver;
	unsigned int i;

	tty_unregister_driver(p);
	put_tty_driver(p);
	for (i = 0; i < drv->nr; i++)
		tty_port_destroy(&drv->state[i].port);
	kfree(drv->state);
	drv->state = NULL;
	drv->tty_driver = NULL;
}

struct tty_driver *uart_console_device(struct console *co, int *index)
{
	struct uart_driver *p = co->data;
	*index = co->index;
	return p->tty_driver;
}

static ssize_t uart_get_attr_uartclk(struct device *dev,
	struct device_attribute *attr, char *buf)
{
	struct serial_struct tmp;
	struct tty_port *port = dev_get_drvdata(dev);

	uart_get_info(port, &tmp);
	return snprintf(buf, PAGE_SIZE, "%d\n", tmp.baud_base * 16);
}

static ssize_t uart_get_attr_type(struct device *dev,
	struct device_attribute *attr, char *buf)
{
	struct serial_struct tmp;
	struct tty_port *port = dev_get_drvdata(dev);

	uart_get_info(port, &tmp);
	return snprintf(buf, PAGE_SIZE, "%d\n", tmp.type);
}
static ssize_t uart_get_attr_line(struct device *dev,
	struct device_attribute *attr, char *buf)
{
	struct serial_struct tmp;
	struct tty_port *port = dev_get_drvdata(dev);

	uart_get_info(port, &tmp);
	return snprintf(buf, PAGE_SIZE, "%d\n", tmp.line);
}

static ssize_t uart_get_attr_port(struct device *dev,
	struct device_attribute *attr, char *buf)
{
	struct serial_struct tmp;
	struct tty_port *port = dev_get_drvdata(dev);
	unsigned long ioaddr;

	uart_get_info(port, &tmp);
	ioaddr = tmp.port;
	if (HIGH_BITS_OFFSET)
		ioaddr |= (unsigned long)tmp.port_high << HIGH_BITS_OFFSET;
	return snprintf(buf, PAGE_SIZE, "0x%lX\n", ioaddr);
}

static ssize_t uart_get_attr_irq(struct device *dev,
	struct device_attribute *attr, char *buf)
{
	struct serial_struct tmp;
	struct tty_port *port = dev_get_drvdata(dev);

	uart_get_info(port, &tmp);
	return snprintf(buf, PAGE_SIZE, "%d\n", tmp.irq);
}

static ssize_t uart_get_attr_flags(struct device *dev,
	struct device_attribute *attr, char *buf)
{
	struct serial_struct tmp;
	struct tty_port *port = dev_get_drvdata(dev);

	uart_get_info(port, &tmp);
	return snprintf(buf, PAGE_SIZE, "0x%X\n", tmp.flags);
}

static ssize_t uart_get_attr_xmit_fifo_size(struct device *dev,
	struct device_attribute *attr, char *buf)
{
	struct serial_struct tmp;
	struct tty_port *port = dev_get_drvdata(dev);

	uart_get_info(port, &tmp);
	return snprintf(buf, PAGE_SIZE, "%d\n", tmp.xmit_fifo_size);
}


static ssize_t uart_get_attr_close_delay(struct device *dev,
	struct device_attribute *attr, char *buf)
{
	struct serial_struct tmp;
	struct tty_port *port = dev_get_drvdata(dev);

	uart_get_info(port, &tmp);
	return snprintf(buf, PAGE_SIZE, "%d\n", tmp.close_delay);
}


static ssize_t uart_get_attr_closing_wait(struct device *dev,
	struct device_attribute *attr, char *buf)
{
	struct serial_struct tmp;
	struct tty_port *port = dev_get_drvdata(dev);

	uart_get_info(port, &tmp);
	return snprintf(buf, PAGE_SIZE, "%d\n", tmp.closing_wait);
}

static ssize_t uart_get_attr_custom_divisor(struct device *dev,
	struct device_attribute *attr, char *buf)
{
	struct serial_struct tmp;
	struct tty_port *port = dev_get_drvdata(dev);

	uart_get_info(port, &tmp);
	return snprintf(buf, PAGE_SIZE, "%d\n", tmp.custom_divisor);
}

static ssize_t uart_get_attr_io_type(struct device *dev,
	struct device_attribute *attr, char *buf)
{
	struct serial_struct tmp;
	struct tty_port *port = dev_get_drvdata(dev);

	uart_get_info(port, &tmp);
	return snprintf(buf, PAGE_SIZE, "%d\n", tmp.io_type);
}

static ssize_t uart_get_attr_iomem_base(struct device *dev,
	struct device_attribute *attr, char *buf)
{
	struct serial_struct tmp;
	struct tty_port *port = dev_get_drvdata(dev);

	uart_get_info(port, &tmp);
	return snprintf(buf, PAGE_SIZE, "0x%lX\n", (unsigned long)tmp.iomem_base);
}

static ssize_t uart_get_attr_iomem_reg_shift(struct device *dev,
	struct device_attribute *attr, char *buf)
{
	struct serial_struct tmp;
	struct tty_port *port = dev_get_drvdata(dev);

	uart_get_info(port, &tmp);
	return snprintf(buf, PAGE_SIZE, "%d\n", tmp.iomem_reg_shift);
}

static DEVICE_ATTR(type, S_IRUSR | S_IRGRP, uart_get_attr_type, NULL);
static DEVICE_ATTR(line, S_IRUSR | S_IRGRP, uart_get_attr_line, NULL);
static DEVICE_ATTR(port, S_IRUSR | S_IRGRP, uart_get_attr_port, NULL);
static DEVICE_ATTR(irq, S_IRUSR | S_IRGRP, uart_get_attr_irq, NULL);
static DEVICE_ATTR(flags, S_IRUSR | S_IRGRP, uart_get_attr_flags, NULL);
static DEVICE_ATTR(xmit_fifo_size, S_IRUSR | S_IRGRP, uart_get_attr_xmit_fifo_size, NULL);
static DEVICE_ATTR(uartclk, S_IRUSR | S_IRGRP, uart_get_attr_uartclk, NULL);
static DEVICE_ATTR(close_delay, S_IRUSR | S_IRGRP, uart_get_attr_close_delay, NULL);
static DEVICE_ATTR(closing_wait, S_IRUSR | S_IRGRP, uart_get_attr_closing_wait, NULL);
static DEVICE_ATTR(custom_divisor, S_IRUSR | S_IRGRP, uart_get_attr_custom_divisor, NULL);
static DEVICE_ATTR(io_type, S_IRUSR | S_IRGRP, uart_get_attr_io_type, NULL);
static DEVICE_ATTR(iomem_base, S_IRUSR | S_IRGRP, uart_get_attr_iomem_base, NULL);
static DEVICE_ATTR(iomem_reg_shift, S_IRUSR | S_IRGRP, uart_get_attr_iomem_reg_shift, NULL);

static struct attribute *tty_dev_attrs[] = {
	&dev_attr_type.attr,
	&dev_attr_line.attr,
	&dev_attr_port.attr,
	&dev_attr_irq.attr,
	&dev_attr_flags.attr,
	&dev_attr_xmit_fifo_size.attr,
	&dev_attr_uartclk.attr,
	&dev_attr_close_delay.attr,
	&dev_attr_closing_wait.attr,
	&dev_attr_custom_divisor.attr,
	&dev_attr_io_type.attr,
	&dev_attr_iomem_base.attr,
	&dev_attr_iomem_reg_shift.attr,
	NULL,
	};

static const struct attribute_group tty_dev_attr_group = {
	.attrs = tty_dev_attrs,
	};

/**
 *	uart_add_one_port - attach a driver-defined port structure
 *	@drv: pointer to the uart low level driver structure for this port
 *	@uport: uart port structure to use for this port.
 *
 *	This allows the driver to register its own uart_port structure
 *	with the core driver.  The main purpose is to allow the low
 *	level uart drivers to expand uart_port, rather than having yet
 *	more levels of structures.
 */
int uart_add_one_port(struct uart_driver *drv, struct uart_port *uport)
{
	struct uart_state *state;
	struct tty_port *port;
	int ret = 0;
	struct device *tty_dev;
	int num_groups;

	BUG_ON(in_interrupt());

	if (uport->line >= drv->nr)
		return -EINVAL;

	state = drv->state + uport->line;
	port = &state->port;

	mutex_lock(&port_mutex);
	mutex_lock(&port->mutex);
	if (state->uart_port) {
		ret = -EINVAL;
		goto out;
	}

	/* Link the port to the driver state table and vice versa */
	atomic_set(&state->refcount, 1);
	init_waitqueue_head(&state->remove_wait);
	state->uart_port = uport;
	uport->state = state;

	state->pm_state = UART_PM_STATE_UNDEFINED;
	uport->cons = drv->cons;
	uport->minor = drv->tty_driver->minor_start + uport->line;

	/*
	 * If this port is a console, then the spinlock is already
	 * initialised.
	 */
	if (!(uart_console(uport) && (uport->cons->flags & CON_ENABLED))) {
		spin_lock_init(&uport->lock);
		lockdep_set_class(&uport->lock, &port_lock_key);
	}
	if (uport->cons && uport->dev)
		of_console_check(uport->dev->of_node, uport->cons->name, uport->line);

	uart_configure_port(drv, state, uport);

	port->console = uart_console(uport);

	num_groups = 2;
	if (uport->attr_group)
		num_groups++;

	uport->tty_groups = kcalloc(num_groups, sizeof(*uport->tty_groups),
				    GFP_KERNEL);
	if (!uport->tty_groups) {
		ret = -ENOMEM;
		goto out;
	}
	uport->tty_groups[0] = &tty_dev_attr_group;
	if (uport->attr_group)
		uport->tty_groups[1] = uport->attr_group;

	/*
	 * Register the port whether it's detected or not.  This allows
	 * setserial to be used to alter this port's parameters.
	 */
	tty_dev = tty_port_register_device_attr(port, drv->tty_driver,
			uport->line, uport->dev, port, uport->tty_groups);
	if (likely(!IS_ERR(tty_dev))) {
		device_set_wakeup_capable(tty_dev, 1);
	} else {
		dev_err(uport->dev, "Cannot register tty device on line %d\n",
		       uport->line);
	}

	/*
	 * Ensure UPF_DEAD is not set.
	 */
	uport->flags &= ~UPF_DEAD;

 out:
	mutex_unlock(&port->mutex);
	mutex_unlock(&port_mutex);

	return ret;
}

/**
 *	uart_remove_one_port - detach a driver defined port structure
 *	@drv: pointer to the uart low level driver structure for this port
 *	@uport: uart port structure for this port
 *
 *	This unhooks (and hangs up) the specified port structure from the
 *	core driver.  No further calls will be made to the low-level code
 *	for this port.
 */
int uart_remove_one_port(struct uart_driver *drv, struct uart_port *uport)
{
	struct uart_state *state = drv->state + uport->line;
	struct tty_port *port = &state->port;
	struct uart_port *uart_port;
	struct tty_struct *tty;
	int ret = 0;

	BUG_ON(in_interrupt());

	mutex_lock(&port_mutex);

	/*
	 * Mark the port "dead" - this prevents any opens from
	 * succeeding while we shut down the port.
	 */
	mutex_lock(&port->mutex);
	uart_port = uart_port_check(state);
	if (uart_port != uport)
		dev_alert(uport->dev, "Removing wrong port: %p != %p\n",
			  uart_port, uport);

	if (!uart_port) {
		mutex_unlock(&port->mutex);
		ret = -EINVAL;
		goto out;
	}
	uport->flags |= UPF_DEAD;
	mutex_unlock(&port->mutex);

	/*
	 * Remove the devices from the tty layer
	 */
	tty_unregister_device(drv->tty_driver, uport->line);

	tty = tty_port_tty_get(port);
	if (tty) {
		tty_vhangup(port->tty);
		tty_kref_put(tty);
	}

	/*
	 * If the port is used as a console, unregister it
	 */
	if (uart_console(uport))
		unregister_console(uport->cons);

	/*
	 * Free the port IO and memory resources, if any.
	 */
	if (uport->type != PORT_UNKNOWN && uport->ops->release_port)
		uport->ops->release_port(uport);
	kfree(uport->tty_groups);

	/*
	 * Indicate that there isn't a port here anymore.
	 */
	uport->type = PORT_UNKNOWN;

	mutex_lock(&port->mutex);
	WARN_ON(atomic_dec_return(&state->refcount) < 0);
	wait_event(state->remove_wait, !atomic_read(&state->refcount));
	state->uart_port = NULL;
	mutex_unlock(&port->mutex);
out:
	mutex_unlock(&port_mutex);

	return ret;
}

/*
 *	Are the two ports equivalent?
 */
int uart_match_port(struct uart_port *port1, struct uart_port *port2)
{
	if (port1->iotype != port2->iotype)
		return 0;

	switch (port1->iotype) {
	case UPIO_PORT:
		return (port1->iobase == port2->iobase);
	case UPIO_HUB6:
		return (port1->iobase == port2->iobase) &&
		       (port1->hub6   == port2->hub6);
	case UPIO_MEM:
	case UPIO_MEM16:
	case UPIO_MEM32:
	case UPIO_MEM32BE:
	case UPIO_AU:
	case UPIO_TSI:
		return (port1->mapbase == port2->mapbase);
	}
	return 0;
}
EXPORT_SYMBOL(uart_match_port);

/**
 *	uart_handle_dcd_change - handle a change of carrier detect state
 *	@uport: uart_port structure for the open port
 *	@status: new carrier detect status, nonzero if active
 *
 *	Caller must hold uport->lock
 */
void uart_handle_dcd_change(struct uart_port *uport, unsigned int status)
{
	struct tty_port *port = &uport->state->port;
	struct tty_struct *tty = port->tty;
	struct tty_ldisc *ld;

	lockdep_assert_held_once(&uport->lock);

	if (tty) {
		ld = tty_ldisc_ref(tty);
		if (ld) {
			if (ld->ops->dcd_change)
				ld->ops->dcd_change(tty, status);
			tty_ldisc_deref(ld);
		}
	}

	uport->icount.dcd++;

	if (uart_dcd_enabled(uport)) {
		if (status)
			wake_up_interruptible(&port->open_wait);
		else if (tty)
			tty_hangup(tty);
	}
}
EXPORT_SYMBOL_GPL(uart_handle_dcd_change);

/**
 *	uart_handle_cts_change - handle a change of clear-to-send state
 *	@uport: uart_port structure for the open port
 *	@status: new clear to send status, nonzero if active
 *
 *	Caller must hold uport->lock
 */
void uart_handle_cts_change(struct uart_port *uport, unsigned int status)
{
	lockdep_assert_held_once(&uport->lock);

	uport->icount.cts++;

	if (uart_softcts_mode(uport)) {
		if (uport->hw_stopped) {
			if (status) {
				uport->hw_stopped = 0;
				uport->ops->start_tx(uport);
				uart_write_wakeup(uport);
			}
		} else {
			if (!status) {
				uport->hw_stopped = 1;
				uport->ops->stop_tx(uport);
			}
		}

	}
}
EXPORT_SYMBOL_GPL(uart_handle_cts_change);

/**
 * uart_insert_char - push a char to the uart layer
 *
 * User is responsible to call tty_flip_buffer_push when they are done with
 * insertion.
 *
 * @port: corresponding port
 * @status: state of the serial port RX buffer (LSR for 8250)
 * @overrun: mask of overrun bits in @status
 * @ch: character to push
 * @flag: flag for the character (see TTY_NORMAL and friends)
 */
void uart_insert_char(struct uart_port *port, unsigned int status,
		 unsigned int overrun, unsigned int ch, unsigned int flag)
{
	struct tty_port *tport = &port->state->port;

	if ((status & port->ignore_status_mask & ~overrun) == 0)
		if (tty_insert_flip_char(tport, ch, flag) == 0)
			++port->icount.buf_overrun;

	/*
	 * Overrun is special.  Since it's reported immediately,
	 * it doesn't affect the current character.
	 */
	if (status & ~port->ignore_status_mask & overrun)
		if (tty_insert_flip_char(tport, 0, TTY_OVERRUN) == 0)
			++port->icount.buf_overrun;
}
EXPORT_SYMBOL_GPL(uart_insert_char);

EXPORT_SYMBOL(uart_write_wakeup);
EXPORT_SYMBOL(uart_register_driver);
EXPORT_SYMBOL(uart_unregister_driver);
EXPORT_SYMBOL(uart_suspend_port);
EXPORT_SYMBOL(uart_resume_port);
EXPORT_SYMBOL(uart_add_one_port);
EXPORT_SYMBOL(uart_remove_one_port);

MODULE_DESCRIPTION("Serial driver core");
MODULE_LICENSE("GPL");<|MERGE_RESOLUTION|>--- conflicted
+++ resolved
@@ -1491,17 +1491,9 @@
 	if (WARN(!uport, "detached port still initialized!\n"))
 		return;
 
-<<<<<<< HEAD
-	mutex_lock(&port->mutex);
-	uart_shutdown(tty, state);
-	tty_port_tty_set(port, NULL);
-
-	spin_lock_irqsave(&port->lock, flags);
-=======
 	spin_lock_irq(&uport->lock);
 	uport->ops->stop_rx(uport);
 	spin_unlock_irq(&uport->lock);
->>>>>>> f2ed3bfc
 
 	uart_port_shutdown(port);
 
@@ -1514,11 +1506,6 @@
 
 	uart_change_pm(state, UART_PM_STATE_OFF);
 
-<<<<<<< HEAD
-	tty_ldisc_flush(tty);
-	tty->closing = 0;
-=======
->>>>>>> f2ed3bfc
 }
 
 static void uart_wait_until_sent(struct tty_struct *tty, int timeout)
