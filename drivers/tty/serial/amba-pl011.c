--- conflicted
+++ resolved
@@ -1453,18 +1453,7 @@
 
 static void check_apply_cts_event_workaround(struct uart_amba_port *uap)
 {
-<<<<<<< HEAD
-	struct delayed_work *dwork = to_delayed_work(work);
-	struct uart_amba_port *uap =
-		container_of(dwork, struct uart_amba_port, tx_softirq_work);
-
-	spin_lock_irq(&uap->port.lock);
-	while (pl011_tx_chars(uap)) ;
-	spin_unlock_irq(&uap->port.lock);
-}
-=======
 	unsigned int dummy_read;
->>>>>>> f2ed3bfc
 
 	if (!uap->vendor->cts_event_workaround)
 		return;
