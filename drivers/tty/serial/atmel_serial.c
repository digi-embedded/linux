--- conflicted
+++ resolved
@@ -359,12 +359,8 @@
 	if (rs485conf->flags & SER_RS485_ENABLED) {
 		dev_dbg(port->dev, "Setting UART to RS485\n");
 		atmel_port->tx_done_mask = ATMEL_US_TXEMPTY;
-<<<<<<< HEAD
-		UART_PUT_TTGR(port, rs485conf->delay_rts_after_send);
-=======
 		atmel_uart_writel(port, ATMEL_US_TTGR,
 				  rs485conf->delay_rts_after_send);
->>>>>>> f2ed3bfc
 		mode |= ATMEL_US_USMODE_RS485;
 	} else {
 		dev_dbg(port->dev, "Setting UART to RS232\n");
@@ -404,12 +400,8 @@
 
 	/* override mode to RS485 if needed, otherwise keep the current mode */
 	if (port->rs485.flags & SER_RS485_ENABLED) {
-<<<<<<< HEAD
-		UART_PUT_TTGR(port, port->rs485.delay_rts_after_send);
-=======
 		atmel_uart_writel(port, ATMEL_US_TTGR,
 				  port->rs485.delay_rts_after_send);
->>>>>>> f2ed3bfc
 		mode &= ~ATMEL_US_USMODE;
 		mode |= ATMEL_US_USMODE_RS485;
 	}
@@ -2145,12 +2137,8 @@
 
 	/* mode */
 	if (port->rs485.flags & SER_RS485_ENABLED) {
-<<<<<<< HEAD
-		UART_PUT_TTGR(port, port->rs485.delay_rts_after_send);
-=======
 		atmel_uart_writel(port, ATMEL_US_TTGR,
 				  port->rs485.delay_rts_after_send);
->>>>>>> f2ed3bfc
 		mode |= ATMEL_US_USMODE_RS485;
 	} else if (termios->c_cflag & CRTSCTS) {
 		/* RS232 with hardware handshake (RTS/CTS) */
@@ -2794,16 +2782,8 @@
 	atmel_port->uart.line = ret;
 	atmel_serial_probe_fifos(atmel_port, pdev);
 
-<<<<<<< HEAD
-	ret = atmel_init_gpios(port, &pdev->dev);
-	if (ret < 0) {
-		dev_err(&pdev->dev, "Failed to initialize GPIOs.");
-		goto err_clear_bit;
-	}
-=======
 	atomic_set(&atmel_port->tasklet_shutdown, 0);
 	spin_lock_init(&atmel_port->lock_suspended);
->>>>>>> f2ed3bfc
 
 	ret = atmel_init_port(atmel_port, pdev);
 	if (ret)
