--- conflicted
+++ resolved
@@ -206,10 +206,6 @@
 		if (!(rs485->flags & SER_RS485_RTS_ON_SEND) ==
 		    !(rs485->flags & SER_RS485_RTS_AFTER_SEND))
 			return -EINVAL;
-<<<<<<< HEAD
-		memset(rs485->padding, 0, sizeof(rs485->padding));
-=======
->>>>>>> 29549c70
 		config |= RS485_URA;
 	}
 
