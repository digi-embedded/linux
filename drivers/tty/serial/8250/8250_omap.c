--- conflicted
+++ resolved
@@ -825,13 +825,6 @@
 	cookie = dma->rx_cookie;
 	dma->rx_running = 0;
 
-<<<<<<< HEAD
-	count = dma->rx_size - state.residue;
-	if (count < dma->rx_size)
-		dmaengine_terminate_async(dma->rxchan);
-	if (!count)
-		goto unlock;
-=======
 	/* Re-enable RX FIFO interrupt now that transfer is complete */
 	if (priv->habit & UART_HAS_RHR_IT_DIS) {
 		reg = serial_in(p, UART_OMAP_IER2);
@@ -862,7 +855,6 @@
 	}
 	if (!count)
 		goto out;
->>>>>>> c1084c27
 	ret = tty_insert_flip_string(tty_port, dma->rx_buf, count);
 
 	p->port.icount.rx += ret;
@@ -925,10 +917,7 @@
 			priv->rx_dma_broken = true;
 	}
 	__dma_rx_do_complete(p);
-<<<<<<< HEAD
-=======
 	spin_unlock_irqrestore(&priv->rx_dma_lock, flags);
->>>>>>> c1084c27
 }
 
 static int omap_8250_rx_dma(struct uart_8250_port *p)
