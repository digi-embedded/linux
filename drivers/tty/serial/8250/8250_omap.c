--- conflicted
+++ resolved
@@ -1617,11 +1617,7 @@
 {
 	struct omap8250_priv *priv = dev_get_drvdata(dev);
 	struct uart_8250_port *up = serial8250_get_port(priv->line);
-<<<<<<< HEAD
-	int err;
-=======
 	int err = 0;
->>>>>>> ccf0a997
 
 	serial8250_suspend_port(priv->line);
 
@@ -1631,12 +1627,8 @@
 	if (!device_may_wakeup(dev))
 		priv->wer = 0;
 	serial_out(up, UART_OMAP_WER, priv->wer);
-<<<<<<< HEAD
-	err = pm_runtime_force_suspend(dev);
-=======
 	if (uart_console(&up->port) && console_suspend_enabled)
 		err = pm_runtime_force_suspend(dev);
->>>>>>> ccf0a997
 	flush_work(&priv->qos_work);
 
 	return err;
@@ -1645,9 +1637,6 @@
 static int omap8250_resume(struct device *dev)
 {
 	struct omap8250_priv *priv = dev_get_drvdata(dev);
-<<<<<<< HEAD
-	int err;
-=======
 	struct uart_8250_port *up = serial8250_get_port(priv->line);
 	int err;
 
@@ -1656,11 +1645,7 @@
 		if (err)
 			return err;
 	}
->>>>>>> ccf0a997
-
-	err = pm_runtime_force_resume(dev);
-	if (err)
-		return err;
+
 	serial8250_resume_port(priv->line);
 	/* Paired with pm_runtime_resume_and_get() in omap8250_suspend() */
 	pm_runtime_mark_last_busy(dev);
