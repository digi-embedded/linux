// SPDX-License-Identifier: GPL-2.0+
/*
 *  Base port operations for 8250/16550-type serial ports
 *
 *  Based on drivers/char/serial.c, by Linus Torvalds, Theodore Ts'o.
 *  Split from 8250_core.c, Copyright (C) 2001 Russell King.
 *
 * A note about mapbase / membase
 *
 *  mapbase is the physical address of the IO port.
 *  membase is an 'ioremapped' cookie.
 */

#include <linux/module.h>
#include <linux/moduleparam.h>
#include <linux/ioport.h>
#include <linux/init.h>
#include <linux/irq.h>
#include <linux/console.h>
#include <linux/gpio/consumer.h>
#include <linux/sysrq.h>
#include <linux/delay.h>
#include <linux/platform_device.h>
#include <linux/tty.h>
#include <linux/ratelimit.h>
#include <linux/tty_flip.h>
#include <linux/serial.h>
#include <linux/serial_8250.h>
#include <linux/nmi.h>
#include <linux/mutex.h>
#include <linux/slab.h>
#include <linux/uaccess.h>
#include <linux/pm_runtime.h>
#include <linux/ktime.h>

#include <asm/io.h>
#include <asm/irq.h>

#include "8250.h"

/* Nuvoton NPCM timeout register */
#define UART_NPCM_TOR          7
#define UART_NPCM_TOIE         BIT(7)  /* Timeout Interrupt Enable */

/*
 * Debugging.
 */
#if 0
#define DEBUG_AUTOCONF(fmt...)	printk(fmt)
#else
#define DEBUG_AUTOCONF(fmt...)	do { } while (0)
#endif

/*
 * Here we define the default xmit fifo size used for each type of UART.
 */
static const struct serial8250_config uart_config[] = {
	[PORT_UNKNOWN] = {
		.name		= "unknown",
		.fifo_size	= 1,
		.tx_loadsz	= 1,
	},
	[PORT_8250] = {
		.name		= "8250",
		.fifo_size	= 1,
		.tx_loadsz	= 1,
	},
	[PORT_16450] = {
		.name		= "16450",
		.fifo_size	= 1,
		.tx_loadsz	= 1,
	},
	[PORT_16550] = {
		.name		= "16550",
		.fifo_size	= 1,
		.tx_loadsz	= 1,
	},
	[PORT_16550A] = {
		.name		= "16550A",
		.fifo_size	= 16,
		.tx_loadsz	= 16,
		.fcr		= UART_FCR_ENABLE_FIFO | UART_FCR_R_TRIG_10,
		.rxtrig_bytes	= {1, 4, 8, 14},
		.flags		= UART_CAP_FIFO,
	},
	[PORT_CIRRUS] = {
		.name		= "Cirrus",
		.fifo_size	= 1,
		.tx_loadsz	= 1,
	},
	[PORT_16650] = {
		.name		= "ST16650",
		.fifo_size	= 1,
		.tx_loadsz	= 1,
		.flags		= UART_CAP_FIFO | UART_CAP_EFR | UART_CAP_SLEEP,
	},
	[PORT_16650V2] = {
		.name		= "ST16650V2",
		.fifo_size	= 32,
		.tx_loadsz	= 16,
		.fcr		= UART_FCR_ENABLE_FIFO | UART_FCR_R_TRIG_01 |
				  UART_FCR_T_TRIG_00,
		.rxtrig_bytes	= {8, 16, 24, 28},
		.flags		= UART_CAP_FIFO | UART_CAP_EFR | UART_CAP_SLEEP,
	},
	[PORT_16750] = {
		.name		= "TI16750",
		.fifo_size	= 64,
		.tx_loadsz	= 64,
		.fcr		= UART_FCR_ENABLE_FIFO | UART_FCR_R_TRIG_10 |
				  UART_FCR7_64BYTE,
		.rxtrig_bytes	= {1, 16, 32, 56},
		.flags		= UART_CAP_FIFO | UART_CAP_SLEEP | UART_CAP_AFE,
	},
	[PORT_STARTECH] = {
		.name		= "Startech",
		.fifo_size	= 1,
		.tx_loadsz	= 1,
	},
	[PORT_16C950] = {
		.name		= "16C950/954",
		.fifo_size	= 128,
		.tx_loadsz	= 128,
		.fcr		= UART_FCR_ENABLE_FIFO | UART_FCR_R_TRIG_01,
		.rxtrig_bytes	= {16, 32, 112, 120},
		/* UART_CAP_EFR breaks billionon CF bluetooth card. */
		.flags		= UART_CAP_FIFO | UART_CAP_SLEEP,
	},
	[PORT_16654] = {
		.name		= "ST16654",
		.fifo_size	= 64,
		.tx_loadsz	= 32,
		.fcr		= UART_FCR_ENABLE_FIFO | UART_FCR_R_TRIG_01 |
				  UART_FCR_T_TRIG_10,
		.rxtrig_bytes	= {8, 16, 56, 60},
		.flags		= UART_CAP_FIFO | UART_CAP_EFR | UART_CAP_SLEEP,
	},
	[PORT_16850] = {
		.name		= "XR16850",
		.fifo_size	= 128,
		.tx_loadsz	= 128,
		.fcr		= UART_FCR_ENABLE_FIFO | UART_FCR_R_TRIG_10,
		.flags		= UART_CAP_FIFO | UART_CAP_EFR | UART_CAP_SLEEP,
	},
	[PORT_RSA] = {
		.name		= "RSA",
		.fifo_size	= 2048,
		.tx_loadsz	= 2048,
		.fcr		= UART_FCR_ENABLE_FIFO | UART_FCR_R_TRIG_11,
		.flags		= UART_CAP_FIFO,
	},
	[PORT_NS16550A] = {
		.name		= "NS16550A",
		.fifo_size	= 16,
		.tx_loadsz	= 16,
		.fcr		= UART_FCR_ENABLE_FIFO | UART_FCR_R_TRIG_10,
		.flags		= UART_CAP_FIFO | UART_NATSEMI,
	},
	[PORT_XSCALE] = {
		.name		= "XScale",
		.fifo_size	= 32,
		.tx_loadsz	= 32,
		.fcr		= UART_FCR_ENABLE_FIFO | UART_FCR_R_TRIG_10,
		.flags		= UART_CAP_FIFO | UART_CAP_UUE | UART_CAP_RTOIE,
	},
	[PORT_OCTEON] = {
		.name		= "OCTEON",
		.fifo_size	= 64,
		.tx_loadsz	= 64,
		.fcr		= UART_FCR_ENABLE_FIFO | UART_FCR_R_TRIG_10,
		.flags		= UART_CAP_FIFO,
	},
	[PORT_AR7] = {
		.name		= "AR7",
		.fifo_size	= 16,
		.tx_loadsz	= 16,
		.fcr		= UART_FCR_ENABLE_FIFO | UART_FCR_R_TRIG_00,
		.flags		= UART_CAP_FIFO /* | UART_CAP_AFE */,
	},
	[PORT_U6_16550A] = {
		.name		= "U6_16550A",
		.fifo_size	= 64,
		.tx_loadsz	= 64,
		.fcr		= UART_FCR_ENABLE_FIFO | UART_FCR_R_TRIG_10,
		.flags		= UART_CAP_FIFO | UART_CAP_AFE,
	},
	[PORT_TEGRA] = {
		.name		= "Tegra",
		.fifo_size	= 32,
		.tx_loadsz	= 8,
		.fcr		= UART_FCR_ENABLE_FIFO | UART_FCR_R_TRIG_01 |
				  UART_FCR_T_TRIG_01,
		.rxtrig_bytes	= {1, 4, 8, 14},
		.flags		= UART_CAP_FIFO | UART_CAP_RTOIE,
	},
	[PORT_XR17D15X] = {
		.name		= "XR17D15X",
		.fifo_size	= 64,
		.tx_loadsz	= 64,
		.fcr		= UART_FCR_ENABLE_FIFO | UART_FCR_R_TRIG_10,
		.flags		= UART_CAP_FIFO | UART_CAP_AFE | UART_CAP_EFR |
				  UART_CAP_SLEEP,
	},
	[PORT_XR17V35X] = {
		.name		= "XR17V35X",
		.fifo_size	= 256,
		.tx_loadsz	= 256,
		.fcr		= UART_FCR_ENABLE_FIFO | UART_FCR_R_TRIG_11 |
				  UART_FCR_T_TRIG_11,
		.flags		= UART_CAP_FIFO | UART_CAP_AFE | UART_CAP_EFR |
				  UART_CAP_SLEEP,
	},
	[PORT_LPC3220] = {
		.name		= "LPC3220",
		.fifo_size	= 64,
		.tx_loadsz	= 32,
		.fcr		= UART_FCR_DMA_SELECT | UART_FCR_ENABLE_FIFO |
				  UART_FCR_R_TRIG_00 | UART_FCR_T_TRIG_00,
		.flags		= UART_CAP_FIFO,
	},
	[PORT_BRCM_TRUMANAGE] = {
		.name		= "TruManage",
		.fifo_size	= 1,
		.tx_loadsz	= 1024,
		.flags		= UART_CAP_HFIFO,
	},
	[PORT_8250_CIR] = {
		.name		= "CIR port"
	},
	[PORT_ALTR_16550_F32] = {
		.name		= "Altera 16550 FIFO32",
		.fifo_size	= 32,
		.tx_loadsz	= 32,
		.fcr		= UART_FCR_ENABLE_FIFO | UART_FCR_R_TRIG_10,
		.rxtrig_bytes	= {1, 8, 16, 30},
		.flags		= UART_CAP_FIFO | UART_CAP_AFE,
	},
	[PORT_ALTR_16550_F64] = {
		.name		= "Altera 16550 FIFO64",
		.fifo_size	= 64,
		.tx_loadsz	= 64,
		.fcr		= UART_FCR_ENABLE_FIFO | UART_FCR_R_TRIG_10,
		.rxtrig_bytes	= {1, 16, 32, 62},
		.flags		= UART_CAP_FIFO | UART_CAP_AFE,
	},
	[PORT_ALTR_16550_F128] = {
		.name		= "Altera 16550 FIFO128",
		.fifo_size	= 128,
		.tx_loadsz	= 128,
		.fcr		= UART_FCR_ENABLE_FIFO | UART_FCR_R_TRIG_10,
		.rxtrig_bytes	= {1, 32, 64, 126},
		.flags		= UART_CAP_FIFO | UART_CAP_AFE,
	},
	/*
	 * tx_loadsz is set to 63-bytes instead of 64-bytes to implement
	 * workaround of errata A-008006 which states that tx_loadsz should
	 * be configured less than Maximum supported fifo bytes.
	 */
	[PORT_16550A_FSL64] = {
		.name		= "16550A_FSL64",
		.fifo_size	= 64,
		.tx_loadsz	= 63,
		.fcr		= UART_FCR_ENABLE_FIFO | UART_FCR_R_TRIG_10 |
				  UART_FCR7_64BYTE,
		.flags		= UART_CAP_FIFO | UART_CAP_NOTEMT,
	},
	[PORT_RT2880] = {
		.name		= "Palmchip BK-3103",
		.fifo_size	= 16,
		.tx_loadsz	= 16,
		.fcr		= UART_FCR_ENABLE_FIFO | UART_FCR_R_TRIG_10,
		.rxtrig_bytes	= {1, 4, 8, 14},
		.flags		= UART_CAP_FIFO,
	},
	[PORT_DA830] = {
		.name		= "TI DA8xx/66AK2x",
		.fifo_size	= 16,
		.tx_loadsz	= 16,
		.fcr		= UART_FCR_DMA_SELECT | UART_FCR_ENABLE_FIFO |
				  UART_FCR_R_TRIG_10,
		.rxtrig_bytes	= {1, 4, 8, 14},
		.flags		= UART_CAP_FIFO | UART_CAP_AFE,
	},
	[PORT_MTK_BTIF] = {
		.name		= "MediaTek BTIF",
		.fifo_size	= 16,
		.tx_loadsz	= 16,
		.fcr		= UART_FCR_ENABLE_FIFO |
				  UART_FCR_CLEAR_RCVR | UART_FCR_CLEAR_XMIT,
		.flags		= UART_CAP_FIFO,
	},
	[PORT_NPCM] = {
		.name		= "Nuvoton 16550",
		.fifo_size	= 16,
		.tx_loadsz	= 16,
		.fcr		= UART_FCR_ENABLE_FIFO | UART_FCR_R_TRIG_10 |
				  UART_FCR_CLEAR_RCVR | UART_FCR_CLEAR_XMIT,
		.rxtrig_bytes	= {1, 4, 8, 14},
		.flags		= UART_CAP_FIFO,
	},
	[PORT_SUNIX] = {
		.name		= "Sunix",
		.fifo_size	= 128,
		.tx_loadsz	= 128,
		.fcr		= UART_FCR_ENABLE_FIFO | UART_FCR_R_TRIG_10,
		.rxtrig_bytes	= {1, 32, 64, 112},
		.flags		= UART_CAP_FIFO | UART_CAP_SLEEP,
	},
	[PORT_ASPEED_VUART] = {
		.name		= "ASPEED VUART",
		.fifo_size	= 16,
		.tx_loadsz	= 16,
		.fcr		= UART_FCR_ENABLE_FIFO | UART_FCR_R_TRIG_00,
		.rxtrig_bytes	= {1, 4, 8, 14},
		.flags		= UART_CAP_FIFO,
	},
	[PORT_MCHP16550A] = {
		.name           = "MCHP16550A",
		.fifo_size      = 256,
		.tx_loadsz      = 256,
		.fcr            = UART_FCR_ENABLE_FIFO | UART_FCR_R_TRIG_01,
		.rxtrig_bytes   = {2, 66, 130, 194},
		.flags          = UART_CAP_FIFO,
	},
	[PORT_BCM7271] = {
		.name		= "Broadcom BCM7271 UART",
		.fifo_size	= 32,
		.tx_loadsz	= 32,
		.fcr		= UART_FCR_ENABLE_FIFO | UART_FCR_R_TRIG_01,
		.rxtrig_bytes	= {1, 8, 16, 30},
		.flags		= UART_CAP_FIFO | UART_CAP_AFE,
	},
};

/* Uart divisor latch read */
static u32 default_serial_dl_read(struct uart_8250_port *up)
{
	/* Assign these in pieces to truncate any bits above 7.  */
	unsigned char dll = serial_in(up, UART_DLL);
	unsigned char dlm = serial_in(up, UART_DLM);

	return dll | dlm << 8;
}

/* Uart divisor latch write */
static void default_serial_dl_write(struct uart_8250_port *up, u32 value)
{
	serial_out(up, UART_DLL, value & 0xff);
	serial_out(up, UART_DLM, value >> 8 & 0xff);
}

static unsigned int hub6_serial_in(struct uart_port *p, int offset)
{
	offset = offset << p->regshift;
	outb(p->hub6 - 1 + offset, p->iobase);
	return inb(p->iobase + 1);
}

static void hub6_serial_out(struct uart_port *p, int offset, int value)
{
	offset = offset << p->regshift;
	outb(p->hub6 - 1 + offset, p->iobase);
	outb(value, p->iobase + 1);
}

static unsigned int mem_serial_in(struct uart_port *p, int offset)
{
	offset = offset << p->regshift;
	return readb(p->membase + offset);
}

static void mem_serial_out(struct uart_port *p, int offset, int value)
{
	offset = offset << p->regshift;
	writeb(value, p->membase + offset);
}

static void mem16_serial_out(struct uart_port *p, int offset, int value)
{
	offset = offset << p->regshift;
	writew(value, p->membase + offset);
}

static unsigned int mem16_serial_in(struct uart_port *p, int offset)
{
	offset = offset << p->regshift;
	return readw(p->membase + offset);
}

static void mem32_serial_out(struct uart_port *p, int offset, int value)
{
	offset = offset << p->regshift;
	writel(value, p->membase + offset);
}

static unsigned int mem32_serial_in(struct uart_port *p, int offset)
{
	offset = offset << p->regshift;
	return readl(p->membase + offset);
}

static void mem32be_serial_out(struct uart_port *p, int offset, int value)
{
	offset = offset << p->regshift;
	iowrite32be(value, p->membase + offset);
}

static unsigned int mem32be_serial_in(struct uart_port *p, int offset)
{
	offset = offset << p->regshift;
	return ioread32be(p->membase + offset);
}

static unsigned int io_serial_in(struct uart_port *p, int offset)
{
	offset = offset << p->regshift;
	return inb(p->iobase + offset);
}

static void io_serial_out(struct uart_port *p, int offset, int value)
{
	offset = offset << p->regshift;
	outb(value, p->iobase + offset);
}

static int serial8250_default_handle_irq(struct uart_port *port);

static void set_io_from_upio(struct uart_port *p)
{
	struct uart_8250_port *up = up_to_u8250p(p);

	up->dl_read = default_serial_dl_read;
	up->dl_write = default_serial_dl_write;

	switch (p->iotype) {
	case UPIO_HUB6:
		p->serial_in = hub6_serial_in;
		p->serial_out = hub6_serial_out;
		break;

	case UPIO_MEM:
		p->serial_in = mem_serial_in;
		p->serial_out = mem_serial_out;
		break;

	case UPIO_MEM16:
		p->serial_in = mem16_serial_in;
		p->serial_out = mem16_serial_out;
		break;

	case UPIO_MEM32:
		p->serial_in = mem32_serial_in;
		p->serial_out = mem32_serial_out;
		break;

	case UPIO_MEM32BE:
		p->serial_in = mem32be_serial_in;
		p->serial_out = mem32be_serial_out;
		break;

	default:
		p->serial_in = io_serial_in;
		p->serial_out = io_serial_out;
		break;
	}
	/* Remember loaded iotype */
	up->cur_iotype = p->iotype;
	p->handle_irq = serial8250_default_handle_irq;
}

static void
serial_port_out_sync(struct uart_port *p, int offset, int value)
{
	switch (p->iotype) {
	case UPIO_MEM:
	case UPIO_MEM16:
	case UPIO_MEM32:
	case UPIO_MEM32BE:
	case UPIO_AU:
		p->serial_out(p, offset, value);
		p->serial_in(p, UART_LCR);	/* safe, no side-effects */
		break;
	default:
		p->serial_out(p, offset, value);
	}
}

/*
 * FIFO support.
 */
static void serial8250_clear_fifos(struct uart_8250_port *p)
{
	if (p->capabilities & UART_CAP_FIFO) {
		serial_out(p, UART_FCR, UART_FCR_ENABLE_FIFO);
		serial_out(p, UART_FCR, UART_FCR_ENABLE_FIFO |
			       UART_FCR_CLEAR_RCVR | UART_FCR_CLEAR_XMIT);
		serial_out(p, UART_FCR, 0);
	}
}

static enum hrtimer_restart serial8250_em485_handle_start_tx(struct hrtimer *t);
static enum hrtimer_restart serial8250_em485_handle_stop_tx(struct hrtimer *t);

void serial8250_clear_and_reinit_fifos(struct uart_8250_port *p)
{
	serial8250_clear_fifos(p);
	serial_out(p, UART_FCR, p->fcr);
}
EXPORT_SYMBOL_GPL(serial8250_clear_and_reinit_fifos);

void serial8250_rpm_get(struct uart_8250_port *p)
{
	if (!(p->capabilities & UART_CAP_RPM))
		return;
	pm_runtime_get_sync(p->port.dev);
}
EXPORT_SYMBOL_GPL(serial8250_rpm_get);

void serial8250_rpm_put(struct uart_8250_port *p)
{
	if (!(p->capabilities & UART_CAP_RPM))
		return;
	pm_runtime_mark_last_busy(p->port.dev);
	pm_runtime_put_autosuspend(p->port.dev);
}
EXPORT_SYMBOL_GPL(serial8250_rpm_put);

/**
 *	serial8250_em485_init() - put uart_8250_port into rs485 emulating
 *	@p:	uart_8250_port port instance
 *
 *	The function is used to start rs485 software emulating on the
 *	&struct uart_8250_port* @p. Namely, RTS is switched before/after
 *	transmission. The function is idempotent, so it is safe to call it
 *	multiple times.
 *
 *	The caller MUST enable interrupt on empty shift register before
 *	calling serial8250_em485_init(). This interrupt is not a part of
 *	8250 standard, but implementation defined.
 *
 *	The function is supposed to be called from .rs485_config callback
 *	or from any other callback protected with p->port.lock spinlock.
 *
 *	See also serial8250_em485_destroy()
 *
 *	Return 0 - success, -errno - otherwise
 */
static int serial8250_em485_init(struct uart_8250_port *p)
{
	/* Port locked to synchronize UART_IER access against the console. */
	lockdep_assert_held_once(&p->port.lock);

	if (p->em485)
		goto deassert_rts;

	p->em485 = kmalloc(sizeof(struct uart_8250_em485), GFP_ATOMIC);
	if (!p->em485)
		return -ENOMEM;

	hrtimer_init(&p->em485->stop_tx_timer, CLOCK_MONOTONIC,
		     HRTIMER_MODE_REL);
	hrtimer_init(&p->em485->start_tx_timer, CLOCK_MONOTONIC,
		     HRTIMER_MODE_REL);
	p->em485->stop_tx_timer.function = &serial8250_em485_handle_stop_tx;
	p->em485->start_tx_timer.function = &serial8250_em485_handle_start_tx;
	p->em485->port = p;
	p->em485->active_timer = NULL;
	p->em485->tx_stopped = true;

deassert_rts:
	if (p->em485->tx_stopped)
		p->rs485_stop_tx(p);

	return 0;
}

/**
 *	serial8250_em485_destroy() - put uart_8250_port into normal state
 *	@p:	uart_8250_port port instance
 *
 *	The function is used to stop rs485 software emulating on the
 *	&struct uart_8250_port* @p. The function is idempotent, so it is safe to
 *	call it multiple times.
 *
 *	The function is supposed to be called from .rs485_config callback
 *	or from any other callback protected with p->port.lock spinlock.
 *
 *	See also serial8250_em485_init()
 */
void serial8250_em485_destroy(struct uart_8250_port *p)
{
	if (!p->em485)
		return;

	hrtimer_cancel(&p->em485->start_tx_timer);
	hrtimer_cancel(&p->em485->stop_tx_timer);

	kfree(p->em485);
	p->em485 = NULL;
}
EXPORT_SYMBOL_GPL(serial8250_em485_destroy);

struct serial_rs485 serial8250_em485_supported = {
	.flags = SER_RS485_ENABLED | SER_RS485_RTS_ON_SEND | SER_RS485_RTS_AFTER_SEND |
		 SER_RS485_TERMINATE_BUS | SER_RS485_RX_DURING_TX,
	.delay_rts_before_send = 1,
	.delay_rts_after_send = 1,
};
EXPORT_SYMBOL_GPL(serial8250_em485_supported);

/**
 * serial8250_em485_config() - generic ->rs485_config() callback
 * @port: uart port
 * @termios: termios structure
 * @rs485: rs485 settings
 *
 * Generic callback usable by 8250 uart drivers to activate rs485 settings
 * if the uart is incapable of driving RTS as a Transmit Enable signal in
 * hardware, relying on software emulation instead.
 */
int serial8250_em485_config(struct uart_port *port, struct ktermios *termios,
			    struct serial_rs485 *rs485)
{
	struct uart_8250_port *up = up_to_u8250p(port);

	/* pick sane settings if the user hasn't */
	if (!!(rs485->flags & SER_RS485_RTS_ON_SEND) ==
	    !!(rs485->flags & SER_RS485_RTS_AFTER_SEND)) {
		rs485->flags |= SER_RS485_RTS_ON_SEND;
		rs485->flags &= ~SER_RS485_RTS_AFTER_SEND;
	}

	/*
	 * Both serial8250_em485_init() and serial8250_em485_destroy()
	 * are idempotent.
	 */
	if (rs485->flags & SER_RS485_ENABLED)
		return serial8250_em485_init(up);

	serial8250_em485_destroy(up);
	return 0;
}
EXPORT_SYMBOL_GPL(serial8250_em485_config);

/*
 * These two wrappers ensure that enable_runtime_pm_tx() can be called more than
 * once and disable_runtime_pm_tx() will still disable RPM because the fifo is
 * empty and the HW can idle again.
 */
void serial8250_rpm_get_tx(struct uart_8250_port *p)
{
	unsigned char rpm_active;

	if (!(p->capabilities & UART_CAP_RPM))
		return;

	rpm_active = xchg(&p->rpm_tx_active, 1);
	if (rpm_active)
		return;
	pm_runtime_get_sync(p->port.dev);
}
EXPORT_SYMBOL_GPL(serial8250_rpm_get_tx);

void serial8250_rpm_put_tx(struct uart_8250_port *p)
{
	unsigned char rpm_active;

	if (!(p->capabilities & UART_CAP_RPM))
		return;

	rpm_active = xchg(&p->rpm_tx_active, 0);
	if (!rpm_active)
		return;
	pm_runtime_mark_last_busy(p->port.dev);
	pm_runtime_put_autosuspend(p->port.dev);
}
EXPORT_SYMBOL_GPL(serial8250_rpm_put_tx);

/*
 * IER sleep support.  UARTs which have EFRs need the "extended
 * capability" bit enabled.  Note that on XR16C850s, we need to
 * reset LCR to write to IER.
 */
static void serial8250_set_sleep(struct uart_8250_port *p, int sleep)
{
	unsigned char lcr = 0, efr = 0;

	serial8250_rpm_get(p);

	if (p->capabilities & UART_CAP_SLEEP) {
		/* Synchronize UART_IER access against the console. */
		spin_lock_irq(&p->port.lock);
		if (p->capabilities & UART_CAP_EFR) {
			lcr = serial_in(p, UART_LCR);
			efr = serial_in(p, UART_EFR);
			serial_out(p, UART_LCR, UART_LCR_CONF_MODE_B);
			serial_out(p, UART_EFR, UART_EFR_ECB);
			serial_out(p, UART_LCR, 0);
		}
		serial_out(p, UART_IER, sleep ? UART_IERX_SLEEP : 0);
		if (p->capabilities & UART_CAP_EFR) {
			serial_out(p, UART_LCR, UART_LCR_CONF_MODE_B);
			serial_out(p, UART_EFR, efr);
			serial_out(p, UART_LCR, lcr);
		}
		spin_unlock_irq(&p->port.lock);
	}

	serial8250_rpm_put(p);
}

static void serial8250_clear_IER(struct uart_8250_port *up)
{
	if (up->capabilities & UART_CAP_UUE)
		serial_out(up, UART_IER, UART_IER_UUE);
	else
		serial_out(up, UART_IER, 0);
}

#ifdef CONFIG_SERIAL_8250_RSA
/*
 * Attempts to turn on the RSA FIFO.  Returns zero on failure.
 * We set the port uart clock rate if we succeed.
 */
static int __enable_rsa(struct uart_8250_port *up)
{
	unsigned char mode;
	int result;

	mode = serial_in(up, UART_RSA_MSR);
	result = mode & UART_RSA_MSR_FIFO;

	if (!result) {
		serial_out(up, UART_RSA_MSR, mode | UART_RSA_MSR_FIFO);
		mode = serial_in(up, UART_RSA_MSR);
		result = mode & UART_RSA_MSR_FIFO;
	}

	if (result)
		up->port.uartclk = SERIAL_RSA_BAUD_BASE * 16;

	return result;
}

static void enable_rsa(struct uart_8250_port *up)
{
	if (up->port.type == PORT_RSA) {
		if (up->port.uartclk != SERIAL_RSA_BAUD_BASE * 16) {
			spin_lock_irq(&up->port.lock);
			__enable_rsa(up);
			spin_unlock_irq(&up->port.lock);
		}
		if (up->port.uartclk == SERIAL_RSA_BAUD_BASE * 16)
			serial_out(up, UART_RSA_FRR, 0);
	}
}

/*
 * Attempts to turn off the RSA FIFO.  Returns zero on failure.
 * It is unknown why interrupts were disabled in here.  However,
 * the caller is expected to preserve this behaviour by grabbing
 * the spinlock before calling this function.
 */
static void disable_rsa(struct uart_8250_port *up)
{
	unsigned char mode;
	int result;

	if (up->port.type == PORT_RSA &&
	    up->port.uartclk == SERIAL_RSA_BAUD_BASE * 16) {
		spin_lock_irq(&up->port.lock);

		mode = serial_in(up, UART_RSA_MSR);
		result = !(mode & UART_RSA_MSR_FIFO);

		if (!result) {
			serial_out(up, UART_RSA_MSR, mode & ~UART_RSA_MSR_FIFO);
			mode = serial_in(up, UART_RSA_MSR);
			result = !(mode & UART_RSA_MSR_FIFO);
		}

		if (result)
			up->port.uartclk = SERIAL_RSA_BAUD_BASE_LO * 16;
		spin_unlock_irq(&up->port.lock);
	}
}
#endif /* CONFIG_SERIAL_8250_RSA */

/*
 * This is a quickie test to see how big the FIFO is.
 * It doesn't work at all the time, more's the pity.
 */
static int size_fifo(struct uart_8250_port *up)
{
	unsigned char old_fcr, old_mcr, old_lcr;
	u32 old_dl;
	int count;

	old_lcr = serial_in(up, UART_LCR);
	serial_out(up, UART_LCR, 0);
	old_fcr = serial_in(up, UART_FCR);
	old_mcr = serial8250_in_MCR(up);
	serial_out(up, UART_FCR, UART_FCR_ENABLE_FIFO |
		    UART_FCR_CLEAR_RCVR | UART_FCR_CLEAR_XMIT);
	serial8250_out_MCR(up, UART_MCR_LOOP);
	serial_out(up, UART_LCR, UART_LCR_CONF_MODE_A);
	old_dl = serial_dl_read(up);
	serial_dl_write(up, 0x0001);
	serial_out(up, UART_LCR, UART_LCR_WLEN8);
	for (count = 0; count < 256; count++)
		serial_out(up, UART_TX, count);
	mdelay(20);/* FIXME - schedule_timeout */
	for (count = 0; (serial_in(up, UART_LSR) & UART_LSR_DR) &&
	     (count < 256); count++)
		serial_in(up, UART_RX);
	serial_out(up, UART_FCR, old_fcr);
	serial8250_out_MCR(up, old_mcr);
	serial_out(up, UART_LCR, UART_LCR_CONF_MODE_A);
	serial_dl_write(up, old_dl);
	serial_out(up, UART_LCR, old_lcr);

	return count;
}

/*
 * Read UART ID using the divisor method - set DLL and DLM to zero
 * and the revision will be in DLL and device type in DLM.  We
 * preserve the device state across this.
 */
static unsigned int autoconfig_read_divisor_id(struct uart_8250_port *p)
{
	unsigned char old_lcr;
	unsigned int id, old_dl;

	old_lcr = serial_in(p, UART_LCR);
	serial_out(p, UART_LCR, UART_LCR_CONF_MODE_A);
	old_dl = serial_dl_read(p);
	serial_dl_write(p, 0);
	id = serial_dl_read(p);
	serial_dl_write(p, old_dl);

	serial_out(p, UART_LCR, old_lcr);

	return id;
}

/*
 * This is a helper routine to autodetect StarTech/Exar/Oxsemi UART's.
 * When this function is called we know it is at least a StarTech
 * 16650 V2, but it might be one of several StarTech UARTs, or one of
 * its clones.  (We treat the broken original StarTech 16650 V1 as a
 * 16550, and why not?  Startech doesn't seem to even acknowledge its
 * existence.)
 *
 * What evil have men's minds wrought...
 */
static void autoconfig_has_efr(struct uart_8250_port *up)
{
	unsigned int id1, id2, id3, rev;

	/*
	 * Everything with an EFR has SLEEP
	 */
	up->capabilities |= UART_CAP_EFR | UART_CAP_SLEEP;

	/*
	 * First we check to see if it's an Oxford Semiconductor UART.
	 *
	 * If we have to do this here because some non-National
	 * Semiconductor clone chips lock up if you try writing to the
	 * LSR register (which serial_icr_read does)
	 */

	/*
	 * Check for Oxford Semiconductor 16C950.
	 *
	 * EFR [4] must be set else this test fails.
	 *
	 * This shouldn't be necessary, but Mike Hudson (Exoray@isys.ca)
	 * claims that it's needed for 952 dual UART's (which are not
	 * recommended for new designs).
	 */
	up->acr = 0;
	serial_out(up, UART_LCR, UART_LCR_CONF_MODE_B);
	serial_out(up, UART_EFR, UART_EFR_ECB);
	serial_out(up, UART_LCR, 0x00);
	id1 = serial_icr_read(up, UART_ID1);
	id2 = serial_icr_read(up, UART_ID2);
	id3 = serial_icr_read(up, UART_ID3);
	rev = serial_icr_read(up, UART_REV);

	DEBUG_AUTOCONF("950id=%02x:%02x:%02x:%02x ", id1, id2, id3, rev);

	if (id1 == 0x16 && id2 == 0xC9 &&
	    (id3 == 0x50 || id3 == 0x52 || id3 == 0x54)) {
		up->port.type = PORT_16C950;

		/*
		 * Enable work around for the Oxford Semiconductor 952 rev B
		 * chip which causes it to seriously miscalculate baud rates
		 * when DLL is 0.
		 */
		if (id3 == 0x52 && rev == 0x01)
			up->bugs |= UART_BUG_QUOT;
		return;
	}

	/*
	 * We check for a XR16C850 by setting DLL and DLM to 0, and then
	 * reading back DLL and DLM.  The chip type depends on the DLM
	 * value read back:
	 *  0x10 - XR16C850 and the DLL contains the chip revision.
	 *  0x12 - XR16C2850.
	 *  0x14 - XR16C854.
	 */
	id1 = autoconfig_read_divisor_id(up);
	DEBUG_AUTOCONF("850id=%04x ", id1);

	id2 = id1 >> 8;
	if (id2 == 0x10 || id2 == 0x12 || id2 == 0x14) {
		up->port.type = PORT_16850;
		return;
	}

	/*
	 * It wasn't an XR16C850.
	 *
	 * We distinguish between the '654 and the '650 by counting
	 * how many bytes are in the FIFO.  I'm using this for now,
	 * since that's the technique that was sent to me in the
	 * serial driver update, but I'm not convinced this works.
	 * I've had problems doing this in the past.  -TYT
	 */
	if (size_fifo(up) == 64)
		up->port.type = PORT_16654;
	else
		up->port.type = PORT_16650V2;
}

/*
 * We detected a chip without a FIFO.  Only two fall into
 * this category - the original 8250 and the 16450.  The
 * 16450 has a scratch register (accessible with LCR=0)
 */
static void autoconfig_8250(struct uart_8250_port *up)
{
	unsigned char scratch, status1, status2;

	up->port.type = PORT_8250;

	scratch = serial_in(up, UART_SCR);
	serial_out(up, UART_SCR, 0xa5);
	status1 = serial_in(up, UART_SCR);
	serial_out(up, UART_SCR, 0x5a);
	status2 = serial_in(up, UART_SCR);
	serial_out(up, UART_SCR, scratch);

	if (status1 == 0xa5 && status2 == 0x5a)
		up->port.type = PORT_16450;
}

static int broken_efr(struct uart_8250_port *up)
{
	/*
	 * Exar ST16C2550 "A2" devices incorrectly detect as
	 * having an EFR, and report an ID of 0x0201.  See
	 * http://linux.derkeiler.com/Mailing-Lists/Kernel/2004-11/4812.html
	 */
	if (autoconfig_read_divisor_id(up) == 0x0201 && size_fifo(up) == 16)
		return 1;

	return 0;
}

/*
 * We know that the chip has FIFOs.  Does it have an EFR?  The
 * EFR is located in the same register position as the IIR and
 * we know the top two bits of the IIR are currently set.  The
 * EFR should contain zero.  Try to read the EFR.
 */
static void autoconfig_16550a(struct uart_8250_port *up)
{
	unsigned char status1, status2;
	unsigned int iersave;

	/* Port locked to synchronize UART_IER access against the console. */
	lockdep_assert_held_once(&up->port.lock);

	up->port.type = PORT_16550A;
	up->capabilities |= UART_CAP_FIFO;

	if (!IS_ENABLED(CONFIG_SERIAL_8250_16550A_VARIANTS) &&
	    !(up->port.flags & UPF_FULL_PROBE))
		return;

	/*
	 * Check for presence of the EFR when DLAB is set.
	 * Only ST16C650V1 UARTs pass this test.
	 */
	serial_out(up, UART_LCR, UART_LCR_CONF_MODE_A);
	if (serial_in(up, UART_EFR) == 0) {
		serial_out(up, UART_EFR, 0xA8);
		if (serial_in(up, UART_EFR) != 0) {
			DEBUG_AUTOCONF("EFRv1 ");
			up->port.type = PORT_16650;
			up->capabilities |= UART_CAP_EFR | UART_CAP_SLEEP;
		} else {
			serial_out(up, UART_LCR, 0);
			serial_out(up, UART_FCR, UART_FCR_ENABLE_FIFO |
				   UART_FCR7_64BYTE);
			status1 = serial_in(up, UART_IIR) & (UART_IIR_64BYTE_FIFO |
							     UART_IIR_FIFO_ENABLED);
			serial_out(up, UART_FCR, 0);
			serial_out(up, UART_LCR, 0);

			if (status1 == (UART_IIR_64BYTE_FIFO | UART_IIR_FIFO_ENABLED))
				up->port.type = PORT_16550A_FSL64;
			else
				DEBUG_AUTOCONF("Motorola 8xxx DUART ");
		}
		serial_out(up, UART_EFR, 0);
		return;
	}

	/*
	 * Maybe it requires 0xbf to be written to the LCR.
	 * (other ST16C650V2 UARTs, TI16C752A, etc)
	 */
	serial_out(up, UART_LCR, UART_LCR_CONF_MODE_B);
	if (serial_in(up, UART_EFR) == 0 && !broken_efr(up)) {
		DEBUG_AUTOCONF("EFRv2 ");
		autoconfig_has_efr(up);
		return;
	}

	/*
	 * Check for a National Semiconductor SuperIO chip.
	 * Attempt to switch to bank 2, read the value of the LOOP bit
	 * from EXCR1. Switch back to bank 0, change it in MCR. Then
	 * switch back to bank 2, read it from EXCR1 again and check
	 * it's changed. If so, set baud_base in EXCR2 to 921600. -- dwmw2
	 */
	serial_out(up, UART_LCR, 0);
	status1 = serial8250_in_MCR(up);
	serial_out(up, UART_LCR, 0xE0);
	status2 = serial_in(up, 0x02); /* EXCR1 */

	if (!((status2 ^ status1) & UART_MCR_LOOP)) {
		serial_out(up, UART_LCR, 0);
		serial8250_out_MCR(up, status1 ^ UART_MCR_LOOP);
		serial_out(up, UART_LCR, 0xE0);
		status2 = serial_in(up, 0x02); /* EXCR1 */
		serial_out(up, UART_LCR, 0);
		serial8250_out_MCR(up, status1);

		if ((status2 ^ status1) & UART_MCR_LOOP) {
			unsigned short quot;

			serial_out(up, UART_LCR, 0xE0);

			quot = serial_dl_read(up);
			quot <<= 3;

			if (ns16550a_goto_highspeed(up))
				serial_dl_write(up, quot);

			serial_out(up, UART_LCR, 0);

			up->port.uartclk = 921600*16;
			up->port.type = PORT_NS16550A;
			up->capabilities |= UART_NATSEMI;
			return;
		}
	}

	/*
	 * No EFR.  Try to detect a TI16750, which only sets bit 5 of
	 * the IIR when 64 byte FIFO mode is enabled when DLAB is set.
	 * Try setting it with and without DLAB set.  Cheap clones
	 * set bit 5 without DLAB set.
	 */
	serial_out(up, UART_LCR, 0);
	serial_out(up, UART_FCR, UART_FCR_ENABLE_FIFO | UART_FCR7_64BYTE);
	status1 = serial_in(up, UART_IIR) & (UART_IIR_64BYTE_FIFO | UART_IIR_FIFO_ENABLED);
	serial_out(up, UART_FCR, UART_FCR_ENABLE_FIFO);

	serial_out(up, UART_LCR, UART_LCR_CONF_MODE_A);
	serial_out(up, UART_FCR, UART_FCR_ENABLE_FIFO | UART_FCR7_64BYTE);
	status2 = serial_in(up, UART_IIR) & (UART_IIR_64BYTE_FIFO | UART_IIR_FIFO_ENABLED);
	serial_out(up, UART_FCR, UART_FCR_ENABLE_FIFO);

	serial_out(up, UART_LCR, 0);

	DEBUG_AUTOCONF("iir1=%d iir2=%d ", status1, status2);

	if (status1 == UART_IIR_FIFO_ENABLED_16550A &&
	    status2 == (UART_IIR_64BYTE_FIFO | UART_IIR_FIFO_ENABLED_16550A)) {
		up->port.type = PORT_16750;
		up->capabilities |= UART_CAP_AFE | UART_CAP_SLEEP;
		return;
	}

	/*
	 * Try writing and reading the UART_IER_UUE bit (b6).
	 * If it works, this is probably one of the Xscale platform's
	 * internal UARTs.
	 * We're going to explicitly set the UUE bit to 0 before
	 * trying to write and read a 1 just to make sure it's not
	 * already a 1 and maybe locked there before we even start.
	 */
	iersave = serial_in(up, UART_IER);
	serial_out(up, UART_IER, iersave & ~UART_IER_UUE);
	if (!(serial_in(up, UART_IER) & UART_IER_UUE)) {
		/*
		 * OK it's in a known zero state, try writing and reading
		 * without disturbing the current state of the other bits.
		 */
		serial_out(up, UART_IER, iersave | UART_IER_UUE);
		if (serial_in(up, UART_IER) & UART_IER_UUE) {
			/*
			 * It's an Xscale.
			 * We'll leave the UART_IER_UUE bit set to 1 (enabled).
			 */
			DEBUG_AUTOCONF("Xscale ");
			up->port.type = PORT_XSCALE;
			up->capabilities |= UART_CAP_UUE | UART_CAP_RTOIE;
			return;
		}
	} else {
		/*
		 * If we got here we couldn't force the IER_UUE bit to 0.
		 * Log it and continue.
		 */
		DEBUG_AUTOCONF("Couldn't force IER_UUE to 0 ");
	}
	serial_out(up, UART_IER, iersave);

	/*
	 * We distinguish between 16550A and U6 16550A by counting
	 * how many bytes are in the FIFO.
	 */
	if (up->port.type == PORT_16550A && size_fifo(up) == 64) {
		up->port.type = PORT_U6_16550A;
		up->capabilities |= UART_CAP_AFE;
	}
}

/*
 * This routine is called by rs_init() to initialize a specific serial
 * port.  It determines what type of UART chip this serial port is
 * using: 8250, 16450, 16550, 16550A.  The important question is
 * whether or not this UART is a 16550A or not, since this will
 * determine whether or not we can use its FIFO features or not.
 */
static void autoconfig(struct uart_8250_port *up)
{
	unsigned char status1, scratch, scratch2, scratch3;
	unsigned char save_lcr, save_mcr;
	struct uart_port *port = &up->port;
	unsigned long flags;
	unsigned int old_capabilities;

	if (!port->iobase && !port->mapbase && !port->membase)
		return;

	DEBUG_AUTOCONF("%s: autoconf (0x%04lx, 0x%p): ",
		       port->name, port->iobase, port->membase);

	/*
	 * We really do need global IRQs disabled here - we're going to
	 * be frobbing the chips IRQ enable register to see if it exists.
	 *
	 * Synchronize UART_IER access against the console.
	 */
	spin_lock_irqsave(&port->lock, flags);

	up->capabilities = 0;
	up->bugs = 0;

	if (!(port->flags & UPF_BUGGY_UART)) {
		/*
		 * Do a simple existence test first; if we fail this,
		 * there's no point trying anything else.
		 *
		 * 0x80 is used as a nonsense port to prevent against
		 * false positives due to ISA bus float.  The
		 * assumption is that 0x80 is a non-existent port;
		 * which should be safe since include/asm/io.h also
		 * makes this assumption.
		 *
		 * Note: this is safe as long as MCR bit 4 is clear
		 * and the device is in "PC" mode.
		 */
		scratch = serial_in(up, UART_IER);
		serial_out(up, UART_IER, 0);
#ifdef __i386__
		outb(0xff, 0x080);
#endif
		/*
		 * Mask out IER[7:4] bits for test as some UARTs (e.g. TL
		 * 16C754B) allow only to modify them if an EFR bit is set.
		 */
		scratch2 = serial_in(up, UART_IER) & UART_IER_ALL_INTR;
		serial_out(up, UART_IER, UART_IER_ALL_INTR);
#ifdef __i386__
		outb(0, 0x080);
#endif
		scratch3 = serial_in(up, UART_IER) & UART_IER_ALL_INTR;
		serial_out(up, UART_IER, scratch);
		if (scratch2 != 0 || scratch3 != UART_IER_ALL_INTR) {
			/*
			 * We failed; there's nothing here
			 */
			spin_unlock_irqrestore(&port->lock, flags);
			DEBUG_AUTOCONF("IER test failed (%02x, %02x) ",
				       scratch2, scratch3);
			goto out;
		}
	}

	save_mcr = serial8250_in_MCR(up);
	save_lcr = serial_in(up, UART_LCR);

	/*
	 * Check to see if a UART is really there.  Certain broken
	 * internal modems based on the Rockwell chipset fail this
	 * test, because they apparently don't implement the loopback
	 * test mode.  So this test is skipped on the COM 1 through
	 * COM 4 ports.  This *should* be safe, since no board
	 * manufacturer would be stupid enough to design a board
	 * that conflicts with COM 1-4 --- we hope!
	 */
	if (!(port->flags & UPF_SKIP_TEST)) {
		serial8250_out_MCR(up, UART_MCR_LOOP | UART_MCR_OUT2 | UART_MCR_RTS);
		status1 = serial_in(up, UART_MSR) & UART_MSR_STATUS_BITS;
		serial8250_out_MCR(up, save_mcr);
		if (status1 != (UART_MSR_DCD | UART_MSR_CTS)) {
			spin_unlock_irqrestore(&port->lock, flags);
			DEBUG_AUTOCONF("LOOP test failed (%02x) ",
				       status1);
			goto out;
		}
	}

	/*
	 * We're pretty sure there's a port here.  Lets find out what
	 * type of port it is.  The IIR top two bits allows us to find
	 * out if it's 8250 or 16450, 16550, 16550A or later.  This
	 * determines what we test for next.
	 *
	 * We also initialise the EFR (if any) to zero for later.  The
	 * EFR occupies the same register location as the FCR and IIR.
	 */
	serial_out(up, UART_LCR, UART_LCR_CONF_MODE_B);
	serial_out(up, UART_EFR, 0);
	serial_out(up, UART_LCR, 0);

	serial_out(up, UART_FCR, UART_FCR_ENABLE_FIFO);

	switch (serial_in(up, UART_IIR) & UART_IIR_FIFO_ENABLED) {
	case UART_IIR_FIFO_ENABLED_8250:
		autoconfig_8250(up);
		break;
	case UART_IIR_FIFO_ENABLED_16550:
		port->type = PORT_16550;
		break;
	case UART_IIR_FIFO_ENABLED_16550A:
		autoconfig_16550a(up);
		break;
	default:
		port->type = PORT_UNKNOWN;
		break;
	}

#ifdef CONFIG_SERIAL_8250_RSA
	/*
	 * Only probe for RSA ports if we got the region.
	 */
	if (port->type == PORT_16550A && up->probe & UART_PROBE_RSA &&
	    __enable_rsa(up))
		port->type = PORT_RSA;
#endif

	serial_out(up, UART_LCR, save_lcr);

	port->fifosize = uart_config[up->port.type].fifo_size;
	old_capabilities = up->capabilities;
	up->capabilities = uart_config[port->type].flags;
	up->tx_loadsz = uart_config[port->type].tx_loadsz;

	if (port->type == PORT_UNKNOWN)
		goto out_unlock;

	/*
	 * Reset the UART.
	 */
#ifdef CONFIG_SERIAL_8250_RSA
	if (port->type == PORT_RSA)
		serial_out(up, UART_RSA_FRR, 0);
#endif
	serial8250_out_MCR(up, save_mcr);
	serial8250_clear_fifos(up);
	serial_in(up, UART_RX);
	serial8250_clear_IER(up);

out_unlock:
	spin_unlock_irqrestore(&port->lock, flags);

	/*
	 * Check if the device is a Fintek F81216A
	 */
	if (port->type == PORT_16550A && port->iotype == UPIO_PORT)
		fintek_8250_probe(up);

	if (up->capabilities != old_capabilities) {
		dev_warn(port->dev, "detected caps %08x should be %08x\n",
			 old_capabilities, up->capabilities);
	}
out:
	DEBUG_AUTOCONF("iir=%d ", scratch);
	DEBUG_AUTOCONF("type=%s\n", uart_config[port->type].name);
}

static void autoconfig_irq(struct uart_8250_port *up)
{
	struct uart_port *port = &up->port;
	unsigned char save_mcr, save_ier;
	unsigned char save_ICP = 0;
	unsigned int ICP = 0;
	unsigned long irqs;
	int irq;

	if (port->flags & UPF_FOURPORT) {
		ICP = (port->iobase & 0xfe0) | 0x1f;
		save_ICP = inb_p(ICP);
		outb_p(0x80, ICP);
		inb_p(ICP);
	}

	if (uart_console(port))
		console_lock();

	/* forget possible initially masked and pending IRQ */
	probe_irq_off(probe_irq_on());
	save_mcr = serial8250_in_MCR(up);
	/* Synchronize UART_IER access against the console. */
	spin_lock_irq(&port->lock);
	save_ier = serial_in(up, UART_IER);
	spin_unlock_irq(&port->lock);
	serial8250_out_MCR(up, UART_MCR_OUT1 | UART_MCR_OUT2);

	irqs = probe_irq_on();
	serial8250_out_MCR(up, 0);
	udelay(10);
	if (port->flags & UPF_FOURPORT) {
		serial8250_out_MCR(up, UART_MCR_DTR | UART_MCR_RTS);
	} else {
		serial8250_out_MCR(up,
			UART_MCR_DTR | UART_MCR_RTS | UART_MCR_OUT2);
	}
	/* Synchronize UART_IER access against the console. */
	spin_lock_irq(&port->lock);
	serial_out(up, UART_IER, UART_IER_ALL_INTR);
	spin_unlock_irq(&port->lock);
	serial_in(up, UART_LSR);
	serial_in(up, UART_RX);
	serial_in(up, UART_IIR);
	serial_in(up, UART_MSR);
	serial_out(up, UART_TX, 0xFF);
	udelay(20);
	irq = probe_irq_off(irqs);

	serial8250_out_MCR(up, save_mcr);
	/* Synchronize UART_IER access against the console. */
	spin_lock_irq(&port->lock);
	serial_out(up, UART_IER, save_ier);
	spin_unlock_irq(&port->lock);

	if (port->flags & UPF_FOURPORT)
		outb_p(save_ICP, ICP);

	if (uart_console(port))
		console_unlock();

	port->irq = (irq > 0) ? irq : 0;
}

static void serial8250_stop_rx(struct uart_port *port)
{
	struct uart_8250_port *up = up_to_u8250p(port);

	/* Port locked to synchronize UART_IER access against the console. */
	lockdep_assert_held_once(&port->lock);

	serial8250_rpm_get(up);

	up->ier &= ~(UART_IER_RLSI | UART_IER_RDI);
	up->port.read_status_mask &= ~UART_LSR_DR;
	serial_port_out(port, UART_IER, up->ier);

	serial8250_rpm_put(up);
}

/**
 * serial8250_em485_stop_tx() - generic ->rs485_stop_tx() callback
 * @p: uart 8250 port
 *
 * Generic callback usable by 8250 uart drivers to stop rs485 transmission.
 */
void serial8250_em485_stop_tx(struct uart_8250_port *p)
{
	unsigned char mcr = serial8250_in_MCR(p);

	/* Port locked to synchronize UART_IER access against the console. */
	lockdep_assert_held_once(&p->port.lock);

	if (p->port.rs485.flags & SER_RS485_RTS_AFTER_SEND)
		mcr |= UART_MCR_RTS;
	else
		mcr &= ~UART_MCR_RTS;
	serial8250_out_MCR(p, mcr);

	/*
	 * Empty the RX FIFO, we are not interested in anything
	 * received during the half-duplex transmission.
	 * Enable previously disabled RX interrupts.
	 */
	if (!(p->port.rs485.flags & SER_RS485_RX_DURING_TX)) {
		serial8250_clear_and_reinit_fifos(p);

		p->ier |= UART_IER_RLSI | UART_IER_RDI;
		serial_port_out(&p->port, UART_IER, p->ier);
	}
}
EXPORT_SYMBOL_GPL(serial8250_em485_stop_tx);

static enum hrtimer_restart serial8250_em485_handle_stop_tx(struct hrtimer *t)
{
	struct uart_8250_em485 *em485 = container_of(t, struct uart_8250_em485,
			stop_tx_timer);
	struct uart_8250_port *p = em485->port;
	unsigned long flags;

	serial8250_rpm_get(p);
	spin_lock_irqsave(&p->port.lock, flags);
	if (em485->active_timer == &em485->stop_tx_timer) {
		p->rs485_stop_tx(p);
		em485->active_timer = NULL;
		em485->tx_stopped = true;
	}
	spin_unlock_irqrestore(&p->port.lock, flags);
	serial8250_rpm_put(p);

	return HRTIMER_NORESTART;
}

static void start_hrtimer_ms(struct hrtimer *hrt, unsigned long msec)
{
	hrtimer_start(hrt, ms_to_ktime(msec), HRTIMER_MODE_REL);
}

static void __stop_tx_rs485(struct uart_8250_port *p, u64 stop_delay)
{
	struct uart_8250_em485 *em485 = p->em485;

	/* Port locked to synchronize UART_IER access against the console. */
	lockdep_assert_held_once(&p->port.lock);

	stop_delay += (u64)p->port.rs485.delay_rts_after_send * NSEC_PER_MSEC;

	/*
	 * rs485_stop_tx() is going to set RTS according to config
	 * AND flush RX FIFO if required.
	 */
	if (stop_delay > 0) {
		em485->active_timer = &em485->stop_tx_timer;
		hrtimer_start(&em485->stop_tx_timer, ns_to_ktime(stop_delay), HRTIMER_MODE_REL);
	} else {
		p->rs485_stop_tx(p);
		em485->active_timer = NULL;
		em485->tx_stopped = true;
	}
}

static inline void __stop_tx(struct uart_8250_port *p)
{
	struct uart_8250_em485 *em485 = p->em485;

	if (em485) {
		u16 lsr = serial_lsr_in(p);
		u64 stop_delay = 0;

		if (!(lsr & UART_LSR_THRE))
			return;
		/*
		 * To provide required timing and allow FIFO transfer,
		 * __stop_tx_rs485() must be called only when both FIFO and
		 * shift register are empty. The device driver should either
		 * enable interrupt on TEMT or set UART_CAP_NOTEMT that will
		 * enlarge stop_tx_timer by the tx time of one frame to cover
		 * for emptying of the shift register.
		 */
		if (!(lsr & UART_LSR_TEMT)) {
			if (!(p->capabilities & UART_CAP_NOTEMT))
				return;
			/*
			 * RTS might get deasserted too early with the normal
			 * frame timing formula. It seems to suggest THRE might
			 * get asserted already during tx of the stop bit
			 * rather than after it is fully sent.
			 * Roughly estimate 1 extra bit here with / 7.
			 */
			stop_delay = p->port.frame_time + DIV_ROUND_UP(p->port.frame_time, 7);
		}

		__stop_tx_rs485(p, stop_delay);
	}

	if (serial8250_clear_THRI(p))
		serial8250_rpm_put_tx(p);
}

static void serial8250_stop_tx(struct uart_port *port)
{
	struct uart_8250_port *up = up_to_u8250p(port);

	serial8250_rpm_get(up);
	__stop_tx(up);

	/*
	 * We really want to stop the transmitter from sending.
	 */
	if (port->type == PORT_16C950) {
		up->acr |= UART_ACR_TXDIS;
		serial_icr_write(up, UART_ACR, up->acr);
	}
	serial8250_rpm_put(up);
}

static inline void __start_tx(struct uart_port *port)
{
	struct uart_8250_port *up = up_to_u8250p(port);

	if (up->dma && !up->dma->tx_dma(up))
		return;

	if (serial8250_set_THRI(up)) {
		if (up->bugs & UART_BUG_TXEN) {
			u16 lsr = serial_lsr_in(up);

			if (lsr & UART_LSR_THRE)
				serial8250_tx_chars(up);
		}
	}

	/*
	 * Re-enable the transmitter if we disabled it.
	 */
	if (port->type == PORT_16C950 && up->acr & UART_ACR_TXDIS) {
		up->acr &= ~UART_ACR_TXDIS;
		serial_icr_write(up, UART_ACR, up->acr);
	}
}

/**
 * serial8250_em485_start_tx() - generic ->rs485_start_tx() callback
 * @up: uart 8250 port
 *
 * Generic callback usable by 8250 uart drivers to start rs485 transmission.
 * Assumes that setting the RTS bit in the MCR register means RTS is high.
 * (Some chips use inverse semantics.)  Further assumes that reception is
 * stoppable by disabling the UART_IER_RDI interrupt.  (Some chips set the
 * UART_LSR_DR bit even when UART_IER_RDI is disabled, foiling this approach.)
 */
void serial8250_em485_start_tx(struct uart_8250_port *up)
{
	unsigned char mcr = serial8250_in_MCR(up);

	if (!(up->port.rs485.flags & SER_RS485_RX_DURING_TX))
		serial8250_stop_rx(&up->port);

	if (up->port.rs485.flags & SER_RS485_RTS_ON_SEND)
		mcr |= UART_MCR_RTS;
	else
		mcr &= ~UART_MCR_RTS;
	serial8250_out_MCR(up, mcr);
}
EXPORT_SYMBOL_GPL(serial8250_em485_start_tx);

/* Returns false, if start_tx_timer was setup to defer TX start */
static bool start_tx_rs485(struct uart_port *port)
{
	struct uart_8250_port *up = up_to_u8250p(port);
	struct uart_8250_em485 *em485 = up->em485;

	/*
	 * While serial8250_em485_handle_stop_tx() is a noop if
	 * em485->active_timer != &em485->stop_tx_timer, it might happen that
	 * the timer is still armed and triggers only after the current bunch of
	 * chars is send and em485->active_timer == &em485->stop_tx_timer again.
	 * So cancel the timer. There is still a theoretical race condition if
	 * the timer is already running and only comes around to check for
	 * em485->active_timer when &em485->stop_tx_timer is armed again.
	 */
	if (em485->active_timer == &em485->stop_tx_timer)
		hrtimer_try_to_cancel(&em485->stop_tx_timer);

	em485->active_timer = NULL;

	if (em485->tx_stopped) {
		em485->tx_stopped = false;

		up->rs485_start_tx(up);

		if (up->port.rs485.delay_rts_before_send > 0) {
			em485->active_timer = &em485->start_tx_timer;
			start_hrtimer_ms(&em485->start_tx_timer,
					 up->port.rs485.delay_rts_before_send);
			return false;
		}
	}

	return true;
}

static enum hrtimer_restart serial8250_em485_handle_start_tx(struct hrtimer *t)
{
	struct uart_8250_em485 *em485 = container_of(t, struct uart_8250_em485,
			start_tx_timer);
	struct uart_8250_port *p = em485->port;
	unsigned long flags;

	spin_lock_irqsave(&p->port.lock, flags);
	if (em485->active_timer == &em485->start_tx_timer) {
		__start_tx(&p->port);
		em485->active_timer = NULL;
	}
	spin_unlock_irqrestore(&p->port.lock, flags);

	return HRTIMER_NORESTART;
}

static void serial8250_start_tx(struct uart_port *port)
{
	struct uart_8250_port *up = up_to_u8250p(port);
	struct uart_8250_em485 *em485 = up->em485;

	/* Port locked to synchronize UART_IER access against the console. */
	lockdep_assert_held_once(&port->lock);

	if (!port->x_char && uart_circ_empty(&port->state->xmit))
		return;

	serial8250_rpm_get_tx(up);

	if (em485) {
		if ((em485->active_timer == &em485->start_tx_timer) ||
		    !start_tx_rs485(port))
			return;
	}
	__start_tx(port);
}

static void serial8250_throttle(struct uart_port *port)
{
	port->throttle(port);
}

static void serial8250_unthrottle(struct uart_port *port)
{
	port->unthrottle(port);
}

static void serial8250_disable_ms(struct uart_port *port)
{
	struct uart_8250_port *up = up_to_u8250p(port);

	/* Port locked to synchronize UART_IER access against the console. */
	lockdep_assert_held_once(&port->lock);

	/* no MSR capabilities */
	if (up->bugs & UART_BUG_NOMSR)
		return;

	mctrl_gpio_disable_ms(up->gpios);

	up->ier &= ~UART_IER_MSI;
	serial_port_out(port, UART_IER, up->ier);
}

static void serial8250_enable_ms(struct uart_port *port)
{
	struct uart_8250_port *up = up_to_u8250p(port);

	/* Port locked to synchronize UART_IER access against the console. */
	lockdep_assert_held_once(&port->lock);

	/* no MSR capabilities */
	if (up->bugs & UART_BUG_NOMSR)
		return;

	mctrl_gpio_enable_ms(up->gpios);

	up->ier |= UART_IER_MSI;

	serial8250_rpm_get(up);
	serial_port_out(port, UART_IER, up->ier);
	serial8250_rpm_put(up);
}

void serial8250_read_char(struct uart_8250_port *up, u16 lsr)
{
	struct uart_port *port = &up->port;
	u8 ch, flag = TTY_NORMAL;

	if (likely(lsr & UART_LSR_DR))
		ch = serial_in(up, UART_RX);
	else
		/*
		 * Intel 82571 has a Serial Over Lan device that will
		 * set UART_LSR_BI without setting UART_LSR_DR when
		 * it receives a break. To avoid reading from the
		 * receive buffer without UART_LSR_DR bit set, we
		 * just force the read character to be 0
		 */
		ch = 0;

	port->icount.rx++;

	lsr |= up->lsr_saved_flags;
	up->lsr_saved_flags = 0;

	if (unlikely(lsr & UART_LSR_BRK_ERROR_BITS)) {
		if (lsr & UART_LSR_BI) {
			lsr &= ~(UART_LSR_FE | UART_LSR_PE);
			port->icount.brk++;
			/*
			 * We do the SysRQ and SAK checking
			 * here because otherwise the break
			 * may get masked by ignore_status_mask
			 * or read_status_mask.
			 */
			if (uart_handle_break(port))
				return;
		} else if (lsr & UART_LSR_PE)
			port->icount.parity++;
		else if (lsr & UART_LSR_FE)
			port->icount.frame++;
		if (lsr & UART_LSR_OE)
			port->icount.overrun++;

		/*
		 * Mask off conditions which should be ignored.
		 */
		lsr &= port->read_status_mask;

		if (lsr & UART_LSR_BI) {
			dev_dbg(port->dev, "handling break\n");
			flag = TTY_BREAK;
		} else if (lsr & UART_LSR_PE)
			flag = TTY_PARITY;
		else if (lsr & UART_LSR_FE)
			flag = TTY_FRAME;
	}
	if (uart_prepare_sysrq_char(port, ch))
		return;

	uart_insert_char(port, lsr, UART_LSR_OE, ch, flag);
}
EXPORT_SYMBOL_GPL(serial8250_read_char);

/*
 * serial8250_rx_chars - Read characters. The first LSR value must be passed in.
 *
 * Returns LSR bits. The caller should rely only on non-Rx related LSR bits
 * (such as THRE) because the LSR value might come from an already consumed
 * character.
 */
u16 serial8250_rx_chars(struct uart_8250_port *up, u16 lsr)
{
	struct uart_port *port = &up->port;
	int max_count = 256;

	do {
		serial8250_read_char(up, lsr);
		if (--max_count == 0)
			break;
		lsr = serial_in(up, UART_LSR);
	} while (lsr & (UART_LSR_DR | UART_LSR_BI));

	tty_flip_buffer_push(&port->state->port);
	return lsr;
}
EXPORT_SYMBOL_GPL(serial8250_rx_chars);

void serial8250_tx_chars(struct uart_8250_port *up)
{
	struct uart_port *port = &up->port;
	struct circ_buf *xmit = &port->state->xmit;
	int count;

	if (port->x_char) {
		uart_xchar_out(port, UART_TX);
		return;
	}
	if (uart_tx_stopped(port)) {
		serial8250_stop_tx(port);
		return;
	}
	if (uart_circ_empty(xmit)) {
		__stop_tx(up);
		return;
	}

	count = up->tx_loadsz;
	do {
		serial_out(up, UART_TX, xmit->buf[xmit->tail]);
		if (up->bugs & UART_BUG_TXRACE) {
			/*
			 * The Aspeed BMC virtual UARTs have a bug where data
			 * may get stuck in the BMC's Tx FIFO from bursts of
			 * writes on the APB interface.
			 *
			 * Delay back-to-back writes by a read cycle to avoid
			 * stalling the VUART. Read a register that won't have
			 * side-effects and discard the result.
			 */
			serial_in(up, UART_SCR);
		}
		uart_xmit_advance(port, 1);
		if (uart_circ_empty(xmit))
			break;
		if ((up->capabilities & UART_CAP_HFIFO) &&
		    !uart_lsr_tx_empty(serial_in(up, UART_LSR)))
			break;
		/* The BCM2835 MINI UART THRE bit is really a not-full bit. */
		if ((up->capabilities & UART_CAP_MINI) &&
		    !(serial_in(up, UART_LSR) & UART_LSR_THRE))
			break;
	} while (--count > 0);

	if (uart_circ_chars_pending(xmit) < WAKEUP_CHARS)
		uart_write_wakeup(port);

	/*
	 * With RPM enabled, we have to wait until the FIFO is empty before the
	 * HW can go idle. So we get here once again with empty FIFO and disable
	 * the interrupt and RPM in __stop_tx()
	 */
	if (uart_circ_empty(xmit) && !(up->capabilities & UART_CAP_RPM))
		__stop_tx(up);
}
EXPORT_SYMBOL_GPL(serial8250_tx_chars);

/* Caller holds uart port lock */
unsigned int serial8250_modem_status(struct uart_8250_port *up)
{
	struct uart_port *port = &up->port;
	unsigned int status = serial_in(up, UART_MSR);

	status |= up->msr_saved_flags;
	up->msr_saved_flags = 0;
	if (status & UART_MSR_ANY_DELTA && up->ier & UART_IER_MSI &&
	    port->state != NULL) {
		if (status & UART_MSR_TERI)
			port->icount.rng++;
		if (status & UART_MSR_DDSR)
			port->icount.dsr++;
		if (status & UART_MSR_DDCD)
			uart_handle_dcd_change(port, status & UART_MSR_DCD);
		if (status & UART_MSR_DCTS)
			uart_handle_cts_change(port, status & UART_MSR_CTS);

		wake_up_interruptible(&port->state->port.delta_msr_wait);
	}

	return status;
}
EXPORT_SYMBOL_GPL(serial8250_modem_status);

static bool handle_rx_dma(struct uart_8250_port *up, unsigned int iir)
{
	switch (iir & 0x3f) {
	case UART_IIR_THRI:
		/*
		 * Postpone DMA or not decision to IIR_RDI or IIR_RX_TIMEOUT
		 * because it's impossible to do an informed decision about
		 * that with IIR_THRI.
		 *
		 * This also fixes one known DMA Rx corruption issue where
		 * DR is asserted but DMA Rx only gets a corrupted zero byte
		 * (too early DR?).
		 */
		return false;
	case UART_IIR_RDI:
		if (!up->dma->rx_running)
			break;
		fallthrough;
	case UART_IIR_RLSI:
	case UART_IIR_RX_TIMEOUT:
		serial8250_rx_dma_flush(up);
		return true;
	}
	return up->dma->rx_dma(up);
}

/*
 * This handles the interrupt from one port.
 */
int serial8250_handle_irq(struct uart_port *port, unsigned int iir)
{
	struct uart_8250_port *up = up_to_u8250p(port);
	struct tty_port *tport = &port->state->port;
	bool skip_rx = false;
	unsigned long flags;
	u16 status;

	if (iir & UART_IIR_NO_INT)
		return 0;

	spin_lock_irqsave(&port->lock, flags);

	status = serial_lsr_in(up);

	/*
	 * If port is stopped and there are no error conditions in the
	 * FIFO, then don't drain the FIFO, as this may lead to TTY buffer
	 * overflow. Not servicing, RX FIFO would trigger auto HW flow
	 * control when FIFO occupancy reaches preset threshold, thus
	 * halting RX. This only works when auto HW flow control is
	 * available.
	 */
	if (!(status & (UART_LSR_FIFOE | UART_LSR_BRK_ERROR_BITS)) &&
	    (port->status & (UPSTAT_AUTOCTS | UPSTAT_AUTORTS)) &&
	    !(port->read_status_mask & UART_LSR_DR))
		skip_rx = true;

	if (status & (UART_LSR_DR | UART_LSR_BI) && !skip_rx) {
<<<<<<< HEAD
		if (irqd_is_wakeup_set(irq_get_irq_data(port->irq)))
=======
		struct irq_data *d;

		d = irq_get_irq_data(port->irq);
		if (d && irqd_is_wakeup_set(d))
>>>>>>> ccf0a997
			pm_wakeup_event(tport->tty->dev, 0);
		if (!up->dma || handle_rx_dma(up, iir))
			status = serial8250_rx_chars(up, status);
	}
	serial8250_modem_status(up);
	if ((status & UART_LSR_THRE) && (up->ier & UART_IER_THRI)) {
		if (!up->dma || up->dma->tx_err)
			serial8250_tx_chars(up);
		else if (!up->dma->tx_running)
			__stop_tx(up);
	}

	uart_unlock_and_check_sysrq_irqrestore(port, flags);

	return 1;
}
EXPORT_SYMBOL_GPL(serial8250_handle_irq);

static int serial8250_default_handle_irq(struct uart_port *port)
{
	struct uart_8250_port *up = up_to_u8250p(port);
	unsigned int iir;
	int ret;

	serial8250_rpm_get(up);

	iir = serial_port_in(port, UART_IIR);
	ret = serial8250_handle_irq(port, iir);

	serial8250_rpm_put(up);
	return ret;
}

/*
 * Newer 16550 compatible parts such as the SC16C650 & Altera 16550 Soft IP
 * have a programmable TX threshold that triggers the THRE interrupt in
 * the IIR register. In this case, the THRE interrupt indicates the FIFO
 * has space available. Load it up with tx_loadsz bytes.
 */
static int serial8250_tx_threshold_handle_irq(struct uart_port *port)
{
	unsigned long flags;
	unsigned int iir = serial_port_in(port, UART_IIR);

	/* TX Threshold IRQ triggered so load up FIFO */
	if ((iir & UART_IIR_ID) == UART_IIR_THRI) {
		struct uart_8250_port *up = up_to_u8250p(port);

		spin_lock_irqsave(&port->lock, flags);
		serial8250_tx_chars(up);
		spin_unlock_irqrestore(&port->lock, flags);
	}

	iir = serial_port_in(port, UART_IIR);
	return serial8250_handle_irq(port, iir);
}

static unsigned int serial8250_tx_empty(struct uart_port *port)
{
	struct uart_8250_port *up = up_to_u8250p(port);
	unsigned int result = 0;
	unsigned long flags;

	serial8250_rpm_get(up);

	spin_lock_irqsave(&port->lock, flags);
	if (!serial8250_tx_dma_running(up) && uart_lsr_tx_empty(serial_lsr_in(up)))
		result = TIOCSER_TEMT;
	spin_unlock_irqrestore(&port->lock, flags);

	serial8250_rpm_put(up);

	return result;
}

unsigned int serial8250_do_get_mctrl(struct uart_port *port)
{
	struct uart_8250_port *up = up_to_u8250p(port);
	unsigned int status;
	unsigned int val;

	serial8250_rpm_get(up);
	status = serial8250_modem_status(up);
	serial8250_rpm_put(up);

	val = serial8250_MSR_to_TIOCM(status);
	if (up->gpios)
		return mctrl_gpio_get(up->gpios, &val);

	return val;
}
EXPORT_SYMBOL_GPL(serial8250_do_get_mctrl);

static unsigned int serial8250_get_mctrl(struct uart_port *port)
{
	if (port->get_mctrl)
		return port->get_mctrl(port);
	return serial8250_do_get_mctrl(port);
}

void serial8250_do_set_mctrl(struct uart_port *port, unsigned int mctrl)
{
	struct uart_8250_port *up = up_to_u8250p(port);
	unsigned char mcr;

	mcr = serial8250_TIOCM_to_MCR(mctrl);

	mcr |= up->mcr;

	serial8250_out_MCR(up, mcr);
}
EXPORT_SYMBOL_GPL(serial8250_do_set_mctrl);

static void serial8250_set_mctrl(struct uart_port *port, unsigned int mctrl)
{
	if (port->rs485.flags & SER_RS485_ENABLED)
		return;

	if (port->set_mctrl)
		port->set_mctrl(port, mctrl);
	else
		serial8250_do_set_mctrl(port, mctrl);
}

static void serial8250_break_ctl(struct uart_port *port, int break_state)
{
	struct uart_8250_port *up = up_to_u8250p(port);
	unsigned long flags;

	serial8250_rpm_get(up);
	spin_lock_irqsave(&port->lock, flags);
	if (break_state == -1)
		up->lcr |= UART_LCR_SBC;
	else
		up->lcr &= ~UART_LCR_SBC;
	serial_port_out(port, UART_LCR, up->lcr);
	spin_unlock_irqrestore(&port->lock, flags);
	serial8250_rpm_put(up);
}

static void wait_for_lsr(struct uart_8250_port *up, int bits)
{
	unsigned int status, tmout = 10000;

	/* Wait up to 10ms for the character(s) to be sent. */
	for (;;) {
		status = serial_lsr_in(up);

		if ((status & bits) == bits)
			break;
		if (--tmout == 0)
			break;
		udelay(1);
		touch_nmi_watchdog();
	}
}

/*
 *	Wait for transmitter & holding register to empty
 */
static void wait_for_xmitr(struct uart_8250_port *up, int bits)
{
	unsigned int tmout;

	wait_for_lsr(up, bits);

	/* Wait up to 1s for flow control if necessary */
	if (up->port.flags & UPF_CONS_FLOW) {
		for (tmout = 1000000; tmout; tmout--) {
			unsigned int msr = serial_in(up, UART_MSR);
			up->msr_saved_flags |= msr & MSR_SAVE_FLAGS;
			if (msr & UART_MSR_CTS)
				break;
			udelay(1);
			touch_nmi_watchdog();
		}
	}
}

#ifdef CONFIG_CONSOLE_POLL
/*
 * Console polling routines for writing and reading from the uart while
 * in an interrupt or debug context.
 */

static int serial8250_get_poll_char(struct uart_port *port)
{
	struct uart_8250_port *up = up_to_u8250p(port);
	int status;
	u16 lsr;

	serial8250_rpm_get(up);

	lsr = serial_port_in(port, UART_LSR);

	if (!(lsr & UART_LSR_DR)) {
		status = NO_POLL_CHAR;
		goto out;
	}

	status = serial_port_in(port, UART_RX);
out:
	serial8250_rpm_put(up);
	return status;
}


static void serial8250_put_poll_char(struct uart_port *port,
			 unsigned char c)
{
	unsigned int ier;
	struct uart_8250_port *up = up_to_u8250p(port);

	/*
	 * Normally the port is locked to synchronize UART_IER access
	 * against the console. However, this function is only used by
	 * KDB/KGDB, where it may not be possible to acquire the port
	 * lock because all other CPUs are quiesced. The quiescence
	 * should allow safe lockless usage here.
	 */

	serial8250_rpm_get(up);
	/*
	 *	First save the IER then disable the interrupts
	 */
	ier = serial_port_in(port, UART_IER);
	serial8250_clear_IER(up);

	wait_for_xmitr(up, UART_LSR_BOTH_EMPTY);
	/*
	 *	Send the character out.
	 */
	serial_port_out(port, UART_TX, c);

	/*
	 *	Finally, wait for transmitter to become empty
	 *	and restore the IER
	 */
	wait_for_xmitr(up, UART_LSR_BOTH_EMPTY);
	serial_port_out(port, UART_IER, ier);
	serial8250_rpm_put(up);
}

#endif /* CONFIG_CONSOLE_POLL */

int serial8250_do_startup(struct uart_port *port)
{
	struct uart_8250_port *up = up_to_u8250p(port);
	unsigned long flags;
	unsigned char iir;
	int retval;
	u16 lsr;

	if (!port->fifosize)
		port->fifosize = uart_config[port->type].fifo_size;
	if (!up->tx_loadsz)
		up->tx_loadsz = uart_config[port->type].tx_loadsz;
	if (!up->capabilities)
		up->capabilities = uart_config[port->type].flags;
	up->mcr = 0;

	if (port->iotype != up->cur_iotype)
		set_io_from_upio(port);

	serial8250_rpm_get(up);
	if (port->type == PORT_16C950) {
		/*
		 * Wake up and initialize UART
		 *
		 * Synchronize UART_IER access against the console.
		 */
		spin_lock_irqsave(&port->lock, flags);
		up->acr = 0;
		serial_port_out(port, UART_LCR, UART_LCR_CONF_MODE_B);
		serial_port_out(port, UART_EFR, UART_EFR_ECB);
		serial_port_out(port, UART_IER, 0);
		serial_port_out(port, UART_LCR, 0);
		serial_icr_write(up, UART_CSR, 0); /* Reset the UART */
		serial_port_out(port, UART_LCR, UART_LCR_CONF_MODE_B);
		serial_port_out(port, UART_EFR, UART_EFR_ECB);
		serial_port_out(port, UART_LCR, 0);
		spin_unlock_irqrestore(&port->lock, flags);
	}

	if (port->type == PORT_DA830) {
		/*
		 * Reset the port
		 *
		 * Synchronize UART_IER access against the console.
		 */
		spin_lock_irqsave(&port->lock, flags);
		serial_port_out(port, UART_IER, 0);
		serial_port_out(port, UART_DA830_PWREMU_MGMT, 0);
		spin_unlock_irqrestore(&port->lock, flags);
		mdelay(10);

		/* Enable Tx, Rx and free run mode */
		serial_port_out(port, UART_DA830_PWREMU_MGMT,
				UART_DA830_PWREMU_MGMT_UTRST |
				UART_DA830_PWREMU_MGMT_URRST |
				UART_DA830_PWREMU_MGMT_FREE);
	}

	if (port->type == PORT_NPCM) {
		/*
		 * Nuvoton calls the scratch register 'UART_TOR' (timeout
		 * register). Enable it, and set TIOC (timeout interrupt
		 * comparator) to be 0x20 for correct operation.
		 */
		serial_port_out(port, UART_NPCM_TOR, UART_NPCM_TOIE | 0x20);
	}

#ifdef CONFIG_SERIAL_8250_RSA
	/*
	 * If this is an RSA port, see if we can kick it up to the
	 * higher speed clock.
	 */
	enable_rsa(up);
#endif

	/*
	 * Clear the FIFO buffers and disable them.
	 * (they will be reenabled in set_termios())
	 */
	serial8250_clear_fifos(up);

	/*
	 * Clear the interrupt registers.
	 */
	serial_port_in(port, UART_LSR);
	serial_port_in(port, UART_RX);
	serial_port_in(port, UART_IIR);
	serial_port_in(port, UART_MSR);

	/*
	 * At this point, there's no way the LSR could still be 0xff;
	 * if it is, then bail out, because there's likely no UART
	 * here.
	 */
	if (!(port->flags & UPF_BUGGY_UART) &&
	    (serial_port_in(port, UART_LSR) == 0xff)) {
		dev_info_ratelimited(port->dev, "LSR safety check engaged!\n");
		retval = -ENODEV;
		goto out;
	}

	/*
	 * For a XR16C850, we need to set the trigger levels
	 */
	if (port->type == PORT_16850) {
		unsigned char fctr;

		serial_out(up, UART_LCR, UART_LCR_CONF_MODE_B);

		fctr = serial_in(up, UART_FCTR) & ~(UART_FCTR_RX|UART_FCTR_TX);
		serial_port_out(port, UART_FCTR,
				fctr | UART_FCTR_TRGD | UART_FCTR_RX);
		serial_port_out(port, UART_TRG, UART_TRG_96);
		serial_port_out(port, UART_FCTR,
				fctr | UART_FCTR_TRGD | UART_FCTR_TX);
		serial_port_out(port, UART_TRG, UART_TRG_96);

		serial_port_out(port, UART_LCR, 0);
	}

	/*
	 * For the Altera 16550 variants, set TX threshold trigger level.
	 */
	if (((port->type == PORT_ALTR_16550_F32) ||
	     (port->type == PORT_ALTR_16550_F64) ||
	     (port->type == PORT_ALTR_16550_F128)) && (port->fifosize > 1)) {
		/* Bounds checking of TX threshold (valid 0 to fifosize-2) */
		if ((up->tx_loadsz < 2) || (up->tx_loadsz > port->fifosize)) {
			dev_err(port->dev, "TX FIFO Threshold errors, skipping\n");
		} else {
			serial_port_out(port, UART_ALTR_AFR,
					UART_ALTR_EN_TXFIFO_LW);
			serial_port_out(port, UART_ALTR_TX_LOW,
					port->fifosize - up->tx_loadsz);
			port->handle_irq = serial8250_tx_threshold_handle_irq;
		}
	}

	/* Check if we need to have shared IRQs */
	if (port->irq && (up->port.flags & UPF_SHARE_IRQ))
		up->port.irqflags |= IRQF_SHARED;

	retval = up->ops->setup_irq(up);
	if (retval)
		goto out;

	if (port->irq && !(up->port.flags & UPF_NO_THRE_TEST)) {
		unsigned char iir1;

		if (port->irqflags & IRQF_SHARED)
			disable_irq_nosync(port->irq);

		/*
		 * Test for UARTs that do not reassert THRE when the
		 * transmitter is idle and the interrupt has already
		 * been cleared.  Real 16550s should always reassert
		 * this interrupt whenever the transmitter is idle and
		 * the interrupt is enabled.  Delays are necessary to
		 * allow register changes to become visible.
		 *
		 * Synchronize UART_IER access against the console.
		 */
		spin_lock_irqsave(&port->lock, flags);

		wait_for_xmitr(up, UART_LSR_THRE);
		serial_port_out_sync(port, UART_IER, UART_IER_THRI);
		udelay(1); /* allow THRE to set */
		iir1 = serial_port_in(port, UART_IIR);
		serial_port_out(port, UART_IER, 0);
		serial_port_out_sync(port, UART_IER, UART_IER_THRI);
		udelay(1); /* allow a working UART time to re-assert THRE */
		iir = serial_port_in(port, UART_IIR);
		serial_port_out(port, UART_IER, 0);

		spin_unlock_irqrestore(&port->lock, flags);

		if (port->irqflags & IRQF_SHARED)
			enable_irq(port->irq);

		/*
		 * If the interrupt is not reasserted, or we otherwise
		 * don't trust the iir, setup a timer to kick the UART
		 * on a regular basis.
		 */
		if ((!(iir1 & UART_IIR_NO_INT) && (iir & UART_IIR_NO_INT)) ||
		    up->port.flags & UPF_BUG_THRE) {
			up->bugs |= UART_BUG_THRE;
		}
	}

	up->ops->setup_timer(up);

	/*
	 * Now, initialize the UART
	 */
	serial_port_out(port, UART_LCR, UART_LCR_WLEN8);

	spin_lock_irqsave(&port->lock, flags);
	if (up->port.flags & UPF_FOURPORT) {
		if (!up->port.irq)
			up->port.mctrl |= TIOCM_OUT1;
	} else
		/*
		 * Most PC uarts need OUT2 raised to enable interrupts.
		 */
		if (port->irq)
			up->port.mctrl |= TIOCM_OUT2;

	serial8250_set_mctrl(port, port->mctrl);

	/*
	 * Serial over Lan (SoL) hack:
	 * Intel 8257x Gigabit ethernet chips have a 16550 emulation, to be
	 * used for Serial Over Lan.  Those chips take a longer time than a
	 * normal serial device to signalize that a transmission data was
	 * queued. Due to that, the above test generally fails. One solution
	 * would be to delay the reading of iir. However, this is not
	 * reliable, since the timeout is variable. So, let's just don't
	 * test if we receive TX irq.  This way, we'll never enable
	 * UART_BUG_TXEN.
	 */
	if (up->port.quirks & UPQ_NO_TXEN_TEST)
		goto dont_test_tx_en;

	/*
	 * Do a quick test to see if we receive an interrupt when we enable
	 * the TX irq.
	 */
	serial_port_out(port, UART_IER, UART_IER_THRI);
	lsr = serial_port_in(port, UART_LSR);
	iir = serial_port_in(port, UART_IIR);
	serial_port_out(port, UART_IER, 0);

	if (lsr & UART_LSR_TEMT && iir & UART_IIR_NO_INT) {
		if (!(up->bugs & UART_BUG_TXEN)) {
			up->bugs |= UART_BUG_TXEN;
			dev_dbg(port->dev, "enabling bad tx status workarounds\n");
		}
	} else {
		up->bugs &= ~UART_BUG_TXEN;
	}

dont_test_tx_en:
	spin_unlock_irqrestore(&port->lock, flags);

	/*
	 * Clear the interrupt registers again for luck, and clear the
	 * saved flags to avoid getting false values from polling
	 * routines or the previous session.
	 */
	serial_port_in(port, UART_LSR);
	serial_port_in(port, UART_RX);
	serial_port_in(port, UART_IIR);
	serial_port_in(port, UART_MSR);
	up->lsr_saved_flags = 0;
	up->msr_saved_flags = 0;

	/*
	 * Request DMA channels for both RX and TX.
	 */
	if (up->dma) {
		const char *msg = NULL;

		if (uart_console(port))
			msg = "forbid DMA for kernel console";
		else if (serial8250_request_dma(up))
			msg = "failed to request DMA";
		if (msg) {
			dev_warn_ratelimited(port->dev, "%s\n", msg);
			up->dma = NULL;
		}
	}

	/*
	 * Set the IER shadow for rx interrupts but defer actual interrupt
	 * enable until after the FIFOs are enabled; otherwise, an already-
	 * active sender can swamp the interrupt handler with "too much work".
	 */
	up->ier = UART_IER_RLSI | UART_IER_RDI;

	if (port->flags & UPF_FOURPORT) {
		unsigned int icp;
		/*
		 * Enable interrupts on the AST Fourport board
		 */
		icp = (port->iobase & 0xfe0) | 0x01f;
		outb_p(0x80, icp);
		inb_p(icp);
	}
	retval = 0;
out:
	serial8250_rpm_put(up);
	return retval;
}
EXPORT_SYMBOL_GPL(serial8250_do_startup);

static int serial8250_startup(struct uart_port *port)
{
	if (port->startup)
		return port->startup(port);
	return serial8250_do_startup(port);
}

void serial8250_do_shutdown(struct uart_port *port)
{
	struct uart_8250_port *up = up_to_u8250p(port);
	unsigned long flags;

	serial8250_rpm_get(up);
	/*
	 * Disable interrupts from this port
	 *
	 * Synchronize UART_IER access against the console.
	 */
	spin_lock_irqsave(&port->lock, flags);
	up->ier = 0;
	serial_port_out(port, UART_IER, 0);
	spin_unlock_irqrestore(&port->lock, flags);

	synchronize_irq(port->irq);

	if (up->dma)
		serial8250_release_dma(up);

	spin_lock_irqsave(&port->lock, flags);
	if (port->flags & UPF_FOURPORT) {
		/* reset interrupts on the AST Fourport board */
		inb((port->iobase & 0xfe0) | 0x1f);
		port->mctrl |= TIOCM_OUT1;
	} else
		port->mctrl &= ~TIOCM_OUT2;

	serial8250_set_mctrl(port, port->mctrl);
	spin_unlock_irqrestore(&port->lock, flags);

	/*
	 * Disable break condition and FIFOs
	 */
	serial_port_out(port, UART_LCR,
			serial_port_in(port, UART_LCR) & ~UART_LCR_SBC);
	serial8250_clear_fifos(up);

#ifdef CONFIG_SERIAL_8250_RSA
	/*
	 * Reset the RSA board back to 115kbps compat mode.
	 */
	disable_rsa(up);
#endif

	/*
	 * Read data port to reset things, and then unlink from
	 * the IRQ chain.
	 */
	serial_port_in(port, UART_RX);
	serial8250_rpm_put(up);

	up->ops->release_irq(up);
}
EXPORT_SYMBOL_GPL(serial8250_do_shutdown);

static void serial8250_shutdown(struct uart_port *port)
{
	if (port->shutdown)
		port->shutdown(port);
	else
		serial8250_do_shutdown(port);
}

/* Nuvoton NPCM UARTs have a custom divisor calculation */
static unsigned int npcm_get_divisor(struct uart_8250_port *up,
		unsigned int baud)
{
	struct uart_port *port = &up->port;

	return DIV_ROUND_CLOSEST(port->uartclk, 16 * baud + 2) - 2;
}

static unsigned int serial8250_do_get_divisor(struct uart_port *port,
					      unsigned int baud,
					      unsigned int *frac)
{
	upf_t magic_multiplier = port->flags & UPF_MAGIC_MULTIPLIER;
	struct uart_8250_port *up = up_to_u8250p(port);
	unsigned int quot;

	/*
	 * Handle magic divisors for baud rates above baud_base on SMSC
	 * Super I/O chips.  We clamp custom rates from clk/6 and clk/12
	 * up to clk/4 (0x8001) and clk/8 (0x8002) respectively.  These
	 * magic divisors actually reprogram the baud rate generator's
	 * reference clock derived from chips's 14.318MHz clock input.
	 *
	 * Documentation claims that with these magic divisors the base
	 * frequencies of 7.3728MHz and 3.6864MHz are used respectively
	 * for the extra baud rates of 460800bps and 230400bps rather
	 * than the usual base frequency of 1.8462MHz.  However empirical
	 * evidence contradicts that.
	 *
	 * Instead bit 7 of the DLM register (bit 15 of the divisor) is
	 * effectively used as a clock prescaler selection bit for the
	 * base frequency of 7.3728MHz, always used.  If set to 0, then
	 * the base frequency is divided by 4 for use by the Baud Rate
	 * Generator, for the usual arrangement where the value of 1 of
	 * the divisor produces the baud rate of 115200bps.  Conversely,
	 * if set to 1 and high-speed operation has been enabled with the
	 * Serial Port Mode Register in the Device Configuration Space,
	 * then the base frequency is supplied directly to the Baud Rate
	 * Generator, so for the divisor values of 0x8001, 0x8002, 0x8003,
	 * 0x8004, etc. the respective baud rates produced are 460800bps,
	 * 230400bps, 153600bps, 115200bps, etc.
	 *
	 * In all cases only low 15 bits of the divisor are used to divide
	 * the baud base and therefore 32767 is the maximum divisor value
	 * possible, even though documentation says that the programmable
	 * Baud Rate Generator is capable of dividing the internal PLL
	 * clock by any divisor from 1 to 65535.
	 */
	if (magic_multiplier && baud >= port->uartclk / 6)
		quot = 0x8001;
	else if (magic_multiplier && baud >= port->uartclk / 12)
		quot = 0x8002;
	else if (up->port.type == PORT_NPCM)
		quot = npcm_get_divisor(up, baud);
	else
		quot = uart_get_divisor(port, baud);

	/*
	 * Oxford Semi 952 rev B workaround
	 */
	if (up->bugs & UART_BUG_QUOT && (quot & 0xff) == 0)
		quot++;

	return quot;
}

static unsigned int serial8250_get_divisor(struct uart_port *port,
					   unsigned int baud,
					   unsigned int *frac)
{
	if (port->get_divisor)
		return port->get_divisor(port, baud, frac);

	return serial8250_do_get_divisor(port, baud, frac);
}

static unsigned char serial8250_compute_lcr(struct uart_8250_port *up,
					    tcflag_t c_cflag)
{
	unsigned char cval;

	cval = UART_LCR_WLEN(tty_get_char_size(c_cflag));

	if (c_cflag & CSTOPB)
		cval |= UART_LCR_STOP;
	if (c_cflag & PARENB)
		cval |= UART_LCR_PARITY;
	if (!(c_cflag & PARODD))
		cval |= UART_LCR_EPAR;
	if (c_cflag & CMSPAR)
		cval |= UART_LCR_SPAR;

	return cval;
}

void serial8250_do_set_divisor(struct uart_port *port, unsigned int baud,
			       unsigned int quot, unsigned int quot_frac)
{
	struct uart_8250_port *up = up_to_u8250p(port);

	/* Workaround to enable 115200 baud on OMAP1510 internal ports */
	if (is_omap1510_8250(up)) {
		if (baud == 115200) {
			quot = 1;
			serial_port_out(port, UART_OMAP_OSC_12M_SEL, 1);
		} else
			serial_port_out(port, UART_OMAP_OSC_12M_SEL, 0);
	}

	/*
	 * For NatSemi, switch to bank 2 not bank 1, to avoid resetting EXCR2,
	 * otherwise just set DLAB
	 */
	if (up->capabilities & UART_NATSEMI)
		serial_port_out(port, UART_LCR, 0xe0);
	else
		serial_port_out(port, UART_LCR, up->lcr | UART_LCR_DLAB);

	serial_dl_write(up, quot);
}
EXPORT_SYMBOL_GPL(serial8250_do_set_divisor);

static void serial8250_set_divisor(struct uart_port *port, unsigned int baud,
				   unsigned int quot, unsigned int quot_frac)
{
	if (port->set_divisor)
		port->set_divisor(port, baud, quot, quot_frac);
	else
		serial8250_do_set_divisor(port, baud, quot, quot_frac);
}

static unsigned int serial8250_get_baud_rate(struct uart_port *port,
					     struct ktermios *termios,
					     const struct ktermios *old)
{
	unsigned int tolerance = port->uartclk / 100;
	unsigned int min;
	unsigned int max;

	/*
	 * Handle magic divisors for baud rates above baud_base on SMSC
	 * Super I/O chips.  Enable custom rates of clk/4 and clk/8, but
	 * disable divisor values beyond 32767, which are unavailable.
	 */
	if (port->flags & UPF_MAGIC_MULTIPLIER) {
		min = port->uartclk / 16 / UART_DIV_MAX >> 1;
		max = (port->uartclk + tolerance) / 4;
	} else {
		min = port->uartclk / 16 / UART_DIV_MAX;
		max = (port->uartclk + tolerance) / 16;
	}

	/*
	 * Ask the core to calculate the divisor for us.
	 * Allow 1% tolerance at the upper limit so uart clks marginally
	 * slower than nominal still match standard baud rates without
	 * causing transmission errors.
	 */
	return uart_get_baud_rate(port, termios, old, min, max);
}

/*
 * Note in order to avoid the tty port mutex deadlock don't use the next method
 * within the uart port callbacks. Primarily it's supposed to be utilized to
 * handle a sudden reference clock rate change.
 */
void serial8250_update_uartclk(struct uart_port *port, unsigned int uartclk)
{
	struct uart_8250_port *up = up_to_u8250p(port);
	struct tty_port *tport = &port->state->port;
	unsigned int baud, quot, frac = 0;
	struct ktermios *termios;
	struct tty_struct *tty;
	unsigned long flags;

	tty = tty_port_tty_get(tport);
	if (!tty) {
		mutex_lock(&tport->mutex);
		port->uartclk = uartclk;
		mutex_unlock(&tport->mutex);
		return;
	}

	down_write(&tty->termios_rwsem);
	mutex_lock(&tport->mutex);

	if (port->uartclk == uartclk)
		goto out_unlock;

	port->uartclk = uartclk;

	if (!tty_port_initialized(tport))
		goto out_unlock;

	termios = &tty->termios;

	baud = serial8250_get_baud_rate(port, termios, NULL);
	quot = serial8250_get_divisor(port, baud, &frac);

	serial8250_rpm_get(up);
	spin_lock_irqsave(&port->lock, flags);

	uart_update_timeout(port, termios->c_cflag, baud);

	serial8250_set_divisor(port, baud, quot, frac);
	serial_port_out(port, UART_LCR, up->lcr);

	spin_unlock_irqrestore(&port->lock, flags);
	serial8250_rpm_put(up);

out_unlock:
	mutex_unlock(&tport->mutex);
	up_write(&tty->termios_rwsem);
	tty_kref_put(tty);
}
EXPORT_SYMBOL_GPL(serial8250_update_uartclk);

void
serial8250_do_set_termios(struct uart_port *port, struct ktermios *termios,
		          const struct ktermios *old)
{
	struct uart_8250_port *up = up_to_u8250p(port);
	unsigned char cval;
	unsigned long flags;
	unsigned int baud, quot, frac = 0;

	if (up->capabilities & UART_CAP_MINI) {
		termios->c_cflag &= ~(CSTOPB | PARENB | PARODD | CMSPAR);
		if ((termios->c_cflag & CSIZE) == CS5 ||
		    (termios->c_cflag & CSIZE) == CS6)
			termios->c_cflag = (termios->c_cflag & ~CSIZE) | CS7;
	}
	cval = serial8250_compute_lcr(up, termios->c_cflag);

	baud = serial8250_get_baud_rate(port, termios, old);
	quot = serial8250_get_divisor(port, baud, &frac);

	/*
	 * Ok, we're now changing the port state.  Do it with
	 * interrupts disabled.
	 *
	 * Synchronize UART_IER access against the console.
	 */
	serial8250_rpm_get(up);
	spin_lock_irqsave(&port->lock, flags);

	up->lcr = cval;					/* Save computed LCR */

	if (up->capabilities & UART_CAP_FIFO && port->fifosize > 1) {
		if (baud < 2400 && !up->dma) {
			up->fcr &= ~UART_FCR_TRIGGER_MASK;
			up->fcr |= UART_FCR_TRIGGER_1;
		}
	}

	/*
	 * MCR-based auto flow control.  When AFE is enabled, RTS will be
	 * deasserted when the receive FIFO contains more characters than
	 * the trigger, or the MCR RTS bit is cleared.
	 */
	if (up->capabilities & UART_CAP_AFE) {
		up->mcr &= ~UART_MCR_AFE;
		if (termios->c_cflag & CRTSCTS)
			up->mcr |= UART_MCR_AFE;
	}

	/*
	 * Update the per-port timeout.
	 */
	uart_update_timeout(port, termios->c_cflag, baud);

	port->read_status_mask = UART_LSR_OE | UART_LSR_THRE | UART_LSR_DR;
	if (termios->c_iflag & INPCK)
		port->read_status_mask |= UART_LSR_FE | UART_LSR_PE;
	if (termios->c_iflag & (IGNBRK | BRKINT | PARMRK))
		port->read_status_mask |= UART_LSR_BI;

	/*
	 * Characters to ignore
	 */
	port->ignore_status_mask = 0;
	if (termios->c_iflag & IGNPAR)
		port->ignore_status_mask |= UART_LSR_PE | UART_LSR_FE;
	if (termios->c_iflag & IGNBRK) {
		port->ignore_status_mask |= UART_LSR_BI;
		/*
		 * If we're ignoring parity and break indicators,
		 * ignore overruns too (for real raw support).
		 */
		if (termios->c_iflag & IGNPAR)
			port->ignore_status_mask |= UART_LSR_OE;
	}

	/*
	 * ignore all characters if CREAD is not set
	 */
	if ((termios->c_cflag & CREAD) == 0)
		port->ignore_status_mask |= UART_LSR_DR;

	/*
	 * CTS flow control flag and modem status interrupts
	 */
	up->ier &= ~UART_IER_MSI;
	if (!(up->bugs & UART_BUG_NOMSR) &&
			UART_ENABLE_MS(&up->port, termios->c_cflag))
		up->ier |= UART_IER_MSI;
	if (up->capabilities & UART_CAP_UUE)
		up->ier |= UART_IER_UUE;
	if (up->capabilities & UART_CAP_RTOIE)
		up->ier |= UART_IER_RTOIE;

	serial_port_out(port, UART_IER, up->ier);

	if (up->capabilities & UART_CAP_EFR) {
		unsigned char efr = 0;
		/*
		 * TI16C752/Startech hardware flow control.  FIXME:
		 * - TI16C752 requires control thresholds to be set.
		 * - UART_MCR_RTS is ineffective if auto-RTS mode is enabled.
		 */
		if (termios->c_cflag & CRTSCTS)
			efr |= UART_EFR_CTS;

		serial_port_out(port, UART_LCR, UART_LCR_CONF_MODE_B);
		if (port->flags & UPF_EXAR_EFR)
			serial_port_out(port, UART_XR_EFR, efr);
		else
			serial_port_out(port, UART_EFR, efr);
	}

	serial8250_set_divisor(port, baud, quot, frac);

	/*
	 * LCR DLAB must be set to enable 64-byte FIFO mode. If the FCR
	 * is written without DLAB set, this mode will be disabled.
	 */
	if (port->type == PORT_16750)
		serial_port_out(port, UART_FCR, up->fcr);

	serial_port_out(port, UART_LCR, up->lcr);	/* reset DLAB */
	if (port->type != PORT_16750) {
		/* emulated UARTs (Lucent Venus 167x) need two steps */
		if (up->fcr & UART_FCR_ENABLE_FIFO)
			serial_port_out(port, UART_FCR, UART_FCR_ENABLE_FIFO);
		serial_port_out(port, UART_FCR, up->fcr);	/* set fcr */
	}
	serial8250_set_mctrl(port, port->mctrl);
	spin_unlock_irqrestore(&port->lock, flags);
	serial8250_rpm_put(up);

	/* Don't rewrite B0 */
	if (tty_termios_baud_rate(termios))
		tty_termios_encode_baud_rate(termios, baud, baud);
}
EXPORT_SYMBOL(serial8250_do_set_termios);

static void
serial8250_set_termios(struct uart_port *port, struct ktermios *termios,
		       const struct ktermios *old)
{
	if (port->set_termios)
		port->set_termios(port, termios, old);
	else
		serial8250_do_set_termios(port, termios, old);
}

void serial8250_do_set_ldisc(struct uart_port *port, struct ktermios *termios)
{
	if (termios->c_line == N_PPS) {
		port->flags |= UPF_HARDPPS_CD;
		spin_lock_irq(&port->lock);
		serial8250_enable_ms(port);
		spin_unlock_irq(&port->lock);
	} else {
		port->flags &= ~UPF_HARDPPS_CD;
		if (!UART_ENABLE_MS(port, termios->c_cflag)) {
			spin_lock_irq(&port->lock);
			serial8250_disable_ms(port);
			spin_unlock_irq(&port->lock);
		}
	}
}
EXPORT_SYMBOL_GPL(serial8250_do_set_ldisc);

static void
serial8250_set_ldisc(struct uart_port *port, struct ktermios *termios)
{
	if (port->set_ldisc)
		port->set_ldisc(port, termios);
	else
		serial8250_do_set_ldisc(port, termios);
}

void serial8250_do_pm(struct uart_port *port, unsigned int state,
		      unsigned int oldstate)
{
	struct uart_8250_port *p = up_to_u8250p(port);

	serial8250_set_sleep(p, state != 0);
}
EXPORT_SYMBOL(serial8250_do_pm);

static void
serial8250_pm(struct uart_port *port, unsigned int state,
	      unsigned int oldstate)
{
	if (port->pm)
		port->pm(port, state, oldstate);
	else
		serial8250_do_pm(port, state, oldstate);
}

static unsigned int serial8250_port_size(struct uart_8250_port *pt)
{
	if (pt->port.mapsize)
		return pt->port.mapsize;
	if (is_omap1_8250(pt))
		return 0x16 << pt->port.regshift;

	return 8 << pt->port.regshift;
}

/*
 * Resource handling.
 */
static int serial8250_request_std_resource(struct uart_8250_port *up)
{
	unsigned int size = serial8250_port_size(up);
	struct uart_port *port = &up->port;
	int ret = 0;

	switch (port->iotype) {
	case UPIO_AU:
	case UPIO_TSI:
	case UPIO_MEM32:
	case UPIO_MEM32BE:
	case UPIO_MEM16:
	case UPIO_MEM:
		if (!port->mapbase) {
			ret = -EINVAL;
			break;
		}

		if (!request_mem_region(port->mapbase, size, "serial")) {
			ret = -EBUSY;
			break;
		}

		if (port->flags & UPF_IOREMAP) {
			port->membase = ioremap(port->mapbase, size);
			if (!port->membase) {
				release_mem_region(port->mapbase, size);
				ret = -ENOMEM;
			}
		}
		break;

	case UPIO_HUB6:
	case UPIO_PORT:
		if (!request_region(port->iobase, size, "serial"))
			ret = -EBUSY;
		break;
	}
	return ret;
}

static void serial8250_release_std_resource(struct uart_8250_port *up)
{
	unsigned int size = serial8250_port_size(up);
	struct uart_port *port = &up->port;

	switch (port->iotype) {
	case UPIO_AU:
	case UPIO_TSI:
	case UPIO_MEM32:
	case UPIO_MEM32BE:
	case UPIO_MEM16:
	case UPIO_MEM:
		if (!port->mapbase)
			break;

		if (port->flags & UPF_IOREMAP) {
			iounmap(port->membase);
			port->membase = NULL;
		}

		release_mem_region(port->mapbase, size);
		break;

	case UPIO_HUB6:
	case UPIO_PORT:
		release_region(port->iobase, size);
		break;
	}
}

static void serial8250_release_port(struct uart_port *port)
{
	struct uart_8250_port *up = up_to_u8250p(port);

	serial8250_release_std_resource(up);
}

static int serial8250_request_port(struct uart_port *port)
{
	struct uart_8250_port *up = up_to_u8250p(port);

	return serial8250_request_std_resource(up);
}

static int fcr_get_rxtrig_bytes(struct uart_8250_port *up)
{
	const struct serial8250_config *conf_type = &uart_config[up->port.type];
	unsigned char bytes;

	bytes = conf_type->rxtrig_bytes[UART_FCR_R_TRIG_BITS(up->fcr)];

	return bytes ? bytes : -EOPNOTSUPP;
}

static int bytes_to_fcr_rxtrig(struct uart_8250_port *up, unsigned char bytes)
{
	const struct serial8250_config *conf_type = &uart_config[up->port.type];
	int i;

	if (!conf_type->rxtrig_bytes[UART_FCR_R_TRIG_BITS(UART_FCR_R_TRIG_00)])
		return -EOPNOTSUPP;

	for (i = 1; i < UART_FCR_R_TRIG_MAX_STATE; i++) {
		if (bytes < conf_type->rxtrig_bytes[i])
			/* Use the nearest lower value */
			return (--i) << UART_FCR_R_TRIG_SHIFT;
	}

	return UART_FCR_R_TRIG_11;
}

static int do_get_rxtrig(struct tty_port *port)
{
	struct uart_state *state = container_of(port, struct uart_state, port);
	struct uart_port *uport = state->uart_port;
	struct uart_8250_port *up = up_to_u8250p(uport);

	if (!(up->capabilities & UART_CAP_FIFO) || uport->fifosize <= 1)
		return -EINVAL;

	return fcr_get_rxtrig_bytes(up);
}

static int do_serial8250_get_rxtrig(struct tty_port *port)
{
	int rxtrig_bytes;

	mutex_lock(&port->mutex);
	rxtrig_bytes = do_get_rxtrig(port);
	mutex_unlock(&port->mutex);

	return rxtrig_bytes;
}

static ssize_t rx_trig_bytes_show(struct device *dev,
	struct device_attribute *attr, char *buf)
{
	struct tty_port *port = dev_get_drvdata(dev);
	int rxtrig_bytes;

	rxtrig_bytes = do_serial8250_get_rxtrig(port);
	if (rxtrig_bytes < 0)
		return rxtrig_bytes;

	return sysfs_emit(buf, "%d\n", rxtrig_bytes);
}

static int do_set_rxtrig(struct tty_port *port, unsigned char bytes)
{
	struct uart_state *state = container_of(port, struct uart_state, port);
	struct uart_port *uport = state->uart_port;
	struct uart_8250_port *up = up_to_u8250p(uport);
	int rxtrig;

	if (!(up->capabilities & UART_CAP_FIFO) || uport->fifosize <= 1)
		return -EINVAL;

	rxtrig = bytes_to_fcr_rxtrig(up, bytes);
	if (rxtrig < 0)
		return rxtrig;

	serial8250_clear_fifos(up);
	up->fcr &= ~UART_FCR_TRIGGER_MASK;
	up->fcr |= (unsigned char)rxtrig;
	serial_out(up, UART_FCR, up->fcr);
	return 0;
}

static int do_serial8250_set_rxtrig(struct tty_port *port, unsigned char bytes)
{
	int ret;

	mutex_lock(&port->mutex);
	ret = do_set_rxtrig(port, bytes);
	mutex_unlock(&port->mutex);

	return ret;
}

static ssize_t rx_trig_bytes_store(struct device *dev,
	struct device_attribute *attr, const char *buf, size_t count)
{
	struct tty_port *port = dev_get_drvdata(dev);
	unsigned char bytes;
	int ret;

	if (!count)
		return -EINVAL;

	ret = kstrtou8(buf, 10, &bytes);
	if (ret < 0)
		return ret;

	ret = do_serial8250_set_rxtrig(port, bytes);
	if (ret < 0)
		return ret;

	return count;
}

static DEVICE_ATTR_RW(rx_trig_bytes);

static struct attribute *serial8250_dev_attrs[] = {
	&dev_attr_rx_trig_bytes.attr,
	NULL
};

static struct attribute_group serial8250_dev_attr_group = {
	.attrs = serial8250_dev_attrs,
};

static void register_dev_spec_attr_grp(struct uart_8250_port *up)
{
	const struct serial8250_config *conf_type = &uart_config[up->port.type];

	if (conf_type->rxtrig_bytes[0])
		up->port.attr_group = &serial8250_dev_attr_group;
}

static void serial8250_config_port(struct uart_port *port, int flags)
{
	struct uart_8250_port *up = up_to_u8250p(port);
	int ret;

	/*
	 * Find the region that we can probe for.  This in turn
	 * tells us whether we can probe for the type of port.
	 */
	ret = serial8250_request_std_resource(up);
	if (ret < 0)
		return;

	if (port->iotype != up->cur_iotype)
		set_io_from_upio(port);

	if (flags & UART_CONFIG_TYPE)
		autoconfig(up);

	/* HW bugs may trigger IRQ while IIR == NO_INT */
	if (port->type == PORT_TEGRA)
		up->bugs |= UART_BUG_NOMSR;

	if (port->type != PORT_UNKNOWN && flags & UART_CONFIG_IRQ)
		autoconfig_irq(up);

	if (port->type == PORT_UNKNOWN)
		serial8250_release_std_resource(up);

	register_dev_spec_attr_grp(up);
	up->fcr = uart_config[up->port.type].fcr;
}

static int
serial8250_verify_port(struct uart_port *port, struct serial_struct *ser)
{
	if (ser->irq >= nr_irqs || ser->irq < 0 ||
	    ser->baud_base < 9600 || ser->type < PORT_UNKNOWN ||
	    ser->type >= ARRAY_SIZE(uart_config) || ser->type == PORT_CIRRUS ||
	    ser->type == PORT_STARTECH)
		return -EINVAL;
	return 0;
}

static const char *serial8250_type(struct uart_port *port)
{
	int type = port->type;

	if (type >= ARRAY_SIZE(uart_config))
		type = 0;
	return uart_config[type].name;
}

static const struct uart_ops serial8250_pops = {
	.tx_empty	= serial8250_tx_empty,
	.set_mctrl	= serial8250_set_mctrl,
	.get_mctrl	= serial8250_get_mctrl,
	.stop_tx	= serial8250_stop_tx,
	.start_tx	= serial8250_start_tx,
	.throttle	= serial8250_throttle,
	.unthrottle	= serial8250_unthrottle,
	.stop_rx	= serial8250_stop_rx,
	.enable_ms	= serial8250_enable_ms,
	.break_ctl	= serial8250_break_ctl,
	.startup	= serial8250_startup,
	.shutdown	= serial8250_shutdown,
	.set_termios	= serial8250_set_termios,
	.set_ldisc	= serial8250_set_ldisc,
	.pm		= serial8250_pm,
	.type		= serial8250_type,
	.release_port	= serial8250_release_port,
	.request_port	= serial8250_request_port,
	.config_port	= serial8250_config_port,
	.verify_port	= serial8250_verify_port,
#ifdef CONFIG_CONSOLE_POLL
	.poll_get_char = serial8250_get_poll_char,
	.poll_put_char = serial8250_put_poll_char,
#endif
};

void serial8250_init_port(struct uart_8250_port *up)
{
	struct uart_port *port = &up->port;

	spin_lock_init(&port->lock);
<<<<<<< HEAD
=======
	port->ctrl_id = 0;
>>>>>>> ccf0a997
	port->pm = NULL;
	port->ops = &serial8250_pops;
	port->has_sysrq = IS_ENABLED(CONFIG_SERIAL_8250_CONSOLE);

	up->cur_iotype = 0xFF;
}
EXPORT_SYMBOL_GPL(serial8250_init_port);

void serial8250_set_defaults(struct uart_8250_port *up)
{
	struct uart_port *port = &up->port;

	if (up->port.flags & UPF_FIXED_TYPE) {
		unsigned int type = up->port.type;

		if (!up->port.fifosize)
			up->port.fifosize = uart_config[type].fifo_size;
		if (!up->tx_loadsz)
			up->tx_loadsz = uart_config[type].tx_loadsz;
		if (!up->capabilities)
			up->capabilities = uart_config[type].flags;
	}

	set_io_from_upio(port);

	/* default dma handlers */
	if (up->dma) {
		if (!up->dma->tx_dma)
			up->dma->tx_dma = serial8250_tx_dma;
		if (!up->dma->rx_dma)
			up->dma->rx_dma = serial8250_rx_dma;
	}
}
EXPORT_SYMBOL_GPL(serial8250_set_defaults);

#ifdef CONFIG_SERIAL_8250_CONSOLE

static void serial8250_console_putchar(struct uart_port *port, unsigned char ch)
{
	struct uart_8250_port *up = up_to_u8250p(port);

	wait_for_xmitr(up, UART_LSR_THRE);
	serial_port_out(port, UART_TX, ch);
}

/*
 *	Restore serial console when h/w power-off detected
 */
static void serial8250_console_restore(struct uart_8250_port *up)
{
	struct uart_port *port = &up->port;
	struct ktermios termios;
	unsigned int baud, quot, frac = 0;

	termios.c_cflag = port->cons->cflag;
	termios.c_ispeed = port->cons->ispeed;
	termios.c_ospeed = port->cons->ospeed;
	if (port->state->port.tty && termios.c_cflag == 0) {
		termios.c_cflag = port->state->port.tty->termios.c_cflag;
		termios.c_ispeed = port->state->port.tty->termios.c_ispeed;
		termios.c_ospeed = port->state->port.tty->termios.c_ospeed;
	}

	baud = serial8250_get_baud_rate(port, &termios, NULL);
	quot = serial8250_get_divisor(port, baud, &frac);

	serial8250_set_divisor(port, baud, quot, frac);
	serial_port_out(port, UART_LCR, up->lcr);
	serial8250_out_MCR(up, up->mcr | UART_MCR_DTR | UART_MCR_RTS);
}

/*
 * Print a string to the serial port using the device FIFO
 *
 * It sends fifosize bytes and then waits for the fifo
 * to get empty.
 */
static void serial8250_console_fifo_write(struct uart_8250_port *up,
					  const char *s, unsigned int count)
{
	int i;
	const char *end = s + count;
	unsigned int fifosize = up->tx_loadsz;
	bool cr_sent = false;

	while (s != end) {
		wait_for_lsr(up, UART_LSR_THRE);

		for (i = 0; i < fifosize && s != end; ++i) {
			if (*s == '\n' && !cr_sent) {
				serial_out(up, UART_TX, '\r');
				cr_sent = true;
			} else {
				serial_out(up, UART_TX, *s++);
				cr_sent = false;
			}
		}
	}
}

/*
 *	Print a string to the serial port trying not to disturb
 *	any possible real use of the port...
 *
 *	The console_lock must be held when we get here.
 *
 *	Doing runtime PM is really a bad idea for the kernel console.
 *	Thus, we assume the function is called when device is powered up.
 */
void serial8250_console_write(struct uart_8250_port *up, const char *s,
			      unsigned int count)
{
	struct uart_8250_em485 *em485 = up->em485;
	struct uart_port *port = &up->port;
	unsigned long flags;
	unsigned int ier, use_fifo;
	int locked = 1;

	touch_nmi_watchdog();

	if (oops_in_progress)
		locked = spin_trylock_irqsave(&port->lock, flags);
	else
		spin_lock_irqsave(&port->lock, flags);

	/*
	 *	First save the IER then disable the interrupts
	 */
	ier = serial_port_in(port, UART_IER);
	serial8250_clear_IER(up);

	/* check scratch reg to see if port powered off during system sleep */
	if (up->canary && (up->canary != serial_port_in(port, UART_SCR))) {
		serial8250_console_restore(up);
		up->canary = 0;
	}

	if (em485) {
		if (em485->tx_stopped)
			up->rs485_start_tx(up);
		mdelay(port->rs485.delay_rts_before_send);
	}

	use_fifo = (up->capabilities & UART_CAP_FIFO) &&
		/*
		 * BCM283x requires to check the fifo
		 * after each byte.
		 */
		!(up->capabilities & UART_CAP_MINI) &&
		/*
		 * tx_loadsz contains the transmit fifo size
		 */
		up->tx_loadsz > 1 &&
		(up->fcr & UART_FCR_ENABLE_FIFO) &&
		port->state &&
		test_bit(TTY_PORT_INITIALIZED, &port->state->port.iflags) &&
		/*
		 * After we put a data in the fifo, the controller will send
		 * it regardless of the CTS state. Therefore, only use fifo
		 * if we don't use control flow.
		 */
		!(up->port.flags & UPF_CONS_FLOW);

	if (likely(use_fifo))
		serial8250_console_fifo_write(up, s, count);
	else
		uart_console_write(port, s, count, serial8250_console_putchar);

	/*
	 *	Finally, wait for transmitter to become empty
	 *	and restore the IER
	 */
	wait_for_xmitr(up, UART_LSR_BOTH_EMPTY);

	if (em485) {
		mdelay(port->rs485.delay_rts_after_send);
		if (em485->tx_stopped)
			up->rs485_stop_tx(up);
	}

	serial_port_out(port, UART_IER, ier);

	/*
	 *	The receive handling will happen properly because the
	 *	receive ready bit will still be set; it is not cleared
	 *	on read.  However, modem control will not, we must
	 *	call it if we have saved something in the saved flags
	 *	while processing with interrupts off.
	 */
	if (up->msr_saved_flags)
		serial8250_modem_status(up);

	if (locked)
		spin_unlock_irqrestore(&port->lock, flags);
}

static unsigned int probe_baud(struct uart_port *port)
{
	unsigned char lcr, dll, dlm;
	unsigned int quot;

	lcr = serial_port_in(port, UART_LCR);
	serial_port_out(port, UART_LCR, lcr | UART_LCR_DLAB);
	dll = serial_port_in(port, UART_DLL);
	dlm = serial_port_in(port, UART_DLM);
	serial_port_out(port, UART_LCR, lcr);

	quot = (dlm << 8) | dll;
	return (port->uartclk / 16) / quot;
}

int serial8250_console_setup(struct uart_port *port, char *options, bool probe)
{
	int baud = 9600;
	int bits = 8;
	int parity = 'n';
	int flow = 'n';
	int ret;

	if (!port->iobase && !port->membase)
		return -ENODEV;

	if (options)
		uart_parse_options(options, &baud, &parity, &bits, &flow);
	else if (probe)
		baud = probe_baud(port);

	ret = uart_set_options(port, port->cons, baud, parity, bits, flow);
	if (ret)
		return ret;

	if (port->dev)
		pm_runtime_get_sync(port->dev);

	return 0;
}

int serial8250_console_exit(struct uart_port *port)
{
	if (port->dev)
		pm_runtime_put_sync(port->dev);

	return 0;
}

#endif /* CONFIG_SERIAL_8250_CONSOLE */

MODULE_LICENSE("GPL");<|MERGE_RESOLUTION|>--- conflicted
+++ resolved
@@ -1936,14 +1936,10 @@
 		skip_rx = true;
 
 	if (status & (UART_LSR_DR | UART_LSR_BI) && !skip_rx) {
-<<<<<<< HEAD
-		if (irqd_is_wakeup_set(irq_get_irq_data(port->irq)))
-=======
 		struct irq_data *d;
 
 		d = irq_get_irq_data(port->irq);
 		if (d && irqd_is_wakeup_set(d))
->>>>>>> ccf0a997
 			pm_wakeup_event(tport->tty->dev, 0);
 		if (!up->dma || handle_rx_dma(up, iir))
 			status = serial8250_rx_chars(up, status);
@@ -3288,10 +3284,7 @@
 	struct uart_port *port = &up->port;
 
 	spin_lock_init(&port->lock);
-<<<<<<< HEAD
-=======
 	port->ctrl_id = 0;
->>>>>>> ccf0a997
 	port->pm = NULL;
 	port->ops = &serial8250_pops;
 	port->has_sysrq = IS_ENABLED(CONFIG_SERIAL_8250_CONSOLE);
