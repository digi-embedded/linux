--- conflicted
+++ resolved
@@ -1900,10 +1900,7 @@
 	unsigned char status;
 	struct uart_8250_port *up = up_to_u8250p(port);
 	bool skip_rx = false;
-<<<<<<< HEAD
-=======
 	unsigned long flags;
->>>>>>> c1084c27
 
 	if (iir & UART_IIR_NO_INT)
 		return 0;
@@ -2666,8 +2663,6 @@
 					     struct ktermios *old)
 {
 	unsigned int tolerance = port->uartclk / 100;
-<<<<<<< HEAD
-=======
 	unsigned int min;
 	unsigned int max;
 
@@ -2683,7 +2678,6 @@
 		min = port->uartclk / 16 / UART_DIV_MAX;
 		max = (port->uartclk + tolerance) / 16;
 	}
->>>>>>> c1084c27
 
 	/*
 	 * Ask the core to calculate the divisor for us.
@@ -2691,11 +2685,6 @@
 	 * slower than nominal still match standard baud rates without
 	 * causing transmission errors.
 	 */
-<<<<<<< HEAD
-	return uart_get_baud_rate(port, termios, old,
-				  port->uartclk / 16 / UART_DIV_MAX,
-				  (port->uartclk + tolerance) / 16);
-=======
 	return uart_get_baud_rate(port, termios, old, min, max);
 }
 
@@ -2752,7 +2741,6 @@
 	mutex_unlock(&tport->mutex);
 	up_write(&tty->termios_rwsem);
 	tty_kref_put(tty);
->>>>>>> c1084c27
 }
 EXPORT_SYMBOL_GPL(serial8250_update_uartclk);
 
