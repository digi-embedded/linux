// SPDX-License-Identifier: GPL-2.0+
/*
 * 8250_dma.c - DMA Engine API support for 8250.c
 *
 * Copyright (C) 2013 Intel Corporation
 */
#include <linux/tty.h>
#include <linux/tty_flip.h>
#include <linux/serial_reg.h>
#include <linux/dma-mapping.h>

#include "8250.h"

static void __dma_tx_complete(void *param)
{
	struct uart_8250_port	*p = param;
	struct uart_8250_dma	*dma = p->dma;
	struct circ_buf		*xmit = &p->port.state->xmit;
	unsigned long	flags;
	int		ret;

	dma_sync_single_for_cpu(dma->txchan->device->dev, dma->tx_addr,
				UART_XMIT_SIZE, DMA_TO_DEVICE);

	spin_lock_irqsave(&p->port.lock, flags);

	dma->tx_running = 0;

	uart_xmit_advance(&p->port, dma->tx_size);

	if (uart_circ_chars_pending(xmit) < WAKEUP_CHARS)
		uart_write_wakeup(&p->port);

	ret = serial8250_tx_dma(p);
	if (ret || !dma->tx_running)
		serial8250_set_THRI(p);

	spin_unlock_irqrestore(&p->port.lock, flags);
}

static void __dma_rx_complete(struct uart_8250_port *p)
{
	struct uart_8250_dma	*dma = p->dma;
	struct tty_port		*tty_port = &p->port.state->port;
	struct dma_tx_state	state;
	enum dma_status		dma_status;
	int			count;

	/*
	 * New DMA Rx can be started during the completion handler before it
	 * could acquire port's lock and it might still be ongoing. Don't to
	 * anything in such case.
	 */
	dma_status = dmaengine_tx_status(dma->rxchan, dma->rx_cookie, &state);
	if (dma_status == DMA_IN_PROGRESS)
		return;

	count = dma->rx_size - state.residue;

	tty_insert_flip_string(tty_port, dma->rx_buf, count);
	p->port.icount.rx += count;
	dma->rx_running = 0;

	tty_flip_buffer_push(tty_port);
}

static void dma_rx_complete(void *param)
{
	struct uart_8250_port *p = param;
	struct uart_8250_dma *dma = p->dma;
	unsigned long flags;

	spin_lock_irqsave(&p->port.lock, flags);
	if (dma->rx_running)
		__dma_rx_complete(p);
<<<<<<< HEAD
=======

	/*
	 * Cannot be combined with the previous check because __dma_rx_complete()
	 * changes dma->rx_running.
	 */
	if (!dma->rx_running && (serial_lsr_in(p) & UART_LSR_DR))
		p->dma->rx_dma(p);
>>>>>>> ccf0a997
	spin_unlock_irqrestore(&p->port.lock, flags);
}

int serial8250_tx_dma(struct uart_8250_port *p)
{
	struct uart_8250_dma		*dma = p->dma;
	struct circ_buf			*xmit = &p->port.state->xmit;
	struct dma_async_tx_descriptor	*desc;
	struct uart_port		*up = &p->port;
	int ret;

	if (dma->tx_running) {
		if (up->x_char) {
			dmaengine_pause(dma->txchan);
			uart_xchar_out(up, UART_TX);
			dmaengine_resume(dma->txchan);
		}
		return 0;
	} else if (up->x_char) {
		uart_xchar_out(up, UART_TX);
	}

	if (uart_tx_stopped(&p->port) || uart_circ_empty(xmit)) {
		/* We have been called from __dma_tx_complete() */
		return 0;
	}

	dma->tx_size = CIRC_CNT_TO_END(xmit->head, xmit->tail, UART_XMIT_SIZE);

	serial8250_do_prepare_tx_dma(p);

	desc = dmaengine_prep_slave_single(dma->txchan,
					   dma->tx_addr + xmit->tail,
					   dma->tx_size, DMA_MEM_TO_DEV,
					   DMA_PREP_INTERRUPT | DMA_CTRL_ACK);
	if (!desc) {
		ret = -EBUSY;
		goto err;
	}

	dma->tx_running = 1;
	desc->callback = __dma_tx_complete;
	desc->callback_param = p;

	dma->tx_cookie = dmaengine_submit(desc);

	dma_sync_single_for_device(dma->txchan->device->dev, dma->tx_addr,
				   UART_XMIT_SIZE, DMA_TO_DEVICE);

	dma_async_issue_pending(dma->txchan);
	serial8250_clear_THRI(p);
	dma->tx_err = 0;

	return 0;
err:
	dma->tx_err = 1;
	return ret;
}

int serial8250_rx_dma(struct uart_8250_port *p)
{
	struct uart_8250_dma		*dma = p->dma;
	struct dma_async_tx_descriptor	*desc;

	if (dma->rx_running)
		return 0;

	serial8250_do_prepare_rx_dma(p);

	desc = dmaengine_prep_slave_single(dma->rxchan, dma->rx_addr,
					   dma->rx_size, DMA_DEV_TO_MEM,
					   DMA_PREP_INTERRUPT | DMA_CTRL_ACK);
	if (!desc)
		return -EBUSY;

	dma->rx_running = 1;
	desc->callback = dma_rx_complete;
	desc->callback_param = p;

	dma->rx_cookie = dmaengine_submit(desc);

	dma_async_issue_pending(dma->rxchan);

	return 0;
}

void serial8250_rx_dma_flush(struct uart_8250_port *p)
{
	struct uart_8250_dma *dma = p->dma;

	if (dma->rx_running) {
		dmaengine_pause(dma->rxchan);
		__dma_rx_complete(p);
		dmaengine_terminate_async(dma->rxchan);
	}
}
EXPORT_SYMBOL_GPL(serial8250_rx_dma_flush);

int serial8250_request_dma(struct uart_8250_port *p)
{
	struct uart_8250_dma	*dma = p->dma;
	phys_addr_t rx_dma_addr = dma->rx_dma_addr ?
				  dma->rx_dma_addr : p->port.mapbase;
	phys_addr_t tx_dma_addr = dma->tx_dma_addr ?
				  dma->tx_dma_addr : p->port.mapbase;
	dma_cap_mask_t		mask;
	struct dma_slave_caps	caps;
	int			ret;

	/* Default slave configuration parameters */
	dma->rxconf.direction		= DMA_DEV_TO_MEM;
	dma->rxconf.src_addr_width	= DMA_SLAVE_BUSWIDTH_1_BYTE;
	dma->rxconf.src_addr		= rx_dma_addr + UART_RX;

	dma->txconf.direction		= DMA_MEM_TO_DEV;
	dma->txconf.dst_addr_width	= DMA_SLAVE_BUSWIDTH_1_BYTE;
	dma->txconf.dst_addr		= tx_dma_addr + UART_TX;

	dma_cap_zero(mask);
	dma_cap_set(DMA_SLAVE, mask);

	/* Get a channel for RX */
	dma->rxchan = dma_request_slave_channel_compat(mask,
						       dma->fn, dma->rx_param,
						       p->port.dev, "rx");
	if (!dma->rxchan)
		return -ENODEV;

	/* 8250 rx dma requires dmaengine driver to support pause/terminate */
	ret = dma_get_slave_caps(dma->rxchan, &caps);
	if (ret)
		goto release_rx;
	if (!caps.cmd_pause || !caps.cmd_terminate ||
	    caps.residue_granularity == DMA_RESIDUE_GRANULARITY_DESCRIPTOR) {
		ret = -EINVAL;
		goto release_rx;
	}

	dmaengine_slave_config(dma->rxchan, &dma->rxconf);

	/* Get a channel for TX */
	dma->txchan = dma_request_slave_channel_compat(mask,
						       dma->fn, dma->tx_param,
						       p->port.dev, "tx");
	if (!dma->txchan) {
		ret = -ENODEV;
		goto release_rx;
	}

	/* 8250 tx dma requires dmaengine driver to support terminate */
	ret = dma_get_slave_caps(dma->txchan, &caps);
	if (ret)
		goto err;
	if (!caps.cmd_terminate) {
		ret = -EINVAL;
		goto err;
	}

	dmaengine_slave_config(dma->txchan, &dma->txconf);

	/* RX buffer */
	if (!dma->rx_size)
		dma->rx_size = PAGE_SIZE;

	dma->rx_buf = dma_alloc_coherent(dma->rxchan->device->dev, dma->rx_size,
					&dma->rx_addr, GFP_KERNEL);
	if (!dma->rx_buf) {
		ret = -ENOMEM;
		goto err;
	}

	/* TX buffer */
	dma->tx_addr = dma_map_single(dma->txchan->device->dev,
					p->port.state->xmit.buf,
					UART_XMIT_SIZE,
					DMA_TO_DEVICE);
	if (dma_mapping_error(dma->txchan->device->dev, dma->tx_addr)) {
		dma_free_coherent(dma->rxchan->device->dev, dma->rx_size,
				  dma->rx_buf, dma->rx_addr);
		ret = -ENOMEM;
		goto err;
	}

	dev_dbg_ratelimited(p->port.dev, "got both dma channels\n");

	return 0;
err:
	dma_release_channel(dma->txchan);
release_rx:
	dma_release_channel(dma->rxchan);
	return ret;
}
EXPORT_SYMBOL_GPL(serial8250_request_dma);

void serial8250_release_dma(struct uart_8250_port *p)
{
	struct uart_8250_dma *dma = p->dma;

	if (!dma)
		return;

	/* Release RX resources */
	dmaengine_terminate_sync(dma->rxchan);
	dma_free_coherent(dma->rxchan->device->dev, dma->rx_size, dma->rx_buf,
			  dma->rx_addr);
	dma_release_channel(dma->rxchan);
	dma->rxchan = NULL;

	/* Release TX resources */
	dmaengine_terminate_sync(dma->txchan);
	dma_unmap_single(dma->txchan->device->dev, dma->tx_addr,
			 UART_XMIT_SIZE, DMA_TO_DEVICE);
	dma_release_channel(dma->txchan);
	dma->txchan = NULL;
	dma->tx_running = 0;

	dev_dbg_ratelimited(p->port.dev, "dma channels released\n");
}
EXPORT_SYMBOL_GPL(serial8250_release_dma);<|MERGE_RESOLUTION|>--- conflicted
+++ resolved
@@ -73,8 +73,6 @@
 	spin_lock_irqsave(&p->port.lock, flags);
 	if (dma->rx_running)
 		__dma_rx_complete(p);
-<<<<<<< HEAD
-=======
 
 	/*
 	 * Cannot be combined with the previous check because __dma_rx_complete()
@@ -82,7 +80,6 @@
 	 */
 	if (!dma->rx_running && (serial_lsr_in(p) & UART_LSR_DR))
 		p->dma->rx_dma(p);
->>>>>>> ccf0a997
 	spin_unlock_irqrestore(&p->port.lock, flags);
 }
 
