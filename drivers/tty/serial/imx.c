--- conflicted
+++ resolved
@@ -33,15 +33,9 @@
 #include <linux/of_gpio.h>
 
 #include <asm/irq.h>
-<<<<<<< HEAD
-#include <linux/busfreq-imx.h>
-#include <linux/pm_qos.h>
-#include <linux/platform_data/dma-imx.h>
-=======
 #include <linux/dma/imx-dma.h>
 #include <linux/busfreq-imx.h>
 #include <linux/pm_qos.h>
->>>>>>> 29549c70
 
 #include "serial_mctrl_gpio.h"
 
@@ -184,7 +178,6 @@
 #define DRIVER_NAME "IMX-uart"
 
 #define UART_NR 8
-#define IMX_MODULE_MAX_CLK_RATE	80000000
 
 /* i.MX21 type uart runs on all i.mx except i.MX1 and i.MX6q */
 enum imx_uart_type {
@@ -1345,8 +1338,6 @@
 	slave_config.src_addr_width = DMA_SLAVE_BUSWIDTH_1_BYTE;
 	/* one byte less than the watermark level to enable the aging timer */
 	slave_config.src_maxburst = RXTL_DMA - 1;
-	slave_config.peripheral_config = NULL;
-	slave_config.peripheral_size = 0;
 	ret = dmaengine_slave_config(sport->dma_chan_rx, &slave_config);
 	if (ret) {
 		dev_err(dev, "error in RX dma configuration.\n");
@@ -1373,8 +1364,6 @@
 	slave_config.dst_addr = sport->port.mapbase + URTX0;
 	slave_config.dst_addr_width = DMA_SLAVE_BUSWIDTH_1_BYTE;
 	slave_config.dst_maxburst = TXTL_DMA;
-	slave_config.peripheral_config = NULL;
-	slave_config.peripheral_size = 0;
 	ret = dmaengine_slave_config(sport->dma_chan_tx, &slave_config);
 	if (ret) {
 		dev_err(dev, "error in TX dma configuration.");
@@ -2415,14 +2404,6 @@
 	}
 
 	sport->port.uartclk = clk_get_rate(sport->clk_per);
-	if (sport->port.uartclk > IMX_MODULE_MAX_CLK_RATE) {
-		ret = clk_set_rate(sport->clk_per, IMX_MODULE_MAX_CLK_RATE);
-		if (ret < 0) {
-			dev_err(&pdev->dev, "clk_set_rate() failed\n");
-			return ret;
-		}
-	}
-	sport->port.uartclk = clk_get_rate(sport->clk_per);
 
 	/* For register access, we only need to enable the ipg clock. */
 	ret = clk_prepare_enable(sport->clk_ipg);
