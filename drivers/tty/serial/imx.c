// SPDX-License-Identifier: GPL-2.0+
/*
 * Driver for Motorola/Freescale IMX serial ports
 *
 * Based on drivers/char/serial.c, by Linus Torvalds, Theodore Ts'o.
 *
 * Author: Sascha Hauer <sascha@saschahauer.de>
 * Copyright (C) 2004 Pengutronix
 */

#include <linux/module.h>
#include <linux/ioport.h>
#include <linux/init.h>
#include <linux/console.h>
#include <linux/sysrq.h>
#include <linux/platform_device.h>
#include <linux/tty.h>
#include <linux/tty_flip.h>
#include <linux/serial_core.h>
#include <linux/serial.h>
#include <linux/clk.h>
#include <linux/delay.h>
#include <linux/ktime.h>
#include <linux/pinctrl/consumer.h>
#include <linux/rational.h>
#include <linux/reset.h>
#include <linux/slab.h>
#include <linux/of.h>
#include <linux/io.h>
#include <linux/dma-mapping.h>
#include <linux/gpio.h>
#include <linux/of_gpio.h>

#include <asm/irq.h>
#include <linux/dma/imx-dma.h>
#include <linux/busfreq-imx.h>
#include <linux/pm_qos.h>

#include "serial_mctrl_gpio.h"

/* Register definitions */
#define URXD0 0x0  /* Receiver Register */
#define URTX0 0x40 /* Transmitter Register */
#define UCR1  0x80 /* Control Register 1 */
#define UCR2  0x84 /* Control Register 2 */
#define UCR3  0x88 /* Control Register 3 */
#define UCR4  0x8c /* Control Register 4 */
#define UFCR  0x90 /* FIFO Control Register */
#define USR1  0x94 /* Status Register 1 */
#define USR2  0x98 /* Status Register 2 */
#define UESC  0x9c /* Escape Character Register */
#define UTIM  0xa0 /* Escape Timer Register */
#define UBIR  0xa4 /* BRM Incremental Register */
#define UBMR  0xa8 /* BRM Modulator Register */
#define UBRC  0xac /* Baud Rate Count Register */
#define IMX21_ONEMS 0xb0 /* One Millisecond register */
#define IMX1_UTS 0xd0 /* UART Test Register on i.mx1 */
#define IMX21_UTS 0xb4 /* UART Test Register on all other i.mx*/

/* UART Control Register Bit Fields.*/
#define URXD_DUMMY_READ (1<<16)
#define URXD_CHARRDY	(1<<15)
#define URXD_ERR	(1<<14)
#define URXD_OVRRUN	(1<<13)
#define URXD_FRMERR	(1<<12)
#define URXD_BRK	(1<<11)
#define URXD_PRERR	(1<<10)
#define URXD_RX_DATA	(0xFF<<0)
#define UCR1_ADEN	(1<<15) /* Auto detect interrupt */
#define UCR1_ADBR	(1<<14) /* Auto detect baud rate */
#define UCR1_TRDYEN	(1<<13) /* Transmitter ready interrupt enable */
#define UCR1_IDEN	(1<<12) /* Idle condition interrupt */
#define UCR1_ICD_REG(x) (((x) & 3) << 10) /* idle condition detect */
#define UCR1_RRDYEN	(1<<9)	/* Recv ready interrupt enable */
#define UCR1_RXDMAEN	(1<<8)	/* Recv ready DMA enable */
#define UCR1_IREN	(1<<7)	/* Infrared interface enable */
#define UCR1_TXMPTYEN	(1<<6)	/* Transimitter empty interrupt enable */
#define UCR1_RTSDEN	(1<<5)	/* RTS delta interrupt enable */
#define UCR1_SNDBRK	(1<<4)	/* Send break */
#define UCR1_TXDMAEN	(1<<3)	/* Transmitter ready DMA enable */
#define IMX1_UCR1_UARTCLKEN (1<<2) /* UART clock enabled, i.mx1 only */
#define UCR1_ATDMAEN    (1<<2)  /* Aging DMA Timer Enable */
#define UCR1_DOZE	(1<<1)	/* Doze */
#define UCR1_UARTEN	(1<<0)	/* UART enabled */
#define UCR2_ESCI	(1<<15)	/* Escape seq interrupt enable */
#define UCR2_IRTS	(1<<14)	/* Ignore RTS pin */
#define UCR2_CTSC	(1<<13)	/* CTS pin control */
#define UCR2_CTS	(1<<12)	/* Clear to send */
#define UCR2_ESCEN	(1<<11)	/* Escape enable */
#define UCR2_PREN	(1<<8)	/* Parity enable */
#define UCR2_PROE	(1<<7)	/* Parity odd/even */
#define UCR2_STPB	(1<<6)	/* Stop */
#define UCR2_WS		(1<<5)	/* Word size */
#define UCR2_RTSEN	(1<<4)	/* Request to send interrupt enable */
#define UCR2_ATEN	(1<<3)	/* Aging Timer Enable */
#define UCR2_TXEN	(1<<2)	/* Transmitter enabled */
#define UCR2_RXEN	(1<<1)	/* Receiver enabled */
#define UCR2_SRST	(1<<0)	/* SW reset */
#define UCR3_DTREN	(1<<13) /* DTR interrupt enable */
#define UCR3_PARERREN	(1<<12) /* Parity enable */
#define UCR3_FRAERREN	(1<<11) /* Frame error interrupt enable */
#define UCR3_DSR	(1<<10) /* Data set ready */
#define UCR3_DCD	(1<<9)	/* Data carrier detect */
#define UCR3_RI		(1<<8)	/* Ring indicator */
#define UCR3_ADNIMP	(1<<7)	/* Autobaud Detection Not Improved */
#define UCR3_RXDSEN	(1<<6)	/* Receive status interrupt enable */
#define UCR3_AIRINTEN	(1<<5)	/* Async IR wake interrupt enable */
#define UCR3_AWAKEN	(1<<4)	/* Async wake interrupt enable */
#define UCR3_DTRDEN	(1<<3)	/* Data Terminal Ready Delta Enable. */
#define IMX21_UCR3_RXDMUXSEL	(1<<2)	/* RXD Muxed Input Select */
#define UCR3_INVT	(1<<1)	/* Inverted Infrared transmission */
#define UCR3_BPEN	(1<<0)	/* Preset registers enable */
#define UCR4_CTSTL_SHF	10	/* CTS trigger level shift */
#define UCR4_CTSTL_MASK	0x3F	/* CTS trigger is 6 bits wide */
#define UCR4_INVR	(1<<9)	/* Inverted infrared reception */
#define UCR4_ENIRI	(1<<8)	/* Serial infrared interrupt enable */
#define UCR4_WKEN	(1<<7)	/* Wake interrupt enable */
#define UCR4_REF16	(1<<6)	/* Ref freq 16 MHz */
#define UCR4_IDDMAEN    (1<<6)  /* DMA IDLE Condition Detected */
#define UCR4_IRSC	(1<<5)	/* IR special case */
#define UCR4_TCEN	(1<<3)	/* Transmit complete interrupt enable */
#define UCR4_BKEN	(1<<2)	/* Break condition interrupt enable */
#define UCR4_OREN	(1<<1)	/* Receiver overrun interrupt enable */
#define UCR4_DREN	(1<<0)	/* Recv data ready interrupt enable */
#define UFCR_RXTL_SHF	0	/* Receiver trigger level shift */
#define UFCR_DCEDTE	(1<<6)	/* DCE/DTE mode select */
#define UFCR_RFDIV	(7<<7)	/* Reference freq divider mask */
#define UFCR_RFDIV_REG(x)	(((x) < 7 ? 6 - (x) : 6) << 7)
#define UFCR_TXTL_SHF	10	/* Transmitter trigger level shift */
#define USR1_PARITYERR	(1<<15) /* Parity error interrupt flag */
#define USR1_RTSS	(1<<14) /* RTS pin status */
#define USR1_TRDY	(1<<13) /* Transmitter ready interrupt/dma flag */
#define USR1_RTSD	(1<<12) /* RTS delta */
#define USR1_ESCF	(1<<11) /* Escape seq interrupt flag */
#define USR1_FRAMERR	(1<<10) /* Frame error interrupt flag */
#define USR1_RRDY	(1<<9)	 /* Receiver ready interrupt/dma flag */
#define USR1_AGTIM	(1<<8)	 /* Ageing timer interrupt flag */
#define USR1_DTRD	(1<<7)	 /* DTR Delta */
#define USR1_RXDS	 (1<<6)	 /* Receiver idle interrupt flag */
#define USR1_AIRINT	 (1<<5)	 /* Async IR wake interrupt flag */
#define USR1_AWAKE	 (1<<4)	 /* Aysnc wake interrupt flag */
#define USR2_ADET	 (1<<15) /* Auto baud rate detect complete */
#define USR2_TXFE	 (1<<14) /* Transmit buffer FIFO empty */
#define USR2_DTRF	 (1<<13) /* DTR edge interrupt flag */
#define USR2_IDLE	 (1<<12) /* Idle condition */
#define USR2_RIDELT	 (1<<10) /* Ring Interrupt Delta */
#define USR2_RIIN	 (1<<9)	 /* Ring Indicator Input */
#define USR2_IRINT	 (1<<8)	 /* Serial infrared interrupt flag */
#define USR2_WAKE	 (1<<7)	 /* Wake */
#define USR2_DCDIN	 (1<<5)	 /* Data Carrier Detect Input */
#define USR2_RTSF	 (1<<4)	 /* RTS edge interrupt flag */
#define USR2_TXDC	 (1<<3)	 /* Transmitter complete */
#define USR2_BRCD	 (1<<2)	 /* Break condition */
#define USR2_ORE	(1<<1)	 /* Overrun error */
#define USR2_RDR	(1<<0)	 /* Recv data ready */
#define UTS_FRCPERR	(1<<13) /* Force parity error */
#define UTS_LOOP	(1<<12)	 /* Loop tx and rx */
#define UTS_TXEMPTY	 (1<<6)	 /* TxFIFO empty */
#define UTS_RXEMPTY	 (1<<5)	 /* RxFIFO empty */
#define UTS_TXFULL	 (1<<4)	 /* TxFIFO full */
#define UTS_RXFULL	 (1<<3)	 /* RxFIFO full */
#define UTS_SOFTRST	 (1<<0)	 /* Software reset */

/* We've been assigned a range on the "Low-density serial ports" major */
#define SERIAL_IMX_MAJOR	207
#define MINOR_START		16
#define DEV_NAME		"ttymxc"

/*
 * This determines how often we check the modem status signals
 * for any change.  They generally aren't connected to an IRQ
 * so we have to poll them.  We also check immediately before
 * filling the TX fifo incase CTS has been dropped.
 */
#define MCTRL_TIMEOUT	(250*HZ/1000)

#define DRIVER_NAME "IMX-uart"

#define UART_NR 8

/* i.MX21 type uart runs on all i.mx except i.MX1 and i.MX6q */
enum imx_uart_type {
	IMX1_UART,
	IMX21_UART,
	IMX53_UART,
	IMX6Q_UART,
};

/* device type dependent stuff */
struct imx_uart_data {
	unsigned uts_reg;
	enum imx_uart_type devtype;
};

enum imx_tx_state {
	OFF,
	WAIT_AFTER_RTS,
	SEND,
	WAIT_AFTER_SEND,
};

struct imx_port {
	struct uart_port	port;
	struct timer_list	timer;
	unsigned int		old_status;
	unsigned int		have_rtscts:1;
	unsigned int		have_rtsgpio:1;
	unsigned int		dte_mode:1;
	unsigned int		inverted_tx:1;
	unsigned int		inverted_rx:1;
	struct clk		*clk_ipg;
	struct clk		*clk_per;
	const struct imx_uart_data *devdata;

	struct mctrl_gpios *gpios;

	/* counter to stop 0xff flood */
	int idle_counter;

	/* DMA fields */
	unsigned int		dma_is_enabled:1;
	unsigned int		dma_is_rxing:1;
	unsigned int		dma_is_txing:1;
	struct dma_chan		*dma_chan_rx, *dma_chan_tx;
	struct scatterlist	rx_sgl, tx_sgl[2];
	void			*rx_buf;
	struct circ_buf		rx_ring;
	unsigned int		rx_buf_size;
	unsigned int		rx_period_length;
	unsigned int		rx_periods;
	dma_cookie_t		rx_cookie;
	unsigned int		tx_bytes;
	unsigned int		dma_tx_nents;
	unsigned int            saved_reg[10];
	bool			context_saved;

	enum imx_tx_state	tx_state;
	struct hrtimer		trigger_start_tx;
	struct hrtimer		trigger_stop_tx;

	struct pm_qos_request   pm_qos_req;
};

struct imx_port_ucrs {
	unsigned int	ucr1;
	unsigned int	ucr2;
	unsigned int	ucr3;
};

static struct imx_uart_data imx_uart_devdata[] = {
	[IMX1_UART] = {
		.uts_reg = IMX1_UTS,
		.devtype = IMX1_UART,
	},
	[IMX21_UART] = {
		.uts_reg = IMX21_UTS,
		.devtype = IMX21_UART,
	},
	[IMX53_UART] = {
		.uts_reg = IMX21_UTS,
		.devtype = IMX53_UART,
	},
	[IMX6Q_UART] = {
		.uts_reg = IMX21_UTS,
		.devtype = IMX6Q_UART,
	},
};

static const struct of_device_id imx_uart_dt_ids[] = {
	{ .compatible = "fsl,imx6q-uart", .data = &imx_uart_devdata[IMX6Q_UART], },
	{ .compatible = "fsl,imx53-uart", .data = &imx_uart_devdata[IMX53_UART], },
	{ .compatible = "fsl,imx1-uart", .data = &imx_uart_devdata[IMX1_UART], },
	{ .compatible = "fsl,imx21-uart", .data = &imx_uart_devdata[IMX21_UART], },
	{ /* sentinel */ }
};
MODULE_DEVICE_TABLE(of, imx_uart_dt_ids);

static inline void imx_uart_writel(struct imx_port *sport, u32 val, u32 offset)
{
	writel(val, sport->port.membase + offset);
}

static inline u32 imx_uart_readl(struct imx_port *sport, u32 offset)
{
	return readl(sport->port.membase + offset);
}

static inline unsigned imx_uart_uts_reg(struct imx_port *sport)
{
	return sport->devdata->uts_reg;
}

static inline int imx_uart_is_imx1(struct imx_port *sport)
{
	return sport->devdata->devtype == IMX1_UART;
}

/*
 * Save and restore functions for UCR1, UCR2 and UCR3 registers
 */
#if IS_ENABLED(CONFIG_SERIAL_IMX_CONSOLE)
static void imx_uart_ucrs_save(struct imx_port *sport,
			       struct imx_port_ucrs *ucr)
{
	/* save control registers */
	ucr->ucr1 = imx_uart_readl(sport, UCR1);
	ucr->ucr2 = imx_uart_readl(sport, UCR2);
	ucr->ucr3 = imx_uart_readl(sport, UCR3);
}

static void imx_uart_ucrs_restore(struct imx_port *sport,
				  struct imx_port_ucrs *ucr)
{
	/* restore control registers */
	imx_uart_writel(sport, ucr->ucr1, UCR1);
	imx_uart_writel(sport, ucr->ucr2, UCR2);
	imx_uart_writel(sport, ucr->ucr3, UCR3);
}
#endif

/* called with port.lock taken and irqs caller dependent */
static void imx_uart_rts_active(struct imx_port *sport, u32 *ucr2)
{
	*ucr2 &= ~(UCR2_CTSC | UCR2_CTS);

	mctrl_gpio_set(sport->gpios, sport->port.mctrl | TIOCM_RTS);
}

/* called with port.lock taken and irqs caller dependent */
static void imx_uart_rts_inactive(struct imx_port *sport, u32 *ucr2)
{
	*ucr2 &= ~UCR2_CTSC;
	*ucr2 |= UCR2_CTS;

	mctrl_gpio_set(sport->gpios, sport->port.mctrl & ~TIOCM_RTS);
}

static void start_hrtimer_ms(struct hrtimer *hrt, unsigned long msec)
{
       hrtimer_start(hrt, ms_to_ktime(msec), HRTIMER_MODE_REL);
}

static void imx_uart_disable_loopback_rs485(struct imx_port *sport)
{
	unsigned int uts;

	/* See SER_RS485_ENABLED/UTS_LOOP comment in imx_uart_probe() */
	uts = imx_uart_readl(sport, imx_uart_uts_reg(sport));
	uts &= ~UTS_LOOP;
	imx_uart_writel(sport, uts, imx_uart_uts_reg(sport));
}

/* called with port.lock taken and irqs off */
static void imx_uart_soft_reset(struct imx_port *sport)
{
	int i = 10;
	u32 ucr2, ubir, ubmr, uts;

	/*
	 * According to the Reference Manual description of the UART SRST bit:
	 *
	 * "Reset the transmit and receive state machines,
	 * all FIFOs and register USR1, USR2, UBIR, UBMR, UBRC, URXD, UTXD
	 * and UTS[6-3]".
	 *
	 * We don't need to restore the old values from USR1, USR2, URXD and
	 * UTXD. UBRC is read only, so only save/restore the other three
	 * registers.
	 */
	ubir = imx_uart_readl(sport, UBIR);
	ubmr = imx_uart_readl(sport, UBMR);
	uts = imx_uart_readl(sport, IMX21_UTS);

	ucr2 = imx_uart_readl(sport, UCR2);
	imx_uart_writel(sport, ucr2 & ~UCR2_SRST, UCR2);

	while (!(imx_uart_readl(sport, UCR2) & UCR2_SRST) && (--i > 0))
		udelay(1);

	/* Restore the registers */
	imx_uart_writel(sport, ubir, UBIR);
	imx_uart_writel(sport, ubmr, UBMR);
	imx_uart_writel(sport, uts, IMX21_UTS);

	sport->idle_counter = 0;
}

static void imx_uart_disable_loopback_rs485(struct imx_port *sport)
{
	unsigned int uts;

	/* See SER_RS485_ENABLED/UTS_LOOP comment in imx_uart_probe() */
	uts = imx_uart_readl(sport, imx_uart_uts_reg(sport));
	uts &= ~UTS_LOOP;
	imx_uart_writel(sport, uts, imx_uart_uts_reg(sport));
}

/* called with port.lock taken and irqs off */
static void imx_uart_start_rx(struct uart_port *port)
{
	struct imx_port *sport = (struct imx_port *)port;
	unsigned int ucr1, ucr2;

	ucr1 = imx_uart_readl(sport, UCR1);
	ucr2 = imx_uart_readl(sport, UCR2);

	ucr2 |= UCR2_RXEN;

	if (sport->dma_is_enabled) {
		ucr1 |= UCR1_RXDMAEN | UCR1_ATDMAEN;
	} else {
		ucr1 |= UCR1_RRDYEN;
		ucr2 |= UCR2_ATEN;
	}

	/* Write UCR2 first as it includes RXEN */
	imx_uart_writel(sport, ucr2, UCR2);
	imx_uart_writel(sport, ucr1, UCR1);
	imx_uart_disable_loopback_rs485(sport);
}

/* called with port.lock taken and irqs off */
static void imx_uart_stop_tx(struct uart_port *port)
{
	struct imx_port *sport = (struct imx_port *)port;
	u32 ucr1, ucr4, usr2;

	if (sport->tx_state == OFF)
		return;

	/*
	 * We are maybe in the SMP context, so if the DMA TX thread is running
	 * on other cpu, we have to wait for it to finish.
	 */
	if (sport->dma_is_txing)
		return;

	ucr1 = imx_uart_readl(sport, UCR1);
	imx_uart_writel(sport, ucr1 & ~UCR1_TRDYEN, UCR1);

	usr2 = imx_uart_readl(sport, USR2);
	if (!(usr2 & USR2_TXDC)) {
		/* The shifter is still busy, so retry once TC triggers */
		return;
	}

	ucr4 = imx_uart_readl(sport, UCR4);
	ucr4 &= ~UCR4_TCEN;
	imx_uart_writel(sport, ucr4, UCR4);

	/* in rs485 mode disable transmitter */
	if (port->rs485.flags & SER_RS485_ENABLED) {
		if (sport->tx_state == SEND) {
			sport->tx_state = WAIT_AFTER_SEND;

			if (port->rs485.delay_rts_after_send > 0) {
				start_hrtimer_ms(&sport->trigger_stop_tx,
					 port->rs485.delay_rts_after_send);
				return;
			}

			/* continue without any delay */
		}

		if (sport->tx_state == WAIT_AFTER_RTS ||
		    sport->tx_state == WAIT_AFTER_SEND) {
			u32 ucr2;

			hrtimer_try_to_cancel(&sport->trigger_start_tx);

			ucr2 = imx_uart_readl(sport, UCR2);
			/* Delay after send */
			if (port->rs485.delay_rts_after_send)
				mdelay(port->rs485.delay_rts_after_send);
			if (port->rs485.flags & SER_RS485_RTS_AFTER_SEND)
				imx_uart_rts_active(sport, &ucr2);
			else
				imx_uart_rts_inactive(sport, &ucr2);
			imx_uart_writel(sport, ucr2, UCR2);

			if (!port->rs485_rx_during_tx_gpio)
				imx_uart_start_rx(port);

			sport->tx_state = OFF;
		}
	} else {
		sport->tx_state = OFF;
	}
}

/* called with port.lock taken and irqs off */
static void imx_uart_stop_rx(struct uart_port *port)
{
	struct imx_port *sport = (struct imx_port *)port;
	u32 ucr1, ucr2, ucr4, uts;

	ucr1 = imx_uart_readl(sport, UCR1);
	ucr2 = imx_uart_readl(sport, UCR2);
	ucr4 = imx_uart_readl(sport, UCR4);

	if (sport->dma_is_enabled) {
		ucr1 &= ~(UCR1_RXDMAEN | UCR1_ATDMAEN);
	} else {
		ucr1 &= ~UCR1_RRDYEN;
		ucr2 &= ~UCR2_ATEN;
		ucr4 &= ~UCR4_OREN;
	}
	imx_uart_writel(sport, ucr1, UCR1);
	imx_uart_writel(sport, ucr4, UCR4);

	/* See SER_RS485_ENABLED/UTS_LOOP comment in imx_uart_probe() */
	if (port->rs485.flags & SER_RS485_ENABLED &&
	    port->rs485.flags & SER_RS485_RTS_ON_SEND &&
	    sport->have_rtscts && !sport->have_rtsgpio) {
		uts = imx_uart_readl(sport, imx_uart_uts_reg(sport));
		uts |= UTS_LOOP;
		imx_uart_writel(sport, uts, imx_uart_uts_reg(sport));
		ucr2 |= UCR2_RXEN;
	} else {
		ucr2 &= ~UCR2_RXEN;
	}

	imx_uart_writel(sport, ucr2, UCR2);
}

/* called with port.lock taken and irqs off */
static void imx_uart_enable_ms(struct uart_port *port)
{
	struct imx_port *sport = (struct imx_port *)port;

	mod_timer(&sport->timer, jiffies);

	mctrl_gpio_enable_ms(sport->gpios);
}

static void imx_uart_dma_tx(struct imx_port *sport);

/* called with port.lock taken and irqs off */
static inline void imx_uart_transmit_buffer(struct imx_port *sport)
{
	struct circ_buf *xmit = &sport->port.state->xmit;

	if (sport->port.x_char) {
		/* Send next char */
		imx_uart_writel(sport, sport->port.x_char, URTX0);
		sport->port.icount.tx++;
		sport->port.x_char = 0;
		return;
	}

	if (uart_circ_empty(xmit) || uart_tx_stopped(&sport->port)) {
		imx_uart_stop_tx(&sport->port);
		return;
	}

	if (sport->dma_is_enabled) {
		u32 ucr1;
		/*
		 * We've just sent a X-char Ensure the TX DMA is enabled
		 * and the TX IRQ is disabled.
		 **/
		ucr1 = imx_uart_readl(sport, UCR1);
		ucr1 &= ~UCR1_TRDYEN;
		if (sport->dma_is_txing) {
			ucr1 |= UCR1_TXDMAEN;
			imx_uart_writel(sport, ucr1, UCR1);
		} else {
			imx_uart_writel(sport, ucr1, UCR1);
			imx_uart_dma_tx(sport);
		}

		return;
	}

	while (!uart_circ_empty(xmit) &&
	       !(imx_uart_readl(sport, imx_uart_uts_reg(sport)) & UTS_TXFULL)) {
		/* send xmit->buf[xmit->tail]
		 * out the port here */
		imx_uart_writel(sport, xmit->buf[xmit->tail], URTX0);
		uart_xmit_advance(&sport->port, 1);
	}

	if (uart_circ_chars_pending(xmit) < WAKEUP_CHARS)
		uart_write_wakeup(&sport->port);

	if (uart_circ_empty(xmit))
		imx_uart_stop_tx(&sport->port);
}

static void imx_uart_dma_tx_callback(void *data)
{
	struct imx_port *sport = data;
	struct scatterlist *sgl = &sport->tx_sgl[0];
	struct circ_buf *xmit = &sport->port.state->xmit;
	unsigned long flags;
	u32 ucr1;

	spin_lock_irqsave(&sport->port.lock, flags);

	dma_unmap_sg(sport->port.dev, sgl, sport->dma_tx_nents, DMA_TO_DEVICE);

	ucr1 = imx_uart_readl(sport, UCR1);
	ucr1 &= ~UCR1_TXDMAEN;
	imx_uart_writel(sport, ucr1, UCR1);

	uart_xmit_advance(&sport->port, sport->tx_bytes);

	dev_dbg(sport->port.dev, "we finish the TX DMA.\n");

	sport->dma_is_txing = 0;

	if (uart_circ_chars_pending(xmit) < WAKEUP_CHARS)
		uart_write_wakeup(&sport->port);

	if (!uart_circ_empty(xmit) && !uart_tx_stopped(&sport->port))
		imx_uart_dma_tx(sport);
	else if (sport->port.rs485.flags & SER_RS485_ENABLED) {
		u32 ucr4 = imx_uart_readl(sport, UCR4);
		ucr4 |= UCR4_TCEN;
		imx_uart_writel(sport, ucr4, UCR4);
	}

	spin_unlock_irqrestore(&sport->port.lock, flags);
}

/* called with port.lock taken and irqs off */
static void imx_uart_dma_tx(struct imx_port *sport)
{
	struct circ_buf *xmit = &sport->port.state->xmit;
	struct scatterlist *sgl = sport->tx_sgl;
	struct dma_async_tx_descriptor *desc;
	struct dma_chan	*chan = sport->dma_chan_tx;
	struct device *dev = sport->port.dev;
	u32 ucr1, ucr4;
	int ret;

	if (sport->dma_is_txing)
		return;

	ucr4 = imx_uart_readl(sport, UCR4);
	ucr4 &= ~UCR4_TCEN;
	imx_uart_writel(sport, ucr4, UCR4);

	sport->tx_bytes = uart_circ_chars_pending(xmit);

	if (xmit->tail < xmit->head || xmit->head == 0) {
		sport->dma_tx_nents = 1;
		sg_init_one(sgl, xmit->buf + xmit->tail, sport->tx_bytes);
	} else {
		sport->dma_tx_nents = 2;
		sg_init_table(sgl, 2);
		sg_set_buf(sgl, xmit->buf + xmit->tail,
				UART_XMIT_SIZE - xmit->tail);
		sg_set_buf(sgl + 1, xmit->buf, xmit->head);
	}

	ret = dma_map_sg(dev, sgl, sport->dma_tx_nents, DMA_TO_DEVICE);
	if (ret == 0) {
		dev_err(dev, "DMA mapping error for TX.\n");
		return;
	}
	desc = dmaengine_prep_slave_sg(chan, sgl, ret,
					DMA_MEM_TO_DEV, DMA_PREP_INTERRUPT);
	if (!desc) {
		dma_unmap_sg(dev, sgl, sport->dma_tx_nents,
			     DMA_TO_DEVICE);
		dev_err(dev, "We cannot prepare for the TX slave dma!\n");
		return;
	}
	desc->callback = imx_uart_dma_tx_callback;
	desc->callback_param = sport;

	dev_dbg(dev, "TX: prepare to send %lu bytes by DMA.\n",
			uart_circ_chars_pending(xmit));

	ucr1 = imx_uart_readl(sport, UCR1);
	ucr1 |= UCR1_TXDMAEN;
	imx_uart_writel(sport, ucr1, UCR1);

	/* fire it */
	sport->dma_is_txing = 1;
	dmaengine_submit(desc);
	dma_async_issue_pending(chan);
	return;
}

/* called with port.lock taken and irqs off */
static void imx_uart_start_tx(struct uart_port *port)
{
	struct imx_port *sport = (struct imx_port *)port;
	u32 ucr1;

	if (!sport->port.x_char && uart_circ_empty(&port->state->xmit))
		return;

	/*
	 * We cannot simply do nothing here if sport->tx_state == SEND already
	 * because UCR1_TXMPTYEN might already have been cleared in
	 * imx_uart_stop_tx(), but tx_state is still SEND.
	 */

	if (port->rs485.flags & SER_RS485_ENABLED) {
		if (sport->tx_state == OFF) {
			u32 ucr2 = imx_uart_readl(sport, UCR2);
			if (port->rs485.flags & SER_RS485_RTS_ON_SEND)
				imx_uart_rts_active(sport, &ucr2);
			else
				imx_uart_rts_inactive(sport, &ucr2);
			imx_uart_writel(sport, ucr2, UCR2);

			if (!(port->rs485.flags & SER_RS485_RX_DURING_TX) &&
			    !port->rs485_rx_during_tx_gpio)
				imx_uart_stop_rx(port);

			sport->tx_state = WAIT_AFTER_RTS;

			if (port->rs485.delay_rts_before_send > 0) {
				start_hrtimer_ms(&sport->trigger_start_tx,
					 port->rs485.delay_rts_before_send);
				return;
			}

			/* continue without any delay */
		}

		if (sport->tx_state == WAIT_AFTER_SEND
		    || sport->tx_state == WAIT_AFTER_RTS) {

			hrtimer_try_to_cancel(&sport->trigger_stop_tx);

			/*
			 * Enable transmitter and shifter empty irq only if DMA
			 * is off.  In the DMA case this is done in the
			 * tx-callback.
			 */
			if (!sport->dma_is_enabled) {
				u32 ucr4 = imx_uart_readl(sport, UCR4);
				ucr4 |= UCR4_TCEN;
				imx_uart_writel(sport, ucr4, UCR4);
			}
			/* Delay before send */
			if (port->rs485.delay_rts_before_send)
				mdelay(port->rs485.delay_rts_before_send);

			sport->tx_state = SEND;
		}
	} else {
		sport->tx_state = SEND;
	}

	if (!sport->dma_is_enabled) {
		ucr1 = imx_uart_readl(sport, UCR1);
		imx_uart_writel(sport, ucr1 | UCR1_TRDYEN, UCR1);
	}

	if (sport->dma_is_enabled) {
		if (sport->port.x_char) {
			/* We have X-char to send, so enable TX IRQ and
			 * disable TX DMA to let TX interrupt to send X-char */
			ucr1 = imx_uart_readl(sport, UCR1);
			ucr1 &= ~UCR1_TXDMAEN;
			ucr1 |= UCR1_TRDYEN;
			imx_uart_writel(sport, ucr1, UCR1);
			return;
		}

		if (!uart_circ_empty(&port->state->xmit) &&
		    !uart_tx_stopped(port))
			imx_uart_dma_tx(sport);
		return;
	}
}

static irqreturn_t __imx_uart_rtsint(int irq, void *dev_id)
{
	struct imx_port *sport = dev_id;
	u32 usr1;

	imx_uart_writel(sport, USR1_RTSD, USR1);
	usr1 = imx_uart_readl(sport, USR1) & USR1_RTSS;
	uart_handle_cts_change(&sport->port, usr1);
	wake_up_interruptible(&sport->port.state->port.delta_msr_wait);

	return IRQ_HANDLED;
}

static irqreturn_t imx_uart_rtsint(int irq, void *dev_id)
{
	struct imx_port *sport = dev_id;
	irqreturn_t ret;

	spin_lock(&sport->port.lock);

	ret = __imx_uart_rtsint(irq, dev_id);

	spin_unlock(&sport->port.lock);

	return ret;
}

static irqreturn_t imx_uart_txint(int irq, void *dev_id)
{
	struct imx_port *sport = dev_id;

	spin_lock(&sport->port.lock);
	imx_uart_transmit_buffer(sport);
	spin_unlock(&sport->port.lock);
	return IRQ_HANDLED;
}

/* Check if hardware Rx flood is in progress, and issue soft reset to stop it.
 * This is to be called from Rx ISRs only when some bytes were actually
 * received.
 *
 * A way to reproduce the flood (checked on iMX6SX) is: open iMX UART at 9600
 * 8N1, and from external source send 0xf0 char at 115200 8N1. In about 90% of
 * cases this starts a flood of "receiving" of 0xff characters by the iMX6 UART
 * that is terminated by any activity on RxD line, or could be stopped by
 * issuing soft reset to the UART (just stop/start of RX does not help). Note
 * that what we do here is sending isolated start bit about 2.4 times shorter
 * than it is to be on UART configured baud rate.
 */
static void imx_uart_check_flood(struct imx_port *sport, u32 usr2)
{
	/* To detect hardware 0xff flood we monitor RxD line between RX
	 * interrupts to isolate "receiving" of char(s) with no activity
	 * on RxD line, that'd never happen on actual data transfers.
	 *
	 * We use USR2_WAKE bit to check for activity on RxD line, but we have a
	 * race here if we clear USR2_WAKE when receiving of a char is in
	 * progress, so we might get RX interrupt later with USR2_WAKE bit
	 * cleared. Note though that as we don't try to clear USR2_WAKE when we
	 * detected no activity, this race may hide actual activity only once.
	 *
	 * Yet another case where receive interrupt may occur without RxD
	 * activity is expiration of aging timer, so we consider this as well.
	 *
	 * We use 'idle_counter' to ensure that we got at least so many RX
	 * interrupts without any detected activity on RxD line. 2 cases
	 * described plus 1 to be on the safe side gives us a margin of 3,
	 * below. In practice I was not able to produce a false positive to
	 * induce soft reset at regular data transfers even using 1 as the
	 * margin, so 3 is actually very strong.
	 *
	 * We count interrupts, not chars in 'idle-counter' for simplicity.
	 */

	if (usr2 & USR2_WAKE) {
		imx_uart_writel(sport, USR2_WAKE, USR2);
		sport->idle_counter = 0;
	} else if (++sport->idle_counter > 3) {
		dev_warn(sport->port.dev, "RX flood detected: soft reset.");
		imx_uart_soft_reset(sport); /* also clears 'sport->idle_counter' */
	}
}

static irqreturn_t __imx_uart_rxint(int irq, void *dev_id)
{
	struct imx_port *sport = dev_id;
	struct tty_port *port = &sport->port.state->port;
	u32 usr2, rx;

	/* If we received something, check for 0xff flood */
	usr2 = imx_uart_readl(sport, USR2);
	if (usr2 & USR2_RDR)
		imx_uart_check_flood(sport, usr2);

	while ((rx = imx_uart_readl(sport, URXD0)) & URXD_CHARRDY) {
		unsigned int flg = TTY_NORMAL;
		sport->port.icount.rx++;

		if (unlikely(rx & URXD_ERR)) {
			if (rx & URXD_BRK) {
				sport->port.icount.brk++;
				if (uart_handle_break(&sport->port))
					continue;
			}
			else if (rx & URXD_PRERR)
				sport->port.icount.parity++;
			else if (rx & URXD_FRMERR)
				sport->port.icount.frame++;
			if (rx & URXD_OVRRUN)
				sport->port.icount.overrun++;

			if (rx & sport->port.ignore_status_mask)
				continue;

			rx &= (sport->port.read_status_mask | 0xFF);

			if (rx & URXD_BRK)
				flg = TTY_BREAK;
			else if (rx & URXD_PRERR)
				flg = TTY_PARITY;
			else if (rx & URXD_FRMERR)
				flg = TTY_FRAME;
			if (rx & URXD_OVRRUN)
				flg = TTY_OVERRUN;

			sport->port.sysrq = 0;
		} else if (uart_handle_sysrq_char(&sport->port, (unsigned char)rx)) {
			continue;
		}

		if (sport->port.ignore_status_mask & URXD_DUMMY_READ)
			continue;

		if (tty_insert_flip_char(port, rx, flg) == 0)
			sport->port.icount.buf_overrun++;
	}

	tty_flip_buffer_push(port);

	return IRQ_HANDLED;
}

static irqreturn_t imx_uart_rxint(int irq, void *dev_id)
{
	struct imx_port *sport = dev_id;
	irqreturn_t ret;

	spin_lock(&sport->port.lock);

	ret = __imx_uart_rxint(irq, dev_id);

	spin_unlock(&sport->port.lock);

	return ret;
}

static void imx_uart_clear_rx_errors(struct imx_port *sport);

/*
 * We have a modem side uart, so the meanings of RTS and CTS are inverted.
 */
static unsigned int imx_uart_get_hwmctrl(struct imx_port *sport)
{
	unsigned int tmp = TIOCM_DSR;
	unsigned usr1 = imx_uart_readl(sport, USR1);
	unsigned usr2 = imx_uart_readl(sport, USR2);

	if (usr1 & USR1_RTSS)
		tmp |= TIOCM_CTS;

	/* in DCE mode DCDIN is always 0 */
	if (!(usr2 & USR2_DCDIN))
		tmp |= TIOCM_CAR;

	if (sport->dte_mode)
		if (!(imx_uart_readl(sport, USR2) & USR2_RIIN))
			tmp |= TIOCM_RI;

	return tmp;
}

/*
 * Handle any change of modem status signal since we were last called.
 */
static void imx_uart_mctrl_check(struct imx_port *sport)
{
	unsigned int status, changed;

	status = imx_uart_get_hwmctrl(sport);
	changed = status ^ sport->old_status;

	if (changed == 0)
		return;

	sport->old_status = status;

	if (changed & TIOCM_RI && status & TIOCM_RI)
		sport->port.icount.rng++;
	if (changed & TIOCM_DSR)
		sport->port.icount.dsr++;
	if (changed & TIOCM_CAR)
		uart_handle_dcd_change(&sport->port, status & TIOCM_CAR);
	if (changed & TIOCM_CTS)
		uart_handle_cts_change(&sport->port, status & TIOCM_CTS);

	wake_up_interruptible(&sport->port.state->port.delta_msr_wait);
}

static irqreturn_t imx_uart_int(int irq, void *dev_id)
{
	struct imx_port *sport = dev_id;
	unsigned int usr1, usr2, ucr1, ucr2, ucr3, ucr4;
	irqreturn_t ret = IRQ_NONE;

	spin_lock(&sport->port.lock);

	usr1 = imx_uart_readl(sport, USR1);
	usr2 = imx_uart_readl(sport, USR2);
	ucr1 = imx_uart_readl(sport, UCR1);
	ucr2 = imx_uart_readl(sport, UCR2);
	ucr3 = imx_uart_readl(sport, UCR3);
	ucr4 = imx_uart_readl(sport, UCR4);

	/*
	 * Even if a condition is true that can trigger an irq only handle it if
	 * the respective irq source is enabled. This prevents some undesired
	 * actions, for example if a character that sits in the RX FIFO and that
	 * should be fetched via DMA is tried to be fetched using PIO. Or the
	 * receiver is currently off and so reading from URXD0 results in an
	 * exception. So just mask the (raw) status bits for disabled irqs.
	 */
	if ((ucr1 & UCR1_RRDYEN) == 0)
		usr1 &= ~USR1_RRDY;
	if ((ucr2 & UCR2_ATEN) == 0)
		usr1 &= ~USR1_AGTIM;
	if ((ucr1 & UCR1_TRDYEN) == 0)
		usr1 &= ~USR1_TRDY;
	if ((ucr4 & UCR4_TCEN) == 0)
		usr2 &= ~USR2_TXDC;
	if ((ucr3 & UCR3_DTRDEN) == 0)
		usr1 &= ~USR1_DTRD;
	if ((ucr1 & UCR1_RTSDEN) == 0)
		usr1 &= ~USR1_RTSD;
	if ((ucr3 & UCR3_AWAKEN) == 0)
		usr1 &= ~USR1_AWAKE;
	if ((ucr4 & UCR4_OREN) == 0)
		usr2 &= ~USR2_ORE;

	if (usr1 & (USR1_RRDY | USR1_AGTIM)) {
		imx_uart_writel(sport, USR1_AGTIM, USR1);

		__imx_uart_rxint(irq, dev_id);
		ret = IRQ_HANDLED;
	}

	if ((usr1 & USR1_TRDY) || (usr2 & USR2_TXDC)) {
		imx_uart_transmit_buffer(sport);
		ret = IRQ_HANDLED;
	}

	if (usr1 & USR1_DTRD) {
		imx_uart_writel(sport, USR1_DTRD, USR1);

		imx_uart_mctrl_check(sport);

		ret = IRQ_HANDLED;
	}

	if (usr1 & USR1_RTSD) {
		__imx_uart_rtsint(irq, dev_id);
		ret = IRQ_HANDLED;
	}

	if (usr1 & USR1_AWAKE) {
		imx_uart_writel(sport, USR1_AWAKE, USR1);
		ret = IRQ_HANDLED;
	}

	if (usr2 & USR2_ORE) {
		sport->port.icount.overrun++;
		imx_uart_writel(sport, USR2_ORE, USR2);
		ret = IRQ_HANDLED;
	}

	spin_unlock(&sport->port.lock);

	return ret;
}

/*
 * Return TIOCSER_TEMT when transmitter is not busy.
 */
static unsigned int imx_uart_tx_empty(struct uart_port *port)
{
	struct imx_port *sport = (struct imx_port *)port;
	unsigned int ret;

	ret = (imx_uart_readl(sport, USR2) & USR2_TXDC) ?  TIOCSER_TEMT : 0;

	/* If the TX DMA is working, return 0. */
	if (sport->dma_is_txing)
		ret = 0;

	return ret;
}

/* called with port.lock taken and irqs off */
static unsigned int imx_uart_get_mctrl(struct uart_port *port)
{
	struct imx_port *sport = (struct imx_port *)port;
	unsigned int ret = imx_uart_get_hwmctrl(sport);

	mctrl_gpio_get(sport->gpios, &ret);

	return ret;
}

/* called with port.lock taken and irqs off */
static void imx_uart_set_mctrl(struct uart_port *port, unsigned int mctrl)
{
	struct imx_port *sport = (struct imx_port *)port;
	u32 ucr3, uts;

	if (!(port->rs485.flags & SER_RS485_ENABLED)) {
		u32 ucr2;

		/*
		 * Turn off autoRTS if RTS is lowered and restore autoRTS
		 * setting if RTS is raised.
		 */
		ucr2 = imx_uart_readl(sport, UCR2);
		ucr2 &= ~(UCR2_CTS | UCR2_CTSC);
		if (mctrl & TIOCM_RTS) {
			ucr2 |= UCR2_CTS;
			/*
			 * UCR2_IRTS is unset if and only if the port is
			 * configured for CRTSCTS, so we use inverted UCR2_IRTS
			 * to get the state to restore to.
			 */
			if (!(ucr2 & UCR2_IRTS))
				ucr2 |= UCR2_CTSC;
		}
		imx_uart_writel(sport, ucr2, UCR2);
	}

	ucr3 = imx_uart_readl(sport, UCR3) & ~UCR3_DSR;
	if (!(mctrl & TIOCM_DTR))
		ucr3 |= UCR3_DSR;
	imx_uart_writel(sport, ucr3, UCR3);

	uts = imx_uart_readl(sport, imx_uart_uts_reg(sport)) & ~UTS_LOOP;
	if (mctrl & TIOCM_LOOP)
		uts |= UTS_LOOP;
	imx_uart_writel(sport, uts, imx_uart_uts_reg(sport));

	mctrl_gpio_set(sport->gpios, mctrl);
}

/*
 * Interrupts always disabled.
 */
static void imx_uart_break_ctl(struct uart_port *port, int break_state)
{
	struct imx_port *sport = (struct imx_port *)port;
	unsigned long flags;
	u32 ucr1;

	spin_lock_irqsave(&sport->port.lock, flags);

	ucr1 = imx_uart_readl(sport, UCR1) & ~UCR1_SNDBRK;

	if (break_state != 0)
		ucr1 |= UCR1_SNDBRK;

	imx_uart_writel(sport, ucr1, UCR1);

	spin_unlock_irqrestore(&sport->port.lock, flags);
}

/*
 * This is our per-port timeout handler, for checking the
 * modem status signals.
 */
static void imx_uart_timeout(struct timer_list *t)
{
	struct imx_port *sport = from_timer(sport, t, timer);
	unsigned long flags;

	if (sport->port.state) {
		spin_lock_irqsave(&sport->port.lock, flags);
		imx_uart_mctrl_check(sport);
		spin_unlock_irqrestore(&sport->port.lock, flags);

		mod_timer(&sport->timer, jiffies + MCTRL_TIMEOUT);
	}
}

/*
 * There are two kinds of RX DMA interrupts(such as in the MX6Q):
 *   [1] the RX DMA buffer is full.
 *   [2] the aging timer expires
 *
 * Condition [2] is triggered when a character has been sitting in the FIFO
 * for at least 8 byte durations.
 */
static void imx_uart_dma_rx_callback(void *data)
{
	struct imx_port *sport = data;
	struct dma_chan	*chan = sport->dma_chan_rx;
	struct scatterlist *sgl = &sport->rx_sgl;
	struct tty_port *port = &sport->port.state->port;
	struct dma_tx_state state;
	struct circ_buf *rx_ring = &sport->rx_ring;
	enum dma_status status;
	unsigned int w_bytes = 0;
	unsigned int r_bytes;
	unsigned int bd_size;

	status = dmaengine_tx_status(chan, sport->rx_cookie, &state);

	if (status == DMA_ERROR) {
		spin_lock(&sport->port.lock);
		imx_uart_clear_rx_errors(sport);
		spin_unlock(&sport->port.lock);
		return;
	}

	/*
	 * The state-residue variable represents the empty space
	 * relative to the entire buffer. Taking this in consideration
	 * the head is always calculated base on the buffer total
	 * length - DMA transaction residue. The UART script from the
	 * SDMA firmware will jump to the next buffer descriptor,
	 * once a DMA transaction if finalized (IMX53 RM - A.4.1.2.4).
	 * Taking this in consideration the tail is always at the
	 * beginning of the buffer descriptor that contains the head.
	 */

	/* Calculate the head */
	rx_ring->head = sg_dma_len(sgl) - state.residue;

	/* Calculate the tail. */
	bd_size = sg_dma_len(sgl) / sport->rx_periods;
	rx_ring->tail = ((rx_ring->head-1) / bd_size) * bd_size;

	if (rx_ring->head <= sg_dma_len(sgl) &&
	    rx_ring->head > rx_ring->tail) {

		/* Move data from tail to head */
		r_bytes = rx_ring->head - rx_ring->tail;

		/* If we received something, check for 0xff flood */
		spin_lock(&sport->port.lock);
		imx_uart_check_flood(sport, imx_uart_readl(sport, USR2));
		spin_unlock(&sport->port.lock);

		if (!(sport->port.ignore_status_mask & URXD_DUMMY_READ)) {

			/* CPU claims ownership of RX DMA buffer */
			dma_sync_sg_for_cpu(sport->port.dev, sgl, 1,
					    DMA_FROM_DEVICE);

			w_bytes = tty_insert_flip_string(port,
							 sport->rx_buf + rx_ring->tail, r_bytes);

			/* UART retrieves ownership of RX DMA buffer */
			dma_sync_sg_for_device(sport->port.dev, sgl, 1,
					       DMA_FROM_DEVICE);

			if (w_bytes != r_bytes)
				sport->port.icount.buf_overrun++;

			sport->port.icount.rx += w_bytes;
		}
	} else	{
		WARN_ON(rx_ring->head > sg_dma_len(sgl));
		WARN_ON(rx_ring->head <= rx_ring->tail);
	}

	if (w_bytes) {
		tty_flip_buffer_push(port);
		dev_dbg(sport->port.dev, "We get %d bytes.\n", w_bytes);
	}
}

static int imx_uart_start_rx_dma(struct imx_port *sport)
{
	struct scatterlist *sgl = &sport->rx_sgl;
	struct dma_chan	*chan = sport->dma_chan_rx;
	struct device *dev = sport->port.dev;
	struct dma_async_tx_descriptor *desc;
	int ret;

	sport->rx_ring.head = 0;
	sport->rx_ring.tail = 0;

	sg_init_one(sgl, sport->rx_buf, sport->rx_buf_size);
	ret = dma_map_sg(dev, sgl, 1, DMA_FROM_DEVICE);
	if (ret == 0) {
		dev_err(dev, "DMA mapping error for RX.\n");
		return -EINVAL;
	}

	desc = dmaengine_prep_dma_cyclic(chan, sg_dma_address(sgl),
		sg_dma_len(sgl), sg_dma_len(sgl) / sport->rx_periods,
		DMA_DEV_TO_MEM, DMA_PREP_INTERRUPT);

	if (!desc) {
		dma_unmap_sg(dev, sgl, 1, DMA_FROM_DEVICE);
		dev_err(dev, "We cannot prepare for the RX slave dma!\n");
		return -EINVAL;
	}
	desc->callback = imx_uart_dma_rx_callback;
	desc->callback_param = sport;

	dev_dbg(dev, "RX: prepare for the DMA.\n");
	sport->dma_is_rxing = 1;
	sport->rx_cookie = dmaengine_submit(desc);
	dma_async_issue_pending(chan);
	return 0;
}

static void imx_uart_clear_rx_errors(struct imx_port *sport)
{
	struct tty_port *port = &sport->port.state->port;
	u32 usr1, usr2;

	usr1 = imx_uart_readl(sport, USR1);
	usr2 = imx_uart_readl(sport, USR2);

	if (usr2 & USR2_BRCD) {
		sport->port.icount.brk++;
		imx_uart_writel(sport, USR2_BRCD, USR2);
		uart_handle_break(&sport->port);
		if (tty_insert_flip_char(port, 0, TTY_BREAK) == 0)
			sport->port.icount.buf_overrun++;
		tty_flip_buffer_push(port);
	} else {
		if (usr1 & USR1_FRAMERR) {
			sport->port.icount.frame++;
			imx_uart_writel(sport, USR1_FRAMERR, USR1);
		} else if (usr1 & USR1_PARITYERR) {
			sport->port.icount.parity++;
			imx_uart_writel(sport, USR1_PARITYERR, USR1);
		}
	}

	if (usr2 & USR2_ORE) {
		sport->port.icount.overrun++;
		imx_uart_writel(sport, USR2_ORE, USR2);
	}

	sport->idle_counter = 0;

}

#define TXTL_DEFAULT 2 /* reset default */
#define RXTL_DEFAULT 8 /* 8 characters or aging timer */
#define TXTL_DMA 8 /* DMA burst setting */
#define RXTL_DMA 9 /* DMA burst setting */

static void imx_uart_setup_ufcr(struct imx_port *sport,
				unsigned char txwl, unsigned char rxwl)
{
	unsigned int val;

	/* set receiver / transmitter trigger level */
	val = imx_uart_readl(sport, UFCR) & (UFCR_RFDIV | UFCR_DCEDTE);
	val |= txwl << UFCR_TXTL_SHF | rxwl;
	imx_uart_writel(sport, val, UFCR);
}

static void imx_uart_dma_exit(struct imx_port *sport)
{
	if (sport->dma_chan_rx) {
		dmaengine_terminate_sync(sport->dma_chan_rx);
		dma_release_channel(sport->dma_chan_rx);
		sport->dma_chan_rx = NULL;
		sport->rx_cookie = -EINVAL;
		kfree(sport->rx_buf);
		sport->rx_buf = NULL;
	}

	if (sport->dma_chan_tx) {
		dmaengine_terminate_sync(sport->dma_chan_tx);
		dma_release_channel(sport->dma_chan_tx);
		sport->dma_chan_tx = NULL;
	}

	cpu_latency_qos_remove_request(&sport->pm_qos_req);
	release_bus_freq(BUS_FREQ_HIGH);
}

static int imx_uart_dma_init(struct imx_port *sport)
{
	struct dma_slave_config slave_config = {};
	struct device *dev = sport->port.dev;
	int ret;

	/* request high bus for DMA mode */
	request_bus_freq(BUS_FREQ_HIGH);
	cpu_latency_qos_add_request(&sport->pm_qos_req, 0);

	/* Prepare for RX : */
	sport->dma_chan_rx = dma_request_slave_channel(dev, "rx");
	if (!sport->dma_chan_rx) {
		dev_dbg(dev, "cannot get the DMA channel.\n");
		ret = -EINVAL;
		goto err;
	}

	slave_config.direction = DMA_DEV_TO_MEM;
	slave_config.src_addr = sport->port.mapbase + URXD0;
	slave_config.src_addr_width = DMA_SLAVE_BUSWIDTH_1_BYTE;
	/* one byte less than the watermark level to enable the aging timer */
	slave_config.src_maxburst = RXTL_DMA - 1;
	ret = dmaengine_slave_config(sport->dma_chan_rx, &slave_config);
	if (ret) {
		dev_err(dev, "error in RX dma configuration.\n");
		goto err;
	}

	sport->rx_buf_size = sport->rx_period_length * sport->rx_periods;
	sport->rx_buf = kzalloc(sport->rx_buf_size, GFP_KERNEL);
	if (!sport->rx_buf) {
		ret = -ENOMEM;
		goto err;
	}
	sport->rx_ring.buf = sport->rx_buf;

	/* Prepare for TX : */
	sport->dma_chan_tx = dma_request_slave_channel(dev, "tx");
	if (!sport->dma_chan_tx) {
		dev_err(dev, "cannot get the TX DMA channel!\n");
		ret = -EINVAL;
		goto err;
	}

	slave_config.direction = DMA_MEM_TO_DEV;
	slave_config.dst_addr = sport->port.mapbase + URTX0;
	slave_config.dst_addr_width = DMA_SLAVE_BUSWIDTH_1_BYTE;
	slave_config.dst_maxburst = TXTL_DMA;
	ret = dmaengine_slave_config(sport->dma_chan_tx, &slave_config);
	if (ret) {
		dev_err(dev, "error in TX dma configuration.");
		goto err;
	}

	return 0;
err:
	imx_uart_dma_exit(sport);
	return ret;
}

static void imx_uart_enable_dma(struct imx_port *sport)
{
	u32 ucr1;

	imx_uart_setup_ufcr(sport, TXTL_DMA, RXTL_DMA);

	/* set UCR1 except TXDMAEN which would be enabled in imx_uart_dma_tx */
	ucr1 = imx_uart_readl(sport, UCR1);
	ucr1 |= UCR1_RXDMAEN | UCR1_ATDMAEN;
	imx_uart_writel(sport, ucr1, UCR1);

	sport->dma_is_enabled = 1;
}

static void imx_uart_disable_dma(struct imx_port *sport)
{
	u32 ucr1;

	/* clear UCR1 */
	ucr1 = imx_uart_readl(sport, UCR1);
	ucr1 &= ~(UCR1_RXDMAEN | UCR1_TXDMAEN | UCR1_ATDMAEN);
	imx_uart_writel(sport, ucr1, UCR1);

	imx_uart_setup_ufcr(sport, TXTL_DEFAULT, RXTL_DEFAULT);

	sport->dma_is_enabled = 0;
}

/* half the RX buffer size */
#define CTSTL 16

static int imx_uart_startup(struct uart_port *port)
{
	struct imx_port *sport = (struct imx_port *)port;
	struct tty_port *tty_port = &sport->port.state->port;
<<<<<<< HEAD
	int retval, i;
=======
	int retval;
>>>>>>> ccf0a997
	unsigned long flags;
	int dma_is_inited = 0;
	u32 ucr1, ucr2, ucr3, ucr4;

	/* some modem may need reset */
	if (!tty_port_suspended(tty_port)) {
		retval = device_reset(sport->port.dev);
		if (retval && retval != -ENOENT)
			return retval;
	}

	retval = clk_prepare_enable(sport->clk_per);
	if (retval)
		return retval;
	retval = clk_prepare_enable(sport->clk_ipg);
	if (retval) {
		clk_disable_unprepare(sport->clk_per);
		return retval;
	}

	imx_uart_setup_ufcr(sport, TXTL_DEFAULT, RXTL_DEFAULT);

	/* disable the DREN bit (Data Ready interrupt enable) before
	 * requesting IRQs
	 */
	ucr4 = imx_uart_readl(sport, UCR4);

	/* set the trigger level for CTS */
	ucr4 &= ~(UCR4_CTSTL_MASK << UCR4_CTSTL_SHF);
	ucr4 |= CTSTL << UCR4_CTSTL_SHF;

	imx_uart_writel(sport, ucr4 & ~UCR4_DREN, UCR4);

	/* Can we enable the DMA support? */
	if (!uart_console(port) && imx_uart_dma_init(sport) == 0)
		dma_is_inited = 1;

	spin_lock_irqsave(&sport->port.lock, flags);

	/* Reset fifo's and state machines */
	imx_uart_soft_reset(sport);

	/*
	 * Finally, clear and enable interrupts
	 */
	imx_uart_writel(sport, USR1_RTSD | USR1_DTRD, USR1);
	imx_uart_writel(sport, USR2_ORE, USR2);

	ucr1 = imx_uart_readl(sport, UCR1) & ~UCR1_RRDYEN;
	ucr1 |= UCR1_UARTEN;
	if (sport->have_rtscts)
		ucr1 |= UCR1_RTSDEN;

	imx_uart_writel(sport, ucr1, UCR1);

	ucr4 = imx_uart_readl(sport, UCR4) & ~(UCR4_OREN | UCR4_INVR);
	if (!dma_is_inited)
		ucr4 |= UCR4_OREN;
	if (sport->inverted_rx)
		ucr4 |= UCR4_INVR;
	imx_uart_writel(sport, ucr4, UCR4);

	ucr3 = imx_uart_readl(sport, UCR3) & ~UCR3_INVT;
	/*
	 * configure tx polarity before enabling tx
	 */
	if (sport->inverted_tx)
		ucr3 |= UCR3_INVT;

	if (!imx_uart_is_imx1(sport)) {
		ucr3 |= UCR3_DTRDEN | UCR3_RI | UCR3_DCD;

		if (sport->dte_mode)
			/* disable broken interrupts */
			ucr3 &= ~(UCR3_RI | UCR3_DCD);
	}
	imx_uart_writel(sport, ucr3, UCR3);

	ucr2 = imx_uart_readl(sport, UCR2) & ~UCR2_ATEN;
	ucr2 |= (UCR2_RXEN | UCR2_TXEN);
	if (!sport->have_rtscts)
		ucr2 |= UCR2_IRTS;
	/*
	 * make sure the edge sensitive RTS-irq is disabled,
	 * we're using RTSD instead.
	 */
	if (!imx_uart_is_imx1(sport))
		ucr2 &= ~UCR2_RTSEN;
	imx_uart_writel(sport, ucr2, UCR2);

	/*
	 * Enable modem status interrupts
	 */
	imx_uart_enable_ms(&sport->port);

	if (dma_is_inited) {
		/* Note: enable dma request after transfer start! */
		imx_uart_start_rx_dma(sport);
		imx_uart_enable_dma(sport);
	} else {
		ucr1 = imx_uart_readl(sport, UCR1);
		ucr1 |= UCR1_RRDYEN;
		imx_uart_writel(sport, ucr1, UCR1);

		ucr2 = imx_uart_readl(sport, UCR2);
		ucr2 |= UCR2_ATEN;
		imx_uart_writel(sport, ucr2, UCR2);
	}

	imx_uart_disable_loopback_rs485(sport);

	spin_unlock_irqrestore(&sport->port.lock, flags);

	return 0;
}

static void imx_uart_shutdown(struct uart_port *port)
{
	struct imx_port *sport = (struct imx_port *)port;
	unsigned long flags;
	u32 ucr1, ucr2, ucr4, uts;

	if (sport->dma_is_enabled) {
		dmaengine_terminate_sync(sport->dma_chan_tx);
		if (sport->dma_is_txing) {
			dma_unmap_sg(sport->port.dev, &sport->tx_sgl[0],
				     sport->dma_tx_nents, DMA_TO_DEVICE);
			sport->dma_is_txing = 0;
		}
		dmaengine_terminate_sync(sport->dma_chan_rx);
		if (sport->dma_is_rxing) {
			dma_unmap_sg(sport->port.dev, &sport->rx_sgl,
				     1, DMA_FROM_DEVICE);
			sport->dma_is_rxing = 0;
		}

		spin_lock_irqsave(&sport->port.lock, flags);
		imx_uart_stop_tx(port);
		imx_uart_stop_rx(port);
		imx_uart_disable_dma(sport);
		spin_unlock_irqrestore(&sport->port.lock, flags);
		imx_uart_dma_exit(sport);
	}

	mctrl_gpio_disable_ms(sport->gpios);

	spin_lock_irqsave(&sport->port.lock, flags);
	ucr2 = imx_uart_readl(sport, UCR2);
	ucr2 &= ~(UCR2_TXEN | UCR2_ATEN);
	imx_uart_writel(sport, ucr2, UCR2);
	spin_unlock_irqrestore(&sport->port.lock, flags);

	/*
	 * Stop our timer.
	 */
	del_timer_sync(&sport->timer);

	/*
	 * Disable all interrupts, port and break condition.
	 */

	spin_lock_irqsave(&sport->port.lock, flags);

	ucr1 = imx_uart_readl(sport, UCR1);
<<<<<<< HEAD

	ucr1 &= ~(UCR1_TRDYEN | UCR1_RRDYEN | UCR1_RTSDEN | UCR1_RXDMAEN |
		UCR1_ATDMAEN | UCR1_SNDBRK);

=======
	ucr1 &= ~(UCR1_TRDYEN | UCR1_RRDYEN | UCR1_RTSDEN | UCR1_RXDMAEN |
		  UCR1_ATDMAEN | UCR1_SNDBRK);
>>>>>>> ccf0a997
	/* See SER_RS485_ENABLED/UTS_LOOP comment in imx_uart_probe() */
	if (port->rs485.flags & SER_RS485_ENABLED &&
	    port->rs485.flags & SER_RS485_RTS_ON_SEND &&
	    sport->have_rtscts && !sport->have_rtsgpio) {
		uts = imx_uart_readl(sport, imx_uart_uts_reg(sport));
		uts |= UTS_LOOP;
		imx_uart_writel(sport, uts, imx_uart_uts_reg(sport));
		ucr1 |= UCR1_UARTEN;
	} else {
		ucr1 &= ~UCR1_UARTEN;
	}
	imx_uart_writel(sport, ucr1, UCR1);

	ucr4 = imx_uart_readl(sport, UCR4);
	ucr4 &= ~UCR4_TCEN;
	imx_uart_writel(sport, ucr4, UCR4);

	spin_unlock_irqrestore(&sport->port.lock, flags);

	clk_disable_unprepare(sport->clk_per);
	clk_disable_unprepare(sport->clk_ipg);
}

/* called with port.lock taken and irqs off */
static void imx_uart_flush_buffer(struct uart_port *port)
{
	struct imx_port *sport = (struct imx_port *)port;
	struct scatterlist *sgl = &sport->tx_sgl[0];

	if (!sport->dma_chan_tx)
		return;

	sport->tx_bytes = 0;
	dmaengine_terminate_all(sport->dma_chan_tx);
	if (sport->dma_is_txing) {
		u32 ucr1;

		dma_unmap_sg(sport->port.dev, sgl, sport->dma_tx_nents,
			     DMA_TO_DEVICE);
		ucr1 = imx_uart_readl(sport, UCR1);
		ucr1 &= ~UCR1_TXDMAEN;
		imx_uart_writel(sport, ucr1, UCR1);
		sport->dma_is_txing = 0;
	}

	imx_uart_soft_reset(sport);

}

static void
imx_uart_set_termios(struct uart_port *port, struct ktermios *termios,
		     const struct ktermios *old)
{
	struct imx_port *sport = (struct imx_port *)port;
	unsigned long flags;
	u32 ucr2, old_ucr2, ufcr;
	unsigned int baud, quot;
	unsigned int old_csize = old ? old->c_cflag & CSIZE : CS8;
	unsigned long div;
	unsigned long num, denom, old_ubir, old_ubmr;
	uint64_t tdiv64;

	/*
	 * We only support CS7 and CS8.
	 */
	while ((termios->c_cflag & CSIZE) != CS7 &&
	       (termios->c_cflag & CSIZE) != CS8) {
		termios->c_cflag &= ~CSIZE;
		termios->c_cflag |= old_csize;
		old_csize = CS8;
	}

	del_timer_sync(&sport->timer);

	/*
	 * Ask the core to calculate the divisor for us.
	 */
	baud = uart_get_baud_rate(port, termios, old, 50, port->uartclk / 16);
	quot = uart_get_divisor(port, baud);

	spin_lock_irqsave(&sport->port.lock, flags);

	/*
	 * Read current UCR2 and save it for future use, then clear all the bits
	 * except those we will or may need to preserve.
	 */
	old_ucr2 = imx_uart_readl(sport, UCR2);
	ucr2 = old_ucr2 & (UCR2_TXEN | UCR2_RXEN | UCR2_ATEN | UCR2_CTS);

	ucr2 |= UCR2_SRST | UCR2_IRTS;
	if ((termios->c_cflag & CSIZE) == CS8)
		ucr2 |= UCR2_WS;

	if (!sport->have_rtscts)
		termios->c_cflag &= ~CRTSCTS;

	if (port->rs485.flags & SER_RS485_ENABLED) {
		/*
		 * RTS is mandatory for rs485 operation, so keep
		 * it under manual control and keep transmitter
		 * disabled.
		 */
		if (port->rs485.flags & SER_RS485_RTS_AFTER_SEND)
			imx_uart_rts_active(sport, &ucr2);
		else
			imx_uart_rts_inactive(sport, &ucr2);

	} else if (termios->c_cflag & CRTSCTS) {
		/*
		 * Only let receiver control RTS output if we were not requested
		 * to have RTS inactive (which then should take precedence).
		 */
		if (ucr2 & UCR2_CTS)
			ucr2 |= UCR2_CTSC;
	}

	if (termios->c_cflag & CRTSCTS)
		ucr2 &= ~UCR2_IRTS;
	if (termios->c_cflag & CSTOPB)
		ucr2 |= UCR2_STPB;
	if (termios->c_cflag & PARENB) {
		ucr2 |= UCR2_PREN;
		if (termios->c_cflag & PARODD)
			ucr2 |= UCR2_PROE;
	}

	sport->port.read_status_mask = 0;
	if (termios->c_iflag & INPCK)
		sport->port.read_status_mask |= (URXD_FRMERR | URXD_PRERR);
	if (termios->c_iflag & (BRKINT | PARMRK))
		sport->port.read_status_mask |= URXD_BRK;

	/*
	 * Characters to ignore
	 */
	sport->port.ignore_status_mask = 0;
	if (termios->c_iflag & IGNPAR)
		sport->port.ignore_status_mask |= URXD_PRERR | URXD_FRMERR;
	if (termios->c_iflag & IGNBRK) {
		sport->port.ignore_status_mask |= URXD_BRK;
		/*
		 * If we're ignoring parity and break indicators,
		 * ignore overruns too (for real raw support).
		 */
		if (termios->c_iflag & IGNPAR)
			sport->port.ignore_status_mask |= URXD_OVRRUN;
	}

	if ((termios->c_cflag & CREAD) == 0)
		sport->port.ignore_status_mask |= URXD_DUMMY_READ;

	/*
	 * Update the per-port timeout.
	 */
	uart_update_timeout(port, termios->c_cflag, baud);

	/* custom-baudrate handling */
	div = sport->port.uartclk / (baud * 16);
	if (baud == 38400 && quot != div)
		baud = sport->port.uartclk / (quot * 16);

	div = sport->port.uartclk / (baud * 16);
	if (div > 7)
		div = 7;
	if (!div)
		div = 1;

	rational_best_approximation(16 * div * baud, sport->port.uartclk,
		1 << 16, 1 << 16, &num, &denom);

	tdiv64 = sport->port.uartclk;
	tdiv64 *= num;
	do_div(tdiv64, denom * 16 * div);
	tty_termios_encode_baud_rate(termios,
				(speed_t)tdiv64, (speed_t)tdiv64);

	num -= 1;
	denom -= 1;

	ufcr = imx_uart_readl(sport, UFCR);
	ufcr = (ufcr & (~UFCR_RFDIV)) | UFCR_RFDIV_REG(div);
	imx_uart_writel(sport, ufcr, UFCR);

	/*
	 *  Two registers below should always be written both and in this
	 *  particular order. One consequence is that we need to check if any of
	 *  them changes and then update both. We do need the check for change
	 *  as even writing the same values seem to "restart"
	 *  transmission/receiving logic in the hardware, that leads to data
	 *  breakage even when rate doesn't in fact change. E.g., user switches
	 *  RTS/CTS handshake and suddenly gets broken bytes.
	 */
	old_ubir = imx_uart_readl(sport, UBIR);
	old_ubmr = imx_uart_readl(sport, UBMR);
	if (old_ubir != num || old_ubmr != denom) {
		imx_uart_writel(sport, num, UBIR);
		imx_uart_writel(sport, denom, UBMR);
	}

	if (!imx_uart_is_imx1(sport))
		imx_uart_writel(sport, sport->port.uartclk / div / 1000,
				IMX21_ONEMS);

	imx_uart_writel(sport, ucr2, UCR2);

	if (UART_ENABLE_MS(&sport->port, termios->c_cflag))
		imx_uart_enable_ms(&sport->port);

	spin_unlock_irqrestore(&sport->port.lock, flags);
}

static const char *imx_uart_type(struct uart_port *port)
{
	return port->type == PORT_IMX ? "IMX" : NULL;
}

/*
 * Configure/autoconfigure the port.
 */
static void imx_uart_config_port(struct uart_port *port, int flags)
{
	if (flags & UART_CONFIG_TYPE)
		port->type = PORT_IMX;
}

/*
 * Verify the new serial_struct (for TIOCSSERIAL).
 * The only change we allow are to the flags and type, and
 * even then only between PORT_IMX and PORT_UNKNOWN
 */
static int
imx_uart_verify_port(struct uart_port *port, struct serial_struct *ser)
{
	int ret = 0;

	if (ser->type != PORT_UNKNOWN && ser->type != PORT_IMX)
		ret = -EINVAL;
	if (port->irq != ser->irq)
		ret = -EINVAL;
	if (ser->io_type != UPIO_MEM)
		ret = -EINVAL;
	if (port->uartclk / 16 != ser->baud_base)
		ret = -EINVAL;
	if (port->mapbase != (unsigned long)ser->iomem_base)
		ret = -EINVAL;
	if (port->iobase != ser->port)
		ret = -EINVAL;
	if (ser->hub6 != 0)
		ret = -EINVAL;
	return ret;
}

#if defined(CONFIG_CONSOLE_POLL)

static int imx_uart_poll_init(struct uart_port *port)
{
	struct imx_port *sport = (struct imx_port *)port;
	unsigned long flags;
	u32 ucr1, ucr2;
	int retval;

	retval = clk_prepare_enable(sport->clk_ipg);
	if (retval)
		return retval;
	retval = clk_prepare_enable(sport->clk_per);
	if (retval)
		clk_disable_unprepare(sport->clk_ipg);

	imx_uart_setup_ufcr(sport, TXTL_DEFAULT, RXTL_DEFAULT);

	spin_lock_irqsave(&sport->port.lock, flags);

	/*
	 * Be careful about the order of enabling bits here. First enable the
	 * receiver (UARTEN + RXEN) and only then the corresponding irqs.
	 * This prevents that a character that already sits in the RX fifo is
	 * triggering an irq but the try to fetch it from there results in an
	 * exception because UARTEN or RXEN is still off.
	 */
	ucr1 = imx_uart_readl(sport, UCR1);
	ucr2 = imx_uart_readl(sport, UCR2);

	if (imx_uart_is_imx1(sport))
		ucr1 |= IMX1_UCR1_UARTCLKEN;

	ucr1 |= UCR1_UARTEN;
	ucr1 &= ~(UCR1_TRDYEN | UCR1_RTSDEN | UCR1_RRDYEN);

	ucr2 |= UCR2_RXEN | UCR2_TXEN;
	ucr2 &= ~UCR2_ATEN;

	imx_uart_writel(sport, ucr1, UCR1);
	imx_uart_writel(sport, ucr2, UCR2);

	/* now enable irqs */
	imx_uart_writel(sport, ucr1 | UCR1_RRDYEN, UCR1);
	imx_uart_writel(sport, ucr2 | UCR2_ATEN, UCR2);

	spin_unlock_irqrestore(&sport->port.lock, flags);

	return 0;
}

static int imx_uart_poll_get_char(struct uart_port *port)
{
	struct imx_port *sport = (struct imx_port *)port;
	if (!(imx_uart_readl(sport, USR2) & USR2_RDR))
		return NO_POLL_CHAR;

	return imx_uart_readl(sport, URXD0) & URXD_RX_DATA;
}

static void imx_uart_poll_put_char(struct uart_port *port, unsigned char c)
{
	struct imx_port *sport = (struct imx_port *)port;
	unsigned int status;

	/* drain */
	do {
		status = imx_uart_readl(sport, USR1);
	} while (~status & USR1_TRDY);

	/* write */
	imx_uart_writel(sport, c, URTX0);

	/* flush */
	do {
		status = imx_uart_readl(sport, USR2);
	} while (~status & USR2_TXDC);
}
#endif

/* called with port.lock taken and irqs off or from .probe without locking */
static int imx_uart_rs485_config(struct uart_port *port, struct ktermios *termios,
				 struct serial_rs485 *rs485conf)
{
	struct imx_port *sport = (struct imx_port *)port;
	u32 ucr2;

	if (rs485conf->flags & SER_RS485_ENABLED) {
		/* Enable receiver if low-active RTS signal is requested */
		if (sport->have_rtscts &&  !sport->have_rtsgpio &&
		    !(rs485conf->flags & SER_RS485_RTS_ON_SEND))
			rs485conf->flags |= SER_RS485_RX_DURING_TX;

		/* disable transmitter */
		ucr2 = imx_uart_readl(sport, UCR2);
		if (rs485conf->flags & SER_RS485_RTS_AFTER_SEND)
			imx_uart_rts_active(sport, &ucr2);
		else
			imx_uart_rts_inactive(sport, &ucr2);
		imx_uart_writel(sport, ucr2, UCR2);
	}

	/* Make sure Rx is enabled in case Tx is active with Rx disabled */
	if (!(rs485conf->flags & SER_RS485_ENABLED) ||
	    rs485conf->flags & SER_RS485_RX_DURING_TX)
		imx_uart_start_rx(port);

	if (port->rs485_rx_during_tx_gpio)
		gpiod_set_value_cansleep(port->rs485_rx_during_tx_gpio,
					 !!(rs485conf->flags & SER_RS485_RX_DURING_TX));

	return 0;
}

static const struct uart_ops imx_uart_pops = {
	.tx_empty	= imx_uart_tx_empty,
	.set_mctrl	= imx_uart_set_mctrl,
	.get_mctrl	= imx_uart_get_mctrl,
	.stop_tx	= imx_uart_stop_tx,
	.start_tx	= imx_uart_start_tx,
	.stop_rx	= imx_uart_stop_rx,
	.enable_ms	= imx_uart_enable_ms,
	.break_ctl	= imx_uart_break_ctl,
	.startup	= imx_uart_startup,
	.shutdown	= imx_uart_shutdown,
	.flush_buffer	= imx_uart_flush_buffer,
	.set_termios	= imx_uart_set_termios,
	.type		= imx_uart_type,
	.config_port	= imx_uart_config_port,
	.verify_port	= imx_uart_verify_port,
#if defined(CONFIG_CONSOLE_POLL)
	.poll_init      = imx_uart_poll_init,
	.poll_get_char  = imx_uart_poll_get_char,
	.poll_put_char  = imx_uart_poll_put_char,
#endif
};

static struct imx_port *imx_uart_ports[UART_NR];

#if IS_ENABLED(CONFIG_SERIAL_IMX_CONSOLE)
static void imx_uart_console_putchar(struct uart_port *port, unsigned char ch)
{
	struct imx_port *sport = (struct imx_port *)port;

	while (imx_uart_readl(sport, imx_uart_uts_reg(sport)) & UTS_TXFULL)
		barrier();

	imx_uart_writel(sport, ch, URTX0);
}

/*
 * Interrupts are disabled on entering
 */
static void
imx_uart_console_write(struct console *co, const char *s, unsigned int count)
{
	struct imx_port *sport = imx_uart_ports[co->index];
	struct imx_port_ucrs old_ucr;
	unsigned long flags;
	unsigned int ucr1;
	int locked = 1;

	if (sport->port.sysrq)
		locked = 0;
	else if (oops_in_progress)
		locked = spin_trylock_irqsave(&sport->port.lock, flags);
	else
		spin_lock_irqsave(&sport->port.lock, flags);

	/*
	 *	First, save UCR1/2/3 and then disable interrupts
	 */
	imx_uart_ucrs_save(sport, &old_ucr);
	ucr1 = old_ucr.ucr1;

	if (imx_uart_is_imx1(sport))
		ucr1 |= IMX1_UCR1_UARTCLKEN;
	ucr1 |= UCR1_UARTEN;
	ucr1 &= ~(UCR1_TRDYEN | UCR1_RRDYEN | UCR1_RTSDEN);

	imx_uart_writel(sport, ucr1, UCR1);

	imx_uart_writel(sport, old_ucr.ucr2 | UCR2_TXEN, UCR2);

	uart_console_write(&sport->port, s, count, imx_uart_console_putchar);

	/*
	 *	Finally, wait for transmitter to become empty
	 *	and restore UCR1/2/3
	 */
	while (!(imx_uart_readl(sport, USR2) & USR2_TXDC));

	imx_uart_ucrs_restore(sport, &old_ucr);

	if (locked)
		spin_unlock_irqrestore(&sport->port.lock, flags);
}

/*
 * If the port was already initialised (eg, by a boot loader),
 * try to determine the current setup.
 */
static void
imx_uart_console_get_options(struct imx_port *sport, int *baud,
			     int *parity, int *bits)
{

	if (imx_uart_readl(sport, UCR1) & UCR1_UARTEN) {
		/* ok, the port was enabled */
		unsigned int ucr2, ubir, ubmr, uartclk;
		unsigned int baud_raw;
		unsigned int ucfr_rfdiv;

		ucr2 = imx_uart_readl(sport, UCR2);

		*parity = 'n';
		if (ucr2 & UCR2_PREN) {
			if (ucr2 & UCR2_PROE)
				*parity = 'o';
			else
				*parity = 'e';
		}

		if (ucr2 & UCR2_WS)
			*bits = 8;
		else
			*bits = 7;

		ubir = imx_uart_readl(sport, UBIR) & 0xffff;
		ubmr = imx_uart_readl(sport, UBMR) & 0xffff;

		ucfr_rfdiv = (imx_uart_readl(sport, UFCR) & UFCR_RFDIV) >> 7;
		if (ucfr_rfdiv == 6)
			ucfr_rfdiv = 7;
		else
			ucfr_rfdiv = 6 - ucfr_rfdiv;

		uartclk = clk_get_rate(sport->clk_per);
		uartclk /= ucfr_rfdiv;

		{	/*
			 * The next code provides exact computation of
			 *   baud_raw = round(((uartclk/16) * (ubir + 1)) / (ubmr + 1))
			 * without need of float support or long long division,
			 * which would be required to prevent 32bit arithmetic overflow
			 */
			unsigned int mul = ubir + 1;
			unsigned int div = 16 * (ubmr + 1);
			unsigned int rem = uartclk % div;

			baud_raw = (uartclk / div) * mul;
			baud_raw += (rem * mul + div / 2) / div;
			*baud = (baud_raw + 50) / 100 * 100;
		}

		if (*baud != baud_raw)
			dev_info(sport->port.dev, "Console IMX rounded baud rate from %d to %d\n",
				baud_raw, *baud);
	}
}

static int
imx_uart_console_setup(struct console *co, char *options)
{
	struct imx_port *sport;
	int baud = 9600;
	int bits = 8;
	int parity = 'n';
	int flow = 'n';
	int retval;

	/*
	 * Check whether an invalid uart number has been specified, and
	 * if so, search for the first available port that does have
	 * console support.
	 */
	if (co->index == -1 || co->index >= ARRAY_SIZE(imx_uart_ports))
		co->index = 0;
	sport = imx_uart_ports[co->index];
	if (sport == NULL)
		return -ENODEV;

	/* For setting the registers, we only need to enable the ipg clock. */
	retval = clk_prepare_enable(sport->clk_ipg);
	if (retval)
		goto error_console;

	if (options)
		uart_parse_options(options, &baud, &parity, &bits, &flow);
	else
		imx_uart_console_get_options(sport, &baud, &parity, &bits);

	imx_uart_setup_ufcr(sport, TXTL_DEFAULT, RXTL_DEFAULT);

	retval = uart_set_options(&sport->port, co, baud, parity, bits, flow);

	if (retval) {
		clk_disable_unprepare(sport->clk_ipg);
		goto error_console;
	}

	retval = clk_prepare_enable(sport->clk_per);
	if (retval)
		clk_disable_unprepare(sport->clk_ipg);

error_console:
	return retval;
}

static int
imx_uart_console_exit(struct console *co)
{
	struct imx_port *sport = imx_uart_ports[co->index];

	clk_disable_unprepare(sport->clk_per);
	clk_disable_unprepare(sport->clk_ipg);

	return 0;
}

static struct uart_driver imx_uart_uart_driver;
static struct console imx_uart_console = {
	.name		= DEV_NAME,
	.write		= imx_uart_console_write,
	.device		= uart_console_device,
	.setup		= imx_uart_console_setup,
	.exit		= imx_uart_console_exit,
	.flags		= CON_PRINTBUFFER,
	.index		= -1,
	.data		= &imx_uart_uart_driver,
};

#define IMX_CONSOLE	&imx_uart_console

#else
#define IMX_CONSOLE	NULL
#endif

static struct uart_driver imx_uart_uart_driver = {
	.owner          = THIS_MODULE,
	.driver_name    = DRIVER_NAME,
	.dev_name       = DEV_NAME,
	.major          = SERIAL_IMX_MAJOR,
	.minor          = MINOR_START,
	.nr             = ARRAY_SIZE(imx_uart_ports),
	.cons           = IMX_CONSOLE,
};

static enum hrtimer_restart imx_trigger_start_tx(struct hrtimer *t)
{
	struct imx_port *sport = container_of(t, struct imx_port, trigger_start_tx);
	unsigned long flags;

	spin_lock_irqsave(&sport->port.lock, flags);
	if (sport->tx_state == WAIT_AFTER_RTS)
		imx_uart_start_tx(&sport->port);
	spin_unlock_irqrestore(&sport->port.lock, flags);

	return HRTIMER_NORESTART;
}

static enum hrtimer_restart imx_trigger_stop_tx(struct hrtimer *t)
{
	struct imx_port *sport = container_of(t, struct imx_port, trigger_stop_tx);
	unsigned long flags;

	spin_lock_irqsave(&sport->port.lock, flags);
	if (sport->tx_state == WAIT_AFTER_SEND)
		imx_uart_stop_tx(&sport->port);
	spin_unlock_irqrestore(&sport->port.lock, flags);

	return HRTIMER_NORESTART;
}

static const struct serial_rs485 imx_no_rs485 = {};	/* No RS485 if no RTS */
static const struct serial_rs485 imx_rs485_supported = {
	.flags = SER_RS485_ENABLED | SER_RS485_RTS_ON_SEND | SER_RS485_RTS_AFTER_SEND |
		 SER_RS485_RX_DURING_TX,
	.delay_rts_before_send = 1,
	.delay_rts_after_send = 1,
};

/* Default RX DMA buffer configuration */
#define RX_DMA_PERIODS		16
#define RX_DMA_PERIOD_LEN	(PAGE_SIZE / 4)

static int imx_uart_probe(struct platform_device *pdev)
{
	struct device_node *np = pdev->dev.of_node;
	struct imx_port *sport;
	void __iomem *base;
	u32 dma_buf_conf[2];
	int ret = 0;
	u32 ucr1, ucr2, uts;
	struct resource *res;
	int txirq, rxirq, rtsirq;
	struct serial_rs485 *rs485conf;
	u32 rs485_delay[2];

	sport = devm_kzalloc(&pdev->dev, sizeof(*sport), GFP_KERNEL);
	if (!sport)
		return -ENOMEM;

	sport->devdata = of_device_get_match_data(&pdev->dev);

	ret = of_alias_get_id(np, "serial");
	if (ret < 0) {
		dev_err(&pdev->dev, "failed to get alias id, errno %d\n", ret);
		return ret;
	}
	sport->port.line = ret;

	sport->have_rtscts = of_property_read_bool(np, "uart-has-rtscts") ||
		of_property_read_bool(np, "fsl,uart-has-rtscts"); /* deprecated */

	sport->dte_mode = of_property_read_bool(np, "fsl,dte-mode");

	sport->have_rtsgpio = of_property_present(np, "rts-gpios");

	sport->inverted_tx = of_property_read_bool(np, "fsl,inverted-tx");

	sport->inverted_rx = of_property_read_bool(np, "fsl,inverted-rx");

	if (!of_property_read_u32_array(np, "fsl,dma-info", dma_buf_conf, 2)) {
		sport->rx_period_length = dma_buf_conf[0];
		sport->rx_periods = dma_buf_conf[1];
	} else {
		sport->rx_period_length = RX_DMA_PERIOD_LEN;
		sport->rx_periods = RX_DMA_PERIODS;
	}

	/* RS-485 properties */
	rs485conf = &sport->port.rs485;
	rs485conf->flags = 0;

	if (of_property_read_bool(np, "rs485-rts-active-high"))
		rs485conf->flags |= SER_RS485_RTS_ON_SEND;
	else
		rs485conf->flags |= SER_RS485_RTS_AFTER_SEND;

	if (of_property_read_u32_array(np, "rs485-rts-delay",
				       rs485_delay, 2) == 0) {
		rs485conf->delay_rts_before_send = rs485_delay[0];
		rs485conf->delay_rts_after_send = rs485_delay[1];
	} else {
		rs485conf->delay_rts_before_send = 0;
		rs485conf->delay_rts_after_send = 0;
	}

	if (of_property_read_bool(np, "rs485-rx-during-tx"))
		rs485conf->flags |= SER_RS485_RX_DURING_TX;

	if (of_property_read_bool(np, "linux,rs485-enabled-at-boot-time"))
		rs485conf->flags |= SER_RS485_ENABLED;

	/*
	 * UART1 on CC6UL SOM with hardware version (HV) < 4 have crossed RX/TX
	 * lines going to the Bluetooth chip. To make the Bluetooth chip work
	 * UART1 (index 0) needs:
	 *  - force DTE mode
	 *  - not use HW flow control
	 *  - use dte-no-flow pinctrl
	 */
	if (of_machine_is_compatible("digi,ccimx6ul") &&
	    sport->port.line == 0) {
		struct device_node *rn;
		const char *hwid_hv;
		unsigned int hv = 0;
		struct pinctrl_state *pins_dte_noflow;
		struct pinctrl *pinctrl;

		rn = of_find_node_by_path("/");
		if (!of_property_read_string(rn, "digi,hwid,hv", &hwid_hv)) {
			if (kstrtoul(hwid_hv, 0, (unsigned long *)&hv))
				dev_warn(&pdev->dev,
					 "Invalid 'digi,hwid,hv'\n");
			if (hv > 0 && hv < 4) {
				dev_info(&pdev->dev,
					 "Forcing DTE mode and no hw-flow on CC6UL with HV=%d",
					 hv);
				sport->dte_mode = 1;
				sport->have_rtscts = 0;
				pinctrl = devm_pinctrl_get(&pdev->dev);
				pins_dte_noflow = pinctrl_lookup_state(pinctrl,
							"dte_noflow");
				if (IS_ERR(pins_dte_noflow))
					dev_warn(&pdev->dev,
						 "could not get 'dte_noflow' pinctrl required for UART1\n");
				else
					pinctrl_select_state(pinctrl,
							     pins_dte_noflow);
			}
		}
	}

	if (sport->port.line >= ARRAY_SIZE(imx_uart_ports)) {
		dev_err(&pdev->dev, "serial%d out of range\n",
			sport->port.line);
		return -EINVAL;
	}

	base = devm_platform_get_and_ioremap_resource(pdev, 0, &res);
	if (IS_ERR(base))
		return PTR_ERR(base);

	rxirq = platform_get_irq(pdev, 0);
	if (rxirq < 0)
		return rxirq;
	txirq = platform_get_irq_optional(pdev, 1);
	rtsirq = platform_get_irq_optional(pdev, 2);

	sport->port.dev = &pdev->dev;
	sport->port.mapbase = res->start;
	sport->port.membase = base;
	sport->port.type = PORT_IMX;
	sport->port.iotype = UPIO_MEM;
	sport->port.irq = rxirq;
	sport->port.fifosize = 32;
	sport->port.has_sysrq = IS_ENABLED(CONFIG_SERIAL_IMX_CONSOLE);
	sport->port.ops = &imx_uart_pops;
	sport->port.rs485_config = imx_uart_rs485_config;
	/* RTS is required to control the RS485 transmitter */
	if (sport->have_rtscts || sport->have_rtsgpio)
		sport->port.rs485_supported = imx_rs485_supported;
	else
		sport->port.rs485_supported = imx_no_rs485;
	sport->port.flags = UPF_BOOT_AUTOCONF;
	timer_setup(&sport->timer, imx_uart_timeout, 0);

	sport->gpios = mctrl_gpio_init(&sport->port, 0);
	if (IS_ERR(sport->gpios))
		return PTR_ERR(sport->gpios);

	sport->clk_ipg = devm_clk_get(&pdev->dev, "ipg");
	if (IS_ERR(sport->clk_ipg)) {
		ret = PTR_ERR(sport->clk_ipg);
		dev_err(&pdev->dev, "failed to get ipg clk: %d\n", ret);
		return ret;
	}

	sport->clk_per = devm_clk_get(&pdev->dev, "per");
	if (IS_ERR(sport->clk_per)) {
		ret = PTR_ERR(sport->clk_per);
		dev_err(&pdev->dev, "failed to get per clk: %d\n", ret);
		return ret;
	}

	sport->port.uartclk = clk_get_rate(sport->clk_per);

	/* For register access, we only need to enable the ipg clock. */
	ret = clk_prepare_enable(sport->clk_ipg);
	if (ret) {
		dev_err(&pdev->dev, "failed to enable per clk: %d\n", ret);
		return ret;
	}

	ret = uart_get_rs485_mode(&sport->port);
	if (ret) {
		clk_disable_unprepare(sport->clk_ipg);
		return ret;
	}

	if (sport->port.rs485.flags & SER_RS485_ENABLED &&
	    (!sport->have_rtscts && !sport->have_rtsgpio))
		dev_err(&pdev->dev, "no RTS control, disabling rs485\n");

	/*
	 * If using the i.MX UART RTS/CTS control then the RTS (CTS_B)
	 * signal cannot be set low during transmission in case the
	 * receiver is off (limitation of the i.MX UART IP).
	 */
	if (sport->port.rs485.flags & SER_RS485_ENABLED &&
	    sport->have_rtscts && !sport->have_rtsgpio &&
	    (!(sport->port.rs485.flags & SER_RS485_RTS_ON_SEND) &&
	     !(sport->port.rs485.flags & SER_RS485_RX_DURING_TX)))
		dev_err(&pdev->dev,
			"low-active RTS not possible when receiver is off, enabling receiver\n");

	/* Disable interrupts before requesting them */
	ucr1 = imx_uart_readl(sport, UCR1);
	ucr1 &= ~(UCR1_ADEN | UCR1_TRDYEN | UCR1_IDEN | UCR1_RRDYEN | UCR1_RTSDEN);
	imx_uart_writel(sport, ucr1, UCR1);

	/* Disable Ageing Timer interrupt */
	ucr2 = imx_uart_readl(sport, UCR2);
	ucr2 &= ~UCR2_ATEN;
	imx_uart_writel(sport, ucr2, UCR2);

	/*
	 * In case RS485 is enabled without GPIO RTS control, the UART IP
	 * is used to control CTS signal. Keep both the UART and Receiver
	 * enabled, otherwise the UART IP pulls CTS signal always HIGH no
	 * matter how the UCR2 CTSC and CTS bits are set. To prevent any
	 * data from being fed into the RX FIFO, enable loopback mode in
	 * UTS register, which disconnects the RX path from external RXD
	 * pin and connects it to the Transceiver, which is disabled, so
	 * no data can be fed to the RX FIFO that way.
	 */
	if (sport->port.rs485.flags & SER_RS485_ENABLED &&
	    sport->have_rtscts && !sport->have_rtsgpio) {
		uts = imx_uart_readl(sport, imx_uart_uts_reg(sport));
		uts |= UTS_LOOP;
		imx_uart_writel(sport, uts, imx_uart_uts_reg(sport));

		ucr1 = imx_uart_readl(sport, UCR1);
		ucr1 |= UCR1_UARTEN;
		imx_uart_writel(sport, ucr1, UCR1);

		ucr2 = imx_uart_readl(sport, UCR2);
		ucr2 |= UCR2_RXEN;
		imx_uart_writel(sport, ucr2, UCR2);
	}

	if (!imx_uart_is_imx1(sport) && sport->dte_mode) {
		/*
		 * The DCEDTE bit changes the direction of DSR, DCD, DTR and RI
		 * and influences if UCR3_RI and UCR3_DCD changes the level of RI
		 * and DCD (when they are outputs) or enables the respective
		 * irqs. So set this bit early, i.e. before requesting irqs.
		 */
		u32 ufcr = imx_uart_readl(sport, UFCR);
		if (!(ufcr & UFCR_DCEDTE))
			imx_uart_writel(sport, ufcr | UFCR_DCEDTE, UFCR);

		/*
		 * Disable UCR3_RI and UCR3_DCD irqs. They are also not
		 * enabled later because they cannot be cleared
		 * (confirmed on i.MX25) which makes them unusable.
		 */
		imx_uart_writel(sport,
				IMX21_UCR3_RXDMUXSEL | UCR3_ADNIMP | UCR3_DSR,
				UCR3);

	} else {
		u32 ucr3 = UCR3_DSR;
		u32 ufcr = imx_uart_readl(sport, UFCR);
		if (ufcr & UFCR_DCEDTE)
			imx_uart_writel(sport, ufcr & ~UFCR_DCEDTE, UFCR);

		if (!imx_uart_is_imx1(sport))
			ucr3 |= IMX21_UCR3_RXDMUXSEL | UCR3_ADNIMP;
		imx_uart_writel(sport, ucr3, UCR3);
	}

	clk_disable_unprepare(sport->clk_ipg);

	hrtimer_init(&sport->trigger_start_tx, CLOCK_MONOTONIC, HRTIMER_MODE_REL);
	hrtimer_init(&sport->trigger_stop_tx, CLOCK_MONOTONIC, HRTIMER_MODE_REL);
	sport->trigger_start_tx.function = imx_trigger_start_tx;
	sport->trigger_stop_tx.function = imx_trigger_stop_tx;

	/*
	 * Allocate the IRQ(s) i.MX1 has three interrupts whereas later
	 * chips only have one interrupt.
	 */
	if (txirq > 0) {
		ret = devm_request_irq(&pdev->dev, rxirq, imx_uart_rxint, 0,
				       dev_name(&pdev->dev), sport);
		if (ret) {
			dev_err(&pdev->dev, "failed to request rx irq: %d\n",
				ret);
			return ret;
		}

		ret = devm_request_irq(&pdev->dev, txirq, imx_uart_txint, 0,
				       dev_name(&pdev->dev), sport);
		if (ret) {
			dev_err(&pdev->dev, "failed to request tx irq: %d\n",
				ret);
			return ret;
		}

		ret = devm_request_irq(&pdev->dev, rtsirq, imx_uart_rtsint, 0,
				       dev_name(&pdev->dev), sport);
		if (ret) {
			dev_err(&pdev->dev, "failed to request rts irq: %d\n",
				ret);
			return ret;
		}
	} else {
		ret = devm_request_irq(&pdev->dev, rxirq, imx_uart_int, 0,
				       dev_name(&pdev->dev), sport);
		if (ret) {
			dev_err(&pdev->dev, "failed to request irq: %d\n", ret);
			return ret;
		}
	}

	imx_uart_ports[sport->port.line] = sport;

	platform_set_drvdata(pdev, sport);

	return uart_add_one_port(&imx_uart_uart_driver, &sport->port);
}

static int imx_uart_remove(struct platform_device *pdev)
{
	struct imx_port *sport = platform_get_drvdata(pdev);

	uart_remove_one_port(&imx_uart_uart_driver, &sport->port);

	return 0;
}

static void imx_uart_restore_context(struct imx_port *sport)
{
	unsigned long flags;

	spin_lock_irqsave(&sport->port.lock, flags);
	if (!sport->context_saved) {
		spin_unlock_irqrestore(&sport->port.lock, flags);
		return;
	}

	imx_uart_writel(sport, sport->saved_reg[4], UFCR);
	imx_uart_writel(sport, sport->saved_reg[5], UESC);
	imx_uart_writel(sport, sport->saved_reg[6], UTIM);
	imx_uart_writel(sport, sport->saved_reg[7], UBIR);
	imx_uart_writel(sport, sport->saved_reg[8], UBMR);
	imx_uart_writel(sport, sport->saved_reg[9], IMX21_UTS);
	imx_uart_writel(sport, sport->saved_reg[0], UCR1);
	imx_uart_writel(sport, sport->saved_reg[1] | UCR2_SRST, UCR2);
	imx_uart_writel(sport, sport->saved_reg[2], UCR3);
	imx_uart_writel(sport, sport->saved_reg[3], UCR4);
	sport->context_saved = false;
	spin_unlock_irqrestore(&sport->port.lock, flags);
}

static void imx_uart_save_context(struct imx_port *sport)
{
	unsigned long flags;

	/* Save necessary regs */
	spin_lock_irqsave(&sport->port.lock, flags);
	sport->saved_reg[0] = imx_uart_readl(sport, UCR1);
	sport->saved_reg[1] = imx_uart_readl(sport, UCR2);
	sport->saved_reg[2] = imx_uart_readl(sport, UCR3);
	sport->saved_reg[3] = imx_uart_readl(sport, UCR4);
	sport->saved_reg[4] = imx_uart_readl(sport, UFCR);
	sport->saved_reg[5] = imx_uart_readl(sport, UESC);
	sport->saved_reg[6] = imx_uart_readl(sport, UTIM);
	sport->saved_reg[7] = imx_uart_readl(sport, UBIR);
	sport->saved_reg[8] = imx_uart_readl(sport, UBMR);
	sport->saved_reg[9] = imx_uart_readl(sport, IMX21_UTS);
	sport->context_saved = true;
	spin_unlock_irqrestore(&sport->port.lock, flags);
}

static void imx_uart_enable_wakeup(struct imx_port *sport, bool on)
{
	u32 ucr3;

	ucr3 = imx_uart_readl(sport, UCR3);
	if (on) {
		imx_uart_writel(sport, USR1_AWAKE, USR1);
		ucr3 |= UCR3_AWAKEN;
	} else {
		ucr3 &= ~UCR3_AWAKEN;
	}
	imx_uart_writel(sport, ucr3, UCR3);

	if (sport->have_rtscts) {
		u32 ucr1 = imx_uart_readl(sport, UCR1);
		if (on) {
			imx_uart_writel(sport, USR1_RTSD, USR1);
			ucr1 |= UCR1_RTSDEN;
		} else {
			ucr1 &= ~UCR1_RTSDEN;
		}
		imx_uart_writel(sport, ucr1, UCR1);
	}
}

static int imx_uart_suspend_noirq(struct device *dev)
{
	struct imx_port *sport = dev_get_drvdata(dev);

	imx_uart_save_context(sport);

	clk_disable(sport->clk_ipg);

	pinctrl_pm_select_sleep_state(dev);

	return 0;
}

static int imx_uart_resume_noirq(struct device *dev)
{
	struct imx_port *sport = dev_get_drvdata(dev);
	int ret;

	pinctrl_pm_select_default_state(dev);

	ret = clk_enable(sport->clk_ipg);
	if (ret)
		return ret;

	imx_uart_restore_context(sport);

	return 0;
}

static int imx_uart_suspend(struct device *dev)
{
	struct imx_port *sport = dev_get_drvdata(dev);
	int ret;

	uart_suspend_port(&imx_uart_uart_driver, &sport->port);
	disable_irq(sport->port.irq);

	ret = clk_prepare_enable(sport->clk_ipg);
	if (ret)
		return ret;

	/* enable wakeup from i.MX UART */
	imx_uart_enable_wakeup(sport, true);

	return 0;
}

static int imx_uart_resume(struct device *dev)
{
	struct imx_port *sport = dev_get_drvdata(dev);

	/* disable wakeup from i.MX UART */
	imx_uart_enable_wakeup(sport, false);

	uart_resume_port(&imx_uart_uart_driver, &sport->port);
	enable_irq(sport->port.irq);

	clk_disable_unprepare(sport->clk_ipg);

	return 0;
}

static int imx_uart_freeze(struct device *dev)
{
	struct imx_port *sport = dev_get_drvdata(dev);

	uart_suspend_port(&imx_uart_uart_driver, &sport->port);

	return clk_prepare_enable(sport->clk_ipg);
}

static int imx_uart_thaw(struct device *dev)
{
	struct imx_port *sport = dev_get_drvdata(dev);

	uart_resume_port(&imx_uart_uart_driver, &sport->port);

	clk_disable_unprepare(sport->clk_ipg);

	return 0;
}

static const struct dev_pm_ops imx_uart_pm_ops = {
	.suspend_noirq = imx_uart_suspend_noirq,
	.resume_noirq = imx_uart_resume_noirq,
	.freeze_noirq = imx_uart_suspend_noirq,
	.thaw_noirq = imx_uart_resume_noirq,
	.restore_noirq = imx_uart_resume_noirq,
	.suspend = imx_uart_suspend,
	.resume = imx_uart_resume,
	.freeze = imx_uart_freeze,
	.thaw = imx_uart_thaw,
	.restore = imx_uart_thaw,
};

static struct platform_driver imx_uart_platform_driver = {
	.probe = imx_uart_probe,
	.remove = imx_uart_remove,

	.driver = {
		.name = "imx-uart",
		.of_match_table = imx_uart_dt_ids,
		.pm = &imx_uart_pm_ops,
	},
};

static int __init imx_uart_init(void)
{
	int ret = uart_register_driver(&imx_uart_uart_driver);

	if (ret)
		return ret;

	ret = platform_driver_register(&imx_uart_platform_driver);
	if (ret != 0)
		uart_unregister_driver(&imx_uart_uart_driver);

	return ret;
}

static void __exit imx_uart_exit(void)
{
	platform_driver_unregister(&imx_uart_platform_driver);
	uart_unregister_driver(&imx_uart_uart_driver);
}

module_init(imx_uart_init);
module_exit(imx_uart_exit);

MODULE_AUTHOR("Sascha Hauer");
MODULE_DESCRIPTION("IMX generic serial port driver");
MODULE_LICENSE("GPL");
MODULE_ALIAS("platform:imx-uart");<|MERGE_RESOLUTION|>--- conflicted
+++ resolved
@@ -340,16 +340,6 @@
        hrtimer_start(hrt, ms_to_ktime(msec), HRTIMER_MODE_REL);
 }
 
-static void imx_uart_disable_loopback_rs485(struct imx_port *sport)
-{
-	unsigned int uts;
-
-	/* See SER_RS485_ENABLED/UTS_LOOP comment in imx_uart_probe() */
-	uts = imx_uart_readl(sport, imx_uart_uts_reg(sport));
-	uts &= ~UTS_LOOP;
-	imx_uart_writel(sport, uts, imx_uart_uts_reg(sport));
-}
-
 /* called with port.lock taken and irqs off */
 static void imx_uart_soft_reset(struct imx_port *sport)
 {
@@ -1460,11 +1450,7 @@
 {
 	struct imx_port *sport = (struct imx_port *)port;
 	struct tty_port *tty_port = &sport->port.state->port;
-<<<<<<< HEAD
-	int retval, i;
-=======
 	int retval;
->>>>>>> ccf0a997
 	unsigned long flags;
 	int dma_is_inited = 0;
 	u32 ucr1, ucr2, ucr3, ucr4;
@@ -1629,15 +1615,8 @@
 	spin_lock_irqsave(&sport->port.lock, flags);
 
 	ucr1 = imx_uart_readl(sport, UCR1);
-<<<<<<< HEAD
-
-	ucr1 &= ~(UCR1_TRDYEN | UCR1_RRDYEN | UCR1_RTSDEN | UCR1_RXDMAEN |
-		UCR1_ATDMAEN | UCR1_SNDBRK);
-
-=======
 	ucr1 &= ~(UCR1_TRDYEN | UCR1_RRDYEN | UCR1_RTSDEN | UCR1_RXDMAEN |
 		  UCR1_ATDMAEN | UCR1_SNDBRK);
->>>>>>> ccf0a997
 	/* See SER_RS485_ENABLED/UTS_LOOP comment in imx_uart_probe() */
 	if (port->rs485.flags & SER_RS485_ENABLED &&
 	    port->rs485.flags & SER_RS485_RTS_ON_SEND &&
