/*
 *  Driver for Motorola IMX serial ports
 *
 *  Based on drivers/char/serial.c, by Linus Torvalds, Theodore Ts'o.
 *
 *  Author: Sascha Hauer <sascha@saschahauer.de>
 *  Copyright (C) 2004 Pengutronix
 *
 *  Copyright (C) 2009 emlix GmbH
 *  Author: Fabian Godehardt (added IrDA support for iMX)
 *
 * This program is free software; you can redistribute it and/or modify
 * it under the terms of the GNU General Public License as published by
 * the Free Software Foundation; either version 2 of the License, or
 * (at your option) any later version.
 *
 * This program is distributed in the hope that it will be useful,
 * but WITHOUT ANY WARRANTY; without even the implied warranty of
 * MERCHANTABILITY or FITNESS FOR A PARTICULAR PURPOSE.  See the
 * GNU General Public License for more details.
 *
 * You should have received a copy of the GNU General Public License
 * along with this program; if not, write to the Free Software
 * Foundation, Inc., 59 Temple Place, Suite 330, Boston, MA  02111-1307  USA
 *
 * [29-Mar-2005] Mike Lee
 * Added hardware handshake
 */

#if defined(CONFIG_SERIAL_IMX_CONSOLE) && defined(CONFIG_MAGIC_SYSRQ)
#define SUPPORT_SYSRQ
#endif

#include <linux/module.h>
#include <linux/ioport.h>
#include <linux/init.h>
#include <linux/console.h>
#include <linux/sysrq.h>
#include <linux/platform_device.h>
#include <linux/tty.h>
#include <linux/tty_flip.h>
#include <linux/serial_core.h>
#include <linux/serial.h>
#include <linux/clk.h>
#include <linux/delay.h>
#include <linux/rational.h>
#include <linux/slab.h>
#include <linux/of.h>
#include <linux/of_device.h>
#include <linux/io.h>
#include <linux/dma-mapping.h>
<<<<<<< HEAD
=======
#include <linux/gpio.h>
#include <linux/of_gpio.h>
>>>>>>> 8aa3903a

#include <asm/irq.h>
#include <linux/platform_data/serial-imx.h>
#include <linux/platform_data/dma-imx.h>

/* Register definitions */
#define URXD0 0x0  /* Receiver Register */
#define URTX0 0x40 /* Transmitter Register */
#define UCR1  0x80 /* Control Register 1 */
#define UCR2  0x84 /* Control Register 2 */
#define UCR3  0x88 /* Control Register 3 */
#define UCR4  0x8c /* Control Register 4 */
#define UFCR  0x90 /* FIFO Control Register */
#define USR1  0x94 /* Status Register 1 */
#define USR2  0x98 /* Status Register 2 */
#define UESC  0x9c /* Escape Character Register */
#define UTIM  0xa0 /* Escape Timer Register */
#define UBIR  0xa4 /* BRM Incremental Register */
#define UBMR  0xa8 /* BRM Modulator Register */
#define UBRC  0xac /* Baud Rate Count Register */
#define IMX21_ONEMS 0xb0 /* One Millisecond register */
#define IMX1_UTS 0xd0 /* UART Test Register on i.mx1 */
#define IMX21_UTS 0xb4 /* UART Test Register on all other i.mx*/

/* UART Control Register Bit Fields.*/
#define URXD_CHARRDY	(1<<15)
#define URXD_ERR	(1<<14)
#define URXD_OVRRUN	(1<<13)
#define URXD_FRMERR	(1<<12)
#define URXD_BRK	(1<<11)
#define URXD_PRERR	(1<<10)
#define UCR1_ADEN	(1<<15) /* Auto detect interrupt */
#define UCR1_ADBR	(1<<14) /* Auto detect baud rate */
#define UCR1_TRDYEN	(1<<13) /* Transmitter ready interrupt enable */
#define UCR1_IDEN	(1<<12) /* Idle condition interrupt */
#define UCR1_ICD_REG(x) (((x) & 3) << 10) /* idle condition detect */
#define UCR1_RRDYEN	(1<<9)	/* Recv ready interrupt enable */
#define UCR1_RDMAEN	(1<<8)	/* Recv ready DMA enable */
#define UCR1_IREN	(1<<7)	/* Infrared interface enable */
#define UCR1_TXMPTYEN	(1<<6)	/* Transimitter empty interrupt enable */
#define UCR1_RTSDEN	(1<<5)	/* RTS delta interrupt enable */
#define UCR1_SNDBRK	(1<<4)	/* Send break */
#define UCR1_TDMAEN	(1<<3)	/* Transmitter ready DMA enable */
#define IMX1_UCR1_UARTCLKEN (1<<2) /* UART clock enabled, i.mx1 only */
#define UCR1_ATDMAEN    (1<<2)  /* Aging DMA Timer Enable */
#define UCR1_DOZE	(1<<1)	/* Doze */
#define UCR1_UARTEN	(1<<0)	/* UART enabled */
#define UCR2_ESCI	(1<<15)	/* Escape seq interrupt enable */
#define UCR2_IRTS	(1<<14)	/* Ignore RTS pin */
#define UCR2_CTSC	(1<<13)	/* CTS pin control */
#define UCR2_CTS	(1<<12)	/* Clear to send */
#define UCR2_ESCEN	(1<<11)	/* Escape enable */
#define UCR2_PREN	(1<<8)	/* Parity enable */
#define UCR2_PROE	(1<<7)	/* Parity odd/even */
#define UCR2_STPB	(1<<6)	/* Stop */
#define UCR2_WS		(1<<5)	/* Word size */
#define UCR2_RTSEN	(1<<4)	/* Request to send interrupt enable */
#define UCR2_ATEN	(1<<3)	/* Aging Timer Enable */
#define UCR2_TXEN	(1<<2)	/* Transmitter enabled */
#define UCR2_RXEN	(1<<1)	/* Receiver enabled */
#define UCR2_SRST	(1<<0)	/* SW reset */
#define UCR3_DTREN	(1<<13) /* DTR interrupt enable */
#define UCR3_PARERREN	(1<<12) /* Parity enable */
#define UCR3_FRAERREN	(1<<11) /* Frame error interrupt enable */
#define UCR3_DSR	(1<<10) /* Data set ready */
#define UCR3_DCD	(1<<9)	/* Data carrier detect */
#define UCR3_RI		(1<<8)	/* Ring indicator */
#define UCR3_ADNIMP	(1<<7)	/* Autobaud Detection Not Improved */
#define UCR3_RXDSEN	(1<<6)	/* Receive status interrupt enable */
#define UCR3_AIRINTEN	(1<<5)	/* Async IR wake interrupt enable */
#define UCR3_AWAKEN	(1<<4)	/* Async wake interrupt enable */
#define IMX21_UCR3_RXDMUXSEL	(1<<2)	/* RXD Muxed Input Select */
#define UCR3_INVT	(1<<1)	/* Inverted Infrared transmission */
#define UCR3_BPEN	(1<<0)	/* Preset registers enable */
#define UCR4_CTSTL_SHF	10	/* CTS trigger level shift */
#define UCR4_CTSTL_MASK	0x3F	/* CTS trigger is 6 bits wide */
#define UCR4_INVR	(1<<9)	/* Inverted infrared reception */
#define UCR4_ENIRI	(1<<8)	/* Serial infrared interrupt enable */
#define UCR4_WKEN	(1<<7)	/* Wake interrupt enable */
#define UCR4_REF16	(1<<6)	/* Ref freq 16 MHz */
#define UCR4_IDDMAEN    (1<<6)  /* DMA IDLE Condition Detected */
#define UCR4_IRSC	(1<<5)	/* IR special case */
#define UCR4_TCEN	(1<<3)	/* Transmit complete interrupt enable */
#define UCR4_BKEN	(1<<2)	/* Break condition interrupt enable */
#define UCR4_OREN	(1<<1)	/* Receiver overrun interrupt enable */
#define UCR4_DREN	(1<<0)	/* Recv data ready interrupt enable */
#define UFCR_RXTL_SHF	0	/* Receiver trigger level shift */
#define UFCR_DCEDTE	(1<<6)	/* DCE/DTE mode select */
#define UFCR_RFDIV	(7<<7)	/* Reference freq divider mask */
#define UFCR_RFDIV_REG(x)	(((x) < 7 ? 6 - (x) : 6) << 7)
#define UFCR_TXTL_SHF	10	/* Transmitter trigger level shift */
#define USR1_PARITYERR	(1<<15) /* Parity error interrupt flag */
#define USR1_RTSS	(1<<14) /* RTS pin status */
#define USR1_TRDY	(1<<13) /* Transmitter ready interrupt/dma flag */
#define USR1_RTSD	(1<<12) /* RTS delta */
#define USR1_ESCF	(1<<11) /* Escape seq interrupt flag */
#define USR1_FRAMERR	(1<<10) /* Frame error interrupt flag */
#define USR1_RRDY	(1<<9)	 /* Receiver ready interrupt/dma flag */
#define USR1_TIMEOUT	(1<<7)	 /* Receive timeout interrupt status */
#define USR1_RXDS	 (1<<6)	 /* Receiver idle interrupt flag */
#define USR1_AIRINT	 (1<<5)	 /* Async IR wake interrupt flag */
#define USR1_AWAKE	 (1<<4)	 /* Aysnc wake interrupt flag */
#define USR2_ADET	 (1<<15) /* Auto baud rate detect complete */
#define USR2_TXFE	 (1<<14) /* Transmit buffer FIFO empty */
#define USR2_DTRF	 (1<<13) /* DTR edge interrupt flag */
#define USR2_IDLE	 (1<<12) /* Idle condition */
#define USR2_IRINT	 (1<<8)	 /* Serial infrared interrupt flag */
#define USR2_WAKE	 (1<<7)	 /* Wake */
#define USR2_RTSF	 (1<<4)	 /* RTS edge interrupt flag */
#define USR2_TXDC	 (1<<3)	 /* Transmitter complete */
#define USR2_BRCD	 (1<<2)	 /* Break condition */
#define USR2_ORE	(1<<1)	 /* Overrun error */
#define USR2_RDR	(1<<0)	 /* Recv data ready */
#define UTS_FRCPERR	(1<<13) /* Force parity error */
#define UTS_LOOP	(1<<12)	 /* Loop tx and rx */
#define UTS_TXEMPTY	 (1<<6)	 /* TxFIFO empty */
#define UTS_RXEMPTY	 (1<<5)	 /* RxFIFO empty */
#define UTS_TXFULL	 (1<<4)	 /* TxFIFO full */
#define UTS_RXFULL	 (1<<3)	 /* RxFIFO full */
#define UTS_SOFTRST	 (1<<0)	 /* Software reset */

/* We've been assigned a range on the "Low-density serial ports" major */
#define SERIAL_IMX_MAJOR	207
#define MINOR_START		16
#define DEV_NAME		"ttymxc"

/*
 * This determines how often we check the modem status signals
 * for any change.  They generally aren't connected to an IRQ
 * so we have to poll them.  We also check immediately before
 * filling the TX fifo incase CTS has been dropped.
 */
#define MCTRL_TIMEOUT	(250*HZ/1000)

#define DRIVER_NAME "IMX-uart"

#define UART_NR 8

/* i.mx21 type uart runs on all i.mx except i.mx1 */
enum imx_uart_type {
	IMX1_UART,
	IMX21_UART,
	IMX6Q_UART,
};

/* device type dependent stuff */
struct imx_uart_data {
	unsigned uts_reg;
	enum imx_uart_type devtype;
};

struct imx_port {
	struct uart_port	port;
	struct timer_list	timer;
	unsigned int		old_status;
	int			txirq, rxirq, rtsirq;
	unsigned int		have_rtscts:1;
	unsigned int		dte_mode:1;
	unsigned int		use_irda:1;
	unsigned int		irda_inv_rx:1;
	unsigned int		irda_inv_tx:1;
	unsigned int		pwr_en_gpio;
	unsigned int		pwr_en_act_low:1;
	unsigned short		trcv_delay; /* transceiver delay */
	struct clk		*clk_ipg;
	struct clk		*clk_per;
	const struct imx_uart_data *devdata;

	/* DMA fields */
	unsigned int		dma_is_inited:1;
	unsigned int		dma_is_enabled:1;
	unsigned int		dma_is_rxing:1;
	unsigned int		dma_is_txing:1;
	struct dma_chan		*dma_chan_rx, *dma_chan_tx;
	struct scatterlist	rx_sgl, tx_sgl[2];
	void			*rx_buf;
	unsigned int		tx_bytes;
	unsigned int		dma_tx_nents;
	wait_queue_head_t	dma_wait;
<<<<<<< HEAD
=======

	/* RS-485 */
	struct serial_rs485	rs485;
	unsigned int		bit_usec;
>>>>>>> 8aa3903a
};

struct imx_port_ucrs {
	unsigned int	ucr1;
	unsigned int	ucr2;
	unsigned int	ucr3;
};

#ifdef CONFIG_IRDA
#define USE_IRDA(sport)	((sport)->use_irda)
#else
#define USE_IRDA(sport)	(0)
#endif

#define RS485_ENABLED(sport)	(sport->rs485.flags & SER_RS485_ENABLED)
#define RS485_HALFDUPLEX(sport)	\
	(RS485_ENABLED(sport) && !(sport->rs485.flags & SER_RS485_RX_DURING_TX))

static struct imx_uart_data imx_uart_devdata[] = {
	[IMX1_UART] = {
		.uts_reg = IMX1_UTS,
		.devtype = IMX1_UART,
	},
	[IMX21_UART] = {
		.uts_reg = IMX21_UTS,
		.devtype = IMX21_UART,
	},
	[IMX6Q_UART] = {
		.uts_reg = IMX21_UTS,
		.devtype = IMX6Q_UART,
	},
};

static struct platform_device_id imx_uart_devtype[] = {
	{
		.name = "imx1-uart",
		.driver_data = (kernel_ulong_t) &imx_uart_devdata[IMX1_UART],
	}, {
		.name = "imx21-uart",
		.driver_data = (kernel_ulong_t) &imx_uart_devdata[IMX21_UART],
	}, {
		.name = "imx6q-uart",
		.driver_data = (kernel_ulong_t) &imx_uart_devdata[IMX6Q_UART],
	}, {
		/* sentinel */
	}
};
MODULE_DEVICE_TABLE(platform, imx_uart_devtype);

static struct of_device_id imx_uart_dt_ids[] = {
	{ .compatible = "fsl,imx6q-uart", .data = &imx_uart_devdata[IMX6Q_UART], },
	{ .compatible = "fsl,imx1-uart", .data = &imx_uart_devdata[IMX1_UART], },
	{ .compatible = "fsl,imx21-uart", .data = &imx_uart_devdata[IMX21_UART], },
	{ /* sentinel */ }
};
MODULE_DEVICE_TABLE(of, imx_uart_dt_ids);

static inline unsigned uts_reg(struct imx_port *sport)
{
	return sport->devdata->uts_reg;
}

static inline int is_imx1_uart(struct imx_port *sport)
{
	return sport->devdata->devtype == IMX1_UART;
}

static inline int is_imx21_uart(struct imx_port *sport)
{
	return sport->devdata->devtype == IMX21_UART;
}

static inline int is_imx6q_uart(struct imx_port *sport)
{
	return sport->devdata->devtype == IMX6Q_UART;
}
/*
 * Save and restore functions for UCR1, UCR2 and UCR3 registers
 */
#if defined(CONFIG_CONSOLE_POLL) || defined(CONFIG_SERIAL_IMX_CONSOLE)
static void imx_port_ucrs_save(struct uart_port *port,
			       struct imx_port_ucrs *ucr)
{
	/* save control registers */
	ucr->ucr1 = readl(port->membase + UCR1);
	ucr->ucr2 = readl(port->membase + UCR2);
	ucr->ucr3 = readl(port->membase + UCR3);
}

static void imx_port_ucrs_restore(struct uart_port *port,
				  struct imx_port_ucrs *ucr)
{
	/* restore control registers */
	writel(ucr->ucr1, port->membase + UCR1);
	writel(ucr->ucr2, port->membase + UCR2);
	writel(ucr->ucr3, port->membase + UCR3);
}
#endif

/*
 * Handle any change of modem status signal since we were last called.
 */
static void imx_mctrl_check(struct imx_port *sport)
{
	unsigned int status, changed;

	status = sport->port.ops->get_mctrl(&sport->port);
	changed = status ^ sport->old_status;

	if (changed == 0)
		return;

	sport->old_status = status;

	if (changed & TIOCM_RI)
		sport->port.icount.rng++;
	if (changed & TIOCM_DSR)
		sport->port.icount.dsr++;
	if (changed & TIOCM_CAR)
		uart_handle_dcd_change(&sport->port, status & TIOCM_CAR);
	if (changed & TIOCM_CTS)
		uart_handle_cts_change(&sport->port, status & TIOCM_CTS);

	wake_up_interruptible(&sport->port.state->port.delta_msr_wait);
}

/*
 * This is our per-port timeout handler, for checking the
 * modem status signals.
 */
static void imx_timeout(unsigned long data)
{
	struct imx_port *sport = (struct imx_port *)data;
	unsigned long flags;

	if (sport->port.state) {
		spin_lock_irqsave(&sport->port.lock, flags);
		imx_mctrl_check(sport);
		spin_unlock_irqrestore(&sport->port.lock, flags);

		mod_timer(&sport->timer, jiffies + MCTRL_TIMEOUT);
	}
}

static inline void toggle_rts(struct imx_port *sport, int value)
{
	unsigned long temp;

	/* On the i.MX6 it's CTS the output line which will control the RS485.
	 * Also notice the CTS bit in UCR2 has inverted polarity:
	 *  CTS = 0 sets the CTS_B pin high
	 *  CTS = 1 sets the CTS_B pin low
	 */
	temp = readl(sport->port.membase + UCR2);
	if (value)
		temp &= ~UCR2_CTS;
	else
		temp |= UCR2_CTS;
	writel(temp, sport->port.membase + UCR2);
}

static inline void imx_rs485_xmit_enable(struct imx_port *sport)
{
	unsigned int rts_active =
			(sport->rs485.flags & SER_RS485_RTS_ON_SEND) ? 1 : 0;

	toggle_rts(sport, rts_active);

	/* Delay before send */
	if (sport->rs485.delay_rts_before_send)
		mdelay(sport->rs485.delay_rts_before_send);
}

static inline void imx_rs485_xmit_disable(struct imx_port *sport)
{
	unsigned int rts_inactive =
			(sport->rs485.flags & SER_RS485_RTS_AFTER_SEND) ? 1 : 0;

	/* Delay after send */
	if (sport->rs485.delay_rts_after_send)
		mdelay(sport->rs485.delay_rts_after_send);

	toggle_rts(sport, rts_inactive);
}

/*
 * interrupts disabled on entry
 */
static void imx_stop_tx(struct uart_port *port)
{
	struct imx_port *sport = (struct imx_port *)port;
	unsigned long temp;

	if (USE_IRDA(sport) || RS485_ENABLED(sport)) {
		/* half duplex - wait for end of transmission */
		int n = 256;
		unsigned long expire = jiffies + sport->port.timeout;

		while ((--n > 0) &&
		      !(readl(sport->port.membase + USR2) & USR2_TXDC)) {
			/* To avoid TXDC triggering in between characters
			 * we must wait at least the time it takes to transfer
			 * one bit at the programmed baudrate.
			 */
			if (time_after(jiffies, expire))
				break;
			udelay(sport->bit_usec);
			barrier();
		}
		/*
		 * irda transceiver - wait a bit more to avoid
		 * cutoff, hardware dependent
		 */
		if (USE_IRDA(sport))
			udelay(sport->trcv_delay);

		if (RS485_ENABLED(sport))
			imx_rs485_xmit_disable(sport);

		/*
		 * half duplex - reactivate receive mode,
		 * flush receive pipe echo crap
		 */
		if (readl(sport->port.membase + USR2) & USR2_TXDC) {
			temp = readl(sport->port.membase + UCR1);
			temp &= ~(UCR1_TXMPTYEN | UCR1_TRDYEN);
			writel(temp, sport->port.membase + UCR1);

			temp = readl(sport->port.membase + UCR4);
			temp &= ~(UCR4_TCEN);
			writel(temp, sport->port.membase + UCR4);

			while (readl(sport->port.membase + URXD0) &
			       URXD_CHARRDY)
				barrier();

			temp = readl(sport->port.membase + UCR1);
			temp |= UCR1_RRDYEN;
			writel(temp, sport->port.membase + UCR1);

			temp = readl(sport->port.membase + UCR4);
			temp |= UCR4_DREN;
			writel(temp, sport->port.membase + UCR4);
		}
		return;
	}

	/*
	 * We are maybe in the SMP context, so if the DMA TX thread is running
	 * on other cpu, we have to wait for it to finish.
	 */
	if (sport->dma_is_enabled && sport->dma_is_txing)
		return;

	temp = readl(sport->port.membase + UCR1);
	writel(temp & ~UCR1_TXMPTYEN, sport->port.membase + UCR1);
}

/*
 * interrupts disabled on entry
 */
static void imx_stop_rx(struct uart_port *port)
{
	struct imx_port *sport = (struct imx_port *)port;
	unsigned long temp;

	/*
	 * We are maybe in the SMP context, so if the DMA TX thread is running
	 * on other cpu, we have to wait for it to finish.
	 */
	if (sport->dma_is_enabled && sport->dma_is_rxing)
		return;

	temp = readl(sport->port.membase + UCR2);
	writel(temp & ~UCR2_RXEN, sport->port.membase + UCR2);

	/* disable the `Receiver Ready Interrrupt` */
	temp = readl(sport->port.membase + UCR1);
	writel(temp & ~UCR1_RRDYEN, sport->port.membase + UCR1);
}

/*
 * Set the modem control timer to fire immediately.
 */
static void imx_enable_ms(struct uart_port *port)
{
	struct imx_port *sport = (struct imx_port *)port;

	mod_timer(&sport->timer, jiffies);
}

static inline void imx_transmit_buffer(struct imx_port *sport)
{
	struct circ_buf *xmit = &sport->port.state->xmit;

	/* RS-485: Activate RTS */
	if (RS485_ENABLED(sport))
		imx_rs485_xmit_enable(sport);

	while (!uart_circ_empty(xmit) &&
			!(readl(sport->port.membase + uts_reg(sport))
				& UTS_TXFULL)) {
		/* send xmit->buf[xmit->tail]
		 * out the port here */
		writel(xmit->buf[xmit->tail], sport->port.membase + URTX0);
		xmit->tail = (xmit->tail + 1) & (UART_XMIT_SIZE - 1);
		sport->port.icount.tx++;
	}

	if (uart_circ_chars_pending(xmit) < WAKEUP_CHARS)
		uart_write_wakeup(&sport->port);

	if (uart_circ_empty(xmit))
		imx_stop_tx(&sport->port);
}

static void dma_tx_callback(void *data)
{
	struct imx_port *sport = data;
	struct scatterlist *sgl = &sport->tx_sgl[0];
	struct circ_buf *xmit = &sport->port.state->xmit;
	unsigned long flags;

	dma_unmap_sg(sport->port.dev, sgl, sport->dma_tx_nents, DMA_TO_DEVICE);

	sport->dma_is_txing = 0;

	/* update the stat */
	spin_lock_irqsave(&sport->port.lock, flags);
	xmit->tail = (xmit->tail + sport->tx_bytes) & (UART_XMIT_SIZE - 1);
	sport->port.icount.tx += sport->tx_bytes;
	spin_unlock_irqrestore(&sport->port.lock, flags);

	dev_dbg(sport->port.dev, "we finish the TX DMA.\n");

<<<<<<< HEAD
	if (uart_circ_chars_pending(xmit) < WAKEUP_CHARS)
		uart_write_wakeup(&sport->port);
=======
	uart_write_wakeup(&sport->port);
>>>>>>> 8aa3903a

	if (waitqueue_active(&sport->dma_wait)) {
		wake_up(&sport->dma_wait);
		dev_dbg(sport->port.dev, "exit in %s.\n", __func__);
		return;
	}
}

static void imx_dma_tx(struct imx_port *sport)
{
	struct circ_buf *xmit = &sport->port.state->xmit;
	struct scatterlist *sgl = sport->tx_sgl;
	struct dma_async_tx_descriptor *desc;
	struct dma_chan	*chan = sport->dma_chan_tx;
	struct device *dev = sport->port.dev;
	enum dma_status status;
	int ret;

	status = dmaengine_tx_status(chan, (dma_cookie_t)0, NULL);
	if (DMA_IN_PROGRESS == status)
		return;

	sport->tx_bytes = uart_circ_chars_pending(xmit);

	if (xmit->tail > xmit->head && xmit->head > 0) {
		sport->dma_tx_nents = 2;
		sg_init_table(sgl, 2);
		sg_set_buf(sgl, xmit->buf + xmit->tail,
				UART_XMIT_SIZE - xmit->tail);
		sg_set_buf(sgl + 1, xmit->buf, xmit->head);
	} else {
		sport->dma_tx_nents = 1;
		sg_init_one(sgl, xmit->buf + xmit->tail, sport->tx_bytes);
	}

	ret = dma_map_sg(dev, sgl, sport->dma_tx_nents, DMA_TO_DEVICE);
	if (ret == 0) {
		dev_err(dev, "DMA mapping error for TX.\n");
		return;
	}
	desc = dmaengine_prep_slave_sg(chan, sgl, sport->dma_tx_nents,
					DMA_MEM_TO_DEV, DMA_PREP_INTERRUPT);
	if (!desc) {
		dev_err(dev, "We cannot prepare for the TX slave dma!\n");
		return;
	}
	desc->callback = dma_tx_callback;
	desc->callback_param = sport;

	dev_dbg(dev, "TX: prepare to send %lu bytes by DMA.\n",
			uart_circ_chars_pending(xmit));
	/* fire it */
	sport->dma_is_txing = 1;
	dmaengine_submit(desc);
	dma_async_issue_pending(chan);
	return;
}

/*
 * interrupts disabled on entry
 */
static void imx_start_tx(struct uart_port *port)
{
	struct imx_port *sport = (struct imx_port *)port;
	unsigned long temp;

	if (uart_circ_empty(&port->state->xmit))
		return;

	if (USE_IRDA(sport) || RS485_HALFDUPLEX(sport)) {
		/* half duplex in IrDA mode or RS-485 half-duplex;
		 * have to disable receive mode */
		temp = readl(sport->port.membase + UCR4);
		temp &= ~(UCR4_DREN);
		writel(temp, sport->port.membase + UCR4);

		temp = readl(sport->port.membase + UCR1);
		temp &= ~(UCR1_RRDYEN);
		writel(temp, sport->port.membase + UCR1);
	}
	/* Clear any pending ORE flag before enabling interrupt */
	temp = readl(sport->port.membase + USR2);
	writel(temp | USR2_ORE, sport->port.membase + USR2);

	temp = readl(sport->port.membase + UCR4);
	temp |= UCR4_OREN;
	writel(temp, sport->port.membase + UCR4);
<<<<<<< HEAD

	if (!sport->dma_is_enabled) {
		temp = readl(sport->port.membase + UCR1);
		writel(temp | UCR1_TXMPTYEN, sport->port.membase + UCR1);
	}
=======
>>>>>>> 8aa3903a

	if (!sport->dma_is_enabled) {
		temp = readl(sport->port.membase + UCR1);
		writel(temp | UCR1_TXMPTYEN, sport->port.membase + UCR1);
	}

	if (USE_IRDA(sport) || RS485_HALFDUPLEX(sport)) {
		temp = readl(sport->port.membase + UCR1);
		temp |= UCR1_TRDYEN;
		writel(temp, sport->port.membase + UCR1);

		temp = readl(sport->port.membase + UCR4);
		temp |= UCR4_TCEN;
		writel(temp, sport->port.membase + UCR4);
	}

	if (sport->dma_is_enabled) {
		imx_dma_tx(sport);
		return;
	}

	if (readl(sport->port.membase + uts_reg(sport)) & UTS_TXEMPTY)
		imx_transmit_buffer(sport);
}

static irqreturn_t imx_rtsint(int irq, void *dev_id)
{
	struct imx_port *sport = dev_id;
	unsigned int val;
	unsigned long flags;

	spin_lock_irqsave(&sport->port.lock, flags);

	writel(USR1_RTSD, sport->port.membase + USR1);
	val = readl(sport->port.membase + USR1) & USR1_RTSS;
	uart_handle_cts_change(&sport->port, !!val);
	wake_up_interruptible(&sport->port.state->port.delta_msr_wait);

	spin_unlock_irqrestore(&sport->port.lock, flags);
	return IRQ_HANDLED;
}

static irqreturn_t imx_txint(int irq, void *dev_id)
{
	struct imx_port *sport = dev_id;
	struct circ_buf *xmit = &sport->port.state->xmit;
	unsigned long flags;

	spin_lock_irqsave(&sport->port.lock, flags);
	if (sport->port.x_char) {
		/* Send next char */
		writel(sport->port.x_char, sport->port.membase + URTX0);
		goto out;
	}

	if (uart_circ_empty(xmit) || uart_tx_stopped(&sport->port)) {
		imx_stop_tx(&sport->port);
		goto out;
	}

	imx_transmit_buffer(sport);

	if (uart_circ_chars_pending(xmit) < WAKEUP_CHARS)
		uart_write_wakeup(&sport->port);

out:
	spin_unlock_irqrestore(&sport->port.lock, flags);
	return IRQ_HANDLED;
}

static irqreturn_t imx_rxint(int irq, void *dev_id)
{
	struct imx_port *sport = dev_id;
	unsigned int rx, flg, ignored = 0;
	struct tty_port *port = &sport->port.state->port;
	unsigned long flags, temp;

	spin_lock_irqsave(&sport->port.lock, flags);

	while (readl(sport->port.membase + USR2) & USR2_RDR) {
		flg = TTY_NORMAL;
		sport->port.icount.rx++;

		rx = readl(sport->port.membase + URXD0);

		temp = readl(sport->port.membase + USR2);
		if (temp & USR2_BRCD) {
			writel(USR2_BRCD, sport->port.membase + USR2);
			if (uart_handle_break(&sport->port))
				continue;
		}

		if (uart_handle_sysrq_char(&sport->port, (unsigned char)rx))
			continue;

		if (unlikely(rx & URXD_ERR)) {
			if (rx & URXD_BRK)
				sport->port.icount.brk++;
			else if (rx & URXD_PRERR)
				sport->port.icount.parity++;
			else if (rx & URXD_FRMERR)
				sport->port.icount.frame++;
			if (rx & URXD_OVRRUN)
				sport->port.icount.overrun++;

			if (rx & sport->port.ignore_status_mask) {
				if (++ignored > 100)
					goto out;
				continue;
			}

			rx &= sport->port.read_status_mask;

			if (rx & URXD_BRK)
				flg = TTY_BREAK;
			else if (rx & URXD_PRERR)
				flg = TTY_PARITY;
			else if (rx & URXD_FRMERR)
				flg = TTY_FRAME;
			if (rx & URXD_OVRRUN)
				flg = TTY_OVERRUN;

#ifdef SUPPORT_SYSRQ
			sport->port.sysrq = 0;
#endif
		}

		tty_insert_flip_char(port, rx, flg);
	}

out:
	spin_unlock_irqrestore(&sport->port.lock, flags);
	tty_flip_buffer_push(port);
	return IRQ_HANDLED;
}

static int start_rx_dma(struct imx_port *sport);
/*
 * If the RXFIFO is filled with some data, and then we
 * arise a DMA operation to receive them.
 */
static void imx_dma_rxint(struct imx_port *sport)
{
	unsigned long temp;

	temp = readl(sport->port.membase + USR2);
	if ((temp & USR2_RDR) && !sport->dma_is_rxing) {
		sport->dma_is_rxing = 1;

		/* disable the `Recerver Ready Interrrupt` */
		temp = readl(sport->port.membase + UCR1);
		temp &= ~(UCR1_RRDYEN);
		writel(temp, sport->port.membase + UCR1);

		/* tell the DMA to receive the data. */
		start_rx_dma(sport);
	}
}

static irqreturn_t imx_int(int irq, void *dev_id)
{
	struct imx_port *sport = dev_id;
	unsigned int sts;
	unsigned int sts2;

	sts = readl(sport->port.membase + USR1);

	if (sts & USR1_RRDY) {
		if (sport->dma_is_enabled)
			imx_dma_rxint(sport);
		else
			imx_rxint(irq, dev_id);
	}

	if (sts & USR1_TRDY &&
			readl(sport->port.membase + UCR1) & UCR1_TXMPTYEN)
		imx_txint(irq, dev_id);

	if (sts & USR1_RTSD)
		imx_rtsint(irq, dev_id);

	if (sts & USR1_AWAKE)
		writel(USR1_AWAKE, sport->port.membase + USR1);

	sts2 = readl(sport->port.membase + USR2);
	if (sts2 & USR2_ORE) {
		dev_err(sport->port.dev, "Rx FIFO overrun\n");
		sport->port.icount.overrun++;
		writel(sts2 | USR2_ORE, sport->port.membase + USR2);
	}

	return IRQ_HANDLED;
}

/*
 * Return TIOCSER_TEMT when transmitter is not busy.
 */
static unsigned int imx_tx_empty(struct uart_port *port)
{
	struct imx_port *sport = (struct imx_port *)port;
	unsigned int ret;

	ret = (readl(sport->port.membase + USR2) & USR2_TXDC) ?  TIOCSER_TEMT : 0;

	/* If the TX DMA is working, return 0. */
	if (sport->dma_is_enabled && sport->dma_is_txing)
		ret = 0;

	return ret;
}

/*
 * We have a modem side uart, so the meanings of RTS and CTS are inverted.
 */
static unsigned int imx_get_mctrl(struct uart_port *port)
{
	struct imx_port *sport = (struct imx_port *)port;
	unsigned int tmp = TIOCM_DSR | TIOCM_CAR;

	if (readl(sport->port.membase + USR1) & USR1_RTSS)
		tmp |= TIOCM_CTS;

	if (readl(sport->port.membase + UCR2) & UCR2_CTS)
		tmp |= TIOCM_RTS;

	if (readl(sport->port.membase + uts_reg(sport)) & UTS_LOOP)
		tmp |= TIOCM_LOOP;

	return tmp;
}

static void imx_set_mctrl(struct uart_port *port, unsigned int mctrl)
{
	struct imx_port *sport = (struct imx_port *)port;
	unsigned long temp;

	temp = readl(sport->port.membase + UCR2);

<<<<<<< HEAD
	if (mctrl & TIOCM_RTS)
		if (!sport->dma_is_enabled)
			temp |= UCR2_CTS;
=======
	/* Only allow external control of CTS if RS-485 is not enabled */
	if (!RS485_ENABLED(sport)) {
		if (mctrl & TIOCM_RTS) {
			/*
			 * Return to hardware-driven hardware flow control
			 * if the option is enabled
			 */
			if (sport->have_rtscts) {
				temp |= UCR2_CTSC;
			} else {
				temp |= UCR2_CTS;
				temp &= ~UCR2_CTSC;
			}
		} else {
			temp &= ~(UCR2_CTS | UCR2_CTSC);
		}
	}
>>>>>>> 8aa3903a

	writel(temp, sport->port.membase + UCR2);

	temp = readl(sport->port.membase + uts_reg(sport)) & ~UTS_LOOP;
	if (mctrl & TIOCM_LOOP)
		temp |= UTS_LOOP;
	writel(temp, sport->port.membase + uts_reg(sport));
}

/*
 * Interrupts always disabled.
 */
static void imx_break_ctl(struct uart_port *port, int break_state)
{
	struct imx_port *sport = (struct imx_port *)port;
	unsigned long flags, temp;

	spin_lock_irqsave(&sport->port.lock, flags);

	temp = readl(sport->port.membase + UCR1) & ~UCR1_SNDBRK;

	if (break_state != 0)
		temp |= UCR1_SNDBRK;

	writel(temp, sport->port.membase + UCR1);

	spin_unlock_irqrestore(&sport->port.lock, flags);
}

#define TXTL 2 /* reset default */
#define RXTL 1 /* reset default */

static int imx_setup_ufcr(struct imx_port *sport, unsigned int mode)
{
	unsigned int val;

	/* set receiver / transmitter trigger level */
	val = readl(sport->port.membase + UFCR) & (UFCR_RFDIV | UFCR_DCEDTE);
	val |= TXTL << UFCR_TXTL_SHF | RXTL;
	writel(val, sport->port.membase + UFCR);
	return 0;
}

#define RX_BUF_SIZE	(PAGE_SIZE)
static void imx_rx_dma_done(struct imx_port *sport)
{
	unsigned long temp;

	/* Enable this interrupt when the RXFIFO is empty. */
	temp = readl(sport->port.membase + UCR1);
	temp |= UCR1_RRDYEN;
	writel(temp, sport->port.membase + UCR1);

	sport->dma_is_rxing = 0;

	/* Is the shutdown waiting for us? */
	if (waitqueue_active(&sport->dma_wait))
		wake_up(&sport->dma_wait);
}

/*
 * There are three kinds of RX DMA interrupts(such as in the MX6Q):
 *   [1] the RX DMA buffer is full.
 *   [2] the Aging timer expires(wait for 8 bytes long)
 *   [3] the Idle Condition Detect(enabled the UCR4_IDDMAEN).
 *
 * The [2] is trigger when a character was been sitting in the FIFO
 * meanwhile [3] can wait for 32 bytes long when the RX line is
 * on IDLE state and RxFIFO is empty.
 */
static void dma_rx_callback(void *data)
{
	struct imx_port *sport = data;
	struct dma_chan	*chan = sport->dma_chan_rx;
	struct scatterlist *sgl = &sport->rx_sgl;
	struct tty_port *port = &sport->port.state->port;
	struct dma_tx_state state;
	enum dma_status status;
	unsigned int count;

	/* unmap it first */
	dma_unmap_sg(sport->port.dev, sgl, 1, DMA_FROM_DEVICE);

	status = dmaengine_tx_status(chan, (dma_cookie_t)0, &state);
	count = RX_BUF_SIZE - state.residue;
	dev_dbg(sport->port.dev, "We get %d bytes.\n", count);

	if (count) {
		tty_insert_flip_string(port, sport->rx_buf, count);
		tty_flip_buffer_push(port);

		start_rx_dma(sport);
	} else
		imx_rx_dma_done(sport);
}

static int start_rx_dma(struct imx_port *sport)
{
	struct scatterlist *sgl = &sport->rx_sgl;
	struct dma_chan	*chan = sport->dma_chan_rx;
	struct device *dev = sport->port.dev;
	struct dma_async_tx_descriptor *desc;
	int ret;

	sg_init_one(sgl, sport->rx_buf, RX_BUF_SIZE);
	ret = dma_map_sg(dev, sgl, 1, DMA_FROM_DEVICE);
	if (ret == 0) {
		dev_err(dev, "DMA mapping error for RX.\n");
		return -EINVAL;
	}
	desc = dmaengine_prep_slave_sg(chan, sgl, 1, DMA_DEV_TO_MEM,
					DMA_PREP_INTERRUPT);
	if (!desc) {
		dev_err(dev, "We cannot prepare for the RX slave dma!\n");
		return -EINVAL;
	}
	desc->callback = dma_rx_callback;
	desc->callback_param = sport;

	dev_dbg(dev, "RX: prepare for the DMA.\n");
	dmaengine_submit(desc);
	dma_async_issue_pending(chan);
	return 0;
}

static void imx_uart_dma_exit(struct imx_port *sport)
{
	if (sport->dma_chan_rx) {
		dma_release_channel(sport->dma_chan_rx);
		sport->dma_chan_rx = NULL;

		kfree(sport->rx_buf);
		sport->rx_buf = NULL;
	}

	if (sport->dma_chan_tx) {
		dma_release_channel(sport->dma_chan_tx);
		sport->dma_chan_tx = NULL;
	}

	sport->dma_is_inited = 0;
}

<<<<<<< HEAD
=======
#if 0
>>>>>>> 8aa3903a
static int imx_uart_dma_init(struct imx_port *sport)
{
	struct dma_slave_config slave_config = {};
	struct device *dev = sport->port.dev;
	int ret;

	/* Prepare for RX : */
	sport->dma_chan_rx = dma_request_slave_channel(dev, "rx");
	if (!sport->dma_chan_rx) {
		dev_dbg(dev, "cannot get the DMA channel.\n");
		ret = -EINVAL;
		goto err;
	}

	slave_config.direction = DMA_DEV_TO_MEM;
	slave_config.src_addr = sport->port.mapbase + URXD0;
	slave_config.src_addr_width = DMA_SLAVE_BUSWIDTH_1_BYTE;
	slave_config.src_maxburst = RXTL;
	ret = dmaengine_slave_config(sport->dma_chan_rx, &slave_config);
	if (ret) {
		dev_err(dev, "error in RX dma configuration.\n");
		goto err;
	}

	sport->rx_buf = kzalloc(PAGE_SIZE, GFP_KERNEL);
	if (!sport->rx_buf) {
		dev_err(dev, "cannot alloc DMA buffer.\n");
		ret = -ENOMEM;
		goto err;
	}

	/* Prepare for TX : */
	sport->dma_chan_tx = dma_request_slave_channel(dev, "tx");
	if (!sport->dma_chan_tx) {
		dev_err(dev, "cannot get the TX DMA channel!\n");
		ret = -EINVAL;
		goto err;
	}

	slave_config.direction = DMA_MEM_TO_DEV;
	slave_config.dst_addr = sport->port.mapbase + URTX0;
	slave_config.dst_addr_width = DMA_SLAVE_BUSWIDTH_1_BYTE;
	slave_config.dst_maxburst = TXTL;
	ret = dmaengine_slave_config(sport->dma_chan_tx, &slave_config);
	if (ret) {
		dev_err(dev, "error in TX dma configuration.");
		goto err;
	}

	sport->dma_is_inited = 1;

	return 0;
err:
	imx_uart_dma_exit(sport);
	return ret;
}
<<<<<<< HEAD
=======
#endif
>>>>>>> 8aa3903a

static void imx_enable_dma(struct imx_port *sport)
{
	unsigned long temp;

	init_waitqueue_head(&sport->dma_wait);

	/* set UCR1 */
	temp = readl(sport->port.membase + UCR1);
	temp |= UCR1_RDMAEN | UCR1_TDMAEN | UCR1_ATDMAEN |
		/* wait for 32 idle frames for IDDMA interrupt */
		UCR1_ICD_REG(3);
	writel(temp, sport->port.membase + UCR1);

	/* set UCR4 */
	temp = readl(sport->port.membase + UCR4);
	temp |= UCR4_IDDMAEN;
	writel(temp, sport->port.membase + UCR4);

	sport->dma_is_enabled = 1;
}

static void imx_disable_dma(struct imx_port *sport)
{
	unsigned long temp;

	/* clear UCR1 */
	temp = readl(sport->port.membase + UCR1);
	temp &= ~(UCR1_RDMAEN | UCR1_TDMAEN | UCR1_ATDMAEN);
	writel(temp, sport->port.membase + UCR1);

	/* clear UCR2 */
	temp = readl(sport->port.membase + UCR2);
	temp &= ~(UCR2_CTSC | UCR2_CTS);
	writel(temp, sport->port.membase + UCR2);

	/* clear UCR4 */
	temp = readl(sport->port.membase + UCR4);
	temp &= ~UCR4_IDDMAEN;
	writel(temp, sport->port.membase + UCR4);

	sport->dma_is_enabled = 0;
}

<<<<<<< HEAD
=======
static void imx_config_port_rs485(struct uart_port *port,
				  struct serial_rs485 *rs485conf)
{
	struct imx_port *sport = (struct imx_port *)port;
	unsigned long flags;
	unsigned int rts_inactive;

	/* disable interrupts while we work */
	spin_lock_irqsave(&sport->port.lock, flags);

	/* store new config */
	sport->rs485 = *rs485conf;

	/* always start with RTS disabled */
	rts_inactive =	(sport->rs485.flags & SER_RS485_RTS_AFTER_SEND) ? 1 : 0;
	toggle_rts(sport, rts_inactive);

	/* DMA must be disabled in RS-485 mode */
	if (RS485_ENABLED(sport) && sport->dma_is_enabled) {
		/* We have to wait for the DMA to finish. */
		wait_event(sport->dma_wait, !sport->dma_is_rxing &&
			   !sport->dma_is_txing);
		imx_stop_rx(port);
		imx_disable_dma(sport);
		imx_uart_dma_exit(sport);
	}

	spin_unlock_irqrestore(&sport->port.lock, flags);
}

>>>>>>> 8aa3903a
/* half the RX buffer size */
#define CTSTL 16

static int imx_startup(struct uart_port *port)
{
	struct imx_port *sport = (struct imx_port *)port;
	int retval, i;
	unsigned long flags, temp;

	retval = clk_prepare_enable(sport->clk_per);
	if (retval)
		goto error_out1;
	retval = clk_prepare_enable(sport->clk_ipg);
	if (retval) {
		clk_disable_unprepare(sport->clk_per);
		goto error_out1;
	}

	imx_setup_ufcr(sport, 0);

	/* disable the DREN bit (Data Ready interrupt enable) before
	 * requesting IRQs
	 */
	temp = readl(sport->port.membase + UCR4);

	if (USE_IRDA(sport))
		temp |= UCR4_IRSC;

	/* set the trigger level for CTS */
	temp &= ~(UCR4_CTSTL_MASK << UCR4_CTSTL_SHF);
	temp |= CTSTL << UCR4_CTSTL_SHF;

	writel(temp & ~UCR4_DREN, sport->port.membase + UCR4);

	/* Reset fifo's and state machines */
	i = 100;

	temp = readl(sport->port.membase + UCR2);
	temp &= ~UCR2_SRST;
	writel(temp, sport->port.membase + UCR2);

	while (!(readl(sport->port.membase + UCR2) & UCR2_SRST) && (--i > 0))
		udelay(1);

	/*
	 * Allocate the IRQ(s) i.MX1 has three interrupts whereas later
	 * chips only have one interrupt.
	 */
	if (sport->txirq > 0) {
		retval = request_irq(sport->rxirq, imx_rxint, 0,
				     dev_name(port->dev), sport);
		if (retval)
			goto error_out1;

		retval = request_irq(sport->txirq, imx_txint, 0,
				     dev_name(port->dev), sport);
		if (retval)
			goto error_out2;

		/* do not use RTS IRQ on IrDA or RS-485 */
		if (!USE_IRDA(sport) && !RS485_ENABLED(sport)) {
			retval = request_irq(sport->rtsirq, imx_rtsint, 0,
					     dev_name(port->dev), sport);
			if (retval)
				goto error_out3;
		}
	} else {
		retval = request_irq(sport->port.irq, imx_int, 0,
				     dev_name(port->dev), sport);
		if (retval) {
			free_irq(sport->port.irq, sport);
			goto error_out1;
		}
	}

	spin_lock_irqsave(&sport->port.lock, flags);
	/*
	 * Finally, clear and enable interrupts
	 */
	writel(USR1_RTSD, sport->port.membase + USR1);

	temp = readl(sport->port.membase + UCR1);
	temp |= UCR1_RRDYEN | UCR1_RTSDEN | UCR1_UARTEN;

	if (USE_IRDA(sport)) {
		temp |= UCR1_IREN;
		temp &= ~(UCR1_RTSDEN);
	}

	writel(temp, sport->port.membase + UCR1);

	temp = readl(sport->port.membase + UCR2);
	temp |= (UCR2_RXEN | UCR2_TXEN);
	if (!sport->have_rtscts)
		temp |= UCR2_IRTS;
	writel(temp, sport->port.membase + UCR2);

<<<<<<< HEAD
	if (USE_IRDA(sport)) {
		/* clear RX-FIFO */
		int i = 64;
		while ((--i > 0) &&
			(readl(sport->port.membase + URXD0) & URXD_CHARRDY)) {
			barrier();
		}
	}

=======
>>>>>>> 8aa3903a
	if (!is_imx1_uart(sport)) {
		temp = readl(sport->port.membase + UCR3);
		temp |= IMX21_UCR3_RXDMUXSEL | UCR3_ADNIMP;
		writel(temp, sport->port.membase + UCR3);
	}

	if (USE_IRDA(sport)) {
		temp = readl(sport->port.membase + UCR4);
		if (sport->irda_inv_rx)
			temp |= UCR4_INVR;
		else
			temp &= ~(UCR4_INVR);
		writel(temp | UCR4_DREN, sport->port.membase + UCR4);

		temp = readl(sport->port.membase + UCR3);
		if (sport->irda_inv_tx)
			temp |= UCR3_INVT;
		else
			temp &= ~(UCR3_INVT);
		writel(temp, sport->port.membase + UCR3);
	}

	/*
	 * Enable modem status interrupts
	 */
	imx_enable_ms(&sport->port);
	spin_unlock_irqrestore(&sport->port.lock, flags);

	if (USE_IRDA(sport)) {
		struct imxuart_platform_data *pdata;
		pdata = dev_get_platdata(sport->port.dev);
		sport->irda_inv_rx = pdata->irda_inv_rx;
		sport->irda_inv_tx = pdata->irda_inv_tx;
		sport->trcv_delay = pdata->transceiver_delay;
		if (pdata->irda_enable)
			pdata->irda_enable(1);
	}

	if (RS485_ENABLED(sport))
		imx_config_port_rs485(port, &sport->rs485);

	return 0;

error_out3:
	if (sport->txirq)
		free_irq(sport->txirq, sport);
error_out2:
	if (sport->rxirq)
		free_irq(sport->rxirq, sport);
error_out1:
	return retval;
}

static void imx_shutdown(struct uart_port *port)
{
	struct imx_port *sport = (struct imx_port *)port;
	unsigned long temp;
	unsigned long flags;

	if (sport->dma_is_enabled) {
		/* We have to wait for the DMA to finish. */
		wait_event(sport->dma_wait,
			!sport->dma_is_rxing && !sport->dma_is_txing);
		imx_stop_rx(port);
		imx_disable_dma(sport);
		imx_uart_dma_exit(sport);
	}

	spin_lock_irqsave(&sport->port.lock, flags);
	temp = readl(sport->port.membase + UCR2);
	temp &= ~(UCR2_TXEN);
	writel(temp, sport->port.membase + UCR2);
	spin_unlock_irqrestore(&sport->port.lock, flags);

	if (USE_IRDA(sport)) {
		struct imxuart_platform_data *pdata;
		pdata = dev_get_platdata(sport->port.dev);
		if (pdata->irda_enable)
			pdata->irda_enable(0);
	}

	/*
	 * Stop our timer.
	 */
	del_timer_sync(&sport->timer);

	/*
	 * Free the interrupts
	 */
	if (sport->txirq > 0) {
		if (!USE_IRDA(sport) && !RS485_ENABLED(sport))
			free_irq(sport->rtsirq, sport);
		free_irq(sport->txirq, sport);
		free_irq(sport->rxirq, sport);
	} else
		free_irq(sport->port.irq, sport);

	/*
	 * Disable all interrupts, port and break condition.
	 */

	spin_lock_irqsave(&sport->port.lock, flags);
	temp = readl(sport->port.membase + UCR1);
	temp &= ~(UCR1_TXMPTYEN | UCR1_RRDYEN | UCR1_RTSDEN | UCR1_UARTEN);
	if (USE_IRDA(sport))
		temp &= ~(UCR1_IREN);

	writel(temp, sport->port.membase + UCR1);
	spin_unlock_irqrestore(&sport->port.lock, flags);

	clk_disable_unprepare(sport->clk_per);
	clk_disable_unprepare(sport->clk_ipg);
}

static void imx_flush_buffer(struct uart_port *port)
{
	struct imx_port *sport = (struct imx_port *)port;

	if (sport->dma_is_enabled) {
		sport->tx_bytes = 0;
		dmaengine_terminate_all(sport->dma_chan_tx);
	}
}

static void
imx_set_termios(struct uart_port *port, struct ktermios *termios,
		   struct ktermios *old)
{
	struct imx_port *sport = (struct imx_port *)port;
	unsigned long flags;
	unsigned int ucr2, old_ucr1, old_txrxen, baud, quot;
	unsigned int old_csize = old ? old->c_cflag & CSIZE : CS8;
	unsigned int div, ufcr;
	unsigned long num, denom;
	uint64_t tdiv64;

	/*
	 * If we don't support modem control lines, don't allow
	 * these to be set.
	 */
	if (0) {
		termios->c_cflag &= ~(HUPCL | CRTSCTS | CMSPAR);
		termios->c_cflag |= CLOCAL;
	}

	/*
	 * We only support CS7 and CS8.
	 */
	while ((termios->c_cflag & CSIZE) != CS7 &&
	       (termios->c_cflag & CSIZE) != CS8) {
		termios->c_cflag &= ~CSIZE;
		termios->c_cflag |= old_csize;
		old_csize = CS8;
	}

	if ((termios->c_cflag & CSIZE) == CS8)
		ucr2 = UCR2_WS | UCR2_SRST | UCR2_IRTS;
	else
		ucr2 = UCR2_SRST | UCR2_IRTS;

	/* Do not allow hardware flow control if RS-485 is enabled */
	if (termios->c_cflag & CRTSCTS && !RS485_ENABLED(sport)) {
		if (sport->have_rtscts) {
			ucr2 &= ~UCR2_IRTS;
			ucr2 |= UCR2_CTSC;

<<<<<<< HEAD
=======
#if 0
>>>>>>> 8aa3903a
			/* Can we enable the DMA support? */
			if (is_imx6q_uart(sport) && !uart_console(port)
				&& !sport->dma_is_inited)
				imx_uart_dma_init(sport);
<<<<<<< HEAD
=======
#endif
>>>>>>> 8aa3903a
		} else {
			termios->c_cflag &= ~CRTSCTS;
		}
	}

	if (termios->c_cflag & CSTOPB)
		ucr2 |= UCR2_STPB;
	if (termios->c_cflag & PARENB) {
		ucr2 |= UCR2_PREN;
		if (termios->c_cflag & PARODD)
			ucr2 |= UCR2_PROE;
	}

	del_timer_sync(&sport->timer);

	/*
	 * Ask the core to calculate the divisor for us.
	 */
	baud = uart_get_baud_rate(port, termios, old, 50, port->uartclk / 16);
	quot = uart_get_divisor(port, baud);

	spin_lock_irqsave(&sport->port.lock, flags);

	sport->port.read_status_mask = 0;
	if (termios->c_iflag & INPCK)
		sport->port.read_status_mask |= (URXD_FRMERR | URXD_PRERR);
	if (termios->c_iflag & (BRKINT | PARMRK))
		sport->port.read_status_mask |= URXD_BRK;

	/*
	 * Characters to ignore
	 */
	sport->port.ignore_status_mask = 0;
	if (termios->c_iflag & IGNPAR)
		sport->port.ignore_status_mask |= URXD_PRERR;
	if (termios->c_iflag & IGNBRK) {
		sport->port.ignore_status_mask |= URXD_BRK;
		/*
		 * If we're ignoring parity and break indicators,
		 * ignore overruns too (for real raw support).
		 */
		if (termios->c_iflag & IGNPAR)
			sport->port.ignore_status_mask |= URXD_OVRRUN;
	}

	/*
	 * Update the per-port timeout.
	 */
	uart_update_timeout(port, termios->c_cflag, baud);

	/* Save the time it takes to transfer 1 bit (in usec) */
	sport->bit_usec = 1000000 / baud;

	/*
	 * disable interrupts and drain transmitter
	 */
	old_ucr1 = readl(sport->port.membase + UCR1);
	writel(old_ucr1 & ~(UCR1_TXMPTYEN | UCR1_RRDYEN | UCR1_RTSDEN),
			sport->port.membase + UCR1);

	while (!(readl(sport->port.membase + USR2) & USR2_TXDC))
		barrier();

	/* then, disable everything */
	old_txrxen = readl(sport->port.membase + UCR2);
	writel(old_txrxen & ~(UCR2_TXEN | UCR2_RXEN),
			sport->port.membase + UCR2);
	old_txrxen &= (UCR2_TXEN | UCR2_RXEN);

	if (USE_IRDA(sport)) {
		/*
		 * use maximum available submodule frequency to
		 * avoid missing short pulses due to low sampling rate
		 */
		div = 1;
	} else {
		/* custom-baudrate handling */
		div = sport->port.uartclk / (baud * 16);
		if (baud == 38400 && quot != div)
			baud = sport->port.uartclk / (quot * 16);

		div = sport->port.uartclk / (baud * 16);
		if (div > 7)
			div = 7;
		if (!div)
			div = 1;
	}

	rational_best_approximation(16 * div * baud, sport->port.uartclk,
		1 << 16, 1 << 16, &num, &denom);

	tdiv64 = sport->port.uartclk;
	tdiv64 *= num;
	do_div(tdiv64, denom * 16 * div);
	tty_termios_encode_baud_rate(termios,
				(speed_t)tdiv64, (speed_t)tdiv64);

	num -= 1;
	denom -= 1;

	ufcr = readl(sport->port.membase + UFCR);
	ufcr = (ufcr & (~UFCR_RFDIV)) | UFCR_RFDIV_REG(div);
	if (sport->dte_mode)
		ufcr |= UFCR_DCEDTE;
	writel(ufcr, sport->port.membase + UFCR);

	writel(num, sport->port.membase + UBIR);
	writel(denom, sport->port.membase + UBMR);

	if (!is_imx1_uart(sport))
		writel(sport->port.uartclk / div / 1000,
				sport->port.membase + IMX21_ONEMS);

	writel(old_ucr1, sport->port.membase + UCR1);

	/* set the parity, stop bits and data size */
	writel(ucr2 | old_txrxen, sport->port.membase + UCR2);

	if (UART_ENABLE_MS(&sport->port, termios->c_cflag))
		imx_enable_ms(&sport->port);

	if (sport->dma_is_inited && !sport->dma_is_enabled)
		imx_enable_dma(sport);
	spin_unlock_irqrestore(&sport->port.lock, flags);
}

static const char *imx_type(struct uart_port *port)
{
	struct imx_port *sport = (struct imx_port *)port;

	return sport->port.type == PORT_IMX ? "IMX" : NULL;
}

/*
 * Configure/autoconfigure the port.
 */
static void imx_config_port(struct uart_port *port, int flags)
{
	struct imx_port *sport = (struct imx_port *)port;

	if (flags & UART_CONFIG_TYPE)
		sport->port.type = PORT_IMX;
}

/*
 * Verify the new serial_struct (for TIOCSSERIAL).
 * The only change we allow are to the flags and type, and
 * even then only between PORT_IMX and PORT_UNKNOWN
 */
static int
imx_verify_port(struct uart_port *port, struct serial_struct *ser)
{
	struct imx_port *sport = (struct imx_port *)port;
	int ret = 0;

	if (ser->type != PORT_UNKNOWN && ser->type != PORT_IMX)
		ret = -EINVAL;
	if (sport->port.irq != ser->irq)
		ret = -EINVAL;
	if (ser->io_type != UPIO_MEM)
		ret = -EINVAL;
	if (sport->port.uartclk / 16 != ser->baud_base)
		ret = -EINVAL;
	if (sport->port.mapbase != (unsigned long)ser->iomem_base)
		ret = -EINVAL;
	if (sport->port.iobase != ser->port)
		ret = -EINVAL;
	if (ser->hub6 != 0)
		ret = -EINVAL;
	return ret;
}

static int imx_ioctl(struct uart_port *port, unsigned int cmd,
		     unsigned long arg)
{
	struct imx_port *sport = (struct imx_port *)port;
	struct serial_rs485 rs485conf;

	switch(cmd) {
	case TIOCSRS485:
		if (copy_from_user(&rs485conf, (void __user *)arg,
				   sizeof rs485conf))
			return -EFAULT;
		imx_config_port_rs485(port, &rs485conf);
		break;

	case TIOCGRS485:
		if (copy_to_user((void __user *)arg, &(sport->rs485),
				 sizeof rs485conf))
			return -EFAULT;
		break;
	default:
		return -ENOIOCTLCMD;
	}

	return 0;
}

#if defined(CONFIG_CONSOLE_POLL)
static int imx_poll_get_char(struct uart_port *port)
{
	struct imx_port_ucrs old_ucr;
	unsigned int status;
	unsigned char c;

	/* save control registers */
	imx_port_ucrs_save(port, &old_ucr);

	/* disable interrupts */
	writel(UCR1_UARTEN, port->membase + UCR1);
	writel(old_ucr.ucr2 & ~(UCR2_ATEN | UCR2_RTSEN | UCR2_ESCI),
	       port->membase + UCR2);
	writel(old_ucr.ucr3 & ~(UCR3_DCD | UCR3_RI | UCR3_DTREN),
	       port->membase + UCR3);

	/* poll */
	do {
		status = readl(port->membase + USR2);
	} while (~status & USR2_RDR);

	/* read */
	c = readl(port->membase + URXD0);

	/* restore control registers */
	imx_port_ucrs_restore(port, &old_ucr);

	return c;
}

static void imx_poll_put_char(struct uart_port *port, unsigned char c)
{
	struct imx_port_ucrs old_ucr;
	unsigned int status;

	/* save control registers */
	imx_port_ucrs_save(port, &old_ucr);

	/* disable interrupts */
	writel(UCR1_UARTEN, port->membase + UCR1);
	writel(old_ucr.ucr2 & ~(UCR2_ATEN | UCR2_RTSEN | UCR2_ESCI),
	       port->membase + UCR2);
	writel(old_ucr.ucr3 & ~(UCR3_DCD | UCR3_RI | UCR3_DTREN),
	       port->membase + UCR3);

	/* drain */
	do {
		status = readl(port->membase + USR1);
	} while (~status & USR1_TRDY);

	/* write */
	writel(c, port->membase + URTX0);

	/* flush */
	do {
		status = readl(port->membase + USR2);
	} while (~status & USR2_TXDC);

	/* restore control registers */
	imx_port_ucrs_restore(port, &old_ucr);
}
#endif

static struct uart_ops imx_pops = {
	.tx_empty	= imx_tx_empty,
	.set_mctrl	= imx_set_mctrl,
	.get_mctrl	= imx_get_mctrl,
	.stop_tx	= imx_stop_tx,
	.start_tx	= imx_start_tx,
	.stop_rx	= imx_stop_rx,
	.enable_ms	= imx_enable_ms,
	.break_ctl	= imx_break_ctl,
	.startup	= imx_startup,
	.shutdown	= imx_shutdown,
	.flush_buffer	= imx_flush_buffer,
	.set_termios	= imx_set_termios,
	.type		= imx_type,
	.config_port	= imx_config_port,
	.verify_port	= imx_verify_port,
	.ioctl		= imx_ioctl,
#if defined(CONFIG_CONSOLE_POLL)
	.poll_get_char  = imx_poll_get_char,
	.poll_put_char  = imx_poll_put_char,
#endif
};

static struct imx_port *imx_ports[UART_NR];

#ifdef CONFIG_SERIAL_IMX_CONSOLE
static void imx_console_putchar(struct uart_port *port, int ch)
{
	struct imx_port *sport = (struct imx_port *)port;

	while (readl(sport->port.membase + uts_reg(sport)) & UTS_TXFULL)
		barrier();

	writel(ch, sport->port.membase + URTX0);
}

/*
 * Interrupts are disabled on entering
 */
static void
imx_console_write(struct console *co, const char *s, unsigned int count)
{
	struct imx_port *sport = imx_ports[co->index];
	struct imx_port_ucrs old_ucr;
	unsigned int ucr1;
	unsigned long flags = 0;
	int locked = 1;
	int retval;

	retval = clk_enable(sport->clk_per);
	if (retval)
		return;
	retval = clk_enable(sport->clk_ipg);
	if (retval) {
		clk_disable(sport->clk_per);
		return;
	}

	if (sport->port.sysrq)
		locked = 0;
	else if (oops_in_progress)
		locked = spin_trylock_irqsave(&sport->port.lock, flags);
	else
		spin_lock_irqsave(&sport->port.lock, flags);

	/*
	 *	First, save UCR1/2/3 and then disable interrupts
	 */
	imx_port_ucrs_save(&sport->port, &old_ucr);
	ucr1 = old_ucr.ucr1;

	if (is_imx1_uart(sport))
		ucr1 |= IMX1_UCR1_UARTCLKEN;
	ucr1 |= UCR1_UARTEN;
	ucr1 &= ~(UCR1_TXMPTYEN | UCR1_RRDYEN | UCR1_RTSDEN);

	writel(ucr1, sport->port.membase + UCR1);

	writel(old_ucr.ucr2 | UCR2_TXEN, sport->port.membase + UCR2);

	uart_console_write(&sport->port, s, count, imx_console_putchar);

	/*
	 *	Finally, wait for transmitter to become empty
	 *	and restore UCR1/2/3
	 */
	while (!(readl(sport->port.membase + USR2) & USR2_TXDC));

	imx_port_ucrs_restore(&sport->port, &old_ucr);

	if (locked)
		spin_unlock_irqrestore(&sport->port.lock, flags);

	clk_disable(sport->clk_ipg);
	clk_disable(sport->clk_per);
}

/*
 * If the port was already initialised (eg, by a boot loader),
 * try to determine the current setup.
 */
static void __init
imx_console_get_options(struct imx_port *sport, int *baud,
			   int *parity, int *bits)
{

	if (readl(sport->port.membase + UCR1) & UCR1_UARTEN) {
		/* ok, the port was enabled */
		unsigned int ucr2, ubir, ubmr, uartclk;
		unsigned int baud_raw;
		unsigned int ucfr_rfdiv;

		ucr2 = readl(sport->port.membase + UCR2);

		*parity = 'n';
		if (ucr2 & UCR2_PREN) {
			if (ucr2 & UCR2_PROE)
				*parity = 'o';
			else
				*parity = 'e';
		}

		if (ucr2 & UCR2_WS)
			*bits = 8;
		else
			*bits = 7;

		ubir = readl(sport->port.membase + UBIR) & 0xffff;
		ubmr = readl(sport->port.membase + UBMR) & 0xffff;

		ucfr_rfdiv = (readl(sport->port.membase + UFCR) & UFCR_RFDIV) >> 7;
		if (ucfr_rfdiv == 6)
			ucfr_rfdiv = 7;
		else
			ucfr_rfdiv = 6 - ucfr_rfdiv;

		uartclk = clk_get_rate(sport->clk_per);
		uartclk /= ucfr_rfdiv;

		{	/*
			 * The next code provides exact computation of
			 *   baud_raw = round(((uartclk/16) * (ubir + 1)) / (ubmr + 1))
			 * without need of float support or long long division,
			 * which would be required to prevent 32bit arithmetic overflow
			 */
			unsigned int mul = ubir + 1;
			unsigned int div = 16 * (ubmr + 1);
			unsigned int rem = uartclk % div;

			baud_raw = (uartclk / div) * mul;
			baud_raw += (rem * mul + div / 2) / div;
			*baud = (baud_raw + 50) / 100 * 100;
		}

		if (*baud != baud_raw)
			pr_info("Console IMX rounded baud rate from %d to %d\n",
				baud_raw, *baud);
	}
}

static int __init
imx_console_setup(struct console *co, char *options)
{
	struct imx_port *sport;
	int baud = 9600;
	int bits = 8;
	int parity = 'n';
	int flow = 'n';
	int retval;

	/*
	 * Check whether an invalid uart number has been specified, and
	 * if so, search for the first available port that does have
	 * console support.
	 */
	if (co->index == -1 || co->index >= ARRAY_SIZE(imx_ports))
		co->index = 0;
	sport = imx_ports[co->index];
	if (sport == NULL)
		return -ENODEV;

	/* For setting the registers, we only need to enable the ipg clock. */
	retval = clk_prepare_enable(sport->clk_ipg);
	if (retval)
		goto error_console;

	if (options)
		uart_parse_options(options, &baud, &parity, &bits, &flow);
	else
		imx_console_get_options(sport, &baud, &parity, &bits);

	imx_setup_ufcr(sport, 0);

	retval = uart_set_options(&sport->port, co, baud, parity, bits, flow);

	clk_disable(sport->clk_ipg);
	if (retval) {
		clk_unprepare(sport->clk_ipg);
		goto error_console;
	}

	retval = clk_prepare(sport->clk_per);
	if (retval)
		clk_disable_unprepare(sport->clk_ipg);

error_console:
	return retval;
}

static struct uart_driver imx_reg;
static struct console imx_console = {
	.name		= DEV_NAME,
	.write		= imx_console_write,
	.device		= uart_console_device,
	.setup		= imx_console_setup,
	.flags		= CON_PRINTBUFFER,
	.index		= -1,
	.data		= &imx_reg,
};

#define IMX_CONSOLE	&imx_console
#else
#define IMX_CONSOLE	NULL
#endif

static struct uart_driver imx_reg = {
	.owner          = THIS_MODULE,
	.driver_name    = DRIVER_NAME,
	.dev_name       = DEV_NAME,
	.major          = SERIAL_IMX_MAJOR,
	.minor          = MINOR_START,
	.nr             = ARRAY_SIZE(imx_ports),
	.cons           = IMX_CONSOLE,
};

static int serial_imx_suspend(struct platform_device *dev, pm_message_t state)
{
	struct imx_port *sport = platform_get_drvdata(dev);
	unsigned int val;

	if (device_can_wakeup(&dev->dev)) {
		/* enable wakeup from i.MX UART */
		val = readl(sport->port.membase + UCR3);
		val |= UCR3_AWAKEN;
		writel(val, sport->port.membase + UCR3);

		uart_suspend_port(&imx_reg, &sport->port);
	} else {
		if (of_machine_is_compatible("digi,ccimx6sbc") &&
		    mx6q_get_board_version() >= 2) {
			if (gpio_is_valid(sport->pwr_en_gpio))
				gpio_set_value(sport->pwr_en_gpio,
						sport->pwr_en_act_low ? 1 : 0);
		}
	}
	return 0;
}

static int serial_imx_resume(struct platform_device *dev)
{
	struct imx_port *sport = platform_get_drvdata(dev);
	unsigned int val;

	if (device_can_wakeup(&dev->dev)) {
		/* disable wakeup from i.MX UART */
		val = readl(sport->port.membase + UCR3);
		val &= ~UCR3_AWAKEN;
		writel(val, sport->port.membase + UCR3);

		uart_resume_port(&imx_reg, &sport->port);
	} else {
		if (of_machine_is_compatible("digi,ccimx6sbc") &&
		    mx6q_get_board_version() >= 2) {
			if (gpio_is_valid(sport->pwr_en_gpio))
				gpio_set_value(sport->pwr_en_gpio,
						sport->pwr_en_act_low ? 0 : 1);
		}
	}

	return 0;
}

#ifdef CONFIG_OF
/*
 * This function returns 1 iff pdev isn't a device instatiated by dt, 0 iff it
 * could successfully get all information from dt or a negative errno.
 */
static int serial_imx_probe_dt(struct imx_port *sport,
		struct platform_device *pdev)
{
	struct device_node *np = pdev->dev.of_node;
	const struct of_device_id *of_id =
			of_match_device(imx_uart_dt_ids, &pdev->dev);
	struct serial_rs485 *rs485conf = &(sport->rs485);
	u32 rs485_delay[2];
	enum of_gpio_flags flags;
	int init_st = GPIOF_OUT_INIT_HIGH;
	int ret;

	if (!np)
		/* no device tree device */
		return 1;

	ret = of_alias_get_id(np, "serial");
	if (ret < 0) {
		dev_err(&pdev->dev, "failed to get alias id, errno %d\n", ret);
		return ret;
	}
	sport->port.line = ret;

	if (of_get_property(np, "fsl,uart-has-rtscts", NULL))
		sport->have_rtscts = 1;

	if (of_get_property(np, "fsl,irda-mode", NULL))
		sport->use_irda = 1;

	if (of_get_property(np, "fsl,dte-mode", NULL))
		sport->dte_mode = 1;

<<<<<<< HEAD
=======
	sport->pwr_en_gpio = of_get_named_gpio_flags(np, "digi,pwr-en-gpio", 0 ,
			&flags);
	sport->pwr_en_act_low = false;
	if (gpio_is_valid(sport->pwr_en_gpio)) {
		if (flags & OF_GPIO_ACTIVE_LOW) {
			sport->pwr_en_act_low = true;
			init_st = GPIOF_OUT_INIT_LOW;
		}
		if ((ret = gpio_request_one(sport->pwr_en_gpio, init_st,
				"uart-pwr-en-gpio"))) {
			if(ret != -EBUSY)
				dev_err(&pdev->dev, "Could not assign uart pwr enable gpio\n");
		}
	}

	/* RS-485 properties */
	if (of_property_read_bool(np, "rs485-rts-active-high"))
		rs485conf->flags |= SER_RS485_RTS_ON_SEND;
	else
		rs485conf->flags |= SER_RS485_RTS_AFTER_SEND;

	if (of_property_read_u32_array(np, "rs485-rts-delay",
				       rs485_delay, 2) == 0) {
		rs485conf->delay_rts_before_send = rs485_delay[0];
		rs485conf->delay_rts_after_send = rs485_delay[1];
	} else {
		rs485conf->delay_rts_before_send = 0;
		rs485conf->delay_rts_after_send = 0;
	}

	if (of_property_read_bool(np, "rs485-rx-during-tx"))
		rs485conf->flags |= SER_RS485_RX_DURING_TX;

	if (of_property_read_bool(np, "linux,rs485-enabled-at-boot-time"))
		rs485conf->flags |= SER_RS485_ENABLED;

>>>>>>> 8aa3903a
	sport->devdata = of_id->data;

	return 0;
}
#else
static inline int serial_imx_probe_dt(struct imx_port *sport,
		struct platform_device *pdev)
{
	return 1;
}
#endif

static void serial_imx_probe_pdata(struct imx_port *sport,
		struct platform_device *pdev)
{
	struct imxuart_platform_data *pdata = dev_get_platdata(&pdev->dev);

	sport->port.line = pdev->id;
	sport->devdata = (struct imx_uart_data	*) pdev->id_entry->driver_data;

	if (!pdata)
		return;

	if (pdata->flags & IMXUART_HAVE_RTSCTS)
		sport->have_rtscts = 1;

	if (pdata->flags & IMXUART_IRDA)
		sport->use_irda = 1;
}

static int serial_imx_probe(struct platform_device *pdev)
{
	struct imx_port *sport;
	void __iomem *base;
	int ret = 0;
	struct resource *res;

	sport = devm_kzalloc(&pdev->dev, sizeof(*sport), GFP_KERNEL);
	if (!sport)
		return -ENOMEM;

	ret = serial_imx_probe_dt(sport, pdev);
	if (ret > 0)
		serial_imx_probe_pdata(sport, pdev);
	else if (ret < 0)
		return ret;

	res = platform_get_resource(pdev, IORESOURCE_MEM, 0);
	base = devm_ioremap_resource(&pdev->dev, res);
	if (IS_ERR(base))
		return PTR_ERR(base);

	sport->port.dev = &pdev->dev;
	sport->port.mapbase = res->start;
	sport->port.membase = base;
	sport->port.type = PORT_IMX,
	sport->port.iotype = UPIO_MEM;
	sport->port.irq = platform_get_irq(pdev, 0);
	sport->rxirq = platform_get_irq(pdev, 0);
	sport->txirq = platform_get_irq(pdev, 1);
	sport->rtsirq = platform_get_irq(pdev, 2);
	sport->port.fifosize = 32;
	sport->port.ops = &imx_pops;
	sport->port.flags = UPF_BOOT_AUTOCONF;
	init_timer(&sport->timer);
	sport->timer.function = imx_timeout;
	sport->timer.data     = (unsigned long)sport;

	sport->clk_ipg = devm_clk_get(&pdev->dev, "ipg");
	if (IS_ERR(sport->clk_ipg)) {
		ret = PTR_ERR(sport->clk_ipg);
		dev_err(&pdev->dev, "failed to get ipg clk: %d\n", ret);
		return ret;
	}

	sport->clk_per = devm_clk_get(&pdev->dev, "per");
	if (IS_ERR(sport->clk_per)) {
		ret = PTR_ERR(sport->clk_per);
		dev_err(&pdev->dev, "failed to get per clk: %d\n", ret);
		return ret;
	}

	sport->port.uartclk = clk_get_rate(sport->clk_per);

	imx_ports[sport->port.line] = sport;

<<<<<<< HEAD
	pdata = dev_get_platdata(&pdev->dev);
	if (pdata && pdata->init) {
		ret = pdata->init(pdev);
		if (ret)
			return ret;
	}

	ret = uart_add_one_port(&imx_reg, &sport->port);
	if (ret)
		goto deinit;
	platform_set_drvdata(pdev, sport);

	return 0;
deinit:
	if (pdata && pdata->exit)
		pdata->exit(pdev);
	return ret;
=======
	platform_set_drvdata(pdev, sport);

	return uart_add_one_port(&imx_reg, &sport->port);
>>>>>>> 8aa3903a
}

static int serial_imx_remove(struct platform_device *pdev)
{
	struct imx_port *sport = platform_get_drvdata(pdev);

<<<<<<< HEAD
	pdata = dev_get_platdata(&pdev->dev);

	uart_remove_one_port(&imx_reg, &sport->port);

	if (pdata && pdata->exit)
		pdata->exit(pdev);

	return 0;
=======
	return uart_remove_one_port(&imx_reg, &sport->port);
>>>>>>> 8aa3903a
}

static struct platform_driver serial_imx_driver = {
	.probe		= serial_imx_probe,
	.remove		= serial_imx_remove,

	.suspend	= serial_imx_suspend,
	.resume		= serial_imx_resume,
	.id_table	= imx_uart_devtype,
	.driver		= {
		.name	= "imx-uart",
		.owner	= THIS_MODULE,
		.of_match_table = imx_uart_dt_ids,
	},
};

static int __init imx_serial_init(void)
{
	int ret;

	pr_info("Serial: IMX driver\n");

	ret = uart_register_driver(&imx_reg);
	if (ret)
		return ret;

	ret = platform_driver_register(&serial_imx_driver);
	if (ret != 0)
		uart_unregister_driver(&imx_reg);

	return ret;
}

static void __exit imx_serial_exit(void)
{
	platform_driver_unregister(&serial_imx_driver);
	uart_unregister_driver(&imx_reg);
}

module_init(imx_serial_init);
module_exit(imx_serial_exit);

MODULE_AUTHOR("Sascha Hauer");
MODULE_DESCRIPTION("IMX generic serial port driver");
MODULE_LICENSE("GPL");
MODULE_ALIAS("platform:imx-uart");<|MERGE_RESOLUTION|>--- conflicted
+++ resolved
@@ -49,11 +49,8 @@
 #include <linux/of_device.h>
 #include <linux/io.h>
 #include <linux/dma-mapping.h>
-<<<<<<< HEAD
-=======
 #include <linux/gpio.h>
 #include <linux/of_gpio.h>
->>>>>>> 8aa3903a
 
 #include <asm/irq.h>
 #include <linux/platform_data/serial-imx.h>
@@ -233,13 +230,10 @@
 	unsigned int		tx_bytes;
 	unsigned int		dma_tx_nents;
 	wait_queue_head_t	dma_wait;
-<<<<<<< HEAD
-=======
 
 	/* RS-485 */
 	struct serial_rs485	rs485;
 	unsigned int		bit_usec;
->>>>>>> 8aa3903a
 };
 
 struct imx_port_ucrs {
@@ -575,12 +569,8 @@
 
 	dev_dbg(sport->port.dev, "we finish the TX DMA.\n");
 
-<<<<<<< HEAD
 	if (uart_circ_chars_pending(xmit) < WAKEUP_CHARS)
 		uart_write_wakeup(&sport->port);
-=======
-	uart_write_wakeup(&sport->port);
->>>>>>> 8aa3903a
 
 	if (waitqueue_active(&sport->dma_wait)) {
 		wake_up(&sport->dma_wait);
@@ -668,14 +658,11 @@
 	temp = readl(sport->port.membase + UCR4);
 	temp |= UCR4_OREN;
 	writel(temp, sport->port.membase + UCR4);
-<<<<<<< HEAD
 
 	if (!sport->dma_is_enabled) {
 		temp = readl(sport->port.membase + UCR1);
 		writel(temp | UCR1_TXMPTYEN, sport->port.membase + UCR1);
 	}
-=======
->>>>>>> 8aa3903a
 
 	if (!sport->dma_is_enabled) {
 		temp = readl(sport->port.membase + UCR1);
@@ -914,11 +901,6 @@
 
 	temp = readl(sport->port.membase + UCR2);
 
-<<<<<<< HEAD
-	if (mctrl & TIOCM_RTS)
-		if (!sport->dma_is_enabled)
-			temp |= UCR2_CTS;
-=======
 	/* Only allow external control of CTS if RS-485 is not enabled */
 	if (!RS485_ENABLED(sport)) {
 		if (mctrl & TIOCM_RTS) {
@@ -936,7 +918,6 @@
 			temp &= ~(UCR2_CTS | UCR2_CTSC);
 		}
 	}
->>>>>>> 8aa3903a
 
 	writel(temp, sport->port.membase + UCR2);
 
@@ -1080,10 +1061,6 @@
 	sport->dma_is_inited = 0;
 }
 
-<<<<<<< HEAD
-=======
-#if 0
->>>>>>> 8aa3903a
 static int imx_uart_dma_init(struct imx_port *sport)
 {
 	struct dma_slave_config slave_config = {};
@@ -1140,10 +1117,6 @@
 	imx_uart_dma_exit(sport);
 	return ret;
 }
-<<<<<<< HEAD
-=======
-#endif
->>>>>>> 8aa3903a
 
 static void imx_enable_dma(struct imx_port *sport)
 {
@@ -1188,8 +1161,6 @@
 	sport->dma_is_enabled = 0;
 }
 
-<<<<<<< HEAD
-=======
 static void imx_config_port_rs485(struct uart_port *port,
 				  struct serial_rs485 *rs485conf)
 {
@@ -1220,7 +1191,6 @@
 	spin_unlock_irqrestore(&sport->port.lock, flags);
 }
 
->>>>>>> 8aa3903a
 /* half the RX buffer size */
 #define CTSTL 16
 
@@ -1318,7 +1288,6 @@
 		temp |= UCR2_IRTS;
 	writel(temp, sport->port.membase + UCR2);
 
-<<<<<<< HEAD
 	if (USE_IRDA(sport)) {
 		/* clear RX-FIFO */
 		int i = 64;
@@ -1328,8 +1297,6 @@
 		}
 	}
 
-=======
->>>>>>> 8aa3903a
 	if (!is_imx1_uart(sport)) {
 		temp = readl(sport->port.membase + UCR3);
 		temp |= IMX21_UCR3_RXDMUXSEL | UCR3_ADNIMP;
@@ -1496,18 +1463,10 @@
 			ucr2 &= ~UCR2_IRTS;
 			ucr2 |= UCR2_CTSC;
 
-<<<<<<< HEAD
-=======
-#if 0
->>>>>>> 8aa3903a
 			/* Can we enable the DMA support? */
 			if (is_imx6q_uart(sport) && !uart_console(port)
 				&& !sport->dma_is_inited)
 				imx_uart_dma_init(sport);
-<<<<<<< HEAD
-=======
-#endif
->>>>>>> 8aa3903a
 		} else {
 			termios->c_cflag &= ~CRTSCTS;
 		}
@@ -2089,8 +2048,6 @@
 	if (of_get_property(np, "fsl,dte-mode", NULL))
 		sport->dte_mode = 1;
 
-<<<<<<< HEAD
-=======
 	sport->pwr_en_gpio = of_get_named_gpio_flags(np, "digi,pwr-en-gpio", 0 ,
 			&flags);
 	sport->pwr_en_act_low = false;
@@ -2127,7 +2084,6 @@
 	if (of_property_read_bool(np, "linux,rs485-enabled-at-boot-time"))
 		rs485conf->flags |= SER_RS485_ENABLED;
 
->>>>>>> 8aa3903a
 	sport->devdata = of_id->data;
 
 	return 0;
@@ -2214,7 +2170,6 @@
 
 	imx_ports[sport->port.line] = sport;
 
-<<<<<<< HEAD
 	pdata = dev_get_platdata(&pdev->dev);
 	if (pdata && pdata->init) {
 		ret = pdata->init(pdev);
@@ -2232,18 +2187,12 @@
 	if (pdata && pdata->exit)
 		pdata->exit(pdev);
 	return ret;
-=======
-	platform_set_drvdata(pdev, sport);
-
-	return uart_add_one_port(&imx_reg, &sport->port);
->>>>>>> 8aa3903a
 }
 
 static int serial_imx_remove(struct platform_device *pdev)
 {
 	struct imx_port *sport = platform_get_drvdata(pdev);
 
-<<<<<<< HEAD
 	pdata = dev_get_platdata(&pdev->dev);
 
 	uart_remove_one_port(&imx_reg, &sport->port);
@@ -2252,9 +2201,6 @@
 		pdata->exit(pdev);
 
 	return 0;
-=======
-	return uart_remove_one_port(&imx_reg, &sport->port);
->>>>>>> 8aa3903a
 }
 
 static struct platform_driver serial_imx_driver = {
