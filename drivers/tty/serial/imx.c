--- conflicted
+++ resolved
@@ -183,13 +183,6 @@
 #define UART_NR 8
 #define IMX_RXBD_NUM 20
 #define IMX_MODULE_MAX_CLK_RATE	80000000
-<<<<<<< HEAD
-
-static bool nodma __read_mostly = 1;
-module_param(nodma, bool, 0644);
-MODULE_PARM_DESC(nodma, "Disable DMA usage when true");
-=======
->>>>>>> 33e8bb5d
 
 /* i.MX21 type uart runs on all i.mx except i.MX1 and i.MX6q */
 enum imx_uart_type {
@@ -218,10 +211,7 @@
 	dma_addr_t		dmaaddr;
 	unsigned int		cur_idx;
 	unsigned int		last_completed_idx;
-<<<<<<< HEAD
-=======
 	dma_cookie_t		cookie;
->>>>>>> 33e8bb5d
 	struct imx_dma_bufinfo	buf_info[IMX_RXBD_NUM];
 };
 
@@ -255,13 +245,6 @@
 	unsigned int            saved_reg[10];
 #define DMA_TX_IS_WORKING 1
 	unsigned long		flags;
-<<<<<<< HEAD
-
-	/* RS-485 */
-	struct serial_rs485	rs485;
-	unsigned int		bit_usec;
-=======
->>>>>>> 33e8bb5d
 };
 
 struct imx_port_ucrs {
@@ -270,19 +253,6 @@
 	unsigned int	ucr3;
 };
 
-<<<<<<< HEAD
-#ifdef CONFIG_IRDA
-#define USE_IRDA(sport)	((sport)->use_irda)
-#else
-#define USE_IRDA(sport)	(0)
-#endif
-
-#define RS485_ENABLED(sport)	(sport->rs485.flags & SER_RS485_ENABLED)
-#define RS485_HALFDUPLEX(sport)	\
-	(RS485_ENABLED(sport) && !(sport->rs485.flags & SER_RS485_RX_DURING_TX))
-
-=======
->>>>>>> 33e8bb5d
 static struct imx_uart_data imx_uart_devdata[] = {
 	[IMX1_UART] = {
 		.uts_reg = IMX1_UTS,
@@ -409,47 +379,6 @@
 	}
 }
 
-static inline void toggle_rts(struct imx_port *sport, int value)
-{
-	unsigned long temp;
-
-	/* On the i.MX6 it's CTS the output line which will control the RS485.
-	 * Also notice the CTS bit in UCR2 has inverted polarity:
-	 *  CTS = 0 sets the CTS_B pin high
-	 *  CTS = 1 sets the CTS_B pin low
-	 */
-	temp = readl(sport->port.membase + UCR2);
-	if (value)
-		temp &= ~UCR2_CTS;
-	else
-		temp |= UCR2_CTS;
-	writel(temp, sport->port.membase + UCR2);
-}
-
-static inline void imx_rs485_xmit_enable(struct imx_port *sport)
-{
-	unsigned int rts_active =
-			(sport->rs485.flags & SER_RS485_RTS_ON_SEND) ? 1 : 0;
-
-	toggle_rts(sport, rts_active);
-
-	/* Delay before send */
-	if (sport->rs485.delay_rts_before_send)
-		mdelay(sport->rs485.delay_rts_before_send);
-}
-
-static inline void imx_rs485_xmit_disable(struct imx_port *sport)
-{
-	unsigned int rts_inactive =
-			(sport->rs485.flags & SER_RS485_RTS_AFTER_SEND) ? 1 : 0;
-
-	/* Delay after send */
-	if (sport->rs485.delay_rts_after_send)
-		mdelay(sport->rs485.delay_rts_after_send);
-
-	toggle_rts(sport, rts_inactive);
-}
-
 /*
  * interrupts disabled on entry
  */
@@ -458,63 +387,6 @@
 	struct imx_port *sport = (struct imx_port *)port;
 	unsigned long temp;
 
-<<<<<<< HEAD
-	if (USE_IRDA(sport) || RS485_ENABLED(sport)) {
-		/* half duplex - wait for end of transmission */
-		int n = 256;
-		unsigned long expire = jiffies + sport->port.timeout;
-
-		while ((--n > 0) &&
-		      !(readl(sport->port.membase + USR2) & USR2_TXDC)) {
-			/* To avoid TXDC triggering in between characters
-			 * we must wait at least the time it takes to transfer
-			 * one bit at the programmed baudrate.
-			 */
-			if (time_after(jiffies, expire))
-				break;
-			udelay(sport->bit_usec);
-			barrier();
-		}
-		/*
-		 * irda transceiver - wait a bit more to avoid
-		 * cutoff, hardware dependent
-		 */
-		if (USE_IRDA(sport))
-			udelay(sport->trcv_delay);
-
-		if (RS485_ENABLED(sport))
-			imx_rs485_xmit_disable(sport);
-
-		/*
-		 * half duplex - reactivate receive mode,
-		 * flush receive pipe echo crap
-		 */
-		if (readl(sport->port.membase + USR2) & USR2_TXDC) {
-			temp = readl(sport->port.membase + UCR1);
-			temp &= ~(UCR1_TXMPTYEN | UCR1_TRDYEN);
-			writel(temp, sport->port.membase + UCR1);
-
-			temp = readl(sport->port.membase + UCR4);
-			temp &= ~(UCR4_TCEN);
-			writel(temp, sport->port.membase + UCR4);
-
-			while (readl(sport->port.membase + URXD0) &
-			       URXD_CHARRDY)
-				barrier();
-
-			temp = readl(sport->port.membase + UCR1);
-			temp |= UCR1_RRDYEN;
-			writel(temp, sport->port.membase + UCR1);
-
-			temp = readl(sport->port.membase + UCR4);
-			temp |= UCR4_DREN;
-			writel(temp, sport->port.membase + UCR4);
-		}
-		return;
-	}
-
-=======
->>>>>>> 33e8bb5d
 	/*
 	 * We are maybe in the SMP context, so if the DMA TX thread is running
 	 * on other cpu, we have to wait for it to finish.
@@ -528,6 +400,9 @@
 	/* in rs485 mode disable transmitter if shifter is empty */
 	if (port->rs485.flags & SER_RS485_ENABLED &&
 	    readl(port->membase + USR2) & USR2_TXDC) {
+		/* Delay after send */
+		if (port->rs485.delay_rts_after_send)
+			mdelay(port->rs485.delay_rts_after_send);
 		temp = readl(port->membase + UCR2);
 		if (port->rs485.flags & SER_RS485_RTS_AFTER_SEND)
 			temp &= ~UCR2_CTS;
@@ -612,10 +487,6 @@
 		}
 	}
 
-	/* RS-485: Activate RTS */
-	if (RS485_ENABLED(sport))
-		imx_rs485_xmit_enable(sport);
-
 	while (!uart_circ_empty(xmit) &&
 	       !(readl(sport->port.membase + uts_reg(sport)) & UTS_TXFULL)) {
 		/* send xmit->buf[xmit->tail]
@@ -652,11 +523,7 @@
 	dev_dbg(sport->port.dev, "we finish the TX DMA.\n");
 
 	clear_bit(DMA_TX_IS_WORKING, &sport->flags);
-<<<<<<< HEAD
-	smp_mb__after_clear_bit();
-=======
 	smp_mb__after_atomic();
->>>>>>> 33e8bb5d
 	uart_write_wakeup(&sport->port);
 
 	schedule_delayed_work(&sport->tsk_dma_tx, msecs_to_jiffies(1));
@@ -724,11 +591,7 @@
 	spin_unlock_irqrestore(&sport->port.lock, flags);
 err_out:
 	clear_bit(DMA_TX_IS_WORKING, &sport->flags);
-<<<<<<< HEAD
-	smp_mb__after_clear_bit();
-=======
 	smp_mb__after_atomic();
->>>>>>> 33e8bb5d
 }
 
 /*
@@ -739,15 +602,10 @@
 	struct imx_port *sport = (struct imx_port *)port;
 	unsigned long temp;
 
-<<<<<<< HEAD
-	if (USE_IRDA(sport) || RS485_HALFDUPLEX(sport)) {
-		/* half duplex in IrDA mode or RS-485 half-duplex;
-		 * have to disable receive mode */
-		temp = readl(sport->port.membase + UCR4);
-		temp &= ~(UCR4_DREN);
-		writel(temp, sport->port.membase + UCR4);
-=======
 	if (port->rs485.flags & SER_RS485_ENABLED) {
+		/* Delay before send */
+		if (port->rs485.delay_rts_before_send)
+			mdelay(port->rs485.delay_rts_before_send);
 		/* enable transmitter and shifter empty irq */
 		temp = readl(port->membase + UCR2);
 		if (port->rs485.flags & SER_RS485_RTS_ON_SEND)
@@ -755,7 +613,6 @@
 		else
 			temp |= UCR2_CTS;
 		writel(temp, port->membase + UCR2);
->>>>>>> 33e8bb5d
 
 		temp = readl(port->membase + UCR4);
 		temp |= UCR4_TCEN;
@@ -767,19 +624,6 @@
 		writel(temp | UCR1_TXMPTYEN, sport->port.membase + UCR1);
 	}
 
-<<<<<<< HEAD
-	if (USE_IRDA(sport) || RS485_HALFDUPLEX(sport)) {
-		temp = readl(sport->port.membase + UCR1);
-		temp |= UCR1_TRDYEN;
-		writel(temp, sport->port.membase + UCR1);
-
-		temp = readl(sport->port.membase + UCR4);
-		temp |= UCR4_TCEN;
-		writel(temp, sport->port.membase + UCR4);
-	}
-
-	if (sport->dma_is_enabled) {
-=======
 	if (sport->dma_is_enabled) {
 		if (sport->port.x_char) {
 			/* We have X-char to send, so enable TX IRQ and
@@ -791,7 +635,6 @@
 			return;
 		}
 
->>>>>>> 33e8bb5d
 		schedule_delayed_work(&sport->tsk_dma_tx, 0);
 		return;
 	}
@@ -922,13 +765,6 @@
 	if (sts & USR1_AWAKE)
 		writel(USR1_AWAKE, sport->port.membase + USR1);
 
-<<<<<<< HEAD
-	if (sts & USR1_AIRINT)
-		writel(USR1_AIRINT, sport->port.membase + USR1);
-
-	sts2 = readl(sport->port.membase + USR2);
-=======
->>>>>>> 33e8bb5d
 	if (sts2 & USR2_ORE) {
 		dev_err(sport->port.dev, "Rx FIFO overrun\n");
 		sport->port.icount.overrun++;
@@ -980,29 +816,6 @@
 	struct imx_port *sport = (struct imx_port *)port;
 	unsigned long temp;
 
-<<<<<<< HEAD
-	temp = readl(sport->port.membase + UCR2);
-
-	/* Only allow external control of CTS if RS-485 is not enabled */
-	if (!RS485_ENABLED(sport)) {
-		if (mctrl & TIOCM_RTS) {
-			/*
-			 * Return to hardware-driven hardware flow control
-			 * if the option is enabled
-			 */
-			if (sport->have_rtscts) {
-				temp |= UCR2_CTSC;
-			} else {
-				temp |= UCR2_CTS;
-				temp &= ~UCR2_CTSC;
-			}
-		} else {
-			temp &= ~(UCR2_CTS | UCR2_CTSC);
-		}
-	}
-
-	writel(temp, sport->port.membase + UCR2);
-=======
 	if (!(port->rs485.flags & SER_RS485_ENABLED)) {
 		temp = readl(sport->port.membase + UCR2);
 		temp &= ~(UCR2_CTS | UCR2_CTSC);
@@ -1010,7 +823,6 @@
 			temp |= UCR2_CTS | UCR2_CTSC;
 		writel(temp, sport->port.membase + UCR2);
 	}
->>>>>>> 33e8bb5d
 
 	temp = readl(sport->port.membase + uts_reg(sport)) & ~UTS_LOOP;
 	if (mctrl & TIOCM_LOOP)
@@ -1060,10 +872,6 @@
 }
 
 #define RX_BUF_SIZE	(PAGE_SIZE)
-<<<<<<< HEAD
-
-=======
->>>>>>> 33e8bb5d
 static void dma_rx_push_data(struct imx_port *sport, struct tty_struct *tty,
 				unsigned int start, unsigned int end)
 {
@@ -1082,7 +890,6 @@
 		}
 	}
 }
-<<<<<<< HEAD
 
 static void dma_rx_work(struct imx_port *sport)
 {
@@ -1100,25 +907,6 @@
 	}
 }
 
-=======
-
-static void dma_rx_work(struct imx_port *sport)
-{
-	struct tty_struct *tty = sport->port.state->port.tty;
-	unsigned int cur_idx = sport->rx_buf.cur_idx;
-
-	if (sport->rx_buf.last_completed_idx < cur_idx) {
-		dma_rx_push_data(sport, tty, sport->rx_buf.last_completed_idx + 1, cur_idx);
-	} else if (sport->rx_buf.last_completed_idx == (IMX_RXBD_NUM - 1)) {
-		dma_rx_push_data(sport, tty, 0, cur_idx);
-	} else {
-		dma_rx_push_data(sport, tty, sport->rx_buf.last_completed_idx + 1,
-					IMX_RXBD_NUM);
-		dma_rx_push_data(sport, tty, 0, cur_idx);
-	}
-}
-
->>>>>>> 33e8bb5d
 static void imx_rx_dma_done(struct imx_port *sport)
 {
 	sport->dma_is_rxing = 0;
@@ -1190,11 +978,7 @@
 	desc->callback_param = sport;
 
 	dev_dbg(sport->port.dev, "RX: prepare for the DMA.\n");
-<<<<<<< HEAD
-	dmaengine_submit(desc);
-=======
 	sport->rx_buf.cookie = dmaengine_submit(desc);
->>>>>>> 33e8bb5d
 	dma_async_issue_pending(chan);
 
 	sport->dma_is_rxing = 1;
@@ -1207,19 +991,12 @@
 		dma_release_channel(sport->dma_chan_rx);
 		sport->dma_chan_rx = NULL;
 
-<<<<<<< HEAD
-		dma_free_coherent(NULL, IMX_RXBD_NUM * RX_BUF_SIZE,
-					(void *)sport->rx_buf.buf,
-					sport->rx_buf.dmaaddr);
-		sport->rx_buf.buf = NULL;
-=======
 		if (sport->rx_buf.buf) {
 			dma_free_coherent(NULL, IMX_RXBD_NUM * RX_BUF_SIZE,
 						(void *)sport->rx_buf.buf,
 						sport->rx_buf.dmaaddr);
 			sport->rx_buf.buf = NULL;
 		}
->>>>>>> 33e8bb5d
 	}
 
 	if (sport->dma_chan_tx) {
@@ -1337,36 +1114,6 @@
 	sport->dma_is_enabled = 0;
 }
 
-static void imx_config_port_rs485(struct uart_port *port,
-				  struct serial_rs485 *rs485conf)
-{
-	struct imx_port *sport = (struct imx_port *)port;
-	unsigned long flags;
-	unsigned int rts_inactive;
-
-	/* disable interrupts while we work */
-	spin_lock_irqsave(&sport->port.lock, flags);
-
-	/* store new config */
-	sport->rs485 = *rs485conf;
-
-	/* always start with RTS disabled */
-	rts_inactive =	(sport->rs485.flags & SER_RS485_RTS_AFTER_SEND) ? 1 : 0;
-	toggle_rts(sport, rts_inactive);
-
-	/* DMA must be disabled in RS-485 mode */
-	if (RS485_ENABLED(sport) && sport->dma_is_enabled) {
-		/* We have to wait for the DMA to finish. */
-		wait_event(sport->dma_wait, !sport->dma_is_rxing &&
-			   !sport->dma_is_txing);
-		imx_stop_rx(port);
-		imx_disable_dma(sport);
-		imx_uart_dma_exit(sport);
-	}
-
-	spin_unlock_irqrestore(&sport->port.lock, flags);
-}
-
 /* half the RX buffer size */
 #define CTSTL 16
 
@@ -1400,7 +1147,6 @@
 
 	/* Reset fifo's and state machines */
 	i = 100;
-<<<<<<< HEAD
 
 	temp = readl(sport->port.membase + UCR2);
 	temp &= ~UCR2_SRST;
@@ -1409,57 +1155,9 @@
 	while (!(readl(sport->port.membase + UCR2) & UCR2_SRST) && (--i > 0))
 		udelay(1);
 
-	/*
-	 * Allocate the IRQ(s) i.MX1 has three interrupts whereas later
-	 * chips only have one interrupt.
-	 */
-	if (sport->txirq > 0) {
-		retval = request_irq(sport->rxirq, imx_rxint, 0,
-				     dev_name(port->dev), sport);
-		if (retval)
-			goto error_out1;
-
-		retval = request_irq(sport->txirq, imx_txint, 0,
-				     dev_name(port->dev), sport);
-		if (retval)
-			goto error_out2;
-
-		/* do not use RTS IRQ on IrDA or RS-485 */
-		if (!USE_IRDA(sport) && !RS485_ENABLED(sport)) {
-			retval = request_irq(sport->rtsirq, imx_rtsint, 0,
-					     dev_name(port->dev), sport);
-			if (retval)
-				goto error_out3;
-		}
-	} else {
-		retval = request_irq(sport->port.irq, imx_int, 0,
-				     dev_name(port->dev), sport);
-		if (retval) {
-			free_irq(sport->port.irq, sport);
-			goto error_out1;
-		}
-	}
-=======
-
-	temp = readl(sport->port.membase + UCR2);
-	temp &= ~UCR2_SRST;
-	writel(temp, sport->port.membase + UCR2);
-
-	while (!(readl(sport->port.membase + UCR2) & UCR2_SRST) && (--i > 0))
-		udelay(1);
-
 	/* Can we enable the DMA support? */
 	if (is_imx6q_uart(sport) && !uart_console(port)
 		&& !sport->dma_is_inited)
-		imx_uart_dma_init(sport);
-
-	if (sport->dma_is_inited)
-		INIT_DELAYED_WORK(&sport->tsk_dma_tx, dma_tx_work);
->>>>>>> 33e8bb5d
-
-	/* Can we enable the DMA support? */
-	if (is_imx6q_uart(sport) && !uart_console(port)
-		&& !sport->dma_is_inited && !nodma)
 		imx_uart_dma_init(sport);
 
 	if (sport->dma_is_inited)
@@ -1476,19 +1174,9 @@
 	temp = readl(sport->port.membase + UCR1);
 	if (!sport->dma_is_inited)
 		temp |= UCR1_RRDYEN;
-<<<<<<< HEAD
-	temp |= UCR1_RTSDEN | UCR1_UARTEN;
-
-	if (USE_IRDA(sport)) {
-		temp |= UCR1_IREN;
-		temp &= ~(UCR1_RTSDEN);
-	}
-
-=======
 	if (sport->have_rtscts)
 		temp |= UCR1_RTSDEN;
 	temp |= UCR1_UARTEN;
->>>>>>> 33e8bb5d
 	writel(temp, sport->port.membase + UCR1);
 
 	temp = readl(sport->port.membase + UCR4);
@@ -1504,25 +1192,6 @@
 	if (!is_imx1_uart(sport)) {
 		temp = readl(sport->port.membase + UCR3);
 		temp |= IMX21_UCR3_RXDMUXSEL | UCR3_ADNIMP;
-<<<<<<< HEAD
-		writel(temp, sport->port.membase + UCR3);
-	}
-
-	if (USE_IRDA(sport)) {
-		temp = readl(sport->port.membase + UCR4);
-		if (sport->irda_inv_rx)
-			temp |= UCR4_INVR;
-		else
-			temp &= ~(UCR4_INVR);
-		writel(temp | UCR4_DREN, sport->port.membase + UCR4);
-
-		temp = readl(sport->port.membase + UCR3);
-		if (sport->irda_inv_tx)
-			temp |= UCR3_INVT;
-		else
-			temp &= ~(UCR3_INVT);
-=======
->>>>>>> 33e8bb5d
 		writel(temp, sport->port.membase + UCR3);
 	}
 
@@ -1532,22 +1201,6 @@
 	imx_enable_ms(&sport->port);
 	spin_unlock_irqrestore(&sport->port.lock, flags);
 
-<<<<<<< HEAD
-	if (USE_IRDA(sport)) {
-		struct imxuart_platform_data *pdata;
-		pdata = dev_get_platdata(sport->port.dev);
-		sport->irda_inv_rx = pdata->irda_inv_rx;
-		sport->irda_inv_tx = pdata->irda_inv_tx;
-		sport->trcv_delay = pdata->transceiver_delay;
-		if (pdata->irda_enable)
-			pdata->irda_enable(1);
-	}
-
-	if (RS485_ENABLED(sport))
-		imx_config_port_rs485(port, &sport->rs485);
-
-=======
->>>>>>> 33e8bb5d
 	return 0;
 }
 
@@ -1560,24 +1213,6 @@
 	if (sport->dma_is_enabled) {
 		int ret;
 
-<<<<<<< HEAD
-		/*
-		 * Before DMA finish, we have to disable flow control, otherwise
-		 * there have one corner issue like:
-		 * Flow control enable, RTS always is high while there have no uart
-		 * terminal connect to imx uart, and then user transmit data by the
-		 * uart, after some time, TX FIFO is _FULL_, SDMA still don't complete
-		 * the current transcation, so hold on. There no SDMA interrupt generate,
-		 * the "dma_wait" event cannot be waked up.
-		 */
-		 if (sport->have_rtscts) {
-			temp = readl(sport->port.membase + UCR2) & ~UCR2_CTSC;
-			temp |= UCR2_CTS;
-			writel(temp, sport->port.membase + UCR2);
-		}
-
-=======
->>>>>>> 33e8bb5d
 		/* We have to wait for the DMA to finish. */
 		ret = wait_event_interruptible_timeout(sport->dma_wait,
 			!sport->dma_is_rxing && !sport->dma_is_txing,
@@ -1588,13 +1223,10 @@
 			dmaengine_terminate_all(sport->dma_chan_tx);
 			dmaengine_terminate_all(sport->dma_chan_rx);
 		}
-<<<<<<< HEAD
-=======
 
 		cancel_delayed_work_sync(&sport->tsk_dma_tx);
 
 		spin_lock_irqsave(&sport->port.lock, flags);
->>>>>>> 33e8bb5d
 		imx_stop_tx(port);
 		imx_stop_rx(port);
 		imx_disable_dma(sport);
@@ -1614,20 +1246,6 @@
 	del_timer_sync(&sport->timer);
 
 	/*
-<<<<<<< HEAD
-	 * Free the interrupts
-	 */
-	if (sport->txirq > 0) {
-		if (!USE_IRDA(sport) && !RS485_ENABLED(sport))
-			free_irq(sport->rtsirq, sport);
-		free_irq(sport->txirq, sport);
-		free_irq(sport->rxirq, sport);
-	} else
-		free_irq(sport->port.irq, sport);
-
-	/*
-=======
->>>>>>> 33e8bb5d
 	 * Disable all interrupts, port and break condition.
 	 */
 
@@ -1644,7 +1262,6 @@
 
 static void imx_flush_buffer(struct uart_port *port)
 {
-	int i, temp;
 	struct imx_port *sport = (struct imx_port *)port;
 	struct scatterlist *sgl = &sport->tx_sgl[0];
 	unsigned long temp;
@@ -1664,22 +1281,6 @@
 		sport->dma_is_txing = false;
 	}
 
-<<<<<<< HEAD
-	/* For console port, it is not necessary flush buffer and reset FIFO */
-	if (uart_console(port))
-		return;
-
-	/*
-	 * UCR2_SRST will reset the transmit and receive state machines,
-	 * all FIFOs and register UBIR, UBMR, UBRC,
-	 * and UTS[6-3], so save the required registers
-	 */
-	sport->saved_reg[0] = readl(sport->port.membase + UBIR);
-	sport->saved_reg[1] = readl(sport->port.membase + UBMR);
-	sport->saved_reg[2] = readl(sport->port.membase + IMX21_UTS);
-
-	i = 100;
-=======
 	/*
 	 * According to the Reference Manual description of the UART SRST bit:
 	 * "Reset the transmit and receive state machines,
@@ -1690,7 +1291,6 @@
 	ubir = readl(sport->port.membase + UBIR);
 	ubmr = readl(sport->port.membase + UBMR);
 	uts = readl(sport->port.membase + IMX21_UTS);
->>>>>>> 33e8bb5d
 
 	temp = readl(sport->port.membase + UCR2);
 	temp &= ~UCR2_SRST;
@@ -1700,15 +1300,9 @@
 		udelay(1);
 
 	/* Restore the registers */
-<<<<<<< HEAD
-	writel(sport->saved_reg[0], sport->port.membase + UBIR);
-	writel(sport->saved_reg[1], sport->port.membase + UBMR);
-	writel(sport->saved_reg[2], sport->port.membase + IMX21_UTS);
-=======
 	writel(ubir, sport->port.membase + UBIR);
 	writel(ubmr, sport->port.membase + UBMR);
 	writel(uts, sport->port.membase + IMX21_UTS);
->>>>>>> 33e8bb5d
 }
 
 static void
@@ -1738,13 +1332,9 @@
 	else
 		ucr2 = UCR2_SRST | UCR2_IRTS;
 
-	/* Do not allow hardware flow control if RS-485 is enabled */
-	if (termios->c_cflag & CRTSCTS && !RS485_ENABLED(sport)) {
+	if (termios->c_cflag & CRTSCTS) {
 		if (sport->have_rtscts) {
 			ucr2 &= ~UCR2_IRTS;
-<<<<<<< HEAD
-			ucr2 |= UCR2_CTSC;
-=======
 
 			if (port->rs485.flags & SER_RS485_ENABLED) {
 				/*
@@ -1758,7 +1348,6 @@
 			} else {
 				ucr2 |= UCR2_CTSC;
 			}
->>>>>>> 33e8bb5d
 		} else {
 			termios->c_cflag &= ~CRTSCTS;
 		}
@@ -1814,9 +1403,6 @@
 	 * Update the per-port timeout.
 	 */
 	uart_update_timeout(port, termios->c_cflag, baud);
-
-	/* Save the time it takes to transfer 1 bit (in usec) */
-	sport->bit_usec = 1000000 / baud;
 
 	/*
 	 * disable interrupts and drain transmitter
@@ -1935,32 +1521,6 @@
 	if (ser->hub6 != 0)
 		ret = -EINVAL;
 	return ret;
-}
-
-static int imx_ioctl(struct uart_port *port, unsigned int cmd,
-		     unsigned long arg)
-{
-	struct imx_port *sport = (struct imx_port *)port;
-	struct serial_rs485 rs485conf;
-
-	switch(cmd) {
-	case TIOCSRS485:
-		if (copy_from_user(&rs485conf, (void __user *)arg,
-				   sizeof rs485conf))
-			return -EFAULT;
-		imx_config_port_rs485(port, &rs485conf);
-		break;
-
-	case TIOCGRS485:
-		if (copy_to_user((void __user *)arg, &(sport->rs485),
-				 sizeof rs485conf))
-			return -EFAULT;
-		break;
-	default:
-		return -ENOIOCTLCMD;
-	}
-
-	return 0;
 }
 
 #if defined(CONFIG_CONSOLE_POLL)
@@ -2074,7 +1634,6 @@
 	.type		= imx_type,
 	.config_port	= imx_config_port,
 	.verify_port	= imx_verify_port,
-	.ioctl		= imx_ioctl,
 #if defined(CONFIG_CONSOLE_POLL)
 	.poll_init      = imx_poll_init,
 	.poll_get_char  = imx_poll_get_char,
@@ -2302,26 +1861,19 @@
 	if (device_can_wakeup(&dev->dev)) {
 		/* enable wakeup from i.MX UART */
 		val = readl(sport->port.membase + UCR3);
-		if (USE_IRDA(sport))
-			val |= UCR3_AIRINTEN;
-		else
-			val |= UCR3_AWAKEN;
+		val |= UCR3_AWAKEN;
 		writel(val, sport->port.membase + UCR3);
 
-<<<<<<< HEAD
 		uart_suspend_port(&imx_reg, &sport->port);
+		disable_irq(sport->port.irq);
 	} else {
 		if (of_machine_is_compatible("digi,ccimx6sbc") &&
 		    mx6q_get_board_version() >= 2) {
 			if (gpio_is_valid(sport->pwr_en_gpio))
 				gpio_set_value(sport->pwr_en_gpio,
-						sport->pwr_en_act_low ? 1 : 0);
+					       sport->pwr_en_act_low ? 1 : 0);
 		}
 	}
-=======
-	uart_suspend_port(&imx_reg, &sport->port);
-	disable_irq(sport->port.irq);
->>>>>>> 33e8bb5d
 
 	/* Save necessary regs */
 	clk_prepare_enable(sport->clk_ipg);
@@ -2361,11 +1913,10 @@
 	writel(sport->saved_reg[2], sport->port.membase + UCR3);
 	writel(sport->saved_reg[3], sport->port.membase + UCR4);
 
-<<<<<<< HEAD
 	if (device_can_wakeup(&dev->dev)) {
 		/* disable wakeup from i.MX UART */
 		val = readl(sport->port.membase + UCR3);
-		val &= ~(UCR3_AWAKEN | UCR3_AIRINTEN);
+		val &= ~UCR3_AWAKEN;
 		writel(val, sport->port.membase + UCR3);
 		val = readl(sport->port.membase + USR1);
 		if (val & USR1_AWAKE)
@@ -2373,27 +1924,15 @@
 		clk_disable_unprepare(sport->clk_ipg);
 
 		uart_resume_port(&imx_reg, &sport->port);
+		enable_irq(sport->port.irq);
 	} else {
 		if (of_machine_is_compatible("digi,ccimx6sbc") &&
 		    mx6q_get_board_version() >= 2) {
 			if (gpio_is_valid(sport->pwr_en_gpio))
 				gpio_set_value(sport->pwr_en_gpio,
-						sport->pwr_en_act_low ? 0 : 1);
+					       sport->pwr_en_act_low ? 0 : 1);
 		}
 	}
-=======
-	/* disable wakeup from i.MX UART */
-	val = readl(sport->port.membase + UCR3);
-	val &= ~UCR3_AWAKEN;
-	writel(val, sport->port.membase + UCR3);
-	val = readl(sport->port.membase + USR1);
-	if (val & USR1_AWAKE)
-		writel(USR1_AWAKE, sport->port.membase + USR1);
-	clk_disable_unprepare(sport->clk_ipg);
-
-	uart_resume_port(&imx_reg, &sport->port);
-	enable_irq(sport->port.irq);
->>>>>>> 33e8bb5d
 
 	return 0;
 }
@@ -2409,7 +1948,7 @@
 	struct device_node *np = pdev->dev.of_node;
 	const struct of_device_id *of_id =
 			of_match_device(imx_uart_dt_ids, &pdev->dev);
-	struct serial_rs485 *rs485conf = &(sport->rs485);
+	struct serial_rs485 *rs485conf = &sport->port.rs485;
 	u32 rs485_delay[2];
 	enum of_gpio_flags flags;
 	int init_st = GPIOF_OUT_INIT_HIGH;
@@ -2516,13 +2055,10 @@
 	base = devm_ioremap_resource(&pdev->dev, res);
 	if (IS_ERR(base))
 		return PTR_ERR(base);
-<<<<<<< HEAD
-=======
 
 	rxirq = platform_get_irq(pdev, 0);
 	txirq = platform_get_irq(pdev, 1);
 	rtsirq = platform_get_irq(pdev, 2);
->>>>>>> 33e8bb5d
 
 	sport->port.dev = &pdev->dev;
 	sport->port.mapbase = res->start;
@@ -2559,8 +2095,6 @@
 		ret = clk_set_rate(sport->clk_per, IMX_MODULE_MAX_CLK_RATE);
 		if (ret < 0) {
 			dev_err(&pdev->dev, "clk_set_rate() failed\n");
-<<<<<<< HEAD
-=======
 			return ret;
 		}
 	}
@@ -2584,19 +2118,11 @@
 		ret = devm_request_irq(&pdev->dev, rxirq, imx_int, 0,
 				       dev_name(&pdev->dev), sport);
 		if (ret)
->>>>>>> 33e8bb5d
 			return ret;
-		}
-	}
-	sport->port.uartclk = clk_get_rate(sport->clk_per);
+	}
 
 	imx_ports[sport->port.line] = sport;
 
-<<<<<<< HEAD
-=======
-	imx_ports[sport->port.line] = sport;
-
->>>>>>> 33e8bb5d
 	platform_set_drvdata(pdev, sport);
 
 	return uart_add_one_port(&imx_reg, &sport->port);
