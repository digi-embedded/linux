--- conflicted
+++ resolved
@@ -191,15 +191,12 @@
 #define UART_NR 8
 #define IMX_RXBD_NUM 20
 #define IMX_MODULE_MAX_CLK_RATE	80000000
-<<<<<<< HEAD
 
 #if defined(CONFIG_SOC_IMX6Q) || defined(CONFIG_SOC_IMX6UL)
 extern int digi_get_board_version(void);
 #else
 int digi_get_board_version(void) { return 0; }
 #endif
-=======
->>>>>>> 05f46d3f
 
 /* i.MX21 type uart runs on all i.mx except i.MX1 and i.MX6q */
 enum imx_uart_type {
@@ -2415,7 +2412,6 @@
 	if (ret)
 		return ret;
 
-<<<<<<< HEAD
 	if (device_can_wakeup(&pdev->dev)) {
 		/* enable wakeup from i.MX UART */
 		serial_imx_enable_wakeup(sport, true);
@@ -2427,10 +2423,6 @@
 							sport->pwr_en_act_low ? 1 : 0);
 		}
 	}
-=======
-	/* enable wakeup from i.MX UART */
-	serial_imx_enable_wakeup(sport, true);
->>>>>>> 05f46d3f
 
 	serial_imx_save_context(sport);
 
@@ -2445,7 +2437,6 @@
 {
 	struct platform_device *pdev = to_platform_device(dev);
 	struct imx_port *sport = platform_get_drvdata(pdev);
-	unsigned int val;
 	int ret;
 
 	pinctrl_pm_select_default_state(dev);
@@ -2456,13 +2447,9 @@
 
 	serial_imx_restore_context(sport);
 
-<<<<<<< HEAD
 	if (device_can_wakeup(&pdev->dev)) {
 		/* disable wakeup from i.MX UART */
 		serial_imx_enable_wakeup(sport, false);
-		val = readl(sport->port.membase + USR1);
-		if (val & (USR1_AWAKE | USR1_RTSD))
-			writel(USR1_AWAKE | USR1_RTSD, sport->port.membase + USR1);
 	} else {
 		if (of_machine_is_compatible("digi,ccimx6sbc") &&
 		    digi_get_board_version() >= 2) {
@@ -2471,10 +2458,6 @@
 							sport->pwr_en_act_low ? 0 : 1);
 		}
 	}
-=======
-	/* disable wakeup from i.MX UART */
-	serial_imx_enable_wakeup(sport, false);
->>>>>>> 05f46d3f
 
 	clk_disable(sport->clk_ipg);
 
