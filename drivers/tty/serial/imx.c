/*
 * Driver for Motorola/Freescale IMX serial ports
 *
 * Based on drivers/char/serial.c, by Linus Torvalds, Theodore Ts'o.
 *
 * Author: Sascha Hauer <sascha@saschahauer.de>
 * Copyright (C) 2004 Pengutronix
 *
 * This program is free software; you can redistribute it and/or modify
 * it under the terms of the GNU General Public License as published by
 * the Free Software Foundation; either version 2 of the License, or
 * (at your option) any later version.
 *
 * This program is distributed in the hope that it will be useful,
 * but WITHOUT ANY WARRANTY; without even the implied warranty of
 * MERCHANTABILITY or FITNESS FOR A PARTICULAR PURPOSE.  See the
 * GNU General Public License for more details.
 */

#if defined(CONFIG_SERIAL_IMX_CONSOLE) && defined(CONFIG_MAGIC_SYSRQ)
#define SUPPORT_SYSRQ
#endif

#include <linux/module.h>
#include <linux/ioport.h>
#include <linux/init.h>
#include <linux/console.h>
#include <linux/sysrq.h>
#include <linux/platform_device.h>
#include <linux/tty.h>
#include <linux/tty_flip.h>
#include <linux/serial_core.h>
#include <linux/serial.h>
#include <linux/clk.h>
#include <linux/delay.h>
#include <linux/rational.h>
#include <linux/reset.h>
#include <linux/slab.h>
#include <linux/of.h>
#include <linux/of_device.h>
#include <linux/io.h>
#include <linux/dma-mapping.h>
#include <linux/gpio.h>
#include <linux/of_gpio.h>

#include <asm/irq.h>
#include <linux/platform_data/serial-imx.h>
#include <linux/platform_data/dma-imx.h>

#include "serial_mctrl_gpio.h"

/* Register definitions */
#define URXD0 0x0  /* Receiver Register */
#define URTX0 0x40 /* Transmitter Register */
#define UCR1  0x80 /* Control Register 1 */
#define UCR2  0x84 /* Control Register 2 */
#define UCR3  0x88 /* Control Register 3 */
#define UCR4  0x8c /* Control Register 4 */
#define UFCR  0x90 /* FIFO Control Register */
#define USR1  0x94 /* Status Register 1 */
#define USR2  0x98 /* Status Register 2 */
#define UESC  0x9c /* Escape Character Register */
#define UTIM  0xa0 /* Escape Timer Register */
#define UBIR  0xa4 /* BRM Incremental Register */
#define UBMR  0xa8 /* BRM Modulator Register */
#define UBRC  0xac /* Baud Rate Count Register */
#define IMX21_ONEMS 0xb0 /* One Millisecond register */
#define IMX1_UTS 0xd0 /* UART Test Register on i.mx1 */
#define IMX21_UTS 0xb4 /* UART Test Register on all other i.mx*/

/* UART Control Register Bit Fields.*/
#define URXD_DUMMY_READ (1<<16)
#define URXD_CHARRDY	(1<<15)
#define URXD_ERR	(1<<14)
#define URXD_OVRRUN	(1<<13)
#define URXD_FRMERR	(1<<12)
#define URXD_BRK	(1<<11)
#define URXD_PRERR	(1<<10)
#define URXD_RX_DATA	(0xFF<<0)
#define UCR1_ADEN	(1<<15) /* Auto detect interrupt */
#define UCR1_ADBR	(1<<14) /* Auto detect baud rate */
#define UCR1_TRDYEN	(1<<13) /* Transmitter ready interrupt enable */
#define UCR1_IDEN	(1<<12) /* Idle condition interrupt */
#define UCR1_ICD_REG(x) (((x) & 3) << 10) /* idle condition detect */
#define UCR1_RRDYEN	(1<<9)	/* Recv ready interrupt enable */
#define UCR1_RDMAEN	(1<<8)	/* Recv ready DMA enable */
#define UCR1_IREN	(1<<7)	/* Infrared interface enable */
#define UCR1_TXMPTYEN	(1<<6)	/* Transimitter empty interrupt enable */
#define UCR1_RTSDEN	(1<<5)	/* RTS delta interrupt enable */
#define UCR1_SNDBRK	(1<<4)	/* Send break */
#define UCR1_TDMAEN	(1<<3)	/* Transmitter ready DMA enable */
#define IMX1_UCR1_UARTCLKEN (1<<2) /* UART clock enabled, i.mx1 only */
#define UCR1_ATDMAEN    (1<<2)  /* Aging DMA Timer Enable */
#define UCR1_DOZE	(1<<1)	/* Doze */
#define UCR1_UARTEN	(1<<0)	/* UART enabled */
#define UCR2_ESCI	(1<<15)	/* Escape seq interrupt enable */
#define UCR2_IRTS	(1<<14)	/* Ignore RTS pin */
#define UCR2_CTSC	(1<<13)	/* CTS pin control */
#define UCR2_CTS	(1<<12)	/* Clear to send */
#define UCR2_ESCEN	(1<<11)	/* Escape enable */
#define UCR2_PREN	(1<<8)	/* Parity enable */
#define UCR2_PROE	(1<<7)	/* Parity odd/even */
#define UCR2_STPB	(1<<6)	/* Stop */
#define UCR2_WS		(1<<5)	/* Word size */
#define UCR2_RTSEN	(1<<4)	/* Request to send interrupt enable */
#define UCR2_ATEN	(1<<3)	/* Aging Timer Enable */
#define UCR2_TXEN	(1<<2)	/* Transmitter enabled */
#define UCR2_RXEN	(1<<1)	/* Receiver enabled */
#define UCR2_SRST	(1<<0)	/* SW reset */
#define UCR3_DTREN	(1<<13) /* DTR interrupt enable */
#define UCR3_PARERREN	(1<<12) /* Parity enable */
#define UCR3_FRAERREN	(1<<11) /* Frame error interrupt enable */
#define UCR3_DSR	(1<<10) /* Data set ready */
#define UCR3_DCD	(1<<9)	/* Data carrier detect */
#define UCR3_RI		(1<<8)	/* Ring indicator */
#define UCR3_ADNIMP	(1<<7)	/* Autobaud Detection Not Improved */
#define UCR3_RXDSEN	(1<<6)	/* Receive status interrupt enable */
#define UCR3_AIRINTEN	(1<<5)	/* Async IR wake interrupt enable */
#define UCR3_AWAKEN	(1<<4)	/* Async wake interrupt enable */
#define UCR3_DTRDEN	(1<<3)	/* Data Terminal Ready Delta Enable. */
#define IMX21_UCR3_RXDMUXSEL	(1<<2)	/* RXD Muxed Input Select */
#define UCR3_INVT	(1<<1)	/* Inverted Infrared transmission */
#define UCR3_BPEN	(1<<0)	/* Preset registers enable */
#define UCR4_CTSTL_SHF	10	/* CTS trigger level shift */
#define UCR4_CTSTL_MASK	0x3F	/* CTS trigger is 6 bits wide */
#define UCR4_INVR	(1<<9)	/* Inverted infrared reception */
#define UCR4_ENIRI	(1<<8)	/* Serial infrared interrupt enable */
#define UCR4_WKEN	(1<<7)	/* Wake interrupt enable */
#define UCR4_REF16	(1<<6)	/* Ref freq 16 MHz */
#define UCR4_IDDMAEN    (1<<6)  /* DMA IDLE Condition Detected */
#define UCR4_IRSC	(1<<5)	/* IR special case */
#define UCR4_TCEN	(1<<3)	/* Transmit complete interrupt enable */
#define UCR4_BKEN	(1<<2)	/* Break condition interrupt enable */
#define UCR4_OREN	(1<<1)	/* Receiver overrun interrupt enable */
#define UCR4_DREN	(1<<0)	/* Recv data ready interrupt enable */
#define UFCR_RXTL_SHF	0	/* Receiver trigger level shift */
#define UFCR_DCEDTE	(1<<6)	/* DCE/DTE mode select */
#define UFCR_RFDIV	(7<<7)	/* Reference freq divider mask */
#define UFCR_RFDIV_REG(x)	(((x) < 7 ? 6 - (x) : 6) << 7)
#define UFCR_TXTL_SHF	10	/* Transmitter trigger level shift */
#define USR1_PARITYERR	(1<<15) /* Parity error interrupt flag */
#define USR1_RTSS	(1<<14) /* RTS pin status */
#define USR1_TRDY	(1<<13) /* Transmitter ready interrupt/dma flag */
#define USR1_RTSD	(1<<12) /* RTS delta */
#define USR1_ESCF	(1<<11) /* Escape seq interrupt flag */
#define USR1_FRAMERR	(1<<10) /* Frame error interrupt flag */
#define USR1_RRDY	(1<<9)	 /* Receiver ready interrupt/dma flag */
#define USR1_AGTIM	(1<<8)	 /* Ageing timer interrupt flag */
#define USR1_DTRD	(1<<7)	 /* DTR Delta */
#define USR1_RXDS	 (1<<6)	 /* Receiver idle interrupt flag */
#define USR1_AIRINT	 (1<<5)	 /* Async IR wake interrupt flag */
#define USR1_AWAKE	 (1<<4)	 /* Aysnc wake interrupt flag */
#define USR2_ADET	 (1<<15) /* Auto baud rate detect complete */
#define USR2_TXFE	 (1<<14) /* Transmit buffer FIFO empty */
#define USR2_DTRF	 (1<<13) /* DTR edge interrupt flag */
#define USR2_IDLE	 (1<<12) /* Idle condition */
#define USR2_RIDELT	 (1<<10) /* Ring Interrupt Delta */
#define USR2_RIIN	 (1<<9)	 /* Ring Indicator Input */
#define USR2_IRINT	 (1<<8)	 /* Serial infrared interrupt flag */
#define USR2_WAKE	 (1<<7)	 /* Wake */
#define USR2_DCDIN	 (1<<5)	 /* Data Carrier Detect Input */
#define USR2_RTSF	 (1<<4)	 /* RTS edge interrupt flag */
#define USR2_TXDC	 (1<<3)	 /* Transmitter complete */
#define USR2_BRCD	 (1<<2)	 /* Break condition */
#define USR2_ORE	(1<<1)	 /* Overrun error */
#define USR2_RDR	(1<<0)	 /* Recv data ready */
#define UTS_FRCPERR	(1<<13) /* Force parity error */
#define UTS_LOOP	(1<<12)	 /* Loop tx and rx */
#define UTS_TXEMPTY	 (1<<6)	 /* TxFIFO empty */
#define UTS_RXEMPTY	 (1<<5)	 /* RxFIFO empty */
#define UTS_TXFULL	 (1<<4)	 /* TxFIFO full */
#define UTS_RXFULL	 (1<<3)	 /* RxFIFO full */
#define UTS_SOFTRST	 (1<<0)	 /* Software reset */

/* We've been assigned a range on the "Low-density serial ports" major */
#define SERIAL_IMX_MAJOR	207
#define MINOR_START		16
#define DEV_NAME		"ttymxc"

/*
 * This determines how often we check the modem status signals
 * for any change.  They generally aren't connected to an IRQ
 * so we have to poll them.  We also check immediately before
 * filling the TX fifo incase CTS has been dropped.
 */
#define MCTRL_TIMEOUT	(250*HZ/1000)

#define DRIVER_NAME "IMX-uart"

#define UART_NR 8
#define IMX_RXBD_NUM 20
#define IMX_MODULE_MAX_CLK_RATE	80000000

extern int digi_get_board_version(void);

/* i.MX21 type uart runs on all i.mx except i.MX1 and i.MX6q */
enum imx_uart_type {
	IMX1_UART,
	IMX21_UART,
	IMX53_UART,
	IMX6Q_UART,
};

/* device type dependent stuff */
struct imx_uart_data {
	unsigned uts_reg;
	enum imx_uart_type devtype;
};

struct imx_dma_bufinfo {
	bool filled;
	unsigned int rx_bytes;
};

struct imx_dma_rxbuf {
	unsigned int		periods;
	unsigned int		period_len;
	unsigned int		buf_len;

	void			*buf;
	dma_addr_t		dmaaddr;
	unsigned int		cur_idx;
	unsigned int		last_completed_idx;
	dma_cookie_t		cookie;
	struct imx_dma_bufinfo	buf_info[IMX_RXBD_NUM];
};

struct imx_port {
	struct uart_port	port;
	struct timer_list	timer;
	unsigned int		old_status;
	unsigned int		have_rtscts:1;
	unsigned int		dte_mode:1;
	unsigned int		irda_inv_rx:1;
	unsigned int		irda_inv_tx:1;
	unsigned int		pwr_en_gpio;
	unsigned int		pwr_en_act_low:1;
	unsigned short		trcv_delay; /* transceiver delay */
	struct clk		*clk_ipg;
	struct clk		*clk_per;
	const struct imx_uart_data *devdata;

	struct mctrl_gpios *gpios;

	/* DMA fields */
	unsigned int		dma_is_inited:1;
	unsigned int		dma_is_enabled:1;
	unsigned int		dma_is_rxing:1;
	unsigned int		dma_is_txing:1;
	struct dma_chan		*dma_chan_rx, *dma_chan_tx;
	struct scatterlist	tx_sgl[2];
	struct imx_dma_rxbuf	rx_buf;
	unsigned int		tx_bytes;
	unsigned int		dma_tx_nents;
	struct work_struct	tsk_dma_tx;
	wait_queue_head_t	dma_wait;
	unsigned int            saved_reg[10];
	bool			context_saved;
#define DMA_TX_IS_WORKING 1
	unsigned long		flags;
};

struct imx_port_ucrs {
	unsigned int	ucr1;
	unsigned int	ucr2;
	unsigned int	ucr3;
};

static struct imx_uart_data imx_uart_devdata[] = {
	[IMX1_UART] = {
		.uts_reg = IMX1_UTS,
		.devtype = IMX1_UART,
	},
	[IMX21_UART] = {
		.uts_reg = IMX21_UTS,
		.devtype = IMX21_UART,
	},
	[IMX53_UART] = {
		.uts_reg = IMX21_UTS,
		.devtype = IMX53_UART,
	},
	[IMX6Q_UART] = {
		.uts_reg = IMX21_UTS,
		.devtype = IMX6Q_UART,
	},
};

static const struct platform_device_id imx_uart_devtype[] = {
	{
		.name = "imx1-uart",
		.driver_data = (kernel_ulong_t) &imx_uart_devdata[IMX1_UART],
	}, {
		.name = "imx21-uart",
		.driver_data = (kernel_ulong_t) &imx_uart_devdata[IMX21_UART],
	}, {
		.name = "imx53-uart",
		.driver_data = (kernel_ulong_t) &imx_uart_devdata[IMX53_UART],
	}, {
		.name = "imx6q-uart",
		.driver_data = (kernel_ulong_t) &imx_uart_devdata[IMX6Q_UART],
	}, {
		/* sentinel */
	}
};
MODULE_DEVICE_TABLE(platform, imx_uart_devtype);

static const struct of_device_id imx_uart_dt_ids[] = {
	{ .compatible = "fsl,imx6q-uart", .data = &imx_uart_devdata[IMX6Q_UART], },
	{ .compatible = "fsl,imx53-uart", .data = &imx_uart_devdata[IMX53_UART], },
	{ .compatible = "fsl,imx1-uart", .data = &imx_uart_devdata[IMX1_UART], },
	{ .compatible = "fsl,imx21-uart", .data = &imx_uart_devdata[IMX21_UART], },
	{ /* sentinel */ }
};
MODULE_DEVICE_TABLE(of, imx_uart_dt_ids);

static inline unsigned uts_reg(struct imx_port *sport)
{
	return sport->devdata->uts_reg;
}

static inline int is_imx1_uart(struct imx_port *sport)
{
	return sport->devdata->devtype == IMX1_UART;
}

static inline int is_imx21_uart(struct imx_port *sport)
{
	return sport->devdata->devtype == IMX21_UART;
}

static inline int is_imx53_uart(struct imx_port *sport)
{
	return sport->devdata->devtype == IMX53_UART;
}

static inline int is_imx6q_uart(struct imx_port *sport)
{
	return sport->devdata->devtype == IMX6Q_UART;
}
/*
 * Save and restore functions for UCR1, UCR2 and UCR3 registers
 */
#if defined(CONFIG_SERIAL_IMX_CONSOLE)
static void imx_port_ucrs_save(struct uart_port *port,
			       struct imx_port_ucrs *ucr)
{
	/* save control registers */
	ucr->ucr1 = readl(port->membase + UCR1);
	ucr->ucr2 = readl(port->membase + UCR2);
	ucr->ucr3 = readl(port->membase + UCR3);
}

static void imx_port_ucrs_restore(struct uart_port *port,
				  struct imx_port_ucrs *ucr)
{
	/* restore control registers */
	writel(ucr->ucr1, port->membase + UCR1);
	writel(ucr->ucr2, port->membase + UCR2);
	writel(ucr->ucr3, port->membase + UCR3);
}
#endif

static void imx_port_rts_active(struct imx_port *sport, unsigned long *ucr2)
{
	*ucr2 &= ~UCR2_CTSC;
	*ucr2 |= UCR2_CTS;

	mctrl_gpio_set(sport->gpios, sport->port.mctrl | TIOCM_RTS);
}

static void imx_port_rts_inactive(struct imx_port *sport, unsigned long *ucr2)
{
	*ucr2 &= ~(UCR2_CTSC | UCR2_CTS);

	mctrl_gpio_set(sport->gpios, sport->port.mctrl & ~TIOCM_RTS);
}

static void imx_port_rts_auto(struct imx_port *sport, unsigned long *ucr2)
{
	*ucr2 |= UCR2_CTSC;
}

/*
 * interrupts disabled on entry
 */
static void imx_stop_tx(struct uart_port *port)
{
	struct imx_port *sport = (struct imx_port *)port;
	unsigned long temp;

	/*
	 * We are maybe in the SMP context, so if the DMA TX thread is running
	 * on other cpu, we have to wait for it to finish.
	 */
	if (sport->dma_is_enabled && sport->dma_is_txing)
		return;

	temp = readl(port->membase + UCR1);
	writel(temp & ~UCR1_TXMPTYEN, port->membase + UCR1);

	/* in rs485 mode disable transmitter if shifter is empty */
	if (port->rs485.flags & SER_RS485_ENABLED &&
	    readl(port->membase + USR2) & USR2_TXDC) {
		/* Delay after send */
		if (port->rs485.delay_rts_after_send)
			mdelay(port->rs485.delay_rts_after_send);
		temp = readl(port->membase + UCR2);
		if (port->rs485.flags & SER_RS485_RTS_AFTER_SEND)
			imx_port_rts_inactive(sport, &temp);
		else
			imx_port_rts_active(sport, &temp);
		temp |= UCR2_RXEN;
		writel(temp, port->membase + UCR2);

		temp = readl(port->membase + UCR4);
		temp &= ~UCR4_TCEN;
		writel(temp, port->membase + UCR4);
	}
}

/*
 * interrupts disabled on entry
 */
static void imx_stop_rx(struct uart_port *port)
{
	struct imx_port *sport = (struct imx_port *)port;
	unsigned long temp;

	if (sport->dma_is_enabled && sport->dma_is_rxing) {
		if (sport->port.suspended) {
			dmaengine_terminate_all(sport->dma_chan_rx);
			sport->dma_is_rxing = 0;
		} else {
			return;
		}
	}

	/* disable the Receiver Ready and overrun Interrrupt */
	temp = readl(sport->port.membase + UCR1);
	writel(temp & ~UCR1_RRDYEN, sport->port.membase + UCR1);
	temp = readl(sport->port.membase + UCR4);
	writel(temp & ~UCR4_OREN, sport->port.membase + UCR4);

	temp = readl(sport->port.membase + UCR2);
	writel(temp & ~UCR2_RXEN, sport->port.membase + UCR2);
}

/*
 * Set the modem control timer to fire immediately.
 */
static void imx_enable_ms(struct uart_port *port)
{
	struct imx_port *sport = (struct imx_port *)port;

	mod_timer(&sport->timer, jiffies);

	mctrl_gpio_enable_ms(sport->gpios);
}

static inline void imx_transmit_buffer(struct imx_port *sport)
{
	struct circ_buf *xmit = &sport->port.state->xmit;
	unsigned long temp;

	if (sport->port.x_char) {
		/* Send next char */
		writel(sport->port.x_char, sport->port.membase + URTX0);
		sport->port.icount.tx++;
		sport->port.x_char = 0;
		return;
	}

	if (uart_circ_empty(xmit) || uart_tx_stopped(&sport->port)) {
		imx_stop_tx(&sport->port);
		return;
	}

	if (sport->dma_is_enabled) {
		/*
		 * We've just sent a X-char Ensure the TX DMA is enabled
		 * and the TX IRQ is disabled.
		 **/
		temp = readl(sport->port.membase + UCR1);
		temp &= ~UCR1_TXMPTYEN;
		if (sport->dma_is_txing) {
			temp |= UCR1_TDMAEN;
			writel(temp, sport->port.membase + UCR1);
		} else {
			writel(temp, sport->port.membase + UCR1);
			schedule_work(&sport->tsk_dma_tx);
		}
	}

	while (!uart_circ_empty(xmit) &&
	       !(readl(sport->port.membase + uts_reg(sport)) & UTS_TXFULL)) {
		/* send xmit->buf[xmit->tail]
		 * out the port here */
		writel(xmit->buf[xmit->tail], sport->port.membase + URTX0);
		xmit->tail = (xmit->tail + 1) & (UART_XMIT_SIZE - 1);
		sport->port.icount.tx++;
	}

	if (uart_circ_chars_pending(xmit) < WAKEUP_CHARS)
		uart_write_wakeup(&sport->port);

	if (uart_circ_empty(xmit))
		imx_stop_tx(&sport->port);
}

static void dma_tx_callback(void *data)
{
	struct imx_port *sport = data;
	struct scatterlist *sgl = &sport->tx_sgl[0];
	struct circ_buf *xmit = &sport->port.state->xmit;
	unsigned long flags;

	dma_unmap_sg(sport->port.dev, sgl, sport->dma_tx_nents, DMA_TO_DEVICE);

	sport->dma_is_txing = 0;

	/* update the stat */
	spin_lock_irqsave(&sport->port.lock, flags);
	xmit->tail = (xmit->tail + sport->tx_bytes) & (UART_XMIT_SIZE - 1);
	sport->port.icount.tx += sport->tx_bytes;
	spin_unlock_irqrestore(&sport->port.lock, flags);

	dev_dbg(sport->port.dev, "we finish the TX DMA.\n");

	clear_bit(DMA_TX_IS_WORKING, &sport->flags);
	smp_mb__after_atomic();
	uart_write_wakeup(&sport->port);

	if (!uart_circ_empty(xmit) && !uart_tx_stopped(&sport->port))
		schedule_work(&sport->tsk_dma_tx);

	if (waitqueue_active(&sport->dma_wait)) {
		wake_up(&sport->dma_wait);
		dev_dbg(sport->port.dev, "exit in %s.\n", __func__);
		return;
	}
}

static void dma_tx_work(struct work_struct *w)
{
	struct imx_port *sport = container_of(w, struct imx_port, tsk_dma_tx);
	struct circ_buf *xmit = &sport->port.state->xmit;
	struct scatterlist *sgl = sport->tx_sgl;
	struct dma_async_tx_descriptor *desc;
	struct dma_chan	*chan = sport->dma_chan_tx;
	struct device *dev = sport->port.dev;
	unsigned long flags;
	int ret;

	if (test_and_set_bit(DMA_TX_IS_WORKING, &sport->flags))
		return;

	spin_lock_irqsave(&sport->port.lock, flags);
	sport->tx_bytes = uart_circ_chars_pending(xmit);

	if (sport->tx_bytes > 0) {
		if (xmit->tail > xmit->head && xmit->head > 0) {
			sport->dma_tx_nents = 2;
			sg_init_table(sgl, 2);
			sg_set_buf(sgl, xmit->buf + xmit->tail,
					UART_XMIT_SIZE - xmit->tail);
			sg_set_buf(sgl + 1, xmit->buf, xmit->head);
		} else {
			sport->dma_tx_nents = 1;
			sg_init_one(sgl, xmit->buf + xmit->tail, sport->tx_bytes);
		}
		spin_unlock_irqrestore(&sport->port.lock, flags);

<<<<<<< HEAD
		ret = dma_map_sg(dev, sgl, sport->dma_tx_nents, DMA_TO_DEVICE);
		if (ret == 0) {
			dev_err(dev, "DMA mapping error for TX.\n");
			goto err_out;
		}
		desc = dmaengine_prep_slave_sg(chan, sgl, sport->dma_tx_nents,
						DMA_MEM_TO_DEV, DMA_PREP_INTERRUPT);
		if (!desc) {
			dev_err(dev, "We cannot prepare for the TX slave dma!\n");
			goto err_out;
		}
		desc->callback = dma_tx_callback;
		desc->callback_param = sport;

		dev_dbg(dev, "TX: prepare to send %lu bytes by DMA.\n",
				uart_circ_chars_pending(xmit));
		/* fire it */
		sport->dma_is_txing = 1;
		dmaengine_submit(desc);
		dma_async_issue_pending(chan);
=======
	ret = dma_map_sg(dev, sgl, sport->dma_tx_nents, DMA_TO_DEVICE);
	if (ret == 0) {
		dev_err(dev, "DMA mapping error for TX.\n");
		return;
	}
	desc = dmaengine_prep_slave_sg(chan, sgl, ret,
					DMA_MEM_TO_DEV, DMA_PREP_INTERRUPT);
	if (!desc) {
		dma_unmap_sg(dev, sgl, sport->dma_tx_nents,
			     DMA_TO_DEVICE);
		dev_err(dev, "We cannot prepare for the TX slave dma!\n");
>>>>>>> 6f8dc956
		return;
	}
	spin_unlock_irqrestore(&sport->port.lock, flags);
err_out:
	clear_bit(DMA_TX_IS_WORKING, &sport->flags);
	smp_mb__after_atomic();
}

/*
 * interrupts disabled on entry
 */
static void imx_start_tx(struct uart_port *port)
{
	struct imx_port *sport = (struct imx_port *)port;
	unsigned long temp;

	if (port->rs485.flags & SER_RS485_ENABLED) {
		temp = readl(port->membase + UCR2);
		if (port->rs485.flags & SER_RS485_RTS_ON_SEND)
			imx_port_rts_inactive(sport, &temp);
		else
			imx_port_rts_active(sport, &temp);
		if (!(port->rs485.flags & SER_RS485_RX_DURING_TX))
			temp &= ~UCR2_RXEN;
		writel(temp, port->membase + UCR2);

		/* Delay before send */
		if (port->rs485.delay_rts_before_send)
			mdelay(port->rs485.delay_rts_before_send);

		/* enable transmitter and shifter empty irq */
		temp = readl(port->membase + UCR4);
		temp |= UCR4_TCEN;
		writel(temp, port->membase + UCR4);
	}

	if (!sport->dma_is_enabled) {
		temp = readl(sport->port.membase + UCR1);
		writel(temp | UCR1_TXMPTYEN, sport->port.membase + UCR1);
	}

	if (sport->dma_is_enabled) {
		if (sport->port.x_char) {
			/* We have X-char to send, so enable TX IRQ and
			 * disable TX DMA to let TX interrupt to send X-char */
			temp = readl(sport->port.membase + UCR1);
			temp &= ~UCR1_TDMAEN;
			temp |= UCR1_TXMPTYEN;
			writel(temp, sport->port.membase + UCR1);
			return;
		}

		if (!uart_circ_empty(&port->state->xmit) &&
		    !uart_tx_stopped(port))
			schedule_work(&sport->tsk_dma_tx);
		return;
	}
}

static irqreturn_t imx_rtsint(int irq, void *dev_id)
{
	struct imx_port *sport = dev_id;
	unsigned int val;
	unsigned long flags;

	spin_lock_irqsave(&sport->port.lock, flags);

	writel(USR1_RTSD, sport->port.membase + USR1);
	val = readl(sport->port.membase + USR1) & USR1_RTSS;
	uart_handle_cts_change(&sport->port, !!val);
	wake_up_interruptible(&sport->port.state->port.delta_msr_wait);

	spin_unlock_irqrestore(&sport->port.lock, flags);
	return IRQ_HANDLED;
}

static irqreturn_t imx_txint(int irq, void *dev_id)
{
	struct imx_port *sport = dev_id;
	unsigned long flags;

	spin_lock_irqsave(&sport->port.lock, flags);
	imx_transmit_buffer(sport);
	spin_unlock_irqrestore(&sport->port.lock, flags);
	return IRQ_HANDLED;
}

static irqreturn_t imx_rxint(int irq, void *dev_id)
{
	struct imx_port *sport = dev_id;
	unsigned int rx, flg, ignored = 0;
	struct tty_port *port = &sport->port.state->port;
	unsigned long flags, temp;

	spin_lock_irqsave(&sport->port.lock, flags);

	while (readl(sport->port.membase + USR2) & USR2_RDR) {
		flg = TTY_NORMAL;
		sport->port.icount.rx++;

		rx = readl(sport->port.membase + URXD0);

		temp = readl(sport->port.membase + USR2);
		if (temp & USR2_BRCD) {
			writel(USR2_BRCD, sport->port.membase + USR2);
			if (uart_handle_break(&sport->port))
				continue;
		}

		if (uart_handle_sysrq_char(&sport->port, (unsigned char)rx))
			continue;

		if (unlikely(rx & URXD_ERR)) {
			if (rx & URXD_BRK)
				sport->port.icount.brk++;
			else if (rx & URXD_PRERR)
				sport->port.icount.parity++;
			else if (rx & URXD_FRMERR)
				sport->port.icount.frame++;
			if (rx & URXD_OVRRUN)
				sport->port.icount.overrun++;

			if (rx & sport->port.ignore_status_mask) {
				if (++ignored > 100)
					goto out;
				continue;
			}

			rx &= (sport->port.read_status_mask | 0xFF);

			if (rx & URXD_BRK)
				flg = TTY_BREAK;
			else if (rx & URXD_PRERR)
				flg = TTY_PARITY;
			else if (rx & URXD_FRMERR)
				flg = TTY_FRAME;
			if (rx & URXD_OVRRUN)
				flg = TTY_OVERRUN;

#ifdef SUPPORT_SYSRQ
			sport->port.sysrq = 0;
#endif
		}

		if (sport->port.ignore_status_mask & URXD_DUMMY_READ)
			goto out;

		if (tty_insert_flip_char(port, rx, flg) == 0)
			sport->port.icount.buf_overrun++;
	}

out:
	spin_unlock_irqrestore(&sport->port.lock, flags);
	tty_flip_buffer_push(port);
	return IRQ_HANDLED;
}

/*
 * We have a modem side uart, so the meanings of RTS and CTS are inverted.
 */
static unsigned int imx_get_hwmctrl(struct imx_port *sport)
{
	unsigned int tmp = TIOCM_DSR | TIOCM_CAR;
	unsigned int usr1 = readl(sport->port.membase + USR1);
	unsigned int usr2 = readl(sport->port.membase + USR2);
	unsigned int ucr2 = readl(sport->port.membase + UCR2);

	if (usr1 & USR1_RTSS)
		tmp |= TIOCM_CTS;

	if (ucr2 & UCR2_CTS)
		tmp |= TIOCM_RTS;

	/* in DCE mode DCDIN is always 0 */
	if (!(usr2 & USR2_DCDIN))
		tmp |= TIOCM_CAR;

	if (sport->dte_mode)
		if (!(readl(sport->port.membase + USR2) & USR2_RIIN))
			tmp |= TIOCM_RI;

	if (readl(sport->port.membase + uts_reg(sport)) & UTS_LOOP)
		tmp |= TIOCM_LOOP;

	return tmp;
}

/*
 * Handle any change of modem status signal since we were last called.
 */
static void imx_mctrl_check(struct imx_port *sport)
{
	unsigned int status, changed;

	status = imx_get_hwmctrl(sport);
	changed = status ^ sport->old_status;

	if (changed == 0)
		return;

	sport->old_status = status;

	if (changed & TIOCM_RI && status & TIOCM_RI)
		sport->port.icount.rng++;
	if (changed & TIOCM_DSR)
		sport->port.icount.dsr++;
	if (changed & TIOCM_CAR)
		uart_handle_dcd_change(&sport->port, status & TIOCM_CAR);
	if (changed & TIOCM_CTS)
		uart_handle_cts_change(&sport->port, status & TIOCM_CTS);

	wake_up_interruptible(&sport->port.state->port.delta_msr_wait);
}

static irqreturn_t imx_int(int irq, void *dev_id)
{
	struct imx_port *sport = dev_id;
	unsigned int sts;
	unsigned int sts2;

	sts = readl(sport->port.membase + USR1);
	sts2 = readl(sport->port.membase + USR2);

	if ((sts & USR1_RRDY || sts & USR1_AGTIM) &&
		!sport->dma_is_enabled) {
		if (sts & USR1_AGTIM)
			writel(USR1_AGTIM, sport->port.membase + USR1);
		imx_rxint(irq, dev_id);
	}

	if ((sts & USR1_TRDY &&
	     readl(sport->port.membase + UCR1) & UCR1_TXMPTYEN) ||
	    (sts2 & USR2_TXDC &&
	     readl(sport->port.membase + UCR4) & UCR4_TCEN))
		imx_txint(irq, dev_id);

	if (sts & USR1_DTRD) {
		unsigned long flags;

		if (sts & USR1_DTRD)
			writel(USR1_DTRD, sport->port.membase + USR1);

		spin_lock_irqsave(&sport->port.lock, flags);
		imx_mctrl_check(sport);
		spin_unlock_irqrestore(&sport->port.lock, flags);
	}

	if (sts & USR1_RTSD)
		imx_rtsint(irq, dev_id);

	if (sts & USR1_AWAKE)
		writel(USR1_AWAKE, sport->port.membase + USR1);

	if (sts2 & USR2_ORE) {
		sport->port.icount.overrun++;
		writel(USR2_ORE, sport->port.membase + USR2);
	}

	return IRQ_HANDLED;
}

/*
 * Return TIOCSER_TEMT when transmitter is not busy.
 */
static unsigned int imx_tx_empty(struct uart_port *port)
{
	struct imx_port *sport = (struct imx_port *)port;
	unsigned int ret;

	ret = (readl(sport->port.membase + USR2) & USR2_TXDC) ?  TIOCSER_TEMT : 0;

	/* If the TX DMA is working, return 0. */
	if (sport->dma_is_enabled && sport->dma_is_txing)
		ret = 0;

	return ret;
}

/*
 * We have a modem side uart, so the meanings of RTS and CTS are inverted.
 */
static unsigned int imx_get_mctrl(struct uart_port *port)
{
	struct imx_port *sport = (struct imx_port *)port;
	unsigned int ret = imx_get_hwmctrl(sport);

	mctrl_gpio_get(sport->gpios, &ret);

	return ret;
}

static void imx_set_mctrl(struct uart_port *port, unsigned int mctrl)
{
	struct imx_port *sport = (struct imx_port *)port;
	unsigned long temp;

	if (!(port->rs485.flags & SER_RS485_ENABLED)) {
		temp = readl(sport->port.membase + UCR2);
		temp &= ~(UCR2_CTS | UCR2_CTSC);
		if (mctrl & TIOCM_RTS)
			temp |= UCR2_CTS | UCR2_CTSC;
		writel(temp, sport->port.membase + UCR2);
	}

	temp = readl(sport->port.membase + UCR3) & ~UCR3_DSR;
	if (!(mctrl & TIOCM_DTR))
		temp |= UCR3_DSR;
	writel(temp, sport->port.membase + UCR3);

	temp = readl(sport->port.membase + uts_reg(sport)) & ~UTS_LOOP;
	if (mctrl & TIOCM_LOOP)
		temp |= UTS_LOOP;
	writel(temp, sport->port.membase + uts_reg(sport));

	mctrl_gpio_set(sport->gpios, mctrl);
}

/*
 * Interrupts always disabled.
 */
static void imx_break_ctl(struct uart_port *port, int break_state)
{
	struct imx_port *sport = (struct imx_port *)port;
	unsigned long flags, temp;

	spin_lock_irqsave(&sport->port.lock, flags);

	temp = readl(sport->port.membase + UCR1) & ~UCR1_SNDBRK;

	if (break_state != 0)
		temp |= UCR1_SNDBRK;

	writel(temp, sport->port.membase + UCR1);

	spin_unlock_irqrestore(&sport->port.lock, flags);
}

#define TXTL 2 /* reset default */
#define RXTL 1 /* For console port */
#define RXTL_UART 16 /* For uart */

static int imx_setup_ufcr(struct imx_port *sport, unsigned int mode)
{
	unsigned int val;
	unsigned int rx_fifo_trig;

	if (uart_console(&sport->port))
		rx_fifo_trig = RXTL;
	else
		rx_fifo_trig = RXTL_UART;

	/* set receiver / transmitter trigger level */
	val = readl(sport->port.membase + UFCR) & (UFCR_RFDIV | UFCR_DCEDTE);
	val |= TXTL << UFCR_TXTL_SHF | rx_fifo_trig;
	writel(val, sport->port.membase + UFCR);
	return 0;
}

#define RX_BUF_SIZE	(PAGE_SIZE)
static void dma_rx_push_data(struct imx_port *sport, struct tty_struct *tty,
				unsigned int start, unsigned int end)
{
	unsigned int i;
	struct tty_port *port = &sport->port.state->port;

	for (i = start; i < end; i++) {
		if (sport->rx_buf.buf_info[i].filled) {
			tty_insert_flip_string(port, sport->rx_buf.buf + (i
					* RX_BUF_SIZE), sport->rx_buf.buf_info[i].rx_bytes);
			tty_flip_buffer_push(port);
			sport->rx_buf.buf_info[i].filled = false;
			sport->rx_buf.last_completed_idx++;
			sport->rx_buf.last_completed_idx %= IMX_RXBD_NUM;
			sport->port.icount.rx += sport->rx_buf.buf_info[i].rx_bytes;
		}
	}
}

static void dma_rx_work(struct imx_port *sport)
{
	struct tty_struct *tty = sport->port.state->port.tty;
	unsigned int cur_idx = sport->rx_buf.cur_idx;

	if (sport->rx_buf.last_completed_idx < cur_idx) {
		dma_rx_push_data(sport, tty, sport->rx_buf.last_completed_idx + 1, cur_idx);
	} else if (sport->rx_buf.last_completed_idx == (IMX_RXBD_NUM - 1)) {
		dma_rx_push_data(sport, tty, 0, cur_idx);
	} else {
		dma_rx_push_data(sport, tty, sport->rx_buf.last_completed_idx + 1,
					IMX_RXBD_NUM);
		dma_rx_push_data(sport, tty, 0, cur_idx);
	}
}

static void imx_rx_dma_done(struct imx_port *sport)
{
	sport->dma_is_rxing = 0;

	/* Is the shutdown waiting for us? */
	if (waitqueue_active(&sport->dma_wait))
		wake_up(&sport->dma_wait);
}

static void clear_rx_errors(struct imx_port *sport)
{
	unsigned int status_usr1, status_usr2;

	status_usr1 = readl(sport->port.membase + USR1);
	status_usr2 = readl(sport->port.membase + USR2);

	if (status_usr2 & USR2_BRCD) {
		sport->port.icount.brk++;
		writel(USR2_BRCD, sport->port.membase + USR2);
	} else if (status_usr1 & USR1_FRAMERR) {
		sport->port.icount.frame++;
		writel(USR1_FRAMERR, sport->port.membase + USR1);
	} else if (status_usr1 & USR1_PARITYERR) {
		sport->port.icount.parity++;
		writel(USR1_PARITYERR, sport->port.membase + USR1);
	}

	if (status_usr2 & USR2_ORE) {
		sport->port.icount.overrun++;
		writel(USR2_ORE, sport->port.membase + USR2);
	}

}

/*
 * This is our per-port timeout handler, for checking the
 * modem status signals.
 */
static void imx_timeout(unsigned long data)
{
	struct imx_port *sport = (struct imx_port *)data;
	unsigned long flags;

	if (sport->port.state) {
		spin_lock_irqsave(&sport->port.lock, flags);
		imx_mctrl_check(sport);
		spin_unlock_irqrestore(&sport->port.lock, flags);

		mod_timer(&sport->timer, jiffies + MCTRL_TIMEOUT);
	}
}

/*
 * There are three kinds of RX DMA interrupts(such as in the MX6Q):
 *   [1] the RX DMA buffer is full.
 *   [2] the Aging timer expires(wait for 8 bytes long)
 *   [3] the Idle Condition Detect(enabled the UCR4_IDDMAEN).
 *
 * The [2] is trigger when a character was been sitting in the FIFO
 * meanwhile [3] can wait for 32 bytes long when the RX line is
 * on IDLE state and RxFIFO is empty.
 */
static void dma_rx_callback(void *data)
{
	struct imx_port *sport = data;
	struct dma_chan	*chan = sport->dma_chan_rx;
	struct tty_struct *tty = sport->port.state->port.tty;
	struct dma_tx_state state;
	enum dma_status status;
	unsigned int count;

	/* If we have finish the reading. we will not accept any more data. */
	if (tty->closing) {
		imx_rx_dma_done(sport);
		return;
	}

	status = dmaengine_tx_status(chan, sport->rx_buf.cookie, &state);
	if (status == DMA_ERROR) {
		dev_err(sport->port.dev, "DMA transaction error.\n");
		clear_rx_errors(sport);
		return;
	}

	count = RX_BUF_SIZE - state.residue;
	sport->rx_buf.buf_info[sport->rx_buf.cur_idx].filled = true;
	sport->rx_buf.buf_info[sport->rx_buf.cur_idx].rx_bytes = count;
	sport->rx_buf.cur_idx++;
	sport->rx_buf.cur_idx %= IMX_RXBD_NUM;
	dev_dbg(sport->port.dev, "We get %d bytes.\n", count);

	if (sport->rx_buf.cur_idx == sport->rx_buf.last_completed_idx)
		dev_err(sport->port.dev, "overwrite!\n");

	if (count)
		dma_rx_work(sport);
}

static int start_rx_dma(struct imx_port *sport)
{
	struct dma_chan	*chan = sport->dma_chan_rx;
	struct dma_async_tx_descriptor *desc;

	sport->rx_buf.periods = IMX_RXBD_NUM;
	sport->rx_buf.period_len = RX_BUF_SIZE;
	sport->rx_buf.buf_len = IMX_RXBD_NUM * RX_BUF_SIZE;
	sport->rx_buf.cur_idx = 0;
	sport->rx_buf.last_completed_idx = -1;
	desc = dmaengine_prep_dma_cyclic(chan, sport->rx_buf.dmaaddr,
		sport->rx_buf.buf_len, sport->rx_buf.period_len,
		DMA_DEV_TO_MEM, DMA_PREP_INTERRUPT);
	if (!desc) {
		dev_err(sport->port.dev, "Prepare for the RX slave dma failed!\n");
		return -EINVAL;
	}

	desc->callback = dma_rx_callback;
	desc->callback_param = sport;

	dev_dbg(sport->port.dev, "RX: prepare for the DMA.\n");
	sport->rx_buf.cookie = dmaengine_submit(desc);
	dma_async_issue_pending(chan);

	sport->dma_is_rxing = 1;
	return 0;
}

static void imx_uart_dma_exit(struct imx_port *sport)
{
	if (sport->dma_chan_rx) {
		dma_release_channel(sport->dma_chan_rx);
		sport->dma_chan_rx = NULL;

		if (sport->rx_buf.buf) {
			dma_free_coherent(sport->port.dev, IMX_RXBD_NUM * RX_BUF_SIZE,
						(void *)sport->rx_buf.buf,
						sport->rx_buf.dmaaddr);
			sport->rx_buf.buf = NULL;
		}
	}

	if (sport->dma_chan_tx) {
		dma_release_channel(sport->dma_chan_tx);
		sport->dma_chan_tx = NULL;
	}

	sport->dma_is_inited = 0;
}

static int imx_uart_dma_init(struct imx_port *sport)
{
	struct dma_slave_config slave_config = {};
	struct device *dev = sport->port.dev;
	int ret, i;

	/* Prepare for RX : */
	sport->dma_chan_rx = dma_request_slave_channel(dev, "rx");
	if (!sport->dma_chan_rx) {
		dev_err(dev, "cannot get the DMA channel.\n");
		ret = -EINVAL;
		goto err;
	}

	slave_config.direction = DMA_DEV_TO_MEM;
	slave_config.src_addr = sport->port.mapbase + URXD0;
	slave_config.src_addr_width = DMA_SLAVE_BUSWIDTH_1_BYTE;
	slave_config.src_maxburst = RXTL_UART;
	ret = dmaengine_slave_config(sport->dma_chan_rx, &slave_config);
	if (ret) {
		dev_err(dev, "error in RX dma configuration.\n");
		goto err;
	}

	sport->rx_buf.buf = dma_alloc_coherent(sport->port.dev, IMX_RXBD_NUM * RX_BUF_SIZE,
					&sport->rx_buf.dmaaddr, GFP_KERNEL);
	if (!sport->rx_buf.buf) {
		dev_err(dev, "cannot alloc DMA buffer.\n");
		ret = -ENOMEM;
		goto err;
	}

	for (i = 0; i < IMX_RXBD_NUM; i++) {
		sport->rx_buf.buf_info[i].rx_bytes = 0;
		sport->rx_buf.buf_info[i].filled = false;
	}

	/* Prepare for TX : */
	sport->dma_chan_tx = dma_request_slave_channel(dev, "tx");
	if (!sport->dma_chan_tx) {
		dev_err(dev, "cannot get the TX DMA channel!\n");
		ret = -EINVAL;
		goto err;
	}

	slave_config.direction = DMA_MEM_TO_DEV;
	slave_config.dst_addr = sport->port.mapbase + URTX0;
	slave_config.dst_addr_width = DMA_SLAVE_BUSWIDTH_1_BYTE;
	slave_config.dst_maxburst = TXTL;
	ret = dmaengine_slave_config(sport->dma_chan_tx, &slave_config);
	if (ret) {
		dev_err(dev, "error in TX dma configuration.");
		goto err;
	}

	sport->dma_is_inited = 1;

	return 0;
err:
	imx_uart_dma_exit(sport);
	return ret;
}

static void imx_enable_dma(struct imx_port *sport)
{
	unsigned long temp;

	init_waitqueue_head(&sport->dma_wait);
	sport->flags = 0;

	/* set UCR1 */
	temp = readl(sport->port.membase + UCR1);
	temp |= UCR1_RDMAEN | UCR1_TDMAEN | UCR1_ATDMAEN |
		/* wait for 32 idle frames for IDDMA interrupt */
		UCR1_ICD_REG(3);
	writel(temp, sport->port.membase + UCR1);

	/* set UCR4 */
	temp = readl(sport->port.membase + UCR4);
	temp |= UCR4_IDDMAEN;
	writel(temp, sport->port.membase + UCR4);

	sport->dma_is_enabled = 1;
}

static void imx_disable_dma(struct imx_port *sport)
{
	unsigned long temp;

	/* clear UCR1 */
	temp = readl(sport->port.membase + UCR1);
	temp &= ~(UCR1_RDMAEN | UCR1_TDMAEN | UCR1_ATDMAEN);
	writel(temp, sport->port.membase + UCR1);

	/* clear UCR2 */
	temp = readl(sport->port.membase + UCR2);
	temp &= ~(UCR2_CTSC | UCR2_CTS);
	writel(temp, sport->port.membase + UCR2);

	/* clear UCR4 */
	temp = readl(sport->port.membase + UCR4);
	temp &= ~UCR4_IDDMAEN;
	writel(temp, sport->port.membase + UCR4);

	sport->dma_is_enabled = 0;
}

/* half the RX buffer size */
#define CTSTL 16

static int imx_startup(struct uart_port *port)
{
	struct imx_port *sport = (struct imx_port *)port;
	struct tty_port *tty_port = &sport->port.state->port;
	int retval, i;
	unsigned long flags, temp;

	/* some modem may need reset */
	if (!tty_port_suspended(tty_port)) {
		retval = device_reset(sport->port.dev);
		if (retval && retval != -ENOENT)
			return retval;
	}

	retval = clk_prepare_enable(sport->clk_per);
	if (retval)
		return retval;
	retval = clk_prepare_enable(sport->clk_ipg);
	if (retval) {
		clk_disable_unprepare(sport->clk_per);
		return retval;
	}

	imx_setup_ufcr(sport, 0);

	/* disable the DREN bit (Data Ready interrupt enable) before
	 * requesting IRQs
	 */
	temp = readl(sport->port.membase + UCR4);

	/* set the trigger level for CTS */
	temp &= ~(UCR4_CTSTL_MASK << UCR4_CTSTL_SHF);
	temp |= CTSTL << UCR4_CTSTL_SHF;

	writel(temp & ~UCR4_DREN, sport->port.membase + UCR4);

	/* Reset fifo's and state machines */
	i = 100;

	temp = readl(sport->port.membase + UCR2);
	temp &= ~UCR2_SRST;
	writel(temp, sport->port.membase + UCR2);

	while (!(readl(sport->port.membase + UCR2) & UCR2_SRST) && (--i > 0))
		udelay(1);

	/* Can we enable the DMA support? */
	if (is_imx6q_uart(sport) && !uart_console(port)
		&& !sport->dma_is_inited)
		imx_uart_dma_init(sport);

	if (sport->dma_is_inited)
		INIT_WORK(&sport->tsk_dma_tx, dma_tx_work);

	spin_lock_irqsave(&sport->port.lock, flags);

	/*
	 * Finally, clear and enable interrupts
	 */
	writel(USR1_RTSD, sport->port.membase + USR1);
	writel(USR2_ORE, sport->port.membase + USR2);

	temp = readl(sport->port.membase + UCR1);
	if (!sport->dma_is_inited)
		temp |= UCR1_RRDYEN;
	if (sport->have_rtscts)
		temp |= UCR1_RTSDEN;
	temp |= UCR1_UARTEN;
	writel(temp, sport->port.membase + UCR1);

	temp = readl(sport->port.membase + UCR4);
	temp |= UCR4_OREN;
	writel(temp, sport->port.membase + UCR4);

	temp = readl(sport->port.membase + UCR2);
	temp |= (UCR2_RXEN | UCR2_TXEN);
	if (!sport->have_rtscts)
		temp |= UCR2_IRTS;
	/*
	 * make sure the edge sensitive RTS-irq is disabled,
	 * we're using RTSD instead.
	 */
	if (!is_imx1_uart(sport))
		temp &= ~UCR2_RTSEN;
	writel(temp, sport->port.membase + UCR2);

	if (!is_imx1_uart(sport)) {
		temp = readl(sport->port.membase + UCR3);

		temp |= UCR3_DTRDEN | UCR3_RI | UCR3_DCD;

		if (sport->dte_mode)
			/* disable broken interrupts */
			temp &= ~(UCR3_RI | UCR3_DCD);

		writel(temp, sport->port.membase + UCR3);
	}

	/*
	 * Enable modem status interrupts
	 */
	imx_enable_ms(&sport->port);
	spin_unlock_irqrestore(&sport->port.lock, flags);

	return 0;
}

static void imx_shutdown(struct uart_port *port)
{
	struct imx_port *sport = (struct imx_port *)port;
	unsigned long temp;
	unsigned long flags;

	if (sport->dma_is_enabled) {
		int ret;

		/* We have to wait for the DMA to finish. */
		ret = wait_event_interruptible_timeout(sport->dma_wait,
			!sport->dma_is_rxing && !sport->dma_is_txing,
			msecs_to_jiffies(1));
		if (ret <= 0) {
			sport->dma_is_rxing = 0;
			sport->dma_is_txing = 0;
			dmaengine_terminate_all(sport->dma_chan_tx);
			dmaengine_terminate_all(sport->dma_chan_rx);
		}

		cancel_work_sync(&sport->tsk_dma_tx);

		spin_lock_irqsave(&sport->port.lock, flags);
		imx_stop_tx(port);
		imx_stop_rx(port);
		imx_disable_dma(sport);
		spin_unlock_irqrestore(&sport->port.lock, flags);
		imx_uart_dma_exit(sport);
	}

	mctrl_gpio_disable_ms(sport->gpios);

	spin_lock_irqsave(&sport->port.lock, flags);
	temp = readl(sport->port.membase + UCR2);
	temp &= ~(UCR2_TXEN);
	writel(temp, sport->port.membase + UCR2);
	spin_unlock_irqrestore(&sport->port.lock, flags);

	/*
	 * Stop our timer.
	 */
	del_timer_sync(&sport->timer);

	/*
	 * Disable all interrupts, port and break condition.
	 */

	spin_lock_irqsave(&sport->port.lock, flags);
	temp = readl(sport->port.membase + UCR1);
	temp &= ~(UCR1_TXMPTYEN | UCR1_RRDYEN | UCR1_RTSDEN | UCR1_UARTEN);

	writel(temp, sport->port.membase + UCR1);
	spin_unlock_irqrestore(&sport->port.lock, flags);

	clk_disable_unprepare(sport->clk_per);
	clk_disable_unprepare(sport->clk_ipg);
}

static void imx_flush_buffer(struct uart_port *port)
{
	struct imx_port *sport = (struct imx_port *)port;
	struct scatterlist *sgl = &sport->tx_sgl[0];
	unsigned long temp;
	int i = 100, ubir, ubmr, uts;

	if (!sport->dma_chan_tx)
		return;

	sport->tx_bytes = 0;
	dmaengine_terminate_all(sport->dma_chan_tx);
	if (sport->dma_is_txing) {
		dma_unmap_sg(sport->port.dev, sgl, sport->dma_tx_nents,
			     DMA_TO_DEVICE);
		temp = readl(sport->port.membase + UCR1);
		temp &= ~UCR1_TDMAEN;
		writel(temp, sport->port.membase + UCR1);
		sport->dma_is_txing = false;
	}

	/*
	 * According to the Reference Manual description of the UART SRST bit:
	 * "Reset the transmit and receive state machines,
	 * all FIFOs and register USR1, USR2, UBIR, UBMR, UBRC, URXD, UTXD
	 * and UTS[6-3]". As we don't need to restore the old values from
	 * USR1, USR2, URXD, UTXD, only save/restore the other four registers
	 */
	ubir = readl(sport->port.membase + UBIR);
	ubmr = readl(sport->port.membase + UBMR);
	uts = readl(sport->port.membase + IMX21_UTS);

	temp = readl(sport->port.membase + UCR2);
	temp &= ~UCR2_SRST;
	writel(temp, sport->port.membase + UCR2);

	while (!(readl(sport->port.membase + UCR2) & UCR2_SRST) && (--i > 0))
		udelay(1);

	/* Restore the registers */
	writel(ubir, sport->port.membase + UBIR);
	writel(ubmr, sport->port.membase + UBMR);
	writel(uts, sport->port.membase + IMX21_UTS);
}

static void
imx_set_termios(struct uart_port *port, struct ktermios *termios,
		   struct ktermios *old)
{
	struct imx_port *sport = (struct imx_port *)port;
	unsigned long flags;
	unsigned long ucr2, old_ucr1, old_txrxen, baud, quot;
	unsigned int old_csize = old ? old->c_cflag & CSIZE : CS8;
	unsigned int div, ufcr;
	unsigned long num, denom;
	uint64_t tdiv64;

	/*
	 * We only support CS7 and CS8.
	 */
	while ((termios->c_cflag & CSIZE) != CS7 &&
	       (termios->c_cflag & CSIZE) != CS8) {
		termios->c_cflag &= ~CSIZE;
		termios->c_cflag |= old_csize;
		old_csize = CS8;
	}

	if ((termios->c_cflag & CSIZE) == CS8)
		ucr2 = UCR2_WS | UCR2_SRST | UCR2_IRTS;
	else
		ucr2 = UCR2_SRST | UCR2_IRTS;

	if (termios->c_cflag & CRTSCTS) {
		if (sport->have_rtscts) {
			ucr2 &= ~UCR2_IRTS;

			if (port->rs485.flags & SER_RS485_ENABLED) {
				/*
				 * RTS is mandatory for rs485 operation, so keep
				 * it under manual control and keep transmitter
				 * disabled.
				 */
				if (port->rs485.flags &
				    SER_RS485_RTS_AFTER_SEND)
					imx_port_rts_inactive(sport, &ucr2);
				else
					imx_port_rts_active(sport, &ucr2);
			} else {
				imx_port_rts_auto(sport, &ucr2);
			}
		} else {
			termios->c_cflag &= ~CRTSCTS;
		}
	} else if (port->rs485.flags & SER_RS485_ENABLED) {
		/* disable transmitter */
		if (port->rs485.flags & SER_RS485_RTS_AFTER_SEND)
			imx_port_rts_inactive(sport, &ucr2);
		else
			imx_port_rts_active(sport, &ucr2);
	}

	if (termios->c_cflag & CSTOPB)
		ucr2 |= UCR2_STPB;
	if (termios->c_cflag & PARENB) {
		ucr2 |= UCR2_PREN;
		if (termios->c_cflag & PARODD)
			ucr2 |= UCR2_PROE;
	}

	del_timer_sync(&sport->timer);

	/*
	 * Ask the core to calculate the divisor for us.
	 */
	baud = uart_get_baud_rate(port, termios, old, 50, port->uartclk / 16);
	quot = uart_get_divisor(port, baud);

	spin_lock_irqsave(&sport->port.lock, flags);

	sport->port.read_status_mask = 0;
	if (termios->c_iflag & INPCK)
		sport->port.read_status_mask |= (URXD_FRMERR | URXD_PRERR);
	if (termios->c_iflag & (BRKINT | PARMRK))
		sport->port.read_status_mask |= URXD_BRK;

	/*
	 * Characters to ignore
	 */
	sport->port.ignore_status_mask = 0;
	if (termios->c_iflag & IGNPAR)
		sport->port.ignore_status_mask |= URXD_PRERR | URXD_FRMERR;
	if (termios->c_iflag & IGNBRK) {
		sport->port.ignore_status_mask |= URXD_BRK;
		/*
		 * If we're ignoring parity and break indicators,
		 * ignore overruns too (for real raw support).
		 */
		if (termios->c_iflag & IGNPAR)
			sport->port.ignore_status_mask |= URXD_OVRRUN;
	}

	if ((termios->c_cflag & CREAD) == 0)
		sport->port.ignore_status_mask |= URXD_DUMMY_READ;

	/*
	 * Update the per-port timeout.
	 */
	uart_update_timeout(port, termios->c_cflag, baud);

	/*
	 * disable interrupts and drain transmitter
	 */
	old_ucr1 = readl(sport->port.membase + UCR1);
	writel(old_ucr1 & ~(UCR1_TXMPTYEN | UCR1_RRDYEN | UCR1_RTSDEN),
			sport->port.membase + UCR1);

	while (!(readl(sport->port.membase + USR2) & USR2_TXDC))
		barrier();

	/* then, disable everything */
	old_txrxen = readl(sport->port.membase + UCR2);
	writel(old_txrxen & ~(UCR2_TXEN | UCR2_RXEN),
			sport->port.membase + UCR2);
	old_txrxen &= (UCR2_TXEN | UCR2_RXEN);

	/* custom-baudrate handling */
	div = sport->port.uartclk / (baud * 16);
	if (baud == 38400 && quot != div)
		baud = sport->port.uartclk / (quot * 16);

	div = sport->port.uartclk / (baud * 16);
	if (div > 7)
		div = 7;
	if (!div)
		div = 1;

	rational_best_approximation(16 * div * baud, sport->port.uartclk,
		1 << 16, 1 << 16, &num, &denom);

	tdiv64 = sport->port.uartclk;
	tdiv64 *= num;
	do_div(tdiv64, denom * 16 * div);
	tty_termios_encode_baud_rate(termios,
				(speed_t)tdiv64, (speed_t)tdiv64);

	num -= 1;
	denom -= 1;

	ufcr = readl(sport->port.membase + UFCR);
	ufcr = (ufcr & (~UFCR_RFDIV)) | UFCR_RFDIV_REG(div);
	writel(ufcr, sport->port.membase + UFCR);

	writel(num, sport->port.membase + UBIR);
	writel(denom, sport->port.membase + UBMR);

	if (!is_imx1_uart(sport))
		writel(sport->port.uartclk / div / 1000,
				sport->port.membase + IMX21_ONEMS);

	writel(old_ucr1, sport->port.membase + UCR1);

	/* set the parity, stop bits and data size */
	writel(ucr2 | old_txrxen, sport->port.membase + UCR2);

	if (UART_ENABLE_MS(&sport->port, termios->c_cflag))
		imx_enable_ms(&sport->port);

	if (sport->dma_is_inited && !sport->dma_is_enabled) {
		imx_enable_dma(sport);
		start_rx_dma(sport);
	}

	if (!sport->dma_is_enabled) {
		ucr2 = readl(sport->port.membase + UCR2);
		writel(ucr2 | UCR2_ATEN, sport->port.membase + UCR2);
	}

	spin_unlock_irqrestore(&sport->port.lock, flags);
}

static const char *imx_type(struct uart_port *port)
{
	struct imx_port *sport = (struct imx_port *)port;

	return sport->port.type == PORT_IMX ? "IMX" : NULL;
}

/*
 * Configure/autoconfigure the port.
 */
static void imx_config_port(struct uart_port *port, int flags)
{
	struct imx_port *sport = (struct imx_port *)port;

	if (flags & UART_CONFIG_TYPE)
		sport->port.type = PORT_IMX;
}

/*
 * Verify the new serial_struct (for TIOCSSERIAL).
 * The only change we allow are to the flags and type, and
 * even then only between PORT_IMX and PORT_UNKNOWN
 */
static int
imx_verify_port(struct uart_port *port, struct serial_struct *ser)
{
	struct imx_port *sport = (struct imx_port *)port;
	int ret = 0;

	if (ser->type != PORT_UNKNOWN && ser->type != PORT_IMX)
		ret = -EINVAL;
	if (sport->port.irq != ser->irq)
		ret = -EINVAL;
	if (ser->io_type != UPIO_MEM)
		ret = -EINVAL;
	if (sport->port.uartclk / 16 != ser->baud_base)
		ret = -EINVAL;
	if (sport->port.mapbase != (unsigned long)ser->iomem_base)
		ret = -EINVAL;
	if (sport->port.iobase != ser->port)
		ret = -EINVAL;
	if (ser->hub6 != 0)
		ret = -EINVAL;
	return ret;
}

#if defined(CONFIG_CONSOLE_POLL)

static int imx_poll_init(struct uart_port *port)
{
	struct imx_port *sport = (struct imx_port *)port;
	unsigned long flags;
	unsigned long temp;
	int retval;

	retval = clk_prepare_enable(sport->clk_ipg);
	if (retval)
		return retval;
	retval = clk_prepare_enable(sport->clk_per);
	if (retval)
		clk_disable_unprepare(sport->clk_ipg);

	imx_setup_ufcr(sport, 0);

	spin_lock_irqsave(&sport->port.lock, flags);

	temp = readl(sport->port.membase + UCR1);
	if (is_imx1_uart(sport))
		temp |= IMX1_UCR1_UARTCLKEN;
	temp |= UCR1_UARTEN | UCR1_RRDYEN;
	temp &= ~(UCR1_TXMPTYEN | UCR1_RTSDEN);
	writel(temp, sport->port.membase + UCR1);

	temp = readl(sport->port.membase + UCR2);
	temp |= UCR2_RXEN;
	writel(temp, sport->port.membase + UCR2);

	spin_unlock_irqrestore(&sport->port.lock, flags);

	return 0;
}

static int imx_poll_get_char(struct uart_port *port)
{
	if (!(readl_relaxed(port->membase + USR2) & USR2_RDR))
		return NO_POLL_CHAR;

	return readl_relaxed(port->membase + URXD0) & URXD_RX_DATA;
}

static void imx_poll_put_char(struct uart_port *port, unsigned char c)
{
	unsigned int status;

	/* drain */
	do {
		status = readl_relaxed(port->membase + USR1);
	} while (~status & USR1_TRDY);

	/* write */
	writel_relaxed(c, port->membase + URTX0);

	/* flush */
	do {
		status = readl_relaxed(port->membase + USR2);
	} while (~status & USR2_TXDC);
}
#endif

static int imx_rs485_config(struct uart_port *port,
			    struct serial_rs485 *rs485conf)
{
	struct imx_port *sport = (struct imx_port *)port;
	unsigned long temp;

	/* RTS is required to control the transmitter */
	if (!sport->have_rtscts)
		rs485conf->flags &= ~SER_RS485_ENABLED;

	if (rs485conf->flags & SER_RS485_ENABLED) {
		/* disable transmitter */
		temp = readl(sport->port.membase + UCR2);
		if (rs485conf->flags & SER_RS485_RTS_AFTER_SEND)
			imx_port_rts_inactive(sport, &temp);
		else
			imx_port_rts_active(sport, &temp);
		writel(temp, sport->port.membase + UCR2);
	}

	/* Make sure Rx is enabled in case Tx is active with Rx disabled */
	if (!(rs485conf->flags & SER_RS485_ENABLED) ||
	    rs485conf->flags & SER_RS485_RX_DURING_TX) {
		temp = readl(sport->port.membase + UCR2);
		temp |= UCR2_RXEN;
		writel(temp, sport->port.membase + UCR2);
	}

	port->rs485 = *rs485conf;

	return 0;
}

static const struct uart_ops imx_pops = {
	.tx_empty	= imx_tx_empty,
	.set_mctrl	= imx_set_mctrl,
	.get_mctrl	= imx_get_mctrl,
	.stop_tx	= imx_stop_tx,
	.start_tx	= imx_start_tx,
	.stop_rx	= imx_stop_rx,
	.enable_ms	= imx_enable_ms,
	.break_ctl	= imx_break_ctl,
	.startup	= imx_startup,
	.shutdown	= imx_shutdown,
	.flush_buffer	= imx_flush_buffer,
	.set_termios	= imx_set_termios,
	.type		= imx_type,
	.config_port	= imx_config_port,
	.verify_port	= imx_verify_port,
#if defined(CONFIG_CONSOLE_POLL)
	.poll_init      = imx_poll_init,
	.poll_get_char  = imx_poll_get_char,
	.poll_put_char  = imx_poll_put_char,
#endif
};

static struct imx_port *imx_ports[UART_NR];

#ifdef CONFIG_SERIAL_IMX_CONSOLE
static void imx_console_putchar(struct uart_port *port, int ch)
{
	struct imx_port *sport = (struct imx_port *)port;

	while (readl(sport->port.membase + uts_reg(sport)) & UTS_TXFULL)
		barrier();

	writel(ch, sport->port.membase + URTX0);
}

/*
 * Interrupts are disabled on entering
 */
static void
imx_console_write(struct console *co, const char *s, unsigned int count)
{
	struct imx_port *sport = imx_ports[co->index];
	struct imx_port_ucrs old_ucr;
	unsigned int ucr1;
	unsigned long flags = 0;
	int locked = 1;
	int retval;

	retval = clk_enable(sport->clk_per);
	if (retval)
		return;
	retval = clk_enable(sport->clk_ipg);
	if (retval) {
		clk_disable(sport->clk_per);
		return;
	}

	if (sport->port.sysrq)
		locked = 0;
	else if (oops_in_progress)
		locked = spin_trylock_irqsave(&sport->port.lock, flags);
	else
		spin_lock_irqsave(&sport->port.lock, flags);

	/*
	 *	First, save UCR1/2/3 and then disable interrupts
	 */
	imx_port_ucrs_save(&sport->port, &old_ucr);
	ucr1 = old_ucr.ucr1;

	if (is_imx1_uart(sport))
		ucr1 |= IMX1_UCR1_UARTCLKEN;
	ucr1 |= UCR1_UARTEN;
	ucr1 &= ~(UCR1_TXMPTYEN | UCR1_RRDYEN | UCR1_RTSDEN);

	writel(ucr1, sport->port.membase + UCR1);

	writel(old_ucr.ucr2 | UCR2_TXEN, sport->port.membase + UCR2);

	uart_console_write(&sport->port, s, count, imx_console_putchar);

	/*
	 *	Finally, wait for transmitter to become empty
	 *	and restore UCR1/2/3
	 */
	while (!(readl(sport->port.membase + USR2) & USR2_TXDC));

	imx_port_ucrs_restore(&sport->port, &old_ucr);

	if (locked)
		spin_unlock_irqrestore(&sport->port.lock, flags);

	clk_disable(sport->clk_ipg);
	clk_disable(sport->clk_per);
}

/*
 * If the port was already initialised (eg, by a boot loader),
 * try to determine the current setup.
 */
static void __init
imx_console_get_options(struct imx_port *sport, int *baud,
			   int *parity, int *bits)
{

	if (readl(sport->port.membase + UCR1) & UCR1_UARTEN) {
		/* ok, the port was enabled */
		unsigned int ucr2, ubir, ubmr, uartclk;
		unsigned int baud_raw;
		unsigned int ucfr_rfdiv;

		ucr2 = readl(sport->port.membase + UCR2);

		*parity = 'n';
		if (ucr2 & UCR2_PREN) {
			if (ucr2 & UCR2_PROE)
				*parity = 'o';
			else
				*parity = 'e';
		}

		if (ucr2 & UCR2_WS)
			*bits = 8;
		else
			*bits = 7;

		ubir = readl(sport->port.membase + UBIR) & 0xffff;
		ubmr = readl(sport->port.membase + UBMR) & 0xffff;

		ucfr_rfdiv = (readl(sport->port.membase + UFCR) & UFCR_RFDIV) >> 7;
		if (ucfr_rfdiv == 6)
			ucfr_rfdiv = 7;
		else
			ucfr_rfdiv = 6 - ucfr_rfdiv;

		uartclk = clk_get_rate(sport->clk_per);
		uartclk /= ucfr_rfdiv;

		{	/*
			 * The next code provides exact computation of
			 *   baud_raw = round(((uartclk/16) * (ubir + 1)) / (ubmr + 1))
			 * without need of float support or long long division,
			 * which would be required to prevent 32bit arithmetic overflow
			 */
			unsigned int mul = ubir + 1;
			unsigned int div = 16 * (ubmr + 1);
			unsigned int rem = uartclk % div;

			baud_raw = (uartclk / div) * mul;
			baud_raw += (rem * mul + div / 2) / div;
			*baud = (baud_raw + 50) / 100 * 100;
		}

		if (*baud != baud_raw)
			pr_info("Console IMX rounded baud rate from %d to %d\n",
				baud_raw, *baud);
	}
}

static int __init
imx_console_setup(struct console *co, char *options)
{
	struct imx_port *sport;
	int baud = 9600;
	int bits = 8;
	int parity = 'n';
	int flow = 'n';
	int retval;

	/*
	 * Check whether an invalid uart number has been specified, and
	 * if so, search for the first available port that does have
	 * console support.
	 */
	if (co->index == -1 || co->index >= ARRAY_SIZE(imx_ports))
		co->index = 0;
	sport = imx_ports[co->index];
	if (sport == NULL)
		return -ENODEV;

	/* For setting the registers, we only need to enable the ipg clock. */
	retval = clk_prepare_enable(sport->clk_ipg);
	if (retval)
		goto error_console;

	if (options)
		uart_parse_options(options, &baud, &parity, &bits, &flow);
	else
		imx_console_get_options(sport, &baud, &parity, &bits);

	imx_setup_ufcr(sport, 0);

	retval = uart_set_options(&sport->port, co, baud, parity, bits, flow);

	clk_disable(sport->clk_ipg);
	if (retval) {
		clk_unprepare(sport->clk_ipg);
		goto error_console;
	}

	retval = clk_prepare(sport->clk_per);
	if (retval)
		clk_unprepare(sport->clk_ipg);

error_console:
	return retval;
}

static struct uart_driver imx_reg;
static struct console imx_console = {
	.name		= DEV_NAME,
	.write		= imx_console_write,
	.device		= uart_console_device,
	.setup		= imx_console_setup,
	.flags		= CON_PRINTBUFFER,
	.index		= -1,
	.data		= &imx_reg,
};

#define IMX_CONSOLE	&imx_console

#ifdef CONFIG_OF
static void imx_console_early_putchar(struct uart_port *port, int ch)
{
	while (readl_relaxed(port->membase + IMX21_UTS) & UTS_TXFULL)
		cpu_relax();

	writel_relaxed(ch, port->membase + URTX0);
}

static void imx_console_early_write(struct console *con, const char *s,
				    unsigned count)
{
	struct earlycon_device *dev = con->data;

	uart_console_write(&dev->port, s, count, imx_console_early_putchar);
}

static int __init
imx_console_early_setup(struct earlycon_device *dev, const char *opt)
{
	if (!dev->port.membase)
		return -ENODEV;

	dev->con->write = imx_console_early_write;

	return 0;
}
OF_EARLYCON_DECLARE(ec_imx6q, "fsl,imx6q-uart", imx_console_early_setup);
OF_EARLYCON_DECLARE(ec_imx21, "fsl,imx21-uart", imx_console_early_setup);
#endif

#else
#define IMX_CONSOLE	NULL
#endif

static struct uart_driver imx_reg = {
	.owner          = THIS_MODULE,
	.driver_name    = DRIVER_NAME,
	.dev_name       = DEV_NAME,
	.major          = SERIAL_IMX_MAJOR,
	.minor          = MINOR_START,
	.nr             = ARRAY_SIZE(imx_ports),
	.cons           = IMX_CONSOLE,
};

#ifdef CONFIG_OF
/*
 * This function returns 1 iff pdev isn't a device instatiated by dt, 0 iff it
 * could successfully get all information from dt or a negative errno.
 */
static int serial_imx_probe_dt(struct imx_port *sport,
		struct platform_device *pdev)
{
	struct device_node *np = pdev->dev.of_node;
	struct serial_rs485 *rs485conf = &sport->port.rs485;
	u32 rs485_delay[2];
	enum of_gpio_flags flags;
	int init_st = GPIOF_OUT_INIT_HIGH;
	int ret;

	sport->devdata = of_device_get_match_data(&pdev->dev);
	if (!sport->devdata)
		/* no device tree device */
		return 1;

	ret = of_alias_get_id(np, "serial");
	if (ret < 0) {
		dev_err(&pdev->dev, "failed to get alias id, errno %d\n", ret);
		return ret;
	}
	sport->port.line = ret;

	if (of_get_property(np, "uart-has-rtscts", NULL) ||
	    of_get_property(np, "fsl,uart-has-rtscts", NULL) /* deprecated */)
		sport->have_rtscts = 1;

	if (of_get_property(np, "fsl,dte-mode", NULL))
		sport->dte_mode = 1;

	sport->pwr_en_gpio = of_get_named_gpio_flags(np, "digi,pwr-en-gpio", 0 ,
			&flags);
	sport->pwr_en_act_low = false;
	if (gpio_is_valid(sport->pwr_en_gpio)) {
		if (flags & OF_GPIO_ACTIVE_LOW) {
			sport->pwr_en_act_low = true;
			init_st = GPIOF_OUT_INIT_LOW;
		}
		ret = gpio_request_one(sport->pwr_en_gpio, init_st,
				"uart-pwr-en-gpio");
		if (ret < 0)
			dev_err(&pdev->dev, "Could not assign uart pwr enable gpio\n");
	}

	/* RS-485 properties */
	rs485conf->flags = 0;

	if (of_property_read_bool(np, "rs485-rts-active-high"))
		rs485conf->flags |= SER_RS485_RTS_ON_SEND;
	else
		rs485conf->flags |= SER_RS485_RTS_AFTER_SEND;

	if (of_property_read_u32_array(np, "rs485-rts-delay",
				       rs485_delay, 2) == 0) {
		rs485conf->delay_rts_before_send = rs485_delay[0];
		rs485conf->delay_rts_after_send = rs485_delay[1];
	} else {
		rs485conf->delay_rts_before_send = 0;
		rs485conf->delay_rts_after_send = 0;
	}

	if (of_property_read_bool(np, "rs485-rx-during-tx"))
		rs485conf->flags |= SER_RS485_RX_DURING_TX;

	if (of_property_read_bool(np, "linux,rs485-enabled-at-boot-time"))
		rs485conf->flags |= SER_RS485_ENABLED;

	/*
	 * UART1 on CC6UL SOM with hardware version (HV) < 4 have crossed RX/TX
	 * lines going to the Bluetooth chip. To make the Bluetooth chip work
	 * UART1 (index 0) needs:
	 *  - force DTE mode
	 *  - not use HW flow control
	 *  - use dte-no-flow pinctrl
	 */
	if (of_machine_is_compatible("digi,ccimx6ul") &&
	    sport->port.line == 0) {
		struct device_node *rn;
		const char *hwid_hv;
		unsigned int hv = 0;
		struct pinctrl_state *pins_dte_noflow;
		struct pinctrl *pinctrl;

		rn = of_find_node_by_path("/");
		if (!of_property_read_string(rn, "digi,hwid,hv", &hwid_hv)) {
			if (kstrtoul(hwid_hv, 0, (unsigned long *)&hv))
				dev_warn(&pdev->dev,
					 "Invalid 'digi,hwid,hv'\n");
			if (hv > 0 && hv < 4) {
				dev_info(&pdev->dev,
					 "Forcing DTE mode and no hw-flow on CC6UL with HV=%d",
					 hv);
				sport->dte_mode = 1;
				sport->have_rtscts = 0;
				pinctrl = devm_pinctrl_get(&pdev->dev);
				pins_dte_noflow = pinctrl_lookup_state(pinctrl,
							"dte_noflow");
				if (IS_ERR(pins_dte_noflow))
					dev_warn(&pdev->dev,
						 "could not get 'dte_noflow' pinctrl required for UART1\n");
				else
					pinctrl_select_state(pinctrl,
							     pins_dte_noflow);
			}
		}
	}

	return 0;
}
#else
static inline int serial_imx_probe_dt(struct imx_port *sport,
		struct platform_device *pdev)
{
	return 1;
}
#endif

static void serial_imx_probe_pdata(struct imx_port *sport,
		struct platform_device *pdev)
{
	struct imxuart_platform_data *pdata = dev_get_platdata(&pdev->dev);

	sport->port.line = pdev->id;
	sport->devdata = (struct imx_uart_data	*) pdev->id_entry->driver_data;

	if (!pdata)
		return;

	if (pdata->flags & IMXUART_HAVE_RTSCTS)
		sport->have_rtscts = 1;
}

static int serial_imx_probe(struct platform_device *pdev)
{
	struct imx_port *sport;
	void __iomem *base;
	int ret = 0, reg;
	struct resource *res;
	int txirq, rxirq, rtsirq;

	sport = devm_kzalloc(&pdev->dev, sizeof(*sport), GFP_KERNEL);
	if (!sport)
		return -ENOMEM;

	ret = serial_imx_probe_dt(sport, pdev);
	if (ret > 0)
		serial_imx_probe_pdata(sport, pdev);
	else if (ret < 0)
		return ret;

	if (sport->port.line >= ARRAY_SIZE(imx_ports)) {
		dev_err(&pdev->dev, "serial%d out of range\n",
			sport->port.line);
		return -EINVAL;
	}

	res = platform_get_resource(pdev, IORESOURCE_MEM, 0);
	base = devm_ioremap_resource(&pdev->dev, res);
	if (IS_ERR(base))
		return PTR_ERR(base);

	rxirq = platform_get_irq(pdev, 0);
	txirq = platform_get_irq(pdev, 1);
	rtsirq = platform_get_irq(pdev, 2);

	sport->port.dev = &pdev->dev;
	sport->port.mapbase = res->start;
	sport->port.membase = base;
	sport->port.type = PORT_IMX,
	sport->port.iotype = UPIO_MEM;
	sport->port.irq = rxirq;
	sport->port.fifosize = 32;
	sport->port.ops = &imx_pops;
	sport->port.rs485_config = imx_rs485_config;
	sport->port.flags = UPF_BOOT_AUTOCONF;
	init_timer(&sport->timer);
	sport->timer.function = imx_timeout;
	sport->timer.data     = (unsigned long)sport;

	sport->gpios = mctrl_gpio_init(&sport->port, 0);
	if (IS_ERR(sport->gpios))
		return PTR_ERR(sport->gpios);

	sport->clk_ipg = devm_clk_get(&pdev->dev, "ipg");
	if (IS_ERR(sport->clk_ipg)) {
		ret = PTR_ERR(sport->clk_ipg);
		dev_err(&pdev->dev, "failed to get ipg clk: %d\n", ret);
		return ret;
	}

	sport->clk_per = devm_clk_get(&pdev->dev, "per");
	if (IS_ERR(sport->clk_per)) {
		ret = PTR_ERR(sport->clk_per);
		dev_err(&pdev->dev, "failed to get per clk: %d\n", ret);
		return ret;
	}

	sport->port.uartclk = clk_get_rate(sport->clk_per);
	if (sport->port.uartclk > IMX_MODULE_MAX_CLK_RATE) {
		ret = clk_set_rate(sport->clk_per, IMX_MODULE_MAX_CLK_RATE);
		if (ret < 0) {
			dev_err(&pdev->dev, "clk_set_rate() failed\n");
			return ret;
		}
	}
	sport->port.uartclk = clk_get_rate(sport->clk_per);

	/* For register access, we only need to enable the ipg clock. */
	ret = clk_prepare_enable(sport->clk_ipg);
	if (ret) {
		dev_err(&pdev->dev, "failed to enable per clk: %d\n", ret);
		return ret;
	}

	/* Disable interrupts before requesting them */
	reg = readl_relaxed(sport->port.membase + UCR1);
	reg &= ~(UCR1_ADEN | UCR1_TRDYEN | UCR1_IDEN | UCR1_RRDYEN |
		 UCR1_TXMPTYEN | UCR1_RTSDEN);
	writel_relaxed(reg, sport->port.membase + UCR1);

	if (!is_imx1_uart(sport) && sport->dte_mode) {
		/*
		 * The DCEDTE bit changes the direction of DSR, DCD, DTR and RI
		 * and influences if UCR3_RI and UCR3_DCD changes the level of RI
		 * and DCD (when they are outputs) or enables the respective
		 * irqs. So set this bit early, i.e. before requesting irqs.
		 */
		reg = readl(sport->port.membase + UFCR);
		if (!(reg & UFCR_DCEDTE))
			writel(reg | UFCR_DCEDTE, sport->port.membase + UFCR);

		/*
		 * Disable UCR3_RI and UCR3_DCD irqs. They are also not
		 * enabled later because they cannot be cleared
		 * (confirmed on i.MX25) which makes them unusable.
		 */
		writel(IMX21_UCR3_RXDMUXSEL | UCR3_ADNIMP | UCR3_DSR,
		       sport->port.membase + UCR3);

	} else {
		unsigned long ucr3 = UCR3_DSR;

		reg = readl(sport->port.membase + UFCR);
		if (reg & UFCR_DCEDTE)
			writel(reg & ~UFCR_DCEDTE, sport->port.membase + UFCR);

		if (!is_imx1_uart(sport))
			ucr3 |= IMX21_UCR3_RXDMUXSEL | UCR3_ADNIMP;
		writel(ucr3, sport->port.membase + UCR3);
	}

	clk_disable_unprepare(sport->clk_ipg);

	/*
	 * Allocate the IRQ(s) i.MX1 has three interrupts whereas later
	 * chips only have one interrupt.
	 */
	if (txirq > 0) {
		ret = devm_request_irq(&pdev->dev, rxirq, imx_rxint, 0,
				       dev_name(&pdev->dev), sport);
		if (ret) {
			dev_err(&pdev->dev, "failed to request rx irq: %d\n",
				ret);
			return ret;
		}

		ret = devm_request_irq(&pdev->dev, txirq, imx_txint, 0,
				       dev_name(&pdev->dev), sport);
		if (ret) {
			dev_err(&pdev->dev, "failed to request tx irq: %d\n",
				ret);
			return ret;
		}

		ret = devm_request_irq(&pdev->dev, rtsirq, imx_rtsint, 0,
				       dev_name(&pdev->dev), sport);
		if (ret) {
			dev_err(&pdev->dev, "failed to request rts irq: %d\n",
				ret);
			return ret;
		}
	} else {
		ret = devm_request_irq(&pdev->dev, rxirq, imx_int, 0,
				       dev_name(&pdev->dev), sport);
		if (ret) {
			dev_err(&pdev->dev, "failed to request irq: %d\n", ret);
			return ret;
		}
	}

	imx_ports[sport->port.line] = sport;

	platform_set_drvdata(pdev, sport);

	return uart_add_one_port(&imx_reg, &sport->port);
}

static int serial_imx_remove(struct platform_device *pdev)
{
	struct imx_port *sport = platform_get_drvdata(pdev);

	return uart_remove_one_port(&imx_reg, &sport->port);
}

static void serial_imx_restore_context(struct imx_port *sport)
{
	if (!sport->context_saved)
		return;

	writel(sport->saved_reg[4], sport->port.membase + UFCR);
	writel(sport->saved_reg[5], sport->port.membase + UESC);
	writel(sport->saved_reg[6], sport->port.membase + UTIM);
	writel(sport->saved_reg[7], sport->port.membase + UBIR);
	writel(sport->saved_reg[8], sport->port.membase + UBMR);
	writel(sport->saved_reg[9], sport->port.membase + IMX21_UTS);
	writel(sport->saved_reg[0], sport->port.membase + UCR1);
	writel(sport->saved_reg[1] | UCR2_SRST, sport->port.membase + UCR2);
	writel(sport->saved_reg[2], sport->port.membase + UCR3);
	writel(sport->saved_reg[3], sport->port.membase + UCR4);
	sport->context_saved = false;
}

static void serial_imx_save_context(struct imx_port *sport)
{
	/* Save necessary regs */
	sport->saved_reg[0] = readl(sport->port.membase + UCR1);
	sport->saved_reg[1] = readl(sport->port.membase + UCR2);
	sport->saved_reg[2] = readl(sport->port.membase + UCR3);
	sport->saved_reg[3] = readl(sport->port.membase + UCR4);
	sport->saved_reg[4] = readl(sport->port.membase + UFCR);
	sport->saved_reg[5] = readl(sport->port.membase + UESC);
	sport->saved_reg[6] = readl(sport->port.membase + UTIM);
	sport->saved_reg[7] = readl(sport->port.membase + UBIR);
	sport->saved_reg[8] = readl(sport->port.membase + UBMR);
	sport->saved_reg[9] = readl(sport->port.membase + IMX21_UTS);
	sport->context_saved = true;
}

static void serial_imx_enable_wakeup(struct imx_port *sport, bool on)
{
	unsigned int val;

	val = readl(sport->port.membase + UCR3);
	if (on)
		val |= UCR3_AWAKEN;
	else
		val &= ~UCR3_AWAKEN;
	writel(val, sport->port.membase + UCR3);

	if (sport->have_rtscts) {
		val = readl(sport->port.membase + UCR1);
		if (on)
			val |= UCR1_RTSDEN;
		else
			val &= ~UCR1_RTSDEN;
		writel(val, sport->port.membase + UCR1);
	}
}

static int imx_serial_port_suspend_noirq(struct device *dev)
{
	struct platform_device *pdev = to_platform_device(dev);
	struct imx_port *sport = platform_get_drvdata(pdev);
	int ret;

	ret = clk_enable(sport->clk_ipg);
	if (ret)
		return ret;

	if (device_can_wakeup(&pdev->dev)) {
		/* enable wakeup from i.MX UART */
		serial_imx_enable_wakeup(sport, true);
	} else {
		if (of_machine_is_compatible("digi,ccimx6sbc") &&
		    digi_get_board_version() >= 2) {
			if (gpio_is_valid(sport->pwr_en_gpio))
				gpio_set_value_cansleep(sport->pwr_en_gpio,
							sport->pwr_en_act_low ? 1 : 0);
		}
	}

	serial_imx_save_context(sport);

	clk_disable(sport->clk_ipg);

	pinctrl_pm_select_sleep_state(dev);

	return 0;
}

static int imx_serial_port_resume_noirq(struct device *dev)
{
	struct platform_device *pdev = to_platform_device(dev);
	struct imx_port *sport = platform_get_drvdata(pdev);
	unsigned int val;
	int ret;

	pinctrl_pm_select_default_state(dev);

	ret = clk_enable(sport->clk_ipg);
	if (ret)
		return ret;

	serial_imx_restore_context(sport);

	if (device_can_wakeup(&pdev->dev)) {
		/* disable wakeup from i.MX UART */
		serial_imx_enable_wakeup(sport, false);
		val = readl(sport->port.membase + USR1);
		if (val & (USR1_AWAKE | USR1_RTSD))
			writel(USR1_AWAKE | USR1_RTSD, sport->port.membase + USR1);
	} else {
		if (of_machine_is_compatible("digi,ccimx6sbc") &&
		    digi_get_board_version() >= 2) {
			if (gpio_is_valid(sport->pwr_en_gpio))
				gpio_set_value_cansleep(sport->pwr_en_gpio,
							sport->pwr_en_act_low ? 0 : 1);
		}
	}

	clk_disable(sport->clk_ipg);

	return 0;
}

static int imx_serial_port_suspend(struct device *dev)
{
	struct platform_device *pdev = to_platform_device(dev);
	struct imx_port *sport = platform_get_drvdata(pdev);

	uart_suspend_port(&imx_reg, &sport->port);

	/* Needed to enable clock in suspend_noirq */
	return clk_prepare(sport->clk_ipg);
}

static int imx_serial_port_resume(struct device *dev)
{
	struct platform_device *pdev = to_platform_device(dev);
	struct imx_port *sport = platform_get_drvdata(pdev);

	uart_resume_port(&imx_reg, &sport->port);

	clk_unprepare(sport->clk_ipg);

	return 0;
}

static const struct dev_pm_ops imx_serial_port_pm_ops = {
	.suspend_noirq = imx_serial_port_suspend_noirq,
	.resume_noirq = imx_serial_port_resume_noirq,
	.suspend = imx_serial_port_suspend,
	.resume = imx_serial_port_resume,
};

static struct platform_driver serial_imx_driver = {
	.probe		= serial_imx_probe,
	.remove		= serial_imx_remove,

	.id_table	= imx_uart_devtype,
	.driver		= {
		.name	= "imx-uart",
		.of_match_table = imx_uart_dt_ids,
		.pm	= &imx_serial_port_pm_ops,
	},
};

static int __init imx_serial_init(void)
{
	int ret = uart_register_driver(&imx_reg);

	if (ret)
		return ret;

	ret = platform_driver_register(&serial_imx_driver);
	if (ret != 0)
		uart_unregister_driver(&imx_reg);

	return ret;
}

static void __exit imx_serial_exit(void)
{
	platform_driver_unregister(&serial_imx_driver);
	uart_unregister_driver(&imx_reg);
}

module_init(imx_serial_init);
module_exit(imx_serial_exit);

MODULE_AUTHOR("Sascha Hauer");
MODULE_DESCRIPTION("IMX generic serial port driver");
MODULE_LICENSE("GPL");
MODULE_ALIAS("platform:imx-uart");<|MERGE_RESOLUTION|>--- conflicted
+++ resolved
@@ -570,13 +570,12 @@
 		}
 		spin_unlock_irqrestore(&sport->port.lock, flags);
 
-<<<<<<< HEAD
 		ret = dma_map_sg(dev, sgl, sport->dma_tx_nents, DMA_TO_DEVICE);
 		if (ret == 0) {
 			dev_err(dev, "DMA mapping error for TX.\n");
 			goto err_out;
 		}
-		desc = dmaengine_prep_slave_sg(chan, sgl, sport->dma_tx_nents,
+		desc = dmaengine_prep_slave_sg(chan, sgl, ret,
 						DMA_MEM_TO_DEV, DMA_PREP_INTERRUPT);
 		if (!desc) {
 			dev_err(dev, "We cannot prepare for the TX slave dma!\n");
@@ -591,19 +590,6 @@
 		sport->dma_is_txing = 1;
 		dmaengine_submit(desc);
 		dma_async_issue_pending(chan);
-=======
-	ret = dma_map_sg(dev, sgl, sport->dma_tx_nents, DMA_TO_DEVICE);
-	if (ret == 0) {
-		dev_err(dev, "DMA mapping error for TX.\n");
-		return;
-	}
-	desc = dmaengine_prep_slave_sg(chan, sgl, ret,
-					DMA_MEM_TO_DEV, DMA_PREP_INTERRUPT);
-	if (!desc) {
-		dma_unmap_sg(dev, sgl, sport->dma_tx_nents,
-			     DMA_TO_DEVICE);
-		dev_err(dev, "We cannot prepare for the TX slave dma!\n");
->>>>>>> 6f8dc956
 		return;
 	}
 	spin_unlock_irqrestore(&sport->port.lock, flags);
