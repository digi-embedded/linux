--- conflicted
+++ resolved
@@ -49,8 +49,6 @@
 #include <linux/of_device.h>
 #include <linux/io.h>
 #include <linux/dma-mapping.h>
-#include <linux/gpio.h>
-#include <linux/of_gpio.h>
 
 #include <asm/irq.h>
 #include <linux/platform_data/serial-imx.h>
@@ -190,14 +188,7 @@
 
 #define UART_NR 8
 #define IMX_RXBD_NUM 20
-<<<<<<< HEAD
-
-static bool nodma __read_mostly = 1;
-module_param(nodma, bool, 0644);
-MODULE_PARM_DESC(nodma, "Disable DMA usage when true");
-=======
 #define IMX_MODULE_MAX_CLK_RATE	80000000
->>>>>>> 9ea9577d
 
 /* i.mx21 type uart runs on all i.mx except i.mx1 */
 enum imx_uart_type {
@@ -239,8 +230,6 @@
 	unsigned int		use_irda:1;
 	unsigned int		irda_inv_rx:1;
 	unsigned int		irda_inv_tx:1;
-	unsigned int		pwr_en_gpio;
-	unsigned int		pwr_en_act_low:1;
 	unsigned short		trcv_delay; /* transceiver delay */
 	struct clk		*clk_ipg;
 	struct clk		*clk_per;
@@ -257,18 +246,8 @@
 	unsigned int		tx_bytes;
 	unsigned int		dma_tx_nents;
 	struct delayed_work	tsk_dma_tx;
-<<<<<<< HEAD
-	struct work_struct	tsk_dma_rx;
-	wait_queue_head_t	dma_wait;
-
-	/* RS-485 */
-	struct serial_rs485	rs485;
-	unsigned int		bit_usec;
-	unsigned int            saved_reg[11];
-=======
 	wait_queue_head_t	dma_wait;
 	unsigned int            saved_reg[10];
->>>>>>> 9ea9577d
 #define DMA_TX_IS_WORKING 1
 	unsigned long		flags;
 };
@@ -284,10 +263,6 @@
 #else
 #define USE_IRDA(sport)	(0)
 #endif
-
-#define RS485_ENABLED(sport)	(sport->rs485.flags & SER_RS485_ENABLED)
-#define RS485_HALFDUPLEX(sport)	\
-	(RS485_ENABLED(sport) && !(sport->rs485.flags & SER_RS485_RX_DURING_TX))
 
 static struct imx_uart_data imx_uart_devdata[] = {
 	[IMX1_UART] = {
@@ -415,47 +390,6 @@
 	}
 }
 
-static inline void toggle_rts(struct imx_port *sport, int value)
-{
-	unsigned long temp;
-
-	/* On the i.MX6 it's CTS the output line which will control the RS485.
-	 * Also notice the CTS bit in UCR2 has inverted polarity:
-	 *  CTS = 0 sets the CTS_B pin high
-	 *  CTS = 1 sets the CTS_B pin low
-	 */
-	temp = readl(sport->port.membase + UCR2);
-	if (value)
-		temp &= ~UCR2_CTS;
-	else
-		temp |= UCR2_CTS;
-	writel(temp, sport->port.membase + UCR2);
-}
-
-static inline void imx_rs485_xmit_enable(struct imx_port *sport)
-{
-	unsigned int rts_active =
-			(sport->rs485.flags & SER_RS485_RTS_ON_SEND) ? 1 : 0;
-
-	toggle_rts(sport, rts_active);
-
-	/* Delay before send */
-	if (sport->rs485.delay_rts_before_send)
-		mdelay(sport->rs485.delay_rts_before_send);
-}
-
-static inline void imx_rs485_xmit_disable(struct imx_port *sport)
-{
-	unsigned int rts_inactive =
-			(sport->rs485.flags & SER_RS485_RTS_AFTER_SEND) ? 1 : 0;
-
-	/* Delay after send */
-	if (sport->rs485.delay_rts_after_send)
-		mdelay(sport->rs485.delay_rts_after_send);
-
-	toggle_rts(sport, rts_inactive);
-}
-
 /*
  * interrupts disabled on entry
  */
@@ -464,31 +398,19 @@
 	struct imx_port *sport = (struct imx_port *)port;
 	unsigned long temp;
 
-	if (USE_IRDA(sport) || RS485_ENABLED(sport)) {
+	if (USE_IRDA(sport)) {
 		/* half duplex - wait for end of transmission */
 		int n = 256;
-		unsigned long expire = jiffies + sport->port.timeout;
-
 		while ((--n > 0) &&
 		      !(readl(sport->port.membase + USR2) & USR2_TXDC)) {
-			/* To avoid TXDC triggering in between characters
-			 * we must wait at least the time it takes to transfer
-			 * one bit at the programmed baudrate.
-			 */
-			if (time_after(jiffies, expire))
-				break;
-			udelay(sport->bit_usec);
+			udelay(5);
 			barrier();
 		}
 		/*
 		 * irda transceiver - wait a bit more to avoid
 		 * cutoff, hardware dependent
 		 */
-		if (USE_IRDA(sport))
-			udelay(sport->trcv_delay);
-
-		if (RS485_ENABLED(sport))
-			imx_rs485_xmit_disable(sport);
+		udelay(sport->trcv_delay);
 
 		/*
 		 * half duplex - reactivate receive mode,
@@ -545,22 +467,15 @@
 			return;
 		}
 	}
-<<<<<<< HEAD
-=======
 
 	/* disable the Receiver Ready and overrun Interrrupt */
 	temp = readl(sport->port.membase + UCR1);
 	writel(temp & ~UCR1_RRDYEN, sport->port.membase + UCR1);
 	temp = readl(sport->port.membase + UCR4);
 	writel(temp & ~UCR4_OREN, sport->port.membase + UCR4);
->>>>>>> 9ea9577d
 
 	temp = readl(sport->port.membase + UCR2);
 	writel(temp & ~UCR2_RXEN, sport->port.membase + UCR2);
-
-	/* disable the `Receiver Ready Interrrupt` */
-	temp = readl(sport->port.membase + UCR1);
-	writel(temp & ~UCR1_RRDYEN, sport->port.membase + UCR1);
 }
 
 /*
@@ -576,10 +491,6 @@
 static inline void imx_transmit_buffer(struct imx_port *sport)
 {
 	struct circ_buf *xmit = &sport->port.state->xmit;
-
-	/* RS-485: Activate RTS */
-	if (RS485_ENABLED(sport))
-		imx_rs485_xmit_enable(sport);
 
 	while (!uart_circ_empty(xmit) &&
 			!(readl(sport->port.membase + uts_reg(sport))
@@ -697,12 +608,8 @@
 	struct imx_port *sport = (struct imx_port *)port;
 	unsigned long temp;
 
-	if (uart_circ_empty(&port->state->xmit))
-		return;
-
-	if (USE_IRDA(sport) || RS485_HALFDUPLEX(sport)) {
-		/* half duplex in IrDA mode or RS-485 half-duplex;
-		 * have to disable receive mode */
+	if (USE_IRDA(sport)) {
+		/* half duplex in IrDA mode; have to disable receive mode */
 		temp = readl(sport->port.membase + UCR4);
 		temp &= ~(UCR4_DREN);
 		writel(temp, sport->port.membase + UCR4);
@@ -724,12 +631,7 @@
 		writel(temp | UCR1_TXMPTYEN, sport->port.membase + UCR1);
 	}
 
-	if (!sport->dma_is_enabled) {
-		temp = readl(sport->port.membase + UCR1);
-		writel(temp | UCR1_TXMPTYEN, sport->port.membase + UCR1);
-	}
-
-	if (USE_IRDA(sport) || RS485_HALFDUPLEX(sport)) {
+	if (USE_IRDA(sport)) {
 		temp = readl(sport->port.membase + UCR1);
 		temp |= UCR1_TRDYEN;
 		writel(temp, sport->port.membase + UCR1);
@@ -940,29 +842,8 @@
 	unsigned long temp;
 
 	temp = readl(sport->port.membase + UCR2) & ~(UCR2_CTS | UCR2_CTSC);
-<<<<<<< HEAD
-
-	/* Only allow external control of CTS if RS-485 is not enabled */
-	if (!RS485_ENABLED(sport)) {
-		if (mctrl & TIOCM_RTS) {
-			/*
-			 * Return to hardware-driven hardware flow control
-			 * if the option is enabled
-			 */
-			if (sport->have_rtscts) {
-				temp |= UCR2_CTSC;
-			} else {
-				temp |= UCR2_CTS;
-				temp &= ~UCR2_CTSC;
-			}
-		} else {
-			temp &= ~(UCR2_CTS | UCR2_CTSC);
-		}
-	}
-=======
 	if (mctrl & TIOCM_RTS)
 		temp |= UCR2_CTS | UCR2_CTSC;
->>>>>>> 9ea9577d
 
 	writel(temp, sport->port.membase + UCR2);
 
@@ -1014,10 +895,6 @@
 }
 
 #define RX_BUF_SIZE	(PAGE_SIZE)
-<<<<<<< HEAD
-static int start_rx_dma(struct imx_port *sport);
-=======
->>>>>>> 9ea9577d
 
 static void dma_rx_push_data(struct imx_port *sport, struct tty_struct *tty,
 				unsigned int start, unsigned int end)
@@ -1037,22 +914,12 @@
 		}
 	}
 }
-<<<<<<< HEAD
-
-static void dma_rx_work(struct work_struct *w)
-{
-	struct imx_port *sport = container_of(w, struct imx_port, tsk_dma_rx);
+
+static void dma_rx_work(struct imx_port *sport)
+{
 	struct tty_struct *tty = sport->port.state->port.tty;
 	unsigned int cur_idx = sport->rx_buf.cur_idx;
 
-=======
-
-static void dma_rx_work(struct imx_port *sport)
-{
-	struct tty_struct *tty = sport->port.state->port.tty;
-	unsigned int cur_idx = sport->rx_buf.cur_idx;
-
->>>>>>> 9ea9577d
 	if (sport->rx_buf.last_completed_idx < cur_idx) {
 		dma_rx_push_data(sport, tty, sport->rx_buf.last_completed_idx + 1, cur_idx);
 	} else if (sport->rx_buf.last_completed_idx == (IMX_RXBD_NUM - 1)) {
@@ -1110,11 +977,7 @@
 		dev_err(sport->port.dev, "overwrite!\n");
 
 	if (count)
-<<<<<<< HEAD
-		schedule_work(&sport->tsk_dma_rx);
-=======
 		dma_rx_work(sport);
->>>>>>> 9ea9577d
 }
 
 static int start_rx_dma(struct imx_port *sport)
@@ -1273,36 +1136,6 @@
 	sport->dma_is_enabled = 0;
 }
 
-static void imx_config_port_rs485(struct uart_port *port,
-				  struct serial_rs485 *rs485conf)
-{
-	struct imx_port *sport = (struct imx_port *)port;
-	unsigned long flags;
-	unsigned int rts_inactive;
-
-	/* disable interrupts while we work */
-	spin_lock_irqsave(&sport->port.lock, flags);
-
-	/* store new config */
-	sport->rs485 = *rs485conf;
-
-	/* always start with RTS disabled */
-	rts_inactive =	(sport->rs485.flags & SER_RS485_RTS_AFTER_SEND) ? 1 : 0;
-	toggle_rts(sport, rts_inactive);
-
-	/* DMA must be disabled in RS-485 mode */
-	if (RS485_ENABLED(sport) && sport->dma_is_enabled) {
-		/* We have to wait for the DMA to finish. */
-		wait_event(sport->dma_wait, !sport->dma_is_rxing &&
-			   !sport->dma_is_txing);
-		imx_stop_rx(port);
-		imx_disable_dma(sport);
-		imx_uart_dma_exit(sport);
-	}
-
-	spin_unlock_irqrestore(&sport->port.lock, flags);
-}
-
 /* half the RX buffer size */
 #define CTSTL 16
 
@@ -1362,8 +1195,8 @@
 		if (retval)
 			goto error_out2;
 
-		/* do not use RTS IRQ on IrDA or RS-485 */
-		if (!USE_IRDA(sport) && !RS485_ENABLED(sport)) {
+		/* do not use RTS IRQ on IrDA */
+		if (!USE_IRDA(sport)) {
 			retval = request_irq(sport->rtsirq, imx_rtsint, 0,
 					     dev_name(port->dev), sport);
 			if (retval)
@@ -1380,21 +1213,11 @@
 
 	/* Can we enable the DMA support? */
 	if (is_imx6q_uart(sport) && !uart_console(port)
-<<<<<<< HEAD
-		&& !sport->dma_is_inited && !nodma)
-		imx_uart_dma_init(sport);
-
-	if (sport->dma_is_inited) {
-		INIT_DELAYED_WORK(&sport->tsk_dma_tx, dma_tx_work);
-		INIT_WORK(&sport->tsk_dma_rx, dma_rx_work);
-	}
-=======
 		&& !sport->dma_is_inited)
 		imx_uart_dma_init(sport);
 
 	if (sport->dma_is_inited)
 		INIT_DELAYED_WORK(&sport->tsk_dma_tx, dma_tx_work);
->>>>>>> 9ea9577d
 
 	spin_lock_irqsave(&sport->port.lock, flags);
 	/*
@@ -1457,9 +1280,6 @@
 		if (pdata->irda_enable)
 			pdata->irda_enable(1);
 	}
-
-	if (RS485_ENABLED(sport))
-		imx_config_port_rs485(port, &sport->rs485);
 
 	return 0;
 
@@ -1535,7 +1355,7 @@
 	 * Free the interrupts
 	 */
 	if (sport->txirq > 0) {
-		if (!USE_IRDA(sport) && !RS485_ENABLED(sport))
+		if (!USE_IRDA(sport))
 			free_irq(sport->rtsirq, sport);
 		free_irq(sport->txirq, sport);
 		free_irq(sport->rxirq, sport);
@@ -1580,12 +1400,7 @@
 	 */
 	sport->saved_reg[0] = readl(sport->port.membase + UBIR);
 	sport->saved_reg[1] = readl(sport->port.membase + UBMR);
-<<<<<<< HEAD
-	sport->saved_reg[2] = readl(sport->port.membase + UBRC);
-	sport->saved_reg[3] = readl(sport->port.membase + IMX21_UTS);
-=======
 	sport->saved_reg[2] = readl(sport->port.membase + IMX21_UTS);
->>>>>>> 9ea9577d
 
 	i = 100;
 
@@ -1599,12 +1414,7 @@
 	/* Restore the registers */
 	writel(sport->saved_reg[0], sport->port.membase + UBIR);
 	writel(sport->saved_reg[1], sport->port.membase + UBMR);
-<<<<<<< HEAD
-	writel(sport->saved_reg[2], sport->port.membase + UBRC);
-	writel(sport->saved_reg[3], sport->port.membase + IMX21_UTS);
-=======
 	writel(sport->saved_reg[2], sport->port.membase + IMX21_UTS);
->>>>>>> 9ea9577d
 }
 
 static void
@@ -1643,8 +1453,7 @@
 	else
 		ucr2 = UCR2_SRST | UCR2_IRTS;
 
-	/* Do not allow hardware flow control if RS-485 is enabled */
-	if (termios->c_cflag & CRTSCTS && !RS485_ENABLED(sport)) {
+	if (termios->c_cflag & CRTSCTS) {
 		if (sport->have_rtscts) {
 			ucr2 &= ~UCR2_IRTS;
 			ucr2 |= UCR2_CTSC;
@@ -1697,9 +1506,6 @@
 	 * Update the per-port timeout.
 	 */
 	uart_update_timeout(port, termios->c_cflag, baud);
-
-	/* Save the time it takes to transfer 1 bit (in usec) */
-	sport->bit_usec = 1000000 / baud;
 
 	/*
 	 * disable interrupts and drain transmitter
@@ -1826,32 +1632,6 @@
 	if (ser->hub6 != 0)
 		ret = -EINVAL;
 	return ret;
-}
-
-static int imx_ioctl(struct uart_port *port, unsigned int cmd,
-		     unsigned long arg)
-{
-	struct imx_port *sport = (struct imx_port *)port;
-	struct serial_rs485 rs485conf;
-
-	switch(cmd) {
-	case TIOCSRS485:
-		if (copy_from_user(&rs485conf, (void __user *)arg,
-				   sizeof rs485conf))
-			return -EFAULT;
-		imx_config_port_rs485(port, &rs485conf);
-		break;
-
-	case TIOCGRS485:
-		if (copy_to_user((void __user *)arg, &(sport->rs485),
-				 sizeof rs485conf))
-			return -EFAULT;
-		break;
-	default:
-		return -ENOIOCTLCMD;
-	}
-
-	return 0;
 }
 
 #if defined(CONFIG_CONSOLE_POLL)
@@ -1934,7 +1714,6 @@
 	.type		= imx_type,
 	.config_port	= imx_config_port,
 	.verify_port	= imx_verify_port,
-	.ioctl		= imx_ioctl,
 #if defined(CONFIG_CONSOLE_POLL)
 	.poll_get_char  = imx_poll_get_char,
 	.poll_put_char  = imx_poll_put_char,
@@ -2158,39 +1937,6 @@
 	struct imx_port *sport = platform_get_drvdata(dev);
 	unsigned int val;
 
-<<<<<<< HEAD
-	if (device_can_wakeup(&dev->dev)) {
-		/* enable wakeup from i.MX UART */
-		val = readl(sport->port.membase + UCR3);
-		if (USE_IRDA(sport))
-			val |= UCR3_AIRINTEN;
-		else
-			val |= UCR3_AWAKEN;
-		writel(val, sport->port.membase + UCR3);
-
-		/* Save necessary regs */
-		sport->saved_reg[0] = readl(sport->port.membase + UCR1);
-		sport->saved_reg[1] = readl(sport->port.membase + UCR2);
-		sport->saved_reg[2] = readl(sport->port.membase + UCR3);
-		sport->saved_reg[3] = readl(sport->port.membase + UCR4);
-		sport->saved_reg[4] = readl(sport->port.membase + UFCR);
-		sport->saved_reg[5] = readl(sport->port.membase + UESC);
-		sport->saved_reg[6] = readl(sport->port.membase + UTIM);
-		sport->saved_reg[7] = readl(sport->port.membase + UBIR);
-		sport->saved_reg[8] = readl(sport->port.membase + UBMR);
-		sport->saved_reg[9] = readl(sport->port.membase + UBRC);
-		sport->saved_reg[10] = readl(sport->port.membase + IMX21_UTS);
-
-		uart_suspend_port(&imx_reg, &sport->port);
-	} else {
-		if (of_machine_is_compatible("digi,ccimx6sbc") &&
-		    mx6q_get_board_version() >= 2) {
-			if (gpio_is_valid(sport->pwr_en_gpio))
-				gpio_set_value(sport->pwr_en_gpio,
-						sport->pwr_en_act_low ? 1 : 0);
-		}
-	}
-=======
 	/* enable wakeup from i.MX UART */
 	val = readl(sport->port.membase + UCR3);
 	if (USE_IRDA(sport))
@@ -2200,7 +1946,6 @@
 	writel(val, sport->port.membase + UCR3);
 
 	uart_suspend_port(&imx_reg, &sport->port);
->>>>>>> 9ea9577d
 
 	/* Save necessary regs */
 	clk_prepare_enable(sport->clk_ipg);
@@ -2226,40 +1971,6 @@
 	struct imx_port *sport = platform_get_drvdata(dev);
 	unsigned int val;
 
-<<<<<<< HEAD
-	if (device_can_wakeup(&dev->dev)) {
-		/* disable wakeup from i.MX UART */
-		val = readl(sport->port.membase + UCR3);
-		val &= ~UCR3_AWAKEN;
-		writel(val, sport->port.membase + UCR3);
-
-		writel(sport->saved_reg[4], sport->port.membase + UFCR);
-		writel(sport->saved_reg[5], sport->port.membase + UESC);
-		writel(sport->saved_reg[6], sport->port.membase + UTIM);
-		writel(sport->saved_reg[7], sport->port.membase + UBIR);
-		writel(sport->saved_reg[8], sport->port.membase + UBMR);
-		writel(sport->saved_reg[9], sport->port.membase + UBRC);
-		writel(sport->saved_reg[10], sport->port.membase + IMX21_UTS);
-		writel(sport->saved_reg[0], sport->port.membase + UCR1);
-		writel(sport->saved_reg[1] | 0x1, sport->port.membase + UCR2);
-		writel(sport->saved_reg[2], sport->port.membase + UCR3);
-		writel(sport->saved_reg[3], sport->port.membase + UCR4);
-
-		/* disable wakeup from i.MX UART */
-		val = readl(sport->port.membase + UCR3);
-		val &= ~(UCR3_AWAKEN | UCR3_AIRINTEN);
-		writel(val, sport->port.membase + UCR3);
-
-		uart_resume_port(&imx_reg, &sport->port);
-	} else {
-		if (of_machine_is_compatible("digi,ccimx6sbc") &&
-		    mx6q_get_board_version() >= 2) {
-			if (gpio_is_valid(sport->pwr_en_gpio))
-				gpio_set_value(sport->pwr_en_gpio,
-						sport->pwr_en_act_low ? 0 : 1);
-		}
-	}
-=======
 	pinctrl_pm_select_default_state(&dev->dev);
 
 	clk_prepare_enable(sport->clk_ipg);
@@ -2284,7 +1995,6 @@
 	clk_disable_unprepare(sport->clk_ipg);
 
 	uart_resume_port(&imx_reg, &sport->port);
->>>>>>> 9ea9577d
 
 	return 0;
 }
@@ -2300,10 +2010,6 @@
 	struct device_node *np = pdev->dev.of_node;
 	const struct of_device_id *of_id =
 			of_match_device(imx_uart_dt_ids, &pdev->dev);
-	struct serial_rs485 *rs485conf = &(sport->rs485);
-	u32 rs485_delay[2];
-	enum of_gpio_flags flags;
-	int init_st = GPIOF_OUT_INIT_HIGH;
 	int ret;
 
 	if (!np)
@@ -2325,42 +2031,6 @@
 
 	if (of_get_property(np, "fsl,dte-mode", NULL))
 		sport->dte_mode = 1;
-
-	sport->pwr_en_gpio = of_get_named_gpio_flags(np, "digi,pwr-en-gpio", 0 ,
-			&flags);
-	sport->pwr_en_act_low = false;
-	if (gpio_is_valid(sport->pwr_en_gpio)) {
-		if (flags & OF_GPIO_ACTIVE_LOW) {
-			sport->pwr_en_act_low = true;
-			init_st = GPIOF_OUT_INIT_LOW;
-		}
-		if ((ret = gpio_request_one(sport->pwr_en_gpio, init_st,
-				"uart-pwr-en-gpio"))) {
-			if(ret != -EBUSY)
-				dev_err(&pdev->dev, "Could not assign uart pwr enable gpio\n");
-		}
-	}
-
-	/* RS-485 properties */
-	if (of_property_read_bool(np, "rs485-rts-active-high"))
-		rs485conf->flags |= SER_RS485_RTS_ON_SEND;
-	else
-		rs485conf->flags |= SER_RS485_RTS_AFTER_SEND;
-
-	if (of_property_read_u32_array(np, "rs485-rts-delay",
-				       rs485_delay, 2) == 0) {
-		rs485conf->delay_rts_before_send = rs485_delay[0];
-		rs485conf->delay_rts_after_send = rs485_delay[1];
-	} else {
-		rs485conf->delay_rts_before_send = 0;
-		rs485conf->delay_rts_after_send = 0;
-	}
-
-	if (of_property_read_bool(np, "rs485-rx-during-tx"))
-		rs485conf->flags |= SER_RS485_RX_DURING_TX;
-
-	if (of_property_read_bool(np, "linux,rs485-enabled-at-boot-time"))
-		rs485conf->flags |= SER_RS485_ENABLED;
 
 	sport->devdata = of_id->data;
 
@@ -2445,8 +2115,6 @@
 	}
 
 	sport->port.uartclk = clk_get_rate(sport->clk_per);
-<<<<<<< HEAD
-=======
 	if (sport->port.uartclk > IMX_MODULE_MAX_CLK_RATE) {
 		ret = clk_set_rate(sport->clk_per, IMX_MODULE_MAX_CLK_RATE);
 		if (ret < 0) {
@@ -2455,7 +2123,6 @@
 		}
 	}
 	sport->port.uartclk = clk_get_rate(sport->clk_per);
->>>>>>> 9ea9577d
 
 	imx_ports[sport->port.line] = sport;
 
