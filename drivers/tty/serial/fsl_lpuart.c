--- conflicted
+++ resolved
@@ -859,27 +859,11 @@
 
 static void lpuart_timer_func(unsigned long data)
 {
-<<<<<<< HEAD
 	struct lpuart_port *sport = (struct lpuart_port *)data;
 	struct tty_port *port = &sport->port.state->port;
 	struct dma_tx_state state;
 	unsigned long flags;
 	int count;
-=======
-	struct dma_slave_config dma_rx_sconfig = {};
-	struct circ_buf *ring = &sport->rx_ring;
-	int ret, nent;
-	int bits, baud;
-	struct tty_port *port = &sport->port.state->port;
-	struct tty_struct *tty = port->tty;
-	struct ktermios *termios = &tty->termios;
-
-	baud = tty_get_baud_rate(tty);
-
-	bits = (termios->c_cflag & CSIZE) == CS7 ? 9 : 10;
-	if (termios->c_cflag & PARENB)
-		bits++;
->>>>>>> b24c9962
 
 	del_timer(&sport->lpuart_timer);
 	dmaengine_pause(sport->dma_rx_chan);
