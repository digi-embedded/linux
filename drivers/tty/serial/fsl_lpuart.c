--- conflicted
+++ resolved
@@ -908,19 +908,11 @@
 	unsigned long flags;
 	struct dma_tx_state state;
 	int count, rxcount;
-<<<<<<< HEAD
 
 	if (!sport->dma_eeop)
 		mod_timer(&sport->lpuart_timer,
 			jiffies + sport->dma_rx_timeout);
 
-=======
-
-	if (!sport->dma_eeop)
-		mod_timer(&sport->lpuart_timer,
-			jiffies + sport->dma_rx_timeout);
-
->>>>>>> 05f46d3f
 	spin_lock_irqsave(&sport->port.lock, flags);
 	sport->dma_rx_in_progress = false;
 	dmaengine_tx_status(sport->dma_rx_chan, sport->dma_rx_cookie, &state);
@@ -1647,12 +1639,6 @@
 	u32 sbr, osr, baud_diff, tmp_osr, tmp_sbr, tmp_diff, tmp;
 	u32 clk = sport->port.uartclk;
 
-<<<<<<< HEAD
-	baud_diff = baudrate;
-	osr = 0;
-	sbr = 0;
-	for (tmp_osr = 4; tmp_osr <= 32; tmp_osr++) {
-=======
 	/*
 	 * The idea is to use the best OSR (over-sampling rate) possible.
 	 * Note, OSR is typically hard-set to 16 in other LPUART instantiations.
@@ -1668,20 +1654,10 @@
 
 	for (tmp_osr = 4; tmp_osr <= 32; tmp_osr++) {
 		/* calculate the temporary sbr value  */
->>>>>>> 05f46d3f
 		tmp_sbr = (clk / (baudrate * tmp_osr));
 		if (tmp_sbr == 0)
 			tmp_sbr = 1;
 
-<<<<<<< HEAD
-		/*calculate difference in actual buad w/ current values */
-		tmp_diff = (clk / (tmp_osr * tmp_sbr));
-		tmp_diff = tmp_diff - baudrate;
-
-		/* select best values between sbr and sbr+1 */
-		if (tmp_diff > (baudrate - (clk / (tmp_osr * (tmp_sbr + 1))))) {
-			tmp_diff = baudrate - (clk / (tmp_osr * (tmp_sbr + 1)));
-=======
 		/*
 		 * calculate the baud rate difference based on the temporary
 		 * osr and sbr values
@@ -1692,7 +1668,6 @@
 		tmp = clk / (tmp_osr * (tmp_sbr + 1));
 		if (tmp_diff > (baudrate - tmp)) {
 			tmp_diff = baudrate - tmp;
->>>>>>> 05f46d3f
 			tmp_sbr++;
 		}
 
@@ -1700,19 +1675,6 @@
 			baud_diff = tmp_diff;
 			osr = tmp_osr;
 			sbr = tmp_sbr;
-<<<<<<< HEAD
-		}
-	}
-
-	/*TODO handle buadrate outside acceptable rate
-	 * if (baudDiff > ((config->baudRate_Bps / 100) * 3))
-	 * {
-	 *    Unacceptable baud rate difference of more than 3%
-	 *    return kStatus_LPUART_BaudrateNotSupport;
-	 * }
-	 *
-	 */
-=======
 
 			if (!baud_diff)
 				break;
@@ -1724,7 +1686,6 @@
 		dev_warn(sport->port.dev,
 			 "unacceptable baud rate difference of more than 3%%\n");
 
->>>>>>> 05f46d3f
 	tmp = lpuart32_read(sport->port.membase + UARTBAUD);
 
 	if ((osr > 3) && (osr < 8))
@@ -2209,11 +2170,7 @@
 		lpuart_early_console_setup);
 OF_EARLYCON_DECLARE(lpuart32, "fsl,ls1021a-lpuart",
 		lpuart32_early_console_setup);
-<<<<<<< HEAD
-OF_EARLYCON_DECLARE(lpuart32, "fsl,lpuart",
-=======
 OF_EARLYCON_DECLARE(lpuart32, "fsl,imx7ulp-lpuart",
->>>>>>> 05f46d3f
 		lpuart32_early_console_setup);
 EARLYCON_DECLARE(lpuart, lpuart_early_console_setup);
 EARLYCON_DECLARE(lpuart32, lpuart32_early_console_setup);
@@ -2541,8 +2498,6 @@
 	return 0;
 }
 
-<<<<<<< HEAD
-=======
 static void lpuart_console_fixup(struct lpuart_port *sport)
 {
 	struct tty_port *port = &sport->port.state->port;
@@ -2574,7 +2529,6 @@
 	}
 }
 
->>>>>>> 05f46d3f
 static inline void lpuart32_resume_init(struct lpuart_port *sport)
 {
 	unsigned long temp;
@@ -2613,8 +2567,6 @@
 		temp |= UARTCTRL_IDLECFG << UARTCTRL_IDLECFG_OFF;
 		lpuart32_write(temp, sport->port.membase + UARTCTRL);
 		spin_unlock_irqrestore(&sport->port.lock, flags);
-<<<<<<< HEAD
-=======
 	}
 
 	if (sport->lpuart_dma_tx_use) {
@@ -2634,46 +2586,6 @@
 		temp |= UARTCTRL_TE;
 		lpuart32_write(temp, sport->port.membase + UARTCTRL);
 		spin_unlock_irqrestore(&sport->port.lock, flags);
->>>>>>> 05f46d3f
-	}
-}
-
-static inline void lpuart_resume_init(struct lpuart_port *sport)
-{
-	unsigned char temp;
-	unsigned long flags;
-
-	spin_lock_irqsave(&sport->port.lock, flags);
-	lpuart_setup_watermark(sport);
-	temp = readb(sport->port.membase + UARTCR2);
-	temp |= (UARTCR2_RIE | UARTCR2_TIE | UARTCR2_RE | UARTCR2_TE);
-
-	if (sport->dma_rx_chan)
-		temp &= ~(UARTCR2_RIE | UARTCR2_RE);
-
-	if (sport->dma_tx_chan)
-		temp &= ~(UARTCR2_TIE | UARTCR2_TE);
-
-	writeb(temp, sport->port.membase + UARTCR2);
-	spin_unlock_irqrestore(&sport->port.lock, flags);
-
-	if (sport->lpuart_dma_tx_use) {
-		if (!lpuart_dma_tx_request(&sport->port)) {
-			init_waitqueue_head(&sport->dma_wait);
-			spin_lock_irqsave(&sport->port.lock, flags);
-			temp = lpuart32_read(sport->port.membase + UARTBAUD);
-			temp |= UARTBAUD_TDMAE;
-			lpuart32_write(temp, sport->port.membase + UARTBAUD);
-			spin_unlock_irqrestore(&sport->port.lock, flags);
-		} else {
-			sport->lpuart_dma_tx_use = false;
-		}
-
-		spin_lock_irqsave(&sport->port.lock, flags);
-		temp = lpuart32_read(sport->port.membase + UARTCTRL);
-		temp |= UARTCTRL_TE;
-		lpuart32_write(temp, sport->port.membase + UARTCTRL);
-		spin_unlock_irqrestore(&sport->port.lock, flags);
 	}
 }
 
@@ -2730,7 +2642,6 @@
 		temp |= UARTCR2_TE;
 		writeb(temp, sport->port.membase + UARTCR2);
 		spin_unlock_irqrestore(&sport->port.lock, flags);
-<<<<<<< HEAD
 	}
 }
 
@@ -2755,32 +2666,6 @@
 		}
 		pm_runtime_set_active(sport->port.dev);
 		pm_runtime_enable(sport->port.dev);
-=======
->>>>>>> 05f46d3f
-	}
-}
-
-static int lpuart_resume(struct device *dev)
-{
-	struct lpuart_port *sport = dev_get_drvdata(dev);
-	int ret;
-
-	if (lpuart_uport_is_active(sport)) {
-		if (sport->lpuart32)
-			lpuart32_resume_init(sport);
-		else
-			lpuart_resume_init(sport);
-	} else if (pm_runtime_active(sport->port.dev)) {
-		ret = clk_prepare_enable(sport->ipg_clk);
-		if (ret)
-			return ret;
-		ret = clk_prepare_enable(sport->per_clk);
-		if (ret) {
-			clk_disable_unprepare(sport->ipg_clk);
-			return ret;
-		}
-		pm_runtime_set_active(sport->port.dev);
-		pm_runtime_enable(sport->port.dev);
 	}
 
 	lpuart_console_fixup(sport);
