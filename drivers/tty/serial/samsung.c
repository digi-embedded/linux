--- conflicted
+++ resolved
@@ -1841,11 +1841,6 @@
 	 */
 	ourport->min_dma_size = max_t(int, ourport->port.fifosize,
 				    dma_get_cache_alignment());
-<<<<<<< HEAD
-
-	probe_index++;
-=======
->>>>>>> f2ed3bfc
 
 	dbg("%s: initialising port %p...\n", __func__, ourport);
 
