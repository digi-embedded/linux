/*
 * Freescale STMP37XX/STMP378X Application UART driver
 *
 * Author: dmitry pervushin <dimka@embeddedalley.com>
 *
 * Copyright 2008-2010 Freescale Semiconductor, Inc.
 * Copyright 2008 Embedded Alley Solutions, Inc All Rights Reserved.
 *
 * The code contained herein is licensed under the GNU General Public
 * License. You may obtain a copy of the GNU General Public License
 * Version 2 or later at the following locations:
 *
 * http://www.opensource.org/licenses/gpl-license.html
 * http://www.gnu.org/copyleft/gpl.html
 */

#if defined(CONFIG_SERIAL_MXS_AUART_CONSOLE) && defined(CONFIG_MAGIC_SYSRQ)
#define SUPPORT_SYSRQ
#endif

#include <linux/kernel.h>
#include <linux/errno.h>
#include <linux/init.h>
#include <linux/console.h>
#include <linux/interrupt.h>
#include <linux/module.h>
#include <linux/slab.h>
#include <linux/wait.h>
#include <linux/tty.h>
#include <linux/tty_driver.h>
#include <linux/tty_flip.h>
#include <linux/serial.h>
#include <linux/serial_core.h>
#include <linux/platform_device.h>
#include <linux/device.h>
#include <linux/clk.h>
#include <linux/delay.h>
#include <linux/io.h>
#include <linux/of_device.h>
#include <linux/dma-mapping.h>
#include <linux/dmaengine.h>

#include <asm/cacheflush.h>

#include <linux/gpio.h>
#include <linux/gpio/consumer.h>
#include <linux/err.h>
#include <linux/irq.h>
#include "serial_mctrl_gpio.h"

#define MXS_AUART_PORTS 5
#define MXS_AUART_FIFO_SIZE		16

#define AUART_CTRL0			0x00000000
#define AUART_CTRL0_SET			0x00000004
#define AUART_CTRL0_CLR			0x00000008
#define AUART_CTRL0_TOG			0x0000000c
#define AUART_CTRL1			0x00000010
#define AUART_CTRL1_SET			0x00000014
#define AUART_CTRL1_CLR			0x00000018
#define AUART_CTRL1_TOG			0x0000001c
#define AUART_CTRL2			0x00000020
#define AUART_CTRL2_SET			0x00000024
#define AUART_CTRL2_CLR			0x00000028
#define AUART_CTRL2_TOG			0x0000002c
#define AUART_LINECTRL			0x00000030
#define AUART_LINECTRL_SET		0x00000034
#define AUART_LINECTRL_CLR		0x00000038
#define AUART_LINECTRL_TOG		0x0000003c
#define AUART_LINECTRL2			0x00000040
#define AUART_LINECTRL2_SET		0x00000044
#define AUART_LINECTRL2_CLR		0x00000048
#define AUART_LINECTRL2_TOG		0x0000004c
#define AUART_INTR			0x00000050
#define AUART_INTR_SET			0x00000054
#define AUART_INTR_CLR			0x00000058
#define AUART_INTR_TOG			0x0000005c
#define AUART_DATA			0x00000060
#define AUART_STAT			0x00000070
#define AUART_DEBUG			0x00000080
#define AUART_VERSION			0x00000090
#define AUART_AUTOBAUD			0x000000a0

#define AUART_CTRL0_SFTRST			(1 << 31)
#define AUART_CTRL0_CLKGATE			(1 << 30)
#define AUART_CTRL0_RXTO_ENABLE			(1 << 27)
#define AUART_CTRL0_RXTIMEOUT(v)		(((v) & 0x7ff) << 16)
#define AUART_CTRL0_XFER_COUNT(v)		((v) & 0xffff)

#define AUART_CTRL1_XFER_COUNT(v)		((v) & 0xffff)

#define AUART_CTRL2_DMAONERR			(1 << 26)
#define AUART_CTRL2_TXDMAE			(1 << 25)
#define AUART_CTRL2_RXDMAE			(1 << 24)

#define AUART_CTRL2_CTSEN			(1 << 15)
#define AUART_CTRL2_RTSEN			(1 << 14)
#define AUART_CTRL2_RTS				(1 << 11)
#define AUART_CTRL2_RXE				(1 << 9)
#define AUART_CTRL2_TXE				(1 << 8)
#define AUART_CTRL2_UARTEN			(1 << 0)

#define AUART_LINECTRL_BAUD_DIVINT_SHIFT	16
#define AUART_LINECTRL_BAUD_DIVINT_MASK		0xffff0000
#define AUART_LINECTRL_BAUD_DIVINT(v)		(((v) & 0xffff) << 16)
#define AUART_LINECTRL_BAUD_DIVFRAC_SHIFT	8
#define AUART_LINECTRL_BAUD_DIVFRAC_MASK	0x00003f00
#define AUART_LINECTRL_BAUD_DIVFRAC(v)		(((v) & 0x3f) << 8)
#define AUART_LINECTRL_WLEN_MASK		0x00000060
#define AUART_LINECTRL_WLEN(v)			(((v) & 0x3) << 5)
#define AUART_LINECTRL_FEN			(1 << 4)
#define AUART_LINECTRL_STP2			(1 << 3)
#define AUART_LINECTRL_EPS			(1 << 2)
#define AUART_LINECTRL_PEN			(1 << 1)
#define AUART_LINECTRL_BRK			(1 << 0)

#define AUART_INTR_RTIEN			(1 << 22)
#define AUART_INTR_TXIEN			(1 << 21)
#define AUART_INTR_RXIEN			(1 << 20)
#define AUART_INTR_CTSMIEN			(1 << 17)
#define AUART_INTR_RTIS				(1 << 6)
#define AUART_INTR_TXIS				(1 << 5)
#define AUART_INTR_RXIS				(1 << 4)
#define AUART_INTR_CTSMIS			(1 << 1)

#define AUART_STAT_BUSY				(1 << 29)
#define AUART_STAT_CTS				(1 << 28)
#define AUART_STAT_TXFE				(1 << 27)
#define AUART_STAT_TXFF				(1 << 25)
#define AUART_STAT_RXFE				(1 << 24)
#define AUART_STAT_OERR				(1 << 19)
#define AUART_STAT_BERR				(1 << 18)
#define AUART_STAT_PERR				(1 << 17)
#define AUART_STAT_FERR				(1 << 16)
#define AUART_STAT_RXCOUNT_MASK			0xffff

static struct uart_driver auart_driver;

enum mxs_auart_type {
	IMX23_AUART,
	IMX28_AUART,
};

struct mxs_auart_port {
	struct uart_port port;

#define MXS_AUART_DMA_ENABLED	0x2
#define MXS_AUART_DMA_TX_SYNC	2  /* bit 2 */
#define MXS_AUART_DMA_RX_READY	3  /* bit 3 */
#define MXS_AUART_RTSCTS	4  /* bit 4 */
	unsigned long flags;
	unsigned int mctrl_prev;
	enum mxs_auart_type devtype;

	struct clk *clk;
	struct device *dev;

	/* for DMA */
	struct scatterlist tx_sgl;
	struct dma_chan	*tx_dma_chan;
	void *tx_dma_buf;

	struct scatterlist rx_sgl;
	struct dma_chan	*rx_dma_chan;
	void *rx_dma_buf;

	struct mctrl_gpios	*gpios;
	int			gpio_irq[UART_GPIO_MAX];
	bool			ms_irq_enabled;
};

static struct platform_device_id mxs_auart_devtype[] = {
	{ .name = "mxs-auart-imx23", .driver_data = IMX23_AUART },
	{ .name = "mxs-auart-imx28", .driver_data = IMX28_AUART },
	{ /* sentinel */ }
};
MODULE_DEVICE_TABLE(platform, mxs_auart_devtype);

static const struct of_device_id mxs_auart_dt_ids[] = {
	{
		.compatible = "fsl,imx28-auart",
		.data = &mxs_auart_devtype[IMX28_AUART]
	}, {
		.compatible = "fsl,imx23-auart",
		.data = &mxs_auart_devtype[IMX23_AUART]
	}, { /* sentinel */ }
};
MODULE_DEVICE_TABLE(of, mxs_auart_dt_ids);

static inline int is_imx28_auart(struct mxs_auart_port *s)
{
	return s->devtype == IMX28_AUART;
}

static inline bool auart_dma_enabled(struct mxs_auart_port *s)
{
	return s->flags & MXS_AUART_DMA_ENABLED;
}

static void mxs_auart_stop_tx(struct uart_port *u);

#define to_auart_port(u) container_of(u, struct mxs_auart_port, port)

static void mxs_auart_tx_chars(struct mxs_auart_port *s);

static void dma_tx_callback(void *param)
{
	struct mxs_auart_port *s = param;
	struct circ_buf *xmit = &s->port.state->xmit;
	unsigned long flags;

	spin_lock_irqsave(&s->port.lock, flags);
	dma_unmap_sg(s->dev, &s->tx_sgl, 1, DMA_TO_DEVICE);

	/* clear the bit used to serialize the DMA tx. */
	clear_bit(MXS_AUART_DMA_TX_SYNC, &s->flags);
	smp_mb__after_atomic();

	/* wake up the possible processes. */
	if (uart_circ_chars_pending(xmit) < WAKEUP_CHARS)
		uart_write_wakeup(&s->port);
	spin_unlock_irqrestore(&s->port.lock, flags);

	mxs_auart_tx_chars(s);
}

static int mxs_auart_dma_tx(struct mxs_auart_port *s, int size)
{
	struct dma_async_tx_descriptor *desc;
	struct scatterlist *sgl = &s->tx_sgl;
	struct dma_chan *channel = s->tx_dma_chan;
	u32 pio;

	/* [1] : send PIO. Note, the first pio word is CTRL1. */
	pio = AUART_CTRL1_XFER_COUNT(size);
	desc = dmaengine_prep_slave_sg(channel, (struct scatterlist *)&pio,
					1, DMA_TRANS_NONE, 0);
	if (!desc) {
		dev_err(s->dev, "step 1 error\n");
		return -EINVAL;
	}

	/* [2] : set DMA buffer. */
	sg_init_one(sgl, s->tx_dma_buf, size);
	dma_map_sg(s->dev, sgl, 1, DMA_TO_DEVICE);
	desc = dmaengine_prep_slave_sg(channel, sgl,
			1, DMA_MEM_TO_DEV, DMA_PREP_INTERRUPT | DMA_CTRL_ACK);
	if (!desc) {
		dev_err(s->dev, "step 2 error\n");
		return -EINVAL;
	}

	/* [3] : submit the DMA */
	desc->callback = dma_tx_callback;
	desc->callback_param = s;
	dmaengine_submit(desc);
	dma_async_issue_pending(channel);
	return 0;
}

/*
 * This function assumes it is called without the port
 * lock held.
 */
static void mxs_auart_tx_chars(struct mxs_auart_port *s)
{
	struct circ_buf *xmit = &s->port.state->xmit;
	unsigned long flags;

	if (auart_dma_enabled(s)) {
		u32 i = 0;
		int size;
		void *buffer = s->tx_dma_buf;

		if (test_and_set_bit(MXS_AUART_DMA_TX_SYNC, &s->flags))
			return;

		while (!uart_circ_empty(xmit) && !uart_tx_stopped(&s->port)) {
			size = min_t(u32, UART_XMIT_SIZE - i,
				     CIRC_CNT_TO_END(xmit->head,
						     xmit->tail,
						     UART_XMIT_SIZE));
			memcpy(buffer + i, xmit->buf + xmit->tail, size);
			xmit->tail = (xmit->tail + size) & (UART_XMIT_SIZE - 1);

			i += size;
			if (i >= UART_XMIT_SIZE)
				break;
		}

		if (uart_tx_stopped(&s->port))
			mxs_auart_stop_tx(&s->port);

		if (i) {
			mxs_auart_dma_tx(s, i);
		} else {
			clear_bit(MXS_AUART_DMA_TX_SYNC, &s->flags);
			smp_mb__after_atomic();
		}
		return;
	}

	while (!(readl(s->port.membase + AUART_STAT) &
		 AUART_STAT_TXFF)) {
		if (s->port.x_char) {
			s->port.icount.tx++;
			writel(s->port.x_char,
				     s->port.membase + AUART_DATA);
			s->port.x_char = 0;
			continue;
		}
		if (!uart_circ_empty(xmit) && !uart_tx_stopped(&s->port)) {
			s->port.icount.tx++;
			writel(xmit->buf[xmit->tail],
				     s->port.membase + AUART_DATA);
			xmit->tail = (xmit->tail + 1) & (UART_XMIT_SIZE - 1);
		} else
			break;
	}
	if (uart_circ_chars_pending(xmit) < WAKEUP_CHARS) {
		spin_lock_irqsave(&s->port.lock, flags);
		uart_write_wakeup(&s->port);
		spin_unlock_irqrestore(&s->port.lock, flags);
	}

	if (uart_circ_empty(&(s->port.state->xmit)))
		writel(AUART_INTR_TXIEN,
			     s->port.membase + AUART_INTR_CLR);
	else
		writel(AUART_INTR_TXIEN,
			     s->port.membase + AUART_INTR_SET);

	if (uart_tx_stopped(&s->port))
		mxs_auart_stop_tx(&s->port);
}

static void mxs_auart_rx_char(struct mxs_auart_port *s)
{
	int flag;
	u32 stat;
	u8 c;

	c = readl(s->port.membase + AUART_DATA);
	stat = readl(s->port.membase + AUART_STAT);

	flag = TTY_NORMAL;
	s->port.icount.rx++;

	if (stat & AUART_STAT_BERR) {
		s->port.icount.brk++;
		if (uart_handle_break(&s->port))
			goto out;
	} else if (stat & AUART_STAT_PERR) {
		s->port.icount.parity++;
	} else if (stat & AUART_STAT_FERR) {
		s->port.icount.frame++;
	}

	/*
	 * Mask off conditions which should be ingored.
	 */
	stat &= s->port.read_status_mask;

	if (stat & AUART_STAT_BERR) {
		flag = TTY_BREAK;
	} else if (stat & AUART_STAT_PERR)
		flag = TTY_PARITY;
	else if (stat & AUART_STAT_FERR)
		flag = TTY_FRAME;

	if (stat & AUART_STAT_OERR)
		s->port.icount.overrun++;

	if (uart_handle_sysrq_char(&s->port, c))
		goto out;

	uart_insert_char(&s->port, stat, AUART_STAT_OERR, c, flag);
out:
	writel(stat, s->port.membase + AUART_STAT);
}

static void mxs_auart_rx_chars(struct mxs_auart_port *s)
{
	u32 stat = 0;
	unsigned long flags;

	for (;;) {
		stat = readl(s->port.membase + AUART_STAT);
		if (stat & AUART_STAT_RXFE)
			break;
		mxs_auart_rx_char(s);
	}

	spin_lock_irqsave(&s->port.lock, flags);
	writel(stat, s->port.membase + AUART_STAT);
	tty_flip_buffer_push(&s->port.state->port);
	spin_unlock_irqrestore(&s->port.lock, flags);
}

static int mxs_auart_request_port(struct uart_port *u)
{
	return 0;
}

static int mxs_auart_verify_port(struct uart_port *u,
				    struct serial_struct *ser)
{
	if (u->type != PORT_UNKNOWN && u->type != PORT_IMX)
		return -EINVAL;
	return 0;
}

static void mxs_auart_config_port(struct uart_port *u, int flags)
{
}

static const char *mxs_auart_type(struct uart_port *u)
{
	struct mxs_auart_port *s = to_auart_port(u);

	return dev_name(s->dev);
}

static void mxs_auart_release_port(struct uart_port *u)
{
}

static void mxs_auart_set_mctrl(struct uart_port *u, unsigned mctrl)
{
	struct mxs_auart_port *s = to_auart_port(u);

	u32 ctrl = readl(u->membase + AUART_CTRL2);

	ctrl &= ~(AUART_CTRL2_RTSEN | AUART_CTRL2_RTS);
	if (mctrl & TIOCM_RTS) {
		if (uart_cts_enabled(u))
			ctrl |= AUART_CTRL2_RTSEN;
		else
			ctrl |= AUART_CTRL2_RTS;
	}

	writel(ctrl, u->membase + AUART_CTRL2);

	mctrl_gpio_set(s->gpios, mctrl);
}

#define MCTRL_ANY_DELTA        (TIOCM_RI | TIOCM_DSR | TIOCM_CD | TIOCM_CTS)
static u32 mxs_auart_modem_status(struct mxs_auart_port *s, u32 mctrl)
{
	u32 mctrl_diff;

	mctrl_diff = mctrl ^ s->mctrl_prev;
	s->mctrl_prev = mctrl;
	if (mctrl_diff & MCTRL_ANY_DELTA && s->ms_irq_enabled &&
						s->port.state != NULL) {
		if (mctrl_diff & TIOCM_RI)
			s->port.icount.rng++;
		if (mctrl_diff & TIOCM_DSR)
			s->port.icount.dsr++;
		if (mctrl_diff & TIOCM_CD)
			uart_handle_dcd_change(&s->port, mctrl & TIOCM_CD);
		if (mctrl_diff & TIOCM_CTS)
			uart_handle_cts_change(&s->port, mctrl & TIOCM_CTS);

		wake_up_interruptible(&s->port.state->port.delta_msr_wait);
	}
	return mctrl;
}

static u32 mxs_auart_get_mctrl(struct uart_port *u)
{
	struct mxs_auart_port *s = to_auart_port(u);
	u32 stat = readl(u->membase + AUART_STAT);
	u32 mctrl = 0;

	if (stat & AUART_STAT_CTS)
		mctrl |= TIOCM_CTS;

	return mctrl_gpio_get(s->gpios, &mctrl);
}

/*
 * Enable modem status interrupts
 */
static void mxs_auart_enable_ms(struct uart_port *port)
{
	struct mxs_auart_port *s = to_auart_port(port);

	/*
	 * Interrupt should not be enabled twice
	 */
	if (s->ms_irq_enabled)
		return;

	s->ms_irq_enabled = true;

	if (s->gpio_irq[UART_GPIO_CTS] >= 0)
		enable_irq(s->gpio_irq[UART_GPIO_CTS]);
	/* TODO: enable AUART_INTR_CTSMIEN otherwise */

	if (s->gpio_irq[UART_GPIO_DSR] >= 0)
		enable_irq(s->gpio_irq[UART_GPIO_DSR]);

	if (s->gpio_irq[UART_GPIO_RI] >= 0)
		enable_irq(s->gpio_irq[UART_GPIO_RI]);

	if (s->gpio_irq[UART_GPIO_DCD] >= 0)
		enable_irq(s->gpio_irq[UART_GPIO_DCD]);
}

/*
 * Disable modem status interrupts
 */
static void mxs_auart_disable_ms(struct uart_port *port)
{
	struct mxs_auart_port *s = to_auart_port(port);

	/*
	 * Interrupt should not be disabled twice
	 */
	if (!s->ms_irq_enabled)
		return;

	s->ms_irq_enabled = false;

	if (s->gpio_irq[UART_GPIO_CTS] >= 0)
		disable_irq(s->gpio_irq[UART_GPIO_CTS]);
	/* TODO: disable AUART_INTR_CTSMIEN otherwise */

	if (s->gpio_irq[UART_GPIO_DSR] >= 0)
		disable_irq(s->gpio_irq[UART_GPIO_DSR]);

	if (s->gpio_irq[UART_GPIO_RI] >= 0)
		disable_irq(s->gpio_irq[UART_GPIO_RI]);

	if (s->gpio_irq[UART_GPIO_DCD] >= 0)
		disable_irq(s->gpio_irq[UART_GPIO_DCD]);
}

static int mxs_auart_dma_prep_rx(struct mxs_auart_port *s);
static void dma_rx_callback(void *arg)
{
	struct mxs_auart_port *s = (struct mxs_auart_port *) arg;
	struct tty_port *port = &s->port.state->port;
	int count;
	u32 stat;
	unsigned long flags;

	spin_lock_irqsave(&s->port.lock, flags);
	dma_unmap_sg(s->dev, &s->rx_sgl, 1, DMA_FROM_DEVICE);

	stat = readl(s->port.membase + AUART_STAT);
	stat &= ~(AUART_STAT_OERR | AUART_STAT_BERR |
			AUART_STAT_PERR | AUART_STAT_FERR);

	count = stat & AUART_STAT_RXCOUNT_MASK;
	tty_insert_flip_string(port, s->rx_dma_buf, count);

	writel(stat, s->port.membase + AUART_STAT);
	tty_flip_buffer_push(port);
	spin_unlock_irqrestore(&s->port.lock, flags);

	/* start the next DMA for RX. */
	mxs_auart_dma_prep_rx(s);
}

static int mxs_auart_dma_prep_rx(struct mxs_auart_port *s)
{
	struct dma_async_tx_descriptor *desc;
	struct scatterlist *sgl = &s->rx_sgl;
	struct dma_chan *channel = s->rx_dma_chan;
	u32 pio[1];

	/* [1] : send PIO */
	pio[0] = AUART_CTRL0_RXTO_ENABLE
		| AUART_CTRL0_RXTIMEOUT(0x80)
		| AUART_CTRL0_XFER_COUNT(UART_XMIT_SIZE);
	desc = dmaengine_prep_slave_sg(channel, (struct scatterlist *)pio,
					1, DMA_TRANS_NONE, 0);
	if (!desc) {
		dev_err(s->dev, "step 1 error\n");
		return -EINVAL;
	}

	/* [2] : send DMA request */
	sg_init_one(sgl, s->rx_dma_buf, UART_XMIT_SIZE);
	dma_map_sg(s->dev, sgl, 1, DMA_FROM_DEVICE);
	desc = dmaengine_prep_slave_sg(channel, sgl, 1, DMA_DEV_TO_MEM,
					DMA_PREP_INTERRUPT | DMA_CTRL_ACK);
	if (!desc) {
		dev_err(s->dev, "step 2 error\n");
		return -1;
	}

	/* [3] : submit the DMA, but do not issue it. */
	desc->callback = dma_rx_callback;
	desc->callback_param = s;
	dmaengine_submit(desc);
	dma_async_issue_pending(channel);
	return 0;
}

static void mxs_auart_dma_exit_channel(struct mxs_auart_port *s)
{
	if (s->tx_dma_chan) {
		dma_release_channel(s->tx_dma_chan);
		s->tx_dma_chan = NULL;
	}
	if (s->rx_dma_chan) {
		dma_release_channel(s->rx_dma_chan);
		s->rx_dma_chan = NULL;
	}

	kfree(s->tx_dma_buf);
	kfree(s->rx_dma_buf);
	s->tx_dma_buf = NULL;
	s->rx_dma_buf = NULL;
}

static void mxs_auart_dma_exit(struct mxs_auart_port *s)
{
	unsigned long flags;

	spin_lock_irqsave(&s->port.lock, flags);
	writel(AUART_CTRL2_TXDMAE | AUART_CTRL2_RXDMAE | AUART_CTRL2_DMAONERR,
		s->port.membase + AUART_CTRL2_CLR);

	mxs_auart_dma_exit_channel(s);
	s->flags &= ~MXS_AUART_DMA_ENABLED;
	clear_bit(MXS_AUART_DMA_TX_SYNC, &s->flags);
	clear_bit(MXS_AUART_DMA_RX_READY, &s->flags);
	/* Reset FIFO size */
	s->port.fifosize = MXS_AUART_FIFO_SIZE;
	spin_unlock_irqrestore(&s->port.lock, flags);
}

static int mxs_auart_dma_init(struct mxs_auart_port *s)
{
	unsigned long flags;

	if (auart_dma_enabled(s))
		return 0;

	spin_lock_irqsave(&s->port.lock, flags);
	/* init for RX */
	s->rx_dma_chan = dma_request_slave_channel(s->dev, "rx");
	if (!s->rx_dma_chan)
		goto err_out;
	s->rx_dma_buf = kzalloc(UART_XMIT_SIZE, GFP_KERNEL | GFP_DMA);
	if (!s->rx_dma_buf)
		goto err_out;

	/* init for TX */
	s->tx_dma_chan = dma_request_slave_channel(s->dev, "tx");
	if (!s->tx_dma_chan)
		goto err_out;
	s->tx_dma_buf = kzalloc(UART_XMIT_SIZE, GFP_KERNEL | GFP_DMA);
	if (!s->tx_dma_buf)
		goto err_out;

	/* set the flags */
	s->flags |= MXS_AUART_DMA_ENABLED;
	dev_dbg(s->dev, "enabled the DMA support.");

	/* The DMA buffer is now the FIFO the TTY subsystem can use */
	s->port.fifosize = UART_XMIT_SIZE;

	spin_unlock_irqrestore(&s->port.lock, flags);

	return 0;

err_out:
	spin_unlock_irqrestore(&s->port.lock, flags);
	mxs_auart_dma_exit_channel(s);
	return -EINVAL;

}

#define RTS_AT_AUART()	IS_ERR_OR_NULL(mctrl_gpio_to_gpiod(s->gpios,	\
							UART_GPIO_RTS))
#define CTS_AT_AUART()	IS_ERR_OR_NULL(mctrl_gpio_to_gpiod(s->gpios,	\
							UART_GPIO_CTS))
static void mxs_auart_settermios(struct uart_port *u,
				 struct ktermios *termios,
				 struct ktermios *old)
{
	struct mxs_auart_port *s = to_auart_port(u);
	u32 bm, ctrl, ctrl2, div;
	unsigned int cflag, baud;
	unsigned long flags;

	cflag = termios->c_cflag;

	ctrl = AUART_LINECTRL_FEN;
	ctrl2 = readl(u->membase + AUART_CTRL2);

	/* byte size */
	switch (cflag & CSIZE) {
	case CS5:
		bm = 0;
		break;
	case CS6:
		bm = 1;
		break;
	case CS7:
		bm = 2;
		break;
	case CS8:
		bm = 3;
		break;
	default:
		return;
	}

	ctrl |= AUART_LINECTRL_WLEN(bm);

	/* parity */
	if (cflag & PARENB) {
		ctrl |= AUART_LINECTRL_PEN;
		if ((cflag & PARODD) == 0)
			ctrl |= AUART_LINECTRL_EPS;
	}

	u->read_status_mask = 0;

	if (termios->c_iflag & INPCK)
		u->read_status_mask |= AUART_STAT_PERR;
	if (termios->c_iflag & (IGNBRK | BRKINT | PARMRK))
		u->read_status_mask |= AUART_STAT_BERR;

	/*
	 * Characters to ignore
	 */
	u->ignore_status_mask = 0;
	if (termios->c_iflag & IGNPAR)
		u->ignore_status_mask |= AUART_STAT_PERR;
	if (termios->c_iflag & IGNBRK) {
		u->ignore_status_mask |= AUART_STAT_BERR;
		/*
		 * If we're ignoring parity and break indicators,
		 * ignore overruns too (for real raw support).
		 */
		if (termios->c_iflag & IGNPAR)
			u->ignore_status_mask |= AUART_STAT_OERR;
	}

	/*
	 * ignore all characters if CREAD is not set
	 */
	if (cflag & CREAD)
		ctrl2 |= AUART_CTRL2_RXE;
	else
		ctrl2 &= ~AUART_CTRL2_RXE;

	/* figure out the stop bits requested */
	if (cflag & CSTOPB)
		ctrl |= AUART_LINECTRL_STP2;

	/* figure out the hardware flow control settings */
	ctrl2 &= ~(AUART_CTRL2_CTSEN | AUART_CTRL2_RTSEN);
	if (cflag & CRTSCTS) {
		/*
		 * The DMA has a bug(see errata:2836) in mx23.
		 * So we can not implement the DMA for auart in mx23,
		 * we can only implement the DMA support for auart
		 * in mx28.
		 */
		if (is_imx28_auart(s)
				&& test_bit(MXS_AUART_RTSCTS, &s->flags)) {
			if (!mxs_auart_dma_init(s))
				/* enable DMA tranfer */
				ctrl2 |= AUART_CTRL2_TXDMAE | AUART_CTRL2_RXDMAE
				       | AUART_CTRL2_DMAONERR;
		}
		/* Even if RTS is GPIO line RTSEN can be enabled because
		 * the pinctrl configuration decides about RTS pin function */
		ctrl2 |= AUART_CTRL2_RTSEN;
		if (CTS_AT_AUART())
			ctrl2 |= AUART_CTRL2_CTSEN;
	}

	spin_lock_irqsave(&s->port.lock, flags);

	/* set baud rate */
	baud = uart_get_baud_rate(u, termios, old, 0, u->uartclk);
	div = u->uartclk * 32 / baud;
	ctrl |= AUART_LINECTRL_BAUD_DIVFRAC(div & 0x3F);
	ctrl |= AUART_LINECTRL_BAUD_DIVINT(div >> 6);

	writel(ctrl, u->membase + AUART_LINECTRL);
	writel(ctrl2, u->membase + AUART_CTRL2);

	uart_update_timeout(u, termios->c_cflag, baud);

	/* prepare for the DMA RX. */
	if (auart_dma_enabled(s) &&
		!test_and_set_bit(MXS_AUART_DMA_RX_READY, &s->flags)) {
		if (!mxs_auart_dma_prep_rx(s)) {
			/* Disable the normal RX interrupt. */
			writel(AUART_INTR_RXIEN | AUART_INTR_RTIEN,
					u->membase + AUART_INTR_CLR);
		} else {
			mxs_auart_dma_exit(s);
			dev_err(s->dev, "We can not start up the DMA.\n");
		}
	}

<<<<<<< HEAD
	spin_unlock_irqrestore(&s->port.lock, flags);
=======
	/* CTS flow-control and modem-status interrupts */
	if (UART_ENABLE_MS(u, termios->c_cflag))
		mxs_auart_enable_ms(u);
	else
		mxs_auart_disable_ms(u);
}

static void mxs_auart_set_ldisc(struct uart_port *port,
				struct ktermios *termios)
{
	if (termios->c_line == N_PPS) {
		port->flags |= UPF_HARDPPS_CD;
		mxs_auart_enable_ms(port);
	} else {
		port->flags &= ~UPF_HARDPPS_CD;
	}
>>>>>>> 33e8bb5d
}

static irqreturn_t mxs_auart_irq_handle(int irq, void *context)
{
	u32 istat;
	struct mxs_auart_port *s = context;
	u32 mctrl_temp = s->mctrl_prev;
	u32 stat = readl(s->port.membase + AUART_STAT);

	istat = readl(s->port.membase + AUART_INTR);

	/* ack irq */
	writel(istat & (AUART_INTR_RTIS
		| AUART_INTR_TXIS
		| AUART_INTR_RXIS
		| AUART_INTR_CTSMIS),
			s->port.membase + AUART_INTR_CLR);

	/*
	 * Dealing with GPIO interrupt
	 */
	if (irq == s->gpio_irq[UART_GPIO_CTS] ||
	    irq == s->gpio_irq[UART_GPIO_DCD] ||
	    irq == s->gpio_irq[UART_GPIO_DSR] ||
	    irq == s->gpio_irq[UART_GPIO_RI])
		mxs_auart_modem_status(s,
				mctrl_gpio_get(s->gpios, &mctrl_temp));

	if (istat & AUART_INTR_CTSMIS) {
<<<<<<< HEAD
		/* Fast pulses on the CTS line may lead to a situation where the
		 * CTS is asserted and generates an interrupt, but when the ISR
		 * is called, the CTS line has already been deasserted. In this
		 * case, we must do nothing. Consider only the case where CTS
		 * is still asserted.
		 */
		if (stat & AUART_STAT_CTS) {
			uart_handle_cts_change(&s->port, stat & AUART_STAT_CTS);
			writel(AUART_INTR_CTSMIS,
					s->port.membase + AUART_INTR_CLR);
			istat &= ~AUART_INTR_CTSMIS;
		}
=======
		if (CTS_AT_AUART() && s->ms_irq_enabled)
			uart_handle_cts_change(&s->port,
					stat & AUART_STAT_CTS);
		writel(AUART_INTR_CTSMIS,
				s->port.membase + AUART_INTR_CLR);
		istat &= ~AUART_INTR_CTSMIS;
>>>>>>> 33e8bb5d
	}

	if (istat & (AUART_INTR_RTIS | AUART_INTR_RXIS)) {
		if (!auart_dma_enabled(s))
			mxs_auart_rx_chars(s);
		istat &= ~(AUART_INTR_RTIS | AUART_INTR_RXIS);
	}

	if (istat & AUART_INTR_TXIS) {
		mxs_auart_tx_chars(s);
		istat &= ~AUART_INTR_TXIS;
	}

	return IRQ_HANDLED;
}

static void mxs_auart_reset(struct uart_port *u)
{
	int i;
	unsigned int reg;

	writel(AUART_CTRL0_SFTRST, u->membase + AUART_CTRL0_CLR);

	for (i = 0; i < 10000; i++) {
		reg = readl(u->membase + AUART_CTRL0);
		if (!(reg & AUART_CTRL0_SFTRST))
			break;
		udelay(3);
	}
	writel(AUART_CTRL0_CLKGATE, u->membase + AUART_CTRL0_CLR);
}

static int mxs_auart_startup(struct uart_port *u)
{
	int ret;
	struct mxs_auart_port *s = to_auart_port(u);

	ret = clk_prepare_enable(s->clk);
	if (ret)
		return ret;

	writel(AUART_CTRL0_CLKGATE, u->membase + AUART_CTRL0_CLR);

	writel(AUART_CTRL2_UARTEN, u->membase + AUART_CTRL2_SET);

	writel(AUART_INTR_RXIEN | AUART_INTR_RTIEN | AUART_INTR_CTSMIEN,
			u->membase + AUART_INTR);

	/* Reset FIFO size (it could have changed if DMA was enabled) */
	u->fifosize = MXS_AUART_FIFO_SIZE;

	/*
	 * Enable fifo so all four bytes of a DMA word are written to
	 * output (otherwise, only the LSB is written, ie. 1 in 4 bytes)
	 */
	writel(AUART_LINECTRL_FEN, u->membase + AUART_LINECTRL_SET);

	/* get initial status of modem lines */
	mctrl_gpio_get(s->gpios, &s->mctrl_prev);

	s->ms_irq_enabled = false;
	return 0;
}

static void mxs_auart_shutdown(struct uart_port *u)
{
	struct mxs_auart_port *s = to_auart_port(u);

	mxs_auart_disable_ms(u);

	if (auart_dma_enabled(s))
		mxs_auart_dma_exit(s);

	writel(AUART_CTRL2_UARTEN, u->membase + AUART_CTRL2_CLR);

	writel(AUART_INTR_RXIEN | AUART_INTR_RTIEN | AUART_INTR_CTSMIEN,
			u->membase + AUART_INTR_CLR);

	writel(AUART_CTRL0_CLKGATE, u->membase + AUART_CTRL0_SET);

	clk_disable_unprepare(s->clk);
}

static unsigned int mxs_auart_tx_empty(struct uart_port *u)
{
	if ((readl(u->membase + AUART_STAT) &
		 (AUART_STAT_TXFE | AUART_STAT_BUSY)) == AUART_STAT_TXFE)
		return TIOCSER_TEMT;

	return 0;
}


/*
 * Flush the transmit buffer.
 * Locking: called with port lock held and IRQs disabled.
 */
static void mxs_auart_flush_buffer(struct uart_port *u)
{
	struct mxs_auart_port *s = to_auart_port(u);
	struct dma_chan *channel = s->tx_dma_chan;

	if (auart_dma_enabled(s)) {
		/* Avoid deadlock with the DMA engine callback */
		spin_unlock(&s->port.lock);
		dmaengine_terminate_all(channel);
		spin_lock(&s->port.lock);
	}
	/* Wait for the FIFO to flush */
	if (!mxs_auart_tx_empty(u))
		msleep(u->timeout);
}

/*
 * Start the transmission.
 * Locking: called with port lock held and IRQs disabled.
 */
static void mxs_auart_start_tx(struct uart_port *u)
{
	struct mxs_auart_port *s = to_auart_port(u);

	/* enable transmitter */
	writel(AUART_CTRL2_TXE, u->membase + AUART_CTRL2_SET);

	/* Avoid lock contention - tx_chars does its own locking */
	spin_unlock(&s->port.lock);
	mxs_auart_tx_chars(s);
	spin_lock(&s->port.lock);
}

static void mxs_auart_stop_tx(struct uart_port *u)
{
	writel(AUART_CTRL2_TXE, u->membase + AUART_CTRL2_CLR);
}

static void mxs_auart_stop_rx(struct uart_port *u)
{
	writel(AUART_CTRL2_RXE, u->membase + AUART_CTRL2_CLR);
}

static void mxs_auart_break_ctl(struct uart_port *u, int ctl)
{
	if (ctl)
		writel(AUART_LINECTRL_BRK,
			     u->membase + AUART_LINECTRL_SET);
	else
		writel(AUART_LINECTRL_BRK,
			     u->membase + AUART_LINECTRL_CLR);
}

static struct uart_ops mxs_auart_ops = {
	.tx_empty       = mxs_auart_tx_empty,
	.start_tx       = mxs_auart_start_tx,
	.stop_tx	= mxs_auart_stop_tx,
	.stop_rx	= mxs_auart_stop_rx,
	.enable_ms      = mxs_auart_enable_ms,
	.break_ctl      = mxs_auart_break_ctl,
	.set_mctrl	= mxs_auart_set_mctrl,
	.get_mctrl      = mxs_auart_get_mctrl,
	.startup	= mxs_auart_startup,
	.shutdown       = mxs_auart_shutdown,
	.flush_buffer	= mxs_auart_flush_buffer,
	.set_termios    = mxs_auart_settermios,
	.set_ldisc      = mxs_auart_set_ldisc,
	.type	   	= mxs_auart_type,
	.release_port   = mxs_auart_release_port,
	.request_port   = mxs_auart_request_port,
	.config_port    = mxs_auart_config_port,
	.verify_port    = mxs_auart_verify_port,
};

static struct mxs_auart_port *auart_port[MXS_AUART_PORTS];

#ifdef CONFIG_SERIAL_MXS_AUART_CONSOLE
static void mxs_auart_console_putchar(struct uart_port *port, int ch)
{
	unsigned int to = 1000;

	while (readl(port->membase + AUART_STAT) & AUART_STAT_TXFF) {
		if (!to--)
			break;
		udelay(1);
	}

	writel(ch, port->membase + AUART_DATA);
}

static void
auart_console_write(struct console *co, const char *str, unsigned int count)
{
	struct mxs_auart_port *s;
	struct uart_port *port;
	unsigned int old_ctrl0, old_ctrl2;
	unsigned int to = 20000;

	if (co->index >= MXS_AUART_PORTS || co->index < 0)
		return;

	s = auart_port[co->index];
	port = &s->port;

	clk_enable(s->clk);

	/* First save the CR then disable the interrupts */
	old_ctrl2 = readl(port->membase + AUART_CTRL2);
	old_ctrl0 = readl(port->membase + AUART_CTRL0);

	writel(AUART_CTRL0_CLKGATE,
		     port->membase + AUART_CTRL0_CLR);
	writel(AUART_CTRL2_UARTEN | AUART_CTRL2_TXE,
		     port->membase + AUART_CTRL2_SET);

	uart_console_write(port, str, count, mxs_auart_console_putchar);

	/* Finally, wait for transmitter to become empty ... */
	while (readl(port->membase + AUART_STAT) & AUART_STAT_BUSY) {
		udelay(1);
		if (!to--)
			break;
	}

	/*
	 * ... and restore the TCR if we waited long enough for the transmitter
	 * to be idle. This might keep the transmitter enabled although it is
	 * unused, but that is better than to disable it while it is still
	 * transmitting.
	 */
	if (!(readl(port->membase + AUART_STAT) & AUART_STAT_BUSY)) {
		writel(old_ctrl0, port->membase + AUART_CTRL0);
		writel(old_ctrl2, port->membase + AUART_CTRL2);
	}

	clk_disable(s->clk);
}

static void __init
auart_console_get_options(struct uart_port *port, int *baud,
			  int *parity, int *bits)
{
	unsigned int lcr_h, quot;

	if (!(readl(port->membase + AUART_CTRL2) & AUART_CTRL2_UARTEN))
		return;

	lcr_h = readl(port->membase + AUART_LINECTRL);

	*parity = 'n';
	if (lcr_h & AUART_LINECTRL_PEN) {
		if (lcr_h & AUART_LINECTRL_EPS)
			*parity = 'e';
		else
			*parity = 'o';
	}

	if ((lcr_h & AUART_LINECTRL_WLEN_MASK) == AUART_LINECTRL_WLEN(2))
		*bits = 7;
	else
		*bits = 8;

	quot = ((readl(port->membase + AUART_LINECTRL)
			& AUART_LINECTRL_BAUD_DIVINT_MASK))
			    >> (AUART_LINECTRL_BAUD_DIVINT_SHIFT - 6);
	quot |= ((readl(port->membase + AUART_LINECTRL)
			& AUART_LINECTRL_BAUD_DIVFRAC_MASK))
				>> AUART_LINECTRL_BAUD_DIVFRAC_SHIFT;
	if (quot == 0)
		quot = 1;

	*baud = (port->uartclk << 2) / quot;
}

static int __init
auart_console_setup(struct console *co, char *options)
{
	struct mxs_auart_port *s;
	int baud = 9600;
	int bits = 8;
	int parity = 'n';
	int flow = 'n';
	int ret;

	/*
	 * Check whether an invalid uart number has been specified, and
	 * if so, search for the first available port that does have
	 * console support.
	 */
	if (co->index == -1 || co->index >= ARRAY_SIZE(auart_port))
		co->index = 0;
	s = auart_port[co->index];
	if (!s)
		return -ENODEV;

	ret = clk_prepare_enable(s->clk);
	if (ret)
		return ret;

	if (options)
		uart_parse_options(options, &baud, &parity, &bits, &flow);
	else
		auart_console_get_options(&s->port, &baud, &parity, &bits);

	ret = uart_set_options(&s->port, co, baud, parity, bits, flow);

	clk_disable_unprepare(s->clk);

	return ret;
}

static struct console auart_console = {
	.name		= "ttyAPP",
	.write		= auart_console_write,
	.device		= uart_console_device,
	.setup		= auart_console_setup,
	.flags		= CON_PRINTBUFFER,
	.index		= -1,
	.data		= &auart_driver,
};
#endif

static struct uart_driver auart_driver = {
	.owner		= THIS_MODULE,
	.driver_name	= "ttyAPP",
	.dev_name	= "ttyAPP",
	.major		= 0,
	.minor		= 0,
	.nr		= MXS_AUART_PORTS,
#ifdef CONFIG_SERIAL_MXS_AUART_CONSOLE
	.cons =		&auart_console,
#endif
};

/*
 * This function returns 1 if pdev isn't a device instatiated by dt, 0 if it
 * could successfully get all information from dt or a negative errno.
 */
static int serial_mxs_probe_dt(struct mxs_auart_port *s,
		struct platform_device *pdev)
{
	struct device_node *np = pdev->dev.of_node;
	int ret;

	if (!np)
		/* no device tree device */
		return 1;

	ret = of_alias_get_id(np, "serial");
	if (ret < 0) {
		dev_err(&pdev->dev, "failed to get alias id: %d\n", ret);
		return ret;
	}
	s->port.line = ret;

	if (of_get_property(np, "fsl,uart-has-rtscts", NULL))
		set_bit(MXS_AUART_RTSCTS, &s->flags);

	return 0;
}

static int mxs_auart_init_gpios(struct mxs_auart_port *s, struct device *dev)
{
	enum mctrl_gpio_idx i;
	struct gpio_desc *gpiod;

	s->gpios = mctrl_gpio_init(dev, 0);
	if (IS_ERR(s->gpios))
		return PTR_ERR(s->gpios);

	/* Block (enabled before) DMA option if RTS or CTS is GPIO line */
	if (!RTS_AT_AUART() || !CTS_AT_AUART()) {
		if (test_bit(MXS_AUART_RTSCTS, &s->flags))
			dev_warn(dev,
				 "DMA and flow control via gpio may cause some problems. DMA disabled!\n");
		clear_bit(MXS_AUART_RTSCTS, &s->flags);
	}

	for (i = 0; i < UART_GPIO_MAX; i++) {
		gpiod = mctrl_gpio_to_gpiod(s->gpios, i);
		if (gpiod && (gpiod_get_direction(gpiod) == GPIOF_DIR_IN))
			s->gpio_irq[i] = gpiod_to_irq(gpiod);
		else
			s->gpio_irq[i] = -EINVAL;
	}

	return 0;
}

static void mxs_auart_free_gpio_irq(struct mxs_auart_port *s)
{
	enum mctrl_gpio_idx i;

	for (i = 0; i < UART_GPIO_MAX; i++)
		if (s->gpio_irq[i] >= 0)
			free_irq(s->gpio_irq[i], s);
}

static int mxs_auart_request_gpio_irq(struct mxs_auart_port *s)
{
	int *irq = s->gpio_irq;
	enum mctrl_gpio_idx i;
	int err = 0;

	for (i = 0; (i < UART_GPIO_MAX) && !err; i++) {
		if (irq[i] < 0)
			continue;

		irq_set_status_flags(irq[i], IRQ_NOAUTOEN);
		err = request_irq(irq[i], mxs_auart_irq_handle,
				IRQ_TYPE_EDGE_BOTH, dev_name(s->dev), s);
		if (err)
			dev_err(s->dev, "%s - Can't get %d irq\n",
				__func__, irq[i]);
	}

	/*
	 * If something went wrong, rollback.
	 */
	while (err && (--i >= 0))
		if (irq[i] >= 0)
			free_irq(irq[i], s);

	return err;
}

static int mxs_auart_probe(struct platform_device *pdev)
{
	const struct of_device_id *of_id =
			of_match_device(mxs_auart_dt_ids, &pdev->dev);
	struct mxs_auart_port *s;
	u32 version;
	int ret, irq;
	struct resource *r;

	s = devm_kzalloc(&pdev->dev, sizeof(*s), GFP_KERNEL);
	if (!s)
		return -ENOMEM;

	ret = serial_mxs_probe_dt(s, pdev);
	if (ret > 0)
		s->port.line = pdev->id < 0 ? 0 : pdev->id;
	else if (ret < 0)
		return ret;

	if (of_id) {
		pdev->id_entry = of_id->data;
		s->devtype = pdev->id_entry->driver_data;
	}

	s->clk = devm_clk_get(&pdev->dev, NULL);
	if (IS_ERR(s->clk))
		return PTR_ERR(s->clk);

	r = platform_get_resource(pdev, IORESOURCE_MEM, 0);
	if (!r)
		return -ENXIO;


	s->port.mapbase = r->start;
	s->port.membase = ioremap(r->start, resource_size(r));
	s->port.ops = &mxs_auart_ops;
	s->port.iotype = UPIO_MEM;
	s->port.fifosize = MXS_AUART_FIFO_SIZE;
	s->port.uartclk = clk_get_rate(s->clk);
	s->port.type = PORT_IMX;
	s->port.dev = s->dev = &pdev->dev;

	s->mctrl_prev = 0;

	irq = platform_get_irq(pdev, 0);
	if (irq < 0)
		return irq;

	s->port.irq = irq;
	ret = devm_request_irq(&pdev->dev, irq, mxs_auart_irq_handle, 0,
			       dev_name(&pdev->dev), s);
	if (ret)
		return ret;

	platform_set_drvdata(pdev, s);

	ret = mxs_auart_init_gpios(s, &pdev->dev);
	if (ret) {
		dev_err(&pdev->dev, "Failed to initialize GPIOs.\n");
		return ret;
	}

	/*
	 * Get the GPIO lines IRQ
	 */
	ret = mxs_auart_request_gpio_irq(s);
	if (ret)
		return ret;

	auart_port[s->port.line] = s;

	mxs_auart_reset(&s->port);

	ret = uart_add_one_port(&auart_driver, &s->port);
	if (ret)
		goto out_free_gpio_irq;

	version = readl(s->port.membase + AUART_VERSION);
	dev_info(&pdev->dev, "Found APPUART %d.%d.%d\n",
	       (version >> 24) & 0xff,
	       (version >> 16) & 0xff, version & 0xffff);

	return 0;

out_free_gpio_irq:
	mxs_auart_free_gpio_irq(s);
	auart_port[pdev->id] = NULL;
	return ret;
}

static int mxs_auart_remove(struct platform_device *pdev)
{
	struct mxs_auart_port *s = platform_get_drvdata(pdev);

	uart_remove_one_port(&auart_driver, &s->port);
	auart_port[pdev->id] = NULL;
	mxs_auart_free_gpio_irq(s);

	return 0;
}

static struct platform_driver mxs_auart_driver = {
	.probe = mxs_auart_probe,
	.remove = mxs_auart_remove,
	.driver = {
		.name = "mxs-auart",
		.of_match_table = mxs_auart_dt_ids,
	},
};

static int __init mxs_auart_init(void)
{
	int r;

	r = uart_register_driver(&auart_driver);
	if (r)
		goto out;

	r = platform_driver_register(&mxs_auart_driver);
	if (r)
		goto out_err;

	return 0;
out_err:
	uart_unregister_driver(&auart_driver);
out:
	return r;
}

static void __exit mxs_auart_exit(void)
{
	platform_driver_unregister(&mxs_auart_driver);
	uart_unregister_driver(&auart_driver);
}

module_init(mxs_auart_init);
module_exit(mxs_auart_exit);
MODULE_LICENSE("GPL");
MODULE_DESCRIPTION("Freescale MXS application uart driver");
MODULE_ALIAS("platform:mxs-auart");<|MERGE_RESOLUTION|>--- conflicted
+++ resolved
@@ -805,14 +805,13 @@
 		}
 	}
 
-<<<<<<< HEAD
-	spin_unlock_irqrestore(&s->port.lock, flags);
-=======
 	/* CTS flow-control and modem-status interrupts */
 	if (UART_ENABLE_MS(u, termios->c_cflag))
 		mxs_auart_enable_ms(u);
 	else
 		mxs_auart_disable_ms(u);
+	
+	spin_unlock_irqrestore(&s->port.lock, flags);
 }
 
 static void mxs_auart_set_ldisc(struct uart_port *port,
@@ -824,7 +823,6 @@
 	} else {
 		port->flags &= ~UPF_HARDPPS_CD;
 	}
->>>>>>> 33e8bb5d
 }
 
 static irqreturn_t mxs_auart_irq_handle(int irq, void *context)
@@ -854,7 +852,6 @@
 				mctrl_gpio_get(s->gpios, &mctrl_temp));
 
 	if (istat & AUART_INTR_CTSMIS) {
-<<<<<<< HEAD
 		/* Fast pulses on the CTS line may lead to a situation where the
 		 * CTS is asserted and generates an interrupt, but when the ISR
 		 * is called, the CTS line has already been deasserted. In this
@@ -862,31 +859,22 @@
 		 * is still asserted.
 		 */
 		if (stat & AUART_STAT_CTS) {
-			uart_handle_cts_change(&s->port, stat & AUART_STAT_CTS);
+			if (CTS_AT_AUART() && s->ms_irq_enabled)
+				uart_handle_cts_change(&s->port,
+						stat & AUART_STAT_CTS);
 			writel(AUART_INTR_CTSMIS,
 					s->port.membase + AUART_INTR_CLR);
 			istat &= ~AUART_INTR_CTSMIS;
 		}
-=======
-		if (CTS_AT_AUART() && s->ms_irq_enabled)
-			uart_handle_cts_change(&s->port,
-					stat & AUART_STAT_CTS);
-		writel(AUART_INTR_CTSMIS,
-				s->port.membase + AUART_INTR_CLR);
-		istat &= ~AUART_INTR_CTSMIS;
->>>>>>> 33e8bb5d
 	}
 
 	if (istat & (AUART_INTR_RTIS | AUART_INTR_RXIS)) {
 		if (!auart_dma_enabled(s))
 			mxs_auart_rx_chars(s);
-		istat &= ~(AUART_INTR_RTIS | AUART_INTR_RXIS);
-	}
-
-	if (istat & AUART_INTR_TXIS) {
+	}
+
+	if (istat & AUART_INTR_TXIS) 
 		mxs_auart_tx_chars(s);
-		istat &= ~AUART_INTR_TXIS;
-	}
 
 	return IRQ_HANDLED;
 }
@@ -960,13 +948,14 @@
 
 static unsigned int mxs_auart_tx_empty(struct uart_port *u)
 {
-	if ((readl(u->membase + AUART_STAT) &
-		 (AUART_STAT_TXFE | AUART_STAT_BUSY)) == AUART_STAT_TXFE)
+	unsigned long stat;
+
+	stat = readl(u->membase + AUART_STAT);
+	if ((stat & (AUART_STAT_BUSY | AUART_STAT_TXFE)) == AUART_STAT_TXFE)
 		return TIOCSER_TEMT;
 
 	return 0;
 }
-
 
 /*
  * Flush the transmit buffer.
@@ -988,10 +977,6 @@
 		msleep(u->timeout);
 }
 
-/*
- * Start the transmission.
- * Locking: called with port lock held and IRQs disabled.
- */
 static void mxs_auart_start_tx(struct uart_port *u)
 {
 	struct mxs_auart_port *s = to_auart_port(u);
@@ -999,10 +984,7 @@
 	/* enable transmitter */
 	writel(AUART_CTRL2_TXE, u->membase + AUART_CTRL2_SET);
 
-	/* Avoid lock contention - tx_chars does its own locking */
-	spin_unlock(&s->port.lock);
 	mxs_auart_tx_chars(s);
-	spin_lock(&s->port.lock);
 }
 
 static void mxs_auart_stop_tx(struct uart_port *u)
