// SPDX-License-Identifier: GPL-2.0+
/*
 * Cadence UART driver (found in Xilinx Zynq)
 *
 * 2011 - 2014 (C) Xilinx Inc.
 *
 * This driver has originally been pushed by Xilinx using a Zynq-branding. This
 * still shows in the naming of this file, the kconfig symbols and some symbols
 * in the code.
 */

#include <linux/platform_device.h>
#include <linux/serial.h>
#include <linux/console.h>
#include <linux/serial_core.h>
#include <linux/slab.h>
#include <linux/tty.h>
#include <linux/tty_flip.h>
#include <linux/clk.h>
#include <linux/irq.h>
#include <linux/io.h>
#include <linux/of.h>
#include <linux/module.h>
#include <linux/pm_runtime.h>
#include <linux/iopoll.h>

#define CDNS_UART_TTY_NAME	"ttyPS"
#define CDNS_UART_NAME		"xuartps"
#define CDNS_UART_MAJOR		0	/* use dynamic node allocation */
#define CDNS_UART_MINOR		0	/* works best with devtmpfs */
#define CDNS_UART_NR_PORTS	16
#define CDNS_UART_FIFO_SIZE	64	/* FIFO size */
#define CDNS_UART_REGISTER_SPACE	0x1000
#define TX_TIMEOUT		500000

/* Rx Trigger level */
static int rx_trigger_level = 56;
module_param(rx_trigger_level, uint, 0444);
MODULE_PARM_DESC(rx_trigger_level, "Rx trigger level, 1-63 bytes");

/* Rx Timeout */
static int rx_timeout = 10;
module_param(rx_timeout, uint, 0444);
MODULE_PARM_DESC(rx_timeout, "Rx timeout, 1-255");

/* Register offsets for the UART. */
#define CDNS_UART_CR		0x00  /* Control Register */
#define CDNS_UART_MR		0x04  /* Mode Register */
#define CDNS_UART_IER		0x08  /* Interrupt Enable */
#define CDNS_UART_IDR		0x0C  /* Interrupt Disable */
#define CDNS_UART_IMR		0x10  /* Interrupt Mask */
#define CDNS_UART_ISR		0x14  /* Interrupt Status */
#define CDNS_UART_BAUDGEN	0x18  /* Baud Rate Generator */
#define CDNS_UART_RXTOUT	0x1C  /* RX Timeout */
#define CDNS_UART_RXWM		0x20  /* RX FIFO Trigger Level */
#define CDNS_UART_MODEMCR	0x24  /* Modem Control */
#define CDNS_UART_MODEMSR	0x28  /* Modem Status */
#define CDNS_UART_SR		0x2C  /* Channel Status */
#define CDNS_UART_FIFO		0x30  /* FIFO */
#define CDNS_UART_BAUDDIV	0x34  /* Baud Rate Divider */
#define CDNS_UART_FLOWDEL	0x38  /* Flow Delay */
#define CDNS_UART_IRRX_PWIDTH	0x3C  /* IR Min Received Pulse Width */
#define CDNS_UART_IRTX_PWIDTH	0x40  /* IR Transmitted pulse Width */
#define CDNS_UART_TXWM		0x44  /* TX FIFO Trigger Level */
#define CDNS_UART_RXBS		0x48  /* RX FIFO byte status register */

/* Control Register Bit Definitions */
#define CDNS_UART_CR_STOPBRK	0x00000100  /* Stop TX break */
#define CDNS_UART_CR_STARTBRK	0x00000080  /* Set TX break */
#define CDNS_UART_CR_TX_DIS	0x00000020  /* TX disabled. */
#define CDNS_UART_CR_TX_EN	0x00000010  /* TX enabled */
#define CDNS_UART_CR_RX_DIS	0x00000008  /* RX disabled. */
#define CDNS_UART_CR_RX_EN	0x00000004  /* RX enabled */
#define CDNS_UART_CR_TXRST	0x00000002  /* TX logic reset */
#define CDNS_UART_CR_RXRST	0x00000001  /* RX logic reset */
#define CDNS_UART_CR_RST_TO	0x00000040  /* Restart Timeout Counter */
#define CDNS_UART_RXBS_PARITY    0x00000001 /* Parity error status */
#define CDNS_UART_RXBS_FRAMING   0x00000002 /* Framing error status */
#define CDNS_UART_RXBS_BRK       0x00000004 /* Overrun error status */

/*
 * Mode Register:
 * The mode register (MR) defines the mode of transfer as well as the data
 * format. If this register is modified during transmission or reception,
 * data validity cannot be guaranteed.
 */
#define CDNS_UART_MR_CLKSEL		0x00000001  /* Pre-scalar selection */
#define CDNS_UART_MR_CHMODE_L_LOOP	0x00000200  /* Local loop back mode */
#define CDNS_UART_MR_CHMODE_NORM	0x00000000  /* Normal mode */
#define CDNS_UART_MR_CHMODE_MASK	0x00000300  /* Mask for mode bits */

#define CDNS_UART_MR_STOPMODE_2_BIT	0x00000080  /* 2 stop bits */
#define CDNS_UART_MR_STOPMODE_1_BIT	0x00000000  /* 1 stop bit */

#define CDNS_UART_MR_PARITY_NONE	0x00000020  /* No parity mode */
#define CDNS_UART_MR_PARITY_MARK	0x00000018  /* Mark parity mode */
#define CDNS_UART_MR_PARITY_SPACE	0x00000010  /* Space parity mode */
#define CDNS_UART_MR_PARITY_ODD		0x00000008  /* Odd parity mode */
#define CDNS_UART_MR_PARITY_EVEN	0x00000000  /* Even parity mode */

#define CDNS_UART_MR_CHARLEN_6_BIT	0x00000006  /* 6 bits data */
#define CDNS_UART_MR_CHARLEN_7_BIT	0x00000004  /* 7 bits data */
#define CDNS_UART_MR_CHARLEN_8_BIT	0x00000000  /* 8 bits data */

/*
 * Interrupt Registers:
 * Interrupt control logic uses the interrupt enable register (IER) and the
 * interrupt disable register (IDR) to set the value of the bits in the
 * interrupt mask register (IMR). The IMR determines whether to pass an
 * interrupt to the interrupt status register (ISR).
 * Writing a 1 to IER Enables an interrupt, writing a 1 to IDR disables an
 * interrupt. IMR and ISR are read only, and IER and IDR are write only.
 * Reading either IER or IDR returns 0x00.
 * All four registers have the same bit definitions.
 */
#define CDNS_UART_IXR_TOUT	0x00000100 /* RX Timeout error interrupt */
#define CDNS_UART_IXR_PARITY	0x00000080 /* Parity error interrupt */
#define CDNS_UART_IXR_FRAMING	0x00000040 /* Framing error interrupt */
#define CDNS_UART_IXR_OVERRUN	0x00000020 /* Overrun error interrupt */
#define CDNS_UART_IXR_TXFULL	0x00000010 /* TX FIFO Full interrupt */
#define CDNS_UART_IXR_TXEMPTY	0x00000008 /* TX FIFO empty interrupt */
#define CDNS_UART_ISR_RXEMPTY	0x00000002 /* RX FIFO empty interrupt */
#define CDNS_UART_IXR_RXTRIG	0x00000001 /* RX FIFO trigger interrupt */
#define CDNS_UART_IXR_RXFULL	0x00000004 /* RX FIFO full interrupt. */
#define CDNS_UART_IXR_RXEMPTY	0x00000002 /* RX FIFO empty interrupt. */
#define CDNS_UART_IXR_RXMASK	0x000021e7 /* Valid RX bit mask */

	/*
	 * Do not enable parity error interrupt for the following
	 * reason: When parity error interrupt is enabled, each Rx
	 * parity error always results in 2 events. The first one
	 * being parity error interrupt and the second one with a
	 * proper Rx interrupt with the incoming data.  Disabling
	 * parity error interrupt ensures better handling of parity
	 * error events. With this change, for a parity error case, we
	 * get a Rx interrupt with parity error set in ISR register
	 * and we still handle parity errors in the desired way.
	 */

#define CDNS_UART_RX_IRQS	(CDNS_UART_IXR_FRAMING | \
				 CDNS_UART_IXR_OVERRUN | \
				 CDNS_UART_IXR_RXTRIG |	 \
				 CDNS_UART_IXR_TOUT)

/* Goes in read_status_mask for break detection as the HW doesn't do it*/
#define CDNS_UART_IXR_BRK	0x00002000

#define CDNS_UART_RXBS_SUPPORT BIT(1)
/*
 * Modem Control register:
 * The read/write Modem Control register controls the interface with the modem
 * or data set, or a peripheral device emulating a modem.
 */
#define CDNS_UART_MODEMCR_FCM	0x00000020 /* Automatic flow control mode */
#define CDNS_UART_MODEMCR_RTS	0x00000002 /* Request to send output control */
#define CDNS_UART_MODEMCR_DTR	0x00000001 /* Data Terminal Ready */

/*
 * Modem Status register:
 * The read/write Modem Status register reports the interface with the modem
 * or data set, or a peripheral device emulating a modem.
 */
#define CDNS_UART_MODEMSR_DCD	BIT(7) /* Data Carrier Detect */
#define CDNS_UART_MODEMSR_RI	BIT(6) /* Ting Indicator */
#define CDNS_UART_MODEMSR_DSR	BIT(5) /* Data Set Ready */
#define CDNS_UART_MODEMSR_CTS	BIT(4) /* Clear To Send */

/*
 * Channel Status Register:
 * The channel status register (CSR) is provided to enable the control logic
 * to monitor the status of bits in the channel interrupt status register,
 * even if these are masked out by the interrupt mask register.
 */
#define CDNS_UART_SR_RXEMPTY	0x00000002 /* RX FIFO empty */
#define CDNS_UART_SR_TXEMPTY	0x00000008 /* TX FIFO empty */
#define CDNS_UART_SR_TXFULL	0x00000010 /* TX FIFO full */
#define CDNS_UART_SR_RXTRIG	0x00000001 /* Rx Trigger */
#define CDNS_UART_SR_TACTIVE	0x00000800 /* TX state machine active */

/* baud dividers min/max values */
#define CDNS_UART_BDIV_MIN	4
#define CDNS_UART_BDIV_MAX	255
#define CDNS_UART_CD_MAX	65535
#define UART_AUTOSUSPEND_TIMEOUT	3000

/**
 * struct cdns_uart - device data
 * @port:		Pointer to the UART port
 * @uartclk:		Reference clock
 * @pclk:		APB clock
 * @cdns_uart_driver:	Pointer to UART driver
 * @baud:		Current baud rate
 * @clk_rate_change_nb:	Notifier block for clock changes
 * @quirks:		Flags for RXBS support.
 * @cts_override:	Modem control state override
 */
struct cdns_uart {
	struct uart_port	*port;
	struct clk		*uartclk;
	struct clk		*pclk;
	struct uart_driver	*cdns_uart_driver;
	unsigned int		baud;
	struct notifier_block	clk_rate_change_nb;
	u32			quirks;
	bool cts_override;
};
struct cdns_platform_data {
	u32 quirks;
};
#define to_cdns_uart(_nb) container_of(_nb, struct cdns_uart, \
		clk_rate_change_nb)

/**
 * cdns_uart_handle_rx - Handle the received bytes along with Rx errors.
 * @dev_id: Id of the UART port
 * @isrstatus: The interrupt status register value as read
 * Return: None
 */
static void cdns_uart_handle_rx(void *dev_id, unsigned int isrstatus)
{
	struct uart_port *port = (struct uart_port *)dev_id;
	struct cdns_uart *cdns_uart = port->private_data;
	unsigned int data;
	unsigned int rxbs_status = 0;
	unsigned int status_mask;
	unsigned int framerrprocessed = 0;
	char status = TTY_NORMAL;
	bool is_rxbs_support;

	is_rxbs_support = cdns_uart->quirks & CDNS_UART_RXBS_SUPPORT;

	while ((readl(port->membase + CDNS_UART_SR) &
		CDNS_UART_SR_RXEMPTY) != CDNS_UART_SR_RXEMPTY) {
		if (is_rxbs_support)
			rxbs_status = readl(port->membase + CDNS_UART_RXBS);
		data = readl(port->membase + CDNS_UART_FIFO);
		port->icount.rx++;
		/*
		 * There is no hardware break detection in Zynq, so we interpret
		 * framing error with all-zeros data as a break sequence.
		 * Most of the time, there's another non-zero byte at the
		 * end of the sequence.
		 */
		if (!is_rxbs_support && (isrstatus & CDNS_UART_IXR_FRAMING)) {
			if (!data) {
				port->read_status_mask |= CDNS_UART_IXR_BRK;
				framerrprocessed = 1;
				continue;
			}
		}
		if (is_rxbs_support && (rxbs_status & CDNS_UART_RXBS_BRK)) {
			port->icount.brk++;
			status = TTY_BREAK;
			if (uart_handle_break(port))
				continue;
		}

		isrstatus &= port->read_status_mask;
		isrstatus &= ~port->ignore_status_mask;
		status_mask = port->read_status_mask;
		status_mask &= ~port->ignore_status_mask;

		if (data &&
		    (port->read_status_mask & CDNS_UART_IXR_BRK)) {
			port->read_status_mask &= ~CDNS_UART_IXR_BRK;
			port->icount.brk++;
			if (uart_handle_break(port))
				continue;
		}

		if (uart_handle_sysrq_char(port, data))
			continue;

		if (is_rxbs_support) {
			if ((rxbs_status & CDNS_UART_RXBS_PARITY)
			    && (status_mask & CDNS_UART_IXR_PARITY)) {
				port->icount.parity++;
				status = TTY_PARITY;
			}
			if ((rxbs_status & CDNS_UART_RXBS_FRAMING)
			    && (status_mask & CDNS_UART_IXR_PARITY)) {
				port->icount.frame++;
				status = TTY_FRAME;
			}
		} else {
			if (isrstatus & CDNS_UART_IXR_PARITY) {
				port->icount.parity++;
				status = TTY_PARITY;
			}
			if ((isrstatus & CDNS_UART_IXR_FRAMING) &&
			    !framerrprocessed) {
				port->icount.frame++;
				status = TTY_FRAME;
			}
		}
		if (isrstatus & CDNS_UART_IXR_OVERRUN) {
			port->icount.overrun++;
			tty_insert_flip_char(&port->state->port, 0,
					     TTY_OVERRUN);
		}
		tty_insert_flip_char(&port->state->port, data, status);
		isrstatus = 0;
	}

	tty_flip_buffer_push(&port->state->port);
}

/**
 * cdns_uart_handle_tx - Handle the bytes to be Txed.
 * @dev_id: Id of the UART port
 * Return: None
 */
static void cdns_uart_handle_tx(void *dev_id)
{
	struct uart_port *port = (struct uart_port *)dev_id;
	unsigned int numbytes;

	if (uart_circ_empty(&port->state->xmit)) {
		writel(CDNS_UART_IXR_TXEMPTY, port->membase + CDNS_UART_IDR);
	} else {
		numbytes = port->fifosize;
		while (numbytes && !uart_circ_empty(&port->state->xmit) &&
		       !(readl(port->membase + CDNS_UART_SR) &
						CDNS_UART_SR_TXFULL)) {
			/*
			 * Get the data from the UART circular buffer
			 * and write it to the cdns_uart's TX_FIFO
			 * register.
			 */
			writel(
				port->state->xmit.buf[port->state->xmit.tail],
					port->membase + CDNS_UART_FIFO);

			port->icount.tx++;

			/*
			 * Adjust the tail of the UART buffer and wrap
			 * the buffer if it reaches limit.
			 */
			port->state->xmit.tail =
				(port->state->xmit.tail + 1) &
					(UART_XMIT_SIZE - 1);

			numbytes--;
		}

		if (uart_circ_chars_pending(
				&port->state->xmit) < WAKEUP_CHARS)
			uart_write_wakeup(port);
	}
}

/**
 * cdns_uart_isr - Interrupt handler
 * @irq: Irq number
 * @dev_id: Id of the port
 *
 * Return: IRQHANDLED
 */
static irqreturn_t cdns_uart_isr(int irq, void *dev_id)
{
	struct uart_port *port = (struct uart_port *)dev_id;
	unsigned int isrstatus;

	spin_lock(&port->lock);

	/* Read the interrupt status register to determine which
	 * interrupt(s) is/are active and clear them.
	 */
	isrstatus = readl(port->membase + CDNS_UART_ISR);
	writel(isrstatus, port->membase + CDNS_UART_ISR);

	if (isrstatus & CDNS_UART_IXR_TXEMPTY) {
		cdns_uart_handle_tx(dev_id);
		isrstatus &= ~CDNS_UART_IXR_TXEMPTY;
	}

	/*
	 * Skip RX processing if RX is disabled as RXEMPTY will never be set
	 * as read bytes will not be removed from the FIFO.
	 */
	if (isrstatus & CDNS_UART_IXR_RXMASK &&
	    !(readl(port->membase + CDNS_UART_CR) & CDNS_UART_CR_RX_DIS))
		cdns_uart_handle_rx(dev_id, isrstatus);

	spin_unlock(&port->lock);
	return IRQ_HANDLED;
}

/**
 * cdns_uart_calc_baud_divs - Calculate baud rate divisors
 * @clk: UART module input clock
 * @baud: Desired baud rate
 * @rbdiv: BDIV value (return value)
 * @rcd: CD value (return value)
 * @div8: Value for clk_sel bit in mod (return value)
 * Return: baud rate, requested baud when possible, or actual baud when there
 *	was too much error, zero if no valid divisors are found.
 *
 * Formula to obtain baud rate is
 *	baud_tx/rx rate = clk/CD * (BDIV + 1)
 *	input_clk = (Uart User Defined Clock or Apb Clock)
 *		depends on UCLKEN in MR Reg
 *	clk = input_clk or input_clk/8;
 *		depends on CLKS in MR reg
 *	CD and BDIV depends on values in
 *			baud rate generate register
 *			baud rate clock divisor register
 */
static unsigned int cdns_uart_calc_baud_divs(unsigned int clk,
		unsigned int baud, u32 *rbdiv, u32 *rcd, int *div8)
{
	u32 cd, bdiv;
	unsigned int calc_baud;
	unsigned int bestbaud = 0;
	unsigned int bauderror;
	unsigned int besterror = ~0;

	if (baud < clk / ((CDNS_UART_BDIV_MAX + 1) * CDNS_UART_CD_MAX)) {
		*div8 = 1;
		clk /= 8;
	} else {
		*div8 = 0;
	}

	for (bdiv = CDNS_UART_BDIV_MIN; bdiv <= CDNS_UART_BDIV_MAX; bdiv++) {
		cd = DIV_ROUND_CLOSEST(clk, baud * (bdiv + 1));
		if (cd < 1 || cd > CDNS_UART_CD_MAX)
			continue;

		calc_baud = clk / (cd * (bdiv + 1));

		if (baud > calc_baud)
			bauderror = baud - calc_baud;
		else
			bauderror = calc_baud - baud;

		if (besterror > bauderror) {
			*rbdiv = bdiv;
			*rcd = cd;
			bestbaud = calc_baud;
			besterror = bauderror;
		}
	}
	/* use the values when percent error is acceptable */
	if (((besterror * 100) / baud) < 3)
		bestbaud = baud;

	return bestbaud;
}

/**
 * cdns_uart_set_baud_rate - Calculate and set the baud rate
 * @port: Handle to the uart port structure
 * @baud: Baud rate to set
 * Return: baud rate, requested baud when possible, or actual baud when there
 *	   was too much error, zero if no valid divisors are found.
 */
static unsigned int cdns_uart_set_baud_rate(struct uart_port *port,
		unsigned int baud)
{
	unsigned int calc_baud;
	u32 cd = 0, bdiv = 0;
	u32 mreg;
	int div8;
	struct cdns_uart *cdns_uart = port->private_data;

	calc_baud = cdns_uart_calc_baud_divs(port->uartclk, baud, &bdiv, &cd,
			&div8);

	/* Write new divisors to hardware */
	mreg = readl(port->membase + CDNS_UART_MR);
	if (div8)
		mreg |= CDNS_UART_MR_CLKSEL;
	else
		mreg &= ~CDNS_UART_MR_CLKSEL;
	writel(mreg, port->membase + CDNS_UART_MR);
	writel(cd, port->membase + CDNS_UART_BAUDGEN);
	writel(bdiv, port->membase + CDNS_UART_BAUDDIV);
	cdns_uart->baud = baud;

	return calc_baud;
}

#ifdef CONFIG_COMMON_CLK
/**
 * cdns_uart_clk_notifier_cb - Clock notifier callback
 * @nb:		Notifier block
 * @event:	Notify event
 * @data:	Notifier data
 * Return:	NOTIFY_OK or NOTIFY_DONE on success, NOTIFY_BAD on error.
 */
static int cdns_uart_clk_notifier_cb(struct notifier_block *nb,
		unsigned long event, void *data)
{
	u32 ctrl_reg;
	struct uart_port *port;
	int locked = 0;
	struct clk_notifier_data *ndata = data;
	struct cdns_uart *cdns_uart = to_cdns_uart(nb);
	unsigned long flags;

	port = cdns_uart->port;
	if (port->suspended)
		return NOTIFY_OK;

	switch (event) {
	case PRE_RATE_CHANGE:
	{
		u32 bdiv, cd;
		int div8;

		/*
		 * Find out if current baud-rate can be achieved with new clock
		 * frequency.
		 */
		if (!cdns_uart_calc_baud_divs(ndata->new_rate, cdns_uart->baud,
					&bdiv, &cd, &div8)) {
			dev_warn(port->dev, "clock rate change rejected\n");
			return NOTIFY_BAD;
		}

		spin_lock_irqsave(&cdns_uart->port->lock, flags);

		/* Disable the TX and RX to set baud rate */
		ctrl_reg = readl(port->membase + CDNS_UART_CR);
		ctrl_reg |= CDNS_UART_CR_TX_DIS | CDNS_UART_CR_RX_DIS;
		writel(ctrl_reg, port->membase + CDNS_UART_CR);

		spin_unlock_irqrestore(&cdns_uart->port->lock, flags);

		return NOTIFY_OK;
	}
	case POST_RATE_CHANGE:
		/*
		 * Set clk dividers to generate correct baud with new clock
		 * frequency.
		 */

		spin_lock_irqsave(&cdns_uart->port->lock, flags);

		locked = 1;
		port->uartclk = ndata->new_rate;

		cdns_uart->baud = cdns_uart_set_baud_rate(cdns_uart->port,
				cdns_uart->baud);
		fallthrough;
	case ABORT_RATE_CHANGE:
		if (!locked)
			spin_lock_irqsave(&cdns_uart->port->lock, flags);

		/* Set TX/RX Reset */
		ctrl_reg = readl(port->membase + CDNS_UART_CR);
		ctrl_reg |= CDNS_UART_CR_TXRST | CDNS_UART_CR_RXRST;
		writel(ctrl_reg, port->membase + CDNS_UART_CR);

		while (readl(port->membase + CDNS_UART_CR) &
				(CDNS_UART_CR_TXRST | CDNS_UART_CR_RXRST))
			cpu_relax();

		/*
		 * Clear the RX disable and TX disable bits and then set the TX
		 * enable bit and RX enable bit to enable the transmitter and
		 * receiver.
		 */
		writel(rx_timeout, port->membase + CDNS_UART_RXTOUT);
		ctrl_reg = readl(port->membase + CDNS_UART_CR);
		ctrl_reg &= ~(CDNS_UART_CR_TX_DIS | CDNS_UART_CR_RX_DIS);
		ctrl_reg |= CDNS_UART_CR_TX_EN | CDNS_UART_CR_RX_EN;
		writel(ctrl_reg, port->membase + CDNS_UART_CR);

		spin_unlock_irqrestore(&cdns_uart->port->lock, flags);

		return NOTIFY_OK;
	default:
		return NOTIFY_DONE;
	}
}
#endif

/**
 * cdns_uart_start_tx -  Start transmitting bytes
 * @port: Handle to the uart port structure
 */
static void cdns_uart_start_tx(struct uart_port *port)
{
	unsigned int status;

	if (uart_tx_stopped(port))
		return;

	/*
	 * Set the TX enable bit and clear the TX disable bit to enable the
	 * transmitter.
	 */
	status = readl(port->membase + CDNS_UART_CR);
	status &= ~CDNS_UART_CR_TX_DIS;
	status |= CDNS_UART_CR_TX_EN;
	writel(status, port->membase + CDNS_UART_CR);

	if (uart_circ_empty(&port->state->xmit))
		return;

	writel(CDNS_UART_IXR_TXEMPTY, port->membase + CDNS_UART_ISR);

	cdns_uart_handle_tx(port);

	/* Enable the TX Empty interrupt */
	writel(CDNS_UART_IXR_TXEMPTY, port->membase + CDNS_UART_IER);
}

/**
 * cdns_uart_stop_tx - Stop TX
 * @port: Handle to the uart port structure
 */
static void cdns_uart_stop_tx(struct uart_port *port)
{
	unsigned int regval;

	regval = readl(port->membase + CDNS_UART_CR);
	regval |= CDNS_UART_CR_TX_DIS;
	/* Disable the transmitter */
	writel(regval, port->membase + CDNS_UART_CR);
}

/**
 * cdns_uart_stop_rx - Stop RX
 * @port: Handle to the uart port structure
 */
static void cdns_uart_stop_rx(struct uart_port *port)
{
	unsigned int regval;

	/* Disable RX IRQs */
	writel(CDNS_UART_RX_IRQS, port->membase + CDNS_UART_IDR);

	/* Disable the receiver */
	regval = readl(port->membase + CDNS_UART_CR);
	regval |= CDNS_UART_CR_RX_DIS;
	writel(regval, port->membase + CDNS_UART_CR);
}

/**
 * cdns_uart_tx_empty -  Check whether TX is empty
 * @port: Handle to the uart port structure
 *
 * Return: TIOCSER_TEMT on success, 0 otherwise
 */
static unsigned int cdns_uart_tx_empty(struct uart_port *port)
{
	unsigned int status;

	status = readl(port->membase + CDNS_UART_SR) &
		       (CDNS_UART_SR_TXEMPTY | CDNS_UART_SR_TACTIVE);
	return (status == CDNS_UART_SR_TXEMPTY) ? TIOCSER_TEMT : 0;
}

/**
 * cdns_uart_break_ctl - Based on the input ctl we have to start or stop
 *			transmitting char breaks
 * @port: Handle to the uart port structure
 * @ctl: Value based on which start or stop decision is taken
 */
static void cdns_uart_break_ctl(struct uart_port *port, int ctl)
{
	unsigned int status;
	unsigned long flags;

	spin_lock_irqsave(&port->lock, flags);

	status = readl(port->membase + CDNS_UART_CR);

	if (ctl == -1)
		writel(CDNS_UART_CR_STARTBRK | status,
				port->membase + CDNS_UART_CR);
	else {
		if ((status & CDNS_UART_CR_STOPBRK) == 0)
			writel(CDNS_UART_CR_STOPBRK | status,
					port->membase + CDNS_UART_CR);
	}
	spin_unlock_irqrestore(&port->lock, flags);
}

/**
 * cdns_uart_set_termios - termios operations, handling data length, parity,
 *				stop bits, flow control, baud rate
 * @port: Handle to the uart port structure
 * @termios: Handle to the input termios structure
 * @old: Values of the previously saved termios structure
 */
static void cdns_uart_set_termios(struct uart_port *port,
				struct ktermios *termios, struct ktermios *old)
{
	u32 cval = 0;
	unsigned int baud, minbaud, maxbaud;
	unsigned long flags;
	unsigned int ctrl_reg, mode_reg;

	spin_lock_irqsave(&port->lock, flags);

	/* Disable the TX and RX to set baud rate */
	ctrl_reg = readl(port->membase + CDNS_UART_CR);
	ctrl_reg |= CDNS_UART_CR_TX_DIS | CDNS_UART_CR_RX_DIS;
	writel(ctrl_reg, port->membase + CDNS_UART_CR);

	/*
	 * Min baud rate = 6bps and Max Baud Rate is 10Mbps for 100Mhz clk
	 * min and max baud should be calculated here based on port->uartclk.
	 * this way we get a valid baud and can safely call set_baud()
	 */
	minbaud = port->uartclk /
			((CDNS_UART_BDIV_MAX + 1) * CDNS_UART_CD_MAX * 8);
	maxbaud = port->uartclk / (CDNS_UART_BDIV_MIN + 1);
	baud = uart_get_baud_rate(port, termios, old, minbaud, maxbaud);
	baud = cdns_uart_set_baud_rate(port, baud);
	if (tty_termios_baud_rate(termios))
		tty_termios_encode_baud_rate(termios, baud, baud);

	/* Update the per-port timeout. */
	uart_update_timeout(port, termios->c_cflag, baud);

	/* Set TX/RX Reset */
	ctrl_reg = readl(port->membase + CDNS_UART_CR);
	ctrl_reg |= CDNS_UART_CR_TXRST | CDNS_UART_CR_RXRST;
	writel(ctrl_reg, port->membase + CDNS_UART_CR);

	while (readl(port->membase + CDNS_UART_CR) &
		(CDNS_UART_CR_TXRST | CDNS_UART_CR_RXRST))
		cpu_relax();

	/*
	 * Clear the RX disable and TX disable bits and then set the TX enable
	 * bit and RX enable bit to enable the transmitter and receiver.
	 */
	ctrl_reg = readl(port->membase + CDNS_UART_CR);
	ctrl_reg &= ~(CDNS_UART_CR_TX_DIS | CDNS_UART_CR_RX_DIS);
	ctrl_reg |= CDNS_UART_CR_TX_EN | CDNS_UART_CR_RX_EN;
	writel(ctrl_reg, port->membase + CDNS_UART_CR);

	writel(rx_timeout, port->membase + CDNS_UART_RXTOUT);

	port->read_status_mask = CDNS_UART_IXR_TXEMPTY | CDNS_UART_IXR_RXTRIG |
			CDNS_UART_IXR_OVERRUN | CDNS_UART_IXR_TOUT;
	port->ignore_status_mask = 0;

	if (termios->c_iflag & INPCK)
		port->read_status_mask |= CDNS_UART_IXR_PARITY |
		CDNS_UART_IXR_FRAMING;

	if (termios->c_iflag & IGNPAR)
		port->ignore_status_mask |= CDNS_UART_IXR_PARITY |
			CDNS_UART_IXR_FRAMING | CDNS_UART_IXR_OVERRUN;

	/* ignore all characters if CREAD is not set */
	if ((termios->c_cflag & CREAD) == 0)
		port->ignore_status_mask |= CDNS_UART_IXR_RXTRIG |
			CDNS_UART_IXR_TOUT | CDNS_UART_IXR_PARITY |
			CDNS_UART_IXR_FRAMING | CDNS_UART_IXR_OVERRUN;

	mode_reg = readl(port->membase + CDNS_UART_MR);

	/* Handling Data Size */
	switch (termios->c_cflag & CSIZE) {
	case CS6:
		cval |= CDNS_UART_MR_CHARLEN_6_BIT;
		break;
	case CS7:
		cval |= CDNS_UART_MR_CHARLEN_7_BIT;
		break;
	default:
	case CS8:
		cval |= CDNS_UART_MR_CHARLEN_8_BIT;
		termios->c_cflag &= ~CSIZE;
		termios->c_cflag |= CS8;
		break;
	}

	/* Handling Parity and Stop Bits length */
	if (termios->c_cflag & CSTOPB)
		cval |= CDNS_UART_MR_STOPMODE_2_BIT; /* 2 STOP bits */
	else
		cval |= CDNS_UART_MR_STOPMODE_1_BIT; /* 1 STOP bit */

	if (termios->c_cflag & PARENB) {
		/* Mark or Space parity */
		if (termios->c_cflag & CMSPAR) {
			if (termios->c_cflag & PARODD)
				cval |= CDNS_UART_MR_PARITY_MARK;
			else
				cval |= CDNS_UART_MR_PARITY_SPACE;
		} else {
			if (termios->c_cflag & PARODD)
				cval |= CDNS_UART_MR_PARITY_ODD;
			else
				cval |= CDNS_UART_MR_PARITY_EVEN;
		}
	} else {
		cval |= CDNS_UART_MR_PARITY_NONE;
	}
	cval |= mode_reg & 1;
	writel(cval, port->membase + CDNS_UART_MR);

	cval = readl(port->membase + CDNS_UART_MODEMCR);
	if (termios->c_cflag & CRTSCTS)
		cval |= CDNS_UART_MODEMCR_FCM;
	else
		cval &= ~CDNS_UART_MODEMCR_FCM;
	writel(cval, port->membase + CDNS_UART_MODEMCR);

	spin_unlock_irqrestore(&port->lock, flags);
}

/**
 * cdns_uart_startup - Called when an application opens a cdns_uart port
 * @port: Handle to the uart port structure
 *
 * Return: 0 on success, negative errno otherwise
 */
static int cdns_uart_startup(struct uart_port *port)
{
	struct cdns_uart *cdns_uart = port->private_data;
	bool is_brk_support;
	int ret;
	unsigned long flags;
	unsigned int status = 0;

	is_brk_support = cdns_uart->quirks & CDNS_UART_RXBS_SUPPORT;

	spin_lock_irqsave(&port->lock, flags);

	/* Disable the TX and RX */
	writel(CDNS_UART_CR_TX_DIS | CDNS_UART_CR_RX_DIS,
			port->membase + CDNS_UART_CR);

	/* Set the Control Register with TX/RX Enable, TX/RX Reset,
	 * no break chars.
	 */
	writel(CDNS_UART_CR_TXRST | CDNS_UART_CR_RXRST,
			port->membase + CDNS_UART_CR);

	while (readl(port->membase + CDNS_UART_CR) &
		(CDNS_UART_CR_TXRST | CDNS_UART_CR_RXRST))
		cpu_relax();

	/*
	 * Clear the RX disable bit and then set the RX enable bit to enable
	 * the receiver.
	 */
	status = readl(port->membase + CDNS_UART_CR);
	status &= ~CDNS_UART_CR_RX_DIS;
	status |= CDNS_UART_CR_RX_EN;
	writel(status, port->membase + CDNS_UART_CR);

	/* Set the Mode Register with normal mode,8 data bits,1 stop bit,
	 * no parity.
	 */
	writel(CDNS_UART_MR_CHMODE_NORM | CDNS_UART_MR_STOPMODE_1_BIT
		| CDNS_UART_MR_PARITY_NONE | CDNS_UART_MR_CHARLEN_8_BIT,
		port->membase + CDNS_UART_MR);

	/*
	 * Set the RX FIFO Trigger level to use most of the FIFO, but it
	 * can be tuned with a module parameter
	 */
	writel(rx_trigger_level, port->membase + CDNS_UART_RXWM);

	/*
	 * Receive Timeout register is enabled but it
	 * can be tuned with a module parameter
	 */
	writel(rx_timeout, port->membase + CDNS_UART_RXTOUT);

	/* Clear out any pending interrupts before enabling them */
	writel(readl(port->membase + CDNS_UART_ISR),
			port->membase + CDNS_UART_ISR);

	spin_unlock_irqrestore(&port->lock, flags);

	ret = request_irq(port->irq, cdns_uart_isr, 0, CDNS_UART_NAME, port);
	if (ret) {
		dev_err(port->dev, "request_irq '%d' failed with %d\n",
			port->irq, ret);
		return ret;
	}

	/* Set the Interrupt Registers with desired interrupts */
	if (is_brk_support)
		writel(CDNS_UART_RX_IRQS | CDNS_UART_IXR_BRK,
					port->membase + CDNS_UART_IER);
	else
		writel(CDNS_UART_RX_IRQS, port->membase + CDNS_UART_IER);

	return 0;
}

/**
 * cdns_uart_shutdown - Called when an application closes a cdns_uart port
 * @port: Handle to the uart port structure
 */
static void cdns_uart_shutdown(struct uart_port *port)
{
	int status;
	unsigned long flags;

	spin_lock_irqsave(&port->lock, flags);

	/* Disable interrupts */
	status = readl(port->membase + CDNS_UART_IMR);
	writel(status, port->membase + CDNS_UART_IDR);
	writel(0xffffffff, port->membase + CDNS_UART_ISR);

	/* Disable the TX and RX */
	writel(CDNS_UART_CR_TX_DIS | CDNS_UART_CR_RX_DIS,
			port->membase + CDNS_UART_CR);

	spin_unlock_irqrestore(&port->lock, flags);

	free_irq(port->irq, port);
}

/**
 * cdns_uart_type - Set UART type to cdns_uart port
 * @port: Handle to the uart port structure
 *
 * Return: string on success, NULL otherwise
 */
static const char *cdns_uart_type(struct uart_port *port)
{
	return port->type == PORT_XUARTPS ? CDNS_UART_NAME : NULL;
}

/**
 * cdns_uart_verify_port - Verify the port params
 * @port: Handle to the uart port structure
 * @ser: Handle to the structure whose members are compared
 *
 * Return: 0 on success, negative errno otherwise.
 */
static int cdns_uart_verify_port(struct uart_port *port,
					struct serial_struct *ser)
{
	if (ser->type != PORT_UNKNOWN && ser->type != PORT_XUARTPS)
		return -EINVAL;
	if (port->irq != ser->irq)
		return -EINVAL;
	if (ser->io_type != UPIO_MEM)
		return -EINVAL;
	if (port->iobase != ser->port)
		return -EINVAL;
	if (ser->hub6 != 0)
		return -EINVAL;
	return 0;
}

/**
 * cdns_uart_request_port - Claim the memory region attached to cdns_uart port,
 *				called when the driver adds a cdns_uart port via
 *				uart_add_one_port()
 * @port: Handle to the uart port structure
 *
 * Return: 0 on success, negative errno otherwise.
 */
static int cdns_uart_request_port(struct uart_port *port)
{
	if (!request_mem_region(port->mapbase, CDNS_UART_REGISTER_SPACE,
					 CDNS_UART_NAME)) {
		return -ENOMEM;
	}

	port->membase = ioremap(port->mapbase, CDNS_UART_REGISTER_SPACE);
	if (!port->membase) {
		dev_err(port->dev, "Unable to map registers\n");
		release_mem_region(port->mapbase, CDNS_UART_REGISTER_SPACE);
		return -ENOMEM;
	}
	return 0;
}

/**
 * cdns_uart_release_port - Release UART port
 * @port: Handle to the uart port structure
 *
 * Release the memory region attached to a cdns_uart port. Called when the
 * driver removes a cdns_uart port via uart_remove_one_port().
 */
static void cdns_uart_release_port(struct uart_port *port)
{
	release_mem_region(port->mapbase, CDNS_UART_REGISTER_SPACE);
	iounmap(port->membase);
	port->membase = NULL;
}

/**
 * cdns_uart_config_port - Configure UART port
 * @port: Handle to the uart port structure
 * @flags: If any
 */
static void cdns_uart_config_port(struct uart_port *port, int flags)
{
	if (flags & UART_CONFIG_TYPE && cdns_uart_request_port(port) == 0)
		port->type = PORT_XUARTPS;
}

/**
 * cdns_uart_get_mctrl - Get the modem control state
 * @port: Handle to the uart port structure
 *
 * Return: the modem control state
 */
static unsigned int cdns_uart_get_mctrl(struct uart_port *port)
{
	u32 val;
	unsigned int mctrl = 0;
	struct cdns_uart *cdns_uart_data = port->private_data;

	if (cdns_uart_data->cts_override)
		return TIOCM_CTS | TIOCM_DSR | TIOCM_CAR;

	val = readl(port->membase + CDNS_UART_MODEMSR);
	if (val & CDNS_UART_MODEMSR_CTS)
		mctrl |= TIOCM_CTS;
	if (val & CDNS_UART_MODEMSR_DSR)
		mctrl |= TIOCM_DSR;
	if (val & CDNS_UART_MODEMSR_RI)
		mctrl |= TIOCM_RNG;
	if (val & CDNS_UART_MODEMSR_DCD)
		mctrl |= TIOCM_CAR;

	return mctrl;
}

static void cdns_uart_set_mctrl(struct uart_port *port, unsigned int mctrl)
{
	u32 val;
	u32 mode_reg;
	struct cdns_uart *cdns_uart_data = port->private_data;

	if (cdns_uart_data->cts_override)
		return;

	val = readl(port->membase + CDNS_UART_MODEMCR);
	mode_reg = readl(port->membase + CDNS_UART_MR);

	val &= ~(CDNS_UART_MODEMCR_RTS | CDNS_UART_MODEMCR_DTR);
	mode_reg &= ~CDNS_UART_MR_CHMODE_MASK;

	if (mctrl & TIOCM_RTS)
		val |= CDNS_UART_MODEMCR_RTS;
	if (mctrl & TIOCM_DTR)
		val |= CDNS_UART_MODEMCR_DTR;
	if (mctrl & TIOCM_LOOP)
		mode_reg |= CDNS_UART_MR_CHMODE_L_LOOP;
	else
		mode_reg |= CDNS_UART_MR_CHMODE_NORM;

	writel(val, port->membase + CDNS_UART_MODEMCR);
	writel(mode_reg, port->membase + CDNS_UART_MR);
}

#ifdef CONFIG_CONSOLE_POLL
static int cdns_uart_poll_get_char(struct uart_port *port)
{
	int c;
	unsigned long flags;

	spin_lock_irqsave(&port->lock, flags);

	/* Check if FIFO is empty */
	if (readl(port->membase + CDNS_UART_SR) & CDNS_UART_SR_RXEMPTY)
		c = NO_POLL_CHAR;
	else /* Read a character */
		c = (unsigned char) readl(port->membase + CDNS_UART_FIFO);

	spin_unlock_irqrestore(&port->lock, flags);

	return c;
}

static void cdns_uart_poll_put_char(struct uart_port *port, unsigned char c)
{
	unsigned long flags;

	spin_lock_irqsave(&port->lock, flags);

	/* Wait until FIFO is empty */
	while (!(readl(port->membase + CDNS_UART_SR) & CDNS_UART_SR_TXEMPTY))
		cpu_relax();

	/* Write a character */
	writel(c, port->membase + CDNS_UART_FIFO);

	/* Wait until FIFO is empty */
	while (!(readl(port->membase + CDNS_UART_SR) & CDNS_UART_SR_TXEMPTY))
		cpu_relax();

	spin_unlock_irqrestore(&port->lock, flags);
}
#endif

static void cdns_uart_pm(struct uart_port *port, unsigned int state,
		   unsigned int oldstate)
{
	switch (state) {
	case UART_PM_STATE_OFF:
		pm_runtime_mark_last_busy(port->dev);
		pm_runtime_put_autosuspend(port->dev);
		break;
	default:
		pm_runtime_get_sync(port->dev);
		break;
	}
}

static const struct uart_ops cdns_uart_ops = {
	.set_mctrl	= cdns_uart_set_mctrl,
	.get_mctrl	= cdns_uart_get_mctrl,
	.start_tx	= cdns_uart_start_tx,
	.stop_tx	= cdns_uart_stop_tx,
	.stop_rx	= cdns_uart_stop_rx,
	.tx_empty	= cdns_uart_tx_empty,
	.break_ctl	= cdns_uart_break_ctl,
	.set_termios	= cdns_uart_set_termios,
	.startup	= cdns_uart_startup,
	.shutdown	= cdns_uart_shutdown,
	.pm		= cdns_uart_pm,
	.type		= cdns_uart_type,
	.verify_port	= cdns_uart_verify_port,
	.request_port	= cdns_uart_request_port,
	.release_port	= cdns_uart_release_port,
	.config_port	= cdns_uart_config_port,
#ifdef CONFIG_CONSOLE_POLL
	.poll_get_char	= cdns_uart_poll_get_char,
	.poll_put_char	= cdns_uart_poll_put_char,
#endif
};

static struct uart_driver cdns_uart_uart_driver;

#ifdef CONFIG_SERIAL_XILINX_PS_UART_CONSOLE
/**
 * cdns_uart_console_putchar - write the character to the FIFO buffer
 * @port: Handle to the uart port structure
 * @ch: Character to be written
 */
static void cdns_uart_console_putchar(struct uart_port *port, int ch)
{
	while (readl(port->membase + CDNS_UART_SR) & CDNS_UART_SR_TXFULL)
		cpu_relax();
	writel(ch, port->membase + CDNS_UART_FIFO);
}

static void cdns_early_write(struct console *con, const char *s,
				    unsigned int n)
{
	struct earlycon_device *dev = con->data;

	uart_console_write(&dev->port, s, n, cdns_uart_console_putchar);
}

static int __init cdns_early_console_setup(struct earlycon_device *device,
					   const char *opt)
{
	struct uart_port *port = &device->port;

	if (!port->membase)
		return -ENODEV;

	/* initialise control register */
	writel(CDNS_UART_CR_TX_EN|CDNS_UART_CR_TXRST|CDNS_UART_CR_RXRST,
	       port->membase + CDNS_UART_CR);

	/* only set baud if specified on command line - otherwise
	 * assume it has been initialized by a boot loader.
	 */
	if (port->uartclk && device->baud) {
		u32 cd = 0, bdiv = 0;
		u32 mr;
		int div8;

		cdns_uart_calc_baud_divs(port->uartclk, device->baud,
					 &bdiv, &cd, &div8);
		mr = CDNS_UART_MR_PARITY_NONE;
		if (div8)
			mr |= CDNS_UART_MR_CLKSEL;

		writel(mr,   port->membase + CDNS_UART_MR);
		writel(cd,   port->membase + CDNS_UART_BAUDGEN);
		writel(bdiv, port->membase + CDNS_UART_BAUDDIV);
	}

	device->con->write = cdns_early_write;

	return 0;
}
OF_EARLYCON_DECLARE(cdns, "xlnx,xuartps", cdns_early_console_setup);
OF_EARLYCON_DECLARE(cdns, "cdns,uart-r1p8", cdns_early_console_setup);
OF_EARLYCON_DECLARE(cdns, "cdns,uart-r1p12", cdns_early_console_setup);
OF_EARLYCON_DECLARE(cdns, "xlnx,zynqmp-uart", cdns_early_console_setup);


/* Static pointer to console port */
static struct uart_port *console_port;

/**
 * cdns_uart_console_write - perform write operation
 * @co: Console handle
 * @s: Pointer to character array
 * @count: No of characters
 */
static void cdns_uart_console_write(struct console *co, const char *s,
				unsigned int count)
{
	struct uart_port *port = console_port;
	unsigned long flags;
	unsigned int imr, ctrl;
	int locked = 1;

	if (port->sysrq)
		locked = 0;
	else if (oops_in_progress)
		locked = spin_trylock_irqsave(&port->lock, flags);
	else
		spin_lock_irqsave(&port->lock, flags);

	/* save and disable interrupt */
	imr = readl(port->membase + CDNS_UART_IMR);
	writel(imr, port->membase + CDNS_UART_IDR);

	/*
	 * Make sure that the tx part is enabled. Set the TX enable bit and
	 * clear the TX disable bit to enable the transmitter.
	 */
	ctrl = readl(port->membase + CDNS_UART_CR);
	ctrl &= ~CDNS_UART_CR_TX_DIS;
	ctrl |= CDNS_UART_CR_TX_EN;
	writel(ctrl, port->membase + CDNS_UART_CR);

	uart_console_write(port, s, count, cdns_uart_console_putchar);
	while (cdns_uart_tx_empty(port) != TIOCSER_TEMT)
		cpu_relax();

	/* restore interrupt state */
	writel(imr, port->membase + CDNS_UART_IER);

	if (locked)
		spin_unlock_irqrestore(&port->lock, flags);
}

/**
 * cdns_uart_console_setup - Initialize the uart to default config
 * @co: Console handle
 * @options: Initial settings of uart
 *
 * Return: 0 on success, negative errno otherwise.
 */
static int cdns_uart_console_setup(struct console *co, char *options)
{
	struct uart_port *port = console_port;

	int baud = 9600;
	int bits = 8;
	int parity = 'n';
	int flow = 'n';
	unsigned long time_out;

	if (!port->membase) {
		pr_debug("console on " CDNS_UART_TTY_NAME "%i not present\n",
			 co->index);
		return -ENODEV;
	}

	if (options)
		uart_parse_options(options, &baud, &parity, &bits, &flow);

	/* Wait for tx_empty before setting up the console */
	time_out = jiffies + usecs_to_jiffies(TX_TIMEOUT);

	while (time_before(jiffies, time_out) &&
	       cdns_uart_tx_empty(port) != TIOCSER_TEMT)
		cpu_relax();

	return uart_set_options(port, co, baud, parity, bits, flow);
}

static struct console cdns_uart_console = {
	.name	= CDNS_UART_TTY_NAME,
	.write	= cdns_uart_console_write,
	.device	= uart_console_device,
	.setup	= cdns_uart_console_setup,
	.flags	= CON_PRINTBUFFER,
	.index	= -1, /* Specified on the cmdline (e.g. console=ttyPS ) */
	.data	= &cdns_uart_uart_driver,
};
#endif /* CONFIG_SERIAL_XILINX_PS_UART_CONSOLE */

#ifdef CONFIG_PM_SLEEP
/**
 * cdns_uart_suspend - suspend event
 * @device: Pointer to the device structure
 *
 * Return: 0
 */
static int cdns_uart_suspend(struct device *device)
{
	struct uart_port *port = dev_get_drvdata(device);
	struct cdns_uart *cdns_uart = port->private_data;
	int may_wake;

	may_wake = device_may_wakeup(device);

	if (console_suspend_enabled && uart_console(port) && may_wake) {
		unsigned long flags;

		spin_lock_irqsave(&port->lock, flags);
		/* Empty the receive FIFO 1st before making changes */
		while (!(readl(port->membase + CDNS_UART_SR) &
					CDNS_UART_SR_RXEMPTY))
			readl(port->membase + CDNS_UART_FIFO);
		/* set RX trigger level to 1 */
		writel(1, port->membase + CDNS_UART_RXWM);
		/* disable RX timeout interrups */
		writel(CDNS_UART_IXR_TOUT, port->membase + CDNS_UART_IDR);
		spin_unlock_irqrestore(&port->lock, flags);
	}

	/*
	 * Call the API provided in serial_core.c file which handles
	 * the suspend.
	 */
	return uart_suspend_port(cdns_uart->cdns_uart_driver, port);
}

/**
 * cdns_uart_resume - Resume after a previous suspend
 * @device: Pointer to the device structure
 *
 * Return: 0
 */
static int cdns_uart_resume(struct device *device)
{
	struct uart_port *port = dev_get_drvdata(device);
	struct cdns_uart *cdns_uart = port->private_data;
	unsigned long flags;
	u32 ctrl_reg;
	int may_wake;

	may_wake = device_may_wakeup(device);

	if (console_suspend_enabled && uart_console(port) && !may_wake) {
		clk_enable(cdns_uart->pclk);
		clk_enable(cdns_uart->uartclk);

		spin_lock_irqsave(&port->lock, flags);

		/* Set TX/RX Reset */
		ctrl_reg = readl(port->membase + CDNS_UART_CR);
		ctrl_reg |= CDNS_UART_CR_TXRST | CDNS_UART_CR_RXRST;
		writel(ctrl_reg, port->membase + CDNS_UART_CR);
		while (readl(port->membase + CDNS_UART_CR) &
				(CDNS_UART_CR_TXRST | CDNS_UART_CR_RXRST))
			cpu_relax();

		/* restore rx timeout value */
		writel(rx_timeout, port->membase + CDNS_UART_RXTOUT);
		/* Enable Tx/Rx */
		ctrl_reg = readl(port->membase + CDNS_UART_CR);
		ctrl_reg &= ~(CDNS_UART_CR_TX_DIS | CDNS_UART_CR_RX_DIS);
		ctrl_reg |= CDNS_UART_CR_TX_EN | CDNS_UART_CR_RX_EN;
		writel(ctrl_reg, port->membase + CDNS_UART_CR);

		clk_disable(cdns_uart->uartclk);
		clk_disable(cdns_uart->pclk);
		spin_unlock_irqrestore(&port->lock, flags);
	} else {
		spin_lock_irqsave(&port->lock, flags);
		/* restore original rx trigger level */
		writel(rx_trigger_level, port->membase + CDNS_UART_RXWM);
		/* enable RX timeout interrupt */
		writel(CDNS_UART_IXR_TOUT, port->membase + CDNS_UART_IER);
		spin_unlock_irqrestore(&port->lock, flags);
	}

	return uart_resume_port(cdns_uart->cdns_uart_driver, port);
}
#endif /* ! CONFIG_PM_SLEEP */
static int __maybe_unused cdns_runtime_suspend(struct device *dev)
{
	struct uart_port *port = dev_get_drvdata(dev);
	struct cdns_uart *cdns_uart = port->private_data;

	clk_disable(cdns_uart->uartclk);
	clk_disable(cdns_uart->pclk);
	return 0;
};

static int __maybe_unused cdns_runtime_resume(struct device *dev)
{
	struct uart_port *port = dev_get_drvdata(dev);
	struct cdns_uart *cdns_uart = port->private_data;

	clk_enable(cdns_uart->pclk);
	clk_enable(cdns_uart->uartclk);
	return 0;
};

static const struct dev_pm_ops cdns_uart_dev_pm_ops = {
	SET_SYSTEM_SLEEP_PM_OPS(cdns_uart_suspend, cdns_uart_resume)
	SET_RUNTIME_PM_OPS(cdns_runtime_suspend,
			   cdns_runtime_resume, NULL)
};

static const struct cdns_platform_data zynqmp_uart_def = {
				.quirks = CDNS_UART_RXBS_SUPPORT, };

/* Match table for of_platform binding */
static const struct of_device_id cdns_uart_of_match[] = {
	{ .compatible = "xlnx,xuartps", },
	{ .compatible = "cdns,uart-r1p8", },
	{ .compatible = "cdns,uart-r1p12", .data = &zynqmp_uart_def },
	{ .compatible = "xlnx,zynqmp-uart", .data = &zynqmp_uart_def },
	{}
};
MODULE_DEVICE_TABLE(of, cdns_uart_of_match);

/* Temporary variable for storing number of instances */
static int instances;

/**
 * cdns_uart_probe - Platform driver probe
 * @pdev: Pointer to the platform device structure
 *
 * Return: 0 on success, negative errno otherwise
 */
static int cdns_uart_probe(struct platform_device *pdev)
{
	int rc, id, irq;
	struct uart_port *port;
	struct resource *res;
	struct cdns_uart *cdns_uart_data;
	const struct of_device_id *match;

	cdns_uart_data = devm_kzalloc(&pdev->dev, sizeof(*cdns_uart_data),
			GFP_KERNEL);
	if (!cdns_uart_data)
		return -ENOMEM;
	port = devm_kzalloc(&pdev->dev, sizeof(*port), GFP_KERNEL);
	if (!port)
		return -ENOMEM;

	/* Look for a serialN alias */
	id = of_alias_get_id(pdev->dev.of_node, "serial");
	if (id < 0)
		id = 0;

	if (id >= CDNS_UART_NR_PORTS) {
		dev_err(&pdev->dev, "Cannot get uart_port structure\n");
		return -ENODEV;
	}

	if (!cdns_uart_uart_driver.state) {
		cdns_uart_uart_driver.owner = THIS_MODULE;
		cdns_uart_uart_driver.driver_name = CDNS_UART_NAME;
		cdns_uart_uart_driver.dev_name = CDNS_UART_TTY_NAME;
		cdns_uart_uart_driver.major = CDNS_UART_MAJOR;
		cdns_uart_uart_driver.minor = CDNS_UART_MINOR;
		cdns_uart_uart_driver.nr = CDNS_UART_NR_PORTS;
#ifdef CONFIG_SERIAL_XILINX_PS_UART_CONSOLE
		cdns_uart_uart_driver.cons = &cdns_uart_console;
#endif

		rc = uart_register_driver(&cdns_uart_uart_driver);
		if (rc < 0) {
			dev_err(&pdev->dev, "Failed to register driver\n");
			return rc;
		}
	}

	cdns_uart_data->cdns_uart_driver = &cdns_uart_uart_driver;

	match = of_match_node(cdns_uart_of_match, pdev->dev.of_node);
	if (match && match->data) {
		const struct cdns_platform_data *data = match->data;

		cdns_uart_data->quirks = data->quirks;
	}

	cdns_uart_data->pclk = devm_clk_get(&pdev->dev, "pclk");
	if (PTR_ERR(cdns_uart_data->pclk) == -EPROBE_DEFER) {
		rc = PTR_ERR(cdns_uart_data->pclk);
		goto err_out_unregister_driver;
	}

	if (IS_ERR(cdns_uart_data->pclk)) {
		cdns_uart_data->pclk = devm_clk_get(&pdev->dev, "aper_clk");
		if (IS_ERR(cdns_uart_data->pclk)) {
			rc = PTR_ERR(cdns_uart_data->pclk);
			goto err_out_unregister_driver;
		}
		dev_err(&pdev->dev, "clock name 'aper_clk' is deprecated.\n");
	}

	cdns_uart_data->uartclk = devm_clk_get(&pdev->dev, "uart_clk");
	if (PTR_ERR(cdns_uart_data->uartclk) == -EPROBE_DEFER) {
		rc = PTR_ERR(cdns_uart_data->uartclk);
		goto err_out_unregister_driver;
	}

	if (IS_ERR(cdns_uart_data->uartclk)) {
		cdns_uart_data->uartclk = devm_clk_get(&pdev->dev, "ref_clk");
		if (IS_ERR(cdns_uart_data->uartclk)) {
			rc = PTR_ERR(cdns_uart_data->uartclk);
			goto err_out_unregister_driver;
		}
		dev_err(&pdev->dev, "clock name 'ref_clk' is deprecated.\n");
	}

	rc = clk_prepare_enable(cdns_uart_data->pclk);
	if (rc) {
		dev_err(&pdev->dev, "Unable to enable pclk clock.\n");
		goto err_out_unregister_driver;
	}
	rc = clk_prepare_enable(cdns_uart_data->uartclk);
	if (rc) {
		dev_err(&pdev->dev, "Unable to enable device clock.\n");
		goto err_out_clk_dis_pclk;
	}

	res = platform_get_resource(pdev, IORESOURCE_MEM, 0);
	if (!res) {
		rc = -ENODEV;
		goto err_out_clk_disable;
	}

	irq = platform_get_irq(pdev, 0);
	if (irq <= 0) {
		rc = -ENXIO;
		goto err_out_clk_disable;
	}

#ifdef CONFIG_COMMON_CLK
	cdns_uart_data->clk_rate_change_nb.notifier_call =
			cdns_uart_clk_notifier_cb;
	if (clk_notifier_register(cdns_uart_data->uartclk,
				&cdns_uart_data->clk_rate_change_nb))
		dev_warn(&pdev->dev, "Unable to register clock notifier.\n");
#endif

	/* At this point, we've got an empty uart_port struct, initialize it */
	spin_lock_init(&port->lock);
	port->type	= PORT_UNKNOWN;
	port->iotype	= UPIO_MEM32;
	port->flags	= UPF_BOOT_AUTOCONF;
	port->ops	= &cdns_uart_ops;
	port->fifosize	= CDNS_UART_FIFO_SIZE;
<<<<<<< HEAD
=======
	port->has_sysrq = IS_ENABLED(CONFIG_SERIAL_XILINX_PS_UART_CONSOLE);
>>>>>>> c1084c27
	port->line	= id;

	/*
	 * Register the port.
	 * This function also registers this device with the tty layer
	 * and triggers invocation of the config_port() entry point.
	 */
	port->mapbase = res->start;
	port->irq = irq;
	port->dev = &pdev->dev;
	port->uartclk = clk_get_rate(cdns_uart_data->uartclk);
	port->private_data = cdns_uart_data;
	cdns_uart_data->port = port;
	platform_set_drvdata(pdev, port);

	pm_runtime_use_autosuspend(&pdev->dev);
	pm_runtime_set_autosuspend_delay(&pdev->dev, UART_AUTOSUSPEND_TIMEOUT);
	pm_runtime_set_active(&pdev->dev);
	pm_runtime_enable(&pdev->dev);
	device_init_wakeup(port->dev, true);

#ifdef CONFIG_SERIAL_XILINX_PS_UART_CONSOLE
	/*
	 * If console hasn't been found yet try to assign this port
	 * because it is required to be assigned for console setup function.
	 * If register_console() don't assign value, then console_port pointer
	 * is cleanup.
	 */
	if (!console_port) {
		cdns_uart_console.index = id;
		console_port = port;
	}
#endif

	rc = uart_add_one_port(&cdns_uart_uart_driver, port);
	if (rc) {
		dev_err(&pdev->dev,
			"uart_add_one_port() failed; err=%i\n", rc);
		goto err_out_pm_disable;
	}

#ifdef CONFIG_SERIAL_XILINX_PS_UART_CONSOLE
	/* This is not port which is used for console that's why clean it up */
	if (console_port == port &&
	    !(cdns_uart_uart_driver.cons->flags & CON_ENABLED)) {
		console_port = NULL;
		cdns_uart_console.index = -1;
	}
#endif

	cdns_uart_data->cts_override = of_property_read_bool(pdev->dev.of_node,
							     "cts-override");

	instances++;

	return 0;

err_out_pm_disable:
	pm_runtime_disable(&pdev->dev);
	pm_runtime_set_suspended(&pdev->dev);
	pm_runtime_dont_use_autosuspend(&pdev->dev);
#ifdef CONFIG_COMMON_CLK
	clk_notifier_unregister(cdns_uart_data->uartclk,
			&cdns_uart_data->clk_rate_change_nb);
#endif
err_out_clk_disable:
	clk_disable_unprepare(cdns_uart_data->uartclk);
err_out_clk_dis_pclk:
	clk_disable_unprepare(cdns_uart_data->pclk);
err_out_unregister_driver:
	if (!instances)
		uart_unregister_driver(cdns_uart_data->cdns_uart_driver);
	return rc;
}

/**
 * cdns_uart_remove - called when the platform driver is unregistered
 * @pdev: Pointer to the platform device structure
 *
 * Return: 0 on success, negative errno otherwise
 */
static int cdns_uart_remove(struct platform_device *pdev)
{
	struct uart_port *port = platform_get_drvdata(pdev);
	struct cdns_uart *cdns_uart_data = port->private_data;
	int rc;

	/* Remove the cdns_uart port from the serial core */
#ifdef CONFIG_COMMON_CLK
	clk_notifier_unregister(cdns_uart_data->uartclk,
			&cdns_uart_data->clk_rate_change_nb);
#endif
	rc = uart_remove_one_port(cdns_uart_data->cdns_uart_driver, port);
	port->mapbase = 0;
	clk_disable_unprepare(cdns_uart_data->uartclk);
	clk_disable_unprepare(cdns_uart_data->pclk);
	pm_runtime_disable(&pdev->dev);
	pm_runtime_set_suspended(&pdev->dev);
	pm_runtime_dont_use_autosuspend(&pdev->dev);
	device_init_wakeup(&pdev->dev, false);

#ifdef CONFIG_SERIAL_XILINX_PS_UART_CONSOLE
	if (console_port == port)
		console_port = NULL;
#endif

	if (!--instances)
		uart_unregister_driver(cdns_uart_data->cdns_uart_driver);
	return rc;
}

static struct platform_driver cdns_uart_platform_driver = {
	.probe   = cdns_uart_probe,
	.remove  = cdns_uart_remove,
	.driver  = {
		.name = CDNS_UART_NAME,
		.of_match_table = cdns_uart_of_match,
		.pm = &cdns_uart_dev_pm_ops,
		.suppress_bind_attrs = IS_BUILTIN(CONFIG_SERIAL_XILINX_PS_UART),
		},
};

static int __init cdns_uart_init(void)
{
	/* Register the platform driver */
	return platform_driver_register(&cdns_uart_platform_driver);
}

static void __exit cdns_uart_exit(void)
{
	/* Unregister the platform driver */
	platform_driver_unregister(&cdns_uart_platform_driver);
}

arch_initcall(cdns_uart_init);
module_exit(cdns_uart_exit);

MODULE_DESCRIPTION("Driver for Cadence UART");
MODULE_AUTHOR("Xilinx Inc.");
MODULE_LICENSE("GPL");<|MERGE_RESOLUTION|>--- conflicted
+++ resolved
@@ -1552,10 +1552,7 @@
 	port->flags	= UPF_BOOT_AUTOCONF;
 	port->ops	= &cdns_uart_ops;
 	port->fifosize	= CDNS_UART_FIFO_SIZE;
-<<<<<<< HEAD
-=======
 	port->has_sysrq = IS_ENABLED(CONFIG_SERIAL_XILINX_PS_UART_CONSOLE);
->>>>>>> c1084c27
 	port->line	= id;
 
 	/*
