--- conflicted
+++ resolved
@@ -27,11 +27,7 @@
 
 #define DRV_NAME		"fnic"
 #define DRV_DESCRIPTION		"Cisco FCoE HBA Driver"
-<<<<<<< HEAD
-#define DRV_VERSION		"1.6.0.55"
-=======
 #define DRV_VERSION		"1.6.0.57"
->>>>>>> ccf0a997
 #define PFX			DRV_NAME ": "
 #define DFX                     DRV_NAME "%d: "
 
