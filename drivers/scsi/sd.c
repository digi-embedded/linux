--- conflicted
+++ resolved
@@ -2861,12 +2861,6 @@
 	/* Initial block count limit based on CDB TRANSFER LENGTH field size. */
 	dev_max = sdp->use_16_for_rw ? SD_MAX_XFER_BLOCKS : SD_DEF_XFER_BLOCKS;
 
-<<<<<<< HEAD
-	sdkp->disk->queue->limits.max_sectors =
-		min_not_zero(queue_max_hw_sectors(sdkp->disk->queue), max_xfer);
-
-	set_capacity(disk, sdkp->capacity);
-=======
 	/* Some devices report a maximum block count for READ/WRITE requests. */
 	dev_max = min_not_zero(dev_max, sdkp->max_xfer_blocks);
 	q->limits.max_dev_sectors = logical_to_sectors(sdp, dev_max);
@@ -2889,7 +2883,6 @@
 	q->limits.max_sectors = min(rw_max, queue_max_hw_sectors(q));
 
 	set_capacity(disk, logical_to_sectors(sdp, sdkp->capacity));
->>>>>>> f2ed3bfc
 	sd_config_write_same(sdkp);
 	kfree(buffer);
 
