--- conflicted
+++ resolved
@@ -1681,11 +1681,7 @@
  */
 static enum scsi_timeout_action storvsc_eh_timed_out(struct scsi_cmnd *scmnd)
 {
-<<<<<<< HEAD
-	return BLK_EH_RESET_TIMER;
-=======
 	return SCSI_EH_RESET_TIMER;
->>>>>>> ccf0a997
 }
 
 static bool storvsc_scsi_cmd_ok(struct scsi_cmnd *scmnd)
