--- conflicted
+++ resolved
@@ -72,13 +72,6 @@
 		SCSI_LOG_ERROR_RECOVERY(5, shost_printk(KERN_INFO, shost,
 			"Waking error handler thread\n"));
 	} else if ((shost->host_failed > 0) || (sg_io_buffer_hack != NULL)) {
-		trace_scsi_eh_wakeup(shost);
-		wake_up_process(shost->ehandler);
-		SCSI_LOG_ERROR_RECOVERY(5, shost_printk(KERN_INFO, shost,
-			"Waking error handler thread\n"));
-	}
-
-	if ((shost->host_failed > 0) || (sg_io_buffer_hack != NULL)) {
 		trace_scsi_eh_wakeup(shost);
 		wake_up_process(shost->ehandler);
 		SCSI_LOG_ERROR_RECOVERY(5, shost_printk(KERN_INFO, shost,
@@ -2195,12 +2188,9 @@
 		 * flag is checked
 		 */
 		set_current_state(TASK_INTERRUPTIBLE);
-<<<<<<< HEAD
-=======
 		if (kthread_should_stop())
 			break;
 
->>>>>>> 33e8bb5d
 		/*
 		 * Do not go to sleep, when there is host_failed when the
 		 * one-PRD per command workaroud is tiggered.
@@ -2208,11 +2198,7 @@
 		 * and HDD are accessed simultaneously.
 		 */
 		if ((shost->host_failed == 0 && shost->host_eh_scheduled == 0) ||
-<<<<<<< HEAD
-		    ((shost->host_failed != shost->host_busy) &&
-=======
 		    ((shost->host_failed != atomic_read(&shost->host_busy)) &&
->>>>>>> 33e8bb5d
 		    (sg_io_buffer_hack == NULL) && (shost->host_failed > 0))) {
 			SCSI_LOG_ERROR_RECOVERY(1,
 				shost_printk(KERN_INFO, shost,
