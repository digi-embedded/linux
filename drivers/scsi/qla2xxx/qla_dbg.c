--- conflicted
+++ resolved
@@ -2454,8 +2454,6 @@
 /*                         Driver Debug Functions.                          */
 /****************************************************************************/
 
-<<<<<<< HEAD
-=======
 /* Write the debug message prefix into @pbuf. */
 static void ql_dbg_prefix(char *pbuf, int pbuf_size,
 			  const scsi_qla_host_t *vha, uint msg_id)
@@ -2473,7 +2471,6 @@
 	}
 }
 
->>>>>>> c1084c27
 /*
  * This function is for formatting and logging debug information.
  * It is to be used when vha is available. It formats the message
