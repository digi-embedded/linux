// SPDX-License-Identifier: GPL-2.0-only
/*
 * QLogic Fibre Channel HBA Driver
 * Copyright (c)  2003-2017 QLogic Corporation
 */
#include "qla_nvme.h"
#include <linux/scatterlist.h>
#include <linux/delay.h>
#include <linux/nvme.h>
#include <linux/nvme-fc.h>

static struct nvme_fc_port_template qla_nvme_fc_transport;

int qla_nvme_register_remote(struct scsi_qla_host *vha, struct fc_port *fcport)
{
	struct qla_nvme_rport *rport;
	struct nvme_fc_port_info req;
	int ret;

	if (!IS_ENABLED(CONFIG_NVME_FC))
		return 0;

	if (!vha->flags.nvme_enabled) {
		ql_log(ql_log_info, vha, 0x2100,
		    "%s: Not registering target since Host NVME is not enabled\n",
		    __func__);
		return 0;
	}

	if (!vha->nvme_local_port && qla_nvme_register_hba(vha))
		return 0;

	if (!(fcport->nvme_prli_service_param &
	    (NVME_PRLI_SP_TARGET | NVME_PRLI_SP_DISCOVERY)) ||
		(fcport->nvme_flag & NVME_FLAG_REGISTERED))
		return 0;

	fcport->nvme_flag &= ~NVME_FLAG_RESETTING;

	memset(&req, 0, sizeof(struct nvme_fc_port_info));
	req.port_name = wwn_to_u64(fcport->port_name);
	req.node_name = wwn_to_u64(fcport->node_name);
	req.port_role = 0;
	req.dev_loss_tmo = 0;

	if (fcport->nvme_prli_service_param & NVME_PRLI_SP_INITIATOR)
		req.port_role = FC_PORT_ROLE_NVME_INITIATOR;

	if (fcport->nvme_prli_service_param & NVME_PRLI_SP_TARGET)
		req.port_role |= FC_PORT_ROLE_NVME_TARGET;

	if (fcport->nvme_prli_service_param & NVME_PRLI_SP_DISCOVERY)
		req.port_role |= FC_PORT_ROLE_NVME_DISCOVERY;

	req.port_id = fcport->d_id.b24;

	ql_log(ql_log_info, vha, 0x2102,
	    "%s: traddr=nn-0x%016llx:pn-0x%016llx PortID:%06x\n",
	    __func__, req.node_name, req.port_name,
	    req.port_id);

	ret = nvme_fc_register_remoteport(vha->nvme_local_port, &req,
	    &fcport->nvme_remote_port);
	if (ret) {
		ql_log(ql_log_warn, vha, 0x212e,
		    "Failed to register remote port. Transport returned %d\n",
		    ret);
		return ret;
	}

	if (fcport->nvme_prli_service_param & NVME_PRLI_SP_SLER)
		ql_log(ql_log_info, vha, 0x212a,
		       "PortID:%06x Supports SLER\n", req.port_id);

	if (fcport->nvme_prli_service_param & NVME_PRLI_SP_PI_CTRL)
		ql_log(ql_log_info, vha, 0x212b,
		       "PortID:%06x Supports PI control\n", req.port_id);

	rport = fcport->nvme_remote_port->private;
	rport->fcport = fcport;

	fcport->nvme_flag |= NVME_FLAG_REGISTERED;
	return 0;
}

/* Allocate a queue for NVMe traffic */
static int qla_nvme_alloc_queue(struct nvme_fc_local_port *lport,
    unsigned int qidx, u16 qsize, void **handle)
{
	struct scsi_qla_host *vha;
	struct qla_hw_data *ha;
	struct qla_qpair *qpair;

	/* Map admin queue and 1st IO queue to index 0 */
	if (qidx)
		qidx--;

	vha = (struct scsi_qla_host *)lport->private;
	ha = vha->hw;

	ql_log(ql_log_info, vha, 0x2104,
	    "%s: handle %p, idx =%d, qsize %d\n",
	    __func__, handle, qidx, qsize);

	if (qidx > qla_nvme_fc_transport.max_hw_queues) {
		ql_log(ql_log_warn, vha, 0x212f,
		    "%s: Illegal qidx=%d. Max=%d\n",
		    __func__, qidx, qla_nvme_fc_transport.max_hw_queues);
		return -EINVAL;
	}

	/* Use base qpair if max_qpairs is 0 */
	if (!ha->max_qpairs) {
		qpair = ha->base_qpair;
	} else {
		if (ha->queue_pair_map[qidx]) {
			*handle = ha->queue_pair_map[qidx];
			ql_log(ql_log_info, vha, 0x2121,
			       "Returning existing qpair of %p for idx=%x\n",
			       *handle, qidx);
			return 0;
		}

		qpair = qla2xxx_create_qpair(vha, 5, vha->vp_idx, true);
		if (!qpair) {
			ql_log(ql_log_warn, vha, 0x2122,
			       "Failed to allocate qpair\n");
			return -EINVAL;
		}
	}
	*handle = qpair;

	return 0;
}

static void qla_nvme_release_fcp_cmd_kref(struct kref *kref)
{
	struct srb *sp = container_of(kref, struct srb, cmd_kref);
	struct nvme_private *priv = (struct nvme_private *)sp->priv;
	struct nvmefc_fcp_req *fd;
	struct srb_iocb *nvme;
	unsigned long flags;

	if (!priv)
		goto out;

	nvme = &sp->u.iocb_cmd;
	fd = nvme->u.nvme.desc;

	spin_lock_irqsave(&priv->cmd_lock, flags);
	priv->sp = NULL;
	sp->priv = NULL;
	if (priv->comp_status == QLA_SUCCESS) {
		fd->rcv_rsplen = le16_to_cpu(nvme->u.nvme.rsp_pyld_len);
		fd->status = NVME_SC_SUCCESS;
	} else {
		fd->rcv_rsplen = 0;
		fd->transferred_length = 0;
		fd->status = NVME_SC_INTERNAL;
	}
	spin_unlock_irqrestore(&priv->cmd_lock, flags);

	fd->done(fd);
out:
	qla2xxx_rel_qpair_sp(sp->qpair, sp);
}

static void qla_nvme_release_ls_cmd_kref(struct kref *kref)
{
	struct srb *sp = container_of(kref, struct srb, cmd_kref);
	struct nvme_private *priv = (struct nvme_private *)sp->priv;
	struct nvmefc_ls_req *fd;
	unsigned long flags;

	if (!priv)
		goto out;

	spin_lock_irqsave(&priv->cmd_lock, flags);
	priv->sp = NULL;
	sp->priv = NULL;
	spin_unlock_irqrestore(&priv->cmd_lock, flags);

	fd = priv->fd;
	fd->done(fd, priv->comp_status);
out:
	qla2x00_rel_sp(sp);
}

static void qla_nvme_ls_complete(struct work_struct *work)
{
	struct nvme_private *priv =
		container_of(work, struct nvme_private, ls_work);

	kref_put(&priv->sp->cmd_kref, qla_nvme_release_ls_cmd_kref);
}

static void qla_nvme_sp_ls_done(srb_t *sp, int res)
{
	struct nvme_private *priv = sp->priv;

	if (WARN_ON_ONCE(kref_read(&sp->cmd_kref) == 0))
		return;

	if (res)
		res = -EINVAL;

	priv->comp_status = res;
	INIT_WORK(&priv->ls_work, qla_nvme_ls_complete);
	schedule_work(&priv->ls_work);
}

/* it assumed that QPair lock is held. */
static void qla_nvme_sp_done(srb_t *sp, int res)
{
	struct nvme_private *priv = sp->priv;

	priv->comp_status = res;
	kref_put(&sp->cmd_kref, qla_nvme_release_fcp_cmd_kref);

	return;
}

static void qla_nvme_abort_work(struct work_struct *work)
{
	struct nvme_private *priv =
		container_of(work, struct nvme_private, abort_work);
	srb_t *sp = priv->sp;
	fc_port_t *fcport = sp->fcport;
	struct qla_hw_data *ha = fcport->vha->hw;
	int rval, abts_done_called = 1;
	bool io_wait_for_abort_done;
	uint32_t handle;

	ql_dbg(ql_dbg_io, fcport->vha, 0xffff,
	       "%s called for sp=%p, hndl=%x on fcport=%p desc=%p deleted=%d\n",
	       __func__, sp, sp->handle, fcport, sp->u.iocb_cmd.u.nvme.desc, fcport->deleted);

	if (!ha->flags.fw_started || fcport->deleted == QLA_SESS_DELETED)
		goto out;

	if (ha->flags.host_shutting_down) {
		ql_log(ql_log_info, sp->fcport->vha, 0xffff,
		    "%s Calling done on sp: %p, type: 0x%x\n",
		    __func__, sp, sp->type);
		sp->done(sp, 0);
		goto out;
	}

	/*
	 * sp may not be valid after abort_command if return code is either
	 * SUCCESS or ERR_FROM_FW codes, so cache the value here.
	 */
	io_wait_for_abort_done = ql2xabts_wait_nvme &&
					QLA_ABTS_WAIT_ENABLED(sp);
	handle = sp->handle;

	rval = ha->isp_ops->abort_command(sp);

	ql_dbg(ql_dbg_io, fcport->vha, 0x212b,
	    "%s: %s command for sp=%p, handle=%x on fcport=%p rval=%x\n",
	    __func__, (rval != QLA_SUCCESS) ? "Failed to abort" : "Aborted",
	    sp, handle, fcport, rval);

	/*
	 * If async tmf is enabled, the abort callback is called only on
	 * return codes QLA_SUCCESS and QLA_ERR_FROM_FW.
	 */
	if (ql2xasynctmfenable &&
	    rval != QLA_SUCCESS && rval != QLA_ERR_FROM_FW)
		abts_done_called = 0;

	/*
	 * Returned before decreasing kref so that I/O requests
	 * are waited until ABTS complete. This kref is decreased
	 * at qla24xx_abort_sp_done function.
	 */
	if (abts_done_called && io_wait_for_abort_done)
		return;
out:
	/* kref_get was done before work was schedule. */
	kref_put(&sp->cmd_kref, sp->put_fn);
}

static void qla_nvme_ls_abort(struct nvme_fc_local_port *lport,
    struct nvme_fc_remote_port *rport, struct nvmefc_ls_req *fd)
{
	struct nvme_private *priv = fd->private;
	unsigned long flags;

	spin_lock_irqsave(&priv->cmd_lock, flags);
	if (!priv->sp) {
		spin_unlock_irqrestore(&priv->cmd_lock, flags);
		return;
	}

	if (!kref_get_unless_zero(&priv->sp->cmd_kref)) {
		spin_unlock_irqrestore(&priv->cmd_lock, flags);
		return;
	}
	spin_unlock_irqrestore(&priv->cmd_lock, flags);

	INIT_WORK(&priv->abort_work, qla_nvme_abort_work);
	schedule_work(&priv->abort_work);
}

static int qla_nvme_ls_req(struct nvme_fc_local_port *lport,
    struct nvme_fc_remote_port *rport, struct nvmefc_ls_req *fd)
{
	struct qla_nvme_rport *qla_rport = rport->private;
	fc_port_t *fcport = qla_rport->fcport;
	struct srb_iocb   *nvme;
	struct nvme_private *priv = fd->private;
	struct scsi_qla_host *vha;
	int     rval = QLA_FUNCTION_FAILED;
	struct qla_hw_data *ha;
	srb_t           *sp;

	if (!fcport || fcport->deleted)
		return rval;

	vha = fcport->vha;
	ha = vha->hw;

	if (!ha->flags.fw_started)
		return rval;

	/* Alloc SRB structure */
	sp = qla2x00_get_sp(vha, fcport, GFP_ATOMIC);
	if (!sp)
		return rval;

	sp->type = SRB_NVME_LS;
	sp->name = "nvme_ls";
	sp->done = qla_nvme_sp_ls_done;
	sp->put_fn = qla_nvme_release_ls_cmd_kref;
	sp->priv = priv;
	priv->sp = sp;
	kref_init(&sp->cmd_kref);
	spin_lock_init(&priv->cmd_lock);
	nvme = &sp->u.iocb_cmd;
	priv->fd = fd;
	nvme->u.nvme.desc = fd;
	nvme->u.nvme.dir = 0;
	nvme->u.nvme.dl = 0;
	nvme->u.nvme.cmd_len = fd->rqstlen;
	nvme->u.nvme.rsp_len = fd->rsplen;
	nvme->u.nvme.rsp_dma = fd->rspdma;
	nvme->u.nvme.timeout_sec = fd->timeout;
	nvme->u.nvme.cmd_dma = dma_map_single(&ha->pdev->dev, fd->rqstaddr,
	    fd->rqstlen, DMA_TO_DEVICE);
	dma_sync_single_for_device(&ha->pdev->dev, nvme->u.nvme.cmd_dma,
	    fd->rqstlen, DMA_TO_DEVICE);

	rval = qla2x00_start_sp(sp);
	if (rval != QLA_SUCCESS) {
		ql_log(ql_log_warn, vha, 0x700e,
		    "qla2x00_start_sp failed = %d\n", rval);
		wake_up(&sp->nvme_ls_waitq);
		sp->priv = NULL;
		priv->sp = NULL;
		qla2x00_rel_sp(sp);
		return rval;
	}

	return rval;
}

static void qla_nvme_fcp_abort(struct nvme_fc_local_port *lport,
    struct nvme_fc_remote_port *rport, void *hw_queue_handle,
    struct nvmefc_fcp_req *fd)
{
	struct nvme_private *priv = fd->private;
	unsigned long flags;

	spin_lock_irqsave(&priv->cmd_lock, flags);
	if (!priv->sp) {
		spin_unlock_irqrestore(&priv->cmd_lock, flags);
		return;
	}
	if (!kref_get_unless_zero(&priv->sp->cmd_kref)) {
		spin_unlock_irqrestore(&priv->cmd_lock, flags);
		return;
	}
	spin_unlock_irqrestore(&priv->cmd_lock, flags);

	INIT_WORK(&priv->abort_work, qla_nvme_abort_work);
	schedule_work(&priv->abort_work);
}

static inline int qla2x00_start_nvme_mq(srb_t *sp)
{
	unsigned long   flags;
	uint32_t        *clr_ptr;
	uint32_t        handle;
	struct cmd_nvme *cmd_pkt;
	uint16_t        cnt, i;
	uint16_t        req_cnt;
	uint16_t        tot_dsds;
	uint16_t	avail_dsds;
	struct dsd64	*cur_dsd;
	struct req_que *req = NULL;
	struct scsi_qla_host *vha = sp->fcport->vha;
	struct qla_hw_data *ha = vha->hw;
	struct qla_qpair *qpair = sp->qpair;
	struct srb_iocb *nvme = &sp->u.iocb_cmd;
	struct scatterlist *sgl, *sg;
	struct nvmefc_fcp_req *fd = nvme->u.nvme.desc;
	struct nvme_fc_cmd_iu *cmd = fd->cmdaddr;
	uint32_t        rval = QLA_SUCCESS;

	/* Setup qpair pointers */
	req = qpair->req;
	tot_dsds = fd->sg_cnt;

	/* Acquire qpair specific lock */
	spin_lock_irqsave(&qpair->qp_lock, flags);

	handle = qla2xxx_get_next_handle(req);
	if (handle == 0) {
		rval = -EBUSY;
		goto queuing_error;
	}
	req_cnt = qla24xx_calc_iocbs(vha, tot_dsds);
	if (req->cnt < (req_cnt + 2)) {
		if (IS_SHADOW_REG_CAPABLE(ha)) {
			cnt = *req->out_ptr;
		} else {
			cnt = rd_reg_dword_relaxed(req->req_q_out);
			if (qla2x00_check_reg16_for_disconnect(vha, cnt))
				goto queuing_error;
		}

		if (req->ring_index < cnt)
			req->cnt = cnt - req->ring_index;
		else
			req->cnt = req->length - (req->ring_index - cnt);

		if (req->cnt < (req_cnt + 2)){
			rval = -EBUSY;
			goto queuing_error;
		}
	}

	if (unlikely(!fd->sqid)) {
		if (cmd->sqe.common.opcode == nvme_admin_async_event) {
			nvme->u.nvme.aen_op = 1;
			atomic_inc(&ha->nvme_active_aen_cnt);
		}
	}

	/* Build command packet. */
	req->current_outstanding_cmd = handle;
	req->outstanding_cmds[handle] = sp;
	sp->handle = handle;
	req->cnt -= req_cnt;

	cmd_pkt = (struct cmd_nvme *)req->ring_ptr;
	cmd_pkt->handle = make_handle(req->id, handle);

	/* Zero out remaining portion of packet. */
	clr_ptr = (uint32_t *)cmd_pkt + 2;
	memset(clr_ptr, 0, REQUEST_ENTRY_SIZE - 8);

	cmd_pkt->entry_status = 0;

	/* Update entry type to indicate Command NVME IOCB */
	cmd_pkt->entry_type = COMMAND_NVME;

	/* No data transfer how do we check buffer len == 0?? */
	if (fd->io_dir == NVMEFC_FCP_READ) {
		cmd_pkt->control_flags = cpu_to_le16(CF_READ_DATA);
		qpair->counters.input_bytes += fd->payload_length;
		qpair->counters.input_requests++;
	} else if (fd->io_dir == NVMEFC_FCP_WRITE) {
		cmd_pkt->control_flags = cpu_to_le16(CF_WRITE_DATA);
		if ((vha->flags.nvme_first_burst) &&
		    (sp->fcport->nvme_prli_service_param &
			NVME_PRLI_SP_FIRST_BURST)) {
			if ((fd->payload_length <=
			    sp->fcport->nvme_first_burst_size) ||
				(sp->fcport->nvme_first_burst_size == 0))
				cmd_pkt->control_flags |=
					cpu_to_le16(CF_NVME_FIRST_BURST_ENABLE);
		}
		qpair->counters.output_bytes += fd->payload_length;
		qpair->counters.output_requests++;
	} else if (fd->io_dir == 0) {
		cmd_pkt->control_flags = 0;
	}

	if (sp->fcport->edif.enable && fd->io_dir != 0)
		cmd_pkt->control_flags |= cpu_to_le16(CF_EN_EDIF);

	/* Set BIT_13 of control flags for Async event */
	if (vha->flags.nvme2_enabled &&
	    cmd->sqe.common.opcode == nvme_admin_async_event) {
		cmd_pkt->control_flags |= cpu_to_le16(CF_ADMIN_ASYNC_EVENT);
	}

	/* Set NPORT-ID */
	cmd_pkt->nport_handle = cpu_to_le16(sp->fcport->loop_id);
	cmd_pkt->port_id[0] = sp->fcport->d_id.b.al_pa;
	cmd_pkt->port_id[1] = sp->fcport->d_id.b.area;
	cmd_pkt->port_id[2] = sp->fcport->d_id.b.domain;
	cmd_pkt->vp_index = sp->fcport->vha->vp_idx;

	/* NVME RSP IU */
	cmd_pkt->nvme_rsp_dsd_len = cpu_to_le16(fd->rsplen);
	put_unaligned_le64(fd->rspdma, &cmd_pkt->nvme_rsp_dseg_address);

	/* NVME CNMD IU */
	cmd_pkt->nvme_cmnd_dseg_len = cpu_to_le16(fd->cmdlen);
	cmd_pkt->nvme_cmnd_dseg_address = cpu_to_le64(fd->cmddma);

	cmd_pkt->dseg_count = cpu_to_le16(tot_dsds);
	cmd_pkt->byte_count = cpu_to_le32(fd->payload_length);

	/* One DSD is available in the Command Type NVME IOCB */
	avail_dsds = 1;
	cur_dsd = &cmd_pkt->nvme_dsd;
	sgl = fd->first_sgl;

	/* Load data segments */
	for_each_sg(sgl, sg, tot_dsds, i) {
		cont_a64_entry_t *cont_pkt;

		/* Allocate additional continuation packets? */
		if (avail_dsds == 0) {
			/*
			 * Five DSDs are available in the Continuation
			 * Type 1 IOCB.
			 */

			/* Adjust ring index */
			req->ring_index++;
			if (req->ring_index == req->length) {
				req->ring_index = 0;
				req->ring_ptr = req->ring;
			} else {
				req->ring_ptr++;
			}
			cont_pkt = (cont_a64_entry_t *)req->ring_ptr;
			put_unaligned_le32(CONTINUE_A64_TYPE,
					   &cont_pkt->entry_type);

			cur_dsd = cont_pkt->dsd;
			avail_dsds = ARRAY_SIZE(cont_pkt->dsd);
		}

		append_dsd64(&cur_dsd, sg);
		avail_dsds--;
	}

	/* Set total entry count. */
	cmd_pkt->entry_count = (uint8_t)req_cnt;
	wmb();

	/* Adjust ring index. */
	req->ring_index++;
	if (req->ring_index == req->length) {
		req->ring_index = 0;
		req->ring_ptr = req->ring;
	} else {
		req->ring_ptr++;
	}

	/* ignore nvme async cmd due to long timeout */
	if (!nvme->u.nvme.aen_op)
		sp->qpair->cmd_cnt++;

	/* Set chip new ring index. */
	wrt_reg_dword(req->req_q_in, req->ring_index);

queuing_error:
	spin_unlock_irqrestore(&qpair->qp_lock, flags);

	return rval;
}

/* Post a command */
static int qla_nvme_post_cmd(struct nvme_fc_local_port *lport,
    struct nvme_fc_remote_port *rport, void *hw_queue_handle,
    struct nvmefc_fcp_req *fd)
{
	fc_port_t *fcport;
	struct srb_iocb *nvme;
	struct scsi_qla_host *vha;
	int rval;
	srb_t *sp;
	struct qla_qpair *qpair = hw_queue_handle;
	struct nvme_private *priv = fd->private;
	struct qla_nvme_rport *qla_rport = rport->private;

	if (!priv) {
		/* nvme association has been torn down */
<<<<<<< HEAD
		return rval;
=======
		return -ENODEV;
>>>>>>> c1084c27
	}

	fcport = qla_rport->fcport;

	if (unlikely(!qpair || !fcport || fcport->deleted))
		return -EBUSY;

	if (!(fcport->nvme_flag & NVME_FLAG_REGISTERED))
		return -ENODEV;

	vha = fcport->vha;

	if (test_bit(ABORT_ISP_ACTIVE, &vha->dpc_flags))
		return -EBUSY;

	/*
	 * If we know the dev is going away while the transport is still sending
	 * IO's return busy back to stall the IO Q.  This happens when the
	 * link goes away and fw hasn't notified us yet, but IO's are being
	 * returned. If the dev comes back quickly we won't exhaust the IO
	 * retry count at the core.
	 */
	if (fcport->nvme_flag & NVME_FLAG_RESETTING)
		return -EBUSY;

	/* Alloc SRB structure */
	sp = qla2xxx_get_qpair_sp(vha, qpair, fcport, GFP_ATOMIC);
	if (!sp)
		return -EBUSY;

	init_waitqueue_head(&sp->nvme_ls_waitq);
	kref_init(&sp->cmd_kref);
	spin_lock_init(&priv->cmd_lock);
	sp->priv = priv;
	priv->sp = sp;
	sp->type = SRB_NVME_CMD;
	sp->name = "nvme_cmd";
	sp->done = qla_nvme_sp_done;
	sp->put_fn = qla_nvme_release_fcp_cmd_kref;
	sp->qpair = qpair;
	sp->vha = vha;
	sp->cmd_sp = sp;
	nvme = &sp->u.iocb_cmd;
	nvme->u.nvme.desc = fd;

	rval = qla2x00_start_nvme_mq(sp);
	if (rval != QLA_SUCCESS) {
		ql_log(ql_log_warn, vha, 0x212d,
		    "qla2x00_start_nvme_mq failed = %d\n", rval);
		wake_up(&sp->nvme_ls_waitq);
		sp->priv = NULL;
		priv->sp = NULL;
		qla2xxx_rel_qpair_sp(sp->qpair, sp);
	}

	return rval;
}

static void qla_nvme_localport_delete(struct nvme_fc_local_port *lport)
{
	struct scsi_qla_host *vha = lport->private;

	ql_log(ql_log_info, vha, 0x210f,
	    "localport delete of %p completed.\n", vha->nvme_local_port);
	vha->nvme_local_port = NULL;
	complete(&vha->nvme_del_done);
}

static void qla_nvme_remoteport_delete(struct nvme_fc_remote_port *rport)
{
	fc_port_t *fcport;
	struct qla_nvme_rport *qla_rport = rport->private;

	fcport = qla_rport->fcport;
	fcport->nvme_remote_port = NULL;
	fcport->nvme_flag &= ~NVME_FLAG_REGISTERED;
	fcport->nvme_flag &= ~NVME_FLAG_DELETING;
	ql_log(ql_log_info, fcport->vha, 0x2110,
	    "remoteport_delete of %p %8phN completed.\n",
	    fcport, fcport->port_name);
	complete(&fcport->nvme_del_done);
}

static struct nvme_fc_port_template qla_nvme_fc_transport = {
	.localport_delete = qla_nvme_localport_delete,
	.remoteport_delete = qla_nvme_remoteport_delete,
	.create_queue   = qla_nvme_alloc_queue,
	.delete_queue 	= NULL,
	.ls_req		= qla_nvme_ls_req,
	.ls_abort	= qla_nvme_ls_abort,
	.fcp_io		= qla_nvme_post_cmd,
	.fcp_abort	= qla_nvme_fcp_abort,
	.max_hw_queues  = 8,
	.max_sgl_segments = 1024,
	.max_dif_sgl_segments = 64,
	.dma_boundary = 0xFFFFFFFF,
	.local_priv_sz  = 8,
	.remote_priv_sz = sizeof(struct qla_nvme_rport),
	.lsrqst_priv_sz = sizeof(struct nvme_private),
	.fcprqst_priv_sz = sizeof(struct nvme_private),
};

void qla_nvme_unregister_remote_port(struct fc_port *fcport)
{
	int ret;

	if (!IS_ENABLED(CONFIG_NVME_FC))
		return;

	ql_log(ql_log_warn, fcport->vha, 0x2112,
	    "%s: unregister remoteport on %p %8phN\n",
	    __func__, fcport, fcport->port_name);

	if (test_bit(PFLG_DRIVER_REMOVING, &fcport->vha->pci_flags))
		nvme_fc_set_remoteport_devloss(fcport->nvme_remote_port, 0);

	init_completion(&fcport->nvme_del_done);
	ret = nvme_fc_unregister_remoteport(fcport->nvme_remote_port);
	if (ret)
		ql_log(ql_log_info, fcport->vha, 0x2114,
			"%s: Failed to unregister nvme_remote_port (%d)\n",
			    __func__, ret);
	wait_for_completion(&fcport->nvme_del_done);
}

void qla_nvme_delete(struct scsi_qla_host *vha)
{
	int nv_ret;

	if (!IS_ENABLED(CONFIG_NVME_FC))
		return;

	if (vha->nvme_local_port) {
		init_completion(&vha->nvme_del_done);
		ql_log(ql_log_info, vha, 0x2116,
			"unregister localport=%p\n",
			vha->nvme_local_port);
		nv_ret = nvme_fc_unregister_localport(vha->nvme_local_port);
		if (nv_ret)
			ql_log(ql_log_info, vha, 0x2115,
			    "Unregister of localport failed\n");
		else
			wait_for_completion(&vha->nvme_del_done);
	}
}

int qla_nvme_register_hba(struct scsi_qla_host *vha)
{
	struct nvme_fc_port_template *tmpl;
	struct qla_hw_data *ha;
	struct nvme_fc_port_info pinfo;
	int ret = -EINVAL;

	if (!IS_ENABLED(CONFIG_NVME_FC))
		return ret;

	ha = vha->hw;
	tmpl = &qla_nvme_fc_transport;

	WARN_ON(vha->nvme_local_port);

	qla_nvme_fc_transport.max_hw_queues =
	    min((uint8_t)(qla_nvme_fc_transport.max_hw_queues),
		(uint8_t)(ha->max_qpairs ? ha->max_qpairs : 1));

	pinfo.node_name = wwn_to_u64(vha->node_name);
	pinfo.port_name = wwn_to_u64(vha->port_name);
	pinfo.port_role = FC_PORT_ROLE_NVME_INITIATOR;
	pinfo.port_id = vha->d_id.b24;

	ql_log(ql_log_info, vha, 0xffff,
	    "register_localport: host-traddr=nn-0x%llx:pn-0x%llx on portID:%x\n",
	    pinfo.node_name, pinfo.port_name, pinfo.port_id);
	qla_nvme_fc_transport.dma_boundary = vha->host->dma_boundary;

	ret = nvme_fc_register_localport(&pinfo, tmpl,
	    get_device(&ha->pdev->dev), &vha->nvme_local_port);
	if (ret) {
		ql_log(ql_log_warn, vha, 0xffff,
		    "register_localport failed: ret=%x\n", ret);
	} else {
		vha->nvme_local_port->private = vha;
	}

	return ret;
}

void qla_nvme_abort_set_option(struct abort_entry_24xx *abt, srb_t *orig_sp)
{
	struct qla_hw_data *ha;

	if (!(ql2xabts_wait_nvme && QLA_ABTS_WAIT_ENABLED(orig_sp)))
		return;

	ha = orig_sp->fcport->vha->hw;

	WARN_ON_ONCE(abt->options & cpu_to_le16(BIT_0));
	/* Use Driver Specified Retry Count */
	abt->options |= cpu_to_le16(AOF_ABTS_RTY_CNT);
	abt->drv.abts_rty_cnt = cpu_to_le16(2);
	/* Use specified response timeout */
	abt->options |= cpu_to_le16(AOF_RSP_TIMEOUT);
	/* set it to 2 * r_a_tov in secs */
	abt->drv.rsp_timeout = cpu_to_le16(2 * (ha->r_a_tov / 10));
}

void qla_nvme_abort_process_comp_status(struct abort_entry_24xx *abt, srb_t *orig_sp)
{
	u16	comp_status;
	struct scsi_qla_host *vha;

	if (!(ql2xabts_wait_nvme && QLA_ABTS_WAIT_ENABLED(orig_sp)))
		return;

	vha = orig_sp->fcport->vha;

	comp_status = le16_to_cpu(abt->comp_status);
	switch (comp_status) {
	case CS_RESET:		/* reset event aborted */
	case CS_ABORTED:	/* IOCB was cleaned */
	/* N_Port handle is not currently logged in */
	case CS_TIMEOUT:
	/* N_Port handle was logged out while waiting for ABTS to complete */
	case CS_PORT_UNAVAILABLE:
	/* Firmware found that the port name changed */
	case CS_PORT_LOGGED_OUT:
	/* BA_RJT was received for the ABTS */
	case CS_PORT_CONFIG_CHG:
		ql_dbg(ql_dbg_async, vha, 0xf09d,
		       "Abort I/O IOCB completed with error, comp_status=%x\n",
		comp_status);
		break;

	/* BA_RJT was received for the ABTS */
	case CS_REJECT_RECEIVED:
		ql_dbg(ql_dbg_async, vha, 0xf09e,
		       "BA_RJT was received for the ABTS rjt_vendorUnique = %u",
			abt->fw.ba_rjt_vendorUnique);
		ql_dbg(ql_dbg_async + ql_dbg_mbx, vha, 0xf09e,
		       "ba_rjt_reasonCodeExpl = %u, ba_rjt_reasonCode = %u\n",
		       abt->fw.ba_rjt_reasonCodeExpl, abt->fw.ba_rjt_reasonCode);
		break;

	case CS_COMPLETE:
		ql_dbg(ql_dbg_async + ql_dbg_verbose, vha, 0xf09f,
		       "IOCB request is completed successfully comp_status=%x\n",
		comp_status);
		break;

	case CS_IOCB_ERROR:
		ql_dbg(ql_dbg_async, vha, 0xf0a0,
		       "IOCB request is failed, comp_status=%x\n", comp_status);
		break;

	default:
		ql_dbg(ql_dbg_async, vha, 0xf0a1,
		       "Invalid Abort IO IOCB Completion Status %x\n",
		comp_status);
		break;
	}
}

inline void qla_wait_nvme_release_cmd_kref(srb_t *orig_sp)
{
	if (!(ql2xabts_wait_nvme && QLA_ABTS_WAIT_ENABLED(orig_sp)))
		return;
	kref_put(&orig_sp->cmd_kref, orig_sp->put_fn);
}<|MERGE_RESOLUTION|>--- conflicted
+++ resolved
@@ -593,11 +593,7 @@
 
 	if (!priv) {
 		/* nvme association has been torn down */
-<<<<<<< HEAD
-		return rval;
-=======
 		return -ENODEV;
->>>>>>> c1084c27
 	}
 
 	fcport = qla_rport->fcport;
