--- conflicted
+++ resolved
@@ -2798,16 +2798,9 @@
 	t->task_state_flags |= SAS_TASK_STATE_DONE;
 	if (unlikely((t->task_state_flags & SAS_TASK_STATE_ABORTED))) {
 		spin_unlock_irqrestore(&t->task_state_lock, flags);
-<<<<<<< HEAD
-		PM8001_FAIL_DBG(pm8001_ha,
-			pm8001_printk("task 0x%p done with io_status 0x%x"
-			" resp 0x%x stat 0x%x but aborted by upper layer!\n",
-			t, status, ts->resp, ts->stat));
-=======
 		pm8001_dbg(pm8001_ha, FAIL,
 			   "task 0x%p done with io_status 0x%x resp 0x%x stat 0x%x but aborted by upper layer!\n",
 			   t, status, ts->resp, ts->stat);
->>>>>>> c1084c27
 		if (t->slow_task)
 			complete(&t->slow_task->completion);
 		pm8001_ccb_task_free(pm8001_ha, t, ccb, tag);
