--- conflicted
+++ resolved
@@ -573,13 +573,9 @@
 
 	enum bkops_status urgent_bkops_lvl;
 	bool is_urgent_bkops_lvl_checked;
-<<<<<<< HEAD
 	int latency_hist_enabled;
 	struct io_latency_state io_lat_s;
-=======
-
 	struct ufs_desc_size desc_size;
->>>>>>> 0cff8946
 };
 
 /* Returns true if clocks can be gated. Otherwise false */
