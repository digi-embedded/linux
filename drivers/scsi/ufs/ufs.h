/*
 * Universal Flash Storage Host controller driver
 *
 * This code is based on drivers/scsi/ufs/ufs.h
 * Copyright (C) 2011-2013 Samsung India Software Operations
 *
 * Authors:
 *	Santosh Yaraganavi <santosh.sy@samsung.com>
 *	Vinayak Holikatti <h.vinayak@samsung.com>
 *
 * This program is free software; you can redistribute it and/or
 * modify it under the terms of the GNU General Public License
 * as published by the Free Software Foundation; either version 2
 * of the License, or (at your option) any later version.
 * See the COPYING file in the top-level directory or visit
 * <http://www.gnu.org/licenses/gpl-2.0.html>
 *
 * This program is distributed in the hope that it will be useful,
 * but WITHOUT ANY WARRANTY; without even the implied warranty of
 * MERCHANTABILITY or FITNESS FOR A PARTICULAR PURPOSE.  See the
 * GNU General Public License for more details.
 *
 * This program is provided "AS IS" and "WITH ALL FAULTS" and
 * without warranty of any kind. You are solely responsible for
 * determining the appropriateness of using and distributing
 * the program and assume all risks associated with your exercise
 * of rights with respect to the program, including but not limited
 * to infringement of third party rights, the risks and costs of
 * program errors, damage to or loss of data, programs or equipment,
 * and unavailability or interruption of operations. Under no
 * circumstances will the contributor of this Program be liable for
 * any damages of any kind arising from your use or distribution of
 * this program.
 */

#ifndef _UFS_H
#define _UFS_H

#include <linux/mutex.h>
#include <linux/types.h>
#include <uapi/scsi/scsi_bsg_ufs.h>

#define GENERAL_UPIU_REQUEST_SIZE (sizeof(struct utp_upiu_req))
#define QUERY_DESC_MAX_SIZE       255
#define QUERY_DESC_MIN_SIZE       2
#define QUERY_DESC_HDR_SIZE       2
#define QUERY_OSF_SIZE            (GENERAL_UPIU_REQUEST_SIZE - \
					(sizeof(struct utp_upiu_header)))
#define UFS_SENSE_SIZE	18

#define UPIU_HEADER_DWORD(byte3, byte2, byte1, byte0)\
			cpu_to_be32((byte3 << 24) | (byte2 << 16) |\
			 (byte1 << 8) | (byte0))
/*
 * UFS device may have standard LUs and LUN id could be from 0x00 to
 * 0x7F. Standard LUs use "Peripheral Device Addressing Format".
 * UFS device may also have the Well Known LUs (also referred as W-LU)
 * which again could be from 0x00 to 0x7F. For W-LUs, device only use
 * the "Extended Addressing Format" which means the W-LUNs would be
 * from 0xc100 (SCSI_W_LUN_BASE) onwards.
 * This means max. LUN number reported from UFS device could be 0xC17F.
 */
#define UFS_UPIU_MAX_UNIT_NUM_ID	0x7F
#define UFS_MAX_LUNS		(SCSI_W_LUN_BASE + UFS_UPIU_MAX_UNIT_NUM_ID)
#define UFS_UPIU_WLUN_ID	(1 << 7)
#define UFS_UPIU_MAX_GENERAL_LUN	8

/* Well known logical unit id in LUN field of UPIU */
enum {
	UFS_UPIU_REPORT_LUNS_WLUN	= 0x81,
	UFS_UPIU_UFS_DEVICE_WLUN	= 0xD0,
	UFS_UPIU_BOOT_WLUN		= 0xB0,
	UFS_UPIU_RPMB_WLUN		= 0xC4,
};

/*
 * UFS Protocol Information Unit related definitions
 */

/* Task management functions */
enum {
	UFS_ABORT_TASK		= 0x01,
	UFS_ABORT_TASK_SET	= 0x02,
	UFS_CLEAR_TASK_SET	= 0x04,
	UFS_LOGICAL_RESET	= 0x08,
	UFS_QUERY_TASK		= 0x80,
	UFS_QUERY_TASK_SET	= 0x81,
};

/* UTP UPIU Transaction Codes Initiator to Target */
enum {
	UPIU_TRANSACTION_NOP_OUT	= 0x00,
	UPIU_TRANSACTION_COMMAND	= 0x01,
	UPIU_TRANSACTION_DATA_OUT	= 0x02,
	UPIU_TRANSACTION_TASK_REQ	= 0x04,
	UPIU_TRANSACTION_QUERY_REQ	= 0x16,
};

/* UTP UPIU Transaction Codes Target to Initiator */
enum {
	UPIU_TRANSACTION_NOP_IN		= 0x20,
	UPIU_TRANSACTION_RESPONSE	= 0x21,
	UPIU_TRANSACTION_DATA_IN	= 0x22,
	UPIU_TRANSACTION_TASK_RSP	= 0x24,
	UPIU_TRANSACTION_READY_XFER	= 0x31,
	UPIU_TRANSACTION_QUERY_RSP	= 0x36,
	UPIU_TRANSACTION_REJECT_UPIU	= 0x3F,
};

/* UPIU Read/Write flags */
enum {
	UPIU_CMD_FLAGS_NONE	= 0x00,
	UPIU_CMD_FLAGS_WRITE	= 0x20,
	UPIU_CMD_FLAGS_READ	= 0x40,
};

/* UPIU Task Attributes */
enum {
	UPIU_TASK_ATTR_SIMPLE	= 0x00,
	UPIU_TASK_ATTR_ORDERED	= 0x01,
	UPIU_TASK_ATTR_HEADQ	= 0x02,
	UPIU_TASK_ATTR_ACA	= 0x03,
};

/* UPIU Query request function */
enum {
	UPIU_QUERY_FUNC_STANDARD_READ_REQUEST           = 0x01,
	UPIU_QUERY_FUNC_STANDARD_WRITE_REQUEST          = 0x81,
};

/* Flag idn for Query Requests*/
enum flag_idn {
	QUERY_FLAG_IDN_FDEVICEINIT			= 0x01,
	QUERY_FLAG_IDN_PERMANENT_WPE			= 0x02,
	QUERY_FLAG_IDN_PWR_ON_WPE			= 0x03,
	QUERY_FLAG_IDN_BKOPS_EN				= 0x04,
	QUERY_FLAG_IDN_LIFE_SPAN_MODE_ENABLE		= 0x05,
	QUERY_FLAG_IDN_PURGE_ENABLE			= 0x06,
	QUERY_FLAG_IDN_RESERVED2			= 0x07,
	QUERY_FLAG_IDN_FPHYRESOURCEREMOVAL		= 0x08,
	QUERY_FLAG_IDN_BUSY_RTC				= 0x09,
	QUERY_FLAG_IDN_RESERVED3			= 0x0A,
	QUERY_FLAG_IDN_PERMANENTLY_DISABLE_FW_UPDATE	= 0x0B,
	QUERY_FLAG_IDN_WB_EN                            = 0x0E,
	QUERY_FLAG_IDN_WB_BUFF_FLUSH_EN                 = 0x0F,
	QUERY_FLAG_IDN_WB_BUFF_FLUSH_DURING_HIBERN8     = 0x10,
};

/* Attribute idn for Query requests */
enum attr_idn {
	QUERY_ATTR_IDN_BOOT_LU_EN		= 0x00,
	QUERY_ATTR_IDN_RESERVED			= 0x01,
	QUERY_ATTR_IDN_POWER_MODE		= 0x02,
	QUERY_ATTR_IDN_ACTIVE_ICC_LVL		= 0x03,
	QUERY_ATTR_IDN_OOO_DATA_EN		= 0x04,
	QUERY_ATTR_IDN_BKOPS_STATUS		= 0x05,
	QUERY_ATTR_IDN_PURGE_STATUS		= 0x06,
	QUERY_ATTR_IDN_MAX_DATA_IN		= 0x07,
	QUERY_ATTR_IDN_MAX_DATA_OUT		= 0x08,
	QUERY_ATTR_IDN_DYN_CAP_NEEDED		= 0x09,
	QUERY_ATTR_IDN_REF_CLK_FREQ		= 0x0A,
	QUERY_ATTR_IDN_CONF_DESC_LOCK		= 0x0B,
	QUERY_ATTR_IDN_MAX_NUM_OF_RTT		= 0x0C,
	QUERY_ATTR_IDN_EE_CONTROL		= 0x0D,
	QUERY_ATTR_IDN_EE_STATUS		= 0x0E,
	QUERY_ATTR_IDN_SECONDS_PASSED		= 0x0F,
	QUERY_ATTR_IDN_CNTX_CONF		= 0x10,
	QUERY_ATTR_IDN_CORR_PRG_BLK_NUM		= 0x11,
	QUERY_ATTR_IDN_RESERVED2		= 0x12,
	QUERY_ATTR_IDN_RESERVED3		= 0x13,
	QUERY_ATTR_IDN_FFU_STATUS		= 0x14,
	QUERY_ATTR_IDN_PSA_STATE		= 0x15,
	QUERY_ATTR_IDN_PSA_DATA_SIZE		= 0x16,
	QUERY_ATTR_IDN_REF_CLK_GATING_WAIT_TIME	= 0x17,
<<<<<<< HEAD
=======
	QUERY_ATTR_IDN_WB_FLUSH_STATUS	        = 0x1C,
	QUERY_ATTR_IDN_AVAIL_WB_BUFF_SIZE       = 0x1D,
	QUERY_ATTR_IDN_WB_BUFF_LIFE_TIME_EST    = 0x1E,
	QUERY_ATTR_IDN_CURR_WB_BUFF_SIZE        = 0x1F,
>>>>>>> 22e35a1d
};

/* Descriptor idn for Query requests */
enum desc_idn {
	QUERY_DESC_IDN_DEVICE		= 0x0,
	QUERY_DESC_IDN_CONFIGURATION	= 0x1,
	QUERY_DESC_IDN_UNIT		= 0x2,
	QUERY_DESC_IDN_RFU_0		= 0x3,
	QUERY_DESC_IDN_INTERCONNECT	= 0x4,
	QUERY_DESC_IDN_STRING		= 0x5,
	QUERY_DESC_IDN_RFU_1		= 0x6,
	QUERY_DESC_IDN_GEOMETRY		= 0x7,
	QUERY_DESC_IDN_POWER		= 0x8,
	QUERY_DESC_IDN_HEALTH           = 0x9,
	QUERY_DESC_IDN_MAX,
};

enum desc_header_offset {
	QUERY_DESC_LENGTH_OFFSET	= 0x00,
	QUERY_DESC_DESC_TYPE_OFFSET	= 0x01,
};

enum ufs_desc_def_size {
	QUERY_DESC_DEVICE_DEF_SIZE		= 0x59,
	QUERY_DESC_CONFIGURATION_DEF_SIZE	= 0x90,
	QUERY_DESC_UNIT_DEF_SIZE		= 0x2D,
	QUERY_DESC_INTERCONNECT_DEF_SIZE	= 0x06,
	QUERY_DESC_GEOMETRY_DEF_SIZE		= 0x48,
	QUERY_DESC_POWER_DEF_SIZE		= 0x62,
	QUERY_DESC_HEALTH_DEF_SIZE		= 0x25,
};

/* Unit descriptor parameters offsets in bytes*/
enum unit_desc_param {
	UNIT_DESC_PARAM_LEN			= 0x0,
	UNIT_DESC_PARAM_TYPE			= 0x1,
	UNIT_DESC_PARAM_UNIT_INDEX		= 0x2,
	UNIT_DESC_PARAM_LU_ENABLE		= 0x3,
	UNIT_DESC_PARAM_BOOT_LUN_ID		= 0x4,
	UNIT_DESC_PARAM_LU_WR_PROTECT		= 0x5,
	UNIT_DESC_PARAM_LU_Q_DEPTH		= 0x6,
	UNIT_DESC_PARAM_PSA_SENSITIVE		= 0x7,
	UNIT_DESC_PARAM_MEM_TYPE		= 0x8,
	UNIT_DESC_PARAM_DATA_RELIABILITY	= 0x9,
	UNIT_DESC_PARAM_LOGICAL_BLK_SIZE	= 0xA,
	UNIT_DESC_PARAM_LOGICAL_BLK_COUNT	= 0xB,
	UNIT_DESC_PARAM_ERASE_BLK_SIZE		= 0x13,
	UNIT_DESC_PARAM_PROVISIONING_TYPE	= 0x17,
	UNIT_DESC_PARAM_PHY_MEM_RSRC_CNT	= 0x18,
	UNIT_DESC_PARAM_CTX_CAPABILITIES	= 0x20,
	UNIT_DESC_PARAM_LARGE_UNIT_SIZE_M1	= 0x22,
	UNIT_DESC_PARAM_WB_BUF_ALLOC_UNITS	= 0x29,
};

/* Device descriptor parameters offsets in bytes*/
enum device_desc_param {
	DEVICE_DESC_PARAM_LEN			= 0x0,
	DEVICE_DESC_PARAM_TYPE			= 0x1,
	DEVICE_DESC_PARAM_DEVICE_TYPE		= 0x2,
	DEVICE_DESC_PARAM_DEVICE_CLASS		= 0x3,
	DEVICE_DESC_PARAM_DEVICE_SUB_CLASS	= 0x4,
	DEVICE_DESC_PARAM_PRTCL			= 0x5,
	DEVICE_DESC_PARAM_NUM_LU		= 0x6,
	DEVICE_DESC_PARAM_NUM_WLU		= 0x7,
	DEVICE_DESC_PARAM_BOOT_ENBL		= 0x8,
	DEVICE_DESC_PARAM_DESC_ACCSS_ENBL	= 0x9,
	DEVICE_DESC_PARAM_INIT_PWR_MODE		= 0xA,
	DEVICE_DESC_PARAM_HIGH_PR_LUN		= 0xB,
	DEVICE_DESC_PARAM_SEC_RMV_TYPE		= 0xC,
	DEVICE_DESC_PARAM_SEC_LU		= 0xD,
	DEVICE_DESC_PARAM_BKOP_TERM_LT		= 0xE,
	DEVICE_DESC_PARAM_ACTVE_ICC_LVL		= 0xF,
	DEVICE_DESC_PARAM_SPEC_VER		= 0x10,
	DEVICE_DESC_PARAM_MANF_DATE		= 0x12,
	DEVICE_DESC_PARAM_MANF_NAME		= 0x14,
	DEVICE_DESC_PARAM_PRDCT_NAME		= 0x15,
	DEVICE_DESC_PARAM_SN			= 0x16,
	DEVICE_DESC_PARAM_OEM_ID		= 0x17,
	DEVICE_DESC_PARAM_MANF_ID		= 0x18,
	DEVICE_DESC_PARAM_UD_OFFSET		= 0x1A,
	DEVICE_DESC_PARAM_UD_LEN		= 0x1B,
	DEVICE_DESC_PARAM_RTT_CAP		= 0x1C,
	DEVICE_DESC_PARAM_FRQ_RTC		= 0x1D,
	DEVICE_DESC_PARAM_UFS_FEAT		= 0x1F,
	DEVICE_DESC_PARAM_FFU_TMT		= 0x20,
	DEVICE_DESC_PARAM_Q_DPTH		= 0x21,
	DEVICE_DESC_PARAM_DEV_VER		= 0x22,
	DEVICE_DESC_PARAM_NUM_SEC_WPA		= 0x24,
	DEVICE_DESC_PARAM_PSA_MAX_DATA		= 0x25,
	DEVICE_DESC_PARAM_PSA_TMT		= 0x29,
	DEVICE_DESC_PARAM_PRDCT_REV		= 0x2A,
	DEVICE_DESC_PARAM_EXT_UFS_FEATURE_SUP	= 0x4F,
	DEVICE_DESC_PARAM_WB_PRESRV_USRSPC_EN	= 0x53,
	DEVICE_DESC_PARAM_WB_TYPE		= 0x54,
	DEVICE_DESC_PARAM_WB_SHARED_ALLOC_UNITS = 0x55,
};

/* Interconnect descriptor parameters offsets in bytes*/
enum interconnect_desc_param {
	INTERCONNECT_DESC_PARAM_LEN		= 0x0,
	INTERCONNECT_DESC_PARAM_TYPE		= 0x1,
	INTERCONNECT_DESC_PARAM_UNIPRO_VER	= 0x2,
	INTERCONNECT_DESC_PARAM_MPHY_VER	= 0x4,
};

/* Geometry descriptor parameters offsets in bytes*/
enum geometry_desc_param {
	GEOMETRY_DESC_PARAM_LEN			= 0x0,
	GEOMETRY_DESC_PARAM_TYPE		= 0x1,
	GEOMETRY_DESC_PARAM_DEV_CAP		= 0x4,
	GEOMETRY_DESC_PARAM_MAX_NUM_LUN		= 0xC,
	GEOMETRY_DESC_PARAM_SEG_SIZE		= 0xD,
	GEOMETRY_DESC_PARAM_ALLOC_UNIT_SIZE	= 0x11,
	GEOMETRY_DESC_PARAM_MIN_BLK_SIZE	= 0x12,
	GEOMETRY_DESC_PARAM_OPT_RD_BLK_SIZE	= 0x13,
	GEOMETRY_DESC_PARAM_OPT_WR_BLK_SIZE	= 0x14,
	GEOMETRY_DESC_PARAM_MAX_IN_BUF_SIZE	= 0x15,
	GEOMETRY_DESC_PARAM_MAX_OUT_BUF_SIZE	= 0x16,
	GEOMETRY_DESC_PARAM_RPMB_RW_SIZE	= 0x17,
	GEOMETRY_DESC_PARAM_DYN_CAP_RSRC_PLC	= 0x18,
	GEOMETRY_DESC_PARAM_DATA_ORDER		= 0x19,
	GEOMETRY_DESC_PARAM_MAX_NUM_CTX		= 0x1A,
	GEOMETRY_DESC_PARAM_TAG_UNIT_SIZE	= 0x1B,
	GEOMETRY_DESC_PARAM_TAG_RSRC_SIZE	= 0x1C,
	GEOMETRY_DESC_PARAM_SEC_RM_TYPES	= 0x1D,
	GEOMETRY_DESC_PARAM_MEM_TYPES		= 0x1E,
	GEOMETRY_DESC_PARAM_SCM_MAX_NUM_UNITS	= 0x20,
	GEOMETRY_DESC_PARAM_SCM_CAP_ADJ_FCTR	= 0x24,
	GEOMETRY_DESC_PARAM_NPM_MAX_NUM_UNITS	= 0x26,
	GEOMETRY_DESC_PARAM_NPM_CAP_ADJ_FCTR	= 0x2A,
	GEOMETRY_DESC_PARAM_ENM1_MAX_NUM_UNITS	= 0x2C,
	GEOMETRY_DESC_PARAM_ENM1_CAP_ADJ_FCTR	= 0x30,
	GEOMETRY_DESC_PARAM_ENM2_MAX_NUM_UNITS	= 0x32,
	GEOMETRY_DESC_PARAM_ENM2_CAP_ADJ_FCTR	= 0x36,
	GEOMETRY_DESC_PARAM_ENM3_MAX_NUM_UNITS	= 0x38,
	GEOMETRY_DESC_PARAM_ENM3_CAP_ADJ_FCTR	= 0x3C,
	GEOMETRY_DESC_PARAM_ENM4_MAX_NUM_UNITS	= 0x3E,
	GEOMETRY_DESC_PARAM_ENM4_CAP_ADJ_FCTR	= 0x42,
	GEOMETRY_DESC_PARAM_OPT_LOG_BLK_SIZE	= 0x44,
	GEOMETRY_DESC_PARAM_WB_MAX_ALLOC_UNITS	= 0x4F,
	GEOMETRY_DESC_PARAM_WB_MAX_WB_LUNS	= 0x53,
	GEOMETRY_DESC_PARAM_WB_BUFF_CAP_ADJ	= 0x54,
	GEOMETRY_DESC_PARAM_WB_SUP_RED_TYPE	= 0x55,
	GEOMETRY_DESC_PARAM_WB_SUP_WB_TYPE	= 0x56,
};

/* Health descriptor parameters offsets in bytes*/
enum health_desc_param {
	HEALTH_DESC_PARAM_LEN			= 0x0,
	HEALTH_DESC_PARAM_TYPE			= 0x1,
	HEALTH_DESC_PARAM_EOL_INFO		= 0x2,
	HEALTH_DESC_PARAM_LIFE_TIME_EST_A	= 0x3,
	HEALTH_DESC_PARAM_LIFE_TIME_EST_B	= 0x4,
};

/*
 * Logical Unit Write Protect
 * 00h: LU not write protected
 * 01h: LU write protected when fPowerOnWPEn =1
 * 02h: LU permanently write protected when fPermanentWPEn =1
 */
enum ufs_lu_wp_type {
	UFS_LU_NO_WP		= 0x00,
	UFS_LU_POWER_ON_WP	= 0x01,
	UFS_LU_PERM_WP		= 0x02,
};

/* bActiveICCLevel parameter current units */
enum {
	UFSHCD_NANO_AMP		= 0,
	UFSHCD_MICRO_AMP	= 1,
	UFSHCD_MILI_AMP		= 2,
	UFSHCD_AMP		= 3,
};

/* Possible values for dExtendedUFSFeaturesSupport */
enum {
	UFS_DEV_WRITE_BOOSTER_SUP	= BIT(8),
};

#define POWER_DESC_MAX_SIZE			0x62
#define POWER_DESC_MAX_ACTV_ICC_LVLS		16

/* Attribute  bActiveICCLevel parameter bit masks definitions */
#define ATTR_ICC_LVL_UNIT_OFFSET	14
#define ATTR_ICC_LVL_UNIT_MASK		(0x3 << ATTR_ICC_LVL_UNIT_OFFSET)
#define ATTR_ICC_LVL_VALUE_MASK		0x3FF

/* Power descriptor parameters offsets in bytes */
enum power_desc_param_offset {
	PWR_DESC_LEN			= 0x0,
	PWR_DESC_TYPE			= 0x1,
	PWR_DESC_ACTIVE_LVLS_VCC_0	= 0x2,
	PWR_DESC_ACTIVE_LVLS_VCCQ_0	= 0x22,
	PWR_DESC_ACTIVE_LVLS_VCCQ2_0	= 0x42,
};

/* Exception event mask values */
enum {
	MASK_EE_STATUS		= 0xFFFF,
	MASK_EE_URGENT_BKOPS	= (1 << 2),
};

/* Background operation status */
enum bkops_status {
	BKOPS_STATUS_NO_OP               = 0x0,
	BKOPS_STATUS_NON_CRITICAL        = 0x1,
	BKOPS_STATUS_PERF_IMPACT         = 0x2,
	BKOPS_STATUS_CRITICAL            = 0x3,
	BKOPS_STATUS_MAX		 = BKOPS_STATUS_CRITICAL,
};

/* UTP QUERY Transaction Specific Fields OpCode */
enum query_opcode {
	UPIU_QUERY_OPCODE_NOP		= 0x0,
	UPIU_QUERY_OPCODE_READ_DESC	= 0x1,
	UPIU_QUERY_OPCODE_WRITE_DESC	= 0x2,
	UPIU_QUERY_OPCODE_READ_ATTR	= 0x3,
	UPIU_QUERY_OPCODE_WRITE_ATTR	= 0x4,
	UPIU_QUERY_OPCODE_READ_FLAG	= 0x5,
	UPIU_QUERY_OPCODE_SET_FLAG	= 0x6,
	UPIU_QUERY_OPCODE_CLEAR_FLAG	= 0x7,
	UPIU_QUERY_OPCODE_TOGGLE_FLAG	= 0x8,
};

/* bRefClkFreq attribute values */
enum ufs_ref_clk_freq {
	REF_CLK_FREQ_19_2_MHZ	= 0,
	REF_CLK_FREQ_26_MHZ	= 1,
	REF_CLK_FREQ_38_4_MHZ	= 2,
	REF_CLK_FREQ_52_MHZ	= 3,
	REF_CLK_FREQ_INVAL	= -1,
};

struct ufs_ref_clk {
	unsigned long freq_hz;
	enum ufs_ref_clk_freq val;
};

/* Query response result code */
enum {
	QUERY_RESULT_SUCCESS                    = 0x00,
	QUERY_RESULT_NOT_READABLE               = 0xF6,
	QUERY_RESULT_NOT_WRITEABLE              = 0xF7,
	QUERY_RESULT_ALREADY_WRITTEN            = 0xF8,
	QUERY_RESULT_INVALID_LENGTH             = 0xF9,
	QUERY_RESULT_INVALID_VALUE              = 0xFA,
	QUERY_RESULT_INVALID_SELECTOR           = 0xFB,
	QUERY_RESULT_INVALID_INDEX              = 0xFC,
	QUERY_RESULT_INVALID_IDN                = 0xFD,
	QUERY_RESULT_INVALID_OPCODE             = 0xFE,
	QUERY_RESULT_GENERAL_FAILURE            = 0xFF,
};

/* UTP Transfer Request Command Type (CT) */
enum {
	UPIU_COMMAND_SET_TYPE_SCSI	= 0x0,
	UPIU_COMMAND_SET_TYPE_UFS	= 0x1,
	UPIU_COMMAND_SET_TYPE_QUERY	= 0x2,
};

/* UTP Transfer Request Command Offset */
#define UPIU_COMMAND_TYPE_OFFSET	28

/* Offset of the response code in the UPIU header */
#define UPIU_RSP_CODE_OFFSET		8

enum {
	MASK_SCSI_STATUS		= 0xFF,
	MASK_TASK_RESPONSE              = 0xFF00,
	MASK_RSP_UPIU_RESULT            = 0xFFFF,
	MASK_QUERY_DATA_SEG_LEN         = 0xFFFF,
	MASK_RSP_UPIU_DATA_SEG_LEN	= 0xFFFF,
	MASK_RSP_EXCEPTION_EVENT        = 0x10000,
	MASK_TM_SERVICE_RESP		= 0xFF,
	MASK_TM_FUNC			= 0xFF,
};

/* Task management service response */
enum {
	UPIU_TASK_MANAGEMENT_FUNC_COMPL		= 0x00,
	UPIU_TASK_MANAGEMENT_FUNC_NOT_SUPPORTED = 0x04,
	UPIU_TASK_MANAGEMENT_FUNC_SUCCEEDED	= 0x08,
	UPIU_TASK_MANAGEMENT_FUNC_FAILED	= 0x05,
	UPIU_INCORRECT_LOGICAL_UNIT_NO		= 0x09,
};

/* UFS device power modes */
enum ufs_dev_pwr_mode {
	UFS_ACTIVE_PWR_MODE	= 1,
	UFS_SLEEP_PWR_MODE	= 2,
	UFS_POWERDOWN_PWR_MODE	= 3,
};

enum ufs_dev_wb_buf_avail_size {
	UFS_WB_10_PERCENT_BUF_REMAIN = 0x1,
	UFS_WB_40_PERCENT_BUF_REMAIN = 0x4,
};

/**
 * struct utp_cmd_rsp - Response UPIU structure
 * @residual_transfer_count: Residual transfer count DW-3
 * @reserved: Reserved double words DW-4 to DW-7
 * @sense_data_len: Sense data length DW-8 U16
 * @sense_data: Sense data field DW-8 to DW-12
 */
struct utp_cmd_rsp {
	__be32 residual_transfer_count;
	__be32 reserved[4];
	__be16 sense_data_len;
	u8 sense_data[UFS_SENSE_SIZE];
};

/**
 * struct utp_upiu_rsp - general upiu response structure
 * @header: UPIU header structure DW-0 to DW-2
 * @sr: fields structure for scsi command DW-3 to DW-12
 * @qr: fields structure for query request DW-3 to DW-7
 */
struct utp_upiu_rsp {
	struct utp_upiu_header header;
	union {
		struct utp_cmd_rsp sr;
		struct utp_upiu_query qr;
	};
};

/**
 * struct ufs_query_req - parameters for building a query request
 * @query_func: UPIU header query function
 * @upiu_req: the query request data
 */
struct ufs_query_req {
	u8 query_func;
	struct utp_upiu_query upiu_req;
};

/**
 * struct ufs_query_resp - UPIU QUERY
 * @response: device response code
 * @upiu_res: query response data
 */
struct ufs_query_res {
	u8 response;
	struct utp_upiu_query upiu_res;
};

#define UFS_VREG_VCC_MIN_UV	   2700000 /* uV */
#define UFS_VREG_VCC_MAX_UV	   3600000 /* uV */
#define UFS_VREG_VCC_1P8_MIN_UV    1700000 /* uV */
#define UFS_VREG_VCC_1P8_MAX_UV    1950000 /* uV */
#define UFS_VREG_VCCQ_MIN_UV	   1140000 /* uV */
#define UFS_VREG_VCCQ_MAX_UV	   1260000 /* uV */
#define UFS_VREG_VCCQ2_MIN_UV	   1700000 /* uV */
#define UFS_VREG_VCCQ2_MAX_UV	   1950000 /* uV */

/*
 * VCCQ & VCCQ2 current requirement when UFS device is in sleep state
 * and link is in Hibern8 state.
 */
#define UFS_VREG_LPM_LOAD_UA	1000 /* uA */

struct ufs_vreg {
	struct regulator *reg;
	const char *name;
	bool enabled;
	int min_uV;
	int max_uV;
	int max_uA;
};

struct ufs_vreg_info {
	struct ufs_vreg *vcc;
	struct ufs_vreg *vccq;
	struct ufs_vreg *vccq2;
	struct ufs_vreg *vdd_hba;
};

struct ufs_dev_info {
	bool f_power_on_wp_en;
	/* Keeps information if any of the LU is power on write protected */
	bool is_lu_power_on_wp;
	u16 wmanufacturerid;
	/*UFS device Product Name */
	u8 *model;
	u16 wspecversion;
	u32 clk_gating_wait_us;
<<<<<<< HEAD
=======
	u32 d_ext_ufs_feature_sup;
	u8 b_wb_buffer_type;
	u32 d_wb_alloc_units;
	bool keep_vcc_on;
	u8 b_presrv_uspc_en;
>>>>>>> 22e35a1d
};

/**
 * ufs_is_valid_unit_desc_lun - checks if the given LUN has a unit descriptor
 * @lun: LU number to check
 * @return: true if the lun has a matching unit descriptor, false otherwise
 */
static inline bool ufs_is_valid_unit_desc_lun(u8 lun)
{
	return lun == UFS_UPIU_RPMB_WLUN || (lun < UFS_UPIU_MAX_GENERAL_LUN);
}

#endif /* End of Header */<|MERGE_RESOLUTION|>--- conflicted
+++ resolved
@@ -172,13 +172,10 @@
 	QUERY_ATTR_IDN_PSA_STATE		= 0x15,
 	QUERY_ATTR_IDN_PSA_DATA_SIZE		= 0x16,
 	QUERY_ATTR_IDN_REF_CLK_GATING_WAIT_TIME	= 0x17,
-<<<<<<< HEAD
-=======
 	QUERY_ATTR_IDN_WB_FLUSH_STATUS	        = 0x1C,
 	QUERY_ATTR_IDN_AVAIL_WB_BUFF_SIZE       = 0x1D,
 	QUERY_ATTR_IDN_WB_BUFF_LIFE_TIME_EST    = 0x1E,
 	QUERY_ATTR_IDN_CURR_WB_BUFF_SIZE        = 0x1F,
->>>>>>> 22e35a1d
 };
 
 /* Descriptor idn for Query requests */
@@ -566,14 +563,11 @@
 	u8 *model;
 	u16 wspecversion;
 	u32 clk_gating_wait_us;
-<<<<<<< HEAD
-=======
 	u32 d_ext_ufs_feature_sup;
 	u8 b_wb_buffer_type;
 	u32 d_wb_alloc_units;
 	bool keep_vcc_on;
 	u8 b_presrv_uspc_en;
->>>>>>> 22e35a1d
 };
 
 /**
