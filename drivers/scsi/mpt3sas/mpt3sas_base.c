/*
 * This is the Fusion MPT base driver providing common API layer interface
 * for access to MPT (Message Passing Technology) firmware.
 *
 * This code is based on drivers/scsi/mpt3sas/mpt3sas_base.c
 * Copyright (C) 2012-2014  LSI Corporation
 * Copyright (C) 2013-2014 Avago Technologies
 *  (mailto: MPT-FusionLinux.pdl@avagotech.com)
 *
 * This program is free software; you can redistribute it and/or
 * modify it under the terms of the GNU General Public License
 * as published by the Free Software Foundation; either version 2
 * of the License, or (at your option) any later version.
 *
 * This program is distributed in the hope that it will be useful,
 * but WITHOUT ANY WARRANTY; without even the implied warranty of
 * MERCHANTABILITY or FITNESS FOR A PARTICULAR PURPOSE.  See the
 * GNU General Public License for more details.
 *
 * NO WARRANTY
 * THE PROGRAM IS PROVIDED ON AN "AS IS" BASIS, WITHOUT WARRANTIES OR
 * CONDITIONS OF ANY KIND, EITHER EXPRESS OR IMPLIED INCLUDING, WITHOUT
 * LIMITATION, ANY WARRANTIES OR CONDITIONS OF TITLE, NON-INFRINGEMENT,
 * MERCHANTABILITY OR FITNESS FOR A PARTICULAR PURPOSE. Each Recipient is
 * solely responsible for determining the appropriateness of using and
 * distributing the Program and assumes all risks associated with its
 * exercise of rights under this Agreement, including but not limited to
 * the risks and costs of program errors, damage to or loss of data,
 * programs or equipment, and unavailability or interruption of operations.

 * DISCLAIMER OF LIABILITY
 * NEITHER RECIPIENT NOR ANY CONTRIBUTORS SHALL HAVE ANY LIABILITY FOR ANY
 * DIRECT, INDIRECT, INCIDENTAL, SPECIAL, EXEMPLARY, OR CONSEQUENTIAL
 * DAMAGES (INCLUDING WITHOUT LIMITATION LOST PROFITS), HOWEVER CAUSED AND
 * ON ANY THEORY OF LIABILITY, WHETHER IN CONTRACT, STRICT LIABILITY, OR
 * TORT (INCLUDING NEGLIGENCE OR OTHERWISE) ARISING IN ANY WAY OUT OF THE
 * USE OR DISTRIBUTION OF THE PROGRAM OR THE EXERCISE OF ANY RIGHTS GRANTED
 * HEREUNDER, EVEN IF ADVISED OF THE POSSIBILITY OF SUCH DAMAGES

 * You should have received a copy of the GNU General Public License
 * along with this program; if not, write to the Free Software
 * Foundation, Inc., 51 Franklin Street, Fifth Floor, Boston, MA  02110-1301,
 * USA.
 */

#include <linux/kernel.h>
#include <linux/module.h>
#include <linux/errno.h>
#include <linux/init.h>
#include <linux/slab.h>
#include <linux/types.h>
#include <linux/pci.h>
#include <linux/kdev_t.h>
#include <linux/blkdev.h>
#include <linux/delay.h>
#include <linux/interrupt.h>
#include <linux/dma-mapping.h>
#include <linux/io.h>
#include <linux/time.h>
#include <linux/ktime.h>
#include <linux/kthread.h>
#include <asm/page.h>        /* To get host page size per arch */


#include "mpt3sas_base.h"

static MPT_CALLBACK	mpt_callbacks[MPT_MAX_CALLBACKS];


#define FAULT_POLLING_INTERVAL 1000 /* in milliseconds */

 /* maximum controller queue depth */
#define MAX_HBA_QUEUE_DEPTH	30000
#define MAX_CHAIN_DEPTH		100000
static int max_queue_depth = -1;
module_param(max_queue_depth, int, 0444);
MODULE_PARM_DESC(max_queue_depth, " max controller queue depth ");

static int max_sgl_entries = -1;
module_param(max_sgl_entries, int, 0444);
MODULE_PARM_DESC(max_sgl_entries, " max sg entries ");

static int msix_disable = -1;
module_param(msix_disable, int, 0444);
MODULE_PARM_DESC(msix_disable, " disable msix routed interrupts (default=0)");

static int smp_affinity_enable = 1;
module_param(smp_affinity_enable, int, 0444);
MODULE_PARM_DESC(smp_affinity_enable, "SMP affinity feature enable/disable Default: enable(1)");

static int max_msix_vectors = -1;
module_param(max_msix_vectors, int, 0444);
MODULE_PARM_DESC(max_msix_vectors,
	" max msix vectors");

static int irqpoll_weight = -1;
module_param(irqpoll_weight, int, 0444);
MODULE_PARM_DESC(irqpoll_weight,
	"irq poll weight (default= one fourth of HBA queue depth)");

static int mpt3sas_fwfault_debug;
MODULE_PARM_DESC(mpt3sas_fwfault_debug,
	" enable detection of firmware fault and halt firmware - (default=0)");

static int perf_mode = -1;
module_param(perf_mode, int, 0444);
MODULE_PARM_DESC(perf_mode,
	"Performance mode (only for Aero/Sea Generation), options:\n\t\t"
	"0 - balanced: high iops mode is enabled &\n\t\t"
	"interrupt coalescing is enabled only on high iops queues,\n\t\t"
	"1 - iops: high iops mode is disabled &\n\t\t"
	"interrupt coalescing is enabled on all queues,\n\t\t"
	"2 - latency: high iops mode is disabled &\n\t\t"
	"interrupt coalescing is enabled on all queues with timeout value 0xA,\n"
	"\t\tdefault - default perf_mode is 'balanced'"
	);

static int poll_queues;
module_param(poll_queues, int, 0444);
MODULE_PARM_DESC(poll_queues, "Number of queues to be use for io_uring poll mode.\n\t\t"
	"This parameter is effective only if host_tagset_enable=1. &\n\t\t"
	"when poll_queues are enabled then &\n\t\t"
	"perf_mode is set to latency mode. &\n\t\t"
	);

enum mpt3sas_perf_mode {
	MPT_PERF_MODE_DEFAULT	= -1,
	MPT_PERF_MODE_BALANCED	= 0,
	MPT_PERF_MODE_IOPS	= 1,
	MPT_PERF_MODE_LATENCY	= 2,
};

static int
_base_wait_on_iocstate(struct MPT3SAS_ADAPTER *ioc,
		u32 ioc_state, int timeout);
static int
_base_get_ioc_facts(struct MPT3SAS_ADAPTER *ioc);
static void
_base_clear_outstanding_commands(struct MPT3SAS_ADAPTER *ioc);

static u32
<<<<<<< HEAD
_base_readl_ext_retry(const volatile void __iomem *addr);
=======
_base_readl_ext_retry(const void __iomem *addr);
>>>>>>> ccf0a997

/**
 * mpt3sas_base_check_cmd_timeout - Function
 *		to check timeout and command termination due
 *		to Host reset.
 *
 * @ioc:	per adapter object.
 * @status:	Status of issued command.
 * @mpi_request:mf request pointer.
 * @sz:		size of buffer.
 *
 * Return: 1/0 Reset to be done or Not
 */
u8
mpt3sas_base_check_cmd_timeout(struct MPT3SAS_ADAPTER *ioc,
		u8 status, void *mpi_request, int sz)
{
	u8 issue_reset = 0;

	if (!(status & MPT3_CMD_RESET))
		issue_reset = 1;

	ioc_err(ioc, "Command %s\n",
		issue_reset == 0 ? "terminated due to Host Reset" : "Timeout");
	_debug_dump_mf(mpi_request, sz);

	return issue_reset;
}

/**
 * _scsih_set_fwfault_debug - global setting of ioc->fwfault_debug.
 * @val: ?
 * @kp: ?
 *
 * Return: ?
 */
static int
_scsih_set_fwfault_debug(const char *val, const struct kernel_param *kp)
{
	int ret = param_set_int(val, kp);
	struct MPT3SAS_ADAPTER *ioc;

	if (ret)
		return ret;

	/* global ioc spinlock to protect controller list on list operations */
	pr_info("setting fwfault_debug(%d)\n", mpt3sas_fwfault_debug);
	spin_lock(&gioc_lock);
	list_for_each_entry(ioc, &mpt3sas_ioc_list, list)
		ioc->fwfault_debug = mpt3sas_fwfault_debug;
	spin_unlock(&gioc_lock);
	return 0;
}
module_param_call(mpt3sas_fwfault_debug, _scsih_set_fwfault_debug,
	param_get_int, &mpt3sas_fwfault_debug, 0644);

/**
 * _base_readl_aero - retry readl for max three times.
 * @addr: MPT Fusion system interface register address
 *
 * Retry the readl() for max three times if it gets zero value
 * while reading the system interface register.
 */
static inline u32
_base_readl_aero(const void __iomem *addr)
{
	u32 i = 0, ret_val;

	do {
		ret_val = readl(addr);
		i++;
	} while (ret_val == 0 && i < 3);

	return ret_val;
}

static u32
<<<<<<< HEAD
_base_readl_ext_retry(const volatile void __iomem *addr)
=======
_base_readl_ext_retry(const void __iomem *addr)
>>>>>>> ccf0a997
{
	u32 i, ret_val;

	for (i = 0 ; i < 30 ; i++) {
		ret_val = readl(addr);
<<<<<<< HEAD
		if (ret_val == 0)
			continue;
=======
		if (ret_val != 0)
			break;
>>>>>>> ccf0a997
	}

	return ret_val;
}

static inline u32
_base_readl(const void __iomem *addr)
{
	return readl(addr);
}

/**
 * _base_clone_reply_to_sys_mem - copies reply to reply free iomem
 *				  in BAR0 space.
 *
 * @ioc: per adapter object
 * @reply: reply message frame(lower 32bit addr)
 * @index: System request message index.
 */
static void
_base_clone_reply_to_sys_mem(struct MPT3SAS_ADAPTER *ioc, u32 reply,
		u32 index)
{
	/*
	 * 256 is offset within sys register.
	 * 256 offset MPI frame starts. Max MPI frame supported is 32.
	 * 32 * 128 = 4K. From here, Clone of reply free for mcpu starts
	 */
	u16 cmd_credit = ioc->facts.RequestCredit + 1;
	void __iomem *reply_free_iomem = (void __iomem *)ioc->chip +
			MPI_FRAME_START_OFFSET +
			(cmd_credit * ioc->request_sz) + (index * sizeof(u32));

	writel(reply, reply_free_iomem);
}

/**
 * _base_clone_mpi_to_sys_mem - Writes/copies MPI frames
 *				to system/BAR0 region.
 *
 * @dst_iomem: Pointer to the destination location in BAR0 space.
 * @src: Pointer to the Source data.
 * @size: Size of data to be copied.
 */
static void
_base_clone_mpi_to_sys_mem(void *dst_iomem, void *src, u32 size)
{
	int i;
	u32 *src_virt_mem = (u32 *)src;

	for (i = 0; i < size/4; i++)
		writel((u32)src_virt_mem[i],
				(void __iomem *)dst_iomem + (i * 4));
}

/**
 * _base_clone_to_sys_mem - Writes/copies data to system/BAR0 region
 *
 * @dst_iomem: Pointer to the destination location in BAR0 space.
 * @src: Pointer to the Source data.
 * @size: Size of data to be copied.
 */
static void
_base_clone_to_sys_mem(void __iomem *dst_iomem, void *src, u32 size)
{
	int i;
	u32 *src_virt_mem = (u32 *)(src);

	for (i = 0; i < size/4; i++)
		writel((u32)src_virt_mem[i],
			(void __iomem *)dst_iomem + (i * 4));
}

/**
 * _base_get_chain - Calculates and Returns virtual chain address
 *			 for the provided smid in BAR0 space.
 *
 * @ioc: per adapter object
 * @smid: system request message index
 * @sge_chain_count: Scatter gather chain count.
 *
 * Return: the chain address.
 */
static inline void __iomem*
_base_get_chain(struct MPT3SAS_ADAPTER *ioc, u16 smid,
		u8 sge_chain_count)
{
	void __iomem *base_chain, *chain_virt;
	u16 cmd_credit = ioc->facts.RequestCredit + 1;

	base_chain  = (void __iomem *)ioc->chip + MPI_FRAME_START_OFFSET +
		(cmd_credit * ioc->request_sz) +
		REPLY_FREE_POOL_SIZE;
	chain_virt = base_chain + (smid * ioc->facts.MaxChainDepth *
			ioc->request_sz) + (sge_chain_count * ioc->request_sz);
	return chain_virt;
}

/**
 * _base_get_chain_phys - Calculates and Returns physical address
 *			in BAR0 for scatter gather chains, for
 *			the provided smid.
 *
 * @ioc: per adapter object
 * @smid: system request message index
 * @sge_chain_count: Scatter gather chain count.
 *
 * Return: Physical chain address.
 */
static inline phys_addr_t
_base_get_chain_phys(struct MPT3SAS_ADAPTER *ioc, u16 smid,
		u8 sge_chain_count)
{
	phys_addr_t base_chain_phys, chain_phys;
	u16 cmd_credit = ioc->facts.RequestCredit + 1;

	base_chain_phys  = ioc->chip_phys + MPI_FRAME_START_OFFSET +
		(cmd_credit * ioc->request_sz) +
		REPLY_FREE_POOL_SIZE;
	chain_phys = base_chain_phys + (smid * ioc->facts.MaxChainDepth *
			ioc->request_sz) + (sge_chain_count * ioc->request_sz);
	return chain_phys;
}

/**
 * _base_get_buffer_bar0 - Calculates and Returns BAR0 mapped Host
 *			buffer address for the provided smid.
 *			(Each smid can have 64K starts from 17024)
 *
 * @ioc: per adapter object
 * @smid: system request message index
 *
 * Return: Pointer to buffer location in BAR0.
 */

static void __iomem *
_base_get_buffer_bar0(struct MPT3SAS_ADAPTER *ioc, u16 smid)
{
	u16 cmd_credit = ioc->facts.RequestCredit + 1;
	// Added extra 1 to reach end of chain.
	void __iomem *chain_end = _base_get_chain(ioc,
			cmd_credit + 1,
			ioc->facts.MaxChainDepth);
	return chain_end + (smid * 64 * 1024);
}

/**
 * _base_get_buffer_phys_bar0 - Calculates and Returns BAR0 mapped
 *		Host buffer Physical address for the provided smid.
 *		(Each smid can have 64K starts from 17024)
 *
 * @ioc: per adapter object
 * @smid: system request message index
 *
 * Return: Pointer to buffer location in BAR0.
 */
static phys_addr_t
_base_get_buffer_phys_bar0(struct MPT3SAS_ADAPTER *ioc, u16 smid)
{
	u16 cmd_credit = ioc->facts.RequestCredit + 1;
	phys_addr_t chain_end_phys = _base_get_chain_phys(ioc,
			cmd_credit + 1,
			ioc->facts.MaxChainDepth);
	return chain_end_phys + (smid * 64 * 1024);
}

/**
 * _base_get_chain_buffer_dma_to_chain_buffer - Iterates chain
 *			lookup list and Provides chain_buffer
 *			address for the matching dma address.
 *			(Each smid can have 64K starts from 17024)
 *
 * @ioc: per adapter object
 * @chain_buffer_dma: Chain buffer dma address.
 *
 * Return: Pointer to chain buffer. Or Null on Failure.
 */
static void *
_base_get_chain_buffer_dma_to_chain_buffer(struct MPT3SAS_ADAPTER *ioc,
		dma_addr_t chain_buffer_dma)
{
	u16 index, j;
	struct chain_tracker *ct;

	for (index = 0; index < ioc->scsiio_depth; index++) {
		for (j = 0; j < ioc->chains_needed_per_io; j++) {
			ct = &ioc->chain_lookup[index].chains_per_smid[j];
			if (ct && ct->chain_buffer_dma == chain_buffer_dma)
				return ct->chain_buffer;
		}
	}
	ioc_info(ioc, "Provided chain_buffer_dma address is not in the lookup list\n");
	return NULL;
}

/**
 * _clone_sg_entries -	MPI EP's scsiio and config requests
 *			are handled here. Base function for
 *			double buffering, before submitting
 *			the requests.
 *
 * @ioc: per adapter object.
 * @mpi_request: mf request pointer.
 * @smid: system request message index.
 */
static void _clone_sg_entries(struct MPT3SAS_ADAPTER *ioc,
		void *mpi_request, u16 smid)
{
	Mpi2SGESimple32_t *sgel, *sgel_next;
	u32  sgl_flags, sge_chain_count = 0;
	bool is_write = false;
	u16 i = 0;
	void __iomem *buffer_iomem;
	phys_addr_t buffer_iomem_phys;
	void __iomem *buff_ptr;
	phys_addr_t buff_ptr_phys;
	void __iomem *dst_chain_addr[MCPU_MAX_CHAINS_PER_IO];
	void *src_chain_addr[MCPU_MAX_CHAINS_PER_IO];
	phys_addr_t dst_addr_phys;
	MPI2RequestHeader_t *request_hdr;
	struct scsi_cmnd *scmd;
	struct scatterlist *sg_scmd = NULL;
	int is_scsiio_req = 0;

	request_hdr = (MPI2RequestHeader_t *) mpi_request;

	if (request_hdr->Function == MPI2_FUNCTION_SCSI_IO_REQUEST) {
		Mpi25SCSIIORequest_t *scsiio_request =
			(Mpi25SCSIIORequest_t *)mpi_request;
		sgel = (Mpi2SGESimple32_t *) &scsiio_request->SGL;
		is_scsiio_req = 1;
	} else if (request_hdr->Function == MPI2_FUNCTION_CONFIG) {
		Mpi2ConfigRequest_t  *config_req =
			(Mpi2ConfigRequest_t *)mpi_request;
		sgel = (Mpi2SGESimple32_t *) &config_req->PageBufferSGE;
	} else
		return;

	/* From smid we can get scsi_cmd, once we have sg_scmd,
	 * we just need to get sg_virt and sg_next to get virtual
	 * address associated with sgel->Address.
	 */

	if (is_scsiio_req) {
		/* Get scsi_cmd using smid */
		scmd = mpt3sas_scsih_scsi_lookup_get(ioc, smid);
		if (scmd == NULL) {
			ioc_err(ioc, "scmd is NULL\n");
			return;
		}

		/* Get sg_scmd from scmd provided */
		sg_scmd = scsi_sglist(scmd);
	}

	/*
	 * 0 - 255	System register
	 * 256 - 4352	MPI Frame. (This is based on maxCredit 32)
	 * 4352 - 4864	Reply_free pool (512 byte is reserved
	 *		considering maxCredit 32. Reply need extra
	 *		room, for mCPU case kept four times of
	 *		maxCredit).
	 * 4864 - 17152	SGE chain element. (32cmd * 3 chain of
	 *		128 byte size = 12288)
	 * 17152 - x	Host buffer mapped with smid.
	 *		(Each smid can have 64K Max IO.)
	 * BAR0+Last 1K MSIX Addr and Data
	 * Total size in use 2113664 bytes of 4MB BAR0
	 */

	buffer_iomem = _base_get_buffer_bar0(ioc, smid);
	buffer_iomem_phys = _base_get_buffer_phys_bar0(ioc, smid);

	buff_ptr = buffer_iomem;
	buff_ptr_phys = buffer_iomem_phys;
	WARN_ON(buff_ptr_phys > U32_MAX);

	if (le32_to_cpu(sgel->FlagsLength) &
			(MPI2_SGE_FLAGS_HOST_TO_IOC << MPI2_SGE_FLAGS_SHIFT))
		is_write = true;

	for (i = 0; i < MPT_MIN_PHYS_SEGMENTS + ioc->facts.MaxChainDepth; i++) {

		sgl_flags =
		    (le32_to_cpu(sgel->FlagsLength) >> MPI2_SGE_FLAGS_SHIFT);

		switch (sgl_flags & MPI2_SGE_FLAGS_ELEMENT_MASK) {
		case MPI2_SGE_FLAGS_CHAIN_ELEMENT:
			/*
			 * Helper function which on passing
			 * chain_buffer_dma returns chain_buffer. Get
			 * the virtual address for sgel->Address
			 */
			sgel_next =
				_base_get_chain_buffer_dma_to_chain_buffer(ioc,
						le32_to_cpu(sgel->Address));
			if (sgel_next == NULL)
				return;
			/*
			 * This is coping 128 byte chain
			 * frame (not a host buffer)
			 */
			dst_chain_addr[sge_chain_count] =
				_base_get_chain(ioc,
					smid, sge_chain_count);
			src_chain_addr[sge_chain_count] =
						(void *) sgel_next;
			dst_addr_phys = _base_get_chain_phys(ioc,
						smid, sge_chain_count);
			WARN_ON(dst_addr_phys > U32_MAX);
			sgel->Address =
				cpu_to_le32(lower_32_bits(dst_addr_phys));
			sgel = sgel_next;
			sge_chain_count++;
			break;
		case MPI2_SGE_FLAGS_SIMPLE_ELEMENT:
			if (is_write) {
				if (is_scsiio_req) {
					_base_clone_to_sys_mem(buff_ptr,
					    sg_virt(sg_scmd),
					    (le32_to_cpu(sgel->FlagsLength) &
					    0x00ffffff));
					/*
					 * FIXME: this relies on a a zero
					 * PCI mem_offset.
					 */
					sgel->Address =
					    cpu_to_le32((u32)buff_ptr_phys);
				} else {
					_base_clone_to_sys_mem(buff_ptr,
					    ioc->config_vaddr,
					    (le32_to_cpu(sgel->FlagsLength) &
					    0x00ffffff));
					sgel->Address =
					    cpu_to_le32((u32)buff_ptr_phys);
				}
			}
			buff_ptr += (le32_to_cpu(sgel->FlagsLength) &
			    0x00ffffff);
			buff_ptr_phys += (le32_to_cpu(sgel->FlagsLength) &
			    0x00ffffff);
			if ((le32_to_cpu(sgel->FlagsLength) &
			    (MPI2_SGE_FLAGS_END_OF_BUFFER
					<< MPI2_SGE_FLAGS_SHIFT)))
				goto eob_clone_chain;
			else {
				/*
				 * Every single element in MPT will have
				 * associated sg_next. Better to sanity that
				 * sg_next is not NULL, but it will be a bug
				 * if it is null.
				 */
				if (is_scsiio_req) {
					sg_scmd = sg_next(sg_scmd);
					if (sg_scmd)
						sgel++;
					else
						goto eob_clone_chain;
				}
			}
			break;
		}
	}

eob_clone_chain:
	for (i = 0; i < sge_chain_count; i++) {
		if (is_scsiio_req)
			_base_clone_to_sys_mem(dst_chain_addr[i],
				src_chain_addr[i], ioc->request_sz);
	}
}

/**
 *  mpt3sas_remove_dead_ioc_func - kthread context to remove dead ioc
 * @arg: input argument, used to derive ioc
 *
 * Return:
 * 0 if controller is removed from pci subsystem.
 * -1 for other case.
 */
static int mpt3sas_remove_dead_ioc_func(void *arg)
{
	struct MPT3SAS_ADAPTER *ioc = (struct MPT3SAS_ADAPTER *)arg;
	struct pci_dev *pdev;

	if (!ioc)
		return -1;

	pdev = ioc->pdev;
	if (!pdev)
		return -1;
	pci_stop_and_remove_bus_device_locked(pdev);
	return 0;
}

/**
 * _base_sync_drv_fw_timestamp - Sync Drive-Fw TimeStamp.
 * @ioc: Per Adapter Object
 *
 * Return: nothing.
 */
static void _base_sync_drv_fw_timestamp(struct MPT3SAS_ADAPTER *ioc)
{
	Mpi26IoUnitControlRequest_t *mpi_request;
	Mpi26IoUnitControlReply_t *mpi_reply;
	u16 smid;
	ktime_t current_time;
	u64 TimeStamp = 0;
	u8 issue_reset = 0;

	mutex_lock(&ioc->scsih_cmds.mutex);
	if (ioc->scsih_cmds.status != MPT3_CMD_NOT_USED) {
		ioc_err(ioc, "scsih_cmd in use %s\n", __func__);
		goto out;
	}
	ioc->scsih_cmds.status = MPT3_CMD_PENDING;
	smid = mpt3sas_base_get_smid(ioc, ioc->scsih_cb_idx);
	if (!smid) {
		ioc_err(ioc, "Failed obtaining a smid %s\n", __func__);
		ioc->scsih_cmds.status = MPT3_CMD_NOT_USED;
		goto out;
	}
	mpi_request = mpt3sas_base_get_msg_frame(ioc, smid);
	ioc->scsih_cmds.smid = smid;
	memset(mpi_request, 0, sizeof(Mpi26IoUnitControlRequest_t));
	mpi_request->Function = MPI2_FUNCTION_IO_UNIT_CONTROL;
	mpi_request->Operation = MPI26_CTRL_OP_SET_IOC_PARAMETER;
	mpi_request->IOCParameter = MPI26_SET_IOC_PARAMETER_SYNC_TIMESTAMP;
	current_time = ktime_get_real();
	TimeStamp = ktime_to_ms(current_time);
	mpi_request->Reserved7 = cpu_to_le32(TimeStamp >> 32);
	mpi_request->IOCParameterValue = cpu_to_le32(TimeStamp & 0xFFFFFFFF);
	init_completion(&ioc->scsih_cmds.done);
	ioc->put_smid_default(ioc, smid);
	dinitprintk(ioc, ioc_info(ioc,
	    "Io Unit Control Sync TimeStamp (sending), @time %lld ms\n",
	    TimeStamp));
	wait_for_completion_timeout(&ioc->scsih_cmds.done,
		MPT3SAS_TIMESYNC_TIMEOUT_SECONDS*HZ);
	if (!(ioc->scsih_cmds.status & MPT3_CMD_COMPLETE)) {
		mpt3sas_check_cmd_timeout(ioc,
		    ioc->scsih_cmds.status, mpi_request,
		    sizeof(Mpi2SasIoUnitControlRequest_t)/4, issue_reset);
		goto issue_host_reset;
	}
	if (ioc->scsih_cmds.status & MPT3_CMD_REPLY_VALID) {
		mpi_reply = ioc->scsih_cmds.reply;
		dinitprintk(ioc, ioc_info(ioc,
		    "Io Unit Control sync timestamp (complete): ioc_status(0x%04x), loginfo(0x%08x)\n",
		    le16_to_cpu(mpi_reply->IOCStatus),
		    le32_to_cpu(mpi_reply->IOCLogInfo)));
	}
issue_host_reset:
	if (issue_reset)
		mpt3sas_base_hard_reset_handler(ioc, FORCE_BIG_HAMMER);
	ioc->scsih_cmds.status = MPT3_CMD_NOT_USED;
out:
	mutex_unlock(&ioc->scsih_cmds.mutex);
}

/**
 * _base_fault_reset_work - workq handling ioc fault conditions
 * @work: input argument, used to derive ioc
 *
 * Context: sleep.
 */
static void
_base_fault_reset_work(struct work_struct *work)
{
	struct MPT3SAS_ADAPTER *ioc =
	    container_of(work, struct MPT3SAS_ADAPTER, fault_reset_work.work);
	unsigned long	 flags;
	u32 doorbell;
	int rc;
	struct task_struct *p;


	spin_lock_irqsave(&ioc->ioc_reset_in_progress_lock, flags);
	if ((ioc->shost_recovery && (ioc->ioc_coredump_loop == 0)) ||
			ioc->pci_error_recovery)
		goto rearm_timer;
	spin_unlock_irqrestore(&ioc->ioc_reset_in_progress_lock, flags);

	doorbell = mpt3sas_base_get_iocstate(ioc, 0);
	if ((doorbell & MPI2_IOC_STATE_MASK) == MPI2_IOC_STATE_MASK) {
		ioc_err(ioc, "SAS host is non-operational !!!!\n");

		/* It may be possible that EEH recovery can resolve some of
		 * pci bus failure issues rather removing the dead ioc function
		 * by considering controller is in a non-operational state. So
		 * here priority is given to the EEH recovery. If it doesn't
		 * not resolve this issue, mpt3sas driver will consider this
		 * controller to non-operational state and remove the dead ioc
		 * function.
		 */
		if (ioc->non_operational_loop++ < 5) {
			spin_lock_irqsave(&ioc->ioc_reset_in_progress_lock,
							 flags);
			goto rearm_timer;
		}

		/*
		 * Call _scsih_flush_pending_cmds callback so that we flush all
		 * pending commands back to OS. This call is required to avoid
		 * deadlock at block layer. Dead IOC will fail to do diag reset,
		 * and this call is safe since dead ioc will never return any
		 * command back from HW.
		 */
		mpt3sas_base_pause_mq_polling(ioc);
		ioc->schedule_dead_ioc_flush_running_cmds(ioc);
		/*
		 * Set remove_host flag early since kernel thread will
		 * take some time to execute.
		 */
		ioc->remove_host = 1;
		/*Remove the Dead Host */
		p = kthread_run(mpt3sas_remove_dead_ioc_func, ioc,
		    "%s_dead_ioc_%d", ioc->driver_name, ioc->id);
		if (IS_ERR(p))
			ioc_err(ioc, "%s: Running mpt3sas_dead_ioc thread failed !!!!\n",
				__func__);
		else
			ioc_err(ioc, "%s: Running mpt3sas_dead_ioc thread success !!!!\n",
				__func__);
		return; /* don't rearm timer */
	}

	if ((doorbell & MPI2_IOC_STATE_MASK) == MPI2_IOC_STATE_COREDUMP) {
		u8 timeout = (ioc->manu_pg11.CoreDumpTOSec) ?
		    ioc->manu_pg11.CoreDumpTOSec :
		    MPT3SAS_DEFAULT_COREDUMP_TIMEOUT_SECONDS;

		timeout /= (FAULT_POLLING_INTERVAL/1000);

		if (ioc->ioc_coredump_loop == 0) {
			mpt3sas_print_coredump_info(ioc,
			    doorbell & MPI2_DOORBELL_DATA_MASK);
			/* do not accept any IOs and disable the interrupts */
			spin_lock_irqsave(
			    &ioc->ioc_reset_in_progress_lock, flags);
			ioc->shost_recovery = 1;
			spin_unlock_irqrestore(
			    &ioc->ioc_reset_in_progress_lock, flags);
			mpt3sas_base_mask_interrupts(ioc);
			mpt3sas_base_pause_mq_polling(ioc);
			_base_clear_outstanding_commands(ioc);
		}

		ioc_info(ioc, "%s: CoreDump loop %d.",
		    __func__, ioc->ioc_coredump_loop);

		/* Wait until CoreDump completes or times out */
		if (ioc->ioc_coredump_loop++ < timeout) {
			spin_lock_irqsave(
			    &ioc->ioc_reset_in_progress_lock, flags);
			goto rearm_timer;
		}
	}

	if (ioc->ioc_coredump_loop) {
		if ((doorbell & MPI2_IOC_STATE_MASK) != MPI2_IOC_STATE_COREDUMP)
			ioc_err(ioc, "%s: CoreDump completed. LoopCount: %d",
			    __func__, ioc->ioc_coredump_loop);
		else
			ioc_err(ioc, "%s: CoreDump Timed out. LoopCount: %d",
			    __func__, ioc->ioc_coredump_loop);
		ioc->ioc_coredump_loop = MPT3SAS_COREDUMP_LOOP_DONE;
	}
	ioc->non_operational_loop = 0;
	if ((doorbell & MPI2_IOC_STATE_MASK) != MPI2_IOC_STATE_OPERATIONAL) {
		rc = mpt3sas_base_hard_reset_handler(ioc, FORCE_BIG_HAMMER);
		ioc_warn(ioc, "%s: hard reset: %s\n",
			 __func__, rc == 0 ? "success" : "failed");
		doorbell = mpt3sas_base_get_iocstate(ioc, 0);
		if ((doorbell & MPI2_IOC_STATE_MASK) == MPI2_IOC_STATE_FAULT) {
			mpt3sas_print_fault_code(ioc, doorbell &
			    MPI2_DOORBELL_DATA_MASK);
		} else if ((doorbell & MPI2_IOC_STATE_MASK) ==
		    MPI2_IOC_STATE_COREDUMP)
			mpt3sas_print_coredump_info(ioc, doorbell &
			    MPI2_DOORBELL_DATA_MASK);
		if (rc && (doorbell & MPI2_IOC_STATE_MASK) !=
		    MPI2_IOC_STATE_OPERATIONAL)
			return; /* don't rearm timer */
	}
	ioc->ioc_coredump_loop = 0;
	if (ioc->time_sync_interval &&
	    ++ioc->timestamp_update_count >= ioc->time_sync_interval) {
		ioc->timestamp_update_count = 0;
		_base_sync_drv_fw_timestamp(ioc);
	}
	spin_lock_irqsave(&ioc->ioc_reset_in_progress_lock, flags);
 rearm_timer:
	if (ioc->fault_reset_work_q)
		queue_delayed_work(ioc->fault_reset_work_q,
		    &ioc->fault_reset_work,
		    msecs_to_jiffies(FAULT_POLLING_INTERVAL));
	spin_unlock_irqrestore(&ioc->ioc_reset_in_progress_lock, flags);
}

/**
 * mpt3sas_base_start_watchdog - start the fault_reset_work_q
 * @ioc: per adapter object
 *
 * Context: sleep.
 */
void
mpt3sas_base_start_watchdog(struct MPT3SAS_ADAPTER *ioc)
{
	unsigned long	 flags;

	if (ioc->fault_reset_work_q)
		return;

	ioc->timestamp_update_count = 0;
	/* initialize fault polling */

	INIT_DELAYED_WORK(&ioc->fault_reset_work, _base_fault_reset_work);
	snprintf(ioc->fault_reset_work_q_name,
	    sizeof(ioc->fault_reset_work_q_name), "poll_%s%d_status",
	    ioc->driver_name, ioc->id);
	ioc->fault_reset_work_q =
		create_singlethread_workqueue(ioc->fault_reset_work_q_name);
	if (!ioc->fault_reset_work_q) {
		ioc_err(ioc, "%s: failed (line=%d)\n", __func__, __LINE__);
		return;
	}
	spin_lock_irqsave(&ioc->ioc_reset_in_progress_lock, flags);
	if (ioc->fault_reset_work_q)
		queue_delayed_work(ioc->fault_reset_work_q,
		    &ioc->fault_reset_work,
		    msecs_to_jiffies(FAULT_POLLING_INTERVAL));
	spin_unlock_irqrestore(&ioc->ioc_reset_in_progress_lock, flags);
}

/**
 * mpt3sas_base_stop_watchdog - stop the fault_reset_work_q
 * @ioc: per adapter object
 *
 * Context: sleep.
 */
void
mpt3sas_base_stop_watchdog(struct MPT3SAS_ADAPTER *ioc)
{
	unsigned long flags;
	struct workqueue_struct *wq;

	spin_lock_irqsave(&ioc->ioc_reset_in_progress_lock, flags);
	wq = ioc->fault_reset_work_q;
	ioc->fault_reset_work_q = NULL;
	spin_unlock_irqrestore(&ioc->ioc_reset_in_progress_lock, flags);
	if (wq) {
		if (!cancel_delayed_work_sync(&ioc->fault_reset_work))
			flush_workqueue(wq);
		destroy_workqueue(wq);
	}
}

/**
 * mpt3sas_base_fault_info - verbose translation of firmware FAULT code
 * @ioc: per adapter object
 * @fault_code: fault code
 */
void
mpt3sas_base_fault_info(struct MPT3SAS_ADAPTER *ioc, u16 fault_code)
{
	ioc_err(ioc, "fault_state(0x%04x)!\n", fault_code);
}

/**
 * mpt3sas_base_coredump_info - verbose translation of firmware CoreDump state
 * @ioc: per adapter object
 * @fault_code: fault code
 *
 * Return: nothing.
 */
void
mpt3sas_base_coredump_info(struct MPT3SAS_ADAPTER *ioc, u16 fault_code)
{
	ioc_err(ioc, "coredump_state(0x%04x)!\n", fault_code);
}

/**
 * mpt3sas_base_wait_for_coredump_completion - Wait until coredump
 * completes or times out
 * @ioc: per adapter object
 * @caller: caller function name
 *
 * Return: 0 for success, non-zero for failure.
 */
int
mpt3sas_base_wait_for_coredump_completion(struct MPT3SAS_ADAPTER *ioc,
		const char *caller)
{
	u8 timeout = (ioc->manu_pg11.CoreDumpTOSec) ?
			ioc->manu_pg11.CoreDumpTOSec :
			MPT3SAS_DEFAULT_COREDUMP_TIMEOUT_SECONDS;

	int ioc_state = _base_wait_on_iocstate(ioc, MPI2_IOC_STATE_FAULT,
					timeout);

	if (ioc_state)
		ioc_err(ioc,
		    "%s: CoreDump timed out. (ioc_state=0x%x)\n",
		    caller, ioc_state);
	else
		ioc_info(ioc,
		    "%s: CoreDump completed. (ioc_state=0x%x)\n",
		    caller, ioc_state);

	return ioc_state;
}

/**
 * mpt3sas_halt_firmware - halt's mpt controller firmware
 * @ioc: per adapter object
 *
 * For debugging timeout related issues.  Writing 0xCOFFEE00
 * to the doorbell register will halt controller firmware. With
 * the purpose to stop both driver and firmware, the enduser can
 * obtain a ring buffer from controller UART.
 */
void
mpt3sas_halt_firmware(struct MPT3SAS_ADAPTER *ioc)
{
	u32 doorbell;

	if (!ioc->fwfault_debug)
		return;

	dump_stack();

	doorbell = ioc->base_readl_ext_retry(&ioc->chip->Doorbell);
	if ((doorbell & MPI2_IOC_STATE_MASK) == MPI2_IOC_STATE_FAULT) {
		mpt3sas_print_fault_code(ioc, doorbell &
		    MPI2_DOORBELL_DATA_MASK);
	} else if ((doorbell & MPI2_IOC_STATE_MASK) ==
	    MPI2_IOC_STATE_COREDUMP) {
		mpt3sas_print_coredump_info(ioc, doorbell &
		    MPI2_DOORBELL_DATA_MASK);
	} else {
		writel(0xC0FFEE00, &ioc->chip->Doorbell);
		ioc_err(ioc, "Firmware is halted due to command timeout\n");
	}

	if (ioc->fwfault_debug == 2)
		for (;;)
			;
	else
		panic("panic in %s\n", __func__);
}

/**
 * _base_sas_ioc_info - verbose translation of the ioc status
 * @ioc: per adapter object
 * @mpi_reply: reply mf payload returned from firmware
 * @request_hdr: request mf
 */
static void
_base_sas_ioc_info(struct MPT3SAS_ADAPTER *ioc, MPI2DefaultReply_t *mpi_reply,
	MPI2RequestHeader_t *request_hdr)
{
	u16 ioc_status = le16_to_cpu(mpi_reply->IOCStatus) &
	    MPI2_IOCSTATUS_MASK;
	char *desc = NULL;
	u16 frame_sz;
	char *func_str = NULL;

	/* SCSI_IO, RAID_PASS are handled from _scsih_scsi_ioc_info */
	if (request_hdr->Function == MPI2_FUNCTION_SCSI_IO_REQUEST ||
	    request_hdr->Function == MPI2_FUNCTION_RAID_SCSI_IO_PASSTHROUGH ||
	    request_hdr->Function == MPI2_FUNCTION_EVENT_NOTIFICATION)
		return;

	if (ioc_status == MPI2_IOCSTATUS_CONFIG_INVALID_PAGE)
		return;
	/*
	 * Older Firmware version doesn't support driver trigger pages.
	 * So, skip displaying 'config invalid type' type
	 * of error message.
	 */
	if (request_hdr->Function == MPI2_FUNCTION_CONFIG) {
		Mpi2ConfigRequest_t *rqst = (Mpi2ConfigRequest_t *)request_hdr;

		if ((rqst->ExtPageType ==
		    MPI2_CONFIG_EXTPAGETYPE_DRIVER_PERSISTENT_TRIGGER) &&
		    !(ioc->logging_level & MPT_DEBUG_CONFIG)) {
			return;
		}
	}

	switch (ioc_status) {

/****************************************************************************
*  Common IOCStatus values for all replies
****************************************************************************/

	case MPI2_IOCSTATUS_INVALID_FUNCTION:
		desc = "invalid function";
		break;
	case MPI2_IOCSTATUS_BUSY:
		desc = "busy";
		break;
	case MPI2_IOCSTATUS_INVALID_SGL:
		desc = "invalid sgl";
		break;
	case MPI2_IOCSTATUS_INTERNAL_ERROR:
		desc = "internal error";
		break;
	case MPI2_IOCSTATUS_INVALID_VPID:
		desc = "invalid vpid";
		break;
	case MPI2_IOCSTATUS_INSUFFICIENT_RESOURCES:
		desc = "insufficient resources";
		break;
	case MPI2_IOCSTATUS_INSUFFICIENT_POWER:
		desc = "insufficient power";
		break;
	case MPI2_IOCSTATUS_INVALID_FIELD:
		desc = "invalid field";
		break;
	case MPI2_IOCSTATUS_INVALID_STATE:
		desc = "invalid state";
		break;
	case MPI2_IOCSTATUS_OP_STATE_NOT_SUPPORTED:
		desc = "op state not supported";
		break;

/****************************************************************************
*  Config IOCStatus values
****************************************************************************/

	case MPI2_IOCSTATUS_CONFIG_INVALID_ACTION:
		desc = "config invalid action";
		break;
	case MPI2_IOCSTATUS_CONFIG_INVALID_TYPE:
		desc = "config invalid type";
		break;
	case MPI2_IOCSTATUS_CONFIG_INVALID_PAGE:
		desc = "config invalid page";
		break;
	case MPI2_IOCSTATUS_CONFIG_INVALID_DATA:
		desc = "config invalid data";
		break;
	case MPI2_IOCSTATUS_CONFIG_NO_DEFAULTS:
		desc = "config no defaults";
		break;
	case MPI2_IOCSTATUS_CONFIG_CANT_COMMIT:
		desc = "config can't commit";
		break;

/****************************************************************************
*  SCSI IO Reply
****************************************************************************/

	case MPI2_IOCSTATUS_SCSI_RECOVERED_ERROR:
	case MPI2_IOCSTATUS_SCSI_INVALID_DEVHANDLE:
	case MPI2_IOCSTATUS_SCSI_DEVICE_NOT_THERE:
	case MPI2_IOCSTATUS_SCSI_DATA_OVERRUN:
	case MPI2_IOCSTATUS_SCSI_DATA_UNDERRUN:
	case MPI2_IOCSTATUS_SCSI_IO_DATA_ERROR:
	case MPI2_IOCSTATUS_SCSI_PROTOCOL_ERROR:
	case MPI2_IOCSTATUS_SCSI_TASK_TERMINATED:
	case MPI2_IOCSTATUS_SCSI_RESIDUAL_MISMATCH:
	case MPI2_IOCSTATUS_SCSI_TASK_MGMT_FAILED:
	case MPI2_IOCSTATUS_SCSI_IOC_TERMINATED:
	case MPI2_IOCSTATUS_SCSI_EXT_TERMINATED:
		break;

/****************************************************************************
*  For use by SCSI Initiator and SCSI Target end-to-end data protection
****************************************************************************/

	case MPI2_IOCSTATUS_EEDP_GUARD_ERROR:
		desc = "eedp guard error";
		break;
	case MPI2_IOCSTATUS_EEDP_REF_TAG_ERROR:
		desc = "eedp ref tag error";
		break;
	case MPI2_IOCSTATUS_EEDP_APP_TAG_ERROR:
		desc = "eedp app tag error";
		break;

/****************************************************************************
*  SCSI Target values
****************************************************************************/

	case MPI2_IOCSTATUS_TARGET_INVALID_IO_INDEX:
		desc = "target invalid io index";
		break;
	case MPI2_IOCSTATUS_TARGET_ABORTED:
		desc = "target aborted";
		break;
	case MPI2_IOCSTATUS_TARGET_NO_CONN_RETRYABLE:
		desc = "target no conn retryable";
		break;
	case MPI2_IOCSTATUS_TARGET_NO_CONNECTION:
		desc = "target no connection";
		break;
	case MPI2_IOCSTATUS_TARGET_XFER_COUNT_MISMATCH:
		desc = "target xfer count mismatch";
		break;
	case MPI2_IOCSTATUS_TARGET_DATA_OFFSET_ERROR:
		desc = "target data offset error";
		break;
	case MPI2_IOCSTATUS_TARGET_TOO_MUCH_WRITE_DATA:
		desc = "target too much write data";
		break;
	case MPI2_IOCSTATUS_TARGET_IU_TOO_SHORT:
		desc = "target iu too short";
		break;
	case MPI2_IOCSTATUS_TARGET_ACK_NAK_TIMEOUT:
		desc = "target ack nak timeout";
		break;
	case MPI2_IOCSTATUS_TARGET_NAK_RECEIVED:
		desc = "target nak received";
		break;

/****************************************************************************
*  Serial Attached SCSI values
****************************************************************************/

	case MPI2_IOCSTATUS_SAS_SMP_REQUEST_FAILED:
		desc = "smp request failed";
		break;
	case MPI2_IOCSTATUS_SAS_SMP_DATA_OVERRUN:
		desc = "smp data overrun";
		break;

/****************************************************************************
*  Diagnostic Buffer Post / Diagnostic Release values
****************************************************************************/

	case MPI2_IOCSTATUS_DIAGNOSTIC_RELEASED:
		desc = "diagnostic released";
		break;
	default:
		break;
	}

	if (!desc)
		return;

	switch (request_hdr->Function) {
	case MPI2_FUNCTION_CONFIG:
		frame_sz = sizeof(Mpi2ConfigRequest_t) + ioc->sge_size;
		func_str = "config_page";
		break;
	case MPI2_FUNCTION_SCSI_TASK_MGMT:
		frame_sz = sizeof(Mpi2SCSITaskManagementRequest_t);
		func_str = "task_mgmt";
		break;
	case MPI2_FUNCTION_SAS_IO_UNIT_CONTROL:
		frame_sz = sizeof(Mpi2SasIoUnitControlRequest_t);
		func_str = "sas_iounit_ctl";
		break;
	case MPI2_FUNCTION_SCSI_ENCLOSURE_PROCESSOR:
		frame_sz = sizeof(Mpi2SepRequest_t);
		func_str = "enclosure";
		break;
	case MPI2_FUNCTION_IOC_INIT:
		frame_sz = sizeof(Mpi2IOCInitRequest_t);
		func_str = "ioc_init";
		break;
	case MPI2_FUNCTION_PORT_ENABLE:
		frame_sz = sizeof(Mpi2PortEnableRequest_t);
		func_str = "port_enable";
		break;
	case MPI2_FUNCTION_SMP_PASSTHROUGH:
		frame_sz = sizeof(Mpi2SmpPassthroughRequest_t) + ioc->sge_size;
		func_str = "smp_passthru";
		break;
	case MPI2_FUNCTION_NVME_ENCAPSULATED:
		frame_sz = sizeof(Mpi26NVMeEncapsulatedRequest_t) +
		    ioc->sge_size;
		func_str = "nvme_encapsulated";
		break;
	default:
		frame_sz = 32;
		func_str = "unknown";
		break;
	}

	ioc_warn(ioc, "ioc_status: %s(0x%04x), request(0x%p),(%s)\n",
		 desc, ioc_status, request_hdr, func_str);

	_debug_dump_mf(request_hdr, frame_sz/4);
}

/**
 * _base_display_event_data - verbose translation of firmware asyn events
 * @ioc: per adapter object
 * @mpi_reply: reply mf payload returned from firmware
 */
static void
_base_display_event_data(struct MPT3SAS_ADAPTER *ioc,
	Mpi2EventNotificationReply_t *mpi_reply)
{
	char *desc = NULL;
	u16 event;

	if (!(ioc->logging_level & MPT_DEBUG_EVENTS))
		return;

	event = le16_to_cpu(mpi_reply->Event);

	switch (event) {
	case MPI2_EVENT_LOG_DATA:
		desc = "Log Data";
		break;
	case MPI2_EVENT_STATE_CHANGE:
		desc = "Status Change";
		break;
	case MPI2_EVENT_HARD_RESET_RECEIVED:
		desc = "Hard Reset Received";
		break;
	case MPI2_EVENT_EVENT_CHANGE:
		desc = "Event Change";
		break;
	case MPI2_EVENT_SAS_DEVICE_STATUS_CHANGE:
		desc = "Device Status Change";
		break;
	case MPI2_EVENT_IR_OPERATION_STATUS:
		if (!ioc->hide_ir_msg)
			desc = "IR Operation Status";
		break;
	case MPI2_EVENT_SAS_DISCOVERY:
	{
		Mpi2EventDataSasDiscovery_t *event_data =
		    (Mpi2EventDataSasDiscovery_t *)mpi_reply->EventData;
		ioc_info(ioc, "Discovery: (%s)",
			 event_data->ReasonCode == MPI2_EVENT_SAS_DISC_RC_STARTED ?
			 "start" : "stop");
		if (event_data->DiscoveryStatus)
			pr_cont(" discovery_status(0x%08x)",
			    le32_to_cpu(event_data->DiscoveryStatus));
		pr_cont("\n");
		return;
	}
	case MPI2_EVENT_SAS_BROADCAST_PRIMITIVE:
		desc = "SAS Broadcast Primitive";
		break;
	case MPI2_EVENT_SAS_INIT_DEVICE_STATUS_CHANGE:
		desc = "SAS Init Device Status Change";
		break;
	case MPI2_EVENT_SAS_INIT_TABLE_OVERFLOW:
		desc = "SAS Init Table Overflow";
		break;
	case MPI2_EVENT_SAS_TOPOLOGY_CHANGE_LIST:
		desc = "SAS Topology Change List";
		break;
	case MPI2_EVENT_SAS_ENCL_DEVICE_STATUS_CHANGE:
		desc = "SAS Enclosure Device Status Change";
		break;
	case MPI2_EVENT_IR_VOLUME:
		if (!ioc->hide_ir_msg)
			desc = "IR Volume";
		break;
	case MPI2_EVENT_IR_PHYSICAL_DISK:
		if (!ioc->hide_ir_msg)
			desc = "IR Physical Disk";
		break;
	case MPI2_EVENT_IR_CONFIGURATION_CHANGE_LIST:
		if (!ioc->hide_ir_msg)
			desc = "IR Configuration Change List";
		break;
	case MPI2_EVENT_LOG_ENTRY_ADDED:
		if (!ioc->hide_ir_msg)
			desc = "Log Entry Added";
		break;
	case MPI2_EVENT_TEMP_THRESHOLD:
		desc = "Temperature Threshold";
		break;
	case MPI2_EVENT_ACTIVE_CABLE_EXCEPTION:
		desc = "Cable Event";
		break;
	case MPI2_EVENT_SAS_DEVICE_DISCOVERY_ERROR:
		desc = "SAS Device Discovery Error";
		break;
	case MPI2_EVENT_PCIE_DEVICE_STATUS_CHANGE:
		desc = "PCIE Device Status Change";
		break;
	case MPI2_EVENT_PCIE_ENUMERATION:
	{
		Mpi26EventDataPCIeEnumeration_t *event_data =
			(Mpi26EventDataPCIeEnumeration_t *)mpi_reply->EventData;
		ioc_info(ioc, "PCIE Enumeration: (%s)",
			 event_data->ReasonCode == MPI26_EVENT_PCIE_ENUM_RC_STARTED ?
			 "start" : "stop");
		if (event_data->EnumerationStatus)
			pr_cont("enumeration_status(0x%08x)",
				le32_to_cpu(event_data->EnumerationStatus));
		pr_cont("\n");
		return;
	}
	case MPI2_EVENT_PCIE_TOPOLOGY_CHANGE_LIST:
		desc = "PCIE Topology Change List";
		break;
	}

	if (!desc)
		return;

	ioc_info(ioc, "%s\n", desc);
}

/**
 * _base_sas_log_info - verbose translation of firmware log info
 * @ioc: per adapter object
 * @log_info: log info
 */
static void
_base_sas_log_info(struct MPT3SAS_ADAPTER *ioc, u32 log_info)
{
	union loginfo_type {
		u32	loginfo;
		struct {
			u32	subcode:16;
			u32	code:8;
			u32	originator:4;
			u32	bus_type:4;
		} dw;
	};
	union loginfo_type sas_loginfo;
	char *originator_str = NULL;

	sas_loginfo.loginfo = log_info;
	if (sas_loginfo.dw.bus_type != 3 /*SAS*/)
		return;

	/* each nexus loss loginfo */
	if (log_info == 0x31170000)
		return;

	/* eat the loginfos associated with task aborts */
	if (ioc->ignore_loginfos && (log_info == 0x30050000 || log_info ==
	    0x31140000 || log_info == 0x31130000))
		return;

	switch (sas_loginfo.dw.originator) {
	case 0:
		originator_str = "IOP";
		break;
	case 1:
		originator_str = "PL";
		break;
	case 2:
		if (!ioc->hide_ir_msg)
			originator_str = "IR";
		else
			originator_str = "WarpDrive";
		break;
	}

	ioc_warn(ioc, "log_info(0x%08x): originator(%s), code(0x%02x), sub_code(0x%04x)\n",
		 log_info,
		 originator_str, sas_loginfo.dw.code, sas_loginfo.dw.subcode);
}

/**
 * _base_display_reply_info - handle reply descriptors depending on IOC Status
 * @ioc: per adapter object
 * @smid: system request message index
 * @msix_index: MSIX table index supplied by the OS
 * @reply: reply message frame (lower 32bit addr)
 */
static void
_base_display_reply_info(struct MPT3SAS_ADAPTER *ioc, u16 smid, u8 msix_index,
	u32 reply)
{
	MPI2DefaultReply_t *mpi_reply;
	u16 ioc_status;
	u32 loginfo = 0;

	mpi_reply = mpt3sas_base_get_reply_virt_addr(ioc, reply);
	if (unlikely(!mpi_reply)) {
		ioc_err(ioc, "mpi_reply not valid at %s:%d/%s()!\n",
			__FILE__, __LINE__, __func__);
		return;
	}
	ioc_status = le16_to_cpu(mpi_reply->IOCStatus);

	if ((ioc_status & MPI2_IOCSTATUS_MASK) &&
	    (ioc->logging_level & MPT_DEBUG_REPLY)) {
		_base_sas_ioc_info(ioc, mpi_reply,
		   mpt3sas_base_get_msg_frame(ioc, smid));
	}

	if (ioc_status & MPI2_IOCSTATUS_FLAG_LOG_INFO_AVAILABLE) {
		loginfo = le32_to_cpu(mpi_reply->IOCLogInfo);
		_base_sas_log_info(ioc, loginfo);
	}

	if (ioc_status || loginfo) {
		ioc_status &= MPI2_IOCSTATUS_MASK;
		mpt3sas_trigger_mpi(ioc, ioc_status, loginfo);
	}
}

/**
 * mpt3sas_base_done - base internal command completion routine
 * @ioc: per adapter object
 * @smid: system request message index
 * @msix_index: MSIX table index supplied by the OS
 * @reply: reply message frame(lower 32bit addr)
 *
 * Return:
 * 1 meaning mf should be freed from _base_interrupt
 * 0 means the mf is freed from this function.
 */
u8
mpt3sas_base_done(struct MPT3SAS_ADAPTER *ioc, u16 smid, u8 msix_index,
	u32 reply)
{
	MPI2DefaultReply_t *mpi_reply;

	mpi_reply = mpt3sas_base_get_reply_virt_addr(ioc, reply);
	if (mpi_reply && mpi_reply->Function == MPI2_FUNCTION_EVENT_ACK)
		return mpt3sas_check_for_pending_internal_cmds(ioc, smid);

	if (ioc->base_cmds.status == MPT3_CMD_NOT_USED)
		return 1;

	ioc->base_cmds.status |= MPT3_CMD_COMPLETE;
	if (mpi_reply) {
		ioc->base_cmds.status |= MPT3_CMD_REPLY_VALID;
		memcpy(ioc->base_cmds.reply, mpi_reply, mpi_reply->MsgLength*4);
	}
	ioc->base_cmds.status &= ~MPT3_CMD_PENDING;

	complete(&ioc->base_cmds.done);
	return 1;
}

/**
 * _base_async_event - main callback handler for firmware asyn events
 * @ioc: per adapter object
 * @msix_index: MSIX table index supplied by the OS
 * @reply: reply message frame(lower 32bit addr)
 *
 * Return:
 * 1 meaning mf should be freed from _base_interrupt
 * 0 means the mf is freed from this function.
 */
static u8
_base_async_event(struct MPT3SAS_ADAPTER *ioc, u8 msix_index, u32 reply)
{
	Mpi2EventNotificationReply_t *mpi_reply;
	Mpi2EventAckRequest_t *ack_request;
	u16 smid;
	struct _event_ack_list *delayed_event_ack;

	mpi_reply = mpt3sas_base_get_reply_virt_addr(ioc, reply);
	if (!mpi_reply)
		return 1;
	if (mpi_reply->Function != MPI2_FUNCTION_EVENT_NOTIFICATION)
		return 1;

	_base_display_event_data(ioc, mpi_reply);

	if (!(mpi_reply->AckRequired & MPI2_EVENT_NOTIFICATION_ACK_REQUIRED))
		goto out;
	smid = mpt3sas_base_get_smid(ioc, ioc->base_cb_idx);
	if (!smid) {
		delayed_event_ack = kzalloc(sizeof(*delayed_event_ack),
					GFP_ATOMIC);
		if (!delayed_event_ack)
			goto out;
		INIT_LIST_HEAD(&delayed_event_ack->list);
		delayed_event_ack->Event = mpi_reply->Event;
		delayed_event_ack->EventContext = mpi_reply->EventContext;
		list_add_tail(&delayed_event_ack->list,
				&ioc->delayed_event_ack_list);
		dewtprintk(ioc,
			   ioc_info(ioc, "DELAYED: EVENT ACK: event (0x%04x)\n",
				    le16_to_cpu(mpi_reply->Event)));
		goto out;
	}

	ack_request = mpt3sas_base_get_msg_frame(ioc, smid);
	memset(ack_request, 0, sizeof(Mpi2EventAckRequest_t));
	ack_request->Function = MPI2_FUNCTION_EVENT_ACK;
	ack_request->Event = mpi_reply->Event;
	ack_request->EventContext = mpi_reply->EventContext;
	ack_request->VF_ID = 0;  /* TODO */
	ack_request->VP_ID = 0;
	ioc->put_smid_default(ioc, smid);

 out:

	/* scsih callback handler */
	mpt3sas_scsih_event_callback(ioc, msix_index, reply);

	/* ctl callback handler */
	mpt3sas_ctl_event_callback(ioc, msix_index, reply);

	return 1;
}

static struct scsiio_tracker *
_get_st_from_smid(struct MPT3SAS_ADAPTER *ioc, u16 smid)
{
	struct scsi_cmnd *cmd;

	if (WARN_ON(!smid) ||
	    WARN_ON(smid >= ioc->hi_priority_smid))
		return NULL;

	cmd = mpt3sas_scsih_scsi_lookup_get(ioc, smid);
	if (cmd)
		return scsi_cmd_priv(cmd);

	return NULL;
}

/**
 * _base_get_cb_idx - obtain the callback index
 * @ioc: per adapter object
 * @smid: system request message index
 *
 * Return: callback index.
 */
static u8
_base_get_cb_idx(struct MPT3SAS_ADAPTER *ioc, u16 smid)
{
	int i;
	u16 ctl_smid = ioc->scsiio_depth - INTERNAL_SCSIIO_CMDS_COUNT + 1;
	u8 cb_idx = 0xFF;

	if (smid < ioc->hi_priority_smid) {
		struct scsiio_tracker *st;

		if (smid < ctl_smid) {
			st = _get_st_from_smid(ioc, smid);
			if (st)
				cb_idx = st->cb_idx;
		} else if (smid == ctl_smid)
			cb_idx = ioc->ctl_cb_idx;
	} else if (smid < ioc->internal_smid) {
		i = smid - ioc->hi_priority_smid;
		cb_idx = ioc->hpr_lookup[i].cb_idx;
	} else if (smid <= ioc->hba_queue_depth) {
		i = smid - ioc->internal_smid;
		cb_idx = ioc->internal_lookup[i].cb_idx;
	}
	return cb_idx;
}

/**
 * mpt3sas_base_pause_mq_polling - pause polling on the mq poll queues
 *				when driver is flushing out the IOs.
 * @ioc: per adapter object
 *
 * Pause polling on the mq poll (io uring) queues when driver is flushing
 * out the IOs. Otherwise we may see the race condition of completing the same
 * IO from two paths.
 *
 * Returns nothing.
 */
void
mpt3sas_base_pause_mq_polling(struct MPT3SAS_ADAPTER *ioc)
{
	int iopoll_q_count =
	    ioc->reply_queue_count - ioc->iopoll_q_start_index;
	int qid;

	for (qid = 0; qid < iopoll_q_count; qid++)
		atomic_set(&ioc->io_uring_poll_queues[qid].pause, 1);

	/*
	 * wait for current poll to complete.
	 */
	for (qid = 0; qid < iopoll_q_count; qid++) {
		while (atomic_read(&ioc->io_uring_poll_queues[qid].busy)) {
			cpu_relax();
			udelay(500);
		}
	}
}

/**
 * mpt3sas_base_resume_mq_polling - Resume polling on mq poll queues.
 * @ioc: per adapter object
 *
 * Returns nothing.
 */
void
mpt3sas_base_resume_mq_polling(struct MPT3SAS_ADAPTER *ioc)
{
	int iopoll_q_count =
	    ioc->reply_queue_count - ioc->iopoll_q_start_index;
	int qid;

	for (qid = 0; qid < iopoll_q_count; qid++)
		atomic_set(&ioc->io_uring_poll_queues[qid].pause, 0);
}

/**
 * mpt3sas_base_mask_interrupts - disable interrupts
 * @ioc: per adapter object
 *
 * Disabling ResetIRQ, Reply and Doorbell Interrupts
 */
void
mpt3sas_base_mask_interrupts(struct MPT3SAS_ADAPTER *ioc)
{
	u32 him_register;

	ioc->mask_interrupts = 1;
	him_register = ioc->base_readl(&ioc->chip->HostInterruptMask);
	him_register |= MPI2_HIM_DIM + MPI2_HIM_RIM + MPI2_HIM_RESET_IRQ_MASK;
	writel(him_register, &ioc->chip->HostInterruptMask);
	ioc->base_readl(&ioc->chip->HostInterruptMask);
}

/**
 * mpt3sas_base_unmask_interrupts - enable interrupts
 * @ioc: per adapter object
 *
 * Enabling only Reply Interrupts
 */
void
mpt3sas_base_unmask_interrupts(struct MPT3SAS_ADAPTER *ioc)
{
	u32 him_register;

	him_register = ioc->base_readl(&ioc->chip->HostInterruptMask);
	him_register &= ~MPI2_HIM_RIM;
	writel(him_register, &ioc->chip->HostInterruptMask);
	ioc->mask_interrupts = 0;
}

union reply_descriptor {
	u64 word;
	struct {
		u32 low;
		u32 high;
	} u;
};

static u32 base_mod64(u64 dividend, u32 divisor)
{
	u32 remainder;

	if (!divisor)
		pr_err("mpt3sas: DIVISOR is zero, in div fn\n");
	remainder = do_div(dividend, divisor);
	return remainder;
}

/**
 * _base_process_reply_queue - Process reply descriptors from reply
 *		descriptor post queue.
 * @reply_q: per IRQ's reply queue object.
 *
 * Return: number of reply descriptors processed from reply
 *		descriptor queue.
 */
static int
_base_process_reply_queue(struct adapter_reply_queue *reply_q)
{
	union reply_descriptor rd;
	u64 completed_cmds;
	u8 request_descript_type;
	u16 smid;
	u8 cb_idx;
	u32 reply;
	u8 msix_index = reply_q->msix_index;
	struct MPT3SAS_ADAPTER *ioc = reply_q->ioc;
	Mpi2ReplyDescriptorsUnion_t *rpf;
	u8 rc;

	completed_cmds = 0;
	if (!atomic_add_unless(&reply_q->busy, 1, 1))
		return completed_cmds;

	rpf = &reply_q->reply_post_free[reply_q->reply_post_host_index];
	request_descript_type = rpf->Default.ReplyFlags
	     & MPI2_RPY_DESCRIPT_FLAGS_TYPE_MASK;
	if (request_descript_type == MPI2_RPY_DESCRIPT_FLAGS_UNUSED) {
		atomic_dec(&reply_q->busy);
		return completed_cmds;
	}

	cb_idx = 0xFF;
	do {
		rd.word = le64_to_cpu(rpf->Words);
		if (rd.u.low == UINT_MAX || rd.u.high == UINT_MAX)
			goto out;
		reply = 0;
		smid = le16_to_cpu(rpf->Default.DescriptorTypeDependent1);
		if (request_descript_type ==
		    MPI25_RPY_DESCRIPT_FLAGS_FAST_PATH_SCSI_IO_SUCCESS ||
		    request_descript_type ==
		    MPI2_RPY_DESCRIPT_FLAGS_SCSI_IO_SUCCESS ||
		    request_descript_type ==
		    MPI26_RPY_DESCRIPT_FLAGS_PCIE_ENCAPSULATED_SUCCESS) {
			cb_idx = _base_get_cb_idx(ioc, smid);
			if ((likely(cb_idx < MPT_MAX_CALLBACKS)) &&
			    (likely(mpt_callbacks[cb_idx] != NULL))) {
				rc = mpt_callbacks[cb_idx](ioc, smid,
				    msix_index, 0);
				if (rc)
					mpt3sas_base_free_smid(ioc, smid);
			}
		} else if (request_descript_type ==
		    MPI2_RPY_DESCRIPT_FLAGS_ADDRESS_REPLY) {
			reply = le32_to_cpu(
			    rpf->AddressReply.ReplyFrameAddress);
			if (reply > ioc->reply_dma_max_address ||
			    reply < ioc->reply_dma_min_address)
				reply = 0;
			if (smid) {
				cb_idx = _base_get_cb_idx(ioc, smid);
				if ((likely(cb_idx < MPT_MAX_CALLBACKS)) &&
				    (likely(mpt_callbacks[cb_idx] != NULL))) {
					rc = mpt_callbacks[cb_idx](ioc, smid,
					    msix_index, reply);
					if (reply)
						_base_display_reply_info(ioc,
						    smid, msix_index, reply);
					if (rc)
						mpt3sas_base_free_smid(ioc,
						    smid);
				}
			} else {
				_base_async_event(ioc, msix_index, reply);
			}

			/* reply free queue handling */
			if (reply) {
				ioc->reply_free_host_index =
				    (ioc->reply_free_host_index ==
				    (ioc->reply_free_queue_depth - 1)) ?
				    0 : ioc->reply_free_host_index + 1;
				ioc->reply_free[ioc->reply_free_host_index] =
				    cpu_to_le32(reply);
				if (ioc->is_mcpu_endpoint)
					_base_clone_reply_to_sys_mem(ioc,
						reply,
						ioc->reply_free_host_index);
				writel(ioc->reply_free_host_index,
				    &ioc->chip->ReplyFreeHostIndex);
			}
		}

		rpf->Words = cpu_to_le64(ULLONG_MAX);
		reply_q->reply_post_host_index =
		    (reply_q->reply_post_host_index ==
		    (ioc->reply_post_queue_depth - 1)) ? 0 :
		    reply_q->reply_post_host_index + 1;
		request_descript_type =
		    reply_q->reply_post_free[reply_q->reply_post_host_index].
		    Default.ReplyFlags & MPI2_RPY_DESCRIPT_FLAGS_TYPE_MASK;
		completed_cmds++;
		/* Update the reply post host index after continuously
		 * processing the threshold number of Reply Descriptors.
		 * So that FW can find enough entries to post the Reply
		 * Descriptors in the reply descriptor post queue.
		 */
		if (completed_cmds >= ioc->thresh_hold) {
			if (ioc->combined_reply_queue) {
				writel(reply_q->reply_post_host_index |
						((msix_index  & 7) <<
						 MPI2_RPHI_MSIX_INDEX_SHIFT),
				    ioc->replyPostRegisterIndex[msix_index/8]);
			} else {
				writel(reply_q->reply_post_host_index |
						(msix_index <<
						 MPI2_RPHI_MSIX_INDEX_SHIFT),
						&ioc->chip->ReplyPostHostIndex);
			}
			if (!reply_q->is_iouring_poll_q &&
			    !reply_q->irq_poll_scheduled) {
				reply_q->irq_poll_scheduled = true;
				irq_poll_sched(&reply_q->irqpoll);
			}
			atomic_dec(&reply_q->busy);
			return completed_cmds;
		}
		if (request_descript_type == MPI2_RPY_DESCRIPT_FLAGS_UNUSED)
			goto out;
		if (!reply_q->reply_post_host_index)
			rpf = reply_q->reply_post_free;
		else
			rpf++;
	} while (1);

 out:

	if (!completed_cmds) {
		atomic_dec(&reply_q->busy);
		return completed_cmds;
	}

	if (ioc->is_warpdrive) {
		writel(reply_q->reply_post_host_index,
		ioc->reply_post_host_index[msix_index]);
		atomic_dec(&reply_q->busy);
		return completed_cmds;
	}

	/* Update Reply Post Host Index.
	 * For those HBA's which support combined reply queue feature
	 * 1. Get the correct Supplemental Reply Post Host Index Register.
	 *    i.e. (msix_index / 8)th entry from Supplemental Reply Post Host
	 *    Index Register address bank i.e replyPostRegisterIndex[],
	 * 2. Then update this register with new reply host index value
	 *    in ReplyPostIndex field and the MSIxIndex field with
	 *    msix_index value reduced to a value between 0 and 7,
	 *    using a modulo 8 operation. Since each Supplemental Reply Post
	 *    Host Index Register supports 8 MSI-X vectors.
	 *
	 * For other HBA's just update the Reply Post Host Index register with
	 * new reply host index value in ReplyPostIndex Field and msix_index
	 * value in MSIxIndex field.
	 */
	if (ioc->combined_reply_queue)
		writel(reply_q->reply_post_host_index | ((msix_index  & 7) <<
			MPI2_RPHI_MSIX_INDEX_SHIFT),
			ioc->replyPostRegisterIndex[msix_index/8]);
	else
		writel(reply_q->reply_post_host_index | (msix_index <<
			MPI2_RPHI_MSIX_INDEX_SHIFT),
			&ioc->chip->ReplyPostHostIndex);
	atomic_dec(&reply_q->busy);
	return completed_cmds;
}

/**
 * mpt3sas_blk_mq_poll - poll the blk mq poll queue
 * @shost: Scsi_Host object
 * @queue_num: hw ctx queue number
 *
 * Return number of entries that has been processed from poll queue.
 */
int mpt3sas_blk_mq_poll(struct Scsi_Host *shost, unsigned int queue_num)
{
	struct MPT3SAS_ADAPTER *ioc =
	    (struct MPT3SAS_ADAPTER *)shost->hostdata;
	struct adapter_reply_queue *reply_q;
	int num_entries = 0;
	int qid = queue_num - ioc->iopoll_q_start_index;

	if (atomic_read(&ioc->io_uring_poll_queues[qid].pause) ||
	    !atomic_add_unless(&ioc->io_uring_poll_queues[qid].busy, 1, 1))
		return 0;

	reply_q = ioc->io_uring_poll_queues[qid].reply_q;

	num_entries = _base_process_reply_queue(reply_q);
	atomic_dec(&ioc->io_uring_poll_queues[qid].busy);

	return num_entries;
}

/**
 * _base_interrupt - MPT adapter (IOC) specific interrupt handler.
 * @irq: irq number (not used)
 * @bus_id: bus identifier cookie == pointer to MPT_ADAPTER structure
 *
 * Return: IRQ_HANDLED if processed, else IRQ_NONE.
 */
static irqreturn_t
_base_interrupt(int irq, void *bus_id)
{
	struct adapter_reply_queue *reply_q = bus_id;
	struct MPT3SAS_ADAPTER *ioc = reply_q->ioc;

	if (ioc->mask_interrupts)
		return IRQ_NONE;
	if (reply_q->irq_poll_scheduled)
		return IRQ_HANDLED;
	return ((_base_process_reply_queue(reply_q) > 0) ?
			IRQ_HANDLED : IRQ_NONE);
}

/**
 * _base_irqpoll - IRQ poll callback handler
 * @irqpoll: irq_poll object
 * @budget: irq poll weight
 *
 * Return: number of reply descriptors processed
 */
static int
_base_irqpoll(struct irq_poll *irqpoll, int budget)
{
	struct adapter_reply_queue *reply_q;
	int num_entries = 0;

	reply_q = container_of(irqpoll, struct adapter_reply_queue,
			irqpoll);
	if (reply_q->irq_line_enable) {
		disable_irq_nosync(reply_q->os_irq);
		reply_q->irq_line_enable = false;
	}
	num_entries = _base_process_reply_queue(reply_q);
	if (num_entries < budget) {
		irq_poll_complete(irqpoll);
		reply_q->irq_poll_scheduled = false;
		reply_q->irq_line_enable = true;
		enable_irq(reply_q->os_irq);
		/*
		 * Go for one more round of processing the
		 * reply descriptor post queue in case the HBA
		 * Firmware has posted some reply descriptors
		 * while reenabling the IRQ.
		 */
		_base_process_reply_queue(reply_q);
	}

	return num_entries;
}

/**
 * _base_init_irqpolls - initliaze IRQ polls
 * @ioc: per adapter object
 *
 * Return: nothing
 */
static void
_base_init_irqpolls(struct MPT3SAS_ADAPTER *ioc)
{
	struct adapter_reply_queue *reply_q, *next;

	if (list_empty(&ioc->reply_queue_list))
		return;

	list_for_each_entry_safe(reply_q, next, &ioc->reply_queue_list, list) {
		if (reply_q->is_iouring_poll_q)
			continue;
		irq_poll_init(&reply_q->irqpoll,
			ioc->hba_queue_depth/4, _base_irqpoll);
		reply_q->irq_poll_scheduled = false;
		reply_q->irq_line_enable = true;
		reply_q->os_irq = pci_irq_vector(ioc->pdev,
		    reply_q->msix_index);
	}
}

/**
 * _base_is_controller_msix_enabled - is controller support muli-reply queues
 * @ioc: per adapter object
 *
 * Return: Whether or not MSI/X is enabled.
 */
static inline int
_base_is_controller_msix_enabled(struct MPT3SAS_ADAPTER *ioc)
{
	return (ioc->facts.IOCCapabilities &
	    MPI2_IOCFACTS_CAPABILITY_MSI_X_INDEX) && ioc->msix_enable;
}

/**
 * mpt3sas_base_sync_reply_irqs - flush pending MSIX interrupts
 * @ioc: per adapter object
 * @poll: poll over reply descriptor pools incase interrupt for
 *		timed-out SCSI command got delayed
 * Context: non-ISR context
 *
 * Called when a Task Management request has completed.
 */
void
mpt3sas_base_sync_reply_irqs(struct MPT3SAS_ADAPTER *ioc, u8 poll)
{
	struct adapter_reply_queue *reply_q;

	/* If MSIX capability is turned off
	 * then multi-queues are not enabled
	 */
	if (!_base_is_controller_msix_enabled(ioc))
		return;

	list_for_each_entry(reply_q, &ioc->reply_queue_list, list) {
		if (ioc->shost_recovery || ioc->remove_host ||
				ioc->pci_error_recovery)
			return;
		/* TMs are on msix_index == 0 */
		if (reply_q->msix_index == 0)
			continue;

		if (reply_q->is_iouring_poll_q) {
			_base_process_reply_queue(reply_q);
			continue;
		}

		synchronize_irq(pci_irq_vector(ioc->pdev, reply_q->msix_index));
		if (reply_q->irq_poll_scheduled) {
			/* Calling irq_poll_disable will wait for any pending
			 * callbacks to have completed.
			 */
			irq_poll_disable(&reply_q->irqpoll);
			irq_poll_enable(&reply_q->irqpoll);
			/* check how the scheduled poll has ended,
			 * clean up only if necessary
			 */
			if (reply_q->irq_poll_scheduled) {
				reply_q->irq_poll_scheduled = false;
				reply_q->irq_line_enable = true;
				enable_irq(reply_q->os_irq);
			}
		}

		if (poll)
			_base_process_reply_queue(reply_q);
	}
}

/**
 * mpt3sas_base_release_callback_handler - clear interrupt callback handler
 * @cb_idx: callback index
 */
void
mpt3sas_base_release_callback_handler(u8 cb_idx)
{
	mpt_callbacks[cb_idx] = NULL;
}

/**
 * mpt3sas_base_register_callback_handler - obtain index for the interrupt callback handler
 * @cb_func: callback function
 *
 * Return: Index of @cb_func.
 */
u8
mpt3sas_base_register_callback_handler(MPT_CALLBACK cb_func)
{
	u8 cb_idx;

	for (cb_idx = MPT_MAX_CALLBACKS-1; cb_idx; cb_idx--)
		if (mpt_callbacks[cb_idx] == NULL)
			break;

	mpt_callbacks[cb_idx] = cb_func;
	return cb_idx;
}

/**
 * mpt3sas_base_initialize_callback_handler - initialize the interrupt callback handler
 */
void
mpt3sas_base_initialize_callback_handler(void)
{
	u8 cb_idx;

	for (cb_idx = 0; cb_idx < MPT_MAX_CALLBACKS; cb_idx++)
		mpt3sas_base_release_callback_handler(cb_idx);
}


/**
 * _base_build_zero_len_sge - build zero length sg entry
 * @ioc: per adapter object
 * @paddr: virtual address for SGE
 *
 * Create a zero length scatter gather entry to insure the IOCs hardware has
 * something to use if the target device goes brain dead and tries
 * to send data even when none is asked for.
 */
static void
_base_build_zero_len_sge(struct MPT3SAS_ADAPTER *ioc, void *paddr)
{
	u32 flags_length = (u32)((MPI2_SGE_FLAGS_LAST_ELEMENT |
	    MPI2_SGE_FLAGS_END_OF_BUFFER | MPI2_SGE_FLAGS_END_OF_LIST |
	    MPI2_SGE_FLAGS_SIMPLE_ELEMENT) <<
	    MPI2_SGE_FLAGS_SHIFT);
	ioc->base_add_sg_single(paddr, flags_length, -1);
}

/**
 * _base_add_sg_single_32 - Place a simple 32 bit SGE at address pAddr.
 * @paddr: virtual address for SGE
 * @flags_length: SGE flags and data transfer length
 * @dma_addr: Physical address
 */
static void
_base_add_sg_single_32(void *paddr, u32 flags_length, dma_addr_t dma_addr)
{
	Mpi2SGESimple32_t *sgel = paddr;

	flags_length |= (MPI2_SGE_FLAGS_32_BIT_ADDRESSING |
	    MPI2_SGE_FLAGS_SYSTEM_ADDRESS) << MPI2_SGE_FLAGS_SHIFT;
	sgel->FlagsLength = cpu_to_le32(flags_length);
	sgel->Address = cpu_to_le32(dma_addr);
}


/**
 * _base_add_sg_single_64 - Place a simple 64 bit SGE at address pAddr.
 * @paddr: virtual address for SGE
 * @flags_length: SGE flags and data transfer length
 * @dma_addr: Physical address
 */
static void
_base_add_sg_single_64(void *paddr, u32 flags_length, dma_addr_t dma_addr)
{
	Mpi2SGESimple64_t *sgel = paddr;

	flags_length |= (MPI2_SGE_FLAGS_64_BIT_ADDRESSING |
	    MPI2_SGE_FLAGS_SYSTEM_ADDRESS) << MPI2_SGE_FLAGS_SHIFT;
	sgel->FlagsLength = cpu_to_le32(flags_length);
	sgel->Address = cpu_to_le64(dma_addr);
}

/**
 * _base_get_chain_buffer_tracker - obtain chain tracker
 * @ioc: per adapter object
 * @scmd: SCSI commands of the IO request
 *
 * Return: chain tracker from chain_lookup table using key as
 * smid and smid's chain_offset.
 */
static struct chain_tracker *
_base_get_chain_buffer_tracker(struct MPT3SAS_ADAPTER *ioc,
			       struct scsi_cmnd *scmd)
{
	struct chain_tracker *chain_req;
	struct scsiio_tracker *st = scsi_cmd_priv(scmd);
	u16 smid = st->smid;
	u8 chain_offset =
	   atomic_read(&ioc->chain_lookup[smid - 1].chain_offset);

	if (chain_offset == ioc->chains_needed_per_io)
		return NULL;

	chain_req = &ioc->chain_lookup[smid - 1].chains_per_smid[chain_offset];
	atomic_inc(&ioc->chain_lookup[smid - 1].chain_offset);
	return chain_req;
}


/**
 * _base_build_sg - build generic sg
 * @ioc: per adapter object
 * @psge: virtual address for SGE
 * @data_out_dma: physical address for WRITES
 * @data_out_sz: data xfer size for WRITES
 * @data_in_dma: physical address for READS
 * @data_in_sz: data xfer size for READS
 */
static void
_base_build_sg(struct MPT3SAS_ADAPTER *ioc, void *psge,
	dma_addr_t data_out_dma, size_t data_out_sz, dma_addr_t data_in_dma,
	size_t data_in_sz)
{
	u32 sgl_flags;

	if (!data_out_sz && !data_in_sz) {
		_base_build_zero_len_sge(ioc, psge);
		return;
	}

	if (data_out_sz && data_in_sz) {
		/* WRITE sgel first */
		sgl_flags = (MPI2_SGE_FLAGS_SIMPLE_ELEMENT |
		    MPI2_SGE_FLAGS_END_OF_BUFFER | MPI2_SGE_FLAGS_HOST_TO_IOC);
		sgl_flags = sgl_flags << MPI2_SGE_FLAGS_SHIFT;
		ioc->base_add_sg_single(psge, sgl_flags |
		    data_out_sz, data_out_dma);

		/* incr sgel */
		psge += ioc->sge_size;

		/* READ sgel last */
		sgl_flags = (MPI2_SGE_FLAGS_SIMPLE_ELEMENT |
		    MPI2_SGE_FLAGS_LAST_ELEMENT | MPI2_SGE_FLAGS_END_OF_BUFFER |
		    MPI2_SGE_FLAGS_END_OF_LIST);
		sgl_flags = sgl_flags << MPI2_SGE_FLAGS_SHIFT;
		ioc->base_add_sg_single(psge, sgl_flags |
		    data_in_sz, data_in_dma);
	} else if (data_out_sz) /* WRITE */ {
		sgl_flags = (MPI2_SGE_FLAGS_SIMPLE_ELEMENT |
		    MPI2_SGE_FLAGS_LAST_ELEMENT | MPI2_SGE_FLAGS_END_OF_BUFFER |
		    MPI2_SGE_FLAGS_END_OF_LIST | MPI2_SGE_FLAGS_HOST_TO_IOC);
		sgl_flags = sgl_flags << MPI2_SGE_FLAGS_SHIFT;
		ioc->base_add_sg_single(psge, sgl_flags |
		    data_out_sz, data_out_dma);
	} else if (data_in_sz) /* READ */ {
		sgl_flags = (MPI2_SGE_FLAGS_SIMPLE_ELEMENT |
		    MPI2_SGE_FLAGS_LAST_ELEMENT | MPI2_SGE_FLAGS_END_OF_BUFFER |
		    MPI2_SGE_FLAGS_END_OF_LIST);
		sgl_flags = sgl_flags << MPI2_SGE_FLAGS_SHIFT;
		ioc->base_add_sg_single(psge, sgl_flags |
		    data_in_sz, data_in_dma);
	}
}

/* IEEE format sgls */

/**
 * _base_build_nvme_prp - This function is called for NVMe end devices to build
 *                        a native SGL (NVMe PRP).
 * @ioc: per adapter object
 * @smid: system request message index for getting asscociated SGL
 * @nvme_encap_request: the NVMe request msg frame pointer
 * @data_out_dma: physical address for WRITES
 * @data_out_sz: data xfer size for WRITES
 * @data_in_dma: physical address for READS
 * @data_in_sz: data xfer size for READS
 *
 * The native SGL is built starting in the first PRP
 * entry of the NVMe message (PRP1).  If the data buffer is small enough to be
 * described entirely using PRP1, then PRP2 is not used.  If needed, PRP2 is
 * used to describe a larger data buffer.  If the data buffer is too large to
 * describe using the two PRP entriess inside the NVMe message, then PRP1
 * describes the first data memory segment, and PRP2 contains a pointer to a PRP
 * list located elsewhere in memory to describe the remaining data memory
 * segments.  The PRP list will be contiguous.
 *
 * The native SGL for NVMe devices is a Physical Region Page (PRP).  A PRP
 * consists of a list of PRP entries to describe a number of noncontigous
 * physical memory segments as a single memory buffer, just as a SGL does.  Note
 * however, that this function is only used by the IOCTL call, so the memory
 * given will be guaranteed to be contiguous.  There is no need to translate
 * non-contiguous SGL into a PRP in this case.  All PRPs will describe
 * contiguous space that is one page size each.
 *
 * Each NVMe message contains two PRP entries.  The first (PRP1) either contains
 * a PRP list pointer or a PRP element, depending upon the command.  PRP2
 * contains the second PRP element if the memory being described fits within 2
 * PRP entries, or a PRP list pointer if the PRP spans more than two entries.
 *
 * A PRP list pointer contains the address of a PRP list, structured as a linear
 * array of PRP entries.  Each PRP entry in this list describes a segment of
 * physical memory.
 *
 * Each 64-bit PRP entry comprises an address and an offset field.  The address
 * always points at the beginning of a 4KB physical memory page, and the offset
 * describes where within that 4KB page the memory segment begins.  Only the
 * first element in a PRP list may contain a non-zero offset, implying that all
 * memory segments following the first begin at the start of a 4KB page.
 *
 * Each PRP element normally describes 4KB of physical memory, with exceptions
 * for the first and last elements in the list.  If the memory being described
 * by the list begins at a non-zero offset within the first 4KB page, then the
 * first PRP element will contain a non-zero offset indicating where the region
 * begins within the 4KB page.  The last memory segment may end before the end
 * of the 4KB segment, depending upon the overall size of the memory being
 * described by the PRP list.
 *
 * Since PRP entries lack any indication of size, the overall data buffer length
 * is used to determine where the end of the data memory buffer is located, and
 * how many PRP entries are required to describe it.
 */
static void
_base_build_nvme_prp(struct MPT3SAS_ADAPTER *ioc, u16 smid,
	Mpi26NVMeEncapsulatedRequest_t *nvme_encap_request,
	dma_addr_t data_out_dma, size_t data_out_sz, dma_addr_t data_in_dma,
	size_t data_in_sz)
{
	int		prp_size = NVME_PRP_SIZE;
	__le64		*prp_entry, *prp1_entry, *prp2_entry;
	__le64		*prp_page;
	dma_addr_t	prp_entry_dma, prp_page_dma, dma_addr;
	u32		offset, entry_len;
	u32		page_mask_result, page_mask;
	size_t		length;
	struct mpt3sas_nvme_cmd *nvme_cmd =
		(void *)nvme_encap_request->NVMe_Command;

	/*
	 * Not all commands require a data transfer. If no data, just return
	 * without constructing any PRP.
	 */
	if (!data_in_sz && !data_out_sz)
		return;
	prp1_entry = &nvme_cmd->prp1;
	prp2_entry = &nvme_cmd->prp2;
	prp_entry = prp1_entry;
	/*
	 * For the PRP entries, use the specially allocated buffer of
	 * contiguous memory.
	 */
	prp_page = (__le64 *)mpt3sas_base_get_pcie_sgl(ioc, smid);
	prp_page_dma = mpt3sas_base_get_pcie_sgl_dma(ioc, smid);

	/*
	 * Check if we are within 1 entry of a page boundary we don't
	 * want our first entry to be a PRP List entry.
	 */
	page_mask = ioc->page_size - 1;
	page_mask_result = (uintptr_t)((u8 *)prp_page + prp_size) & page_mask;
	if (!page_mask_result) {
		/* Bump up to next page boundary. */
		prp_page = (__le64 *)((u8 *)prp_page + prp_size);
		prp_page_dma = prp_page_dma + prp_size;
	}

	/*
	 * Set PRP physical pointer, which initially points to the current PRP
	 * DMA memory page.
	 */
	prp_entry_dma = prp_page_dma;

	/* Get physical address and length of the data buffer. */
	if (data_in_sz) {
		dma_addr = data_in_dma;
		length = data_in_sz;
	} else {
		dma_addr = data_out_dma;
		length = data_out_sz;
	}

	/* Loop while the length is not zero. */
	while (length) {
		/*
		 * Check if we need to put a list pointer here if we are at
		 * page boundary - prp_size (8 bytes).
		 */
		page_mask_result = (prp_entry_dma + prp_size) & page_mask;
		if (!page_mask_result) {
			/*
			 * This is the last entry in a PRP List, so we need to
			 * put a PRP list pointer here.  What this does is:
			 *   - bump the current memory pointer to the next
			 *     address, which will be the next full page.
			 *   - set the PRP Entry to point to that page.  This
			 *     is now the PRP List pointer.
			 *   - bump the PRP Entry pointer the start of the
			 *     next page.  Since all of this PRP memory is
			 *     contiguous, no need to get a new page - it's
			 *     just the next address.
			 */
			prp_entry_dma++;
			*prp_entry = cpu_to_le64(prp_entry_dma);
			prp_entry++;
		}

		/* Need to handle if entry will be part of a page. */
		offset = dma_addr & page_mask;
		entry_len = ioc->page_size - offset;

		if (prp_entry == prp1_entry) {
			/*
			 * Must fill in the first PRP pointer (PRP1) before
			 * moving on.
			 */
			*prp1_entry = cpu_to_le64(dma_addr);

			/*
			 * Now point to the second PRP entry within the
			 * command (PRP2).
			 */
			prp_entry = prp2_entry;
		} else if (prp_entry == prp2_entry) {
			/*
			 * Should the PRP2 entry be a PRP List pointer or just
			 * a regular PRP pointer?  If there is more than one
			 * more page of data, must use a PRP List pointer.
			 */
			if (length > ioc->page_size) {
				/*
				 * PRP2 will contain a PRP List pointer because
				 * more PRP's are needed with this command. The
				 * list will start at the beginning of the
				 * contiguous buffer.
				 */
				*prp2_entry = cpu_to_le64(prp_entry_dma);

				/*
				 * The next PRP Entry will be the start of the
				 * first PRP List.
				 */
				prp_entry = prp_page;
			} else {
				/*
				 * After this, the PRP Entries are complete.
				 * This command uses 2 PRP's and no PRP list.
				 */
				*prp2_entry = cpu_to_le64(dma_addr);
			}
		} else {
			/*
			 * Put entry in list and bump the addresses.
			 *
			 * After PRP1 and PRP2 are filled in, this will fill in
			 * all remaining PRP entries in a PRP List, one per
			 * each time through the loop.
			 */
			*prp_entry = cpu_to_le64(dma_addr);
			prp_entry++;
			prp_entry_dma++;
		}

		/*
		 * Bump the phys address of the command's data buffer by the
		 * entry_len.
		 */
		dma_addr += entry_len;

		/* Decrement length accounting for last partial page. */
		if (entry_len > length)
			length = 0;
		else
			length -= entry_len;
	}
}

/**
 * base_make_prp_nvme - Prepare PRPs (Physical Region Page) -
 *			SGLs specific to NVMe drives only
 *
 * @ioc:		per adapter object
 * @scmd:		SCSI command from the mid-layer
 * @mpi_request:	mpi request
 * @smid:		msg Index
 * @sge_count:		scatter gather element count.
 *
 * Return:		true: PRPs are built
 *			false: IEEE SGLs needs to be built
 */
static void
base_make_prp_nvme(struct MPT3SAS_ADAPTER *ioc,
		struct scsi_cmnd *scmd,
		Mpi25SCSIIORequest_t *mpi_request,
		u16 smid, int sge_count)
{
	int sge_len, num_prp_in_chain = 0;
	Mpi25IeeeSgeChain64_t *main_chain_element, *ptr_first_sgl;
	__le64 *curr_buff;
	dma_addr_t msg_dma, sge_addr, offset;
	u32 page_mask, page_mask_result;
	struct scatterlist *sg_scmd;
	u32 first_prp_len;
	int data_len = scsi_bufflen(scmd);
	u32 nvme_pg_size;

	nvme_pg_size = max_t(u32, ioc->page_size, NVME_PRP_PAGE_SIZE);
	/*
	 * Nvme has a very convoluted prp format.  One prp is required
	 * for each page or partial page. Driver need to split up OS sg_list
	 * entries if it is longer than one page or cross a page
	 * boundary.  Driver also have to insert a PRP list pointer entry as
	 * the last entry in each physical page of the PRP list.
	 *
	 * NOTE: The first PRP "entry" is actually placed in the first
	 * SGL entry in the main message as IEEE 64 format.  The 2nd
	 * entry in the main message is the chain element, and the rest
	 * of the PRP entries are built in the contiguous pcie buffer.
	 */
	page_mask = nvme_pg_size - 1;

	/*
	 * Native SGL is needed.
	 * Put a chain element in main message frame that points to the first
	 * chain buffer.
	 *
	 * NOTE:  The ChainOffset field must be 0 when using a chain pointer to
	 *        a native SGL.
	 */

	/* Set main message chain element pointer */
	main_chain_element = (pMpi25IeeeSgeChain64_t)&mpi_request->SGL;
	/*
	 * For NVMe the chain element needs to be the 2nd SG entry in the main
	 * message.
	 */
	main_chain_element = (Mpi25IeeeSgeChain64_t *)
		((u8 *)main_chain_element + sizeof(MPI25_IEEE_SGE_CHAIN64));

	/*
	 * For the PRP entries, use the specially allocated buffer of
	 * contiguous memory.  Normal chain buffers can't be used
	 * because each chain buffer would need to be the size of an OS
	 * page (4k).
	 */
	curr_buff = mpt3sas_base_get_pcie_sgl(ioc, smid);
	msg_dma = mpt3sas_base_get_pcie_sgl_dma(ioc, smid);

	main_chain_element->Address = cpu_to_le64(msg_dma);
	main_chain_element->NextChainOffset = 0;
	main_chain_element->Flags = MPI2_IEEE_SGE_FLAGS_CHAIN_ELEMENT |
			MPI2_IEEE_SGE_FLAGS_SYSTEM_ADDR |
			MPI26_IEEE_SGE_FLAGS_NSF_NVME_PRP;

	/* Build first prp, sge need not to be page aligned*/
	ptr_first_sgl = (pMpi25IeeeSgeChain64_t)&mpi_request->SGL;
	sg_scmd = scsi_sglist(scmd);
	sge_addr = sg_dma_address(sg_scmd);
	sge_len = sg_dma_len(sg_scmd);

	offset = sge_addr & page_mask;
	first_prp_len = nvme_pg_size - offset;

	ptr_first_sgl->Address = cpu_to_le64(sge_addr);
	ptr_first_sgl->Length = cpu_to_le32(first_prp_len);

	data_len -= first_prp_len;

	if (sge_len > first_prp_len) {
		sge_addr += first_prp_len;
		sge_len -= first_prp_len;
	} else if (data_len && (sge_len == first_prp_len)) {
		sg_scmd = sg_next(sg_scmd);
		sge_addr = sg_dma_address(sg_scmd);
		sge_len = sg_dma_len(sg_scmd);
	}

	for (;;) {
		offset = sge_addr & page_mask;

		/* Put PRP pointer due to page boundary*/
		page_mask_result = (uintptr_t)(curr_buff + 1) & page_mask;
		if (unlikely(!page_mask_result)) {
			scmd_printk(KERN_NOTICE,
				scmd, "page boundary curr_buff: 0x%p\n",
				curr_buff);
			msg_dma += 8;
			*curr_buff = cpu_to_le64(msg_dma);
			curr_buff++;
			num_prp_in_chain++;
		}

		*curr_buff = cpu_to_le64(sge_addr);
		curr_buff++;
		msg_dma += 8;
		num_prp_in_chain++;

		sge_addr += nvme_pg_size;
		sge_len -= nvme_pg_size;
		data_len -= nvme_pg_size;

		if (data_len <= 0)
			break;

		if (sge_len > 0)
			continue;

		sg_scmd = sg_next(sg_scmd);
		sge_addr = sg_dma_address(sg_scmd);
		sge_len = sg_dma_len(sg_scmd);
	}

	main_chain_element->Length =
		cpu_to_le32(num_prp_in_chain * sizeof(u64));
	return;
}

static bool
base_is_prp_possible(struct MPT3SAS_ADAPTER *ioc,
	struct _pcie_device *pcie_device, struct scsi_cmnd *scmd, int sge_count)
{
	u32 data_length = 0;
	bool build_prp = true;

	data_length = scsi_bufflen(scmd);
	if (pcie_device &&
	    (mpt3sas_scsih_is_pcie_scsi_device(pcie_device->device_info))) {
		build_prp = false;
		return build_prp;
	}

	/* If Datalenth is <= 16K and number of SGE’s entries are <= 2
	 * we built IEEE SGL
	 */
	if ((data_length <= NVME_PRP_PAGE_SIZE*4) && (sge_count <= 2))
		build_prp = false;

	return build_prp;
}

/**
 * _base_check_pcie_native_sgl - This function is called for PCIe end devices to
 * determine if the driver needs to build a native SGL.  If so, that native
 * SGL is built in the special contiguous buffers allocated especially for
 * PCIe SGL creation.  If the driver will not build a native SGL, return
 * TRUE and a normal IEEE SGL will be built.  Currently this routine
 * supports NVMe.
 * @ioc: per adapter object
 * @mpi_request: mf request pointer
 * @smid: system request message index
 * @scmd: scsi command
 * @pcie_device: points to the PCIe device's info
 *
 * Return: 0 if native SGL was built, 1 if no SGL was built
 */
static int
_base_check_pcie_native_sgl(struct MPT3SAS_ADAPTER *ioc,
	Mpi25SCSIIORequest_t *mpi_request, u16 smid, struct scsi_cmnd *scmd,
	struct _pcie_device *pcie_device)
{
	int sges_left;

	/* Get the SG list pointer and info. */
	sges_left = scsi_dma_map(scmd);
	if (sges_left < 0)
		return 1;

	/* Check if we need to build a native SG list. */
	if (!base_is_prp_possible(ioc, pcie_device,
				scmd, sges_left)) {
		/* We built a native SG list, just return. */
		goto out;
	}

	/*
	 * Build native NVMe PRP.
	 */
	base_make_prp_nvme(ioc, scmd, mpi_request,
			smid, sges_left);

	return 0;
out:
	scsi_dma_unmap(scmd);
	return 1;
}

/**
 * _base_add_sg_single_ieee - add sg element for IEEE format
 * @paddr: virtual address for SGE
 * @flags: SGE flags
 * @chain_offset: number of 128 byte elements from start of segment
 * @length: data transfer length
 * @dma_addr: Physical address
 */
static void
_base_add_sg_single_ieee(void *paddr, u8 flags, u8 chain_offset, u32 length,
	dma_addr_t dma_addr)
{
	Mpi25IeeeSgeChain64_t *sgel = paddr;

	sgel->Flags = flags;
	sgel->NextChainOffset = chain_offset;
	sgel->Length = cpu_to_le32(length);
	sgel->Address = cpu_to_le64(dma_addr);
}

/**
 * _base_build_zero_len_sge_ieee - build zero length sg entry for IEEE format
 * @ioc: per adapter object
 * @paddr: virtual address for SGE
 *
 * Create a zero length scatter gather entry to insure the IOCs hardware has
 * something to use if the target device goes brain dead and tries
 * to send data even when none is asked for.
 */
static void
_base_build_zero_len_sge_ieee(struct MPT3SAS_ADAPTER *ioc, void *paddr)
{
	u8 sgl_flags = (MPI2_IEEE_SGE_FLAGS_SIMPLE_ELEMENT |
		MPI2_IEEE_SGE_FLAGS_SYSTEM_ADDR |
		MPI25_IEEE_SGE_FLAGS_END_OF_LIST);

	_base_add_sg_single_ieee(paddr, sgl_flags, 0, 0, -1);
}

/**
 * _base_build_sg_scmd - main sg creation routine
 *		pcie_device is unused here!
 * @ioc: per adapter object
 * @scmd: scsi command
 * @smid: system request message index
 * @unused: unused pcie_device pointer
 * Context: none.
 *
 * The main routine that builds scatter gather table from a given
 * scsi request sent via the .queuecommand main handler.
 *
 * Return: 0 success, anything else error
 */
static int
_base_build_sg_scmd(struct MPT3SAS_ADAPTER *ioc,
	struct scsi_cmnd *scmd, u16 smid, struct _pcie_device *unused)
{
	Mpi2SCSIIORequest_t *mpi_request;
	dma_addr_t chain_dma;
	struct scatterlist *sg_scmd;
	void *sg_local, *chain;
	u32 chain_offset;
	u32 chain_length;
	u32 chain_flags;
	int sges_left;
	u32 sges_in_segment;
	u32 sgl_flags;
	u32 sgl_flags_last_element;
	u32 sgl_flags_end_buffer;
	struct chain_tracker *chain_req;

	mpi_request = mpt3sas_base_get_msg_frame(ioc, smid);

	/* init scatter gather flags */
	sgl_flags = MPI2_SGE_FLAGS_SIMPLE_ELEMENT;
	if (scmd->sc_data_direction == DMA_TO_DEVICE)
		sgl_flags |= MPI2_SGE_FLAGS_HOST_TO_IOC;
	sgl_flags_last_element = (sgl_flags | MPI2_SGE_FLAGS_LAST_ELEMENT)
	    << MPI2_SGE_FLAGS_SHIFT;
	sgl_flags_end_buffer = (sgl_flags | MPI2_SGE_FLAGS_LAST_ELEMENT |
	    MPI2_SGE_FLAGS_END_OF_BUFFER | MPI2_SGE_FLAGS_END_OF_LIST)
	    << MPI2_SGE_FLAGS_SHIFT;
	sgl_flags = sgl_flags << MPI2_SGE_FLAGS_SHIFT;

	sg_scmd = scsi_sglist(scmd);
	sges_left = scsi_dma_map(scmd);
	if (sges_left < 0)
		return -ENOMEM;

	sg_local = &mpi_request->SGL;
	sges_in_segment = ioc->max_sges_in_main_message;
	if (sges_left <= sges_in_segment)
		goto fill_in_last_segment;

	mpi_request->ChainOffset = (offsetof(Mpi2SCSIIORequest_t, SGL) +
	    (sges_in_segment * ioc->sge_size))/4;

	/* fill in main message segment when there is a chain following */
	while (sges_in_segment) {
		if (sges_in_segment == 1)
			ioc->base_add_sg_single(sg_local,
			    sgl_flags_last_element | sg_dma_len(sg_scmd),
			    sg_dma_address(sg_scmd));
		else
			ioc->base_add_sg_single(sg_local, sgl_flags |
			    sg_dma_len(sg_scmd), sg_dma_address(sg_scmd));
		sg_scmd = sg_next(sg_scmd);
		sg_local += ioc->sge_size;
		sges_left--;
		sges_in_segment--;
	}

	/* initializing the chain flags and pointers */
	chain_flags = MPI2_SGE_FLAGS_CHAIN_ELEMENT << MPI2_SGE_FLAGS_SHIFT;
	chain_req = _base_get_chain_buffer_tracker(ioc, scmd);
	if (!chain_req)
		return -1;
	chain = chain_req->chain_buffer;
	chain_dma = chain_req->chain_buffer_dma;
	do {
		sges_in_segment = (sges_left <=
		    ioc->max_sges_in_chain_message) ? sges_left :
		    ioc->max_sges_in_chain_message;
		chain_offset = (sges_left == sges_in_segment) ?
		    0 : (sges_in_segment * ioc->sge_size)/4;
		chain_length = sges_in_segment * ioc->sge_size;
		if (chain_offset) {
			chain_offset = chain_offset <<
			    MPI2_SGE_CHAIN_OFFSET_SHIFT;
			chain_length += ioc->sge_size;
		}
		ioc->base_add_sg_single(sg_local, chain_flags | chain_offset |
		    chain_length, chain_dma);
		sg_local = chain;
		if (!chain_offset)
			goto fill_in_last_segment;

		/* fill in chain segments */
		while (sges_in_segment) {
			if (sges_in_segment == 1)
				ioc->base_add_sg_single(sg_local,
				    sgl_flags_last_element |
				    sg_dma_len(sg_scmd),
				    sg_dma_address(sg_scmd));
			else
				ioc->base_add_sg_single(sg_local, sgl_flags |
				    sg_dma_len(sg_scmd),
				    sg_dma_address(sg_scmd));
			sg_scmd = sg_next(sg_scmd);
			sg_local += ioc->sge_size;
			sges_left--;
			sges_in_segment--;
		}

		chain_req = _base_get_chain_buffer_tracker(ioc, scmd);
		if (!chain_req)
			return -1;
		chain = chain_req->chain_buffer;
		chain_dma = chain_req->chain_buffer_dma;
	} while (1);


 fill_in_last_segment:

	/* fill the last segment */
	while (sges_left) {
		if (sges_left == 1)
			ioc->base_add_sg_single(sg_local, sgl_flags_end_buffer |
			    sg_dma_len(sg_scmd), sg_dma_address(sg_scmd));
		else
			ioc->base_add_sg_single(sg_local, sgl_flags |
			    sg_dma_len(sg_scmd), sg_dma_address(sg_scmd));
		sg_scmd = sg_next(sg_scmd);
		sg_local += ioc->sge_size;
		sges_left--;
	}

	return 0;
}

/**
 * _base_build_sg_scmd_ieee - main sg creation routine for IEEE format
 * @ioc: per adapter object
 * @scmd: scsi command
 * @smid: system request message index
 * @pcie_device: Pointer to pcie_device. If set, the pcie native sgl will be
 * constructed on need.
 * Context: none.
 *
 * The main routine that builds scatter gather table from a given
 * scsi request sent via the .queuecommand main handler.
 *
 * Return: 0 success, anything else error
 */
static int
_base_build_sg_scmd_ieee(struct MPT3SAS_ADAPTER *ioc,
	struct scsi_cmnd *scmd, u16 smid, struct _pcie_device *pcie_device)
{
	Mpi25SCSIIORequest_t *mpi_request;
	dma_addr_t chain_dma;
	struct scatterlist *sg_scmd;
	void *sg_local, *chain;
	u32 chain_offset;
	u32 chain_length;
	int sges_left;
	u32 sges_in_segment;
	u8 simple_sgl_flags;
	u8 simple_sgl_flags_last;
	u8 chain_sgl_flags;
	struct chain_tracker *chain_req;

	mpi_request = mpt3sas_base_get_msg_frame(ioc, smid);

	/* init scatter gather flags */
	simple_sgl_flags = MPI2_IEEE_SGE_FLAGS_SIMPLE_ELEMENT |
	    MPI2_IEEE_SGE_FLAGS_SYSTEM_ADDR;
	simple_sgl_flags_last = simple_sgl_flags |
	    MPI25_IEEE_SGE_FLAGS_END_OF_LIST;
	chain_sgl_flags = MPI2_IEEE_SGE_FLAGS_CHAIN_ELEMENT |
	    MPI2_IEEE_SGE_FLAGS_SYSTEM_ADDR;

	/* Check if we need to build a native SG list. */
	if ((pcie_device) && (_base_check_pcie_native_sgl(ioc, mpi_request,
			smid, scmd, pcie_device) == 0)) {
		/* We built a native SG list, just return. */
		return 0;
	}

	sg_scmd = scsi_sglist(scmd);
	sges_left = scsi_dma_map(scmd);
	if (sges_left < 0)
		return -ENOMEM;

	sg_local = &mpi_request->SGL;
	sges_in_segment = (ioc->request_sz -
		   offsetof(Mpi25SCSIIORequest_t, SGL))/ioc->sge_size_ieee;
	if (sges_left <= sges_in_segment)
		goto fill_in_last_segment;

	mpi_request->ChainOffset = (sges_in_segment - 1 /* chain element */) +
	    (offsetof(Mpi25SCSIIORequest_t, SGL)/ioc->sge_size_ieee);

	/* fill in main message segment when there is a chain following */
	while (sges_in_segment > 1) {
		_base_add_sg_single_ieee(sg_local, simple_sgl_flags, 0,
		    sg_dma_len(sg_scmd), sg_dma_address(sg_scmd));
		sg_scmd = sg_next(sg_scmd);
		sg_local += ioc->sge_size_ieee;
		sges_left--;
		sges_in_segment--;
	}

	/* initializing the pointers */
	chain_req = _base_get_chain_buffer_tracker(ioc, scmd);
	if (!chain_req)
		return -1;
	chain = chain_req->chain_buffer;
	chain_dma = chain_req->chain_buffer_dma;
	do {
		sges_in_segment = (sges_left <=
		    ioc->max_sges_in_chain_message) ? sges_left :
		    ioc->max_sges_in_chain_message;
		chain_offset = (sges_left == sges_in_segment) ?
		    0 : sges_in_segment;
		chain_length = sges_in_segment * ioc->sge_size_ieee;
		if (chain_offset)
			chain_length += ioc->sge_size_ieee;
		_base_add_sg_single_ieee(sg_local, chain_sgl_flags,
		    chain_offset, chain_length, chain_dma);

		sg_local = chain;
		if (!chain_offset)
			goto fill_in_last_segment;

		/* fill in chain segments */
		while (sges_in_segment) {
			_base_add_sg_single_ieee(sg_local, simple_sgl_flags, 0,
			    sg_dma_len(sg_scmd), sg_dma_address(sg_scmd));
			sg_scmd = sg_next(sg_scmd);
			sg_local += ioc->sge_size_ieee;
			sges_left--;
			sges_in_segment--;
		}

		chain_req = _base_get_chain_buffer_tracker(ioc, scmd);
		if (!chain_req)
			return -1;
		chain = chain_req->chain_buffer;
		chain_dma = chain_req->chain_buffer_dma;
	} while (1);


 fill_in_last_segment:

	/* fill the last segment */
	while (sges_left > 0) {
		if (sges_left == 1)
			_base_add_sg_single_ieee(sg_local,
			    simple_sgl_flags_last, 0, sg_dma_len(sg_scmd),
			    sg_dma_address(sg_scmd));
		else
			_base_add_sg_single_ieee(sg_local, simple_sgl_flags, 0,
			    sg_dma_len(sg_scmd), sg_dma_address(sg_scmd));
		sg_scmd = sg_next(sg_scmd);
		sg_local += ioc->sge_size_ieee;
		sges_left--;
	}

	return 0;
}

/**
 * _base_build_sg_ieee - build generic sg for IEEE format
 * @ioc: per adapter object
 * @psge: virtual address for SGE
 * @data_out_dma: physical address for WRITES
 * @data_out_sz: data xfer size for WRITES
 * @data_in_dma: physical address for READS
 * @data_in_sz: data xfer size for READS
 */
static void
_base_build_sg_ieee(struct MPT3SAS_ADAPTER *ioc, void *psge,
	dma_addr_t data_out_dma, size_t data_out_sz, dma_addr_t data_in_dma,
	size_t data_in_sz)
{
	u8 sgl_flags;

	if (!data_out_sz && !data_in_sz) {
		_base_build_zero_len_sge_ieee(ioc, psge);
		return;
	}

	if (data_out_sz && data_in_sz) {
		/* WRITE sgel first */
		sgl_flags = MPI2_IEEE_SGE_FLAGS_SIMPLE_ELEMENT |
		    MPI2_IEEE_SGE_FLAGS_SYSTEM_ADDR;
		_base_add_sg_single_ieee(psge, sgl_flags, 0, data_out_sz,
		    data_out_dma);

		/* incr sgel */
		psge += ioc->sge_size_ieee;

		/* READ sgel last */
		sgl_flags |= MPI25_IEEE_SGE_FLAGS_END_OF_LIST;
		_base_add_sg_single_ieee(psge, sgl_flags, 0, data_in_sz,
		    data_in_dma);
	} else if (data_out_sz) /* WRITE */ {
		sgl_flags = MPI2_IEEE_SGE_FLAGS_SIMPLE_ELEMENT |
		    MPI25_IEEE_SGE_FLAGS_END_OF_LIST |
		    MPI2_IEEE_SGE_FLAGS_SYSTEM_ADDR;
		_base_add_sg_single_ieee(psge, sgl_flags, 0, data_out_sz,
		    data_out_dma);
	} else if (data_in_sz) /* READ */ {
		sgl_flags = MPI2_IEEE_SGE_FLAGS_SIMPLE_ELEMENT |
		    MPI25_IEEE_SGE_FLAGS_END_OF_LIST |
		    MPI2_IEEE_SGE_FLAGS_SYSTEM_ADDR;
		_base_add_sg_single_ieee(psge, sgl_flags, 0, data_in_sz,
		    data_in_dma);
	}
}

#define convert_to_kb(x) ((x) << (PAGE_SHIFT - 10))

/**
 * _base_config_dma_addressing - set dma addressing
 * @ioc: per adapter object
 * @pdev: PCI device struct
 *
 * Return: 0 for success, non-zero for failure.
 */
static int
_base_config_dma_addressing(struct MPT3SAS_ADAPTER *ioc, struct pci_dev *pdev)
{
	struct sysinfo s;
	u64 coherent_dma_mask, dma_mask;

	if (ioc->is_mcpu_endpoint || sizeof(dma_addr_t) == 4) {
		ioc->dma_mask = 32;
		coherent_dma_mask = dma_mask = DMA_BIT_MASK(32);
	/* Set 63 bit DMA mask for all SAS3 and SAS35 controllers */
	} else if (ioc->hba_mpi_version_belonged > MPI2_VERSION) {
		ioc->dma_mask = 63;
		coherent_dma_mask = dma_mask = DMA_BIT_MASK(63);
	} else {
		ioc->dma_mask = 64;
		coherent_dma_mask = dma_mask = DMA_BIT_MASK(64);
	}

	if (ioc->use_32bit_dma)
		coherent_dma_mask = DMA_BIT_MASK(32);

	if (dma_set_mask(&pdev->dev, dma_mask) ||
	    dma_set_coherent_mask(&pdev->dev, coherent_dma_mask))
		return -ENODEV;

	if (ioc->dma_mask > 32) {
		ioc->base_add_sg_single = &_base_add_sg_single_64;
		ioc->sge_size = sizeof(Mpi2SGESimple64_t);
	} else {
		ioc->base_add_sg_single = &_base_add_sg_single_32;
		ioc->sge_size = sizeof(Mpi2SGESimple32_t);
	}

	si_meminfo(&s);
	ioc_info(ioc, "%d BIT PCI BUS DMA ADDRESSING SUPPORTED, total mem (%ld kB)\n",
		ioc->dma_mask, convert_to_kb(s.totalram));

	return 0;
}

/**
 * _base_check_enable_msix - checks MSIX capabable.
 * @ioc: per adapter object
 *
 * Check to see if card is capable of MSIX, and set number
 * of available msix vectors
 */
static int
_base_check_enable_msix(struct MPT3SAS_ADAPTER *ioc)
{
	int base;
	u16 message_control;

	/* Check whether controller SAS2008 B0 controller,
	 * if it is SAS2008 B0 controller use IO-APIC instead of MSIX
	 */
	if (ioc->pdev->device == MPI2_MFGPAGE_DEVID_SAS2008 &&
	    ioc->pdev->revision == SAS2_PCI_DEVICE_B0_REVISION) {
		return -EINVAL;
	}

	base = pci_find_capability(ioc->pdev, PCI_CAP_ID_MSIX);
	if (!base) {
		dfailprintk(ioc, ioc_info(ioc, "msix not supported\n"));
		return -EINVAL;
	}

	/* get msix vector count */
	/* NUMA_IO not supported for older controllers */
	if (ioc->pdev->device == MPI2_MFGPAGE_DEVID_SAS2004 ||
	    ioc->pdev->device == MPI2_MFGPAGE_DEVID_SAS2008 ||
	    ioc->pdev->device == MPI2_MFGPAGE_DEVID_SAS2108_1 ||
	    ioc->pdev->device == MPI2_MFGPAGE_DEVID_SAS2108_2 ||
	    ioc->pdev->device == MPI2_MFGPAGE_DEVID_SAS2108_3 ||
	    ioc->pdev->device == MPI2_MFGPAGE_DEVID_SAS2116_1 ||
	    ioc->pdev->device == MPI2_MFGPAGE_DEVID_SAS2116_2)
		ioc->msix_vector_count = 1;
	else {
		pci_read_config_word(ioc->pdev, base + 2, &message_control);
		ioc->msix_vector_count = (message_control & 0x3FF) + 1;
	}
	dinitprintk(ioc, ioc_info(ioc, "msix is supported, vector_count(%d)\n",
				  ioc->msix_vector_count));
	return 0;
}

/**
 * mpt3sas_base_free_irq - free irq
 * @ioc: per adapter object
 *
 * Freeing respective reply_queue from the list.
 */
void
mpt3sas_base_free_irq(struct MPT3SAS_ADAPTER *ioc)
{
	unsigned int irq;
	struct adapter_reply_queue *reply_q, *next;

	if (list_empty(&ioc->reply_queue_list))
		return;

	list_for_each_entry_safe(reply_q, next, &ioc->reply_queue_list, list) {
		list_del(&reply_q->list);
		if (reply_q->is_iouring_poll_q) {
			kfree(reply_q);
			continue;
		}

		if (ioc->smp_affinity_enable) {
			irq = pci_irq_vector(ioc->pdev, reply_q->msix_index);
			irq_update_affinity_hint(irq, NULL);
		}
		free_irq(pci_irq_vector(ioc->pdev, reply_q->msix_index),
			 reply_q);
		kfree(reply_q);
	}
}

/**
 * _base_request_irq - request irq
 * @ioc: per adapter object
 * @index: msix index into vector table
 *
 * Inserting respective reply_queue into the list.
 */
static int
_base_request_irq(struct MPT3SAS_ADAPTER *ioc, u8 index)
{
	struct pci_dev *pdev = ioc->pdev;
	struct adapter_reply_queue *reply_q;
	int r, qid;

	reply_q =  kzalloc(sizeof(struct adapter_reply_queue), GFP_KERNEL);
	if (!reply_q) {
		ioc_err(ioc, "unable to allocate memory %zu!\n",
			sizeof(struct adapter_reply_queue));
		return -ENOMEM;
	}
	reply_q->ioc = ioc;
	reply_q->msix_index = index;

	atomic_set(&reply_q->busy, 0);

	if (index >= ioc->iopoll_q_start_index) {
		qid = index - ioc->iopoll_q_start_index;
		snprintf(reply_q->name, MPT_NAME_LENGTH, "%s%d-mq-poll%d",
		    ioc->driver_name, ioc->id, qid);
		reply_q->is_iouring_poll_q = 1;
		ioc->io_uring_poll_queues[qid].reply_q = reply_q;
		goto out;
	}


	if (ioc->msix_enable)
		snprintf(reply_q->name, MPT_NAME_LENGTH, "%s%d-msix%d",
		    ioc->driver_name, ioc->id, index);
	else
		snprintf(reply_q->name, MPT_NAME_LENGTH, "%s%d",
		    ioc->driver_name, ioc->id);
	r = request_irq(pci_irq_vector(pdev, index), _base_interrupt,
			IRQF_SHARED, reply_q->name, reply_q);
	if (r) {
		pr_err("%s: unable to allocate interrupt %d!\n",
		       reply_q->name, pci_irq_vector(pdev, index));
		kfree(reply_q);
		return -EBUSY;
	}
out:
	INIT_LIST_HEAD(&reply_q->list);
	list_add_tail(&reply_q->list, &ioc->reply_queue_list);
	return 0;
}

/**
 * _base_assign_reply_queues - assigning msix index for each cpu
 * @ioc: per adapter object
 *
 * The enduser would need to set the affinity via /proc/irq/#/smp_affinity
 */
static void
_base_assign_reply_queues(struct MPT3SAS_ADAPTER *ioc)
{
	unsigned int cpu, nr_cpus, nr_msix, index = 0, irq;
	struct adapter_reply_queue *reply_q;
	int iopoll_q_count = ioc->reply_queue_count -
	    ioc->iopoll_q_start_index;
	const struct cpumask *mask;

	if (!_base_is_controller_msix_enabled(ioc))
		return;

	if (ioc->msix_load_balance)
		return;

	memset(ioc->cpu_msix_table, 0, ioc->cpu_msix_table_sz);

	nr_cpus = num_online_cpus();
	nr_msix = ioc->reply_queue_count = min(ioc->reply_queue_count,
					       ioc->facts.MaxMSIxVectors);
	if (!nr_msix)
		return;

	if (ioc->smp_affinity_enable) {

		/*
		 * set irq affinity to local numa node for those irqs
		 * corresponding to high iops queues.
		 */
		if (ioc->high_iops_queues) {
			mask = cpumask_of_node(dev_to_node(&ioc->pdev->dev));
			for (index = 0; index < ioc->high_iops_queues;
			    index++) {
				irq = pci_irq_vector(ioc->pdev, index);
				irq_set_affinity_and_hint(irq, mask);
			}
		}

		list_for_each_entry(reply_q, &ioc->reply_queue_list, list) {
			const cpumask_t *mask;

			if (reply_q->msix_index < ioc->high_iops_queues ||
			    reply_q->msix_index >= ioc->iopoll_q_start_index)
				continue;

			mask = pci_irq_get_affinity(ioc->pdev,
			    reply_q->msix_index);
			if (!mask) {
				ioc_warn(ioc, "no affinity for msi %x\n",
					 reply_q->msix_index);
				goto fall_back;
			}

			for_each_cpu_and(cpu, mask, cpu_online_mask) {
				if (cpu >= ioc->cpu_msix_table_sz)
					break;
				ioc->cpu_msix_table[cpu] = reply_q->msix_index;
			}
		}
		return;
	}

fall_back:
	cpu = cpumask_first(cpu_online_mask);
	nr_msix -= (ioc->high_iops_queues - iopoll_q_count);
	index = 0;

	list_for_each_entry(reply_q, &ioc->reply_queue_list, list) {
		unsigned int i, group = nr_cpus / nr_msix;

		if (reply_q->msix_index < ioc->high_iops_queues ||
		    reply_q->msix_index >= ioc->iopoll_q_start_index)
			continue;

		if (cpu >= nr_cpus)
			break;

		if (index < nr_cpus % nr_msix)
			group++;

		for (i = 0 ; i < group ; i++) {
			ioc->cpu_msix_table[cpu] = reply_q->msix_index;
			cpu = cpumask_next(cpu, cpu_online_mask);
		}
		index++;
	}
}

/**
 * _base_check_and_enable_high_iops_queues - enable high iops mode
 * @ioc: per adapter object
 * @hba_msix_vector_count: msix vectors supported by HBA
 *
 * Enable high iops queues only if
 *  - HBA is a SEA/AERO controller and
 *  - MSI-Xs vector supported by the HBA is 128 and
 *  - total CPU count in the system >=16 and
 *  - loaded driver with default max_msix_vectors module parameter and
 *  - system booted in non kdump mode
 *
 * Return: nothing.
 */
static void
_base_check_and_enable_high_iops_queues(struct MPT3SAS_ADAPTER *ioc,
		int hba_msix_vector_count)
{
	u16 lnksta, speed;

	/*
	 * Disable high iops queues if io uring poll queues are enabled.
	 */
	if (perf_mode == MPT_PERF_MODE_IOPS ||
	    perf_mode == MPT_PERF_MODE_LATENCY ||
	    ioc->io_uring_poll_queues) {
		ioc->high_iops_queues = 0;
		return;
	}

	if (perf_mode == MPT_PERF_MODE_DEFAULT) {

		pcie_capability_read_word(ioc->pdev, PCI_EXP_LNKSTA, &lnksta);
		speed = lnksta & PCI_EXP_LNKSTA_CLS;

		if (speed < 0x4) {
			ioc->high_iops_queues = 0;
			return;
		}
	}

	if (!reset_devices && ioc->is_aero_ioc &&
	    hba_msix_vector_count == MPT3SAS_GEN35_MAX_MSIX_QUEUES &&
	    num_online_cpus() >= MPT3SAS_HIGH_IOPS_REPLY_QUEUES &&
	    max_msix_vectors == -1)
		ioc->high_iops_queues = MPT3SAS_HIGH_IOPS_REPLY_QUEUES;
	else
		ioc->high_iops_queues = 0;
}

/**
 * mpt3sas_base_disable_msix - disables msix
 * @ioc: per adapter object
 *
 */
void
mpt3sas_base_disable_msix(struct MPT3SAS_ADAPTER *ioc)
{
	if (!ioc->msix_enable)
		return;
	pci_free_irq_vectors(ioc->pdev);
	ioc->msix_enable = 0;
	kfree(ioc->io_uring_poll_queues);
}

/**
 * _base_alloc_irq_vectors - allocate msix vectors
 * @ioc: per adapter object
 *
 */
static int
_base_alloc_irq_vectors(struct MPT3SAS_ADAPTER *ioc)
{
	int i, irq_flags = PCI_IRQ_MSIX;
	struct irq_affinity desc = { .pre_vectors = ioc->high_iops_queues };
	struct irq_affinity *descp = &desc;
	/*
	 * Don't allocate msix vectors for poll_queues.
	 * msix_vectors is always within a range of FW supported reply queue.
	 */
	int nr_msix_vectors = ioc->iopoll_q_start_index;


	if (ioc->smp_affinity_enable)
		irq_flags |= PCI_IRQ_AFFINITY | PCI_IRQ_ALL_TYPES;
	else
		descp = NULL;

	ioc_info(ioc, " %d %d %d\n", ioc->high_iops_queues,
	    ioc->reply_queue_count, nr_msix_vectors);

	i = pci_alloc_irq_vectors_affinity(ioc->pdev,
	    ioc->high_iops_queues,
	    nr_msix_vectors, irq_flags, descp);

	return i;
}

/**
 * _base_enable_msix - enables msix, failback to io_apic
 * @ioc: per adapter object
 *
 */
static int
_base_enable_msix(struct MPT3SAS_ADAPTER *ioc)
{
	int r;
	int i, local_max_msix_vectors;
	u8 try_msix = 0;
	int iopoll_q_count = 0;

	ioc->msix_load_balance = false;

	if (msix_disable == -1 || msix_disable == 0)
		try_msix = 1;

	if (!try_msix)
		goto try_ioapic;

	if (_base_check_enable_msix(ioc) != 0)
		goto try_ioapic;

	ioc_info(ioc, "MSI-X vectors supported: %d\n", ioc->msix_vector_count);
	pr_info("\t no of cores: %d, max_msix_vectors: %d\n",
		ioc->cpu_count, max_msix_vectors);

	ioc->reply_queue_count =
		min_t(int, ioc->cpu_count, ioc->msix_vector_count);

	if (!ioc->rdpq_array_enable && max_msix_vectors == -1)
		local_max_msix_vectors = (reset_devices) ? 1 : 8;
	else
		local_max_msix_vectors = max_msix_vectors;

	if (local_max_msix_vectors == 0)
		goto try_ioapic;

	/*
	 * Enable msix_load_balance only if combined reply queue mode is
	 * disabled on SAS3 & above generation HBA devices.
	 */
	if (!ioc->combined_reply_queue &&
	    ioc->hba_mpi_version_belonged != MPI2_VERSION) {
		ioc_info(ioc,
		    "combined ReplyQueue is off, Enabling msix load balance\n");
		ioc->msix_load_balance = true;
	}

	/*
	 * smp affinity setting is not need when msix load balance
	 * is enabled.
	 */
	if (ioc->msix_load_balance)
		ioc->smp_affinity_enable = 0;

	if (!ioc->smp_affinity_enable || ioc->reply_queue_count <= 1)
		ioc->shost->host_tagset = 0;

	/*
	 * Enable io uring poll queues only if host_tagset is enabled.
	 */
	if (ioc->shost->host_tagset)
		iopoll_q_count = poll_queues;

	if (iopoll_q_count) {
		ioc->io_uring_poll_queues = kcalloc(iopoll_q_count,
		    sizeof(struct io_uring_poll_queue), GFP_KERNEL);
		if (!ioc->io_uring_poll_queues)
			iopoll_q_count = 0;
	}

	if (ioc->is_aero_ioc)
		_base_check_and_enable_high_iops_queues(ioc,
		    ioc->msix_vector_count);

	/*
	 * Add high iops queues count to reply queue count if high iops queues
	 * are enabled.
	 */
	ioc->reply_queue_count = min_t(int,
	    ioc->reply_queue_count + ioc->high_iops_queues,
	    ioc->msix_vector_count);

	/*
	 * Adjust the reply queue count incase reply queue count
	 * exceeds the user provided MSIx vectors count.
	 */
	if (local_max_msix_vectors > 0)
		ioc->reply_queue_count = min_t(int, local_max_msix_vectors,
		    ioc->reply_queue_count);
	/*
	 * Add io uring poll queues count to reply queues count
	 * if io uring is enabled in driver.
	 */
	if (iopoll_q_count) {
		if (ioc->reply_queue_count < (iopoll_q_count + MPT3_MIN_IRQS))
			iopoll_q_count = 0;
		ioc->reply_queue_count = min_t(int,
		    ioc->reply_queue_count + iopoll_q_count,
		    ioc->msix_vector_count);
	}

	/*
	 * Starting index of io uring poll queues in reply queue list.
	 */
	ioc->iopoll_q_start_index =
	    ioc->reply_queue_count - iopoll_q_count;

	r = _base_alloc_irq_vectors(ioc);
	if (r < 0) {
		ioc_info(ioc, "pci_alloc_irq_vectors failed (r=%d) !!!\n", r);
		goto try_ioapic;
	}

	/*
	 * Adjust the reply queue count if the allocated
	 * MSIx vectors is less then the requested number
	 * of MSIx vectors.
	 */
	if (r < ioc->iopoll_q_start_index) {
		ioc->reply_queue_count = r + iopoll_q_count;
		ioc->iopoll_q_start_index =
		    ioc->reply_queue_count - iopoll_q_count;
	}

	ioc->msix_enable = 1;
	for (i = 0; i < ioc->reply_queue_count; i++) {
		r = _base_request_irq(ioc, i);
		if (r) {
			mpt3sas_base_free_irq(ioc);
			mpt3sas_base_disable_msix(ioc);
			goto try_ioapic;
		}
	}

	ioc_info(ioc, "High IOPs queues : %s\n",
			ioc->high_iops_queues ? "enabled" : "disabled");

	return 0;

/* failback to io_apic interrupt routing */
 try_ioapic:
	ioc->high_iops_queues = 0;
	ioc_info(ioc, "High IOPs queues : disabled\n");
	ioc->reply_queue_count = 1;
	ioc->iopoll_q_start_index = ioc->reply_queue_count - 0;
	r = pci_alloc_irq_vectors(ioc->pdev, 1, 1, PCI_IRQ_LEGACY);
	if (r < 0) {
		dfailprintk(ioc,
			    ioc_info(ioc, "pci_alloc_irq_vector(legacy) failed (r=%d) !!!\n",
				     r));
	} else
		r = _base_request_irq(ioc, 0);

	return r;
}

/**
 * mpt3sas_base_unmap_resources - free controller resources
 * @ioc: per adapter object
 */
static void
mpt3sas_base_unmap_resources(struct MPT3SAS_ADAPTER *ioc)
{
	struct pci_dev *pdev = ioc->pdev;

	dexitprintk(ioc, ioc_info(ioc, "%s\n", __func__));

	mpt3sas_base_free_irq(ioc);
	mpt3sas_base_disable_msix(ioc);

	kfree(ioc->replyPostRegisterIndex);
	ioc->replyPostRegisterIndex = NULL;


	if (ioc->chip_phys) {
		iounmap(ioc->chip);
		ioc->chip_phys = 0;
	}

	if (pci_is_enabled(pdev)) {
		pci_release_selected_regions(ioc->pdev, ioc->bars);
		pci_disable_device(pdev);
	}
}

static int
_base_diag_reset(struct MPT3SAS_ADAPTER *ioc);

/**
 * mpt3sas_base_check_for_fault_and_issue_reset - check if IOC is in fault state
 *     and if it is in fault state then issue diag reset.
 * @ioc: per adapter object
 *
 * Return: 0 for success, non-zero for failure.
 */
int
mpt3sas_base_check_for_fault_and_issue_reset(struct MPT3SAS_ADAPTER *ioc)
{
	u32 ioc_state;
	int rc = -EFAULT;

	dinitprintk(ioc, pr_info("%s\n", __func__));
	if (ioc->pci_error_recovery)
		return 0;
	ioc_state = mpt3sas_base_get_iocstate(ioc, 0);
	dhsprintk(ioc, pr_info("%s: ioc_state(0x%08x)\n", __func__, ioc_state));

	if ((ioc_state & MPI2_IOC_STATE_MASK) == MPI2_IOC_STATE_FAULT) {
		mpt3sas_print_fault_code(ioc, ioc_state &
		    MPI2_DOORBELL_DATA_MASK);
		mpt3sas_base_mask_interrupts(ioc);
		rc = _base_diag_reset(ioc);
	} else if ((ioc_state & MPI2_IOC_STATE_MASK) ==
	    MPI2_IOC_STATE_COREDUMP) {
		mpt3sas_print_coredump_info(ioc, ioc_state &
		     MPI2_DOORBELL_DATA_MASK);
		mpt3sas_base_wait_for_coredump_completion(ioc, __func__);
		mpt3sas_base_mask_interrupts(ioc);
		rc = _base_diag_reset(ioc);
	}

	return rc;
}

/**
 * mpt3sas_base_map_resources - map in controller resources (io/irq/memap)
 * @ioc: per adapter object
 *
 * Return: 0 for success, non-zero for failure.
 */
int
mpt3sas_base_map_resources(struct MPT3SAS_ADAPTER *ioc)
{
	struct pci_dev *pdev = ioc->pdev;
	u32 memap_sz;
	u32 pio_sz;
	int i, r = 0, rc;
	u64 pio_chip = 0;
	phys_addr_t chip_phys = 0;
	struct adapter_reply_queue *reply_q;
	int iopoll_q_count = 0;

	dinitprintk(ioc, ioc_info(ioc, "%s\n", __func__));

	ioc->bars = pci_select_bars(pdev, IORESOURCE_MEM);
	if (pci_enable_device_mem(pdev)) {
		ioc_warn(ioc, "pci_enable_device_mem: failed\n");
		ioc->bars = 0;
		return -ENODEV;
	}


	if (pci_request_selected_regions(pdev, ioc->bars,
	    ioc->driver_name)) {
		ioc_warn(ioc, "pci_request_selected_regions: failed\n");
		ioc->bars = 0;
		r = -ENODEV;
		goto out_fail;
	}

	pci_set_master(pdev);


	if (_base_config_dma_addressing(ioc, pdev) != 0) {
		ioc_warn(ioc, "no suitable DMA mask for %s\n", pci_name(pdev));
		r = -ENODEV;
		goto out_fail;
	}

	for (i = 0, memap_sz = 0, pio_sz = 0; (i < DEVICE_COUNT_RESOURCE) &&
	     (!memap_sz || !pio_sz); i++) {
		if (pci_resource_flags(pdev, i) & IORESOURCE_IO) {
			if (pio_sz)
				continue;
			pio_chip = (u64)pci_resource_start(pdev, i);
			pio_sz = pci_resource_len(pdev, i);
		} else if (pci_resource_flags(pdev, i) & IORESOURCE_MEM) {
			if (memap_sz)
				continue;
			ioc->chip_phys = pci_resource_start(pdev, i);
			chip_phys = ioc->chip_phys;
			memap_sz = pci_resource_len(pdev, i);
			ioc->chip = ioremap(ioc->chip_phys, memap_sz);
		}
	}

	if (ioc->chip == NULL) {
		ioc_err(ioc,
		    "unable to map adapter memory! or resource not found\n");
		r = -EINVAL;
		goto out_fail;
	}

	mpt3sas_base_mask_interrupts(ioc);

	r = _base_get_ioc_facts(ioc);
	if (r) {
		rc = mpt3sas_base_check_for_fault_and_issue_reset(ioc);
		if (rc || (_base_get_ioc_facts(ioc)))
			goto out_fail;
	}

	if (!ioc->rdpq_array_enable_assigned) {
		ioc->rdpq_array_enable = ioc->rdpq_array_capable;
		ioc->rdpq_array_enable_assigned = 1;
	}

	r = _base_enable_msix(ioc);
	if (r)
		goto out_fail;

	iopoll_q_count = ioc->reply_queue_count - ioc->iopoll_q_start_index;
	for (i = 0; i < iopoll_q_count; i++) {
		atomic_set(&ioc->io_uring_poll_queues[i].busy, 0);
		atomic_set(&ioc->io_uring_poll_queues[i].pause, 0);
	}

	if (!ioc->is_driver_loading)
		_base_init_irqpolls(ioc);
	/* Use the Combined reply queue feature only for SAS3 C0 & higher
	 * revision HBAs and also only when reply queue count is greater than 8
	 */
	if (ioc->combined_reply_queue) {
		/* Determine the Supplemental Reply Post Host Index Registers
		 * Addresse. Supplemental Reply Post Host Index Registers
		 * starts at offset MPI25_SUP_REPLY_POST_HOST_INDEX_OFFSET and
		 * each register is at offset bytes of
		 * MPT3_SUP_REPLY_POST_HOST_INDEX_REG_OFFSET from previous one.
		 */
		ioc->replyPostRegisterIndex = kcalloc(
		     ioc->combined_reply_index_count,
		     sizeof(resource_size_t *), GFP_KERNEL);
		if (!ioc->replyPostRegisterIndex) {
			ioc_err(ioc,
			    "allocation for replyPostRegisterIndex failed!\n");
			r = -ENOMEM;
			goto out_fail;
		}

		for (i = 0; i < ioc->combined_reply_index_count; i++) {
			ioc->replyPostRegisterIndex[i] =
				(resource_size_t __iomem *)
				((u8 __force *)&ioc->chip->Doorbell +
				 MPI25_SUP_REPLY_POST_HOST_INDEX_OFFSET +
				 (i * MPT3_SUP_REPLY_POST_HOST_INDEX_REG_OFFSET));
		}
	}

	if (ioc->is_warpdrive) {
		ioc->reply_post_host_index[0] = (resource_size_t __iomem *)
		    &ioc->chip->ReplyPostHostIndex;

		for (i = 1; i < ioc->cpu_msix_table_sz; i++)
			ioc->reply_post_host_index[i] =
			(resource_size_t __iomem *)
			((u8 __iomem *)&ioc->chip->Doorbell + (0x4000 + ((i - 1)
			* 4)));
	}

	list_for_each_entry(reply_q, &ioc->reply_queue_list, list) {
		if (reply_q->msix_index >= ioc->iopoll_q_start_index) {
			pr_info("%s: enabled: index: %d\n",
			    reply_q->name, reply_q->msix_index);
			continue;
		}

		pr_info("%s: %s enabled: IRQ %d\n",
			reply_q->name,
			ioc->msix_enable ? "PCI-MSI-X" : "IO-APIC",
			pci_irq_vector(ioc->pdev, reply_q->msix_index));
	}

	ioc_info(ioc, "iomem(%pap), mapped(0x%p), size(%d)\n",
		 &chip_phys, ioc->chip, memap_sz);
	ioc_info(ioc, "ioport(0x%016llx), size(%d)\n",
		 (unsigned long long)pio_chip, pio_sz);

	/* Save PCI configuration state for recovery from PCI AER/EEH errors */
	pci_save_state(pdev);
	return 0;

 out_fail:
	mpt3sas_base_unmap_resources(ioc);
	return r;
}

/**
 * mpt3sas_base_get_msg_frame - obtain request mf pointer
 * @ioc: per adapter object
 * @smid: system request message index(smid zero is invalid)
 *
 * Return: virt pointer to message frame.
 */
void *
mpt3sas_base_get_msg_frame(struct MPT3SAS_ADAPTER *ioc, u16 smid)
{
	return (void *)(ioc->request + (smid * ioc->request_sz));
}

/**
 * mpt3sas_base_get_sense_buffer - obtain a sense buffer virt addr
 * @ioc: per adapter object
 * @smid: system request message index
 *
 * Return: virt pointer to sense buffer.
 */
void *
mpt3sas_base_get_sense_buffer(struct MPT3SAS_ADAPTER *ioc, u16 smid)
{
	return (void *)(ioc->sense + ((smid - 1) * SCSI_SENSE_BUFFERSIZE));
}

/**
 * mpt3sas_base_get_sense_buffer_dma - obtain a sense buffer dma addr
 * @ioc: per adapter object
 * @smid: system request message index
 *
 * Return: phys pointer to the low 32bit address of the sense buffer.
 */
__le32
mpt3sas_base_get_sense_buffer_dma(struct MPT3SAS_ADAPTER *ioc, u16 smid)
{
	return cpu_to_le32(ioc->sense_dma + ((smid - 1) *
	    SCSI_SENSE_BUFFERSIZE));
}

/**
 * mpt3sas_base_get_pcie_sgl - obtain a PCIe SGL virt addr
 * @ioc: per adapter object
 * @smid: system request message index
 *
 * Return: virt pointer to a PCIe SGL.
 */
void *
mpt3sas_base_get_pcie_sgl(struct MPT3SAS_ADAPTER *ioc, u16 smid)
{
	return (void *)(ioc->pcie_sg_lookup[smid - 1].pcie_sgl);
}

/**
 * mpt3sas_base_get_pcie_sgl_dma - obtain a PCIe SGL dma addr
 * @ioc: per adapter object
 * @smid: system request message index
 *
 * Return: phys pointer to the address of the PCIe buffer.
 */
dma_addr_t
mpt3sas_base_get_pcie_sgl_dma(struct MPT3SAS_ADAPTER *ioc, u16 smid)
{
	return ioc->pcie_sg_lookup[smid - 1].pcie_sgl_dma;
}

/**
 * mpt3sas_base_get_reply_virt_addr - obtain reply frames virt address
 * @ioc: per adapter object
 * @phys_addr: lower 32 physical addr of the reply
 *
 * Converts 32bit lower physical addr into a virt address.
 */
void *
mpt3sas_base_get_reply_virt_addr(struct MPT3SAS_ADAPTER *ioc, u32 phys_addr)
{
	if (!phys_addr)
		return NULL;
	return ioc->reply + (phys_addr - (u32)ioc->reply_dma);
}

/**
 * _base_get_msix_index - get the msix index
 * @ioc: per adapter object
 * @scmd: scsi_cmnd object
 *
 * Return: msix index of general reply queues,
 * i.e. reply queue on which IO request's reply
 * should be posted by the HBA firmware.
 */
static inline u8
_base_get_msix_index(struct MPT3SAS_ADAPTER *ioc,
	struct scsi_cmnd *scmd)
{
	/* Enables reply_queue load balancing */
	if (ioc->msix_load_balance)
		return ioc->reply_queue_count ?
		    base_mod64(atomic64_add_return(1,
		    &ioc->total_io_cnt), ioc->reply_queue_count) : 0;

	if (scmd && ioc->shost->nr_hw_queues > 1) {
		u32 tag = blk_mq_unique_tag(scsi_cmd_to_rq(scmd));

		return blk_mq_unique_tag_to_hwq(tag) +
			ioc->high_iops_queues;
	}

	return ioc->cpu_msix_table[raw_smp_processor_id()];
}

/**
 * _base_get_high_iops_msix_index - get the msix index of
 *				high iops queues
 * @ioc: per adapter object
 * @scmd: scsi_cmnd object
 *
 * Return: msix index of high iops reply queues.
 * i.e. high iops reply queue on which IO request's
 * reply should be posted by the HBA firmware.
 */
static inline u8
_base_get_high_iops_msix_index(struct MPT3SAS_ADAPTER *ioc,
	struct scsi_cmnd *scmd)
{
	/**
	 * Round robin the IO interrupts among the high iops
	 * reply queues in terms of batch count 16 when outstanding
	 * IOs on the target device is >=8.
	 */

	if (scsi_device_busy(scmd->device) > MPT3SAS_DEVICE_HIGH_IOPS_DEPTH)
		return base_mod64((
		    atomic64_add_return(1, &ioc->high_iops_outstanding) /
		    MPT3SAS_HIGH_IOPS_BATCH_COUNT),
		    MPT3SAS_HIGH_IOPS_REPLY_QUEUES);

	return _base_get_msix_index(ioc, scmd);
}

/**
 * mpt3sas_base_get_smid - obtain a free smid from internal queue
 * @ioc: per adapter object
 * @cb_idx: callback index
 *
 * Return: smid (zero is invalid)
 */
u16
mpt3sas_base_get_smid(struct MPT3SAS_ADAPTER *ioc, u8 cb_idx)
{
	unsigned long flags;
	struct request_tracker *request;
	u16 smid;

	spin_lock_irqsave(&ioc->scsi_lookup_lock, flags);
	if (list_empty(&ioc->internal_free_list)) {
		spin_unlock_irqrestore(&ioc->scsi_lookup_lock, flags);
		ioc_err(ioc, "%s: smid not available\n", __func__);
		return 0;
	}

	request = list_entry(ioc->internal_free_list.next,
	    struct request_tracker, tracker_list);
	request->cb_idx = cb_idx;
	smid = request->smid;
	list_del(&request->tracker_list);
	spin_unlock_irqrestore(&ioc->scsi_lookup_lock, flags);
	return smid;
}

/**
 * mpt3sas_base_get_smid_scsiio - obtain a free smid from scsiio queue
 * @ioc: per adapter object
 * @cb_idx: callback index
 * @scmd: pointer to scsi command object
 *
 * Return: smid (zero is invalid)
 */
u16
mpt3sas_base_get_smid_scsiio(struct MPT3SAS_ADAPTER *ioc, u8 cb_idx,
	struct scsi_cmnd *scmd)
{
	struct scsiio_tracker *request = scsi_cmd_priv(scmd);
	u16 smid;
	u32 tag, unique_tag;

	unique_tag = blk_mq_unique_tag(scsi_cmd_to_rq(scmd));
	tag = blk_mq_unique_tag_to_tag(unique_tag);

	/*
	 * Store hw queue number corresponding to the tag.
	 * This hw queue number is used later to determine
	 * the unique_tag using the logic below. This unique_tag
	 * is used to retrieve the scmd pointer corresponding
	 * to tag using scsi_host_find_tag() API.
	 *
	 * tag = smid - 1;
	 * unique_tag = ioc->io_queue_num[tag] << BLK_MQ_UNIQUE_TAG_BITS | tag;
	 */
	ioc->io_queue_num[tag] = blk_mq_unique_tag_to_hwq(unique_tag);

	smid = tag + 1;
	request->cb_idx = cb_idx;
	request->smid = smid;
	request->scmd = scmd;
	INIT_LIST_HEAD(&request->chain_list);
	return smid;
}

/**
 * mpt3sas_base_get_smid_hpr - obtain a free smid from hi-priority queue
 * @ioc: per adapter object
 * @cb_idx: callback index
 *
 * Return: smid (zero is invalid)
 */
u16
mpt3sas_base_get_smid_hpr(struct MPT3SAS_ADAPTER *ioc, u8 cb_idx)
{
	unsigned long flags;
	struct request_tracker *request;
	u16 smid;

	spin_lock_irqsave(&ioc->scsi_lookup_lock, flags);
	if (list_empty(&ioc->hpr_free_list)) {
		spin_unlock_irqrestore(&ioc->scsi_lookup_lock, flags);
		return 0;
	}

	request = list_entry(ioc->hpr_free_list.next,
	    struct request_tracker, tracker_list);
	request->cb_idx = cb_idx;
	smid = request->smid;
	list_del(&request->tracker_list);
	spin_unlock_irqrestore(&ioc->scsi_lookup_lock, flags);
	return smid;
}

static void
_base_recovery_check(struct MPT3SAS_ADAPTER *ioc)
{
	/*
	 * See _wait_for_commands_to_complete() call with regards to this code.
	 */
	if (ioc->shost_recovery && ioc->pending_io_count) {
		ioc->pending_io_count = scsi_host_busy(ioc->shost);
		if (ioc->pending_io_count == 0)
			wake_up(&ioc->reset_wq);
	}
}

void mpt3sas_base_clear_st(struct MPT3SAS_ADAPTER *ioc,
			   struct scsiio_tracker *st)
{
	if (WARN_ON(st->smid == 0))
		return;
	st->cb_idx = 0xFF;
	st->direct_io = 0;
	st->scmd = NULL;
	atomic_set(&ioc->chain_lookup[st->smid - 1].chain_offset, 0);
	st->smid = 0;
}

/**
 * mpt3sas_base_free_smid - put smid back on free_list
 * @ioc: per adapter object
 * @smid: system request message index
 */
void
mpt3sas_base_free_smid(struct MPT3SAS_ADAPTER *ioc, u16 smid)
{
	unsigned long flags;
	int i;

	if (smid < ioc->hi_priority_smid) {
		struct scsiio_tracker *st;
		void *request;

		st = _get_st_from_smid(ioc, smid);
		if (!st) {
			_base_recovery_check(ioc);
			return;
		}

		/* Clear MPI request frame */
		request = mpt3sas_base_get_msg_frame(ioc, smid);
		memset(request, 0, ioc->request_sz);

		mpt3sas_base_clear_st(ioc, st);
		_base_recovery_check(ioc);
		ioc->io_queue_num[smid - 1] = 0;
		return;
	}

	spin_lock_irqsave(&ioc->scsi_lookup_lock, flags);
	if (smid < ioc->internal_smid) {
		/* hi-priority */
		i = smid - ioc->hi_priority_smid;
		ioc->hpr_lookup[i].cb_idx = 0xFF;
		list_add(&ioc->hpr_lookup[i].tracker_list, &ioc->hpr_free_list);
	} else if (smid <= ioc->hba_queue_depth) {
		/* internal queue */
		i = smid - ioc->internal_smid;
		ioc->internal_lookup[i].cb_idx = 0xFF;
		list_add(&ioc->internal_lookup[i].tracker_list,
		    &ioc->internal_free_list);
	}
	spin_unlock_irqrestore(&ioc->scsi_lookup_lock, flags);
}

/**
 * _base_mpi_ep_writeq - 32 bit write to MMIO
 * @b: data payload
 * @addr: address in MMIO space
 * @writeq_lock: spin lock
 *
 * This special handling for MPI EP to take care of 32 bit
 * environment where its not quarenteed to send the entire word
 * in one transfer.
 */
static inline void
_base_mpi_ep_writeq(__u64 b, volatile void __iomem *addr,
					spinlock_t *writeq_lock)
{
	unsigned long flags;

	spin_lock_irqsave(writeq_lock, flags);
	__raw_writel((u32)(b), addr);
	__raw_writel((u32)(b >> 32), (addr + 4));
	spin_unlock_irqrestore(writeq_lock, flags);
}

/**
 * _base_writeq - 64 bit write to MMIO
 * @b: data payload
 * @addr: address in MMIO space
 * @writeq_lock: spin lock
 *
 * Glue for handling an atomic 64 bit word to MMIO. This special handling takes
 * care of 32 bit environment where its not quarenteed to send the entire word
 * in one transfer.
 */
#if defined(writeq) && defined(CONFIG_64BIT)
static inline void
_base_writeq(__u64 b, volatile void __iomem *addr, spinlock_t *writeq_lock)
{
	wmb();
	__raw_writeq(b, addr);
	barrier();
}
#else
static inline void
_base_writeq(__u64 b, volatile void __iomem *addr, spinlock_t *writeq_lock)
{
	_base_mpi_ep_writeq(b, addr, writeq_lock);
}
#endif

/**
 * _base_set_and_get_msix_index - get the msix index and assign to msix_io
 *                                variable of scsi tracker
 * @ioc: per adapter object
 * @smid: system request message index
 *
 * Return: msix index.
 */
static u8
_base_set_and_get_msix_index(struct MPT3SAS_ADAPTER *ioc, u16 smid)
{
	struct scsiio_tracker *st = NULL;

	if (smid < ioc->hi_priority_smid)
		st = _get_st_from_smid(ioc, smid);

	if (st == NULL)
		return  _base_get_msix_index(ioc, NULL);

	st->msix_io = ioc->get_msix_index_for_smlio(ioc, st->scmd);
	return st->msix_io;
}

/**
 * _base_put_smid_mpi_ep_scsi_io - send SCSI_IO request to firmware
 * @ioc: per adapter object
 * @smid: system request message index
 * @handle: device handle
 */
static void
_base_put_smid_mpi_ep_scsi_io(struct MPT3SAS_ADAPTER *ioc,
	u16 smid, u16 handle)
{
	Mpi2RequestDescriptorUnion_t descriptor;
	u64 *request = (u64 *)&descriptor;
	void *mpi_req_iomem;
	__le32 *mfp = (__le32 *)mpt3sas_base_get_msg_frame(ioc, smid);

	_clone_sg_entries(ioc, (void *) mfp, smid);
	mpi_req_iomem = (void __force *)ioc->chip +
			MPI_FRAME_START_OFFSET + (smid * ioc->request_sz);
	_base_clone_mpi_to_sys_mem(mpi_req_iomem, (void *)mfp,
					ioc->request_sz);
	descriptor.SCSIIO.RequestFlags = MPI2_REQ_DESCRIPT_FLAGS_SCSI_IO;
	descriptor.SCSIIO.MSIxIndex = _base_set_and_get_msix_index(ioc, smid);
	descriptor.SCSIIO.SMID = cpu_to_le16(smid);
	descriptor.SCSIIO.DevHandle = cpu_to_le16(handle);
	descriptor.SCSIIO.LMID = 0;
	_base_mpi_ep_writeq(*request, &ioc->chip->RequestDescriptorPostLow,
	    &ioc->scsi_lookup_lock);
}

/**
 * _base_put_smid_scsi_io - send SCSI_IO request to firmware
 * @ioc: per adapter object
 * @smid: system request message index
 * @handle: device handle
 */
static void
_base_put_smid_scsi_io(struct MPT3SAS_ADAPTER *ioc, u16 smid, u16 handle)
{
	Mpi2RequestDescriptorUnion_t descriptor;
	u64 *request = (u64 *)&descriptor;


	descriptor.SCSIIO.RequestFlags = MPI2_REQ_DESCRIPT_FLAGS_SCSI_IO;
	descriptor.SCSIIO.MSIxIndex = _base_set_and_get_msix_index(ioc, smid);
	descriptor.SCSIIO.SMID = cpu_to_le16(smid);
	descriptor.SCSIIO.DevHandle = cpu_to_le16(handle);
	descriptor.SCSIIO.LMID = 0;
	_base_writeq(*request, &ioc->chip->RequestDescriptorPostLow,
	    &ioc->scsi_lookup_lock);
}

/**
 * _base_put_smid_fast_path - send fast path request to firmware
 * @ioc: per adapter object
 * @smid: system request message index
 * @handle: device handle
 */
static void
_base_put_smid_fast_path(struct MPT3SAS_ADAPTER *ioc, u16 smid,
	u16 handle)
{
	Mpi2RequestDescriptorUnion_t descriptor;
	u64 *request = (u64 *)&descriptor;

	descriptor.SCSIIO.RequestFlags =
	    MPI25_REQ_DESCRIPT_FLAGS_FAST_PATH_SCSI_IO;
	descriptor.SCSIIO.MSIxIndex = _base_set_and_get_msix_index(ioc, smid);
	descriptor.SCSIIO.SMID = cpu_to_le16(smid);
	descriptor.SCSIIO.DevHandle = cpu_to_le16(handle);
	descriptor.SCSIIO.LMID = 0;
	_base_writeq(*request, &ioc->chip->RequestDescriptorPostLow,
	    &ioc->scsi_lookup_lock);
}

/**
 * _base_put_smid_hi_priority - send Task Management request to firmware
 * @ioc: per adapter object
 * @smid: system request message index
 * @msix_task: msix_task will be same as msix of IO in case of task abort else 0
 */
static void
_base_put_smid_hi_priority(struct MPT3SAS_ADAPTER *ioc, u16 smid,
	u16 msix_task)
{
	Mpi2RequestDescriptorUnion_t descriptor;
	void *mpi_req_iomem;
	u64 *request;

	if (ioc->is_mcpu_endpoint) {
		__le32 *mfp = (__le32 *)mpt3sas_base_get_msg_frame(ioc, smid);

		/* TBD 256 is offset within sys register. */
		mpi_req_iomem = (void __force *)ioc->chip
					+ MPI_FRAME_START_OFFSET
					+ (smid * ioc->request_sz);
		_base_clone_mpi_to_sys_mem(mpi_req_iomem, (void *)mfp,
							ioc->request_sz);
	}

	request = (u64 *)&descriptor;

	descriptor.HighPriority.RequestFlags =
	    MPI2_REQ_DESCRIPT_FLAGS_HIGH_PRIORITY;
	descriptor.HighPriority.MSIxIndex =  msix_task;
	descriptor.HighPriority.SMID = cpu_to_le16(smid);
	descriptor.HighPriority.LMID = 0;
	descriptor.HighPriority.Reserved1 = 0;
	if (ioc->is_mcpu_endpoint)
		_base_mpi_ep_writeq(*request,
				&ioc->chip->RequestDescriptorPostLow,
				&ioc->scsi_lookup_lock);
	else
		_base_writeq(*request, &ioc->chip->RequestDescriptorPostLow,
		    &ioc->scsi_lookup_lock);
}

/**
 * mpt3sas_base_put_smid_nvme_encap - send NVMe encapsulated request to
 *  firmware
 * @ioc: per adapter object
 * @smid: system request message index
 */
void
mpt3sas_base_put_smid_nvme_encap(struct MPT3SAS_ADAPTER *ioc, u16 smid)
{
	Mpi2RequestDescriptorUnion_t descriptor;
	u64 *request = (u64 *)&descriptor;

	descriptor.Default.RequestFlags =
		MPI26_REQ_DESCRIPT_FLAGS_PCIE_ENCAPSULATED;
	descriptor.Default.MSIxIndex =  _base_set_and_get_msix_index(ioc, smid);
	descriptor.Default.SMID = cpu_to_le16(smid);
	descriptor.Default.LMID = 0;
	descriptor.Default.DescriptorTypeDependent = 0;
	_base_writeq(*request, &ioc->chip->RequestDescriptorPostLow,
	    &ioc->scsi_lookup_lock);
}

/**
 * _base_put_smid_default - Default, primarily used for config pages
 * @ioc: per adapter object
 * @smid: system request message index
 */
static void
_base_put_smid_default(struct MPT3SAS_ADAPTER *ioc, u16 smid)
{
	Mpi2RequestDescriptorUnion_t descriptor;
	void *mpi_req_iomem;
	u64 *request;

	if (ioc->is_mcpu_endpoint) {
		__le32 *mfp = (__le32 *)mpt3sas_base_get_msg_frame(ioc, smid);

		_clone_sg_entries(ioc, (void *) mfp, smid);
		/* TBD 256 is offset within sys register */
		mpi_req_iomem = (void __force *)ioc->chip +
			MPI_FRAME_START_OFFSET + (smid * ioc->request_sz);
		_base_clone_mpi_to_sys_mem(mpi_req_iomem, (void *)mfp,
							ioc->request_sz);
	}
	request = (u64 *)&descriptor;
	descriptor.Default.RequestFlags = MPI2_REQ_DESCRIPT_FLAGS_DEFAULT_TYPE;
	descriptor.Default.MSIxIndex = _base_set_and_get_msix_index(ioc, smid);
	descriptor.Default.SMID = cpu_to_le16(smid);
	descriptor.Default.LMID = 0;
	descriptor.Default.DescriptorTypeDependent = 0;
	if (ioc->is_mcpu_endpoint)
		_base_mpi_ep_writeq(*request,
				&ioc->chip->RequestDescriptorPostLow,
				&ioc->scsi_lookup_lock);
	else
		_base_writeq(*request, &ioc->chip->RequestDescriptorPostLow,
				&ioc->scsi_lookup_lock);
}

/**
 * _base_put_smid_scsi_io_atomic - send SCSI_IO request to firmware using
 *   Atomic Request Descriptor
 * @ioc: per adapter object
 * @smid: system request message index
 * @handle: device handle, unused in this function, for function type match
 *
 * Return: nothing.
 */
static void
_base_put_smid_scsi_io_atomic(struct MPT3SAS_ADAPTER *ioc, u16 smid,
	u16 handle)
{
	Mpi26AtomicRequestDescriptor_t descriptor;
	u32 *request = (u32 *)&descriptor;

	descriptor.RequestFlags = MPI2_REQ_DESCRIPT_FLAGS_SCSI_IO;
	descriptor.MSIxIndex = _base_set_and_get_msix_index(ioc, smid);
	descriptor.SMID = cpu_to_le16(smid);

	writel(cpu_to_le32(*request), &ioc->chip->AtomicRequestDescriptorPost);
}

/**
 * _base_put_smid_fast_path_atomic - send fast path request to firmware
 * using Atomic Request Descriptor
 * @ioc: per adapter object
 * @smid: system request message index
 * @handle: device handle, unused in this function, for function type match
 * Return: nothing
 */
static void
_base_put_smid_fast_path_atomic(struct MPT3SAS_ADAPTER *ioc, u16 smid,
	u16 handle)
{
	Mpi26AtomicRequestDescriptor_t descriptor;
	u32 *request = (u32 *)&descriptor;

	descriptor.RequestFlags = MPI25_REQ_DESCRIPT_FLAGS_FAST_PATH_SCSI_IO;
	descriptor.MSIxIndex = _base_set_and_get_msix_index(ioc, smid);
	descriptor.SMID = cpu_to_le16(smid);

	writel(cpu_to_le32(*request), &ioc->chip->AtomicRequestDescriptorPost);
}

/**
 * _base_put_smid_hi_priority_atomic - send Task Management request to
 * firmware using Atomic Request Descriptor
 * @ioc: per adapter object
 * @smid: system request message index
 * @msix_task: msix_task will be same as msix of IO in case of task abort else 0
 *
 * Return: nothing.
 */
static void
_base_put_smid_hi_priority_atomic(struct MPT3SAS_ADAPTER *ioc, u16 smid,
	u16 msix_task)
{
	Mpi26AtomicRequestDescriptor_t descriptor;
	u32 *request = (u32 *)&descriptor;

	descriptor.RequestFlags = MPI2_REQ_DESCRIPT_FLAGS_HIGH_PRIORITY;
	descriptor.MSIxIndex = msix_task;
	descriptor.SMID = cpu_to_le16(smid);

	writel(cpu_to_le32(*request), &ioc->chip->AtomicRequestDescriptorPost);
}

/**
 * _base_put_smid_default_atomic - Default, primarily used for config pages
 * use Atomic Request Descriptor
 * @ioc: per adapter object
 * @smid: system request message index
 *
 * Return: nothing.
 */
static void
_base_put_smid_default_atomic(struct MPT3SAS_ADAPTER *ioc, u16 smid)
{
	Mpi26AtomicRequestDescriptor_t descriptor;
	u32 *request = (u32 *)&descriptor;

	descriptor.RequestFlags = MPI2_REQ_DESCRIPT_FLAGS_DEFAULT_TYPE;
	descriptor.MSIxIndex = _base_set_and_get_msix_index(ioc, smid);
	descriptor.SMID = cpu_to_le16(smid);

	writel(cpu_to_le32(*request), &ioc->chip->AtomicRequestDescriptorPost);
}

/**
 * _base_display_OEMs_branding - Display branding string
 * @ioc: per adapter object
 */
static void
_base_display_OEMs_branding(struct MPT3SAS_ADAPTER *ioc)
{
	if (ioc->pdev->subsystem_vendor != PCI_VENDOR_ID_INTEL)
		return;

	switch (ioc->pdev->subsystem_vendor) {
	case PCI_VENDOR_ID_INTEL:
		switch (ioc->pdev->device) {
		case MPI2_MFGPAGE_DEVID_SAS2008:
			switch (ioc->pdev->subsystem_device) {
			case MPT2SAS_INTEL_RMS2LL080_SSDID:
				ioc_info(ioc, "%s\n",
					 MPT2SAS_INTEL_RMS2LL080_BRANDING);
				break;
			case MPT2SAS_INTEL_RMS2LL040_SSDID:
				ioc_info(ioc, "%s\n",
					 MPT2SAS_INTEL_RMS2LL040_BRANDING);
				break;
			case MPT2SAS_INTEL_SSD910_SSDID:
				ioc_info(ioc, "%s\n",
					 MPT2SAS_INTEL_SSD910_BRANDING);
				break;
			default:
				ioc_info(ioc, "Intel(R) Controller: Subsystem ID: 0x%X\n",
					 ioc->pdev->subsystem_device);
				break;
			}
			break;
		case MPI2_MFGPAGE_DEVID_SAS2308_2:
			switch (ioc->pdev->subsystem_device) {
			case MPT2SAS_INTEL_RS25GB008_SSDID:
				ioc_info(ioc, "%s\n",
					 MPT2SAS_INTEL_RS25GB008_BRANDING);
				break;
			case MPT2SAS_INTEL_RMS25JB080_SSDID:
				ioc_info(ioc, "%s\n",
					 MPT2SAS_INTEL_RMS25JB080_BRANDING);
				break;
			case MPT2SAS_INTEL_RMS25JB040_SSDID:
				ioc_info(ioc, "%s\n",
					 MPT2SAS_INTEL_RMS25JB040_BRANDING);
				break;
			case MPT2SAS_INTEL_RMS25KB080_SSDID:
				ioc_info(ioc, "%s\n",
					 MPT2SAS_INTEL_RMS25KB080_BRANDING);
				break;
			case MPT2SAS_INTEL_RMS25KB040_SSDID:
				ioc_info(ioc, "%s\n",
					 MPT2SAS_INTEL_RMS25KB040_BRANDING);
				break;
			case MPT2SAS_INTEL_RMS25LB040_SSDID:
				ioc_info(ioc, "%s\n",
					 MPT2SAS_INTEL_RMS25LB040_BRANDING);
				break;
			case MPT2SAS_INTEL_RMS25LB080_SSDID:
				ioc_info(ioc, "%s\n",
					 MPT2SAS_INTEL_RMS25LB080_BRANDING);
				break;
			default:
				ioc_info(ioc, "Intel(R) Controller: Subsystem ID: 0x%X\n",
					 ioc->pdev->subsystem_device);
				break;
			}
			break;
		case MPI25_MFGPAGE_DEVID_SAS3008:
			switch (ioc->pdev->subsystem_device) {
			case MPT3SAS_INTEL_RMS3JC080_SSDID:
				ioc_info(ioc, "%s\n",
					 MPT3SAS_INTEL_RMS3JC080_BRANDING);
				break;

			case MPT3SAS_INTEL_RS3GC008_SSDID:
				ioc_info(ioc, "%s\n",
					 MPT3SAS_INTEL_RS3GC008_BRANDING);
				break;
			case MPT3SAS_INTEL_RS3FC044_SSDID:
				ioc_info(ioc, "%s\n",
					 MPT3SAS_INTEL_RS3FC044_BRANDING);
				break;
			case MPT3SAS_INTEL_RS3UC080_SSDID:
				ioc_info(ioc, "%s\n",
					 MPT3SAS_INTEL_RS3UC080_BRANDING);
				break;
			default:
				ioc_info(ioc, "Intel(R) Controller: Subsystem ID: 0x%X\n",
					 ioc->pdev->subsystem_device);
				break;
			}
			break;
		default:
			ioc_info(ioc, "Intel(R) Controller: Subsystem ID: 0x%X\n",
				 ioc->pdev->subsystem_device);
			break;
		}
		break;
	case PCI_VENDOR_ID_DELL:
		switch (ioc->pdev->device) {
		case MPI2_MFGPAGE_DEVID_SAS2008:
			switch (ioc->pdev->subsystem_device) {
			case MPT2SAS_DELL_6GBPS_SAS_HBA_SSDID:
				ioc_info(ioc, "%s\n",
					 MPT2SAS_DELL_6GBPS_SAS_HBA_BRANDING);
				break;
			case MPT2SAS_DELL_PERC_H200_ADAPTER_SSDID:
				ioc_info(ioc, "%s\n",
					 MPT2SAS_DELL_PERC_H200_ADAPTER_BRANDING);
				break;
			case MPT2SAS_DELL_PERC_H200_INTEGRATED_SSDID:
				ioc_info(ioc, "%s\n",
					 MPT2SAS_DELL_PERC_H200_INTEGRATED_BRANDING);
				break;
			case MPT2SAS_DELL_PERC_H200_MODULAR_SSDID:
				ioc_info(ioc, "%s\n",
					 MPT2SAS_DELL_PERC_H200_MODULAR_BRANDING);
				break;
			case MPT2SAS_DELL_PERC_H200_EMBEDDED_SSDID:
				ioc_info(ioc, "%s\n",
					 MPT2SAS_DELL_PERC_H200_EMBEDDED_BRANDING);
				break;
			case MPT2SAS_DELL_PERC_H200_SSDID:
				ioc_info(ioc, "%s\n",
					 MPT2SAS_DELL_PERC_H200_BRANDING);
				break;
			case MPT2SAS_DELL_6GBPS_SAS_SSDID:
				ioc_info(ioc, "%s\n",
					 MPT2SAS_DELL_6GBPS_SAS_BRANDING);
				break;
			default:
				ioc_info(ioc, "Dell 6Gbps HBA: Subsystem ID: 0x%X\n",
					 ioc->pdev->subsystem_device);
				break;
			}
			break;
		case MPI25_MFGPAGE_DEVID_SAS3008:
			switch (ioc->pdev->subsystem_device) {
			case MPT3SAS_DELL_12G_HBA_SSDID:
				ioc_info(ioc, "%s\n",
					 MPT3SAS_DELL_12G_HBA_BRANDING);
				break;
			default:
				ioc_info(ioc, "Dell 12Gbps HBA: Subsystem ID: 0x%X\n",
					 ioc->pdev->subsystem_device);
				break;
			}
			break;
		default:
			ioc_info(ioc, "Dell HBA: Subsystem ID: 0x%X\n",
				 ioc->pdev->subsystem_device);
			break;
		}
		break;
	case PCI_VENDOR_ID_CISCO:
		switch (ioc->pdev->device) {
		case MPI25_MFGPAGE_DEVID_SAS3008:
			switch (ioc->pdev->subsystem_device) {
			case MPT3SAS_CISCO_12G_8E_HBA_SSDID:
				ioc_info(ioc, "%s\n",
					 MPT3SAS_CISCO_12G_8E_HBA_BRANDING);
				break;
			case MPT3SAS_CISCO_12G_8I_HBA_SSDID:
				ioc_info(ioc, "%s\n",
					 MPT3SAS_CISCO_12G_8I_HBA_BRANDING);
				break;
			case MPT3SAS_CISCO_12G_AVILA_HBA_SSDID:
				ioc_info(ioc, "%s\n",
					 MPT3SAS_CISCO_12G_AVILA_HBA_BRANDING);
				break;
			default:
				ioc_info(ioc, "Cisco 12Gbps SAS HBA: Subsystem ID: 0x%X\n",
					 ioc->pdev->subsystem_device);
				break;
			}
			break;
		case MPI25_MFGPAGE_DEVID_SAS3108_1:
			switch (ioc->pdev->subsystem_device) {
			case MPT3SAS_CISCO_12G_AVILA_HBA_SSDID:
				ioc_info(ioc, "%s\n",
					 MPT3SAS_CISCO_12G_AVILA_HBA_BRANDING);
				break;
			case MPT3SAS_CISCO_12G_COLUSA_MEZZANINE_HBA_SSDID:
				ioc_info(ioc, "%s\n",
					 MPT3SAS_CISCO_12G_COLUSA_MEZZANINE_HBA_BRANDING);
				break;
			default:
				ioc_info(ioc, "Cisco 12Gbps SAS HBA: Subsystem ID: 0x%X\n",
					 ioc->pdev->subsystem_device);
				break;
			}
			break;
		default:
			ioc_info(ioc, "Cisco SAS HBA: Subsystem ID: 0x%X\n",
				 ioc->pdev->subsystem_device);
			break;
		}
		break;
	case MPT2SAS_HP_3PAR_SSVID:
		switch (ioc->pdev->device) {
		case MPI2_MFGPAGE_DEVID_SAS2004:
			switch (ioc->pdev->subsystem_device) {
			case MPT2SAS_HP_DAUGHTER_2_4_INTERNAL_SSDID:
				ioc_info(ioc, "%s\n",
					 MPT2SAS_HP_DAUGHTER_2_4_INTERNAL_BRANDING);
				break;
			default:
				ioc_info(ioc, "HP 6Gbps SAS HBA: Subsystem ID: 0x%X\n",
					 ioc->pdev->subsystem_device);
				break;
			}
			break;
		case MPI2_MFGPAGE_DEVID_SAS2308_2:
			switch (ioc->pdev->subsystem_device) {
			case MPT2SAS_HP_2_4_INTERNAL_SSDID:
				ioc_info(ioc, "%s\n",
					 MPT2SAS_HP_2_4_INTERNAL_BRANDING);
				break;
			case MPT2SAS_HP_2_4_EXTERNAL_SSDID:
				ioc_info(ioc, "%s\n",
					 MPT2SAS_HP_2_4_EXTERNAL_BRANDING);
				break;
			case MPT2SAS_HP_1_4_INTERNAL_1_4_EXTERNAL_SSDID:
				ioc_info(ioc, "%s\n",
					 MPT2SAS_HP_1_4_INTERNAL_1_4_EXTERNAL_BRANDING);
				break;
			case MPT2SAS_HP_EMBEDDED_2_4_INTERNAL_SSDID:
				ioc_info(ioc, "%s\n",
					 MPT2SAS_HP_EMBEDDED_2_4_INTERNAL_BRANDING);
				break;
			default:
				ioc_info(ioc, "HP 6Gbps SAS HBA: Subsystem ID: 0x%X\n",
					 ioc->pdev->subsystem_device);
				break;
			}
			break;
		default:
			ioc_info(ioc, "HP SAS HBA: Subsystem ID: 0x%X\n",
				 ioc->pdev->subsystem_device);
			break;
		}
		break;
	default:
		break;
	}
}

/**
 * _base_display_fwpkg_version - sends FWUpload request to pull FWPkg
 *				version from FW Image Header.
 * @ioc: per adapter object
 *
 * Return: 0 for success, non-zero for failure.
 */
	static int
_base_display_fwpkg_version(struct MPT3SAS_ADAPTER *ioc)
{
	Mpi2FWImageHeader_t *fw_img_hdr;
	Mpi26ComponentImageHeader_t *cmp_img_hdr;
	Mpi25FWUploadRequest_t *mpi_request;
	Mpi2FWUploadReply_t mpi_reply;
	int r = 0, issue_diag_reset = 0;
	u32  package_version = 0;
	void *fwpkg_data = NULL;
	dma_addr_t fwpkg_data_dma;
	u16 smid, ioc_status;
	size_t data_length;

	dinitprintk(ioc, ioc_info(ioc, "%s\n", __func__));

	if (ioc->base_cmds.status & MPT3_CMD_PENDING) {
		ioc_err(ioc, "%s: internal command already in use\n", __func__);
		return -EAGAIN;
	}

	data_length = sizeof(Mpi2FWImageHeader_t);
	fwpkg_data = dma_alloc_coherent(&ioc->pdev->dev, data_length,
			&fwpkg_data_dma, GFP_KERNEL);
	if (!fwpkg_data) {
		ioc_err(ioc,
		    "Memory allocation for fwpkg data failed at %s:%d/%s()!\n",
			__FILE__, __LINE__, __func__);
		return -ENOMEM;
	}

	smid = mpt3sas_base_get_smid(ioc, ioc->base_cb_idx);
	if (!smid) {
		ioc_err(ioc, "%s: failed obtaining a smid\n", __func__);
		r = -EAGAIN;
		goto out;
	}

	ioc->base_cmds.status = MPT3_CMD_PENDING;
	mpi_request = mpt3sas_base_get_msg_frame(ioc, smid);
	ioc->base_cmds.smid = smid;
	memset(mpi_request, 0, sizeof(Mpi25FWUploadRequest_t));
	mpi_request->Function = MPI2_FUNCTION_FW_UPLOAD;
	mpi_request->ImageType = MPI2_FW_UPLOAD_ITYPE_FW_FLASH;
	mpi_request->ImageSize = cpu_to_le32(data_length);
	ioc->build_sg(ioc, &mpi_request->SGL, 0, 0, fwpkg_data_dma,
			data_length);
	init_completion(&ioc->base_cmds.done);
	ioc->put_smid_default(ioc, smid);
	/* Wait for 15 seconds */
	wait_for_completion_timeout(&ioc->base_cmds.done,
			FW_IMG_HDR_READ_TIMEOUT*HZ);
	ioc_info(ioc, "%s: complete\n", __func__);
	if (!(ioc->base_cmds.status & MPT3_CMD_COMPLETE)) {
		ioc_err(ioc, "%s: timeout\n", __func__);
		_debug_dump_mf(mpi_request,
				sizeof(Mpi25FWUploadRequest_t)/4);
		issue_diag_reset = 1;
	} else {
		memset(&mpi_reply, 0, sizeof(Mpi2FWUploadReply_t));
		if (ioc->base_cmds.status & MPT3_CMD_REPLY_VALID) {
			memcpy(&mpi_reply, ioc->base_cmds.reply,
					sizeof(Mpi2FWUploadReply_t));
			ioc_status = le16_to_cpu(mpi_reply.IOCStatus) &
						MPI2_IOCSTATUS_MASK;
			if (ioc_status == MPI2_IOCSTATUS_SUCCESS) {
				fw_img_hdr = (Mpi2FWImageHeader_t *)fwpkg_data;
				if (le32_to_cpu(fw_img_hdr->Signature) ==
				    MPI26_IMAGE_HEADER_SIGNATURE0_MPI26) {
					cmp_img_hdr =
					    (Mpi26ComponentImageHeader_t *)
					    (fwpkg_data);
					package_version =
					    le32_to_cpu(
					    cmp_img_hdr->ApplicationSpecific);
				} else
					package_version =
					    le32_to_cpu(
					    fw_img_hdr->PackageVersion.Word);
				if (package_version)
					ioc_info(ioc,
					"FW Package Ver(%02d.%02d.%02d.%02d)\n",
					((package_version) & 0xFF000000) >> 24,
					((package_version) & 0x00FF0000) >> 16,
					((package_version) & 0x0000FF00) >> 8,
					(package_version) & 0x000000FF);
			} else {
				_debug_dump_mf(&mpi_reply,
						sizeof(Mpi2FWUploadReply_t)/4);
			}
		}
	}
	ioc->base_cmds.status = MPT3_CMD_NOT_USED;
out:
	if (fwpkg_data)
		dma_free_coherent(&ioc->pdev->dev, data_length, fwpkg_data,
				fwpkg_data_dma);
	if (issue_diag_reset) {
		if (ioc->drv_internal_flags & MPT_DRV_INTERNAL_FIRST_PE_ISSUED)
			return -EFAULT;
		if (mpt3sas_base_check_for_fault_and_issue_reset(ioc))
			return -EFAULT;
		r = -EAGAIN;
	}
	return r;
}

/**
 * _base_display_ioc_capabilities - Display IOC's capabilities.
 * @ioc: per adapter object
 */
static void
_base_display_ioc_capabilities(struct MPT3SAS_ADAPTER *ioc)
{
	int i = 0;
	char desc[17] = {0};
	u32 iounit_pg1_flags;

	strncpy(desc, ioc->manu_pg0.ChipName, 16);
	ioc_info(ioc, "%s: FWVersion(%02d.%02d.%02d.%02d), ChipRevision(0x%02x)\n",
		 desc,
		 (ioc->facts.FWVersion.Word & 0xFF000000) >> 24,
		 (ioc->facts.FWVersion.Word & 0x00FF0000) >> 16,
		 (ioc->facts.FWVersion.Word & 0x0000FF00) >> 8,
		 ioc->facts.FWVersion.Word & 0x000000FF,
		 ioc->pdev->revision);

	_base_display_OEMs_branding(ioc);

	if (ioc->facts.ProtocolFlags & MPI2_IOCFACTS_PROTOCOL_NVME_DEVICES) {
		pr_info("%sNVMe", i ? "," : "");
		i++;
	}

	ioc_info(ioc, "Protocol=(");

	if (ioc->facts.ProtocolFlags & MPI2_IOCFACTS_PROTOCOL_SCSI_INITIATOR) {
		pr_cont("Initiator");
		i++;
	}

	if (ioc->facts.ProtocolFlags & MPI2_IOCFACTS_PROTOCOL_SCSI_TARGET) {
		pr_cont("%sTarget", i ? "," : "");
		i++;
	}

	i = 0;
	pr_cont("), Capabilities=(");

	if (!ioc->hide_ir_msg) {
		if (ioc->facts.IOCCapabilities &
		    MPI2_IOCFACTS_CAPABILITY_INTEGRATED_RAID) {
			pr_cont("Raid");
			i++;
		}
	}

	if (ioc->facts.IOCCapabilities & MPI2_IOCFACTS_CAPABILITY_TLR) {
		pr_cont("%sTLR", i ? "," : "");
		i++;
	}

	if (ioc->facts.IOCCapabilities & MPI2_IOCFACTS_CAPABILITY_MULTICAST) {
		pr_cont("%sMulticast", i ? "," : "");
		i++;
	}

	if (ioc->facts.IOCCapabilities &
	    MPI2_IOCFACTS_CAPABILITY_BIDIRECTIONAL_TARGET) {
		pr_cont("%sBIDI Target", i ? "," : "");
		i++;
	}

	if (ioc->facts.IOCCapabilities & MPI2_IOCFACTS_CAPABILITY_EEDP) {
		pr_cont("%sEEDP", i ? "," : "");
		i++;
	}

	if (ioc->facts.IOCCapabilities &
	    MPI2_IOCFACTS_CAPABILITY_SNAPSHOT_BUFFER) {
		pr_cont("%sSnapshot Buffer", i ? "," : "");
		i++;
	}

	if (ioc->facts.IOCCapabilities &
	    MPI2_IOCFACTS_CAPABILITY_DIAG_TRACE_BUFFER) {
		pr_cont("%sDiag Trace Buffer", i ? "," : "");
		i++;
	}

	if (ioc->facts.IOCCapabilities &
	    MPI2_IOCFACTS_CAPABILITY_EXTENDED_BUFFER) {
		pr_cont("%sDiag Extended Buffer", i ? "," : "");
		i++;
	}

	if (ioc->facts.IOCCapabilities &
	    MPI2_IOCFACTS_CAPABILITY_TASK_SET_FULL_HANDLING) {
		pr_cont("%sTask Set Full", i ? "," : "");
		i++;
	}

	iounit_pg1_flags = le32_to_cpu(ioc->iounit_pg1.Flags);
	if (!(iounit_pg1_flags & MPI2_IOUNITPAGE1_NATIVE_COMMAND_Q_DISABLE)) {
		pr_cont("%sNCQ", i ? "," : "");
		i++;
	}

	pr_cont(")\n");
}

/**
 * mpt3sas_base_update_missing_delay - change the missing delay timers
 * @ioc: per adapter object
 * @device_missing_delay: amount of time till device is reported missing
 * @io_missing_delay: interval IO is returned when there is a missing device
 *
 * Passed on the command line, this function will modify the device missing
 * delay, as well as the io missing delay. This should be called at driver
 * load time.
 */
void
mpt3sas_base_update_missing_delay(struct MPT3SAS_ADAPTER *ioc,
	u16 device_missing_delay, u8 io_missing_delay)
{
	u16 dmd, dmd_new, dmd_orignal;
	u8 io_missing_delay_original;
	u16 sz;
	Mpi2SasIOUnitPage1_t *sas_iounit_pg1 = NULL;
	Mpi2ConfigReply_t mpi_reply;
	u8 num_phys = 0;
	u16 ioc_status;

	mpt3sas_config_get_number_hba_phys(ioc, &num_phys);
	if (!num_phys)
		return;

	sz = offsetof(Mpi2SasIOUnitPage1_t, PhyData) + (num_phys *
	    sizeof(Mpi2SasIOUnit1PhyData_t));
	sas_iounit_pg1 = kzalloc(sz, GFP_KERNEL);
	if (!sas_iounit_pg1) {
		ioc_err(ioc, "failure at %s:%d/%s()!\n",
			__FILE__, __LINE__, __func__);
		goto out;
	}
	if ((mpt3sas_config_get_sas_iounit_pg1(ioc, &mpi_reply,
	    sas_iounit_pg1, sz))) {
		ioc_err(ioc, "failure at %s:%d/%s()!\n",
			__FILE__, __LINE__, __func__);
		goto out;
	}
	ioc_status = le16_to_cpu(mpi_reply.IOCStatus) &
	    MPI2_IOCSTATUS_MASK;
	if (ioc_status != MPI2_IOCSTATUS_SUCCESS) {
		ioc_err(ioc, "failure at %s:%d/%s()!\n",
			__FILE__, __LINE__, __func__);
		goto out;
	}

	/* device missing delay */
	dmd = sas_iounit_pg1->ReportDeviceMissingDelay;
	if (dmd & MPI2_SASIOUNIT1_REPORT_MISSING_UNIT_16)
		dmd = (dmd & MPI2_SASIOUNIT1_REPORT_MISSING_TIMEOUT_MASK) * 16;
	else
		dmd = dmd & MPI2_SASIOUNIT1_REPORT_MISSING_TIMEOUT_MASK;
	dmd_orignal = dmd;
	if (device_missing_delay > 0x7F) {
		dmd = (device_missing_delay > 0x7F0) ? 0x7F0 :
		    device_missing_delay;
		dmd = dmd / 16;
		dmd |= MPI2_SASIOUNIT1_REPORT_MISSING_UNIT_16;
	} else
		dmd = device_missing_delay;
	sas_iounit_pg1->ReportDeviceMissingDelay = dmd;

	/* io missing delay */
	io_missing_delay_original = sas_iounit_pg1->IODeviceMissingDelay;
	sas_iounit_pg1->IODeviceMissingDelay = io_missing_delay;

	if (!mpt3sas_config_set_sas_iounit_pg1(ioc, &mpi_reply, sas_iounit_pg1,
	    sz)) {
		if (dmd & MPI2_SASIOUNIT1_REPORT_MISSING_UNIT_16)
			dmd_new = (dmd &
			    MPI2_SASIOUNIT1_REPORT_MISSING_TIMEOUT_MASK) * 16;
		else
			dmd_new =
		    dmd & MPI2_SASIOUNIT1_REPORT_MISSING_TIMEOUT_MASK;
		ioc_info(ioc, "device_missing_delay: old(%d), new(%d)\n",
			 dmd_orignal, dmd_new);
		ioc_info(ioc, "ioc_missing_delay: old(%d), new(%d)\n",
			 io_missing_delay_original,
			 io_missing_delay);
		ioc->device_missing_delay = dmd_new;
		ioc->io_missing_delay = io_missing_delay;
	}

out:
	kfree(sas_iounit_pg1);
}

/**
 * _base_update_ioc_page1_inlinewith_perf_mode - Update IOC Page1 fields
 *    according to performance mode.
 * @ioc : per adapter object
 *
 * Return: zero on success; otherwise return EAGAIN error code asking the
 * caller to retry.
 */
static int
_base_update_ioc_page1_inlinewith_perf_mode(struct MPT3SAS_ADAPTER *ioc)
{
	Mpi2IOCPage1_t ioc_pg1;
	Mpi2ConfigReply_t mpi_reply;
	int rc;

	rc = mpt3sas_config_get_ioc_pg1(ioc, &mpi_reply, &ioc->ioc_pg1_copy);
	if (rc)
		return rc;
	memcpy(&ioc_pg1, &ioc->ioc_pg1_copy, sizeof(Mpi2IOCPage1_t));

	switch (perf_mode) {
	case MPT_PERF_MODE_DEFAULT:
	case MPT_PERF_MODE_BALANCED:
		if (ioc->high_iops_queues) {
			ioc_info(ioc,
				"Enable interrupt coalescing only for first\t"
				"%d reply queues\n",
				MPT3SAS_HIGH_IOPS_REPLY_QUEUES);
			/*
			 * If 31st bit is zero then interrupt coalescing is
			 * enabled for all reply descriptor post queues.
			 * If 31st bit is set to one then user can
			 * enable/disable interrupt coalescing on per reply
			 * descriptor post queue group(8) basis. So to enable
			 * interrupt coalescing only on first reply descriptor
			 * post queue group 31st bit and zero th bit is enabled.
			 */
			ioc_pg1.ProductSpecific = cpu_to_le32(0x80000000 |
			    ((1 << MPT3SAS_HIGH_IOPS_REPLY_QUEUES/8) - 1));
			rc = mpt3sas_config_set_ioc_pg1(ioc, &mpi_reply, &ioc_pg1);
			if (rc)
				return rc;
			ioc_info(ioc, "performance mode: balanced\n");
			return 0;
		}
		fallthrough;
	case MPT_PERF_MODE_LATENCY:
		/*
		 * Enable interrupt coalescing on all reply queues
		 * with timeout value 0xA
		 */
		ioc_pg1.CoalescingTimeout = cpu_to_le32(0xa);
		ioc_pg1.Flags |= cpu_to_le32(MPI2_IOCPAGE1_REPLY_COALESCING);
		ioc_pg1.ProductSpecific = 0;
		rc = mpt3sas_config_set_ioc_pg1(ioc, &mpi_reply, &ioc_pg1);
		if (rc)
			return rc;
		ioc_info(ioc, "performance mode: latency\n");
		break;
	case MPT_PERF_MODE_IOPS:
		/*
		 * Enable interrupt coalescing on all reply queues.
		 */
		ioc_info(ioc,
		    "performance mode: iops with coalescing timeout: 0x%x\n",
		    le32_to_cpu(ioc_pg1.CoalescingTimeout));
		ioc_pg1.Flags |= cpu_to_le32(MPI2_IOCPAGE1_REPLY_COALESCING);
		ioc_pg1.ProductSpecific = 0;
		rc = mpt3sas_config_set_ioc_pg1(ioc, &mpi_reply, &ioc_pg1);
		if (rc)
			return rc;
		break;
	}
	return 0;
}

/**
 * _base_get_event_diag_triggers - get event diag trigger values from
 *				persistent pages
 * @ioc : per adapter object
 *
 * Return: nothing.
 */
static int
_base_get_event_diag_triggers(struct MPT3SAS_ADAPTER *ioc)
{
	Mpi26DriverTriggerPage2_t trigger_pg2;
	struct SL_WH_EVENT_TRIGGER_T *event_tg;
	MPI26_DRIVER_MPI_EVENT_TIGGER_ENTRY *mpi_event_tg;
	Mpi2ConfigReply_t mpi_reply;
	int r = 0, i = 0;
	u16 count = 0;
	u16 ioc_status;

	r = mpt3sas_config_get_driver_trigger_pg2(ioc, &mpi_reply,
	    &trigger_pg2);
	if (r)
		return r;

	ioc_status = le16_to_cpu(mpi_reply.IOCStatus) &
	    MPI2_IOCSTATUS_MASK;
	if (ioc_status != MPI2_IOCSTATUS_SUCCESS) {
		dinitprintk(ioc,
		    ioc_err(ioc,
		    "%s: Failed to get trigger pg2, ioc_status(0x%04x)\n",
		   __func__, ioc_status));
		return 0;
	}

	if (le16_to_cpu(trigger_pg2.NumMPIEventTrigger)) {
		count = le16_to_cpu(trigger_pg2.NumMPIEventTrigger);
		count = min_t(u16, NUM_VALID_ENTRIES, count);
		ioc->diag_trigger_event.ValidEntries = count;

		event_tg = &ioc->diag_trigger_event.EventTriggerEntry[0];
		mpi_event_tg = &trigger_pg2.MPIEventTriggers[0];
		for (i = 0; i < count; i++) {
			event_tg->EventValue = le16_to_cpu(
			    mpi_event_tg->MPIEventCode);
			event_tg->LogEntryQualifier = le16_to_cpu(
			    mpi_event_tg->MPIEventCodeSpecific);
			event_tg++;
			mpi_event_tg++;
		}
	}
	return 0;
}

/**
 * _base_get_scsi_diag_triggers - get scsi diag trigger values from
 *				persistent pages
 * @ioc : per adapter object
 *
 * Return: 0 on success; otherwise return failure status.
 */
static int
_base_get_scsi_diag_triggers(struct MPT3SAS_ADAPTER *ioc)
{
	Mpi26DriverTriggerPage3_t trigger_pg3;
	struct SL_WH_SCSI_TRIGGER_T *scsi_tg;
	MPI26_DRIVER_SCSI_SENSE_TIGGER_ENTRY *mpi_scsi_tg;
	Mpi2ConfigReply_t mpi_reply;
	int r = 0, i = 0;
	u16 count = 0;
	u16 ioc_status;

	r = mpt3sas_config_get_driver_trigger_pg3(ioc, &mpi_reply,
	    &trigger_pg3);
	if (r)
		return r;

	ioc_status = le16_to_cpu(mpi_reply.IOCStatus) &
	    MPI2_IOCSTATUS_MASK;
	if (ioc_status != MPI2_IOCSTATUS_SUCCESS) {
		dinitprintk(ioc,
		    ioc_err(ioc,
		    "%s: Failed to get trigger pg3, ioc_status(0x%04x)\n",
		    __func__, ioc_status));
		return 0;
	}

	if (le16_to_cpu(trigger_pg3.NumSCSISenseTrigger)) {
		count = le16_to_cpu(trigger_pg3.NumSCSISenseTrigger);
		count = min_t(u16, NUM_VALID_ENTRIES, count);
		ioc->diag_trigger_scsi.ValidEntries = count;

		scsi_tg = &ioc->diag_trigger_scsi.SCSITriggerEntry[0];
		mpi_scsi_tg = &trigger_pg3.SCSISenseTriggers[0];
		for (i = 0; i < count; i++) {
			scsi_tg->ASCQ = mpi_scsi_tg->ASCQ;
			scsi_tg->ASC = mpi_scsi_tg->ASC;
			scsi_tg->SenseKey = mpi_scsi_tg->SenseKey;

			scsi_tg++;
			mpi_scsi_tg++;
		}
	}
	return 0;
}

/**
 * _base_get_mpi_diag_triggers - get mpi diag trigger values from
 *				persistent pages
 * @ioc : per adapter object
 *
 * Return: 0 on success; otherwise return failure status.
 */
static int
_base_get_mpi_diag_triggers(struct MPT3SAS_ADAPTER *ioc)
{
	Mpi26DriverTriggerPage4_t trigger_pg4;
	struct SL_WH_MPI_TRIGGER_T *status_tg;
	MPI26_DRIVER_IOCSTATUS_LOGINFO_TIGGER_ENTRY *mpi_status_tg;
	Mpi2ConfigReply_t mpi_reply;
	int r = 0, i = 0;
	u16 count = 0;
	u16 ioc_status;

	r = mpt3sas_config_get_driver_trigger_pg4(ioc, &mpi_reply,
	    &trigger_pg4);
	if (r)
		return r;

	ioc_status = le16_to_cpu(mpi_reply.IOCStatus) &
	    MPI2_IOCSTATUS_MASK;
	if (ioc_status != MPI2_IOCSTATUS_SUCCESS) {
		dinitprintk(ioc,
		    ioc_err(ioc,
		    "%s: Failed to get trigger pg4, ioc_status(0x%04x)\n",
		    __func__, ioc_status));
		return 0;
	}

	if (le16_to_cpu(trigger_pg4.NumIOCStatusLogInfoTrigger)) {
		count = le16_to_cpu(trigger_pg4.NumIOCStatusLogInfoTrigger);
		count = min_t(u16, NUM_VALID_ENTRIES, count);
		ioc->diag_trigger_mpi.ValidEntries = count;

		status_tg = &ioc->diag_trigger_mpi.MPITriggerEntry[0];
		mpi_status_tg = &trigger_pg4.IOCStatusLoginfoTriggers[0];

		for (i = 0; i < count; i++) {
			status_tg->IOCStatus = le16_to_cpu(
			    mpi_status_tg->IOCStatus);
			status_tg->IocLogInfo = le32_to_cpu(
			    mpi_status_tg->LogInfo);

			status_tg++;
			mpi_status_tg++;
		}
	}
	return 0;
}

/**
 * _base_get_master_diag_triggers - get master diag trigger values from
 *				persistent pages
 * @ioc : per adapter object
 *
 * Return: nothing.
 */
static int
_base_get_master_diag_triggers(struct MPT3SAS_ADAPTER *ioc)
{
	Mpi26DriverTriggerPage1_t trigger_pg1;
	Mpi2ConfigReply_t mpi_reply;
	int r;
	u16 ioc_status;

	r = mpt3sas_config_get_driver_trigger_pg1(ioc, &mpi_reply,
	    &trigger_pg1);
	if (r)
		return r;

	ioc_status = le16_to_cpu(mpi_reply.IOCStatus) &
	    MPI2_IOCSTATUS_MASK;
	if (ioc_status != MPI2_IOCSTATUS_SUCCESS) {
		dinitprintk(ioc,
		    ioc_err(ioc,
		    "%s: Failed to get trigger pg1, ioc_status(0x%04x)\n",
		   __func__, ioc_status));
		return 0;
	}

	if (le16_to_cpu(trigger_pg1.NumMasterTrigger))
		ioc->diag_trigger_master.MasterData |=
		    le32_to_cpu(
		    trigger_pg1.MasterTriggers[0].MasterTriggerFlags);
	return 0;
}

/**
 * _base_check_for_trigger_pages_support - checks whether HBA FW supports
 *					driver trigger pages or not
 * @ioc : per adapter object
 * @trigger_flags : address where trigger page0's TriggerFlags value is copied
 *
 * Return: trigger flags mask if HBA FW supports driver trigger pages;
 * otherwise returns %-EFAULT if driver trigger pages are not supported by FW or
 * return EAGAIN if diag reset occurred due to FW fault and asking the
 * caller to retry the command.
 *
 */
static int
_base_check_for_trigger_pages_support(struct MPT3SAS_ADAPTER *ioc, u32 *trigger_flags)
{
	Mpi26DriverTriggerPage0_t trigger_pg0;
	int r = 0;
	Mpi2ConfigReply_t mpi_reply;
	u16 ioc_status;

	r = mpt3sas_config_get_driver_trigger_pg0(ioc, &mpi_reply,
	    &trigger_pg0);
	if (r)
		return r;

	ioc_status = le16_to_cpu(mpi_reply.IOCStatus) &
	    MPI2_IOCSTATUS_MASK;
	if (ioc_status != MPI2_IOCSTATUS_SUCCESS)
		return -EFAULT;

	*trigger_flags = le16_to_cpu(trigger_pg0.TriggerFlags);
	return 0;
}

/**
 * _base_get_diag_triggers - Retrieve diag trigger values from
 *				persistent pages.
 * @ioc : per adapter object
 *
 * Return: zero on success; otherwise return EAGAIN error codes
 * asking the caller to retry.
 */
static int
_base_get_diag_triggers(struct MPT3SAS_ADAPTER *ioc)
{
	int trigger_flags;
	int r;

	/*
	 * Default setting of master trigger.
	 */
	ioc->diag_trigger_master.MasterData =
	    (MASTER_TRIGGER_FW_FAULT + MASTER_TRIGGER_ADAPTER_RESET);

	r = _base_check_for_trigger_pages_support(ioc, &trigger_flags);
	if (r) {
		if (r == -EAGAIN)
			return r;
		/*
		 * Don't go for error handling when FW doesn't support
		 * driver trigger pages.
		 */
		return 0;
	}

	ioc->supports_trigger_pages = 1;

	/*
	 * Retrieve master diag trigger values from driver trigger pg1
	 * if master trigger bit enabled in TriggerFlags.
	 */
	if ((u16)trigger_flags &
	    MPI26_DRIVER_TRIGGER0_FLAG_MASTER_TRIGGER_VALID) {
		r = _base_get_master_diag_triggers(ioc);
		if (r)
			return r;
	}

	/*
	 * Retrieve event diag trigger values from driver trigger pg2
	 * if event trigger bit enabled in TriggerFlags.
	 */
	if ((u16)trigger_flags &
	    MPI26_DRIVER_TRIGGER0_FLAG_MPI_EVENT_TRIGGER_VALID) {
		r = _base_get_event_diag_triggers(ioc);
		if (r)
			return r;
	}

	/*
	 * Retrieve scsi diag trigger values from driver trigger pg3
	 * if scsi trigger bit enabled in TriggerFlags.
	 */
	if ((u16)trigger_flags &
	    MPI26_DRIVER_TRIGGER0_FLAG_SCSI_SENSE_TRIGGER_VALID) {
		r = _base_get_scsi_diag_triggers(ioc);
		if (r)
			return r;
	}
	/*
	 * Retrieve mpi error diag trigger values from driver trigger pg4
	 * if loginfo trigger bit enabled in TriggerFlags.
	 */
	if ((u16)trigger_flags &
	    MPI26_DRIVER_TRIGGER0_FLAG_LOGINFO_TRIGGER_VALID) {
		r = _base_get_mpi_diag_triggers(ioc);
		if (r)
			return r;
	}
	return 0;
}

/**
 * _base_update_diag_trigger_pages - Update the driver trigger pages after
 *			online FW update, in case updated FW supports driver
 *			trigger pages.
 * @ioc : per adapter object
 *
 * Return: nothing.
 */
static void
_base_update_diag_trigger_pages(struct MPT3SAS_ADAPTER *ioc)
{

	if (ioc->diag_trigger_master.MasterData)
		mpt3sas_config_update_driver_trigger_pg1(ioc,
		    &ioc->diag_trigger_master, 1);

	if (ioc->diag_trigger_event.ValidEntries)
		mpt3sas_config_update_driver_trigger_pg2(ioc,
		    &ioc->diag_trigger_event, 1);

	if (ioc->diag_trigger_scsi.ValidEntries)
		mpt3sas_config_update_driver_trigger_pg3(ioc,
		    &ioc->diag_trigger_scsi, 1);

	if (ioc->diag_trigger_mpi.ValidEntries)
		mpt3sas_config_update_driver_trigger_pg4(ioc,
		    &ioc->diag_trigger_mpi, 1);
}

/**
 * _base_assign_fw_reported_qd	- Get FW reported QD for SAS/SATA devices.
 *				- On failure set default QD values.
 * @ioc : per adapter object
 *
 * Returns 0 for success, non-zero for failure.
 *
 */
static int _base_assign_fw_reported_qd(struct MPT3SAS_ADAPTER *ioc)
{
	Mpi2ConfigReply_t mpi_reply;
	Mpi2SasIOUnitPage1_t *sas_iounit_pg1 = NULL;
	Mpi26PCIeIOUnitPage1_t pcie_iounit_pg1;
	u16 depth;
	int sz;
	int rc = 0;

	ioc->max_wideport_qd = MPT3SAS_SAS_QUEUE_DEPTH;
	ioc->max_narrowport_qd = MPT3SAS_SAS_QUEUE_DEPTH;
	ioc->max_sata_qd = MPT3SAS_SATA_QUEUE_DEPTH;
	ioc->max_nvme_qd = MPT3SAS_NVME_QUEUE_DEPTH;
	if (!ioc->is_gen35_ioc)
		goto out;
	/* sas iounit page 1 */
	sz = offsetof(Mpi2SasIOUnitPage1_t, PhyData);
	sas_iounit_pg1 = kzalloc(sizeof(Mpi2SasIOUnitPage1_t), GFP_KERNEL);
	if (!sas_iounit_pg1) {
		pr_err("%s: failure at %s:%d/%s()!\n",
		    ioc->name, __FILE__, __LINE__, __func__);
		return rc;
	}
	rc = mpt3sas_config_get_sas_iounit_pg1(ioc, &mpi_reply,
	    sas_iounit_pg1, sz);
	if (rc) {
		pr_err("%s: failure at %s:%d/%s()!\n",
		    ioc->name, __FILE__, __LINE__, __func__);
		goto out;
	}

	depth = le16_to_cpu(sas_iounit_pg1->SASWideMaxQueueDepth);
	ioc->max_wideport_qd = (depth ? depth : MPT3SAS_SAS_QUEUE_DEPTH);

	depth = le16_to_cpu(sas_iounit_pg1->SASNarrowMaxQueueDepth);
	ioc->max_narrowport_qd = (depth ? depth : MPT3SAS_SAS_QUEUE_DEPTH);

	depth = sas_iounit_pg1->SATAMaxQDepth;
	ioc->max_sata_qd = (depth ? depth : MPT3SAS_SATA_QUEUE_DEPTH);

	/* pcie iounit page 1 */
	rc = mpt3sas_config_get_pcie_iounit_pg1(ioc, &mpi_reply,
	    &pcie_iounit_pg1, sizeof(Mpi26PCIeIOUnitPage1_t));
	if (rc) {
		pr_err("%s: failure at %s:%d/%s()!\n",
		    ioc->name, __FILE__, __LINE__, __func__);
		goto out;
	}
	ioc->max_nvme_qd = (le16_to_cpu(pcie_iounit_pg1.NVMeMaxQueueDepth)) ?
	    (le16_to_cpu(pcie_iounit_pg1.NVMeMaxQueueDepth)) :
	    MPT3SAS_NVME_QUEUE_DEPTH;
out:
	dinitprintk(ioc, pr_err(
	    "MaxWidePortQD: 0x%x MaxNarrowPortQD: 0x%x MaxSataQD: 0x%x MaxNvmeQD: 0x%x\n",
	    ioc->max_wideport_qd, ioc->max_narrowport_qd,
	    ioc->max_sata_qd, ioc->max_nvme_qd));
	kfree(sas_iounit_pg1);
	return rc;
}

/**
 * mpt3sas_atto_validate_nvram - validate the ATTO nvram read from mfg pg1
 *
 * @ioc : per adapter object
 * @n   : ptr to the ATTO nvram structure
 * Return: 0 for success, non-zero for failure.
 */
static int
mpt3sas_atto_validate_nvram(struct MPT3SAS_ADAPTER *ioc,
			    struct ATTO_SAS_NVRAM *n)
{
	int r = -EINVAL;
	union ATTO_SAS_ADDRESS *s1;
	u32 len;
	u8 *pb;
	u8 ckSum;

	/* validate nvram checksum */
	pb = (u8 *) n;
	ckSum = ATTO_SASNVR_CKSUM_SEED;
	len = sizeof(struct ATTO_SAS_NVRAM);

	while (len--)
		ckSum = ckSum + pb[len];

	if (ckSum) {
		ioc_err(ioc, "Invalid ATTO NVRAM checksum\n");
		return r;
	}

	s1 = (union ATTO_SAS_ADDRESS *) n->SasAddr;

	if (n->Signature[0] != 'E'
	|| n->Signature[1] != 'S'
	|| n->Signature[2] != 'A'
	|| n->Signature[3] != 'S')
		ioc_err(ioc, "Invalid ATTO NVRAM signature\n");
	else if (n->Version > ATTO_SASNVR_VERSION)
		ioc_info(ioc, "Invalid ATTO NVRAM version");
	else if ((n->SasAddr[7] & (ATTO_SAS_ADDR_ALIGN - 1))
			|| s1->b[0] != 0x50
			|| s1->b[1] != 0x01
			|| s1->b[2] != 0x08
			|| (s1->b[3] & 0xF0) != 0x60
			|| ((s1->b[3] & 0x0F) | le32_to_cpu(s1->d[1])) == 0) {
		ioc_err(ioc, "Invalid ATTO SAS address\n");
	} else
		r = 0;
	return r;
}

/**
 * mpt3sas_atto_get_sas_addr - get the ATTO SAS address from mfg page 1
 *
 * @ioc : per adapter object
 * @*sas_addr : return sas address
 * Return: 0 for success, non-zero for failure.
 */
static int
mpt3sas_atto_get_sas_addr(struct MPT3SAS_ADAPTER *ioc, union ATTO_SAS_ADDRESS *sas_addr)
{
	Mpi2ManufacturingPage1_t mfg_pg1;
	Mpi2ConfigReply_t mpi_reply;
	struct ATTO_SAS_NVRAM *nvram;
	int r;
	__be64 addr;

	r = mpt3sas_config_get_manufacturing_pg1(ioc, &mpi_reply, &mfg_pg1);
	if (r) {
		ioc_err(ioc, "Failed to read manufacturing page 1\n");
		return r;
	}

	/* validate nvram */
	nvram = (struct ATTO_SAS_NVRAM *) mfg_pg1.VPD;
	r = mpt3sas_atto_validate_nvram(ioc, nvram);
	if (r)
		return r;

	addr = *((__be64 *) nvram->SasAddr);
	sas_addr->q = cpu_to_le64(be64_to_cpu(addr));
	return r;
}

/**
 * mpt3sas_atto_init - perform initializaion for ATTO branded
 *					adapter.
 * @ioc : per adapter object
 *5
 * Return: 0 for success, non-zero for failure.
 */
static int
mpt3sas_atto_init(struct MPT3SAS_ADAPTER *ioc)
{
	int sz = 0;
	Mpi2BiosPage4_t *bios_pg4 = NULL;
	Mpi2ConfigReply_t mpi_reply;
	int r;
	int ix;
	union ATTO_SAS_ADDRESS sas_addr;
	union ATTO_SAS_ADDRESS temp;
	union ATTO_SAS_ADDRESS bias;

	r = mpt3sas_atto_get_sas_addr(ioc, &sas_addr);
	if (r)
		return r;

	/* get header first to get size */
	r = mpt3sas_config_get_bios_pg4(ioc, &mpi_reply, NULL, 0);
	if (r) {
		ioc_err(ioc, "Failed to read ATTO bios page 4 header.\n");
		return r;
	}

	sz = mpi_reply.Header.PageLength * sizeof(u32);
	bios_pg4 = kzalloc(sz, GFP_KERNEL);
	if (!bios_pg4) {
		ioc_err(ioc, "Failed to allocate memory for ATTO bios page.\n");
		return -ENOMEM;
	}

	/* read bios page 4 */
	r = mpt3sas_config_get_bios_pg4(ioc, &mpi_reply, bios_pg4, sz);
	if (r) {
		ioc_err(ioc, "Failed to read ATTO bios page 4\n");
		goto out;
	}

	/* Update bios page 4 with the ATTO WWID */
	bias.q = sas_addr.q;
	bias.b[7] += ATTO_SAS_ADDR_DEVNAME_BIAS;

	for (ix = 0; ix < bios_pg4->NumPhys; ix++) {
		temp.q = sas_addr.q;
		temp.b[7] += ix;
		bios_pg4->Phy[ix].ReassignmentWWID = temp.q;
		bios_pg4->Phy[ix].ReassignmentDeviceName = bias.q;
	}
	r = mpt3sas_config_set_bios_pg4(ioc, &mpi_reply, bios_pg4, sz);

out:
	kfree(bios_pg4);
	return r;
}

/**
 * _base_static_config_pages - static start of day config pages
 * @ioc: per adapter object
 */
static int
_base_static_config_pages(struct MPT3SAS_ADAPTER *ioc)
{
	Mpi2ConfigReply_t mpi_reply;
	u32 iounit_pg1_flags;
	int tg_flags = 0;
	int rc;
	ioc->nvme_abort_timeout = 30;

	rc = mpt3sas_config_get_manufacturing_pg0(ioc, &mpi_reply,
	    &ioc->manu_pg0);
	if (rc)
		return rc;
	if (ioc->ir_firmware) {
		rc = mpt3sas_config_get_manufacturing_pg10(ioc, &mpi_reply,
		    &ioc->manu_pg10);
		if (rc)
			return rc;
	}

	if (ioc->pdev->vendor == MPI2_MFGPAGE_VENDORID_ATTO) {
		rc = mpt3sas_atto_init(ioc);
		if (rc)
			return rc;
	}

	/*
	 * Ensure correct T10 PI operation if vendor left EEDPTagMode
	 * flag unset in NVDATA.
	 */
	rc = mpt3sas_config_get_manufacturing_pg11(ioc, &mpi_reply,
	    &ioc->manu_pg11);
	if (rc)
		return rc;
	if (!ioc->is_gen35_ioc && ioc->manu_pg11.EEDPTagMode == 0) {
		pr_err("%s: overriding NVDATA EEDPTagMode setting\n",
		    ioc->name);
		ioc->manu_pg11.EEDPTagMode &= ~0x3;
		ioc->manu_pg11.EEDPTagMode |= 0x1;
		mpt3sas_config_set_manufacturing_pg11(ioc, &mpi_reply,
		    &ioc->manu_pg11);
	}
	if (ioc->manu_pg11.AddlFlags2 & NVME_TASK_MNGT_CUSTOM_MASK)
		ioc->tm_custom_handling = 1;
	else {
		ioc->tm_custom_handling = 0;
		if (ioc->manu_pg11.NVMeAbortTO < NVME_TASK_ABORT_MIN_TIMEOUT)
			ioc->nvme_abort_timeout = NVME_TASK_ABORT_MIN_TIMEOUT;
		else if (ioc->manu_pg11.NVMeAbortTO >
					NVME_TASK_ABORT_MAX_TIMEOUT)
			ioc->nvme_abort_timeout = NVME_TASK_ABORT_MAX_TIMEOUT;
		else
			ioc->nvme_abort_timeout = ioc->manu_pg11.NVMeAbortTO;
	}
	ioc->time_sync_interval =
	    ioc->manu_pg11.TimeSyncInterval & MPT3SAS_TIMESYNC_MASK;
	if (ioc->time_sync_interval) {
		if (ioc->manu_pg11.TimeSyncInterval & MPT3SAS_TIMESYNC_UNIT_MASK)
			ioc->time_sync_interval =
			    ioc->time_sync_interval * SECONDS_PER_HOUR;
		else
			ioc->time_sync_interval =
			    ioc->time_sync_interval * SECONDS_PER_MIN;
		dinitprintk(ioc, ioc_info(ioc,
		    "Driver-FW TimeSync interval is %d seconds. ManuPg11 TimeSync Unit is in %s\n",
		    ioc->time_sync_interval, (ioc->manu_pg11.TimeSyncInterval &
		    MPT3SAS_TIMESYNC_UNIT_MASK) ? "Hour" : "Minute"));
	} else {
		if (ioc->is_gen35_ioc)
			ioc_warn(ioc,
			    "TimeSync Interval in Manuf page-11 is not enabled. Periodic Time-Sync will be disabled\n");
	}
	rc = _base_assign_fw_reported_qd(ioc);
	if (rc)
		return rc;

	/*
	 * ATTO doesn't use bios page 2 and 3 for bios settings.
	 */
	if (ioc->pdev->vendor ==  MPI2_MFGPAGE_VENDORID_ATTO)
		ioc->bios_pg3.BiosVersion = 0;
	else {
		rc = mpt3sas_config_get_bios_pg2(ioc, &mpi_reply, &ioc->bios_pg2);
		if (rc)
			return rc;
		rc = mpt3sas_config_get_bios_pg3(ioc, &mpi_reply, &ioc->bios_pg3);
		if (rc)
			return rc;
	}

	rc = mpt3sas_config_get_ioc_pg8(ioc, &mpi_reply, &ioc->ioc_pg8);
	if (rc)
		return rc;
	rc = mpt3sas_config_get_iounit_pg0(ioc, &mpi_reply, &ioc->iounit_pg0);
	if (rc)
		return rc;
	rc = mpt3sas_config_get_iounit_pg1(ioc, &mpi_reply, &ioc->iounit_pg1);
	if (rc)
		return rc;
	rc = mpt3sas_config_get_iounit_pg8(ioc, &mpi_reply, &ioc->iounit_pg8);
	if (rc)
		return rc;
	_base_display_ioc_capabilities(ioc);

	/*
	 * Enable task_set_full handling in iounit_pg1 when the
	 * facts capabilities indicate that its supported.
	 */
	iounit_pg1_flags = le32_to_cpu(ioc->iounit_pg1.Flags);
	if ((ioc->facts.IOCCapabilities &
	    MPI2_IOCFACTS_CAPABILITY_TASK_SET_FULL_HANDLING))
		iounit_pg1_flags &=
		    ~MPI2_IOUNITPAGE1_DISABLE_TASK_SET_FULL_HANDLING;
	else
		iounit_pg1_flags |=
		    MPI2_IOUNITPAGE1_DISABLE_TASK_SET_FULL_HANDLING;
	ioc->iounit_pg1.Flags = cpu_to_le32(iounit_pg1_flags);
	rc = mpt3sas_config_set_iounit_pg1(ioc, &mpi_reply, &ioc->iounit_pg1);
	if (rc)
		return rc;

	if (ioc->iounit_pg8.NumSensors)
		ioc->temp_sensors_count = ioc->iounit_pg8.NumSensors;
	if (ioc->is_aero_ioc) {
		rc = _base_update_ioc_page1_inlinewith_perf_mode(ioc);
		if (rc)
			return rc;
	}
	if (ioc->is_gen35_ioc) {
		if (ioc->is_driver_loading) {
			rc = _base_get_diag_triggers(ioc);
			if (rc)
				return rc;
		} else {
			/*
			 * In case of online HBA FW update operation,
			 * check whether updated FW supports the driver trigger
			 * pages or not.
			 * - If previous FW has not supported driver trigger
			 *   pages and newer FW supports them then update these
			 *   pages with current diag trigger values.
			 * - If previous FW has supported driver trigger pages
			 *   and new FW doesn't support them then disable
			 *   support_trigger_pages flag.
			 */
			_base_check_for_trigger_pages_support(ioc, &tg_flags);
			if (!ioc->supports_trigger_pages && tg_flags != -EFAULT)
				_base_update_diag_trigger_pages(ioc);
			else if (ioc->supports_trigger_pages &&
			    tg_flags == -EFAULT)
				ioc->supports_trigger_pages = 0;
		}
	}
	return 0;
}

/**
 * mpt3sas_free_enclosure_list - release memory
 * @ioc: per adapter object
 *
 * Free memory allocated during enclosure add.
 */
void
mpt3sas_free_enclosure_list(struct MPT3SAS_ADAPTER *ioc)
{
	struct _enclosure_node *enclosure_dev, *enclosure_dev_next;

	/* Free enclosure list */
	list_for_each_entry_safe(enclosure_dev,
			enclosure_dev_next, &ioc->enclosure_list, list) {
		list_del(&enclosure_dev->list);
		kfree(enclosure_dev);
	}
}

/**
 * _base_release_memory_pools - release memory
 * @ioc: per adapter object
 *
 * Free memory allocated from _base_allocate_memory_pools.
 */
static void
_base_release_memory_pools(struct MPT3SAS_ADAPTER *ioc)
{
	int i = 0;
	int j = 0;
	int dma_alloc_count = 0;
	struct chain_tracker *ct;
	int count = ioc->rdpq_array_enable ? ioc->reply_queue_count : 1;

	dexitprintk(ioc, ioc_info(ioc, "%s\n", __func__));

	if (ioc->request) {
		dma_free_coherent(&ioc->pdev->dev, ioc->request_dma_sz,
		    ioc->request,  ioc->request_dma);
		dexitprintk(ioc,
			    ioc_info(ioc, "request_pool(0x%p): free\n",
				     ioc->request));
		ioc->request = NULL;
	}

	if (ioc->sense) {
		dma_pool_free(ioc->sense_dma_pool, ioc->sense, ioc->sense_dma);
		dma_pool_destroy(ioc->sense_dma_pool);
		dexitprintk(ioc,
			    ioc_info(ioc, "sense_pool(0x%p): free\n",
				     ioc->sense));
		ioc->sense = NULL;
	}

	if (ioc->reply) {
		dma_pool_free(ioc->reply_dma_pool, ioc->reply, ioc->reply_dma);
		dma_pool_destroy(ioc->reply_dma_pool);
		dexitprintk(ioc,
			    ioc_info(ioc, "reply_pool(0x%p): free\n",
				     ioc->reply));
		ioc->reply = NULL;
	}

	if (ioc->reply_free) {
		dma_pool_free(ioc->reply_free_dma_pool, ioc->reply_free,
		    ioc->reply_free_dma);
		dma_pool_destroy(ioc->reply_free_dma_pool);
		dexitprintk(ioc,
			    ioc_info(ioc, "reply_free_pool(0x%p): free\n",
				     ioc->reply_free));
		ioc->reply_free = NULL;
	}

	if (ioc->reply_post) {
		dma_alloc_count = DIV_ROUND_UP(count,
				RDPQ_MAX_INDEX_IN_ONE_CHUNK);
		for (i = 0; i < count; i++) {
			if (i % RDPQ_MAX_INDEX_IN_ONE_CHUNK == 0
			    && dma_alloc_count) {
				if (ioc->reply_post[i].reply_post_free) {
					dma_pool_free(
					    ioc->reply_post_free_dma_pool,
					    ioc->reply_post[i].reply_post_free,
					ioc->reply_post[i].reply_post_free_dma);
					dexitprintk(ioc, ioc_info(ioc,
					   "reply_post_free_pool(0x%p): free\n",
					   ioc->reply_post[i].reply_post_free));
					ioc->reply_post[i].reply_post_free =
									NULL;
				}
				--dma_alloc_count;
			}
		}
		dma_pool_destroy(ioc->reply_post_free_dma_pool);
		if (ioc->reply_post_free_array &&
			ioc->rdpq_array_enable) {
			dma_pool_free(ioc->reply_post_free_array_dma_pool,
			    ioc->reply_post_free_array,
			    ioc->reply_post_free_array_dma);
			ioc->reply_post_free_array = NULL;
		}
		dma_pool_destroy(ioc->reply_post_free_array_dma_pool);
		kfree(ioc->reply_post);
	}

	if (ioc->pcie_sgl_dma_pool) {
		for (i = 0; i < ioc->scsiio_depth; i++) {
			dma_pool_free(ioc->pcie_sgl_dma_pool,
					ioc->pcie_sg_lookup[i].pcie_sgl,
					ioc->pcie_sg_lookup[i].pcie_sgl_dma);
			ioc->pcie_sg_lookup[i].pcie_sgl = NULL;
		}
		dma_pool_destroy(ioc->pcie_sgl_dma_pool);
	}
	kfree(ioc->pcie_sg_lookup);
	ioc->pcie_sg_lookup = NULL;

	if (ioc->config_page) {
		dexitprintk(ioc,
			    ioc_info(ioc, "config_page(0x%p): free\n",
				     ioc->config_page));
		dma_free_coherent(&ioc->pdev->dev, ioc->config_page_sz,
		    ioc->config_page, ioc->config_page_dma);
	}

	kfree(ioc->hpr_lookup);
	ioc->hpr_lookup = NULL;
	kfree(ioc->internal_lookup);
	ioc->internal_lookup = NULL;
	if (ioc->chain_lookup) {
		for (i = 0; i < ioc->scsiio_depth; i++) {
			for (j = ioc->chains_per_prp_buffer;
			    j < ioc->chains_needed_per_io; j++) {
				ct = &ioc->chain_lookup[i].chains_per_smid[j];
				if (ct && ct->chain_buffer)
					dma_pool_free(ioc->chain_dma_pool,
						ct->chain_buffer,
						ct->chain_buffer_dma);
			}
			kfree(ioc->chain_lookup[i].chains_per_smid);
		}
		dma_pool_destroy(ioc->chain_dma_pool);
		kfree(ioc->chain_lookup);
		ioc->chain_lookup = NULL;
	}

	kfree(ioc->io_queue_num);
	ioc->io_queue_num = NULL;
}

/**
 * mpt3sas_check_same_4gb_region - checks whether all reply queues in a set are
 *	having same upper 32bits in their base memory address.
 * @start_address: Base address of a reply queue set
 * @pool_sz: Size of single Reply Descriptor Post Queues pool size
 *
 * Return: 1 if reply queues in a set have a same upper 32bits in their base
 * memory address, else 0.
 */
static int
mpt3sas_check_same_4gb_region(dma_addr_t start_address, u32 pool_sz)
{
	dma_addr_t end_address;

	end_address = start_address + pool_sz - 1;

	if (upper_32_bits(start_address) == upper_32_bits(end_address))
		return 1;
	else
		return 0;
}

/**
 * _base_reduce_hba_queue_depth- Retry with reduced queue depth
 * @ioc: Adapter object
 *
 * Return: 0 for success, non-zero for failure.
 **/
static inline int
_base_reduce_hba_queue_depth(struct MPT3SAS_ADAPTER *ioc)
{
	int reduce_sz = 64;

	if ((ioc->hba_queue_depth - reduce_sz) >
	    (ioc->internal_depth + INTERNAL_SCSIIO_CMDS_COUNT)) {
		ioc->hba_queue_depth -= reduce_sz;
		return 0;
	} else
		return -ENOMEM;
}

/**
 * _base_allocate_pcie_sgl_pool - Allocating DMA'able memory
 *			for pcie sgl pools.
 * @ioc: Adapter object
 * @sz: DMA Pool size
 *
 * Return: 0 for success, non-zero for failure.
 */

static int
_base_allocate_pcie_sgl_pool(struct MPT3SAS_ADAPTER *ioc, u32 sz)
{
	int i = 0, j = 0;
	struct chain_tracker *ct;

	ioc->pcie_sgl_dma_pool =
	    dma_pool_create("PCIe SGL pool", &ioc->pdev->dev, sz,
	    ioc->page_size, 0);
	if (!ioc->pcie_sgl_dma_pool) {
		ioc_err(ioc, "PCIe SGL pool: dma_pool_create failed\n");
		return -ENOMEM;
	}

	ioc->chains_per_prp_buffer = sz/ioc->chain_segment_sz;
	ioc->chains_per_prp_buffer =
	    min(ioc->chains_per_prp_buffer, ioc->chains_needed_per_io);
	for (i = 0; i < ioc->scsiio_depth; i++) {
		ioc->pcie_sg_lookup[i].pcie_sgl =
		    dma_pool_alloc(ioc->pcie_sgl_dma_pool, GFP_KERNEL,
		    &ioc->pcie_sg_lookup[i].pcie_sgl_dma);
		if (!ioc->pcie_sg_lookup[i].pcie_sgl) {
			ioc_err(ioc, "PCIe SGL pool: dma_pool_alloc failed\n");
			return -EAGAIN;
		}

		if (!mpt3sas_check_same_4gb_region(
		    ioc->pcie_sg_lookup[i].pcie_sgl_dma, sz)) {
			ioc_err(ioc, "PCIE SGLs are not in same 4G !! pcie sgl (0x%p) dma = (0x%llx)\n",
			    ioc->pcie_sg_lookup[i].pcie_sgl,
			    (unsigned long long)
			    ioc->pcie_sg_lookup[i].pcie_sgl_dma);
			ioc->use_32bit_dma = true;
			return -EAGAIN;
		}

		for (j = 0; j < ioc->chains_per_prp_buffer; j++) {
			ct = &ioc->chain_lookup[i].chains_per_smid[j];
			ct->chain_buffer =
			    ioc->pcie_sg_lookup[i].pcie_sgl +
			    (j * ioc->chain_segment_sz);
			ct->chain_buffer_dma =
			    ioc->pcie_sg_lookup[i].pcie_sgl_dma +
			    (j * ioc->chain_segment_sz);
		}
	}
	dinitprintk(ioc, ioc_info(ioc,
	    "PCIe sgl pool depth(%d), element_size(%d), pool_size(%d kB)\n",
	    ioc->scsiio_depth, sz, (sz * ioc->scsiio_depth)/1024));
	dinitprintk(ioc, ioc_info(ioc,
	    "Number of chains can fit in a PRP page(%d)\n",
	    ioc->chains_per_prp_buffer));
	return 0;
}

/**
 * _base_allocate_chain_dma_pool - Allocating DMA'able memory
 *			for chain dma pool.
 * @ioc: Adapter object
 * @sz: DMA Pool size
 *
 * Return: 0 for success, non-zero for failure.
 */
static int
_base_allocate_chain_dma_pool(struct MPT3SAS_ADAPTER *ioc, u32 sz)
{
	int i = 0, j = 0;
	struct chain_tracker *ctr;

	ioc->chain_dma_pool = dma_pool_create("chain pool", &ioc->pdev->dev,
	    ioc->chain_segment_sz, 16, 0);
	if (!ioc->chain_dma_pool)
		return -ENOMEM;

	for (i = 0; i < ioc->scsiio_depth; i++) {
		for (j = ioc->chains_per_prp_buffer;
		    j < ioc->chains_needed_per_io; j++) {
			ctr = &ioc->chain_lookup[i].chains_per_smid[j];
			ctr->chain_buffer = dma_pool_alloc(ioc->chain_dma_pool,
			    GFP_KERNEL, &ctr->chain_buffer_dma);
			if (!ctr->chain_buffer)
				return -EAGAIN;
			if (!mpt3sas_check_same_4gb_region(
			    ctr->chain_buffer_dma, ioc->chain_segment_sz)) {
				ioc_err(ioc,
				    "Chain buffers are not in same 4G !!! Chain buff (0x%p) dma = (0x%llx)\n",
				    ctr->chain_buffer,
				    (unsigned long long)ctr->chain_buffer_dma);
				ioc->use_32bit_dma = true;
				return -EAGAIN;
			}
		}
	}
	dinitprintk(ioc, ioc_info(ioc,
	    "chain_lookup depth (%d), frame_size(%d), pool_size(%d kB)\n",
	    ioc->scsiio_depth, ioc->chain_segment_sz, ((ioc->scsiio_depth *
	    (ioc->chains_needed_per_io - ioc->chains_per_prp_buffer) *
	    ioc->chain_segment_sz))/1024));
	return 0;
}

/**
 * _base_allocate_sense_dma_pool - Allocating DMA'able memory
 *			for sense dma pool.
 * @ioc: Adapter object
 * @sz: DMA Pool size
 * Return: 0 for success, non-zero for failure.
 */
static int
_base_allocate_sense_dma_pool(struct MPT3SAS_ADAPTER *ioc, u32 sz)
{
	ioc->sense_dma_pool =
	    dma_pool_create("sense pool", &ioc->pdev->dev, sz, 4, 0);
	if (!ioc->sense_dma_pool)
		return -ENOMEM;
	ioc->sense = dma_pool_alloc(ioc->sense_dma_pool,
	    GFP_KERNEL, &ioc->sense_dma);
	if (!ioc->sense)
		return -EAGAIN;
	if (!mpt3sas_check_same_4gb_region(ioc->sense_dma, sz)) {
		dinitprintk(ioc, pr_err(
		    "Bad Sense Pool! sense (0x%p) sense_dma = (0x%llx)\n",
		    ioc->sense, (unsigned long long) ioc->sense_dma));
		ioc->use_32bit_dma = true;
		return -EAGAIN;
	}
	ioc_info(ioc,
	    "sense pool(0x%p) - dma(0x%llx): depth(%d), element_size(%d), pool_size (%d kB)\n",
	    ioc->sense, (unsigned long long)ioc->sense_dma,
	    ioc->scsiio_depth, SCSI_SENSE_BUFFERSIZE, sz/1024);
	return 0;
}

/**
 * _base_allocate_reply_pool - Allocating DMA'able memory
 *			for reply pool.
 * @ioc: Adapter object
 * @sz: DMA Pool size
 * Return: 0 for success, non-zero for failure.
 */
static int
_base_allocate_reply_pool(struct MPT3SAS_ADAPTER *ioc, u32 sz)
{
	/* reply pool, 4 byte align */
	ioc->reply_dma_pool = dma_pool_create("reply pool",
	    &ioc->pdev->dev, sz, 4, 0);
	if (!ioc->reply_dma_pool)
		return -ENOMEM;
	ioc->reply = dma_pool_alloc(ioc->reply_dma_pool, GFP_KERNEL,
	    &ioc->reply_dma);
	if (!ioc->reply)
		return -EAGAIN;
	if (!mpt3sas_check_same_4gb_region(ioc->reply_dma, sz)) {
		dinitprintk(ioc, pr_err(
		    "Bad Reply Pool! Reply (0x%p) Reply dma = (0x%llx)\n",
		    ioc->reply, (unsigned long long) ioc->reply_dma));
		ioc->use_32bit_dma = true;
		return -EAGAIN;
	}
	ioc->reply_dma_min_address = (u32)(ioc->reply_dma);
	ioc->reply_dma_max_address = (u32)(ioc->reply_dma) + sz;
	ioc_info(ioc,
	    "reply pool(0x%p) - dma(0x%llx): depth(%d), frame_size(%d), pool_size(%d kB)\n",
	    ioc->reply, (unsigned long long)ioc->reply_dma,
	    ioc->reply_free_queue_depth, ioc->reply_sz, sz/1024);
	return 0;
}

/**
 * _base_allocate_reply_free_dma_pool - Allocating DMA'able memory
 *			for reply free dma pool.
 * @ioc: Adapter object
 * @sz: DMA Pool size
 * Return: 0 for success, non-zero for failure.
 */
static int
_base_allocate_reply_free_dma_pool(struct MPT3SAS_ADAPTER *ioc, u32 sz)
{
	/* reply free queue, 16 byte align */
	ioc->reply_free_dma_pool = dma_pool_create(
	    "reply_free pool", &ioc->pdev->dev, sz, 16, 0);
	if (!ioc->reply_free_dma_pool)
		return -ENOMEM;
	ioc->reply_free = dma_pool_alloc(ioc->reply_free_dma_pool,
	    GFP_KERNEL, &ioc->reply_free_dma);
	if (!ioc->reply_free)
		return -EAGAIN;
	if (!mpt3sas_check_same_4gb_region(ioc->reply_free_dma, sz)) {
		dinitprintk(ioc,
		    pr_err("Bad Reply Free Pool! Reply Free (0x%p) Reply Free dma = (0x%llx)\n",
		    ioc->reply_free, (unsigned long long) ioc->reply_free_dma));
		ioc->use_32bit_dma = true;
		return -EAGAIN;
	}
	memset(ioc->reply_free, 0, sz);
	dinitprintk(ioc, ioc_info(ioc,
	    "reply_free pool(0x%p): depth(%d), element_size(%d), pool_size(%d kB)\n",
	    ioc->reply_free, ioc->reply_free_queue_depth, 4, sz/1024));
	dinitprintk(ioc, ioc_info(ioc,
	    "reply_free_dma (0x%llx)\n",
	    (unsigned long long)ioc->reply_free_dma));
	return 0;
}

/**
 * _base_allocate_reply_post_free_array - Allocating DMA'able memory
 *			for reply post free array.
 * @ioc: Adapter object
 * @reply_post_free_array_sz: DMA Pool size
 * Return: 0 for success, non-zero for failure.
 */

static int
_base_allocate_reply_post_free_array(struct MPT3SAS_ADAPTER *ioc,
	u32 reply_post_free_array_sz)
{
	ioc->reply_post_free_array_dma_pool =
	    dma_pool_create("reply_post_free_array pool",
	    &ioc->pdev->dev, reply_post_free_array_sz, 16, 0);
	if (!ioc->reply_post_free_array_dma_pool)
		return -ENOMEM;
	ioc->reply_post_free_array =
	    dma_pool_alloc(ioc->reply_post_free_array_dma_pool,
	    GFP_KERNEL, &ioc->reply_post_free_array_dma);
	if (!ioc->reply_post_free_array)
		return -EAGAIN;
	if (!mpt3sas_check_same_4gb_region(ioc->reply_post_free_array_dma,
	    reply_post_free_array_sz)) {
		dinitprintk(ioc, pr_err(
		    "Bad Reply Free Pool! Reply Free (0x%p) Reply Free dma = (0x%llx)\n",
		    ioc->reply_free,
		    (unsigned long long) ioc->reply_free_dma));
		ioc->use_32bit_dma = true;
		return -EAGAIN;
	}
	return 0;
}
/**
 * base_alloc_rdpq_dma_pool - Allocating DMA'able memory
 *                     for reply queues.
 * @ioc: per adapter object
 * @sz: DMA Pool size
 * Return: 0 for success, non-zero for failure.
 */
static int
base_alloc_rdpq_dma_pool(struct MPT3SAS_ADAPTER *ioc, int sz)
{
	int i = 0;
	u32 dma_alloc_count = 0;
	int reply_post_free_sz = ioc->reply_post_queue_depth *
		sizeof(Mpi2DefaultReplyDescriptor_t);
	int count = ioc->rdpq_array_enable ? ioc->reply_queue_count : 1;

	ioc->reply_post = kcalloc(count, sizeof(struct reply_post_struct),
			GFP_KERNEL);
	if (!ioc->reply_post)
		return -ENOMEM;
	/*
	 *  For INVADER_SERIES each set of 8 reply queues(0-7, 8-15, ..) and
	 *  VENTURA_SERIES each set of 16 reply queues(0-15, 16-31, ..) should
	 *  be within 4GB boundary i.e reply queues in a set must have same
	 *  upper 32-bits in their memory address. so here driver is allocating
	 *  the DMA'able memory for reply queues according.
	 *  Driver uses limitation of
	 *  VENTURA_SERIES to manage INVADER_SERIES as well.
	 */
	dma_alloc_count = DIV_ROUND_UP(count,
				RDPQ_MAX_INDEX_IN_ONE_CHUNK);
	ioc->reply_post_free_dma_pool =
		dma_pool_create("reply_post_free pool",
		    &ioc->pdev->dev, sz, 16, 0);
	if (!ioc->reply_post_free_dma_pool)
		return -ENOMEM;
	for (i = 0; i < count; i++) {
		if ((i % RDPQ_MAX_INDEX_IN_ONE_CHUNK == 0) && dma_alloc_count) {
			ioc->reply_post[i].reply_post_free =
			    dma_pool_zalloc(ioc->reply_post_free_dma_pool,
				GFP_KERNEL,
				&ioc->reply_post[i].reply_post_free_dma);
			if (!ioc->reply_post[i].reply_post_free)
				return -ENOMEM;
			/*
			 * Each set of RDPQ pool must satisfy 4gb boundary
			 * restriction.
			 * 1) Check if allocated resources for RDPQ pool are in
			 *	the same 4GB range.
			 * 2) If #1 is true, continue with 64 bit DMA.
			 * 3) If #1 is false, return 1. which means free all the
			 * resources and set DMA mask to 32 and allocate.
			 */
			if (!mpt3sas_check_same_4gb_region(
				ioc->reply_post[i].reply_post_free_dma, sz)) {
				dinitprintk(ioc,
				    ioc_err(ioc, "bad Replypost free pool(0x%p)"
				    "reply_post_free_dma = (0x%llx)\n",
				    ioc->reply_post[i].reply_post_free,
				    (unsigned long long)
				    ioc->reply_post[i].reply_post_free_dma));
				return -EAGAIN;
			}
			dma_alloc_count--;

		} else {
			ioc->reply_post[i].reply_post_free =
			    (Mpi2ReplyDescriptorsUnion_t *)
			    ((long)ioc->reply_post[i-1].reply_post_free
			    + reply_post_free_sz);
			ioc->reply_post[i].reply_post_free_dma =
			    (dma_addr_t)
			    (ioc->reply_post[i-1].reply_post_free_dma +
			    reply_post_free_sz);
		}
	}
	return 0;
}

/**
 * _base_allocate_memory_pools - allocate start of day memory pools
 * @ioc: per adapter object
 *
 * Return: 0 success, anything else error.
 */
static int
_base_allocate_memory_pools(struct MPT3SAS_ADAPTER *ioc)
{
	struct mpt3sas_facts *facts;
	u16 max_sge_elements;
	u16 chains_needed_per_io;
	u32 sz, total_sz, reply_post_free_sz, reply_post_free_array_sz;
	u32 retry_sz;
	u32 rdpq_sz = 0, sense_sz = 0;
	u16 max_request_credit, nvme_blocks_needed;
	unsigned short sg_tablesize;
	u16 sge_size;
	int i;
	int ret = 0, rc = 0;

	dinitprintk(ioc, ioc_info(ioc, "%s\n", __func__));


	retry_sz = 0;
	facts = &ioc->facts;

	/* command line tunables for max sgl entries */
	if (max_sgl_entries != -1)
		sg_tablesize = max_sgl_entries;
	else {
		if (ioc->hba_mpi_version_belonged == MPI2_VERSION)
			sg_tablesize = MPT2SAS_SG_DEPTH;
		else
			sg_tablesize = MPT3SAS_SG_DEPTH;
	}

	/* max sgl entries <= MPT_KDUMP_MIN_PHYS_SEGMENTS in KDUMP mode */
	if (reset_devices)
		sg_tablesize = min_t(unsigned short, sg_tablesize,
		   MPT_KDUMP_MIN_PHYS_SEGMENTS);

	if (ioc->is_mcpu_endpoint)
		ioc->shost->sg_tablesize = MPT_MIN_PHYS_SEGMENTS;
	else {
		if (sg_tablesize < MPT_MIN_PHYS_SEGMENTS)
			sg_tablesize = MPT_MIN_PHYS_SEGMENTS;
		else if (sg_tablesize > MPT_MAX_PHYS_SEGMENTS) {
			sg_tablesize = min_t(unsigned short, sg_tablesize,
					SG_MAX_SEGMENTS);
			ioc_warn(ioc, "sg_tablesize(%u) is bigger than kernel defined SG_CHUNK_SIZE(%u)\n",
				 sg_tablesize, MPT_MAX_PHYS_SEGMENTS);
		}
		ioc->shost->sg_tablesize = sg_tablesize;
	}

	ioc->internal_depth = min_t(int, (facts->HighPriorityCredit + (5)),
		(facts->RequestCredit / 4));
	if (ioc->internal_depth < INTERNAL_CMDS_COUNT) {
		if (facts->RequestCredit <= (INTERNAL_CMDS_COUNT +
				INTERNAL_SCSIIO_CMDS_COUNT)) {
			ioc_err(ioc, "IOC doesn't have enough Request Credits, it has just %d number of credits\n",
				facts->RequestCredit);
			return -ENOMEM;
		}
		ioc->internal_depth = 10;
	}

	ioc->hi_priority_depth = ioc->internal_depth - (5);
	/* command line tunables  for max controller queue depth */
	if (max_queue_depth != -1 && max_queue_depth != 0) {
		max_request_credit = min_t(u16, max_queue_depth +
			ioc->internal_depth, facts->RequestCredit);
		if (max_request_credit > MAX_HBA_QUEUE_DEPTH)
			max_request_credit =  MAX_HBA_QUEUE_DEPTH;
	} else if (reset_devices)
		max_request_credit = min_t(u16, facts->RequestCredit,
		    (MPT3SAS_KDUMP_SCSI_IO_DEPTH + ioc->internal_depth));
	else
		max_request_credit = min_t(u16, facts->RequestCredit,
		    MAX_HBA_QUEUE_DEPTH);

	/* Firmware maintains additional facts->HighPriorityCredit number of
	 * credits for HiPriprity Request messages, so hba queue depth will be
	 * sum of max_request_credit and high priority queue depth.
	 */
	ioc->hba_queue_depth = max_request_credit + ioc->hi_priority_depth;

	/* request frame size */
	ioc->request_sz = facts->IOCRequestFrameSize * 4;

	/* reply frame size */
	ioc->reply_sz = facts->ReplyFrameSize * 4;

	/* chain segment size */
	if (ioc->hba_mpi_version_belonged != MPI2_VERSION) {
		if (facts->IOCMaxChainSegmentSize)
			ioc->chain_segment_sz =
					facts->IOCMaxChainSegmentSize *
					MAX_CHAIN_ELEMT_SZ;
		else
		/* set to 128 bytes size if IOCMaxChainSegmentSize is zero */
			ioc->chain_segment_sz = DEFAULT_NUM_FWCHAIN_ELEMTS *
						    MAX_CHAIN_ELEMT_SZ;
	} else
		ioc->chain_segment_sz = ioc->request_sz;

	/* calculate the max scatter element size */
	sge_size = max_t(u16, ioc->sge_size, ioc->sge_size_ieee);

 retry_allocation:
	total_sz = 0;
	/* calculate number of sg elements left over in the 1st frame */
	max_sge_elements = ioc->request_sz - ((sizeof(Mpi2SCSIIORequest_t) -
	    sizeof(Mpi2SGEIOUnion_t)) + sge_size);
	ioc->max_sges_in_main_message = max_sge_elements/sge_size;

	/* now do the same for a chain buffer */
	max_sge_elements = ioc->chain_segment_sz - sge_size;
	ioc->max_sges_in_chain_message = max_sge_elements/sge_size;

	/*
	 *  MPT3SAS_SG_DEPTH = CONFIG_FUSION_MAX_SGE
	 */
	chains_needed_per_io = ((ioc->shost->sg_tablesize -
	   ioc->max_sges_in_main_message)/ioc->max_sges_in_chain_message)
	    + 1;
	if (chains_needed_per_io > facts->MaxChainDepth) {
		chains_needed_per_io = facts->MaxChainDepth;
		ioc->shost->sg_tablesize = min_t(u16,
		ioc->max_sges_in_main_message + (ioc->max_sges_in_chain_message
		* chains_needed_per_io), ioc->shost->sg_tablesize);
	}
	ioc->chains_needed_per_io = chains_needed_per_io;

	/* reply free queue sizing - taking into account for 64 FW events */
	ioc->reply_free_queue_depth = ioc->hba_queue_depth + 64;

	/* mCPU manage single counters for simplicity */
	if (ioc->is_mcpu_endpoint)
		ioc->reply_post_queue_depth = ioc->reply_free_queue_depth;
	else {
		/* calculate reply descriptor post queue depth */
		ioc->reply_post_queue_depth = ioc->hba_queue_depth +
			ioc->reply_free_queue_depth +  1;
		/* align the reply post queue on the next 16 count boundary */
		if (ioc->reply_post_queue_depth % 16)
			ioc->reply_post_queue_depth += 16 -
				(ioc->reply_post_queue_depth % 16);
	}

	if (ioc->reply_post_queue_depth >
	    facts->MaxReplyDescriptorPostQueueDepth) {
		ioc->reply_post_queue_depth =
				facts->MaxReplyDescriptorPostQueueDepth -
		    (facts->MaxReplyDescriptorPostQueueDepth % 16);
		ioc->hba_queue_depth =
				((ioc->reply_post_queue_depth - 64) / 2) - 1;
		ioc->reply_free_queue_depth = ioc->hba_queue_depth + 64;
	}

	ioc_info(ioc,
	    "scatter gather: sge_in_main_msg(%d), sge_per_chain(%d), "
	    "sge_per_io(%d), chains_per_io(%d)\n",
	    ioc->max_sges_in_main_message,
	    ioc->max_sges_in_chain_message,
	    ioc->shost->sg_tablesize,
	    ioc->chains_needed_per_io);

	/* reply post queue, 16 byte align */
	reply_post_free_sz = ioc->reply_post_queue_depth *
	    sizeof(Mpi2DefaultReplyDescriptor_t);
	rdpq_sz = reply_post_free_sz * RDPQ_MAX_INDEX_IN_ONE_CHUNK;
	if ((_base_is_controller_msix_enabled(ioc) && !ioc->rdpq_array_enable)
	    || (ioc->reply_queue_count < RDPQ_MAX_INDEX_IN_ONE_CHUNK))
		rdpq_sz = reply_post_free_sz * ioc->reply_queue_count;
	ret = base_alloc_rdpq_dma_pool(ioc, rdpq_sz);
	if (ret == -EAGAIN) {
		/*
		 * Free allocated bad RDPQ memory pools.
		 * Change dma coherent mask to 32 bit and reallocate RDPQ
		 */
		_base_release_memory_pools(ioc);
		ioc->use_32bit_dma = true;
		if (_base_config_dma_addressing(ioc, ioc->pdev) != 0) {
			ioc_err(ioc,
			    "32 DMA mask failed %s\n", pci_name(ioc->pdev));
			return -ENODEV;
		}
		if (base_alloc_rdpq_dma_pool(ioc, rdpq_sz))
			return -ENOMEM;
	} else if (ret == -ENOMEM)
		return -ENOMEM;
	total_sz = rdpq_sz * (!ioc->rdpq_array_enable ? 1 :
	    DIV_ROUND_UP(ioc->reply_queue_count, RDPQ_MAX_INDEX_IN_ONE_CHUNK));
	ioc->scsiio_depth = ioc->hba_queue_depth -
	    ioc->hi_priority_depth - ioc->internal_depth;

	/* set the scsi host can_queue depth
	 * with some internal commands that could be outstanding
	 */
	ioc->shost->can_queue = ioc->scsiio_depth - INTERNAL_SCSIIO_CMDS_COUNT;
	dinitprintk(ioc,
		    ioc_info(ioc, "scsi host: can_queue depth (%d)\n",
			     ioc->shost->can_queue));

	/* contiguous pool for request and chains, 16 byte align, one extra "
	 * "frame for smid=0
	 */
	ioc->chain_depth = ioc->chains_needed_per_io * ioc->scsiio_depth;
	sz = ((ioc->scsiio_depth + 1) * ioc->request_sz);

	/* hi-priority queue */
	sz += (ioc->hi_priority_depth * ioc->request_sz);

	/* internal queue */
	sz += (ioc->internal_depth * ioc->request_sz);

	ioc->request_dma_sz = sz;
	ioc->request = dma_alloc_coherent(&ioc->pdev->dev, sz,
			&ioc->request_dma, GFP_KERNEL);
	if (!ioc->request) {
		ioc_err(ioc, "request pool: dma_alloc_coherent failed: hba_depth(%d), chains_per_io(%d), frame_sz(%d), total(%d kB)\n",
			ioc->hba_queue_depth, ioc->chains_needed_per_io,
			ioc->request_sz, sz / 1024);
		if (ioc->scsiio_depth < MPT3SAS_SAS_QUEUE_DEPTH)
			goto out;
		retry_sz = 64;
		ioc->hba_queue_depth -= retry_sz;
		_base_release_memory_pools(ioc);
		goto retry_allocation;
	}

	if (retry_sz)
		ioc_err(ioc, "request pool: dma_alloc_coherent succeed: hba_depth(%d), chains_per_io(%d), frame_sz(%d), total(%d kb)\n",
			ioc->hba_queue_depth, ioc->chains_needed_per_io,
			ioc->request_sz, sz / 1024);

	/* hi-priority queue */
	ioc->hi_priority = ioc->request + ((ioc->scsiio_depth + 1) *
	    ioc->request_sz);
	ioc->hi_priority_dma = ioc->request_dma + ((ioc->scsiio_depth + 1) *
	    ioc->request_sz);

	/* internal queue */
	ioc->internal = ioc->hi_priority + (ioc->hi_priority_depth *
	    ioc->request_sz);
	ioc->internal_dma = ioc->hi_priority_dma + (ioc->hi_priority_depth *
	    ioc->request_sz);

	ioc_info(ioc,
	    "request pool(0x%p) - dma(0x%llx): "
	    "depth(%d), frame_size(%d), pool_size(%d kB)\n",
	    ioc->request, (unsigned long long) ioc->request_dma,
	    ioc->hba_queue_depth, ioc->request_sz,
	    (ioc->hba_queue_depth * ioc->request_sz) / 1024);

	total_sz += sz;

	dinitprintk(ioc,
		    ioc_info(ioc, "scsiio(0x%p): depth(%d)\n",
			     ioc->request, ioc->scsiio_depth));

	ioc->chain_depth = min_t(u32, ioc->chain_depth, MAX_CHAIN_DEPTH);
	sz = ioc->scsiio_depth * sizeof(struct chain_lookup);
	ioc->chain_lookup = kzalloc(sz, GFP_KERNEL);
	if (!ioc->chain_lookup) {
		ioc_err(ioc, "chain_lookup: __get_free_pages failed\n");
		goto out;
	}

	sz = ioc->chains_needed_per_io * sizeof(struct chain_tracker);
	for (i = 0; i < ioc->scsiio_depth; i++) {
		ioc->chain_lookup[i].chains_per_smid = kzalloc(sz, GFP_KERNEL);
		if (!ioc->chain_lookup[i].chains_per_smid) {
			ioc_err(ioc, "chain_lookup: kzalloc failed\n");
			goto out;
		}
	}

	/* initialize hi-priority queue smid's */
	ioc->hpr_lookup = kcalloc(ioc->hi_priority_depth,
	    sizeof(struct request_tracker), GFP_KERNEL);
	if (!ioc->hpr_lookup) {
		ioc_err(ioc, "hpr_lookup: kcalloc failed\n");
		goto out;
	}
	ioc->hi_priority_smid = ioc->scsiio_depth + 1;
	dinitprintk(ioc,
		    ioc_info(ioc, "hi_priority(0x%p): depth(%d), start smid(%d)\n",
			     ioc->hi_priority,
			     ioc->hi_priority_depth, ioc->hi_priority_smid));

	/* initialize internal queue smid's */
	ioc->internal_lookup = kcalloc(ioc->internal_depth,
	    sizeof(struct request_tracker), GFP_KERNEL);
	if (!ioc->internal_lookup) {
		ioc_err(ioc, "internal_lookup: kcalloc failed\n");
		goto out;
	}
	ioc->internal_smid = ioc->hi_priority_smid + ioc->hi_priority_depth;
	dinitprintk(ioc,
		    ioc_info(ioc, "internal(0x%p): depth(%d), start smid(%d)\n",
			     ioc->internal,
			     ioc->internal_depth, ioc->internal_smid));

	ioc->io_queue_num = kcalloc(ioc->scsiio_depth,
	    sizeof(u16), GFP_KERNEL);
	if (!ioc->io_queue_num)
		goto out;
	/*
	 * The number of NVMe page sized blocks needed is:
	 *     (((sg_tablesize * 8) - 1) / (page_size - 8)) + 1
	 * ((sg_tablesize * 8) - 1) is the max PRP's minus the first PRP entry
	 * that is placed in the main message frame.  8 is the size of each PRP
	 * entry or PRP list pointer entry.  8 is subtracted from page_size
	 * because of the PRP list pointer entry at the end of a page, so this
	 * is not counted as a PRP entry.  The 1 added page is a round up.
	 *
	 * To avoid allocation failures due to the amount of memory that could
	 * be required for NVMe PRP's, only each set of NVMe blocks will be
	 * contiguous, so a new set is allocated for each possible I/O.
	 */

	ioc->chains_per_prp_buffer = 0;
	if (ioc->facts.ProtocolFlags & MPI2_IOCFACTS_PROTOCOL_NVME_DEVICES) {
		nvme_blocks_needed =
			(ioc->shost->sg_tablesize * NVME_PRP_SIZE) - 1;
		nvme_blocks_needed /= (ioc->page_size - NVME_PRP_SIZE);
		nvme_blocks_needed++;

		sz = sizeof(struct pcie_sg_list) * ioc->scsiio_depth;
		ioc->pcie_sg_lookup = kzalloc(sz, GFP_KERNEL);
		if (!ioc->pcie_sg_lookup) {
			ioc_info(ioc, "PCIe SGL lookup: kzalloc failed\n");
			goto out;
		}
		sz = nvme_blocks_needed * ioc->page_size;
		rc = _base_allocate_pcie_sgl_pool(ioc, sz);
		if (rc == -ENOMEM)
			return -ENOMEM;
		else if (rc == -EAGAIN)
			goto try_32bit_dma;
		total_sz += sz * ioc->scsiio_depth;
	}

	rc = _base_allocate_chain_dma_pool(ioc, ioc->chain_segment_sz);
	if (rc == -ENOMEM)
		return -ENOMEM;
	else if (rc == -EAGAIN)
		goto try_32bit_dma;
	total_sz += ioc->chain_segment_sz * ((ioc->chains_needed_per_io -
		ioc->chains_per_prp_buffer) * ioc->scsiio_depth);
	dinitprintk(ioc,
	    ioc_info(ioc, "chain pool depth(%d), frame_size(%d), pool_size(%d kB)\n",
	    ioc->chain_depth, ioc->chain_segment_sz,
	    (ioc->chain_depth * ioc->chain_segment_sz) / 1024));
	/* sense buffers, 4 byte align */
	sense_sz = ioc->scsiio_depth * SCSI_SENSE_BUFFERSIZE;
	rc = _base_allocate_sense_dma_pool(ioc, sense_sz);
	if (rc  == -ENOMEM)
		return -ENOMEM;
	else if (rc == -EAGAIN)
		goto try_32bit_dma;
	total_sz += sense_sz;
	/* reply pool, 4 byte align */
	sz = ioc->reply_free_queue_depth * ioc->reply_sz;
	rc = _base_allocate_reply_pool(ioc, sz);
	if (rc == -ENOMEM)
		return -ENOMEM;
	else if (rc == -EAGAIN)
		goto try_32bit_dma;
	total_sz += sz;

	/* reply free queue, 16 byte align */
	sz = ioc->reply_free_queue_depth * 4;
	rc = _base_allocate_reply_free_dma_pool(ioc, sz);
	if (rc  == -ENOMEM)
		return -ENOMEM;
	else if (rc == -EAGAIN)
		goto try_32bit_dma;
	dinitprintk(ioc,
		    ioc_info(ioc, "reply_free_dma (0x%llx)\n",
			     (unsigned long long)ioc->reply_free_dma));
	total_sz += sz;
	if (ioc->rdpq_array_enable) {
		reply_post_free_array_sz = ioc->reply_queue_count *
		    sizeof(Mpi2IOCInitRDPQArrayEntry);
		rc = _base_allocate_reply_post_free_array(ioc,
		    reply_post_free_array_sz);
		if (rc == -ENOMEM)
			return -ENOMEM;
		else if (rc == -EAGAIN)
			goto try_32bit_dma;
	}
	ioc->config_page_sz = 512;
	ioc->config_page = dma_alloc_coherent(&ioc->pdev->dev,
			ioc->config_page_sz, &ioc->config_page_dma, GFP_KERNEL);
	if (!ioc->config_page) {
		ioc_err(ioc, "config page: dma_pool_alloc failed\n");
		goto out;
	}

	ioc_info(ioc, "config page(0x%p) - dma(0x%llx): size(%d)\n",
	    ioc->config_page, (unsigned long long)ioc->config_page_dma,
	    ioc->config_page_sz);
	total_sz += ioc->config_page_sz;

	ioc_info(ioc, "Allocated physical memory: size(%d kB)\n",
		 total_sz / 1024);
	ioc_info(ioc, "Current Controller Queue Depth(%d),Max Controller Queue Depth(%d)\n",
		 ioc->shost->can_queue, facts->RequestCredit);
	ioc_info(ioc, "Scatter Gather Elements per IO(%d)\n",
		 ioc->shost->sg_tablesize);
	return 0;

try_32bit_dma:
	_base_release_memory_pools(ioc);
	if (ioc->use_32bit_dma && (ioc->dma_mask > 32)) {
		/* Change dma coherent mask to 32 bit and reallocate */
		if (_base_config_dma_addressing(ioc, ioc->pdev) != 0) {
			pr_err("Setting 32 bit coherent DMA mask Failed %s\n",
			    pci_name(ioc->pdev));
			return -ENODEV;
		}
	} else if (_base_reduce_hba_queue_depth(ioc) != 0)
		return -ENOMEM;
	goto retry_allocation;

 out:
	return -ENOMEM;
}

/**
 * mpt3sas_base_get_iocstate - Get the current state of a MPT adapter.
 * @ioc: Pointer to MPT_ADAPTER structure
 * @cooked: Request raw or cooked IOC state
 *
 * Return: all IOC Doorbell register bits if cooked==0, else just the
 * Doorbell bits in MPI_IOC_STATE_MASK.
 */
u32
mpt3sas_base_get_iocstate(struct MPT3SAS_ADAPTER *ioc, int cooked)
{
	u32 s, sc;

	s = ioc->base_readl_ext_retry(&ioc->chip->Doorbell);
	sc = s & MPI2_IOC_STATE_MASK;
	return cooked ? sc : s;
}

/**
 * _base_wait_on_iocstate - waiting on a particular ioc state
 * @ioc: ?
 * @ioc_state: controller state { READY, OPERATIONAL, or RESET }
 * @timeout: timeout in second
 *
 * Return: 0 for success, non-zero for failure.
 */
static int
_base_wait_on_iocstate(struct MPT3SAS_ADAPTER *ioc, u32 ioc_state, int timeout)
{
	u32 count, cntdn;
	u32 current_state;

	count = 0;
	cntdn = 1000 * timeout;
	do {
		current_state = mpt3sas_base_get_iocstate(ioc, 1);
		if (current_state == ioc_state)
			return 0;
		if (count && current_state == MPI2_IOC_STATE_FAULT)
			break;
		if (count && current_state == MPI2_IOC_STATE_COREDUMP)
			break;

		usleep_range(1000, 1500);
		count++;
	} while (--cntdn);

	return current_state;
}

/**
 * _base_dump_reg_set -	This function will print hexdump of register set.
 * @ioc: per adapter object
 *
 * Return: nothing.
 */
static inline void
_base_dump_reg_set(struct MPT3SAS_ADAPTER *ioc)
{
	unsigned int i, sz = 256;
	u32 __iomem *reg = (u32 __iomem *)ioc->chip;

	ioc_info(ioc, "System Register set:\n");
	for (i = 0; i < (sz / sizeof(u32)); i++)
		pr_info("%08x: %08x\n", (i * 4), readl(&reg[i]));
}

/**
 * _base_wait_for_doorbell_int - waiting for controller interrupt(generated by
 * a write to the doorbell)
 * @ioc: per adapter object
 * @timeout: timeout in seconds
 *
 * Return: 0 for success, non-zero for failure.
 *
 * Notes: MPI2_HIS_IOC2SYS_DB_STATUS - set to one when IOC writes to doorbell.
 */

static int
_base_wait_for_doorbell_int(struct MPT3SAS_ADAPTER *ioc, int timeout)
{
	u32 cntdn, count;
	u32 int_status;

	count = 0;
	cntdn = 1000 * timeout;
	do {
		int_status = ioc->base_readl(&ioc->chip->HostInterruptStatus);
		if (int_status & MPI2_HIS_IOC2SYS_DB_STATUS) {
			dhsprintk(ioc,
				  ioc_info(ioc, "%s: successful count(%d), timeout(%d)\n",
					   __func__, count, timeout));
			return 0;
		}

		usleep_range(1000, 1500);
		count++;
	} while (--cntdn);

	ioc_err(ioc, "%s: failed due to timeout count(%d), int_status(%x)!\n",
		__func__, count, int_status);
	return -EFAULT;
}

static int
_base_spin_on_doorbell_int(struct MPT3SAS_ADAPTER *ioc, int timeout)
{
	u32 cntdn, count;
	u32 int_status;

	count = 0;
	cntdn = 2000 * timeout;
	do {
		int_status = ioc->base_readl(&ioc->chip->HostInterruptStatus);
		if (int_status & MPI2_HIS_IOC2SYS_DB_STATUS) {
			dhsprintk(ioc,
				  ioc_info(ioc, "%s: successful count(%d), timeout(%d)\n",
					   __func__, count, timeout));
			return 0;
		}

		udelay(500);
		count++;
	} while (--cntdn);

	ioc_err(ioc, "%s: failed due to timeout count(%d), int_status(%x)!\n",
		__func__, count, int_status);
	return -EFAULT;

}

/**
 * _base_wait_for_doorbell_ack - waiting for controller to read the doorbell.
 * @ioc: per adapter object
 * @timeout: timeout in second
 *
 * Return: 0 for success, non-zero for failure.
 *
 * Notes: MPI2_HIS_SYS2IOC_DB_STATUS - set to one when host writes to
 * doorbell.
 */
static int
_base_wait_for_doorbell_ack(struct MPT3SAS_ADAPTER *ioc, int timeout)
{
	u32 cntdn, count;
	u32 int_status;
	u32 doorbell;

	count = 0;
	cntdn = 1000 * timeout;
	do {
		int_status = ioc->base_readl(&ioc->chip->HostInterruptStatus);
		if (!(int_status & MPI2_HIS_SYS2IOC_DB_STATUS)) {
			dhsprintk(ioc,
				  ioc_info(ioc, "%s: successful count(%d), timeout(%d)\n",
					   __func__, count, timeout));
			return 0;
		} else if (int_status & MPI2_HIS_IOC2SYS_DB_STATUS) {
			doorbell = ioc->base_readl_ext_retry(&ioc->chip->Doorbell);
			if ((doorbell & MPI2_IOC_STATE_MASK) ==
			    MPI2_IOC_STATE_FAULT) {
				mpt3sas_print_fault_code(ioc, doorbell);
				return -EFAULT;
			}
			if ((doorbell & MPI2_IOC_STATE_MASK) ==
			    MPI2_IOC_STATE_COREDUMP) {
				mpt3sas_print_coredump_info(ioc, doorbell);
				return -EFAULT;
			}
		} else if (int_status == 0xFFFFFFFF)
			goto out;

		usleep_range(1000, 1500);
		count++;
	} while (--cntdn);

 out:
	ioc_err(ioc, "%s: failed due to timeout count(%d), int_status(%x)!\n",
		__func__, count, int_status);
	return -EFAULT;
}

/**
 * _base_wait_for_doorbell_not_used - waiting for doorbell to not be in use
 * @ioc: per adapter object
 * @timeout: timeout in second
 *
 * Return: 0 for success, non-zero for failure.
 */
static int
_base_wait_for_doorbell_not_used(struct MPT3SAS_ADAPTER *ioc, int timeout)
{
	u32 cntdn, count;
	u32 doorbell_reg;

	count = 0;
	cntdn = 1000 * timeout;
	do {
		doorbell_reg = ioc->base_readl_ext_retry(&ioc->chip->Doorbell);
		if (!(doorbell_reg & MPI2_DOORBELL_USED)) {
			dhsprintk(ioc,
				  ioc_info(ioc, "%s: successful count(%d), timeout(%d)\n",
					   __func__, count, timeout));
			return 0;
		}

		usleep_range(1000, 1500);
		count++;
	} while (--cntdn);

	ioc_err(ioc, "%s: failed due to timeout count(%d), doorbell_reg(%x)!\n",
		__func__, count, doorbell_reg);
	return -EFAULT;
}

/**
 * _base_send_ioc_reset - send doorbell reset
 * @ioc: per adapter object
 * @reset_type: currently only supports: MPI2_FUNCTION_IOC_MESSAGE_UNIT_RESET
 * @timeout: timeout in second
 *
 * Return: 0 for success, non-zero for failure.
 */
static int
_base_send_ioc_reset(struct MPT3SAS_ADAPTER *ioc, u8 reset_type, int timeout)
{
	u32 ioc_state;
	int r = 0;
	unsigned long flags;

	if (reset_type != MPI2_FUNCTION_IOC_MESSAGE_UNIT_RESET) {
		ioc_err(ioc, "%s: unknown reset_type\n", __func__);
		return -EFAULT;
	}

	if (!(ioc->facts.IOCCapabilities &
	   MPI2_IOCFACTS_CAPABILITY_EVENT_REPLAY))
		return -EFAULT;

	ioc_info(ioc, "sending message unit reset !!\n");

	writel(reset_type << MPI2_DOORBELL_FUNCTION_SHIFT,
	    &ioc->chip->Doorbell);
	if ((_base_wait_for_doorbell_ack(ioc, 15))) {
		r = -EFAULT;
		goto out;
	}

	ioc_state = _base_wait_on_iocstate(ioc, MPI2_IOC_STATE_READY, timeout);
	if (ioc_state) {
		ioc_err(ioc, "%s: failed going to ready state (ioc_state=0x%x)\n",
			__func__, ioc_state);
		r = -EFAULT;
		goto out;
	}
 out:
	if (r != 0) {
		ioc_state = mpt3sas_base_get_iocstate(ioc, 0);
		spin_lock_irqsave(&ioc->ioc_reset_in_progress_lock, flags);
		/*
		 * Wait for IOC state CoreDump to clear only during
		 * HBA initialization & release time.
		 */
		if ((ioc_state & MPI2_IOC_STATE_MASK) ==
		    MPI2_IOC_STATE_COREDUMP && (ioc->is_driver_loading == 1 ||
		    ioc->fault_reset_work_q == NULL)) {
			spin_unlock_irqrestore(
			    &ioc->ioc_reset_in_progress_lock, flags);
			mpt3sas_print_coredump_info(ioc, ioc_state);
			mpt3sas_base_wait_for_coredump_completion(ioc,
			    __func__);
			spin_lock_irqsave(
			    &ioc->ioc_reset_in_progress_lock, flags);
		}
		spin_unlock_irqrestore(&ioc->ioc_reset_in_progress_lock, flags);
	}
	ioc_info(ioc, "message unit reset: %s\n",
		 r == 0 ? "SUCCESS" : "FAILED");
	return r;
}

/**
 * mpt3sas_wait_for_ioc - IOC's operational state is checked here.
 * @ioc: per adapter object
 * @timeout: timeout in seconds
 *
 * Return: Waits up to timeout seconds for the IOC to
 * become operational. Returns 0 if IOC is present
 * and operational; otherwise returns %-EFAULT.
 */

int
mpt3sas_wait_for_ioc(struct MPT3SAS_ADAPTER *ioc, int timeout)
{
	int wait_state_count = 0;
	u32 ioc_state;

	do {
		ioc_state = mpt3sas_base_get_iocstate(ioc, 1);
		if (ioc_state == MPI2_IOC_STATE_OPERATIONAL)
			break;

		/*
		 * Watchdog thread will be started after IOC Initialization, so
		 * no need to wait here for IOC state to become operational
		 * when IOC Initialization is on. Instead the driver will
		 * return ETIME status, so that calling function can issue
		 * diag reset operation and retry the command.
		 */
		if (ioc->is_driver_loading)
			return -ETIME;

		ssleep(1);
		ioc_info(ioc, "%s: waiting for operational state(count=%d)\n",
				__func__, ++wait_state_count);
	} while (--timeout);
	if (!timeout) {
		ioc_err(ioc, "%s: failed due to ioc not operational\n", __func__);
		return -EFAULT;
	}
	if (wait_state_count)
		ioc_info(ioc, "ioc is operational\n");
	return 0;
}

/**
 * _base_handshake_req_reply_wait - send request thru doorbell interface
 * @ioc: per adapter object
 * @request_bytes: request length
 * @request: pointer having request payload
 * @reply_bytes: reply length
 * @reply: pointer to reply payload
 * @timeout: timeout in second
 *
 * Return: 0 for success, non-zero for failure.
 */
static int
_base_handshake_req_reply_wait(struct MPT3SAS_ADAPTER *ioc, int request_bytes,
	u32 *request, int reply_bytes, u16 *reply, int timeout)
{
	MPI2DefaultReply_t *default_reply = (MPI2DefaultReply_t *)reply;
	int i;
	u8 failed;
	__le32 *mfp;

	/* make sure doorbell is not in use */
	if ((ioc->base_readl_ext_retry(&ioc->chip->Doorbell) & MPI2_DOORBELL_USED)) {
		ioc_err(ioc, "doorbell is in use (line=%d)\n", __LINE__);
		return -EFAULT;
	}

	/* clear pending doorbell interrupts from previous state changes */
	if (ioc->base_readl(&ioc->chip->HostInterruptStatus) &
	    MPI2_HIS_IOC2SYS_DB_STATUS)
		writel(0, &ioc->chip->HostInterruptStatus);

	/* send message to ioc */
	writel(((MPI2_FUNCTION_HANDSHAKE<<MPI2_DOORBELL_FUNCTION_SHIFT) |
	    ((request_bytes/4)<<MPI2_DOORBELL_ADD_DWORDS_SHIFT)),
	    &ioc->chip->Doorbell);

	if ((_base_spin_on_doorbell_int(ioc, 5))) {
		ioc_err(ioc, "doorbell handshake int failed (line=%d)\n",
			__LINE__);
		return -EFAULT;
	}
	writel(0, &ioc->chip->HostInterruptStatus);

	if ((_base_wait_for_doorbell_ack(ioc, 5))) {
		ioc_err(ioc, "doorbell handshake ack failed (line=%d)\n",
			__LINE__);
		return -EFAULT;
	}

	/* send message 32-bits at a time */
	for (i = 0, failed = 0; i < request_bytes/4 && !failed; i++) {
		writel(cpu_to_le32(request[i]), &ioc->chip->Doorbell);
		if ((_base_wait_for_doorbell_ack(ioc, 5)))
			failed = 1;
	}

	if (failed) {
		ioc_err(ioc, "doorbell handshake sending request failed (line=%d)\n",
			__LINE__);
		return -EFAULT;
	}

	/* now wait for the reply */
	if ((_base_wait_for_doorbell_int(ioc, timeout))) {
		ioc_err(ioc, "doorbell handshake int failed (line=%d)\n",
			__LINE__);
		return -EFAULT;
	}

	/* read the first two 16-bits, it gives the total length of the reply */
	reply[0] = le16_to_cpu(ioc->base_readl_ext_retry(&ioc->chip->Doorbell)
	    & MPI2_DOORBELL_DATA_MASK);
	writel(0, &ioc->chip->HostInterruptStatus);
	if ((_base_wait_for_doorbell_int(ioc, 5))) {
		ioc_err(ioc, "doorbell handshake int failed (line=%d)\n",
			__LINE__);
		return -EFAULT;
	}
	reply[1] = le16_to_cpu(ioc->base_readl_ext_retry(&ioc->chip->Doorbell)
	    & MPI2_DOORBELL_DATA_MASK);
	writel(0, &ioc->chip->HostInterruptStatus);

	for (i = 2; i < default_reply->MsgLength * 2; i++)  {
		if ((_base_wait_for_doorbell_int(ioc, 5))) {
			ioc_err(ioc, "doorbell handshake int failed (line=%d)\n",
				__LINE__);
			return -EFAULT;
		}
		if (i >=  reply_bytes/2) /* overflow case */
			ioc->base_readl_ext_retry(&ioc->chip->Doorbell);
		else
			reply[i] = le16_to_cpu(
			    ioc->base_readl_ext_retry(&ioc->chip->Doorbell)
			    & MPI2_DOORBELL_DATA_MASK);
		writel(0, &ioc->chip->HostInterruptStatus);
	}

	_base_wait_for_doorbell_int(ioc, 5);
	if (_base_wait_for_doorbell_not_used(ioc, 5) != 0) {
		dhsprintk(ioc,
			  ioc_info(ioc, "doorbell is in use (line=%d)\n",
				   __LINE__));
	}
	writel(0, &ioc->chip->HostInterruptStatus);

	if (ioc->logging_level & MPT_DEBUG_INIT) {
		mfp = (__le32 *)reply;
		pr_info("\toffset:data\n");
		for (i = 0; i < reply_bytes/4; i++)
			ioc_info(ioc, "\t[0x%02x]:%08x\n", i*4,
			    le32_to_cpu(mfp[i]));
	}
	return 0;
}

/**
 * mpt3sas_base_sas_iounit_control - send sas iounit control to FW
 * @ioc: per adapter object
 * @mpi_reply: the reply payload from FW
 * @mpi_request: the request payload sent to FW
 *
 * The SAS IO Unit Control Request message allows the host to perform low-level
 * operations, such as resets on the PHYs of the IO Unit, also allows the host
 * to obtain the IOC assigned device handles for a device if it has other
 * identifying information about the device, in addition allows the host to
 * remove IOC resources associated with the device.
 *
 * Return: 0 for success, non-zero for failure.
 */
int
mpt3sas_base_sas_iounit_control(struct MPT3SAS_ADAPTER *ioc,
	Mpi2SasIoUnitControlReply_t *mpi_reply,
	Mpi2SasIoUnitControlRequest_t *mpi_request)
{
	u16 smid;
	u8 issue_reset = 0;
	int rc;
	void *request;

	dinitprintk(ioc, ioc_info(ioc, "%s\n", __func__));

	mutex_lock(&ioc->base_cmds.mutex);

	if (ioc->base_cmds.status != MPT3_CMD_NOT_USED) {
		ioc_err(ioc, "%s: base_cmd in use\n", __func__);
		rc = -EAGAIN;
		goto out;
	}

	rc = mpt3sas_wait_for_ioc(ioc, IOC_OPERATIONAL_WAIT_COUNT);
	if (rc)
		goto out;

	smid = mpt3sas_base_get_smid(ioc, ioc->base_cb_idx);
	if (!smid) {
		ioc_err(ioc, "%s: failed obtaining a smid\n", __func__);
		rc = -EAGAIN;
		goto out;
	}

	rc = 0;
	ioc->base_cmds.status = MPT3_CMD_PENDING;
	request = mpt3sas_base_get_msg_frame(ioc, smid);
	ioc->base_cmds.smid = smid;
	memcpy(request, mpi_request, sizeof(Mpi2SasIoUnitControlRequest_t));
	if (mpi_request->Operation == MPI2_SAS_OP_PHY_HARD_RESET ||
	    mpi_request->Operation == MPI2_SAS_OP_PHY_LINK_RESET)
		ioc->ioc_link_reset_in_progress = 1;
	init_completion(&ioc->base_cmds.done);
	ioc->put_smid_default(ioc, smid);
	wait_for_completion_timeout(&ioc->base_cmds.done,
	    msecs_to_jiffies(10000));
	if ((mpi_request->Operation == MPI2_SAS_OP_PHY_HARD_RESET ||
	    mpi_request->Operation == MPI2_SAS_OP_PHY_LINK_RESET) &&
	    ioc->ioc_link_reset_in_progress)
		ioc->ioc_link_reset_in_progress = 0;
	if (!(ioc->base_cmds.status & MPT3_CMD_COMPLETE)) {
		mpt3sas_check_cmd_timeout(ioc, ioc->base_cmds.status,
		    mpi_request, sizeof(Mpi2SasIoUnitControlRequest_t)/4,
		    issue_reset);
		goto issue_host_reset;
	}
	if (ioc->base_cmds.status & MPT3_CMD_REPLY_VALID)
		memcpy(mpi_reply, ioc->base_cmds.reply,
		    sizeof(Mpi2SasIoUnitControlReply_t));
	else
		memset(mpi_reply, 0, sizeof(Mpi2SasIoUnitControlReply_t));
	ioc->base_cmds.status = MPT3_CMD_NOT_USED;
	goto out;

 issue_host_reset:
	if (issue_reset)
		mpt3sas_base_hard_reset_handler(ioc, FORCE_BIG_HAMMER);
	ioc->base_cmds.status = MPT3_CMD_NOT_USED;
	rc = -EFAULT;
 out:
	mutex_unlock(&ioc->base_cmds.mutex);
	return rc;
}

/**
 * mpt3sas_base_scsi_enclosure_processor - sending request to sep device
 * @ioc: per adapter object
 * @mpi_reply: the reply payload from FW
 * @mpi_request: the request payload sent to FW
 *
 * The SCSI Enclosure Processor request message causes the IOC to
 * communicate with SES devices to control LED status signals.
 *
 * Return: 0 for success, non-zero for failure.
 */
int
mpt3sas_base_scsi_enclosure_processor(struct MPT3SAS_ADAPTER *ioc,
	Mpi2SepReply_t *mpi_reply, Mpi2SepRequest_t *mpi_request)
{
	u16 smid;
	u8 issue_reset = 0;
	int rc;
	void *request;

	dinitprintk(ioc, ioc_info(ioc, "%s\n", __func__));

	mutex_lock(&ioc->base_cmds.mutex);

	if (ioc->base_cmds.status != MPT3_CMD_NOT_USED) {
		ioc_err(ioc, "%s: base_cmd in use\n", __func__);
		rc = -EAGAIN;
		goto out;
	}

	rc = mpt3sas_wait_for_ioc(ioc, IOC_OPERATIONAL_WAIT_COUNT);
	if (rc)
		goto out;

	smid = mpt3sas_base_get_smid(ioc, ioc->base_cb_idx);
	if (!smid) {
		ioc_err(ioc, "%s: failed obtaining a smid\n", __func__);
		rc = -EAGAIN;
		goto out;
	}

	rc = 0;
	ioc->base_cmds.status = MPT3_CMD_PENDING;
	request = mpt3sas_base_get_msg_frame(ioc, smid);
	ioc->base_cmds.smid = smid;
	memset(request, 0, ioc->request_sz);
	memcpy(request, mpi_request, sizeof(Mpi2SepReply_t));
	init_completion(&ioc->base_cmds.done);
	ioc->put_smid_default(ioc, smid);
	wait_for_completion_timeout(&ioc->base_cmds.done,
	    msecs_to_jiffies(10000));
	if (!(ioc->base_cmds.status & MPT3_CMD_COMPLETE)) {
		mpt3sas_check_cmd_timeout(ioc,
		    ioc->base_cmds.status, mpi_request,
		    sizeof(Mpi2SepRequest_t)/4, issue_reset);
		goto issue_host_reset;
	}
	if (ioc->base_cmds.status & MPT3_CMD_REPLY_VALID)
		memcpy(mpi_reply, ioc->base_cmds.reply,
		    sizeof(Mpi2SepReply_t));
	else
		memset(mpi_reply, 0, sizeof(Mpi2SepReply_t));
	ioc->base_cmds.status = MPT3_CMD_NOT_USED;
	goto out;

 issue_host_reset:
	if (issue_reset)
		mpt3sas_base_hard_reset_handler(ioc, FORCE_BIG_HAMMER);
	ioc->base_cmds.status = MPT3_CMD_NOT_USED;
	rc = -EFAULT;
 out:
	mutex_unlock(&ioc->base_cmds.mutex);
	return rc;
}

/**
 * _base_get_port_facts - obtain port facts reply and save in ioc
 * @ioc: per adapter object
 * @port: ?
 *
 * Return: 0 for success, non-zero for failure.
 */
static int
_base_get_port_facts(struct MPT3SAS_ADAPTER *ioc, int port)
{
	Mpi2PortFactsRequest_t mpi_request;
	Mpi2PortFactsReply_t mpi_reply;
	struct mpt3sas_port_facts *pfacts;
	int mpi_reply_sz, mpi_request_sz, r;

	dinitprintk(ioc, ioc_info(ioc, "%s\n", __func__));

	mpi_reply_sz = sizeof(Mpi2PortFactsReply_t);
	mpi_request_sz = sizeof(Mpi2PortFactsRequest_t);
	memset(&mpi_request, 0, mpi_request_sz);
	mpi_request.Function = MPI2_FUNCTION_PORT_FACTS;
	mpi_request.PortNumber = port;
	r = _base_handshake_req_reply_wait(ioc, mpi_request_sz,
	    (u32 *)&mpi_request, mpi_reply_sz, (u16 *)&mpi_reply, 5);

	if (r != 0) {
		ioc_err(ioc, "%s: handshake failed (r=%d)\n", __func__, r);
		return r;
	}

	pfacts = &ioc->pfacts[port];
	memset(pfacts, 0, sizeof(struct mpt3sas_port_facts));
	pfacts->PortNumber = mpi_reply.PortNumber;
	pfacts->VP_ID = mpi_reply.VP_ID;
	pfacts->VF_ID = mpi_reply.VF_ID;
	pfacts->MaxPostedCmdBuffers =
	    le16_to_cpu(mpi_reply.MaxPostedCmdBuffers);

	return 0;
}

/**
 * _base_wait_for_iocstate - Wait until the card is in READY or OPERATIONAL
 * @ioc: per adapter object
 * @timeout:
 *
 * Return: 0 for success, non-zero for failure.
 */
static int
_base_wait_for_iocstate(struct MPT3SAS_ADAPTER *ioc, int timeout)
{
	u32 ioc_state;
	int rc;

	dinitprintk(ioc, ioc_info(ioc, "%s\n", __func__));

	if (ioc->pci_error_recovery) {
		dfailprintk(ioc,
			    ioc_info(ioc, "%s: host in pci error recovery\n",
				     __func__));
		return -EFAULT;
	}

	ioc_state = mpt3sas_base_get_iocstate(ioc, 0);
	dhsprintk(ioc,
		  ioc_info(ioc, "%s: ioc_state(0x%08x)\n",
			   __func__, ioc_state));

	if (((ioc_state & MPI2_IOC_STATE_MASK) == MPI2_IOC_STATE_READY) ||
	    (ioc_state & MPI2_IOC_STATE_MASK) == MPI2_IOC_STATE_OPERATIONAL)
		return 0;

	if (ioc_state & MPI2_DOORBELL_USED) {
		dhsprintk(ioc, ioc_info(ioc, "unexpected doorbell active!\n"));
		goto issue_diag_reset;
	}

	if ((ioc_state & MPI2_IOC_STATE_MASK) == MPI2_IOC_STATE_FAULT) {
		mpt3sas_print_fault_code(ioc, ioc_state &
		    MPI2_DOORBELL_DATA_MASK);
		goto issue_diag_reset;
	} else if ((ioc_state & MPI2_IOC_STATE_MASK) ==
	    MPI2_IOC_STATE_COREDUMP) {
		ioc_info(ioc,
		    "%s: Skipping the diag reset here. (ioc_state=0x%x)\n",
		    __func__, ioc_state);
		return -EFAULT;
	}

	ioc_state = _base_wait_on_iocstate(ioc, MPI2_IOC_STATE_READY, timeout);
	if (ioc_state) {
		dfailprintk(ioc,
			    ioc_info(ioc, "%s: failed going to ready state (ioc_state=0x%x)\n",
				     __func__, ioc_state));
		return -EFAULT;
	}

 issue_diag_reset:
	rc = _base_diag_reset(ioc);
	return rc;
}

/**
 * _base_get_ioc_facts - obtain ioc facts reply and save in ioc
 * @ioc: per adapter object
 *
 * Return: 0 for success, non-zero for failure.
 */
static int
_base_get_ioc_facts(struct MPT3SAS_ADAPTER *ioc)
{
	Mpi2IOCFactsRequest_t mpi_request;
	Mpi2IOCFactsReply_t mpi_reply;
	struct mpt3sas_facts *facts;
	int mpi_reply_sz, mpi_request_sz, r;

	dinitprintk(ioc, ioc_info(ioc, "%s\n", __func__));

	r = _base_wait_for_iocstate(ioc, 10);
	if (r) {
		dfailprintk(ioc,
			    ioc_info(ioc, "%s: failed getting to correct state\n",
				     __func__));
		return r;
	}
	mpi_reply_sz = sizeof(Mpi2IOCFactsReply_t);
	mpi_request_sz = sizeof(Mpi2IOCFactsRequest_t);
	memset(&mpi_request, 0, mpi_request_sz);
	mpi_request.Function = MPI2_FUNCTION_IOC_FACTS;
	r = _base_handshake_req_reply_wait(ioc, mpi_request_sz,
	    (u32 *)&mpi_request, mpi_reply_sz, (u16 *)&mpi_reply, 5);

	if (r != 0) {
		ioc_err(ioc, "%s: handshake failed (r=%d)\n", __func__, r);
		return r;
	}

	facts = &ioc->facts;
	memset(facts, 0, sizeof(struct mpt3sas_facts));
	facts->MsgVersion = le16_to_cpu(mpi_reply.MsgVersion);
	facts->HeaderVersion = le16_to_cpu(mpi_reply.HeaderVersion);
	facts->VP_ID = mpi_reply.VP_ID;
	facts->VF_ID = mpi_reply.VF_ID;
	facts->IOCExceptions = le16_to_cpu(mpi_reply.IOCExceptions);
	facts->MaxChainDepth = mpi_reply.MaxChainDepth;
	facts->WhoInit = mpi_reply.WhoInit;
	facts->NumberOfPorts = mpi_reply.NumberOfPorts;
	facts->MaxMSIxVectors = mpi_reply.MaxMSIxVectors;
	if (ioc->msix_enable && (facts->MaxMSIxVectors <=
	    MAX_COMBINED_MSIX_VECTORS(ioc->is_gen35_ioc)))
		ioc->combined_reply_queue = 0;
	facts->RequestCredit = le16_to_cpu(mpi_reply.RequestCredit);
	facts->MaxReplyDescriptorPostQueueDepth =
	    le16_to_cpu(mpi_reply.MaxReplyDescriptorPostQueueDepth);
	facts->ProductID = le16_to_cpu(mpi_reply.ProductID);
	facts->IOCCapabilities = le32_to_cpu(mpi_reply.IOCCapabilities);
	if ((facts->IOCCapabilities & MPI2_IOCFACTS_CAPABILITY_INTEGRATED_RAID))
		ioc->ir_firmware = 1;
	if ((facts->IOCCapabilities &
	      MPI2_IOCFACTS_CAPABILITY_RDPQ_ARRAY_CAPABLE) && (!reset_devices))
		ioc->rdpq_array_capable = 1;
	if ((facts->IOCCapabilities & MPI26_IOCFACTS_CAPABILITY_ATOMIC_REQ)
	    && ioc->is_aero_ioc)
		ioc->atomic_desc_capable = 1;
	facts->FWVersion.Word = le32_to_cpu(mpi_reply.FWVersion.Word);
	facts->IOCRequestFrameSize =
	    le16_to_cpu(mpi_reply.IOCRequestFrameSize);
	if (ioc->hba_mpi_version_belonged != MPI2_VERSION) {
		facts->IOCMaxChainSegmentSize =
			le16_to_cpu(mpi_reply.IOCMaxChainSegmentSize);
	}
	facts->MaxInitiators = le16_to_cpu(mpi_reply.MaxInitiators);
	facts->MaxTargets = le16_to_cpu(mpi_reply.MaxTargets);
	ioc->shost->max_id = -1;
	facts->MaxSasExpanders = le16_to_cpu(mpi_reply.MaxSasExpanders);
	facts->MaxEnclosures = le16_to_cpu(mpi_reply.MaxEnclosures);
	facts->ProtocolFlags = le16_to_cpu(mpi_reply.ProtocolFlags);
	facts->HighPriorityCredit =
	    le16_to_cpu(mpi_reply.HighPriorityCredit);
	facts->ReplyFrameSize = mpi_reply.ReplyFrameSize;
	facts->MaxDevHandle = le16_to_cpu(mpi_reply.MaxDevHandle);
	facts->CurrentHostPageSize = mpi_reply.CurrentHostPageSize;

	/*
	 * Get the Page Size from IOC Facts. If it's 0, default to 4k.
	 */
	ioc->page_size = 1 << facts->CurrentHostPageSize;
	if (ioc->page_size == 1) {
		ioc_info(ioc, "CurrentHostPageSize is 0: Setting default host page size to 4k\n");
		ioc->page_size = 1 << MPT3SAS_HOST_PAGE_SIZE_4K;
	}
	dinitprintk(ioc,
		    ioc_info(ioc, "CurrentHostPageSize(%d)\n",
			     facts->CurrentHostPageSize));

	dinitprintk(ioc,
		    ioc_info(ioc, "hba queue depth(%d), max chains per io(%d)\n",
			     facts->RequestCredit, facts->MaxChainDepth));
	dinitprintk(ioc,
		    ioc_info(ioc, "request frame size(%d), reply frame size(%d)\n",
			     facts->IOCRequestFrameSize * 4,
			     facts->ReplyFrameSize * 4));
	return 0;
}

/**
 * _base_send_ioc_init - send ioc_init to firmware
 * @ioc: per adapter object
 *
 * Return: 0 for success, non-zero for failure.
 */
static int
_base_send_ioc_init(struct MPT3SAS_ADAPTER *ioc)
{
	Mpi2IOCInitRequest_t mpi_request;
	Mpi2IOCInitReply_t mpi_reply;
	int i, r = 0;
	ktime_t current_time;
	u16 ioc_status;
	u32 reply_post_free_array_sz = 0;

	dinitprintk(ioc, ioc_info(ioc, "%s\n", __func__));

	memset(&mpi_request, 0, sizeof(Mpi2IOCInitRequest_t));
	mpi_request.Function = MPI2_FUNCTION_IOC_INIT;
	mpi_request.WhoInit = MPI2_WHOINIT_HOST_DRIVER;
	mpi_request.VF_ID = 0; /* TODO */
	mpi_request.VP_ID = 0;
	mpi_request.MsgVersion = cpu_to_le16(ioc->hba_mpi_version_belonged);
	mpi_request.HeaderVersion = cpu_to_le16(MPI2_HEADER_VERSION);
	mpi_request.HostPageSize = MPT3SAS_HOST_PAGE_SIZE_4K;

	if (_base_is_controller_msix_enabled(ioc))
		mpi_request.HostMSIxVectors = ioc->reply_queue_count;
	mpi_request.SystemRequestFrameSize = cpu_to_le16(ioc->request_sz/4);
	mpi_request.ReplyDescriptorPostQueueDepth =
	    cpu_to_le16(ioc->reply_post_queue_depth);
	mpi_request.ReplyFreeQueueDepth =
	    cpu_to_le16(ioc->reply_free_queue_depth);

	mpi_request.SenseBufferAddressHigh =
	    cpu_to_le32((u64)ioc->sense_dma >> 32);
	mpi_request.SystemReplyAddressHigh =
	    cpu_to_le32((u64)ioc->reply_dma >> 32);
	mpi_request.SystemRequestFrameBaseAddress =
	    cpu_to_le64((u64)ioc->request_dma);
	mpi_request.ReplyFreeQueueAddress =
	    cpu_to_le64((u64)ioc->reply_free_dma);

	if (ioc->rdpq_array_enable) {
		reply_post_free_array_sz = ioc->reply_queue_count *
		    sizeof(Mpi2IOCInitRDPQArrayEntry);
		memset(ioc->reply_post_free_array, 0, reply_post_free_array_sz);
		for (i = 0; i < ioc->reply_queue_count; i++)
			ioc->reply_post_free_array[i].RDPQBaseAddress =
			    cpu_to_le64(
				(u64)ioc->reply_post[i].reply_post_free_dma);
		mpi_request.MsgFlags = MPI2_IOCINIT_MSGFLAG_RDPQ_ARRAY_MODE;
		mpi_request.ReplyDescriptorPostQueueAddress =
		    cpu_to_le64((u64)ioc->reply_post_free_array_dma);
	} else {
		mpi_request.ReplyDescriptorPostQueueAddress =
		    cpu_to_le64((u64)ioc->reply_post[0].reply_post_free_dma);
	}

	/*
	 * Set the flag to enable CoreDump state feature in IOC firmware.
	 */
	mpi_request.ConfigurationFlags |=
	    cpu_to_le16(MPI26_IOCINIT_CFGFLAGS_COREDUMP_ENABLE);

	/* This time stamp specifies number of milliseconds
	 * since epoch ~ midnight January 1, 1970.
	 */
	current_time = ktime_get_real();
	mpi_request.TimeStamp = cpu_to_le64(ktime_to_ms(current_time));

	if (ioc->logging_level & MPT_DEBUG_INIT) {
		__le32 *mfp;
		int i;

		mfp = (__le32 *)&mpi_request;
		ioc_info(ioc, "\toffset:data\n");
		for (i = 0; i < sizeof(Mpi2IOCInitRequest_t)/4; i++)
			ioc_info(ioc, "\t[0x%02x]:%08x\n", i*4,
			    le32_to_cpu(mfp[i]));
	}

	r = _base_handshake_req_reply_wait(ioc,
	    sizeof(Mpi2IOCInitRequest_t), (u32 *)&mpi_request,
	    sizeof(Mpi2IOCInitReply_t), (u16 *)&mpi_reply, 30);

	if (r != 0) {
		ioc_err(ioc, "%s: handshake failed (r=%d)\n", __func__, r);
		return r;
	}

	ioc_status = le16_to_cpu(mpi_reply.IOCStatus) & MPI2_IOCSTATUS_MASK;
	if (ioc_status != MPI2_IOCSTATUS_SUCCESS ||
	    mpi_reply.IOCLogInfo) {
		ioc_err(ioc, "%s: failed\n", __func__);
		r = -EIO;
	}

	/* Reset TimeSync Counter*/
	ioc->timestamp_update_count = 0;
	return r;
}

/**
 * mpt3sas_port_enable_done - command completion routine for port enable
 * @ioc: per adapter object
 * @smid: system request message index
 * @msix_index: MSIX table index supplied by the OS
 * @reply: reply message frame(lower 32bit addr)
 *
 * Return: 1 meaning mf should be freed from _base_interrupt
 *          0 means the mf is freed from this function.
 */
u8
mpt3sas_port_enable_done(struct MPT3SAS_ADAPTER *ioc, u16 smid, u8 msix_index,
	u32 reply)
{
	MPI2DefaultReply_t *mpi_reply;
	u16 ioc_status;

	if (ioc->port_enable_cmds.status == MPT3_CMD_NOT_USED)
		return 1;

	mpi_reply = mpt3sas_base_get_reply_virt_addr(ioc, reply);
	if (!mpi_reply)
		return 1;

	if (mpi_reply->Function != MPI2_FUNCTION_PORT_ENABLE)
		return 1;

	ioc->port_enable_cmds.status &= ~MPT3_CMD_PENDING;
	ioc->port_enable_cmds.status |= MPT3_CMD_COMPLETE;
	ioc->port_enable_cmds.status |= MPT3_CMD_REPLY_VALID;
	memcpy(ioc->port_enable_cmds.reply, mpi_reply, mpi_reply->MsgLength*4);
	ioc_status = le16_to_cpu(mpi_reply->IOCStatus) & MPI2_IOCSTATUS_MASK;
	if (ioc_status != MPI2_IOCSTATUS_SUCCESS)
		ioc->port_enable_failed = 1;

	if (ioc->port_enable_cmds.status & MPT3_CMD_COMPLETE_ASYNC) {
		ioc->port_enable_cmds.status &= ~MPT3_CMD_COMPLETE_ASYNC;
		if (ioc_status == MPI2_IOCSTATUS_SUCCESS) {
			mpt3sas_port_enable_complete(ioc);
			return 1;
		} else {
			ioc->start_scan_failed = ioc_status;
			ioc->start_scan = 0;
			return 1;
		}
	}
	complete(&ioc->port_enable_cmds.done);
	return 1;
}

/**
 * _base_send_port_enable - send port_enable(discovery stuff) to firmware
 * @ioc: per adapter object
 *
 * Return: 0 for success, non-zero for failure.
 */
static int
_base_send_port_enable(struct MPT3SAS_ADAPTER *ioc)
{
	Mpi2PortEnableRequest_t *mpi_request;
	Mpi2PortEnableReply_t *mpi_reply;
	int r = 0;
	u16 smid;
	u16 ioc_status;

	ioc_info(ioc, "sending port enable !!\n");

	if (ioc->port_enable_cmds.status & MPT3_CMD_PENDING) {
		ioc_err(ioc, "%s: internal command already in use\n", __func__);
		return -EAGAIN;
	}

	smid = mpt3sas_base_get_smid(ioc, ioc->port_enable_cb_idx);
	if (!smid) {
		ioc_err(ioc, "%s: failed obtaining a smid\n", __func__);
		return -EAGAIN;
	}

	ioc->port_enable_cmds.status = MPT3_CMD_PENDING;
	mpi_request = mpt3sas_base_get_msg_frame(ioc, smid);
	ioc->port_enable_cmds.smid = smid;
	memset(mpi_request, 0, sizeof(Mpi2PortEnableRequest_t));
	mpi_request->Function = MPI2_FUNCTION_PORT_ENABLE;

	init_completion(&ioc->port_enable_cmds.done);
	ioc->put_smid_default(ioc, smid);
	wait_for_completion_timeout(&ioc->port_enable_cmds.done, 300*HZ);
	if (!(ioc->port_enable_cmds.status & MPT3_CMD_COMPLETE)) {
		ioc_err(ioc, "%s: timeout\n", __func__);
		_debug_dump_mf(mpi_request,
		    sizeof(Mpi2PortEnableRequest_t)/4);
		if (ioc->port_enable_cmds.status & MPT3_CMD_RESET)
			r = -EFAULT;
		else
			r = -ETIME;
		goto out;
	}

	mpi_reply = ioc->port_enable_cmds.reply;
	ioc_status = le16_to_cpu(mpi_reply->IOCStatus) & MPI2_IOCSTATUS_MASK;
	if (ioc_status != MPI2_IOCSTATUS_SUCCESS) {
		ioc_err(ioc, "%s: failed with (ioc_status=0x%08x)\n",
			__func__, ioc_status);
		r = -EFAULT;
		goto out;
	}

 out:
	ioc->port_enable_cmds.status = MPT3_CMD_NOT_USED;
	ioc_info(ioc, "port enable: %s\n", r == 0 ? "SUCCESS" : "FAILED");
	return r;
}

/**
 * mpt3sas_port_enable - initiate firmware discovery (don't wait for reply)
 * @ioc: per adapter object
 *
 * Return: 0 for success, non-zero for failure.
 */
int
mpt3sas_port_enable(struct MPT3SAS_ADAPTER *ioc)
{
	Mpi2PortEnableRequest_t *mpi_request;
	u16 smid;

	ioc_info(ioc, "sending port enable !!\n");

	if (ioc->port_enable_cmds.status & MPT3_CMD_PENDING) {
		ioc_err(ioc, "%s: internal command already in use\n", __func__);
		return -EAGAIN;
	}

	smid = mpt3sas_base_get_smid(ioc, ioc->port_enable_cb_idx);
	if (!smid) {
		ioc_err(ioc, "%s: failed obtaining a smid\n", __func__);
		return -EAGAIN;
	}
	ioc->drv_internal_flags |= MPT_DRV_INTERNAL_FIRST_PE_ISSUED;
	ioc->port_enable_cmds.status = MPT3_CMD_PENDING;
	ioc->port_enable_cmds.status |= MPT3_CMD_COMPLETE_ASYNC;
	mpi_request = mpt3sas_base_get_msg_frame(ioc, smid);
	ioc->port_enable_cmds.smid = smid;
	memset(mpi_request, 0, sizeof(Mpi2PortEnableRequest_t));
	mpi_request->Function = MPI2_FUNCTION_PORT_ENABLE;

	ioc->put_smid_default(ioc, smid);
	return 0;
}

/**
 * _base_determine_wait_on_discovery - desposition
 * @ioc: per adapter object
 *
 * Decide whether to wait on discovery to complete. Used to either
 * locate boot device, or report volumes ahead of physical devices.
 *
 * Return: 1 for wait, 0 for don't wait.
 */
static int
_base_determine_wait_on_discovery(struct MPT3SAS_ADAPTER *ioc)
{
	/* We wait for discovery to complete if IR firmware is loaded.
	 * The sas topology events arrive before PD events, so we need time to
	 * turn on the bit in ioc->pd_handles to indicate PD
	 * Also, it maybe required to report Volumes ahead of physical
	 * devices when MPI2_IOCPAGE8_IRFLAGS_LOW_VOLUME_MAPPING is set.
	 */
	if (ioc->ir_firmware)
		return 1;

	/* if no Bios, then we don't need to wait */
	if (!ioc->bios_pg3.BiosVersion)
		return 0;

	/* Bios is present, then we drop down here.
	 *
	 * If there any entries in the Bios Page 2, then we wait
	 * for discovery to complete.
	 */

	/* Current Boot Device */
	if ((ioc->bios_pg2.CurrentBootDeviceForm &
	    MPI2_BIOSPAGE2_FORM_MASK) ==
	    MPI2_BIOSPAGE2_FORM_NO_DEVICE_SPECIFIED &&
	/* Request Boot Device */
	   (ioc->bios_pg2.ReqBootDeviceForm &
	    MPI2_BIOSPAGE2_FORM_MASK) ==
	    MPI2_BIOSPAGE2_FORM_NO_DEVICE_SPECIFIED &&
	/* Alternate Request Boot Device */
	   (ioc->bios_pg2.ReqAltBootDeviceForm &
	    MPI2_BIOSPAGE2_FORM_MASK) ==
	    MPI2_BIOSPAGE2_FORM_NO_DEVICE_SPECIFIED)
		return 0;

	return 1;
}

/**
 * _base_unmask_events - turn on notification for this event
 * @ioc: per adapter object
 * @event: firmware event
 *
 * The mask is stored in ioc->event_masks.
 */
static void
_base_unmask_events(struct MPT3SAS_ADAPTER *ioc, u16 event)
{
	u32 desired_event;

	if (event >= 128)
		return;

	desired_event = (1 << (event % 32));

	if (event < 32)
		ioc->event_masks[0] &= ~desired_event;
	else if (event < 64)
		ioc->event_masks[1] &= ~desired_event;
	else if (event < 96)
		ioc->event_masks[2] &= ~desired_event;
	else if (event < 128)
		ioc->event_masks[3] &= ~desired_event;
}

/**
 * _base_event_notification - send event notification
 * @ioc: per adapter object
 *
 * Return: 0 for success, non-zero for failure.
 */
static int
_base_event_notification(struct MPT3SAS_ADAPTER *ioc)
{
	Mpi2EventNotificationRequest_t *mpi_request;
	u16 smid;
	int r = 0;
	int i, issue_diag_reset = 0;

	dinitprintk(ioc, ioc_info(ioc, "%s\n", __func__));

	if (ioc->base_cmds.status & MPT3_CMD_PENDING) {
		ioc_err(ioc, "%s: internal command already in use\n", __func__);
		return -EAGAIN;
	}

	smid = mpt3sas_base_get_smid(ioc, ioc->base_cb_idx);
	if (!smid) {
		ioc_err(ioc, "%s: failed obtaining a smid\n", __func__);
		return -EAGAIN;
	}
	ioc->base_cmds.status = MPT3_CMD_PENDING;
	mpi_request = mpt3sas_base_get_msg_frame(ioc, smid);
	ioc->base_cmds.smid = smid;
	memset(mpi_request, 0, sizeof(Mpi2EventNotificationRequest_t));
	mpi_request->Function = MPI2_FUNCTION_EVENT_NOTIFICATION;
	mpi_request->VF_ID = 0; /* TODO */
	mpi_request->VP_ID = 0;
	for (i = 0; i < MPI2_EVENT_NOTIFY_EVENTMASK_WORDS; i++)
		mpi_request->EventMasks[i] =
		    cpu_to_le32(ioc->event_masks[i]);
	init_completion(&ioc->base_cmds.done);
	ioc->put_smid_default(ioc, smid);
	wait_for_completion_timeout(&ioc->base_cmds.done, 30*HZ);
	if (!(ioc->base_cmds.status & MPT3_CMD_COMPLETE)) {
		ioc_err(ioc, "%s: timeout\n", __func__);
		_debug_dump_mf(mpi_request,
		    sizeof(Mpi2EventNotificationRequest_t)/4);
		if (ioc->base_cmds.status & MPT3_CMD_RESET)
			r = -EFAULT;
		else
			issue_diag_reset = 1;

	} else
		dinitprintk(ioc, ioc_info(ioc, "%s: complete\n", __func__));
	ioc->base_cmds.status = MPT3_CMD_NOT_USED;

	if (issue_diag_reset) {
		if (ioc->drv_internal_flags & MPT_DRV_INTERNAL_FIRST_PE_ISSUED)
			return -EFAULT;
		if (mpt3sas_base_check_for_fault_and_issue_reset(ioc))
			return -EFAULT;
		r = -EAGAIN;
	}
	return r;
}

/**
 * mpt3sas_base_validate_event_type - validating event types
 * @ioc: per adapter object
 * @event_type: firmware event
 *
 * This will turn on firmware event notification when application
 * ask for that event. We don't mask events that are already enabled.
 */
void
mpt3sas_base_validate_event_type(struct MPT3SAS_ADAPTER *ioc, u32 *event_type)
{
	int i, j;
	u32 event_mask, desired_event;
	u8 send_update_to_fw;

	for (i = 0, send_update_to_fw = 0; i <
	    MPI2_EVENT_NOTIFY_EVENTMASK_WORDS; i++) {
		event_mask = ~event_type[i];
		desired_event = 1;
		for (j = 0; j < 32; j++) {
			if (!(event_mask & desired_event) &&
			    (ioc->event_masks[i] & desired_event)) {
				ioc->event_masks[i] &= ~desired_event;
				send_update_to_fw = 1;
			}
			desired_event = (desired_event << 1);
		}
	}

	if (!send_update_to_fw)
		return;

	mutex_lock(&ioc->base_cmds.mutex);
	_base_event_notification(ioc);
	mutex_unlock(&ioc->base_cmds.mutex);
}

/**
 * _base_diag_reset - the "big hammer" start of day reset
 * @ioc: per adapter object
 *
 * Return: 0 for success, non-zero for failure.
 */
static int
_base_diag_reset(struct MPT3SAS_ADAPTER *ioc)
{
	u32 host_diagnostic;
	u32 ioc_state;
	u32 count;
	u32 hcb_size;

	ioc_info(ioc, "sending diag reset !!\n");

	pci_cfg_access_lock(ioc->pdev);

	drsprintk(ioc, ioc_info(ioc, "clear interrupts\n"));

	count = 0;
	do {
		/* Write magic sequence to WriteSequence register
		 * Loop until in diagnostic mode
		 */
		drsprintk(ioc, ioc_info(ioc, "write magic sequence\n"));
		writel(MPI2_WRSEQ_FLUSH_KEY_VALUE, &ioc->chip->WriteSequence);
		writel(MPI2_WRSEQ_1ST_KEY_VALUE, &ioc->chip->WriteSequence);
		writel(MPI2_WRSEQ_2ND_KEY_VALUE, &ioc->chip->WriteSequence);
		writel(MPI2_WRSEQ_3RD_KEY_VALUE, &ioc->chip->WriteSequence);
		writel(MPI2_WRSEQ_4TH_KEY_VALUE, &ioc->chip->WriteSequence);
		writel(MPI2_WRSEQ_5TH_KEY_VALUE, &ioc->chip->WriteSequence);
		writel(MPI2_WRSEQ_6TH_KEY_VALUE, &ioc->chip->WriteSequence);

		/* wait 100 msec */
		msleep(100);

		if (count++ > 20) {
			ioc_info(ioc,
			    "Stop writing magic sequence after 20 retries\n");
			_base_dump_reg_set(ioc);
			goto out;
		}

		host_diagnostic = ioc->base_readl_ext_retry(&ioc->chip->HostDiagnostic);
		drsprintk(ioc,
			  ioc_info(ioc, "wrote magic sequence: count(%d), host_diagnostic(0x%08x)\n",
				   count, host_diagnostic));

	} while ((host_diagnostic & MPI2_DIAG_DIAG_WRITE_ENABLE) == 0);

	hcb_size = ioc->base_readl(&ioc->chip->HCBSize);

	drsprintk(ioc, ioc_info(ioc, "diag reset: issued\n"));
	writel(host_diagnostic | MPI2_DIAG_RESET_ADAPTER,
	     &ioc->chip->HostDiagnostic);

	/*This delay allows the chip PCIe hardware time to finish reset tasks*/
	msleep(MPI2_HARD_RESET_PCIE_FIRST_READ_DELAY_MICRO_SEC/1000);

	/* Approximately 300 second max wait */
	for (count = 0; count < (300000000 /
		MPI2_HARD_RESET_PCIE_SECOND_READ_DELAY_MICRO_SEC); count++) {

		host_diagnostic = ioc->base_readl_ext_retry(&ioc->chip->HostDiagnostic);

		if (host_diagnostic == 0xFFFFFFFF) {
			ioc_info(ioc,
			    "Invalid host diagnostic register value\n");
			_base_dump_reg_set(ioc);
			goto out;
		}
		if (!(host_diagnostic & MPI2_DIAG_RESET_ADAPTER))
			break;

		msleep(MPI2_HARD_RESET_PCIE_SECOND_READ_DELAY_MICRO_SEC / 1000);
	}

	if (host_diagnostic & MPI2_DIAG_HCB_MODE) {

		drsprintk(ioc,
			  ioc_info(ioc, "restart the adapter assuming the HCB Address points to good F/W\n"));
		host_diagnostic &= ~MPI2_DIAG_BOOT_DEVICE_SELECT_MASK;
		host_diagnostic |= MPI2_DIAG_BOOT_DEVICE_SELECT_HCDW;
		writel(host_diagnostic, &ioc->chip->HostDiagnostic);

		drsprintk(ioc, ioc_info(ioc, "re-enable the HCDW\n"));
		writel(hcb_size | MPI2_HCB_SIZE_HCB_ENABLE,
		    &ioc->chip->HCBSize);
	}

	drsprintk(ioc, ioc_info(ioc, "restart the adapter\n"));
	writel(host_diagnostic & ~MPI2_DIAG_HOLD_IOC_RESET,
	    &ioc->chip->HostDiagnostic);

	drsprintk(ioc,
		  ioc_info(ioc, "disable writes to the diagnostic register\n"));
	writel(MPI2_WRSEQ_FLUSH_KEY_VALUE, &ioc->chip->WriteSequence);

	drsprintk(ioc, ioc_info(ioc, "Wait for FW to go to the READY state\n"));
	ioc_state = _base_wait_on_iocstate(ioc, MPI2_IOC_STATE_READY, 20);
	if (ioc_state) {
		ioc_err(ioc, "%s: failed going to ready state (ioc_state=0x%x)\n",
			__func__, ioc_state);
		_base_dump_reg_set(ioc);
		goto out;
	}

	pci_cfg_access_unlock(ioc->pdev);
	ioc_info(ioc, "diag reset: SUCCESS\n");
	return 0;

 out:
	pci_cfg_access_unlock(ioc->pdev);
	ioc_err(ioc, "diag reset: FAILED\n");
	return -EFAULT;
}

/**
 * mpt3sas_base_make_ioc_ready - put controller in READY state
 * @ioc: per adapter object
 * @type: FORCE_BIG_HAMMER or SOFT_RESET
 *
 * Return: 0 for success, non-zero for failure.
 */
int
mpt3sas_base_make_ioc_ready(struct MPT3SAS_ADAPTER *ioc, enum reset_type type)
{
	u32 ioc_state;
	int rc;
	int count;

	dinitprintk(ioc, ioc_info(ioc, "%s\n", __func__));

	if (ioc->pci_error_recovery)
		return 0;

	ioc_state = mpt3sas_base_get_iocstate(ioc, 0);
	dhsprintk(ioc,
		  ioc_info(ioc, "%s: ioc_state(0x%08x)\n",
			   __func__, ioc_state));

	/* if in RESET state, it should move to READY state shortly */
	count = 0;
	if ((ioc_state & MPI2_IOC_STATE_MASK) == MPI2_IOC_STATE_RESET) {
		while ((ioc_state & MPI2_IOC_STATE_MASK) !=
		    MPI2_IOC_STATE_READY) {
			if (count++ == 10) {
				ioc_err(ioc, "%s: failed going to ready state (ioc_state=0x%x)\n",
					__func__, ioc_state);
				return -EFAULT;
			}
			ssleep(1);
			ioc_state = mpt3sas_base_get_iocstate(ioc, 0);
		}
	}

	if ((ioc_state & MPI2_IOC_STATE_MASK) == MPI2_IOC_STATE_READY)
		return 0;

	if (ioc_state & MPI2_DOORBELL_USED) {
		ioc_info(ioc, "unexpected doorbell active!\n");
		goto issue_diag_reset;
	}

	if ((ioc_state & MPI2_IOC_STATE_MASK) == MPI2_IOC_STATE_FAULT) {
		mpt3sas_print_fault_code(ioc, ioc_state &
		    MPI2_DOORBELL_DATA_MASK);
		goto issue_diag_reset;
	}

	if ((ioc_state & MPI2_IOC_STATE_MASK) == MPI2_IOC_STATE_COREDUMP) {
		/*
		 * if host reset is invoked while watch dog thread is waiting
		 * for IOC state to be changed to Fault state then driver has
		 * to wait here for CoreDump state to clear otherwise reset
		 * will be issued to the FW and FW move the IOC state to
		 * reset state without copying the FW logs to coredump region.
		 */
		if (ioc->ioc_coredump_loop != MPT3SAS_COREDUMP_LOOP_DONE) {
			mpt3sas_print_coredump_info(ioc, ioc_state &
			    MPI2_DOORBELL_DATA_MASK);
			mpt3sas_base_wait_for_coredump_completion(ioc,
			    __func__);
		}
		goto issue_diag_reset;
	}

	if (type == FORCE_BIG_HAMMER)
		goto issue_diag_reset;

	if ((ioc_state & MPI2_IOC_STATE_MASK) == MPI2_IOC_STATE_OPERATIONAL)
		if (!(_base_send_ioc_reset(ioc,
		    MPI2_FUNCTION_IOC_MESSAGE_UNIT_RESET, 15))) {
			return 0;
	}

 issue_diag_reset:
	rc = _base_diag_reset(ioc);
	return rc;
}

/**
 * _base_make_ioc_operational - put controller in OPERATIONAL state
 * @ioc: per adapter object
 *
 * Return: 0 for success, non-zero for failure.
 */
static int
_base_make_ioc_operational(struct MPT3SAS_ADAPTER *ioc)
{
	int r, i, index, rc;
	unsigned long	flags;
	u32 reply_address;
	u16 smid;
	struct _tr_list *delayed_tr, *delayed_tr_next;
	struct _sc_list *delayed_sc, *delayed_sc_next;
	struct _event_ack_list *delayed_event_ack, *delayed_event_ack_next;
	u8 hide_flag;
	struct adapter_reply_queue *reply_q;
	Mpi2ReplyDescriptorsUnion_t *reply_post_free_contig;

	dinitprintk(ioc, ioc_info(ioc, "%s\n", __func__));

	/* clean the delayed target reset list */
	list_for_each_entry_safe(delayed_tr, delayed_tr_next,
	    &ioc->delayed_tr_list, list) {
		list_del(&delayed_tr->list);
		kfree(delayed_tr);
	}


	list_for_each_entry_safe(delayed_tr, delayed_tr_next,
	    &ioc->delayed_tr_volume_list, list) {
		list_del(&delayed_tr->list);
		kfree(delayed_tr);
	}

	list_for_each_entry_safe(delayed_sc, delayed_sc_next,
	    &ioc->delayed_sc_list, list) {
		list_del(&delayed_sc->list);
		kfree(delayed_sc);
	}

	list_for_each_entry_safe(delayed_event_ack, delayed_event_ack_next,
	    &ioc->delayed_event_ack_list, list) {
		list_del(&delayed_event_ack->list);
		kfree(delayed_event_ack);
	}

	spin_lock_irqsave(&ioc->scsi_lookup_lock, flags);

	/* hi-priority queue */
	INIT_LIST_HEAD(&ioc->hpr_free_list);
	smid = ioc->hi_priority_smid;
	for (i = 0; i < ioc->hi_priority_depth; i++, smid++) {
		ioc->hpr_lookup[i].cb_idx = 0xFF;
		ioc->hpr_lookup[i].smid = smid;
		list_add_tail(&ioc->hpr_lookup[i].tracker_list,
		    &ioc->hpr_free_list);
	}

	/* internal queue */
	INIT_LIST_HEAD(&ioc->internal_free_list);
	smid = ioc->internal_smid;
	for (i = 0; i < ioc->internal_depth; i++, smid++) {
		ioc->internal_lookup[i].cb_idx = 0xFF;
		ioc->internal_lookup[i].smid = smid;
		list_add_tail(&ioc->internal_lookup[i].tracker_list,
		    &ioc->internal_free_list);
	}

	spin_unlock_irqrestore(&ioc->scsi_lookup_lock, flags);

	/* initialize Reply Free Queue */
	for (i = 0, reply_address = (u32)ioc->reply_dma ;
	    i < ioc->reply_free_queue_depth ; i++, reply_address +=
	    ioc->reply_sz) {
		ioc->reply_free[i] = cpu_to_le32(reply_address);
		if (ioc->is_mcpu_endpoint)
			_base_clone_reply_to_sys_mem(ioc,
					reply_address, i);
	}

	/* initialize reply queues */
	if (ioc->is_driver_loading)
		_base_assign_reply_queues(ioc);

	/* initialize Reply Post Free Queue */
	index = 0;
	reply_post_free_contig = ioc->reply_post[0].reply_post_free;
	list_for_each_entry(reply_q, &ioc->reply_queue_list, list) {
		/*
		 * If RDPQ is enabled, switch to the next allocation.
		 * Otherwise advance within the contiguous region.
		 */
		if (ioc->rdpq_array_enable) {
			reply_q->reply_post_free =
				ioc->reply_post[index++].reply_post_free;
		} else {
			reply_q->reply_post_free = reply_post_free_contig;
			reply_post_free_contig += ioc->reply_post_queue_depth;
		}

		reply_q->reply_post_host_index = 0;
		for (i = 0; i < ioc->reply_post_queue_depth; i++)
			reply_q->reply_post_free[i].Words =
			    cpu_to_le64(ULLONG_MAX);
		if (!_base_is_controller_msix_enabled(ioc))
			goto skip_init_reply_post_free_queue;
	}
 skip_init_reply_post_free_queue:

	r = _base_send_ioc_init(ioc);
	if (r) {
		/*
		 * No need to check IOC state for fault state & issue
		 * diag reset during host reset. This check is need
		 * only during driver load time.
		 */
		if (!ioc->is_driver_loading)
			return r;

		rc = mpt3sas_base_check_for_fault_and_issue_reset(ioc);
		if (rc || (_base_send_ioc_init(ioc)))
			return r;
	}

	/* initialize reply free host index */
	ioc->reply_free_host_index = ioc->reply_free_queue_depth - 1;
	writel(ioc->reply_free_host_index, &ioc->chip->ReplyFreeHostIndex);

	/* initialize reply post host index */
	list_for_each_entry(reply_q, &ioc->reply_queue_list, list) {
		if (ioc->combined_reply_queue)
			writel((reply_q->msix_index & 7)<<
			   MPI2_RPHI_MSIX_INDEX_SHIFT,
			   ioc->replyPostRegisterIndex[reply_q->msix_index/8]);
		else
			writel(reply_q->msix_index <<
				MPI2_RPHI_MSIX_INDEX_SHIFT,
				&ioc->chip->ReplyPostHostIndex);

		if (!_base_is_controller_msix_enabled(ioc))
			goto skip_init_reply_post_host_index;
	}

 skip_init_reply_post_host_index:

	mpt3sas_base_unmask_interrupts(ioc);

	if (ioc->hba_mpi_version_belonged != MPI2_VERSION) {
		r = _base_display_fwpkg_version(ioc);
		if (r)
			return r;
	}

	r = _base_static_config_pages(ioc);
	if (r)
		return r;

	r = _base_event_notification(ioc);
	if (r)
		return r;

	if (!ioc->shost_recovery) {

		if (ioc->is_warpdrive && ioc->manu_pg10.OEMIdentifier
		    == 0x80) {
			hide_flag = (u8) (
			    le32_to_cpu(ioc->manu_pg10.OEMSpecificFlags0) &
			    MFG_PAGE10_HIDE_SSDS_MASK);
			if (hide_flag != MFG_PAGE10_HIDE_SSDS_MASK)
				ioc->mfg_pg10_hide_flag = hide_flag;
		}

		ioc->wait_for_discovery_to_complete =
		    _base_determine_wait_on_discovery(ioc);

		return r; /* scan_start and scan_finished support */
	}

	r = _base_send_port_enable(ioc);
	if (r)
		return r;

	return r;
}

/**
 * mpt3sas_base_free_resources - free resources controller resources
 * @ioc: per adapter object
 */
void
mpt3sas_base_free_resources(struct MPT3SAS_ADAPTER *ioc)
{
	dexitprintk(ioc, ioc_info(ioc, "%s\n", __func__));

	/* synchronizing freeing resource with pci_access_mutex lock */
	mutex_lock(&ioc->pci_access_mutex);
	if (ioc->chip_phys && ioc->chip) {
		mpt3sas_base_mask_interrupts(ioc);
		ioc->shost_recovery = 1;
		mpt3sas_base_make_ioc_ready(ioc, SOFT_RESET);
		ioc->shost_recovery = 0;
	}

	mpt3sas_base_unmap_resources(ioc);
	mutex_unlock(&ioc->pci_access_mutex);
	return;
}

/**
 * mpt3sas_base_attach - attach controller instance
 * @ioc: per adapter object
 *
 * Return: 0 for success, non-zero for failure.
 */
int
mpt3sas_base_attach(struct MPT3SAS_ADAPTER *ioc)
{
	int r, i, rc;
	int cpu_id, last_cpu_id = 0;

	dinitprintk(ioc, ioc_info(ioc, "%s\n", __func__));

	/* setup cpu_msix_table */
	ioc->cpu_count = num_online_cpus();
	for_each_online_cpu(cpu_id)
		last_cpu_id = cpu_id;
	ioc->cpu_msix_table_sz = last_cpu_id + 1;
	ioc->cpu_msix_table = kzalloc(ioc->cpu_msix_table_sz, GFP_KERNEL);
	ioc->reply_queue_count = 1;
	if (!ioc->cpu_msix_table) {
		ioc_info(ioc, "Allocation for cpu_msix_table failed!!!\n");
		r = -ENOMEM;
		goto out_free_resources;
	}

	if (ioc->is_warpdrive) {
		ioc->reply_post_host_index = kcalloc(ioc->cpu_msix_table_sz,
		    sizeof(resource_size_t *), GFP_KERNEL);
		if (!ioc->reply_post_host_index) {
			ioc_info(ioc, "Allocation for reply_post_host_index failed!!!\n");
			r = -ENOMEM;
			goto out_free_resources;
		}
	}

	ioc->smp_affinity_enable = smp_affinity_enable;

	ioc->rdpq_array_enable_assigned = 0;
	ioc->use_32bit_dma = false;
	ioc->dma_mask = 64;
	if (ioc->is_aero_ioc) {
		ioc->base_readl = &_base_readl_aero;
		ioc->base_readl_ext_retry = &_base_readl_ext_retry;
	} else {
		ioc->base_readl = &_base_readl;
		ioc->base_readl_ext_retry = &_base_readl;
	}
	r = mpt3sas_base_map_resources(ioc);
	if (r)
		goto out_free_resources;

	pci_set_drvdata(ioc->pdev, ioc->shost);
	r = _base_get_ioc_facts(ioc);
	if (r) {
		rc = mpt3sas_base_check_for_fault_and_issue_reset(ioc);
		if (rc || (_base_get_ioc_facts(ioc)))
			goto out_free_resources;
	}

	switch (ioc->hba_mpi_version_belonged) {
	case MPI2_VERSION:
		ioc->build_sg_scmd = &_base_build_sg_scmd;
		ioc->build_sg = &_base_build_sg;
		ioc->build_zero_len_sge = &_base_build_zero_len_sge;
		ioc->get_msix_index_for_smlio = &_base_get_msix_index;
		break;
	case MPI25_VERSION:
	case MPI26_VERSION:
		/*
		 * In SAS3.0,
		 * SCSI_IO, SMP_PASSTHRU, SATA_PASSTHRU, Target Assist, and
		 * Target Status - all require the IEEE formatted scatter gather
		 * elements.
		 */
		ioc->build_sg_scmd = &_base_build_sg_scmd_ieee;
		ioc->build_sg = &_base_build_sg_ieee;
		ioc->build_nvme_prp = &_base_build_nvme_prp;
		ioc->build_zero_len_sge = &_base_build_zero_len_sge_ieee;
		ioc->sge_size_ieee = sizeof(Mpi2IeeeSgeSimple64_t);
		if (ioc->high_iops_queues)
			ioc->get_msix_index_for_smlio =
					&_base_get_high_iops_msix_index;
		else
			ioc->get_msix_index_for_smlio = &_base_get_msix_index;
		break;
	}
	if (ioc->atomic_desc_capable) {
		ioc->put_smid_default = &_base_put_smid_default_atomic;
		ioc->put_smid_scsi_io = &_base_put_smid_scsi_io_atomic;
		ioc->put_smid_fast_path =
				&_base_put_smid_fast_path_atomic;
		ioc->put_smid_hi_priority =
				&_base_put_smid_hi_priority_atomic;
	} else {
		ioc->put_smid_default = &_base_put_smid_default;
		ioc->put_smid_fast_path = &_base_put_smid_fast_path;
		ioc->put_smid_hi_priority = &_base_put_smid_hi_priority;
		if (ioc->is_mcpu_endpoint)
			ioc->put_smid_scsi_io =
				&_base_put_smid_mpi_ep_scsi_io;
		else
			ioc->put_smid_scsi_io = &_base_put_smid_scsi_io;
	}
	/*
	 * These function pointers for other requests that don't
	 * the require IEEE scatter gather elements.
	 *
	 * For example Configuration Pages and SAS IOUNIT Control don't.
	 */
	ioc->build_sg_mpi = &_base_build_sg;
	ioc->build_zero_len_sge_mpi = &_base_build_zero_len_sge;

	r = mpt3sas_base_make_ioc_ready(ioc, SOFT_RESET);
	if (r)
		goto out_free_resources;

	ioc->pfacts = kcalloc(ioc->facts.NumberOfPorts,
	    sizeof(struct mpt3sas_port_facts), GFP_KERNEL);
	if (!ioc->pfacts) {
		r = -ENOMEM;
		goto out_free_resources;
	}

	for (i = 0 ; i < ioc->facts.NumberOfPorts; i++) {
		r = _base_get_port_facts(ioc, i);
		if (r) {
			rc = mpt3sas_base_check_for_fault_and_issue_reset(ioc);
			if (rc || (_base_get_port_facts(ioc, i)))
				goto out_free_resources;
		}
	}

	r = _base_allocate_memory_pools(ioc);
	if (r)
		goto out_free_resources;

	if (irqpoll_weight > 0)
		ioc->thresh_hold = irqpoll_weight;
	else
		ioc->thresh_hold = ioc->hba_queue_depth/4;

	_base_init_irqpolls(ioc);
	init_waitqueue_head(&ioc->reset_wq);

	/* allocate memory pd handle bitmask list */
	ioc->pd_handles_sz = (ioc->facts.MaxDevHandle / 8);
	if (ioc->facts.MaxDevHandle % 8)
		ioc->pd_handles_sz++;
	ioc->pd_handles = kzalloc(ioc->pd_handles_sz,
	    GFP_KERNEL);
	if (!ioc->pd_handles) {
		r = -ENOMEM;
		goto out_free_resources;
	}
	ioc->blocking_handles = kzalloc(ioc->pd_handles_sz,
	    GFP_KERNEL);
	if (!ioc->blocking_handles) {
		r = -ENOMEM;
		goto out_free_resources;
	}

	/* allocate memory for pending OS device add list */
	ioc->pend_os_device_add_sz = (ioc->facts.MaxDevHandle / 8);
	if (ioc->facts.MaxDevHandle % 8)
		ioc->pend_os_device_add_sz++;
	ioc->pend_os_device_add = kzalloc(ioc->pend_os_device_add_sz,
	    GFP_KERNEL);
	if (!ioc->pend_os_device_add) {
		r = -ENOMEM;
		goto out_free_resources;
	}

	ioc->device_remove_in_progress_sz = ioc->pend_os_device_add_sz;
	ioc->device_remove_in_progress =
		kzalloc(ioc->device_remove_in_progress_sz, GFP_KERNEL);
	if (!ioc->device_remove_in_progress) {
		r = -ENOMEM;
		goto out_free_resources;
	}

	ioc->fwfault_debug = mpt3sas_fwfault_debug;

	/* base internal command bits */
	mutex_init(&ioc->base_cmds.mutex);
	ioc->base_cmds.reply = kzalloc(ioc->reply_sz, GFP_KERNEL);
	ioc->base_cmds.status = MPT3_CMD_NOT_USED;

	/* port_enable command bits */
	ioc->port_enable_cmds.reply = kzalloc(ioc->reply_sz, GFP_KERNEL);
	ioc->port_enable_cmds.status = MPT3_CMD_NOT_USED;

	/* transport internal command bits */
	ioc->transport_cmds.reply = kzalloc(ioc->reply_sz, GFP_KERNEL);
	ioc->transport_cmds.status = MPT3_CMD_NOT_USED;
	mutex_init(&ioc->transport_cmds.mutex);

	/* scsih internal command bits */
	ioc->scsih_cmds.reply = kzalloc(ioc->reply_sz, GFP_KERNEL);
	ioc->scsih_cmds.status = MPT3_CMD_NOT_USED;
	mutex_init(&ioc->scsih_cmds.mutex);

	/* task management internal command bits */
	ioc->tm_cmds.reply = kzalloc(ioc->reply_sz, GFP_KERNEL);
	ioc->tm_cmds.status = MPT3_CMD_NOT_USED;
	mutex_init(&ioc->tm_cmds.mutex);

	/* config page internal command bits */
	ioc->config_cmds.reply = kzalloc(ioc->reply_sz, GFP_KERNEL);
	ioc->config_cmds.status = MPT3_CMD_NOT_USED;
	mutex_init(&ioc->config_cmds.mutex);

	/* ctl module internal command bits */
	ioc->ctl_cmds.reply = kzalloc(ioc->reply_sz, GFP_KERNEL);
	ioc->ctl_cmds.sense = kzalloc(SCSI_SENSE_BUFFERSIZE, GFP_KERNEL);
	ioc->ctl_cmds.status = MPT3_CMD_NOT_USED;
	mutex_init(&ioc->ctl_cmds.mutex);

	if (!ioc->base_cmds.reply || !ioc->port_enable_cmds.reply ||
	    !ioc->transport_cmds.reply || !ioc->scsih_cmds.reply ||
	    !ioc->tm_cmds.reply || !ioc->config_cmds.reply ||
	    !ioc->ctl_cmds.reply || !ioc->ctl_cmds.sense) {
		r = -ENOMEM;
		goto out_free_resources;
	}

	for (i = 0; i < MPI2_EVENT_NOTIFY_EVENTMASK_WORDS; i++)
		ioc->event_masks[i] = -1;

	/* here we enable the events we care about */
	_base_unmask_events(ioc, MPI2_EVENT_SAS_DISCOVERY);
	_base_unmask_events(ioc, MPI2_EVENT_SAS_BROADCAST_PRIMITIVE);
	_base_unmask_events(ioc, MPI2_EVENT_SAS_TOPOLOGY_CHANGE_LIST);
	_base_unmask_events(ioc, MPI2_EVENT_SAS_DEVICE_STATUS_CHANGE);
	_base_unmask_events(ioc, MPI2_EVENT_SAS_ENCL_DEVICE_STATUS_CHANGE);
	_base_unmask_events(ioc, MPI2_EVENT_IR_CONFIGURATION_CHANGE_LIST);
	_base_unmask_events(ioc, MPI2_EVENT_IR_VOLUME);
	_base_unmask_events(ioc, MPI2_EVENT_IR_PHYSICAL_DISK);
	_base_unmask_events(ioc, MPI2_EVENT_IR_OPERATION_STATUS);
	_base_unmask_events(ioc, MPI2_EVENT_LOG_ENTRY_ADDED);
	_base_unmask_events(ioc, MPI2_EVENT_TEMP_THRESHOLD);
	_base_unmask_events(ioc, MPI2_EVENT_ACTIVE_CABLE_EXCEPTION);
	_base_unmask_events(ioc, MPI2_EVENT_SAS_DEVICE_DISCOVERY_ERROR);
	if (ioc->hba_mpi_version_belonged == MPI26_VERSION) {
		if (ioc->is_gen35_ioc) {
			_base_unmask_events(ioc,
				MPI2_EVENT_PCIE_DEVICE_STATUS_CHANGE);
			_base_unmask_events(ioc, MPI2_EVENT_PCIE_ENUMERATION);
			_base_unmask_events(ioc,
				MPI2_EVENT_PCIE_TOPOLOGY_CHANGE_LIST);
		}
	}
	r = _base_make_ioc_operational(ioc);
	if (r == -EAGAIN) {
		r = _base_make_ioc_operational(ioc);
		if (r)
			goto out_free_resources;
	}

	/*
	 * Copy current copy of IOCFacts in prev_fw_facts
	 * and it will be used during online firmware upgrade.
	 */
	memcpy(&ioc->prev_fw_facts, &ioc->facts,
	    sizeof(struct mpt3sas_facts));

	ioc->non_operational_loop = 0;
	ioc->ioc_coredump_loop = 0;
	ioc->got_task_abort_from_ioctl = 0;
	return 0;

 out_free_resources:

	ioc->remove_host = 1;

	mpt3sas_base_free_resources(ioc);
	_base_release_memory_pools(ioc);
	pci_set_drvdata(ioc->pdev, NULL);
	kfree(ioc->cpu_msix_table);
	if (ioc->is_warpdrive)
		kfree(ioc->reply_post_host_index);
	kfree(ioc->pd_handles);
	kfree(ioc->blocking_handles);
	kfree(ioc->device_remove_in_progress);
	kfree(ioc->pend_os_device_add);
	kfree(ioc->tm_cmds.reply);
	kfree(ioc->transport_cmds.reply);
	kfree(ioc->scsih_cmds.reply);
	kfree(ioc->config_cmds.reply);
	kfree(ioc->base_cmds.reply);
	kfree(ioc->port_enable_cmds.reply);
	kfree(ioc->ctl_cmds.reply);
	kfree(ioc->ctl_cmds.sense);
	kfree(ioc->pfacts);
	ioc->ctl_cmds.reply = NULL;
	ioc->base_cmds.reply = NULL;
	ioc->tm_cmds.reply = NULL;
	ioc->scsih_cmds.reply = NULL;
	ioc->transport_cmds.reply = NULL;
	ioc->config_cmds.reply = NULL;
	ioc->pfacts = NULL;
	return r;
}


/**
 * mpt3sas_base_detach - remove controller instance
 * @ioc: per adapter object
 */
void
mpt3sas_base_detach(struct MPT3SAS_ADAPTER *ioc)
{
	dexitprintk(ioc, ioc_info(ioc, "%s\n", __func__));

	mpt3sas_base_stop_watchdog(ioc);
	mpt3sas_base_free_resources(ioc);
	_base_release_memory_pools(ioc);
	mpt3sas_free_enclosure_list(ioc);
	pci_set_drvdata(ioc->pdev, NULL);
	kfree(ioc->cpu_msix_table);
	if (ioc->is_warpdrive)
		kfree(ioc->reply_post_host_index);
	kfree(ioc->pd_handles);
	kfree(ioc->blocking_handles);
	kfree(ioc->device_remove_in_progress);
	kfree(ioc->pend_os_device_add);
	kfree(ioc->pfacts);
	kfree(ioc->ctl_cmds.reply);
	kfree(ioc->ctl_cmds.sense);
	kfree(ioc->base_cmds.reply);
	kfree(ioc->port_enable_cmds.reply);
	kfree(ioc->tm_cmds.reply);
	kfree(ioc->transport_cmds.reply);
	kfree(ioc->scsih_cmds.reply);
	kfree(ioc->config_cmds.reply);
}

/**
 * _base_pre_reset_handler - pre reset handler
 * @ioc: per adapter object
 */
static void _base_pre_reset_handler(struct MPT3SAS_ADAPTER *ioc)
{
	mpt3sas_scsih_pre_reset_handler(ioc);
	mpt3sas_ctl_pre_reset_handler(ioc);
	dtmprintk(ioc, ioc_info(ioc, "%s: MPT3_IOC_PRE_RESET\n", __func__));
}

/**
 * _base_clear_outstanding_mpt_commands - clears outstanding mpt commands
 * @ioc: per adapter object
 */
static void
_base_clear_outstanding_mpt_commands(struct MPT3SAS_ADAPTER *ioc)
{
	dtmprintk(ioc,
	    ioc_info(ioc, "%s: clear outstanding mpt cmds\n", __func__));
	if (ioc->transport_cmds.status & MPT3_CMD_PENDING) {
		ioc->transport_cmds.status |= MPT3_CMD_RESET;
		mpt3sas_base_free_smid(ioc, ioc->transport_cmds.smid);
		complete(&ioc->transport_cmds.done);
	}
	if (ioc->base_cmds.status & MPT3_CMD_PENDING) {
		ioc->base_cmds.status |= MPT3_CMD_RESET;
		mpt3sas_base_free_smid(ioc, ioc->base_cmds.smid);
		complete(&ioc->base_cmds.done);
	}
	if (ioc->port_enable_cmds.status & MPT3_CMD_PENDING) {
		ioc->port_enable_failed = 1;
		ioc->port_enable_cmds.status |= MPT3_CMD_RESET;
		mpt3sas_base_free_smid(ioc, ioc->port_enable_cmds.smid);
		if (ioc->is_driver_loading) {
			ioc->start_scan_failed =
				MPI2_IOCSTATUS_INTERNAL_ERROR;
			ioc->start_scan = 0;
		} else {
			complete(&ioc->port_enable_cmds.done);
		}
	}
	if (ioc->config_cmds.status & MPT3_CMD_PENDING) {
		ioc->config_cmds.status |= MPT3_CMD_RESET;
		mpt3sas_base_free_smid(ioc, ioc->config_cmds.smid);
		ioc->config_cmds.smid = USHRT_MAX;
		complete(&ioc->config_cmds.done);
	}
}

/**
 * _base_clear_outstanding_commands - clear all outstanding commands
 * @ioc: per adapter object
 */
static void _base_clear_outstanding_commands(struct MPT3SAS_ADAPTER *ioc)
{
	mpt3sas_scsih_clear_outstanding_scsi_tm_commands(ioc);
	mpt3sas_ctl_clear_outstanding_ioctls(ioc);
	_base_clear_outstanding_mpt_commands(ioc);
}

/**
 * _base_reset_done_handler - reset done handler
 * @ioc: per adapter object
 */
static void _base_reset_done_handler(struct MPT3SAS_ADAPTER *ioc)
{
	mpt3sas_scsih_reset_done_handler(ioc);
	mpt3sas_ctl_reset_done_handler(ioc);
	dtmprintk(ioc, ioc_info(ioc, "%s: MPT3_IOC_DONE_RESET\n", __func__));
}

/**
 * mpt3sas_wait_for_commands_to_complete - reset controller
 * @ioc: Pointer to MPT_ADAPTER structure
 *
 * This function is waiting 10s for all pending commands to complete
 * prior to putting controller in reset.
 */
void
mpt3sas_wait_for_commands_to_complete(struct MPT3SAS_ADAPTER *ioc)
{
	u32 ioc_state;

	ioc->pending_io_count = 0;

	ioc_state = mpt3sas_base_get_iocstate(ioc, 0);
	if ((ioc_state & MPI2_IOC_STATE_MASK) != MPI2_IOC_STATE_OPERATIONAL)
		return;

	/* pending command count */
	ioc->pending_io_count = scsi_host_busy(ioc->shost);

	if (!ioc->pending_io_count)
		return;

	/* wait for pending commands to complete */
	wait_event_timeout(ioc->reset_wq, ioc->pending_io_count == 0, 10 * HZ);
}

/**
 * _base_check_ioc_facts_changes - Look for increase/decrease of IOCFacts
 *     attributes during online firmware upgrade and update the corresponding
 *     IOC variables accordingly.
 *
 * @ioc: Pointer to MPT_ADAPTER structure
 */
static int
_base_check_ioc_facts_changes(struct MPT3SAS_ADAPTER *ioc)
{
	u16 pd_handles_sz;
	void *pd_handles = NULL, *blocking_handles = NULL;
	void *pend_os_device_add = NULL, *device_remove_in_progress = NULL;
	struct mpt3sas_facts *old_facts = &ioc->prev_fw_facts;

	if (ioc->facts.MaxDevHandle > old_facts->MaxDevHandle) {
		pd_handles_sz = (ioc->facts.MaxDevHandle / 8);
		if (ioc->facts.MaxDevHandle % 8)
			pd_handles_sz++;

		pd_handles = krealloc(ioc->pd_handles, pd_handles_sz,
		    GFP_KERNEL);
		if (!pd_handles) {
			ioc_info(ioc,
			    "Unable to allocate the memory for pd_handles of sz: %d\n",
			    pd_handles_sz);
			return -ENOMEM;
		}
		memset(pd_handles + ioc->pd_handles_sz, 0,
		    (pd_handles_sz - ioc->pd_handles_sz));
		ioc->pd_handles = pd_handles;

		blocking_handles = krealloc(ioc->blocking_handles,
		    pd_handles_sz, GFP_KERNEL);
		if (!blocking_handles) {
			ioc_info(ioc,
			    "Unable to allocate the memory for "
			    "blocking_handles of sz: %d\n",
			    pd_handles_sz);
			return -ENOMEM;
		}
		memset(blocking_handles + ioc->pd_handles_sz, 0,
		    (pd_handles_sz - ioc->pd_handles_sz));
		ioc->blocking_handles = blocking_handles;
		ioc->pd_handles_sz = pd_handles_sz;

		pend_os_device_add = krealloc(ioc->pend_os_device_add,
		    pd_handles_sz, GFP_KERNEL);
		if (!pend_os_device_add) {
			ioc_info(ioc,
			    "Unable to allocate the memory for pend_os_device_add of sz: %d\n",
			    pd_handles_sz);
			return -ENOMEM;
		}
		memset(pend_os_device_add + ioc->pend_os_device_add_sz, 0,
		    (pd_handles_sz - ioc->pend_os_device_add_sz));
		ioc->pend_os_device_add = pend_os_device_add;
		ioc->pend_os_device_add_sz = pd_handles_sz;

		device_remove_in_progress = krealloc(
		    ioc->device_remove_in_progress, pd_handles_sz, GFP_KERNEL);
		if (!device_remove_in_progress) {
			ioc_info(ioc,
			    "Unable to allocate the memory for "
			    "device_remove_in_progress of sz: %d\n "
			    , pd_handles_sz);
			return -ENOMEM;
		}
		memset(device_remove_in_progress +
		    ioc->device_remove_in_progress_sz, 0,
		    (pd_handles_sz - ioc->device_remove_in_progress_sz));
		ioc->device_remove_in_progress = device_remove_in_progress;
		ioc->device_remove_in_progress_sz = pd_handles_sz;
	}

	memcpy(&ioc->prev_fw_facts, &ioc->facts, sizeof(struct mpt3sas_facts));
	return 0;
}

/**
 * mpt3sas_base_hard_reset_handler - reset controller
 * @ioc: Pointer to MPT_ADAPTER structure
 * @type: FORCE_BIG_HAMMER or SOFT_RESET
 *
 * Return: 0 for success, non-zero for failure.
 */
int
mpt3sas_base_hard_reset_handler(struct MPT3SAS_ADAPTER *ioc,
	enum reset_type type)
{
	int r;
	unsigned long flags;
	u32 ioc_state;
	u8 is_fault = 0, is_trigger = 0;

	dtmprintk(ioc, ioc_info(ioc, "%s: enter\n", __func__));

	if (ioc->pci_error_recovery) {
		ioc_err(ioc, "%s: pci error recovery reset\n", __func__);
		r = 0;
		goto out_unlocked;
	}

	if (mpt3sas_fwfault_debug)
		mpt3sas_halt_firmware(ioc);

	/* wait for an active reset in progress to complete */
	mutex_lock(&ioc->reset_in_progress_mutex);

	spin_lock_irqsave(&ioc->ioc_reset_in_progress_lock, flags);
	ioc->shost_recovery = 1;
	spin_unlock_irqrestore(&ioc->ioc_reset_in_progress_lock, flags);

	if ((ioc->diag_buffer_status[MPI2_DIAG_BUF_TYPE_TRACE] &
	    MPT3_DIAG_BUFFER_IS_REGISTERED) &&
	    (!(ioc->diag_buffer_status[MPI2_DIAG_BUF_TYPE_TRACE] &
	    MPT3_DIAG_BUFFER_IS_RELEASED))) {
		is_trigger = 1;
		ioc_state = mpt3sas_base_get_iocstate(ioc, 0);
		if ((ioc_state & MPI2_IOC_STATE_MASK) == MPI2_IOC_STATE_FAULT ||
		    (ioc_state & MPI2_IOC_STATE_MASK) ==
		    MPI2_IOC_STATE_COREDUMP) {
			is_fault = 1;
			ioc->htb_rel.trigger_info_dwords[1] =
			    (ioc_state & MPI2_DOORBELL_DATA_MASK);
		}
	}
	_base_pre_reset_handler(ioc);
	mpt3sas_wait_for_commands_to_complete(ioc);
	mpt3sas_base_mask_interrupts(ioc);
	mpt3sas_base_pause_mq_polling(ioc);
	r = mpt3sas_base_make_ioc_ready(ioc, type);
	if (r)
		goto out;
	_base_clear_outstanding_commands(ioc);

	/* If this hard reset is called while port enable is active, then
	 * there is no reason to call make_ioc_operational
	 */
	if (ioc->is_driver_loading && ioc->port_enable_failed) {
		ioc->remove_host = 1;
		r = -EFAULT;
		goto out;
	}
	r = _base_get_ioc_facts(ioc);
	if (r)
		goto out;

	r = _base_check_ioc_facts_changes(ioc);
	if (r) {
		ioc_info(ioc,
		    "Some of the parameters got changed in this new firmware"
		    " image and it requires system reboot\n");
		goto out;
	}
	if (ioc->rdpq_array_enable && !ioc->rdpq_array_capable)
		panic("%s: Issue occurred with flashing controller firmware."
		      "Please reboot the system and ensure that the correct"
		      " firmware version is running\n", ioc->name);

	r = _base_make_ioc_operational(ioc);
	if (!r)
		_base_reset_done_handler(ioc);

 out:
	ioc_info(ioc, "%s: %s\n", __func__, r == 0 ? "SUCCESS" : "FAILED");

	spin_lock_irqsave(&ioc->ioc_reset_in_progress_lock, flags);
	ioc->shost_recovery = 0;
	spin_unlock_irqrestore(&ioc->ioc_reset_in_progress_lock, flags);
	ioc->ioc_reset_count++;
	mutex_unlock(&ioc->reset_in_progress_mutex);
	mpt3sas_base_resume_mq_polling(ioc);

 out_unlocked:
	if ((r == 0) && is_trigger) {
		if (is_fault)
			mpt3sas_trigger_master(ioc, MASTER_TRIGGER_FW_FAULT);
		else
			mpt3sas_trigger_master(ioc,
			    MASTER_TRIGGER_ADAPTER_RESET);
	}
	dtmprintk(ioc, ioc_info(ioc, "%s: exit\n", __func__));
	return r;
}<|MERGE_RESOLUTION|>--- conflicted
+++ resolved
@@ -139,11 +139,7 @@
 _base_clear_outstanding_commands(struct MPT3SAS_ADAPTER *ioc);
 
 static u32
-<<<<<<< HEAD
-_base_readl_ext_retry(const volatile void __iomem *addr);
-=======
 _base_readl_ext_retry(const void __iomem *addr);
->>>>>>> ccf0a997
 
 /**
  * mpt3sas_base_check_cmd_timeout - Function
@@ -221,23 +217,14 @@
 }
 
 static u32
-<<<<<<< HEAD
-_base_readl_ext_retry(const volatile void __iomem *addr)
-=======
 _base_readl_ext_retry(const void __iomem *addr)
->>>>>>> ccf0a997
 {
 	u32 i, ret_val;
 
 	for (i = 0 ; i < 30 ; i++) {
 		ret_val = readl(addr);
-<<<<<<< HEAD
-		if (ret_val == 0)
-			continue;
-=======
 		if (ret_val != 0)
 			break;
->>>>>>> ccf0a997
 	}
 
 	return ret_val;
