/*
 * This is the Fusion MPT base driver providing common API layer interface
 * for access to MPT (Message Passing Technology) firmware.
 *
 * This code is based on drivers/scsi/mpt3sas/mpt3sas_base.c
 * Copyright (C) 2012-2014  LSI Corporation
 * Copyright (C) 2013-2014 Avago Technologies
 *  (mailto: MPT-FusionLinux.pdl@avagotech.com)
 *
 * This program is free software; you can redistribute it and/or
 * modify it under the terms of the GNU General Public License
 * as published by the Free Software Foundation; either version 2
 * of the License, or (at your option) any later version.
 *
 * This program is distributed in the hope that it will be useful,
 * but WITHOUT ANY WARRANTY; without even the implied warranty of
 * MERCHANTABILITY or FITNESS FOR A PARTICULAR PURPOSE.  See the
 * GNU General Public License for more details.
 *
 * NO WARRANTY
 * THE PROGRAM IS PROVIDED ON AN "AS IS" BASIS, WITHOUT WARRANTIES OR
 * CONDITIONS OF ANY KIND, EITHER EXPRESS OR IMPLIED INCLUDING, WITHOUT
 * LIMITATION, ANY WARRANTIES OR CONDITIONS OF TITLE, NON-INFRINGEMENT,
 * MERCHANTABILITY OR FITNESS FOR A PARTICULAR PURPOSE. Each Recipient is
 * solely responsible for determining the appropriateness of using and
 * distributing the Program and assumes all risks associated with its
 * exercise of rights under this Agreement, including but not limited to
 * the risks and costs of program errors, damage to or loss of data,
 * programs or equipment, and unavailability or interruption of operations.

 * DISCLAIMER OF LIABILITY
 * NEITHER RECIPIENT NOR ANY CONTRIBUTORS SHALL HAVE ANY LIABILITY FOR ANY
 * DIRECT, INDIRECT, INCIDENTAL, SPECIAL, EXEMPLARY, OR CONSEQUENTIAL
 * DAMAGES (INCLUDING WITHOUT LIMITATION LOST PROFITS), HOWEVER CAUSED AND
 * ON ANY THEORY OF LIABILITY, WHETHER IN CONTRACT, STRICT LIABILITY, OR
 * TORT (INCLUDING NEGLIGENCE OR OTHERWISE) ARISING IN ANY WAY OUT OF THE
 * USE OR DISTRIBUTION OF THE PROGRAM OR THE EXERCISE OF ANY RIGHTS GRANTED
 * HEREUNDER, EVEN IF ADVISED OF THE POSSIBILITY OF SUCH DAMAGES

 * You should have received a copy of the GNU General Public License
 * along with this program; if not, write to the Free Software
 * Foundation, Inc., 51 Franklin Street, Fifth Floor, Boston, MA  02110-1301,
 * USA.
 */

#include <linux/kernel.h>
#include <linux/module.h>
#include <linux/errno.h>
#include <linux/init.h>
#include <linux/slab.h>
#include <linux/types.h>
#include <linux/pci.h>
#include <linux/kdev_t.h>
#include <linux/blkdev.h>
#include <linux/delay.h>
#include <linux/interrupt.h>
#include <linux/dma-mapping.h>
#include <linux/io.h>
#include <linux/time.h>
#include <linux/ktime.h>
#include <linux/kthread.h>
#include <asm/page.h>        /* To get host page size per arch */
#include <linux/aer.h>


#include "mpt3sas_base.h"

static MPT_CALLBACK	mpt_callbacks[MPT_MAX_CALLBACKS];


#define FAULT_POLLING_INTERVAL 1000 /* in milliseconds */

 /* maximum controller queue depth */
#define MAX_HBA_QUEUE_DEPTH	30000
#define MAX_CHAIN_DEPTH		100000
static int max_queue_depth = -1;
module_param(max_queue_depth, int, 0444);
MODULE_PARM_DESC(max_queue_depth, " max controller queue depth ");

static int max_sgl_entries = -1;
module_param(max_sgl_entries, int, 0444);
MODULE_PARM_DESC(max_sgl_entries, " max sg entries ");

static int msix_disable = -1;
module_param(msix_disable, int, 0444);
MODULE_PARM_DESC(msix_disable, " disable msix routed interrupts (default=0)");

static int smp_affinity_enable = 1;
module_param(smp_affinity_enable, int, 0444);
MODULE_PARM_DESC(smp_affinity_enable, "SMP affinity feature enable/disable Default: enable(1)");

static int max_msix_vectors = -1;
module_param(max_msix_vectors, int, 0444);
MODULE_PARM_DESC(max_msix_vectors,
	" max msix vectors");

static int irqpoll_weight = -1;
module_param(irqpoll_weight, int, 0444);
MODULE_PARM_DESC(irqpoll_weight,
	"irq poll weight (default= one fourth of HBA queue depth)");

static int mpt3sas_fwfault_debug;
MODULE_PARM_DESC(mpt3sas_fwfault_debug,
	" enable detection of firmware fault and halt firmware - (default=0)");

static int perf_mode = -1;
module_param(perf_mode, int, 0444);
MODULE_PARM_DESC(perf_mode,
	"Performance mode (only for Aero/Sea Generation), options:\n\t\t"
	"0 - balanced: high iops mode is enabled &\n\t\t"
	"interrupt coalescing is enabled only on high iops queues,\n\t\t"
	"1 - iops: high iops mode is disabled &\n\t\t"
	"interrupt coalescing is enabled on all queues,\n\t\t"
	"2 - latency: high iops mode is disabled &\n\t\t"
	"interrupt coalescing is enabled on all queues with timeout value 0xA,\n"
	"\t\tdefault - default perf_mode is 'balanced'"
	);

static int poll_queues;
module_param(poll_queues, int, 0444);
MODULE_PARM_DESC(poll_queues, "Number of queues to be use for io_uring poll mode.\n\t\t"
	"This parameter is effective only if host_tagset_enable=1. &\n\t\t"
	"when poll_queues are enabled then &\n\t\t"
	"perf_mode is set to latency mode. &\n\t\t"
	);

enum mpt3sas_perf_mode {
	MPT_PERF_MODE_DEFAULT	= -1,
	MPT_PERF_MODE_BALANCED	= 0,
	MPT_PERF_MODE_IOPS	= 1,
	MPT_PERF_MODE_LATENCY	= 2,
};

static int
_base_wait_on_iocstate(struct MPT3SAS_ADAPTER *ioc,
		u32 ioc_state, int timeout);
static int
_base_get_ioc_facts(struct MPT3SAS_ADAPTER *ioc);
static void
_base_clear_outstanding_commands(struct MPT3SAS_ADAPTER *ioc);

/**
 * mpt3sas_base_check_cmd_timeout - Function
 *		to check timeout and command termination due
 *		to Host reset.
 *
 * @ioc:	per adapter object.
 * @status:	Status of issued command.
 * @mpi_request:mf request pointer.
 * @sz:		size of buffer.
 *
 * Return: 1/0 Reset to be done or Not
 */
u8
mpt3sas_base_check_cmd_timeout(struct MPT3SAS_ADAPTER *ioc,
		u8 status, void *mpi_request, int sz)
{
	u8 issue_reset = 0;

	if (!(status & MPT3_CMD_RESET))
		issue_reset = 1;

	ioc_err(ioc, "Command %s\n",
		issue_reset == 0 ? "terminated due to Host Reset" : "Timeout");
	_debug_dump_mf(mpi_request, sz);

	return issue_reset;
}

/**
 * _scsih_set_fwfault_debug - global setting of ioc->fwfault_debug.
 * @val: ?
 * @kp: ?
 *
 * Return: ?
 */
static int
_scsih_set_fwfault_debug(const char *val, const struct kernel_param *kp)
{
	int ret = param_set_int(val, kp);
	struct MPT3SAS_ADAPTER *ioc;

	if (ret)
		return ret;

	/* global ioc spinlock to protect controller list on list operations */
	pr_info("setting fwfault_debug(%d)\n", mpt3sas_fwfault_debug);
	spin_lock(&gioc_lock);
	list_for_each_entry(ioc, &mpt3sas_ioc_list, list)
		ioc->fwfault_debug = mpt3sas_fwfault_debug;
	spin_unlock(&gioc_lock);
	return 0;
}
module_param_call(mpt3sas_fwfault_debug, _scsih_set_fwfault_debug,
	param_get_int, &mpt3sas_fwfault_debug, 0644);

/**
 * _base_readl_aero - retry readl for max three times.
 * @addr: MPT Fusion system interface register address
 *
 * Retry the readl() for max three times if it gets zero value
 * while reading the system interface register.
 */
static inline u32
_base_readl_aero(const volatile void __iomem *addr)
{
	u32 i = 0, ret_val;

	do {
		ret_val = readl(addr);
		i++;
	} while (ret_val == 0 && i < 3);

	return ret_val;
}

static inline u32
_base_readl(const volatile void __iomem *addr)
{
	return readl(addr);
}

/**
 * _base_clone_reply_to_sys_mem - copies reply to reply free iomem
 *				  in BAR0 space.
 *
 * @ioc: per adapter object
 * @reply: reply message frame(lower 32bit addr)
 * @index: System request message index.
 */
static void
_base_clone_reply_to_sys_mem(struct MPT3SAS_ADAPTER *ioc, u32 reply,
		u32 index)
{
	/*
	 * 256 is offset within sys register.
	 * 256 offset MPI frame starts. Max MPI frame supported is 32.
	 * 32 * 128 = 4K. From here, Clone of reply free for mcpu starts
	 */
	u16 cmd_credit = ioc->facts.RequestCredit + 1;
	void __iomem *reply_free_iomem = (void __iomem *)ioc->chip +
			MPI_FRAME_START_OFFSET +
			(cmd_credit * ioc->request_sz) + (index * sizeof(u32));

	writel(reply, reply_free_iomem);
}

/**
 * _base_clone_mpi_to_sys_mem - Writes/copies MPI frames
 *				to system/BAR0 region.
 *
 * @dst_iomem: Pointer to the destination location in BAR0 space.
 * @src: Pointer to the Source data.
 * @size: Size of data to be copied.
 */
static void
_base_clone_mpi_to_sys_mem(void *dst_iomem, void *src, u32 size)
{
	int i;
	u32 *src_virt_mem = (u32 *)src;

	for (i = 0; i < size/4; i++)
		writel((u32)src_virt_mem[i],
				(void __iomem *)dst_iomem + (i * 4));
}

/**
 * _base_clone_to_sys_mem - Writes/copies data to system/BAR0 region
 *
 * @dst_iomem: Pointer to the destination location in BAR0 space.
 * @src: Pointer to the Source data.
 * @size: Size of data to be copied.
 */
static void
_base_clone_to_sys_mem(void __iomem *dst_iomem, void *src, u32 size)
{
	int i;
	u32 *src_virt_mem = (u32 *)(src);

	for (i = 0; i < size/4; i++)
		writel((u32)src_virt_mem[i],
			(void __iomem *)dst_iomem + (i * 4));
}

/**
 * _base_get_chain - Calculates and Returns virtual chain address
 *			 for the provided smid in BAR0 space.
 *
 * @ioc: per adapter object
 * @smid: system request message index
 * @sge_chain_count: Scatter gather chain count.
 *
 * Return: the chain address.
 */
static inline void __iomem*
_base_get_chain(struct MPT3SAS_ADAPTER *ioc, u16 smid,
		u8 sge_chain_count)
{
	void __iomem *base_chain, *chain_virt;
	u16 cmd_credit = ioc->facts.RequestCredit + 1;

	base_chain  = (void __iomem *)ioc->chip + MPI_FRAME_START_OFFSET +
		(cmd_credit * ioc->request_sz) +
		REPLY_FREE_POOL_SIZE;
	chain_virt = base_chain + (smid * ioc->facts.MaxChainDepth *
			ioc->request_sz) + (sge_chain_count * ioc->request_sz);
	return chain_virt;
}

/**
 * _base_get_chain_phys - Calculates and Returns physical address
 *			in BAR0 for scatter gather chains, for
 *			the provided smid.
 *
 * @ioc: per adapter object
 * @smid: system request message index
 * @sge_chain_count: Scatter gather chain count.
 *
 * Return: Physical chain address.
 */
static inline phys_addr_t
_base_get_chain_phys(struct MPT3SAS_ADAPTER *ioc, u16 smid,
		u8 sge_chain_count)
{
	phys_addr_t base_chain_phys, chain_phys;
	u16 cmd_credit = ioc->facts.RequestCredit + 1;

	base_chain_phys  = ioc->chip_phys + MPI_FRAME_START_OFFSET +
		(cmd_credit * ioc->request_sz) +
		REPLY_FREE_POOL_SIZE;
	chain_phys = base_chain_phys + (smid * ioc->facts.MaxChainDepth *
			ioc->request_sz) + (sge_chain_count * ioc->request_sz);
	return chain_phys;
}

/**
 * _base_get_buffer_bar0 - Calculates and Returns BAR0 mapped Host
 *			buffer address for the provided smid.
 *			(Each smid can have 64K starts from 17024)
 *
 * @ioc: per adapter object
 * @smid: system request message index
 *
 * Return: Pointer to buffer location in BAR0.
 */

static void __iomem *
_base_get_buffer_bar0(struct MPT3SAS_ADAPTER *ioc, u16 smid)
{
	u16 cmd_credit = ioc->facts.RequestCredit + 1;
	// Added extra 1 to reach end of chain.
	void __iomem *chain_end = _base_get_chain(ioc,
			cmd_credit + 1,
			ioc->facts.MaxChainDepth);
	return chain_end + (smid * 64 * 1024);
}

/**
 * _base_get_buffer_phys_bar0 - Calculates and Returns BAR0 mapped
 *		Host buffer Physical address for the provided smid.
 *		(Each smid can have 64K starts from 17024)
 *
 * @ioc: per adapter object
 * @smid: system request message index
 *
 * Return: Pointer to buffer location in BAR0.
 */
static phys_addr_t
_base_get_buffer_phys_bar0(struct MPT3SAS_ADAPTER *ioc, u16 smid)
{
	u16 cmd_credit = ioc->facts.RequestCredit + 1;
	phys_addr_t chain_end_phys = _base_get_chain_phys(ioc,
			cmd_credit + 1,
			ioc->facts.MaxChainDepth);
	return chain_end_phys + (smid * 64 * 1024);
}

/**
 * _base_get_chain_buffer_dma_to_chain_buffer - Iterates chain
 *			lookup list and Provides chain_buffer
 *			address for the matching dma address.
 *			(Each smid can have 64K starts from 17024)
 *
 * @ioc: per adapter object
 * @chain_buffer_dma: Chain buffer dma address.
 *
 * Return: Pointer to chain buffer. Or Null on Failure.
 */
static void *
_base_get_chain_buffer_dma_to_chain_buffer(struct MPT3SAS_ADAPTER *ioc,
		dma_addr_t chain_buffer_dma)
{
	u16 index, j;
	struct chain_tracker *ct;

	for (index = 0; index < ioc->scsiio_depth; index++) {
		for (j = 0; j < ioc->chains_needed_per_io; j++) {
			ct = &ioc->chain_lookup[index].chains_per_smid[j];
			if (ct && ct->chain_buffer_dma == chain_buffer_dma)
				return ct->chain_buffer;
		}
	}
	ioc_info(ioc, "Provided chain_buffer_dma address is not in the lookup list\n");
	return NULL;
}

/**
 * _clone_sg_entries -	MPI EP's scsiio and config requests
 *			are handled here. Base function for
 *			double buffering, before submitting
 *			the requests.
 *
 * @ioc: per adapter object.
 * @mpi_request: mf request pointer.
 * @smid: system request message index.
 */
static void _clone_sg_entries(struct MPT3SAS_ADAPTER *ioc,
		void *mpi_request, u16 smid)
{
	Mpi2SGESimple32_t *sgel, *sgel_next;
	u32  sgl_flags, sge_chain_count = 0;
	bool is_write = false;
	u16 i = 0;
	void __iomem *buffer_iomem;
	phys_addr_t buffer_iomem_phys;
	void __iomem *buff_ptr;
	phys_addr_t buff_ptr_phys;
	void __iomem *dst_chain_addr[MCPU_MAX_CHAINS_PER_IO];
	void *src_chain_addr[MCPU_MAX_CHAINS_PER_IO];
	phys_addr_t dst_addr_phys;
	MPI2RequestHeader_t *request_hdr;
	struct scsi_cmnd *scmd;
	struct scatterlist *sg_scmd = NULL;
	int is_scsiio_req = 0;

	request_hdr = (MPI2RequestHeader_t *) mpi_request;

	if (request_hdr->Function == MPI2_FUNCTION_SCSI_IO_REQUEST) {
		Mpi25SCSIIORequest_t *scsiio_request =
			(Mpi25SCSIIORequest_t *)mpi_request;
		sgel = (Mpi2SGESimple32_t *) &scsiio_request->SGL;
		is_scsiio_req = 1;
	} else if (request_hdr->Function == MPI2_FUNCTION_CONFIG) {
		Mpi2ConfigRequest_t  *config_req =
			(Mpi2ConfigRequest_t *)mpi_request;
		sgel = (Mpi2SGESimple32_t *) &config_req->PageBufferSGE;
	} else
		return;

	/* From smid we can get scsi_cmd, once we have sg_scmd,
	 * we just need to get sg_virt and sg_next to get virtual
	 * address associated with sgel->Address.
	 */

	if (is_scsiio_req) {
		/* Get scsi_cmd using smid */
		scmd = mpt3sas_scsih_scsi_lookup_get(ioc, smid);
		if (scmd == NULL) {
			ioc_err(ioc, "scmd is NULL\n");
			return;
		}

		/* Get sg_scmd from scmd provided */
		sg_scmd = scsi_sglist(scmd);
	}

	/*
	 * 0 - 255	System register
	 * 256 - 4352	MPI Frame. (This is based on maxCredit 32)
	 * 4352 - 4864	Reply_free pool (512 byte is reserved
	 *		considering maxCredit 32. Reply need extra
	 *		room, for mCPU case kept four times of
	 *		maxCredit).
	 * 4864 - 17152	SGE chain element. (32cmd * 3 chain of
	 *		128 byte size = 12288)
	 * 17152 - x	Host buffer mapped with smid.
	 *		(Each smid can have 64K Max IO.)
	 * BAR0+Last 1K MSIX Addr and Data
	 * Total size in use 2113664 bytes of 4MB BAR0
	 */

	buffer_iomem = _base_get_buffer_bar0(ioc, smid);
	buffer_iomem_phys = _base_get_buffer_phys_bar0(ioc, smid);

	buff_ptr = buffer_iomem;
	buff_ptr_phys = buffer_iomem_phys;
	WARN_ON(buff_ptr_phys > U32_MAX);

	if (le32_to_cpu(sgel->FlagsLength) &
			(MPI2_SGE_FLAGS_HOST_TO_IOC << MPI2_SGE_FLAGS_SHIFT))
		is_write = true;

	for (i = 0; i < MPT_MIN_PHYS_SEGMENTS + ioc->facts.MaxChainDepth; i++) {

		sgl_flags =
		    (le32_to_cpu(sgel->FlagsLength) >> MPI2_SGE_FLAGS_SHIFT);

		switch (sgl_flags & MPI2_SGE_FLAGS_ELEMENT_MASK) {
		case MPI2_SGE_FLAGS_CHAIN_ELEMENT:
			/*
			 * Helper function which on passing
			 * chain_buffer_dma returns chain_buffer. Get
			 * the virtual address for sgel->Address
			 */
			sgel_next =
				_base_get_chain_buffer_dma_to_chain_buffer(ioc,
						le32_to_cpu(sgel->Address));
			if (sgel_next == NULL)
				return;
			/*
			 * This is coping 128 byte chain
			 * frame (not a host buffer)
			 */
			dst_chain_addr[sge_chain_count] =
				_base_get_chain(ioc,
					smid, sge_chain_count);
			src_chain_addr[sge_chain_count] =
						(void *) sgel_next;
			dst_addr_phys = _base_get_chain_phys(ioc,
						smid, sge_chain_count);
			WARN_ON(dst_addr_phys > U32_MAX);
			sgel->Address =
				cpu_to_le32(lower_32_bits(dst_addr_phys));
			sgel = sgel_next;
			sge_chain_count++;
			break;
		case MPI2_SGE_FLAGS_SIMPLE_ELEMENT:
			if (is_write) {
				if (is_scsiio_req) {
					_base_clone_to_sys_mem(buff_ptr,
					    sg_virt(sg_scmd),
					    (le32_to_cpu(sgel->FlagsLength) &
					    0x00ffffff));
					/*
					 * FIXME: this relies on a a zero
					 * PCI mem_offset.
					 */
					sgel->Address =
					    cpu_to_le32((u32)buff_ptr_phys);
				} else {
					_base_clone_to_sys_mem(buff_ptr,
					    ioc->config_vaddr,
					    (le32_to_cpu(sgel->FlagsLength) &
					    0x00ffffff));
					sgel->Address =
					    cpu_to_le32((u32)buff_ptr_phys);
				}
			}
			buff_ptr += (le32_to_cpu(sgel->FlagsLength) &
			    0x00ffffff);
			buff_ptr_phys += (le32_to_cpu(sgel->FlagsLength) &
			    0x00ffffff);
			if ((le32_to_cpu(sgel->FlagsLength) &
			    (MPI2_SGE_FLAGS_END_OF_BUFFER
					<< MPI2_SGE_FLAGS_SHIFT)))
				goto eob_clone_chain;
			else {
				/*
				 * Every single element in MPT will have
				 * associated sg_next. Better to sanity that
				 * sg_next is not NULL, but it will be a bug
				 * if it is null.
				 */
				if (is_scsiio_req) {
					sg_scmd = sg_next(sg_scmd);
					if (sg_scmd)
						sgel++;
					else
						goto eob_clone_chain;
				}
			}
			break;
		}
	}

eob_clone_chain:
	for (i = 0; i < sge_chain_count; i++) {
		if (is_scsiio_req)
			_base_clone_to_sys_mem(dst_chain_addr[i],
				src_chain_addr[i], ioc->request_sz);
	}
}

/**
 *  mpt3sas_remove_dead_ioc_func - kthread context to remove dead ioc
 * @arg: input argument, used to derive ioc
 *
 * Return:
 * 0 if controller is removed from pci subsystem.
 * -1 for other case.
 */
static int mpt3sas_remove_dead_ioc_func(void *arg)
{
	struct MPT3SAS_ADAPTER *ioc = (struct MPT3SAS_ADAPTER *)arg;
	struct pci_dev *pdev;

	if (!ioc)
		return -1;

	pdev = ioc->pdev;
	if (!pdev)
		return -1;
	pci_stop_and_remove_bus_device_locked(pdev);
	return 0;
}

/**
 * _base_sync_drv_fw_timestamp - Sync Drive-Fw TimeStamp.
 * @ioc: Per Adapter Object
 *
 * Return: nothing.
 */
static void _base_sync_drv_fw_timestamp(struct MPT3SAS_ADAPTER *ioc)
{
	Mpi26IoUnitControlRequest_t *mpi_request;
	Mpi26IoUnitControlReply_t *mpi_reply;
	u16 smid;
	ktime_t current_time;
	u64 TimeStamp = 0;
	u8 issue_reset = 0;

	mutex_lock(&ioc->scsih_cmds.mutex);
	if (ioc->scsih_cmds.status != MPT3_CMD_NOT_USED) {
		ioc_err(ioc, "scsih_cmd in use %s\n", __func__);
		goto out;
	}
	ioc->scsih_cmds.status = MPT3_CMD_PENDING;
	smid = mpt3sas_base_get_smid(ioc, ioc->scsih_cb_idx);
	if (!smid) {
		ioc_err(ioc, "Failed obtaining a smid %s\n", __func__);
		ioc->scsih_cmds.status = MPT3_CMD_NOT_USED;
		goto out;
	}
	mpi_request = mpt3sas_base_get_msg_frame(ioc, smid);
	ioc->scsih_cmds.smid = smid;
	memset(mpi_request, 0, sizeof(Mpi26IoUnitControlRequest_t));
	mpi_request->Function = MPI2_FUNCTION_IO_UNIT_CONTROL;
	mpi_request->Operation = MPI26_CTRL_OP_SET_IOC_PARAMETER;
	mpi_request->IOCParameter = MPI26_SET_IOC_PARAMETER_SYNC_TIMESTAMP;
	current_time = ktime_get_real();
	TimeStamp = ktime_to_ms(current_time);
	mpi_request->Reserved7 = cpu_to_le32(TimeStamp & 0xFFFFFFFF);
	mpi_request->IOCParameterValue = cpu_to_le32(TimeStamp >> 32);
	init_completion(&ioc->scsih_cmds.done);
	ioc->put_smid_default(ioc, smid);
	dinitprintk(ioc, ioc_info(ioc,
	    "Io Unit Control Sync TimeStamp (sending), @time %lld ms\n",
	    TimeStamp));
	wait_for_completion_timeout(&ioc->scsih_cmds.done,
		MPT3SAS_TIMESYNC_TIMEOUT_SECONDS*HZ);
	if (!(ioc->scsih_cmds.status & MPT3_CMD_COMPLETE)) {
		mpt3sas_check_cmd_timeout(ioc,
		    ioc->scsih_cmds.status, mpi_request,
		    sizeof(Mpi2SasIoUnitControlRequest_t)/4, issue_reset);
		goto issue_host_reset;
	}
	if (ioc->scsih_cmds.status & MPT3_CMD_REPLY_VALID) {
		mpi_reply = ioc->scsih_cmds.reply;
		dinitprintk(ioc, ioc_info(ioc,
		    "Io Unit Control sync timestamp (complete): ioc_status(0x%04x), loginfo(0x%08x)\n",
		    le16_to_cpu(mpi_reply->IOCStatus),
		    le32_to_cpu(mpi_reply->IOCLogInfo)));
	}
issue_host_reset:
	if (issue_reset)
		mpt3sas_base_hard_reset_handler(ioc, FORCE_BIG_HAMMER);
	ioc->scsih_cmds.status = MPT3_CMD_NOT_USED;
out:
	mutex_unlock(&ioc->scsih_cmds.mutex);
}

/**
 * _base_fault_reset_work - workq handling ioc fault conditions
 * @work: input argument, used to derive ioc
 *
 * Context: sleep.
 */
static void
_base_fault_reset_work(struct work_struct *work)
{
	struct MPT3SAS_ADAPTER *ioc =
	    container_of(work, struct MPT3SAS_ADAPTER, fault_reset_work.work);
	unsigned long	 flags;
	u32 doorbell;
	int rc;
	struct task_struct *p;


	spin_lock_irqsave(&ioc->ioc_reset_in_progress_lock, flags);
	if ((ioc->shost_recovery && (ioc->ioc_coredump_loop == 0)) ||
			ioc->pci_error_recovery)
		goto rearm_timer;
	spin_unlock_irqrestore(&ioc->ioc_reset_in_progress_lock, flags);

	doorbell = mpt3sas_base_get_iocstate(ioc, 0);
	if ((doorbell & MPI2_IOC_STATE_MASK) == MPI2_IOC_STATE_MASK) {
		ioc_err(ioc, "SAS host is non-operational !!!!\n");

		/* It may be possible that EEH recovery can resolve some of
		 * pci bus failure issues rather removing the dead ioc function
		 * by considering controller is in a non-operational state. So
		 * here priority is given to the EEH recovery. If it doesn't
		 * not resolve this issue, mpt3sas driver will consider this
		 * controller to non-operational state and remove the dead ioc
		 * function.
		 */
		if (ioc->non_operational_loop++ < 5) {
			spin_lock_irqsave(&ioc->ioc_reset_in_progress_lock,
							 flags);
			goto rearm_timer;
		}

		/*
		 * Call _scsih_flush_pending_cmds callback so that we flush all
		 * pending commands back to OS. This call is required to avoid
		 * deadlock at block layer. Dead IOC will fail to do diag reset,
		 * and this call is safe since dead ioc will never return any
		 * command back from HW.
		 */
		mpt3sas_base_pause_mq_polling(ioc);
		ioc->schedule_dead_ioc_flush_running_cmds(ioc);
		/*
		 * Set remove_host flag early since kernel thread will
		 * take some time to execute.
		 */
		ioc->remove_host = 1;
		/*Remove the Dead Host */
		p = kthread_run(mpt3sas_remove_dead_ioc_func, ioc,
		    "%s_dead_ioc_%d", ioc->driver_name, ioc->id);
		if (IS_ERR(p))
			ioc_err(ioc, "%s: Running mpt3sas_dead_ioc thread failed !!!!\n",
				__func__);
		else
			ioc_err(ioc, "%s: Running mpt3sas_dead_ioc thread success !!!!\n",
				__func__);
		return; /* don't rearm timer */
	}

	if ((doorbell & MPI2_IOC_STATE_MASK) == MPI2_IOC_STATE_COREDUMP) {
		u8 timeout = (ioc->manu_pg11.CoreDumpTOSec) ?
		    ioc->manu_pg11.CoreDumpTOSec :
		    MPT3SAS_DEFAULT_COREDUMP_TIMEOUT_SECONDS;

		timeout /= (FAULT_POLLING_INTERVAL/1000);

		if (ioc->ioc_coredump_loop == 0) {
			mpt3sas_print_coredump_info(ioc,
			    doorbell & MPI2_DOORBELL_DATA_MASK);
			/* do not accept any IOs and disable the interrupts */
			spin_lock_irqsave(
			    &ioc->ioc_reset_in_progress_lock, flags);
			ioc->shost_recovery = 1;
			spin_unlock_irqrestore(
			    &ioc->ioc_reset_in_progress_lock, flags);
			mpt3sas_base_mask_interrupts(ioc);
			mpt3sas_base_pause_mq_polling(ioc);
			_base_clear_outstanding_commands(ioc);
		}

		ioc_info(ioc, "%s: CoreDump loop %d.",
		    __func__, ioc->ioc_coredump_loop);

		/* Wait until CoreDump completes or times out */
		if (ioc->ioc_coredump_loop++ < timeout) {
			spin_lock_irqsave(
			    &ioc->ioc_reset_in_progress_lock, flags);
			goto rearm_timer;
		}
	}

	if (ioc->ioc_coredump_loop) {
		if ((doorbell & MPI2_IOC_STATE_MASK) != MPI2_IOC_STATE_COREDUMP)
			ioc_err(ioc, "%s: CoreDump completed. LoopCount: %d",
			    __func__, ioc->ioc_coredump_loop);
		else
			ioc_err(ioc, "%s: CoreDump Timed out. LoopCount: %d",
			    __func__, ioc->ioc_coredump_loop);
		ioc->ioc_coredump_loop = MPT3SAS_COREDUMP_LOOP_DONE;
	}
	ioc->non_operational_loop = 0;
	if ((doorbell & MPI2_IOC_STATE_MASK) != MPI2_IOC_STATE_OPERATIONAL) {
		rc = mpt3sas_base_hard_reset_handler(ioc, FORCE_BIG_HAMMER);
		ioc_warn(ioc, "%s: hard reset: %s\n",
			 __func__, rc == 0 ? "success" : "failed");
		doorbell = mpt3sas_base_get_iocstate(ioc, 0);
		if ((doorbell & MPI2_IOC_STATE_MASK) == MPI2_IOC_STATE_FAULT) {
			mpt3sas_print_fault_code(ioc, doorbell &
			    MPI2_DOORBELL_DATA_MASK);
		} else if ((doorbell & MPI2_IOC_STATE_MASK) ==
		    MPI2_IOC_STATE_COREDUMP)
			mpt3sas_print_coredump_info(ioc, doorbell &
			    MPI2_DOORBELL_DATA_MASK);
		if (rc && (doorbell & MPI2_IOC_STATE_MASK) !=
		    MPI2_IOC_STATE_OPERATIONAL)
			return; /* don't rearm timer */
	}
	ioc->ioc_coredump_loop = 0;
	if (ioc->time_sync_interval &&
	    ++ioc->timestamp_update_count >= ioc->time_sync_interval) {
		ioc->timestamp_update_count = 0;
		_base_sync_drv_fw_timestamp(ioc);
	}
	spin_lock_irqsave(&ioc->ioc_reset_in_progress_lock, flags);
 rearm_timer:
	if (ioc->fault_reset_work_q)
		queue_delayed_work(ioc->fault_reset_work_q,
		    &ioc->fault_reset_work,
		    msecs_to_jiffies(FAULT_POLLING_INTERVAL));
	spin_unlock_irqrestore(&ioc->ioc_reset_in_progress_lock, flags);
}

/**
 * mpt3sas_base_start_watchdog - start the fault_reset_work_q
 * @ioc: per adapter object
 *
 * Context: sleep.
 */
void
mpt3sas_base_start_watchdog(struct MPT3SAS_ADAPTER *ioc)
{
	unsigned long	 flags;

	if (ioc->fault_reset_work_q)
		return;

	ioc->timestamp_update_count = 0;
	/* initialize fault polling */

	INIT_DELAYED_WORK(&ioc->fault_reset_work, _base_fault_reset_work);
	snprintf(ioc->fault_reset_work_q_name,
	    sizeof(ioc->fault_reset_work_q_name), "poll_%s%d_status",
	    ioc->driver_name, ioc->id);
	ioc->fault_reset_work_q =
		create_singlethread_workqueue(ioc->fault_reset_work_q_name);
	if (!ioc->fault_reset_work_q) {
		ioc_err(ioc, "%s: failed (line=%d)\n", __func__, __LINE__);
		return;
	}
	spin_lock_irqsave(&ioc->ioc_reset_in_progress_lock, flags);
	if (ioc->fault_reset_work_q)
		queue_delayed_work(ioc->fault_reset_work_q,
		    &ioc->fault_reset_work,
		    msecs_to_jiffies(FAULT_POLLING_INTERVAL));
	spin_unlock_irqrestore(&ioc->ioc_reset_in_progress_lock, flags);
}

/**
 * mpt3sas_base_stop_watchdog - stop the fault_reset_work_q
 * @ioc: per adapter object
 *
 * Context: sleep.
 */
void
mpt3sas_base_stop_watchdog(struct MPT3SAS_ADAPTER *ioc)
{
	unsigned long flags;
	struct workqueue_struct *wq;

	spin_lock_irqsave(&ioc->ioc_reset_in_progress_lock, flags);
	wq = ioc->fault_reset_work_q;
	ioc->fault_reset_work_q = NULL;
	spin_unlock_irqrestore(&ioc->ioc_reset_in_progress_lock, flags);
	if (wq) {
		if (!cancel_delayed_work_sync(&ioc->fault_reset_work))
			flush_workqueue(wq);
		destroy_workqueue(wq);
	}
}

/**
 * mpt3sas_base_fault_info - verbose translation of firmware FAULT code
 * @ioc: per adapter object
 * @fault_code: fault code
 */
void
mpt3sas_base_fault_info(struct MPT3SAS_ADAPTER *ioc , u16 fault_code)
{
	ioc_err(ioc, "fault_state(0x%04x)!\n", fault_code);
}

/**
 * mpt3sas_base_coredump_info - verbose translation of firmware CoreDump state
 * @ioc: per adapter object
 * @fault_code: fault code
 *
 * Return: nothing.
 */
void
mpt3sas_base_coredump_info(struct MPT3SAS_ADAPTER *ioc, u16 fault_code)
{
	ioc_err(ioc, "coredump_state(0x%04x)!\n", fault_code);
}

/**
 * mpt3sas_base_wait_for_coredump_completion - Wait until coredump
 * completes or times out
 * @ioc: per adapter object
 * @caller: caller function name
 *
 * Return: 0 for success, non-zero for failure.
 */
int
mpt3sas_base_wait_for_coredump_completion(struct MPT3SAS_ADAPTER *ioc,
		const char *caller)
{
	u8 timeout = (ioc->manu_pg11.CoreDumpTOSec) ?
			ioc->manu_pg11.CoreDumpTOSec :
			MPT3SAS_DEFAULT_COREDUMP_TIMEOUT_SECONDS;

	int ioc_state = _base_wait_on_iocstate(ioc, MPI2_IOC_STATE_FAULT,
					timeout);

	if (ioc_state)
		ioc_err(ioc,
		    "%s: CoreDump timed out. (ioc_state=0x%x)\n",
		    caller, ioc_state);
	else
		ioc_info(ioc,
		    "%s: CoreDump completed. (ioc_state=0x%x)\n",
		    caller, ioc_state);

	return ioc_state;
}

/**
 * mpt3sas_halt_firmware - halt's mpt controller firmware
 * @ioc: per adapter object
 *
 * For debugging timeout related issues.  Writing 0xCOFFEE00
 * to the doorbell register will halt controller firmware. With
 * the purpose to stop both driver and firmware, the enduser can
 * obtain a ring buffer from controller UART.
 */
void
mpt3sas_halt_firmware(struct MPT3SAS_ADAPTER *ioc)
{
	u32 doorbell;

	if (!ioc->fwfault_debug)
		return;

	dump_stack();

	doorbell = ioc->base_readl(&ioc->chip->Doorbell);
	if ((doorbell & MPI2_IOC_STATE_MASK) == MPI2_IOC_STATE_FAULT) {
		mpt3sas_print_fault_code(ioc, doorbell &
		    MPI2_DOORBELL_DATA_MASK);
	} else if ((doorbell & MPI2_IOC_STATE_MASK) ==
	    MPI2_IOC_STATE_COREDUMP) {
		mpt3sas_print_coredump_info(ioc, doorbell &
		    MPI2_DOORBELL_DATA_MASK);
	} else {
		writel(0xC0FFEE00, &ioc->chip->Doorbell);
		ioc_err(ioc, "Firmware is halted due to command timeout\n");
	}

	if (ioc->fwfault_debug == 2)
		for (;;)
			;
	else
		panic("panic in %s\n", __func__);
}

/**
 * _base_sas_ioc_info - verbose translation of the ioc status
 * @ioc: per adapter object
 * @mpi_reply: reply mf payload returned from firmware
 * @request_hdr: request mf
 */
static void
_base_sas_ioc_info(struct MPT3SAS_ADAPTER *ioc, MPI2DefaultReply_t *mpi_reply,
	MPI2RequestHeader_t *request_hdr)
{
	u16 ioc_status = le16_to_cpu(mpi_reply->IOCStatus) &
	    MPI2_IOCSTATUS_MASK;
	char *desc = NULL;
	u16 frame_sz;
	char *func_str = NULL;

	/* SCSI_IO, RAID_PASS are handled from _scsih_scsi_ioc_info */
	if (request_hdr->Function == MPI2_FUNCTION_SCSI_IO_REQUEST ||
	    request_hdr->Function == MPI2_FUNCTION_RAID_SCSI_IO_PASSTHROUGH ||
	    request_hdr->Function == MPI2_FUNCTION_EVENT_NOTIFICATION)
		return;

	if (ioc_status == MPI2_IOCSTATUS_CONFIG_INVALID_PAGE)
		return;
	/*
	 * Older Firmware version doesn't support driver trigger pages.
	 * So, skip displaying 'config invalid type' type
	 * of error message.
	 */
	if (request_hdr->Function == MPI2_FUNCTION_CONFIG) {
		Mpi2ConfigRequest_t *rqst = (Mpi2ConfigRequest_t *)request_hdr;

		if ((rqst->ExtPageType ==
		    MPI2_CONFIG_EXTPAGETYPE_DRIVER_PERSISTENT_TRIGGER) &&
		    !(ioc->logging_level & MPT_DEBUG_CONFIG)) {
			return;
		}
	}

	switch (ioc_status) {

/****************************************************************************
*  Common IOCStatus values for all replies
****************************************************************************/

	case MPI2_IOCSTATUS_INVALID_FUNCTION:
		desc = "invalid function";
		break;
	case MPI2_IOCSTATUS_BUSY:
		desc = "busy";
		break;
	case MPI2_IOCSTATUS_INVALID_SGL:
		desc = "invalid sgl";
		break;
	case MPI2_IOCSTATUS_INTERNAL_ERROR:
		desc = "internal error";
		break;
	case MPI2_IOCSTATUS_INVALID_VPID:
		desc = "invalid vpid";
		break;
	case MPI2_IOCSTATUS_INSUFFICIENT_RESOURCES:
		desc = "insufficient resources";
		break;
	case MPI2_IOCSTATUS_INSUFFICIENT_POWER:
		desc = "insufficient power";
		break;
	case MPI2_IOCSTATUS_INVALID_FIELD:
		desc = "invalid field";
		break;
	case MPI2_IOCSTATUS_INVALID_STATE:
		desc = "invalid state";
		break;
	case MPI2_IOCSTATUS_OP_STATE_NOT_SUPPORTED:
		desc = "op state not supported";
		break;

/****************************************************************************
*  Config IOCStatus values
****************************************************************************/

	case MPI2_IOCSTATUS_CONFIG_INVALID_ACTION:
		desc = "config invalid action";
		break;
	case MPI2_IOCSTATUS_CONFIG_INVALID_TYPE:
		desc = "config invalid type";
		break;
	case MPI2_IOCSTATUS_CONFIG_INVALID_PAGE:
		desc = "config invalid page";
		break;
	case MPI2_IOCSTATUS_CONFIG_INVALID_DATA:
		desc = "config invalid data";
		break;
	case MPI2_IOCSTATUS_CONFIG_NO_DEFAULTS:
		desc = "config no defaults";
		break;
	case MPI2_IOCSTATUS_CONFIG_CANT_COMMIT:
		desc = "config cant commit";
		break;

/****************************************************************************
*  SCSI IO Reply
****************************************************************************/

	case MPI2_IOCSTATUS_SCSI_RECOVERED_ERROR:
	case MPI2_IOCSTATUS_SCSI_INVALID_DEVHANDLE:
	case MPI2_IOCSTATUS_SCSI_DEVICE_NOT_THERE:
	case MPI2_IOCSTATUS_SCSI_DATA_OVERRUN:
	case MPI2_IOCSTATUS_SCSI_DATA_UNDERRUN:
	case MPI2_IOCSTATUS_SCSI_IO_DATA_ERROR:
	case MPI2_IOCSTATUS_SCSI_PROTOCOL_ERROR:
	case MPI2_IOCSTATUS_SCSI_TASK_TERMINATED:
	case MPI2_IOCSTATUS_SCSI_RESIDUAL_MISMATCH:
	case MPI2_IOCSTATUS_SCSI_TASK_MGMT_FAILED:
	case MPI2_IOCSTATUS_SCSI_IOC_TERMINATED:
	case MPI2_IOCSTATUS_SCSI_EXT_TERMINATED:
		break;

/****************************************************************************
*  For use by SCSI Initiator and SCSI Target end-to-end data protection
****************************************************************************/

	case MPI2_IOCSTATUS_EEDP_GUARD_ERROR:
		desc = "eedp guard error";
		break;
	case MPI2_IOCSTATUS_EEDP_REF_TAG_ERROR:
		desc = "eedp ref tag error";
		break;
	case MPI2_IOCSTATUS_EEDP_APP_TAG_ERROR:
		desc = "eedp app tag error";
		break;

/****************************************************************************
*  SCSI Target values
****************************************************************************/

	case MPI2_IOCSTATUS_TARGET_INVALID_IO_INDEX:
		desc = "target invalid io index";
		break;
	case MPI2_IOCSTATUS_TARGET_ABORTED:
		desc = "target aborted";
		break;
	case MPI2_IOCSTATUS_TARGET_NO_CONN_RETRYABLE:
		desc = "target no conn retryable";
		break;
	case MPI2_IOCSTATUS_TARGET_NO_CONNECTION:
		desc = "target no connection";
		break;
	case MPI2_IOCSTATUS_TARGET_XFER_COUNT_MISMATCH:
		desc = "target xfer count mismatch";
		break;
	case MPI2_IOCSTATUS_TARGET_DATA_OFFSET_ERROR:
		desc = "target data offset error";
		break;
	case MPI2_IOCSTATUS_TARGET_TOO_MUCH_WRITE_DATA:
		desc = "target too much write data";
		break;
	case MPI2_IOCSTATUS_TARGET_IU_TOO_SHORT:
		desc = "target iu too short";
		break;
	case MPI2_IOCSTATUS_TARGET_ACK_NAK_TIMEOUT:
		desc = "target ack nak timeout";
		break;
	case MPI2_IOCSTATUS_TARGET_NAK_RECEIVED:
		desc = "target nak received";
		break;

/****************************************************************************
*  Serial Attached SCSI values
****************************************************************************/

	case MPI2_IOCSTATUS_SAS_SMP_REQUEST_FAILED:
		desc = "smp request failed";
		break;
	case MPI2_IOCSTATUS_SAS_SMP_DATA_OVERRUN:
		desc = "smp data overrun";
		break;

/****************************************************************************
*  Diagnostic Buffer Post / Diagnostic Release values
****************************************************************************/

	case MPI2_IOCSTATUS_DIAGNOSTIC_RELEASED:
		desc = "diagnostic released";
		break;
	default:
		break;
	}

	if (!desc)
		return;

	switch (request_hdr->Function) {
	case MPI2_FUNCTION_CONFIG:
		frame_sz = sizeof(Mpi2ConfigRequest_t) + ioc->sge_size;
		func_str = "config_page";
		break;
	case MPI2_FUNCTION_SCSI_TASK_MGMT:
		frame_sz = sizeof(Mpi2SCSITaskManagementRequest_t);
		func_str = "task_mgmt";
		break;
	case MPI2_FUNCTION_SAS_IO_UNIT_CONTROL:
		frame_sz = sizeof(Mpi2SasIoUnitControlRequest_t);
		func_str = "sas_iounit_ctl";
		break;
	case MPI2_FUNCTION_SCSI_ENCLOSURE_PROCESSOR:
		frame_sz = sizeof(Mpi2SepRequest_t);
		func_str = "enclosure";
		break;
	case MPI2_FUNCTION_IOC_INIT:
		frame_sz = sizeof(Mpi2IOCInitRequest_t);
		func_str = "ioc_init";
		break;
	case MPI2_FUNCTION_PORT_ENABLE:
		frame_sz = sizeof(Mpi2PortEnableRequest_t);
		func_str = "port_enable";
		break;
	case MPI2_FUNCTION_SMP_PASSTHROUGH:
		frame_sz = sizeof(Mpi2SmpPassthroughRequest_t) + ioc->sge_size;
		func_str = "smp_passthru";
		break;
	case MPI2_FUNCTION_NVME_ENCAPSULATED:
		frame_sz = sizeof(Mpi26NVMeEncapsulatedRequest_t) +
		    ioc->sge_size;
		func_str = "nvme_encapsulated";
		break;
	default:
		frame_sz = 32;
		func_str = "unknown";
		break;
	}

	ioc_warn(ioc, "ioc_status: %s(0x%04x), request(0x%p),(%s)\n",
		 desc, ioc_status, request_hdr, func_str);

	_debug_dump_mf(request_hdr, frame_sz/4);
}

/**
 * _base_display_event_data - verbose translation of firmware asyn events
 * @ioc: per adapter object
 * @mpi_reply: reply mf payload returned from firmware
 */
static void
_base_display_event_data(struct MPT3SAS_ADAPTER *ioc,
	Mpi2EventNotificationReply_t *mpi_reply)
{
	char *desc = NULL;
	u16 event;

	if (!(ioc->logging_level & MPT_DEBUG_EVENTS))
		return;

	event = le16_to_cpu(mpi_reply->Event);

	switch (event) {
	case MPI2_EVENT_LOG_DATA:
		desc = "Log Data";
		break;
	case MPI2_EVENT_STATE_CHANGE:
		desc = "Status Change";
		break;
	case MPI2_EVENT_HARD_RESET_RECEIVED:
		desc = "Hard Reset Received";
		break;
	case MPI2_EVENT_EVENT_CHANGE:
		desc = "Event Change";
		break;
	case MPI2_EVENT_SAS_DEVICE_STATUS_CHANGE:
		desc = "Device Status Change";
		break;
	case MPI2_EVENT_IR_OPERATION_STATUS:
		if (!ioc->hide_ir_msg)
			desc = "IR Operation Status";
		break;
	case MPI2_EVENT_SAS_DISCOVERY:
	{
		Mpi2EventDataSasDiscovery_t *event_data =
		    (Mpi2EventDataSasDiscovery_t *)mpi_reply->EventData;
		ioc_info(ioc, "Discovery: (%s)",
			 event_data->ReasonCode == MPI2_EVENT_SAS_DISC_RC_STARTED ?
			 "start" : "stop");
		if (event_data->DiscoveryStatus)
			pr_cont(" discovery_status(0x%08x)",
			    le32_to_cpu(event_data->DiscoveryStatus));
		pr_cont("\n");
		return;
	}
	case MPI2_EVENT_SAS_BROADCAST_PRIMITIVE:
		desc = "SAS Broadcast Primitive";
		break;
	case MPI2_EVENT_SAS_INIT_DEVICE_STATUS_CHANGE:
		desc = "SAS Init Device Status Change";
		break;
	case MPI2_EVENT_SAS_INIT_TABLE_OVERFLOW:
		desc = "SAS Init Table Overflow";
		break;
	case MPI2_EVENT_SAS_TOPOLOGY_CHANGE_LIST:
		desc = "SAS Topology Change List";
		break;
	case MPI2_EVENT_SAS_ENCL_DEVICE_STATUS_CHANGE:
		desc = "SAS Enclosure Device Status Change";
		break;
	case MPI2_EVENT_IR_VOLUME:
		if (!ioc->hide_ir_msg)
			desc = "IR Volume";
		break;
	case MPI2_EVENT_IR_PHYSICAL_DISK:
		if (!ioc->hide_ir_msg)
			desc = "IR Physical Disk";
		break;
	case MPI2_EVENT_IR_CONFIGURATION_CHANGE_LIST:
		if (!ioc->hide_ir_msg)
			desc = "IR Configuration Change List";
		break;
	case MPI2_EVENT_LOG_ENTRY_ADDED:
		if (!ioc->hide_ir_msg)
			desc = "Log Entry Added";
		break;
	case MPI2_EVENT_TEMP_THRESHOLD:
		desc = "Temperature Threshold";
		break;
	case MPI2_EVENT_ACTIVE_CABLE_EXCEPTION:
		desc = "Cable Event";
		break;
	case MPI2_EVENT_SAS_DEVICE_DISCOVERY_ERROR:
		desc = "SAS Device Discovery Error";
		break;
	case MPI2_EVENT_PCIE_DEVICE_STATUS_CHANGE:
		desc = "PCIE Device Status Change";
		break;
	case MPI2_EVENT_PCIE_ENUMERATION:
	{
		Mpi26EventDataPCIeEnumeration_t *event_data =
			(Mpi26EventDataPCIeEnumeration_t *)mpi_reply->EventData;
		ioc_info(ioc, "PCIE Enumeration: (%s)",
			 event_data->ReasonCode == MPI26_EVENT_PCIE_ENUM_RC_STARTED ?
			 "start" : "stop");
		if (event_data->EnumerationStatus)
			pr_cont("enumeration_status(0x%08x)",
				le32_to_cpu(event_data->EnumerationStatus));
		pr_cont("\n");
		return;
	}
	case MPI2_EVENT_PCIE_TOPOLOGY_CHANGE_LIST:
		desc = "PCIE Topology Change List";
		break;
	}

	if (!desc)
		return;

	ioc_info(ioc, "%s\n", desc);
}

/**
 * _base_sas_log_info - verbose translation of firmware log info
 * @ioc: per adapter object
 * @log_info: log info
 */
static void
_base_sas_log_info(struct MPT3SAS_ADAPTER *ioc , u32 log_info)
{
	union loginfo_type {
		u32	loginfo;
		struct {
			u32	subcode:16;
			u32	code:8;
			u32	originator:4;
			u32	bus_type:4;
		} dw;
	};
	union loginfo_type sas_loginfo;
	char *originator_str = NULL;

	sas_loginfo.loginfo = log_info;
	if (sas_loginfo.dw.bus_type != 3 /*SAS*/)
		return;

	/* each nexus loss loginfo */
	if (log_info == 0x31170000)
		return;

	/* eat the loginfos associated with task aborts */
	if (ioc->ignore_loginfos && (log_info == 0x30050000 || log_info ==
	    0x31140000 || log_info == 0x31130000))
		return;

	switch (sas_loginfo.dw.originator) {
	case 0:
		originator_str = "IOP";
		break;
	case 1:
		originator_str = "PL";
		break;
	case 2:
		if (!ioc->hide_ir_msg)
			originator_str = "IR";
		else
			originator_str = "WarpDrive";
		break;
	}

	ioc_warn(ioc, "log_info(0x%08x): originator(%s), code(0x%02x), sub_code(0x%04x)\n",
		 log_info,
		 originator_str, sas_loginfo.dw.code, sas_loginfo.dw.subcode);
}

/**
 * _base_display_reply_info - handle reply descriptors depending on IOC Status
 * @ioc: per adapter object
 * @smid: system request message index
 * @msix_index: MSIX table index supplied by the OS
 * @reply: reply message frame (lower 32bit addr)
 */
static void
_base_display_reply_info(struct MPT3SAS_ADAPTER *ioc, u16 smid, u8 msix_index,
	u32 reply)
{
	MPI2DefaultReply_t *mpi_reply;
	u16 ioc_status;
	u32 loginfo = 0;

	mpi_reply = mpt3sas_base_get_reply_virt_addr(ioc, reply);
	if (unlikely(!mpi_reply)) {
		ioc_err(ioc, "mpi_reply not valid at %s:%d/%s()!\n",
			__FILE__, __LINE__, __func__);
		return;
	}
	ioc_status = le16_to_cpu(mpi_reply->IOCStatus);

	if ((ioc_status & MPI2_IOCSTATUS_MASK) &&
	    (ioc->logging_level & MPT_DEBUG_REPLY)) {
		_base_sas_ioc_info(ioc , mpi_reply,
		   mpt3sas_base_get_msg_frame(ioc, smid));
	}

	if (ioc_status & MPI2_IOCSTATUS_FLAG_LOG_INFO_AVAILABLE) {
		loginfo = le32_to_cpu(mpi_reply->IOCLogInfo);
		_base_sas_log_info(ioc, loginfo);
	}

	if (ioc_status || loginfo) {
		ioc_status &= MPI2_IOCSTATUS_MASK;
		mpt3sas_trigger_mpi(ioc, ioc_status, loginfo);
	}
}

/**
 * mpt3sas_base_done - base internal command completion routine
 * @ioc: per adapter object
 * @smid: system request message index
 * @msix_index: MSIX table index supplied by the OS
 * @reply: reply message frame(lower 32bit addr)
 *
 * Return:
 * 1 meaning mf should be freed from _base_interrupt
 * 0 means the mf is freed from this function.
 */
u8
mpt3sas_base_done(struct MPT3SAS_ADAPTER *ioc, u16 smid, u8 msix_index,
	u32 reply)
{
	MPI2DefaultReply_t *mpi_reply;

	mpi_reply = mpt3sas_base_get_reply_virt_addr(ioc, reply);
	if (mpi_reply && mpi_reply->Function == MPI2_FUNCTION_EVENT_ACK)
		return mpt3sas_check_for_pending_internal_cmds(ioc, smid);

	if (ioc->base_cmds.status == MPT3_CMD_NOT_USED)
		return 1;

	ioc->base_cmds.status |= MPT3_CMD_COMPLETE;
	if (mpi_reply) {
		ioc->base_cmds.status |= MPT3_CMD_REPLY_VALID;
		memcpy(ioc->base_cmds.reply, mpi_reply, mpi_reply->MsgLength*4);
	}
	ioc->base_cmds.status &= ~MPT3_CMD_PENDING;

	complete(&ioc->base_cmds.done);
	return 1;
}

/**
 * _base_async_event - main callback handler for firmware asyn events
 * @ioc: per adapter object
 * @msix_index: MSIX table index supplied by the OS
 * @reply: reply message frame(lower 32bit addr)
 *
 * Return:
 * 1 meaning mf should be freed from _base_interrupt
 * 0 means the mf is freed from this function.
 */
static u8
_base_async_event(struct MPT3SAS_ADAPTER *ioc, u8 msix_index, u32 reply)
{
	Mpi2EventNotificationReply_t *mpi_reply;
	Mpi2EventAckRequest_t *ack_request;
	u16 smid;
	struct _event_ack_list *delayed_event_ack;

	mpi_reply = mpt3sas_base_get_reply_virt_addr(ioc, reply);
	if (!mpi_reply)
		return 1;
	if (mpi_reply->Function != MPI2_FUNCTION_EVENT_NOTIFICATION)
		return 1;

	_base_display_event_data(ioc, mpi_reply);

	if (!(mpi_reply->AckRequired & MPI2_EVENT_NOTIFICATION_ACK_REQUIRED))
		goto out;
	smid = mpt3sas_base_get_smid(ioc, ioc->base_cb_idx);
	if (!smid) {
		delayed_event_ack = kzalloc(sizeof(*delayed_event_ack),
					GFP_ATOMIC);
		if (!delayed_event_ack)
			goto out;
		INIT_LIST_HEAD(&delayed_event_ack->list);
		delayed_event_ack->Event = mpi_reply->Event;
		delayed_event_ack->EventContext = mpi_reply->EventContext;
		list_add_tail(&delayed_event_ack->list,
				&ioc->delayed_event_ack_list);
		dewtprintk(ioc,
			   ioc_info(ioc, "DELAYED: EVENT ACK: event (0x%04x)\n",
				    le16_to_cpu(mpi_reply->Event)));
		goto out;
	}

	ack_request = mpt3sas_base_get_msg_frame(ioc, smid);
	memset(ack_request, 0, sizeof(Mpi2EventAckRequest_t));
	ack_request->Function = MPI2_FUNCTION_EVENT_ACK;
	ack_request->Event = mpi_reply->Event;
	ack_request->EventContext = mpi_reply->EventContext;
	ack_request->VF_ID = 0;  /* TODO */
	ack_request->VP_ID = 0;
	ioc->put_smid_default(ioc, smid);

 out:

	/* scsih callback handler */
	mpt3sas_scsih_event_callback(ioc, msix_index, reply);

	/* ctl callback handler */
	mpt3sas_ctl_event_callback(ioc, msix_index, reply);

	return 1;
}

static struct scsiio_tracker *
_get_st_from_smid(struct MPT3SAS_ADAPTER *ioc, u16 smid)
{
	struct scsi_cmnd *cmd;

	if (WARN_ON(!smid) ||
	    WARN_ON(smid >= ioc->hi_priority_smid))
		return NULL;

	cmd = mpt3sas_scsih_scsi_lookup_get(ioc, smid);
	if (cmd)
		return scsi_cmd_priv(cmd);

	return NULL;
}

/**
 * _base_get_cb_idx - obtain the callback index
 * @ioc: per adapter object
 * @smid: system request message index
 *
 * Return: callback index.
 */
static u8
_base_get_cb_idx(struct MPT3SAS_ADAPTER *ioc, u16 smid)
{
	int i;
	u16 ctl_smid = ioc->scsiio_depth - INTERNAL_SCSIIO_CMDS_COUNT + 1;
	u8 cb_idx = 0xFF;

	if (smid < ioc->hi_priority_smid) {
		struct scsiio_tracker *st;

		if (smid < ctl_smid) {
			st = _get_st_from_smid(ioc, smid);
			if (st)
				cb_idx = st->cb_idx;
		} else if (smid == ctl_smid)
			cb_idx = ioc->ctl_cb_idx;
	} else if (smid < ioc->internal_smid) {
		i = smid - ioc->hi_priority_smid;
		cb_idx = ioc->hpr_lookup[i].cb_idx;
	} else if (smid <= ioc->hba_queue_depth) {
		i = smid - ioc->internal_smid;
		cb_idx = ioc->internal_lookup[i].cb_idx;
	}
	return cb_idx;
}

/**
 * mpt3sas_base_pause_mq_polling - pause polling on the mq poll queues
 *				when driver is flushing out the IOs.
 * @ioc: per adapter object
 *
 * Pause polling on the mq poll (io uring) queues when driver is flushing
 * out the IOs. Otherwise we may see the race condition of completing the same
 * IO from two paths.
 *
 * Returns nothing.
 */
void
mpt3sas_base_pause_mq_polling(struct MPT3SAS_ADAPTER *ioc)
{
	int iopoll_q_count =
	    ioc->reply_queue_count - ioc->iopoll_q_start_index;
	int qid;

	for (qid = 0; qid < iopoll_q_count; qid++)
		atomic_set(&ioc->io_uring_poll_queues[qid].pause, 1);

	/*
	 * wait for current poll to complete.
	 */
	for (qid = 0; qid < iopoll_q_count; qid++) {
		while (atomic_read(&ioc->io_uring_poll_queues[qid].busy)) {
			cpu_relax();
			udelay(500);
		}
	}
}

/**
 * mpt3sas_base_resume_mq_polling - Resume polling on mq poll queues.
 * @ioc: per adapter object
 *
 * Returns nothing.
 */
void
mpt3sas_base_resume_mq_polling(struct MPT3SAS_ADAPTER *ioc)
{
	int iopoll_q_count =
	    ioc->reply_queue_count - ioc->iopoll_q_start_index;
	int qid;

	for (qid = 0; qid < iopoll_q_count; qid++)
		atomic_set(&ioc->io_uring_poll_queues[qid].pause, 0);
}

/**
 * mpt3sas_base_mask_interrupts - disable interrupts
 * @ioc: per adapter object
 *
 * Disabling ResetIRQ, Reply and Doorbell Interrupts
 */
void
mpt3sas_base_mask_interrupts(struct MPT3SAS_ADAPTER *ioc)
{
	u32 him_register;

	ioc->mask_interrupts = 1;
	him_register = ioc->base_readl(&ioc->chip->HostInterruptMask);
	him_register |= MPI2_HIM_DIM + MPI2_HIM_RIM + MPI2_HIM_RESET_IRQ_MASK;
	writel(him_register, &ioc->chip->HostInterruptMask);
	ioc->base_readl(&ioc->chip->HostInterruptMask);
}

/**
 * mpt3sas_base_unmask_interrupts - enable interrupts
 * @ioc: per adapter object
 *
 * Enabling only Reply Interrupts
 */
void
mpt3sas_base_unmask_interrupts(struct MPT3SAS_ADAPTER *ioc)
{
	u32 him_register;

	him_register = ioc->base_readl(&ioc->chip->HostInterruptMask);
	him_register &= ~MPI2_HIM_RIM;
	writel(him_register, &ioc->chip->HostInterruptMask);
	ioc->mask_interrupts = 0;
}

union reply_descriptor {
	u64 word;
	struct {
		u32 low;
		u32 high;
	} u;
};

static u32 base_mod64(u64 dividend, u32 divisor)
{
	u32 remainder;

	if (!divisor)
		pr_err("mpt3sas: DIVISOR is zero, in div fn\n");
	remainder = do_div(dividend, divisor);
	return remainder;
}

/**
 * _base_process_reply_queue - Process reply descriptors from reply
 *		descriptor post queue.
 * @reply_q: per IRQ's reply queue object.
 *
 * Return: number of reply descriptors processed from reply
 *		descriptor queue.
 */
static int
_base_process_reply_queue(struct adapter_reply_queue *reply_q)
{
	union reply_descriptor rd;
	u64 completed_cmds;
	u8 request_descript_type;
	u16 smid;
	u8 cb_idx;
	u32 reply;
	u8 msix_index = reply_q->msix_index;
	struct MPT3SAS_ADAPTER *ioc = reply_q->ioc;
	Mpi2ReplyDescriptorsUnion_t *rpf;
	u8 rc;

	completed_cmds = 0;
	if (!atomic_add_unless(&reply_q->busy, 1, 1))
		return completed_cmds;

	rpf = &reply_q->reply_post_free[reply_q->reply_post_host_index];
	request_descript_type = rpf->Default.ReplyFlags
	     & MPI2_RPY_DESCRIPT_FLAGS_TYPE_MASK;
	if (request_descript_type == MPI2_RPY_DESCRIPT_FLAGS_UNUSED) {
		atomic_dec(&reply_q->busy);
		return completed_cmds;
	}

	cb_idx = 0xFF;
	do {
		rd.word = le64_to_cpu(rpf->Words);
		if (rd.u.low == UINT_MAX || rd.u.high == UINT_MAX)
			goto out;
		reply = 0;
		smid = le16_to_cpu(rpf->Default.DescriptorTypeDependent1);
		if (request_descript_type ==
		    MPI25_RPY_DESCRIPT_FLAGS_FAST_PATH_SCSI_IO_SUCCESS ||
		    request_descript_type ==
		    MPI2_RPY_DESCRIPT_FLAGS_SCSI_IO_SUCCESS ||
		    request_descript_type ==
		    MPI26_RPY_DESCRIPT_FLAGS_PCIE_ENCAPSULATED_SUCCESS) {
			cb_idx = _base_get_cb_idx(ioc, smid);
			if ((likely(cb_idx < MPT_MAX_CALLBACKS)) &&
			    (likely(mpt_callbacks[cb_idx] != NULL))) {
				rc = mpt_callbacks[cb_idx](ioc, smid,
				    msix_index, 0);
				if (rc)
					mpt3sas_base_free_smid(ioc, smid);
			}
		} else if (request_descript_type ==
		    MPI2_RPY_DESCRIPT_FLAGS_ADDRESS_REPLY) {
			reply = le32_to_cpu(
			    rpf->AddressReply.ReplyFrameAddress);
			if (reply > ioc->reply_dma_max_address ||
			    reply < ioc->reply_dma_min_address)
				reply = 0;
			if (smid) {
				cb_idx = _base_get_cb_idx(ioc, smid);
				if ((likely(cb_idx < MPT_MAX_CALLBACKS)) &&
				    (likely(mpt_callbacks[cb_idx] != NULL))) {
					rc = mpt_callbacks[cb_idx](ioc, smid,
					    msix_index, reply);
					if (reply)
						_base_display_reply_info(ioc,
						    smid, msix_index, reply);
					if (rc)
						mpt3sas_base_free_smid(ioc,
						    smid);
				}
			} else {
				_base_async_event(ioc, msix_index, reply);
			}

			/* reply free queue handling */
			if (reply) {
				ioc->reply_free_host_index =
				    (ioc->reply_free_host_index ==
				    (ioc->reply_free_queue_depth - 1)) ?
				    0 : ioc->reply_free_host_index + 1;
				ioc->reply_free[ioc->reply_free_host_index] =
				    cpu_to_le32(reply);
				if (ioc->is_mcpu_endpoint)
					_base_clone_reply_to_sys_mem(ioc,
						reply,
						ioc->reply_free_host_index);
				writel(ioc->reply_free_host_index,
				    &ioc->chip->ReplyFreeHostIndex);
			}
		}

		rpf->Words = cpu_to_le64(ULLONG_MAX);
		reply_q->reply_post_host_index =
		    (reply_q->reply_post_host_index ==
		    (ioc->reply_post_queue_depth - 1)) ? 0 :
		    reply_q->reply_post_host_index + 1;
		request_descript_type =
		    reply_q->reply_post_free[reply_q->reply_post_host_index].
		    Default.ReplyFlags & MPI2_RPY_DESCRIPT_FLAGS_TYPE_MASK;
		completed_cmds++;
		/* Update the reply post host index after continuously
		 * processing the threshold number of Reply Descriptors.
		 * So that FW can find enough entries to post the Reply
		 * Descriptors in the reply descriptor post queue.
		 */
		if (completed_cmds >= ioc->thresh_hold) {
			if (ioc->combined_reply_queue) {
				writel(reply_q->reply_post_host_index |
						((msix_index  & 7) <<
						 MPI2_RPHI_MSIX_INDEX_SHIFT),
				    ioc->replyPostRegisterIndex[msix_index/8]);
			} else {
				writel(reply_q->reply_post_host_index |
						(msix_index <<
						 MPI2_RPHI_MSIX_INDEX_SHIFT),
						&ioc->chip->ReplyPostHostIndex);
			}
			if (!reply_q->is_iouring_poll_q &&
			    !reply_q->irq_poll_scheduled) {
				reply_q->irq_poll_scheduled = true;
				irq_poll_sched(&reply_q->irqpoll);
			}
			atomic_dec(&reply_q->busy);
			return completed_cmds;
		}
		if (request_descript_type == MPI2_RPY_DESCRIPT_FLAGS_UNUSED)
			goto out;
		if (!reply_q->reply_post_host_index)
			rpf = reply_q->reply_post_free;
		else
			rpf++;
	} while (1);

 out:

	if (!completed_cmds) {
		atomic_dec(&reply_q->busy);
		return completed_cmds;
	}

	if (ioc->is_warpdrive) {
		writel(reply_q->reply_post_host_index,
		ioc->reply_post_host_index[msix_index]);
		atomic_dec(&reply_q->busy);
		return completed_cmds;
	}

	/* Update Reply Post Host Index.
	 * For those HBA's which support combined reply queue feature
	 * 1. Get the correct Supplemental Reply Post Host Index Register.
	 *    i.e. (msix_index / 8)th entry from Supplemental Reply Post Host
	 *    Index Register address bank i.e replyPostRegisterIndex[],
	 * 2. Then update this register with new reply host index value
	 *    in ReplyPostIndex field and the MSIxIndex field with
	 *    msix_index value reduced to a value between 0 and 7,
	 *    using a modulo 8 operation. Since each Supplemental Reply Post
	 *    Host Index Register supports 8 MSI-X vectors.
	 *
	 * For other HBA's just update the Reply Post Host Index register with
	 * new reply host index value in ReplyPostIndex Field and msix_index
	 * value in MSIxIndex field.
	 */
	if (ioc->combined_reply_queue)
		writel(reply_q->reply_post_host_index | ((msix_index  & 7) <<
			MPI2_RPHI_MSIX_INDEX_SHIFT),
			ioc->replyPostRegisterIndex[msix_index/8]);
	else
		writel(reply_q->reply_post_host_index | (msix_index <<
			MPI2_RPHI_MSIX_INDEX_SHIFT),
			&ioc->chip->ReplyPostHostIndex);
	atomic_dec(&reply_q->busy);
	return completed_cmds;
}

/**
 * mpt3sas_blk_mq_poll - poll the blk mq poll queue
 * @shost: Scsi_Host object
 * @queue_num: hw ctx queue number
 *
 * Return number of entries that has been processed from poll queue.
 */
int mpt3sas_blk_mq_poll(struct Scsi_Host *shost, unsigned int queue_num)
{
	struct MPT3SAS_ADAPTER *ioc =
	    (struct MPT3SAS_ADAPTER *)shost->hostdata;
	struct adapter_reply_queue *reply_q;
	int num_entries = 0;
	int qid = queue_num - ioc->iopoll_q_start_index;

	if (atomic_read(&ioc->io_uring_poll_queues[qid].pause) ||
	    !atomic_add_unless(&ioc->io_uring_poll_queues[qid].busy, 1, 1))
		return 0;

	reply_q = ioc->io_uring_poll_queues[qid].reply_q;

	num_entries = _base_process_reply_queue(reply_q);
	atomic_dec(&ioc->io_uring_poll_queues[qid].busy);

	return num_entries;
}

/**
 * _base_interrupt - MPT adapter (IOC) specific interrupt handler.
 * @irq: irq number (not used)
 * @bus_id: bus identifier cookie == pointer to MPT_ADAPTER structure
 *
 * Return: IRQ_HANDLED if processed, else IRQ_NONE.
 */
static irqreturn_t
_base_interrupt(int irq, void *bus_id)
{
	struct adapter_reply_queue *reply_q = bus_id;
	struct MPT3SAS_ADAPTER *ioc = reply_q->ioc;

	if (ioc->mask_interrupts)
		return IRQ_NONE;
	if (reply_q->irq_poll_scheduled)
		return IRQ_HANDLED;
	return ((_base_process_reply_queue(reply_q) > 0) ?
			IRQ_HANDLED : IRQ_NONE);
}

/**
 * _base_irqpoll - IRQ poll callback handler
 * @irqpoll: irq_poll object
 * @budget: irq poll weight
 *
 * Return: number of reply descriptors processed
 */
static int
_base_irqpoll(struct irq_poll *irqpoll, int budget)
{
	struct adapter_reply_queue *reply_q;
	int num_entries = 0;

	reply_q = container_of(irqpoll, struct adapter_reply_queue,
			irqpoll);
	if (reply_q->irq_line_enable) {
		disable_irq_nosync(reply_q->os_irq);
		reply_q->irq_line_enable = false;
	}
	num_entries = _base_process_reply_queue(reply_q);
	if (num_entries < budget) {
		irq_poll_complete(irqpoll);
		reply_q->irq_poll_scheduled = false;
		reply_q->irq_line_enable = true;
		enable_irq(reply_q->os_irq);
		/*
		 * Go for one more round of processing the
		 * reply descriptor post queue in case the HBA
		 * Firmware has posted some reply descriptors
		 * while reenabling the IRQ.
		 */
		_base_process_reply_queue(reply_q);
	}

	return num_entries;
}

/**
 * _base_init_irqpolls - initliaze IRQ polls
 * @ioc: per adapter object
 *
 * Return: nothing
 */
static void
_base_init_irqpolls(struct MPT3SAS_ADAPTER *ioc)
{
	struct adapter_reply_queue *reply_q, *next;

	if (list_empty(&ioc->reply_queue_list))
		return;

	list_for_each_entry_safe(reply_q, next, &ioc->reply_queue_list, list) {
		if (reply_q->is_iouring_poll_q)
			continue;
		irq_poll_init(&reply_q->irqpoll,
			ioc->hba_queue_depth/4, _base_irqpoll);
		reply_q->irq_poll_scheduled = false;
		reply_q->irq_line_enable = true;
		reply_q->os_irq = pci_irq_vector(ioc->pdev,
		    reply_q->msix_index);
	}
}

/**
 * _base_is_controller_msix_enabled - is controller support muli-reply queues
 * @ioc: per adapter object
 *
 * Return: Whether or not MSI/X is enabled.
 */
static inline int
_base_is_controller_msix_enabled(struct MPT3SAS_ADAPTER *ioc)
{
	return (ioc->facts.IOCCapabilities &
	    MPI2_IOCFACTS_CAPABILITY_MSI_X_INDEX) && ioc->msix_enable;
}

/**
 * mpt3sas_base_sync_reply_irqs - flush pending MSIX interrupts
 * @ioc: per adapter object
 * @poll: poll over reply descriptor pools incase interrupt for
 *		timed-out SCSI command got delayed
 * Context: non-ISR context
 *
 * Called when a Task Management request has completed.
 */
void
mpt3sas_base_sync_reply_irqs(struct MPT3SAS_ADAPTER *ioc, u8 poll)
{
	struct adapter_reply_queue *reply_q;

	/* If MSIX capability is turned off
	 * then multi-queues are not enabled
	 */
	if (!_base_is_controller_msix_enabled(ioc))
		return;

	list_for_each_entry(reply_q, &ioc->reply_queue_list, list) {
		if (ioc->shost_recovery || ioc->remove_host ||
				ioc->pci_error_recovery)
			return;
		/* TMs are on msix_index == 0 */
		if (reply_q->msix_index == 0)
			continue;

		if (reply_q->is_iouring_poll_q) {
			_base_process_reply_queue(reply_q);
			continue;
		}

		synchronize_irq(pci_irq_vector(ioc->pdev, reply_q->msix_index));
		if (reply_q->irq_poll_scheduled) {
			/* Calling irq_poll_disable will wait for any pending
			 * callbacks to have completed.
			 */
			irq_poll_disable(&reply_q->irqpoll);
			irq_poll_enable(&reply_q->irqpoll);
			/* check how the scheduled poll has ended,
			 * clean up only if necessary
			 */
			if (reply_q->irq_poll_scheduled) {
				reply_q->irq_poll_scheduled = false;
				reply_q->irq_line_enable = true;
				enable_irq(reply_q->os_irq);
			}
		}
	}
	if (poll)
		_base_process_reply_queue(reply_q);
}

/**
 * mpt3sas_base_release_callback_handler - clear interrupt callback handler
 * @cb_idx: callback index
 */
void
mpt3sas_base_release_callback_handler(u8 cb_idx)
{
	mpt_callbacks[cb_idx] = NULL;
}

/**
 * mpt3sas_base_register_callback_handler - obtain index for the interrupt callback handler
 * @cb_func: callback function
 *
 * Return: Index of @cb_func.
 */
u8
mpt3sas_base_register_callback_handler(MPT_CALLBACK cb_func)
{
	u8 cb_idx;

	for (cb_idx = MPT_MAX_CALLBACKS-1; cb_idx; cb_idx--)
		if (mpt_callbacks[cb_idx] == NULL)
			break;

	mpt_callbacks[cb_idx] = cb_func;
	return cb_idx;
}

/**
 * mpt3sas_base_initialize_callback_handler - initialize the interrupt callback handler
 */
void
mpt3sas_base_initialize_callback_handler(void)
{
	u8 cb_idx;

	for (cb_idx = 0; cb_idx < MPT_MAX_CALLBACKS; cb_idx++)
		mpt3sas_base_release_callback_handler(cb_idx);
}


/**
 * _base_build_zero_len_sge - build zero length sg entry
 * @ioc: per adapter object
 * @paddr: virtual address for SGE
 *
 * Create a zero length scatter gather entry to insure the IOCs hardware has
 * something to use if the target device goes brain dead and tries
 * to send data even when none is asked for.
 */
static void
_base_build_zero_len_sge(struct MPT3SAS_ADAPTER *ioc, void *paddr)
{
	u32 flags_length = (u32)((MPI2_SGE_FLAGS_LAST_ELEMENT |
	    MPI2_SGE_FLAGS_END_OF_BUFFER | MPI2_SGE_FLAGS_END_OF_LIST |
	    MPI2_SGE_FLAGS_SIMPLE_ELEMENT) <<
	    MPI2_SGE_FLAGS_SHIFT);
	ioc->base_add_sg_single(paddr, flags_length, -1);
}

/**
 * _base_add_sg_single_32 - Place a simple 32 bit SGE at address pAddr.
 * @paddr: virtual address for SGE
 * @flags_length: SGE flags and data transfer length
 * @dma_addr: Physical address
 */
static void
_base_add_sg_single_32(void *paddr, u32 flags_length, dma_addr_t dma_addr)
{
	Mpi2SGESimple32_t *sgel = paddr;

	flags_length |= (MPI2_SGE_FLAGS_32_BIT_ADDRESSING |
	    MPI2_SGE_FLAGS_SYSTEM_ADDRESS) << MPI2_SGE_FLAGS_SHIFT;
	sgel->FlagsLength = cpu_to_le32(flags_length);
	sgel->Address = cpu_to_le32(dma_addr);
}


/**
 * _base_add_sg_single_64 - Place a simple 64 bit SGE at address pAddr.
 * @paddr: virtual address for SGE
 * @flags_length: SGE flags and data transfer length
 * @dma_addr: Physical address
 */
static void
_base_add_sg_single_64(void *paddr, u32 flags_length, dma_addr_t dma_addr)
{
	Mpi2SGESimple64_t *sgel = paddr;

	flags_length |= (MPI2_SGE_FLAGS_64_BIT_ADDRESSING |
	    MPI2_SGE_FLAGS_SYSTEM_ADDRESS) << MPI2_SGE_FLAGS_SHIFT;
	sgel->FlagsLength = cpu_to_le32(flags_length);
	sgel->Address = cpu_to_le64(dma_addr);
}

/**
 * _base_get_chain_buffer_tracker - obtain chain tracker
 * @ioc: per adapter object
 * @scmd: SCSI commands of the IO request
 *
 * Return: chain tracker from chain_lookup table using key as
 * smid and smid's chain_offset.
 */
static struct chain_tracker *
_base_get_chain_buffer_tracker(struct MPT3SAS_ADAPTER *ioc,
			       struct scsi_cmnd *scmd)
{
	struct chain_tracker *chain_req;
	struct scsiio_tracker *st = scsi_cmd_priv(scmd);
	u16 smid = st->smid;
	u8 chain_offset =
	   atomic_read(&ioc->chain_lookup[smid - 1].chain_offset);

	if (chain_offset == ioc->chains_needed_per_io)
		return NULL;

	chain_req = &ioc->chain_lookup[smid - 1].chains_per_smid[chain_offset];
	atomic_inc(&ioc->chain_lookup[smid - 1].chain_offset);
	return chain_req;
}


/**
 * _base_build_sg - build generic sg
 * @ioc: per adapter object
 * @psge: virtual address for SGE
 * @data_out_dma: physical address for WRITES
 * @data_out_sz: data xfer size for WRITES
 * @data_in_dma: physical address for READS
 * @data_in_sz: data xfer size for READS
 */
static void
_base_build_sg(struct MPT3SAS_ADAPTER *ioc, void *psge,
	dma_addr_t data_out_dma, size_t data_out_sz, dma_addr_t data_in_dma,
	size_t data_in_sz)
{
	u32 sgl_flags;

	if (!data_out_sz && !data_in_sz) {
		_base_build_zero_len_sge(ioc, psge);
		return;
	}

	if (data_out_sz && data_in_sz) {
		/* WRITE sgel first */
		sgl_flags = (MPI2_SGE_FLAGS_SIMPLE_ELEMENT |
		    MPI2_SGE_FLAGS_END_OF_BUFFER | MPI2_SGE_FLAGS_HOST_TO_IOC);
		sgl_flags = sgl_flags << MPI2_SGE_FLAGS_SHIFT;
		ioc->base_add_sg_single(psge, sgl_flags |
		    data_out_sz, data_out_dma);

		/* incr sgel */
		psge += ioc->sge_size;

		/* READ sgel last */
		sgl_flags = (MPI2_SGE_FLAGS_SIMPLE_ELEMENT |
		    MPI2_SGE_FLAGS_LAST_ELEMENT | MPI2_SGE_FLAGS_END_OF_BUFFER |
		    MPI2_SGE_FLAGS_END_OF_LIST);
		sgl_flags = sgl_flags << MPI2_SGE_FLAGS_SHIFT;
		ioc->base_add_sg_single(psge, sgl_flags |
		    data_in_sz, data_in_dma);
	} else if (data_out_sz) /* WRITE */ {
		sgl_flags = (MPI2_SGE_FLAGS_SIMPLE_ELEMENT |
		    MPI2_SGE_FLAGS_LAST_ELEMENT | MPI2_SGE_FLAGS_END_OF_BUFFER |
		    MPI2_SGE_FLAGS_END_OF_LIST | MPI2_SGE_FLAGS_HOST_TO_IOC);
		sgl_flags = sgl_flags << MPI2_SGE_FLAGS_SHIFT;
		ioc->base_add_sg_single(psge, sgl_flags |
		    data_out_sz, data_out_dma);
	} else if (data_in_sz) /* READ */ {
		sgl_flags = (MPI2_SGE_FLAGS_SIMPLE_ELEMENT |
		    MPI2_SGE_FLAGS_LAST_ELEMENT | MPI2_SGE_FLAGS_END_OF_BUFFER |
		    MPI2_SGE_FLAGS_END_OF_LIST);
		sgl_flags = sgl_flags << MPI2_SGE_FLAGS_SHIFT;
		ioc->base_add_sg_single(psge, sgl_flags |
		    data_in_sz, data_in_dma);
	}
}

/* IEEE format sgls */

/**
 * _base_build_nvme_prp - This function is called for NVMe end devices to build
 *                        a native SGL (NVMe PRP).
 * @ioc: per adapter object
 * @smid: system request message index for getting asscociated SGL
 * @nvme_encap_request: the NVMe request msg frame pointer
 * @data_out_dma: physical address for WRITES
 * @data_out_sz: data xfer size for WRITES
 * @data_in_dma: physical address for READS
 * @data_in_sz: data xfer size for READS
 *
 * The native SGL is built starting in the first PRP
 * entry of the NVMe message (PRP1).  If the data buffer is small enough to be
 * described entirely using PRP1, then PRP2 is not used.  If needed, PRP2 is
 * used to describe a larger data buffer.  If the data buffer is too large to
 * describe using the two PRP entriess inside the NVMe message, then PRP1
 * describes the first data memory segment, and PRP2 contains a pointer to a PRP
 * list located elsewhere in memory to describe the remaining data memory
 * segments.  The PRP list will be contiguous.
 *
 * The native SGL for NVMe devices is a Physical Region Page (PRP).  A PRP
 * consists of a list of PRP entries to describe a number of noncontigous
 * physical memory segments as a single memory buffer, just as a SGL does.  Note
 * however, that this function is only used by the IOCTL call, so the memory
 * given will be guaranteed to be contiguous.  There is no need to translate
 * non-contiguous SGL into a PRP in this case.  All PRPs will describe
 * contiguous space that is one page size each.
 *
 * Each NVMe message contains two PRP entries.  The first (PRP1) either contains
 * a PRP list pointer or a PRP element, depending upon the command.  PRP2
 * contains the second PRP element if the memory being described fits within 2
 * PRP entries, or a PRP list pointer if the PRP spans more than two entries.
 *
 * A PRP list pointer contains the address of a PRP list, structured as a linear
 * array of PRP entries.  Each PRP entry in this list describes a segment of
 * physical memory.
 *
 * Each 64-bit PRP entry comprises an address and an offset field.  The address
 * always points at the beginning of a 4KB physical memory page, and the offset
 * describes where within that 4KB page the memory segment begins.  Only the
 * first element in a PRP list may contain a non-zero offset, implying that all
 * memory segments following the first begin at the start of a 4KB page.
 *
 * Each PRP element normally describes 4KB of physical memory, with exceptions
 * for the first and last elements in the list.  If the memory being described
 * by the list begins at a non-zero offset within the first 4KB page, then the
 * first PRP element will contain a non-zero offset indicating where the region
 * begins within the 4KB page.  The last memory segment may end before the end
 * of the 4KB segment, depending upon the overall size of the memory being
 * described by the PRP list.
 *
 * Since PRP entries lack any indication of size, the overall data buffer length
 * is used to determine where the end of the data memory buffer is located, and
 * how many PRP entries are required to describe it.
 */
static void
_base_build_nvme_prp(struct MPT3SAS_ADAPTER *ioc, u16 smid,
	Mpi26NVMeEncapsulatedRequest_t *nvme_encap_request,
	dma_addr_t data_out_dma, size_t data_out_sz, dma_addr_t data_in_dma,
	size_t data_in_sz)
{
	int		prp_size = NVME_PRP_SIZE;
	__le64		*prp_entry, *prp1_entry, *prp2_entry;
	__le64		*prp_page;
	dma_addr_t	prp_entry_dma, prp_page_dma, dma_addr;
	u32		offset, entry_len;
	u32		page_mask_result, page_mask;
	size_t		length;
	struct mpt3sas_nvme_cmd *nvme_cmd =
		(void *)nvme_encap_request->NVMe_Command;

	/*
	 * Not all commands require a data transfer. If no data, just return
	 * without constructing any PRP.
	 */
	if (!data_in_sz && !data_out_sz)
		return;
	prp1_entry = &nvme_cmd->prp1;
	prp2_entry = &nvme_cmd->prp2;
	prp_entry = prp1_entry;
	/*
	 * For the PRP entries, use the specially allocated buffer of
	 * contiguous memory.
	 */
	prp_page = (__le64 *)mpt3sas_base_get_pcie_sgl(ioc, smid);
	prp_page_dma = mpt3sas_base_get_pcie_sgl_dma(ioc, smid);

	/*
	 * Check if we are within 1 entry of a page boundary we don't
	 * want our first entry to be a PRP List entry.
	 */
	page_mask = ioc->page_size - 1;
	page_mask_result = (uintptr_t)((u8 *)prp_page + prp_size) & page_mask;
	if (!page_mask_result) {
		/* Bump up to next page boundary. */
		prp_page = (__le64 *)((u8 *)prp_page + prp_size);
		prp_page_dma = prp_page_dma + prp_size;
	}

	/*
	 * Set PRP physical pointer, which initially points to the current PRP
	 * DMA memory page.
	 */
	prp_entry_dma = prp_page_dma;

	/* Get physical address and length of the data buffer. */
	if (data_in_sz) {
		dma_addr = data_in_dma;
		length = data_in_sz;
	} else {
		dma_addr = data_out_dma;
		length = data_out_sz;
	}

	/* Loop while the length is not zero. */
	while (length) {
		/*
		 * Check if we need to put a list pointer here if we are at
		 * page boundary - prp_size (8 bytes).
		 */
		page_mask_result = (prp_entry_dma + prp_size) & page_mask;
		if (!page_mask_result) {
			/*
			 * This is the last entry in a PRP List, so we need to
			 * put a PRP list pointer here.  What this does is:
			 *   - bump the current memory pointer to the next
			 *     address, which will be the next full page.
			 *   - set the PRP Entry to point to that page.  This
			 *     is now the PRP List pointer.
			 *   - bump the PRP Entry pointer the start of the
			 *     next page.  Since all of this PRP memory is
			 *     contiguous, no need to get a new page - it's
			 *     just the next address.
			 */
			prp_entry_dma++;
			*prp_entry = cpu_to_le64(prp_entry_dma);
			prp_entry++;
		}

		/* Need to handle if entry will be part of a page. */
		offset = dma_addr & page_mask;
		entry_len = ioc->page_size - offset;

		if (prp_entry == prp1_entry) {
			/*
			 * Must fill in the first PRP pointer (PRP1) before
			 * moving on.
			 */
			*prp1_entry = cpu_to_le64(dma_addr);

			/*
			 * Now point to the second PRP entry within the
			 * command (PRP2).
			 */
			prp_entry = prp2_entry;
		} else if (prp_entry == prp2_entry) {
			/*
			 * Should the PRP2 entry be a PRP List pointer or just
			 * a regular PRP pointer?  If there is more than one
			 * more page of data, must use a PRP List pointer.
			 */
			if (length > ioc->page_size) {
				/*
				 * PRP2 will contain a PRP List pointer because
				 * more PRP's are needed with this command. The
				 * list will start at the beginning of the
				 * contiguous buffer.
				 */
				*prp2_entry = cpu_to_le64(prp_entry_dma);

				/*
				 * The next PRP Entry will be the start of the
				 * first PRP List.
				 */
				prp_entry = prp_page;
			} else {
				/*
				 * After this, the PRP Entries are complete.
				 * This command uses 2 PRP's and no PRP list.
				 */
				*prp2_entry = cpu_to_le64(dma_addr);
			}
		} else {
			/*
			 * Put entry in list and bump the addresses.
			 *
			 * After PRP1 and PRP2 are filled in, this will fill in
			 * all remaining PRP entries in a PRP List, one per
			 * each time through the loop.
			 */
			*prp_entry = cpu_to_le64(dma_addr);
			prp_entry++;
			prp_entry_dma++;
		}

		/*
		 * Bump the phys address of the command's data buffer by the
		 * entry_len.
		 */
		dma_addr += entry_len;

		/* Decrement length accounting for last partial page. */
		if (entry_len > length)
			length = 0;
		else
			length -= entry_len;
	}
}

/**
 * base_make_prp_nvme - Prepare PRPs (Physical Region Page) -
 *			SGLs specific to NVMe drives only
 *
 * @ioc:		per adapter object
 * @scmd:		SCSI command from the mid-layer
 * @mpi_request:	mpi request
 * @smid:		msg Index
 * @sge_count:		scatter gather element count.
 *
 * Return:		true: PRPs are built
 *			false: IEEE SGLs needs to be built
 */
static void
base_make_prp_nvme(struct MPT3SAS_ADAPTER *ioc,
		struct scsi_cmnd *scmd,
		Mpi25SCSIIORequest_t *mpi_request,
		u16 smid, int sge_count)
{
	int sge_len, num_prp_in_chain = 0;
	Mpi25IeeeSgeChain64_t *main_chain_element, *ptr_first_sgl;
	__le64 *curr_buff;
	dma_addr_t msg_dma, sge_addr, offset;
	u32 page_mask, page_mask_result;
	struct scatterlist *sg_scmd;
	u32 first_prp_len;
	int data_len = scsi_bufflen(scmd);
	u32 nvme_pg_size;

	nvme_pg_size = max_t(u32, ioc->page_size, NVME_PRP_PAGE_SIZE);
	/*
	 * Nvme has a very convoluted prp format.  One prp is required
	 * for each page or partial page. Driver need to split up OS sg_list
	 * entries if it is longer than one page or cross a page
	 * boundary.  Driver also have to insert a PRP list pointer entry as
	 * the last entry in each physical page of the PRP list.
	 *
	 * NOTE: The first PRP "entry" is actually placed in the first
	 * SGL entry in the main message as IEEE 64 format.  The 2nd
	 * entry in the main message is the chain element, and the rest
	 * of the PRP entries are built in the contiguous pcie buffer.
	 */
	page_mask = nvme_pg_size - 1;

	/*
	 * Native SGL is needed.
	 * Put a chain element in main message frame that points to the first
	 * chain buffer.
	 *
	 * NOTE:  The ChainOffset field must be 0 when using a chain pointer to
	 *        a native SGL.
	 */

	/* Set main message chain element pointer */
	main_chain_element = (pMpi25IeeeSgeChain64_t)&mpi_request->SGL;
	/*
	 * For NVMe the chain element needs to be the 2nd SG entry in the main
	 * message.
	 */
	main_chain_element = (Mpi25IeeeSgeChain64_t *)
		((u8 *)main_chain_element + sizeof(MPI25_IEEE_SGE_CHAIN64));

	/*
	 * For the PRP entries, use the specially allocated buffer of
	 * contiguous memory.  Normal chain buffers can't be used
	 * because each chain buffer would need to be the size of an OS
	 * page (4k).
	 */
	curr_buff = mpt3sas_base_get_pcie_sgl(ioc, smid);
	msg_dma = mpt3sas_base_get_pcie_sgl_dma(ioc, smid);

	main_chain_element->Address = cpu_to_le64(msg_dma);
	main_chain_element->NextChainOffset = 0;
	main_chain_element->Flags = MPI2_IEEE_SGE_FLAGS_CHAIN_ELEMENT |
			MPI2_IEEE_SGE_FLAGS_SYSTEM_ADDR |
			MPI26_IEEE_SGE_FLAGS_NSF_NVME_PRP;

	/* Build first prp, sge need not to be page aligned*/
	ptr_first_sgl = (pMpi25IeeeSgeChain64_t)&mpi_request->SGL;
	sg_scmd = scsi_sglist(scmd);
	sge_addr = sg_dma_address(sg_scmd);
	sge_len = sg_dma_len(sg_scmd);

	offset = sge_addr & page_mask;
	first_prp_len = nvme_pg_size - offset;

	ptr_first_sgl->Address = cpu_to_le64(sge_addr);
	ptr_first_sgl->Length = cpu_to_le32(first_prp_len);

	data_len -= first_prp_len;

	if (sge_len > first_prp_len) {
		sge_addr += first_prp_len;
		sge_len -= first_prp_len;
	} else if (data_len && (sge_len == first_prp_len)) {
		sg_scmd = sg_next(sg_scmd);
		sge_addr = sg_dma_address(sg_scmd);
		sge_len = sg_dma_len(sg_scmd);
	}

	for (;;) {
		offset = sge_addr & page_mask;

		/* Put PRP pointer due to page boundary*/
		page_mask_result = (uintptr_t)(curr_buff + 1) & page_mask;
		if (unlikely(!page_mask_result)) {
			scmd_printk(KERN_NOTICE,
				scmd, "page boundary curr_buff: 0x%p\n",
				curr_buff);
			msg_dma += 8;
			*curr_buff = cpu_to_le64(msg_dma);
			curr_buff++;
			num_prp_in_chain++;
		}

		*curr_buff = cpu_to_le64(sge_addr);
		curr_buff++;
		msg_dma += 8;
		num_prp_in_chain++;

		sge_addr += nvme_pg_size;
		sge_len -= nvme_pg_size;
		data_len -= nvme_pg_size;

		if (data_len <= 0)
			break;

		if (sge_len > 0)
			continue;

		sg_scmd = sg_next(sg_scmd);
		sge_addr = sg_dma_address(sg_scmd);
		sge_len = sg_dma_len(sg_scmd);
	}

	main_chain_element->Length =
		cpu_to_le32(num_prp_in_chain * sizeof(u64));
	return;
}

static bool
base_is_prp_possible(struct MPT3SAS_ADAPTER *ioc,
	struct _pcie_device *pcie_device, struct scsi_cmnd *scmd, int sge_count)
{
	u32 data_length = 0;
	bool build_prp = true;

	data_length = scsi_bufflen(scmd);
	if (pcie_device &&
	    (mpt3sas_scsih_is_pcie_scsi_device(pcie_device->device_info))) {
		build_prp = false;
		return build_prp;
	}

	/* If Datalenth is <= 16K and number of SGE’s entries are <= 2
	 * we built IEEE SGL
	 */
	if ((data_length <= NVME_PRP_PAGE_SIZE*4) && (sge_count <= 2))
		build_prp = false;

	return build_prp;
}

/**
 * _base_check_pcie_native_sgl - This function is called for PCIe end devices to
 * determine if the driver needs to build a native SGL.  If so, that native
 * SGL is built in the special contiguous buffers allocated especially for
 * PCIe SGL creation.  If the driver will not build a native SGL, return
 * TRUE and a normal IEEE SGL will be built.  Currently this routine
 * supports NVMe.
 * @ioc: per adapter object
 * @mpi_request: mf request pointer
 * @smid: system request message index
 * @scmd: scsi command
 * @pcie_device: points to the PCIe device's info
 *
 * Return: 0 if native SGL was built, 1 if no SGL was built
 */
static int
_base_check_pcie_native_sgl(struct MPT3SAS_ADAPTER *ioc,
	Mpi25SCSIIORequest_t *mpi_request, u16 smid, struct scsi_cmnd *scmd,
	struct _pcie_device *pcie_device)
{
	int sges_left;

	/* Get the SG list pointer and info. */
	sges_left = scsi_dma_map(scmd);
	if (sges_left < 0) {
		sdev_printk(KERN_ERR, scmd->device,
			"scsi_dma_map failed: request for %d bytes!\n",
			scsi_bufflen(scmd));
		return 1;
	}

	/* Check if we need to build a native SG list. */
	if (!base_is_prp_possible(ioc, pcie_device,
				scmd, sges_left)) {
		/* We built a native SG list, just return. */
		goto out;
	}

	/*
	 * Build native NVMe PRP.
	 */
	base_make_prp_nvme(ioc, scmd, mpi_request,
			smid, sges_left);

	return 0;
out:
	scsi_dma_unmap(scmd);
	return 1;
}

/**
 * _base_add_sg_single_ieee - add sg element for IEEE format
 * @paddr: virtual address for SGE
 * @flags: SGE flags
 * @chain_offset: number of 128 byte elements from start of segment
 * @length: data transfer length
 * @dma_addr: Physical address
 */
static void
_base_add_sg_single_ieee(void *paddr, u8 flags, u8 chain_offset, u32 length,
	dma_addr_t dma_addr)
{
	Mpi25IeeeSgeChain64_t *sgel = paddr;

	sgel->Flags = flags;
	sgel->NextChainOffset = chain_offset;
	sgel->Length = cpu_to_le32(length);
	sgel->Address = cpu_to_le64(dma_addr);
}

/**
 * _base_build_zero_len_sge_ieee - build zero length sg entry for IEEE format
 * @ioc: per adapter object
 * @paddr: virtual address for SGE
 *
 * Create a zero length scatter gather entry to insure the IOCs hardware has
 * something to use if the target device goes brain dead and tries
 * to send data even when none is asked for.
 */
static void
_base_build_zero_len_sge_ieee(struct MPT3SAS_ADAPTER *ioc, void *paddr)
{
	u8 sgl_flags = (MPI2_IEEE_SGE_FLAGS_SIMPLE_ELEMENT |
		MPI2_IEEE_SGE_FLAGS_SYSTEM_ADDR |
		MPI25_IEEE_SGE_FLAGS_END_OF_LIST);

	_base_add_sg_single_ieee(paddr, sgl_flags, 0, 0, -1);
}

/**
 * _base_build_sg_scmd - main sg creation routine
 *		pcie_device is unused here!
 * @ioc: per adapter object
 * @scmd: scsi command
 * @smid: system request message index
 * @unused: unused pcie_device pointer
 * Context: none.
 *
 * The main routine that builds scatter gather table from a given
 * scsi request sent via the .queuecommand main handler.
 *
 * Return: 0 success, anything else error
 */
static int
_base_build_sg_scmd(struct MPT3SAS_ADAPTER *ioc,
	struct scsi_cmnd *scmd, u16 smid, struct _pcie_device *unused)
{
	Mpi2SCSIIORequest_t *mpi_request;
	dma_addr_t chain_dma;
	struct scatterlist *sg_scmd;
	void *sg_local, *chain;
	u32 chain_offset;
	u32 chain_length;
	u32 chain_flags;
	int sges_left;
	u32 sges_in_segment;
	u32 sgl_flags;
	u32 sgl_flags_last_element;
	u32 sgl_flags_end_buffer;
	struct chain_tracker *chain_req;

	mpi_request = mpt3sas_base_get_msg_frame(ioc, smid);

	/* init scatter gather flags */
	sgl_flags = MPI2_SGE_FLAGS_SIMPLE_ELEMENT;
	if (scmd->sc_data_direction == DMA_TO_DEVICE)
		sgl_flags |= MPI2_SGE_FLAGS_HOST_TO_IOC;
	sgl_flags_last_element = (sgl_flags | MPI2_SGE_FLAGS_LAST_ELEMENT)
	    << MPI2_SGE_FLAGS_SHIFT;
	sgl_flags_end_buffer = (sgl_flags | MPI2_SGE_FLAGS_LAST_ELEMENT |
	    MPI2_SGE_FLAGS_END_OF_BUFFER | MPI2_SGE_FLAGS_END_OF_LIST)
	    << MPI2_SGE_FLAGS_SHIFT;
	sgl_flags = sgl_flags << MPI2_SGE_FLAGS_SHIFT;

	sg_scmd = scsi_sglist(scmd);
	sges_left = scsi_dma_map(scmd);
	if (sges_left < 0) {
		sdev_printk(KERN_ERR, scmd->device,
		 "scsi_dma_map failed: request for %d bytes!\n",
		 scsi_bufflen(scmd));
		return -ENOMEM;
	}

	sg_local = &mpi_request->SGL;
	sges_in_segment = ioc->max_sges_in_main_message;
	if (sges_left <= sges_in_segment)
		goto fill_in_last_segment;

	mpi_request->ChainOffset = (offsetof(Mpi2SCSIIORequest_t, SGL) +
	    (sges_in_segment * ioc->sge_size))/4;

	/* fill in main message segment when there is a chain following */
	while (sges_in_segment) {
		if (sges_in_segment == 1)
			ioc->base_add_sg_single(sg_local,
			    sgl_flags_last_element | sg_dma_len(sg_scmd),
			    sg_dma_address(sg_scmd));
		else
			ioc->base_add_sg_single(sg_local, sgl_flags |
			    sg_dma_len(sg_scmd), sg_dma_address(sg_scmd));
		sg_scmd = sg_next(sg_scmd);
		sg_local += ioc->sge_size;
		sges_left--;
		sges_in_segment--;
	}

	/* initializing the chain flags and pointers */
	chain_flags = MPI2_SGE_FLAGS_CHAIN_ELEMENT << MPI2_SGE_FLAGS_SHIFT;
	chain_req = _base_get_chain_buffer_tracker(ioc, scmd);
	if (!chain_req)
		return -1;
	chain = chain_req->chain_buffer;
	chain_dma = chain_req->chain_buffer_dma;
	do {
		sges_in_segment = (sges_left <=
		    ioc->max_sges_in_chain_message) ? sges_left :
		    ioc->max_sges_in_chain_message;
		chain_offset = (sges_left == sges_in_segment) ?
		    0 : (sges_in_segment * ioc->sge_size)/4;
		chain_length = sges_in_segment * ioc->sge_size;
		if (chain_offset) {
			chain_offset = chain_offset <<
			    MPI2_SGE_CHAIN_OFFSET_SHIFT;
			chain_length += ioc->sge_size;
		}
		ioc->base_add_sg_single(sg_local, chain_flags | chain_offset |
		    chain_length, chain_dma);
		sg_local = chain;
		if (!chain_offset)
			goto fill_in_last_segment;

		/* fill in chain segments */
		while (sges_in_segment) {
			if (sges_in_segment == 1)
				ioc->base_add_sg_single(sg_local,
				    sgl_flags_last_element |
				    sg_dma_len(sg_scmd),
				    sg_dma_address(sg_scmd));
			else
				ioc->base_add_sg_single(sg_local, sgl_flags |
				    sg_dma_len(sg_scmd),
				    sg_dma_address(sg_scmd));
			sg_scmd = sg_next(sg_scmd);
			sg_local += ioc->sge_size;
			sges_left--;
			sges_in_segment--;
		}

		chain_req = _base_get_chain_buffer_tracker(ioc, scmd);
		if (!chain_req)
			return -1;
		chain = chain_req->chain_buffer;
		chain_dma = chain_req->chain_buffer_dma;
	} while (1);


 fill_in_last_segment:

	/* fill the last segment */
	while (sges_left) {
		if (sges_left == 1)
			ioc->base_add_sg_single(sg_local, sgl_flags_end_buffer |
			    sg_dma_len(sg_scmd), sg_dma_address(sg_scmd));
		else
			ioc->base_add_sg_single(sg_local, sgl_flags |
			    sg_dma_len(sg_scmd), sg_dma_address(sg_scmd));
		sg_scmd = sg_next(sg_scmd);
		sg_local += ioc->sge_size;
		sges_left--;
	}

	return 0;
}

/**
 * _base_build_sg_scmd_ieee - main sg creation routine for IEEE format
 * @ioc: per adapter object
 * @scmd: scsi command
 * @smid: system request message index
 * @pcie_device: Pointer to pcie_device. If set, the pcie native sgl will be
 * constructed on need.
 * Context: none.
 *
 * The main routine that builds scatter gather table from a given
 * scsi request sent via the .queuecommand main handler.
 *
 * Return: 0 success, anything else error
 */
static int
_base_build_sg_scmd_ieee(struct MPT3SAS_ADAPTER *ioc,
	struct scsi_cmnd *scmd, u16 smid, struct _pcie_device *pcie_device)
{
	Mpi25SCSIIORequest_t *mpi_request;
	dma_addr_t chain_dma;
	struct scatterlist *sg_scmd;
	void *sg_local, *chain;
	u32 chain_offset;
	u32 chain_length;
	int sges_left;
	u32 sges_in_segment;
	u8 simple_sgl_flags;
	u8 simple_sgl_flags_last;
	u8 chain_sgl_flags;
	struct chain_tracker *chain_req;

	mpi_request = mpt3sas_base_get_msg_frame(ioc, smid);

	/* init scatter gather flags */
	simple_sgl_flags = MPI2_IEEE_SGE_FLAGS_SIMPLE_ELEMENT |
	    MPI2_IEEE_SGE_FLAGS_SYSTEM_ADDR;
	simple_sgl_flags_last = simple_sgl_flags |
	    MPI25_IEEE_SGE_FLAGS_END_OF_LIST;
	chain_sgl_flags = MPI2_IEEE_SGE_FLAGS_CHAIN_ELEMENT |
	    MPI2_IEEE_SGE_FLAGS_SYSTEM_ADDR;

	/* Check if we need to build a native SG list. */
	if ((pcie_device) && (_base_check_pcie_native_sgl(ioc, mpi_request,
			smid, scmd, pcie_device) == 0)) {
		/* We built a native SG list, just return. */
		return 0;
	}

	sg_scmd = scsi_sglist(scmd);
	sges_left = scsi_dma_map(scmd);
	if (sges_left < 0) {
		sdev_printk(KERN_ERR, scmd->device,
			"scsi_dma_map failed: request for %d bytes!\n",
			scsi_bufflen(scmd));
		return -ENOMEM;
	}

	sg_local = &mpi_request->SGL;
	sges_in_segment = (ioc->request_sz -
		   offsetof(Mpi25SCSIIORequest_t, SGL))/ioc->sge_size_ieee;
	if (sges_left <= sges_in_segment)
		goto fill_in_last_segment;

	mpi_request->ChainOffset = (sges_in_segment - 1 /* chain element */) +
	    (offsetof(Mpi25SCSIIORequest_t, SGL)/ioc->sge_size_ieee);

	/* fill in main message segment when there is a chain following */
	while (sges_in_segment > 1) {
		_base_add_sg_single_ieee(sg_local, simple_sgl_flags, 0,
		    sg_dma_len(sg_scmd), sg_dma_address(sg_scmd));
		sg_scmd = sg_next(sg_scmd);
		sg_local += ioc->sge_size_ieee;
		sges_left--;
		sges_in_segment--;
	}

	/* initializing the pointers */
	chain_req = _base_get_chain_buffer_tracker(ioc, scmd);
	if (!chain_req)
		return -1;
	chain = chain_req->chain_buffer;
	chain_dma = chain_req->chain_buffer_dma;
	do {
		sges_in_segment = (sges_left <=
		    ioc->max_sges_in_chain_message) ? sges_left :
		    ioc->max_sges_in_chain_message;
		chain_offset = (sges_left == sges_in_segment) ?
		    0 : sges_in_segment;
		chain_length = sges_in_segment * ioc->sge_size_ieee;
		if (chain_offset)
			chain_length += ioc->sge_size_ieee;
		_base_add_sg_single_ieee(sg_local, chain_sgl_flags,
		    chain_offset, chain_length, chain_dma);

		sg_local = chain;
		if (!chain_offset)
			goto fill_in_last_segment;

		/* fill in chain segments */
		while (sges_in_segment) {
			_base_add_sg_single_ieee(sg_local, simple_sgl_flags, 0,
			    sg_dma_len(sg_scmd), sg_dma_address(sg_scmd));
			sg_scmd = sg_next(sg_scmd);
			sg_local += ioc->sge_size_ieee;
			sges_left--;
			sges_in_segment--;
		}

		chain_req = _base_get_chain_buffer_tracker(ioc, scmd);
		if (!chain_req)
			return -1;
		chain = chain_req->chain_buffer;
		chain_dma = chain_req->chain_buffer_dma;
	} while (1);


 fill_in_last_segment:

	/* fill the last segment */
	while (sges_left > 0) {
		if (sges_left == 1)
			_base_add_sg_single_ieee(sg_local,
			    simple_sgl_flags_last, 0, sg_dma_len(sg_scmd),
			    sg_dma_address(sg_scmd));
		else
			_base_add_sg_single_ieee(sg_local, simple_sgl_flags, 0,
			    sg_dma_len(sg_scmd), sg_dma_address(sg_scmd));
		sg_scmd = sg_next(sg_scmd);
		sg_local += ioc->sge_size_ieee;
		sges_left--;
	}

	return 0;
}

/**
 * _base_build_sg_ieee - build generic sg for IEEE format
 * @ioc: per adapter object
 * @psge: virtual address for SGE
 * @data_out_dma: physical address for WRITES
 * @data_out_sz: data xfer size for WRITES
 * @data_in_dma: physical address for READS
 * @data_in_sz: data xfer size for READS
 */
static void
_base_build_sg_ieee(struct MPT3SAS_ADAPTER *ioc, void *psge,
	dma_addr_t data_out_dma, size_t data_out_sz, dma_addr_t data_in_dma,
	size_t data_in_sz)
{
	u8 sgl_flags;

	if (!data_out_sz && !data_in_sz) {
		_base_build_zero_len_sge_ieee(ioc, psge);
		return;
	}

	if (data_out_sz && data_in_sz) {
		/* WRITE sgel first */
		sgl_flags = MPI2_IEEE_SGE_FLAGS_SIMPLE_ELEMENT |
		    MPI2_IEEE_SGE_FLAGS_SYSTEM_ADDR;
		_base_add_sg_single_ieee(psge, sgl_flags, 0, data_out_sz,
		    data_out_dma);

		/* incr sgel */
		psge += ioc->sge_size_ieee;

		/* READ sgel last */
		sgl_flags |= MPI25_IEEE_SGE_FLAGS_END_OF_LIST;
		_base_add_sg_single_ieee(psge, sgl_flags, 0, data_in_sz,
		    data_in_dma);
	} else if (data_out_sz) /* WRITE */ {
		sgl_flags = MPI2_IEEE_SGE_FLAGS_SIMPLE_ELEMENT |
		    MPI25_IEEE_SGE_FLAGS_END_OF_LIST |
		    MPI2_IEEE_SGE_FLAGS_SYSTEM_ADDR;
		_base_add_sg_single_ieee(psge, sgl_flags, 0, data_out_sz,
		    data_out_dma);
	} else if (data_in_sz) /* READ */ {
		sgl_flags = MPI2_IEEE_SGE_FLAGS_SIMPLE_ELEMENT |
		    MPI25_IEEE_SGE_FLAGS_END_OF_LIST |
		    MPI2_IEEE_SGE_FLAGS_SYSTEM_ADDR;
		_base_add_sg_single_ieee(psge, sgl_flags, 0, data_in_sz,
		    data_in_dma);
	}
}

#define convert_to_kb(x) ((x) << (PAGE_SHIFT - 10))

/**
 * _base_config_dma_addressing - set dma addressing
 * @ioc: per adapter object
 * @pdev: PCI device struct
 *
 * Return: 0 for success, non-zero for failure.
 */
static int
_base_config_dma_addressing(struct MPT3SAS_ADAPTER *ioc, struct pci_dev *pdev)
{
	struct sysinfo s;

	if (ioc->is_mcpu_endpoint ||
	    sizeof(dma_addr_t) == 4 || ioc->use_32bit_dma ||
	    dma_get_required_mask(&pdev->dev) <= 32)
		ioc->dma_mask = 32;
	/* Set 63 bit DMA mask for all SAS3 and SAS35 controllers */
	else if (ioc->hba_mpi_version_belonged > MPI2_VERSION)
		ioc->dma_mask = 63;
	else
		ioc->dma_mask = 64;

	if (dma_set_mask(&pdev->dev, DMA_BIT_MASK(ioc->dma_mask)) ||
	    dma_set_coherent_mask(&pdev->dev, DMA_BIT_MASK(ioc->dma_mask)))
		return -ENODEV;

	if (ioc->dma_mask > 32) {
		ioc->base_add_sg_single = &_base_add_sg_single_64;
		ioc->sge_size = sizeof(Mpi2SGESimple64_t);
	} else {
		ioc->base_add_sg_single = &_base_add_sg_single_32;
		ioc->sge_size = sizeof(Mpi2SGESimple32_t);
	}

	si_meminfo(&s);
	ioc_info(ioc, "%d BIT PCI BUS DMA ADDRESSING SUPPORTED, total mem (%ld kB)\n",
		ioc->dma_mask, convert_to_kb(s.totalram));

	return 0;
}

/**
 * _base_check_enable_msix - checks MSIX capabable.
 * @ioc: per adapter object
 *
 * Check to see if card is capable of MSIX, and set number
 * of available msix vectors
 */
static int
_base_check_enable_msix(struct MPT3SAS_ADAPTER *ioc)
{
	int base;
	u16 message_control;

	/* Check whether controller SAS2008 B0 controller,
	 * if it is SAS2008 B0 controller use IO-APIC instead of MSIX
	 */
	if (ioc->pdev->device == MPI2_MFGPAGE_DEVID_SAS2008 &&
	    ioc->pdev->revision == SAS2_PCI_DEVICE_B0_REVISION) {
		return -EINVAL;
	}

	base = pci_find_capability(ioc->pdev, PCI_CAP_ID_MSIX);
	if (!base) {
		dfailprintk(ioc, ioc_info(ioc, "msix not supported\n"));
		return -EINVAL;
	}

	/* get msix vector count */
	/* NUMA_IO not supported for older controllers */
	if (ioc->pdev->device == MPI2_MFGPAGE_DEVID_SAS2004 ||
	    ioc->pdev->device == MPI2_MFGPAGE_DEVID_SAS2008 ||
	    ioc->pdev->device == MPI2_MFGPAGE_DEVID_SAS2108_1 ||
	    ioc->pdev->device == MPI2_MFGPAGE_DEVID_SAS2108_2 ||
	    ioc->pdev->device == MPI2_MFGPAGE_DEVID_SAS2108_3 ||
	    ioc->pdev->device == MPI2_MFGPAGE_DEVID_SAS2116_1 ||
	    ioc->pdev->device == MPI2_MFGPAGE_DEVID_SAS2116_2)
		ioc->msix_vector_count = 1;
	else {
		pci_read_config_word(ioc->pdev, base + 2, &message_control);
		ioc->msix_vector_count = (message_control & 0x3FF) + 1;
	}
	dinitprintk(ioc, ioc_info(ioc, "msix is supported, vector_count(%d)\n",
				  ioc->msix_vector_count));
	return 0;
}

/**
 * mpt3sas_base_free_irq - free irq
 * @ioc: per adapter object
 *
 * Freeing respective reply_queue from the list.
 */
void
mpt3sas_base_free_irq(struct MPT3SAS_ADAPTER *ioc)
{
	struct adapter_reply_queue *reply_q, *next;

	if (list_empty(&ioc->reply_queue_list))
		return;

	list_for_each_entry_safe(reply_q, next, &ioc->reply_queue_list, list) {
		list_del(&reply_q->list);
		if (reply_q->is_iouring_poll_q) {
			kfree(reply_q);
			continue;
		}

		if (ioc->smp_affinity_enable)
			irq_set_affinity_hint(pci_irq_vector(ioc->pdev,
			    reply_q->msix_index), NULL);
		free_irq(pci_irq_vector(ioc->pdev, reply_q->msix_index),
			 reply_q);
		kfree(reply_q);
	}
}

/**
 * _base_request_irq - request irq
 * @ioc: per adapter object
 * @index: msix index into vector table
 *
 * Inserting respective reply_queue into the list.
 */
static int
_base_request_irq(struct MPT3SAS_ADAPTER *ioc, u8 index)
{
	struct pci_dev *pdev = ioc->pdev;
	struct adapter_reply_queue *reply_q;
	int r, qid;

	reply_q =  kzalloc(sizeof(struct adapter_reply_queue), GFP_KERNEL);
	if (!reply_q) {
		ioc_err(ioc, "unable to allocate memory %zu!\n",
			sizeof(struct adapter_reply_queue));
		return -ENOMEM;
	}
	reply_q->ioc = ioc;
	reply_q->msix_index = index;

	atomic_set(&reply_q->busy, 0);

	if (index >= ioc->iopoll_q_start_index) {
		qid = index - ioc->iopoll_q_start_index;
		snprintf(reply_q->name, MPT_NAME_LENGTH, "%s%d-mq-poll%d",
		    ioc->driver_name, ioc->id, qid);
		reply_q->is_iouring_poll_q = 1;
		ioc->io_uring_poll_queues[qid].reply_q = reply_q;
		goto out;
	}


	if (ioc->msix_enable)
		snprintf(reply_q->name, MPT_NAME_LENGTH, "%s%d-msix%d",
		    ioc->driver_name, ioc->id, index);
	else
		snprintf(reply_q->name, MPT_NAME_LENGTH, "%s%d",
		    ioc->driver_name, ioc->id);
	r = request_irq(pci_irq_vector(pdev, index), _base_interrupt,
			IRQF_SHARED, reply_q->name, reply_q);
	if (r) {
		pr_err("%s: unable to allocate interrupt %d!\n",
		       reply_q->name, pci_irq_vector(pdev, index));
		kfree(reply_q);
		return -EBUSY;
	}
out:
	INIT_LIST_HEAD(&reply_q->list);
	list_add_tail(&reply_q->list, &ioc->reply_queue_list);
	return 0;
}

/**
 * _base_assign_reply_queues - assigning msix index for each cpu
 * @ioc: per adapter object
 *
 * The enduser would need to set the affinity via /proc/irq/#/smp_affinity
 *
 * It would nice if we could call irq_set_affinity, however it is not
 * an exported symbol
 */
static void
_base_assign_reply_queues(struct MPT3SAS_ADAPTER *ioc)
{
	unsigned int cpu, nr_cpus, nr_msix, index = 0;
	struct adapter_reply_queue *reply_q;
	int local_numa_node;
	int iopoll_q_count = ioc->reply_queue_count -
	    ioc->iopoll_q_start_index;

	if (!_base_is_controller_msix_enabled(ioc))
		return;

	if (ioc->msix_load_balance)
		return;

	memset(ioc->cpu_msix_table, 0, ioc->cpu_msix_table_sz);

	nr_cpus = num_online_cpus();
	nr_msix = ioc->reply_queue_count = min(ioc->reply_queue_count,
					       ioc->facts.MaxMSIxVectors);
	if (!nr_msix)
		return;

	if (ioc->smp_affinity_enable) {

		/*
		 * set irq affinity to local numa node for those irqs
		 * corresponding to high iops queues.
		 */
		if (ioc->high_iops_queues) {
			local_numa_node = dev_to_node(&ioc->pdev->dev);
			for (index = 0; index < ioc->high_iops_queues;
			    index++) {
				irq_set_affinity_hint(pci_irq_vector(ioc->pdev,
				    index), cpumask_of_node(local_numa_node));
			}
		}

		list_for_each_entry(reply_q, &ioc->reply_queue_list, list) {
			const cpumask_t *mask;

			if (reply_q->msix_index < ioc->high_iops_queues ||
			    reply_q->msix_index >= ioc->iopoll_q_start_index)
				continue;

			mask = pci_irq_get_affinity(ioc->pdev,
			    reply_q->msix_index);
			if (!mask) {
				ioc_warn(ioc, "no affinity for msi %x\n",
					 reply_q->msix_index);
				goto fall_back;
			}

			for_each_cpu_and(cpu, mask, cpu_online_mask) {
				if (cpu >= ioc->cpu_msix_table_sz)
					break;
				ioc->cpu_msix_table[cpu] = reply_q->msix_index;
			}
		}
		return;
	}

fall_back:
	cpu = cpumask_first(cpu_online_mask);
	nr_msix -= (ioc->high_iops_queues - iopoll_q_count);
	index = 0;

	list_for_each_entry(reply_q, &ioc->reply_queue_list, list) {
		unsigned int i, group = nr_cpus / nr_msix;

		if (reply_q->msix_index < ioc->high_iops_queues ||
		    reply_q->msix_index >= ioc->iopoll_q_start_index)
			continue;

		if (cpu >= nr_cpus)
			break;

		if (index < nr_cpus % nr_msix)
			group++;

		for (i = 0 ; i < group ; i++) {
			ioc->cpu_msix_table[cpu] = reply_q->msix_index;
			cpu = cpumask_next(cpu, cpu_online_mask);
		}
		index++;
	}
}

/**
 * _base_check_and_enable_high_iops_queues - enable high iops mode
 * @ioc: per adapter object
 * @hba_msix_vector_count: msix vectors supported by HBA
 *
 * Enable high iops queues only if
 *  - HBA is a SEA/AERO controller and
 *  - MSI-Xs vector supported by the HBA is 128 and
 *  - total CPU count in the system >=16 and
 *  - loaded driver with default max_msix_vectors module parameter and
 *  - system booted in non kdump mode
 *
 * Return: nothing.
 */
static void
_base_check_and_enable_high_iops_queues(struct MPT3SAS_ADAPTER *ioc,
		int hba_msix_vector_count)
{
	u16 lnksta, speed;

	/*
	 * Disable high iops queues if io uring poll queues are enabled.
	 */
	if (perf_mode == MPT_PERF_MODE_IOPS ||
	    perf_mode == MPT_PERF_MODE_LATENCY ||
	    ioc->io_uring_poll_queues) {
		ioc->high_iops_queues = 0;
		return;
	}

	if (perf_mode == MPT_PERF_MODE_DEFAULT) {

		pcie_capability_read_word(ioc->pdev, PCI_EXP_LNKSTA, &lnksta);
		speed = lnksta & PCI_EXP_LNKSTA_CLS;

		if (speed < 0x4) {
			ioc->high_iops_queues = 0;
			return;
		}
	}

	if (!reset_devices && ioc->is_aero_ioc &&
	    hba_msix_vector_count == MPT3SAS_GEN35_MAX_MSIX_QUEUES &&
	    num_online_cpus() >= MPT3SAS_HIGH_IOPS_REPLY_QUEUES &&
	    max_msix_vectors == -1)
		ioc->high_iops_queues = MPT3SAS_HIGH_IOPS_REPLY_QUEUES;
	else
		ioc->high_iops_queues = 0;
}

/**
 * mpt3sas_base_disable_msix - disables msix
 * @ioc: per adapter object
 *
 */
void
mpt3sas_base_disable_msix(struct MPT3SAS_ADAPTER *ioc)
{
	if (!ioc->msix_enable)
		return;
	pci_free_irq_vectors(ioc->pdev);
	ioc->msix_enable = 0;
	kfree(ioc->io_uring_poll_queues);
}

/**
 * _base_alloc_irq_vectors - allocate msix vectors
 * @ioc: per adapter object
 *
 */
static int
_base_alloc_irq_vectors(struct MPT3SAS_ADAPTER *ioc)
{
	int i, irq_flags = PCI_IRQ_MSIX;
	struct irq_affinity desc = { .pre_vectors = ioc->high_iops_queues };
	struct irq_affinity *descp = &desc;
	/*
	 * Don't allocate msix vectors for poll_queues.
	 * msix_vectors is always within a range of FW supported reply queue.
	 */
	int nr_msix_vectors = ioc->iopoll_q_start_index;


	if (ioc->smp_affinity_enable)
		irq_flags |= PCI_IRQ_AFFINITY | PCI_IRQ_ALL_TYPES;
	else
		descp = NULL;

	ioc_info(ioc, " %d %d %d\n", ioc->high_iops_queues,
	    ioc->reply_queue_count, nr_msix_vectors);

	i = pci_alloc_irq_vectors_affinity(ioc->pdev,
	    ioc->high_iops_queues,
	    nr_msix_vectors, irq_flags, descp);

	return i;
}

/**
 * _base_enable_msix - enables msix, failback to io_apic
 * @ioc: per adapter object
 *
 */
static int
_base_enable_msix(struct MPT3SAS_ADAPTER *ioc)
{
	int r;
	int i, local_max_msix_vectors;
	u8 try_msix = 0;
	int iopoll_q_count = 0;

	ioc->msix_load_balance = false;

	if (msix_disable == -1 || msix_disable == 0)
		try_msix = 1;

	if (!try_msix)
		goto try_ioapic;

	if (_base_check_enable_msix(ioc) != 0)
		goto try_ioapic;

	ioc_info(ioc, "MSI-X vectors supported: %d\n", ioc->msix_vector_count);
	pr_info("\t no of cores: %d, max_msix_vectors: %d\n",
		ioc->cpu_count, max_msix_vectors);

	ioc->reply_queue_count =
		min_t(int, ioc->cpu_count, ioc->msix_vector_count);

	if (!ioc->rdpq_array_enable && max_msix_vectors == -1)
		local_max_msix_vectors = (reset_devices) ? 1 : 8;
	else
		local_max_msix_vectors = max_msix_vectors;

	if (local_max_msix_vectors == 0)
		goto try_ioapic;

	/*
	 * Enable msix_load_balance only if combined reply queue mode is
	 * disabled on SAS3 & above generation HBA devices.
	 */
	if (!ioc->combined_reply_queue &&
	    ioc->hba_mpi_version_belonged != MPI2_VERSION) {
		ioc_info(ioc,
		    "combined ReplyQueue is off, Enabling msix load balance\n");
		ioc->msix_load_balance = true;
	}

	/*
	 * smp affinity setting is not need when msix load balance
	 * is enabled.
	 */
	if (ioc->msix_load_balance)
		ioc->smp_affinity_enable = 0;

	if (!ioc->smp_affinity_enable || ioc->reply_queue_count <= 1)
		ioc->shost->host_tagset = 0;

	/*
	 * Enable io uring poll queues only if host_tagset is enabled.
	 */
	if (ioc->shost->host_tagset)
		iopoll_q_count = poll_queues;

	if (iopoll_q_count) {
		ioc->io_uring_poll_queues = kcalloc(iopoll_q_count,
		    sizeof(struct io_uring_poll_queue), GFP_KERNEL);
		if (!ioc->io_uring_poll_queues)
			iopoll_q_count = 0;
	}

	if (ioc->is_aero_ioc)
		_base_check_and_enable_high_iops_queues(ioc,
		    ioc->msix_vector_count);

	/*
	 * Add high iops queues count to reply queue count if high iops queues
	 * are enabled.
	 */
	ioc->reply_queue_count = min_t(int,
	    ioc->reply_queue_count + ioc->high_iops_queues,
	    ioc->msix_vector_count);

	/*
	 * Adjust the reply queue count incase reply queue count
	 * exceeds the user provided MSIx vectors count.
	 */
	if (local_max_msix_vectors > 0)
		ioc->reply_queue_count = min_t(int, local_max_msix_vectors,
		    ioc->reply_queue_count);
	/*
	 * Add io uring poll queues count to reply queues count
	 * if io uring is enabled in driver.
	 */
	if (iopoll_q_count) {
		if (ioc->reply_queue_count < (iopoll_q_count + MPT3_MIN_IRQS))
			iopoll_q_count = 0;
		ioc->reply_queue_count = min_t(int,
		    ioc->reply_queue_count + iopoll_q_count,
		    ioc->msix_vector_count);
	}

	/*
	 * Starting index of io uring poll queues in reply queue list.
	 */
	ioc->iopoll_q_start_index =
	    ioc->reply_queue_count - iopoll_q_count;

	r = _base_alloc_irq_vectors(ioc);
	if (r < 0) {
		ioc_info(ioc, "pci_alloc_irq_vectors failed (r=%d) !!!\n", r);
		goto try_ioapic;
	}

	/*
	 * Adjust the reply queue count if the allocated
	 * MSIx vectors is less then the requested number
	 * of MSIx vectors.
	 */
	if (r < ioc->iopoll_q_start_index) {
		ioc->reply_queue_count = r + iopoll_q_count;
		ioc->iopoll_q_start_index =
		    ioc->reply_queue_count - iopoll_q_count;
	}

	ioc->msix_enable = 1;
	for (i = 0; i < ioc->reply_queue_count; i++) {
		r = _base_request_irq(ioc, i);
		if (r) {
			mpt3sas_base_free_irq(ioc);
			mpt3sas_base_disable_msix(ioc);
			goto try_ioapic;
		}
	}

	ioc_info(ioc, "High IOPs queues : %s\n",
			ioc->high_iops_queues ? "enabled" : "disabled");

	return 0;

/* failback to io_apic interrupt routing */
 try_ioapic:
	ioc->high_iops_queues = 0;
	ioc_info(ioc, "High IOPs queues : disabled\n");
	ioc->reply_queue_count = 1;
	ioc->iopoll_q_start_index = ioc->reply_queue_count - 0;
	r = pci_alloc_irq_vectors(ioc->pdev, 1, 1, PCI_IRQ_LEGACY);
	if (r < 0) {
		dfailprintk(ioc,
			    ioc_info(ioc, "pci_alloc_irq_vector(legacy) failed (r=%d) !!!\n",
				     r));
	} else
		r = _base_request_irq(ioc, 0);

	return r;
}

/**
 * mpt3sas_base_unmap_resources - free controller resources
 * @ioc: per adapter object
 */
static void
mpt3sas_base_unmap_resources(struct MPT3SAS_ADAPTER *ioc)
{
	struct pci_dev *pdev = ioc->pdev;

	dexitprintk(ioc, ioc_info(ioc, "%s\n", __func__));

	mpt3sas_base_free_irq(ioc);
	mpt3sas_base_disable_msix(ioc);

	kfree(ioc->replyPostRegisterIndex);
	ioc->replyPostRegisterIndex = NULL;


	if (ioc->chip_phys) {
		iounmap(ioc->chip);
		ioc->chip_phys = 0;
	}

	if (pci_is_enabled(pdev)) {
		pci_release_selected_regions(ioc->pdev, ioc->bars);
		pci_disable_pcie_error_reporting(pdev);
		pci_disable_device(pdev);
	}
}

static int
_base_diag_reset(struct MPT3SAS_ADAPTER *ioc);

/**
 * mpt3sas_base_check_for_fault_and_issue_reset - check if IOC is in fault state
 *     and if it is in fault state then issue diag reset.
 * @ioc: per adapter object
 *
 * Return: 0 for success, non-zero for failure.
 */
int
mpt3sas_base_check_for_fault_and_issue_reset(struct MPT3SAS_ADAPTER *ioc)
{
	u32 ioc_state;
	int rc = -EFAULT;

	dinitprintk(ioc, pr_info("%s\n", __func__));
	if (ioc->pci_error_recovery)
		return 0;
	ioc_state = mpt3sas_base_get_iocstate(ioc, 0);
	dhsprintk(ioc, pr_info("%s: ioc_state(0x%08x)\n", __func__, ioc_state));

	if ((ioc_state & MPI2_IOC_STATE_MASK) == MPI2_IOC_STATE_FAULT) {
		mpt3sas_print_fault_code(ioc, ioc_state &
		    MPI2_DOORBELL_DATA_MASK);
		mpt3sas_base_mask_interrupts(ioc);
		rc = _base_diag_reset(ioc);
	} else if ((ioc_state & MPI2_IOC_STATE_MASK) ==
	    MPI2_IOC_STATE_COREDUMP) {
		mpt3sas_print_coredump_info(ioc, ioc_state &
		     MPI2_DOORBELL_DATA_MASK);
		mpt3sas_base_wait_for_coredump_completion(ioc, __func__);
		mpt3sas_base_mask_interrupts(ioc);
		rc = _base_diag_reset(ioc);
	}

	return rc;
}

/**
 * mpt3sas_base_map_resources - map in controller resources (io/irq/memap)
 * @ioc: per adapter object
 *
 * Return: 0 for success, non-zero for failure.
 */
int
mpt3sas_base_map_resources(struct MPT3SAS_ADAPTER *ioc)
{
	struct pci_dev *pdev = ioc->pdev;
	u32 memap_sz;
	u32 pio_sz;
	int i, r = 0, rc;
	u64 pio_chip = 0;
	phys_addr_t chip_phys = 0;
	struct adapter_reply_queue *reply_q;
	int iopoll_q_count = 0;

	dinitprintk(ioc, ioc_info(ioc, "%s\n", __func__));

	ioc->bars = pci_select_bars(pdev, IORESOURCE_MEM);
	if (pci_enable_device_mem(pdev)) {
		ioc_warn(ioc, "pci_enable_device_mem: failed\n");
		ioc->bars = 0;
		return -ENODEV;
	}


	if (pci_request_selected_regions(pdev, ioc->bars,
	    ioc->driver_name)) {
		ioc_warn(ioc, "pci_request_selected_regions: failed\n");
		ioc->bars = 0;
		r = -ENODEV;
		goto out_fail;
	}

/* AER (Advanced Error Reporting) hooks */
	pci_enable_pcie_error_reporting(pdev);

	pci_set_master(pdev);


	if (_base_config_dma_addressing(ioc, pdev) != 0) {
		ioc_warn(ioc, "no suitable DMA mask for %s\n", pci_name(pdev));
		r = -ENODEV;
		goto out_fail;
	}

	for (i = 0, memap_sz = 0, pio_sz = 0; (i < DEVICE_COUNT_RESOURCE) &&
	     (!memap_sz || !pio_sz); i++) {
		if (pci_resource_flags(pdev, i) & IORESOURCE_IO) {
			if (pio_sz)
				continue;
			pio_chip = (u64)pci_resource_start(pdev, i);
			pio_sz = pci_resource_len(pdev, i);
		} else if (pci_resource_flags(pdev, i) & IORESOURCE_MEM) {
			if (memap_sz)
				continue;
			ioc->chip_phys = pci_resource_start(pdev, i);
			chip_phys = ioc->chip_phys;
			memap_sz = pci_resource_len(pdev, i);
			ioc->chip = ioremap(ioc->chip_phys, memap_sz);
		}
	}

	if (ioc->chip == NULL) {
		ioc_err(ioc,
		    "unable to map adapter memory! or resource not found\n");
		r = -EINVAL;
		goto out_fail;
	}

	mpt3sas_base_mask_interrupts(ioc);

	r = _base_get_ioc_facts(ioc);
	if (r) {
		rc = mpt3sas_base_check_for_fault_and_issue_reset(ioc);
		if (rc || (_base_get_ioc_facts(ioc)))
			goto out_fail;
	}

	if (!ioc->rdpq_array_enable_assigned) {
		ioc->rdpq_array_enable = ioc->rdpq_array_capable;
		ioc->rdpq_array_enable_assigned = 1;
	}

	r = _base_enable_msix(ioc);
	if (r)
		goto out_fail;

	iopoll_q_count = ioc->reply_queue_count - ioc->iopoll_q_start_index;
	for (i = 0; i < iopoll_q_count; i++) {
		atomic_set(&ioc->io_uring_poll_queues[i].busy, 0);
		atomic_set(&ioc->io_uring_poll_queues[i].pause, 0);
	}

	if (!ioc->is_driver_loading)
		_base_init_irqpolls(ioc);
	/* Use the Combined reply queue feature only for SAS3 C0 & higher
	 * revision HBAs and also only when reply queue count is greater than 8
	 */
	if (ioc->combined_reply_queue) {
		/* Determine the Supplemental Reply Post Host Index Registers
		 * Addresse. Supplemental Reply Post Host Index Registers
		 * starts at offset MPI25_SUP_REPLY_POST_HOST_INDEX_OFFSET and
		 * each register is at offset bytes of
		 * MPT3_SUP_REPLY_POST_HOST_INDEX_REG_OFFSET from previous one.
		 */
		ioc->replyPostRegisterIndex = kcalloc(
		     ioc->combined_reply_index_count,
		     sizeof(resource_size_t *), GFP_KERNEL);
		if (!ioc->replyPostRegisterIndex) {
			ioc_err(ioc,
			    "allocation for replyPostRegisterIndex failed!\n");
			r = -ENOMEM;
			goto out_fail;
		}

		for (i = 0; i < ioc->combined_reply_index_count; i++) {
			ioc->replyPostRegisterIndex[i] = (resource_size_t *)
			     ((u8 __force *)&ioc->chip->Doorbell +
			     MPI25_SUP_REPLY_POST_HOST_INDEX_OFFSET +
			     (i * MPT3_SUP_REPLY_POST_HOST_INDEX_REG_OFFSET));
		}
	}

	if (ioc->is_warpdrive) {
		ioc->reply_post_host_index[0] = (resource_size_t __iomem *)
		    &ioc->chip->ReplyPostHostIndex;

		for (i = 1; i < ioc->cpu_msix_table_sz; i++)
			ioc->reply_post_host_index[i] =
			(resource_size_t __iomem *)
			((u8 __iomem *)&ioc->chip->Doorbell + (0x4000 + ((i - 1)
			* 4)));
	}

	list_for_each_entry(reply_q, &ioc->reply_queue_list, list) {
		if (reply_q->msix_index >= ioc->iopoll_q_start_index) {
			pr_info("%s: enabled: index: %d\n",
			    reply_q->name, reply_q->msix_index);
			continue;
		}

		pr_info("%s: %s enabled: IRQ %d\n",
			reply_q->name,
			ioc->msix_enable ? "PCI-MSI-X" : "IO-APIC",
			pci_irq_vector(ioc->pdev, reply_q->msix_index));
	}

	ioc_info(ioc, "iomem(%pap), mapped(0x%p), size(%d)\n",
		 &chip_phys, ioc->chip, memap_sz);
	ioc_info(ioc, "ioport(0x%016llx), size(%d)\n",
		 (unsigned long long)pio_chip, pio_sz);

	/* Save PCI configuration state for recovery from PCI AER/EEH errors */
	pci_save_state(pdev);
	return 0;

 out_fail:
	mpt3sas_base_unmap_resources(ioc);
	return r;
}

/**
 * mpt3sas_base_get_msg_frame - obtain request mf pointer
 * @ioc: per adapter object
 * @smid: system request message index(smid zero is invalid)
 *
 * Return: virt pointer to message frame.
 */
void *
mpt3sas_base_get_msg_frame(struct MPT3SAS_ADAPTER *ioc, u16 smid)
{
	return (void *)(ioc->request + (smid * ioc->request_sz));
}

/**
 * mpt3sas_base_get_sense_buffer - obtain a sense buffer virt addr
 * @ioc: per adapter object
 * @smid: system request message index
 *
 * Return: virt pointer to sense buffer.
 */
void *
mpt3sas_base_get_sense_buffer(struct MPT3SAS_ADAPTER *ioc, u16 smid)
{
	return (void *)(ioc->sense + ((smid - 1) * SCSI_SENSE_BUFFERSIZE));
}

/**
 * mpt3sas_base_get_sense_buffer_dma - obtain a sense buffer dma addr
 * @ioc: per adapter object
 * @smid: system request message index
 *
 * Return: phys pointer to the low 32bit address of the sense buffer.
 */
__le32
mpt3sas_base_get_sense_buffer_dma(struct MPT3SAS_ADAPTER *ioc, u16 smid)
{
	return cpu_to_le32(ioc->sense_dma + ((smid - 1) *
	    SCSI_SENSE_BUFFERSIZE));
}

/**
 * mpt3sas_base_get_pcie_sgl - obtain a PCIe SGL virt addr
 * @ioc: per adapter object
 * @smid: system request message index
 *
 * Return: virt pointer to a PCIe SGL.
 */
void *
mpt3sas_base_get_pcie_sgl(struct MPT3SAS_ADAPTER *ioc, u16 smid)
{
	return (void *)(ioc->pcie_sg_lookup[smid - 1].pcie_sgl);
}

/**
 * mpt3sas_base_get_pcie_sgl_dma - obtain a PCIe SGL dma addr
 * @ioc: per adapter object
 * @smid: system request message index
 *
 * Return: phys pointer to the address of the PCIe buffer.
 */
dma_addr_t
mpt3sas_base_get_pcie_sgl_dma(struct MPT3SAS_ADAPTER *ioc, u16 smid)
{
	return ioc->pcie_sg_lookup[smid - 1].pcie_sgl_dma;
}

/**
 * mpt3sas_base_get_reply_virt_addr - obtain reply frames virt address
 * @ioc: per adapter object
 * @phys_addr: lower 32 physical addr of the reply
 *
 * Converts 32bit lower physical addr into a virt address.
 */
void *
mpt3sas_base_get_reply_virt_addr(struct MPT3SAS_ADAPTER *ioc, u32 phys_addr)
{
	if (!phys_addr)
		return NULL;
	return ioc->reply + (phys_addr - (u32)ioc->reply_dma);
}

/**
 * _base_get_msix_index - get the msix index
 * @ioc: per adapter object
 * @scmd: scsi_cmnd object
 *
 * Return: msix index of general reply queues,
 * i.e. reply queue on which IO request's reply
 * should be posted by the HBA firmware.
 */
static inline u8
_base_get_msix_index(struct MPT3SAS_ADAPTER *ioc,
	struct scsi_cmnd *scmd)
{
	/* Enables reply_queue load balancing */
	if (ioc->msix_load_balance)
		return ioc->reply_queue_count ?
		    base_mod64(atomic64_add_return(1,
		    &ioc->total_io_cnt), ioc->reply_queue_count) : 0;

	if (scmd && ioc->shost->nr_hw_queues > 1) {
		u32 tag = blk_mq_unique_tag(scsi_cmd_to_rq(scmd));

		return blk_mq_unique_tag_to_hwq(tag) +
			ioc->high_iops_queues;
	}

	return ioc->cpu_msix_table[raw_smp_processor_id()];
}

/**
 * _base_get_high_iops_msix_index - get the msix index of
 *				high iops queues
 * @ioc: per adapter object
 * @scmd: scsi_cmnd object
 *
 * Return: msix index of high iops reply queues.
 * i.e. high iops reply queue on which IO request's
 * reply should be posted by the HBA firmware.
 */
static inline u8
_base_get_high_iops_msix_index(struct MPT3SAS_ADAPTER *ioc,
	struct scsi_cmnd *scmd)
{
	/**
	 * Round robin the IO interrupts among the high iops
	 * reply queues in terms of batch count 16 when outstanding
	 * IOs on the target device is >=8.
	 */

	if (scsi_device_busy(scmd->device) > MPT3SAS_DEVICE_HIGH_IOPS_DEPTH)
		return base_mod64((
		    atomic64_add_return(1, &ioc->high_iops_outstanding) /
		    MPT3SAS_HIGH_IOPS_BATCH_COUNT),
		    MPT3SAS_HIGH_IOPS_REPLY_QUEUES);

	return _base_get_msix_index(ioc, scmd);
}

/**
 * mpt3sas_base_get_smid - obtain a free smid from internal queue
 * @ioc: per adapter object
 * @cb_idx: callback index
 *
 * Return: smid (zero is invalid)
 */
u16
mpt3sas_base_get_smid(struct MPT3SAS_ADAPTER *ioc, u8 cb_idx)
{
	unsigned long flags;
	struct request_tracker *request;
	u16 smid;

	spin_lock_irqsave(&ioc->scsi_lookup_lock, flags);
	if (list_empty(&ioc->internal_free_list)) {
		spin_unlock_irqrestore(&ioc->scsi_lookup_lock, flags);
		ioc_err(ioc, "%s: smid not available\n", __func__);
		return 0;
	}

	request = list_entry(ioc->internal_free_list.next,
	    struct request_tracker, tracker_list);
	request->cb_idx = cb_idx;
	smid = request->smid;
	list_del(&request->tracker_list);
	spin_unlock_irqrestore(&ioc->scsi_lookup_lock, flags);
	return smid;
}

/**
 * mpt3sas_base_get_smid_scsiio - obtain a free smid from scsiio queue
 * @ioc: per adapter object
 * @cb_idx: callback index
 * @scmd: pointer to scsi command object
 *
 * Return: smid (zero is invalid)
 */
u16
mpt3sas_base_get_smid_scsiio(struct MPT3SAS_ADAPTER *ioc, u8 cb_idx,
	struct scsi_cmnd *scmd)
{
	struct scsiio_tracker *request = scsi_cmd_priv(scmd);
	u16 smid;
	u32 tag, unique_tag;

	unique_tag = blk_mq_unique_tag(scsi_cmd_to_rq(scmd));
	tag = blk_mq_unique_tag_to_tag(unique_tag);

	/*
	 * Store hw queue number corresponding to the tag.
	 * This hw queue number is used later to determine
	 * the unique_tag using the logic below. This unique_tag
	 * is used to retrieve the scmd pointer corresponding
	 * to tag using scsi_host_find_tag() API.
	 *
	 * tag = smid - 1;
	 * unique_tag = ioc->io_queue_num[tag] << BLK_MQ_UNIQUE_TAG_BITS | tag;
	 */
	ioc->io_queue_num[tag] = blk_mq_unique_tag_to_hwq(unique_tag);

	smid = tag + 1;
	request->cb_idx = cb_idx;
	request->smid = smid;
	request->scmd = scmd;
	INIT_LIST_HEAD(&request->chain_list);
	return smid;
}

/**
 * mpt3sas_base_get_smid_hpr - obtain a free smid from hi-priority queue
 * @ioc: per adapter object
 * @cb_idx: callback index
 *
 * Return: smid (zero is invalid)
 */
u16
mpt3sas_base_get_smid_hpr(struct MPT3SAS_ADAPTER *ioc, u8 cb_idx)
{
	unsigned long flags;
	struct request_tracker *request;
	u16 smid;

	spin_lock_irqsave(&ioc->scsi_lookup_lock, flags);
	if (list_empty(&ioc->hpr_free_list)) {
		spin_unlock_irqrestore(&ioc->scsi_lookup_lock, flags);
		return 0;
	}

	request = list_entry(ioc->hpr_free_list.next,
	    struct request_tracker, tracker_list);
	request->cb_idx = cb_idx;
	smid = request->smid;
	list_del(&request->tracker_list);
	spin_unlock_irqrestore(&ioc->scsi_lookup_lock, flags);
	return smid;
}

static void
_base_recovery_check(struct MPT3SAS_ADAPTER *ioc)
{
	/*
	 * See _wait_for_commands_to_complete() call with regards to this code.
	 */
	if (ioc->shost_recovery && ioc->pending_io_count) {
		ioc->pending_io_count = scsi_host_busy(ioc->shost);
		if (ioc->pending_io_count == 0)
			wake_up(&ioc->reset_wq);
	}
}

void mpt3sas_base_clear_st(struct MPT3SAS_ADAPTER *ioc,
			   struct scsiio_tracker *st)
{
	if (WARN_ON(st->smid == 0))
		return;
	st->cb_idx = 0xFF;
	st->direct_io = 0;
	st->scmd = NULL;
	atomic_set(&ioc->chain_lookup[st->smid - 1].chain_offset, 0);
	st->smid = 0;
}

/**
 * mpt3sas_base_free_smid - put smid back on free_list
 * @ioc: per adapter object
 * @smid: system request message index
 */
void
mpt3sas_base_free_smid(struct MPT3SAS_ADAPTER *ioc, u16 smid)
{
	unsigned long flags;
	int i;

	if (smid < ioc->hi_priority_smid) {
		struct scsiio_tracker *st;
		void *request;

		st = _get_st_from_smid(ioc, smid);
		if (!st) {
			_base_recovery_check(ioc);
			return;
		}

		/* Clear MPI request frame */
		request = mpt3sas_base_get_msg_frame(ioc, smid);
		memset(request, 0, ioc->request_sz);

		mpt3sas_base_clear_st(ioc, st);
		_base_recovery_check(ioc);
		ioc->io_queue_num[smid - 1] = 0;
		return;
	}

	spin_lock_irqsave(&ioc->scsi_lookup_lock, flags);
	if (smid < ioc->internal_smid) {
		/* hi-priority */
		i = smid - ioc->hi_priority_smid;
		ioc->hpr_lookup[i].cb_idx = 0xFF;
		list_add(&ioc->hpr_lookup[i].tracker_list, &ioc->hpr_free_list);
	} else if (smid <= ioc->hba_queue_depth) {
		/* internal queue */
		i = smid - ioc->internal_smid;
		ioc->internal_lookup[i].cb_idx = 0xFF;
		list_add(&ioc->internal_lookup[i].tracker_list,
		    &ioc->internal_free_list);
	}
	spin_unlock_irqrestore(&ioc->scsi_lookup_lock, flags);
}

/**
 * _base_mpi_ep_writeq - 32 bit write to MMIO
 * @b: data payload
 * @addr: address in MMIO space
 * @writeq_lock: spin lock
 *
 * This special handling for MPI EP to take care of 32 bit
 * environment where its not quarenteed to send the entire word
 * in one transfer.
 */
static inline void
_base_mpi_ep_writeq(__u64 b, volatile void __iomem *addr,
					spinlock_t *writeq_lock)
{
	unsigned long flags;

	spin_lock_irqsave(writeq_lock, flags);
	__raw_writel((u32)(b), addr);
	__raw_writel((u32)(b >> 32), (addr + 4));
	spin_unlock_irqrestore(writeq_lock, flags);
}

/**
 * _base_writeq - 64 bit write to MMIO
 * @b: data payload
 * @addr: address in MMIO space
 * @writeq_lock: spin lock
 *
 * Glue for handling an atomic 64 bit word to MMIO. This special handling takes
 * care of 32 bit environment where its not quarenteed to send the entire word
 * in one transfer.
 */
#if defined(writeq) && defined(CONFIG_64BIT)
static inline void
_base_writeq(__u64 b, volatile void __iomem *addr, spinlock_t *writeq_lock)
{
	wmb();
	__raw_writeq(b, addr);
	barrier();
}
#else
static inline void
_base_writeq(__u64 b, volatile void __iomem *addr, spinlock_t *writeq_lock)
{
	_base_mpi_ep_writeq(b, addr, writeq_lock);
}
#endif

/**
 * _base_set_and_get_msix_index - get the msix index and assign to msix_io
 *                                variable of scsi tracker
 * @ioc: per adapter object
 * @smid: system request message index
 *
 * Return: msix index.
 */
static u8
_base_set_and_get_msix_index(struct MPT3SAS_ADAPTER *ioc, u16 smid)
{
	struct scsiio_tracker *st = NULL;

	if (smid < ioc->hi_priority_smid)
		st = _get_st_from_smid(ioc, smid);

	if (st == NULL)
		return  _base_get_msix_index(ioc, NULL);

	st->msix_io = ioc->get_msix_index_for_smlio(ioc, st->scmd);
	return st->msix_io;
}

/**
 * _base_put_smid_mpi_ep_scsi_io - send SCSI_IO request to firmware
 * @ioc: per adapter object
 * @smid: system request message index
 * @handle: device handle
 */
static void
_base_put_smid_mpi_ep_scsi_io(struct MPT3SAS_ADAPTER *ioc,
	u16 smid, u16 handle)
{
	Mpi2RequestDescriptorUnion_t descriptor;
	u64 *request = (u64 *)&descriptor;
	void *mpi_req_iomem;
	__le32 *mfp = (__le32 *)mpt3sas_base_get_msg_frame(ioc, smid);

	_clone_sg_entries(ioc, (void *) mfp, smid);
	mpi_req_iomem = (void __force *)ioc->chip +
			MPI_FRAME_START_OFFSET + (smid * ioc->request_sz);
	_base_clone_mpi_to_sys_mem(mpi_req_iomem, (void *)mfp,
					ioc->request_sz);
	descriptor.SCSIIO.RequestFlags = MPI2_REQ_DESCRIPT_FLAGS_SCSI_IO;
	descriptor.SCSIIO.MSIxIndex = _base_set_and_get_msix_index(ioc, smid);
	descriptor.SCSIIO.SMID = cpu_to_le16(smid);
	descriptor.SCSIIO.DevHandle = cpu_to_le16(handle);
	descriptor.SCSIIO.LMID = 0;
	_base_mpi_ep_writeq(*request, &ioc->chip->RequestDescriptorPostLow,
	    &ioc->scsi_lookup_lock);
}

/**
 * _base_put_smid_scsi_io - send SCSI_IO request to firmware
 * @ioc: per adapter object
 * @smid: system request message index
 * @handle: device handle
 */
static void
_base_put_smid_scsi_io(struct MPT3SAS_ADAPTER *ioc, u16 smid, u16 handle)
{
	Mpi2RequestDescriptorUnion_t descriptor;
	u64 *request = (u64 *)&descriptor;


	descriptor.SCSIIO.RequestFlags = MPI2_REQ_DESCRIPT_FLAGS_SCSI_IO;
	descriptor.SCSIIO.MSIxIndex = _base_set_and_get_msix_index(ioc, smid);
	descriptor.SCSIIO.SMID = cpu_to_le16(smid);
	descriptor.SCSIIO.DevHandle = cpu_to_le16(handle);
	descriptor.SCSIIO.LMID = 0;
	_base_writeq(*request, &ioc->chip->RequestDescriptorPostLow,
	    &ioc->scsi_lookup_lock);
}

/**
 * _base_put_smid_fast_path - send fast path request to firmware
 * @ioc: per adapter object
 * @smid: system request message index
 * @handle: device handle
 */
static void
_base_put_smid_fast_path(struct MPT3SAS_ADAPTER *ioc, u16 smid,
	u16 handle)
{
	Mpi2RequestDescriptorUnion_t descriptor;
	u64 *request = (u64 *)&descriptor;

	descriptor.SCSIIO.RequestFlags =
	    MPI25_REQ_DESCRIPT_FLAGS_FAST_PATH_SCSI_IO;
	descriptor.SCSIIO.MSIxIndex = _base_set_and_get_msix_index(ioc, smid);
	descriptor.SCSIIO.SMID = cpu_to_le16(smid);
	descriptor.SCSIIO.DevHandle = cpu_to_le16(handle);
	descriptor.SCSIIO.LMID = 0;
	_base_writeq(*request, &ioc->chip->RequestDescriptorPostLow,
	    &ioc->scsi_lookup_lock);
}

/**
 * _base_put_smid_hi_priority - send Task Management request to firmware
 * @ioc: per adapter object
 * @smid: system request message index
 * @msix_task: msix_task will be same as msix of IO in case of task abort else 0
 */
static void
_base_put_smid_hi_priority(struct MPT3SAS_ADAPTER *ioc, u16 smid,
	u16 msix_task)
{
	Mpi2RequestDescriptorUnion_t descriptor;
	void *mpi_req_iomem;
	u64 *request;

	if (ioc->is_mcpu_endpoint) {
		__le32 *mfp = (__le32 *)mpt3sas_base_get_msg_frame(ioc, smid);

		/* TBD 256 is offset within sys register. */
		mpi_req_iomem = (void __force *)ioc->chip
					+ MPI_FRAME_START_OFFSET
					+ (smid * ioc->request_sz);
		_base_clone_mpi_to_sys_mem(mpi_req_iomem, (void *)mfp,
							ioc->request_sz);
	}

	request = (u64 *)&descriptor;

	descriptor.HighPriority.RequestFlags =
	    MPI2_REQ_DESCRIPT_FLAGS_HIGH_PRIORITY;
	descriptor.HighPriority.MSIxIndex =  msix_task;
	descriptor.HighPriority.SMID = cpu_to_le16(smid);
	descriptor.HighPriority.LMID = 0;
	descriptor.HighPriority.Reserved1 = 0;
	if (ioc->is_mcpu_endpoint)
		_base_mpi_ep_writeq(*request,
				&ioc->chip->RequestDescriptorPostLow,
				&ioc->scsi_lookup_lock);
	else
		_base_writeq(*request, &ioc->chip->RequestDescriptorPostLow,
		    &ioc->scsi_lookup_lock);
}

/**
 * mpt3sas_base_put_smid_nvme_encap - send NVMe encapsulated request to
 *  firmware
 * @ioc: per adapter object
 * @smid: system request message index
 */
void
mpt3sas_base_put_smid_nvme_encap(struct MPT3SAS_ADAPTER *ioc, u16 smid)
{
	Mpi2RequestDescriptorUnion_t descriptor;
	u64 *request = (u64 *)&descriptor;

	descriptor.Default.RequestFlags =
		MPI26_REQ_DESCRIPT_FLAGS_PCIE_ENCAPSULATED;
	descriptor.Default.MSIxIndex =  _base_set_and_get_msix_index(ioc, smid);
	descriptor.Default.SMID = cpu_to_le16(smid);
	descriptor.Default.LMID = 0;
	descriptor.Default.DescriptorTypeDependent = 0;
	_base_writeq(*request, &ioc->chip->RequestDescriptorPostLow,
	    &ioc->scsi_lookup_lock);
}

/**
 * _base_put_smid_default - Default, primarily used for config pages
 * @ioc: per adapter object
 * @smid: system request message index
 */
static void
_base_put_smid_default(struct MPT3SAS_ADAPTER *ioc, u16 smid)
{
	Mpi2RequestDescriptorUnion_t descriptor;
	void *mpi_req_iomem;
	u64 *request;

	if (ioc->is_mcpu_endpoint) {
		__le32 *mfp = (__le32 *)mpt3sas_base_get_msg_frame(ioc, smid);

		_clone_sg_entries(ioc, (void *) mfp, smid);
		/* TBD 256 is offset within sys register */
		mpi_req_iomem = (void __force *)ioc->chip +
			MPI_FRAME_START_OFFSET + (smid * ioc->request_sz);
		_base_clone_mpi_to_sys_mem(mpi_req_iomem, (void *)mfp,
							ioc->request_sz);
	}
	request = (u64 *)&descriptor;
	descriptor.Default.RequestFlags = MPI2_REQ_DESCRIPT_FLAGS_DEFAULT_TYPE;
	descriptor.Default.MSIxIndex = _base_set_and_get_msix_index(ioc, smid);
	descriptor.Default.SMID = cpu_to_le16(smid);
	descriptor.Default.LMID = 0;
	descriptor.Default.DescriptorTypeDependent = 0;
	if (ioc->is_mcpu_endpoint)
		_base_mpi_ep_writeq(*request,
				&ioc->chip->RequestDescriptorPostLow,
				&ioc->scsi_lookup_lock);
	else
		_base_writeq(*request, &ioc->chip->RequestDescriptorPostLow,
				&ioc->scsi_lookup_lock);
}

/**
 * _base_put_smid_scsi_io_atomic - send SCSI_IO request to firmware using
 *   Atomic Request Descriptor
 * @ioc: per adapter object
 * @smid: system request message index
 * @handle: device handle, unused in this function, for function type match
 *
 * Return: nothing.
 */
static void
_base_put_smid_scsi_io_atomic(struct MPT3SAS_ADAPTER *ioc, u16 smid,
	u16 handle)
{
	Mpi26AtomicRequestDescriptor_t descriptor;
	u32 *request = (u32 *)&descriptor;

	descriptor.RequestFlags = MPI2_REQ_DESCRIPT_FLAGS_SCSI_IO;
	descriptor.MSIxIndex = _base_set_and_get_msix_index(ioc, smid);
	descriptor.SMID = cpu_to_le16(smid);

	writel(cpu_to_le32(*request), &ioc->chip->AtomicRequestDescriptorPost);
}

/**
 * _base_put_smid_fast_path_atomic - send fast path request to firmware
 * using Atomic Request Descriptor
 * @ioc: per adapter object
 * @smid: system request message index
 * @handle: device handle, unused in this function, for function type match
 * Return: nothing
 */
static void
_base_put_smid_fast_path_atomic(struct MPT3SAS_ADAPTER *ioc, u16 smid,
	u16 handle)
{
	Mpi26AtomicRequestDescriptor_t descriptor;
	u32 *request = (u32 *)&descriptor;

	descriptor.RequestFlags = MPI25_REQ_DESCRIPT_FLAGS_FAST_PATH_SCSI_IO;
	descriptor.MSIxIndex = _base_set_and_get_msix_index(ioc, smid);
	descriptor.SMID = cpu_to_le16(smid);

	writel(cpu_to_le32(*request), &ioc->chip->AtomicRequestDescriptorPost);
}

/**
 * _base_put_smid_hi_priority_atomic - send Task Management request to
 * firmware using Atomic Request Descriptor
 * @ioc: per adapter object
 * @smid: system request message index
 * @msix_task: msix_task will be same as msix of IO in case of task abort else 0
 *
 * Return: nothing.
 */
static void
_base_put_smid_hi_priority_atomic(struct MPT3SAS_ADAPTER *ioc, u16 smid,
	u16 msix_task)
{
	Mpi26AtomicRequestDescriptor_t descriptor;
	u32 *request = (u32 *)&descriptor;

	descriptor.RequestFlags = MPI2_REQ_DESCRIPT_FLAGS_HIGH_PRIORITY;
	descriptor.MSIxIndex = msix_task;
	descriptor.SMID = cpu_to_le16(smid);

	writel(cpu_to_le32(*request), &ioc->chip->AtomicRequestDescriptorPost);
}

/**
 * _base_put_smid_default_atomic - Default, primarily used for config pages
 * use Atomic Request Descriptor
 * @ioc: per adapter object
 * @smid: system request message index
 *
 * Return: nothing.
 */
static void
_base_put_smid_default_atomic(struct MPT3SAS_ADAPTER *ioc, u16 smid)
{
	Mpi26AtomicRequestDescriptor_t descriptor;
	u32 *request = (u32 *)&descriptor;

	descriptor.RequestFlags = MPI2_REQ_DESCRIPT_FLAGS_DEFAULT_TYPE;
	descriptor.MSIxIndex = _base_set_and_get_msix_index(ioc, smid);
	descriptor.SMID = cpu_to_le16(smid);

	writel(cpu_to_le32(*request), &ioc->chip->AtomicRequestDescriptorPost);
}

/**
 * _base_display_OEMs_branding - Display branding string
 * @ioc: per adapter object
 */
static void
_base_display_OEMs_branding(struct MPT3SAS_ADAPTER *ioc)
{
	if (ioc->pdev->subsystem_vendor != PCI_VENDOR_ID_INTEL)
		return;

	switch (ioc->pdev->subsystem_vendor) {
	case PCI_VENDOR_ID_INTEL:
		switch (ioc->pdev->device) {
		case MPI2_MFGPAGE_DEVID_SAS2008:
			switch (ioc->pdev->subsystem_device) {
			case MPT2SAS_INTEL_RMS2LL080_SSDID:
				ioc_info(ioc, "%s\n",
					 MPT2SAS_INTEL_RMS2LL080_BRANDING);
				break;
			case MPT2SAS_INTEL_RMS2LL040_SSDID:
				ioc_info(ioc, "%s\n",
					 MPT2SAS_INTEL_RMS2LL040_BRANDING);
				break;
			case MPT2SAS_INTEL_SSD910_SSDID:
				ioc_info(ioc, "%s\n",
					 MPT2SAS_INTEL_SSD910_BRANDING);
				break;
			default:
				ioc_info(ioc, "Intel(R) Controller: Subsystem ID: 0x%X\n",
					 ioc->pdev->subsystem_device);
				break;
			}
			break;
		case MPI2_MFGPAGE_DEVID_SAS2308_2:
			switch (ioc->pdev->subsystem_device) {
			case MPT2SAS_INTEL_RS25GB008_SSDID:
				ioc_info(ioc, "%s\n",
					 MPT2SAS_INTEL_RS25GB008_BRANDING);
				break;
			case MPT2SAS_INTEL_RMS25JB080_SSDID:
				ioc_info(ioc, "%s\n",
					 MPT2SAS_INTEL_RMS25JB080_BRANDING);
				break;
			case MPT2SAS_INTEL_RMS25JB040_SSDID:
				ioc_info(ioc, "%s\n",
					 MPT2SAS_INTEL_RMS25JB040_BRANDING);
				break;
			case MPT2SAS_INTEL_RMS25KB080_SSDID:
				ioc_info(ioc, "%s\n",
					 MPT2SAS_INTEL_RMS25KB080_BRANDING);
				break;
			case MPT2SAS_INTEL_RMS25KB040_SSDID:
				ioc_info(ioc, "%s\n",
					 MPT2SAS_INTEL_RMS25KB040_BRANDING);
				break;
			case MPT2SAS_INTEL_RMS25LB040_SSDID:
				ioc_info(ioc, "%s\n",
					 MPT2SAS_INTEL_RMS25LB040_BRANDING);
				break;
			case MPT2SAS_INTEL_RMS25LB080_SSDID:
				ioc_info(ioc, "%s\n",
					 MPT2SAS_INTEL_RMS25LB080_BRANDING);
				break;
			default:
				ioc_info(ioc, "Intel(R) Controller: Subsystem ID: 0x%X\n",
					 ioc->pdev->subsystem_device);
				break;
			}
			break;
		case MPI25_MFGPAGE_DEVID_SAS3008:
			switch (ioc->pdev->subsystem_device) {
			case MPT3SAS_INTEL_RMS3JC080_SSDID:
				ioc_info(ioc, "%s\n",
					 MPT3SAS_INTEL_RMS3JC080_BRANDING);
				break;

			case MPT3SAS_INTEL_RS3GC008_SSDID:
				ioc_info(ioc, "%s\n",
					 MPT3SAS_INTEL_RS3GC008_BRANDING);
				break;
			case MPT3SAS_INTEL_RS3FC044_SSDID:
				ioc_info(ioc, "%s\n",
					 MPT3SAS_INTEL_RS3FC044_BRANDING);
				break;
			case MPT3SAS_INTEL_RS3UC080_SSDID:
				ioc_info(ioc, "%s\n",
					 MPT3SAS_INTEL_RS3UC080_BRANDING);
				break;
			default:
				ioc_info(ioc, "Intel(R) Controller: Subsystem ID: 0x%X\n",
					 ioc->pdev->subsystem_device);
				break;
			}
			break;
		default:
			ioc_info(ioc, "Intel(R) Controller: Subsystem ID: 0x%X\n",
				 ioc->pdev->subsystem_device);
			break;
		}
		break;
	case PCI_VENDOR_ID_DELL:
		switch (ioc->pdev->device) {
		case MPI2_MFGPAGE_DEVID_SAS2008:
			switch (ioc->pdev->subsystem_device) {
			case MPT2SAS_DELL_6GBPS_SAS_HBA_SSDID:
				ioc_info(ioc, "%s\n",
					 MPT2SAS_DELL_6GBPS_SAS_HBA_BRANDING);
				break;
			case MPT2SAS_DELL_PERC_H200_ADAPTER_SSDID:
				ioc_info(ioc, "%s\n",
					 MPT2SAS_DELL_PERC_H200_ADAPTER_BRANDING);
				break;
			case MPT2SAS_DELL_PERC_H200_INTEGRATED_SSDID:
				ioc_info(ioc, "%s\n",
					 MPT2SAS_DELL_PERC_H200_INTEGRATED_BRANDING);
				break;
			case MPT2SAS_DELL_PERC_H200_MODULAR_SSDID:
				ioc_info(ioc, "%s\n",
					 MPT2SAS_DELL_PERC_H200_MODULAR_BRANDING);
				break;
			case MPT2SAS_DELL_PERC_H200_EMBEDDED_SSDID:
				ioc_info(ioc, "%s\n",
					 MPT2SAS_DELL_PERC_H200_EMBEDDED_BRANDING);
				break;
			case MPT2SAS_DELL_PERC_H200_SSDID:
				ioc_info(ioc, "%s\n",
					 MPT2SAS_DELL_PERC_H200_BRANDING);
				break;
			case MPT2SAS_DELL_6GBPS_SAS_SSDID:
				ioc_info(ioc, "%s\n",
					 MPT2SAS_DELL_6GBPS_SAS_BRANDING);
				break;
			default:
				ioc_info(ioc, "Dell 6Gbps HBA: Subsystem ID: 0x%X\n",
					 ioc->pdev->subsystem_device);
				break;
			}
			break;
		case MPI25_MFGPAGE_DEVID_SAS3008:
			switch (ioc->pdev->subsystem_device) {
			case MPT3SAS_DELL_12G_HBA_SSDID:
				ioc_info(ioc, "%s\n",
					 MPT3SAS_DELL_12G_HBA_BRANDING);
				break;
			default:
				ioc_info(ioc, "Dell 12Gbps HBA: Subsystem ID: 0x%X\n",
					 ioc->pdev->subsystem_device);
				break;
			}
			break;
		default:
			ioc_info(ioc, "Dell HBA: Subsystem ID: 0x%X\n",
				 ioc->pdev->subsystem_device);
			break;
		}
		break;
	case PCI_VENDOR_ID_CISCO:
		switch (ioc->pdev->device) {
		case MPI25_MFGPAGE_DEVID_SAS3008:
			switch (ioc->pdev->subsystem_device) {
			case MPT3SAS_CISCO_12G_8E_HBA_SSDID:
				ioc_info(ioc, "%s\n",
					 MPT3SAS_CISCO_12G_8E_HBA_BRANDING);
				break;
			case MPT3SAS_CISCO_12G_8I_HBA_SSDID:
				ioc_info(ioc, "%s\n",
					 MPT3SAS_CISCO_12G_8I_HBA_BRANDING);
				break;
			case MPT3SAS_CISCO_12G_AVILA_HBA_SSDID:
				ioc_info(ioc, "%s\n",
					 MPT3SAS_CISCO_12G_AVILA_HBA_BRANDING);
				break;
			default:
				ioc_info(ioc, "Cisco 12Gbps SAS HBA: Subsystem ID: 0x%X\n",
					 ioc->pdev->subsystem_device);
				break;
			}
			break;
		case MPI25_MFGPAGE_DEVID_SAS3108_1:
			switch (ioc->pdev->subsystem_device) {
			case MPT3SAS_CISCO_12G_AVILA_HBA_SSDID:
				ioc_info(ioc, "%s\n",
					 MPT3SAS_CISCO_12G_AVILA_HBA_BRANDING);
				break;
			case MPT3SAS_CISCO_12G_COLUSA_MEZZANINE_HBA_SSDID:
				ioc_info(ioc, "%s\n",
					 MPT3SAS_CISCO_12G_COLUSA_MEZZANINE_HBA_BRANDING);
				break;
			default:
				ioc_info(ioc, "Cisco 12Gbps SAS HBA: Subsystem ID: 0x%X\n",
					 ioc->pdev->subsystem_device);
				break;
			}
			break;
		default:
			ioc_info(ioc, "Cisco SAS HBA: Subsystem ID: 0x%X\n",
				 ioc->pdev->subsystem_device);
			break;
		}
		break;
	case MPT2SAS_HP_3PAR_SSVID:
		switch (ioc->pdev->device) {
		case MPI2_MFGPAGE_DEVID_SAS2004:
			switch (ioc->pdev->subsystem_device) {
			case MPT2SAS_HP_DAUGHTER_2_4_INTERNAL_SSDID:
				ioc_info(ioc, "%s\n",
					 MPT2SAS_HP_DAUGHTER_2_4_INTERNAL_BRANDING);
				break;
			default:
				ioc_info(ioc, "HP 6Gbps SAS HBA: Subsystem ID: 0x%X\n",
					 ioc->pdev->subsystem_device);
				break;
			}
			break;
		case MPI2_MFGPAGE_DEVID_SAS2308_2:
			switch (ioc->pdev->subsystem_device) {
			case MPT2SAS_HP_2_4_INTERNAL_SSDID:
				ioc_info(ioc, "%s\n",
					 MPT2SAS_HP_2_4_INTERNAL_BRANDING);
				break;
			case MPT2SAS_HP_2_4_EXTERNAL_SSDID:
				ioc_info(ioc, "%s\n",
					 MPT2SAS_HP_2_4_EXTERNAL_BRANDING);
				break;
			case MPT2SAS_HP_1_4_INTERNAL_1_4_EXTERNAL_SSDID:
				ioc_info(ioc, "%s\n",
					 MPT2SAS_HP_1_4_INTERNAL_1_4_EXTERNAL_BRANDING);
				break;
			case MPT2SAS_HP_EMBEDDED_2_4_INTERNAL_SSDID:
				ioc_info(ioc, "%s\n",
					 MPT2SAS_HP_EMBEDDED_2_4_INTERNAL_BRANDING);
				break;
			default:
				ioc_info(ioc, "HP 6Gbps SAS HBA: Subsystem ID: 0x%X\n",
					 ioc->pdev->subsystem_device);
				break;
			}
			break;
		default:
			ioc_info(ioc, "HP SAS HBA: Subsystem ID: 0x%X\n",
				 ioc->pdev->subsystem_device);
			break;
		}
		break;
	default:
		break;
	}
}

/**
 * _base_display_fwpkg_version - sends FWUpload request to pull FWPkg
 *				version from FW Image Header.
 * @ioc: per adapter object
 *
 * Return: 0 for success, non-zero for failure.
 */
	static int
_base_display_fwpkg_version(struct MPT3SAS_ADAPTER *ioc)
{
	Mpi2FWImageHeader_t *fw_img_hdr;
	Mpi26ComponentImageHeader_t *cmp_img_hdr;
	Mpi25FWUploadRequest_t *mpi_request;
	Mpi2FWUploadReply_t mpi_reply;
	int r = 0, issue_diag_reset = 0;
	u32  package_version = 0;
	void *fwpkg_data = NULL;
	dma_addr_t fwpkg_data_dma;
	u16 smid, ioc_status;
	size_t data_length;

	dinitprintk(ioc, ioc_info(ioc, "%s\n", __func__));

	if (ioc->base_cmds.status & MPT3_CMD_PENDING) {
		ioc_err(ioc, "%s: internal command already in use\n", __func__);
		return -EAGAIN;
	}

	data_length = sizeof(Mpi2FWImageHeader_t);
	fwpkg_data = dma_alloc_coherent(&ioc->pdev->dev, data_length,
			&fwpkg_data_dma, GFP_KERNEL);
	if (!fwpkg_data) {
		ioc_err(ioc,
		    "Memory allocation for fwpkg data failed at %s:%d/%s()!\n",
			__FILE__, __LINE__, __func__);
		return -ENOMEM;
	}

	smid = mpt3sas_base_get_smid(ioc, ioc->base_cb_idx);
	if (!smid) {
		ioc_err(ioc, "%s: failed obtaining a smid\n", __func__);
		r = -EAGAIN;
		goto out;
	}

	ioc->base_cmds.status = MPT3_CMD_PENDING;
	mpi_request = mpt3sas_base_get_msg_frame(ioc, smid);
	ioc->base_cmds.smid = smid;
	memset(mpi_request, 0, sizeof(Mpi25FWUploadRequest_t));
	mpi_request->Function = MPI2_FUNCTION_FW_UPLOAD;
	mpi_request->ImageType = MPI2_FW_UPLOAD_ITYPE_FW_FLASH;
	mpi_request->ImageSize = cpu_to_le32(data_length);
	ioc->build_sg(ioc, &mpi_request->SGL, 0, 0, fwpkg_data_dma,
			data_length);
	init_completion(&ioc->base_cmds.done);
	ioc->put_smid_default(ioc, smid);
	/* Wait for 15 seconds */
	wait_for_completion_timeout(&ioc->base_cmds.done,
			FW_IMG_HDR_READ_TIMEOUT*HZ);
	ioc_info(ioc, "%s: complete\n", __func__);
	if (!(ioc->base_cmds.status & MPT3_CMD_COMPLETE)) {
		ioc_err(ioc, "%s: timeout\n", __func__);
		_debug_dump_mf(mpi_request,
				sizeof(Mpi25FWUploadRequest_t)/4);
		issue_diag_reset = 1;
	} else {
		memset(&mpi_reply, 0, sizeof(Mpi2FWUploadReply_t));
		if (ioc->base_cmds.status & MPT3_CMD_REPLY_VALID) {
			memcpy(&mpi_reply, ioc->base_cmds.reply,
					sizeof(Mpi2FWUploadReply_t));
			ioc_status = le16_to_cpu(mpi_reply.IOCStatus) &
						MPI2_IOCSTATUS_MASK;
			if (ioc_status == MPI2_IOCSTATUS_SUCCESS) {
				fw_img_hdr = (Mpi2FWImageHeader_t *)fwpkg_data;
				if (le32_to_cpu(fw_img_hdr->Signature) ==
				    MPI26_IMAGE_HEADER_SIGNATURE0_MPI26) {
					cmp_img_hdr =
					    (Mpi26ComponentImageHeader_t *)
					    (fwpkg_data);
					package_version =
					    le32_to_cpu(
					    cmp_img_hdr->ApplicationSpecific);
				} else
					package_version =
					    le32_to_cpu(
					    fw_img_hdr->PackageVersion.Word);
				if (package_version)
					ioc_info(ioc,
					"FW Package Ver(%02d.%02d.%02d.%02d)\n",
					((package_version) & 0xFF000000) >> 24,
					((package_version) & 0x00FF0000) >> 16,
					((package_version) & 0x0000FF00) >> 8,
					(package_version) & 0x000000FF);
			} else {
				_debug_dump_mf(&mpi_reply,
						sizeof(Mpi2FWUploadReply_t)/4);
			}
		}
	}
	ioc->base_cmds.status = MPT3_CMD_NOT_USED;
out:
	if (fwpkg_data)
		dma_free_coherent(&ioc->pdev->dev, data_length, fwpkg_data,
				fwpkg_data_dma);
	if (issue_diag_reset) {
		if (ioc->drv_internal_flags & MPT_DRV_INTERNAL_FIRST_PE_ISSUED)
			return -EFAULT;
		if (mpt3sas_base_check_for_fault_and_issue_reset(ioc))
			return -EFAULT;
		r = -EAGAIN;
	}
	return r;
}

/**
 * _base_display_ioc_capabilities - Display IOC's capabilities.
 * @ioc: per adapter object
 */
static void
_base_display_ioc_capabilities(struct MPT3SAS_ADAPTER *ioc)
{
	int i = 0;
	char desc[16];
	u32 iounit_pg1_flags;
	u32 bios_version;

	bios_version = le32_to_cpu(ioc->bios_pg3.BiosVersion);
	strncpy(desc, ioc->manu_pg0.ChipName, 16);
	ioc_info(ioc, "%s: FWVersion(%02d.%02d.%02d.%02d), ChipRevision(0x%02x), BiosVersion(%02d.%02d.%02d.%02d)\n",
		 desc,
		 (ioc->facts.FWVersion.Word & 0xFF000000) >> 24,
		 (ioc->facts.FWVersion.Word & 0x00FF0000) >> 16,
		 (ioc->facts.FWVersion.Word & 0x0000FF00) >> 8,
		 ioc->facts.FWVersion.Word & 0x000000FF,
		 ioc->pdev->revision,
		 (bios_version & 0xFF000000) >> 24,
		 (bios_version & 0x00FF0000) >> 16,
		 (bios_version & 0x0000FF00) >> 8,
		 bios_version & 0x000000FF);

	_base_display_OEMs_branding(ioc);

	if (ioc->facts.ProtocolFlags & MPI2_IOCFACTS_PROTOCOL_NVME_DEVICES) {
		pr_info("%sNVMe", i ? "," : "");
		i++;
	}

	ioc_info(ioc, "Protocol=(");

	if (ioc->facts.ProtocolFlags & MPI2_IOCFACTS_PROTOCOL_SCSI_INITIATOR) {
		pr_cont("Initiator");
		i++;
	}

	if (ioc->facts.ProtocolFlags & MPI2_IOCFACTS_PROTOCOL_SCSI_TARGET) {
		pr_cont("%sTarget", i ? "," : "");
		i++;
	}

	i = 0;
	pr_cont("), Capabilities=(");

	if (!ioc->hide_ir_msg) {
		if (ioc->facts.IOCCapabilities &
		    MPI2_IOCFACTS_CAPABILITY_INTEGRATED_RAID) {
			pr_cont("Raid");
			i++;
		}
	}

	if (ioc->facts.IOCCapabilities & MPI2_IOCFACTS_CAPABILITY_TLR) {
		pr_cont("%sTLR", i ? "," : "");
		i++;
	}

	if (ioc->facts.IOCCapabilities & MPI2_IOCFACTS_CAPABILITY_MULTICAST) {
		pr_cont("%sMulticast", i ? "," : "");
		i++;
	}

	if (ioc->facts.IOCCapabilities &
	    MPI2_IOCFACTS_CAPABILITY_BIDIRECTIONAL_TARGET) {
		pr_cont("%sBIDI Target", i ? "," : "");
		i++;
	}

	if (ioc->facts.IOCCapabilities & MPI2_IOCFACTS_CAPABILITY_EEDP) {
		pr_cont("%sEEDP", i ? "," : "");
		i++;
	}

	if (ioc->facts.IOCCapabilities &
	    MPI2_IOCFACTS_CAPABILITY_SNAPSHOT_BUFFER) {
		pr_cont("%sSnapshot Buffer", i ? "," : "");
		i++;
	}

	if (ioc->facts.IOCCapabilities &
	    MPI2_IOCFACTS_CAPABILITY_DIAG_TRACE_BUFFER) {
		pr_cont("%sDiag Trace Buffer", i ? "," : "");
		i++;
	}

	if (ioc->facts.IOCCapabilities &
	    MPI2_IOCFACTS_CAPABILITY_EXTENDED_BUFFER) {
		pr_cont("%sDiag Extended Buffer", i ? "," : "");
		i++;
	}

	if (ioc->facts.IOCCapabilities &
	    MPI2_IOCFACTS_CAPABILITY_TASK_SET_FULL_HANDLING) {
		pr_cont("%sTask Set Full", i ? "," : "");
		i++;
	}

	iounit_pg1_flags = le32_to_cpu(ioc->iounit_pg1.Flags);
	if (!(iounit_pg1_flags & MPI2_IOUNITPAGE1_NATIVE_COMMAND_Q_DISABLE)) {
		pr_cont("%sNCQ", i ? "," : "");
		i++;
	}

	pr_cont(")\n");
}

/**
 * mpt3sas_base_update_missing_delay - change the missing delay timers
 * @ioc: per adapter object
 * @device_missing_delay: amount of time till device is reported missing
 * @io_missing_delay: interval IO is returned when there is a missing device
 *
 * Passed on the command line, this function will modify the device missing
 * delay, as well as the io missing delay. This should be called at driver
 * load time.
 */
void
mpt3sas_base_update_missing_delay(struct MPT3SAS_ADAPTER *ioc,
	u16 device_missing_delay, u8 io_missing_delay)
{
	u16 dmd, dmd_new, dmd_orignal;
	u8 io_missing_delay_original;
	u16 sz;
	Mpi2SasIOUnitPage1_t *sas_iounit_pg1 = NULL;
	Mpi2ConfigReply_t mpi_reply;
	u8 num_phys = 0;
	u16 ioc_status;

	mpt3sas_config_get_number_hba_phys(ioc, &num_phys);
	if (!num_phys)
		return;

	sz = offsetof(Mpi2SasIOUnitPage1_t, PhyData) + (num_phys *
	    sizeof(Mpi2SasIOUnit1PhyData_t));
	sas_iounit_pg1 = kzalloc(sz, GFP_KERNEL);
	if (!sas_iounit_pg1) {
		ioc_err(ioc, "failure at %s:%d/%s()!\n",
			__FILE__, __LINE__, __func__);
		goto out;
	}
	if ((mpt3sas_config_get_sas_iounit_pg1(ioc, &mpi_reply,
	    sas_iounit_pg1, sz))) {
		ioc_err(ioc, "failure at %s:%d/%s()!\n",
			__FILE__, __LINE__, __func__);
		goto out;
	}
	ioc_status = le16_to_cpu(mpi_reply.IOCStatus) &
	    MPI2_IOCSTATUS_MASK;
	if (ioc_status != MPI2_IOCSTATUS_SUCCESS) {
		ioc_err(ioc, "failure at %s:%d/%s()!\n",
			__FILE__, __LINE__, __func__);
		goto out;
	}

	/* device missing delay */
	dmd = sas_iounit_pg1->ReportDeviceMissingDelay;
	if (dmd & MPI2_SASIOUNIT1_REPORT_MISSING_UNIT_16)
		dmd = (dmd & MPI2_SASIOUNIT1_REPORT_MISSING_TIMEOUT_MASK) * 16;
	else
		dmd = dmd & MPI2_SASIOUNIT1_REPORT_MISSING_TIMEOUT_MASK;
	dmd_orignal = dmd;
	if (device_missing_delay > 0x7F) {
		dmd = (device_missing_delay > 0x7F0) ? 0x7F0 :
		    device_missing_delay;
		dmd = dmd / 16;
		dmd |= MPI2_SASIOUNIT1_REPORT_MISSING_UNIT_16;
	} else
		dmd = device_missing_delay;
	sas_iounit_pg1->ReportDeviceMissingDelay = dmd;

	/* io missing delay */
	io_missing_delay_original = sas_iounit_pg1->IODeviceMissingDelay;
	sas_iounit_pg1->IODeviceMissingDelay = io_missing_delay;

	if (!mpt3sas_config_set_sas_iounit_pg1(ioc, &mpi_reply, sas_iounit_pg1,
	    sz)) {
		if (dmd & MPI2_SASIOUNIT1_REPORT_MISSING_UNIT_16)
			dmd_new = (dmd &
			    MPI2_SASIOUNIT1_REPORT_MISSING_TIMEOUT_MASK) * 16;
		else
			dmd_new =
		    dmd & MPI2_SASIOUNIT1_REPORT_MISSING_TIMEOUT_MASK;
		ioc_info(ioc, "device_missing_delay: old(%d), new(%d)\n",
			 dmd_orignal, dmd_new);
		ioc_info(ioc, "ioc_missing_delay: old(%d), new(%d)\n",
			 io_missing_delay_original,
			 io_missing_delay);
		ioc->device_missing_delay = dmd_new;
		ioc->io_missing_delay = io_missing_delay;
	}

out:
	kfree(sas_iounit_pg1);
}

/**
 * _base_update_ioc_page1_inlinewith_perf_mode - Update IOC Page1 fields
 *    according to performance mode.
 * @ioc : per adapter object
 *
 * Return: zero on success; otherwise return EAGAIN error code asking the
 * caller to retry.
 */
static int
_base_update_ioc_page1_inlinewith_perf_mode(struct MPT3SAS_ADAPTER *ioc)
{
	Mpi2IOCPage1_t ioc_pg1;
	Mpi2ConfigReply_t mpi_reply;
	int rc;

	rc = mpt3sas_config_get_ioc_pg1(ioc, &mpi_reply, &ioc->ioc_pg1_copy);
	if (rc)
		return rc;
	memcpy(&ioc_pg1, &ioc->ioc_pg1_copy, sizeof(Mpi2IOCPage1_t));

	switch (perf_mode) {
	case MPT_PERF_MODE_DEFAULT:
	case MPT_PERF_MODE_BALANCED:
		if (ioc->high_iops_queues) {
			ioc_info(ioc,
				"Enable interrupt coalescing only for first\t"
				"%d reply queues\n",
				MPT3SAS_HIGH_IOPS_REPLY_QUEUES);
			/*
			 * If 31st bit is zero then interrupt coalescing is
			 * enabled for all reply descriptor post queues.
			 * If 31st bit is set to one then user can
			 * enable/disable interrupt coalescing on per reply
			 * descriptor post queue group(8) basis. So to enable
			 * interrupt coalescing only on first reply descriptor
			 * post queue group 31st bit and zero th bit is enabled.
			 */
			ioc_pg1.ProductSpecific = cpu_to_le32(0x80000000 |
			    ((1 << MPT3SAS_HIGH_IOPS_REPLY_QUEUES/8) - 1));
			rc = mpt3sas_config_set_ioc_pg1(ioc, &mpi_reply, &ioc_pg1);
			if (rc)
				return rc;
			ioc_info(ioc, "performance mode: balanced\n");
			return 0;
		}
		fallthrough;
	case MPT_PERF_MODE_LATENCY:
		/*
		 * Enable interrupt coalescing on all reply queues
		 * with timeout value 0xA
		 */
		ioc_pg1.CoalescingTimeout = cpu_to_le32(0xa);
		ioc_pg1.Flags |= cpu_to_le32(MPI2_IOCPAGE1_REPLY_COALESCING);
		ioc_pg1.ProductSpecific = 0;
		rc = mpt3sas_config_set_ioc_pg1(ioc, &mpi_reply, &ioc_pg1);
		if (rc)
			return rc;
		ioc_info(ioc, "performance mode: latency\n");
		break;
	case MPT_PERF_MODE_IOPS:
		/*
		 * Enable interrupt coalescing on all reply queues.
		 */
		ioc_info(ioc,
		    "performance mode: iops with coalescing timeout: 0x%x\n",
		    le32_to_cpu(ioc_pg1.CoalescingTimeout));
		ioc_pg1.Flags |= cpu_to_le32(MPI2_IOCPAGE1_REPLY_COALESCING);
		ioc_pg1.ProductSpecific = 0;
		rc = mpt3sas_config_set_ioc_pg1(ioc, &mpi_reply, &ioc_pg1);
		if (rc)
			return rc;
		break;
	}
	return 0;
}

/**
 * _base_get_event_diag_triggers - get event diag trigger values from
 *				persistent pages
 * @ioc : per adapter object
 *
 * Return: nothing.
 */
static int
_base_get_event_diag_triggers(struct MPT3SAS_ADAPTER *ioc)
{
	Mpi26DriverTriggerPage2_t trigger_pg2;
	struct SL_WH_EVENT_TRIGGER_T *event_tg;
	MPI26_DRIVER_MPI_EVENT_TIGGER_ENTRY *mpi_event_tg;
	Mpi2ConfigReply_t mpi_reply;
	int r = 0, i = 0;
	u16 count = 0;
	u16 ioc_status;

	r = mpt3sas_config_get_driver_trigger_pg2(ioc, &mpi_reply,
	    &trigger_pg2);
	if (r)
		return r;

	ioc_status = le16_to_cpu(mpi_reply.IOCStatus) &
	    MPI2_IOCSTATUS_MASK;
	if (ioc_status != MPI2_IOCSTATUS_SUCCESS) {
		dinitprintk(ioc,
		    ioc_err(ioc,
		    "%s: Failed to get trigger pg2, ioc_status(0x%04x)\n",
		   __func__, ioc_status));
		return 0;
	}

	if (le16_to_cpu(trigger_pg2.NumMPIEventTrigger)) {
		count = le16_to_cpu(trigger_pg2.NumMPIEventTrigger);
		count = min_t(u16, NUM_VALID_ENTRIES, count);
		ioc->diag_trigger_event.ValidEntries = count;

		event_tg = &ioc->diag_trigger_event.EventTriggerEntry[0];
		mpi_event_tg = &trigger_pg2.MPIEventTriggers[0];
		for (i = 0; i < count; i++) {
			event_tg->EventValue = le16_to_cpu(
			    mpi_event_tg->MPIEventCode);
			event_tg->LogEntryQualifier = le16_to_cpu(
			    mpi_event_tg->MPIEventCodeSpecific);
			event_tg++;
			mpi_event_tg++;
		}
	}
	return 0;
}

/**
 * _base_get_scsi_diag_triggers - get scsi diag trigger values from
 *				persistent pages
 * @ioc : per adapter object
 *
 * Return: 0 on success; otherwise return failure status.
 */
static int
_base_get_scsi_diag_triggers(struct MPT3SAS_ADAPTER *ioc)
{
	Mpi26DriverTriggerPage3_t trigger_pg3;
	struct SL_WH_SCSI_TRIGGER_T *scsi_tg;
	MPI26_DRIVER_SCSI_SENSE_TIGGER_ENTRY *mpi_scsi_tg;
	Mpi2ConfigReply_t mpi_reply;
	int r = 0, i = 0;
	u16 count = 0;
	u16 ioc_status;

	r = mpt3sas_config_get_driver_trigger_pg3(ioc, &mpi_reply,
	    &trigger_pg3);
	if (r)
		return r;

	ioc_status = le16_to_cpu(mpi_reply.IOCStatus) &
	    MPI2_IOCSTATUS_MASK;
	if (ioc_status != MPI2_IOCSTATUS_SUCCESS) {
		dinitprintk(ioc,
		    ioc_err(ioc,
		    "%s: Failed to get trigger pg3, ioc_status(0x%04x)\n",
		    __func__, ioc_status));
		return 0;
	}

	if (le16_to_cpu(trigger_pg3.NumSCSISenseTrigger)) {
		count = le16_to_cpu(trigger_pg3.NumSCSISenseTrigger);
		count = min_t(u16, NUM_VALID_ENTRIES, count);
		ioc->diag_trigger_scsi.ValidEntries = count;

		scsi_tg = &ioc->diag_trigger_scsi.SCSITriggerEntry[0];
		mpi_scsi_tg = &trigger_pg3.SCSISenseTriggers[0];
		for (i = 0; i < count; i++) {
			scsi_tg->ASCQ = mpi_scsi_tg->ASCQ;
			scsi_tg->ASC = mpi_scsi_tg->ASC;
			scsi_tg->SenseKey = mpi_scsi_tg->SenseKey;

			scsi_tg++;
			mpi_scsi_tg++;
		}
	}
	return 0;
}

/**
 * _base_get_mpi_diag_triggers - get mpi diag trigger values from
 *				persistent pages
 * @ioc : per adapter object
 *
 * Return: 0 on success; otherwise return failure status.
 */
static int
_base_get_mpi_diag_triggers(struct MPT3SAS_ADAPTER *ioc)
{
	Mpi26DriverTriggerPage4_t trigger_pg4;
	struct SL_WH_MPI_TRIGGER_T *status_tg;
	MPI26_DRIVER_IOCSTATUS_LOGINFO_TIGGER_ENTRY *mpi_status_tg;
	Mpi2ConfigReply_t mpi_reply;
	int r = 0, i = 0;
	u16 count = 0;
	u16 ioc_status;

	r = mpt3sas_config_get_driver_trigger_pg4(ioc, &mpi_reply,
	    &trigger_pg4);
	if (r)
		return r;

	ioc_status = le16_to_cpu(mpi_reply.IOCStatus) &
	    MPI2_IOCSTATUS_MASK;
	if (ioc_status != MPI2_IOCSTATUS_SUCCESS) {
		dinitprintk(ioc,
		    ioc_err(ioc,
		    "%s: Failed to get trigger pg4, ioc_status(0x%04x)\n",
		    __func__, ioc_status));
		return 0;
	}

	if (le16_to_cpu(trigger_pg4.NumIOCStatusLogInfoTrigger)) {
		count = le16_to_cpu(trigger_pg4.NumIOCStatusLogInfoTrigger);
		count = min_t(u16, NUM_VALID_ENTRIES, count);
		ioc->diag_trigger_mpi.ValidEntries = count;

		status_tg = &ioc->diag_trigger_mpi.MPITriggerEntry[0];
		mpi_status_tg = &trigger_pg4.IOCStatusLoginfoTriggers[0];

		for (i = 0; i < count; i++) {
			status_tg->IOCStatus = le16_to_cpu(
			    mpi_status_tg->IOCStatus);
			status_tg->IocLogInfo = le32_to_cpu(
			    mpi_status_tg->LogInfo);

			status_tg++;
			mpi_status_tg++;
		}
	}
	return 0;
}

/**
 * _base_get_master_diag_triggers - get master diag trigger values from
 *				persistent pages
 * @ioc : per adapter object
 *
 * Return: nothing.
 */
static int
_base_get_master_diag_triggers(struct MPT3SAS_ADAPTER *ioc)
{
	Mpi26DriverTriggerPage1_t trigger_pg1;
	Mpi2ConfigReply_t mpi_reply;
	int r;
	u16 ioc_status;

	r = mpt3sas_config_get_driver_trigger_pg1(ioc, &mpi_reply,
	    &trigger_pg1);
	if (r)
		return r;

	ioc_status = le16_to_cpu(mpi_reply.IOCStatus) &
	    MPI2_IOCSTATUS_MASK;
	if (ioc_status != MPI2_IOCSTATUS_SUCCESS) {
		dinitprintk(ioc,
		    ioc_err(ioc,
		    "%s: Failed to get trigger pg1, ioc_status(0x%04x)\n",
		   __func__, ioc_status));
		return 0;
	}

	if (le16_to_cpu(trigger_pg1.NumMasterTrigger))
		ioc->diag_trigger_master.MasterData |=
		    le32_to_cpu(
		    trigger_pg1.MasterTriggers[0].MasterTriggerFlags);
	return 0;
}

/**
 * _base_check_for_trigger_pages_support - checks whether HBA FW supports
 *					driver trigger pages or not
 * @ioc : per adapter object
 * @trigger_flags : address where trigger page0's TriggerFlags value is copied
 *
 * Return: trigger flags mask if HBA FW supports driver trigger pages;
 * otherwise returns %-EFAULT if driver trigger pages are not supported by FW or
 * return EAGAIN if diag reset occurred due to FW fault and asking the
 * caller to retry the command.
 *
 */
static int
_base_check_for_trigger_pages_support(struct MPT3SAS_ADAPTER *ioc, u32 *trigger_flags)
{
	Mpi26DriverTriggerPage0_t trigger_pg0;
	int r = 0;
	Mpi2ConfigReply_t mpi_reply;
	u16 ioc_status;

	r = mpt3sas_config_get_driver_trigger_pg0(ioc, &mpi_reply,
	    &trigger_pg0);
	if (r)
		return r;

	ioc_status = le16_to_cpu(mpi_reply.IOCStatus) &
	    MPI2_IOCSTATUS_MASK;
	if (ioc_status != MPI2_IOCSTATUS_SUCCESS)
		return -EFAULT;

	*trigger_flags = le16_to_cpu(trigger_pg0.TriggerFlags);
	return 0;
}

/**
 * _base_get_diag_triggers - Retrieve diag trigger values from
 *				persistent pages.
 * @ioc : per adapter object
 *
 * Return: zero on success; otherwise return EAGAIN error codes
 * asking the caller to retry.
 */
static int
_base_get_diag_triggers(struct MPT3SAS_ADAPTER *ioc)
{
	int trigger_flags;
	int r;

	/*
	 * Default setting of master trigger.
	 */
	ioc->diag_trigger_master.MasterData =
	    (MASTER_TRIGGER_FW_FAULT + MASTER_TRIGGER_ADAPTER_RESET);

	r = _base_check_for_trigger_pages_support(ioc, &trigger_flags);
	if (r) {
		if (r == -EAGAIN)
			return r;
		/*
		 * Don't go for error handling when FW doesn't support
		 * driver trigger pages.
		 */
		return 0;
	}

	ioc->supports_trigger_pages = 1;

	/*
	 * Retrieve master diag trigger values from driver trigger pg1
	 * if master trigger bit enabled in TriggerFlags.
	 */
	if ((u16)trigger_flags &
	    MPI26_DRIVER_TRIGGER0_FLAG_MASTER_TRIGGER_VALID) {
		r = _base_get_master_diag_triggers(ioc);
		if (r)
			return r;
	}

	/*
	 * Retrieve event diag trigger values from driver trigger pg2
	 * if event trigger bit enabled in TriggerFlags.
	 */
	if ((u16)trigger_flags &
	    MPI26_DRIVER_TRIGGER0_FLAG_MPI_EVENT_TRIGGER_VALID) {
		r = _base_get_event_diag_triggers(ioc);
		if (r)
			return r;
	}

	/*
	 * Retrieve scsi diag trigger values from driver trigger pg3
	 * if scsi trigger bit enabled in TriggerFlags.
	 */
	if ((u16)trigger_flags &
	    MPI26_DRIVER_TRIGGER0_FLAG_SCSI_SENSE_TRIGGER_VALID) {
		r = _base_get_scsi_diag_triggers(ioc);
		if (r)
			return r;
	}
	/*
	 * Retrieve mpi error diag trigger values from driver trigger pg4
	 * if loginfo trigger bit enabled in TriggerFlags.
	 */
	if ((u16)trigger_flags &
	    MPI26_DRIVER_TRIGGER0_FLAG_LOGINFO_TRIGGER_VALID) {
		r = _base_get_mpi_diag_triggers(ioc);
		if (r)
			return r;
	}
	return 0;
}

/**
 * _base_update_diag_trigger_pages - Update the driver trigger pages after
 *			online FW update, in case updated FW supports driver
 *			trigger pages.
 * @ioc : per adapter object
 *
 * Return: nothing.
 */
static void
_base_update_diag_trigger_pages(struct MPT3SAS_ADAPTER *ioc)
{

	if (ioc->diag_trigger_master.MasterData)
		mpt3sas_config_update_driver_trigger_pg1(ioc,
		    &ioc->diag_trigger_master, 1);

	if (ioc->diag_trigger_event.ValidEntries)
		mpt3sas_config_update_driver_trigger_pg2(ioc,
		    &ioc->diag_trigger_event, 1);

	if (ioc->diag_trigger_scsi.ValidEntries)
		mpt3sas_config_update_driver_trigger_pg3(ioc,
		    &ioc->diag_trigger_scsi, 1);

	if (ioc->diag_trigger_mpi.ValidEntries)
		mpt3sas_config_update_driver_trigger_pg4(ioc,
		    &ioc->diag_trigger_mpi, 1);
}

/**
 * _base_assign_fw_reported_qd	- Get FW reported QD for SAS/SATA devices.
 *				- On failure set default QD values.
 * @ioc : per adapter object
 *
 * Returns 0 for success, non-zero for failure.
 *
 */
static int _base_assign_fw_reported_qd(struct MPT3SAS_ADAPTER *ioc)
{
	Mpi2ConfigReply_t mpi_reply;
	Mpi2SasIOUnitPage1_t *sas_iounit_pg1 = NULL;
	Mpi26PCIeIOUnitPage1_t pcie_iounit_pg1;
	int sz;
	int rc = 0;

	ioc->max_wideport_qd = MPT3SAS_SAS_QUEUE_DEPTH;
	ioc->max_narrowport_qd = MPT3SAS_SAS_QUEUE_DEPTH;
	ioc->max_sata_qd = MPT3SAS_SATA_QUEUE_DEPTH;
	ioc->max_nvme_qd = MPT3SAS_NVME_QUEUE_DEPTH;
	if (!ioc->is_gen35_ioc)
		goto out;
	/* sas iounit page 1 */
	sz = offsetof(Mpi2SasIOUnitPage1_t, PhyData);
	sas_iounit_pg1 = kzalloc(sz, GFP_KERNEL);
	if (!sas_iounit_pg1) {
		pr_err("%s: failure at %s:%d/%s()!\n",
		    ioc->name, __FILE__, __LINE__, __func__);
		return rc;
	}
	rc = mpt3sas_config_get_sas_iounit_pg1(ioc, &mpi_reply,
	    sas_iounit_pg1, sz);
	if (rc) {
		pr_err("%s: failure at %s:%d/%s()!\n",
		    ioc->name, __FILE__, __LINE__, __func__);
		goto out;
	}
	ioc->max_wideport_qd =
	    (le16_to_cpu(sas_iounit_pg1->SASWideMaxQueueDepth)) ?
	    le16_to_cpu(sas_iounit_pg1->SASWideMaxQueueDepth) :
	    MPT3SAS_SAS_QUEUE_DEPTH;
	ioc->max_narrowport_qd =
	    (le16_to_cpu(sas_iounit_pg1->SASNarrowMaxQueueDepth)) ?
	    le16_to_cpu(sas_iounit_pg1->SASNarrowMaxQueueDepth) :
	    MPT3SAS_SAS_QUEUE_DEPTH;
	ioc->max_sata_qd = (sas_iounit_pg1->SATAMaxQDepth) ?
	    sas_iounit_pg1->SATAMaxQDepth : MPT3SAS_SATA_QUEUE_DEPTH;
	/* pcie iounit page 1 */
	rc = mpt3sas_config_get_pcie_iounit_pg1(ioc, &mpi_reply,
	    &pcie_iounit_pg1, sizeof(Mpi26PCIeIOUnitPage1_t));
	if (rc) {
		pr_err("%s: failure at %s:%d/%s()!\n",
		    ioc->name, __FILE__, __LINE__, __func__);
		goto out;
	}
	ioc->max_nvme_qd = (le16_to_cpu(pcie_iounit_pg1.NVMeMaxQueueDepth)) ?
	    (le16_to_cpu(pcie_iounit_pg1.NVMeMaxQueueDepth)) :
	    MPT3SAS_NVME_QUEUE_DEPTH;
out:
	dinitprintk(ioc, pr_err(
	    "MaxWidePortQD: 0x%x MaxNarrowPortQD: 0x%x MaxSataQD: 0x%x MaxNvmeQD: 0x%x\n",
	    ioc->max_wideport_qd, ioc->max_narrowport_qd,
	    ioc->max_sata_qd, ioc->max_nvme_qd));
	kfree(sas_iounit_pg1);
	return rc;
}

/**
 * _base_static_config_pages - static start of day config pages
 * @ioc: per adapter object
 */
static int
_base_static_config_pages(struct MPT3SAS_ADAPTER *ioc)
{
	Mpi2ConfigReply_t mpi_reply;
	u32 iounit_pg1_flags;
	int tg_flags = 0;
	int rc;
	ioc->nvme_abort_timeout = 30;

	rc = mpt3sas_config_get_manufacturing_pg0(ioc, &mpi_reply,
	    &ioc->manu_pg0);
	if (rc)
		return rc;
	if (ioc->ir_firmware) {
		rc = mpt3sas_config_get_manufacturing_pg10(ioc, &mpi_reply,
		    &ioc->manu_pg10);
		if (rc)
			return rc;
	}
	/*
	 * Ensure correct T10 PI operation if vendor left EEDPTagMode
	 * flag unset in NVDATA.
	 */
	rc = mpt3sas_config_get_manufacturing_pg11(ioc, &mpi_reply,
	    &ioc->manu_pg11);
	if (rc)
		return rc;
	if (!ioc->is_gen35_ioc && ioc->manu_pg11.EEDPTagMode == 0) {
		pr_err("%s: overriding NVDATA EEDPTagMode setting\n",
		    ioc->name);
		ioc->manu_pg11.EEDPTagMode &= ~0x3;
		ioc->manu_pg11.EEDPTagMode |= 0x1;
		mpt3sas_config_set_manufacturing_pg11(ioc, &mpi_reply,
		    &ioc->manu_pg11);
	}
	if (ioc->manu_pg11.AddlFlags2 & NVME_TASK_MNGT_CUSTOM_MASK)
		ioc->tm_custom_handling = 1;
	else {
		ioc->tm_custom_handling = 0;
		if (ioc->manu_pg11.NVMeAbortTO < NVME_TASK_ABORT_MIN_TIMEOUT)
			ioc->nvme_abort_timeout = NVME_TASK_ABORT_MIN_TIMEOUT;
		else if (ioc->manu_pg11.NVMeAbortTO >
					NVME_TASK_ABORT_MAX_TIMEOUT)
			ioc->nvme_abort_timeout = NVME_TASK_ABORT_MAX_TIMEOUT;
		else
			ioc->nvme_abort_timeout = ioc->manu_pg11.NVMeAbortTO;
	}
	ioc->time_sync_interval =
	    ioc->manu_pg11.TimeSyncInterval & MPT3SAS_TIMESYNC_MASK;
	if (ioc->time_sync_interval) {
		if (ioc->manu_pg11.TimeSyncInterval & MPT3SAS_TIMESYNC_UNIT_MASK)
			ioc->time_sync_interval =
			    ioc->time_sync_interval * SECONDS_PER_HOUR;
		else
			ioc->time_sync_interval =
			    ioc->time_sync_interval * SECONDS_PER_MIN;
		dinitprintk(ioc, ioc_info(ioc,
		    "Driver-FW TimeSync interval is %d seconds. ManuPg11 TimeSync Unit is in %s\n",
		    ioc->time_sync_interval, (ioc->manu_pg11.TimeSyncInterval &
		    MPT3SAS_TIMESYNC_UNIT_MASK) ? "Hour" : "Minute"));
	} else {
		if (ioc->is_gen35_ioc)
			ioc_warn(ioc,
			    "TimeSync Interval in Manuf page-11 is not enabled. Periodic Time-Sync will be disabled\n");
	}
	rc = _base_assign_fw_reported_qd(ioc);
	if (rc)
		return rc;
	rc = mpt3sas_config_get_bios_pg2(ioc, &mpi_reply, &ioc->bios_pg2);
	if (rc)
		return rc;
	rc = mpt3sas_config_get_bios_pg3(ioc, &mpi_reply, &ioc->bios_pg3);
	if (rc)
		return rc;
	rc = mpt3sas_config_get_ioc_pg8(ioc, &mpi_reply, &ioc->ioc_pg8);
	if (rc)
		return rc;
	rc = mpt3sas_config_get_iounit_pg0(ioc, &mpi_reply, &ioc->iounit_pg0);
	if (rc)
		return rc;
	rc = mpt3sas_config_get_iounit_pg1(ioc, &mpi_reply, &ioc->iounit_pg1);
	if (rc)
		return rc;
	rc = mpt3sas_config_get_iounit_pg8(ioc, &mpi_reply, &ioc->iounit_pg8);
	if (rc)
		return rc;
	_base_display_ioc_capabilities(ioc);

	/*
	 * Enable task_set_full handling in iounit_pg1 when the
	 * facts capabilities indicate that its supported.
	 */
	iounit_pg1_flags = le32_to_cpu(ioc->iounit_pg1.Flags);
	if ((ioc->facts.IOCCapabilities &
	    MPI2_IOCFACTS_CAPABILITY_TASK_SET_FULL_HANDLING))
		iounit_pg1_flags &=
		    ~MPI2_IOUNITPAGE1_DISABLE_TASK_SET_FULL_HANDLING;
	else
		iounit_pg1_flags |=
		    MPI2_IOUNITPAGE1_DISABLE_TASK_SET_FULL_HANDLING;
	ioc->iounit_pg1.Flags = cpu_to_le32(iounit_pg1_flags);
	rc = mpt3sas_config_set_iounit_pg1(ioc, &mpi_reply, &ioc->iounit_pg1);
	if (rc)
		return rc;

	if (ioc->iounit_pg8.NumSensors)
		ioc->temp_sensors_count = ioc->iounit_pg8.NumSensors;
	if (ioc->is_aero_ioc) {
		rc = _base_update_ioc_page1_inlinewith_perf_mode(ioc);
		if (rc)
			return rc;
	}
	if (ioc->is_gen35_ioc) {
		if (ioc->is_driver_loading) {
			rc = _base_get_diag_triggers(ioc);
			if (rc)
				return rc;
		} else {
			/*
			 * In case of online HBA FW update operation,
			 * check whether updated FW supports the driver trigger
			 * pages or not.
			 * - If previous FW has not supported driver trigger
			 *   pages and newer FW supports them then update these
			 *   pages with current diag trigger values.
			 * - If previous FW has supported driver trigger pages
			 *   and new FW doesn't support them then disable
			 *   support_trigger_pages flag.
			 */
			_base_check_for_trigger_pages_support(ioc, &tg_flags);
			if (!ioc->supports_trigger_pages && tg_flags != -EFAULT)
				_base_update_diag_trigger_pages(ioc);
			else if (ioc->supports_trigger_pages &&
			    tg_flags == -EFAULT)
				ioc->supports_trigger_pages = 0;
		}
	}
	return 0;
}

/**
 * mpt3sas_free_enclosure_list - release memory
 * @ioc: per adapter object
 *
 * Free memory allocated during enclosure add.
 */
void
mpt3sas_free_enclosure_list(struct MPT3SAS_ADAPTER *ioc)
{
	struct _enclosure_node *enclosure_dev, *enclosure_dev_next;

	/* Free enclosure list */
	list_for_each_entry_safe(enclosure_dev,
			enclosure_dev_next, &ioc->enclosure_list, list) {
		list_del(&enclosure_dev->list);
		kfree(enclosure_dev);
	}
}

/**
 * _base_release_memory_pools - release memory
 * @ioc: per adapter object
 *
 * Free memory allocated from _base_allocate_memory_pools.
 */
static void
_base_release_memory_pools(struct MPT3SAS_ADAPTER *ioc)
{
	int i = 0;
	int j = 0;
	int dma_alloc_count = 0;
	struct chain_tracker *ct;
	int count = ioc->rdpq_array_enable ? ioc->reply_queue_count : 1;

	dexitprintk(ioc, ioc_info(ioc, "%s\n", __func__));

	if (ioc->request) {
		dma_free_coherent(&ioc->pdev->dev, ioc->request_dma_sz,
		    ioc->request,  ioc->request_dma);
		dexitprintk(ioc,
			    ioc_info(ioc, "request_pool(0x%p): free\n",
				     ioc->request));
		ioc->request = NULL;
	}

	if (ioc->sense) {
		dma_pool_free(ioc->sense_dma_pool, ioc->sense, ioc->sense_dma);
		dma_pool_destroy(ioc->sense_dma_pool);
		dexitprintk(ioc,
			    ioc_info(ioc, "sense_pool(0x%p): free\n",
				     ioc->sense));
		ioc->sense = NULL;
	}

	if (ioc->reply) {
		dma_pool_free(ioc->reply_dma_pool, ioc->reply, ioc->reply_dma);
		dma_pool_destroy(ioc->reply_dma_pool);
		dexitprintk(ioc,
			    ioc_info(ioc, "reply_pool(0x%p): free\n",
				     ioc->reply));
		ioc->reply = NULL;
	}

	if (ioc->reply_free) {
		dma_pool_free(ioc->reply_free_dma_pool, ioc->reply_free,
		    ioc->reply_free_dma);
		dma_pool_destroy(ioc->reply_free_dma_pool);
		dexitprintk(ioc,
			    ioc_info(ioc, "reply_free_pool(0x%p): free\n",
				     ioc->reply_free));
		ioc->reply_free = NULL;
	}

	if (ioc->reply_post) {
		dma_alloc_count = DIV_ROUND_UP(count,
				RDPQ_MAX_INDEX_IN_ONE_CHUNK);
		for (i = 0; i < count; i++) {
			if (i % RDPQ_MAX_INDEX_IN_ONE_CHUNK == 0
			    && dma_alloc_count) {
				if (ioc->reply_post[i].reply_post_free) {
					dma_pool_free(
					    ioc->reply_post_free_dma_pool,
					    ioc->reply_post[i].reply_post_free,
					ioc->reply_post[i].reply_post_free_dma);
					dexitprintk(ioc, ioc_info(ioc,
					   "reply_post_free_pool(0x%p): free\n",
					   ioc->reply_post[i].reply_post_free));
					ioc->reply_post[i].reply_post_free =
									NULL;
				}
				--dma_alloc_count;
			}
		}
		dma_pool_destroy(ioc->reply_post_free_dma_pool);
		if (ioc->reply_post_free_array &&
			ioc->rdpq_array_enable) {
			dma_pool_free(ioc->reply_post_free_array_dma_pool,
			    ioc->reply_post_free_array,
			    ioc->reply_post_free_array_dma);
			ioc->reply_post_free_array = NULL;
		}
		dma_pool_destroy(ioc->reply_post_free_array_dma_pool);
		kfree(ioc->reply_post);
	}

	if (ioc->pcie_sgl_dma_pool) {
		for (i = 0; i < ioc->scsiio_depth; i++) {
			dma_pool_free(ioc->pcie_sgl_dma_pool,
					ioc->pcie_sg_lookup[i].pcie_sgl,
					ioc->pcie_sg_lookup[i].pcie_sgl_dma);
			ioc->pcie_sg_lookup[i].pcie_sgl = NULL;
		}
		dma_pool_destroy(ioc->pcie_sgl_dma_pool);
	}
	if (ioc->config_page) {
		dexitprintk(ioc,
			    ioc_info(ioc, "config_page(0x%p): free\n",
				     ioc->config_page));
		dma_free_coherent(&ioc->pdev->dev, ioc->config_page_sz,
		    ioc->config_page, ioc->config_page_dma);
	}

	kfree(ioc->hpr_lookup);
	ioc->hpr_lookup = NULL;
	kfree(ioc->internal_lookup);
	ioc->internal_lookup = NULL;
	if (ioc->chain_lookup) {
		for (i = 0; i < ioc->scsiio_depth; i++) {
			for (j = ioc->chains_per_prp_buffer;
			    j < ioc->chains_needed_per_io; j++) {
				ct = &ioc->chain_lookup[i].chains_per_smid[j];
				if (ct && ct->chain_buffer)
					dma_pool_free(ioc->chain_dma_pool,
						ct->chain_buffer,
						ct->chain_buffer_dma);
			}
			kfree(ioc->chain_lookup[i].chains_per_smid);
		}
		dma_pool_destroy(ioc->chain_dma_pool);
		kfree(ioc->chain_lookup);
		ioc->chain_lookup = NULL;
<<<<<<< HEAD
=======
	}

	kfree(ioc->io_queue_num);
	ioc->io_queue_num = NULL;
}

/**
 * mpt3sas_check_same_4gb_region - checks whether all reply queues in a set are
 *	having same upper 32bits in their base memory address.
 * @reply_pool_start_address: Base address of a reply queue set
 * @pool_sz: Size of single Reply Descriptor Post Queues pool size
 *
 * Return: 1 if reply queues in a set have a same upper 32bits in their base
 * memory address, else 0.
 */

static int
mpt3sas_check_same_4gb_region(long reply_pool_start_address, u32 pool_sz)
{
	long reply_pool_end_address;

	reply_pool_end_address = reply_pool_start_address + pool_sz;

	if (upper_32_bits(reply_pool_start_address) ==
		upper_32_bits(reply_pool_end_address))
		return 1;
	else
		return 0;
}

/**
 * _base_reduce_hba_queue_depth- Retry with reduced queue depth
 * @ioc: Adapter object
 *
 * Return: 0 for success, non-zero for failure.
 **/
static inline int
_base_reduce_hba_queue_depth(struct MPT3SAS_ADAPTER *ioc)
{
	int reduce_sz = 64;

	if ((ioc->hba_queue_depth - reduce_sz) >
	    (ioc->internal_depth + INTERNAL_SCSIIO_CMDS_COUNT)) {
		ioc->hba_queue_depth -= reduce_sz;
		return 0;
	} else
		return -ENOMEM;
}

/**
 * _base_allocate_pcie_sgl_pool - Allocating DMA'able memory
 *			for pcie sgl pools.
 * @ioc: Adapter object
 * @sz: DMA Pool size
 *
 * Return: 0 for success, non-zero for failure.
 */

static int
_base_allocate_pcie_sgl_pool(struct MPT3SAS_ADAPTER *ioc, u32 sz)
{
	int i = 0, j = 0;
	struct chain_tracker *ct;

	ioc->pcie_sgl_dma_pool =
	    dma_pool_create("PCIe SGL pool", &ioc->pdev->dev, sz,
	    ioc->page_size, 0);
	if (!ioc->pcie_sgl_dma_pool) {
		ioc_err(ioc, "PCIe SGL pool: dma_pool_create failed\n");
		return -ENOMEM;
	}

	ioc->chains_per_prp_buffer = sz/ioc->chain_segment_sz;
	ioc->chains_per_prp_buffer =
	    min(ioc->chains_per_prp_buffer, ioc->chains_needed_per_io);
	for (i = 0; i < ioc->scsiio_depth; i++) {
		ioc->pcie_sg_lookup[i].pcie_sgl =
		    dma_pool_alloc(ioc->pcie_sgl_dma_pool, GFP_KERNEL,
		    &ioc->pcie_sg_lookup[i].pcie_sgl_dma);
		if (!ioc->pcie_sg_lookup[i].pcie_sgl) {
			ioc_err(ioc, "PCIe SGL pool: dma_pool_alloc failed\n");
			return -EAGAIN;
		}

		if (!mpt3sas_check_same_4gb_region(
		    (long)ioc->pcie_sg_lookup[i].pcie_sgl, sz)) {
			ioc_err(ioc, "PCIE SGLs are not in same 4G !! pcie sgl (0x%p) dma = (0x%llx)\n",
			    ioc->pcie_sg_lookup[i].pcie_sgl,
			    (unsigned long long)
			    ioc->pcie_sg_lookup[i].pcie_sgl_dma);
			ioc->use_32bit_dma = true;
			return -EAGAIN;
		}

		for (j = 0; j < ioc->chains_per_prp_buffer; j++) {
			ct = &ioc->chain_lookup[i].chains_per_smid[j];
			ct->chain_buffer =
			    ioc->pcie_sg_lookup[i].pcie_sgl +
			    (j * ioc->chain_segment_sz);
			ct->chain_buffer_dma =
			    ioc->pcie_sg_lookup[i].pcie_sgl_dma +
			    (j * ioc->chain_segment_sz);
		}
	}
	dinitprintk(ioc, ioc_info(ioc,
	    "PCIe sgl pool depth(%d), element_size(%d), pool_size(%d kB)\n",
	    ioc->scsiio_depth, sz, (sz * ioc->scsiio_depth)/1024));
	dinitprintk(ioc, ioc_info(ioc,
	    "Number of chains can fit in a PRP page(%d)\n",
	    ioc->chains_per_prp_buffer));
	return 0;
}

/**
 * _base_allocate_chain_dma_pool - Allocating DMA'able memory
 *			for chain dma pool.
 * @ioc: Adapter object
 * @sz: DMA Pool size
 *
 * Return: 0 for success, non-zero for failure.
 */
static int
_base_allocate_chain_dma_pool(struct MPT3SAS_ADAPTER *ioc, u32 sz)
{
	int i = 0, j = 0;
	struct chain_tracker *ctr;

	ioc->chain_dma_pool = dma_pool_create("chain pool", &ioc->pdev->dev,
	    ioc->chain_segment_sz, 16, 0);
	if (!ioc->chain_dma_pool)
		return -ENOMEM;

	for (i = 0; i < ioc->scsiio_depth; i++) {
		for (j = ioc->chains_per_prp_buffer;
		    j < ioc->chains_needed_per_io; j++) {
			ctr = &ioc->chain_lookup[i].chains_per_smid[j];
			ctr->chain_buffer = dma_pool_alloc(ioc->chain_dma_pool,
			    GFP_KERNEL, &ctr->chain_buffer_dma);
			if (!ctr->chain_buffer)
				return -EAGAIN;
			if (!mpt3sas_check_same_4gb_region((long)
			    ctr->chain_buffer, ioc->chain_segment_sz)) {
				ioc_err(ioc,
				    "Chain buffers are not in same 4G !!! Chain buff (0x%p) dma = (0x%llx)\n",
				    ctr->chain_buffer,
				    (unsigned long long)ctr->chain_buffer_dma);
				ioc->use_32bit_dma = true;
				return -EAGAIN;
			}
		}
	}
	dinitprintk(ioc, ioc_info(ioc,
	    "chain_lookup depth (%d), frame_size(%d), pool_size(%d kB)\n",
	    ioc->scsiio_depth, ioc->chain_segment_sz, ((ioc->scsiio_depth *
	    (ioc->chains_needed_per_io - ioc->chains_per_prp_buffer) *
	    ioc->chain_segment_sz))/1024));
	return 0;
}

/**
 * _base_allocate_sense_dma_pool - Allocating DMA'able memory
 *			for sense dma pool.
 * @ioc: Adapter object
 * @sz: DMA Pool size
 * Return: 0 for success, non-zero for failure.
 */
static int
_base_allocate_sense_dma_pool(struct MPT3SAS_ADAPTER *ioc, u32 sz)
{
	ioc->sense_dma_pool =
	    dma_pool_create("sense pool", &ioc->pdev->dev, sz, 4, 0);
	if (!ioc->sense_dma_pool)
		return -ENOMEM;
	ioc->sense = dma_pool_alloc(ioc->sense_dma_pool,
	    GFP_KERNEL, &ioc->sense_dma);
	if (!ioc->sense)
		return -EAGAIN;
	if (!mpt3sas_check_same_4gb_region((long)ioc->sense, sz)) {
		dinitprintk(ioc, pr_err(
		    "Bad Sense Pool! sense (0x%p) sense_dma = (0x%llx)\n",
		    ioc->sense, (unsigned long long) ioc->sense_dma));
		ioc->use_32bit_dma = true;
		return -EAGAIN;
	}
	ioc_info(ioc,
	    "sense pool(0x%p) - dma(0x%llx): depth(%d), element_size(%d), pool_size (%d kB)\n",
	    ioc->sense, (unsigned long long)ioc->sense_dma,
	    ioc->scsiio_depth, SCSI_SENSE_BUFFERSIZE, sz/1024);
	return 0;
}

/**
 * _base_allocate_reply_pool - Allocating DMA'able memory
 *			for reply pool.
 * @ioc: Adapter object
 * @sz: DMA Pool size
 * Return: 0 for success, non-zero for failure.
 */
static int
_base_allocate_reply_pool(struct MPT3SAS_ADAPTER *ioc, u32 sz)
{
	/* reply pool, 4 byte align */
	ioc->reply_dma_pool = dma_pool_create("reply pool",
	    &ioc->pdev->dev, sz, 4, 0);
	if (!ioc->reply_dma_pool)
		return -ENOMEM;
	ioc->reply = dma_pool_alloc(ioc->reply_dma_pool, GFP_KERNEL,
	    &ioc->reply_dma);
	if (!ioc->reply)
		return -EAGAIN;
	if (!mpt3sas_check_same_4gb_region((long)ioc->reply_free, sz)) {
		dinitprintk(ioc, pr_err(
		    "Bad Reply Pool! Reply (0x%p) Reply dma = (0x%llx)\n",
		    ioc->reply, (unsigned long long) ioc->reply_dma));
		ioc->use_32bit_dma = true;
		return -EAGAIN;
	}
	ioc->reply_dma_min_address = (u32)(ioc->reply_dma);
	ioc->reply_dma_max_address = (u32)(ioc->reply_dma) + sz;
	ioc_info(ioc,
	    "reply pool(0x%p) - dma(0x%llx): depth(%d), frame_size(%d), pool_size(%d kB)\n",
	    ioc->reply, (unsigned long long)ioc->reply_dma,
	    ioc->reply_free_queue_depth, ioc->reply_sz, sz/1024);
	return 0;
}

/**
 * _base_allocate_reply_free_dma_pool - Allocating DMA'able memory
 *			for reply free dma pool.
 * @ioc: Adapter object
 * @sz: DMA Pool size
 * Return: 0 for success, non-zero for failure.
 */
static int
_base_allocate_reply_free_dma_pool(struct MPT3SAS_ADAPTER *ioc, u32 sz)
{
	/* reply free queue, 16 byte align */
	ioc->reply_free_dma_pool = dma_pool_create(
	    "reply_free pool", &ioc->pdev->dev, sz, 16, 0);
	if (!ioc->reply_free_dma_pool)
		return -ENOMEM;
	ioc->reply_free = dma_pool_alloc(ioc->reply_free_dma_pool,
	    GFP_KERNEL, &ioc->reply_free_dma);
	if (!ioc->reply_free)
		return -EAGAIN;
	if (!mpt3sas_check_same_4gb_region((long)ioc->reply_free, sz)) {
		dinitprintk(ioc,
		    pr_err("Bad Reply Free Pool! Reply Free (0x%p) Reply Free dma = (0x%llx)\n",
		    ioc->reply_free, (unsigned long long) ioc->reply_free_dma));
		ioc->use_32bit_dma = true;
		return -EAGAIN;
>>>>>>> c1084c27
	}
	memset(ioc->reply_free, 0, sz);
	dinitprintk(ioc, ioc_info(ioc,
	    "reply_free pool(0x%p): depth(%d), element_size(%d), pool_size(%d kB)\n",
	    ioc->reply_free, ioc->reply_free_queue_depth, 4, sz/1024));
	dinitprintk(ioc, ioc_info(ioc,
	    "reply_free_dma (0x%llx)\n",
	    (unsigned long long)ioc->reply_free_dma));
	return 0;
}

/**
 * _base_allocate_reply_post_free_array - Allocating DMA'able memory
 *			for reply post free array.
 * @ioc: Adapter object
 * @reply_post_free_array_sz: DMA Pool size
 * Return: 0 for success, non-zero for failure.
 */

static int
_base_allocate_reply_post_free_array(struct MPT3SAS_ADAPTER *ioc,
	u32 reply_post_free_array_sz)
{
	ioc->reply_post_free_array_dma_pool =
	    dma_pool_create("reply_post_free_array pool",
	    &ioc->pdev->dev, reply_post_free_array_sz, 16, 0);
	if (!ioc->reply_post_free_array_dma_pool)
		return -ENOMEM;
	ioc->reply_post_free_array =
	    dma_pool_alloc(ioc->reply_post_free_array_dma_pool,
	    GFP_KERNEL, &ioc->reply_post_free_array_dma);
	if (!ioc->reply_post_free_array)
		return -EAGAIN;
	if (!mpt3sas_check_same_4gb_region((long)ioc->reply_post_free_array,
	    reply_post_free_array_sz)) {
		dinitprintk(ioc, pr_err(
		    "Bad Reply Free Pool! Reply Free (0x%p) Reply Free dma = (0x%llx)\n",
		    ioc->reply_free,
		    (unsigned long long) ioc->reply_free_dma));
		ioc->use_32bit_dma = true;
		return -EAGAIN;
	}
	return 0;
}
/**
 * base_alloc_rdpq_dma_pool - Allocating DMA'able memory
 *                     for reply queues.
 * @ioc: per adapter object
 * @sz: DMA Pool size
 * Return: 0 for success, non-zero for failure.
 */
static int
base_alloc_rdpq_dma_pool(struct MPT3SAS_ADAPTER *ioc, int sz)
{
	int i = 0;
	u32 dma_alloc_count = 0;
	int reply_post_free_sz = ioc->reply_post_queue_depth *
		sizeof(Mpi2DefaultReplyDescriptor_t);
	int count = ioc->rdpq_array_enable ? ioc->reply_queue_count : 1;

	ioc->reply_post = kcalloc(count, sizeof(struct reply_post_struct),
			GFP_KERNEL);
	if (!ioc->reply_post)
		return -ENOMEM;
	/*
	 *  For INVADER_SERIES each set of 8 reply queues(0-7, 8-15, ..) and
	 *  VENTURA_SERIES each set of 16 reply queues(0-15, 16-31, ..) should
	 *  be within 4GB boundary i.e reply queues in a set must have same
	 *  upper 32-bits in their memory address. so here driver is allocating
	 *  the DMA'able memory for reply queues according.
	 *  Driver uses limitation of
	 *  VENTURA_SERIES to manage INVADER_SERIES as well.
	 */
	dma_alloc_count = DIV_ROUND_UP(count,
				RDPQ_MAX_INDEX_IN_ONE_CHUNK);
	ioc->reply_post_free_dma_pool =
		dma_pool_create("reply_post_free pool",
		    &ioc->pdev->dev, sz, 16, 0);
	if (!ioc->reply_post_free_dma_pool)
		return -ENOMEM;
	for (i = 0; i < count; i++) {
		if ((i % RDPQ_MAX_INDEX_IN_ONE_CHUNK == 0) && dma_alloc_count) {
			ioc->reply_post[i].reply_post_free =
			    dma_pool_zalloc(ioc->reply_post_free_dma_pool,
				GFP_KERNEL,
				&ioc->reply_post[i].reply_post_free_dma);
			if (!ioc->reply_post[i].reply_post_free)
				return -ENOMEM;
			/*
			 * Each set of RDPQ pool must satisfy 4gb boundary
			 * restriction.
			 * 1) Check if allocated resources for RDPQ pool are in
			 *	the same 4GB range.
			 * 2) If #1 is true, continue with 64 bit DMA.
			 * 3) If #1 is false, return 1. which means free all the
			 * resources and set DMA mask to 32 and allocate.
			 */
			if (!mpt3sas_check_same_4gb_region(
				(long)ioc->reply_post[i].reply_post_free, sz)) {
				dinitprintk(ioc,
				    ioc_err(ioc, "bad Replypost free pool(0x%p)"
				    "reply_post_free_dma = (0x%llx)\n",
				    ioc->reply_post[i].reply_post_free,
				    (unsigned long long)
				    ioc->reply_post[i].reply_post_free_dma));
				return -EAGAIN;
			}
			dma_alloc_count--;

		} else {
			ioc->reply_post[i].reply_post_free =
			    (Mpi2ReplyDescriptorsUnion_t *)
			    ((long)ioc->reply_post[i-1].reply_post_free
			    + reply_post_free_sz);
			ioc->reply_post[i].reply_post_free_dma =
			    (dma_addr_t)
			    (ioc->reply_post[i-1].reply_post_free_dma +
			    reply_post_free_sz);
		}
	}
	return 0;
}

/**
 * _base_allocate_memory_pools - allocate start of day memory pools
 * @ioc: per adapter object
 *
 * Return: 0 success, anything else error.
 */
static int
_base_allocate_memory_pools(struct MPT3SAS_ADAPTER *ioc)
{
	struct mpt3sas_facts *facts;
	u16 max_sge_elements;
	u16 chains_needed_per_io;
	u32 sz, total_sz, reply_post_free_sz, reply_post_free_array_sz;
	u32 retry_sz;
	u32 rdpq_sz = 0, sense_sz = 0;
	u16 max_request_credit, nvme_blocks_needed;
	unsigned short sg_tablesize;
	u16 sge_size;
	int i;
	int ret = 0, rc = 0;

	dinitprintk(ioc, ioc_info(ioc, "%s\n", __func__));


	retry_sz = 0;
	facts = &ioc->facts;

	/* command line tunables for max sgl entries */
	if (max_sgl_entries != -1)
		sg_tablesize = max_sgl_entries;
	else {
		if (ioc->hba_mpi_version_belonged == MPI2_VERSION)
			sg_tablesize = MPT2SAS_SG_DEPTH;
		else
			sg_tablesize = MPT3SAS_SG_DEPTH;
	}

	/* max sgl entries <= MPT_KDUMP_MIN_PHYS_SEGMENTS in KDUMP mode */
	if (reset_devices)
		sg_tablesize = min_t(unsigned short, sg_tablesize,
		   MPT_KDUMP_MIN_PHYS_SEGMENTS);

	if (ioc->is_mcpu_endpoint)
		ioc->shost->sg_tablesize = MPT_MIN_PHYS_SEGMENTS;
	else {
		if (sg_tablesize < MPT_MIN_PHYS_SEGMENTS)
			sg_tablesize = MPT_MIN_PHYS_SEGMENTS;
		else if (sg_tablesize > MPT_MAX_PHYS_SEGMENTS) {
			sg_tablesize = min_t(unsigned short, sg_tablesize,
					SG_MAX_SEGMENTS);
			ioc_warn(ioc, "sg_tablesize(%u) is bigger than kernel defined SG_CHUNK_SIZE(%u)\n",
				 sg_tablesize, MPT_MAX_PHYS_SEGMENTS);
		}
		ioc->shost->sg_tablesize = sg_tablesize;
	}

	ioc->internal_depth = min_t(int, (facts->HighPriorityCredit + (5)),
		(facts->RequestCredit / 4));
	if (ioc->internal_depth < INTERNAL_CMDS_COUNT) {
		if (facts->RequestCredit <= (INTERNAL_CMDS_COUNT +
				INTERNAL_SCSIIO_CMDS_COUNT)) {
			ioc_err(ioc, "IOC doesn't have enough Request Credits, it has just %d number of credits\n",
				facts->RequestCredit);
			return -ENOMEM;
		}
		ioc->internal_depth = 10;
	}

	ioc->hi_priority_depth = ioc->internal_depth - (5);
	/* command line tunables  for max controller queue depth */
	if (max_queue_depth != -1 && max_queue_depth != 0) {
		max_request_credit = min_t(u16, max_queue_depth +
			ioc->internal_depth, facts->RequestCredit);
		if (max_request_credit > MAX_HBA_QUEUE_DEPTH)
			max_request_credit =  MAX_HBA_QUEUE_DEPTH;
	} else if (reset_devices)
		max_request_credit = min_t(u16, facts->RequestCredit,
		    (MPT3SAS_KDUMP_SCSI_IO_DEPTH + ioc->internal_depth));
	else
		max_request_credit = min_t(u16, facts->RequestCredit,
		    MAX_HBA_QUEUE_DEPTH);

	/* Firmware maintains additional facts->HighPriorityCredit number of
	 * credits for HiPriprity Request messages, so hba queue depth will be
	 * sum of max_request_credit and high priority queue depth.
	 */
	ioc->hba_queue_depth = max_request_credit + ioc->hi_priority_depth;

	/* request frame size */
	ioc->request_sz = facts->IOCRequestFrameSize * 4;

	/* reply frame size */
	ioc->reply_sz = facts->ReplyFrameSize * 4;

	/* chain segment size */
	if (ioc->hba_mpi_version_belonged != MPI2_VERSION) {
		if (facts->IOCMaxChainSegmentSize)
			ioc->chain_segment_sz =
					facts->IOCMaxChainSegmentSize *
					MAX_CHAIN_ELEMT_SZ;
		else
		/* set to 128 bytes size if IOCMaxChainSegmentSize is zero */
			ioc->chain_segment_sz = DEFAULT_NUM_FWCHAIN_ELEMTS *
						    MAX_CHAIN_ELEMT_SZ;
	} else
		ioc->chain_segment_sz = ioc->request_sz;

	/* calculate the max scatter element size */
	sge_size = max_t(u16, ioc->sge_size, ioc->sge_size_ieee);

 retry_allocation:
	total_sz = 0;
	/* calculate number of sg elements left over in the 1st frame */
	max_sge_elements = ioc->request_sz - ((sizeof(Mpi2SCSIIORequest_t) -
	    sizeof(Mpi2SGEIOUnion_t)) + sge_size);
	ioc->max_sges_in_main_message = max_sge_elements/sge_size;

	/* now do the same for a chain buffer */
	max_sge_elements = ioc->chain_segment_sz - sge_size;
	ioc->max_sges_in_chain_message = max_sge_elements/sge_size;

	/*
	 *  MPT3SAS_SG_DEPTH = CONFIG_FUSION_MAX_SGE
	 */
	chains_needed_per_io = ((ioc->shost->sg_tablesize -
	   ioc->max_sges_in_main_message)/ioc->max_sges_in_chain_message)
	    + 1;
	if (chains_needed_per_io > facts->MaxChainDepth) {
		chains_needed_per_io = facts->MaxChainDepth;
		ioc->shost->sg_tablesize = min_t(u16,
		ioc->max_sges_in_main_message + (ioc->max_sges_in_chain_message
		* chains_needed_per_io), ioc->shost->sg_tablesize);
	}
	ioc->chains_needed_per_io = chains_needed_per_io;

	/* reply free queue sizing - taking into account for 64 FW events */
	ioc->reply_free_queue_depth = ioc->hba_queue_depth + 64;

	/* mCPU manage single counters for simplicity */
	if (ioc->is_mcpu_endpoint)
		ioc->reply_post_queue_depth = ioc->reply_free_queue_depth;
	else {
		/* calculate reply descriptor post queue depth */
		ioc->reply_post_queue_depth = ioc->hba_queue_depth +
			ioc->reply_free_queue_depth +  1;
		/* align the reply post queue on the next 16 count boundary */
		if (ioc->reply_post_queue_depth % 16)
			ioc->reply_post_queue_depth += 16 -
				(ioc->reply_post_queue_depth % 16);
	}

	if (ioc->reply_post_queue_depth >
	    facts->MaxReplyDescriptorPostQueueDepth) {
		ioc->reply_post_queue_depth =
				facts->MaxReplyDescriptorPostQueueDepth -
		    (facts->MaxReplyDescriptorPostQueueDepth % 16);
		ioc->hba_queue_depth =
				((ioc->reply_post_queue_depth - 64) / 2) - 1;
		ioc->reply_free_queue_depth = ioc->hba_queue_depth + 64;
	}

	ioc_info(ioc,
	    "scatter gather: sge_in_main_msg(%d), sge_per_chain(%d), "
	    "sge_per_io(%d), chains_per_io(%d)\n",
	    ioc->max_sges_in_main_message,
	    ioc->max_sges_in_chain_message,
	    ioc->shost->sg_tablesize,
	    ioc->chains_needed_per_io);

	/* reply post queue, 16 byte align */
	reply_post_free_sz = ioc->reply_post_queue_depth *
	    sizeof(Mpi2DefaultReplyDescriptor_t);
	rdpq_sz = reply_post_free_sz * RDPQ_MAX_INDEX_IN_ONE_CHUNK;
	if ((_base_is_controller_msix_enabled(ioc) && !ioc->rdpq_array_enable)
	    || (ioc->reply_queue_count < RDPQ_MAX_INDEX_IN_ONE_CHUNK))
		rdpq_sz = reply_post_free_sz * ioc->reply_queue_count;
	ret = base_alloc_rdpq_dma_pool(ioc, rdpq_sz);
	if (ret == -EAGAIN) {
		/*
		 * Free allocated bad RDPQ memory pools.
		 * Change dma coherent mask to 32 bit and reallocate RDPQ
		 */
		_base_release_memory_pools(ioc);
		ioc->use_32bit_dma = true;
		if (_base_config_dma_addressing(ioc, ioc->pdev) != 0) {
			ioc_err(ioc,
			    "32 DMA mask failed %s\n", pci_name(ioc->pdev));
			return -ENODEV;
		}
		if (base_alloc_rdpq_dma_pool(ioc, rdpq_sz))
			return -ENOMEM;
	} else if (ret == -ENOMEM)
		return -ENOMEM;
	total_sz = rdpq_sz * (!ioc->rdpq_array_enable ? 1 :
	    DIV_ROUND_UP(ioc->reply_queue_count, RDPQ_MAX_INDEX_IN_ONE_CHUNK));
	ioc->scsiio_depth = ioc->hba_queue_depth -
	    ioc->hi_priority_depth - ioc->internal_depth;

	/* set the scsi host can_queue depth
	 * with some internal commands that could be outstanding
	 */
	ioc->shost->can_queue = ioc->scsiio_depth - INTERNAL_SCSIIO_CMDS_COUNT;
	dinitprintk(ioc,
		    ioc_info(ioc, "scsi host: can_queue depth (%d)\n",
			     ioc->shost->can_queue));

	/* contiguous pool for request and chains, 16 byte align, one extra "
	 * "frame for smid=0
	 */
	ioc->chain_depth = ioc->chains_needed_per_io * ioc->scsiio_depth;
	sz = ((ioc->scsiio_depth + 1) * ioc->request_sz);

	/* hi-priority queue */
	sz += (ioc->hi_priority_depth * ioc->request_sz);

	/* internal queue */
	sz += (ioc->internal_depth * ioc->request_sz);

	ioc->request_dma_sz = sz;
	ioc->request = dma_alloc_coherent(&ioc->pdev->dev, sz,
			&ioc->request_dma, GFP_KERNEL);
	if (!ioc->request) {
		ioc_err(ioc, "request pool: dma_alloc_coherent failed: hba_depth(%d), chains_per_io(%d), frame_sz(%d), total(%d kB)\n",
			ioc->hba_queue_depth, ioc->chains_needed_per_io,
			ioc->request_sz, sz / 1024);
		if (ioc->scsiio_depth < MPT3SAS_SAS_QUEUE_DEPTH)
			goto out;
		retry_sz = 64;
		ioc->hba_queue_depth -= retry_sz;
		_base_release_memory_pools(ioc);
		goto retry_allocation;
	}

	if (retry_sz)
		ioc_err(ioc, "request pool: dma_alloc_coherent succeed: hba_depth(%d), chains_per_io(%d), frame_sz(%d), total(%d kb)\n",
			ioc->hba_queue_depth, ioc->chains_needed_per_io,
			ioc->request_sz, sz / 1024);

	/* hi-priority queue */
	ioc->hi_priority = ioc->request + ((ioc->scsiio_depth + 1) *
	    ioc->request_sz);
	ioc->hi_priority_dma = ioc->request_dma + ((ioc->scsiio_depth + 1) *
	    ioc->request_sz);

	/* internal queue */
	ioc->internal = ioc->hi_priority + (ioc->hi_priority_depth *
	    ioc->request_sz);
	ioc->internal_dma = ioc->hi_priority_dma + (ioc->hi_priority_depth *
	    ioc->request_sz);

	ioc_info(ioc,
	    "request pool(0x%p) - dma(0x%llx): "
	    "depth(%d), frame_size(%d), pool_size(%d kB)\n",
	    ioc->request, (unsigned long long) ioc->request_dma,
	    ioc->hba_queue_depth, ioc->request_sz,
	    (ioc->hba_queue_depth * ioc->request_sz) / 1024);

	total_sz += sz;

	dinitprintk(ioc,
		    ioc_info(ioc, "scsiio(0x%p): depth(%d)\n",
			     ioc->request, ioc->scsiio_depth));

	ioc->chain_depth = min_t(u32, ioc->chain_depth, MAX_CHAIN_DEPTH);
	sz = ioc->scsiio_depth * sizeof(struct chain_lookup);
	ioc->chain_lookup = kzalloc(sz, GFP_KERNEL);
	if (!ioc->chain_lookup) {
		ioc_err(ioc, "chain_lookup: __get_free_pages failed\n");
		goto out;
	}

	sz = ioc->chains_needed_per_io * sizeof(struct chain_tracker);
	for (i = 0; i < ioc->scsiio_depth; i++) {
		ioc->chain_lookup[i].chains_per_smid = kzalloc(sz, GFP_KERNEL);
		if (!ioc->chain_lookup[i].chains_per_smid) {
			ioc_err(ioc, "chain_lookup: kzalloc failed\n");
			goto out;
		}
	}

	/* initialize hi-priority queue smid's */
	ioc->hpr_lookup = kcalloc(ioc->hi_priority_depth,
	    sizeof(struct request_tracker), GFP_KERNEL);
	if (!ioc->hpr_lookup) {
		ioc_err(ioc, "hpr_lookup: kcalloc failed\n");
		goto out;
	}
	ioc->hi_priority_smid = ioc->scsiio_depth + 1;
	dinitprintk(ioc,
		    ioc_info(ioc, "hi_priority(0x%p): depth(%d), start smid(%d)\n",
			     ioc->hi_priority,
			     ioc->hi_priority_depth, ioc->hi_priority_smid));

	/* initialize internal queue smid's */
	ioc->internal_lookup = kcalloc(ioc->internal_depth,
	    sizeof(struct request_tracker), GFP_KERNEL);
	if (!ioc->internal_lookup) {
		ioc_err(ioc, "internal_lookup: kcalloc failed\n");
		goto out;
	}
	ioc->internal_smid = ioc->hi_priority_smid + ioc->hi_priority_depth;
	dinitprintk(ioc,
		    ioc_info(ioc, "internal(0x%p): depth(%d), start smid(%d)\n",
			     ioc->internal,
			     ioc->internal_depth, ioc->internal_smid));

	ioc->io_queue_num = kcalloc(ioc->scsiio_depth,
	    sizeof(u16), GFP_KERNEL);
	if (!ioc->io_queue_num)
		goto out;
	/*
	 * The number of NVMe page sized blocks needed is:
	 *     (((sg_tablesize * 8) - 1) / (page_size - 8)) + 1
	 * ((sg_tablesize * 8) - 1) is the max PRP's minus the first PRP entry
	 * that is placed in the main message frame.  8 is the size of each PRP
	 * entry or PRP list pointer entry.  8 is subtracted from page_size
	 * because of the PRP list pointer entry at the end of a page, so this
	 * is not counted as a PRP entry.  The 1 added page is a round up.
	 *
	 * To avoid allocation failures due to the amount of memory that could
	 * be required for NVMe PRP's, only each set of NVMe blocks will be
	 * contiguous, so a new set is allocated for each possible I/O.
	 */

	ioc->chains_per_prp_buffer = 0;
	if (ioc->facts.ProtocolFlags & MPI2_IOCFACTS_PROTOCOL_NVME_DEVICES) {
		nvme_blocks_needed =
			(ioc->shost->sg_tablesize * NVME_PRP_SIZE) - 1;
		nvme_blocks_needed /= (ioc->page_size - NVME_PRP_SIZE);
		nvme_blocks_needed++;

		sz = sizeof(struct pcie_sg_list) * ioc->scsiio_depth;
		ioc->pcie_sg_lookup = kzalloc(sz, GFP_KERNEL);
		if (!ioc->pcie_sg_lookup) {
			ioc_info(ioc, "PCIe SGL lookup: kzalloc failed\n");
			goto out;
		}
		sz = nvme_blocks_needed * ioc->page_size;
		rc = _base_allocate_pcie_sgl_pool(ioc, sz);
		if (rc == -ENOMEM)
			return -ENOMEM;
		else if (rc == -EAGAIN)
			goto try_32bit_dma;
		total_sz += sz * ioc->scsiio_depth;
	}

<<<<<<< HEAD
	ioc->chain_dma_pool = dma_pool_create("chain pool", &ioc->pdev->dev,
	    ioc->chain_segment_sz, 16, 0);
	if (!ioc->chain_dma_pool) {
		ioc_err(ioc, "chain_dma_pool: dma_pool_create failed\n");
		goto out;
	}
	for (i = 0; i < ioc->scsiio_depth; i++) {
		for (j = ioc->chains_per_prp_buffer;
				j < ioc->chains_needed_per_io; j++) {
			ct = &ioc->chain_lookup[i].chains_per_smid[j];
			ct->chain_buffer = dma_pool_alloc(
					ioc->chain_dma_pool, GFP_KERNEL,
					&ct->chain_buffer_dma);
			if (!ct->chain_buffer) {
				ioc_err(ioc, "chain_lookup: pci_pool_alloc failed\n");
				goto out;
			}
		}
		total_sz += ioc->chain_segment_sz;
	}

=======
	rc = _base_allocate_chain_dma_pool(ioc, ioc->chain_segment_sz);
	if (rc == -ENOMEM)
		return -ENOMEM;
	else if (rc == -EAGAIN)
		goto try_32bit_dma;
	total_sz += ioc->chain_segment_sz * ((ioc->chains_needed_per_io -
		ioc->chains_per_prp_buffer) * ioc->scsiio_depth);
>>>>>>> c1084c27
	dinitprintk(ioc,
	    ioc_info(ioc, "chain pool depth(%d), frame_size(%d), pool_size(%d kB)\n",
	    ioc->chain_depth, ioc->chain_segment_sz,
	    (ioc->chain_depth * ioc->chain_segment_sz) / 1024));
	/* sense buffers, 4 byte align */
	sense_sz = ioc->scsiio_depth * SCSI_SENSE_BUFFERSIZE;
	rc = _base_allocate_sense_dma_pool(ioc, sense_sz);
	if (rc  == -ENOMEM)
		return -ENOMEM;
	else if (rc == -EAGAIN)
		goto try_32bit_dma;
	total_sz += sense_sz;
	ioc_info(ioc,
	    "sense pool(0x%p)- dma(0x%llx): depth(%d),"
	    "element_size(%d), pool_size(%d kB)\n",
	    ioc->sense, (unsigned long long)ioc->sense_dma, ioc->scsiio_depth,
	    SCSI_SENSE_BUFFERSIZE, sz / 1024);
	/* reply pool, 4 byte align */
	sz = ioc->reply_free_queue_depth * ioc->reply_sz;
	rc = _base_allocate_reply_pool(ioc, sz);
	if (rc == -ENOMEM)
		return -ENOMEM;
	else if (rc == -EAGAIN)
		goto try_32bit_dma;
	total_sz += sz;

	/* reply free queue, 16 byte align */
	sz = ioc->reply_free_queue_depth * 4;
	rc = _base_allocate_reply_free_dma_pool(ioc, sz);
	if (rc  == -ENOMEM)
		return -ENOMEM;
	else if (rc == -EAGAIN)
		goto try_32bit_dma;
	dinitprintk(ioc,
		    ioc_info(ioc, "reply_free_dma (0x%llx)\n",
			     (unsigned long long)ioc->reply_free_dma));
	total_sz += sz;
	if (ioc->rdpq_array_enable) {
		reply_post_free_array_sz = ioc->reply_queue_count *
		    sizeof(Mpi2IOCInitRDPQArrayEntry);
		rc = _base_allocate_reply_post_free_array(ioc,
		    reply_post_free_array_sz);
		if (rc == -ENOMEM)
			return -ENOMEM;
		else if (rc == -EAGAIN)
			goto try_32bit_dma;
	}
	ioc->config_page_sz = 512;
	ioc->config_page = dma_alloc_coherent(&ioc->pdev->dev,
			ioc->config_page_sz, &ioc->config_page_dma, GFP_KERNEL);
	if (!ioc->config_page) {
		ioc_err(ioc, "config page: dma_pool_alloc failed\n");
		goto out;
	}

	ioc_info(ioc, "config page(0x%p) - dma(0x%llx): size(%d)\n",
	    ioc->config_page, (unsigned long long)ioc->config_page_dma,
	    ioc->config_page_sz);
	total_sz += ioc->config_page_sz;

	ioc_info(ioc, "Allocated physical memory: size(%d kB)\n",
		 total_sz / 1024);
	ioc_info(ioc, "Current Controller Queue Depth(%d),Max Controller Queue Depth(%d)\n",
		 ioc->shost->can_queue, facts->RequestCredit);
	ioc_info(ioc, "Scatter Gather Elements per IO(%d)\n",
		 ioc->shost->sg_tablesize);
	return 0;

try_32bit_dma:
	_base_release_memory_pools(ioc);
	if (ioc->use_32bit_dma && (ioc->dma_mask > 32)) {
		/* Change dma coherent mask to 32 bit and reallocate */
		if (_base_config_dma_addressing(ioc, ioc->pdev) != 0) {
			pr_err("Setting 32 bit coherent DMA mask Failed %s\n",
			    pci_name(ioc->pdev));
			return -ENODEV;
		}
	} else if (_base_reduce_hba_queue_depth(ioc) != 0)
		return -ENOMEM;
	goto retry_allocation;

 out:
	return -ENOMEM;
}

/**
 * mpt3sas_base_get_iocstate - Get the current state of a MPT adapter.
 * @ioc: Pointer to MPT_ADAPTER structure
 * @cooked: Request raw or cooked IOC state
 *
 * Return: all IOC Doorbell register bits if cooked==0, else just the
 * Doorbell bits in MPI_IOC_STATE_MASK.
 */
u32
mpt3sas_base_get_iocstate(struct MPT3SAS_ADAPTER *ioc, int cooked)
{
	u32 s, sc;

	s = ioc->base_readl(&ioc->chip->Doorbell);
	sc = s & MPI2_IOC_STATE_MASK;
	return cooked ? sc : s;
}

/**
 * _base_wait_on_iocstate - waiting on a particular ioc state
 * @ioc: ?
 * @ioc_state: controller state { READY, OPERATIONAL, or RESET }
 * @timeout: timeout in second
 *
 * Return: 0 for success, non-zero for failure.
 */
static int
_base_wait_on_iocstate(struct MPT3SAS_ADAPTER *ioc, u32 ioc_state, int timeout)
{
	u32 count, cntdn;
	u32 current_state;

	count = 0;
	cntdn = 1000 * timeout;
	do {
		current_state = mpt3sas_base_get_iocstate(ioc, 1);
		if (current_state == ioc_state)
			return 0;
		if (count && current_state == MPI2_IOC_STATE_FAULT)
			break;
		if (count && current_state == MPI2_IOC_STATE_COREDUMP)
			break;

		usleep_range(1000, 1500);
		count++;
	} while (--cntdn);

	return current_state;
}

/**
 * _base_dump_reg_set -	This function will print hexdump of register set.
 * @ioc: per adapter object
 *
 * Return: nothing.
 */
static inline void
_base_dump_reg_set(struct MPT3SAS_ADAPTER *ioc)
{
	unsigned int i, sz = 256;
	u32 __iomem *reg = (u32 __iomem *)ioc->chip;

	ioc_info(ioc, "System Register set:\n");
	for (i = 0; i < (sz / sizeof(u32)); i++)
		pr_info("%08x: %08x\n", (i * 4), readl(&reg[i]));
}

/**
 * _base_wait_for_doorbell_int - waiting for controller interrupt(generated by
 * a write to the doorbell)
 * @ioc: per adapter object
 * @timeout: timeout in seconds
 *
 * Return: 0 for success, non-zero for failure.
 *
 * Notes: MPI2_HIS_IOC2SYS_DB_STATUS - set to one when IOC writes to doorbell.
 */

static int
_base_wait_for_doorbell_int(struct MPT3SAS_ADAPTER *ioc, int timeout)
{
	u32 cntdn, count;
	u32 int_status;

	count = 0;
	cntdn = 1000 * timeout;
	do {
		int_status = ioc->base_readl(&ioc->chip->HostInterruptStatus);
		if (int_status & MPI2_HIS_IOC2SYS_DB_STATUS) {
			dhsprintk(ioc,
				  ioc_info(ioc, "%s: successful count(%d), timeout(%d)\n",
					   __func__, count, timeout));
			return 0;
		}

		usleep_range(1000, 1500);
		count++;
	} while (--cntdn);

	ioc_err(ioc, "%s: failed due to timeout count(%d), int_status(%x)!\n",
		__func__, count, int_status);
	return -EFAULT;
}

static int
_base_spin_on_doorbell_int(struct MPT3SAS_ADAPTER *ioc, int timeout)
{
	u32 cntdn, count;
	u32 int_status;

	count = 0;
	cntdn = 2000 * timeout;
	do {
		int_status = ioc->base_readl(&ioc->chip->HostInterruptStatus);
		if (int_status & MPI2_HIS_IOC2SYS_DB_STATUS) {
			dhsprintk(ioc,
				  ioc_info(ioc, "%s: successful count(%d), timeout(%d)\n",
					   __func__, count, timeout));
			return 0;
		}

		udelay(500);
		count++;
	} while (--cntdn);

	ioc_err(ioc, "%s: failed due to timeout count(%d), int_status(%x)!\n",
		__func__, count, int_status);
	return -EFAULT;

}

/**
 * _base_wait_for_doorbell_ack - waiting for controller to read the doorbell.
 * @ioc: per adapter object
 * @timeout: timeout in second
 *
 * Return: 0 for success, non-zero for failure.
 *
 * Notes: MPI2_HIS_SYS2IOC_DB_STATUS - set to one when host writes to
 * doorbell.
 */
static int
_base_wait_for_doorbell_ack(struct MPT3SAS_ADAPTER *ioc, int timeout)
{
	u32 cntdn, count;
	u32 int_status;
	u32 doorbell;

	count = 0;
	cntdn = 1000 * timeout;
	do {
		int_status = ioc->base_readl(&ioc->chip->HostInterruptStatus);
		if (!(int_status & MPI2_HIS_SYS2IOC_DB_STATUS)) {
			dhsprintk(ioc,
				  ioc_info(ioc, "%s: successful count(%d), timeout(%d)\n",
					   __func__, count, timeout));
			return 0;
		} else if (int_status & MPI2_HIS_IOC2SYS_DB_STATUS) {
			doorbell = ioc->base_readl(&ioc->chip->Doorbell);
			if ((doorbell & MPI2_IOC_STATE_MASK) ==
			    MPI2_IOC_STATE_FAULT) {
				mpt3sas_print_fault_code(ioc, doorbell);
				return -EFAULT;
			}
			if ((doorbell & MPI2_IOC_STATE_MASK) ==
			    MPI2_IOC_STATE_COREDUMP) {
				mpt3sas_print_coredump_info(ioc, doorbell);
				return -EFAULT;
			}
		} else if (int_status == 0xFFFFFFFF)
			goto out;

		usleep_range(1000, 1500);
		count++;
	} while (--cntdn);

 out:
	ioc_err(ioc, "%s: failed due to timeout count(%d), int_status(%x)!\n",
		__func__, count, int_status);
	return -EFAULT;
}

/**
 * _base_wait_for_doorbell_not_used - waiting for doorbell to not be in use
 * @ioc: per adapter object
 * @timeout: timeout in second
 *
 * Return: 0 for success, non-zero for failure.
 */
static int
_base_wait_for_doorbell_not_used(struct MPT3SAS_ADAPTER *ioc, int timeout)
{
	u32 cntdn, count;
	u32 doorbell_reg;

	count = 0;
	cntdn = 1000 * timeout;
	do {
		doorbell_reg = ioc->base_readl(&ioc->chip->Doorbell);
		if (!(doorbell_reg & MPI2_DOORBELL_USED)) {
			dhsprintk(ioc,
				  ioc_info(ioc, "%s: successful count(%d), timeout(%d)\n",
					   __func__, count, timeout));
			return 0;
		}

		usleep_range(1000, 1500);
		count++;
	} while (--cntdn);

	ioc_err(ioc, "%s: failed due to timeout count(%d), doorbell_reg(%x)!\n",
		__func__, count, doorbell_reg);
	return -EFAULT;
}

/**
 * _base_send_ioc_reset - send doorbell reset
 * @ioc: per adapter object
 * @reset_type: currently only supports: MPI2_FUNCTION_IOC_MESSAGE_UNIT_RESET
 * @timeout: timeout in second
 *
 * Return: 0 for success, non-zero for failure.
 */
static int
_base_send_ioc_reset(struct MPT3SAS_ADAPTER *ioc, u8 reset_type, int timeout)
{
	u32 ioc_state;
	int r = 0;
	unsigned long flags;

	if (reset_type != MPI2_FUNCTION_IOC_MESSAGE_UNIT_RESET) {
		ioc_err(ioc, "%s: unknown reset_type\n", __func__);
		return -EFAULT;
	}

	if (!(ioc->facts.IOCCapabilities &
	   MPI2_IOCFACTS_CAPABILITY_EVENT_REPLAY))
		return -EFAULT;

	ioc_info(ioc, "sending message unit reset !!\n");

	writel(reset_type << MPI2_DOORBELL_FUNCTION_SHIFT,
	    &ioc->chip->Doorbell);
	if ((_base_wait_for_doorbell_ack(ioc, 15))) {
		r = -EFAULT;
		goto out;
	}

	ioc_state = _base_wait_on_iocstate(ioc, MPI2_IOC_STATE_READY, timeout);
	if (ioc_state) {
		ioc_err(ioc, "%s: failed going to ready state (ioc_state=0x%x)\n",
			__func__, ioc_state);
		r = -EFAULT;
		goto out;
	}
 out:
	if (r != 0) {
		ioc_state = mpt3sas_base_get_iocstate(ioc, 0);
		spin_lock_irqsave(&ioc->ioc_reset_in_progress_lock, flags);
		/*
		 * Wait for IOC state CoreDump to clear only during
		 * HBA initialization & release time.
		 */
		if ((ioc_state & MPI2_IOC_STATE_MASK) ==
		    MPI2_IOC_STATE_COREDUMP && (ioc->is_driver_loading == 1 ||
		    ioc->fault_reset_work_q == NULL)) {
			spin_unlock_irqrestore(
			    &ioc->ioc_reset_in_progress_lock, flags);
			mpt3sas_print_coredump_info(ioc, ioc_state);
			mpt3sas_base_wait_for_coredump_completion(ioc,
			    __func__);
			spin_lock_irqsave(
			    &ioc->ioc_reset_in_progress_lock, flags);
		}
		spin_unlock_irqrestore(&ioc->ioc_reset_in_progress_lock, flags);
	}
	ioc_info(ioc, "message unit reset: %s\n",
		 r == 0 ? "SUCCESS" : "FAILED");
	return r;
}

/**
 * mpt3sas_wait_for_ioc - IOC's operational state is checked here.
 * @ioc: per adapter object
 * @timeout: timeout in seconds
 *
 * Return: Waits up to timeout seconds for the IOC to
 * become operational. Returns 0 if IOC is present
 * and operational; otherwise returns %-EFAULT.
 */

int
mpt3sas_wait_for_ioc(struct MPT3SAS_ADAPTER *ioc, int timeout)
{
	int wait_state_count = 0;
	u32 ioc_state;

	do {
		ioc_state = mpt3sas_base_get_iocstate(ioc, 1);
		if (ioc_state == MPI2_IOC_STATE_OPERATIONAL)
			break;

		/*
		 * Watchdog thread will be started after IOC Initialization, so
		 * no need to wait here for IOC state to become operational
		 * when IOC Initialization is on. Instead the driver will
		 * return ETIME status, so that calling function can issue
		 * diag reset operation and retry the command.
		 */
		if (ioc->is_driver_loading)
			return -ETIME;

		ssleep(1);
		ioc_info(ioc, "%s: waiting for operational state(count=%d)\n",
				__func__, ++wait_state_count);
	} while (--timeout);
	if (!timeout) {
		ioc_err(ioc, "%s: failed due to ioc not operational\n", __func__);
		return -EFAULT;
	}
	if (wait_state_count)
		ioc_info(ioc, "ioc is operational\n");
	return 0;
}

/**
 * _base_handshake_req_reply_wait - send request thru doorbell interface
 * @ioc: per adapter object
 * @request_bytes: request length
 * @request: pointer having request payload
 * @reply_bytes: reply length
 * @reply: pointer to reply payload
 * @timeout: timeout in second
 *
 * Return: 0 for success, non-zero for failure.
 */
static int
_base_handshake_req_reply_wait(struct MPT3SAS_ADAPTER *ioc, int request_bytes,
	u32 *request, int reply_bytes, u16 *reply, int timeout)
{
	MPI2DefaultReply_t *default_reply = (MPI2DefaultReply_t *)reply;
	int i;
	u8 failed;
	__le32 *mfp;

	/* make sure doorbell is not in use */
	if ((ioc->base_readl(&ioc->chip->Doorbell) & MPI2_DOORBELL_USED)) {
		ioc_err(ioc, "doorbell is in use (line=%d)\n", __LINE__);
		return -EFAULT;
	}

	/* clear pending doorbell interrupts from previous state changes */
	if (ioc->base_readl(&ioc->chip->HostInterruptStatus) &
	    MPI2_HIS_IOC2SYS_DB_STATUS)
		writel(0, &ioc->chip->HostInterruptStatus);

	/* send message to ioc */
	writel(((MPI2_FUNCTION_HANDSHAKE<<MPI2_DOORBELL_FUNCTION_SHIFT) |
	    ((request_bytes/4)<<MPI2_DOORBELL_ADD_DWORDS_SHIFT)),
	    &ioc->chip->Doorbell);

	if ((_base_spin_on_doorbell_int(ioc, 5))) {
		ioc_err(ioc, "doorbell handshake int failed (line=%d)\n",
			__LINE__);
		return -EFAULT;
	}
	writel(0, &ioc->chip->HostInterruptStatus);

	if ((_base_wait_for_doorbell_ack(ioc, 5))) {
		ioc_err(ioc, "doorbell handshake ack failed (line=%d)\n",
			__LINE__);
		return -EFAULT;
	}

	/* send message 32-bits at a time */
	for (i = 0, failed = 0; i < request_bytes/4 && !failed; i++) {
		writel(cpu_to_le32(request[i]), &ioc->chip->Doorbell);
		if ((_base_wait_for_doorbell_ack(ioc, 5)))
			failed = 1;
	}

	if (failed) {
		ioc_err(ioc, "doorbell handshake sending request failed (line=%d)\n",
			__LINE__);
		return -EFAULT;
	}

	/* now wait for the reply */
	if ((_base_wait_for_doorbell_int(ioc, timeout))) {
		ioc_err(ioc, "doorbell handshake int failed (line=%d)\n",
			__LINE__);
		return -EFAULT;
	}

	/* read the first two 16-bits, it gives the total length of the reply */
	reply[0] = le16_to_cpu(ioc->base_readl(&ioc->chip->Doorbell)
	    & MPI2_DOORBELL_DATA_MASK);
	writel(0, &ioc->chip->HostInterruptStatus);
	if ((_base_wait_for_doorbell_int(ioc, 5))) {
		ioc_err(ioc, "doorbell handshake int failed (line=%d)\n",
			__LINE__);
		return -EFAULT;
	}
	reply[1] = le16_to_cpu(ioc->base_readl(&ioc->chip->Doorbell)
	    & MPI2_DOORBELL_DATA_MASK);
	writel(0, &ioc->chip->HostInterruptStatus);

	for (i = 2; i < default_reply->MsgLength * 2; i++)  {
		if ((_base_wait_for_doorbell_int(ioc, 5))) {
			ioc_err(ioc, "doorbell handshake int failed (line=%d)\n",
				__LINE__);
			return -EFAULT;
		}
		if (i >=  reply_bytes/2) /* overflow case */
			ioc->base_readl(&ioc->chip->Doorbell);
		else
			reply[i] = le16_to_cpu(
			    ioc->base_readl(&ioc->chip->Doorbell)
			    & MPI2_DOORBELL_DATA_MASK);
		writel(0, &ioc->chip->HostInterruptStatus);
	}

	_base_wait_for_doorbell_int(ioc, 5);
	if (_base_wait_for_doorbell_not_used(ioc, 5) != 0) {
		dhsprintk(ioc,
			  ioc_info(ioc, "doorbell is in use (line=%d)\n",
				   __LINE__));
	}
	writel(0, &ioc->chip->HostInterruptStatus);

	if (ioc->logging_level & MPT_DEBUG_INIT) {
		mfp = (__le32 *)reply;
		pr_info("\toffset:data\n");
		for (i = 0; i < reply_bytes/4; i++)
			ioc_info(ioc, "\t[0x%02x]:%08x\n", i*4,
			    le32_to_cpu(mfp[i]));
	}
	return 0;
}

/**
 * mpt3sas_base_sas_iounit_control - send sas iounit control to FW
 * @ioc: per adapter object
 * @mpi_reply: the reply payload from FW
 * @mpi_request: the request payload sent to FW
 *
 * The SAS IO Unit Control Request message allows the host to perform low-level
 * operations, such as resets on the PHYs of the IO Unit, also allows the host
 * to obtain the IOC assigned device handles for a device if it has other
 * identifying information about the device, in addition allows the host to
 * remove IOC resources associated with the device.
 *
 * Return: 0 for success, non-zero for failure.
 */
int
mpt3sas_base_sas_iounit_control(struct MPT3SAS_ADAPTER *ioc,
	Mpi2SasIoUnitControlReply_t *mpi_reply,
	Mpi2SasIoUnitControlRequest_t *mpi_request)
{
	u16 smid;
	u8 issue_reset = 0;
	int rc;
	void *request;

	dinitprintk(ioc, ioc_info(ioc, "%s\n", __func__));

	mutex_lock(&ioc->base_cmds.mutex);

	if (ioc->base_cmds.status != MPT3_CMD_NOT_USED) {
		ioc_err(ioc, "%s: base_cmd in use\n", __func__);
		rc = -EAGAIN;
		goto out;
	}

	rc = mpt3sas_wait_for_ioc(ioc, IOC_OPERATIONAL_WAIT_COUNT);
	if (rc)
		goto out;

	smid = mpt3sas_base_get_smid(ioc, ioc->base_cb_idx);
	if (!smid) {
		ioc_err(ioc, "%s: failed obtaining a smid\n", __func__);
		rc = -EAGAIN;
		goto out;
	}

	rc = 0;
	ioc->base_cmds.status = MPT3_CMD_PENDING;
	request = mpt3sas_base_get_msg_frame(ioc, smid);
	ioc->base_cmds.smid = smid;
	memcpy(request, mpi_request, sizeof(Mpi2SasIoUnitControlRequest_t));
	if (mpi_request->Operation == MPI2_SAS_OP_PHY_HARD_RESET ||
	    mpi_request->Operation == MPI2_SAS_OP_PHY_LINK_RESET)
		ioc->ioc_link_reset_in_progress = 1;
	init_completion(&ioc->base_cmds.done);
	ioc->put_smid_default(ioc, smid);
	wait_for_completion_timeout(&ioc->base_cmds.done,
	    msecs_to_jiffies(10000));
	if ((mpi_request->Operation == MPI2_SAS_OP_PHY_HARD_RESET ||
	    mpi_request->Operation == MPI2_SAS_OP_PHY_LINK_RESET) &&
	    ioc->ioc_link_reset_in_progress)
		ioc->ioc_link_reset_in_progress = 0;
	if (!(ioc->base_cmds.status & MPT3_CMD_COMPLETE)) {
		mpt3sas_check_cmd_timeout(ioc, ioc->base_cmds.status,
		    mpi_request, sizeof(Mpi2SasIoUnitControlRequest_t)/4,
		    issue_reset);
		goto issue_host_reset;
	}
	if (ioc->base_cmds.status & MPT3_CMD_REPLY_VALID)
		memcpy(mpi_reply, ioc->base_cmds.reply,
		    sizeof(Mpi2SasIoUnitControlReply_t));
	else
		memset(mpi_reply, 0, sizeof(Mpi2SasIoUnitControlReply_t));
	ioc->base_cmds.status = MPT3_CMD_NOT_USED;
	goto out;

 issue_host_reset:
	if (issue_reset)
		mpt3sas_base_hard_reset_handler(ioc, FORCE_BIG_HAMMER);
	ioc->base_cmds.status = MPT3_CMD_NOT_USED;
	rc = -EFAULT;
 out:
	mutex_unlock(&ioc->base_cmds.mutex);
	return rc;
}

/**
 * mpt3sas_base_scsi_enclosure_processor - sending request to sep device
 * @ioc: per adapter object
 * @mpi_reply: the reply payload from FW
 * @mpi_request: the request payload sent to FW
 *
 * The SCSI Enclosure Processor request message causes the IOC to
 * communicate with SES devices to control LED status signals.
 *
 * Return: 0 for success, non-zero for failure.
 */
int
mpt3sas_base_scsi_enclosure_processor(struct MPT3SAS_ADAPTER *ioc,
	Mpi2SepReply_t *mpi_reply, Mpi2SepRequest_t *mpi_request)
{
	u16 smid;
	u8 issue_reset = 0;
	int rc;
	void *request;

	dinitprintk(ioc, ioc_info(ioc, "%s\n", __func__));

	mutex_lock(&ioc->base_cmds.mutex);

	if (ioc->base_cmds.status != MPT3_CMD_NOT_USED) {
		ioc_err(ioc, "%s: base_cmd in use\n", __func__);
		rc = -EAGAIN;
		goto out;
	}

	rc = mpt3sas_wait_for_ioc(ioc, IOC_OPERATIONAL_WAIT_COUNT);
	if (rc)
		goto out;

	smid = mpt3sas_base_get_smid(ioc, ioc->base_cb_idx);
	if (!smid) {
		ioc_err(ioc, "%s: failed obtaining a smid\n", __func__);
		rc = -EAGAIN;
		goto out;
	}

	rc = 0;
	ioc->base_cmds.status = MPT3_CMD_PENDING;
	request = mpt3sas_base_get_msg_frame(ioc, smid);
	ioc->base_cmds.smid = smid;
	memset(request, 0, ioc->request_sz);
	memcpy(request, mpi_request, sizeof(Mpi2SepReply_t));
	init_completion(&ioc->base_cmds.done);
	ioc->put_smid_default(ioc, smid);
	wait_for_completion_timeout(&ioc->base_cmds.done,
	    msecs_to_jiffies(10000));
	if (!(ioc->base_cmds.status & MPT3_CMD_COMPLETE)) {
		mpt3sas_check_cmd_timeout(ioc,
		    ioc->base_cmds.status, mpi_request,
		    sizeof(Mpi2SepRequest_t)/4, issue_reset);
		goto issue_host_reset;
	}
	if (ioc->base_cmds.status & MPT3_CMD_REPLY_VALID)
		memcpy(mpi_reply, ioc->base_cmds.reply,
		    sizeof(Mpi2SepReply_t));
	else
		memset(mpi_reply, 0, sizeof(Mpi2SepReply_t));
	ioc->base_cmds.status = MPT3_CMD_NOT_USED;
	goto out;

 issue_host_reset:
	if (issue_reset)
		mpt3sas_base_hard_reset_handler(ioc, FORCE_BIG_HAMMER);
	ioc->base_cmds.status = MPT3_CMD_NOT_USED;
	rc = -EFAULT;
 out:
	mutex_unlock(&ioc->base_cmds.mutex);
	return rc;
}

/**
 * _base_get_port_facts - obtain port facts reply and save in ioc
 * @ioc: per adapter object
 * @port: ?
 *
 * Return: 0 for success, non-zero for failure.
 */
static int
_base_get_port_facts(struct MPT3SAS_ADAPTER *ioc, int port)
{
	Mpi2PortFactsRequest_t mpi_request;
	Mpi2PortFactsReply_t mpi_reply;
	struct mpt3sas_port_facts *pfacts;
	int mpi_reply_sz, mpi_request_sz, r;

	dinitprintk(ioc, ioc_info(ioc, "%s\n", __func__));

	mpi_reply_sz = sizeof(Mpi2PortFactsReply_t);
	mpi_request_sz = sizeof(Mpi2PortFactsRequest_t);
	memset(&mpi_request, 0, mpi_request_sz);
	mpi_request.Function = MPI2_FUNCTION_PORT_FACTS;
	mpi_request.PortNumber = port;
	r = _base_handshake_req_reply_wait(ioc, mpi_request_sz,
	    (u32 *)&mpi_request, mpi_reply_sz, (u16 *)&mpi_reply, 5);

	if (r != 0) {
		ioc_err(ioc, "%s: handshake failed (r=%d)\n", __func__, r);
		return r;
	}

	pfacts = &ioc->pfacts[port];
	memset(pfacts, 0, sizeof(struct mpt3sas_port_facts));
	pfacts->PortNumber = mpi_reply.PortNumber;
	pfacts->VP_ID = mpi_reply.VP_ID;
	pfacts->VF_ID = mpi_reply.VF_ID;
	pfacts->MaxPostedCmdBuffers =
	    le16_to_cpu(mpi_reply.MaxPostedCmdBuffers);

	return 0;
}

/**
 * _base_wait_for_iocstate - Wait until the card is in READY or OPERATIONAL
 * @ioc: per adapter object
 * @timeout:
 *
 * Return: 0 for success, non-zero for failure.
 */
static int
_base_wait_for_iocstate(struct MPT3SAS_ADAPTER *ioc, int timeout)
{
	u32 ioc_state;
	int rc;

	dinitprintk(ioc, ioc_info(ioc, "%s\n", __func__));

	if (ioc->pci_error_recovery) {
		dfailprintk(ioc,
			    ioc_info(ioc, "%s: host in pci error recovery\n",
				     __func__));
		return -EFAULT;
	}

	ioc_state = mpt3sas_base_get_iocstate(ioc, 0);
	dhsprintk(ioc,
		  ioc_info(ioc, "%s: ioc_state(0x%08x)\n",
			   __func__, ioc_state));

	if (((ioc_state & MPI2_IOC_STATE_MASK) == MPI2_IOC_STATE_READY) ||
	    (ioc_state & MPI2_IOC_STATE_MASK) == MPI2_IOC_STATE_OPERATIONAL)
		return 0;

	if (ioc_state & MPI2_DOORBELL_USED) {
		dhsprintk(ioc, ioc_info(ioc, "unexpected doorbell active!\n"));
		goto issue_diag_reset;
	}

	if ((ioc_state & MPI2_IOC_STATE_MASK) == MPI2_IOC_STATE_FAULT) {
		mpt3sas_print_fault_code(ioc, ioc_state &
		    MPI2_DOORBELL_DATA_MASK);
		goto issue_diag_reset;
	} else if ((ioc_state & MPI2_IOC_STATE_MASK) ==
	    MPI2_IOC_STATE_COREDUMP) {
		ioc_info(ioc,
		    "%s: Skipping the diag reset here. (ioc_state=0x%x)\n",
		    __func__, ioc_state);
		return -EFAULT;
	}

	ioc_state = _base_wait_on_iocstate(ioc, MPI2_IOC_STATE_READY, timeout);
	if (ioc_state) {
		dfailprintk(ioc,
			    ioc_info(ioc, "%s: failed going to ready state (ioc_state=0x%x)\n",
				     __func__, ioc_state));
		return -EFAULT;
	}

 issue_diag_reset:
	rc = _base_diag_reset(ioc);
	return rc;
}

/**
 * _base_get_ioc_facts - obtain ioc facts reply and save in ioc
 * @ioc: per adapter object
 *
 * Return: 0 for success, non-zero for failure.
 */
static int
_base_get_ioc_facts(struct MPT3SAS_ADAPTER *ioc)
{
	Mpi2IOCFactsRequest_t mpi_request;
	Mpi2IOCFactsReply_t mpi_reply;
	struct mpt3sas_facts *facts;
	int mpi_reply_sz, mpi_request_sz, r;

	dinitprintk(ioc, ioc_info(ioc, "%s\n", __func__));

	r = _base_wait_for_iocstate(ioc, 10);
	if (r) {
		dfailprintk(ioc,
			    ioc_info(ioc, "%s: failed getting to correct state\n",
				     __func__));
		return r;
	}
	mpi_reply_sz = sizeof(Mpi2IOCFactsReply_t);
	mpi_request_sz = sizeof(Mpi2IOCFactsRequest_t);
	memset(&mpi_request, 0, mpi_request_sz);
	mpi_request.Function = MPI2_FUNCTION_IOC_FACTS;
	r = _base_handshake_req_reply_wait(ioc, mpi_request_sz,
	    (u32 *)&mpi_request, mpi_reply_sz, (u16 *)&mpi_reply, 5);

	if (r != 0) {
		ioc_err(ioc, "%s: handshake failed (r=%d)\n", __func__, r);
		return r;
	}

	facts = &ioc->facts;
	memset(facts, 0, sizeof(struct mpt3sas_facts));
	facts->MsgVersion = le16_to_cpu(mpi_reply.MsgVersion);
	facts->HeaderVersion = le16_to_cpu(mpi_reply.HeaderVersion);
	facts->VP_ID = mpi_reply.VP_ID;
	facts->VF_ID = mpi_reply.VF_ID;
	facts->IOCExceptions = le16_to_cpu(mpi_reply.IOCExceptions);
	facts->MaxChainDepth = mpi_reply.MaxChainDepth;
	facts->WhoInit = mpi_reply.WhoInit;
	facts->NumberOfPorts = mpi_reply.NumberOfPorts;
	facts->MaxMSIxVectors = mpi_reply.MaxMSIxVectors;
	if (ioc->msix_enable && (facts->MaxMSIxVectors <=
	    MAX_COMBINED_MSIX_VECTORS(ioc->is_gen35_ioc)))
		ioc->combined_reply_queue = 0;
	facts->RequestCredit = le16_to_cpu(mpi_reply.RequestCredit);
	facts->MaxReplyDescriptorPostQueueDepth =
	    le16_to_cpu(mpi_reply.MaxReplyDescriptorPostQueueDepth);
	facts->ProductID = le16_to_cpu(mpi_reply.ProductID);
	facts->IOCCapabilities = le32_to_cpu(mpi_reply.IOCCapabilities);
	if ((facts->IOCCapabilities & MPI2_IOCFACTS_CAPABILITY_INTEGRATED_RAID))
		ioc->ir_firmware = 1;
	if ((facts->IOCCapabilities &
	      MPI2_IOCFACTS_CAPABILITY_RDPQ_ARRAY_CAPABLE) && (!reset_devices))
		ioc->rdpq_array_capable = 1;
	if ((facts->IOCCapabilities & MPI26_IOCFACTS_CAPABILITY_ATOMIC_REQ)
	    && ioc->is_aero_ioc)
		ioc->atomic_desc_capable = 1;
	facts->FWVersion.Word = le32_to_cpu(mpi_reply.FWVersion.Word);
	facts->IOCRequestFrameSize =
	    le16_to_cpu(mpi_reply.IOCRequestFrameSize);
	if (ioc->hba_mpi_version_belonged != MPI2_VERSION) {
		facts->IOCMaxChainSegmentSize =
			le16_to_cpu(mpi_reply.IOCMaxChainSegmentSize);
	}
	facts->MaxInitiators = le16_to_cpu(mpi_reply.MaxInitiators);
	facts->MaxTargets = le16_to_cpu(mpi_reply.MaxTargets);
	ioc->shost->max_id = -1;
	facts->MaxSasExpanders = le16_to_cpu(mpi_reply.MaxSasExpanders);
	facts->MaxEnclosures = le16_to_cpu(mpi_reply.MaxEnclosures);
	facts->ProtocolFlags = le16_to_cpu(mpi_reply.ProtocolFlags);
	facts->HighPriorityCredit =
	    le16_to_cpu(mpi_reply.HighPriorityCredit);
	facts->ReplyFrameSize = mpi_reply.ReplyFrameSize;
	facts->MaxDevHandle = le16_to_cpu(mpi_reply.MaxDevHandle);
	facts->CurrentHostPageSize = mpi_reply.CurrentHostPageSize;

	/*
	 * Get the Page Size from IOC Facts. If it's 0, default to 4k.
	 */
	ioc->page_size = 1 << facts->CurrentHostPageSize;
	if (ioc->page_size == 1) {
		ioc_info(ioc, "CurrentHostPageSize is 0: Setting default host page size to 4k\n");
		ioc->page_size = 1 << MPT3SAS_HOST_PAGE_SIZE_4K;
	}
	dinitprintk(ioc,
		    ioc_info(ioc, "CurrentHostPageSize(%d)\n",
			     facts->CurrentHostPageSize));

	dinitprintk(ioc,
		    ioc_info(ioc, "hba queue depth(%d), max chains per io(%d)\n",
			     facts->RequestCredit, facts->MaxChainDepth));
	dinitprintk(ioc,
		    ioc_info(ioc, "request frame size(%d), reply frame size(%d)\n",
			     facts->IOCRequestFrameSize * 4,
			     facts->ReplyFrameSize * 4));
	return 0;
}

/**
 * _base_send_ioc_init - send ioc_init to firmware
 * @ioc: per adapter object
 *
 * Return: 0 for success, non-zero for failure.
 */
static int
_base_send_ioc_init(struct MPT3SAS_ADAPTER *ioc)
{
	Mpi2IOCInitRequest_t mpi_request;
	Mpi2IOCInitReply_t mpi_reply;
	int i, r = 0;
	ktime_t current_time;
	u16 ioc_status;
	u32 reply_post_free_array_sz = 0;

	dinitprintk(ioc, ioc_info(ioc, "%s\n", __func__));

	memset(&mpi_request, 0, sizeof(Mpi2IOCInitRequest_t));
	mpi_request.Function = MPI2_FUNCTION_IOC_INIT;
	mpi_request.WhoInit = MPI2_WHOINIT_HOST_DRIVER;
	mpi_request.VF_ID = 0; /* TODO */
	mpi_request.VP_ID = 0;
	mpi_request.MsgVersion = cpu_to_le16(ioc->hba_mpi_version_belonged);
	mpi_request.HeaderVersion = cpu_to_le16(MPI2_HEADER_VERSION);
	mpi_request.HostPageSize = MPT3SAS_HOST_PAGE_SIZE_4K;

	if (_base_is_controller_msix_enabled(ioc))
		mpi_request.HostMSIxVectors = ioc->reply_queue_count;
	mpi_request.SystemRequestFrameSize = cpu_to_le16(ioc->request_sz/4);
	mpi_request.ReplyDescriptorPostQueueDepth =
	    cpu_to_le16(ioc->reply_post_queue_depth);
	mpi_request.ReplyFreeQueueDepth =
	    cpu_to_le16(ioc->reply_free_queue_depth);

	mpi_request.SenseBufferAddressHigh =
	    cpu_to_le32((u64)ioc->sense_dma >> 32);
	mpi_request.SystemReplyAddressHigh =
	    cpu_to_le32((u64)ioc->reply_dma >> 32);
	mpi_request.SystemRequestFrameBaseAddress =
	    cpu_to_le64((u64)ioc->request_dma);
	mpi_request.ReplyFreeQueueAddress =
	    cpu_to_le64((u64)ioc->reply_free_dma);

	if (ioc->rdpq_array_enable) {
		reply_post_free_array_sz = ioc->reply_queue_count *
		    sizeof(Mpi2IOCInitRDPQArrayEntry);
		memset(ioc->reply_post_free_array, 0, reply_post_free_array_sz);
		for (i = 0; i < ioc->reply_queue_count; i++)
			ioc->reply_post_free_array[i].RDPQBaseAddress =
			    cpu_to_le64(
				(u64)ioc->reply_post[i].reply_post_free_dma);
		mpi_request.MsgFlags = MPI2_IOCINIT_MSGFLAG_RDPQ_ARRAY_MODE;
		mpi_request.ReplyDescriptorPostQueueAddress =
		    cpu_to_le64((u64)ioc->reply_post_free_array_dma);
	} else {
		mpi_request.ReplyDescriptorPostQueueAddress =
		    cpu_to_le64((u64)ioc->reply_post[0].reply_post_free_dma);
	}

	/*
	 * Set the flag to enable CoreDump state feature in IOC firmware.
	 */
	mpi_request.ConfigurationFlags |=
	    cpu_to_le16(MPI26_IOCINIT_CFGFLAGS_COREDUMP_ENABLE);

	/* This time stamp specifies number of milliseconds
	 * since epoch ~ midnight January 1, 1970.
	 */
	current_time = ktime_get_real();
	mpi_request.TimeStamp = cpu_to_le64(ktime_to_ms(current_time));

	if (ioc->logging_level & MPT_DEBUG_INIT) {
		__le32 *mfp;
		int i;

		mfp = (__le32 *)&mpi_request;
		ioc_info(ioc, "\toffset:data\n");
		for (i = 0; i < sizeof(Mpi2IOCInitRequest_t)/4; i++)
			ioc_info(ioc, "\t[0x%02x]:%08x\n", i*4,
			    le32_to_cpu(mfp[i]));
	}

	r = _base_handshake_req_reply_wait(ioc,
	    sizeof(Mpi2IOCInitRequest_t), (u32 *)&mpi_request,
	    sizeof(Mpi2IOCInitReply_t), (u16 *)&mpi_reply, 30);

	if (r != 0) {
		ioc_err(ioc, "%s: handshake failed (r=%d)\n", __func__, r);
		return r;
	}

	ioc_status = le16_to_cpu(mpi_reply.IOCStatus) & MPI2_IOCSTATUS_MASK;
	if (ioc_status != MPI2_IOCSTATUS_SUCCESS ||
	    mpi_reply.IOCLogInfo) {
		ioc_err(ioc, "%s: failed\n", __func__);
		r = -EIO;
	}

	/* Reset TimeSync Counter*/
	ioc->timestamp_update_count = 0;
	return r;
}

/**
 * mpt3sas_port_enable_done - command completion routine for port enable
 * @ioc: per adapter object
 * @smid: system request message index
 * @msix_index: MSIX table index supplied by the OS
 * @reply: reply message frame(lower 32bit addr)
 *
 * Return: 1 meaning mf should be freed from _base_interrupt
 *          0 means the mf is freed from this function.
 */
u8
mpt3sas_port_enable_done(struct MPT3SAS_ADAPTER *ioc, u16 smid, u8 msix_index,
	u32 reply)
{
	MPI2DefaultReply_t *mpi_reply;
	u16 ioc_status;

	if (ioc->port_enable_cmds.status == MPT3_CMD_NOT_USED)
		return 1;

	mpi_reply = mpt3sas_base_get_reply_virt_addr(ioc, reply);
	if (!mpi_reply)
		return 1;

	if (mpi_reply->Function != MPI2_FUNCTION_PORT_ENABLE)
		return 1;

	ioc->port_enable_cmds.status &= ~MPT3_CMD_PENDING;
	ioc->port_enable_cmds.status |= MPT3_CMD_COMPLETE;
	ioc->port_enable_cmds.status |= MPT3_CMD_REPLY_VALID;
	memcpy(ioc->port_enable_cmds.reply, mpi_reply, mpi_reply->MsgLength*4);
	ioc_status = le16_to_cpu(mpi_reply->IOCStatus) & MPI2_IOCSTATUS_MASK;
	if (ioc_status != MPI2_IOCSTATUS_SUCCESS)
		ioc->port_enable_failed = 1;

	if (ioc->port_enable_cmds.status & MPT3_CMD_COMPLETE_ASYNC) {
		ioc->port_enable_cmds.status &= ~MPT3_CMD_COMPLETE_ASYNC;
		if (ioc_status == MPI2_IOCSTATUS_SUCCESS) {
			mpt3sas_port_enable_complete(ioc);
			return 1;
		} else {
			ioc->start_scan_failed = ioc_status;
			ioc->start_scan = 0;
			return 1;
		}
	}
	complete(&ioc->port_enable_cmds.done);
	return 1;
}

/**
 * _base_send_port_enable - send port_enable(discovery stuff) to firmware
 * @ioc: per adapter object
 *
 * Return: 0 for success, non-zero for failure.
 */
static int
_base_send_port_enable(struct MPT3SAS_ADAPTER *ioc)
{
	Mpi2PortEnableRequest_t *mpi_request;
	Mpi2PortEnableReply_t *mpi_reply;
	int r = 0;
	u16 smid;
	u16 ioc_status;

	ioc_info(ioc, "sending port enable !!\n");

	if (ioc->port_enable_cmds.status & MPT3_CMD_PENDING) {
		ioc_err(ioc, "%s: internal command already in use\n", __func__);
		return -EAGAIN;
	}

	smid = mpt3sas_base_get_smid(ioc, ioc->port_enable_cb_idx);
	if (!smid) {
		ioc_err(ioc, "%s: failed obtaining a smid\n", __func__);
		return -EAGAIN;
	}

	ioc->port_enable_cmds.status = MPT3_CMD_PENDING;
	mpi_request = mpt3sas_base_get_msg_frame(ioc, smid);
	ioc->port_enable_cmds.smid = smid;
	memset(mpi_request, 0, sizeof(Mpi2PortEnableRequest_t));
	mpi_request->Function = MPI2_FUNCTION_PORT_ENABLE;

	init_completion(&ioc->port_enable_cmds.done);
	ioc->put_smid_default(ioc, smid);
	wait_for_completion_timeout(&ioc->port_enable_cmds.done, 300*HZ);
	if (!(ioc->port_enable_cmds.status & MPT3_CMD_COMPLETE)) {
		ioc_err(ioc, "%s: timeout\n", __func__);
		_debug_dump_mf(mpi_request,
		    sizeof(Mpi2PortEnableRequest_t)/4);
		if (ioc->port_enable_cmds.status & MPT3_CMD_RESET)
			r = -EFAULT;
		else
			r = -ETIME;
		goto out;
	}

	mpi_reply = ioc->port_enable_cmds.reply;
	ioc_status = le16_to_cpu(mpi_reply->IOCStatus) & MPI2_IOCSTATUS_MASK;
	if (ioc_status != MPI2_IOCSTATUS_SUCCESS) {
		ioc_err(ioc, "%s: failed with (ioc_status=0x%08x)\n",
			__func__, ioc_status);
		r = -EFAULT;
		goto out;
	}

 out:
	ioc->port_enable_cmds.status = MPT3_CMD_NOT_USED;
	ioc_info(ioc, "port enable: %s\n", r == 0 ? "SUCCESS" : "FAILED");
	return r;
}

/**
 * mpt3sas_port_enable - initiate firmware discovery (don't wait for reply)
 * @ioc: per adapter object
 *
 * Return: 0 for success, non-zero for failure.
 */
int
mpt3sas_port_enable(struct MPT3SAS_ADAPTER *ioc)
{
	Mpi2PortEnableRequest_t *mpi_request;
	u16 smid;

	ioc_info(ioc, "sending port enable !!\n");

	if (ioc->port_enable_cmds.status & MPT3_CMD_PENDING) {
		ioc_err(ioc, "%s: internal command already in use\n", __func__);
		return -EAGAIN;
	}

	smid = mpt3sas_base_get_smid(ioc, ioc->port_enable_cb_idx);
	if (!smid) {
		ioc_err(ioc, "%s: failed obtaining a smid\n", __func__);
		return -EAGAIN;
	}
	ioc->drv_internal_flags |= MPT_DRV_INTERNAL_FIRST_PE_ISSUED;
	ioc->port_enable_cmds.status = MPT3_CMD_PENDING;
	ioc->port_enable_cmds.status |= MPT3_CMD_COMPLETE_ASYNC;
	mpi_request = mpt3sas_base_get_msg_frame(ioc, smid);
	ioc->port_enable_cmds.smid = smid;
	memset(mpi_request, 0, sizeof(Mpi2PortEnableRequest_t));
	mpi_request->Function = MPI2_FUNCTION_PORT_ENABLE;

	ioc->put_smid_default(ioc, smid);
	return 0;
}

/**
 * _base_determine_wait_on_discovery - desposition
 * @ioc: per adapter object
 *
 * Decide whether to wait on discovery to complete. Used to either
 * locate boot device, or report volumes ahead of physical devices.
 *
 * Return: 1 for wait, 0 for don't wait.
 */
static int
_base_determine_wait_on_discovery(struct MPT3SAS_ADAPTER *ioc)
{
	/* We wait for discovery to complete if IR firmware is loaded.
	 * The sas topology events arrive before PD events, so we need time to
	 * turn on the bit in ioc->pd_handles to indicate PD
	 * Also, it maybe required to report Volumes ahead of physical
	 * devices when MPI2_IOCPAGE8_IRFLAGS_LOW_VOLUME_MAPPING is set.
	 */
	if (ioc->ir_firmware)
		return 1;

	/* if no Bios, then we don't need to wait */
	if (!ioc->bios_pg3.BiosVersion)
		return 0;

	/* Bios is present, then we drop down here.
	 *
	 * If there any entries in the Bios Page 2, then we wait
	 * for discovery to complete.
	 */

	/* Current Boot Device */
	if ((ioc->bios_pg2.CurrentBootDeviceForm &
	    MPI2_BIOSPAGE2_FORM_MASK) ==
	    MPI2_BIOSPAGE2_FORM_NO_DEVICE_SPECIFIED &&
	/* Request Boot Device */
	   (ioc->bios_pg2.ReqBootDeviceForm &
	    MPI2_BIOSPAGE2_FORM_MASK) ==
	    MPI2_BIOSPAGE2_FORM_NO_DEVICE_SPECIFIED &&
	/* Alternate Request Boot Device */
	   (ioc->bios_pg2.ReqAltBootDeviceForm &
	    MPI2_BIOSPAGE2_FORM_MASK) ==
	    MPI2_BIOSPAGE2_FORM_NO_DEVICE_SPECIFIED)
		return 0;

	return 1;
}

/**
 * _base_unmask_events - turn on notification for this event
 * @ioc: per adapter object
 * @event: firmware event
 *
 * The mask is stored in ioc->event_masks.
 */
static void
_base_unmask_events(struct MPT3SAS_ADAPTER *ioc, u16 event)
{
	u32 desired_event;

	if (event >= 128)
		return;

	desired_event = (1 << (event % 32));

	if (event < 32)
		ioc->event_masks[0] &= ~desired_event;
	else if (event < 64)
		ioc->event_masks[1] &= ~desired_event;
	else if (event < 96)
		ioc->event_masks[2] &= ~desired_event;
	else if (event < 128)
		ioc->event_masks[3] &= ~desired_event;
}

/**
 * _base_event_notification - send event notification
 * @ioc: per adapter object
 *
 * Return: 0 for success, non-zero for failure.
 */
static int
_base_event_notification(struct MPT3SAS_ADAPTER *ioc)
{
	Mpi2EventNotificationRequest_t *mpi_request;
	u16 smid;
	int r = 0;
	int i, issue_diag_reset = 0;

	dinitprintk(ioc, ioc_info(ioc, "%s\n", __func__));

	if (ioc->base_cmds.status & MPT3_CMD_PENDING) {
		ioc_err(ioc, "%s: internal command already in use\n", __func__);
		return -EAGAIN;
	}

	smid = mpt3sas_base_get_smid(ioc, ioc->base_cb_idx);
	if (!smid) {
		ioc_err(ioc, "%s: failed obtaining a smid\n", __func__);
		return -EAGAIN;
	}
	ioc->base_cmds.status = MPT3_CMD_PENDING;
	mpi_request = mpt3sas_base_get_msg_frame(ioc, smid);
	ioc->base_cmds.smid = smid;
	memset(mpi_request, 0, sizeof(Mpi2EventNotificationRequest_t));
	mpi_request->Function = MPI2_FUNCTION_EVENT_NOTIFICATION;
	mpi_request->VF_ID = 0; /* TODO */
	mpi_request->VP_ID = 0;
	for (i = 0; i < MPI2_EVENT_NOTIFY_EVENTMASK_WORDS; i++)
		mpi_request->EventMasks[i] =
		    cpu_to_le32(ioc->event_masks[i]);
	init_completion(&ioc->base_cmds.done);
	ioc->put_smid_default(ioc, smid);
	wait_for_completion_timeout(&ioc->base_cmds.done, 30*HZ);
	if (!(ioc->base_cmds.status & MPT3_CMD_COMPLETE)) {
		ioc_err(ioc, "%s: timeout\n", __func__);
		_debug_dump_mf(mpi_request,
		    sizeof(Mpi2EventNotificationRequest_t)/4);
		if (ioc->base_cmds.status & MPT3_CMD_RESET)
			r = -EFAULT;
		else
			issue_diag_reset = 1;

	} else
		dinitprintk(ioc, ioc_info(ioc, "%s: complete\n", __func__));
	ioc->base_cmds.status = MPT3_CMD_NOT_USED;

	if (issue_diag_reset) {
		if (ioc->drv_internal_flags & MPT_DRV_INTERNAL_FIRST_PE_ISSUED)
			return -EFAULT;
		if (mpt3sas_base_check_for_fault_and_issue_reset(ioc))
			return -EFAULT;
		r = -EAGAIN;
	}
	return r;
}

/**
 * mpt3sas_base_validate_event_type - validating event types
 * @ioc: per adapter object
 * @event_type: firmware event
 *
 * This will turn on firmware event notification when application
 * ask for that event. We don't mask events that are already enabled.
 */
void
mpt3sas_base_validate_event_type(struct MPT3SAS_ADAPTER *ioc, u32 *event_type)
{
	int i, j;
	u32 event_mask, desired_event;
	u8 send_update_to_fw;

	for (i = 0, send_update_to_fw = 0; i <
	    MPI2_EVENT_NOTIFY_EVENTMASK_WORDS; i++) {
		event_mask = ~event_type[i];
		desired_event = 1;
		for (j = 0; j < 32; j++) {
			if (!(event_mask & desired_event) &&
			    (ioc->event_masks[i] & desired_event)) {
				ioc->event_masks[i] &= ~desired_event;
				send_update_to_fw = 1;
			}
			desired_event = (desired_event << 1);
		}
	}

	if (!send_update_to_fw)
		return;

	mutex_lock(&ioc->base_cmds.mutex);
	_base_event_notification(ioc);
	mutex_unlock(&ioc->base_cmds.mutex);
}

/**
 * _base_diag_reset - the "big hammer" start of day reset
 * @ioc: per adapter object
 *
 * Return: 0 for success, non-zero for failure.
 */
static int
_base_diag_reset(struct MPT3SAS_ADAPTER *ioc)
{
	u32 host_diagnostic;
	u32 ioc_state;
	u32 count;
	u32 hcb_size;

	ioc_info(ioc, "sending diag reset !!\n");

	pci_cfg_access_lock(ioc->pdev);

	drsprintk(ioc, ioc_info(ioc, "clear interrupts\n"));

	count = 0;
	do {
		/* Write magic sequence to WriteSequence register
		 * Loop until in diagnostic mode
		 */
		drsprintk(ioc, ioc_info(ioc, "write magic sequence\n"));
		writel(MPI2_WRSEQ_FLUSH_KEY_VALUE, &ioc->chip->WriteSequence);
		writel(MPI2_WRSEQ_1ST_KEY_VALUE, &ioc->chip->WriteSequence);
		writel(MPI2_WRSEQ_2ND_KEY_VALUE, &ioc->chip->WriteSequence);
		writel(MPI2_WRSEQ_3RD_KEY_VALUE, &ioc->chip->WriteSequence);
		writel(MPI2_WRSEQ_4TH_KEY_VALUE, &ioc->chip->WriteSequence);
		writel(MPI2_WRSEQ_5TH_KEY_VALUE, &ioc->chip->WriteSequence);
		writel(MPI2_WRSEQ_6TH_KEY_VALUE, &ioc->chip->WriteSequence);

		/* wait 100 msec */
		msleep(100);

		if (count++ > 20) {
			ioc_info(ioc,
			    "Stop writing magic sequence after 20 retries\n");
			_base_dump_reg_set(ioc);
			goto out;
		}

		host_diagnostic = ioc->base_readl(&ioc->chip->HostDiagnostic);
		drsprintk(ioc,
			  ioc_info(ioc, "wrote magic sequence: count(%d), host_diagnostic(0x%08x)\n",
				   count, host_diagnostic));

	} while ((host_diagnostic & MPI2_DIAG_DIAG_WRITE_ENABLE) == 0);

	hcb_size = ioc->base_readl(&ioc->chip->HCBSize);

	drsprintk(ioc, ioc_info(ioc, "diag reset: issued\n"));
	writel(host_diagnostic | MPI2_DIAG_RESET_ADAPTER,
	     &ioc->chip->HostDiagnostic);

	/*This delay allows the chip PCIe hardware time to finish reset tasks*/
	msleep(MPI2_HARD_RESET_PCIE_FIRST_READ_DELAY_MICRO_SEC/1000);

	/* Approximately 300 second max wait */
	for (count = 0; count < (300000000 /
		MPI2_HARD_RESET_PCIE_SECOND_READ_DELAY_MICRO_SEC); count++) {

		host_diagnostic = ioc->base_readl(&ioc->chip->HostDiagnostic);

		if (host_diagnostic == 0xFFFFFFFF) {
			ioc_info(ioc,
			    "Invalid host diagnostic register value\n");
			_base_dump_reg_set(ioc);
			goto out;
		}
		if (!(host_diagnostic & MPI2_DIAG_RESET_ADAPTER))
			break;

		msleep(MPI2_HARD_RESET_PCIE_SECOND_READ_DELAY_MICRO_SEC / 1000);
	}

	if (host_diagnostic & MPI2_DIAG_HCB_MODE) {

		drsprintk(ioc,
			  ioc_info(ioc, "restart the adapter assuming the HCB Address points to good F/W\n"));
		host_diagnostic &= ~MPI2_DIAG_BOOT_DEVICE_SELECT_MASK;
		host_diagnostic |= MPI2_DIAG_BOOT_DEVICE_SELECT_HCDW;
		writel(host_diagnostic, &ioc->chip->HostDiagnostic);

		drsprintk(ioc, ioc_info(ioc, "re-enable the HCDW\n"));
		writel(hcb_size | MPI2_HCB_SIZE_HCB_ENABLE,
		    &ioc->chip->HCBSize);
	}

	drsprintk(ioc, ioc_info(ioc, "restart the adapter\n"));
	writel(host_diagnostic & ~MPI2_DIAG_HOLD_IOC_RESET,
	    &ioc->chip->HostDiagnostic);

	drsprintk(ioc,
		  ioc_info(ioc, "disable writes to the diagnostic register\n"));
	writel(MPI2_WRSEQ_FLUSH_KEY_VALUE, &ioc->chip->WriteSequence);

	drsprintk(ioc, ioc_info(ioc, "Wait for FW to go to the READY state\n"));
	ioc_state = _base_wait_on_iocstate(ioc, MPI2_IOC_STATE_READY, 20);
	if (ioc_state) {
		ioc_err(ioc, "%s: failed going to ready state (ioc_state=0x%x)\n",
			__func__, ioc_state);
		_base_dump_reg_set(ioc);
		goto out;
	}

	pci_cfg_access_unlock(ioc->pdev);
	ioc_info(ioc, "diag reset: SUCCESS\n");
	return 0;

 out:
	pci_cfg_access_unlock(ioc->pdev);
	ioc_err(ioc, "diag reset: FAILED\n");
	return -EFAULT;
}

/**
 * mpt3sas_base_make_ioc_ready - put controller in READY state
 * @ioc: per adapter object
 * @type: FORCE_BIG_HAMMER or SOFT_RESET
 *
 * Return: 0 for success, non-zero for failure.
 */
int
mpt3sas_base_make_ioc_ready(struct MPT3SAS_ADAPTER *ioc, enum reset_type type)
{
	u32 ioc_state;
	int rc;
	int count;

	dinitprintk(ioc, ioc_info(ioc, "%s\n", __func__));

	if (ioc->pci_error_recovery)
		return 0;

	ioc_state = mpt3sas_base_get_iocstate(ioc, 0);
	dhsprintk(ioc,
		  ioc_info(ioc, "%s: ioc_state(0x%08x)\n",
			   __func__, ioc_state));

	/* if in RESET state, it should move to READY state shortly */
	count = 0;
	if ((ioc_state & MPI2_IOC_STATE_MASK) == MPI2_IOC_STATE_RESET) {
		while ((ioc_state & MPI2_IOC_STATE_MASK) !=
		    MPI2_IOC_STATE_READY) {
			if (count++ == 10) {
				ioc_err(ioc, "%s: failed going to ready state (ioc_state=0x%x)\n",
					__func__, ioc_state);
				return -EFAULT;
			}
			ssleep(1);
			ioc_state = mpt3sas_base_get_iocstate(ioc, 0);
		}
	}

	if ((ioc_state & MPI2_IOC_STATE_MASK) == MPI2_IOC_STATE_READY)
		return 0;

	if (ioc_state & MPI2_DOORBELL_USED) {
		ioc_info(ioc, "unexpected doorbell active!\n");
		goto issue_diag_reset;
	}

	if ((ioc_state & MPI2_IOC_STATE_MASK) == MPI2_IOC_STATE_FAULT) {
		mpt3sas_print_fault_code(ioc, ioc_state &
		    MPI2_DOORBELL_DATA_MASK);
		goto issue_diag_reset;
	}

	if ((ioc_state & MPI2_IOC_STATE_MASK) == MPI2_IOC_STATE_COREDUMP) {
		/*
		 * if host reset is invoked while watch dog thread is waiting
		 * for IOC state to be changed to Fault state then driver has
		 * to wait here for CoreDump state to clear otherwise reset
		 * will be issued to the FW and FW move the IOC state to
		 * reset state without copying the FW logs to coredump region.
		 */
		if (ioc->ioc_coredump_loop != MPT3SAS_COREDUMP_LOOP_DONE) {
			mpt3sas_print_coredump_info(ioc, ioc_state &
			    MPI2_DOORBELL_DATA_MASK);
			mpt3sas_base_wait_for_coredump_completion(ioc,
			    __func__);
		}
		goto issue_diag_reset;
	}

	if (type == FORCE_BIG_HAMMER)
		goto issue_diag_reset;

	if ((ioc_state & MPI2_IOC_STATE_MASK) == MPI2_IOC_STATE_OPERATIONAL)
		if (!(_base_send_ioc_reset(ioc,
		    MPI2_FUNCTION_IOC_MESSAGE_UNIT_RESET, 15))) {
			return 0;
	}

 issue_diag_reset:
	rc = _base_diag_reset(ioc);
	return rc;
}

/**
 * _base_make_ioc_operational - put controller in OPERATIONAL state
 * @ioc: per adapter object
 *
 * Return: 0 for success, non-zero for failure.
 */
static int
_base_make_ioc_operational(struct MPT3SAS_ADAPTER *ioc)
{
	int r, i, index, rc;
	unsigned long	flags;
	u32 reply_address;
	u16 smid;
	struct _tr_list *delayed_tr, *delayed_tr_next;
	struct _sc_list *delayed_sc, *delayed_sc_next;
	struct _event_ack_list *delayed_event_ack, *delayed_event_ack_next;
	u8 hide_flag;
	struct adapter_reply_queue *reply_q;
	Mpi2ReplyDescriptorsUnion_t *reply_post_free_contig;

	dinitprintk(ioc, ioc_info(ioc, "%s\n", __func__));

	/* clean the delayed target reset list */
	list_for_each_entry_safe(delayed_tr, delayed_tr_next,
	    &ioc->delayed_tr_list, list) {
		list_del(&delayed_tr->list);
		kfree(delayed_tr);
	}


	list_for_each_entry_safe(delayed_tr, delayed_tr_next,
	    &ioc->delayed_tr_volume_list, list) {
		list_del(&delayed_tr->list);
		kfree(delayed_tr);
	}

	list_for_each_entry_safe(delayed_sc, delayed_sc_next,
	    &ioc->delayed_sc_list, list) {
		list_del(&delayed_sc->list);
		kfree(delayed_sc);
	}

	list_for_each_entry_safe(delayed_event_ack, delayed_event_ack_next,
	    &ioc->delayed_event_ack_list, list) {
		list_del(&delayed_event_ack->list);
		kfree(delayed_event_ack);
	}

	spin_lock_irqsave(&ioc->scsi_lookup_lock, flags);

	/* hi-priority queue */
	INIT_LIST_HEAD(&ioc->hpr_free_list);
	smid = ioc->hi_priority_smid;
	for (i = 0; i < ioc->hi_priority_depth; i++, smid++) {
		ioc->hpr_lookup[i].cb_idx = 0xFF;
		ioc->hpr_lookup[i].smid = smid;
		list_add_tail(&ioc->hpr_lookup[i].tracker_list,
		    &ioc->hpr_free_list);
	}

	/* internal queue */
	INIT_LIST_HEAD(&ioc->internal_free_list);
	smid = ioc->internal_smid;
	for (i = 0; i < ioc->internal_depth; i++, smid++) {
		ioc->internal_lookup[i].cb_idx = 0xFF;
		ioc->internal_lookup[i].smid = smid;
		list_add_tail(&ioc->internal_lookup[i].tracker_list,
		    &ioc->internal_free_list);
	}

	spin_unlock_irqrestore(&ioc->scsi_lookup_lock, flags);

	/* initialize Reply Free Queue */
	for (i = 0, reply_address = (u32)ioc->reply_dma ;
	    i < ioc->reply_free_queue_depth ; i++, reply_address +=
	    ioc->reply_sz) {
		ioc->reply_free[i] = cpu_to_le32(reply_address);
		if (ioc->is_mcpu_endpoint)
			_base_clone_reply_to_sys_mem(ioc,
					reply_address, i);
	}

	/* initialize reply queues */
	if (ioc->is_driver_loading)
		_base_assign_reply_queues(ioc);

	/* initialize Reply Post Free Queue */
	index = 0;
	reply_post_free_contig = ioc->reply_post[0].reply_post_free;
	list_for_each_entry(reply_q, &ioc->reply_queue_list, list) {
		/*
		 * If RDPQ is enabled, switch to the next allocation.
		 * Otherwise advance within the contiguous region.
		 */
		if (ioc->rdpq_array_enable) {
			reply_q->reply_post_free =
				ioc->reply_post[index++].reply_post_free;
		} else {
			reply_q->reply_post_free = reply_post_free_contig;
			reply_post_free_contig += ioc->reply_post_queue_depth;
		}

		reply_q->reply_post_host_index = 0;
		for (i = 0; i < ioc->reply_post_queue_depth; i++)
			reply_q->reply_post_free[i].Words =
			    cpu_to_le64(ULLONG_MAX);
		if (!_base_is_controller_msix_enabled(ioc))
			goto skip_init_reply_post_free_queue;
	}
 skip_init_reply_post_free_queue:

	r = _base_send_ioc_init(ioc);
	if (r) {
		/*
		 * No need to check IOC state for fault state & issue
		 * diag reset during host reset. This check is need
		 * only during driver load time.
		 */
		if (!ioc->is_driver_loading)
			return r;

		rc = mpt3sas_base_check_for_fault_and_issue_reset(ioc);
		if (rc || (_base_send_ioc_init(ioc)))
			return r;
	}

	/* initialize reply free host index */
	ioc->reply_free_host_index = ioc->reply_free_queue_depth - 1;
	writel(ioc->reply_free_host_index, &ioc->chip->ReplyFreeHostIndex);

	/* initialize reply post host index */
	list_for_each_entry(reply_q, &ioc->reply_queue_list, list) {
		if (ioc->combined_reply_queue)
			writel((reply_q->msix_index & 7)<<
			   MPI2_RPHI_MSIX_INDEX_SHIFT,
			   ioc->replyPostRegisterIndex[reply_q->msix_index/8]);
		else
			writel(reply_q->msix_index <<
				MPI2_RPHI_MSIX_INDEX_SHIFT,
				&ioc->chip->ReplyPostHostIndex);

		if (!_base_is_controller_msix_enabled(ioc))
			goto skip_init_reply_post_host_index;
	}

 skip_init_reply_post_host_index:

	mpt3sas_base_unmask_interrupts(ioc);

	if (ioc->hba_mpi_version_belonged != MPI2_VERSION) {
		r = _base_display_fwpkg_version(ioc);
		if (r)
			return r;
	}

	r = _base_static_config_pages(ioc);
	if (r)
		return r;

	r = _base_event_notification(ioc);
	if (r)
		return r;

	if (!ioc->shost_recovery) {

		if (ioc->is_warpdrive && ioc->manu_pg10.OEMIdentifier
		    == 0x80) {
			hide_flag = (u8) (
			    le32_to_cpu(ioc->manu_pg10.OEMSpecificFlags0) &
			    MFG_PAGE10_HIDE_SSDS_MASK);
			if (hide_flag != MFG_PAGE10_HIDE_SSDS_MASK)
				ioc->mfg_pg10_hide_flag = hide_flag;
		}

		ioc->wait_for_discovery_to_complete =
		    _base_determine_wait_on_discovery(ioc);

		return r; /* scan_start and scan_finished support */
	}

	r = _base_send_port_enable(ioc);
	if (r)
		return r;

	return r;
}

/**
 * mpt3sas_base_free_resources - free resources controller resources
 * @ioc: per adapter object
 */
void
mpt3sas_base_free_resources(struct MPT3SAS_ADAPTER *ioc)
{
	dexitprintk(ioc, ioc_info(ioc, "%s\n", __func__));

	/* synchronizing freeing resource with pci_access_mutex lock */
	mutex_lock(&ioc->pci_access_mutex);
	if (ioc->chip_phys && ioc->chip) {
		mpt3sas_base_mask_interrupts(ioc);
		ioc->shost_recovery = 1;
		mpt3sas_base_make_ioc_ready(ioc, SOFT_RESET);
		ioc->shost_recovery = 0;
	}

	mpt3sas_base_unmap_resources(ioc);
	mutex_unlock(&ioc->pci_access_mutex);
	return;
}

/**
 * mpt3sas_base_attach - attach controller instance
 * @ioc: per adapter object
 *
 * Return: 0 for success, non-zero for failure.
 */
int
mpt3sas_base_attach(struct MPT3SAS_ADAPTER *ioc)
{
	int r, i, rc;
	int cpu_id, last_cpu_id = 0;

	dinitprintk(ioc, ioc_info(ioc, "%s\n", __func__));

	/* setup cpu_msix_table */
	ioc->cpu_count = num_online_cpus();
	for_each_online_cpu(cpu_id)
		last_cpu_id = cpu_id;
	ioc->cpu_msix_table_sz = last_cpu_id + 1;
	ioc->cpu_msix_table = kzalloc(ioc->cpu_msix_table_sz, GFP_KERNEL);
	ioc->reply_queue_count = 1;
	if (!ioc->cpu_msix_table) {
		ioc_info(ioc, "Allocation for cpu_msix_table failed!!!\n");
		r = -ENOMEM;
		goto out_free_resources;
	}

	if (ioc->is_warpdrive) {
		ioc->reply_post_host_index = kcalloc(ioc->cpu_msix_table_sz,
		    sizeof(resource_size_t *), GFP_KERNEL);
		if (!ioc->reply_post_host_index) {
			ioc_info(ioc, "Allocation for reply_post_host_index failed!!!\n");
			r = -ENOMEM;
			goto out_free_resources;
		}
	}

	ioc->smp_affinity_enable = smp_affinity_enable;

	ioc->rdpq_array_enable_assigned = 0;
	ioc->use_32bit_dma = false;
	ioc->dma_mask = 64;
	if (ioc->is_aero_ioc)
		ioc->base_readl = &_base_readl_aero;
	else
		ioc->base_readl = &_base_readl;
	r = mpt3sas_base_map_resources(ioc);
	if (r)
		goto out_free_resources;

	pci_set_drvdata(ioc->pdev, ioc->shost);
	r = _base_get_ioc_facts(ioc);
	if (r) {
		rc = mpt3sas_base_check_for_fault_and_issue_reset(ioc);
		if (rc || (_base_get_ioc_facts(ioc)))
			goto out_free_resources;
	}

	switch (ioc->hba_mpi_version_belonged) {
	case MPI2_VERSION:
		ioc->build_sg_scmd = &_base_build_sg_scmd;
		ioc->build_sg = &_base_build_sg;
		ioc->build_zero_len_sge = &_base_build_zero_len_sge;
		ioc->get_msix_index_for_smlio = &_base_get_msix_index;
		break;
	case MPI25_VERSION:
	case MPI26_VERSION:
		/*
		 * In SAS3.0,
		 * SCSI_IO, SMP_PASSTHRU, SATA_PASSTHRU, Target Assist, and
		 * Target Status - all require the IEEE formatted scatter gather
		 * elements.
		 */
		ioc->build_sg_scmd = &_base_build_sg_scmd_ieee;
		ioc->build_sg = &_base_build_sg_ieee;
		ioc->build_nvme_prp = &_base_build_nvme_prp;
		ioc->build_zero_len_sge = &_base_build_zero_len_sge_ieee;
		ioc->sge_size_ieee = sizeof(Mpi2IeeeSgeSimple64_t);
		if (ioc->high_iops_queues)
			ioc->get_msix_index_for_smlio =
					&_base_get_high_iops_msix_index;
		else
			ioc->get_msix_index_for_smlio = &_base_get_msix_index;
		break;
	}
	if (ioc->atomic_desc_capable) {
		ioc->put_smid_default = &_base_put_smid_default_atomic;
		ioc->put_smid_scsi_io = &_base_put_smid_scsi_io_atomic;
		ioc->put_smid_fast_path =
				&_base_put_smid_fast_path_atomic;
		ioc->put_smid_hi_priority =
				&_base_put_smid_hi_priority_atomic;
	} else {
		ioc->put_smid_default = &_base_put_smid_default;
		ioc->put_smid_fast_path = &_base_put_smid_fast_path;
		ioc->put_smid_hi_priority = &_base_put_smid_hi_priority;
		if (ioc->is_mcpu_endpoint)
			ioc->put_smid_scsi_io =
				&_base_put_smid_mpi_ep_scsi_io;
		else
			ioc->put_smid_scsi_io = &_base_put_smid_scsi_io;
	}
	/*
	 * These function pointers for other requests that don't
	 * the require IEEE scatter gather elements.
	 *
	 * For example Configuration Pages and SAS IOUNIT Control don't.
	 */
	ioc->build_sg_mpi = &_base_build_sg;
	ioc->build_zero_len_sge_mpi = &_base_build_zero_len_sge;

	r = mpt3sas_base_make_ioc_ready(ioc, SOFT_RESET);
	if (r)
		goto out_free_resources;

	ioc->pfacts = kcalloc(ioc->facts.NumberOfPorts,
	    sizeof(struct mpt3sas_port_facts), GFP_KERNEL);
	if (!ioc->pfacts) {
		r = -ENOMEM;
		goto out_free_resources;
	}

	for (i = 0 ; i < ioc->facts.NumberOfPorts; i++) {
		r = _base_get_port_facts(ioc, i);
		if (r) {
			rc = mpt3sas_base_check_for_fault_and_issue_reset(ioc);
			if (rc || (_base_get_port_facts(ioc, i)))
				goto out_free_resources;
		}
	}

	r = _base_allocate_memory_pools(ioc);
	if (r)
		goto out_free_resources;

	if (irqpoll_weight > 0)
		ioc->thresh_hold = irqpoll_weight;
	else
		ioc->thresh_hold = ioc->hba_queue_depth/4;

	_base_init_irqpolls(ioc);
	init_waitqueue_head(&ioc->reset_wq);

	/* allocate memory pd handle bitmask list */
	ioc->pd_handles_sz = (ioc->facts.MaxDevHandle / 8);
	if (ioc->facts.MaxDevHandle % 8)
		ioc->pd_handles_sz++;
	ioc->pd_handles = kzalloc(ioc->pd_handles_sz,
	    GFP_KERNEL);
	if (!ioc->pd_handles) {
		r = -ENOMEM;
		goto out_free_resources;
	}
	ioc->blocking_handles = kzalloc(ioc->pd_handles_sz,
	    GFP_KERNEL);
	if (!ioc->blocking_handles) {
		r = -ENOMEM;
		goto out_free_resources;
	}

	/* allocate memory for pending OS device add list */
	ioc->pend_os_device_add_sz = (ioc->facts.MaxDevHandle / 8);
	if (ioc->facts.MaxDevHandle % 8)
		ioc->pend_os_device_add_sz++;
	ioc->pend_os_device_add = kzalloc(ioc->pend_os_device_add_sz,
	    GFP_KERNEL);
	if (!ioc->pend_os_device_add) {
		r = -ENOMEM;
		goto out_free_resources;
	}

	ioc->device_remove_in_progress_sz = ioc->pend_os_device_add_sz;
	ioc->device_remove_in_progress =
		kzalloc(ioc->device_remove_in_progress_sz, GFP_KERNEL);
	if (!ioc->device_remove_in_progress) {
		r = -ENOMEM;
		goto out_free_resources;
	}

	ioc->fwfault_debug = mpt3sas_fwfault_debug;

	/* base internal command bits */
	mutex_init(&ioc->base_cmds.mutex);
	ioc->base_cmds.reply = kzalloc(ioc->reply_sz, GFP_KERNEL);
	ioc->base_cmds.status = MPT3_CMD_NOT_USED;

	/* port_enable command bits */
	ioc->port_enable_cmds.reply = kzalloc(ioc->reply_sz, GFP_KERNEL);
	ioc->port_enable_cmds.status = MPT3_CMD_NOT_USED;

	/* transport internal command bits */
	ioc->transport_cmds.reply = kzalloc(ioc->reply_sz, GFP_KERNEL);
	ioc->transport_cmds.status = MPT3_CMD_NOT_USED;
	mutex_init(&ioc->transport_cmds.mutex);

	/* scsih internal command bits */
	ioc->scsih_cmds.reply = kzalloc(ioc->reply_sz, GFP_KERNEL);
	ioc->scsih_cmds.status = MPT3_CMD_NOT_USED;
	mutex_init(&ioc->scsih_cmds.mutex);

	/* task management internal command bits */
	ioc->tm_cmds.reply = kzalloc(ioc->reply_sz, GFP_KERNEL);
	ioc->tm_cmds.status = MPT3_CMD_NOT_USED;
	mutex_init(&ioc->tm_cmds.mutex);

	/* config page internal command bits */
	ioc->config_cmds.reply = kzalloc(ioc->reply_sz, GFP_KERNEL);
	ioc->config_cmds.status = MPT3_CMD_NOT_USED;
	mutex_init(&ioc->config_cmds.mutex);

	/* ctl module internal command bits */
	ioc->ctl_cmds.reply = kzalloc(ioc->reply_sz, GFP_KERNEL);
	ioc->ctl_cmds.sense = kzalloc(SCSI_SENSE_BUFFERSIZE, GFP_KERNEL);
	ioc->ctl_cmds.status = MPT3_CMD_NOT_USED;
	mutex_init(&ioc->ctl_cmds.mutex);

	if (!ioc->base_cmds.reply || !ioc->port_enable_cmds.reply ||
	    !ioc->transport_cmds.reply || !ioc->scsih_cmds.reply ||
	    !ioc->tm_cmds.reply || !ioc->config_cmds.reply ||
	    !ioc->ctl_cmds.reply || !ioc->ctl_cmds.sense) {
		r = -ENOMEM;
		goto out_free_resources;
	}

	for (i = 0; i < MPI2_EVENT_NOTIFY_EVENTMASK_WORDS; i++)
		ioc->event_masks[i] = -1;

	/* here we enable the events we care about */
	_base_unmask_events(ioc, MPI2_EVENT_SAS_DISCOVERY);
	_base_unmask_events(ioc, MPI2_EVENT_SAS_BROADCAST_PRIMITIVE);
	_base_unmask_events(ioc, MPI2_EVENT_SAS_TOPOLOGY_CHANGE_LIST);
	_base_unmask_events(ioc, MPI2_EVENT_SAS_DEVICE_STATUS_CHANGE);
	_base_unmask_events(ioc, MPI2_EVENT_SAS_ENCL_DEVICE_STATUS_CHANGE);
	_base_unmask_events(ioc, MPI2_EVENT_IR_CONFIGURATION_CHANGE_LIST);
	_base_unmask_events(ioc, MPI2_EVENT_IR_VOLUME);
	_base_unmask_events(ioc, MPI2_EVENT_IR_PHYSICAL_DISK);
	_base_unmask_events(ioc, MPI2_EVENT_IR_OPERATION_STATUS);
	_base_unmask_events(ioc, MPI2_EVENT_LOG_ENTRY_ADDED);
	_base_unmask_events(ioc, MPI2_EVENT_TEMP_THRESHOLD);
	_base_unmask_events(ioc, MPI2_EVENT_ACTIVE_CABLE_EXCEPTION);
	_base_unmask_events(ioc, MPI2_EVENT_SAS_DEVICE_DISCOVERY_ERROR);
	if (ioc->hba_mpi_version_belonged == MPI26_VERSION) {
		if (ioc->is_gen35_ioc) {
			_base_unmask_events(ioc,
				MPI2_EVENT_PCIE_DEVICE_STATUS_CHANGE);
			_base_unmask_events(ioc, MPI2_EVENT_PCIE_ENUMERATION);
			_base_unmask_events(ioc,
				MPI2_EVENT_PCIE_TOPOLOGY_CHANGE_LIST);
		}
	}
	r = _base_make_ioc_operational(ioc);
	if (r == -EAGAIN) {
		r = _base_make_ioc_operational(ioc);
		if (r)
			goto out_free_resources;
	}

	/*
	 * Copy current copy of IOCFacts in prev_fw_facts
	 * and it will be used during online firmware upgrade.
	 */
	memcpy(&ioc->prev_fw_facts, &ioc->facts,
	    sizeof(struct mpt3sas_facts));

	ioc->non_operational_loop = 0;
	ioc->ioc_coredump_loop = 0;
	ioc->got_task_abort_from_ioctl = 0;
	return 0;

 out_free_resources:

	ioc->remove_host = 1;

	mpt3sas_base_free_resources(ioc);
	_base_release_memory_pools(ioc);
	pci_set_drvdata(ioc->pdev, NULL);
	kfree(ioc->cpu_msix_table);
	if (ioc->is_warpdrive)
		kfree(ioc->reply_post_host_index);
	kfree(ioc->pd_handles);
	kfree(ioc->blocking_handles);
	kfree(ioc->device_remove_in_progress);
	kfree(ioc->pend_os_device_add);
	kfree(ioc->tm_cmds.reply);
	kfree(ioc->transport_cmds.reply);
	kfree(ioc->scsih_cmds.reply);
	kfree(ioc->config_cmds.reply);
	kfree(ioc->base_cmds.reply);
	kfree(ioc->port_enable_cmds.reply);
	kfree(ioc->ctl_cmds.reply);
	kfree(ioc->ctl_cmds.sense);
	kfree(ioc->pfacts);
	ioc->ctl_cmds.reply = NULL;
	ioc->base_cmds.reply = NULL;
	ioc->tm_cmds.reply = NULL;
	ioc->scsih_cmds.reply = NULL;
	ioc->transport_cmds.reply = NULL;
	ioc->config_cmds.reply = NULL;
	ioc->pfacts = NULL;
	return r;
}


/**
 * mpt3sas_base_detach - remove controller instance
 * @ioc: per adapter object
 */
void
mpt3sas_base_detach(struct MPT3SAS_ADAPTER *ioc)
{
	dexitprintk(ioc, ioc_info(ioc, "%s\n", __func__));

	mpt3sas_base_stop_watchdog(ioc);
	mpt3sas_base_free_resources(ioc);
	_base_release_memory_pools(ioc);
	mpt3sas_free_enclosure_list(ioc);
	pci_set_drvdata(ioc->pdev, NULL);
	kfree(ioc->cpu_msix_table);
	if (ioc->is_warpdrive)
		kfree(ioc->reply_post_host_index);
	kfree(ioc->pd_handles);
	kfree(ioc->blocking_handles);
	kfree(ioc->device_remove_in_progress);
	kfree(ioc->pend_os_device_add);
	kfree(ioc->pfacts);
	kfree(ioc->ctl_cmds.reply);
	kfree(ioc->ctl_cmds.sense);
	kfree(ioc->base_cmds.reply);
	kfree(ioc->port_enable_cmds.reply);
	kfree(ioc->tm_cmds.reply);
	kfree(ioc->transport_cmds.reply);
	kfree(ioc->scsih_cmds.reply);
	kfree(ioc->config_cmds.reply);
}

/**
 * _base_pre_reset_handler - pre reset handler
 * @ioc: per adapter object
 */
static void _base_pre_reset_handler(struct MPT3SAS_ADAPTER *ioc)
{
	mpt3sas_scsih_pre_reset_handler(ioc);
	mpt3sas_ctl_pre_reset_handler(ioc);
	dtmprintk(ioc, ioc_info(ioc, "%s: MPT3_IOC_PRE_RESET\n", __func__));
}

/**
 * _base_clear_outstanding_mpt_commands - clears outstanding mpt commands
 * @ioc: per adapter object
 */
static void
_base_clear_outstanding_mpt_commands(struct MPT3SAS_ADAPTER *ioc)
{
	dtmprintk(ioc,
	    ioc_info(ioc, "%s: clear outstanding mpt cmds\n", __func__));
	if (ioc->transport_cmds.status & MPT3_CMD_PENDING) {
		ioc->transport_cmds.status |= MPT3_CMD_RESET;
		mpt3sas_base_free_smid(ioc, ioc->transport_cmds.smid);
		complete(&ioc->transport_cmds.done);
	}
	if (ioc->base_cmds.status & MPT3_CMD_PENDING) {
		ioc->base_cmds.status |= MPT3_CMD_RESET;
		mpt3sas_base_free_smid(ioc, ioc->base_cmds.smid);
		complete(&ioc->base_cmds.done);
	}
	if (ioc->port_enable_cmds.status & MPT3_CMD_PENDING) {
		ioc->port_enable_failed = 1;
		ioc->port_enable_cmds.status |= MPT3_CMD_RESET;
		mpt3sas_base_free_smid(ioc, ioc->port_enable_cmds.smid);
		if (ioc->is_driver_loading) {
			ioc->start_scan_failed =
				MPI2_IOCSTATUS_INTERNAL_ERROR;
			ioc->start_scan = 0;
		} else {
			complete(&ioc->port_enable_cmds.done);
		}
	}
	if (ioc->config_cmds.status & MPT3_CMD_PENDING) {
		ioc->config_cmds.status |= MPT3_CMD_RESET;
		mpt3sas_base_free_smid(ioc, ioc->config_cmds.smid);
		ioc->config_cmds.smid = USHRT_MAX;
		complete(&ioc->config_cmds.done);
	}
}

/**
 * _base_clear_outstanding_commands - clear all outstanding commands
 * @ioc: per adapter object
 */
static void _base_clear_outstanding_commands(struct MPT3SAS_ADAPTER *ioc)
{
	mpt3sas_scsih_clear_outstanding_scsi_tm_commands(ioc);
	mpt3sas_ctl_clear_outstanding_ioctls(ioc);
	_base_clear_outstanding_mpt_commands(ioc);
}

/**
 * _base_reset_done_handler - reset done handler
 * @ioc: per adapter object
 */
static void _base_reset_done_handler(struct MPT3SAS_ADAPTER *ioc)
{
	mpt3sas_scsih_reset_done_handler(ioc);
	mpt3sas_ctl_reset_done_handler(ioc);
	dtmprintk(ioc, ioc_info(ioc, "%s: MPT3_IOC_DONE_RESET\n", __func__));
}

/**
 * mpt3sas_wait_for_commands_to_complete - reset controller
 * @ioc: Pointer to MPT_ADAPTER structure
 *
 * This function is waiting 10s for all pending commands to complete
 * prior to putting controller in reset.
 */
void
mpt3sas_wait_for_commands_to_complete(struct MPT3SAS_ADAPTER *ioc)
{
	u32 ioc_state;

	ioc->pending_io_count = 0;

	ioc_state = mpt3sas_base_get_iocstate(ioc, 0);
	if ((ioc_state & MPI2_IOC_STATE_MASK) != MPI2_IOC_STATE_OPERATIONAL)
		return;

	/* pending command count */
	ioc->pending_io_count = scsi_host_busy(ioc->shost);

	if (!ioc->pending_io_count)
		return;

	/* wait for pending commands to complete */
	wait_event_timeout(ioc->reset_wq, ioc->pending_io_count == 0, 10 * HZ);
}

/**
 * _base_check_ioc_facts_changes - Look for increase/decrease of IOCFacts
 *     attributes during online firmware upgrade and update the corresponding
 *     IOC variables accordingly.
 *
 * @ioc: Pointer to MPT_ADAPTER structure
 */
static int
_base_check_ioc_facts_changes(struct MPT3SAS_ADAPTER *ioc)
{
	u16 pd_handles_sz;
	void *pd_handles = NULL, *blocking_handles = NULL;
	void *pend_os_device_add = NULL, *device_remove_in_progress = NULL;
	struct mpt3sas_facts *old_facts = &ioc->prev_fw_facts;

	if (ioc->facts.MaxDevHandle > old_facts->MaxDevHandle) {
		pd_handles_sz = (ioc->facts.MaxDevHandle / 8);
		if (ioc->facts.MaxDevHandle % 8)
			pd_handles_sz++;

		pd_handles = krealloc(ioc->pd_handles, pd_handles_sz,
		    GFP_KERNEL);
		if (!pd_handles) {
			ioc_info(ioc,
			    "Unable to allocate the memory for pd_handles of sz: %d\n",
			    pd_handles_sz);
			return -ENOMEM;
		}
		memset(pd_handles + ioc->pd_handles_sz, 0,
		    (pd_handles_sz - ioc->pd_handles_sz));
		ioc->pd_handles = pd_handles;

		blocking_handles = krealloc(ioc->blocking_handles,
		    pd_handles_sz, GFP_KERNEL);
		if (!blocking_handles) {
			ioc_info(ioc,
			    "Unable to allocate the memory for "
			    "blocking_handles of sz: %d\n",
			    pd_handles_sz);
			return -ENOMEM;
		}
		memset(blocking_handles + ioc->pd_handles_sz, 0,
		    (pd_handles_sz - ioc->pd_handles_sz));
		ioc->blocking_handles = blocking_handles;
		ioc->pd_handles_sz = pd_handles_sz;

		pend_os_device_add = krealloc(ioc->pend_os_device_add,
		    pd_handles_sz, GFP_KERNEL);
		if (!pend_os_device_add) {
			ioc_info(ioc,
			    "Unable to allocate the memory for pend_os_device_add of sz: %d\n",
			    pd_handles_sz);
			return -ENOMEM;
		}
		memset(pend_os_device_add + ioc->pend_os_device_add_sz, 0,
		    (pd_handles_sz - ioc->pend_os_device_add_sz));
		ioc->pend_os_device_add = pend_os_device_add;
		ioc->pend_os_device_add_sz = pd_handles_sz;

		device_remove_in_progress = krealloc(
		    ioc->device_remove_in_progress, pd_handles_sz, GFP_KERNEL);
		if (!device_remove_in_progress) {
			ioc_info(ioc,
			    "Unable to allocate the memory for "
			    "device_remove_in_progress of sz: %d\n "
			    , pd_handles_sz);
			return -ENOMEM;
		}
		memset(device_remove_in_progress +
		    ioc->device_remove_in_progress_sz, 0,
		    (pd_handles_sz - ioc->device_remove_in_progress_sz));
		ioc->device_remove_in_progress = device_remove_in_progress;
		ioc->device_remove_in_progress_sz = pd_handles_sz;
	}

	memcpy(&ioc->prev_fw_facts, &ioc->facts, sizeof(struct mpt3sas_facts));
	return 0;
}

/**
 * mpt3sas_base_hard_reset_handler - reset controller
 * @ioc: Pointer to MPT_ADAPTER structure
 * @type: FORCE_BIG_HAMMER or SOFT_RESET
 *
 * Return: 0 for success, non-zero for failure.
 */
int
mpt3sas_base_hard_reset_handler(struct MPT3SAS_ADAPTER *ioc,
	enum reset_type type)
{
	int r;
	unsigned long flags;
	u32 ioc_state;
	u8 is_fault = 0, is_trigger = 0;

	dtmprintk(ioc, ioc_info(ioc, "%s: enter\n", __func__));

	if (ioc->pci_error_recovery) {
		ioc_err(ioc, "%s: pci error recovery reset\n", __func__);
		r = 0;
		goto out_unlocked;
	}

	if (mpt3sas_fwfault_debug)
		mpt3sas_halt_firmware(ioc);

	/* wait for an active reset in progress to complete */
	mutex_lock(&ioc->reset_in_progress_mutex);

	spin_lock_irqsave(&ioc->ioc_reset_in_progress_lock, flags);
	ioc->shost_recovery = 1;
	spin_unlock_irqrestore(&ioc->ioc_reset_in_progress_lock, flags);

	if ((ioc->diag_buffer_status[MPI2_DIAG_BUF_TYPE_TRACE] &
	    MPT3_DIAG_BUFFER_IS_REGISTERED) &&
	    (!(ioc->diag_buffer_status[MPI2_DIAG_BUF_TYPE_TRACE] &
	    MPT3_DIAG_BUFFER_IS_RELEASED))) {
		is_trigger = 1;
		ioc_state = mpt3sas_base_get_iocstate(ioc, 0);
		if ((ioc_state & MPI2_IOC_STATE_MASK) == MPI2_IOC_STATE_FAULT ||
		    (ioc_state & MPI2_IOC_STATE_MASK) ==
		    MPI2_IOC_STATE_COREDUMP) {
			is_fault = 1;
			ioc->htb_rel.trigger_info_dwords[1] =
			    (ioc_state & MPI2_DOORBELL_DATA_MASK);
		}
	}
	_base_pre_reset_handler(ioc);
	mpt3sas_wait_for_commands_to_complete(ioc);
	mpt3sas_base_mask_interrupts(ioc);
	mpt3sas_base_pause_mq_polling(ioc);
	r = mpt3sas_base_make_ioc_ready(ioc, type);
	if (r)
		goto out;
	_base_clear_outstanding_commands(ioc);

	/* If this hard reset is called while port enable is active, then
	 * there is no reason to call make_ioc_operational
	 */
	if (ioc->is_driver_loading && ioc->port_enable_failed) {
		ioc->remove_host = 1;
		r = -EFAULT;
		goto out;
	}
	r = _base_get_ioc_facts(ioc);
	if (r)
		goto out;

	r = _base_check_ioc_facts_changes(ioc);
	if (r) {
		ioc_info(ioc,
		    "Some of the parameters got changed in this new firmware"
		    " image and it requires system reboot\n");
		goto out;
	}
	if (ioc->rdpq_array_enable && !ioc->rdpq_array_capable)
		panic("%s: Issue occurred with flashing controller firmware."
		      "Please reboot the system and ensure that the correct"
		      " firmware version is running\n", ioc->name);

	r = _base_make_ioc_operational(ioc);
	if (!r)
		_base_reset_done_handler(ioc);

 out:
	ioc_info(ioc, "%s: %s\n", __func__, r == 0 ? "SUCCESS" : "FAILED");

	spin_lock_irqsave(&ioc->ioc_reset_in_progress_lock, flags);
	ioc->shost_recovery = 0;
	spin_unlock_irqrestore(&ioc->ioc_reset_in_progress_lock, flags);
	ioc->ioc_reset_count++;
	mutex_unlock(&ioc->reset_in_progress_mutex);
	mpt3sas_base_resume_mq_polling(ioc);

 out_unlocked:
	if ((r == 0) && is_trigger) {
		if (is_fault)
			mpt3sas_trigger_master(ioc, MASTER_TRIGGER_FW_FAULT);
		else
			mpt3sas_trigger_master(ioc,
			    MASTER_TRIGGER_ADAPTER_RESET);
	}
	dtmprintk(ioc, ioc_info(ioc, "%s: exit\n", __func__));
	return r;
}<|MERGE_RESOLUTION|>--- conflicted
+++ resolved
@@ -5719,8 +5719,6 @@
 		dma_pool_destroy(ioc->chain_dma_pool);
 		kfree(ioc->chain_lookup);
 		ioc->chain_lookup = NULL;
-<<<<<<< HEAD
-=======
 	}
 
 	kfree(ioc->io_queue_num);
@@ -5972,7 +5970,6 @@
 		    ioc->reply_free, (unsigned long long) ioc->reply_free_dma));
 		ioc->use_32bit_dma = true;
 		return -EAGAIN;
->>>>>>> c1084c27
 	}
 	memset(ioc->reply_free, 0, sz);
 	dinitprintk(ioc, ioc_info(ioc,
@@ -6442,29 +6439,6 @@
 		total_sz += sz * ioc->scsiio_depth;
 	}
 
-<<<<<<< HEAD
-	ioc->chain_dma_pool = dma_pool_create("chain pool", &ioc->pdev->dev,
-	    ioc->chain_segment_sz, 16, 0);
-	if (!ioc->chain_dma_pool) {
-		ioc_err(ioc, "chain_dma_pool: dma_pool_create failed\n");
-		goto out;
-	}
-	for (i = 0; i < ioc->scsiio_depth; i++) {
-		for (j = ioc->chains_per_prp_buffer;
-				j < ioc->chains_needed_per_io; j++) {
-			ct = &ioc->chain_lookup[i].chains_per_smid[j];
-			ct->chain_buffer = dma_pool_alloc(
-					ioc->chain_dma_pool, GFP_KERNEL,
-					&ct->chain_buffer_dma);
-			if (!ct->chain_buffer) {
-				ioc_err(ioc, "chain_lookup: pci_pool_alloc failed\n");
-				goto out;
-			}
-		}
-		total_sz += ioc->chain_segment_sz;
-	}
-
-=======
 	rc = _base_allocate_chain_dma_pool(ioc, ioc->chain_segment_sz);
 	if (rc == -ENOMEM)
 		return -ENOMEM;
@@ -6472,7 +6446,6 @@
 		goto try_32bit_dma;
 	total_sz += ioc->chain_segment_sz * ((ioc->chains_needed_per_io -
 		ioc->chains_per_prp_buffer) * ioc->scsiio_depth);
->>>>>>> c1084c27
 	dinitprintk(ioc,
 	    ioc_info(ioc, "chain pool depth(%d), frame_size(%d), pool_size(%d kB)\n",
 	    ioc->chain_depth, ioc->chain_segment_sz,
