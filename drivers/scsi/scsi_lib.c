--- conflicted
+++ resolved
@@ -518,69 +518,6 @@
 		scsi_run_queue(sdev->request_queue);
 }
 
-<<<<<<< HEAD
-static inline unsigned int scsi_sgtable_index(unsigned short nents)
-{
-	unsigned int index;
-
-	BUG_ON(nents > SCSI_MAX_SG_SEGMENTS);
-
-	if (nents <= 8)
-		index = 0;
-	else
-		index = get_count_order(nents) - 3;
-
-	return index;
-}
-
-static void scsi_sg_free(struct scatterlist *sgl, unsigned int nents)
-{
-	struct scsi_host_sg_pool *sgp;
-
-	sgp = scsi_sg_pools + scsi_sgtable_index(nents);
-	mempool_free(sgl, sgp->pool);
-}
-
-static struct scatterlist *scsi_sg_alloc(unsigned int nents, gfp_t gfp_mask)
-{
-	struct scsi_host_sg_pool *sgp;
-
-	sgp = scsi_sg_pools + scsi_sgtable_index(nents);
-	return mempool_alloc(sgp->pool, gfp_mask);
-}
-
-static void scsi_free_sgtable(struct scsi_data_buffer *sdb, bool mq)
-{
-	if (mq && sdb->table.orig_nents <= SCSI_MAX_SG_SEGMENTS)
-		return;
-	__sg_free_table(&sdb->table, SCSI_MAX_SG_SEGMENTS, mq, scsi_sg_free);
-}
-
-static int scsi_alloc_sgtable(struct scsi_data_buffer *sdb, int nents, bool mq)
-{
-	struct scatterlist *first_chunk = NULL;
-	int ret;
-
-	BUG_ON(!nents);
-
-	if (mq) {
-		if (nents <= SCSI_MAX_SG_SEGMENTS) {
-			sdb->table.nents = sdb->table.orig_nents = nents;
-			sg_init_table(sdb->table.sgl, nents);
-			return 0;
-		}
-		first_chunk = sdb->table.sgl;
-	}
-
-	ret = __sg_alloc_table(&sdb->table, nents, SCSI_MAX_SG_SEGMENTS,
-			       first_chunk, GFP_ATOMIC, scsi_sg_alloc);
-	if (unlikely(ret))
-		scsi_free_sgtable(sdb, mq);
-	return ret;
-}
-
-=======
->>>>>>> f2ed3bfc
 static void scsi_uninit_cmd(struct scsi_cmnd *cmd)
 {
 	if (cmd->request->cmd_type == REQ_TYPE_FS) {
