// SPDX-License-Identifier: GPL-2.0-only
/*
 * QLogic iSCSI HBA Driver
 * Copyright (c)  2003-2013 QLogic Corporation
 */
#include <linux/moduleparam.h>
#include <linux/slab.h>
#include <linux/blkdev.h>
#include <linux/iscsi_boot_sysfs.h>
#include <linux/inet.h>

#include <scsi/scsi_tcq.h>
#include <scsi/scsicam.h>

#include "ql4_def.h"
#include "ql4_version.h"
#include "ql4_glbl.h"
#include "ql4_dbg.h"
#include "ql4_inline.h"
#include "ql4_83xx.h"

/*
 * Driver version
 */
static char qla4xxx_version_str[40];

/*
 * SRB allocation cache
 */
static struct kmem_cache *srb_cachep;

/*
 * Module parameter information and variables
 */
static int ql4xdisablesysfsboot = 1;
module_param(ql4xdisablesysfsboot, int, S_IRUGO | S_IWUSR);
MODULE_PARM_DESC(ql4xdisablesysfsboot,
		 " Set to disable exporting boot targets to sysfs.\n"
		 "\t\t  0 - Export boot targets\n"
		 "\t\t  1 - Do not export boot targets (Default)");

int ql4xdontresethba;
module_param(ql4xdontresethba, int, S_IRUGO | S_IWUSR);
MODULE_PARM_DESC(ql4xdontresethba,
		 " Don't reset the HBA for driver recovery.\n"
		 "\t\t  0 - It will reset HBA (Default)\n"
		 "\t\t  1 - It will NOT reset HBA");

int ql4xextended_error_logging;
module_param(ql4xextended_error_logging, int, S_IRUGO | S_IWUSR);
MODULE_PARM_DESC(ql4xextended_error_logging,
		 " Option to enable extended error logging.\n"
		 "\t\t  0 - no logging (Default)\n"
		 "\t\t  2 - debug logging");

int ql4xenablemsix = 1;
module_param(ql4xenablemsix, int, S_IRUGO|S_IWUSR);
MODULE_PARM_DESC(ql4xenablemsix,
		 " Set to enable MSI or MSI-X interrupt mechanism.\n"
		 "\t\t  0 = enable INTx interrupt mechanism.\n"
		 "\t\t  1 = enable MSI-X interrupt mechanism (Default).\n"
		 "\t\t  2 = enable MSI interrupt mechanism.");

#define QL4_DEF_QDEPTH 32
static int ql4xmaxqdepth = QL4_DEF_QDEPTH;
module_param(ql4xmaxqdepth, int, S_IRUGO | S_IWUSR);
MODULE_PARM_DESC(ql4xmaxqdepth,
		 " Maximum queue depth to report for target devices.\n"
		 "\t\t  Default: 32.");

static int ql4xqfulltracking = 1;
module_param(ql4xqfulltracking, int, S_IRUGO | S_IWUSR);
MODULE_PARM_DESC(ql4xqfulltracking,
		 " Enable or disable dynamic tracking and adjustment of\n"
		 "\t\t scsi device queue depth.\n"
		 "\t\t  0 - Disable.\n"
		 "\t\t  1 - Enable. (Default)");

static int ql4xsess_recovery_tmo = QL4_SESS_RECOVERY_TMO;
module_param(ql4xsess_recovery_tmo, int, S_IRUGO);
MODULE_PARM_DESC(ql4xsess_recovery_tmo,
		" Target Session Recovery Timeout.\n"
		"\t\t  Default: 120 sec.");

int ql4xmdcapmask = 0;
module_param(ql4xmdcapmask, int, S_IRUGO);
MODULE_PARM_DESC(ql4xmdcapmask,
		 " Set the Minidump driver capture mask level.\n"
		 "\t\t  Default is 0 (firmware default capture mask)\n"
		 "\t\t  Can be set to 0x3, 0x7, 0xF, 0x1F, 0x3F, 0x7F, 0xFF");

int ql4xenablemd = 1;
module_param(ql4xenablemd, int, S_IRUGO | S_IWUSR);
MODULE_PARM_DESC(ql4xenablemd,
		 " Set to enable minidump.\n"
		 "\t\t  0 - disable minidump\n"
		 "\t\t  1 - enable minidump (Default)");

static int qla4xxx_wait_for_hba_online(struct scsi_qla_host *ha);
/*
 * SCSI host template entry points
 */
static void qla4xxx_config_dma_addressing(struct scsi_qla_host *ha);

/*
 * iSCSI template entry points
 */
static int qla4xxx_session_get_param(struct iscsi_cls_session *cls_sess,
				     enum iscsi_param param, char *buf);
static int qla4xxx_conn_get_param(struct iscsi_cls_conn *conn,
				  enum iscsi_param param, char *buf);
static int qla4xxx_host_get_param(struct Scsi_Host *shost,
				  enum iscsi_host_param param, char *buf);
static int qla4xxx_iface_set_param(struct Scsi_Host *shost, void *data,
				   uint32_t len);
static int qla4xxx_get_iface_param(struct iscsi_iface *iface,
				   enum iscsi_param_type param_type,
				   int param, char *buf);
static enum blk_eh_timer_return qla4xxx_eh_cmd_timed_out(struct scsi_cmnd *sc);
static struct iscsi_endpoint *qla4xxx_ep_connect(struct Scsi_Host *shost,
						 struct sockaddr *dst_addr,
						 int non_blocking);
static int qla4xxx_ep_poll(struct iscsi_endpoint *ep, int timeout_ms);
static void qla4xxx_ep_disconnect(struct iscsi_endpoint *ep);
static int qla4xxx_get_ep_param(struct iscsi_endpoint *ep,
				enum iscsi_param param, char *buf);
static int qla4xxx_conn_start(struct iscsi_cls_conn *conn);
static struct iscsi_cls_conn *
qla4xxx_conn_create(struct iscsi_cls_session *cls_sess, uint32_t conn_idx);
static int qla4xxx_conn_bind(struct iscsi_cls_session *cls_session,
			     struct iscsi_cls_conn *cls_conn,
			     uint64_t transport_fd, int is_leading);
static void qla4xxx_conn_destroy(struct iscsi_cls_conn *conn);
static struct iscsi_cls_session *
qla4xxx_session_create(struct iscsi_endpoint *ep, uint16_t cmds_max,
			uint16_t qdepth, uint32_t initial_cmdsn);
static void qla4xxx_session_destroy(struct iscsi_cls_session *sess);
static void qla4xxx_task_work(struct work_struct *wdata);
static int qla4xxx_alloc_pdu(struct iscsi_task *, uint8_t);
static int qla4xxx_task_xmit(struct iscsi_task *);
static void qla4xxx_task_cleanup(struct iscsi_task *);
static void qla4xxx_fail_session(struct iscsi_cls_session *cls_session);
static void qla4xxx_conn_get_stats(struct iscsi_cls_conn *cls_conn,
				   struct iscsi_stats *stats);
static int qla4xxx_send_ping(struct Scsi_Host *shost, uint32_t iface_num,
			     uint32_t iface_type, uint32_t payload_size,
			     uint32_t pid, struct sockaddr *dst_addr);
static int qla4xxx_get_chap_list(struct Scsi_Host *shost, uint16_t chap_tbl_idx,
				 uint32_t *num_entries, char *buf);
static int qla4xxx_delete_chap(struct Scsi_Host *shost, uint16_t chap_tbl_idx);
static int qla4xxx_set_chap_entry(struct Scsi_Host *shost, void  *data,
				  int len);
static int qla4xxx_get_host_stats(struct Scsi_Host *shost, char *buf, int len);

/*
 * SCSI host template entry points
 */
static int qla4xxx_queuecommand(struct Scsi_Host *h, struct scsi_cmnd *cmd);
static int qla4xxx_eh_abort(struct scsi_cmnd *cmd);
static int qla4xxx_eh_device_reset(struct scsi_cmnd *cmd);
static int qla4xxx_eh_target_reset(struct scsi_cmnd *cmd);
static int qla4xxx_eh_host_reset(struct scsi_cmnd *cmd);
static int qla4xxx_slave_alloc(struct scsi_device *device);
static umode_t qla4_attr_is_visible(int param_type, int param);
static int qla4xxx_host_reset(struct Scsi_Host *shost, int reset_type);

/*
 * iSCSI Flash DDB sysfs entry points
 */
static int
qla4xxx_sysfs_ddb_set_param(struct iscsi_bus_flash_session *fnode_sess,
			    struct iscsi_bus_flash_conn *fnode_conn,
			    void *data, int len);
static int
qla4xxx_sysfs_ddb_get_param(struct iscsi_bus_flash_session *fnode_sess,
			    int param, char *buf);
static int qla4xxx_sysfs_ddb_add(struct Scsi_Host *shost, const char *buf,
				 int len);
static int
qla4xxx_sysfs_ddb_delete(struct iscsi_bus_flash_session *fnode_sess);
static int qla4xxx_sysfs_ddb_login(struct iscsi_bus_flash_session *fnode_sess,
				   struct iscsi_bus_flash_conn *fnode_conn);
static int qla4xxx_sysfs_ddb_logout(struct iscsi_bus_flash_session *fnode_sess,
				    struct iscsi_bus_flash_conn *fnode_conn);
static int qla4xxx_sysfs_ddb_logout_sid(struct iscsi_cls_session *cls_sess);

static struct qla4_8xxx_legacy_intr_set legacy_intr[] =
    QLA82XX_LEGACY_INTR_CONFIG;

static const uint32_t qla4_82xx_reg_tbl[] = {
	QLA82XX_PEG_HALT_STATUS1,
	QLA82XX_PEG_HALT_STATUS2,
	QLA82XX_PEG_ALIVE_COUNTER,
	QLA82XX_CRB_DRV_ACTIVE,
	QLA82XX_CRB_DEV_STATE,
	QLA82XX_CRB_DRV_STATE,
	QLA82XX_CRB_DRV_SCRATCH,
	QLA82XX_CRB_DEV_PART_INFO,
	QLA82XX_CRB_DRV_IDC_VERSION,
	QLA82XX_FW_VERSION_MAJOR,
	QLA82XX_FW_VERSION_MINOR,
	QLA82XX_FW_VERSION_SUB,
	CRB_CMDPEG_STATE,
	CRB_TEMP_STATE,
};

static const uint32_t qla4_83xx_reg_tbl[] = {
	QLA83XX_PEG_HALT_STATUS1,
	QLA83XX_PEG_HALT_STATUS2,
	QLA83XX_PEG_ALIVE_COUNTER,
	QLA83XX_CRB_DRV_ACTIVE,
	QLA83XX_CRB_DEV_STATE,
	QLA83XX_CRB_DRV_STATE,
	QLA83XX_CRB_DRV_SCRATCH,
	QLA83XX_CRB_DEV_PART_INFO1,
	QLA83XX_CRB_IDC_VER_MAJOR,
	QLA83XX_FW_VER_MAJOR,
	QLA83XX_FW_VER_MINOR,
	QLA83XX_FW_VER_SUB,
	QLA83XX_CMDPEG_STATE,
	QLA83XX_ASIC_TEMP,
};

static struct scsi_host_template qla4xxx_driver_template = {
	.module			= THIS_MODULE,
	.name			= DRIVER_NAME,
	.proc_name		= DRIVER_NAME,
	.queuecommand		= qla4xxx_queuecommand,

	.eh_abort_handler	= qla4xxx_eh_abort,
	.eh_device_reset_handler = qla4xxx_eh_device_reset,
	.eh_target_reset_handler = qla4xxx_eh_target_reset,
	.eh_host_reset_handler	= qla4xxx_eh_host_reset,
	.eh_timed_out		= qla4xxx_eh_cmd_timed_out,

	.slave_alloc		= qla4xxx_slave_alloc,
	.change_queue_depth	= scsi_change_queue_depth,

	.this_id		= -1,
	.cmd_per_lun		= 3,
	.sg_tablesize		= SG_ALL,

	.max_sectors		= 0xFFFF,
	.shost_attrs		= qla4xxx_host_attrs,
	.host_reset		= qla4xxx_host_reset,
	.vendor_id		= SCSI_NL_VID_TYPE_PCI | PCI_VENDOR_ID_QLOGIC,
};

static struct iscsi_transport qla4xxx_iscsi_transport = {
	.owner			= THIS_MODULE,
	.name			= DRIVER_NAME,
	.caps			= CAP_TEXT_NEGO |
				  CAP_DATA_PATH_OFFLOAD | CAP_HDRDGST |
				  CAP_DATADGST | CAP_LOGIN_OFFLOAD |
				  CAP_MULTI_R2T,
	.attr_is_visible	= qla4_attr_is_visible,
	.create_session         = qla4xxx_session_create,
	.destroy_session        = qla4xxx_session_destroy,
	.start_conn             = qla4xxx_conn_start,
	.create_conn            = qla4xxx_conn_create,
	.bind_conn              = qla4xxx_conn_bind,
	.unbind_conn		= iscsi_conn_unbind,
	.stop_conn              = iscsi_conn_stop,
	.destroy_conn           = qla4xxx_conn_destroy,
	.set_param              = iscsi_set_param,
	.get_conn_param		= qla4xxx_conn_get_param,
	.get_session_param	= qla4xxx_session_get_param,
	.get_ep_param           = qla4xxx_get_ep_param,
	.ep_connect		= qla4xxx_ep_connect,
	.ep_poll		= qla4xxx_ep_poll,
	.ep_disconnect		= qla4xxx_ep_disconnect,
	.get_stats		= qla4xxx_conn_get_stats,
	.send_pdu		= iscsi_conn_send_pdu,
	.xmit_task		= qla4xxx_task_xmit,
	.cleanup_task		= qla4xxx_task_cleanup,
	.alloc_pdu		= qla4xxx_alloc_pdu,

	.get_host_param		= qla4xxx_host_get_param,
	.set_iface_param	= qla4xxx_iface_set_param,
	.get_iface_param	= qla4xxx_get_iface_param,
	.bsg_request		= qla4xxx_bsg_request,
	.send_ping		= qla4xxx_send_ping,
	.get_chap		= qla4xxx_get_chap_list,
	.delete_chap		= qla4xxx_delete_chap,
	.set_chap		= qla4xxx_set_chap_entry,
	.get_flashnode_param	= qla4xxx_sysfs_ddb_get_param,
	.set_flashnode_param	= qla4xxx_sysfs_ddb_set_param,
	.new_flashnode		= qla4xxx_sysfs_ddb_add,
	.del_flashnode		= qla4xxx_sysfs_ddb_delete,
	.login_flashnode	= qla4xxx_sysfs_ddb_login,
	.logout_flashnode	= qla4xxx_sysfs_ddb_logout,
	.logout_flashnode_sid	= qla4xxx_sysfs_ddb_logout_sid,
	.get_host_stats		= qla4xxx_get_host_stats,
};

static struct scsi_transport_template *qla4xxx_scsi_transport;

static int qla4xxx_isp_check_reg(struct scsi_qla_host *ha)
{
	u32 reg_val = 0;
	int rval = QLA_SUCCESS;

	if (is_qla8022(ha))
		reg_val = readl(&ha->qla4_82xx_reg->host_status);
	else if (is_qla8032(ha) || is_qla8042(ha))
		reg_val = qla4_8xxx_rd_direct(ha, QLA8XXX_PEG_ALIVE_COUNTER);
	else
		reg_val = readw(&ha->reg->ctrl_status);

	if (reg_val == QL4_ISP_REG_DISCONNECT)
		rval = QLA_ERROR;

	return rval;
}

static int qla4xxx_send_ping(struct Scsi_Host *shost, uint32_t iface_num,
			     uint32_t iface_type, uint32_t payload_size,
			     uint32_t pid, struct sockaddr *dst_addr)
{
	struct scsi_qla_host *ha = to_qla_host(shost);
	struct sockaddr_in *addr;
	struct sockaddr_in6 *addr6;
	uint32_t options = 0;
	uint8_t ipaddr[IPv6_ADDR_LEN];
	int rval;

	memset(ipaddr, 0, IPv6_ADDR_LEN);
	/* IPv4 to IPv4 */
	if ((iface_type == ISCSI_IFACE_TYPE_IPV4) &&
	    (dst_addr->sa_family == AF_INET)) {
		addr = (struct sockaddr_in *)dst_addr;
		memcpy(ipaddr, &addr->sin_addr.s_addr, IP_ADDR_LEN);
		DEBUG2(ql4_printk(KERN_INFO, ha, "%s: IPv4 Ping src: %pI4 "
				  "dest: %pI4\n", __func__,
				  &ha->ip_config.ip_address, ipaddr));
		rval = qla4xxx_ping_iocb(ha, options, payload_size, pid,
					 ipaddr);
		if (rval)
			rval = -EINVAL;
	} else if ((iface_type == ISCSI_IFACE_TYPE_IPV6) &&
		   (dst_addr->sa_family == AF_INET6)) {
		/* IPv6 to IPv6 */
		addr6 = (struct sockaddr_in6 *)dst_addr;
		memcpy(ipaddr, &addr6->sin6_addr.in6_u.u6_addr8, IPv6_ADDR_LEN);

		options |= PING_IPV6_PROTOCOL_ENABLE;

		/* Ping using LinkLocal address */
		if ((iface_num == 0) || (iface_num == 1)) {
			DEBUG2(ql4_printk(KERN_INFO, ha, "%s: LinkLocal Ping "
					  "src: %pI6 dest: %pI6\n", __func__,
					  &ha->ip_config.ipv6_link_local_addr,
					  ipaddr));
			options |= PING_IPV6_LINKLOCAL_ADDR;
			rval = qla4xxx_ping_iocb(ha, options, payload_size,
						 pid, ipaddr);
		} else {
			ql4_printk(KERN_WARNING, ha, "%s: iface num = %d "
				   "not supported\n", __func__, iface_num);
			rval = -ENOSYS;
			goto exit_send_ping;
		}

		/*
		 * If ping using LinkLocal address fails, try ping using
		 * IPv6 address
		 */
		if (rval != QLA_SUCCESS) {
			options &= ~PING_IPV6_LINKLOCAL_ADDR;
			if (iface_num == 0) {
				options |= PING_IPV6_ADDR0;
				DEBUG2(ql4_printk(KERN_INFO, ha, "%s: IPv6 "
						  "Ping src: %pI6 "
						  "dest: %pI6\n", __func__,
						  &ha->ip_config.ipv6_addr0,
						  ipaddr));
			} else if (iface_num == 1) {
				options |= PING_IPV6_ADDR1;
				DEBUG2(ql4_printk(KERN_INFO, ha, "%s: IPv6 "
						  "Ping src: %pI6 "
						  "dest: %pI6\n", __func__,
						  &ha->ip_config.ipv6_addr1,
						  ipaddr));
			}
			rval = qla4xxx_ping_iocb(ha, options, payload_size,
						 pid, ipaddr);
			if (rval)
				rval = -EINVAL;
		}
	} else
		rval = -ENOSYS;
exit_send_ping:
	return rval;
}

static umode_t qla4_attr_is_visible(int param_type, int param)
{
	switch (param_type) {
	case ISCSI_HOST_PARAM:
		switch (param) {
		case ISCSI_HOST_PARAM_HWADDRESS:
		case ISCSI_HOST_PARAM_IPADDRESS:
		case ISCSI_HOST_PARAM_INITIATOR_NAME:
		case ISCSI_HOST_PARAM_PORT_STATE:
		case ISCSI_HOST_PARAM_PORT_SPEED:
			return S_IRUGO;
		default:
			return 0;
		}
	case ISCSI_PARAM:
		switch (param) {
		case ISCSI_PARAM_PERSISTENT_ADDRESS:
		case ISCSI_PARAM_PERSISTENT_PORT:
		case ISCSI_PARAM_CONN_ADDRESS:
		case ISCSI_PARAM_CONN_PORT:
		case ISCSI_PARAM_TARGET_NAME:
		case ISCSI_PARAM_TPGT:
		case ISCSI_PARAM_TARGET_ALIAS:
		case ISCSI_PARAM_MAX_BURST:
		case ISCSI_PARAM_MAX_R2T:
		case ISCSI_PARAM_FIRST_BURST:
		case ISCSI_PARAM_MAX_RECV_DLENGTH:
		case ISCSI_PARAM_MAX_XMIT_DLENGTH:
		case ISCSI_PARAM_IFACE_NAME:
		case ISCSI_PARAM_CHAP_OUT_IDX:
		case ISCSI_PARAM_CHAP_IN_IDX:
		case ISCSI_PARAM_USERNAME:
		case ISCSI_PARAM_PASSWORD:
		case ISCSI_PARAM_USERNAME_IN:
		case ISCSI_PARAM_PASSWORD_IN:
		case ISCSI_PARAM_AUTO_SND_TGT_DISABLE:
		case ISCSI_PARAM_DISCOVERY_SESS:
		case ISCSI_PARAM_PORTAL_TYPE:
		case ISCSI_PARAM_CHAP_AUTH_EN:
		case ISCSI_PARAM_DISCOVERY_LOGOUT_EN:
		case ISCSI_PARAM_BIDI_CHAP_EN:
		case ISCSI_PARAM_DISCOVERY_AUTH_OPTIONAL:
		case ISCSI_PARAM_DEF_TIME2WAIT:
		case ISCSI_PARAM_DEF_TIME2RETAIN:
		case ISCSI_PARAM_HDRDGST_EN:
		case ISCSI_PARAM_DATADGST_EN:
		case ISCSI_PARAM_INITIAL_R2T_EN:
		case ISCSI_PARAM_IMM_DATA_EN:
		case ISCSI_PARAM_PDU_INORDER_EN:
		case ISCSI_PARAM_DATASEQ_INORDER_EN:
		case ISCSI_PARAM_MAX_SEGMENT_SIZE:
		case ISCSI_PARAM_TCP_TIMESTAMP_STAT:
		case ISCSI_PARAM_TCP_WSF_DISABLE:
		case ISCSI_PARAM_TCP_NAGLE_DISABLE:
		case ISCSI_PARAM_TCP_TIMER_SCALE:
		case ISCSI_PARAM_TCP_TIMESTAMP_EN:
		case ISCSI_PARAM_TCP_XMIT_WSF:
		case ISCSI_PARAM_TCP_RECV_WSF:
		case ISCSI_PARAM_IP_FRAGMENT_DISABLE:
		case ISCSI_PARAM_IPV4_TOS:
		case ISCSI_PARAM_IPV6_TC:
		case ISCSI_PARAM_IPV6_FLOW_LABEL:
		case ISCSI_PARAM_IS_FW_ASSIGNED_IPV6:
		case ISCSI_PARAM_KEEPALIVE_TMO:
		case ISCSI_PARAM_LOCAL_PORT:
		case ISCSI_PARAM_ISID:
		case ISCSI_PARAM_TSID:
		case ISCSI_PARAM_DEF_TASKMGMT_TMO:
		case ISCSI_PARAM_ERL:
		case ISCSI_PARAM_STATSN:
		case ISCSI_PARAM_EXP_STATSN:
		case ISCSI_PARAM_DISCOVERY_PARENT_IDX:
		case ISCSI_PARAM_DISCOVERY_PARENT_TYPE:
		case ISCSI_PARAM_LOCAL_IPADDR:
			return S_IRUGO;
		default:
			return 0;
		}
	case ISCSI_NET_PARAM:
		switch (param) {
		case ISCSI_NET_PARAM_IPV4_ADDR:
		case ISCSI_NET_PARAM_IPV4_SUBNET:
		case ISCSI_NET_PARAM_IPV4_GW:
		case ISCSI_NET_PARAM_IPV4_BOOTPROTO:
		case ISCSI_NET_PARAM_IFACE_ENABLE:
		case ISCSI_NET_PARAM_IPV6_LINKLOCAL:
		case ISCSI_NET_PARAM_IPV6_ADDR:
		case ISCSI_NET_PARAM_IPV6_ROUTER:
		case ISCSI_NET_PARAM_IPV6_ADDR_AUTOCFG:
		case ISCSI_NET_PARAM_IPV6_LINKLOCAL_AUTOCFG:
		case ISCSI_NET_PARAM_VLAN_ID:
		case ISCSI_NET_PARAM_VLAN_PRIORITY:
		case ISCSI_NET_PARAM_VLAN_ENABLED:
		case ISCSI_NET_PARAM_MTU:
		case ISCSI_NET_PARAM_PORT:
		case ISCSI_NET_PARAM_IPADDR_STATE:
		case ISCSI_NET_PARAM_IPV6_LINKLOCAL_STATE:
		case ISCSI_NET_PARAM_IPV6_ROUTER_STATE:
		case ISCSI_NET_PARAM_DELAYED_ACK_EN:
		case ISCSI_NET_PARAM_TCP_NAGLE_DISABLE:
		case ISCSI_NET_PARAM_TCP_WSF_DISABLE:
		case ISCSI_NET_PARAM_TCP_WSF:
		case ISCSI_NET_PARAM_TCP_TIMER_SCALE:
		case ISCSI_NET_PARAM_TCP_TIMESTAMP_EN:
		case ISCSI_NET_PARAM_CACHE_ID:
		case ISCSI_NET_PARAM_IPV4_DHCP_DNS_ADDR_EN:
		case ISCSI_NET_PARAM_IPV4_DHCP_SLP_DA_EN:
		case ISCSI_NET_PARAM_IPV4_TOS_EN:
		case ISCSI_NET_PARAM_IPV4_TOS:
		case ISCSI_NET_PARAM_IPV4_GRAT_ARP_EN:
		case ISCSI_NET_PARAM_IPV4_DHCP_ALT_CLIENT_ID_EN:
		case ISCSI_NET_PARAM_IPV4_DHCP_ALT_CLIENT_ID:
		case ISCSI_NET_PARAM_IPV4_DHCP_REQ_VENDOR_ID_EN:
		case ISCSI_NET_PARAM_IPV4_DHCP_USE_VENDOR_ID_EN:
		case ISCSI_NET_PARAM_IPV4_DHCP_VENDOR_ID:
		case ISCSI_NET_PARAM_IPV4_DHCP_LEARN_IQN_EN:
		case ISCSI_NET_PARAM_IPV4_FRAGMENT_DISABLE:
		case ISCSI_NET_PARAM_IPV4_IN_FORWARD_EN:
		case ISCSI_NET_PARAM_REDIRECT_EN:
		case ISCSI_NET_PARAM_IPV4_TTL:
		case ISCSI_NET_PARAM_IPV6_GRAT_NEIGHBOR_ADV_EN:
		case ISCSI_NET_PARAM_IPV6_MLD_EN:
		case ISCSI_NET_PARAM_IPV6_FLOW_LABEL:
		case ISCSI_NET_PARAM_IPV6_TRAFFIC_CLASS:
		case ISCSI_NET_PARAM_IPV6_HOP_LIMIT:
		case ISCSI_NET_PARAM_IPV6_ND_REACHABLE_TMO:
		case ISCSI_NET_PARAM_IPV6_ND_REXMIT_TIME:
		case ISCSI_NET_PARAM_IPV6_ND_STALE_TMO:
		case ISCSI_NET_PARAM_IPV6_DUP_ADDR_DETECT_CNT:
		case ISCSI_NET_PARAM_IPV6_RTR_ADV_LINK_MTU:
			return S_IRUGO;
		default:
			return 0;
		}
	case ISCSI_IFACE_PARAM:
		switch (param) {
		case ISCSI_IFACE_PARAM_DEF_TASKMGMT_TMO:
		case ISCSI_IFACE_PARAM_HDRDGST_EN:
		case ISCSI_IFACE_PARAM_DATADGST_EN:
		case ISCSI_IFACE_PARAM_IMM_DATA_EN:
		case ISCSI_IFACE_PARAM_INITIAL_R2T_EN:
		case ISCSI_IFACE_PARAM_DATASEQ_INORDER_EN:
		case ISCSI_IFACE_PARAM_PDU_INORDER_EN:
		case ISCSI_IFACE_PARAM_ERL:
		case ISCSI_IFACE_PARAM_MAX_RECV_DLENGTH:
		case ISCSI_IFACE_PARAM_FIRST_BURST:
		case ISCSI_IFACE_PARAM_MAX_R2T:
		case ISCSI_IFACE_PARAM_MAX_BURST:
		case ISCSI_IFACE_PARAM_CHAP_AUTH_EN:
		case ISCSI_IFACE_PARAM_BIDI_CHAP_EN:
		case ISCSI_IFACE_PARAM_DISCOVERY_AUTH_OPTIONAL:
		case ISCSI_IFACE_PARAM_DISCOVERY_LOGOUT_EN:
		case ISCSI_IFACE_PARAM_STRICT_LOGIN_COMP_EN:
		case ISCSI_IFACE_PARAM_INITIATOR_NAME:
			return S_IRUGO;
		default:
			return 0;
		}
	case ISCSI_FLASHNODE_PARAM:
		switch (param) {
		case ISCSI_FLASHNODE_IS_FW_ASSIGNED_IPV6:
		case ISCSI_FLASHNODE_PORTAL_TYPE:
		case ISCSI_FLASHNODE_AUTO_SND_TGT_DISABLE:
		case ISCSI_FLASHNODE_DISCOVERY_SESS:
		case ISCSI_FLASHNODE_ENTRY_EN:
		case ISCSI_FLASHNODE_HDR_DGST_EN:
		case ISCSI_FLASHNODE_DATA_DGST_EN:
		case ISCSI_FLASHNODE_IMM_DATA_EN:
		case ISCSI_FLASHNODE_INITIAL_R2T_EN:
		case ISCSI_FLASHNODE_DATASEQ_INORDER:
		case ISCSI_FLASHNODE_PDU_INORDER:
		case ISCSI_FLASHNODE_CHAP_AUTH_EN:
		case ISCSI_FLASHNODE_SNACK_REQ_EN:
		case ISCSI_FLASHNODE_DISCOVERY_LOGOUT_EN:
		case ISCSI_FLASHNODE_BIDI_CHAP_EN:
		case ISCSI_FLASHNODE_DISCOVERY_AUTH_OPTIONAL:
		case ISCSI_FLASHNODE_ERL:
		case ISCSI_FLASHNODE_TCP_TIMESTAMP_STAT:
		case ISCSI_FLASHNODE_TCP_NAGLE_DISABLE:
		case ISCSI_FLASHNODE_TCP_WSF_DISABLE:
		case ISCSI_FLASHNODE_TCP_TIMER_SCALE:
		case ISCSI_FLASHNODE_TCP_TIMESTAMP_EN:
		case ISCSI_FLASHNODE_IP_FRAG_DISABLE:
		case ISCSI_FLASHNODE_MAX_RECV_DLENGTH:
		case ISCSI_FLASHNODE_MAX_XMIT_DLENGTH:
		case ISCSI_FLASHNODE_FIRST_BURST:
		case ISCSI_FLASHNODE_DEF_TIME2WAIT:
		case ISCSI_FLASHNODE_DEF_TIME2RETAIN:
		case ISCSI_FLASHNODE_MAX_R2T:
		case ISCSI_FLASHNODE_KEEPALIVE_TMO:
		case ISCSI_FLASHNODE_ISID:
		case ISCSI_FLASHNODE_TSID:
		case ISCSI_FLASHNODE_PORT:
		case ISCSI_FLASHNODE_MAX_BURST:
		case ISCSI_FLASHNODE_DEF_TASKMGMT_TMO:
		case ISCSI_FLASHNODE_IPADDR:
		case ISCSI_FLASHNODE_ALIAS:
		case ISCSI_FLASHNODE_REDIRECT_IPADDR:
		case ISCSI_FLASHNODE_MAX_SEGMENT_SIZE:
		case ISCSI_FLASHNODE_LOCAL_PORT:
		case ISCSI_FLASHNODE_IPV4_TOS:
		case ISCSI_FLASHNODE_IPV6_TC:
		case ISCSI_FLASHNODE_IPV6_FLOW_LABEL:
		case ISCSI_FLASHNODE_NAME:
		case ISCSI_FLASHNODE_TPGT:
		case ISCSI_FLASHNODE_LINK_LOCAL_IPV6:
		case ISCSI_FLASHNODE_DISCOVERY_PARENT_IDX:
		case ISCSI_FLASHNODE_DISCOVERY_PARENT_TYPE:
		case ISCSI_FLASHNODE_TCP_XMIT_WSF:
		case ISCSI_FLASHNODE_TCP_RECV_WSF:
		case ISCSI_FLASHNODE_CHAP_OUT_IDX:
		case ISCSI_FLASHNODE_USERNAME:
		case ISCSI_FLASHNODE_PASSWORD:
		case ISCSI_FLASHNODE_STATSN:
		case ISCSI_FLASHNODE_EXP_STATSN:
		case ISCSI_FLASHNODE_IS_BOOT_TGT:
			return S_IRUGO;
		default:
			return 0;
		}
	}

	return 0;
}

/**
 * qla4xxx_create_chap_list - Create CHAP list from FLASH
 * @ha: pointer to adapter structure
 *
 * Read flash and make a list of CHAP entries, during login when a CHAP entry
 * is received, it will be checked in this list. If entry exist then the CHAP
 * entry index is set in the DDB. If CHAP entry does not exist in this list
 * then a new entry is added in FLASH in CHAP table and the index obtained is
 * used in the DDB.
 **/
static void qla4xxx_create_chap_list(struct scsi_qla_host *ha)
{
	int rval = 0;
	uint8_t *chap_flash_data = NULL;
	uint32_t offset;
	dma_addr_t chap_dma;
	uint32_t chap_size = 0;

	if (is_qla40XX(ha))
		chap_size = MAX_CHAP_ENTRIES_40XX *
			    sizeof(struct ql4_chap_table);
	else	/* Single region contains CHAP info for both
		 * ports which is divided into half for each port.
		 */
		chap_size = ha->hw.flt_chap_size / 2;

	chap_flash_data = dma_alloc_coherent(&ha->pdev->dev, chap_size,
					     &chap_dma, GFP_KERNEL);
	if (!chap_flash_data) {
		ql4_printk(KERN_ERR, ha, "No memory for chap_flash_data\n");
		return;
	}

	if (is_qla40XX(ha)) {
		offset = FLASH_CHAP_OFFSET;
	} else {
		offset = FLASH_RAW_ACCESS_ADDR + (ha->hw.flt_region_chap << 2);
		if (ha->port_num == 1)
			offset += chap_size;
	}

	rval = qla4xxx_get_flash(ha, chap_dma, offset, chap_size);
	if (rval != QLA_SUCCESS)
		goto exit_chap_list;

	if (ha->chap_list == NULL)
		ha->chap_list = vmalloc(chap_size);
	if (ha->chap_list == NULL) {
		ql4_printk(KERN_ERR, ha, "No memory for ha->chap_list\n");
		goto exit_chap_list;
	}

	memset(ha->chap_list, 0, chap_size);
	memcpy(ha->chap_list, chap_flash_data, chap_size);

exit_chap_list:
	dma_free_coherent(&ha->pdev->dev, chap_size, chap_flash_data, chap_dma);
}

static int qla4xxx_get_chap_by_index(struct scsi_qla_host *ha,
				     int16_t chap_index,
				     struct ql4_chap_table **chap_entry)
{
	int rval = QLA_ERROR;
	int max_chap_entries;

	if (!ha->chap_list) {
		ql4_printk(KERN_ERR, ha, "CHAP table cache is empty!\n");
		goto exit_get_chap;
	}

	if (is_qla80XX(ha))
		max_chap_entries = (ha->hw.flt_chap_size / 2) /
				   sizeof(struct ql4_chap_table);
	else
		max_chap_entries = MAX_CHAP_ENTRIES_40XX;

	if (chap_index > max_chap_entries) {
		ql4_printk(KERN_ERR, ha, "Invalid Chap index\n");
		goto exit_get_chap;
	}

	*chap_entry = (struct ql4_chap_table *)ha->chap_list + chap_index;
	if ((*chap_entry)->cookie !=
	     cpu_to_le16(CHAP_VALID_COOKIE)) {
		*chap_entry = NULL;
	} else {
		rval = QLA_SUCCESS;
	}

exit_get_chap:
	return rval;
}

/**
 * qla4xxx_find_free_chap_index - Find the first free chap index
 * @ha: pointer to adapter structure
 * @chap_index: CHAP index to be returned
 *
 * Find the first free chap index available in the chap table
 *
 * Note: Caller should acquire the chap lock before getting here.
 **/
static int qla4xxx_find_free_chap_index(struct scsi_qla_host *ha,
					uint16_t *chap_index)
{
	int i, rval;
	int free_index = -1;
	int max_chap_entries = 0;
	struct ql4_chap_table *chap_table;

	if (is_qla80XX(ha))
		max_chap_entries = (ha->hw.flt_chap_size / 2) /
						sizeof(struct ql4_chap_table);
	else
		max_chap_entries = MAX_CHAP_ENTRIES_40XX;

	if (!ha->chap_list) {
		ql4_printk(KERN_ERR, ha, "CHAP table cache is empty!\n");
		rval = QLA_ERROR;
		goto exit_find_chap;
	}

	for (i = 0; i < max_chap_entries; i++) {
		chap_table = (struct ql4_chap_table *)ha->chap_list + i;

		if ((chap_table->cookie !=
		    cpu_to_le16(CHAP_VALID_COOKIE)) &&
		   (i > MAX_RESRV_CHAP_IDX)) {
				free_index = i;
				break;
		}
	}

	if (free_index != -1) {
		*chap_index = free_index;
		rval = QLA_SUCCESS;
	} else {
		rval = QLA_ERROR;
	}

exit_find_chap:
	return rval;
}

static int qla4xxx_get_chap_list(struct Scsi_Host *shost, uint16_t chap_tbl_idx,
				  uint32_t *num_entries, char *buf)
{
	struct scsi_qla_host *ha = to_qla_host(shost);
	struct ql4_chap_table *chap_table;
	struct iscsi_chap_rec *chap_rec;
	int max_chap_entries = 0;
	int valid_chap_entries = 0;
	int ret = 0, i;

	if (is_qla80XX(ha))
		max_chap_entries = (ha->hw.flt_chap_size / 2) /
					sizeof(struct ql4_chap_table);
	else
		max_chap_entries = MAX_CHAP_ENTRIES_40XX;

	ql4_printk(KERN_INFO, ha, "%s: num_entries = %d, CHAP idx = %d\n",
			__func__, *num_entries, chap_tbl_idx);

	if (!buf) {
		ret = -ENOMEM;
		goto exit_get_chap_list;
	}

	qla4xxx_create_chap_list(ha);

	chap_rec = (struct iscsi_chap_rec *) buf;
	mutex_lock(&ha->chap_sem);
	for (i = chap_tbl_idx; i < max_chap_entries; i++) {
		chap_table = (struct ql4_chap_table *)ha->chap_list + i;
		if (chap_table->cookie !=
		    cpu_to_le16(CHAP_VALID_COOKIE))
			continue;

		chap_rec->chap_tbl_idx = i;
		strlcpy(chap_rec->username, chap_table->name,
			ISCSI_CHAP_AUTH_NAME_MAX_LEN);
		strlcpy(chap_rec->password, chap_table->secret,
			QL4_CHAP_MAX_SECRET_LEN);
		chap_rec->password_length = chap_table->secret_len;

		if (chap_table->flags & BIT_7) /* local */
			chap_rec->chap_type = CHAP_TYPE_OUT;

		if (chap_table->flags & BIT_6) /* peer */
			chap_rec->chap_type = CHAP_TYPE_IN;

		chap_rec++;

		valid_chap_entries++;
		if (valid_chap_entries == *num_entries)
			break;
	}
	mutex_unlock(&ha->chap_sem);

exit_get_chap_list:
	ql4_printk(KERN_INFO, ha, "%s: Valid CHAP Entries = %d\n",
			__func__,  valid_chap_entries);
	*num_entries = valid_chap_entries;
	return ret;
}

static int __qla4xxx_is_chap_active(struct device *dev, void *data)
{
	int ret = 0;
	uint16_t *chap_tbl_idx = (uint16_t *) data;
	struct iscsi_cls_session *cls_session;
	struct iscsi_session *sess;
	struct ddb_entry *ddb_entry;

	if (!iscsi_is_session_dev(dev))
		goto exit_is_chap_active;

	cls_session = iscsi_dev_to_session(dev);
	sess = cls_session->dd_data;
	ddb_entry = sess->dd_data;

	if (iscsi_is_session_online(cls_session))
		goto exit_is_chap_active;

	if (ddb_entry->chap_tbl_idx == *chap_tbl_idx)
		ret = 1;

exit_is_chap_active:
	return ret;
}

static int qla4xxx_is_chap_active(struct Scsi_Host *shost,
				  uint16_t chap_tbl_idx)
{
	int ret = 0;

	ret = device_for_each_child(&shost->shost_gendev, &chap_tbl_idx,
				    __qla4xxx_is_chap_active);

	return ret;
}

static int qla4xxx_delete_chap(struct Scsi_Host *shost, uint16_t chap_tbl_idx)
{
	struct scsi_qla_host *ha = to_qla_host(shost);
	struct ql4_chap_table *chap_table;
	dma_addr_t chap_dma;
	int max_chap_entries = 0;
	uint32_t offset = 0;
	uint32_t chap_size;
	int ret = 0;

	chap_table = dma_pool_zalloc(ha->chap_dma_pool, GFP_KERNEL, &chap_dma);
	if (chap_table == NULL)
		return -ENOMEM;

	if (is_qla80XX(ha))
		max_chap_entries = (ha->hw.flt_chap_size / 2) /
				   sizeof(struct ql4_chap_table);
	else
		max_chap_entries = MAX_CHAP_ENTRIES_40XX;

	if (chap_tbl_idx > max_chap_entries) {
		ret = -EINVAL;
		goto exit_delete_chap;
	}

	/* Check if chap index is in use.
	 * If chap is in use don't delet chap entry */
	ret = qla4xxx_is_chap_active(shost, chap_tbl_idx);
	if (ret) {
		ql4_printk(KERN_INFO, ha, "CHAP entry %d is in use, cannot "
			   "delete from flash\n", chap_tbl_idx);
		ret = -EBUSY;
		goto exit_delete_chap;
	}

	chap_size = sizeof(struct ql4_chap_table);
	if (is_qla40XX(ha))
		offset = FLASH_CHAP_OFFSET | (chap_tbl_idx * chap_size);
	else {
		offset = FLASH_RAW_ACCESS_ADDR + (ha->hw.flt_region_chap << 2);
		/* flt_chap_size is CHAP table size for both ports
		 * so divide it by 2 to calculate the offset for second port
		 */
		if (ha->port_num == 1)
			offset += (ha->hw.flt_chap_size / 2);
		offset += (chap_tbl_idx * chap_size);
	}

	ret = qla4xxx_get_flash(ha, chap_dma, offset, chap_size);
	if (ret != QLA_SUCCESS) {
		ret = -EINVAL;
		goto exit_delete_chap;
	}

	DEBUG2(ql4_printk(KERN_INFO, ha, "Chap Cookie: x%x\n",
			  __le16_to_cpu(chap_table->cookie)));

	if (__le16_to_cpu(chap_table->cookie) != CHAP_VALID_COOKIE) {
		ql4_printk(KERN_ERR, ha, "No valid chap entry found\n");
		goto exit_delete_chap;
	}

	chap_table->cookie = cpu_to_le16(0xFFFF);

	offset = FLASH_CHAP_OFFSET |
			(chap_tbl_idx * sizeof(struct ql4_chap_table));
	ret = qla4xxx_set_flash(ha, chap_dma, offset, chap_size,
				FLASH_OPT_RMW_COMMIT);
	if (ret == QLA_SUCCESS && ha->chap_list) {
		mutex_lock(&ha->chap_sem);
		/* Update ha chap_list cache */
		memcpy((struct ql4_chap_table *)ha->chap_list + chap_tbl_idx,
			chap_table, sizeof(struct ql4_chap_table));
		mutex_unlock(&ha->chap_sem);
	}
	if (ret != QLA_SUCCESS)
		ret =  -EINVAL;

exit_delete_chap:
	dma_pool_free(ha->chap_dma_pool, chap_table, chap_dma);
	return ret;
}

/**
 * qla4xxx_set_chap_entry - Make chap entry with given information
 * @shost: pointer to host
 * @data: chap info - credentials, index and type to make chap entry
 * @len: length of data
 *
 * Add or update chap entry with the given information
 **/
static int qla4xxx_set_chap_entry(struct Scsi_Host *shost, void *data, int len)
{
	struct scsi_qla_host *ha = to_qla_host(shost);
	struct iscsi_chap_rec chap_rec;
	struct ql4_chap_table *chap_entry = NULL;
	struct iscsi_param_info *param_info;
	struct nlattr *attr;
	int max_chap_entries = 0;
	int type;
	int rem = len;
	int rc = 0;
	int size;

	memset(&chap_rec, 0, sizeof(chap_rec));

	nla_for_each_attr(attr, data, len, rem) {
		param_info = nla_data(attr);

		switch (param_info->param) {
		case ISCSI_CHAP_PARAM_INDEX:
			chap_rec.chap_tbl_idx = *(uint16_t *)param_info->value;
			break;
		case ISCSI_CHAP_PARAM_CHAP_TYPE:
			chap_rec.chap_type = param_info->value[0];
			break;
		case ISCSI_CHAP_PARAM_USERNAME:
			size = min_t(size_t, sizeof(chap_rec.username),
				     param_info->len);
			memcpy(chap_rec.username, param_info->value, size);
			break;
		case ISCSI_CHAP_PARAM_PASSWORD:
			size = min_t(size_t, sizeof(chap_rec.password),
				     param_info->len);
			memcpy(chap_rec.password, param_info->value, size);
			break;
		case ISCSI_CHAP_PARAM_PASSWORD_LEN:
			chap_rec.password_length = param_info->value[0];
			break;
		default:
			ql4_printk(KERN_ERR, ha,
				   "%s: No such sysfs attribute\n", __func__);
			rc = -ENOSYS;
			goto exit_set_chap;
		}
	}

	if (chap_rec.chap_type == CHAP_TYPE_IN)
		type = BIDI_CHAP;
	else
		type = LOCAL_CHAP;

	if (is_qla80XX(ha))
		max_chap_entries = (ha->hw.flt_chap_size / 2) /
				   sizeof(struct ql4_chap_table);
	else
		max_chap_entries = MAX_CHAP_ENTRIES_40XX;

	mutex_lock(&ha->chap_sem);
	if (chap_rec.chap_tbl_idx < max_chap_entries) {
		rc = qla4xxx_get_chap_by_index(ha, chap_rec.chap_tbl_idx,
					       &chap_entry);
		if (!rc) {
			if (!(type == qla4xxx_get_chap_type(chap_entry))) {
				ql4_printk(KERN_INFO, ha,
					   "Type mismatch for CHAP entry %d\n",
					   chap_rec.chap_tbl_idx);
				rc = -EINVAL;
				goto exit_unlock_chap;
			}

			/* If chap index is in use then don't modify it */
			rc = qla4xxx_is_chap_active(shost,
						    chap_rec.chap_tbl_idx);
			if (rc) {
				ql4_printk(KERN_INFO, ha,
					   "CHAP entry %d is in use\n",
					   chap_rec.chap_tbl_idx);
				rc = -EBUSY;
				goto exit_unlock_chap;
			}
		}
	} else {
		rc = qla4xxx_find_free_chap_index(ha, &chap_rec.chap_tbl_idx);
		if (rc) {
			ql4_printk(KERN_INFO, ha, "CHAP entry not available\n");
			rc = -EBUSY;
			goto exit_unlock_chap;
		}
	}

	rc = qla4xxx_set_chap(ha, chap_rec.username, chap_rec.password,
			      chap_rec.chap_tbl_idx, type);

exit_unlock_chap:
	mutex_unlock(&ha->chap_sem);

exit_set_chap:
	return rc;
}


static int qla4xxx_get_host_stats(struct Scsi_Host *shost, char *buf, int len)
{
	struct scsi_qla_host *ha = to_qla_host(shost);
	struct iscsi_offload_host_stats *host_stats = NULL;
	int host_stats_size;
	int ret = 0;
	int ddb_idx = 0;
	struct ql_iscsi_stats *ql_iscsi_stats = NULL;
	int stats_size;
	dma_addr_t iscsi_stats_dma;

	DEBUG2(ql4_printk(KERN_INFO, ha, "Func: %s\n", __func__));

	host_stats_size = sizeof(struct iscsi_offload_host_stats);

	if (host_stats_size != len) {
		ql4_printk(KERN_INFO, ha, "%s: host_stats size mismatch expected = %d, is = %d\n",
			   __func__, len, host_stats_size);
		ret = -EINVAL;
		goto exit_host_stats;
	}
	host_stats = (struct iscsi_offload_host_stats *)buf;

	if (!buf) {
		ret = -ENOMEM;
		goto exit_host_stats;
	}

	stats_size = PAGE_ALIGN(sizeof(struct ql_iscsi_stats));

	ql_iscsi_stats = dma_alloc_coherent(&ha->pdev->dev, stats_size,
					    &iscsi_stats_dma, GFP_KERNEL);
	if (!ql_iscsi_stats) {
		ql4_printk(KERN_ERR, ha,
			   "Unable to allocate memory for iscsi stats\n");
		ret = -ENOMEM;
		goto exit_host_stats;
	}

	ret =  qla4xxx_get_mgmt_data(ha, ddb_idx, stats_size,
				     iscsi_stats_dma);
	if (ret != QLA_SUCCESS) {
		ql4_printk(KERN_ERR, ha,
			   "Unable to retrieve iscsi stats\n");
		ret = -EIO;
		goto exit_host_stats;
	}
	host_stats->mactx_frames = le64_to_cpu(ql_iscsi_stats->mac_tx_frames);
	host_stats->mactx_bytes = le64_to_cpu(ql_iscsi_stats->mac_tx_bytes);
	host_stats->mactx_multicast_frames =
			le64_to_cpu(ql_iscsi_stats->mac_tx_multicast_frames);
	host_stats->mactx_broadcast_frames =
			le64_to_cpu(ql_iscsi_stats->mac_tx_broadcast_frames);
	host_stats->mactx_pause_frames =
			le64_to_cpu(ql_iscsi_stats->mac_tx_pause_frames);
	host_stats->mactx_control_frames =
			le64_to_cpu(ql_iscsi_stats->mac_tx_control_frames);
	host_stats->mactx_deferral =
			le64_to_cpu(ql_iscsi_stats->mac_tx_deferral);
	host_stats->mactx_excess_deferral =
			le64_to_cpu(ql_iscsi_stats->mac_tx_excess_deferral);
	host_stats->mactx_late_collision =
			le64_to_cpu(ql_iscsi_stats->mac_tx_late_collision);
	host_stats->mactx_abort	= le64_to_cpu(ql_iscsi_stats->mac_tx_abort);
	host_stats->mactx_single_collision =
			le64_to_cpu(ql_iscsi_stats->mac_tx_single_collision);
	host_stats->mactx_multiple_collision =
			le64_to_cpu(ql_iscsi_stats->mac_tx_multiple_collision);
	host_stats->mactx_collision =
			le64_to_cpu(ql_iscsi_stats->mac_tx_collision);
	host_stats->mactx_frames_dropped =
			le64_to_cpu(ql_iscsi_stats->mac_tx_frames_dropped);
	host_stats->mactx_jumbo_frames =
			le64_to_cpu(ql_iscsi_stats->mac_tx_jumbo_frames);
	host_stats->macrx_frames = le64_to_cpu(ql_iscsi_stats->mac_rx_frames);
	host_stats->macrx_bytes = le64_to_cpu(ql_iscsi_stats->mac_rx_bytes);
	host_stats->macrx_unknown_control_frames =
		le64_to_cpu(ql_iscsi_stats->mac_rx_unknown_control_frames);
	host_stats->macrx_pause_frames =
			le64_to_cpu(ql_iscsi_stats->mac_rx_pause_frames);
	host_stats->macrx_control_frames =
			le64_to_cpu(ql_iscsi_stats->mac_rx_control_frames);
	host_stats->macrx_dribble =
			le64_to_cpu(ql_iscsi_stats->mac_rx_dribble);
	host_stats->macrx_frame_length_error =
			le64_to_cpu(ql_iscsi_stats->mac_rx_frame_length_error);
	host_stats->macrx_jabber = le64_to_cpu(ql_iscsi_stats->mac_rx_jabber);
	host_stats->macrx_carrier_sense_error =
		le64_to_cpu(ql_iscsi_stats->mac_rx_carrier_sense_error);
	host_stats->macrx_frame_discarded =
			le64_to_cpu(ql_iscsi_stats->mac_rx_frame_discarded);
	host_stats->macrx_frames_dropped =
			le64_to_cpu(ql_iscsi_stats->mac_rx_frames_dropped);
	host_stats->mac_crc_error = le64_to_cpu(ql_iscsi_stats->mac_crc_error);
	host_stats->mac_encoding_error =
			le64_to_cpu(ql_iscsi_stats->mac_encoding_error);
	host_stats->macrx_length_error_large =
			le64_to_cpu(ql_iscsi_stats->mac_rx_length_error_large);
	host_stats->macrx_length_error_small =
			le64_to_cpu(ql_iscsi_stats->mac_rx_length_error_small);
	host_stats->macrx_multicast_frames =
			le64_to_cpu(ql_iscsi_stats->mac_rx_multicast_frames);
	host_stats->macrx_broadcast_frames =
			le64_to_cpu(ql_iscsi_stats->mac_rx_broadcast_frames);
	host_stats->iptx_packets = le64_to_cpu(ql_iscsi_stats->ip_tx_packets);
	host_stats->iptx_bytes = le64_to_cpu(ql_iscsi_stats->ip_tx_bytes);
	host_stats->iptx_fragments =
			le64_to_cpu(ql_iscsi_stats->ip_tx_fragments);
	host_stats->iprx_packets = le64_to_cpu(ql_iscsi_stats->ip_rx_packets);
	host_stats->iprx_bytes = le64_to_cpu(ql_iscsi_stats->ip_rx_bytes);
	host_stats->iprx_fragments =
			le64_to_cpu(ql_iscsi_stats->ip_rx_fragments);
	host_stats->ip_datagram_reassembly =
			le64_to_cpu(ql_iscsi_stats->ip_datagram_reassembly);
	host_stats->ip_invalid_address_error =
			le64_to_cpu(ql_iscsi_stats->ip_invalid_address_error);
	host_stats->ip_error_packets =
			le64_to_cpu(ql_iscsi_stats->ip_error_packets);
	host_stats->ip_fragrx_overlap =
			le64_to_cpu(ql_iscsi_stats->ip_fragrx_overlap);
	host_stats->ip_fragrx_outoforder =
			le64_to_cpu(ql_iscsi_stats->ip_fragrx_outoforder);
	host_stats->ip_datagram_reassembly_timeout =
		le64_to_cpu(ql_iscsi_stats->ip_datagram_reassembly_timeout);
	host_stats->ipv6tx_packets =
			le64_to_cpu(ql_iscsi_stats->ipv6_tx_packets);
	host_stats->ipv6tx_bytes = le64_to_cpu(ql_iscsi_stats->ipv6_tx_bytes);
	host_stats->ipv6tx_fragments =
			le64_to_cpu(ql_iscsi_stats->ipv6_tx_fragments);
	host_stats->ipv6rx_packets =
			le64_to_cpu(ql_iscsi_stats->ipv6_rx_packets);
	host_stats->ipv6rx_bytes = le64_to_cpu(ql_iscsi_stats->ipv6_rx_bytes);
	host_stats->ipv6rx_fragments =
			le64_to_cpu(ql_iscsi_stats->ipv6_rx_fragments);
	host_stats->ipv6_datagram_reassembly =
			le64_to_cpu(ql_iscsi_stats->ipv6_datagram_reassembly);
	host_stats->ipv6_invalid_address_error =
		le64_to_cpu(ql_iscsi_stats->ipv6_invalid_address_error);
	host_stats->ipv6_error_packets =
			le64_to_cpu(ql_iscsi_stats->ipv6_error_packets);
	host_stats->ipv6_fragrx_overlap =
			le64_to_cpu(ql_iscsi_stats->ipv6_fragrx_overlap);
	host_stats->ipv6_fragrx_outoforder =
			le64_to_cpu(ql_iscsi_stats->ipv6_fragrx_outoforder);
	host_stats->ipv6_datagram_reassembly_timeout =
		le64_to_cpu(ql_iscsi_stats->ipv6_datagram_reassembly_timeout);
	host_stats->tcptx_segments =
			le64_to_cpu(ql_iscsi_stats->tcp_tx_segments);
	host_stats->tcptx_bytes	= le64_to_cpu(ql_iscsi_stats->tcp_tx_bytes);
	host_stats->tcprx_segments =
			le64_to_cpu(ql_iscsi_stats->tcp_rx_segments);
	host_stats->tcprx_byte = le64_to_cpu(ql_iscsi_stats->tcp_rx_byte);
	host_stats->tcp_duplicate_ack_retx =
			le64_to_cpu(ql_iscsi_stats->tcp_duplicate_ack_retx);
	host_stats->tcp_retx_timer_expired =
			le64_to_cpu(ql_iscsi_stats->tcp_retx_timer_expired);
	host_stats->tcprx_duplicate_ack	=
			le64_to_cpu(ql_iscsi_stats->tcp_rx_duplicate_ack);
	host_stats->tcprx_pure_ackr =
			le64_to_cpu(ql_iscsi_stats->tcp_rx_pure_ackr);
	host_stats->tcptx_delayed_ack =
			le64_to_cpu(ql_iscsi_stats->tcp_tx_delayed_ack);
	host_stats->tcptx_pure_ack =
			le64_to_cpu(ql_iscsi_stats->tcp_tx_pure_ack);
	host_stats->tcprx_segment_error =
			le64_to_cpu(ql_iscsi_stats->tcp_rx_segment_error);
	host_stats->tcprx_segment_outoforder =
			le64_to_cpu(ql_iscsi_stats->tcp_rx_segment_outoforder);
	host_stats->tcprx_window_probe =
			le64_to_cpu(ql_iscsi_stats->tcp_rx_window_probe);
	host_stats->tcprx_window_update =
			le64_to_cpu(ql_iscsi_stats->tcp_rx_window_update);
	host_stats->tcptx_window_probe_persist =
		le64_to_cpu(ql_iscsi_stats->tcp_tx_window_probe_persist);
	host_stats->ecc_error_correction =
			le64_to_cpu(ql_iscsi_stats->ecc_error_correction);
	host_stats->iscsi_pdu_tx = le64_to_cpu(ql_iscsi_stats->iscsi_pdu_tx);
	host_stats->iscsi_data_bytes_tx =
			le64_to_cpu(ql_iscsi_stats->iscsi_data_bytes_tx);
	host_stats->iscsi_pdu_rx = le64_to_cpu(ql_iscsi_stats->iscsi_pdu_rx);
	host_stats->iscsi_data_bytes_rx	=
			le64_to_cpu(ql_iscsi_stats->iscsi_data_bytes_rx);
	host_stats->iscsi_io_completed =
			le64_to_cpu(ql_iscsi_stats->iscsi_io_completed);
	host_stats->iscsi_unexpected_io_rx =
			le64_to_cpu(ql_iscsi_stats->iscsi_unexpected_io_rx);
	host_stats->iscsi_format_error =
			le64_to_cpu(ql_iscsi_stats->iscsi_format_error);
	host_stats->iscsi_hdr_digest_error =
			le64_to_cpu(ql_iscsi_stats->iscsi_hdr_digest_error);
	host_stats->iscsi_data_digest_error =
			le64_to_cpu(ql_iscsi_stats->iscsi_data_digest_error);
	host_stats->iscsi_sequence_error =
			le64_to_cpu(ql_iscsi_stats->iscsi_sequence_error);
exit_host_stats:
	if (ql_iscsi_stats)
		dma_free_coherent(&ha->pdev->dev, stats_size,
				  ql_iscsi_stats, iscsi_stats_dma);

	ql4_printk(KERN_INFO, ha, "%s: Get host stats done\n",
		   __func__);
	return ret;
}

static int qla4xxx_get_iface_param(struct iscsi_iface *iface,
				   enum iscsi_param_type param_type,
				   int param, char *buf)
{
	struct Scsi_Host *shost = iscsi_iface_to_shost(iface);
	struct scsi_qla_host *ha = to_qla_host(shost);
	int ival;
	char *pval = NULL;
	int len = -ENOSYS;

	if (param_type == ISCSI_NET_PARAM) {
		switch (param) {
		case ISCSI_NET_PARAM_IPV4_ADDR:
			len = sprintf(buf, "%pI4\n", &ha->ip_config.ip_address);
			break;
		case ISCSI_NET_PARAM_IPV4_SUBNET:
			len = sprintf(buf, "%pI4\n",
				      &ha->ip_config.subnet_mask);
			break;
		case ISCSI_NET_PARAM_IPV4_GW:
			len = sprintf(buf, "%pI4\n", &ha->ip_config.gateway);
			break;
		case ISCSI_NET_PARAM_IFACE_ENABLE:
			if (iface->iface_type == ISCSI_IFACE_TYPE_IPV4) {
				OP_STATE(ha->ip_config.ipv4_options,
					 IPOPT_IPV4_PROTOCOL_ENABLE, pval);
			} else {
				OP_STATE(ha->ip_config.ipv6_options,
					 IPV6_OPT_IPV6_PROTOCOL_ENABLE, pval);
			}

			len = sprintf(buf, "%s\n", pval);
			break;
		case ISCSI_NET_PARAM_IPV4_BOOTPROTO:
			len = sprintf(buf, "%s\n",
				      (ha->ip_config.tcp_options &
				       TCPOPT_DHCP_ENABLE) ?
				      "dhcp" : "static");
			break;
		case ISCSI_NET_PARAM_IPV6_ADDR:
			if (iface->iface_num == 0)
				len = sprintf(buf, "%pI6\n",
					      &ha->ip_config.ipv6_addr0);
			if (iface->iface_num == 1)
				len = sprintf(buf, "%pI6\n",
					      &ha->ip_config.ipv6_addr1);
			break;
		case ISCSI_NET_PARAM_IPV6_LINKLOCAL:
			len = sprintf(buf, "%pI6\n",
				      &ha->ip_config.ipv6_link_local_addr);
			break;
		case ISCSI_NET_PARAM_IPV6_ROUTER:
			len = sprintf(buf, "%pI6\n",
				      &ha->ip_config.ipv6_default_router_addr);
			break;
		case ISCSI_NET_PARAM_IPV6_ADDR_AUTOCFG:
			pval = (ha->ip_config.ipv6_addl_options &
				IPV6_ADDOPT_NEIGHBOR_DISCOVERY_ADDR_ENABLE) ?
				"nd" : "static";

			len = sprintf(buf, "%s\n", pval);
			break;
		case ISCSI_NET_PARAM_IPV6_LINKLOCAL_AUTOCFG:
			pval = (ha->ip_config.ipv6_addl_options &
				IPV6_ADDOPT_AUTOCONFIG_LINK_LOCAL_ADDR) ?
				"auto" : "static";

			len = sprintf(buf, "%s\n", pval);
			break;
		case ISCSI_NET_PARAM_VLAN_ID:
			if (iface->iface_type == ISCSI_IFACE_TYPE_IPV4)
				ival = ha->ip_config.ipv4_vlan_tag &
				       ISCSI_MAX_VLAN_ID;
			else
				ival = ha->ip_config.ipv6_vlan_tag &
				       ISCSI_MAX_VLAN_ID;

			len = sprintf(buf, "%d\n", ival);
			break;
		case ISCSI_NET_PARAM_VLAN_PRIORITY:
			if (iface->iface_type == ISCSI_IFACE_TYPE_IPV4)
				ival = (ha->ip_config.ipv4_vlan_tag >> 13) &
				       ISCSI_MAX_VLAN_PRIORITY;
			else
				ival = (ha->ip_config.ipv6_vlan_tag >> 13) &
				       ISCSI_MAX_VLAN_PRIORITY;

			len = sprintf(buf, "%d\n", ival);
			break;
		case ISCSI_NET_PARAM_VLAN_ENABLED:
			if (iface->iface_type == ISCSI_IFACE_TYPE_IPV4) {
				OP_STATE(ha->ip_config.ipv4_options,
					 IPOPT_VLAN_TAGGING_ENABLE, pval);
			} else {
				OP_STATE(ha->ip_config.ipv6_options,
					 IPV6_OPT_VLAN_TAGGING_ENABLE, pval);
			}
			len = sprintf(buf, "%s\n", pval);
			break;
		case ISCSI_NET_PARAM_MTU:
			len = sprintf(buf, "%d\n", ha->ip_config.eth_mtu_size);
			break;
		case ISCSI_NET_PARAM_PORT:
			if (iface->iface_type == ISCSI_IFACE_TYPE_IPV4)
				len = sprintf(buf, "%d\n",
					      ha->ip_config.ipv4_port);
			else
				len = sprintf(buf, "%d\n",
					      ha->ip_config.ipv6_port);
			break;
		case ISCSI_NET_PARAM_IPADDR_STATE:
			if (iface->iface_type == ISCSI_IFACE_TYPE_IPV4) {
				pval = iscsi_get_ipaddress_state_name(
						ha->ip_config.ipv4_addr_state);
			} else {
				if (iface->iface_num == 0)
					pval = iscsi_get_ipaddress_state_name(
						ha->ip_config.ipv6_addr0_state);
				else if (iface->iface_num == 1)
					pval = iscsi_get_ipaddress_state_name(
						ha->ip_config.ipv6_addr1_state);
			}

			len = sprintf(buf, "%s\n", pval);
			break;
		case ISCSI_NET_PARAM_IPV6_LINKLOCAL_STATE:
			pval = iscsi_get_ipaddress_state_name(
					ha->ip_config.ipv6_link_local_state);
			len = sprintf(buf, "%s\n", pval);
			break;
		case ISCSI_NET_PARAM_IPV6_ROUTER_STATE:
			pval = iscsi_get_router_state_name(
				      ha->ip_config.ipv6_default_router_state);
			len = sprintf(buf, "%s\n", pval);
			break;
		case ISCSI_NET_PARAM_DELAYED_ACK_EN:
			if (iface->iface_type == ISCSI_IFACE_TYPE_IPV4) {
				OP_STATE(~ha->ip_config.tcp_options,
					 TCPOPT_DELAYED_ACK_DISABLE, pval);
			} else {
				OP_STATE(~ha->ip_config.ipv6_tcp_options,
					 IPV6_TCPOPT_DELAYED_ACK_DISABLE, pval);
			}
			len = sprintf(buf, "%s\n", pval);
			break;
		case ISCSI_NET_PARAM_TCP_NAGLE_DISABLE:
			if (iface->iface_type == ISCSI_IFACE_TYPE_IPV4) {
				OP_STATE(~ha->ip_config.tcp_options,
					 TCPOPT_NAGLE_ALGO_DISABLE, pval);
			} else {
				OP_STATE(~ha->ip_config.ipv6_tcp_options,
					 IPV6_TCPOPT_NAGLE_ALGO_DISABLE, pval);
			}
			len = sprintf(buf, "%s\n", pval);
			break;
		case ISCSI_NET_PARAM_TCP_WSF_DISABLE:
			if (iface->iface_type == ISCSI_IFACE_TYPE_IPV4) {
				OP_STATE(~ha->ip_config.tcp_options,
					 TCPOPT_WINDOW_SCALE_DISABLE, pval);
			} else {
				OP_STATE(~ha->ip_config.ipv6_tcp_options,
					 IPV6_TCPOPT_WINDOW_SCALE_DISABLE,
					 pval);
			}
			len = sprintf(buf, "%s\n", pval);
			break;
		case ISCSI_NET_PARAM_TCP_WSF:
			if (iface->iface_type == ISCSI_IFACE_TYPE_IPV4)
				len = sprintf(buf, "%d\n",
					      ha->ip_config.tcp_wsf);
			else
				len = sprintf(buf, "%d\n",
					      ha->ip_config.ipv6_tcp_wsf);
			break;
		case ISCSI_NET_PARAM_TCP_TIMER_SCALE:
			if (iface->iface_type == ISCSI_IFACE_TYPE_IPV4)
				ival = (ha->ip_config.tcp_options &
					TCPOPT_TIMER_SCALE) >> 1;
			else
				ival = (ha->ip_config.ipv6_tcp_options &
					IPV6_TCPOPT_TIMER_SCALE) >> 1;

			len = sprintf(buf, "%d\n", ival);
			break;
		case ISCSI_NET_PARAM_TCP_TIMESTAMP_EN:
			if (iface->iface_type == ISCSI_IFACE_TYPE_IPV4) {
				OP_STATE(ha->ip_config.tcp_options,
					 TCPOPT_TIMESTAMP_ENABLE, pval);
			} else {
				OP_STATE(ha->ip_config.ipv6_tcp_options,
					 IPV6_TCPOPT_TIMESTAMP_EN, pval);
			}
			len = sprintf(buf, "%s\n", pval);
			break;
		case ISCSI_NET_PARAM_CACHE_ID:
			if (iface->iface_type == ISCSI_IFACE_TYPE_IPV4)
				len = sprintf(buf, "%d\n",
					      ha->ip_config.ipv4_cache_id);
			else
				len = sprintf(buf, "%d\n",
					      ha->ip_config.ipv6_cache_id);
			break;
		case ISCSI_NET_PARAM_IPV4_DHCP_DNS_ADDR_EN:
			OP_STATE(ha->ip_config.tcp_options,
				 TCPOPT_DNS_SERVER_IP_EN, pval);

			len = sprintf(buf, "%s\n", pval);
			break;
		case ISCSI_NET_PARAM_IPV4_DHCP_SLP_DA_EN:
			OP_STATE(ha->ip_config.tcp_options,
				 TCPOPT_SLP_DA_INFO_EN, pval);

			len = sprintf(buf, "%s\n", pval);
			break;
		case ISCSI_NET_PARAM_IPV4_TOS_EN:
			OP_STATE(ha->ip_config.ipv4_options,
				 IPOPT_IPV4_TOS_EN, pval);

			len = sprintf(buf, "%s\n", pval);
			break;
		case ISCSI_NET_PARAM_IPV4_TOS:
			len = sprintf(buf, "%d\n", ha->ip_config.ipv4_tos);
			break;
		case ISCSI_NET_PARAM_IPV4_GRAT_ARP_EN:
			OP_STATE(ha->ip_config.ipv4_options,
				 IPOPT_GRAT_ARP_EN, pval);

			len = sprintf(buf, "%s\n", pval);
			break;
		case ISCSI_NET_PARAM_IPV4_DHCP_ALT_CLIENT_ID_EN:
			OP_STATE(ha->ip_config.ipv4_options, IPOPT_ALT_CID_EN,
				 pval);

			len = sprintf(buf, "%s\n", pval);
			break;
		case ISCSI_NET_PARAM_IPV4_DHCP_ALT_CLIENT_ID:
			pval = (ha->ip_config.ipv4_alt_cid_len) ?
			       (char *)ha->ip_config.ipv4_alt_cid : "";

			len = sprintf(buf, "%s\n", pval);
			break;
		case ISCSI_NET_PARAM_IPV4_DHCP_REQ_VENDOR_ID_EN:
			OP_STATE(ha->ip_config.ipv4_options,
				 IPOPT_REQ_VID_EN, pval);

			len = sprintf(buf, "%s\n", pval);
			break;
		case ISCSI_NET_PARAM_IPV4_DHCP_USE_VENDOR_ID_EN:
			OP_STATE(ha->ip_config.ipv4_options,
				 IPOPT_USE_VID_EN, pval);

			len = sprintf(buf, "%s\n", pval);
			break;
		case ISCSI_NET_PARAM_IPV4_DHCP_VENDOR_ID:
			pval = (ha->ip_config.ipv4_vid_len) ?
			       (char *)ha->ip_config.ipv4_vid : "";

			len = sprintf(buf, "%s\n", pval);
			break;
		case ISCSI_NET_PARAM_IPV4_DHCP_LEARN_IQN_EN:
			OP_STATE(ha->ip_config.ipv4_options,
				 IPOPT_LEARN_IQN_EN, pval);

			len = sprintf(buf, "%s\n", pval);
			break;
		case ISCSI_NET_PARAM_IPV4_FRAGMENT_DISABLE:
			OP_STATE(~ha->ip_config.ipv4_options,
				 IPOPT_FRAGMENTATION_DISABLE, pval);

			len = sprintf(buf, "%s\n", pval);
			break;
		case ISCSI_NET_PARAM_IPV4_IN_FORWARD_EN:
			OP_STATE(ha->ip_config.ipv4_options,
				 IPOPT_IN_FORWARD_EN, pval);

			len = sprintf(buf, "%s\n", pval);
			break;
		case ISCSI_NET_PARAM_REDIRECT_EN:
			if (iface->iface_type == ISCSI_IFACE_TYPE_IPV4) {
				OP_STATE(ha->ip_config.ipv4_options,
					 IPOPT_ARP_REDIRECT_EN, pval);
			} else {
				OP_STATE(ha->ip_config.ipv6_options,
					 IPV6_OPT_REDIRECT_EN, pval);
			}
			len = sprintf(buf, "%s\n", pval);
			break;
		case ISCSI_NET_PARAM_IPV4_TTL:
			len = sprintf(buf, "%d\n", ha->ip_config.ipv4_ttl);
			break;
		case ISCSI_NET_PARAM_IPV6_GRAT_NEIGHBOR_ADV_EN:
			OP_STATE(ha->ip_config.ipv6_options,
				 IPV6_OPT_GRAT_NEIGHBOR_ADV_EN, pval);

			len = sprintf(buf, "%s\n", pval);
			break;
		case ISCSI_NET_PARAM_IPV6_MLD_EN:
			OP_STATE(ha->ip_config.ipv6_addl_options,
				 IPV6_ADDOPT_MLD_EN, pval);

			len = sprintf(buf, "%s\n", pval);
			break;
		case ISCSI_NET_PARAM_IPV6_FLOW_LABEL:
			len = sprintf(buf, "%u\n", ha->ip_config.ipv6_flow_lbl);
			break;
		case ISCSI_NET_PARAM_IPV6_TRAFFIC_CLASS:
			len = sprintf(buf, "%d\n",
				      ha->ip_config.ipv6_traffic_class);
			break;
		case ISCSI_NET_PARAM_IPV6_HOP_LIMIT:
			len = sprintf(buf, "%d\n",
				      ha->ip_config.ipv6_hop_limit);
			break;
		case ISCSI_NET_PARAM_IPV6_ND_REACHABLE_TMO:
			len = sprintf(buf, "%d\n",
				      ha->ip_config.ipv6_nd_reach_time);
			break;
		case ISCSI_NET_PARAM_IPV6_ND_REXMIT_TIME:
			len = sprintf(buf, "%d\n",
				      ha->ip_config.ipv6_nd_rexmit_timer);
			break;
		case ISCSI_NET_PARAM_IPV6_ND_STALE_TMO:
			len = sprintf(buf, "%d\n",
				      ha->ip_config.ipv6_nd_stale_timeout);
			break;
		case ISCSI_NET_PARAM_IPV6_DUP_ADDR_DETECT_CNT:
			len = sprintf(buf, "%d\n",
				      ha->ip_config.ipv6_dup_addr_detect_count);
			break;
		case ISCSI_NET_PARAM_IPV6_RTR_ADV_LINK_MTU:
			len = sprintf(buf, "%d\n",
				      ha->ip_config.ipv6_gw_advrt_mtu);
			break;
		default:
			len = -ENOSYS;
		}
	} else if (param_type == ISCSI_IFACE_PARAM) {
		switch (param) {
		case ISCSI_IFACE_PARAM_DEF_TASKMGMT_TMO:
			len = sprintf(buf, "%d\n", ha->ip_config.def_timeout);
			break;
		case ISCSI_IFACE_PARAM_HDRDGST_EN:
			OP_STATE(ha->ip_config.iscsi_options,
				 ISCSIOPTS_HEADER_DIGEST_EN, pval);

			len = sprintf(buf, "%s\n", pval);
			break;
		case ISCSI_IFACE_PARAM_DATADGST_EN:
			OP_STATE(ha->ip_config.iscsi_options,
				 ISCSIOPTS_DATA_DIGEST_EN, pval);

			len = sprintf(buf, "%s\n", pval);
			break;
		case ISCSI_IFACE_PARAM_IMM_DATA_EN:
			OP_STATE(ha->ip_config.iscsi_options,
				 ISCSIOPTS_IMMEDIATE_DATA_EN, pval);

			len = sprintf(buf, "%s\n", pval);
			break;
		case ISCSI_IFACE_PARAM_INITIAL_R2T_EN:
			OP_STATE(ha->ip_config.iscsi_options,
				 ISCSIOPTS_INITIAL_R2T_EN, pval);

			len = sprintf(buf, "%s\n", pval);
			break;
		case ISCSI_IFACE_PARAM_DATASEQ_INORDER_EN:
			OP_STATE(ha->ip_config.iscsi_options,
				 ISCSIOPTS_DATA_SEQ_INORDER_EN, pval);

			len = sprintf(buf, "%s\n", pval);
			break;
		case ISCSI_IFACE_PARAM_PDU_INORDER_EN:
			OP_STATE(ha->ip_config.iscsi_options,
				 ISCSIOPTS_DATA_PDU_INORDER_EN, pval);

			len = sprintf(buf, "%s\n", pval);
			break;
		case ISCSI_IFACE_PARAM_ERL:
			len = sprintf(buf, "%d\n",
				      (ha->ip_config.iscsi_options &
				       ISCSIOPTS_ERL));
			break;
		case ISCSI_IFACE_PARAM_MAX_RECV_DLENGTH:
			len = sprintf(buf, "%u\n",
				      ha->ip_config.iscsi_max_pdu_size *
				      BYTE_UNITS);
			break;
		case ISCSI_IFACE_PARAM_FIRST_BURST:
			len = sprintf(buf, "%u\n",
				      ha->ip_config.iscsi_first_burst_len *
				      BYTE_UNITS);
			break;
		case ISCSI_IFACE_PARAM_MAX_R2T:
			len = sprintf(buf, "%d\n",
				      ha->ip_config.iscsi_max_outstnd_r2t);
			break;
		case ISCSI_IFACE_PARAM_MAX_BURST:
			len = sprintf(buf, "%u\n",
				      ha->ip_config.iscsi_max_burst_len *
				      BYTE_UNITS);
			break;
		case ISCSI_IFACE_PARAM_CHAP_AUTH_EN:
			OP_STATE(ha->ip_config.iscsi_options,
				 ISCSIOPTS_CHAP_AUTH_EN, pval);

			len = sprintf(buf, "%s\n", pval);
			break;
		case ISCSI_IFACE_PARAM_BIDI_CHAP_EN:
			OP_STATE(ha->ip_config.iscsi_options,
				 ISCSIOPTS_BIDI_CHAP_EN, pval);

			len = sprintf(buf, "%s\n", pval);
			break;
		case ISCSI_IFACE_PARAM_DISCOVERY_AUTH_OPTIONAL:
			OP_STATE(ha->ip_config.iscsi_options,
				 ISCSIOPTS_DISCOVERY_AUTH_EN, pval);

			len = sprintf(buf, "%s\n", pval);
			break;
		case ISCSI_IFACE_PARAM_DISCOVERY_LOGOUT_EN:
			OP_STATE(ha->ip_config.iscsi_options,
				 ISCSIOPTS_DISCOVERY_LOGOUT_EN, pval);

			len = sprintf(buf, "%s\n", pval);
			break;
		case ISCSI_IFACE_PARAM_STRICT_LOGIN_COMP_EN:
			OP_STATE(ha->ip_config.iscsi_options,
				 ISCSIOPTS_STRICT_LOGIN_COMP_EN, pval);

			len = sprintf(buf, "%s\n", pval);
			break;
		case ISCSI_IFACE_PARAM_INITIATOR_NAME:
			len = sprintf(buf, "%s\n", ha->ip_config.iscsi_name);
			break;
		default:
			len = -ENOSYS;
		}
	}

	return len;
}

static struct iscsi_endpoint *
qla4xxx_ep_connect(struct Scsi_Host *shost, struct sockaddr *dst_addr,
		   int non_blocking)
{
	int ret;
	struct iscsi_endpoint *ep;
	struct qla_endpoint *qla_ep;
	struct scsi_qla_host *ha;
	struct sockaddr_in *addr;
	struct sockaddr_in6 *addr6;

	if (!shost) {
		ret = -ENXIO;
		pr_err("%s: shost is NULL\n", __func__);
		return ERR_PTR(ret);
	}

	ha = iscsi_host_priv(shost);
	ep = iscsi_create_endpoint(sizeof(struct qla_endpoint));
	if (!ep) {
		ret = -ENOMEM;
		return ERR_PTR(ret);
	}

	qla_ep = ep->dd_data;
	memset(qla_ep, 0, sizeof(struct qla_endpoint));
	if (dst_addr->sa_family == AF_INET) {
		memcpy(&qla_ep->dst_addr, dst_addr, sizeof(struct sockaddr_in));
		addr = (struct sockaddr_in *)&qla_ep->dst_addr;
		DEBUG2(ql4_printk(KERN_INFO, ha, "%s: %pI4\n", __func__,
				  (char *)&addr->sin_addr));
	} else if (dst_addr->sa_family == AF_INET6) {
		memcpy(&qla_ep->dst_addr, dst_addr,
		       sizeof(struct sockaddr_in6));
		addr6 = (struct sockaddr_in6 *)&qla_ep->dst_addr;
		DEBUG2(ql4_printk(KERN_INFO, ha, "%s: %pI6\n", __func__,
				  (char *)&addr6->sin6_addr));
	} else {
		ql4_printk(KERN_WARNING, ha, "%s: Invalid endpoint\n",
			   __func__);
	}

	qla_ep->host = shost;

	return ep;
}

static int qla4xxx_ep_poll(struct iscsi_endpoint *ep, int timeout_ms)
{
	struct qla_endpoint *qla_ep;
	struct scsi_qla_host *ha;
	int ret = 0;

	qla_ep = ep->dd_data;
	ha = to_qla_host(qla_ep->host);
	DEBUG2(pr_info_ratelimited("%s: host: %ld\n", __func__, ha->host_no));

	if (adapter_up(ha) && !test_bit(AF_BUILD_DDB_LIST, &ha->flags))
		ret = 1;

	return ret;
}

static void qla4xxx_ep_disconnect(struct iscsi_endpoint *ep)
{
	struct qla_endpoint *qla_ep;
	struct scsi_qla_host *ha;

	qla_ep = ep->dd_data;
	ha = to_qla_host(qla_ep->host);
	DEBUG2(ql4_printk(KERN_INFO, ha, "%s: host: %ld\n", __func__,
			  ha->host_no));
	iscsi_destroy_endpoint(ep);
}

static int qla4xxx_get_ep_param(struct iscsi_endpoint *ep,
				enum iscsi_param param,
				char *buf)
{
	struct qla_endpoint *qla_ep = ep->dd_data;
	struct sockaddr *dst_addr;
	struct scsi_qla_host *ha;

	if (!qla_ep)
		return -ENOTCONN;

	ha = to_qla_host(qla_ep->host);
	DEBUG2(ql4_printk(KERN_INFO, ha, "%s: host: %ld\n", __func__,
			  ha->host_no));

	switch (param) {
	case ISCSI_PARAM_CONN_PORT:
	case ISCSI_PARAM_CONN_ADDRESS:
		dst_addr = (struct sockaddr *)&qla_ep->dst_addr;
		if (!dst_addr)
			return -ENOTCONN;

		return iscsi_conn_get_addr_param((struct sockaddr_storage *)
						 &qla_ep->dst_addr, param, buf);
	default:
		return -ENOSYS;
	}
}

static void qla4xxx_conn_get_stats(struct iscsi_cls_conn *cls_conn,
				   struct iscsi_stats *stats)
{
	struct iscsi_session *sess;
	struct iscsi_cls_session *cls_sess;
	struct ddb_entry *ddb_entry;
	struct scsi_qla_host *ha;
	struct ql_iscsi_stats *ql_iscsi_stats;
	int stats_size;
	int ret;
	dma_addr_t iscsi_stats_dma;

	cls_sess = iscsi_conn_to_session(cls_conn);
	sess = cls_sess->dd_data;
	ddb_entry = sess->dd_data;
	ha = ddb_entry->ha;

	DEBUG2(ql4_printk(KERN_INFO, ha, "%s: host: %ld\n", __func__,
			  ha->host_no));
	stats_size = PAGE_ALIGN(sizeof(struct ql_iscsi_stats));
	/* Allocate memory */
	ql_iscsi_stats = dma_alloc_coherent(&ha->pdev->dev, stats_size,
					    &iscsi_stats_dma, GFP_KERNEL);
	if (!ql_iscsi_stats) {
		ql4_printk(KERN_ERR, ha,
			   "Unable to allocate memory for iscsi stats\n");
		goto exit_get_stats;
	}

	ret =  qla4xxx_get_mgmt_data(ha, ddb_entry->fw_ddb_index, stats_size,
				     iscsi_stats_dma);
	if (ret != QLA_SUCCESS) {
		ql4_printk(KERN_ERR, ha,
			   "Unable to retrieve iscsi stats\n");
		goto free_stats;
	}

	/* octets */
	stats->txdata_octets = le64_to_cpu(ql_iscsi_stats->tx_data_octets);
	stats->rxdata_octets = le64_to_cpu(ql_iscsi_stats->rx_data_octets);
	/* xmit pdus */
	stats->noptx_pdus = le32_to_cpu(ql_iscsi_stats->tx_nopout_pdus);
	stats->scsicmd_pdus = le32_to_cpu(ql_iscsi_stats->tx_scsi_cmd_pdus);
	stats->tmfcmd_pdus = le32_to_cpu(ql_iscsi_stats->tx_tmf_cmd_pdus);
	stats->login_pdus = le32_to_cpu(ql_iscsi_stats->tx_login_cmd_pdus);
	stats->text_pdus = le32_to_cpu(ql_iscsi_stats->tx_text_cmd_pdus);
	stats->dataout_pdus = le32_to_cpu(ql_iscsi_stats->tx_scsi_write_pdus);
	stats->logout_pdus = le32_to_cpu(ql_iscsi_stats->tx_logout_cmd_pdus);
	stats->snack_pdus = le32_to_cpu(ql_iscsi_stats->tx_snack_req_pdus);
	/* recv pdus */
	stats->noprx_pdus = le32_to_cpu(ql_iscsi_stats->rx_nopin_pdus);
	stats->scsirsp_pdus = le32_to_cpu(ql_iscsi_stats->rx_scsi_resp_pdus);
	stats->tmfrsp_pdus = le32_to_cpu(ql_iscsi_stats->rx_tmf_resp_pdus);
	stats->textrsp_pdus = le32_to_cpu(ql_iscsi_stats->rx_text_resp_pdus);
	stats->datain_pdus = le32_to_cpu(ql_iscsi_stats->rx_scsi_read_pdus);
	stats->logoutrsp_pdus =
			le32_to_cpu(ql_iscsi_stats->rx_logout_resp_pdus);
	stats->r2t_pdus = le32_to_cpu(ql_iscsi_stats->rx_r2t_pdus);
	stats->async_pdus = le32_to_cpu(ql_iscsi_stats->rx_async_pdus);
	stats->rjt_pdus = le32_to_cpu(ql_iscsi_stats->rx_reject_pdus);

free_stats:
	dma_free_coherent(&ha->pdev->dev, stats_size, ql_iscsi_stats,
			  iscsi_stats_dma);
exit_get_stats:
	return;
}

static enum blk_eh_timer_return qla4xxx_eh_cmd_timed_out(struct scsi_cmnd *sc)
{
	struct iscsi_cls_session *session;
	unsigned long flags;
	enum blk_eh_timer_return ret = BLK_EH_DONE;

	session = starget_to_session(scsi_target(sc->device));

	spin_lock_irqsave(&session->lock, flags);
	if (session->state == ISCSI_SESSION_FAILED)
		ret = BLK_EH_RESET_TIMER;
	spin_unlock_irqrestore(&session->lock, flags);

	return ret;
}

static void qla4xxx_set_port_speed(struct Scsi_Host *shost)
{
	struct scsi_qla_host *ha = to_qla_host(shost);
	struct iscsi_cls_host *ihost = shost->shost_data;
	uint32_t speed = ISCSI_PORT_SPEED_UNKNOWN;

	qla4xxx_get_firmware_state(ha);

	switch (ha->addl_fw_state & 0x0F00) {
	case FW_ADDSTATE_LINK_SPEED_10MBPS:
		speed = ISCSI_PORT_SPEED_10MBPS;
		break;
	case FW_ADDSTATE_LINK_SPEED_100MBPS:
		speed = ISCSI_PORT_SPEED_100MBPS;
		break;
	case FW_ADDSTATE_LINK_SPEED_1GBPS:
		speed = ISCSI_PORT_SPEED_1GBPS;
		break;
	case FW_ADDSTATE_LINK_SPEED_10GBPS:
		speed = ISCSI_PORT_SPEED_10GBPS;
		break;
	}
	ihost->port_speed = speed;
}

static void qla4xxx_set_port_state(struct Scsi_Host *shost)
{
	struct scsi_qla_host *ha = to_qla_host(shost);
	struct iscsi_cls_host *ihost = shost->shost_data;
	uint32_t state = ISCSI_PORT_STATE_DOWN;

	if (test_bit(AF_LINK_UP, &ha->flags))
		state = ISCSI_PORT_STATE_UP;

	ihost->port_state = state;
}

static int qla4xxx_host_get_param(struct Scsi_Host *shost,
				  enum iscsi_host_param param, char *buf)
{
	struct scsi_qla_host *ha = to_qla_host(shost);
	int len;

	switch (param) {
	case ISCSI_HOST_PARAM_HWADDRESS:
		len = sysfs_format_mac(buf, ha->my_mac, MAC_ADDR_LEN);
		break;
	case ISCSI_HOST_PARAM_IPADDRESS:
		len = sprintf(buf, "%pI4\n", &ha->ip_config.ip_address);
		break;
	case ISCSI_HOST_PARAM_INITIATOR_NAME:
		len = sprintf(buf, "%s\n", ha->name_string);
		break;
	case ISCSI_HOST_PARAM_PORT_STATE:
		qla4xxx_set_port_state(shost);
		len = sprintf(buf, "%s\n", iscsi_get_port_state_name(shost));
		break;
	case ISCSI_HOST_PARAM_PORT_SPEED:
		qla4xxx_set_port_speed(shost);
		len = sprintf(buf, "%s\n", iscsi_get_port_speed_name(shost));
		break;
	default:
		return -ENOSYS;
	}

	return len;
}

static void qla4xxx_create_ipv4_iface(struct scsi_qla_host *ha)
{
	if (ha->iface_ipv4)
		return;

	/* IPv4 */
	ha->iface_ipv4 = iscsi_create_iface(ha->host,
					    &qla4xxx_iscsi_transport,
					    ISCSI_IFACE_TYPE_IPV4, 0, 0);
	if (!ha->iface_ipv4)
		ql4_printk(KERN_ERR, ha, "Could not create IPv4 iSCSI "
			   "iface0.\n");
}

static void qla4xxx_create_ipv6_iface(struct scsi_qla_host *ha)
{
	if (!ha->iface_ipv6_0)
		/* IPv6 iface-0 */
		ha->iface_ipv6_0 = iscsi_create_iface(ha->host,
						      &qla4xxx_iscsi_transport,
						      ISCSI_IFACE_TYPE_IPV6, 0,
						      0);
	if (!ha->iface_ipv6_0)
		ql4_printk(KERN_ERR, ha, "Could not create IPv6 iSCSI "
			   "iface0.\n");

	if (!ha->iface_ipv6_1)
		/* IPv6 iface-1 */
		ha->iface_ipv6_1 = iscsi_create_iface(ha->host,
						      &qla4xxx_iscsi_transport,
						      ISCSI_IFACE_TYPE_IPV6, 1,
						      0);
	if (!ha->iface_ipv6_1)
		ql4_printk(KERN_ERR, ha, "Could not create IPv6 iSCSI "
			   "iface1.\n");
}

static void qla4xxx_create_ifaces(struct scsi_qla_host *ha)
{
	if (ha->ip_config.ipv4_options & IPOPT_IPV4_PROTOCOL_ENABLE)
		qla4xxx_create_ipv4_iface(ha);

	if (ha->ip_config.ipv6_options & IPV6_OPT_IPV6_PROTOCOL_ENABLE)
		qla4xxx_create_ipv6_iface(ha);
}

static void qla4xxx_destroy_ipv4_iface(struct scsi_qla_host *ha)
{
	if (ha->iface_ipv4) {
		iscsi_destroy_iface(ha->iface_ipv4);
		ha->iface_ipv4 = NULL;
	}
}

static void qla4xxx_destroy_ipv6_iface(struct scsi_qla_host *ha)
{
	if (ha->iface_ipv6_0) {
		iscsi_destroy_iface(ha->iface_ipv6_0);
		ha->iface_ipv6_0 = NULL;
	}
	if (ha->iface_ipv6_1) {
		iscsi_destroy_iface(ha->iface_ipv6_1);
		ha->iface_ipv6_1 = NULL;
	}
}

static void qla4xxx_destroy_ifaces(struct scsi_qla_host *ha)
{
	qla4xxx_destroy_ipv4_iface(ha);
	qla4xxx_destroy_ipv6_iface(ha);
}

static void qla4xxx_set_ipv6(struct scsi_qla_host *ha,
			     struct iscsi_iface_param_info *iface_param,
			     struct addr_ctrl_blk *init_fw_cb)
{
	/*
	 * iface_num 0 is valid for IPv6 Addr, linklocal, router, autocfg.
	 * iface_num 1 is valid only for IPv6 Addr.
	 */
	switch (iface_param->param) {
	case ISCSI_NET_PARAM_IPV6_ADDR:
		if (iface_param->iface_num & 0x1)
			/* IPv6 Addr 1 */
			memcpy(init_fw_cb->ipv6_addr1, iface_param->value,
			       sizeof(init_fw_cb->ipv6_addr1));
		else
			/* IPv6 Addr 0 */
			memcpy(init_fw_cb->ipv6_addr0, iface_param->value,
			       sizeof(init_fw_cb->ipv6_addr0));
		break;
	case ISCSI_NET_PARAM_IPV6_LINKLOCAL:
		if (iface_param->iface_num & 0x1)
			break;
		memcpy(init_fw_cb->ipv6_if_id, &iface_param->value[8],
		       sizeof(init_fw_cb->ipv6_if_id));
		break;
	case ISCSI_NET_PARAM_IPV6_ROUTER:
		if (iface_param->iface_num & 0x1)
			break;
		memcpy(init_fw_cb->ipv6_dflt_rtr_addr, iface_param->value,
		       sizeof(init_fw_cb->ipv6_dflt_rtr_addr));
		break;
	case ISCSI_NET_PARAM_IPV6_ADDR_AUTOCFG:
		/* Autocfg applies to even interface */
		if (iface_param->iface_num & 0x1)
			break;

		if (iface_param->value[0] == ISCSI_IPV6_AUTOCFG_DISABLE)
			init_fw_cb->ipv6_addtl_opts &=
				cpu_to_le16(
				  ~IPV6_ADDOPT_NEIGHBOR_DISCOVERY_ADDR_ENABLE);
		else if (iface_param->value[0] == ISCSI_IPV6_AUTOCFG_ND_ENABLE)
			init_fw_cb->ipv6_addtl_opts |=
				cpu_to_le16(
				  IPV6_ADDOPT_NEIGHBOR_DISCOVERY_ADDR_ENABLE);
		else
			ql4_printk(KERN_ERR, ha,
				   "Invalid autocfg setting for IPv6 addr\n");
		break;
	case ISCSI_NET_PARAM_IPV6_LINKLOCAL_AUTOCFG:
		/* Autocfg applies to even interface */
		if (iface_param->iface_num & 0x1)
			break;

		if (iface_param->value[0] ==
		    ISCSI_IPV6_LINKLOCAL_AUTOCFG_ENABLE)
			init_fw_cb->ipv6_addtl_opts |= cpu_to_le16(
					IPV6_ADDOPT_AUTOCONFIG_LINK_LOCAL_ADDR);
		else if (iface_param->value[0] ==
			 ISCSI_IPV6_LINKLOCAL_AUTOCFG_DISABLE)
			init_fw_cb->ipv6_addtl_opts &= cpu_to_le16(
				       ~IPV6_ADDOPT_AUTOCONFIG_LINK_LOCAL_ADDR);
		else
			ql4_printk(KERN_ERR, ha,
				   "Invalid autocfg setting for IPv6 linklocal addr\n");
		break;
	case ISCSI_NET_PARAM_IPV6_ROUTER_AUTOCFG:
		/* Autocfg applies to even interface */
		if (iface_param->iface_num & 0x1)
			break;

		if (iface_param->value[0] == ISCSI_IPV6_ROUTER_AUTOCFG_ENABLE)
			memset(init_fw_cb->ipv6_dflt_rtr_addr, 0,
			       sizeof(init_fw_cb->ipv6_dflt_rtr_addr));
		break;
	case ISCSI_NET_PARAM_IFACE_ENABLE:
		if (iface_param->value[0] == ISCSI_IFACE_ENABLE) {
			init_fw_cb->ipv6_opts |=
				cpu_to_le16(IPV6_OPT_IPV6_PROTOCOL_ENABLE);
			qla4xxx_create_ipv6_iface(ha);
		} else {
			init_fw_cb->ipv6_opts &=
				cpu_to_le16(~IPV6_OPT_IPV6_PROTOCOL_ENABLE &
					    0xFFFF);
			qla4xxx_destroy_ipv6_iface(ha);
		}
		break;
	case ISCSI_NET_PARAM_VLAN_TAG:
		if (iface_param->len != sizeof(init_fw_cb->ipv6_vlan_tag))
			break;
		init_fw_cb->ipv6_vlan_tag =
				cpu_to_be16(*(uint16_t *)iface_param->value);
		break;
	case ISCSI_NET_PARAM_VLAN_ENABLED:
		if (iface_param->value[0] == ISCSI_VLAN_ENABLE)
			init_fw_cb->ipv6_opts |=
				cpu_to_le16(IPV6_OPT_VLAN_TAGGING_ENABLE);
		else
			init_fw_cb->ipv6_opts &=
				cpu_to_le16(~IPV6_OPT_VLAN_TAGGING_ENABLE);
		break;
	case ISCSI_NET_PARAM_MTU:
		init_fw_cb->eth_mtu_size =
				cpu_to_le16(*(uint16_t *)iface_param->value);
		break;
	case ISCSI_NET_PARAM_PORT:
		/* Autocfg applies to even interface */
		if (iface_param->iface_num & 0x1)
			break;

		init_fw_cb->ipv6_port =
				cpu_to_le16(*(uint16_t *)iface_param->value);
		break;
	case ISCSI_NET_PARAM_DELAYED_ACK_EN:
		if (iface_param->iface_num & 0x1)
			break;
		if (iface_param->value[0] == ISCSI_NET_PARAM_DISABLE)
			init_fw_cb->ipv6_tcp_opts |=
				cpu_to_le16(IPV6_TCPOPT_DELAYED_ACK_DISABLE);
		else
			init_fw_cb->ipv6_tcp_opts &=
				cpu_to_le16(~IPV6_TCPOPT_DELAYED_ACK_DISABLE &
					    0xFFFF);
		break;
	case ISCSI_NET_PARAM_TCP_NAGLE_DISABLE:
		if (iface_param->iface_num & 0x1)
			break;
		if (iface_param->value[0] == ISCSI_NET_PARAM_DISABLE)
			init_fw_cb->ipv6_tcp_opts |=
				cpu_to_le16(IPV6_TCPOPT_NAGLE_ALGO_DISABLE);
		else
			init_fw_cb->ipv6_tcp_opts &=
				cpu_to_le16(~IPV6_TCPOPT_NAGLE_ALGO_DISABLE);
		break;
	case ISCSI_NET_PARAM_TCP_WSF_DISABLE:
		if (iface_param->iface_num & 0x1)
			break;
		if (iface_param->value[0] == ISCSI_NET_PARAM_DISABLE)
			init_fw_cb->ipv6_tcp_opts |=
				cpu_to_le16(IPV6_TCPOPT_WINDOW_SCALE_DISABLE);
		else
			init_fw_cb->ipv6_tcp_opts &=
				cpu_to_le16(~IPV6_TCPOPT_WINDOW_SCALE_DISABLE);
		break;
	case ISCSI_NET_PARAM_TCP_WSF:
		if (iface_param->iface_num & 0x1)
			break;
		init_fw_cb->ipv6_tcp_wsf = iface_param->value[0];
		break;
	case ISCSI_NET_PARAM_TCP_TIMER_SCALE:
		if (iface_param->iface_num & 0x1)
			break;
		init_fw_cb->ipv6_tcp_opts &=
					cpu_to_le16(~IPV6_TCPOPT_TIMER_SCALE);
		init_fw_cb->ipv6_tcp_opts |=
				cpu_to_le16((iface_param->value[0] << 1) &
					    IPV6_TCPOPT_TIMER_SCALE);
		break;
	case ISCSI_NET_PARAM_TCP_TIMESTAMP_EN:
		if (iface_param->iface_num & 0x1)
			break;
		if (iface_param->value[0] == ISCSI_NET_PARAM_ENABLE)
			init_fw_cb->ipv6_tcp_opts |=
				cpu_to_le16(IPV6_TCPOPT_TIMESTAMP_EN);
		else
			init_fw_cb->ipv6_tcp_opts &=
				cpu_to_le16(~IPV6_TCPOPT_TIMESTAMP_EN);
		break;
	case ISCSI_NET_PARAM_IPV6_GRAT_NEIGHBOR_ADV_EN:
		if (iface_param->iface_num & 0x1)
			break;
		if (iface_param->value[0] == ISCSI_NET_PARAM_ENABLE)
			init_fw_cb->ipv6_opts |=
				cpu_to_le16(IPV6_OPT_GRAT_NEIGHBOR_ADV_EN);
		else
			init_fw_cb->ipv6_opts &=
				cpu_to_le16(~IPV6_OPT_GRAT_NEIGHBOR_ADV_EN);
		break;
	case ISCSI_NET_PARAM_REDIRECT_EN:
		if (iface_param->iface_num & 0x1)
			break;
		if (iface_param->value[0] == ISCSI_NET_PARAM_ENABLE)
			init_fw_cb->ipv6_opts |=
				cpu_to_le16(IPV6_OPT_REDIRECT_EN);
		else
			init_fw_cb->ipv6_opts &=
				cpu_to_le16(~IPV6_OPT_REDIRECT_EN);
		break;
	case ISCSI_NET_PARAM_IPV6_MLD_EN:
		if (iface_param->iface_num & 0x1)
			break;
		if (iface_param->value[0] == ISCSI_NET_PARAM_ENABLE)
			init_fw_cb->ipv6_addtl_opts |=
				cpu_to_le16(IPV6_ADDOPT_MLD_EN);
		else
			init_fw_cb->ipv6_addtl_opts &=
				cpu_to_le16(~IPV6_ADDOPT_MLD_EN);
		break;
	case ISCSI_NET_PARAM_IPV6_FLOW_LABEL:
		if (iface_param->iface_num & 0x1)
			break;
		init_fw_cb->ipv6_flow_lbl =
				cpu_to_le16(*(uint16_t *)iface_param->value);
		break;
	case ISCSI_NET_PARAM_IPV6_TRAFFIC_CLASS:
		if (iface_param->iface_num & 0x1)
			break;
		init_fw_cb->ipv6_traffic_class = iface_param->value[0];
		break;
	case ISCSI_NET_PARAM_IPV6_HOP_LIMIT:
		if (iface_param->iface_num & 0x1)
			break;
		init_fw_cb->ipv6_hop_limit = iface_param->value[0];
		break;
	case ISCSI_NET_PARAM_IPV6_ND_REACHABLE_TMO:
		if (iface_param->iface_num & 0x1)
			break;
		init_fw_cb->ipv6_nd_reach_time =
				cpu_to_le32(*(uint32_t *)iface_param->value);
		break;
	case ISCSI_NET_PARAM_IPV6_ND_REXMIT_TIME:
		if (iface_param->iface_num & 0x1)
			break;
		init_fw_cb->ipv6_nd_rexmit_timer =
				cpu_to_le32(*(uint32_t *)iface_param->value);
		break;
	case ISCSI_NET_PARAM_IPV6_ND_STALE_TMO:
		if (iface_param->iface_num & 0x1)
			break;
		init_fw_cb->ipv6_nd_stale_timeout =
				cpu_to_le32(*(uint32_t *)iface_param->value);
		break;
	case ISCSI_NET_PARAM_IPV6_DUP_ADDR_DETECT_CNT:
		if (iface_param->iface_num & 0x1)
			break;
		init_fw_cb->ipv6_dup_addr_detect_count = iface_param->value[0];
		break;
	case ISCSI_NET_PARAM_IPV6_RTR_ADV_LINK_MTU:
		if (iface_param->iface_num & 0x1)
			break;
		init_fw_cb->ipv6_gw_advrt_mtu =
				cpu_to_le32(*(uint32_t *)iface_param->value);
		break;
	default:
		ql4_printk(KERN_ERR, ha, "Unknown IPv6 param = %d\n",
			   iface_param->param);
		break;
	}
}

static void qla4xxx_set_ipv4(struct scsi_qla_host *ha,
			     struct iscsi_iface_param_info *iface_param,
			     struct addr_ctrl_blk *init_fw_cb)
{
	switch (iface_param->param) {
	case ISCSI_NET_PARAM_IPV4_ADDR:
		memcpy(init_fw_cb->ipv4_addr, iface_param->value,
		       sizeof(init_fw_cb->ipv4_addr));
		break;
	case ISCSI_NET_PARAM_IPV4_SUBNET:
		memcpy(init_fw_cb->ipv4_subnet,	iface_param->value,
		       sizeof(init_fw_cb->ipv4_subnet));
		break;
	case ISCSI_NET_PARAM_IPV4_GW:
		memcpy(init_fw_cb->ipv4_gw_addr, iface_param->value,
		       sizeof(init_fw_cb->ipv4_gw_addr));
		break;
	case ISCSI_NET_PARAM_IPV4_BOOTPROTO:
		if (iface_param->value[0] == ISCSI_BOOTPROTO_DHCP)
			init_fw_cb->ipv4_tcp_opts |=
					cpu_to_le16(TCPOPT_DHCP_ENABLE);
		else if (iface_param->value[0] == ISCSI_BOOTPROTO_STATIC)
			init_fw_cb->ipv4_tcp_opts &=
					cpu_to_le16(~TCPOPT_DHCP_ENABLE);
		else
			ql4_printk(KERN_ERR, ha, "Invalid IPv4 bootproto\n");
		break;
	case ISCSI_NET_PARAM_IFACE_ENABLE:
		if (iface_param->value[0] == ISCSI_IFACE_ENABLE) {
			init_fw_cb->ipv4_ip_opts |=
				cpu_to_le16(IPOPT_IPV4_PROTOCOL_ENABLE);
			qla4xxx_create_ipv4_iface(ha);
		} else {
			init_fw_cb->ipv4_ip_opts &=
				cpu_to_le16(~IPOPT_IPV4_PROTOCOL_ENABLE &
					    0xFFFF);
			qla4xxx_destroy_ipv4_iface(ha);
		}
		break;
	case ISCSI_NET_PARAM_VLAN_TAG:
		if (iface_param->len != sizeof(init_fw_cb->ipv4_vlan_tag))
			break;
		init_fw_cb->ipv4_vlan_tag =
				cpu_to_be16(*(uint16_t *)iface_param->value);
		break;
	case ISCSI_NET_PARAM_VLAN_ENABLED:
		if (iface_param->value[0] == ISCSI_VLAN_ENABLE)
			init_fw_cb->ipv4_ip_opts |=
					cpu_to_le16(IPOPT_VLAN_TAGGING_ENABLE);
		else
			init_fw_cb->ipv4_ip_opts &=
					cpu_to_le16(~IPOPT_VLAN_TAGGING_ENABLE);
		break;
	case ISCSI_NET_PARAM_MTU:
		init_fw_cb->eth_mtu_size =
				cpu_to_le16(*(uint16_t *)iface_param->value);
		break;
	case ISCSI_NET_PARAM_PORT:
		init_fw_cb->ipv4_port =
				cpu_to_le16(*(uint16_t *)iface_param->value);
		break;
	case ISCSI_NET_PARAM_DELAYED_ACK_EN:
		if (iface_param->iface_num & 0x1)
			break;
		if (iface_param->value[0] == ISCSI_NET_PARAM_DISABLE)
			init_fw_cb->ipv4_tcp_opts |=
				cpu_to_le16(TCPOPT_DELAYED_ACK_DISABLE);
		else
			init_fw_cb->ipv4_tcp_opts &=
				cpu_to_le16(~TCPOPT_DELAYED_ACK_DISABLE &
					    0xFFFF);
		break;
	case ISCSI_NET_PARAM_TCP_NAGLE_DISABLE:
		if (iface_param->iface_num & 0x1)
			break;
		if (iface_param->value[0] == ISCSI_NET_PARAM_DISABLE)
			init_fw_cb->ipv4_tcp_opts |=
				cpu_to_le16(TCPOPT_NAGLE_ALGO_DISABLE);
		else
			init_fw_cb->ipv4_tcp_opts &=
				cpu_to_le16(~TCPOPT_NAGLE_ALGO_DISABLE);
		break;
	case ISCSI_NET_PARAM_TCP_WSF_DISABLE:
		if (iface_param->iface_num & 0x1)
			break;
		if (iface_param->value[0] == ISCSI_NET_PARAM_DISABLE)
			init_fw_cb->ipv4_tcp_opts |=
				cpu_to_le16(TCPOPT_WINDOW_SCALE_DISABLE);
		else
			init_fw_cb->ipv4_tcp_opts &=
				cpu_to_le16(~TCPOPT_WINDOW_SCALE_DISABLE);
		break;
	case ISCSI_NET_PARAM_TCP_WSF:
		if (iface_param->iface_num & 0x1)
			break;
		init_fw_cb->ipv4_tcp_wsf = iface_param->value[0];
		break;
	case ISCSI_NET_PARAM_TCP_TIMER_SCALE:
		if (iface_param->iface_num & 0x1)
			break;
		init_fw_cb->ipv4_tcp_opts &= cpu_to_le16(~TCPOPT_TIMER_SCALE);
		init_fw_cb->ipv4_tcp_opts |=
				cpu_to_le16((iface_param->value[0] << 1) &
					    TCPOPT_TIMER_SCALE);
		break;
	case ISCSI_NET_PARAM_TCP_TIMESTAMP_EN:
		if (iface_param->iface_num & 0x1)
			break;
		if (iface_param->value[0] == ISCSI_NET_PARAM_ENABLE)
			init_fw_cb->ipv4_tcp_opts |=
				cpu_to_le16(TCPOPT_TIMESTAMP_ENABLE);
		else
			init_fw_cb->ipv4_tcp_opts &=
				cpu_to_le16(~TCPOPT_TIMESTAMP_ENABLE);
		break;
	case ISCSI_NET_PARAM_IPV4_DHCP_DNS_ADDR_EN:
		if (iface_param->iface_num & 0x1)
			break;
		if (iface_param->value[0] == ISCSI_NET_PARAM_ENABLE)
			init_fw_cb->ipv4_tcp_opts |=
				cpu_to_le16(TCPOPT_DNS_SERVER_IP_EN);
		else
			init_fw_cb->ipv4_tcp_opts &=
				cpu_to_le16(~TCPOPT_DNS_SERVER_IP_EN);
		break;
	case ISCSI_NET_PARAM_IPV4_DHCP_SLP_DA_EN:
		if (iface_param->iface_num & 0x1)
			break;
		if (iface_param->value[0] == ISCSI_NET_PARAM_ENABLE)
			init_fw_cb->ipv4_tcp_opts |=
				cpu_to_le16(TCPOPT_SLP_DA_INFO_EN);
		else
			init_fw_cb->ipv4_tcp_opts &=
				cpu_to_le16(~TCPOPT_SLP_DA_INFO_EN);
		break;
	case ISCSI_NET_PARAM_IPV4_TOS_EN:
		if (iface_param->iface_num & 0x1)
			break;
		if (iface_param->value[0] == ISCSI_NET_PARAM_ENABLE)
			init_fw_cb->ipv4_ip_opts |=
				cpu_to_le16(IPOPT_IPV4_TOS_EN);
		else
			init_fw_cb->ipv4_ip_opts &=
				cpu_to_le16(~IPOPT_IPV4_TOS_EN);
		break;
	case ISCSI_NET_PARAM_IPV4_TOS:
		if (iface_param->iface_num & 0x1)
			break;
		init_fw_cb->ipv4_tos = iface_param->value[0];
		break;
	case ISCSI_NET_PARAM_IPV4_GRAT_ARP_EN:
		if (iface_param->iface_num & 0x1)
			break;
		if (iface_param->value[0] == ISCSI_NET_PARAM_ENABLE)
			init_fw_cb->ipv4_ip_opts |=
					cpu_to_le16(IPOPT_GRAT_ARP_EN);
		else
			init_fw_cb->ipv4_ip_opts &=
					cpu_to_le16(~IPOPT_GRAT_ARP_EN);
		break;
	case ISCSI_NET_PARAM_IPV4_DHCP_ALT_CLIENT_ID_EN:
		if (iface_param->iface_num & 0x1)
			break;
		if (iface_param->value[0] == ISCSI_NET_PARAM_ENABLE)
			init_fw_cb->ipv4_ip_opts |=
				cpu_to_le16(IPOPT_ALT_CID_EN);
		else
			init_fw_cb->ipv4_ip_opts &=
				cpu_to_le16(~IPOPT_ALT_CID_EN);
		break;
	case ISCSI_NET_PARAM_IPV4_DHCP_ALT_CLIENT_ID:
		if (iface_param->iface_num & 0x1)
			break;
		memcpy(init_fw_cb->ipv4_dhcp_alt_cid, iface_param->value,
		       (sizeof(init_fw_cb->ipv4_dhcp_alt_cid) - 1));
		init_fw_cb->ipv4_dhcp_alt_cid_len =
					strlen(init_fw_cb->ipv4_dhcp_alt_cid);
		break;
	case ISCSI_NET_PARAM_IPV4_DHCP_REQ_VENDOR_ID_EN:
		if (iface_param->iface_num & 0x1)
			break;
		if (iface_param->value[0] == ISCSI_NET_PARAM_ENABLE)
			init_fw_cb->ipv4_ip_opts |=
					cpu_to_le16(IPOPT_REQ_VID_EN);
		else
			init_fw_cb->ipv4_ip_opts &=
					cpu_to_le16(~IPOPT_REQ_VID_EN);
		break;
	case ISCSI_NET_PARAM_IPV4_DHCP_USE_VENDOR_ID_EN:
		if (iface_param->iface_num & 0x1)
			break;
		if (iface_param->value[0] == ISCSI_NET_PARAM_ENABLE)
			init_fw_cb->ipv4_ip_opts |=
					cpu_to_le16(IPOPT_USE_VID_EN);
		else
			init_fw_cb->ipv4_ip_opts &=
					cpu_to_le16(~IPOPT_USE_VID_EN);
		break;
	case ISCSI_NET_PARAM_IPV4_DHCP_VENDOR_ID:
		if (iface_param->iface_num & 0x1)
			break;
		memcpy(init_fw_cb->ipv4_dhcp_vid, iface_param->value,
		       (sizeof(init_fw_cb->ipv4_dhcp_vid) - 1));
		init_fw_cb->ipv4_dhcp_vid_len =
					strlen(init_fw_cb->ipv4_dhcp_vid);
		break;
	case ISCSI_NET_PARAM_IPV4_DHCP_LEARN_IQN_EN:
		if (iface_param->iface_num & 0x1)
			break;
		if (iface_param->value[0] == ISCSI_NET_PARAM_ENABLE)
			init_fw_cb->ipv4_ip_opts |=
					cpu_to_le16(IPOPT_LEARN_IQN_EN);
		else
			init_fw_cb->ipv4_ip_opts &=
					cpu_to_le16(~IPOPT_LEARN_IQN_EN);
		break;
	case ISCSI_NET_PARAM_IPV4_FRAGMENT_DISABLE:
		if (iface_param->iface_num & 0x1)
			break;
		if (iface_param->value[0] == ISCSI_NET_PARAM_DISABLE)
			init_fw_cb->ipv4_ip_opts |=
				cpu_to_le16(IPOPT_FRAGMENTATION_DISABLE);
		else
			init_fw_cb->ipv4_ip_opts &=
				cpu_to_le16(~IPOPT_FRAGMENTATION_DISABLE);
		break;
	case ISCSI_NET_PARAM_IPV4_IN_FORWARD_EN:
		if (iface_param->iface_num & 0x1)
			break;
		if (iface_param->value[0] == ISCSI_NET_PARAM_ENABLE)
			init_fw_cb->ipv4_ip_opts |=
				cpu_to_le16(IPOPT_IN_FORWARD_EN);
		else
			init_fw_cb->ipv4_ip_opts &=
				cpu_to_le16(~IPOPT_IN_FORWARD_EN);
		break;
	case ISCSI_NET_PARAM_REDIRECT_EN:
		if (iface_param->iface_num & 0x1)
			break;
		if (iface_param->value[0] == ISCSI_NET_PARAM_ENABLE)
			init_fw_cb->ipv4_ip_opts |=
				cpu_to_le16(IPOPT_ARP_REDIRECT_EN);
		else
			init_fw_cb->ipv4_ip_opts &=
				cpu_to_le16(~IPOPT_ARP_REDIRECT_EN);
		break;
	case ISCSI_NET_PARAM_IPV4_TTL:
		if (iface_param->iface_num & 0x1)
			break;
		init_fw_cb->ipv4_ttl = iface_param->value[0];
		break;
	default:
		ql4_printk(KERN_ERR, ha, "Unknown IPv4 param = %d\n",
			   iface_param->param);
		break;
	}
}

static void qla4xxx_set_iscsi_param(struct scsi_qla_host *ha,
				    struct iscsi_iface_param_info *iface_param,
				    struct addr_ctrl_blk *init_fw_cb)
{
	switch (iface_param->param) {
	case ISCSI_IFACE_PARAM_DEF_TASKMGMT_TMO:
		if (iface_param->iface_num & 0x1)
			break;
		init_fw_cb->def_timeout =
				cpu_to_le16(*(uint16_t *)iface_param->value);
		break;
	case ISCSI_IFACE_PARAM_HDRDGST_EN:
		if (iface_param->iface_num & 0x1)
			break;
		if (iface_param->value[0] == ISCSI_NET_PARAM_ENABLE)
			init_fw_cb->iscsi_opts |=
				cpu_to_le16(ISCSIOPTS_HEADER_DIGEST_EN);
		else
			init_fw_cb->iscsi_opts &=
				cpu_to_le16(~ISCSIOPTS_HEADER_DIGEST_EN);
		break;
	case ISCSI_IFACE_PARAM_DATADGST_EN:
		if (iface_param->iface_num & 0x1)
			break;
		if (iface_param->value[0] == ISCSI_NET_PARAM_ENABLE)
			init_fw_cb->iscsi_opts |=
				cpu_to_le16(ISCSIOPTS_DATA_DIGEST_EN);
		else
			init_fw_cb->iscsi_opts &=
				cpu_to_le16(~ISCSIOPTS_DATA_DIGEST_EN);
		break;
	case ISCSI_IFACE_PARAM_IMM_DATA_EN:
		if (iface_param->iface_num & 0x1)
			break;
		if (iface_param->value[0] == ISCSI_NET_PARAM_ENABLE)
			init_fw_cb->iscsi_opts |=
				cpu_to_le16(ISCSIOPTS_IMMEDIATE_DATA_EN);
		else
			init_fw_cb->iscsi_opts &=
				cpu_to_le16(~ISCSIOPTS_IMMEDIATE_DATA_EN);
		break;
	case ISCSI_IFACE_PARAM_INITIAL_R2T_EN:
		if (iface_param->iface_num & 0x1)
			break;
		if (iface_param->value[0] == ISCSI_NET_PARAM_ENABLE)
			init_fw_cb->iscsi_opts |=
				cpu_to_le16(ISCSIOPTS_INITIAL_R2T_EN);
		else
			init_fw_cb->iscsi_opts &=
				cpu_to_le16(~ISCSIOPTS_INITIAL_R2T_EN);
		break;
	case ISCSI_IFACE_PARAM_DATASEQ_INORDER_EN:
		if (iface_param->iface_num & 0x1)
			break;
		if (iface_param->value[0] == ISCSI_NET_PARAM_ENABLE)
			init_fw_cb->iscsi_opts |=
				cpu_to_le16(ISCSIOPTS_DATA_SEQ_INORDER_EN);
		else
			init_fw_cb->iscsi_opts &=
				cpu_to_le16(~ISCSIOPTS_DATA_SEQ_INORDER_EN);
		break;
	case ISCSI_IFACE_PARAM_PDU_INORDER_EN:
		if (iface_param->iface_num & 0x1)
			break;
		if (iface_param->value[0] == ISCSI_NET_PARAM_ENABLE)
			init_fw_cb->iscsi_opts |=
				cpu_to_le16(ISCSIOPTS_DATA_PDU_INORDER_EN);
		else
			init_fw_cb->iscsi_opts &=
				cpu_to_le16(~ISCSIOPTS_DATA_PDU_INORDER_EN);
		break;
	case ISCSI_IFACE_PARAM_ERL:
		if (iface_param->iface_num & 0x1)
			break;
		init_fw_cb->iscsi_opts &= cpu_to_le16(~ISCSIOPTS_ERL);
		init_fw_cb->iscsi_opts |= cpu_to_le16(iface_param->value[0] &
						      ISCSIOPTS_ERL);
		break;
	case ISCSI_IFACE_PARAM_MAX_RECV_DLENGTH:
		if (iface_param->iface_num & 0x1)
			break;
		init_fw_cb->iscsi_max_pdu_size =
				cpu_to_le32(*(uint32_t *)iface_param->value) /
				BYTE_UNITS;
		break;
	case ISCSI_IFACE_PARAM_FIRST_BURST:
		if (iface_param->iface_num & 0x1)
			break;
		init_fw_cb->iscsi_fburst_len =
				cpu_to_le32(*(uint32_t *)iface_param->value) /
				BYTE_UNITS;
		break;
	case ISCSI_IFACE_PARAM_MAX_R2T:
		if (iface_param->iface_num & 0x1)
			break;
		init_fw_cb->iscsi_max_outstnd_r2t =
				cpu_to_le16(*(uint16_t *)iface_param->value);
		break;
	case ISCSI_IFACE_PARAM_MAX_BURST:
		if (iface_param->iface_num & 0x1)
			break;
		init_fw_cb->iscsi_max_burst_len =
				cpu_to_le32(*(uint32_t *)iface_param->value) /
				BYTE_UNITS;
		break;
	case ISCSI_IFACE_PARAM_CHAP_AUTH_EN:
		if (iface_param->iface_num & 0x1)
			break;
		if (iface_param->value[0] == ISCSI_NET_PARAM_ENABLE)
			init_fw_cb->iscsi_opts |=
				cpu_to_le16(ISCSIOPTS_CHAP_AUTH_EN);
		else
			init_fw_cb->iscsi_opts &=
				cpu_to_le16(~ISCSIOPTS_CHAP_AUTH_EN);
		break;
	case ISCSI_IFACE_PARAM_BIDI_CHAP_EN:
		if (iface_param->iface_num & 0x1)
			break;
		if (iface_param->value[0] == ISCSI_NET_PARAM_ENABLE)
			init_fw_cb->iscsi_opts |=
				cpu_to_le16(ISCSIOPTS_BIDI_CHAP_EN);
		else
			init_fw_cb->iscsi_opts &=
				cpu_to_le16(~ISCSIOPTS_BIDI_CHAP_EN);
		break;
	case ISCSI_IFACE_PARAM_DISCOVERY_AUTH_OPTIONAL:
		if (iface_param->iface_num & 0x1)
			break;
		if (iface_param->value[0] == ISCSI_NET_PARAM_ENABLE)
			init_fw_cb->iscsi_opts |=
				cpu_to_le16(ISCSIOPTS_DISCOVERY_AUTH_EN);
		else
			init_fw_cb->iscsi_opts &=
				cpu_to_le16(~ISCSIOPTS_DISCOVERY_AUTH_EN);
		break;
	case ISCSI_IFACE_PARAM_DISCOVERY_LOGOUT_EN:
		if (iface_param->iface_num & 0x1)
			break;
		if (iface_param->value[0] == ISCSI_NET_PARAM_ENABLE)
			init_fw_cb->iscsi_opts |=
				cpu_to_le16(ISCSIOPTS_DISCOVERY_LOGOUT_EN);
		else
			init_fw_cb->iscsi_opts &=
				cpu_to_le16(~ISCSIOPTS_DISCOVERY_LOGOUT_EN);
		break;
	case ISCSI_IFACE_PARAM_STRICT_LOGIN_COMP_EN:
		if (iface_param->iface_num & 0x1)
			break;
		if (iface_param->value[0] == ISCSI_NET_PARAM_ENABLE)
			init_fw_cb->iscsi_opts |=
				cpu_to_le16(ISCSIOPTS_STRICT_LOGIN_COMP_EN);
		else
			init_fw_cb->iscsi_opts &=
				cpu_to_le16(~ISCSIOPTS_STRICT_LOGIN_COMP_EN);
		break;
	default:
		ql4_printk(KERN_ERR, ha, "Unknown iscsi param = %d\n",
			   iface_param->param);
		break;
	}
}

static void
qla4xxx_initcb_to_acb(struct addr_ctrl_blk *init_fw_cb)
{
	struct addr_ctrl_blk_def *acb;
	acb = (struct addr_ctrl_blk_def *)init_fw_cb;
	memset(acb->reserved1, 0, sizeof(acb->reserved1));
	memset(acb->reserved2, 0, sizeof(acb->reserved2));
	memset(acb->reserved3, 0, sizeof(acb->reserved3));
	memset(acb->reserved4, 0, sizeof(acb->reserved4));
	memset(acb->reserved5, 0, sizeof(acb->reserved5));
	memset(acb->reserved6, 0, sizeof(acb->reserved6));
	memset(acb->reserved7, 0, sizeof(acb->reserved7));
	memset(acb->reserved8, 0, sizeof(acb->reserved8));
	memset(acb->reserved9, 0, sizeof(acb->reserved9));
	memset(acb->reserved10, 0, sizeof(acb->reserved10));
	memset(acb->reserved11, 0, sizeof(acb->reserved11));
	memset(acb->reserved12, 0, sizeof(acb->reserved12));
	memset(acb->reserved13, 0, sizeof(acb->reserved13));
	memset(acb->reserved14, 0, sizeof(acb->reserved14));
	memset(acb->reserved15, 0, sizeof(acb->reserved15));
}

static int
qla4xxx_iface_set_param(struct Scsi_Host *shost, void *data, uint32_t len)
{
	struct scsi_qla_host *ha = to_qla_host(shost);
	int rval = 0;
	struct iscsi_iface_param_info *iface_param = NULL;
	struct addr_ctrl_blk *init_fw_cb = NULL;
	dma_addr_t init_fw_cb_dma;
	uint32_t mbox_cmd[MBOX_REG_COUNT];
	uint32_t mbox_sts[MBOX_REG_COUNT];
	uint32_t rem = len;
	struct nlattr *attr;

	init_fw_cb = dma_alloc_coherent(&ha->pdev->dev,
					sizeof(struct addr_ctrl_blk),
					&init_fw_cb_dma, GFP_KERNEL);
	if (!init_fw_cb) {
		ql4_printk(KERN_ERR, ha, "%s: Unable to alloc init_cb\n",
			   __func__);
		return -ENOMEM;
	}

	memset(&mbox_cmd, 0, sizeof(mbox_cmd));
	memset(&mbox_sts, 0, sizeof(mbox_sts));

	if (qla4xxx_get_ifcb(ha, &mbox_cmd[0], &mbox_sts[0], init_fw_cb_dma)) {
		ql4_printk(KERN_ERR, ha, "%s: get ifcb failed\n", __func__);
		rval = -EIO;
		goto exit_init_fw_cb;
	}

	nla_for_each_attr(attr, data, len, rem) {
		iface_param = nla_data(attr);

		if (iface_param->param_type == ISCSI_NET_PARAM) {
			switch (iface_param->iface_type) {
			case ISCSI_IFACE_TYPE_IPV4:
				switch (iface_param->iface_num) {
				case 0:
					qla4xxx_set_ipv4(ha, iface_param,
							 init_fw_cb);
					break;
				default:
				/* Cannot have more than one IPv4 interface */
					ql4_printk(KERN_ERR, ha,
						   "Invalid IPv4 iface number = %d\n",
						   iface_param->iface_num);
					break;
				}
				break;
			case ISCSI_IFACE_TYPE_IPV6:
				switch (iface_param->iface_num) {
				case 0:
				case 1:
					qla4xxx_set_ipv6(ha, iface_param,
							 init_fw_cb);
					break;
				default:
				/* Cannot have more than two IPv6 interface */
					ql4_printk(KERN_ERR, ha,
						   "Invalid IPv6 iface number = %d\n",
						   iface_param->iface_num);
					break;
				}
				break;
			default:
				ql4_printk(KERN_ERR, ha,
					   "Invalid iface type\n");
				break;
			}
		} else if (iface_param->param_type == ISCSI_IFACE_PARAM) {
				qla4xxx_set_iscsi_param(ha, iface_param,
							init_fw_cb);
		} else {
			continue;
		}
	}

	init_fw_cb->cookie = cpu_to_le32(0x11BEAD5A);

	rval = qla4xxx_set_flash(ha, init_fw_cb_dma, FLASH_SEGMENT_IFCB,
				 sizeof(struct addr_ctrl_blk),
				 FLASH_OPT_RMW_COMMIT);
	if (rval != QLA_SUCCESS) {
		ql4_printk(KERN_ERR, ha, "%s: set flash mbx failed\n",
			   __func__);
		rval = -EIO;
		goto exit_init_fw_cb;
	}

	rval = qla4xxx_disable_acb(ha);
	if (rval != QLA_SUCCESS) {
		ql4_printk(KERN_ERR, ha, "%s: disable acb mbx failed\n",
			   __func__);
		rval = -EIO;
		goto exit_init_fw_cb;
	}

	wait_for_completion_timeout(&ha->disable_acb_comp,
				    DISABLE_ACB_TOV * HZ);

	qla4xxx_initcb_to_acb(init_fw_cb);

	rval = qla4xxx_set_acb(ha, &mbox_cmd[0], &mbox_sts[0], init_fw_cb_dma);
	if (rval != QLA_SUCCESS) {
		ql4_printk(KERN_ERR, ha, "%s: set acb mbx failed\n",
			   __func__);
		rval = -EIO;
		goto exit_init_fw_cb;
	}

	memset(init_fw_cb, 0, sizeof(struct addr_ctrl_blk));
	qla4xxx_update_local_ifcb(ha, &mbox_cmd[0], &mbox_sts[0], init_fw_cb,
				  init_fw_cb_dma);

exit_init_fw_cb:
	dma_free_coherent(&ha->pdev->dev, sizeof(struct addr_ctrl_blk),
			  init_fw_cb, init_fw_cb_dma);

	return rval;
}

static int qla4xxx_session_get_param(struct iscsi_cls_session *cls_sess,
				     enum iscsi_param param, char *buf)
{
	struct iscsi_session *sess = cls_sess->dd_data;
	struct ddb_entry *ddb_entry = sess->dd_data;
	struct scsi_qla_host *ha = ddb_entry->ha;
	struct iscsi_cls_conn *cls_conn = ddb_entry->conn;
	struct ql4_chap_table chap_tbl;
	int rval, len;
	uint16_t idx;

	memset(&chap_tbl, 0, sizeof(chap_tbl));
	switch (param) {
	case ISCSI_PARAM_CHAP_IN_IDX:
		rval = qla4xxx_get_chap_index(ha, sess->username_in,
					      sess->password_in, BIDI_CHAP,
					      &idx);
		if (rval)
			len = sprintf(buf, "\n");
		else
			len = sprintf(buf, "%hu\n", idx);
		break;
	case ISCSI_PARAM_CHAP_OUT_IDX:
		if (ddb_entry->ddb_type == FLASH_DDB) {
			if (ddb_entry->chap_tbl_idx != INVALID_ENTRY) {
				idx = ddb_entry->chap_tbl_idx;
				rval = QLA_SUCCESS;
			} else {
				rval = QLA_ERROR;
			}
		} else {
			rval = qla4xxx_get_chap_index(ha, sess->username,
						      sess->password,
						      LOCAL_CHAP, &idx);
		}
		if (rval)
			len = sprintf(buf, "\n");
		else
			len = sprintf(buf, "%hu\n", idx);
		break;
	case ISCSI_PARAM_USERNAME:
	case ISCSI_PARAM_PASSWORD:
		/* First, populate session username and password for FLASH DDB,
		 * if not already done. This happens when session login fails
		 * for a FLASH DDB.
		 */
		if (ddb_entry->ddb_type == FLASH_DDB &&
		    ddb_entry->chap_tbl_idx != INVALID_ENTRY &&
		    !sess->username && !sess->password) {
			idx = ddb_entry->chap_tbl_idx;
			rval = qla4xxx_get_uni_chap_at_index(ha, chap_tbl.name,
							    chap_tbl.secret,
							    idx);
			if (!rval) {
				iscsi_set_param(cls_conn, ISCSI_PARAM_USERNAME,
						(char *)chap_tbl.name,
						strlen((char *)chap_tbl.name));
				iscsi_set_param(cls_conn, ISCSI_PARAM_PASSWORD,
						(char *)chap_tbl.secret,
						chap_tbl.secret_len);
			}
		}
		fallthrough;
	default:
		return iscsi_session_get_param(cls_sess, param, buf);
	}

	return len;
}

static int qla4xxx_conn_get_param(struct iscsi_cls_conn *cls_conn,
				  enum iscsi_param param, char *buf)
{
	struct iscsi_conn *conn;
	struct qla_conn *qla_conn;
	struct sockaddr *dst_addr;

	conn = cls_conn->dd_data;
	qla_conn = conn->dd_data;
	dst_addr = (struct sockaddr *)&qla_conn->qla_ep->dst_addr;

	switch (param) {
	case ISCSI_PARAM_CONN_PORT:
	case ISCSI_PARAM_CONN_ADDRESS:
		return iscsi_conn_get_addr_param((struct sockaddr_storage *)
						 dst_addr, param, buf);
	default:
		return iscsi_conn_get_param(cls_conn, param, buf);
	}
}

int qla4xxx_get_ddb_index(struct scsi_qla_host *ha, uint16_t *ddb_index)
{
	uint32_t mbx_sts = 0;
	uint16_t tmp_ddb_index;
	int ret;

get_ddb_index:
	tmp_ddb_index = find_first_zero_bit(ha->ddb_idx_map, MAX_DDB_ENTRIES);

	if (tmp_ddb_index >= MAX_DDB_ENTRIES) {
		DEBUG2(ql4_printk(KERN_INFO, ha,
				  "Free DDB index not available\n"));
		ret = QLA_ERROR;
		goto exit_get_ddb_index;
	}

	if (test_and_set_bit(tmp_ddb_index, ha->ddb_idx_map))
		goto get_ddb_index;

	DEBUG2(ql4_printk(KERN_INFO, ha,
			  "Found a free DDB index at %d\n", tmp_ddb_index));
	ret = qla4xxx_req_ddb_entry(ha, tmp_ddb_index, &mbx_sts);
	if (ret == QLA_ERROR) {
		if (mbx_sts == MBOX_STS_COMMAND_ERROR) {
			ql4_printk(KERN_INFO, ha,
				   "DDB index = %d not available trying next\n",
				   tmp_ddb_index);
			goto get_ddb_index;
		}
		DEBUG2(ql4_printk(KERN_INFO, ha,
				  "Free FW DDB not available\n"));
	}

	*ddb_index = tmp_ddb_index;

exit_get_ddb_index:
	return ret;
}

static int qla4xxx_match_ipaddress(struct scsi_qla_host *ha,
				   struct ddb_entry *ddb_entry,
				   char *existing_ipaddr,
				   char *user_ipaddr)
{
	uint8_t dst_ipaddr[IPv6_ADDR_LEN];
	char formatted_ipaddr[DDB_IPADDR_LEN];
	int status = QLA_SUCCESS, ret = 0;

	if (ddb_entry->fw_ddb_entry.options & DDB_OPT_IPV6_DEVICE) {
		ret = in6_pton(user_ipaddr, strlen(user_ipaddr), dst_ipaddr,
			       '\0', NULL);
		if (ret == 0) {
			status = QLA_ERROR;
			goto out_match;
		}
		ret = sprintf(formatted_ipaddr, "%pI6", dst_ipaddr);
	} else {
		ret = in4_pton(user_ipaddr, strlen(user_ipaddr), dst_ipaddr,
			       '\0', NULL);
		if (ret == 0) {
			status = QLA_ERROR;
			goto out_match;
		}
		ret = sprintf(formatted_ipaddr, "%pI4", dst_ipaddr);
	}

	if (strcmp(existing_ipaddr, formatted_ipaddr))
		status = QLA_ERROR;

out_match:
	return status;
}

static int qla4xxx_match_fwdb_session(struct scsi_qla_host *ha,
				      struct iscsi_cls_conn *cls_conn)
{
	int idx = 0, max_ddbs, rval;
	struct iscsi_cls_session *cls_sess = iscsi_conn_to_session(cls_conn);
	struct iscsi_session *sess, *existing_sess;
	struct iscsi_conn *conn, *existing_conn;
	struct ddb_entry *ddb_entry;

	sess = cls_sess->dd_data;
	conn = cls_conn->dd_data;

	if (sess->targetname == NULL ||
	    conn->persistent_address == NULL ||
	    conn->persistent_port == 0)
		return QLA_ERROR;

	max_ddbs =  is_qla40XX(ha) ? MAX_DEV_DB_ENTRIES_40XX :
				     MAX_DEV_DB_ENTRIES;

	for (idx = 0; idx < max_ddbs; idx++) {
		ddb_entry = qla4xxx_lookup_ddb_by_fw_index(ha, idx);
		if (ddb_entry == NULL)
			continue;

		if (ddb_entry->ddb_type != FLASH_DDB)
			continue;

		existing_sess = ddb_entry->sess->dd_data;
		existing_conn = ddb_entry->conn->dd_data;

		if (existing_sess->targetname == NULL ||
		    existing_conn->persistent_address == NULL ||
		    existing_conn->persistent_port == 0)
			continue;

		DEBUG2(ql4_printk(KERN_INFO, ha,
				  "IQN = %s User IQN = %s\n",
				  existing_sess->targetname,
				  sess->targetname));

		DEBUG2(ql4_printk(KERN_INFO, ha,
				  "IP = %s User IP = %s\n",
				  existing_conn->persistent_address,
				  conn->persistent_address));

		DEBUG2(ql4_printk(KERN_INFO, ha,
				  "Port = %d User Port = %d\n",
				  existing_conn->persistent_port,
				  conn->persistent_port));

		if (strcmp(existing_sess->targetname, sess->targetname))
			continue;
		rval = qla4xxx_match_ipaddress(ha, ddb_entry,
					existing_conn->persistent_address,
					conn->persistent_address);
		if (rval == QLA_ERROR)
			continue;
		if (existing_conn->persistent_port != conn->persistent_port)
			continue;
		break;
	}

	if (idx == max_ddbs)
		return QLA_ERROR;

	DEBUG2(ql4_printk(KERN_INFO, ha,
			  "Match found in fwdb sessions\n"));
	return QLA_SUCCESS;
}

static struct iscsi_cls_session *
qla4xxx_session_create(struct iscsi_endpoint *ep,
			uint16_t cmds_max, uint16_t qdepth,
			uint32_t initial_cmdsn)
{
	struct iscsi_cls_session *cls_sess;
	struct scsi_qla_host *ha;
	struct qla_endpoint *qla_ep;
	struct ddb_entry *ddb_entry;
	uint16_t ddb_index;
	struct iscsi_session *sess;
	int ret;

	if (!ep) {
		printk(KERN_ERR "qla4xxx: missing ep.\n");
		return NULL;
	}

	qla_ep = ep->dd_data;
	ha = to_qla_host(qla_ep->host);
	DEBUG2(ql4_printk(KERN_INFO, ha, "%s: host: %ld\n", __func__,
			  ha->host_no));

	ret = qla4xxx_get_ddb_index(ha, &ddb_index);
	if (ret == QLA_ERROR)
		return NULL;

	cls_sess = iscsi_session_setup(&qla4xxx_iscsi_transport, qla_ep->host,
				       cmds_max, sizeof(struct ddb_entry),
				       sizeof(struct ql4_task_data),
				       initial_cmdsn, ddb_index);
	if (!cls_sess)
		return NULL;

	sess = cls_sess->dd_data;
	ddb_entry = sess->dd_data;
	ddb_entry->fw_ddb_index = ddb_index;
	ddb_entry->fw_ddb_device_state = DDB_DS_NO_CONNECTION_ACTIVE;
	ddb_entry->ha = ha;
	ddb_entry->sess = cls_sess;
	ddb_entry->unblock_sess = qla4xxx_unblock_ddb;
	ddb_entry->ddb_change = qla4xxx_ddb_change;
	clear_bit(DDB_CONN_CLOSE_FAILURE, &ddb_entry->flags);
	cls_sess->recovery_tmo = ql4xsess_recovery_tmo;
	ha->fw_ddb_index_map[ddb_entry->fw_ddb_index] = ddb_entry;
	ha->tot_ddbs++;

	return cls_sess;
}

static void qla4xxx_session_destroy(struct iscsi_cls_session *cls_sess)
{
	struct iscsi_session *sess;
	struct ddb_entry *ddb_entry;
	struct scsi_qla_host *ha;
	unsigned long flags, wtime;
	struct dev_db_entry *fw_ddb_entry = NULL;
	dma_addr_t fw_ddb_entry_dma;
	uint32_t ddb_state;
	int ret;

	sess = cls_sess->dd_data;
	ddb_entry = sess->dd_data;
	ha = ddb_entry->ha;
	DEBUG2(ql4_printk(KERN_INFO, ha, "%s: host: %ld\n", __func__,
			  ha->host_no));

	fw_ddb_entry = dma_alloc_coherent(&ha->pdev->dev, sizeof(*fw_ddb_entry),
					  &fw_ddb_entry_dma, GFP_KERNEL);
	if (!fw_ddb_entry) {
		ql4_printk(KERN_ERR, ha,
			   "%s: Unable to allocate dma buffer\n", __func__);
		goto destroy_session;
	}

	wtime = jiffies + (HZ * LOGOUT_TOV);
	do {
		ret = qla4xxx_get_fwddb_entry(ha, ddb_entry->fw_ddb_index,
					      fw_ddb_entry, fw_ddb_entry_dma,
					      NULL, NULL, &ddb_state, NULL,
					      NULL, NULL);
		if (ret == QLA_ERROR)
			goto destroy_session;

		if ((ddb_state == DDB_DS_NO_CONNECTION_ACTIVE) ||
		    (ddb_state == DDB_DS_SESSION_FAILED))
			goto destroy_session;

		schedule_timeout_uninterruptible(HZ);
	} while ((time_after(wtime, jiffies)));

destroy_session:
	qla4xxx_clear_ddb_entry(ha, ddb_entry->fw_ddb_index);
	if (test_and_clear_bit(DDB_CONN_CLOSE_FAILURE, &ddb_entry->flags))
		clear_bit(ddb_entry->fw_ddb_index, ha->ddb_idx_map);
	spin_lock_irqsave(&ha->hardware_lock, flags);
	qla4xxx_free_ddb(ha, ddb_entry);
	spin_unlock_irqrestore(&ha->hardware_lock, flags);

	iscsi_session_teardown(cls_sess);

	if (fw_ddb_entry)
		dma_free_coherent(&ha->pdev->dev, sizeof(*fw_ddb_entry),
				  fw_ddb_entry, fw_ddb_entry_dma);
}

static struct iscsi_cls_conn *
qla4xxx_conn_create(struct iscsi_cls_session *cls_sess, uint32_t conn_idx)
{
	struct iscsi_cls_conn *cls_conn;
	struct iscsi_session *sess;
	struct ddb_entry *ddb_entry;
	struct scsi_qla_host *ha;

	cls_conn = iscsi_conn_setup(cls_sess, sizeof(struct qla_conn),
				    conn_idx);
	if (!cls_conn) {
		pr_info("%s: Can not create connection for conn_idx = %u\n",
			__func__, conn_idx);
		return NULL;
	}

	sess = cls_sess->dd_data;
	ddb_entry = sess->dd_data;
	ddb_entry->conn = cls_conn;

	ha = ddb_entry->ha;
	DEBUG2(ql4_printk(KERN_INFO, ha, "%s: conn_idx = %u\n", __func__,
			  conn_idx));
	return cls_conn;
}

static int qla4xxx_conn_bind(struct iscsi_cls_session *cls_session,
			     struct iscsi_cls_conn *cls_conn,
			     uint64_t transport_fd, int is_leading)
{
	struct iscsi_conn *conn;
	struct qla_conn *qla_conn;
	struct iscsi_endpoint *ep;
	struct ddb_entry *ddb_entry;
	struct scsi_qla_host *ha;
	struct iscsi_session *sess;

	sess = cls_session->dd_data;
	ddb_entry = sess->dd_data;
	ha = ddb_entry->ha;

	DEBUG2(ql4_printk(KERN_INFO, ha, "%s: sid = %d, cid = %d\n", __func__,
			  cls_session->sid, cls_conn->cid));

	if (iscsi_conn_bind(cls_session, cls_conn, is_leading))
		return -EINVAL;
	ep = iscsi_lookup_endpoint(transport_fd);
	if (!ep)
		return -EINVAL;
	conn = cls_conn->dd_data;
	qla_conn = conn->dd_data;
	qla_conn->qla_ep = ep->dd_data;
	iscsi_put_endpoint(ep);
	return 0;
}

static int qla4xxx_conn_start(struct iscsi_cls_conn *cls_conn)
{
	struct iscsi_cls_session *cls_sess = iscsi_conn_to_session(cls_conn);
	struct iscsi_session *sess;
	struct ddb_entry *ddb_entry;
	struct scsi_qla_host *ha;
	struct dev_db_entry *fw_ddb_entry = NULL;
	dma_addr_t fw_ddb_entry_dma;
	uint32_t mbx_sts = 0;
	int ret = 0;
	int status = QLA_SUCCESS;

	sess = cls_sess->dd_data;
	ddb_entry = sess->dd_data;
	ha = ddb_entry->ha;
	DEBUG2(ql4_printk(KERN_INFO, ha, "%s: sid = %d, cid = %d\n", __func__,
			  cls_sess->sid, cls_conn->cid));

	/* Check if we have  matching FW DDB, if yes then do not
	 * login to this target. This could cause target to logout previous
	 * connection
	 */
	ret = qla4xxx_match_fwdb_session(ha, cls_conn);
	if (ret == QLA_SUCCESS) {
		ql4_printk(KERN_INFO, ha,
			   "Session already exist in FW.\n");
		ret = -EEXIST;
		goto exit_conn_start;
	}

	fw_ddb_entry = dma_alloc_coherent(&ha->pdev->dev, sizeof(*fw_ddb_entry),
					  &fw_ddb_entry_dma, GFP_KERNEL);
	if (!fw_ddb_entry) {
		ql4_printk(KERN_ERR, ha,
			   "%s: Unable to allocate dma buffer\n", __func__);
		ret = -ENOMEM;
		goto exit_conn_start;
	}

	ret = qla4xxx_set_param_ddbentry(ha, ddb_entry, cls_conn, &mbx_sts);
	if (ret) {
		/* If iscsid is stopped and started then no need to do
		* set param again since ddb state will be already
		* active and FW does not allow set ddb to an
		* active session.
		*/
		if (mbx_sts)
			if (ddb_entry->fw_ddb_device_state ==
						DDB_DS_SESSION_ACTIVE) {
				ddb_entry->unblock_sess(ddb_entry->sess);
				goto exit_set_param;
			}

		ql4_printk(KERN_ERR, ha, "%s: Failed set param for index[%d]\n",
			   __func__, ddb_entry->fw_ddb_index);
		goto exit_conn_start;
	}

	status = qla4xxx_conn_open(ha, ddb_entry->fw_ddb_index);
	if (status == QLA_ERROR) {
		ql4_printk(KERN_ERR, ha, "%s: Login failed: %s\n", __func__,
			   sess->targetname);
		ret = -EINVAL;
		goto exit_conn_start;
	}

	if (ddb_entry->fw_ddb_device_state == DDB_DS_NO_CONNECTION_ACTIVE)
		ddb_entry->fw_ddb_device_state = DDB_DS_LOGIN_IN_PROCESS;

	DEBUG2(printk(KERN_INFO "%s: DDB state [%d]\n", __func__,
		      ddb_entry->fw_ddb_device_state));

exit_set_param:
	ret = 0;

exit_conn_start:
	if (fw_ddb_entry)
		dma_free_coherent(&ha->pdev->dev, sizeof(*fw_ddb_entry),
				  fw_ddb_entry, fw_ddb_entry_dma);
	return ret;
}

static void qla4xxx_conn_destroy(struct iscsi_cls_conn *cls_conn)
{
	struct iscsi_cls_session *cls_sess = iscsi_conn_to_session(cls_conn);
	struct iscsi_session *sess;
	struct scsi_qla_host *ha;
	struct ddb_entry *ddb_entry;
	int options;

	sess = cls_sess->dd_data;
	ddb_entry = sess->dd_data;
	ha = ddb_entry->ha;
	DEBUG2(ql4_printk(KERN_INFO, ha, "%s: cid = %d\n", __func__,
			  cls_conn->cid));

	options = LOGOUT_OPTION_CLOSE_SESSION;
	if (qla4xxx_session_logout_ddb(ha, ddb_entry, options) == QLA_ERROR)
		ql4_printk(KERN_ERR, ha, "%s: Logout failed\n", __func__);
}

static void qla4xxx_task_work(struct work_struct *wdata)
{
	struct ql4_task_data *task_data;
	struct scsi_qla_host *ha;
	struct passthru_status *sts;
	struct iscsi_task *task;
	struct iscsi_hdr *hdr;
	uint8_t *data;
	uint32_t data_len;
	struct iscsi_conn *conn;
	int hdr_len;
	itt_t itt;

	task_data = container_of(wdata, struct ql4_task_data, task_work);
	ha = task_data->ha;
	task = task_data->task;
	sts = &task_data->sts;
	hdr_len = sizeof(struct iscsi_hdr);

	DEBUG3(printk(KERN_INFO "Status returned\n"));
	DEBUG3(qla4xxx_dump_buffer(sts, 64));
	DEBUG3(printk(KERN_INFO "Response buffer"));
	DEBUG3(qla4xxx_dump_buffer(task_data->resp_buffer, 64));

	conn = task->conn;

	switch (sts->completionStatus) {
	case PASSTHRU_STATUS_COMPLETE:
		hdr = (struct iscsi_hdr *)task_data->resp_buffer;
		/* Assign back the itt in hdr, until we use the PREASSIGN_TAG */
		itt = sts->handle;
		hdr->itt = itt;
		data = task_data->resp_buffer + hdr_len;
		data_len = task_data->resp_len - hdr_len;
		iscsi_complete_pdu(conn, hdr, data, data_len);
		break;
	default:
		ql4_printk(KERN_ERR, ha, "Passthru failed status = 0x%x\n",
			   sts->completionStatus);
		break;
	}
	return;
}

static int qla4xxx_alloc_pdu(struct iscsi_task *task, uint8_t opcode)
{
	struct ql4_task_data *task_data;
	struct iscsi_session *sess;
	struct ddb_entry *ddb_entry;
	struct scsi_qla_host *ha;
	int hdr_len;

	sess = task->conn->session;
	ddb_entry = sess->dd_data;
	ha = ddb_entry->ha;
	task_data = task->dd_data;
	memset(task_data, 0, sizeof(struct ql4_task_data));

	if (task->sc) {
		ql4_printk(KERN_INFO, ha,
			   "%s: SCSI Commands not implemented\n", __func__);
		return -EINVAL;
	}

	hdr_len = sizeof(struct iscsi_hdr);
	task_data->ha = ha;
	task_data->task = task;

	if (task->data_count) {
		task_data->data_dma = dma_map_single(&ha->pdev->dev, task->data,
						     task->data_count,
						     DMA_TO_DEVICE);
	}

	DEBUG2(ql4_printk(KERN_INFO, ha, "%s: MaxRecvLen %u, iscsi hrd %d\n",
		      __func__, task->conn->max_recv_dlength, hdr_len));

	task_data->resp_len = task->conn->max_recv_dlength + hdr_len;
	task_data->resp_buffer = dma_alloc_coherent(&ha->pdev->dev,
						    task_data->resp_len,
						    &task_data->resp_dma,
						    GFP_ATOMIC);
	if (!task_data->resp_buffer)
		goto exit_alloc_pdu;

	task_data->req_len = task->data_count + hdr_len;
	task_data->req_buffer = dma_alloc_coherent(&ha->pdev->dev,
						   task_data->req_len,
						   &task_data->req_dma,
						   GFP_ATOMIC);
	if (!task_data->req_buffer)
		goto exit_alloc_pdu;

	task->hdr = task_data->req_buffer;

	INIT_WORK(&task_data->task_work, qla4xxx_task_work);

	return 0;

exit_alloc_pdu:
	if (task_data->resp_buffer)
		dma_free_coherent(&ha->pdev->dev, task_data->resp_len,
				  task_data->resp_buffer, task_data->resp_dma);

	if (task_data->req_buffer)
		dma_free_coherent(&ha->pdev->dev, task_data->req_len,
				  task_data->req_buffer, task_data->req_dma);
	return -ENOMEM;
}

static void qla4xxx_task_cleanup(struct iscsi_task *task)
{
	struct ql4_task_data *task_data;
	struct iscsi_session *sess;
	struct ddb_entry *ddb_entry;
	struct scsi_qla_host *ha;
	int hdr_len;

	hdr_len = sizeof(struct iscsi_hdr);
	sess = task->conn->session;
	ddb_entry = sess->dd_data;
	ha = ddb_entry->ha;
	task_data = task->dd_data;

	if (task->data_count) {
		dma_unmap_single(&ha->pdev->dev, task_data->data_dma,
				 task->data_count, DMA_TO_DEVICE);
	}

	DEBUG2(ql4_printk(KERN_INFO, ha, "%s: MaxRecvLen %u, iscsi hrd %d\n",
		      __func__, task->conn->max_recv_dlength, hdr_len));

	dma_free_coherent(&ha->pdev->dev, task_data->resp_len,
			  task_data->resp_buffer, task_data->resp_dma);
	dma_free_coherent(&ha->pdev->dev, task_data->req_len,
			  task_data->req_buffer, task_data->req_dma);
	return;
}

static int qla4xxx_task_xmit(struct iscsi_task *task)
{
	struct scsi_cmnd *sc = task->sc;
	struct iscsi_session *sess = task->conn->session;
	struct ddb_entry *ddb_entry = sess->dd_data;
	struct scsi_qla_host *ha = ddb_entry->ha;

	if (!sc)
		return qla4xxx_send_passthru0(task);

	ql4_printk(KERN_INFO, ha, "%s: scsi cmd xmit not implemented\n",
		   __func__);
	return -ENOSYS;
}

static int qla4xxx_copy_from_fwddb_param(struct iscsi_bus_flash_session *sess,
					 struct iscsi_bus_flash_conn *conn,
					 struct dev_db_entry *fw_ddb_entry)
{
	unsigned long options = 0;
	int rc = 0;

	options = le16_to_cpu(fw_ddb_entry->options);
	conn->is_fw_assigned_ipv6 = test_bit(OPT_IS_FW_ASSIGNED_IPV6, &options);
	if (test_bit(OPT_IPV6_DEVICE, &options)) {
		rc = iscsi_switch_str_param(&sess->portal_type,
					    PORTAL_TYPE_IPV6);
		if (rc)
			goto exit_copy;
	} else {
		rc = iscsi_switch_str_param(&sess->portal_type,
					    PORTAL_TYPE_IPV4);
		if (rc)
			goto exit_copy;
	}

	sess->auto_snd_tgt_disable = test_bit(OPT_AUTO_SENDTGTS_DISABLE,
					      &options);
	sess->discovery_sess = test_bit(OPT_DISC_SESSION, &options);
	sess->entry_state = test_bit(OPT_ENTRY_STATE, &options);

	options = le16_to_cpu(fw_ddb_entry->iscsi_options);
	conn->hdrdgst_en = test_bit(ISCSIOPT_HEADER_DIGEST_EN, &options);
	conn->datadgst_en = test_bit(ISCSIOPT_DATA_DIGEST_EN, &options);
	sess->imm_data_en = test_bit(ISCSIOPT_IMMEDIATE_DATA_EN, &options);
	sess->initial_r2t_en = test_bit(ISCSIOPT_INITIAL_R2T_EN, &options);
	sess->dataseq_inorder_en = test_bit(ISCSIOPT_DATA_SEQ_IN_ORDER,
					    &options);
	sess->pdu_inorder_en = test_bit(ISCSIOPT_DATA_PDU_IN_ORDER, &options);
	sess->chap_auth_en = test_bit(ISCSIOPT_CHAP_AUTH_EN, &options);
	conn->snack_req_en = test_bit(ISCSIOPT_SNACK_REQ_EN, &options);
	sess->discovery_logout_en = test_bit(ISCSIOPT_DISCOVERY_LOGOUT_EN,
					     &options);
	sess->bidi_chap_en = test_bit(ISCSIOPT_BIDI_CHAP_EN, &options);
	sess->discovery_auth_optional =
			test_bit(ISCSIOPT_DISCOVERY_AUTH_OPTIONAL, &options);
	if (test_bit(ISCSIOPT_ERL1, &options))
		sess->erl |= BIT_1;
	if (test_bit(ISCSIOPT_ERL0, &options))
		sess->erl |= BIT_0;

	options = le16_to_cpu(fw_ddb_entry->tcp_options);
	conn->tcp_timestamp_stat = test_bit(TCPOPT_TIMESTAMP_STAT, &options);
	conn->tcp_nagle_disable = test_bit(TCPOPT_NAGLE_DISABLE, &options);
	conn->tcp_wsf_disable = test_bit(TCPOPT_WSF_DISABLE, &options);
	if (test_bit(TCPOPT_TIMER_SCALE3, &options))
		conn->tcp_timer_scale |= BIT_3;
	if (test_bit(TCPOPT_TIMER_SCALE2, &options))
		conn->tcp_timer_scale |= BIT_2;
	if (test_bit(TCPOPT_TIMER_SCALE1, &options))
		conn->tcp_timer_scale |= BIT_1;

	conn->tcp_timer_scale >>= 1;
	conn->tcp_timestamp_en = test_bit(TCPOPT_TIMESTAMP_EN, &options);

	options = le16_to_cpu(fw_ddb_entry->ip_options);
	conn->fragment_disable = test_bit(IPOPT_FRAGMENT_DISABLE, &options);

	conn->max_recv_dlength = BYTE_UNITS *
			  le16_to_cpu(fw_ddb_entry->iscsi_max_rcv_data_seg_len);
	conn->max_xmit_dlength = BYTE_UNITS *
			  le16_to_cpu(fw_ddb_entry->iscsi_max_snd_data_seg_len);
	sess->first_burst = BYTE_UNITS *
			       le16_to_cpu(fw_ddb_entry->iscsi_first_burst_len);
	sess->max_burst = BYTE_UNITS *
				 le16_to_cpu(fw_ddb_entry->iscsi_max_burst_len);
	sess->max_r2t = le16_to_cpu(fw_ddb_entry->iscsi_max_outsnd_r2t);
	sess->time2wait = le16_to_cpu(fw_ddb_entry->iscsi_def_time2wait);
	sess->time2retain = le16_to_cpu(fw_ddb_entry->iscsi_def_time2retain);
	sess->tpgt = le32_to_cpu(fw_ddb_entry->tgt_portal_grp);
	conn->max_segment_size = le16_to_cpu(fw_ddb_entry->mss);
	conn->tcp_xmit_wsf = fw_ddb_entry->tcp_xmt_wsf;
	conn->tcp_recv_wsf = fw_ddb_entry->tcp_rcv_wsf;
	conn->ipv6_flow_label = le16_to_cpu(fw_ddb_entry->ipv6_flow_lbl);
	conn->keepalive_timeout = le16_to_cpu(fw_ddb_entry->ka_timeout);
	conn->local_port = le16_to_cpu(fw_ddb_entry->lcl_port);
	conn->statsn = le32_to_cpu(fw_ddb_entry->stat_sn);
	conn->exp_statsn = le32_to_cpu(fw_ddb_entry->exp_stat_sn);
	sess->discovery_parent_idx = le16_to_cpu(fw_ddb_entry->ddb_link);
	sess->discovery_parent_type = le16_to_cpu(fw_ddb_entry->ddb_link);
	sess->chap_out_idx = le16_to_cpu(fw_ddb_entry->chap_tbl_idx);
	sess->tsid = le16_to_cpu(fw_ddb_entry->tsid);

	sess->default_taskmgmt_timeout =
				le16_to_cpu(fw_ddb_entry->def_timeout);
	conn->port = le16_to_cpu(fw_ddb_entry->port);

	options = le16_to_cpu(fw_ddb_entry->options);
	conn->ipaddress = kzalloc(IPv6_ADDR_LEN, GFP_KERNEL);
	if (!conn->ipaddress) {
		rc = -ENOMEM;
		goto exit_copy;
	}

	conn->redirect_ipaddr = kzalloc(IPv6_ADDR_LEN, GFP_KERNEL);
	if (!conn->redirect_ipaddr) {
		rc = -ENOMEM;
		goto exit_copy;
	}

	memcpy(conn->ipaddress, fw_ddb_entry->ip_addr, IPv6_ADDR_LEN);
	memcpy(conn->redirect_ipaddr, fw_ddb_entry->tgt_addr, IPv6_ADDR_LEN);

	if (test_bit(OPT_IPV6_DEVICE, &options)) {
		conn->ipv6_traffic_class = fw_ddb_entry->ipv4_tos;

		conn->link_local_ipv6_addr = kmemdup(
					fw_ddb_entry->link_local_ipv6_addr,
					IPv6_ADDR_LEN, GFP_KERNEL);
		if (!conn->link_local_ipv6_addr) {
			rc = -ENOMEM;
			goto exit_copy;
		}
	} else {
		conn->ipv4_tos = fw_ddb_entry->ipv4_tos;
	}

	if (fw_ddb_entry->iscsi_name[0]) {
		rc = iscsi_switch_str_param(&sess->targetname,
					    (char *)fw_ddb_entry->iscsi_name);
		if (rc)
			goto exit_copy;
	}

	if (fw_ddb_entry->iscsi_alias[0]) {
		rc = iscsi_switch_str_param(&sess->targetalias,
					    (char *)fw_ddb_entry->iscsi_alias);
		if (rc)
			goto exit_copy;
	}

	COPY_ISID(sess->isid, fw_ddb_entry->isid);

exit_copy:
	return rc;
}

static int qla4xxx_copy_to_fwddb_param(struct iscsi_bus_flash_session *sess,
				       struct iscsi_bus_flash_conn *conn,
				       struct dev_db_entry *fw_ddb_entry)
{
	uint16_t options;
	int rc = 0;

	options = le16_to_cpu(fw_ddb_entry->options);
	SET_BITVAL(conn->is_fw_assigned_ipv6,  options, BIT_11);
	if (!strncmp(sess->portal_type, PORTAL_TYPE_IPV6, 4))
		options |= BIT_8;
	else
		options &= ~BIT_8;

	SET_BITVAL(sess->auto_snd_tgt_disable, options, BIT_6);
	SET_BITVAL(sess->discovery_sess, options, BIT_4);
	SET_BITVAL(sess->entry_state, options, BIT_3);
	fw_ddb_entry->options = cpu_to_le16(options);

	options = le16_to_cpu(fw_ddb_entry->iscsi_options);
	SET_BITVAL(conn->hdrdgst_en, options, BIT_13);
	SET_BITVAL(conn->datadgst_en, options, BIT_12);
	SET_BITVAL(sess->imm_data_en, options, BIT_11);
	SET_BITVAL(sess->initial_r2t_en, options, BIT_10);
	SET_BITVAL(sess->dataseq_inorder_en, options, BIT_9);
	SET_BITVAL(sess->pdu_inorder_en, options, BIT_8);
	SET_BITVAL(sess->chap_auth_en, options, BIT_7);
	SET_BITVAL(conn->snack_req_en, options, BIT_6);
	SET_BITVAL(sess->discovery_logout_en, options, BIT_5);
	SET_BITVAL(sess->bidi_chap_en, options, BIT_4);
	SET_BITVAL(sess->discovery_auth_optional, options, BIT_3);
	SET_BITVAL(sess->erl & BIT_1, options, BIT_1);
	SET_BITVAL(sess->erl & BIT_0, options, BIT_0);
	fw_ddb_entry->iscsi_options = cpu_to_le16(options);

	options = le16_to_cpu(fw_ddb_entry->tcp_options);
	SET_BITVAL(conn->tcp_timestamp_stat, options, BIT_6);
	SET_BITVAL(conn->tcp_nagle_disable, options, BIT_5);
	SET_BITVAL(conn->tcp_wsf_disable, options, BIT_4);
	SET_BITVAL(conn->tcp_timer_scale & BIT_2, options, BIT_3);
	SET_BITVAL(conn->tcp_timer_scale & BIT_1, options, BIT_2);
	SET_BITVAL(conn->tcp_timer_scale & BIT_0, options, BIT_1);
	SET_BITVAL(conn->tcp_timestamp_en, options, BIT_0);
	fw_ddb_entry->tcp_options = cpu_to_le16(options);

	options = le16_to_cpu(fw_ddb_entry->ip_options);
	SET_BITVAL(conn->fragment_disable, options, BIT_4);
	fw_ddb_entry->ip_options = cpu_to_le16(options);

	fw_ddb_entry->iscsi_max_outsnd_r2t = cpu_to_le16(sess->max_r2t);
	fw_ddb_entry->iscsi_max_rcv_data_seg_len =
			       cpu_to_le16(conn->max_recv_dlength / BYTE_UNITS);
	fw_ddb_entry->iscsi_max_snd_data_seg_len =
			       cpu_to_le16(conn->max_xmit_dlength / BYTE_UNITS);
	fw_ddb_entry->iscsi_first_burst_len =
				cpu_to_le16(sess->first_burst / BYTE_UNITS);
	fw_ddb_entry->iscsi_max_burst_len = cpu_to_le16(sess->max_burst /
					    BYTE_UNITS);
	fw_ddb_entry->iscsi_def_time2wait = cpu_to_le16(sess->time2wait);
	fw_ddb_entry->iscsi_def_time2retain = cpu_to_le16(sess->time2retain);
	fw_ddb_entry->tgt_portal_grp = cpu_to_le16(sess->tpgt);
	fw_ddb_entry->mss = cpu_to_le16(conn->max_segment_size);
	fw_ddb_entry->tcp_xmt_wsf = (uint8_t) cpu_to_le32(conn->tcp_xmit_wsf);
	fw_ddb_entry->tcp_rcv_wsf = (uint8_t) cpu_to_le32(conn->tcp_recv_wsf);
	fw_ddb_entry->ipv6_flow_lbl = cpu_to_le16(conn->ipv6_flow_label);
	fw_ddb_entry->ka_timeout = cpu_to_le16(conn->keepalive_timeout);
	fw_ddb_entry->lcl_port = cpu_to_le16(conn->local_port);
	fw_ddb_entry->stat_sn = cpu_to_le32(conn->statsn);
	fw_ddb_entry->exp_stat_sn = cpu_to_le32(conn->exp_statsn);
	fw_ddb_entry->ddb_link = cpu_to_le16(sess->discovery_parent_idx);
	fw_ddb_entry->chap_tbl_idx = cpu_to_le16(sess->chap_out_idx);
	fw_ddb_entry->tsid = cpu_to_le16(sess->tsid);
	fw_ddb_entry->port = cpu_to_le16(conn->port);
	fw_ddb_entry->def_timeout =
				cpu_to_le16(sess->default_taskmgmt_timeout);

	if (!strncmp(sess->portal_type, PORTAL_TYPE_IPV6, 4))
		fw_ddb_entry->ipv4_tos = conn->ipv6_traffic_class;
	else
		fw_ddb_entry->ipv4_tos = conn->ipv4_tos;

	if (conn->ipaddress)
		memcpy(fw_ddb_entry->ip_addr, conn->ipaddress,
		       sizeof(fw_ddb_entry->ip_addr));

	if (conn->redirect_ipaddr)
		memcpy(fw_ddb_entry->tgt_addr, conn->redirect_ipaddr,
		       sizeof(fw_ddb_entry->tgt_addr));

	if (conn->link_local_ipv6_addr)
		memcpy(fw_ddb_entry->link_local_ipv6_addr,
		       conn->link_local_ipv6_addr,
		       sizeof(fw_ddb_entry->link_local_ipv6_addr));

	if (sess->targetname)
		memcpy(fw_ddb_entry->iscsi_name, sess->targetname,
		       sizeof(fw_ddb_entry->iscsi_name));

	if (sess->targetalias)
		memcpy(fw_ddb_entry->iscsi_alias, sess->targetalias,
		       sizeof(fw_ddb_entry->iscsi_alias));

	COPY_ISID(fw_ddb_entry->isid, sess->isid);

	return rc;
}

static void qla4xxx_copy_to_sess_conn_params(struct iscsi_conn *conn,
					     struct iscsi_session *sess,
					     struct dev_db_entry *fw_ddb_entry)
{
	unsigned long options = 0;
	uint16_t ddb_link;
	uint16_t disc_parent;
	char ip_addr[DDB_IPADDR_LEN];

	options = le16_to_cpu(fw_ddb_entry->options);
	conn->is_fw_assigned_ipv6 = test_bit(OPT_IS_FW_ASSIGNED_IPV6, &options);
	sess->auto_snd_tgt_disable = test_bit(OPT_AUTO_SENDTGTS_DISABLE,
					      &options);
	sess->discovery_sess = test_bit(OPT_DISC_SESSION, &options);

	options = le16_to_cpu(fw_ddb_entry->iscsi_options);
	conn->hdrdgst_en = test_bit(ISCSIOPT_HEADER_DIGEST_EN, &options);
	conn->datadgst_en = test_bit(ISCSIOPT_DATA_DIGEST_EN, &options);
	sess->imm_data_en = test_bit(ISCSIOPT_IMMEDIATE_DATA_EN, &options);
	sess->initial_r2t_en = test_bit(ISCSIOPT_INITIAL_R2T_EN, &options);
	sess->dataseq_inorder_en = test_bit(ISCSIOPT_DATA_SEQ_IN_ORDER,
					    &options);
	sess->pdu_inorder_en = test_bit(ISCSIOPT_DATA_PDU_IN_ORDER, &options);
	sess->chap_auth_en = test_bit(ISCSIOPT_CHAP_AUTH_EN, &options);
	sess->discovery_logout_en = test_bit(ISCSIOPT_DISCOVERY_LOGOUT_EN,
					     &options);
	sess->bidi_chap_en = test_bit(ISCSIOPT_BIDI_CHAP_EN, &options);
	sess->discovery_auth_optional =
			test_bit(ISCSIOPT_DISCOVERY_AUTH_OPTIONAL, &options);
	if (test_bit(ISCSIOPT_ERL1, &options))
		sess->erl |= BIT_1;
	if (test_bit(ISCSIOPT_ERL0, &options))
		sess->erl |= BIT_0;

	options = le16_to_cpu(fw_ddb_entry->tcp_options);
	conn->tcp_timestamp_stat = test_bit(TCPOPT_TIMESTAMP_STAT, &options);
	conn->tcp_nagle_disable = test_bit(TCPOPT_NAGLE_DISABLE, &options);
	conn->tcp_wsf_disable = test_bit(TCPOPT_WSF_DISABLE, &options);
	if (test_bit(TCPOPT_TIMER_SCALE3, &options))
		conn->tcp_timer_scale |= BIT_3;
	if (test_bit(TCPOPT_TIMER_SCALE2, &options))
		conn->tcp_timer_scale |= BIT_2;
	if (test_bit(TCPOPT_TIMER_SCALE1, &options))
		conn->tcp_timer_scale |= BIT_1;

	conn->tcp_timer_scale >>= 1;
	conn->tcp_timestamp_en = test_bit(TCPOPT_TIMESTAMP_EN, &options);

	options = le16_to_cpu(fw_ddb_entry->ip_options);
	conn->fragment_disable = test_bit(IPOPT_FRAGMENT_DISABLE, &options);

	conn->max_recv_dlength = BYTE_UNITS *
			  le16_to_cpu(fw_ddb_entry->iscsi_max_rcv_data_seg_len);
	conn->max_xmit_dlength = BYTE_UNITS *
			  le16_to_cpu(fw_ddb_entry->iscsi_max_snd_data_seg_len);
	sess->max_r2t = le16_to_cpu(fw_ddb_entry->iscsi_max_outsnd_r2t);
	sess->first_burst = BYTE_UNITS *
			       le16_to_cpu(fw_ddb_entry->iscsi_first_burst_len);
	sess->max_burst = BYTE_UNITS *
				 le16_to_cpu(fw_ddb_entry->iscsi_max_burst_len);
	sess->time2wait = le16_to_cpu(fw_ddb_entry->iscsi_def_time2wait);
	sess->time2retain = le16_to_cpu(fw_ddb_entry->iscsi_def_time2retain);
	sess->tpgt = le32_to_cpu(fw_ddb_entry->tgt_portal_grp);
	conn->max_segment_size = le16_to_cpu(fw_ddb_entry->mss);
	conn->tcp_xmit_wsf = fw_ddb_entry->tcp_xmt_wsf;
	conn->tcp_recv_wsf = fw_ddb_entry->tcp_rcv_wsf;
	conn->ipv4_tos = fw_ddb_entry->ipv4_tos;
	conn->keepalive_tmo = le16_to_cpu(fw_ddb_entry->ka_timeout);
	conn->local_port = le16_to_cpu(fw_ddb_entry->lcl_port);
	conn->statsn = le32_to_cpu(fw_ddb_entry->stat_sn);
	conn->exp_statsn = le32_to_cpu(fw_ddb_entry->exp_stat_sn);
	sess->tsid = le16_to_cpu(fw_ddb_entry->tsid);
	COPY_ISID(sess->isid, fw_ddb_entry->isid);

	ddb_link = le16_to_cpu(fw_ddb_entry->ddb_link);
	if (ddb_link == DDB_ISNS)
		disc_parent = ISCSI_DISC_PARENT_ISNS;
	else if (ddb_link == DDB_NO_LINK)
		disc_parent = ISCSI_DISC_PARENT_UNKNOWN;
	else if (ddb_link < MAX_DDB_ENTRIES)
		disc_parent = ISCSI_DISC_PARENT_SENDTGT;
	else
		disc_parent = ISCSI_DISC_PARENT_UNKNOWN;

	iscsi_set_param(conn->cls_conn, ISCSI_PARAM_DISCOVERY_PARENT_TYPE,
			iscsi_get_discovery_parent_name(disc_parent), 0);

	iscsi_set_param(conn->cls_conn, ISCSI_PARAM_TARGET_ALIAS,
			(char *)fw_ddb_entry->iscsi_alias, 0);

	options = le16_to_cpu(fw_ddb_entry->options);
	if (options & DDB_OPT_IPV6_DEVICE) {
		memset(ip_addr, 0, sizeof(ip_addr));
		sprintf(ip_addr, "%pI6", fw_ddb_entry->link_local_ipv6_addr);
		iscsi_set_param(conn->cls_conn, ISCSI_PARAM_LOCAL_IPADDR,
				(char *)ip_addr, 0);
	}
}

static void qla4xxx_copy_fwddb_param(struct scsi_qla_host *ha,
				     struct dev_db_entry *fw_ddb_entry,
				     struct iscsi_cls_session *cls_sess,
				     struct iscsi_cls_conn *cls_conn)
{
	int buflen = 0;
	struct iscsi_session *sess;
	struct ddb_entry *ddb_entry;
	struct ql4_chap_table chap_tbl;
	struct iscsi_conn *conn;
	char ip_addr[DDB_IPADDR_LEN];
	uint16_t options = 0;

	sess = cls_sess->dd_data;
	ddb_entry = sess->dd_data;
	conn = cls_conn->dd_data;
	memset(&chap_tbl, 0, sizeof(chap_tbl));

	ddb_entry->chap_tbl_idx = le16_to_cpu(fw_ddb_entry->chap_tbl_idx);

	qla4xxx_copy_to_sess_conn_params(conn, sess, fw_ddb_entry);

	sess->def_taskmgmt_tmo = le16_to_cpu(fw_ddb_entry->def_timeout);
	conn->persistent_port = le16_to_cpu(fw_ddb_entry->port);

	memset(ip_addr, 0, sizeof(ip_addr));
	options = le16_to_cpu(fw_ddb_entry->options);
	if (options & DDB_OPT_IPV6_DEVICE) {
		iscsi_set_param(cls_conn, ISCSI_PARAM_PORTAL_TYPE, "ipv6", 4);

		memset(ip_addr, 0, sizeof(ip_addr));
		sprintf(ip_addr, "%pI6", fw_ddb_entry->ip_addr);
	} else {
		iscsi_set_param(cls_conn, ISCSI_PARAM_PORTAL_TYPE, "ipv4", 4);
		sprintf(ip_addr, "%pI4", fw_ddb_entry->ip_addr);
	}

	iscsi_set_param(cls_conn, ISCSI_PARAM_PERSISTENT_ADDRESS,
			(char *)ip_addr, buflen);
	iscsi_set_param(cls_conn, ISCSI_PARAM_TARGET_NAME,
			(char *)fw_ddb_entry->iscsi_name, buflen);
	iscsi_set_param(cls_conn, ISCSI_PARAM_INITIATOR_NAME,
			(char *)ha->name_string, buflen);

	if (ddb_entry->chap_tbl_idx != INVALID_ENTRY) {
		if (!qla4xxx_get_uni_chap_at_index(ha, chap_tbl.name,
						   chap_tbl.secret,
						   ddb_entry->chap_tbl_idx)) {
			iscsi_set_param(cls_conn, ISCSI_PARAM_USERNAME,
					(char *)chap_tbl.name,
					strlen((char *)chap_tbl.name));
			iscsi_set_param(cls_conn, ISCSI_PARAM_PASSWORD,
					(char *)chap_tbl.secret,
					chap_tbl.secret_len);
		}
	}
}

void qla4xxx_update_session_conn_fwddb_param(struct scsi_qla_host *ha,
					     struct ddb_entry *ddb_entry)
{
	struct iscsi_cls_session *cls_sess;
	struct iscsi_cls_conn *cls_conn;
	uint32_t ddb_state;
	dma_addr_t fw_ddb_entry_dma;
	struct dev_db_entry *fw_ddb_entry;

	fw_ddb_entry = dma_alloc_coherent(&ha->pdev->dev, sizeof(*fw_ddb_entry),
					  &fw_ddb_entry_dma, GFP_KERNEL);
	if (!fw_ddb_entry) {
		ql4_printk(KERN_ERR, ha,
			   "%s: Unable to allocate dma buffer\n", __func__);
		goto exit_session_conn_fwddb_param;
	}

	if (qla4xxx_get_fwddb_entry(ha, ddb_entry->fw_ddb_index, fw_ddb_entry,
				    fw_ddb_entry_dma, NULL, NULL, &ddb_state,
				    NULL, NULL, NULL) == QLA_ERROR) {
		DEBUG2(ql4_printk(KERN_ERR, ha, "scsi%ld: %s: failed "
				  "get_ddb_entry for fw_ddb_index %d\n",
				  ha->host_no, __func__,
				  ddb_entry->fw_ddb_index));
		goto exit_session_conn_fwddb_param;
	}

	cls_sess = ddb_entry->sess;

	cls_conn = ddb_entry->conn;

	/* Update params */
	qla4xxx_copy_fwddb_param(ha, fw_ddb_entry, cls_sess, cls_conn);

exit_session_conn_fwddb_param:
	if (fw_ddb_entry)
		dma_free_coherent(&ha->pdev->dev, sizeof(*fw_ddb_entry),
				  fw_ddb_entry, fw_ddb_entry_dma);
}

void qla4xxx_update_session_conn_param(struct scsi_qla_host *ha,
				       struct ddb_entry *ddb_entry)
{
	struct iscsi_cls_session *cls_sess;
	struct iscsi_cls_conn *cls_conn;
	struct iscsi_session *sess;
	struct iscsi_conn *conn;
	uint32_t ddb_state;
	dma_addr_t fw_ddb_entry_dma;
	struct dev_db_entry *fw_ddb_entry;

	fw_ddb_entry = dma_alloc_coherent(&ha->pdev->dev, sizeof(*fw_ddb_entry),
					  &fw_ddb_entry_dma, GFP_KERNEL);
	if (!fw_ddb_entry) {
		ql4_printk(KERN_ERR, ha,
			   "%s: Unable to allocate dma buffer\n", __func__);
		goto exit_session_conn_param;
	}

	if (qla4xxx_get_fwddb_entry(ha, ddb_entry->fw_ddb_index, fw_ddb_entry,
				    fw_ddb_entry_dma, NULL, NULL, &ddb_state,
				    NULL, NULL, NULL) == QLA_ERROR) {
		DEBUG2(ql4_printk(KERN_ERR, ha, "scsi%ld: %s: failed "
				  "get_ddb_entry for fw_ddb_index %d\n",
				  ha->host_no, __func__,
				  ddb_entry->fw_ddb_index));
		goto exit_session_conn_param;
	}

	cls_sess = ddb_entry->sess;
	sess = cls_sess->dd_data;

	cls_conn = ddb_entry->conn;
	conn = cls_conn->dd_data;

	/* Update timers after login */
	ddb_entry->default_relogin_timeout =
		(le16_to_cpu(fw_ddb_entry->def_timeout) > LOGIN_TOV) &&
		 (le16_to_cpu(fw_ddb_entry->def_timeout) < LOGIN_TOV * 10) ?
		 le16_to_cpu(fw_ddb_entry->def_timeout) : LOGIN_TOV;
	ddb_entry->default_time2wait =
				le16_to_cpu(fw_ddb_entry->iscsi_def_time2wait);

	/* Update params */
	ddb_entry->chap_tbl_idx = le16_to_cpu(fw_ddb_entry->chap_tbl_idx);
	qla4xxx_copy_to_sess_conn_params(conn, sess, fw_ddb_entry);

	memcpy(sess->initiatorname, ha->name_string,
	       min(sizeof(ha->name_string), sizeof(sess->initiatorname)));

exit_session_conn_param:
	if (fw_ddb_entry)
		dma_free_coherent(&ha->pdev->dev, sizeof(*fw_ddb_entry),
				  fw_ddb_entry, fw_ddb_entry_dma);
}

/*
 * Timer routines
 */
static void qla4xxx_timer(struct timer_list *t);

static void qla4xxx_start_timer(struct scsi_qla_host *ha,
				unsigned long interval)
{
	DEBUG(printk("scsi: %s: Starting timer thread for adapter %d\n",
		     __func__, ha->host->host_no));
	timer_setup(&ha->timer, qla4xxx_timer, 0);
	ha->timer.expires = jiffies + interval * HZ;
	add_timer(&ha->timer);
	ha->timer_active = 1;
}

static void qla4xxx_stop_timer(struct scsi_qla_host *ha)
{
	del_timer_sync(&ha->timer);
	ha->timer_active = 0;
}

/***
 * qla4xxx_mark_device_missing - blocks the session
 * @cls_session: Pointer to the session to be blocked
 * @ddb_entry: Pointer to device database entry
 *
 * This routine marks a device missing and close connection.
 **/
void qla4xxx_mark_device_missing(struct iscsi_cls_session *cls_session)
{
	iscsi_block_session(cls_session);
}

/**
 * qla4xxx_mark_all_devices_missing - mark all devices as missing.
 * @ha: Pointer to host adapter structure.
 *
 * This routine marks a device missing and resets the relogin retry count.
 **/
void qla4xxx_mark_all_devices_missing(struct scsi_qla_host *ha)
{
	iscsi_host_for_each_session(ha->host, qla4xxx_mark_device_missing);
}

static struct srb* qla4xxx_get_new_srb(struct scsi_qla_host *ha,
				       struct ddb_entry *ddb_entry,
				       struct scsi_cmnd *cmd)
{
	struct srb *srb;

	srb = mempool_alloc(ha->srb_mempool, GFP_ATOMIC);
	if (!srb)
		return srb;

	kref_init(&srb->srb_ref);
	srb->ha = ha;
	srb->ddb = ddb_entry;
	srb->cmd = cmd;
	srb->flags = 0;
	CMD_SP(cmd) = (void *)srb;

	return srb;
}

static void qla4xxx_srb_free_dma(struct scsi_qla_host *ha, struct srb *srb)
{
	struct scsi_cmnd *cmd = srb->cmd;

	if (srb->flags & SRB_DMA_VALID) {
		scsi_dma_unmap(cmd);
		srb->flags &= ~SRB_DMA_VALID;
	}
	CMD_SP(cmd) = NULL;
}

void qla4xxx_srb_compl(struct kref *ref)
{
	struct srb *srb = container_of(ref, struct srb, srb_ref);
	struct scsi_cmnd *cmd = srb->cmd;
	struct scsi_qla_host *ha = srb->ha;

	qla4xxx_srb_free_dma(ha, srb);

	mempool_free(srb, ha->srb_mempool);

	cmd->scsi_done(cmd);
}

/**
 * qla4xxx_queuecommand - scsi layer issues scsi command to driver.
 * @host: scsi host
 * @cmd: Pointer to Linux's SCSI command structure
 *
 * Remarks:
 * This routine is invoked by Linux to send a SCSI command to the driver.
 * The mid-level driver tries to ensure that queuecommand never gets
 * invoked concurrently with itself or the interrupt handler (although
 * the interrupt handler may call this routine as part of request-
 * completion handling).   Unfortunely, it sometimes calls the scheduler
 * in interrupt context which is a big NO! NO!.
 **/
static int qla4xxx_queuecommand(struct Scsi_Host *host, struct scsi_cmnd *cmd)
{
	struct scsi_qla_host *ha = to_qla_host(host);
	struct ddb_entry *ddb_entry = cmd->device->hostdata;
	struct iscsi_cls_session *sess = ddb_entry->sess;
	struct srb *srb;
	int rval;

	if (test_bit(AF_EEH_BUSY, &ha->flags)) {
		if (test_bit(AF_PCI_CHANNEL_IO_PERM_FAILURE, &ha->flags))
			cmd->result = DID_NO_CONNECT << 16;
		else
			cmd->result = DID_REQUEUE << 16;
		goto qc_fail_command;
	}

	if (!sess) {
		cmd->result = DID_IMM_RETRY << 16;
		goto qc_fail_command;
	}

	rval = iscsi_session_chkready(sess);
	if (rval) {
		cmd->result = rval;
		goto qc_fail_command;
	}

	if (test_bit(DPC_RESET_HA_INTR, &ha->dpc_flags) ||
	    test_bit(DPC_RESET_ACTIVE, &ha->dpc_flags) ||
	    test_bit(DPC_RESET_HA, &ha->dpc_flags) ||
	    test_bit(DPC_HA_UNRECOVERABLE, &ha->dpc_flags) ||
	    test_bit(DPC_HA_NEED_QUIESCENT, &ha->dpc_flags) ||
	    !test_bit(AF_ONLINE, &ha->flags) ||
	    !test_bit(AF_LINK_UP, &ha->flags) ||
	    test_bit(AF_LOOPBACK, &ha->flags) ||
	    test_bit(DPC_POST_IDC_ACK, &ha->dpc_flags) ||
	    test_bit(DPC_RESTORE_ACB, &ha->dpc_flags) ||
	    test_bit(DPC_RESET_HA_FW_CONTEXT, &ha->dpc_flags))
		goto qc_host_busy;

	srb = qla4xxx_get_new_srb(ha, ddb_entry, cmd);
	if (!srb)
		goto qc_host_busy;

	rval = qla4xxx_send_command_to_isp(ha, srb);
	if (rval != QLA_SUCCESS)
		goto qc_host_busy_free_sp;

	return 0;

qc_host_busy_free_sp:
	qla4xxx_srb_free_dma(ha, srb);
	mempool_free(srb, ha->srb_mempool);

qc_host_busy:
	return SCSI_MLQUEUE_HOST_BUSY;

qc_fail_command:
	cmd->scsi_done(cmd);

	return 0;
}

/**
 * qla4xxx_mem_free - frees memory allocated to adapter
 * @ha: Pointer to host adapter structure.
 *
 * Frees memory previously allocated by qla4xxx_mem_alloc
 **/
static void qla4xxx_mem_free(struct scsi_qla_host *ha)
{
	if (ha->queues)
		dma_free_coherent(&ha->pdev->dev, ha->queues_len, ha->queues,
				  ha->queues_dma);

<<<<<<< HEAD
	if (ha->fw_dump)
		vfree(ha->fw_dump);
=======
	vfree(ha->fw_dump);
>>>>>>> c1084c27

	ha->queues_len = 0;
	ha->queues = NULL;
	ha->queues_dma = 0;
	ha->request_ring = NULL;
	ha->request_dma = 0;
	ha->response_ring = NULL;
	ha->response_dma = 0;
	ha->shadow_regs = NULL;
	ha->shadow_regs_dma = 0;
	ha->fw_dump = NULL;
	ha->fw_dump_size = 0;

	/* Free srb pool. */
	mempool_destroy(ha->srb_mempool);
	ha->srb_mempool = NULL;

	dma_pool_destroy(ha->chap_dma_pool);

	vfree(ha->chap_list);
	ha->chap_list = NULL;

	dma_pool_destroy(ha->fw_ddb_dma_pool);

	/* release io space registers  */
	if (is_qla8022(ha)) {
		if (ha->nx_pcibase)
			iounmap(
			    (struct device_reg_82xx __iomem *)ha->nx_pcibase);
	} else if (is_qla8032(ha) || is_qla8042(ha)) {
		if (ha->nx_pcibase)
			iounmap(
			    (struct device_reg_83xx __iomem *)ha->nx_pcibase);
	} else if (ha->reg) {
		iounmap(ha->reg);
	}

	vfree(ha->reset_tmplt.buff);

	pci_release_regions(ha->pdev);
}

/**
 * qla4xxx_mem_alloc - allocates memory for use by adapter.
 * @ha: Pointer to host adapter structure
 *
 * Allocates DMA memory for request and response queues. Also allocates memory
 * for srbs.
 **/
static int qla4xxx_mem_alloc(struct scsi_qla_host *ha)
{
	unsigned long align;

	/* Allocate contiguous block of DMA memory for queues. */
	ha->queues_len = ((REQUEST_QUEUE_DEPTH * QUEUE_SIZE) +
			  (RESPONSE_QUEUE_DEPTH * QUEUE_SIZE) +
			  sizeof(struct shadow_regs) +
			  MEM_ALIGN_VALUE +
			  (PAGE_SIZE - 1)) & ~(PAGE_SIZE - 1);
	ha->queues = dma_alloc_coherent(&ha->pdev->dev, ha->queues_len,
					&ha->queues_dma, GFP_KERNEL);
	if (ha->queues == NULL) {
		ql4_printk(KERN_WARNING, ha,
		    "Memory Allocation failed - queues.\n");

		goto mem_alloc_error_exit;
	}

	/*
	 * As per RISC alignment requirements -- the bus-address must be a
	 * multiple of the request-ring size (in bytes).
	 */
	align = 0;
	if ((unsigned long)ha->queues_dma & (MEM_ALIGN_VALUE - 1))
		align = MEM_ALIGN_VALUE - ((unsigned long)ha->queues_dma &
					   (MEM_ALIGN_VALUE - 1));

	/* Update request and response queue pointers. */
	ha->request_dma = ha->queues_dma + align;
	ha->request_ring = (struct queue_entry *) (ha->queues + align);
	ha->response_dma = ha->queues_dma + align +
		(REQUEST_QUEUE_DEPTH * QUEUE_SIZE);
	ha->response_ring = (struct queue_entry *) (ha->queues + align +
						    (REQUEST_QUEUE_DEPTH *
						     QUEUE_SIZE));
	ha->shadow_regs_dma = ha->queues_dma + align +
		(REQUEST_QUEUE_DEPTH * QUEUE_SIZE) +
		(RESPONSE_QUEUE_DEPTH * QUEUE_SIZE);
	ha->shadow_regs = (struct shadow_regs *) (ha->queues + align +
						  (REQUEST_QUEUE_DEPTH *
						   QUEUE_SIZE) +
						  (RESPONSE_QUEUE_DEPTH *
						   QUEUE_SIZE));

	/* Allocate memory for srb pool. */
	ha->srb_mempool = mempool_create(SRB_MIN_REQ, mempool_alloc_slab,
					 mempool_free_slab, srb_cachep);
	if (ha->srb_mempool == NULL) {
		ql4_printk(KERN_WARNING, ha,
		    "Memory Allocation failed - SRB Pool.\n");

		goto mem_alloc_error_exit;
	}

	ha->chap_dma_pool = dma_pool_create("ql4_chap", &ha->pdev->dev,
					    CHAP_DMA_BLOCK_SIZE, 8, 0);

	if (ha->chap_dma_pool == NULL) {
		ql4_printk(KERN_WARNING, ha,
		    "%s: chap_dma_pool allocation failed..\n", __func__);
		goto mem_alloc_error_exit;
	}

	ha->fw_ddb_dma_pool = dma_pool_create("ql4_fw_ddb", &ha->pdev->dev,
					      DDB_DMA_BLOCK_SIZE, 8, 0);

	if (ha->fw_ddb_dma_pool == NULL) {
		ql4_printk(KERN_WARNING, ha,
			   "%s: fw_ddb_dma_pool allocation failed..\n",
			   __func__);
		goto mem_alloc_error_exit;
	}

	return QLA_SUCCESS;

mem_alloc_error_exit:
	return QLA_ERROR;
}

/**
 * qla4_8xxx_check_temp - Check the ISP82XX temperature.
 * @ha: adapter block pointer.
 *
 * Note: The caller should not hold the idc lock.
 **/
static int qla4_8xxx_check_temp(struct scsi_qla_host *ha)
{
	uint32_t temp, temp_state, temp_val;
	int status = QLA_SUCCESS;

	temp = qla4_8xxx_rd_direct(ha, QLA8XXX_CRB_TEMP_STATE);

	temp_state = qla82xx_get_temp_state(temp);
	temp_val = qla82xx_get_temp_val(temp);

	if (temp_state == QLA82XX_TEMP_PANIC) {
		ql4_printk(KERN_WARNING, ha, "Device temperature %d degrees C"
			   " exceeds maximum allowed. Hardware has been shut"
			   " down.\n", temp_val);
		status = QLA_ERROR;
	} else if (temp_state == QLA82XX_TEMP_WARN) {
		if (ha->temperature == QLA82XX_TEMP_NORMAL)
			ql4_printk(KERN_WARNING, ha, "Device temperature %d"
				   " degrees C exceeds operating range."
				   " Immediate action needed.\n", temp_val);
	} else {
		if (ha->temperature == QLA82XX_TEMP_WARN)
			ql4_printk(KERN_INFO, ha, "Device temperature is"
				   " now %d degrees C in normal range.\n",
				   temp_val);
	}
	ha->temperature = temp_state;
	return status;
}

/**
 * qla4_8xxx_check_fw_alive  - Check firmware health
 * @ha: Pointer to host adapter structure.
 *
 * Context: Interrupt
 **/
static int qla4_8xxx_check_fw_alive(struct scsi_qla_host *ha)
{
	uint32_t fw_heartbeat_counter;
	int status = QLA_SUCCESS;

	fw_heartbeat_counter = qla4_8xxx_rd_direct(ha,
						   QLA8XXX_PEG_ALIVE_COUNTER);
	/* If PEG_ALIVE_COUNTER is 0xffffffff, AER/EEH is in progress, ignore */
	if (fw_heartbeat_counter == 0xffffffff) {
		DEBUG2(printk(KERN_WARNING "scsi%ld: %s: Device in frozen "
		    "state, QLA82XX_PEG_ALIVE_COUNTER is 0xffffffff\n",
		    ha->host_no, __func__));
		return status;
	}

	if (ha->fw_heartbeat_counter == fw_heartbeat_counter) {
		ha->seconds_since_last_heartbeat++;
		/* FW not alive after 2 seconds */
		if (ha->seconds_since_last_heartbeat == 2) {
			ha->seconds_since_last_heartbeat = 0;
			qla4_8xxx_dump_peg_reg(ha);
			status = QLA_ERROR;
		}
	} else
		ha->seconds_since_last_heartbeat = 0;

	ha->fw_heartbeat_counter = fw_heartbeat_counter;
	return status;
}

static void qla4_8xxx_process_fw_error(struct scsi_qla_host *ha)
{
	uint32_t halt_status;
	int halt_status_unrecoverable = 0;

	halt_status = qla4_8xxx_rd_direct(ha, QLA8XXX_PEG_HALT_STATUS1);

	if (is_qla8022(ha)) {
		ql4_printk(KERN_INFO, ha, "%s: disabling pause transmit on port 0 & 1.\n",
			   __func__);
		qla4_82xx_wr_32(ha, QLA82XX_CRB_NIU + 0x98,
				CRB_NIU_XG_PAUSE_CTL_P0 |
				CRB_NIU_XG_PAUSE_CTL_P1);

		if (QLA82XX_FWERROR_CODE(halt_status) == 0x67)
			ql4_printk(KERN_ERR, ha, "%s: Firmware aborted with error code 0x00006700. Device is being reset\n",
				   __func__);
		if (halt_status & HALT_STATUS_UNRECOVERABLE)
			halt_status_unrecoverable = 1;
	} else if (is_qla8032(ha) || is_qla8042(ha)) {
		if (halt_status & QLA83XX_HALT_STATUS_FW_RESET)
			ql4_printk(KERN_ERR, ha, "%s: Firmware error detected device is being reset\n",
				   __func__);
		else if (halt_status & QLA83XX_HALT_STATUS_UNRECOVERABLE)
			halt_status_unrecoverable = 1;
	}

	/*
	 * Since we cannot change dev_state in interrupt context,
	 * set appropriate DPC flag then wakeup DPC
	 */
	if (halt_status_unrecoverable) {
		set_bit(DPC_HA_UNRECOVERABLE, &ha->dpc_flags);
	} else {
		ql4_printk(KERN_INFO, ha, "%s: detect abort needed!\n",
			   __func__);
		set_bit(DPC_RESET_HA, &ha->dpc_flags);
	}
	qla4xxx_mailbox_premature_completion(ha);
	qla4xxx_wake_dpc(ha);
}

/**
 * qla4_8xxx_watchdog - Poll dev state
 * @ha: Pointer to host adapter structure.
 *
 * Context: Interrupt
 **/
void qla4_8xxx_watchdog(struct scsi_qla_host *ha)
{
	uint32_t dev_state;
	uint32_t idc_ctrl;

	if (is_qla8032(ha) &&
	    (qla4_83xx_is_detached(ha) == QLA_SUCCESS))
		WARN_ONCE(1, "%s: iSCSI function %d marked invisible\n",
			  __func__, ha->func_num);

	/* don't poll if reset is going on */
	if (!(test_bit(DPC_RESET_ACTIVE, &ha->dpc_flags) ||
	    test_bit(DPC_RESET_HA, &ha->dpc_flags) ||
	    test_bit(DPC_RETRY_RESET_HA, &ha->dpc_flags))) {
		dev_state = qla4_8xxx_rd_direct(ha, QLA8XXX_CRB_DEV_STATE);

		if (qla4_8xxx_check_temp(ha)) {
			if (is_qla8022(ha)) {
				ql4_printk(KERN_INFO, ha, "disabling pause transmit on port 0 & 1.\n");
				qla4_82xx_wr_32(ha, QLA82XX_CRB_NIU + 0x98,
						CRB_NIU_XG_PAUSE_CTL_P0 |
						CRB_NIU_XG_PAUSE_CTL_P1);
			}
			set_bit(DPC_HA_UNRECOVERABLE, &ha->dpc_flags);
			qla4xxx_wake_dpc(ha);
		} else if (dev_state == QLA8XXX_DEV_NEED_RESET &&
			   !test_bit(DPC_RESET_HA, &ha->dpc_flags)) {

			ql4_printk(KERN_INFO, ha, "%s: HW State: NEED RESET!\n",
				   __func__);

			if (is_qla8032(ha) || is_qla8042(ha)) {
				idc_ctrl = qla4_83xx_rd_reg(ha,
							QLA83XX_IDC_DRV_CTRL);
				if (!(idc_ctrl & GRACEFUL_RESET_BIT1)) {
					ql4_printk(KERN_INFO, ha, "%s: Graceful reset bit is not set\n",
						   __func__);
					qla4xxx_mailbox_premature_completion(
									    ha);
				}
			}

			if ((is_qla8032(ha) || is_qla8042(ha)) ||
			    (is_qla8022(ha) && !ql4xdontresethba)) {
				set_bit(DPC_RESET_HA, &ha->dpc_flags);
				qla4xxx_wake_dpc(ha);
			}
		} else if (dev_state == QLA8XXX_DEV_NEED_QUIESCENT &&
		    !test_bit(DPC_HA_NEED_QUIESCENT, &ha->dpc_flags)) {
			ql4_printk(KERN_INFO, ha, "%s: HW State: NEED QUIES!\n",
			    __func__);
			set_bit(DPC_HA_NEED_QUIESCENT, &ha->dpc_flags);
			qla4xxx_wake_dpc(ha);
		} else  {
			/* Check firmware health */
			if (qla4_8xxx_check_fw_alive(ha))
				qla4_8xxx_process_fw_error(ha);
		}
	}
}

static void qla4xxx_check_relogin_flash_ddb(struct iscsi_cls_session *cls_sess)
{
	struct iscsi_session *sess;
	struct ddb_entry *ddb_entry;
	struct scsi_qla_host *ha;

	sess = cls_sess->dd_data;
	ddb_entry = sess->dd_data;
	ha = ddb_entry->ha;

	if (!(ddb_entry->ddb_type == FLASH_DDB))
		return;

	if (adapter_up(ha) && !test_bit(DF_RELOGIN, &ddb_entry->flags) &&
	    !iscsi_is_session_online(cls_sess)) {
		if (atomic_read(&ddb_entry->retry_relogin_timer) !=
		    INVALID_ENTRY) {
			if (atomic_read(&ddb_entry->retry_relogin_timer) ==
					0) {
				atomic_set(&ddb_entry->retry_relogin_timer,
					   INVALID_ENTRY);
				set_bit(DPC_RELOGIN_DEVICE, &ha->dpc_flags);
				set_bit(DF_RELOGIN, &ddb_entry->flags);
				DEBUG2(ql4_printk(KERN_INFO, ha,
				       "%s: index [%d] login device\n",
					__func__, ddb_entry->fw_ddb_index));
			} else
				atomic_dec(&ddb_entry->retry_relogin_timer);
		}
	}

	/* Wait for relogin to timeout */
	if (atomic_read(&ddb_entry->relogin_timer) &&
	    (atomic_dec_and_test(&ddb_entry->relogin_timer) != 0)) {
		/*
		 * If the relogin times out and the device is
		 * still NOT ONLINE then try and relogin again.
		 */
		if (!iscsi_is_session_online(cls_sess)) {
			/* Reset retry relogin timer */
			atomic_inc(&ddb_entry->relogin_retry_count);
			DEBUG2(ql4_printk(KERN_INFO, ha,
				"%s: index[%d] relogin timed out-retrying"
				" relogin (%d), retry (%d)\n", __func__,
				ddb_entry->fw_ddb_index,
				atomic_read(&ddb_entry->relogin_retry_count),
				ddb_entry->default_time2wait + 4));
			set_bit(DPC_RELOGIN_DEVICE, &ha->dpc_flags);
			atomic_set(&ddb_entry->retry_relogin_timer,
				   ddb_entry->default_time2wait + 4);
		}
	}
}

/**
 * qla4xxx_timer - checks every second for work to do.
 * @t: Context to obtain pointer to host adapter structure.
 **/
static void qla4xxx_timer(struct timer_list *t)
{
	struct scsi_qla_host *ha = from_timer(ha, t, timer);
	int start_dpc = 0;
	uint16_t w;

	iscsi_host_for_each_session(ha->host, qla4xxx_check_relogin_flash_ddb);

	/* If we are in the middle of AER/EEH processing
	 * skip any processing and reschedule the timer
	 */
	if (test_bit(AF_EEH_BUSY, &ha->flags)) {
		mod_timer(&ha->timer, jiffies + HZ);
		return;
	}

	/* Hardware read to trigger an EEH error during mailbox waits. */
	if (!pci_channel_offline(ha->pdev))
		pci_read_config_word(ha->pdev, PCI_VENDOR_ID, &w);

	if (is_qla80XX(ha))
		qla4_8xxx_watchdog(ha);

	if (is_qla40XX(ha)) {
		/* Check for heartbeat interval. */
		if (ha->firmware_options & FWOPT_HEARTBEAT_ENABLE &&
		    ha->heartbeat_interval != 0) {
			ha->seconds_since_last_heartbeat++;
			if (ha->seconds_since_last_heartbeat >
			    ha->heartbeat_interval + 2)
				set_bit(DPC_RESET_HA, &ha->dpc_flags);
		}
	}

	/* Process any deferred work. */
	if (!list_empty(&ha->work_list))
		start_dpc++;

	/* Wakeup the dpc routine for this adapter, if needed. */
	if (start_dpc ||
	     test_bit(DPC_RESET_HA, &ha->dpc_flags) ||
	     test_bit(DPC_RETRY_RESET_HA, &ha->dpc_flags) ||
	     test_bit(DPC_RELOGIN_DEVICE, &ha->dpc_flags) ||
	     test_bit(DPC_RESET_HA_FW_CONTEXT, &ha->dpc_flags) ||
	     test_bit(DPC_RESET_HA_INTR, &ha->dpc_flags) ||
	     test_bit(DPC_GET_DHCP_IP_ADDR, &ha->dpc_flags) ||
	     test_bit(DPC_LINK_CHANGED, &ha->dpc_flags) ||
	     test_bit(DPC_HA_UNRECOVERABLE, &ha->dpc_flags) ||
	     test_bit(DPC_HA_NEED_QUIESCENT, &ha->dpc_flags) ||
	     test_bit(DPC_SYSFS_DDB_EXPORT, &ha->dpc_flags) ||
	     test_bit(DPC_AEN, &ha->dpc_flags)) {
		DEBUG2(printk("scsi%ld: %s: scheduling dpc routine"
			      " - dpc flags = 0x%lx\n",
			      ha->host_no, __func__, ha->dpc_flags));
		qla4xxx_wake_dpc(ha);
	}

	/* Reschedule timer thread to call us back in one second */
	mod_timer(&ha->timer, jiffies + HZ);

	DEBUG2(ha->seconds_since_last_intr++);
}

/**
 * qla4xxx_cmd_wait - waits for all outstanding commands to complete
 * @ha: Pointer to host adapter structure.
 *
 * This routine stalls the driver until all outstanding commands are returned.
 * Caller must release the Hardware Lock prior to calling this routine.
 **/
static int qla4xxx_cmd_wait(struct scsi_qla_host *ha)
{
	uint32_t index = 0;
	unsigned long flags;
	struct scsi_cmnd *cmd;
	unsigned long wtime;
	uint32_t wtmo;

	if (is_qla40XX(ha))
		wtmo = WAIT_CMD_TOV;
	else
		wtmo = ha->nx_reset_timeout / 2;

	wtime = jiffies + (wtmo * HZ);

	DEBUG2(ql4_printk(KERN_INFO, ha,
			  "Wait up to %u seconds for cmds to complete\n",
			  wtmo));

	while (!time_after_eq(jiffies, wtime)) {
		spin_lock_irqsave(&ha->hardware_lock, flags);
		/* Find a command that hasn't completed. */
		for (index = 0; index < ha->host->can_queue; index++) {
			cmd = scsi_host_find_tag(ha->host, index);
			/*
			 * We cannot just check if the index is valid,
			 * becase if we are run from the scsi eh, then
			 * the scsi/block layer is going to prevent
			 * the tag from being released.
			 */
			if (cmd != NULL && CMD_SP(cmd))
				break;
		}
		spin_unlock_irqrestore(&ha->hardware_lock, flags);

		/* If No Commands are pending, wait is complete */
		if (index == ha->host->can_queue)
			return QLA_SUCCESS;

		msleep(1000);
	}
	/* If we timed out on waiting for commands to come back
	 * return ERROR. */
	return QLA_ERROR;
}

int qla4xxx_hw_reset(struct scsi_qla_host *ha)
{
	uint32_t ctrl_status;
	unsigned long flags = 0;

	DEBUG2(printk(KERN_ERR "scsi%ld: %s\n", ha->host_no, __func__));

	if (ql4xxx_lock_drvr_wait(ha) != QLA_SUCCESS)
		return QLA_ERROR;

	spin_lock_irqsave(&ha->hardware_lock, flags);

	/*
	 * If the SCSI Reset Interrupt bit is set, clear it.
	 * Otherwise, the Soft Reset won't work.
	 */
	ctrl_status = readw(&ha->reg->ctrl_status);
	if ((ctrl_status & CSR_SCSI_RESET_INTR) != 0)
		writel(set_rmask(CSR_SCSI_RESET_INTR), &ha->reg->ctrl_status);

	/* Issue Soft Reset */
	writel(set_rmask(CSR_SOFT_RESET), &ha->reg->ctrl_status);
	readl(&ha->reg->ctrl_status);

	spin_unlock_irqrestore(&ha->hardware_lock, flags);
	return QLA_SUCCESS;
}

/**
 * qla4xxx_soft_reset - performs soft reset.
 * @ha: Pointer to host adapter structure.
 **/
int qla4xxx_soft_reset(struct scsi_qla_host *ha)
{
	uint32_t max_wait_time;
	unsigned long flags = 0;
	int status;
	uint32_t ctrl_status;

	status = qla4xxx_hw_reset(ha);
	if (status != QLA_SUCCESS)
		return status;

	status = QLA_ERROR;
	/* Wait until the Network Reset Intr bit is cleared */
	max_wait_time = RESET_INTR_TOV;
	do {
		spin_lock_irqsave(&ha->hardware_lock, flags);
		ctrl_status = readw(&ha->reg->ctrl_status);
		spin_unlock_irqrestore(&ha->hardware_lock, flags);

		if ((ctrl_status & CSR_NET_RESET_INTR) == 0)
			break;

		msleep(1000);
	} while ((--max_wait_time));

	if ((ctrl_status & CSR_NET_RESET_INTR) != 0) {
		DEBUG2(printk(KERN_WARNING
			      "scsi%ld: Network Reset Intr not cleared by "
			      "Network function, clearing it now!\n",
			      ha->host_no));
		spin_lock_irqsave(&ha->hardware_lock, flags);
		writel(set_rmask(CSR_NET_RESET_INTR), &ha->reg->ctrl_status);
		readl(&ha->reg->ctrl_status);
		spin_unlock_irqrestore(&ha->hardware_lock, flags);
	}

	/* Wait until the firmware tells us the Soft Reset is done */
	max_wait_time = SOFT_RESET_TOV;
	do {
		spin_lock_irqsave(&ha->hardware_lock, flags);
		ctrl_status = readw(&ha->reg->ctrl_status);
		spin_unlock_irqrestore(&ha->hardware_lock, flags);

		if ((ctrl_status & CSR_SOFT_RESET) == 0) {
			status = QLA_SUCCESS;
			break;
		}

		msleep(1000);
	} while ((--max_wait_time));

	/*
	 * Also, make sure that the SCSI Reset Interrupt bit has been cleared
	 * after the soft reset has taken place.
	 */
	spin_lock_irqsave(&ha->hardware_lock, flags);
	ctrl_status = readw(&ha->reg->ctrl_status);
	if ((ctrl_status & CSR_SCSI_RESET_INTR) != 0) {
		writel(set_rmask(CSR_SCSI_RESET_INTR), &ha->reg->ctrl_status);
		readl(&ha->reg->ctrl_status);
	}
	spin_unlock_irqrestore(&ha->hardware_lock, flags);

	/* If soft reset fails then most probably the bios on other
	 * function is also enabled.
	 * Since the initialization is sequential the other fn
	 * wont be able to acknowledge the soft reset.
	 * Issue a force soft reset to workaround this scenario.
	 */
	if (max_wait_time == 0) {
		/* Issue Force Soft Reset */
		spin_lock_irqsave(&ha->hardware_lock, flags);
		writel(set_rmask(CSR_FORCE_SOFT_RESET), &ha->reg->ctrl_status);
		readl(&ha->reg->ctrl_status);
		spin_unlock_irqrestore(&ha->hardware_lock, flags);
		/* Wait until the firmware tells us the Soft Reset is done */
		max_wait_time = SOFT_RESET_TOV;
		do {
			spin_lock_irqsave(&ha->hardware_lock, flags);
			ctrl_status = readw(&ha->reg->ctrl_status);
			spin_unlock_irqrestore(&ha->hardware_lock, flags);

			if ((ctrl_status & CSR_FORCE_SOFT_RESET) == 0) {
				status = QLA_SUCCESS;
				break;
			}

			msleep(1000);
		} while ((--max_wait_time));
	}

	return status;
}

/**
 * qla4xxx_abort_active_cmds - returns all outstanding i/o requests to O.S.
 * @ha: Pointer to host adapter structure.
 * @res: returned scsi status
 *
 * This routine is called just prior to a HARD RESET to return all
 * outstanding commands back to the Operating System.
 * Caller should make sure that the following locks are released
 * before this calling routine: Hardware lock, and io_request_lock.
 **/
static void qla4xxx_abort_active_cmds(struct scsi_qla_host *ha, int res)
{
	struct srb *srb;
	int i;
	unsigned long flags;

	spin_lock_irqsave(&ha->hardware_lock, flags);
	for (i = 0; i < ha->host->can_queue; i++) {
		srb = qla4xxx_del_from_active_array(ha, i);
		if (srb != NULL) {
			srb->cmd->result = res;
			kref_put(&srb->srb_ref, qla4xxx_srb_compl);
		}
	}
	spin_unlock_irqrestore(&ha->hardware_lock, flags);
}

void qla4xxx_dead_adapter_cleanup(struct scsi_qla_host *ha)
{
	clear_bit(AF_ONLINE, &ha->flags);

	/* Disable the board */
	ql4_printk(KERN_INFO, ha, "Disabling the board\n");

	qla4xxx_abort_active_cmds(ha, DID_NO_CONNECT << 16);
	qla4xxx_mark_all_devices_missing(ha);
	clear_bit(AF_INIT_DONE, &ha->flags);
}

static void qla4xxx_fail_session(struct iscsi_cls_session *cls_session)
{
	struct iscsi_session *sess;
	struct ddb_entry *ddb_entry;

	sess = cls_session->dd_data;
	ddb_entry = sess->dd_data;
	ddb_entry->fw_ddb_device_state = DDB_DS_SESSION_FAILED;

	if (ddb_entry->ddb_type == FLASH_DDB)
		iscsi_block_session(ddb_entry->sess);
	else
		iscsi_session_failure(cls_session->dd_data,
				      ISCSI_ERR_CONN_FAILED);
}

/**
 * qla4xxx_recover_adapter - recovers adapter after a fatal error
 * @ha: Pointer to host adapter structure.
 **/
static int qla4xxx_recover_adapter(struct scsi_qla_host *ha)
{
	int status = QLA_ERROR;
	uint8_t reset_chip = 0;
	uint32_t dev_state;
	unsigned long wait;

	/* Stall incoming I/O until we are done */
	scsi_block_requests(ha->host);
	clear_bit(AF_ONLINE, &ha->flags);
	clear_bit(AF_LINK_UP, &ha->flags);

	DEBUG2(ql4_printk(KERN_INFO, ha, "%s: adapter OFFLINE\n", __func__));

	set_bit(DPC_RESET_ACTIVE, &ha->dpc_flags);

	if ((is_qla8032(ha) || is_qla8042(ha)) &&
	    !test_bit(DPC_RESET_HA_FW_CONTEXT, &ha->dpc_flags)) {
		ql4_printk(KERN_INFO, ha, "%s: disabling pause transmit on port 0 & 1.\n",
			   __func__);
		/* disable pause frame for ISP83xx */
		qla4_83xx_disable_pause(ha);
	}

	iscsi_host_for_each_session(ha->host, qla4xxx_fail_session);

	if (test_bit(DPC_RESET_HA, &ha->dpc_flags))
		reset_chip = 1;

	/* For the DPC_RESET_HA_INTR case (ISP-4xxx specific)
	 * do not reset adapter, jump to initialize_adapter */
	if (test_bit(DPC_RESET_HA_INTR, &ha->dpc_flags)) {
		status = QLA_SUCCESS;
		goto recover_ha_init_adapter;
	}

	/* For the ISP-8xxx adapter, issue a stop_firmware if invoked
	 * from eh_host_reset or ioctl module */
	if (is_qla80XX(ha) && !reset_chip &&
	    test_bit(DPC_RESET_HA_FW_CONTEXT, &ha->dpc_flags)) {

		DEBUG2(ql4_printk(KERN_INFO, ha,
		    "scsi%ld: %s - Performing stop_firmware...\n",
		    ha->host_no, __func__));
		status = ha->isp_ops->reset_firmware(ha);
		if (status == QLA_SUCCESS) {
			ha->isp_ops->disable_intrs(ha);
			qla4xxx_process_aen(ha, FLUSH_DDB_CHANGED_AENS);
			qla4xxx_abort_active_cmds(ha, DID_RESET << 16);
		} else {
			/* If the stop_firmware fails then
			 * reset the entire chip */
			reset_chip = 1;
			clear_bit(DPC_RESET_HA_FW_CONTEXT, &ha->dpc_flags);
			set_bit(DPC_RESET_HA, &ha->dpc_flags);
		}
	}

	/* Issue full chip reset if recovering from a catastrophic error,
	 * or if stop_firmware fails for ISP-8xxx.
	 * This is the default case for ISP-4xxx */
	if (is_qla40XX(ha) || reset_chip) {
		if (is_qla40XX(ha))
			goto chip_reset;

		/* Check if 8XXX firmware is alive or not
		 * We may have arrived here from NEED_RESET
		 * detection only */
		if (test_bit(AF_FW_RECOVERY, &ha->flags))
			goto chip_reset;

		wait = jiffies + (FW_ALIVE_WAIT_TOV * HZ);
		while (time_before(jiffies, wait)) {
			if (qla4_8xxx_check_fw_alive(ha)) {
				qla4xxx_mailbox_premature_completion(ha);
				break;
			}

			set_current_state(TASK_UNINTERRUPTIBLE);
			schedule_timeout(HZ);
		}
chip_reset:
		if (!test_bit(AF_FW_RECOVERY, &ha->flags))
			qla4xxx_cmd_wait(ha);

		qla4xxx_process_aen(ha, FLUSH_DDB_CHANGED_AENS);
		DEBUG2(ql4_printk(KERN_INFO, ha,
		    "scsi%ld: %s - Performing chip reset..\n",
		    ha->host_no, __func__));
		status = ha->isp_ops->reset_chip(ha);
		qla4xxx_abort_active_cmds(ha, DID_RESET << 16);
	}

	/* Flush any pending ddb changed AENs */
	qla4xxx_process_aen(ha, FLUSH_DDB_CHANGED_AENS);

recover_ha_init_adapter:
	/* Upon successful firmware/chip reset, re-initialize the adapter */
	if (status == QLA_SUCCESS) {
		/* For ISP-4xxx, force function 1 to always initialize
		 * before function 3 to prevent both funcions from
		 * stepping on top of the other */
		if (is_qla40XX(ha) && (ha->mac_index == 3))
			ssleep(6);

		/* NOTE: AF_ONLINE flag set upon successful completion of
		 * qla4xxx_initialize_adapter */
		status = qla4xxx_initialize_adapter(ha, RESET_ADAPTER);
		if (is_qla80XX(ha) && (status == QLA_ERROR)) {
			status = qla4_8xxx_check_init_adapter_retry(ha);
			if (status == QLA_ERROR) {
				ql4_printk(KERN_INFO, ha, "scsi%ld: %s: Don't retry recover adapter\n",
					   ha->host_no, __func__);
				qla4xxx_dead_adapter_cleanup(ha);
				clear_bit(DPC_RETRY_RESET_HA, &ha->dpc_flags);
				clear_bit(DPC_RESET_HA, &ha->dpc_flags);
				clear_bit(DPC_RESET_HA_FW_CONTEXT,
					  &ha->dpc_flags);
				goto exit_recover;
			}
		}
	}

	/* Retry failed adapter initialization, if necessary
	 * Do not retry initialize_adapter for RESET_HA_INTR (ISP-4xxx specific)
	 * case to prevent ping-pong resets between functions */
	if (!test_bit(AF_ONLINE, &ha->flags) &&
	    !test_bit(DPC_RESET_HA_INTR, &ha->dpc_flags)) {
		/* Adapter initialization failed, see if we can retry
		 * resetting the ha.
		 * Since we don't want to block the DPC for too long
		 * with multiple resets in the same thread,
		 * utilize DPC to retry */
		if (is_qla80XX(ha)) {
			ha->isp_ops->idc_lock(ha);
			dev_state = qla4_8xxx_rd_direct(ha,
							QLA8XXX_CRB_DEV_STATE);
			ha->isp_ops->idc_unlock(ha);
			if (dev_state == QLA8XXX_DEV_FAILED) {
				ql4_printk(KERN_INFO, ha, "%s: don't retry "
					   "recover adapter. H/W is in Failed "
					   "state\n", __func__);
				qla4xxx_dead_adapter_cleanup(ha);
				clear_bit(DPC_RETRY_RESET_HA, &ha->dpc_flags);
				clear_bit(DPC_RESET_HA, &ha->dpc_flags);
				clear_bit(DPC_RESET_HA_FW_CONTEXT,
						&ha->dpc_flags);
				status = QLA_ERROR;

				goto exit_recover;
			}
		}

		if (!test_bit(DPC_RETRY_RESET_HA, &ha->dpc_flags)) {
			ha->retry_reset_ha_cnt = MAX_RESET_HA_RETRIES;
			DEBUG2(printk("scsi%ld: recover adapter - retrying "
				      "(%d) more times\n", ha->host_no,
				      ha->retry_reset_ha_cnt));
			set_bit(DPC_RETRY_RESET_HA, &ha->dpc_flags);
			status = QLA_ERROR;
		} else {
			if (ha->retry_reset_ha_cnt > 0) {
				/* Schedule another Reset HA--DPC will retry */
				ha->retry_reset_ha_cnt--;
				DEBUG2(printk("scsi%ld: recover adapter - "
					      "retry remaining %d\n",
					      ha->host_no,
					      ha->retry_reset_ha_cnt));
				status = QLA_ERROR;
			}

			if (ha->retry_reset_ha_cnt == 0) {
				/* Recover adapter retries have been exhausted.
				 * Adapter DEAD */
				DEBUG2(printk("scsi%ld: recover adapter "
					      "failed - board disabled\n",
					      ha->host_no));
				qla4xxx_dead_adapter_cleanup(ha);
				clear_bit(DPC_RETRY_RESET_HA, &ha->dpc_flags);
				clear_bit(DPC_RESET_HA, &ha->dpc_flags);
				clear_bit(DPC_RESET_HA_FW_CONTEXT,
					  &ha->dpc_flags);
				status = QLA_ERROR;
			}
		}
	} else {
		clear_bit(DPC_RESET_HA, &ha->dpc_flags);
		clear_bit(DPC_RESET_HA_FW_CONTEXT, &ha->dpc_flags);
		clear_bit(DPC_RETRY_RESET_HA, &ha->dpc_flags);
	}

exit_recover:
	ha->adapter_error_count++;

	if (test_bit(AF_ONLINE, &ha->flags))
		ha->isp_ops->enable_intrs(ha);

	scsi_unblock_requests(ha->host);

	clear_bit(DPC_RESET_ACTIVE, &ha->dpc_flags);
	DEBUG2(printk("scsi%ld: recover adapter: %s\n", ha->host_no,
	    status == QLA_ERROR ? "FAILED" : "SUCCEEDED"));

	return status;
}

static void qla4xxx_relogin_devices(struct iscsi_cls_session *cls_session)
{
	struct iscsi_session *sess;
	struct ddb_entry *ddb_entry;
	struct scsi_qla_host *ha;

	sess = cls_session->dd_data;
	ddb_entry = sess->dd_data;
	ha = ddb_entry->ha;
	if (!iscsi_is_session_online(cls_session)) {
		if (ddb_entry->fw_ddb_device_state == DDB_DS_SESSION_ACTIVE) {
			ql4_printk(KERN_INFO, ha, "scsi%ld: %s: ddb[%d]"
				   " unblock session\n", ha->host_no, __func__,
				   ddb_entry->fw_ddb_index);
			iscsi_unblock_session(ddb_entry->sess);
		} else {
			/* Trigger relogin */
			if (ddb_entry->ddb_type == FLASH_DDB) {
				if (!(test_bit(DF_RELOGIN, &ddb_entry->flags) ||
				      test_bit(DF_DISABLE_RELOGIN,
					       &ddb_entry->flags)))
					qla4xxx_arm_relogin_timer(ddb_entry);
			} else
				iscsi_session_failure(cls_session->dd_data,
						      ISCSI_ERR_CONN_FAILED);
		}
	}
}

int qla4xxx_unblock_flash_ddb(struct iscsi_cls_session *cls_session)
{
	struct iscsi_session *sess;
	struct ddb_entry *ddb_entry;
	struct scsi_qla_host *ha;

	sess = cls_session->dd_data;
	ddb_entry = sess->dd_data;
	ha = ddb_entry->ha;
	ql4_printk(KERN_INFO, ha, "scsi%ld: %s: ddb[%d]"
		   " unblock session\n", ha->host_no, __func__,
		   ddb_entry->fw_ddb_index);

	iscsi_unblock_session(ddb_entry->sess);

	/* Start scan target */
	if (test_bit(AF_ONLINE, &ha->flags)) {
		ql4_printk(KERN_INFO, ha, "scsi%ld: %s: ddb[%d]"
			   " start scan\n", ha->host_no, __func__,
			   ddb_entry->fw_ddb_index);
		scsi_queue_work(ha->host, &ddb_entry->sess->scan_work);
	}
	return QLA_SUCCESS;
}

int qla4xxx_unblock_ddb(struct iscsi_cls_session *cls_session)
{
	struct iscsi_session *sess;
	struct ddb_entry *ddb_entry;
	struct scsi_qla_host *ha;
	int status = QLA_SUCCESS;

	sess = cls_session->dd_data;
	ddb_entry = sess->dd_data;
	ha = ddb_entry->ha;
	ql4_printk(KERN_INFO, ha, "scsi%ld: %s: ddb[%d]"
		   " unblock user space session\n", ha->host_no, __func__,
		   ddb_entry->fw_ddb_index);

	if (!iscsi_is_session_online(cls_session)) {
		iscsi_conn_start(ddb_entry->conn);
		iscsi_conn_login_event(ddb_entry->conn,
				       ISCSI_CONN_STATE_LOGGED_IN);
	} else {
		ql4_printk(KERN_INFO, ha,
			   "scsi%ld: %s: ddb[%d] session [%d] already logged in\n",
			   ha->host_no, __func__, ddb_entry->fw_ddb_index,
			   cls_session->sid);
		status = QLA_ERROR;
	}

	return status;
}

static void qla4xxx_relogin_all_devices(struct scsi_qla_host *ha)
{
	iscsi_host_for_each_session(ha->host, qla4xxx_relogin_devices);
}

static void qla4xxx_relogin_flash_ddb(struct iscsi_cls_session *cls_sess)
{
	uint16_t relogin_timer;
	struct iscsi_session *sess;
	struct ddb_entry *ddb_entry;
	struct scsi_qla_host *ha;

	sess = cls_sess->dd_data;
	ddb_entry = sess->dd_data;
	ha = ddb_entry->ha;

	relogin_timer = max(ddb_entry->default_relogin_timeout,
			    (uint16_t)RELOGIN_TOV);
	atomic_set(&ddb_entry->relogin_timer, relogin_timer);

	DEBUG2(ql4_printk(KERN_INFO, ha,
			  "scsi%ld: Relogin index [%d]. TOV=%d\n", ha->host_no,
			  ddb_entry->fw_ddb_index, relogin_timer));

	qla4xxx_login_flash_ddb(cls_sess);
}

static void qla4xxx_dpc_relogin(struct iscsi_cls_session *cls_sess)
{
	struct iscsi_session *sess;
	struct ddb_entry *ddb_entry;
	struct scsi_qla_host *ha;

	sess = cls_sess->dd_data;
	ddb_entry = sess->dd_data;
	ha = ddb_entry->ha;

	if (!(ddb_entry->ddb_type == FLASH_DDB))
		return;

	if (test_bit(DF_DISABLE_RELOGIN, &ddb_entry->flags))
		return;

	if (test_and_clear_bit(DF_RELOGIN, &ddb_entry->flags) &&
	    !iscsi_is_session_online(cls_sess)) {
		DEBUG2(ql4_printk(KERN_INFO, ha,
				  "relogin issued\n"));
		qla4xxx_relogin_flash_ddb(cls_sess);
	}
}

void qla4xxx_wake_dpc(struct scsi_qla_host *ha)
{
	if (ha->dpc_thread)
		queue_work(ha->dpc_thread, &ha->dpc_work);
}

static struct qla4_work_evt *
qla4xxx_alloc_work(struct scsi_qla_host *ha, uint32_t data_size,
		   enum qla4_work_type type)
{
	struct qla4_work_evt *e;
	uint32_t size = sizeof(struct qla4_work_evt) + data_size;

	e = kzalloc(size, GFP_ATOMIC);
	if (!e)
		return NULL;

	INIT_LIST_HEAD(&e->list);
	e->type = type;
	return e;
}

static void qla4xxx_post_work(struct scsi_qla_host *ha,
			     struct qla4_work_evt *e)
{
	unsigned long flags;

	spin_lock_irqsave(&ha->work_lock, flags);
	list_add_tail(&e->list, &ha->work_list);
	spin_unlock_irqrestore(&ha->work_lock, flags);
	qla4xxx_wake_dpc(ha);
}

int qla4xxx_post_aen_work(struct scsi_qla_host *ha,
			  enum iscsi_host_event_code aen_code,
			  uint32_t data_size, uint8_t *data)
{
	struct qla4_work_evt *e;

	e = qla4xxx_alloc_work(ha, data_size, QLA4_EVENT_AEN);
	if (!e)
		return QLA_ERROR;

	e->u.aen.code = aen_code;
	e->u.aen.data_size = data_size;
	memcpy(e->u.aen.data, data, data_size);

	qla4xxx_post_work(ha, e);

	return QLA_SUCCESS;
}

int qla4xxx_post_ping_evt_work(struct scsi_qla_host *ha,
			       uint32_t status, uint32_t pid,
			       uint32_t data_size, uint8_t *data)
{
	struct qla4_work_evt *e;

	e = qla4xxx_alloc_work(ha, data_size, QLA4_EVENT_PING_STATUS);
	if (!e)
		return QLA_ERROR;

	e->u.ping.status = status;
	e->u.ping.pid = pid;
	e->u.ping.data_size = data_size;
	memcpy(e->u.ping.data, data, data_size);

	qla4xxx_post_work(ha, e);

	return QLA_SUCCESS;
}

static void qla4xxx_do_work(struct scsi_qla_host *ha)
{
	struct qla4_work_evt *e, *tmp;
	unsigned long flags;
	LIST_HEAD(work);

	spin_lock_irqsave(&ha->work_lock, flags);
	list_splice_init(&ha->work_list, &work);
	spin_unlock_irqrestore(&ha->work_lock, flags);

	list_for_each_entry_safe(e, tmp, &work, list) {
		list_del_init(&e->list);

		switch (e->type) {
		case QLA4_EVENT_AEN:
			iscsi_post_host_event(ha->host_no,
					      &qla4xxx_iscsi_transport,
					      e->u.aen.code,
					      e->u.aen.data_size,
					      e->u.aen.data);
			break;
		case QLA4_EVENT_PING_STATUS:
			iscsi_ping_comp_event(ha->host_no,
					      &qla4xxx_iscsi_transport,
					      e->u.ping.status,
					      e->u.ping.pid,
					      e->u.ping.data_size,
					      e->u.ping.data);
			break;
		default:
			ql4_printk(KERN_WARNING, ha, "event type: 0x%x not "
				   "supported", e->type);
		}
		kfree(e);
	}
}

/**
 * qla4xxx_do_dpc - dpc routine
 * @work: Context to obtain pointer to host adapter structure.
 *
 * This routine is a task that is schedule by the interrupt handler
 * to perform the background processing for interrupts.  We put it
 * on a task queue that is consumed whenever the scheduler runs; that's
 * so you can do anything (i.e. put the process to sleep etc).  In fact,
 * the mid-level tries to sleep when it reaches the driver threshold
 * "host->can_queue". This can cause a panic if we were in our interrupt code.
 **/
static void qla4xxx_do_dpc(struct work_struct *work)
{
	struct scsi_qla_host *ha =
		container_of(work, struct scsi_qla_host, dpc_work);
	int status = QLA_ERROR;

	DEBUG2(ql4_printk(KERN_INFO, ha,
			  "scsi%ld: %s: DPC handler waking up. flags = 0x%08lx, dpc_flags = 0x%08lx\n",
			  ha->host_no, __func__, ha->flags, ha->dpc_flags));

	/* Initialization not yet finished. Don't do anything yet. */
	if (!test_bit(AF_INIT_DONE, &ha->flags))
		return;

	if (test_bit(AF_EEH_BUSY, &ha->flags)) {
		DEBUG2(printk(KERN_INFO "scsi%ld: %s: flags = %lx\n",
		    ha->host_no, __func__, ha->flags));
		return;
	}

	/* post events to application */
	qla4xxx_do_work(ha);

	if (is_qla80XX(ha)) {
		if (test_bit(DPC_HA_UNRECOVERABLE, &ha->dpc_flags)) {
			if (is_qla8032(ha) || is_qla8042(ha)) {
				ql4_printk(KERN_INFO, ha, "%s: disabling pause transmit on port 0 & 1.\n",
					   __func__);
				/* disable pause frame for ISP83xx */
				qla4_83xx_disable_pause(ha);
			}

			ha->isp_ops->idc_lock(ha);
			qla4_8xxx_wr_direct(ha, QLA8XXX_CRB_DEV_STATE,
					    QLA8XXX_DEV_FAILED);
			ha->isp_ops->idc_unlock(ha);
			ql4_printk(KERN_INFO, ha, "HW State: FAILED\n");
			qla4_8xxx_device_state_handler(ha);
		}

		if (test_bit(DPC_POST_IDC_ACK, &ha->dpc_flags)) {
			if (is_qla8042(ha)) {
				if (ha->idc_info.info2 &
				    ENABLE_INTERNAL_LOOPBACK) {
					ql4_printk(KERN_INFO, ha, "%s: Disabling ACB\n",
						   __func__);
					status = qla4_84xx_config_acb(ha,
							    ACB_CONFIG_DISABLE);
					if (status != QLA_SUCCESS) {
						ql4_printk(KERN_INFO, ha, "%s: ACB config failed\n",
							   __func__);
					}
				}
			}
			qla4_83xx_post_idc_ack(ha);
			clear_bit(DPC_POST_IDC_ACK, &ha->dpc_flags);
		}

		if (is_qla8042(ha) &&
		    test_bit(DPC_RESTORE_ACB, &ha->dpc_flags)) {
			ql4_printk(KERN_INFO, ha, "%s: Restoring ACB\n",
				   __func__);
			if (qla4_84xx_config_acb(ha, ACB_CONFIG_SET) !=
			    QLA_SUCCESS) {
				ql4_printk(KERN_INFO, ha, "%s: ACB config failed ",
					   __func__);
			}
			clear_bit(DPC_RESTORE_ACB, &ha->dpc_flags);
		}

		if (test_and_clear_bit(DPC_HA_NEED_QUIESCENT, &ha->dpc_flags)) {
			qla4_8xxx_need_qsnt_handler(ha);
		}
	}

	if (!test_bit(DPC_RESET_ACTIVE, &ha->dpc_flags) &&
	    (test_bit(DPC_RESET_HA, &ha->dpc_flags) ||
	    test_bit(DPC_RESET_HA_INTR, &ha->dpc_flags) ||
	    test_bit(DPC_RESET_HA_FW_CONTEXT, &ha->dpc_flags))) {
		if ((is_qla8022(ha) && ql4xdontresethba) ||
		    ((is_qla8032(ha) || is_qla8042(ha)) &&
		     qla4_83xx_idc_dontreset(ha))) {
			DEBUG2(printk("scsi%ld: %s: Don't Reset HBA\n",
			    ha->host_no, __func__));
			clear_bit(DPC_RESET_HA, &ha->dpc_flags);
			clear_bit(DPC_RESET_HA_INTR, &ha->dpc_flags);
			clear_bit(DPC_RESET_HA_FW_CONTEXT, &ha->dpc_flags);
			goto dpc_post_reset_ha;
		}
		if (test_bit(DPC_RESET_HA_FW_CONTEXT, &ha->dpc_flags) ||
		    test_bit(DPC_RESET_HA, &ha->dpc_flags))
			qla4xxx_recover_adapter(ha);

		if (test_bit(DPC_RESET_HA_INTR, &ha->dpc_flags)) {
			uint8_t wait_time = RESET_INTR_TOV;

			while ((readw(&ha->reg->ctrl_status) &
				(CSR_SOFT_RESET | CSR_FORCE_SOFT_RESET)) != 0) {
				if (--wait_time == 0)
					break;
				msleep(1000);
			}
			if (wait_time == 0)
				DEBUG2(printk("scsi%ld: %s: SR|FSR "
					      "bit not cleared-- resetting\n",
					      ha->host_no, __func__));
			qla4xxx_abort_active_cmds(ha, DID_RESET << 16);
			if (ql4xxx_lock_drvr_wait(ha) == QLA_SUCCESS) {
				qla4xxx_process_aen(ha, FLUSH_DDB_CHANGED_AENS);
				status = qla4xxx_recover_adapter(ha);
			}
			clear_bit(DPC_RESET_HA_INTR, &ha->dpc_flags);
			if (status == QLA_SUCCESS)
				ha->isp_ops->enable_intrs(ha);
		}
	}

dpc_post_reset_ha:
	/* ---- process AEN? --- */
	if (test_and_clear_bit(DPC_AEN, &ha->dpc_flags))
		qla4xxx_process_aen(ha, PROCESS_ALL_AENS);

	/* ---- Get DHCP IP Address? --- */
	if (test_and_clear_bit(DPC_GET_DHCP_IP_ADDR, &ha->dpc_flags))
		qla4xxx_get_dhcp_ip_address(ha);

	/* ---- relogin device? --- */
	if (adapter_up(ha) &&
	    test_and_clear_bit(DPC_RELOGIN_DEVICE, &ha->dpc_flags)) {
		iscsi_host_for_each_session(ha->host, qla4xxx_dpc_relogin);
	}

	/* ---- link change? --- */
	if (!test_bit(AF_LOOPBACK, &ha->flags) &&
	    test_and_clear_bit(DPC_LINK_CHANGED, &ha->dpc_flags)) {
		if (!test_bit(AF_LINK_UP, &ha->flags)) {
			/* ---- link down? --- */
			qla4xxx_mark_all_devices_missing(ha);
		} else {
			/* ---- link up? --- *
			 * F/W will auto login to all devices ONLY ONCE after
			 * link up during driver initialization and runtime
			 * fatal error recovery.  Therefore, the driver must
			 * manually relogin to devices when recovering from
			 * connection failures, logouts, expired KATO, etc. */
			if (test_and_clear_bit(AF_BUILD_DDB_LIST, &ha->flags)) {
				qla4xxx_build_ddb_list(ha, ha->is_reset);
				iscsi_host_for_each_session(ha->host,
						qla4xxx_login_flash_ddb);
			} else
				qla4xxx_relogin_all_devices(ha);
		}
	}
	if (test_and_clear_bit(DPC_SYSFS_DDB_EXPORT, &ha->dpc_flags)) {
		if (qla4xxx_sysfs_ddb_export(ha))
			ql4_printk(KERN_ERR, ha, "%s: Error exporting ddb to sysfs\n",
				   __func__);
	}
}

/**
 * qla4xxx_free_adapter - release the adapter
 * @ha: pointer to adapter structure
 **/
static void qla4xxx_free_adapter(struct scsi_qla_host *ha)
{
	qla4xxx_abort_active_cmds(ha, DID_NO_CONNECT << 16);

	/* Turn-off interrupts on the card. */
	ha->isp_ops->disable_intrs(ha);

	if (is_qla40XX(ha)) {
		writel(set_rmask(CSR_SCSI_PROCESSOR_INTR),
		       &ha->reg->ctrl_status);
		readl(&ha->reg->ctrl_status);
	} else if (is_qla8022(ha)) {
		writel(0, &ha->qla4_82xx_reg->host_int);
		readl(&ha->qla4_82xx_reg->host_int);
	} else if (is_qla8032(ha) || is_qla8042(ha)) {
		writel(0, &ha->qla4_83xx_reg->risc_intr);
		readl(&ha->qla4_83xx_reg->risc_intr);
	}

	/* Remove timer thread, if present */
	if (ha->timer_active)
		qla4xxx_stop_timer(ha);

	/* Kill the kernel thread for this host */
	if (ha->dpc_thread)
		destroy_workqueue(ha->dpc_thread);

	/* Kill the kernel thread for this host */
	if (ha->task_wq)
		destroy_workqueue(ha->task_wq);

	/* Put firmware in known state */
	ha->isp_ops->reset_firmware(ha);

	if (is_qla80XX(ha)) {
		ha->isp_ops->idc_lock(ha);
		qla4_8xxx_clear_drv_active(ha);
		ha->isp_ops->idc_unlock(ha);
	}

	/* Detach interrupts */
	qla4xxx_free_irqs(ha);

	/* free extra memory */
	qla4xxx_mem_free(ha);
}

int qla4_8xxx_iospace_config(struct scsi_qla_host *ha)
{
	int status = 0;
	unsigned long mem_base, mem_len;
	struct pci_dev *pdev = ha->pdev;

	status = pci_request_regions(pdev, DRIVER_NAME);
	if (status) {
		printk(KERN_WARNING
		    "scsi(%ld) Failed to reserve PIO regions (%s) "
		    "status=%d\n", ha->host_no, pci_name(pdev), status);
		goto iospace_error_exit;
	}

	DEBUG2(printk(KERN_INFO "%s: revision-id=%d\n",
	    __func__, pdev->revision));
	ha->revision_id = pdev->revision;

	/* remap phys address */
	mem_base = pci_resource_start(pdev, 0); /* 0 is for BAR 0 */
	mem_len = pci_resource_len(pdev, 0);
	DEBUG2(printk(KERN_INFO "%s: ioremap from %lx a size of %lx\n",
	    __func__, mem_base, mem_len));

	/* mapping of pcibase pointer */
	ha->nx_pcibase = (unsigned long)ioremap(mem_base, mem_len);
	if (!ha->nx_pcibase) {
		printk(KERN_ERR
		    "cannot remap MMIO (%s), aborting\n", pci_name(pdev));
		pci_release_regions(ha->pdev);
		goto iospace_error_exit;
	}

	/* Mapping of IO base pointer, door bell read and write pointer */

	/* mapping of IO base pointer */
	if (is_qla8022(ha)) {
		ha->qla4_82xx_reg = (struct device_reg_82xx  __iomem *)
				    ((uint8_t *)ha->nx_pcibase + 0xbc000 +
				     (ha->pdev->devfn << 11));
		ha->nx_db_wr_ptr = (ha->pdev->devfn == 4 ? QLA82XX_CAM_RAM_DB1 :
				    QLA82XX_CAM_RAM_DB2);
	} else if (is_qla8032(ha) || is_qla8042(ha)) {
		ha->qla4_83xx_reg = (struct device_reg_83xx __iomem *)
				    ((uint8_t *)ha->nx_pcibase);
	}

	return 0;
iospace_error_exit:
	return -ENOMEM;
}

/***
 * qla4xxx_iospace_config - maps registers
 * @ha: pointer to adapter structure
 *
 * This routines maps HBA's registers from the pci address space
 * into the kernel virtual address space for memory mapped i/o.
 **/
int qla4xxx_iospace_config(struct scsi_qla_host *ha)
{
	unsigned long pio, pio_len, pio_flags;
	unsigned long mmio, mmio_len, mmio_flags;

	pio = pci_resource_start(ha->pdev, 0);
	pio_len = pci_resource_len(ha->pdev, 0);
	pio_flags = pci_resource_flags(ha->pdev, 0);
	if (pio_flags & IORESOURCE_IO) {
		if (pio_len < MIN_IOBASE_LEN) {
			ql4_printk(KERN_WARNING, ha,
				"Invalid PCI I/O region size\n");
			pio = 0;
		}
	} else {
		ql4_printk(KERN_WARNING, ha, "region #0 not a PIO resource\n");
		pio = 0;
	}

	/* Use MMIO operations for all accesses. */
	mmio = pci_resource_start(ha->pdev, 1);
	mmio_len = pci_resource_len(ha->pdev, 1);
	mmio_flags = pci_resource_flags(ha->pdev, 1);

	if (!(mmio_flags & IORESOURCE_MEM)) {
		ql4_printk(KERN_ERR, ha,
		    "region #0 not an MMIO resource, aborting\n");

		goto iospace_error_exit;
	}

	if (mmio_len < MIN_IOBASE_LEN) {
		ql4_printk(KERN_ERR, ha,
		    "Invalid PCI mem region size, aborting\n");
		goto iospace_error_exit;
	}

	if (pci_request_regions(ha->pdev, DRIVER_NAME)) {
		ql4_printk(KERN_WARNING, ha,
		    "Failed to reserve PIO/MMIO regions\n");

		goto iospace_error_exit;
	}

	ha->pio_address = pio;
	ha->pio_length = pio_len;
	ha->reg = ioremap(mmio, MIN_IOBASE_LEN);
	if (!ha->reg) {
		ql4_printk(KERN_ERR, ha,
		    "cannot remap MMIO, aborting\n");

		goto iospace_error_exit;
	}

	return 0;

iospace_error_exit:
	return -ENOMEM;
}

static struct isp_operations qla4xxx_isp_ops = {
	.iospace_config         = qla4xxx_iospace_config,
	.pci_config             = qla4xxx_pci_config,
	.disable_intrs          = qla4xxx_disable_intrs,
	.enable_intrs           = qla4xxx_enable_intrs,
	.start_firmware         = qla4xxx_start_firmware,
	.intr_handler           = qla4xxx_intr_handler,
	.interrupt_service_routine = qla4xxx_interrupt_service_routine,
	.reset_chip             = qla4xxx_soft_reset,
	.reset_firmware         = qla4xxx_hw_reset,
	.queue_iocb             = qla4xxx_queue_iocb,
	.complete_iocb          = qla4xxx_complete_iocb,
	.rd_shdw_req_q_out      = qla4xxx_rd_shdw_req_q_out,
	.rd_shdw_rsp_q_in       = qla4xxx_rd_shdw_rsp_q_in,
	.get_sys_info           = qla4xxx_get_sys_info,
	.queue_mailbox_command	= qla4xxx_queue_mbox_cmd,
	.process_mailbox_interrupt = qla4xxx_process_mbox_intr,
};

static struct isp_operations qla4_82xx_isp_ops = {
	.iospace_config         = qla4_8xxx_iospace_config,
	.pci_config             = qla4_8xxx_pci_config,
	.disable_intrs          = qla4_82xx_disable_intrs,
	.enable_intrs           = qla4_82xx_enable_intrs,
	.start_firmware         = qla4_8xxx_load_risc,
	.restart_firmware	= qla4_82xx_try_start_fw,
	.intr_handler           = qla4_82xx_intr_handler,
	.interrupt_service_routine = qla4_82xx_interrupt_service_routine,
	.need_reset		= qla4_8xxx_need_reset,
	.reset_chip             = qla4_82xx_isp_reset,
	.reset_firmware         = qla4_8xxx_stop_firmware,
	.queue_iocb             = qla4_82xx_queue_iocb,
	.complete_iocb          = qla4_82xx_complete_iocb,
	.rd_shdw_req_q_out      = qla4_82xx_rd_shdw_req_q_out,
	.rd_shdw_rsp_q_in       = qla4_82xx_rd_shdw_rsp_q_in,
	.get_sys_info           = qla4_8xxx_get_sys_info,
	.rd_reg_direct		= qla4_82xx_rd_32,
	.wr_reg_direct		= qla4_82xx_wr_32,
	.rd_reg_indirect	= qla4_82xx_md_rd_32,
	.wr_reg_indirect	= qla4_82xx_md_wr_32,
	.idc_lock		= qla4_82xx_idc_lock,
	.idc_unlock		= qla4_82xx_idc_unlock,
	.rom_lock_recovery	= qla4_82xx_rom_lock_recovery,
	.queue_mailbox_command	= qla4_82xx_queue_mbox_cmd,
	.process_mailbox_interrupt = qla4_82xx_process_mbox_intr,
};

static struct isp_operations qla4_83xx_isp_ops = {
	.iospace_config		= qla4_8xxx_iospace_config,
	.pci_config		= qla4_8xxx_pci_config,
	.disable_intrs		= qla4_83xx_disable_intrs,
	.enable_intrs		= qla4_83xx_enable_intrs,
	.start_firmware		= qla4_8xxx_load_risc,
	.restart_firmware	= qla4_83xx_start_firmware,
	.intr_handler		= qla4_83xx_intr_handler,
	.interrupt_service_routine = qla4_83xx_interrupt_service_routine,
	.need_reset		= qla4_8xxx_need_reset,
	.reset_chip		= qla4_83xx_isp_reset,
	.reset_firmware		= qla4_8xxx_stop_firmware,
	.queue_iocb		= qla4_83xx_queue_iocb,
	.complete_iocb		= qla4_83xx_complete_iocb,
	.rd_shdw_req_q_out	= qla4xxx_rd_shdw_req_q_out,
	.rd_shdw_rsp_q_in	= qla4xxx_rd_shdw_rsp_q_in,
	.get_sys_info		= qla4_8xxx_get_sys_info,
	.rd_reg_direct		= qla4_83xx_rd_reg,
	.wr_reg_direct		= qla4_83xx_wr_reg,
	.rd_reg_indirect	= qla4_83xx_rd_reg_indirect,
	.wr_reg_indirect	= qla4_83xx_wr_reg_indirect,
	.idc_lock		= qla4_83xx_drv_lock,
	.idc_unlock		= qla4_83xx_drv_unlock,
	.rom_lock_recovery	= qla4_83xx_rom_lock_recovery,
	.queue_mailbox_command	= qla4_83xx_queue_mbox_cmd,
	.process_mailbox_interrupt = qla4_83xx_process_mbox_intr,
};

uint16_t qla4xxx_rd_shdw_req_q_out(struct scsi_qla_host *ha)
{
	return (uint16_t)le32_to_cpu(ha->shadow_regs->req_q_out);
}

uint16_t qla4_82xx_rd_shdw_req_q_out(struct scsi_qla_host *ha)
{
	return (uint16_t)le32_to_cpu(readl(&ha->qla4_82xx_reg->req_q_out));
}

uint16_t qla4xxx_rd_shdw_rsp_q_in(struct scsi_qla_host *ha)
{
	return (uint16_t)le32_to_cpu(ha->shadow_regs->rsp_q_in);
}

uint16_t qla4_82xx_rd_shdw_rsp_q_in(struct scsi_qla_host *ha)
{
	return (uint16_t)le32_to_cpu(readl(&ha->qla4_82xx_reg->rsp_q_in));
}

static ssize_t qla4xxx_show_boot_eth_info(void *data, int type, char *buf)
{
	struct scsi_qla_host *ha = data;
	char *str = buf;
	int rc;

	switch (type) {
	case ISCSI_BOOT_ETH_FLAGS:
		rc = sprintf(str, "%d\n", SYSFS_FLAG_FW_SEL_BOOT);
		break;
	case ISCSI_BOOT_ETH_INDEX:
		rc = sprintf(str, "0\n");
		break;
	case ISCSI_BOOT_ETH_MAC:
		rc = sysfs_format_mac(str, ha->my_mac,
				      MAC_ADDR_LEN);
		break;
	default:
		rc = -ENOSYS;
		break;
	}
	return rc;
}

static umode_t qla4xxx_eth_get_attr_visibility(void *data, int type)
{
	int rc;

	switch (type) {
	case ISCSI_BOOT_ETH_FLAGS:
	case ISCSI_BOOT_ETH_MAC:
	case ISCSI_BOOT_ETH_INDEX:
		rc = S_IRUGO;
		break;
	default:
		rc = 0;
		break;
	}
	return rc;
}

static ssize_t qla4xxx_show_boot_ini_info(void *data, int type, char *buf)
{
	struct scsi_qla_host *ha = data;
	char *str = buf;
	int rc;

	switch (type) {
	case ISCSI_BOOT_INI_INITIATOR_NAME:
		rc = sprintf(str, "%s\n", ha->name_string);
		break;
	default:
		rc = -ENOSYS;
		break;
	}
	return rc;
}

static umode_t qla4xxx_ini_get_attr_visibility(void *data, int type)
{
	int rc;

	switch (type) {
	case ISCSI_BOOT_INI_INITIATOR_NAME:
		rc = S_IRUGO;
		break;
	default:
		rc = 0;
		break;
	}
	return rc;
}

static ssize_t
qla4xxx_show_boot_tgt_info(struct ql4_boot_session_info *boot_sess, int type,
			   char *buf)
{
	struct ql4_conn_info *boot_conn = &boot_sess->conn_list[0];
	char *str = buf;
	int rc;

	switch (type) {
	case ISCSI_BOOT_TGT_NAME:
		rc = sprintf(buf, "%s\n", (char *)&boot_sess->target_name);
		break;
	case ISCSI_BOOT_TGT_IP_ADDR:
		if (boot_sess->conn_list[0].dest_ipaddr.ip_type == 0x1)
			rc = sprintf(buf, "%pI4\n",
				     &boot_conn->dest_ipaddr.ip_address);
		else
			rc = sprintf(str, "%pI6\n",
				     &boot_conn->dest_ipaddr.ip_address);
		break;
	case ISCSI_BOOT_TGT_PORT:
			rc = sprintf(str, "%d\n", boot_conn->dest_port);
		break;
	case ISCSI_BOOT_TGT_CHAP_NAME:
		rc = sprintf(str,  "%.*s\n",
			     boot_conn->chap.target_chap_name_length,
			     (char *)&boot_conn->chap.target_chap_name);
		break;
	case ISCSI_BOOT_TGT_CHAP_SECRET:
		rc = sprintf(str,  "%.*s\n",
			     boot_conn->chap.target_secret_length,
			     (char *)&boot_conn->chap.target_secret);
		break;
	case ISCSI_BOOT_TGT_REV_CHAP_NAME:
		rc = sprintf(str,  "%.*s\n",
			     boot_conn->chap.intr_chap_name_length,
			     (char *)&boot_conn->chap.intr_chap_name);
		break;
	case ISCSI_BOOT_TGT_REV_CHAP_SECRET:
		rc = sprintf(str,  "%.*s\n",
			     boot_conn->chap.intr_secret_length,
			     (char *)&boot_conn->chap.intr_secret);
		break;
	case ISCSI_BOOT_TGT_FLAGS:
		rc = sprintf(str, "%d\n", SYSFS_FLAG_FW_SEL_BOOT);
		break;
	case ISCSI_BOOT_TGT_NIC_ASSOC:
		rc = sprintf(str, "0\n");
		break;
	default:
		rc = -ENOSYS;
		break;
	}
	return rc;
}

static ssize_t qla4xxx_show_boot_tgt_pri_info(void *data, int type, char *buf)
{
	struct scsi_qla_host *ha = data;
	struct ql4_boot_session_info *boot_sess = &(ha->boot_tgt.boot_pri_sess);

	return qla4xxx_show_boot_tgt_info(boot_sess, type, buf);
}

static ssize_t qla4xxx_show_boot_tgt_sec_info(void *data, int type, char *buf)
{
	struct scsi_qla_host *ha = data;
	struct ql4_boot_session_info *boot_sess = &(ha->boot_tgt.boot_sec_sess);

	return qla4xxx_show_boot_tgt_info(boot_sess, type, buf);
}

static umode_t qla4xxx_tgt_get_attr_visibility(void *data, int type)
{
	int rc;

	switch (type) {
	case ISCSI_BOOT_TGT_NAME:
	case ISCSI_BOOT_TGT_IP_ADDR:
	case ISCSI_BOOT_TGT_PORT:
	case ISCSI_BOOT_TGT_CHAP_NAME:
	case ISCSI_BOOT_TGT_CHAP_SECRET:
	case ISCSI_BOOT_TGT_REV_CHAP_NAME:
	case ISCSI_BOOT_TGT_REV_CHAP_SECRET:
	case ISCSI_BOOT_TGT_NIC_ASSOC:
	case ISCSI_BOOT_TGT_FLAGS:
		rc = S_IRUGO;
		break;
	default:
		rc = 0;
		break;
	}
	return rc;
}

static void qla4xxx_boot_release(void *data)
{
	struct scsi_qla_host *ha = data;

	scsi_host_put(ha->host);
}

static int get_fw_boot_info(struct scsi_qla_host *ha, uint16_t ddb_index[])
{
	dma_addr_t buf_dma;
	uint32_t addr, pri_addr, sec_addr;
	uint32_t offset;
	uint16_t func_num;
	uint8_t val;
	uint8_t *buf = NULL;
	size_t size = 13 * sizeof(uint8_t);
	int ret = QLA_SUCCESS;

	func_num = PCI_FUNC(ha->pdev->devfn);

	ql4_printk(KERN_INFO, ha, "%s: Get FW boot info for 0x%x func %d\n",
		   __func__, ha->pdev->device, func_num);

	if (is_qla40XX(ha)) {
		if (func_num == 1) {
			addr = NVRAM_PORT0_BOOT_MODE;
			pri_addr = NVRAM_PORT0_BOOT_PRI_TGT;
			sec_addr = NVRAM_PORT0_BOOT_SEC_TGT;
		} else if (func_num == 3) {
			addr = NVRAM_PORT1_BOOT_MODE;
			pri_addr = NVRAM_PORT1_BOOT_PRI_TGT;
			sec_addr = NVRAM_PORT1_BOOT_SEC_TGT;
		} else {
			ret = QLA_ERROR;
			goto exit_boot_info;
		}

		/* Check Boot Mode */
		val = rd_nvram_byte(ha, addr);
		if (!(val & 0x07)) {
			DEBUG2(ql4_printk(KERN_INFO, ha, "%s: Adapter boot "
					  "options : 0x%x\n", __func__, val));
			ret = QLA_ERROR;
			goto exit_boot_info;
		}

		/* get primary valid target index */
		val = rd_nvram_byte(ha, pri_addr);
		if (val & BIT_7)
			ddb_index[0] = (val & 0x7f);

		/* get secondary valid target index */
		val = rd_nvram_byte(ha, sec_addr);
		if (val & BIT_7)
			ddb_index[1] = (val & 0x7f);
		goto exit_boot_info;
	} else if (is_qla80XX(ha)) {
		buf = dma_alloc_coherent(&ha->pdev->dev, size,
					 &buf_dma, GFP_KERNEL);
		if (!buf) {
			DEBUG2(ql4_printk(KERN_ERR, ha,
					  "%s: Unable to allocate dma buffer\n",
					   __func__));
			ret = QLA_ERROR;
			goto exit_boot_info;
		}

		if (ha->port_num == 0)
			offset = BOOT_PARAM_OFFSET_PORT0;
		else if (ha->port_num == 1)
			offset = BOOT_PARAM_OFFSET_PORT1;
		else {
			ret = QLA_ERROR;
			goto exit_boot_info_free;
		}
		addr = FLASH_RAW_ACCESS_ADDR + (ha->hw.flt_iscsi_param * 4) +
		       offset;
		if (qla4xxx_get_flash(ha, buf_dma, addr,
				      13 * sizeof(uint8_t)) != QLA_SUCCESS) {
			DEBUG2(ql4_printk(KERN_ERR, ha, "scsi%ld: %s: Get Flash"
					  " failed\n", ha->host_no, __func__));
			ret = QLA_ERROR;
			goto exit_boot_info_free;
		}
		/* Check Boot Mode */
		if (!(buf[1] & 0x07)) {
			DEBUG2(ql4_printk(KERN_INFO, ha, "Firmware boot options"
					  " : 0x%x\n", buf[1]));
			ret = QLA_ERROR;
			goto exit_boot_info_free;
		}

		/* get primary valid target index */
		if (buf[2] & BIT_7)
			ddb_index[0] = buf[2] & 0x7f;

		/* get secondary valid target index */
		if (buf[11] & BIT_7)
			ddb_index[1] = buf[11] & 0x7f;
	} else {
		ret = QLA_ERROR;
		goto exit_boot_info;
	}

	DEBUG2(ql4_printk(KERN_INFO, ha, "%s: Primary target ID %d, Secondary"
			  " target ID %d\n", __func__, ddb_index[0],
			  ddb_index[1]));

exit_boot_info_free:
	dma_free_coherent(&ha->pdev->dev, size, buf, buf_dma);
exit_boot_info:
	ha->pri_ddb_idx = ddb_index[0];
	ha->sec_ddb_idx = ddb_index[1];
	return ret;
}

/**
 * qla4xxx_get_bidi_chap - Get a BIDI CHAP user and password
 * @ha: pointer to adapter structure
 * @username: CHAP username to be returned
 * @password: CHAP password to be returned
 *
 * If a boot entry has BIDI CHAP enabled then we need to set the BIDI CHAP
 * user and password in the sysfs entry in /sys/firmware/iscsi_boot#/.
 * So from the CHAP cache find the first BIDI CHAP entry and set it
 * to the boot record in sysfs.
 **/
static int qla4xxx_get_bidi_chap(struct scsi_qla_host *ha, char *username,
			    char *password)
{
	int i, ret = -EINVAL;
	int max_chap_entries = 0;
	struct ql4_chap_table *chap_table;

	if (is_qla80XX(ha))
		max_chap_entries = (ha->hw.flt_chap_size / 2) /
						sizeof(struct ql4_chap_table);
	else
		max_chap_entries = MAX_CHAP_ENTRIES_40XX;

	if (!ha->chap_list) {
		ql4_printk(KERN_ERR, ha, "Do not have CHAP table cache\n");
		return ret;
	}

	mutex_lock(&ha->chap_sem);
	for (i = 0; i < max_chap_entries; i++) {
		chap_table = (struct ql4_chap_table *)ha->chap_list + i;
		if (chap_table->cookie !=
		    cpu_to_le16(CHAP_VALID_COOKIE)) {
			continue;
		}

		if (chap_table->flags & BIT_7) /* local */
			continue;

		if (!(chap_table->flags & BIT_6)) /* Not BIDI */
			continue;

		strlcpy(password, chap_table->secret, QL4_CHAP_MAX_SECRET_LEN);
		strlcpy(username, chap_table->name, QL4_CHAP_MAX_NAME_LEN);
		ret = 0;
		break;
	}
	mutex_unlock(&ha->chap_sem);

	return ret;
}


static int qla4xxx_get_boot_target(struct scsi_qla_host *ha,
				   struct ql4_boot_session_info *boot_sess,
				   uint16_t ddb_index)
{
	struct ql4_conn_info *boot_conn = &boot_sess->conn_list[0];
	struct dev_db_entry *fw_ddb_entry;
	dma_addr_t fw_ddb_entry_dma;
	uint16_t idx;
	uint16_t options;
	int ret = QLA_SUCCESS;

	fw_ddb_entry = dma_alloc_coherent(&ha->pdev->dev, sizeof(*fw_ddb_entry),
					  &fw_ddb_entry_dma, GFP_KERNEL);
	if (!fw_ddb_entry) {
		DEBUG2(ql4_printk(KERN_ERR, ha,
				  "%s: Unable to allocate dma buffer.\n",
				  __func__));
		ret = QLA_ERROR;
		return ret;
	}

	if (qla4xxx_bootdb_by_index(ha, fw_ddb_entry,
				   fw_ddb_entry_dma, ddb_index)) {
		DEBUG2(ql4_printk(KERN_INFO, ha, "%s: No Flash DDB found at "
				  "index [%d]\n", __func__, ddb_index));
		ret = QLA_ERROR;
		goto exit_boot_target;
	}

	/* Update target name and IP from DDB */
	memcpy(boot_sess->target_name, fw_ddb_entry->iscsi_name,
	       min(sizeof(boot_sess->target_name),
		   sizeof(fw_ddb_entry->iscsi_name)));

	options = le16_to_cpu(fw_ddb_entry->options);
	if (options & DDB_OPT_IPV6_DEVICE) {
		memcpy(&boot_conn->dest_ipaddr.ip_address,
		       &fw_ddb_entry->ip_addr[0], IPv6_ADDR_LEN);
	} else {
		boot_conn->dest_ipaddr.ip_type = 0x1;
		memcpy(&boot_conn->dest_ipaddr.ip_address,
		       &fw_ddb_entry->ip_addr[0], IP_ADDR_LEN);
	}

	boot_conn->dest_port = le16_to_cpu(fw_ddb_entry->port);

	/* update chap information */
	idx = __le16_to_cpu(fw_ddb_entry->chap_tbl_idx);

	if (BIT_7 & le16_to_cpu(fw_ddb_entry->iscsi_options))	{

		DEBUG2(ql4_printk(KERN_INFO, ha, "Setting chap\n"));

		ret = qla4xxx_get_chap(ha, (char *)&boot_conn->chap.
				       target_chap_name,
				       (char *)&boot_conn->chap.target_secret,
				       idx);
		if (ret) {
			ql4_printk(KERN_ERR, ha, "Failed to set chap\n");
			ret = QLA_ERROR;
			goto exit_boot_target;
		}

		boot_conn->chap.target_chap_name_length = QL4_CHAP_MAX_NAME_LEN;
		boot_conn->chap.target_secret_length = QL4_CHAP_MAX_SECRET_LEN;
	}

	if (BIT_4 & le16_to_cpu(fw_ddb_entry->iscsi_options)) {

		DEBUG2(ql4_printk(KERN_INFO, ha, "Setting BIDI chap\n"));

		ret = qla4xxx_get_bidi_chap(ha,
				    (char *)&boot_conn->chap.intr_chap_name,
				    (char *)&boot_conn->chap.intr_secret);

		if (ret) {
			ql4_printk(KERN_ERR, ha, "Failed to set BIDI chap\n");
			ret = QLA_ERROR;
			goto exit_boot_target;
		}

		boot_conn->chap.intr_chap_name_length = QL4_CHAP_MAX_NAME_LEN;
		boot_conn->chap.intr_secret_length = QL4_CHAP_MAX_SECRET_LEN;
	}

exit_boot_target:
	dma_free_coherent(&ha->pdev->dev, sizeof(*fw_ddb_entry),
			  fw_ddb_entry, fw_ddb_entry_dma);
	return ret;
}

static int qla4xxx_get_boot_info(struct scsi_qla_host *ha)
{
	uint16_t ddb_index[2];
	int ret = QLA_ERROR;
	int rval;

	memset(ddb_index, 0, sizeof(ddb_index));
	ddb_index[0] = 0xffff;
	ddb_index[1] = 0xffff;
	ret = get_fw_boot_info(ha, ddb_index);
	if (ret != QLA_SUCCESS) {
		DEBUG2(ql4_printk(KERN_INFO, ha,
				"%s: No boot target configured.\n", __func__));
		return ret;
	}

	if (ql4xdisablesysfsboot)
		return QLA_SUCCESS;

	if (ddb_index[0] == 0xffff)
		goto sec_target;

	rval = qla4xxx_get_boot_target(ha, &(ha->boot_tgt.boot_pri_sess),
				      ddb_index[0]);
	if (rval != QLA_SUCCESS) {
		DEBUG2(ql4_printk(KERN_INFO, ha, "%s: Primary boot target not "
				  "configured\n", __func__));
	} else
		ret = QLA_SUCCESS;

sec_target:
	if (ddb_index[1] == 0xffff)
		goto exit_get_boot_info;

	rval = qla4xxx_get_boot_target(ha, &(ha->boot_tgt.boot_sec_sess),
				      ddb_index[1]);
	if (rval != QLA_SUCCESS) {
		DEBUG2(ql4_printk(KERN_INFO, ha, "%s: Secondary boot target not"
				  " configured\n", __func__));
	} else
		ret = QLA_SUCCESS;

exit_get_boot_info:
	return ret;
}

static int qla4xxx_setup_boot_info(struct scsi_qla_host *ha)
{
	struct iscsi_boot_kobj *boot_kobj;

	if (qla4xxx_get_boot_info(ha) != QLA_SUCCESS)
		return QLA_ERROR;

	if (ql4xdisablesysfsboot) {
		ql4_printk(KERN_INFO, ha,
			   "%s: syfsboot disabled - driver will trigger login "
			   "and publish session for discovery .\n", __func__);
		return QLA_SUCCESS;
	}


	ha->boot_kset = iscsi_boot_create_host_kset(ha->host->host_no);
	if (!ha->boot_kset)
		goto kset_free;

	if (!scsi_host_get(ha->host))
		goto kset_free;
	boot_kobj = iscsi_boot_create_target(ha->boot_kset, 0, ha,
					     qla4xxx_show_boot_tgt_pri_info,
					     qla4xxx_tgt_get_attr_visibility,
					     qla4xxx_boot_release);
	if (!boot_kobj)
		goto put_host;

	if (!scsi_host_get(ha->host))
		goto kset_free;
	boot_kobj = iscsi_boot_create_target(ha->boot_kset, 1, ha,
					     qla4xxx_show_boot_tgt_sec_info,
					     qla4xxx_tgt_get_attr_visibility,
					     qla4xxx_boot_release);
	if (!boot_kobj)
		goto put_host;

	if (!scsi_host_get(ha->host))
		goto kset_free;
	boot_kobj = iscsi_boot_create_initiator(ha->boot_kset, 0, ha,
					       qla4xxx_show_boot_ini_info,
					       qla4xxx_ini_get_attr_visibility,
					       qla4xxx_boot_release);
	if (!boot_kobj)
		goto put_host;

	if (!scsi_host_get(ha->host))
		goto kset_free;
	boot_kobj = iscsi_boot_create_ethernet(ha->boot_kset, 0, ha,
					       qla4xxx_show_boot_eth_info,
					       qla4xxx_eth_get_attr_visibility,
					       qla4xxx_boot_release);
	if (!boot_kobj)
		goto put_host;

	return QLA_SUCCESS;

put_host:
	scsi_host_put(ha->host);
kset_free:
	iscsi_boot_destroy_kset(ha->boot_kset);
	return -ENOMEM;
}


static void qla4xxx_get_param_ddb(struct ddb_entry *ddb_entry,
				  struct ql4_tuple_ddb *tddb)
{
	struct iscsi_cls_session *cls_sess;
	struct iscsi_cls_conn *cls_conn;
	struct iscsi_session *sess;
	struct iscsi_conn *conn;

	DEBUG2(printk(KERN_INFO "Func: %s\n", __func__));
	cls_sess = ddb_entry->sess;
	sess = cls_sess->dd_data;
	cls_conn = ddb_entry->conn;
	conn = cls_conn->dd_data;

	tddb->tpgt = sess->tpgt;
	tddb->port = conn->persistent_port;
	strlcpy(tddb->iscsi_name, sess->targetname, ISCSI_NAME_SIZE);
	strlcpy(tddb->ip_addr, conn->persistent_address, DDB_IPADDR_LEN);
}

static void qla4xxx_convert_param_ddb(struct dev_db_entry *fw_ddb_entry,
				      struct ql4_tuple_ddb *tddb,
				      uint8_t *flash_isid)
{
	uint16_t options = 0;

	tddb->tpgt = le32_to_cpu(fw_ddb_entry->tgt_portal_grp);
	memcpy(&tddb->iscsi_name[0], &fw_ddb_entry->iscsi_name[0],
	       min(sizeof(tddb->iscsi_name), sizeof(fw_ddb_entry->iscsi_name)));

	options = le16_to_cpu(fw_ddb_entry->options);
	if (options & DDB_OPT_IPV6_DEVICE)
		sprintf(tddb->ip_addr, "%pI6", fw_ddb_entry->ip_addr);
	else
		sprintf(tddb->ip_addr, "%pI4", fw_ddb_entry->ip_addr);

	tddb->port = le16_to_cpu(fw_ddb_entry->port);

	if (flash_isid == NULL)
		memcpy(&tddb->isid[0], &fw_ddb_entry->isid[0],
		       sizeof(tddb->isid));
	else
		memcpy(&tddb->isid[0], &flash_isid[0], sizeof(tddb->isid));
}

static int qla4xxx_compare_tuple_ddb(struct scsi_qla_host *ha,
				     struct ql4_tuple_ddb *old_tddb,
				     struct ql4_tuple_ddb *new_tddb,
				     uint8_t is_isid_compare)
{
	if (strcmp(old_tddb->iscsi_name, new_tddb->iscsi_name))
		return QLA_ERROR;

	if (strcmp(old_tddb->ip_addr, new_tddb->ip_addr))
		return QLA_ERROR;

	if (old_tddb->port != new_tddb->port)
		return QLA_ERROR;

	/* For multi sessions, driver generates the ISID, so do not compare
	 * ISID in reset path since it would be a comparison between the
	 * driver generated ISID and firmware generated ISID. This could
	 * lead to adding duplicated DDBs in the list as driver generated
	 * ISID would not match firmware generated ISID.
	 */
	if (is_isid_compare) {
		DEBUG2(ql4_printk(KERN_INFO, ha,
			"%s: old ISID [%pmR] New ISID [%pmR]\n",
			__func__, old_tddb->isid, new_tddb->isid));

		if (memcmp(&old_tddb->isid[0], &new_tddb->isid[0],
			   sizeof(old_tddb->isid)))
			return QLA_ERROR;
	}

	DEBUG2(ql4_printk(KERN_INFO, ha,
			  "Match Found, fw[%d,%d,%s,%s], [%d,%d,%s,%s]",
			  old_tddb->port, old_tddb->tpgt, old_tddb->ip_addr,
			  old_tddb->iscsi_name, new_tddb->port, new_tddb->tpgt,
			  new_tddb->ip_addr, new_tddb->iscsi_name));

	return QLA_SUCCESS;
}

static int qla4xxx_is_session_exists(struct scsi_qla_host *ha,
				     struct dev_db_entry *fw_ddb_entry,
				     uint32_t *index)
{
	struct ddb_entry *ddb_entry;
	struct ql4_tuple_ddb *fw_tddb = NULL;
	struct ql4_tuple_ddb *tmp_tddb = NULL;
	int idx;
	int ret = QLA_ERROR;

	fw_tddb = vzalloc(sizeof(*fw_tddb));
	if (!fw_tddb) {
		DEBUG2(ql4_printk(KERN_WARNING, ha,
				  "Memory Allocation failed.\n"));
		ret = QLA_SUCCESS;
		goto exit_check;
	}

	tmp_tddb = vzalloc(sizeof(*tmp_tddb));
	if (!tmp_tddb) {
		DEBUG2(ql4_printk(KERN_WARNING, ha,
				  "Memory Allocation failed.\n"));
		ret = QLA_SUCCESS;
		goto exit_check;
	}

	qla4xxx_convert_param_ddb(fw_ddb_entry, fw_tddb, NULL);

	for (idx = 0; idx < MAX_DDB_ENTRIES; idx++) {
		ddb_entry = qla4xxx_lookup_ddb_by_fw_index(ha, idx);
		if (ddb_entry == NULL)
			continue;

		qla4xxx_get_param_ddb(ddb_entry, tmp_tddb);
		if (!qla4xxx_compare_tuple_ddb(ha, fw_tddb, tmp_tddb, false)) {
			ret = QLA_SUCCESS; /* found */
			if (index != NULL)
				*index = idx;
			goto exit_check;
		}
	}

exit_check:
	vfree(fw_tddb);
	vfree(tmp_tddb);
	return ret;
}

/**
 * qla4xxx_check_existing_isid - check if target with same isid exist
 *				 in target list
 * @list_nt: list of target
 * @isid: isid to check
 *
 * This routine return QLA_SUCCESS if target with same isid exist
 **/
static int qla4xxx_check_existing_isid(struct list_head *list_nt, uint8_t *isid)
{
	struct qla_ddb_index *nt_ddb_idx, *nt_ddb_idx_tmp;
	struct dev_db_entry *fw_ddb_entry;

	list_for_each_entry_safe(nt_ddb_idx, nt_ddb_idx_tmp, list_nt, list) {
		fw_ddb_entry = &nt_ddb_idx->fw_ddb;

		if (memcmp(&fw_ddb_entry->isid[0], &isid[0],
			   sizeof(nt_ddb_idx->fw_ddb.isid)) == 0) {
			return QLA_SUCCESS;
		}
	}
	return QLA_ERROR;
}

/**
 * qla4xxx_update_isid - compare ddbs and updated isid
 * @ha: Pointer to host adapter structure.
 * @list_nt: list of nt target
 * @fw_ddb_entry: firmware ddb entry
 *
 * This routine update isid if ddbs have same iqn, same isid and
 * different IP addr.
 * Return QLA_SUCCESS if isid is updated.
 **/
static int qla4xxx_update_isid(struct scsi_qla_host *ha,
			       struct list_head *list_nt,
			       struct dev_db_entry *fw_ddb_entry)
{
	uint8_t base_value, i;

	base_value = fw_ddb_entry->isid[1] & 0x1f;
	for (i = 0; i < 8; i++) {
		fw_ddb_entry->isid[1] = (base_value | (i << 5));
		if (qla4xxx_check_existing_isid(list_nt, fw_ddb_entry->isid))
			break;
	}

	if (!qla4xxx_check_existing_isid(list_nt, fw_ddb_entry->isid))
		return QLA_ERROR;

	return QLA_SUCCESS;
}

/**
 * qla4xxx_should_update_isid - check if isid need to update
 * @ha: Pointer to host adapter structure.
 * @old_tddb: ddb tuple
 * @new_tddb: ddb tuple
 *
 * Return QLA_SUCCESS if different IP, different PORT, same iqn,
 * same isid
 **/
static int qla4xxx_should_update_isid(struct scsi_qla_host *ha,
				      struct ql4_tuple_ddb *old_tddb,
				      struct ql4_tuple_ddb *new_tddb)
{
	if (strcmp(old_tddb->ip_addr, new_tddb->ip_addr) == 0) {
		/* Same ip */
		if (old_tddb->port == new_tddb->port)
			return QLA_ERROR;
	}

	if (strcmp(old_tddb->iscsi_name, new_tddb->iscsi_name))
		/* different iqn */
		return QLA_ERROR;

	if (memcmp(&old_tddb->isid[0], &new_tddb->isid[0],
		   sizeof(old_tddb->isid)))
		/* different isid */
		return QLA_ERROR;

	return QLA_SUCCESS;
}

/**
 * qla4xxx_is_flash_ddb_exists - check if fw_ddb_entry already exists in list_nt
 * @ha: Pointer to host adapter structure.
 * @list_nt: list of nt target.
 * @fw_ddb_entry: firmware ddb entry.
 *
 * This routine check if fw_ddb_entry already exists in list_nt to avoid
 * duplicate ddb in list_nt.
 * Return QLA_SUCCESS if duplicate ddb exit in list_nl.
 * Note: This function also update isid of DDB if required.
 **/

static int qla4xxx_is_flash_ddb_exists(struct scsi_qla_host *ha,
				       struct list_head *list_nt,
				       struct dev_db_entry *fw_ddb_entry)
{
	struct qla_ddb_index  *nt_ddb_idx, *nt_ddb_idx_tmp;
	struct ql4_tuple_ddb *fw_tddb = NULL;
	struct ql4_tuple_ddb *tmp_tddb = NULL;
	int rval, ret = QLA_ERROR;

	fw_tddb = vzalloc(sizeof(*fw_tddb));
	if (!fw_tddb) {
		DEBUG2(ql4_printk(KERN_WARNING, ha,
				  "Memory Allocation failed.\n"));
		ret = QLA_SUCCESS;
		goto exit_check;
	}

	tmp_tddb = vzalloc(sizeof(*tmp_tddb));
	if (!tmp_tddb) {
		DEBUG2(ql4_printk(KERN_WARNING, ha,
				  "Memory Allocation failed.\n"));
		ret = QLA_SUCCESS;
		goto exit_check;
	}

	qla4xxx_convert_param_ddb(fw_ddb_entry, fw_tddb, NULL);

	list_for_each_entry_safe(nt_ddb_idx, nt_ddb_idx_tmp, list_nt, list) {
		qla4xxx_convert_param_ddb(&nt_ddb_idx->fw_ddb, tmp_tddb,
					  nt_ddb_idx->flash_isid);
		ret = qla4xxx_compare_tuple_ddb(ha, fw_tddb, tmp_tddb, true);
		/* found duplicate ddb */
		if (ret == QLA_SUCCESS)
			goto exit_check;
	}

	list_for_each_entry_safe(nt_ddb_idx, nt_ddb_idx_tmp, list_nt, list) {
		qla4xxx_convert_param_ddb(&nt_ddb_idx->fw_ddb, tmp_tddb, NULL);

		ret = qla4xxx_should_update_isid(ha, tmp_tddb, fw_tddb);
		if (ret == QLA_SUCCESS) {
			rval = qla4xxx_update_isid(ha, list_nt, fw_ddb_entry);
			if (rval == QLA_SUCCESS)
				ret = QLA_ERROR;
			else
				ret = QLA_SUCCESS;

			goto exit_check;
		}
	}

exit_check:
	vfree(fw_tddb);
	vfree(tmp_tddb);
	return ret;
}

static void qla4xxx_free_ddb_list(struct list_head *list_ddb)
{
	struct qla_ddb_index  *ddb_idx, *ddb_idx_tmp;

	list_for_each_entry_safe(ddb_idx, ddb_idx_tmp, list_ddb, list) {
		list_del_init(&ddb_idx->list);
		vfree(ddb_idx);
	}
}

static struct iscsi_endpoint *qla4xxx_get_ep_fwdb(struct scsi_qla_host *ha,
					struct dev_db_entry *fw_ddb_entry)
{
	struct iscsi_endpoint *ep;
	struct sockaddr_in *addr;
	struct sockaddr_in6 *addr6;
	struct sockaddr *t_addr;
	struct sockaddr_storage *dst_addr;
	char *ip;

	/* TODO: need to destroy on unload iscsi_endpoint*/
	dst_addr = vmalloc(sizeof(*dst_addr));
	if (!dst_addr)
		return NULL;

	if (fw_ddb_entry->options & DDB_OPT_IPV6_DEVICE) {
		t_addr = (struct sockaddr *)dst_addr;
		t_addr->sa_family = AF_INET6;
		addr6 = (struct sockaddr_in6 *)dst_addr;
		ip = (char *)&addr6->sin6_addr;
		memcpy(ip, fw_ddb_entry->ip_addr, IPv6_ADDR_LEN);
		addr6->sin6_port = htons(le16_to_cpu(fw_ddb_entry->port));

	} else {
		t_addr = (struct sockaddr *)dst_addr;
		t_addr->sa_family = AF_INET;
		addr = (struct sockaddr_in *)dst_addr;
		ip = (char *)&addr->sin_addr;
		memcpy(ip, fw_ddb_entry->ip_addr, IP_ADDR_LEN);
		addr->sin_port = htons(le16_to_cpu(fw_ddb_entry->port));
	}

	ep = qla4xxx_ep_connect(ha->host, (struct sockaddr *)dst_addr, 0);
	vfree(dst_addr);
	return ep;
}

static int qla4xxx_verify_boot_idx(struct scsi_qla_host *ha, uint16_t idx)
{
	if (ql4xdisablesysfsboot)
		return QLA_SUCCESS;
	if (idx == ha->pri_ddb_idx || idx == ha->sec_ddb_idx)
		return QLA_ERROR;
	return QLA_SUCCESS;
}

static void qla4xxx_setup_flash_ddb_entry(struct scsi_qla_host *ha,
					  struct ddb_entry *ddb_entry,
					  uint16_t idx)
{
	uint16_t def_timeout;

	ddb_entry->ddb_type = FLASH_DDB;
	ddb_entry->fw_ddb_index = INVALID_ENTRY;
	ddb_entry->fw_ddb_device_state = DDB_DS_NO_CONNECTION_ACTIVE;
	ddb_entry->ha = ha;
	ddb_entry->unblock_sess = qla4xxx_unblock_flash_ddb;
	ddb_entry->ddb_change = qla4xxx_flash_ddb_change;
	ddb_entry->chap_tbl_idx = INVALID_ENTRY;

	atomic_set(&ddb_entry->retry_relogin_timer, INVALID_ENTRY);
	atomic_set(&ddb_entry->relogin_timer, 0);
	atomic_set(&ddb_entry->relogin_retry_count, 0);
	def_timeout = le16_to_cpu(ddb_entry->fw_ddb_entry.def_timeout);
	ddb_entry->default_relogin_timeout =
		(def_timeout > LOGIN_TOV) && (def_timeout < LOGIN_TOV * 10) ?
		def_timeout : LOGIN_TOV;
	ddb_entry->default_time2wait =
		le16_to_cpu(ddb_entry->fw_ddb_entry.iscsi_def_time2wait);

	if (ql4xdisablesysfsboot &&
	    (idx == ha->pri_ddb_idx || idx == ha->sec_ddb_idx))
		set_bit(DF_BOOT_TGT, &ddb_entry->flags);
}

static void qla4xxx_wait_for_ip_configuration(struct scsi_qla_host *ha)
{
	uint32_t idx = 0;
	uint32_t ip_idx[IP_ADDR_COUNT] = {0, 1, 2, 3}; /* 4 IP interfaces */
	uint32_t sts[MBOX_REG_COUNT];
	uint32_t ip_state;
	unsigned long wtime;
	int ret;

	wtime = jiffies + (HZ * IP_CONFIG_TOV);
	do {
		for (idx = 0; idx < IP_ADDR_COUNT; idx++) {
			if (ip_idx[idx] == -1)
				continue;

			ret = qla4xxx_get_ip_state(ha, 0, ip_idx[idx], sts);

			if (ret == QLA_ERROR) {
				ip_idx[idx] = -1;
				continue;
			}

			ip_state = (sts[1] & IP_STATE_MASK) >> IP_STATE_SHIFT;

			DEBUG2(ql4_printk(KERN_INFO, ha,
					  "Waiting for IP state for idx = %d, state = 0x%x\n",
					  ip_idx[idx], ip_state));
			if (ip_state == IP_ADDRSTATE_UNCONFIGURED ||
			    ip_state == IP_ADDRSTATE_INVALID ||
			    ip_state == IP_ADDRSTATE_PREFERRED ||
			    ip_state == IP_ADDRSTATE_DEPRICATED ||
			    ip_state == IP_ADDRSTATE_DISABLING)
				ip_idx[idx] = -1;
		}

		/* Break if all IP states checked */
		if ((ip_idx[0] == -1) &&
		    (ip_idx[1] == -1) &&
		    (ip_idx[2] == -1) &&
		    (ip_idx[3] == -1))
			break;
		schedule_timeout_uninterruptible(HZ);
	} while (time_after(wtime, jiffies));
}

static int qla4xxx_cmp_fw_stentry(struct dev_db_entry *fw_ddb_entry,
				  struct dev_db_entry *flash_ddb_entry)
{
	uint16_t options = 0;
	size_t ip_len = IP_ADDR_LEN;

	options = le16_to_cpu(fw_ddb_entry->options);
	if (options & DDB_OPT_IPV6_DEVICE)
		ip_len = IPv6_ADDR_LEN;

	if (memcmp(fw_ddb_entry->ip_addr, flash_ddb_entry->ip_addr, ip_len))
		return QLA_ERROR;

	if (memcmp(&fw_ddb_entry->isid[0], &flash_ddb_entry->isid[0],
		   sizeof(fw_ddb_entry->isid)))
		return QLA_ERROR;

	if (memcmp(&fw_ddb_entry->port, &flash_ddb_entry->port,
		   sizeof(fw_ddb_entry->port)))
		return QLA_ERROR;

	return QLA_SUCCESS;
}

static int qla4xxx_find_flash_st_idx(struct scsi_qla_host *ha,
				     struct dev_db_entry *fw_ddb_entry,
				     uint32_t fw_idx, uint32_t *flash_index)
{
	struct dev_db_entry *flash_ddb_entry;
	dma_addr_t flash_ddb_entry_dma;
	uint32_t idx = 0;
	int max_ddbs;
	int ret = QLA_ERROR, status;

	max_ddbs =  is_qla40XX(ha) ? MAX_DEV_DB_ENTRIES_40XX :
				     MAX_DEV_DB_ENTRIES;

	flash_ddb_entry = dma_pool_alloc(ha->fw_ddb_dma_pool, GFP_KERNEL,
					 &flash_ddb_entry_dma);
	if (flash_ddb_entry == NULL || fw_ddb_entry == NULL) {
		ql4_printk(KERN_ERR, ha, "Out of memory\n");
		goto exit_find_st_idx;
	}

	status = qla4xxx_flashdb_by_index(ha, flash_ddb_entry,
					  flash_ddb_entry_dma, fw_idx);
	if (status == QLA_SUCCESS) {
		status = qla4xxx_cmp_fw_stentry(fw_ddb_entry, flash_ddb_entry);
		if (status == QLA_SUCCESS) {
			*flash_index = fw_idx;
			ret = QLA_SUCCESS;
			goto exit_find_st_idx;
		}
	}

	for (idx = 0; idx < max_ddbs; idx++) {
		status = qla4xxx_flashdb_by_index(ha, flash_ddb_entry,
						  flash_ddb_entry_dma, idx);
		if (status == QLA_ERROR)
			continue;

		status = qla4xxx_cmp_fw_stentry(fw_ddb_entry, flash_ddb_entry);
		if (status == QLA_SUCCESS) {
			*flash_index = idx;
			ret = QLA_SUCCESS;
			goto exit_find_st_idx;
		}
	}

	if (idx == max_ddbs)
		ql4_printk(KERN_ERR, ha, "Failed to find ST [%d] in flash\n",
			   fw_idx);

exit_find_st_idx:
	if (flash_ddb_entry)
		dma_pool_free(ha->fw_ddb_dma_pool, flash_ddb_entry,
			      flash_ddb_entry_dma);

	return ret;
}

static void qla4xxx_build_st_list(struct scsi_qla_host *ha,
				  struct list_head *list_st)
{
	struct qla_ddb_index  *st_ddb_idx;
	int max_ddbs;
	int fw_idx_size;
	struct dev_db_entry *fw_ddb_entry;
	dma_addr_t fw_ddb_dma;
	int ret;
	uint32_t idx = 0, next_idx = 0;
	uint32_t state = 0, conn_err = 0;
	uint32_t flash_index = -1;
	uint16_t conn_id = 0;

	fw_ddb_entry = dma_pool_alloc(ha->fw_ddb_dma_pool, GFP_KERNEL,
				      &fw_ddb_dma);
	if (fw_ddb_entry == NULL) {
		DEBUG2(ql4_printk(KERN_ERR, ha, "Out of memory\n"));
		goto exit_st_list;
	}

	max_ddbs =  is_qla40XX(ha) ? MAX_DEV_DB_ENTRIES_40XX :
				     MAX_DEV_DB_ENTRIES;
	fw_idx_size = sizeof(struct qla_ddb_index);

	for (idx = 0; idx < max_ddbs; idx = next_idx) {
		ret = qla4xxx_get_fwddb_entry(ha, idx, fw_ddb_entry, fw_ddb_dma,
					      NULL, &next_idx, &state,
					      &conn_err, NULL, &conn_id);
		if (ret == QLA_ERROR)
			break;

		/* Ignore DDB if invalid state (unassigned) */
		if (state == DDB_DS_UNASSIGNED)
			goto continue_next_st;

		/* Check if ST, add to the list_st */
		if (strlen((char *) fw_ddb_entry->iscsi_name) != 0)
			goto continue_next_st;

		st_ddb_idx = vzalloc(fw_idx_size);
		if (!st_ddb_idx)
			break;

		ret = qla4xxx_find_flash_st_idx(ha, fw_ddb_entry, idx,
						&flash_index);
		if (ret == QLA_ERROR) {
			ql4_printk(KERN_ERR, ha,
				   "No flash entry for ST at idx [%d]\n", idx);
			st_ddb_idx->flash_ddb_idx = idx;
		} else {
			ql4_printk(KERN_INFO, ha,
				   "ST at idx [%d] is stored at flash [%d]\n",
				   idx, flash_index);
			st_ddb_idx->flash_ddb_idx = flash_index;
		}

		st_ddb_idx->fw_ddb_idx = idx;

		list_add_tail(&st_ddb_idx->list, list_st);
continue_next_st:
		if (next_idx == 0)
			break;
	}

exit_st_list:
	if (fw_ddb_entry)
		dma_pool_free(ha->fw_ddb_dma_pool, fw_ddb_entry, fw_ddb_dma);
}

/**
 * qla4xxx_remove_failed_ddb - Remove inactive or failed ddb from list
 * @ha: pointer to adapter structure
 * @list_ddb: List from which failed ddb to be removed
 *
 * Iterate over the list of DDBs and find and remove DDBs that are either in
 * no connection active state or failed state
 **/
static void qla4xxx_remove_failed_ddb(struct scsi_qla_host *ha,
				      struct list_head *list_ddb)
{
	struct qla_ddb_index  *ddb_idx, *ddb_idx_tmp;
	uint32_t next_idx = 0;
	uint32_t state = 0, conn_err = 0;
	int ret;

	list_for_each_entry_safe(ddb_idx, ddb_idx_tmp, list_ddb, list) {
		ret = qla4xxx_get_fwddb_entry(ha, ddb_idx->fw_ddb_idx,
					      NULL, 0, NULL, &next_idx, &state,
					      &conn_err, NULL, NULL);
		if (ret == QLA_ERROR)
			continue;

		if (state == DDB_DS_NO_CONNECTION_ACTIVE ||
		    state == DDB_DS_SESSION_FAILED) {
			list_del_init(&ddb_idx->list);
			vfree(ddb_idx);
		}
	}
}

static void qla4xxx_update_sess_disc_idx(struct scsi_qla_host *ha,
					 struct ddb_entry *ddb_entry,
					 struct dev_db_entry *fw_ddb_entry)
{
	struct iscsi_cls_session *cls_sess;
	struct iscsi_session *sess;
	uint32_t max_ddbs = 0;
	uint16_t ddb_link = -1;

	max_ddbs =  is_qla40XX(ha) ? MAX_DEV_DB_ENTRIES_40XX :
				     MAX_DEV_DB_ENTRIES;

	cls_sess = ddb_entry->sess;
	sess = cls_sess->dd_data;

	ddb_link = le16_to_cpu(fw_ddb_entry->ddb_link);
	if (ddb_link < max_ddbs)
		sess->discovery_parent_idx = ddb_link;
	else
		sess->discovery_parent_idx = DDB_NO_LINK;
}

static int qla4xxx_sess_conn_setup(struct scsi_qla_host *ha,
				   struct dev_db_entry *fw_ddb_entry,
				   int is_reset, uint16_t idx)
{
	struct iscsi_cls_session *cls_sess;
	struct iscsi_session *sess;
	struct iscsi_cls_conn *cls_conn;
	struct iscsi_endpoint *ep;
	uint16_t cmds_max = 32;
	uint16_t conn_id = 0;
	uint32_t initial_cmdsn = 0;
	int ret = QLA_SUCCESS;

	struct ddb_entry *ddb_entry = NULL;

	/* Create session object, with INVALID_ENTRY,
	 * the targer_id would get set when we issue the login
	 */
	cls_sess = iscsi_session_setup(&qla4xxx_iscsi_transport, ha->host,
				       cmds_max, sizeof(struct ddb_entry),
				       sizeof(struct ql4_task_data),
				       initial_cmdsn, INVALID_ENTRY);
	if (!cls_sess) {
		ret = QLA_ERROR;
		goto exit_setup;
	}

	/*
	 * so calling module_put function to decrement the
	 * reference count.
	 **/
	module_put(qla4xxx_iscsi_transport.owner);
	sess = cls_sess->dd_data;
	ddb_entry = sess->dd_data;
	ddb_entry->sess = cls_sess;

	cls_sess->recovery_tmo = ql4xsess_recovery_tmo;
	memcpy(&ddb_entry->fw_ddb_entry, fw_ddb_entry,
	       sizeof(struct dev_db_entry));

	qla4xxx_setup_flash_ddb_entry(ha, ddb_entry, idx);

	cls_conn = iscsi_conn_setup(cls_sess, sizeof(struct qla_conn), conn_id);

	if (!cls_conn) {
		ret = QLA_ERROR;
		goto exit_setup;
	}

	ddb_entry->conn = cls_conn;

	/* Setup ep, for displaying attributes in sysfs */
	ep = qla4xxx_get_ep_fwdb(ha, fw_ddb_entry);
	if (ep) {
		ep->conn = cls_conn;
		cls_conn->ep = ep;
	} else {
		DEBUG2(ql4_printk(KERN_ERR, ha, "Unable to get ep\n"));
		ret = QLA_ERROR;
		goto exit_setup;
	}

	/* Update sess/conn params */
	qla4xxx_copy_fwddb_param(ha, fw_ddb_entry, cls_sess, cls_conn);
	qla4xxx_update_sess_disc_idx(ha, ddb_entry, fw_ddb_entry);

	if (is_reset == RESET_ADAPTER) {
		iscsi_block_session(cls_sess);
		/* Use the relogin path to discover new devices
		 *  by short-circuiting the logic of setting
		 *  timer to relogin - instead set the flags
		 *  to initiate login right away.
		 */
		set_bit(DPC_RELOGIN_DEVICE, &ha->dpc_flags);
		set_bit(DF_RELOGIN, &ddb_entry->flags);
	}

exit_setup:
	return ret;
}

static void qla4xxx_update_fw_ddb_link(struct scsi_qla_host *ha,
				       struct list_head *list_ddb,
				       struct dev_db_entry *fw_ddb_entry)
{
	struct qla_ddb_index  *ddb_idx, *ddb_idx_tmp;
	uint16_t ddb_link;

	ddb_link = le16_to_cpu(fw_ddb_entry->ddb_link);

	list_for_each_entry_safe(ddb_idx, ddb_idx_tmp, list_ddb, list) {
		if (ddb_idx->fw_ddb_idx == ddb_link) {
			DEBUG2(ql4_printk(KERN_INFO, ha,
					  "Updating NT parent idx from [%d] to [%d]\n",
					  ddb_link, ddb_idx->flash_ddb_idx));
			fw_ddb_entry->ddb_link =
					    cpu_to_le16(ddb_idx->flash_ddb_idx);
			return;
		}
	}
}

static void qla4xxx_build_nt_list(struct scsi_qla_host *ha,
				  struct list_head *list_nt,
				  struct list_head *list_st,
				  int is_reset)
{
	struct dev_db_entry *fw_ddb_entry;
	struct ddb_entry *ddb_entry = NULL;
	dma_addr_t fw_ddb_dma;
	int max_ddbs;
	int fw_idx_size;
	int ret;
	uint32_t idx = 0, next_idx = 0;
	uint32_t state = 0, conn_err = 0;
	uint32_t ddb_idx = -1;
	uint16_t conn_id = 0;
	uint16_t ddb_link = -1;
	struct qla_ddb_index  *nt_ddb_idx;

	fw_ddb_entry = dma_pool_alloc(ha->fw_ddb_dma_pool, GFP_KERNEL,
				      &fw_ddb_dma);
	if (fw_ddb_entry == NULL) {
		DEBUG2(ql4_printk(KERN_ERR, ha, "Out of memory\n"));
		goto exit_nt_list;
	}
	max_ddbs =  is_qla40XX(ha) ? MAX_DEV_DB_ENTRIES_40XX :
				     MAX_DEV_DB_ENTRIES;
	fw_idx_size = sizeof(struct qla_ddb_index);

	for (idx = 0; idx < max_ddbs; idx = next_idx) {
		ret = qla4xxx_get_fwddb_entry(ha, idx, fw_ddb_entry, fw_ddb_dma,
					      NULL, &next_idx, &state,
					      &conn_err, NULL, &conn_id);
		if (ret == QLA_ERROR)
			break;

		if (qla4xxx_verify_boot_idx(ha, idx) != QLA_SUCCESS)
			goto continue_next_nt;

		/* Check if NT, then add to list it */
		if (strlen((char *) fw_ddb_entry->iscsi_name) == 0)
			goto continue_next_nt;

		ddb_link = le16_to_cpu(fw_ddb_entry->ddb_link);
		if (ddb_link < max_ddbs)
			qla4xxx_update_fw_ddb_link(ha, list_st, fw_ddb_entry);

		if (!(state == DDB_DS_NO_CONNECTION_ACTIVE ||
		    state == DDB_DS_SESSION_FAILED) &&
		    (is_reset == INIT_ADAPTER))
			goto continue_next_nt;

		DEBUG2(ql4_printk(KERN_INFO, ha,
				  "Adding  DDB to session = 0x%x\n", idx));

		if (is_reset == INIT_ADAPTER) {
			nt_ddb_idx = vmalloc(fw_idx_size);
			if (!nt_ddb_idx)
				break;

			nt_ddb_idx->fw_ddb_idx = idx;

			/* Copy original isid as it may get updated in function
			 * qla4xxx_update_isid(). We need original isid in
			 * function qla4xxx_compare_tuple_ddb to find duplicate
			 * target */
			memcpy(&nt_ddb_idx->flash_isid[0],
			       &fw_ddb_entry->isid[0],
			       sizeof(nt_ddb_idx->flash_isid));

			ret = qla4xxx_is_flash_ddb_exists(ha, list_nt,
							  fw_ddb_entry);
			if (ret == QLA_SUCCESS) {
				/* free nt_ddb_idx and do not add to list_nt */
				vfree(nt_ddb_idx);
				goto continue_next_nt;
			}

			/* Copy updated isid */
			memcpy(&nt_ddb_idx->fw_ddb, fw_ddb_entry,
			       sizeof(struct dev_db_entry));

			list_add_tail(&nt_ddb_idx->list, list_nt);
		} else if (is_reset == RESET_ADAPTER) {
			ret = qla4xxx_is_session_exists(ha, fw_ddb_entry,
							&ddb_idx);
			if (ret == QLA_SUCCESS) {
				ddb_entry = qla4xxx_lookup_ddb_by_fw_index(ha,
								       ddb_idx);
				if (ddb_entry != NULL)
					qla4xxx_update_sess_disc_idx(ha,
								     ddb_entry,
								  fw_ddb_entry);
				goto continue_next_nt;
			}
		}

		ret = qla4xxx_sess_conn_setup(ha, fw_ddb_entry, is_reset, idx);
		if (ret == QLA_ERROR)
			goto exit_nt_list;

continue_next_nt:
		if (next_idx == 0)
			break;
	}

exit_nt_list:
	if (fw_ddb_entry)
		dma_pool_free(ha->fw_ddb_dma_pool, fw_ddb_entry, fw_ddb_dma);
}

static void qla4xxx_build_new_nt_list(struct scsi_qla_host *ha,
				      struct list_head *list_nt,
				      uint16_t target_id)
{
	struct dev_db_entry *fw_ddb_entry;
	dma_addr_t fw_ddb_dma;
	int max_ddbs;
	int fw_idx_size;
	int ret;
	uint32_t idx = 0, next_idx = 0;
	uint32_t state = 0, conn_err = 0;
	uint16_t conn_id = 0;
	struct qla_ddb_index  *nt_ddb_idx;

	fw_ddb_entry = dma_pool_alloc(ha->fw_ddb_dma_pool, GFP_KERNEL,
				      &fw_ddb_dma);
	if (fw_ddb_entry == NULL) {
		DEBUG2(ql4_printk(KERN_ERR, ha, "Out of memory\n"));
		goto exit_new_nt_list;
	}
	max_ddbs =  is_qla40XX(ha) ? MAX_DEV_DB_ENTRIES_40XX :
				     MAX_DEV_DB_ENTRIES;
	fw_idx_size = sizeof(struct qla_ddb_index);

	for (idx = 0; idx < max_ddbs; idx = next_idx) {
		ret = qla4xxx_get_fwddb_entry(ha, idx, fw_ddb_entry, fw_ddb_dma,
					      NULL, &next_idx, &state,
					      &conn_err, NULL, &conn_id);
		if (ret == QLA_ERROR)
			break;

		/* Check if NT, then add it to list */
		if (strlen((char *)fw_ddb_entry->iscsi_name) == 0)
			goto continue_next_new_nt;

		if (!(state == DDB_DS_NO_CONNECTION_ACTIVE))
			goto continue_next_new_nt;

		DEBUG2(ql4_printk(KERN_INFO, ha,
				  "Adding  DDB to session = 0x%x\n", idx));

		nt_ddb_idx = vmalloc(fw_idx_size);
		if (!nt_ddb_idx)
			break;

		nt_ddb_idx->fw_ddb_idx = idx;

		ret = qla4xxx_is_session_exists(ha, fw_ddb_entry, NULL);
		if (ret == QLA_SUCCESS) {
			/* free nt_ddb_idx and do not add to list_nt */
			vfree(nt_ddb_idx);
			goto continue_next_new_nt;
		}

		if (target_id < max_ddbs)
			fw_ddb_entry->ddb_link = cpu_to_le16(target_id);

		list_add_tail(&nt_ddb_idx->list, list_nt);

		ret = qla4xxx_sess_conn_setup(ha, fw_ddb_entry, RESET_ADAPTER,
					      idx);
		if (ret == QLA_ERROR)
			goto exit_new_nt_list;

continue_next_new_nt:
		if (next_idx == 0)
			break;
	}

exit_new_nt_list:
	if (fw_ddb_entry)
		dma_pool_free(ha->fw_ddb_dma_pool, fw_ddb_entry, fw_ddb_dma);
}

/**
 * qla4xxx_sysfs_ddb_is_non_persistent - check for non-persistence of ddb entry
 * @dev: dev associated with the sysfs entry
 * @data: pointer to flashnode session object
 *
 * Returns:
 *	1: if flashnode entry is non-persistent
 *	0: if flashnode entry is persistent
 **/
static int qla4xxx_sysfs_ddb_is_non_persistent(struct device *dev, void *data)
{
	struct iscsi_bus_flash_session *fnode_sess;

	if (!iscsi_flashnode_bus_match(dev, NULL))
		return 0;

	fnode_sess = iscsi_dev_to_flash_session(dev);

	return (fnode_sess->flash_state == DEV_DB_NON_PERSISTENT);
}

/**
 * qla4xxx_sysfs_ddb_tgt_create - Create sysfs entry for target
 * @ha: pointer to host
 * @fw_ddb_entry: flash ddb data
 * @idx: target index
 * @user: if set then this call is made from userland else from kernel
 *
 * Returns:
 * On sucess: QLA_SUCCESS
 * On failure: QLA_ERROR
 *
 * This create separate sysfs entries for session and connection attributes of
 * the given fw ddb entry.
 * If this is invoked as a result of a userspace call then the entry is marked
 * as nonpersistent using flash_state field.
 **/
static int qla4xxx_sysfs_ddb_tgt_create(struct scsi_qla_host *ha,
					struct dev_db_entry *fw_ddb_entry,
					uint16_t *idx, int user)
{
	struct iscsi_bus_flash_session *fnode_sess = NULL;
	struct iscsi_bus_flash_conn *fnode_conn = NULL;
	int rc = QLA_ERROR;

	fnode_sess = iscsi_create_flashnode_sess(ha->host, *idx,
						 &qla4xxx_iscsi_transport, 0);
	if (!fnode_sess) {
		ql4_printk(KERN_ERR, ha,
			   "%s: Unable to create session sysfs entry for flashnode %d of host%lu\n",
			   __func__, *idx, ha->host_no);
		goto exit_tgt_create;
	}

	fnode_conn = iscsi_create_flashnode_conn(ha->host, fnode_sess,
						 &qla4xxx_iscsi_transport, 0);
	if (!fnode_conn) {
		ql4_printk(KERN_ERR, ha,
			   "%s: Unable to create conn sysfs entry for flashnode %d of host%lu\n",
			   __func__, *idx, ha->host_no);
		goto free_sess;
	}

	if (user) {
		fnode_sess->flash_state = DEV_DB_NON_PERSISTENT;
	} else {
		fnode_sess->flash_state = DEV_DB_PERSISTENT;

		if (*idx == ha->pri_ddb_idx || *idx == ha->sec_ddb_idx)
			fnode_sess->is_boot_target = 1;
		else
			fnode_sess->is_boot_target = 0;
	}

	rc = qla4xxx_copy_from_fwddb_param(fnode_sess, fnode_conn,
					   fw_ddb_entry);
	if (rc)
		goto free_sess;

	ql4_printk(KERN_INFO, ha, "%s: sysfs entry %s created\n",
		   __func__, fnode_sess->dev.kobj.name);

	ql4_printk(KERN_INFO, ha, "%s: sysfs entry %s created\n",
		   __func__, fnode_conn->dev.kobj.name);

	return QLA_SUCCESS;

free_sess:
	iscsi_destroy_flashnode_sess(fnode_sess);

exit_tgt_create:
	return QLA_ERROR;
}

/**
 * qla4xxx_sysfs_ddb_add - Add new ddb entry in flash
 * @shost: pointer to host
 * @buf: type of ddb entry (ipv4/ipv6)
 * @len: length of buf
 *
 * This creates new ddb entry in the flash by finding first free index and
 * storing default ddb there. And then create sysfs entry for the new ddb entry.
 **/
static int qla4xxx_sysfs_ddb_add(struct Scsi_Host *shost, const char *buf,
				 int len)
{
	struct scsi_qla_host *ha = to_qla_host(shost);
	struct dev_db_entry *fw_ddb_entry = NULL;
	dma_addr_t fw_ddb_entry_dma;
	struct device *dev;
	uint16_t idx = 0;
	uint16_t max_ddbs = 0;
	uint32_t options = 0;
	uint32_t rval = QLA_ERROR;

	if (strncasecmp(PORTAL_TYPE_IPV4, buf, 4) &&
	    strncasecmp(PORTAL_TYPE_IPV6, buf, 4)) {
		DEBUG2(ql4_printk(KERN_ERR, ha, "%s: Invalid portal type\n",
				  __func__));
		goto exit_ddb_add;
	}

	max_ddbs =  is_qla40XX(ha) ? MAX_PRST_DEV_DB_ENTRIES :
				     MAX_DEV_DB_ENTRIES;

	fw_ddb_entry = dma_alloc_coherent(&ha->pdev->dev, sizeof(*fw_ddb_entry),
					  &fw_ddb_entry_dma, GFP_KERNEL);
	if (!fw_ddb_entry) {
		DEBUG2(ql4_printk(KERN_ERR, ha,
				  "%s: Unable to allocate dma buffer\n",
				  __func__));
		goto exit_ddb_add;
	}

	dev = iscsi_find_flashnode_sess(ha->host, NULL,
					qla4xxx_sysfs_ddb_is_non_persistent);
	if (dev) {
		ql4_printk(KERN_ERR, ha,
			   "%s: A non-persistent entry %s found\n",
			   __func__, dev->kobj.name);
		put_device(dev);
		goto exit_ddb_add;
	}

	/* Index 0 and 1 are reserved for boot target entries */
	for (idx = 2; idx < max_ddbs; idx++) {
		if (qla4xxx_flashdb_by_index(ha, fw_ddb_entry,
					     fw_ddb_entry_dma, idx))
			break;
	}

	if (idx == max_ddbs)
		goto exit_ddb_add;

	if (!strncasecmp("ipv6", buf, 4))
		options |= IPV6_DEFAULT_DDB_ENTRY;

	rval = qla4xxx_get_default_ddb(ha, options, fw_ddb_entry_dma);
	if (rval == QLA_ERROR)
		goto exit_ddb_add;

	rval = qla4xxx_sysfs_ddb_tgt_create(ha, fw_ddb_entry, &idx, 1);

exit_ddb_add:
	if (fw_ddb_entry)
		dma_free_coherent(&ha->pdev->dev, sizeof(*fw_ddb_entry),
				  fw_ddb_entry, fw_ddb_entry_dma);
	if (rval == QLA_SUCCESS)
		return idx;
	else
		return -EIO;
}

/**
 * qla4xxx_sysfs_ddb_apply - write the target ddb contents to Flash
 * @fnode_sess: pointer to session attrs of flash ddb entry
 * @fnode_conn: pointer to connection attrs of flash ddb entry
 *
 * This writes the contents of target ddb buffer to Flash with a valid cookie
 * value in order to make the ddb entry persistent.
 **/
static int  qla4xxx_sysfs_ddb_apply(struct iscsi_bus_flash_session *fnode_sess,
				    struct iscsi_bus_flash_conn *fnode_conn)
{
	struct Scsi_Host *shost = iscsi_flash_session_to_shost(fnode_sess);
	struct scsi_qla_host *ha = to_qla_host(shost);
	uint32_t dev_db_start_offset = FLASH_OFFSET_DB_INFO;
	struct dev_db_entry *fw_ddb_entry = NULL;
	dma_addr_t fw_ddb_entry_dma;
	uint32_t options = 0;
	int rval = 0;

	fw_ddb_entry = dma_alloc_coherent(&ha->pdev->dev, sizeof(*fw_ddb_entry),
					  &fw_ddb_entry_dma, GFP_KERNEL);
	if (!fw_ddb_entry) {
		DEBUG2(ql4_printk(KERN_ERR, ha,
				  "%s: Unable to allocate dma buffer\n",
				  __func__));
		rval = -ENOMEM;
		goto exit_ddb_apply;
	}

	if (!strncasecmp(fnode_sess->portal_type, PORTAL_TYPE_IPV6, 4))
		options |= IPV6_DEFAULT_DDB_ENTRY;

	rval = qla4xxx_get_default_ddb(ha, options, fw_ddb_entry_dma);
	if (rval == QLA_ERROR)
		goto exit_ddb_apply;

	dev_db_start_offset += (fnode_sess->target_id *
				sizeof(*fw_ddb_entry));

	qla4xxx_copy_to_fwddb_param(fnode_sess, fnode_conn, fw_ddb_entry);
	fw_ddb_entry->cookie = DDB_VALID_COOKIE;

	rval = qla4xxx_set_flash(ha, fw_ddb_entry_dma, dev_db_start_offset,
				 sizeof(*fw_ddb_entry), FLASH_OPT_RMW_COMMIT);

	if (rval == QLA_SUCCESS) {
		fnode_sess->flash_state = DEV_DB_PERSISTENT;
		ql4_printk(KERN_INFO, ha,
			   "%s: flash node %u of host %lu written to flash\n",
			   __func__, fnode_sess->target_id, ha->host_no);
	} else {
		rval = -EIO;
		ql4_printk(KERN_ERR, ha,
			   "%s: Error while writing flash node %u of host %lu to flash\n",
			   __func__, fnode_sess->target_id, ha->host_no);
	}

exit_ddb_apply:
	if (fw_ddb_entry)
		dma_free_coherent(&ha->pdev->dev, sizeof(*fw_ddb_entry),
				  fw_ddb_entry, fw_ddb_entry_dma);
	return rval;
}

static ssize_t qla4xxx_sysfs_ddb_conn_open(struct scsi_qla_host *ha,
					   struct dev_db_entry *fw_ddb_entry,
					   uint16_t idx)
{
	struct dev_db_entry *ddb_entry = NULL;
	dma_addr_t ddb_entry_dma;
	unsigned long wtime;
	uint32_t mbx_sts = 0;
	uint32_t state = 0, conn_err = 0;
	uint16_t tmo = 0;
	int ret = 0;

	ddb_entry = dma_alloc_coherent(&ha->pdev->dev, sizeof(*ddb_entry),
				       &ddb_entry_dma, GFP_KERNEL);
	if (!ddb_entry) {
		DEBUG2(ql4_printk(KERN_ERR, ha,
				  "%s: Unable to allocate dma buffer\n",
				  __func__));
		return QLA_ERROR;
	}

	memcpy(ddb_entry, fw_ddb_entry, sizeof(*ddb_entry));

	ret = qla4xxx_set_ddb_entry(ha, idx, ddb_entry_dma, &mbx_sts);
	if (ret != QLA_SUCCESS) {
		DEBUG2(ql4_printk(KERN_ERR, ha,
				  "%s: Unable to set ddb entry for index %d\n",
				  __func__, idx));
		goto exit_ddb_conn_open;
	}

	qla4xxx_conn_open(ha, idx);

	/* To ensure that sendtargets is done, wait for at least 12 secs */
	tmo = ((ha->def_timeout > LOGIN_TOV) &&
	       (ha->def_timeout < LOGIN_TOV * 10) ?
	       ha->def_timeout : LOGIN_TOV);

	DEBUG2(ql4_printk(KERN_INFO, ha,
			  "Default time to wait for login to ddb %d\n", tmo));

	wtime = jiffies + (HZ * tmo);
	do {
		ret = qla4xxx_get_fwddb_entry(ha, idx, NULL, 0, NULL,
					      NULL, &state, &conn_err, NULL,
					      NULL);
		if (ret == QLA_ERROR)
			continue;

		if (state == DDB_DS_NO_CONNECTION_ACTIVE ||
		    state == DDB_DS_SESSION_FAILED)
			break;

		schedule_timeout_uninterruptible(HZ / 10);
	} while (time_after(wtime, jiffies));

exit_ddb_conn_open:
	if (ddb_entry)
		dma_free_coherent(&ha->pdev->dev, sizeof(*ddb_entry),
				  ddb_entry, ddb_entry_dma);
	return ret;
}

static int qla4xxx_ddb_login_st(struct scsi_qla_host *ha,
				struct dev_db_entry *fw_ddb_entry,
				uint16_t target_id)
{
	struct qla_ddb_index *ddb_idx, *ddb_idx_tmp;
	struct list_head list_nt;
	uint16_t ddb_index;
	int ret = 0;

	if (test_bit(AF_ST_DISCOVERY_IN_PROGRESS, &ha->flags)) {
		ql4_printk(KERN_WARNING, ha,
			   "%s: A discovery already in progress!\n", __func__);
		return QLA_ERROR;
	}

	INIT_LIST_HEAD(&list_nt);

	set_bit(AF_ST_DISCOVERY_IN_PROGRESS, &ha->flags);

	ret = qla4xxx_get_ddb_index(ha, &ddb_index);
	if (ret == QLA_ERROR)
		goto exit_login_st_clr_bit;

	ret = qla4xxx_sysfs_ddb_conn_open(ha, fw_ddb_entry, ddb_index);
	if (ret == QLA_ERROR)
		goto exit_login_st;

	qla4xxx_build_new_nt_list(ha, &list_nt, target_id);

	list_for_each_entry_safe(ddb_idx, ddb_idx_tmp, &list_nt, list) {
		list_del_init(&ddb_idx->list);
		qla4xxx_clear_ddb_entry(ha, ddb_idx->fw_ddb_idx);
		vfree(ddb_idx);
	}

exit_login_st:
	if (qla4xxx_clear_ddb_entry(ha, ddb_index) == QLA_ERROR) {
		ql4_printk(KERN_ERR, ha,
			   "Unable to clear DDB index = 0x%x\n", ddb_index);
	}

	clear_bit(ddb_index, ha->ddb_idx_map);

exit_login_st_clr_bit:
	clear_bit(AF_ST_DISCOVERY_IN_PROGRESS, &ha->flags);
	return ret;
}

static int qla4xxx_ddb_login_nt(struct scsi_qla_host *ha,
				struct dev_db_entry *fw_ddb_entry,
				uint16_t idx)
{
	int ret = QLA_ERROR;

	ret = qla4xxx_is_session_exists(ha, fw_ddb_entry, NULL);
	if (ret != QLA_SUCCESS)
		ret = qla4xxx_sess_conn_setup(ha, fw_ddb_entry, RESET_ADAPTER,
					      idx);
	else
		ret = -EPERM;

	return ret;
}

/**
 * qla4xxx_sysfs_ddb_login - Login to the specified target
 * @fnode_sess: pointer to session attrs of flash ddb entry
 * @fnode_conn: pointer to connection attrs of flash ddb entry
 *
 * This logs in to the specified target
 **/
static int qla4xxx_sysfs_ddb_login(struct iscsi_bus_flash_session *fnode_sess,
				   struct iscsi_bus_flash_conn *fnode_conn)
{
	struct Scsi_Host *shost = iscsi_flash_session_to_shost(fnode_sess);
	struct scsi_qla_host *ha = to_qla_host(shost);
	struct dev_db_entry *fw_ddb_entry = NULL;
	dma_addr_t fw_ddb_entry_dma;
	uint32_t options = 0;
	int ret = 0;

	if (fnode_sess->flash_state == DEV_DB_NON_PERSISTENT) {
		ql4_printk(KERN_ERR, ha,
			   "%s: Target info is not persistent\n", __func__);
		ret = -EIO;
		goto exit_ddb_login;
	}

	fw_ddb_entry = dma_alloc_coherent(&ha->pdev->dev, sizeof(*fw_ddb_entry),
					  &fw_ddb_entry_dma, GFP_KERNEL);
	if (!fw_ddb_entry) {
		DEBUG2(ql4_printk(KERN_ERR, ha,
				  "%s: Unable to allocate dma buffer\n",
				  __func__));
		ret = -ENOMEM;
		goto exit_ddb_login;
	}

	if (!strncasecmp(fnode_sess->portal_type, PORTAL_TYPE_IPV6, 4))
		options |= IPV6_DEFAULT_DDB_ENTRY;

	ret = qla4xxx_get_default_ddb(ha, options, fw_ddb_entry_dma);
	if (ret == QLA_ERROR)
		goto exit_ddb_login;

	qla4xxx_copy_to_fwddb_param(fnode_sess, fnode_conn, fw_ddb_entry);
	fw_ddb_entry->cookie = DDB_VALID_COOKIE;

	if (strlen((char *)fw_ddb_entry->iscsi_name) == 0)
		ret = qla4xxx_ddb_login_st(ha, fw_ddb_entry,
					   fnode_sess->target_id);
	else
		ret = qla4xxx_ddb_login_nt(ha, fw_ddb_entry,
					   fnode_sess->target_id);

	if (ret > 0)
		ret = -EIO;

exit_ddb_login:
	if (fw_ddb_entry)
		dma_free_coherent(&ha->pdev->dev, sizeof(*fw_ddb_entry),
				  fw_ddb_entry, fw_ddb_entry_dma);
	return ret;
}

/**
 * qla4xxx_sysfs_ddb_logout_sid - Logout session for the specified target
 * @cls_sess: pointer to session to be logged out
 *
 * This performs session log out from the specified target
 **/
static int qla4xxx_sysfs_ddb_logout_sid(struct iscsi_cls_session *cls_sess)
{
	struct iscsi_session *sess;
	struct ddb_entry *ddb_entry = NULL;
	struct scsi_qla_host *ha;
	struct dev_db_entry *fw_ddb_entry = NULL;
	dma_addr_t fw_ddb_entry_dma;
	unsigned long flags;
	unsigned long wtime;
	uint32_t ddb_state;
	int options;
	int ret = 0;

	sess = cls_sess->dd_data;
	ddb_entry = sess->dd_data;
	ha = ddb_entry->ha;

	if (ddb_entry->ddb_type != FLASH_DDB) {
		ql4_printk(KERN_ERR, ha, "%s: Not a flash node session\n",
			   __func__);
		ret = -ENXIO;
		goto exit_ddb_logout;
	}

	if (test_bit(DF_BOOT_TGT, &ddb_entry->flags)) {
		ql4_printk(KERN_ERR, ha,
			   "%s: Logout from boot target entry is not permitted.\n",
			   __func__);
		ret = -EPERM;
		goto exit_ddb_logout;
	}

	fw_ddb_entry = dma_alloc_coherent(&ha->pdev->dev, sizeof(*fw_ddb_entry),
					  &fw_ddb_entry_dma, GFP_KERNEL);
	if (!fw_ddb_entry) {
		ql4_printk(KERN_ERR, ha,
			   "%s: Unable to allocate dma buffer\n", __func__);
		ret = -ENOMEM;
		goto exit_ddb_logout;
	}

	if (test_and_set_bit(DF_DISABLE_RELOGIN, &ddb_entry->flags))
		goto ddb_logout_init;

	ret = qla4xxx_get_fwddb_entry(ha, ddb_entry->fw_ddb_index,
				      fw_ddb_entry, fw_ddb_entry_dma,
				      NULL, NULL, &ddb_state, NULL,
				      NULL, NULL);
	if (ret == QLA_ERROR)
		goto ddb_logout_init;

	if (ddb_state == DDB_DS_SESSION_ACTIVE)
		goto ddb_logout_init;

	/* wait until next relogin is triggered using DF_RELOGIN and
	 * clear DF_RELOGIN to avoid invocation of further relogin
	 */
	wtime = jiffies + (HZ * RELOGIN_TOV);
	do {
		if (test_and_clear_bit(DF_RELOGIN, &ddb_entry->flags))
			goto ddb_logout_init;

		schedule_timeout_uninterruptible(HZ);
	} while ((time_after(wtime, jiffies)));

ddb_logout_init:
	atomic_set(&ddb_entry->retry_relogin_timer, INVALID_ENTRY);
	atomic_set(&ddb_entry->relogin_timer, 0);

	options = LOGOUT_OPTION_CLOSE_SESSION;
	qla4xxx_session_logout_ddb(ha, ddb_entry, options);

	memset(fw_ddb_entry, 0, sizeof(*fw_ddb_entry));
	wtime = jiffies + (HZ * LOGOUT_TOV);
	do {
		ret = qla4xxx_get_fwddb_entry(ha, ddb_entry->fw_ddb_index,
					      fw_ddb_entry, fw_ddb_entry_dma,
					      NULL, NULL, &ddb_state, NULL,
					      NULL, NULL);
		if (ret == QLA_ERROR)
			goto ddb_logout_clr_sess;

		if ((ddb_state == DDB_DS_NO_CONNECTION_ACTIVE) ||
		    (ddb_state == DDB_DS_SESSION_FAILED))
			goto ddb_logout_clr_sess;

		schedule_timeout_uninterruptible(HZ);
	} while ((time_after(wtime, jiffies)));

ddb_logout_clr_sess:
	qla4xxx_clear_ddb_entry(ha, ddb_entry->fw_ddb_index);
	/*
	 * we have decremented the reference count of the driver
	 * when we setup the session to have the driver unload
	 * to be seamless without actually destroying the
	 * session
	 **/
	try_module_get(qla4xxx_iscsi_transport.owner);
	iscsi_destroy_endpoint(ddb_entry->conn->ep);

	spin_lock_irqsave(&ha->hardware_lock, flags);
	qla4xxx_free_ddb(ha, ddb_entry);
	clear_bit(ddb_entry->fw_ddb_index, ha->ddb_idx_map);
	spin_unlock_irqrestore(&ha->hardware_lock, flags);

	iscsi_session_teardown(ddb_entry->sess);

	clear_bit(DF_DISABLE_RELOGIN, &ddb_entry->flags);
	ret = QLA_SUCCESS;

exit_ddb_logout:
	if (fw_ddb_entry)
		dma_free_coherent(&ha->pdev->dev, sizeof(*fw_ddb_entry),
				  fw_ddb_entry, fw_ddb_entry_dma);
	return ret;
}

/**
 * qla4xxx_sysfs_ddb_logout - Logout from the specified target
 * @fnode_sess: pointer to session attrs of flash ddb entry
 * @fnode_conn: pointer to connection attrs of flash ddb entry
 *
 * This performs log out from the specified target
 **/
static int qla4xxx_sysfs_ddb_logout(struct iscsi_bus_flash_session *fnode_sess,
				    struct iscsi_bus_flash_conn *fnode_conn)
{
	struct Scsi_Host *shost = iscsi_flash_session_to_shost(fnode_sess);
	struct scsi_qla_host *ha = to_qla_host(shost);
	struct ql4_tuple_ddb *flash_tddb = NULL;
	struct ql4_tuple_ddb *tmp_tddb = NULL;
	struct dev_db_entry *fw_ddb_entry = NULL;
	struct ddb_entry *ddb_entry = NULL;
	dma_addr_t fw_ddb_dma;
	uint32_t next_idx = 0;
	uint32_t state = 0, conn_err = 0;
	uint16_t conn_id = 0;
	int idx, index;
	int status, ret = 0;

	fw_ddb_entry = dma_pool_alloc(ha->fw_ddb_dma_pool, GFP_KERNEL,
				      &fw_ddb_dma);
	if (fw_ddb_entry == NULL) {
		ql4_printk(KERN_ERR, ha, "%s:Out of memory\n", __func__);
		ret = -ENOMEM;
		goto exit_ddb_logout;
	}

	flash_tddb = vzalloc(sizeof(*flash_tddb));
	if (!flash_tddb) {
		ql4_printk(KERN_WARNING, ha,
			   "%s:Memory Allocation failed.\n", __func__);
		ret = -ENOMEM;
		goto exit_ddb_logout;
	}

	tmp_tddb = vzalloc(sizeof(*tmp_tddb));
	if (!tmp_tddb) {
		ql4_printk(KERN_WARNING, ha,
			   "%s:Memory Allocation failed.\n", __func__);
		ret = -ENOMEM;
		goto exit_ddb_logout;
	}

	if (!fnode_sess->targetname) {
		ql4_printk(KERN_ERR, ha,
			   "%s:Cannot logout from SendTarget entry\n",
			   __func__);
		ret = -EPERM;
		goto exit_ddb_logout;
	}

	if (fnode_sess->is_boot_target) {
		ql4_printk(KERN_ERR, ha,
			   "%s: Logout from boot target entry is not permitted.\n",
			   __func__);
		ret = -EPERM;
		goto exit_ddb_logout;
	}

	strlcpy(flash_tddb->iscsi_name, fnode_sess->targetname,
		ISCSI_NAME_SIZE);

	if (!strncmp(fnode_sess->portal_type, PORTAL_TYPE_IPV6, 4))
		sprintf(flash_tddb->ip_addr, "%pI6", fnode_conn->ipaddress);
	else
		sprintf(flash_tddb->ip_addr, "%pI4", fnode_conn->ipaddress);

	flash_tddb->tpgt = fnode_sess->tpgt;
	flash_tddb->port = fnode_conn->port;

	COPY_ISID(flash_tddb->isid, fnode_sess->isid);

	for (idx = 0; idx < MAX_DDB_ENTRIES; idx++) {
		ddb_entry = qla4xxx_lookup_ddb_by_fw_index(ha, idx);
		if (ddb_entry == NULL)
			continue;

		if (ddb_entry->ddb_type != FLASH_DDB)
			continue;

		index = ddb_entry->sess->target_id;
		status = qla4xxx_get_fwddb_entry(ha, index, fw_ddb_entry,
						 fw_ddb_dma, NULL, &next_idx,
						 &state, &conn_err, NULL,
						 &conn_id);
		if (status == QLA_ERROR) {
			ret = -ENOMEM;
			break;
		}

		qla4xxx_convert_param_ddb(fw_ddb_entry, tmp_tddb, NULL);

		status = qla4xxx_compare_tuple_ddb(ha, flash_tddb, tmp_tddb,
						   true);
		if (status == QLA_SUCCESS) {
			ret = qla4xxx_sysfs_ddb_logout_sid(ddb_entry->sess);
			break;
		}
	}

	if (idx == MAX_DDB_ENTRIES)
		ret = -ESRCH;

exit_ddb_logout:
	vfree(flash_tddb);
	vfree(tmp_tddb);
	if (fw_ddb_entry)
		dma_pool_free(ha->fw_ddb_dma_pool, fw_ddb_entry, fw_ddb_dma);

	return ret;
}

static int
qla4xxx_sysfs_ddb_get_param(struct iscsi_bus_flash_session *fnode_sess,
			    int param, char *buf)
{
	struct Scsi_Host *shost = iscsi_flash_session_to_shost(fnode_sess);
	struct scsi_qla_host *ha = to_qla_host(shost);
	struct iscsi_bus_flash_conn *fnode_conn;
	struct ql4_chap_table chap_tbl;
	struct device *dev;
	int parent_type;
	int rc = 0;

	dev = iscsi_find_flashnode_conn(fnode_sess);
	if (!dev)
		return -EIO;

	fnode_conn = iscsi_dev_to_flash_conn(dev);

	switch (param) {
	case ISCSI_FLASHNODE_IS_FW_ASSIGNED_IPV6:
		rc = sprintf(buf, "%u\n", fnode_conn->is_fw_assigned_ipv6);
		break;
	case ISCSI_FLASHNODE_PORTAL_TYPE:
		rc = sprintf(buf, "%s\n", fnode_sess->portal_type);
		break;
	case ISCSI_FLASHNODE_AUTO_SND_TGT_DISABLE:
		rc = sprintf(buf, "%u\n", fnode_sess->auto_snd_tgt_disable);
		break;
	case ISCSI_FLASHNODE_DISCOVERY_SESS:
		rc = sprintf(buf, "%u\n", fnode_sess->discovery_sess);
		break;
	case ISCSI_FLASHNODE_ENTRY_EN:
		rc = sprintf(buf, "%u\n", fnode_sess->entry_state);
		break;
	case ISCSI_FLASHNODE_HDR_DGST_EN:
		rc = sprintf(buf, "%u\n", fnode_conn->hdrdgst_en);
		break;
	case ISCSI_FLASHNODE_DATA_DGST_EN:
		rc = sprintf(buf, "%u\n", fnode_conn->datadgst_en);
		break;
	case ISCSI_FLASHNODE_IMM_DATA_EN:
		rc = sprintf(buf, "%u\n", fnode_sess->imm_data_en);
		break;
	case ISCSI_FLASHNODE_INITIAL_R2T_EN:
		rc = sprintf(buf, "%u\n", fnode_sess->initial_r2t_en);
		break;
	case ISCSI_FLASHNODE_DATASEQ_INORDER:
		rc = sprintf(buf, "%u\n", fnode_sess->dataseq_inorder_en);
		break;
	case ISCSI_FLASHNODE_PDU_INORDER:
		rc = sprintf(buf, "%u\n", fnode_sess->pdu_inorder_en);
		break;
	case ISCSI_FLASHNODE_CHAP_AUTH_EN:
		rc = sprintf(buf, "%u\n", fnode_sess->chap_auth_en);
		break;
	case ISCSI_FLASHNODE_SNACK_REQ_EN:
		rc = sprintf(buf, "%u\n", fnode_conn->snack_req_en);
		break;
	case ISCSI_FLASHNODE_DISCOVERY_LOGOUT_EN:
		rc = sprintf(buf, "%u\n", fnode_sess->discovery_logout_en);
		break;
	case ISCSI_FLASHNODE_BIDI_CHAP_EN:
		rc = sprintf(buf, "%u\n", fnode_sess->bidi_chap_en);
		break;
	case ISCSI_FLASHNODE_DISCOVERY_AUTH_OPTIONAL:
		rc = sprintf(buf, "%u\n", fnode_sess->discovery_auth_optional);
		break;
	case ISCSI_FLASHNODE_ERL:
		rc = sprintf(buf, "%u\n", fnode_sess->erl);
		break;
	case ISCSI_FLASHNODE_TCP_TIMESTAMP_STAT:
		rc = sprintf(buf, "%u\n", fnode_conn->tcp_timestamp_stat);
		break;
	case ISCSI_FLASHNODE_TCP_NAGLE_DISABLE:
		rc = sprintf(buf, "%u\n", fnode_conn->tcp_nagle_disable);
		break;
	case ISCSI_FLASHNODE_TCP_WSF_DISABLE:
		rc = sprintf(buf, "%u\n", fnode_conn->tcp_wsf_disable);
		break;
	case ISCSI_FLASHNODE_TCP_TIMER_SCALE:
		rc = sprintf(buf, "%u\n", fnode_conn->tcp_timer_scale);
		break;
	case ISCSI_FLASHNODE_TCP_TIMESTAMP_EN:
		rc = sprintf(buf, "%u\n", fnode_conn->tcp_timestamp_en);
		break;
	case ISCSI_FLASHNODE_IP_FRAG_DISABLE:
		rc = sprintf(buf, "%u\n", fnode_conn->fragment_disable);
		break;
	case ISCSI_FLASHNODE_MAX_RECV_DLENGTH:
		rc = sprintf(buf, "%u\n", fnode_conn->max_recv_dlength);
		break;
	case ISCSI_FLASHNODE_MAX_XMIT_DLENGTH:
		rc = sprintf(buf, "%u\n", fnode_conn->max_xmit_dlength);
		break;
	case ISCSI_FLASHNODE_FIRST_BURST:
		rc = sprintf(buf, "%u\n", fnode_sess->first_burst);
		break;
	case ISCSI_FLASHNODE_DEF_TIME2WAIT:
		rc = sprintf(buf, "%u\n", fnode_sess->time2wait);
		break;
	case ISCSI_FLASHNODE_DEF_TIME2RETAIN:
		rc = sprintf(buf, "%u\n", fnode_sess->time2retain);
		break;
	case ISCSI_FLASHNODE_MAX_R2T:
		rc = sprintf(buf, "%u\n", fnode_sess->max_r2t);
		break;
	case ISCSI_FLASHNODE_KEEPALIVE_TMO:
		rc = sprintf(buf, "%u\n", fnode_conn->keepalive_timeout);
		break;
	case ISCSI_FLASHNODE_ISID:
		rc = sprintf(buf, "%pm\n", fnode_sess->isid);
		break;
	case ISCSI_FLASHNODE_TSID:
		rc = sprintf(buf, "%u\n", fnode_sess->tsid);
		break;
	case ISCSI_FLASHNODE_PORT:
		rc = sprintf(buf, "%d\n", fnode_conn->port);
		break;
	case ISCSI_FLASHNODE_MAX_BURST:
		rc = sprintf(buf, "%u\n", fnode_sess->max_burst);
		break;
	case ISCSI_FLASHNODE_DEF_TASKMGMT_TMO:
		rc = sprintf(buf, "%u\n",
			     fnode_sess->default_taskmgmt_timeout);
		break;
	case ISCSI_FLASHNODE_IPADDR:
		if (!strncmp(fnode_sess->portal_type, PORTAL_TYPE_IPV6, 4))
			rc = sprintf(buf, "%pI6\n", fnode_conn->ipaddress);
		else
			rc = sprintf(buf, "%pI4\n", fnode_conn->ipaddress);
		break;
	case ISCSI_FLASHNODE_ALIAS:
		if (fnode_sess->targetalias)
			rc = sprintf(buf, "%s\n", fnode_sess->targetalias);
		else
			rc = sprintf(buf, "\n");
		break;
	case ISCSI_FLASHNODE_REDIRECT_IPADDR:
		if (!strncmp(fnode_sess->portal_type, PORTAL_TYPE_IPV6, 4))
			rc = sprintf(buf, "%pI6\n",
				     fnode_conn->redirect_ipaddr);
		else
			rc = sprintf(buf, "%pI4\n",
				     fnode_conn->redirect_ipaddr);
		break;
	case ISCSI_FLASHNODE_MAX_SEGMENT_SIZE:
		rc = sprintf(buf, "%u\n", fnode_conn->max_segment_size);
		break;
	case ISCSI_FLASHNODE_LOCAL_PORT:
		rc = sprintf(buf, "%u\n", fnode_conn->local_port);
		break;
	case ISCSI_FLASHNODE_IPV4_TOS:
		rc = sprintf(buf, "%u\n", fnode_conn->ipv4_tos);
		break;
	case ISCSI_FLASHNODE_IPV6_TC:
		if (!strncmp(fnode_sess->portal_type, PORTAL_TYPE_IPV6, 4))
			rc = sprintf(buf, "%u\n",
				     fnode_conn->ipv6_traffic_class);
		else
			rc = sprintf(buf, "\n");
		break;
	case ISCSI_FLASHNODE_IPV6_FLOW_LABEL:
		rc = sprintf(buf, "%u\n", fnode_conn->ipv6_flow_label);
		break;
	case ISCSI_FLASHNODE_LINK_LOCAL_IPV6:
		if (!strncmp(fnode_sess->portal_type, PORTAL_TYPE_IPV6, 4))
			rc = sprintf(buf, "%pI6\n",
				     fnode_conn->link_local_ipv6_addr);
		else
			rc = sprintf(buf, "\n");
		break;
	case ISCSI_FLASHNODE_DISCOVERY_PARENT_IDX:
		rc = sprintf(buf, "%u\n", fnode_sess->discovery_parent_idx);
		break;
	case ISCSI_FLASHNODE_DISCOVERY_PARENT_TYPE:
		if (fnode_sess->discovery_parent_type == DDB_ISNS)
			parent_type = ISCSI_DISC_PARENT_ISNS;
		else if (fnode_sess->discovery_parent_type == DDB_NO_LINK)
			parent_type = ISCSI_DISC_PARENT_UNKNOWN;
		else if (fnode_sess->discovery_parent_type < MAX_DDB_ENTRIES)
			parent_type = ISCSI_DISC_PARENT_SENDTGT;
		else
			parent_type = ISCSI_DISC_PARENT_UNKNOWN;

		rc = sprintf(buf, "%s\n",
			     iscsi_get_discovery_parent_name(parent_type));
		break;
	case ISCSI_FLASHNODE_NAME:
		if (fnode_sess->targetname)
			rc = sprintf(buf, "%s\n", fnode_sess->targetname);
		else
			rc = sprintf(buf, "\n");
		break;
	case ISCSI_FLASHNODE_TPGT:
		rc = sprintf(buf, "%u\n", fnode_sess->tpgt);
		break;
	case ISCSI_FLASHNODE_TCP_XMIT_WSF:
		rc = sprintf(buf, "%u\n", fnode_conn->tcp_xmit_wsf);
		break;
	case ISCSI_FLASHNODE_TCP_RECV_WSF:
		rc = sprintf(buf, "%u\n", fnode_conn->tcp_recv_wsf);
		break;
	case ISCSI_FLASHNODE_CHAP_OUT_IDX:
		rc = sprintf(buf, "%u\n", fnode_sess->chap_out_idx);
		break;
	case ISCSI_FLASHNODE_USERNAME:
		if (fnode_sess->chap_auth_en) {
			qla4xxx_get_uni_chap_at_index(ha,
						      chap_tbl.name,
						      chap_tbl.secret,
						      fnode_sess->chap_out_idx);
			rc = sprintf(buf, "%s\n", chap_tbl.name);
		} else {
			rc = sprintf(buf, "\n");
		}
		break;
	case ISCSI_FLASHNODE_PASSWORD:
		if (fnode_sess->chap_auth_en) {
			qla4xxx_get_uni_chap_at_index(ha,
						      chap_tbl.name,
						      chap_tbl.secret,
						      fnode_sess->chap_out_idx);
			rc = sprintf(buf, "%s\n", chap_tbl.secret);
		} else {
			rc = sprintf(buf, "\n");
		}
		break;
	case ISCSI_FLASHNODE_STATSN:
		rc = sprintf(buf, "%u\n", fnode_conn->statsn);
		break;
	case ISCSI_FLASHNODE_EXP_STATSN:
		rc = sprintf(buf, "%u\n", fnode_conn->exp_statsn);
		break;
	case ISCSI_FLASHNODE_IS_BOOT_TGT:
		rc = sprintf(buf, "%u\n", fnode_sess->is_boot_target);
		break;
	default:
		rc = -ENOSYS;
		break;
	}

	put_device(dev);
	return rc;
}

/**
 * qla4xxx_sysfs_ddb_set_param - Set parameter for firmware DDB entry
 * @fnode_sess: pointer to session attrs of flash ddb entry
 * @fnode_conn: pointer to connection attrs of flash ddb entry
 * @data: Parameters and their values to update
 * @len: len of data
 *
 * This sets the parameter of flash ddb entry and writes them to flash
 **/
static int
qla4xxx_sysfs_ddb_set_param(struct iscsi_bus_flash_session *fnode_sess,
			    struct iscsi_bus_flash_conn *fnode_conn,
			    void *data, int len)
{
	struct Scsi_Host *shost = iscsi_flash_session_to_shost(fnode_sess);
	struct scsi_qla_host *ha = to_qla_host(shost);
	struct iscsi_flashnode_param_info *fnode_param;
	struct ql4_chap_table chap_tbl;
	struct nlattr *attr;
	uint16_t chap_out_idx = INVALID_ENTRY;
	int rc = QLA_ERROR;
	uint32_t rem = len;

	memset((void *)&chap_tbl, 0, sizeof(chap_tbl));
	nla_for_each_attr(attr, data, len, rem) {
		fnode_param = nla_data(attr);

		switch (fnode_param->param) {
		case ISCSI_FLASHNODE_IS_FW_ASSIGNED_IPV6:
			fnode_conn->is_fw_assigned_ipv6 = fnode_param->value[0];
			break;
		case ISCSI_FLASHNODE_PORTAL_TYPE:
			memcpy(fnode_sess->portal_type, fnode_param->value,
			       strlen(fnode_sess->portal_type));
			break;
		case ISCSI_FLASHNODE_AUTO_SND_TGT_DISABLE:
			fnode_sess->auto_snd_tgt_disable =
							fnode_param->value[0];
			break;
		case ISCSI_FLASHNODE_DISCOVERY_SESS:
			fnode_sess->discovery_sess = fnode_param->value[0];
			break;
		case ISCSI_FLASHNODE_ENTRY_EN:
			fnode_sess->entry_state = fnode_param->value[0];
			break;
		case ISCSI_FLASHNODE_HDR_DGST_EN:
			fnode_conn->hdrdgst_en = fnode_param->value[0];
			break;
		case ISCSI_FLASHNODE_DATA_DGST_EN:
			fnode_conn->datadgst_en = fnode_param->value[0];
			break;
		case ISCSI_FLASHNODE_IMM_DATA_EN:
			fnode_sess->imm_data_en = fnode_param->value[0];
			break;
		case ISCSI_FLASHNODE_INITIAL_R2T_EN:
			fnode_sess->initial_r2t_en = fnode_param->value[0];
			break;
		case ISCSI_FLASHNODE_DATASEQ_INORDER:
			fnode_sess->dataseq_inorder_en = fnode_param->value[0];
			break;
		case ISCSI_FLASHNODE_PDU_INORDER:
			fnode_sess->pdu_inorder_en = fnode_param->value[0];
			break;
		case ISCSI_FLASHNODE_CHAP_AUTH_EN:
			fnode_sess->chap_auth_en = fnode_param->value[0];
			/* Invalidate chap index if chap auth is disabled */
			if (!fnode_sess->chap_auth_en)
				fnode_sess->chap_out_idx = INVALID_ENTRY;

			break;
		case ISCSI_FLASHNODE_SNACK_REQ_EN:
			fnode_conn->snack_req_en = fnode_param->value[0];
			break;
		case ISCSI_FLASHNODE_DISCOVERY_LOGOUT_EN:
			fnode_sess->discovery_logout_en = fnode_param->value[0];
			break;
		case ISCSI_FLASHNODE_BIDI_CHAP_EN:
			fnode_sess->bidi_chap_en = fnode_param->value[0];
			break;
		case ISCSI_FLASHNODE_DISCOVERY_AUTH_OPTIONAL:
			fnode_sess->discovery_auth_optional =
							fnode_param->value[0];
			break;
		case ISCSI_FLASHNODE_ERL:
			fnode_sess->erl = fnode_param->value[0];
			break;
		case ISCSI_FLASHNODE_TCP_TIMESTAMP_STAT:
			fnode_conn->tcp_timestamp_stat = fnode_param->value[0];
			break;
		case ISCSI_FLASHNODE_TCP_NAGLE_DISABLE:
			fnode_conn->tcp_nagle_disable = fnode_param->value[0];
			break;
		case ISCSI_FLASHNODE_TCP_WSF_DISABLE:
			fnode_conn->tcp_wsf_disable = fnode_param->value[0];
			break;
		case ISCSI_FLASHNODE_TCP_TIMER_SCALE:
			fnode_conn->tcp_timer_scale = fnode_param->value[0];
			break;
		case ISCSI_FLASHNODE_TCP_TIMESTAMP_EN:
			fnode_conn->tcp_timestamp_en = fnode_param->value[0];
			break;
		case ISCSI_FLASHNODE_IP_FRAG_DISABLE:
			fnode_conn->fragment_disable = fnode_param->value[0];
			break;
		case ISCSI_FLASHNODE_MAX_RECV_DLENGTH:
			fnode_conn->max_recv_dlength =
					*(unsigned *)fnode_param->value;
			break;
		case ISCSI_FLASHNODE_MAX_XMIT_DLENGTH:
			fnode_conn->max_xmit_dlength =
					*(unsigned *)fnode_param->value;
			break;
		case ISCSI_FLASHNODE_FIRST_BURST:
			fnode_sess->first_burst =
					*(unsigned *)fnode_param->value;
			break;
		case ISCSI_FLASHNODE_DEF_TIME2WAIT:
			fnode_sess->time2wait = *(uint16_t *)fnode_param->value;
			break;
		case ISCSI_FLASHNODE_DEF_TIME2RETAIN:
			fnode_sess->time2retain =
						*(uint16_t *)fnode_param->value;
			break;
		case ISCSI_FLASHNODE_MAX_R2T:
			fnode_sess->max_r2t =
					*(uint16_t *)fnode_param->value;
			break;
		case ISCSI_FLASHNODE_KEEPALIVE_TMO:
			fnode_conn->keepalive_timeout =
				*(uint16_t *)fnode_param->value;
			break;
		case ISCSI_FLASHNODE_ISID:
			memcpy(fnode_sess->isid, fnode_param->value,
			       sizeof(fnode_sess->isid));
			break;
		case ISCSI_FLASHNODE_TSID:
			fnode_sess->tsid = *(uint16_t *)fnode_param->value;
			break;
		case ISCSI_FLASHNODE_PORT:
			fnode_conn->port = *(uint16_t *)fnode_param->value;
			break;
		case ISCSI_FLASHNODE_MAX_BURST:
			fnode_sess->max_burst = *(unsigned *)fnode_param->value;
			break;
		case ISCSI_FLASHNODE_DEF_TASKMGMT_TMO:
			fnode_sess->default_taskmgmt_timeout =
						*(uint16_t *)fnode_param->value;
			break;
		case ISCSI_FLASHNODE_IPADDR:
			memcpy(fnode_conn->ipaddress, fnode_param->value,
			       IPv6_ADDR_LEN);
			break;
		case ISCSI_FLASHNODE_ALIAS:
			rc = iscsi_switch_str_param(&fnode_sess->targetalias,
						    (char *)fnode_param->value);
			break;
		case ISCSI_FLASHNODE_REDIRECT_IPADDR:
			memcpy(fnode_conn->redirect_ipaddr, fnode_param->value,
			       IPv6_ADDR_LEN);
			break;
		case ISCSI_FLASHNODE_MAX_SEGMENT_SIZE:
			fnode_conn->max_segment_size =
					*(unsigned *)fnode_param->value;
			break;
		case ISCSI_FLASHNODE_LOCAL_PORT:
			fnode_conn->local_port =
						*(uint16_t *)fnode_param->value;
			break;
		case ISCSI_FLASHNODE_IPV4_TOS:
			fnode_conn->ipv4_tos = fnode_param->value[0];
			break;
		case ISCSI_FLASHNODE_IPV6_TC:
			fnode_conn->ipv6_traffic_class = fnode_param->value[0];
			break;
		case ISCSI_FLASHNODE_IPV6_FLOW_LABEL:
			fnode_conn->ipv6_flow_label = fnode_param->value[0];
			break;
		case ISCSI_FLASHNODE_NAME:
			rc = iscsi_switch_str_param(&fnode_sess->targetname,
						    (char *)fnode_param->value);
			break;
		case ISCSI_FLASHNODE_TPGT:
			fnode_sess->tpgt = *(uint16_t *)fnode_param->value;
			break;
		case ISCSI_FLASHNODE_LINK_LOCAL_IPV6:
			memcpy(fnode_conn->link_local_ipv6_addr,
			       fnode_param->value, IPv6_ADDR_LEN);
			break;
		case ISCSI_FLASHNODE_DISCOVERY_PARENT_IDX:
			fnode_sess->discovery_parent_idx =
						*(uint16_t *)fnode_param->value;
			break;
		case ISCSI_FLASHNODE_TCP_XMIT_WSF:
			fnode_conn->tcp_xmit_wsf =
						*(uint8_t *)fnode_param->value;
			break;
		case ISCSI_FLASHNODE_TCP_RECV_WSF:
			fnode_conn->tcp_recv_wsf =
						*(uint8_t *)fnode_param->value;
			break;
		case ISCSI_FLASHNODE_STATSN:
			fnode_conn->statsn = *(uint32_t *)fnode_param->value;
			break;
		case ISCSI_FLASHNODE_EXP_STATSN:
			fnode_conn->exp_statsn =
						*(uint32_t *)fnode_param->value;
			break;
		case ISCSI_FLASHNODE_CHAP_OUT_IDX:
			chap_out_idx = *(uint16_t *)fnode_param->value;
			if (!qla4xxx_get_uni_chap_at_index(ha,
							   chap_tbl.name,
							   chap_tbl.secret,
							   chap_out_idx)) {
				fnode_sess->chap_out_idx = chap_out_idx;
				/* Enable chap auth if chap index is valid */
				fnode_sess->chap_auth_en = QL4_PARAM_ENABLE;
			}
			break;
		default:
			ql4_printk(KERN_ERR, ha,
				   "%s: No such sysfs attribute\n", __func__);
			rc = -ENOSYS;
			goto exit_set_param;
		}
	}

	rc = qla4xxx_sysfs_ddb_apply(fnode_sess, fnode_conn);

exit_set_param:
	return rc;
}

/**
 * qla4xxx_sysfs_ddb_delete - Delete firmware DDB entry
 * @fnode_sess: pointer to session attrs of flash ddb entry
 *
 * This invalidates the flash ddb entry at the given index
 **/
static int qla4xxx_sysfs_ddb_delete(struct iscsi_bus_flash_session *fnode_sess)
{
	struct Scsi_Host *shost = iscsi_flash_session_to_shost(fnode_sess);
	struct scsi_qla_host *ha = to_qla_host(shost);
	uint32_t dev_db_start_offset;
	uint32_t dev_db_end_offset;
	struct dev_db_entry *fw_ddb_entry = NULL;
	dma_addr_t fw_ddb_entry_dma;
	uint16_t *ddb_cookie = NULL;
	size_t ddb_size = 0;
	void *pddb = NULL;
	int target_id;
	int rc = 0;

	if (fnode_sess->is_boot_target) {
		rc = -EPERM;
		DEBUG2(ql4_printk(KERN_ERR, ha,
				  "%s: Deletion of boot target entry is not permitted.\n",
				  __func__));
		goto exit_ddb_del;
	}

	if (fnode_sess->flash_state == DEV_DB_NON_PERSISTENT)
		goto sysfs_ddb_del;

	if (is_qla40XX(ha)) {
		dev_db_start_offset = FLASH_OFFSET_DB_INFO;
		dev_db_end_offset = FLASH_OFFSET_DB_END;
		dev_db_start_offset += (fnode_sess->target_id *
				       sizeof(*fw_ddb_entry));
		ddb_size = sizeof(*fw_ddb_entry);
	} else {
		dev_db_start_offset = FLASH_RAW_ACCESS_ADDR +
				      (ha->hw.flt_region_ddb << 2);
		/* flt_ddb_size is DDB table size for both ports
		 * so divide it by 2 to calculate the offset for second port
		 */
		if (ha->port_num == 1)
			dev_db_start_offset += (ha->hw.flt_ddb_size / 2);

		dev_db_end_offset = dev_db_start_offset +
				    (ha->hw.flt_ddb_size / 2);

		dev_db_start_offset += (fnode_sess->target_id *
				       sizeof(*fw_ddb_entry));
		dev_db_start_offset += offsetof(struct dev_db_entry, cookie);

		ddb_size = sizeof(*ddb_cookie);
	}

	DEBUG2(ql4_printk(KERN_ERR, ha, "%s: start offset=%u, end offset=%u\n",
			  __func__, dev_db_start_offset, dev_db_end_offset));

	if (dev_db_start_offset > dev_db_end_offset) {
		rc = -EIO;
		DEBUG2(ql4_printk(KERN_ERR, ha, "%s:Invalid DDB index %u\n",
				  __func__, fnode_sess->target_id));
		goto exit_ddb_del;
	}

	pddb = dma_alloc_coherent(&ha->pdev->dev, ddb_size,
				  &fw_ddb_entry_dma, GFP_KERNEL);
	if (!pddb) {
		rc = -ENOMEM;
		DEBUG2(ql4_printk(KERN_ERR, ha,
				  "%s: Unable to allocate dma buffer\n",
				  __func__));
		goto exit_ddb_del;
	}

	if (is_qla40XX(ha)) {
		fw_ddb_entry = pddb;
		memset(fw_ddb_entry, 0, ddb_size);
		ddb_cookie = &fw_ddb_entry->cookie;
	} else {
		ddb_cookie = pddb;
	}

	/* invalidate the cookie */
	*ddb_cookie = 0xFFEE;
	qla4xxx_set_flash(ha, fw_ddb_entry_dma, dev_db_start_offset,
			  ddb_size, FLASH_OPT_RMW_COMMIT);

sysfs_ddb_del:
	target_id = fnode_sess->target_id;
	iscsi_destroy_flashnode_sess(fnode_sess);
	ql4_printk(KERN_INFO, ha,
		   "%s: session and conn entries for flashnode %u of host %lu deleted\n",
		   __func__, target_id, ha->host_no);
exit_ddb_del:
	if (pddb)
		dma_free_coherent(&ha->pdev->dev, ddb_size, pddb,
				  fw_ddb_entry_dma);
	return rc;
}

/**
 * qla4xxx_sysfs_ddb_export - Create sysfs entries for firmware DDBs
 * @ha: pointer to adapter structure
 *
 * Export the firmware DDB for all send targets and normal targets to sysfs.
 **/
int qla4xxx_sysfs_ddb_export(struct scsi_qla_host *ha)
{
	struct dev_db_entry *fw_ddb_entry = NULL;
	dma_addr_t fw_ddb_entry_dma;
	uint16_t max_ddbs;
	uint16_t idx = 0;
	int ret = QLA_SUCCESS;

	fw_ddb_entry = dma_alloc_coherent(&ha->pdev->dev,
					  sizeof(*fw_ddb_entry),
					  &fw_ddb_entry_dma, GFP_KERNEL);
	if (!fw_ddb_entry) {
		DEBUG2(ql4_printk(KERN_ERR, ha,
				  "%s: Unable to allocate dma buffer\n",
				  __func__));
		return -ENOMEM;
	}

	max_ddbs =  is_qla40XX(ha) ? MAX_PRST_DEV_DB_ENTRIES :
				     MAX_DEV_DB_ENTRIES;

	for (idx = 0; idx < max_ddbs; idx++) {
		if (qla4xxx_flashdb_by_index(ha, fw_ddb_entry, fw_ddb_entry_dma,
					     idx))
			continue;

		ret = qla4xxx_sysfs_ddb_tgt_create(ha, fw_ddb_entry, &idx, 0);
		if (ret) {
			ret = -EIO;
			break;
		}
	}

	dma_free_coherent(&ha->pdev->dev, sizeof(*fw_ddb_entry), fw_ddb_entry,
			  fw_ddb_entry_dma);

	return ret;
}

static void qla4xxx_sysfs_ddb_remove(struct scsi_qla_host *ha)
{
	iscsi_destroy_all_flashnode(ha->host);
}

/**
 * qla4xxx_build_ddb_list - Build ddb list and setup sessions
 * @ha: pointer to adapter structure
 * @is_reset: Is this init path or reset path
 *
 * Create a list of sendtargets (st) from firmware DDBs, issue send targets
 * using connection open, then create the list of normal targets (nt)
 * from firmware DDBs. Based on the list of nt setup session and connection
 * objects.
 **/
void qla4xxx_build_ddb_list(struct scsi_qla_host *ha, int is_reset)
{
	uint16_t tmo = 0;
	struct list_head list_st, list_nt;
	struct qla_ddb_index  *st_ddb_idx, *st_ddb_idx_tmp;
	unsigned long wtime;

	if (!test_bit(AF_LINK_UP, &ha->flags)) {
		set_bit(AF_BUILD_DDB_LIST, &ha->flags);
		ha->is_reset = is_reset;
		return;
	}

	INIT_LIST_HEAD(&list_st);
	INIT_LIST_HEAD(&list_nt);

	qla4xxx_build_st_list(ha, &list_st);

	/* Before issuing conn open mbox, ensure all IPs states are configured
	 * Note, conn open fails if IPs are not configured
	 */
	qla4xxx_wait_for_ip_configuration(ha);

	/* Go thru the STs and fire the sendtargets by issuing conn open mbx */
	list_for_each_entry_safe(st_ddb_idx, st_ddb_idx_tmp, &list_st, list) {
		qla4xxx_conn_open(ha, st_ddb_idx->fw_ddb_idx);
	}

	/* Wait to ensure all sendtargets are done for min 12 sec wait */
	tmo = ((ha->def_timeout > LOGIN_TOV) &&
	       (ha->def_timeout < LOGIN_TOV * 10) ?
	       ha->def_timeout : LOGIN_TOV);

	DEBUG2(ql4_printk(KERN_INFO, ha,
			  "Default time to wait for build ddb %d\n", tmo));

	wtime = jiffies + (HZ * tmo);
	do {
		if (list_empty(&list_st))
			break;

		qla4xxx_remove_failed_ddb(ha, &list_st);
		schedule_timeout_uninterruptible(HZ / 10);
	} while (time_after(wtime, jiffies));


	qla4xxx_build_nt_list(ha, &list_nt, &list_st, is_reset);

	qla4xxx_free_ddb_list(&list_st);
	qla4xxx_free_ddb_list(&list_nt);

	qla4xxx_free_ddb_index(ha);
}

/**
 * qla4xxx_wait_login_resp_boot_tgt -  Wait for iSCSI boot target login
 * response.
 * @ha: pointer to adapter structure
 *
 * When the boot entry is normal iSCSI target then DF_BOOT_TGT flag will be
 * set in DDB and we will wait for login response of boot targets during
 * probe.
 **/
static void qla4xxx_wait_login_resp_boot_tgt(struct scsi_qla_host *ha)
{
	struct ddb_entry *ddb_entry;
	struct dev_db_entry *fw_ddb_entry = NULL;
	dma_addr_t fw_ddb_entry_dma;
	unsigned long wtime;
	uint32_t ddb_state;
	int max_ddbs, idx, ret;

	max_ddbs =  is_qla40XX(ha) ? MAX_DEV_DB_ENTRIES_40XX :
				     MAX_DEV_DB_ENTRIES;

	fw_ddb_entry = dma_alloc_coherent(&ha->pdev->dev, sizeof(*fw_ddb_entry),
					  &fw_ddb_entry_dma, GFP_KERNEL);
	if (!fw_ddb_entry) {
		ql4_printk(KERN_ERR, ha,
			   "%s: Unable to allocate dma buffer\n", __func__);
		goto exit_login_resp;
	}

	wtime = jiffies + (HZ * BOOT_LOGIN_RESP_TOV);

	for (idx = 0; idx < max_ddbs; idx++) {
		ddb_entry = qla4xxx_lookup_ddb_by_fw_index(ha, idx);
		if (ddb_entry == NULL)
			continue;

		if (test_bit(DF_BOOT_TGT, &ddb_entry->flags)) {
			DEBUG2(ql4_printk(KERN_INFO, ha,
					  "%s: DDB index [%d]\n", __func__,
					  ddb_entry->fw_ddb_index));
			do {
				ret = qla4xxx_get_fwddb_entry(ha,
						ddb_entry->fw_ddb_index,
						fw_ddb_entry, fw_ddb_entry_dma,
						NULL, NULL, &ddb_state, NULL,
						NULL, NULL);
				if (ret == QLA_ERROR)
					goto exit_login_resp;

				if ((ddb_state == DDB_DS_SESSION_ACTIVE) ||
				    (ddb_state == DDB_DS_SESSION_FAILED))
					break;

				schedule_timeout_uninterruptible(HZ);

			} while ((time_after(wtime, jiffies)));

			if (!time_after(wtime, jiffies)) {
				DEBUG2(ql4_printk(KERN_INFO, ha,
						  "%s: Login response wait timer expired\n",
						  __func__));
				 goto exit_login_resp;
			}
		}
	}

exit_login_resp:
	if (fw_ddb_entry)
		dma_free_coherent(&ha->pdev->dev, sizeof(*fw_ddb_entry),
				  fw_ddb_entry, fw_ddb_entry_dma);
}

/**
 * qla4xxx_probe_adapter - callback function to probe HBA
 * @pdev: pointer to pci_dev structure
 * @ent: pointer to pci_device entry
 *
 * This routine will probe for Qlogic 4xxx iSCSI host adapters.
 * It returns zero if successful. It also initializes all data necessary for
 * the driver.
 **/
static int qla4xxx_probe_adapter(struct pci_dev *pdev,
				 const struct pci_device_id *ent)
{
	int ret = -ENODEV, status;
	struct Scsi_Host *host;
	struct scsi_qla_host *ha;
	uint8_t init_retry_count = 0;
	char buf[34];
	struct qla4_8xxx_legacy_intr_set *nx_legacy_intr;
	uint32_t dev_state;

	if (pci_enable_device(pdev))
		return -1;

	host = iscsi_host_alloc(&qla4xxx_driver_template, sizeof(*ha), 0);
	if (host == NULL) {
		printk(KERN_WARNING
		       "qla4xxx: Couldn't allocate host from scsi layer!\n");
		goto probe_disable_device;
	}

	/* Clear our data area */
	ha = to_qla_host(host);
	memset(ha, 0, sizeof(*ha));

	/* Save the information from PCI BIOS.	*/
	ha->pdev = pdev;
	ha->host = host;
	ha->host_no = host->host_no;
	ha->func_num = PCI_FUNC(ha->pdev->devfn);

	pci_enable_pcie_error_reporting(pdev);

	/* Setup Runtime configurable options */
	if (is_qla8022(ha)) {
		ha->isp_ops = &qla4_82xx_isp_ops;
		ha->reg_tbl = (uint32_t *) qla4_82xx_reg_tbl;
		ha->qdr_sn_window = -1;
		ha->ddr_mn_window = -1;
		ha->curr_window = 255;
		nx_legacy_intr = &legacy_intr[ha->func_num];
		ha->nx_legacy_intr.int_vec_bit = nx_legacy_intr->int_vec_bit;
		ha->nx_legacy_intr.tgt_status_reg =
			nx_legacy_intr->tgt_status_reg;
		ha->nx_legacy_intr.tgt_mask_reg = nx_legacy_intr->tgt_mask_reg;
		ha->nx_legacy_intr.pci_int_reg = nx_legacy_intr->pci_int_reg;
	} else if (is_qla8032(ha) || is_qla8042(ha)) {
		ha->isp_ops = &qla4_83xx_isp_ops;
		ha->reg_tbl = (uint32_t *)qla4_83xx_reg_tbl;
	} else {
		ha->isp_ops = &qla4xxx_isp_ops;
	}

	if (is_qla80XX(ha)) {
		rwlock_init(&ha->hw_lock);
		ha->pf_bit = ha->func_num << 16;
		/* Set EEH reset type to fundamental if required by hba */
		pdev->needs_freset = 1;
	}

	/* Configure PCI I/O space. */
	ret = ha->isp_ops->iospace_config(ha);
	if (ret)
		goto probe_failed_ioconfig;

	ql4_printk(KERN_INFO, ha, "Found an ISP%04x, irq %d, iobase 0x%p\n",
		   pdev->device, pdev->irq, ha->reg);

	qla4xxx_config_dma_addressing(ha);

	/* Initialize lists and spinlocks. */
	INIT_LIST_HEAD(&ha->free_srb_q);

	mutex_init(&ha->mbox_sem);
	mutex_init(&ha->chap_sem);
	init_completion(&ha->mbx_intr_comp);
	init_completion(&ha->disable_acb_comp);
	init_completion(&ha->idc_comp);
	init_completion(&ha->link_up_comp);

	spin_lock_init(&ha->hardware_lock);
	spin_lock_init(&ha->work_lock);

	/* Initialize work list */
	INIT_LIST_HEAD(&ha->work_list);

	/* Allocate dma buffers */
	if (qla4xxx_mem_alloc(ha)) {
		ql4_printk(KERN_WARNING, ha,
		    "[ERROR] Failed to allocate memory for adapter\n");

		ret = -ENOMEM;
		goto probe_failed;
	}

	host->cmd_per_lun = 3;
	host->max_channel = 0;
	host->max_lun = MAX_LUNS - 1;
	host->max_id = MAX_TARGETS;
	host->max_cmd_len = IOCB_MAX_CDB_LEN;
	host->can_queue = MAX_SRBS ;
	host->transportt = qla4xxx_scsi_transport;

	pci_set_drvdata(pdev, ha);

	ret = scsi_add_host(host, &pdev->dev);
	if (ret)
		goto probe_failed;

	if (is_qla80XX(ha))
		qla4_8xxx_get_flash_info(ha);

	if (is_qla8032(ha) || is_qla8042(ha)) {
		qla4_83xx_read_reset_template(ha);
		/*
		 * NOTE: If ql4dontresethba==1, set IDC_CTRL DONTRESET_BIT0.
		 * If DONRESET_BIT0 is set, drivers should not set dev_state
		 * to NEED_RESET. But if NEED_RESET is set, drivers should
		 * should honor the reset.
		 */
		if (ql4xdontresethba == 1)
			qla4_83xx_set_idc_dontreset(ha);
	}

	/*
	 * Initialize the Host adapter request/response queues and
	 * firmware
	 * NOTE: interrupts enabled upon successful completion
	 */
	status = qla4xxx_initialize_adapter(ha, INIT_ADAPTER);

	/* Dont retry adapter initialization if IRQ allocation failed */
	if (is_qla80XX(ha) && (status == QLA_ERROR))
		goto skip_retry_init;

	while ((!test_bit(AF_ONLINE, &ha->flags)) &&
	    init_retry_count++ < MAX_INIT_RETRIES) {

		if (is_qla80XX(ha)) {
			ha->isp_ops->idc_lock(ha);
			dev_state = qla4_8xxx_rd_direct(ha,
							QLA8XXX_CRB_DEV_STATE);
			ha->isp_ops->idc_unlock(ha);
			if (dev_state == QLA8XXX_DEV_FAILED) {
				ql4_printk(KERN_WARNING, ha, "%s: don't retry "
				    "initialize adapter. H/W is in failed state\n",
				    __func__);
				break;
			}
		}
		DEBUG2(printk("scsi: %s: retrying adapter initialization "
			      "(%d)\n", __func__, init_retry_count));

		if (ha->isp_ops->reset_chip(ha) == QLA_ERROR)
			continue;

		status = qla4xxx_initialize_adapter(ha, INIT_ADAPTER);
		if (is_qla80XX(ha) && (status == QLA_ERROR)) {
			if (qla4_8xxx_check_init_adapter_retry(ha) == QLA_ERROR)
				goto skip_retry_init;
		}
	}

skip_retry_init:
	if (!test_bit(AF_ONLINE, &ha->flags)) {
		ql4_printk(KERN_WARNING, ha, "Failed to initialize adapter\n");

		if ((is_qla8022(ha) && ql4xdontresethba) ||
		    ((is_qla8032(ha) || is_qla8042(ha)) &&
		     qla4_83xx_idc_dontreset(ha))) {
			/* Put the device in failed state. */
			DEBUG2(printk(KERN_ERR "HW STATE: FAILED\n"));
			ha->isp_ops->idc_lock(ha);
			qla4_8xxx_wr_direct(ha, QLA8XXX_CRB_DEV_STATE,
					    QLA8XXX_DEV_FAILED);
			ha->isp_ops->idc_unlock(ha);
		}
		ret = -ENODEV;
		goto remove_host;
	}

	/* Startup the kernel thread for this host adapter. */
	DEBUG2(printk("scsi: %s: Starting kernel thread for "
		      "qla4xxx_dpc\n", __func__));
	sprintf(buf, "qla4xxx_%lu_dpc", ha->host_no);
	ha->dpc_thread = create_singlethread_workqueue(buf);
	if (!ha->dpc_thread) {
		ql4_printk(KERN_WARNING, ha, "Unable to start DPC thread!\n");
		ret = -ENODEV;
		goto remove_host;
	}
	INIT_WORK(&ha->dpc_work, qla4xxx_do_dpc);

	ha->task_wq = alloc_workqueue("qla4xxx_%lu_task", WQ_MEM_RECLAIM, 1,
				      ha->host_no);
	if (!ha->task_wq) {
		ql4_printk(KERN_WARNING, ha, "Unable to start task thread!\n");
		ret = -ENODEV;
		goto remove_host;
	}

	/*
	 * For ISP-8XXX, request_irqs is called in qla4_8xxx_load_risc
	 * (which is called indirectly by qla4xxx_initialize_adapter),
	 * so that irqs will be registered after crbinit but before
	 * mbx_intr_enable.
	 */
	if (is_qla40XX(ha)) {
		ret = qla4xxx_request_irqs(ha);
		if (ret) {
			ql4_printk(KERN_WARNING, ha, "Failed to reserve "
			    "interrupt %d already in use.\n", pdev->irq);
			goto remove_host;
		}
	}

	pci_save_state(ha->pdev);
	ha->isp_ops->enable_intrs(ha);

	/* Start timer thread. */
	qla4xxx_start_timer(ha, 1);

	set_bit(AF_INIT_DONE, &ha->flags);

	qla4_8xxx_alloc_sysfs_attr(ha);

	printk(KERN_INFO
	       " QLogic iSCSI HBA Driver version: %s\n"
	       "  QLogic ISP%04x @ %s, host#=%ld, fw=%02d.%02d.%02d.%02d\n",
	       qla4xxx_version_str, ha->pdev->device, pci_name(ha->pdev),
	       ha->host_no, ha->fw_info.fw_major, ha->fw_info.fw_minor,
	       ha->fw_info.fw_patch, ha->fw_info.fw_build);

	/* Set the driver version */
	if (is_qla80XX(ha))
		qla4_8xxx_set_param(ha, SET_DRVR_VERSION);

	if (qla4xxx_setup_boot_info(ha))
		ql4_printk(KERN_ERR, ha,
			   "%s: No iSCSI boot target configured\n", __func__);

	set_bit(DPC_SYSFS_DDB_EXPORT, &ha->dpc_flags);
	/* Perform the build ddb list and login to each */
	qla4xxx_build_ddb_list(ha, INIT_ADAPTER);
	iscsi_host_for_each_session(ha->host, qla4xxx_login_flash_ddb);
	qla4xxx_wait_login_resp_boot_tgt(ha);

	qla4xxx_create_chap_list(ha);

	qla4xxx_create_ifaces(ha);
	return 0;

remove_host:
	scsi_remove_host(ha->host);

probe_failed:
	qla4xxx_free_adapter(ha);

probe_failed_ioconfig:
	pci_disable_pcie_error_reporting(pdev);
	scsi_host_put(ha->host);

probe_disable_device:
	pci_disable_device(pdev);

	return ret;
}

/**
 * qla4xxx_prevent_other_port_reinit - prevent other port from re-initialize
 * @ha: pointer to adapter structure
 *
 * Mark the other ISP-4xxx port to indicate that the driver is being removed,
 * so that the other port will not re-initialize while in the process of
 * removing the ha due to driver unload or hba hotplug.
 **/
static void qla4xxx_prevent_other_port_reinit(struct scsi_qla_host *ha)
{
	struct scsi_qla_host *other_ha = NULL;
	struct pci_dev *other_pdev = NULL;
	int fn = ISP4XXX_PCI_FN_2;

	/*iscsi function numbers for ISP4xxx is 1 and 3*/
	if (PCI_FUNC(ha->pdev->devfn) & BIT_1)
		fn = ISP4XXX_PCI_FN_1;

	other_pdev =
		pci_get_domain_bus_and_slot(pci_domain_nr(ha->pdev->bus),
		ha->pdev->bus->number, PCI_DEVFN(PCI_SLOT(ha->pdev->devfn),
		fn));

	/* Get other_ha if other_pdev is valid and state is enable*/
	if (other_pdev) {
		if (atomic_read(&other_pdev->enable_cnt)) {
			other_ha = pci_get_drvdata(other_pdev);
			if (other_ha) {
				set_bit(AF_HA_REMOVAL, &other_ha->flags);
				DEBUG2(ql4_printk(KERN_INFO, ha, "%s: "
				    "Prevent %s reinit\n", __func__,
				    dev_name(&other_ha->pdev->dev)));
			}
		}
		pci_dev_put(other_pdev);
	}
}

static void qla4xxx_destroy_ddb(struct scsi_qla_host *ha,
		struct ddb_entry *ddb_entry)
{
	struct dev_db_entry *fw_ddb_entry = NULL;
	dma_addr_t fw_ddb_entry_dma;
	unsigned long wtime;
	uint32_t ddb_state;
	int options;
	int status;

	options = LOGOUT_OPTION_CLOSE_SESSION;
	if (qla4xxx_session_logout_ddb(ha, ddb_entry, options) == QLA_ERROR) {
		ql4_printk(KERN_ERR, ha, "%s: Logout failed\n", __func__);
		goto clear_ddb;
	}

	fw_ddb_entry = dma_alloc_coherent(&ha->pdev->dev, sizeof(*fw_ddb_entry),
					  &fw_ddb_entry_dma, GFP_KERNEL);
	if (!fw_ddb_entry) {
		ql4_printk(KERN_ERR, ha,
			   "%s: Unable to allocate dma buffer\n", __func__);
		goto clear_ddb;
	}

	wtime = jiffies + (HZ * LOGOUT_TOV);
	do {
		status = qla4xxx_get_fwddb_entry(ha, ddb_entry->fw_ddb_index,
						 fw_ddb_entry, fw_ddb_entry_dma,
						 NULL, NULL, &ddb_state, NULL,
						 NULL, NULL);
		if (status == QLA_ERROR)
			goto free_ddb;

		if ((ddb_state == DDB_DS_NO_CONNECTION_ACTIVE) ||
		    (ddb_state == DDB_DS_SESSION_FAILED))
			goto free_ddb;

		schedule_timeout_uninterruptible(HZ);
	} while ((time_after(wtime, jiffies)));

free_ddb:
	dma_free_coherent(&ha->pdev->dev, sizeof(*fw_ddb_entry),
			  fw_ddb_entry, fw_ddb_entry_dma);
clear_ddb:
	qla4xxx_clear_ddb_entry(ha, ddb_entry->fw_ddb_index);
}

static void qla4xxx_destroy_fw_ddb_session(struct scsi_qla_host *ha)
{
	struct ddb_entry *ddb_entry;
	int idx;

	for (idx = 0; idx < MAX_DDB_ENTRIES; idx++) {

		ddb_entry = qla4xxx_lookup_ddb_by_fw_index(ha, idx);
		if ((ddb_entry != NULL) &&
		    (ddb_entry->ddb_type == FLASH_DDB)) {

			qla4xxx_destroy_ddb(ha, ddb_entry);
			/*
			 * we have decremented the reference count of the driver
			 * when we setup the session to have the driver unload
			 * to be seamless without actually destroying the
			 * session
			 **/
			try_module_get(qla4xxx_iscsi_transport.owner);
			iscsi_destroy_endpoint(ddb_entry->conn->ep);
			qla4xxx_free_ddb(ha, ddb_entry);
			iscsi_session_teardown(ddb_entry->sess);
		}
	}
}
/**
 * qla4xxx_remove_adapter - callback function to remove adapter.
 * @pdev: PCI device pointer
 **/
static void qla4xxx_remove_adapter(struct pci_dev *pdev)
{
	struct scsi_qla_host *ha;

	/*
	 * If the PCI device is disabled then it means probe_adapter had
	 * failed and resources already cleaned up on probe_adapter exit.
	 */
	if (!pci_is_enabled(pdev))
		return;

	ha = pci_get_drvdata(pdev);

	if (is_qla40XX(ha))
		qla4xxx_prevent_other_port_reinit(ha);

	/* destroy iface from sysfs */
	qla4xxx_destroy_ifaces(ha);

	if ((!ql4xdisablesysfsboot) && ha->boot_kset)
		iscsi_boot_destroy_kset(ha->boot_kset);

	qla4xxx_destroy_fw_ddb_session(ha);
	qla4_8xxx_free_sysfs_attr(ha);

	qla4xxx_sysfs_ddb_remove(ha);
	scsi_remove_host(ha->host);

	qla4xxx_free_adapter(ha);

	scsi_host_put(ha->host);

	pci_disable_pcie_error_reporting(pdev);
	pci_disable_device(pdev);
}

/**
 * qla4xxx_config_dma_addressing() - Configure OS DMA addressing method.
 * @ha: HA context
 */
static void qla4xxx_config_dma_addressing(struct scsi_qla_host *ha)
{
	/* Update our PCI device dma_mask for full 64 bit mask */
	if (dma_set_mask_and_coherent(&ha->pdev->dev, DMA_BIT_MASK(64))) {
		dev_dbg(&ha->pdev->dev,
			  "Failed to set 64 bit PCI consistent mask; "
			   "using 32 bit.\n");
		dma_set_mask_and_coherent(&ha->pdev->dev, DMA_BIT_MASK(32));
	}
}

static int qla4xxx_slave_alloc(struct scsi_device *sdev)
{
	struct iscsi_cls_session *cls_sess;
	struct iscsi_session *sess;
	struct ddb_entry *ddb;
	int queue_depth = QL4_DEF_QDEPTH;

	cls_sess = starget_to_session(sdev->sdev_target);
	sess = cls_sess->dd_data;
	ddb = sess->dd_data;

	sdev->hostdata = ddb;

	if (ql4xmaxqdepth != 0 && ql4xmaxqdepth <= 0xffffU)
		queue_depth = ql4xmaxqdepth;

	scsi_change_queue_depth(sdev, queue_depth);
	return 0;
}

/**
 * qla4xxx_del_from_active_array - returns an active srb
 * @ha: Pointer to host adapter structure.
 * @index: index into the active_array
 *
 * This routine removes and returns the srb at the specified index
 **/
struct srb *qla4xxx_del_from_active_array(struct scsi_qla_host *ha,
    uint32_t index)
{
	struct srb *srb = NULL;
	struct scsi_cmnd *cmd = NULL;

	cmd = scsi_host_find_tag(ha->host, index);
	if (!cmd)
		return srb;

	srb = (struct srb *)CMD_SP(cmd);
	if (!srb)
		return srb;

	/* update counters */
	if (srb->flags & SRB_DMA_VALID) {
		ha->iocb_cnt -= srb->iocb_cnt;
		if (srb->cmd)
			srb->cmd->host_scribble =
				(unsigned char *)(unsigned long) MAX_SRBS;
	}
	return srb;
}

/**
 * qla4xxx_eh_wait_on_command - waits for command to be returned by firmware
 * @ha: Pointer to host adapter structure.
 * @cmd: Scsi Command to wait on.
 *
 * This routine waits for the command to be returned by the Firmware
 * for some max time.
 **/
static int qla4xxx_eh_wait_on_command(struct scsi_qla_host *ha,
				      struct scsi_cmnd *cmd)
{
	int done = 0;
	struct srb *rp;
	uint32_t max_wait_time = EH_WAIT_CMD_TOV;
	int ret = SUCCESS;

	/* Dont wait on command if PCI error is being handled
	 * by PCI AER driver
	 */
	if (unlikely(pci_channel_offline(ha->pdev)) ||
	    (test_bit(AF_EEH_BUSY, &ha->flags))) {
		ql4_printk(KERN_WARNING, ha, "scsi%ld: Return from %s\n",
		    ha->host_no, __func__);
		return ret;
	}

	do {
		/* Checking to see if its returned to OS */
		rp = (struct srb *) CMD_SP(cmd);
		if (rp == NULL) {
			done++;
			break;
		}

		msleep(2000);
	} while (max_wait_time--);

	return done;
}

/**
 * qla4xxx_wait_for_hba_online - waits for HBA to come online
 * @ha: Pointer to host adapter structure
 **/
static int qla4xxx_wait_for_hba_online(struct scsi_qla_host *ha)
{
	unsigned long wait_online;

	wait_online = jiffies + (HBA_ONLINE_TOV * HZ);
	while (time_before(jiffies, wait_online)) {

		if (adapter_up(ha))
			return QLA_SUCCESS;

		msleep(2000);
	}

	return QLA_ERROR;
}

/**
 * qla4xxx_eh_wait_for_commands - wait for active cmds to finish.
 * @ha: pointer to HBA
 * @stgt: pointer to SCSI target
 * @sdev: pointer to SCSI device
 *
 * This function waits for all outstanding commands to a lun to complete. It
 * returns 0 if all pending commands are returned and 1 otherwise.
 **/
static int qla4xxx_eh_wait_for_commands(struct scsi_qla_host *ha,
					struct scsi_target *stgt,
					struct scsi_device *sdev)
{
	int cnt;
	int status = 0;
	struct scsi_cmnd *cmd;

	/*
	 * Waiting for all commands for the designated target or dev
	 * in the active array
	 */
	for (cnt = 0; cnt < ha->host->can_queue; cnt++) {
		cmd = scsi_host_find_tag(ha->host, cnt);
		if (cmd && stgt == scsi_target(cmd->device) &&
		    (!sdev || sdev == cmd->device)) {
			if (!qla4xxx_eh_wait_on_command(ha, cmd)) {
				status++;
				break;
			}
		}
	}
	return status;
}

/**
 * qla4xxx_eh_abort - callback for abort task.
 * @cmd: Pointer to Linux's SCSI command structure
 *
 * This routine is called by the Linux OS to abort the specified
 * command.
 **/
static int qla4xxx_eh_abort(struct scsi_cmnd *cmd)
{
	struct scsi_qla_host *ha = to_qla_host(cmd->device->host);
	unsigned int id = cmd->device->id;
	uint64_t lun = cmd->device->lun;
	unsigned long flags;
	struct srb *srb = NULL;
	int ret = SUCCESS;
	int wait = 0;
	int rval;

	ql4_printk(KERN_INFO, ha, "scsi%ld:%d:%llu: Abort command issued cmd=%p, cdb=0x%x\n",
		   ha->host_no, id, lun, cmd, cmd->cmnd[0]);

	rval = qla4xxx_isp_check_reg(ha);
	if (rval != QLA_SUCCESS) {
		ql4_printk(KERN_INFO, ha, "PCI/Register disconnect, exiting.\n");
		return FAILED;
	}

	spin_lock_irqsave(&ha->hardware_lock, flags);
	srb = (struct srb *) CMD_SP(cmd);
	if (!srb) {
		spin_unlock_irqrestore(&ha->hardware_lock, flags);
		ql4_printk(KERN_INFO, ha, "scsi%ld:%d:%llu: Specified command has already completed.\n",
			   ha->host_no, id, lun);
		return SUCCESS;
	}
	kref_get(&srb->srb_ref);
	spin_unlock_irqrestore(&ha->hardware_lock, flags);

	if (qla4xxx_abort_task(ha, srb) != QLA_SUCCESS) {
		DEBUG3(printk("scsi%ld:%d:%llu: Abort_task mbx failed.\n",
		    ha->host_no, id, lun));
		ret = FAILED;
	} else {
		DEBUG3(printk("scsi%ld:%d:%llu: Abort_task mbx success.\n",
		    ha->host_no, id, lun));
		wait = 1;
	}

	kref_put(&srb->srb_ref, qla4xxx_srb_compl);

	/* Wait for command to complete */
	if (wait) {
		if (!qla4xxx_eh_wait_on_command(ha, cmd)) {
			DEBUG2(printk("scsi%ld:%d:%llu: Abort handler timed out\n",
			    ha->host_no, id, lun));
			ret = FAILED;
		}
	}

	ql4_printk(KERN_INFO, ha,
	    "scsi%ld:%d:%llu: Abort command - %s\n",
	    ha->host_no, id, lun, (ret == SUCCESS) ? "succeeded" : "failed");

	return ret;
}

/**
 * qla4xxx_eh_device_reset - callback for target reset.
 * @cmd: Pointer to Linux's SCSI command structure
 *
 * This routine is called by the Linux OS to reset all luns on the
 * specified target.
 **/
static int qla4xxx_eh_device_reset(struct scsi_cmnd *cmd)
{
	struct scsi_qla_host *ha = to_qla_host(cmd->device->host);
	struct ddb_entry *ddb_entry = cmd->device->hostdata;
	int ret = FAILED, stat;
	int rval;

	if (!ddb_entry)
		return ret;

	ret = iscsi_block_scsi_eh(cmd);
	if (ret)
		return ret;
	ret = FAILED;

	ql4_printk(KERN_INFO, ha,
		   "scsi%ld:%d:%d:%llu: DEVICE RESET ISSUED.\n", ha->host_no,
		   cmd->device->channel, cmd->device->id, cmd->device->lun);

	DEBUG2(printk(KERN_INFO
		      "scsi%ld: DEVICE_RESET cmd=%p jiffies = 0x%lx, to=%x,"
		      "dpc_flags=%lx, status=%x allowed=%d\n", ha->host_no,
		      cmd, jiffies, scsi_cmd_to_rq(cmd)->timeout / HZ,
		      ha->dpc_flags, cmd->result, cmd->allowed));

	rval = qla4xxx_isp_check_reg(ha);
	if (rval != QLA_SUCCESS) {
		ql4_printk(KERN_INFO, ha, "PCI/Register disconnect, exiting.\n");
		return FAILED;
	}

	/* FIXME: wait for hba to go online */
	stat = qla4xxx_reset_lun(ha, ddb_entry, cmd->device->lun);
	if (stat != QLA_SUCCESS) {
		ql4_printk(KERN_INFO, ha, "DEVICE RESET FAILED. %d\n", stat);
		goto eh_dev_reset_done;
	}

	if (qla4xxx_eh_wait_for_commands(ha, scsi_target(cmd->device),
					 cmd->device)) {
		ql4_printk(KERN_INFO, ha,
			   "DEVICE RESET FAILED - waiting for "
			   "commands.\n");
		goto eh_dev_reset_done;
	}

	/* Send marker. */
	if (qla4xxx_send_marker_iocb(ha, ddb_entry, cmd->device->lun,
		MM_LUN_RESET) != QLA_SUCCESS)
		goto eh_dev_reset_done;

	ql4_printk(KERN_INFO, ha,
		   "scsi(%ld:%d:%d:%llu): DEVICE RESET SUCCEEDED.\n",
		   ha->host_no, cmd->device->channel, cmd->device->id,
		   cmd->device->lun);

	ret = SUCCESS;

eh_dev_reset_done:

	return ret;
}

/**
 * qla4xxx_eh_target_reset - callback for target reset.
 * @cmd: Pointer to Linux's SCSI command structure
 *
 * This routine is called by the Linux OS to reset the target.
 **/
static int qla4xxx_eh_target_reset(struct scsi_cmnd *cmd)
{
	struct scsi_qla_host *ha = to_qla_host(cmd->device->host);
	struct ddb_entry *ddb_entry = cmd->device->hostdata;
	int stat, ret;
	int rval;

	if (!ddb_entry)
		return FAILED;

	ret = iscsi_block_scsi_eh(cmd);
	if (ret)
		return ret;

	starget_printk(KERN_INFO, scsi_target(cmd->device),
		       "WARM TARGET RESET ISSUED.\n");

	DEBUG2(printk(KERN_INFO
		      "scsi%ld: TARGET_DEVICE_RESET cmd=%p jiffies = 0x%lx, "
		      "to=%x,dpc_flags=%lx, status=%x allowed=%d\n",
		      ha->host_no, cmd, jiffies, scsi_cmd_to_rq(cmd)->timeout / HZ,
		      ha->dpc_flags, cmd->result, cmd->allowed));

	rval = qla4xxx_isp_check_reg(ha);
	if (rval != QLA_SUCCESS) {
		ql4_printk(KERN_INFO, ha, "PCI/Register disconnect, exiting.\n");
		return FAILED;
	}

	stat = qla4xxx_reset_target(ha, ddb_entry);
	if (stat != QLA_SUCCESS) {
		starget_printk(KERN_INFO, scsi_target(cmd->device),
			       "WARM TARGET RESET FAILED.\n");
		return FAILED;
	}

	if (qla4xxx_eh_wait_for_commands(ha, scsi_target(cmd->device),
					 NULL)) {
		starget_printk(KERN_INFO, scsi_target(cmd->device),
			       "WARM TARGET DEVICE RESET FAILED - "
			       "waiting for commands.\n");
		return FAILED;
	}

	/* Send marker. */
	if (qla4xxx_send_marker_iocb(ha, ddb_entry, cmd->device->lun,
		MM_TGT_WARM_RESET) != QLA_SUCCESS) {
		starget_printk(KERN_INFO, scsi_target(cmd->device),
			       "WARM TARGET DEVICE RESET FAILED - "
			       "marker iocb failed.\n");
		return FAILED;
	}

	starget_printk(KERN_INFO, scsi_target(cmd->device),
		       "WARM TARGET RESET SUCCEEDED.\n");
	return SUCCESS;
}

/**
 * qla4xxx_is_eh_active - check if error handler is running
 * @shost: Pointer to SCSI Host struct
 *
 * This routine finds that if reset host is called in EH
 * scenario or from some application like sg_reset
 **/
static int qla4xxx_is_eh_active(struct Scsi_Host *shost)
{
	if (shost->shost_state == SHOST_RECOVERY)
		return 1;
	return 0;
}

/**
 * qla4xxx_eh_host_reset - kernel callback
 * @cmd: Pointer to Linux's SCSI command structure
 *
 * This routine is invoked by the Linux kernel to perform fatal error
 * recovery on the specified adapter.
 **/
static int qla4xxx_eh_host_reset(struct scsi_cmnd *cmd)
{
	int return_status = FAILED;
	struct scsi_qla_host *ha;
	int rval;

	ha = to_qla_host(cmd->device->host);

	rval = qla4xxx_isp_check_reg(ha);
	if (rval != QLA_SUCCESS) {
		ql4_printk(KERN_INFO, ha, "PCI/Register disconnect, exiting.\n");
		return FAILED;
	}

	if ((is_qla8032(ha) || is_qla8042(ha)) && ql4xdontresethba)
		qla4_83xx_set_idc_dontreset(ha);

	/*
	 * For ISP8324 and ISP8042, if IDC_CTRL DONTRESET_BIT0 is set by other
	 * protocol drivers, we should not set device_state to NEED_RESET
	 */
	if (ql4xdontresethba ||
	    ((is_qla8032(ha) || is_qla8042(ha)) &&
	     qla4_83xx_idc_dontreset(ha))) {
		DEBUG2(printk("scsi%ld: %s: Don't Reset HBA\n",
		     ha->host_no, __func__));

		/* Clear outstanding srb in queues */
		if (qla4xxx_is_eh_active(cmd->device->host))
			qla4xxx_abort_active_cmds(ha, DID_ABORT << 16);

		return FAILED;
	}

	ql4_printk(KERN_INFO, ha,
		   "scsi(%ld:%d:%d:%llu): HOST RESET ISSUED.\n", ha->host_no,
		   cmd->device->channel, cmd->device->id, cmd->device->lun);

	if (qla4xxx_wait_for_hba_online(ha) != QLA_SUCCESS) {
		DEBUG2(printk("scsi%ld:%d: %s: Unable to reset host.  Adapter "
			      "DEAD.\n", ha->host_no, cmd->device->channel,
			      __func__));

		return FAILED;
	}

	if (!test_bit(DPC_RESET_HA, &ha->dpc_flags)) {
		if (is_qla80XX(ha))
			set_bit(DPC_RESET_HA_FW_CONTEXT, &ha->dpc_flags);
		else
			set_bit(DPC_RESET_HA, &ha->dpc_flags);
	}

	if (qla4xxx_recover_adapter(ha) == QLA_SUCCESS)
		return_status = SUCCESS;

	ql4_printk(KERN_INFO, ha, "HOST RESET %s.\n",
		   return_status == FAILED ? "FAILED" : "SUCCEEDED");

	return return_status;
}

static int qla4xxx_context_reset(struct scsi_qla_host *ha)
{
	uint32_t mbox_cmd[MBOX_REG_COUNT];
	uint32_t mbox_sts[MBOX_REG_COUNT];
	struct addr_ctrl_blk_def *acb = NULL;
	uint32_t acb_len = sizeof(struct addr_ctrl_blk_def);
	int rval = QLA_SUCCESS;
	dma_addr_t acb_dma;

	acb = dma_alloc_coherent(&ha->pdev->dev,
				 sizeof(struct addr_ctrl_blk_def),
				 &acb_dma, GFP_KERNEL);
	if (!acb) {
		ql4_printk(KERN_ERR, ha, "%s: Unable to alloc acb\n",
			   __func__);
		rval = -ENOMEM;
		goto exit_port_reset;
	}

	memset(acb, 0, acb_len);

	rval = qla4xxx_get_acb(ha, acb_dma, PRIMARI_ACB, acb_len);
	if (rval != QLA_SUCCESS) {
		rval = -EIO;
		goto exit_free_acb;
	}

	rval = qla4xxx_disable_acb(ha);
	if (rval != QLA_SUCCESS) {
		rval = -EIO;
		goto exit_free_acb;
	}

	wait_for_completion_timeout(&ha->disable_acb_comp,
				    DISABLE_ACB_TOV * HZ);

	rval = qla4xxx_set_acb(ha, &mbox_cmd[0], &mbox_sts[0], acb_dma);
	if (rval != QLA_SUCCESS) {
		rval = -EIO;
		goto exit_free_acb;
	}

exit_free_acb:
	dma_free_coherent(&ha->pdev->dev, sizeof(struct addr_ctrl_blk_def),
			  acb, acb_dma);
exit_port_reset:
	DEBUG2(ql4_printk(KERN_INFO, ha, "%s %s\n", __func__,
			  rval == QLA_SUCCESS ? "SUCCEEDED" : "FAILED"));
	return rval;
}

static int qla4xxx_host_reset(struct Scsi_Host *shost, int reset_type)
{
	struct scsi_qla_host *ha = to_qla_host(shost);
	int rval = QLA_SUCCESS;
	uint32_t idc_ctrl;

	if (ql4xdontresethba) {
		DEBUG2(ql4_printk(KERN_INFO, ha, "%s: Don't Reset HBA\n",
				  __func__));
		rval = -EPERM;
		goto exit_host_reset;
	}

	if (test_bit(DPC_RESET_HA, &ha->dpc_flags))
		goto recover_adapter;

	switch (reset_type) {
	case SCSI_ADAPTER_RESET:
		set_bit(DPC_RESET_HA, &ha->dpc_flags);
		break;
	case SCSI_FIRMWARE_RESET:
		if (!test_bit(DPC_RESET_HA, &ha->dpc_flags)) {
			if (is_qla80XX(ha))
				/* set firmware context reset */
				set_bit(DPC_RESET_HA_FW_CONTEXT,
					&ha->dpc_flags);
			else {
				rval = qla4xxx_context_reset(ha);
				goto exit_host_reset;
			}
		}
		break;
	}

recover_adapter:
	/* For ISP8324 and ISP8042 set graceful reset bit in IDC_DRV_CTRL if
	 * reset is issued by application */
	if ((is_qla8032(ha) || is_qla8042(ha)) &&
	    test_bit(DPC_RESET_HA, &ha->dpc_flags)) {
		idc_ctrl = qla4_83xx_rd_reg(ha, QLA83XX_IDC_DRV_CTRL);
		qla4_83xx_wr_reg(ha, QLA83XX_IDC_DRV_CTRL,
				 (idc_ctrl | GRACEFUL_RESET_BIT1));
	}

	rval = qla4xxx_recover_adapter(ha);
	if (rval != QLA_SUCCESS) {
		DEBUG2(ql4_printk(KERN_INFO, ha, "%s: recover adapter fail\n",
				  __func__));
		rval = -EIO;
	}

exit_host_reset:
	return rval;
}

/* PCI AER driver recovers from all correctable errors w/o
 * driver intervention. For uncorrectable errors PCI AER
 * driver calls the following device driver's callbacks
 *
 * - Fatal Errors - link_reset
 * - Non-Fatal Errors - driver's error_detected() which
 * returns CAN_RECOVER, NEED_RESET or DISCONNECT.
 *
 * PCI AER driver calls
 * CAN_RECOVER - driver's mmio_enabled(), mmio_enabled()
 *               returns RECOVERED or NEED_RESET if fw_hung
 * NEED_RESET - driver's slot_reset()
 * DISCONNECT - device is dead & cannot recover
 * RECOVERED - driver's resume()
 */
static pci_ers_result_t
qla4xxx_pci_error_detected(struct pci_dev *pdev, pci_channel_state_t state)
{
	struct scsi_qla_host *ha = pci_get_drvdata(pdev);

	ql4_printk(KERN_WARNING, ha, "scsi%ld: %s: error detected:state %x\n",
	    ha->host_no, __func__, state);

	if (!is_aer_supported(ha))
		return PCI_ERS_RESULT_NONE;

	switch (state) {
	case pci_channel_io_normal:
		clear_bit(AF_EEH_BUSY, &ha->flags);
		return PCI_ERS_RESULT_CAN_RECOVER;
	case pci_channel_io_frozen:
		set_bit(AF_EEH_BUSY, &ha->flags);
		qla4xxx_mailbox_premature_completion(ha);
		qla4xxx_free_irqs(ha);
		pci_disable_device(pdev);
		/* Return back all IOs */
		qla4xxx_abort_active_cmds(ha, DID_RESET << 16);
		return PCI_ERS_RESULT_NEED_RESET;
	case pci_channel_io_perm_failure:
		set_bit(AF_EEH_BUSY, &ha->flags);
		set_bit(AF_PCI_CHANNEL_IO_PERM_FAILURE, &ha->flags);
		qla4xxx_abort_active_cmds(ha, DID_NO_CONNECT << 16);
		return PCI_ERS_RESULT_DISCONNECT;
	}
	return PCI_ERS_RESULT_NEED_RESET;
}

/**
 * qla4xxx_pci_mmio_enabled() - gets called if
 * qla4xxx_pci_error_detected() returns PCI_ERS_RESULT_CAN_RECOVER
 * and read/write to the device still works.
 * @pdev: PCI device pointer
 **/
static pci_ers_result_t
qla4xxx_pci_mmio_enabled(struct pci_dev *pdev)
{
	struct scsi_qla_host *ha = pci_get_drvdata(pdev);

	if (!is_aer_supported(ha))
		return PCI_ERS_RESULT_NONE;

	return PCI_ERS_RESULT_RECOVERED;
}

static uint32_t qla4_8xxx_error_recovery(struct scsi_qla_host *ha)
{
	uint32_t rval = QLA_ERROR;
	int fn;
	struct pci_dev *other_pdev = NULL;

	ql4_printk(KERN_WARNING, ha, "scsi%ld: In %s\n", ha->host_no, __func__);

	set_bit(DPC_RESET_ACTIVE, &ha->dpc_flags);

	if (test_bit(AF_ONLINE, &ha->flags)) {
		clear_bit(AF_ONLINE, &ha->flags);
		clear_bit(AF_LINK_UP, &ha->flags);
		iscsi_host_for_each_session(ha->host, qla4xxx_fail_session);
		qla4xxx_process_aen(ha, FLUSH_DDB_CHANGED_AENS);
	}

	fn = PCI_FUNC(ha->pdev->devfn);
	if (is_qla8022(ha)) {
		while (fn > 0) {
			fn--;
			ql4_printk(KERN_INFO, ha, "scsi%ld: %s: Finding PCI device at func %x\n",
				   ha->host_no, __func__, fn);
			/* Get the pci device given the domain, bus,
			 * slot/function number */
			other_pdev = pci_get_domain_bus_and_slot(
					   pci_domain_nr(ha->pdev->bus),
					   ha->pdev->bus->number,
					   PCI_DEVFN(PCI_SLOT(ha->pdev->devfn),
					   fn));

			if (!other_pdev)
				continue;

			if (atomic_read(&other_pdev->enable_cnt)) {
				ql4_printk(KERN_INFO, ha, "scsi%ld: %s: Found PCI func in enabled state%x\n",
					   ha->host_no, __func__, fn);
				pci_dev_put(other_pdev);
				break;
			}
			pci_dev_put(other_pdev);
		}
	} else {
		/* this case is meant for ISP83xx/ISP84xx only */
		if (qla4_83xx_can_perform_reset(ha)) {
			/* reset fn as iSCSI is going to perform the reset */
			fn = 0;
		}
	}

	/* The first function on the card, the reset owner will
	 * start & initialize the firmware. The other functions
	 * on the card will reset the firmware context
	 */
	if (!fn) {
		ql4_printk(KERN_INFO, ha, "scsi%ld: %s: devfn being reset "
		    "0x%x is the owner\n", ha->host_no, __func__,
		    ha->pdev->devfn);

		ha->isp_ops->idc_lock(ha);
		qla4_8xxx_wr_direct(ha, QLA8XXX_CRB_DEV_STATE,
				    QLA8XXX_DEV_COLD);
		ha->isp_ops->idc_unlock(ha);

		rval = qla4_8xxx_update_idc_reg(ha);
		if (rval == QLA_ERROR) {
			ql4_printk(KERN_INFO, ha, "scsi%ld: %s: HW State: FAILED\n",
				   ha->host_no, __func__);
			ha->isp_ops->idc_lock(ha);
			qla4_8xxx_wr_direct(ha, QLA8XXX_CRB_DEV_STATE,
					    QLA8XXX_DEV_FAILED);
			ha->isp_ops->idc_unlock(ha);
			goto exit_error_recovery;
		}

		clear_bit(AF_FW_RECOVERY, &ha->flags);
		rval = qla4xxx_initialize_adapter(ha, RESET_ADAPTER);

		if (rval != QLA_SUCCESS) {
			ql4_printk(KERN_INFO, ha, "scsi%ld: %s: HW State: "
			    "FAILED\n", ha->host_no, __func__);
			qla4xxx_free_irqs(ha);
			ha->isp_ops->idc_lock(ha);
			qla4_8xxx_clear_drv_active(ha);
			qla4_8xxx_wr_direct(ha, QLA8XXX_CRB_DEV_STATE,
					    QLA8XXX_DEV_FAILED);
			ha->isp_ops->idc_unlock(ha);
		} else {
			ql4_printk(KERN_INFO, ha, "scsi%ld: %s: HW State: "
			    "READY\n", ha->host_no, __func__);
			ha->isp_ops->idc_lock(ha);
			qla4_8xxx_wr_direct(ha, QLA8XXX_CRB_DEV_STATE,
					    QLA8XXX_DEV_READY);
			/* Clear driver state register */
			qla4_8xxx_wr_direct(ha, QLA8XXX_CRB_DRV_STATE, 0);
			qla4_8xxx_set_drv_active(ha);
			ha->isp_ops->idc_unlock(ha);
			ha->isp_ops->enable_intrs(ha);
		}
	} else {
		ql4_printk(KERN_INFO, ha, "scsi%ld: %s: devfn 0x%x is not "
		    "the reset owner\n", ha->host_no, __func__,
		    ha->pdev->devfn);
		if ((qla4_8xxx_rd_direct(ha, QLA8XXX_CRB_DEV_STATE) ==
		     QLA8XXX_DEV_READY)) {
			clear_bit(AF_FW_RECOVERY, &ha->flags);
			rval = qla4xxx_initialize_adapter(ha, RESET_ADAPTER);
			if (rval == QLA_SUCCESS)
				ha->isp_ops->enable_intrs(ha);
			else
				qla4xxx_free_irqs(ha);

			ha->isp_ops->idc_lock(ha);
			qla4_8xxx_set_drv_active(ha);
			ha->isp_ops->idc_unlock(ha);
		}
	}
exit_error_recovery:
	clear_bit(DPC_RESET_ACTIVE, &ha->dpc_flags);
	return rval;
}

static pci_ers_result_t
qla4xxx_pci_slot_reset(struct pci_dev *pdev)
{
	pci_ers_result_t ret = PCI_ERS_RESULT_DISCONNECT;
	struct scsi_qla_host *ha = pci_get_drvdata(pdev);
	int rc;

	ql4_printk(KERN_WARNING, ha, "scsi%ld: %s: slot_reset\n",
	    ha->host_no, __func__);

	if (!is_aer_supported(ha))
		return PCI_ERS_RESULT_NONE;

	/* Restore the saved state of PCIe device -
	 * BAR registers, PCI Config space, PCIX, MSI,
	 * IOV states
	 */
	pci_restore_state(pdev);

	/* pci_restore_state() clears the saved_state flag of the device
	 * save restored state which resets saved_state flag
	 */
	pci_save_state(pdev);

	/* Initialize device or resume if in suspended state */
	rc = pci_enable_device(pdev);
	if (rc) {
		ql4_printk(KERN_WARNING, ha, "scsi%ld: %s: Can't re-enable "
		    "device after reset\n", ha->host_no, __func__);
		goto exit_slot_reset;
	}

	ha->isp_ops->disable_intrs(ha);

	if (is_qla80XX(ha)) {
		if (qla4_8xxx_error_recovery(ha) == QLA_SUCCESS) {
			ret = PCI_ERS_RESULT_RECOVERED;
			goto exit_slot_reset;
		} else
			goto exit_slot_reset;
	}

exit_slot_reset:
	ql4_printk(KERN_WARNING, ha, "scsi%ld: %s: Return=%x\n"
	    "device after reset\n", ha->host_no, __func__, ret);
	return ret;
}

static void
qla4xxx_pci_resume(struct pci_dev *pdev)
{
	struct scsi_qla_host *ha = pci_get_drvdata(pdev);
	int ret;

	ql4_printk(KERN_WARNING, ha, "scsi%ld: %s: pci_resume\n",
	    ha->host_no, __func__);

	ret = qla4xxx_wait_for_hba_online(ha);
	if (ret != QLA_SUCCESS) {
		ql4_printk(KERN_ERR, ha, "scsi%ld: %s: the device failed to "
		    "resume I/O from slot/link_reset\n", ha->host_no,
		     __func__);
	}

	clear_bit(AF_EEH_BUSY, &ha->flags);
}

static const struct pci_error_handlers qla4xxx_err_handler = {
	.error_detected = qla4xxx_pci_error_detected,
	.mmio_enabled = qla4xxx_pci_mmio_enabled,
	.slot_reset = qla4xxx_pci_slot_reset,
	.resume = qla4xxx_pci_resume,
};

static struct pci_device_id qla4xxx_pci_tbl[] = {
	{
		.vendor		= PCI_VENDOR_ID_QLOGIC,
		.device		= PCI_DEVICE_ID_QLOGIC_ISP4010,
		.subvendor	= PCI_ANY_ID,
		.subdevice	= PCI_ANY_ID,
	},
	{
		.vendor		= PCI_VENDOR_ID_QLOGIC,
		.device		= PCI_DEVICE_ID_QLOGIC_ISP4022,
		.subvendor	= PCI_ANY_ID,
		.subdevice	= PCI_ANY_ID,
	},
	{
		.vendor		= PCI_VENDOR_ID_QLOGIC,
		.device		= PCI_DEVICE_ID_QLOGIC_ISP4032,
		.subvendor	= PCI_ANY_ID,
		.subdevice	= PCI_ANY_ID,
	},
	{
		.vendor         = PCI_VENDOR_ID_QLOGIC,
		.device         = PCI_DEVICE_ID_QLOGIC_ISP8022,
		.subvendor      = PCI_ANY_ID,
		.subdevice      = PCI_ANY_ID,
	},
	{
		.vendor		= PCI_VENDOR_ID_QLOGIC,
		.device		= PCI_DEVICE_ID_QLOGIC_ISP8324,
		.subvendor	= PCI_ANY_ID,
		.subdevice	= PCI_ANY_ID,
	},
	{
		.vendor		= PCI_VENDOR_ID_QLOGIC,
		.device		= PCI_DEVICE_ID_QLOGIC_ISP8042,
		.subvendor	= PCI_ANY_ID,
		.subdevice	= PCI_ANY_ID,
	},
	{0, 0},
};
MODULE_DEVICE_TABLE(pci, qla4xxx_pci_tbl);

static struct pci_driver qla4xxx_pci_driver = {
	.name		= DRIVER_NAME,
	.id_table	= qla4xxx_pci_tbl,
	.probe		= qla4xxx_probe_adapter,
	.remove		= qla4xxx_remove_adapter,
	.err_handler = &qla4xxx_err_handler,
};

static int __init qla4xxx_module_init(void)
{
	int ret;

	if (ql4xqfulltracking)
		qla4xxx_driver_template.track_queue_depth = 1;

	/* Allocate cache for SRBs. */
	srb_cachep = kmem_cache_create("qla4xxx_srbs", sizeof(struct srb), 0,
				       SLAB_HWCACHE_ALIGN, NULL);
	if (srb_cachep == NULL) {
		printk(KERN_ERR
		       "%s: Unable to allocate SRB cache..."
		       "Failing load!\n", DRIVER_NAME);
		ret = -ENOMEM;
		goto no_srp_cache;
	}

	/* Derive version string. */
	strcpy(qla4xxx_version_str, QLA4XXX_DRIVER_VERSION);
	if (ql4xextended_error_logging)
		strcat(qla4xxx_version_str, "-debug");

	qla4xxx_scsi_transport =
		iscsi_register_transport(&qla4xxx_iscsi_transport);
	if (!qla4xxx_scsi_transport){
		ret = -ENODEV;
		goto release_srb_cache;
	}

	ret = pci_register_driver(&qla4xxx_pci_driver);
	if (ret)
		goto unregister_transport;

	printk(KERN_INFO "QLogic iSCSI HBA Driver\n");
	return 0;

unregister_transport:
	iscsi_unregister_transport(&qla4xxx_iscsi_transport);
release_srb_cache:
	kmem_cache_destroy(srb_cachep);
no_srp_cache:
	return ret;
}

static void __exit qla4xxx_module_exit(void)
{
	pci_unregister_driver(&qla4xxx_pci_driver);
	iscsi_unregister_transport(&qla4xxx_iscsi_transport);
	kmem_cache_destroy(srb_cachep);
}

module_init(qla4xxx_module_init);
module_exit(qla4xxx_module_exit);

MODULE_AUTHOR("QLogic Corporation");
MODULE_DESCRIPTION("QLogic iSCSI HBA Driver");
MODULE_LICENSE("GPL");
MODULE_VERSION(QLA4XXX_DRIVER_VERSION);<|MERGE_RESOLUTION|>--- conflicted
+++ resolved
@@ -4171,12 +4171,7 @@
 		dma_free_coherent(&ha->pdev->dev, ha->queues_len, ha->queues,
 				  ha->queues_dma);
 
-<<<<<<< HEAD
-	if (ha->fw_dump)
-		vfree(ha->fw_dump);
-=======
 	vfree(ha->fw_dump);
->>>>>>> c1084c27
 
 	ha->queues_len = 0;
 	ha->queues = NULL;
