--- conflicted
+++ resolved
@@ -1045,7 +1045,6 @@
 					 * Firmware supports Forced Link Speed
 					 * capability
 					 */
-#define HBA_PCI_ERR		0x80000 /* The PCI slot is offline */
 #define HBA_FLOGI_ISSUED	0x100000 /* FLOGI was issued */
 #define HBA_SHORT_CMF		0x200000 /* shorter CMF timer routine */
 #define HBA_CGN_DAY_WRAP	0x400000 /* HBA Congestion info day wraps */
@@ -1847,8 +1846,6 @@
 		return bf_get(wqe_ctxt_tag, &iocbq->wqe.generic.wqe_com);
 	else
 		return iocbq->iocb.ulpContext;
-<<<<<<< HEAD
-=======
 }
 
 static inline
@@ -1885,5 +1882,4 @@
 		return bf_get(wqe_els_did, &iocbq->wqe.els_req.wqe_dest);
 	else
 		return iocbq->iocb.un.elsreq64.remoteID;
->>>>>>> 29549c70
 }