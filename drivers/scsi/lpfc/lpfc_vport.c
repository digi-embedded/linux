/*******************************************************************
 * This file is part of the Emulex Linux Device Driver for         *
 * Fibre Channel Host Bus Adapters.                                *
 * Copyright (C) 2017-2021 Broadcom. All Rights Reserved. The term *
 * “Broadcom” refers to Broadcom Inc. and/or its subsidiaries.     *
 * Copyright (C) 2004-2016 Emulex.  All rights reserved.           *
 * EMULEX and SLI are trademarks of Emulex.                        *
 * www.broadcom.com                                                *
 * Portions Copyright (C) 2004-2005 Christoph Hellwig              *
 *                                                                 *
 * This program is free software; you can redistribute it and/or   *
 * modify it under the terms of version 2 of the GNU General       *
 * Public License as published by the Free Software Foundation.    *
 * This program is distributed in the hope that it will be useful. *
 * ALL EXPRESS OR IMPLIED CONDITIONS, REPRESENTATIONS AND          *
 * WARRANTIES, INCLUDING ANY IMPLIED WARRANTY OF MERCHANTABILITY,  *
 * FITNESS FOR A PARTICULAR PURPOSE, OR NON-INFRINGEMENT, ARE      *
 * DISCLAIMED, EXCEPT TO THE EXTENT THAT SUCH DISCLAIMERS ARE HELD *
 * TO BE LEGALLY INVALID.  See the GNU General Public License for  *
 * more details, a copy of which can be found in the file COPYING  *
 * included with this package.                                     *
 *******************************************************************/

#include <linux/blkdev.h>
#include <linux/delay.h>
#include <linux/dma-mapping.h>
#include <linux/idr.h>
#include <linux/interrupt.h>
#include <linux/kthread.h>
#include <linux/pci.h>
#include <linux/slab.h>
#include <linux/spinlock.h>
#include <linux/sched/signal.h>

#include <scsi/scsi.h>
#include <scsi/scsi_device.h>
#include <scsi/scsi_host.h>
#include <scsi/scsi_transport_fc.h>

#include "lpfc_hw4.h"
#include "lpfc_hw.h"
#include "lpfc_sli.h"
#include "lpfc_sli4.h"
#include "lpfc_nl.h"
#include "lpfc_disc.h"
#include "lpfc_scsi.h"
#include "lpfc.h"
#include "lpfc_logmsg.h"
#include "lpfc_crtn.h"
#include "lpfc_version.h"
#include "lpfc_vport.h"

inline void lpfc_vport_set_state(struct lpfc_vport *vport,
				 enum fc_vport_state new_state)
{
	struct fc_vport *fc_vport = vport->fc_vport;

	if (fc_vport) {
		/*
		 * When the transport defines fc_vport_set state we will replace
		 * this code with the following line
		 */
		/* fc_vport_set_state(fc_vport, new_state); */
		if (new_state != FC_VPORT_INITIALIZING)
			fc_vport->vport_last_state = fc_vport->vport_state;
		fc_vport->vport_state = new_state;
	}

	/* for all the error states we will set the invternal state to FAILED */
	switch (new_state) {
	case FC_VPORT_NO_FABRIC_SUPP:
	case FC_VPORT_NO_FABRIC_RSCS:
	case FC_VPORT_FABRIC_LOGOUT:
	case FC_VPORT_FABRIC_REJ_WWN:
	case FC_VPORT_FAILED:
		vport->port_state = LPFC_VPORT_FAILED;
		break;
	case FC_VPORT_LINKDOWN:
		vport->port_state = LPFC_VPORT_UNKNOWN;
		break;
	default:
		/* do nothing */
		break;
	}
}

int
lpfc_alloc_vpi(struct lpfc_hba *phba)
{
	unsigned long vpi;

	spin_lock_irq(&phba->hbalock);
	/* Start at bit 1 because vpi zero is reserved for the physical port */
	vpi = find_next_zero_bit(phba->vpi_bmask, (phba->max_vpi + 1), 1);
	if (vpi > phba->max_vpi)
		vpi = 0;
	else
		set_bit(vpi, phba->vpi_bmask);
	if (phba->sli_rev == LPFC_SLI_REV4)
		phba->sli4_hba.max_cfg_param.vpi_used++;
	spin_unlock_irq(&phba->hbalock);
	return vpi;
}

static void
lpfc_free_vpi(struct lpfc_hba *phba, int vpi)
{
	if (vpi == 0)
		return;
	spin_lock_irq(&phba->hbalock);
	clear_bit(vpi, phba->vpi_bmask);
	if (phba->sli_rev == LPFC_SLI_REV4)
		phba->sli4_hba.max_cfg_param.vpi_used--;
	spin_unlock_irq(&phba->hbalock);
}

static int
lpfc_vport_sparm(struct lpfc_hba *phba, struct lpfc_vport *vport)
{
	LPFC_MBOXQ_t *pmb;
	MAILBOX_t *mb;
	struct lpfc_dmabuf *mp;
	int  rc;

	pmb = mempool_alloc(phba->mbox_mem_pool, GFP_KERNEL);
	if (!pmb) {
		return -ENOMEM;
	}
	mb = &pmb->u.mb;

	rc = lpfc_read_sparam(phba, pmb, vport->vpi);
	if (rc) {
		mempool_free(pmb, phba->mbox_mem_pool);
		return -ENOMEM;
	}

	/*
	 * Grab buffer pointer and clear context1 so we can use
	 * lpfc_sli_issue_box_wait
	 */
	mp = (struct lpfc_dmabuf *)pmb->ctx_buf;
	pmb->ctx_buf = NULL;

	pmb->vport = vport;
	rc = lpfc_sli_issue_mbox_wait(phba, pmb, phba->fc_ratov * 2);
	if (rc != MBX_SUCCESS) {
		if (signal_pending(current)) {
			lpfc_printf_vlog(vport, KERN_ERR, LOG_TRACE_EVENT,
					 "1830 Signal aborted mbxCmd x%x\n",
					 mb->mbxCommand);
			lpfc_mbuf_free(phba, mp->virt, mp->phys);
			kfree(mp);
			if (rc != MBX_TIMEOUT)
				mempool_free(pmb, phba->mbox_mem_pool);
			return -EINTR;
		} else {
			lpfc_printf_vlog(vport, KERN_ERR, LOG_TRACE_EVENT,
					 "1818 VPort failed init, mbxCmd x%x "
					 "READ_SPARM mbxStatus x%x, rc = x%x\n",
					 mb->mbxCommand, mb->mbxStatus, rc);
			lpfc_mbuf_free(phba, mp->virt, mp->phys);
			kfree(mp);
			if (rc != MBX_TIMEOUT)
				mempool_free(pmb, phba->mbox_mem_pool);
			return -EIO;
		}
	}

	memcpy(&vport->fc_sparam, mp->virt, sizeof (struct serv_parm));
	memcpy(&vport->fc_nodename, &vport->fc_sparam.nodeName,
	       sizeof (struct lpfc_name));
	memcpy(&vport->fc_portname, &vport->fc_sparam.portName,
	       sizeof (struct lpfc_name));

	lpfc_mbuf_free(phba, mp->virt, mp->phys);
	kfree(mp);
	mempool_free(pmb, phba->mbox_mem_pool);

	return 0;
}

static int
lpfc_valid_wwn_format(struct lpfc_hba *phba, struct lpfc_name *wwn,
		      const char *name_type)
{
				/* ensure that IEEE format 1 addresses
				 * contain zeros in bits 59-48
				 */
	if (!((wwn->u.wwn[0] >> 4) == 1 &&
	      ((wwn->u.wwn[0] & 0xf) != 0 || (wwn->u.wwn[1] & 0xf) != 0)))
		return 1;

	lpfc_printf_log(phba, KERN_ERR, LOG_VPORT,
			"1822 Invalid %s: %02x:%02x:%02x:%02x:"
			"%02x:%02x:%02x:%02x\n",
			name_type,
			wwn->u.wwn[0], wwn->u.wwn[1],
			wwn->u.wwn[2], wwn->u.wwn[3],
			wwn->u.wwn[4], wwn->u.wwn[5],
			wwn->u.wwn[6], wwn->u.wwn[7]);
	return 0;
}

static int
lpfc_unique_wwpn(struct lpfc_hba *phba, struct lpfc_vport *new_vport)
{
	struct lpfc_vport *vport;
	unsigned long flags;

	spin_lock_irqsave(&phba->port_list_lock, flags);
	list_for_each_entry(vport, &phba->port_list, listentry) {
		if (vport == new_vport)
			continue;
		/* If they match, return not unique */
		if (memcmp(&vport->fc_sparam.portName,
			   &new_vport->fc_sparam.portName,
			   sizeof(struct lpfc_name)) == 0) {
			spin_unlock_irqrestore(&phba->port_list_lock, flags);
			return 0;
		}
	}
	spin_unlock_irqrestore(&phba->port_list_lock, flags);
	return 1;
}

/**
 * lpfc_discovery_wait - Wait for driver discovery to quiesce
 * @vport: The virtual port for which this call is being executed.
 *
 * This driver calls this routine specifically from lpfc_vport_delete
 * to enforce a synchronous execution of vport
 * delete relative to discovery activities.  The
 * lpfc_vport_delete routine should not return until it
 * can reasonably guarantee that discovery has quiesced.
 * Post FDISC LOGO, the driver must wait until its SAN teardown is
 * complete and all resources recovered before allowing
 * cleanup.
 *
 * This routine does not require any locks held.
 **/
static void lpfc_discovery_wait(struct lpfc_vport *vport)
{
	struct lpfc_hba *phba = vport->phba;
	uint32_t wait_flags = 0;
	unsigned long wait_time_max;
	unsigned long start_time;

	wait_flags = FC_RSCN_MODE | FC_RSCN_DISCOVERY | FC_NLP_MORE |
		     FC_RSCN_DEFERRED | FC_NDISC_ACTIVE | FC_DISC_TMO;

	/*
	 * The time constraint on this loop is a balance between the
	 * fabric RA_TOV value and dev_loss tmo.  The driver's
	 * devloss_tmo is 10 giving this loop a 3x multiplier minimally.
	 */
	wait_time_max = msecs_to_jiffies(((phba->fc_ratov * 3) + 3) * 1000);
	wait_time_max += jiffies;
	start_time = jiffies;
	while (time_before(jiffies, wait_time_max)) {
		if ((vport->num_disc_nodes > 0)    ||
		    (vport->fc_flag & wait_flags)  ||
		    ((vport->port_state > LPFC_VPORT_FAILED) &&
		     (vport->port_state < LPFC_VPORT_READY))) {
			lpfc_printf_vlog(vport, KERN_INFO, LOG_VPORT,
					"1833 Vport discovery quiesce Wait:"
					" state x%x fc_flags x%x"
					" num_nodes x%x, waiting 1000 msecs"
					" total wait msecs x%x\n",
					vport->port_state, vport->fc_flag,
					vport->num_disc_nodes,
					jiffies_to_msecs(jiffies - start_time));
			msleep(1000);
		} else {
			/* Base case.  Wait variants satisfied.  Break out */
			lpfc_printf_vlog(vport, KERN_INFO, LOG_VPORT,
					 "1834 Vport discovery quiesced:"
					 " state x%x fc_flags x%x"
					 " wait msecs x%x\n",
					 vport->port_state, vport->fc_flag,
					 jiffies_to_msecs(jiffies
						- start_time));
			break;
		}
	}

	if (time_after(jiffies, wait_time_max))
		lpfc_printf_vlog(vport, KERN_ERR, LOG_TRACE_EVENT,
				 "1835 Vport discovery quiesce failed:"
				 " state x%x fc_flags x%x wait msecs x%x\n",
				 vport->port_state, vport->fc_flag,
				 jiffies_to_msecs(jiffies - start_time));
}

int
lpfc_vport_create(struct fc_vport *fc_vport, bool disable)
{
	struct lpfc_nodelist *ndlp;
	struct Scsi_Host *shost = fc_vport->shost;
	struct lpfc_vport *pport = (struct lpfc_vport *) shost->hostdata;
	struct lpfc_hba   *phba = pport->phba;
	struct lpfc_vport *vport = NULL;
	int instance;
	int vpi;
	int rc = VPORT_ERROR;
	int status;

	if ((phba->sli_rev < 3) || !(phba->cfg_enable_npiv)) {
		lpfc_printf_log(phba, KERN_ERR, LOG_TRACE_EVENT,
				"1808 Create VPORT failed: "
				"NPIV is not enabled: SLImode:%d\n",
				phba->sli_rev);
		rc = VPORT_INVAL;
		goto error_out;
	}

	/* NPIV is not supported if HBA has NVME Target enabled */
	if (phba->nvmet_support) {
		lpfc_printf_log(phba, KERN_ERR, LOG_TRACE_EVENT,
				"3189 Create VPORT failed: "
				"NPIV is not supported on NVME Target\n");
		rc = VPORT_INVAL;
		goto error_out;
	}

	vpi = lpfc_alloc_vpi(phba);
	if (vpi == 0) {
		lpfc_printf_log(phba, KERN_ERR, LOG_TRACE_EVENT,
				"1809 Create VPORT failed: "
				"Max VPORTs (%d) exceeded\n",
				phba->max_vpi);
		rc = VPORT_NORESOURCES;
		goto error_out;
	}

	/* Assign an unused board number */
	if ((instance = lpfc_get_instance()) < 0) {
		lpfc_printf_log(phba, KERN_ERR, LOG_TRACE_EVENT,
				"1810 Create VPORT failed: Cannot get "
				"instance number\n");
		lpfc_free_vpi(phba, vpi);
		rc = VPORT_NORESOURCES;
		goto error_out;
	}

	vport = lpfc_create_port(phba, instance, &fc_vport->dev);
	if (!vport) {
		lpfc_printf_log(phba, KERN_ERR, LOG_TRACE_EVENT,
				"1811 Create VPORT failed: vpi x%x\n", vpi);
		lpfc_free_vpi(phba, vpi);
		rc = VPORT_NORESOURCES;
		goto error_out;
	}

	vport->vpi = vpi;
	lpfc_debugfs_initialize(vport);

	if ((status = lpfc_vport_sparm(phba, vport))) {
		if (status == -EINTR) {
			lpfc_printf_vlog(vport, KERN_ERR, LOG_TRACE_EVENT,
					 "1831 Create VPORT Interrupted.\n");
			rc = VPORT_ERROR;
		} else {
			lpfc_printf_vlog(vport, KERN_ERR, LOG_TRACE_EVENT,
					 "1813 Create VPORT failed. "
					 "Cannot get sparam\n");
			rc = VPORT_NORESOURCES;
		}
		lpfc_free_vpi(phba, vpi);
		destroy_port(vport);
		goto error_out;
	}

	u64_to_wwn(fc_vport->node_name, vport->fc_nodename.u.wwn);
	u64_to_wwn(fc_vport->port_name, vport->fc_portname.u.wwn);

	memcpy(&vport->fc_sparam.portName, vport->fc_portname.u.wwn, 8);
	memcpy(&vport->fc_sparam.nodeName, vport->fc_nodename.u.wwn, 8);

	if (!lpfc_valid_wwn_format(phba, &vport->fc_sparam.nodeName, "WWNN") ||
	    !lpfc_valid_wwn_format(phba, &vport->fc_sparam.portName, "WWPN")) {
		lpfc_printf_vlog(vport, KERN_ERR, LOG_TRACE_EVENT,
				 "1821 Create VPORT failed. "
				 "Invalid WWN format\n");
		lpfc_free_vpi(phba, vpi);
		destroy_port(vport);
		rc = VPORT_INVAL;
		goto error_out;
	}

	if (!lpfc_unique_wwpn(phba, vport)) {
		lpfc_printf_vlog(vport, KERN_ERR, LOG_TRACE_EVENT,
				 "1823 Create VPORT failed. "
				 "Duplicate WWN on HBA\n");
		lpfc_free_vpi(phba, vpi);
		destroy_port(vport);
		rc = VPORT_INVAL;
		goto error_out;
	}

	/* Create binary sysfs attribute for vport */
	lpfc_alloc_sysfs_attr(vport);

	/* Set the DFT_LUN_Q_DEPTH accordingly */
	vport->cfg_lun_queue_depth  = phba->pport->cfg_lun_queue_depth;

	/* Only the physical port can support NVME for now */
	vport->cfg_enable_fc4_type = LPFC_ENABLE_FCP;

	*(struct lpfc_vport **)fc_vport->dd_data = vport;
	vport->fc_vport = fc_vport;

	/* At this point we are fully registered with SCSI Layer.  */
	vport->load_flag |= FC_ALLOW_FDMI;
	if (phba->cfg_enable_SmartSAN ||
	    (phba->cfg_fdmi_on == LPFC_FDMI_SUPPORT)) {
		/* Setup appropriate attribute masks */
		vport->fdmi_hba_mask = phba->pport->fdmi_hba_mask;
		vport->fdmi_port_mask = phba->pport->fdmi_port_mask;
	}

	/*
	 * In SLI4, the vpi must be activated before it can be used
	 * by the port.
	 */
	if ((phba->sli_rev == LPFC_SLI_REV4) &&
	    (pport->fc_flag & FC_VFI_REGISTERED)) {
		rc = lpfc_sli4_init_vpi(vport);
		if (rc) {
			lpfc_printf_log(phba, KERN_ERR, LOG_TRACE_EVENT,
					"1838 Failed to INIT_VPI on vpi %d "
					"status %d\n", vpi, rc);
			rc = VPORT_NORESOURCES;
			lpfc_free_vpi(phba, vpi);
			goto error_out;
		}
	} else if (phba->sli_rev == LPFC_SLI_REV4) {
		/*
		 * Driver cannot INIT_VPI now. Set the flags to
		 * init_vpi when reg_vfi complete.
		 */
		vport->fc_flag |= FC_VPORT_NEEDS_INIT_VPI;
		lpfc_vport_set_state(vport, FC_VPORT_LINKDOWN);
		rc = VPORT_OK;
		goto out;
	}

	if ((phba->link_state < LPFC_LINK_UP) ||
	    (pport->port_state < LPFC_FABRIC_CFG_LINK) ||
	    (phba->fc_topology == LPFC_TOPOLOGY_LOOP)) {
		lpfc_vport_set_state(vport, FC_VPORT_LINKDOWN);
		rc = VPORT_OK;
		goto out;
	}

	if (disable) {
		lpfc_vport_set_state(vport, FC_VPORT_DISABLED);
		rc = VPORT_OK;
		goto out;
	}

	/* Use the Physical nodes Fabric NDLP to determine if the link is
	 * up and ready to FDISC.
	 */
	ndlp = lpfc_findnode_did(phba->pport, Fabric_DID);
	if (ndlp &&
	    ndlp->nlp_state == NLP_STE_UNMAPPED_NODE) {
		if (phba->link_flag & LS_NPIV_FAB_SUPPORTED) {
			lpfc_set_disctmo(vport);
			lpfc_initial_fdisc(vport);
		} else {
			lpfc_vport_set_state(vport, FC_VPORT_NO_FABRIC_SUPP);
			lpfc_printf_vlog(vport, KERN_ERR, LOG_TRACE_EVENT,
					 "0262 No NPIV Fabric support\n");
		}
	} else {
		lpfc_vport_set_state(vport, FC_VPORT_FAILED);
	}
	rc = VPORT_OK;

out:
	lpfc_printf_vlog(vport, KERN_ERR, LOG_VPORT,
			 "1825 Vport Created.\n");
	lpfc_host_attrib_init(lpfc_shost_from_vport(vport));
error_out:
	return rc;
}

static int
disable_vport(struct fc_vport *fc_vport)
{
	struct lpfc_vport *vport = *(struct lpfc_vport **)fc_vport->dd_data;
	struct lpfc_hba   *phba = vport->phba;
	struct lpfc_nodelist *ndlp = NULL, *next_ndlp = NULL;
	long timeout;
	struct Scsi_Host *shost = lpfc_shost_from_vport(vport);

	ndlp = lpfc_findnode_did(vport, Fabric_DID);
	if (ndlp && phba->link_state >= LPFC_LINK_UP) {
		vport->unreg_vpi_cmpl = VPORT_INVAL;
		timeout = msecs_to_jiffies(phba->fc_ratov * 2000);
		if (!lpfc_issue_els_npiv_logo(vport, ndlp))
			while (vport->unreg_vpi_cmpl == VPORT_INVAL && timeout)
				timeout = schedule_timeout(timeout);
	}

	lpfc_sli_host_down(vport);

	/* Mark all nodes for discovery so we can remove them by
	 * calling lpfc_cleanup_rpis(vport, 1)
	 */
	list_for_each_entry_safe(ndlp, next_ndlp, &vport->fc_nodes, nlp_listp) {
		if (ndlp->nlp_state == NLP_STE_UNUSED_NODE)
			continue;
		lpfc_disc_state_machine(vport, ndlp, NULL,
					NLP_EVT_DEVICE_RECOVERY);
	}
	lpfc_cleanup_rpis(vport, 1);

	lpfc_stop_vport_timers(vport);
	lpfc_unreg_all_rpis(vport);
	lpfc_unreg_default_rpis(vport);
	/*
	 * Completion of unreg_vpi (lpfc_mbx_cmpl_unreg_vpi) does the
	 * scsi_host_put() to release the vport.
	 */
	lpfc_mbx_unreg_vpi(vport);
	if (phba->sli_rev == LPFC_SLI_REV4) {
		spin_lock_irq(shost->host_lock);
		vport->fc_flag |= FC_VPORT_NEEDS_INIT_VPI;
		spin_unlock_irq(shost->host_lock);
	}

	lpfc_vport_set_state(vport, FC_VPORT_DISABLED);
	lpfc_printf_vlog(vport, KERN_ERR, LOG_VPORT,
			 "1826 Vport Disabled.\n");
	return VPORT_OK;
}

static int
enable_vport(struct fc_vport *fc_vport)
{
	struct lpfc_vport *vport = *(struct lpfc_vport **)fc_vport->dd_data;
	struct lpfc_hba   *phba = vport->phba;
	struct lpfc_nodelist *ndlp = NULL;
	struct Scsi_Host *shost = lpfc_shost_from_vport(vport);

	if ((phba->link_state < LPFC_LINK_UP) ||
	    (phba->fc_topology == LPFC_TOPOLOGY_LOOP)) {
		lpfc_vport_set_state(vport, FC_VPORT_LINKDOWN);
		return VPORT_OK;
	}

	spin_lock_irq(shost->host_lock);
	vport->load_flag |= FC_LOADING;
	if (vport->fc_flag & FC_VPORT_NEEDS_INIT_VPI) {
		spin_unlock_irq(shost->host_lock);
		lpfc_issue_init_vpi(vport);
		goto out;
	}

	vport->fc_flag |= FC_VPORT_NEEDS_REG_VPI;
	spin_unlock_irq(shost->host_lock);

	/* Use the Physical nodes Fabric NDLP to determine if the link is
	 * up and ready to FDISC.
	 */
	ndlp = lpfc_findnode_did(phba->pport, Fabric_DID);
	if (ndlp && ndlp->nlp_state == NLP_STE_UNMAPPED_NODE) {
		if (phba->link_flag & LS_NPIV_FAB_SUPPORTED) {
			lpfc_set_disctmo(vport);
			lpfc_initial_fdisc(vport);
		} else {
			lpfc_vport_set_state(vport, FC_VPORT_NO_FABRIC_SUPP);
			lpfc_printf_vlog(vport, KERN_ERR, LOG_TRACE_EVENT,
					 "0264 No NPIV Fabric support\n");
		}
	} else {
		lpfc_vport_set_state(vport, FC_VPORT_FAILED);
	}

out:
	lpfc_printf_vlog(vport, KERN_ERR, LOG_VPORT,
			 "1827 Vport Enabled.\n");
	return VPORT_OK;
}

int
lpfc_vport_disable(struct fc_vport *fc_vport, bool disable)
{
	if (disable)
		return disable_vport(fc_vport);
	else
		return enable_vport(fc_vport);
}

int
lpfc_vport_delete(struct fc_vport *fc_vport)
{
	struct lpfc_nodelist *ndlp = NULL;
	struct lpfc_vport *vport = *(struct lpfc_vport **)fc_vport->dd_data;
	struct Scsi_Host *shost = lpfc_shost_from_vport(vport);
	struct lpfc_hba  *phba = vport->phba;
	long timeout;

	if (vport->port_type == LPFC_PHYSICAL_PORT) {
		lpfc_printf_vlog(vport, KERN_ERR, LOG_TRACE_EVENT,
				 "1812 vport_delete failed: Cannot delete "
				 "physical host\n");
		return VPORT_ERROR;
	}

	/* If the vport is a static vport fail the deletion. */
	if ((vport->vport_flag & STATIC_VPORT) &&
		!(phba->pport->load_flag & FC_UNLOADING)) {
		lpfc_printf_vlog(vport, KERN_ERR, LOG_TRACE_EVENT,
				 "1837 vport_delete failed: Cannot delete "
				 "static vport.\n");
		return VPORT_ERROR;
	}

	spin_lock_irq(&phba->hbalock);
	vport->load_flag |= FC_UNLOADING;
	spin_unlock_irq(&phba->hbalock);

	/*
	 * If we are not unloading the driver then prevent the vport_delete
	 * from happening until after this vport's discovery is finished.
	 */
	if (!(phba->pport->load_flag & FC_UNLOADING)) {
		int check_count = 0;
		while (check_count < ((phba->fc_ratov * 3) + 3) &&
		       vport->port_state > LPFC_VPORT_FAILED &&
		       vport->port_state < LPFC_VPORT_READY) {
			check_count++;
			msleep(1000);
		}
		if (vport->port_state > LPFC_VPORT_FAILED &&
		    vport->port_state < LPFC_VPORT_READY)
			return -EAGAIN;
	}

	/*
	 * Take early refcount for outstanding I/O requests we schedule during
	 * delete processing for unreg_vpi.  Always keep this before
	 * scsi_remove_host() as we can no longer obtain a reference through
	 * scsi_host_get() after scsi_host_remove as shost is set to SHOST_DEL.
	 */
	if (!scsi_host_get(shost))
		return VPORT_INVAL;
<<<<<<< HEAD

	lpfc_free_sysfs_attr(vport);
=======
>>>>>>> c1084c27

	lpfc_free_sysfs_attr(vport);
	lpfc_debugfs_terminate(vport);

	/* Remove FC host to break driver binding. */
	fc_remove_host(shost);
	scsi_remove_host(shost);

	/* Send the DA_ID and Fabric LOGO to cleanup Nameserver entries. */
	ndlp = lpfc_findnode_did(vport, Fabric_DID);
	if (!ndlp)
		goto skip_logo;

	if (ndlp && ndlp->nlp_state == NLP_STE_UNMAPPED_NODE &&
	    phba->link_state >= LPFC_LINK_UP &&
	    phba->fc_topology != LPFC_TOPOLOGY_LOOP) {
		if (vport->cfg_enable_da_id) {
			/* Send DA_ID and wait for a completion. */
			timeout = msecs_to_jiffies(phba->fc_ratov * 2000);
			if (!lpfc_ns_cmd(vport, SLI_CTNS_DA_ID, 0, 0))
				while (vport->ct_flags && timeout)
					timeout = schedule_timeout(timeout);
			else
				lpfc_printf_log(vport->phba, KERN_WARNING,
						LOG_VPORT,
						"1829 CT command failed to "
						"delete objects on fabric\n");
		}

		/*
		 * If the vpi is not registered, then a valid FDISC doesn't
		 * exist and there is no need for a ELS LOGO.  Just cleanup
		 * the ndlp.
		 */
		if (!(vport->vpi_state & LPFC_VPI_REGISTERED))
			goto skip_logo;

		/* Issue a Fabric LOGO to cleanup fabric resources. */
		ndlp = lpfc_findnode_did(vport, Fabric_DID);
		if (!ndlp)
			goto skip_logo;
		vport->unreg_vpi_cmpl = VPORT_INVAL;
		timeout = msecs_to_jiffies(phba->fc_ratov * 2000);
		if (!lpfc_issue_els_npiv_logo(vport, ndlp))
			while (vport->unreg_vpi_cmpl == VPORT_INVAL && timeout)
				timeout = schedule_timeout(timeout);
	}

	if (!(phba->pport->load_flag & FC_UNLOADING))
		lpfc_discovery_wait(vport);

skip_logo:

	lpfc_cleanup(vport);

	/* Remove scsi host now.  The nodes are cleaned up. */
	lpfc_sli_host_down(vport);
	lpfc_stop_vport_timers(vport);

	if (!(phba->pport->load_flag & FC_UNLOADING)) {
		lpfc_unreg_all_rpis(vport);
		lpfc_unreg_default_rpis(vport);
		/*
		 * Completion of unreg_vpi (lpfc_mbx_cmpl_unreg_vpi)
		 * does the scsi_host_put() to release the vport.
		 */
		if (!(vport->vpi_state & LPFC_VPI_REGISTERED) ||
				lpfc_mbx_unreg_vpi(vport))
			scsi_host_put(shost);
	} else {
		scsi_host_put(shost);
	}

	lpfc_free_vpi(phba, vport->vpi);
	vport->work_port_events = 0;
	spin_lock_irq(&phba->port_list_lock);
	list_del_init(&vport->listentry);
	spin_unlock_irq(&phba->port_list_lock);
	lpfc_printf_vlog(vport, KERN_ERR, LOG_VPORT,
			 "1828 Vport Deleted.\n");
	scsi_host_put(shost);
	return VPORT_OK;
}

struct lpfc_vport **
lpfc_create_vport_work_array(struct lpfc_hba *phba)
{
	struct lpfc_vport *port_iterator;
	struct lpfc_vport **vports;
	int index = 0;
	vports = kcalloc(phba->max_vports + 1, sizeof(struct lpfc_vport *),
			 GFP_KERNEL);
	if (vports == NULL)
		return NULL;
	spin_lock_irq(&phba->port_list_lock);
	list_for_each_entry(port_iterator, &phba->port_list, listentry) {
		if (port_iterator->load_flag & FC_UNLOADING)
			continue;
		if (!scsi_host_get(lpfc_shost_from_vport(port_iterator))) {
			lpfc_printf_vlog(port_iterator, KERN_ERR,
					 LOG_TRACE_EVENT,
					 "1801 Create vport work array FAILED: "
					 "cannot do scsi_host_get\n");
			continue;
		}
		vports[index++] = port_iterator;
	}
	spin_unlock_irq(&phba->port_list_lock);
	return vports;
}

void
lpfc_destroy_vport_work_array(struct lpfc_hba *phba, struct lpfc_vport **vports)
{
	int i;
	if (vports == NULL)
		return;
	for (i = 0; i <= phba->max_vports && vports[i] != NULL; i++)
		scsi_host_put(lpfc_shost_from_vport(vports[i]));
	kfree(vports);
}


/**
 * lpfc_vport_reset_stat_data - Reset the statistical data for the vport
 * @vport: Pointer to vport object.
 *
 * This function resets the statistical data for the vport. This function
 * is called with the host_lock held
 **/
void
lpfc_vport_reset_stat_data(struct lpfc_vport *vport)
{
	struct lpfc_nodelist *ndlp = NULL, *next_ndlp = NULL;

	list_for_each_entry_safe(ndlp, next_ndlp, &vport->fc_nodes, nlp_listp) {
		if (ndlp->lat_data)
			memset(ndlp->lat_data, 0, LPFC_MAX_BUCKET_COUNT *
				sizeof(struct lpfc_scsicmd_bkt));
	}
}


/**
 * lpfc_alloc_bucket - Allocate data buffer required for statistical data
 * @vport: Pointer to vport object.
 *
 * This function allocates data buffer required for all the FC
 * nodes of the vport to collect statistical data.
 **/
void
lpfc_alloc_bucket(struct lpfc_vport *vport)
{
	struct lpfc_nodelist *ndlp = NULL, *next_ndlp = NULL;

	list_for_each_entry_safe(ndlp, next_ndlp, &vport->fc_nodes, nlp_listp) {

		kfree(ndlp->lat_data);
		ndlp->lat_data = NULL;

		if (ndlp->nlp_state == NLP_STE_MAPPED_NODE) {
			ndlp->lat_data = kcalloc(LPFC_MAX_BUCKET_COUNT,
					 sizeof(struct lpfc_scsicmd_bkt),
					 GFP_ATOMIC);

			if (!ndlp->lat_data)
				lpfc_printf_vlog(vport, KERN_ERR,
					LOG_TRACE_EVENT,
					"0287 lpfc_alloc_bucket failed to "
					"allocate statistical data buffer DID "
					"0x%x\n", ndlp->nlp_DID);
		}
	}
}

/**
 * lpfc_free_bucket - Free data buffer required for statistical data
 * @vport: Pointer to vport object.
 *
 * Th function frees statistical data buffer of all the FC
 * nodes of the vport.
 **/
void
lpfc_free_bucket(struct lpfc_vport *vport)
{
	struct lpfc_nodelist *ndlp = NULL, *next_ndlp = NULL;

	list_for_each_entry_safe(ndlp, next_ndlp, &vport->fc_nodes, nlp_listp) {

		kfree(ndlp->lat_data);
		ndlp->lat_data = NULL;
	}
}<|MERGE_RESOLUTION|>--- conflicted
+++ resolved
@@ -647,11 +647,6 @@
 	 */
 	if (!scsi_host_get(shost))
 		return VPORT_INVAL;
-<<<<<<< HEAD
-
-	lpfc_free_sysfs_attr(vport);
-=======
->>>>>>> c1084c27
 
 	lpfc_free_sysfs_attr(vport);
 	lpfc_debugfs_terminate(vport);
