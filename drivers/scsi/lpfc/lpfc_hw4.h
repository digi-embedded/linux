/*******************************************************************
 * This file is part of the Emulex Linux Device Driver for         *
 * Fibre Channel Host Bus Adapters.                                *
 * Copyright (C) 2017-2022 Broadcom. All Rights Reserved. The term *
 * “Broadcom” refers to Broadcom Inc. and/or its subsidiaries.  *
 * Copyright (C) 2009-2016 Emulex.  All rights reserved.           *
 * EMULEX and SLI are trademarks of Emulex.                        *
 * www.broadcom.com                                                *
 *                                                                 *
 * This program is free software; you can redistribute it and/or   *
 * modify it under the terms of version 2 of the GNU General       *
 * Public License as published by the Free Software Foundation.    *
 * This program is distributed in the hope that it will be useful. *
 * ALL EXPRESS OR IMPLIED CONDITIONS, REPRESENTATIONS AND          *
 * WARRANTIES, INCLUDING ANY IMPLIED WARRANTY OF MERCHANTABILITY,  *
 * FITNESS FOR A PARTICULAR PURPOSE, OR NON-INFRINGEMENT, ARE      *
 * DISCLAIMED, EXCEPT TO THE EXTENT THAT SUCH DISCLAIMERS ARE HELD *
 * TO BE LEGALLY INVALID.  See the GNU General Public License for  *
 * more details, a copy of which can be found in the file COPYING  *
 * included with this package.                                     *
 *******************************************************************/

#include <uapi/scsi/fc/fc_fs.h>
#include <uapi/scsi/fc/fc_els.h>

/* Macros to deal with bit fields. Each bit field must have 3 #defines
 * associated with it (_SHIFT, _MASK, and _WORD).
 * EG. For a bit field that is in the 7th bit of the "field4" field of a
 * structure and is 2 bits in size the following #defines must exist:
 *	struct temp {
 *		uint32_t	field1;
 *		uint32_t	field2;
 *		uint32_t	field3;
 *		uint32_t	field4;
 *	#define example_bit_field_SHIFT		7
 *	#define example_bit_field_MASK		0x03
 *	#define example_bit_field_WORD		field4
 *		uint32_t	field5;
 *	};
 * Then the macros below may be used to get or set the value of that field.
 * EG. To get the value of the bit field from the above example:
 *	struct temp t1;
 *	value = bf_get(example_bit_field, &t1);
 * And then to set that bit field:
 *	bf_set(example_bit_field, &t1, 2);
 * Or clear that bit field:
 *	bf_set(example_bit_field, &t1, 0);
 */
#define bf_get_be32(name, ptr) \
	((be32_to_cpu((ptr)->name##_WORD) >> name##_SHIFT) & name##_MASK)
#define bf_get_le32(name, ptr) \
	((le32_to_cpu((ptr)->name##_WORD) >> name##_SHIFT) & name##_MASK)
#define bf_get(name, ptr) \
	(((ptr)->name##_WORD >> name##_SHIFT) & name##_MASK)
#define bf_set_le32(name, ptr, value) \
	((ptr)->name##_WORD = cpu_to_le32(((((value) & \
	name##_MASK) << name##_SHIFT) | (le32_to_cpu((ptr)->name##_WORD) & \
	~(name##_MASK << name##_SHIFT)))))
#define bf_set(name, ptr, value) \
	((ptr)->name##_WORD = ((((value) & name##_MASK) << name##_SHIFT) | \
		 ((ptr)->name##_WORD & ~(name##_MASK << name##_SHIFT))))

#define get_wqe_reqtag(x)	(((x)->wqe.words[9] >>  0) & 0xFFFF)
<<<<<<< HEAD
=======
#define get_wqe_tmo(x)		(((x)->wqe.words[7] >> 24) & 0x00FF)
>>>>>>> 29549c70

#define get_job_ulpword(x, y)	((x)->iocb.un.ulpWord[y])

#define set_job_ulpstatus(x, y)	bf_set(lpfc_wcqe_c_status, &(x)->wcqe_cmpl, y)
#define set_job_ulpword4(x, y)	((&(x)->wcqe_cmpl)->parameter = y)

struct dma_address {
	uint32_t addr_lo;
	uint32_t addr_hi;
};

struct lpfc_sli_intf {
	uint32_t word0;
#define lpfc_sli_intf_valid_SHIFT		29
#define lpfc_sli_intf_valid_MASK		0x00000007
#define lpfc_sli_intf_valid_WORD		word0
#define LPFC_SLI_INTF_VALID		6
#define lpfc_sli_intf_sli_hint2_SHIFT		24
#define lpfc_sli_intf_sli_hint2_MASK		0x0000001F
#define lpfc_sli_intf_sli_hint2_WORD		word0
#define LPFC_SLI_INTF_SLI_HINT2_NONE	0
#define lpfc_sli_intf_sli_hint1_SHIFT		16
#define lpfc_sli_intf_sli_hint1_MASK		0x000000FF
#define lpfc_sli_intf_sli_hint1_WORD		word0
#define LPFC_SLI_INTF_SLI_HINT1_NONE	0
#define LPFC_SLI_INTF_SLI_HINT1_1	1
#define LPFC_SLI_INTF_SLI_HINT1_2	2
#define lpfc_sli_intf_if_type_SHIFT		12
#define lpfc_sli_intf_if_type_MASK		0x0000000F
#define lpfc_sli_intf_if_type_WORD		word0
#define LPFC_SLI_INTF_IF_TYPE_0		0
#define LPFC_SLI_INTF_IF_TYPE_1		1
#define LPFC_SLI_INTF_IF_TYPE_2		2
#define LPFC_SLI_INTF_IF_TYPE_6		6
#define lpfc_sli_intf_sli_family_SHIFT		8
#define lpfc_sli_intf_sli_family_MASK		0x0000000F
#define lpfc_sli_intf_sli_family_WORD		word0
#define LPFC_SLI_INTF_FAMILY_BE2	0x0
#define LPFC_SLI_INTF_FAMILY_BE3	0x1
#define LPFC_SLI_INTF_FAMILY_LNCR_A0	0xa
#define LPFC_SLI_INTF_FAMILY_LNCR_B0	0xb
#define LPFC_SLI_INTF_FAMILY_G6		0xc
#define LPFC_SLI_INTF_FAMILY_G7		0xd
#define LPFC_SLI_INTF_FAMILY_G7P	0xe
#define lpfc_sli_intf_slirev_SHIFT		4
#define lpfc_sli_intf_slirev_MASK		0x0000000F
#define lpfc_sli_intf_slirev_WORD		word0
#define LPFC_SLI_INTF_REV_SLI3		3
#define LPFC_SLI_INTF_REV_SLI4		4
#define lpfc_sli_intf_func_type_SHIFT		0
#define lpfc_sli_intf_func_type_MASK		0x00000001
#define lpfc_sli_intf_func_type_WORD		word0
#define LPFC_SLI_INTF_IF_TYPE_PHYS	0
#define LPFC_SLI_INTF_IF_TYPE_VIRT	1
};

#define LPFC_SLI4_MBX_EMBED	true
#define LPFC_SLI4_MBX_NEMBED	false

#define LPFC_SLI4_MB_WORD_COUNT		64
#define LPFC_MAX_MQ_PAGE		8
#define LPFC_MAX_WQ_PAGE_V0		4
#define LPFC_MAX_WQ_PAGE		8
#define LPFC_MAX_RQ_PAGE		8
#define LPFC_MAX_CQ_PAGE		4
#define LPFC_MAX_EQ_PAGE		8

#define LPFC_VIR_FUNC_MAX       32 /* Maximum number of virtual functions */
#define LPFC_PCI_FUNC_MAX        5 /* Maximum number of PCI functions */
#define LPFC_VFR_PAGE_SIZE	0x1000 /* 4KB BAR2 per-VF register page size */

/* Define SLI4 Alignment requirements. */
#define LPFC_ALIGN_16_BYTE	16
#define LPFC_ALIGN_64_BYTE	64
#define SLI4_PAGE_SIZE		4096

/* Define SLI4 specific definitions. */
#define LPFC_MQ_CQE_BYTE_OFFSET	256
#define LPFC_MBX_CMD_HDR_LENGTH 16
#define LPFC_MBX_ERROR_RANGE	0x4000
#define LPFC_BMBX_BIT1_ADDR_HI	0x2
#define LPFC_BMBX_BIT1_ADDR_LO	0
#define LPFC_RPI_HDR_COUNT	64
#define LPFC_HDR_TEMPLATE_SIZE	4096
#define LPFC_RPI_ALLOC_ERROR 	0xFFFF
#define LPFC_FCF_RECORD_WD_CNT	132
#define LPFC_ENTIRE_FCF_DATABASE 0
#define LPFC_DFLT_FCF_INDEX	 0

/* Virtual function numbers */
#define LPFC_VF0		0
#define LPFC_VF1		1
#define LPFC_VF2		2
#define LPFC_VF3		3
#define LPFC_VF4		4
#define LPFC_VF5		5
#define LPFC_VF6		6
#define LPFC_VF7		7
#define LPFC_VF8		8
#define LPFC_VF9		9
#define LPFC_VF10		10
#define LPFC_VF11		11
#define LPFC_VF12		12
#define LPFC_VF13		13
#define LPFC_VF14		14
#define LPFC_VF15		15
#define LPFC_VF16		16
#define LPFC_VF17		17
#define LPFC_VF18		18
#define LPFC_VF19		19
#define LPFC_VF20		20
#define LPFC_VF21		21
#define LPFC_VF22		22
#define LPFC_VF23		23
#define LPFC_VF24		24
#define LPFC_VF25		25
#define LPFC_VF26		26
#define LPFC_VF27		27
#define LPFC_VF28		28
#define LPFC_VF29		29
#define LPFC_VF30		30
#define LPFC_VF31		31

/* PCI function numbers */
#define LPFC_PCI_FUNC0		0
#define LPFC_PCI_FUNC1		1
#define LPFC_PCI_FUNC2		2
#define LPFC_PCI_FUNC3		3
#define LPFC_PCI_FUNC4		4

/* SLI4 interface type-2 PDEV_CTL register */
#define LPFC_CTL_PDEV_CTL_OFFSET	0x414
#define LPFC_CTL_PDEV_CTL_DRST		0x00000001
#define LPFC_CTL_PDEV_CTL_FRST		0x00000002
#define LPFC_CTL_PDEV_CTL_DD		0x00000004
#define LPFC_CTL_PDEV_CTL_LC		0x00000008
#define LPFC_CTL_PDEV_CTL_FRL_ALL	0x00
#define LPFC_CTL_PDEV_CTL_FRL_FC_FCOE	0x10
#define LPFC_CTL_PDEV_CTL_FRL_NIC	0x20
#define LPFC_CTL_PDEV_CTL_DDL_RAS	0x1000000

#define LPFC_FW_DUMP_REQUEST    (LPFC_CTL_PDEV_CTL_DD | LPFC_CTL_PDEV_CTL_FRST)

/* Active interrupt test count */
#define LPFC_ACT_INTR_CNT	4

/* Algrithmns for scheduling FCP commands to WQs */
#define	LPFC_FCP_SCHED_BY_HDWQ		0
#define	LPFC_FCP_SCHED_BY_CPU		1

/* Algrithmns for NameServer Query after RSCN */
#define LPFC_NS_QUERY_GID_FT	0
#define LPFC_NS_QUERY_GID_PT	1

/* Delay Multiplier constant */
#define LPFC_DMULT_CONST       651042
#define LPFC_DMULT_MAX         1023

/* Configuration of Interrupts / sec for entire HBA port */
#define LPFC_MIN_IMAX          5000
#define LPFC_MAX_IMAX          5000000
#define LPFC_DEF_IMAX          0

#define LPFC_MAX_AUTO_EQ_DELAY 120
#define LPFC_EQ_DELAY_STEP     15
#define LPFC_EQD_ISR_TRIGGER   20000
/* 1s intervals */
#define LPFC_EQ_DELAY_MSECS    1000

#define LPFC_MIN_CPU_MAP       0
#define LPFC_MAX_CPU_MAP       1
#define LPFC_HBA_CPU_MAP       1

/* PORT_CAPABILITIES constants. */
#define LPFC_MAX_SUPPORTED_PAGES	8

enum ulp_bde64_word3 {
	ULP_BDE64_SIZE_MASK		= 0xffffff,

	ULP_BDE64_TYPE_SHIFT		= 24,
	ULP_BDE64_TYPE_MASK		= (0xff << ULP_BDE64_TYPE_SHIFT),

	/* BDE (Host_resident) */
	ULP_BDE64_TYPE_BDE_64		= (0x00 << ULP_BDE64_TYPE_SHIFT),
	/* Immediate Data BDE */
	ULP_BDE64_TYPE_BDE_IMMED	= (0x01 << ULP_BDE64_TYPE_SHIFT),
	/* BDE (Port-resident) */
	ULP_BDE64_TYPE_BDE_64P		= (0x02 << ULP_BDE64_TYPE_SHIFT),
	/* Input BDE (Host-resident) */
	ULP_BDE64_TYPE_BDE_64I		= (0x08 << ULP_BDE64_TYPE_SHIFT),
	/* Input BDE (Port-resident) */
	ULP_BDE64_TYPE_BDE_64IP		= (0x0A << ULP_BDE64_TYPE_SHIFT),
	/* BLP (Host-resident) */
	ULP_BDE64_TYPE_BLP_64		= (0x40 << ULP_BDE64_TYPE_SHIFT),
	/* BLP (Port-resident) */
	ULP_BDE64_TYPE_BLP_64P		= (0x42 << ULP_BDE64_TYPE_SHIFT),
};

struct ulp_bde64_le {
	__le32 type_size; /* type 31:24, size 23:0 */
	__le32 addr_low;
	__le32 addr_high;
};

struct ulp_bde64 {
	union ULP_BDE_TUS {
		uint32_t w;
		struct {
#ifdef __BIG_ENDIAN_BITFIELD
			uint32_t bdeFlags:8;	/* BDE Flags 0 IS A SUPPORTED
						   VALUE !! */
			uint32_t bdeSize:24;	/* Size of buffer (in bytes) */
#else	/*  __LITTLE_ENDIAN_BITFIELD */
			uint32_t bdeSize:24;	/* Size of buffer (in bytes) */
			uint32_t bdeFlags:8;	/* BDE Flags 0 IS A SUPPORTED
						   VALUE !! */
#endif
#define BUFF_TYPE_BDE_64    0x00	/* BDE (Host_resident) */
#define BUFF_TYPE_BDE_IMMED 0x01	/* Immediate Data BDE */
#define BUFF_TYPE_BDE_64P   0x02	/* BDE (Port-resident) */
#define BUFF_TYPE_BDE_64I   0x08	/* Input BDE (Host-resident) */
#define BUFF_TYPE_BDE_64IP  0x0A	/* Input BDE (Port-resident) */
#define BUFF_TYPE_BLP_64    0x40	/* BLP (Host-resident) */
#define BUFF_TYPE_BLP_64P   0x42	/* BLP (Port-resident) */
		} f;
	} tus;
	uint32_t addrLow;
	uint32_t addrHigh;
};

/* Maximun size of immediate data that can fit into a 128 byte WQE */
#define LPFC_MAX_BDE_IMM_SIZE	64

struct lpfc_sli4_flags {
	uint32_t word0;
#define lpfc_idx_rsrc_rdy_SHIFT		0
#define lpfc_idx_rsrc_rdy_MASK		0x00000001
#define lpfc_idx_rsrc_rdy_WORD		word0
#define LPFC_IDX_RSRC_RDY		1
#define lpfc_rpi_rsrc_rdy_SHIFT		1
#define lpfc_rpi_rsrc_rdy_MASK		0x00000001
#define lpfc_rpi_rsrc_rdy_WORD		word0
#define LPFC_RPI_RSRC_RDY		1
#define lpfc_vpi_rsrc_rdy_SHIFT		2
#define lpfc_vpi_rsrc_rdy_MASK		0x00000001
#define lpfc_vpi_rsrc_rdy_WORD		word0
#define LPFC_VPI_RSRC_RDY		1
#define lpfc_vfi_rsrc_rdy_SHIFT		3
#define lpfc_vfi_rsrc_rdy_MASK		0x00000001
#define lpfc_vfi_rsrc_rdy_WORD		word0
#define LPFC_VFI_RSRC_RDY		1
#define lpfc_ftr_ashdr_SHIFT            4
#define lpfc_ftr_ashdr_MASK             0x00000001
#define lpfc_ftr_ashdr_WORD             word0
};

struct sli4_bls_rsp {
	uint32_t word0_rsvd;      /* Word0 must be reserved */
	uint32_t word1;
#define lpfc_abts_orig_SHIFT      0
#define lpfc_abts_orig_MASK       0x00000001
#define lpfc_abts_orig_WORD       word1
#define LPFC_ABTS_UNSOL_RSP       1
#define LPFC_ABTS_UNSOL_INT       0
	uint32_t word2;
#define lpfc_abts_rxid_SHIFT      0
#define lpfc_abts_rxid_MASK       0x0000FFFF
#define lpfc_abts_rxid_WORD       word2
#define lpfc_abts_oxid_SHIFT      16
#define lpfc_abts_oxid_MASK       0x0000FFFF
#define lpfc_abts_oxid_WORD       word2
	uint32_t word3;
#define lpfc_vndr_code_SHIFT	0
#define lpfc_vndr_code_MASK	0x000000FF
#define lpfc_vndr_code_WORD	word3
#define lpfc_rsn_expln_SHIFT	8
#define lpfc_rsn_expln_MASK	0x000000FF
#define lpfc_rsn_expln_WORD	word3
#define lpfc_rsn_code_SHIFT	16
#define lpfc_rsn_code_MASK	0x000000FF
#define lpfc_rsn_code_WORD	word3

	uint32_t word4;
	uint32_t word5_rsvd;	/* Word5 must be reserved */
};

/* event queue entry structure */
struct lpfc_eqe {
	uint32_t word0;
#define lpfc_eqe_resource_id_SHIFT	16
#define lpfc_eqe_resource_id_MASK	0x0000FFFF
#define lpfc_eqe_resource_id_WORD	word0
#define lpfc_eqe_minor_code_SHIFT	4
#define lpfc_eqe_minor_code_MASK	0x00000FFF
#define lpfc_eqe_minor_code_WORD	word0
#define lpfc_eqe_major_code_SHIFT	1
#define lpfc_eqe_major_code_MASK	0x00000007
#define lpfc_eqe_major_code_WORD	word0
#define lpfc_eqe_valid_SHIFT		0
#define lpfc_eqe_valid_MASK		0x00000001
#define lpfc_eqe_valid_WORD		word0
};

/* completion queue entry structure (common fields for all cqe types) */
struct lpfc_cqe {
	uint32_t reserved0;
	uint32_t reserved1;
	uint32_t reserved2;
	uint32_t word3;
#define lpfc_cqe_valid_SHIFT		31
#define lpfc_cqe_valid_MASK		0x00000001
#define lpfc_cqe_valid_WORD		word3
#define lpfc_cqe_code_SHIFT		16
#define lpfc_cqe_code_MASK		0x000000FF
#define lpfc_cqe_code_WORD		word3
};

/* Completion Queue Entry Status Codes */
#define CQE_STATUS_SUCCESS		0x0
#define CQE_STATUS_FCP_RSP_FAILURE	0x1
#define CQE_STATUS_REMOTE_STOP		0x2
#define CQE_STATUS_LOCAL_REJECT		0x3
#define CQE_STATUS_NPORT_RJT		0x4
#define CQE_STATUS_FABRIC_RJT		0x5
#define CQE_STATUS_NPORT_BSY		0x6
#define CQE_STATUS_FABRIC_BSY		0x7
#define CQE_STATUS_INTERMED_RSP		0x8
#define CQE_STATUS_LS_RJT		0x9
#define CQE_STATUS_CMD_REJECT		0xb
#define CQE_STATUS_FCP_TGT_LENCHECK	0xc
#define CQE_STATUS_NEED_BUFF_ENTRY	0xf
#define CQE_STATUS_DI_ERROR		0x16

/* Used when mapping CQE status to IOCB */
#define LPFC_IOCB_STATUS_MASK		0xf

/* Status returned by hardware (valid only if status = CQE_STATUS_SUCCESS). */
#define CQE_HW_STATUS_NO_ERR		0x0
#define CQE_HW_STATUS_UNDERRUN		0x1
#define CQE_HW_STATUS_OVERRUN		0x2

/* Completion Queue Entry Codes */
#define CQE_CODE_COMPL_WQE		0x1
#define CQE_CODE_RELEASE_WQE		0x2
#define CQE_CODE_RECEIVE		0x4
#define CQE_CODE_XRI_ABORTED		0x5
#define CQE_CODE_RECEIVE_V1		0x9
#define CQE_CODE_NVME_ERSP		0xd

/*
 * Define mask value for xri_aborted and wcqe completed CQE extended status.
 * Currently, extended status is limited to 9 bits (0x0 -> 0x103) .
 */
#define WCQE_PARAM_MASK		0x1FF

/* completion queue entry for wqe completions */
struct lpfc_wcqe_complete {
	uint32_t word0;
#define lpfc_wcqe_c_request_tag_SHIFT	16
#define lpfc_wcqe_c_request_tag_MASK	0x0000FFFF
#define lpfc_wcqe_c_request_tag_WORD	word0
#define lpfc_wcqe_c_status_SHIFT	8
#define lpfc_wcqe_c_status_MASK		0x000000FF
#define lpfc_wcqe_c_status_WORD		word0
#define lpfc_wcqe_c_hw_status_SHIFT	0
#define lpfc_wcqe_c_hw_status_MASK	0x000000FF
#define lpfc_wcqe_c_hw_status_WORD	word0
#define lpfc_wcqe_c_ersp0_SHIFT		0
#define lpfc_wcqe_c_ersp0_MASK		0x0000FFFF
#define lpfc_wcqe_c_ersp0_WORD		word0
	uint32_t total_data_placed;
#define lpfc_wcqe_c_cmf_cg_SHIFT	31
#define lpfc_wcqe_c_cmf_cg_MASK		0x00000001
#define lpfc_wcqe_c_cmf_cg_WORD		total_data_placed
#define lpfc_wcqe_c_cmf_bw_SHIFT	0
#define lpfc_wcqe_c_cmf_bw_MASK		0x0FFFFFFF
#define lpfc_wcqe_c_cmf_bw_WORD		total_data_placed
	uint32_t parameter;
#define lpfc_wcqe_c_bg_edir_SHIFT	5
#define lpfc_wcqe_c_bg_edir_MASK	0x00000001
#define lpfc_wcqe_c_bg_edir_WORD	parameter
#define lpfc_wcqe_c_bg_tdpv_SHIFT	3
#define lpfc_wcqe_c_bg_tdpv_MASK	0x00000001
#define lpfc_wcqe_c_bg_tdpv_WORD	parameter
#define lpfc_wcqe_c_bg_re_SHIFT		2
#define lpfc_wcqe_c_bg_re_MASK		0x00000001
#define lpfc_wcqe_c_bg_re_WORD		parameter
#define lpfc_wcqe_c_bg_ae_SHIFT		1
#define lpfc_wcqe_c_bg_ae_MASK		0x00000001
#define lpfc_wcqe_c_bg_ae_WORD		parameter
#define lpfc_wcqe_c_bg_ge_SHIFT		0
#define lpfc_wcqe_c_bg_ge_MASK		0x00000001
#define lpfc_wcqe_c_bg_ge_WORD		parameter
	uint32_t word3;
#define lpfc_wcqe_c_valid_SHIFT		lpfc_cqe_valid_SHIFT
#define lpfc_wcqe_c_valid_MASK		lpfc_cqe_valid_MASK
#define lpfc_wcqe_c_valid_WORD		lpfc_cqe_valid_WORD
#define lpfc_wcqe_c_xb_SHIFT		28
#define lpfc_wcqe_c_xb_MASK		0x00000001
#define lpfc_wcqe_c_xb_WORD		word3
#define lpfc_wcqe_c_pv_SHIFT		27
#define lpfc_wcqe_c_pv_MASK		0x00000001
#define lpfc_wcqe_c_pv_WORD		word3
#define lpfc_wcqe_c_priority_SHIFT	24
#define lpfc_wcqe_c_priority_MASK	0x00000007
#define lpfc_wcqe_c_priority_WORD	word3
#define lpfc_wcqe_c_code_SHIFT		lpfc_cqe_code_SHIFT
#define lpfc_wcqe_c_code_MASK		lpfc_cqe_code_MASK
#define lpfc_wcqe_c_code_WORD		lpfc_cqe_code_WORD
#define lpfc_wcqe_c_sqhead_SHIFT	0
#define lpfc_wcqe_c_sqhead_MASK		0x0000FFFF
#define lpfc_wcqe_c_sqhead_WORD		word3
};

/* completion queue entry for wqe release */
struct lpfc_wcqe_release {
	uint32_t reserved0;
	uint32_t reserved1;
	uint32_t word2;
#define lpfc_wcqe_r_wq_id_SHIFT		16
#define lpfc_wcqe_r_wq_id_MASK		0x0000FFFF
#define lpfc_wcqe_r_wq_id_WORD		word2
#define lpfc_wcqe_r_wqe_index_SHIFT	0
#define lpfc_wcqe_r_wqe_index_MASK	0x0000FFFF
#define lpfc_wcqe_r_wqe_index_WORD	word2
	uint32_t word3;
#define lpfc_wcqe_r_valid_SHIFT		lpfc_cqe_valid_SHIFT
#define lpfc_wcqe_r_valid_MASK		lpfc_cqe_valid_MASK
#define lpfc_wcqe_r_valid_WORD		lpfc_cqe_valid_WORD
#define lpfc_wcqe_r_code_SHIFT		lpfc_cqe_code_SHIFT
#define lpfc_wcqe_r_code_MASK		lpfc_cqe_code_MASK
#define lpfc_wcqe_r_code_WORD		lpfc_cqe_code_WORD
};

struct sli4_wcqe_xri_aborted {
	uint32_t word0;
#define lpfc_wcqe_xa_status_SHIFT		8
#define lpfc_wcqe_xa_status_MASK		0x000000FF
#define lpfc_wcqe_xa_status_WORD		word0
	uint32_t parameter;
	uint32_t word2;
#define lpfc_wcqe_xa_remote_xid_SHIFT	16
#define lpfc_wcqe_xa_remote_xid_MASK	0x0000FFFF
#define lpfc_wcqe_xa_remote_xid_WORD	word2
#define lpfc_wcqe_xa_xri_SHIFT		0
#define lpfc_wcqe_xa_xri_MASK		0x0000FFFF
#define lpfc_wcqe_xa_xri_WORD		word2
	uint32_t word3;
#define lpfc_wcqe_xa_valid_SHIFT	lpfc_cqe_valid_SHIFT
#define lpfc_wcqe_xa_valid_MASK		lpfc_cqe_valid_MASK
#define lpfc_wcqe_xa_valid_WORD		lpfc_cqe_valid_WORD
#define lpfc_wcqe_xa_ia_SHIFT		30
#define lpfc_wcqe_xa_ia_MASK		0x00000001
#define lpfc_wcqe_xa_ia_WORD		word3
#define CQE_XRI_ABORTED_IA_REMOTE	0
#define CQE_XRI_ABORTED_IA_LOCAL	1
#define lpfc_wcqe_xa_br_SHIFT		29
#define lpfc_wcqe_xa_br_MASK		0x00000001
#define lpfc_wcqe_xa_br_WORD		word3
#define CQE_XRI_ABORTED_BR_BA_ACC	0
#define CQE_XRI_ABORTED_BR_BA_RJT	1
#define lpfc_wcqe_xa_eo_SHIFT		28
#define lpfc_wcqe_xa_eo_MASK		0x00000001
#define lpfc_wcqe_xa_eo_WORD		word3
#define CQE_XRI_ABORTED_EO_REMOTE	0
#define CQE_XRI_ABORTED_EO_LOCAL	1
#define lpfc_wcqe_xa_code_SHIFT		lpfc_cqe_code_SHIFT
#define lpfc_wcqe_xa_code_MASK		lpfc_cqe_code_MASK
#define lpfc_wcqe_xa_code_WORD		lpfc_cqe_code_WORD
};

/* completion queue entry structure for rqe completion */
struct lpfc_rcqe {
	uint32_t word0;
#define lpfc_rcqe_bindex_SHIFT		16
#define lpfc_rcqe_bindex_MASK		0x0000FFF
#define lpfc_rcqe_bindex_WORD		word0
#define lpfc_rcqe_status_SHIFT		8
#define lpfc_rcqe_status_MASK		0x000000FF
#define lpfc_rcqe_status_WORD		word0
#define FC_STATUS_RQ_SUCCESS		0x10 /* Async receive successful */
#define FC_STATUS_RQ_BUF_LEN_EXCEEDED 	0x11 /* payload truncated */
#define FC_STATUS_INSUFF_BUF_NEED_BUF 	0x12 /* Insufficient buffers */
#define FC_STATUS_INSUFF_BUF_FRM_DISC 	0x13 /* Frame Discard */
	uint32_t word1;
#define lpfc_rcqe_fcf_id_v1_SHIFT	0
#define lpfc_rcqe_fcf_id_v1_MASK	0x0000003F
#define lpfc_rcqe_fcf_id_v1_WORD	word1
	uint32_t word2;
#define lpfc_rcqe_length_SHIFT		16
#define lpfc_rcqe_length_MASK		0x0000FFFF
#define lpfc_rcqe_length_WORD		word2
#define lpfc_rcqe_rq_id_SHIFT		6
#define lpfc_rcqe_rq_id_MASK		0x000003FF
#define lpfc_rcqe_rq_id_WORD		word2
#define lpfc_rcqe_fcf_id_SHIFT		0
#define lpfc_rcqe_fcf_id_MASK		0x0000003F
#define lpfc_rcqe_fcf_id_WORD		word2
#define lpfc_rcqe_rq_id_v1_SHIFT	0
#define lpfc_rcqe_rq_id_v1_MASK		0x0000FFFF
#define lpfc_rcqe_rq_id_v1_WORD		word2
	uint32_t word3;
#define lpfc_rcqe_valid_SHIFT		lpfc_cqe_valid_SHIFT
#define lpfc_rcqe_valid_MASK		lpfc_cqe_valid_MASK
#define lpfc_rcqe_valid_WORD		lpfc_cqe_valid_WORD
#define lpfc_rcqe_port_SHIFT		30
#define lpfc_rcqe_port_MASK		0x00000001
#define lpfc_rcqe_port_WORD		word3
#define lpfc_rcqe_hdr_length_SHIFT	24
#define lpfc_rcqe_hdr_length_MASK	0x0000001F
#define lpfc_rcqe_hdr_length_WORD	word3
#define lpfc_rcqe_code_SHIFT		lpfc_cqe_code_SHIFT
#define lpfc_rcqe_code_MASK		lpfc_cqe_code_MASK
#define lpfc_rcqe_code_WORD		lpfc_cqe_code_WORD
#define lpfc_rcqe_eof_SHIFT		8
#define lpfc_rcqe_eof_MASK		0x000000FF
#define lpfc_rcqe_eof_WORD		word3
#define FCOE_EOFn	0x41
#define FCOE_EOFt	0x42
#define FCOE_EOFni	0x49
#define FCOE_EOFa	0x50
#define lpfc_rcqe_sof_SHIFT		0
#define lpfc_rcqe_sof_MASK		0x000000FF
#define lpfc_rcqe_sof_WORD		word3
#define FCOE_SOFi2	0x2d
#define FCOE_SOFi3	0x2e
#define FCOE_SOFn2	0x35
#define FCOE_SOFn3	0x36
};

struct lpfc_rqe {
	uint32_t address_hi;
	uint32_t address_lo;
};

/* buffer descriptors */
struct lpfc_bde4 {
	uint32_t addr_hi;
	uint32_t addr_lo;
	uint32_t word2;
#define lpfc_bde4_last_SHIFT		31
#define lpfc_bde4_last_MASK		0x00000001
#define lpfc_bde4_last_WORD		word2
#define lpfc_bde4_sge_offset_SHIFT	0
#define lpfc_bde4_sge_offset_MASK	0x000003FF
#define lpfc_bde4_sge_offset_WORD	word2
	uint32_t word3;
#define lpfc_bde4_length_SHIFT		0
#define lpfc_bde4_length_MASK		0x000000FF
#define lpfc_bde4_length_WORD		word3
};

struct lpfc_register {
	uint32_t word0;
};

#define LPFC_PORT_SEM_UE_RECOVERABLE    0xE000
#define LPFC_PORT_SEM_MASK		0xF000
/* The following BAR0 Registers apply to SLI4 if_type 0 UCNAs. */
#define LPFC_UERR_STATUS_HI		0x00A4
#define LPFC_UERR_STATUS_LO		0x00A0
#define LPFC_UE_MASK_HI			0x00AC
#define LPFC_UE_MASK_LO			0x00A8

/* The following BAR0 register sets are defined for if_type 0 and 2 UCNAs. */
#define LPFC_SLI_INTF			0x0058
#define LPFC_SLI_ASIC_VER		0x009C

#define LPFC_CTL_PORT_SEM_OFFSET	0x400
#define lpfc_port_smphr_perr_SHIFT	31
#define lpfc_port_smphr_perr_MASK	0x1
#define lpfc_port_smphr_perr_WORD	word0
#define lpfc_port_smphr_sfi_SHIFT	30
#define lpfc_port_smphr_sfi_MASK	0x1
#define lpfc_port_smphr_sfi_WORD	word0
#define lpfc_port_smphr_nip_SHIFT	29
#define lpfc_port_smphr_nip_MASK	0x1
#define lpfc_port_smphr_nip_WORD	word0
#define lpfc_port_smphr_ipc_SHIFT	28
#define lpfc_port_smphr_ipc_MASK	0x1
#define lpfc_port_smphr_ipc_WORD	word0
#define lpfc_port_smphr_scr1_SHIFT	27
#define lpfc_port_smphr_scr1_MASK	0x1
#define lpfc_port_smphr_scr1_WORD	word0
#define lpfc_port_smphr_scr2_SHIFT	26
#define lpfc_port_smphr_scr2_MASK	0x1
#define lpfc_port_smphr_scr2_WORD	word0
#define lpfc_port_smphr_host_scratch_SHIFT	16
#define lpfc_port_smphr_host_scratch_MASK	0xFF
#define lpfc_port_smphr_host_scratch_WORD	word0
#define lpfc_port_smphr_port_status_SHIFT	0
#define lpfc_port_smphr_port_status_MASK	0xFFFF
#define lpfc_port_smphr_port_status_WORD	word0

#define LPFC_POST_STAGE_POWER_ON_RESET			0x0000
#define LPFC_POST_STAGE_AWAITING_HOST_RDY		0x0001
#define LPFC_POST_STAGE_HOST_RDY			0x0002
#define LPFC_POST_STAGE_BE_RESET			0x0003
#define LPFC_POST_STAGE_SEEPROM_CS_START		0x0100
#define LPFC_POST_STAGE_SEEPROM_CS_DONE			0x0101
#define LPFC_POST_STAGE_DDR_CONFIG_START		0x0200
#define LPFC_POST_STAGE_DDR_CONFIG_DONE			0x0201
#define LPFC_POST_STAGE_DDR_CALIBRATE_START		0x0300
#define LPFC_POST_STAGE_DDR_CALIBRATE_DONE		0x0301
#define LPFC_POST_STAGE_DDR_TEST_START			0x0400
#define LPFC_POST_STAGE_DDR_TEST_DONE			0x0401
#define LPFC_POST_STAGE_REDBOOT_INIT_START		0x0600
#define LPFC_POST_STAGE_REDBOOT_INIT_DONE		0x0601
#define LPFC_POST_STAGE_FW_IMAGE_LOAD_START		0x0700
#define LPFC_POST_STAGE_FW_IMAGE_LOAD_DONE		0x0701
#define LPFC_POST_STAGE_ARMFW_START			0x0800
#define LPFC_POST_STAGE_DHCP_QUERY_START		0x0900
#define LPFC_POST_STAGE_DHCP_QUERY_DONE			0x0901
#define LPFC_POST_STAGE_BOOT_TARGET_DISCOVERY_START	0x0A00
#define LPFC_POST_STAGE_BOOT_TARGET_DISCOVERY_DONE	0x0A01
#define LPFC_POST_STAGE_RC_OPTION_SET			0x0B00
#define LPFC_POST_STAGE_SWITCH_LINK			0x0B01
#define LPFC_POST_STAGE_SEND_ICDS_MESSAGE		0x0B02
#define LPFC_POST_STAGE_PERFROM_TFTP			0x0B03
#define LPFC_POST_STAGE_PARSE_XML			0x0B04
#define LPFC_POST_STAGE_DOWNLOAD_IMAGE			0x0B05
#define LPFC_POST_STAGE_FLASH_IMAGE			0x0B06
#define LPFC_POST_STAGE_RC_DONE				0x0B07
#define LPFC_POST_STAGE_REBOOT_SYSTEM			0x0B08
#define LPFC_POST_STAGE_MAC_ADDRESS			0x0C00
#define LPFC_POST_STAGE_PORT_READY			0xC000
#define LPFC_POST_STAGE_PORT_UE 			0xF000

#define LPFC_CTL_PORT_STA_OFFSET	0x404
#define lpfc_sliport_status_err_SHIFT	31
#define lpfc_sliport_status_err_MASK	0x1
#define lpfc_sliport_status_err_WORD	word0
#define lpfc_sliport_status_end_SHIFT	30
#define lpfc_sliport_status_end_MASK	0x1
#define lpfc_sliport_status_end_WORD	word0
#define lpfc_sliport_status_oti_SHIFT	29
#define lpfc_sliport_status_oti_MASK	0x1
#define lpfc_sliport_status_oti_WORD	word0
#define lpfc_sliport_status_dip_SHIFT	25
#define lpfc_sliport_status_dip_MASK	0x1
#define lpfc_sliport_status_dip_WORD	word0
#define lpfc_sliport_status_rn_SHIFT	24
#define lpfc_sliport_status_rn_MASK	0x1
#define lpfc_sliport_status_rn_WORD	word0
#define lpfc_sliport_status_rdy_SHIFT	23
#define lpfc_sliport_status_rdy_MASK	0x1
#define lpfc_sliport_status_rdy_WORD	word0
#define lpfc_sliport_status_pldv_SHIFT	0
#define lpfc_sliport_status_pldv_MASK	0x1
#define lpfc_sliport_status_pldv_WORD	word0
#define CFG_PLD				0x3C
#define MAX_IF_TYPE_2_RESETS		6

#define LPFC_CTL_PORT_CTL_OFFSET	0x408
#define lpfc_sliport_ctrl_end_SHIFT	30
#define lpfc_sliport_ctrl_end_MASK	0x1
#define lpfc_sliport_ctrl_end_WORD	word0
#define LPFC_SLIPORT_LITTLE_ENDIAN 0
#define LPFC_SLIPORT_BIG_ENDIAN	   1
#define lpfc_sliport_ctrl_ip_SHIFT	27
#define lpfc_sliport_ctrl_ip_MASK	0x1
#define lpfc_sliport_ctrl_ip_WORD	word0
#define LPFC_SLIPORT_INIT_PORT	1

#define LPFC_CTL_PORT_ER1_OFFSET	0x40C
#define LPFC_CTL_PORT_ER2_OFFSET	0x410

#define LPFC_CTL_PORT_EQ_DELAY_OFFSET	0x418
#define lpfc_sliport_eqdelay_delay_SHIFT 16
#define lpfc_sliport_eqdelay_delay_MASK	0xffff
#define lpfc_sliport_eqdelay_delay_WORD	word0
#define lpfc_sliport_eqdelay_id_SHIFT	0
#define lpfc_sliport_eqdelay_id_MASK	0xfff
#define lpfc_sliport_eqdelay_id_WORD	word0
#define LPFC_SEC_TO_USEC		1000000
#define LPFC_SEC_TO_MSEC		1000
#define LPFC_MSECS_TO_SECS(msecs) ((msecs) / 1000)

/* The following Registers apply to SLI4 if_type 0 UCNAs. They typically
 * reside in BAR 2.
 */
#define LPFC_SLIPORT_IF0_SMPHR	0x00AC

#define LPFC_IMR_MASK_ALL	0xFFFFFFFF
#define LPFC_ISCR_CLEAR_ALL	0xFFFFFFFF

#define LPFC_HST_ISR0		0x0C18
#define LPFC_HST_ISR1		0x0C1C
#define LPFC_HST_ISR2		0x0C20
#define LPFC_HST_ISR3		0x0C24
#define LPFC_HST_ISR4		0x0C28

#define LPFC_HST_IMR0		0x0C48
#define LPFC_HST_IMR1		0x0C4C
#define LPFC_HST_IMR2		0x0C50
#define LPFC_HST_IMR3		0x0C54
#define LPFC_HST_IMR4		0x0C58

#define LPFC_HST_ISCR0		0x0C78
#define LPFC_HST_ISCR1		0x0C7C
#define LPFC_HST_ISCR2		0x0C80
#define LPFC_HST_ISCR3		0x0C84
#define LPFC_HST_ISCR4		0x0C88

#define LPFC_SLI4_INTR0			BIT0
#define LPFC_SLI4_INTR1			BIT1
#define LPFC_SLI4_INTR2			BIT2
#define LPFC_SLI4_INTR3			BIT3
#define LPFC_SLI4_INTR4			BIT4
#define LPFC_SLI4_INTR5			BIT5
#define LPFC_SLI4_INTR6			BIT6
#define LPFC_SLI4_INTR7			BIT7
#define LPFC_SLI4_INTR8			BIT8
#define LPFC_SLI4_INTR9			BIT9
#define LPFC_SLI4_INTR10		BIT10
#define LPFC_SLI4_INTR11		BIT11
#define LPFC_SLI4_INTR12		BIT12
#define LPFC_SLI4_INTR13		BIT13
#define LPFC_SLI4_INTR14		BIT14
#define LPFC_SLI4_INTR15		BIT15
#define LPFC_SLI4_INTR16		BIT16
#define LPFC_SLI4_INTR17		BIT17
#define LPFC_SLI4_INTR18		BIT18
#define LPFC_SLI4_INTR19		BIT19
#define LPFC_SLI4_INTR20		BIT20
#define LPFC_SLI4_INTR21		BIT21
#define LPFC_SLI4_INTR22		BIT22
#define LPFC_SLI4_INTR23		BIT23
#define LPFC_SLI4_INTR24		BIT24
#define LPFC_SLI4_INTR25		BIT25
#define LPFC_SLI4_INTR26		BIT26
#define LPFC_SLI4_INTR27		BIT27
#define LPFC_SLI4_INTR28		BIT28
#define LPFC_SLI4_INTR29		BIT29
#define LPFC_SLI4_INTR30		BIT30
#define LPFC_SLI4_INTR31		BIT31

/*
 * The Doorbell registers defined here exist in different BAR
 * register sets depending on the UCNA Port's reported if_type
 * value.  For UCNA ports running SLI4 and if_type 0, they reside in
 * BAR4.  For UCNA ports running SLI4 and if_type 2, they reside in
 * BAR0.  For FC ports running SLI4 and if_type 6, they reside in
 * BAR2. The offsets and base address are different,  so the driver
 * has to compute the register addresses accordingly
 */
#define LPFC_ULP0_RQ_DOORBELL		0x00A0
#define LPFC_ULP1_RQ_DOORBELL		0x00C0
#define LPFC_IF6_RQ_DOORBELL		0x0080
#define lpfc_rq_db_list_fm_num_posted_SHIFT	24
#define lpfc_rq_db_list_fm_num_posted_MASK	0x00FF
#define lpfc_rq_db_list_fm_num_posted_WORD	word0
#define lpfc_rq_db_list_fm_index_SHIFT		16
#define lpfc_rq_db_list_fm_index_MASK		0x00FF
#define lpfc_rq_db_list_fm_index_WORD		word0
#define lpfc_rq_db_list_fm_id_SHIFT		0
#define lpfc_rq_db_list_fm_id_MASK		0xFFFF
#define lpfc_rq_db_list_fm_id_WORD		word0
#define lpfc_rq_db_ring_fm_num_posted_SHIFT	16
#define lpfc_rq_db_ring_fm_num_posted_MASK	0x3FFF
#define lpfc_rq_db_ring_fm_num_posted_WORD	word0
#define lpfc_rq_db_ring_fm_id_SHIFT		0
#define lpfc_rq_db_ring_fm_id_MASK		0xFFFF
#define lpfc_rq_db_ring_fm_id_WORD		word0

#define LPFC_ULP0_WQ_DOORBELL		0x0040
#define LPFC_ULP1_WQ_DOORBELL		0x0060
#define lpfc_wq_db_list_fm_num_posted_SHIFT	24
#define lpfc_wq_db_list_fm_num_posted_MASK	0x00FF
#define lpfc_wq_db_list_fm_num_posted_WORD	word0
#define lpfc_wq_db_list_fm_index_SHIFT		16
#define lpfc_wq_db_list_fm_index_MASK		0x00FF
#define lpfc_wq_db_list_fm_index_WORD		word0
#define lpfc_wq_db_list_fm_id_SHIFT		0
#define lpfc_wq_db_list_fm_id_MASK		0xFFFF
#define lpfc_wq_db_list_fm_id_WORD		word0
#define lpfc_wq_db_ring_fm_num_posted_SHIFT     16
#define lpfc_wq_db_ring_fm_num_posted_MASK      0x3FFF
#define lpfc_wq_db_ring_fm_num_posted_WORD      word0
#define lpfc_wq_db_ring_fm_id_SHIFT             0
#define lpfc_wq_db_ring_fm_id_MASK              0xFFFF
#define lpfc_wq_db_ring_fm_id_WORD              word0

#define LPFC_IF6_WQ_DOORBELL		0x0040
#define lpfc_if6_wq_db_list_fm_num_posted_SHIFT	24
#define lpfc_if6_wq_db_list_fm_num_posted_MASK	0x00FF
#define lpfc_if6_wq_db_list_fm_num_posted_WORD	word0
#define lpfc_if6_wq_db_list_fm_dpp_SHIFT	23
#define lpfc_if6_wq_db_list_fm_dpp_MASK		0x0001
#define lpfc_if6_wq_db_list_fm_dpp_WORD		word0
#define lpfc_if6_wq_db_list_fm_dpp_id_SHIFT	16
#define lpfc_if6_wq_db_list_fm_dpp_id_MASK	0x001F
#define lpfc_if6_wq_db_list_fm_dpp_id_WORD	word0
#define lpfc_if6_wq_db_list_fm_id_SHIFT		0
#define lpfc_if6_wq_db_list_fm_id_MASK		0xFFFF
#define lpfc_if6_wq_db_list_fm_id_WORD		word0

#define LPFC_EQCQ_DOORBELL		0x0120
#define lpfc_eqcq_doorbell_se_SHIFT		31
#define lpfc_eqcq_doorbell_se_MASK		0x0001
#define lpfc_eqcq_doorbell_se_WORD		word0
#define LPFC_EQCQ_SOLICIT_ENABLE_OFF	0
#define LPFC_EQCQ_SOLICIT_ENABLE_ON	1
#define lpfc_eqcq_doorbell_arm_SHIFT		29
#define lpfc_eqcq_doorbell_arm_MASK		0x0001
#define lpfc_eqcq_doorbell_arm_WORD		word0
#define lpfc_eqcq_doorbell_num_released_SHIFT	16
#define lpfc_eqcq_doorbell_num_released_MASK	0x1FFF
#define lpfc_eqcq_doorbell_num_released_WORD	word0
#define lpfc_eqcq_doorbell_qt_SHIFT		10
#define lpfc_eqcq_doorbell_qt_MASK		0x0001
#define lpfc_eqcq_doorbell_qt_WORD		word0
#define LPFC_QUEUE_TYPE_COMPLETION	0
#define LPFC_QUEUE_TYPE_EVENT		1
#define lpfc_eqcq_doorbell_eqci_SHIFT		9
#define lpfc_eqcq_doorbell_eqci_MASK		0x0001
#define lpfc_eqcq_doorbell_eqci_WORD		word0
#define lpfc_eqcq_doorbell_cqid_lo_SHIFT	0
#define lpfc_eqcq_doorbell_cqid_lo_MASK		0x03FF
#define lpfc_eqcq_doorbell_cqid_lo_WORD		word0
#define lpfc_eqcq_doorbell_cqid_hi_SHIFT	11
#define lpfc_eqcq_doorbell_cqid_hi_MASK		0x001F
#define lpfc_eqcq_doorbell_cqid_hi_WORD		word0
#define lpfc_eqcq_doorbell_eqid_lo_SHIFT	0
#define lpfc_eqcq_doorbell_eqid_lo_MASK		0x01FF
#define lpfc_eqcq_doorbell_eqid_lo_WORD		word0
#define lpfc_eqcq_doorbell_eqid_hi_SHIFT	11
#define lpfc_eqcq_doorbell_eqid_hi_MASK		0x001F
#define lpfc_eqcq_doorbell_eqid_hi_WORD		word0
#define LPFC_CQID_HI_FIELD_SHIFT		10
#define LPFC_EQID_HI_FIELD_SHIFT		9

#define LPFC_IF6_CQ_DOORBELL			0x00C0
#define lpfc_if6_cq_doorbell_se_SHIFT		31
#define lpfc_if6_cq_doorbell_se_MASK		0x0001
#define lpfc_if6_cq_doorbell_se_WORD		word0
#define LPFC_IF6_CQ_SOLICIT_ENABLE_OFF		0
#define LPFC_IF6_CQ_SOLICIT_ENABLE_ON		1
#define lpfc_if6_cq_doorbell_arm_SHIFT		29
#define lpfc_if6_cq_doorbell_arm_MASK		0x0001
#define lpfc_if6_cq_doorbell_arm_WORD		word0
#define lpfc_if6_cq_doorbell_num_released_SHIFT	16
#define lpfc_if6_cq_doorbell_num_released_MASK	0x1FFF
#define lpfc_if6_cq_doorbell_num_released_WORD	word0
#define lpfc_if6_cq_doorbell_cqid_SHIFT		0
#define lpfc_if6_cq_doorbell_cqid_MASK		0xFFFF
#define lpfc_if6_cq_doorbell_cqid_WORD		word0

#define LPFC_IF6_EQ_DOORBELL			0x0120
#define lpfc_if6_eq_doorbell_io_SHIFT		31
#define lpfc_if6_eq_doorbell_io_MASK		0x0001
#define lpfc_if6_eq_doorbell_io_WORD		word0
#define LPFC_IF6_EQ_INTR_OVERRIDE_OFF		0
#define LPFC_IF6_EQ_INTR_OVERRIDE_ON		1
#define lpfc_if6_eq_doorbell_arm_SHIFT		29
#define lpfc_if6_eq_doorbell_arm_MASK		0x0001
#define lpfc_if6_eq_doorbell_arm_WORD		word0
#define lpfc_if6_eq_doorbell_num_released_SHIFT	16
#define lpfc_if6_eq_doorbell_num_released_MASK	0x1FFF
#define lpfc_if6_eq_doorbell_num_released_WORD	word0
#define lpfc_if6_eq_doorbell_eqid_SHIFT		0
#define lpfc_if6_eq_doorbell_eqid_MASK		0x0FFF
#define lpfc_if6_eq_doorbell_eqid_WORD		word0

#define LPFC_BMBX			0x0160
#define lpfc_bmbx_addr_SHIFT		2
#define lpfc_bmbx_addr_MASK		0x3FFFFFFF
#define lpfc_bmbx_addr_WORD		word0
#define lpfc_bmbx_hi_SHIFT		1
#define lpfc_bmbx_hi_MASK		0x0001
#define lpfc_bmbx_hi_WORD		word0
#define lpfc_bmbx_rdy_SHIFT		0
#define lpfc_bmbx_rdy_MASK		0x0001
#define lpfc_bmbx_rdy_WORD		word0

#define LPFC_MQ_DOORBELL			0x0140
#define LPFC_IF6_MQ_DOORBELL			0x0160
#define lpfc_mq_doorbell_num_posted_SHIFT	16
#define lpfc_mq_doorbell_num_posted_MASK	0x3FFF
#define lpfc_mq_doorbell_num_posted_WORD	word0
#define lpfc_mq_doorbell_id_SHIFT		0
#define lpfc_mq_doorbell_id_MASK		0xFFFF
#define lpfc_mq_doorbell_id_WORD		word0

struct lpfc_sli4_cfg_mhdr {
	uint32_t word1;
#define lpfc_mbox_hdr_emb_SHIFT		0
#define lpfc_mbox_hdr_emb_MASK		0x00000001
#define lpfc_mbox_hdr_emb_WORD		word1
#define lpfc_mbox_hdr_sge_cnt_SHIFT	3
#define lpfc_mbox_hdr_sge_cnt_MASK	0x0000001F
#define lpfc_mbox_hdr_sge_cnt_WORD	word1
	uint32_t payload_length;
	uint32_t tag_lo;
	uint32_t tag_hi;
	uint32_t reserved5;
};

union lpfc_sli4_cfg_shdr {
	struct {
		uint32_t word6;
#define lpfc_mbox_hdr_opcode_SHIFT	0
#define lpfc_mbox_hdr_opcode_MASK	0x000000FF
#define lpfc_mbox_hdr_opcode_WORD	word6
#define lpfc_mbox_hdr_subsystem_SHIFT	8
#define lpfc_mbox_hdr_subsystem_MASK	0x000000FF
#define lpfc_mbox_hdr_subsystem_WORD	word6
#define lpfc_mbox_hdr_port_number_SHIFT	16
#define lpfc_mbox_hdr_port_number_MASK	0x000000FF
#define lpfc_mbox_hdr_port_number_WORD	word6
#define lpfc_mbox_hdr_domain_SHIFT	24
#define lpfc_mbox_hdr_domain_MASK	0x000000FF
#define lpfc_mbox_hdr_domain_WORD	word6
		uint32_t timeout;
		uint32_t request_length;
		uint32_t word9;
#define lpfc_mbox_hdr_version_SHIFT	0
#define lpfc_mbox_hdr_version_MASK	0x000000FF
#define lpfc_mbox_hdr_version_WORD	word9
#define lpfc_mbox_hdr_pf_num_SHIFT	16
#define lpfc_mbox_hdr_pf_num_MASK	0x000000FF
#define lpfc_mbox_hdr_pf_num_WORD	word9
#define lpfc_mbox_hdr_vh_num_SHIFT	24
#define lpfc_mbox_hdr_vh_num_MASK	0x000000FF
#define lpfc_mbox_hdr_vh_num_WORD	word9
#define LPFC_Q_CREATE_VERSION_2	2
#define LPFC_Q_CREATE_VERSION_1	1
#define LPFC_Q_CREATE_VERSION_0	0
#define LPFC_OPCODE_VERSION_0	0
#define LPFC_OPCODE_VERSION_1	1
	} request;
	struct {
		uint32_t word6;
#define lpfc_mbox_hdr_opcode_SHIFT		0
#define lpfc_mbox_hdr_opcode_MASK		0x000000FF
#define lpfc_mbox_hdr_opcode_WORD		word6
#define lpfc_mbox_hdr_subsystem_SHIFT		8
#define lpfc_mbox_hdr_subsystem_MASK		0x000000FF
#define lpfc_mbox_hdr_subsystem_WORD		word6
#define lpfc_mbox_hdr_domain_SHIFT		24
#define lpfc_mbox_hdr_domain_MASK		0x000000FF
#define lpfc_mbox_hdr_domain_WORD		word6
		uint32_t word7;
#define lpfc_mbox_hdr_status_SHIFT		0
#define lpfc_mbox_hdr_status_MASK		0x000000FF
#define lpfc_mbox_hdr_status_WORD		word7
#define lpfc_mbox_hdr_add_status_SHIFT		8
#define lpfc_mbox_hdr_add_status_MASK		0x000000FF
#define lpfc_mbox_hdr_add_status_WORD		word7
#define LPFC_ADD_STATUS_INCOMPAT_OBJ		0xA2
#define lpfc_mbox_hdr_add_status_2_SHIFT	16
#define lpfc_mbox_hdr_add_status_2_MASK		0x000000FF
#define lpfc_mbox_hdr_add_status_2_WORD		word7
#define LPFC_ADD_STATUS_2_INCOMPAT_FLASH	0x01
#define LPFC_ADD_STATUS_2_INCORRECT_ASIC	0x02
		uint32_t response_length;
		uint32_t actual_response_length;
	} response;
};

/* Mailbox Header structures.
 * struct mbox_header is defined for first generation SLI4_CFG mailbox
 * calls deployed for BE-based ports.
 *
 * struct sli4_mbox_header is defined for second generation SLI4
 * ports that don't deploy the SLI4_CFG mechanism.
 */
struct mbox_header {
	struct lpfc_sli4_cfg_mhdr cfg_mhdr;
	union  lpfc_sli4_cfg_shdr cfg_shdr;
};

#define LPFC_EXTENT_LOCAL		0
#define LPFC_TIMEOUT_DEFAULT		0
#define LPFC_EXTENT_VERSION_DEFAULT	0

/* Subsystem Definitions */
#define LPFC_MBOX_SUBSYSTEM_NA		0x0
#define LPFC_MBOX_SUBSYSTEM_COMMON	0x1
#define LPFC_MBOX_SUBSYSTEM_LOWLEVEL	0xB
#define LPFC_MBOX_SUBSYSTEM_FCOE	0xC

/* Device Specific Definitions */

/* The HOST ENDIAN defines are in Big Endian format. */
#define HOST_ENDIAN_LOW_WORD0   0xFF3412FF
#define HOST_ENDIAN_HIGH_WORD1	0xFF7856FF

/* Common Opcodes */
#define LPFC_MBOX_OPCODE_NA				0x00
#define LPFC_MBOX_OPCODE_CQ_CREATE			0x0C
#define LPFC_MBOX_OPCODE_EQ_CREATE			0x0D
#define LPFC_MBOX_OPCODE_MQ_CREATE			0x15
#define LPFC_MBOX_OPCODE_GET_CNTL_ATTRIBUTES		0x20
#define LPFC_MBOX_OPCODE_NOP				0x21
#define LPFC_MBOX_OPCODE_MODIFY_EQ_DELAY		0x29
#define LPFC_MBOX_OPCODE_MQ_DESTROY			0x35
#define LPFC_MBOX_OPCODE_CQ_DESTROY			0x36
#define LPFC_MBOX_OPCODE_EQ_DESTROY			0x37
#define LPFC_MBOX_OPCODE_QUERY_FW_CFG			0x3A
#define LPFC_MBOX_OPCODE_FUNCTION_RESET			0x3D
#define LPFC_MBOX_OPCODE_SET_PHYSICAL_LINK_CONFIG	0x3E
#define LPFC_MBOX_OPCODE_SET_BOOT_CONFIG		0x43
#define LPFC_MBOX_OPCODE_SET_BEACON_CONFIG              0x45
#define LPFC_MBOX_OPCODE_GET_BEACON_CONFIG              0x46
#define LPFC_MBOX_OPCODE_GET_PORT_NAME			0x4D
#define LPFC_MBOX_OPCODE_MQ_CREATE_EXT			0x5A
#define LPFC_MBOX_OPCODE_GET_VPD_DATA			0x5B
#define LPFC_MBOX_OPCODE_SET_HOST_DATA			0x5D
#define LPFC_MBOX_OPCODE_SEND_ACTIVATION		0x73
#define LPFC_MBOX_OPCODE_RESET_LICENSES			0x74
#define LPFC_MBOX_OPCODE_REG_CONGESTION_BUF		0x8E
#define LPFC_MBOX_OPCODE_GET_RSRC_EXTENT_INFO		0x9A
#define LPFC_MBOX_OPCODE_GET_ALLOC_RSRC_EXTENT		0x9B
#define LPFC_MBOX_OPCODE_ALLOC_RSRC_EXTENT		0x9C
#define LPFC_MBOX_OPCODE_DEALLOC_RSRC_EXTENT		0x9D
#define LPFC_MBOX_OPCODE_GET_FUNCTION_CONFIG		0xA0
#define LPFC_MBOX_OPCODE_GET_PROFILE_CAPACITIES		0xA1
#define LPFC_MBOX_OPCODE_GET_PROFILE_CONFIG		0xA4
#define LPFC_MBOX_OPCODE_SET_PROFILE_CONFIG		0xA5
#define LPFC_MBOX_OPCODE_GET_PROFILE_LIST		0xA6
#define LPFC_MBOX_OPCODE_SET_ACT_PROFILE		0xA8
#define LPFC_MBOX_OPCODE_GET_FACTORY_PROFILE_CONFIG	0xA9
#define LPFC_MBOX_OPCODE_READ_OBJECT			0xAB
#define LPFC_MBOX_OPCODE_WRITE_OBJECT			0xAC
#define LPFC_MBOX_OPCODE_READ_OBJECT_LIST		0xAD
#define LPFC_MBOX_OPCODE_DELETE_OBJECT			0xAE
#define LPFC_MBOX_OPCODE_GET_SLI4_PARAMETERS		0xB5
#define LPFC_MBOX_OPCODE_SET_FEATURES                   0xBF

/* FCoE Opcodes */
#define LPFC_MBOX_OPCODE_FCOE_WQ_CREATE			0x01
#define LPFC_MBOX_OPCODE_FCOE_WQ_DESTROY		0x02
#define LPFC_MBOX_OPCODE_FCOE_POST_SGL_PAGES		0x03
#define LPFC_MBOX_OPCODE_FCOE_REMOVE_SGL_PAGES		0x04
#define LPFC_MBOX_OPCODE_FCOE_RQ_CREATE			0x05
#define LPFC_MBOX_OPCODE_FCOE_RQ_DESTROY		0x06
#define LPFC_MBOX_OPCODE_FCOE_READ_FCF_TABLE		0x08
#define LPFC_MBOX_OPCODE_FCOE_ADD_FCF			0x09
#define LPFC_MBOX_OPCODE_FCOE_DELETE_FCF		0x0A
#define LPFC_MBOX_OPCODE_FCOE_POST_HDR_TEMPLATE		0x0B
#define LPFC_MBOX_OPCODE_FCOE_REDISCOVER_FCF		0x10
#define LPFC_MBOX_OPCODE_FCOE_CQ_CREATE_SET		0x1D
#define LPFC_MBOX_OPCODE_FCOE_SET_FCLINK_SETTINGS	0x21
#define LPFC_MBOX_OPCODE_FCOE_LINK_DIAG_STATE		0x22
#define LPFC_MBOX_OPCODE_FCOE_LINK_DIAG_LOOPBACK	0x23
#define LPFC_MBOX_OPCODE_FCOE_FC_SET_TRUNK_MODE		0x42

/* Low level Opcodes */
#define LPFC_MBOX_OPCODE_SET_DIAG_LOG_OPTION		0x37

/* Mailbox command structures */
struct eq_context {
	uint32_t word0;
#define lpfc_eq_context_size_SHIFT	31
#define lpfc_eq_context_size_MASK	0x00000001
#define lpfc_eq_context_size_WORD	word0
#define LPFC_EQE_SIZE_4			0x0
#define LPFC_EQE_SIZE_16		0x1
#define lpfc_eq_context_valid_SHIFT	29
#define lpfc_eq_context_valid_MASK	0x00000001
#define lpfc_eq_context_valid_WORD	word0
#define lpfc_eq_context_autovalid_SHIFT 28
#define lpfc_eq_context_autovalid_MASK  0x00000001
#define lpfc_eq_context_autovalid_WORD  word0
	uint32_t word1;
#define lpfc_eq_context_count_SHIFT	26
#define lpfc_eq_context_count_MASK	0x00000003
#define lpfc_eq_context_count_WORD	word1
#define LPFC_EQ_CNT_256		0x0
#define LPFC_EQ_CNT_512		0x1
#define LPFC_EQ_CNT_1024	0x2
#define LPFC_EQ_CNT_2048	0x3
#define LPFC_EQ_CNT_4096	0x4
	uint32_t word2;
#define lpfc_eq_context_delay_multi_SHIFT	13
#define lpfc_eq_context_delay_multi_MASK	0x000003FF
#define lpfc_eq_context_delay_multi_WORD	word2
	uint32_t reserved3;
};

struct eq_delay_info {
	uint32_t eq_id;
	uint32_t phase;
	uint32_t delay_multi;
};
#define	LPFC_MAX_EQ_DELAY_EQID_CNT	8

struct sgl_page_pairs {
	uint32_t sgl_pg0_addr_lo;
	uint32_t sgl_pg0_addr_hi;
	uint32_t sgl_pg1_addr_lo;
	uint32_t sgl_pg1_addr_hi;
};

struct lpfc_mbx_post_sgl_pages {
	struct mbox_header header;
	uint32_t word0;
#define lpfc_post_sgl_pages_xri_SHIFT	0
#define lpfc_post_sgl_pages_xri_MASK	0x0000FFFF
#define lpfc_post_sgl_pages_xri_WORD	word0
#define lpfc_post_sgl_pages_xricnt_SHIFT	16
#define lpfc_post_sgl_pages_xricnt_MASK	0x0000FFFF
#define lpfc_post_sgl_pages_xricnt_WORD	word0
	struct sgl_page_pairs  sgl_pg_pairs[1];
};

/* word0 of page-1 struct shares the same SHIFT/MASK/WORD defines as above */
struct lpfc_mbx_post_uembed_sgl_page1 {
	union  lpfc_sli4_cfg_shdr cfg_shdr;
	uint32_t word0;
	struct sgl_page_pairs sgl_pg_pairs;
};

struct lpfc_mbx_sge {
	uint32_t pa_lo;
	uint32_t pa_hi;
	uint32_t length;
};

struct lpfc_mbx_host_buf {
	uint32_t length;
	uint32_t pa_lo;
	uint32_t pa_hi;
};

struct lpfc_mbx_nembed_cmd {
	struct lpfc_sli4_cfg_mhdr cfg_mhdr;
#define LPFC_SLI4_MBX_SGE_MAX_PAGES	19
	struct lpfc_mbx_sge sge[LPFC_SLI4_MBX_SGE_MAX_PAGES];
};

struct lpfc_mbx_nembed_sge_virt {
	void *addr[LPFC_SLI4_MBX_SGE_MAX_PAGES];
};

#define LPFC_MBX_OBJECT_NAME_LEN_DW	26
struct lpfc_mbx_read_object {  /* Version 0 */
	struct mbox_header header;
	union {
		struct {
			uint32_t word0;
#define lpfc_mbx_rd_object_rlen_SHIFT	0
#define lpfc_mbx_rd_object_rlen_MASK	0x00FFFFFF
#define lpfc_mbx_rd_object_rlen_WORD	word0
			uint32_t rd_object_offset;
			__le32 rd_object_name[LPFC_MBX_OBJECT_NAME_LEN_DW];
#define LPFC_OBJ_NAME_SZ 104   /* 26 x sizeof(uint32_t) is 104. */
			uint32_t rd_object_cnt;
			struct lpfc_mbx_host_buf rd_object_hbuf[4];
		} request;
		struct {
			uint32_t rd_object_actual_rlen;
			uint32_t word1;
#define lpfc_mbx_rd_object_eof_SHIFT	31
#define lpfc_mbx_rd_object_eof_MASK	0x1
#define lpfc_mbx_rd_object_eof_WORD	word1
		} response;
	} u;
};

struct lpfc_mbx_eq_create {
	struct mbox_header header;
	union {
		struct {
			uint32_t word0;
#define lpfc_mbx_eq_create_num_pages_SHIFT	0
#define lpfc_mbx_eq_create_num_pages_MASK	0x0000FFFF
#define lpfc_mbx_eq_create_num_pages_WORD	word0
			struct eq_context context;
			struct dma_address page[LPFC_MAX_EQ_PAGE];
		} request;
		struct {
			uint32_t word0;
#define lpfc_mbx_eq_create_q_id_SHIFT	0
#define lpfc_mbx_eq_create_q_id_MASK	0x0000FFFF
#define lpfc_mbx_eq_create_q_id_WORD	word0
		} response;
	} u;
};

struct lpfc_mbx_modify_eq_delay {
	struct mbox_header header;
	union {
		struct {
			uint32_t num_eq;
			struct eq_delay_info eq[LPFC_MAX_EQ_DELAY_EQID_CNT];
		} request;
		struct {
			uint32_t word0;
		} response;
	} u;
};

struct lpfc_mbx_eq_destroy {
	struct mbox_header header;
	union {
		struct {
			uint32_t word0;
#define lpfc_mbx_eq_destroy_q_id_SHIFT	0
#define lpfc_mbx_eq_destroy_q_id_MASK	0x0000FFFF
#define lpfc_mbx_eq_destroy_q_id_WORD	word0
		} request;
		struct {
			uint32_t word0;
		} response;
	} u;
};

struct lpfc_mbx_nop {
	struct mbox_header header;
	uint32_t context[2];
};



struct lpfc_mbx_set_ras_fwlog {
	struct mbox_header header;
	union {
		struct {
			uint32_t word4;
#define lpfc_fwlog_enable_SHIFT		0
#define lpfc_fwlog_enable_MASK		0x00000001
#define lpfc_fwlog_enable_WORD		word4
#define lpfc_fwlog_loglvl_SHIFT		8
#define lpfc_fwlog_loglvl_MASK		0x0000000F
#define lpfc_fwlog_loglvl_WORD		word4
#define lpfc_fwlog_ra_SHIFT		15
#define lpfc_fwlog_ra_WORD		0x00000008
#define lpfc_fwlog_buffcnt_SHIFT	16
#define lpfc_fwlog_buffcnt_MASK		0x000000FF
#define lpfc_fwlog_buffcnt_WORD		word4
#define lpfc_fwlog_buffsz_SHIFT		24
#define lpfc_fwlog_buffsz_MASK		0x000000FF
#define lpfc_fwlog_buffsz_WORD		word4
			uint32_t word5;
#define lpfc_fwlog_acqe_SHIFT		0
#define lpfc_fwlog_acqe_MASK		0x0000FFFF
#define lpfc_fwlog_acqe_WORD		word5
#define lpfc_fwlog_cqid_SHIFT		16
#define lpfc_fwlog_cqid_MASK		0x0000FFFF
#define lpfc_fwlog_cqid_WORD		word5
#define LPFC_MAX_FWLOG_PAGE	16
			struct dma_address lwpd;
			struct dma_address buff_fwlog[LPFC_MAX_FWLOG_PAGE];
		} request;
		struct {
			uint32_t word0;
		} response;
	} u;
};


struct cq_context {
	uint32_t word0;
#define lpfc_cq_context_event_SHIFT	31
#define lpfc_cq_context_event_MASK	0x00000001
#define lpfc_cq_context_event_WORD	word0
#define lpfc_cq_context_valid_SHIFT	29
#define lpfc_cq_context_valid_MASK	0x00000001
#define lpfc_cq_context_valid_WORD	word0
#define lpfc_cq_context_count_SHIFT	27
#define lpfc_cq_context_count_MASK	0x00000003
#define lpfc_cq_context_count_WORD	word0
#define LPFC_CQ_CNT_256		0x0
#define LPFC_CQ_CNT_512		0x1
#define LPFC_CQ_CNT_1024	0x2
#define LPFC_CQ_CNT_WORD7	0x3
#define lpfc_cq_context_autovalid_SHIFT 15
#define lpfc_cq_context_autovalid_MASK  0x00000001
#define lpfc_cq_context_autovalid_WORD  word0
	uint32_t word1;
#define lpfc_cq_eq_id_SHIFT		22	/* Version 0 Only */
#define lpfc_cq_eq_id_MASK		0x000000FF
#define lpfc_cq_eq_id_WORD		word1
#define lpfc_cq_eq_id_2_SHIFT		0 	/* Version 2 Only */
#define lpfc_cq_eq_id_2_MASK		0x0000FFFF
#define lpfc_cq_eq_id_2_WORD		word1
	uint32_t lpfc_cq_context_count;		/* Version 2 Only */
	uint32_t reserved1;
};

struct lpfc_mbx_cq_create {
	struct mbox_header header;
	union {
		struct {
			uint32_t word0;
#define lpfc_mbx_cq_create_page_size_SHIFT	16	/* Version 2 Only */
#define lpfc_mbx_cq_create_page_size_MASK	0x000000FF
#define lpfc_mbx_cq_create_page_size_WORD	word0
#define lpfc_mbx_cq_create_num_pages_SHIFT	0
#define lpfc_mbx_cq_create_num_pages_MASK	0x0000FFFF
#define lpfc_mbx_cq_create_num_pages_WORD	word0
			struct cq_context context;
			struct dma_address page[LPFC_MAX_CQ_PAGE];
		} request;
		struct {
			uint32_t word0;
#define lpfc_mbx_cq_create_q_id_SHIFT	0
#define lpfc_mbx_cq_create_q_id_MASK	0x0000FFFF
#define lpfc_mbx_cq_create_q_id_WORD	word0
		} response;
	} u;
};

struct lpfc_mbx_cq_create_set {
	union  lpfc_sli4_cfg_shdr cfg_shdr;
	union {
		struct {
			uint32_t word0;
#define lpfc_mbx_cq_create_set_page_size_SHIFT	16	/* Version 2 Only */
#define lpfc_mbx_cq_create_set_page_size_MASK	0x000000FF
#define lpfc_mbx_cq_create_set_page_size_WORD	word0
#define lpfc_mbx_cq_create_set_num_pages_SHIFT	0
#define lpfc_mbx_cq_create_set_num_pages_MASK	0x0000FFFF
#define lpfc_mbx_cq_create_set_num_pages_WORD	word0
			uint32_t word1;
#define lpfc_mbx_cq_create_set_evt_SHIFT	31
#define lpfc_mbx_cq_create_set_evt_MASK		0x00000001
#define lpfc_mbx_cq_create_set_evt_WORD		word1
#define lpfc_mbx_cq_create_set_valid_SHIFT	29
#define lpfc_mbx_cq_create_set_valid_MASK	0x00000001
#define lpfc_mbx_cq_create_set_valid_WORD	word1
#define lpfc_mbx_cq_create_set_cqe_cnt_SHIFT	27
#define lpfc_mbx_cq_create_set_cqe_cnt_MASK	0x00000003
#define lpfc_mbx_cq_create_set_cqe_cnt_WORD	word1
#define lpfc_mbx_cq_create_set_cqe_size_SHIFT	25
#define lpfc_mbx_cq_create_set_cqe_size_MASK	0x00000003
#define lpfc_mbx_cq_create_set_cqe_size_WORD	word1
#define lpfc_mbx_cq_create_set_autovalid_SHIFT	15
#define lpfc_mbx_cq_create_set_autovalid_MASK	0x0000001
#define lpfc_mbx_cq_create_set_autovalid_WORD	word1
#define lpfc_mbx_cq_create_set_nodelay_SHIFT	14
#define lpfc_mbx_cq_create_set_nodelay_MASK	0x00000001
#define lpfc_mbx_cq_create_set_nodelay_WORD	word1
#define lpfc_mbx_cq_create_set_clswm_SHIFT	12
#define lpfc_mbx_cq_create_set_clswm_MASK	0x00000003
#define lpfc_mbx_cq_create_set_clswm_WORD	word1
			uint32_t word2;
#define lpfc_mbx_cq_create_set_arm_SHIFT	31
#define lpfc_mbx_cq_create_set_arm_MASK		0x00000001
#define lpfc_mbx_cq_create_set_arm_WORD		word2
#define lpfc_mbx_cq_create_set_cq_cnt_SHIFT	16
#define lpfc_mbx_cq_create_set_cq_cnt_MASK	0x00007FFF
#define lpfc_mbx_cq_create_set_cq_cnt_WORD	word2
#define lpfc_mbx_cq_create_set_num_cq_SHIFT	0
#define lpfc_mbx_cq_create_set_num_cq_MASK	0x0000FFFF
#define lpfc_mbx_cq_create_set_num_cq_WORD	word2
			uint32_t word3;
#define lpfc_mbx_cq_create_set_eq_id1_SHIFT	16
#define lpfc_mbx_cq_create_set_eq_id1_MASK	0x0000FFFF
#define lpfc_mbx_cq_create_set_eq_id1_WORD	word3
#define lpfc_mbx_cq_create_set_eq_id0_SHIFT	0
#define lpfc_mbx_cq_create_set_eq_id0_MASK	0x0000FFFF
#define lpfc_mbx_cq_create_set_eq_id0_WORD	word3
			uint32_t word4;
#define lpfc_mbx_cq_create_set_eq_id3_SHIFT	16
#define lpfc_mbx_cq_create_set_eq_id3_MASK	0x0000FFFF
#define lpfc_mbx_cq_create_set_eq_id3_WORD	word4
#define lpfc_mbx_cq_create_set_eq_id2_SHIFT	0
#define lpfc_mbx_cq_create_set_eq_id2_MASK	0x0000FFFF
#define lpfc_mbx_cq_create_set_eq_id2_WORD	word4
			uint32_t word5;
#define lpfc_mbx_cq_create_set_eq_id5_SHIFT	16
#define lpfc_mbx_cq_create_set_eq_id5_MASK	0x0000FFFF
#define lpfc_mbx_cq_create_set_eq_id5_WORD	word5
#define lpfc_mbx_cq_create_set_eq_id4_SHIFT	0
#define lpfc_mbx_cq_create_set_eq_id4_MASK	0x0000FFFF
#define lpfc_mbx_cq_create_set_eq_id4_WORD	word5
			uint32_t word6;
#define lpfc_mbx_cq_create_set_eq_id7_SHIFT	16
#define lpfc_mbx_cq_create_set_eq_id7_MASK	0x0000FFFF
#define lpfc_mbx_cq_create_set_eq_id7_WORD	word6
#define lpfc_mbx_cq_create_set_eq_id6_SHIFT	0
#define lpfc_mbx_cq_create_set_eq_id6_MASK	0x0000FFFF
#define lpfc_mbx_cq_create_set_eq_id6_WORD	word6
			uint32_t word7;
#define lpfc_mbx_cq_create_set_eq_id9_SHIFT	16
#define lpfc_mbx_cq_create_set_eq_id9_MASK	0x0000FFFF
#define lpfc_mbx_cq_create_set_eq_id9_WORD	word7
#define lpfc_mbx_cq_create_set_eq_id8_SHIFT	0
#define lpfc_mbx_cq_create_set_eq_id8_MASK	0x0000FFFF
#define lpfc_mbx_cq_create_set_eq_id8_WORD	word7
			uint32_t word8;
#define lpfc_mbx_cq_create_set_eq_id11_SHIFT	16
#define lpfc_mbx_cq_create_set_eq_id11_MASK	0x0000FFFF
#define lpfc_mbx_cq_create_set_eq_id11_WORD	word8
#define lpfc_mbx_cq_create_set_eq_id10_SHIFT	0
#define lpfc_mbx_cq_create_set_eq_id10_MASK	0x0000FFFF
#define lpfc_mbx_cq_create_set_eq_id10_WORD	word8
			uint32_t word9;
#define lpfc_mbx_cq_create_set_eq_id13_SHIFT	16
#define lpfc_mbx_cq_create_set_eq_id13_MASK	0x0000FFFF
#define lpfc_mbx_cq_create_set_eq_id13_WORD	word9
#define lpfc_mbx_cq_create_set_eq_id12_SHIFT	0
#define lpfc_mbx_cq_create_set_eq_id12_MASK	0x0000FFFF
#define lpfc_mbx_cq_create_set_eq_id12_WORD	word9
			uint32_t word10;
#define lpfc_mbx_cq_create_set_eq_id15_SHIFT	16
#define lpfc_mbx_cq_create_set_eq_id15_MASK	0x0000FFFF
#define lpfc_mbx_cq_create_set_eq_id15_WORD	word10
#define lpfc_mbx_cq_create_set_eq_id14_SHIFT	0
#define lpfc_mbx_cq_create_set_eq_id14_MASK	0x0000FFFF
#define lpfc_mbx_cq_create_set_eq_id14_WORD	word10
			struct dma_address page[1];
		} request;
		struct {
			uint32_t word0;
#define lpfc_mbx_cq_create_set_num_alloc_SHIFT	16
#define lpfc_mbx_cq_create_set_num_alloc_MASK	0x0000FFFF
#define lpfc_mbx_cq_create_set_num_alloc_WORD	word0
#define lpfc_mbx_cq_create_set_base_id_SHIFT	0
#define lpfc_mbx_cq_create_set_base_id_MASK	0x0000FFFF
#define lpfc_mbx_cq_create_set_base_id_WORD	word0
		} response;
	} u;
};

struct lpfc_mbx_cq_destroy {
	struct mbox_header header;
	union {
		struct {
			uint32_t word0;
#define lpfc_mbx_cq_destroy_q_id_SHIFT	0
#define lpfc_mbx_cq_destroy_q_id_MASK	0x0000FFFF
#define lpfc_mbx_cq_destroy_q_id_WORD	word0
		} request;
		struct {
			uint32_t word0;
		} response;
	} u;
};

struct wq_context {
	uint32_t reserved0;
	uint32_t reserved1;
	uint32_t reserved2;
	uint32_t reserved3;
};

struct lpfc_mbx_wq_create {
	struct mbox_header header;
	union {
		struct {	/* Version 0 Request */
			uint32_t word0;
#define lpfc_mbx_wq_create_num_pages_SHIFT	0
#define lpfc_mbx_wq_create_num_pages_MASK	0x000000FF
#define lpfc_mbx_wq_create_num_pages_WORD	word0
#define lpfc_mbx_wq_create_dua_SHIFT		8
#define lpfc_mbx_wq_create_dua_MASK		0x00000001
#define lpfc_mbx_wq_create_dua_WORD		word0
#define lpfc_mbx_wq_create_cq_id_SHIFT		16
#define lpfc_mbx_wq_create_cq_id_MASK		0x0000FFFF
#define lpfc_mbx_wq_create_cq_id_WORD		word0
			struct dma_address page[LPFC_MAX_WQ_PAGE_V0];
			uint32_t word9;
#define lpfc_mbx_wq_create_bua_SHIFT		0
#define lpfc_mbx_wq_create_bua_MASK		0x00000001
#define lpfc_mbx_wq_create_bua_WORD		word9
#define lpfc_mbx_wq_create_ulp_num_SHIFT	8
#define lpfc_mbx_wq_create_ulp_num_MASK		0x000000FF
#define lpfc_mbx_wq_create_ulp_num_WORD		word9
		} request;
		struct {	/* Version 1 Request */
			uint32_t word0;	/* Word 0 is the same as in v0 */
			uint32_t word1;
#define lpfc_mbx_wq_create_page_size_SHIFT	0
#define lpfc_mbx_wq_create_page_size_MASK	0x000000FF
#define lpfc_mbx_wq_create_page_size_WORD	word1
#define LPFC_WQ_PAGE_SIZE_4096	0x1
#define lpfc_mbx_wq_create_dpp_req_SHIFT	15
#define lpfc_mbx_wq_create_dpp_req_MASK		0x00000001
#define lpfc_mbx_wq_create_dpp_req_WORD		word1
#define lpfc_mbx_wq_create_doe_SHIFT		14
#define lpfc_mbx_wq_create_doe_MASK		0x00000001
#define lpfc_mbx_wq_create_doe_WORD		word1
#define lpfc_mbx_wq_create_toe_SHIFT		13
#define lpfc_mbx_wq_create_toe_MASK		0x00000001
#define lpfc_mbx_wq_create_toe_WORD		word1
#define lpfc_mbx_wq_create_wqe_size_SHIFT	8
#define lpfc_mbx_wq_create_wqe_size_MASK	0x0000000F
#define lpfc_mbx_wq_create_wqe_size_WORD	word1
#define LPFC_WQ_WQE_SIZE_64	0x5
#define LPFC_WQ_WQE_SIZE_128	0x6
#define lpfc_mbx_wq_create_wqe_count_SHIFT	16
#define lpfc_mbx_wq_create_wqe_count_MASK	0x0000FFFF
#define lpfc_mbx_wq_create_wqe_count_WORD	word1
			uint32_t word2;
			struct dma_address page[LPFC_MAX_WQ_PAGE-1];
		} request_1;
		struct {
			uint32_t word0;
#define lpfc_mbx_wq_create_q_id_SHIFT	0
#define lpfc_mbx_wq_create_q_id_MASK	0x0000FFFF
#define lpfc_mbx_wq_create_q_id_WORD	word0
			uint32_t doorbell_offset;
			uint32_t word2;
#define lpfc_mbx_wq_create_bar_set_SHIFT	0
#define lpfc_mbx_wq_create_bar_set_MASK		0x0000FFFF
#define lpfc_mbx_wq_create_bar_set_WORD		word2
#define WQ_PCI_BAR_0_AND_1	0x00
#define WQ_PCI_BAR_2_AND_3	0x01
#define WQ_PCI_BAR_4_AND_5	0x02
#define lpfc_mbx_wq_create_db_format_SHIFT	16
#define lpfc_mbx_wq_create_db_format_MASK	0x0000FFFF
#define lpfc_mbx_wq_create_db_format_WORD	word2
		} response;
		struct {
			uint32_t word0;
#define lpfc_mbx_wq_create_dpp_rsp_SHIFT	31
#define lpfc_mbx_wq_create_dpp_rsp_MASK		0x00000001
#define lpfc_mbx_wq_create_dpp_rsp_WORD		word0
#define lpfc_mbx_wq_create_v1_q_id_SHIFT	0
#define lpfc_mbx_wq_create_v1_q_id_MASK		0x0000FFFF
#define lpfc_mbx_wq_create_v1_q_id_WORD		word0
			uint32_t word1;
#define lpfc_mbx_wq_create_v1_bar_set_SHIFT	0
#define lpfc_mbx_wq_create_v1_bar_set_MASK	0x0000000F
#define lpfc_mbx_wq_create_v1_bar_set_WORD	word1
			uint32_t doorbell_offset;
			uint32_t word3;
#define lpfc_mbx_wq_create_dpp_id_SHIFT		16
#define lpfc_mbx_wq_create_dpp_id_MASK		0x0000001F
#define lpfc_mbx_wq_create_dpp_id_WORD		word3
#define lpfc_mbx_wq_create_dpp_bar_SHIFT	0
#define lpfc_mbx_wq_create_dpp_bar_MASK		0x0000000F
#define lpfc_mbx_wq_create_dpp_bar_WORD		word3
			uint32_t dpp_offset;
		} response_1;
	} u;
};

struct lpfc_mbx_wq_destroy {
	struct mbox_header header;
	union {
		struct {
			uint32_t word0;
#define lpfc_mbx_wq_destroy_q_id_SHIFT	0
#define lpfc_mbx_wq_destroy_q_id_MASK	0x0000FFFF
#define lpfc_mbx_wq_destroy_q_id_WORD	word0
		} request;
		struct {
			uint32_t word0;
		} response;
	} u;
};

#define LPFC_HDR_BUF_SIZE 128
#define LPFC_DATA_BUF_SIZE 2048
#define LPFC_NVMET_DATA_BUF_SIZE 128
struct rq_context {
	uint32_t word0;
#define lpfc_rq_context_rqe_count_SHIFT	16	/* Version 0 Only */
#define lpfc_rq_context_rqe_count_MASK	0x0000000F
#define lpfc_rq_context_rqe_count_WORD	word0
#define LPFC_RQ_RING_SIZE_512		9	/* 512 entries */
#define LPFC_RQ_RING_SIZE_1024		10	/* 1024 entries */
#define LPFC_RQ_RING_SIZE_2048		11	/* 2048 entries */
#define LPFC_RQ_RING_SIZE_4096		12	/* 4096 entries */
#define lpfc_rq_context_rqe_count_1_SHIFT	16	/* Version 1-2 Only */
#define lpfc_rq_context_rqe_count_1_MASK	0x0000FFFF
#define lpfc_rq_context_rqe_count_1_WORD	word0
#define lpfc_rq_context_rqe_size_SHIFT	8		/* Version 1-2 Only */
#define lpfc_rq_context_rqe_size_MASK	0x0000000F
#define lpfc_rq_context_rqe_size_WORD	word0
#define LPFC_RQE_SIZE_8		2
#define LPFC_RQE_SIZE_16	3
#define LPFC_RQE_SIZE_32	4
#define LPFC_RQE_SIZE_64	5
#define LPFC_RQE_SIZE_128	6
#define lpfc_rq_context_page_size_SHIFT	0		/* Version 1 Only */
#define lpfc_rq_context_page_size_MASK	0x000000FF
#define lpfc_rq_context_page_size_WORD	word0
#define	LPFC_RQ_PAGE_SIZE_4096	0x1
	uint32_t word1;
#define lpfc_rq_context_data_size_SHIFT	16		/* Version 2 Only */
#define lpfc_rq_context_data_size_MASK	0x0000FFFF
#define lpfc_rq_context_data_size_WORD	word1
#define lpfc_rq_context_hdr_size_SHIFT	0		/* Version 2 Only */
#define lpfc_rq_context_hdr_size_MASK	0x0000FFFF
#define lpfc_rq_context_hdr_size_WORD	word1
	uint32_t word2;
#define lpfc_rq_context_cq_id_SHIFT	16
#define lpfc_rq_context_cq_id_MASK	0x0000FFFF
#define lpfc_rq_context_cq_id_WORD	word2
#define lpfc_rq_context_buf_size_SHIFT	0
#define lpfc_rq_context_buf_size_MASK	0x0000FFFF
#define lpfc_rq_context_buf_size_WORD	word2
#define lpfc_rq_context_base_cq_SHIFT	0		/* Version 2 Only */
#define lpfc_rq_context_base_cq_MASK	0x0000FFFF
#define lpfc_rq_context_base_cq_WORD	word2
	uint32_t buffer_size;				/* Version 1 Only */
};

struct lpfc_mbx_rq_create {
	struct mbox_header header;
	union {
		struct {
			uint32_t word0;
#define lpfc_mbx_rq_create_num_pages_SHIFT	0
#define lpfc_mbx_rq_create_num_pages_MASK	0x0000FFFF
#define lpfc_mbx_rq_create_num_pages_WORD	word0
#define lpfc_mbx_rq_create_dua_SHIFT		16
#define lpfc_mbx_rq_create_dua_MASK		0x00000001
#define lpfc_mbx_rq_create_dua_WORD		word0
#define lpfc_mbx_rq_create_bqu_SHIFT		17
#define lpfc_mbx_rq_create_bqu_MASK		0x00000001
#define lpfc_mbx_rq_create_bqu_WORD		word0
#define lpfc_mbx_rq_create_ulp_num_SHIFT	24
#define lpfc_mbx_rq_create_ulp_num_MASK		0x000000FF
#define lpfc_mbx_rq_create_ulp_num_WORD		word0
			struct rq_context context;
			struct dma_address page[LPFC_MAX_RQ_PAGE];
		} request;
		struct {
			uint32_t word0;
#define lpfc_mbx_rq_create_q_cnt_v2_SHIFT	16
#define lpfc_mbx_rq_create_q_cnt_v2_MASK	0x0000FFFF
#define lpfc_mbx_rq_create_q_cnt_v2_WORD	word0
#define lpfc_mbx_rq_create_q_id_SHIFT		0
#define lpfc_mbx_rq_create_q_id_MASK		0x0000FFFF
#define lpfc_mbx_rq_create_q_id_WORD		word0
			uint32_t doorbell_offset;
			uint32_t word2;
#define lpfc_mbx_rq_create_bar_set_SHIFT	0
#define lpfc_mbx_rq_create_bar_set_MASK		0x0000FFFF
#define lpfc_mbx_rq_create_bar_set_WORD		word2
#define lpfc_mbx_rq_create_db_format_SHIFT	16
#define lpfc_mbx_rq_create_db_format_MASK	0x0000FFFF
#define lpfc_mbx_rq_create_db_format_WORD	word2
		} response;
	} u;
};

struct lpfc_mbx_rq_create_v2 {
	union  lpfc_sli4_cfg_shdr cfg_shdr;
	union {
		struct {
			uint32_t word0;
#define lpfc_mbx_rq_create_num_pages_SHIFT	0
#define lpfc_mbx_rq_create_num_pages_MASK	0x0000FFFF
#define lpfc_mbx_rq_create_num_pages_WORD	word0
#define lpfc_mbx_rq_create_rq_cnt_SHIFT		16
#define lpfc_mbx_rq_create_rq_cnt_MASK		0x000000FF
#define lpfc_mbx_rq_create_rq_cnt_WORD		word0
#define lpfc_mbx_rq_create_dua_SHIFT		16
#define lpfc_mbx_rq_create_dua_MASK		0x00000001
#define lpfc_mbx_rq_create_dua_WORD		word0
#define lpfc_mbx_rq_create_bqu_SHIFT		17
#define lpfc_mbx_rq_create_bqu_MASK		0x00000001
#define lpfc_mbx_rq_create_bqu_WORD		word0
#define lpfc_mbx_rq_create_ulp_num_SHIFT	24
#define lpfc_mbx_rq_create_ulp_num_MASK		0x000000FF
#define lpfc_mbx_rq_create_ulp_num_WORD		word0
#define lpfc_mbx_rq_create_dim_SHIFT		29
#define lpfc_mbx_rq_create_dim_MASK		0x00000001
#define lpfc_mbx_rq_create_dim_WORD		word0
#define lpfc_mbx_rq_create_dfd_SHIFT		30
#define lpfc_mbx_rq_create_dfd_MASK		0x00000001
#define lpfc_mbx_rq_create_dfd_WORD		word0
#define lpfc_mbx_rq_create_dnb_SHIFT		31
#define lpfc_mbx_rq_create_dnb_MASK		0x00000001
#define lpfc_mbx_rq_create_dnb_WORD		word0
			struct rq_context context;
			struct dma_address page[1];
		} request;
		struct {
			uint32_t word0;
#define lpfc_mbx_rq_create_q_cnt_v2_SHIFT	16
#define lpfc_mbx_rq_create_q_cnt_v2_MASK	0x0000FFFF
#define lpfc_mbx_rq_create_q_cnt_v2_WORD	word0
#define lpfc_mbx_rq_create_q_id_SHIFT		0
#define lpfc_mbx_rq_create_q_id_MASK		0x0000FFFF
#define lpfc_mbx_rq_create_q_id_WORD		word0
			uint32_t doorbell_offset;
			uint32_t word2;
#define lpfc_mbx_rq_create_bar_set_SHIFT	0
#define lpfc_mbx_rq_create_bar_set_MASK		0x0000FFFF
#define lpfc_mbx_rq_create_bar_set_WORD		word2
#define lpfc_mbx_rq_create_db_format_SHIFT	16
#define lpfc_mbx_rq_create_db_format_MASK	0x0000FFFF
#define lpfc_mbx_rq_create_db_format_WORD	word2
		} response;
	} u;
};

struct lpfc_mbx_rq_destroy {
	struct mbox_header header;
	union {
		struct {
			uint32_t word0;
#define lpfc_mbx_rq_destroy_q_id_SHIFT	0
#define lpfc_mbx_rq_destroy_q_id_MASK	0x0000FFFF
#define lpfc_mbx_rq_destroy_q_id_WORD	word0
		} request;
		struct {
			uint32_t word0;
		} response;
	} u;
};

struct mq_context {
	uint32_t word0;
#define lpfc_mq_context_cq_id_SHIFT	22 	/* Version 0 Only */
#define lpfc_mq_context_cq_id_MASK	0x000003FF
#define lpfc_mq_context_cq_id_WORD	word0
#define lpfc_mq_context_ring_size_SHIFT	16
#define lpfc_mq_context_ring_size_MASK	0x0000000F
#define lpfc_mq_context_ring_size_WORD	word0
#define LPFC_MQ_RING_SIZE_16		0x5
#define LPFC_MQ_RING_SIZE_32		0x6
#define LPFC_MQ_RING_SIZE_64		0x7
#define LPFC_MQ_RING_SIZE_128		0x8
	uint32_t word1;
#define lpfc_mq_context_valid_SHIFT	31
#define lpfc_mq_context_valid_MASK	0x00000001
#define lpfc_mq_context_valid_WORD	word1
	uint32_t reserved2;
	uint32_t reserved3;
};

struct lpfc_mbx_mq_create {
	struct mbox_header header;
	union {
		struct {
			uint32_t word0;
#define lpfc_mbx_mq_create_num_pages_SHIFT	0
#define lpfc_mbx_mq_create_num_pages_MASK	0x0000FFFF
#define lpfc_mbx_mq_create_num_pages_WORD	word0
			struct mq_context context;
			struct dma_address page[LPFC_MAX_MQ_PAGE];
		} request;
		struct {
			uint32_t word0;
#define lpfc_mbx_mq_create_q_id_SHIFT	0
#define lpfc_mbx_mq_create_q_id_MASK	0x0000FFFF
#define lpfc_mbx_mq_create_q_id_WORD	word0
		} response;
	} u;
};

struct lpfc_mbx_mq_create_ext {
	struct mbox_header header;
	union {
		struct {
			uint32_t word0;
#define lpfc_mbx_mq_create_ext_num_pages_SHIFT	0
#define lpfc_mbx_mq_create_ext_num_pages_MASK	0x0000FFFF
#define lpfc_mbx_mq_create_ext_num_pages_WORD	word0
#define lpfc_mbx_mq_create_ext_cq_id_SHIFT	16	/* Version 1 Only */
#define lpfc_mbx_mq_create_ext_cq_id_MASK	0x0000FFFF
#define lpfc_mbx_mq_create_ext_cq_id_WORD	word0
			uint32_t async_evt_bmap;
#define lpfc_mbx_mq_create_ext_async_evt_link_SHIFT	LPFC_TRAILER_CODE_LINK
#define lpfc_mbx_mq_create_ext_async_evt_link_MASK	0x00000001
#define lpfc_mbx_mq_create_ext_async_evt_link_WORD	async_evt_bmap
#define LPFC_EVT_CODE_LINK_NO_LINK	0x0
#define LPFC_EVT_CODE_LINK_10_MBIT	0x1
#define LPFC_EVT_CODE_LINK_100_MBIT	0x2
#define LPFC_EVT_CODE_LINK_1_GBIT	0x3
#define LPFC_EVT_CODE_LINK_10_GBIT	0x4
#define lpfc_mbx_mq_create_ext_async_evt_fip_SHIFT	LPFC_TRAILER_CODE_FCOE
#define lpfc_mbx_mq_create_ext_async_evt_fip_MASK	0x00000001
#define lpfc_mbx_mq_create_ext_async_evt_fip_WORD	async_evt_bmap
#define lpfc_mbx_mq_create_ext_async_evt_group5_SHIFT	LPFC_TRAILER_CODE_GRP5
#define lpfc_mbx_mq_create_ext_async_evt_group5_MASK	0x00000001
#define lpfc_mbx_mq_create_ext_async_evt_group5_WORD	async_evt_bmap
#define lpfc_mbx_mq_create_ext_async_evt_fc_SHIFT	LPFC_TRAILER_CODE_FC
#define lpfc_mbx_mq_create_ext_async_evt_fc_MASK	0x00000001
#define lpfc_mbx_mq_create_ext_async_evt_fc_WORD	async_evt_bmap
#define LPFC_EVT_CODE_FC_NO_LINK	0x0
#define LPFC_EVT_CODE_FC_1_GBAUD	0x1
#define LPFC_EVT_CODE_FC_2_GBAUD	0x2
#define LPFC_EVT_CODE_FC_4_GBAUD	0x4
#define LPFC_EVT_CODE_FC_8_GBAUD	0x8
#define LPFC_EVT_CODE_FC_10_GBAUD	0xA
#define LPFC_EVT_CODE_FC_16_GBAUD	0x10
#define lpfc_mbx_mq_create_ext_async_evt_sli_SHIFT	LPFC_TRAILER_CODE_SLI
#define lpfc_mbx_mq_create_ext_async_evt_sli_MASK	0x00000001
#define lpfc_mbx_mq_create_ext_async_evt_sli_WORD	async_evt_bmap
			struct mq_context context;
			struct dma_address page[LPFC_MAX_MQ_PAGE];
		} request;
		struct {
			uint32_t word0;
#define lpfc_mbx_mq_create_q_id_SHIFT	0
#define lpfc_mbx_mq_create_q_id_MASK	0x0000FFFF
#define lpfc_mbx_mq_create_q_id_WORD	word0
		} response;
	} u;
#define LPFC_ASYNC_EVENT_LINK_STATE	0x2
#define LPFC_ASYNC_EVENT_FCF_STATE	0x4
#define LPFC_ASYNC_EVENT_GROUP5		0x20
};

struct lpfc_mbx_mq_destroy {
	struct mbox_header header;
	union {
		struct {
			uint32_t word0;
#define lpfc_mbx_mq_destroy_q_id_SHIFT	0
#define lpfc_mbx_mq_destroy_q_id_MASK	0x0000FFFF
#define lpfc_mbx_mq_destroy_q_id_WORD	word0
		} request;
		struct {
			uint32_t word0;
		} response;
	} u;
};

/* Start Gen 2 SLI4 Mailbox definitions: */

/* Define allocate-ready Gen 2 SLI4 FCoE Resource Extent Types. */
#define LPFC_RSC_TYPE_FCOE_VFI	0x20
#define LPFC_RSC_TYPE_FCOE_VPI	0x21
#define LPFC_RSC_TYPE_FCOE_RPI	0x22
#define LPFC_RSC_TYPE_FCOE_XRI	0x23

struct lpfc_mbx_get_rsrc_extent_info {
	struct mbox_header header;
	union {
		struct {
			uint32_t word4;
#define lpfc_mbx_get_rsrc_extent_info_type_SHIFT	0
#define lpfc_mbx_get_rsrc_extent_info_type_MASK		0x0000FFFF
#define lpfc_mbx_get_rsrc_extent_info_type_WORD		word4
		} req;
		struct {
			uint32_t word4;
#define lpfc_mbx_get_rsrc_extent_info_cnt_SHIFT		0
#define lpfc_mbx_get_rsrc_extent_info_cnt_MASK		0x0000FFFF
#define lpfc_mbx_get_rsrc_extent_info_cnt_WORD		word4
#define lpfc_mbx_get_rsrc_extent_info_size_SHIFT	16
#define lpfc_mbx_get_rsrc_extent_info_size_MASK		0x0000FFFF
#define lpfc_mbx_get_rsrc_extent_info_size_WORD		word4
		} rsp;
	} u;
};

struct lpfc_mbx_query_fw_config {
	struct mbox_header header;
	struct {
		uint32_t config_number;
#define	LPFC_FC_FCOE		0x00000007
		uint32_t asic_revision;
		uint32_t physical_port;
		uint32_t function_mode;
#define LPFC_FCOE_INI_MODE	0x00000040
#define LPFC_FCOE_TGT_MODE	0x00000080
#define LPFC_DUA_MODE		0x00000800
		uint32_t ulp0_mode;
#define LPFC_ULP_FCOE_INIT_MODE	0x00000040
#define LPFC_ULP_FCOE_TGT_MODE	0x00000080
		uint32_t ulp0_nap_words[12];
		uint32_t ulp1_mode;
		uint32_t ulp1_nap_words[12];
		uint32_t function_capabilities;
		uint32_t cqid_base;
		uint32_t cqid_tot;
		uint32_t eqid_base;
		uint32_t eqid_tot;
		uint32_t ulp0_nap2_words[2];
		uint32_t ulp1_nap2_words[2];
	} rsp;
};

struct lpfc_mbx_set_beacon_config {
	struct mbox_header header;
	uint32_t word4;
#define lpfc_mbx_set_beacon_port_num_SHIFT		0
#define lpfc_mbx_set_beacon_port_num_MASK		0x0000003F
#define lpfc_mbx_set_beacon_port_num_WORD		word4
#define lpfc_mbx_set_beacon_port_type_SHIFT		6
#define lpfc_mbx_set_beacon_port_type_MASK		0x00000003
#define lpfc_mbx_set_beacon_port_type_WORD		word4
#define lpfc_mbx_set_beacon_state_SHIFT			8
#define lpfc_mbx_set_beacon_state_MASK			0x000000FF
#define lpfc_mbx_set_beacon_state_WORD			word4
#define lpfc_mbx_set_beacon_duration_SHIFT		16
#define lpfc_mbx_set_beacon_duration_MASK		0x000000FF
#define lpfc_mbx_set_beacon_duration_WORD		word4

/* COMMON_SET_BEACON_CONFIG_V1 */
#define lpfc_mbx_set_beacon_duration_v1_SHIFT		16
#define lpfc_mbx_set_beacon_duration_v1_MASK		0x0000FFFF
#define lpfc_mbx_set_beacon_duration_v1_WORD		word4
	uint32_t word5;  /* RESERVED  */
};

struct lpfc_id_range {
	uint32_t word5;
#define lpfc_mbx_rsrc_id_word4_0_SHIFT	0
#define lpfc_mbx_rsrc_id_word4_0_MASK	0x0000FFFF
#define lpfc_mbx_rsrc_id_word4_0_WORD	word5
#define lpfc_mbx_rsrc_id_word4_1_SHIFT	16
#define lpfc_mbx_rsrc_id_word4_1_MASK	0x0000FFFF
#define lpfc_mbx_rsrc_id_word4_1_WORD	word5
};

struct lpfc_mbx_set_link_diag_state {
	struct mbox_header header;
	union {
		struct {
			uint32_t word0;
#define lpfc_mbx_set_diag_state_diag_SHIFT	0
#define lpfc_mbx_set_diag_state_diag_MASK	0x00000001
#define lpfc_mbx_set_diag_state_diag_WORD	word0
#define lpfc_mbx_set_diag_state_diag_bit_valid_SHIFT	2
#define lpfc_mbx_set_diag_state_diag_bit_valid_MASK	0x00000001
#define lpfc_mbx_set_diag_state_diag_bit_valid_WORD	word0
#define LPFC_DIAG_STATE_DIAG_BIT_VALID_NO_CHANGE	0
#define LPFC_DIAG_STATE_DIAG_BIT_VALID_CHANGE		1
#define lpfc_mbx_set_diag_state_link_num_SHIFT	16
#define lpfc_mbx_set_diag_state_link_num_MASK	0x0000003F
#define lpfc_mbx_set_diag_state_link_num_WORD	word0
#define lpfc_mbx_set_diag_state_link_type_SHIFT 22
#define lpfc_mbx_set_diag_state_link_type_MASK	0x00000003
#define lpfc_mbx_set_diag_state_link_type_WORD	word0
		} req;
		struct {
			uint32_t word0;
		} rsp;
	} u;
};

struct lpfc_mbx_set_link_diag_loopback {
	struct mbox_header header;
	union {
		struct {
			uint32_t word0;
#define lpfc_mbx_set_diag_lpbk_type_SHIFT		0
#define lpfc_mbx_set_diag_lpbk_type_MASK		0x00000003
#define lpfc_mbx_set_diag_lpbk_type_WORD		word0
#define LPFC_DIAG_LOOPBACK_TYPE_DISABLE			0x0
#define LPFC_DIAG_LOOPBACK_TYPE_INTERNAL		0x1
#define LPFC_DIAG_LOOPBACK_TYPE_SERDES			0x2
#define LPFC_DIAG_LOOPBACK_TYPE_EXTERNAL_TRUNKED	0x3
#define lpfc_mbx_set_diag_lpbk_link_num_SHIFT		16
#define lpfc_mbx_set_diag_lpbk_link_num_MASK		0x0000003F
#define lpfc_mbx_set_diag_lpbk_link_num_WORD		word0
#define lpfc_mbx_set_diag_lpbk_link_type_SHIFT		22
#define lpfc_mbx_set_diag_lpbk_link_type_MASK		0x00000003
#define lpfc_mbx_set_diag_lpbk_link_type_WORD		word0
		} req;
		struct {
			uint32_t word0;
		} rsp;
	} u;
};

struct lpfc_mbx_run_link_diag_test {
	struct mbox_header header;
	union {
		struct {
			uint32_t word0;
#define lpfc_mbx_run_diag_test_link_num_SHIFT	16
#define lpfc_mbx_run_diag_test_link_num_MASK	0x0000003F
#define lpfc_mbx_run_diag_test_link_num_WORD	word0
#define lpfc_mbx_run_diag_test_link_type_SHIFT	22
#define lpfc_mbx_run_diag_test_link_type_MASK	0x00000003
#define lpfc_mbx_run_diag_test_link_type_WORD	word0
			uint32_t word1;
#define lpfc_mbx_run_diag_test_test_id_SHIFT	0
#define lpfc_mbx_run_diag_test_test_id_MASK	0x0000FFFF
#define lpfc_mbx_run_diag_test_test_id_WORD	word1
#define lpfc_mbx_run_diag_test_loops_SHIFT	16
#define lpfc_mbx_run_diag_test_loops_MASK	0x0000FFFF
#define lpfc_mbx_run_diag_test_loops_WORD	word1
			uint32_t word2;
#define lpfc_mbx_run_diag_test_test_ver_SHIFT	0
#define lpfc_mbx_run_diag_test_test_ver_MASK	0x0000FFFF
#define lpfc_mbx_run_diag_test_test_ver_WORD	word2
#define lpfc_mbx_run_diag_test_err_act_SHIFT	16
#define lpfc_mbx_run_diag_test_err_act_MASK	0x000000FF
#define lpfc_mbx_run_diag_test_err_act_WORD	word2
		} req;
		struct {
			uint32_t word0;
		} rsp;
	} u;
};

/*
 * struct lpfc_mbx_alloc_rsrc_extents:
 * A mbox is generically 256 bytes long. An SLI4_CONFIG mailbox requires
 * 6 words of header + 4 words of shared subcommand header +
 * 1 words of Extent-Opcode-specific header = 11 words or 44 bytes total.
 *
 * An embedded version of SLI4_CONFIG therefore has 256 - 44 = 212 bytes
 * for extents payload.
 *
 * 212/2 (bytes per extent) = 106 extents.
 * 106/2 (extents per word) = 53 words.
 * lpfc_id_range id is statically size to 53.
 *
 * This mailbox definition is used for ALLOC or GET_ALLOCATED
 * extent ranges.  For ALLOC, the type and cnt are required.
 * For GET_ALLOCATED, only the type is required.
 */
struct lpfc_mbx_alloc_rsrc_extents {
	struct mbox_header header;
	union {
		struct {
			uint32_t word4;
#define lpfc_mbx_alloc_rsrc_extents_type_SHIFT	0
#define lpfc_mbx_alloc_rsrc_extents_type_MASK	0x0000FFFF
#define lpfc_mbx_alloc_rsrc_extents_type_WORD	word4
#define lpfc_mbx_alloc_rsrc_extents_cnt_SHIFT	16
#define lpfc_mbx_alloc_rsrc_extents_cnt_MASK	0x0000FFFF
#define lpfc_mbx_alloc_rsrc_extents_cnt_WORD	word4
		} req;
		struct {
			uint32_t word4;
#define lpfc_mbx_rsrc_cnt_SHIFT	0
#define lpfc_mbx_rsrc_cnt_MASK	0x0000FFFF
#define lpfc_mbx_rsrc_cnt_WORD	word4
			struct lpfc_id_range id[53];
		} rsp;
	} u;
};

/*
 * This is the non-embedded version of ALLOC or GET RSRC_EXTENTS. Word4 in this
 * structure shares the same SHIFT/MASK/WORD defines provided in the
 * mbx_alloc_rsrc_extents and mbx_get_alloc_rsrc_extents, word4, provided in
 * the structures defined above.  This non-embedded structure provides for the
 * maximum number of extents supported by the port.
 */
struct lpfc_mbx_nembed_rsrc_extent {
	union  lpfc_sli4_cfg_shdr cfg_shdr;
	uint32_t word4;
	struct lpfc_id_range id;
};

struct lpfc_mbx_dealloc_rsrc_extents {
	struct mbox_header header;
	struct {
		uint32_t word4;
#define lpfc_mbx_dealloc_rsrc_extents_type_SHIFT	0
#define lpfc_mbx_dealloc_rsrc_extents_type_MASK		0x0000FFFF
#define lpfc_mbx_dealloc_rsrc_extents_type_WORD		word4
	} req;

};

/* Start SLI4 FCoE specific mbox structures. */

struct lpfc_mbx_post_hdr_tmpl {
	struct mbox_header header;
	uint32_t word10;
#define lpfc_mbx_post_hdr_tmpl_rpi_offset_SHIFT  0
#define lpfc_mbx_post_hdr_tmpl_rpi_offset_MASK   0x0000FFFF
#define lpfc_mbx_post_hdr_tmpl_rpi_offset_WORD   word10
#define lpfc_mbx_post_hdr_tmpl_page_cnt_SHIFT   16
#define lpfc_mbx_post_hdr_tmpl_page_cnt_MASK    0x0000FFFF
#define lpfc_mbx_post_hdr_tmpl_page_cnt_WORD    word10
	uint32_t rpi_paddr_lo;
	uint32_t rpi_paddr_hi;
};

struct sli4_sge {	/* SLI-4 */
	uint32_t addr_hi;
	uint32_t addr_lo;

	uint32_t word2;
#define lpfc_sli4_sge_offset_SHIFT	0
#define lpfc_sli4_sge_offset_MASK	0x07FFFFFF
#define lpfc_sli4_sge_offset_WORD	word2
#define lpfc_sli4_sge_type_SHIFT	27
#define lpfc_sli4_sge_type_MASK		0x0000000F
#define lpfc_sli4_sge_type_WORD		word2
#define LPFC_SGE_TYPE_DATA		0x0
#define LPFC_SGE_TYPE_DIF		0x4
#define LPFC_SGE_TYPE_LSP		0x5
#define LPFC_SGE_TYPE_PEDIF		0x6
#define LPFC_SGE_TYPE_PESEED		0x7
#define LPFC_SGE_TYPE_DISEED		0x8
#define LPFC_SGE_TYPE_ENC		0x9
#define LPFC_SGE_TYPE_ATM		0xA
#define LPFC_SGE_TYPE_SKIP		0xC
#define lpfc_sli4_sge_last_SHIFT	31 /* Last SEG in the SGL sets it */
#define lpfc_sli4_sge_last_MASK		0x00000001
#define lpfc_sli4_sge_last_WORD		word2
	uint32_t sge_len;
};

struct sli4_hybrid_sgl {
	struct list_head list_node;
	struct sli4_sge *dma_sgl;
	dma_addr_t dma_phys_sgl;
};

struct fcp_cmd_rsp_buf {
	struct list_head list_node;

	/* for storing cmd/rsp dma alloc'ed virt_addr */
	struct fcp_cmnd *fcp_cmnd;
	struct fcp_rsp *fcp_rsp;

	/* for storing this cmd/rsp's dma mapped phys addr from per CPU pool */
	dma_addr_t fcp_cmd_rsp_dma_handle;
};

struct sli4_sge_diseed {	/* SLI-4 */
	uint32_t ref_tag;
	uint32_t ref_tag_tran;

	uint32_t word2;
#define lpfc_sli4_sge_dif_apptran_SHIFT	0
#define lpfc_sli4_sge_dif_apptran_MASK	0x0000FFFF
#define lpfc_sli4_sge_dif_apptran_WORD	word2
#define lpfc_sli4_sge_dif_af_SHIFT	24
#define lpfc_sli4_sge_dif_af_MASK	0x00000001
#define lpfc_sli4_sge_dif_af_WORD	word2
#define lpfc_sli4_sge_dif_na_SHIFT	25
#define lpfc_sli4_sge_dif_na_MASK	0x00000001
#define lpfc_sli4_sge_dif_na_WORD	word2
#define lpfc_sli4_sge_dif_hi_SHIFT	26
#define lpfc_sli4_sge_dif_hi_MASK	0x00000001
#define lpfc_sli4_sge_dif_hi_WORD	word2
#define lpfc_sli4_sge_dif_type_SHIFT	27
#define lpfc_sli4_sge_dif_type_MASK	0x0000000F
#define lpfc_sli4_sge_dif_type_WORD	word2
#define lpfc_sli4_sge_dif_last_SHIFT	31 /* Last SEG in the SGL sets it */
#define lpfc_sli4_sge_dif_last_MASK	0x00000001
#define lpfc_sli4_sge_dif_last_WORD	word2
	uint32_t word3;
#define lpfc_sli4_sge_dif_apptag_SHIFT	0
#define lpfc_sli4_sge_dif_apptag_MASK	0x0000FFFF
#define lpfc_sli4_sge_dif_apptag_WORD	word3
#define lpfc_sli4_sge_dif_bs_SHIFT	16
#define lpfc_sli4_sge_dif_bs_MASK	0x00000007
#define lpfc_sli4_sge_dif_bs_WORD	word3
#define lpfc_sli4_sge_dif_ai_SHIFT	19
#define lpfc_sli4_sge_dif_ai_MASK	0x00000001
#define lpfc_sli4_sge_dif_ai_WORD	word3
#define lpfc_sli4_sge_dif_me_SHIFT	20
#define lpfc_sli4_sge_dif_me_MASK	0x00000001
#define lpfc_sli4_sge_dif_me_WORD	word3
#define lpfc_sli4_sge_dif_re_SHIFT	21
#define lpfc_sli4_sge_dif_re_MASK	0x00000001
#define lpfc_sli4_sge_dif_re_WORD	word3
#define lpfc_sli4_sge_dif_ce_SHIFT	22
#define lpfc_sli4_sge_dif_ce_MASK	0x00000001
#define lpfc_sli4_sge_dif_ce_WORD	word3
#define lpfc_sli4_sge_dif_nr_SHIFT	23
#define lpfc_sli4_sge_dif_nr_MASK	0x00000001
#define lpfc_sli4_sge_dif_nr_WORD	word3
#define lpfc_sli4_sge_dif_oprx_SHIFT	24
#define lpfc_sli4_sge_dif_oprx_MASK	0x0000000F
#define lpfc_sli4_sge_dif_oprx_WORD	word3
#define lpfc_sli4_sge_dif_optx_SHIFT	28
#define lpfc_sli4_sge_dif_optx_MASK	0x0000000F
#define lpfc_sli4_sge_dif_optx_WORD	word3
/* optx and oprx use BG_OP_IN defines in lpfc_hw.h */
};

struct fcf_record {
	uint32_t max_rcv_size;
	uint32_t fka_adv_period;
	uint32_t fip_priority;
	uint32_t word3;
#define lpfc_fcf_record_mac_0_SHIFT		0
#define lpfc_fcf_record_mac_0_MASK		0x000000FF
#define lpfc_fcf_record_mac_0_WORD		word3
#define lpfc_fcf_record_mac_1_SHIFT		8
#define lpfc_fcf_record_mac_1_MASK		0x000000FF
#define lpfc_fcf_record_mac_1_WORD		word3
#define lpfc_fcf_record_mac_2_SHIFT		16
#define lpfc_fcf_record_mac_2_MASK		0x000000FF
#define lpfc_fcf_record_mac_2_WORD		word3
#define lpfc_fcf_record_mac_3_SHIFT		24
#define lpfc_fcf_record_mac_3_MASK		0x000000FF
#define lpfc_fcf_record_mac_3_WORD		word3
	uint32_t word4;
#define lpfc_fcf_record_mac_4_SHIFT		0
#define lpfc_fcf_record_mac_4_MASK		0x000000FF
#define lpfc_fcf_record_mac_4_WORD		word4
#define lpfc_fcf_record_mac_5_SHIFT		8
#define lpfc_fcf_record_mac_5_MASK		0x000000FF
#define lpfc_fcf_record_mac_5_WORD		word4
#define lpfc_fcf_record_fcf_avail_SHIFT		16
#define lpfc_fcf_record_fcf_avail_MASK		0x000000FF
#define lpfc_fcf_record_fcf_avail_WORD		word4
#define lpfc_fcf_record_mac_addr_prov_SHIFT	24
#define lpfc_fcf_record_mac_addr_prov_MASK	0x000000FF
#define lpfc_fcf_record_mac_addr_prov_WORD	word4
#define LPFC_FCF_FPMA           1 	/* Fabric Provided MAC Address */
#define LPFC_FCF_SPMA           2       /* Server Provided MAC Address */
	uint32_t word5;
#define lpfc_fcf_record_fab_name_0_SHIFT	0
#define lpfc_fcf_record_fab_name_0_MASK		0x000000FF
#define lpfc_fcf_record_fab_name_0_WORD		word5
#define lpfc_fcf_record_fab_name_1_SHIFT	8
#define lpfc_fcf_record_fab_name_1_MASK		0x000000FF
#define lpfc_fcf_record_fab_name_1_WORD		word5
#define lpfc_fcf_record_fab_name_2_SHIFT	16
#define lpfc_fcf_record_fab_name_2_MASK		0x000000FF
#define lpfc_fcf_record_fab_name_2_WORD		word5
#define lpfc_fcf_record_fab_name_3_SHIFT	24
#define lpfc_fcf_record_fab_name_3_MASK		0x000000FF
#define lpfc_fcf_record_fab_name_3_WORD		word5
	uint32_t word6;
#define lpfc_fcf_record_fab_name_4_SHIFT	0
#define lpfc_fcf_record_fab_name_4_MASK		0x000000FF
#define lpfc_fcf_record_fab_name_4_WORD		word6
#define lpfc_fcf_record_fab_name_5_SHIFT	8
#define lpfc_fcf_record_fab_name_5_MASK		0x000000FF
#define lpfc_fcf_record_fab_name_5_WORD		word6
#define lpfc_fcf_record_fab_name_6_SHIFT	16
#define lpfc_fcf_record_fab_name_6_MASK		0x000000FF
#define lpfc_fcf_record_fab_name_6_WORD		word6
#define lpfc_fcf_record_fab_name_7_SHIFT	24
#define lpfc_fcf_record_fab_name_7_MASK		0x000000FF
#define lpfc_fcf_record_fab_name_7_WORD		word6
	uint32_t word7;
#define lpfc_fcf_record_fc_map_0_SHIFT		0
#define lpfc_fcf_record_fc_map_0_MASK		0x000000FF
#define lpfc_fcf_record_fc_map_0_WORD		word7
#define lpfc_fcf_record_fc_map_1_SHIFT		8
#define lpfc_fcf_record_fc_map_1_MASK		0x000000FF
#define lpfc_fcf_record_fc_map_1_WORD		word7
#define lpfc_fcf_record_fc_map_2_SHIFT		16
#define lpfc_fcf_record_fc_map_2_MASK		0x000000FF
#define lpfc_fcf_record_fc_map_2_WORD		word7
#define lpfc_fcf_record_fcf_valid_SHIFT		24
#define lpfc_fcf_record_fcf_valid_MASK		0x00000001
#define lpfc_fcf_record_fcf_valid_WORD		word7
#define lpfc_fcf_record_fcf_fc_SHIFT		25
#define lpfc_fcf_record_fcf_fc_MASK		0x00000001
#define lpfc_fcf_record_fcf_fc_WORD		word7
#define lpfc_fcf_record_fcf_sol_SHIFT		31
#define lpfc_fcf_record_fcf_sol_MASK		0x00000001
#define lpfc_fcf_record_fcf_sol_WORD		word7
	uint32_t word8;
#define lpfc_fcf_record_fcf_index_SHIFT		0
#define lpfc_fcf_record_fcf_index_MASK		0x0000FFFF
#define lpfc_fcf_record_fcf_index_WORD		word8
#define lpfc_fcf_record_fcf_state_SHIFT		16
#define lpfc_fcf_record_fcf_state_MASK		0x0000FFFF
#define lpfc_fcf_record_fcf_state_WORD		word8
	uint8_t vlan_bitmap[512];
	uint32_t word137;
#define lpfc_fcf_record_switch_name_0_SHIFT	0
#define lpfc_fcf_record_switch_name_0_MASK	0x000000FF
#define lpfc_fcf_record_switch_name_0_WORD	word137
#define lpfc_fcf_record_switch_name_1_SHIFT	8
#define lpfc_fcf_record_switch_name_1_MASK	0x000000FF
#define lpfc_fcf_record_switch_name_1_WORD	word137
#define lpfc_fcf_record_switch_name_2_SHIFT	16
#define lpfc_fcf_record_switch_name_2_MASK	0x000000FF
#define lpfc_fcf_record_switch_name_2_WORD	word137
#define lpfc_fcf_record_switch_name_3_SHIFT	24
#define lpfc_fcf_record_switch_name_3_MASK	0x000000FF
#define lpfc_fcf_record_switch_name_3_WORD	word137
	uint32_t word138;
#define lpfc_fcf_record_switch_name_4_SHIFT	0
#define lpfc_fcf_record_switch_name_4_MASK	0x000000FF
#define lpfc_fcf_record_switch_name_4_WORD	word138
#define lpfc_fcf_record_switch_name_5_SHIFT	8
#define lpfc_fcf_record_switch_name_5_MASK	0x000000FF
#define lpfc_fcf_record_switch_name_5_WORD	word138
#define lpfc_fcf_record_switch_name_6_SHIFT	16
#define lpfc_fcf_record_switch_name_6_MASK	0x000000FF
#define lpfc_fcf_record_switch_name_6_WORD	word138
#define lpfc_fcf_record_switch_name_7_SHIFT	24
#define lpfc_fcf_record_switch_name_7_MASK	0x000000FF
#define lpfc_fcf_record_switch_name_7_WORD	word138
};

struct lpfc_mbx_read_fcf_tbl {
	union lpfc_sli4_cfg_shdr cfg_shdr;
	union {
		struct {
			uint32_t word10;
#define lpfc_mbx_read_fcf_tbl_indx_SHIFT	0
#define lpfc_mbx_read_fcf_tbl_indx_MASK		0x0000FFFF
#define lpfc_mbx_read_fcf_tbl_indx_WORD		word10
		} request;
		struct {
			uint32_t eventag;
		} response;
	} u;
	uint32_t word11;
#define lpfc_mbx_read_fcf_tbl_nxt_vindx_SHIFT	0
#define lpfc_mbx_read_fcf_tbl_nxt_vindx_MASK	0x0000FFFF
#define lpfc_mbx_read_fcf_tbl_nxt_vindx_WORD	word11
};

struct lpfc_mbx_add_fcf_tbl_entry {
	union lpfc_sli4_cfg_shdr cfg_shdr;
	uint32_t word10;
#define lpfc_mbx_add_fcf_tbl_fcfi_SHIFT        0
#define lpfc_mbx_add_fcf_tbl_fcfi_MASK         0x0000FFFF
#define lpfc_mbx_add_fcf_tbl_fcfi_WORD         word10
	struct lpfc_mbx_sge fcf_sge;
};

struct lpfc_mbx_del_fcf_tbl_entry {
	struct mbox_header header;
	uint32_t word10;
#define lpfc_mbx_del_fcf_tbl_count_SHIFT	0
#define lpfc_mbx_del_fcf_tbl_count_MASK		0x0000FFFF
#define lpfc_mbx_del_fcf_tbl_count_WORD		word10
#define lpfc_mbx_del_fcf_tbl_index_SHIFT	16
#define lpfc_mbx_del_fcf_tbl_index_MASK		0x0000FFFF
#define lpfc_mbx_del_fcf_tbl_index_WORD		word10
};

struct lpfc_mbx_redisc_fcf_tbl {
	struct mbox_header header;
	uint32_t word10;
#define lpfc_mbx_redisc_fcf_count_SHIFT		0
#define lpfc_mbx_redisc_fcf_count_MASK		0x0000FFFF
#define lpfc_mbx_redisc_fcf_count_WORD		word10
	uint32_t resvd;
	uint32_t word12;
#define lpfc_mbx_redisc_fcf_index_SHIFT		0
#define lpfc_mbx_redisc_fcf_index_MASK		0x0000FFFF
#define lpfc_mbx_redisc_fcf_index_WORD		word12
};

/* Status field for embedded SLI_CONFIG mailbox command */
#define STATUS_SUCCESS					0x0
#define STATUS_FAILED 					0x1
#define STATUS_ILLEGAL_REQUEST				0x2
#define STATUS_ILLEGAL_FIELD				0x3
#define STATUS_INSUFFICIENT_BUFFER 			0x4
#define STATUS_UNAUTHORIZED_REQUEST			0x5
#define STATUS_FLASHROM_SAVE_FAILED			0x17
#define STATUS_FLASHROM_RESTORE_FAILED			0x18
#define STATUS_ICCBINDEX_ALLOC_FAILED			0x1a
#define STATUS_IOCTLHANDLE_ALLOC_FAILED 		0x1b
#define STATUS_INVALID_PHY_ADDR_FROM_OSM		0x1c
#define STATUS_INVALID_PHY_ADDR_LEN_FROM_OSM		0x1d
#define STATUS_ASSERT_FAILED				0x1e
#define STATUS_INVALID_SESSION				0x1f
#define STATUS_INVALID_CONNECTION			0x20
#define STATUS_BTL_PATH_EXCEEDS_OSM_LIMIT		0x21
#define STATUS_BTL_NO_FREE_SLOT_PATH			0x24
#define STATUS_BTL_NO_FREE_SLOT_TGTID			0x25
#define STATUS_OSM_DEVSLOT_NOT_FOUND			0x26
#define STATUS_FLASHROM_READ_FAILED			0x27
#define STATUS_POLL_IOCTL_TIMEOUT			0x28
#define STATUS_ERROR_ACITMAIN				0x2a
#define STATUS_REBOOT_REQUIRED				0x2c
#define STATUS_FCF_IN_USE				0x3a
#define STATUS_FCF_TABLE_EMPTY				0x43

/*
 * Additional status field for embedded SLI_CONFIG mailbox
 * command.
 */
#define ADD_STATUS_OPERATION_ALREADY_ACTIVE		0x67
#define ADD_STATUS_FW_NOT_SUPPORTED			0xEB
#define ADD_STATUS_INVALID_REQUEST			0x4B
#define ADD_STATUS_INVALID_OBJECT_NAME			0xA0
#define ADD_STATUS_FW_DOWNLOAD_HW_DISABLED              0x58

struct lpfc_mbx_sli4_config {
	struct mbox_header header;
};

struct lpfc_mbx_init_vfi {
	uint32_t word1;
#define lpfc_init_vfi_vr_SHIFT		31
#define lpfc_init_vfi_vr_MASK		0x00000001
#define lpfc_init_vfi_vr_WORD		word1
#define lpfc_init_vfi_vt_SHIFT		30
#define lpfc_init_vfi_vt_MASK		0x00000001
#define lpfc_init_vfi_vt_WORD		word1
#define lpfc_init_vfi_vf_SHIFT		29
#define lpfc_init_vfi_vf_MASK		0x00000001
#define lpfc_init_vfi_vf_WORD		word1
#define lpfc_init_vfi_vp_SHIFT		28
#define lpfc_init_vfi_vp_MASK		0x00000001
#define lpfc_init_vfi_vp_WORD		word1
#define lpfc_init_vfi_vfi_SHIFT		0
#define lpfc_init_vfi_vfi_MASK		0x0000FFFF
#define lpfc_init_vfi_vfi_WORD		word1
	uint32_t word2;
#define lpfc_init_vfi_vpi_SHIFT		16
#define lpfc_init_vfi_vpi_MASK		0x0000FFFF
#define lpfc_init_vfi_vpi_WORD		word2
#define lpfc_init_vfi_fcfi_SHIFT	0
#define lpfc_init_vfi_fcfi_MASK		0x0000FFFF
#define lpfc_init_vfi_fcfi_WORD		word2
	uint32_t word3;
#define lpfc_init_vfi_pri_SHIFT		13
#define lpfc_init_vfi_pri_MASK		0x00000007
#define lpfc_init_vfi_pri_WORD		word3
#define lpfc_init_vfi_vf_id_SHIFT	1
#define lpfc_init_vfi_vf_id_MASK	0x00000FFF
#define lpfc_init_vfi_vf_id_WORD	word3
	uint32_t word4;
#define lpfc_init_vfi_hop_count_SHIFT	24
#define lpfc_init_vfi_hop_count_MASK	0x000000FF
#define lpfc_init_vfi_hop_count_WORD	word4
};
#define MBX_VFI_IN_USE			0x9F02


struct lpfc_mbx_reg_vfi {
	uint32_t word1;
#define lpfc_reg_vfi_upd_SHIFT		29
#define lpfc_reg_vfi_upd_MASK		0x00000001
#define lpfc_reg_vfi_upd_WORD		word1
#define lpfc_reg_vfi_vp_SHIFT		28
#define lpfc_reg_vfi_vp_MASK		0x00000001
#define lpfc_reg_vfi_vp_WORD		word1
#define lpfc_reg_vfi_vfi_SHIFT		0
#define lpfc_reg_vfi_vfi_MASK		0x0000FFFF
#define lpfc_reg_vfi_vfi_WORD		word1
	uint32_t word2;
#define lpfc_reg_vfi_vpi_SHIFT		16
#define lpfc_reg_vfi_vpi_MASK		0x0000FFFF
#define lpfc_reg_vfi_vpi_WORD		word2
#define lpfc_reg_vfi_fcfi_SHIFT		0
#define lpfc_reg_vfi_fcfi_MASK		0x0000FFFF
#define lpfc_reg_vfi_fcfi_WORD		word2
	uint32_t wwn[2];
	struct ulp_bde64 bde;
	uint32_t e_d_tov;
	uint32_t r_a_tov;
	uint32_t word10;
#define lpfc_reg_vfi_nport_id_SHIFT	0
#define lpfc_reg_vfi_nport_id_MASK	0x00FFFFFF
#define lpfc_reg_vfi_nport_id_WORD	word10
#define lpfc_reg_vfi_bbcr_SHIFT		27
#define lpfc_reg_vfi_bbcr_MASK		0x00000001
#define lpfc_reg_vfi_bbcr_WORD		word10
#define lpfc_reg_vfi_bbscn_SHIFT	28
#define lpfc_reg_vfi_bbscn_MASK		0x0000000F
#define lpfc_reg_vfi_bbscn_WORD		word10
};

struct lpfc_mbx_init_vpi {
	uint32_t word1;
#define lpfc_init_vpi_vfi_SHIFT		16
#define lpfc_init_vpi_vfi_MASK		0x0000FFFF
#define lpfc_init_vpi_vfi_WORD		word1
#define lpfc_init_vpi_vpi_SHIFT		0
#define lpfc_init_vpi_vpi_MASK		0x0000FFFF
#define lpfc_init_vpi_vpi_WORD		word1
};

struct lpfc_mbx_read_vpi {
	uint32_t word1_rsvd;
	uint32_t word2;
#define lpfc_mbx_read_vpi_vnportid_SHIFT	0
#define lpfc_mbx_read_vpi_vnportid_MASK		0x00FFFFFF
#define lpfc_mbx_read_vpi_vnportid_WORD		word2
	uint32_t word3_rsvd;
	uint32_t word4;
#define lpfc_mbx_read_vpi_acq_alpa_SHIFT	0
#define lpfc_mbx_read_vpi_acq_alpa_MASK		0x000000FF
#define lpfc_mbx_read_vpi_acq_alpa_WORD		word4
#define lpfc_mbx_read_vpi_pb_SHIFT		15
#define lpfc_mbx_read_vpi_pb_MASK		0x00000001
#define lpfc_mbx_read_vpi_pb_WORD		word4
#define lpfc_mbx_read_vpi_spec_alpa_SHIFT	16
#define lpfc_mbx_read_vpi_spec_alpa_MASK	0x000000FF
#define lpfc_mbx_read_vpi_spec_alpa_WORD	word4
#define lpfc_mbx_read_vpi_ns_SHIFT		30
#define lpfc_mbx_read_vpi_ns_MASK		0x00000001
#define lpfc_mbx_read_vpi_ns_WORD		word4
#define lpfc_mbx_read_vpi_hl_SHIFT		31
#define lpfc_mbx_read_vpi_hl_MASK		0x00000001
#define lpfc_mbx_read_vpi_hl_WORD		word4
	uint32_t word5_rsvd;
	uint32_t word6;
#define lpfc_mbx_read_vpi_vpi_SHIFT		0
#define lpfc_mbx_read_vpi_vpi_MASK		0x0000FFFF
#define lpfc_mbx_read_vpi_vpi_WORD		word6
	uint32_t word7;
#define lpfc_mbx_read_vpi_mac_0_SHIFT		0
#define lpfc_mbx_read_vpi_mac_0_MASK		0x000000FF
#define lpfc_mbx_read_vpi_mac_0_WORD		word7
#define lpfc_mbx_read_vpi_mac_1_SHIFT		8
#define lpfc_mbx_read_vpi_mac_1_MASK		0x000000FF
#define lpfc_mbx_read_vpi_mac_1_WORD		word7
#define lpfc_mbx_read_vpi_mac_2_SHIFT		16
#define lpfc_mbx_read_vpi_mac_2_MASK		0x000000FF
#define lpfc_mbx_read_vpi_mac_2_WORD		word7
#define lpfc_mbx_read_vpi_mac_3_SHIFT		24
#define lpfc_mbx_read_vpi_mac_3_MASK		0x000000FF
#define lpfc_mbx_read_vpi_mac_3_WORD		word7
	uint32_t word8;
#define lpfc_mbx_read_vpi_mac_4_SHIFT		0
#define lpfc_mbx_read_vpi_mac_4_MASK		0x000000FF
#define lpfc_mbx_read_vpi_mac_4_WORD		word8
#define lpfc_mbx_read_vpi_mac_5_SHIFT		8
#define lpfc_mbx_read_vpi_mac_5_MASK		0x000000FF
#define lpfc_mbx_read_vpi_mac_5_WORD		word8
#define lpfc_mbx_read_vpi_vlan_tag_SHIFT	16
#define lpfc_mbx_read_vpi_vlan_tag_MASK		0x00000FFF
#define lpfc_mbx_read_vpi_vlan_tag_WORD		word8
#define lpfc_mbx_read_vpi_vv_SHIFT		28
#define lpfc_mbx_read_vpi_vv_MASK		0x0000001
#define lpfc_mbx_read_vpi_vv_WORD		word8
};

struct lpfc_mbx_unreg_vfi {
	uint32_t word1_rsvd;
	uint32_t word2;
#define lpfc_unreg_vfi_vfi_SHIFT	0
#define lpfc_unreg_vfi_vfi_MASK		0x0000FFFF
#define lpfc_unreg_vfi_vfi_WORD		word2
};

struct lpfc_mbx_resume_rpi {
	uint32_t word1;
#define lpfc_resume_rpi_index_SHIFT	0
#define lpfc_resume_rpi_index_MASK	0x0000FFFF
#define lpfc_resume_rpi_index_WORD	word1
#define lpfc_resume_rpi_ii_SHIFT	30
#define lpfc_resume_rpi_ii_MASK		0x00000003
#define lpfc_resume_rpi_ii_WORD		word1
#define RESUME_INDEX_RPI		0
#define RESUME_INDEX_VPI		1
#define RESUME_INDEX_VFI		2
#define RESUME_INDEX_FCFI		3
	uint32_t event_tag;
};

#define REG_FCF_INVALID_QID	0xFFFF
struct lpfc_mbx_reg_fcfi {
	uint32_t word1;
#define lpfc_reg_fcfi_info_index_SHIFT	0
#define lpfc_reg_fcfi_info_index_MASK	0x0000FFFF
#define lpfc_reg_fcfi_info_index_WORD	word1
#define lpfc_reg_fcfi_fcfi_SHIFT	16
#define lpfc_reg_fcfi_fcfi_MASK		0x0000FFFF
#define lpfc_reg_fcfi_fcfi_WORD		word1
	uint32_t word2;
#define lpfc_reg_fcfi_rq_id1_SHIFT	0
#define lpfc_reg_fcfi_rq_id1_MASK	0x0000FFFF
#define lpfc_reg_fcfi_rq_id1_WORD	word2
#define lpfc_reg_fcfi_rq_id0_SHIFT	16
#define lpfc_reg_fcfi_rq_id0_MASK	0x0000FFFF
#define lpfc_reg_fcfi_rq_id0_WORD	word2
	uint32_t word3;
#define lpfc_reg_fcfi_rq_id3_SHIFT	0
#define lpfc_reg_fcfi_rq_id3_MASK	0x0000FFFF
#define lpfc_reg_fcfi_rq_id3_WORD	word3
#define lpfc_reg_fcfi_rq_id2_SHIFT	16
#define lpfc_reg_fcfi_rq_id2_MASK	0x0000FFFF
#define lpfc_reg_fcfi_rq_id2_WORD	word3
	uint32_t word4;
#define lpfc_reg_fcfi_type_match0_SHIFT	24
#define lpfc_reg_fcfi_type_match0_MASK	0x000000FF
#define lpfc_reg_fcfi_type_match0_WORD	word4
#define lpfc_reg_fcfi_type_mask0_SHIFT	16
#define lpfc_reg_fcfi_type_mask0_MASK	0x000000FF
#define lpfc_reg_fcfi_type_mask0_WORD	word4
#define lpfc_reg_fcfi_rctl_match0_SHIFT	8
#define lpfc_reg_fcfi_rctl_match0_MASK	0x000000FF
#define lpfc_reg_fcfi_rctl_match0_WORD	word4
#define lpfc_reg_fcfi_rctl_mask0_SHIFT	0
#define lpfc_reg_fcfi_rctl_mask0_MASK	0x000000FF
#define lpfc_reg_fcfi_rctl_mask0_WORD	word4
	uint32_t word5;
#define lpfc_reg_fcfi_type_match1_SHIFT	24
#define lpfc_reg_fcfi_type_match1_MASK	0x000000FF
#define lpfc_reg_fcfi_type_match1_WORD	word5
#define lpfc_reg_fcfi_type_mask1_SHIFT	16
#define lpfc_reg_fcfi_type_mask1_MASK	0x000000FF
#define lpfc_reg_fcfi_type_mask1_WORD	word5
#define lpfc_reg_fcfi_rctl_match1_SHIFT	8
#define lpfc_reg_fcfi_rctl_match1_MASK	0x000000FF
#define lpfc_reg_fcfi_rctl_match1_WORD	word5
#define lpfc_reg_fcfi_rctl_mask1_SHIFT	0
#define lpfc_reg_fcfi_rctl_mask1_MASK	0x000000FF
#define lpfc_reg_fcfi_rctl_mask1_WORD	word5
	uint32_t word6;
#define lpfc_reg_fcfi_type_match2_SHIFT	24
#define lpfc_reg_fcfi_type_match2_MASK	0x000000FF
#define lpfc_reg_fcfi_type_match2_WORD	word6
#define lpfc_reg_fcfi_type_mask2_SHIFT	16
#define lpfc_reg_fcfi_type_mask2_MASK	0x000000FF
#define lpfc_reg_fcfi_type_mask2_WORD	word6
#define lpfc_reg_fcfi_rctl_match2_SHIFT	8
#define lpfc_reg_fcfi_rctl_match2_MASK	0x000000FF
#define lpfc_reg_fcfi_rctl_match2_WORD	word6
#define lpfc_reg_fcfi_rctl_mask2_SHIFT	0
#define lpfc_reg_fcfi_rctl_mask2_MASK	0x000000FF
#define lpfc_reg_fcfi_rctl_mask2_WORD	word6
	uint32_t word7;
#define lpfc_reg_fcfi_type_match3_SHIFT	24
#define lpfc_reg_fcfi_type_match3_MASK	0x000000FF
#define lpfc_reg_fcfi_type_match3_WORD	word7
#define lpfc_reg_fcfi_type_mask3_SHIFT	16
#define lpfc_reg_fcfi_type_mask3_MASK	0x000000FF
#define lpfc_reg_fcfi_type_mask3_WORD	word7
#define lpfc_reg_fcfi_rctl_match3_SHIFT	8
#define lpfc_reg_fcfi_rctl_match3_MASK	0x000000FF
#define lpfc_reg_fcfi_rctl_match3_WORD	word7
#define lpfc_reg_fcfi_rctl_mask3_SHIFT	0
#define lpfc_reg_fcfi_rctl_mask3_MASK	0x000000FF
#define lpfc_reg_fcfi_rctl_mask3_WORD	word7
	uint32_t word8;
#define lpfc_reg_fcfi_mam_SHIFT		13
#define lpfc_reg_fcfi_mam_MASK		0x00000003
#define lpfc_reg_fcfi_mam_WORD		word8
#define LPFC_MAM_BOTH		0	/* Both SPMA and FPMA */
#define LPFC_MAM_SPMA		1	/* Server Provided MAC Address */
#define LPFC_MAM_FPMA		2	/* Fabric Provided MAC Address */
#define lpfc_reg_fcfi_vv_SHIFT		12
#define lpfc_reg_fcfi_vv_MASK		0x00000001
#define lpfc_reg_fcfi_vv_WORD		word8
#define lpfc_reg_fcfi_vlan_tag_SHIFT	0
#define lpfc_reg_fcfi_vlan_tag_MASK	0x00000FFF
#define lpfc_reg_fcfi_vlan_tag_WORD	word8
};

struct lpfc_mbx_reg_fcfi_mrq {
	uint32_t word1;
#define lpfc_reg_fcfi_mrq_info_index_SHIFT	0
#define lpfc_reg_fcfi_mrq_info_index_MASK	0x0000FFFF
#define lpfc_reg_fcfi_mrq_info_index_WORD	word1
#define lpfc_reg_fcfi_mrq_fcfi_SHIFT		16
#define lpfc_reg_fcfi_mrq_fcfi_MASK		0x0000FFFF
#define lpfc_reg_fcfi_mrq_fcfi_WORD		word1
	uint32_t word2;
#define lpfc_reg_fcfi_mrq_rq_id1_SHIFT		0
#define lpfc_reg_fcfi_mrq_rq_id1_MASK		0x0000FFFF
#define lpfc_reg_fcfi_mrq_rq_id1_WORD		word2
#define lpfc_reg_fcfi_mrq_rq_id0_SHIFT		16
#define lpfc_reg_fcfi_mrq_rq_id0_MASK		0x0000FFFF
#define lpfc_reg_fcfi_mrq_rq_id0_WORD		word2
	uint32_t word3;
#define lpfc_reg_fcfi_mrq_rq_id3_SHIFT		0
#define lpfc_reg_fcfi_mrq_rq_id3_MASK		0x0000FFFF
#define lpfc_reg_fcfi_mrq_rq_id3_WORD		word3
#define lpfc_reg_fcfi_mrq_rq_id2_SHIFT		16
#define lpfc_reg_fcfi_mrq_rq_id2_MASK		0x0000FFFF
#define lpfc_reg_fcfi_mrq_rq_id2_WORD		word3
	uint32_t word4;
#define lpfc_reg_fcfi_mrq_type_match0_SHIFT	24
#define lpfc_reg_fcfi_mrq_type_match0_MASK	0x000000FF
#define lpfc_reg_fcfi_mrq_type_match0_WORD	word4
#define lpfc_reg_fcfi_mrq_type_mask0_SHIFT	16
#define lpfc_reg_fcfi_mrq_type_mask0_MASK	0x000000FF
#define lpfc_reg_fcfi_mrq_type_mask0_WORD	word4
#define lpfc_reg_fcfi_mrq_rctl_match0_SHIFT	8
#define lpfc_reg_fcfi_mrq_rctl_match0_MASK	0x000000FF
#define lpfc_reg_fcfi_mrq_rctl_match0_WORD	word4
#define lpfc_reg_fcfi_mrq_rctl_mask0_SHIFT	0
#define lpfc_reg_fcfi_mrq_rctl_mask0_MASK	0x000000FF
#define lpfc_reg_fcfi_mrq_rctl_mask0_WORD	word4
	uint32_t word5;
#define lpfc_reg_fcfi_mrq_type_match1_SHIFT	24
#define lpfc_reg_fcfi_mrq_type_match1_MASK	0x000000FF
#define lpfc_reg_fcfi_mrq_type_match1_WORD	word5
#define lpfc_reg_fcfi_mrq_type_mask1_SHIFT	16
#define lpfc_reg_fcfi_mrq_type_mask1_MASK	0x000000FF
#define lpfc_reg_fcfi_mrq_type_mask1_WORD	word5
#define lpfc_reg_fcfi_mrq_rctl_match1_SHIFT	8
#define lpfc_reg_fcfi_mrq_rctl_match1_MASK	0x000000FF
#define lpfc_reg_fcfi_mrq_rctl_match1_WORD	word5
#define lpfc_reg_fcfi_mrq_rctl_mask1_SHIFT	0
#define lpfc_reg_fcfi_mrq_rctl_mask1_MASK	0x000000FF
#define lpfc_reg_fcfi_mrq_rctl_mask1_WORD	word5
	uint32_t word6;
#define lpfc_reg_fcfi_mrq_type_match2_SHIFT	24
#define lpfc_reg_fcfi_mrq_type_match2_MASK	0x000000FF
#define lpfc_reg_fcfi_mrq_type_match2_WORD	word6
#define lpfc_reg_fcfi_mrq_type_mask2_SHIFT	16
#define lpfc_reg_fcfi_mrq_type_mask2_MASK	0x000000FF
#define lpfc_reg_fcfi_mrq_type_mask2_WORD	word6
#define lpfc_reg_fcfi_mrq_rctl_match2_SHIFT	8
#define lpfc_reg_fcfi_mrq_rctl_match2_MASK	0x000000FF
#define lpfc_reg_fcfi_mrq_rctl_match2_WORD	word6
#define lpfc_reg_fcfi_mrq_rctl_mask2_SHIFT	0
#define lpfc_reg_fcfi_mrq_rctl_mask2_MASK	0x000000FF
#define lpfc_reg_fcfi_mrq_rctl_mask2_WORD	word6
	uint32_t word7;
#define lpfc_reg_fcfi_mrq_type_match3_SHIFT	24
#define lpfc_reg_fcfi_mrq_type_match3_MASK	0x000000FF
#define lpfc_reg_fcfi_mrq_type_match3_WORD	word7
#define lpfc_reg_fcfi_mrq_type_mask3_SHIFT	16
#define lpfc_reg_fcfi_mrq_type_mask3_MASK	0x000000FF
#define lpfc_reg_fcfi_mrq_type_mask3_WORD	word7
#define lpfc_reg_fcfi_mrq_rctl_match3_SHIFT	8
#define lpfc_reg_fcfi_mrq_rctl_match3_MASK	0x000000FF
#define lpfc_reg_fcfi_mrq_rctl_match3_WORD	word7
#define lpfc_reg_fcfi_mrq_rctl_mask3_SHIFT	0
#define lpfc_reg_fcfi_mrq_rctl_mask3_MASK	0x000000FF
#define lpfc_reg_fcfi_mrq_rctl_mask3_WORD	word7
	uint32_t word8;
#define lpfc_reg_fcfi_mrq_ptc7_SHIFT		31
#define lpfc_reg_fcfi_mrq_ptc7_MASK		0x00000001
#define lpfc_reg_fcfi_mrq_ptc7_WORD		word8
#define lpfc_reg_fcfi_mrq_ptc6_SHIFT		30
#define lpfc_reg_fcfi_mrq_ptc6_MASK		0x00000001
#define lpfc_reg_fcfi_mrq_ptc6_WORD		word8
#define lpfc_reg_fcfi_mrq_ptc5_SHIFT		29
#define lpfc_reg_fcfi_mrq_ptc5_MASK		0x00000001
#define lpfc_reg_fcfi_mrq_ptc5_WORD		word8
#define lpfc_reg_fcfi_mrq_ptc4_SHIFT		28
#define lpfc_reg_fcfi_mrq_ptc4_MASK		0x00000001
#define lpfc_reg_fcfi_mrq_ptc4_WORD		word8
#define lpfc_reg_fcfi_mrq_ptc3_SHIFT		27
#define lpfc_reg_fcfi_mrq_ptc3_MASK		0x00000001
#define lpfc_reg_fcfi_mrq_ptc3_WORD		word8
#define lpfc_reg_fcfi_mrq_ptc2_SHIFT		26
#define lpfc_reg_fcfi_mrq_ptc2_MASK		0x00000001
#define lpfc_reg_fcfi_mrq_ptc2_WORD		word8
#define lpfc_reg_fcfi_mrq_ptc1_SHIFT		25
#define lpfc_reg_fcfi_mrq_ptc1_MASK		0x00000001
#define lpfc_reg_fcfi_mrq_ptc1_WORD		word8
#define lpfc_reg_fcfi_mrq_ptc0_SHIFT		24
#define lpfc_reg_fcfi_mrq_ptc0_MASK		0x00000001
#define lpfc_reg_fcfi_mrq_ptc0_WORD		word8
#define lpfc_reg_fcfi_mrq_pt7_SHIFT		23
#define lpfc_reg_fcfi_mrq_pt7_MASK		0x00000001
#define lpfc_reg_fcfi_mrq_pt7_WORD		word8
#define lpfc_reg_fcfi_mrq_pt6_SHIFT		22
#define lpfc_reg_fcfi_mrq_pt6_MASK		0x00000001
#define lpfc_reg_fcfi_mrq_pt6_WORD		word8
#define lpfc_reg_fcfi_mrq_pt5_SHIFT		21
#define lpfc_reg_fcfi_mrq_pt5_MASK		0x00000001
#define lpfc_reg_fcfi_mrq_pt5_WORD		word8
#define lpfc_reg_fcfi_mrq_pt4_SHIFT		20
#define lpfc_reg_fcfi_mrq_pt4_MASK		0x00000001
#define lpfc_reg_fcfi_mrq_pt4_WORD		word8
#define lpfc_reg_fcfi_mrq_pt3_SHIFT		19
#define lpfc_reg_fcfi_mrq_pt3_MASK		0x00000001
#define lpfc_reg_fcfi_mrq_pt3_WORD		word8
#define lpfc_reg_fcfi_mrq_pt2_SHIFT		18
#define lpfc_reg_fcfi_mrq_pt2_MASK		0x00000001
#define lpfc_reg_fcfi_mrq_pt2_WORD		word8
#define lpfc_reg_fcfi_mrq_pt1_SHIFT		17
#define lpfc_reg_fcfi_mrq_pt1_MASK		0x00000001
#define lpfc_reg_fcfi_mrq_pt1_WORD		word8
#define lpfc_reg_fcfi_mrq_pt0_SHIFT		16
#define lpfc_reg_fcfi_mrq_pt0_MASK		0x00000001
#define lpfc_reg_fcfi_mrq_pt0_WORD		word8
#define lpfc_reg_fcfi_mrq_xmv_SHIFT		15
#define lpfc_reg_fcfi_mrq_xmv_MASK		0x00000001
#define lpfc_reg_fcfi_mrq_xmv_WORD		word8
#define lpfc_reg_fcfi_mrq_mode_SHIFT		13
#define lpfc_reg_fcfi_mrq_mode_MASK		0x00000001
#define lpfc_reg_fcfi_mrq_mode_WORD		word8
#define lpfc_reg_fcfi_mrq_vv_SHIFT		12
#define lpfc_reg_fcfi_mrq_vv_MASK		0x00000001
#define lpfc_reg_fcfi_mrq_vv_WORD		word8
#define lpfc_reg_fcfi_mrq_vlan_tag_SHIFT	0
#define lpfc_reg_fcfi_mrq_vlan_tag_MASK		0x00000FFF
#define lpfc_reg_fcfi_mrq_vlan_tag_WORD		word8
	uint32_t word9;
#define lpfc_reg_fcfi_mrq_policy_SHIFT		12
#define lpfc_reg_fcfi_mrq_policy_MASK		0x0000000F
#define lpfc_reg_fcfi_mrq_policy_WORD		word9
#define lpfc_reg_fcfi_mrq_filter_SHIFT		8
#define lpfc_reg_fcfi_mrq_filter_MASK		0x0000000F
#define lpfc_reg_fcfi_mrq_filter_WORD		word9
#define lpfc_reg_fcfi_mrq_npairs_SHIFT		0
#define lpfc_reg_fcfi_mrq_npairs_MASK		0x000000FF
#define lpfc_reg_fcfi_mrq_npairs_WORD		word9
	uint32_t word10;
	uint32_t word11;
	uint32_t word12;
	uint32_t word13;
	uint32_t word14;
	uint32_t word15;
	uint32_t word16;
};

struct lpfc_mbx_unreg_fcfi {
	uint32_t word1_rsv;
	uint32_t word2;
#define lpfc_unreg_fcfi_SHIFT		0
#define lpfc_unreg_fcfi_MASK		0x0000FFFF
#define lpfc_unreg_fcfi_WORD		word2
};

struct lpfc_mbx_read_rev {
	uint32_t word1;
#define lpfc_mbx_rd_rev_sli_lvl_SHIFT  		16
#define lpfc_mbx_rd_rev_sli_lvl_MASK   		0x0000000F
#define lpfc_mbx_rd_rev_sli_lvl_WORD   		word1
#define lpfc_mbx_rd_rev_fcoe_SHIFT		20
#define lpfc_mbx_rd_rev_fcoe_MASK		0x00000001
#define lpfc_mbx_rd_rev_fcoe_WORD		word1
#define lpfc_mbx_rd_rev_cee_ver_SHIFT		21
#define lpfc_mbx_rd_rev_cee_ver_MASK		0x00000003
#define lpfc_mbx_rd_rev_cee_ver_WORD		word1
#define LPFC_PREDCBX_CEE_MODE	0
#define LPFC_DCBX_CEE_MODE	1
#define lpfc_mbx_rd_rev_vpd_SHIFT		29
#define lpfc_mbx_rd_rev_vpd_MASK		0x00000001
#define lpfc_mbx_rd_rev_vpd_WORD		word1
	uint32_t first_hw_rev;
#define LPFC_G7_ASIC_1				0xd
	uint32_t second_hw_rev;
	uint32_t word4_rsvd;
	uint32_t third_hw_rev;
	uint32_t word6;
#define lpfc_mbx_rd_rev_fcph_low_SHIFT		0
#define lpfc_mbx_rd_rev_fcph_low_MASK		0x000000FF
#define lpfc_mbx_rd_rev_fcph_low_WORD		word6
#define lpfc_mbx_rd_rev_fcph_high_SHIFT		8
#define lpfc_mbx_rd_rev_fcph_high_MASK		0x000000FF
#define lpfc_mbx_rd_rev_fcph_high_WORD		word6
#define lpfc_mbx_rd_rev_ftr_lvl_low_SHIFT	16
#define lpfc_mbx_rd_rev_ftr_lvl_low_MASK	0x000000FF
#define lpfc_mbx_rd_rev_ftr_lvl_low_WORD	word6
#define lpfc_mbx_rd_rev_ftr_lvl_high_SHIFT	24
#define lpfc_mbx_rd_rev_ftr_lvl_high_MASK	0x000000FF
#define lpfc_mbx_rd_rev_ftr_lvl_high_WORD	word6
	uint32_t word7_rsvd;
	uint32_t fw_id_rev;
	uint8_t  fw_name[16];
	uint32_t ulp_fw_id_rev;
	uint8_t  ulp_fw_name[16];
	uint32_t word18_47_rsvd[30];
	uint32_t word48;
#define lpfc_mbx_rd_rev_avail_len_SHIFT		0
#define lpfc_mbx_rd_rev_avail_len_MASK		0x00FFFFFF
#define lpfc_mbx_rd_rev_avail_len_WORD		word48
	uint32_t vpd_paddr_low;
	uint32_t vpd_paddr_high;
	uint32_t avail_vpd_len;
	uint32_t rsvd_52_63[12];
};

struct lpfc_mbx_read_config {
	uint32_t word1;
#define lpfc_mbx_rd_conf_extnts_inuse_SHIFT	31
#define lpfc_mbx_rd_conf_extnts_inuse_MASK	0x00000001
#define lpfc_mbx_rd_conf_extnts_inuse_WORD	word1
#define lpfc_mbx_rd_conf_fawwpn_SHIFT		30
#define lpfc_mbx_rd_conf_fawwpn_MASK		0x00000001
#define lpfc_mbx_rd_conf_fawwpn_WORD		word1
#define lpfc_mbx_rd_conf_wcs_SHIFT		28	/* warning signaling */
#define lpfc_mbx_rd_conf_wcs_MASK		0x00000001
#define lpfc_mbx_rd_conf_wcs_WORD		word1
#define lpfc_mbx_rd_conf_acs_SHIFT		27	/* alarm signaling */
#define lpfc_mbx_rd_conf_acs_MASK		0x00000001
#define lpfc_mbx_rd_conf_acs_WORD		word1
	uint32_t word2;
#define lpfc_mbx_rd_conf_lnk_numb_SHIFT		0
#define lpfc_mbx_rd_conf_lnk_numb_MASK		0x0000003F
#define lpfc_mbx_rd_conf_lnk_numb_WORD		word2
#define lpfc_mbx_rd_conf_lnk_type_SHIFT		6
#define lpfc_mbx_rd_conf_lnk_type_MASK		0x00000003
#define lpfc_mbx_rd_conf_lnk_type_WORD		word2
#define LPFC_LNK_TYPE_GE	0
#define LPFC_LNK_TYPE_FC	1
#define lpfc_mbx_rd_conf_lnk_ldv_SHIFT		8
#define lpfc_mbx_rd_conf_lnk_ldv_MASK		0x00000001
#define lpfc_mbx_rd_conf_lnk_ldv_WORD		word2
#define lpfc_mbx_rd_conf_trunk_SHIFT		12
#define lpfc_mbx_rd_conf_trunk_MASK		0x0000000F
#define lpfc_mbx_rd_conf_trunk_WORD		word2
#define lpfc_mbx_rd_conf_pt_SHIFT		20
#define lpfc_mbx_rd_conf_pt_MASK		0x00000003
#define lpfc_mbx_rd_conf_pt_WORD		word2
#define lpfc_mbx_rd_conf_tf_SHIFT		22
#define lpfc_mbx_rd_conf_tf_MASK		0x00000001
#define lpfc_mbx_rd_conf_tf_WORD		word2
#define lpfc_mbx_rd_conf_ptv_SHIFT		23
#define lpfc_mbx_rd_conf_ptv_MASK		0x00000001
#define lpfc_mbx_rd_conf_ptv_WORD		word2
#define lpfc_mbx_rd_conf_topology_SHIFT		24
#define lpfc_mbx_rd_conf_topology_MASK		0x000000FF
#define lpfc_mbx_rd_conf_topology_WORD		word2
	uint32_t rsvd_3;
	uint32_t word4;
#define lpfc_mbx_rd_conf_e_d_tov_SHIFT		0
#define lpfc_mbx_rd_conf_e_d_tov_MASK		0x0000FFFF
#define lpfc_mbx_rd_conf_e_d_tov_WORD		word4
	uint32_t rsvd_5;
	uint32_t word6;
#define lpfc_mbx_rd_conf_r_a_tov_SHIFT		0
#define lpfc_mbx_rd_conf_r_a_tov_MASK		0x0000FFFF
#define lpfc_mbx_rd_conf_r_a_tov_WORD		word6
#define lpfc_mbx_rd_conf_link_speed_SHIFT	16
#define lpfc_mbx_rd_conf_link_speed_MASK	0x0000FFFF
#define lpfc_mbx_rd_conf_link_speed_WORD	word6
	uint32_t rsvd_7;
	uint32_t word8;
#define lpfc_mbx_rd_conf_bbscn_min_SHIFT	0
#define lpfc_mbx_rd_conf_bbscn_min_MASK		0x0000000F
#define lpfc_mbx_rd_conf_bbscn_min_WORD		word8
#define lpfc_mbx_rd_conf_bbscn_max_SHIFT	4
#define lpfc_mbx_rd_conf_bbscn_max_MASK		0x0000000F
#define lpfc_mbx_rd_conf_bbscn_max_WORD		word8
#define lpfc_mbx_rd_conf_bbscn_def_SHIFT	8
#define lpfc_mbx_rd_conf_bbscn_def_MASK		0x0000000F
#define lpfc_mbx_rd_conf_bbscn_def_WORD		word8
	uint32_t word9;
#define lpfc_mbx_rd_conf_lmt_SHIFT		0
#define lpfc_mbx_rd_conf_lmt_MASK		0x0000FFFF
#define lpfc_mbx_rd_conf_lmt_WORD		word9
	uint32_t rsvd_10;
	uint32_t rsvd_11;
	uint32_t word12;
#define lpfc_mbx_rd_conf_xri_base_SHIFT		0
#define lpfc_mbx_rd_conf_xri_base_MASK		0x0000FFFF
#define lpfc_mbx_rd_conf_xri_base_WORD		word12
#define lpfc_mbx_rd_conf_xri_count_SHIFT	16
#define lpfc_mbx_rd_conf_xri_count_MASK		0x0000FFFF
#define lpfc_mbx_rd_conf_xri_count_WORD		word12
	uint32_t word13;
#define lpfc_mbx_rd_conf_rpi_base_SHIFT		0
#define lpfc_mbx_rd_conf_rpi_base_MASK		0x0000FFFF
#define lpfc_mbx_rd_conf_rpi_base_WORD		word13
#define lpfc_mbx_rd_conf_rpi_count_SHIFT	16
#define lpfc_mbx_rd_conf_rpi_count_MASK		0x0000FFFF
#define lpfc_mbx_rd_conf_rpi_count_WORD		word13
	uint32_t word14;
#define lpfc_mbx_rd_conf_vpi_base_SHIFT		0
#define lpfc_mbx_rd_conf_vpi_base_MASK		0x0000FFFF
#define lpfc_mbx_rd_conf_vpi_base_WORD		word14
#define lpfc_mbx_rd_conf_vpi_count_SHIFT	16
#define lpfc_mbx_rd_conf_vpi_count_MASK		0x0000FFFF
#define lpfc_mbx_rd_conf_vpi_count_WORD		word14
	uint32_t word15;
#define lpfc_mbx_rd_conf_vfi_base_SHIFT         0
#define lpfc_mbx_rd_conf_vfi_base_MASK          0x0000FFFF
#define lpfc_mbx_rd_conf_vfi_base_WORD          word15
#define lpfc_mbx_rd_conf_vfi_count_SHIFT        16
#define lpfc_mbx_rd_conf_vfi_count_MASK         0x0000FFFF
#define lpfc_mbx_rd_conf_vfi_count_WORD         word15
	uint32_t word16;
#define lpfc_mbx_rd_conf_fcfi_count_SHIFT	16
#define lpfc_mbx_rd_conf_fcfi_count_MASK	0x0000FFFF
#define lpfc_mbx_rd_conf_fcfi_count_WORD	word16
	uint32_t word17;
#define lpfc_mbx_rd_conf_rq_count_SHIFT		0
#define lpfc_mbx_rd_conf_rq_count_MASK		0x0000FFFF
#define lpfc_mbx_rd_conf_rq_count_WORD		word17
#define lpfc_mbx_rd_conf_eq_count_SHIFT		16
#define lpfc_mbx_rd_conf_eq_count_MASK		0x0000FFFF
#define lpfc_mbx_rd_conf_eq_count_WORD		word17
	uint32_t word18;
#define lpfc_mbx_rd_conf_wq_count_SHIFT		0
#define lpfc_mbx_rd_conf_wq_count_MASK		0x0000FFFF
#define lpfc_mbx_rd_conf_wq_count_WORD		word18
#define lpfc_mbx_rd_conf_cq_count_SHIFT		16
#define lpfc_mbx_rd_conf_cq_count_MASK		0x0000FFFF
#define lpfc_mbx_rd_conf_cq_count_WORD		word18
};

struct lpfc_mbx_request_features {
	uint32_t word1;
#define lpfc_mbx_rq_ftr_qry_SHIFT		0
#define lpfc_mbx_rq_ftr_qry_MASK		0x00000001
#define lpfc_mbx_rq_ftr_qry_WORD		word1
	uint32_t word2;
#define lpfc_mbx_rq_ftr_rq_iaab_SHIFT		0
#define lpfc_mbx_rq_ftr_rq_iaab_MASK		0x00000001
#define lpfc_mbx_rq_ftr_rq_iaab_WORD		word2
#define lpfc_mbx_rq_ftr_rq_npiv_SHIFT		1
#define lpfc_mbx_rq_ftr_rq_npiv_MASK		0x00000001
#define lpfc_mbx_rq_ftr_rq_npiv_WORD		word2
#define lpfc_mbx_rq_ftr_rq_dif_SHIFT		2
#define lpfc_mbx_rq_ftr_rq_dif_MASK		0x00000001
#define lpfc_mbx_rq_ftr_rq_dif_WORD		word2
#define lpfc_mbx_rq_ftr_rq_vf_SHIFT		3
#define lpfc_mbx_rq_ftr_rq_vf_MASK		0x00000001
#define lpfc_mbx_rq_ftr_rq_vf_WORD		word2
#define lpfc_mbx_rq_ftr_rq_fcpi_SHIFT		4
#define lpfc_mbx_rq_ftr_rq_fcpi_MASK		0x00000001
#define lpfc_mbx_rq_ftr_rq_fcpi_WORD		word2
#define lpfc_mbx_rq_ftr_rq_fcpt_SHIFT		5
#define lpfc_mbx_rq_ftr_rq_fcpt_MASK		0x00000001
#define lpfc_mbx_rq_ftr_rq_fcpt_WORD		word2
#define lpfc_mbx_rq_ftr_rq_fcpc_SHIFT		6
#define lpfc_mbx_rq_ftr_rq_fcpc_MASK		0x00000001
#define lpfc_mbx_rq_ftr_rq_fcpc_WORD		word2
#define lpfc_mbx_rq_ftr_rq_ifip_SHIFT		7
#define lpfc_mbx_rq_ftr_rq_ifip_MASK		0x00000001
#define lpfc_mbx_rq_ftr_rq_ifip_WORD		word2
#define lpfc_mbx_rq_ftr_rq_iaar_SHIFT		9
#define lpfc_mbx_rq_ftr_rq_iaar_MASK		0x00000001
#define lpfc_mbx_rq_ftr_rq_iaar_WORD		word2
#define lpfc_mbx_rq_ftr_rq_perfh_SHIFT		11
#define lpfc_mbx_rq_ftr_rq_perfh_MASK		0x00000001
#define lpfc_mbx_rq_ftr_rq_perfh_WORD		word2
#define lpfc_mbx_rq_ftr_rq_mrqp_SHIFT		16
#define lpfc_mbx_rq_ftr_rq_mrqp_MASK		0x00000001
#define lpfc_mbx_rq_ftr_rq_mrqp_WORD		word2
#define lpfc_mbx_rq_ftr_rq_ashdr_SHIFT          17
#define lpfc_mbx_rq_ftr_rq_ashdr_MASK           0x00000001
#define lpfc_mbx_rq_ftr_rq_ashdr_WORD           word2
	uint32_t word3;
#define lpfc_mbx_rq_ftr_rsp_iaab_SHIFT		0
#define lpfc_mbx_rq_ftr_rsp_iaab_MASK		0x00000001
#define lpfc_mbx_rq_ftr_rsp_iaab_WORD		word3
#define lpfc_mbx_rq_ftr_rsp_npiv_SHIFT		1
#define lpfc_mbx_rq_ftr_rsp_npiv_MASK		0x00000001
#define lpfc_mbx_rq_ftr_rsp_npiv_WORD		word3
#define lpfc_mbx_rq_ftr_rsp_dif_SHIFT		2
#define lpfc_mbx_rq_ftr_rsp_dif_MASK		0x00000001
#define lpfc_mbx_rq_ftr_rsp_dif_WORD		word3
#define lpfc_mbx_rq_ftr_rsp_vf_SHIFT		3
#define lpfc_mbx_rq_ftr_rsp_vf__MASK		0x00000001
#define lpfc_mbx_rq_ftr_rsp_vf_WORD		word3
#define lpfc_mbx_rq_ftr_rsp_fcpi_SHIFT		4
#define lpfc_mbx_rq_ftr_rsp_fcpi_MASK		0x00000001
#define lpfc_mbx_rq_ftr_rsp_fcpi_WORD		word3
#define lpfc_mbx_rq_ftr_rsp_fcpt_SHIFT		5
#define lpfc_mbx_rq_ftr_rsp_fcpt_MASK		0x00000001
#define lpfc_mbx_rq_ftr_rsp_fcpt_WORD		word3
#define lpfc_mbx_rq_ftr_rsp_fcpc_SHIFT		6
#define lpfc_mbx_rq_ftr_rsp_fcpc_MASK		0x00000001
#define lpfc_mbx_rq_ftr_rsp_fcpc_WORD		word3
#define lpfc_mbx_rq_ftr_rsp_ifip_SHIFT		7
#define lpfc_mbx_rq_ftr_rsp_ifip_MASK		0x00000001
#define lpfc_mbx_rq_ftr_rsp_ifip_WORD		word3
#define lpfc_mbx_rq_ftr_rsp_perfh_SHIFT		11
#define lpfc_mbx_rq_ftr_rsp_perfh_MASK		0x00000001
#define lpfc_mbx_rq_ftr_rsp_perfh_WORD		word3
#define lpfc_mbx_rq_ftr_rsp_mrqp_SHIFT		16
#define lpfc_mbx_rq_ftr_rsp_mrqp_MASK		0x00000001
#define lpfc_mbx_rq_ftr_rsp_mrqp_WORD		word3
#define lpfc_mbx_rq_ftr_rsp_ashdr_SHIFT         17
#define lpfc_mbx_rq_ftr_rsp_ashdr_MASK          0x00000001
#define lpfc_mbx_rq_ftr_rsp_ashdr_WORD          word3
};

struct lpfc_mbx_memory_dump_type3 {
	uint32_t word1;
#define lpfc_mbx_memory_dump_type3_type_SHIFT    0
#define lpfc_mbx_memory_dump_type3_type_MASK     0x0000000f
#define lpfc_mbx_memory_dump_type3_type_WORD     word1
#define lpfc_mbx_memory_dump_type3_link_SHIFT    24
#define lpfc_mbx_memory_dump_type3_link_MASK     0x000000ff
#define lpfc_mbx_memory_dump_type3_link_WORD     word1
	uint32_t word2;
#define lpfc_mbx_memory_dump_type3_page_no_SHIFT  0
#define lpfc_mbx_memory_dump_type3_page_no_MASK   0x0000ffff
#define lpfc_mbx_memory_dump_type3_page_no_WORD   word2
#define lpfc_mbx_memory_dump_type3_offset_SHIFT   16
#define lpfc_mbx_memory_dump_type3_offset_MASK    0x0000ffff
#define lpfc_mbx_memory_dump_type3_offset_WORD    word2
	uint32_t word3;
#define lpfc_mbx_memory_dump_type3_length_SHIFT  0
#define lpfc_mbx_memory_dump_type3_length_MASK   0x00ffffff
#define lpfc_mbx_memory_dump_type3_length_WORD   word3
	uint32_t addr_lo;
	uint32_t addr_hi;
	uint32_t return_len;
};

#define DMP_PAGE_A0             0xa0
#define DMP_PAGE_A2             0xa2
#define DMP_SFF_PAGE_A0_SIZE	256
#define DMP_SFF_PAGE_A2_SIZE	256

#define SFP_WAVELENGTH_LC1310	1310
#define SFP_WAVELENGTH_LL1550	1550


/*
 *  * SFF-8472 TABLE 3.4
 *   */
#define  SFF_PG0_CONNECTOR_UNKNOWN    0x00   /* Unknown  */
#define  SFF_PG0_CONNECTOR_SC         0x01   /* SC       */
#define  SFF_PG0_CONNECTOR_FC_COPPER1 0x02   /* FC style 1 copper connector */
#define  SFF_PG0_CONNECTOR_FC_COPPER2 0x03   /* FC style 2 copper connector */
#define  SFF_PG0_CONNECTOR_BNC        0x04   /* BNC / TNC */
#define  SFF_PG0_CONNECTOR__FC_COAX   0x05   /* FC coaxial headers */
#define  SFF_PG0_CONNECTOR_FIBERJACK  0x06   /* FiberJack */
#define  SFF_PG0_CONNECTOR_LC         0x07   /* LC        */
#define  SFF_PG0_CONNECTOR_MT         0x08   /* MT - RJ   */
#define  SFF_PG0_CONNECTOR_MU         0x09   /* MU        */
#define  SFF_PG0_CONNECTOR_SF         0x0A   /* SG        */
#define  SFF_PG0_CONNECTOR_OPTICAL_PIGTAIL 0x0B /* Optical pigtail */
#define  SFF_PG0_CONNECTOR_OPTICAL_PARALLEL 0x0C /* MPO Parallel Optic */
#define  SFF_PG0_CONNECTOR_HSSDC_II   0x20   /* HSSDC II */
#define  SFF_PG0_CONNECTOR_COPPER_PIGTAIL 0x21 /* Copper pigtail */
#define  SFF_PG0_CONNECTOR_RJ45       0x22  /* RJ45 */

/* SFF-8472 Table 3.1 Diagnostics: Data Fields Address/Page A0 */

#define SSF_IDENTIFIER			0
#define SSF_EXT_IDENTIFIER		1
#define SSF_CONNECTOR			2
#define SSF_TRANSCEIVER_CODE_B0		3
#define SSF_TRANSCEIVER_CODE_B1		4
#define SSF_TRANSCEIVER_CODE_B2		5
#define SSF_TRANSCEIVER_CODE_B3		6
#define SSF_TRANSCEIVER_CODE_B4		7
#define SSF_TRANSCEIVER_CODE_B5		8
#define SSF_TRANSCEIVER_CODE_B6		9
#define SSF_TRANSCEIVER_CODE_B7		10
#define SSF_ENCODING			11
#define SSF_BR_NOMINAL			12
#define SSF_RATE_IDENTIFIER		13
#define SSF_LENGTH_9UM_KM		14
#define SSF_LENGTH_9UM			15
#define SSF_LENGTH_50UM_OM2		16
#define SSF_LENGTH_62UM_OM1		17
#define SFF_LENGTH_COPPER		18
#define SSF_LENGTH_50UM_OM3		19
#define SSF_VENDOR_NAME			20
#define SSF_VENDOR_OUI			36
#define SSF_VENDOR_PN			40
#define SSF_VENDOR_REV			56
#define SSF_WAVELENGTH_B1		60
#define SSF_WAVELENGTH_B0		61
#define SSF_CC_BASE			63
#define SSF_OPTIONS_B1			64
#define SSF_OPTIONS_B0			65
#define SSF_BR_MAX			66
#define SSF_BR_MIN			67
#define SSF_VENDOR_SN			68
#define SSF_DATE_CODE			84
#define SSF_MONITORING_TYPEDIAGNOSTIC	92
#define SSF_ENHANCED_OPTIONS		93
#define SFF_8472_COMPLIANCE		94
#define SSF_CC_EXT			95
#define SSF_A0_VENDOR_SPECIFIC		96

/* SFF-8472 Table 3.1a Diagnostics: Data Fields Address/Page A2 */

#define SSF_TEMP_HIGH_ALARM		0
#define SSF_TEMP_LOW_ALARM		2
#define SSF_TEMP_HIGH_WARNING		4
#define SSF_TEMP_LOW_WARNING		6
#define SSF_VOLTAGE_HIGH_ALARM		8
#define SSF_VOLTAGE_LOW_ALARM		10
#define SSF_VOLTAGE_HIGH_WARNING	12
#define SSF_VOLTAGE_LOW_WARNING		14
#define SSF_BIAS_HIGH_ALARM		16
#define SSF_BIAS_LOW_ALARM		18
#define SSF_BIAS_HIGH_WARNING		20
#define SSF_BIAS_LOW_WARNING		22
#define SSF_TXPOWER_HIGH_ALARM		24
#define SSF_TXPOWER_LOW_ALARM		26
#define SSF_TXPOWER_HIGH_WARNING	28
#define SSF_TXPOWER_LOW_WARNING		30
#define SSF_RXPOWER_HIGH_ALARM		32
#define SSF_RXPOWER_LOW_ALARM		34
#define SSF_RXPOWER_HIGH_WARNING	36
#define SSF_RXPOWER_LOW_WARNING		38
#define SSF_EXT_CAL_CONSTANTS		56
#define SSF_CC_DMI			95
#define SFF_TEMPERATURE_B1		96
#define SFF_TEMPERATURE_B0		97
#define SFF_VCC_B1			98
#define SFF_VCC_B0			99
#define SFF_TX_BIAS_CURRENT_B1		100
#define SFF_TX_BIAS_CURRENT_B0		101
#define SFF_TXPOWER_B1			102
#define SFF_TXPOWER_B0			103
#define SFF_RXPOWER_B1			104
#define SFF_RXPOWER_B0			105
#define SSF_STATUS_CONTROL		110
#define SSF_ALARM_FLAGS			112
#define SSF_WARNING_FLAGS		116
#define SSF_EXT_TATUS_CONTROL_B1	118
#define SSF_EXT_TATUS_CONTROL_B0	119
#define SSF_A2_VENDOR_SPECIFIC		120
#define SSF_USER_EEPROM			128
#define SSF_VENDOR_CONTROL		148


/*
 * Tranceiver codes Fibre Channel SFF-8472
 * Table 3.5.
 */

struct sff_trasnceiver_codes_byte0 {
	uint8_t inifiband:4;
	uint8_t teng_ethernet:4;
};

struct sff_trasnceiver_codes_byte1 {
	uint8_t  sonet:6;
	uint8_t  escon:2;
};

struct sff_trasnceiver_codes_byte2 {
	uint8_t  soNet:8;
};

struct sff_trasnceiver_codes_byte3 {
	uint8_t ethernet:8;
};

struct sff_trasnceiver_codes_byte4 {
	uint8_t fc_el_lo:1;
	uint8_t fc_lw_laser:1;
	uint8_t fc_sw_laser:1;
	uint8_t fc_md_distance:1;
	uint8_t fc_lg_distance:1;
	uint8_t fc_int_distance:1;
	uint8_t fc_short_distance:1;
	uint8_t fc_vld_distance:1;
};

struct sff_trasnceiver_codes_byte5 {
	uint8_t reserved1:1;
	uint8_t reserved2:1;
	uint8_t fc_sfp_active:1;  /* Active cable   */
	uint8_t fc_sfp_passive:1; /* Passive cable  */
	uint8_t fc_lw_laser:1;     /* Longwave laser */
	uint8_t fc_sw_laser_sl:1;
	uint8_t fc_sw_laser_sn:1;
	uint8_t fc_el_hi:1;        /* Electrical enclosure high bit */
};

struct sff_trasnceiver_codes_byte6 {
	uint8_t fc_tm_sm:1;      /* Single Mode */
	uint8_t reserved:1;
	uint8_t fc_tm_m6:1;       /* Multimode, 62.5um (M6) */
	uint8_t fc_tm_tv:1;      /* Video Coax (TV) */
	uint8_t fc_tm_mi:1;      /* Miniature Coax (MI) */
	uint8_t fc_tm_tp:1;      /* Twisted Pair (TP) */
	uint8_t fc_tm_tw:1;      /* Twin Axial Pair  */
};

struct sff_trasnceiver_codes_byte7 {
	uint8_t fc_sp_100MB:1;   /*  100 MB/sec */
	uint8_t reserve:1;
	uint8_t fc_sp_200mb:1;   /*  200 MB/sec */
	uint8_t fc_sp_3200MB:1;  /* 3200 MB/sec */
	uint8_t fc_sp_400MB:1;   /*  400 MB/sec */
	uint8_t fc_sp_1600MB:1;  /* 1600 MB/sec */
	uint8_t fc_sp_800MB:1;   /*  800 MB/sec */
	uint8_t fc_sp_1200MB:1;  /* 1200 MB/sec */
};

/* User writable non-volatile memory, SFF-8472 Table 3.20 */
struct user_eeprom {
	uint8_t vendor_name[16];
	uint8_t vendor_oui[3];
	uint8_t vendor_pn[816];
	uint8_t vendor_rev[4];
	uint8_t vendor_sn[16];
	uint8_t datecode[6];
	uint8_t lot_code[2];
	uint8_t reserved191[57];
};

#define SLI4_PAGE_ALIGN(addr) (((addr)+((SLI4_PAGE_SIZE)-1)) \
			       &(~((SLI4_PAGE_SIZE)-1)))

struct lpfc_sli4_parameters {
	uint32_t word0;
#define cfg_prot_type_SHIFT			0
#define cfg_prot_type_MASK			0x000000FF
#define cfg_prot_type_WORD			word0
	uint32_t word1;
#define cfg_ft_SHIFT				0
#define cfg_ft_MASK				0x00000001
#define cfg_ft_WORD				word1
#define cfg_sli_rev_SHIFT			4
#define cfg_sli_rev_MASK			0x0000000f
#define cfg_sli_rev_WORD			word1
#define cfg_sli_family_SHIFT			8
#define cfg_sli_family_MASK			0x0000000f
#define cfg_sli_family_WORD			word1
#define cfg_if_type_SHIFT			12
#define cfg_if_type_MASK			0x0000000f
#define cfg_if_type_WORD			word1
#define cfg_sli_hint_1_SHIFT			16
#define cfg_sli_hint_1_MASK			0x000000ff
#define cfg_sli_hint_1_WORD			word1
#define cfg_sli_hint_2_SHIFT			24
#define cfg_sli_hint_2_MASK			0x0000001f
#define cfg_sli_hint_2_WORD			word1
	uint32_t word2;
#define cfg_eqav_SHIFT				31
#define cfg_eqav_MASK				0x00000001
#define cfg_eqav_WORD				word2
	uint32_t word3;
	uint32_t word4;
#define cfg_cqv_SHIFT				14
#define cfg_cqv_MASK				0x00000003
#define cfg_cqv_WORD				word4
#define cfg_cqpsize_SHIFT			16
#define cfg_cqpsize_MASK			0x000000ff
#define cfg_cqpsize_WORD			word4
#define cfg_cqav_SHIFT				31
#define cfg_cqav_MASK				0x00000001
#define cfg_cqav_WORD				word4
	uint32_t word5;
	uint32_t word6;
#define cfg_mqv_SHIFT				14
#define cfg_mqv_MASK				0x00000003
#define cfg_mqv_WORD				word6
	uint32_t word7;
	uint32_t word8;
#define cfg_wqpcnt_SHIFT			0
#define cfg_wqpcnt_MASK				0x0000000f
#define cfg_wqpcnt_WORD				word8
#define cfg_wqsize_SHIFT			8
#define cfg_wqsize_MASK				0x0000000f
#define cfg_wqsize_WORD				word8
#define cfg_wqv_SHIFT				14
#define cfg_wqv_MASK				0x00000003
#define cfg_wqv_WORD				word8
#define cfg_wqpsize_SHIFT			16
#define cfg_wqpsize_MASK			0x000000ff
#define cfg_wqpsize_WORD			word8
	uint32_t word9;
	uint32_t word10;
#define cfg_rqv_SHIFT				14
#define cfg_rqv_MASK				0x00000003
#define cfg_rqv_WORD				word10
	uint32_t word11;
#define cfg_rq_db_window_SHIFT			28
#define cfg_rq_db_window_MASK			0x0000000f
#define cfg_rq_db_window_WORD			word11
	uint32_t word12;
#define cfg_fcoe_SHIFT				0
#define cfg_fcoe_MASK				0x00000001
#define cfg_fcoe_WORD				word12
#define cfg_ext_SHIFT				1
#define cfg_ext_MASK				0x00000001
#define cfg_ext_WORD				word12
#define cfg_hdrr_SHIFT				2
#define cfg_hdrr_MASK				0x00000001
#define cfg_hdrr_WORD				word12
#define cfg_phwq_SHIFT				15
#define cfg_phwq_MASK				0x00000001
#define cfg_phwq_WORD				word12
#define cfg_oas_SHIFT				25
#define cfg_oas_MASK				0x00000001
#define cfg_oas_WORD				word12
#define cfg_loopbk_scope_SHIFT			28
#define cfg_loopbk_scope_MASK			0x0000000f
#define cfg_loopbk_scope_WORD			word12
	uint32_t sge_supp_len;
	uint32_t word14;
#define cfg_sgl_page_cnt_SHIFT			0
#define cfg_sgl_page_cnt_MASK			0x0000000f
#define cfg_sgl_page_cnt_WORD			word14
#define cfg_sgl_page_size_SHIFT			8
#define cfg_sgl_page_size_MASK			0x000000ff
#define cfg_sgl_page_size_WORD			word14
#define cfg_sgl_pp_align_SHIFT			16
#define cfg_sgl_pp_align_MASK			0x000000ff
#define cfg_sgl_pp_align_WORD			word14
	uint32_t word15;
	uint32_t word16;
	uint32_t word17;
	uint32_t word18;
	uint32_t word19;
#define cfg_ext_embed_cb_SHIFT			0
#define cfg_ext_embed_cb_MASK			0x00000001
#define cfg_ext_embed_cb_WORD			word19
#define cfg_mds_diags_SHIFT			1
#define cfg_mds_diags_MASK			0x00000001
#define cfg_mds_diags_WORD			word19
#define cfg_nvme_SHIFT				3
#define cfg_nvme_MASK				0x00000001
#define cfg_nvme_WORD				word19
#define cfg_xib_SHIFT				4
#define cfg_xib_MASK				0x00000001
#define cfg_xib_WORD				word19
#define cfg_xpsgl_SHIFT				6
#define cfg_xpsgl_MASK				0x00000001
#define cfg_xpsgl_WORD				word19
#define cfg_eqdr_SHIFT				8
#define cfg_eqdr_MASK				0x00000001
#define cfg_eqdr_WORD				word19
#define cfg_nosr_SHIFT				9
#define cfg_nosr_MASK				0x00000001
#define cfg_nosr_WORD				word19
#define cfg_bv1s_SHIFT                          10
#define cfg_bv1s_MASK                           0x00000001
#define cfg_bv1s_WORD                           word19

#define cfg_nsler_SHIFT                         12
#define cfg_nsler_MASK                          0x00000001
#define cfg_nsler_WORD                          word19
#define cfg_pvl_SHIFT				13
#define cfg_pvl_MASK				0x00000001
#define cfg_pvl_WORD				word19

#define cfg_pbde_SHIFT				20
#define cfg_pbde_MASK				0x00000001
#define cfg_pbde_WORD				word19

	uint32_t word20;
#define cfg_max_tow_xri_SHIFT			0
#define cfg_max_tow_xri_MASK			0x0000ffff
#define cfg_max_tow_xri_WORD			word20

	uint32_t word21;
#define cfg_mi_ver_SHIFT			0
#define cfg_mi_ver_MASK				0x0000ffff
#define cfg_mi_ver_WORD				word21
#define cfg_cmf_SHIFT				24
#define cfg_cmf_MASK				0x000000ff
#define cfg_cmf_WORD				word21

	uint32_t mib_size;
	uint32_t word23;                        /* RESERVED */

	uint32_t word24;
#define cfg_frag_field_offset_SHIFT		0
#define cfg_frag_field_offset_MASK		0x0000ffff
#define cfg_frag_field_offset_WORD		word24

#define cfg_frag_field_size_SHIFT		16
#define cfg_frag_field_size_MASK		0x0000ffff
#define cfg_frag_field_size_WORD		word24

	uint32_t word25;
#define cfg_sgl_field_offset_SHIFT		0
#define cfg_sgl_field_offset_MASK		0x0000ffff
#define cfg_sgl_field_offset_WORD		word25

#define cfg_sgl_field_size_SHIFT		16
#define cfg_sgl_field_size_MASK			0x0000ffff
#define cfg_sgl_field_size_WORD			word25

	uint32_t word26;	/* Chain SGE initial value LOW  */
	uint32_t word27;	/* Chain SGE initial value HIGH */
#define LPFC_NODELAY_MAX_IO			32
};

#define LPFC_SET_UE_RECOVERY		0x10
#define LPFC_SET_MDS_DIAGS		0x12
#define LPFC_SET_DUAL_DUMP		0x1e
#define LPFC_SET_CGN_SIGNAL		0x1f
#define LPFC_SET_ENABLE_MI		0x21
#define LPFC_SET_LD_SIGNAL		0x23
#define LPFC_SET_ENABLE_CMF		0x24
struct lpfc_mbx_set_feature {
	struct mbox_header header;
	uint32_t feature;
	uint32_t param_len;
	uint32_t word6;
#define lpfc_mbx_set_feature_UER_SHIFT  0
#define lpfc_mbx_set_feature_UER_MASK   0x00000001
#define lpfc_mbx_set_feature_UER_WORD   word6
#define lpfc_mbx_set_feature_mds_SHIFT  2
#define lpfc_mbx_set_feature_mds_MASK   0x00000001
#define lpfc_mbx_set_feature_mds_WORD   word6
#define lpfc_mbx_set_feature_mds_deep_loopbk_SHIFT  1
#define lpfc_mbx_set_feature_mds_deep_loopbk_MASK   0x00000001
#define lpfc_mbx_set_feature_mds_deep_loopbk_WORD   word6
#define lpfc_mbx_set_feature_CGN_warn_freq_SHIFT 0
#define lpfc_mbx_set_feature_CGN_warn_freq_MASK  0x0000ffff
#define lpfc_mbx_set_feature_CGN_warn_freq_WORD  word6
#define lpfc_mbx_set_feature_dd_SHIFT		0
#define lpfc_mbx_set_feature_dd_MASK		0x00000001
#define lpfc_mbx_set_feature_dd_WORD		word6
#define lpfc_mbx_set_feature_ddquery_SHIFT	1
#define lpfc_mbx_set_feature_ddquery_MASK	0x00000001
#define lpfc_mbx_set_feature_ddquery_WORD	word6
#define LPFC_DISABLE_DUAL_DUMP		0
#define LPFC_ENABLE_DUAL_DUMP		1
#define LPFC_QUERY_OP_DUAL_DUMP		2
#define lpfc_mbx_set_feature_cmf_SHIFT		0
#define lpfc_mbx_set_feature_cmf_MASK		0x00000001
#define lpfc_mbx_set_feature_cmf_WORD		word6
#define lpfc_mbx_set_feature_lds_qry_SHIFT	0
#define lpfc_mbx_set_feature_lds_qry_MASK	0x00000001
#define lpfc_mbx_set_feature_lds_qry_WORD	word6
#define LPFC_QUERY_LDS_OP		1
#define lpfc_mbx_set_feature_mi_SHIFT		0
#define lpfc_mbx_set_feature_mi_MASK		0x0000ffff
#define lpfc_mbx_set_feature_mi_WORD		word6
#define lpfc_mbx_set_feature_milunq_SHIFT	16
#define lpfc_mbx_set_feature_milunq_MASK	0x0000ffff
#define lpfc_mbx_set_feature_milunq_WORD	word6
	u32 word7;
#define lpfc_mbx_set_feature_UERP_SHIFT 0
#define lpfc_mbx_set_feature_UERP_MASK  0x0000ffff
#define lpfc_mbx_set_feature_UERP_WORD  word7
#define lpfc_mbx_set_feature_UESR_SHIFT 16
#define lpfc_mbx_set_feature_UESR_MASK  0x0000ffff
#define lpfc_mbx_set_feature_UESR_WORD  word7
#define lpfc_mbx_set_feature_CGN_alarm_freq_SHIFT 0
#define lpfc_mbx_set_feature_CGN_alarm_freq_MASK  0x0000ffff
#define lpfc_mbx_set_feature_CGN_alarm_freq_WORD  word7
	u32 word8;
#define lpfc_mbx_set_feature_CGN_acqe_freq_SHIFT 0
#define lpfc_mbx_set_feature_CGN_acqe_freq_MASK  0x000000ff
#define lpfc_mbx_set_feature_CGN_acqe_freq_WORD  word8
	u32 word9;
	u32 word10;
};


#define LPFC_SET_HOST_OS_DRIVER_VERSION    0x2
#define LPFC_SET_HOST_DATE_TIME		   0x4

struct lpfc_mbx_set_host_date_time {
	uint32_t word6;
#define lpfc_mbx_set_host_month_WORD	word6
#define lpfc_mbx_set_host_month_SHIFT	16
#define lpfc_mbx_set_host_month_MASK	0xFF
#define lpfc_mbx_set_host_day_WORD	word6
#define lpfc_mbx_set_host_day_SHIFT	8
#define lpfc_mbx_set_host_day_MASK	0xFF
#define lpfc_mbx_set_host_year_WORD	word6
#define lpfc_mbx_set_host_year_SHIFT	0
#define lpfc_mbx_set_host_year_MASK	0xFF
	uint32_t word7;
#define lpfc_mbx_set_host_hour_WORD	word7
#define lpfc_mbx_set_host_hour_SHIFT	16
#define lpfc_mbx_set_host_hour_MASK	0xFF
#define lpfc_mbx_set_host_min_WORD	word7
#define lpfc_mbx_set_host_min_SHIFT	8
#define lpfc_mbx_set_host_min_MASK	0xFF
#define lpfc_mbx_set_host_sec_WORD	word7
#define lpfc_mbx_set_host_sec_SHIFT     0
#define lpfc_mbx_set_host_sec_MASK      0xFF
};

struct lpfc_mbx_set_host_data {
#define LPFC_HOST_OS_DRIVER_VERSION_SIZE   48
	struct mbox_header header;
	uint32_t param_id;
	uint32_t param_len;
	union {
		uint8_t data[LPFC_HOST_OS_DRIVER_VERSION_SIZE];
		struct  lpfc_mbx_set_host_date_time tm;
	} un;
};

struct lpfc_mbx_set_trunk_mode {
	struct mbox_header header;
	uint32_t word0;
#define lpfc_mbx_set_trunk_mode_WORD      word0
#define lpfc_mbx_set_trunk_mode_SHIFT     0
#define lpfc_mbx_set_trunk_mode_MASK      0xFF
	uint32_t word1;
	uint32_t word2;
};

struct lpfc_mbx_get_sli4_parameters {
	struct mbox_header header;
	struct lpfc_sli4_parameters sli4_parameters;
};

struct lpfc_mbx_reg_congestion_buf {
	struct mbox_header header;
	uint32_t word0;
#define lpfc_mbx_reg_cgn_buf_type_WORD		word0
#define lpfc_mbx_reg_cgn_buf_type_SHIFT		0
#define lpfc_mbx_reg_cgn_buf_type_MASK		0xFF
#define lpfc_mbx_reg_cgn_buf_cnt_WORD		word0
#define lpfc_mbx_reg_cgn_buf_cnt_SHIFT		16
#define lpfc_mbx_reg_cgn_buf_cnt_MASK		0xFF
	uint32_t word1;
	uint32_t length;
	uint32_t addr_lo;
	uint32_t addr_hi;
};

struct lpfc_rscr_desc_generic {
#define LPFC_RSRC_DESC_WSIZE			22
	uint32_t desc[LPFC_RSRC_DESC_WSIZE];
};

struct lpfc_rsrc_desc_pcie {
	uint32_t word0;
#define lpfc_rsrc_desc_pcie_type_SHIFT		0
#define lpfc_rsrc_desc_pcie_type_MASK		0x000000ff
#define lpfc_rsrc_desc_pcie_type_WORD		word0
#define LPFC_RSRC_DESC_TYPE_PCIE		0x40
#define lpfc_rsrc_desc_pcie_length_SHIFT	8
#define lpfc_rsrc_desc_pcie_length_MASK		0x000000ff
#define lpfc_rsrc_desc_pcie_length_WORD		word0
	uint32_t word1;
#define lpfc_rsrc_desc_pcie_pfnum_SHIFT		0
#define lpfc_rsrc_desc_pcie_pfnum_MASK		0x000000ff
#define lpfc_rsrc_desc_pcie_pfnum_WORD		word1
	uint32_t reserved;
	uint32_t word3;
#define lpfc_rsrc_desc_pcie_sriov_sta_SHIFT	0
#define lpfc_rsrc_desc_pcie_sriov_sta_MASK	0x000000ff
#define lpfc_rsrc_desc_pcie_sriov_sta_WORD	word3
#define lpfc_rsrc_desc_pcie_pf_sta_SHIFT	8
#define lpfc_rsrc_desc_pcie_pf_sta_MASK		0x000000ff
#define lpfc_rsrc_desc_pcie_pf_sta_WORD		word3
#define lpfc_rsrc_desc_pcie_pf_type_SHIFT	16
#define lpfc_rsrc_desc_pcie_pf_type_MASK	0x000000ff
#define lpfc_rsrc_desc_pcie_pf_type_WORD	word3
	uint32_t word4;
#define lpfc_rsrc_desc_pcie_nr_virtfn_SHIFT	0
#define lpfc_rsrc_desc_pcie_nr_virtfn_MASK	0x0000ffff
#define lpfc_rsrc_desc_pcie_nr_virtfn_WORD	word4
};

struct lpfc_rsrc_desc_fcfcoe {
	uint32_t word0;
#define lpfc_rsrc_desc_fcfcoe_type_SHIFT	0
#define lpfc_rsrc_desc_fcfcoe_type_MASK		0x000000ff
#define lpfc_rsrc_desc_fcfcoe_type_WORD		word0
#define LPFC_RSRC_DESC_TYPE_FCFCOE		0x43
#define lpfc_rsrc_desc_fcfcoe_length_SHIFT	8
#define lpfc_rsrc_desc_fcfcoe_length_MASK	0x000000ff
#define lpfc_rsrc_desc_fcfcoe_length_WORD	word0
#define LPFC_RSRC_DESC_TYPE_FCFCOE_V0_RSVD	0
#define LPFC_RSRC_DESC_TYPE_FCFCOE_V0_LENGTH	72
#define LPFC_RSRC_DESC_TYPE_FCFCOE_V1_LENGTH	88
	uint32_t word1;
#define lpfc_rsrc_desc_fcfcoe_vfnum_SHIFT	0
#define lpfc_rsrc_desc_fcfcoe_vfnum_MASK	0x000000ff
#define lpfc_rsrc_desc_fcfcoe_vfnum_WORD	word1
#define lpfc_rsrc_desc_fcfcoe_pfnum_SHIFT	16
#define lpfc_rsrc_desc_fcfcoe_pfnum_MASK        0x000007ff
#define lpfc_rsrc_desc_fcfcoe_pfnum_WORD        word1
	uint32_t word2;
#define lpfc_rsrc_desc_fcfcoe_rpi_cnt_SHIFT	0
#define lpfc_rsrc_desc_fcfcoe_rpi_cnt_MASK	0x0000ffff
#define lpfc_rsrc_desc_fcfcoe_rpi_cnt_WORD	word2
#define lpfc_rsrc_desc_fcfcoe_xri_cnt_SHIFT	16
#define lpfc_rsrc_desc_fcfcoe_xri_cnt_MASK	0x0000ffff
#define lpfc_rsrc_desc_fcfcoe_xri_cnt_WORD	word2
	uint32_t word3;
#define lpfc_rsrc_desc_fcfcoe_wq_cnt_SHIFT	0
#define lpfc_rsrc_desc_fcfcoe_wq_cnt_MASK	0x0000ffff
#define lpfc_rsrc_desc_fcfcoe_wq_cnt_WORD	word3
#define lpfc_rsrc_desc_fcfcoe_rq_cnt_SHIFT	16
#define lpfc_rsrc_desc_fcfcoe_rq_cnt_MASK	0x0000ffff
#define lpfc_rsrc_desc_fcfcoe_rq_cnt_WORD	word3
	uint32_t word4;
#define lpfc_rsrc_desc_fcfcoe_cq_cnt_SHIFT	0
#define lpfc_rsrc_desc_fcfcoe_cq_cnt_MASK	0x0000ffff
#define lpfc_rsrc_desc_fcfcoe_cq_cnt_WORD	word4
#define lpfc_rsrc_desc_fcfcoe_vpi_cnt_SHIFT	16
#define lpfc_rsrc_desc_fcfcoe_vpi_cnt_MASK	0x0000ffff
#define lpfc_rsrc_desc_fcfcoe_vpi_cnt_WORD	word4
	uint32_t word5;
#define lpfc_rsrc_desc_fcfcoe_fcfi_cnt_SHIFT	0
#define lpfc_rsrc_desc_fcfcoe_fcfi_cnt_MASK	0x0000ffff
#define lpfc_rsrc_desc_fcfcoe_fcfi_cnt_WORD	word5
#define lpfc_rsrc_desc_fcfcoe_vfi_cnt_SHIFT	16
#define lpfc_rsrc_desc_fcfcoe_vfi_cnt_MASK	0x0000ffff
#define lpfc_rsrc_desc_fcfcoe_vfi_cnt_WORD	word5
	uint32_t word6;
	uint32_t word7;
	uint32_t word8;
	uint32_t word9;
	uint32_t word10;
	uint32_t word11;
	uint32_t word12;
	uint32_t word13;
#define lpfc_rsrc_desc_fcfcoe_lnk_nr_SHIFT	0
#define lpfc_rsrc_desc_fcfcoe_lnk_nr_MASK	0x0000003f
#define lpfc_rsrc_desc_fcfcoe_lnk_nr_WORD	word13
#define lpfc_rsrc_desc_fcfcoe_lnk_tp_SHIFT      6
#define lpfc_rsrc_desc_fcfcoe_lnk_tp_MASK	0x00000003
#define lpfc_rsrc_desc_fcfcoe_lnk_tp_WORD	word13
#define lpfc_rsrc_desc_fcfcoe_lmc_SHIFT		8
#define lpfc_rsrc_desc_fcfcoe_lmc_MASK		0x00000001
#define lpfc_rsrc_desc_fcfcoe_lmc_WORD		word13
#define lpfc_rsrc_desc_fcfcoe_lld_SHIFT		9
#define lpfc_rsrc_desc_fcfcoe_lld_MASK		0x00000001
#define lpfc_rsrc_desc_fcfcoe_lld_WORD		word13
#define lpfc_rsrc_desc_fcfcoe_eq_cnt_SHIFT	16
#define lpfc_rsrc_desc_fcfcoe_eq_cnt_MASK	0x0000ffff
#define lpfc_rsrc_desc_fcfcoe_eq_cnt_WORD	word13
/* extended FC/FCoE Resource Descriptor when length = 88 bytes */
	uint32_t bw_min;
	uint32_t bw_max;
	uint32_t iops_min;
	uint32_t iops_max;
	uint32_t reserved[4];
};

struct lpfc_func_cfg {
#define LPFC_RSRC_DESC_MAX_NUM			2
	uint32_t rsrc_desc_count;
	struct lpfc_rscr_desc_generic desc[LPFC_RSRC_DESC_MAX_NUM];
};

struct lpfc_mbx_get_func_cfg {
	struct mbox_header header;
#define LPFC_CFG_TYPE_PERSISTENT_OVERRIDE	0x0
#define LPFC_CFG_TYPE_FACTURY_DEFAULT		0x1
#define LPFC_CFG_TYPE_CURRENT_ACTIVE		0x2
	struct lpfc_func_cfg func_cfg;
};

struct lpfc_prof_cfg {
#define LPFC_RSRC_DESC_MAX_NUM			2
	uint32_t rsrc_desc_count;
	struct lpfc_rscr_desc_generic desc[LPFC_RSRC_DESC_MAX_NUM];
};

struct lpfc_mbx_get_prof_cfg {
	struct mbox_header header;
#define LPFC_CFG_TYPE_PERSISTENT_OVERRIDE	0x0
#define LPFC_CFG_TYPE_FACTURY_DEFAULT		0x1
#define LPFC_CFG_TYPE_CURRENT_ACTIVE		0x2
	union {
		struct {
			uint32_t word10;
#define lpfc_mbx_get_prof_cfg_prof_id_SHIFT	0
#define lpfc_mbx_get_prof_cfg_prof_id_MASK	0x000000ff
#define lpfc_mbx_get_prof_cfg_prof_id_WORD	word10
#define lpfc_mbx_get_prof_cfg_prof_tp_SHIFT	8
#define lpfc_mbx_get_prof_cfg_prof_tp_MASK	0x00000003
#define lpfc_mbx_get_prof_cfg_prof_tp_WORD	word10
		} request;
		struct {
			struct lpfc_prof_cfg prof_cfg;
		} response;
	} u;
};

struct lpfc_controller_attribute {
	uint32_t version_string[8];
	uint32_t manufacturer_name[8];
	uint32_t supported_modes;
	uint32_t word17;
#define lpfc_cntl_attr_eprom_ver_lo_SHIFT	0
#define lpfc_cntl_attr_eprom_ver_lo_MASK	0x000000ff
#define lpfc_cntl_attr_eprom_ver_lo_WORD	word17
#define lpfc_cntl_attr_eprom_ver_hi_SHIFT	8
#define lpfc_cntl_attr_eprom_ver_hi_MASK	0x000000ff
#define lpfc_cntl_attr_eprom_ver_hi_WORD	word17
#define lpfc_cntl_attr_flash_id_SHIFT		16
#define lpfc_cntl_attr_flash_id_MASK		0x000000ff
#define lpfc_cntl_attr_flash_id_WORD		word17
	uint32_t mbx_da_struct_ver;
	uint32_t ep_fw_da_struct_ver;
	uint32_t ncsi_ver_str[3];
	uint32_t dflt_ext_timeout;
	uint32_t model_number[8];
	uint32_t description[16];
	uint32_t serial_number[8];
	uint32_t ip_ver_str[8];
	uint32_t fw_ver_str[8];
	uint32_t bios_ver_str[8];
	uint32_t redboot_ver_str[8];
	uint32_t driver_ver_str[8];
	uint32_t flash_fw_ver_str[8];
	uint32_t functionality;
	uint32_t word105;
#define lpfc_cntl_attr_max_cbd_len_SHIFT	0
#define lpfc_cntl_attr_max_cbd_len_MASK		0x0000ffff
#define lpfc_cntl_attr_max_cbd_len_WORD		word105
#define lpfc_cntl_attr_asic_rev_SHIFT		16
#define lpfc_cntl_attr_asic_rev_MASK		0x000000ff
#define lpfc_cntl_attr_asic_rev_WORD		word105
#define lpfc_cntl_attr_gen_guid0_SHIFT		24
#define lpfc_cntl_attr_gen_guid0_MASK		0x000000ff
#define lpfc_cntl_attr_gen_guid0_WORD		word105
	uint32_t gen_guid1_12[3];
	uint32_t word109;
#define lpfc_cntl_attr_gen_guid13_14_SHIFT	0
#define lpfc_cntl_attr_gen_guid13_14_MASK	0x0000ffff
#define lpfc_cntl_attr_gen_guid13_14_WORD	word109
#define lpfc_cntl_attr_gen_guid15_SHIFT		16
#define lpfc_cntl_attr_gen_guid15_MASK		0x000000ff
#define lpfc_cntl_attr_gen_guid15_WORD		word109
#define lpfc_cntl_attr_hba_port_cnt_SHIFT	24
#define lpfc_cntl_attr_hba_port_cnt_MASK	0x000000ff
#define lpfc_cntl_attr_hba_port_cnt_WORD	word109
	uint32_t word110;
#define lpfc_cntl_attr_dflt_lnk_tmo_SHIFT	0
#define lpfc_cntl_attr_dflt_lnk_tmo_MASK	0x0000ffff
#define lpfc_cntl_attr_dflt_lnk_tmo_WORD	word110
#define lpfc_cntl_attr_multi_func_dev_SHIFT	24
#define lpfc_cntl_attr_multi_func_dev_MASK	0x000000ff
#define lpfc_cntl_attr_multi_func_dev_WORD	word110
	uint32_t word111;
#define lpfc_cntl_attr_cache_valid_SHIFT	0
#define lpfc_cntl_attr_cache_valid_MASK		0x000000ff
#define lpfc_cntl_attr_cache_valid_WORD		word111
#define lpfc_cntl_attr_hba_status_SHIFT		8
#define lpfc_cntl_attr_hba_status_MASK		0x000000ff
#define lpfc_cntl_attr_hba_status_WORD		word111
#define lpfc_cntl_attr_max_domain_SHIFT		16
#define lpfc_cntl_attr_max_domain_MASK		0x000000ff
#define lpfc_cntl_attr_max_domain_WORD		word111
#define lpfc_cntl_attr_lnk_numb_SHIFT		24
#define lpfc_cntl_attr_lnk_numb_MASK		0x0000003f
#define lpfc_cntl_attr_lnk_numb_WORD		word111
#define lpfc_cntl_attr_lnk_type_SHIFT		30
#define lpfc_cntl_attr_lnk_type_MASK		0x00000003
#define lpfc_cntl_attr_lnk_type_WORD		word111
	uint32_t fw_post_status;
	uint32_t hba_mtu[8];
	uint32_t word121;
	uint32_t reserved1[3];
	uint32_t word125;
#define lpfc_cntl_attr_pci_vendor_id_SHIFT	0
#define lpfc_cntl_attr_pci_vendor_id_MASK	0x0000ffff
#define lpfc_cntl_attr_pci_vendor_id_WORD	word125
#define lpfc_cntl_attr_pci_device_id_SHIFT	16
#define lpfc_cntl_attr_pci_device_id_MASK	0x0000ffff
#define lpfc_cntl_attr_pci_device_id_WORD	word125
	uint32_t word126;
#define lpfc_cntl_attr_pci_subvdr_id_SHIFT	0
#define lpfc_cntl_attr_pci_subvdr_id_MASK	0x0000ffff
#define lpfc_cntl_attr_pci_subvdr_id_WORD	word126
#define lpfc_cntl_attr_pci_subsys_id_SHIFT	16
#define lpfc_cntl_attr_pci_subsys_id_MASK	0x0000ffff
#define lpfc_cntl_attr_pci_subsys_id_WORD	word126
	uint32_t word127;
#define lpfc_cntl_attr_pci_bus_num_SHIFT	0
#define lpfc_cntl_attr_pci_bus_num_MASK		0x000000ff
#define lpfc_cntl_attr_pci_bus_num_WORD		word127
#define lpfc_cntl_attr_pci_dev_num_SHIFT	8
#define lpfc_cntl_attr_pci_dev_num_MASK		0x000000ff
#define lpfc_cntl_attr_pci_dev_num_WORD		word127
#define lpfc_cntl_attr_pci_fnc_num_SHIFT	16
#define lpfc_cntl_attr_pci_fnc_num_MASK		0x000000ff
#define lpfc_cntl_attr_pci_fnc_num_WORD		word127
#define lpfc_cntl_attr_inf_type_SHIFT		24
#define lpfc_cntl_attr_inf_type_MASK		0x000000ff
#define lpfc_cntl_attr_inf_type_WORD		word127
	uint32_t unique_id[2];
	uint32_t word130;
#define lpfc_cntl_attr_num_netfil_SHIFT		0
#define lpfc_cntl_attr_num_netfil_MASK		0x000000ff
#define lpfc_cntl_attr_num_netfil_WORD		word130
	uint32_t reserved2[4];
};

struct lpfc_mbx_get_cntl_attributes {
	union  lpfc_sli4_cfg_shdr cfg_shdr;
	struct lpfc_controller_attribute cntl_attr;
};

struct lpfc_mbx_get_port_name {
	struct mbox_header header;
	union {
		struct {
			uint32_t word4;
#define lpfc_mbx_get_port_name_lnk_type_SHIFT	0
#define lpfc_mbx_get_port_name_lnk_type_MASK	0x00000003
#define lpfc_mbx_get_port_name_lnk_type_WORD	word4
		} request;
		struct {
			uint32_t word4;
#define lpfc_mbx_get_port_name_name0_SHIFT	0
#define lpfc_mbx_get_port_name_name0_MASK	0x000000FF
#define lpfc_mbx_get_port_name_name0_WORD	word4
#define lpfc_mbx_get_port_name_name1_SHIFT	8
#define lpfc_mbx_get_port_name_name1_MASK	0x000000FF
#define lpfc_mbx_get_port_name_name1_WORD	word4
#define lpfc_mbx_get_port_name_name2_SHIFT	16
#define lpfc_mbx_get_port_name_name2_MASK	0x000000FF
#define lpfc_mbx_get_port_name_name2_WORD	word4
#define lpfc_mbx_get_port_name_name3_SHIFT	24
#define lpfc_mbx_get_port_name_name3_MASK	0x000000FF
#define lpfc_mbx_get_port_name_name3_WORD	word4
#define LPFC_LINK_NUMBER_0			0
#define LPFC_LINK_NUMBER_1			1
#define LPFC_LINK_NUMBER_2			2
#define LPFC_LINK_NUMBER_3			3
		} response;
	} u;
};

/* Mailbox Completion Queue Error Messages */
#define MB_CQE_STATUS_SUCCESS			0x0
#define MB_CQE_STATUS_INSUFFICIENT_PRIVILEGES	0x1
#define MB_CQE_STATUS_INVALID_PARAMETER		0x2
#define MB_CQE_STATUS_INSUFFICIENT_RESOURCES	0x3
#define MB_CEQ_STATUS_QUEUE_FLUSHING		0x4
#define MB_CQE_STATUS_DMA_FAILED		0x5


#define LPFC_MBX_WR_CONFIG_MAX_BDE		1
struct lpfc_mbx_wr_object {
	struct mbox_header header;
	union {
		struct {
			uint32_t word4;
#define lpfc_wr_object_eof_SHIFT		31
#define lpfc_wr_object_eof_MASK			0x00000001
#define lpfc_wr_object_eof_WORD			word4
#define lpfc_wr_object_eas_SHIFT		29
#define lpfc_wr_object_eas_MASK			0x00000001
#define lpfc_wr_object_eas_WORD			word4
#define lpfc_wr_object_write_length_SHIFT	0
#define lpfc_wr_object_write_length_MASK	0x00FFFFFF
#define lpfc_wr_object_write_length_WORD	word4
			uint32_t write_offset;
			uint32_t object_name[LPFC_MBX_OBJECT_NAME_LEN_DW];
			uint32_t bde_count;
			struct ulp_bde64 bde[LPFC_MBX_WR_CONFIG_MAX_BDE];
		} request;
		struct {
			uint32_t actual_write_length;
			uint32_t word5;
#define lpfc_wr_object_change_status_SHIFT	0
#define lpfc_wr_object_change_status_MASK	0x000000FF
#define lpfc_wr_object_change_status_WORD	word5
#define LPFC_CHANGE_STATUS_NO_RESET_NEEDED	0x00
#define LPFC_CHANGE_STATUS_PHYS_DEV_RESET	0x01
#define LPFC_CHANGE_STATUS_FW_RESET		0x02
#define LPFC_CHANGE_STATUS_PORT_MIGRATION	0x04
#define LPFC_CHANGE_STATUS_PCI_RESET		0x05
#define lpfc_wr_object_csf_SHIFT		8
#define lpfc_wr_object_csf_MASK			0x00000001
#define lpfc_wr_object_csf_WORD			word5
		} response;
	} u;
};

/* mailbox queue entry structure */
struct lpfc_mqe {
	uint32_t word0;
#define lpfc_mqe_status_SHIFT		16
#define lpfc_mqe_status_MASK		0x0000FFFF
#define lpfc_mqe_status_WORD		word0
#define lpfc_mqe_command_SHIFT		8
#define lpfc_mqe_command_MASK		0x000000FF
#define lpfc_mqe_command_WORD		word0
	union {
		uint32_t mb_words[LPFC_SLI4_MB_WORD_COUNT - 1];
		/* sli4 mailbox commands */
		struct lpfc_mbx_sli4_config sli4_config;
		struct lpfc_mbx_init_vfi init_vfi;
		struct lpfc_mbx_reg_vfi reg_vfi;
		struct lpfc_mbx_reg_vfi unreg_vfi;
		struct lpfc_mbx_init_vpi init_vpi;
		struct lpfc_mbx_resume_rpi resume_rpi;
		struct lpfc_mbx_read_fcf_tbl read_fcf_tbl;
		struct lpfc_mbx_add_fcf_tbl_entry add_fcf_entry;
		struct lpfc_mbx_del_fcf_tbl_entry del_fcf_entry;
		struct lpfc_mbx_redisc_fcf_tbl redisc_fcf_tbl;
		struct lpfc_mbx_reg_fcfi reg_fcfi;
		struct lpfc_mbx_reg_fcfi_mrq reg_fcfi_mrq;
		struct lpfc_mbx_unreg_fcfi unreg_fcfi;
		struct lpfc_mbx_mq_create mq_create;
		struct lpfc_mbx_mq_create_ext mq_create_ext;
		struct lpfc_mbx_read_object read_object;
		struct lpfc_mbx_eq_create eq_create;
		struct lpfc_mbx_modify_eq_delay eq_delay;
		struct lpfc_mbx_cq_create cq_create;
		struct lpfc_mbx_cq_create_set cq_create_set;
		struct lpfc_mbx_wq_create wq_create;
		struct lpfc_mbx_rq_create rq_create;
		struct lpfc_mbx_rq_create_v2 rq_create_v2;
		struct lpfc_mbx_mq_destroy mq_destroy;
		struct lpfc_mbx_eq_destroy eq_destroy;
		struct lpfc_mbx_cq_destroy cq_destroy;
		struct lpfc_mbx_wq_destroy wq_destroy;
		struct lpfc_mbx_rq_destroy rq_destroy;
		struct lpfc_mbx_get_rsrc_extent_info rsrc_extent_info;
		struct lpfc_mbx_alloc_rsrc_extents alloc_rsrc_extents;
		struct lpfc_mbx_dealloc_rsrc_extents dealloc_rsrc_extents;
		struct lpfc_mbx_post_sgl_pages post_sgl_pages;
		struct lpfc_mbx_nembed_cmd nembed_cmd;
		struct lpfc_mbx_read_rev read_rev;
		struct lpfc_mbx_read_vpi read_vpi;
		struct lpfc_mbx_read_config rd_config;
		struct lpfc_mbx_request_features req_ftrs;
		struct lpfc_mbx_post_hdr_tmpl hdr_tmpl;
		struct lpfc_mbx_query_fw_config query_fw_cfg;
		struct lpfc_mbx_set_beacon_config beacon_config;
		struct lpfc_mbx_get_sli4_parameters get_sli4_parameters;
		struct lpfc_mbx_reg_congestion_buf reg_congestion_buf;
		struct lpfc_mbx_set_link_diag_state link_diag_state;
		struct lpfc_mbx_set_link_diag_loopback link_diag_loopback;
		struct lpfc_mbx_run_link_diag_test link_diag_test;
		struct lpfc_mbx_get_func_cfg get_func_cfg;
		struct lpfc_mbx_get_prof_cfg get_prof_cfg;
		struct lpfc_mbx_wr_object wr_object;
		struct lpfc_mbx_get_port_name get_port_name;
		struct lpfc_mbx_set_feature  set_feature;
		struct lpfc_mbx_memory_dump_type3 mem_dump_type3;
		struct lpfc_mbx_set_host_data set_host_data;
		struct lpfc_mbx_set_trunk_mode set_trunk_mode;
		struct lpfc_mbx_nop nop;
		struct lpfc_mbx_set_ras_fwlog ras_fwlog;
	} un;
};

struct lpfc_mcqe {
	uint32_t word0;
#define lpfc_mcqe_status_SHIFT		0
#define lpfc_mcqe_status_MASK		0x0000FFFF
#define lpfc_mcqe_status_WORD		word0
#define lpfc_mcqe_ext_status_SHIFT	16
#define lpfc_mcqe_ext_status_MASK	0x0000FFFF
#define lpfc_mcqe_ext_status_WORD	word0
	uint32_t mcqe_tag0;
	uint32_t mcqe_tag1;
	uint32_t trailer;
#define lpfc_trailer_valid_SHIFT	31
#define lpfc_trailer_valid_MASK		0x00000001
#define lpfc_trailer_valid_WORD		trailer
#define lpfc_trailer_async_SHIFT	30
#define lpfc_trailer_async_MASK		0x00000001
#define lpfc_trailer_async_WORD		trailer
#define lpfc_trailer_hpi_SHIFT		29
#define lpfc_trailer_hpi_MASK		0x00000001
#define lpfc_trailer_hpi_WORD		trailer
#define lpfc_trailer_completed_SHIFT	28
#define lpfc_trailer_completed_MASK	0x00000001
#define lpfc_trailer_completed_WORD	trailer
#define lpfc_trailer_consumed_SHIFT	27
#define lpfc_trailer_consumed_MASK	0x00000001
#define lpfc_trailer_consumed_WORD	trailer
#define lpfc_trailer_type_SHIFT		16
#define lpfc_trailer_type_MASK		0x000000FF
#define lpfc_trailer_type_WORD		trailer
#define lpfc_trailer_code_SHIFT		8
#define lpfc_trailer_code_MASK		0x000000FF
#define lpfc_trailer_code_WORD		trailer
#define LPFC_TRAILER_CODE_LINK	0x1
#define LPFC_TRAILER_CODE_FCOE	0x2
#define LPFC_TRAILER_CODE_DCBX	0x3
#define LPFC_TRAILER_CODE_GRP5	0x5
#define LPFC_TRAILER_CODE_FC	0x10
#define LPFC_TRAILER_CODE_SLI	0x11
#define LPFC_TRAILER_CODE_CMSTAT        0x13
};

struct lpfc_acqe_link {
	uint32_t word0;
#define lpfc_acqe_link_speed_SHIFT		24
#define lpfc_acqe_link_speed_MASK		0x000000FF
#define lpfc_acqe_link_speed_WORD		word0
#define LPFC_ASYNC_LINK_SPEED_ZERO		0x0
#define LPFC_ASYNC_LINK_SPEED_10MBPS		0x1
#define LPFC_ASYNC_LINK_SPEED_100MBPS		0x2
#define LPFC_ASYNC_LINK_SPEED_1GBPS		0x3
#define LPFC_ASYNC_LINK_SPEED_10GBPS		0x4
#define LPFC_ASYNC_LINK_SPEED_20GBPS		0x5
#define LPFC_ASYNC_LINK_SPEED_25GBPS		0x6
#define LPFC_ASYNC_LINK_SPEED_40GBPS		0x7
#define LPFC_ASYNC_LINK_SPEED_100GBPS		0x8
#define lpfc_acqe_link_duplex_SHIFT		16
#define lpfc_acqe_link_duplex_MASK		0x000000FF
#define lpfc_acqe_link_duplex_WORD		word0
#define LPFC_ASYNC_LINK_DUPLEX_NONE		0x0
#define LPFC_ASYNC_LINK_DUPLEX_HALF		0x1
#define LPFC_ASYNC_LINK_DUPLEX_FULL		0x2
#define lpfc_acqe_link_status_SHIFT		8
#define lpfc_acqe_link_status_MASK		0x000000FF
#define lpfc_acqe_link_status_WORD		word0
#define LPFC_ASYNC_LINK_STATUS_DOWN		0x0
#define LPFC_ASYNC_LINK_STATUS_UP		0x1
#define LPFC_ASYNC_LINK_STATUS_LOGICAL_DOWN	0x2
#define LPFC_ASYNC_LINK_STATUS_LOGICAL_UP	0x3
#define lpfc_acqe_link_type_SHIFT		6
#define lpfc_acqe_link_type_MASK		0x00000003
#define lpfc_acqe_link_type_WORD		word0
#define lpfc_acqe_link_number_SHIFT		0
#define lpfc_acqe_link_number_MASK		0x0000003F
#define lpfc_acqe_link_number_WORD		word0
	uint32_t word1;
#define lpfc_acqe_link_fault_SHIFT	0
#define lpfc_acqe_link_fault_MASK	0x000000FF
#define lpfc_acqe_link_fault_WORD	word1
#define LPFC_ASYNC_LINK_FAULT_NONE	0x0
#define LPFC_ASYNC_LINK_FAULT_LOCAL	0x1
#define LPFC_ASYNC_LINK_FAULT_REMOTE	0x2
#define LPFC_ASYNC_LINK_FAULT_LR_LRR	0x3
#define lpfc_acqe_logical_link_speed_SHIFT	16
#define lpfc_acqe_logical_link_speed_MASK	0x0000FFFF
#define lpfc_acqe_logical_link_speed_WORD	word1
	uint32_t event_tag;
	uint32_t trailer;
#define LPFC_LINK_EVENT_TYPE_PHYSICAL	0x0
#define LPFC_LINK_EVENT_TYPE_VIRTUAL	0x1
};

struct lpfc_acqe_fip {
	uint32_t index;
	uint32_t word1;
#define lpfc_acqe_fip_fcf_count_SHIFT		0
#define lpfc_acqe_fip_fcf_count_MASK		0x0000FFFF
#define lpfc_acqe_fip_fcf_count_WORD		word1
#define lpfc_acqe_fip_event_type_SHIFT		16
#define lpfc_acqe_fip_event_type_MASK		0x0000FFFF
#define lpfc_acqe_fip_event_type_WORD		word1
	uint32_t event_tag;
	uint32_t trailer;
#define LPFC_FIP_EVENT_TYPE_NEW_FCF		0x1
#define LPFC_FIP_EVENT_TYPE_FCF_TABLE_FULL	0x2
#define LPFC_FIP_EVENT_TYPE_FCF_DEAD		0x3
#define LPFC_FIP_EVENT_TYPE_CVL			0x4
#define LPFC_FIP_EVENT_TYPE_FCF_PARAM_MOD	0x5
};

struct lpfc_acqe_dcbx {
	uint32_t tlv_ttl;
	uint32_t reserved;
	uint32_t event_tag;
	uint32_t trailer;
};

struct lpfc_acqe_grp5 {
	uint32_t word0;
#define lpfc_acqe_grp5_type_SHIFT		6
#define lpfc_acqe_grp5_type_MASK		0x00000003
#define lpfc_acqe_grp5_type_WORD		word0
#define lpfc_acqe_grp5_number_SHIFT		0
#define lpfc_acqe_grp5_number_MASK		0x0000003F
#define lpfc_acqe_grp5_number_WORD		word0
	uint32_t word1;
#define lpfc_acqe_grp5_llink_spd_SHIFT	16
#define lpfc_acqe_grp5_llink_spd_MASK	0x0000FFFF
#define lpfc_acqe_grp5_llink_spd_WORD	word1
	uint32_t event_tag;
	uint32_t trailer;
};

extern const char *const trunk_errmsg[];

struct lpfc_acqe_fc_la {
	uint32_t word0;
#define lpfc_acqe_fc_la_speed_SHIFT		24
#define lpfc_acqe_fc_la_speed_MASK		0x000000FF
#define lpfc_acqe_fc_la_speed_WORD		word0
#define LPFC_FC_LA_SPEED_UNKNOWN		0x0
#define LPFC_FC_LA_SPEED_1G		0x1
#define LPFC_FC_LA_SPEED_2G		0x2
#define LPFC_FC_LA_SPEED_4G		0x4
#define LPFC_FC_LA_SPEED_8G		0x8
#define LPFC_FC_LA_SPEED_10G		0xA
#define LPFC_FC_LA_SPEED_16G		0x10
#define LPFC_FC_LA_SPEED_32G            0x20
#define LPFC_FC_LA_SPEED_64G            0x21
#define LPFC_FC_LA_SPEED_128G           0x22
#define LPFC_FC_LA_SPEED_256G           0x23
#define lpfc_acqe_fc_la_topology_SHIFT		16
#define lpfc_acqe_fc_la_topology_MASK		0x000000FF
#define lpfc_acqe_fc_la_topology_WORD		word0
#define LPFC_FC_LA_TOP_UNKOWN		0x0
#define LPFC_FC_LA_TOP_P2P		0x1
#define LPFC_FC_LA_TOP_FCAL		0x2
#define LPFC_FC_LA_TOP_INTERNAL_LOOP	0x3
#define LPFC_FC_LA_TOP_SERDES_LOOP	0x4
#define lpfc_acqe_fc_la_att_type_SHIFT		8
#define lpfc_acqe_fc_la_att_type_MASK		0x000000FF
#define lpfc_acqe_fc_la_att_type_WORD		word0
#define LPFC_FC_LA_TYPE_LINK_UP		0x1
#define LPFC_FC_LA_TYPE_LINK_DOWN	0x2
#define LPFC_FC_LA_TYPE_NO_HARD_ALPA	0x3
#define LPFC_FC_LA_TYPE_MDS_LINK_DOWN	0x4
#define LPFC_FC_LA_TYPE_MDS_LOOPBACK	0x5
#define LPFC_FC_LA_TYPE_UNEXP_WWPN	0x6
#define LPFC_FC_LA_TYPE_TRUNKING_EVENT  0x7
#define lpfc_acqe_fc_la_port_type_SHIFT		6
#define lpfc_acqe_fc_la_port_type_MASK		0x00000003
#define lpfc_acqe_fc_la_port_type_WORD		word0
#define LPFC_LINK_TYPE_ETHERNET		0x0
#define LPFC_LINK_TYPE_FC		0x1
#define lpfc_acqe_fc_la_port_number_SHIFT	0
#define lpfc_acqe_fc_la_port_number_MASK	0x0000003F
#define lpfc_acqe_fc_la_port_number_WORD	word0

/* Attention Type is 0x07 (Trunking Event) word0 */
#define lpfc_acqe_fc_la_trunk_link_status_port0_SHIFT	16
#define lpfc_acqe_fc_la_trunk_link_status_port0_MASK	0x0000001
#define lpfc_acqe_fc_la_trunk_link_status_port0_WORD	word0
#define lpfc_acqe_fc_la_trunk_link_status_port1_SHIFT	17
#define lpfc_acqe_fc_la_trunk_link_status_port1_MASK	0x0000001
#define lpfc_acqe_fc_la_trunk_link_status_port1_WORD	word0
#define lpfc_acqe_fc_la_trunk_link_status_port2_SHIFT	18
#define lpfc_acqe_fc_la_trunk_link_status_port2_MASK	0x0000001
#define lpfc_acqe_fc_la_trunk_link_status_port2_WORD	word0
#define lpfc_acqe_fc_la_trunk_link_status_port3_SHIFT	19
#define lpfc_acqe_fc_la_trunk_link_status_port3_MASK	0x0000001
#define lpfc_acqe_fc_la_trunk_link_status_port3_WORD	word0
#define lpfc_acqe_fc_la_trunk_config_port0_SHIFT	20
#define lpfc_acqe_fc_la_trunk_config_port0_MASK		0x0000001
#define lpfc_acqe_fc_la_trunk_config_port0_WORD		word0
#define lpfc_acqe_fc_la_trunk_config_port1_SHIFT	21
#define lpfc_acqe_fc_la_trunk_config_port1_MASK		0x0000001
#define lpfc_acqe_fc_la_trunk_config_port1_WORD		word0
#define lpfc_acqe_fc_la_trunk_config_port2_SHIFT	22
#define lpfc_acqe_fc_la_trunk_config_port2_MASK		0x0000001
#define lpfc_acqe_fc_la_trunk_config_port2_WORD		word0
#define lpfc_acqe_fc_la_trunk_config_port3_SHIFT	23
#define lpfc_acqe_fc_la_trunk_config_port3_MASK		0x0000001
#define lpfc_acqe_fc_la_trunk_config_port3_WORD		word0
	uint32_t word1;
#define lpfc_acqe_fc_la_llink_spd_SHIFT		16
#define lpfc_acqe_fc_la_llink_spd_MASK		0x0000FFFF
#define lpfc_acqe_fc_la_llink_spd_WORD		word1
#define lpfc_acqe_fc_la_fault_SHIFT		0
#define lpfc_acqe_fc_la_fault_MASK		0x000000FF
#define lpfc_acqe_fc_la_fault_WORD		word1
#define lpfc_acqe_fc_la_trunk_fault_SHIFT		0
#define lpfc_acqe_fc_la_trunk_fault_MASK		0x0000000F
#define lpfc_acqe_fc_la_trunk_fault_WORD		word1
#define lpfc_acqe_fc_la_trunk_linkmask_SHIFT		4
#define lpfc_acqe_fc_la_trunk_linkmask_MASK		0x000000F
#define lpfc_acqe_fc_la_trunk_linkmask_WORD		word1
#define LPFC_FC_LA_FAULT_NONE		0x0
#define LPFC_FC_LA_FAULT_LOCAL		0x1
#define LPFC_FC_LA_FAULT_REMOTE		0x2
	uint32_t event_tag;
	uint32_t trailer;
#define LPFC_FC_LA_EVENT_TYPE_FC_LINK		0x1
#define LPFC_FC_LA_EVENT_TYPE_SHARED_LINK	0x2
};

struct lpfc_acqe_misconfigured_event {
	struct {
	uint32_t word0;
#define lpfc_sli_misconfigured_port0_state_SHIFT	0
#define lpfc_sli_misconfigured_port0_state_MASK		0x000000FF
#define lpfc_sli_misconfigured_port0_state_WORD		word0
#define lpfc_sli_misconfigured_port1_state_SHIFT	8
#define lpfc_sli_misconfigured_port1_state_MASK		0x000000FF
#define lpfc_sli_misconfigured_port1_state_WORD		word0
#define lpfc_sli_misconfigured_port2_state_SHIFT	16
#define lpfc_sli_misconfigured_port2_state_MASK		0x000000FF
#define lpfc_sli_misconfigured_port2_state_WORD		word0
#define lpfc_sli_misconfigured_port3_state_SHIFT	24
#define lpfc_sli_misconfigured_port3_state_MASK		0x000000FF
#define lpfc_sli_misconfigured_port3_state_WORD		word0
	uint32_t word1;
#define lpfc_sli_misconfigured_port0_op_SHIFT		0
#define lpfc_sli_misconfigured_port0_op_MASK		0x00000001
#define lpfc_sli_misconfigured_port0_op_WORD		word1
#define lpfc_sli_misconfigured_port0_severity_SHIFT	1
#define lpfc_sli_misconfigured_port0_severity_MASK	0x00000003
#define lpfc_sli_misconfigured_port0_severity_WORD	word1
#define lpfc_sli_misconfigured_port1_op_SHIFT		8
#define lpfc_sli_misconfigured_port1_op_MASK		0x00000001
#define lpfc_sli_misconfigured_port1_op_WORD		word1
#define lpfc_sli_misconfigured_port1_severity_SHIFT	9
#define lpfc_sli_misconfigured_port1_severity_MASK	0x00000003
#define lpfc_sli_misconfigured_port1_severity_WORD	word1
#define lpfc_sli_misconfigured_port2_op_SHIFT		16
#define lpfc_sli_misconfigured_port2_op_MASK		0x00000001
#define lpfc_sli_misconfigured_port2_op_WORD		word1
#define lpfc_sli_misconfigured_port2_severity_SHIFT	17
#define lpfc_sli_misconfigured_port2_severity_MASK	0x00000003
#define lpfc_sli_misconfigured_port2_severity_WORD	word1
#define lpfc_sli_misconfigured_port3_op_SHIFT		24
#define lpfc_sli_misconfigured_port3_op_MASK		0x00000001
#define lpfc_sli_misconfigured_port3_op_WORD		word1
#define lpfc_sli_misconfigured_port3_severity_SHIFT	25
#define lpfc_sli_misconfigured_port3_severity_MASK	0x00000003
#define lpfc_sli_misconfigured_port3_severity_WORD	word1
	} theEvent;
#define LPFC_SLI_EVENT_STATUS_VALID			0x00
#define LPFC_SLI_EVENT_STATUS_NOT_PRESENT	0x01
#define LPFC_SLI_EVENT_STATUS_WRONG_TYPE	0x02
#define LPFC_SLI_EVENT_STATUS_UNSUPPORTED	0x03
#define LPFC_SLI_EVENT_STATUS_UNQUALIFIED	0x04
#define LPFC_SLI_EVENT_STATUS_UNCERTIFIED	0x05
};

struct lpfc_acqe_cgn_signal {
	u32 word0;
#define lpfc_warn_acqe_SHIFT		0
#define lpfc_warn_acqe_MASK		0x7FFFFFFF
#define lpfc_warn_acqe_WORD		word0
#define lpfc_imm_acqe_SHIFT		31
#define lpfc_imm_acqe_MASK		0x1
#define lpfc_imm_acqe_WORD		word0
	u32 alarm_cnt;
	u32 word2;
	u32 trailer;
};

struct lpfc_acqe_sli {
	uint32_t event_data1;
	uint32_t event_data2;
	uint32_t event_data3;
	uint32_t trailer;
#define LPFC_SLI_EVENT_TYPE_PORT_ERROR		0x1
#define LPFC_SLI_EVENT_TYPE_OVER_TEMP		0x2
#define LPFC_SLI_EVENT_TYPE_NORM_TEMP		0x3
#define LPFC_SLI_EVENT_TYPE_NVLOG_POST		0x4
#define LPFC_SLI_EVENT_TYPE_DIAG_DUMP		0x5
#define LPFC_SLI_EVENT_TYPE_MISCONFIGURED	0x9
#define LPFC_SLI_EVENT_TYPE_REMOTE_DPORT	0xA
#define LPFC_SLI_EVENT_TYPE_PORT_PARAMS_CHG	0xE
#define LPFC_SLI_EVENT_TYPE_MISCONF_FAWWN	0xF
#define LPFC_SLI_EVENT_TYPE_EEPROM_FAILURE	0x10
#define LPFC_SLI_EVENT_TYPE_CGN_SIGNAL		0x11
#define LPFC_SLI_EVENT_TYPE_RD_SIGNAL           0x12
};

/*
 * Define the bootstrap mailbox (bmbx) region used to communicate
 * mailbox command between the host and port. The mailbox consists
 * of a payload area of 256 bytes and a completion queue of length
 * 16 bytes.
 */
struct lpfc_bmbx_create {
	struct lpfc_mqe mqe;
	struct lpfc_mcqe mcqe;
};

#define SGL_ALIGN_SZ 64
#define SGL_PAGE_SIZE 4096
/* align SGL addr on a size boundary - adjust address up */
#define NO_XRI  0xffff

struct wqe_common {
	uint32_t word6;
#define wqe_xri_tag_SHIFT     0
#define wqe_xri_tag_MASK      0x0000FFFF
#define wqe_xri_tag_WORD      word6
#define wqe_ctxt_tag_SHIFT    16
#define wqe_ctxt_tag_MASK     0x0000FFFF
#define wqe_ctxt_tag_WORD     word6
	uint32_t word7;
#define wqe_dif_SHIFT         0
#define wqe_dif_MASK          0x00000003
#define wqe_dif_WORD          word7
#define LPFC_WQE_DIF_PASSTHRU	1
#define LPFC_WQE_DIF_STRIP	2
#define LPFC_WQE_DIF_INSERT	3
#define wqe_ct_SHIFT          2
#define wqe_ct_MASK           0x00000003
#define wqe_ct_WORD           word7
#define wqe_status_SHIFT      4
#define wqe_status_MASK       0x0000000f
#define wqe_status_WORD       word7
#define wqe_cmnd_SHIFT        8
#define wqe_cmnd_MASK         0x000000ff
#define wqe_cmnd_WORD         word7
#define wqe_class_SHIFT       16
#define wqe_class_MASK        0x00000007
#define wqe_class_WORD        word7
#define wqe_ar_SHIFT          19
#define wqe_ar_MASK           0x00000001
#define wqe_ar_WORD           word7
#define wqe_ag_SHIFT          wqe_ar_SHIFT
#define wqe_ag_MASK           wqe_ar_MASK
#define wqe_ag_WORD           wqe_ar_WORD
#define wqe_pu_SHIFT          20
#define wqe_pu_MASK           0x00000003
#define wqe_pu_WORD           word7
#define wqe_erp_SHIFT         22
#define wqe_erp_MASK          0x00000001
#define wqe_erp_WORD          word7
#define wqe_conf_SHIFT        wqe_erp_SHIFT
#define wqe_conf_MASK         wqe_erp_MASK
#define wqe_conf_WORD         wqe_erp_WORD
#define wqe_lnk_SHIFT         23
#define wqe_lnk_MASK          0x00000001
#define wqe_lnk_WORD          word7
#define wqe_tmo_SHIFT         24
#define wqe_tmo_MASK          0x000000ff
#define wqe_tmo_WORD          word7
	uint32_t abort_tag; /* word 8 in WQE */
	uint32_t word9;
#define wqe_reqtag_SHIFT      0
#define wqe_reqtag_MASK       0x0000FFFF
#define wqe_reqtag_WORD       word9
#define wqe_temp_rpi_SHIFT    16
#define wqe_temp_rpi_MASK     0x0000FFFF
#define wqe_temp_rpi_WORD     word9
#define wqe_rcvoxid_SHIFT     16
#define wqe_rcvoxid_MASK      0x0000FFFF
#define wqe_rcvoxid_WORD      word9
#define wqe_sof_SHIFT         24
#define wqe_sof_MASK          0x000000FF
#define wqe_sof_WORD          word9
#define wqe_eof_SHIFT         16
#define wqe_eof_MASK          0x000000FF
#define wqe_eof_WORD          word9
	uint32_t word10;
#define wqe_ebde_cnt_SHIFT    0
#define wqe_ebde_cnt_MASK     0x0000000f
#define wqe_ebde_cnt_WORD     word10
#define wqe_xchg_SHIFT        4
#define wqe_xchg_MASK         0x00000001
#define wqe_xchg_WORD         word10
#define LPFC_SCSI_XCHG	      0x0
#define LPFC_NVME_XCHG	      0x1
#define wqe_appid_SHIFT       5
#define wqe_appid_MASK        0x00000001
#define wqe_appid_WORD        word10
#define wqe_oas_SHIFT         6
#define wqe_oas_MASK          0x00000001
#define wqe_oas_WORD          word10
#define wqe_lenloc_SHIFT      7
#define wqe_lenloc_MASK       0x00000003
#define wqe_lenloc_WORD       word10
#define LPFC_WQE_LENLOC_NONE		0
#define LPFC_WQE_LENLOC_WORD3	1
#define LPFC_WQE_LENLOC_WORD12	2
#define LPFC_WQE_LENLOC_WORD4	3
#define wqe_qosd_SHIFT        9
#define wqe_qosd_MASK         0x00000001
#define wqe_qosd_WORD         word10
#define wqe_xbl_SHIFT         11
#define wqe_xbl_MASK          0x00000001
#define wqe_xbl_WORD          word10
#define wqe_iod_SHIFT         13
#define wqe_iod_MASK          0x00000001
#define wqe_iod_WORD          word10
#define LPFC_WQE_IOD_NONE	0
#define LPFC_WQE_IOD_WRITE	0
#define LPFC_WQE_IOD_READ	1
#define wqe_dbde_SHIFT        14
#define wqe_dbde_MASK         0x00000001
#define wqe_dbde_WORD         word10
#define wqe_wqes_SHIFT        15
#define wqe_wqes_MASK         0x00000001
#define wqe_wqes_WORD         word10
/* Note that this field overlaps above fields */
#define wqe_wqid_SHIFT        1
#define wqe_wqid_MASK         0x00007fff
#define wqe_wqid_WORD         word10
#define wqe_pri_SHIFT         16
#define wqe_pri_MASK          0x00000007
#define wqe_pri_WORD          word10
#define wqe_pv_SHIFT          19
#define wqe_pv_MASK           0x00000001
#define wqe_pv_WORD           word10
#define wqe_xc_SHIFT          21
#define wqe_xc_MASK           0x00000001
#define wqe_xc_WORD           word10
#define wqe_sr_SHIFT          22
#define wqe_sr_MASK           0x00000001
#define wqe_sr_WORD           word10
#define wqe_ccpe_SHIFT        23
#define wqe_ccpe_MASK         0x00000001
#define wqe_ccpe_WORD         word10
#define wqe_ccp_SHIFT         24
#define wqe_ccp_MASK          0x000000ff
#define wqe_ccp_WORD          word10
	uint32_t word11;
#define wqe_cmd_type_SHIFT    0
#define wqe_cmd_type_MASK     0x0000000f
#define wqe_cmd_type_WORD     word11
#define wqe_els_id_SHIFT      4
#define wqe_els_id_MASK       0x00000007
#define wqe_els_id_WORD       word11
#define wqe_irsp_SHIFT        4
#define wqe_irsp_MASK         0x00000001
#define wqe_irsp_WORD         word11
#define wqe_pbde_SHIFT        5
#define wqe_pbde_MASK         0x00000001
#define wqe_pbde_WORD         word11
#define wqe_sup_SHIFT         6
#define wqe_sup_MASK          0x00000001
#define wqe_sup_WORD          word11
#define wqe_ffrq_SHIFT         6
#define wqe_ffrq_MASK          0x00000001
#define wqe_ffrq_WORD          word11
#define wqe_wqec_SHIFT        7
#define wqe_wqec_MASK         0x00000001
#define wqe_wqec_WORD         word11
#define wqe_irsplen_SHIFT     8
#define wqe_irsplen_MASK      0x0000000f
#define wqe_irsplen_WORD      word11
#define wqe_cqid_SHIFT        16
#define wqe_cqid_MASK         0x0000ffff
#define wqe_cqid_WORD         word11
#define LPFC_WQE_CQ_ID_DEFAULT	0xffff
};

struct wqe_did {
	uint32_t word5;
#define wqe_els_did_SHIFT         0
#define wqe_els_did_MASK          0x00FFFFFF
#define wqe_els_did_WORD          word5
#define wqe_xmit_bls_pt_SHIFT         28
#define wqe_xmit_bls_pt_MASK          0x00000003
#define wqe_xmit_bls_pt_WORD          word5
#define wqe_xmit_bls_ar_SHIFT         30
#define wqe_xmit_bls_ar_MASK          0x00000001
#define wqe_xmit_bls_ar_WORD          word5
#define wqe_xmit_bls_xo_SHIFT         31
#define wqe_xmit_bls_xo_MASK          0x00000001
#define wqe_xmit_bls_xo_WORD          word5
};

struct lpfc_wqe_generic{
	struct ulp_bde64 bde;
	uint32_t word3;
	uint32_t word4;
	uint32_t word5;
	struct wqe_common wqe_com;
	uint32_t payload[4];
};

enum els_request64_wqe_word11 {
	LPFC_ELS_ID_DEFAULT,
	LPFC_ELS_ID_LOGO,
	LPFC_ELS_ID_FDISC,
	LPFC_ELS_ID_FLOGI,
	LPFC_ELS_ID_PLOGI,
};

struct els_request64_wqe {
	struct ulp_bde64 bde;
	uint32_t payload_len;
	uint32_t word4;
#define els_req64_sid_SHIFT         0
#define els_req64_sid_MASK          0x00FFFFFF
#define els_req64_sid_WORD          word4
#define els_req64_sp_SHIFT          24
#define els_req64_sp_MASK           0x00000001
#define els_req64_sp_WORD           word4
#define els_req64_vf_SHIFT          25
#define els_req64_vf_MASK           0x00000001
#define els_req64_vf_WORD           word4
	struct wqe_did	wqe_dest;
	struct wqe_common wqe_com; /* words 6-11 */
	uint32_t word12;
#define els_req64_vfid_SHIFT        1
#define els_req64_vfid_MASK         0x00000FFF
#define els_req64_vfid_WORD         word12
#define els_req64_pri_SHIFT         13
#define els_req64_pri_MASK          0x00000007
#define els_req64_pri_WORD          word12
	uint32_t word13;
#define els_req64_hopcnt_SHIFT      24
#define els_req64_hopcnt_MASK       0x000000ff
#define els_req64_hopcnt_WORD       word13
	uint32_t word14;
	uint32_t max_response_payload_len;
};

struct xmit_els_rsp64_wqe {
	struct ulp_bde64 bde;
	uint32_t response_payload_len;
	uint32_t word4;
#define els_rsp64_sid_SHIFT         0
#define els_rsp64_sid_MASK          0x00FFFFFF
#define els_rsp64_sid_WORD          word4
#define els_rsp64_sp_SHIFT          24
#define els_rsp64_sp_MASK           0x00000001
#define els_rsp64_sp_WORD           word4
	struct wqe_did wqe_dest;
	struct wqe_common wqe_com; /* words 6-11 */
	uint32_t word12;
#define wqe_rsp_temp_rpi_SHIFT    0
#define wqe_rsp_temp_rpi_MASK     0x0000FFFF
#define wqe_rsp_temp_rpi_WORD     word12
	uint32_t rsvd_13_15[3];
};

struct xmit_bls_rsp64_wqe {
	uint32_t payload0;
/* Payload0 for BA_ACC */
#define xmit_bls_rsp64_acc_seq_id_SHIFT        16
#define xmit_bls_rsp64_acc_seq_id_MASK         0x000000ff
#define xmit_bls_rsp64_acc_seq_id_WORD         payload0
#define xmit_bls_rsp64_acc_seq_id_vald_SHIFT   24
#define xmit_bls_rsp64_acc_seq_id_vald_MASK    0x000000ff
#define xmit_bls_rsp64_acc_seq_id_vald_WORD    payload0
/* Payload0 for BA_RJT */
#define xmit_bls_rsp64_rjt_vspec_SHIFT   0
#define xmit_bls_rsp64_rjt_vspec_MASK    0x000000ff
#define xmit_bls_rsp64_rjt_vspec_WORD    payload0
#define xmit_bls_rsp64_rjt_expc_SHIFT    8
#define xmit_bls_rsp64_rjt_expc_MASK     0x000000ff
#define xmit_bls_rsp64_rjt_expc_WORD     payload0
#define xmit_bls_rsp64_rjt_rsnc_SHIFT    16
#define xmit_bls_rsp64_rjt_rsnc_MASK     0x000000ff
#define xmit_bls_rsp64_rjt_rsnc_WORD     payload0
	uint32_t word1;
#define xmit_bls_rsp64_rxid_SHIFT  0
#define xmit_bls_rsp64_rxid_MASK   0x0000ffff
#define xmit_bls_rsp64_rxid_WORD   word1
#define xmit_bls_rsp64_oxid_SHIFT  16
#define xmit_bls_rsp64_oxid_MASK   0x0000ffff
#define xmit_bls_rsp64_oxid_WORD   word1
	uint32_t word2;
#define xmit_bls_rsp64_seqcnthi_SHIFT  0
#define xmit_bls_rsp64_seqcnthi_MASK   0x0000ffff
#define xmit_bls_rsp64_seqcnthi_WORD   word2
#define xmit_bls_rsp64_seqcntlo_SHIFT  16
#define xmit_bls_rsp64_seqcntlo_MASK   0x0000ffff
#define xmit_bls_rsp64_seqcntlo_WORD   word2
	uint32_t rsrvd3;
	uint32_t rsrvd4;
	struct wqe_did	wqe_dest;
	struct wqe_common wqe_com; /* words 6-11 */
	uint32_t word12;
#define xmit_bls_rsp64_temprpi_SHIFT  0
#define xmit_bls_rsp64_temprpi_MASK   0x0000ffff
#define xmit_bls_rsp64_temprpi_WORD   word12
	uint32_t rsvd_13_15[3];
};

struct wqe_rctl_dfctl {
	uint32_t word5;
#define wqe_si_SHIFT 2
#define wqe_si_MASK  0x000000001
#define wqe_si_WORD  word5
#define wqe_la_SHIFT 3
#define wqe_la_MASK  0x000000001
#define wqe_la_WORD  word5
#define wqe_xo_SHIFT	6
#define wqe_xo_MASK	0x000000001
#define wqe_xo_WORD	word5
#define wqe_ls_SHIFT 7
#define wqe_ls_MASK  0x000000001
#define wqe_ls_WORD  word5
#define wqe_dfctl_SHIFT 8
#define wqe_dfctl_MASK  0x0000000ff
#define wqe_dfctl_WORD  word5
#define wqe_type_SHIFT 16
#define wqe_type_MASK  0x0000000ff
#define wqe_type_WORD  word5
#define wqe_rctl_SHIFT 24
#define wqe_rctl_MASK  0x0000000ff
#define wqe_rctl_WORD  word5
};

struct xmit_seq64_wqe {
	struct ulp_bde64 bde;
	uint32_t rsvd3;
	uint32_t relative_offset;
	struct wqe_rctl_dfctl wge_ctl;
	struct wqe_common wqe_com; /* words 6-11 */
	uint32_t xmit_len;
	uint32_t rsvd_12_15[3];
};
struct xmit_bcast64_wqe {
	struct ulp_bde64 bde;
	uint32_t seq_payload_len;
	uint32_t rsvd4;
	struct wqe_rctl_dfctl wge_ctl; /* word 5 */
	struct wqe_common wqe_com;     /* words 6-11 */
	uint32_t rsvd_12_15[4];
};

struct gen_req64_wqe {
	struct ulp_bde64 bde;
	uint32_t request_payload_len;
	uint32_t relative_offset;
	struct wqe_rctl_dfctl wge_ctl; /* word 5 */
	struct wqe_common wqe_com;     /* words 6-11 */
	uint32_t rsvd_12_14[3];
	uint32_t max_response_payload_len;
};

/* Define NVME PRLI request to fabric. NVME is a
 * fabric-only protocol.
 * Updated to red-lined v1.08 on Sept 16, 2016
 */
struct lpfc_nvme_prli {
	uint32_t word1;
	/* The Response Code is defined in the FCP PRLI lpfc_hw.h */
#define prli_acc_rsp_code_SHIFT         8
#define prli_acc_rsp_code_MASK          0x0000000f
#define prli_acc_rsp_code_WORD          word1
#define prli_estabImagePair_SHIFT       13
#define prli_estabImagePair_MASK        0x00000001
#define prli_estabImagePair_WORD        word1
#define prli_type_code_ext_SHIFT        16
#define prli_type_code_ext_MASK         0x000000ff
#define prli_type_code_ext_WORD         word1
#define prli_type_code_SHIFT            24
#define prli_type_code_MASK             0x000000ff
#define prli_type_code_WORD             word1
	uint32_t word_rsvd2;
	uint32_t word_rsvd3;

	uint32_t word4;
#define prli_fba_SHIFT                  0
#define prli_fba_MASK                   0x00000001
#define prli_fba_WORD                   word4
#define prli_disc_SHIFT                 3
#define prli_disc_MASK                  0x00000001
#define prli_disc_WORD                  word4
#define prli_tgt_SHIFT                  4
#define prli_tgt_MASK                   0x00000001
#define prli_tgt_WORD                   word4
#define prli_init_SHIFT                 5
#define prli_init_MASK                  0x00000001
#define prli_init_WORD                  word4
#define prli_conf_SHIFT                 7
#define prli_conf_MASK                  0x00000001
#define prli_conf_WORD                  word4
#define prli_nsler_SHIFT		8
#define prli_nsler_MASK			0x00000001
#define prli_nsler_WORD			word4
	uint32_t word5;
#define prli_fb_sz_SHIFT                0
#define prli_fb_sz_MASK                 0x0000ffff
#define prli_fb_sz_WORD                 word5
#define LPFC_NVMET_FB_SZ_MAX  65536   /* Driver target mode only. */
};

struct create_xri_wqe {
	uint32_t rsrvd[5];           /* words 0-4 */
	struct wqe_did	wqe_dest;  /* word 5 */
	struct wqe_common wqe_com; /* words 6-11 */
	uint32_t rsvd_12_15[4];         /* word 12-15 */
};

#define T_REQUEST_TAG 3
#define T_XRI_TAG 1

struct cmf_sync_wqe {
	uint32_t rsrvd[3];
	uint32_t word3;
#define	cmf_sync_interval_SHIFT	0
#define	cmf_sync_interval_MASK	0x00000ffff
#define	cmf_sync_interval_WORD	word3
#define	cmf_sync_afpin_SHIFT	16
#define	cmf_sync_afpin_MASK	0x000000001
#define	cmf_sync_afpin_WORD	word3
#define	cmf_sync_asig_SHIFT	17
#define	cmf_sync_asig_MASK	0x000000001
#define	cmf_sync_asig_WORD	word3
#define	cmf_sync_op_SHIFT	20
#define	cmf_sync_op_MASK	0x00000000f
#define	cmf_sync_op_WORD	word3
#define	cmf_sync_ver_SHIFT	24
#define	cmf_sync_ver_MASK	0x0000000ff
#define	cmf_sync_ver_WORD	word3
#define LPFC_CMF_SYNC_VER	1
	uint32_t event_tag;
	uint32_t word5;
#define	cmf_sync_wsigmax_SHIFT	0
#define	cmf_sync_wsigmax_MASK	0x00000ffff
#define	cmf_sync_wsigmax_WORD	word5
#define	cmf_sync_wsigcnt_SHIFT	16
#define	cmf_sync_wsigcnt_MASK	0x00000ffff
#define	cmf_sync_wsigcnt_WORD	word5
	uint32_t word6;
	uint32_t word7;
#define	cmf_sync_cmnd_SHIFT	8
#define	cmf_sync_cmnd_MASK	0x0000000ff
#define	cmf_sync_cmnd_WORD	word7
	uint32_t word8;
	uint32_t word9;
#define	cmf_sync_reqtag_SHIFT	0
#define	cmf_sync_reqtag_MASK	0x00000ffff
#define	cmf_sync_reqtag_WORD	word9
#define	cmf_sync_wfpinmax_SHIFT	16
#define	cmf_sync_wfpinmax_MASK	0x0000000ff
#define	cmf_sync_wfpinmax_WORD	word9
#define	cmf_sync_wfpincnt_SHIFT	24
#define	cmf_sync_wfpincnt_MASK	0x0000000ff
#define	cmf_sync_wfpincnt_WORD	word9
	uint32_t word10;
#define cmf_sync_qosd_SHIFT	9
#define cmf_sync_qosd_MASK	0x00000001
#define cmf_sync_qosd_WORD	word10
	uint32_t word11;
#define cmf_sync_cmd_type_SHIFT	0
#define cmf_sync_cmd_type_MASK	0x0000000f
#define cmf_sync_cmd_type_WORD	word11
#define cmf_sync_wqec_SHIFT	7
#define cmf_sync_wqec_MASK	0x00000001
#define cmf_sync_wqec_WORD	word11
#define cmf_sync_cqid_SHIFT	16
#define cmf_sync_cqid_MASK	0x0000ffff
#define cmf_sync_cqid_WORD	word11
	uint32_t read_bytes;
	uint32_t word13;
#define cmf_sync_period_SHIFT	16
#define cmf_sync_period_MASK	0x0000ffff
#define cmf_sync_period_WORD	word13
	uint32_t word14;
	uint32_t word15;
};

struct abort_cmd_wqe {
	uint32_t rsrvd[3];
	uint32_t word3;
#define	abort_cmd_ia_SHIFT  0
#define	abort_cmd_ia_MASK  0x000000001
#define	abort_cmd_ia_WORD  word3
#define	abort_cmd_criteria_SHIFT  8
#define	abort_cmd_criteria_MASK  0x0000000ff
#define	abort_cmd_criteria_WORD  word3
	uint32_t rsrvd4;
	uint32_t rsrvd5;
	struct wqe_common wqe_com;     /* words 6-11 */
	uint32_t rsvd_12_15[4];         /* word 12-15 */
};

struct fcp_iwrite64_wqe {
	struct ulp_bde64 bde;
	uint32_t word3;
#define	cmd_buff_len_SHIFT  16
#define	cmd_buff_len_MASK  0x00000ffff
#define	cmd_buff_len_WORD  word3
#define payload_offset_len_SHIFT 0
#define payload_offset_len_MASK 0x0000ffff
#define payload_offset_len_WORD word3
	uint32_t total_xfer_len;
	uint32_t initial_xfer_len;
	struct wqe_common wqe_com;     /* words 6-11 */
	uint32_t rsrvd12;
	struct ulp_bde64 ph_bde;       /* words 13-15 */
};

struct fcp_iread64_wqe {
	struct ulp_bde64 bde;
	uint32_t word3;
#define	cmd_buff_len_SHIFT  16
#define	cmd_buff_len_MASK  0x00000ffff
#define	cmd_buff_len_WORD  word3
#define payload_offset_len_SHIFT 0
#define payload_offset_len_MASK 0x0000ffff
#define payload_offset_len_WORD word3
	uint32_t total_xfer_len;       /* word 4 */
	uint32_t rsrvd5;               /* word 5 */
	struct wqe_common wqe_com;     /* words 6-11 */
	uint32_t rsrvd12;
	struct ulp_bde64 ph_bde;       /* words 13-15 */
};

struct fcp_icmnd64_wqe {
	struct ulp_bde64 bde;          /* words 0-2 */
	uint32_t word3;
#define	cmd_buff_len_SHIFT  16
#define	cmd_buff_len_MASK  0x00000ffff
#define	cmd_buff_len_WORD  word3
#define payload_offset_len_SHIFT 0
#define payload_offset_len_MASK 0x0000ffff
#define payload_offset_len_WORD word3
	uint32_t rsrvd4;               /* word 4 */
	uint32_t rsrvd5;               /* word 5 */
	struct wqe_common wqe_com;     /* words 6-11 */
	uint32_t rsvd_12_15[4];        /* word 12-15 */
};

struct fcp_trsp64_wqe {
	struct ulp_bde64 bde;
	uint32_t response_len;
	uint32_t rsvd_4_5[2];
	struct wqe_common wqe_com;      /* words 6-11 */
	uint32_t rsvd_12_15[4];         /* word 12-15 */
};

struct fcp_tsend64_wqe {
	struct ulp_bde64 bde;
	uint32_t payload_offset_len;
	uint32_t relative_offset;
	uint32_t reserved;
	struct wqe_common wqe_com;     /* words 6-11 */
	uint32_t fcp_data_len;         /* word 12 */
	uint32_t rsvd_13_15[3];        /* word 13-15 */
};

struct fcp_treceive64_wqe {
	struct ulp_bde64 bde;
	uint32_t payload_offset_len;
	uint32_t relative_offset;
	uint32_t reserved;
	struct wqe_common wqe_com;     /* words 6-11 */
	uint32_t fcp_data_len;         /* word 12 */
	uint32_t rsvd_13_15[3];        /* word 13-15 */
};
#define TXRDY_PAYLOAD_LEN      12

#define CMD_SEND_FRAME	0xE1

struct send_frame_wqe {
	struct ulp_bde64 bde;          /* words 0-2 */
	uint32_t frame_len;            /* word 3 */
	uint32_t fc_hdr_wd0;           /* word 4 */
	uint32_t fc_hdr_wd1;           /* word 5 */
	struct wqe_common wqe_com;     /* words 6-11 */
	uint32_t fc_hdr_wd2;           /* word 12 */
	uint32_t fc_hdr_wd3;           /* word 13 */
	uint32_t fc_hdr_wd4;           /* word 14 */
	uint32_t fc_hdr_wd5;           /* word 15 */
};

#define ELS_RDF_REG_TAG_CNT		4
struct lpfc_els_rdf_reg_desc {
	struct fc_df_desc_fpin_reg	reg_desc;	/* descriptor header */
	__be32				desc_tags[ELS_RDF_REG_TAG_CNT];
							/* tags in reg_desc */
};

struct lpfc_els_rdf_req {
	struct fc_els_rdf		rdf;	   /* hdr up to descriptors */
	struct lpfc_els_rdf_reg_desc	reg_d1;	/* 1st descriptor */
};

struct lpfc_els_rdf_rsp {
	struct fc_els_rdf_resp		rdf_resp;  /* hdr up to descriptors */
	struct lpfc_els_rdf_reg_desc	reg_d1;	/* 1st descriptor */
};

union lpfc_wqe {
	uint32_t words[16];
	struct lpfc_wqe_generic generic;
	struct fcp_icmnd64_wqe fcp_icmd;
	struct fcp_iread64_wqe fcp_iread;
	struct fcp_iwrite64_wqe fcp_iwrite;
	struct abort_cmd_wqe abort_cmd;
	struct cmf_sync_wqe cmf_sync;
	struct create_xri_wqe create_xri;
	struct xmit_bcast64_wqe xmit_bcast64;
	struct xmit_seq64_wqe xmit_sequence;
	struct xmit_bls_rsp64_wqe xmit_bls_rsp;
	struct xmit_els_rsp64_wqe xmit_els_rsp;
	struct els_request64_wqe els_req;
	struct gen_req64_wqe gen_req;
	struct fcp_trsp64_wqe fcp_trsp;
	struct fcp_tsend64_wqe fcp_tsend;
	struct fcp_treceive64_wqe fcp_treceive;
	struct send_frame_wqe send_frame;
};

union lpfc_wqe128 {
	uint32_t words[32];
	struct lpfc_wqe_generic generic;
	struct fcp_icmnd64_wqe fcp_icmd;
	struct fcp_iread64_wqe fcp_iread;
	struct fcp_iwrite64_wqe fcp_iwrite;
	struct abort_cmd_wqe abort_cmd;
	struct cmf_sync_wqe cmf_sync;
	struct create_xri_wqe create_xri;
	struct xmit_bcast64_wqe xmit_bcast64;
	struct xmit_seq64_wqe xmit_sequence;
	struct xmit_bls_rsp64_wqe xmit_bls_rsp;
	struct xmit_els_rsp64_wqe xmit_els_rsp;
	struct els_request64_wqe els_req;
	struct gen_req64_wqe gen_req;
	struct fcp_trsp64_wqe fcp_trsp;
	struct fcp_tsend64_wqe fcp_tsend;
	struct fcp_treceive64_wqe fcp_treceive;
	struct send_frame_wqe send_frame;
};

#define MAGIC_NUMBER_G6 0xFEAA0003
#define MAGIC_NUMBER_G7 0xFEAA0005
#define MAGIC_NUMBER_G7P 0xFEAA0020

struct lpfc_grp_hdr {
	uint32_t size;
	uint32_t magic_number;
	uint32_t word2;
#define lpfc_grp_hdr_file_type_SHIFT	24
#define lpfc_grp_hdr_file_type_MASK	0x000000FF
#define lpfc_grp_hdr_file_type_WORD	word2
#define lpfc_grp_hdr_id_SHIFT		16
#define lpfc_grp_hdr_id_MASK		0x000000FF
#define lpfc_grp_hdr_id_WORD		word2
	uint8_t rev_name[128];
	uint8_t date[12];
	uint8_t revision[32];
};

/* Defines for WQE command type */
#define FCP_COMMAND		0x0
#define NVME_READ_CMD		0x0
#define FCP_COMMAND_DATA_OUT	0x1
#define NVME_WRITE_CMD		0x1
#define COMMAND_DATA_IN		0x0
#define COMMAND_DATA_OUT	0x1
#define FCP_COMMAND_TRECEIVE	0x2
#define FCP_COMMAND_TRSP	0x3
#define FCP_COMMAND_TSEND	0x7
#define OTHER_COMMAND		0x8
#define CMF_SYNC_COMMAND	0xA
#define ELS_COMMAND_NON_FIP	0xC
#define ELS_COMMAND_FIP		0xD

#define LPFC_NVME_EMBED_CMD	0x0
#define LPFC_NVME_EMBED_WRITE	0x1
#define LPFC_NVME_EMBED_READ	0x2

/* WQE Commands */
#define CMD_ABORT_XRI_WQE       0x0F
#define CMD_XMIT_SEQUENCE64_WQE 0x82
#define CMD_XMIT_BCAST64_WQE    0x84
#define CMD_ELS_REQUEST64_WQE   0x8A
#define CMD_XMIT_ELS_RSP64_WQE  0x95
#define CMD_XMIT_BLS_RSP64_WQE  0x97
#define CMD_FCP_IWRITE64_WQE    0x98
#define CMD_FCP_IREAD64_WQE     0x9A
#define CMD_FCP_ICMND64_WQE     0x9C
#define CMD_FCP_TSEND64_WQE     0x9F
#define CMD_FCP_TRECEIVE64_WQE  0xA1
#define CMD_FCP_TRSP64_WQE      0xA3
#define CMD_GEN_REQUEST64_WQE   0xC2
#define CMD_CMF_SYNC_WQE	0xE8

#define CMD_WQE_MASK            0xff


#define LPFC_FW_DUMP	1
#define LPFC_FW_RESET	2
#define LPFC_DV_RESET	3

/* On some kernels, enum fc_ls_tlv_dtag does not have
 * these 2 enums defined, on other kernels it does.
 * To get aound this we need to add these 2 defines here.
 */
#ifndef ELS_DTAG_LNK_FAULT_CAP
#define ELS_DTAG_LNK_FAULT_CAP        0x0001000D
#endif
#ifndef ELS_DTAG_CG_SIGNAL_CAP
#define ELS_DTAG_CG_SIGNAL_CAP        0x0001000F
#endif

/*
 * Initializer useful for decoding FPIN string table.
 */
#define FC_FPIN_CONGN_SEVERITY_INIT {				\
	{ FPIN_CONGN_SEVERITY_WARNING,		"Warning" },	\
	{ FPIN_CONGN_SEVERITY_ERROR,		"Alarm" },	\
}

/* Used for logging FPIN messages */
#define LPFC_FPIN_WWPN_LINE_SZ  128
#define LPFC_FPIN_WWPN_LINE_CNT 6
#define LPFC_FPIN_WWPN_NUM_LINE 6<|MERGE_RESOLUTION|>--- conflicted
+++ resolved
@@ -61,10 +61,7 @@
 		 ((ptr)->name##_WORD & ~(name##_MASK << name##_SHIFT))))
 
 #define get_wqe_reqtag(x)	(((x)->wqe.words[9] >>  0) & 0xFFFF)
-<<<<<<< HEAD
-=======
 #define get_wqe_tmo(x)		(((x)->wqe.words[7] >> 24) & 0x00FF)
->>>>>>> 29549c70
 
 #define get_job_ulpword(x, y)	((x)->iocb.un.ulpWord[y])
 
