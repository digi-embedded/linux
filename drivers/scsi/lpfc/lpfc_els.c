/*******************************************************************
 * This file is part of the Emulex Linux Device Driver for         *
 * Fibre Channel Host Bus Adapters.                                *
 * Copyright (C) 2017-2022 Broadcom. All Rights Reserved. The term *
 * “Broadcom” refers to Broadcom Inc. and/or its subsidiaries.     *
 * Copyright (C) 2004-2016 Emulex.  All rights reserved.           *
 * EMULEX and SLI are trademarks of Emulex.                        *
 * www.broadcom.com                                                *
 * Portions Copyright (C) 2004-2005 Christoph Hellwig              *
 *                                                                 *
 * This program is free software; you can redistribute it and/or   *
 * modify it under the terms of version 2 of the GNU General       *
 * Public License as published by the Free Software Foundation.    *
 * This program is distributed in the hope that it will be useful. *
 * ALL EXPRESS OR IMPLIED CONDITIONS, REPRESENTATIONS AND          *
 * WARRANTIES, INCLUDING ANY IMPLIED WARRANTY OF MERCHANTABILITY,  *
 * FITNESS FOR A PARTICULAR PURPOSE, OR NON-INFRINGEMENT, ARE      *
 * DISCLAIMED, EXCEPT TO THE EXTENT THAT SUCH DISCLAIMERS ARE HELD *
 * TO BE LEGALLY INVALID.  See the GNU General Public License for  *
 * more details, a copy of which can be found in the file COPYING  *
 * included with this package.                                     *
 *******************************************************************/
/* See Fibre Channel protocol T11 FC-LS for details */
#include <linux/blkdev.h>
#include <linux/pci.h>
#include <linux/slab.h>
#include <linux/interrupt.h>
#include <linux/delay.h>

#include <scsi/scsi.h>
#include <scsi/scsi_device.h>
#include <scsi/scsi_host.h>
#include <scsi/scsi_transport_fc.h>
#include <uapi/scsi/fc/fc_fs.h>
#include <uapi/scsi/fc/fc_els.h>

#include "lpfc_hw4.h"
#include "lpfc_hw.h"
#include "lpfc_sli.h"
#include "lpfc_sli4.h"
#include "lpfc_nl.h"
#include "lpfc_disc.h"
#include "lpfc_scsi.h"
#include "lpfc.h"
#include "lpfc_logmsg.h"
#include "lpfc_crtn.h"
#include "lpfc_vport.h"
#include "lpfc_debugfs.h"

static int lpfc_els_retry(struct lpfc_hba *, struct lpfc_iocbq *,
			  struct lpfc_iocbq *);
static void lpfc_cmpl_fabric_iocb(struct lpfc_hba *, struct lpfc_iocbq *,
			struct lpfc_iocbq *);
static void lpfc_fabric_abort_vport(struct lpfc_vport *vport);
static int lpfc_issue_els_fdisc(struct lpfc_vport *vport,
				struct lpfc_nodelist *ndlp, uint8_t retry);
static int lpfc_issue_fabric_iocb(struct lpfc_hba *phba,
				  struct lpfc_iocbq *iocb);
static void lpfc_cmpl_els_edc(struct lpfc_hba *phba,
			      struct lpfc_iocbq *cmdiocb,
			      struct lpfc_iocbq *rspiocb);
static void lpfc_cmpl_els_uvem(struct lpfc_hba *, struct lpfc_iocbq *,
			       struct lpfc_iocbq *);

static int lpfc_max_els_tries = 3;

static void lpfc_init_cs_ctl_bitmap(struct lpfc_vport *vport);
static void lpfc_vmid_set_cs_ctl_range(struct lpfc_vport *vport, u32 min, u32 max);
static void lpfc_vmid_put_cs_ctl(struct lpfc_vport *vport, u32 ctcl_vmid);

/**
 * lpfc_els_chk_latt - Check host link attention event for a vport
 * @vport: pointer to a host virtual N_Port data structure.
 *
 * This routine checks whether there is an outstanding host link
 * attention event during the discovery process with the @vport. It is done
 * by reading the HBA's Host Attention (HA) register. If there is any host
 * link attention events during this @vport's discovery process, the @vport
 * shall be marked as FC_ABORT_DISCOVERY, a host link attention clear shall
 * be issued if the link state is not already in host link cleared state,
 * and a return code shall indicate whether the host link attention event
 * had happened.
 *
 * Note that, if either the host link is in state LPFC_LINK_DOWN or @vport
 * state in LPFC_VPORT_READY, the request for checking host link attention
 * event will be ignored and a return code shall indicate no host link
 * attention event had happened.
 *
 * Return codes
 *   0 - no host link attention event happened
 *   1 - host link attention event happened
 **/
int
lpfc_els_chk_latt(struct lpfc_vport *vport)
{
	struct Scsi_Host *shost = lpfc_shost_from_vport(vport);
	struct lpfc_hba  *phba = vport->phba;
	uint32_t ha_copy;

	if (vport->port_state >= LPFC_VPORT_READY ||
	    phba->link_state == LPFC_LINK_DOWN ||
	    phba->sli_rev > LPFC_SLI_REV3)
		return 0;

	/* Read the HBA Host Attention Register */
	if (lpfc_readl(phba->HAregaddr, &ha_copy))
		return 1;

	if (!(ha_copy & HA_LATT))
		return 0;

	/* Pending Link Event during Discovery */
	lpfc_printf_vlog(vport, KERN_ERR, LOG_TRACE_EVENT,
			 "0237 Pending Link Event during "
			 "Discovery: State x%x\n",
			 phba->pport->port_state);

	/* CLEAR_LA should re-enable link attention events and
	 * we should then immediately take a LATT event. The
	 * LATT processing should call lpfc_linkdown() which
	 * will cleanup any left over in-progress discovery
	 * events.
	 */
	spin_lock_irq(shost->host_lock);
	vport->fc_flag |= FC_ABORT_DISCOVERY;
	spin_unlock_irq(shost->host_lock);

	if (phba->link_state != LPFC_CLEAR_LA)
		lpfc_issue_clear_la(phba, vport);

	return 1;
}

/**
 * lpfc_prep_els_iocb - Allocate and prepare a lpfc iocb data structure
 * @vport: pointer to a host virtual N_Port data structure.
 * @expect_rsp: flag indicating whether response is expected.
 * @cmd_size: size of the ELS command.
 * @retry: number of retries to the command when it fails.
 * @ndlp: pointer to a node-list data structure.
 * @did: destination identifier.
 * @elscmd: the ELS command code.
 *
 * This routine is used for allocating a lpfc-IOCB data structure from
 * the driver lpfc-IOCB free-list and prepare the IOCB with the parameters
 * passed into the routine for discovery state machine to issue an Extended
 * Link Service (ELS) commands. It is a generic lpfc-IOCB allocation
 * and preparation routine that is used by all the discovery state machine
 * routines and the ELS command-specific fields will be later set up by
 * the individual discovery machine routines after calling this routine
 * allocating and preparing a generic IOCB data structure. It fills in the
 * Buffer Descriptor Entries (BDEs), allocates buffers for both command
 * payload and response payload (if expected). The reference count on the
 * ndlp is incremented by 1 and the reference to the ndlp is put into
 * ndlp of the IOCB data structure for this IOCB to hold the ndlp
 * reference for the command's callback function to access later.
 *
 * Return code
 *   Pointer to the newly allocated/prepared els iocb data structure
 *   NULL - when els iocb data structure allocation/preparation failed
 **/
struct lpfc_iocbq *
lpfc_prep_els_iocb(struct lpfc_vport *vport, u8 expect_rsp,
		   u16 cmd_size, u8 retry,
		   struct lpfc_nodelist *ndlp, u32 did,
		   u32 elscmd)
{
	struct lpfc_hba  *phba = vport->phba;
	struct lpfc_iocbq *elsiocb;
	struct lpfc_dmabuf *pcmd, *prsp, *pbuflist, *bmp;
	struct ulp_bde64_le *bpl;
	u32 timeout = 0;

	if (!lpfc_is_link_up(phba))
		return NULL;

	/* Allocate buffer for  command iocb */
	elsiocb = lpfc_sli_get_iocbq(phba);
	if (!elsiocb)
		return NULL;

	/*
	 * If this command is for fabric controller and HBA running
	 * in FIP mode send FLOGI, FDISC and LOGO as FIP frames.
	 */
	if ((did == Fabric_DID) &&
	    (phba->hba_flag & HBA_FIP_SUPPORT) &&
	    ((elscmd == ELS_CMD_FLOGI) ||
	     (elscmd == ELS_CMD_FDISC) ||
	     (elscmd == ELS_CMD_LOGO)))
		switch (elscmd) {
		case ELS_CMD_FLOGI:
<<<<<<< HEAD
		elsiocb->cmd_flag |=
			((LPFC_ELS_ID_FLOGI << LPFC_FIP_ELS_ID_SHIFT)
					& LPFC_FIP_ELS_ID_MASK);
		break;
		case ELS_CMD_FDISC:
		elsiocb->cmd_flag |=
			((LPFC_ELS_ID_FDISC << LPFC_FIP_ELS_ID_SHIFT)
					& LPFC_FIP_ELS_ID_MASK);
		break;
		case ELS_CMD_LOGO:
		elsiocb->cmd_flag |=
			((LPFC_ELS_ID_LOGO << LPFC_FIP_ELS_ID_SHIFT)
					& LPFC_FIP_ELS_ID_MASK);
		break;
		}
	else
		elsiocb->cmd_flag &= ~LPFC_FIP_ELS_ID_MASK;

	icmd = &elsiocb->iocb;
=======
			elsiocb->cmd_flag |=
				((LPFC_ELS_ID_FLOGI << LPFC_FIP_ELS_ID_SHIFT)
				 & LPFC_FIP_ELS_ID_MASK);
			break;
		case ELS_CMD_FDISC:
			elsiocb->cmd_flag |=
				((LPFC_ELS_ID_FDISC << LPFC_FIP_ELS_ID_SHIFT)
				 & LPFC_FIP_ELS_ID_MASK);
			break;
		case ELS_CMD_LOGO:
			elsiocb->cmd_flag |=
				((LPFC_ELS_ID_LOGO << LPFC_FIP_ELS_ID_SHIFT)
				 & LPFC_FIP_ELS_ID_MASK);
			break;
		}
	else
		elsiocb->cmd_flag &= ~LPFC_FIP_ELS_ID_MASK;
>>>>>>> 29549c70

	/* fill in BDEs for command */
	/* Allocate buffer for command payload */
	pcmd = kmalloc(sizeof(*pcmd), GFP_KERNEL);
	if (pcmd)
		pcmd->virt = lpfc_mbuf_alloc(phba, MEM_PRI, &pcmd->phys);
	if (!pcmd || !pcmd->virt)
		goto els_iocb_free_pcmb_exit;

	INIT_LIST_HEAD(&pcmd->list);

	/* Allocate buffer for response payload */
	if (expect_rsp) {
		prsp = kmalloc(sizeof(*prsp), GFP_KERNEL);
		if (prsp)
			prsp->virt = lpfc_mbuf_alloc(phba, MEM_PRI,
						     &prsp->phys);
		if (!prsp || !prsp->virt)
			goto els_iocb_free_prsp_exit;
		INIT_LIST_HEAD(&prsp->list);
	} else {
		prsp = NULL;
	}

	/* Allocate buffer for Buffer ptr list */
	pbuflist = kmalloc(sizeof(*pbuflist), GFP_KERNEL);
	if (pbuflist)
		pbuflist->virt = lpfc_mbuf_alloc(phba, MEM_PRI,
						 &pbuflist->phys);
	if (!pbuflist || !pbuflist->virt)
		goto els_iocb_free_pbuf_exit;

	INIT_LIST_HEAD(&pbuflist->list);

	if (expect_rsp) {
		switch (elscmd) {
		case ELS_CMD_FLOGI:
			timeout = FF_DEF_RATOV * 2;
			break;
		case ELS_CMD_LOGO:
			timeout = phba->fc_ratov;
			break;
		default:
			timeout = phba->fc_ratov * 2;
		}

		/* Fill SGE for the num bde count */
		elsiocb->num_bdes = 2;
	}

	if (phba->sli_rev == LPFC_SLI_REV4)
		bmp = pcmd;
	else
		bmp = pbuflist;

	lpfc_sli_prep_els_req_rsp(phba, elsiocb, vport, bmp, cmd_size, did,
				  elscmd, timeout, expect_rsp);

	bpl = (struct ulp_bde64_le *)pbuflist->virt;
	bpl->addr_low = cpu_to_le32(putPaddrLow(pcmd->phys));
	bpl->addr_high = cpu_to_le32(putPaddrHigh(pcmd->phys));
	bpl->type_size = cpu_to_le32(cmd_size);
	bpl->type_size |= cpu_to_le32(ULP_BDE64_TYPE_BDE_64);

	if (expect_rsp) {
		bpl++;
		bpl->addr_low = cpu_to_le32(putPaddrLow(prsp->phys));
		bpl->addr_high = cpu_to_le32(putPaddrHigh(prsp->phys));
		bpl->type_size = cpu_to_le32(FCELSSIZE);
		bpl->type_size |= cpu_to_le32(ULP_BDE64_TYPE_BDE_64);
	}

	elsiocb->cmd_dmabuf = pcmd;
	elsiocb->bpl_dmabuf = pbuflist;
	elsiocb->retry = retry;
	elsiocb->vport = vport;
	elsiocb->drvrTimeout = (phba->fc_ratov << 1) + LPFC_DRVR_TIMEOUT;

	if (prsp)
		list_add(&prsp->list, &pcmd->list);
	if (expect_rsp) {
		/* Xmit ELS command <elsCmd> to remote NPORT <did> */
		lpfc_printf_vlog(vport, KERN_INFO, LOG_ELS,
				 "0116 Xmit ELS command x%x to remote "
				 "NPORT x%x I/O tag: x%x, port state:x%x "
				 "rpi x%x fc_flag:x%x\n",
				 elscmd, did, elsiocb->iotag,
				 vport->port_state, ndlp->nlp_rpi,
				 vport->fc_flag);
	} else {
		/* Xmit ELS response <elsCmd> to remote NPORT <did> */
		lpfc_printf_vlog(vport, KERN_INFO, LOG_ELS,
				 "0117 Xmit ELS response x%x to remote "
				 "NPORT x%x I/O tag: x%x, size: x%x "
				 "port_state x%x  rpi x%x fc_flag x%x\n",
				 elscmd, ndlp->nlp_DID, elsiocb->iotag,
				 cmd_size, vport->port_state,
				 ndlp->nlp_rpi, vport->fc_flag);
	}

	return elsiocb;

els_iocb_free_pbuf_exit:
	if (expect_rsp)
		lpfc_mbuf_free(phba, prsp->virt, prsp->phys);
	kfree(pbuflist);

els_iocb_free_prsp_exit:
	lpfc_mbuf_free(phba, pcmd->virt, pcmd->phys);
	kfree(prsp);

els_iocb_free_pcmb_exit:
	kfree(pcmd);
	lpfc_sli_release_iocbq(phba, elsiocb);
	return NULL;
}

/**
 * lpfc_issue_fabric_reglogin - Issue fabric registration login for a vport
 * @vport: pointer to a host virtual N_Port data structure.
 *
 * This routine issues a fabric registration login for a @vport. An
 * active ndlp node with Fabric_DID must already exist for this @vport.
 * The routine invokes two mailbox commands to carry out fabric registration
 * login through the HBA firmware: the first mailbox command requests the
 * HBA to perform link configuration for the @vport; and the second mailbox
 * command requests the HBA to perform the actual fabric registration login
 * with the @vport.
 *
 * Return code
 *   0 - successfully issued fabric registration login for @vport
 *   -ENXIO -- failed to issue fabric registration login for @vport
 **/
int
lpfc_issue_fabric_reglogin(struct lpfc_vport *vport)
{
	struct lpfc_hba  *phba = vport->phba;
	LPFC_MBOXQ_t *mbox;
	struct lpfc_nodelist *ndlp;
	struct serv_parm *sp;
	int rc;
	int err = 0;

	sp = &phba->fc_fabparam;
	ndlp = lpfc_findnode_did(vport, Fabric_DID);
	if (!ndlp) {
		err = 1;
		goto fail;
	}

	mbox = mempool_alloc(phba->mbox_mem_pool, GFP_KERNEL);
	if (!mbox) {
		err = 2;
		goto fail;
	}

	vport->port_state = LPFC_FABRIC_CFG_LINK;
	lpfc_config_link(phba, mbox);
	mbox->mbox_cmpl = lpfc_sli_def_mbox_cmpl;
	mbox->vport = vport;

	rc = lpfc_sli_issue_mbox(phba, mbox, MBX_NOWAIT);
	if (rc == MBX_NOT_FINISHED) {
		err = 3;
		goto fail_free_mbox;
	}

	mbox = mempool_alloc(phba->mbox_mem_pool, GFP_KERNEL);
	if (!mbox) {
		err = 4;
		goto fail;
	}
	rc = lpfc_reg_rpi(phba, vport->vpi, Fabric_DID, (uint8_t *)sp, mbox,
			  ndlp->nlp_rpi);
	if (rc) {
		err = 5;
		goto fail_free_mbox;
	}

	mbox->mbox_cmpl = lpfc_mbx_cmpl_fabric_reg_login;
	mbox->vport = vport;
	/* increment the reference count on ndlp to hold reference
	 * for the callback routine.
	 */
	mbox->ctx_ndlp = lpfc_nlp_get(ndlp);
	if (!mbox->ctx_ndlp) {
		err = 6;
		goto fail_free_mbox;
	}

	rc = lpfc_sli_issue_mbox(phba, mbox, MBX_NOWAIT);
	if (rc == MBX_NOT_FINISHED) {
		err = 7;
		goto fail_issue_reg_login;
	}

	return 0;

fail_issue_reg_login:
	/* decrement the reference count on ndlp just incremented
	 * for the failed mbox command.
	 */
	lpfc_nlp_put(ndlp);
fail_free_mbox:
	lpfc_mbox_rsrc_cleanup(phba, mbox, MBOX_THD_UNLOCKED);
fail:
	lpfc_vport_set_state(vport, FC_VPORT_FAILED);
	lpfc_printf_vlog(vport, KERN_ERR, LOG_TRACE_EVENT,
			 "0249 Cannot issue Register Fabric login: Err %d\n",
			 err);
	return -ENXIO;
}

/**
 * lpfc_issue_reg_vfi - Register VFI for this vport's fabric login
 * @vport: pointer to a host virtual N_Port data structure.
 *
 * This routine issues a REG_VFI mailbox for the vfi, vpi, fcfi triplet for
 * the @vport. This mailbox command is necessary for SLI4 port only.
 *
 * Return code
 *   0 - successfully issued REG_VFI for @vport
 *   A failure code otherwise.
 **/
int
lpfc_issue_reg_vfi(struct lpfc_vport *vport)
{
	struct lpfc_hba  *phba = vport->phba;
	LPFC_MBOXQ_t *mboxq = NULL;
	struct lpfc_nodelist *ndlp;
	struct lpfc_dmabuf *dmabuf = NULL;
	int rc = 0;

	/* move forward in case of SLI4 FC port loopback test and pt2pt mode */
	if ((phba->sli_rev == LPFC_SLI_REV4) &&
	    !(phba->link_flag & LS_LOOPBACK_MODE) &&
	    !(vport->fc_flag & FC_PT2PT)) {
		ndlp = lpfc_findnode_did(vport, Fabric_DID);
		if (!ndlp) {
			rc = -ENODEV;
			goto fail;
		}
	}

	mboxq = mempool_alloc(phba->mbox_mem_pool, GFP_KERNEL);
	if (!mboxq) {
		rc = -ENOMEM;
		goto fail;
	}

	/* Supply CSP's only if we are fabric connect or pt-to-pt connect */
	if ((vport->fc_flag & FC_FABRIC) || (vport->fc_flag & FC_PT2PT)) {
		rc = lpfc_mbox_rsrc_prep(phba, mboxq);
		if (rc) {
			rc = -ENOMEM;
			goto fail_mbox;
		}
		dmabuf = mboxq->ctx_buf;
		memcpy(dmabuf->virt, &phba->fc_fabparam,
		       sizeof(struct serv_parm));
	}

	vport->port_state = LPFC_FABRIC_CFG_LINK;
	if (dmabuf) {
		lpfc_reg_vfi(mboxq, vport, dmabuf->phys);
		/* lpfc_reg_vfi memsets the mailbox.  Restore the ctx_buf. */
		mboxq->ctx_buf = dmabuf;
	} else {
		lpfc_reg_vfi(mboxq, vport, 0);
	}

	mboxq->mbox_cmpl = lpfc_mbx_cmpl_reg_vfi;
	mboxq->vport = vport;
	rc = lpfc_sli_issue_mbox(phba, mboxq, MBX_NOWAIT);
	if (rc == MBX_NOT_FINISHED) {
		rc = -ENXIO;
		goto fail_mbox;
	}
	return 0;

fail_mbox:
	lpfc_mbox_rsrc_cleanup(phba, mboxq, MBOX_THD_UNLOCKED);
fail:
	lpfc_vport_set_state(vport, FC_VPORT_FAILED);
	lpfc_printf_vlog(vport, KERN_ERR, LOG_TRACE_EVENT,
			 "0289 Issue Register VFI failed: Err %d\n", rc);
	return rc;
}

/**
 * lpfc_issue_unreg_vfi - Unregister VFI for this vport's fabric login
 * @vport: pointer to a host virtual N_Port data structure.
 *
 * This routine issues a UNREG_VFI mailbox with the vfi, vpi, fcfi triplet for
 * the @vport. This mailbox command is necessary for SLI4 port only.
 *
 * Return code
 *   0 - successfully issued REG_VFI for @vport
 *   A failure code otherwise.
 **/
int
lpfc_issue_unreg_vfi(struct lpfc_vport *vport)
{
	struct lpfc_hba *phba = vport->phba;
	struct Scsi_Host *shost;
	LPFC_MBOXQ_t *mboxq;
	int rc;

	mboxq = mempool_alloc(phba->mbox_mem_pool, GFP_KERNEL);
	if (!mboxq) {
		lpfc_printf_log(phba, KERN_ERR, LOG_TRACE_EVENT,
				"2556 UNREG_VFI mbox allocation failed"
				"HBA state x%x\n", phba->pport->port_state);
		return -ENOMEM;
	}

	lpfc_unreg_vfi(mboxq, vport);
	mboxq->vport = vport;
	mboxq->mbox_cmpl = lpfc_unregister_vfi_cmpl;

	rc = lpfc_sli_issue_mbox(phba, mboxq, MBX_NOWAIT);
	if (rc == MBX_NOT_FINISHED) {
		lpfc_printf_log(phba, KERN_ERR, LOG_TRACE_EVENT,
				"2557 UNREG_VFI issue mbox failed rc x%x "
				"HBA state x%x\n",
				rc, phba->pport->port_state);
		mempool_free(mboxq, phba->mbox_mem_pool);
		return -EIO;
	}

	shost = lpfc_shost_from_vport(vport);
	spin_lock_irq(shost->host_lock);
	vport->fc_flag &= ~FC_VFI_REGISTERED;
	spin_unlock_irq(shost->host_lock);
	return 0;
}

/**
 * lpfc_check_clean_addr_bit - Check whether assigned FCID is clean.
 * @vport: pointer to a host virtual N_Port data structure.
 * @sp: pointer to service parameter data structure.
 *
 * This routine is called from FLOGI/FDISC completion handler functions.
 * lpfc_check_clean_addr_bit return 1 when FCID/Fabric portname/ Fabric
 * node nodename is changed in the completion service parameter else return
 * 0. This function also set flag in the vport data structure to delay
 * NP_Port discovery after the FLOGI/FDISC completion if Clean address bit
 * in FLOGI/FDISC response is cleared and FCID/Fabric portname/ Fabric
 * node nodename is changed in the completion service parameter.
 *
 * Return code
 *   0 - FCID and Fabric Nodename and Fabric portname is not changed.
 *   1 - FCID or Fabric Nodename or Fabric portname is changed.
 *
 **/
static uint8_t
lpfc_check_clean_addr_bit(struct lpfc_vport *vport,
		struct serv_parm *sp)
{
	struct lpfc_hba *phba = vport->phba;
	uint8_t fabric_param_changed = 0;
	struct Scsi_Host *shost = lpfc_shost_from_vport(vport);

	if ((vport->fc_prevDID != vport->fc_myDID) ||
		memcmp(&vport->fabric_portname, &sp->portName,
			sizeof(struct lpfc_name)) ||
		memcmp(&vport->fabric_nodename, &sp->nodeName,
			sizeof(struct lpfc_name)) ||
		(vport->vport_flag & FAWWPN_PARAM_CHG)) {
		fabric_param_changed = 1;
		vport->vport_flag &= ~FAWWPN_PARAM_CHG;
	}
	/*
	 * Word 1 Bit 31 in common service parameter is overloaded.
	 * Word 1 Bit 31 in FLOGI request is multiple NPort request
	 * Word 1 Bit 31 in FLOGI response is clean address bit
	 *
	 * If fabric parameter is changed and clean address bit is
	 * cleared delay nport discovery if
	 * - vport->fc_prevDID != 0 (not initial discovery) OR
	 * - lpfc_delay_discovery module parameter is set.
	 */
	if (fabric_param_changed && !sp->cmn.clean_address_bit &&
	    (vport->fc_prevDID || phba->cfg_delay_discovery)) {
		spin_lock_irq(shost->host_lock);
		vport->fc_flag |= FC_DISC_DELAYED;
		spin_unlock_irq(shost->host_lock);
	}

	return fabric_param_changed;
}


/**
 * lpfc_cmpl_els_flogi_fabric - Completion function for flogi to a fabric port
 * @vport: pointer to a host virtual N_Port data structure.
 * @ndlp: pointer to a node-list data structure.
 * @sp: pointer to service parameter data structure.
 * @ulp_word4: command response value
 *
 * This routine is invoked by the lpfc_cmpl_els_flogi() completion callback
 * function to handle the completion of a Fabric Login (FLOGI) into a fabric
 * port in a fabric topology. It properly sets up the parameters to the @ndlp
 * from the IOCB response. It also check the newly assigned N_Port ID to the
 * @vport against the previously assigned N_Port ID. If it is different from
 * the previously assigned Destination ID (DID), the lpfc_unreg_rpi() routine
 * is invoked on all the remaining nodes with the @vport to unregister the
 * Remote Port Indicators (RPIs). Finally, the lpfc_issue_fabric_reglogin()
 * is invoked to register login to the fabric.
 *
 * Return code
 *   0 - Success (currently, always return 0)
 **/
static int
lpfc_cmpl_els_flogi_fabric(struct lpfc_vport *vport, struct lpfc_nodelist *ndlp,
			   struct serv_parm *sp, uint32_t ulp_word4)
{
	struct Scsi_Host *shost = lpfc_shost_from_vport(vport);
	struct lpfc_hba  *phba = vport->phba;
	struct lpfc_nodelist *np;
	struct lpfc_nodelist *next_np;
	uint8_t fabric_param_changed;

	spin_lock_irq(shost->host_lock);
	vport->fc_flag |= FC_FABRIC;
	spin_unlock_irq(shost->host_lock);

	phba->fc_edtov = be32_to_cpu(sp->cmn.e_d_tov);
	if (sp->cmn.edtovResolution)	/* E_D_TOV ticks are in nanoseconds */
		phba->fc_edtov = (phba->fc_edtov + 999999) / 1000000;

	phba->fc_edtovResol = sp->cmn.edtovResolution;
	phba->fc_ratov = (be32_to_cpu(sp->cmn.w2.r_a_tov) + 999) / 1000;

	if (phba->fc_topology == LPFC_TOPOLOGY_LOOP) {
		spin_lock_irq(shost->host_lock);
		vport->fc_flag |= FC_PUBLIC_LOOP;
		spin_unlock_irq(shost->host_lock);
	}

	vport->fc_myDID = ulp_word4 & Mask_DID;
	memcpy(&ndlp->nlp_portname, &sp->portName, sizeof(struct lpfc_name));
	memcpy(&ndlp->nlp_nodename, &sp->nodeName, sizeof(struct lpfc_name));
	ndlp->nlp_class_sup = 0;
	if (sp->cls1.classValid)
		ndlp->nlp_class_sup |= FC_COS_CLASS1;
	if (sp->cls2.classValid)
		ndlp->nlp_class_sup |= FC_COS_CLASS2;
	if (sp->cls3.classValid)
		ndlp->nlp_class_sup |= FC_COS_CLASS3;
	if (sp->cls4.classValid)
		ndlp->nlp_class_sup |= FC_COS_CLASS4;
	ndlp->nlp_maxframe = ((sp->cmn.bbRcvSizeMsb & 0x0F) << 8) |
				sp->cmn.bbRcvSizeLsb;

	fabric_param_changed = lpfc_check_clean_addr_bit(vport, sp);
	if (fabric_param_changed) {
		/* Reset FDMI attribute masks based on config parameter */
		if (phba->cfg_enable_SmartSAN ||
		    (phba->cfg_fdmi_on == LPFC_FDMI_SUPPORT)) {
			/* Setup appropriate attribute masks */
			vport->fdmi_hba_mask = LPFC_FDMI2_HBA_ATTR;
			if (phba->cfg_enable_SmartSAN)
				vport->fdmi_port_mask = LPFC_FDMI2_SMART_ATTR;
			else
				vport->fdmi_port_mask = LPFC_FDMI2_PORT_ATTR;
		} else {
			vport->fdmi_hba_mask = 0;
			vport->fdmi_port_mask = 0;
		}

	}
	memcpy(&vport->fabric_portname, &sp->portName,
			sizeof(struct lpfc_name));
	memcpy(&vport->fabric_nodename, &sp->nodeName,
			sizeof(struct lpfc_name));
	memcpy(&phba->fc_fabparam, sp, sizeof(struct serv_parm));

	if (phba->sli3_options & LPFC_SLI3_NPIV_ENABLED) {
		if (sp->cmn.response_multiple_NPort) {
			lpfc_printf_vlog(vport, KERN_WARNING,
					 LOG_ELS | LOG_VPORT,
					 "1816 FLOGI NPIV supported, "
					 "response data 0x%x\n",
					 sp->cmn.response_multiple_NPort);
			spin_lock_irq(&phba->hbalock);
			phba->link_flag |= LS_NPIV_FAB_SUPPORTED;
			spin_unlock_irq(&phba->hbalock);
		} else {
			/* Because we asked f/w for NPIV it still expects us
			to call reg_vnpid at least for the physical host */
			lpfc_printf_vlog(vport, KERN_WARNING,
					 LOG_ELS | LOG_VPORT,
					 "1817 Fabric does not support NPIV "
					 "- configuring single port mode.\n");
			spin_lock_irq(&phba->hbalock);
			phba->link_flag &= ~LS_NPIV_FAB_SUPPORTED;
			spin_unlock_irq(&phba->hbalock);
		}
	}

	/*
	 * For FC we need to do some special processing because of the SLI
	 * Port's default settings of the Common Service Parameters.
	 */
	if ((phba->sli_rev == LPFC_SLI_REV4) &&
	    (phba->sli4_hba.lnk_info.lnk_tp == LPFC_LNK_TYPE_FC)) {
		/* If physical FC port changed, unreg VFI and ALL VPIs / RPIs */
		if (fabric_param_changed)
			lpfc_unregister_fcf_prep(phba);

		/* This should just update the VFI CSPs*/
		if (vport->fc_flag & FC_VFI_REGISTERED)
			lpfc_issue_reg_vfi(vport);
	}

	if (fabric_param_changed &&
		!(vport->fc_flag & FC_VPORT_NEEDS_REG_VPI)) {

		/* If our NportID changed, we need to ensure all
		 * remaining NPORTs get unreg_login'ed.
		 */
		list_for_each_entry_safe(np, next_np,
					&vport->fc_nodes, nlp_listp) {
			if ((np->nlp_state != NLP_STE_NPR_NODE) ||
				   !(np->nlp_flag & NLP_NPR_ADISC))
				continue;
			spin_lock_irq(&np->lock);
			np->nlp_flag &= ~NLP_NPR_ADISC;
			spin_unlock_irq(&np->lock);
			lpfc_unreg_rpi(vport, np);
		}
		lpfc_cleanup_pending_mbox(vport);

		if (phba->sli_rev == LPFC_SLI_REV4) {
			lpfc_sli4_unreg_all_rpis(vport);
			lpfc_mbx_unreg_vpi(vport);
			spin_lock_irq(shost->host_lock);
			vport->fc_flag |= FC_VPORT_NEEDS_INIT_VPI;
			spin_unlock_irq(shost->host_lock);
		}

		/*
		 * For SLI3 and SLI4, the VPI needs to be reregistered in
		 * response to this fabric parameter change event.
		 */
		spin_lock_irq(shost->host_lock);
		vport->fc_flag |= FC_VPORT_NEEDS_REG_VPI;
		spin_unlock_irq(shost->host_lock);
	} else if ((phba->sli_rev == LPFC_SLI_REV4) &&
		!(vport->fc_flag & FC_VPORT_NEEDS_REG_VPI)) {
			/*
			 * Driver needs to re-reg VPI in order for f/w
			 * to update the MAC address.
			 */
			lpfc_nlp_set_state(vport, ndlp, NLP_STE_UNMAPPED_NODE);
			lpfc_register_new_vport(phba, vport, ndlp);
			return 0;
	}

	if (phba->sli_rev < LPFC_SLI_REV4) {
		lpfc_nlp_set_state(vport, ndlp, NLP_STE_REG_LOGIN_ISSUE);
		if (phba->sli3_options & LPFC_SLI3_NPIV_ENABLED &&
		    vport->fc_flag & FC_VPORT_NEEDS_REG_VPI)
			lpfc_register_new_vport(phba, vport, ndlp);
		else
			lpfc_issue_fabric_reglogin(vport);
	} else {
		ndlp->nlp_type |= NLP_FABRIC;
		lpfc_nlp_set_state(vport, ndlp, NLP_STE_UNMAPPED_NODE);
		if ((!(vport->fc_flag & FC_VPORT_NEEDS_REG_VPI)) &&
			(vport->vpi_state & LPFC_VPI_REGISTERED)) {
			lpfc_start_fdiscs(phba);
			lpfc_do_scr_ns_plogi(phba, vport);
		} else if (vport->fc_flag & FC_VFI_REGISTERED)
			lpfc_issue_init_vpi(vport);
		else {
			lpfc_printf_vlog(vport, KERN_INFO, LOG_ELS,
					"3135 Need register VFI: (x%x/%x)\n",
					vport->fc_prevDID, vport->fc_myDID);
			lpfc_issue_reg_vfi(vport);
		}
	}
	return 0;
}

/**
 * lpfc_cmpl_els_flogi_nport - Completion function for flogi to an N_Port
 * @vport: pointer to a host virtual N_Port data structure.
 * @ndlp: pointer to a node-list data structure.
 * @sp: pointer to service parameter data structure.
 *
 * This routine is invoked by the lpfc_cmpl_els_flogi() completion callback
 * function to handle the completion of a Fabric Login (FLOGI) into an N_Port
 * in a point-to-point topology. First, the @vport's N_Port Name is compared
 * with the received N_Port Name: if the @vport's N_Port Name is greater than
 * the received N_Port Name lexicographically, this node shall assign local
 * N_Port ID (PT2PT_LocalID: 1) and remote N_Port ID (PT2PT_RemoteID: 2) and
 * will send out Port Login (PLOGI) with the N_Port IDs assigned. Otherwise,
 * this node shall just wait for the remote node to issue PLOGI and assign
 * N_Port IDs.
 *
 * Return code
 *   0 - Success
 *   -ENXIO - Fail
 **/
static int
lpfc_cmpl_els_flogi_nport(struct lpfc_vport *vport, struct lpfc_nodelist *ndlp,
			  struct serv_parm *sp)
{
	struct Scsi_Host *shost = lpfc_shost_from_vport(vport);
	struct lpfc_hba  *phba = vport->phba;
	LPFC_MBOXQ_t *mbox;
	int rc;

	spin_lock_irq(shost->host_lock);
	vport->fc_flag &= ~(FC_FABRIC | FC_PUBLIC_LOOP);
	vport->fc_flag |= FC_PT2PT;
	spin_unlock_irq(shost->host_lock);

	/* If we are pt2pt with another NPort, force NPIV off! */
	phba->sli3_options &= ~LPFC_SLI3_NPIV_ENABLED;

	/* If physical FC port changed, unreg VFI and ALL VPIs / RPIs */
	if ((phba->sli_rev == LPFC_SLI_REV4) && phba->fc_topology_changed) {
		lpfc_unregister_fcf_prep(phba);

		spin_lock_irq(shost->host_lock);
		vport->fc_flag &= ~FC_VFI_REGISTERED;
		spin_unlock_irq(shost->host_lock);
		phba->fc_topology_changed = 0;
	}

	rc = memcmp(&vport->fc_portname, &sp->portName,
		    sizeof(vport->fc_portname));

	if (rc >= 0) {
		/* This side will initiate the PLOGI */
		spin_lock_irq(shost->host_lock);
		vport->fc_flag |= FC_PT2PT_PLOGI;
		spin_unlock_irq(shost->host_lock);

		/*
		 * N_Port ID cannot be 0, set our Id to LocalID
		 * the other side will be RemoteID.
		 */

		/* not equal */
		if (rc)
			vport->fc_myDID = PT2PT_LocalID;

		/* If not registered with a transport, decrement ndlp reference
		 * count indicating that ndlp can be safely released when other
		 * references are removed.
		 */
		if (!(ndlp->fc4_xpt_flags & (SCSI_XPT_REGD | NVME_XPT_REGD)))
			lpfc_nlp_put(ndlp);

		ndlp = lpfc_findnode_did(vport, PT2PT_RemoteID);
		if (!ndlp) {
			/*
			 * Cannot find existing Fabric ndlp, so allocate a
			 * new one
			 */
			ndlp = lpfc_nlp_init(vport, PT2PT_RemoteID);
			if (!ndlp)
				goto fail;
		}

		memcpy(&ndlp->nlp_portname, &sp->portName,
		       sizeof(struct lpfc_name));
		memcpy(&ndlp->nlp_nodename, &sp->nodeName,
		       sizeof(struct lpfc_name));
		/* Set state will put ndlp onto node list if not already done */
		lpfc_nlp_set_state(vport, ndlp, NLP_STE_NPR_NODE);
		spin_lock_irq(&ndlp->lock);
		ndlp->nlp_flag |= NLP_NPR_2B_DISC;
		spin_unlock_irq(&ndlp->lock);

		mbox = mempool_alloc(phba->mbox_mem_pool, GFP_KERNEL);
		if (!mbox)
			goto fail;

		lpfc_config_link(phba, mbox);

		mbox->mbox_cmpl = lpfc_mbx_cmpl_local_config_link;
		mbox->vport = vport;
		rc = lpfc_sli_issue_mbox(phba, mbox, MBX_NOWAIT);
		if (rc == MBX_NOT_FINISHED) {
			mempool_free(mbox, phba->mbox_mem_pool);
			goto fail;
		}
	} else {
		/* This side will wait for the PLOGI. If not registered with
		 * a transport, decrement node reference count indicating that
		 * ndlp can be released when other references are removed.
		 */
		if (!(ndlp->fc4_xpt_flags & (SCSI_XPT_REGD | NVME_XPT_REGD)))
			lpfc_nlp_put(ndlp);

		/* Start discovery - this should just do CLEAR_LA */
		lpfc_disc_start(vport);
	}

	return 0;
fail:
	return -ENXIO;
}

/**
 * lpfc_cmpl_els_flogi - Completion callback function for flogi
 * @phba: pointer to lpfc hba data structure.
 * @cmdiocb: pointer to lpfc command iocb data structure.
 * @rspiocb: pointer to lpfc response iocb data structure.
 *
 * This routine is the top-level completion callback function for issuing
 * a Fabric Login (FLOGI) command. If the response IOCB reported error,
 * the lpfc_els_retry() routine shall be invoked to retry the FLOGI. If
 * retry has been made (either immediately or delayed with lpfc_els_retry()
 * returning 1), the command IOCB will be released and function returned.
 * If the retry attempt has been given up (possibly reach the maximum
 * number of retries), one additional decrement of ndlp reference shall be
 * invoked before going out after releasing the command IOCB. This will
 * actually release the remote node (Note, lpfc_els_free_iocb() will also
 * invoke one decrement of ndlp reference count). If no error reported in
 * the IOCB status, the command Port ID field is used to determine whether
 * this is a point-to-point topology or a fabric topology: if the Port ID
 * field is assigned, it is a fabric topology; otherwise, it is a
 * point-to-point topology. The routine lpfc_cmpl_els_flogi_fabric() or
 * lpfc_cmpl_els_flogi_nport() shall be invoked accordingly to handle the
 * specific topology completion conditions.
 **/
static void
lpfc_cmpl_els_flogi(struct lpfc_hba *phba, struct lpfc_iocbq *cmdiocb,
		    struct lpfc_iocbq *rspiocb)
{
	struct lpfc_vport *vport = cmdiocb->vport;
	struct Scsi_Host  *shost = lpfc_shost_from_vport(vport);
	struct lpfc_nodelist *ndlp = cmdiocb->ndlp;
	IOCB_t *irsp;
	struct lpfc_dmabuf *pcmd = cmdiocb->cmd_dmabuf, *prsp;
	struct serv_parm *sp;
	uint16_t fcf_index;
	int rc;
	u32 ulp_status, ulp_word4, tmo;

	/* Check to see if link went down during discovery */
	if (lpfc_els_chk_latt(vport)) {
		/* One additional decrement on node reference count to
		 * trigger the release of the node
		 */
		if (!(ndlp->fc4_xpt_flags & SCSI_XPT_REGD))
			lpfc_nlp_put(ndlp);
		goto out;
	}

	ulp_status = get_job_ulpstatus(phba, rspiocb);
	ulp_word4 = get_job_word4(phba, rspiocb);

	if (phba->sli_rev == LPFC_SLI_REV4) {
		tmo = get_wqe_tmo(cmdiocb);
	} else {
		irsp = &rspiocb->iocb;
		tmo = irsp->ulpTimeout;
	}

	lpfc_debugfs_disc_trc(vport, LPFC_DISC_TRC_ELS_CMD,
		"FLOGI cmpl:      status:x%x/x%x state:x%x",
		ulp_status, ulp_word4,
		vport->port_state);

	if (ulp_status) {
		/*
		 * In case of FIP mode, perform roundrobin FCF failover
		 * due to new FCF discovery
		 */
		if ((phba->hba_flag & HBA_FIP_SUPPORT) &&
		    (phba->fcf.fcf_flag & FCF_DISCOVERY)) {
			if (phba->link_state < LPFC_LINK_UP)
				goto stop_rr_fcf_flogi;
			if ((phba->fcoe_cvl_eventtag_attn ==
			     phba->fcoe_cvl_eventtag) &&
			    (ulp_status == IOSTAT_LOCAL_REJECT) &&
			    ((ulp_word4 & IOERR_PARAM_MASK) ==
			    IOERR_SLI_ABORTED))
				goto stop_rr_fcf_flogi;
			else
				phba->fcoe_cvl_eventtag_attn =
					phba->fcoe_cvl_eventtag;
			lpfc_printf_log(phba, KERN_WARNING, LOG_FIP | LOG_ELS,
					"2611 FLOGI failed on FCF (x%x), "
					"status:x%x/x%x, tmo:x%x, perform "
					"roundrobin FCF failover\n",
					phba->fcf.current_rec.fcf_indx,
					ulp_status, ulp_word4, tmo);
			lpfc_sli4_set_fcf_flogi_fail(phba,
					phba->fcf.current_rec.fcf_indx);
			fcf_index = lpfc_sli4_fcf_rr_next_index_get(phba);
			rc = lpfc_sli4_fcf_rr_next_proc(vport, fcf_index);
			if (rc)
				goto out;
		}

stop_rr_fcf_flogi:
		/* FLOGI failure */
		if (!(ulp_status == IOSTAT_LOCAL_REJECT &&
		      ((ulp_word4 & IOERR_PARAM_MASK) ==
					IOERR_LOOP_OPEN_FAILURE)))
			lpfc_printf_vlog(vport, KERN_ERR, LOG_TRACE_EVENT,
					 "2858 FLOGI failure Status:x%x/x%x TMO"
					 ":x%x Data x%x x%x\n",
					 ulp_status, ulp_word4, tmo,
					 phba->hba_flag, phba->fcf.fcf_flag);

		/* Check for retry */
		if (lpfc_els_retry(phba, cmdiocb, rspiocb))
			goto out;

		lpfc_printf_vlog(vport, KERN_WARNING, LOG_TRACE_EVENT,
				 "0150 FLOGI failure Status:x%x/x%x "
				 "xri x%x TMO:x%x refcnt %d\n",
<<<<<<< HEAD
				 irsp->ulpStatus, irsp->un.ulpWord[4],
				 cmdiocb->sli4_xritag, irsp->ulpTimeout,
				 kref_read(&ndlp->kref));
=======
				 ulp_status, ulp_word4, cmdiocb->sli4_xritag,
				 tmo, kref_read(&ndlp->kref));
>>>>>>> 29549c70

		/* If this is not a loop open failure, bail out */
		if (!(ulp_status == IOSTAT_LOCAL_REJECT &&
		      ((ulp_word4 & IOERR_PARAM_MASK) ==
					IOERR_LOOP_OPEN_FAILURE))) {
			/* FLOGI failure */
			lpfc_printf_vlog(vport, KERN_ERR, LOG_TRACE_EVENT,
					 "0100 FLOGI failure Status:x%x/x%x "
					 "TMO:x%x\n",
					 ulp_status, ulp_word4, tmo);
			goto flogifail;
		}

		/* FLOGI failed, so there is no fabric */
		spin_lock_irq(shost->host_lock);
		vport->fc_flag &= ~(FC_FABRIC | FC_PUBLIC_LOOP |
				    FC_PT2PT_NO_NVME);
		spin_unlock_irq(shost->host_lock);

		/* If private loop, then allow max outstanding els to be
		 * LPFC_MAX_DISC_THREADS (32). Scanning in the case of no
		 * alpa map would take too long otherwise.
		 */
		if (phba->alpa_map[0] == 0)
			vport->cfg_discovery_threads = LPFC_MAX_DISC_THREADS;
		if ((phba->sli_rev == LPFC_SLI_REV4) &&
		    (!(vport->fc_flag & FC_VFI_REGISTERED) ||
		     (vport->fc_prevDID != vport->fc_myDID) ||
			phba->fc_topology_changed)) {
			if (vport->fc_flag & FC_VFI_REGISTERED) {
				if (phba->fc_topology_changed) {
					lpfc_unregister_fcf_prep(phba);
					spin_lock_irq(shost->host_lock);
					vport->fc_flag &= ~FC_VFI_REGISTERED;
					spin_unlock_irq(shost->host_lock);
					phba->fc_topology_changed = 0;
				} else {
					lpfc_sli4_unreg_all_rpis(vport);
				}
			}

			/* Do not register VFI if the driver aborted FLOGI */
			if (!lpfc_error_lost_link(ulp_status, ulp_word4))
				lpfc_issue_reg_vfi(vport);

			lpfc_nlp_put(ndlp);
			goto out;
		}
		goto flogifail;
	}
	spin_lock_irq(shost->host_lock);
	vport->fc_flag &= ~FC_VPORT_CVL_RCVD;
	vport->fc_flag &= ~FC_VPORT_LOGO_RCVD;
	spin_unlock_irq(shost->host_lock);

	/*
	 * The FLogI succeeded.  Sync the data for the CPU before
	 * accessing it.
	 */
	prsp = list_get_first(&pcmd->list, struct lpfc_dmabuf, list);
	if (!prsp)
		goto out;
	sp = prsp->virt + sizeof(uint32_t);

	/* FLOGI completes successfully */
	lpfc_printf_vlog(vport, KERN_INFO, LOG_ELS,
<<<<<<< HEAD
			 "0101 FLOGI completes successfully, I/O tag:x%x, "
=======
			 "0101 FLOGI completes successfully, I/O tag:x%x "
>>>>>>> 29549c70
			 "xri x%x Data: x%x x%x x%x x%x x%x x%x x%x %d\n",
			 cmdiocb->iotag, cmdiocb->sli4_xritag,
			 ulp_word4, sp->cmn.e_d_tov,
			 sp->cmn.w2.r_a_tov, sp->cmn.edtovResolution,
			 vport->port_state, vport->fc_flag,
			 sp->cmn.priority_tagging, kref_read(&ndlp->kref));

	if (sp->cmn.priority_tagging)
		vport->phba->pport->vmid_flag |= (LPFC_VMID_ISSUE_QFPA |
						  LPFC_VMID_TYPE_PRIO);

	if (vport->port_state == LPFC_FLOGI) {
		/*
		 * If Common Service Parameters indicate Nport
		 * we are point to point, if Fport we are Fabric.
		 */
		if (sp->cmn.fPort)
			rc = lpfc_cmpl_els_flogi_fabric(vport, ndlp, sp,
							ulp_word4);
		else if (!(phba->hba_flag & HBA_FCOE_MODE))
			rc = lpfc_cmpl_els_flogi_nport(vport, ndlp, sp);
		else {
			lpfc_printf_vlog(vport, KERN_ERR, LOG_TRACE_EVENT,
				"2831 FLOGI response with cleared Fabric "
				"bit fcf_index 0x%x "
				"Switch Name %02x%02x%02x%02x%02x%02x%02x%02x "
				"Fabric Name "
				"%02x%02x%02x%02x%02x%02x%02x%02x\n",
				phba->fcf.current_rec.fcf_indx,
				phba->fcf.current_rec.switch_name[0],
				phba->fcf.current_rec.switch_name[1],
				phba->fcf.current_rec.switch_name[2],
				phba->fcf.current_rec.switch_name[3],
				phba->fcf.current_rec.switch_name[4],
				phba->fcf.current_rec.switch_name[5],
				phba->fcf.current_rec.switch_name[6],
				phba->fcf.current_rec.switch_name[7],
				phba->fcf.current_rec.fabric_name[0],
				phba->fcf.current_rec.fabric_name[1],
				phba->fcf.current_rec.fabric_name[2],
				phba->fcf.current_rec.fabric_name[3],
				phba->fcf.current_rec.fabric_name[4],
				phba->fcf.current_rec.fabric_name[5],
				phba->fcf.current_rec.fabric_name[6],
				phba->fcf.current_rec.fabric_name[7]);

			lpfc_nlp_put(ndlp);
			spin_lock_irq(&phba->hbalock);
			phba->fcf.fcf_flag &= ~FCF_DISCOVERY;
			phba->hba_flag &= ~(FCF_RR_INPROG | HBA_DEVLOSS_TMO);
			spin_unlock_irq(&phba->hbalock);
			phba->fcf.fcf_redisc_attempted = 0; /* reset */
			goto out;
		}
		if (!rc) {
			/* Mark the FCF discovery process done */
			if (phba->hba_flag & HBA_FIP_SUPPORT)
				lpfc_printf_vlog(vport, KERN_INFO, LOG_FIP |
						LOG_ELS,
						"2769 FLOGI to FCF (x%x) "
						"completed successfully\n",
						phba->fcf.current_rec.fcf_indx);
			spin_lock_irq(&phba->hbalock);
			phba->fcf.fcf_flag &= ~FCF_DISCOVERY;
			phba->hba_flag &= ~(FCF_RR_INPROG | HBA_DEVLOSS_TMO);
			spin_unlock_irq(&phba->hbalock);
			phba->fcf.fcf_redisc_attempted = 0; /* reset */
			goto out;
		}
	} else if (vport->port_state > LPFC_FLOGI &&
		   vport->fc_flag & FC_PT2PT) {
		/*
		 * In a p2p topology, it is possible that discovery has
		 * already progressed, and this completion can be ignored.
		 * Recheck the indicated topology.
		 */
		if (!sp->cmn.fPort)
			goto out;
	}

flogifail:
	spin_lock_irq(&phba->hbalock);
	phba->fcf.fcf_flag &= ~FCF_DISCOVERY;
	spin_unlock_irq(&phba->hbalock);

<<<<<<< HEAD
	if (!lpfc_error_lost_link(irsp)) {
=======
	if (!lpfc_error_lost_link(ulp_status, ulp_word4)) {
>>>>>>> 29549c70
		/* FLOGI failed, so just use loop map to make discovery list */
		lpfc_disc_list_loopmap(vport);

		/* Start discovery */
		lpfc_disc_start(vport);
	} else if (((ulp_status != IOSTAT_LOCAL_REJECT) ||
			(((ulp_word4 & IOERR_PARAM_MASK) !=
			 IOERR_SLI_ABORTED) &&
			((ulp_word4 & IOERR_PARAM_MASK) !=
			 IOERR_SLI_DOWN))) &&
			(phba->link_state != LPFC_CLEAR_LA)) {
		/* If FLOGI failed enable link interrupt. */
		lpfc_issue_clear_la(phba, vport);
	}
out:
	phba->hba_flag &= ~HBA_FLOGI_OUTSTANDING;
	lpfc_els_free_iocb(phba, cmdiocb);
	lpfc_nlp_put(ndlp);
}

/**
 * lpfc_cmpl_els_link_down - Completion callback function for ELS command
 *                           aborted during a link down
 * @phba: pointer to lpfc hba data structure.
 * @cmdiocb: pointer to lpfc command iocb data structure.
 * @rspiocb: pointer to lpfc response iocb data structure.
 *
 */
static void
lpfc_cmpl_els_link_down(struct lpfc_hba *phba, struct lpfc_iocbq *cmdiocb,
			struct lpfc_iocbq *rspiocb)
{
	uint32_t *pcmd;
	uint32_t cmd;
	u32 ulp_status, ulp_word4;

	pcmd = (uint32_t *)cmdiocb->cmd_dmabuf->virt;
	cmd = *pcmd;

	ulp_status = get_job_ulpstatus(phba, rspiocb);
	ulp_word4 = get_job_word4(phba, rspiocb);

	lpfc_printf_log(phba, KERN_INFO, LOG_ELS,
			"6445 ELS completes after LINK_DOWN: "
			" Status %x/%x cmd x%x flg x%x\n",
<<<<<<< HEAD
			irsp->ulpStatus, irsp->un.ulpWord[4], cmd,
=======
			ulp_status, ulp_word4, cmd,
>>>>>>> 29549c70
			cmdiocb->cmd_flag);

	if (cmdiocb->cmd_flag & LPFC_IO_FABRIC) {
		cmdiocb->cmd_flag &= ~LPFC_IO_FABRIC;
		atomic_dec(&phba->fabric_iocb_count);
	}
	lpfc_els_free_iocb(phba, cmdiocb);
}

/**
 * lpfc_issue_els_flogi - Issue an flogi iocb command for a vport
 * @vport: pointer to a host virtual N_Port data structure.
 * @ndlp: pointer to a node-list data structure.
 * @retry: number of retries to the command IOCB.
 *
 * This routine issues a Fabric Login (FLOGI) Request ELS command
 * for a @vport. The initiator service parameters are put into the payload
 * of the FLOGI Request IOCB and the top-level callback function pointer
 * to lpfc_cmpl_els_flogi() routine is put to the IOCB completion callback
 * function field. The lpfc_issue_fabric_iocb routine is invoked to send
 * out FLOGI ELS command with one outstanding fabric IOCB at a time.
 *
 * Note that the ndlp reference count will be incremented by 1 for holding the
 * ndlp and the reference to ndlp will be stored into the ndlp field of
 * the IOCB for the completion callback function to the FLOGI ELS command.
 *
 * Return code
 *   0 - successfully issued flogi iocb for @vport
 *   1 - failed to issue flogi iocb for @vport
 **/
static int
lpfc_issue_els_flogi(struct lpfc_vport *vport, struct lpfc_nodelist *ndlp,
		     uint8_t retry)
{
	struct lpfc_hba  *phba = vport->phba;
	struct serv_parm *sp;
	union lpfc_wqe128 *wqe = NULL;
	IOCB_t *icmd = NULL;
	struct lpfc_iocbq *elsiocb;
	struct lpfc_iocbq defer_flogi_acc;
	u8 *pcmd, ct;
	uint16_t cmdsize;
	uint32_t tmo, did;
	int rc;

	cmdsize = (sizeof(uint32_t) + sizeof(struct serv_parm));
	elsiocb = lpfc_prep_els_iocb(vport, 1, cmdsize, retry, ndlp,
				     ndlp->nlp_DID, ELS_CMD_FLOGI);

	if (!elsiocb)
		return 1;

	wqe = &elsiocb->wqe;
	pcmd = (uint8_t *)elsiocb->cmd_dmabuf->virt;
	icmd = &elsiocb->iocb;

	/* For FLOGI request, remainder of payload is service parameters */
	*((uint32_t *) (pcmd)) = ELS_CMD_FLOGI;
	pcmd += sizeof(uint32_t);
	memcpy(pcmd, &vport->fc_sparam, sizeof(struct serv_parm));
	sp = (struct serv_parm *) pcmd;

	/* Setup CSPs accordingly for Fabric */
	sp->cmn.e_d_tov = 0;
	sp->cmn.w2.r_a_tov = 0;
	sp->cmn.virtual_fabric_support = 0;
	sp->cls1.classValid = 0;
	if (sp->cmn.fcphLow < FC_PH3)
		sp->cmn.fcphLow = FC_PH3;
	if (sp->cmn.fcphHigh < FC_PH3)
		sp->cmn.fcphHigh = FC_PH3;

	/* Determine if switch supports priority tagging */
	if (phba->cfg_vmid_priority_tagging) {
		sp->cmn.priority_tagging = 1;
		/* lpfc_vmid_host_uuid is combination of wwpn and wwnn */
		if (uuid_is_null((uuid_t *)vport->lpfc_vmid_host_uuid)) {
			memcpy(vport->lpfc_vmid_host_uuid, phba->wwpn,
			       sizeof(phba->wwpn));
			memcpy(&vport->lpfc_vmid_host_uuid[8], phba->wwnn,
			       sizeof(phba->wwnn));
		}
	}

	if  (phba->sli_rev == LPFC_SLI_REV4) {
		if (bf_get(lpfc_sli_intf_if_type, &phba->sli4_hba.sli_intf) ==
		    LPFC_SLI_INTF_IF_TYPE_0) {
			/* FLOGI needs to be 3 for WQE FCFI */
			ct = SLI4_CT_FCFI;
			bf_set(wqe_ct, &wqe->els_req.wqe_com, ct);

			/* Set the fcfi to the fcfi we registered with */
			bf_set(wqe_ctxt_tag, &wqe->els_req.wqe_com,
			       phba->fcf.fcfi);
		}

		/* Can't do SLI4 class2 without support sequence coalescing */
		sp->cls2.classValid = 0;
		sp->cls2.seqDelivery = 0;
	} else {
		/* Historical, setting sequential-delivery bit for SLI3 */
		sp->cls2.seqDelivery = (sp->cls2.classValid) ? 1 : 0;
		sp->cls3.seqDelivery = (sp->cls3.classValid) ? 1 : 0;
		if (phba->sli3_options & LPFC_SLI3_NPIV_ENABLED) {
			sp->cmn.request_multiple_Nport = 1;
			/* For FLOGI, Let FLOGI rsp set the NPortID for VPI 0 */
			icmd->ulpCt_h = 1;
			icmd->ulpCt_l = 0;
		} else {
			sp->cmn.request_multiple_Nport = 0;
		}

		if (phba->fc_topology != LPFC_TOPOLOGY_LOOP) {
			icmd->un.elsreq64.myID = 0;
			icmd->un.elsreq64.fl = 1;
		}
	}

	tmo = phba->fc_ratov;
	phba->fc_ratov = LPFC_DISC_FLOGI_TMO;
	lpfc_set_disctmo(vport);
	phba->fc_ratov = tmo;

	phba->fc_stat.elsXmitFLOGI++;
	elsiocb->cmd_cmpl = lpfc_cmpl_els_flogi;

	lpfc_debugfs_disc_trc(vport, LPFC_DISC_TRC_ELS_CMD,
		"Issue FLOGI:     opt:x%x",
		phba->sli3_options, 0, 0);

	elsiocb->ndlp = lpfc_nlp_get(ndlp);
	if (!elsiocb->ndlp) {
		lpfc_els_free_iocb(phba, elsiocb);
		return 1;
	}

	rc = lpfc_issue_fabric_iocb(phba, elsiocb);
	if (rc == IOCB_ERROR) {
		lpfc_els_free_iocb(phba, elsiocb);
		lpfc_nlp_put(ndlp);
		return 1;
	}

	phba->hba_flag |= (HBA_FLOGI_ISSUED | HBA_FLOGI_OUTSTANDING);

	/* Clear external loopback plug detected flag */
	phba->link_flag &= ~LS_EXTERNAL_LOOPBACK;

	/* Check for a deferred FLOGI ACC condition */
	if (phba->defer_flogi_acc_flag) {
		/* lookup ndlp for received FLOGI */
		ndlp = lpfc_findnode_did(vport, 0);
		if (!ndlp)
			return 0;

		did = vport->fc_myDID;
		vport->fc_myDID = Fabric_DID;

		memset(&defer_flogi_acc, 0, sizeof(struct lpfc_iocbq));

		if (phba->sli_rev == LPFC_SLI_REV4) {
			bf_set(wqe_ctxt_tag,
			       &defer_flogi_acc.wqe.xmit_els_rsp.wqe_com,
			       phba->defer_flogi_acc_rx_id);
			bf_set(wqe_rcvoxid,
			       &defer_flogi_acc.wqe.xmit_els_rsp.wqe_com,
			       phba->defer_flogi_acc_ox_id);
		} else {
			icmd = &defer_flogi_acc.iocb;
			icmd->ulpContext = phba->defer_flogi_acc_rx_id;
			icmd->unsli3.rcvsli3.ox_id =
				phba->defer_flogi_acc_ox_id;
		}

		lpfc_printf_vlog(vport, KERN_INFO, LOG_ELS,
				 "3354 Xmit deferred FLOGI ACC: rx_id: x%x,"
				 " ox_id: x%x, hba_flag x%x\n",
				 phba->defer_flogi_acc_rx_id,
				 phba->defer_flogi_acc_ox_id, phba->hba_flag);

		/* Send deferred FLOGI ACC */
		lpfc_els_rsp_acc(vport, ELS_CMD_FLOGI, &defer_flogi_acc,
				 ndlp, NULL);

		phba->defer_flogi_acc_flag = false;
		vport->fc_myDID = did;

		/* Decrement ndlp reference count to indicate the node can be
		 * released when other references are removed.
		 */
		lpfc_nlp_put(ndlp);
	}

	return 0;
}

/**
 * lpfc_els_abort_flogi - Abort all outstanding flogi iocbs
 * @phba: pointer to lpfc hba data structure.
 *
 * This routine aborts all the outstanding Fabric Login (FLOGI) IOCBs
 * with a @phba. This routine walks all the outstanding IOCBs on the txcmplq
 * list and issues an abort IOCB commond on each outstanding IOCB that
 * contains a active Fabric_DID ndlp. Note that this function is to issue
 * the abort IOCB command on all the outstanding IOCBs, thus when this
 * function returns, it does not guarantee all the IOCBs are actually aborted.
 *
 * Return code
 *   0 - Successfully issued abort iocb on all outstanding flogis (Always 0)
 **/
int
lpfc_els_abort_flogi(struct lpfc_hba *phba)
{
	struct lpfc_sli_ring *pring;
	struct lpfc_iocbq *iocb, *next_iocb;
	struct lpfc_nodelist *ndlp;
	u32 ulp_command;

	/* Abort outstanding I/O on NPort <nlp_DID> */
	lpfc_printf_log(phba, KERN_INFO, LOG_DISCOVERY,
			"0201 Abort outstanding I/O on NPort x%x\n",
			Fabric_DID);

	pring = lpfc_phba_elsring(phba);
	if (unlikely(!pring))
		return -EIO;

	/*
	 * Check the txcmplq for an iocb that matches the nport the driver is
	 * searching for.
	 */
	spin_lock_irq(&phba->hbalock);
	list_for_each_entry_safe(iocb, next_iocb, &pring->txcmplq, list) {
		ulp_command = get_job_cmnd(phba, iocb);
		if (ulp_command == CMD_ELS_REQUEST64_CR) {
			ndlp = iocb->ndlp;
			if (ndlp && ndlp->nlp_DID == Fabric_DID) {
				if ((phba->pport->fc_flag & FC_PT2PT) &&
				    !(phba->pport->fc_flag & FC_PT2PT_PLOGI))
					iocb->fabric_cmd_cmpl =
						lpfc_ignore_els_cmpl;
				lpfc_sli_issue_abort_iotag(phba, pring, iocb,
							   NULL);
			}
		}
	}
	/* Make sure HBA is alive */
	lpfc_issue_hb_tmo(phba);

	spin_unlock_irq(&phba->hbalock);

	return 0;
}

/**
 * lpfc_initial_flogi - Issue an initial fabric login for a vport
 * @vport: pointer to a host virtual N_Port data structure.
 *
 * This routine issues an initial Fabric Login (FLOGI) for the @vport
 * specified. It first searches the ndlp with the Fabric_DID (0xfffffe) from
 * the @vport's ndlp list. If no such ndlp found, it will create an ndlp and
 * put it into the @vport's ndlp list. If an inactive ndlp found on the list,
 * it will just be enabled and made active. The lpfc_issue_els_flogi() routine
 * is then invoked with the @vport and the ndlp to perform the FLOGI for the
 * @vport.
 *
 * Return code
 *   0 - failed to issue initial flogi for @vport
 *   1 - successfully issued initial flogi for @vport
 **/
int
lpfc_initial_flogi(struct lpfc_vport *vport)
{
	struct lpfc_nodelist *ndlp;

	vport->port_state = LPFC_FLOGI;
	lpfc_set_disctmo(vport);

	/* First look for the Fabric ndlp */
	ndlp = lpfc_findnode_did(vport, Fabric_DID);
	if (!ndlp) {
		/* Cannot find existing Fabric ndlp, so allocate a new one */
		ndlp = lpfc_nlp_init(vport, Fabric_DID);
		if (!ndlp)
			return 0;
		/* Set the node type */
		ndlp->nlp_type |= NLP_FABRIC;

		/* Put ndlp onto node list */
		lpfc_enqueue_node(vport, ndlp);
	}

	/* Reset the Fabric flag, topology change may have happened */
	vport->fc_flag &= ~FC_FABRIC;
	if (lpfc_issue_els_flogi(vport, ndlp, 0)) {
		/* A node reference should be retained while registered with a
		 * transport or dev-loss-evt work is pending.
		 * Otherwise, decrement node reference to trigger release.
		 */
		if (!(ndlp->fc4_xpt_flags & (SCSI_XPT_REGD | NVME_XPT_REGD)) &&
		    !(ndlp->nlp_flag & NLP_IN_DEV_LOSS))
			lpfc_nlp_put(ndlp);
		return 0;
	}
	return 1;
}

/**
 * lpfc_initial_fdisc - Issue an initial fabric discovery for a vport
 * @vport: pointer to a host virtual N_Port data structure.
 *
 * This routine issues an initial Fabric Discover (FDISC) for the @vport
 * specified. It first searches the ndlp with the Fabric_DID (0xfffffe) from
 * the @vport's ndlp list. If no such ndlp found, it will create an ndlp and
 * put it into the @vport's ndlp list. If an inactive ndlp found on the list,
 * it will just be enabled and made active. The lpfc_issue_els_fdisc() routine
 * is then invoked with the @vport and the ndlp to perform the FDISC for the
 * @vport.
 *
 * Return code
 *   0 - failed to issue initial fdisc for @vport
 *   1 - successfully issued initial fdisc for @vport
 **/
int
lpfc_initial_fdisc(struct lpfc_vport *vport)
{
	struct lpfc_nodelist *ndlp;

	/* First look for the Fabric ndlp */
	ndlp = lpfc_findnode_did(vport, Fabric_DID);
	if (!ndlp) {
		/* Cannot find existing Fabric ndlp, so allocate a new one */
		ndlp = lpfc_nlp_init(vport, Fabric_DID);
		if (!ndlp)
			return 0;

		/* NPIV is only supported in Fabrics. */
		ndlp->nlp_type |= NLP_FABRIC;

		/* Put ndlp onto node list */
		lpfc_enqueue_node(vport, ndlp);
	}

	if (lpfc_issue_els_fdisc(vport, ndlp, 0)) {
		/* A node reference should be retained while registered with a
		 * transport or dev-loss-evt work is pending.
		 * Otherwise, decrement node reference to trigger release.
		 */
		if (!(ndlp->fc4_xpt_flags & (SCSI_XPT_REGD | NVME_XPT_REGD)) &&
		    !(ndlp->nlp_flag & NLP_IN_DEV_LOSS))
			lpfc_nlp_put(ndlp);
		return 0;
	}
	return 1;
}

/**
 * lpfc_more_plogi - Check and issue remaining plogis for a vport
 * @vport: pointer to a host virtual N_Port data structure.
 *
 * This routine checks whether there are more remaining Port Logins
 * (PLOGI) to be issued for the @vport. If so, it will invoke the routine
 * lpfc_els_disc_plogi() to go through the Node Port Recovery (NPR) nodes
 * to issue ELS PLOGIs up to the configured discover threads with the
 * @vport (@vport->cfg_discovery_threads). The function also decrement
 * the @vport's num_disc_node by 1 if it is not already 0.
 **/
void
lpfc_more_plogi(struct lpfc_vport *vport)
{
	if (vport->num_disc_nodes)
		vport->num_disc_nodes--;

	/* Continue discovery with <num_disc_nodes> PLOGIs to go */
	lpfc_printf_vlog(vport, KERN_INFO, LOG_DISCOVERY,
			 "0232 Continue discovery with %d PLOGIs to go "
			 "Data: x%x x%x x%x\n",
			 vport->num_disc_nodes, vport->fc_plogi_cnt,
			 vport->fc_flag, vport->port_state);
	/* Check to see if there are more PLOGIs to be sent */
	if (vport->fc_flag & FC_NLP_MORE)
		/* go thru NPR nodes and issue any remaining ELS PLOGIs */
		lpfc_els_disc_plogi(vport);

	return;
}

/**
 * lpfc_plogi_confirm_nport - Confirm plogi wwpn matches stored ndlp
 * @phba: pointer to lpfc hba data structure.
 * @prsp: pointer to response IOCB payload.
 * @ndlp: pointer to a node-list data structure.
 *
 * This routine checks and indicates whether the WWPN of an N_Port, retrieved
 * from a PLOGI, matches the WWPN that is stored in the @ndlp for that N_POrt.
 * The following cases are considered N_Port confirmed:
 * 1) The N_Port is a Fabric ndlp; 2) The @ndlp is on vport list and matches
 * the WWPN of the N_Port logged into; 3) The @ndlp is not on vport list but
 * it does not have WWPN assigned either. If the WWPN is confirmed, the
 * pointer to the @ndlp will be returned. If the WWPN is not confirmed:
 * 1) if there is a node on vport list other than the @ndlp with the same
 * WWPN of the N_Port PLOGI logged into, the lpfc_unreg_rpi() will be invoked
 * on that node to release the RPI associated with the node; 2) if there is
 * no node found on vport list with the same WWPN of the N_Port PLOGI logged
 * into, a new node shall be allocated (or activated). In either case, the
 * parameters of the @ndlp shall be copied to the new_ndlp, the @ndlp shall
 * be released and the new_ndlp shall be put on to the vport node list and
 * its pointer returned as the confirmed node.
 *
 * Note that before the @ndlp got "released", the keepDID from not-matching
 * or inactive "new_ndlp" on the vport node list is assigned to the nlp_DID
 * of the @ndlp. This is because the release of @ndlp is actually to put it
 * into an inactive state on the vport node list and the vport node list
 * management algorithm does not allow two node with a same DID.
 *
 * Return code
 *   pointer to the PLOGI N_Port @ndlp
 **/
static struct lpfc_nodelist *
lpfc_plogi_confirm_nport(struct lpfc_hba *phba, uint32_t *prsp,
			 struct lpfc_nodelist *ndlp)
{
	struct lpfc_vport *vport = ndlp->vport;
	struct lpfc_nodelist *new_ndlp;
	struct serv_parm *sp;
	uint8_t  name[sizeof(struct lpfc_name)];
	uint32_t keepDID = 0, keep_nlp_flag = 0;
	uint32_t keep_new_nlp_flag = 0;
	uint16_t keep_nlp_state;
	u32 keep_nlp_fc4_type = 0;
	struct lpfc_nvme_rport *keep_nrport = NULL;
	unsigned long *active_rrqs_xri_bitmap = NULL;

	/* Fabric nodes can have the same WWPN so we don't bother searching
	 * by WWPN.  Just return the ndlp that was given to us.
	 */
	if (ndlp->nlp_type & NLP_FABRIC)
		return ndlp;

	sp = (struct serv_parm *) ((uint8_t *) prsp + sizeof(uint32_t));
	memset(name, 0, sizeof(struct lpfc_name));

	/* Now we find out if the NPort we are logging into, matches the WWPN
	 * we have for that ndlp. If not, we have some work to do.
	 */
	new_ndlp = lpfc_findnode_wwpn(vport, &sp->portName);

	/* return immediately if the WWPN matches ndlp */
	if (!new_ndlp || (new_ndlp == ndlp))
		return ndlp;

	/*
	 * Unregister from backend if not done yet. Could have been skipped
	 * due to ADISC
	 */
	lpfc_nlp_unreg_node(vport, new_ndlp);

	if (phba->sli_rev == LPFC_SLI_REV4) {
		active_rrqs_xri_bitmap = mempool_alloc(phba->active_rrq_pool,
						       GFP_KERNEL);
		if (active_rrqs_xri_bitmap)
			memset(active_rrqs_xri_bitmap, 0,
			       phba->cfg_rrq_xri_bitmap_sz);
	}

	lpfc_printf_vlog(vport, KERN_INFO, LOG_ELS | LOG_NODE,
			 "3178 PLOGI confirm: ndlp x%x x%x x%x: "
			 "new_ndlp x%x x%x x%x\n",
			 ndlp->nlp_DID, ndlp->nlp_flag,  ndlp->nlp_fc4_type,
			 (new_ndlp ? new_ndlp->nlp_DID : 0),
			 (new_ndlp ? new_ndlp->nlp_flag : 0),
			 (new_ndlp ? new_ndlp->nlp_fc4_type : 0));

	keepDID = new_ndlp->nlp_DID;

	if (phba->sli_rev == LPFC_SLI_REV4 && active_rrqs_xri_bitmap)
		memcpy(active_rrqs_xri_bitmap, new_ndlp->active_rrqs_xri_bitmap,
		       phba->cfg_rrq_xri_bitmap_sz);

	/* At this point in this routine, we know new_ndlp will be
	 * returned. however, any previous GID_FTs that were done
	 * would have updated nlp_fc4_type in ndlp, so we must ensure
	 * new_ndlp has the right value.
	 */
	if (vport->fc_flag & FC_FABRIC) {
		keep_nlp_fc4_type = new_ndlp->nlp_fc4_type;
		new_ndlp->nlp_fc4_type = ndlp->nlp_fc4_type;
	}

	lpfc_unreg_rpi(vport, new_ndlp);
	new_ndlp->nlp_DID = ndlp->nlp_DID;
	new_ndlp->nlp_prev_state = ndlp->nlp_prev_state;
	if (phba->sli_rev == LPFC_SLI_REV4)
		memcpy(new_ndlp->active_rrqs_xri_bitmap,
		       ndlp->active_rrqs_xri_bitmap,
		       phba->cfg_rrq_xri_bitmap_sz);

	/* Lock both ndlps */
	spin_lock_irq(&ndlp->lock);
	spin_lock_irq(&new_ndlp->lock);
	keep_new_nlp_flag = new_ndlp->nlp_flag;
	keep_nlp_flag = ndlp->nlp_flag;
	new_ndlp->nlp_flag = ndlp->nlp_flag;

	/* if new_ndlp had NLP_UNREG_INP set, keep it */
	if (keep_new_nlp_flag & NLP_UNREG_INP)
		new_ndlp->nlp_flag |= NLP_UNREG_INP;
	else
		new_ndlp->nlp_flag &= ~NLP_UNREG_INP;

	/* if new_ndlp had NLP_RPI_REGISTERED set, keep it */
	if (keep_new_nlp_flag & NLP_RPI_REGISTERED)
		new_ndlp->nlp_flag |= NLP_RPI_REGISTERED;
	else
		new_ndlp->nlp_flag &= ~NLP_RPI_REGISTERED;

	/*
	 * Retain the DROPPED flag. This will take care of the init
	 * refcount when affecting the state change
	 */
	if (keep_new_nlp_flag & NLP_DROPPED)
		new_ndlp->nlp_flag |= NLP_DROPPED;
	else
		new_ndlp->nlp_flag &= ~NLP_DROPPED;

	ndlp->nlp_flag = keep_new_nlp_flag;

	/* if ndlp had NLP_UNREG_INP set, keep it */
	if (keep_nlp_flag & NLP_UNREG_INP)
		ndlp->nlp_flag |= NLP_UNREG_INP;
	else
		ndlp->nlp_flag &= ~NLP_UNREG_INP;

	/* if ndlp had NLP_RPI_REGISTERED set, keep it */
	if (keep_nlp_flag & NLP_RPI_REGISTERED)
		ndlp->nlp_flag |= NLP_RPI_REGISTERED;
	else
		ndlp->nlp_flag &= ~NLP_RPI_REGISTERED;

	/*
	 * Retain the DROPPED flag. This will take care of the init
	 * refcount when affecting the state change
	 */
	if (keep_nlp_flag & NLP_DROPPED)
		ndlp->nlp_flag |= NLP_DROPPED;
	else
		ndlp->nlp_flag &= ~NLP_DROPPED;

	spin_unlock_irq(&new_ndlp->lock);
	spin_unlock_irq(&ndlp->lock);

	/* Set nlp_states accordingly */
	keep_nlp_state = new_ndlp->nlp_state;
	lpfc_nlp_set_state(vport, new_ndlp, ndlp->nlp_state);

	/* interchange the nvme remoteport structs */
	keep_nrport = new_ndlp->nrport;
	new_ndlp->nrport = ndlp->nrport;

	/* Move this back to NPR state */
	if (memcmp(&ndlp->nlp_portname, name, sizeof(struct lpfc_name)) == 0) {
		/* The ndlp doesn't have a portname yet, but does have an
		 * NPort ID.  The new_ndlp portname matches the Rport's
		 * portname.  Reinstantiate the new_ndlp and reset the ndlp.
		 */
		lpfc_printf_vlog(vport, KERN_INFO, LOG_ELS,
			 "3179 PLOGI confirm NEW: %x %x\n",
			 new_ndlp->nlp_DID, keepDID);

		/* Two ndlps cannot have the same did on the nodelist.
		 * The KeepDID and keep_nlp_fc4_type need to be swapped
		 * because ndlp is inflight with no WWPN.
		 */
		ndlp->nlp_DID = keepDID;
		ndlp->nlp_fc4_type = keep_nlp_fc4_type;
		lpfc_nlp_set_state(vport, ndlp, keep_nlp_state);
		if (phba->sli_rev == LPFC_SLI_REV4 &&
		    active_rrqs_xri_bitmap)
			memcpy(ndlp->active_rrqs_xri_bitmap,
			       active_rrqs_xri_bitmap,
			       phba->cfg_rrq_xri_bitmap_sz);

	} else {
		lpfc_printf_vlog(vport, KERN_INFO, LOG_ELS,
			 "3180 PLOGI confirm SWAP: %x %x\n",
			 new_ndlp->nlp_DID, keepDID);

		lpfc_unreg_rpi(vport, ndlp);

		/* The ndlp and new_ndlp both have WWPNs but are swapping
		 * NPort Ids and attributes.
		 */
		ndlp->nlp_DID = keepDID;
		ndlp->nlp_fc4_type = keep_nlp_fc4_type;

		if (phba->sli_rev == LPFC_SLI_REV4 &&
		    active_rrqs_xri_bitmap)
			memcpy(ndlp->active_rrqs_xri_bitmap,
			       active_rrqs_xri_bitmap,
			       phba->cfg_rrq_xri_bitmap_sz);

		/* Since we are switching over to the new_ndlp,
		 * reset the old ndlp state
		 */
		if ((ndlp->nlp_state == NLP_STE_UNMAPPED_NODE) ||
		    (ndlp->nlp_state == NLP_STE_MAPPED_NODE))
			keep_nlp_state = NLP_STE_NPR_NODE;
		lpfc_nlp_set_state(vport, ndlp, keep_nlp_state);
		ndlp->nrport = keep_nrport;
	}

	/*
	 * If ndlp is not associated with any rport we can drop it here else
	 * let dev_loss_tmo_callbk trigger DEVICE_RM event
	 */
	if (!ndlp->rport && (ndlp->nlp_state == NLP_STE_NPR_NODE))
		lpfc_disc_state_machine(vport, ndlp, NULL, NLP_EVT_DEVICE_RM);

	if (phba->sli_rev == LPFC_SLI_REV4 &&
	    active_rrqs_xri_bitmap)
		mempool_free(active_rrqs_xri_bitmap,
			     phba->active_rrq_pool);

	lpfc_printf_vlog(vport, KERN_INFO, LOG_ELS | LOG_NODE,
			 "3173 PLOGI confirm exit: new_ndlp x%x x%x x%x\n",
			 new_ndlp->nlp_DID, new_ndlp->nlp_flag,
			 new_ndlp->nlp_fc4_type);

	return new_ndlp;
}

/**
 * lpfc_end_rscn - Check and handle more rscn for a vport
 * @vport: pointer to a host virtual N_Port data structure.
 *
 * This routine checks whether more Registration State Change
 * Notifications (RSCNs) came in while the discovery state machine was in
 * the FC_RSCN_MODE. If so, the lpfc_els_handle_rscn() routine will be
 * invoked to handle the additional RSCNs for the @vport. Otherwise, the
 * FC_RSCN_MODE bit will be cleared with the @vport to mark as the end of
 * handling the RSCNs.
 **/
void
lpfc_end_rscn(struct lpfc_vport *vport)
{
	struct Scsi_Host *shost = lpfc_shost_from_vport(vport);

	if (vport->fc_flag & FC_RSCN_MODE) {
		/*
		 * Check to see if more RSCNs came in while we were
		 * processing this one.
		 */
		if (vport->fc_rscn_id_cnt ||
		    (vport->fc_flag & FC_RSCN_DISCOVERY) != 0)
			lpfc_els_handle_rscn(vport);
		else {
			spin_lock_irq(shost->host_lock);
			vport->fc_flag &= ~FC_RSCN_MODE;
			spin_unlock_irq(shost->host_lock);
		}
	}
}

/**
 * lpfc_cmpl_els_rrq - Completion handled for els RRQs.
 * @phba: pointer to lpfc hba data structure.
 * @cmdiocb: pointer to lpfc command iocb data structure.
 * @rspiocb: pointer to lpfc response iocb data structure.
 *
 * This routine will call the clear rrq function to free the rrq and
 * clear the xri's bit in the ndlp's xri_bitmap. If the ndlp does not
 * exist then the clear_rrq is still called because the rrq needs to
 * be freed.
 **/

static void
lpfc_cmpl_els_rrq(struct lpfc_hba *phba, struct lpfc_iocbq *cmdiocb,
		  struct lpfc_iocbq *rspiocb)
{
	struct lpfc_vport *vport = cmdiocb->vport;
	struct lpfc_nodelist *ndlp = cmdiocb->ndlp;
	struct lpfc_node_rrq *rrq;
	u32 ulp_status = get_job_ulpstatus(phba, rspiocb);
	u32 ulp_word4 = get_job_word4(phba, rspiocb);

	/* we pass cmdiocb to state machine which needs rspiocb as well */
	rrq = cmdiocb->context_un.rrq;
	cmdiocb->rsp_iocb = rspiocb;

	lpfc_debugfs_disc_trc(vport, LPFC_DISC_TRC_ELS_CMD,
		"RRQ cmpl:      status:x%x/x%x did:x%x",
		ulp_status, ulp_word4,
		get_job_els_rsp64_did(phba, cmdiocb));


	/* rrq completes to NPort <nlp_DID> */
	lpfc_printf_vlog(vport, KERN_INFO, LOG_ELS,
			 "2880 RRQ completes to DID x%x "
			 "Data: x%x x%x x%x x%x x%x\n",
			 ndlp->nlp_DID, ulp_status, ulp_word4,
			 get_wqe_tmo(cmdiocb), rrq->xritag, rrq->rxid);

	if (ulp_status) {
		/* Check for retry */
		/* RRQ failed Don't print the vport to vport rjts */
		if (ulp_status != IOSTAT_LS_RJT ||
		    (((ulp_word4) >> 16 != LSRJT_INVALID_CMD) &&
		     ((ulp_word4) >> 16 != LSRJT_UNABLE_TPC)) ||
		    (phba)->pport->cfg_log_verbose & LOG_ELS)
			lpfc_printf_vlog(vport, KERN_ERR, LOG_TRACE_EVENT,
					 "2881 RRQ failure DID:%06X Status:"
					 "x%x/x%x\n",
					 ndlp->nlp_DID, ulp_status,
					 ulp_word4);
	}

	lpfc_clr_rrq_active(phba, rrq->xritag, rrq);
	lpfc_els_free_iocb(phba, cmdiocb);
	lpfc_nlp_put(ndlp);
	return;
}
/**
 * lpfc_cmpl_els_plogi - Completion callback function for plogi
 * @phba: pointer to lpfc hba data structure.
 * @cmdiocb: pointer to lpfc command iocb data structure.
 * @rspiocb: pointer to lpfc response iocb data structure.
 *
 * This routine is the completion callback function for issuing the Port
 * Login (PLOGI) command. For PLOGI completion, there must be an active
 * ndlp on the vport node list that matches the remote node ID from the
 * PLOGI response IOCB. If such ndlp does not exist, the PLOGI is simply
 * ignored and command IOCB released. The PLOGI response IOCB status is
 * checked for error conditions. If there is error status reported, PLOGI
 * retry shall be attempted by invoking the lpfc_els_retry() routine.
 * Otherwise, the lpfc_plogi_confirm_nport() routine shall be invoked on
 * the ndlp and the NLP_EVT_CMPL_PLOGI state to the Discover State Machine
 * (DSM) is set for this PLOGI completion. Finally, it checks whether
 * there are additional N_Port nodes with the vport that need to perform
 * PLOGI. If so, the lpfc_more_plogi() routine is invoked to issue addition
 * PLOGIs.
 **/
static void
lpfc_cmpl_els_plogi(struct lpfc_hba *phba, struct lpfc_iocbq *cmdiocb,
		    struct lpfc_iocbq *rspiocb)
{
	struct lpfc_vport *vport = cmdiocb->vport;
	struct Scsi_Host  *shost = lpfc_shost_from_vport(vport);
	IOCB_t *irsp;
	struct lpfc_nodelist *ndlp, *free_ndlp;
	struct lpfc_dmabuf *prsp;
	int disc;
	struct serv_parm *sp = NULL;
	u32 ulp_status, ulp_word4, did, iotag;
	bool release_node = false;

	/* we pass cmdiocb to state machine which needs rspiocb as well */
	cmdiocb->rsp_iocb = rspiocb;

	ulp_status = get_job_ulpstatus(phba, rspiocb);
	ulp_word4 = get_job_word4(phba, rspiocb);
	did = get_job_els_rsp64_did(phba, cmdiocb);

	if (phba->sli_rev == LPFC_SLI_REV4) {
		iotag = get_wqe_reqtag(cmdiocb);
	} else {
		irsp = &rspiocb->iocb;
		iotag = irsp->ulpIoTag;
	}

	lpfc_debugfs_disc_trc(vport, LPFC_DISC_TRC_ELS_CMD,
		"PLOGI cmpl:      status:x%x/x%x did:x%x",
		ulp_status, ulp_word4, did);

	ndlp = lpfc_findnode_did(vport, did);
	if (!ndlp) {
		lpfc_printf_vlog(vport, KERN_ERR, LOG_TRACE_EVENT,
				 "0136 PLOGI completes to NPort x%x "
				 "with no ndlp. Data: x%x x%x x%x\n",
				 did, ulp_status, ulp_word4, iotag);
		goto out_freeiocb;
	}

	/* Since ndlp can be freed in the disc state machine, note if this node
	 * is being used during discovery.
	 */
	spin_lock_irq(&ndlp->lock);
	disc = (ndlp->nlp_flag & NLP_NPR_2B_DISC);
	ndlp->nlp_flag &= ~NLP_NPR_2B_DISC;
	spin_unlock_irq(&ndlp->lock);

	/* PLOGI completes to NPort <nlp_DID> */
	lpfc_printf_vlog(vport, KERN_INFO, LOG_ELS,
			 "0102 PLOGI completes to NPort x%06x "
			 "Data: x%x x%x x%x x%x x%x\n",
			 ndlp->nlp_DID, ndlp->nlp_fc4_type,
			 ulp_status, ulp_word4,
			 disc, vport->num_disc_nodes);

	/* Check to see if link went down during discovery */
	if (lpfc_els_chk_latt(vport)) {
		spin_lock_irq(&ndlp->lock);
		ndlp->nlp_flag |= NLP_NPR_2B_DISC;
		spin_unlock_irq(&ndlp->lock);
		goto out;
	}

	if (ulp_status) {
		/* Check for retry */
		if (lpfc_els_retry(phba, cmdiocb, rspiocb)) {
			/* ELS command is being retried */
			if (disc) {
				spin_lock_irq(&ndlp->lock);
				ndlp->nlp_flag |= NLP_NPR_2B_DISC;
				spin_unlock_irq(&ndlp->lock);
			}
			goto out;
		}
		/* PLOGI failed Don't print the vport to vport rjts */
		if (ulp_status != IOSTAT_LS_RJT ||
		    (((ulp_word4) >> 16 != LSRJT_INVALID_CMD) &&
		     ((ulp_word4) >> 16 != LSRJT_UNABLE_TPC)) ||
		    (phba)->pport->cfg_log_verbose & LOG_ELS)
			lpfc_printf_vlog(vport, KERN_ERR, LOG_TRACE_EVENT,
					 "2753 PLOGI failure DID:%06X "
					 "Status:x%x/x%x\n",
					 ndlp->nlp_DID, ulp_status,
					 ulp_word4);

		/* Do not call DSM for lpfc_els_abort'ed ELS cmds */
		if (!lpfc_error_lost_link(ulp_status, ulp_word4))
			lpfc_disc_state_machine(vport, ndlp, cmdiocb,
						NLP_EVT_CMPL_PLOGI);

		/* If a PLOGI collision occurred, the node needs to continue
		 * with the reglogin process.
		 */
		spin_lock_irq(&ndlp->lock);
		if ((ndlp->nlp_flag & (NLP_ACC_REGLOGIN | NLP_RCV_PLOGI)) &&
		    ndlp->nlp_state == NLP_STE_REG_LOGIN_ISSUE) {
			spin_unlock_irq(&ndlp->lock);
			goto out;
		}

		/* No PLOGI collision and the node is not registered with the
		 * scsi or nvme transport. It is no longer an active node. Just
		 * start the device remove process.
		 */
		if (!(ndlp->fc4_xpt_flags & (SCSI_XPT_REGD | NVME_XPT_REGD))) {
			ndlp->nlp_flag &= ~NLP_NPR_2B_DISC;
			if (!(ndlp->nlp_flag & NLP_IN_DEV_LOSS))
				release_node = true;
		}
		spin_unlock_irq(&ndlp->lock);

		if (release_node)
			lpfc_disc_state_machine(vport, ndlp, cmdiocb,
						NLP_EVT_DEVICE_RM);
	} else {
		/* Good status, call state machine */
		prsp = list_entry(cmdiocb->cmd_dmabuf->list.next,
				  struct lpfc_dmabuf, list);
		ndlp = lpfc_plogi_confirm_nport(phba, prsp->virt, ndlp);

		sp = (struct serv_parm *)((u8 *)prsp->virt +
					  sizeof(u32));

		ndlp->vmid_support = 0;
		if ((phba->cfg_vmid_app_header && sp->cmn.app_hdr_support) ||
		    (phba->cfg_vmid_priority_tagging &&
		     sp->cmn.priority_tagging)) {
			lpfc_printf_log(phba, KERN_DEBUG, LOG_ELS,
					"4018 app_hdr_support %d tagging %d DID x%x\n",
					sp->cmn.app_hdr_support,
					sp->cmn.priority_tagging,
					ndlp->nlp_DID);
			/* if the dest port supports VMID, mark it in ndlp */
			ndlp->vmid_support = 1;
		}

		lpfc_disc_state_machine(vport, ndlp, cmdiocb,
					NLP_EVT_CMPL_PLOGI);
	}

	if (disc && vport->num_disc_nodes) {
		/* Check to see if there are more PLOGIs to be sent */
		lpfc_more_plogi(vport);

		if (vport->num_disc_nodes == 0) {
			spin_lock_irq(shost->host_lock);
			vport->fc_flag &= ~FC_NDISC_ACTIVE;
			spin_unlock_irq(shost->host_lock);

			lpfc_can_disctmo(vport);
			lpfc_end_rscn(vport);
		}
	}

out:
	lpfc_debugfs_disc_trc(vport, LPFC_DISC_TRC_NODE,
			      "PLOGI Cmpl PUT:     did:x%x refcnt %d",
			      ndlp->nlp_DID, kref_read(&ndlp->kref), 0);

out_freeiocb:
	/* Release the reference on the original I/O request. */
	free_ndlp = cmdiocb->ndlp;

	lpfc_els_free_iocb(phba, cmdiocb);
	lpfc_nlp_put(free_ndlp);
	return;
}

/**
 * lpfc_issue_els_plogi - Issue an plogi iocb command for a vport
 * @vport: pointer to a host virtual N_Port data structure.
 * @did: destination port identifier.
 * @retry: number of retries to the command IOCB.
 *
 * This routine issues a Port Login (PLOGI) command to a remote N_Port
 * (with the @did) for a @vport. Before issuing a PLOGI to a remote N_Port,
 * the ndlp with the remote N_Port DID must exist on the @vport's ndlp list.
 * This routine constructs the proper fields of the PLOGI IOCB and invokes
 * the lpfc_sli_issue_iocb() routine to send out PLOGI ELS command.
 *
 * Note that the ndlp reference count will be incremented by 1 for holding
 * the ndlp and the reference to ndlp will be stored into the ndlp field
 * of the IOCB for the completion callback function to the PLOGI ELS command.
 *
 * Return code
 *   0 - Successfully issued a plogi for @vport
 *   1 - failed to issue a plogi for @vport
 **/
int
lpfc_issue_els_plogi(struct lpfc_vport *vport, uint32_t did, uint8_t retry)
{
	struct lpfc_hba  *phba = vport->phba;
	struct serv_parm *sp;
	struct lpfc_nodelist *ndlp;
	struct lpfc_iocbq *elsiocb;
	uint8_t *pcmd;
	uint16_t cmdsize;
	int ret;

	ndlp = lpfc_findnode_did(vport, did);
	if (!ndlp)
		return 1;

	/* Defer the processing of the issue PLOGI until after the
	 * outstanding UNREG_RPI mbox command completes, unless we
	 * are going offline. This logic does not apply for Fabric DIDs
	 */
	if ((ndlp->nlp_flag & NLP_UNREG_INP) &&
	    ((ndlp->nlp_DID & Fabric_DID_MASK) != Fabric_DID_MASK) &&
	    !(vport->fc_flag & FC_OFFLINE_MODE)) {
		lpfc_printf_vlog(vport, KERN_INFO, LOG_DISCOVERY,
				 "4110 Issue PLOGI x%x deferred "
				 "on NPort x%x rpi x%x Data: x%px\n",
				 ndlp->nlp_defer_did, ndlp->nlp_DID,
				 ndlp->nlp_rpi, ndlp);

		/* We can only defer 1st PLOGI */
		if (ndlp->nlp_defer_did == NLP_EVT_NOTHING_PENDING)
			ndlp->nlp_defer_did = did;
		return 0;
	}

	cmdsize = (sizeof(uint32_t) + sizeof(struct serv_parm));
	elsiocb = lpfc_prep_els_iocb(vport, 1, cmdsize, retry, ndlp, did,
				     ELS_CMD_PLOGI);
	if (!elsiocb)
		return 1;

	pcmd = (uint8_t *)elsiocb->cmd_dmabuf->virt;

	/* For PLOGI request, remainder of payload is service parameters */
	*((uint32_t *) (pcmd)) = ELS_CMD_PLOGI;
	pcmd += sizeof(uint32_t);
	memcpy(pcmd, &vport->fc_sparam, sizeof(struct serv_parm));
	sp = (struct serv_parm *) pcmd;

	/*
	 * If we are a N-port connected to a Fabric, fix-up paramm's so logins
	 * to device on remote loops work.
	 */
	if ((vport->fc_flag & FC_FABRIC) && !(vport->fc_flag & FC_PUBLIC_LOOP))
		sp->cmn.altBbCredit = 1;

	if (sp->cmn.fcphLow < FC_PH_4_3)
		sp->cmn.fcphLow = FC_PH_4_3;

	if (sp->cmn.fcphHigh < FC_PH3)
		sp->cmn.fcphHigh = FC_PH3;

	sp->cmn.valid_vendor_ver_level = 0;
	memset(sp->un.vendorVersion, 0, sizeof(sp->un.vendorVersion));
	sp->cmn.bbRcvSizeMsb &= 0xF;

	/* Check if the destination port supports VMID */
	ndlp->vmid_support = 0;
	if (vport->vmid_priority_tagging)
		sp->cmn.priority_tagging = 1;
	else if (phba->cfg_vmid_app_header &&
		 bf_get(lpfc_ftr_ashdr, &phba->sli4_hba.sli4_flags))
		sp->cmn.app_hdr_support = 1;

	lpfc_debugfs_disc_trc(vport, LPFC_DISC_TRC_ELS_CMD,
		"Issue PLOGI:     did:x%x",
		did, 0, 0);

	/* If our firmware supports this feature, convey that
	 * information to the target using the vendor specific field.
	 */
	if (phba->sli.sli_flag & LPFC_SLI_SUPPRESS_RSP) {
		sp->cmn.valid_vendor_ver_level = 1;
		sp->un.vv.vid = cpu_to_be32(LPFC_VV_EMLX_ID);
		sp->un.vv.flags = cpu_to_be32(LPFC_VV_SUPPRESS_RSP);
	}

	phba->fc_stat.elsXmitPLOGI++;
	elsiocb->cmd_cmpl = lpfc_cmpl_els_plogi;

	lpfc_debugfs_disc_trc(vport, LPFC_DISC_TRC_ELS_CMD,
			      "Issue PLOGI:     did:x%x refcnt %d",
			      did, kref_read(&ndlp->kref), 0);
	elsiocb->ndlp = lpfc_nlp_get(ndlp);
	if (!elsiocb->ndlp) {
		lpfc_els_free_iocb(phba, elsiocb);
		return 1;
	}

	ret = lpfc_sli_issue_iocb(phba, LPFC_ELS_RING, elsiocb, 0);
	if (ret) {
		lpfc_els_free_iocb(phba, elsiocb);
		lpfc_nlp_put(ndlp);
		return 1;
	}

	return 0;
}

/**
 * lpfc_cmpl_els_prli - Completion callback function for prli
 * @phba: pointer to lpfc hba data structure.
 * @cmdiocb: pointer to lpfc command iocb data structure.
 * @rspiocb: pointer to lpfc response iocb data structure.
 *
 * This routine is the completion callback function for a Process Login
 * (PRLI) ELS command. The PRLI response IOCB status is checked for error
 * status. If there is error status reported, PRLI retry shall be attempted
 * by invoking the lpfc_els_retry() routine. Otherwise, the state
 * NLP_EVT_CMPL_PRLI is sent to the Discover State Machine (DSM) for this
 * ndlp to mark the PRLI completion.
 **/
static void
lpfc_cmpl_els_prli(struct lpfc_hba *phba, struct lpfc_iocbq *cmdiocb,
		   struct lpfc_iocbq *rspiocb)
{
	struct lpfc_vport *vport = cmdiocb->vport;
	struct lpfc_nodelist *ndlp;
	char *mode;
	u32 loglevel;
	u32 ulp_status;
	u32 ulp_word4;
	bool release_node = false;

	/* we pass cmdiocb to state machine which needs rspiocb as well */
	cmdiocb->rsp_iocb = rspiocb;

	ndlp = cmdiocb->ndlp;

	ulp_status = get_job_ulpstatus(phba, rspiocb);
	ulp_word4 = get_job_word4(phba, rspiocb);

	spin_lock_irq(&ndlp->lock);
	ndlp->nlp_flag &= ~NLP_PRLI_SND;

	/* Driver supports multiple FC4 types.  Counters matter. */
	vport->fc_prli_sent--;
	ndlp->fc4_prli_sent--;
	spin_unlock_irq(&ndlp->lock);

	lpfc_debugfs_disc_trc(vport, LPFC_DISC_TRC_ELS_CMD,
		"PRLI cmpl:       status:x%x/x%x did:x%x",
		ulp_status, ulp_word4,
		ndlp->nlp_DID);

	/* PRLI completes to NPort <nlp_DID> */
	lpfc_printf_vlog(vport, KERN_INFO, LOG_ELS,
			 "0103 PRLI completes to NPort x%06x "
			 "Data: x%x x%x x%x x%x\n",
			 ndlp->nlp_DID, ulp_status, ulp_word4,
			 vport->num_disc_nodes, ndlp->fc4_prli_sent);

	/* Check to see if link went down during discovery */
	if (lpfc_els_chk_latt(vport))
		goto out;

	if (ulp_status) {
		/* Check for retry */
		if (lpfc_els_retry(phba, cmdiocb, rspiocb)) {
			/* ELS command is being retried */
			goto out;
		}

		/* If we don't send GFT_ID to Fabric, a PRLI error
		 * could be expected.
		 */
		if ((vport->fc_flag & FC_FABRIC) ||
		    (vport->cfg_enable_fc4_type != LPFC_ENABLE_BOTH)) {
			mode = KERN_ERR;
			loglevel =  LOG_TRACE_EVENT;
		} else {
			mode = KERN_INFO;
			loglevel =  LOG_ELS;
		}

		/* PRLI failed */
		lpfc_printf_vlog(vport, mode, loglevel,
				 "2754 PRLI failure DID:%06X Status:x%x/x%x, "
				 "data: x%x\n",
				 ndlp->nlp_DID, ulp_status,
				 ulp_word4, ndlp->fc4_prli_sent);

		/* Do not call DSM for lpfc_els_abort'ed ELS cmds */
		if (!lpfc_error_lost_link(ulp_status, ulp_word4))
			lpfc_disc_state_machine(vport, ndlp, cmdiocb,
						NLP_EVT_CMPL_PRLI);

		/*
		 * For P2P topology, retain the node so that PLOGI can be
		 * attempted on it again.
		 */
		if (vport->fc_flag & FC_PT2PT)
			goto out;

		/* As long as this node is not registered with the SCSI
		 * or NVMe transport and no other PRLIs are outstanding,
		 * it is no longer an active node.  Otherwise devloss
		 * handles the final cleanup.
		 */
		spin_lock_irq(&ndlp->lock);
		if (!(ndlp->fc4_xpt_flags & (SCSI_XPT_REGD | NVME_XPT_REGD)) &&
		    !ndlp->fc4_prli_sent) {
			ndlp->nlp_flag &= ~NLP_NPR_2B_DISC;
			if (!(ndlp->nlp_flag & NLP_IN_DEV_LOSS))
				release_node = true;
		}
		spin_unlock_irq(&ndlp->lock);

		if (release_node)
			lpfc_disc_state_machine(vport, ndlp, cmdiocb,
						NLP_EVT_DEVICE_RM);
	} else {
		/* Good status, call state machine.  However, if another
		 * PRLI is outstanding, don't call the state machine
		 * because final disposition to Mapped or Unmapped is
		 * completed there.
		 */
		lpfc_disc_state_machine(vport, ndlp, cmdiocb,
					NLP_EVT_CMPL_PRLI);
	}

out:
	lpfc_els_free_iocb(phba, cmdiocb);
	lpfc_nlp_put(ndlp);
	return;
}

/**
 * lpfc_issue_els_prli - Issue a prli iocb command for a vport
 * @vport: pointer to a host virtual N_Port data structure.
 * @ndlp: pointer to a node-list data structure.
 * @retry: number of retries to the command IOCB.
 *
 * This routine issues a Process Login (PRLI) ELS command for the
 * @vport. The PRLI service parameters are set up in the payload of the
 * PRLI Request command and the pointer to lpfc_cmpl_els_prli() routine
 * is put to the IOCB completion callback func field before invoking the
 * routine lpfc_sli_issue_iocb() to send out PRLI command.
 *
 * Note that the ndlp reference count will be incremented by 1 for holding the
 * ndlp and the reference to ndlp will be stored into the ndlp field of
 * the IOCB for the completion callback function to the PRLI ELS command.
 *
 * Return code
 *   0 - successfully issued prli iocb command for @vport
 *   1 - failed to issue prli iocb command for @vport
 **/
int
lpfc_issue_els_prli(struct lpfc_vport *vport, struct lpfc_nodelist *ndlp,
		    uint8_t retry)
{
	int rc = 0;
	struct lpfc_hba *phba = vport->phba;
	PRLI *npr;
	struct lpfc_nvme_prli *npr_nvme;
	struct lpfc_iocbq *elsiocb;
	uint8_t *pcmd;
	uint16_t cmdsize;
	u32 local_nlp_type, elscmd;

	/*
	 * If we are in RSCN mode, the FC4 types supported from a
	 * previous GFT_ID command may not be accurate. So, if we
	 * are a NVME Initiator, always look for the possibility of
	 * the remote NPort beng a NVME Target.
	 */
	if (phba->sli_rev == LPFC_SLI_REV4 &&
	    vport->fc_flag & FC_RSCN_MODE &&
	    vport->nvmei_support)
		ndlp->nlp_fc4_type |= NLP_FC4_NVME;
	local_nlp_type = ndlp->nlp_fc4_type;

	/* This routine will issue 1 or 2 PRLIs, so zero all the ndlp
	 * fields here before any of them can complete.
	 */
	ndlp->nlp_type &= ~(NLP_FCP_TARGET | NLP_FCP_INITIATOR);
	ndlp->nlp_type &= ~(NLP_NVME_TARGET | NLP_NVME_INITIATOR);
	ndlp->nlp_fcp_info &= ~NLP_FCP_2_DEVICE;
	ndlp->nlp_flag &= ~(NLP_FIRSTBURST | NLP_NPR_2B_DISC);
	ndlp->nvme_fb_size = 0;

 send_next_prli:
	if (local_nlp_type & NLP_FC4_FCP) {
		/* Payload is 4 + 16 = 20 x14 bytes. */
		cmdsize = (sizeof(uint32_t) + sizeof(PRLI));
		elscmd = ELS_CMD_PRLI;
	} else if (local_nlp_type & NLP_FC4_NVME) {
		/* Payload is 4 + 20 = 24 x18 bytes. */
		cmdsize = (sizeof(uint32_t) + sizeof(struct lpfc_nvme_prli));
		elscmd = ELS_CMD_NVMEPRLI;
	} else {
		lpfc_printf_vlog(vport, KERN_INFO, LOG_DISCOVERY,
				 "3083 Unknown FC_TYPE x%x ndlp x%06x\n",
				 ndlp->nlp_fc4_type, ndlp->nlp_DID);
		return 1;
	}

	/* SLI3 ports don't support NVME.  If this rport is a strict NVME
	 * FC4 type, implicitly LOGO.
	 */
	if (phba->sli_rev == LPFC_SLI_REV3 &&
	    ndlp->nlp_fc4_type == NLP_FC4_NVME) {
		lpfc_printf_vlog(vport, KERN_INFO, LOG_DISCOVERY,
				 "3088 Rport fc4 type 0x%x not supported by SLI3 adapter\n",
				 ndlp->nlp_type);
		lpfc_disc_state_machine(vport, ndlp, NULL, NLP_EVT_DEVICE_RM);
		return 1;
	}

	elsiocb = lpfc_prep_els_iocb(vport, 1, cmdsize, retry, ndlp,
				     ndlp->nlp_DID, elscmd);
	if (!elsiocb)
		return 1;

	pcmd = (uint8_t *)elsiocb->cmd_dmabuf->virt;

	/* For PRLI request, remainder of payload is service parameters */
	memset(pcmd, 0, cmdsize);

	if (local_nlp_type & NLP_FC4_FCP) {
		/* Remainder of payload is FCP PRLI parameter page.
		 * Note: this data structure is defined as
		 * BE/LE in the structure definition so no
		 * byte swap call is made.
		 */
		*((uint32_t *)(pcmd)) = ELS_CMD_PRLI;
		pcmd += sizeof(uint32_t);
		npr = (PRLI *)pcmd;

		/*
		 * If our firmware version is 3.20 or later,
		 * set the following bits for FC-TAPE support.
		 */
		if (phba->vpd.rev.feaLevelHigh >= 0x02) {
			npr->ConfmComplAllowed = 1;
			npr->Retry = 1;
			npr->TaskRetryIdReq = 1;
		}
		npr->estabImagePair = 1;
		npr->readXferRdyDis = 1;
		if (vport->cfg_first_burst_size)
			npr->writeXferRdyDis = 1;

		/* For FCP support */
		npr->prliType = PRLI_FCP_TYPE;
		npr->initiatorFunc = 1;
		elsiocb->cmd_flag |= LPFC_PRLI_FCP_REQ;

		/* Remove FCP type - processed. */
		local_nlp_type &= ~NLP_FC4_FCP;
	} else if (local_nlp_type & NLP_FC4_NVME) {
		/* Remainder of payload is NVME PRLI parameter page.
		 * This data structure is the newer definition that
		 * uses bf macros so a byte swap is required.
		 */
		*((uint32_t *)(pcmd)) = ELS_CMD_NVMEPRLI;
		pcmd += sizeof(uint32_t);
		npr_nvme = (struct lpfc_nvme_prli *)pcmd;
		bf_set(prli_type_code, npr_nvme, PRLI_NVME_TYPE);
		bf_set(prli_estabImagePair, npr_nvme, 0);  /* Should be 0 */
		if (phba->nsler) {
			bf_set(prli_nsler, npr_nvme, 1);
			bf_set(prli_conf, npr_nvme, 1);
		}

		/* Only initiators request first burst. */
		if ((phba->cfg_nvme_enable_fb) &&
		    !phba->nvmet_support)
			bf_set(prli_fba, npr_nvme, 1);

		if (phba->nvmet_support) {
			bf_set(prli_tgt, npr_nvme, 1);
			bf_set(prli_disc, npr_nvme, 1);
		} else {
			bf_set(prli_init, npr_nvme, 1);
			bf_set(prli_conf, npr_nvme, 1);
		}

		npr_nvme->word1 = cpu_to_be32(npr_nvme->word1);
		npr_nvme->word4 = cpu_to_be32(npr_nvme->word4);
		elsiocb->cmd_flag |= LPFC_PRLI_NVME_REQ;

		/* Remove NVME type - processed. */
		local_nlp_type &= ~NLP_FC4_NVME;
	}

	phba->fc_stat.elsXmitPRLI++;
	elsiocb->cmd_cmpl = lpfc_cmpl_els_prli;
<<<<<<< HEAD
	spin_lock_irq(&ndlp->lock);
	ndlp->nlp_flag |= NLP_PRLI_SND;

	/* The vport counters are used for lpfc_scan_finished, but
	 * the ndlp is used to track outstanding PRLIs for different
	 * FC4 types.
	 */
	vport->fc_prli_sent++;
	ndlp->fc4_prli_sent++;
	spin_unlock_irq(&ndlp->lock);
=======
>>>>>>> 29549c70

	lpfc_debugfs_disc_trc(vport, LPFC_DISC_TRC_ELS_CMD,
			      "Issue PRLI:  did:x%x refcnt %d",
			      ndlp->nlp_DID, kref_read(&ndlp->kref), 0);
	elsiocb->ndlp = lpfc_nlp_get(ndlp);
	if (!elsiocb->ndlp) {
		lpfc_els_free_iocb(phba, elsiocb);
		return 1;
	}

	rc = lpfc_sli_issue_iocb(phba, LPFC_ELS_RING, elsiocb, 0);
	if (rc == IOCB_ERROR) {
		lpfc_els_free_iocb(phba, elsiocb);
		lpfc_nlp_put(ndlp);
		return 1;
	}

	/* The vport counters are used for lpfc_scan_finished, but
	 * the ndlp is used to track outstanding PRLIs for different
	 * FC4 types.
	 */
	spin_lock_irq(&ndlp->lock);
	ndlp->nlp_flag |= NLP_PRLI_SND;
	vport->fc_prli_sent++;
	ndlp->fc4_prli_sent++;
	spin_unlock_irq(&ndlp->lock);

	/* The driver supports 2 FC4 types.  Make sure
	 * a PRLI is issued for all types before exiting.
	 */
	if (phba->sli_rev == LPFC_SLI_REV4 &&
	    local_nlp_type & (NLP_FC4_FCP | NLP_FC4_NVME))
		goto send_next_prli;
	else
		return 0;
}

/**
 * lpfc_rscn_disc - Perform rscn discovery for a vport
 * @vport: pointer to a host virtual N_Port data structure.
 *
 * This routine performs Registration State Change Notification (RSCN)
 * discovery for a @vport. If the @vport's node port recovery count is not
 * zero, it will invoke the lpfc_els_disc_plogi() to perform PLOGI for all
 * the nodes that need recovery. If none of the PLOGI were needed through
 * the lpfc_els_disc_plogi() routine, the lpfc_end_rscn() routine shall be
 * invoked to check and handle possible more RSCN came in during the period
 * of processing the current ones.
 **/
static void
lpfc_rscn_disc(struct lpfc_vport *vport)
{
	lpfc_can_disctmo(vport);

	/* RSCN discovery */
	/* go thru NPR nodes and issue ELS PLOGIs */
	if (vport->fc_npr_cnt)
		if (lpfc_els_disc_plogi(vport))
			return;

	lpfc_end_rscn(vport);
}

/**
 * lpfc_adisc_done - Complete the adisc phase of discovery
 * @vport: pointer to lpfc_vport hba data structure that finished all ADISCs.
 *
 * This function is called when the final ADISC is completed during discovery.
 * This function handles clearing link attention or issuing reg_vpi depending
 * on whether npiv is enabled. This function also kicks off the PLOGI phase of
 * discovery.
 * This function is called with no locks held.
 **/
static void
lpfc_adisc_done(struct lpfc_vport *vport)
{
	struct Scsi_Host   *shost = lpfc_shost_from_vport(vport);
	struct lpfc_hba   *phba = vport->phba;

	/*
	 * For NPIV, cmpl_reg_vpi will set port_state to READY,
	 * and continue discovery.
	 */
	if ((phba->sli3_options & LPFC_SLI3_NPIV_ENABLED) &&
	    !(vport->fc_flag & FC_RSCN_MODE) &&
	    (phba->sli_rev < LPFC_SLI_REV4)) {

		/*
		 * If link is down, clear_la and reg_vpi will be done after
		 * flogi following a link up event
		 */
		if (!lpfc_is_link_up(phba))
			return;

		/* The ADISCs are complete.  Doesn't matter if they
		 * succeeded or failed because the ADISC completion
		 * routine guarantees to call the state machine and
		 * the RPI is either unregistered (failed ADISC response)
		 * or the RPI is still valid and the node is marked
		 * mapped for a target.  The exchanges should be in the
		 * correct state. This code is specific to SLI3.
		 */
		lpfc_issue_clear_la(phba, vport);
		lpfc_issue_reg_vpi(phba, vport);
		return;
	}
	/*
	* For SLI2, we need to set port_state to READY
	* and continue discovery.
	*/
	if (vport->port_state < LPFC_VPORT_READY) {
		/* If we get here, there is nothing to ADISC */
		lpfc_issue_clear_la(phba, vport);
		if (!(vport->fc_flag & FC_ABORT_DISCOVERY)) {
			vport->num_disc_nodes = 0;
			/* go thru NPR list, issue ELS PLOGIs */
			if (vport->fc_npr_cnt)
				lpfc_els_disc_plogi(vport);
			if (!vport->num_disc_nodes) {
				spin_lock_irq(shost->host_lock);
				vport->fc_flag &= ~FC_NDISC_ACTIVE;
				spin_unlock_irq(shost->host_lock);
				lpfc_can_disctmo(vport);
				lpfc_end_rscn(vport);
			}
		}
		vport->port_state = LPFC_VPORT_READY;
	} else
		lpfc_rscn_disc(vport);
}

/**
 * lpfc_more_adisc - Issue more adisc as needed
 * @vport: pointer to a host virtual N_Port data structure.
 *
 * This routine determines whether there are more ndlps on a @vport
 * node list need to have Address Discover (ADISC) issued. If so, it will
 * invoke the lpfc_els_disc_adisc() routine to issue ADISC on the @vport's
 * remaining nodes which need to have ADISC sent.
 **/
void
lpfc_more_adisc(struct lpfc_vport *vport)
{
	if (vport->num_disc_nodes)
		vport->num_disc_nodes--;
	/* Continue discovery with <num_disc_nodes> ADISCs to go */
	lpfc_printf_vlog(vport, KERN_INFO, LOG_DISCOVERY,
			 "0210 Continue discovery with %d ADISCs to go "
			 "Data: x%x x%x x%x\n",
			 vport->num_disc_nodes, vport->fc_adisc_cnt,
			 vport->fc_flag, vport->port_state);
	/* Check to see if there are more ADISCs to be sent */
	if (vport->fc_flag & FC_NLP_MORE) {
		lpfc_set_disctmo(vport);
		/* go thru NPR nodes and issue any remaining ELS ADISCs */
		lpfc_els_disc_adisc(vport);
	}
	if (!vport->num_disc_nodes)
		lpfc_adisc_done(vport);
	return;
}

/**
 * lpfc_cmpl_els_adisc - Completion callback function for adisc
 * @phba: pointer to lpfc hba data structure.
 * @cmdiocb: pointer to lpfc command iocb data structure.
 * @rspiocb: pointer to lpfc response iocb data structure.
 *
 * This routine is the completion function for issuing the Address Discover
 * (ADISC) command. It first checks to see whether link went down during
 * the discovery process. If so, the node will be marked as node port
 * recovery for issuing discover IOCB by the link attention handler and
 * exit. Otherwise, the response status is checked. If error was reported
 * in the response status, the ADISC command shall be retried by invoking
 * the lpfc_els_retry() routine. Otherwise, if no error was reported in
 * the response status, the state machine is invoked to set transition
 * with respect to NLP_EVT_CMPL_ADISC event.
 **/
static void
lpfc_cmpl_els_adisc(struct lpfc_hba *phba, struct lpfc_iocbq *cmdiocb,
		    struct lpfc_iocbq *rspiocb)
{
	struct lpfc_vport *vport = cmdiocb->vport;
	IOCB_t *irsp;
	struct lpfc_nodelist *ndlp;
	int  disc;
	u32 ulp_status, ulp_word4, tmo;
	bool release_node = false;

	/* we pass cmdiocb to state machine which needs rspiocb as well */
	cmdiocb->rsp_iocb = rspiocb;

	ndlp = cmdiocb->ndlp;

	ulp_status = get_job_ulpstatus(phba, rspiocb);
	ulp_word4 = get_job_word4(phba, rspiocb);

	if (phba->sli_rev == LPFC_SLI_REV4) {
		tmo = get_wqe_tmo(cmdiocb);
	} else {
		irsp = &rspiocb->iocb;
		tmo = irsp->ulpTimeout;
	}

	lpfc_debugfs_disc_trc(vport, LPFC_DISC_TRC_ELS_CMD,
		"ADISC cmpl:      status:x%x/x%x did:x%x",
		ulp_status, ulp_word4,
		ndlp->nlp_DID);

	/* Since ndlp can be freed in the disc state machine, note if this node
	 * is being used during discovery.
	 */
	spin_lock_irq(&ndlp->lock);
	disc = (ndlp->nlp_flag & NLP_NPR_2B_DISC);
	ndlp->nlp_flag &= ~(NLP_ADISC_SND | NLP_NPR_2B_DISC);
	spin_unlock_irq(&ndlp->lock);
	/* ADISC completes to NPort <nlp_DID> */
	lpfc_printf_vlog(vport, KERN_INFO, LOG_ELS,
			 "0104 ADISC completes to NPort x%x "
			 "Data: x%x x%x x%x x%x x%x\n",
			 ndlp->nlp_DID, ulp_status, ulp_word4,
			 tmo, disc, vport->num_disc_nodes);
	/* Check to see if link went down during discovery */
	if (lpfc_els_chk_latt(vport)) {
		spin_lock_irq(&ndlp->lock);
		ndlp->nlp_flag |= NLP_NPR_2B_DISC;
		spin_unlock_irq(&ndlp->lock);
		goto out;
	}

	if (ulp_status) {
		/* Check for retry */
		if (lpfc_els_retry(phba, cmdiocb, rspiocb)) {
			/* ELS command is being retried */
			if (disc) {
				spin_lock_irq(&ndlp->lock);
				ndlp->nlp_flag |= NLP_NPR_2B_DISC;
				spin_unlock_irq(&ndlp->lock);
				lpfc_set_disctmo(vport);
			}
			goto out;
		}
		/* ADISC failed */
		lpfc_printf_vlog(vport, KERN_ERR, LOG_TRACE_EVENT,
				 "2755 ADISC failure DID:%06X Status:x%x/x%x\n",
				 ndlp->nlp_DID, ulp_status,
				 ulp_word4);
		lpfc_disc_state_machine(vport, ndlp, cmdiocb,
					NLP_EVT_CMPL_ADISC);

		/* As long as this node is not registered with the SCSI or NVMe
		 * transport, it is no longer an active node. Otherwise
		 * devloss handles the final cleanup.
		 */
		spin_lock_irq(&ndlp->lock);
		if (!(ndlp->fc4_xpt_flags & (SCSI_XPT_REGD | NVME_XPT_REGD))) {
			ndlp->nlp_flag &= ~NLP_NPR_2B_DISC;
			if (!(ndlp->nlp_flag & NLP_IN_DEV_LOSS))
				release_node = true;
		}
		spin_unlock_irq(&ndlp->lock);

		if (release_node)
			lpfc_disc_state_machine(vport, ndlp, cmdiocb,
						NLP_EVT_DEVICE_RM);
	} else
		/* Good status, call state machine */
		lpfc_disc_state_machine(vport, ndlp, cmdiocb,
					NLP_EVT_CMPL_ADISC);

	/* Check to see if there are more ADISCs to be sent */
	if (disc && vport->num_disc_nodes)
		lpfc_more_adisc(vport);
out:
	lpfc_els_free_iocb(phba, cmdiocb);
	lpfc_nlp_put(ndlp);
	return;
}

/**
 * lpfc_issue_els_adisc - Issue an address discover iocb to an node on a vport
 * @vport: pointer to a virtual N_Port data structure.
 * @ndlp: pointer to a node-list data structure.
 * @retry: number of retries to the command IOCB.
 *
 * This routine issues an Address Discover (ADISC) for an @ndlp on a
 * @vport. It prepares the payload of the ADISC ELS command, updates the
 * and states of the ndlp, and invokes the lpfc_sli_issue_iocb() routine
 * to issue the ADISC ELS command.
 *
 * Note that the ndlp reference count will be incremented by 1 for holding the
 * ndlp and the reference to ndlp will be stored into the ndlp field of
 * the IOCB for the completion callback function to the ADISC ELS command.
 *
 * Return code
 *   0 - successfully issued adisc
 *   1 - failed to issue adisc
 **/
int
lpfc_issue_els_adisc(struct lpfc_vport *vport, struct lpfc_nodelist *ndlp,
		     uint8_t retry)
{
	int rc = 0;
	struct lpfc_hba  *phba = vport->phba;
	ADISC *ap;
	struct lpfc_iocbq *elsiocb;
	uint8_t *pcmd;
	uint16_t cmdsize;

	cmdsize = (sizeof(uint32_t) + sizeof(ADISC));
	elsiocb = lpfc_prep_els_iocb(vport, 1, cmdsize, retry, ndlp,
				     ndlp->nlp_DID, ELS_CMD_ADISC);
	if (!elsiocb)
		return 1;

	pcmd = (uint8_t *)elsiocb->cmd_dmabuf->virt;

	/* For ADISC request, remainder of payload is service parameters */
	*((uint32_t *) (pcmd)) = ELS_CMD_ADISC;
	pcmd += sizeof(uint32_t);

	/* Fill in ADISC payload */
	ap = (ADISC *) pcmd;
	ap->hardAL_PA = phba->fc_pref_ALPA;
	memcpy(&ap->portName, &vport->fc_portname, sizeof(struct lpfc_name));
	memcpy(&ap->nodeName, &vport->fc_nodename, sizeof(struct lpfc_name));
	ap->DID = be32_to_cpu(vport->fc_myDID);

	phba->fc_stat.elsXmitADISC++;
	elsiocb->cmd_cmpl = lpfc_cmpl_els_adisc;
	spin_lock_irq(&ndlp->lock);
	ndlp->nlp_flag |= NLP_ADISC_SND;
	spin_unlock_irq(&ndlp->lock);
	elsiocb->ndlp = lpfc_nlp_get(ndlp);
	if (!elsiocb->ndlp) {
		lpfc_els_free_iocb(phba, elsiocb);
		goto err;
	}

	lpfc_debugfs_disc_trc(vport, LPFC_DISC_TRC_ELS_CMD,
			      "Issue ADISC:   did:x%x refcnt %d",
			      ndlp->nlp_DID, kref_read(&ndlp->kref), 0);

	rc = lpfc_sli_issue_iocb(phba, LPFC_ELS_RING, elsiocb, 0);
	if (rc == IOCB_ERROR) {
		lpfc_els_free_iocb(phba, elsiocb);
		lpfc_nlp_put(ndlp);
		goto err;
	}

	return 0;

err:
	spin_lock_irq(&ndlp->lock);
	ndlp->nlp_flag &= ~NLP_ADISC_SND;
	spin_unlock_irq(&ndlp->lock);
	return 1;
}

/**
 * lpfc_cmpl_els_logo - Completion callback function for logo
 * @phba: pointer to lpfc hba data structure.
 * @cmdiocb: pointer to lpfc command iocb data structure.
 * @rspiocb: pointer to lpfc response iocb data structure.
 *
 * This routine is the completion function for issuing the ELS Logout (LOGO)
 * command. If no error status was reported from the LOGO response, the
 * state machine of the associated ndlp shall be invoked for transition with
 * respect to NLP_EVT_CMPL_LOGO event.
 **/
static void
lpfc_cmpl_els_logo(struct lpfc_hba *phba, struct lpfc_iocbq *cmdiocb,
		   struct lpfc_iocbq *rspiocb)
{
	struct lpfc_nodelist *ndlp = cmdiocb->ndlp;
	struct lpfc_vport *vport = ndlp->vport;
	IOCB_t *irsp;
	unsigned long flags;
	uint32_t skip_recovery = 0;
	int wake_up_waiter = 0;
	u32 ulp_status;
	u32 ulp_word4;
	u32 tmo;

	/* we pass cmdiocb to state machine which needs rspiocb as well */
	cmdiocb->rsp_iocb = rspiocb;

	ulp_status = get_job_ulpstatus(phba, rspiocb);
	ulp_word4 = get_job_word4(phba, rspiocb);

	if (phba->sli_rev == LPFC_SLI_REV4) {
		tmo = get_wqe_tmo(cmdiocb);
	} else {
		irsp = &rspiocb->iocb;
		tmo = irsp->ulpTimeout;
	}

	spin_lock_irq(&ndlp->lock);
	ndlp->nlp_flag &= ~NLP_LOGO_SND;
	if (ndlp->save_flags & NLP_WAIT_FOR_LOGO) {
		wake_up_waiter = 1;
		ndlp->save_flags &= ~NLP_WAIT_FOR_LOGO;
	}
	spin_unlock_irq(&ndlp->lock);

	lpfc_debugfs_disc_trc(vport, LPFC_DISC_TRC_ELS_CMD,
		"LOGO cmpl:       status:x%x/x%x did:x%x",
		ulp_status, ulp_word4,
		ndlp->nlp_DID);

	/* LOGO completes to NPort <nlp_DID> */
	lpfc_printf_vlog(vport, KERN_INFO, LOG_ELS,
			 "0105 LOGO completes to NPort x%x "
			 "refcnt %d nflags x%x Data: x%x x%x x%x x%x\n",
			 ndlp->nlp_DID, kref_read(&ndlp->kref), ndlp->nlp_flag,
			 ulp_status, ulp_word4,
			 tmo, vport->num_disc_nodes);

	if (lpfc_els_chk_latt(vport)) {
		skip_recovery = 1;
		goto out;
	}

	/* The LOGO will not be retried on failure.  A LOGO was
	 * issued to the remote rport and a ACC or RJT or no Answer are
	 * all acceptable.  Note the failure and move forward with
	 * discovery.  The PLOGI will retry.
	 */
	if (ulp_status) {
		/* LOGO failed */
		lpfc_printf_vlog(vport, KERN_ERR, LOG_TRACE_EVENT,
				 "2756 LOGO failure, No Retry DID:%06X "
				 "Status:x%x/x%x\n",
				 ndlp->nlp_DID, ulp_status,
				 ulp_word4);

		if (lpfc_error_lost_link(ulp_status, ulp_word4)) {
			skip_recovery = 1;
			goto out;
		}
	}

	/* Call state machine. This will unregister the rpi if needed. */
	lpfc_disc_state_machine(vport, ndlp, cmdiocb, NLP_EVT_CMPL_LOGO);

	/* The driver sets this flag for an NPIV instance that doesn't want to
	 * log into the remote port.
	 */
	if (ndlp->nlp_flag & NLP_TARGET_REMOVE) {
		spin_lock_irq(&ndlp->lock);
		if (phba->sli_rev == LPFC_SLI_REV4)
			ndlp->nlp_flag |= NLP_RELEASE_RPI;
		ndlp->nlp_flag &= ~NLP_NPR_2B_DISC;
		spin_unlock_irq(&ndlp->lock);
		lpfc_disc_state_machine(vport, ndlp, cmdiocb,
					NLP_EVT_DEVICE_RM);
		goto out_rsrc_free;
	}

out:
	/* At this point, the LOGO processing is complete. NOTE: For a
	 * pt2pt topology, we are assuming the NPortID will only change
	 * on link up processing. For a LOGO / PLOGI initiated by the
	 * Initiator, we are assuming the NPortID is not going to change.
	 */

	if (wake_up_waiter && ndlp->logo_waitq)
		wake_up(ndlp->logo_waitq);
	/*
	 * If the node is a target, the handling attempts to recover the port.
	 * For any other port type, the rpi is unregistered as an implicit
	 * LOGO.
	 */
	if (ndlp->nlp_type & (NLP_FCP_TARGET | NLP_NVME_TARGET) &&
	    skip_recovery == 0) {
		lpfc_cancel_retry_delay_tmo(vport, ndlp);
		spin_lock_irqsave(&ndlp->lock, flags);
		ndlp->nlp_flag |= NLP_NPR_2B_DISC;
		spin_unlock_irqrestore(&ndlp->lock, flags);

		lpfc_printf_vlog(vport, KERN_INFO, LOG_ELS,
				 "3187 LOGO completes to NPort x%x: Start "
				 "Recovery Data: x%x x%x x%x x%x\n",
				 ndlp->nlp_DID, ulp_status,
				 ulp_word4, tmo,
				 vport->num_disc_nodes);

		lpfc_els_free_iocb(phba, cmdiocb);
		lpfc_nlp_put(ndlp);

		lpfc_disc_start(vport);
		return;
	}

	/* Cleanup path for failed REG_RPI handling. If REG_RPI fails, the
	 * driver sends a LOGO to the rport to cleanup.  For fabric and
	 * initiator ports cleanup the node as long as it the node is not
	 * register with the transport.
	 */
	if (!(ndlp->fc4_xpt_flags & (SCSI_XPT_REGD | NVME_XPT_REGD))) {
		spin_lock_irq(&ndlp->lock);
		ndlp->nlp_flag &= ~NLP_NPR_2B_DISC;
		spin_unlock_irq(&ndlp->lock);
		lpfc_disc_state_machine(vport, ndlp, cmdiocb,
					NLP_EVT_DEVICE_RM);
	}
out_rsrc_free:
	/* Driver is done with the I/O. */
	lpfc_els_free_iocb(phba, cmdiocb);
	lpfc_nlp_put(ndlp);
}

/**
 * lpfc_issue_els_logo - Issue a logo to an node on a vport
 * @vport: pointer to a virtual N_Port data structure.
 * @ndlp: pointer to a node-list data structure.
 * @retry: number of retries to the command IOCB.
 *
 * This routine constructs and issues an ELS Logout (LOGO) iocb command
 * to a remote node, referred by an @ndlp on a @vport. It constructs the
 * payload of the IOCB, properly sets up the @ndlp state, and invokes the
 * lpfc_sli_issue_iocb() routine to send out the LOGO ELS command.
 *
 * Note that the ndlp reference count will be incremented by 1 for holding the
 * ndlp and the reference to ndlp will be stored into the ndlp field of
 * the IOCB for the completion callback function to the LOGO ELS command.
 *
 * Callers of this routine are expected to unregister the RPI first
 *
 * Return code
 *   0 - successfully issued logo
 *   1 - failed to issue logo
 **/
int
lpfc_issue_els_logo(struct lpfc_vport *vport, struct lpfc_nodelist *ndlp,
		    uint8_t retry)
{
	struct lpfc_hba  *phba = vport->phba;
	struct lpfc_iocbq *elsiocb;
	uint8_t *pcmd;
	uint16_t cmdsize;
	int rc;

	spin_lock_irq(&ndlp->lock);
	if (ndlp->nlp_flag & NLP_LOGO_SND) {
		spin_unlock_irq(&ndlp->lock);
		return 0;
	}
	spin_unlock_irq(&ndlp->lock);

	cmdsize = (2 * sizeof(uint32_t)) + sizeof(struct lpfc_name);
	elsiocb = lpfc_prep_els_iocb(vport, 1, cmdsize, retry, ndlp,
				     ndlp->nlp_DID, ELS_CMD_LOGO);
	if (!elsiocb)
		return 1;

	pcmd = (uint8_t *)elsiocb->cmd_dmabuf->virt;
	*((uint32_t *) (pcmd)) = ELS_CMD_LOGO;
	pcmd += sizeof(uint32_t);

	/* Fill in LOGO payload */
	*((uint32_t *) (pcmd)) = be32_to_cpu(vport->fc_myDID);
	pcmd += sizeof(uint32_t);
	memcpy(pcmd, &vport->fc_portname, sizeof(struct lpfc_name));

	phba->fc_stat.elsXmitLOGO++;
	elsiocb->cmd_cmpl = lpfc_cmpl_els_logo;
	spin_lock_irq(&ndlp->lock);
	ndlp->nlp_flag |= NLP_LOGO_SND;
	ndlp->nlp_flag &= ~NLP_ISSUE_LOGO;
	spin_unlock_irq(&ndlp->lock);
	elsiocb->ndlp = lpfc_nlp_get(ndlp);
	if (!elsiocb->ndlp) {
		lpfc_els_free_iocb(phba, elsiocb);
		goto err;
	}

	lpfc_debugfs_disc_trc(vport, LPFC_DISC_TRC_ELS_CMD,
			      "Issue LOGO:      did:x%x refcnt %d",
			      ndlp->nlp_DID, kref_read(&ndlp->kref), 0);

	rc = lpfc_sli_issue_iocb(phba, LPFC_ELS_RING, elsiocb, 0);
	if (rc == IOCB_ERROR) {
		lpfc_els_free_iocb(phba, elsiocb);
		lpfc_nlp_put(ndlp);
		goto err;
	}

	spin_lock_irq(&ndlp->lock);
	ndlp->nlp_prev_state = ndlp->nlp_state;
	spin_unlock_irq(&ndlp->lock);
	lpfc_nlp_set_state(vport, ndlp, NLP_STE_LOGO_ISSUE);
	return 0;

err:
	spin_lock_irq(&ndlp->lock);
	ndlp->nlp_flag &= ~NLP_LOGO_SND;
	spin_unlock_irq(&ndlp->lock);
	return 1;
}

/**
 * lpfc_cmpl_els_cmd - Completion callback function for generic els command
 * @phba: pointer to lpfc hba data structure.
 * @cmdiocb: pointer to lpfc command iocb data structure.
 * @rspiocb: pointer to lpfc response iocb data structure.
 *
 * This routine is a generic completion callback function for ELS commands.
 * Specifically, it is the callback function which does not need to perform
 * any command specific operations. It is currently used by the ELS command
 * issuing routines for RSCN, lpfc_issue_els_rscn, and the ELS Fibre Channel
 * Address Resolution Protocol Response (FARPR) routine, lpfc_issue_els_farpr().
 * Other than certain debug loggings, this callback function simply invokes the
 * lpfc_els_chk_latt() routine to check whether link went down during the
 * discovery process.
 **/
static void
lpfc_cmpl_els_cmd(struct lpfc_hba *phba, struct lpfc_iocbq *cmdiocb,
		  struct lpfc_iocbq *rspiocb)
{
	struct lpfc_vport *vport = cmdiocb->vport;
	struct lpfc_nodelist *free_ndlp;
	IOCB_t *irsp;
	u32 ulp_status, ulp_word4, tmo, did, iotag;

	ulp_status = get_job_ulpstatus(phba, rspiocb);
	ulp_word4 = get_job_word4(phba, rspiocb);
	did = get_job_els_rsp64_did(phba, cmdiocb);

	if (phba->sli_rev == LPFC_SLI_REV4) {
		tmo = get_wqe_tmo(cmdiocb);
		iotag = get_wqe_reqtag(cmdiocb);
	} else {
		irsp = &rspiocb->iocb;
		tmo = irsp->ulpTimeout;
		iotag = irsp->ulpIoTag;
	}

	lpfc_debugfs_disc_trc(vport, LPFC_DISC_TRC_ELS_CMD,
			      "ELS cmd cmpl:    status:x%x/x%x did:x%x",
			      ulp_status, ulp_word4, did);

	/* ELS cmd tag <ulpIoTag> completes */
	lpfc_printf_vlog(vport, KERN_INFO, LOG_ELS,
			 "0106 ELS cmd tag x%x completes Data: x%x x%x x%x\n",
			 iotag, ulp_status, ulp_word4, tmo);

	/* Check to see if link went down during discovery */
	lpfc_els_chk_latt(vport);

	free_ndlp = cmdiocb->ndlp;

	lpfc_els_free_iocb(phba, cmdiocb);
	lpfc_nlp_put(free_ndlp);
}

/**
 * lpfc_reg_fab_ctrl_node - RPI register the fabric controller node.
 * @vport: pointer to lpfc_vport data structure.
 * @fc_ndlp: pointer to the fabric controller (0xfffffd) node.
 *
 * This routine registers the rpi assigned to the fabric controller
 * NPort_ID (0xfffffd) with the port and moves the node to UNMAPPED
 * state triggering a registration with the SCSI transport.
 *
 * This routine is single out because the fabric controller node
 * does not receive a PLOGI.  This routine is consumed by the
 * SCR and RDF ELS commands.  Callers are expected to qualify
 * with SLI4 first.
 **/
static int
lpfc_reg_fab_ctrl_node(struct lpfc_vport *vport, struct lpfc_nodelist *fc_ndlp)
{
	int rc = 0;
	struct lpfc_hba *phba = vport->phba;
	struct lpfc_nodelist *ns_ndlp;
	LPFC_MBOXQ_t *mbox;

	if (fc_ndlp->nlp_flag & NLP_RPI_REGISTERED)
		return rc;

	ns_ndlp = lpfc_findnode_did(vport, NameServer_DID);
	if (!ns_ndlp)
		return -ENODEV;

	lpfc_printf_vlog(vport, KERN_INFO, LOG_NODE,
			 "0935 %s: Reg FC RPI x%x on FC DID x%x NSSte: x%x\n",
			 __func__, fc_ndlp->nlp_rpi, fc_ndlp->nlp_DID,
			 ns_ndlp->nlp_state);
	if (ns_ndlp->nlp_state != NLP_STE_UNMAPPED_NODE)
		return -ENODEV;

	mbox = mempool_alloc(phba->mbox_mem_pool, GFP_KERNEL);
	if (!mbox) {
		lpfc_printf_vlog(vport, KERN_ERR, LOG_NODE,
				 "0936 %s: no memory for reg_login "
				 "Data: x%x x%x x%x x%x\n", __func__,
				 fc_ndlp->nlp_DID, fc_ndlp->nlp_state,
				 fc_ndlp->nlp_flag, fc_ndlp->nlp_rpi);
		return -ENOMEM;
	}
	rc = lpfc_reg_rpi(phba, vport->vpi, fc_ndlp->nlp_DID,
			  (u8 *)&vport->fc_sparam, mbox, fc_ndlp->nlp_rpi);
	if (rc) {
		rc = -EACCES;
		goto out;
	}

	fc_ndlp->nlp_flag |= NLP_REG_LOGIN_SEND;
	mbox->mbox_cmpl = lpfc_mbx_cmpl_fc_reg_login;
	mbox->ctx_ndlp = lpfc_nlp_get(fc_ndlp);
	if (!mbox->ctx_ndlp) {
		rc = -ENOMEM;
		goto out;
	}

	mbox->vport = vport;
	rc = lpfc_sli_issue_mbox(phba, mbox, MBX_NOWAIT);
	if (rc == MBX_NOT_FINISHED) {
		rc = -ENODEV;
		lpfc_nlp_put(fc_ndlp);
		goto out;
	}
	/* Success path. Exit. */
	lpfc_nlp_set_state(vport, fc_ndlp,
			   NLP_STE_REG_LOGIN_ISSUE);
	return 0;

 out:
	lpfc_mbox_rsrc_cleanup(phba, mbox, MBOX_THD_UNLOCKED);
	lpfc_printf_vlog(vport, KERN_ERR, LOG_NODE,
			 "0938 %s: failed to format reg_login "
			 "Data: x%x x%x x%x x%x\n", __func__,
			 fc_ndlp->nlp_DID, fc_ndlp->nlp_state,
			 fc_ndlp->nlp_flag, fc_ndlp->nlp_rpi);
	return rc;
}

/**
 * lpfc_cmpl_els_disc_cmd - Completion callback function for Discovery ELS cmd
 * @phba: pointer to lpfc hba data structure.
 * @cmdiocb: pointer to lpfc command iocb data structure.
 * @rspiocb: pointer to lpfc response iocb data structure.
 *
 * This routine is a generic completion callback function for Discovery ELS cmd.
 * Currently used by the ELS command issuing routines for the ELS State Change
 * Request (SCR), lpfc_issue_els_scr() and the ELS RDF, lpfc_issue_els_rdf().
 * These commands will be retried once only for ELS timeout errors.
 **/
static void
lpfc_cmpl_els_disc_cmd(struct lpfc_hba *phba, struct lpfc_iocbq *cmdiocb,
		       struct lpfc_iocbq *rspiocb)
{
	struct lpfc_vport *vport = cmdiocb->vport;
	IOCB_t *irsp;
	struct lpfc_els_rdf_rsp *prdf;
	struct lpfc_dmabuf *pcmd, *prsp;
	u32 *pdata;
	u32 cmd;
	struct lpfc_nodelist *ndlp = cmdiocb->ndlp;
	u32 ulp_status, ulp_word4, tmo, did, iotag;

	ulp_status = get_job_ulpstatus(phba, rspiocb);
	ulp_word4 = get_job_word4(phba, rspiocb);
	did = get_job_els_rsp64_did(phba, cmdiocb);

	if (phba->sli_rev == LPFC_SLI_REV4) {
		tmo = get_wqe_tmo(cmdiocb);
		iotag = get_wqe_reqtag(cmdiocb);
	} else {
		irsp = &rspiocb->iocb;
		tmo = irsp->ulpTimeout;
		iotag = irsp->ulpIoTag;
	}

	lpfc_debugfs_disc_trc(vport, LPFC_DISC_TRC_ELS_CMD,
		"ELS cmd cmpl:    status:x%x/x%x did:x%x",
		ulp_status, ulp_word4, did);

	/* ELS cmd tag <ulpIoTag> completes */
	lpfc_printf_vlog(vport, KERN_INFO, LOG_ELS | LOG_CGN_MGMT,
			 "0217 ELS cmd tag x%x completes Data: x%x x%x x%x x%x\n",
			 iotag, ulp_status, ulp_word4, tmo, cmdiocb->retry);

	pcmd = cmdiocb->cmd_dmabuf;
	if (!pcmd)
		goto out;

	pdata = (u32 *)pcmd->virt;
	if (!pdata)
		goto out;
	cmd = *pdata;

	/* Only 1 retry for ELS Timeout only */
	if (ulp_status == IOSTAT_LOCAL_REJECT &&
	    ((ulp_word4 & IOERR_PARAM_MASK) ==
	    IOERR_SEQUENCE_TIMEOUT)) {
		cmdiocb->retry++;
		if (cmdiocb->retry <= 1) {
			switch (cmd) {
			case ELS_CMD_SCR:
				lpfc_issue_els_scr(vport, cmdiocb->retry);
				break;
			case ELS_CMD_EDC:
				lpfc_issue_els_edc(vport, cmdiocb->retry);
				break;
			case ELS_CMD_RDF:
				lpfc_issue_els_rdf(vport, cmdiocb->retry);
				break;
			}
			goto out;
		}
		phba->fc_stat.elsRetryExceeded++;
	}
	if (cmd == ELS_CMD_EDC) {
		/* must be called before checking uplStatus and returning */
		lpfc_cmpl_els_edc(phba, cmdiocb, rspiocb);
		return;
	}
	if (ulp_status) {
		/* ELS discovery cmd completes with error */
		lpfc_printf_vlog(vport, KERN_WARNING, LOG_ELS | LOG_CGN_MGMT,
				 "4203 ELS cmd x%x error: x%x x%X\n", cmd,
				 ulp_status, ulp_word4);
		goto out;
	}

	/* The RDF response doesn't have any impact on the running driver
	 * but the notification descriptors are dumped here for support.
	 */
	if (cmd == ELS_CMD_RDF) {
		int i;

		prsp = list_get_first(&pcmd->list, struct lpfc_dmabuf, list);
		if (!prsp)
			goto out;

		prdf = (struct lpfc_els_rdf_rsp *)prsp->virt;
		if (!prdf)
			goto out;

		for (i = 0; i < ELS_RDF_REG_TAG_CNT &&
			    i < be32_to_cpu(prdf->reg_d1.reg_desc.count); i++)
			lpfc_printf_vlog(vport, KERN_INFO,
					 LOG_ELS | LOG_CGN_MGMT,
					 "4677 Fabric RDF Notification Grant "
					 "Data: 0x%08x Reg: %x %x\n",
					 be32_to_cpu(
						 prdf->reg_d1.desc_tags[i]),
					 phba->cgn_reg_signal,
					 phba->cgn_reg_fpin);
	}

out:
	/* Check to see if link went down during discovery */
	lpfc_els_chk_latt(vport);
	lpfc_els_free_iocb(phba, cmdiocb);
	lpfc_nlp_put(ndlp);
	return;
}

/**
 * lpfc_issue_els_scr - Issue a scr to an node on a vport
 * @vport: pointer to a host virtual N_Port data structure.
 * @retry: retry counter for the command IOCB.
 *
 * This routine issues a State Change Request (SCR) to a fabric node
 * on a @vport. The remote node is Fabric Controller (0xfffffd). It
 * first search the @vport node list to find the matching ndlp. If no such
 * ndlp is found, a new ndlp shall be created for this (SCR) purpose. An
 * IOCB is allocated, payload prepared, and the lpfc_sli_issue_iocb()
 * routine is invoked to send the SCR IOCB.
 *
 * Note that the ndlp reference count will be incremented by 1 for holding the
 * ndlp and the reference to ndlp will be stored into the ndlp field of
 * the IOCB for the completion callback function to the SCR ELS command.
 *
 * Return code
 *   0 - Successfully issued scr command
 *   1 - Failed to issue scr command
 **/
int
lpfc_issue_els_scr(struct lpfc_vport *vport, uint8_t retry)
{
	int rc = 0;
	struct lpfc_hba  *phba = vport->phba;
	struct lpfc_iocbq *elsiocb;
	uint8_t *pcmd;
	uint16_t cmdsize;
	struct lpfc_nodelist *ndlp;

	cmdsize = (sizeof(uint32_t) + sizeof(SCR));

	ndlp = lpfc_findnode_did(vport, Fabric_Cntl_DID);
	if (!ndlp) {
		ndlp = lpfc_nlp_init(vport, Fabric_Cntl_DID);
		if (!ndlp)
			return 1;
		lpfc_enqueue_node(vport, ndlp);
	}

	elsiocb = lpfc_prep_els_iocb(vport, 1, cmdsize, retry, ndlp,
				     ndlp->nlp_DID, ELS_CMD_SCR);
	if (!elsiocb)
		return 1;

	if (phba->sli_rev == LPFC_SLI_REV4) {
		rc = lpfc_reg_fab_ctrl_node(vport, ndlp);
		if (rc) {
			lpfc_els_free_iocb(phba, elsiocb);
			lpfc_printf_vlog(vport, KERN_ERR, LOG_NODE,
					 "0937 %s: Failed to reg fc node, rc %d\n",
					 __func__, rc);
			return 1;
		}
	}
	pcmd = (uint8_t *)elsiocb->cmd_dmabuf->virt;

	*((uint32_t *) (pcmd)) = ELS_CMD_SCR;
	pcmd += sizeof(uint32_t);

	/* For SCR, remainder of payload is SCR parameter page */
	memset(pcmd, 0, sizeof(SCR));
	((SCR *) pcmd)->Function = SCR_FUNC_FULL;

	lpfc_debugfs_disc_trc(vport, LPFC_DISC_TRC_ELS_CMD,
		"Issue SCR:       did:x%x",
		ndlp->nlp_DID, 0, 0);

	phba->fc_stat.elsXmitSCR++;
	elsiocb->cmd_cmpl = lpfc_cmpl_els_disc_cmd;
<<<<<<< HEAD
	elsiocb->context1 = lpfc_nlp_get(ndlp);
	if (!elsiocb->context1) {
=======
	elsiocb->ndlp = lpfc_nlp_get(ndlp);
	if (!elsiocb->ndlp) {
>>>>>>> 29549c70
		lpfc_els_free_iocb(phba, elsiocb);
		return 1;
	}

	lpfc_debugfs_disc_trc(vport, LPFC_DISC_TRC_ELS_CMD,
			      "Issue SCR:     did:x%x refcnt %d",
			      ndlp->nlp_DID, kref_read(&ndlp->kref), 0);

	rc = lpfc_sli_issue_iocb(phba, LPFC_ELS_RING, elsiocb, 0);
	if (rc == IOCB_ERROR) {
		lpfc_els_free_iocb(phba, elsiocb);
		lpfc_nlp_put(ndlp);
		return 1;
	}

	return 0;
}

/**
 * lpfc_issue_els_rscn - Issue an RSCN to the Fabric Controller (Fabric)
 *   or the other nport (pt2pt).
 * @vport: pointer to a host virtual N_Port data structure.
 * @retry: number of retries to the command IOCB.
 *
 * This routine issues a RSCN to the Fabric Controller (DID 0xFFFFFD)
 *  when connected to a fabric, or to the remote port when connected
 *  in point-to-point mode. When sent to the Fabric Controller, it will
 *  replay the RSCN to registered recipients.
 *
 * Note that the ndlp reference count will be incremented by 1 for holding the
 * ndlp and the reference to ndlp will be stored into the ndlp field of
 * the IOCB for the completion callback function to the RSCN ELS command.
 *
 * Return code
 *   0 - Successfully issued RSCN command
 *   1 - Failed to issue RSCN command
 **/
int
lpfc_issue_els_rscn(struct lpfc_vport *vport, uint8_t retry)
{
	int rc = 0;
	struct lpfc_hba *phba = vport->phba;
	struct lpfc_iocbq *elsiocb;
	struct lpfc_nodelist *ndlp;
	struct {
		struct fc_els_rscn rscn;
		struct fc_els_rscn_page portid;
	} *event;
	uint32_t nportid;
	uint16_t cmdsize = sizeof(*event);

	/* Not supported for private loop */
	if (phba->fc_topology == LPFC_TOPOLOGY_LOOP &&
	    !(vport->fc_flag & FC_PUBLIC_LOOP))
		return 1;

	if (vport->fc_flag & FC_PT2PT) {
		/* find any mapped nport - that would be the other nport */
		ndlp = lpfc_findnode_mapped(vport);
		if (!ndlp)
			return 1;
	} else {
		nportid = FC_FID_FCTRL;
		/* find the fabric controller node */
		ndlp = lpfc_findnode_did(vport, nportid);
		if (!ndlp) {
			/* if one didn't exist, make one */
			ndlp = lpfc_nlp_init(vport, nportid);
			if (!ndlp)
				return 1;
			lpfc_enqueue_node(vport, ndlp);
		}
	}

	elsiocb = lpfc_prep_els_iocb(vport, 1, cmdsize, retry, ndlp,
				     ndlp->nlp_DID, ELS_CMD_RSCN_XMT);

	if (!elsiocb)
		return 1;

	event = elsiocb->cmd_dmabuf->virt;

	event->rscn.rscn_cmd = ELS_RSCN;
	event->rscn.rscn_page_len = sizeof(struct fc_els_rscn_page);
	event->rscn.rscn_plen = cpu_to_be16(cmdsize);

	nportid = vport->fc_myDID;
	/* appears that page flags must be 0 for fabric to broadcast RSCN */
	event->portid.rscn_page_flags = 0;
	event->portid.rscn_fid[0] = (nportid & 0x00FF0000) >> 16;
	event->portid.rscn_fid[1] = (nportid & 0x0000FF00) >> 8;
	event->portid.rscn_fid[2] = nportid & 0x000000FF;

	phba->fc_stat.elsXmitRSCN++;
	elsiocb->cmd_cmpl = lpfc_cmpl_els_cmd;
<<<<<<< HEAD
	elsiocb->context1 = lpfc_nlp_get(ndlp);
	if (!elsiocb->context1) {
=======
	elsiocb->ndlp = lpfc_nlp_get(ndlp);
	if (!elsiocb->ndlp) {
>>>>>>> 29549c70
		lpfc_els_free_iocb(phba, elsiocb);
		return 1;
	}

	lpfc_debugfs_disc_trc(vport, LPFC_DISC_TRC_ELS_CMD,
			      "Issue RSCN:       did:x%x",
			      ndlp->nlp_DID, 0, 0);

	rc = lpfc_sli_issue_iocb(phba, LPFC_ELS_RING, elsiocb, 0);
	if (rc == IOCB_ERROR) {
		lpfc_els_free_iocb(phba, elsiocb);
		lpfc_nlp_put(ndlp);
		return 1;
	}

	return 0;
}

/**
 * lpfc_issue_els_farpr - Issue a farp to an node on a vport
 * @vport: pointer to a host virtual N_Port data structure.
 * @nportid: N_Port identifier to the remote node.
 * @retry: number of retries to the command IOCB.
 *
 * This routine issues a Fibre Channel Address Resolution Response
 * (FARPR) to a node on a vport. The remote node N_Port identifier (@nportid)
 * is passed into the function. It first search the @vport node list to find
 * the matching ndlp. If no such ndlp is found, a new ndlp shall be created
 * for this (FARPR) purpose. An IOCB is allocated, payload prepared, and the
 * lpfc_sli_issue_iocb() routine is invoked to send the FARPR ELS command.
 *
 * Note that the ndlp reference count will be incremented by 1 for holding the
 * ndlp and the reference to ndlp will be stored into the ndlp field of
 * the IOCB for the completion callback function to the FARPR ELS command.
 *
 * Return code
 *   0 - Successfully issued farpr command
 *   1 - Failed to issue farpr command
 **/
static int
lpfc_issue_els_farpr(struct lpfc_vport *vport, uint32_t nportid, uint8_t retry)
{
	int rc = 0;
	struct lpfc_hba  *phba = vport->phba;
	struct lpfc_iocbq *elsiocb;
	FARP *fp;
	uint8_t *pcmd;
	uint32_t *lp;
	uint16_t cmdsize;
	struct lpfc_nodelist *ondlp;
	struct lpfc_nodelist *ndlp;

	cmdsize = (sizeof(uint32_t) + sizeof(FARP));

	ndlp = lpfc_findnode_did(vport, nportid);
	if (!ndlp) {
		ndlp = lpfc_nlp_init(vport, nportid);
		if (!ndlp)
			return 1;
		lpfc_enqueue_node(vport, ndlp);
	}

	elsiocb = lpfc_prep_els_iocb(vport, 1, cmdsize, retry, ndlp,
				     ndlp->nlp_DID, ELS_CMD_FARPR);
	if (!elsiocb)
		return 1;

	pcmd = (uint8_t *)elsiocb->cmd_dmabuf->virt;

	*((uint32_t *) (pcmd)) = ELS_CMD_FARPR;
	pcmd += sizeof(uint32_t);

	/* Fill in FARPR payload */
	fp = (FARP *) (pcmd);
	memset(fp, 0, sizeof(FARP));
	lp = (uint32_t *) pcmd;
	*lp++ = be32_to_cpu(nportid);
	*lp++ = be32_to_cpu(vport->fc_myDID);
	fp->Rflags = 0;
	fp->Mflags = (FARP_MATCH_PORT | FARP_MATCH_NODE);

	memcpy(&fp->RportName, &vport->fc_portname, sizeof(struct lpfc_name));
	memcpy(&fp->RnodeName, &vport->fc_nodename, sizeof(struct lpfc_name));
	ondlp = lpfc_findnode_did(vport, nportid);
	if (ondlp) {
		memcpy(&fp->OportName, &ondlp->nlp_portname,
		       sizeof(struct lpfc_name));
		memcpy(&fp->OnodeName, &ondlp->nlp_nodename,
		       sizeof(struct lpfc_name));
	}

	lpfc_debugfs_disc_trc(vport, LPFC_DISC_TRC_ELS_CMD,
		"Issue FARPR:     did:x%x",
		ndlp->nlp_DID, 0, 0);

	phba->fc_stat.elsXmitFARPR++;
	elsiocb->cmd_cmpl = lpfc_cmpl_els_cmd;
<<<<<<< HEAD
	elsiocb->context1 = lpfc_nlp_get(ndlp);
	if (!elsiocb->context1) {
=======
	elsiocb->ndlp = lpfc_nlp_get(ndlp);
	if (!elsiocb->ndlp) {
>>>>>>> 29549c70
		lpfc_els_free_iocb(phba, elsiocb);
		return 1;
	}

	rc = lpfc_sli_issue_iocb(phba, LPFC_ELS_RING, elsiocb, 0);
	if (rc == IOCB_ERROR) {
		/* The additional lpfc_nlp_put will cause the following
		 * lpfc_els_free_iocb routine to trigger the release of
		 * the node.
		 */
		lpfc_els_free_iocb(phba, elsiocb);
		lpfc_nlp_put(ndlp);
		return 1;
	}
	/* This will cause the callback-function lpfc_cmpl_els_cmd to
	 * trigger the release of the node.
	 */
	/* Don't release reference count as RDF is likely outstanding */
	return 0;
}

/**
 * lpfc_issue_els_rdf - Register for diagnostic functions from the fabric.
 * @vport: pointer to a host virtual N_Port data structure.
 * @retry: retry counter for the command IOCB.
 *
 * This routine issues an ELS RDF to the Fabric Controller to register
 * for diagnostic functions.
 *
 * Note that the ndlp reference count will be incremented by 1 for holding the
 * ndlp and the reference to ndlp will be stored into the ndlp field of
 * the IOCB for the completion callback function to the RDF ELS command.
 *
 * Return code
 *   0 - Successfully issued rdf command
 *   1 - Failed to issue rdf command
 **/
int
lpfc_issue_els_rdf(struct lpfc_vport *vport, uint8_t retry)
{
	struct lpfc_hba *phba = vport->phba;
	struct lpfc_iocbq *elsiocb;
	struct lpfc_els_rdf_req *prdf;
	struct lpfc_nodelist *ndlp;
	uint16_t cmdsize;
	int rc;

	cmdsize = sizeof(*prdf);

	ndlp = lpfc_findnode_did(vport, Fabric_Cntl_DID);
	if (!ndlp) {
		ndlp = lpfc_nlp_init(vport, Fabric_Cntl_DID);
		if (!ndlp)
			return -ENODEV;
		lpfc_enqueue_node(vport, ndlp);
	}

	/* RDF ELS is not required on an NPIV VN_Port. */
	if (vport->port_type == LPFC_NPIV_PORT)
		return -EACCES;

	elsiocb = lpfc_prep_els_iocb(vport, 1, cmdsize, retry, ndlp,
				     ndlp->nlp_DID, ELS_CMD_RDF);
	if (!elsiocb)
		return -ENOMEM;

	/* Configure the payload for the supported FPIN events. */
	prdf = (struct lpfc_els_rdf_req *)elsiocb->cmd_dmabuf->virt;
	memset(prdf, 0, cmdsize);
	prdf->rdf.fpin_cmd = ELS_RDF;
	prdf->rdf.desc_len = cpu_to_be32(sizeof(struct lpfc_els_rdf_req) -
					 sizeof(struct fc_els_rdf));
	prdf->reg_d1.reg_desc.desc_tag = cpu_to_be32(ELS_DTAG_FPIN_REGISTER);
	prdf->reg_d1.reg_desc.desc_len = cpu_to_be32(
				FC_TLV_DESC_LENGTH_FROM_SZ(prdf->reg_d1));
	prdf->reg_d1.reg_desc.count = cpu_to_be32(ELS_RDF_REG_TAG_CNT);
	prdf->reg_d1.desc_tags[0] = cpu_to_be32(ELS_DTAG_LNK_INTEGRITY);
	prdf->reg_d1.desc_tags[1] = cpu_to_be32(ELS_DTAG_DELIVERY);
	prdf->reg_d1.desc_tags[2] = cpu_to_be32(ELS_DTAG_PEER_CONGEST);
	prdf->reg_d1.desc_tags[3] = cpu_to_be32(ELS_DTAG_CONGESTION);

	lpfc_printf_vlog(vport, KERN_INFO, LOG_ELS | LOG_CGN_MGMT,
			 "6444 Xmit RDF to remote NPORT x%x Reg: %x %x\n",
			 ndlp->nlp_DID, phba->cgn_reg_signal,
			 phba->cgn_reg_fpin);

	phba->cgn_fpin_frequency = LPFC_FPIN_INIT_FREQ;
	elsiocb->cmd_cmpl = lpfc_cmpl_els_disc_cmd;
<<<<<<< HEAD
	elsiocb->context1 = lpfc_nlp_get(ndlp);
	if (!elsiocb->context1) {
=======
	elsiocb->ndlp = lpfc_nlp_get(ndlp);
	if (!elsiocb->ndlp) {
>>>>>>> 29549c70
		lpfc_els_free_iocb(phba, elsiocb);
		return -EIO;
	}

	lpfc_debugfs_disc_trc(vport, LPFC_DISC_TRC_ELS_CMD,
			      "Issue RDF:     did:x%x refcnt %d",
			      ndlp->nlp_DID, kref_read(&ndlp->kref), 0);

	rc = lpfc_sli_issue_iocb(phba, LPFC_ELS_RING, elsiocb, 0);
	if (rc == IOCB_ERROR) {
		lpfc_els_free_iocb(phba, elsiocb);
		lpfc_nlp_put(ndlp);
		return -EIO;
	}
	return 0;
}

 /**
  * lpfc_els_rcv_rdf - Receive RDF ELS request from the fabric.
  * @vport: pointer to a host virtual N_Port data structure.
  * @cmdiocb: pointer to lpfc command iocb data structure.
  * @ndlp: pointer to a node-list data structure.
  *
  * A received RDF implies a possible change to fabric supported diagnostic
  * functions.  This routine sends LS_ACC and then has the Nx_Port issue a new
  * RDF request to reregister for supported diagnostic functions.
  *
  * Return code
  *   0 - Success
  *   -EIO - Failed to process received RDF
  **/
static int
lpfc_els_rcv_rdf(struct lpfc_vport *vport, struct lpfc_iocbq *cmdiocb,
		 struct lpfc_nodelist *ndlp)
{
	/* Send LS_ACC */
	if (lpfc_els_rsp_acc(vport, ELS_CMD_RDF, cmdiocb, ndlp, NULL)) {
		lpfc_printf_vlog(vport, KERN_INFO, LOG_ELS | LOG_CGN_MGMT,
				 "1623 Failed to RDF_ACC from x%x for x%x\n",
				 ndlp->nlp_DID, vport->fc_myDID);
		return -EIO;
	}

	/* Issue new RDF for reregistering */
	if (lpfc_issue_els_rdf(vport, 0)) {
		lpfc_printf_vlog(vport, KERN_INFO, LOG_ELS | LOG_CGN_MGMT,
				 "2623 Failed to re register RDF for x%x\n",
				 vport->fc_myDID);
		return -EIO;
	}

	return 0;
}

/**
 * lpfc_least_capable_settings - helper function for EDC rsp processing
 * @phba: pointer to lpfc hba data structure.
 * @pcgd: pointer to congestion detection descriptor in EDC rsp.
 *
 * This helper routine determines the least capable setting for
 * congestion signals, signal freq, including scale, from the
 * congestion detection descriptor in the EDC rsp.  The routine
 * sets @phba values in preparation for a set_featues mailbox.
 **/
static void
lpfc_least_capable_settings(struct lpfc_hba *phba,
			    struct fc_diag_cg_sig_desc *pcgd)
{
	u32 rsp_sig_cap = 0, drv_sig_cap = 0;
	u32 rsp_sig_freq_cyc = 0, rsp_sig_freq_scale = 0;

	/* Get rsp signal and frequency capabilities.  */
	rsp_sig_cap = be32_to_cpu(pcgd->xmt_signal_capability);
	rsp_sig_freq_cyc = be16_to_cpu(pcgd->xmt_signal_frequency.count);
	rsp_sig_freq_scale = be16_to_cpu(pcgd->xmt_signal_frequency.units);

	/* If the Fport does not support signals. Set FPIN only */
	if (rsp_sig_cap == EDC_CG_SIG_NOTSUPPORTED)
		goto out_no_support;

	/* Apply the xmt scale to the xmt cycle to get the correct frequency.
	 * Adapter default is 100 millisSeconds.  Convert all xmt cycle values
	 * to milliSeconds.
	 */
	switch (rsp_sig_freq_scale) {
	case EDC_CG_SIGFREQ_SEC:
		rsp_sig_freq_cyc *= MSEC_PER_SEC;
		break;
	case EDC_CG_SIGFREQ_MSEC:
		rsp_sig_freq_cyc = 1;
		break;
	default:
		goto out_no_support;
	}

	/* Convenient shorthand. */
	drv_sig_cap = phba->cgn_reg_signal;

	/* Choose the least capable frequency. */
	if (rsp_sig_freq_cyc > phba->cgn_sig_freq)
		phba->cgn_sig_freq = rsp_sig_freq_cyc;

	/* Should be some common signals support. Settle on least capable
	 * signal and adjust FPIN values. Initialize defaults to ease the
	 * decision.
	 */
	phba->cgn_reg_fpin = LPFC_CGN_FPIN_WARN | LPFC_CGN_FPIN_ALARM;
	phba->cgn_reg_signal = EDC_CG_SIG_NOTSUPPORTED;
	if (rsp_sig_cap == EDC_CG_SIG_WARN_ONLY &&
	    (drv_sig_cap == EDC_CG_SIG_WARN_ONLY ||
	     drv_sig_cap == EDC_CG_SIG_WARN_ALARM)) {
		phba->cgn_reg_signal = EDC_CG_SIG_WARN_ONLY;
		phba->cgn_reg_fpin &= ~LPFC_CGN_FPIN_WARN;
	}
	if (rsp_sig_cap == EDC_CG_SIG_WARN_ALARM) {
		if (drv_sig_cap == EDC_CG_SIG_WARN_ALARM) {
			phba->cgn_reg_signal = EDC_CG_SIG_WARN_ALARM;
			phba->cgn_reg_fpin = LPFC_CGN_FPIN_NONE;
		}
		if (drv_sig_cap == EDC_CG_SIG_WARN_ONLY) {
			phba->cgn_reg_signal = EDC_CG_SIG_WARN_ONLY;
			phba->cgn_reg_fpin &= ~LPFC_CGN_FPIN_WARN;
		}
	}

	/* We are NOT recording signal frequency in congestion info buffer */
	return;

out_no_support:
	phba->cgn_reg_signal = EDC_CG_SIG_NOTSUPPORTED;
	phba->cgn_sig_freq = 0;
	phba->cgn_reg_fpin = LPFC_CGN_FPIN_ALARM | LPFC_CGN_FPIN_WARN;
}

DECLARE_ENUM2STR_LOOKUP(lpfc_get_tlv_dtag_nm, fc_ls_tlv_dtag,
			FC_LS_TLV_DTAG_INIT);

/**
 * lpfc_cmpl_els_edc - Completion callback function for EDC
 * @phba: pointer to lpfc hba data structure.
 * @cmdiocb: pointer to lpfc command iocb data structure.
 * @rspiocb: pointer to lpfc response iocb data structure.
 *
 * This routine is the completion callback function for issuing the Exchange
 * Diagnostic Capabilities (EDC) command. The driver issues an EDC to
 * notify the FPort of its Congestion and Link Fault capabilities.  This
 * routine parses the FPort's response and decides on the least common
 * values applicable to both FPort and NPort for Warnings and Alarms that
 * are communicated via hardware signals.
 **/
static void
lpfc_cmpl_els_edc(struct lpfc_hba *phba, struct lpfc_iocbq *cmdiocb,
		  struct lpfc_iocbq *rspiocb)
{
	IOCB_t *irsp_iocb;
	struct fc_els_edc_resp *edc_rsp;
	struct fc_tlv_desc *tlv;
	struct fc_diag_cg_sig_desc *pcgd;
	struct fc_diag_lnkflt_desc *plnkflt;
	struct lpfc_dmabuf *pcmd, *prsp;
	const char *dtag_nm;
	u32 *pdata, dtag;
	int desc_cnt = 0, bytes_remain;
	bool rcv_cap_desc = false;
	struct lpfc_nodelist *ndlp;
	u32 ulp_status, ulp_word4, tmo, did, iotag;

	ndlp = cmdiocb->ndlp;

	ulp_status = get_job_ulpstatus(phba, rspiocb);
	ulp_word4 = get_job_word4(phba, rspiocb);
	did = get_job_els_rsp64_did(phba, rspiocb);

	if (phba->sli_rev == LPFC_SLI_REV4) {
		tmo = get_wqe_tmo(rspiocb);
		iotag = get_wqe_reqtag(rspiocb);
	} else {
		irsp_iocb = &rspiocb->iocb;
		tmo = irsp_iocb->ulpTimeout;
		iotag = irsp_iocb->ulpIoTag;
	}

	lpfc_debugfs_disc_trc(phba->pport, LPFC_DISC_TRC_ELS_CMD,
			      "EDC cmpl:    status:x%x/x%x did:x%x",
			      ulp_status, ulp_word4, did);

	/* ELS cmd tag <ulpIoTag> completes */
	lpfc_printf_log(phba, KERN_INFO, LOG_ELS | LOG_CGN_MGMT,
			"4201 EDC cmd tag x%x completes Data: x%x x%x x%x\n",
			iotag, ulp_status, ulp_word4, tmo);

	pcmd = cmdiocb->cmd_dmabuf;
	if (!pcmd)
		goto out;

	pdata = (u32 *)pcmd->virt;
	if (!pdata)
		goto out;

	/* Need to clear signal values, send features MB and RDF with FPIN. */
	if (ulp_status)
		goto out;

	prsp = list_get_first(&pcmd->list, struct lpfc_dmabuf, list);
	if (!prsp)
		goto out;

	edc_rsp = prsp->virt;
	if (!edc_rsp)
		goto out;

	/* ELS cmd tag <ulpIoTag> completes */
	lpfc_printf_log(phba, KERN_INFO,
			LOG_ELS | LOG_CGN_MGMT | LOG_LDS_EVENT,
			"4676 Fabric EDC Rsp: "
			"0x%02x, 0x%08x\n",
			edc_rsp->acc_hdr.la_cmd,
			be32_to_cpu(edc_rsp->desc_list_len));

	/*
	 * Payload length in bytes is the response descriptor list
	 * length minus the 12 bytes of Link Service Request
	 * Information descriptor in the reply.
	 */
	bytes_remain = be32_to_cpu(edc_rsp->desc_list_len) -
				   sizeof(struct fc_els_lsri_desc);
	if (bytes_remain <= 0)
		goto out;

	tlv = edc_rsp->desc;

	/*
	 * cycle through EDC diagnostic descriptors to find the
	 * congestion signaling capability descriptor
	 */
	while (bytes_remain) {
		if (bytes_remain < FC_TLV_DESC_HDR_SZ) {
			lpfc_printf_log(phba, KERN_WARNING, LOG_CGN_MGMT,
					"6461 Truncated TLV hdr on "
					"Diagnostic descriptor[%d]\n",
					desc_cnt);
			goto out;
		}

		dtag = be32_to_cpu(tlv->desc_tag);
		switch (dtag) {
		case ELS_DTAG_LNK_FAULT_CAP:
			if (bytes_remain < FC_TLV_DESC_SZ_FROM_LENGTH(tlv) ||
			    FC_TLV_DESC_SZ_FROM_LENGTH(tlv) !=
					sizeof(struct fc_diag_lnkflt_desc)) {
				lpfc_printf_log(phba, KERN_WARNING,
					LOG_ELS | LOG_CGN_MGMT | LOG_LDS_EVENT,
					"6462 Truncated Link Fault Diagnostic "
					"descriptor[%d]: %d vs 0x%zx 0x%zx\n",
					desc_cnt, bytes_remain,
					FC_TLV_DESC_SZ_FROM_LENGTH(tlv),
					sizeof(struct fc_diag_lnkflt_desc));
				goto out;
			}
			plnkflt = (struct fc_diag_lnkflt_desc *)tlv;
			lpfc_printf_log(phba, KERN_INFO,
				LOG_ELS | LOG_LDS_EVENT,
				"4617 Link Fault Desc Data: 0x%08x 0x%08x "
				"0x%08x 0x%08x 0x%08x\n",
				be32_to_cpu(plnkflt->desc_tag),
				be32_to_cpu(plnkflt->desc_len),
				be32_to_cpu(
					plnkflt->degrade_activate_threshold),
				be32_to_cpu(
					plnkflt->degrade_deactivate_threshold),
				be32_to_cpu(plnkflt->fec_degrade_interval));
			break;
		case ELS_DTAG_CG_SIGNAL_CAP:
			if (bytes_remain < FC_TLV_DESC_SZ_FROM_LENGTH(tlv) ||
			    FC_TLV_DESC_SZ_FROM_LENGTH(tlv) !=
					sizeof(struct fc_diag_cg_sig_desc)) {
				lpfc_printf_log(
					phba, KERN_WARNING, LOG_CGN_MGMT,
					"6463 Truncated Cgn Signal Diagnostic "
					"descriptor[%d]: %d vs 0x%zx 0x%zx\n",
					desc_cnt, bytes_remain,
					FC_TLV_DESC_SZ_FROM_LENGTH(tlv),
					sizeof(struct fc_diag_cg_sig_desc));
				goto out;
			}

			pcgd = (struct fc_diag_cg_sig_desc *)tlv;
			lpfc_printf_log(
				phba, KERN_INFO, LOG_ELS | LOG_CGN_MGMT,
				"4616 CGN Desc Data: 0x%08x 0x%08x "
				"0x%08x 0x%04x 0x%04x 0x%08x 0x%04x 0x%04x\n",
				be32_to_cpu(pcgd->desc_tag),
				be32_to_cpu(pcgd->desc_len),
				be32_to_cpu(pcgd->xmt_signal_capability),
				be16_to_cpu(pcgd->xmt_signal_frequency.count),
				be16_to_cpu(pcgd->xmt_signal_frequency.units),
				be32_to_cpu(pcgd->rcv_signal_capability),
				be16_to_cpu(pcgd->rcv_signal_frequency.count),
				be16_to_cpu(pcgd->rcv_signal_frequency.units));

			/* Compare driver and Fport capabilities and choose
			 * least common.
			 */
			lpfc_least_capable_settings(phba, pcgd);
			rcv_cap_desc = true;
			break;
		default:
			dtag_nm = lpfc_get_tlv_dtag_nm(dtag);
			lpfc_printf_log(phba, KERN_WARNING, LOG_CGN_MGMT,
					"4919 unknown Diagnostic "
					"Descriptor[%d]: tag x%x (%s)\n",
					desc_cnt, dtag, dtag_nm);
		}

		bytes_remain -= FC_TLV_DESC_SZ_FROM_LENGTH(tlv);
		tlv = fc_tlv_next_desc(tlv);
		desc_cnt++;
	}

out:
	if (!rcv_cap_desc) {
		phba->cgn_reg_fpin = LPFC_CGN_FPIN_ALARM | LPFC_CGN_FPIN_WARN;
		phba->cgn_reg_signal = EDC_CG_SIG_NOTSUPPORTED;
		phba->cgn_sig_freq = 0;
		lpfc_printf_log(phba, KERN_WARNING, LOG_ELS | LOG_CGN_MGMT,
				"4202 EDC rsp error - sending RDF "
				"for FPIN only.\n");
	}

	lpfc_config_cgn_signal(phba);

	/* Check to see if link went down during discovery */
	lpfc_els_chk_latt(phba->pport);
	lpfc_debugfs_disc_trc(phba->pport, LPFC_DISC_TRC_ELS_CMD,
			      "EDC Cmpl:     did:x%x refcnt %d",
			      ndlp->nlp_DID, kref_read(&ndlp->kref), 0);
	lpfc_els_free_iocb(phba, cmdiocb);
	lpfc_nlp_put(ndlp);
}

static void
lpfc_format_edc_lft_desc(struct lpfc_hba *phba, struct fc_tlv_desc *tlv)
{
	struct fc_diag_lnkflt_desc *lft = (struct fc_diag_lnkflt_desc *)tlv;

	lft->desc_tag = cpu_to_be32(ELS_DTAG_LNK_FAULT_CAP);
	lft->desc_len = cpu_to_be32(
		FC_TLV_DESC_LENGTH_FROM_SZ(struct fc_diag_lnkflt_desc));

	lft->degrade_activate_threshold =
		cpu_to_be32(phba->degrade_activate_threshold);
	lft->degrade_deactivate_threshold =
		cpu_to_be32(phba->degrade_deactivate_threshold);
	lft->fec_degrade_interval = cpu_to_be32(phba->fec_degrade_interval);
}

static void
lpfc_format_edc_cgn_desc(struct lpfc_hba *phba, struct fc_tlv_desc *tlv)
{
	struct fc_diag_cg_sig_desc *cgd = (struct fc_diag_cg_sig_desc *)tlv;

	/* We are assuming cgd was zero'ed before calling this routine */

	/* Configure the congestion detection capability */
	cgd->desc_tag = cpu_to_be32(ELS_DTAG_CG_SIGNAL_CAP);

	/* Descriptor len doesn't include the tag or len fields. */
	cgd->desc_len = cpu_to_be32(
		FC_TLV_DESC_LENGTH_FROM_SZ(struct fc_diag_cg_sig_desc));

	/* xmt_signal_capability already set to EDC_CG_SIG_NOTSUPPORTED.
	 * xmt_signal_frequency.count already set to 0.
	 * xmt_signal_frequency.units already set to 0.
	 */

	if (phba->cmf_active_mode == LPFC_CFG_OFF) {
		/* rcv_signal_capability already set to EDC_CG_SIG_NOTSUPPORTED.
		 * rcv_signal_frequency.count already set to 0.
		 * rcv_signal_frequency.units already set to 0.
		 */
		phba->cgn_sig_freq = 0;
		return;
	}
	switch (phba->cgn_reg_signal) {
	case EDC_CG_SIG_WARN_ONLY:
		cgd->rcv_signal_capability = cpu_to_be32(EDC_CG_SIG_WARN_ONLY);
		break;
	case EDC_CG_SIG_WARN_ALARM:
		cgd->rcv_signal_capability = cpu_to_be32(EDC_CG_SIG_WARN_ALARM);
		break;
	default:
		/* rcv_signal_capability left 0 thus no support */
		break;
	}

	/* We start negotiation with lpfc_fabric_cgn_frequency, after
	 * the completion we settle on the higher frequency.
	 */
	cgd->rcv_signal_frequency.count =
		cpu_to_be16(lpfc_fabric_cgn_frequency);
	cgd->rcv_signal_frequency.units =
		cpu_to_be16(EDC_CG_SIGFREQ_MSEC);
}

static bool
lpfc_link_is_lds_capable(struct lpfc_hba *phba)
{
	if (!(phba->lmt & LMT_64Gb))
		return false;
	if (phba->sli_rev != LPFC_SLI_REV4)
		return false;

	if (phba->sli4_hba.conf_trunk) {
		if (phba->trunk_link.phy_lnk_speed == LPFC_USER_LINK_SPEED_64G)
			return true;
	} else if (phba->fc_linkspeed == LPFC_LINK_SPEED_64GHZ) {
		return true;
	}
	return false;
}

 /**
  * lpfc_issue_els_edc - Exchange Diagnostic Capabilities with the fabric.
  * @vport: pointer to a host virtual N_Port data structure.
  * @retry: retry counter for the command iocb.
  *
  * This routine issues an ELS EDC to the F-Port Controller to communicate
  * this N_Port's support of hardware signals in its Congestion
  * Capabilities Descriptor.
  *
  * Note: This routine does not check if one or more signals are
  * set in the cgn_reg_signal parameter.  The caller makes the
  * decision to enforce cgn_reg_signal as nonzero or zero depending
  * on the conditions.  During Fabric requests, the driver
  * requires cgn_reg_signals to be nonzero.  But a dynamic request
  * to set the congestion mode to OFF from Monitor or Manage
  * would correctly issue an EDC with no signals enabled to
  * turn off switch functionality and then update the FW.
  *
  * Return code
  *   0 - Successfully issued edc command
  *   1 - Failed to issue edc command
  **/
int
lpfc_issue_els_edc(struct lpfc_vport *vport, uint8_t retry)
{
	struct lpfc_hba  *phba = vport->phba;
	struct lpfc_iocbq *elsiocb;
	struct fc_els_edc *edc_req;
	struct fc_tlv_desc *tlv;
	u16 cmdsize;
	struct lpfc_nodelist *ndlp;
	u8 *pcmd = NULL;
	u32 cgn_desc_size, lft_desc_size;
	int rc;

	if (vport->port_type == LPFC_NPIV_PORT)
		return -EACCES;

	ndlp = lpfc_findnode_did(vport, Fabric_DID);
	if (!ndlp || ndlp->nlp_state != NLP_STE_UNMAPPED_NODE)
		return -ENODEV;

	cgn_desc_size = (phba->cgn_init_reg_signal) ?
				sizeof(struct fc_diag_cg_sig_desc) : 0;
	lft_desc_size = (lpfc_link_is_lds_capable(phba)) ?
				sizeof(struct fc_diag_lnkflt_desc) : 0;
	cmdsize = cgn_desc_size + lft_desc_size;

	/* Skip EDC if no applicable descriptors */
	if (!cmdsize)
		goto try_rdf;

	cmdsize += sizeof(struct fc_els_edc);
	elsiocb = lpfc_prep_els_iocb(vport, 1, cmdsize, retry, ndlp,
				     ndlp->nlp_DID, ELS_CMD_EDC);
	if (!elsiocb)
		goto try_rdf;

	/* Configure the payload for the supported Diagnostics capabilities. */
	pcmd = (u8 *)elsiocb->cmd_dmabuf->virt;
	memset(pcmd, 0, cmdsize);
	edc_req = (struct fc_els_edc *)pcmd;
	edc_req->desc_len = cpu_to_be32(cgn_desc_size + lft_desc_size);
	edc_req->edc_cmd = ELS_EDC;
	tlv = edc_req->desc;

	if (cgn_desc_size) {
		lpfc_format_edc_cgn_desc(phba, tlv);
		phba->cgn_sig_freq = lpfc_fabric_cgn_frequency;
		tlv = fc_tlv_next_desc(tlv);
	}

	if (lft_desc_size)
		lpfc_format_edc_lft_desc(phba, tlv);

	lpfc_printf_vlog(vport, KERN_INFO, LOG_ELS | LOG_CGN_MGMT,
			 "4623 Xmit EDC to remote "
			 "NPORT x%x reg_sig x%x reg_fpin:x%x\n",
			 ndlp->nlp_DID, phba->cgn_reg_signal,
			 phba->cgn_reg_fpin);

	elsiocb->cmd_cmpl = lpfc_cmpl_els_disc_cmd;
<<<<<<< HEAD
	elsiocb->context1 = lpfc_nlp_get(ndlp);
	if (!elsiocb->context1) {
=======
	elsiocb->ndlp = lpfc_nlp_get(ndlp);
	if (!elsiocb->ndlp) {
>>>>>>> 29549c70
		lpfc_els_free_iocb(phba, elsiocb);
		return -EIO;
	}

	lpfc_debugfs_disc_trc(vport, LPFC_DISC_TRC_ELS_CMD,
			      "Issue EDC:     did:x%x refcnt %d",
			      ndlp->nlp_DID, kref_read(&ndlp->kref), 0);
	rc = lpfc_sli_issue_iocb(phba, LPFC_ELS_RING, elsiocb, 0);
	if (rc == IOCB_ERROR) {
		/* The additional lpfc_nlp_put will cause the following
		 * lpfc_els_free_iocb routine to trigger the rlease of
		 * the node.
		 */
		lpfc_els_free_iocb(phba, elsiocb);
		lpfc_nlp_put(ndlp);
		goto try_rdf;
	}
	return 0;
try_rdf:
	phba->cgn_reg_fpin = LPFC_CGN_FPIN_WARN | LPFC_CGN_FPIN_ALARM;
	phba->cgn_reg_signal = EDC_CG_SIG_NOTSUPPORTED;
	rc = lpfc_issue_els_rdf(vport, 0);
	return rc;
}

/**
 * lpfc_cancel_retry_delay_tmo - Cancel the timer with delayed iocb-cmd retry
 * @vport: pointer to a host virtual N_Port data structure.
 * @nlp: pointer to a node-list data structure.
 *
 * This routine cancels the timer with a delayed IOCB-command retry for
 * a @vport's @ndlp. It stops the timer for the delayed function retrial and
 * removes the ELS retry event if it presents. In addition, if the
 * NLP_NPR_2B_DISC bit is set in the @nlp's nlp_flag bitmap, ADISC IOCB
 * commands are sent for the @vport's nodes that require issuing discovery
 * ADISC.
 **/
void
lpfc_cancel_retry_delay_tmo(struct lpfc_vport *vport, struct lpfc_nodelist *nlp)
{
	struct Scsi_Host *shost = lpfc_shost_from_vport(vport);
	struct lpfc_work_evt *evtp;

	if (!(nlp->nlp_flag & NLP_DELAY_TMO))
		return;
	spin_lock_irq(&nlp->lock);
	nlp->nlp_flag &= ~NLP_DELAY_TMO;
	spin_unlock_irq(&nlp->lock);
	del_timer_sync(&nlp->nlp_delayfunc);
	nlp->nlp_last_elscmd = 0;
	if (!list_empty(&nlp->els_retry_evt.evt_listp)) {
		list_del_init(&nlp->els_retry_evt.evt_listp);
		/* Decrement nlp reference count held for the delayed retry */
		evtp = &nlp->els_retry_evt;
		lpfc_nlp_put((struct lpfc_nodelist *)evtp->evt_arg1);
	}
	if (nlp->nlp_flag & NLP_NPR_2B_DISC) {
		spin_lock_irq(&nlp->lock);
		nlp->nlp_flag &= ~NLP_NPR_2B_DISC;
		spin_unlock_irq(&nlp->lock);
		if (vport->num_disc_nodes) {
			if (vport->port_state < LPFC_VPORT_READY) {
				/* Check if there are more ADISCs to be sent */
				lpfc_more_adisc(vport);
			} else {
				/* Check if there are more PLOGIs to be sent */
				lpfc_more_plogi(vport);
				if (vport->num_disc_nodes == 0) {
					spin_lock_irq(shost->host_lock);
					vport->fc_flag &= ~FC_NDISC_ACTIVE;
					spin_unlock_irq(shost->host_lock);
					lpfc_can_disctmo(vport);
					lpfc_end_rscn(vport);
				}
			}
		}
	}
	return;
}

/**
 * lpfc_els_retry_delay - Timer function with a ndlp delayed function timer
 * @t: pointer to the timer function associated data (ndlp).
 *
 * This routine is invoked by the ndlp delayed-function timer to check
 * whether there is any pending ELS retry event(s) with the node. If not, it
 * simply returns. Otherwise, if there is at least one ELS delayed event, it
 * adds the delayed events to the HBA work list and invokes the
 * lpfc_worker_wake_up() routine to wake up worker thread to process the
 * event. Note that lpfc_nlp_get() is called before posting the event to
 * the work list to hold reference count of ndlp so that it guarantees the
 * reference to ndlp will still be available when the worker thread gets
 * to the event associated with the ndlp.
 **/
void
lpfc_els_retry_delay(struct timer_list *t)
{
	struct lpfc_nodelist *ndlp = from_timer(ndlp, t, nlp_delayfunc);
	struct lpfc_vport *vport = ndlp->vport;
	struct lpfc_hba   *phba = vport->phba;
	unsigned long flags;
	struct lpfc_work_evt  *evtp = &ndlp->els_retry_evt;

	spin_lock_irqsave(&phba->hbalock, flags);
	if (!list_empty(&evtp->evt_listp)) {
		spin_unlock_irqrestore(&phba->hbalock, flags);
		return;
	}

	/* We need to hold the node by incrementing the reference
	 * count until the queued work is done
	 */
	evtp->evt_arg1  = lpfc_nlp_get(ndlp);
	if (evtp->evt_arg1) {
		evtp->evt = LPFC_EVT_ELS_RETRY;
		list_add_tail(&evtp->evt_listp, &phba->work_list);
		lpfc_worker_wake_up(phba);
	}
	spin_unlock_irqrestore(&phba->hbalock, flags);
	return;
}

/**
 * lpfc_els_retry_delay_handler - Work thread handler for ndlp delayed function
 * @ndlp: pointer to a node-list data structure.
 *
 * This routine is the worker-thread handler for processing the @ndlp delayed
 * event(s), posted by the lpfc_els_retry_delay() routine. It simply retrieves
 * the last ELS command from the associated ndlp and invokes the proper ELS
 * function according to the delayed ELS command to retry the command.
 **/
void
lpfc_els_retry_delay_handler(struct lpfc_nodelist *ndlp)
{
	struct lpfc_vport *vport = ndlp->vport;
	uint32_t cmd, retry;

	spin_lock_irq(&ndlp->lock);
	cmd = ndlp->nlp_last_elscmd;
	ndlp->nlp_last_elscmd = 0;

	if (!(ndlp->nlp_flag & NLP_DELAY_TMO)) {
		spin_unlock_irq(&ndlp->lock);
		return;
	}

	ndlp->nlp_flag &= ~NLP_DELAY_TMO;
	spin_unlock_irq(&ndlp->lock);
	/*
	 * If a discovery event readded nlp_delayfunc after timer
	 * firing and before processing the timer, cancel the
	 * nlp_delayfunc.
	 */
	del_timer_sync(&ndlp->nlp_delayfunc);
	retry = ndlp->nlp_retry;
	ndlp->nlp_retry = 0;

	switch (cmd) {
	case ELS_CMD_FLOGI:
		lpfc_issue_els_flogi(vport, ndlp, retry);
		break;
	case ELS_CMD_PLOGI:
		if (!lpfc_issue_els_plogi(vport, ndlp->nlp_DID, retry)) {
			ndlp->nlp_prev_state = ndlp->nlp_state;
			lpfc_nlp_set_state(vport, ndlp, NLP_STE_PLOGI_ISSUE);
		}
		break;
	case ELS_CMD_ADISC:
		if (!lpfc_issue_els_adisc(vport, ndlp, retry)) {
			ndlp->nlp_prev_state = ndlp->nlp_state;
			lpfc_nlp_set_state(vport, ndlp, NLP_STE_ADISC_ISSUE);
		}
		break;
	case ELS_CMD_PRLI:
	case ELS_CMD_NVMEPRLI:
		if (!lpfc_issue_els_prli(vport, ndlp, retry)) {
			ndlp->nlp_prev_state = ndlp->nlp_state;
			lpfc_nlp_set_state(vport, ndlp, NLP_STE_PRLI_ISSUE);
		}
		break;
	case ELS_CMD_LOGO:
		if (!lpfc_issue_els_logo(vport, ndlp, retry)) {
			ndlp->nlp_prev_state = ndlp->nlp_state;
			lpfc_nlp_set_state(vport, ndlp, NLP_STE_LOGO_ISSUE);
		}
		break;
	case ELS_CMD_FDISC:
		if (!(vport->fc_flag & FC_VPORT_NEEDS_INIT_VPI))
			lpfc_issue_els_fdisc(vport, ndlp, retry);
		break;
	}
	return;
}

/**
 * lpfc_link_reset - Issue link reset
 * @vport: pointer to a virtual N_Port data structure.
 *
 * This routine performs link reset by sending INIT_LINK mailbox command.
 * For SLI-3 adapter, link attention interrupt is enabled before issuing
 * INIT_LINK mailbox command.
 *
 * Return code
 *   0 - Link reset initiated successfully
 *   1 - Failed to initiate link reset
 **/
int
lpfc_link_reset(struct lpfc_vport *vport)
{
	struct lpfc_hba *phba = vport->phba;
	LPFC_MBOXQ_t *mbox;
	uint32_t control;
	int rc;

	lpfc_printf_vlog(vport, KERN_ERR, LOG_ELS,
			 "2851 Attempt link reset\n");
	mbox = mempool_alloc(phba->mbox_mem_pool, GFP_KERNEL);
	if (!mbox) {
		lpfc_printf_log(phba, KERN_ERR, LOG_TRACE_EVENT,
				"2852 Failed to allocate mbox memory");
		return 1;
	}

	/* Enable Link attention interrupts */
	if (phba->sli_rev <= LPFC_SLI_REV3) {
		spin_lock_irq(&phba->hbalock);
		phba->sli.sli_flag |= LPFC_PROCESS_LA;
		control = readl(phba->HCregaddr);
		control |= HC_LAINT_ENA;
		writel(control, phba->HCregaddr);
		readl(phba->HCregaddr); /* flush */
		spin_unlock_irq(&phba->hbalock);
	}

	lpfc_init_link(phba, mbox, phba->cfg_topology,
		       phba->cfg_link_speed);
	mbox->mbox_cmpl = lpfc_sli_def_mbox_cmpl;
	mbox->vport = vport;
	rc = lpfc_sli_issue_mbox(phba, mbox, MBX_NOWAIT);
	if ((rc != MBX_BUSY) && (rc != MBX_SUCCESS)) {
		lpfc_printf_log(phba, KERN_ERR, LOG_TRACE_EVENT,
				"2853 Failed to issue INIT_LINK "
				"mbox command, rc:x%x\n", rc);
		mempool_free(mbox, phba->mbox_mem_pool);
		return 1;
	}

	return 0;
}

/**
 * lpfc_els_retry - Make retry decision on an els command iocb
 * @phba: pointer to lpfc hba data structure.
 * @cmdiocb: pointer to lpfc command iocb data structure.
 * @rspiocb: pointer to lpfc response iocb data structure.
 *
 * This routine makes a retry decision on an ELS command IOCB, which has
 * failed. The following ELS IOCBs use this function for retrying the command
 * when previously issued command responsed with error status: FLOGI, PLOGI,
 * PRLI, ADISC and FDISC. Based on the ELS command type and the
 * returned error status, it makes the decision whether a retry shall be
 * issued for the command, and whether a retry shall be made immediately or
 * delayed. In the former case, the corresponding ELS command issuing-function
 * is called to retry the command. In the later case, the ELS command shall
 * be posted to the ndlp delayed event and delayed function timer set to the
 * ndlp for the delayed command issusing.
 *
 * Return code
 *   0 - No retry of els command is made
 *   1 - Immediate or delayed retry of els command is made
 **/
static int
lpfc_els_retry(struct lpfc_hba *phba, struct lpfc_iocbq *cmdiocb,
	       struct lpfc_iocbq *rspiocb)
{
	struct lpfc_vport *vport = cmdiocb->vport;
	union lpfc_wqe128 *irsp = &rspiocb->wqe;
	struct lpfc_nodelist *ndlp = cmdiocb->ndlp;
	struct lpfc_dmabuf *pcmd = cmdiocb->cmd_dmabuf;
	uint32_t *elscmd;
	struct ls_rjt stat;
	int retry = 0, maxretry = lpfc_max_els_tries, delay = 0;
	int logerr = 0;
	uint32_t cmd = 0;
	uint32_t did;
	int link_reset = 0, rc;
	u32 ulp_status = get_job_ulpstatus(phba, rspiocb);
	u32 ulp_word4 = get_job_word4(phba, rspiocb);


	/* Note: cmd_dmabuf may be 0 for internal driver abort
	 * of delays ELS command.
	 */

	if (pcmd && pcmd->virt) {
		elscmd = (uint32_t *) (pcmd->virt);
		cmd = *elscmd++;
	}

	if (ndlp)
		did = ndlp->nlp_DID;
	else {
		/* We should only hit this case for retrying PLOGI */
		did = get_job_els_rsp64_did(phba, rspiocb);
		ndlp = lpfc_findnode_did(vport, did);
		if (!ndlp && (cmd != ELS_CMD_PLOGI))
			return 0;
	}

	lpfc_debugfs_disc_trc(vport, LPFC_DISC_TRC_ELS_CMD,
		"Retry ELS:       wd7:x%x wd4:x%x did:x%x",
		*(((uint32_t *)irsp) + 7), ulp_word4, did);

	switch (ulp_status) {
	case IOSTAT_FCP_RSP_ERROR:
		break;
	case IOSTAT_REMOTE_STOP:
		if (phba->sli_rev == LPFC_SLI_REV4) {
			/* This IO was aborted by the target, we don't
			 * know the rxid and because we did not send the
			 * ABTS we cannot generate and RRQ.
			 */
			lpfc_set_rrq_active(phba, ndlp,
					 cmdiocb->sli4_lxritag, 0, 0);
		}
		break;
	case IOSTAT_LOCAL_REJECT:
		switch ((ulp_word4 & IOERR_PARAM_MASK)) {
		case IOERR_LOOP_OPEN_FAILURE:
			if (cmd == ELS_CMD_PLOGI && cmdiocb->retry == 0)
				delay = 1000;
			retry = 1;
			break;

		case IOERR_ILLEGAL_COMMAND:
			lpfc_printf_vlog(vport, KERN_ERR, LOG_TRACE_EVENT,
					 "0124 Retry illegal cmd x%x "
					 "retry:x%x delay:x%x\n",
					 cmd, cmdiocb->retry, delay);
			retry = 1;
			/* All command's retry policy */
			maxretry = 8;
			if (cmdiocb->retry > 2)
				delay = 1000;
			break;

		case IOERR_NO_RESOURCES:
			logerr = 1; /* HBA out of resources */
			retry = 1;
			if (cmdiocb->retry > 100)
				delay = 100;
			maxretry = 250;
			break;

		case IOERR_ILLEGAL_FRAME:
			delay = 100;
			retry = 1;
			break;

		case IOERR_INVALID_RPI:
			if (cmd == ELS_CMD_PLOGI &&
			    did == NameServer_DID) {
				/* Continue forever if plogi to */
				/* the nameserver fails */
				maxretry = 0;
				delay = 100;
			}
			retry = 1;
			break;

		case IOERR_SEQUENCE_TIMEOUT:
			if (cmd == ELS_CMD_PLOGI &&
			    did == NameServer_DID &&
			    (cmdiocb->retry + 1) == maxretry) {
				/* Reset the Link */
				link_reset = 1;
				break;
			}
			retry = 1;
			delay = 100;
			break;
		case IOERR_SLI_ABORTED:
			/* Retry ELS PLOGI command?
			 * Possibly the rport just wasn't ready.
			 */
			if (cmd == ELS_CMD_PLOGI) {
				/* No retry if state change */
				if (ndlp &&
				    ndlp->nlp_state != NLP_STE_PLOGI_ISSUE)
					goto out_retry;
				retry = 1;
				maxretry = 2;
			}
			break;
		}
		break;

	case IOSTAT_NPORT_RJT:
	case IOSTAT_FABRIC_RJT:
		if (ulp_word4 & RJT_UNAVAIL_TEMP) {
			retry = 1;
			break;
		}
		break;

	case IOSTAT_NPORT_BSY:
	case IOSTAT_FABRIC_BSY:
		logerr = 1; /* Fabric / Remote NPort out of resources */
		retry = 1;
		break;

	case IOSTAT_LS_RJT:
		stat.un.ls_rjt_error_be = cpu_to_be32(ulp_word4);
		/* Added for Vendor specifc support
		 * Just keep retrying for these Rsn / Exp codes
		 */
		if ((vport->fc_flag & FC_PT2PT) &&
		    cmd == ELS_CMD_NVMEPRLI) {
			switch (stat.un.b.lsRjtRsnCode) {
			case LSRJT_UNABLE_TPC:
			case LSRJT_INVALID_CMD:
			case LSRJT_LOGICAL_ERR:
			case LSRJT_CMD_UNSUPPORTED:
				lpfc_printf_vlog(vport, KERN_WARNING, LOG_ELS,
						 "0168 NVME PRLI LS_RJT "
						 "reason %x port doesn't "
						 "support NVME, disabling NVME\n",
						 stat.un.b.lsRjtRsnCode);
				retry = 0;
				vport->fc_flag |= FC_PT2PT_NO_NVME;
				goto out_retry;
			}
		}
		switch (stat.un.b.lsRjtRsnCode) {
		case LSRJT_UNABLE_TPC:
			/* Special case for PRLI LS_RJTs. Recall that lpfc
			 * uses a single routine to issue both PRLI FC4 types.
			 * If the PRLI is rejected because that FC4 type
			 * isn't really supported, don't retry and cause
			 * multiple transport registrations.  Otherwise, parse
			 * the reason code/reason code explanation and take the
			 * appropriate action.
			 */
			lpfc_printf_vlog(vport, KERN_INFO,
					 LOG_DISCOVERY | LOG_ELS | LOG_NODE,
					 "0153 ELS cmd x%x LS_RJT by x%x. "
					 "RsnCode x%x RsnCodeExp x%x\n",
					 cmd, did, stat.un.b.lsRjtRsnCode,
					 stat.un.b.lsRjtRsnCodeExp);

			switch (stat.un.b.lsRjtRsnCodeExp) {
			case LSEXP_CANT_GIVE_DATA:
			case LSEXP_CMD_IN_PROGRESS:
				if (cmd == ELS_CMD_PLOGI) {
					delay = 1000;
					maxretry = 48;
				}
				retry = 1;
				break;
			case LSEXP_REQ_UNSUPPORTED:
			case LSEXP_NO_RSRC_ASSIGN:
				/* These explanation codes get no retry. */
				if (cmd == ELS_CMD_PRLI ||
				    cmd == ELS_CMD_NVMEPRLI)
					break;
				fallthrough;
			default:
				/* Limit the delay and retry action to a limited
				 * cmd set.  There are other ELS commands where
				 * a retry is not expected.
				 */
				if (cmd == ELS_CMD_PLOGI ||
				    cmd == ELS_CMD_PRLI ||
				    cmd == ELS_CMD_NVMEPRLI) {
					delay = 1000;
					maxretry = lpfc_max_els_tries + 1;
					retry = 1;
				}
				break;
			}

			if ((phba->sli3_options & LPFC_SLI3_NPIV_ENABLED) &&
			  (cmd == ELS_CMD_FDISC) &&
			  (stat.un.b.lsRjtRsnCodeExp == LSEXP_OUT_OF_RESOURCE)){
				lpfc_printf_vlog(vport, KERN_ERR,
						 LOG_TRACE_EVENT,
						 "0125 FDISC Failed (x%x). "
						 "Fabric out of resources\n",
						 stat.un.lsRjtError);
				lpfc_vport_set_state(vport,
						     FC_VPORT_NO_FABRIC_RSCS);
			}
			break;

		case LSRJT_LOGICAL_BSY:
			if ((cmd == ELS_CMD_PLOGI) ||
			    (cmd == ELS_CMD_PRLI) ||
			    (cmd == ELS_CMD_NVMEPRLI)) {
				delay = 1000;
				maxretry = 48;
			} else if (cmd == ELS_CMD_FDISC) {
				/* FDISC retry policy */
				maxretry = 48;
				if (cmdiocb->retry >= 32)
					delay = 1000;
			}
			retry = 1;
			break;

		case LSRJT_LOGICAL_ERR:
			/* There are some cases where switches return this
			 * error when they are not ready and should be returning
			 * Logical Busy. We should delay every time.
			 */
			if (cmd == ELS_CMD_FDISC &&
			    stat.un.b.lsRjtRsnCodeExp == LSEXP_PORT_LOGIN_REQ) {
				maxretry = 3;
				delay = 1000;
				retry = 1;
			} else if (cmd == ELS_CMD_FLOGI &&
				   stat.un.b.lsRjtRsnCodeExp ==
						LSEXP_NOTHING_MORE) {
				vport->fc_sparam.cmn.bbRcvSizeMsb &= 0xf;
				retry = 1;
				lpfc_printf_vlog(vport, KERN_ERR,
						 LOG_TRACE_EVENT,
						 "0820 FLOGI Failed (x%x). "
						 "BBCredit Not Supported\n",
						 stat.un.lsRjtError);
			}
			break;

		case LSRJT_PROTOCOL_ERR:
			if ((phba->sli3_options & LPFC_SLI3_NPIV_ENABLED) &&
			  (cmd == ELS_CMD_FDISC) &&
			  ((stat.un.b.lsRjtRsnCodeExp == LSEXP_INVALID_PNAME) ||
			  (stat.un.b.lsRjtRsnCodeExp == LSEXP_INVALID_NPORT_ID))
			  ) {
				lpfc_printf_vlog(vport, KERN_ERR,
						 LOG_TRACE_EVENT,
						 "0122 FDISC Failed (x%x). "
						 "Fabric Detected Bad WWN\n",
						 stat.un.lsRjtError);
				lpfc_vport_set_state(vport,
						     FC_VPORT_FABRIC_REJ_WWN);
			}
			break;
		case LSRJT_VENDOR_UNIQUE:
			if ((stat.un.b.vendorUnique == 0x45) &&
			    (cmd == ELS_CMD_FLOGI)) {
				goto out_retry;
			}
			break;
		case LSRJT_CMD_UNSUPPORTED:
			/* lpfc nvmet returns this type of LS_RJT when it
			 * receives an FCP PRLI because lpfc nvmet only
			 * support NVME.  ELS request is terminated for FCP4
			 * on this rport.
			 */
			if (stat.un.b.lsRjtRsnCodeExp ==
			    LSEXP_REQ_UNSUPPORTED) {
				if (cmd == ELS_CMD_PRLI)
					goto out_retry;
			}
			break;
		}
		break;

	case IOSTAT_INTERMED_RSP:
	case IOSTAT_BA_RJT:
		break;

	default:
		break;
	}

	if (link_reset) {
		rc = lpfc_link_reset(vport);
		if (rc) {
			/* Do not give up. Retry PLOGI one more time and attempt
			 * link reset if PLOGI fails again.
			 */
			retry = 1;
			delay = 100;
			goto out_retry;
		}
		return 1;
	}

	if (did == FDMI_DID)
		retry = 1;

	if ((cmd == ELS_CMD_FLOGI) &&
	    (phba->fc_topology != LPFC_TOPOLOGY_LOOP) &&
	    !lpfc_error_lost_link(ulp_status, ulp_word4)) {
		/* FLOGI retry policy */
		retry = 1;
		/* retry FLOGI forever */
		if (phba->link_flag != LS_LOOPBACK_MODE)
			maxretry = 0;
		else
			maxretry = 2;

		if (cmdiocb->retry >= 100)
			delay = 5000;
		else if (cmdiocb->retry >= 32)
			delay = 1000;
	} else if ((cmd == ELS_CMD_FDISC) &&
	    !lpfc_error_lost_link(ulp_status, ulp_word4)) {
		/* retry FDISCs every second up to devloss */
		retry = 1;
		maxretry = vport->cfg_devloss_tmo;
		delay = 1000;
	}

	cmdiocb->retry++;
	if (maxretry && (cmdiocb->retry >= maxretry)) {
		phba->fc_stat.elsRetryExceeded++;
		retry = 0;
	}

	if ((vport->load_flag & FC_UNLOADING) != 0)
		retry = 0;

out_retry:
	if (retry) {
		if ((cmd == ELS_CMD_PLOGI) || (cmd == ELS_CMD_FDISC)) {
			/* Stop retrying PLOGI and FDISC if in FCF discovery */
			if (phba->fcf.fcf_flag & FCF_DISCOVERY) {
				lpfc_printf_vlog(vport, KERN_INFO, LOG_ELS,
						 "2849 Stop retry ELS command "
						 "x%x to remote NPORT x%x, "
						 "Data: x%x x%x\n", cmd, did,
						 cmdiocb->retry, delay);
				return 0;
			}
		}

		/* Retry ELS command <elsCmd> to remote NPORT <did> */
		lpfc_printf_vlog(vport, KERN_INFO, LOG_ELS,
				 "0107 Retry ELS command x%x to remote "
				 "NPORT x%x Data: x%x x%x\n",
				 cmd, did, cmdiocb->retry, delay);

		if (((cmd == ELS_CMD_PLOGI) || (cmd == ELS_CMD_ADISC)) &&
			((ulp_status != IOSTAT_LOCAL_REJECT) ||
			((ulp_word4 & IOERR_PARAM_MASK) !=
			IOERR_NO_RESOURCES))) {
			/* Don't reset timer for no resources */

			/* If discovery / RSCN timer is running, reset it */
			if (timer_pending(&vport->fc_disctmo) ||
			    (vport->fc_flag & FC_RSCN_MODE))
				lpfc_set_disctmo(vport);
		}

		phba->fc_stat.elsXmitRetry++;
		if (ndlp && delay) {
			phba->fc_stat.elsDelayRetry++;
			ndlp->nlp_retry = cmdiocb->retry;

			/* delay is specified in milliseconds */
			mod_timer(&ndlp->nlp_delayfunc,
				jiffies + msecs_to_jiffies(delay));
			spin_lock_irq(&ndlp->lock);
			ndlp->nlp_flag |= NLP_DELAY_TMO;
			spin_unlock_irq(&ndlp->lock);

			ndlp->nlp_prev_state = ndlp->nlp_state;
			if ((cmd == ELS_CMD_PRLI) ||
			    (cmd == ELS_CMD_NVMEPRLI))
				lpfc_nlp_set_state(vport, ndlp,
					NLP_STE_PRLI_ISSUE);
			else if (cmd != ELS_CMD_ADISC)
				lpfc_nlp_set_state(vport, ndlp,
					NLP_STE_NPR_NODE);
			ndlp->nlp_last_elscmd = cmd;

			return 1;
		}
		switch (cmd) {
		case ELS_CMD_FLOGI:
			lpfc_issue_els_flogi(vport, ndlp, cmdiocb->retry);
			return 1;
		case ELS_CMD_FDISC:
			lpfc_issue_els_fdisc(vport, ndlp, cmdiocb->retry);
			return 1;
		case ELS_CMD_PLOGI:
			if (ndlp) {
				ndlp->nlp_prev_state = ndlp->nlp_state;
				lpfc_nlp_set_state(vport, ndlp,
						   NLP_STE_PLOGI_ISSUE);
			}
			lpfc_issue_els_plogi(vport, did, cmdiocb->retry);
			return 1;
		case ELS_CMD_ADISC:
			ndlp->nlp_prev_state = ndlp->nlp_state;
			lpfc_nlp_set_state(vport, ndlp, NLP_STE_ADISC_ISSUE);
			lpfc_issue_els_adisc(vport, ndlp, cmdiocb->retry);
			return 1;
		case ELS_CMD_PRLI:
		case ELS_CMD_NVMEPRLI:
			ndlp->nlp_prev_state = ndlp->nlp_state;
			lpfc_nlp_set_state(vport, ndlp, NLP_STE_PRLI_ISSUE);
			lpfc_issue_els_prli(vport, ndlp, cmdiocb->retry);
			return 1;
		case ELS_CMD_LOGO:
			ndlp->nlp_prev_state = ndlp->nlp_state;
			lpfc_nlp_set_state(vport, ndlp, NLP_STE_LOGO_ISSUE);
			lpfc_issue_els_logo(vport, ndlp, cmdiocb->retry);
			return 1;
		}
	}
	/* No retry ELS command <elsCmd> to remote NPORT <did> */
	if (logerr) {
		lpfc_printf_vlog(vport, KERN_ERR, LOG_TRACE_EVENT,
			 "0137 No retry ELS command x%x to remote "
			 "NPORT x%x: Out of Resources: Error:x%x/%x\n",
			 cmd, did, ulp_status,
			 ulp_word4);
	}
	else {
		lpfc_printf_vlog(vport, KERN_INFO, LOG_ELS,
			 "0108 No retry ELS command x%x to remote "
			 "NPORT x%x Retried:%d Error:x%x/%x\n",
			 cmd, did, cmdiocb->retry, ulp_status,
			 ulp_word4);
	}
	return 0;
}

/**
 * lpfc_els_free_data - Free lpfc dma buffer and data structure with an iocb
 * @phba: pointer to lpfc hba data structure.
 * @buf_ptr1: pointer to the lpfc DMA buffer data structure.
 *
 * This routine releases the lpfc DMA (Direct Memory Access) buffer(s)
 * associated with a command IOCB back to the lpfc DMA buffer pool. It first
 * checks to see whether there is a lpfc DMA buffer associated with the
 * response of the command IOCB. If so, it will be released before releasing
 * the lpfc DMA buffer associated with the IOCB itself.
 *
 * Return code
 *   0 - Successfully released lpfc DMA buffer (currently, always return 0)
 **/
static int
lpfc_els_free_data(struct lpfc_hba *phba, struct lpfc_dmabuf *buf_ptr1)
{
	struct lpfc_dmabuf *buf_ptr;

	/* Free the response before processing the command. */
	if (!list_empty(&buf_ptr1->list)) {
		list_remove_head(&buf_ptr1->list, buf_ptr,
				 struct lpfc_dmabuf,
				 list);
		lpfc_mbuf_free(phba, buf_ptr->virt, buf_ptr->phys);
		kfree(buf_ptr);
	}
	lpfc_mbuf_free(phba, buf_ptr1->virt, buf_ptr1->phys);
	kfree(buf_ptr1);
	return 0;
}

/**
 * lpfc_els_free_bpl - Free lpfc dma buffer and data structure with bpl
 * @phba: pointer to lpfc hba data structure.
 * @buf_ptr: pointer to the lpfc dma buffer data structure.
 *
 * This routine releases the lpfc Direct Memory Access (DMA) buffer
 * associated with a Buffer Pointer List (BPL) back to the lpfc DMA buffer
 * pool.
 *
 * Return code
 *   0 - Successfully released lpfc DMA buffer (currently, always return 0)
 **/
static int
lpfc_els_free_bpl(struct lpfc_hba *phba, struct lpfc_dmabuf *buf_ptr)
{
	lpfc_mbuf_free(phba, buf_ptr->virt, buf_ptr->phys);
	kfree(buf_ptr);
	return 0;
}

/**
 * lpfc_els_free_iocb - Free a command iocb and its associated resources
 * @phba: pointer to lpfc hba data structure.
 * @elsiocb: pointer to lpfc els command iocb data structure.
 *
 * This routine frees a command IOCB and its associated resources. The
 * command IOCB data structure contains the reference to various associated
 * resources, these fields must be set to NULL if the associated reference
 * not present:
 *   cmd_dmabuf - reference to cmd.
 *   cmd_dmabuf->next - reference to rsp
 *   rsp_dmabuf - unused
 *   bpl_dmabuf - reference to bpl
 *
 * It first properly decrements the reference count held on ndlp for the
 * IOCB completion callback function. If LPFC_DELAY_MEM_FREE flag is not
 * set, it invokes the lpfc_els_free_data() routine to release the Direct
 * Memory Access (DMA) buffers associated with the IOCB. Otherwise, it
 * adds the DMA buffer the @phba data structure for the delayed release.
 * If reference to the Buffer Pointer List (BPL) is present, the
 * lpfc_els_free_bpl() routine is invoked to release the DMA memory
 * associated with BPL. Finally, the lpfc_sli_release_iocbq() routine is
 * invoked to release the IOCB data structure back to @phba IOCBQ list.
 *
 * Return code
 *   0 - Success (currently, always return 0)
 **/
int
lpfc_els_free_iocb(struct lpfc_hba *phba, struct lpfc_iocbq *elsiocb)
{
	struct lpfc_dmabuf *buf_ptr, *buf_ptr1;

	/* The I/O iocb is complete.  Clear the node and first dmbuf */
	elsiocb->ndlp = NULL;

<<<<<<< HEAD
	/* context2  = cmd,  context2->next = rsp, context3 = bpl */
	if (elsiocb->context2) {
=======
	/* cmd_dmabuf = cmd,  cmd_dmabuf->next = rsp, bpl_dmabuf = bpl */
	if (elsiocb->cmd_dmabuf) {
>>>>>>> 29549c70
		if (elsiocb->cmd_flag & LPFC_DELAY_MEM_FREE) {
			/* Firmware could still be in progress of DMAing
			 * payload, so don't free data buffer till after
			 * a hbeat.
			 */
			elsiocb->cmd_flag &= ~LPFC_DELAY_MEM_FREE;
<<<<<<< HEAD
			buf_ptr = elsiocb->context2;
			elsiocb->context2 = NULL;
=======
			buf_ptr = elsiocb->cmd_dmabuf;
			elsiocb->cmd_dmabuf = NULL;
>>>>>>> 29549c70
			if (buf_ptr) {
				buf_ptr1 = NULL;
				spin_lock_irq(&phba->hbalock);
				if (!list_empty(&buf_ptr->list)) {
					list_remove_head(&buf_ptr->list,
						buf_ptr1, struct lpfc_dmabuf,
						list);
					INIT_LIST_HEAD(&buf_ptr1->list);
					list_add_tail(&buf_ptr1->list,
						&phba->elsbuf);
					phba->elsbuf_cnt++;
				}
				INIT_LIST_HEAD(&buf_ptr->list);
				list_add_tail(&buf_ptr->list, &phba->elsbuf);
				phba->elsbuf_cnt++;
				spin_unlock_irq(&phba->hbalock);
			}
		} else {
			buf_ptr1 = elsiocb->cmd_dmabuf;
			lpfc_els_free_data(phba, buf_ptr1);
			elsiocb->cmd_dmabuf = NULL;
		}
	}

	if (elsiocb->bpl_dmabuf) {
		buf_ptr = elsiocb->bpl_dmabuf;
		lpfc_els_free_bpl(phba, buf_ptr);
		elsiocb->bpl_dmabuf = NULL;
	}
	lpfc_sli_release_iocbq(phba, elsiocb);
	return 0;
}

/**
 * lpfc_cmpl_els_logo_acc - Completion callback function to logo acc response
 * @phba: pointer to lpfc hba data structure.
 * @cmdiocb: pointer to lpfc command iocb data structure.
 * @rspiocb: pointer to lpfc response iocb data structure.
 *
 * This routine is the completion callback function to the Logout (LOGO)
 * Accept (ACC) Response ELS command. This routine is invoked to indicate
 * the completion of the LOGO process. It invokes the lpfc_nlp_not_used() to
 * release the ndlp if it has the last reference remaining (reference count
 * is 1). If succeeded (meaning ndlp released), it sets the iocb ndlp
 * field to NULL to inform the following lpfc_els_free_iocb() routine no
 * ndlp reference count needs to be decremented. Otherwise, the ndlp
 * reference use-count shall be decremented by the lpfc_els_free_iocb()
 * routine. Finally, the lpfc_els_free_iocb() is invoked to release the
 * IOCB data structure.
 **/
static void
lpfc_cmpl_els_logo_acc(struct lpfc_hba *phba, struct lpfc_iocbq *cmdiocb,
		       struct lpfc_iocbq *rspiocb)
{
	struct lpfc_nodelist *ndlp = cmdiocb->ndlp;
	struct lpfc_vport *vport = cmdiocb->vport;
	u32 ulp_status, ulp_word4;

	ulp_status = get_job_ulpstatus(phba, rspiocb);
	ulp_word4 = get_job_word4(phba, rspiocb);

	lpfc_debugfs_disc_trc(vport, LPFC_DISC_TRC_ELS_RSP,
		"ACC LOGO cmpl:   status:x%x/x%x did:x%x",
		ulp_status, ulp_word4, ndlp->nlp_DID);
	/* ACC to LOGO completes to NPort <nlp_DID> */
	lpfc_printf_vlog(vport, KERN_INFO, LOG_ELS,
			 "0109 ACC to LOGO completes to NPort x%x refcnt %d "
			 "Data: x%x x%x x%x\n",
			 ndlp->nlp_DID, kref_read(&ndlp->kref), ndlp->nlp_flag,
			 ndlp->nlp_state, ndlp->nlp_rpi);

	/* This clause allows the LOGO ACC to complete and free resources
	 * for the Fabric Domain Controller.  It does deliberately skip
	 * the unreg_rpi and release rpi because some fabrics send RDP
	 * requests after logging out from the initiator.
	 */
	if (ndlp->nlp_type & NLP_FABRIC &&
	    ((ndlp->nlp_DID & WELL_KNOWN_DID_MASK) != WELL_KNOWN_DID_MASK))
		goto out;

	if (ndlp->nlp_state == NLP_STE_NPR_NODE) {
		/* If PLOGI is being retried, PLOGI completion will cleanup the
		 * node. The NLP_NPR_2B_DISC flag needs to be retained to make
		 * progress on nodes discovered from last RSCN.
		 */
		if ((ndlp->nlp_flag & NLP_DELAY_TMO) &&
		    (ndlp->nlp_last_elscmd == ELS_CMD_PLOGI))
			goto out;

		/* NPort Recovery mode or node is just allocated */
		if (!lpfc_nlp_not_used(ndlp)) {
			/* A LOGO is completing and the node is in NPR state.
			 * Just unregister the RPI because the node is still
			 * required.
			 */
			lpfc_unreg_rpi(vport, ndlp);
		} else {
			/* Indicate the node has already released, should
			 * not reference to it from within lpfc_els_free_iocb.
			 */
			cmdiocb->ndlp = NULL;
		}
	}
 out:
	/*
	 * The driver received a LOGO from the rport and has ACK'd it.
	 * At this point, the driver is done so release the IOCB
	 */
	lpfc_els_free_iocb(phba, cmdiocb);
	lpfc_nlp_put(ndlp);
}

/**
 * lpfc_mbx_cmpl_dflt_rpi - Completion callbk func for unreg dflt rpi mbox cmd
 * @phba: pointer to lpfc hba data structure.
 * @pmb: pointer to the driver internal queue element for mailbox command.
 *
 * This routine is the completion callback function for unregister default
 * RPI (Remote Port Index) mailbox command to the @phba. It simply releases
 * the associated lpfc Direct Memory Access (DMA) buffer back to the pool and
 * decrements the ndlp reference count held for this completion callback
 * function. After that, it invokes the lpfc_nlp_not_used() to check
 * whether there is only one reference left on the ndlp. If so, it will
 * perform one more decrement and trigger the release of the ndlp.
 **/
void
lpfc_mbx_cmpl_dflt_rpi(struct lpfc_hba *phba, LPFC_MBOXQ_t *pmb)
{
	struct lpfc_nodelist *ndlp = pmb->ctx_ndlp;
	u32 mbx_flag = pmb->mbox_flag;
	u32 mbx_cmd = pmb->u.mb.mbxCommand;

	if (ndlp) {
		lpfc_printf_vlog(ndlp->vport, KERN_INFO, LOG_NODE,
				 "0006 rpi x%x DID:%x flg:%x %d x%px "
				 "mbx_cmd x%x mbx_flag x%x x%px\n",
				 ndlp->nlp_rpi, ndlp->nlp_DID, ndlp->nlp_flag,
				 kref_read(&ndlp->kref), ndlp, mbx_cmd,
				 mbx_flag, pmb);

		/* This ends the default/temporary RPI cleanup logic for this
		 * ndlp and the node and rpi needs to be released. Free the rpi
		 * first on an UNREG_LOGIN and then release the final
		 * references.
		 */
		spin_lock_irq(&ndlp->lock);
		ndlp->nlp_flag &= ~NLP_REG_LOGIN_SEND;
		if (mbx_cmd == MBX_UNREG_LOGIN)
			ndlp->nlp_flag &= ~NLP_UNREG_INP;
		spin_unlock_irq(&ndlp->lock);
		lpfc_nlp_put(ndlp);
		lpfc_drop_node(ndlp->vport, ndlp);
	}

	lpfc_mbox_rsrc_cleanup(phba, pmb, MBOX_THD_UNLOCKED);
}

/**
 * lpfc_cmpl_els_rsp - Completion callback function for els response iocb cmd
 * @phba: pointer to lpfc hba data structure.
 * @cmdiocb: pointer to lpfc command iocb data structure.
 * @rspiocb: pointer to lpfc response iocb data structure.
 *
 * This routine is the completion callback function for ELS Response IOCB
 * command. In normal case, this callback function just properly sets the
 * nlp_flag bitmap in the ndlp data structure, if the mbox command reference
 * field in the command IOCB is not NULL, the referred mailbox command will
 * be send out, and then invokes the lpfc_els_free_iocb() routine to release
 * the IOCB.
 **/
static void
lpfc_cmpl_els_rsp(struct lpfc_hba *phba, struct lpfc_iocbq *cmdiocb,
		  struct lpfc_iocbq *rspiocb)
{
	struct lpfc_nodelist *ndlp = cmdiocb->ndlp;
	struct lpfc_vport *vport = ndlp ? ndlp->vport : NULL;
	struct Scsi_Host  *shost = vport ? lpfc_shost_from_vport(vport) : NULL;
	IOCB_t  *irsp;
	LPFC_MBOXQ_t *mbox = NULL;
	u32 ulp_status, ulp_word4, tmo, did, iotag;

	if (!vport) {
		lpfc_printf_log(phba, KERN_ERR, LOG_TRACE_EVENT,
				"3177 ELS response failed\n");
		goto out;
	}
	if (cmdiocb->context_un.mbox)
		mbox = cmdiocb->context_un.mbox;

	ulp_status = get_job_ulpstatus(phba, rspiocb);
	ulp_word4 = get_job_word4(phba, rspiocb);
	did = get_job_els_rsp64_did(phba, cmdiocb);

	if (phba->sli_rev == LPFC_SLI_REV4) {
		tmo = get_wqe_tmo(cmdiocb);
		iotag = get_wqe_reqtag(cmdiocb);
	} else {
		irsp = &rspiocb->iocb;
		tmo = irsp->ulpTimeout;
		iotag = irsp->ulpIoTag;
	}

	/* Check to see if link went down during discovery */
	if (!ndlp || lpfc_els_chk_latt(vport)) {
		if (mbox)
			lpfc_mbox_rsrc_cleanup(phba, mbox, MBOX_THD_UNLOCKED);
		goto out;
	}

	lpfc_debugfs_disc_trc(vport, LPFC_DISC_TRC_ELS_RSP,
		"ELS rsp cmpl:    status:x%x/x%x did:x%x",
		ulp_status, ulp_word4, did);
	/* ELS response tag <ulpIoTag> completes */
	lpfc_printf_vlog(vport, KERN_INFO, LOG_ELS,
			 "0110 ELS response tag x%x completes "
			 "Data: x%x x%x x%x x%x x%x x%x x%x x%x %p %p\n",
			 iotag, ulp_status, ulp_word4, tmo,
			 ndlp->nlp_DID, ndlp->nlp_flag, ndlp->nlp_state,
			 ndlp->nlp_rpi, kref_read(&ndlp->kref), mbox, ndlp);
	if (mbox) {
		if (ulp_status == 0
		    && (ndlp->nlp_flag & NLP_ACC_REGLOGIN)) {
			if (!lpfc_unreg_rpi(vport, ndlp) &&
			    (!(vport->fc_flag & FC_PT2PT))) {
				if (ndlp->nlp_state ==  NLP_STE_PLOGI_ISSUE ||
				    ndlp->nlp_state ==
				     NLP_STE_REG_LOGIN_ISSUE) {
					lpfc_printf_vlog(vport, KERN_INFO,
							 LOG_DISCOVERY,
							 "0314 PLOGI recov "
							 "DID x%x "
							 "Data: x%x x%x x%x\n",
							 ndlp->nlp_DID,
							 ndlp->nlp_state,
							 ndlp->nlp_rpi,
							 ndlp->nlp_flag);
					goto out_free_mbox;
				}
			}

			/* Increment reference count to ndlp to hold the
			 * reference to ndlp for the callback function.
			 */
			mbox->ctx_ndlp = lpfc_nlp_get(ndlp);
			if (!mbox->ctx_ndlp)
				goto out_free_mbox;

			mbox->vport = vport;
			if (ndlp->nlp_flag & NLP_RM_DFLT_RPI) {
				mbox->mbox_flag |= LPFC_MBX_IMED_UNREG;
				mbox->mbox_cmpl = lpfc_mbx_cmpl_dflt_rpi;
			}
			else {
				mbox->mbox_cmpl = lpfc_mbx_cmpl_reg_login;
				ndlp->nlp_prev_state = ndlp->nlp_state;
				lpfc_nlp_set_state(vport, ndlp,
					   NLP_STE_REG_LOGIN_ISSUE);
			}

			ndlp->nlp_flag |= NLP_REG_LOGIN_SEND;
			if (lpfc_sli_issue_mbox(phba, mbox, MBX_NOWAIT)
			    != MBX_NOT_FINISHED)
				goto out;

			/* Decrement the ndlp reference count we
			 * set for this failed mailbox command.
			 */
			lpfc_nlp_put(ndlp);
			ndlp->nlp_flag &= ~NLP_REG_LOGIN_SEND;

			/* ELS rsp: Cannot issue reg_login for <NPortid> */
			lpfc_printf_vlog(vport, KERN_ERR, LOG_TRACE_EVENT,
				"0138 ELS rsp: Cannot issue reg_login for x%x "
				"Data: x%x x%x x%x\n",
				ndlp->nlp_DID, ndlp->nlp_flag, ndlp->nlp_state,
				ndlp->nlp_rpi);
		}
out_free_mbox:
		lpfc_mbox_rsrc_cleanup(phba, mbox, MBOX_THD_UNLOCKED);
	}
out:
	if (ndlp && shost) {
		spin_lock_irq(&ndlp->lock);
		if (mbox)
			ndlp->nlp_flag &= ~NLP_ACC_REGLOGIN;
		ndlp->nlp_flag &= ~NLP_RM_DFLT_RPI;
		spin_unlock_irq(&ndlp->lock);
	}

	/* An SLI4 NPIV instance wants to drop the node at this point under
	 * these conditions and release the RPI.
	 */
	if (phba->sli_rev == LPFC_SLI_REV4 &&
	    (vport && vport->port_type == LPFC_NPIV_PORT) &&
	    !(ndlp->fc4_xpt_flags & SCSI_XPT_REGD) &&
	    ndlp->nlp_flag & NLP_RELEASE_RPI) {
		if (ndlp->nlp_state !=  NLP_STE_PLOGI_ISSUE &&
		    ndlp->nlp_state != NLP_STE_REG_LOGIN_ISSUE) {
			lpfc_sli4_free_rpi(phba, ndlp->nlp_rpi);
			spin_lock_irq(&ndlp->lock);
			ndlp->nlp_rpi = LPFC_RPI_ALLOC_ERROR;
			ndlp->nlp_flag &= ~NLP_RELEASE_RPI;
			spin_unlock_irq(&ndlp->lock);
			lpfc_drop_node(vport, ndlp);
		}
	}

	/* Release the originating I/O reference. */
	lpfc_els_free_iocb(phba, cmdiocb);
	lpfc_nlp_put(ndlp);
	return;
}

/**
 * lpfc_els_rsp_acc - Prepare and issue an acc response iocb command
 * @vport: pointer to a host virtual N_Port data structure.
 * @flag: the els command code to be accepted.
 * @oldiocb: pointer to the original lpfc command iocb data structure.
 * @ndlp: pointer to a node-list data structure.
 * @mbox: pointer to the driver internal queue element for mailbox command.
 *
 * This routine prepares and issues an Accept (ACC) response IOCB
 * command. It uses the @flag to properly set up the IOCB field for the
 * specific ACC response command to be issued and invokes the
 * lpfc_sli_issue_iocb() routine to send out ACC response IOCB. If a
 * @mbox pointer is passed in, it will be put into the context_un.mbox
 * field of the IOCB for the completion callback function to issue the
 * mailbox command to the HBA later when callback is invoked.
 *
 * Note that the ndlp reference count will be incremented by 1 for holding the
 * ndlp and the reference to ndlp will be stored into the ndlp field of
 * the IOCB for the completion callback function to the corresponding
 * response ELS IOCB command.
 *
 * Return code
 *   0 - Successfully issued acc response
 *   1 - Failed to issue acc response
 **/
int
lpfc_els_rsp_acc(struct lpfc_vport *vport, uint32_t flag,
		 struct lpfc_iocbq *oldiocb, struct lpfc_nodelist *ndlp,
		 LPFC_MBOXQ_t *mbox)
{
	struct lpfc_hba  *phba = vport->phba;
	IOCB_t *icmd;
	IOCB_t *oldcmd;
	union lpfc_wqe128 *wqe;
	union lpfc_wqe128 *oldwqe = &oldiocb->wqe;
	struct lpfc_iocbq *elsiocb;
	uint8_t *pcmd;
	struct serv_parm *sp;
	uint16_t cmdsize;
	int rc;
	ELS_PKT *els_pkt_ptr;
	struct fc_els_rdf_resp *rdf_resp;

	switch (flag) {
	case ELS_CMD_ACC:
		cmdsize = sizeof(uint32_t);
		elsiocb = lpfc_prep_els_iocb(vport, 0, cmdsize, oldiocb->retry,
					     ndlp, ndlp->nlp_DID, ELS_CMD_ACC);
		if (!elsiocb) {
			spin_lock_irq(&ndlp->lock);
			ndlp->nlp_flag &= ~NLP_LOGO_ACC;
			spin_unlock_irq(&ndlp->lock);
			return 1;
		}

		if (phba->sli_rev == LPFC_SLI_REV4) {
			wqe = &elsiocb->wqe;
			/* XRI / rx_id */
			bf_set(wqe_ctxt_tag, &wqe->xmit_els_rsp.wqe_com,
			       bf_get(wqe_ctxt_tag,
				      &oldwqe->xmit_els_rsp.wqe_com));

			/* oxid */
			bf_set(wqe_rcvoxid, &wqe->xmit_els_rsp.wqe_com,
			       bf_get(wqe_rcvoxid,
				      &oldwqe->xmit_els_rsp.wqe_com));
		} else {
			icmd = &elsiocb->iocb;
			oldcmd = &oldiocb->iocb;
			icmd->ulpContext = oldcmd->ulpContext; /* Xri / rx_id */
			icmd->unsli3.rcvsli3.ox_id =
				oldcmd->unsli3.rcvsli3.ox_id;
		}

		pcmd = elsiocb->cmd_dmabuf->virt;
		*((uint32_t *) (pcmd)) = ELS_CMD_ACC;
		pcmd += sizeof(uint32_t);

		lpfc_debugfs_disc_trc(vport, LPFC_DISC_TRC_ELS_RSP,
			"Issue ACC:       did:x%x flg:x%x",
			ndlp->nlp_DID, ndlp->nlp_flag, 0);
		break;
	case ELS_CMD_FLOGI:
	case ELS_CMD_PLOGI:
		cmdsize = (sizeof(struct serv_parm) + sizeof(uint32_t));
		elsiocb = lpfc_prep_els_iocb(vport, 0, cmdsize, oldiocb->retry,
					     ndlp, ndlp->nlp_DID, ELS_CMD_ACC);
		if (!elsiocb)
			return 1;

		if (phba->sli_rev == LPFC_SLI_REV4) {
			wqe = &elsiocb->wqe;
			/* XRI / rx_id */
			bf_set(wqe_ctxt_tag, &wqe->xmit_els_rsp.wqe_com,
			       bf_get(wqe_ctxt_tag,
				      &oldwqe->xmit_els_rsp.wqe_com));

			/* oxid */
			bf_set(wqe_rcvoxid, &wqe->xmit_els_rsp.wqe_com,
			       bf_get(wqe_rcvoxid,
				      &oldwqe->xmit_els_rsp.wqe_com));
		} else {
			icmd = &elsiocb->iocb;
			oldcmd = &oldiocb->iocb;
			icmd->ulpContext = oldcmd->ulpContext; /* Xri / rx_id */
			icmd->unsli3.rcvsli3.ox_id =
				oldcmd->unsli3.rcvsli3.ox_id;
		}

		pcmd = (u8 *)elsiocb->cmd_dmabuf->virt;

		if (mbox)
			elsiocb->context_un.mbox = mbox;

		*((uint32_t *) (pcmd)) = ELS_CMD_ACC;
		pcmd += sizeof(uint32_t);
		sp = (struct serv_parm *)pcmd;

		if (flag == ELS_CMD_FLOGI) {
			/* Copy the received service parameters back */
			memcpy(sp, &phba->fc_fabparam,
			       sizeof(struct serv_parm));

			/* Clear the F_Port bit */
			sp->cmn.fPort = 0;

			/* Mark all class service parameters as invalid */
			sp->cls1.classValid = 0;
			sp->cls2.classValid = 0;
			sp->cls3.classValid = 0;
			sp->cls4.classValid = 0;

			/* Copy our worldwide names */
			memcpy(&sp->portName, &vport->fc_sparam.portName,
			       sizeof(struct lpfc_name));
			memcpy(&sp->nodeName, &vport->fc_sparam.nodeName,
			       sizeof(struct lpfc_name));
		} else {
			memcpy(pcmd, &vport->fc_sparam,
			       sizeof(struct serv_parm));

			sp->cmn.valid_vendor_ver_level = 0;
			memset(sp->un.vendorVersion, 0,
			       sizeof(sp->un.vendorVersion));
			sp->cmn.bbRcvSizeMsb &= 0xF;

			/* If our firmware supports this feature, convey that
			 * info to the target using the vendor specific field.
			 */
			if (phba->sli.sli_flag & LPFC_SLI_SUPPRESS_RSP) {
				sp->cmn.valid_vendor_ver_level = 1;
				sp->un.vv.vid = cpu_to_be32(LPFC_VV_EMLX_ID);
				sp->un.vv.flags =
					cpu_to_be32(LPFC_VV_SUPPRESS_RSP);
			}
		}

		lpfc_debugfs_disc_trc(vport, LPFC_DISC_TRC_ELS_RSP,
			"Issue ACC FLOGI/PLOGI: did:x%x flg:x%x",
			ndlp->nlp_DID, ndlp->nlp_flag, 0);
		break;
	case ELS_CMD_PRLO:
		cmdsize = sizeof(uint32_t) + sizeof(PRLO);
		elsiocb = lpfc_prep_els_iocb(vport, 0, cmdsize, oldiocb->retry,
					     ndlp, ndlp->nlp_DID, ELS_CMD_PRLO);
		if (!elsiocb)
			return 1;

		if (phba->sli_rev == LPFC_SLI_REV4) {
			wqe = &elsiocb->wqe;
			/* XRI / rx_id */
			bf_set(wqe_ctxt_tag, &wqe->xmit_els_rsp.wqe_com,
			       bf_get(wqe_ctxt_tag,
				      &oldwqe->xmit_els_rsp.wqe_com));

			/* oxid */
			bf_set(wqe_rcvoxid, &wqe->xmit_els_rsp.wqe_com,
			       bf_get(wqe_rcvoxid,
				      &oldwqe->xmit_els_rsp.wqe_com));
		} else {
			icmd = &elsiocb->iocb;
			oldcmd = &oldiocb->iocb;
			icmd->ulpContext = oldcmd->ulpContext; /* Xri / rx_id */
			icmd->unsli3.rcvsli3.ox_id =
				oldcmd->unsli3.rcvsli3.ox_id;
		}

		pcmd = (u8 *) elsiocb->cmd_dmabuf->virt;

		memcpy(pcmd, oldiocb->cmd_dmabuf->virt,
		       sizeof(uint32_t) + sizeof(PRLO));
		*((uint32_t *) (pcmd)) = ELS_CMD_PRLO_ACC;
		els_pkt_ptr = (ELS_PKT *) pcmd;
		els_pkt_ptr->un.prlo.acceptRspCode = PRLO_REQ_EXECUTED;

		lpfc_debugfs_disc_trc(vport, LPFC_DISC_TRC_ELS_RSP,
			"Issue ACC PRLO:  did:x%x flg:x%x",
			ndlp->nlp_DID, ndlp->nlp_flag, 0);
		break;
	case ELS_CMD_RDF:
		cmdsize = sizeof(*rdf_resp);
		elsiocb = lpfc_prep_els_iocb(vport, 0, cmdsize, oldiocb->retry,
					     ndlp, ndlp->nlp_DID, ELS_CMD_ACC);
		if (!elsiocb)
			return 1;

		if (phba->sli_rev == LPFC_SLI_REV4) {
			wqe = &elsiocb->wqe;
			/* XRI / rx_id */
			bf_set(wqe_ctxt_tag, &wqe->xmit_els_rsp.wqe_com,
			       bf_get(wqe_ctxt_tag,
				      &oldwqe->xmit_els_rsp.wqe_com));

			/* oxid */
			bf_set(wqe_rcvoxid, &wqe->xmit_els_rsp.wqe_com,
			       bf_get(wqe_rcvoxid,
				      &oldwqe->xmit_els_rsp.wqe_com));
		} else {
			icmd = &elsiocb->iocb;
			oldcmd = &oldiocb->iocb;
			icmd->ulpContext = oldcmd->ulpContext; /* Xri / rx_id */
			icmd->unsli3.rcvsli3.ox_id =
				oldcmd->unsli3.rcvsli3.ox_id;
		}

		pcmd = (u8 *)elsiocb->cmd_dmabuf->virt;
		rdf_resp = (struct fc_els_rdf_resp *)pcmd;
		memset(rdf_resp, 0, sizeof(*rdf_resp));
		rdf_resp->acc_hdr.la_cmd = ELS_LS_ACC;

		/* FC-LS-5 specifies desc_list_len shall be set to 12 */
		rdf_resp->desc_list_len = cpu_to_be32(12);

		/* FC-LS-5 specifies LS REQ Information descriptor */
		rdf_resp->lsri.desc_tag = cpu_to_be32(1);
		rdf_resp->lsri.desc_len = cpu_to_be32(sizeof(u32));
		rdf_resp->lsri.rqst_w0.cmd = ELS_RDF;
		break;
	default:
		return 1;
	}
	if (ndlp->nlp_flag & NLP_LOGO_ACC) {
		spin_lock_irq(&ndlp->lock);
		if (!(ndlp->nlp_flag & NLP_RPI_REGISTERED ||
			ndlp->nlp_flag & NLP_REG_LOGIN_SEND))
			ndlp->nlp_flag &= ~NLP_LOGO_ACC;
		spin_unlock_irq(&ndlp->lock);
		elsiocb->cmd_cmpl = lpfc_cmpl_els_logo_acc;
	} else {
		elsiocb->cmd_cmpl = lpfc_cmpl_els_rsp;
	}

	phba->fc_stat.elsXmitACC++;
	elsiocb->ndlp = lpfc_nlp_get(ndlp);
	if (!elsiocb->ndlp) {
		lpfc_els_free_iocb(phba, elsiocb);
		return 1;
	}

	rc = lpfc_sli_issue_iocb(phba, LPFC_ELS_RING, elsiocb, 0);
	if (rc == IOCB_ERROR) {
		lpfc_els_free_iocb(phba, elsiocb);
		lpfc_nlp_put(ndlp);
		return 1;
	}

	/* Xmit ELS ACC response tag <ulpIoTag> */
	lpfc_printf_vlog(vport, KERN_INFO, LOG_ELS,
			 "0128 Xmit ELS ACC response Status: x%x, IoTag: x%x, "
			 "XRI: x%x, DID: x%x, nlp_flag: x%x nlp_state: x%x "
			 "RPI: x%x, fc_flag x%x refcnt %d\n",
			 rc, elsiocb->iotag, elsiocb->sli4_xritag,
			 ndlp->nlp_DID, ndlp->nlp_flag, ndlp->nlp_state,
			 ndlp->nlp_rpi, vport->fc_flag, kref_read(&ndlp->kref));
	return 0;
}

/**
 * lpfc_els_rsp_reject - Prepare and issue a rjt response iocb command
 * @vport: pointer to a virtual N_Port data structure.
 * @rejectError: reject response to issue
 * @oldiocb: pointer to the original lpfc command iocb data structure.
 * @ndlp: pointer to a node-list data structure.
 * @mbox: pointer to the driver internal queue element for mailbox command.
 *
 * This routine prepares and issue an Reject (RJT) response IOCB
 * command. If a @mbox pointer is passed in, it will be put into the
 * context_un.mbox field of the IOCB for the completion callback function
 * to issue to the HBA later.
 *
 * Note that the ndlp reference count will be incremented by 1 for holding the
 * ndlp and the reference to ndlp will be stored into the ndlp field of
 * the IOCB for the completion callback function to the reject response
 * ELS IOCB command.
 *
 * Return code
 *   0 - Successfully issued reject response
 *   1 - Failed to issue reject response
 **/
int
lpfc_els_rsp_reject(struct lpfc_vport *vport, uint32_t rejectError,
		    struct lpfc_iocbq *oldiocb, struct lpfc_nodelist *ndlp,
		    LPFC_MBOXQ_t *mbox)
{
	int rc;
	struct lpfc_hba  *phba = vport->phba;
	IOCB_t *icmd;
	IOCB_t *oldcmd;
	union lpfc_wqe128 *wqe;
	struct lpfc_iocbq *elsiocb;
	uint8_t *pcmd;
	uint16_t cmdsize;

	cmdsize = 2 * sizeof(uint32_t);
	elsiocb = lpfc_prep_els_iocb(vport, 0, cmdsize, oldiocb->retry, ndlp,
				     ndlp->nlp_DID, ELS_CMD_LS_RJT);
	if (!elsiocb)
		return 1;

	if (phba->sli_rev == LPFC_SLI_REV4) {
		wqe = &elsiocb->wqe;
		bf_set(wqe_ctxt_tag, &wqe->generic.wqe_com,
		       get_job_ulpcontext(phba, oldiocb)); /* Xri / rx_id */
		bf_set(wqe_rcvoxid, &wqe->xmit_els_rsp.wqe_com,
		       get_job_rcvoxid(phba, oldiocb));
	} else {
		icmd = &elsiocb->iocb;
		oldcmd = &oldiocb->iocb;
		icmd->ulpContext = oldcmd->ulpContext; /* Xri / rx_id */
		icmd->unsli3.rcvsli3.ox_id = oldcmd->unsli3.rcvsli3.ox_id;
	}

	pcmd = (uint8_t *)elsiocb->cmd_dmabuf->virt;

	*((uint32_t *) (pcmd)) = ELS_CMD_LS_RJT;
	pcmd += sizeof(uint32_t);
	*((uint32_t *) (pcmd)) = rejectError;

	if (mbox)
		elsiocb->context_un.mbox = mbox;

	/* Xmit ELS RJT <err> response tag <ulpIoTag> */
	lpfc_printf_vlog(vport, KERN_INFO, LOG_ELS,
			 "0129 Xmit ELS RJT x%x response tag x%x "
			 "xri x%x, did x%x, nlp_flag x%x, nlp_state x%x, "
			 "rpi x%x\n",
			 rejectError, elsiocb->iotag,
			 get_job_ulpcontext(phba, elsiocb), ndlp->nlp_DID,
			 ndlp->nlp_flag, ndlp->nlp_state, ndlp->nlp_rpi);
	lpfc_debugfs_disc_trc(vport, LPFC_DISC_TRC_ELS_RSP,
		"Issue LS_RJT:    did:x%x flg:x%x err:x%x",
		ndlp->nlp_DID, ndlp->nlp_flag, rejectError);

	phba->fc_stat.elsXmitLSRJT++;
	elsiocb->cmd_cmpl = lpfc_cmpl_els_rsp;
<<<<<<< HEAD
	elsiocb->context1 = lpfc_nlp_get(ndlp);
	if (!elsiocb->context1) {
=======
	elsiocb->ndlp = lpfc_nlp_get(ndlp);
	if (!elsiocb->ndlp) {
>>>>>>> 29549c70
		lpfc_els_free_iocb(phba, elsiocb);
		return 1;
	}

	/* The NPIV instance is rejecting this unsolicited ELS. Make sure the
	 * node's assigned RPI gets released provided this node is not already
	 * registered with the transport.
	 */
	if (phba->sli_rev == LPFC_SLI_REV4 &&
	    vport->port_type == LPFC_NPIV_PORT &&
	    !(ndlp->fc4_xpt_flags & SCSI_XPT_REGD)) {
		spin_lock_irq(&ndlp->lock);
		ndlp->nlp_flag |= NLP_RELEASE_RPI;
		spin_unlock_irq(&ndlp->lock);
	}

	rc = lpfc_sli_issue_iocb(phba, LPFC_ELS_RING, elsiocb, 0);
	if (rc == IOCB_ERROR) {
		lpfc_els_free_iocb(phba, elsiocb);
		lpfc_nlp_put(ndlp);
		return 1;
	}

	return 0;
}

 /**
  * lpfc_issue_els_edc_rsp - Exchange Diagnostic Capabilities with the fabric.
  * @vport: pointer to a host virtual N_Port data structure.
  * @cmdiocb: pointer to the original lpfc command iocb data structure.
  * @ndlp: NPort to where rsp is directed
  *
  * This routine issues an EDC ACC RSP to the F-Port Controller to communicate
  * this N_Port's support of hardware signals in its Congestion
  * Capabilities Descriptor.
  *
  * Return code
  *   0 - Successfully issued edc rsp command
  *   1 - Failed to issue edc rsp command
  **/
static int
lpfc_issue_els_edc_rsp(struct lpfc_vport *vport, struct lpfc_iocbq *cmdiocb,
		       struct lpfc_nodelist *ndlp)
{
	struct lpfc_hba  *phba = vport->phba;
	struct fc_els_edc_resp *edc_rsp;
	struct fc_tlv_desc *tlv;
	struct lpfc_iocbq *elsiocb;
	IOCB_t *icmd, *cmd;
	union lpfc_wqe128 *wqe;
	u32 cgn_desc_size, lft_desc_size;
	u16 cmdsize;
	uint8_t *pcmd;
	int rc;

	cmdsize = sizeof(struct fc_els_edc_resp);
	cgn_desc_size = sizeof(struct fc_diag_cg_sig_desc);
	lft_desc_size = (lpfc_link_is_lds_capable(phba)) ?
				sizeof(struct fc_diag_lnkflt_desc) : 0;
	cmdsize += cgn_desc_size + lft_desc_size;
	elsiocb = lpfc_prep_els_iocb(vport, 0, cmdsize, cmdiocb->retry,
				     ndlp, ndlp->nlp_DID, ELS_CMD_ACC);
	if (!elsiocb)
		return 1;

	if (phba->sli_rev == LPFC_SLI_REV4) {
		wqe = &elsiocb->wqe;
		bf_set(wqe_ctxt_tag, &wqe->generic.wqe_com,
		       get_job_ulpcontext(phba, cmdiocb)); /* Xri / rx_id */
		bf_set(wqe_rcvoxid, &wqe->xmit_els_rsp.wqe_com,
		       get_job_rcvoxid(phba, cmdiocb));
	} else {
		icmd = &elsiocb->iocb;
		cmd = &cmdiocb->iocb;
		icmd->ulpContext = cmd->ulpContext; /* Xri / rx_id */
		icmd->unsli3.rcvsli3.ox_id = cmd->unsli3.rcvsli3.ox_id;
	}

	pcmd = elsiocb->cmd_dmabuf->virt;
	memset(pcmd, 0, cmdsize);

	edc_rsp = (struct fc_els_edc_resp *)pcmd;
	edc_rsp->acc_hdr.la_cmd = ELS_LS_ACC;
	edc_rsp->desc_list_len = cpu_to_be32(sizeof(struct fc_els_lsri_desc) +
						cgn_desc_size + lft_desc_size);
	edc_rsp->lsri.desc_tag = cpu_to_be32(ELS_DTAG_LS_REQ_INFO);
	edc_rsp->lsri.desc_len = cpu_to_be32(
		FC_TLV_DESC_LENGTH_FROM_SZ(struct fc_els_lsri_desc));
	edc_rsp->lsri.rqst_w0.cmd = ELS_EDC;
	tlv = edc_rsp->desc;
	lpfc_format_edc_cgn_desc(phba, tlv);
	tlv = fc_tlv_next_desc(tlv);
	if (lft_desc_size)
		lpfc_format_edc_lft_desc(phba, tlv);

	lpfc_debugfs_disc_trc(vport, LPFC_DISC_TRC_ELS_RSP,
			      "Issue EDC ACC:      did:x%x flg:x%x refcnt %d",
			      ndlp->nlp_DID, ndlp->nlp_flag,
			      kref_read(&ndlp->kref));
	elsiocb->cmd_cmpl = lpfc_cmpl_els_rsp;

	phba->fc_stat.elsXmitACC++;
	elsiocb->ndlp = lpfc_nlp_get(ndlp);
	if (!elsiocb->ndlp) {
		lpfc_els_free_iocb(phba, elsiocb);
		return 1;
	}

	rc = lpfc_sli_issue_iocb(phba, LPFC_ELS_RING, elsiocb, 0);
	if (rc == IOCB_ERROR) {
		lpfc_els_free_iocb(phba, elsiocb);
		lpfc_nlp_put(ndlp);
		return 1;
	}

	/* Xmit ELS ACC response tag <ulpIoTag> */
	lpfc_printf_vlog(vport, KERN_INFO, LOG_ELS,
			 "0152 Xmit EDC ACC response Status: x%x, IoTag: x%x, "
			 "XRI: x%x, DID: x%x, nlp_flag: x%x nlp_state: x%x "
			 "RPI: x%x, fc_flag x%x\n",
			 rc, elsiocb->iotag, elsiocb->sli4_xritag,
			 ndlp->nlp_DID, ndlp->nlp_flag, ndlp->nlp_state,
			 ndlp->nlp_rpi, vport->fc_flag);

	return 0;
}

/**
 * lpfc_els_rsp_adisc_acc - Prepare and issue acc response to adisc iocb cmd
 * @vport: pointer to a virtual N_Port data structure.
 * @oldiocb: pointer to the original lpfc command iocb data structure.
 * @ndlp: pointer to a node-list data structure.
 *
 * This routine prepares and issues an Accept (ACC) response to Address
 * Discover (ADISC) ELS command. It simply prepares the payload of the IOCB
 * and invokes the lpfc_sli_issue_iocb() routine to send out the command.
 *
 * Note that the ndlp reference count will be incremented by 1 for holding the
 * ndlp and the reference to ndlp will be stored into the ndlp field of
 * the IOCB for the completion callback function to the ADISC Accept response
 * ELS IOCB command.
 *
 * Return code
 *   0 - Successfully issued acc adisc response
 *   1 - Failed to issue adisc acc response
 **/
int
lpfc_els_rsp_adisc_acc(struct lpfc_vport *vport, struct lpfc_iocbq *oldiocb,
		       struct lpfc_nodelist *ndlp)
{
	struct lpfc_hba  *phba = vport->phba;
	ADISC *ap;
	IOCB_t *icmd, *oldcmd;
	union lpfc_wqe128 *wqe;
	struct lpfc_iocbq *elsiocb;
	uint8_t *pcmd;
	uint16_t cmdsize;
	int rc;
	u32 ulp_context;

	cmdsize = sizeof(uint32_t) + sizeof(ADISC);
	elsiocb = lpfc_prep_els_iocb(vport, 0, cmdsize, oldiocb->retry, ndlp,
				     ndlp->nlp_DID, ELS_CMD_ACC);
	if (!elsiocb)
		return 1;

	if (phba->sli_rev == LPFC_SLI_REV4) {
		wqe = &elsiocb->wqe;
		/* XRI / rx_id */
		bf_set(wqe_ctxt_tag, &wqe->generic.wqe_com,
		       get_job_ulpcontext(phba, oldiocb));
		ulp_context = get_job_ulpcontext(phba, elsiocb);
		/* oxid */
		bf_set(wqe_rcvoxid, &wqe->xmit_els_rsp.wqe_com,
		       get_job_rcvoxid(phba, oldiocb));
	} else {
		icmd = &elsiocb->iocb;
		oldcmd = &oldiocb->iocb;
		icmd->ulpContext = oldcmd->ulpContext; /* Xri / rx_id */
		ulp_context = elsiocb->iocb.ulpContext;
		icmd->unsli3.rcvsli3.ox_id =
			oldcmd->unsli3.rcvsli3.ox_id;
	}

	/* Xmit ADISC ACC response tag <ulpIoTag> */
	lpfc_printf_vlog(vport, KERN_INFO, LOG_ELS,
			 "0130 Xmit ADISC ACC response iotag x%x xri: "
			 "x%x, did x%x, nlp_flag x%x, nlp_state x%x rpi x%x\n",
			 elsiocb->iotag, ulp_context,
			 ndlp->nlp_DID, ndlp->nlp_flag, ndlp->nlp_state,
			 ndlp->nlp_rpi);
	pcmd = (uint8_t *)elsiocb->cmd_dmabuf->virt;

	*((uint32_t *) (pcmd)) = ELS_CMD_ACC;
	pcmd += sizeof(uint32_t);

	ap = (ADISC *) (pcmd);
	ap->hardAL_PA = phba->fc_pref_ALPA;
	memcpy(&ap->portName, &vport->fc_portname, sizeof(struct lpfc_name));
	memcpy(&ap->nodeName, &vport->fc_nodename, sizeof(struct lpfc_name));
	ap->DID = be32_to_cpu(vport->fc_myDID);

	lpfc_debugfs_disc_trc(vport, LPFC_DISC_TRC_ELS_RSP,
		      "Issue ACC ADISC: did:x%x flg:x%x refcnt %d",
		      ndlp->nlp_DID, ndlp->nlp_flag, kref_read(&ndlp->kref));

	phba->fc_stat.elsXmitACC++;
	elsiocb->cmd_cmpl = lpfc_cmpl_els_rsp;
<<<<<<< HEAD
	elsiocb->context1 = lpfc_nlp_get(ndlp);
	if (!elsiocb->context1) {
=======
	elsiocb->ndlp = lpfc_nlp_get(ndlp);
	if (!elsiocb->ndlp) {
>>>>>>> 29549c70
		lpfc_els_free_iocb(phba, elsiocb);
		return 1;
	}

	rc = lpfc_sli_issue_iocb(phba, LPFC_ELS_RING, elsiocb, 0);
	if (rc == IOCB_ERROR) {
		lpfc_els_free_iocb(phba, elsiocb);
		lpfc_nlp_put(ndlp);
		return 1;
	}

	return 0;
}

/**
 * lpfc_els_rsp_prli_acc - Prepare and issue acc response to prli iocb cmd
 * @vport: pointer to a virtual N_Port data structure.
 * @oldiocb: pointer to the original lpfc command iocb data structure.
 * @ndlp: pointer to a node-list data structure.
 *
 * This routine prepares and issues an Accept (ACC) response to Process
 * Login (PRLI) ELS command. It simply prepares the payload of the IOCB
 * and invokes the lpfc_sli_issue_iocb() routine to send out the command.
 *
 * Note that the ndlp reference count will be incremented by 1 for holding the
 * ndlp and the reference to ndlp will be stored into the ndlp field of
 * the IOCB for the completion callback function to the PRLI Accept response
 * ELS IOCB command.
 *
 * Return code
 *   0 - Successfully issued acc prli response
 *   1 - Failed to issue acc prli response
 **/
int
lpfc_els_rsp_prli_acc(struct lpfc_vport *vport, struct lpfc_iocbq *oldiocb,
		      struct lpfc_nodelist *ndlp)
{
	struct lpfc_hba  *phba = vport->phba;
	PRLI *npr;
	struct lpfc_nvme_prli *npr_nvme;
	lpfc_vpd_t *vpd;
	IOCB_t *icmd;
	IOCB_t *oldcmd;
	union lpfc_wqe128 *wqe;
	struct lpfc_iocbq *elsiocb;
	uint8_t *pcmd;
	uint16_t cmdsize;
	uint32_t prli_fc4_req, *req_payload;
	struct lpfc_dmabuf *req_buf;
	int rc;
	u32 elsrspcmd, ulp_context;

	/* Need the incoming PRLI payload to determine if the ACC is for an
	 * FC4 or NVME PRLI type.  The PRLI type is at word 1.
	 */
	req_buf = oldiocb->cmd_dmabuf;
	req_payload = (((uint32_t *)req_buf->virt) + 1);

	/* PRLI type payload is at byte 3 for FCP or NVME. */
	prli_fc4_req = be32_to_cpu(*req_payload);
	prli_fc4_req = (prli_fc4_req >> 24) & 0xff;
	lpfc_printf_vlog(vport, KERN_INFO, LOG_ELS,
			 "6127 PRLI_ACC:  Req Type x%x, Word1 x%08x\n",
			 prli_fc4_req, *((uint32_t *)req_payload));

	if (prli_fc4_req == PRLI_FCP_TYPE) {
		cmdsize = sizeof(uint32_t) + sizeof(PRLI);
		elsrspcmd = (ELS_CMD_ACC | (ELS_CMD_PRLI & ~ELS_RSP_MASK));
	} else if (prli_fc4_req == PRLI_NVME_TYPE) {
		cmdsize = sizeof(uint32_t) + sizeof(struct lpfc_nvme_prli);
		elsrspcmd = (ELS_CMD_ACC | (ELS_CMD_NVMEPRLI & ~ELS_RSP_MASK));
	} else {
		return 1;
	}

	elsiocb = lpfc_prep_els_iocb(vport, 0, cmdsize, oldiocb->retry, ndlp,
				     ndlp->nlp_DID, elsrspcmd);
	if (!elsiocb)
		return 1;

	if (phba->sli_rev == LPFC_SLI_REV4) {
		wqe = &elsiocb->wqe;
		bf_set(wqe_ctxt_tag, &wqe->generic.wqe_com,
		       get_job_ulpcontext(phba, oldiocb)); /* Xri / rx_id */
		ulp_context = get_job_ulpcontext(phba, elsiocb);
		bf_set(wqe_rcvoxid, &wqe->xmit_els_rsp.wqe_com,
		       get_job_rcvoxid(phba, oldiocb));
	} else {
		icmd = &elsiocb->iocb;
		oldcmd = &oldiocb->iocb;
		icmd->ulpContext = oldcmd->ulpContext; /* Xri / rx_id */
		ulp_context = elsiocb->iocb.ulpContext;
		icmd->unsli3.rcvsli3.ox_id =
			oldcmd->unsli3.rcvsli3.ox_id;
	}

	/* Xmit PRLI ACC response tag <ulpIoTag> */
	lpfc_printf_vlog(vport, KERN_INFO, LOG_ELS,
			 "0131 Xmit PRLI ACC response tag x%x xri x%x, "
			 "did x%x, nlp_flag x%x, nlp_state x%x, rpi x%x\n",
			 elsiocb->iotag, ulp_context,
			 ndlp->nlp_DID, ndlp->nlp_flag, ndlp->nlp_state,
			 ndlp->nlp_rpi);
	pcmd = (uint8_t *)elsiocb->cmd_dmabuf->virt;
	memset(pcmd, 0, cmdsize);

	*((uint32_t *)(pcmd)) = elsrspcmd;
	pcmd += sizeof(uint32_t);

	/* For PRLI, remainder of payload is PRLI parameter page */
	vpd = &phba->vpd;

	if (prli_fc4_req == PRLI_FCP_TYPE) {
		/*
		 * If the remote port is a target and our firmware version
		 * is 3.20 or later, set the following bits for FC-TAPE
		 * support.
		 */
		npr = (PRLI *) pcmd;
		if ((ndlp->nlp_type & NLP_FCP_TARGET) &&
		    (vpd->rev.feaLevelHigh >= 0x02)) {
			npr->ConfmComplAllowed = 1;
			npr->Retry = 1;
			npr->TaskRetryIdReq = 1;
		}
		npr->acceptRspCode = PRLI_REQ_EXECUTED;
		npr->estabImagePair = 1;
		npr->readXferRdyDis = 1;
		npr->ConfmComplAllowed = 1;
		npr->prliType = PRLI_FCP_TYPE;
		npr->initiatorFunc = 1;
	} else if (prli_fc4_req == PRLI_NVME_TYPE) {
		/* Respond with an NVME PRLI Type */
		npr_nvme = (struct lpfc_nvme_prli *) pcmd;
		bf_set(prli_type_code, npr_nvme, PRLI_NVME_TYPE);
		bf_set(prli_estabImagePair, npr_nvme, 0);  /* Should be 0 */
		bf_set(prli_acc_rsp_code, npr_nvme, PRLI_REQ_EXECUTED);
		if (phba->nvmet_support) {
			bf_set(prli_tgt, npr_nvme, 1);
			bf_set(prli_disc, npr_nvme, 1);
			if (phba->cfg_nvme_enable_fb) {
				bf_set(prli_fba, npr_nvme, 1);

				/* TBD.  Target mode needs to post buffers
				 * that support the configured first burst
				 * byte size.
				 */
				bf_set(prli_fb_sz, npr_nvme,
				       phba->cfg_nvmet_fb_size);
			}
		} else {
			bf_set(prli_init, npr_nvme, 1);
		}

		lpfc_printf_vlog(vport, KERN_INFO, LOG_NVME_DISC,
				 "6015 NVME issue PRLI ACC word1 x%08x "
				 "word4 x%08x word5 x%08x flag x%x, "
				 "fcp_info x%x nlp_type x%x\n",
				 npr_nvme->word1, npr_nvme->word4,
				 npr_nvme->word5, ndlp->nlp_flag,
				 ndlp->nlp_fcp_info, ndlp->nlp_type);
		npr_nvme->word1 = cpu_to_be32(npr_nvme->word1);
		npr_nvme->word4 = cpu_to_be32(npr_nvme->word4);
		npr_nvme->word5 = cpu_to_be32(npr_nvme->word5);
	} else
		lpfc_printf_vlog(vport, KERN_INFO, LOG_DISCOVERY,
				 "6128 Unknown FC_TYPE x%x x%x ndlp x%06x\n",
				 prli_fc4_req, ndlp->nlp_fc4_type,
				 ndlp->nlp_DID);

	lpfc_debugfs_disc_trc(vport, LPFC_DISC_TRC_ELS_RSP,
		      "Issue ACC PRLI:  did:x%x flg:x%x",
		      ndlp->nlp_DID, ndlp->nlp_flag, kref_read(&ndlp->kref));

	phba->fc_stat.elsXmitACC++;
	elsiocb->cmd_cmpl = lpfc_cmpl_els_rsp;
<<<<<<< HEAD
	elsiocb->context1 =  lpfc_nlp_get(ndlp);
	if (!elsiocb->context1) {
=======
	elsiocb->ndlp =  lpfc_nlp_get(ndlp);
	if (!elsiocb->ndlp) {
>>>>>>> 29549c70
		lpfc_els_free_iocb(phba, elsiocb);
		return 1;
	}

	rc = lpfc_sli_issue_iocb(phba, LPFC_ELS_RING, elsiocb, 0);
	if (rc == IOCB_ERROR) {
		lpfc_els_free_iocb(phba, elsiocb);
		lpfc_nlp_put(ndlp);
		return 1;
	}

	return 0;
}

/**
 * lpfc_els_rsp_rnid_acc - Issue rnid acc response iocb command
 * @vport: pointer to a virtual N_Port data structure.
 * @format: rnid command format.
 * @oldiocb: pointer to the original lpfc command iocb data structure.
 * @ndlp: pointer to a node-list data structure.
 *
 * This routine issues a Request Node Identification Data (RNID) Accept
 * (ACC) response. It constructs the RNID ACC response command according to
 * the proper @format and then calls the lpfc_sli_issue_iocb() routine to
 * issue the response.
 *
 * Note that the ndlp reference count will be incremented by 1 for holding the
 * ndlp and the reference to ndlp will be stored into the ndlp field of
 * the IOCB for the completion callback function.
 *
 * Return code
 *   0 - Successfully issued acc rnid response
 *   1 - Failed to issue acc rnid response
 **/
static int
lpfc_els_rsp_rnid_acc(struct lpfc_vport *vport, uint8_t format,
		      struct lpfc_iocbq *oldiocb, struct lpfc_nodelist *ndlp)
{
	struct lpfc_hba  *phba = vport->phba;
	RNID *rn;
	IOCB_t *icmd, *oldcmd;
	union lpfc_wqe128 *wqe;
	struct lpfc_iocbq *elsiocb;
	uint8_t *pcmd;
	uint16_t cmdsize;
	int rc;
	u32 ulp_context;

	cmdsize = sizeof(uint32_t) + sizeof(uint32_t)
					+ (2 * sizeof(struct lpfc_name));
	if (format)
		cmdsize += sizeof(RNID_TOP_DISC);

	elsiocb = lpfc_prep_els_iocb(vport, 0, cmdsize, oldiocb->retry, ndlp,
				     ndlp->nlp_DID, ELS_CMD_ACC);
	if (!elsiocb)
		return 1;

	if (phba->sli_rev == LPFC_SLI_REV4) {
		wqe = &elsiocb->wqe;
		bf_set(wqe_ctxt_tag, &wqe->generic.wqe_com,
		       get_job_ulpcontext(phba, oldiocb)); /* Xri / rx_id */
		ulp_context = get_job_ulpcontext(phba, elsiocb);
		bf_set(wqe_rcvoxid, &wqe->xmit_els_rsp.wqe_com,
		       get_job_rcvoxid(phba, oldiocb));
	} else {
		icmd = &elsiocb->iocb;
		oldcmd = &oldiocb->iocb;
		icmd->ulpContext = oldcmd->ulpContext; /* Xri / rx_id */
		ulp_context = elsiocb->iocb.ulpContext;
		icmd->unsli3.rcvsli3.ox_id =
			oldcmd->unsli3.rcvsli3.ox_id;
	}

	/* Xmit RNID ACC response tag <ulpIoTag> */
	lpfc_printf_vlog(vport, KERN_INFO, LOG_ELS,
			 "0132 Xmit RNID ACC response tag x%x xri x%x\n",
			 elsiocb->iotag, ulp_context);
	pcmd = (uint8_t *)elsiocb->cmd_dmabuf->virt;
	*((uint32_t *) (pcmd)) = ELS_CMD_ACC;
	pcmd += sizeof(uint32_t);

	memset(pcmd, 0, sizeof(RNID));
	rn = (RNID *) (pcmd);
	rn->Format = format;
	rn->CommonLen = (2 * sizeof(struct lpfc_name));
	memcpy(&rn->portName, &vport->fc_portname, sizeof(struct lpfc_name));
	memcpy(&rn->nodeName, &vport->fc_nodename, sizeof(struct lpfc_name));
	switch (format) {
	case 0:
		rn->SpecificLen = 0;
		break;
	case RNID_TOPOLOGY_DISC:
		rn->SpecificLen = sizeof(RNID_TOP_DISC);
		memcpy(&rn->un.topologyDisc.portName,
		       &vport->fc_portname, sizeof(struct lpfc_name));
		rn->un.topologyDisc.unitType = RNID_HBA;
		rn->un.topologyDisc.physPort = 0;
		rn->un.topologyDisc.attachedNodes = 0;
		break;
	default:
		rn->CommonLen = 0;
		rn->SpecificLen = 0;
		break;
	}

	lpfc_debugfs_disc_trc(vport, LPFC_DISC_TRC_ELS_RSP,
		      "Issue ACC RNID:  did:x%x flg:x%x refcnt %d",
		      ndlp->nlp_DID, ndlp->nlp_flag, kref_read(&ndlp->kref));

	phba->fc_stat.elsXmitACC++;
	elsiocb->cmd_cmpl = lpfc_cmpl_els_rsp;
<<<<<<< HEAD
	elsiocb->context1 = lpfc_nlp_get(ndlp);
	if (!elsiocb->context1) {
=======
	elsiocb->ndlp = lpfc_nlp_get(ndlp);
	if (!elsiocb->ndlp) {
>>>>>>> 29549c70
		lpfc_els_free_iocb(phba, elsiocb);
		return 1;
	}

	rc = lpfc_sli_issue_iocb(phba, LPFC_ELS_RING, elsiocb, 0);
	if (rc == IOCB_ERROR) {
		lpfc_els_free_iocb(phba, elsiocb);
		lpfc_nlp_put(ndlp);
		return 1;
	}

	return 0;
}

/**
 * lpfc_els_clear_rrq - Clear the rq that this rrq describes.
 * @vport: pointer to a virtual N_Port data structure.
 * @iocb: pointer to the lpfc command iocb data structure.
 * @ndlp: pointer to a node-list data structure.
 *
 * Return
 **/
static void
lpfc_els_clear_rrq(struct lpfc_vport *vport,
		   struct lpfc_iocbq *iocb, struct lpfc_nodelist *ndlp)
{
	struct lpfc_hba  *phba = vport->phba;
	uint8_t *pcmd;
	struct RRQ *rrq;
	uint16_t rxid;
	uint16_t xri;
	struct lpfc_node_rrq *prrq;


	pcmd = (uint8_t *)iocb->cmd_dmabuf->virt;
	pcmd += sizeof(uint32_t);
	rrq = (struct RRQ *)pcmd;
	rrq->rrq_exchg = be32_to_cpu(rrq->rrq_exchg);
	rxid = bf_get(rrq_rxid, rrq);

	lpfc_printf_vlog(vport, KERN_INFO, LOG_ELS,
			"2883 Clear RRQ for SID:x%x OXID:x%x RXID:x%x"
			" x%x x%x\n",
			be32_to_cpu(bf_get(rrq_did, rrq)),
			bf_get(rrq_oxid, rrq),
			rxid,
			get_wqe_reqtag(iocb),
			get_job_ulpcontext(phba, iocb));

	lpfc_debugfs_disc_trc(vport, LPFC_DISC_TRC_ELS_RSP,
		"Clear RRQ:  did:x%x flg:x%x exchg:x%.08x",
		ndlp->nlp_DID, ndlp->nlp_flag, rrq->rrq_exchg);
	if (vport->fc_myDID == be32_to_cpu(bf_get(rrq_did, rrq)))
		xri = bf_get(rrq_oxid, rrq);
	else
		xri = rxid;
	prrq = lpfc_get_active_rrq(vport, xri, ndlp->nlp_DID);
	if (prrq)
		lpfc_clr_rrq_active(phba, xri, prrq);
	return;
}

/**
 * lpfc_els_rsp_echo_acc - Issue echo acc response
 * @vport: pointer to a virtual N_Port data structure.
 * @data: pointer to echo data to return in the accept.
 * @oldiocb: pointer to the original lpfc command iocb data structure.
 * @ndlp: pointer to a node-list data structure.
 *
 * Return code
 *   0 - Successfully issued acc echo response
 *   1 - Failed to issue acc echo response
 **/
static int
lpfc_els_rsp_echo_acc(struct lpfc_vport *vport, uint8_t *data,
		      struct lpfc_iocbq *oldiocb, struct lpfc_nodelist *ndlp)
{
	struct lpfc_hba  *phba = vport->phba;
	IOCB_t *icmd, *oldcmd;
	union lpfc_wqe128 *wqe;
	struct lpfc_iocbq *elsiocb;
	uint8_t *pcmd;
	uint16_t cmdsize;
	int rc;
	u32 ulp_context;

	if (phba->sli_rev == LPFC_SLI_REV4)
		cmdsize = oldiocb->wcqe_cmpl.total_data_placed;
	else
		cmdsize = oldiocb->iocb.unsli3.rcvsli3.acc_len;

	/* The accumulated length can exceed the BPL_SIZE.  For
	 * now, use this as the limit
	 */
	if (cmdsize > LPFC_BPL_SIZE)
		cmdsize = LPFC_BPL_SIZE;
	elsiocb = lpfc_prep_els_iocb(vport, 0, cmdsize, oldiocb->retry, ndlp,
				     ndlp->nlp_DID, ELS_CMD_ACC);
	if (!elsiocb)
		return 1;

	if (phba->sli_rev == LPFC_SLI_REV4) {
		wqe = &elsiocb->wqe;
		bf_set(wqe_ctxt_tag, &wqe->generic.wqe_com,
		       get_job_ulpcontext(phba, oldiocb)); /* Xri / rx_id */
		ulp_context = get_job_ulpcontext(phba, elsiocb);
		bf_set(wqe_rcvoxid, &wqe->xmit_els_rsp.wqe_com,
		       get_job_rcvoxid(phba, oldiocb));
	} else {
		icmd = &elsiocb->iocb;
		oldcmd = &oldiocb->iocb;
		icmd->ulpContext = oldcmd->ulpContext; /* Xri / rx_id */
		ulp_context = elsiocb->iocb.ulpContext;
		icmd->unsli3.rcvsli3.ox_id =
			oldcmd->unsli3.rcvsli3.ox_id;
	}

	/* Xmit ECHO ACC response tag <ulpIoTag> */
	lpfc_printf_vlog(vport, KERN_INFO, LOG_ELS,
			 "2876 Xmit ECHO ACC response tag x%x xri x%x\n",
			 elsiocb->iotag, ulp_context);
	pcmd = (uint8_t *)elsiocb->cmd_dmabuf->virt;
	*((uint32_t *) (pcmd)) = ELS_CMD_ACC;
	pcmd += sizeof(uint32_t);
	memcpy(pcmd, data, cmdsize - sizeof(uint32_t));

	lpfc_debugfs_disc_trc(vport, LPFC_DISC_TRC_ELS_RSP,
		      "Issue ACC ECHO:  did:x%x flg:x%x refcnt %d",
		      ndlp->nlp_DID, ndlp->nlp_flag, kref_read(&ndlp->kref));

	phba->fc_stat.elsXmitACC++;
	elsiocb->cmd_cmpl = lpfc_cmpl_els_rsp;
<<<<<<< HEAD
	elsiocb->context1 =  lpfc_nlp_get(ndlp);
	if (!elsiocb->context1) {
=======
	elsiocb->ndlp =  lpfc_nlp_get(ndlp);
	if (!elsiocb->ndlp) {
>>>>>>> 29549c70
		lpfc_els_free_iocb(phba, elsiocb);
		return 1;
	}

	rc = lpfc_sli_issue_iocb(phba, LPFC_ELS_RING, elsiocb, 0);
	if (rc == IOCB_ERROR) {
		lpfc_els_free_iocb(phba, elsiocb);
		lpfc_nlp_put(ndlp);
		return 1;
	}

	return 0;
}

/**
 * lpfc_els_disc_adisc - Issue remaining adisc iocbs to npr nodes of a vport
 * @vport: pointer to a host virtual N_Port data structure.
 *
 * This routine issues Address Discover (ADISC) ELS commands to those
 * N_Ports which are in node port recovery state and ADISC has not been issued
 * for the @vport. Each time an ELS ADISC IOCB is issued by invoking the
 * lpfc_issue_els_adisc() routine, the per @vport number of discover count
 * (num_disc_nodes) shall be incremented. If the num_disc_nodes reaches a
 * pre-configured threshold (cfg_discovery_threads), the @vport fc_flag will
 * be marked with FC_NLP_MORE bit and the process of issuing remaining ADISC
 * IOCBs quit for later pick up. On the other hand, after walking through
 * all the ndlps with the @vport and there is none ADISC IOCB issued, the
 * @vport fc_flag shall be cleared with FC_NLP_MORE bit indicating there is
 * no more ADISC need to be sent.
 *
 * Return code
 *    The number of N_Ports with adisc issued.
 **/
int
lpfc_els_disc_adisc(struct lpfc_vport *vport)
{
	struct Scsi_Host *shost = lpfc_shost_from_vport(vport);
	struct lpfc_nodelist *ndlp, *next_ndlp;
	int sentadisc = 0;

	/* go thru NPR nodes and issue any remaining ELS ADISCs */
	list_for_each_entry_safe(ndlp, next_ndlp, &vport->fc_nodes, nlp_listp) {

		if (ndlp->nlp_state != NLP_STE_NPR_NODE ||
		    !(ndlp->nlp_flag & NLP_NPR_ADISC))
			continue;

		spin_lock_irq(&ndlp->lock);
		ndlp->nlp_flag &= ~NLP_NPR_ADISC;
		spin_unlock_irq(&ndlp->lock);

		if (!(ndlp->nlp_flag & NLP_NPR_2B_DISC)) {
			/* This node was marked for ADISC but was not picked
			 * for discovery. This is possible if the node was
			 * missing in gidft response.
			 *
			 * At time of marking node for ADISC, we skipped unreg
			 * from backend
			 */
			lpfc_nlp_unreg_node(vport, ndlp);
			lpfc_unreg_rpi(vport, ndlp);
			continue;
		}

		ndlp->nlp_prev_state = ndlp->nlp_state;
		lpfc_nlp_set_state(vport, ndlp, NLP_STE_ADISC_ISSUE);
		lpfc_issue_els_adisc(vport, ndlp, 0);
		sentadisc++;
		vport->num_disc_nodes++;
		if (vport->num_disc_nodes >=
				vport->cfg_discovery_threads) {
			spin_lock_irq(shost->host_lock);
			vport->fc_flag |= FC_NLP_MORE;
			spin_unlock_irq(shost->host_lock);
			break;
		}

	}
	if (sentadisc == 0) {
		spin_lock_irq(shost->host_lock);
		vport->fc_flag &= ~FC_NLP_MORE;
		spin_unlock_irq(shost->host_lock);
	}
	return sentadisc;
}

/**
 * lpfc_els_disc_plogi - Issue plogi for all npr nodes of a vport before adisc
 * @vport: pointer to a host virtual N_Port data structure.
 *
 * This routine issues Port Login (PLOGI) ELS commands to all the N_Ports
 * which are in node port recovery state, with a @vport. Each time an ELS
 * ADISC PLOGI IOCB is issued by invoking the lpfc_issue_els_plogi() routine,
 * the per @vport number of discover count (num_disc_nodes) shall be
 * incremented. If the num_disc_nodes reaches a pre-configured threshold
 * (cfg_discovery_threads), the @vport fc_flag will be marked with FC_NLP_MORE
 * bit set and quit the process of issuing remaining ADISC PLOGIN IOCBs for
 * later pick up. On the other hand, after walking through all the ndlps with
 * the @vport and there is none ADISC PLOGI IOCB issued, the @vport fc_flag
 * shall be cleared with the FC_NLP_MORE bit indicating there is no more ADISC
 * PLOGI need to be sent.
 *
 * Return code
 *   The number of N_Ports with plogi issued.
 **/
int
lpfc_els_disc_plogi(struct lpfc_vport *vport)
{
	struct Scsi_Host *shost = lpfc_shost_from_vport(vport);
	struct lpfc_nodelist *ndlp, *next_ndlp;
	int sentplogi = 0;

	/* go thru NPR nodes and issue any remaining ELS PLOGIs */
	list_for_each_entry_safe(ndlp, next_ndlp, &vport->fc_nodes, nlp_listp) {
		if (ndlp->nlp_state == NLP_STE_NPR_NODE &&
				(ndlp->nlp_flag & NLP_NPR_2B_DISC) != 0 &&
				(ndlp->nlp_flag & NLP_DELAY_TMO) == 0 &&
				(ndlp->nlp_flag & NLP_NPR_ADISC) == 0) {
			ndlp->nlp_prev_state = ndlp->nlp_state;
			lpfc_nlp_set_state(vport, ndlp, NLP_STE_PLOGI_ISSUE);
			lpfc_issue_els_plogi(vport, ndlp->nlp_DID, 0);
			sentplogi++;
			vport->num_disc_nodes++;
			if (vport->num_disc_nodes >=
					vport->cfg_discovery_threads) {
				spin_lock_irq(shost->host_lock);
				vport->fc_flag |= FC_NLP_MORE;
				spin_unlock_irq(shost->host_lock);
				break;
			}
		}
	}

	lpfc_printf_vlog(vport, KERN_INFO, LOG_DISCOVERY,
			 "6452 Discover PLOGI %d flag x%x\n",
			 sentplogi, vport->fc_flag);

	if (sentplogi) {
		lpfc_set_disctmo(vport);
	}
	else {
		spin_lock_irq(shost->host_lock);
		vport->fc_flag &= ~FC_NLP_MORE;
		spin_unlock_irq(shost->host_lock);
	}
	return sentplogi;
}

static uint32_t
lpfc_rdp_res_link_service(struct fc_rdp_link_service_desc *desc,
		uint32_t word0)
{

	desc->tag = cpu_to_be32(RDP_LINK_SERVICE_DESC_TAG);
	desc->payload.els_req = word0;
	desc->length = cpu_to_be32(sizeof(desc->payload));

	return sizeof(struct fc_rdp_link_service_desc);
}

static uint32_t
lpfc_rdp_res_sfp_desc(struct fc_rdp_sfp_desc *desc,
		uint8_t *page_a0, uint8_t *page_a2)
{
	uint16_t wavelength;
	uint16_t temperature;
	uint16_t rx_power;
	uint16_t tx_bias;
	uint16_t tx_power;
	uint16_t vcc;
	uint16_t flag = 0;
	struct sff_trasnceiver_codes_byte4 *trasn_code_byte4;
	struct sff_trasnceiver_codes_byte5 *trasn_code_byte5;

	desc->tag = cpu_to_be32(RDP_SFP_DESC_TAG);

	trasn_code_byte4 = (struct sff_trasnceiver_codes_byte4 *)
			&page_a0[SSF_TRANSCEIVER_CODE_B4];
	trasn_code_byte5 = (struct sff_trasnceiver_codes_byte5 *)
			&page_a0[SSF_TRANSCEIVER_CODE_B5];

	if ((trasn_code_byte4->fc_sw_laser) ||
	    (trasn_code_byte5->fc_sw_laser_sl) ||
	    (trasn_code_byte5->fc_sw_laser_sn)) {  /* check if its short WL */
		flag |= (SFP_FLAG_PT_SWLASER << SFP_FLAG_PT_SHIFT);
	} else if (trasn_code_byte4->fc_lw_laser) {
		wavelength = (page_a0[SSF_WAVELENGTH_B1] << 8) |
			page_a0[SSF_WAVELENGTH_B0];
		if (wavelength == SFP_WAVELENGTH_LC1310)
			flag |= SFP_FLAG_PT_LWLASER_LC1310 << SFP_FLAG_PT_SHIFT;
		if (wavelength == SFP_WAVELENGTH_LL1550)
			flag |= SFP_FLAG_PT_LWLASER_LL1550 << SFP_FLAG_PT_SHIFT;
	}
	/* check if its SFP+ */
	flag |= ((page_a0[SSF_IDENTIFIER] == SFF_PG0_IDENT_SFP) ?
			SFP_FLAG_CT_SFP_PLUS : SFP_FLAG_CT_UNKNOWN)
					<< SFP_FLAG_CT_SHIFT;

	/* check if its OPTICAL */
	flag |= ((page_a0[SSF_CONNECTOR] == SFF_PG0_CONNECTOR_LC) ?
			SFP_FLAG_IS_OPTICAL_PORT : 0)
					<< SFP_FLAG_IS_OPTICAL_SHIFT;

	temperature = (page_a2[SFF_TEMPERATURE_B1] << 8 |
		page_a2[SFF_TEMPERATURE_B0]);
	vcc = (page_a2[SFF_VCC_B1] << 8 |
		page_a2[SFF_VCC_B0]);
	tx_power = (page_a2[SFF_TXPOWER_B1] << 8 |
		page_a2[SFF_TXPOWER_B0]);
	tx_bias = (page_a2[SFF_TX_BIAS_CURRENT_B1] << 8 |
		page_a2[SFF_TX_BIAS_CURRENT_B0]);
	rx_power = (page_a2[SFF_RXPOWER_B1] << 8 |
		page_a2[SFF_RXPOWER_B0]);
	desc->sfp_info.temperature = cpu_to_be16(temperature);
	desc->sfp_info.rx_power = cpu_to_be16(rx_power);
	desc->sfp_info.tx_bias = cpu_to_be16(tx_bias);
	desc->sfp_info.tx_power = cpu_to_be16(tx_power);
	desc->sfp_info.vcc = cpu_to_be16(vcc);

	desc->sfp_info.flags = cpu_to_be16(flag);
	desc->length = cpu_to_be32(sizeof(desc->sfp_info));

	return sizeof(struct fc_rdp_sfp_desc);
}

static uint32_t
lpfc_rdp_res_link_error(struct fc_rdp_link_error_status_desc *desc,
		READ_LNK_VAR *stat)
{
	uint32_t type;

	desc->tag = cpu_to_be32(RDP_LINK_ERROR_STATUS_DESC_TAG);

	type = VN_PT_PHY_PF_PORT << VN_PT_PHY_SHIFT;

	desc->info.port_type = cpu_to_be32(type);

	desc->info.link_status.link_failure_cnt =
		cpu_to_be32(stat->linkFailureCnt);
	desc->info.link_status.loss_of_synch_cnt =
		cpu_to_be32(stat->lossSyncCnt);
	desc->info.link_status.loss_of_signal_cnt =
		cpu_to_be32(stat->lossSignalCnt);
	desc->info.link_status.primitive_seq_proto_err =
		cpu_to_be32(stat->primSeqErrCnt);
	desc->info.link_status.invalid_trans_word =
		cpu_to_be32(stat->invalidXmitWord);
	desc->info.link_status.invalid_crc_cnt = cpu_to_be32(stat->crcCnt);

	desc->length = cpu_to_be32(sizeof(desc->info));

	return sizeof(struct fc_rdp_link_error_status_desc);
}

static uint32_t
lpfc_rdp_res_bbc_desc(struct fc_rdp_bbc_desc *desc, READ_LNK_VAR *stat,
		      struct lpfc_vport *vport)
{
	uint32_t bbCredit;

	desc->tag = cpu_to_be32(RDP_BBC_DESC_TAG);

	bbCredit = vport->fc_sparam.cmn.bbCreditLsb |
			(vport->fc_sparam.cmn.bbCreditMsb << 8);
	desc->bbc_info.port_bbc = cpu_to_be32(bbCredit);
	if (vport->phba->fc_topology != LPFC_TOPOLOGY_LOOP) {
		bbCredit = vport->phba->fc_fabparam.cmn.bbCreditLsb |
			(vport->phba->fc_fabparam.cmn.bbCreditMsb << 8);
		desc->bbc_info.attached_port_bbc = cpu_to_be32(bbCredit);
	} else {
		desc->bbc_info.attached_port_bbc = 0;
	}

	desc->bbc_info.rtt = 0;
	desc->length = cpu_to_be32(sizeof(desc->bbc_info));

	return sizeof(struct fc_rdp_bbc_desc);
}

static uint32_t
lpfc_rdp_res_oed_temp_desc(struct lpfc_hba *phba,
			   struct fc_rdp_oed_sfp_desc *desc, uint8_t *page_a2)
{
	uint32_t flags = 0;

	desc->tag = cpu_to_be32(RDP_OED_DESC_TAG);

	desc->oed_info.hi_alarm = page_a2[SSF_TEMP_HIGH_ALARM];
	desc->oed_info.lo_alarm = page_a2[SSF_TEMP_LOW_ALARM];
	desc->oed_info.hi_warning = page_a2[SSF_TEMP_HIGH_WARNING];
	desc->oed_info.lo_warning = page_a2[SSF_TEMP_LOW_WARNING];

	if (phba->sfp_alarm & LPFC_TRANSGRESSION_HIGH_TEMPERATURE)
		flags |= RDP_OET_HIGH_ALARM;
	if (phba->sfp_alarm & LPFC_TRANSGRESSION_LOW_TEMPERATURE)
		flags |= RDP_OET_LOW_ALARM;
	if (phba->sfp_warning & LPFC_TRANSGRESSION_HIGH_TEMPERATURE)
		flags |= RDP_OET_HIGH_WARNING;
	if (phba->sfp_warning & LPFC_TRANSGRESSION_LOW_TEMPERATURE)
		flags |= RDP_OET_LOW_WARNING;

	flags |= ((0xf & RDP_OED_TEMPERATURE) << RDP_OED_TYPE_SHIFT);
	desc->oed_info.function_flags = cpu_to_be32(flags);
	desc->length = cpu_to_be32(sizeof(desc->oed_info));
	return sizeof(struct fc_rdp_oed_sfp_desc);
}

static uint32_t
lpfc_rdp_res_oed_voltage_desc(struct lpfc_hba *phba,
			      struct fc_rdp_oed_sfp_desc *desc,
			      uint8_t *page_a2)
{
	uint32_t flags = 0;

	desc->tag = cpu_to_be32(RDP_OED_DESC_TAG);

	desc->oed_info.hi_alarm = page_a2[SSF_VOLTAGE_HIGH_ALARM];
	desc->oed_info.lo_alarm = page_a2[SSF_VOLTAGE_LOW_ALARM];
	desc->oed_info.hi_warning = page_a2[SSF_VOLTAGE_HIGH_WARNING];
	desc->oed_info.lo_warning = page_a2[SSF_VOLTAGE_LOW_WARNING];

	if (phba->sfp_alarm & LPFC_TRANSGRESSION_HIGH_VOLTAGE)
		flags |= RDP_OET_HIGH_ALARM;
	if (phba->sfp_alarm & LPFC_TRANSGRESSION_LOW_VOLTAGE)
		flags |= RDP_OET_LOW_ALARM;
	if (phba->sfp_warning & LPFC_TRANSGRESSION_HIGH_VOLTAGE)
		flags |= RDP_OET_HIGH_WARNING;
	if (phba->sfp_warning & LPFC_TRANSGRESSION_LOW_VOLTAGE)
		flags |= RDP_OET_LOW_WARNING;

	flags |= ((0xf & RDP_OED_VOLTAGE) << RDP_OED_TYPE_SHIFT);
	desc->oed_info.function_flags = cpu_to_be32(flags);
	desc->length = cpu_to_be32(sizeof(desc->oed_info));
	return sizeof(struct fc_rdp_oed_sfp_desc);
}

static uint32_t
lpfc_rdp_res_oed_txbias_desc(struct lpfc_hba *phba,
			     struct fc_rdp_oed_sfp_desc *desc,
			     uint8_t *page_a2)
{
	uint32_t flags = 0;

	desc->tag = cpu_to_be32(RDP_OED_DESC_TAG);

	desc->oed_info.hi_alarm = page_a2[SSF_BIAS_HIGH_ALARM];
	desc->oed_info.lo_alarm = page_a2[SSF_BIAS_LOW_ALARM];
	desc->oed_info.hi_warning = page_a2[SSF_BIAS_HIGH_WARNING];
	desc->oed_info.lo_warning = page_a2[SSF_BIAS_LOW_WARNING];

	if (phba->sfp_alarm & LPFC_TRANSGRESSION_HIGH_TXBIAS)
		flags |= RDP_OET_HIGH_ALARM;
	if (phba->sfp_alarm & LPFC_TRANSGRESSION_LOW_TXBIAS)
		flags |= RDP_OET_LOW_ALARM;
	if (phba->sfp_warning & LPFC_TRANSGRESSION_HIGH_TXBIAS)
		flags |= RDP_OET_HIGH_WARNING;
	if (phba->sfp_warning & LPFC_TRANSGRESSION_LOW_TXBIAS)
		flags |= RDP_OET_LOW_WARNING;

	flags |= ((0xf & RDP_OED_TXBIAS) << RDP_OED_TYPE_SHIFT);
	desc->oed_info.function_flags = cpu_to_be32(flags);
	desc->length = cpu_to_be32(sizeof(desc->oed_info));
	return sizeof(struct fc_rdp_oed_sfp_desc);
}

static uint32_t
lpfc_rdp_res_oed_txpower_desc(struct lpfc_hba *phba,
			      struct fc_rdp_oed_sfp_desc *desc,
			      uint8_t *page_a2)
{
	uint32_t flags = 0;

	desc->tag = cpu_to_be32(RDP_OED_DESC_TAG);

	desc->oed_info.hi_alarm = page_a2[SSF_TXPOWER_HIGH_ALARM];
	desc->oed_info.lo_alarm = page_a2[SSF_TXPOWER_LOW_ALARM];
	desc->oed_info.hi_warning = page_a2[SSF_TXPOWER_HIGH_WARNING];
	desc->oed_info.lo_warning = page_a2[SSF_TXPOWER_LOW_WARNING];

	if (phba->sfp_alarm & LPFC_TRANSGRESSION_HIGH_TXPOWER)
		flags |= RDP_OET_HIGH_ALARM;
	if (phba->sfp_alarm & LPFC_TRANSGRESSION_LOW_TXPOWER)
		flags |= RDP_OET_LOW_ALARM;
	if (phba->sfp_warning & LPFC_TRANSGRESSION_HIGH_TXPOWER)
		flags |= RDP_OET_HIGH_WARNING;
	if (phba->sfp_warning & LPFC_TRANSGRESSION_LOW_TXPOWER)
		flags |= RDP_OET_LOW_WARNING;

	flags |= ((0xf & RDP_OED_TXPOWER) << RDP_OED_TYPE_SHIFT);
	desc->oed_info.function_flags = cpu_to_be32(flags);
	desc->length = cpu_to_be32(sizeof(desc->oed_info));
	return sizeof(struct fc_rdp_oed_sfp_desc);
}


static uint32_t
lpfc_rdp_res_oed_rxpower_desc(struct lpfc_hba *phba,
			      struct fc_rdp_oed_sfp_desc *desc,
			      uint8_t *page_a2)
{
	uint32_t flags = 0;

	desc->tag = cpu_to_be32(RDP_OED_DESC_TAG);

	desc->oed_info.hi_alarm = page_a2[SSF_RXPOWER_HIGH_ALARM];
	desc->oed_info.lo_alarm = page_a2[SSF_RXPOWER_LOW_ALARM];
	desc->oed_info.hi_warning = page_a2[SSF_RXPOWER_HIGH_WARNING];
	desc->oed_info.lo_warning = page_a2[SSF_RXPOWER_LOW_WARNING];

	if (phba->sfp_alarm & LPFC_TRANSGRESSION_HIGH_RXPOWER)
		flags |= RDP_OET_HIGH_ALARM;
	if (phba->sfp_alarm & LPFC_TRANSGRESSION_LOW_RXPOWER)
		flags |= RDP_OET_LOW_ALARM;
	if (phba->sfp_warning & LPFC_TRANSGRESSION_HIGH_RXPOWER)
		flags |= RDP_OET_HIGH_WARNING;
	if (phba->sfp_warning & LPFC_TRANSGRESSION_LOW_RXPOWER)
		flags |= RDP_OET_LOW_WARNING;

	flags |= ((0xf & RDP_OED_RXPOWER) << RDP_OED_TYPE_SHIFT);
	desc->oed_info.function_flags = cpu_to_be32(flags);
	desc->length = cpu_to_be32(sizeof(desc->oed_info));
	return sizeof(struct fc_rdp_oed_sfp_desc);
}

static uint32_t
lpfc_rdp_res_opd_desc(struct fc_rdp_opd_sfp_desc *desc,
		      uint8_t *page_a0, struct lpfc_vport *vport)
{
	desc->tag = cpu_to_be32(RDP_OPD_DESC_TAG);
	memcpy(desc->opd_info.vendor_name, &page_a0[SSF_VENDOR_NAME], 16);
	memcpy(desc->opd_info.model_number, &page_a0[SSF_VENDOR_PN], 16);
	memcpy(desc->opd_info.serial_number, &page_a0[SSF_VENDOR_SN], 16);
	memcpy(desc->opd_info.revision, &page_a0[SSF_VENDOR_REV], 4);
	memcpy(desc->opd_info.date, &page_a0[SSF_DATE_CODE], 8);
	desc->length = cpu_to_be32(sizeof(desc->opd_info));
	return sizeof(struct fc_rdp_opd_sfp_desc);
}

static uint32_t
lpfc_rdp_res_fec_desc(struct fc_fec_rdp_desc *desc, READ_LNK_VAR *stat)
{
	if (bf_get(lpfc_read_link_stat_gec2, stat) == 0)
		return 0;
	desc->tag = cpu_to_be32(RDP_FEC_DESC_TAG);

	desc->info.CorrectedBlocks =
		cpu_to_be32(stat->fecCorrBlkCount);
	desc->info.UncorrectableBlocks =
		cpu_to_be32(stat->fecUncorrBlkCount);

	desc->length = cpu_to_be32(sizeof(desc->info));

	return sizeof(struct fc_fec_rdp_desc);
}

static uint32_t
lpfc_rdp_res_speed(struct fc_rdp_port_speed_desc *desc, struct lpfc_hba *phba)
{
	uint16_t rdp_cap = 0;
	uint16_t rdp_speed;

	desc->tag = cpu_to_be32(RDP_PORT_SPEED_DESC_TAG);

	switch (phba->fc_linkspeed) {
	case LPFC_LINK_SPEED_1GHZ:
		rdp_speed = RDP_PS_1GB;
		break;
	case LPFC_LINK_SPEED_2GHZ:
		rdp_speed = RDP_PS_2GB;
		break;
	case LPFC_LINK_SPEED_4GHZ:
		rdp_speed = RDP_PS_4GB;
		break;
	case LPFC_LINK_SPEED_8GHZ:
		rdp_speed = RDP_PS_8GB;
		break;
	case LPFC_LINK_SPEED_10GHZ:
		rdp_speed = RDP_PS_10GB;
		break;
	case LPFC_LINK_SPEED_16GHZ:
		rdp_speed = RDP_PS_16GB;
		break;
	case LPFC_LINK_SPEED_32GHZ:
		rdp_speed = RDP_PS_32GB;
		break;
	case LPFC_LINK_SPEED_64GHZ:
		rdp_speed = RDP_PS_64GB;
		break;
	case LPFC_LINK_SPEED_128GHZ:
		rdp_speed = RDP_PS_128GB;
		break;
	case LPFC_LINK_SPEED_256GHZ:
		rdp_speed = RDP_PS_256GB;
		break;
	default:
		rdp_speed = RDP_PS_UNKNOWN;
		break;
	}

	desc->info.port_speed.speed = cpu_to_be16(rdp_speed);

	if (phba->lmt & LMT_256Gb)
		rdp_cap |= RDP_PS_256GB;
	if (phba->lmt & LMT_128Gb)
		rdp_cap |= RDP_PS_128GB;
	if (phba->lmt & LMT_64Gb)
		rdp_cap |= RDP_PS_64GB;
	if (phba->lmt & LMT_32Gb)
		rdp_cap |= RDP_PS_32GB;
	if (phba->lmt & LMT_16Gb)
		rdp_cap |= RDP_PS_16GB;
	if (phba->lmt & LMT_10Gb)
		rdp_cap |= RDP_PS_10GB;
	if (phba->lmt & LMT_8Gb)
		rdp_cap |= RDP_PS_8GB;
	if (phba->lmt & LMT_4Gb)
		rdp_cap |= RDP_PS_4GB;
	if (phba->lmt & LMT_2Gb)
		rdp_cap |= RDP_PS_2GB;
	if (phba->lmt & LMT_1Gb)
		rdp_cap |= RDP_PS_1GB;

	if (rdp_cap == 0)
		rdp_cap = RDP_CAP_UNKNOWN;
	if (phba->cfg_link_speed != LPFC_USER_LINK_SPEED_AUTO)
		rdp_cap |= RDP_CAP_USER_CONFIGURED;

	desc->info.port_speed.capabilities = cpu_to_be16(rdp_cap);
	desc->length = cpu_to_be32(sizeof(desc->info));
	return sizeof(struct fc_rdp_port_speed_desc);
}

static uint32_t
lpfc_rdp_res_diag_port_names(struct fc_rdp_port_name_desc *desc,
		struct lpfc_vport *vport)
{

	desc->tag = cpu_to_be32(RDP_PORT_NAMES_DESC_TAG);

	memcpy(desc->port_names.wwnn, &vport->fc_nodename,
			sizeof(desc->port_names.wwnn));

	memcpy(desc->port_names.wwpn, &vport->fc_portname,
			sizeof(desc->port_names.wwpn));

	desc->length = cpu_to_be32(sizeof(desc->port_names));
	return sizeof(struct fc_rdp_port_name_desc);
}

static uint32_t
lpfc_rdp_res_attach_port_names(struct fc_rdp_port_name_desc *desc,
		struct lpfc_vport *vport, struct lpfc_nodelist *ndlp)
{

	desc->tag = cpu_to_be32(RDP_PORT_NAMES_DESC_TAG);
	if (vport->fc_flag & FC_FABRIC) {
		memcpy(desc->port_names.wwnn, &vport->fabric_nodename,
		       sizeof(desc->port_names.wwnn));

		memcpy(desc->port_names.wwpn, &vport->fabric_portname,
		       sizeof(desc->port_names.wwpn));
	} else {  /* Point to Point */
		memcpy(desc->port_names.wwnn, &ndlp->nlp_nodename,
		       sizeof(desc->port_names.wwnn));

		memcpy(desc->port_names.wwpn, &ndlp->nlp_portname,
		       sizeof(desc->port_names.wwpn));
	}

	desc->length = cpu_to_be32(sizeof(desc->port_names));
	return sizeof(struct fc_rdp_port_name_desc);
}

static void
lpfc_els_rdp_cmpl(struct lpfc_hba *phba, struct lpfc_rdp_context *rdp_context,
		int status)
{
	struct lpfc_nodelist *ndlp = rdp_context->ndlp;
	struct lpfc_vport *vport = ndlp->vport;
	struct lpfc_iocbq *elsiocb;
	struct ulp_bde64 *bpl;
	IOCB_t *icmd;
	union lpfc_wqe128 *wqe;
	uint8_t *pcmd;
	struct ls_rjt *stat;
	struct fc_rdp_res_frame *rdp_res;
	uint32_t cmdsize, len;
	uint16_t *flag_ptr;
	int rc;
	u32 ulp_context;

	if (status != SUCCESS)
		goto error;

	/* This will change once we know the true size of the RDP payload */
	cmdsize = sizeof(struct fc_rdp_res_frame);

	elsiocb = lpfc_prep_els_iocb(vport, 0, cmdsize,
				lpfc_max_els_tries, rdp_context->ndlp,
				rdp_context->ndlp->nlp_DID, ELS_CMD_ACC);
	if (!elsiocb)
		goto free_rdp_context;

	ulp_context = get_job_ulpcontext(phba, elsiocb);
	if (phba->sli_rev == LPFC_SLI_REV4) {
		wqe = &elsiocb->wqe;
		/* ox-id of the frame */
		bf_set(wqe_rcvoxid, &wqe->xmit_els_rsp.wqe_com,
		       rdp_context->ox_id);
		bf_set(wqe_ctxt_tag, &wqe->xmit_els_rsp.wqe_com,
		       rdp_context->rx_id);
	} else {
		icmd = &elsiocb->iocb;
		icmd->ulpContext = rdp_context->rx_id;
		icmd->unsli3.rcvsli3.ox_id = rdp_context->ox_id;
	}

	lpfc_printf_vlog(vport, KERN_INFO, LOG_ELS,
			"2171 Xmit RDP response tag x%x xri x%x, "
			"did x%x, nlp_flag x%x, nlp_state x%x, rpi x%x",
			elsiocb->iotag, ulp_context,
			ndlp->nlp_DID, ndlp->nlp_flag, ndlp->nlp_state,
			ndlp->nlp_rpi);
	rdp_res = (struct fc_rdp_res_frame *)elsiocb->cmd_dmabuf->virt;
	pcmd = (uint8_t *)elsiocb->cmd_dmabuf->virt;
	memset(pcmd, 0, sizeof(struct fc_rdp_res_frame));
	*((uint32_t *) (pcmd)) = ELS_CMD_ACC;

	/* Update Alarm and Warning */
	flag_ptr = (uint16_t *)(rdp_context->page_a2 + SSF_ALARM_FLAGS);
	phba->sfp_alarm |= *flag_ptr;
	flag_ptr = (uint16_t *)(rdp_context->page_a2 + SSF_WARNING_FLAGS);
	phba->sfp_warning |= *flag_ptr;

	/* For RDP payload */
	len = 8;
	len += lpfc_rdp_res_link_service((struct fc_rdp_link_service_desc *)
					 (len + pcmd), ELS_CMD_RDP);

	len += lpfc_rdp_res_sfp_desc((struct fc_rdp_sfp_desc *)(len + pcmd),
			rdp_context->page_a0, rdp_context->page_a2);
	len += lpfc_rdp_res_speed((struct fc_rdp_port_speed_desc *)(len + pcmd),
				  phba);
	len += lpfc_rdp_res_link_error((struct fc_rdp_link_error_status_desc *)
				       (len + pcmd), &rdp_context->link_stat);
	len += lpfc_rdp_res_diag_port_names((struct fc_rdp_port_name_desc *)
					     (len + pcmd), vport);
	len += lpfc_rdp_res_attach_port_names((struct fc_rdp_port_name_desc *)
					(len + pcmd), vport, ndlp);
	len += lpfc_rdp_res_fec_desc((struct fc_fec_rdp_desc *)(len + pcmd),
			&rdp_context->link_stat);
	len += lpfc_rdp_res_bbc_desc((struct fc_rdp_bbc_desc *)(len + pcmd),
				     &rdp_context->link_stat, vport);
	len += lpfc_rdp_res_oed_temp_desc(phba,
				(struct fc_rdp_oed_sfp_desc *)(len + pcmd),
				rdp_context->page_a2);
	len += lpfc_rdp_res_oed_voltage_desc(phba,
				(struct fc_rdp_oed_sfp_desc *)(len + pcmd),
				rdp_context->page_a2);
	len += lpfc_rdp_res_oed_txbias_desc(phba,
				(struct fc_rdp_oed_sfp_desc *)(len + pcmd),
				rdp_context->page_a2);
	len += lpfc_rdp_res_oed_txpower_desc(phba,
				(struct fc_rdp_oed_sfp_desc *)(len + pcmd),
				rdp_context->page_a2);
	len += lpfc_rdp_res_oed_rxpower_desc(phba,
				(struct fc_rdp_oed_sfp_desc *)(len + pcmd),
				rdp_context->page_a2);
	len += lpfc_rdp_res_opd_desc((struct fc_rdp_opd_sfp_desc *)(len + pcmd),
				     rdp_context->page_a0, vport);

	rdp_res->length = cpu_to_be32(len - 8);
	elsiocb->cmd_cmpl = lpfc_cmpl_els_rsp;

	/* Now that we know the true size of the payload, update the BPL */
	bpl = (struct ulp_bde64 *)elsiocb->bpl_dmabuf->virt;
	bpl->tus.f.bdeSize = len;
	bpl->tus.f.bdeFlags = 0;
	bpl->tus.w = le32_to_cpu(bpl->tus.w);

	phba->fc_stat.elsXmitACC++;
	elsiocb->ndlp = lpfc_nlp_get(ndlp);
	if (!elsiocb->ndlp) {
		lpfc_els_free_iocb(phba, elsiocb);
		goto free_rdp_context;
	}

	rc = lpfc_sli_issue_iocb(phba, LPFC_ELS_RING, elsiocb, 0);
	if (rc == IOCB_ERROR) {
		lpfc_els_free_iocb(phba, elsiocb);
		lpfc_nlp_put(ndlp);
	}

	goto free_rdp_context;

error:
	cmdsize = 2 * sizeof(uint32_t);
	elsiocb = lpfc_prep_els_iocb(vport, 0, cmdsize, lpfc_max_els_tries,
			ndlp, ndlp->nlp_DID, ELS_CMD_LS_RJT);
	if (!elsiocb)
		goto free_rdp_context;

	if (phba->sli_rev == LPFC_SLI_REV4) {
		wqe = &elsiocb->wqe;
		/* ox-id of the frame */
		bf_set(wqe_rcvoxid, &wqe->xmit_els_rsp.wqe_com,
		       rdp_context->ox_id);
		bf_set(wqe_ctxt_tag,
		       &wqe->xmit_els_rsp.wqe_com,
		       rdp_context->rx_id);
	} else {
		icmd = &elsiocb->iocb;
		icmd->ulpContext = rdp_context->rx_id;
		icmd->unsli3.rcvsli3.ox_id = rdp_context->ox_id;
	}

	pcmd = (uint8_t *)elsiocb->cmd_dmabuf->virt;

	*((uint32_t *) (pcmd)) = ELS_CMD_LS_RJT;
	stat = (struct ls_rjt *)(pcmd + sizeof(uint32_t));
	stat->un.b.lsRjtRsnCode = LSRJT_UNABLE_TPC;

	phba->fc_stat.elsXmitLSRJT++;
	elsiocb->cmd_cmpl = lpfc_cmpl_els_rsp;
<<<<<<< HEAD
	elsiocb->context1 = lpfc_nlp_get(ndlp);
	if (!elsiocb->context1) {
=======
	elsiocb->ndlp = lpfc_nlp_get(ndlp);
	if (!elsiocb->ndlp) {
>>>>>>> 29549c70
		lpfc_els_free_iocb(phba, elsiocb);
		goto free_rdp_context;
	}

	rc = lpfc_sli_issue_iocb(phba, LPFC_ELS_RING, elsiocb, 0);
	if (rc == IOCB_ERROR) {
		lpfc_els_free_iocb(phba, elsiocb);
		lpfc_nlp_put(ndlp);
	}

free_rdp_context:
	/* This reference put is for the original unsolicited RDP. If the
	 * prep failed, there is no reference to remove.
	 */
	lpfc_nlp_put(ndlp);
	kfree(rdp_context);
}

static int
lpfc_get_rdp_info(struct lpfc_hba *phba, struct lpfc_rdp_context *rdp_context)
{
	LPFC_MBOXQ_t *mbox = NULL;
	struct lpfc_dmabuf *mp;
	int rc;

	mbox = mempool_alloc(phba->mbox_mem_pool, GFP_KERNEL);
	if (!mbox) {
		lpfc_printf_log(phba, KERN_WARNING, LOG_MBOX | LOG_ELS,
				"7105 failed to allocate mailbox memory");
		return 1;
	}

	if (lpfc_sli4_dump_page_a0(phba, mbox))
		goto rdp_fail;
	mbox->vport = rdp_context->ndlp->vport;
	mbox->mbox_cmpl = lpfc_mbx_cmpl_rdp_page_a0;
	mbox->ctx_ndlp = (struct lpfc_rdp_context *)rdp_context;
	rc = lpfc_sli_issue_mbox(phba, mbox, MBX_NOWAIT);
	if (rc == MBX_NOT_FINISHED) {
<<<<<<< HEAD
		mp = (struct lpfc_dmabuf *)mbox->ctx_buf;
		lpfc_mbuf_free(phba, mp->virt, mp->phys);
		goto issue_mbox_fail;
=======
		lpfc_mbox_rsrc_cleanup(phba, mbox, MBOX_THD_UNLOCKED);
		return 1;
>>>>>>> 29549c70
	}

	return 0;

rdp_fail:
	mempool_free(mbox, phba->mbox_mem_pool);
	return 1;
}

/*
 * lpfc_els_rcv_rdp - Process an unsolicited RDP ELS.
 * @vport: pointer to a host virtual N_Port data structure.
 * @cmdiocb: pointer to lpfc command iocb data structure.
 * @ndlp: pointer to a node-list data structure.
 *
 * This routine processes an unsolicited RDP(Read Diagnostic Parameters)
 * IOCB. First, the payload of the unsolicited RDP is checked.
 * Then it will (1) send MBX_DUMP_MEMORY, Embedded DMP_LMSD sub command TYPE-3
 * for Page A0, (2) send MBX_DUMP_MEMORY, DMP_LMSD for Page A2,
 * (3) send MBX_READ_LNK_STAT to get link stat, (4) Call lpfc_els_rdp_cmpl
 * gather all data and send RDP response.
 *
 * Return code
 *   0 - Sent the acc response
 *   1 - Sent the reject response.
 */
static int
lpfc_els_rcv_rdp(struct lpfc_vport *vport, struct lpfc_iocbq *cmdiocb,
		struct lpfc_nodelist *ndlp)
{
	struct lpfc_hba *phba = vport->phba;
	struct lpfc_dmabuf *pcmd;
	uint8_t rjt_err, rjt_expl = LSEXP_NOTHING_MORE;
	struct fc_rdp_req_frame *rdp_req;
	struct lpfc_rdp_context *rdp_context;
	union lpfc_wqe128 *cmd = NULL;
	struct ls_rjt stat;

	if (phba->sli_rev < LPFC_SLI_REV4 ||
	    bf_get(lpfc_sli_intf_if_type, &phba->sli4_hba.sli_intf) <
						LPFC_SLI_INTF_IF_TYPE_2) {
		rjt_err = LSRJT_UNABLE_TPC;
		rjt_expl = LSEXP_REQ_UNSUPPORTED;
		goto error;
	}

	if (phba->sli_rev < LPFC_SLI_REV4 || (phba->hba_flag & HBA_FCOE_MODE)) {
		rjt_err = LSRJT_UNABLE_TPC;
		rjt_expl = LSEXP_REQ_UNSUPPORTED;
		goto error;
	}

	pcmd = cmdiocb->cmd_dmabuf;
	rdp_req = (struct fc_rdp_req_frame *) pcmd->virt;

	lpfc_printf_vlog(vport, KERN_INFO, LOG_ELS,
			 "2422 ELS RDP Request "
			 "dec len %d tag x%x port_id %d len %d\n",
			 be32_to_cpu(rdp_req->rdp_des_length),
			 be32_to_cpu(rdp_req->nport_id_desc.tag),
			 be32_to_cpu(rdp_req->nport_id_desc.nport_id),
			 be32_to_cpu(rdp_req->nport_id_desc.length));

	if (sizeof(struct fc_rdp_nport_desc) !=
			be32_to_cpu(rdp_req->rdp_des_length))
		goto rjt_logerr;
	if (RDP_N_PORT_DESC_TAG != be32_to_cpu(rdp_req->nport_id_desc.tag))
		goto rjt_logerr;
	if (RDP_NPORT_ID_SIZE !=
			be32_to_cpu(rdp_req->nport_id_desc.length))
		goto rjt_logerr;
	rdp_context = kzalloc(sizeof(struct lpfc_rdp_context), GFP_KERNEL);
	if (!rdp_context) {
		rjt_err = LSRJT_UNABLE_TPC;
		goto error;
	}

	cmd = &cmdiocb->wqe;
	rdp_context->ndlp = lpfc_nlp_get(ndlp);
	if (!rdp_context->ndlp) {
		kfree(rdp_context);
		rjt_err = LSRJT_UNABLE_TPC;
		goto error;
	}
	rdp_context->ox_id = bf_get(wqe_rcvoxid,
				    &cmd->xmit_els_rsp.wqe_com);
	rdp_context->rx_id = bf_get(wqe_ctxt_tag,
				    &cmd->xmit_els_rsp.wqe_com);
	rdp_context->cmpl = lpfc_els_rdp_cmpl;
	if (lpfc_get_rdp_info(phba, rdp_context)) {
		lpfc_printf_vlog(ndlp->vport, KERN_WARNING, LOG_ELS,
				 "2423 Unable to send mailbox");
		kfree(rdp_context);
		rjt_err = LSRJT_UNABLE_TPC;
		lpfc_nlp_put(ndlp);
		goto error;
	}

	return 0;

rjt_logerr:
	rjt_err = LSRJT_LOGICAL_ERR;

error:
	memset(&stat, 0, sizeof(stat));
	stat.un.b.lsRjtRsnCode = rjt_err;
	stat.un.b.lsRjtRsnCodeExp = rjt_expl;
	lpfc_els_rsp_reject(vport, stat.un.lsRjtError, cmdiocb, ndlp, NULL);
	return 1;
}


static void
lpfc_els_lcb_rsp(struct lpfc_hba *phba, LPFC_MBOXQ_t *pmb)
{
	MAILBOX_t *mb;
	IOCB_t *icmd;
	union lpfc_wqe128 *wqe;
	uint8_t *pcmd;
	struct lpfc_iocbq *elsiocb;
	struct lpfc_nodelist *ndlp;
	struct ls_rjt *stat;
	union lpfc_sli4_cfg_shdr *shdr;
	struct lpfc_lcb_context *lcb_context;
	struct fc_lcb_res_frame *lcb_res;
	uint32_t cmdsize, shdr_status, shdr_add_status;
	int rc;

	mb = &pmb->u.mb;
	lcb_context = (struct lpfc_lcb_context *)pmb->ctx_ndlp;
	ndlp = lcb_context->ndlp;
	pmb->ctx_ndlp = NULL;
	pmb->ctx_buf = NULL;

	shdr = (union lpfc_sli4_cfg_shdr *)
			&pmb->u.mqe.un.beacon_config.header.cfg_shdr;
	shdr_status = bf_get(lpfc_mbox_hdr_status, &shdr->response);
	shdr_add_status = bf_get(lpfc_mbox_hdr_add_status, &shdr->response);

	lpfc_printf_log(phba, KERN_INFO, LOG_MBOX,
				"0194 SET_BEACON_CONFIG mailbox "
				"completed with status x%x add_status x%x,"
				" mbx status x%x\n",
				shdr_status, shdr_add_status, mb->mbxStatus);

	if ((mb->mbxStatus != MBX_SUCCESS) || shdr_status ||
	    (shdr_add_status == ADD_STATUS_OPERATION_ALREADY_ACTIVE) ||
	    (shdr_add_status == ADD_STATUS_INVALID_REQUEST)) {
		mempool_free(pmb, phba->mbox_mem_pool);
		goto error;
	}

	mempool_free(pmb, phba->mbox_mem_pool);
	cmdsize = sizeof(struct fc_lcb_res_frame);
	elsiocb = lpfc_prep_els_iocb(phba->pport, 0, cmdsize,
			lpfc_max_els_tries, ndlp,
			ndlp->nlp_DID, ELS_CMD_ACC);

	/* Decrement the ndlp reference count from previous mbox command */
	lpfc_nlp_put(ndlp);

	if (!elsiocb)
		goto free_lcb_context;

	lcb_res = (struct fc_lcb_res_frame *)elsiocb->cmd_dmabuf->virt;

	memset(lcb_res, 0, sizeof(struct fc_lcb_res_frame));

	if (phba->sli_rev == LPFC_SLI_REV4) {
		wqe = &elsiocb->wqe;
		bf_set(wqe_ctxt_tag, &wqe->generic.wqe_com, lcb_context->rx_id);
		bf_set(wqe_rcvoxid, &wqe->xmit_els_rsp.wqe_com,
		       lcb_context->ox_id);
	} else {
		icmd = &elsiocb->iocb;
		icmd->ulpContext = lcb_context->rx_id;
		icmd->unsli3.rcvsli3.ox_id = lcb_context->ox_id;
	}

	pcmd = (uint8_t *)elsiocb->cmd_dmabuf->virt;
	*((uint32_t *)(pcmd)) = ELS_CMD_ACC;
	lcb_res->lcb_sub_command = lcb_context->sub_command;
	lcb_res->lcb_type = lcb_context->type;
	lcb_res->capability = lcb_context->capability;
	lcb_res->lcb_frequency = lcb_context->frequency;
	lcb_res->lcb_duration = lcb_context->duration;
	elsiocb->cmd_cmpl = lpfc_cmpl_els_rsp;
	phba->fc_stat.elsXmitACC++;

	elsiocb->ndlp = lpfc_nlp_get(ndlp);
	if (!elsiocb->ndlp) {
		lpfc_els_free_iocb(phba, elsiocb);
		goto out;
	}

	rc = lpfc_sli_issue_iocb(phba, LPFC_ELS_RING, elsiocb, 0);
	if (rc == IOCB_ERROR) {
		lpfc_els_free_iocb(phba, elsiocb);
		lpfc_nlp_put(ndlp);
	}
 out:
	kfree(lcb_context);
	return;

error:
	cmdsize = sizeof(struct fc_lcb_res_frame);
	elsiocb = lpfc_prep_els_iocb(phba->pport, 0, cmdsize,
				     lpfc_max_els_tries, ndlp,
				     ndlp->nlp_DID, ELS_CMD_LS_RJT);
	lpfc_nlp_put(ndlp);
	if (!elsiocb)
		goto free_lcb_context;

	if (phba->sli_rev == LPFC_SLI_REV4) {
		wqe = &elsiocb->wqe;
		bf_set(wqe_ctxt_tag, &wqe->generic.wqe_com, lcb_context->rx_id);
		bf_set(wqe_rcvoxid, &wqe->xmit_els_rsp.wqe_com,
		       lcb_context->ox_id);
	} else {
		icmd = &elsiocb->iocb;
		icmd->ulpContext = lcb_context->rx_id;
		icmd->unsli3.rcvsli3.ox_id = lcb_context->ox_id;
	}

	pcmd = (uint8_t *)elsiocb->cmd_dmabuf->virt;

	*((uint32_t *)(pcmd)) = ELS_CMD_LS_RJT;
	stat = (struct ls_rjt *)(pcmd + sizeof(uint32_t));
	stat->un.b.lsRjtRsnCode = LSRJT_UNABLE_TPC;

	if (shdr_add_status == ADD_STATUS_OPERATION_ALREADY_ACTIVE)
		stat->un.b.lsRjtRsnCodeExp = LSEXP_CMD_IN_PROGRESS;

	elsiocb->cmd_cmpl = lpfc_cmpl_els_rsp;
	phba->fc_stat.elsXmitLSRJT++;
	elsiocb->ndlp = lpfc_nlp_get(ndlp);
	if (!elsiocb->ndlp) {
		lpfc_els_free_iocb(phba, elsiocb);
		goto free_lcb_context;
	}

	rc = lpfc_sli_issue_iocb(phba, LPFC_ELS_RING, elsiocb, 0);
	if (rc == IOCB_ERROR) {
		lpfc_els_free_iocb(phba, elsiocb);
		lpfc_nlp_put(ndlp);
	}
free_lcb_context:
	kfree(lcb_context);
}

static int
lpfc_sli4_set_beacon(struct lpfc_vport *vport,
		     struct lpfc_lcb_context *lcb_context,
		     uint32_t beacon_state)
{
	struct lpfc_hba *phba = vport->phba;
	union lpfc_sli4_cfg_shdr *cfg_shdr;
	LPFC_MBOXQ_t *mbox = NULL;
	uint32_t len;
	int rc;

	mbox = mempool_alloc(phba->mbox_mem_pool, GFP_KERNEL);
	if (!mbox)
		return 1;

	cfg_shdr = &mbox->u.mqe.un.sli4_config.header.cfg_shdr;
	len = sizeof(struct lpfc_mbx_set_beacon_config) -
		sizeof(struct lpfc_sli4_cfg_mhdr);
	lpfc_sli4_config(phba, mbox, LPFC_MBOX_SUBSYSTEM_COMMON,
			 LPFC_MBOX_OPCODE_SET_BEACON_CONFIG, len,
			 LPFC_SLI4_MBX_EMBED);
	mbox->ctx_ndlp = (void *)lcb_context;
	mbox->vport = phba->pport;
	mbox->mbox_cmpl = lpfc_els_lcb_rsp;
	bf_set(lpfc_mbx_set_beacon_port_num, &mbox->u.mqe.un.beacon_config,
	       phba->sli4_hba.physical_port);
	bf_set(lpfc_mbx_set_beacon_state, &mbox->u.mqe.un.beacon_config,
	       beacon_state);
	mbox->u.mqe.un.beacon_config.word5 = 0;		/* Reserved */

	/*
	 *	Check bv1s bit before issuing the mailbox
	 *	if bv1s == 1, LCB V1 supported
	 *	else, LCB V0 supported
	 */

	if (phba->sli4_hba.pc_sli4_params.bv1s) {
		/* COMMON_SET_BEACON_CONFIG_V1 */
		cfg_shdr->request.word9 = BEACON_VERSION_V1;
		lcb_context->capability |= LCB_CAPABILITY_DURATION;
		bf_set(lpfc_mbx_set_beacon_port_type,
		       &mbox->u.mqe.un.beacon_config, 0);
		bf_set(lpfc_mbx_set_beacon_duration_v1,
		       &mbox->u.mqe.un.beacon_config,
		       be16_to_cpu(lcb_context->duration));
	} else {
		/* COMMON_SET_BEACON_CONFIG_V0 */
		if (be16_to_cpu(lcb_context->duration) != 0) {
			mempool_free(mbox, phba->mbox_mem_pool);
			return 1;
		}
		cfg_shdr->request.word9 = BEACON_VERSION_V0;
		lcb_context->capability &=  ~(LCB_CAPABILITY_DURATION);
		bf_set(lpfc_mbx_set_beacon_state,
		       &mbox->u.mqe.un.beacon_config, beacon_state);
		bf_set(lpfc_mbx_set_beacon_port_type,
		       &mbox->u.mqe.un.beacon_config, 1);
		bf_set(lpfc_mbx_set_beacon_duration,
		       &mbox->u.mqe.un.beacon_config,
		       be16_to_cpu(lcb_context->duration));
	}

	rc = lpfc_sli_issue_mbox(phba, mbox, MBX_NOWAIT);
	if (rc == MBX_NOT_FINISHED) {
		mempool_free(mbox, phba->mbox_mem_pool);
		return 1;
	}

	return 0;
}


/**
 * lpfc_els_rcv_lcb - Process an unsolicited LCB
 * @vport: pointer to a host virtual N_Port data structure.
 * @cmdiocb: pointer to lpfc command iocb data structure.
 * @ndlp: pointer to a node-list data structure.
 *
 * This routine processes an unsolicited LCB(LINK CABLE BEACON) IOCB.
 * First, the payload of the unsolicited LCB is checked.
 * Then based on Subcommand beacon will either turn on or off.
 *
 * Return code
 * 0 - Sent the acc response
 * 1 - Sent the reject response.
 **/
static int
lpfc_els_rcv_lcb(struct lpfc_vport *vport, struct lpfc_iocbq *cmdiocb,
		 struct lpfc_nodelist *ndlp)
{
	struct lpfc_hba *phba = vport->phba;
	struct lpfc_dmabuf *pcmd;
	uint8_t *lp;
	struct fc_lcb_request_frame *beacon;
	struct lpfc_lcb_context *lcb_context;
	u8 state, rjt_err = 0;
	struct ls_rjt stat;

	pcmd = cmdiocb->cmd_dmabuf;
	lp = (uint8_t *)pcmd->virt;
	beacon = (struct fc_lcb_request_frame *)pcmd->virt;

	lpfc_printf_vlog(vport, KERN_INFO, LOG_ELS,
			"0192 ELS LCB Data x%x x%x x%x x%x sub x%x "
			"type x%x frequency %x duration x%x\n",
			lp[0], lp[1], lp[2],
			beacon->lcb_command,
			beacon->lcb_sub_command,
			beacon->lcb_type,
			beacon->lcb_frequency,
			be16_to_cpu(beacon->lcb_duration));

	if (beacon->lcb_sub_command != LPFC_LCB_ON &&
	    beacon->lcb_sub_command != LPFC_LCB_OFF) {
		rjt_err = LSRJT_CMD_UNSUPPORTED;
		goto rjt;
	}

	if (phba->sli_rev < LPFC_SLI_REV4  ||
	    phba->hba_flag & HBA_FCOE_MODE ||
	    (bf_get(lpfc_sli_intf_if_type, &phba->sli4_hba.sli_intf) <
	    LPFC_SLI_INTF_IF_TYPE_2)) {
		rjt_err = LSRJT_CMD_UNSUPPORTED;
		goto rjt;
	}

	lcb_context = kmalloc(sizeof(*lcb_context), GFP_KERNEL);
	if (!lcb_context) {
		rjt_err = LSRJT_UNABLE_TPC;
		goto rjt;
	}

	state = (beacon->lcb_sub_command == LPFC_LCB_ON) ? 1 : 0;
	lcb_context->sub_command = beacon->lcb_sub_command;
	lcb_context->capability	= 0;
	lcb_context->type = beacon->lcb_type;
	lcb_context->frequency = beacon->lcb_frequency;
	lcb_context->duration = beacon->lcb_duration;
	lcb_context->ox_id = get_job_rcvoxid(phba, cmdiocb);
	lcb_context->rx_id = get_job_ulpcontext(phba, cmdiocb);
	lcb_context->ndlp = lpfc_nlp_get(ndlp);
	if (!lcb_context->ndlp) {
		rjt_err = LSRJT_UNABLE_TPC;
		goto rjt_free;
	}

	if (lpfc_sli4_set_beacon(vport, lcb_context, state)) {
		lpfc_printf_vlog(ndlp->vport, KERN_ERR, LOG_TRACE_EVENT,
				 "0193 failed to send mail box");
		lpfc_nlp_put(ndlp);
		rjt_err = LSRJT_UNABLE_TPC;
		goto rjt_free;
	}
	return 0;

rjt_free:
	kfree(lcb_context);
rjt:
	memset(&stat, 0, sizeof(stat));
	stat.un.b.lsRjtRsnCode = rjt_err;
	lpfc_els_rsp_reject(vport, stat.un.lsRjtError, cmdiocb, ndlp, NULL);
	return 1;
}


/**
 * lpfc_els_flush_rscn - Clean up any rscn activities with a vport
 * @vport: pointer to a host virtual N_Port data structure.
 *
 * This routine cleans up any Registration State Change Notification
 * (RSCN) activity with a @vport. Note that the fc_rscn_flush flag of the
 * @vport together with the host_lock is used to prevent multiple thread
 * trying to access the RSCN array on a same @vport at the same time.
 **/
void
lpfc_els_flush_rscn(struct lpfc_vport *vport)
{
	struct Scsi_Host *shost = lpfc_shost_from_vport(vport);
	struct lpfc_hba  *phba = vport->phba;
	int i;

	spin_lock_irq(shost->host_lock);
	if (vport->fc_rscn_flush) {
		/* Another thread is walking fc_rscn_id_list on this vport */
		spin_unlock_irq(shost->host_lock);
		return;
	}
	/* Indicate we are walking lpfc_els_flush_rscn on this vport */
	vport->fc_rscn_flush = 1;
	spin_unlock_irq(shost->host_lock);

	for (i = 0; i < vport->fc_rscn_id_cnt; i++) {
		lpfc_in_buf_free(phba, vport->fc_rscn_id_list[i]);
		vport->fc_rscn_id_list[i] = NULL;
	}
	spin_lock_irq(shost->host_lock);
	vport->fc_rscn_id_cnt = 0;
	vport->fc_flag &= ~(FC_RSCN_MODE | FC_RSCN_DISCOVERY);
	spin_unlock_irq(shost->host_lock);
	lpfc_can_disctmo(vport);
	/* Indicate we are done walking this fc_rscn_id_list */
	vport->fc_rscn_flush = 0;
}

/**
 * lpfc_rscn_payload_check - Check whether there is a pending rscn to a did
 * @vport: pointer to a host virtual N_Port data structure.
 * @did: remote destination port identifier.
 *
 * This routine checks whether there is any pending Registration State
 * Configuration Notification (RSCN) to a @did on @vport.
 *
 * Return code
 *   None zero - The @did matched with a pending rscn
 *   0 - not able to match @did with a pending rscn
 **/
int
lpfc_rscn_payload_check(struct lpfc_vport *vport, uint32_t did)
{
	D_ID ns_did;
	D_ID rscn_did;
	uint32_t *lp;
	uint32_t payload_len, i;
	struct Scsi_Host *shost = lpfc_shost_from_vport(vport);

	ns_did.un.word = did;

	/* Never match fabric nodes for RSCNs */
	if ((did & Fabric_DID_MASK) == Fabric_DID_MASK)
		return 0;

	/* If we are doing a FULL RSCN rediscovery, match everything */
	if (vport->fc_flag & FC_RSCN_DISCOVERY)
		return did;

	spin_lock_irq(shost->host_lock);
	if (vport->fc_rscn_flush) {
		/* Another thread is walking fc_rscn_id_list on this vport */
		spin_unlock_irq(shost->host_lock);
		return 0;
	}
	/* Indicate we are walking fc_rscn_id_list on this vport */
	vport->fc_rscn_flush = 1;
	spin_unlock_irq(shost->host_lock);
	for (i = 0; i < vport->fc_rscn_id_cnt; i++) {
		lp = vport->fc_rscn_id_list[i]->virt;
		payload_len = be32_to_cpu(*lp++ & ~ELS_CMD_MASK);
		payload_len -= sizeof(uint32_t);	/* take off word 0 */
		while (payload_len) {
			rscn_did.un.word = be32_to_cpu(*lp++);
			payload_len -= sizeof(uint32_t);
			switch (rscn_did.un.b.resv & RSCN_ADDRESS_FORMAT_MASK) {
			case RSCN_ADDRESS_FORMAT_PORT:
				if ((ns_did.un.b.domain == rscn_did.un.b.domain)
				    && (ns_did.un.b.area == rscn_did.un.b.area)
				    && (ns_did.un.b.id == rscn_did.un.b.id))
					goto return_did_out;
				break;
			case RSCN_ADDRESS_FORMAT_AREA:
				if ((ns_did.un.b.domain == rscn_did.un.b.domain)
				    && (ns_did.un.b.area == rscn_did.un.b.area))
					goto return_did_out;
				break;
			case RSCN_ADDRESS_FORMAT_DOMAIN:
				if (ns_did.un.b.domain == rscn_did.un.b.domain)
					goto return_did_out;
				break;
			case RSCN_ADDRESS_FORMAT_FABRIC:
				goto return_did_out;
			}
		}
	}
	/* Indicate we are done with walking fc_rscn_id_list on this vport */
	vport->fc_rscn_flush = 0;
	return 0;
return_did_out:
	/* Indicate we are done with walking fc_rscn_id_list on this vport */
	vport->fc_rscn_flush = 0;
	return did;
}

/**
 * lpfc_rscn_recovery_check - Send recovery event to vport nodes matching rscn
 * @vport: pointer to a host virtual N_Port data structure.
 *
 * This routine sends recovery (NLP_EVT_DEVICE_RECOVERY) event to the
 * state machine for a @vport's nodes that are with pending RSCN (Registration
 * State Change Notification).
 *
 * Return code
 *   0 - Successful (currently alway return 0)
 **/
static int
lpfc_rscn_recovery_check(struct lpfc_vport *vport)
{
	struct lpfc_nodelist *ndlp = NULL, *n;

	/* Move all affected nodes by pending RSCNs to NPR state. */
	list_for_each_entry_safe(ndlp, n, &vport->fc_nodes, nlp_listp) {
		if ((ndlp->nlp_state == NLP_STE_UNUSED_NODE) ||
		    !lpfc_rscn_payload_check(vport, ndlp->nlp_DID))
			continue;

		/* NVME Target mode does not do RSCN Recovery. */
		if (vport->phba->nvmet_support)
			continue;

		/* If we are in the process of doing discovery on this
		 * NPort, let it continue on its own.
		 */
		switch (ndlp->nlp_state) {
		case  NLP_STE_PLOGI_ISSUE:
		case  NLP_STE_ADISC_ISSUE:
		case  NLP_STE_REG_LOGIN_ISSUE:
		case  NLP_STE_PRLI_ISSUE:
		case  NLP_STE_LOGO_ISSUE:
			continue;
		}

		lpfc_disc_state_machine(vport, ndlp, NULL,
					NLP_EVT_DEVICE_RECOVERY);
		lpfc_cancel_retry_delay_tmo(vport, ndlp);
	}
	return 0;
}

/**
 * lpfc_send_rscn_event - Send an RSCN event to management application
 * @vport: pointer to a host virtual N_Port data structure.
 * @cmdiocb: pointer to lpfc command iocb data structure.
 *
 * lpfc_send_rscn_event sends an RSCN netlink event to management
 * applications.
 */
static void
lpfc_send_rscn_event(struct lpfc_vport *vport,
		struct lpfc_iocbq *cmdiocb)
{
	struct lpfc_dmabuf *pcmd;
	struct Scsi_Host *shost = lpfc_shost_from_vport(vport);
	uint32_t *payload_ptr;
	uint32_t payload_len;
	struct lpfc_rscn_event_header *rscn_event_data;

	pcmd = cmdiocb->cmd_dmabuf;
	payload_ptr = (uint32_t *) pcmd->virt;
	payload_len = be32_to_cpu(*payload_ptr & ~ELS_CMD_MASK);

	rscn_event_data = kmalloc(sizeof(struct lpfc_rscn_event_header) +
		payload_len, GFP_KERNEL);
	if (!rscn_event_data) {
		lpfc_printf_vlog(vport, KERN_ERR, LOG_TRACE_EVENT,
			"0147 Failed to allocate memory for RSCN event\n");
		return;
	}
	rscn_event_data->event_type = FC_REG_RSCN_EVENT;
	rscn_event_data->payload_length = payload_len;
	memcpy(rscn_event_data->rscn_payload, payload_ptr,
		payload_len);

	fc_host_post_vendor_event(shost,
		fc_get_event_number(),
		sizeof(struct lpfc_rscn_event_header) + payload_len,
		(char *)rscn_event_data,
		LPFC_NL_VENDOR_ID);

	kfree(rscn_event_data);
}

/**
 * lpfc_els_rcv_rscn - Process an unsolicited rscn iocb
 * @vport: pointer to a host virtual N_Port data structure.
 * @cmdiocb: pointer to lpfc command iocb data structure.
 * @ndlp: pointer to a node-list data structure.
 *
 * This routine processes an unsolicited RSCN (Registration State Change
 * Notification) IOCB. First, the payload of the unsolicited RSCN is walked
 * to invoke fc_host_post_event() routine to the FC transport layer. If the
 * discover state machine is about to begin discovery, it just accepts the
 * RSCN and the discovery process will satisfy the RSCN. If this RSCN only
 * contains N_Port IDs for other vports on this HBA, it just accepts the
 * RSCN and ignore processing it. If the state machine is in the recovery
 * state, the fc_rscn_id_list of this @vport is walked and the
 * lpfc_rscn_recovery_check() routine is invoked to send recovery event for
 * all nodes that match RSCN payload. Otherwise, the lpfc_els_handle_rscn()
 * routine is invoked to handle the RSCN event.
 *
 * Return code
 *   0 - Just sent the acc response
 *   1 - Sent the acc response and waited for name server completion
 **/
static int
lpfc_els_rcv_rscn(struct lpfc_vport *vport, struct lpfc_iocbq *cmdiocb,
		  struct lpfc_nodelist *ndlp)
{
	struct Scsi_Host *shost = lpfc_shost_from_vport(vport);
	struct lpfc_hba  *phba = vport->phba;
	struct lpfc_dmabuf *pcmd;
	uint32_t *lp, *datap;
	uint32_t payload_len, length, nportid, *cmd;
	int rscn_cnt;
	int rscn_id = 0, hba_id = 0;
	int i, tmo;

	pcmd = cmdiocb->cmd_dmabuf;
	lp = (uint32_t *) pcmd->virt;

	payload_len = be32_to_cpu(*lp++ & ~ELS_CMD_MASK);
	payload_len -= sizeof(uint32_t);	/* take off word 0 */
	/* RSCN received */
	lpfc_printf_vlog(vport, KERN_INFO, LOG_DISCOVERY,
			 "0214 RSCN received Data: x%x x%x x%x x%x\n",
			 vport->fc_flag, payload_len, *lp,
			 vport->fc_rscn_id_cnt);

	/* Send an RSCN event to the management application */
	lpfc_send_rscn_event(vport, cmdiocb);

	for (i = 0; i < payload_len/sizeof(uint32_t); i++)
		fc_host_post_event(shost, fc_get_event_number(),
			FCH_EVT_RSCN, lp[i]);

	/* Check if RSCN is coming from a direct-connected remote NPort */
	if (vport->fc_flag & FC_PT2PT) {
		/* If so, just ACC it, no other action needed for now */
		lpfc_printf_vlog(vport, KERN_INFO, LOG_ELS,
				 "2024 pt2pt RSCN %08x Data: x%x x%x\n",
				 *lp, vport->fc_flag, payload_len);
		lpfc_els_rsp_acc(vport, ELS_CMD_ACC, cmdiocb, ndlp, NULL);

		/* Check to see if we need to NVME rescan this target
		 * remoteport.
		 */
		if (ndlp->nlp_fc4_type & NLP_FC4_NVME &&
		    ndlp->nlp_type & (NLP_NVME_TARGET | NLP_NVME_DISCOVERY))
			lpfc_nvme_rescan_port(vport, ndlp);
		return 0;
	}

	/* If we are about to begin discovery, just ACC the RSCN.
	 * Discovery processing will satisfy it.
	 */
	if (vport->port_state <= LPFC_NS_QRY) {
		lpfc_debugfs_disc_trc(vport, LPFC_DISC_TRC_ELS_UNSOL,
			"RCV RSCN ignore: did:x%x/ste:x%x flg:x%x",
			ndlp->nlp_DID, vport->port_state, ndlp->nlp_flag);

		lpfc_els_rsp_acc(vport, ELS_CMD_ACC, cmdiocb, ndlp, NULL);
		return 0;
	}

	/* If this RSCN just contains NPortIDs for other vports on this HBA,
	 * just ACC and ignore it.
	 */
	if ((phba->sli3_options & LPFC_SLI3_NPIV_ENABLED) &&
		!(vport->cfg_peer_port_login)) {
		i = payload_len;
		datap = lp;
		while (i > 0) {
			nportid = *datap++;
			nportid = ((be32_to_cpu(nportid)) & Mask_DID);
			i -= sizeof(uint32_t);
			rscn_id++;
			if (lpfc_find_vport_by_did(phba, nportid))
				hba_id++;
		}
		if (rscn_id == hba_id) {
			/* ALL NPortIDs in RSCN are on HBA */
			lpfc_printf_vlog(vport, KERN_INFO, LOG_DISCOVERY,
					 "0219 Ignore RSCN "
					 "Data: x%x x%x x%x x%x\n",
					 vport->fc_flag, payload_len,
					 *lp, vport->fc_rscn_id_cnt);
			lpfc_debugfs_disc_trc(vport, LPFC_DISC_TRC_ELS_UNSOL,
				"RCV RSCN vport:  did:x%x/ste:x%x flg:x%x",
				ndlp->nlp_DID, vport->port_state,
				ndlp->nlp_flag);

			lpfc_els_rsp_acc(vport, ELS_CMD_ACC, cmdiocb,
				ndlp, NULL);
			/* Restart disctmo if its already running */
			if (vport->fc_flag & FC_DISC_TMO) {
				tmo = ((phba->fc_ratov * 3) + 3);
				mod_timer(&vport->fc_disctmo,
					  jiffies +
					  msecs_to_jiffies(1000 * tmo));
			}
			return 0;
		}
	}

	spin_lock_irq(shost->host_lock);
	if (vport->fc_rscn_flush) {
		/* Another thread is walking fc_rscn_id_list on this vport */
		vport->fc_flag |= FC_RSCN_DISCOVERY;
		spin_unlock_irq(shost->host_lock);
		/* Send back ACC */
		lpfc_els_rsp_acc(vport, ELS_CMD_ACC, cmdiocb, ndlp, NULL);
		return 0;
	}
	/* Indicate we are walking fc_rscn_id_list on this vport */
	vport->fc_rscn_flush = 1;
	spin_unlock_irq(shost->host_lock);
	/* Get the array count after successfully have the token */
	rscn_cnt = vport->fc_rscn_id_cnt;
	/* If we are already processing an RSCN, save the received
	 * RSCN payload buffer, cmdiocb->cmd_dmabuf to process later.
	 */
	if (vport->fc_flag & (FC_RSCN_MODE | FC_NDISC_ACTIVE)) {
		lpfc_debugfs_disc_trc(vport, LPFC_DISC_TRC_ELS_UNSOL,
			"RCV RSCN defer:  did:x%x/ste:x%x flg:x%x",
			ndlp->nlp_DID, vport->port_state, ndlp->nlp_flag);

		spin_lock_irq(shost->host_lock);
		vport->fc_flag |= FC_RSCN_DEFERRED;

		/* Restart disctmo if its already running */
		if (vport->fc_flag & FC_DISC_TMO) {
			tmo = ((phba->fc_ratov * 3) + 3);
			mod_timer(&vport->fc_disctmo,
				  jiffies + msecs_to_jiffies(1000 * tmo));
		}
		if ((rscn_cnt < FC_MAX_HOLD_RSCN) &&
		    !(vport->fc_flag & FC_RSCN_DISCOVERY)) {
			vport->fc_flag |= FC_RSCN_MODE;
			spin_unlock_irq(shost->host_lock);
			if (rscn_cnt) {
				cmd = vport->fc_rscn_id_list[rscn_cnt-1]->virt;
				length = be32_to_cpu(*cmd & ~ELS_CMD_MASK);
			}
			if ((rscn_cnt) &&
			    (payload_len + length <= LPFC_BPL_SIZE)) {
				*cmd &= ELS_CMD_MASK;
				*cmd |= cpu_to_be32(payload_len + length);
				memcpy(((uint8_t *)cmd) + length, lp,
				       payload_len);
			} else {
				vport->fc_rscn_id_list[rscn_cnt] = pcmd;
				vport->fc_rscn_id_cnt++;
				/* If we zero, cmdiocb->cmd_dmabuf, the calling
				 * routine will not try to free it.
				 */
				cmdiocb->cmd_dmabuf = NULL;
			}
			/* Deferred RSCN */
			lpfc_printf_vlog(vport, KERN_INFO, LOG_DISCOVERY,
					 "0235 Deferred RSCN "
					 "Data: x%x x%x x%x\n",
					 vport->fc_rscn_id_cnt, vport->fc_flag,
					 vport->port_state);
		} else {
			vport->fc_flag |= FC_RSCN_DISCOVERY;
			spin_unlock_irq(shost->host_lock);
			/* ReDiscovery RSCN */
			lpfc_printf_vlog(vport, KERN_INFO, LOG_DISCOVERY,
					 "0234 ReDiscovery RSCN "
					 "Data: x%x x%x x%x\n",
					 vport->fc_rscn_id_cnt, vport->fc_flag,
					 vport->port_state);
		}
		/* Indicate we are done walking fc_rscn_id_list on this vport */
		vport->fc_rscn_flush = 0;
		/* Send back ACC */
		lpfc_els_rsp_acc(vport, ELS_CMD_ACC, cmdiocb, ndlp, NULL);
		/* send RECOVERY event for ALL nodes that match RSCN payload */
		lpfc_rscn_recovery_check(vport);
		return 0;
	}
	lpfc_debugfs_disc_trc(vport, LPFC_DISC_TRC_ELS_UNSOL,
		"RCV RSCN:        did:x%x/ste:x%x flg:x%x",
		ndlp->nlp_DID, vport->port_state, ndlp->nlp_flag);

	spin_lock_irq(shost->host_lock);
	vport->fc_flag |= FC_RSCN_MODE;
	spin_unlock_irq(shost->host_lock);
	vport->fc_rscn_id_list[vport->fc_rscn_id_cnt++] = pcmd;
	/* Indicate we are done walking fc_rscn_id_list on this vport */
	vport->fc_rscn_flush = 0;
	/*
	 * If we zero, cmdiocb->cmd_dmabuf, the calling routine will
	 * not try to free it.
	 */
	cmdiocb->cmd_dmabuf = NULL;
	lpfc_set_disctmo(vport);
	/* Send back ACC */
	lpfc_els_rsp_acc(vport, ELS_CMD_ACC, cmdiocb, ndlp, NULL);
	/* send RECOVERY event for ALL nodes that match RSCN payload */
	lpfc_rscn_recovery_check(vport);
	return lpfc_els_handle_rscn(vport);
}

/**
 * lpfc_els_handle_rscn - Handle rscn for a vport
 * @vport: pointer to a host virtual N_Port data structure.
 *
 * This routine handles the Registration State Configuration Notification
 * (RSCN) for a @vport. If login to NameServer does not exist, a new ndlp shall
 * be created and a Port Login (PLOGI) to the NameServer is issued. Otherwise,
 * if the ndlp to NameServer exists, a Common Transport (CT) command to the
 * NameServer shall be issued. If CT command to the NameServer fails to be
 * issued, the lpfc_els_flush_rscn() routine shall be invoked to clean up any
 * RSCN activities with the @vport.
 *
 * Return code
 *   0 - Cleaned up rscn on the @vport
 *   1 - Wait for plogi to name server before proceed
 **/
int
lpfc_els_handle_rscn(struct lpfc_vport *vport)
{
	struct lpfc_nodelist *ndlp;
	struct lpfc_hba  *phba = vport->phba;

	/* Ignore RSCN if the port is being torn down. */
	if (vport->load_flag & FC_UNLOADING) {
		lpfc_els_flush_rscn(vport);
		return 0;
	}

	/* Start timer for RSCN processing */
	lpfc_set_disctmo(vport);

	/* RSCN processed */
	lpfc_printf_vlog(vport, KERN_INFO, LOG_DISCOVERY,
			 "0215 RSCN processed Data: x%x x%x x%x x%x x%x x%x\n",
			 vport->fc_flag, 0, vport->fc_rscn_id_cnt,
			 vport->port_state, vport->num_disc_nodes,
			 vport->gidft_inp);

	/* To process RSCN, first compare RSCN data with NameServer */
	vport->fc_ns_retry = 0;
	vport->num_disc_nodes = 0;

	ndlp = lpfc_findnode_did(vport, NameServer_DID);
	if (ndlp && ndlp->nlp_state == NLP_STE_UNMAPPED_NODE) {
		/* Good ndlp, issue CT Request to NameServer.  Need to
		 * know how many gidfts were issued.  If none, then just
		 * flush the RSCN.  Otherwise, the outstanding requests
		 * need to complete.
		 */
		if (phba->cfg_ns_query == LPFC_NS_QUERY_GID_FT) {
			if (lpfc_issue_gidft(vport) > 0)
				return 1;
		} else if (phba->cfg_ns_query == LPFC_NS_QUERY_GID_PT) {
			if (lpfc_issue_gidpt(vport) > 0)
				return 1;
		} else {
			return 1;
		}
	} else {
		/* Nameserver login in question.  Revalidate. */
		if (ndlp) {
			ndlp->nlp_prev_state = NLP_STE_UNUSED_NODE;
			lpfc_nlp_set_state(vport, ndlp, NLP_STE_PLOGI_ISSUE);
		} else {
			ndlp = lpfc_nlp_init(vport, NameServer_DID);
			if (!ndlp) {
				lpfc_els_flush_rscn(vport);
				return 0;
			}
			ndlp->nlp_prev_state = ndlp->nlp_state;
			lpfc_nlp_set_state(vport, ndlp, NLP_STE_PLOGI_ISSUE);
		}
		ndlp->nlp_type |= NLP_FABRIC;
		lpfc_issue_els_plogi(vport, NameServer_DID, 0);
		/* Wait for NameServer login cmpl before we can
		 * continue
		 */
		return 1;
	}

	lpfc_els_flush_rscn(vport);
	return 0;
}

/**
 * lpfc_els_rcv_flogi - Process an unsolicited flogi iocb
 * @vport: pointer to a host virtual N_Port data structure.
 * @cmdiocb: pointer to lpfc command iocb data structure.
 * @ndlp: pointer to a node-list data structure.
 *
 * This routine processes Fabric Login (FLOGI) IOCB received as an ELS
 * unsolicited event. An unsolicited FLOGI can be received in a point-to-
 * point topology. As an unsolicited FLOGI should not be received in a loop
 * mode, any unsolicited FLOGI received in loop mode shall be ignored. The
 * lpfc_check_sparm() routine is invoked to check the parameters in the
 * unsolicited FLOGI. If parameters validation failed, the routine
 * lpfc_els_rsp_reject() shall be called with reject reason code set to
 * LSEXP_SPARM_OPTIONS to reject the FLOGI. Otherwise, the Port WWN in the
 * FLOGI shall be compared with the Port WWN of the @vport to determine who
 * will initiate PLOGI. The higher lexicographical value party shall has
 * higher priority (as the winning port) and will initiate PLOGI and
 * communicate Port_IDs (Addresses) for both nodes in PLOGI. The result
 * of this will be marked in the @vport fc_flag field with FC_PT2PT_PLOGI
 * and then the lpfc_els_rsp_acc() routine is invoked to accept the FLOGI.
 *
 * Return code
 *   0 - Successfully processed the unsolicited flogi
 *   1 - Failed to process the unsolicited flogi
 **/
static int
lpfc_els_rcv_flogi(struct lpfc_vport *vport, struct lpfc_iocbq *cmdiocb,
		   struct lpfc_nodelist *ndlp)
{
	struct Scsi_Host *shost = lpfc_shost_from_vport(vport);
	struct lpfc_hba  *phba = vport->phba;
	struct lpfc_dmabuf *pcmd = cmdiocb->cmd_dmabuf;
	uint32_t *lp = (uint32_t *) pcmd->virt;
	union lpfc_wqe128 *wqe = &cmdiocb->wqe;
	struct serv_parm *sp;
	LPFC_MBOXQ_t *mbox;
	uint32_t cmd, did;
	int rc;
	uint32_t fc_flag = 0;
	uint32_t port_state = 0;

	/* Clear external loopback plug detected flag */
	phba->link_flag &= ~LS_EXTERNAL_LOOPBACK;

	cmd = *lp++;
	sp = (struct serv_parm *) lp;

	/* FLOGI received */

	lpfc_set_disctmo(vport);

	if (phba->fc_topology == LPFC_TOPOLOGY_LOOP) {
		/* We should never receive a FLOGI in loop mode, ignore it */
		did =  bf_get(wqe_els_did, &wqe->xmit_els_rsp.wqe_dest);

		/* An FLOGI ELS command <elsCmd> was received from DID <did> in
		   Loop Mode */
		lpfc_printf_vlog(vport, KERN_ERR, LOG_TRACE_EVENT,
				 "0113 An FLOGI ELS command x%x was "
				 "received from DID x%x in Loop Mode\n",
				 cmd, did);
		return 1;
	}

	(void) lpfc_check_sparm(vport, ndlp, sp, CLASS3, 1);

	/*
	 * If our portname is greater than the remote portname,
	 * then we initiate Nport login.
	 */

	rc = memcmp(&vport->fc_portname, &sp->portName,
		    sizeof(struct lpfc_name));

	if (!rc) {
		if (phba->sli_rev < LPFC_SLI_REV4) {
			mbox = mempool_alloc(phba->mbox_mem_pool,
					     GFP_KERNEL);
			if (!mbox)
				return 1;
			lpfc_linkdown(phba);
			lpfc_init_link(phba, mbox,
				       phba->cfg_topology,
				       phba->cfg_link_speed);
			mbox->u.mb.un.varInitLnk.lipsr_AL_PA = 0;
			mbox->mbox_cmpl = lpfc_sli_def_mbox_cmpl;
			mbox->vport = vport;
			rc = lpfc_sli_issue_mbox(phba, mbox,
						 MBX_NOWAIT);
			lpfc_set_loopback_flag(phba);
			if (rc == MBX_NOT_FINISHED)
				mempool_free(mbox, phba->mbox_mem_pool);
			return 1;
		}

		/* External loopback plug insertion detected */
		phba->link_flag |= LS_EXTERNAL_LOOPBACK;

		lpfc_printf_vlog(vport, KERN_INFO, LOG_ELS | LOG_LIBDFC,
				 "1119 External Loopback plug detected\n");

		/* abort the flogi coming back to ourselves
		 * due to external loopback on the port.
		 */
		lpfc_els_abort_flogi(phba);
		return 0;

	} else if (rc > 0) {	/* greater than */
		spin_lock_irq(shost->host_lock);
		vport->fc_flag |= FC_PT2PT_PLOGI;
		spin_unlock_irq(shost->host_lock);

		/* If we have the high WWPN we can assign our own
		 * myDID; otherwise, we have to WAIT for a PLOGI
		 * from the remote NPort to find out what it
		 * will be.
		 */
		vport->fc_myDID = PT2PT_LocalID;
	} else {
		vport->fc_myDID = PT2PT_RemoteID;
	}

	/*
	 * The vport state should go to LPFC_FLOGI only
	 * AFTER we issue a FLOGI, not receive one.
	 */
	spin_lock_irq(shost->host_lock);
	fc_flag = vport->fc_flag;
	port_state = vport->port_state;
	vport->fc_flag |= FC_PT2PT;
	vport->fc_flag &= ~(FC_FABRIC | FC_PUBLIC_LOOP);

	/* Acking an unsol FLOGI.  Count 1 for link bounce
	 * work-around.
	 */
	vport->rcv_flogi_cnt++;
	spin_unlock_irq(shost->host_lock);
	lpfc_printf_vlog(vport, KERN_INFO, LOG_ELS,
			 "3311 Rcv Flogi PS x%x new PS x%x "
			 "fc_flag x%x new fc_flag x%x\n",
			 port_state, vport->port_state,
			 fc_flag, vport->fc_flag);

	/*
	 * We temporarily set fc_myDID to make it look like we are
	 * a Fabric. This is done just so we end up with the right
	 * did / sid on the FLOGI ACC rsp.
	 */
	did = vport->fc_myDID;
	vport->fc_myDID = Fabric_DID;

	memcpy(&phba->fc_fabparam, sp, sizeof(struct serv_parm));

	/* Defer ACC response until AFTER we issue a FLOGI */
	if (!(phba->hba_flag & HBA_FLOGI_ISSUED)) {
		phba->defer_flogi_acc_rx_id = bf_get(wqe_ctxt_tag,
						     &wqe->xmit_els_rsp.wqe_com);
		phba->defer_flogi_acc_ox_id = bf_get(wqe_rcvoxid,
						     &wqe->xmit_els_rsp.wqe_com);

		vport->fc_myDID = did;

		lpfc_printf_vlog(vport, KERN_INFO, LOG_ELS,
				 "3344 Deferring FLOGI ACC: rx_id: x%x,"
				 " ox_id: x%x, hba_flag x%x\n",
				 phba->defer_flogi_acc_rx_id,
				 phba->defer_flogi_acc_ox_id, phba->hba_flag);

		phba->defer_flogi_acc_flag = true;

		return 0;
	}

	/* Send back ACC */
	lpfc_els_rsp_acc(vport, ELS_CMD_FLOGI, cmdiocb, ndlp, NULL);

	/* Now lets put fc_myDID back to what its supposed to be */
	vport->fc_myDID = did;

	return 0;
}

/**
 * lpfc_els_rcv_rnid - Process an unsolicited rnid iocb
 * @vport: pointer to a host virtual N_Port data structure.
 * @cmdiocb: pointer to lpfc command iocb data structure.
 * @ndlp: pointer to a node-list data structure.
 *
 * This routine processes Request Node Identification Data (RNID) IOCB
 * received as an ELS unsolicited event. Only when the RNID specified format
 * 0x0 or 0xDF (Topology Discovery Specific Node Identification Data)
 * present, this routine will invoke the lpfc_els_rsp_rnid_acc() routine to
 * Accept (ACC) the RNID ELS command. All the other RNID formats are
 * rejected by invoking the lpfc_els_rsp_reject() routine.
 *
 * Return code
 *   0 - Successfully processed rnid iocb (currently always return 0)
 **/
static int
lpfc_els_rcv_rnid(struct lpfc_vport *vport, struct lpfc_iocbq *cmdiocb,
		  struct lpfc_nodelist *ndlp)
{
	struct lpfc_dmabuf *pcmd;
	uint32_t *lp;
	RNID *rn;
	struct ls_rjt stat;

	pcmd = cmdiocb->cmd_dmabuf;
	lp = (uint32_t *) pcmd->virt;

	lp++;
	rn = (RNID *) lp;

	/* RNID received */

	switch (rn->Format) {
	case 0:
	case RNID_TOPOLOGY_DISC:
		/* Send back ACC */
		lpfc_els_rsp_rnid_acc(vport, rn->Format, cmdiocb, ndlp);
		break;
	default:
		/* Reject this request because format not supported */
		stat.un.b.lsRjtRsvd0 = 0;
		stat.un.b.lsRjtRsnCode = LSRJT_UNABLE_TPC;
		stat.un.b.lsRjtRsnCodeExp = LSEXP_CANT_GIVE_DATA;
		stat.un.b.vendorUnique = 0;
		lpfc_els_rsp_reject(vport, stat.un.lsRjtError, cmdiocb, ndlp,
			NULL);
	}
	return 0;
}

/**
 * lpfc_els_rcv_echo - Process an unsolicited echo iocb
 * @vport: pointer to a host virtual N_Port data structure.
 * @cmdiocb: pointer to lpfc command iocb data structure.
 * @ndlp: pointer to a node-list data structure.
 *
 * Return code
 *   0 - Successfully processed echo iocb (currently always return 0)
 **/
static int
lpfc_els_rcv_echo(struct lpfc_vport *vport, struct lpfc_iocbq *cmdiocb,
		  struct lpfc_nodelist *ndlp)
{
	uint8_t *pcmd;

	pcmd = (uint8_t *)cmdiocb->cmd_dmabuf->virt;

	/* skip over first word of echo command to find echo data */
	pcmd += sizeof(uint32_t);

	lpfc_els_rsp_echo_acc(vport, pcmd, cmdiocb, ndlp);
	return 0;
}

/**
 * lpfc_els_rcv_lirr - Process an unsolicited lirr iocb
 * @vport: pointer to a host virtual N_Port data structure.
 * @cmdiocb: pointer to lpfc command iocb data structure.
 * @ndlp: pointer to a node-list data structure.
 *
 * This routine processes a Link Incident Report Registration(LIRR) IOCB
 * received as an ELS unsolicited event. Currently, this function just invokes
 * the lpfc_els_rsp_reject() routine to reject the LIRR IOCB unconditionally.
 *
 * Return code
 *   0 - Successfully processed lirr iocb (currently always return 0)
 **/
static int
lpfc_els_rcv_lirr(struct lpfc_vport *vport, struct lpfc_iocbq *cmdiocb,
		  struct lpfc_nodelist *ndlp)
{
	struct ls_rjt stat;

	/* For now, unconditionally reject this command */
	stat.un.b.lsRjtRsvd0 = 0;
	stat.un.b.lsRjtRsnCode = LSRJT_UNABLE_TPC;
	stat.un.b.lsRjtRsnCodeExp = LSEXP_CANT_GIVE_DATA;
	stat.un.b.vendorUnique = 0;
	lpfc_els_rsp_reject(vport, stat.un.lsRjtError, cmdiocb, ndlp, NULL);
	return 0;
}

/**
 * lpfc_els_rcv_rrq - Process an unsolicited rrq iocb
 * @vport: pointer to a host virtual N_Port data structure.
 * @cmdiocb: pointer to lpfc command iocb data structure.
 * @ndlp: pointer to a node-list data structure.
 *
 * This routine processes a Reinstate Recovery Qualifier (RRQ) IOCB
 * received as an ELS unsolicited event. A request to RRQ shall only
 * be accepted if the Originator Nx_Port N_Port_ID or the Responder
 * Nx_Port N_Port_ID of the target Exchange is the same as the
 * N_Port_ID of the Nx_Port that makes the request. If the RRQ is
 * not accepted, an LS_RJT with reason code "Unable to perform
 * command request" and reason code explanation "Invalid Originator
 * S_ID" shall be returned. For now, we just unconditionally accept
 * RRQ from the target.
 **/
static void
lpfc_els_rcv_rrq(struct lpfc_vport *vport, struct lpfc_iocbq *cmdiocb,
		 struct lpfc_nodelist *ndlp)
{
	lpfc_els_rsp_acc(vport, ELS_CMD_ACC, cmdiocb, ndlp, NULL);
	if (vport->phba->sli_rev == LPFC_SLI_REV4)
		lpfc_els_clear_rrq(vport, cmdiocb, ndlp);
}

/**
 * lpfc_els_rsp_rls_acc - Completion callbk func for MBX_READ_LNK_STAT mbox cmd
 * @phba: pointer to lpfc hba data structure.
 * @pmb: pointer to the driver internal queue element for mailbox command.
 *
 * This routine is the completion callback function for the MBX_READ_LNK_STAT
 * mailbox command. This callback function is to actually send the Accept
 * (ACC) response to a Read Link Status (RLS) unsolicited IOCB event. It
 * collects the link statistics from the completion of the MBX_READ_LNK_STAT
 * mailbox command, constructs the RLS response with the link statistics
 * collected, and then invokes the lpfc_sli_issue_iocb() routine to send ACC
 * response to the RLS.
 *
 * Note that the ndlp reference count will be incremented by 1 for holding the
 * ndlp and the reference to ndlp will be stored into the ndlp field of
 * the IOCB for the completion callback function to the RLS Accept Response
 * ELS IOCB command.
 *
 **/
static void
lpfc_els_rsp_rls_acc(struct lpfc_hba *phba, LPFC_MBOXQ_t *pmb)
{
	int rc = 0;
	MAILBOX_t *mb;
	IOCB_t *icmd;
	union lpfc_wqe128 *wqe;
	struct RLS_RSP *rls_rsp;
	uint8_t *pcmd;
	struct lpfc_iocbq *elsiocb;
	struct lpfc_nodelist *ndlp;
	uint16_t oxid;
	uint16_t rxid;
	uint32_t cmdsize;
	u32 ulp_context;

	mb = &pmb->u.mb;

	ndlp = pmb->ctx_ndlp;
	rxid = (uint16_t)((unsigned long)(pmb->ctx_buf) & 0xffff);
	oxid = (uint16_t)(((unsigned long)(pmb->ctx_buf) >> 16) & 0xffff);
	pmb->ctx_buf = NULL;
	pmb->ctx_ndlp = NULL;

	if (mb->mbxStatus) {
		mempool_free(pmb, phba->mbox_mem_pool);
		return;
	}

	cmdsize = sizeof(struct RLS_RSP) + sizeof(uint32_t);
	elsiocb = lpfc_prep_els_iocb(phba->pport, 0, cmdsize,
				     lpfc_max_els_tries, ndlp,
				     ndlp->nlp_DID, ELS_CMD_ACC);

	/* Decrement the ndlp reference count from previous mbox command */
	lpfc_nlp_put(ndlp);

	if (!elsiocb) {
		mempool_free(pmb, phba->mbox_mem_pool);
		return;
	}

	ulp_context = get_job_ulpcontext(phba, elsiocb);
	if (phba->sli_rev == LPFC_SLI_REV4) {
		wqe = &elsiocb->wqe;
		/* Xri / rx_id */
		bf_set(wqe_ctxt_tag, &wqe->generic.wqe_com, rxid);
		bf_set(wqe_rcvoxid, &wqe->xmit_els_rsp.wqe_com, oxid);
	} else {
		icmd = &elsiocb->iocb;
		icmd->ulpContext = rxid;
		icmd->unsli3.rcvsli3.ox_id = oxid;
	}

	pcmd = (uint8_t *)elsiocb->cmd_dmabuf->virt;
	*((uint32_t *) (pcmd)) = ELS_CMD_ACC;
	pcmd += sizeof(uint32_t); /* Skip past command */
	rls_rsp = (struct RLS_RSP *)pcmd;

	rls_rsp->linkFailureCnt = cpu_to_be32(mb->un.varRdLnk.linkFailureCnt);
	rls_rsp->lossSyncCnt = cpu_to_be32(mb->un.varRdLnk.lossSyncCnt);
	rls_rsp->lossSignalCnt = cpu_to_be32(mb->un.varRdLnk.lossSignalCnt);
	rls_rsp->primSeqErrCnt = cpu_to_be32(mb->un.varRdLnk.primSeqErrCnt);
	rls_rsp->invalidXmitWord = cpu_to_be32(mb->un.varRdLnk.invalidXmitWord);
	rls_rsp->crcCnt = cpu_to_be32(mb->un.varRdLnk.crcCnt);
	mempool_free(pmb, phba->mbox_mem_pool);
	/* Xmit ELS RLS ACC response tag <ulpIoTag> */
	lpfc_printf_vlog(ndlp->vport, KERN_INFO, LOG_ELS,
			 "2874 Xmit ELS RLS ACC response tag x%x xri x%x, "
			 "did x%x, nlp_flag x%x, nlp_state x%x, rpi x%x\n",
			 elsiocb->iotag, ulp_context,
			 ndlp->nlp_DID, ndlp->nlp_flag, ndlp->nlp_state,
			 ndlp->nlp_rpi);
	elsiocb->cmd_cmpl = lpfc_cmpl_els_rsp;
	phba->fc_stat.elsXmitACC++;
	elsiocb->ndlp = lpfc_nlp_get(ndlp);
	if (!elsiocb->ndlp) {
		lpfc_els_free_iocb(phba, elsiocb);
		return;
	}

	rc = lpfc_sli_issue_iocb(phba, LPFC_ELS_RING, elsiocb, 0);
	if (rc == IOCB_ERROR) {
		lpfc_els_free_iocb(phba, elsiocb);
		lpfc_nlp_put(ndlp);
	}
	return;
}

/**
 * lpfc_els_rcv_rls - Process an unsolicited rls iocb
 * @vport: pointer to a host virtual N_Port data structure.
 * @cmdiocb: pointer to lpfc command iocb data structure.
 * @ndlp: pointer to a node-list data structure.
 *
 * This routine processes Read Link Status (RLS) IOCB received as an
 * ELS unsolicited event. It first checks the remote port state. If the
 * remote port is not in NLP_STE_UNMAPPED_NODE state or NLP_STE_MAPPED_NODE
 * state, it invokes the lpfc_els_rsl_reject() routine to send the reject
 * response. Otherwise, it issue the MBX_READ_LNK_STAT mailbox command
 * for reading the HBA link statistics. It is for the callback function,
 * lpfc_els_rsp_rls_acc(), set to the MBX_READ_LNK_STAT mailbox command
 * to actually sending out RPL Accept (ACC) response.
 *
 * Return codes
 *   0 - Successfully processed rls iocb (currently always return 0)
 **/
static int
lpfc_els_rcv_rls(struct lpfc_vport *vport, struct lpfc_iocbq *cmdiocb,
		 struct lpfc_nodelist *ndlp)
{
	struct lpfc_hba *phba = vport->phba;
	LPFC_MBOXQ_t *mbox;
	struct ls_rjt stat;
	u32 ctx = get_job_ulpcontext(phba, cmdiocb);
	u32 ox_id = get_job_rcvoxid(phba, cmdiocb);

	if ((ndlp->nlp_state != NLP_STE_UNMAPPED_NODE) &&
	    (ndlp->nlp_state != NLP_STE_MAPPED_NODE))
		/* reject the unsolicited RLS request and done with it */
		goto reject_out;

	mbox = mempool_alloc(phba->mbox_mem_pool, GFP_ATOMIC);
	if (mbox) {
		lpfc_read_lnk_stat(phba, mbox);
		mbox->ctx_buf = (void *)((unsigned long)
					 (ox_id << 16 | ctx));
		mbox->ctx_ndlp = lpfc_nlp_get(ndlp);
		if (!mbox->ctx_ndlp)
			goto node_err;
		mbox->vport = vport;
		mbox->mbox_cmpl = lpfc_els_rsp_rls_acc;
		if (lpfc_sli_issue_mbox(phba, mbox, MBX_NOWAIT)
			!= MBX_NOT_FINISHED)
			/* Mbox completion will send ELS Response */
			return 0;
		/* Decrement reference count used for the failed mbox
		 * command.
		 */
		lpfc_nlp_put(ndlp);
node_err:
		mempool_free(mbox, phba->mbox_mem_pool);
	}
reject_out:
	/* issue rejection response */
	stat.un.b.lsRjtRsvd0 = 0;
	stat.un.b.lsRjtRsnCode = LSRJT_UNABLE_TPC;
	stat.un.b.lsRjtRsnCodeExp = LSEXP_CANT_GIVE_DATA;
	stat.un.b.vendorUnique = 0;
	lpfc_els_rsp_reject(vport, stat.un.lsRjtError, cmdiocb, ndlp, NULL);
	return 0;
}

/**
 * lpfc_els_rcv_rtv - Process an unsolicited rtv iocb
 * @vport: pointer to a host virtual N_Port data structure.
 * @cmdiocb: pointer to lpfc command iocb data structure.
 * @ndlp: pointer to a node-list data structure.
 *
 * This routine processes Read Timout Value (RTV) IOCB received as an
 * ELS unsolicited event. It first checks the remote port state. If the
 * remote port is not in NLP_STE_UNMAPPED_NODE state or NLP_STE_MAPPED_NODE
 * state, it invokes the lpfc_els_rsl_reject() routine to send the reject
 * response. Otherwise, it sends the Accept(ACC) response to a Read Timeout
 * Value (RTV) unsolicited IOCB event.
 *
 * Note that the ndlp reference count will be incremented by 1 for holding the
 * ndlp and the reference to ndlp will be stored into the ndlp field of
 * the IOCB for the completion callback function to the RTV Accept Response
 * ELS IOCB command.
 *
 * Return codes
 *   0 - Successfully processed rtv iocb (currently always return 0)
 **/
static int
lpfc_els_rcv_rtv(struct lpfc_vport *vport, struct lpfc_iocbq *cmdiocb,
		 struct lpfc_nodelist *ndlp)
{
	int rc = 0;
	IOCB_t *icmd;
	union lpfc_wqe128 *wqe;
	struct lpfc_hba *phba = vport->phba;
	struct ls_rjt stat;
	struct RTV_RSP *rtv_rsp;
	uint8_t *pcmd;
	struct lpfc_iocbq *elsiocb;
	uint32_t cmdsize;
	u32 ulp_context;

	if ((ndlp->nlp_state != NLP_STE_UNMAPPED_NODE) &&
	    (ndlp->nlp_state != NLP_STE_MAPPED_NODE))
		/* reject the unsolicited RTV request and done with it */
		goto reject_out;

	cmdsize = sizeof(struct RTV_RSP) + sizeof(uint32_t);
	elsiocb = lpfc_prep_els_iocb(phba->pport, 0, cmdsize,
				     lpfc_max_els_tries, ndlp,
				     ndlp->nlp_DID, ELS_CMD_ACC);

	if (!elsiocb)
		return 1;

	pcmd = (uint8_t *)elsiocb->cmd_dmabuf->virt;
	*((uint32_t *) (pcmd)) = ELS_CMD_ACC;
	pcmd += sizeof(uint32_t); /* Skip past command */

	ulp_context = get_job_ulpcontext(phba, elsiocb);
	/* use the command's xri in the response */
	if (phba->sli_rev == LPFC_SLI_REV4) {
		wqe = &elsiocb->wqe;
		bf_set(wqe_ctxt_tag, &wqe->generic.wqe_com,
		       get_job_ulpcontext(phba, cmdiocb));
		bf_set(wqe_rcvoxid, &wqe->xmit_els_rsp.wqe_com,
		       get_job_rcvoxid(phba, cmdiocb));
	} else {
		icmd = &elsiocb->iocb;
		icmd->ulpContext = get_job_ulpcontext(phba, cmdiocb);
		icmd->unsli3.rcvsli3.ox_id = get_job_rcvoxid(phba, cmdiocb);
	}

	rtv_rsp = (struct RTV_RSP *)pcmd;

	/* populate RTV payload */
	rtv_rsp->ratov = cpu_to_be32(phba->fc_ratov * 1000); /* report msecs */
	rtv_rsp->edtov = cpu_to_be32(phba->fc_edtov);
	bf_set(qtov_edtovres, rtv_rsp, phba->fc_edtovResol ? 1 : 0);
	bf_set(qtov_rttov, rtv_rsp, 0); /* Field is for FC ONLY */
	rtv_rsp->qtov = cpu_to_be32(rtv_rsp->qtov);

	/* Xmit ELS RLS ACC response tag <ulpIoTag> */
	lpfc_printf_vlog(ndlp->vport, KERN_INFO, LOG_ELS,
			 "2875 Xmit ELS RTV ACC response tag x%x xri x%x, "
			 "did x%x, nlp_flag x%x, nlp_state x%x, rpi x%x, "
			 "Data: x%x x%x x%x\n",
			 elsiocb->iotag, ulp_context,
			 ndlp->nlp_DID, ndlp->nlp_flag, ndlp->nlp_state,
			 ndlp->nlp_rpi,
			rtv_rsp->ratov, rtv_rsp->edtov, rtv_rsp->qtov);
	elsiocb->cmd_cmpl = lpfc_cmpl_els_rsp;
	phba->fc_stat.elsXmitACC++;
	elsiocb->ndlp = lpfc_nlp_get(ndlp);
	if (!elsiocb->ndlp) {
		lpfc_els_free_iocb(phba, elsiocb);
		return 0;
	}

	rc = lpfc_sli_issue_iocb(phba, LPFC_ELS_RING, elsiocb, 0);
	if (rc == IOCB_ERROR) {
		lpfc_els_free_iocb(phba, elsiocb);
		lpfc_nlp_put(ndlp);
	}
	return 0;

reject_out:
	/* issue rejection response */
	stat.un.b.lsRjtRsvd0 = 0;
	stat.un.b.lsRjtRsnCode = LSRJT_UNABLE_TPC;
	stat.un.b.lsRjtRsnCodeExp = LSEXP_CANT_GIVE_DATA;
	stat.un.b.vendorUnique = 0;
	lpfc_els_rsp_reject(vport, stat.un.lsRjtError, cmdiocb, ndlp, NULL);
	return 0;
}

/* lpfc_issue_els_rrq - Process an unsolicited rrq iocb
 * @vport: pointer to a host virtual N_Port data structure.
 * @ndlp: pointer to a node-list data structure.
 * @did: DID of the target.
 * @rrq: Pointer to the rrq struct.
 *
 * Build a ELS RRQ command and send it to the target. If the issue_iocb is
 * Successful the the completion handler will clear the RRQ.
 *
 * Return codes
 *   0 - Successfully sent rrq els iocb.
 *   1 - Failed to send rrq els iocb.
 **/
static int
lpfc_issue_els_rrq(struct lpfc_vport *vport, struct lpfc_nodelist *ndlp,
			uint32_t did, struct lpfc_node_rrq *rrq)
{
	struct lpfc_hba  *phba = vport->phba;
	struct RRQ *els_rrq;
	struct lpfc_iocbq *elsiocb;
	uint8_t *pcmd;
	uint16_t cmdsize;
	int ret;

	if (!ndlp)
		return 1;

	/* If ndlp is not NULL, we will bump the reference count on it */
	cmdsize = (sizeof(uint32_t) + sizeof(struct RRQ));
	elsiocb = lpfc_prep_els_iocb(vport, 1, cmdsize, 0, ndlp, did,
				     ELS_CMD_RRQ);
	if (!elsiocb)
		return 1;

	pcmd = (uint8_t *)elsiocb->cmd_dmabuf->virt;

	/* For RRQ request, remainder of payload is Exchange IDs */
	*((uint32_t *) (pcmd)) = ELS_CMD_RRQ;
	pcmd += sizeof(uint32_t);
	els_rrq = (struct RRQ *) pcmd;

	bf_set(rrq_oxid, els_rrq, phba->sli4_hba.xri_ids[rrq->xritag]);
	bf_set(rrq_rxid, els_rrq, rrq->rxid);
	bf_set(rrq_did, els_rrq, vport->fc_myDID);
	els_rrq->rrq = cpu_to_be32(els_rrq->rrq);
	els_rrq->rrq_exchg = cpu_to_be32(els_rrq->rrq_exchg);


	lpfc_debugfs_disc_trc(vport, LPFC_DISC_TRC_ELS_CMD,
		"Issue RRQ:     did:x%x",
		did, rrq->xritag, rrq->rxid);
	elsiocb->context_un.rrq = rrq;
	elsiocb->cmd_cmpl = lpfc_cmpl_els_rrq;

	elsiocb->ndlp = lpfc_nlp_get(ndlp);
	if (!elsiocb->ndlp)
		goto io_err;

	ret = lpfc_sli_issue_iocb(phba, LPFC_ELS_RING, elsiocb, 0);
	if (ret == IOCB_ERROR) {
		lpfc_nlp_put(ndlp);
		goto io_err;
	}
	return 0;

 io_err:
	lpfc_els_free_iocb(phba, elsiocb);
	return 1;
}

/**
 * lpfc_send_rrq - Sends ELS RRQ if needed.
 * @phba: pointer to lpfc hba data structure.
 * @rrq: pointer to the active rrq.
 *
 * This routine will call the lpfc_issue_els_rrq if the rrq is
 * still active for the xri. If this function returns a failure then
 * the caller needs to clean up the RRQ by calling lpfc_clr_active_rrq.
 *
 * Returns 0 Success.
 *         1 Failure.
 **/
int
lpfc_send_rrq(struct lpfc_hba *phba, struct lpfc_node_rrq *rrq)
{
	struct lpfc_nodelist *ndlp = lpfc_findnode_did(rrq->vport,
						       rrq->nlp_DID);
	if (!ndlp)
		return 1;

	if (lpfc_test_rrq_active(phba, ndlp, rrq->xritag))
		return lpfc_issue_els_rrq(rrq->vport, ndlp,
					 rrq->nlp_DID, rrq);
	else
		return 1;
}

/**
 * lpfc_els_rsp_rpl_acc - Issue an accept rpl els command
 * @vport: pointer to a host virtual N_Port data structure.
 * @cmdsize: size of the ELS command.
 * @oldiocb: pointer to the original lpfc command iocb data structure.
 * @ndlp: pointer to a node-list data structure.
 *
 * This routine issuees an Accept (ACC) Read Port List (RPL) ELS command.
 * It is to be called by the lpfc_els_rcv_rpl() routine to accept the RPL.
 *
 * Note that the ndlp reference count will be incremented by 1 for holding the
 * ndlp and the reference to ndlp will be stored into the ndlp field of
 * the IOCB for the completion callback function to the RPL Accept Response
 * ELS command.
 *
 * Return code
 *   0 - Successfully issued ACC RPL ELS command
 *   1 - Failed to issue ACC RPL ELS command
 **/
static int
lpfc_els_rsp_rpl_acc(struct lpfc_vport *vport, uint16_t cmdsize,
		     struct lpfc_iocbq *oldiocb, struct lpfc_nodelist *ndlp)
{
	int rc = 0;
	struct lpfc_hba *phba = vport->phba;
	IOCB_t *icmd;
	union lpfc_wqe128 *wqe;
	RPL_RSP rpl_rsp;
	struct lpfc_iocbq *elsiocb;
	uint8_t *pcmd;
	u32 ulp_context;

	elsiocb = lpfc_prep_els_iocb(vport, 0, cmdsize, oldiocb->retry, ndlp,
				     ndlp->nlp_DID, ELS_CMD_ACC);

	if (!elsiocb)
		return 1;

	ulp_context = get_job_ulpcontext(phba, elsiocb);
	if (phba->sli_rev == LPFC_SLI_REV4) {
		wqe = &elsiocb->wqe;
		/* Xri / rx_id */
		bf_set(wqe_ctxt_tag, &wqe->generic.wqe_com,
		       get_job_ulpcontext(phba, oldiocb));
		bf_set(wqe_rcvoxid, &wqe->xmit_els_rsp.wqe_com,
		       get_job_rcvoxid(phba, oldiocb));
	} else {
		icmd = &elsiocb->iocb;
		icmd->ulpContext = get_job_ulpcontext(phba, oldiocb);
		icmd->unsli3.rcvsli3.ox_id = get_job_rcvoxid(phba, oldiocb);
	}

	pcmd = elsiocb->cmd_dmabuf->virt;
	*((uint32_t *) (pcmd)) = ELS_CMD_ACC;
	pcmd += sizeof(uint16_t);
	*((uint16_t *)(pcmd)) = be16_to_cpu(cmdsize);
	pcmd += sizeof(uint16_t);

	/* Setup the RPL ACC payload */
	rpl_rsp.listLen = be32_to_cpu(1);
	rpl_rsp.index = 0;
	rpl_rsp.port_num_blk.portNum = 0;
	rpl_rsp.port_num_blk.portID = be32_to_cpu(vport->fc_myDID);
	memcpy(&rpl_rsp.port_num_blk.portName, &vport->fc_portname,
	    sizeof(struct lpfc_name));
	memcpy(pcmd, &rpl_rsp, cmdsize - sizeof(uint32_t));
	/* Xmit ELS RPL ACC response tag <ulpIoTag> */
	lpfc_printf_vlog(vport, KERN_INFO, LOG_ELS,
			 "0120 Xmit ELS RPL ACC response tag x%x "
			 "xri x%x, did x%x, nlp_flag x%x, nlp_state x%x, "
			 "rpi x%x\n",
			 elsiocb->iotag, ulp_context,
			 ndlp->nlp_DID, ndlp->nlp_flag, ndlp->nlp_state,
			 ndlp->nlp_rpi);
	elsiocb->cmd_cmpl = lpfc_cmpl_els_rsp;
	phba->fc_stat.elsXmitACC++;
	elsiocb->ndlp = lpfc_nlp_get(ndlp);
	if (!elsiocb->ndlp) {
		lpfc_els_free_iocb(phba, elsiocb);
		return 1;
	}

	rc = lpfc_sli_issue_iocb(phba, LPFC_ELS_RING, elsiocb, 0);
	if (rc == IOCB_ERROR) {
		lpfc_els_free_iocb(phba, elsiocb);
		lpfc_nlp_put(ndlp);
		return 1;
	}

	return 0;
}

/**
 * lpfc_els_rcv_rpl - Process an unsolicited rpl iocb
 * @vport: pointer to a host virtual N_Port data structure.
 * @cmdiocb: pointer to lpfc command iocb data structure.
 * @ndlp: pointer to a node-list data structure.
 *
 * This routine processes Read Port List (RPL) IOCB received as an ELS
 * unsolicited event. It first checks the remote port state. If the remote
 * port is not in NLP_STE_UNMAPPED_NODE and NLP_STE_MAPPED_NODE states, it
 * invokes the lpfc_els_rsp_reject() routine to send reject response.
 * Otherwise, this routine then invokes the lpfc_els_rsp_rpl_acc() routine
 * to accept the RPL.
 *
 * Return code
 *   0 - Successfully processed rpl iocb (currently always return 0)
 **/
static int
lpfc_els_rcv_rpl(struct lpfc_vport *vport, struct lpfc_iocbq *cmdiocb,
		 struct lpfc_nodelist *ndlp)
{
	struct lpfc_dmabuf *pcmd;
	uint32_t *lp;
	uint32_t maxsize;
	uint16_t cmdsize;
	RPL *rpl;
	struct ls_rjt stat;

	if ((ndlp->nlp_state != NLP_STE_UNMAPPED_NODE) &&
	    (ndlp->nlp_state != NLP_STE_MAPPED_NODE)) {
		/* issue rejection response */
		stat.un.b.lsRjtRsvd0 = 0;
		stat.un.b.lsRjtRsnCode = LSRJT_UNABLE_TPC;
		stat.un.b.lsRjtRsnCodeExp = LSEXP_CANT_GIVE_DATA;
		stat.un.b.vendorUnique = 0;
		lpfc_els_rsp_reject(vport, stat.un.lsRjtError, cmdiocb, ndlp,
			NULL);
		/* rejected the unsolicited RPL request and done with it */
		return 0;
	}

	pcmd = cmdiocb->cmd_dmabuf;
	lp = (uint32_t *) pcmd->virt;
	rpl = (RPL *) (lp + 1);
	maxsize = be32_to_cpu(rpl->maxsize);

	/* We support only one port */
	if ((rpl->index == 0) &&
	    ((maxsize == 0) ||
	     ((maxsize * sizeof(uint32_t)) >= sizeof(RPL_RSP)))) {
		cmdsize = sizeof(uint32_t) + sizeof(RPL_RSP);
	} else {
		cmdsize = sizeof(uint32_t) + maxsize * sizeof(uint32_t);
	}
	lpfc_els_rsp_rpl_acc(vport, cmdsize, cmdiocb, ndlp);

	return 0;
}

/**
 * lpfc_els_rcv_farp - Process an unsolicited farp request els command
 * @vport: pointer to a virtual N_Port data structure.
 * @cmdiocb: pointer to lpfc command iocb data structure.
 * @ndlp: pointer to a node-list data structure.
 *
 * This routine processes Fibre Channel Address Resolution Protocol
 * (FARP) Request IOCB received as an ELS unsolicited event. Currently,
 * the lpfc driver only supports matching on WWPN or WWNN for FARP. As such,
 * FARP_MATCH_PORT flag and FARP_MATCH_NODE flag are checked against the
 * Match Flag in the FARP request IOCB: if FARP_MATCH_PORT flag is set, the
 * remote PortName is compared against the FC PortName stored in the @vport
 * data structure; if FARP_MATCH_NODE flag is set, the remote NodeName is
 * compared against the FC NodeName stored in the @vport data structure.
 * If any of these matches and the FARP_REQUEST_FARPR flag is set in the
 * FARP request IOCB Response Flag, the lpfc_issue_els_farpr() routine is
 * invoked to send out FARP Response to the remote node. Before sending the
 * FARP Response, however, the FARP_REQUEST_PLOGI flag is check in the FARP
 * request IOCB Response Flag and, if it is set, the lpfc_issue_els_plogi()
 * routine is invoked to log into the remote port first.
 *
 * Return code
 *   0 - Either the FARP Match Mode not supported or successfully processed
 **/
static int
lpfc_els_rcv_farp(struct lpfc_vport *vport, struct lpfc_iocbq *cmdiocb,
		  struct lpfc_nodelist *ndlp)
{
	struct lpfc_dmabuf *pcmd;
	uint32_t *lp;
	FARP *fp;
	uint32_t cnt, did;

	did = get_job_els_rsp64_did(vport->phba, cmdiocb);
	pcmd = cmdiocb->cmd_dmabuf;
	lp = (uint32_t *) pcmd->virt;

	lp++;
	fp = (FARP *) lp;
	/* FARP-REQ received from DID <did> */
	lpfc_printf_vlog(vport, KERN_INFO, LOG_ELS,
			 "0601 FARP-REQ received from DID x%x\n", did);
	/* We will only support match on WWPN or WWNN */
	if (fp->Mflags & ~(FARP_MATCH_NODE | FARP_MATCH_PORT)) {
		return 0;
	}

	cnt = 0;
	/* If this FARP command is searching for my portname */
	if (fp->Mflags & FARP_MATCH_PORT) {
		if (memcmp(&fp->RportName, &vport->fc_portname,
			   sizeof(struct lpfc_name)) == 0)
			cnt = 1;
	}

	/* If this FARP command is searching for my nodename */
	if (fp->Mflags & FARP_MATCH_NODE) {
		if (memcmp(&fp->RnodeName, &vport->fc_nodename,
			   sizeof(struct lpfc_name)) == 0)
			cnt = 1;
	}

	if (cnt) {
		if ((ndlp->nlp_state == NLP_STE_UNMAPPED_NODE) ||
		   (ndlp->nlp_state == NLP_STE_MAPPED_NODE)) {
			/* Log back into the node before sending the FARP. */
			if (fp->Rflags & FARP_REQUEST_PLOGI) {
				ndlp->nlp_prev_state = ndlp->nlp_state;
				lpfc_nlp_set_state(vport, ndlp,
						   NLP_STE_PLOGI_ISSUE);
				lpfc_issue_els_plogi(vport, ndlp->nlp_DID, 0);
			}

			/* Send a FARP response to that node */
			if (fp->Rflags & FARP_REQUEST_FARPR)
				lpfc_issue_els_farpr(vport, did, 0);
		}
	}
	return 0;
}

/**
 * lpfc_els_rcv_farpr - Process an unsolicited farp response iocb
 * @vport: pointer to a host virtual N_Port data structure.
 * @cmdiocb: pointer to lpfc command iocb data structure.
 * @ndlp: pointer to a node-list data structure.
 *
 * This routine processes Fibre Channel Address Resolution Protocol
 * Response (FARPR) IOCB received as an ELS unsolicited event. It simply
 * invokes the lpfc_els_rsp_acc() routine to the remote node to accept
 * the FARP response request.
 *
 * Return code
 *   0 - Successfully processed FARPR IOCB (currently always return 0)
 **/
static int
lpfc_els_rcv_farpr(struct lpfc_vport *vport, struct lpfc_iocbq *cmdiocb,
		   struct lpfc_nodelist  *ndlp)
{
	struct lpfc_dmabuf *pcmd;
	uint32_t *lp;
	uint32_t did;

	did = get_job_els_rsp64_did(vport->phba, cmdiocb);
	pcmd = cmdiocb->cmd_dmabuf;
	lp = (uint32_t *)pcmd->virt;

	lp++;
	/* FARP-RSP received from DID <did> */
	lpfc_printf_vlog(vport, KERN_INFO, LOG_ELS,
			 "0600 FARP-RSP received from DID x%x\n", did);
	/* ACCEPT the Farp resp request */
	lpfc_els_rsp_acc(vport, ELS_CMD_ACC, cmdiocb, ndlp, NULL);

	return 0;
}

/**
 * lpfc_els_rcv_fan - Process an unsolicited fan iocb command
 * @vport: pointer to a host virtual N_Port data structure.
 * @cmdiocb: pointer to lpfc command iocb data structure.
 * @fan_ndlp: pointer to a node-list data structure.
 *
 * This routine processes a Fabric Address Notification (FAN) IOCB
 * command received as an ELS unsolicited event. The FAN ELS command will
 * only be processed on a physical port (i.e., the @vport represents the
 * physical port). The fabric NodeName and PortName from the FAN IOCB are
 * compared against those in the phba data structure. If any of those is
 * different, the lpfc_initial_flogi() routine is invoked to initialize
 * Fabric Login (FLOGI) to the fabric to start the discover over. Otherwise,
 * if both of those are identical, the lpfc_issue_fabric_reglogin() routine
 * is invoked to register login to the fabric.
 *
 * Return code
 *   0 - Successfully processed fan iocb (currently always return 0).
 **/
static int
lpfc_els_rcv_fan(struct lpfc_vport *vport, struct lpfc_iocbq *cmdiocb,
		 struct lpfc_nodelist *fan_ndlp)
{
	struct lpfc_hba *phba = vport->phba;
	uint32_t *lp;
	FAN *fp;

	lpfc_printf_vlog(vport, KERN_INFO, LOG_ELS, "0265 FAN received\n");
	lp = (uint32_t *)cmdiocb->cmd_dmabuf->virt;
	fp = (FAN *) ++lp;
	/* FAN received; Fan does not have a reply sequence */
	if ((vport == phba->pport) &&
	    (vport->port_state == LPFC_LOCAL_CFG_LINK)) {
		if ((memcmp(&phba->fc_fabparam.nodeName, &fp->FnodeName,
			    sizeof(struct lpfc_name))) ||
		    (memcmp(&phba->fc_fabparam.portName, &fp->FportName,
			    sizeof(struct lpfc_name)))) {
			/* This port has switched fabrics. FLOGI is required */
			lpfc_issue_init_vfi(vport);
		} else {
			/* FAN verified - skip FLOGI */
			vport->fc_myDID = vport->fc_prevDID;
			if (phba->sli_rev < LPFC_SLI_REV4)
				lpfc_issue_fabric_reglogin(vport);
			else {
				lpfc_printf_vlog(vport, KERN_INFO, LOG_ELS,
					"3138 Need register VFI: (x%x/%x)\n",
					vport->fc_prevDID, vport->fc_myDID);
				lpfc_issue_reg_vfi(vport);
			}
		}
	}
	return 0;
}

/**
 * lpfc_els_rcv_edc - Process an unsolicited EDC iocb
 * @vport: pointer to a host virtual N_Port data structure.
 * @cmdiocb: pointer to lpfc command iocb data structure.
 * @ndlp: pointer to a node-list data structure.
 *
 * Return code
 *   0 - Successfully processed echo iocb (currently always return 0)
 **/
static int
lpfc_els_rcv_edc(struct lpfc_vport *vport, struct lpfc_iocbq *cmdiocb,
		 struct lpfc_nodelist *ndlp)
{
	struct lpfc_hba  *phba = vport->phba;
	struct fc_els_edc *edc_req;
	struct fc_tlv_desc *tlv;
	uint8_t *payload;
	uint32_t *ptr, dtag;
	const char *dtag_nm;
	int desc_cnt = 0, bytes_remain;
	struct fc_diag_lnkflt_desc *plnkflt;

	payload = cmdiocb->cmd_dmabuf->virt;

	edc_req = (struct fc_els_edc *)payload;
	bytes_remain = be32_to_cpu(edc_req->desc_len);

	ptr = (uint32_t *)payload;
	lpfc_printf_vlog(vport, KERN_INFO,
			 LOG_ELS | LOG_CGN_MGMT | LOG_LDS_EVENT,
			 "3319 Rcv EDC payload len %d: x%x x%x x%x\n",
			 bytes_remain, be32_to_cpu(*ptr),
			 be32_to_cpu(*(ptr + 1)), be32_to_cpu(*(ptr + 2)));

	/* No signal support unless there is a congestion descriptor */
	phba->cgn_reg_signal = EDC_CG_SIG_NOTSUPPORTED;
	phba->cgn_sig_freq = 0;
	phba->cgn_reg_fpin = LPFC_CGN_FPIN_ALARM | LPFC_CGN_FPIN_WARN;

	if (bytes_remain <= 0)
		goto out;

	tlv = edc_req->desc;

	/*
	 * cycle through EDC diagnostic descriptors to find the
	 * congestion signaling capability descriptor
	 */
	while (bytes_remain) {
		if (bytes_remain < FC_TLV_DESC_HDR_SZ) {
			lpfc_printf_log(phba, KERN_WARNING,
					LOG_ELS | LOG_CGN_MGMT | LOG_LDS_EVENT,
					"6464 Truncated TLV hdr on "
					"Diagnostic descriptor[%d]\n",
					desc_cnt);
			goto out;
		}

		dtag = be32_to_cpu(tlv->desc_tag);
		switch (dtag) {
		case ELS_DTAG_LNK_FAULT_CAP:
			if (bytes_remain < FC_TLV_DESC_SZ_FROM_LENGTH(tlv) ||
			    FC_TLV_DESC_SZ_FROM_LENGTH(tlv) !=
				sizeof(struct fc_diag_lnkflt_desc)) {
				lpfc_printf_log(phba, KERN_WARNING,
					LOG_ELS | LOG_CGN_MGMT | LOG_LDS_EVENT,
					"6465 Truncated Link Fault Diagnostic "
					"descriptor[%d]: %d vs 0x%zx 0x%zx\n",
					desc_cnt, bytes_remain,
					FC_TLV_DESC_SZ_FROM_LENGTH(tlv),
					sizeof(struct fc_diag_lnkflt_desc));
				goto out;
			}
			plnkflt = (struct fc_diag_lnkflt_desc *)tlv;
			lpfc_printf_log(phba, KERN_INFO,
				LOG_ELS | LOG_LDS_EVENT,
				"4626 Link Fault Desc Data: x%08x len x%x "
				"da x%x dd x%x interval x%x\n",
				be32_to_cpu(plnkflt->desc_tag),
				be32_to_cpu(plnkflt->desc_len),
				be32_to_cpu(
					plnkflt->degrade_activate_threshold),
				be32_to_cpu(
					plnkflt->degrade_deactivate_threshold),
				be32_to_cpu(plnkflt->fec_degrade_interval));
			break;
		case ELS_DTAG_CG_SIGNAL_CAP:
			if (bytes_remain < FC_TLV_DESC_SZ_FROM_LENGTH(tlv) ||
			    FC_TLV_DESC_SZ_FROM_LENGTH(tlv) !=
				sizeof(struct fc_diag_cg_sig_desc)) {
				lpfc_printf_log(
					phba, KERN_WARNING, LOG_CGN_MGMT,
					"6466 Truncated cgn signal Diagnostic "
					"descriptor[%d]: %d vs 0x%zx 0x%zx\n",
					desc_cnt, bytes_remain,
					FC_TLV_DESC_SZ_FROM_LENGTH(tlv),
					sizeof(struct fc_diag_cg_sig_desc));
				goto out;
			}

			phba->cgn_reg_fpin = phba->cgn_init_reg_fpin;
			phba->cgn_reg_signal = phba->cgn_init_reg_signal;

			/* We start negotiation with lpfc_fabric_cgn_frequency.
			 * When we process the EDC, we will settle on the
			 * higher frequency.
			 */
			phba->cgn_sig_freq = lpfc_fabric_cgn_frequency;

			lpfc_least_capable_settings(
				phba, (struct fc_diag_cg_sig_desc *)tlv);
			break;
		default:
			dtag_nm = lpfc_get_tlv_dtag_nm(dtag);
			lpfc_printf_log(phba, KERN_WARNING,
					LOG_ELS | LOG_CGN_MGMT | LOG_LDS_EVENT,
					"6467 unknown Diagnostic "
					"Descriptor[%d]: tag x%x (%s)\n",
					desc_cnt, dtag, dtag_nm);
		}
		bytes_remain -= FC_TLV_DESC_SZ_FROM_LENGTH(tlv);
		tlv = fc_tlv_next_desc(tlv);
		desc_cnt++;
	}
out:
	/* Need to send back an ACC */
	lpfc_issue_els_edc_rsp(vport, cmdiocb, ndlp);

	lpfc_config_cgn_signal(phba);
	return 0;
}

/**
 * lpfc_els_timeout - Handler funciton to the els timer
 * @t: timer context used to obtain the vport.
 *
 * This routine is invoked by the ELS timer after timeout. It posts the ELS
 * timer timeout event by setting the WORKER_ELS_TMO bit to the work port
 * event bitmap and then invokes the lpfc_worker_wake_up() routine to wake
 * up the worker thread. It is for the worker thread to invoke the routine
 * lpfc_els_timeout_handler() to work on the posted event WORKER_ELS_TMO.
 **/
void
lpfc_els_timeout(struct timer_list *t)
{
	struct lpfc_vport *vport = from_timer(vport, t, els_tmofunc);
	struct lpfc_hba   *phba = vport->phba;
	uint32_t tmo_posted;
	unsigned long iflag;

	spin_lock_irqsave(&vport->work_port_lock, iflag);
	tmo_posted = vport->work_port_events & WORKER_ELS_TMO;
	if ((!tmo_posted) && (!(vport->load_flag & FC_UNLOADING)))
		vport->work_port_events |= WORKER_ELS_TMO;
	spin_unlock_irqrestore(&vport->work_port_lock, iflag);

	if ((!tmo_posted) && (!(vport->load_flag & FC_UNLOADING)))
		lpfc_worker_wake_up(phba);
	return;
}


/**
 * lpfc_els_timeout_handler - Process an els timeout event
 * @vport: pointer to a virtual N_Port data structure.
 *
 * This routine is the actual handler function that processes an ELS timeout
 * event. It walks the ELS ring to get and abort all the IOCBs (except the
 * ABORT/CLOSE/FARP/FARPR/FDISC), which are associated with the @vport by
 * invoking the lpfc_sli_issue_abort_iotag() routine.
 **/
void
lpfc_els_timeout_handler(struct lpfc_vport *vport)
{
	struct lpfc_hba  *phba = vport->phba;
	struct lpfc_sli_ring *pring;
	struct lpfc_iocbq *tmp_iocb, *piocb;
	IOCB_t *cmd = NULL;
	struct lpfc_dmabuf *pcmd;
	uint32_t els_command = 0;
	uint32_t timeout;
	uint32_t remote_ID = 0xffffffff;
	LIST_HEAD(abort_list);
	u32 ulp_command = 0, ulp_context = 0, did = 0, iotag = 0;


	timeout = (uint32_t)(phba->fc_ratov << 1);

	pring = lpfc_phba_elsring(phba);
	if (unlikely(!pring))
		return;

	if (phba->pport->load_flag & FC_UNLOADING)
		return;

	spin_lock_irq(&phba->hbalock);
	if (phba->sli_rev == LPFC_SLI_REV4)
		spin_lock(&pring->ring_lock);

	list_for_each_entry_safe(piocb, tmp_iocb, &pring->txcmplq, list) {
		ulp_command = get_job_cmnd(phba, piocb);
		ulp_context = get_job_ulpcontext(phba, piocb);
		did = get_job_els_rsp64_did(phba, piocb);

		if (phba->sli_rev == LPFC_SLI_REV4) {
			iotag = get_wqe_reqtag(piocb);
		} else {
			cmd = &piocb->iocb;
			iotag = cmd->ulpIoTag;
		}

		if ((piocb->cmd_flag & LPFC_IO_LIBDFC) != 0 ||
<<<<<<< HEAD
		    piocb->iocb.ulpCommand == CMD_ABORT_XRI_CN ||
		    piocb->iocb.ulpCommand == CMD_CLOSE_XRI_CN)
=======
		    ulp_command == CMD_ABORT_XRI_CX ||
		    ulp_command == CMD_ABORT_XRI_CN ||
		    ulp_command == CMD_CLOSE_XRI_CN)
>>>>>>> 29549c70
			continue;

		if (piocb->vport != vport)
			continue;

		pcmd = piocb->cmd_dmabuf;
		if (pcmd)
			els_command = *(uint32_t *) (pcmd->virt);

		if (els_command == ELS_CMD_FARP ||
		    els_command == ELS_CMD_FARPR ||
		    els_command == ELS_CMD_FDISC)
			continue;

		if (piocb->drvrTimeout > 0) {
			if (piocb->drvrTimeout >= timeout)
				piocb->drvrTimeout -= timeout;
			else
				piocb->drvrTimeout = 0;
			continue;
		}

		remote_ID = 0xffffffff;
		if (ulp_command != CMD_GEN_REQUEST64_CR) {
			remote_ID = did;
		} else {
			struct lpfc_nodelist *ndlp;
			ndlp = __lpfc_findnode_rpi(vport, ulp_context);
			if (ndlp)
				remote_ID = ndlp->nlp_DID;
		}
		list_add_tail(&piocb->dlist, &abort_list);
	}
	if (phba->sli_rev == LPFC_SLI_REV4)
		spin_unlock(&pring->ring_lock);
	spin_unlock_irq(&phba->hbalock);

	list_for_each_entry_safe(piocb, tmp_iocb, &abort_list, dlist) {
		lpfc_printf_vlog(vport, KERN_ERR, LOG_TRACE_EVENT,
			 "0127 ELS timeout Data: x%x x%x x%x "
			 "x%x\n", els_command,
			 remote_ID, ulp_command, iotag);

		spin_lock_irq(&phba->hbalock);
		list_del_init(&piocb->dlist);
		lpfc_sli_issue_abort_iotag(phba, pring, piocb, NULL);
		spin_unlock_irq(&phba->hbalock);
	}

	/* Make sure HBA is alive */
	lpfc_issue_hb_tmo(phba);

	if (!list_empty(&pring->txcmplq))
		if (!(phba->pport->load_flag & FC_UNLOADING))
			mod_timer(&vport->els_tmofunc,
				  jiffies + msecs_to_jiffies(1000 * timeout));
}

/**
 * lpfc_els_flush_cmd - Clean up the outstanding els commands to a vport
 * @vport: pointer to a host virtual N_Port data structure.
 *
 * This routine is used to clean up all the outstanding ELS commands on a
 * @vport. It first aborts the @vport by invoking lpfc_fabric_abort_vport()
 * routine. After that, it walks the ELS transmit queue to remove all the
 * IOCBs with the @vport other than the QUE_RING and ABORT/CLOSE IOCBs. For
 * the IOCBs with a non-NULL completion callback function, the callback
 * function will be invoked with the status set to IOSTAT_LOCAL_REJECT and
 * un.ulpWord[4] set to IOERR_SLI_ABORTED. For IOCBs with a NULL completion
 * callback function, the IOCB will simply be released. Finally, it walks
 * the ELS transmit completion queue to issue an abort IOCB to any transmit
 * completion queue IOCB that is associated with the @vport and is not
 * an IOCB from libdfc (i.e., the management plane IOCBs that are not
 * part of the discovery state machine) out to HBA by invoking the
 * lpfc_sli_issue_abort_iotag() routine. Note that this function issues the
 * abort IOCB to any transmit completion queueed IOCB, it does not guarantee
 * the IOCBs are aborted when this function returns.
 **/
void
lpfc_els_flush_cmd(struct lpfc_vport *vport)
{
	LIST_HEAD(abort_list);
	struct lpfc_hba  *phba = vport->phba;
	struct lpfc_sli_ring *pring;
	struct lpfc_iocbq *tmp_iocb, *piocb;
	u32 ulp_command;
	unsigned long iflags = 0;

	lpfc_fabric_abort_vport(vport);

	/*
	 * For SLI3, only the hbalock is required.  But SLI4 needs to coordinate
	 * with the ring insert operation.  Because lpfc_sli_issue_abort_iotag
	 * ultimately grabs the ring_lock, the driver must splice the list into
	 * a working list and release the locks before calling the abort.
	 */
	spin_lock_irqsave(&phba->hbalock, iflags);
	pring = lpfc_phba_elsring(phba);

	/* Bail out if we've no ELS wq, like in PCI error recovery case. */
	if (unlikely(!pring)) {
		spin_unlock_irqrestore(&phba->hbalock, iflags);
		return;
	}

	if (phba->sli_rev == LPFC_SLI_REV4)
		spin_lock(&pring->ring_lock);

	/* First we need to issue aborts to outstanding cmds on txcmpl */
	list_for_each_entry_safe(piocb, tmp_iocb, &pring->txcmplq, list) {
		if (piocb->cmd_flag & LPFC_IO_LIBDFC)
			continue;

		if (piocb->vport != vport)
			continue;

		if (piocb->cmd_flag & LPFC_DRIVER_ABORTED)
			continue;

		/* On the ELS ring we can have ELS_REQUESTs or
		 * GEN_REQUESTs waiting for a response.
		 */
		ulp_command = get_job_cmnd(phba, piocb);
		if (ulp_command == CMD_ELS_REQUEST64_CR) {
			list_add_tail(&piocb->dlist, &abort_list);

			/* If the link is down when flushing ELS commands
			 * the firmware will not complete them till after
			 * the link comes back up. This may confuse
			 * discovery for the new link up, so we need to
			 * change the compl routine to just clean up the iocb
			 * and avoid any retry logic.
			 */
			if (phba->link_state == LPFC_LINK_DOWN)
				piocb->cmd_cmpl = lpfc_cmpl_els_link_down;
		}
		if (ulp_command == CMD_GEN_REQUEST64_CR)
			list_add_tail(&piocb->dlist, &abort_list);
	}

	if (phba->sli_rev == LPFC_SLI_REV4)
		spin_unlock(&pring->ring_lock);
	spin_unlock_irqrestore(&phba->hbalock, iflags);

	/* Abort each txcmpl iocb on aborted list and remove the dlist links. */
	list_for_each_entry_safe(piocb, tmp_iocb, &abort_list, dlist) {
		spin_lock_irqsave(&phba->hbalock, iflags);
		list_del_init(&piocb->dlist);
		lpfc_sli_issue_abort_iotag(phba, pring, piocb, NULL);
		spin_unlock_irqrestore(&phba->hbalock, iflags);
	}
	/* Make sure HBA is alive */
	lpfc_issue_hb_tmo(phba);

	if (!list_empty(&abort_list))
		lpfc_printf_vlog(vport, KERN_ERR, LOG_TRACE_EVENT,
				 "3387 abort list for txq not empty\n");
	INIT_LIST_HEAD(&abort_list);

	spin_lock_irqsave(&phba->hbalock, iflags);
	if (phba->sli_rev == LPFC_SLI_REV4)
		spin_lock(&pring->ring_lock);

	/* No need to abort the txq list,
	 * just queue them up for lpfc_sli_cancel_iocbs
	 */
	list_for_each_entry_safe(piocb, tmp_iocb, &pring->txq, list) {
		ulp_command = get_job_cmnd(phba, piocb);

		if (piocb->cmd_flag & LPFC_IO_LIBDFC)
			continue;

		/* Do not flush out the QUE_RING and ABORT/CLOSE iocbs */
		if (ulp_command == CMD_QUE_RING_BUF_CN ||
		    ulp_command == CMD_QUE_RING_BUF64_CN ||
		    ulp_command == CMD_CLOSE_XRI_CN ||
		    ulp_command == CMD_ABORT_XRI_CN ||
		    ulp_command == CMD_ABORT_XRI_CX)
			continue;

		if (piocb->vport != vport)
			continue;

		list_del_init(&piocb->list);
		list_add_tail(&piocb->list, &abort_list);
	}

	/* The same holds true for any FLOGI/FDISC on the fabric_iocb_list */
	if (vport == phba->pport) {
		list_for_each_entry_safe(piocb, tmp_iocb,
					 &phba->fabric_iocb_list, list) {
			list_del_init(&piocb->list);
			list_add_tail(&piocb->list, &abort_list);
		}
	}

	if (phba->sli_rev == LPFC_SLI_REV4)
		spin_unlock(&pring->ring_lock);
	spin_unlock_irqrestore(&phba->hbalock, iflags);

	/* Cancel all the IOCBs from the completions list */
	lpfc_sli_cancel_iocbs(phba, &abort_list,
			      IOSTAT_LOCAL_REJECT, IOERR_SLI_ABORTED);

	return;
}

/**
 * lpfc_els_flush_all_cmd - Clean up all the outstanding els commands to a HBA
 * @phba: pointer to lpfc hba data structure.
 *
 * This routine is used to clean up all the outstanding ELS commands on a
 * @phba. It first aborts the @phba by invoking the lpfc_fabric_abort_hba()
 * routine. After that, it walks the ELS transmit queue to remove all the
 * IOCBs to the @phba other than the QUE_RING and ABORT/CLOSE IOCBs. For
 * the IOCBs with the completion callback function associated, the callback
 * function will be invoked with the status set to IOSTAT_LOCAL_REJECT and
 * un.ulpWord[4] set to IOERR_SLI_ABORTED. For IOCBs without the completion
 * callback function associated, the IOCB will simply be released. Finally,
 * it walks the ELS transmit completion queue to issue an abort IOCB to any
 * transmit completion queue IOCB that is not an IOCB from libdfc (i.e., the
 * management plane IOCBs that are not part of the discovery state machine)
 * out to HBA by invoking the lpfc_sli_issue_abort_iotag() routine.
 **/
void
lpfc_els_flush_all_cmd(struct lpfc_hba  *phba)
{
	struct lpfc_vport *vport;

	spin_lock_irq(&phba->port_list_lock);
	list_for_each_entry(vport, &phba->port_list, listentry)
		lpfc_els_flush_cmd(vport);
	spin_unlock_irq(&phba->port_list_lock);

	return;
}

/**
 * lpfc_send_els_failure_event - Posts an ELS command failure event
 * @phba: Pointer to hba context object.
 * @cmdiocbp: Pointer to command iocb which reported error.
 * @rspiocbp: Pointer to response iocb which reported error.
 *
 * This function sends an event when there is an ELS command
 * failure.
 **/
void
lpfc_send_els_failure_event(struct lpfc_hba *phba,
			struct lpfc_iocbq *cmdiocbp,
			struct lpfc_iocbq *rspiocbp)
{
	struct lpfc_vport *vport = cmdiocbp->vport;
	struct Scsi_Host *shost = lpfc_shost_from_vport(vport);
	struct lpfc_lsrjt_event lsrjt_event;
	struct lpfc_fabric_event_header fabric_event;
	struct ls_rjt stat;
	struct lpfc_nodelist *ndlp;
	uint32_t *pcmd;
	u32 ulp_status, ulp_word4;

	ndlp = cmdiocbp->ndlp;
	if (!ndlp)
		return;

	ulp_status = get_job_ulpstatus(phba, rspiocbp);
	ulp_word4 = get_job_word4(phba, rspiocbp);

	if (ulp_status == IOSTAT_LS_RJT) {
		lsrjt_event.header.event_type = FC_REG_ELS_EVENT;
		lsrjt_event.header.subcategory = LPFC_EVENT_LSRJT_RCV;
		memcpy(lsrjt_event.header.wwpn, &ndlp->nlp_portname,
			sizeof(struct lpfc_name));
		memcpy(lsrjt_event.header.wwnn, &ndlp->nlp_nodename,
			sizeof(struct lpfc_name));
		pcmd = (uint32_t *)cmdiocbp->cmd_dmabuf->virt;
		lsrjt_event.command = (pcmd != NULL) ? *pcmd : 0;
		stat.un.ls_rjt_error_be = cpu_to_be32(ulp_word4);
		lsrjt_event.reason_code = stat.un.b.lsRjtRsnCode;
		lsrjt_event.explanation = stat.un.b.lsRjtRsnCodeExp;
		fc_host_post_vendor_event(shost,
			fc_get_event_number(),
			sizeof(lsrjt_event),
			(char *)&lsrjt_event,
			LPFC_NL_VENDOR_ID);
		return;
	}
	if (ulp_status == IOSTAT_NPORT_BSY ||
	    ulp_status == IOSTAT_FABRIC_BSY) {
		fabric_event.event_type = FC_REG_FABRIC_EVENT;
		if (ulp_status == IOSTAT_NPORT_BSY)
			fabric_event.subcategory = LPFC_EVENT_PORT_BUSY;
		else
			fabric_event.subcategory = LPFC_EVENT_FABRIC_BUSY;
		memcpy(fabric_event.wwpn, &ndlp->nlp_portname,
			sizeof(struct lpfc_name));
		memcpy(fabric_event.wwnn, &ndlp->nlp_nodename,
			sizeof(struct lpfc_name));
		fc_host_post_vendor_event(shost,
			fc_get_event_number(),
			sizeof(fabric_event),
			(char *)&fabric_event,
			LPFC_NL_VENDOR_ID);
		return;
	}

}

/**
 * lpfc_send_els_event - Posts unsolicited els event
 * @vport: Pointer to vport object.
 * @ndlp: Pointer FC node object.
 * @payload: ELS command code type.
 *
 * This function posts an event when there is an incoming
 * unsolicited ELS command.
 **/
static void
lpfc_send_els_event(struct lpfc_vport *vport,
		    struct lpfc_nodelist *ndlp,
		    uint32_t *payload)
{
	struct lpfc_els_event_header *els_data = NULL;
	struct lpfc_logo_event *logo_data = NULL;
	struct Scsi_Host *shost = lpfc_shost_from_vport(vport);

	if (*payload == ELS_CMD_LOGO) {
		logo_data = kmalloc(sizeof(struct lpfc_logo_event), GFP_KERNEL);
		if (!logo_data) {
			lpfc_printf_vlog(vport, KERN_ERR, LOG_TRACE_EVENT,
				"0148 Failed to allocate memory "
				"for LOGO event\n");
			return;
		}
		els_data = &logo_data->header;
	} else {
		els_data = kmalloc(sizeof(struct lpfc_els_event_header),
			GFP_KERNEL);
		if (!els_data) {
			lpfc_printf_vlog(vport, KERN_ERR, LOG_TRACE_EVENT,
				"0149 Failed to allocate memory "
				"for ELS event\n");
			return;
		}
	}
	els_data->event_type = FC_REG_ELS_EVENT;
	switch (*payload) {
	case ELS_CMD_PLOGI:
		els_data->subcategory = LPFC_EVENT_PLOGI_RCV;
		break;
	case ELS_CMD_PRLO:
		els_data->subcategory = LPFC_EVENT_PRLO_RCV;
		break;
	case ELS_CMD_ADISC:
		els_data->subcategory = LPFC_EVENT_ADISC_RCV;
		break;
	case ELS_CMD_LOGO:
		els_data->subcategory = LPFC_EVENT_LOGO_RCV;
		/* Copy the WWPN in the LOGO payload */
		memcpy(logo_data->logo_wwpn, &payload[2],
			sizeof(struct lpfc_name));
		break;
	default:
		kfree(els_data);
		return;
	}
	memcpy(els_data->wwpn, &ndlp->nlp_portname, sizeof(struct lpfc_name));
	memcpy(els_data->wwnn, &ndlp->nlp_nodename, sizeof(struct lpfc_name));
	if (*payload == ELS_CMD_LOGO) {
		fc_host_post_vendor_event(shost,
			fc_get_event_number(),
			sizeof(struct lpfc_logo_event),
			(char *)logo_data,
			LPFC_NL_VENDOR_ID);
		kfree(logo_data);
	} else {
		fc_host_post_vendor_event(shost,
			fc_get_event_number(),
			sizeof(struct lpfc_els_event_header),
			(char *)els_data,
			LPFC_NL_VENDOR_ID);
		kfree(els_data);
	}

	return;
}


DECLARE_ENUM2STR_LOOKUP(lpfc_get_fpin_li_event_nm, fc_fpin_li_event_types,
			FC_FPIN_LI_EVT_TYPES_INIT);

DECLARE_ENUM2STR_LOOKUP(lpfc_get_fpin_deli_event_nm, fc_fpin_deli_event_types,
			FC_FPIN_DELI_EVT_TYPES_INIT);

DECLARE_ENUM2STR_LOOKUP(lpfc_get_fpin_congn_event_nm, fc_fpin_congn_event_types,
			FC_FPIN_CONGN_EVT_TYPES_INIT);

DECLARE_ENUM2STR_LOOKUP(lpfc_get_fpin_congn_severity_nm,
			fc_fpin_congn_severity_types,
			FC_FPIN_CONGN_SEVERITY_INIT);


/**
 * lpfc_display_fpin_wwpn - Display WWPNs accessible by the attached port
 * @phba: Pointer to phba object.
 * @wwnlist: Pointer to list of WWPNs in FPIN payload
 * @cnt: count of WWPNs in FPIN payload
 *
 * This routine is called by LI and PC descriptors.
 * Limit the number of WWPNs displayed to 6 log messages, 6 per log message
 */
static void
lpfc_display_fpin_wwpn(struct lpfc_hba *phba, __be64 *wwnlist, u32 cnt)
{
	char buf[LPFC_FPIN_WWPN_LINE_SZ];
	__be64 wwn;
	u64 wwpn;
	int i, len;
	int line = 0;
	int wcnt = 0;
	bool endit = false;

	len = scnprintf(buf, LPFC_FPIN_WWPN_LINE_SZ, "Accessible WWPNs:");
	for (i = 0; i < cnt; i++) {
		/* Are we on the last WWPN */
		if (i == (cnt - 1))
			endit = true;

		/* Extract the next WWPN from the payload */
		wwn = *wwnlist++;
		wwpn = be64_to_cpu(wwn);
		len += scnprintf(buf + len, LPFC_FPIN_WWPN_LINE_SZ - len,
				 " %016llx", wwpn);

		/* Log a message if we are on the last WWPN
		 * or if we hit the max allowed per message.
		 */
		wcnt++;
		if (wcnt == LPFC_FPIN_WWPN_LINE_CNT || endit) {
			buf[len] = 0;
			lpfc_printf_log(phba, KERN_INFO, LOG_ELS,
					"4686 %s\n", buf);

			/* Check if we reached the last WWPN */
			if (endit)
				return;

			/* Limit the number of log message displayed per FPIN */
			line++;
			if (line == LPFC_FPIN_WWPN_NUM_LINE) {
				lpfc_printf_log(phba, KERN_INFO, LOG_ELS,
						"4687 %d WWPNs Truncated\n",
						cnt - i - 1);
				return;
			}

			/* Start over with next log message */
			wcnt = 0;
			len = scnprintf(buf, LPFC_FPIN_WWPN_LINE_SZ,
					"Additional WWPNs:");
		}
	}
}

/**
 * lpfc_els_rcv_fpin_li - Process an FPIN Link Integrity Event.
 * @phba: Pointer to phba object.
 * @tlv:  Pointer to the Link Integrity Notification Descriptor.
 *
 * This function processes a Link Integrity FPIN event by logging a message.
 **/
static void
lpfc_els_rcv_fpin_li(struct lpfc_hba *phba, struct fc_tlv_desc *tlv)
{
	struct fc_fn_li_desc *li = (struct fc_fn_li_desc *)tlv;
	const char *li_evt_str;
	u32 li_evt, cnt;

	li_evt = be16_to_cpu(li->event_type);
	li_evt_str = lpfc_get_fpin_li_event_nm(li_evt);
	cnt = be32_to_cpu(li->pname_count);

	lpfc_printf_log(phba, KERN_INFO, LOG_ELS,
			"4680 FPIN Link Integrity %s (x%x) "
			"Detecting PN x%016llx Attached PN x%016llx "
			"Duration %d mSecs Count %d Port Cnt %d\n",
			li_evt_str, li_evt,
			be64_to_cpu(li->detecting_wwpn),
			be64_to_cpu(li->attached_wwpn),
			be32_to_cpu(li->event_threshold),
			be32_to_cpu(li->event_count), cnt);

	lpfc_display_fpin_wwpn(phba, (__be64 *)&li->pname_list, cnt);
}

/**
 * lpfc_els_rcv_fpin_del - Process an FPIN Delivery Event.
 * @phba: Pointer to hba object.
 * @tlv:  Pointer to the Delivery Notification Descriptor TLV
 *
 * This function processes a Delivery FPIN event by logging a message.
 **/
static void
lpfc_els_rcv_fpin_del(struct lpfc_hba *phba, struct fc_tlv_desc *tlv)
{
	struct fc_fn_deli_desc *del = (struct fc_fn_deli_desc *)tlv;
	const char *del_rsn_str;
	u32 del_rsn;
	__be32 *frame;

	del_rsn = be16_to_cpu(del->deli_reason_code);
	del_rsn_str = lpfc_get_fpin_deli_event_nm(del_rsn);

	/* Skip over desc_tag/desc_len header to payload */
	frame = (__be32 *)(del + 1);

	lpfc_printf_log(phba, KERN_INFO, LOG_ELS,
			"4681 FPIN Delivery %s (x%x) "
			"Detecting PN x%016llx Attached PN x%016llx "
			"DiscHdr0  x%08x "
			"DiscHdr1 x%08x DiscHdr2 x%08x DiscHdr3 x%08x "
			"DiscHdr4 x%08x DiscHdr5 x%08x\n",
			del_rsn_str, del_rsn,
			be64_to_cpu(del->detecting_wwpn),
			be64_to_cpu(del->attached_wwpn),
			be32_to_cpu(frame[0]),
			be32_to_cpu(frame[1]),
			be32_to_cpu(frame[2]),
			be32_to_cpu(frame[3]),
			be32_to_cpu(frame[4]),
			be32_to_cpu(frame[5]));
}

/**
 * lpfc_els_rcv_fpin_peer_cgn - Process a FPIN Peer Congestion Event.
 * @phba: Pointer to hba object.
 * @tlv:  Pointer to the Peer Congestion Notification Descriptor TLV
 *
 * This function processes a Peer Congestion FPIN event by logging a message.
 **/
static void
lpfc_els_rcv_fpin_peer_cgn(struct lpfc_hba *phba, struct fc_tlv_desc *tlv)
{
	struct fc_fn_peer_congn_desc *pc = (struct fc_fn_peer_congn_desc *)tlv;
	const char *pc_evt_str;
	u32 pc_evt, cnt;

	pc_evt = be16_to_cpu(pc->event_type);
	pc_evt_str = lpfc_get_fpin_congn_event_nm(pc_evt);
	cnt = be32_to_cpu(pc->pname_count);

	lpfc_printf_log(phba, KERN_INFO, LOG_CGN_MGMT | LOG_ELS,
			"4684 FPIN Peer Congestion %s (x%x) "
			"Duration %d mSecs "
			"Detecting PN x%016llx Attached PN x%016llx "
			"Impacted Port Cnt %d\n",
			pc_evt_str, pc_evt,
			be32_to_cpu(pc->event_period),
			be64_to_cpu(pc->detecting_wwpn),
			be64_to_cpu(pc->attached_wwpn),
			cnt);

	lpfc_display_fpin_wwpn(phba, (__be64 *)&pc->pname_list, cnt);
}

/**
 * lpfc_els_rcv_fpin_cgn - Process an FPIN Congestion notification
 * @phba: Pointer to hba object.
 * @tlv:  Pointer to the Congestion Notification Descriptor TLV
 *
 * This function processes an FPIN Congestion Notifiction.  The notification
 * could be an Alarm or Warning.  This routine feeds that data into driver's
 * running congestion algorithm. It also processes the FPIN by
 * logging a message. It returns 1 to indicate deliver this message
 * to the upper layer or 0 to indicate don't deliver it.
 **/
static int
lpfc_els_rcv_fpin_cgn(struct lpfc_hba *phba, struct fc_tlv_desc *tlv)
{
	struct lpfc_cgn_info *cp;
	struct fc_fn_congn_desc *cgn = (struct fc_fn_congn_desc *)tlv;
	const char *cgn_evt_str;
	u32 cgn_evt;
	const char *cgn_sev_str;
	u32 cgn_sev;
	uint16_t value;
	u32 crc;
	bool nm_log = false;
	int rc = 1;

	cgn_evt = be16_to_cpu(cgn->event_type);
	cgn_evt_str = lpfc_get_fpin_congn_event_nm(cgn_evt);
	cgn_sev = cgn->severity;
	cgn_sev_str = lpfc_get_fpin_congn_severity_nm(cgn_sev);

	/* The driver only takes action on a Credit Stall or Oversubscription
	 * event type to engage the IO algorithm.  The driver prints an
	 * unmaskable message only for Lost Credit and Credit Stall.
	 * TODO: Still need to have definition of host action on clear,
	 *       lost credit and device specific event types.
	 */
	switch (cgn_evt) {
	case FPIN_CONGN_LOST_CREDIT:
		nm_log = true;
		break;
	case FPIN_CONGN_CREDIT_STALL:
		nm_log = true;
		fallthrough;
	case FPIN_CONGN_OVERSUBSCRIPTION:
		if (cgn_evt == FPIN_CONGN_OVERSUBSCRIPTION)
			nm_log = false;
		switch (cgn_sev) {
		case FPIN_CONGN_SEVERITY_ERROR:
			/* Take action here for an Alarm event */
			if (phba->cmf_active_mode != LPFC_CFG_OFF) {
				if (phba->cgn_reg_fpin & LPFC_CGN_FPIN_ALARM) {
					/* Track of alarm cnt for SYNC_WQE */
					atomic_inc(&phba->cgn_sync_alarm_cnt);
				}
				/* Track alarm cnt for cgn_info regardless
				 * of whether CMF is configured for Signals
				 * or FPINs.
				 */
				atomic_inc(&phba->cgn_fabric_alarm_cnt);
				goto cleanup;
			}
			break;
		case FPIN_CONGN_SEVERITY_WARNING:
			/* Take action here for a Warning event */
			if (phba->cmf_active_mode != LPFC_CFG_OFF) {
				if (phba->cgn_reg_fpin & LPFC_CGN_FPIN_WARN) {
					/* Track of warning cnt for SYNC_WQE */
					atomic_inc(&phba->cgn_sync_warn_cnt);
				}
				/* Track warning cnt and freq for cgn_info
				 * regardless of whether CMF is configured for
				 * Signals or FPINs.
				 */
				atomic_inc(&phba->cgn_fabric_warn_cnt);
cleanup:
				/* Save frequency in ms */
				phba->cgn_fpin_frequency =
					be32_to_cpu(cgn->event_period);
				value = phba->cgn_fpin_frequency;
				if (phba->cgn_i) {
					cp = (struct lpfc_cgn_info *)
						phba->cgn_i->virt;
					cp->cgn_alarm_freq =
						cpu_to_le16(value);
					cp->cgn_warn_freq =
						cpu_to_le16(value);
					crc = lpfc_cgn_calc_crc32
						(cp,
						LPFC_CGN_INFO_SZ,
						LPFC_CGN_CRC32_SEED);
					cp->cgn_info_crc = cpu_to_le32(crc);
				}

				/* Don't deliver to upper layer since
				 * driver took action on this tlv.
				 */
				rc = 0;
			}
			break;
		}
		break;
	}

	/* Change the log level to unmaskable for the following event types. */
	lpfc_printf_log(phba, (nm_log ? KERN_WARNING : KERN_INFO),
			LOG_CGN_MGMT | LOG_ELS,
			"4683 FPIN CONGESTION %s type %s (x%x) Event "
			"Duration %d mSecs\n",
			cgn_sev_str, cgn_evt_str, cgn_evt,
			be32_to_cpu(cgn->event_period));
	return rc;
}

void
lpfc_els_rcv_fpin(struct lpfc_vport *vport, void *p, u32 fpin_length)
{
	struct lpfc_hba *phba = vport->phba;
	struct fc_els_fpin *fpin = (struct fc_els_fpin *)p;
	struct fc_tlv_desc *tlv, *first_tlv, *current_tlv;
	const char *dtag_nm;
	int desc_cnt = 0, bytes_remain, cnt;
	u32 dtag, deliver = 0;
	int len;

	/* FPINs handled only if we are in the right discovery state */
	if (vport->port_state < LPFC_DISC_AUTH)
		return;

	/* make sure there is the full fpin header */
	if (fpin_length < sizeof(struct fc_els_fpin))
		return;

	/* Sanity check descriptor length. The desc_len value does not
	 * include space for the ELS command and the desc_len fields.
	 */
	len = be32_to_cpu(fpin->desc_len);
	if (fpin_length < len + sizeof(struct fc_els_fpin)) {
		lpfc_printf_log(phba, KERN_WARNING, LOG_CGN_MGMT,
				"4671 Bad ELS FPIN length %d: %d\n",
				len, fpin_length);
		return;
	}

	tlv = (struct fc_tlv_desc *)&fpin->fpin_desc[0];
	first_tlv = tlv;
	bytes_remain = fpin_length - offsetof(struct fc_els_fpin, fpin_desc);
	bytes_remain = min_t(u32, bytes_remain, be32_to_cpu(fpin->desc_len));

	/* process each descriptor separately */
	while (bytes_remain >= FC_TLV_DESC_HDR_SZ &&
	       bytes_remain >= FC_TLV_DESC_SZ_FROM_LENGTH(tlv)) {
		dtag = be32_to_cpu(tlv->desc_tag);
		switch (dtag) {
		case ELS_DTAG_LNK_INTEGRITY:
			lpfc_els_rcv_fpin_li(phba, tlv);
			deliver = 1;
			break;
		case ELS_DTAG_DELIVERY:
			lpfc_els_rcv_fpin_del(phba, tlv);
			deliver = 1;
			break;
		case ELS_DTAG_PEER_CONGEST:
			lpfc_els_rcv_fpin_peer_cgn(phba, tlv);
			deliver = 1;
			break;
		case ELS_DTAG_CONGESTION:
			deliver = lpfc_els_rcv_fpin_cgn(phba, tlv);
			break;
		default:
			dtag_nm = lpfc_get_tlv_dtag_nm(dtag);
			lpfc_printf_log(phba, KERN_WARNING, LOG_CGN_MGMT,
					"4678 unknown FPIN descriptor[%d]: "
					"tag x%x (%s)\n",
					desc_cnt, dtag, dtag_nm);

			/* If descriptor is bad, drop the rest of the data */
			return;
		}
		lpfc_cgn_update_stat(phba, dtag);
		cnt = be32_to_cpu(tlv->desc_len);

		/* Sanity check descriptor length. The desc_len value does not
		 * include space for the desc_tag and the desc_len fields.
		 */
		len -= (cnt + sizeof(struct fc_tlv_desc));
		if (len < 0) {
			dtag_nm = lpfc_get_tlv_dtag_nm(dtag);
			lpfc_printf_log(phba, KERN_WARNING, LOG_CGN_MGMT,
					"4672 Bad FPIN descriptor TLV length "
					"%d: %d %d %s\n",
					cnt, len, fpin_length, dtag_nm);
			return;
		}

		current_tlv = tlv;
		bytes_remain -= FC_TLV_DESC_SZ_FROM_LENGTH(tlv);
		tlv = fc_tlv_next_desc(tlv);

		/* Format payload such that the FPIN delivered to the
		 * upper layer is a single descriptor FPIN.
		 */
		if (desc_cnt)
			memcpy(first_tlv, current_tlv,
			       (cnt + sizeof(struct fc_els_fpin)));

		/* Adjust the length so that it only reflects a
		 * single descriptor FPIN.
		 */
		fpin_length = cnt + sizeof(struct fc_els_fpin);
		fpin->desc_len = cpu_to_be32(fpin_length);
		fpin_length += sizeof(struct fc_els_fpin); /* the entire FPIN */

		/* Send every descriptor individually to the upper layer */
		if (deliver)
			fc_host_fpin_rcv(lpfc_shost_from_vport(vport),
					 fpin_length, (char *)fpin);
		desc_cnt++;
	}
}

/**
 * lpfc_els_unsol_buffer - Process an unsolicited event data buffer
 * @phba: pointer to lpfc hba data structure.
 * @pring: pointer to a SLI ring.
 * @vport: pointer to a host virtual N_Port data structure.
 * @elsiocb: pointer to lpfc els command iocb data structure.
 *
 * This routine is used for processing the IOCB associated with a unsolicited
 * event. It first determines whether there is an existing ndlp that matches
 * the DID from the unsolicited IOCB. If not, it will create a new one with
 * the DID from the unsolicited IOCB. The ELS command from the unsolicited
 * IOCB is then used to invoke the proper routine and to set up proper state
 * of the discovery state machine.
 **/
static void
lpfc_els_unsol_buffer(struct lpfc_hba *phba, struct lpfc_sli_ring *pring,
		      struct lpfc_vport *vport, struct lpfc_iocbq *elsiocb)
{
	struct lpfc_nodelist *ndlp;
	struct ls_rjt stat;
	u32 *payload, payload_len;
	u32 cmd = 0, did = 0, newnode, status = 0;
	uint8_t rjt_exp, rjt_err = 0, init_link = 0;
	struct lpfc_wcqe_complete *wcqe_cmpl = NULL;
	LPFC_MBOXQ_t *mbox;

	if (!vport || !elsiocb->cmd_dmabuf)
		goto dropit;

	newnode = 0;
	wcqe_cmpl = &elsiocb->wcqe_cmpl;
	payload = elsiocb->cmd_dmabuf->virt;
	if (phba->sli_rev == LPFC_SLI_REV4)
		payload_len = wcqe_cmpl->total_data_placed;
	else
		payload_len = elsiocb->iocb.unsli3.rcvsli3.acc_len;
	status = get_job_ulpstatus(phba, elsiocb);
	cmd = *payload;
	if ((phba->sli3_options & LPFC_SLI3_HBQ_ENABLED) == 0)
		lpfc_sli3_post_buffer(phba, pring, 1);

	did = get_job_els_rsp64_did(phba, elsiocb);
	if (status) {
		lpfc_debugfs_disc_trc(vport, LPFC_DISC_TRC_ELS_UNSOL,
			"RCV Unsol ELS:  status:x%x/x%x did:x%x",
			status, get_job_word4(phba, elsiocb), did);
		goto dropit;
	}

	/* Check to see if link went down during discovery */
	if (lpfc_els_chk_latt(vport))
		goto dropit;

	/* Ignore traffic received during vport shutdown. */
	if (vport->load_flag & FC_UNLOADING)
		goto dropit;

	/* If NPort discovery is delayed drop incoming ELS */
	if ((vport->fc_flag & FC_DISC_DELAYED) &&
			(cmd != ELS_CMD_PLOGI))
		goto dropit;

	ndlp = lpfc_findnode_did(vport, did);
	if (!ndlp) {
		/* Cannot find existing Fabric ndlp, so allocate a new one */
		ndlp = lpfc_nlp_init(vport, did);
		if (!ndlp)
			goto dropit;
		lpfc_nlp_set_state(vport, ndlp, NLP_STE_NPR_NODE);
		newnode = 1;
		if ((did & Fabric_DID_MASK) == Fabric_DID_MASK)
			ndlp->nlp_type |= NLP_FABRIC;
	} else if (ndlp->nlp_state == NLP_STE_UNUSED_NODE) {
		lpfc_nlp_set_state(vport, ndlp, NLP_STE_NPR_NODE);
		newnode = 1;
	}

	phba->fc_stat.elsRcvFrame++;

	/*
	 * Do not process any unsolicited ELS commands
	 * if the ndlp is in DEV_LOSS
	 */
	spin_lock_irq(&ndlp->lock);
	if (ndlp->nlp_flag & NLP_IN_DEV_LOSS) {
		spin_unlock_irq(&ndlp->lock);
		if (newnode)
			lpfc_nlp_put(ndlp);
		goto dropit;
	}
	spin_unlock_irq(&ndlp->lock);

	elsiocb->ndlp = lpfc_nlp_get(ndlp);
	if (!elsiocb->ndlp)
		goto dropit;
	elsiocb->vport = vport;

	if ((cmd & ELS_CMD_MASK) == ELS_CMD_RSCN) {
		cmd &= ELS_CMD_MASK;
	}
	/* ELS command <elsCmd> received from NPORT <did> */
	lpfc_printf_vlog(vport, KERN_INFO, LOG_ELS,
			 "0112 ELS command x%x received from NPORT x%x "
			 "refcnt %d Data: x%x x%x x%x x%x\n",
			 cmd, did, kref_read(&ndlp->kref), vport->port_state,
			 vport->fc_flag, vport->fc_myDID, vport->fc_prevDID);

	/* reject till our FLOGI completes or PLOGI assigned DID via PT2PT */
	if ((vport->port_state < LPFC_FABRIC_CFG_LINK) &&
	    (cmd != ELS_CMD_FLOGI) &&
	    !((cmd == ELS_CMD_PLOGI) && (vport->fc_flag & FC_PT2PT))) {
		rjt_err = LSRJT_LOGICAL_BSY;
		rjt_exp = LSEXP_NOTHING_MORE;
		goto lsrjt;
	}

	switch (cmd) {
	case ELS_CMD_PLOGI:
		lpfc_debugfs_disc_trc(vport, LPFC_DISC_TRC_ELS_UNSOL,
			"RCV PLOGI:       did:x%x/ste:x%x flg:x%x",
			did, vport->port_state, ndlp->nlp_flag);

		phba->fc_stat.elsRcvPLOGI++;
		ndlp = lpfc_plogi_confirm_nport(phba, payload, ndlp);
		if (phba->sli_rev == LPFC_SLI_REV4 &&
		    (phba->pport->fc_flag & FC_PT2PT)) {
			vport->fc_prevDID = vport->fc_myDID;
			/* Our DID needs to be updated before registering
			 * the vfi. This is done in lpfc_rcv_plogi but
			 * that is called after the reg_vfi.
			 */
			vport->fc_myDID =
				bf_get(els_rsp64_sid,
				       &elsiocb->wqe.xmit_els_rsp);
			lpfc_printf_vlog(vport, KERN_INFO, LOG_ELS,
					 "3312 Remote port assigned DID x%x "
					 "%x\n", vport->fc_myDID,
					 vport->fc_prevDID);
		}

		lpfc_send_els_event(vport, ndlp, payload);

		/* If Nport discovery is delayed, reject PLOGIs */
		if (vport->fc_flag & FC_DISC_DELAYED) {
			rjt_err = LSRJT_UNABLE_TPC;
			rjt_exp = LSEXP_NOTHING_MORE;
			break;
		}

		if (vport->port_state < LPFC_DISC_AUTH) {
			if (!(phba->pport->fc_flag & FC_PT2PT) ||
				(phba->pport->fc_flag & FC_PT2PT_PLOGI)) {
				rjt_err = LSRJT_UNABLE_TPC;
				rjt_exp = LSEXP_NOTHING_MORE;
				break;
			}
		}

		spin_lock_irq(&ndlp->lock);
		ndlp->nlp_flag &= ~NLP_TARGET_REMOVE;
		spin_unlock_irq(&ndlp->lock);

		lpfc_disc_state_machine(vport, ndlp, elsiocb,
					NLP_EVT_RCV_PLOGI);

		break;
	case ELS_CMD_FLOGI:
		lpfc_debugfs_disc_trc(vport, LPFC_DISC_TRC_ELS_UNSOL,
			"RCV FLOGI:       did:x%x/ste:x%x flg:x%x",
			did, vport->port_state, ndlp->nlp_flag);

		phba->fc_stat.elsRcvFLOGI++;

		/* If the driver believes fabric discovery is done and is ready,
		 * bounce the link.  There is some descrepancy.
		 */
		if (vport->port_state >= LPFC_LOCAL_CFG_LINK &&
		    vport->fc_flag & FC_PT2PT &&
		    vport->rcv_flogi_cnt >= 1) {
			rjt_err = LSRJT_LOGICAL_BSY;
			rjt_exp = LSEXP_NOTHING_MORE;
			init_link++;
			goto lsrjt;
		}

		lpfc_els_rcv_flogi(vport, elsiocb, ndlp);
		/* retain node if our response is deferred */
		if (phba->defer_flogi_acc_flag)
			break;
		if (newnode)
			lpfc_disc_state_machine(vport, ndlp, NULL,
					NLP_EVT_DEVICE_RM);
		break;
	case ELS_CMD_LOGO:
		lpfc_debugfs_disc_trc(vport, LPFC_DISC_TRC_ELS_UNSOL,
			"RCV LOGO:        did:x%x/ste:x%x flg:x%x",
			did, vport->port_state, ndlp->nlp_flag);

		phba->fc_stat.elsRcvLOGO++;
		lpfc_send_els_event(vport, ndlp, payload);
		if (vport->port_state < LPFC_DISC_AUTH) {
			rjt_err = LSRJT_UNABLE_TPC;
			rjt_exp = LSEXP_NOTHING_MORE;
			break;
		}
		lpfc_disc_state_machine(vport, ndlp, elsiocb, NLP_EVT_RCV_LOGO);
		if (newnode)
			lpfc_disc_state_machine(vport, ndlp, NULL,
					NLP_EVT_DEVICE_RM);
		break;
	case ELS_CMD_PRLO:
		lpfc_debugfs_disc_trc(vport, LPFC_DISC_TRC_ELS_UNSOL,
			"RCV PRLO:        did:x%x/ste:x%x flg:x%x",
			did, vport->port_state, ndlp->nlp_flag);

		phba->fc_stat.elsRcvPRLO++;
		lpfc_send_els_event(vport, ndlp, payload);
		if (vport->port_state < LPFC_DISC_AUTH) {
			rjt_err = LSRJT_UNABLE_TPC;
			rjt_exp = LSEXP_NOTHING_MORE;
			break;
		}
		lpfc_disc_state_machine(vport, ndlp, elsiocb, NLP_EVT_RCV_PRLO);
		break;
	case ELS_CMD_LCB:
		phba->fc_stat.elsRcvLCB++;
		lpfc_els_rcv_lcb(vport, elsiocb, ndlp);
		break;
	case ELS_CMD_RDP:
		phba->fc_stat.elsRcvRDP++;
		lpfc_els_rcv_rdp(vport, elsiocb, ndlp);
		break;
	case ELS_CMD_RSCN:
		phba->fc_stat.elsRcvRSCN++;
		lpfc_els_rcv_rscn(vport, elsiocb, ndlp);
		if (newnode)
			lpfc_disc_state_machine(vport, ndlp, NULL,
					NLP_EVT_DEVICE_RM);
		break;
	case ELS_CMD_ADISC:
		lpfc_debugfs_disc_trc(vport, LPFC_DISC_TRC_ELS_UNSOL,
			"RCV ADISC:       did:x%x/ste:x%x flg:x%x",
			did, vport->port_state, ndlp->nlp_flag);

		lpfc_send_els_event(vport, ndlp, payload);
		phba->fc_stat.elsRcvADISC++;
		if (vport->port_state < LPFC_DISC_AUTH) {
			rjt_err = LSRJT_UNABLE_TPC;
			rjt_exp = LSEXP_NOTHING_MORE;
			break;
		}
		lpfc_disc_state_machine(vport, ndlp, elsiocb,
					NLP_EVT_RCV_ADISC);
		break;
	case ELS_CMD_PDISC:
		lpfc_debugfs_disc_trc(vport, LPFC_DISC_TRC_ELS_UNSOL,
			"RCV PDISC:       did:x%x/ste:x%x flg:x%x",
			did, vport->port_state, ndlp->nlp_flag);

		phba->fc_stat.elsRcvPDISC++;
		if (vport->port_state < LPFC_DISC_AUTH) {
			rjt_err = LSRJT_UNABLE_TPC;
			rjt_exp = LSEXP_NOTHING_MORE;
			break;
		}
		lpfc_disc_state_machine(vport, ndlp, elsiocb,
					NLP_EVT_RCV_PDISC);
		break;
	case ELS_CMD_FARPR:
		lpfc_debugfs_disc_trc(vport, LPFC_DISC_TRC_ELS_UNSOL,
			"RCV FARPR:       did:x%x/ste:x%x flg:x%x",
			did, vport->port_state, ndlp->nlp_flag);

		phba->fc_stat.elsRcvFARPR++;
		lpfc_els_rcv_farpr(vport, elsiocb, ndlp);
		break;
	case ELS_CMD_FARP:
		lpfc_debugfs_disc_trc(vport, LPFC_DISC_TRC_ELS_UNSOL,
			"RCV FARP:        did:x%x/ste:x%x flg:x%x",
			did, vport->port_state, ndlp->nlp_flag);

		phba->fc_stat.elsRcvFARP++;
		lpfc_els_rcv_farp(vport, elsiocb, ndlp);
		break;
	case ELS_CMD_FAN:
		lpfc_debugfs_disc_trc(vport, LPFC_DISC_TRC_ELS_UNSOL,
			"RCV FAN:         did:x%x/ste:x%x flg:x%x",
			did, vport->port_state, ndlp->nlp_flag);

		phba->fc_stat.elsRcvFAN++;
		lpfc_els_rcv_fan(vport, elsiocb, ndlp);
		break;
	case ELS_CMD_PRLI:
	case ELS_CMD_NVMEPRLI:
		lpfc_debugfs_disc_trc(vport, LPFC_DISC_TRC_ELS_UNSOL,
			"RCV PRLI:        did:x%x/ste:x%x flg:x%x",
			did, vport->port_state, ndlp->nlp_flag);

		phba->fc_stat.elsRcvPRLI++;
		if ((vport->port_state < LPFC_DISC_AUTH) &&
		    (vport->fc_flag & FC_FABRIC)) {
			rjt_err = LSRJT_UNABLE_TPC;
			rjt_exp = LSEXP_NOTHING_MORE;
			break;
		}
		lpfc_disc_state_machine(vport, ndlp, elsiocb, NLP_EVT_RCV_PRLI);
		break;
	case ELS_CMD_LIRR:
		lpfc_debugfs_disc_trc(vport, LPFC_DISC_TRC_ELS_UNSOL,
			"RCV LIRR:        did:x%x/ste:x%x flg:x%x",
			did, vport->port_state, ndlp->nlp_flag);

		phba->fc_stat.elsRcvLIRR++;
		lpfc_els_rcv_lirr(vport, elsiocb, ndlp);
		if (newnode)
			lpfc_disc_state_machine(vport, ndlp, NULL,
					NLP_EVT_DEVICE_RM);
		break;
	case ELS_CMD_RLS:
		lpfc_debugfs_disc_trc(vport, LPFC_DISC_TRC_ELS_UNSOL,
			"RCV RLS:         did:x%x/ste:x%x flg:x%x",
			did, vport->port_state, ndlp->nlp_flag);

		phba->fc_stat.elsRcvRLS++;
		lpfc_els_rcv_rls(vport, elsiocb, ndlp);
		if (newnode)
			lpfc_disc_state_machine(vport, ndlp, NULL,
					NLP_EVT_DEVICE_RM);
		break;
	case ELS_CMD_RPL:
		lpfc_debugfs_disc_trc(vport, LPFC_DISC_TRC_ELS_UNSOL,
			"RCV RPL:         did:x%x/ste:x%x flg:x%x",
			did, vport->port_state, ndlp->nlp_flag);

		phba->fc_stat.elsRcvRPL++;
		lpfc_els_rcv_rpl(vport, elsiocb, ndlp);
		if (newnode)
			lpfc_disc_state_machine(vport, ndlp, NULL,
					NLP_EVT_DEVICE_RM);
		break;
	case ELS_CMD_RNID:
		lpfc_debugfs_disc_trc(vport, LPFC_DISC_TRC_ELS_UNSOL,
			"RCV RNID:        did:x%x/ste:x%x flg:x%x",
			did, vport->port_state, ndlp->nlp_flag);

		phba->fc_stat.elsRcvRNID++;
		lpfc_els_rcv_rnid(vport, elsiocb, ndlp);
		if (newnode)
			lpfc_disc_state_machine(vport, ndlp, NULL,
					NLP_EVT_DEVICE_RM);
		break;
	case ELS_CMD_RTV:
		lpfc_debugfs_disc_trc(vport, LPFC_DISC_TRC_ELS_UNSOL,
			"RCV RTV:        did:x%x/ste:x%x flg:x%x",
			did, vport->port_state, ndlp->nlp_flag);
		phba->fc_stat.elsRcvRTV++;
		lpfc_els_rcv_rtv(vport, elsiocb, ndlp);
		if (newnode)
			lpfc_disc_state_machine(vport, ndlp, NULL,
					NLP_EVT_DEVICE_RM);
		break;
	case ELS_CMD_RRQ:
		lpfc_debugfs_disc_trc(vport, LPFC_DISC_TRC_ELS_UNSOL,
			"RCV RRQ:         did:x%x/ste:x%x flg:x%x",
			did, vport->port_state, ndlp->nlp_flag);

		phba->fc_stat.elsRcvRRQ++;
		lpfc_els_rcv_rrq(vport, elsiocb, ndlp);
		if (newnode)
			lpfc_disc_state_machine(vport, ndlp, NULL,
					NLP_EVT_DEVICE_RM);
		break;
	case ELS_CMD_ECHO:
		lpfc_debugfs_disc_trc(vport, LPFC_DISC_TRC_ELS_UNSOL,
			"RCV ECHO:        did:x%x/ste:x%x flg:x%x",
			did, vport->port_state, ndlp->nlp_flag);

		phba->fc_stat.elsRcvECHO++;
		lpfc_els_rcv_echo(vport, elsiocb, ndlp);
		if (newnode)
			lpfc_disc_state_machine(vport, ndlp, NULL,
					NLP_EVT_DEVICE_RM);
		break;
	case ELS_CMD_REC:
		/* receive this due to exchange closed */
		rjt_err = LSRJT_UNABLE_TPC;
		rjt_exp = LSEXP_INVALID_OX_RX;
		break;
	case ELS_CMD_FPIN:
		lpfc_debugfs_disc_trc(vport, LPFC_DISC_TRC_ELS_UNSOL,
				      "RCV FPIN:       did:x%x/ste:x%x flg:x%x",
				      did, vport->port_state, ndlp->nlp_flag);

		lpfc_els_rcv_fpin(vport, (struct fc_els_fpin *)payload,
				  payload_len);

		/* There are no replies, so no rjt codes */
		break;
	case ELS_CMD_EDC:
		lpfc_els_rcv_edc(vport, elsiocb, ndlp);
		break;
	case ELS_CMD_RDF:
		phba->fc_stat.elsRcvRDF++;
		/* Accept RDF only from fabric controller */
		if (did != Fabric_Cntl_DID) {
			lpfc_printf_vlog(vport, KERN_WARNING, LOG_ELS,
					 "1115 Received RDF from invalid DID "
					 "x%x\n", did);
			rjt_err = LSRJT_PROTOCOL_ERR;
			rjt_exp = LSEXP_NOTHING_MORE;
			goto lsrjt;
		}

		lpfc_els_rcv_rdf(vport, elsiocb, ndlp);
		break;
	default:
		lpfc_debugfs_disc_trc(vport, LPFC_DISC_TRC_ELS_UNSOL,
			"RCV ELS cmd:     cmd:x%x did:x%x/ste:x%x",
			cmd, did, vport->port_state);

		/* Unsupported ELS command, reject */
		rjt_err = LSRJT_CMD_UNSUPPORTED;
		rjt_exp = LSEXP_NOTHING_MORE;

		/* Unknown ELS command <elsCmd> received from NPORT <did> */
		lpfc_printf_vlog(vport, KERN_ERR, LOG_TRACE_EVENT,
				 "0115 Unknown ELS command x%x "
				 "received from NPORT x%x\n", cmd, did);
		if (newnode)
			lpfc_disc_state_machine(vport, ndlp, NULL,
					NLP_EVT_DEVICE_RM);
		break;
	}

lsrjt:
	/* check if need to LS_RJT received ELS cmd */
	if (rjt_err) {
		memset(&stat, 0, sizeof(stat));
		stat.un.b.lsRjtRsnCode = rjt_err;
		stat.un.b.lsRjtRsnCodeExp = rjt_exp;
		lpfc_els_rsp_reject(vport, stat.un.lsRjtError, elsiocb, ndlp,
				    NULL);
		/* Remove the reference from above for new nodes. */
		if (newnode)
			lpfc_disc_state_machine(vport, ndlp, NULL,
					NLP_EVT_DEVICE_RM);
	}

	/* Release the reference on this elsiocb, not the ndlp. */
	lpfc_nlp_put(elsiocb->ndlp);
	elsiocb->ndlp = NULL;

	/* Special case.  Driver received an unsolicited command that
	 * unsupportable given the driver's current state.  Reset the
	 * link and start over.
	 */
	if (init_link) {
		mbox = mempool_alloc(phba->mbox_mem_pool, GFP_KERNEL);
		if (!mbox)
			return;
		lpfc_linkdown(phba);
		lpfc_init_link(phba, mbox,
			       phba->cfg_topology,
			       phba->cfg_link_speed);
		mbox->u.mb.un.varInitLnk.lipsr_AL_PA = 0;
		mbox->mbox_cmpl = lpfc_sli_def_mbox_cmpl;
		mbox->vport = vport;
		if (lpfc_sli_issue_mbox(phba, mbox, MBX_NOWAIT) ==
		    MBX_NOT_FINISHED)
			mempool_free(mbox, phba->mbox_mem_pool);
	}

	return;

dropit:
	if (vport && !(vport->load_flag & FC_UNLOADING))
		lpfc_printf_vlog(vport, KERN_ERR, LOG_TRACE_EVENT,
			"0111 Dropping received ELS cmd "
			"Data: x%x x%x x%x x%x\n",
			cmd, status, get_job_word4(phba, elsiocb), did);

	phba->fc_stat.elsRcvDrop++;
}

/**
 * lpfc_els_unsol_event - Process an unsolicited event from an els sli ring
 * @phba: pointer to lpfc hba data structure.
 * @pring: pointer to a SLI ring.
 * @elsiocb: pointer to lpfc els iocb data structure.
 *
 * This routine is used to process an unsolicited event received from a SLI
 * (Service Level Interface) ring. The actual processing of the data buffer
 * associated with the unsolicited event is done by invoking the routine
 * lpfc_els_unsol_buffer() after properly set up the iocb buffer from the
 * SLI ring on which the unsolicited event was received.
 **/
void
lpfc_els_unsol_event(struct lpfc_hba *phba, struct lpfc_sli_ring *pring,
		     struct lpfc_iocbq *elsiocb)
{
	struct lpfc_vport *vport = elsiocb->vport;
	u32 ulp_command, status, parameter, bde_count = 0;
	IOCB_t *icmd;
	struct lpfc_wcqe_complete *wcqe_cmpl = NULL;
	struct lpfc_dmabuf *bdeBuf1 = elsiocb->cmd_dmabuf;
	struct lpfc_dmabuf *bdeBuf2 = elsiocb->bpl_dmabuf;
	dma_addr_t paddr;

	elsiocb->cmd_dmabuf = NULL;
	elsiocb->rsp_dmabuf = NULL;
	elsiocb->bpl_dmabuf = NULL;

	wcqe_cmpl = &elsiocb->wcqe_cmpl;
	ulp_command = get_job_cmnd(phba, elsiocb);
	status = get_job_ulpstatus(phba, elsiocb);
	parameter = get_job_word4(phba, elsiocb);
	if (phba->sli_rev == LPFC_SLI_REV4)
		bde_count = wcqe_cmpl->word3;
	else
		bde_count = elsiocb->iocb.ulpBdeCount;

	if (status == IOSTAT_NEED_BUFFER) {
		lpfc_sli_hbqbuf_add_hbqs(phba, LPFC_ELS_HBQ);
	} else if (status == IOSTAT_LOCAL_REJECT &&
		   (parameter & IOERR_PARAM_MASK) ==
		   IOERR_RCV_BUFFER_WAITING) {
		phba->fc_stat.NoRcvBuf++;
		/* Not enough posted buffers; Try posting more buffers */
		if (!(phba->sli3_options & LPFC_SLI3_HBQ_ENABLED))
			lpfc_sli3_post_buffer(phba, pring, 0);
		return;
	}

	if (phba->sli_rev == LPFC_SLI_REV3) {
		icmd = &elsiocb->iocb;
		if ((phba->sli3_options & LPFC_SLI3_NPIV_ENABLED) &&
		    (ulp_command == CMD_IOCB_RCV_ELS64_CX ||
		     ulp_command == CMD_IOCB_RCV_SEQ64_CX)) {
			if (icmd->unsli3.rcvsli3.vpi == 0xffff)
				vport = phba->pport;
			else
				vport = lpfc_find_vport_by_vpid(phba,
						icmd->unsli3.rcvsli3.vpi);
		}
	}

	/* If there are no BDEs associated
	 * with this IOCB, there is nothing to do.
	 */
	if (bde_count == 0)
		return;

	/* Account for SLI2 or SLI3 and later unsolicited buffering */
	if (phba->sli3_options & LPFC_SLI3_HBQ_ENABLED) {
		elsiocb->cmd_dmabuf = bdeBuf1;
		if (bde_count == 2)
			elsiocb->bpl_dmabuf = bdeBuf2;
	} else {
		icmd = &elsiocb->iocb;
		paddr = getPaddr(icmd->un.cont64[0].addrHigh,
				 icmd->un.cont64[0].addrLow);
		elsiocb->cmd_dmabuf = lpfc_sli_ringpostbuf_get(phba, pring,
							       paddr);
		if (bde_count == 2) {
			paddr = getPaddr(icmd->un.cont64[1].addrHigh,
					 icmd->un.cont64[1].addrLow);
			elsiocb->bpl_dmabuf = lpfc_sli_ringpostbuf_get(phba,
									pring,
									paddr);
		}
	}

	lpfc_els_unsol_buffer(phba, pring, vport, elsiocb);
	/*
	 * The different unsolicited event handlers would tell us
	 * if they are done with "mp" by setting cmd_dmabuf to NULL.
	 */
	if (elsiocb->cmd_dmabuf) {
		lpfc_in_buf_free(phba, elsiocb->cmd_dmabuf);
		elsiocb->cmd_dmabuf = NULL;
	}

	if (elsiocb->bpl_dmabuf) {
		lpfc_in_buf_free(phba, elsiocb->bpl_dmabuf);
		elsiocb->bpl_dmabuf = NULL;
	}

}

static void
lpfc_start_fdmi(struct lpfc_vport *vport)
{
	struct lpfc_nodelist *ndlp;

	/* If this is the first time, allocate an ndlp and initialize
	 * it. Otherwise, make sure the node is enabled and then do the
	 * login.
	 */
	ndlp = lpfc_findnode_did(vport, FDMI_DID);
	if (!ndlp) {
		ndlp = lpfc_nlp_init(vport, FDMI_DID);
		if (ndlp) {
			ndlp->nlp_type |= NLP_FABRIC;
		} else {
			return;
		}
	}

	lpfc_nlp_set_state(vport, ndlp, NLP_STE_PLOGI_ISSUE);
	lpfc_issue_els_plogi(vport, ndlp->nlp_DID, 0);
}

/**
 * lpfc_do_scr_ns_plogi - Issue a plogi to the name server for scr
 * @phba: pointer to lpfc hba data structure.
 * @vport: pointer to a virtual N_Port data structure.
 *
 * This routine issues a Port Login (PLOGI) to the Name Server with
 * State Change Request (SCR) for a @vport. This routine will create an
 * ndlp for the Name Server associated to the @vport if such node does
 * not already exist. The PLOGI to Name Server is issued by invoking the
 * lpfc_issue_els_plogi() routine. If Fabric-Device Management Interface
 * (FDMI) is configured to the @vport, a FDMI node will be created and
 * the PLOGI to FDMI is issued by invoking lpfc_issue_els_plogi() routine.
 **/
void
lpfc_do_scr_ns_plogi(struct lpfc_hba *phba, struct lpfc_vport *vport)
{
	struct lpfc_nodelist *ndlp;
	struct Scsi_Host *shost = lpfc_shost_from_vport(vport);

	/*
	 * If lpfc_delay_discovery parameter is set and the clean address
	 * bit is cleared and fc fabric parameters chenged, delay FC NPort
	 * discovery.
	 */
	spin_lock_irq(shost->host_lock);
	if (vport->fc_flag & FC_DISC_DELAYED) {
		spin_unlock_irq(shost->host_lock);
		lpfc_printf_vlog(vport, KERN_ERR, LOG_TRACE_EVENT,
				 "3334 Delay fc port discovery for %d secs\n",
				 phba->fc_ratov);
		mod_timer(&vport->delayed_disc_tmo,
			jiffies + msecs_to_jiffies(1000 * phba->fc_ratov));
		return;
	}
	spin_unlock_irq(shost->host_lock);

	ndlp = lpfc_findnode_did(vport, NameServer_DID);
	if (!ndlp) {
		ndlp = lpfc_nlp_init(vport, NameServer_DID);
		if (!ndlp) {
			if (phba->fc_topology == LPFC_TOPOLOGY_LOOP) {
				lpfc_disc_start(vport);
				return;
			}
			lpfc_vport_set_state(vport, FC_VPORT_FAILED);
			lpfc_printf_vlog(vport, KERN_ERR, LOG_TRACE_EVENT,
					 "0251 NameServer login: no memory\n");
			return;
		}
	}

	ndlp->nlp_type |= NLP_FABRIC;

	lpfc_nlp_set_state(vport, ndlp, NLP_STE_PLOGI_ISSUE);

	if (lpfc_issue_els_plogi(vport, ndlp->nlp_DID, 0)) {
		lpfc_vport_set_state(vport, FC_VPORT_FAILED);
		lpfc_printf_vlog(vport, KERN_ERR, LOG_TRACE_EVENT,
				 "0252 Cannot issue NameServer login\n");
		return;
	}

	if ((phba->cfg_enable_SmartSAN ||
	     (phba->cfg_fdmi_on == LPFC_FDMI_SUPPORT)) &&
	     (vport->load_flag & FC_ALLOW_FDMI))
		lpfc_start_fdmi(vport);
}

/**
 * lpfc_cmpl_reg_new_vport - Completion callback function to register new vport
 * @phba: pointer to lpfc hba data structure.
 * @pmb: pointer to the driver internal queue element for mailbox command.
 *
 * This routine is the completion callback function to register new vport
 * mailbox command. If the new vport mailbox command completes successfully,
 * the fabric registration login shall be performed on physical port (the
 * new vport created is actually a physical port, with VPI 0) or the port
 * login to Name Server for State Change Request (SCR) will be performed
 * on virtual port (real virtual port, with VPI greater than 0).
 **/
static void
lpfc_cmpl_reg_new_vport(struct lpfc_hba *phba, LPFC_MBOXQ_t *pmb)
{
	struct lpfc_vport *vport = pmb->vport;
	struct Scsi_Host  *shost = lpfc_shost_from_vport(vport);
	struct lpfc_nodelist *ndlp = pmb->ctx_ndlp;
	MAILBOX_t *mb = &pmb->u.mb;
	int rc;

	spin_lock_irq(shost->host_lock);
	vport->fc_flag &= ~FC_VPORT_NEEDS_REG_VPI;
	spin_unlock_irq(shost->host_lock);

	if (mb->mbxStatus) {
		lpfc_printf_vlog(vport, KERN_ERR, LOG_TRACE_EVENT,
				"0915 Register VPI failed : Status: x%x"
				" upd bit: x%x \n", mb->mbxStatus,
				 mb->un.varRegVpi.upd);
		if (phba->sli_rev == LPFC_SLI_REV4 &&
			mb->un.varRegVpi.upd)
			goto mbox_err_exit ;

		switch (mb->mbxStatus) {
		case 0x11:	/* unsupported feature */
		case 0x9603:	/* max_vpi exceeded */
		case 0x9602:	/* Link event since CLEAR_LA */
			/* giving up on vport registration */
			lpfc_vport_set_state(vport, FC_VPORT_FAILED);
			spin_lock_irq(shost->host_lock);
			vport->fc_flag &= ~(FC_FABRIC | FC_PUBLIC_LOOP);
			spin_unlock_irq(shost->host_lock);
			lpfc_can_disctmo(vport);
			break;
		/* If reg_vpi fail with invalid VPI status, re-init VPI */
		case 0x20:
			spin_lock_irq(shost->host_lock);
			vport->fc_flag |= FC_VPORT_NEEDS_REG_VPI;
			spin_unlock_irq(shost->host_lock);
			lpfc_init_vpi(phba, pmb, vport->vpi);
			pmb->vport = vport;
			pmb->mbox_cmpl = lpfc_init_vpi_cmpl;
			rc = lpfc_sli_issue_mbox(phba, pmb,
				MBX_NOWAIT);
			if (rc == MBX_NOT_FINISHED) {
				lpfc_printf_vlog(vport, KERN_ERR,
						 LOG_TRACE_EVENT,
					"2732 Failed to issue INIT_VPI"
					" mailbox command\n");
			} else {
				lpfc_nlp_put(ndlp);
				return;
			}
			fallthrough;
		default:
			/* Try to recover from this error */
			if (phba->sli_rev == LPFC_SLI_REV4)
				lpfc_sli4_unreg_all_rpis(vport);
			lpfc_mbx_unreg_vpi(vport);
			spin_lock_irq(shost->host_lock);
			vport->fc_flag |= FC_VPORT_NEEDS_REG_VPI;
			spin_unlock_irq(shost->host_lock);
			if (mb->mbxStatus == MBX_NOT_FINISHED)
				break;
			if ((vport->port_type == LPFC_PHYSICAL_PORT) &&
			    !(vport->fc_flag & FC_LOGO_RCVD_DID_CHNG)) {
				if (phba->sli_rev == LPFC_SLI_REV4)
					lpfc_issue_init_vfi(vport);
				else
					lpfc_initial_flogi(vport);
			} else {
				lpfc_initial_fdisc(vport);
			}
			break;
		}
	} else {
		spin_lock_irq(shost->host_lock);
		vport->vpi_state |= LPFC_VPI_REGISTERED;
		spin_unlock_irq(shost->host_lock);
		if (vport == phba->pport) {
			if (phba->sli_rev < LPFC_SLI_REV4)
				lpfc_issue_fabric_reglogin(vport);
			else {
				/*
				 * If the physical port is instantiated using
				 * FDISC, do not start vport discovery.
				 */
				if (vport->port_state != LPFC_FDISC)
					lpfc_start_fdiscs(phba);
				lpfc_do_scr_ns_plogi(phba, vport);
			}
		} else {
			lpfc_do_scr_ns_plogi(phba, vport);
		}
	}
mbox_err_exit:
	/* Now, we decrement the ndlp reference count held for this
	 * callback function
	 */
	lpfc_nlp_put(ndlp);

	mempool_free(pmb, phba->mbox_mem_pool);
	return;
}

/**
 * lpfc_register_new_vport - Register a new vport with a HBA
 * @phba: pointer to lpfc hba data structure.
 * @vport: pointer to a host virtual N_Port data structure.
 * @ndlp: pointer to a node-list data structure.
 *
 * This routine registers the @vport as a new virtual port with a HBA.
 * It is done through a registering vpi mailbox command.
 **/
void
lpfc_register_new_vport(struct lpfc_hba *phba, struct lpfc_vport *vport,
			struct lpfc_nodelist *ndlp)
{
	struct Scsi_Host *shost = lpfc_shost_from_vport(vport);
	LPFC_MBOXQ_t *mbox;

	mbox = mempool_alloc(phba->mbox_mem_pool, GFP_KERNEL);
	if (mbox) {
		lpfc_reg_vpi(vport, mbox);
		mbox->vport = vport;
		mbox->ctx_ndlp = lpfc_nlp_get(ndlp);
		if (!mbox->ctx_ndlp) {
			mempool_free(mbox, phba->mbox_mem_pool);
			goto mbox_err_exit;
		}

		mbox->mbox_cmpl = lpfc_cmpl_reg_new_vport;
		if (lpfc_sli_issue_mbox(phba, mbox, MBX_NOWAIT)
		    == MBX_NOT_FINISHED) {
			/* mailbox command not success, decrement ndlp
			 * reference count for this command
			 */
			lpfc_nlp_put(ndlp);
			mempool_free(mbox, phba->mbox_mem_pool);

			lpfc_printf_vlog(vport, KERN_ERR, LOG_TRACE_EVENT,
				"0253 Register VPI: Can't send mbox\n");
			goto mbox_err_exit;
		}
	} else {
		lpfc_printf_vlog(vport, KERN_ERR, LOG_TRACE_EVENT,
				 "0254 Register VPI: no memory\n");
		goto mbox_err_exit;
	}
	return;

mbox_err_exit:
	lpfc_vport_set_state(vport, FC_VPORT_FAILED);
	spin_lock_irq(shost->host_lock);
	vport->fc_flag &= ~FC_VPORT_NEEDS_REG_VPI;
	spin_unlock_irq(shost->host_lock);
	return;
}

/**
 * lpfc_cancel_all_vport_retry_delay_timer - Cancel all vport retry delay timer
 * @phba: pointer to lpfc hba data structure.
 *
 * This routine cancels the retry delay timers to all the vports.
 **/
void
lpfc_cancel_all_vport_retry_delay_timer(struct lpfc_hba *phba)
{
	struct lpfc_vport **vports;
	struct lpfc_nodelist *ndlp;
	uint32_t link_state;
	int i;

	/* Treat this failure as linkdown for all vports */
	link_state = phba->link_state;
	lpfc_linkdown(phba);
	phba->link_state = link_state;

	vports = lpfc_create_vport_work_array(phba);

	if (vports) {
		for (i = 0; i <= phba->max_vports && vports[i] != NULL; i++) {
			ndlp = lpfc_findnode_did(vports[i], Fabric_DID);
			if (ndlp)
				lpfc_cancel_retry_delay_tmo(vports[i], ndlp);
			lpfc_els_flush_cmd(vports[i]);
		}
		lpfc_destroy_vport_work_array(phba, vports);
	}
}

/**
 * lpfc_retry_pport_discovery - Start timer to retry FLOGI.
 * @phba: pointer to lpfc hba data structure.
 *
 * This routine abort all pending discovery commands and
 * start a timer to retry FLOGI for the physical port
 * discovery.
 **/
void
lpfc_retry_pport_discovery(struct lpfc_hba *phba)
{
	struct lpfc_nodelist *ndlp;

	/* Cancel the all vports retry delay retry timers */
	lpfc_cancel_all_vport_retry_delay_timer(phba);

	/* If fabric require FLOGI, then re-instantiate physical login */
	ndlp = lpfc_findnode_did(phba->pport, Fabric_DID);
	if (!ndlp)
		return;

	mod_timer(&ndlp->nlp_delayfunc, jiffies + msecs_to_jiffies(1000));
	spin_lock_irq(&ndlp->lock);
	ndlp->nlp_flag |= NLP_DELAY_TMO;
	spin_unlock_irq(&ndlp->lock);
	ndlp->nlp_last_elscmd = ELS_CMD_FLOGI;
	phba->pport->port_state = LPFC_FLOGI;
	return;
}

/**
 * lpfc_fabric_login_reqd - Check if FLOGI required.
 * @phba: pointer to lpfc hba data structure.
 * @cmdiocb: pointer to FDISC command iocb.
 * @rspiocb: pointer to FDISC response iocb.
 *
 * This routine checks if a FLOGI is reguired for FDISC
 * to succeed.
 **/
static int
lpfc_fabric_login_reqd(struct lpfc_hba *phba,
		struct lpfc_iocbq *cmdiocb,
		struct lpfc_iocbq *rspiocb)
{
	u32 ulp_status = get_job_ulpstatus(phba, rspiocb);
	u32 ulp_word4 = get_job_word4(phba, rspiocb);

	if (ulp_status != IOSTAT_FABRIC_RJT ||
	    ulp_word4 != RJT_LOGIN_REQUIRED)
		return 0;
	else
		return 1;
}

/**
 * lpfc_cmpl_els_fdisc - Completion function for fdisc iocb command
 * @phba: pointer to lpfc hba data structure.
 * @cmdiocb: pointer to lpfc command iocb data structure.
 * @rspiocb: pointer to lpfc response iocb data structure.
 *
 * This routine is the completion callback function to a Fabric Discover
 * (FDISC) ELS command. Since all the FDISC ELS commands are issued
 * single threaded, each FDISC completion callback function will reset
 * the discovery timer for all vports such that the timers will not get
 * unnecessary timeout. The function checks the FDISC IOCB status. If error
 * detected, the vport will be set to FC_VPORT_FAILED state. Otherwise,the
 * vport will set to FC_VPORT_ACTIVE state. It then checks whether the DID
 * assigned to the vport has been changed with the completion of the FDISC
 * command. If so, both RPI (Remote Port Index) and VPI (Virtual Port Index)
 * are unregistered from the HBA, and then the lpfc_register_new_vport()
 * routine is invoked to register new vport with the HBA. Otherwise, the
 * lpfc_do_scr_ns_plogi() routine is invoked to issue a PLOGI to the Name
 * Server for State Change Request (SCR).
 **/
static void
lpfc_cmpl_els_fdisc(struct lpfc_hba *phba, struct lpfc_iocbq *cmdiocb,
		    struct lpfc_iocbq *rspiocb)
{
	struct lpfc_vport *vport = cmdiocb->vport;
	struct Scsi_Host  *shost = lpfc_shost_from_vport(vport);
	struct lpfc_nodelist *ndlp = cmdiocb->ndlp;
	struct lpfc_nodelist *np;
	struct lpfc_nodelist *next_np;
	struct lpfc_iocbq *piocb;
	struct lpfc_dmabuf *pcmd = cmdiocb->cmd_dmabuf, *prsp;
	struct serv_parm *sp;
	uint8_t fabric_param_changed;
	u32 ulp_status, ulp_word4;

	ulp_status = get_job_ulpstatus(phba, rspiocb);
	ulp_word4 = get_job_word4(phba, rspiocb);

	lpfc_printf_vlog(vport, KERN_INFO, LOG_ELS,
			 "0123 FDISC completes. x%x/x%x prevDID: x%x\n",
			 ulp_status, ulp_word4,
			 vport->fc_prevDID);
	/* Since all FDISCs are being single threaded, we
	 * must reset the discovery timer for ALL vports
	 * waiting to send FDISC when one completes.
	 */
	list_for_each_entry(piocb, &phba->fabric_iocb_list, list) {
		lpfc_set_disctmo(piocb->vport);
	}

	lpfc_debugfs_disc_trc(vport, LPFC_DISC_TRC_ELS_CMD,
		"FDISC cmpl:      status:x%x/x%x prevdid:x%x",
		ulp_status, ulp_word4, vport->fc_prevDID);

	if (ulp_status) {

		if (lpfc_fabric_login_reqd(phba, cmdiocb, rspiocb)) {
			lpfc_retry_pport_discovery(phba);
			goto out;
		}

		/* Check for retry */
		if (lpfc_els_retry(phba, cmdiocb, rspiocb))
			goto out;
		/* FDISC failed */
		lpfc_printf_vlog(vport, KERN_ERR, LOG_TRACE_EVENT,
				 "0126 FDISC failed. (x%x/x%x)\n",
				 ulp_status, ulp_word4);
		goto fdisc_failed;
	}

	lpfc_check_nlp_post_devloss(vport, ndlp);

	spin_lock_irq(shost->host_lock);
	vport->fc_flag &= ~FC_VPORT_CVL_RCVD;
	vport->fc_flag &= ~FC_VPORT_LOGO_RCVD;
	vport->fc_flag |= FC_FABRIC;
	if (vport->phba->fc_topology == LPFC_TOPOLOGY_LOOP)
		vport->fc_flag |=  FC_PUBLIC_LOOP;
	spin_unlock_irq(shost->host_lock);

	vport->fc_myDID = ulp_word4 & Mask_DID;
	lpfc_vport_set_state(vport, FC_VPORT_ACTIVE);
	prsp = list_get_first(&pcmd->list, struct lpfc_dmabuf, list);
	if (!prsp)
		goto out;
	sp = prsp->virt + sizeof(uint32_t);
	fabric_param_changed = lpfc_check_clean_addr_bit(vport, sp);
	memcpy(&vport->fabric_portname, &sp->portName,
		sizeof(struct lpfc_name));
	memcpy(&vport->fabric_nodename, &sp->nodeName,
		sizeof(struct lpfc_name));
	if (fabric_param_changed &&
		!(vport->fc_flag & FC_VPORT_NEEDS_REG_VPI)) {
		/* If our NportID changed, we need to ensure all
		 * remaining NPORTs get unreg_login'ed so we can
		 * issue unreg_vpi.
		 */
		list_for_each_entry_safe(np, next_np,
			&vport->fc_nodes, nlp_listp) {
			if ((np->nlp_state != NLP_STE_NPR_NODE) ||
			    !(np->nlp_flag & NLP_NPR_ADISC))
				continue;
			spin_lock_irq(&ndlp->lock);
			np->nlp_flag &= ~NLP_NPR_ADISC;
			spin_unlock_irq(&ndlp->lock);
			lpfc_unreg_rpi(vport, np);
		}
		lpfc_cleanup_pending_mbox(vport);

		if (phba->sli_rev == LPFC_SLI_REV4)
			lpfc_sli4_unreg_all_rpis(vport);

		lpfc_mbx_unreg_vpi(vport);
		spin_lock_irq(shost->host_lock);
		vport->fc_flag |= FC_VPORT_NEEDS_REG_VPI;
		if (phba->sli_rev == LPFC_SLI_REV4)
			vport->fc_flag |= FC_VPORT_NEEDS_INIT_VPI;
		else
			vport->fc_flag |= FC_LOGO_RCVD_DID_CHNG;
		spin_unlock_irq(shost->host_lock);
	} else if ((phba->sli_rev == LPFC_SLI_REV4) &&
		!(vport->fc_flag & FC_VPORT_NEEDS_REG_VPI)) {
		/*
		 * Driver needs to re-reg VPI in order for f/w
		 * to update the MAC address.
		 */
		lpfc_register_new_vport(phba, vport, ndlp);
		lpfc_nlp_set_state(vport, ndlp, NLP_STE_UNMAPPED_NODE);
		goto out;
	}

	if (vport->fc_flag & FC_VPORT_NEEDS_INIT_VPI)
		lpfc_issue_init_vpi(vport);
	else if (vport->fc_flag & FC_VPORT_NEEDS_REG_VPI)
		lpfc_register_new_vport(phba, vport, ndlp);
	else
		lpfc_do_scr_ns_plogi(phba, vport);

	/* The FDISC completed successfully. Move the fabric ndlp to
	 * UNMAPPED state and register with the transport.
	 */
	lpfc_nlp_set_state(vport, ndlp, NLP_STE_UNMAPPED_NODE);
	goto out;

fdisc_failed:
	if (vport->fc_vport &&
	    (vport->fc_vport->vport_state != FC_VPORT_NO_FABRIC_RSCS))
		lpfc_vport_set_state(vport, FC_VPORT_FAILED);
	/* Cancel discovery timer */
	lpfc_can_disctmo(vport);
out:
	lpfc_els_free_iocb(phba, cmdiocb);
	lpfc_nlp_put(ndlp);
}

/**
 * lpfc_issue_els_fdisc - Issue a fdisc iocb command
 * @vport: pointer to a virtual N_Port data structure.
 * @ndlp: pointer to a node-list data structure.
 * @retry: number of retries to the command IOCB.
 *
 * This routine prepares and issues a Fabric Discover (FDISC) IOCB to
 * a remote node (@ndlp) off a @vport. It uses the lpfc_issue_fabric_iocb()
 * routine to issue the IOCB, which makes sure only one outstanding fabric
 * IOCB will be sent off HBA at any given time.
 *
 * Note that the ndlp reference count will be incremented by 1 for holding the
 * ndlp and the reference to ndlp will be stored into the ndlp field of
 * the IOCB for the completion callback function to the FDISC ELS command.
 *
 * Return code
 *   0 - Successfully issued fdisc iocb command
 *   1 - Failed to issue fdisc iocb command
 **/
static int
lpfc_issue_els_fdisc(struct lpfc_vport *vport, struct lpfc_nodelist *ndlp,
		     uint8_t retry)
{
	struct lpfc_hba *phba = vport->phba;
	IOCB_t *icmd;
	union lpfc_wqe128 *wqe = NULL;
	struct lpfc_iocbq *elsiocb;
	struct serv_parm *sp;
	uint8_t *pcmd;
	uint16_t cmdsize;
	int did = ndlp->nlp_DID;
	int rc;

	vport->port_state = LPFC_FDISC;
	vport->fc_myDID = 0;
	cmdsize = (sizeof(uint32_t) + sizeof(struct serv_parm));
	elsiocb = lpfc_prep_els_iocb(vport, 1, cmdsize, retry, ndlp, did,
				     ELS_CMD_FDISC);
	if (!elsiocb) {
		lpfc_vport_set_state(vport, FC_VPORT_FAILED);
		lpfc_printf_vlog(vport, KERN_ERR, LOG_TRACE_EVENT,
				 "0255 Issue FDISC: no IOCB\n");
		return 1;
	}

	if (phba->sli_rev == LPFC_SLI_REV4) {
		wqe = &elsiocb->wqe;
		bf_set(els_req64_sid, &wqe->els_req, 0);
		bf_set(els_req64_sp, &wqe->els_req, 1);
	} else {
		icmd = &elsiocb->iocb;
		icmd->un.elsreq64.myID = 0;
		icmd->un.elsreq64.fl = 1;
		icmd->ulpCt_h = 1;
		icmd->ulpCt_l = 0;
	}

	pcmd = (uint8_t *)elsiocb->cmd_dmabuf->virt;
	*((uint32_t *) (pcmd)) = ELS_CMD_FDISC;
	pcmd += sizeof(uint32_t); /* CSP Word 1 */
	memcpy(pcmd, &vport->phba->pport->fc_sparam, sizeof(struct serv_parm));
	sp = (struct serv_parm *) pcmd;
	/* Setup CSPs accordingly for Fabric */
	sp->cmn.e_d_tov = 0;
	sp->cmn.w2.r_a_tov = 0;
	sp->cmn.virtual_fabric_support = 0;
	sp->cls1.classValid = 0;
	sp->cls2.seqDelivery = 1;
	sp->cls3.seqDelivery = 1;

	pcmd += sizeof(uint32_t); /* CSP Word 2 */
	pcmd += sizeof(uint32_t); /* CSP Word 3 */
	pcmd += sizeof(uint32_t); /* CSP Word 4 */
	pcmd += sizeof(uint32_t); /* Port Name */
	memcpy(pcmd, &vport->fc_portname, 8);
	pcmd += sizeof(uint32_t); /* Node Name */
	pcmd += sizeof(uint32_t); /* Node Name */
	memcpy(pcmd, &vport->fc_nodename, 8);
	sp->cmn.valid_vendor_ver_level = 0;
	memset(sp->un.vendorVersion, 0, sizeof(sp->un.vendorVersion));
	lpfc_set_disctmo(vport);

	phba->fc_stat.elsXmitFDISC++;
	elsiocb->cmd_cmpl = lpfc_cmpl_els_fdisc;

	lpfc_debugfs_disc_trc(vport, LPFC_DISC_TRC_ELS_CMD,
		"Issue FDISC:     did:x%x",
		did, 0, 0);

	elsiocb->ndlp = lpfc_nlp_get(ndlp);
	if (!elsiocb->ndlp)
		goto err_out;

	rc = lpfc_issue_fabric_iocb(phba, elsiocb);
	if (rc == IOCB_ERROR) {
		lpfc_nlp_put(ndlp);
		goto err_out;
	}

	lpfc_vport_set_state(vport, FC_VPORT_INITIALIZING);
	return 0;

 err_out:
	lpfc_els_free_iocb(phba, elsiocb);
	lpfc_vport_set_state(vport, FC_VPORT_FAILED);
	lpfc_printf_vlog(vport, KERN_ERR, LOG_TRACE_EVENT,
			 "0256 Issue FDISC: Cannot send IOCB\n");
	return 1;
}

/**
 * lpfc_cmpl_els_npiv_logo - Completion function with vport logo
 * @phba: pointer to lpfc hba data structure.
 * @cmdiocb: pointer to lpfc command iocb data structure.
 * @rspiocb: pointer to lpfc response iocb data structure.
 *
 * This routine is the completion callback function to the issuing of a LOGO
 * ELS command off a vport. It frees the command IOCB and then decrement the
 * reference count held on ndlp for this completion function, indicating that
 * the reference to the ndlp is no long needed. Note that the
 * lpfc_els_free_iocb() routine decrements the ndlp reference held for this
 * callback function and an additional explicit ndlp reference decrementation
 * will trigger the actual release of the ndlp.
 **/
static void
lpfc_cmpl_els_npiv_logo(struct lpfc_hba *phba, struct lpfc_iocbq *cmdiocb,
			struct lpfc_iocbq *rspiocb)
{
	struct lpfc_vport *vport = cmdiocb->vport;
	IOCB_t *irsp;
	struct lpfc_nodelist *ndlp;
	struct Scsi_Host *shost = lpfc_shost_from_vport(vport);
	u32 ulp_status, ulp_word4, did, tmo;

	ndlp = cmdiocb->ndlp;

	ulp_status = get_job_ulpstatus(phba, rspiocb);
	ulp_word4 = get_job_word4(phba, rspiocb);

	if (phba->sli_rev == LPFC_SLI_REV4) {
		did = get_job_els_rsp64_did(phba, cmdiocb);
		tmo = get_wqe_tmo(cmdiocb);
	} else {
		irsp = &rspiocb->iocb;
		did = get_job_els_rsp64_did(phba, rspiocb);
		tmo = irsp->ulpTimeout;
	}

	lpfc_debugfs_disc_trc(vport, LPFC_DISC_TRC_ELS_CMD,
		"LOGO npiv cmpl:  status:x%x/x%x did:x%x",
		ulp_status, ulp_word4, did);

	/* NPIV LOGO completes to NPort <nlp_DID> */
	lpfc_printf_vlog(vport, KERN_INFO, LOG_ELS,
			 "2928 NPIV LOGO completes to NPort x%x "
			 "Data: x%x x%x x%x x%x x%x x%x x%x\n",
			 ndlp->nlp_DID, ulp_status, ulp_word4,
			 tmo, vport->num_disc_nodes,
			 kref_read(&ndlp->kref), ndlp->nlp_flag,
			 ndlp->fc4_xpt_flags);

	if (ulp_status == IOSTAT_SUCCESS) {
		spin_lock_irq(shost->host_lock);
		vport->fc_flag &= ~FC_NDISC_ACTIVE;
		vport->fc_flag &= ~FC_FABRIC;
		spin_unlock_irq(shost->host_lock);
		lpfc_can_disctmo(vport);
	}

	if (ndlp->save_flags & NLP_WAIT_FOR_LOGO) {
		/* Wake up lpfc_vport_delete if waiting...*/
		if (ndlp->logo_waitq)
			wake_up(ndlp->logo_waitq);
		spin_lock_irq(&ndlp->lock);
		ndlp->nlp_flag &= ~(NLP_ISSUE_LOGO | NLP_LOGO_SND);
		ndlp->save_flags &= ~NLP_WAIT_FOR_LOGO;
		spin_unlock_irq(&ndlp->lock);
	}

	/* Safe to release resources now. */
	lpfc_els_free_iocb(phba, cmdiocb);
	lpfc_nlp_put(ndlp);
}

/**
 * lpfc_issue_els_npiv_logo - Issue a logo off a vport
 * @vport: pointer to a virtual N_Port data structure.
 * @ndlp: pointer to a node-list data structure.
 *
 * This routine issues a LOGO ELS command to an @ndlp off a @vport.
 *
 * Note that the ndlp reference count will be incremented by 1 for holding the
 * ndlp and the reference to ndlp will be stored into the ndlp field of
 * the IOCB for the completion callback function to the LOGO ELS command.
 *
 * Return codes
 *   0 - Successfully issued logo off the @vport
 *   1 - Failed to issue logo off the @vport
 **/
int
lpfc_issue_els_npiv_logo(struct lpfc_vport *vport, struct lpfc_nodelist *ndlp)
{
	int rc = 0;
	struct lpfc_hba  *phba = vport->phba;
	struct lpfc_iocbq *elsiocb;
	uint8_t *pcmd;
	uint16_t cmdsize;

	cmdsize = 2 * sizeof(uint32_t) + sizeof(struct lpfc_name);
	elsiocb = lpfc_prep_els_iocb(vport, 1, cmdsize, 0, ndlp, ndlp->nlp_DID,
				     ELS_CMD_LOGO);
	if (!elsiocb)
		return 1;

	pcmd = (uint8_t *)elsiocb->cmd_dmabuf->virt;
	*((uint32_t *) (pcmd)) = ELS_CMD_LOGO;
	pcmd += sizeof(uint32_t);

	/* Fill in LOGO payload */
	*((uint32_t *) (pcmd)) = be32_to_cpu(vport->fc_myDID);
	pcmd += sizeof(uint32_t);
	memcpy(pcmd, &vport->fc_portname, sizeof(struct lpfc_name));

	lpfc_debugfs_disc_trc(vport, LPFC_DISC_TRC_ELS_CMD,
		"Issue LOGO npiv  did:x%x flg:x%x",
		ndlp->nlp_DID, ndlp->nlp_flag, 0);

	elsiocb->cmd_cmpl = lpfc_cmpl_els_npiv_logo;
	spin_lock_irq(&ndlp->lock);
	ndlp->nlp_flag |= NLP_LOGO_SND;
	spin_unlock_irq(&ndlp->lock);
	elsiocb->ndlp = lpfc_nlp_get(ndlp);
	if (!elsiocb->ndlp) {
		lpfc_els_free_iocb(phba, elsiocb);
		goto err;
	}

	rc = lpfc_sli_issue_iocb(phba, LPFC_ELS_RING, elsiocb, 0);
	if (rc == IOCB_ERROR) {
		lpfc_els_free_iocb(phba, elsiocb);
		lpfc_nlp_put(ndlp);
		goto err;
	}
	return 0;

err:
	spin_lock_irq(&ndlp->lock);
	ndlp->nlp_flag &= ~NLP_LOGO_SND;
	spin_unlock_irq(&ndlp->lock);
	return 1;
}

/**
 * lpfc_fabric_block_timeout - Handler function to the fabric block timer
 * @t: timer context used to obtain the lpfc hba.
 *
 * This routine is invoked by the fabric iocb block timer after
 * timeout. It posts the fabric iocb block timeout event by setting the
 * WORKER_FABRIC_BLOCK_TMO bit to work port event bitmap and then invokes
 * lpfc_worker_wake_up() routine to wake up the worker thread. It is for
 * the worker thread to invoke the lpfc_unblock_fabric_iocbs() on the
 * posted event WORKER_FABRIC_BLOCK_TMO.
 **/
void
lpfc_fabric_block_timeout(struct timer_list *t)
{
	struct lpfc_hba  *phba = from_timer(phba, t, fabric_block_timer);
	unsigned long iflags;
	uint32_t tmo_posted;

	spin_lock_irqsave(&phba->pport->work_port_lock, iflags);
	tmo_posted = phba->pport->work_port_events & WORKER_FABRIC_BLOCK_TMO;
	if (!tmo_posted)
		phba->pport->work_port_events |= WORKER_FABRIC_BLOCK_TMO;
	spin_unlock_irqrestore(&phba->pport->work_port_lock, iflags);

	if (!tmo_posted)
		lpfc_worker_wake_up(phba);
	return;
}

/**
 * lpfc_resume_fabric_iocbs - Issue a fabric iocb from driver internal list
 * @phba: pointer to lpfc hba data structure.
 *
 * This routine issues one fabric iocb from the driver internal list to
 * the HBA. It first checks whether it's ready to issue one fabric iocb to
 * the HBA (whether there is no outstanding fabric iocb). If so, it shall
 * remove one pending fabric iocb from the driver internal list and invokes
 * lpfc_sli_issue_iocb() routine to send the fabric iocb to the HBA.
 **/
static void
lpfc_resume_fabric_iocbs(struct lpfc_hba *phba)
{
	struct lpfc_iocbq *iocb;
	unsigned long iflags;
	int ret;

repeat:
	iocb = NULL;
	spin_lock_irqsave(&phba->hbalock, iflags);
	/* Post any pending iocb to the SLI layer */
	if (atomic_read(&phba->fabric_iocb_count) == 0) {
		list_remove_head(&phba->fabric_iocb_list, iocb, typeof(*iocb),
				 list);
		if (iocb)
			/* Increment fabric iocb count to hold the position */
			atomic_inc(&phba->fabric_iocb_count);
	}
	spin_unlock_irqrestore(&phba->hbalock, iflags);
	if (iocb) {
		iocb->fabric_cmd_cmpl = iocb->cmd_cmpl;
		iocb->cmd_cmpl = lpfc_cmpl_fabric_iocb;
		iocb->cmd_flag |= LPFC_IO_FABRIC;

		lpfc_debugfs_disc_trc(iocb->vport, LPFC_DISC_TRC_ELS_CMD,
				      "Fabric sched1:   ste:x%x",
				      iocb->vport->port_state, 0, 0);

		ret = lpfc_sli_issue_iocb(phba, LPFC_ELS_RING, iocb, 0);

		if (ret == IOCB_ERROR) {
			iocb->cmd_cmpl = iocb->fabric_cmd_cmpl;
			iocb->fabric_cmd_cmpl = NULL;
			iocb->cmd_flag &= ~LPFC_IO_FABRIC;
<<<<<<< HEAD
			cmd = &iocb->iocb;
			cmd->ulpStatus = IOSTAT_LOCAL_REJECT;
			cmd->un.ulpWord[4] = IOERR_SLI_ABORTED;
=======
			set_job_ulpstatus(iocb, IOSTAT_LOCAL_REJECT);
			iocb->wcqe_cmpl.parameter = IOERR_SLI_ABORTED;
>>>>>>> 29549c70
			iocb->cmd_cmpl(phba, iocb, iocb);

			atomic_dec(&phba->fabric_iocb_count);
			goto repeat;
		}
	}
}

/**
 * lpfc_unblock_fabric_iocbs - Unblock issuing fabric iocb command
 * @phba: pointer to lpfc hba data structure.
 *
 * This routine unblocks the  issuing fabric iocb command. The function
 * will clear the fabric iocb block bit and then invoke the routine
 * lpfc_resume_fabric_iocbs() to issue one of the pending fabric iocb
 * from the driver internal fabric iocb list.
 **/
void
lpfc_unblock_fabric_iocbs(struct lpfc_hba *phba)
{
	clear_bit(FABRIC_COMANDS_BLOCKED, &phba->bit_flags);

	lpfc_resume_fabric_iocbs(phba);
	return;
}

/**
 * lpfc_block_fabric_iocbs - Block issuing fabric iocb command
 * @phba: pointer to lpfc hba data structure.
 *
 * This routine blocks the issuing fabric iocb for a specified amount of
 * time (currently 100 ms). This is done by set the fabric iocb block bit
 * and set up a timeout timer for 100ms. When the block bit is set, no more
 * fabric iocb will be issued out of the HBA.
 **/
static void
lpfc_block_fabric_iocbs(struct lpfc_hba *phba)
{
	int blocked;

	blocked = test_and_set_bit(FABRIC_COMANDS_BLOCKED, &phba->bit_flags);
	/* Start a timer to unblock fabric iocbs after 100ms */
	if (!blocked)
		mod_timer(&phba->fabric_block_timer,
			  jiffies + msecs_to_jiffies(100));

	return;
}

/**
 * lpfc_cmpl_fabric_iocb - Completion callback function for fabric iocb
 * @phba: pointer to lpfc hba data structure.
 * @cmdiocb: pointer to lpfc command iocb data structure.
 * @rspiocb: pointer to lpfc response iocb data structure.
 *
 * This routine is the callback function that is put to the fabric iocb's
 * callback function pointer (iocb->cmd_cmpl). The original iocb's callback
 * function pointer has been stored in iocb->fabric_cmd_cmpl. This callback
 * function first restores and invokes the original iocb's callback function
 * and then invokes the lpfc_resume_fabric_iocbs() routine to issue the next
 * fabric bound iocb from the driver internal fabric iocb list onto the wire.
 **/
static void
lpfc_cmpl_fabric_iocb(struct lpfc_hba *phba, struct lpfc_iocbq *cmdiocb,
		      struct lpfc_iocbq *rspiocb)
{
	struct ls_rjt stat;
	u32 ulp_status = get_job_ulpstatus(phba, rspiocb);
	u32 ulp_word4 = get_job_word4(phba, rspiocb);

	WARN_ON((cmdiocb->cmd_flag & LPFC_IO_FABRIC) != LPFC_IO_FABRIC);

	switch (ulp_status) {
		case IOSTAT_NPORT_RJT:
		case IOSTAT_FABRIC_RJT:
			if (ulp_word4 & RJT_UNAVAIL_TEMP)
				lpfc_block_fabric_iocbs(phba);
			break;

		case IOSTAT_NPORT_BSY:
		case IOSTAT_FABRIC_BSY:
			lpfc_block_fabric_iocbs(phba);
			break;

		case IOSTAT_LS_RJT:
			stat.un.ls_rjt_error_be =
				cpu_to_be32(ulp_word4);
			if ((stat.un.b.lsRjtRsnCode == LSRJT_UNABLE_TPC) ||
				(stat.un.b.lsRjtRsnCode == LSRJT_LOGICAL_BSY))
				lpfc_block_fabric_iocbs(phba);
			break;
	}

	BUG_ON(atomic_read(&phba->fabric_iocb_count) == 0);

	cmdiocb->cmd_cmpl = cmdiocb->fabric_cmd_cmpl;
	cmdiocb->fabric_cmd_cmpl = NULL;
	cmdiocb->cmd_flag &= ~LPFC_IO_FABRIC;
	cmdiocb->cmd_cmpl(phba, cmdiocb, rspiocb);

	atomic_dec(&phba->fabric_iocb_count);
	if (!test_bit(FABRIC_COMANDS_BLOCKED, &phba->bit_flags)) {
		/* Post any pending iocbs to HBA */
		lpfc_resume_fabric_iocbs(phba);
	}
}

/**
 * lpfc_issue_fabric_iocb - Issue a fabric iocb command
 * @phba: pointer to lpfc hba data structure.
 * @iocb: pointer to lpfc command iocb data structure.
 *
 * This routine is used as the top-level API for issuing a fabric iocb command
 * such as FLOGI and FDISC. To accommodate certain switch fabric, this driver
 * function makes sure that only one fabric bound iocb will be outstanding at
 * any given time. As such, this function will first check to see whether there
 * is already an outstanding fabric iocb on the wire. If so, it will put the
 * newly issued iocb onto the driver internal fabric iocb list, waiting to be
 * issued later. Otherwise, it will issue the iocb on the wire and update the
 * fabric iocb count it indicate that there is one fabric iocb on the wire.
 *
 * Note, this implementation has a potential sending out fabric IOCBs out of
 * order. The problem is caused by the construction of the "ready" boolen does
 * not include the condition that the internal fabric IOCB list is empty. As
 * such, it is possible a fabric IOCB issued by this routine might be "jump"
 * ahead of the fabric IOCBs in the internal list.
 *
 * Return code
 *   IOCB_SUCCESS - either fabric iocb put on the list or issued successfully
 *   IOCB_ERROR - failed to issue fabric iocb
 **/
static int
lpfc_issue_fabric_iocb(struct lpfc_hba *phba, struct lpfc_iocbq *iocb)
{
	unsigned long iflags;
	int ready;
	int ret;

	BUG_ON(atomic_read(&phba->fabric_iocb_count) > 1);

	spin_lock_irqsave(&phba->hbalock, iflags);
	ready = atomic_read(&phba->fabric_iocb_count) == 0 &&
		!test_bit(FABRIC_COMANDS_BLOCKED, &phba->bit_flags);

	if (ready)
		/* Increment fabric iocb count to hold the position */
		atomic_inc(&phba->fabric_iocb_count);
	spin_unlock_irqrestore(&phba->hbalock, iflags);
	if (ready) {
		iocb->fabric_cmd_cmpl = iocb->cmd_cmpl;
		iocb->cmd_cmpl = lpfc_cmpl_fabric_iocb;
		iocb->cmd_flag |= LPFC_IO_FABRIC;

		lpfc_debugfs_disc_trc(iocb->vport, LPFC_DISC_TRC_ELS_CMD,
				      "Fabric sched2:   ste:x%x",
				      iocb->vport->port_state, 0, 0);

		ret = lpfc_sli_issue_iocb(phba, LPFC_ELS_RING, iocb, 0);

		if (ret == IOCB_ERROR) {
			iocb->cmd_cmpl = iocb->fabric_cmd_cmpl;
			iocb->fabric_cmd_cmpl = NULL;
			iocb->cmd_flag &= ~LPFC_IO_FABRIC;
			atomic_dec(&phba->fabric_iocb_count);
		}
	} else {
		spin_lock_irqsave(&phba->hbalock, iflags);
		list_add_tail(&iocb->list, &phba->fabric_iocb_list);
		spin_unlock_irqrestore(&phba->hbalock, iflags);
		ret = IOCB_SUCCESS;
	}
	return ret;
}

/**
 * lpfc_fabric_abort_vport - Abort a vport's iocbs from driver fabric iocb list
 * @vport: pointer to a virtual N_Port data structure.
 *
 * This routine aborts all the IOCBs associated with a @vport from the
 * driver internal fabric IOCB list. The list contains fabric IOCBs to be
 * issued to the ELS IOCB ring. This abort function walks the fabric IOCB
 * list, removes each IOCB associated with the @vport off the list, set the
 * status field to IOSTAT_LOCAL_REJECT, and invokes the callback function
 * associated with the IOCB.
 **/
static void lpfc_fabric_abort_vport(struct lpfc_vport *vport)
{
	LIST_HEAD(completions);
	struct lpfc_hba  *phba = vport->phba;
	struct lpfc_iocbq *tmp_iocb, *piocb;

	spin_lock_irq(&phba->hbalock);
	list_for_each_entry_safe(piocb, tmp_iocb, &phba->fabric_iocb_list,
				 list) {

		if (piocb->vport != vport)
			continue;

		list_move_tail(&piocb->list, &completions);
	}
	spin_unlock_irq(&phba->hbalock);

	/* Cancel all the IOCBs from the completions list */
	lpfc_sli_cancel_iocbs(phba, &completions, IOSTAT_LOCAL_REJECT,
			      IOERR_SLI_ABORTED);
}

/**
 * lpfc_fabric_abort_nport - Abort a ndlp's iocbs from driver fabric iocb list
 * @ndlp: pointer to a node-list data structure.
 *
 * This routine aborts all the IOCBs associated with an @ndlp from the
 * driver internal fabric IOCB list. The list contains fabric IOCBs to be
 * issued to the ELS IOCB ring. This abort function walks the fabric IOCB
 * list, removes each IOCB associated with the @ndlp off the list, set the
 * status field to IOSTAT_LOCAL_REJECT, and invokes the callback function
 * associated with the IOCB.
 **/
void lpfc_fabric_abort_nport(struct lpfc_nodelist *ndlp)
{
	LIST_HEAD(completions);
	struct lpfc_hba  *phba = ndlp->phba;
	struct lpfc_iocbq *tmp_iocb, *piocb;
	struct lpfc_sli_ring *pring;

	pring = lpfc_phba_elsring(phba);

	if (unlikely(!pring))
		return;

	spin_lock_irq(&phba->hbalock);
	list_for_each_entry_safe(piocb, tmp_iocb, &phba->fabric_iocb_list,
				 list) {
		if ((lpfc_check_sli_ndlp(phba, pring, piocb, ndlp))) {

			list_move_tail(&piocb->list, &completions);
		}
	}
	spin_unlock_irq(&phba->hbalock);

	/* Cancel all the IOCBs from the completions list */
	lpfc_sli_cancel_iocbs(phba, &completions, IOSTAT_LOCAL_REJECT,
			      IOERR_SLI_ABORTED);
}

/**
 * lpfc_fabric_abort_hba - Abort all iocbs on driver fabric iocb list
 * @phba: pointer to lpfc hba data structure.
 *
 * This routine aborts all the IOCBs currently on the driver internal
 * fabric IOCB list. The list contains fabric IOCBs to be issued to the ELS
 * IOCB ring. This function takes the entire IOCB list off the fabric IOCB
 * list, removes IOCBs off the list, set the status field to
 * IOSTAT_LOCAL_REJECT, and invokes the callback function associated with
 * the IOCB.
 **/
void lpfc_fabric_abort_hba(struct lpfc_hba *phba)
{
	LIST_HEAD(completions);

	spin_lock_irq(&phba->hbalock);
	list_splice_init(&phba->fabric_iocb_list, &completions);
	spin_unlock_irq(&phba->hbalock);

	/* Cancel all the IOCBs from the completions list */
	lpfc_sli_cancel_iocbs(phba, &completions, IOSTAT_LOCAL_REJECT,
			      IOERR_SLI_ABORTED);
}

/**
 * lpfc_sli4_vport_delete_els_xri_aborted -Remove all ndlp references for vport
 * @vport: pointer to lpfc vport data structure.
 *
 * This routine is invoked by the vport cleanup for deletions and the cleanup
 * for an ndlp on removal.
 **/
void
lpfc_sli4_vport_delete_els_xri_aborted(struct lpfc_vport *vport)
{
	struct lpfc_hba *phba = vport->phba;
	struct lpfc_sglq *sglq_entry = NULL, *sglq_next = NULL;
	struct lpfc_nodelist *ndlp = NULL;
	unsigned long iflag = 0;

	spin_lock_irqsave(&phba->sli4_hba.sgl_list_lock, iflag);
	list_for_each_entry_safe(sglq_entry, sglq_next,
			&phba->sli4_hba.lpfc_abts_els_sgl_list, list) {
		if (sglq_entry->ndlp && sglq_entry->ndlp->vport == vport) {
			lpfc_nlp_put(sglq_entry->ndlp);
			ndlp = sglq_entry->ndlp;
			sglq_entry->ndlp = NULL;

			/* If the xri on the abts_els_sgl list is for the Fport
			 * node and the vport is unloading, the xri aborted wcqe
			 * likely isn't coming back.  Just release the sgl.
			 */
			if ((vport->load_flag & FC_UNLOADING) &&
			    ndlp->nlp_DID == Fabric_DID) {
				list_del(&sglq_entry->list);
				sglq_entry->state = SGL_FREED;
				list_add_tail(&sglq_entry->list,
					&phba->sli4_hba.lpfc_els_sgl_list);
			}
		}
	}
	spin_unlock_irqrestore(&phba->sli4_hba.sgl_list_lock, iflag);
	return;
}

/**
 * lpfc_sli4_els_xri_aborted - Slow-path process of els xri abort
 * @phba: pointer to lpfc hba data structure.
 * @axri: pointer to the els xri abort wcqe structure.
 *
 * This routine is invoked by the worker thread to process a SLI4 slow-path
 * ELS aborted xri.
 **/
void
lpfc_sli4_els_xri_aborted(struct lpfc_hba *phba,
			  struct sli4_wcqe_xri_aborted *axri)
{
	uint16_t xri = bf_get(lpfc_wcqe_xa_xri, axri);
	uint16_t rxid = bf_get(lpfc_wcqe_xa_remote_xid, axri);
	uint16_t lxri = 0;

	struct lpfc_sglq *sglq_entry = NULL, *sglq_next = NULL;
	unsigned long iflag = 0;
	struct lpfc_nodelist *ndlp;
	struct lpfc_sli_ring *pring;

	pring = lpfc_phba_elsring(phba);

	spin_lock_irqsave(&phba->sli4_hba.sgl_list_lock, iflag);
	list_for_each_entry_safe(sglq_entry, sglq_next,
			&phba->sli4_hba.lpfc_abts_els_sgl_list, list) {
		if (sglq_entry->sli4_xritag == xri) {
			list_del(&sglq_entry->list);
			ndlp = sglq_entry->ndlp;
			sglq_entry->ndlp = NULL;
			list_add_tail(&sglq_entry->list,
				&phba->sli4_hba.lpfc_els_sgl_list);
			sglq_entry->state = SGL_FREED;
			spin_unlock_irqrestore(&phba->sli4_hba.sgl_list_lock,
					       iflag);

			if (ndlp) {
				lpfc_set_rrq_active(phba, ndlp,
					sglq_entry->sli4_lxritag,
					rxid, 1);
				lpfc_nlp_put(ndlp);
			}

			/* Check if TXQ queue needs to be serviced */
			if (pring && !list_empty(&pring->txq))
				lpfc_worker_wake_up(phba);
			return;
		}
	}
	spin_unlock_irqrestore(&phba->sli4_hba.sgl_list_lock, iflag);
	lxri = lpfc_sli4_xri_inrange(phba, xri);
	if (lxri == NO_XRI)
		return;

	spin_lock_irqsave(&phba->hbalock, iflag);
	sglq_entry = __lpfc_get_active_sglq(phba, lxri);
	if (!sglq_entry || (sglq_entry->sli4_xritag != xri)) {
		spin_unlock_irqrestore(&phba->hbalock, iflag);
		return;
	}
	sglq_entry->state = SGL_XRI_ABORTED;
	spin_unlock_irqrestore(&phba->hbalock, iflag);
	return;
}

/* lpfc_sli_abts_recover_port - Recover a port that failed a BLS_ABORT req.
 * @vport: pointer to virtual port object.
 * @ndlp: nodelist pointer for the impacted node.
 *
 * The driver calls this routine in response to an SLI4 XRI ABORT CQE
 * or an SLI3 ASYNC_STATUS_CN event from the port.  For either event,
 * the driver is required to send a LOGO to the remote node before it
 * attempts to recover its login to the remote node.
 */
void
lpfc_sli_abts_recover_port(struct lpfc_vport *vport,
			   struct lpfc_nodelist *ndlp)
{
	struct Scsi_Host *shost;
	struct lpfc_hba *phba;
	unsigned long flags = 0;

	shost = lpfc_shost_from_vport(vport);
	phba = vport->phba;
	if (ndlp->nlp_state != NLP_STE_MAPPED_NODE) {
		lpfc_printf_log(phba, KERN_INFO,
				LOG_SLI, "3093 No rport recovery needed. "
				"rport in state 0x%x\n", ndlp->nlp_state);
		return;
	}
	lpfc_printf_log(phba, KERN_ERR, LOG_TRACE_EVENT,
			"3094 Start rport recovery on shost id 0x%x "
			"fc_id 0x%06x vpi 0x%x rpi 0x%x state 0x%x "
			"flags 0x%x\n",
			shost->host_no, ndlp->nlp_DID,
			vport->vpi, ndlp->nlp_rpi, ndlp->nlp_state,
			ndlp->nlp_flag);
	/*
	 * The rport is not responding.  Remove the FCP-2 flag to prevent
	 * an ADISC in the follow-up recovery code.
	 */
	spin_lock_irqsave(&ndlp->lock, flags);
	ndlp->nlp_fcp_info &= ~NLP_FCP_2_DEVICE;
	ndlp->nlp_flag |= NLP_ISSUE_LOGO;
	spin_unlock_irqrestore(&ndlp->lock, flags);
	lpfc_unreg_rpi(vport, ndlp);
}

static void lpfc_init_cs_ctl_bitmap(struct lpfc_vport *vport)
{
	bitmap_zero(vport->vmid_priority_range, LPFC_VMID_MAX_PRIORITY_RANGE);
}

static void
lpfc_vmid_set_cs_ctl_range(struct lpfc_vport *vport, u32 min, u32 max)
{
	u32 i;

	if ((min > max) || (max > LPFC_VMID_MAX_PRIORITY_RANGE))
		return;

	for (i = min; i <= max; i++)
		set_bit(i, vport->vmid_priority_range);
}

static void lpfc_vmid_put_cs_ctl(struct lpfc_vport *vport, u32 ctcl_vmid)
{
	set_bit(ctcl_vmid, vport->vmid_priority_range);
}

u32 lpfc_vmid_get_cs_ctl(struct lpfc_vport *vport)
{
	u32 i;

	i = find_first_bit(vport->vmid_priority_range,
			   LPFC_VMID_MAX_PRIORITY_RANGE);

	if (i == LPFC_VMID_MAX_PRIORITY_RANGE)
		return 0;

	clear_bit(i, vport->vmid_priority_range);
	return i;
}

#define MAX_PRIORITY_DESC	255

static void
lpfc_cmpl_els_qfpa(struct lpfc_hba *phba, struct lpfc_iocbq *cmdiocb,
		   struct lpfc_iocbq *rspiocb)
{
	struct lpfc_vport *vport = cmdiocb->vport;
	struct priority_range_desc *desc;
	struct lpfc_dmabuf *prsp = NULL;
	struct lpfc_vmid_priority_range *vmid_range = NULL;
	u32 *data;
	struct lpfc_dmabuf *dmabuf = cmdiocb->cmd_dmabuf;
	u32 ulp_status = get_job_ulpstatus(phba, rspiocb);
	u32 ulp_word4 = get_job_word4(phba, rspiocb);
	u8 *pcmd, max_desc;
	u32 len, i;
	struct lpfc_nodelist *ndlp = cmdiocb->ndlp;

	prsp = list_get_first(&dmabuf->list, struct lpfc_dmabuf, list);
	if (!prsp)
		goto out;

	pcmd = prsp->virt;
	data = (u32 *)pcmd;
	if (data[0] == ELS_CMD_LS_RJT) {
		lpfc_printf_vlog(vport, KERN_WARNING, LOG_SLI,
				 "3277 QFPA LS_RJT x%x  x%x\n",
				 data[0], data[1]);
		goto out;
	}
	if (ulp_status) {
		lpfc_printf_vlog(vport, KERN_ERR, LOG_SLI,
				 "6529 QFPA failed with status x%x  x%x\n",
				 ulp_status, ulp_word4);
		goto out;
	}

	if (!vport->qfpa_res) {
		max_desc = FCELSSIZE / sizeof(*vport->qfpa_res);
		vport->qfpa_res = kcalloc(max_desc, sizeof(*vport->qfpa_res),
					  GFP_KERNEL);
		if (!vport->qfpa_res)
			goto out;
	}

	len = *((u32 *)(pcmd + 4));
	len = be32_to_cpu(len);
	memcpy(vport->qfpa_res, pcmd, len + 8);
	len = len / LPFC_PRIORITY_RANGE_DESC_SIZE;

	desc = (struct priority_range_desc *)(pcmd + 8);
	vmid_range = vport->vmid_priority.vmid_range;
	if (!vmid_range) {
		vmid_range = kcalloc(MAX_PRIORITY_DESC, sizeof(*vmid_range),
				     GFP_KERNEL);
		if (!vmid_range) {
			kfree(vport->qfpa_res);
			goto out;
		}
		vport->vmid_priority.vmid_range = vmid_range;
	}
	vport->vmid_priority.num_descriptors = len;

	for (i = 0; i < len; i++, vmid_range++, desc++) {
		lpfc_printf_vlog(vport, KERN_DEBUG, LOG_ELS,
				 "6539 vmid values low=%d, high=%d, qos=%d, "
				 "local ve id=%d\n", desc->lo_range,
				 desc->hi_range, desc->qos_priority,
				 desc->local_ve_id);

		vmid_range->low = desc->lo_range << 1;
		if (desc->local_ve_id == QFPA_ODD_ONLY)
			vmid_range->low++;
		if (desc->qos_priority)
			vport->vmid_flag |= LPFC_VMID_QOS_ENABLED;
		vmid_range->qos = desc->qos_priority;

		vmid_range->high = desc->hi_range << 1;
		if ((desc->local_ve_id == QFPA_ODD_ONLY) ||
		    (desc->local_ve_id == QFPA_EVEN_ODD))
			vmid_range->high++;
	}
	lpfc_init_cs_ctl_bitmap(vport);
	for (i = 0; i < vport->vmid_priority.num_descriptors; i++) {
		lpfc_vmid_set_cs_ctl_range(vport,
				vport->vmid_priority.vmid_range[i].low,
				vport->vmid_priority.vmid_range[i].high);
	}

	vport->vmid_flag |= LPFC_VMID_QFPA_CMPL;
 out:
	lpfc_els_free_iocb(phba, cmdiocb);
	lpfc_nlp_put(ndlp);
}

int lpfc_issue_els_qfpa(struct lpfc_vport *vport)
{
	struct lpfc_hba *phba = vport->phba;
	struct lpfc_nodelist *ndlp;
	struct lpfc_iocbq *elsiocb;
	u8 *pcmd;
	int ret;

	ndlp = lpfc_findnode_did(phba->pport, Fabric_DID);
	if (!ndlp || ndlp->nlp_state != NLP_STE_UNMAPPED_NODE)
		return -ENXIO;

	elsiocb = lpfc_prep_els_iocb(vport, 1, LPFC_QFPA_SIZE, 2, ndlp,
				     ndlp->nlp_DID, ELS_CMD_QFPA);
	if (!elsiocb)
		return -ENOMEM;

	pcmd = (u8 *)elsiocb->cmd_dmabuf->virt;

	*((u32 *)(pcmd)) = ELS_CMD_QFPA;
	pcmd += 4;

	elsiocb->cmd_cmpl = lpfc_cmpl_els_qfpa;

	elsiocb->ndlp = lpfc_nlp_get(ndlp);
	if (!elsiocb->ndlp) {
		lpfc_els_free_iocb(vport->phba, elsiocb);
		return -ENXIO;
	}

	ret = lpfc_sli_issue_iocb(phba, LPFC_ELS_RING, elsiocb, 2);
	if (ret != IOCB_SUCCESS) {
		lpfc_els_free_iocb(phba, elsiocb);
		lpfc_nlp_put(ndlp);
		return -EIO;
	}
	vport->vmid_flag &= ~LPFC_VMID_QOS_ENABLED;
	return 0;
}

int
lpfc_vmid_uvem(struct lpfc_vport *vport,
	       struct lpfc_vmid *vmid, bool instantiated)
{
	struct lpfc_vem_id_desc *vem_id_desc;
	struct lpfc_nodelist *ndlp;
	struct lpfc_iocbq *elsiocb;
	struct instantiated_ve_desc *inst_desc;
	struct lpfc_vmid_context *vmid_context;
	u8 *pcmd;
	u32 *len;
	int ret = 0;

	ndlp = lpfc_findnode_did(vport, Fabric_DID);
	if (!ndlp || ndlp->nlp_state != NLP_STE_UNMAPPED_NODE)
		return -ENXIO;

	vmid_context = kmalloc(sizeof(*vmid_context), GFP_KERNEL);
	if (!vmid_context)
		return -ENOMEM;
	elsiocb = lpfc_prep_els_iocb(vport, 1, LPFC_UVEM_SIZE, 2,
				     ndlp, Fabric_DID, ELS_CMD_UVEM);
	if (!elsiocb)
		goto out;

	lpfc_printf_vlog(vport, KERN_DEBUG, LOG_ELS,
			 "3427 Host vmid %s %d\n",
			 vmid->host_vmid, instantiated);
	vmid_context->vmp = vmid;
	vmid_context->nlp = ndlp;
	vmid_context->instantiated = instantiated;
	elsiocb->vmid_tag.vmid_context = vmid_context;
	pcmd = (u8 *)elsiocb->cmd_dmabuf->virt;

	if (uuid_is_null((uuid_t *)vport->lpfc_vmid_host_uuid))
		memcpy(vport->lpfc_vmid_host_uuid, vmid->host_vmid,
		       LPFC_COMPRESS_VMID_SIZE);

	*((u32 *)(pcmd)) = ELS_CMD_UVEM;
	len = (u32 *)(pcmd + 4);
	*len = cpu_to_be32(LPFC_UVEM_SIZE - 8);

	vem_id_desc = (struct lpfc_vem_id_desc *)(pcmd + 8);
	vem_id_desc->tag = be32_to_cpu(VEM_ID_DESC_TAG);
	vem_id_desc->length = be32_to_cpu(LPFC_UVEM_VEM_ID_DESC_SIZE);
	memcpy(vem_id_desc->vem_id, vport->lpfc_vmid_host_uuid,
	       LPFC_COMPRESS_VMID_SIZE);

	inst_desc = (struct instantiated_ve_desc *)(pcmd + 32);
	inst_desc->tag = be32_to_cpu(INSTANTIATED_VE_DESC_TAG);
	inst_desc->length = be32_to_cpu(LPFC_UVEM_VE_MAP_DESC_SIZE);
	memcpy(inst_desc->global_vem_id, vmid->host_vmid,
	       LPFC_COMPRESS_VMID_SIZE);

	bf_set(lpfc_instantiated_nport_id, inst_desc, vport->fc_myDID);
	bf_set(lpfc_instantiated_local_id, inst_desc,
	       vmid->un.cs_ctl_vmid);
	if (instantiated) {
		inst_desc->tag = be32_to_cpu(INSTANTIATED_VE_DESC_TAG);
	} else {
		inst_desc->tag = be32_to_cpu(DEINSTANTIATED_VE_DESC_TAG);
		lpfc_vmid_put_cs_ctl(vport, vmid->un.cs_ctl_vmid);
	}
	inst_desc->word6 = cpu_to_be32(inst_desc->word6);

	elsiocb->cmd_cmpl = lpfc_cmpl_els_uvem;

	elsiocb->ndlp = lpfc_nlp_get(ndlp);
	if (!elsiocb->ndlp) {
		lpfc_els_free_iocb(vport->phba, elsiocb);
		goto out;
	}

	ret = lpfc_sli_issue_iocb(vport->phba, LPFC_ELS_RING, elsiocb, 0);
	if (ret != IOCB_SUCCESS) {
		lpfc_els_free_iocb(vport->phba, elsiocb);
		lpfc_nlp_put(ndlp);
		goto out;
	}

	return 0;
 out:
	kfree(vmid_context);
	return -EIO;
}

static void
lpfc_cmpl_els_uvem(struct lpfc_hba *phba, struct lpfc_iocbq *icmdiocb,
		   struct lpfc_iocbq *rspiocb)
{
	struct lpfc_vport *vport = icmdiocb->vport;
	struct lpfc_dmabuf *prsp = NULL;
	struct lpfc_vmid_context *vmid_context =
	    icmdiocb->vmid_tag.vmid_context;
	struct lpfc_nodelist *ndlp = icmdiocb->ndlp;
	u8 *pcmd;
	u32 *data;
	u32 ulp_status = get_job_ulpstatus(phba, rspiocb);
	u32 ulp_word4 = get_job_word4(phba, rspiocb);
	struct lpfc_dmabuf *dmabuf = icmdiocb->cmd_dmabuf;
	struct lpfc_vmid *vmid;

	vmid = vmid_context->vmp;
	if (!ndlp || ndlp->nlp_state != NLP_STE_UNMAPPED_NODE)
		ndlp = NULL;

	prsp = list_get_first(&dmabuf->list, struct lpfc_dmabuf, list);
	if (!prsp)
		goto out;
	pcmd = prsp->virt;
	data = (u32 *)pcmd;
	if (data[0] == ELS_CMD_LS_RJT) {
		lpfc_printf_vlog(vport, KERN_WARNING, LOG_SLI,
				 "4532 UVEM LS_RJT %x %x\n", data[0], data[1]);
		goto out;
	}
	if (ulp_status) {
		lpfc_printf_vlog(vport, KERN_WARNING, LOG_SLI,
				 "4533 UVEM error status %x: %x\n",
				 ulp_status, ulp_word4);
		goto out;
	}
	spin_lock(&phba->hbalock);
	/* Set IN USE flag */
	vport->vmid_flag |= LPFC_VMID_IN_USE;
	phba->pport->vmid_flag |= LPFC_VMID_IN_USE;
	spin_unlock(&phba->hbalock);

	if (vmid_context->instantiated) {
		write_lock(&vport->vmid_lock);
		vmid->flag |= LPFC_VMID_REGISTERED;
		vmid->flag &= ~LPFC_VMID_REQ_REGISTER;
		write_unlock(&vport->vmid_lock);
	}

 out:
	kfree(vmid_context);
	lpfc_els_free_iocb(phba, icmdiocb);
	lpfc_nlp_put(ndlp);
}<|MERGE_RESOLUTION|>--- conflicted
+++ resolved
@@ -190,27 +190,6 @@
 	     (elscmd == ELS_CMD_LOGO)))
 		switch (elscmd) {
 		case ELS_CMD_FLOGI:
-<<<<<<< HEAD
-		elsiocb->cmd_flag |=
-			((LPFC_ELS_ID_FLOGI << LPFC_FIP_ELS_ID_SHIFT)
-					& LPFC_FIP_ELS_ID_MASK);
-		break;
-		case ELS_CMD_FDISC:
-		elsiocb->cmd_flag |=
-			((LPFC_ELS_ID_FDISC << LPFC_FIP_ELS_ID_SHIFT)
-					& LPFC_FIP_ELS_ID_MASK);
-		break;
-		case ELS_CMD_LOGO:
-		elsiocb->cmd_flag |=
-			((LPFC_ELS_ID_LOGO << LPFC_FIP_ELS_ID_SHIFT)
-					& LPFC_FIP_ELS_ID_MASK);
-		break;
-		}
-	else
-		elsiocb->cmd_flag &= ~LPFC_FIP_ELS_ID_MASK;
-
-	icmd = &elsiocb->iocb;
-=======
 			elsiocb->cmd_flag |=
 				((LPFC_ELS_ID_FLOGI << LPFC_FIP_ELS_ID_SHIFT)
 				 & LPFC_FIP_ELS_ID_MASK);
@@ -228,7 +207,6 @@
 		}
 	else
 		elsiocb->cmd_flag &= ~LPFC_FIP_ELS_ID_MASK;
->>>>>>> 29549c70
 
 	/* fill in BDEs for command */
 	/* Allocate buffer for command payload */
@@ -1050,14 +1028,8 @@
 		lpfc_printf_vlog(vport, KERN_WARNING, LOG_TRACE_EVENT,
 				 "0150 FLOGI failure Status:x%x/x%x "
 				 "xri x%x TMO:x%x refcnt %d\n",
-<<<<<<< HEAD
-				 irsp->ulpStatus, irsp->un.ulpWord[4],
-				 cmdiocb->sli4_xritag, irsp->ulpTimeout,
-				 kref_read(&ndlp->kref));
-=======
 				 ulp_status, ulp_word4, cmdiocb->sli4_xritag,
 				 tmo, kref_read(&ndlp->kref));
->>>>>>> 29549c70
 
 		/* If this is not a loop open failure, bail out */
 		if (!(ulp_status == IOSTAT_LOCAL_REJECT &&
@@ -1124,11 +1096,7 @@
 
 	/* FLOGI completes successfully */
 	lpfc_printf_vlog(vport, KERN_INFO, LOG_ELS,
-<<<<<<< HEAD
-			 "0101 FLOGI completes successfully, I/O tag:x%x, "
-=======
 			 "0101 FLOGI completes successfully, I/O tag:x%x "
->>>>>>> 29549c70
 			 "xri x%x Data: x%x x%x x%x x%x x%x x%x x%x %d\n",
 			 cmdiocb->iotag, cmdiocb->sli4_xritag,
 			 ulp_word4, sp->cmn.e_d_tov,
@@ -1214,11 +1182,7 @@
 	phba->fcf.fcf_flag &= ~FCF_DISCOVERY;
 	spin_unlock_irq(&phba->hbalock);
 
-<<<<<<< HEAD
-	if (!lpfc_error_lost_link(irsp)) {
-=======
 	if (!lpfc_error_lost_link(ulp_status, ulp_word4)) {
->>>>>>> 29549c70
 		/* FLOGI failed, so just use loop map to make discovery list */
 		lpfc_disc_list_loopmap(vport);
 
@@ -1264,11 +1228,7 @@
 	lpfc_printf_log(phba, KERN_INFO, LOG_ELS,
 			"6445 ELS completes after LINK_DOWN: "
 			" Status %x/%x cmd x%x flg x%x\n",
-<<<<<<< HEAD
-			irsp->ulpStatus, irsp->un.ulpWord[4], cmd,
-=======
 			ulp_status, ulp_word4, cmd,
->>>>>>> 29549c70
 			cmdiocb->cmd_flag);
 
 	if (cmdiocb->cmd_flag & LPFC_IO_FABRIC) {
@@ -2597,19 +2557,6 @@
 
 	phba->fc_stat.elsXmitPRLI++;
 	elsiocb->cmd_cmpl = lpfc_cmpl_els_prli;
-<<<<<<< HEAD
-	spin_lock_irq(&ndlp->lock);
-	ndlp->nlp_flag |= NLP_PRLI_SND;
-
-	/* The vport counters are used for lpfc_scan_finished, but
-	 * the ndlp is used to track outstanding PRLIs for different
-	 * FC4 types.
-	 */
-	vport->fc_prli_sent++;
-	ndlp->fc4_prli_sent++;
-	spin_unlock_irq(&ndlp->lock);
-=======
->>>>>>> 29549c70
 
 	lpfc_debugfs_disc_trc(vport, LPFC_DISC_TRC_ELS_CMD,
 			      "Issue PRLI:  did:x%x refcnt %d",
@@ -3541,13 +3488,8 @@
 
 	phba->fc_stat.elsXmitSCR++;
 	elsiocb->cmd_cmpl = lpfc_cmpl_els_disc_cmd;
-<<<<<<< HEAD
-	elsiocb->context1 = lpfc_nlp_get(ndlp);
-	if (!elsiocb->context1) {
-=======
 	elsiocb->ndlp = lpfc_nlp_get(ndlp);
 	if (!elsiocb->ndlp) {
->>>>>>> 29549c70
 		lpfc_els_free_iocb(phba, elsiocb);
 		return 1;
 	}
@@ -3643,13 +3585,8 @@
 
 	phba->fc_stat.elsXmitRSCN++;
 	elsiocb->cmd_cmpl = lpfc_cmpl_els_cmd;
-<<<<<<< HEAD
-	elsiocb->context1 = lpfc_nlp_get(ndlp);
-	if (!elsiocb->context1) {
-=======
 	elsiocb->ndlp = lpfc_nlp_get(ndlp);
 	if (!elsiocb->ndlp) {
->>>>>>> 29549c70
 		lpfc_els_free_iocb(phba, elsiocb);
 		return 1;
 	}
@@ -3747,13 +3684,8 @@
 
 	phba->fc_stat.elsXmitFARPR++;
 	elsiocb->cmd_cmpl = lpfc_cmpl_els_cmd;
-<<<<<<< HEAD
-	elsiocb->context1 = lpfc_nlp_get(ndlp);
-	if (!elsiocb->context1) {
-=======
 	elsiocb->ndlp = lpfc_nlp_get(ndlp);
 	if (!elsiocb->ndlp) {
->>>>>>> 29549c70
 		lpfc_els_free_iocb(phba, elsiocb);
 		return 1;
 	}
@@ -3842,13 +3774,8 @@
 
 	phba->cgn_fpin_frequency = LPFC_FPIN_INIT_FREQ;
 	elsiocb->cmd_cmpl = lpfc_cmpl_els_disc_cmd;
-<<<<<<< HEAD
-	elsiocb->context1 = lpfc_nlp_get(ndlp);
-	if (!elsiocb->context1) {
-=======
 	elsiocb->ndlp = lpfc_nlp_get(ndlp);
 	if (!elsiocb->ndlp) {
->>>>>>> 29549c70
 		lpfc_els_free_iocb(phba, elsiocb);
 		return -EIO;
 	}
@@ -4352,13 +4279,8 @@
 			 phba->cgn_reg_fpin);
 
 	elsiocb->cmd_cmpl = lpfc_cmpl_els_disc_cmd;
-<<<<<<< HEAD
-	elsiocb->context1 = lpfc_nlp_get(ndlp);
-	if (!elsiocb->context1) {
-=======
 	elsiocb->ndlp = lpfc_nlp_get(ndlp);
 	if (!elsiocb->ndlp) {
->>>>>>> 29549c70
 		lpfc_els_free_iocb(phba, elsiocb);
 		return -EIO;
 	}
@@ -5177,26 +5099,16 @@
 	/* The I/O iocb is complete.  Clear the node and first dmbuf */
 	elsiocb->ndlp = NULL;
 
-<<<<<<< HEAD
-	/* context2  = cmd,  context2->next = rsp, context3 = bpl */
-	if (elsiocb->context2) {
-=======
 	/* cmd_dmabuf = cmd,  cmd_dmabuf->next = rsp, bpl_dmabuf = bpl */
 	if (elsiocb->cmd_dmabuf) {
->>>>>>> 29549c70
 		if (elsiocb->cmd_flag & LPFC_DELAY_MEM_FREE) {
 			/* Firmware could still be in progress of DMAing
 			 * payload, so don't free data buffer till after
 			 * a hbeat.
 			 */
 			elsiocb->cmd_flag &= ~LPFC_DELAY_MEM_FREE;
-<<<<<<< HEAD
-			buf_ptr = elsiocb->context2;
-			elsiocb->context2 = NULL;
-=======
 			buf_ptr = elsiocb->cmd_dmabuf;
 			elsiocb->cmd_dmabuf = NULL;
->>>>>>> 29549c70
 			if (buf_ptr) {
 				buf_ptr1 = NULL;
 				spin_lock_irq(&phba->hbalock);
@@ -5865,13 +5777,8 @@
 
 	phba->fc_stat.elsXmitLSRJT++;
 	elsiocb->cmd_cmpl = lpfc_cmpl_els_rsp;
-<<<<<<< HEAD
-	elsiocb->context1 = lpfc_nlp_get(ndlp);
-	if (!elsiocb->context1) {
-=======
 	elsiocb->ndlp = lpfc_nlp_get(ndlp);
 	if (!elsiocb->ndlp) {
->>>>>>> 29549c70
 		lpfc_els_free_iocb(phba, elsiocb);
 		return 1;
 	}
@@ -6080,13 +5987,8 @@
 
 	phba->fc_stat.elsXmitACC++;
 	elsiocb->cmd_cmpl = lpfc_cmpl_els_rsp;
-<<<<<<< HEAD
-	elsiocb->context1 = lpfc_nlp_get(ndlp);
-	if (!elsiocb->context1) {
-=======
 	elsiocb->ndlp = lpfc_nlp_get(ndlp);
 	if (!elsiocb->ndlp) {
->>>>>>> 29549c70
 		lpfc_els_free_iocb(phba, elsiocb);
 		return 1;
 	}
@@ -6263,13 +6165,8 @@
 
 	phba->fc_stat.elsXmitACC++;
 	elsiocb->cmd_cmpl = lpfc_cmpl_els_rsp;
-<<<<<<< HEAD
-	elsiocb->context1 =  lpfc_nlp_get(ndlp);
-	if (!elsiocb->context1) {
-=======
 	elsiocb->ndlp =  lpfc_nlp_get(ndlp);
 	if (!elsiocb->ndlp) {
->>>>>>> 29549c70
 		lpfc_els_free_iocb(phba, elsiocb);
 		return 1;
 	}
@@ -6382,13 +6279,8 @@
 
 	phba->fc_stat.elsXmitACC++;
 	elsiocb->cmd_cmpl = lpfc_cmpl_els_rsp;
-<<<<<<< HEAD
-	elsiocb->context1 = lpfc_nlp_get(ndlp);
-	if (!elsiocb->context1) {
-=======
 	elsiocb->ndlp = lpfc_nlp_get(ndlp);
 	if (!elsiocb->ndlp) {
->>>>>>> 29549c70
 		lpfc_els_free_iocb(phba, elsiocb);
 		return 1;
 	}
@@ -6521,13 +6413,8 @@
 
 	phba->fc_stat.elsXmitACC++;
 	elsiocb->cmd_cmpl = lpfc_cmpl_els_rsp;
-<<<<<<< HEAD
-	elsiocb->context1 =  lpfc_nlp_get(ndlp);
-	if (!elsiocb->context1) {
-=======
 	elsiocb->ndlp =  lpfc_nlp_get(ndlp);
 	if (!elsiocb->ndlp) {
->>>>>>> 29549c70
 		lpfc_els_free_iocb(phba, elsiocb);
 		return 1;
 	}
@@ -7252,13 +7139,8 @@
 
 	phba->fc_stat.elsXmitLSRJT++;
 	elsiocb->cmd_cmpl = lpfc_cmpl_els_rsp;
-<<<<<<< HEAD
-	elsiocb->context1 = lpfc_nlp_get(ndlp);
-	if (!elsiocb->context1) {
-=======
 	elsiocb->ndlp = lpfc_nlp_get(ndlp);
 	if (!elsiocb->ndlp) {
->>>>>>> 29549c70
 		lpfc_els_free_iocb(phba, elsiocb);
 		goto free_rdp_context;
 	}
@@ -7281,7 +7163,6 @@
 lpfc_get_rdp_info(struct lpfc_hba *phba, struct lpfc_rdp_context *rdp_context)
 {
 	LPFC_MBOXQ_t *mbox = NULL;
-	struct lpfc_dmabuf *mp;
 	int rc;
 
 	mbox = mempool_alloc(phba->mbox_mem_pool, GFP_KERNEL);
@@ -7298,14 +7179,8 @@
 	mbox->ctx_ndlp = (struct lpfc_rdp_context *)rdp_context;
 	rc = lpfc_sli_issue_mbox(phba, mbox, MBX_NOWAIT);
 	if (rc == MBX_NOT_FINISHED) {
-<<<<<<< HEAD
-		mp = (struct lpfc_dmabuf *)mbox->ctx_buf;
-		lpfc_mbuf_free(phba, mp->virt, mp->phys);
-		goto issue_mbox_fail;
-=======
 		lpfc_mbox_rsrc_cleanup(phba, mbox, MBOX_THD_UNLOCKED);
 		return 1;
->>>>>>> 29549c70
 	}
 
 	return 0;
@@ -9454,14 +9329,9 @@
 		}
 
 		if ((piocb->cmd_flag & LPFC_IO_LIBDFC) != 0 ||
-<<<<<<< HEAD
-		    piocb->iocb.ulpCommand == CMD_ABORT_XRI_CN ||
-		    piocb->iocb.ulpCommand == CMD_CLOSE_XRI_CN)
-=======
 		    ulp_command == CMD_ABORT_XRI_CX ||
 		    ulp_command == CMD_ABORT_XRI_CN ||
 		    ulp_command == CMD_CLOSE_XRI_CN)
->>>>>>> 29549c70
 			continue;
 
 		if (piocb->vport != vport)
@@ -11663,14 +11533,8 @@
 			iocb->cmd_cmpl = iocb->fabric_cmd_cmpl;
 			iocb->fabric_cmd_cmpl = NULL;
 			iocb->cmd_flag &= ~LPFC_IO_FABRIC;
-<<<<<<< HEAD
-			cmd = &iocb->iocb;
-			cmd->ulpStatus = IOSTAT_LOCAL_REJECT;
-			cmd->un.ulpWord[4] = IOERR_SLI_ABORTED;
-=======
 			set_job_ulpstatus(iocb, IOSTAT_LOCAL_REJECT);
 			iocb->wcqe_cmpl.parameter = IOERR_SLI_ABORTED;
->>>>>>> 29549c70
 			iocb->cmd_cmpl(phba, iocb, iocb);
 
 			atomic_dec(&phba->fabric_iocb_count);
