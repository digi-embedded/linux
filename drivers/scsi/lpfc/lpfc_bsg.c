--- conflicted
+++ resolved
@@ -461,24 +461,12 @@
 
 	cmdiocbq->num_bdes = num_entry;
 	cmdiocbq->vport = phba->pport;
-<<<<<<< HEAD
-	cmdiocbq->context3 = bmp;
-	cmdiocbq->cmd_flag |= LPFC_IO_LIBDFC;
-	timeout = phba->fc_ratov * 2;
-	cmd->ulpTimeout = timeout;
-
-	cmdiocbq->cmd_cmpl = lpfc_bsg_send_mgmt_cmd_cmp;
-	cmdiocbq->context1 = dd_data;
-	cmdiocbq->context2 = cmp;
-	cmdiocbq->context3 = bmp;
-=======
 	cmdiocbq->cmd_dmabuf = cmp;
 	cmdiocbq->bpl_dmabuf = bmp;
 	cmdiocbq->cmd_flag |= LPFC_IO_LIBDFC;
 
 	cmdiocbq->cmd_cmpl = lpfc_bsg_send_mgmt_cmd_cmp;
 	cmdiocbq->context_un.dd_data = dd_data;
->>>>>>> 29549c70
 
 	dd_data->type = TYPE_IOCB;
 	dd_data->set_job = job;
@@ -723,13 +711,8 @@
 	else
 		cmdiocbq->iocb.ulpContext = rpi;
 	cmdiocbq->cmd_flag |= LPFC_IO_LIBDFC;
-<<<<<<< HEAD
-	cmdiocbq->context1 = dd_data;
-	cmdiocbq->context_un.ndlp = ndlp;
-=======
 	cmdiocbq->context_un.dd_data = dd_data;
 	cmdiocbq->ndlp = ndlp;
->>>>>>> 29549c70
 	cmdiocbq->cmd_cmpl = lpfc_bsg_rport_els_cmp;
 	dd_data->type = TYPE_IOCB;
 	dd_data->set_job = job;
@@ -1054,26 +1037,16 @@
 									dmabuf);
 						} else {
 							lpfc_sli3_post_buffer(phba,
-<<<<<<< HEAD
-									 pring,
-									 1);
-=======
 									      pring,
 									      1);
->>>>>>> 29549c70
 						}
 						break;
 					default:
 						if (!(phba->sli3_options &
 						      LPFC_SLI3_HBQ_ENABLED))
 							lpfc_sli3_post_buffer(phba,
-<<<<<<< HEAD
-									 pring,
-									 1);
-=======
 									      pring,
 									      1);
->>>>>>> 29549c70
 						break;
 					}
 				}
@@ -1538,17 +1511,10 @@
 
 	ctiocb->cmd_flag |= LPFC_IO_LIBDFC;
 	ctiocb->vport = phba->pport;
-<<<<<<< HEAD
-	ctiocb->context1 = dd_data;
-	ctiocb->context2 = cmp;
-	ctiocb->context3 = bmp;
-	ctiocb->context_un.ndlp = ndlp;
-=======
 	ctiocb->context_un.dd_data = dd_data;
 	ctiocb->cmd_dmabuf = cmp;
 	ctiocb->bpl_dmabuf = bmp;
 	ctiocb->ndlp = ndlp;
->>>>>>> 29549c70
 	ctiocb->cmd_cmpl = lpfc_issue_ct_rsp_cmp;
 
 	dd_data->type = TYPE_IOCB;
@@ -2684,28 +2650,6 @@
 	ctreq->CommandResponse.bits.CmdRsp = ELX_LOOPBACK_XRI_SETUP;
 	ctreq->CommandResponse.bits.Size = 0;
 
-<<<<<<< HEAD
-
-	cmd->un.xseq64.bdl.addrHigh = putPaddrHigh(dmabuf->phys);
-	cmd->un.xseq64.bdl.addrLow = putPaddrLow(dmabuf->phys);
-	cmd->un.xseq64.bdl.bdeFlags = BUFF_TYPE_BLP_64;
-	cmd->un.xseq64.bdl.bdeSize = sizeof(*bpl);
-
-	cmd->un.xseq64.w5.hcsw.Fctl = LA;
-	cmd->un.xseq64.w5.hcsw.Dfctl = 0;
-	cmd->un.xseq64.w5.hcsw.Rctl = FC_RCTL_DD_UNSOL_CTL;
-	cmd->un.xseq64.w5.hcsw.Type = FC_TYPE_CT;
-
-	cmd->ulpCommand = CMD_XMIT_SEQUENCE64_CR;
-	cmd->ulpBdeCount = 1;
-	cmd->ulpLe = 1;
-	cmd->ulpClass = CLASS3;
-	cmd->ulpContext = rpi;
-
-	cmdiocbq->cmd_flag |= LPFC_IO_LIBDFC;
-	cmdiocbq->vport = phba->pport;
-	cmdiocbq->cmd_cmpl = NULL;
-=======
 	cmdiocbq->bpl_dmabuf = dmabuf;
 	cmdiocbq->cmd_flag |= LPFC_IO_LIBDFC;
 	cmdiocbq->vport = phba->pport;
@@ -2713,7 +2657,6 @@
 
 	lpfc_sli_prep_xmit_seq64(phba, cmdiocbq, dmabuf, rpi, 0, 1,
 				 FC_RCTL_DD_SOL_CTL, 0, CMD_XMIT_SEQUENCE64_CR);
->>>>>>> 29549c70
 
 	iocb_stat = lpfc_sli_issue_iocb_wait(phba, LPFC_ELS_RING, cmdiocbq,
 					     rspiocbq, (phba->fc_ratov * 2)
@@ -3281,14 +3224,7 @@
 					 CMD_XMIT_SEQUENCE64_WQE);
 		cmdiocbq->sli4_xritag = NO_XRI;
 	}
-<<<<<<< HEAD
-	cmdiocbq->cmd_flag |= LPFC_IO_LIBDFC;
-	cmdiocbq->cmd_flag |= LPFC_IO_LOOPBACK;
-	cmdiocbq->vport = phba->pport;
-	cmdiocbq->cmd_cmpl = NULL;
-=======
-
->>>>>>> 29549c70
+
 	iocb_stat = lpfc_sli_issue_iocb_wait(phba, LPFC_ELS_RING, cmdiocbq,
 					     rspiocbq, (phba->fc_ratov * 2) +
 					     LPFC_DRVR_TIMEOUT);
@@ -5035,286 +4971,6 @@
 	return rc;
 }
 
-<<<<<<< HEAD
-/**
- * lpfc_bsg_menlo_cmd_cmp - lpfc_menlo_cmd completion handler
- * @phba: Pointer to HBA context object.
- * @cmdiocbq: Pointer to command iocb.
- * @rspiocbq: Pointer to response iocb.
- *
- * This function is the completion handler for iocbs issued using
- * lpfc_menlo_cmd function. This function is called by the
- * ring event handler function without any lock held. This function
- * can be called from both worker thread context and interrupt
- * context. This function also can be called from another thread which
- * cleans up the SLI layer objects.
- * This function copies the contents of the response iocb to the
- * response iocb memory object provided by the caller of
- * lpfc_sli_issue_iocb_wait and then wakes up the thread which
- * sleeps for the iocb completion.
- **/
-static void
-lpfc_bsg_menlo_cmd_cmp(struct lpfc_hba *phba,
-			struct lpfc_iocbq *cmdiocbq,
-			struct lpfc_iocbq *rspiocbq)
-{
-	struct bsg_job_data *dd_data;
-	struct bsg_job *job;
-	struct fc_bsg_reply *bsg_reply;
-	IOCB_t *rsp;
-	struct lpfc_dmabuf *bmp, *cmp, *rmp;
-	struct lpfc_bsg_menlo *menlo;
-	unsigned long flags;
-	struct menlo_response *menlo_resp;
-	unsigned int rsp_size;
-	int rc = 0;
-
-	dd_data = cmdiocbq->context1;
-	cmp = cmdiocbq->context2;
-	bmp = cmdiocbq->context3;
-	menlo = &dd_data->context_un.menlo;
-	rmp = menlo->rmp;
-	rsp = &rspiocbq->iocb;
-
-	/* Determine if job has been aborted */
-	spin_lock_irqsave(&phba->ct_ev_lock, flags);
-	job = dd_data->set_job;
-	if (job) {
-		bsg_reply = job->reply;
-		/* Prevent timeout handling from trying to abort job  */
-		job->dd_data = NULL;
-	}
-	spin_unlock_irqrestore(&phba->ct_ev_lock, flags);
-
-	/* Copy the job data or set the failing status for the job */
-
-	if (job) {
-		/* always return the xri, this would be used in the case
-		 * of a menlo download to allow the data to be sent as a
-		 * continuation of the exchange.
-		 */
-
-		menlo_resp = (struct menlo_response *)
-			bsg_reply->reply_data.vendor_reply.vendor_rsp;
-		menlo_resp->xri = rsp->ulpContext;
-		if (rsp->ulpStatus) {
-			if (rsp->ulpStatus == IOSTAT_LOCAL_REJECT) {
-				switch (rsp->un.ulpWord[4] & IOERR_PARAM_MASK) {
-				case IOERR_SEQUENCE_TIMEOUT:
-					rc = -ETIMEDOUT;
-					break;
-				case IOERR_INVALID_RPI:
-					rc = -EFAULT;
-					break;
-				default:
-					rc = -EACCES;
-					break;
-				}
-			} else {
-				rc = -EACCES;
-			}
-		} else {
-			rsp_size = rsp->un.genreq64.bdl.bdeSize;
-			bsg_reply->reply_payload_rcv_len =
-				lpfc_bsg_copy_data(rmp, &job->reply_payload,
-						   rsp_size, 0);
-		}
-
-	}
-
-	lpfc_sli_release_iocbq(phba, cmdiocbq);
-	lpfc_free_bsg_buffers(phba, cmp);
-	lpfc_free_bsg_buffers(phba, rmp);
-	lpfc_mbuf_free(phba, bmp->virt, bmp->phys);
-	kfree(bmp);
-	kfree(dd_data);
-
-	/* Complete the job if active */
-
-	if (job) {
-		bsg_reply->result = rc;
-		bsg_job_done(job, bsg_reply->result,
-			       bsg_reply->reply_payload_rcv_len);
-	}
-
-	return;
-}
-
-/**
- * lpfc_menlo_cmd - send an ioctl for menlo hardware
- * @job: fc_bsg_job to handle
- *
- * This function issues a gen request 64 CR ioctl for all menlo cmd requests,
- * all the command completions will return the xri for the command.
- * For menlo data requests a gen request 64 CX is used to continue the exchange
- * supplied in the menlo request header xri field.
- **/
-static int
-lpfc_menlo_cmd(struct bsg_job *job)
-{
-	struct lpfc_vport *vport = shost_priv(fc_bsg_to_shost(job));
-	struct fc_bsg_request *bsg_request = job->request;
-	struct fc_bsg_reply *bsg_reply = job->reply;
-	struct lpfc_hba *phba = vport->phba;
-	struct lpfc_iocbq *cmdiocbq;
-	IOCB_t *cmd;
-	int rc = 0;
-	struct menlo_command *menlo_cmd;
-	struct lpfc_dmabuf *bmp = NULL, *cmp = NULL, *rmp = NULL;
-	int request_nseg;
-	int reply_nseg;
-	struct bsg_job_data *dd_data;
-	struct ulp_bde64 *bpl = NULL;
-
-	/* in case no data is returned return just the return code */
-	bsg_reply->reply_payload_rcv_len = 0;
-
-	if (job->request_len <
-	    sizeof(struct fc_bsg_request) +
-		sizeof(struct menlo_command)) {
-		lpfc_printf_log(phba, KERN_WARNING, LOG_LIBDFC,
-				"2784 Received MENLO_CMD request below "
-				"minimum size\n");
-		rc = -ERANGE;
-		goto no_dd_data;
-	}
-
-	if (job->reply_len < sizeof(*bsg_reply) +
-				sizeof(struct menlo_response)) {
-		lpfc_printf_log(phba, KERN_WARNING, LOG_LIBDFC,
-				"2785 Received MENLO_CMD reply below "
-				"minimum size\n");
-		rc = -ERANGE;
-		goto no_dd_data;
-	}
-
-	if (!(phba->menlo_flag & HBA_MENLO_SUPPORT)) {
-		lpfc_printf_log(phba, KERN_WARNING, LOG_LIBDFC,
-				"2786 Adapter does not support menlo "
-				"commands\n");
-		rc = -EPERM;
-		goto no_dd_data;
-	}
-
-	menlo_cmd = (struct menlo_command *)
-		bsg_request->rqst_data.h_vendor.vendor_cmd;
-
-	/* allocate our bsg tracking structure */
-	dd_data = kmalloc(sizeof(struct bsg_job_data), GFP_KERNEL);
-	if (!dd_data) {
-		lpfc_printf_log(phba, KERN_WARNING, LOG_LIBDFC,
-				"2787 Failed allocation of dd_data\n");
-		rc = -ENOMEM;
-		goto no_dd_data;
-	}
-
-	bmp = kmalloc(sizeof(struct lpfc_dmabuf), GFP_KERNEL);
-	if (!bmp) {
-		rc = -ENOMEM;
-		goto free_dd;
-	}
-
-	bmp->virt = lpfc_mbuf_alloc(phba, 0, &bmp->phys);
-	if (!bmp->virt) {
-		rc = -ENOMEM;
-		goto free_bmp;
-	}
-
-	INIT_LIST_HEAD(&bmp->list);
-
-	bpl = (struct ulp_bde64 *)bmp->virt;
-	request_nseg = LPFC_BPL_SIZE/sizeof(struct ulp_bde64);
-	cmp = lpfc_alloc_bsg_buffers(phba, job->request_payload.payload_len,
-				     1, bpl, &request_nseg);
-	if (!cmp) {
-		rc = -ENOMEM;
-		goto free_bmp;
-	}
-	lpfc_bsg_copy_data(cmp, &job->request_payload,
-			   job->request_payload.payload_len, 1);
-
-	bpl += request_nseg;
-	reply_nseg = LPFC_BPL_SIZE/sizeof(struct ulp_bde64) - request_nseg;
-	rmp = lpfc_alloc_bsg_buffers(phba, job->reply_payload.payload_len, 0,
-				     bpl, &reply_nseg);
-	if (!rmp) {
-		rc = -ENOMEM;
-		goto free_cmp;
-	}
-
-	cmdiocbq = lpfc_sli_get_iocbq(phba);
-	if (!cmdiocbq) {
-		rc = -ENOMEM;
-		goto free_rmp;
-	}
-
-	cmd = &cmdiocbq->iocb;
-	cmd->un.genreq64.bdl.ulpIoTag32 = 0;
-	cmd->un.genreq64.bdl.addrHigh = putPaddrHigh(bmp->phys);
-	cmd->un.genreq64.bdl.addrLow = putPaddrLow(bmp->phys);
-	cmd->un.genreq64.bdl.bdeFlags = BUFF_TYPE_BLP_64;
-	cmd->un.genreq64.bdl.bdeSize =
-	    (request_nseg + reply_nseg) * sizeof(struct ulp_bde64);
-	cmd->un.genreq64.w5.hcsw.Fctl = (SI | LA);
-	cmd->un.genreq64.w5.hcsw.Dfctl = 0;
-	cmd->un.genreq64.w5.hcsw.Rctl = FC_RCTL_DD_UNSOL_CMD;
-	cmd->un.genreq64.w5.hcsw.Type = MENLO_TRANSPORT_TYPE; /* 0xfe */
-	cmd->ulpBdeCount = 1;
-	cmd->ulpClass = CLASS3;
-	cmd->ulpOwner = OWN_CHIP;
-	cmd->ulpLe = 1; /* Limited Edition */
-	cmdiocbq->cmd_flag |= LPFC_IO_LIBDFC;
-	cmdiocbq->vport = phba->pport;
-	/* We want the firmware to timeout before we do */
-	cmd->ulpTimeout = MENLO_TIMEOUT - 5;
-	cmdiocbq->cmd_cmpl = lpfc_bsg_menlo_cmd_cmp;
-	cmdiocbq->context1 = dd_data;
-	cmdiocbq->context2 = cmp;
-	cmdiocbq->context3 = bmp;
-	if (menlo_cmd->cmd == LPFC_BSG_VENDOR_MENLO_CMD) {
-		cmd->ulpCommand = CMD_GEN_REQUEST64_CR;
-		cmd->ulpPU = MENLO_PU; /* 3 */
-		cmd->un.ulpWord[4] = MENLO_DID; /* 0x0000FC0E */
-		cmd->ulpContext = MENLO_CONTEXT; /* 0 */
-	} else {
-		cmd->ulpCommand = CMD_GEN_REQUEST64_CX;
-		cmd->ulpPU = 1;
-		cmd->un.ulpWord[4] = 0;
-		cmd->ulpContext = menlo_cmd->xri;
-	}
-
-	dd_data->type = TYPE_MENLO;
-	dd_data->set_job = job;
-	dd_data->context_un.menlo.cmdiocbq = cmdiocbq;
-	dd_data->context_un.menlo.rmp = rmp;
-	job->dd_data = dd_data;
-
-	rc = lpfc_sli_issue_iocb(phba, LPFC_ELS_RING, cmdiocbq,
-		MENLO_TIMEOUT - 5);
-	if (rc == IOCB_SUCCESS)
-		return 0; /* done for now */
-
-	lpfc_sli_release_iocbq(phba, cmdiocbq);
-
-free_rmp:
-	lpfc_free_bsg_buffers(phba, rmp);
-free_cmp:
-	lpfc_free_bsg_buffers(phba, cmp);
-free_bmp:
-	if (bmp->virt)
-		lpfc_mbuf_free(phba, bmp->virt, bmp->phys);
-	kfree(bmp);
-free_dd:
-	kfree(dd_data);
-no_dd_data:
-	/* make error code available to userspace */
-	bsg_reply->result = rc;
-	job->dd_data = NULL;
-	return rc;
-}
-
-=======
->>>>>>> 29549c70
 static int
 lpfc_forced_link_speed(struct bsg_job *job)
 {
