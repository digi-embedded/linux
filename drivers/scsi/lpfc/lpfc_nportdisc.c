/*******************************************************************
 * This file is part of the Emulex Linux Device Driver for         *
 * Fibre Channel Host Bus Adapters.                                *
 * Copyright (C) 2017-2021 Broadcom. All Rights Reserved. The term *
 * “Broadcom” refers to Broadcom Inc. and/or its subsidiaries.     *
 * Copyright (C) 2004-2016 Emulex.  All rights reserved.           *
 * EMULEX and SLI are trademarks of Emulex.                        *
 * www.broadcom.com                                                *
 * Portions Copyright (C) 2004-2005 Christoph Hellwig              *
 *                                                                 *
 * This program is free software; you can redistribute it and/or   *
 * modify it under the terms of version 2 of the GNU General       *
 * Public License as published by the Free Software Foundation.    *
 * This program is distributed in the hope that it will be useful. *
 * ALL EXPRESS OR IMPLIED CONDITIONS, REPRESENTATIONS AND          *
 * WARRANTIES, INCLUDING ANY IMPLIED WARRANTY OF MERCHANTABILITY,  *
 * FITNESS FOR A PARTICULAR PURPOSE, OR NON-INFRINGEMENT, ARE      *
 * DISCLAIMED, EXCEPT TO THE EXTENT THAT SUCH DISCLAIMERS ARE HELD *
 * TO BE LEGALLY INVALID.  See the GNU General Public License for  *
 * more details, a copy of which can be found in the file COPYING  *
 * included with this package.                                     *
 *******************************************************************/

#include <linux/blkdev.h>
#include <linux/pci.h>
#include <linux/slab.h>
#include <linux/interrupt.h>

#include <scsi/scsi.h>
#include <scsi/scsi_device.h>
#include <scsi/scsi_host.h>
#include <scsi/scsi_transport_fc.h>
#include <scsi/fc/fc_fs.h>

#include "lpfc_hw4.h"
#include "lpfc_hw.h"
#include "lpfc_sli.h"
#include "lpfc_sli4.h"
#include "lpfc_nl.h"
#include "lpfc_disc.h"
#include "lpfc.h"
#include "lpfc_scsi.h"
#include "lpfc_nvme.h"
#include "lpfc_logmsg.h"
#include "lpfc_crtn.h"
#include "lpfc_vport.h"
#include "lpfc_debugfs.h"


/* Called to verify a rcv'ed ADISC was intended for us. */
static int
lpfc_check_adisc(struct lpfc_vport *vport, struct lpfc_nodelist *ndlp,
		 struct lpfc_name *nn, struct lpfc_name *pn)
{
	/* First, we MUST have a RPI registered */
	if (!(ndlp->nlp_flag & NLP_RPI_REGISTERED))
		return 0;

	/* Compare the ADISC rsp WWNN / WWPN matches our internal node
	 * table entry for that node.
	 */
	if (memcmp(nn, &ndlp->nlp_nodename, sizeof (struct lpfc_name)))
		return 0;

	if (memcmp(pn, &ndlp->nlp_portname, sizeof (struct lpfc_name)))
		return 0;

	/* we match, return success */
	return 1;
}

int
lpfc_check_sparm(struct lpfc_vport *vport, struct lpfc_nodelist *ndlp,
		 struct serv_parm *sp, uint32_t class, int flogi)
{
	volatile struct serv_parm *hsp = &vport->fc_sparam;
	uint16_t hsp_value, ssp_value = 0;

	/*
	 * The receive data field size and buffer-to-buffer receive data field
	 * size entries are 16 bits but are represented as two 8-bit fields in
	 * the driver data structure to account for rsvd bits and other control
	 * bits.  Reconstruct and compare the fields as a 16-bit values before
	 * correcting the byte values.
	 */
	if (sp->cls1.classValid) {
		if (!flogi) {
			hsp_value = ((hsp->cls1.rcvDataSizeMsb << 8) |
				     hsp->cls1.rcvDataSizeLsb);
			ssp_value = ((sp->cls1.rcvDataSizeMsb << 8) |
				     sp->cls1.rcvDataSizeLsb);
			if (!ssp_value)
				goto bad_service_param;
			if (ssp_value > hsp_value) {
				sp->cls1.rcvDataSizeLsb =
					hsp->cls1.rcvDataSizeLsb;
				sp->cls1.rcvDataSizeMsb =
					hsp->cls1.rcvDataSizeMsb;
			}
		}
	} else if (class == CLASS1)
		goto bad_service_param;
	if (sp->cls2.classValid) {
		if (!flogi) {
			hsp_value = ((hsp->cls2.rcvDataSizeMsb << 8) |
				     hsp->cls2.rcvDataSizeLsb);
			ssp_value = ((sp->cls2.rcvDataSizeMsb << 8) |
				     sp->cls2.rcvDataSizeLsb);
			if (!ssp_value)
				goto bad_service_param;
			if (ssp_value > hsp_value) {
				sp->cls2.rcvDataSizeLsb =
					hsp->cls2.rcvDataSizeLsb;
				sp->cls2.rcvDataSizeMsb =
					hsp->cls2.rcvDataSizeMsb;
			}
		}
	} else if (class == CLASS2)
		goto bad_service_param;
	if (sp->cls3.classValid) {
		if (!flogi) {
			hsp_value = ((hsp->cls3.rcvDataSizeMsb << 8) |
				     hsp->cls3.rcvDataSizeLsb);
			ssp_value = ((sp->cls3.rcvDataSizeMsb << 8) |
				     sp->cls3.rcvDataSizeLsb);
			if (!ssp_value)
				goto bad_service_param;
			if (ssp_value > hsp_value) {
				sp->cls3.rcvDataSizeLsb =
					hsp->cls3.rcvDataSizeLsb;
				sp->cls3.rcvDataSizeMsb =
					hsp->cls3.rcvDataSizeMsb;
			}
		}
	} else if (class == CLASS3)
		goto bad_service_param;

	/*
	 * Preserve the upper four bits of the MSB from the PLOGI response.
	 * These bits contain the Buffer-to-Buffer State Change Number
	 * from the target and need to be passed to the FW.
	 */
	hsp_value = (hsp->cmn.bbRcvSizeMsb << 8) | hsp->cmn.bbRcvSizeLsb;
	ssp_value = (sp->cmn.bbRcvSizeMsb << 8) | sp->cmn.bbRcvSizeLsb;
	if (ssp_value > hsp_value) {
		sp->cmn.bbRcvSizeLsb = hsp->cmn.bbRcvSizeLsb;
		sp->cmn.bbRcvSizeMsb = (sp->cmn.bbRcvSizeMsb & 0xF0) |
				       (hsp->cmn.bbRcvSizeMsb & 0x0F);
	}

	memcpy(&ndlp->nlp_nodename, &sp->nodeName, sizeof (struct lpfc_name));
	memcpy(&ndlp->nlp_portname, &sp->portName, sizeof (struct lpfc_name));
	return 1;
bad_service_param:
	lpfc_printf_vlog(vport, KERN_ERR, LOG_TRACE_EVENT,
			 "0207 Device %x "
			 "(%02x:%02x:%02x:%02x:%02x:%02x:%02x:%02x) sent "
			 "invalid service parameters.  Ignoring device.\n",
			 ndlp->nlp_DID,
			 sp->nodeName.u.wwn[0], sp->nodeName.u.wwn[1],
			 sp->nodeName.u.wwn[2], sp->nodeName.u.wwn[3],
			 sp->nodeName.u.wwn[4], sp->nodeName.u.wwn[5],
			 sp->nodeName.u.wwn[6], sp->nodeName.u.wwn[7]);
	return 0;
}

static void *
lpfc_check_elscmpl_iocb(struct lpfc_hba *phba, struct lpfc_iocbq *cmdiocb,
			struct lpfc_iocbq *rspiocb)
{
	struct lpfc_dmabuf *pcmd, *prsp;
	uint32_t *lp;
	void     *ptr = NULL;
	IOCB_t   *irsp;

	irsp = &rspiocb->iocb;
	pcmd = (struct lpfc_dmabuf *) cmdiocb->context2;

	/* For lpfc_els_abort, context2 could be zero'ed to delay
	 * freeing associated memory till after ABTS completes.
	 */
	if (pcmd) {
		prsp =  list_get_first(&pcmd->list, struct lpfc_dmabuf,
				       list);
		if (prsp) {
			lp = (uint32_t *) prsp->virt;
			ptr = (void *)((uint8_t *)lp + sizeof(uint32_t));
		}
	} else {
		/* Force ulpStatus error since we are returning NULL ptr */
		if (!(irsp->ulpStatus)) {
			irsp->ulpStatus = IOSTAT_LOCAL_REJECT;
			irsp->un.ulpWord[4] = IOERR_SLI_ABORTED;
		}
		ptr = NULL;
	}
	return ptr;
}



/*
 * Free resources / clean up outstanding I/Os
 * associated with a LPFC_NODELIST entry. This
 * routine effectively results in a "software abort".
 */
void
lpfc_els_abort(struct lpfc_hba *phba, struct lpfc_nodelist *ndlp)
{
	LIST_HEAD(abort_list);
	struct lpfc_sli_ring *pring;
	struct lpfc_iocbq *iocb, *next_iocb;

	pring = lpfc_phba_elsring(phba);

	/* In case of error recovery path, we might have a NULL pring here */
	if (unlikely(!pring))
		return;

	/* Abort outstanding I/O on NPort <nlp_DID> */
	lpfc_printf_vlog(ndlp->vport, KERN_INFO, LOG_DISCOVERY,
			 "2819 Abort outstanding I/O on NPort x%x "
			 "Data: x%x x%x x%x\n",
			 ndlp->nlp_DID, ndlp->nlp_flag, ndlp->nlp_state,
			 ndlp->nlp_rpi);
	/* Clean up all fabric IOs first.*/
	lpfc_fabric_abort_nport(ndlp);

	/*
	 * Lock the ELS ring txcmplq for SLI3/SLI4 and build a local list
	 * of all ELS IOs that need an ABTS.  The IOs need to stay on the
	 * txcmplq so that the abort operation completes them successfully.
	 */
	spin_lock_irq(&phba->hbalock);
	if (phba->sli_rev == LPFC_SLI_REV4)
		spin_lock(&pring->ring_lock);
	list_for_each_entry_safe(iocb, next_iocb, &pring->txcmplq, list) {
	/* Add to abort_list on on NDLP match. */
		if (lpfc_check_sli_ndlp(phba, pring, iocb, ndlp))
			list_add_tail(&iocb->dlist, &abort_list);
	}
	if (phba->sli_rev == LPFC_SLI_REV4)
		spin_unlock(&pring->ring_lock);
	spin_unlock_irq(&phba->hbalock);

	/* Abort the targeted IOs and remove them from the abort list. */
	list_for_each_entry_safe(iocb, next_iocb, &abort_list, dlist) {
			spin_lock_irq(&phba->hbalock);
			list_del_init(&iocb->dlist);
			lpfc_sli_issue_abort_iotag(phba, pring, iocb, NULL);
			spin_unlock_irq(&phba->hbalock);
	}
	/* Make sure HBA is alive */
	lpfc_issue_hb_tmo(phba);

	INIT_LIST_HEAD(&abort_list);

	/* Now process the txq */
	spin_lock_irq(&phba->hbalock);
	if (phba->sli_rev == LPFC_SLI_REV4)
		spin_lock(&pring->ring_lock);

	list_for_each_entry_safe(iocb, next_iocb, &pring->txq, list) {
		/* Check to see if iocb matches the nport we are looking for */
		if (lpfc_check_sli_ndlp(phba, pring, iocb, ndlp)) {
			list_del_init(&iocb->list);
			list_add_tail(&iocb->list, &abort_list);
		}
	}

	if (phba->sli_rev == LPFC_SLI_REV4)
		spin_unlock(&pring->ring_lock);
	spin_unlock_irq(&phba->hbalock);

	/* Cancel all the IOCBs from the completions list */
	lpfc_sli_cancel_iocbs(phba, &abort_list,
			      IOSTAT_LOCAL_REJECT, IOERR_SLI_ABORTED);

	lpfc_cancel_retry_delay_tmo(phba->pport, ndlp);
}

<<<<<<< HEAD
/* lpfc_defer_pt2pt_acc - Complete SLI3 pt2pt processing on link up
 * @phba: pointer to lpfc hba data structure.
 * @link_mbox: pointer to CONFIG_LINK mailbox object
 *
 * This routine is only called if we are SLI3, direct connect pt2pt
 * mode and the remote NPort issues the PLOGI after link up.
 */
void
lpfc_defer_pt2pt_acc(struct lpfc_hba *phba, LPFC_MBOXQ_t *link_mbox)
{
	LPFC_MBOXQ_t *login_mbox;
	MAILBOX_t *mb = &link_mbox->u.mb;
	struct lpfc_iocbq *save_iocb;
	struct lpfc_nodelist *ndlp;
	int rc;

	ndlp = link_mbox->ctx_ndlp;
	login_mbox = link_mbox->context3;
	save_iocb = login_mbox->context3;
	link_mbox->context3 = NULL;
	login_mbox->context3 = NULL;

	/* Check for CONFIG_LINK error */
	if (mb->mbxStatus) {
		lpfc_printf_log(phba, KERN_ERR, LOG_DISCOVERY,
				"4575 CONFIG_LINK fails pt2pt discovery: %x\n",
				mb->mbxStatus);
		mempool_free(login_mbox, phba->mbox_mem_pool);
		mempool_free(link_mbox, phba->mbox_mem_pool);
		kfree(save_iocb);
		return;
	}

	/* Now that CONFIG_LINK completed, and our SID is configured,
	 * we can now proceed with sending the PLOGI ACC.
	 */
	rc = lpfc_els_rsp_acc(link_mbox->vport, ELS_CMD_PLOGI,
			      save_iocb, ndlp, login_mbox);
	if (rc) {
		lpfc_printf_log(phba, KERN_ERR, LOG_DISCOVERY,
				"4576 PLOGI ACC fails pt2pt discovery: %x\n",
				rc);
		mempool_free(login_mbox, phba->mbox_mem_pool);
	}

	mempool_free(link_mbox, phba->mbox_mem_pool);
	kfree(save_iocb);
}

/**
 * lpfc_defer_tgt_acc - Progress SLI4 target rcv PLOGI handler
 * @phba: Pointer to HBA context object.
 * @pmb: Pointer to mailbox object.
 *
 * This function provides the unreg rpi mailbox completion handler for a tgt.
 * The routine frees the memory resources associated with the completed
 * mailbox command and transmits the ELS ACC.
 *
 * This routine is only called if we are SLI4, acting in target
 * mode and the remote NPort issues the PLOGI after link up.
 **/
void
lpfc_defer_acc_rsp(struct lpfc_hba *phba, LPFC_MBOXQ_t *pmb)
{
	struct lpfc_vport *vport = pmb->vport;
	struct lpfc_nodelist *ndlp = pmb->ctx_ndlp;
	LPFC_MBOXQ_t *mbox = pmb->context3;
	struct lpfc_iocbq *piocb = NULL;
	int rc;

	if (mbox) {
		pmb->context3 = NULL;
		piocb = mbox->context3;
		mbox->context3 = NULL;
	}

	/*
	 * Complete the unreg rpi mbx request, and update flags.
	 * This will also restart any deferred events.
	 */
	lpfc_nlp_get(ndlp);
	lpfc_sli4_unreg_rpi_cmpl_clr(phba, pmb);

	if (!piocb) {
		lpfc_printf_vlog(vport, KERN_ERR, LOG_DISCOVERY | LOG_ELS,
				 "4578 PLOGI ACC fail\n");
		if (mbox)
			mempool_free(mbox, phba->mbox_mem_pool);
		goto out;
	}

	rc = lpfc_els_rsp_acc(vport, ELS_CMD_PLOGI, piocb, ndlp, mbox);
	if (rc) {
		lpfc_printf_vlog(vport, KERN_ERR, LOG_DISCOVERY | LOG_ELS,
				 "4579 PLOGI ACC fail %x\n", rc);
		if (mbox)
			mempool_free(mbox, phba->mbox_mem_pool);
	}
	kfree(piocb);
out:
	lpfc_nlp_put(ndlp);
}

=======
/* lpfc_defer_plogi_acc - Issue PLOGI ACC after reg_login completes
 * @phba: pointer to lpfc hba data structure.
 * @login_mbox: pointer to REG_RPI mailbox object
 *
 * The ACC for a rcv'ed PLOGI is deferred until AFTER the REG_RPI completes
 */
static void
lpfc_defer_plogi_acc(struct lpfc_hba *phba, LPFC_MBOXQ_t *login_mbox)
{
	struct lpfc_iocbq *save_iocb;
	struct lpfc_nodelist *ndlp;
	MAILBOX_t *mb = &login_mbox->u.mb;

	int rc;

	ndlp = login_mbox->ctx_ndlp;
	save_iocb = login_mbox->context3;

	if (mb->mbxStatus == MBX_SUCCESS) {
		/* Now that REG_RPI completed successfully,
		 * we can now proceed with sending the PLOGI ACC.
		 */
		rc = lpfc_els_rsp_acc(login_mbox->vport, ELS_CMD_PLOGI,
				      save_iocb, ndlp, NULL);
		if (rc) {
			lpfc_printf_log(phba, KERN_ERR, LOG_TRACE_EVENT,
					"4576 PLOGI ACC fails pt2pt discovery: "
					"DID %x Data: %x\n", ndlp->nlp_DID, rc);
		}
	}

	/* Now process the REG_RPI cmpl */
	lpfc_mbx_cmpl_reg_login(phba, login_mbox);
	ndlp->nlp_flag &= ~NLP_ACC_REGLOGIN;
	kfree(save_iocb);
}

>>>>>>> c1084c27
static int
lpfc_rcv_plogi(struct lpfc_vport *vport, struct lpfc_nodelist *ndlp,
	       struct lpfc_iocbq *cmdiocb)
{
	struct lpfc_hba    *phba = vport->phba;
	struct lpfc_dmabuf *pcmd;
	uint64_t nlp_portwwn = 0;
	uint32_t *lp;
	IOCB_t *icmd;
	struct serv_parm *sp;
	uint32_t ed_tov;
	LPFC_MBOXQ_t *link_mbox;
	LPFC_MBOXQ_t *login_mbox;
	struct lpfc_iocbq *save_iocb;
	struct ls_rjt stat;
	uint32_t vid, flag;
	u16 rpi;
	int rc, defer_acc;

	memset(&stat, 0, sizeof (struct ls_rjt));
	pcmd = (struct lpfc_dmabuf *) cmdiocb->context2;
	lp = (uint32_t *) pcmd->virt;
	sp = (struct serv_parm *) ((uint8_t *) lp + sizeof (uint32_t));
	if (wwn_to_u64(sp->portName.u.wwn) == 0) {
		lpfc_printf_vlog(vport, KERN_ERR, LOG_TRACE_EVENT,
				 "0140 PLOGI Reject: invalid pname\n");
		stat.un.b.lsRjtRsnCode = LSRJT_UNABLE_TPC;
		stat.un.b.lsRjtRsnCodeExp = LSEXP_INVALID_PNAME;
		lpfc_els_rsp_reject(vport, stat.un.lsRjtError, cmdiocb, ndlp,
			NULL);
		return 0;
	}
	if (wwn_to_u64(sp->nodeName.u.wwn) == 0) {
		lpfc_printf_vlog(vport, KERN_ERR, LOG_TRACE_EVENT,
				 "0141 PLOGI Reject: invalid nname\n");
		stat.un.b.lsRjtRsnCode = LSRJT_UNABLE_TPC;
		stat.un.b.lsRjtRsnCodeExp = LSEXP_INVALID_NNAME;
		lpfc_els_rsp_reject(vport, stat.un.lsRjtError, cmdiocb, ndlp,
			NULL);
		return 0;
	}

	nlp_portwwn = wwn_to_u64(ndlp->nlp_portname.u.wwn);
	if ((lpfc_check_sparm(vport, ndlp, sp, CLASS3, 0) == 0)) {
		/* Reject this request because invalid parameters */
		stat.un.b.lsRjtRsnCode = LSRJT_UNABLE_TPC;
		stat.un.b.lsRjtRsnCodeExp = LSEXP_SPARM_OPTIONS;
		lpfc_els_rsp_reject(vport, stat.un.lsRjtError, cmdiocb, ndlp,
			NULL);
		return 0;
	}
	icmd = &cmdiocb->iocb;

	/* PLOGI chkparm OK */
	lpfc_printf_vlog(vport, KERN_INFO, LOG_ELS,
			 "0114 PLOGI chkparm OK Data: x%x x%x x%x "
			 "x%x x%x x%x\n",
			 ndlp->nlp_DID, ndlp->nlp_state, ndlp->nlp_flag,
			 ndlp->nlp_rpi, vport->port_state,
			 vport->fc_flag);

	if (vport->cfg_fcp_class == 2 && sp->cls2.classValid)
		ndlp->nlp_fcp_info |= CLASS2;
	else
		ndlp->nlp_fcp_info |= CLASS3;

	defer_acc = 0;
	ndlp->nlp_class_sup = 0;
	if (sp->cls1.classValid)
		ndlp->nlp_class_sup |= FC_COS_CLASS1;
	if (sp->cls2.classValid)
		ndlp->nlp_class_sup |= FC_COS_CLASS2;
	if (sp->cls3.classValid)
		ndlp->nlp_class_sup |= FC_COS_CLASS3;
	if (sp->cls4.classValid)
		ndlp->nlp_class_sup |= FC_COS_CLASS4;
	ndlp->nlp_maxframe =
		((sp->cmn.bbRcvSizeMsb & 0x0F) << 8) | sp->cmn.bbRcvSizeLsb;
	/* if already logged in, do implicit logout */
	switch (ndlp->nlp_state) {
	case  NLP_STE_NPR_NODE:
		if (!(ndlp->nlp_flag & NLP_NPR_ADISC))
			break;
		fallthrough;
	case  NLP_STE_REG_LOGIN_ISSUE:
	case  NLP_STE_PRLI_ISSUE:
	case  NLP_STE_UNMAPPED_NODE:
	case  NLP_STE_MAPPED_NODE:
		/* For initiators, lpfc_plogi_confirm_nport skips fabric did.
		 * For target mode, execute implicit logo.
		 * Fabric nodes go into NPR.
		 */
		if (!(ndlp->nlp_type & NLP_FABRIC) &&
		    !(phba->nvmet_support)) {
			/* Clear ndlp info, since follow up PRLI may have
			 * updated ndlp information
			 */
			ndlp->nlp_type &= ~(NLP_FCP_TARGET | NLP_FCP_INITIATOR);
			ndlp->nlp_type &= ~(NLP_NVME_TARGET | NLP_NVME_INITIATOR);
			ndlp->nlp_fcp_info &= ~NLP_FCP_2_DEVICE;
			ndlp->nlp_nvme_info &= ~NLP_NVME_NSLER;
			ndlp->nlp_flag &= ~NLP_FIRSTBURST;

			lpfc_els_rsp_acc(vport, ELS_CMD_PLOGI, cmdiocb,
					 ndlp, NULL);
			return 1;
		}
		if (nlp_portwwn != 0 &&
		    nlp_portwwn != wwn_to_u64(sp->portName.u.wwn))
			lpfc_printf_vlog(vport, KERN_ERR, LOG_TRACE_EVENT,
					 "0143 PLOGI recv'd from DID: x%x "
					 "WWPN changed: old %llx new %llx\n",
					 ndlp->nlp_DID,
					 (unsigned long long)nlp_portwwn,
					 (unsigned long long)
					 wwn_to_u64(sp->portName.u.wwn));

		/* Notify transport of connectivity loss to trigger cleanup. */
		if (phba->nvmet_support &&
		    ndlp->nlp_state == NLP_STE_UNMAPPED_NODE)
			lpfc_nvmet_invalidate_host(phba, ndlp);

		ndlp->nlp_prev_state = ndlp->nlp_state;
		/* rport needs to be unregistered first */
		lpfc_nlp_set_state(vport, ndlp, NLP_STE_NPR_NODE);
		break;
	}

	ndlp->nlp_type &= ~(NLP_FCP_TARGET | NLP_FCP_INITIATOR);
	ndlp->nlp_type &= ~(NLP_NVME_TARGET | NLP_NVME_INITIATOR);
	ndlp->nlp_fcp_info &= ~NLP_FCP_2_DEVICE;
	ndlp->nlp_nvme_info &= ~NLP_NVME_NSLER;
	ndlp->nlp_flag &= ~NLP_FIRSTBURST;

	login_mbox = NULL;
	link_mbox = NULL;
	save_iocb = NULL;

	/* Check for Nport to NPort pt2pt protocol */
	if ((vport->fc_flag & FC_PT2PT) &&
	    !(vport->fc_flag & FC_PT2PT_PLOGI)) {
		/* rcv'ed PLOGI decides what our NPortId will be */
		vport->fc_myDID = icmd->un.rcvels.parmRo;

		/* If there is an outstanding FLOGI, abort it now.
		 * The remote NPort is not going to ACC our FLOGI
		 * if its already issuing a PLOGI for pt2pt mode.
		 * This indicates our FLOGI was dropped; however, we
		 * must have ACCed the remote NPorts FLOGI to us
		 * to make it here.
		 */
		if (phba->hba_flag & HBA_FLOGI_OUTSTANDING)
			lpfc_els_abort_flogi(phba);

		ed_tov = be32_to_cpu(sp->cmn.e_d_tov);
		if (sp->cmn.edtovResolution) {
			/* E_D_TOV ticks are in nanoseconds */
			ed_tov = (phba->fc_edtov + 999999) / 1000000;
		}

		/*
		 * For pt-to-pt, use the larger EDTOV
		 * RATOV = 2 * EDTOV
		 */
		if (ed_tov > phba->fc_edtov)
			phba->fc_edtov = ed_tov;
		phba->fc_ratov = (2 * phba->fc_edtov) / 1000;

		memcpy(&phba->fc_fabparam, sp, sizeof(struct serv_parm));

		/* Issue CONFIG_LINK for SLI3 or REG_VFI for SLI4,
		 * to account for updated TOV's / parameters
		 */
		if (phba->sli_rev == LPFC_SLI_REV4)
			lpfc_issue_reg_vfi(vport);
		else {
<<<<<<< HEAD
			defer_acc = 1;
=======
>>>>>>> c1084c27
			link_mbox = mempool_alloc(phba->mbox_mem_pool,
						  GFP_KERNEL);
			if (!link_mbox)
				goto out;
			lpfc_config_link(phba, link_mbox);
<<<<<<< HEAD
			link_mbox->mbox_cmpl = lpfc_defer_pt2pt_acc;
			link_mbox->vport = vport;
			link_mbox->ctx_ndlp = ndlp;

			save_iocb = kzalloc(sizeof(*save_iocb), GFP_KERNEL);
			if (!save_iocb)
=======
			link_mbox->mbox_cmpl = lpfc_sli_def_mbox_cmpl;
			link_mbox->vport = vport;
			link_mbox->ctx_ndlp = ndlp;

			rc = lpfc_sli_issue_mbox(phba, link_mbox, MBX_NOWAIT);
			if (rc == MBX_NOT_FINISHED) {
				mempool_free(link_mbox, phba->mbox_mem_pool);
>>>>>>> c1084c27
				goto out;
			/* Save info from cmd IOCB used in rsp */
			memcpy((uint8_t *)save_iocb, (uint8_t *)cmdiocb,
			       sizeof(struct lpfc_iocbq));
		}

		lpfc_can_disctmo(vport);
	}

	ndlp->nlp_flag &= ~NLP_SUPPRESS_RSP;
	if ((phba->sli.sli_flag & LPFC_SLI_SUPPRESS_RSP) &&
	    sp->cmn.valid_vendor_ver_level) {
		vid = be32_to_cpu(sp->un.vv.vid);
		flag = be32_to_cpu(sp->un.vv.flags);
		if ((vid == LPFC_VV_EMLX_ID) && (flag & LPFC_VV_SUPPRESS_RSP))
			ndlp->nlp_flag |= NLP_SUPPRESS_RSP;
	}

	login_mbox = mempool_alloc(phba->mbox_mem_pool, GFP_KERNEL);
	if (!login_mbox)
		goto out;

	save_iocb = kzalloc(sizeof(*save_iocb), GFP_KERNEL);
	if (!save_iocb)
		goto out;

	/* Save info from cmd IOCB to be used in rsp after all mbox completes */
	memcpy((uint8_t *)save_iocb, (uint8_t *)cmdiocb,
	       sizeof(struct lpfc_iocbq));

	/* Registering an existing RPI behaves differently for SLI3 vs SLI4 */
	if (phba->nvmet_support && !defer_acc) {
		link_mbox = mempool_alloc(phba->mbox_mem_pool, GFP_KERNEL);
		if (!link_mbox)
			goto out;

		/* As unique identifiers such as iotag would be overwritten
		 * with those from the cmdiocb, allocate separate temporary
		 * storage for the copy.
		 */
		save_iocb = kzalloc(sizeof(*save_iocb), GFP_KERNEL);
		if (!save_iocb)
			goto out;

		/* Unreg RPI is required for SLI4. */
		rpi = phba->sli4_hba.rpi_ids[ndlp->nlp_rpi];
		lpfc_unreg_login(phba, vport->vpi, rpi, link_mbox);
		link_mbox->vport = vport;
		link_mbox->ctx_ndlp = ndlp;
		link_mbox->mbox_cmpl = lpfc_defer_acc_rsp;

		if (((ndlp->nlp_DID & Fabric_DID_MASK) != Fabric_DID_MASK) &&
		    (!(vport->fc_flag & FC_OFFLINE_MODE)))
			ndlp->nlp_flag |= NLP_UNREG_INP;

		/* Save info from cmd IOCB used in rsp */
		memcpy(save_iocb, cmdiocb, sizeof(*save_iocb));

		/* Delay sending ACC till unreg RPI completes. */
		defer_acc = 1;
	} else if (phba->sli_rev == LPFC_SLI_REV4)
		lpfc_unreg_rpi(vport, ndlp);

	/* Issue REG_LOGIN first, before ACCing the PLOGI, thus we will
	 * always be deferring the ACC.
	 */
	rc = lpfc_reg_rpi(phba, vport->vpi, icmd->un.rcvels.remoteID,
			    (uint8_t *)sp, login_mbox, ndlp->nlp_rpi);
	if (rc)
		goto out;

<<<<<<< HEAD
	/* ACC PLOGI rsp command needs to execute first,
	 * queue this login_mbox command to be processed later.
	 */
	login_mbox->mbox_cmpl = lpfc_mbx_cmpl_reg_login;
	/*
	 * login_mbox->ctx_ndlp = lpfc_nlp_get(ndlp) deferred until mailbox
	 * command issued in lpfc_cmpl_els_acc().
	 */
	login_mbox->vport = vport;
	spin_lock_irq(shost->host_lock);
	ndlp->nlp_flag |= (NLP_ACC_REGLOGIN | NLP_RCV_PLOGI);
	spin_unlock_irq(shost->host_lock);
=======
	login_mbox->mbox_cmpl = lpfc_mbx_cmpl_reg_login;
	login_mbox->vport = vport;
>>>>>>> c1084c27

	/*
	 * If there is an outstanding PLOGI issued, abort it before
	 * sending ACC rsp for received PLOGI. If pending plogi
	 * is not canceled here, the plogi will be rejected by
	 * remote port and will be retried. On a configuration with
	 * single discovery thread, this will cause a huge delay in
	 * discovery. Also this will cause multiple state machines
	 * running in parallel for this node.
	 * This only applies to a fabric environment.
	 */
	if ((ndlp->nlp_state == NLP_STE_PLOGI_ISSUE) &&
	    (vport->fc_flag & FC_FABRIC)) {
		/* software abort outstanding PLOGI */
		lpfc_els_abort(phba, ndlp);
	}

	if ((vport->port_type == LPFC_NPIV_PORT &&
	     vport->cfg_restrict_login)) {

		/* no deferred ACC */
		kfree(save_iocb);

<<<<<<< HEAD
		/* In order to preserve RPIs, we want to cleanup
		 * the default RPI the firmware created to rcv
		 * this ELS request. The only way to do this is
		 * to register, then unregister the RPI.
=======
		/* This is an NPIV SLI4 instance that does not need to register
		 * a default RPI.
>>>>>>> c1084c27
		 */
		if (phba->sli_rev == LPFC_SLI_REV4) {
			mempool_free(login_mbox, phba->mbox_mem_pool);
			login_mbox = NULL;
		} else {
			/* In order to preserve RPIs, we want to cleanup
			 * the default RPI the firmware created to rcv
			 * this ELS request. The only way to do this is
			 * to register, then unregister the RPI.
			 */
			spin_lock_irq(&ndlp->lock);
			ndlp->nlp_flag |= (NLP_RM_DFLT_RPI | NLP_ACC_REGLOGIN |
					   NLP_RCV_PLOGI);
			spin_unlock_irq(&ndlp->lock);
		}

		stat.un.b.lsRjtRsnCode = LSRJT_INVALID_CMD;
		stat.un.b.lsRjtRsnCodeExp = LSEXP_NOTHING_MORE;
		rc = lpfc_els_rsp_reject(vport, stat.un.lsRjtError, cmdiocb,
			ndlp, login_mbox);
		if (rc)
			mempool_free(login_mbox, phba->mbox_mem_pool);
		return 1;
	}
<<<<<<< HEAD
	if (defer_acc) {
		/* So the order here should be:
		 * SLI3 pt2pt
		 *   Issue CONFIG_LINK mbox
		 *   CONFIG_LINK cmpl
		 * SLI4 tgt
		 *   Issue UNREG RPI mbx
		 *   UNREG RPI cmpl
		 * Issue PLOGI ACC
		 * PLOGI ACC cmpl
		 * Issue REG_LOGIN mbox
		 */

		/* Save the REG_LOGIN mbox for and rcv IOCB copy later */
		link_mbox->context3 = login_mbox;
		login_mbox->context3 = save_iocb;

		/* Start the ball rolling by issuing CONFIG_LINK here */
		rc = lpfc_sli_issue_mbox(phba, link_mbox, MBX_NOWAIT);
		if (rc == MBX_NOT_FINISHED)
			goto out;
		return 1;
	}

	rc = lpfc_els_rsp_acc(vport, ELS_CMD_PLOGI, cmdiocb, ndlp, login_mbox);
	if (rc)
		mempool_free(login_mbox, phba->mbox_mem_pool);
	return 1;
out:
	if (defer_acc)
		lpfc_printf_log(phba, KERN_ERR, LOG_DISCOVERY,
				"4577 discovery failure: %p %p %p\n",
				save_iocb, link_mbox, login_mbox);
	kfree(save_iocb);
	if (link_mbox)
		mempool_free(link_mbox, phba->mbox_mem_pool);
=======

	/* So the order here should be:
	 * SLI3 pt2pt
	 *   Issue CONFIG_LINK mbox
	 *   CONFIG_LINK cmpl
	 * SLI4 pt2pt
	 *   Issue REG_VFI mbox
	 *   REG_VFI cmpl
	 * SLI4
	 *   Issue UNREG RPI mbx
	 *   UNREG RPI cmpl
	 * Issue REG_RPI mbox
	 * REG RPI cmpl
	 * Issue PLOGI ACC
	 * PLOGI ACC cmpl
	 */
	login_mbox->mbox_cmpl = lpfc_defer_plogi_acc;
	login_mbox->ctx_ndlp = lpfc_nlp_get(ndlp);
	login_mbox->context3 = save_iocb; /* For PLOGI ACC */

	spin_lock_irq(&ndlp->lock);
	ndlp->nlp_flag |= (NLP_ACC_REGLOGIN | NLP_RCV_PLOGI);
	spin_unlock_irq(&ndlp->lock);

	/* Start the ball rolling by issuing REG_LOGIN here */
	rc = lpfc_sli_issue_mbox(phba, login_mbox, MBX_NOWAIT);
	if (rc == MBX_NOT_FINISHED)
		goto out;
	lpfc_nlp_set_state(vport, ndlp, NLP_STE_REG_LOGIN_ISSUE);

	return 1;
out:
	kfree(save_iocb);
>>>>>>> c1084c27
	if (login_mbox)
		mempool_free(login_mbox, phba->mbox_mem_pool);

	stat.un.b.lsRjtRsnCode = LSRJT_UNABLE_TPC;
	stat.un.b.lsRjtRsnCodeExp = LSEXP_OUT_OF_RESOURCE;
	lpfc_els_rsp_reject(vport, stat.un.lsRjtError, cmdiocb, ndlp, NULL);
	return 0;
}

/**
 * lpfc_mbx_cmpl_resume_rpi - Resume RPI completion routine
 * @phba: pointer to lpfc hba data structure.
 * @mboxq: pointer to mailbox object
 *
 * This routine is invoked to issue a completion to a rcv'ed
 * ADISC or PDISC after the paused RPI has been resumed.
 **/
static void
lpfc_mbx_cmpl_resume_rpi(struct lpfc_hba *phba, LPFC_MBOXQ_t *mboxq)
{
	struct lpfc_vport *vport;
	struct lpfc_iocbq *elsiocb;
	struct lpfc_nodelist *ndlp;
	uint32_t cmd;

	elsiocb = (struct lpfc_iocbq *)mboxq->ctx_buf;
	ndlp = (struct lpfc_nodelist *)mboxq->ctx_ndlp;
	vport = mboxq->vport;
	cmd = elsiocb->drvrTimeout;

	if (cmd == ELS_CMD_ADISC) {
		lpfc_els_rsp_adisc_acc(vport, elsiocb, ndlp);
	} else {
		lpfc_els_rsp_acc(vport, ELS_CMD_PLOGI, elsiocb,
			ndlp, NULL);
	}

	/* This nlp_put pairs with lpfc_sli4_resume_rpi */
	lpfc_nlp_put(ndlp);

	kfree(elsiocb);
	mempool_free(mboxq, phba->mbox_mem_pool);
}

static int
lpfc_rcv_padisc(struct lpfc_vport *vport, struct lpfc_nodelist *ndlp,
		struct lpfc_iocbq *cmdiocb)
{
	struct lpfc_iocbq  *elsiocb;
	struct lpfc_dmabuf *pcmd;
	struct serv_parm   *sp;
	struct lpfc_name   *pnn, *ppn;
	struct ls_rjt stat;
	ADISC *ap;
	IOCB_t *icmd;
	uint32_t *lp;
	uint32_t cmd;

	pcmd = (struct lpfc_dmabuf *) cmdiocb->context2;
	lp = (uint32_t *) pcmd->virt;

	cmd = *lp++;
	if (cmd == ELS_CMD_ADISC) {
		ap = (ADISC *) lp;
		pnn = (struct lpfc_name *) & ap->nodeName;
		ppn = (struct lpfc_name *) & ap->portName;
	} else {
		sp = (struct serv_parm *) lp;
		pnn = (struct lpfc_name *) & sp->nodeName;
		ppn = (struct lpfc_name *) & sp->portName;
	}

	icmd = &cmdiocb->iocb;
	if (icmd->ulpStatus == 0 && lpfc_check_adisc(vport, ndlp, pnn, ppn)) {

		/*
		 * As soon as  we send ACC, the remote NPort can
		 * start sending us data. Thus, for SLI4 we must
		 * resume the RPI before the ACC goes out.
		 */
		if (vport->phba->sli_rev == LPFC_SLI_REV4) {
			elsiocb = kmalloc(sizeof(struct lpfc_iocbq),
				GFP_KERNEL);
			if (elsiocb) {

				/* Save info from cmd IOCB used in rsp */
				memcpy((uint8_t *)elsiocb, (uint8_t *)cmdiocb,
					sizeof(struct lpfc_iocbq));

				/* Save the ELS cmd */
				elsiocb->drvrTimeout = cmd;

				lpfc_sli4_resume_rpi(ndlp,
					lpfc_mbx_cmpl_resume_rpi, elsiocb);
				goto out;
			}
		}

		if (cmd == ELS_CMD_ADISC) {
			lpfc_els_rsp_adisc_acc(vport, cmdiocb, ndlp);
		} else {
			lpfc_els_rsp_acc(vport, ELS_CMD_PLOGI, cmdiocb,
				ndlp, NULL);
		}
out:
		/* If we are authenticated, move to the proper state.
		 * It is possible an ADISC arrived and the remote nport
		 * is already in MAPPED or UNMAPPED state.  Catch this
		 * condition and don't set the nlp_state again because
		 * it causes an unnecessary transport unregister/register.
		 *
		 * Nodes marked for ADISC will move MAPPED or UNMAPPED state
		 * after issuing ADISC
		 */
		if (ndlp->nlp_type & (NLP_FCP_TARGET | NLP_NVME_TARGET)) {
			if ((ndlp->nlp_state != NLP_STE_MAPPED_NODE) &&
			    !(ndlp->nlp_flag & NLP_NPR_ADISC))
				lpfc_nlp_set_state(vport, ndlp,
						   NLP_STE_MAPPED_NODE);
		}

		return 1;
	}
	/* Reject this request because invalid parameters */
	stat.un.b.lsRjtRsvd0 = 0;
	stat.un.b.lsRjtRsnCode = LSRJT_UNABLE_TPC;
	stat.un.b.lsRjtRsnCodeExp = LSEXP_SPARM_OPTIONS;
	stat.un.b.vendorUnique = 0;
	lpfc_els_rsp_reject(vport, stat.un.lsRjtError, cmdiocb, ndlp, NULL);

	/* 1 sec timeout */
	mod_timer(&ndlp->nlp_delayfunc, jiffies + msecs_to_jiffies(1000));

	spin_lock_irq(&ndlp->lock);
	ndlp->nlp_flag |= NLP_DELAY_TMO;
	spin_unlock_irq(&ndlp->lock);
	ndlp->nlp_last_elscmd = ELS_CMD_PLOGI;
	ndlp->nlp_prev_state = ndlp->nlp_state;
	lpfc_nlp_set_state(vport, ndlp, NLP_STE_NPR_NODE);
	return 0;
}

static int
lpfc_rcv_logo(struct lpfc_vport *vport, struct lpfc_nodelist *ndlp,
	      struct lpfc_iocbq *cmdiocb, uint32_t els_cmd)
{
	struct Scsi_Host *shost = lpfc_shost_from_vport(vport);
	struct lpfc_hba    *phba = vport->phba;
	struct lpfc_vport **vports;
	int i, active_vlink_present = 0 ;

	/* Put ndlp in NPR state with 1 sec timeout for plogi, ACC logo */
	/* Only call LOGO ACC for first LOGO, this avoids sending unnecessary
	 * PLOGIs during LOGO storms from a device.
	 */
	spin_lock_irq(&ndlp->lock);
	ndlp->nlp_flag |= NLP_LOGO_ACC;
	spin_unlock_irq(&ndlp->lock);
	if (els_cmd == ELS_CMD_PRLO)
		lpfc_els_rsp_acc(vport, ELS_CMD_PRLO, cmdiocb, ndlp, NULL);
	else
		lpfc_els_rsp_acc(vport, ELS_CMD_ACC, cmdiocb, ndlp, NULL);

	/* This clause allows the initiator to ACC the LOGO back to the
	 * Fabric Domain Controller.  It does deliberately skip all other
	 * steps because some fabrics send RDP requests after logging out
	 * from the initiator.
	 */
	if (ndlp->nlp_type & NLP_FABRIC &&
	    ((ndlp->nlp_DID & WELL_KNOWN_DID_MASK) != WELL_KNOWN_DID_MASK))
		return 0;

	/* Notify transport of connectivity loss to trigger cleanup. */
	if (phba->nvmet_support &&
	    ndlp->nlp_state == NLP_STE_UNMAPPED_NODE)
		lpfc_nvmet_invalidate_host(phba, ndlp);

	if (ndlp->nlp_DID == Fabric_DID) {
		if (vport->port_state <= LPFC_FDISC)
			goto out;
		lpfc_linkdown_port(vport);
		spin_lock_irq(shost->host_lock);
		vport->fc_flag |= FC_VPORT_LOGO_RCVD;
		spin_unlock_irq(shost->host_lock);
		vports = lpfc_create_vport_work_array(phba);
		if (vports) {
			for (i = 0; i <= phba->max_vports && vports[i] != NULL;
					i++) {
				if ((!(vports[i]->fc_flag &
					FC_VPORT_LOGO_RCVD)) &&
					(vports[i]->port_state > LPFC_FDISC)) {
					active_vlink_present = 1;
					break;
				}
			}
			lpfc_destroy_vport_work_array(phba, vports);
		}

		/*
		 * Don't re-instantiate if vport is marked for deletion.
		 * If we are here first then vport_delete is going to wait
		 * for discovery to complete.
		 */
		if (!(vport->load_flag & FC_UNLOADING) &&
					active_vlink_present) {
			/*
			 * If there are other active VLinks present,
			 * re-instantiate the Vlink using FDISC.
			 */
			mod_timer(&ndlp->nlp_delayfunc,
				  jiffies + msecs_to_jiffies(1000));
			spin_lock_irq(&ndlp->lock);
			ndlp->nlp_flag |= NLP_DELAY_TMO;
			spin_unlock_irq(&ndlp->lock);
			ndlp->nlp_last_elscmd = ELS_CMD_FDISC;
			vport->port_state = LPFC_FDISC;
		} else {
			spin_lock_irq(shost->host_lock);
			phba->pport->fc_flag &= ~FC_LOGO_RCVD_DID_CHNG;
			spin_unlock_irq(shost->host_lock);
			lpfc_retry_pport_discovery(phba);
		}
	} else if ((!(ndlp->nlp_type & NLP_FABRIC) &&
		((ndlp->nlp_type & NLP_FCP_TARGET) ||
		(ndlp->nlp_type & NLP_NVME_TARGET) ||
		(vport->fc_flag & FC_PT2PT))) ||
		(ndlp->nlp_state == NLP_STE_ADISC_ISSUE)) {
		/* Only try to re-login if this is NOT a Fabric Node
		 * AND the remote NPORT is a FCP/NVME Target or we
		 * are in pt2pt mode. NLP_STE_ADISC_ISSUE is a special
		 * case for LOGO as a response to ADISC behavior.
		 */
		mod_timer(&ndlp->nlp_delayfunc,
			  jiffies + msecs_to_jiffies(1000 * 1));
		spin_lock_irq(&ndlp->lock);
		ndlp->nlp_flag |= NLP_DELAY_TMO;
		spin_unlock_irq(&ndlp->lock);

		ndlp->nlp_last_elscmd = ELS_CMD_PLOGI;
	}
out:
	/* Unregister from backend, could have been skipped due to ADISC */
	lpfc_nlp_unreg_node(vport, ndlp);

	ndlp->nlp_prev_state = ndlp->nlp_state;
	lpfc_nlp_set_state(vport, ndlp, NLP_STE_NPR_NODE);

	spin_lock_irq(&ndlp->lock);
	ndlp->nlp_flag &= ~NLP_NPR_ADISC;
	spin_unlock_irq(&ndlp->lock);
	/* The driver has to wait until the ACC completes before it continues
	 * processing the LOGO.  The action will resume in
	 * lpfc_cmpl_els_logo_acc routine. Since part of processing includes an
	 * unreg_login, the driver waits so the ACC does not get aborted.
	 */
	return 0;
}

static uint32_t
lpfc_rcv_prli_support_check(struct lpfc_vport *vport,
			    struct lpfc_nodelist *ndlp,
			    struct lpfc_iocbq *cmdiocb)
{
	struct ls_rjt stat;
	uint32_t *payload;
	uint32_t cmd;

	payload = ((struct lpfc_dmabuf *)cmdiocb->context2)->virt;
	cmd = *payload;
	if (vport->phba->nvmet_support) {
		/* Must be a NVME PRLI */
		if (cmd ==  ELS_CMD_PRLI)
			goto out;
	} else {
		/* Initiator mode. */
		if (!vport->nvmei_support && (cmd == ELS_CMD_NVMEPRLI))
			goto out;
	}
	return 1;
out:
	lpfc_printf_vlog(vport, KERN_WARNING, LOG_NVME_DISC,
			 "6115 Rcv PRLI (%x) check failed: ndlp rpi %d "
			 "state x%x flags x%x\n",
			 cmd, ndlp->nlp_rpi, ndlp->nlp_state,
			 ndlp->nlp_flag);
	memset(&stat, 0, sizeof(struct ls_rjt));
	stat.un.b.lsRjtRsnCode = LSRJT_CMD_UNSUPPORTED;
	stat.un.b.lsRjtRsnCodeExp = LSEXP_REQ_UNSUPPORTED;
	lpfc_els_rsp_reject(vport, stat.un.lsRjtError, cmdiocb,
			    ndlp, NULL);
	return 0;
}

static void
lpfc_rcv_prli(struct lpfc_vport *vport, struct lpfc_nodelist *ndlp,
	      struct lpfc_iocbq *cmdiocb)
{
	struct lpfc_hba  *phba = vport->phba;
	struct lpfc_dmabuf *pcmd;
	uint32_t *lp;
	PRLI *npr;
	struct fc_rport *rport = ndlp->rport;
	u32 roles;

	pcmd = (struct lpfc_dmabuf *) cmdiocb->context2;
	lp = (uint32_t *) pcmd->virt;
	npr = (PRLI *) ((uint8_t *) lp + sizeof (uint32_t));

	if ((npr->prliType == PRLI_FCP_TYPE) ||
	    (npr->prliType == PRLI_NVME_TYPE)) {
		if (npr->initiatorFunc) {
			if (npr->prliType == PRLI_FCP_TYPE)
				ndlp->nlp_type |= NLP_FCP_INITIATOR;
			if (npr->prliType == PRLI_NVME_TYPE)
				ndlp->nlp_type |= NLP_NVME_INITIATOR;
		}
		if (npr->targetFunc) {
			if (npr->prliType == PRLI_FCP_TYPE)
				ndlp->nlp_type |= NLP_FCP_TARGET;
			if (npr->prliType == PRLI_NVME_TYPE)
				ndlp->nlp_type |= NLP_NVME_TARGET;
			if (npr->writeXferRdyDis)
				ndlp->nlp_flag |= NLP_FIRSTBURST;
		}
		if (npr->Retry && ndlp->nlp_type &
					(NLP_FCP_INITIATOR | NLP_FCP_TARGET))
			ndlp->nlp_fcp_info |= NLP_FCP_2_DEVICE;

		if (npr->Retry && phba->nsler &&
		    ndlp->nlp_type & (NLP_NVME_INITIATOR | NLP_NVME_TARGET))
			ndlp->nlp_nvme_info |= NLP_NVME_NSLER;


		/* If this driver is in nvme target mode, set the ndlp's fc4
		 * type to NVME provided the PRLI response claims NVME FC4
		 * type.  Target mode does not issue gft_id so doesn't get
		 * the fc4 type set until now.
		 */
		if (phba->nvmet_support && (npr->prliType == PRLI_NVME_TYPE)) {
			ndlp->nlp_fc4_type |= NLP_FC4_NVME;
			lpfc_nlp_set_state(vport, ndlp, NLP_STE_UNMAPPED_NODE);
		}

		/* Fabric Controllers send FCP PRLI as an initiator but should
		 * not get recognized as FCP type and registered with transport.
		 */
		if (npr->prliType == PRLI_FCP_TYPE &&
		    !(ndlp->nlp_type & NLP_FABRIC))
			ndlp->nlp_fc4_type |= NLP_FC4_FCP;
	}
	if (rport) {
		/* We need to update the rport role values */
		roles = FC_RPORT_ROLE_UNKNOWN;
		if (ndlp->nlp_type & NLP_FCP_INITIATOR)
			roles |= FC_RPORT_ROLE_FCP_INITIATOR;
		if (ndlp->nlp_type & NLP_FCP_TARGET)
			roles |= FC_RPORT_ROLE_FCP_TARGET;

		lpfc_debugfs_disc_trc(vport, LPFC_DISC_TRC_RPORT,
			"rport rolechg:   role:x%x did:x%x flg:x%x",
			roles, ndlp->nlp_DID, ndlp->nlp_flag);

		if (vport->cfg_enable_fc4_type != LPFC_ENABLE_NVME)
			fc_remote_port_rolechg(rport, roles);
	}
}

static uint32_t
lpfc_disc_set_adisc(struct lpfc_vport *vport, struct lpfc_nodelist *ndlp)
{
	if (!(ndlp->nlp_flag & NLP_RPI_REGISTERED)) {
		spin_lock_irq(&ndlp->lock);
		ndlp->nlp_flag &= ~NLP_NPR_ADISC;
		spin_unlock_irq(&ndlp->lock);
		return 0;
	}

	if (!(vport->fc_flag & FC_PT2PT)) {
		/* Check config parameter use-adisc or FCP-2 */
		if (vport->cfg_use_adisc && ((vport->fc_flag & FC_RSCN_MODE) ||
		    ((ndlp->nlp_fcp_info & NLP_FCP_2_DEVICE) &&
		     (ndlp->nlp_type & NLP_FCP_TARGET)))) {
			spin_lock_irq(&ndlp->lock);
			ndlp->nlp_flag |= NLP_NPR_ADISC;
			spin_unlock_irq(&ndlp->lock);
			return 1;
		}
	}

	spin_lock_irq(&ndlp->lock);
	ndlp->nlp_flag &= ~NLP_NPR_ADISC;
	spin_unlock_irq(&ndlp->lock);
	lpfc_unreg_rpi(vport, ndlp);
	return 0;
}

/**
 * lpfc_release_rpi - Release a RPI by issuing unreg_login mailbox cmd.
 * @phba : Pointer to lpfc_hba structure.
 * @vport: Pointer to lpfc_vport structure.
 * @ndlp: Pointer to lpfc_nodelist structure.
 * @rpi  : rpi to be release.
 *
 * This function will send a unreg_login mailbox command to the firmware
 * to release a rpi.
 **/
static void
lpfc_release_rpi(struct lpfc_hba *phba, struct lpfc_vport *vport,
		 struct lpfc_nodelist *ndlp, uint16_t rpi)
{
	LPFC_MBOXQ_t *pmb;
	int rc;

	/* If there is already an UNREG in progress for this ndlp,
	 * no need to queue up another one.
	 */
	if (ndlp->nlp_flag & NLP_UNREG_INP) {
		lpfc_printf_vlog(vport, KERN_INFO, LOG_DISCOVERY,
				 "1435 release_rpi SKIP UNREG x%x on "
				 "NPort x%x deferred x%x  flg x%x "
				 "Data: x%px\n",
				 ndlp->nlp_rpi, ndlp->nlp_DID,
				 ndlp->nlp_defer_did,
				 ndlp->nlp_flag, ndlp);
		return;
	}

	pmb = (LPFC_MBOXQ_t *) mempool_alloc(phba->mbox_mem_pool,
			GFP_KERNEL);
	if (!pmb)
		lpfc_printf_vlog(vport, KERN_ERR, LOG_TRACE_EVENT,
				 "2796 mailbox memory allocation failed \n");
	else {
		lpfc_unreg_login(phba, vport->vpi, rpi, pmb);
		pmb->mbox_cmpl = lpfc_sli_def_mbox_cmpl;
		pmb->vport = vport;
		pmb->ctx_ndlp = lpfc_nlp_get(ndlp);
		if (!pmb->ctx_ndlp) {
			mempool_free(pmb, phba->mbox_mem_pool);
			return;
		}

		if (((ndlp->nlp_DID & Fabric_DID_MASK) != Fabric_DID_MASK) &&
		    (!(vport->fc_flag & FC_OFFLINE_MODE)))
			ndlp->nlp_flag |= NLP_UNREG_INP;

		lpfc_printf_vlog(vport, KERN_INFO, LOG_DISCOVERY,
				 "1437 release_rpi UNREG x%x "
				 "on NPort x%x flg x%x\n",
				 ndlp->nlp_rpi, ndlp->nlp_DID, ndlp->nlp_flag);

		rc = lpfc_sli_issue_mbox(phba, pmb, MBX_NOWAIT);
		if (rc == MBX_NOT_FINISHED)
			mempool_free(pmb, phba->mbox_mem_pool);
	}
}

static uint32_t
lpfc_disc_illegal(struct lpfc_vport *vport, struct lpfc_nodelist *ndlp,
		  void *arg, uint32_t evt)
{
	struct lpfc_hba *phba;
	LPFC_MBOXQ_t *pmb = (LPFC_MBOXQ_t *) arg;
	uint16_t rpi;

	phba = vport->phba;
	/* Release the RPI if reglogin completing */
	if (!(phba->pport->load_flag & FC_UNLOADING) &&
		(evt == NLP_EVT_CMPL_REG_LOGIN) &&
		(!pmb->u.mb.mbxStatus)) {
		rpi = pmb->u.mb.un.varWords[0];
		lpfc_release_rpi(phba, vport, ndlp, rpi);
	}
	lpfc_printf_vlog(vport, KERN_ERR, LOG_TRACE_EVENT,
			 "0271 Illegal State Transition: node x%x "
			 "event x%x, state x%x Data: x%x x%x\n",
			 ndlp->nlp_DID, evt, ndlp->nlp_state, ndlp->nlp_rpi,
			 ndlp->nlp_flag);
	return ndlp->nlp_state;
}

static uint32_t
lpfc_cmpl_plogi_illegal(struct lpfc_vport *vport, struct lpfc_nodelist *ndlp,
		  void *arg, uint32_t evt)
{
	/* This transition is only legal if we previously
	 * rcv'ed a PLOGI. Since we don't want 2 discovery threads
	 * working on the same NPortID, do nothing for this thread
	 * to stop it.
	 */
	if (!(ndlp->nlp_flag & NLP_RCV_PLOGI)) {
		lpfc_printf_vlog(vport, KERN_ERR, LOG_TRACE_EVENT,
				 "0272 Illegal State Transition: node x%x "
				 "event x%x, state x%x Data: x%x x%x\n",
				  ndlp->nlp_DID, evt, ndlp->nlp_state,
				  ndlp->nlp_rpi, ndlp->nlp_flag);
	}
	return ndlp->nlp_state;
}

/* Start of Discovery State Machine routines */

static uint32_t
lpfc_rcv_plogi_unused_node(struct lpfc_vport *vport, struct lpfc_nodelist *ndlp,
			   void *arg, uint32_t evt)
{
	struct lpfc_iocbq *cmdiocb;

	cmdiocb = (struct lpfc_iocbq *) arg;

	if (lpfc_rcv_plogi(vport, ndlp, cmdiocb)) {
		return ndlp->nlp_state;
	}
	return NLP_STE_FREED_NODE;
}

static uint32_t
lpfc_rcv_els_unused_node(struct lpfc_vport *vport, struct lpfc_nodelist *ndlp,
			 void *arg, uint32_t evt)
{
	lpfc_issue_els_logo(vport, ndlp, 0);
	return ndlp->nlp_state;
}

static uint32_t
lpfc_rcv_logo_unused_node(struct lpfc_vport *vport, struct lpfc_nodelist *ndlp,
			  void *arg, uint32_t evt)
{
	struct lpfc_iocbq *cmdiocb = (struct lpfc_iocbq *) arg;

	spin_lock_irq(&ndlp->lock);
	ndlp->nlp_flag |= NLP_LOGO_ACC;
	spin_unlock_irq(&ndlp->lock);
	lpfc_els_rsp_acc(vport, ELS_CMD_ACC, cmdiocb, ndlp, NULL);

	return ndlp->nlp_state;
}

static uint32_t
lpfc_cmpl_logo_unused_node(struct lpfc_vport *vport, struct lpfc_nodelist *ndlp,
			   void *arg, uint32_t evt)
{
	return NLP_STE_FREED_NODE;
}

static uint32_t
lpfc_device_rm_unused_node(struct lpfc_vport *vport, struct lpfc_nodelist *ndlp,
			   void *arg, uint32_t evt)
{
	return NLP_STE_FREED_NODE;
}

static uint32_t
lpfc_device_recov_unused_node(struct lpfc_vport *vport,
			struct lpfc_nodelist *ndlp,
			   void *arg, uint32_t evt)
{
	return ndlp->nlp_state;
}

static uint32_t
lpfc_rcv_plogi_plogi_issue(struct lpfc_vport *vport, struct lpfc_nodelist *ndlp,
			   void *arg, uint32_t evt)
{
	struct Scsi_Host   *shost = lpfc_shost_from_vport(vport);
	struct lpfc_hba   *phba = vport->phba;
	struct lpfc_iocbq *cmdiocb = arg;
	struct lpfc_dmabuf *pcmd = (struct lpfc_dmabuf *) cmdiocb->context2;
	uint32_t *lp = (uint32_t *) pcmd->virt;
	struct serv_parm *sp = (struct serv_parm *) (lp + 1);
	struct ls_rjt stat;
	int port_cmp;

	memset(&stat, 0, sizeof (struct ls_rjt));

	/* For a PLOGI, we only accept if our portname is less
	 * than the remote portname.
	 */
	phba->fc_stat.elsLogiCol++;
	port_cmp = memcmp(&vport->fc_portname, &sp->portName,
			  sizeof(struct lpfc_name));

	if (port_cmp >= 0) {
		/* Reject this request because the remote node will accept
		   ours */
		stat.un.b.lsRjtRsnCode = LSRJT_UNABLE_TPC;
		stat.un.b.lsRjtRsnCodeExp = LSEXP_CMD_IN_PROGRESS;
		lpfc_els_rsp_reject(vport, stat.un.lsRjtError, cmdiocb, ndlp,
			NULL);
	} else {
		if (lpfc_rcv_plogi(vport, ndlp, cmdiocb) &&
		    (ndlp->nlp_flag & NLP_NPR_2B_DISC) &&
		    (vport->num_disc_nodes)) {
			spin_lock_irq(&ndlp->lock);
			ndlp->nlp_flag &= ~NLP_NPR_2B_DISC;
			spin_unlock_irq(&ndlp->lock);
			/* Check if there are more PLOGIs to be sent */
			lpfc_more_plogi(vport);
			if (vport->num_disc_nodes == 0) {
				spin_lock_irq(shost->host_lock);
				vport->fc_flag &= ~FC_NDISC_ACTIVE;
				spin_unlock_irq(shost->host_lock);
				lpfc_can_disctmo(vport);
				lpfc_end_rscn(vport);
			}
		}
	} /* If our portname was less */

	return ndlp->nlp_state;
}

static uint32_t
lpfc_rcv_prli_plogi_issue(struct lpfc_vport *vport, struct lpfc_nodelist *ndlp,
			  void *arg, uint32_t evt)
{
	struct lpfc_iocbq *cmdiocb = (struct lpfc_iocbq *) arg;
	struct ls_rjt     stat;

	memset(&stat, 0, sizeof (struct ls_rjt));
	stat.un.b.lsRjtRsnCode = LSRJT_LOGICAL_BSY;
	stat.un.b.lsRjtRsnCodeExp = LSEXP_NOTHING_MORE;
	lpfc_els_rsp_reject(vport, stat.un.lsRjtError, cmdiocb, ndlp, NULL);
	return ndlp->nlp_state;
}

static uint32_t
lpfc_rcv_logo_plogi_issue(struct lpfc_vport *vport, struct lpfc_nodelist *ndlp,
			  void *arg, uint32_t evt)
{
	struct lpfc_iocbq *cmdiocb = (struct lpfc_iocbq *) arg;

	/* Retrieve RPI from LOGO IOCB. RPI is used for CMD_ABORT_XRI_CN */
	if (vport->phba->sli_rev == LPFC_SLI_REV3)
		ndlp->nlp_rpi = cmdiocb->iocb.ulpIoTag;
				/* software abort outstanding PLOGI */
	lpfc_els_abort(vport->phba, ndlp);

	lpfc_rcv_logo(vport, ndlp, cmdiocb, ELS_CMD_LOGO);
	return ndlp->nlp_state;
}

static uint32_t
lpfc_rcv_els_plogi_issue(struct lpfc_vport *vport, struct lpfc_nodelist *ndlp,
			 void *arg, uint32_t evt)
{
	struct lpfc_hba   *phba = vport->phba;
	struct lpfc_iocbq *cmdiocb = (struct lpfc_iocbq *) arg;

	/* software abort outstanding PLOGI */
	lpfc_els_abort(phba, ndlp);

	if (evt == NLP_EVT_RCV_LOGO) {
		lpfc_els_rsp_acc(vport, ELS_CMD_ACC, cmdiocb, ndlp, NULL);
	} else {
		lpfc_issue_els_logo(vport, ndlp, 0);
	}

	/* Put ndlp in npr state set plogi timer for 1 sec */
	mod_timer(&ndlp->nlp_delayfunc, jiffies + msecs_to_jiffies(1000 * 1));
	spin_lock_irq(&ndlp->lock);
	ndlp->nlp_flag |= NLP_DELAY_TMO;
	spin_unlock_irq(&ndlp->lock);
	ndlp->nlp_last_elscmd = ELS_CMD_PLOGI;
	ndlp->nlp_prev_state = NLP_STE_PLOGI_ISSUE;
	lpfc_nlp_set_state(vport, ndlp, NLP_STE_NPR_NODE);

	return ndlp->nlp_state;
}

static uint32_t
lpfc_cmpl_plogi_plogi_issue(struct lpfc_vport *vport,
			    struct lpfc_nodelist *ndlp,
			    void *arg,
			    uint32_t evt)
{
	struct lpfc_hba    *phba = vport->phba;
	struct lpfc_iocbq  *cmdiocb, *rspiocb;
	struct lpfc_dmabuf *pcmd, *prsp, *mp;
	uint32_t *lp;
	uint32_t vid, flag;
	IOCB_t *irsp;
	struct serv_parm *sp;
	uint32_t ed_tov;
	LPFC_MBOXQ_t *mbox;
	int rc;

	cmdiocb = (struct lpfc_iocbq *) arg;
	rspiocb = cmdiocb->context_un.rsp_iocb;

	if (ndlp->nlp_flag & NLP_ACC_REGLOGIN) {
		/* Recovery from PLOGI collision logic */
		return ndlp->nlp_state;
	}

	irsp = &rspiocb->iocb;

	if (irsp->ulpStatus)
		goto out;

	pcmd = (struct lpfc_dmabuf *) cmdiocb->context2;

	prsp = list_get_first(&pcmd->list, struct lpfc_dmabuf, list);
	if (!prsp)
		goto out;

	lp = (uint32_t *) prsp->virt;
	sp = (struct serv_parm *) ((uint8_t *) lp + sizeof (uint32_t));

	/* Some switches have FDMI servers returning 0 for WWN */
	if ((ndlp->nlp_DID != FDMI_DID) &&
		(wwn_to_u64(sp->portName.u.wwn) == 0 ||
		wwn_to_u64(sp->nodeName.u.wwn) == 0)) {
		lpfc_printf_vlog(vport, KERN_ERR, LOG_TRACE_EVENT,
				 "0142 PLOGI RSP: Invalid WWN.\n");
		goto out;
	}
	if (!lpfc_check_sparm(vport, ndlp, sp, CLASS3, 0))
		goto out;
	/* PLOGI chkparm OK */
	lpfc_printf_vlog(vport, KERN_INFO, LOG_ELS,
			 "0121 PLOGI chkparm OK Data: x%x x%x x%x x%x\n",
			 ndlp->nlp_DID, ndlp->nlp_state,
			 ndlp->nlp_flag, ndlp->nlp_rpi);
	if (vport->cfg_fcp_class == 2 && (sp->cls2.classValid))
		ndlp->nlp_fcp_info |= CLASS2;
	else
		ndlp->nlp_fcp_info |= CLASS3;

	ndlp->nlp_class_sup = 0;
	if (sp->cls1.classValid)
		ndlp->nlp_class_sup |= FC_COS_CLASS1;
	if (sp->cls2.classValid)
		ndlp->nlp_class_sup |= FC_COS_CLASS2;
	if (sp->cls3.classValid)
		ndlp->nlp_class_sup |= FC_COS_CLASS3;
	if (sp->cls4.classValid)
		ndlp->nlp_class_sup |= FC_COS_CLASS4;
	ndlp->nlp_maxframe =
		((sp->cmn.bbRcvSizeMsb & 0x0F) << 8) | sp->cmn.bbRcvSizeLsb;

	if ((vport->fc_flag & FC_PT2PT) &&
	    (vport->fc_flag & FC_PT2PT_PLOGI)) {
		ed_tov = be32_to_cpu(sp->cmn.e_d_tov);
		if (sp->cmn.edtovResolution) {
			/* E_D_TOV ticks are in nanoseconds */
			ed_tov = (phba->fc_edtov + 999999) / 1000000;
		}

		ndlp->nlp_flag &= ~NLP_SUPPRESS_RSP;
		if ((phba->sli.sli_flag & LPFC_SLI_SUPPRESS_RSP) &&
		    sp->cmn.valid_vendor_ver_level) {
			vid = be32_to_cpu(sp->un.vv.vid);
			flag = be32_to_cpu(sp->un.vv.flags);
			if ((vid == LPFC_VV_EMLX_ID) &&
			    (flag & LPFC_VV_SUPPRESS_RSP))
				ndlp->nlp_flag |= NLP_SUPPRESS_RSP;
		}

		/*
		 * Use the larger EDTOV
		 * RATOV = 2 * EDTOV for pt-to-pt
		 */
		if (ed_tov > phba->fc_edtov)
			phba->fc_edtov = ed_tov;
		phba->fc_ratov = (2 * phba->fc_edtov) / 1000;

		memcpy(&phba->fc_fabparam, sp, sizeof(struct serv_parm));

		/* Issue config_link / reg_vfi to account for updated TOV's */
		if (phba->sli_rev == LPFC_SLI_REV4) {
			lpfc_issue_reg_vfi(vport);
		} else {
			mbox = mempool_alloc(phba->mbox_mem_pool, GFP_KERNEL);
			if (!mbox) {
				lpfc_printf_vlog(vport, KERN_ERR,
						 LOG_TRACE_EVENT,
						 "0133 PLOGI: no memory "
						 "for config_link "
						 "Data: x%x x%x x%x x%x\n",
						 ndlp->nlp_DID, ndlp->nlp_state,
						 ndlp->nlp_flag, ndlp->nlp_rpi);
				goto out;
			}

			lpfc_config_link(phba, mbox);

			mbox->mbox_cmpl = lpfc_sli_def_mbox_cmpl;
			mbox->vport = vport;
			rc = lpfc_sli_issue_mbox(phba, mbox, MBX_NOWAIT);
			if (rc == MBX_NOT_FINISHED) {
				mempool_free(mbox, phba->mbox_mem_pool);
				goto out;
			}
		}
	}

	lpfc_unreg_rpi(vport, ndlp);

	mbox = mempool_alloc(phba->mbox_mem_pool, GFP_KERNEL);
	if (!mbox) {
		lpfc_printf_vlog(vport, KERN_ERR, LOG_TRACE_EVENT,
				 "0018 PLOGI: no memory for reg_login "
				 "Data: x%x x%x x%x x%x\n",
				 ndlp->nlp_DID, ndlp->nlp_state,
				 ndlp->nlp_flag, ndlp->nlp_rpi);
		goto out;
	}

	if (lpfc_reg_rpi(phba, vport->vpi, irsp->un.elsreq64.remoteID,
			 (uint8_t *) sp, mbox, ndlp->nlp_rpi) == 0) {
		switch (ndlp->nlp_DID) {
		case NameServer_DID:
			mbox->mbox_cmpl = lpfc_mbx_cmpl_ns_reg_login;
			/* Fabric Controller Node needs these parameters. */
			memcpy(&ndlp->fc_sparam, sp, sizeof(struct serv_parm));
			break;
		case FDMI_DID:
			mbox->mbox_cmpl = lpfc_mbx_cmpl_fdmi_reg_login;
			break;
		default:
			ndlp->nlp_flag |= NLP_REG_LOGIN_SEND;
			mbox->mbox_cmpl = lpfc_mbx_cmpl_reg_login;
		}

		mbox->ctx_ndlp = lpfc_nlp_get(ndlp);
		if (!mbox->ctx_ndlp)
			goto out;

		mbox->vport = vport;
		if (lpfc_sli_issue_mbox(phba, mbox, MBX_NOWAIT)
		    != MBX_NOT_FINISHED) {
			lpfc_nlp_set_state(vport, ndlp,
					   NLP_STE_REG_LOGIN_ISSUE);
			return ndlp->nlp_state;
		}
		if (ndlp->nlp_flag & NLP_REG_LOGIN_SEND)
			ndlp->nlp_flag &= ~NLP_REG_LOGIN_SEND;
		/* decrement node reference count to the failed mbox
		 * command
		 */
		lpfc_nlp_put(ndlp);
		mp = (struct lpfc_dmabuf *)mbox->ctx_buf;
		lpfc_mbuf_free(phba, mp->virt, mp->phys);
		kfree(mp);
		mempool_free(mbox, phba->mbox_mem_pool);

		lpfc_printf_vlog(vport, KERN_ERR, LOG_TRACE_EVENT,
				 "0134 PLOGI: cannot issue reg_login "
				 "Data: x%x x%x x%x x%x\n",
				 ndlp->nlp_DID, ndlp->nlp_state,
				 ndlp->nlp_flag, ndlp->nlp_rpi);
	} else {
		mempool_free(mbox, phba->mbox_mem_pool);

		lpfc_printf_vlog(vport, KERN_ERR, LOG_TRACE_EVENT,
				 "0135 PLOGI: cannot format reg_login "
				 "Data: x%x x%x x%x x%x\n",
				 ndlp->nlp_DID, ndlp->nlp_state,
				 ndlp->nlp_flag, ndlp->nlp_rpi);
	}


out:
	if (ndlp->nlp_DID == NameServer_DID) {
		lpfc_vport_set_state(vport, FC_VPORT_FAILED);
		lpfc_printf_vlog(vport, KERN_ERR, LOG_TRACE_EVENT,
				 "0261 Cannot Register NameServer login\n");
	}

	/*
	** In case the node reference counter does not go to zero, ensure that
	** the stale state for the node is not processed.
	*/

	ndlp->nlp_prev_state = ndlp->nlp_state;
	lpfc_nlp_set_state(vport, ndlp, NLP_STE_NPR_NODE);
	return NLP_STE_FREED_NODE;
}

static uint32_t
lpfc_cmpl_logo_plogi_issue(struct lpfc_vport *vport, struct lpfc_nodelist *ndlp,
			   void *arg, uint32_t evt)
{
	return ndlp->nlp_state;
}

static uint32_t
lpfc_cmpl_reglogin_plogi_issue(struct lpfc_vport *vport,
	struct lpfc_nodelist *ndlp, void *arg, uint32_t evt)
{
	struct lpfc_hba *phba;
	LPFC_MBOXQ_t *pmb = (LPFC_MBOXQ_t *) arg;
	MAILBOX_t *mb = &pmb->u.mb;
	uint16_t rpi;

	phba = vport->phba;
	/* Release the RPI */
	if (!(phba->pport->load_flag & FC_UNLOADING) &&
		!mb->mbxStatus) {
		rpi = pmb->u.mb.un.varWords[0];
		lpfc_release_rpi(phba, vport, ndlp, rpi);
	}
	return ndlp->nlp_state;
}

static uint32_t
lpfc_device_rm_plogi_issue(struct lpfc_vport *vport, struct lpfc_nodelist *ndlp,
			   void *arg, uint32_t evt)
{
	if (ndlp->nlp_flag & NLP_NPR_2B_DISC) {
		spin_lock_irq(&ndlp->lock);
		ndlp->nlp_flag |= NLP_NODEV_REMOVE;
		spin_unlock_irq(&ndlp->lock);
		return ndlp->nlp_state;
	} else {
		/* software abort outstanding PLOGI */
		lpfc_els_abort(vport->phba, ndlp);

		lpfc_drop_node(vport, ndlp);
		return NLP_STE_FREED_NODE;
	}
}

static uint32_t
lpfc_device_recov_plogi_issue(struct lpfc_vport *vport,
			      struct lpfc_nodelist *ndlp,
			      void *arg,
			      uint32_t evt)
{
	struct lpfc_hba  *phba = vport->phba;

	/* Don't do anything that will mess up processing of the
	 * previous RSCN.
	 */
	if (vport->fc_flag & FC_RSCN_DEFERRED)
		return ndlp->nlp_state;

	/* software abort outstanding PLOGI */
	lpfc_els_abort(phba, ndlp);

	ndlp->nlp_prev_state = NLP_STE_PLOGI_ISSUE;
	lpfc_nlp_set_state(vport, ndlp, NLP_STE_NPR_NODE);
	spin_lock_irq(&ndlp->lock);
	ndlp->nlp_flag &= ~(NLP_NODEV_REMOVE | NLP_NPR_2B_DISC);
	spin_unlock_irq(&ndlp->lock);

	return ndlp->nlp_state;
}

static uint32_t
lpfc_rcv_plogi_adisc_issue(struct lpfc_vport *vport, struct lpfc_nodelist *ndlp,
			   void *arg, uint32_t evt)
{
	struct lpfc_hba   *phba = vport->phba;
	struct lpfc_iocbq *cmdiocb;

	/* software abort outstanding ADISC */
	lpfc_els_abort(phba, ndlp);

	cmdiocb = (struct lpfc_iocbq *) arg;

	if (lpfc_rcv_plogi(vport, ndlp, cmdiocb)) {
		if (ndlp->nlp_flag & NLP_NPR_2B_DISC) {
			spin_lock_irq(&ndlp->lock);
			ndlp->nlp_flag &= ~NLP_NPR_2B_DISC;
			spin_unlock_irq(&ndlp->lock);
			if (vport->num_disc_nodes)
				lpfc_more_adisc(vport);
		}
		return ndlp->nlp_state;
	}
	ndlp->nlp_prev_state = NLP_STE_ADISC_ISSUE;
	lpfc_issue_els_plogi(vport, ndlp->nlp_DID, 0);
	lpfc_nlp_set_state(vport, ndlp, NLP_STE_PLOGI_ISSUE);

	return ndlp->nlp_state;
}

static uint32_t
lpfc_rcv_prli_adisc_issue(struct lpfc_vport *vport, struct lpfc_nodelist *ndlp,
			  void *arg, uint32_t evt)
{
	struct lpfc_iocbq *cmdiocb = (struct lpfc_iocbq *) arg;

	if (lpfc_rcv_prli_support_check(vport, ndlp, cmdiocb))
		lpfc_els_rsp_prli_acc(vport, cmdiocb, ndlp);
	return ndlp->nlp_state;
}

static uint32_t
lpfc_rcv_logo_adisc_issue(struct lpfc_vport *vport, struct lpfc_nodelist *ndlp,
			  void *arg, uint32_t evt)
{
	struct lpfc_hba *phba = vport->phba;
	struct lpfc_iocbq *cmdiocb;

	cmdiocb = (struct lpfc_iocbq *) arg;

	/* software abort outstanding ADISC */
	lpfc_els_abort(phba, ndlp);

	lpfc_rcv_logo(vport, ndlp, cmdiocb, ELS_CMD_LOGO);
	return ndlp->nlp_state;
}

static uint32_t
lpfc_rcv_padisc_adisc_issue(struct lpfc_vport *vport,
			    struct lpfc_nodelist *ndlp,
			    void *arg, uint32_t evt)
{
	struct lpfc_iocbq *cmdiocb;

	cmdiocb = (struct lpfc_iocbq *) arg;

	lpfc_rcv_padisc(vport, ndlp, cmdiocb);
	return ndlp->nlp_state;
}

static uint32_t
lpfc_rcv_prlo_adisc_issue(struct lpfc_vport *vport, struct lpfc_nodelist *ndlp,
			  void *arg, uint32_t evt)
{
	struct lpfc_iocbq *cmdiocb;

	cmdiocb = (struct lpfc_iocbq *) arg;

	/* Treat like rcv logo */
	lpfc_rcv_logo(vport, ndlp, cmdiocb, ELS_CMD_PRLO);
	return ndlp->nlp_state;
}

static uint32_t
lpfc_cmpl_adisc_adisc_issue(struct lpfc_vport *vport,
			    struct lpfc_nodelist *ndlp,
			    void *arg, uint32_t evt)
{
	struct lpfc_hba   *phba = vport->phba;
	struct lpfc_iocbq *cmdiocb, *rspiocb;
	IOCB_t *irsp;
	ADISC *ap;
	int rc;

	cmdiocb = (struct lpfc_iocbq *) arg;
	rspiocb = cmdiocb->context_un.rsp_iocb;

	ap = (ADISC *)lpfc_check_elscmpl_iocb(phba, cmdiocb, rspiocb);
	irsp = &rspiocb->iocb;

	if ((irsp->ulpStatus) ||
	    (!lpfc_check_adisc(vport, ndlp, &ap->nodeName, &ap->portName))) {
		/* 1 sec timeout */
		mod_timer(&ndlp->nlp_delayfunc,
			  jiffies + msecs_to_jiffies(1000));
		spin_lock_irq(&ndlp->lock);
		ndlp->nlp_flag |= NLP_DELAY_TMO;
		spin_unlock_irq(&ndlp->lock);
		ndlp->nlp_last_elscmd = ELS_CMD_PLOGI;

		ndlp->nlp_prev_state = NLP_STE_ADISC_ISSUE;
		lpfc_nlp_set_state(vport, ndlp, NLP_STE_NPR_NODE);
		lpfc_unreg_rpi(vport, ndlp);
		return ndlp->nlp_state;
	}

	if (phba->sli_rev == LPFC_SLI_REV4) {
		rc = lpfc_sli4_resume_rpi(ndlp, NULL, NULL);
		if (rc) {
			/* Stay in state and retry. */
			ndlp->nlp_prev_state = NLP_STE_ADISC_ISSUE;
			return ndlp->nlp_state;
		}
	}

	if (ndlp->nlp_type & NLP_FCP_TARGET)
		ndlp->nlp_fc4_type |= NLP_FC4_FCP;

	if (ndlp->nlp_type & NLP_NVME_TARGET)
		ndlp->nlp_fc4_type |= NLP_FC4_NVME;

	if (ndlp->nlp_type & (NLP_FCP_TARGET | NLP_NVME_TARGET)) {
		ndlp->nlp_prev_state = NLP_STE_ADISC_ISSUE;
		lpfc_nlp_set_state(vport, ndlp, NLP_STE_MAPPED_NODE);
	} else {
		ndlp->nlp_prev_state = NLP_STE_ADISC_ISSUE;
		lpfc_nlp_set_state(vport, ndlp, NLP_STE_UNMAPPED_NODE);
	}

	return ndlp->nlp_state;
}

static uint32_t
lpfc_device_rm_adisc_issue(struct lpfc_vport *vport, struct lpfc_nodelist *ndlp,
			   void *arg, uint32_t evt)
{
	if (ndlp->nlp_flag & NLP_NPR_2B_DISC) {
		spin_lock_irq(&ndlp->lock);
		ndlp->nlp_flag |= NLP_NODEV_REMOVE;
		spin_unlock_irq(&ndlp->lock);
		return ndlp->nlp_state;
	} else {
		/* software abort outstanding ADISC */
		lpfc_els_abort(vport->phba, ndlp);

		lpfc_drop_node(vport, ndlp);
		return NLP_STE_FREED_NODE;
	}
}

static uint32_t
lpfc_device_recov_adisc_issue(struct lpfc_vport *vport,
			      struct lpfc_nodelist *ndlp,
			      void *arg,
			      uint32_t evt)
{
	struct lpfc_hba  *phba = vport->phba;

	/* Don't do anything that will mess up processing of the
	 * previous RSCN.
	 */
	if (vport->fc_flag & FC_RSCN_DEFERRED)
		return ndlp->nlp_state;

	/* software abort outstanding ADISC */
	lpfc_els_abort(phba, ndlp);

	ndlp->nlp_prev_state = NLP_STE_ADISC_ISSUE;
	lpfc_nlp_set_state(vport, ndlp, NLP_STE_NPR_NODE);
	spin_lock_irq(&ndlp->lock);
	ndlp->nlp_flag &= ~(NLP_NODEV_REMOVE | NLP_NPR_2B_DISC);
	spin_unlock_irq(&ndlp->lock);
	lpfc_disc_set_adisc(vport, ndlp);
	return ndlp->nlp_state;
}

static uint32_t
lpfc_rcv_plogi_reglogin_issue(struct lpfc_vport *vport,
			      struct lpfc_nodelist *ndlp,
			      void *arg,
			      uint32_t evt)
{
	struct lpfc_iocbq *cmdiocb = (struct lpfc_iocbq *) arg;

	lpfc_rcv_plogi(vport, ndlp, cmdiocb);
	return ndlp->nlp_state;
}

static uint32_t
lpfc_rcv_prli_reglogin_issue(struct lpfc_vport *vport,
			     struct lpfc_nodelist *ndlp,
			     void *arg,
			     uint32_t evt)
{
	struct lpfc_iocbq *cmdiocb = (struct lpfc_iocbq *) arg;
	struct ls_rjt     stat;

	if (!lpfc_rcv_prli_support_check(vport, ndlp, cmdiocb)) {
		return ndlp->nlp_state;
	}
	if (vport->phba->nvmet_support) {
		/* NVME Target mode.  Handle and respond to the PRLI and
		 * transition to UNMAPPED provided the RPI has completed
		 * registration.
		 */
		if (ndlp->nlp_flag & NLP_RPI_REGISTERED) {
			lpfc_rcv_prli(vport, ndlp, cmdiocb);
			lpfc_els_rsp_prli_acc(vport, cmdiocb, ndlp);
		} else {
			/* RPI registration has not completed. Reject the PRLI
			 * to prevent an illegal state transition when the
			 * rpi registration does complete.
			 */
			memset(&stat, 0, sizeof(struct ls_rjt));
			stat.un.b.lsRjtRsnCode = LSRJT_LOGICAL_BSY;
			stat.un.b.lsRjtRsnCodeExp = LSEXP_NOTHING_MORE;
			lpfc_els_rsp_reject(vport, stat.un.lsRjtError, cmdiocb,
					    ndlp, NULL);
			return ndlp->nlp_state;
		}
	} else {
		/* Initiator mode. */
		lpfc_els_rsp_prli_acc(vport, cmdiocb, ndlp);
	}
	return ndlp->nlp_state;
}

static uint32_t
lpfc_rcv_logo_reglogin_issue(struct lpfc_vport *vport,
			     struct lpfc_nodelist *ndlp,
			     void *arg,
			     uint32_t evt)
{
	struct lpfc_hba   *phba = vport->phba;
	struct lpfc_iocbq *cmdiocb = (struct lpfc_iocbq *) arg;
	LPFC_MBOXQ_t	  *mb;
	LPFC_MBOXQ_t	  *nextmb;
	struct lpfc_dmabuf *mp;
	struct lpfc_nodelist *ns_ndlp;

	cmdiocb = (struct lpfc_iocbq *) arg;

	/* cleanup any ndlp on mbox q waiting for reglogin cmpl */
	if ((mb = phba->sli.mbox_active)) {
		if ((mb->u.mb.mbxCommand == MBX_REG_LOGIN64) &&
		   (ndlp == (struct lpfc_nodelist *)mb->ctx_ndlp)) {
			ndlp->nlp_flag &= ~NLP_REG_LOGIN_SEND;
			lpfc_nlp_put(ndlp);
			mb->ctx_ndlp = NULL;
			mb->mbox_cmpl = lpfc_sli_def_mbox_cmpl;
		}
	}

	spin_lock_irq(&phba->hbalock);
	list_for_each_entry_safe(mb, nextmb, &phba->sli.mboxq, list) {
		if ((mb->u.mb.mbxCommand == MBX_REG_LOGIN64) &&
		   (ndlp == (struct lpfc_nodelist *)mb->ctx_ndlp)) {
			mp = (struct lpfc_dmabuf *)(mb->ctx_buf);
			if (mp) {
				__lpfc_mbuf_free(phba, mp->virt, mp->phys);
				kfree(mp);
			}
			ndlp->nlp_flag &= ~NLP_REG_LOGIN_SEND;
			lpfc_nlp_put(ndlp);
			list_del(&mb->list);
			phba->sli.mboxq_cnt--;
			mempool_free(mb, phba->mbox_mem_pool);
		}
	}
	spin_unlock_irq(&phba->hbalock);

	/* software abort if any GID_FT is outstanding */
	if (vport->cfg_enable_fc4_type != LPFC_ENABLE_FCP) {
		ns_ndlp = lpfc_findnode_did(vport, NameServer_DID);
		if (ns_ndlp)
			lpfc_els_abort(phba, ns_ndlp);
	}

	lpfc_rcv_logo(vport, ndlp, cmdiocb, ELS_CMD_LOGO);
	return ndlp->nlp_state;
}

static uint32_t
lpfc_rcv_padisc_reglogin_issue(struct lpfc_vport *vport,
			       struct lpfc_nodelist *ndlp,
			       void *arg,
			       uint32_t evt)
{
	struct lpfc_iocbq *cmdiocb = (struct lpfc_iocbq *) arg;

	lpfc_rcv_padisc(vport, ndlp, cmdiocb);
	return ndlp->nlp_state;
}

static uint32_t
lpfc_rcv_prlo_reglogin_issue(struct lpfc_vport *vport,
			     struct lpfc_nodelist *ndlp,
			     void *arg,
			     uint32_t evt)
{
	struct lpfc_iocbq *cmdiocb;

	cmdiocb = (struct lpfc_iocbq *) arg;
	lpfc_els_rsp_acc(vport, ELS_CMD_PRLO, cmdiocb, ndlp, NULL);
	return ndlp->nlp_state;
}

static uint32_t
lpfc_cmpl_reglogin_reglogin_issue(struct lpfc_vport *vport,
				  struct lpfc_nodelist *ndlp,
				  void *arg,
				  uint32_t evt)
{
	struct lpfc_hba *phba = vport->phba;
	LPFC_MBOXQ_t *pmb = (LPFC_MBOXQ_t *) arg;
	MAILBOX_t *mb = &pmb->u.mb;
	uint32_t did  = mb->un.varWords[1];

	if (mb->mbxStatus) {
		/* RegLogin failed */
		lpfc_printf_vlog(vport, KERN_ERR, LOG_TRACE_EVENT,
				 "0246 RegLogin failed Data: x%x x%x x%x x%x "
				 "x%x\n",
				 did, mb->mbxStatus, vport->port_state,
				 mb->un.varRegLogin.vpi,
				 mb->un.varRegLogin.rpi);
		/*
		 * If RegLogin failed due to lack of HBA resources do not
		 * retry discovery.
		 */
		if (mb->mbxStatus == MBXERR_RPI_FULL) {
			ndlp->nlp_prev_state = NLP_STE_REG_LOGIN_ISSUE;
			lpfc_nlp_set_state(vport, ndlp, NLP_STE_NPR_NODE);
			return ndlp->nlp_state;
		}

		/* Put ndlp in npr state set plogi timer for 1 sec */
		mod_timer(&ndlp->nlp_delayfunc,
			  jiffies + msecs_to_jiffies(1000 * 1));
		spin_lock_irq(&ndlp->lock);
		ndlp->nlp_flag |= NLP_DELAY_TMO;
		spin_unlock_irq(&ndlp->lock);
		ndlp->nlp_last_elscmd = ELS_CMD_PLOGI;

		lpfc_issue_els_logo(vport, ndlp, 0);
		return ndlp->nlp_state;
	}

	/* SLI4 ports have preallocated logical rpis. */
	if (phba->sli_rev < LPFC_SLI_REV4)
		ndlp->nlp_rpi = mb->un.varWords[0];

	ndlp->nlp_flag |= NLP_RPI_REGISTERED;

	/* Only if we are not a fabric nport do we issue PRLI */
	lpfc_printf_vlog(vport, KERN_INFO, LOG_DISCOVERY,
			 "3066 RegLogin Complete on x%x x%x x%x\n",
			 did, ndlp->nlp_type, ndlp->nlp_fc4_type);
	if (!(ndlp->nlp_type & NLP_FABRIC) &&
	    (phba->nvmet_support == 0)) {
		/* The driver supports FCP and NVME concurrently.  If the
		 * ndlp's nlp_fc4_type is still zero, the driver doesn't
		 * know what PRLI to send yet.  Figure that out now and
		 * call PRLI depending on the outcome.
		 */
		if (vport->fc_flag & FC_PT2PT) {
			/* If we are pt2pt, there is no Fabric to determine
			 * the FC4 type of the remote nport. So if NVME
			 * is configured try it.
			 */
			ndlp->nlp_fc4_type |= NLP_FC4_FCP;
			if ((vport->cfg_enable_fc4_type == LPFC_ENABLE_BOTH) ||
			    (vport->cfg_enable_fc4_type == LPFC_ENABLE_NVME)) {
				ndlp->nlp_fc4_type |= NLP_FC4_NVME;
				/* We need to update the localport also */
				lpfc_nvme_update_localport(vport);
			}

		} else if (phba->fc_topology == LPFC_TOPOLOGY_LOOP) {
			ndlp->nlp_fc4_type |= NLP_FC4_FCP;

		} else if (ndlp->nlp_fc4_type == 0) {
			/* If we are only configured for FCP, the driver
			 * should just issue PRLI for FCP. Otherwise issue
			 * GFT_ID to determine if remote port supports NVME.
			 */
			if (vport->cfg_enable_fc4_type != LPFC_ENABLE_FCP) {
				lpfc_ns_cmd(vport, SLI_CTNS_GFT_ID, 0,
					    ndlp->nlp_DID);
				return ndlp->nlp_state;
			}
			ndlp->nlp_fc4_type = NLP_FC4_FCP;
		}

		ndlp->nlp_prev_state = NLP_STE_REG_LOGIN_ISSUE;
		lpfc_nlp_set_state(vport, ndlp, NLP_STE_PRLI_ISSUE);
		if (lpfc_issue_els_prli(vport, ndlp, 0)) {
			lpfc_issue_els_logo(vport, ndlp, 0);
			ndlp->nlp_prev_state = NLP_STE_REG_LOGIN_ISSUE;
			lpfc_nlp_set_state(vport, ndlp, NLP_STE_NPR_NODE);
		}
	} else {
		if ((vport->fc_flag & FC_PT2PT) && phba->nvmet_support)
			phba->targetport->port_id = vport->fc_myDID;

		/* Only Fabric ports should transition. NVME target
		 * must complete PRLI.
		 */
		if (ndlp->nlp_type & NLP_FABRIC) {
			ndlp->nlp_fc4_type &= ~NLP_FC4_FCP;
			ndlp->nlp_prev_state = NLP_STE_REG_LOGIN_ISSUE;
			lpfc_nlp_set_state(vport, ndlp, NLP_STE_UNMAPPED_NODE);
		}
	}
	return ndlp->nlp_state;
}

static uint32_t
lpfc_device_rm_reglogin_issue(struct lpfc_vport *vport,
			      struct lpfc_nodelist *ndlp,
			      void *arg,
			      uint32_t evt)
{
	if (ndlp->nlp_flag & NLP_NPR_2B_DISC) {
		spin_lock_irq(&ndlp->lock);
		ndlp->nlp_flag |= NLP_NODEV_REMOVE;
		spin_unlock_irq(&ndlp->lock);
		return ndlp->nlp_state;
	} else {
		lpfc_drop_node(vport, ndlp);
		return NLP_STE_FREED_NODE;
	}
}

static uint32_t
lpfc_device_recov_reglogin_issue(struct lpfc_vport *vport,
				 struct lpfc_nodelist *ndlp,
				 void *arg,
				 uint32_t evt)
{
	/* Don't do anything that will mess up processing of the
	 * previous RSCN.
	 */
	if (vport->fc_flag & FC_RSCN_DEFERRED)
		return ndlp->nlp_state;

	ndlp->nlp_prev_state = NLP_STE_REG_LOGIN_ISSUE;
	lpfc_nlp_set_state(vport, ndlp, NLP_STE_NPR_NODE);
	spin_lock_irq(&ndlp->lock);

	/* If we are a target we won't immediately transition into PRLI,
	 * so if REG_LOGIN already completed we don't need to ignore it.
	 */
	if (!(ndlp->nlp_flag & NLP_RPI_REGISTERED) ||
	    !vport->phba->nvmet_support)
		ndlp->nlp_flag |= NLP_IGNR_REG_CMPL;

	ndlp->nlp_flag &= ~(NLP_NODEV_REMOVE | NLP_NPR_2B_DISC);
	spin_unlock_irq(&ndlp->lock);
	lpfc_disc_set_adisc(vport, ndlp);
	return ndlp->nlp_state;
}

static uint32_t
lpfc_rcv_plogi_prli_issue(struct lpfc_vport *vport, struct lpfc_nodelist *ndlp,
			  void *arg, uint32_t evt)
{
	struct lpfc_iocbq *cmdiocb;

	cmdiocb = (struct lpfc_iocbq *) arg;

	lpfc_rcv_plogi(vport, ndlp, cmdiocb);
	return ndlp->nlp_state;
}

static uint32_t
lpfc_rcv_prli_prli_issue(struct lpfc_vport *vport, struct lpfc_nodelist *ndlp,
			 void *arg, uint32_t evt)
{
	struct lpfc_iocbq *cmdiocb = (struct lpfc_iocbq *) arg;

	if (!lpfc_rcv_prli_support_check(vport, ndlp, cmdiocb))
		return ndlp->nlp_state;
	lpfc_rcv_prli(vport, ndlp, cmdiocb);
	lpfc_els_rsp_prli_acc(vport, cmdiocb, ndlp);
	return ndlp->nlp_state;
}

static uint32_t
lpfc_rcv_logo_prli_issue(struct lpfc_vport *vport, struct lpfc_nodelist *ndlp,
			 void *arg, uint32_t evt)
{
	struct lpfc_iocbq *cmdiocb = (struct lpfc_iocbq *) arg;

	/* Software abort outstanding PRLI before sending acc */
	lpfc_els_abort(vport->phba, ndlp);

	lpfc_rcv_logo(vport, ndlp, cmdiocb, ELS_CMD_LOGO);
	return ndlp->nlp_state;
}

static uint32_t
lpfc_rcv_padisc_prli_issue(struct lpfc_vport *vport, struct lpfc_nodelist *ndlp,
			   void *arg, uint32_t evt)
{
	struct lpfc_iocbq *cmdiocb = (struct lpfc_iocbq *) arg;

	lpfc_rcv_padisc(vport, ndlp, cmdiocb);
	return ndlp->nlp_state;
}

/* This routine is envoked when we rcv a PRLO request from a nport
 * we are logged into.  We should send back a PRLO rsp setting the
 * appropriate bits.
 * NEXT STATE = PRLI_ISSUE
 */
static uint32_t
lpfc_rcv_prlo_prli_issue(struct lpfc_vport *vport, struct lpfc_nodelist *ndlp,
			 void *arg, uint32_t evt)
{
	struct lpfc_iocbq *cmdiocb = (struct lpfc_iocbq *) arg;

	lpfc_els_rsp_acc(vport, ELS_CMD_PRLO, cmdiocb, ndlp, NULL);
	return ndlp->nlp_state;
}

static uint32_t
lpfc_cmpl_prli_prli_issue(struct lpfc_vport *vport, struct lpfc_nodelist *ndlp,
			  void *arg, uint32_t evt)
{
	struct lpfc_iocbq *cmdiocb, *rspiocb;
	struct lpfc_hba   *phba = vport->phba;
	IOCB_t *irsp;
	PRLI *npr;
	struct lpfc_nvme_prli *nvpr;
	void *temp_ptr;

	cmdiocb = (struct lpfc_iocbq *) arg;
	rspiocb = cmdiocb->context_un.rsp_iocb;

	/* A solicited PRLI is either FCP or NVME.  The PRLI cmd/rsp
	 * format is different so NULL the two PRLI types so that the
	 * driver correctly gets the correct context.
	 */
	npr = NULL;
	nvpr = NULL;
	temp_ptr = lpfc_check_elscmpl_iocb(phba, cmdiocb, rspiocb);
	if (cmdiocb->iocb_flag & LPFC_PRLI_FCP_REQ)
		npr = (PRLI *) temp_ptr;
	else if (cmdiocb->iocb_flag & LPFC_PRLI_NVME_REQ)
		nvpr = (struct lpfc_nvme_prli *) temp_ptr;

	irsp = &rspiocb->iocb;
	if (irsp->ulpStatus) {
		if ((vport->port_type == LPFC_NPIV_PORT) &&
		    vport->cfg_restrict_login) {
			goto out;
		}

		/* Adjust the nlp_type accordingly if the PRLI failed */
		if (npr)
			ndlp->nlp_fc4_type &= ~NLP_FC4_FCP;
		if (nvpr)
			ndlp->nlp_fc4_type &= ~NLP_FC4_NVME;

		/* We can't set the DSM state till BOTH PRLIs complete */
		goto out_err;
	}

	if (npr && (npr->acceptRspCode == PRLI_REQ_EXECUTED) &&
	    (npr->prliType == PRLI_FCP_TYPE)) {
		lpfc_printf_vlog(vport, KERN_INFO, LOG_NVME_DISC,
				 "6028 FCP NPR PRLI Cmpl Init %d Target %d\n",
				 npr->initiatorFunc,
				 npr->targetFunc);
		if (npr->initiatorFunc)
			ndlp->nlp_type |= NLP_FCP_INITIATOR;
		if (npr->targetFunc) {
			ndlp->nlp_type |= NLP_FCP_TARGET;
			if (npr->writeXferRdyDis)
				ndlp->nlp_flag |= NLP_FIRSTBURST;
		}
		if (npr->Retry)
			ndlp->nlp_fcp_info |= NLP_FCP_2_DEVICE;

	} else if (nvpr &&
		   (bf_get_be32(prli_acc_rsp_code, nvpr) ==
		    PRLI_REQ_EXECUTED) &&
		   (bf_get_be32(prli_type_code, nvpr) ==
		    PRLI_NVME_TYPE)) {

		/* Complete setting up the remote ndlp personality. */
		if (bf_get_be32(prli_init, nvpr))
			ndlp->nlp_type |= NLP_NVME_INITIATOR;

		if (phba->nsler && bf_get_be32(prli_nsler, nvpr) &&
		    bf_get_be32(prli_conf, nvpr))

			ndlp->nlp_nvme_info |= NLP_NVME_NSLER;
		else
			ndlp->nlp_nvme_info &= ~NLP_NVME_NSLER;

		/* Target driver cannot solicit NVME FB. */
		if (bf_get_be32(prli_tgt, nvpr)) {
			/* Complete the nvme target roles.  The transport
			 * needs to know if the rport is capable of
			 * discovery in addition to its role.
			 */
			ndlp->nlp_type |= NLP_NVME_TARGET;
			if (bf_get_be32(prli_disc, nvpr))
				ndlp->nlp_type |= NLP_NVME_DISCOVERY;

			/*
			 * If prli_fba is set, the Target supports FirstBurst.
			 * If prli_fb_sz is 0, the FirstBurst size is unlimited,
			 * otherwise it defines the actual size supported by
			 * the NVME Target.
			 */
			if ((bf_get_be32(prli_fba, nvpr) == 1) &&
			    (phba->cfg_nvme_enable_fb) &&
			    (!phba->nvmet_support)) {
				/* Both sides support FB. The target's first
				 * burst size is a 512 byte encoded value.
				 */
				ndlp->nlp_flag |= NLP_FIRSTBURST;
				ndlp->nvme_fb_size = bf_get_be32(prli_fb_sz,
								 nvpr);

				/* Expressed in units of 512 bytes */
				if (ndlp->nvme_fb_size)
					ndlp->nvme_fb_size <<=
						LPFC_NVME_FB_SHIFT;
				else
					ndlp->nvme_fb_size = LPFC_NVME_MAX_FB;
			}
		}

		lpfc_printf_vlog(vport, KERN_INFO, LOG_NVME_DISC,
				 "6029 NVME PRLI Cmpl w1 x%08x "
				 "w4 x%08x w5 x%08x flag x%x, "
				 "fcp_info x%x nlp_type x%x\n",
				 be32_to_cpu(nvpr->word1),
				 be32_to_cpu(nvpr->word4),
				 be32_to_cpu(nvpr->word5),
				 ndlp->nlp_flag, ndlp->nlp_fcp_info,
				 ndlp->nlp_type);
	}
	if (!(ndlp->nlp_type & NLP_FCP_TARGET) &&
	    (vport->port_type == LPFC_NPIV_PORT) &&
	     vport->cfg_restrict_login) {
out:
		spin_lock_irq(&ndlp->lock);
		ndlp->nlp_flag |= NLP_TARGET_REMOVE;
		spin_unlock_irq(&ndlp->lock);
		lpfc_issue_els_logo(vport, ndlp, 0);

		ndlp->nlp_prev_state = NLP_STE_PRLI_ISSUE;
		lpfc_nlp_set_state(vport, ndlp, NLP_STE_NPR_NODE);
		return ndlp->nlp_state;
	}

out_err:
	/* The ndlp state cannot move to MAPPED or UNMAPPED before all PRLIs
	 * are complete.
	 */
	if (ndlp->fc4_prli_sent == 0) {
		ndlp->nlp_prev_state = NLP_STE_PRLI_ISSUE;
		if (ndlp->nlp_type & (NLP_FCP_TARGET | NLP_NVME_TARGET))
			lpfc_nlp_set_state(vport, ndlp, NLP_STE_MAPPED_NODE);
		else if (ndlp->nlp_type &
			 (NLP_FCP_INITIATOR | NLP_NVME_INITIATOR))
			lpfc_nlp_set_state(vport, ndlp, NLP_STE_UNMAPPED_NODE);
	} else
		lpfc_printf_vlog(vport,
				 KERN_INFO, LOG_ELS,
				 "3067 PRLI's still outstanding "
				 "on x%06x - count %d, Pend Node Mode "
				 "transition...\n",
				 ndlp->nlp_DID, ndlp->fc4_prli_sent);

	return ndlp->nlp_state;
}

/*! lpfc_device_rm_prli_issue
 *
 * \pre
 * \post
 * \param   phba
 * \param   ndlp
 * \param   arg
 * \param   evt
 * \return  uint32_t
 *
 * \b Description:
 *    This routine is envoked when we a request to remove a nport we are in the
 *    process of PRLIing. We should software abort outstanding prli, unreg
 *    login, send a logout. We will change node state to UNUSED_NODE, put it
 *    on plogi list so it can be freed when LOGO completes.
 *
 */

static uint32_t
lpfc_device_rm_prli_issue(struct lpfc_vport *vport, struct lpfc_nodelist *ndlp,
			  void *arg, uint32_t evt)
{
	if (ndlp->nlp_flag & NLP_NPR_2B_DISC) {
		spin_lock_irq(&ndlp->lock);
		ndlp->nlp_flag |= NLP_NODEV_REMOVE;
		spin_unlock_irq(&ndlp->lock);
		return ndlp->nlp_state;
	} else {
		/* software abort outstanding PLOGI */
		lpfc_els_abort(vport->phba, ndlp);

		lpfc_drop_node(vport, ndlp);
		return NLP_STE_FREED_NODE;
	}
}


/*! lpfc_device_recov_prli_issue
 *
 * \pre
 * \post
 * \param   phba
 * \param   ndlp
 * \param   arg
 * \param   evt
 * \return  uint32_t
 *
 * \b Description:
 *    The routine is envoked when the state of a device is unknown, like
 *    during a link down. We should remove the nodelist entry from the
 *    unmapped list, issue a UNREG_LOGIN, do a software abort of the
 *    outstanding PRLI command, then free the node entry.
 */
static uint32_t
lpfc_device_recov_prli_issue(struct lpfc_vport *vport,
			     struct lpfc_nodelist *ndlp,
			     void *arg,
			     uint32_t evt)
{
	struct lpfc_hba  *phba = vport->phba;

	/* Don't do anything that will mess up processing of the
	 * previous RSCN.
	 */
	if (vport->fc_flag & FC_RSCN_DEFERRED)
		return ndlp->nlp_state;

	/* software abort outstanding PRLI */
	lpfc_els_abort(phba, ndlp);

	ndlp->nlp_prev_state = NLP_STE_PRLI_ISSUE;
	lpfc_nlp_set_state(vport, ndlp, NLP_STE_NPR_NODE);
	spin_lock_irq(&ndlp->lock);
	ndlp->nlp_flag &= ~(NLP_NODEV_REMOVE | NLP_NPR_2B_DISC);
	spin_unlock_irq(&ndlp->lock);
	lpfc_disc_set_adisc(vport, ndlp);
	return ndlp->nlp_state;
}

static uint32_t
lpfc_rcv_plogi_logo_issue(struct lpfc_vport *vport, struct lpfc_nodelist *ndlp,
			  void *arg, uint32_t evt)
{
	struct lpfc_iocbq *cmdiocb = (struct lpfc_iocbq *)arg;
	struct ls_rjt     stat;

	memset(&stat, 0, sizeof(struct ls_rjt));
	stat.un.b.lsRjtRsnCode = LSRJT_UNABLE_TPC;
	stat.un.b.lsRjtRsnCodeExp = LSEXP_NOTHING_MORE;
	lpfc_els_rsp_reject(vport, stat.un.lsRjtError, cmdiocb, ndlp, NULL);
	return ndlp->nlp_state;
}

static uint32_t
lpfc_rcv_prli_logo_issue(struct lpfc_vport *vport, struct lpfc_nodelist *ndlp,
			 void *arg, uint32_t evt)
{
	struct lpfc_iocbq *cmdiocb = (struct lpfc_iocbq *)arg;
	struct ls_rjt     stat;

	memset(&stat, 0, sizeof(struct ls_rjt));
	stat.un.b.lsRjtRsnCode = LSRJT_UNABLE_TPC;
	stat.un.b.lsRjtRsnCodeExp = LSEXP_NOTHING_MORE;
	lpfc_els_rsp_reject(vport, stat.un.lsRjtError, cmdiocb, ndlp, NULL);
	return ndlp->nlp_state;
}

static uint32_t
lpfc_rcv_logo_logo_issue(struct lpfc_vport *vport, struct lpfc_nodelist *ndlp,
			 void *arg, uint32_t evt)
{
	struct lpfc_iocbq *cmdiocb = (struct lpfc_iocbq *)arg;

	spin_lock_irq(&ndlp->lock);
	ndlp->nlp_flag |= NLP_LOGO_ACC;
	spin_unlock_irq(&ndlp->lock);
	lpfc_els_rsp_acc(vport, ELS_CMD_ACC, cmdiocb, ndlp, NULL);
	return ndlp->nlp_state;
}

static uint32_t
lpfc_rcv_padisc_logo_issue(struct lpfc_vport *vport, struct lpfc_nodelist *ndlp,
			   void *arg, uint32_t evt)
{
	struct lpfc_iocbq *cmdiocb = (struct lpfc_iocbq *)arg;
	struct ls_rjt     stat;

	memset(&stat, 0, sizeof(struct ls_rjt));
	stat.un.b.lsRjtRsnCode = LSRJT_UNABLE_TPC;
	stat.un.b.lsRjtRsnCodeExp = LSEXP_NOTHING_MORE;
	lpfc_els_rsp_reject(vport, stat.un.lsRjtError, cmdiocb, ndlp, NULL);
	return ndlp->nlp_state;
}

static uint32_t
lpfc_rcv_prlo_logo_issue(struct lpfc_vport *vport, struct lpfc_nodelist *ndlp,
			 void *arg, uint32_t evt)
{
	struct lpfc_iocbq *cmdiocb = (struct lpfc_iocbq *)arg;
	struct ls_rjt     stat;

	memset(&stat, 0, sizeof(struct ls_rjt));
	stat.un.b.lsRjtRsnCode = LSRJT_UNABLE_TPC;
	stat.un.b.lsRjtRsnCodeExp = LSEXP_NOTHING_MORE;
	lpfc_els_rsp_reject(vport, stat.un.lsRjtError, cmdiocb, ndlp, NULL);
	return ndlp->nlp_state;
}

static uint32_t
lpfc_cmpl_logo_logo_issue(struct lpfc_vport *vport, struct lpfc_nodelist *ndlp,
			  void *arg, uint32_t evt)
{
	ndlp->nlp_prev_state = NLP_STE_LOGO_ISSUE;
	lpfc_nlp_set_state(vport, ndlp, NLP_STE_NPR_NODE);
	spin_lock_irq(&ndlp->lock);
	ndlp->nlp_flag &= ~(NLP_NODEV_REMOVE | NLP_NPR_2B_DISC);
	spin_unlock_irq(&ndlp->lock);
	lpfc_disc_set_adisc(vport, ndlp);
	return ndlp->nlp_state;
}

static uint32_t
lpfc_device_rm_logo_issue(struct lpfc_vport *vport, struct lpfc_nodelist *ndlp,
			  void *arg, uint32_t evt)
{
	/*
	 * DevLoss has timed out and is calling for Device Remove.
	 * In this case, abort the LOGO and cleanup the ndlp
	 */

	lpfc_unreg_rpi(vport, ndlp);
	/* software abort outstanding PLOGI */
	lpfc_els_abort(vport->phba, ndlp);
	lpfc_drop_node(vport, ndlp);
	return NLP_STE_FREED_NODE;
}

static uint32_t
lpfc_device_recov_logo_issue(struct lpfc_vport *vport,
			     struct lpfc_nodelist *ndlp,
			     void *arg, uint32_t evt)
{
	/*
	 * Device Recovery events have no meaning for a node with a LOGO
	 * outstanding.  The LOGO has to complete first and handle the
	 * node from that point.
	 */
	return ndlp->nlp_state;
}

static uint32_t
lpfc_rcv_plogi_unmap_node(struct lpfc_vport *vport, struct lpfc_nodelist *ndlp,
			  void *arg, uint32_t evt)
{
	struct lpfc_iocbq *cmdiocb = (struct lpfc_iocbq *) arg;

	lpfc_rcv_plogi(vport, ndlp, cmdiocb);
	return ndlp->nlp_state;
}

static uint32_t
lpfc_rcv_prli_unmap_node(struct lpfc_vport *vport, struct lpfc_nodelist *ndlp,
			 void *arg, uint32_t evt)
{
	struct lpfc_iocbq *cmdiocb = (struct lpfc_iocbq *) arg;

	if (!lpfc_rcv_prli_support_check(vport, ndlp, cmdiocb))
		return ndlp->nlp_state;

	lpfc_rcv_prli(vport, ndlp, cmdiocb);
	lpfc_els_rsp_prli_acc(vport, cmdiocb, ndlp);
	return ndlp->nlp_state;
}

static uint32_t
lpfc_rcv_logo_unmap_node(struct lpfc_vport *vport, struct lpfc_nodelist *ndlp,
			 void *arg, uint32_t evt)
{
	struct lpfc_iocbq *cmdiocb = (struct lpfc_iocbq *) arg;

	lpfc_rcv_logo(vport, ndlp, cmdiocb, ELS_CMD_LOGO);
	return ndlp->nlp_state;
}

static uint32_t
lpfc_rcv_padisc_unmap_node(struct lpfc_vport *vport, struct lpfc_nodelist *ndlp,
			   void *arg, uint32_t evt)
{
	struct lpfc_iocbq *cmdiocb = (struct lpfc_iocbq *) arg;

	lpfc_rcv_padisc(vport, ndlp, cmdiocb);
	return ndlp->nlp_state;
}

static uint32_t
lpfc_rcv_prlo_unmap_node(struct lpfc_vport *vport, struct lpfc_nodelist *ndlp,
			 void *arg, uint32_t evt)
{
	struct lpfc_iocbq *cmdiocb = (struct lpfc_iocbq *) arg;

	lpfc_els_rsp_acc(vport, ELS_CMD_PRLO, cmdiocb, ndlp, NULL);
	return ndlp->nlp_state;
}

static uint32_t
lpfc_device_rm_unmap_node(struct lpfc_vport *vport,
			  struct lpfc_nodelist *ndlp,
			  void *arg,
			  uint32_t evt)
{
	lpfc_drop_node(vport, ndlp);
	return NLP_STE_FREED_NODE;
}

static uint32_t
lpfc_device_recov_unmap_node(struct lpfc_vport *vport,
			     struct lpfc_nodelist *ndlp,
			     void *arg,
			     uint32_t evt)
{
	ndlp->nlp_prev_state = NLP_STE_UNMAPPED_NODE;
	lpfc_nlp_set_state(vport, ndlp, NLP_STE_NPR_NODE);
	spin_lock_irq(&ndlp->lock);
	ndlp->nlp_flag &= ~(NLP_NODEV_REMOVE | NLP_NPR_2B_DISC);
	ndlp->nlp_fc4_type &= ~(NLP_FC4_FCP | NLP_FC4_NVME);
	spin_unlock_irq(&ndlp->lock);
	lpfc_disc_set_adisc(vport, ndlp);

	return ndlp->nlp_state;
}

static uint32_t
lpfc_rcv_plogi_mapped_node(struct lpfc_vport *vport, struct lpfc_nodelist *ndlp,
			   void *arg, uint32_t evt)
{
	struct lpfc_iocbq *cmdiocb = (struct lpfc_iocbq *) arg;

	lpfc_rcv_plogi(vport, ndlp, cmdiocb);
	return ndlp->nlp_state;
}

static uint32_t
lpfc_rcv_prli_mapped_node(struct lpfc_vport *vport, struct lpfc_nodelist *ndlp,
			  void *arg, uint32_t evt)
{
	struct lpfc_iocbq *cmdiocb = (struct lpfc_iocbq *) arg;

	if (!lpfc_rcv_prli_support_check(vport, ndlp, cmdiocb))
		return ndlp->nlp_state;
	lpfc_els_rsp_prli_acc(vport, cmdiocb, ndlp);
	return ndlp->nlp_state;
}

static uint32_t
lpfc_rcv_logo_mapped_node(struct lpfc_vport *vport, struct lpfc_nodelist *ndlp,
			  void *arg, uint32_t evt)
{
	struct lpfc_iocbq *cmdiocb = (struct lpfc_iocbq *) arg;

	lpfc_rcv_logo(vport, ndlp, cmdiocb, ELS_CMD_LOGO);
	return ndlp->nlp_state;
}

static uint32_t
lpfc_rcv_padisc_mapped_node(struct lpfc_vport *vport,
			    struct lpfc_nodelist *ndlp,
			    void *arg, uint32_t evt)
{
	struct lpfc_iocbq *cmdiocb = (struct lpfc_iocbq *) arg;

	lpfc_rcv_padisc(vport, ndlp, cmdiocb);
	return ndlp->nlp_state;
}

static uint32_t
lpfc_rcv_prlo_mapped_node(struct lpfc_vport *vport, struct lpfc_nodelist *ndlp,
			  void *arg, uint32_t evt)
{
	struct lpfc_iocbq *cmdiocb = (struct lpfc_iocbq *) arg;

	/* flush the target */
	lpfc_sli_abort_iocb(vport, ndlp->nlp_sid, 0, LPFC_CTX_TGT);

	/* Treat like rcv logo */
	lpfc_rcv_logo(vport, ndlp, cmdiocb, ELS_CMD_PRLO);
	return ndlp->nlp_state;
}

static uint32_t
lpfc_device_recov_mapped_node(struct lpfc_vport *vport,
			      struct lpfc_nodelist *ndlp,
			      void *arg,
			      uint32_t evt)
{
	lpfc_disc_set_adisc(vport, ndlp);

	ndlp->nlp_prev_state = NLP_STE_MAPPED_NODE;
	lpfc_nlp_set_state(vport, ndlp, NLP_STE_NPR_NODE);
	spin_lock_irq(&ndlp->lock);
	ndlp->nlp_flag &= ~(NLP_NODEV_REMOVE | NLP_NPR_2B_DISC);
	ndlp->nlp_fc4_type &= ~(NLP_FC4_FCP | NLP_FC4_NVME);
	spin_unlock_irq(&ndlp->lock);
	return ndlp->nlp_state;
}

static uint32_t
lpfc_rcv_plogi_npr_node(struct lpfc_vport *vport, struct lpfc_nodelist *ndlp,
			void *arg, uint32_t evt)
{
	struct lpfc_iocbq *cmdiocb  = (struct lpfc_iocbq *) arg;

	/* Ignore PLOGI if we have an outstanding LOGO */
	if (ndlp->nlp_flag & (NLP_LOGO_SND | NLP_LOGO_ACC))
		return ndlp->nlp_state;
	if (lpfc_rcv_plogi(vport, ndlp, cmdiocb)) {
		lpfc_cancel_retry_delay_tmo(vport, ndlp);
		spin_lock_irq(&ndlp->lock);
		ndlp->nlp_flag &= ~(NLP_NPR_ADISC | NLP_NPR_2B_DISC);
		spin_unlock_irq(&ndlp->lock);
	} else if (!(ndlp->nlp_flag & NLP_NPR_2B_DISC)) {
		/* send PLOGI immediately, move to PLOGI issue state */
		if (!(ndlp->nlp_flag & NLP_DELAY_TMO)) {
			ndlp->nlp_prev_state = NLP_STE_NPR_NODE;
			lpfc_nlp_set_state(vport, ndlp, NLP_STE_PLOGI_ISSUE);
			lpfc_issue_els_plogi(vport, ndlp->nlp_DID, 0);
		}
	}
	return ndlp->nlp_state;
}

static uint32_t
lpfc_rcv_prli_npr_node(struct lpfc_vport *vport, struct lpfc_nodelist *ndlp,
		       void *arg, uint32_t evt)
{
	struct lpfc_iocbq *cmdiocb = (struct lpfc_iocbq *) arg;
	struct ls_rjt     stat;

	memset(&stat, 0, sizeof (struct ls_rjt));
	stat.un.b.lsRjtRsnCode = LSRJT_UNABLE_TPC;
	stat.un.b.lsRjtRsnCodeExp = LSEXP_NOTHING_MORE;
	lpfc_els_rsp_reject(vport, stat.un.lsRjtError, cmdiocb, ndlp, NULL);

	if (!(ndlp->nlp_flag & NLP_DELAY_TMO)) {
		/*
		 * ADISC nodes will be handled in regular discovery path after
		 * receiving response from NS.
		 *
		 * For other nodes, Send PLOGI to trigger an implicit LOGO.
		 */
		if (!(ndlp->nlp_flag & NLP_NPR_ADISC)) {
			ndlp->nlp_prev_state = NLP_STE_NPR_NODE;
			lpfc_nlp_set_state(vport, ndlp, NLP_STE_PLOGI_ISSUE);
			lpfc_issue_els_plogi(vport, ndlp->nlp_DID, 0);
		}
	}
	return ndlp->nlp_state;
}

static uint32_t
lpfc_rcv_logo_npr_node(struct lpfc_vport *vport,  struct lpfc_nodelist *ndlp,
		       void *arg, uint32_t evt)
{
	struct lpfc_iocbq *cmdiocb = (struct lpfc_iocbq *) arg;

	lpfc_rcv_logo(vport, ndlp, cmdiocb, ELS_CMD_LOGO);
	return ndlp->nlp_state;
}

static uint32_t
lpfc_rcv_padisc_npr_node(struct lpfc_vport *vport, struct lpfc_nodelist *ndlp,
			 void *arg, uint32_t evt)
{
	struct lpfc_iocbq *cmdiocb = (struct lpfc_iocbq *) arg;

	lpfc_rcv_padisc(vport, ndlp, cmdiocb);
	/*
	 * Do not start discovery if discovery is about to start
	 * or discovery in progress for this node. Starting discovery
	 * here will affect the counting of discovery threads.
	 */
	if (!(ndlp->nlp_flag & NLP_DELAY_TMO) &&
	    !(ndlp->nlp_flag & NLP_NPR_2B_DISC)) {
		/*
		 * ADISC nodes will be handled in regular discovery path after
		 * receiving response from NS.
		 *
		 * For other nodes, Send PLOGI to trigger an implicit LOGO.
		 */
		if (!(ndlp->nlp_flag & NLP_NPR_ADISC)) {
			ndlp->nlp_prev_state = NLP_STE_NPR_NODE;
			lpfc_nlp_set_state(vport, ndlp, NLP_STE_PLOGI_ISSUE);
			lpfc_issue_els_plogi(vport, ndlp->nlp_DID, 0);
		}
	}
	return ndlp->nlp_state;
}

static uint32_t
lpfc_rcv_prlo_npr_node(struct lpfc_vport *vport, struct lpfc_nodelist *ndlp,
		       void *arg, uint32_t evt)
{
	struct lpfc_iocbq *cmdiocb = (struct lpfc_iocbq *) arg;

	spin_lock_irq(&ndlp->lock);
	ndlp->nlp_flag |= NLP_LOGO_ACC;
	spin_unlock_irq(&ndlp->lock);

	lpfc_els_rsp_acc(vport, ELS_CMD_ACC, cmdiocb, ndlp, NULL);

	if ((ndlp->nlp_flag & NLP_DELAY_TMO) == 0) {
		mod_timer(&ndlp->nlp_delayfunc,
			  jiffies + msecs_to_jiffies(1000 * 1));
		spin_lock_irq(&ndlp->lock);
		ndlp->nlp_flag |= NLP_DELAY_TMO;
		ndlp->nlp_flag &= ~NLP_NPR_ADISC;
		spin_unlock_irq(&ndlp->lock);
		ndlp->nlp_last_elscmd = ELS_CMD_PLOGI;
	} else {
		spin_lock_irq(&ndlp->lock);
		ndlp->nlp_flag &= ~NLP_NPR_ADISC;
		spin_unlock_irq(&ndlp->lock);
	}
	return ndlp->nlp_state;
}

static uint32_t
lpfc_cmpl_plogi_npr_node(struct lpfc_vport *vport, struct lpfc_nodelist *ndlp,
			 void *arg, uint32_t evt)
{
	struct lpfc_iocbq *cmdiocb, *rspiocb;
	IOCB_t *irsp;

	cmdiocb = (struct lpfc_iocbq *) arg;
	rspiocb = cmdiocb->context_un.rsp_iocb;

	irsp = &rspiocb->iocb;
	if (irsp->ulpStatus) {
		return NLP_STE_FREED_NODE;
	}
	return ndlp->nlp_state;
}

static uint32_t
lpfc_cmpl_prli_npr_node(struct lpfc_vport *vport, struct lpfc_nodelist *ndlp,
			void *arg, uint32_t evt)
{
	struct lpfc_iocbq *cmdiocb, *rspiocb;
	IOCB_t *irsp;

	cmdiocb = (struct lpfc_iocbq *) arg;
	rspiocb = cmdiocb->context_un.rsp_iocb;

	irsp = &rspiocb->iocb;
	if (irsp->ulpStatus && (ndlp->nlp_flag & NLP_NODEV_REMOVE)) {
		lpfc_drop_node(vport, ndlp);
		return NLP_STE_FREED_NODE;
	}
	return ndlp->nlp_state;
}

static uint32_t
lpfc_cmpl_logo_npr_node(struct lpfc_vport *vport, struct lpfc_nodelist *ndlp,
			void *arg, uint32_t evt)
{
	struct Scsi_Host *shost = lpfc_shost_from_vport(vport);

	/* For the fabric port just clear the fc flags. */
	if (ndlp->nlp_DID == Fabric_DID) {
		spin_lock_irq(shost->host_lock);
		vport->fc_flag &= ~(FC_FABRIC | FC_PUBLIC_LOOP);
		spin_unlock_irq(shost->host_lock);
	}
	lpfc_unreg_rpi(vport, ndlp);
	return ndlp->nlp_state;
}

static uint32_t
lpfc_cmpl_adisc_npr_node(struct lpfc_vport *vport, struct lpfc_nodelist *ndlp,
			 void *arg, uint32_t evt)
{
	struct lpfc_iocbq *cmdiocb, *rspiocb;
	IOCB_t *irsp;

	cmdiocb = (struct lpfc_iocbq *) arg;
	rspiocb = cmdiocb->context_un.rsp_iocb;

	irsp = &rspiocb->iocb;
	if (irsp->ulpStatus && (ndlp->nlp_flag & NLP_NODEV_REMOVE)) {
		lpfc_drop_node(vport, ndlp);
		return NLP_STE_FREED_NODE;
	}
	return ndlp->nlp_state;
}

static uint32_t
lpfc_cmpl_reglogin_npr_node(struct lpfc_vport *vport,
			    struct lpfc_nodelist *ndlp,
			    void *arg, uint32_t evt)
{
	LPFC_MBOXQ_t *pmb = (LPFC_MBOXQ_t *) arg;
	MAILBOX_t    *mb = &pmb->u.mb;

	if (!mb->mbxStatus) {
		/* SLI4 ports have preallocated logical rpis. */
		if (vport->phba->sli_rev < LPFC_SLI_REV4)
			ndlp->nlp_rpi = mb->un.varWords[0];
		ndlp->nlp_flag |= NLP_RPI_REGISTERED;
		if (ndlp->nlp_flag & NLP_LOGO_ACC) {
			lpfc_unreg_rpi(vport, ndlp);
		}
	} else {
		if (ndlp->nlp_flag & NLP_NODEV_REMOVE) {
			lpfc_drop_node(vport, ndlp);
			return NLP_STE_FREED_NODE;
		}
	}
	return ndlp->nlp_state;
}

static uint32_t
lpfc_device_rm_npr_node(struct lpfc_vport *vport, struct lpfc_nodelist *ndlp,
			void *arg, uint32_t evt)
{
	if (ndlp->nlp_flag & NLP_NPR_2B_DISC) {
		spin_lock_irq(&ndlp->lock);
		ndlp->nlp_flag |= NLP_NODEV_REMOVE;
		spin_unlock_irq(&ndlp->lock);
		return ndlp->nlp_state;
	}
	lpfc_drop_node(vport, ndlp);
	return NLP_STE_FREED_NODE;
}

static uint32_t
lpfc_device_recov_npr_node(struct lpfc_vport *vport, struct lpfc_nodelist *ndlp,
			   void *arg, uint32_t evt)
{
	/* Don't do anything that will mess up processing of the
	 * previous RSCN.
	 */
	if (vport->fc_flag & FC_RSCN_DEFERRED)
		return ndlp->nlp_state;

	lpfc_cancel_retry_delay_tmo(vport, ndlp);
	spin_lock_irq(&ndlp->lock);
	ndlp->nlp_flag &= ~(NLP_NODEV_REMOVE | NLP_NPR_2B_DISC);
	ndlp->nlp_fc4_type &= ~(NLP_FC4_FCP | NLP_FC4_NVME);
	spin_unlock_irq(&ndlp->lock);
	return ndlp->nlp_state;
}


/* This next section defines the NPort Discovery State Machine */

/* There are 4 different double linked lists nodelist entries can reside on.
 * The plogi list and adisc list are used when Link Up discovery or RSCN
 * processing is needed. Each list holds the nodes that we will send PLOGI
 * or ADISC on. These lists will keep track of what nodes will be effected
 * by an RSCN, or a Link Up (Typically, all nodes are effected on Link Up).
 * The unmapped_list will contain all nodes that we have successfully logged
 * into at the Fibre Channel level. The mapped_list will contain all nodes
 * that are mapped FCP targets.
 */
/*
 * The bind list is a list of undiscovered (potentially non-existent) nodes
 * that we have saved binding information on. This information is used when
 * nodes transition from the unmapped to the mapped list.
 */
/* For UNUSED_NODE state, the node has just been allocated .
 * For PLOGI_ISSUE and REG_LOGIN_ISSUE, the node is on
 * the PLOGI list. For REG_LOGIN_COMPL, the node is taken off the PLOGI list
 * and put on the unmapped list. For ADISC processing, the node is taken off
 * the ADISC list and placed on either the mapped or unmapped list (depending
 * on its previous state). Once on the unmapped list, a PRLI is issued and the
 * state changed to PRLI_ISSUE. When the PRLI completion occurs, the state is
 * changed to UNMAPPED_NODE. If the completion indicates a mapped
 * node, the node is taken off the unmapped list. The binding list is checked
 * for a valid binding, or a binding is automatically assigned. If binding
 * assignment is unsuccessful, the node is left on the unmapped list. If
 * binding assignment is successful, the associated binding list entry (if
 * any) is removed, and the node is placed on the mapped list.
 */
/*
 * For a Link Down, all nodes on the ADISC, PLOGI, unmapped or mapped
 * lists will receive a DEVICE_RECOVERY event. If the linkdown or devloss timers
 * expire, all effected nodes will receive a DEVICE_RM event.
 */
/*
 * For a Link Up or RSCN, all nodes will move from the mapped / unmapped lists
 * to either the ADISC or PLOGI list.  After a Nameserver query or ALPA loopmap
 * check, additional nodes may be added or removed (via DEVICE_RM) to / from
 * the PLOGI or ADISC lists. Once the PLOGI and ADISC lists are populated,
 * we will first process the ADISC list.  32 entries are processed initially and
 * ADISC is initited for each one.  Completions / Events for each node are
 * funnelled thru the state machine.  As each node finishes ADISC processing, it
 * starts ADISC for any nodes waiting for ADISC processing. If no nodes are
 * waiting, and the ADISC list count is identically 0, then we are done. For
 * Link Up discovery, since all nodes on the PLOGI list are UNREG_LOGIN'ed, we
 * can issue a CLEAR_LA and reenable Link Events. Next we will process the PLOGI
 * list.  32 entries are processed initially and PLOGI is initited for each one.
 * Completions / Events for each node are funnelled thru the state machine.  As
 * each node finishes PLOGI processing, it starts PLOGI for any nodes waiting
 * for PLOGI processing. If no nodes are waiting, and the PLOGI list count is
 * indentically 0, then we are done. We have now completed discovery / RSCN
 * handling. Upon completion, ALL nodes should be on either the mapped or
 * unmapped lists.
 */

static uint32_t (*lpfc_disc_action[NLP_STE_MAX_STATE * NLP_EVT_MAX_EVENT])
     (struct lpfc_vport *, struct lpfc_nodelist *, void *, uint32_t) = {
	/* Action routine                  Event       Current State  */
	lpfc_rcv_plogi_unused_node,	/* RCV_PLOGI   UNUSED_NODE    */
	lpfc_rcv_els_unused_node,	/* RCV_PRLI        */
	lpfc_rcv_logo_unused_node,	/* RCV_LOGO        */
	lpfc_rcv_els_unused_node,	/* RCV_ADISC       */
	lpfc_rcv_els_unused_node,	/* RCV_PDISC       */
	lpfc_rcv_els_unused_node,	/* RCV_PRLO        */
	lpfc_disc_illegal,		/* CMPL_PLOGI      */
	lpfc_disc_illegal,		/* CMPL_PRLI       */
	lpfc_cmpl_logo_unused_node,	/* CMPL_LOGO       */
	lpfc_disc_illegal,		/* CMPL_ADISC      */
	lpfc_disc_illegal,		/* CMPL_REG_LOGIN  */
	lpfc_device_rm_unused_node,	/* DEVICE_RM       */
	lpfc_device_recov_unused_node,	/* DEVICE_RECOVERY */

	lpfc_rcv_plogi_plogi_issue,	/* RCV_PLOGI   PLOGI_ISSUE    */
	lpfc_rcv_prli_plogi_issue,	/* RCV_PRLI        */
	lpfc_rcv_logo_plogi_issue,	/* RCV_LOGO        */
	lpfc_rcv_els_plogi_issue,	/* RCV_ADISC       */
	lpfc_rcv_els_plogi_issue,	/* RCV_PDISC       */
	lpfc_rcv_els_plogi_issue,	/* RCV_PRLO        */
	lpfc_cmpl_plogi_plogi_issue,	/* CMPL_PLOGI      */
	lpfc_disc_illegal,		/* CMPL_PRLI       */
	lpfc_cmpl_logo_plogi_issue,	/* CMPL_LOGO       */
	lpfc_disc_illegal,		/* CMPL_ADISC      */
	lpfc_cmpl_reglogin_plogi_issue,/* CMPL_REG_LOGIN  */
	lpfc_device_rm_plogi_issue,	/* DEVICE_RM       */
	lpfc_device_recov_plogi_issue,	/* DEVICE_RECOVERY */

	lpfc_rcv_plogi_adisc_issue,	/* RCV_PLOGI   ADISC_ISSUE    */
	lpfc_rcv_prli_adisc_issue,	/* RCV_PRLI        */
	lpfc_rcv_logo_adisc_issue,	/* RCV_LOGO        */
	lpfc_rcv_padisc_adisc_issue,	/* RCV_ADISC       */
	lpfc_rcv_padisc_adisc_issue,	/* RCV_PDISC       */
	lpfc_rcv_prlo_adisc_issue,	/* RCV_PRLO        */
	lpfc_disc_illegal,		/* CMPL_PLOGI      */
	lpfc_disc_illegal,		/* CMPL_PRLI       */
	lpfc_disc_illegal,		/* CMPL_LOGO       */
	lpfc_cmpl_adisc_adisc_issue,	/* CMPL_ADISC      */
	lpfc_disc_illegal,		/* CMPL_REG_LOGIN  */
	lpfc_device_rm_adisc_issue,	/* DEVICE_RM       */
	lpfc_device_recov_adisc_issue,	/* DEVICE_RECOVERY */

	lpfc_rcv_plogi_reglogin_issue,	/* RCV_PLOGI  REG_LOGIN_ISSUE */
	lpfc_rcv_prli_reglogin_issue,	/* RCV_PLOGI       */
	lpfc_rcv_logo_reglogin_issue,	/* RCV_LOGO        */
	lpfc_rcv_padisc_reglogin_issue,	/* RCV_ADISC       */
	lpfc_rcv_padisc_reglogin_issue,	/* RCV_PDISC       */
	lpfc_rcv_prlo_reglogin_issue,	/* RCV_PRLO        */
	lpfc_cmpl_plogi_illegal,	/* CMPL_PLOGI      */
	lpfc_disc_illegal,		/* CMPL_PRLI       */
	lpfc_disc_illegal,		/* CMPL_LOGO       */
	lpfc_disc_illegal,		/* CMPL_ADISC      */
	lpfc_cmpl_reglogin_reglogin_issue,/* CMPL_REG_LOGIN  */
	lpfc_device_rm_reglogin_issue,	/* DEVICE_RM       */
	lpfc_device_recov_reglogin_issue,/* DEVICE_RECOVERY */

	lpfc_rcv_plogi_prli_issue,	/* RCV_PLOGI   PRLI_ISSUE     */
	lpfc_rcv_prli_prli_issue,	/* RCV_PRLI        */
	lpfc_rcv_logo_prli_issue,	/* RCV_LOGO        */
	lpfc_rcv_padisc_prli_issue,	/* RCV_ADISC       */
	lpfc_rcv_padisc_prli_issue,	/* RCV_PDISC       */
	lpfc_rcv_prlo_prli_issue,	/* RCV_PRLO        */
	lpfc_cmpl_plogi_illegal,	/* CMPL_PLOGI      */
	lpfc_cmpl_prli_prli_issue,	/* CMPL_PRLI       */
	lpfc_disc_illegal,		/* CMPL_LOGO       */
	lpfc_disc_illegal,		/* CMPL_ADISC      */
	lpfc_disc_illegal,		/* CMPL_REG_LOGIN  */
	lpfc_device_rm_prli_issue,	/* DEVICE_RM       */
	lpfc_device_recov_prli_issue,	/* DEVICE_RECOVERY */

	lpfc_rcv_plogi_logo_issue,	/* RCV_PLOGI   LOGO_ISSUE     */
	lpfc_rcv_prli_logo_issue,	/* RCV_PRLI        */
	lpfc_rcv_logo_logo_issue,	/* RCV_LOGO        */
	lpfc_rcv_padisc_logo_issue,	/* RCV_ADISC       */
	lpfc_rcv_padisc_logo_issue,	/* RCV_PDISC       */
	lpfc_rcv_prlo_logo_issue,	/* RCV_PRLO        */
	lpfc_cmpl_plogi_illegal,	/* CMPL_PLOGI      */
	lpfc_disc_illegal,		/* CMPL_PRLI       */
	lpfc_cmpl_logo_logo_issue,	/* CMPL_LOGO       */
	lpfc_disc_illegal,		/* CMPL_ADISC      */
	lpfc_disc_illegal,		/* CMPL_REG_LOGIN  */
	lpfc_device_rm_logo_issue,	/* DEVICE_RM       */
	lpfc_device_recov_logo_issue,	/* DEVICE_RECOVERY */

	lpfc_rcv_plogi_unmap_node,	/* RCV_PLOGI   UNMAPPED_NODE  */
	lpfc_rcv_prli_unmap_node,	/* RCV_PRLI        */
	lpfc_rcv_logo_unmap_node,	/* RCV_LOGO        */
	lpfc_rcv_padisc_unmap_node,	/* RCV_ADISC       */
	lpfc_rcv_padisc_unmap_node,	/* RCV_PDISC       */
	lpfc_rcv_prlo_unmap_node,	/* RCV_PRLO        */
	lpfc_disc_illegal,		/* CMPL_PLOGI      */
	lpfc_disc_illegal,		/* CMPL_PRLI       */
	lpfc_disc_illegal,		/* CMPL_LOGO       */
	lpfc_disc_illegal,		/* CMPL_ADISC      */
	lpfc_disc_illegal,		/* CMPL_REG_LOGIN  */
	lpfc_device_rm_unmap_node,	/* DEVICE_RM       */
	lpfc_device_recov_unmap_node,	/* DEVICE_RECOVERY */

	lpfc_rcv_plogi_mapped_node,	/* RCV_PLOGI   MAPPED_NODE    */
	lpfc_rcv_prli_mapped_node,	/* RCV_PRLI        */
	lpfc_rcv_logo_mapped_node,	/* RCV_LOGO        */
	lpfc_rcv_padisc_mapped_node,	/* RCV_ADISC       */
	lpfc_rcv_padisc_mapped_node,	/* RCV_PDISC       */
	lpfc_rcv_prlo_mapped_node,	/* RCV_PRLO        */
	lpfc_disc_illegal,		/* CMPL_PLOGI      */
	lpfc_disc_illegal,		/* CMPL_PRLI       */
	lpfc_disc_illegal,		/* CMPL_LOGO       */
	lpfc_disc_illegal,		/* CMPL_ADISC      */
	lpfc_disc_illegal,		/* CMPL_REG_LOGIN  */
	lpfc_disc_illegal,		/* DEVICE_RM       */
	lpfc_device_recov_mapped_node,	/* DEVICE_RECOVERY */

	lpfc_rcv_plogi_npr_node,        /* RCV_PLOGI   NPR_NODE    */
	lpfc_rcv_prli_npr_node,         /* RCV_PRLI        */
	lpfc_rcv_logo_npr_node,         /* RCV_LOGO        */
	lpfc_rcv_padisc_npr_node,       /* RCV_ADISC       */
	lpfc_rcv_padisc_npr_node,       /* RCV_PDISC       */
	lpfc_rcv_prlo_npr_node,         /* RCV_PRLO        */
	lpfc_cmpl_plogi_npr_node,	/* CMPL_PLOGI      */
	lpfc_cmpl_prli_npr_node,	/* CMPL_PRLI       */
	lpfc_cmpl_logo_npr_node,        /* CMPL_LOGO       */
	lpfc_cmpl_adisc_npr_node,       /* CMPL_ADISC      */
	lpfc_cmpl_reglogin_npr_node,    /* CMPL_REG_LOGIN  */
	lpfc_device_rm_npr_node,        /* DEVICE_RM       */
	lpfc_device_recov_npr_node,     /* DEVICE_RECOVERY */
};

int
lpfc_disc_state_machine(struct lpfc_vport *vport, struct lpfc_nodelist *ndlp,
			void *arg, uint32_t evt)
{
	uint32_t cur_state, rc;
	uint32_t(*func) (struct lpfc_vport *, struct lpfc_nodelist *, void *,
			 uint32_t);
	uint32_t got_ndlp = 0;
	uint32_t data1;

	if (lpfc_nlp_get(ndlp))
		got_ndlp = 1;

	cur_state = ndlp->nlp_state;

	data1 = (((uint32_t)ndlp->nlp_fc4_type << 16) |
		((uint32_t)ndlp->nlp_type));
	/* DSM in event <evt> on NPort <nlp_DID> in state <cur_state> */
	lpfc_printf_vlog(vport, KERN_INFO, LOG_DISCOVERY,
			 "0211 DSM in event x%x on NPort x%x in "
			 "state %d rpi x%x Data: x%x x%x\n",
			 evt, ndlp->nlp_DID, cur_state, ndlp->nlp_rpi,
			 ndlp->nlp_flag, data1);

	lpfc_debugfs_disc_trc(vport, LPFC_DISC_TRC_DSM,
		 "DSM in:          evt:%d ste:%d did:x%x",
		evt, cur_state, ndlp->nlp_DID);

	func = lpfc_disc_action[(cur_state * NLP_EVT_MAX_EVENT) + evt];
	rc = (func) (vport, ndlp, arg, evt);

	/* DSM out state <rc> on NPort <nlp_DID> */
	if (got_ndlp) {
		data1 = (((uint32_t)ndlp->nlp_fc4_type << 16) |
			((uint32_t)ndlp->nlp_type));
		lpfc_printf_vlog(vport, KERN_INFO, LOG_DISCOVERY,
			 "0212 DSM out state %d on NPort x%x "
			 "rpi x%x Data: x%x x%x\n",
			 rc, ndlp->nlp_DID, ndlp->nlp_rpi, ndlp->nlp_flag,
			 data1);

		lpfc_debugfs_disc_trc(vport, LPFC_DISC_TRC_DSM,
			"DSM out:         ste:%d did:x%x flg:x%x",
			rc, ndlp->nlp_DID, ndlp->nlp_flag);
		/* Decrement the ndlp reference count held for this function */
		lpfc_nlp_put(ndlp);
	} else {
		lpfc_printf_vlog(vport, KERN_INFO, LOG_DISCOVERY,
			"0213 DSM out state %d on NPort free\n", rc);

		lpfc_debugfs_disc_trc(vport, LPFC_DISC_TRC_DSM,
			"DSM out:         ste:%d did:x%x flg:x%x",
			rc, 0, 0);
	}

	return rc;
}<|MERGE_RESOLUTION|>--- conflicted
+++ resolved
@@ -279,111 +279,6 @@
 	lpfc_cancel_retry_delay_tmo(phba->pport, ndlp);
 }
 
-<<<<<<< HEAD
-/* lpfc_defer_pt2pt_acc - Complete SLI3 pt2pt processing on link up
- * @phba: pointer to lpfc hba data structure.
- * @link_mbox: pointer to CONFIG_LINK mailbox object
- *
- * This routine is only called if we are SLI3, direct connect pt2pt
- * mode and the remote NPort issues the PLOGI after link up.
- */
-void
-lpfc_defer_pt2pt_acc(struct lpfc_hba *phba, LPFC_MBOXQ_t *link_mbox)
-{
-	LPFC_MBOXQ_t *login_mbox;
-	MAILBOX_t *mb = &link_mbox->u.mb;
-	struct lpfc_iocbq *save_iocb;
-	struct lpfc_nodelist *ndlp;
-	int rc;
-
-	ndlp = link_mbox->ctx_ndlp;
-	login_mbox = link_mbox->context3;
-	save_iocb = login_mbox->context3;
-	link_mbox->context3 = NULL;
-	login_mbox->context3 = NULL;
-
-	/* Check for CONFIG_LINK error */
-	if (mb->mbxStatus) {
-		lpfc_printf_log(phba, KERN_ERR, LOG_DISCOVERY,
-				"4575 CONFIG_LINK fails pt2pt discovery: %x\n",
-				mb->mbxStatus);
-		mempool_free(login_mbox, phba->mbox_mem_pool);
-		mempool_free(link_mbox, phba->mbox_mem_pool);
-		kfree(save_iocb);
-		return;
-	}
-
-	/* Now that CONFIG_LINK completed, and our SID is configured,
-	 * we can now proceed with sending the PLOGI ACC.
-	 */
-	rc = lpfc_els_rsp_acc(link_mbox->vport, ELS_CMD_PLOGI,
-			      save_iocb, ndlp, login_mbox);
-	if (rc) {
-		lpfc_printf_log(phba, KERN_ERR, LOG_DISCOVERY,
-				"4576 PLOGI ACC fails pt2pt discovery: %x\n",
-				rc);
-		mempool_free(login_mbox, phba->mbox_mem_pool);
-	}
-
-	mempool_free(link_mbox, phba->mbox_mem_pool);
-	kfree(save_iocb);
-}
-
-/**
- * lpfc_defer_tgt_acc - Progress SLI4 target rcv PLOGI handler
- * @phba: Pointer to HBA context object.
- * @pmb: Pointer to mailbox object.
- *
- * This function provides the unreg rpi mailbox completion handler for a tgt.
- * The routine frees the memory resources associated with the completed
- * mailbox command and transmits the ELS ACC.
- *
- * This routine is only called if we are SLI4, acting in target
- * mode and the remote NPort issues the PLOGI after link up.
- **/
-void
-lpfc_defer_acc_rsp(struct lpfc_hba *phba, LPFC_MBOXQ_t *pmb)
-{
-	struct lpfc_vport *vport = pmb->vport;
-	struct lpfc_nodelist *ndlp = pmb->ctx_ndlp;
-	LPFC_MBOXQ_t *mbox = pmb->context3;
-	struct lpfc_iocbq *piocb = NULL;
-	int rc;
-
-	if (mbox) {
-		pmb->context3 = NULL;
-		piocb = mbox->context3;
-		mbox->context3 = NULL;
-	}
-
-	/*
-	 * Complete the unreg rpi mbx request, and update flags.
-	 * This will also restart any deferred events.
-	 */
-	lpfc_nlp_get(ndlp);
-	lpfc_sli4_unreg_rpi_cmpl_clr(phba, pmb);
-
-	if (!piocb) {
-		lpfc_printf_vlog(vport, KERN_ERR, LOG_DISCOVERY | LOG_ELS,
-				 "4578 PLOGI ACC fail\n");
-		if (mbox)
-			mempool_free(mbox, phba->mbox_mem_pool);
-		goto out;
-	}
-
-	rc = lpfc_els_rsp_acc(vport, ELS_CMD_PLOGI, piocb, ndlp, mbox);
-	if (rc) {
-		lpfc_printf_vlog(vport, KERN_ERR, LOG_DISCOVERY | LOG_ELS,
-				 "4579 PLOGI ACC fail %x\n", rc);
-		if (mbox)
-			mempool_free(mbox, phba->mbox_mem_pool);
-	}
-	kfree(piocb);
-out:
-	lpfc_nlp_put(ndlp);
-}
-
-=======
 /* lpfc_defer_plogi_acc - Issue PLOGI ACC after reg_login completes
  * @phba: pointer to lpfc hba data structure.
  * @login_mbox: pointer to REG_RPI mailbox object
@@ -421,7 +316,6 @@
 	kfree(save_iocb);
 }
 
->>>>>>> c1084c27
 static int
 lpfc_rcv_plogi(struct lpfc_vport *vport, struct lpfc_nodelist *ndlp,
 	       struct lpfc_iocbq *cmdiocb)
@@ -438,8 +332,7 @@
 	struct lpfc_iocbq *save_iocb;
 	struct ls_rjt stat;
 	uint32_t vid, flag;
-	u16 rpi;
-	int rc, defer_acc;
+	int rc;
 
 	memset(&stat, 0, sizeof (struct ls_rjt));
 	pcmd = (struct lpfc_dmabuf *) cmdiocb->context2;
@@ -488,7 +381,6 @@
 	else
 		ndlp->nlp_fcp_info |= CLASS3;
 
-	defer_acc = 0;
 	ndlp->nlp_class_sup = 0;
 	if (sp->cls1.classValid)
 		ndlp->nlp_class_sup |= FC_COS_CLASS1;
@@ -598,23 +490,11 @@
 		if (phba->sli_rev == LPFC_SLI_REV4)
 			lpfc_issue_reg_vfi(vport);
 		else {
-<<<<<<< HEAD
-			defer_acc = 1;
-=======
->>>>>>> c1084c27
 			link_mbox = mempool_alloc(phba->mbox_mem_pool,
 						  GFP_KERNEL);
 			if (!link_mbox)
 				goto out;
 			lpfc_config_link(phba, link_mbox);
-<<<<<<< HEAD
-			link_mbox->mbox_cmpl = lpfc_defer_pt2pt_acc;
-			link_mbox->vport = vport;
-			link_mbox->ctx_ndlp = ndlp;
-
-			save_iocb = kzalloc(sizeof(*save_iocb), GFP_KERNEL);
-			if (!save_iocb)
-=======
 			link_mbox->mbox_cmpl = lpfc_sli_def_mbox_cmpl;
 			link_mbox->vport = vport;
 			link_mbox->ctx_ndlp = ndlp;
@@ -622,11 +502,8 @@
 			rc = lpfc_sli_issue_mbox(phba, link_mbox, MBX_NOWAIT);
 			if (rc == MBX_NOT_FINISHED) {
 				mempool_free(link_mbox, phba->mbox_mem_pool);
->>>>>>> c1084c27
 				goto out;
-			/* Save info from cmd IOCB used in rsp */
-			memcpy((uint8_t *)save_iocb, (uint8_t *)cmdiocb,
-			       sizeof(struct lpfc_iocbq));
+			}
 		}
 
 		lpfc_can_disctmo(vport);
@@ -654,36 +531,7 @@
 	       sizeof(struct lpfc_iocbq));
 
 	/* Registering an existing RPI behaves differently for SLI3 vs SLI4 */
-	if (phba->nvmet_support && !defer_acc) {
-		link_mbox = mempool_alloc(phba->mbox_mem_pool, GFP_KERNEL);
-		if (!link_mbox)
-			goto out;
-
-		/* As unique identifiers such as iotag would be overwritten
-		 * with those from the cmdiocb, allocate separate temporary
-		 * storage for the copy.
-		 */
-		save_iocb = kzalloc(sizeof(*save_iocb), GFP_KERNEL);
-		if (!save_iocb)
-			goto out;
-
-		/* Unreg RPI is required for SLI4. */
-		rpi = phba->sli4_hba.rpi_ids[ndlp->nlp_rpi];
-		lpfc_unreg_login(phba, vport->vpi, rpi, link_mbox);
-		link_mbox->vport = vport;
-		link_mbox->ctx_ndlp = ndlp;
-		link_mbox->mbox_cmpl = lpfc_defer_acc_rsp;
-
-		if (((ndlp->nlp_DID & Fabric_DID_MASK) != Fabric_DID_MASK) &&
-		    (!(vport->fc_flag & FC_OFFLINE_MODE)))
-			ndlp->nlp_flag |= NLP_UNREG_INP;
-
-		/* Save info from cmd IOCB used in rsp */
-		memcpy(save_iocb, cmdiocb, sizeof(*save_iocb));
-
-		/* Delay sending ACC till unreg RPI completes. */
-		defer_acc = 1;
-	} else if (phba->sli_rev == LPFC_SLI_REV4)
+	if (phba->sli_rev == LPFC_SLI_REV4)
 		lpfc_unreg_rpi(vport, ndlp);
 
 	/* Issue REG_LOGIN first, before ACCing the PLOGI, thus we will
@@ -694,23 +542,8 @@
 	if (rc)
 		goto out;
 
-<<<<<<< HEAD
-	/* ACC PLOGI rsp command needs to execute first,
-	 * queue this login_mbox command to be processed later.
-	 */
-	login_mbox->mbox_cmpl = lpfc_mbx_cmpl_reg_login;
-	/*
-	 * login_mbox->ctx_ndlp = lpfc_nlp_get(ndlp) deferred until mailbox
-	 * command issued in lpfc_cmpl_els_acc().
-	 */
-	login_mbox->vport = vport;
-	spin_lock_irq(shost->host_lock);
-	ndlp->nlp_flag |= (NLP_ACC_REGLOGIN | NLP_RCV_PLOGI);
-	spin_unlock_irq(shost->host_lock);
-=======
 	login_mbox->mbox_cmpl = lpfc_mbx_cmpl_reg_login;
 	login_mbox->vport = vport;
->>>>>>> c1084c27
 
 	/*
 	 * If there is an outstanding PLOGI issued, abort it before
@@ -734,15 +567,8 @@
 		/* no deferred ACC */
 		kfree(save_iocb);
 
-<<<<<<< HEAD
-		/* In order to preserve RPIs, we want to cleanup
-		 * the default RPI the firmware created to rcv
-		 * this ELS request. The only way to do this is
-		 * to register, then unregister the RPI.
-=======
 		/* This is an NPIV SLI4 instance that does not need to register
 		 * a default RPI.
->>>>>>> c1084c27
 		 */
 		if (phba->sli_rev == LPFC_SLI_REV4) {
 			mempool_free(login_mbox, phba->mbox_mem_pool);
@@ -767,44 +593,6 @@
 			mempool_free(login_mbox, phba->mbox_mem_pool);
 		return 1;
 	}
-<<<<<<< HEAD
-	if (defer_acc) {
-		/* So the order here should be:
-		 * SLI3 pt2pt
-		 *   Issue CONFIG_LINK mbox
-		 *   CONFIG_LINK cmpl
-		 * SLI4 tgt
-		 *   Issue UNREG RPI mbx
-		 *   UNREG RPI cmpl
-		 * Issue PLOGI ACC
-		 * PLOGI ACC cmpl
-		 * Issue REG_LOGIN mbox
-		 */
-
-		/* Save the REG_LOGIN mbox for and rcv IOCB copy later */
-		link_mbox->context3 = login_mbox;
-		login_mbox->context3 = save_iocb;
-
-		/* Start the ball rolling by issuing CONFIG_LINK here */
-		rc = lpfc_sli_issue_mbox(phba, link_mbox, MBX_NOWAIT);
-		if (rc == MBX_NOT_FINISHED)
-			goto out;
-		return 1;
-	}
-
-	rc = lpfc_els_rsp_acc(vport, ELS_CMD_PLOGI, cmdiocb, ndlp, login_mbox);
-	if (rc)
-		mempool_free(login_mbox, phba->mbox_mem_pool);
-	return 1;
-out:
-	if (defer_acc)
-		lpfc_printf_log(phba, KERN_ERR, LOG_DISCOVERY,
-				"4577 discovery failure: %p %p %p\n",
-				save_iocb, link_mbox, login_mbox);
-	kfree(save_iocb);
-	if (link_mbox)
-		mempool_free(link_mbox, phba->mbox_mem_pool);
-=======
 
 	/* So the order here should be:
 	 * SLI3 pt2pt
@@ -838,7 +626,6 @@
 	return 1;
 out:
 	kfree(save_iocb);
->>>>>>> c1084c27
 	if (login_mbox)
 		mempool_free(login_mbox, phba->mbox_mem_pool);
 
