# SPDX-License-Identifier: GPL-2.0-only
menuconfig UIO
	tristate "Userspace I/O drivers"
	depends on MMU
	help
	  Enable this to allow the userspace driver core code to be
	  built.  This code allows userspace programs easy access to
	  kernel interrupts and memory locations, allowing some drivers
	  to be written in userspace.  Note that a small kernel driver
	  is also required for interrupt handling to work properly.

	  If you don't know what to do here, say N.

if UIO

config UIO_CIF
	tristate "generic Hilscher CIF Card driver"
	depends on PCI
	help
	  Driver for Hilscher CIF DeviceNet and Profibus cards.  This
	  driver requires a userspace component called cif that handles
	  all of the heavy lifting and can be found at:
	        <http://www.osadl.org/projects/downloads/UIO/user/>

	  To compile this driver as a module, choose M here: the module
	  will be called uio_cif.

config UIO_PDRV_GENIRQ
	tristate "Userspace I/O platform driver with generic IRQ handling"
	help
	  Platform driver for Userspace I/O devices, including generic
	  interrupt handling code. Shared interrupts are not supported.

	  This kernel driver requires that the matching userspace driver
	  handles interrupts in a special way. Userspace is responsible
	  for acknowledging the hardware device if needed, and re-enabling
	  interrupts in the interrupt controller using the write() syscall.

	  If you don't know what to do here, say N.

config UIO_DMEM_GENIRQ
	tristate "Userspace platform driver with generic irq and dynamic memory"
	depends on HAS_DMA
	help
	  Platform driver for Userspace I/O devices, including generic
	  interrupt handling code. Shared interrupts are not supported.

	  Memory regions can be specified with the same platform device
	  resources as the UIO_PDRV drivers, but dynamic regions can also
	  be specified.
	  The number and size of these regions is static,
	  but the memory allocation is not performed until
	  the associated device file is opened. The
	  memory is freed once the uio device is closed.

	  If you don't know what to do here, say N.

config UIO_AEC
	tristate "AEC video timestamp device"
	depends on PCI
	help

	  UIO driver for the Adrienne Electronics Corporation PCI time
	  code device.

	  This device differs from other UIO devices since it uses I/O
	  ports instead of memory mapped I/O. In order to make it
	  possible for UIO to work with this device a utility, uioport,
	  can be used to read and write the ports:

	    git clone git://ifup.org/philips/uioport.git

	  If you compile this as a module, it will be called uio_aec.

config UIO_SERCOS3
	tristate "Automata Sercos III PCI card driver"
	depends on PCI
	help
	  Userspace I/O interface for the Sercos III PCI card from
	  Automata GmbH. The userspace part of this driver will be
	  available for download from the Automata GmbH web site.

	  Automata GmbH:        http://www.automataweb.com
	  Sercos III interface: http://www.sercos.com

	  If you compile this as a module, it will be called uio_sercos3.

config UIO_PCI_GENERIC
	tristate "Generic driver for PCI 2.3 and PCI Express cards"
	depends on PCI
	help
	  Generic driver that you can bind, dynamically, to any
	  PCI 2.3 compliant and PCI Express card. It is useful,
	  primarily, for virtualization scenarios.
	  If you compile this as a module, it will be called uio_pci_generic.

config UIO_NETX
	tristate "Hilscher NetX Card driver"
	depends on PCI
	help
	  Driver for Hilscher NetX based fieldbus cards (cifX, comX).
	  This driver requires a userspace component that comes with the card
	  or is available from Hilscher (http://www.hilscher.com).

	  To compile this driver as a module, choose M here; the module
	  will be called uio_netx.

config UIO_FSL_ELBC_GPCM
	tristate "eLBC/GPCM driver"
	depends on FSL_LBC
	help
	  Generic driver for accessing a peripheral connected to an eLBC port
	  that is running in GPCM mode. GPCM is an interface for simple lower
	  performance memories and memory-mapped devices. For devices using
	  FCM or UPM eLBC modes, other device-specific drivers are available.

config UIO_FSL_ELBC_GPCM_NETX5152
	bool "eLBC/GPCM netX 51/52 support"
	depends on UIO_FSL_ELBC_GPCM
	help
	  This will add support for netX 51/52 devices connected via eLBC/GPCM.
	  In particular, it implements interrupt handling. This can be used
	  together with the userspace netX stack from Hilscher.

	  Information about this hardware can be found at:
	  http://www.hilscher.com/netx

config UIO_PRUSS
	tristate "Texas Instruments PRUSS driver"
	select GENERIC_ALLOCATOR
	depends on HAS_IOMEM && HAS_DMA
	help
	  PRUSS driver for OMAPL138/DA850/AM18XX devices
	  PRUSS driver requires user space components, examples and user space
	  driver is available from below SVN repo - you may use anonymous login

	  https://gforge.ti.com/gf/project/pru_sw/

	  More info on API is available at below wiki

	  http://processors.wiki.ti.com/index.php/PRU_Linux_Application_Loader

	  To compile this driver as a module, choose M here: the module
	  will be called uio_pruss.

config UIO_MF624
	tristate "Humusoft MF624 DAQ PCI card driver"
	depends on PCI
	help
	  Userspace I/O interface for the Humusoft MF624 PCI card.
	  A sample userspace application using this driver is available
	  (among other MF624 related information and software components)
	  for download in a git repository:

	    git clone git://rtime.felk.cvut.cz/mf6xx.git

	  If you compile this as a module, it will be called uio_mf624.

config UIO_HV_GENERIC
	tristate "Generic driver for Hyper-V VMBus"
	depends on HYPERV
	help
	  Generic driver that you can bind, dynamically, to any
	  Hyper-V VMBus device. It is useful to provide direct access
	  to network and storage devices from userspace.

	  If you compile this as a module, it will be called uio_hv_generic.

<<<<<<< HEAD
=======
config UIO_DFL
	tristate "Generic driver for DFL (Device Feature List) bus"
	depends on FPGA_DFL
	help
	  Generic DFL (Device Feature List) driver for Userspace I/O devices.
	  It is useful to provide direct access to DFL devices from userspace.
	  A sample userspace application using this driver is available for
	  download in a git repository:

	    git clone https://github.com/OPAE/opae-sdk.git

	  It could be found at:

	    opae-sdk/tools/libopaeuio/

	  If you compile this as a module, it will be called uio_dfl.

>>>>>>> c1084c27
config UIO_IVSHMEM
	tristate "Inter-VM Shared Memory driver"
	depends on PCI
	help
	  Userspace I/O driver for the inter-VM shared memory PCI device
	  as provided by QEMU and the Jailhouse hypervisor.
endif<|MERGE_RESOLUTION|>--- conflicted
+++ resolved
@@ -166,8 +166,6 @@
 
 	  If you compile this as a module, it will be called uio_hv_generic.
 
-<<<<<<< HEAD
-=======
 config UIO_DFL
 	tristate "Generic driver for DFL (Device Feature List) bus"
 	depends on FPGA_DFL
@@ -185,7 +183,6 @@
 
 	  If you compile this as a module, it will be called uio_dfl.
 
->>>>>>> c1084c27
 config UIO_IVSHMEM
 	tristate "Inter-VM Shared Memory driver"
 	depends on PCI
