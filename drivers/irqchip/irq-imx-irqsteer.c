--- conflicted
+++ resolved
@@ -58,22 +58,11 @@
 	struct device_link *link;
 
 	data->pd_csi = dev_pm_domain_attach_by_name(dev, "pd_csi");
-<<<<<<< HEAD
-	if (IS_ERR(data->pd_csi )) {
-		if (PTR_ERR(data->pd_csi) != -EPROBE_DEFER)
-			return PTR_ERR(data->pd_csi);
-		else
-			return PTR_ERR(data->pd_csi);
-	} else if (!data->pd_csi) {
-		return 0;
-	}
-=======
 	if (IS_ERR(data->pd_csi ))
 		return PTR_ERR(data->pd_csi);
 	else if (!data->pd_csi)
 		return 0;
 
->>>>>>> c1084c27
 	link = device_link_add(dev, data->pd_csi,
 			DL_FLAG_STATELESS |
 			DL_FLAG_PM_RUNTIME);
@@ -81,22 +70,11 @@
 		return PTR_ERR(link);
 
 	data->pd_isi = dev_pm_domain_attach_by_name(dev, "pd_isi_ch0");
-<<<<<<< HEAD
-	if (IS_ERR(data->pd_isi)) {
-		if (PTR_ERR(data->pd_isi) != -EPROBE_DEFER)
-			return PTR_ERR(data->pd_isi);
-		else
-			return PTR_ERR(data->pd_isi);
-	} else if (!data->pd_isi) {
-		return 0;
-	}
-=======
 	if (IS_ERR(data->pd_isi))
 		return PTR_ERR(data->pd_isi);
 	else if (!data->pd_isi)
 		return 0;
 
->>>>>>> c1084c27
 	link = device_link_add(dev, data->pd_isi,
 			DL_FLAG_STATELESS |
 			DL_FLAG_PM_RUNTIME);
@@ -264,14 +242,6 @@
 	if (ret == -EPROBE_DEFER)
 		return ret;
 
-	ret = imx_irqsteer_attach_pd(data);
-	if (ret < 0 && ret == -EPROBE_DEFER)
-		return ret;
-
-	ret = device_reset(&pdev->dev);
-	if (ret == -EPROBE_DEFER)
-		return ret;
-
 	raw_spin_lock_init(&data->lock);
 
 	ret = of_property_read_u32(np, "fsl,num-irqs", &irqs_num);
