/*
 * Copyright (C) 2013, 2014 ARM Limited, All Rights Reserved.
 * Author: Marc Zyngier <marc.zyngier@arm.com>
 *
 * This program is free software; you can redistribute it and/or modify
 * it under the terms of the GNU General Public License version 2 as
 * published by the Free Software Foundation.
 *
 * This program is distributed in the hope that it will be useful,
 * but WITHOUT ANY WARRANTY; without even the implied warranty of
 * MERCHANTABILITY or FITNESS FOR A PARTICULAR PURPOSE.  See the
 * GNU General Public License for more details.
 *
 * You should have received a copy of the GNU General Public License
 * along with this program.  If not, see <http://www.gnu.org/licenses/>.
 */

#define pr_fmt(fmt)	"GICv3: " fmt

#include <linux/acpi.h>
#include <linux/cpu.h>
#include <linux/cpu_pm.h>
#include <linux/delay.h>
#include <linux/interrupt.h>
#include <linux/irqdomain.h>
#include <linux/of.h>
#include <linux/of_address.h>
#include <linux/of_irq.h>
#include <linux/percpu.h>
#include <linux/slab.h>

#include <linux/irqchip.h>
#include <linux/irqchip/arm-gic-common.h>
#include <linux/irqchip/arm-gic-v3.h>
#include <linux/irqchip/irq-partition-percpu.h>

#include <asm/cputype.h>
#include <asm/exception.h>
#include <asm/smp_plat.h>
#include <asm/virt.h>

#include "irq-gic-common.h"

struct redist_region {
	void __iomem		*redist_base;
	phys_addr_t		phys_base;
	bool			single_redist;
};

struct gic_chip_data {
	struct fwnode_handle	*fwnode;
	void __iomem		*dist_base;
	struct redist_region	*redist_regions;
	struct rdists		rdists;
	struct irq_domain	*domain;
	u64			redist_stride;
	u32			nr_redist_regions;
	unsigned int		irq_nr;
	struct partition_desc	*ppi_descs[16];
};

static struct gic_chip_data gic_data __read_mostly;
static struct static_key supports_deactivate = STATIC_KEY_INIT_TRUE;

static void __iomem *iomuxc_gpr_base;

static struct gic_kvm_info gic_v3_kvm_info;

#define gic_data_rdist()		(this_cpu_ptr(gic_data.rdists.rdist))
#define gic_data_rdist_rd_base()	(gic_data_rdist()->rd_base)
#define gic_data_rdist_sgi_base()	(gic_data_rdist_rd_base() + SZ_64K)

/* Our default, arbitrary priority value. Linux only uses one anyway. */
#define DEFAULT_PMR_VALUE	0xf0

static inline unsigned int gic_irq(struct irq_data *d)
{
	return d->hwirq;
}

static inline int gic_irq_in_rdist(struct irq_data *d)
{
	return gic_irq(d) < 32;
}

static inline void __iomem *gic_dist_base(struct irq_data *d)
{
	if (gic_irq_in_rdist(d))	/* SGI+PPI -> SGI_base for this CPU */
		return gic_data_rdist_sgi_base();

	if (d->hwirq <= 1023)		/* SPI -> dist_base */
		return gic_data.dist_base;

	return NULL;
}

static void gic_do_wait_for_rwp(void __iomem *base)
{
	u32 count = 1000000;	/* 1s! */

	while (readl_relaxed(base + GICD_CTLR) & GICD_CTLR_RWP) {
		count--;
		if (!count) {
			pr_err_ratelimited("RWP timeout, gone fishing\n");
			return;
		}
		cpu_relax();
		udelay(1);
	};
}

/* Wait for completion of a distributor change */
static void gic_dist_wait_for_rwp(void)
{
	gic_do_wait_for_rwp(gic_data.dist_base);
}

/* Wait for completion of a redistributor change */
static void gic_redist_wait_for_rwp(void)
{
	gic_do_wait_for_rwp(gic_data_rdist_rd_base());
}

#ifdef CONFIG_ARM64
static DEFINE_STATIC_KEY_FALSE(is_cavium_thunderx);

static u64 __maybe_unused gic_read_iar(void)
{
	if (static_branch_unlikely(&is_cavium_thunderx))
		return gic_read_iar_cavium_thunderx();
	else
		return gic_read_iar_common();
}
#endif

static void gic_enable_redist(bool enable)
{
	void __iomem *rbase;
	u32 count = 1000000;	/* 1s! */
	u32 val;

	rbase = gic_data_rdist_rd_base();

	val = readl_relaxed(rbase + GICR_WAKER);
	if (enable)
		/* Wake up this CPU redistributor */
		val &= ~GICR_WAKER_ProcessorSleep;
	else
		val |= GICR_WAKER_ProcessorSleep;
	writel_relaxed(val, rbase + GICR_WAKER);

	if (!enable) {		/* Check that GICR_WAKER is writeable */
		val = readl_relaxed(rbase + GICR_WAKER);
		if (!(val & GICR_WAKER_ProcessorSleep))
			return;	/* No PM support in this redistributor */
	}

	while (--count) {
		val = readl_relaxed(rbase + GICR_WAKER);
		if (enable ^ (bool)(val & GICR_WAKER_ChildrenAsleep))
			break;
		cpu_relax();
		udelay(1);
	};
	if (!count)
		pr_err_ratelimited("redistributor failed to %s...\n",
				   enable ? "wakeup" : "sleep");
}

/*
 * Routines to disable, enable, EOI and route interrupts
 */
static int gic_peek_irq(struct irq_data *d, u32 offset)
{
	u32 mask = 1 << (gic_irq(d) % 32);
	void __iomem *base;

	if (gic_irq_in_rdist(d))
		base = gic_data_rdist_sgi_base();
	else
		base = gic_data.dist_base;

	return !!(readl_relaxed(base + offset + (gic_irq(d) / 32) * 4) & mask);
}

static void gic_poke_irq(struct irq_data *d, u32 offset)
{
	u32 mask = 1 << (gic_irq(d) % 32);
	void (*rwp_wait)(void);
	void __iomem *base;

	if (gic_irq_in_rdist(d)) {
		base = gic_data_rdist_sgi_base();
		rwp_wait = gic_redist_wait_for_rwp;
	} else {
		base = gic_data.dist_base;
		rwp_wait = gic_dist_wait_for_rwp;
	}

	writel_relaxed(mask, base + offset + (gic_irq(d) / 32) * 4);
	rwp_wait();
}

static void gic_mask_irq(struct irq_data *d)
{
	gic_poke_irq(d, GICD_ICENABLER);
}

static void gic_eoimode1_mask_irq(struct irq_data *d)
{
	gic_mask_irq(d);
	/*
	 * When masking a forwarded interrupt, make sure it is
	 * deactivated as well.
	 *
	 * This ensures that an interrupt that is getting
	 * disabled/masked will not get "stuck", because there is
	 * noone to deactivate it (guest is being terminated).
	 */
	if (irqd_is_forwarded_to_vcpu(d))
		gic_poke_irq(d, GICD_ICACTIVER);
}

static void gic_unmask_irq(struct irq_data *d)
{
	gic_poke_irq(d, GICD_ISENABLER);
}

static int gic_irq_set_irqchip_state(struct irq_data *d,
				     enum irqchip_irq_state which, bool val)
{
	u32 reg;

	if (d->hwirq >= gic_data.irq_nr) /* PPI/SPI only */
		return -EINVAL;

	switch (which) {
	case IRQCHIP_STATE_PENDING:
		reg = val ? GICD_ISPENDR : GICD_ICPENDR;
		break;

	case IRQCHIP_STATE_ACTIVE:
		reg = val ? GICD_ISACTIVER : GICD_ICACTIVER;
		break;

	case IRQCHIP_STATE_MASKED:
		reg = val ? GICD_ICENABLER : GICD_ISENABLER;
		break;

	default:
		return -EINVAL;
	}

	gic_poke_irq(d, reg);
	return 0;
}

static int gic_irq_get_irqchip_state(struct irq_data *d,
				     enum irqchip_irq_state which, bool *val)
{
	if (d->hwirq >= gic_data.irq_nr) /* PPI/SPI only */
		return -EINVAL;

	switch (which) {
	case IRQCHIP_STATE_PENDING:
		*val = gic_peek_irq(d, GICD_ISPENDR);
		break;

	case IRQCHIP_STATE_ACTIVE:
		*val = gic_peek_irq(d, GICD_ISACTIVER);
		break;

	case IRQCHIP_STATE_MASKED:
		*val = !gic_peek_irq(d, GICD_ISENABLER);
		break;

	default:
		return -EINVAL;
	}

	return 0;
}

static void gic_eoi_irq(struct irq_data *d)
{
	gic_write_eoir(gic_irq(d));
}

static void gic_eoimode1_eoi_irq(struct irq_data *d)
{
	/*
	 * No need to deactivate an LPI, or an interrupt that
	 * is is getting forwarded to a vcpu.
	 */
	if (gic_irq(d) >= 8192 || irqd_is_forwarded_to_vcpu(d))
		return;
	gic_write_dir(gic_irq(d));
}

static int gic_set_type(struct irq_data *d, unsigned int type)
{
	unsigned int irq = gic_irq(d);
	void (*rwp_wait)(void);
	void __iomem *base;

	/* Interrupt configuration for SGIs can't be changed */
	if (irq < 16)
		return -EINVAL;

	/* SPIs have restrictions on the supported types */
	if (irq >= 32 && type != IRQ_TYPE_LEVEL_HIGH &&
			 type != IRQ_TYPE_EDGE_RISING)
		return -EINVAL;

	if (gic_irq_in_rdist(d)) {
		base = gic_data_rdist_sgi_base();
		rwp_wait = gic_redist_wait_for_rwp;
	} else {
		base = gic_data.dist_base;
		rwp_wait = gic_dist_wait_for_rwp;
	}

	return gic_configure_irq(irq, type, base, rwp_wait);
}

static int gic_irq_set_vcpu_affinity(struct irq_data *d, void *vcpu)
{
	if (vcpu)
		irqd_set_forwarded_to_vcpu(d);
	else
		irqd_clr_forwarded_to_vcpu(d);
	return 0;
}

static u64 gic_mpidr_to_affinity(unsigned long mpidr)
{
	u64 aff;

	aff = ((u64)MPIDR_AFFINITY_LEVEL(mpidr, 3) << 32 |
	       MPIDR_AFFINITY_LEVEL(mpidr, 2) << 16 |
	       MPIDR_AFFINITY_LEVEL(mpidr, 1) << 8  |
	       MPIDR_AFFINITY_LEVEL(mpidr, 0));

	return aff;
}

static asmlinkage void __exception_irq_entry gic_handle_irq(struct pt_regs *regs)
{
	u32 irqnr;

	do {
		irqnr = gic_read_iar();

		if (likely(irqnr > 15 && irqnr < 1020) || irqnr >= 8192) {
			int err;

			if (static_key_true(&supports_deactivate))
				gic_write_eoir(irqnr);

			err = handle_domain_irq(gic_data.domain, irqnr, regs);
			if (err) {
				WARN_ONCE(true, "Unexpected interrupt received!\n");
				if (static_key_true(&supports_deactivate)) {
					if (irqnr < 8192)
						gic_write_dir(irqnr);
				} else {
					gic_write_eoir(irqnr);
				}
			}
			continue;
		}
		if (irqnr < 16) {
			gic_write_eoir(irqnr);
			if (static_key_true(&supports_deactivate))
				gic_write_dir(irqnr);
#ifdef CONFIG_SMP
			/*
			 * Unlike GICv2, we don't need an smp_rmb() here.
			 * The control dependency from gic_read_iar to
			 * the ISB in gic_write_eoir is enough to ensure
			 * that any shared data read by handle_IPI will
			 * be read after the ACK.
			 */
			handle_IPI(irqnr, regs);
#else
			WARN_ONCE(true, "Unexpected SGI received!\n");
#endif
			continue;
		}
	} while (irqnr != ICC_IAR1_EL1_SPURIOUS);
}

static void __init gic_dist_init(void)
{
	unsigned int i;
	u64 affinity;
	void __iomem *base = gic_data.dist_base;

	/* Disable the distributor */
	writel_relaxed(0, base + GICD_CTLR);
	gic_dist_wait_for_rwp();

	/*
	 * Configure SPIs as non-secure Group-1. This will only matter
	 * if the GIC only has a single security state. This will not
	 * do the right thing if the kernel is running in secure mode,
	 * but that's not the intended use case anyway.
	 */
	for (i = 32; i < gic_data.irq_nr; i += 32)
		writel_relaxed(~0, base + GICD_IGROUPR + i / 8);

	gic_dist_config(base, gic_data.irq_nr, gic_dist_wait_for_rwp);

	/* Enable distributor with ARE, Group1 */
	writel_relaxed(GICD_CTLR_ARE_NS | GICD_CTLR_ENABLE_G1A | GICD_CTLR_ENABLE_G1,
		       base + GICD_CTLR);

	/*
	 * Set all global interrupts to the boot CPU only. ARE must be
	 * enabled.
	 */
	affinity = gic_mpidr_to_affinity(cpu_logical_map(smp_processor_id()));
	for (i = 32; i < gic_data.irq_nr; i++)
		gic_write_irouter(affinity, base + GICD_IROUTER + i * 8);
}

static int gic_populate_rdist(void)
{
	unsigned long mpidr = cpu_logical_map(smp_processor_id());
	u64 typer;
	u32 aff;
	int i;

	/*
	 * Convert affinity to a 32bit value that can be matched to
	 * GICR_TYPER bits [63:32].
	 */
	aff = (MPIDR_AFFINITY_LEVEL(mpidr, 3) << 24 |
	       MPIDR_AFFINITY_LEVEL(mpidr, 2) << 16 |
	       MPIDR_AFFINITY_LEVEL(mpidr, 1) << 8 |
	       MPIDR_AFFINITY_LEVEL(mpidr, 0));

	for (i = 0; i < gic_data.nr_redist_regions; i++) {
		void __iomem *ptr = gic_data.redist_regions[i].redist_base;
		u32 reg;

		reg = readl_relaxed(ptr + GICR_PIDR2) & GIC_PIDR2_ARCH_MASK;
		if (reg != GIC_PIDR2_ARCH_GICv3 &&
		    reg != GIC_PIDR2_ARCH_GICv4) { /* We're in trouble... */
			pr_warn("No redistributor present @%p\n", ptr);
			break;
		}

		do {
			typer = gic_read_typer(ptr + GICR_TYPER);
			if ((typer >> 32) == aff) {
				u64 offset = ptr - gic_data.redist_regions[i].redist_base;
				gic_data_rdist_rd_base() = ptr;
				gic_data_rdist()->phys_base = gic_data.redist_regions[i].phys_base + offset;
				pr_info("CPU%d: found redistributor %lx region %d:%pa\n",
					smp_processor_id(), mpidr, i,
					&gic_data_rdist()->phys_base);
				return 0;
			}

			if (gic_data.redist_regions[i].single_redist)
				break;

			if (gic_data.redist_stride) {
				ptr += gic_data.redist_stride;
			} else {
				ptr += SZ_64K * 2; /* Skip RD_base + SGI_base */
				if (typer & GICR_TYPER_VLPIS)
					ptr += SZ_64K * 2; /* Skip VLPI_base + reserved page */
			}
		} while (!(typer & GICR_TYPER_LAST));
	}

	/* We couldn't even deal with ourselves... */
	WARN(true, "CPU%d: mpidr %lx has no re-distributor!\n",
	     smp_processor_id(), mpidr);
	return -ENODEV;
}

static void gic_cpu_sys_reg_init(void)
{
	/*
	 * Need to check that the SRE bit has actually been set. If
	 * not, it means that SRE is disabled at EL2. We're going to
	 * die painfully, and there is nothing we can do about it.
	 *
	 * Kindly inform the luser.
	 */
	if (!gic_enable_sre())
		pr_err("GIC: unable to set SRE (disabled at EL2), panic ahead\n");

	/* Set priority mask register */
	gic_write_pmr(DEFAULT_PMR_VALUE);

	/*
	 * Some firmwares hand over to the kernel with the BPR changed from
	 * its reset value (and with a value large enough to prevent
	 * any pre-emptive interrupts from working at all). Writing a zero
	 * to BPR restores is reset value.
	 */
	gic_write_bpr1(0);

	if (static_key_true(&supports_deactivate)) {
		/* EOI drops priority only (mode 1) */
		gic_write_ctlr(ICC_CTLR_EL1_EOImode_drop);
	} else {
		/* EOI deactivates interrupt too (mode 0) */
		gic_write_ctlr(ICC_CTLR_EL1_EOImode_drop_dir);
	}

	/* ... and let's hit the road... */
	gic_write_grpen1(1);
}

static int gic_dist_supports_lpis(void)
{
	return !!(readl_relaxed(gic_data.dist_base + GICD_TYPER) & GICD_TYPER_LPIS);
}

static void gic_cpu_init(void)
{
	void __iomem *rbase;

	/* Register ourselves with the rest of the world */
	if (gic_populate_rdist())
		return;

	gic_enable_redist(true);

	rbase = gic_data_rdist_sgi_base();

	/* Configure SGIs/PPIs as non-secure Group-1 */
	writel_relaxed(~0, rbase + GICR_IGROUPR0);

	gic_cpu_config(rbase, gic_redist_wait_for_rwp);

	/* Give LPIs a spin */
	if (IS_ENABLED(CONFIG_ARM_GIC_V3_ITS) && gic_dist_supports_lpis())
		its_cpu_init();

	/* initialise system registers */
	gic_cpu_sys_reg_init();
}

#ifdef CONFIG_SMP

static int gic_starting_cpu(unsigned int cpu)
{
	gic_cpu_init();
	return 0;
}

static u16 gic_compute_target_list(int *base_cpu, const struct cpumask *mask,
				   unsigned long cluster_id)
{
	int next_cpu, cpu = *base_cpu;
	unsigned long mpidr = cpu_logical_map(cpu);
	u16 tlist = 0;

	while (cpu < nr_cpu_ids) {
		/*
		 * If we ever get a cluster of more than 16 CPUs, just
		 * scream and skip that CPU.
		 */
		if (WARN_ON((mpidr & 0xff) >= 16))
			goto out;

		tlist |= 1 << (mpidr & 0xf);

		next_cpu = cpumask_next(cpu, mask);
		if (next_cpu >= nr_cpu_ids)
			goto out;
		cpu = next_cpu;

		mpidr = cpu_logical_map(cpu);

		if (cluster_id != (mpidr & ~0xffUL)) {
			cpu--;
			goto out;
		}
	}
out:
	*base_cpu = cpu;
	return tlist;
}

#define MPIDR_TO_SGI_AFFINITY(cluster_id, level) \
	(MPIDR_AFFINITY_LEVEL(cluster_id, level) \
		<< ICC_SGI1R_AFFINITY_## level ##_SHIFT)

static void gic_send_sgi(u64 cluster_id, u16 tlist, unsigned int irq)
{
	u64 val;

	val = (MPIDR_TO_SGI_AFFINITY(cluster_id, 3)	|
	       MPIDR_TO_SGI_AFFINITY(cluster_id, 2)	|
	       irq << ICC_SGI1R_SGI_ID_SHIFT		|
	       MPIDR_TO_SGI_AFFINITY(cluster_id, 1)	|
	       tlist << ICC_SGI1R_TARGET_LIST_SHIFT);

	pr_debug("CPU%d: ICC_SGI1R_EL1 %llx\n", smp_processor_id(), val);
	gic_write_sgi1r(val);
}

static void gic_raise_softirq(const struct cpumask *mask, unsigned int irq)
{
	int cpu;
	u32 val;

	if (WARN_ON(irq >= 16))
		return;

	/*
	 * Ensure that stores to Normal memory are visible to the
	 * other CPUs before issuing the IPI.
	 */
	wmb();

	for_each_cpu(cpu, mask) {
		unsigned long cluster_id = cpu_logical_map(cpu) & ~0xffUL;
		u16 tlist;

		tlist = gic_compute_target_list(&cpu, mask, cluster_id);
		gic_send_sgi(cluster_id, tlist, irq);

		if (iomuxc_gpr_base) {
			/* pending the IRQ32 to wakeup the core */
			val = readl_relaxed(iomuxc_gpr_base + 0x4);
			val |= (1 << 12);
			writel_relaxed(val, iomuxc_gpr_base + 0x4);
			/* delay for a while to make sure cores wakeup done */
			udelay(50);
			val &= ~(1 << 12);
			writel_relaxed(val, iomuxc_gpr_base + 0x4);
		}
	}
	/* Force the above writes to ICC_SGI1R_EL1 to be executed */
	isb();
}

static void gic_smp_init(void)
{
	set_smp_cross_call(gic_raise_softirq);
	cpuhp_setup_state_nocalls(CPUHP_AP_IRQ_GICV3_STARTING,
				  "AP_IRQ_GICV3_STARTING", gic_starting_cpu,
				  NULL);
}

static int gic_set_affinity(struct irq_data *d, const struct cpumask *mask_val,
			    bool force)
{
	unsigned int cpu = cpumask_any_and(mask_val, cpu_online_mask);
	void __iomem *reg;
	int enabled;
	u64 val;

	if (cpu >= nr_cpu_ids)
		return -EINVAL;

	if (gic_irq_in_rdist(d))
		return -EINVAL;

	/* If interrupt was enabled, disable it first */
	enabled = gic_peek_irq(d, GICD_ISENABLER);
	if (enabled)
		gic_mask_irq(d);

	reg = gic_dist_base(d) + GICD_IROUTER + (gic_irq(d) * 8);
	val = gic_mpidr_to_affinity(cpu_logical_map(cpu));

	gic_write_irouter(val, reg);

	/*
	 * If the interrupt was enabled, enabled it again. Otherwise,
	 * just wait for the distributor to have digested our changes.
	 */
	if (enabled)
		gic_unmask_irq(d);
	else
		gic_dist_wait_for_rwp();

	return IRQ_SET_MASK_OK_DONE;
}
#else
#define gic_set_affinity	NULL
#define gic_smp_init()		do { } while(0)
#endif

#ifdef CONFIG_CPU_PM
/* Check whether it's single security state view */
static bool gic_dist_security_disabled(void)
{
	return readl_relaxed(gic_data.dist_base + GICD_CTLR) & GICD_CTLR_DS;
}

static int gic_cpu_pm_notifier(struct notifier_block *self,
			       unsigned long cmd, void *v)
{
	if (cmd == CPU_PM_EXIT) {
		if (gic_dist_security_disabled())
			gic_enable_redist(true);
		gic_cpu_sys_reg_init();
	} else if (cmd == CPU_PM_ENTER && gic_dist_security_disabled()) {
		gic_write_grpen1(0);
		gic_enable_redist(false);
	}
	return NOTIFY_OK;
}

static struct notifier_block gic_cpu_pm_notifier_block = {
	.notifier_call = gic_cpu_pm_notifier,
};

static void gic_cpu_pm_init(void)
{
	cpu_pm_register_notifier(&gic_cpu_pm_notifier_block);
}

#else
static inline void gic_cpu_pm_init(void) { }
#endif /* CONFIG_CPU_PM */

static struct irq_chip gic_chip = {
	.name			= "GICv3",
	.irq_mask		= gic_mask_irq,
	.irq_unmask		= gic_unmask_irq,
	.irq_eoi		= gic_eoi_irq,
	.irq_set_type		= gic_set_type,
	.irq_set_affinity	= gic_set_affinity,
	.irq_get_irqchip_state	= gic_irq_get_irqchip_state,
	.irq_set_irqchip_state	= gic_irq_set_irqchip_state,
	.flags			= IRQCHIP_SET_TYPE_MASKED,
};

static struct irq_chip gic_eoimode1_chip = {
	.name			= "GICv3",
	.irq_mask		= gic_eoimode1_mask_irq,
	.irq_unmask		= gic_unmask_irq,
	.irq_eoi		= gic_eoimode1_eoi_irq,
	.irq_set_type		= gic_set_type,
	.irq_set_affinity	= gic_set_affinity,
	.irq_get_irqchip_state	= gic_irq_get_irqchip_state,
	.irq_set_irqchip_state	= gic_irq_set_irqchip_state,
	.irq_set_vcpu_affinity	= gic_irq_set_vcpu_affinity,
	.flags			= IRQCHIP_SET_TYPE_MASKED,
};

#define GIC_ID_NR		(1U << gic_data.rdists.id_bits)

static int gic_irq_domain_map(struct irq_domain *d, unsigned int irq,
			      irq_hw_number_t hw)
{
	struct irq_chip *chip = &gic_chip;

	if (static_key_true(&supports_deactivate))
		chip = &gic_eoimode1_chip;

	/* SGIs are private to the core kernel */
	if (hw < 16)
		return -EPERM;
	/* Nothing here */
	if (hw >= gic_data.irq_nr && hw < 8192)
		return -EPERM;
	/* Off limits */
	if (hw >= GIC_ID_NR)
		return -EPERM;

	/* PPIs */
	if (hw < 32) {
		irq_set_percpu_devid(irq);
		irq_domain_set_info(d, irq, hw, chip, d->host_data,
				    handle_percpu_devid_irq, NULL, NULL);
		irq_set_status_flags(irq, IRQ_NOAUTOEN);
	}
	/* SPIs */
	if (hw >= 32 && hw < gic_data.irq_nr) {
		irq_domain_set_info(d, irq, hw, chip, d->host_data,
				    handle_fasteoi_irq, NULL, NULL);
		irq_set_probe(irq);
	}
	/* LPIs */
	if (hw >= 8192 && hw < GIC_ID_NR) {
		if (!gic_dist_supports_lpis())
			return -EPERM;
		irq_domain_set_info(d, irq, hw, chip, d->host_data,
				    handle_fasteoi_irq, NULL, NULL);
	}

	return 0;
}

static int gic_irq_domain_translate(struct irq_domain *d,
				    struct irq_fwspec *fwspec,
				    unsigned long *hwirq,
				    unsigned int *type)
{
	if (is_of_node(fwspec->fwnode)) {
		if (fwspec->param_count < 3)
			return -EINVAL;

		switch (fwspec->param[0]) {
		case 0:			/* SPI */
			*hwirq = fwspec->param[1] + 32;
			break;
		case 1:			/* PPI */
			*hwirq = fwspec->param[1] + 16;
			break;
		case GIC_IRQ_TYPE_LPI:	/* LPI */
			*hwirq = fwspec->param[1];
			break;
		default:
			return -EINVAL;
		}

		*type = fwspec->param[2] & IRQ_TYPE_SENSE_MASK;
		return 0;
	}

	if (is_fwnode_irqchip(fwspec->fwnode)) {
		if(fwspec->param_count != 2)
			return -EINVAL;

		*hwirq = fwspec->param[0];
		*type = fwspec->param[1];
		return 0;
	}

	return -EINVAL;
}

static int gic_irq_domain_alloc(struct irq_domain *domain, unsigned int virq,
				unsigned int nr_irqs, void *arg)
{
	int i, ret;
	irq_hw_number_t hwirq;
	unsigned int type = IRQ_TYPE_NONE;
	struct irq_fwspec *fwspec = arg;

	ret = gic_irq_domain_translate(domain, fwspec, &hwirq, &type);
	if (ret)
		return ret;

	for (i = 0; i < nr_irqs; i++)
		gic_irq_domain_map(domain, virq + i, hwirq + i);

	return 0;
}

static void gic_irq_domain_free(struct irq_domain *domain, unsigned int virq,
				unsigned int nr_irqs)
{
	int i;

	for (i = 0; i < nr_irqs; i++) {
		struct irq_data *d = irq_domain_get_irq_data(domain, virq + i);
		irq_set_handler(virq + i, NULL);
		irq_domain_reset_irq_data(d);
	}
}

static int gic_irq_domain_select(struct irq_domain *d,
				 struct irq_fwspec *fwspec,
				 enum irq_domain_bus_token bus_token)
{
	/* Not for us */
        if (fwspec->fwnode != d->fwnode)
		return 0;

	/* If this is not DT, then we have a single domain */
	if (!is_of_node(fwspec->fwnode))
		return 1;

	/*
	 * If this is a PPI and we have a 4th (non-null) parameter,
	 * then we need to match the partition domain.
	 */
	if (fwspec->param_count >= 4 &&
	    fwspec->param[0] == 1 && fwspec->param[3] != 0)
		return d == partition_get_domain(gic_data.ppi_descs[fwspec->param[1]]);

	return d == gic_data.domain;
}

static const struct irq_domain_ops gic_irq_domain_ops = {
	.translate = gic_irq_domain_translate,
	.alloc = gic_irq_domain_alloc,
	.free = gic_irq_domain_free,
	.select = gic_irq_domain_select,
};

static int partition_domain_translate(struct irq_domain *d,
				      struct irq_fwspec *fwspec,
				      unsigned long *hwirq,
				      unsigned int *type)
{
	struct device_node *np;
	int ret;

	np = of_find_node_by_phandle(fwspec->param[3]);
	if (WARN_ON(!np))
		return -EINVAL;

	ret = partition_translate_id(gic_data.ppi_descs[fwspec->param[1]],
				     of_node_to_fwnode(np));
	if (ret < 0)
		return ret;

	*hwirq = ret;
	*type = fwspec->param[2] & IRQ_TYPE_SENSE_MASK;

	return 0;
}

static const struct irq_domain_ops partition_domain_ops = {
	.translate = partition_domain_translate,
	.select = gic_irq_domain_select,
};

static void gicv3_enable_quirks(void)
{
#ifdef CONFIG_ARM64
	if (cpus_have_cap(ARM64_WORKAROUND_CAVIUM_23154))
		static_branch_enable(&is_cavium_thunderx);
#endif
}

static int __init gic_init_bases(void __iomem *dist_base,
				 struct redist_region *rdist_regs,
				 u32 nr_redist_regions,
				 u64 redist_stride,
				 struct fwnode_handle *handle)
{
	u32 typer;
	int gic_irqs;
	int err;

	if (!is_hyp_mode_available())
		static_key_slow_dec(&supports_deactivate);

	if (static_key_true(&supports_deactivate))
		pr_info("GIC: Using split EOI/Deactivate mode\n");

	gic_data.fwnode = handle;
	gic_data.dist_base = dist_base;
	gic_data.redist_regions = rdist_regs;
	gic_data.nr_redist_regions = nr_redist_regions;
	gic_data.redist_stride = redist_stride;

	gicv3_enable_quirks();

	/*
	 * Find out how many interrupts are supported.
	 * The GIC only supports up to 1020 interrupt sources (SGI+PPI+SPI)
	 */
	typer = readl_relaxed(gic_data.dist_base + GICD_TYPER);
	gic_data.rdists.id_bits = GICD_TYPER_ID_BITS(typer);
	gic_irqs = GICD_TYPER_IRQS(typer);
	if (gic_irqs > 1020)
		gic_irqs = 1020;
	gic_data.irq_nr = gic_irqs;

	gic_data.domain = irq_domain_create_tree(handle, &gic_irq_domain_ops,
						 &gic_data);
	gic_data.rdists.rdist = alloc_percpu(typeof(*gic_data.rdists.rdist));

	if (WARN_ON(!gic_data.domain) || WARN_ON(!gic_data.rdists.rdist)) {
		err = -ENOMEM;
		goto out_free;
	}

	set_handle_irq(gic_handle_irq);

	if (IS_ENABLED(CONFIG_ARM_GIC_V3_ITS) && gic_dist_supports_lpis())
		its_init(handle, &gic_data.rdists, gic_data.domain);

	gic_smp_init();
	gic_dist_init();
	gic_cpu_init();
	gic_cpu_pm_init();

	return 0;

out_free:
	if (gic_data.domain)
		irq_domain_remove(gic_data.domain);
	free_percpu(gic_data.rdists.rdist);
	return err;
}

static int __init gic_validate_dist_version(void __iomem *dist_base)
{
	u32 reg = readl_relaxed(dist_base + GICD_PIDR2) & GIC_PIDR2_ARCH_MASK;

	if (reg != GIC_PIDR2_ARCH_GICv3 && reg != GIC_PIDR2_ARCH_GICv4)
		return -ENODEV;

	return 0;
}

static int get_cpu_number(struct device_node *dn)
{
	const __be32 *cell;
	u64 hwid;
	int i;

	cell = of_get_property(dn, "reg", NULL);
	if (!cell)
		return -1;

	hwid = of_read_number(cell, of_n_addr_cells(dn));

	/*
	 * Non affinity bits must be set to 0 in the DT
	 */
	if (hwid & ~MPIDR_HWID_BITMASK)
		return -1;

	for (i = 0; i < num_possible_cpus(); i++)
		if (cpu_logical_map(i) == hwid)
			return i;

	return -1;
}

/* Create all possible partitions at boot time */
static void __init gic_populate_ppi_partitions(struct device_node *gic_node)
{
	struct device_node *parts_node, *child_part;
	int part_idx = 0, i;
	int nr_parts;
	struct partition_affinity *parts;

	parts_node = of_get_child_by_name(gic_node, "ppi-partitions");
	if (!parts_node)
		return;

	nr_parts = of_get_child_count(parts_node);

	if (!nr_parts)
		goto out_put_node;

	parts = kzalloc(sizeof(*parts) * nr_parts, GFP_KERNEL);
	if (WARN_ON(!parts))
		goto out_put_node;

	for_each_child_of_node(parts_node, child_part) {
		struct partition_affinity *part;
		int n;

		part = &parts[part_idx];

		part->partition_id = of_node_to_fwnode(child_part);

		pr_info("GIC: PPI partition %s[%d] { ",
			child_part->name, part_idx);

		n = of_property_count_elems_of_size(child_part, "affinity",
						    sizeof(u32));
		WARN_ON(n <= 0);

		for (i = 0; i < n; i++) {
			int err, cpu;
			u32 cpu_phandle;
			struct device_node *cpu_node;

			err = of_property_read_u32_index(child_part, "affinity",
							 i, &cpu_phandle);
			if (WARN_ON(err))
				continue;

			cpu_node = of_find_node_by_phandle(cpu_phandle);
			if (WARN_ON(!cpu_node))
				continue;

			cpu = get_cpu_number(cpu_node);
			if (WARN_ON(cpu == -1))
				continue;

			pr_cont("%s[%d] ", cpu_node->full_name, cpu);

			cpumask_set_cpu(cpu, &part->mask);
		}

		pr_cont("}\n");
		part_idx++;
	}

	for (i = 0; i < 16; i++) {
		unsigned int irq;
		struct partition_desc *desc;
		struct irq_fwspec ppi_fwspec = {
			.fwnode		= gic_data.fwnode,
			.param_count	= 3,
			.param		= {
				[0]	= 1,
				[1]	= i,
				[2]	= IRQ_TYPE_NONE,
			},
		};

		irq = irq_create_fwspec_mapping(&ppi_fwspec);
		if (WARN_ON(!irq))
			continue;
		desc = partition_create_desc(gic_data.fwnode, parts, nr_parts,
					     irq, &partition_domain_ops);
		if (WARN_ON(!desc))
			continue;

		gic_data.ppi_descs[i] = desc;
	}

out_put_node:
	of_node_put(parts_node);
}

static void __init gic_of_setup_kvm_info(struct device_node *node)
{
	int ret;
	struct resource r;
	u32 gicv_idx;

	gic_v3_kvm_info.type = GIC_V3;

	gic_v3_kvm_info.maint_irq = irq_of_parse_and_map(node, 0);
	if (!gic_v3_kvm_info.maint_irq)
		return;

	if (of_property_read_u32(node, "#redistributor-regions",
				 &gicv_idx))
		gicv_idx = 1;

	gicv_idx += 3;	/* Also skip GICD, GICC, GICH */
	ret = of_address_to_resource(node, gicv_idx, &r);
	if (!ret)
		gic_v3_kvm_info.vcpu = r;

	gic_set_kvm_info(&gic_v3_kvm_info);
}

static int __init gic_of_init(struct device_node *node, struct device_node *parent)
{
	void __iomem *dist_base;
	struct redist_region *rdist_regs;
	u64 redist_stride;
	u32 nr_redist_regions;
	int err, i;

	dist_base = of_iomap(node, 0);
	if (!dist_base) {
		pr_err("%s: unable to map gic dist registers\n",
			node->full_name);
		return -ENXIO;
	}

	err = gic_validate_dist_version(dist_base);
	if (err) {
		pr_err("%s: no distributor detected, giving up\n",
			node->full_name);
		goto out_unmap_dist;
	}

	if (of_property_read_u32(node, "#redistributor-regions", &nr_redist_regions))
		nr_redist_regions = 1;

	rdist_regs = kzalloc(sizeof(*rdist_regs) * nr_redist_regions, GFP_KERNEL);
	if (!rdist_regs) {
		err = -ENOMEM;
		goto out_unmap_dist;
	}

	for (i = 0; i < nr_redist_regions; i++) {
		struct resource res;
		int ret;

		ret = of_address_to_resource(node, 1 + i, &res);
		rdist_regs[i].redist_base = of_iomap(node, 1 + i);
		if (ret || !rdist_regs[i].redist_base) {
			pr_err("%s: couldn't map region %d\n",
			       node->full_name, i);
			err = -ENODEV;
			goto out_unmap_rdist;
		}
		rdist_regs[i].phys_base = res.start;
	}

<<<<<<< HEAD
	/* sw workaround for IPI can't wakeup CORE ERRATA(ERR011171) on i.MX8MQ */
	iomuxc_gpr_base = of_iomap(node, 2);
=======
	if (of_machine_is_compatible("fsl,imx8mq")) {
		/* sw workaround for IPI can't wakeup CORE
		   ERRATA(ERR011171) on i.MX8MQ */
		iomuxc_gpr_base = of_iomap(node, 2);
	}
>>>>>>> 05f46d3f

	if (of_property_read_u64(node, "redistributor-stride", &redist_stride))
		redist_stride = 0;

	err = gic_init_bases(dist_base, rdist_regs, nr_redist_regions,
			     redist_stride, &node->fwnode);
	if (err)
		goto out_unmap_rdist;

	gic_populate_ppi_partitions(node);
	gic_of_setup_kvm_info(node);
	return 0;

out_unmap_rdist:
	for (i = 0; i < nr_redist_regions; i++)
		if (rdist_regs[i].redist_base)
			iounmap(rdist_regs[i].redist_base);
	kfree(rdist_regs);
out_unmap_dist:
	iounmap(dist_base);
	return err;
}

IRQCHIP_DECLARE(gic_v3, "arm,gic-v3", gic_of_init);

#ifdef CONFIG_ACPI
static struct
{
	void __iomem *dist_base;
	struct redist_region *redist_regs;
	u32 nr_redist_regions;
	bool single_redist;
	u32 maint_irq;
	int maint_irq_mode;
	phys_addr_t vcpu_base;
} acpi_data __initdata;

static void __init
gic_acpi_register_redist(phys_addr_t phys_base, void __iomem *redist_base)
{
	static int count = 0;

	acpi_data.redist_regs[count].phys_base = phys_base;
	acpi_data.redist_regs[count].redist_base = redist_base;
	acpi_data.redist_regs[count].single_redist = acpi_data.single_redist;
	count++;
}

static int __init
gic_acpi_parse_madt_redist(struct acpi_subtable_header *header,
			   const unsigned long end)
{
	struct acpi_madt_generic_redistributor *redist =
			(struct acpi_madt_generic_redistributor *)header;
	void __iomem *redist_base;

	redist_base = ioremap(redist->base_address, redist->length);
	if (!redist_base) {
		pr_err("Couldn't map GICR region @%llx\n", redist->base_address);
		return -ENOMEM;
	}

	gic_acpi_register_redist(redist->base_address, redist_base);
	return 0;
}

static int __init
gic_acpi_parse_madt_gicc(struct acpi_subtable_header *header,
			 const unsigned long end)
{
	struct acpi_madt_generic_interrupt *gicc =
				(struct acpi_madt_generic_interrupt *)header;
	u32 reg = readl_relaxed(acpi_data.dist_base + GICD_PIDR2) & GIC_PIDR2_ARCH_MASK;
	u32 size = reg == GIC_PIDR2_ARCH_GICv4 ? SZ_64K * 4 : SZ_64K * 2;
	void __iomem *redist_base;

	redist_base = ioremap(gicc->gicr_base_address, size);
	if (!redist_base)
		return -ENOMEM;

	gic_acpi_register_redist(gicc->gicr_base_address, redist_base);
	return 0;
}

static int __init gic_acpi_collect_gicr_base(void)
{
	acpi_tbl_entry_handler redist_parser;
	enum acpi_madt_type type;

	if (acpi_data.single_redist) {
		type = ACPI_MADT_TYPE_GENERIC_INTERRUPT;
		redist_parser = gic_acpi_parse_madt_gicc;
	} else {
		type = ACPI_MADT_TYPE_GENERIC_REDISTRIBUTOR;
		redist_parser = gic_acpi_parse_madt_redist;
	}

	/* Collect redistributor base addresses in GICR entries */
	if (acpi_table_parse_madt(type, redist_parser, 0) > 0)
		return 0;

	pr_info("No valid GICR entries exist\n");
	return -ENODEV;
}

static int __init gic_acpi_match_gicr(struct acpi_subtable_header *header,
				  const unsigned long end)
{
	/* Subtable presence means that redist exists, that's it */
	return 0;
}

static int __init gic_acpi_match_gicc(struct acpi_subtable_header *header,
				      const unsigned long end)
{
	struct acpi_madt_generic_interrupt *gicc =
				(struct acpi_madt_generic_interrupt *)header;

	/*
	 * If GICC is enabled and has valid gicr base address, then it means
	 * GICR base is presented via GICC
	 */
	if ((gicc->flags & ACPI_MADT_ENABLED) && gicc->gicr_base_address)
		return 0;

	return -ENODEV;
}

static int __init gic_acpi_count_gicr_regions(void)
{
	int count;

	/*
	 * Count how many redistributor regions we have. It is not allowed
	 * to mix redistributor description, GICR and GICC subtables have to be
	 * mutually exclusive.
	 */
	count = acpi_table_parse_madt(ACPI_MADT_TYPE_GENERIC_REDISTRIBUTOR,
				      gic_acpi_match_gicr, 0);
	if (count > 0) {
		acpi_data.single_redist = false;
		return count;
	}

	count = acpi_table_parse_madt(ACPI_MADT_TYPE_GENERIC_INTERRUPT,
				      gic_acpi_match_gicc, 0);
	if (count > 0)
		acpi_data.single_redist = true;

	return count;
}

static bool __init acpi_validate_gic_table(struct acpi_subtable_header *header,
					   struct acpi_probe_entry *ape)
{
	struct acpi_madt_generic_distributor *dist;
	int count;

	dist = (struct acpi_madt_generic_distributor *)header;
	if (dist->version != ape->driver_data)
		return false;

	/* We need to do that exercise anyway, the sooner the better */
	count = gic_acpi_count_gicr_regions();
	if (count <= 0)
		return false;

	acpi_data.nr_redist_regions = count;
	return true;
}

static int __init gic_acpi_parse_virt_madt_gicc(struct acpi_subtable_header *header,
						const unsigned long end)
{
	struct acpi_madt_generic_interrupt *gicc =
		(struct acpi_madt_generic_interrupt *)header;
	int maint_irq_mode;
	static int first_madt = true;

	/* Skip unusable CPUs */
	if (!(gicc->flags & ACPI_MADT_ENABLED))
		return 0;

	maint_irq_mode = (gicc->flags & ACPI_MADT_VGIC_IRQ_MODE) ?
		ACPI_EDGE_SENSITIVE : ACPI_LEVEL_SENSITIVE;

	if (first_madt) {
		first_madt = false;

		acpi_data.maint_irq = gicc->vgic_interrupt;
		acpi_data.maint_irq_mode = maint_irq_mode;
		acpi_data.vcpu_base = gicc->gicv_base_address;

		return 0;
	}

	/*
	 * The maintenance interrupt and GICV should be the same for every CPU
	 */
	if ((acpi_data.maint_irq != gicc->vgic_interrupt) ||
	    (acpi_data.maint_irq_mode != maint_irq_mode) ||
	    (acpi_data.vcpu_base != gicc->gicv_base_address))
		return -EINVAL;

	return 0;
}

static bool __init gic_acpi_collect_virt_info(void)
{
	int count;

	count = acpi_table_parse_madt(ACPI_MADT_TYPE_GENERIC_INTERRUPT,
				      gic_acpi_parse_virt_madt_gicc, 0);

	return (count > 0);
}

#define ACPI_GICV3_DIST_MEM_SIZE (SZ_64K)
#define ACPI_GICV2_VCTRL_MEM_SIZE	(SZ_4K)
#define ACPI_GICV2_VCPU_MEM_SIZE	(SZ_8K)

static void __init gic_acpi_setup_kvm_info(void)
{
	int irq;

	if (!gic_acpi_collect_virt_info()) {
		pr_warn("Unable to get hardware information used for virtualization\n");
		return;
	}

	gic_v3_kvm_info.type = GIC_V3;

	irq = acpi_register_gsi(NULL, acpi_data.maint_irq,
				acpi_data.maint_irq_mode,
				ACPI_ACTIVE_HIGH);
	if (irq <= 0)
		return;

	gic_v3_kvm_info.maint_irq = irq;

	if (acpi_data.vcpu_base) {
		struct resource *vcpu = &gic_v3_kvm_info.vcpu;

		vcpu->flags = IORESOURCE_MEM;
		vcpu->start = acpi_data.vcpu_base;
		vcpu->end = vcpu->start + ACPI_GICV2_VCPU_MEM_SIZE - 1;
	}

	gic_set_kvm_info(&gic_v3_kvm_info);
}

static int __init
gic_acpi_init(struct acpi_subtable_header *header, const unsigned long end)
{
	struct acpi_madt_generic_distributor *dist;
	struct fwnode_handle *domain_handle;
	size_t size;
	int i, err;

	/* Get distributor base address */
	dist = (struct acpi_madt_generic_distributor *)header;
	acpi_data.dist_base = ioremap(dist->base_address,
				      ACPI_GICV3_DIST_MEM_SIZE);
	if (!acpi_data.dist_base) {
		pr_err("Unable to map GICD registers\n");
		return -ENOMEM;
	}

	err = gic_validate_dist_version(acpi_data.dist_base);
	if (err) {
		pr_err("No distributor detected at @%p, giving up",
		       acpi_data.dist_base);
		goto out_dist_unmap;
	}

	size = sizeof(*acpi_data.redist_regs) * acpi_data.nr_redist_regions;
	acpi_data.redist_regs = kzalloc(size, GFP_KERNEL);
	if (!acpi_data.redist_regs) {
		err = -ENOMEM;
		goto out_dist_unmap;
	}

	err = gic_acpi_collect_gicr_base();
	if (err)
		goto out_redist_unmap;

	domain_handle = irq_domain_alloc_fwnode(acpi_data.dist_base);
	if (!domain_handle) {
		err = -ENOMEM;
		goto out_redist_unmap;
	}

	err = gic_init_bases(acpi_data.dist_base, acpi_data.redist_regs,
			     acpi_data.nr_redist_regions, 0, domain_handle);
	if (err)
		goto out_fwhandle_free;

	acpi_set_irq_model(ACPI_IRQ_MODEL_GIC, domain_handle);
	gic_acpi_setup_kvm_info();

	return 0;

out_fwhandle_free:
	irq_domain_free_fwnode(domain_handle);
out_redist_unmap:
	for (i = 0; i < acpi_data.nr_redist_regions; i++)
		if (acpi_data.redist_regs[i].redist_base)
			iounmap(acpi_data.redist_regs[i].redist_base);
	kfree(acpi_data.redist_regs);
out_dist_unmap:
	iounmap(acpi_data.dist_base);
	return err;
}
IRQCHIP_ACPI_DECLARE(gic_v3, ACPI_MADT_TYPE_GENERIC_DISTRIBUTOR,
		     acpi_validate_gic_table, ACPI_MADT_GIC_VERSION_V3,
		     gic_acpi_init);
IRQCHIP_ACPI_DECLARE(gic_v4, ACPI_MADT_TYPE_GENERIC_DISTRIBUTOR,
		     acpi_validate_gic_table, ACPI_MADT_GIC_VERSION_V4,
		     gic_acpi_init);
IRQCHIP_ACPI_DECLARE(gic_v3_or_v4, ACPI_MADT_TYPE_GENERIC_DISTRIBUTOR,
		     acpi_validate_gic_table, ACPI_MADT_GIC_VERSION_NONE,
		     gic_acpi_init);
#endif<|MERGE_RESOLUTION|>--- conflicted
+++ resolved
@@ -1188,16 +1188,11 @@
 		rdist_regs[i].phys_base = res.start;
 	}
 
-<<<<<<< HEAD
-	/* sw workaround for IPI can't wakeup CORE ERRATA(ERR011171) on i.MX8MQ */
-	iomuxc_gpr_base = of_iomap(node, 2);
-=======
 	if (of_machine_is_compatible("fsl,imx8mq")) {
 		/* sw workaround for IPI can't wakeup CORE
 		   ERRATA(ERR011171) on i.MX8MQ */
 		iomuxc_gpr_base = of_iomap(node, 2);
 	}
->>>>>>> 05f46d3f
 
 	if (of_property_read_u64(node, "redistributor-stride", &redist_stride))
 		redist_stride = 0;
