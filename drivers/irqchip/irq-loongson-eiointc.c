--- conflicted
+++ resolved
@@ -297,8 +297,6 @@
 	return NULL;
 }
 
-<<<<<<< HEAD
-=======
 static int eiointc_suspend(void)
 {
 	return 0;
@@ -330,7 +328,6 @@
 	.resume = eiointc_resume,
 };
 
->>>>>>> ccf0a997
 static int __init pch_pic_parse_madt(union acpi_subtable_headers *header,
 					const unsigned long end)
 {
@@ -376,8 +373,6 @@
 	if (r < 0)
 		return r;
 
-<<<<<<< HEAD
-=======
 	return 0;
 }
 
@@ -415,19 +410,13 @@
 					  eiointc_router_init, NULL);
 	}
 
->>>>>>> ccf0a997
 	return 0;
 }
 
 int __init eiointc_acpi_init(struct irq_domain *parent,
 				     struct acpi_madt_eio_pic *acpi_eiointc)
 {
-<<<<<<< HEAD
-	int i, ret, parent_irq;
-	unsigned long node_map;
-=======
 	int parent_irq, ret;
->>>>>>> ccf0a997
 	struct eiointc_priv *priv;
 	int node;
 
@@ -470,23 +459,6 @@
 out_free_priv:
 	kfree(priv);
 
-<<<<<<< HEAD
-	if (nr_pics == 1) {
-		cpuhp_setup_state_nocalls(CPUHP_AP_IRQ_LOONGARCH_STARTING,
-				  "irqchip/loongarch/intc:starting",
-				  eiointc_router_init, NULL);
-	}
-
-	if (cpu_has_flatmode)
-		node = cpu_to_node(acpi_eiointc->node * CORES_PER_EIO_NODE);
-	else
-		node = acpi_eiointc->node;
-	acpi_set_vec_parent(node, priv->eiointc_domain, pch_group);
-	acpi_set_vec_parent(node, priv->eiointc_domain, msi_group);
-	ret = acpi_cascade_irqdomain_init();
-
-	return ret;
-=======
 	return -ENOMEM;
 }
 
@@ -527,7 +499,6 @@
 		goto out_free_priv;
 
 	return 0;
->>>>>>> ccf0a997
 
 out_free_priv:
 	kfree(priv);
