# SPDX-License-Identifier: GPL-2.0-only
menu "IRQ chip support"

config IRQCHIP
	def_bool y
	depends on OF_IRQ

config ARM_GIC
	bool
	select IRQ_DOMAIN_HIERARCHY
	select GENERIC_IRQ_EFFECTIVE_AFF_MASK

config ARM_GIC_PM
	bool
	depends on PM
	select ARM_GIC

config ARM_GIC_MAX_NR
	int
	depends on ARM_GIC
	default 2 if ARCH_REALVIEW
	default 1

config ARM_GIC_V2M
	bool
	depends on PCI
	select ARM_GIC
	select PCI_MSI

config GIC_NON_BANKED
	bool

config ARM_GIC_V3
	bool
	select IRQ_DOMAIN_HIERARCHY
	select PARTITION_PERCPU
	select GENERIC_IRQ_EFFECTIVE_AFF_MASK

config ARM_GIC_V3_ITS
	bool
	select GENERIC_MSI_IRQ_DOMAIN
	default ARM_GIC_V3

config ARM_GIC_V3_ITS_PCI
	bool
	depends on ARM_GIC_V3_ITS
	depends on PCI
	depends on PCI_MSI
	default ARM_GIC_V3_ITS

config ARM_GIC_V3_ITS_FSL_MC
	bool
	depends on ARM_GIC_V3_ITS
	depends on FSL_MC_BUS
	default ARM_GIC_V3_ITS

config ARM_NVIC
	bool
	select IRQ_DOMAIN_HIERARCHY
	select GENERIC_IRQ_CHIP

config ARM_VIC
	bool
	select IRQ_DOMAIN

config ARM_VIC_NR
	int
	default 4 if ARCH_S5PV210
	default 2
	depends on ARM_VIC
	help
	  The maximum number of VICs available in the system, for
	  power management.

config ARMADA_370_XP_IRQ
	bool
	select GENERIC_IRQ_CHIP
	select PCI_MSI if PCI
	select GENERIC_IRQ_EFFECTIVE_AFF_MASK

config ALPINE_MSI
	bool
	depends on PCI
	select PCI_MSI
	select GENERIC_IRQ_CHIP

config AL_FIC
	bool "Amazon's Annapurna Labs Fabric Interrupt Controller"
	depends on OF || COMPILE_TEST
	select GENERIC_IRQ_CHIP
	select IRQ_DOMAIN
	help
	  Support Amazon's Annapurna Labs Fabric Interrupt Controller.

config ATMEL_AIC_IRQ
	bool
	select GENERIC_IRQ_CHIP
	select IRQ_DOMAIN
	select SPARSE_IRQ

config ATMEL_AIC5_IRQ
	bool
	select GENERIC_IRQ_CHIP
	select IRQ_DOMAIN
	select SPARSE_IRQ

config I8259
	bool
	select IRQ_DOMAIN

config BCM6345_L1_IRQ
	bool
	select GENERIC_IRQ_CHIP
	select IRQ_DOMAIN
	select GENERIC_IRQ_EFFECTIVE_AFF_MASK

config BCM7038_L1_IRQ
	bool
	select GENERIC_IRQ_CHIP
	select IRQ_DOMAIN
	select GENERIC_IRQ_EFFECTIVE_AFF_MASK

config BCM7120_L2_IRQ
	bool
	select GENERIC_IRQ_CHIP
	select IRQ_DOMAIN

config BRCMSTB_L2_IRQ
	bool
	select GENERIC_IRQ_CHIP
	select IRQ_DOMAIN

config DAVINCI_AINTC
	bool
	select GENERIC_IRQ_CHIP
	select IRQ_DOMAIN

config DAVINCI_CP_INTC
	bool
	select GENERIC_IRQ_CHIP
	select IRQ_DOMAIN

config DW_APB_ICTL
	bool
	select GENERIC_IRQ_CHIP
	select IRQ_DOMAIN_HIERARCHY

config FARADAY_FTINTC010
	bool
	select IRQ_DOMAIN
	select SPARSE_IRQ

config HISILICON_IRQ_MBIGEN
	bool
	select ARM_GIC_V3
	select ARM_GIC_V3_ITS

config IMGPDC_IRQ
	bool
	select GENERIC_IRQ_CHIP
	select IRQ_DOMAIN

config IXP4XX_IRQ
	bool
	select IRQ_DOMAIN
	select SPARSE_IRQ

config MADERA_IRQ
	tristate

config IRQ_MIPS_CPU
	bool
	select GENERIC_IRQ_CHIP
	select GENERIC_IRQ_IPI if SYS_SUPPORTS_MULTITHREADING
	select IRQ_DOMAIN
	select GENERIC_IRQ_EFFECTIVE_AFF_MASK

config CLPS711X_IRQCHIP
	bool
	depends on ARCH_CLPS711X
	select IRQ_DOMAIN
	select SPARSE_IRQ
	default y

config OMPIC
	bool

config OR1K_PIC
	bool
	select IRQ_DOMAIN

config OMAP_IRQCHIP
	bool
	select GENERIC_IRQ_CHIP
	select IRQ_DOMAIN

config ORION_IRQCHIP
	bool
	select IRQ_DOMAIN

config PIC32_EVIC
	bool
	select GENERIC_IRQ_CHIP
	select IRQ_DOMAIN

config JCORE_AIC
	bool "J-Core integrated AIC" if COMPILE_TEST
	depends on OF
	select IRQ_DOMAIN
	help
	  Support for the J-Core integrated AIC.

config RDA_INTC
	bool
	select IRQ_DOMAIN

config RENESAS_INTC_IRQPIN
	bool "Renesas INTC External IRQ Pin Support" if COMPILE_TEST
	select IRQ_DOMAIN
	help
	  Enable support for the Renesas Interrupt Controller for external
	  interrupt pins, as found on SH/R-Mobile and R-Car Gen1 SoCs.

config RENESAS_IRQC
	bool "Renesas R-Mobile APE6, R-Car Gen{2,3} and RZ/G{1,2} IRQC support" if COMPILE_TEST
	select GENERIC_IRQ_CHIP
	select IRQ_DOMAIN
	help
	  Enable support for the Renesas Interrupt Controller for external
	  devices, as found on R-Mobile APE6, R-Car Gen{2,3} and RZ/G{1,2} SoCs.

config RENESAS_RZA1_IRQC
	bool "Renesas RZ/A1 IRQC support" if COMPILE_TEST
	select IRQ_DOMAIN_HIERARCHY
	help
	  Enable support for the Renesas RZ/A1 Interrupt Controller, to use up
	  to 8 external interrupts with configurable sense select.

config SL28CPLD_INTC
	bool "Kontron sl28cpld IRQ controller"
	depends on MFD_SL28CPLD=y || COMPILE_TEST
	select REGMAP_IRQ
	help
	  Interrupt controller driver for the board management controller
	  found on the Kontron sl28 CPLD.

config ST_IRQCHIP
	bool
	select REGMAP
	select MFD_SYSCON
	help
	  Enables SysCfg Controlled IRQs on STi based platforms.

config TB10X_IRQC
	bool
	select IRQ_DOMAIN
	select GENERIC_IRQ_CHIP

config TS4800_IRQ
	tristate "TS-4800 IRQ controller"
	select IRQ_DOMAIN
	depends on HAS_IOMEM
	depends on SOC_IMX51 || COMPILE_TEST
	help
	  Support for the TS-4800 FPGA IRQ controller

config VERSATILE_FPGA_IRQ
	bool
	select IRQ_DOMAIN

config VERSATILE_FPGA_IRQ_NR
       int
       default 4
       depends on VERSATILE_FPGA_IRQ

config XTENSA_MX
	bool
	select IRQ_DOMAIN
	select GENERIC_IRQ_EFFECTIVE_AFF_MASK

config XILINX_INTC
	bool "Xilinx Interrupt Controller IP"
	depends on MICROBLAZE || ARCH_ZYNQ || ARCH_ZYNQMP
	select IRQ_DOMAIN
	help
	  Support for the Xilinx Interrupt Controller IP core.
	  This is used as a primary controller with MicroBlaze and can also
	  be used as a secondary chained controller on other platforms.

config IRQ_CROSSBAR
	bool
	help
	  Support for a CROSSBAR ip that precedes the main interrupt controller.
	  The primary irqchip invokes the crossbar's callback which inturn allocates
	  a free irq and configures the IP. Thus the peripheral interrupts are
	  routed to one of the free irqchip interrupt lines.

config KEYSTONE_IRQ
	tristate "Keystone 2 IRQ controller IP"
	depends on ARCH_KEYSTONE
	help
		Support for Texas Instruments Keystone 2 IRQ controller IP which
		is part of the Keystone 2 IPC mechanism

config MIPS_GIC
	bool
	select GENERIC_IRQ_IPI
	select MIPS_CM

config INGENIC_IRQ
	bool
	depends on MACH_INGENIC
	default y

config INGENIC_TCU_IRQ
	bool "Ingenic JZ47xx TCU interrupt controller"
	default MACH_INGENIC
	depends on MIPS || COMPILE_TEST
	select MFD_SYSCON
	select GENERIC_IRQ_CHIP
	help
	  Support for interrupts in the Timer/Counter Unit (TCU) of the Ingenic
	  JZ47xx SoCs.

	  If unsure, say N.

config RENESAS_H8300H_INTC
        bool
	select IRQ_DOMAIN

config RENESAS_H8S_INTC
	bool "Renesas H8S Interrupt Controller Support" if COMPILE_TEST
	select IRQ_DOMAIN
	help
	  Enable support for the Renesas H8/300 Interrupt Controller, as found
	  on Renesas H8S SoCs.

config IMX_GPCV2
	bool
	select IRQ_DOMAIN
	help
	  Enables the wakeup IRQs for IMX platforms with GPCv2 block

config IRQ_MXS
	def_bool y if MACH_ASM9260 || ARCH_MXS
	select IRQ_DOMAIN
	select STMP_DEVICE

config MSCC_OCELOT_IRQ
	bool
	select IRQ_DOMAIN
	select GENERIC_IRQ_CHIP

config MVEBU_GICP
	bool

config MVEBU_ICU
	bool

config MVEBU_ODMI
	bool
	select GENERIC_MSI_IRQ_DOMAIN

config MVEBU_PIC
	bool

config MVEBU_SEI
        bool

config LS_EXTIRQ
	def_bool y if SOC_LS1021A || ARCH_LAYERSCAPE
	select MFD_SYSCON

config LS_SCFG_MSI
	def_bool y if SOC_LS1021A || ARCH_LAYERSCAPE
	depends on PCI && PCI_MSI

config PARTITION_PERCPU
	bool

config STM32_EXTI
	bool
	select IRQ_DOMAIN
	select GENERIC_IRQ_CHIP

config GIC_GENTLE_CONFIG
	bool "GIC gentle configuration"
	default n
	depends on ARM_GIC_V3 && OF_IRQ
	help
	  If this flag is set, GIC driver will not disable SPIs and not
	  change SPIs' affinity for interrupts that are not explicitly
	  enabled in the device tree.
	  Say 'n' if you're unsure.

config QCOM_IRQ_COMBINER
	bool "QCOM IRQ combiner support"
	depends on ARCH_QCOM && ACPI
	select IRQ_DOMAIN_HIERARCHY
	help
	  Say yes here to add support for the IRQ combiner devices embedded
	  in Qualcomm Technologies chips.

config IRQ_UNIPHIER_AIDET
	bool "UniPhier AIDET support" if COMPILE_TEST
	depends on ARCH_UNIPHIER || COMPILE_TEST
	default ARCH_UNIPHIER
	select IRQ_DOMAIN_HIERARCHY
	help
	  Support for the UniPhier AIDET (ARM Interrupt Detector).

config MESON_IRQ_GPIO
       bool "Meson GPIO Interrupt Multiplexer"
       depends on ARCH_MESON
       select IRQ_DOMAIN_HIERARCHY
       help
         Support Meson SoC Family GPIO Interrupt Multiplexer

config GOLDFISH_PIC
       bool "Goldfish programmable interrupt controller"
       depends on MIPS && (GOLDFISH || COMPILE_TEST)
       select GENERIC_IRQ_CHIP
       select IRQ_DOMAIN
       help
         Say yes here to enable Goldfish interrupt controller driver used
         for Goldfish based virtual platforms.

config QCOM_PDC
	tristate "QCOM PDC"
	depends on ARCH_QCOM
	select IRQ_DOMAIN_HIERARCHY
	help
	  Power Domain Controller driver to manage and configure wakeup
	  IRQs for Qualcomm Technologies Inc (QTI) mobile chips.

config CSKY_MPINTC
	bool
	depends on CSKY
	help
	  Say yes here to enable C-SKY SMP interrupt controller driver used
	  for C-SKY SMP system.
	  In fact it's not mmio map in hardware and it uses ld/st to visit the
	  controller's register inside CPU.

config CSKY_APB_INTC
	bool "C-SKY APB Interrupt Controller"
	depends on CSKY
	help
	  Say yes here to enable C-SKY APB interrupt controller driver used
	  by C-SKY single core SOC system. It uses mmio map apb-bus to visit
	  the controller's register.

config IMX_IRQSTEER
	tristate "i.MX IRQSTEER support"
	depends on ARCH_MXC || COMPILE_TEST
	default ARCH_MXC
	select IRQ_DOMAIN
	help
	  Support for the i.MX IRQSTEER interrupt multiplexer/remapper.

config IMX_INTMUX
	bool "i.MX INTMUX support" if COMPILE_TEST
	default y if ARCH_MXC
	select IRQ_DOMAIN
	help
	  Support for the i.MX INTMUX interrupt multiplexer.

config LS1X_IRQ
	bool "Loongson-1 Interrupt Controller"
	depends on MACH_LOONGSON32
	default y
	select IRQ_DOMAIN
	select GENERIC_IRQ_CHIP
	help
	  Support for the Loongson-1 platform Interrupt Controller.

config TI_SCI_INTR_IRQCHIP
	bool
	depends on TI_SCI_PROTOCOL
	select IRQ_DOMAIN_HIERARCHY
	help
	  This enables the irqchip driver support for K3 Interrupt router
	  over TI System Control Interface available on some new TI's SoCs.
	  If you wish to use interrupt router irq resources managed by the
	  TI System Controller, say Y here. Otherwise, say N.

config TI_SCI_INTA_IRQCHIP
	bool
	depends on TI_SCI_PROTOCOL
	select IRQ_DOMAIN_HIERARCHY
	select TI_SCI_INTA_MSI_DOMAIN
	help
	  This enables the irqchip driver support for K3 Interrupt aggregator
	  over TI System Control Interface available on some new TI's SoCs.
	  If you wish to use interrupt aggregator irq resources managed by the
	  TI System Controller, say Y here. Otherwise, say N.

<<<<<<< HEAD
=======
config TI_PRUSS_INTC
	tristate
	depends on TI_PRUSS
	default TI_PRUSS
	select IRQ_DOMAIN
	help
	  This enables support for the PRU-ICSS Local Interrupt Controller
	  present within a PRU-ICSS subsystem present on various TI SoCs.
	  The PRUSS INTC enables various interrupts to be routed to multiple
	  different processors within the SoC.

config RISCV_INTC
	bool "RISC-V Local Interrupt Controller"
	depends on RISCV
	default y
	help
	   This enables support for the per-HART local interrupt controller
	   found in standard RISC-V systems.  The per-HART local interrupt
	   controller handles timer interrupts, software interrupts, and
	   hardware interrupts. Without a per-HART local interrupt controller,
	   a RISC-V system will be unable to handle any interrupts.

	   If you don't know what to do here, say Y.

>>>>>>> c1084c27
config SIFIVE_PLIC
	bool "SiFive Platform-Level Interrupt Controller"
	depends on RISCV
	select IRQ_DOMAIN_HIERARCHY
	help
	   This enables support for the PLIC chip found in SiFive (and
	   potentially other) RISC-V systems.  The PLIC controls devices
	   interrupts and connects them to each core's local interrupt
	   controller.  Aside from timer and software interrupts, all other
	   interrupt sources are subordinate to the PLIC.

	   If you don't know what to do here, say Y.

<<<<<<< HEAD
config IMX_INTMUX
	def_bool y if ARCH_MXC
	select IRQ_DOMAIN
	help
	 Enables the IRQ MUX for NXP IMX platforms
=======
config EXYNOS_IRQ_COMBINER
	bool "Samsung Exynos IRQ combiner support" if COMPILE_TEST
	depends on (ARCH_EXYNOS && ARM) || COMPILE_TEST
	help
	  Say yes here to add support for the IRQ combiner devices embedded
	  in Samsung Exynos chips.

config LOONGSON_LIOINTC
	bool "Loongson Local I/O Interrupt Controller"
	depends on MACH_LOONGSON64
	default y
	select IRQ_DOMAIN
	select GENERIC_IRQ_CHIP
	help
	  Support for the Loongson Local I/O Interrupt Controller.

config LOONGSON_HTPIC
	bool "Loongson3 HyperTransport PIC Controller"
	depends on MACH_LOONGSON64
	default y
	select IRQ_DOMAIN
	select GENERIC_IRQ_CHIP
	help
	  Support for the Loongson-3 HyperTransport PIC Controller.

config LOONGSON_HTVEC
	bool "Loongson3 HyperTransport Interrupt Vector Controller"
	depends on MACH_LOONGSON64
	default MACH_LOONGSON64
	select IRQ_DOMAIN_HIERARCHY
	help
	  Support for the Loongson3 HyperTransport Interrupt Vector Controller.

config LOONGSON_PCH_PIC
	bool "Loongson PCH PIC Controller"
	depends on MACH_LOONGSON64 || COMPILE_TEST
	default MACH_LOONGSON64
	select IRQ_DOMAIN_HIERARCHY
	select IRQ_FASTEOI_HIERARCHY_HANDLERS
	help
	  Support for the Loongson PCH PIC Controller.

config LOONGSON_PCH_MSI
	bool "Loongson PCH MSI Controller"
	depends on MACH_LOONGSON64 || COMPILE_TEST
	depends on PCI
	default MACH_LOONGSON64
	select IRQ_DOMAIN_HIERARCHY
	select PCI_MSI
	help
	  Support for the Loongson PCH MSI Controller.

config MST_IRQ
	bool "MStar Interrupt Controller"
	depends on ARCH_MEDIATEK || ARCH_MSTARV7 || COMPILE_TEST
	default ARCH_MEDIATEK
	select IRQ_DOMAIN
	select IRQ_DOMAIN_HIERARCHY
	help
	  Support MStar Interrupt Controller.

config WPCM450_AIC
	bool "Nuvoton WPCM450 Advanced Interrupt Controller"
	depends on ARCH_WPCM450
	help
	  Support for the interrupt controller in the Nuvoton WPCM450 BMC SoC.

config IRQ_IDT3243X
	bool
	select GENERIC_IRQ_CHIP
	select IRQ_DOMAIN

config APPLE_AIC
	bool "Apple Interrupt Controller (AIC)"
	depends on ARM64
	depends on ARCH_APPLE || COMPILE_TEST
	help
	  Support for the Apple Interrupt Controller found on Apple Silicon SoCs,
	  such as the M1.

>>>>>>> c1084c27
endmenu<|MERGE_RESOLUTION|>--- conflicted
+++ resolved
@@ -495,8 +495,6 @@
 	  If you wish to use interrupt aggregator irq resources managed by the
 	  TI System Controller, say Y here. Otherwise, say N.
 
-<<<<<<< HEAD
-=======
 config TI_PRUSS_INTC
 	tristate
 	depends on TI_PRUSS
@@ -521,7 +519,6 @@
 
 	   If you don't know what to do here, say Y.
 
->>>>>>> c1084c27
 config SIFIVE_PLIC
 	bool "SiFive Platform-Level Interrupt Controller"
 	depends on RISCV
@@ -535,13 +532,6 @@
 
 	   If you don't know what to do here, say Y.
 
-<<<<<<< HEAD
-config IMX_INTMUX
-	def_bool y if ARCH_MXC
-	select IRQ_DOMAIN
-	help
-	 Enables the IRQ MUX for NXP IMX platforms
-=======
 config EXYNOS_IRQ_COMBINER
 	bool "Samsung Exynos IRQ combiner support" if COMPILE_TEST
 	depends on (ARCH_EXYNOS && ARM) || COMPILE_TEST
@@ -622,5 +612,4 @@
 	  Support for the Apple Interrupt Controller found on Apple Silicon SoCs,
 	  such as the M1.
 
->>>>>>> c1084c27
 endmenu