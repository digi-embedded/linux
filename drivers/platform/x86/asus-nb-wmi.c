--- conflicted
+++ resolved
@@ -480,8 +480,6 @@
 	},
 	{
 		.callback = dmi_matched,
-<<<<<<< HEAD
-=======
 		.ident = "ASUS ROG FLOW X16",
 		.matches = {
 			DMI_MATCH(DMI_SYS_VENDOR, "ASUSTeK COMPUTER INC."),
@@ -491,7 +489,6 @@
 	},
 	{
 		.callback = dmi_matched,
->>>>>>> ccf0a997
 		.ident = "ASUS VivoBook E410MA",
 		.matches = {
 			DMI_MATCH(DMI_SYS_VENDOR, "ASUSTeK COMPUTER INC."),
