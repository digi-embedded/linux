--- conflicted
+++ resolved
@@ -273,164 +273,6 @@
 	{ }
 };
 
-<<<<<<< HEAD
-static struct calling_interface_buffer *buffer;
-static DEFINE_MUTEX(buffer_mutex);
-
-static int hwswitch_state;
-
-static void get_buffer(void)
-{
-	mutex_lock(&buffer_mutex);
-	memset(buffer, 0, sizeof(struct calling_interface_buffer));
-}
-
-static void release_buffer(void)
-{
-	mutex_unlock(&buffer_mutex);
-}
-
-static void __init parse_da_table(const struct dmi_header *dm)
-{
-	/* Final token is a terminator, so we don't want to copy it */
-	int tokens = (dm->length-11)/sizeof(struct calling_interface_token)-1;
-	struct calling_interface_token *new_da_tokens;
-	struct calling_interface_structure *table =
-		container_of(dm, struct calling_interface_structure, header);
-
-	/* 4 bytes of table header, plus 7 bytes of Dell header, plus at least
-	   6 bytes of entry */
-
-	if (dm->length < 17)
-		return;
-
-	da_command_address = table->cmdIOAddress;
-	da_command_code = table->cmdIOCode;
-
-	new_da_tokens = krealloc(da_tokens, (da_num_tokens + tokens) *
-				 sizeof(struct calling_interface_token),
-				 GFP_KERNEL);
-
-	if (!new_da_tokens)
-		return;
-	da_tokens = new_da_tokens;
-
-	memcpy(da_tokens+da_num_tokens, table->tokens,
-	       sizeof(struct calling_interface_token) * tokens);
-
-	da_num_tokens += tokens;
-}
-
-static void __init find_tokens(const struct dmi_header *dm, void *dummy)
-{
-	switch (dm->type) {
-	case 0xd4: /* Indexed IO */
-	case 0xd5: /* Protected Area Type 1 */
-	case 0xd6: /* Protected Area Type 2 */
-		break;
-	case 0xda: /* Calling interface */
-		parse_da_table(dm);
-		break;
-	}
-}
-
-static int find_token_id(int tokenid)
-{
-	int i;
-
-	for (i = 0; i < da_num_tokens; i++) {
-		if (da_tokens[i].tokenID == tokenid)
-			return i;
-	}
-
-	return -1;
-}
-
-static int find_token_location(int tokenid)
-{
-	int id;
-
-	id = find_token_id(tokenid);
-	if (id == -1)
-		return -1;
-
-	return da_tokens[id].location;
-}
-
-static struct calling_interface_buffer *
-dell_send_request(struct calling_interface_buffer *buffer, int class,
-		  int select)
-{
-	struct smi_cmd command;
-
-	command.magic = SMI_CMD_MAGIC;
-	command.command_address = da_command_address;
-	command.command_code = da_command_code;
-	command.ebx = virt_to_phys(buffer);
-	command.ecx = 0x42534931;
-
-	buffer->class = class;
-	buffer->select = select;
-
-	dcdbas_smi_request(&command);
-
-	return buffer;
-}
-
-static inline int dell_smi_error(int value)
-{
-	switch (value) {
-	case 0: /* Completed successfully */
-		return 0;
-	case -1: /* Completed with error */
-		return -EIO;
-	case -2: /* Function not supported */
-		return -ENXIO;
-	default: /* Unknown error */
-		return -EINVAL;
-	}
-}
-
-/* Derived from information in DellWirelessCtl.cpp:
-   Class 17, select 11 is radio control. It returns an array of 32-bit values.
-
-   Input byte 0 = 0: Wireless information
-
-   result[0]: return code
-   result[1]:
-     Bit 0:      Hardware switch supported
-     Bit 1:      Wifi locator supported
-     Bit 2:      Wifi is supported
-     Bit 3:      Bluetooth is supported
-     Bit 4:      WWAN is supported
-     Bit 5:      Wireless keyboard supported
-     Bits 6-7:   Reserved
-     Bit 8:      Wifi is installed
-     Bit 9:      Bluetooth is installed
-     Bit 10:     WWAN is installed
-     Bits 11-15: Reserved
-     Bit 16:     Hardware switch is on
-     Bit 17:     Wifi is blocked
-     Bit 18:     Bluetooth is blocked
-     Bit 19:     WWAN is blocked
-     Bits 20-31: Reserved
-   result[2]: NVRAM size in bytes
-   result[3]: NVRAM format version number
-
-   Input byte 0 = 2: Wireless switch configuration
-   result[0]: return code
-   result[1]:
-     Bit 0:      Wifi controlled by switch
-     Bit 1:      Bluetooth controlled by switch
-     Bit 2:      WWAN controlled by switch
-     Bits 3-6:   Reserved
-     Bit 7:      Wireless switch config locked
-     Bit 8:      Wifi locator enabled
-     Bits 9-14:  Reserved
-     Bit 15:     Wifi locator setting locked
-     Bits 16-31: Reserved
-*/
-=======
 /*
  * Derived from information in smbios-wireless-ctl:
  *
@@ -550,7 +392,6 @@
  *     cbArg1, byte0 = 0x13
  *     cbRes1 Standard return codes (0, -1, -2)
  */
->>>>>>> f2ed3bfc
 
 static int dell_rfkill_set(void *data, bool blocked)
 {
@@ -2155,19 +1996,6 @@
 	if (ret)
 		goto fail_platform_device2;
 
-<<<<<<< HEAD
-	/*
-	 * Allocate buffer below 4GB for SMI data--only 32-bit physical addr
-	 * is passed to SMI handler.
-	 */
-	buffer = (void *)__get_free_page(GFP_KERNEL | GFP_DMA32);
-	if (!buffer) {
-		ret = -ENOMEM;
-		goto fail_buffer;
-	}
-
-=======
->>>>>>> f2ed3bfc
 	ret = dell_setup_rfkill();
 
 	if (ret) {
@@ -2225,11 +2053,6 @@
 fail_backlight:
 	dell_cleanup_rfkill();
 fail_rfkill:
-<<<<<<< HEAD
-	free_page((unsigned long)buffer);
-fail_buffer:
-=======
->>>>>>> f2ed3bfc
 	platform_device_del(platform_device);
 fail_platform_device2:
 	platform_device_put(platform_device);
