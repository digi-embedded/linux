// SPDX-License-Identifier: GPL-2.0
/*
 * Renesas R-Car Gen3 for USB2.0 PHY driver
 *
 * Copyright (C) 2015-2017 Renesas Electronics Corporation
 *
 * This is based on the phy-rcar-gen2 driver:
 * Copyright (C) 2014 Renesas Solutions Corp.
 * Copyright (C) 2014 Cogent Embedded, Inc.
 */

#include <linux/extcon-provider.h>
#include <linux/interrupt.h>
#include <linux/io.h>
#include <linux/module.h>
#include <linux/mutex.h>
#include <linux/of.h>
#include <linux/of_address.h>
#include <linux/of_device.h>
#include <linux/phy/phy.h>
#include <linux/platform_device.h>
#include <linux/pm_runtime.h>
#include <linux/regulator/consumer.h>
#include <linux/string.h>
#include <linux/usb/of.h>
#include <linux/workqueue.h>

/******* USB2.0 Host registers (original offset is +0x200) *******/
#define USB2_INT_ENABLE		0x000
#define USB2_USBCTR		0x00c
#define USB2_SPD_RSM_TIMSET	0x10c
#define USB2_OC_TIMSET		0x110
#define USB2_COMMCTRL		0x600
#define USB2_OBINTSTA		0x604
#define USB2_OBINTEN		0x608
#define USB2_VBCTRL		0x60c
#define USB2_LINECTRL1		0x610
#define USB2_ADPCTRL		0x630

/* INT_ENABLE */
#define USB2_INT_ENABLE_UCOM_INTEN	BIT(3)
#define USB2_INT_ENABLE_USBH_INTB_EN	BIT(2)	/* For EHCI */
#define USB2_INT_ENABLE_USBH_INTA_EN	BIT(1)	/* For OHCI */

/* USBCTR */
#define USB2_USBCTR_DIRPD	BIT(2)
#define USB2_USBCTR_PLL_RST	BIT(1)

/* SPD_RSM_TIMSET */
#define USB2_SPD_RSM_TIMSET_INIT	0x014e029b

/* OC_TIMSET */
#define USB2_OC_TIMSET_INIT		0x000209ab

/* COMMCTRL */
#define USB2_COMMCTRL_OTG_PERI		BIT(31)	/* 1 = Peripheral mode */

/* OBINTSTA and OBINTEN */
#define USB2_OBINT_SESSVLDCHG		BIT(12)
#define USB2_OBINT_IDDIGCHG		BIT(11)
#define USB2_OBINT_BITS			(USB2_OBINT_SESSVLDCHG | \
					 USB2_OBINT_IDDIGCHG)

/* VBCTRL */
#define USB2_VBCTRL_OCCLREN		BIT(16)
#define USB2_VBCTRL_DRVVBUSSEL		BIT(8)
#define USB2_VBCTRL_VBOUT		BIT(0)

/* LINECTRL1 */
#define USB2_LINECTRL1_DPRPD_EN		BIT(19)
#define USB2_LINECTRL1_DP_RPD		BIT(18)
#define USB2_LINECTRL1_DMRPD_EN		BIT(17)
#define USB2_LINECTRL1_DM_RPD		BIT(16)
#define USB2_LINECTRL1_OPMODE_NODRV	BIT(6)

/* ADPCTRL */
#define USB2_ADPCTRL_OTGSESSVLD		BIT(20)
#define USB2_ADPCTRL_IDDIG		BIT(19)
#define USB2_ADPCTRL_IDPULLUP		BIT(5)	/* 1 = ID sampling is enabled */
#define USB2_ADPCTRL_DRVVBUS		BIT(4)

/*  RZ/G2L specific */
#define USB2_OBINT_IDCHG_EN		BIT(0)
#define USB2_LINECTRL1_USB2_IDMON	BIT(0)

#define NUM_OF_PHYS			4
enum rcar_gen3_phy_index {
	PHY_INDEX_BOTH_HC,
	PHY_INDEX_OHCI,
	PHY_INDEX_EHCI,
	PHY_INDEX_HSUSB
};

static const u32 rcar_gen3_int_enable[NUM_OF_PHYS] = {
	USB2_INT_ENABLE_USBH_INTB_EN | USB2_INT_ENABLE_USBH_INTA_EN,
	USB2_INT_ENABLE_USBH_INTA_EN,
	USB2_INT_ENABLE_USBH_INTB_EN,
	0
};

struct rcar_gen3_phy {
	struct phy *phy;
	struct rcar_gen3_chan *ch;
	u32 int_enable_bits;
	bool initialized;
	bool otg_initialized;
	bool powered;
};

struct rcar_gen3_chan {
	void __iomem *base;
	struct device *dev;	/* platform_device's device */
	struct extcon_dev *extcon;
	struct rcar_gen3_phy rphys[NUM_OF_PHYS];
	struct regulator *vbus;
	struct work_struct work;
	struct mutex lock;	/* protects rphys[...].powered */
	enum usb_dr_mode dr_mode;
	int irq;
<<<<<<< HEAD
=======
	u32 obint_enable_bits;
>>>>>>> c1084c27
	bool extcon_host;
	bool is_otg_channel;
	bool uses_otg_pins;
	bool soc_no_adp_ctrl;
};

struct rcar_gen3_phy_drv_data {
	const struct phy_ops *phy_usb2_ops;
	bool no_adp_ctrl;
};

/*
 * Combination about is_otg_channel and uses_otg_pins:
 *
 * Parameters				|| Behaviors
 * is_otg_channel	| uses_otg_pins	|| irqs		| role sysfs
 * ---------------------+---------------++--------------+------------
 * true			| true		|| enabled	| enabled
 * true                 | false		|| disabled	| enabled
 * false                | any		|| disabled	| disabled
 */

static void rcar_gen3_phy_usb2_work(struct work_struct *work)
{
	struct rcar_gen3_chan *ch = container_of(work, struct rcar_gen3_chan,
						 work);

	if (ch->extcon_host) {
		extcon_set_state_sync(ch->extcon, EXTCON_USB_HOST, true);
		extcon_set_state_sync(ch->extcon, EXTCON_USB, false);
	} else {
		extcon_set_state_sync(ch->extcon, EXTCON_USB_HOST, false);
		extcon_set_state_sync(ch->extcon, EXTCON_USB, true);
	}
}

static void rcar_gen3_set_host_mode(struct rcar_gen3_chan *ch, int host)
{
	void __iomem *usb2_base = ch->base;
	u32 val = readl(usb2_base + USB2_COMMCTRL);

	dev_vdbg(ch->dev, "%s: %08x, %d\n", __func__, val, host);
	if (host)
		val &= ~USB2_COMMCTRL_OTG_PERI;
	else
		val |= USB2_COMMCTRL_OTG_PERI;
	writel(val, usb2_base + USB2_COMMCTRL);
}

static void rcar_gen3_set_linectrl(struct rcar_gen3_chan *ch, int dp, int dm)
{
	void __iomem *usb2_base = ch->base;
	u32 val = readl(usb2_base + USB2_LINECTRL1);

	dev_vdbg(ch->dev, "%s: %08x, %d, %d\n", __func__, val, dp, dm);
	val &= ~(USB2_LINECTRL1_DP_RPD | USB2_LINECTRL1_DM_RPD);
	if (dp)
		val |= USB2_LINECTRL1_DP_RPD;
	if (dm)
		val |= USB2_LINECTRL1_DM_RPD;
	writel(val, usb2_base + USB2_LINECTRL1);
}

static void rcar_gen3_enable_vbus_ctrl(struct rcar_gen3_chan *ch, int vbus)
{
	void __iomem *usb2_base = ch->base;
	u32 vbus_ctrl_reg = USB2_ADPCTRL;
	u32 vbus_ctrl_val = USB2_ADPCTRL_DRVVBUS;
	u32 val;

	dev_vdbg(ch->dev, "%s: %08x, %d\n", __func__, val, vbus);
	if (ch->soc_no_adp_ctrl) {
		vbus_ctrl_reg = USB2_VBCTRL;
		vbus_ctrl_val = USB2_VBCTRL_VBOUT;
	}

	val = readl(usb2_base + vbus_ctrl_reg);
	if (vbus)
		val |= vbus_ctrl_val;
	else
		val &= ~vbus_ctrl_val;
	writel(val, usb2_base + vbus_ctrl_reg);
}

static void rcar_gen3_control_otg_irq(struct rcar_gen3_chan *ch, int enable)
{
	void __iomem *usb2_base = ch->base;
	u32 val = readl(usb2_base + USB2_OBINTEN);

	if (ch->uses_otg_pins && enable)
		val |= ch->obint_enable_bits;
	else
		val &= ~ch->obint_enable_bits;
	writel(val, usb2_base + USB2_OBINTEN);
}

static void rcar_gen3_init_for_host(struct rcar_gen3_chan *ch)
{
	rcar_gen3_set_linectrl(ch, 1, 1);
	rcar_gen3_set_host_mode(ch, 1);
	rcar_gen3_enable_vbus_ctrl(ch, 1);

	ch->extcon_host = true;
	schedule_work(&ch->work);
}

static void rcar_gen3_init_for_peri(struct rcar_gen3_chan *ch)
{
	rcar_gen3_set_linectrl(ch, 0, 1);
	rcar_gen3_set_host_mode(ch, 0);
	rcar_gen3_enable_vbus_ctrl(ch, 0);

	ch->extcon_host = false;
	schedule_work(&ch->work);
}

static void rcar_gen3_init_for_b_host(struct rcar_gen3_chan *ch)
{
	void __iomem *usb2_base = ch->base;
	u32 val;

	val = readl(usb2_base + USB2_LINECTRL1);
	writel(val | USB2_LINECTRL1_OPMODE_NODRV, usb2_base + USB2_LINECTRL1);

	rcar_gen3_set_linectrl(ch, 1, 1);
	rcar_gen3_set_host_mode(ch, 1);
	rcar_gen3_enable_vbus_ctrl(ch, 0);

	val = readl(usb2_base + USB2_LINECTRL1);
	writel(val & ~USB2_LINECTRL1_OPMODE_NODRV, usb2_base + USB2_LINECTRL1);
}

static void rcar_gen3_init_for_a_peri(struct rcar_gen3_chan *ch)
{
	rcar_gen3_set_linectrl(ch, 0, 1);
	rcar_gen3_set_host_mode(ch, 0);
	rcar_gen3_enable_vbus_ctrl(ch, 1);
}

static void rcar_gen3_init_from_a_peri_to_a_host(struct rcar_gen3_chan *ch)
{
	rcar_gen3_control_otg_irq(ch, 0);

	rcar_gen3_enable_vbus_ctrl(ch, 1);
	rcar_gen3_init_for_host(ch);

	rcar_gen3_control_otg_irq(ch, 1);
}

static bool rcar_gen3_check_id(struct rcar_gen3_chan *ch)
{
	if (!ch->uses_otg_pins)
		return (ch->dr_mode == USB_DR_MODE_HOST) ? false : true;

	if (ch->soc_no_adp_ctrl)
		return !!(readl(ch->base + USB2_LINECTRL1) & USB2_LINECTRL1_USB2_IDMON);

	return !!(readl(ch->base + USB2_ADPCTRL) & USB2_ADPCTRL_IDDIG);
}

static void rcar_gen3_device_recognition(struct rcar_gen3_chan *ch)
{
	if (!rcar_gen3_check_id(ch))
		rcar_gen3_init_for_host(ch);
	else
		rcar_gen3_init_for_peri(ch);
}

static bool rcar_gen3_is_host(struct rcar_gen3_chan *ch)
{
	return !(readl(ch->base + USB2_COMMCTRL) & USB2_COMMCTRL_OTG_PERI);
}

static enum phy_mode rcar_gen3_get_phy_mode(struct rcar_gen3_chan *ch)
{
	if (rcar_gen3_is_host(ch))
		return PHY_MODE_USB_HOST;

	return PHY_MODE_USB_DEVICE;
}

static bool rcar_gen3_is_any_rphy_initialized(struct rcar_gen3_chan *ch)
{
	int i;

	for (i = 0; i < NUM_OF_PHYS; i++) {
		if (ch->rphys[i].initialized)
			return true;
	}

	return false;
}

static bool rcar_gen3_needs_init_otg(struct rcar_gen3_chan *ch)
{
	int i;

	for (i = 0; i < NUM_OF_PHYS; i++) {
		if (ch->rphys[i].otg_initialized)
			return false;
	}

	return true;
}

static bool rcar_gen3_are_all_rphys_power_off(struct rcar_gen3_chan *ch)
{
	int i;

	for (i = 0; i < NUM_OF_PHYS; i++) {
		if (ch->rphys[i].powered)
			return false;
	}

	return true;
}

static ssize_t role_store(struct device *dev, struct device_attribute *attr,
			  const char *buf, size_t count)
{
	struct rcar_gen3_chan *ch = dev_get_drvdata(dev);
	bool is_b_device;
	enum phy_mode cur_mode, new_mode;

	if (!ch->is_otg_channel || !rcar_gen3_is_any_rphy_initialized(ch))
		return -EIO;

	if (sysfs_streq(buf, "host"))
		new_mode = PHY_MODE_USB_HOST;
	else if (sysfs_streq(buf, "peripheral"))
		new_mode = PHY_MODE_USB_DEVICE;
	else
		return -EINVAL;

	/* is_b_device: true is B-Device. false is A-Device. */
	is_b_device = rcar_gen3_check_id(ch);
	cur_mode = rcar_gen3_get_phy_mode(ch);

	/* If current and new mode is the same, this returns the error */
	if (cur_mode == new_mode)
		return -EINVAL;

	if (new_mode == PHY_MODE_USB_HOST) { /* And is_host must be false */
		if (!is_b_device)	/* A-Peripheral */
			rcar_gen3_init_from_a_peri_to_a_host(ch);
		else			/* B-Peripheral */
			rcar_gen3_init_for_b_host(ch);
	} else {			/* And is_host must be true */
		if (!is_b_device)	/* A-Host */
			rcar_gen3_init_for_a_peri(ch);
		else			/* B-Host */
			rcar_gen3_init_for_peri(ch);
	}

	return count;
}

static ssize_t role_show(struct device *dev, struct device_attribute *attr,
			 char *buf)
{
	struct rcar_gen3_chan *ch = dev_get_drvdata(dev);

	if (!ch->is_otg_channel || !rcar_gen3_is_any_rphy_initialized(ch))
		return -EIO;

	return sprintf(buf, "%s\n", rcar_gen3_is_host(ch) ? "host" :
							    "peripheral");
}
static DEVICE_ATTR_RW(role);

static void rcar_gen3_init_otg(struct rcar_gen3_chan *ch)
{
	void __iomem *usb2_base = ch->base;
	u32 val;

	/* Should not use functions of read-modify-write a register */
	val = readl(usb2_base + USB2_LINECTRL1);
	val = (val & ~USB2_LINECTRL1_DP_RPD) | USB2_LINECTRL1_DPRPD_EN |
	      USB2_LINECTRL1_DMRPD_EN | USB2_LINECTRL1_DM_RPD;
	writel(val, usb2_base + USB2_LINECTRL1);

	if (!ch->soc_no_adp_ctrl) {
		val = readl(usb2_base + USB2_VBCTRL);
		val &= ~USB2_VBCTRL_OCCLREN;
		writel(val | USB2_VBCTRL_DRVVBUSSEL, usb2_base + USB2_VBCTRL);
		val = readl(usb2_base + USB2_ADPCTRL);
		writel(val | USB2_ADPCTRL_IDPULLUP, usb2_base + USB2_ADPCTRL);
	}
	msleep(20);

	writel(0xffffffff, usb2_base + USB2_OBINTSTA);
	writel(ch->obint_enable_bits, usb2_base + USB2_OBINTEN);

	rcar_gen3_device_recognition(ch);
}

static irqreturn_t rcar_gen3_phy_usb2_irq(int irq, void *_ch)
{
	struct rcar_gen3_chan *ch = _ch;
	void __iomem *usb2_base = ch->base;
	u32 status = readl(usb2_base + USB2_OBINTSTA);
	irqreturn_t ret = IRQ_NONE;

<<<<<<< HEAD
	if (status & USB2_OBINT_BITS) {
		dev_vdbg(ch->dev, "%s: %08x\n", __func__, status);
		writel(USB2_OBINT_BITS, usb2_base + USB2_OBINTSTA);
=======
	if (status & ch->obint_enable_bits) {
		dev_vdbg(ch->dev, "%s: %08x\n", __func__, status);
		writel(ch->obint_enable_bits, usb2_base + USB2_OBINTSTA);
>>>>>>> c1084c27
		rcar_gen3_device_recognition(ch);
		ret = IRQ_HANDLED;
	}

	return ret;
}

static int rcar_gen3_phy_usb2_init(struct phy *p)
{
	struct rcar_gen3_phy *rphy = phy_get_drvdata(p);
	struct rcar_gen3_chan *channel = rphy->ch;
	void __iomem *usb2_base = channel->base;
	u32 val;
	int ret;

	if (!rcar_gen3_is_any_rphy_initialized(channel) && channel->irq >= 0) {
		INIT_WORK(&channel->work, rcar_gen3_phy_usb2_work);
		ret = request_irq(channel->irq, rcar_gen3_phy_usb2_irq,
				  IRQF_SHARED, dev_name(channel->dev), channel);
<<<<<<< HEAD
		if (ret < 0)
			dev_err(channel->dev, "No irq handler (%d)\n", channel->irq);
=======
		if (ret < 0) {
			dev_err(channel->dev, "No irq handler (%d)\n", channel->irq);
			return ret;
		}
>>>>>>> c1084c27
	}

	/* Initialize USB2 part */
	val = readl(usb2_base + USB2_INT_ENABLE);
	val |= USB2_INT_ENABLE_UCOM_INTEN | rphy->int_enable_bits;
	writel(val, usb2_base + USB2_INT_ENABLE);
	writel(USB2_SPD_RSM_TIMSET_INIT, usb2_base + USB2_SPD_RSM_TIMSET);
	writel(USB2_OC_TIMSET_INIT, usb2_base + USB2_OC_TIMSET);

	/* Initialize otg part */
	if (channel->is_otg_channel) {
		if (rcar_gen3_needs_init_otg(channel))
			rcar_gen3_init_otg(channel);
		rphy->otg_initialized = true;
	}

	rphy->initialized = true;

	return 0;
}

static int rcar_gen3_phy_usb2_exit(struct phy *p)
{
	struct rcar_gen3_phy *rphy = phy_get_drvdata(p);
	struct rcar_gen3_chan *channel = rphy->ch;
	void __iomem *usb2_base = channel->base;
	u32 val;

	rphy->initialized = false;

	if (channel->is_otg_channel)
		rphy->otg_initialized = false;

	val = readl(usb2_base + USB2_INT_ENABLE);
	val &= ~rphy->int_enable_bits;
	if (!rcar_gen3_is_any_rphy_initialized(channel))
		val &= ~USB2_INT_ENABLE_UCOM_INTEN;
	writel(val, usb2_base + USB2_INT_ENABLE);

	if (channel->irq >= 0 && !rcar_gen3_is_any_rphy_initialized(channel))
		free_irq(channel->irq, channel);

	return 0;
}

static int rcar_gen3_phy_usb2_power_on(struct phy *p)
{
	struct rcar_gen3_phy *rphy = phy_get_drvdata(p);
	struct rcar_gen3_chan *channel = rphy->ch;
	void __iomem *usb2_base = channel->base;
	u32 val;
	int ret = 0;

	mutex_lock(&channel->lock);
	if (!rcar_gen3_are_all_rphys_power_off(channel))
		goto out;

	if (channel->vbus) {
		ret = regulator_enable(channel->vbus);
		if (ret)
			goto out;
	}

	val = readl(usb2_base + USB2_USBCTR);
	val |= USB2_USBCTR_PLL_RST;
	writel(val, usb2_base + USB2_USBCTR);
	val &= ~USB2_USBCTR_PLL_RST;
	writel(val, usb2_base + USB2_USBCTR);

out:
	/* The powered flag should be set for any other phys anyway */
	rphy->powered = true;
	mutex_unlock(&channel->lock);

	return 0;
}

static int rcar_gen3_phy_usb2_power_off(struct phy *p)
{
	struct rcar_gen3_phy *rphy = phy_get_drvdata(p);
	struct rcar_gen3_chan *channel = rphy->ch;
	int ret = 0;

	mutex_lock(&channel->lock);
	rphy->powered = false;

	if (!rcar_gen3_are_all_rphys_power_off(channel))
		goto out;

	if (channel->vbus)
		ret = regulator_disable(channel->vbus);

out:
	mutex_unlock(&channel->lock);

	return ret;
}

static const struct phy_ops rcar_gen3_phy_usb2_ops = {
	.init		= rcar_gen3_phy_usb2_init,
	.exit		= rcar_gen3_phy_usb2_exit,
	.power_on	= rcar_gen3_phy_usb2_power_on,
	.power_off	= rcar_gen3_phy_usb2_power_off,
	.owner		= THIS_MODULE,
};

static const struct phy_ops rz_g1c_phy_usb2_ops = {
	.init		= rcar_gen3_phy_usb2_init,
	.exit		= rcar_gen3_phy_usb2_exit,
	.owner		= THIS_MODULE,
};

<<<<<<< HEAD
=======
static const struct rcar_gen3_phy_drv_data rcar_gen3_phy_usb2_data = {
	.phy_usb2_ops = &rcar_gen3_phy_usb2_ops,
	.no_adp_ctrl = false,
};

static const struct rcar_gen3_phy_drv_data rz_g1c_phy_usb2_data = {
	.phy_usb2_ops = &rz_g1c_phy_usb2_ops,
	.no_adp_ctrl = false,
};

static const struct rcar_gen3_phy_drv_data rz_g2l_phy_usb2_data = {
	.phy_usb2_ops = &rcar_gen3_phy_usb2_ops,
	.no_adp_ctrl = true,
};

>>>>>>> c1084c27
static const struct of_device_id rcar_gen3_phy_usb2_match_table[] = {
	{
		.compatible = "renesas,usb2-phy-r8a77470",
		.data = &rz_g1c_phy_usb2_data,
	},
	{
		.compatible = "renesas,usb2-phy-r8a7795",
		.data = &rcar_gen3_phy_usb2_data,
	},
	{
		.compatible = "renesas,usb2-phy-r8a7796",
		.data = &rcar_gen3_phy_usb2_data,
	},
	{
		.compatible = "renesas,usb2-phy-r8a77965",
		.data = &rcar_gen3_phy_usb2_data,
	},
	{
		.compatible = "renesas,rzg2l-usb2-phy",
		.data = &rz_g2l_phy_usb2_data,
	},
	{
		.compatible = "renesas,rcar-gen3-usb2-phy",
		.data = &rcar_gen3_phy_usb2_data,
	},
	{ /* sentinel */ },
};
MODULE_DEVICE_TABLE(of, rcar_gen3_phy_usb2_match_table);

static const unsigned int rcar_gen3_phy_cable[] = {
	EXTCON_USB,
	EXTCON_USB_HOST,
	EXTCON_NONE,
};

static struct phy *rcar_gen3_phy_usb2_xlate(struct device *dev,
					    struct of_phandle_args *args)
{
	struct rcar_gen3_chan *ch = dev_get_drvdata(dev);

	if (args->args_count == 0)	/* For old version dts */
		return ch->rphys[PHY_INDEX_BOTH_HC].phy;
	else if (args->args_count > 1)	/* Prevent invalid args count */
		return ERR_PTR(-ENODEV);

	if (args->args[0] >= NUM_OF_PHYS)
		return ERR_PTR(-ENODEV);

	return ch->rphys[args->args[0]].phy;
}

static enum usb_dr_mode rcar_gen3_get_dr_mode(struct device_node *np)
{
	enum usb_dr_mode candidate = USB_DR_MODE_UNKNOWN;
	int i;

	/*
	 * If one of device nodes has other dr_mode except UNKNOWN,
	 * this function returns UNKNOWN. To achieve backward compatibility,
	 * this loop starts the index as 0.
	 */
	for (i = 0; i < NUM_OF_PHYS; i++) {
		enum usb_dr_mode mode = of_usb_get_dr_mode_by_phy(np, i);

		if (mode != USB_DR_MODE_UNKNOWN) {
			if (candidate == USB_DR_MODE_UNKNOWN)
				candidate = mode;
			else if (candidate != mode)
				return USB_DR_MODE_UNKNOWN;
		}
	}

	return candidate;
}

static int rcar_gen3_phy_usb2_probe(struct platform_device *pdev)
{
	const struct rcar_gen3_phy_drv_data *phy_data;
	struct device *dev = &pdev->dev;
	struct rcar_gen3_chan *channel;
	struct phy_provider *provider;
<<<<<<< HEAD
	struct resource *res;
	const struct phy_ops *phy_usb2_ops;
=======
>>>>>>> c1084c27
	int ret = 0, i;

	if (!dev->of_node) {
		dev_err(dev, "This driver needs device tree\n");
		return -EINVAL;
	}

	channel = devm_kzalloc(dev, sizeof(*channel), GFP_KERNEL);
	if (!channel)
		return -ENOMEM;

	channel->base = devm_platform_ioremap_resource(pdev, 0);
	if (IS_ERR(channel->base))
		return PTR_ERR(channel->base);

<<<<<<< HEAD
=======
	channel->obint_enable_bits = USB2_OBINT_BITS;
>>>>>>> c1084c27
	/* get irq number here and request_irq for OTG in phy_init */
	channel->irq = platform_get_irq_optional(pdev, 0);
	channel->dr_mode = rcar_gen3_get_dr_mode(dev->of_node);
	if (channel->dr_mode != USB_DR_MODE_UNKNOWN) {
		int ret;

		channel->is_otg_channel = true;
		channel->uses_otg_pins = !of_property_read_bool(dev->of_node,
							"renesas,no-otg-pins");
		channel->extcon = devm_extcon_dev_allocate(dev,
							rcar_gen3_phy_cable);
		if (IS_ERR(channel->extcon))
			return PTR_ERR(channel->extcon);

		ret = devm_extcon_dev_register(dev, channel->extcon);
		if (ret < 0) {
			dev_err(dev, "Failed to register extcon\n");
			return ret;
		}
	}

	/*
	 * devm_phy_create() will call pm_runtime_enable(&phy->dev);
	 * And then, phy-core will manage runtime pm for this device.
	 */
	pm_runtime_enable(dev);

	phy_data = of_device_get_match_data(dev);
	if (!phy_data) {
		ret = -EINVAL;
		goto error;
	}

	channel->soc_no_adp_ctrl = phy_data->no_adp_ctrl;
	if (phy_data->no_adp_ctrl)
		channel->obint_enable_bits = USB2_OBINT_IDCHG_EN;

	mutex_init(&channel->lock);
	for (i = 0; i < NUM_OF_PHYS; i++) {
		channel->rphys[i].phy = devm_phy_create(dev, NULL,
							phy_data->phy_usb2_ops);
		if (IS_ERR(channel->rphys[i].phy)) {
			dev_err(dev, "Failed to create USB2 PHY\n");
			ret = PTR_ERR(channel->rphys[i].phy);
			goto error;
		}
		channel->rphys[i].ch = channel;
		channel->rphys[i].int_enable_bits = rcar_gen3_int_enable[i];
		phy_set_drvdata(channel->rphys[i].phy, &channel->rphys[i]);
	}

	channel->vbus = devm_regulator_get_optional(dev, "vbus");
	if (IS_ERR(channel->vbus)) {
		if (PTR_ERR(channel->vbus) == -EPROBE_DEFER) {
			ret = PTR_ERR(channel->vbus);
			goto error;
		}
		channel->vbus = NULL;
	}

	platform_set_drvdata(pdev, channel);
	channel->dev = dev;

	provider = devm_of_phy_provider_register(dev, rcar_gen3_phy_usb2_xlate);
	if (IS_ERR(provider)) {
		dev_err(dev, "Failed to register PHY provider\n");
		ret = PTR_ERR(provider);
		goto error;
	} else if (channel->is_otg_channel) {
		int ret;

		ret = device_create_file(dev, &dev_attr_role);
		if (ret < 0)
			goto error;
	}

	return 0;

error:
	pm_runtime_disable(dev);

	return ret;
}

static int rcar_gen3_phy_usb2_remove(struct platform_device *pdev)
{
	struct rcar_gen3_chan *channel = platform_get_drvdata(pdev);

	if (channel->is_otg_channel)
		device_remove_file(&pdev->dev, &dev_attr_role);

	pm_runtime_disable(&pdev->dev);

	return 0;
};

static struct platform_driver rcar_gen3_phy_usb2_driver = {
	.driver = {
		.name		= "phy_rcar_gen3_usb2",
		.of_match_table	= rcar_gen3_phy_usb2_match_table,
	},
	.probe	= rcar_gen3_phy_usb2_probe,
	.remove = rcar_gen3_phy_usb2_remove,
};
module_platform_driver(rcar_gen3_phy_usb2_driver);

MODULE_LICENSE("GPL v2");
MODULE_DESCRIPTION("Renesas R-Car Gen3 USB 2.0 PHY");
MODULE_AUTHOR("Yoshihiro Shimoda <yoshihiro.shimoda.uh@renesas.com>");<|MERGE_RESOLUTION|>--- conflicted
+++ resolved
@@ -117,10 +117,7 @@
 	struct mutex lock;	/* protects rphys[...].powered */
 	enum usb_dr_mode dr_mode;
 	int irq;
-<<<<<<< HEAD
-=======
 	u32 obint_enable_bits;
->>>>>>> c1084c27
 	bool extcon_host;
 	bool is_otg_channel;
 	bool uses_otg_pins;
@@ -424,15 +421,9 @@
 	u32 status = readl(usb2_base + USB2_OBINTSTA);
 	irqreturn_t ret = IRQ_NONE;
 
-<<<<<<< HEAD
-	if (status & USB2_OBINT_BITS) {
-		dev_vdbg(ch->dev, "%s: %08x\n", __func__, status);
-		writel(USB2_OBINT_BITS, usb2_base + USB2_OBINTSTA);
-=======
 	if (status & ch->obint_enable_bits) {
 		dev_vdbg(ch->dev, "%s: %08x\n", __func__, status);
 		writel(ch->obint_enable_bits, usb2_base + USB2_OBINTSTA);
->>>>>>> c1084c27
 		rcar_gen3_device_recognition(ch);
 		ret = IRQ_HANDLED;
 	}
@@ -452,15 +443,10 @@
 		INIT_WORK(&channel->work, rcar_gen3_phy_usb2_work);
 		ret = request_irq(channel->irq, rcar_gen3_phy_usb2_irq,
 				  IRQF_SHARED, dev_name(channel->dev), channel);
-<<<<<<< HEAD
-		if (ret < 0)
-			dev_err(channel->dev, "No irq handler (%d)\n", channel->irq);
-=======
 		if (ret < 0) {
 			dev_err(channel->dev, "No irq handler (%d)\n", channel->irq);
 			return ret;
 		}
->>>>>>> c1084c27
 	}
 
 	/* Initialize USB2 part */
@@ -573,8 +559,6 @@
 	.owner		= THIS_MODULE,
 };
 
-<<<<<<< HEAD
-=======
 static const struct rcar_gen3_phy_drv_data rcar_gen3_phy_usb2_data = {
 	.phy_usb2_ops = &rcar_gen3_phy_usb2_ops,
 	.no_adp_ctrl = false,
@@ -590,7 +574,6 @@
 	.no_adp_ctrl = true,
 };
 
->>>>>>> c1084c27
 static const struct of_device_id rcar_gen3_phy_usb2_match_table[] = {
 	{
 		.compatible = "renesas,usb2-phy-r8a77470",
@@ -672,11 +655,6 @@
 	struct device *dev = &pdev->dev;
 	struct rcar_gen3_chan *channel;
 	struct phy_provider *provider;
-<<<<<<< HEAD
-	struct resource *res;
-	const struct phy_ops *phy_usb2_ops;
-=======
->>>>>>> c1084c27
 	int ret = 0, i;
 
 	if (!dev->of_node) {
@@ -692,10 +670,7 @@
 	if (IS_ERR(channel->base))
 		return PTR_ERR(channel->base);
 
-<<<<<<< HEAD
-=======
 	channel->obint_enable_bits = USB2_OBINT_BITS;
->>>>>>> c1084c27
 	/* get irq number here and request_irq for OTG in phy_init */
 	channel->irq = platform_get_irq_optional(pdev, 0);
 	channel->dr_mode = rcar_gen3_get_dr_mode(dev->of_node);
