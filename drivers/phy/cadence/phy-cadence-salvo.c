// SPDX-License-Identifier: GPL-2.0+
/*
 * Salvo PHY is a 28nm PHY, it is a legacy PHY, and only
 * for USB3 and USB2.
 *
 * Copyright (c) 2019-2020 NXP
 */

#include <linux/clk.h>
#include <linux/io.h>
#include <linux/module.h>
#include <linux/phy/phy.h>
#include <linux/platform_device.h>
#include <linux/delay.h>
#include <linux/of.h>
#include <linux/of_platform.h>

#define USB3_PHY_OFFSET			0x0
#define USB2_PHY_OFFSET			0x38000
/* USB3 PHY register definition */
#define PHY_PMA_CMN_CTRL1			0xC800
#define TB_ADDR_CMN_DIAG_HSCLK_SEL		0x01e0
#define TB_ADDR_CMN_PLL0_VCOCAL_INIT_TMR	0x0084
#define TB_ADDR_CMN_PLL0_VCOCAL_ITER_TMR	0x0085
#define TB_ADDR_CMN_PLL0_INTDIV	                0x0094
#define TB_ADDR_CMN_PLL0_FRACDIV		0x0095
#define TB_ADDR_CMN_PLL0_HIGH_THR		0x0096
#define TB_ADDR_CMN_PLL0_SS_CTRL1		0x0098
#define TB_ADDR_CMN_PLL0_SS_CTRL2		0x0099
#define TB_ADDR_CMN_PLL0_DSM_DIAG		0x0097
#define TB_ADDR_CMN_DIAG_PLL0_OVRD		0x01c2
#define TB_ADDR_CMN_DIAG_PLL0_FBH_OVRD		0x01c0
#define TB_ADDR_CMN_DIAG_PLL0_FBL_OVRD		0x01c1
#define TB_ADDR_CMN_DIAG_PLL0_V2I_TUNE          0x01C5
#define TB_ADDR_CMN_DIAG_PLL0_CP_TUNE           0x01C6
#define TB_ADDR_CMN_DIAG_PLL0_LF_PROG           0x01C7
#define TB_ADDR_CMN_DIAG_PLL0_TEST_MODE		0x01c4
#define TB_ADDR_CMN_PSM_CLK_CTRL		0x0061
#define TB_ADDR_XCVR_DIAG_RX_LANE_CAL_RST_TMR	0x40ea
#define TB_ADDR_XCVR_PSM_RCTRL	                0x4001
#define TB_ADDR_TX_PSC_A0		        0x4100
#define TB_ADDR_TX_PSC_A1		        0x4101
#define TB_ADDR_TX_PSC_A2		        0x4102
#define TB_ADDR_TX_PSC_A3		        0x4103
#define TB_ADDR_TX_DIAG_ECTRL_OVRD		0x41f5
#define TB_ADDR_TX_PSC_CAL		        0x4106
#define TB_ADDR_TX_PSC_RDY		        0x4107
#define TB_ADDR_RX_PSC_A0	                0x8000
#define TB_ADDR_RX_PSC_A1	                0x8001
#define TB_ADDR_RX_PSC_A2	                0x8002
#define TB_ADDR_RX_PSC_A3	                0x8003
#define TB_ADDR_RX_PSC_CAL	                0x8006
#define TB_ADDR_RX_PSC_RDY	                0x8007
#define TB_ADDR_TX_TXCC_MGNLS_MULT_000		0x4058
#define TB_ADDR_TX_DIAG_BGREF_PREDRV_DELAY	0x41e7
#define TB_ADDR_RX_SLC_CU_ITER_TMR		0x80e3
#define TB_ADDR_RX_SIGDET_HL_FILT_TMR		0x8090
#define TB_ADDR_RX_SAMP_DAC_CTRL		0x8058
#define TB_ADDR_RX_DIAG_SIGDET_TUNE		0x81dc
#define TB_ADDR_RX_DIAG_LFPSDET_TUNE2		0x81df
#define TB_ADDR_RX_DIAG_BS_TM	                0x81f5
#define TB_ADDR_RX_DIAG_DFE_CTRL1		0x81d3
#define TB_ADDR_RX_DIAG_ILL_IQE_TRIM4		0x81c7
#define TB_ADDR_RX_DIAG_ILL_E_TRIM0		0x81c2
#define TB_ADDR_RX_DIAG_ILL_IQ_TRIM0		0x81c1
#define TB_ADDR_RX_DIAG_ILL_IQE_TRIM6		0x81c9
#define TB_ADDR_RX_DIAG_RXFE_TM3		0x81f8
#define TB_ADDR_RX_DIAG_RXFE_TM4		0x81f9
#define TB_ADDR_RX_DIAG_LFPSDET_TUNE		0x81dd
#define TB_ADDR_RX_DIAG_DFE_CTRL3		0x81d5
#define TB_ADDR_RX_DIAG_SC2C_DELAY		0x81e1
#define TB_ADDR_RX_REE_VGA_GAIN_NODFE		0x81bf
#define TB_ADDR_XCVR_PSM_CAL_TMR		0x4002
#define TB_ADDR_XCVR_PSM_A0BYP_TMR		0x4004
#define TB_ADDR_XCVR_PSM_A0IN_TMR		0x4003
#define TB_ADDR_XCVR_PSM_A1IN_TMR		0x4005
#define TB_ADDR_XCVR_PSM_A2IN_TMR		0x4006
#define TB_ADDR_XCVR_PSM_A3IN_TMR		0x4007
#define TB_ADDR_XCVR_PSM_A4IN_TMR		0x4008
#define TB_ADDR_XCVR_PSM_A5IN_TMR		0x4009
#define TB_ADDR_XCVR_PSM_A0OUT_TMR		0x400a
#define TB_ADDR_XCVR_PSM_A1OUT_TMR		0x400b
#define TB_ADDR_XCVR_PSM_A2OUT_TMR		0x400c
#define TB_ADDR_XCVR_PSM_A3OUT_TMR		0x400d
#define TB_ADDR_XCVR_PSM_A4OUT_TMR		0x400e
#define TB_ADDR_XCVR_PSM_A5OUT_TMR		0x400f
#define TB_ADDR_TX_RCVDET_EN_TMR	        0x4122
#define TB_ADDR_TX_RCVDET_ST_TMR	        0x4123
#define TB_ADDR_XCVR_DIAG_LANE_FCM_EN_MGN_TMR	0x40f2
#define TB_ADDR_TX_RCVDETSC_CTRL	        0x4124

/* USB2 PHY register definition */
#define UTMI_REG15				0xaf
#define UTMI_AFE_RX_REG5			0x12
#define UTMI_AFE_BC_REG4			0x29

/* TB_ADDR_TX_RCVDETSC_CTRL */
#define RXDET_IN_P3_32KHZ			BIT(0)
/*
 * UTMI_REG15
 *
 * Gate how many us for the txvalid signal until analog
 * HS/FS transmitters have powered up
 */
#define TXVALID_GATE_THRESHOLD_HS_MASK		(BIT(4) | BIT(5))
/* 0us, txvalid is ready just after HS/FS transmitters have powered up */
#define TXVALID_GATE_THRESHOLD_HS_0US		(BIT(4) | BIT(5))

#define SET_B_SESSION_VALID			(BIT(6)| BIT(5))
#define CLR_B_SESSION_VALID			(BIT(6))

struct cdns_reg_pairs {
	u16 val;
	u32 off;
};

struct cdns_salvo_data {
	u8 reg_offset_shift;
	const struct cdns_reg_pairs *init_sequence_val;
	u8 init_sequence_length;
};

struct cdns_salvo_phy {
	struct phy *phy;
	struct clk *clk;
	void __iomem *base;
	struct cdns_salvo_data *data;
};

static const struct of_device_id cdns_salvo_phy_of_match[];
static const struct cdns_salvo_data cdns_nxp_salvo_data;

static bool cdns_is_nxp_phy(struct cdns_salvo_phy *salvo_phy)
<<<<<<< HEAD
{
	return salvo_phy->data == &cdns_nxp_salvo_data;
}

static u16 cdns_salvo_read(struct cdns_salvo_phy *salvo_phy, u32 offset, u32 reg)
{
=======
{
	return salvo_phy->data == &cdns_nxp_salvo_data;
}

static u16 cdns_salvo_read(struct cdns_salvo_phy *salvo_phy, u32 offset, u32 reg)
{
>>>>>>> 29549c70
	return (u16)readl(salvo_phy->base + offset +
		reg * (1 << salvo_phy->data->reg_offset_shift));
}

static void cdns_salvo_write(struct cdns_salvo_phy *salvo_phy, u32 offset,
			     u32 reg, u16 val)
{
	writel(val, salvo_phy->base + offset +
		reg * (1 << salvo_phy->data->reg_offset_shift));
}

/*
 * Below bringup sequence pair are from Cadence PHY's User Guide
 * and NXP platform tuning results.
 */
static const struct cdns_reg_pairs cdns_nxp_sequence_pair[] = {
	{0x0830, PHY_PMA_CMN_CTRL1},
	{0x0010, TB_ADDR_CMN_DIAG_HSCLK_SEL},
	{0x00f0, TB_ADDR_CMN_PLL0_VCOCAL_INIT_TMR},
	{0x0018, TB_ADDR_CMN_PLL0_VCOCAL_ITER_TMR},
	{0x00d0, TB_ADDR_CMN_PLL0_INTDIV},
	{0x4aaa, TB_ADDR_CMN_PLL0_FRACDIV},
	{0x0034, TB_ADDR_CMN_PLL0_HIGH_THR},
	{0x01ee, TB_ADDR_CMN_PLL0_SS_CTRL1},
	{0x7f03, TB_ADDR_CMN_PLL0_SS_CTRL2},
	{0x0020, TB_ADDR_CMN_PLL0_DSM_DIAG},
	{0x0000, TB_ADDR_CMN_DIAG_PLL0_OVRD},
	{0x0000, TB_ADDR_CMN_DIAG_PLL0_FBH_OVRD},
	{0x0000, TB_ADDR_CMN_DIAG_PLL0_FBL_OVRD},
	{0x0007, TB_ADDR_CMN_DIAG_PLL0_V2I_TUNE},
	{0x0027, TB_ADDR_CMN_DIAG_PLL0_CP_TUNE},
	{0x0008, TB_ADDR_CMN_DIAG_PLL0_LF_PROG},
	{0x0022, TB_ADDR_CMN_DIAG_PLL0_TEST_MODE},
	{0x000a, TB_ADDR_CMN_PSM_CLK_CTRL},
	{0x0139, TB_ADDR_XCVR_DIAG_RX_LANE_CAL_RST_TMR},
	{0xbefc, TB_ADDR_XCVR_PSM_RCTRL},

	{0x7799, TB_ADDR_TX_PSC_A0},
	{0x7798, TB_ADDR_TX_PSC_A1},
	{0x509b, TB_ADDR_TX_PSC_A2},
	{0x0003, TB_ADDR_TX_DIAG_ECTRL_OVRD},
	{0x509b, TB_ADDR_TX_PSC_A3},
	{0x2090, TB_ADDR_TX_PSC_CAL},
	{0x2090, TB_ADDR_TX_PSC_RDY},

	{0xA6FD, TB_ADDR_RX_PSC_A0},
	{0xA6FD, TB_ADDR_RX_PSC_A1},
	{0xA410, TB_ADDR_RX_PSC_A2},
	{0x2410, TB_ADDR_RX_PSC_A3},

	{0x23FF, TB_ADDR_RX_PSC_CAL},
	{0x2010, TB_ADDR_RX_PSC_RDY},

	{0x0020, TB_ADDR_TX_TXCC_MGNLS_MULT_000},
	{0x00ff, TB_ADDR_TX_DIAG_BGREF_PREDRV_DELAY},
	{0x0002, TB_ADDR_RX_SLC_CU_ITER_TMR},
	{0x0013, TB_ADDR_RX_SIGDET_HL_FILT_TMR},
	{0x0000, TB_ADDR_RX_SAMP_DAC_CTRL},
	{0x1004, TB_ADDR_RX_DIAG_SIGDET_TUNE},
	{0x4041, TB_ADDR_RX_DIAG_LFPSDET_TUNE2},
	{0x0480, TB_ADDR_RX_DIAG_BS_TM},
	{0x8006, TB_ADDR_RX_DIAG_DFE_CTRL1},
	{0x003f, TB_ADDR_RX_DIAG_ILL_IQE_TRIM4},
	{0x543f, TB_ADDR_RX_DIAG_ILL_E_TRIM0},
	{0x543f, TB_ADDR_RX_DIAG_ILL_IQ_TRIM0},
	{0x0000, TB_ADDR_RX_DIAG_ILL_IQE_TRIM6},
	{0x8000, TB_ADDR_RX_DIAG_RXFE_TM3},
	{0x0003, TB_ADDR_RX_DIAG_RXFE_TM4},
	{0x2408, TB_ADDR_RX_DIAG_LFPSDET_TUNE},
	{0x05ca, TB_ADDR_RX_DIAG_DFE_CTRL3},
	{0x0258, TB_ADDR_RX_DIAG_SC2C_DELAY},
	{0x1fff, TB_ADDR_RX_REE_VGA_GAIN_NODFE},

	{0x02c6, TB_ADDR_XCVR_PSM_CAL_TMR},
	{0x0002, TB_ADDR_XCVR_PSM_A0BYP_TMR},
	{0x02c6, TB_ADDR_XCVR_PSM_A0IN_TMR},
	{0x0010, TB_ADDR_XCVR_PSM_A1IN_TMR},
	{0x0010, TB_ADDR_XCVR_PSM_A2IN_TMR},
	{0x0010, TB_ADDR_XCVR_PSM_A3IN_TMR},
	{0x0010, TB_ADDR_XCVR_PSM_A4IN_TMR},
	{0x0010, TB_ADDR_XCVR_PSM_A5IN_TMR},

	{0x0002, TB_ADDR_XCVR_PSM_A0OUT_TMR},
	{0x0002, TB_ADDR_XCVR_PSM_A1OUT_TMR},
	{0x0002, TB_ADDR_XCVR_PSM_A2OUT_TMR},
	{0x0002, TB_ADDR_XCVR_PSM_A3OUT_TMR},
	{0x0002, TB_ADDR_XCVR_PSM_A4OUT_TMR},
	{0x0002, TB_ADDR_XCVR_PSM_A5OUT_TMR},
	/* Change rx detect parameter */
	{0x0960, TB_ADDR_TX_RCVDET_EN_TMR},
	{0x01e0, TB_ADDR_TX_RCVDET_ST_TMR},
	{0x0090, TB_ADDR_XCVR_DIAG_LANE_FCM_EN_MGN_TMR},
};

static int cdns_salvo_phy_init(struct phy *phy)
{
	struct cdns_salvo_phy *salvo_phy = phy_get_drvdata(phy);
	struct cdns_salvo_data *data = salvo_phy->data;
	int ret, i;
	u16 value;

	ret = clk_prepare_enable(salvo_phy->clk);
	if (ret)
		return ret;

	for (i = 0; i < data->init_sequence_length; i++) {
		const struct cdns_reg_pairs *reg_pair = data->init_sequence_val + i;

		cdns_salvo_write(salvo_phy, USB3_PHY_OFFSET, reg_pair->off, reg_pair->val);
	}

	/* RXDET_IN_P3_32KHZ, Receiver detect slow clock enable */
	value = cdns_salvo_read(salvo_phy, USB3_PHY_OFFSET, TB_ADDR_TX_RCVDETSC_CTRL);
	value |= RXDET_IN_P3_32KHZ;
	cdns_salvo_write(salvo_phy, USB3_PHY_OFFSET, TB_ADDR_TX_RCVDETSC_CTRL,
			 RXDET_IN_P3_32KHZ);

	value = cdns_salvo_read(salvo_phy, USB2_PHY_OFFSET, UTMI_REG15);
	value &= ~TXVALID_GATE_THRESHOLD_HS_MASK;
	cdns_salvo_write(salvo_phy, USB2_PHY_OFFSET, UTMI_REG15,
			 value | TXVALID_GATE_THRESHOLD_HS_0US);

	cdns_salvo_write(salvo_phy, USB2_PHY_OFFSET, UTMI_AFE_RX_REG5,
			 0x5);
	udelay(10);

	clk_disable_unprepare(salvo_phy->clk);

	return ret;
}

static int cdns_salvo_phy_power_on(struct phy *phy)
{
	struct cdns_salvo_phy *salvo_phy = phy_get_drvdata(phy);

	return clk_prepare_enable(salvo_phy->clk);
}

static int cdns_salvo_phy_power_off(struct phy *phy)
{
	struct cdns_salvo_phy *salvo_phy = phy_get_drvdata(phy);

	clk_disable_unprepare(salvo_phy->clk);

	return 0;
}

static int cdns_salvo_set_mode(struct phy *phy, enum phy_mode mode, int submode)
{
	struct cdns_salvo_phy *salvo_phy = phy_get_drvdata(phy);

	if (!cdns_is_nxp_phy(salvo_phy))
		return 0;

	if (mode == PHY_MODE_INVALID)
		cdns_salvo_write(salvo_phy, USB2_PHY_OFFSET, UTMI_AFE_BC_REG4,
			 CLR_B_SESSION_VALID);
	else if (mode == PHY_MODE_USB_DEVICE)
		cdns_salvo_write(salvo_phy, USB2_PHY_OFFSET, UTMI_AFE_BC_REG4,
			 SET_B_SESSION_VALID);

	return 0;
}

static const struct phy_ops cdns_salvo_phy_ops = {
	.init		= cdns_salvo_phy_init,
	.power_on	= cdns_salvo_phy_power_on,
	.power_off	= cdns_salvo_phy_power_off,
	.owner		= THIS_MODULE,
	.set_mode	= cdns_salvo_set_mode,
};

static int cdns_salvo_phy_probe(struct platform_device *pdev)
{
	struct phy_provider *phy_provider;
	struct device *dev = &pdev->dev;
	struct cdns_salvo_phy *salvo_phy;
	struct cdns_salvo_data *data;

	data = (struct cdns_salvo_data *)of_device_get_match_data(dev);
	salvo_phy = devm_kzalloc(dev, sizeof(*salvo_phy), GFP_KERNEL);
	if (!salvo_phy)
		return -ENOMEM;

	salvo_phy->data = data;
	salvo_phy->clk = devm_clk_get_optional(dev, "salvo_phy_clk");
	if (IS_ERR(salvo_phy->clk))
		return PTR_ERR(salvo_phy->clk);

	salvo_phy->base = devm_platform_ioremap_resource(pdev, 0);
	if (IS_ERR(salvo_phy->base))
		return PTR_ERR(salvo_phy->base);

	salvo_phy->phy = devm_phy_create(dev, NULL, &cdns_salvo_phy_ops);
	if (IS_ERR(salvo_phy->phy))
		return PTR_ERR(salvo_phy->phy);

	phy_set_drvdata(salvo_phy->phy, salvo_phy);

	phy_provider = devm_of_phy_provider_register(dev, of_phy_simple_xlate);
	return PTR_ERR_OR_ZERO(phy_provider);
}

static const struct cdns_salvo_data cdns_nxp_salvo_data = {
	2,
	cdns_nxp_sequence_pair,
	ARRAY_SIZE(cdns_nxp_sequence_pair),
};

static const struct of_device_id cdns_salvo_phy_of_match[] = {
	{
		.compatible = "nxp,salvo-phy",
		.data = &cdns_nxp_salvo_data,
	},
	{}
};
MODULE_DEVICE_TABLE(of, cdns_salvo_phy_of_match);

static struct platform_driver cdns_salvo_phy_driver = {
	.probe	= cdns_salvo_phy_probe,
	.driver = {
		.name	= "cdns-salvo-phy",
		.of_match_table	= cdns_salvo_phy_of_match,
	}
};
module_platform_driver(cdns_salvo_phy_driver);

MODULE_AUTHOR("Peter Chen <peter.chen@nxp.com>");
MODULE_LICENSE("GPL v2");
MODULE_DESCRIPTION("Cadence SALVO PHY Driver");<|MERGE_RESOLUTION|>--- conflicted
+++ resolved
@@ -131,21 +131,12 @@
 static const struct cdns_salvo_data cdns_nxp_salvo_data;
 
 static bool cdns_is_nxp_phy(struct cdns_salvo_phy *salvo_phy)
-<<<<<<< HEAD
 {
 	return salvo_phy->data == &cdns_nxp_salvo_data;
 }
 
 static u16 cdns_salvo_read(struct cdns_salvo_phy *salvo_phy, u32 offset, u32 reg)
 {
-=======
-{
-	return salvo_phy->data == &cdns_nxp_salvo_data;
-}
-
-static u16 cdns_salvo_read(struct cdns_salvo_phy *salvo_phy, u32 offset, u32 reg)
-{
->>>>>>> 29549c70
 	return (u16)readl(salvo_phy->base + offset +
 		reg * (1 << salvo_phy->data->reg_offset_shift));
 }
