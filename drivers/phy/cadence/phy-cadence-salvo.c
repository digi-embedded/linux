// SPDX-License-Identifier: GPL-2.0+
/*
 * Salvo PHY is a 28nm PHY, it is a legacy PHY, and only
 * for USB3 and USB2.
 *
 * Copyright (c) 2019-2020 NXP
 */

#include <linux/bitfield.h>
#include <linux/clk.h>
#include <linux/io.h>
#include <linux/module.h>
#include <linux/phy/phy.h>
#include <linux/platform_device.h>
#include <linux/delay.h>
#include <linux/of.h>
#include <linux/of_platform.h>

#define USB3_PHY_OFFSET			0x0
#define USB2_PHY_OFFSET			0x38000
/* USB3 PHY register definition */
#define PHY_PMA_CMN_CTRL1			0xC800
#define TB_ADDR_CMN_DIAG_HSCLK_SEL		0x01e0
#define TB_ADDR_CMN_PLL0_VCOCAL_INIT_TMR	0x0084
#define TB_ADDR_CMN_PLL0_VCOCAL_ITER_TMR	0x0085
#define TB_ADDR_CMN_PLL0_INTDIV	                0x0094
#define TB_ADDR_CMN_PLL0_FRACDIV		0x0095
#define TB_ADDR_CMN_PLL0_HIGH_THR		0x0096
#define TB_ADDR_CMN_PLL0_SS_CTRL1		0x0098
#define TB_ADDR_CMN_PLL0_SS_CTRL2		0x0099
#define TB_ADDR_CMN_PLL0_DSM_DIAG		0x0097
#define TB_ADDR_CMN_DIAG_PLL0_OVRD		0x01c2
#define TB_ADDR_CMN_DIAG_PLL0_FBH_OVRD		0x01c0
#define TB_ADDR_CMN_DIAG_PLL0_FBL_OVRD		0x01c1
#define TB_ADDR_CMN_DIAG_PLL0_V2I_TUNE          0x01C5
#define TB_ADDR_CMN_DIAG_PLL0_CP_TUNE           0x01C6
#define TB_ADDR_CMN_DIAG_PLL0_LF_PROG           0x01C7
#define TB_ADDR_CMN_DIAG_PLL0_TEST_MODE		0x01c4
#define TB_ADDR_CMN_PSM_CLK_CTRL		0x0061
#define TB_ADDR_XCVR_DIAG_RX_LANE_CAL_RST_TMR	0x40ea
#define TB_ADDR_XCVR_PSM_RCTRL	                0x4001
#define TB_ADDR_TX_PSC_A0		        0x4100
#define TB_ADDR_TX_PSC_A1		        0x4101
#define TB_ADDR_TX_PSC_A2		        0x4102
#define TB_ADDR_TX_PSC_A3		        0x4103
#define TB_ADDR_TX_DIAG_ECTRL_OVRD		0x41f5
#define TB_ADDR_TX_PSC_CAL		        0x4106
#define TB_ADDR_TX_PSC_RDY		        0x4107
#define TB_ADDR_RX_PSC_A0	                0x8000
#define TB_ADDR_RX_PSC_A1	                0x8001
#define TB_ADDR_RX_PSC_A2	                0x8002
#define TB_ADDR_RX_PSC_A3	                0x8003
#define TB_ADDR_RX_PSC_CAL	                0x8006
#define TB_ADDR_RX_PSC_RDY	                0x8007
#define TB_ADDR_TX_TXCC_MGNLS_MULT_000		0x4058
#define TB_ADDR_TX_DIAG_BGREF_PREDRV_DELAY	0x41e7
#define TB_ADDR_RX_SLC_CU_ITER_TMR		0x80e3
#define TB_ADDR_RX_SIGDET_HL_FILT_TMR		0x8090
#define TB_ADDR_RX_SAMP_DAC_CTRL		0x8058
#define TB_ADDR_RX_DIAG_SIGDET_TUNE		0x81dc
#define TB_ADDR_RX_DIAG_LFPSDET_TUNE2		0x81df
#define TB_ADDR_RX_DIAG_BS_TM	                0x81f5
#define TB_ADDR_RX_DIAG_DFE_CTRL1		0x81d3
#define TB_ADDR_RX_DIAG_ILL_IQE_TRIM4		0x81c7
#define TB_ADDR_RX_DIAG_ILL_E_TRIM0		0x81c2
#define TB_ADDR_RX_DIAG_ILL_IQ_TRIM0		0x81c1
#define TB_ADDR_RX_DIAG_ILL_IQE_TRIM6		0x81c9
#define TB_ADDR_RX_DIAG_RXFE_TM3		0x81f8
#define TB_ADDR_RX_DIAG_RXFE_TM4		0x81f9
#define TB_ADDR_RX_DIAG_LFPSDET_TUNE		0x81dd
#define TB_ADDR_RX_DIAG_DFE_CTRL3		0x81d5
#define TB_ADDR_RX_DIAG_SC2C_DELAY		0x81e1
#define TB_ADDR_RX_REE_VGA_GAIN_NODFE		0x81bf
#define TB_ADDR_XCVR_PSM_CAL_TMR		0x4002
#define TB_ADDR_XCVR_PSM_A0BYP_TMR		0x4004
#define TB_ADDR_XCVR_PSM_A0IN_TMR		0x4003
#define TB_ADDR_XCVR_PSM_A1IN_TMR		0x4005
#define TB_ADDR_XCVR_PSM_A2IN_TMR		0x4006
#define TB_ADDR_XCVR_PSM_A3IN_TMR		0x4007
#define TB_ADDR_XCVR_PSM_A4IN_TMR		0x4008
#define TB_ADDR_XCVR_PSM_A5IN_TMR		0x4009
#define TB_ADDR_XCVR_PSM_A0OUT_TMR		0x400a
#define TB_ADDR_XCVR_PSM_A1OUT_TMR		0x400b
#define TB_ADDR_XCVR_PSM_A2OUT_TMR		0x400c
#define TB_ADDR_XCVR_PSM_A3OUT_TMR		0x400d
#define TB_ADDR_XCVR_PSM_A4OUT_TMR		0x400e
#define TB_ADDR_XCVR_PSM_A5OUT_TMR		0x400f
#define TB_ADDR_TX_RCVDET_EN_TMR	        0x4122
#define TB_ADDR_TX_RCVDET_ST_TMR	        0x4123
#define TB_ADDR_XCVR_DIAG_LANE_FCM_EN_MGN_TMR	0x40f2
#define TB_ADDR_TX_RCVDETSC_CTRL	        0x4124

/* USB2 PHY register definition */
#define UTMI_REG15				0xaf
<<<<<<< HEAD
#define UTMI_AFE_RX_REG5			0x12
#define UTMI_AFE_BC_REG4			0x29

=======
#define UTMI_AFE_RX_REG0			0x0d
#define UTMI_AFE_RX_REG5			0x12
#define UTMI_AFE_BC_REG4			0x29

/* Align UTMI_AFE_RX_REG0 bit[7:6] define */
enum usb2_disconn_threshold {
	USB2_DISCONN_THRESHOLD_575 = 0x0,
	USB2_DISCONN_THRESHOLD_610 = 0x1,
	USB2_DISCONN_THRESHOLD_645 = 0x3,
};

#define RX_USB2_DISCONN_MASK			GENMASK(7, 6)

>>>>>>> ccf0a997
/* TB_ADDR_TX_RCVDETSC_CTRL */
#define RXDET_IN_P3_32KHZ			BIT(0)
/*
 * UTMI_REG15
 *
 * Gate how many us for the txvalid signal until analog
 * HS/FS transmitters have powered up
 */
#define TXVALID_GATE_THRESHOLD_HS_MASK		(BIT(4) | BIT(5))
/* 0us, txvalid is ready just after HS/FS transmitters have powered up */
#define TXVALID_GATE_THRESHOLD_HS_0US		(BIT(4) | BIT(5))

<<<<<<< HEAD
#define SET_B_SESSION_VALID			(BIT(6)| BIT(5))
=======
#define SET_B_SESSION_VALID			(BIT(6) | BIT(5))
>>>>>>> ccf0a997
#define CLR_B_SESSION_VALID			(BIT(6))

struct cdns_reg_pairs {
	u16 val;
	u32 off;
};

struct cdns_salvo_data {
	u8 reg_offset_shift;
	const struct cdns_reg_pairs *init_sequence_val;
	u8 init_sequence_length;
};

struct cdns_salvo_phy {
	struct phy *phy;
	struct clk *clk;
	void __iomem *base;
	struct cdns_salvo_data *data;
	enum usb2_disconn_threshold usb2_disconn;
};

static const struct of_device_id cdns_salvo_phy_of_match[];
static const struct cdns_salvo_data cdns_nxp_salvo_data;

static bool cdns_is_nxp_phy(struct cdns_salvo_phy *salvo_phy)
{
	return salvo_phy->data == &cdns_nxp_salvo_data;
}

static u16 cdns_salvo_read(struct cdns_salvo_phy *salvo_phy, u32 offset, u32 reg)
{
	return (u16)readl(salvo_phy->base + offset +
		reg * (1 << salvo_phy->data->reg_offset_shift));
}

static void cdns_salvo_write(struct cdns_salvo_phy *salvo_phy, u32 offset,
			     u32 reg, u16 val)
{
	writel(val, salvo_phy->base + offset +
		reg * (1 << salvo_phy->data->reg_offset_shift));
}

/*
 * Below bringup sequence pair are from Cadence PHY's User Guide
 * and NXP platform tuning results.
 */
static const struct cdns_reg_pairs cdns_nxp_sequence_pair[] = {
	{0x0830, PHY_PMA_CMN_CTRL1},
	{0x0010, TB_ADDR_CMN_DIAG_HSCLK_SEL},
	{0x00f0, TB_ADDR_CMN_PLL0_VCOCAL_INIT_TMR},
	{0x0018, TB_ADDR_CMN_PLL0_VCOCAL_ITER_TMR},
	{0x00d0, TB_ADDR_CMN_PLL0_INTDIV},
	{0x4aaa, TB_ADDR_CMN_PLL0_FRACDIV},
	{0x0034, TB_ADDR_CMN_PLL0_HIGH_THR},
	{0x01ee, TB_ADDR_CMN_PLL0_SS_CTRL1},
	{0x7f03, TB_ADDR_CMN_PLL0_SS_CTRL2},
	{0x0020, TB_ADDR_CMN_PLL0_DSM_DIAG},
	{0x0000, TB_ADDR_CMN_DIAG_PLL0_OVRD},
	{0x0000, TB_ADDR_CMN_DIAG_PLL0_FBH_OVRD},
	{0x0000, TB_ADDR_CMN_DIAG_PLL0_FBL_OVRD},
	{0x0007, TB_ADDR_CMN_DIAG_PLL0_V2I_TUNE},
	{0x0027, TB_ADDR_CMN_DIAG_PLL0_CP_TUNE},
	{0x0008, TB_ADDR_CMN_DIAG_PLL0_LF_PROG},
	{0x0022, TB_ADDR_CMN_DIAG_PLL0_TEST_MODE},
	{0x000a, TB_ADDR_CMN_PSM_CLK_CTRL},
	{0x0139, TB_ADDR_XCVR_DIAG_RX_LANE_CAL_RST_TMR},
	{0xbefc, TB_ADDR_XCVR_PSM_RCTRL},

	{0x7799, TB_ADDR_TX_PSC_A0},
	{0x7798, TB_ADDR_TX_PSC_A1},
	{0x509b, TB_ADDR_TX_PSC_A2},
	{0x0003, TB_ADDR_TX_DIAG_ECTRL_OVRD},
	{0x509b, TB_ADDR_TX_PSC_A3},
	{0x2090, TB_ADDR_TX_PSC_CAL},
	{0x2090, TB_ADDR_TX_PSC_RDY},

	{0xA6FD, TB_ADDR_RX_PSC_A0},
	{0xA6FD, TB_ADDR_RX_PSC_A1},
	{0xA410, TB_ADDR_RX_PSC_A2},
	{0x2410, TB_ADDR_RX_PSC_A3},

	{0x23FF, TB_ADDR_RX_PSC_CAL},
	{0x2010, TB_ADDR_RX_PSC_RDY},

	{0x0020, TB_ADDR_TX_TXCC_MGNLS_MULT_000},
	{0x00ff, TB_ADDR_TX_DIAG_BGREF_PREDRV_DELAY},
	{0x0002, TB_ADDR_RX_SLC_CU_ITER_TMR},
	{0x0013, TB_ADDR_RX_SIGDET_HL_FILT_TMR},
	{0x0000, TB_ADDR_RX_SAMP_DAC_CTRL},
	{0x1004, TB_ADDR_RX_DIAG_SIGDET_TUNE},
	{0x4041, TB_ADDR_RX_DIAG_LFPSDET_TUNE2},
	{0x0480, TB_ADDR_RX_DIAG_BS_TM},
	{0x8006, TB_ADDR_RX_DIAG_DFE_CTRL1},
	{0x003f, TB_ADDR_RX_DIAG_ILL_IQE_TRIM4},
	{0x543f, TB_ADDR_RX_DIAG_ILL_E_TRIM0},
	{0x543f, TB_ADDR_RX_DIAG_ILL_IQ_TRIM0},
	{0x0000, TB_ADDR_RX_DIAG_ILL_IQE_TRIM6},
	{0x8000, TB_ADDR_RX_DIAG_RXFE_TM3},
	{0x0003, TB_ADDR_RX_DIAG_RXFE_TM4},
	{0x2408, TB_ADDR_RX_DIAG_LFPSDET_TUNE},
	{0x05ca, TB_ADDR_RX_DIAG_DFE_CTRL3},
	{0x0258, TB_ADDR_RX_DIAG_SC2C_DELAY},
	{0x1fff, TB_ADDR_RX_REE_VGA_GAIN_NODFE},

	{0x02c6, TB_ADDR_XCVR_PSM_CAL_TMR},
	{0x0002, TB_ADDR_XCVR_PSM_A0BYP_TMR},
	{0x02c6, TB_ADDR_XCVR_PSM_A0IN_TMR},
	{0x0010, TB_ADDR_XCVR_PSM_A1IN_TMR},
	{0x0010, TB_ADDR_XCVR_PSM_A2IN_TMR},
	{0x0010, TB_ADDR_XCVR_PSM_A3IN_TMR},
	{0x0010, TB_ADDR_XCVR_PSM_A4IN_TMR},
	{0x0010, TB_ADDR_XCVR_PSM_A5IN_TMR},

	{0x0002, TB_ADDR_XCVR_PSM_A0OUT_TMR},
	{0x0002, TB_ADDR_XCVR_PSM_A1OUT_TMR},
	{0x0002, TB_ADDR_XCVR_PSM_A2OUT_TMR},
	{0x0002, TB_ADDR_XCVR_PSM_A3OUT_TMR},
	{0x0002, TB_ADDR_XCVR_PSM_A4OUT_TMR},
	{0x0002, TB_ADDR_XCVR_PSM_A5OUT_TMR},
	/* Change rx detect parameter */
	{0x0960, TB_ADDR_TX_RCVDET_EN_TMR},
	{0x01e0, TB_ADDR_TX_RCVDET_ST_TMR},
	{0x0090, TB_ADDR_XCVR_DIAG_LANE_FCM_EN_MGN_TMR},
};

static int cdns_salvo_phy_init(struct phy *phy)
{
	struct cdns_salvo_phy *salvo_phy = phy_get_drvdata(phy);
	struct cdns_salvo_data *data = salvo_phy->data;
	int ret, i;
	u16 value;

	ret = clk_prepare_enable(salvo_phy->clk);
	if (ret)
		return ret;

	for (i = 0; i < data->init_sequence_length; i++) {
		const struct cdns_reg_pairs *reg_pair = data->init_sequence_val + i;

		cdns_salvo_write(salvo_phy, USB3_PHY_OFFSET, reg_pair->off, reg_pair->val);
	}

	/* RXDET_IN_P3_32KHZ, Receiver detect slow clock enable */
	value = cdns_salvo_read(salvo_phy, USB3_PHY_OFFSET, TB_ADDR_TX_RCVDETSC_CTRL);
	value |= RXDET_IN_P3_32KHZ;
	cdns_salvo_write(salvo_phy, USB3_PHY_OFFSET, TB_ADDR_TX_RCVDETSC_CTRL,
			 RXDET_IN_P3_32KHZ);

	value = cdns_salvo_read(salvo_phy, USB2_PHY_OFFSET, UTMI_REG15);
	value &= ~TXVALID_GATE_THRESHOLD_HS_MASK;
	cdns_salvo_write(salvo_phy, USB2_PHY_OFFSET, UTMI_REG15,
			 value | TXVALID_GATE_THRESHOLD_HS_0US);

<<<<<<< HEAD
	cdns_salvo_write(salvo_phy, USB2_PHY_OFFSET, UTMI_AFE_RX_REG5,
			 0x5);
=======
	cdns_salvo_write(salvo_phy, USB2_PHY_OFFSET, UTMI_AFE_RX_REG5, 0x5);

	value = cdns_salvo_read(salvo_phy, USB2_PHY_OFFSET, UTMI_AFE_RX_REG0);
	value &= ~RX_USB2_DISCONN_MASK;
	value = FIELD_PREP(RX_USB2_DISCONN_MASK, salvo_phy->usb2_disconn);
	cdns_salvo_write(salvo_phy, USB2_PHY_OFFSET, UTMI_AFE_RX_REG0, value);

>>>>>>> ccf0a997
	udelay(10);

	clk_disable_unprepare(salvo_phy->clk);

	return ret;
}

static int cdns_salvo_phy_power_on(struct phy *phy)
{
	struct cdns_salvo_phy *salvo_phy = phy_get_drvdata(phy);

	return clk_prepare_enable(salvo_phy->clk);
}

static int cdns_salvo_phy_power_off(struct phy *phy)
{
	struct cdns_salvo_phy *salvo_phy = phy_get_drvdata(phy);

	clk_disable_unprepare(salvo_phy->clk);

	return 0;
}

static int cdns_salvo_set_mode(struct phy *phy, enum phy_mode mode, int submode)
{
	struct cdns_salvo_phy *salvo_phy = phy_get_drvdata(phy);

	if (!cdns_is_nxp_phy(salvo_phy))
		return 0;

<<<<<<< HEAD
	if (mode == PHY_MODE_INVALID)
		cdns_salvo_write(salvo_phy, USB2_PHY_OFFSET, UTMI_AFE_BC_REG4,
			 CLR_B_SESSION_VALID);
	else if (mode == PHY_MODE_USB_DEVICE)
		cdns_salvo_write(salvo_phy, USB2_PHY_OFFSET, UTMI_AFE_BC_REG4,
			 SET_B_SESSION_VALID);
=======
	if (mode == PHY_MODE_USB_DEVICE)
		cdns_salvo_write(salvo_phy, USB2_PHY_OFFSET, UTMI_AFE_BC_REG4,
			 SET_B_SESSION_VALID);
	else
		cdns_salvo_write(salvo_phy, USB2_PHY_OFFSET, UTMI_AFE_BC_REG4,
			 CLR_B_SESSION_VALID);
>>>>>>> ccf0a997

	return 0;
}

static const struct phy_ops cdns_salvo_phy_ops = {
	.init		= cdns_salvo_phy_init,
	.power_on	= cdns_salvo_phy_power_on,
	.power_off	= cdns_salvo_phy_power_off,
	.owner		= THIS_MODULE,
	.set_mode	= cdns_salvo_set_mode,
};

static int cdns_salvo_phy_probe(struct platform_device *pdev)
{
	struct phy_provider *phy_provider;
	struct device *dev = &pdev->dev;
	struct cdns_salvo_phy *salvo_phy;
	struct cdns_salvo_data *data;
	u32 val;

	data = (struct cdns_salvo_data *)of_device_get_match_data(dev);
	salvo_phy = devm_kzalloc(dev, sizeof(*salvo_phy), GFP_KERNEL);
	if (!salvo_phy)
		return -ENOMEM;

	salvo_phy->data = data;
	salvo_phy->clk = devm_clk_get_optional(dev, "salvo_phy_clk");
	if (IS_ERR(salvo_phy->clk))
		return PTR_ERR(salvo_phy->clk);

	if (of_property_read_u32(dev->of_node, "cdns,usb2-disconnect-threshold-microvolt", &val))
		val = 575;

	if (val < 610)
		salvo_phy->usb2_disconn = USB2_DISCONN_THRESHOLD_575;
	else if (val < 645)
		salvo_phy->usb2_disconn = USB2_DISCONN_THRESHOLD_610;
	else
		salvo_phy->usb2_disconn = USB2_DISCONN_THRESHOLD_645;

	salvo_phy->base = devm_platform_ioremap_resource(pdev, 0);
	if (IS_ERR(salvo_phy->base))
		return PTR_ERR(salvo_phy->base);

	salvo_phy->phy = devm_phy_create(dev, NULL, &cdns_salvo_phy_ops);
	if (IS_ERR(salvo_phy->phy))
		return PTR_ERR(salvo_phy->phy);

	phy_set_drvdata(salvo_phy->phy, salvo_phy);

	phy_provider = devm_of_phy_provider_register(dev, of_phy_simple_xlate);
	return PTR_ERR_OR_ZERO(phy_provider);
}

static const struct cdns_salvo_data cdns_nxp_salvo_data = {
	2,
	cdns_nxp_sequence_pair,
	ARRAY_SIZE(cdns_nxp_sequence_pair),
};

static const struct of_device_id cdns_salvo_phy_of_match[] = {
	{
		.compatible = "nxp,salvo-phy",
		.data = &cdns_nxp_salvo_data,
	},
	{}
};
MODULE_DEVICE_TABLE(of, cdns_salvo_phy_of_match);

static struct platform_driver cdns_salvo_phy_driver = {
	.probe	= cdns_salvo_phy_probe,
	.driver = {
		.name	= "cdns-salvo-phy",
		.of_match_table	= cdns_salvo_phy_of_match,
	}
};
module_platform_driver(cdns_salvo_phy_driver);

MODULE_AUTHOR("Peter Chen <peter.chen@nxp.com>");
MODULE_LICENSE("GPL v2");
MODULE_DESCRIPTION("Cadence SALVO PHY Driver");<|MERGE_RESOLUTION|>--- conflicted
+++ resolved
@@ -92,11 +92,6 @@
 
 /* USB2 PHY register definition */
 #define UTMI_REG15				0xaf
-<<<<<<< HEAD
-#define UTMI_AFE_RX_REG5			0x12
-#define UTMI_AFE_BC_REG4			0x29
-
-=======
 #define UTMI_AFE_RX_REG0			0x0d
 #define UTMI_AFE_RX_REG5			0x12
 #define UTMI_AFE_BC_REG4			0x29
@@ -110,7 +105,6 @@
 
 #define RX_USB2_DISCONN_MASK			GENMASK(7, 6)
 
->>>>>>> ccf0a997
 /* TB_ADDR_TX_RCVDETSC_CTRL */
 #define RXDET_IN_P3_32KHZ			BIT(0)
 /*
@@ -123,11 +117,7 @@
 /* 0us, txvalid is ready just after HS/FS transmitters have powered up */
 #define TXVALID_GATE_THRESHOLD_HS_0US		(BIT(4) | BIT(5))
 
-<<<<<<< HEAD
-#define SET_B_SESSION_VALID			(BIT(6)| BIT(5))
-=======
 #define SET_B_SESSION_VALID			(BIT(6) | BIT(5))
->>>>>>> ccf0a997
 #define CLR_B_SESSION_VALID			(BIT(6))
 
 struct cdns_reg_pairs {
@@ -281,10 +271,6 @@
 	cdns_salvo_write(salvo_phy, USB2_PHY_OFFSET, UTMI_REG15,
 			 value | TXVALID_GATE_THRESHOLD_HS_0US);
 
-<<<<<<< HEAD
-	cdns_salvo_write(salvo_phy, USB2_PHY_OFFSET, UTMI_AFE_RX_REG5,
-			 0x5);
-=======
 	cdns_salvo_write(salvo_phy, USB2_PHY_OFFSET, UTMI_AFE_RX_REG5, 0x5);
 
 	value = cdns_salvo_read(salvo_phy, USB2_PHY_OFFSET, UTMI_AFE_RX_REG0);
@@ -292,7 +278,6 @@
 	value = FIELD_PREP(RX_USB2_DISCONN_MASK, salvo_phy->usb2_disconn);
 	cdns_salvo_write(salvo_phy, USB2_PHY_OFFSET, UTMI_AFE_RX_REG0, value);
 
->>>>>>> ccf0a997
 	udelay(10);
 
 	clk_disable_unprepare(salvo_phy->clk);
@@ -323,21 +308,12 @@
 	if (!cdns_is_nxp_phy(salvo_phy))
 		return 0;
 
-<<<<<<< HEAD
-	if (mode == PHY_MODE_INVALID)
-		cdns_salvo_write(salvo_phy, USB2_PHY_OFFSET, UTMI_AFE_BC_REG4,
-			 CLR_B_SESSION_VALID);
-	else if (mode == PHY_MODE_USB_DEVICE)
-		cdns_salvo_write(salvo_phy, USB2_PHY_OFFSET, UTMI_AFE_BC_REG4,
-			 SET_B_SESSION_VALID);
-=======
 	if (mode == PHY_MODE_USB_DEVICE)
 		cdns_salvo_write(salvo_phy, USB2_PHY_OFFSET, UTMI_AFE_BC_REG4,
 			 SET_B_SESSION_VALID);
 	else
 		cdns_salvo_write(salvo_phy, USB2_PHY_OFFSET, UTMI_AFE_BC_REG4,
 			 CLR_B_SESSION_VALID);
->>>>>>> ccf0a997
 
 	return 0;
 }
