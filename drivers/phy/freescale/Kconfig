--- conflicted
+++ resolved
@@ -1,10 +1,7 @@
 # SPDX-License-Identifier: GPL-2.0-only
-<<<<<<< HEAD
-=======
 
 if (ARCH_MXC && ARM64) || COMPILE_TEST
 
->>>>>>> 29549c70
 config PHY_FSL_IMX8MP_LVDS
 	tristate "Freescale i.MX8MP LVDS PHY"
 	depends on OF && HAS_IOMEM
@@ -30,8 +27,6 @@
 	  Enable this to add support for the Synopsys DW MIPI DPHY as found
 	  on NXP's i.MX93 SoC.
 
-<<<<<<< HEAD
-=======
 config PHY_MIXEL_LVDS_PHY
 	tristate "Mixel LVDS PHY support"
 	depends on OF
@@ -41,7 +36,6 @@
 	  Enable this to add support for the Mixel LVDS PHY as found
 	  on NXP's i.MX8qm SoC.
 
->>>>>>> 29549c70
 config PHY_MIXEL_MIPI_DPHY
 	tristate "Mixel MIPI DSI PHY support"
 	depends on OF && HAS_IOMEM
@@ -52,23 +46,6 @@
 	  Enable this to add support for the Mixel DSI PHY as found
 	  on NXP's i.MX8 family of SOCs.
 
-<<<<<<< HEAD
-config PHY_SAMSUNG_HDMI_PHY
-	tristate "Samsung HDMI PHY support"
-	depends on OF && HAS_IOMEM
-	select GENERIC_PHY
-	help
-	  Enable this to add support for the Samsung HDMI PHY in iMX8MP.
-
-config PHY_FSL_IMX_PCIE
-	tristate "Freescale i.MX PCIE PHY"
-	depends on OF && HAS_IOMEM
-	select GENERIC_PHY
-	default ARCH_MXC
-	help
-	  Enable this to add support for the PCIE PHY as found on i.MX
-	  family of SOCs.
-=======
 config PHY_FSL_IMX8M_PCIE
 	tristate "Freescale i.MX8M PCIE PHY"
 	depends on OF && HAS_IOMEM
@@ -78,23 +55,16 @@
 	  i.MX8M family of SOCs.
 
 endif
->>>>>>> 29549c70
 
 config PHY_FSL_LYNX_28G
 	tristate "Freescale Layerscape Lynx 28G SerDes PHY support"
 	depends on OF
-<<<<<<< HEAD
-=======
 	depends on ARCH_LAYERSCAPE || COMPILE_TEST
->>>>>>> 29549c70
 	select GENERIC_PHY
 	help
 	  Enable this to add support for the Lynx SerDes 28G PHY as
 	  found on NXP's Layerscape platforms such as LX2160A.
 	  Used to change the protocol running on SerDes lanes at runtime.
-<<<<<<< HEAD
-	  Only useful for a restricted set of Ethernet protocols.
-=======
 	  Only useful for a restricted set of Ethernet protocols.
 
 config PHY_SAMSUNG_HDMI_PHY
@@ -102,5 +72,4 @@
 	depends on OF && HAS_IOMEM
 	select GENERIC_PHY
 	help
-	  Enable this to add support for the Samsung HDMI PHY in iMX8MP.
->>>>>>> 29549c70
+	  Enable this to add support for the Samsung HDMI PHY in iMX8MP.