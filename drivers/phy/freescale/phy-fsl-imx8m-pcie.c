--- conflicted
+++ resolved
@@ -11,11 +11,7 @@
 #include <linux/mfd/syscon.h>
 #include <linux/mfd/syscon/imx7-iomuxc-gpr.h>
 #include <linux/module.h>
-<<<<<<< HEAD
-#include <linux/of_device.h>
-=======
 #include <linux/of.h>
->>>>>>> ccf0a997
 #include <linux/phy/phy.h>
 #include <linux/platform_device.h>
 #include <linux/regmap.h>
@@ -346,20 +342,11 @@
 		imx8_phy->perst =
 			devm_reset_control_get_exclusive(dev, "perst");
 		if (IS_ERR(imx8_phy->perst))
-<<<<<<< HEAD
-			dev_err_probe(dev, PTR_ERR(imx8_phy->perst),
-				      "Failed to get PCIE PHY PERST control\n");
-	}
-
-	res = platform_get_resource(pdev, IORESOURCE_MEM, 0);
-	imx8_phy->base = devm_ioremap_resource(dev, res);
-=======
 			return dev_err_probe(dev, PTR_ERR(imx8_phy->perst),
 				      "Failed to get PCIE PHY PERST control\n");
 	}
 
 	imx8_phy->base = devm_platform_ioremap_resource(pdev, 0);
->>>>>>> ccf0a997
 	if (IS_ERR(imx8_phy->base))
 		return PTR_ERR(imx8_phy->base);
 
