--- conflicted
+++ resolved
@@ -103,7 +103,6 @@
 	u32	tx_preemp_amp_tune;
 	u32	tx_vboost_level;
 	u32	comp_dis_tune;
-<<<<<<< HEAD
 };
 
 #define IMX8M_PHY_DEBUG_PORT_LOOP_TIMEOUT 500000
@@ -284,188 +283,6 @@
 	.release	= single_release,
 };
 
-=======
-};
-
-#define IMX8M_PHY_DEBUG_PORT_LOOP_TIMEOUT 500000
-static int imx8mq_phy_ctrl_reg_addr(struct imx8mq_usb_phy *imx_phy, u16 offset)
-{
-	void __iomem	*cr_ctrl = imx_phy->base + PHY_CRCTL;
-	void __iomem	*cr_sr = imx_phy->base + PHY_CRSR;
-	struct device	*dev = &imx_phy->phy->dev;
-	int i;
-
-	/* Address Phrase */
-	writel(offset, cr_ctrl);
-	writel(readl(cr_ctrl) | PHY_CRCTL_CAP_ADDR, cr_ctrl);
-
-	/* Wait CRSR[16] == 1 */
-	i = IMX8M_PHY_DEBUG_PORT_LOOP_TIMEOUT;
-	while (!(readl(cr_sr) & PHY_CRSR_CR_ACK) && i > 0)
-		i--;
-	if (i == 0)
-		goto cr_addr_err;
-
-	writel(readl(cr_ctrl) & (~PHY_CRCTL_CAP_ADDR), cr_ctrl);
-
-	/* Wait CRSR[16] == 0 */
-	i = IMX8M_PHY_DEBUG_PORT_LOOP_TIMEOUT;
-	while ((readl(cr_sr) & PHY_CRSR_CR_ACK) && i > 0)
-		i--;
-	if (i == 0)
-		goto cr_addr_err;
-
-	return 0;
-
-cr_addr_err:
-	dev_err(dev, "Failed to address reg 0x%x.\n", offset);
-	return -EIO;
-}
-
-static int imx8mq_phy_ctrl_reg_read(struct imx8mq_usb_phy *imx_phy, u16 offset)
-{
-	void __iomem	*cr_ctrl = imx_phy->base + PHY_CRCTL;
-	void __iomem	*cr_sr = imx_phy->base + PHY_CRSR;
-	struct device	*dev = &imx_phy->phy->dev;
-	int val, i;
-
-	/* Address Phrase */
-	val = imx8mq_phy_ctrl_reg_addr(imx_phy, offset);
-	if (val)
-		return val;
-
-	/* Read Phrase */
-	writel(readl(cr_ctrl) | PHY_CRCTL_CR_READ, cr_ctrl);
-
-	/* Wait CRSR[16] == 1 */
-	i = IMX8M_PHY_DEBUG_PORT_LOOP_TIMEOUT;
-	while (!(readl(cr_sr) & PHY_CRSR_CR_ACK) && i > 0)
-		i--;
-	if (i == 0)
-		goto cr_read_err;
-
-	val = readl(cr_sr);
-	writel(val & ~PHY_CRCTL_CR_READ, cr_ctrl);
-
-	/* Wait CRSR[16] == 0 */
-	i = IMX8M_PHY_DEBUG_PORT_LOOP_TIMEOUT;
-	while (!(readl(cr_sr) & PHY_CRSR_CR_ACK) && i > 0)
-		i--;
-	if (i == 0)
-		goto cr_read_err;
-
-	return val;
-
-cr_read_err:
-	dev_err(dev, "Failed to read reg 0x%x.\n", offset);
-	return -EIO;
-}
-
-static int imx8mq_phy_ctrl_reg_write(struct imx8mq_usb_phy *imx_phy,
-				u16 offset, u16 val)
-{
-	void __iomem	*cr_ctrl = imx_phy->base + PHY_CRCTL;
-	void __iomem	*cr_sr = imx_phy->base + PHY_CRSR;
-	struct device	*dev = &imx_phy->phy->dev;
-	int i, ret;
-
-	/* Address Phrase */
-	ret = imx8mq_phy_ctrl_reg_addr(imx_phy, offset);
-	if (ret)
-		return ret;
-
-	writel(val, cr_ctrl);
-
-	/* Set cr_cap_data to be 1'b1 */
-	writel(readl(cr_ctrl) | PHY_CRCTL_CAP_DATA, cr_ctrl);
-	/* Wait CRSR[16] == 1 */
-	i = IMX8M_PHY_DEBUG_PORT_LOOP_TIMEOUT;
-	while (!(readl(cr_sr) & PHY_CRSR_CR_ACK) && i > 0)
-		i--;
-	if (i == 0)
-		goto cr_write_err;
-
-	/* Clear cr_cap_data to be 1'br0 */
-	writel(readl(cr_ctrl) & ~PHY_CRCTL_CAP_DATA, cr_ctrl);
-	/* Wait CRSR[16] == 0 */
-	i = IMX8M_PHY_DEBUG_PORT_LOOP_TIMEOUT;
-	while ((readl(cr_sr) & PHY_CRSR_CR_ACK) && i > 0)
-		i--;
-	if (i == 0)
-		goto cr_write_err;
-
-	/* Set cr_write to be 1'b1 */
-	writel(readl(cr_ctrl) | PHY_CRCTL_CR_WRITE, cr_ctrl);
-	/* Wait CRSR[16] == 1 */
-	i = IMX8M_PHY_DEBUG_PORT_LOOP_TIMEOUT;
-	while (!(readl(cr_sr) & PHY_CRSR_CR_ACK) && i > 0)
-		i--;
-	if (i == 0)
-		goto cr_write_err;
-
-	/* Clear cr_write to be 1'br0 */
-	writel(readl(cr_ctrl) & ~PHY_CRCTL_CR_WRITE, cr_ctrl);
-	/* Wait CRSR[16] == 0 */
-	i = IMX8M_PHY_DEBUG_PORT_LOOP_TIMEOUT;
-	while ((readl(cr_sr) & PHY_CRSR_CR_ACK) && i > 0)
-		i--;
-	if (i == 0)
-		goto cr_write_err;
-
-	return 0;
-
-cr_write_err:
-	dev_err(dev, "Failed to write reg 0x%x.\n", offset);
-
-	return -EIO;
-
-}
-
-static int ctrl_reg_value_show(struct seq_file *s, void *unused)
-{
-	struct imx8mq_usb_phy	*imx_phy = s->private;
-	u16			i, val, base = imx_phy->cr_access_base;
-
-	for (i = 0; i < imx_phy->cr_read_count; i++) {
-		val = imx8mq_phy_ctrl_reg_read(imx_phy, base + i);
-		seq_printf(s, "Control Register 0x%x value is 0x%4x\n",
-			   base + i, val);
-	}
-
-	return 0;
-}
-
-static int ctrl_reg_value_open(struct inode *inode, struct file *file)
-{
-	return single_open(file, ctrl_reg_value_show, inode->i_private);
-}
-
-static ssize_t ctrl_reg_value_write(struct file *file, const char __user *ubuf,
-			       size_t count, loff_t *ppos)
-{
-	struct seq_file		*s = file->private_data;
-	struct imx8mq_usb_phy	*imx_phy = s->private;
-	u16			cr_value;
-	int			ret;
-
-	ret = kstrtou16_from_user(ubuf, count, 16, &cr_value);
-	if (ret)
-		return ret;
-
-	imx8mq_phy_ctrl_reg_write(imx_phy, imx_phy->cr_access_base, cr_value);
-
-	return count;
-}
-
-static const struct file_operations ctrl_reg_value_fops = {
-	.open		= ctrl_reg_value_open,
-	.write		= ctrl_reg_value_write,
-	.read		= seq_read,
-	.llseek		= seq_lseek,
-	.release	= single_release,
-};
-
->>>>>>> 29549c70
 static void debug_create_files(struct imx8mq_usb_phy *imx_phy)
 {
 	struct device *dev = &imx_phy->phy->dev;
@@ -991,11 +808,8 @@
 	imx8m_get_phy_tuning_data(imx_phy);
 
 	debug_create_files(imx_phy);
-<<<<<<< HEAD
-=======
 
 	device_set_wakeup_capable(dev, true);
->>>>>>> 29549c70
 
 	phy_provider = devm_of_phy_provider_register(dev, of_phy_simple_xlate);
 
