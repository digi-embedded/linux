// SPDX-License-Identifier: GPL-2.0+
/* Copyright (c) 2017 NXP. */

#include <linux/bitfield.h>
#include <linux/clk.h>
#include <linux/debugfs.h>
#include <linux/delay.h>
#include <linux/io.h>
#include <linux/module.h>
#include <linux/of.h>
#include <linux/phy/phy.h>
#include <linux/platform_device.h>
#include <linux/power_supply.h>
#include <linux/regulator/consumer.h>
#include <linux/usb/typec_mux.h>

#define PHY_CTRL0			0x0
#define PHY_CTRL0_REF_SSP_EN		BIT(2)
#define PHY_CTRL0_FSEL_MASK		GENMASK(10, 5)
#define PHY_CTRL0_FSEL_24M		0x2a
#define PHY_CTRL0_FSEL_100M		0x27
#define PHY_CTRL0_SSC_RANGE_MASK	GENMASK(23, 21)
#define PHY_CTRL0_SSC_RANGE_4003PPM	(0x2 << 21)

#define PHY_CTRL1			0x4
#define PHY_CTRL1_RESET			BIT(0)
#define PHY_CTRL1_COMMONONN		BIT(1)
#define PHY_CTRL1_ATERESET		BIT(3)
#define PHY_CTRL1_DCDENB		BIT(17)
#define PHY_CTRL1_CHRGSEL		BIT(18)
#define PHY_CTRL1_VDATSRCENB0		BIT(19)
#define PHY_CTRL1_VDATDETENB0		BIT(20)

#define PHY_CTRL2			0x8
#define PHY_CTRL2_TXENABLEN0		BIT(8)
#define PHY_CTRL2_OTG_DISABLE		BIT(9)

#define PHY_CTRL3			0xc
#define PHY_CTRL3_COMPDISTUNE_MASK	GENMASK(2, 0)
#define PHY_CTRL3_TXPREEMP_TUNE_MASK	GENMASK(16, 15)
<<<<<<< HEAD
#define PHY_CTRL3_TXPREEMP_TUNE_SHIFT	15
#define PHY_CTRL3_TXRISE_TUNE_MASK	GENMASK(21, 20)
#define PHY_CTRL3_TXRISE_TUNE_SHIFT	20
/* 1111: +24% ... 0000: -6% step: 2% */
#define PHY_CTRL3_TXVREF_TUNE_MASK	GENMASK(25, 22)
#define PHY_CTRL3_TXVREF_TUNE_SHIFT	22
#define PHY_CTRL3_TX_VBOOST_LEVEL_MASK	GENMASK(31, 29)
#define PHY_CTRL3_TX_VBOOST_LEVEL_SHIFT	29

#define PHY_CTRL4			0x10
#define PHY_CTRL4_PCS_TX_DEEMPH_3P5DB_MASK	GENMASK(20, 15)
#define PHY_CTRL4_PCS_TX_DEEMPH_3P5DB_SHIFT	15
=======
#define PHY_CTRL3_TXRISE_TUNE_MASK	GENMASK(21, 20)
#define PHY_CTRL3_TXVREF_TUNE_MASK	GENMASK(25, 22)
#define PHY_CTRL3_TX_VBOOST_LEVEL_MASK	GENMASK(31, 29)

#define PHY_CTRL4			0x10
#define PHY_CTRL4_PCS_TX_DEEMPH_3P5DB_MASK	GENMASK(20, 15)
>>>>>>> ccf0a997

#define PHY_CTRL5			0x14
#define PHY_CTRL5_DMPWD_OVERRIDE_SEL	BIT(23)
#define PHY_CTRL5_DMPWD_OVERRIDE	BIT(22)
#define PHY_CTRL5_DPPWD_OVERRIDE_SEL	BIT(21)
#define PHY_CTRL5_DPPWD_OVERRIDE	BIT(20)
#define PHY_CTRL5_PCS_TX_SWING_FULL_MASK	GENMASK(6, 0)

#define PHY_CTRL6			0x18
#define PHY_CTRL6_RXTERM_OVERRIDE_SEL	BIT(29)
#define PHY_CTRL6_ALT_CLK_EN		BIT(1)
#define PHY_CTRL6_ALT_CLK_SEL		BIT(0)

<<<<<<< HEAD
=======
#define PHY_TUNE_DEFAULT		0xffffffff
>>>>>>> ccf0a997
/* PHY control register access */
#define PHY_CTRL_REG_COUNT_MAX		0x42
#define PHY_CTRL_REG_OFFSET_MAX		0x201f

#define PHY_CRCTL                      0x30
#define PHY_CRCTL_DATA_IN_MASK         GENMASK(15, 0)
#define PHY_CRCTL_CAP_ADDR             BIT(16)
#define PHY_CRCTL_CAP_DATA             BIT(17)
#define PHY_CRCTL_CR_WRITE             BIT(18)
#define PHY_CRCTL_CR_READ              BIT(19)

#define PHY_CRSR			0x34
#define PHY_CRSR_DATA_OUT_MASK		GENMASK(15, 0)
#define PHY_CRSR_CR_ACK			BIT(16)

#define PHY_STS0			0x40
#define PHY_STS0_OTGSESSVLD		BIT(7)
#define PHY_STS0_CHGDET			BIT(4)
#define PHY_STS0_FSVPLUS		BIT(3)
#define PHY_STS0_FSVMINUS		BIT(2)

<<<<<<< HEAD
#define PHY_TUNE_DEFAULT		0xffffffff
=======
/*
 *  ##############  TCA Block ################
 */

#define TCA_CLK_RST			0x00
#define TCA_CLK_RST_SW			BIT(9)
#define TCA_CLK_RST_REF_CLK_EN		BIT(1)
#define TCA_CLK_RST_SUSPEND_CLK_EN	BIT(0)

#define TCA_INTR_EN			0x04
#define TCA_INTR_STS			0x08

#define TCA_GCFG			0x10
#define TCA_GCFG_ROLE_HSTDEV		BIT(4)
#define TCA_GCFG_OP_MODE		GENMASK(1, 0)
#define TCA_GCFG_OP_MODE_SYSMODE	0
#define TCA_GCFG_OP_MODE_SYNCMODE	1

#define TCA_TCPC			0x14
#define TCA_TCPC_VALID			BIT(4)
#define TCA_TCPC_LOW_POWER_EN		BIT(3)
#define TCA_TCPC_ORIENTATION_NORMAL	BIT(2)
#define TCA_TCPC_MUX_CONTRL		GENMASK(1, 0)
#define TCA_TCPC_MUX_CONTRL_NO_CONN	0
#define TCA_TCPC_MUX_CONTRL_USB_CONN	1

#define TCA_SYSMODE_CFG			0x18
#define TCA_SYSMODE_TCPC_DISABLE	BIT(3)
#define TCA_SYSMODE_TCPC_FLIP		BIT(2)

#define TCA_CTRLSYNCMODE_CFG0		0x20
#define TCA_CTRLSYNCMODE_CFG1           0x20

#define TCA_PSTATE			0x30
#define TCA_PSTATE_CM_STS		BIT(4)
#define TCA_PSTATE_TX_STS		BIT(3)
#define TCA_PSTATE_RX_PLL_STS		BIT(2)
#define TCA_PSTATE_PIPE0_POWER_DOWN	GENMASK(1, 0)

#define TCA_GEN_STATUS			0x34
#define TCA_GEN_DEV_POR			BIT(12)
#define TCA_GEN_REF_CLK_SEL		BIT(8)
#define TCA_GEN_TYPEC_FLIP_INVERT	BIT(4)
#define TCA_GEN_PHY_TYPEC_DISABLE	BIT(3)
#define TCA_GEN_PHY_TYPEC_FLIP		BIT(2)

#define TCA_VBUS_CTRL			0x40
#define TCA_VBUS_STATUS			0x44

#define TCA_INFO			0xFC

struct tca_blk {
	struct typec_switch_dev *sw;
	void __iomem *base;
	struct mutex mutex;
	enum typec_orientation orientation;
};
>>>>>>> ccf0a997

struct imx8mq_usb_phy {
	struct phy *phy;
	struct clk *clk;
	void __iomem *base;
	struct regulator *vbus;
<<<<<<< HEAD
=======
	struct tca_blk *tca;
	u32 pcs_tx_swing_full;
	u32 pcs_tx_deemph_3p5db;
	u32 tx_vref_tune;
	u32 tx_rise_tune;
	u32 tx_preemp_amp_tune;
	u32 tx_vboost_level;
	u32 comp_dis_tune;
>>>>>>> ccf0a997
	struct notifier_block chg_det_nb;
	struct power_supply *vbus_power_supply;
	enum power_supply_usb_type chg_type;
	struct dentry *debugfs;
	u16	cr_access_base;
	u16	cr_read_count;
<<<<<<< HEAD
	u32	pcs_tx_swing_full;
	u32	pcs_tx_deemph_3p5db;
	u32	tx_vref_tune;
	u32	tx_rise_tune;
	u32	tx_preemp_amp_tune;
	u32	tx_vboost_level;
	u32	comp_dis_tune;
};

#define IMX8M_PHY_DEBUG_PORT_LOOP_TIMEOUT 500000
static int imx8mq_phy_ctrl_reg_addr(struct imx8mq_usb_phy *imx_phy, u16 offset)
{
	void __iomem	*cr_ctrl = imx_phy->base + PHY_CRCTL;
	void __iomem	*cr_sr = imx_phy->base + PHY_CRSR;
	struct device	*dev = &imx_phy->phy->dev;
	int i;

	/* Address Phrase */
	writel(offset, cr_ctrl);
	writel(readl(cr_ctrl) | PHY_CRCTL_CAP_ADDR, cr_ctrl);

	/* Wait CRSR[16] == 1 */
	i = IMX8M_PHY_DEBUG_PORT_LOOP_TIMEOUT;
	while (!(readl(cr_sr) & PHY_CRSR_CR_ACK) && i > 0)
		i--;
	if (i == 0)
		goto cr_addr_err;

	writel(readl(cr_ctrl) & (~PHY_CRCTL_CAP_ADDR), cr_ctrl);

	/* Wait CRSR[16] == 0 */
	i = IMX8M_PHY_DEBUG_PORT_LOOP_TIMEOUT;
	while ((readl(cr_sr) & PHY_CRSR_CR_ACK) && i > 0)
		i--;
	if (i == 0)
		goto cr_addr_err;

	return 0;

cr_addr_err:
	dev_err(dev, "Failed to address reg 0x%x.\n", offset);
	return -EIO;
}

static int imx8mq_phy_ctrl_reg_read(struct imx8mq_usb_phy *imx_phy, u16 offset)
{
	void __iomem	*cr_ctrl = imx_phy->base + PHY_CRCTL;
	void __iomem	*cr_sr = imx_phy->base + PHY_CRSR;
	struct device	*dev = &imx_phy->phy->dev;
	int val, i;

	/* Address Phrase */
	val = imx8mq_phy_ctrl_reg_addr(imx_phy, offset);
	if (val)
		return val;

	/* Read Phrase */
	writel(readl(cr_ctrl) | PHY_CRCTL_CR_READ, cr_ctrl);

	/* Wait CRSR[16] == 1 */
	i = IMX8M_PHY_DEBUG_PORT_LOOP_TIMEOUT;
	while (!(readl(cr_sr) & PHY_CRSR_CR_ACK) && i > 0)
		i--;
	if (i == 0)
		goto cr_read_err;

	val = readl(cr_sr);
	writel(val & ~PHY_CRCTL_CR_READ, cr_ctrl);

	/* Wait CRSR[16] == 0 */
	i = IMX8M_PHY_DEBUG_PORT_LOOP_TIMEOUT;
	while (!(readl(cr_sr) & PHY_CRSR_CR_ACK) && i > 0)
		i--;
	if (i == 0)
		goto cr_read_err;

	return val;

cr_read_err:
	dev_err(dev, "Failed to read reg 0x%x.\n", offset);
	return -EIO;
}

static int imx8mq_phy_ctrl_reg_write(struct imx8mq_usb_phy *imx_phy,
				u16 offset, u16 val)
{
	void __iomem	*cr_ctrl = imx_phy->base + PHY_CRCTL;
	void __iomem	*cr_sr = imx_phy->base + PHY_CRSR;
	struct device	*dev = &imx_phy->phy->dev;
	int i, ret;

	/* Address Phrase */
	ret = imx8mq_phy_ctrl_reg_addr(imx_phy, offset);
	if (ret)
		return ret;

	writel(val, cr_ctrl);

	/* Set cr_cap_data to be 1'b1 */
	writel(readl(cr_ctrl) | PHY_CRCTL_CAP_DATA, cr_ctrl);
	/* Wait CRSR[16] == 1 */
	i = IMX8M_PHY_DEBUG_PORT_LOOP_TIMEOUT;
	while (!(readl(cr_sr) & PHY_CRSR_CR_ACK) && i > 0)
		i--;
	if (i == 0)
		goto cr_write_err;

	/* Clear cr_cap_data to be 1'br0 */
	writel(readl(cr_ctrl) & ~PHY_CRCTL_CAP_DATA, cr_ctrl);
	/* Wait CRSR[16] == 0 */
	i = IMX8M_PHY_DEBUG_PORT_LOOP_TIMEOUT;
	while ((readl(cr_sr) & PHY_CRSR_CR_ACK) && i > 0)
		i--;
	if (i == 0)
		goto cr_write_err;

	/* Set cr_write to be 1'b1 */
	writel(readl(cr_ctrl) | PHY_CRCTL_CR_WRITE, cr_ctrl);
	/* Wait CRSR[16] == 1 */
	i = IMX8M_PHY_DEBUG_PORT_LOOP_TIMEOUT;
	while (!(readl(cr_sr) & PHY_CRSR_CR_ACK) && i > 0)
		i--;
	if (i == 0)
		goto cr_write_err;

	/* Clear cr_write to be 1'br0 */
	writel(readl(cr_ctrl) & ~PHY_CRCTL_CR_WRITE, cr_ctrl);
	/* Wait CRSR[16] == 0 */
	i = IMX8M_PHY_DEBUG_PORT_LOOP_TIMEOUT;
	while ((readl(cr_sr) & PHY_CRSR_CR_ACK) && i > 0)
		i--;
	if (i == 0)
		goto cr_write_err;

	return 0;

cr_write_err:
	dev_err(dev, "Failed to write reg 0x%x.\n", offset);

	return -EIO;

}

static int ctrl_reg_value_show(struct seq_file *s, void *unused)
{
	struct imx8mq_usb_phy	*imx_phy = s->private;
	u16			i, val, base = imx_phy->cr_access_base;

	for (i = 0; i < imx_phy->cr_read_count; i++) {
		val = imx8mq_phy_ctrl_reg_read(imx_phy, base + i);
		seq_printf(s, "Control Register 0x%x value is 0x%4x\n",
			   base + i, val);
	}

	return 0;
}

static int ctrl_reg_value_open(struct inode *inode, struct file *file)
{
	return single_open(file, ctrl_reg_value_show, inode->i_private);
}

static ssize_t ctrl_reg_value_write(struct file *file, const char __user *ubuf,
			       size_t count, loff_t *ppos)
{
	struct seq_file		*s = file->private_data;
	struct imx8mq_usb_phy	*imx_phy = s->private;
	u16			cr_value;
	int			ret;

	ret = kstrtou16_from_user(ubuf, count, 16, &cr_value);
	if (ret)
		return ret;

	imx8mq_phy_ctrl_reg_write(imx_phy, imx_phy->cr_access_base, cr_value);

	return count;
}

static const struct file_operations ctrl_reg_value_fops = {
	.open		= ctrl_reg_value_open,
	.write		= ctrl_reg_value_write,
	.read		= seq_read,
	.llseek		= seq_lseek,
	.release	= single_release,
};

=======
};

static void tca_blk_orientation_set(struct tca_blk *tca,
				enum typec_orientation orientation);

#ifdef CONFIG_TYPEC

static int tca_blk_typec_switch_set(struct typec_switch_dev *sw,
				enum typec_orientation orientation)
{
	struct imx8mq_usb_phy *imx_phy = typec_switch_get_drvdata(sw);
	struct tca_blk *tca = imx_phy->tca;
	int ret;

	if (tca->orientation == orientation)
		return 0;

	ret = clk_prepare_enable(imx_phy->clk);
	if (ret)
		return ret;

	tca_blk_orientation_set(tca, orientation);
	clk_disable_unprepare(imx_phy->clk);

	return 0;
}

static struct typec_switch_dev *tca_blk_get_typec_switch(struct platform_device *pdev,
					struct imx8mq_usb_phy *imx_phy)
{
	struct device *dev = &pdev->dev;
	struct typec_switch_dev *sw;
	struct typec_switch_desc sw_desc = { };

	sw_desc.drvdata = imx_phy;
	sw_desc.fwnode = dev->fwnode;
	sw_desc.set = tca_blk_typec_switch_set;
	sw_desc.name = NULL;

	sw = typec_switch_register(dev, &sw_desc);
	if (IS_ERR(sw)) {
		dev_err(dev, "Error register tca orientation switch: %ld",
				PTR_ERR(sw));
		return NULL;
	}

	return sw;
}

static void tca_blk_put_typec_switch(struct typec_switch_dev *sw)
{
	typec_switch_unregister(sw);
}

#else

static struct typec_switch_dev *tca_blk_get_typec_switch(struct platform_device *pdev,
			struct imx8mq_usb_phy *imx_phy)
{
	return NULL;
}

static void tca_blk_put_typec_switch(struct typec_switch_dev *sw) {}

#endif /* CONFIG_TYPEC */

static void tca_blk_orientation_set(struct tca_blk *tca,
				enum typec_orientation orientation)
{
	u32 val;

	mutex_lock(&tca->mutex);

	/* Disable TCA module */
	val = readl(tca->base + TCA_SYSMODE_CFG);
	val |= TCA_SYSMODE_TCPC_DISABLE;
	writel(val, tca->base + TCA_SYSMODE_CFG);

	tca->orientation = orientation;

	if (orientation == TYPEC_ORIENTATION_REVERSE)
		val |= TCA_SYSMODE_TCPC_FLIP;
	else if (orientation == TYPEC_ORIENTATION_NORMAL)
		val &= ~TCA_SYSMODE_TCPC_FLIP;
	else	/* TYPEC_ORIENTATION_NONE */
		;

	/* Enable TCA module */
	writel(val, tca->base + TCA_SYSMODE_CFG);
	val &= ~TCA_SYSMODE_TCPC_DISABLE;
	writel(val, tca->base + TCA_SYSMODE_CFG);

	mutex_unlock(&tca->mutex);
}

static void tca_blk_init(struct tca_blk *tca)
{
	u32 val;

	/* reset XBar block */
	val = readl(tca->base + TCA_CLK_RST);
	val &= ~TCA_CLK_RST_SW;
	writel(val, tca->base + TCA_CLK_RST);

	udelay(100);

	/* clear reset */
	val |= TCA_CLK_RST_SW;
	writel(val, tca->base + TCA_CLK_RST);

	/* use System Configuration Mode for TypeC_MUX direct control. */
	val = readl(tca->base + TCA_GCFG);
	val = FIELD_PREP(TCA_GCFG_OP_MODE, TCA_GCFG_OP_MODE_SYSMODE);
	writel(val, tca->base + TCA_GCFG);

	tca_blk_orientation_set(tca, tca->orientation);
}

static int imx95_usb_phy_get_tca(struct platform_device *pdev,
				struct imx8mq_usb_phy *imx_phy)
{
	struct device *dev = &pdev->dev;
	struct tca_blk *tca;

	tca = devm_kzalloc(dev, sizeof(*tca), GFP_KERNEL);
	if (!tca)
		return -ENOMEM;

	tca->base = devm_platform_ioremap_resource(pdev, 1);
	if (IS_ERR(tca->base))
		return PTR_ERR(tca->base);

	mutex_init(&tca->mutex);

	tca->orientation = TYPEC_ORIENTATION_NORMAL;
	tca->sw = tca_blk_get_typec_switch(pdev, imx_phy);
	imx_phy->tca = tca;

	return 0;
}

static void imx95_usb_phy_put_tca(struct imx8mq_usb_phy *imx_phy)
{
	struct tca_blk *tca = imx_phy->tca;

	if (!tca)
		return;

	tca_blk_put_typec_switch(tca->sw);
}

static u32 phy_tx_vref_tune_from_property(u32 percent)
{
	percent = clamp(percent, 94U, 124U);

	return DIV_ROUND_CLOSEST(percent - 94U, 2);
}

static u32 phy_tx_rise_tune_from_property(u32 percent)
{
	switch (percent) {
	case 0 ... 98:
		return 3;
	case 99:
		return 2;
	case 100 ... 101:
		return 1;
	default:
		return 0;
	}
}

static u32 phy_tx_preemp_amp_tune_from_property(u32 microamp)
{
	microamp = min(microamp, 1800U);

	return microamp / 600;
}

static u32 phy_tx_vboost_level_from_property(u32 microvolt)
{
	switch (microvolt) {
	case 0 ... 960:
		return 0;
	case 961 ... 1160:
		return 2;
	default:
		return 3;
	}
}

static u32 phy_pcs_tx_deemph_3p5db_from_property(u32 decibel)
{
	return min(decibel, 36U);
}

static u32 phy_comp_dis_tune_from_property(u32 percent)
{
	switch (percent) {
	case 0 ... 92:
		return 0;
	case 93 ... 95:
		return 1;
	case 96 ... 97:
		return 2;
	case 98 ... 102:
		return 3;
	case 103 ... 105:
		return 4;
	case 106 ... 109:
		return 5;
	case 110 ... 113:
		return 6;
	default:
		return 7;
	}
}
static u32 phy_pcs_tx_swing_full_from_property(u32 percent)
{
	percent = min(percent, 100U);

	return (percent * 127) / 100;
};

#define IMX8M_PHY_DEBUG_PORT_LOOP_TIMEOUT 500000
static int imx8mq_phy_ctrl_reg_addr(struct imx8mq_usb_phy *imx_phy, u16 offset)
{
	void __iomem	*cr_ctrl = imx_phy->base + PHY_CRCTL;
	void __iomem	*cr_sr = imx_phy->base + PHY_CRSR;
	struct device	*dev = &imx_phy->phy->dev;
	int i;

	/* Address Phrase */
	writel(offset, cr_ctrl);
	writel(readl(cr_ctrl) | PHY_CRCTL_CAP_ADDR, cr_ctrl);

	/* Wait CRSR[16] == 1 */
	i = IMX8M_PHY_DEBUG_PORT_LOOP_TIMEOUT;
	while (!(readl(cr_sr) & PHY_CRSR_CR_ACK) && i > 0)
		i--;
	if (i == 0)
		goto cr_addr_err;

	writel(readl(cr_ctrl) & (~PHY_CRCTL_CAP_ADDR), cr_ctrl);

	/* Wait CRSR[16] == 0 */
	i = IMX8M_PHY_DEBUG_PORT_LOOP_TIMEOUT;
	while ((readl(cr_sr) & PHY_CRSR_CR_ACK) && i > 0)
		i--;
	if (i == 0)
		goto cr_addr_err;

	return 0;

cr_addr_err:
	dev_err(dev, "Failed to address reg 0x%x.\n", offset);
	return -EIO;
}

static int imx8mq_phy_ctrl_reg_read(struct imx8mq_usb_phy *imx_phy, u16 offset)
{
	void __iomem	*cr_ctrl = imx_phy->base + PHY_CRCTL;
	void __iomem	*cr_sr = imx_phy->base + PHY_CRSR;
	struct device	*dev = &imx_phy->phy->dev;
	int val, i;

	/* Address Phrase */
	val = imx8mq_phy_ctrl_reg_addr(imx_phy, offset);
	if (val)
		return val;

	/* Read Phrase */
	writel(readl(cr_ctrl) | PHY_CRCTL_CR_READ, cr_ctrl);

	/* Wait CRSR[16] == 1 */
	i = IMX8M_PHY_DEBUG_PORT_LOOP_TIMEOUT;
	while (!(readl(cr_sr) & PHY_CRSR_CR_ACK) && i > 0)
		i--;
	if (i == 0)
		goto cr_read_err;

	val = readl(cr_sr);
	writel(val & ~PHY_CRCTL_CR_READ, cr_ctrl);

	/* Wait CRSR[16] == 0 */
	i = IMX8M_PHY_DEBUG_PORT_LOOP_TIMEOUT;
	while (!(readl(cr_sr) & PHY_CRSR_CR_ACK) && i > 0)
		i--;
	if (i == 0)
		goto cr_read_err;

	return val;

cr_read_err:
	dev_err(dev, "Failed to read reg 0x%x.\n", offset);
	return -EIO;
}

static int imx8mq_phy_ctrl_reg_write(struct imx8mq_usb_phy *imx_phy,
				u16 offset, u16 val)
{
	void __iomem	*cr_ctrl = imx_phy->base + PHY_CRCTL;
	void __iomem	*cr_sr = imx_phy->base + PHY_CRSR;
	struct device	*dev = &imx_phy->phy->dev;
	int i, ret;

	/* Address Phrase */
	ret = imx8mq_phy_ctrl_reg_addr(imx_phy, offset);
	if (ret)
		return ret;

	writel(val, cr_ctrl);

	/* Set cr_cap_data to be 1'b1 */
	writel(readl(cr_ctrl) | PHY_CRCTL_CAP_DATA, cr_ctrl);
	/* Wait CRSR[16] == 1 */
	i = IMX8M_PHY_DEBUG_PORT_LOOP_TIMEOUT;
	while (!(readl(cr_sr) & PHY_CRSR_CR_ACK) && i > 0)
		i--;
	if (i == 0)
		goto cr_write_err;

	/* Clear cr_cap_data to be 1'br0 */
	writel(readl(cr_ctrl) & ~PHY_CRCTL_CAP_DATA, cr_ctrl);
	/* Wait CRSR[16] == 0 */
	i = IMX8M_PHY_DEBUG_PORT_LOOP_TIMEOUT;
	while ((readl(cr_sr) & PHY_CRSR_CR_ACK) && i > 0)
		i--;
	if (i == 0)
		goto cr_write_err;

	/* Set cr_write to be 1'b1 */
	writel(readl(cr_ctrl) | PHY_CRCTL_CR_WRITE, cr_ctrl);
	/* Wait CRSR[16] == 1 */
	i = IMX8M_PHY_DEBUG_PORT_LOOP_TIMEOUT;
	while (!(readl(cr_sr) & PHY_CRSR_CR_ACK) && i > 0)
		i--;
	if (i == 0)
		goto cr_write_err;

	/* Clear cr_write to be 1'br0 */
	writel(readl(cr_ctrl) & ~PHY_CRCTL_CR_WRITE, cr_ctrl);
	/* Wait CRSR[16] == 0 */
	i = IMX8M_PHY_DEBUG_PORT_LOOP_TIMEOUT;
	while ((readl(cr_sr) & PHY_CRSR_CR_ACK) && i > 0)
		i--;
	if (i == 0)
		goto cr_write_err;

	return 0;

cr_write_err:
	dev_err(dev, "Failed to write reg 0x%x.\n", offset);

	return -EIO;

}

static int ctrl_reg_value_show(struct seq_file *s, void *unused)
{
	struct imx8mq_usb_phy	*imx_phy = s->private;
	u16			i, val, base = imx_phy->cr_access_base;

	for (i = 0; i < imx_phy->cr_read_count; i++) {
		val = imx8mq_phy_ctrl_reg_read(imx_phy, base + i);
		seq_printf(s, "Control Register 0x%x value is 0x%4x\n",
			   base + i, val);
	}

	return 0;
}

static int ctrl_reg_value_open(struct inode *inode, struct file *file)
{
	return single_open(file, ctrl_reg_value_show, inode->i_private);
}

static ssize_t ctrl_reg_value_write(struct file *file, const char __user *ubuf,
			       size_t count, loff_t *ppos)
{
	struct seq_file		*s = file->private_data;
	struct imx8mq_usb_phy	*imx_phy = s->private;
	u16			cr_value;
	int			ret;

	ret = kstrtou16_from_user(ubuf, count, 16, &cr_value);
	if (ret)
		return ret;

	imx8mq_phy_ctrl_reg_write(imx_phy, imx_phy->cr_access_base, cr_value);

	return count;
}

static const struct file_operations ctrl_reg_value_fops = {
	.open		= ctrl_reg_value_open,
	.write		= ctrl_reg_value_write,
	.read		= seq_read,
	.llseek		= seq_lseek,
	.release	= single_release,
};

>>>>>>> ccf0a997
static void debug_create_files(struct imx8mq_usb_phy *imx_phy)
{
	struct device *dev = &imx_phy->phy->dev;

	imx_phy->debugfs = debugfs_create_dir(dev_name(dev),
<<<<<<< HEAD
					      phy_debugfs_root);
=======
					      imx_phy->phy->debugfs);
>>>>>>> ccf0a997

	debugfs_create_x16("ctrl_reg_base", 0600, imx_phy->debugfs,
			   &imx_phy->cr_access_base);
	debugfs_create_x16("ctrl_reg_count", 0600, imx_phy->debugfs,
			   &imx_phy->cr_read_count);
	debugfs_create_file("ctrl_reg_value", 0600, imx_phy->debugfs,
			    imx_phy, &ctrl_reg_value_fops);

	imx_phy->cr_access_base = 0;
	imx_phy->cr_read_count = 1;
}

static void debug_remove_files(struct imx8mq_usb_phy *imx_phy)
{
	debugfs_remove_recursive(imx_phy->debugfs);
}

static void imx8m_get_phy_tuning_data(struct imx8mq_usb_phy *imx_phy)
{
	struct device *dev = imx_phy->phy->dev.parent;

<<<<<<< HEAD
	if (device_property_read_u32(dev, "fsl,phy-tx-vref-tune",
				     &imx_phy->tx_vref_tune))
		imx_phy->tx_vref_tune = PHY_TUNE_DEFAULT;

	if (device_property_read_u32(dev, "fsl,phy-tx-rise-tune",
				     &imx_phy->tx_rise_tune))
		imx_phy->tx_rise_tune = PHY_TUNE_DEFAULT;

	if (device_property_read_u32(dev, "fsl,phy-tx-preemp-amp-tune",
				     &imx_phy->tx_preemp_amp_tune))
		imx_phy->tx_preemp_amp_tune = PHY_TUNE_DEFAULT;

	if (device_property_read_u32(dev, "fsl,phy-tx-vboost-level",
				     &imx_phy->tx_vboost_level))
		imx_phy->tx_vboost_level = PHY_TUNE_DEFAULT;

	if (device_property_read_u32(dev, "fsl,phy-comp-dis-tune",
				     &imx_phy->comp_dis_tune))
		imx_phy->comp_dis_tune = PHY_TUNE_DEFAULT;

	if (device_property_read_u32(dev, "fsl,pcs-tx-deemph-3p5db",
				     &imx_phy->pcs_tx_deemph_3p5db))
		imx_phy->pcs_tx_deemph_3p5db = PHY_TUNE_DEFAULT;

	if (device_property_read_u32(dev, "fsl,phy-pcs-tx-swing-full",
				     &imx_phy->pcs_tx_swing_full))
		imx_phy->pcs_tx_swing_full = PHY_TUNE_DEFAULT;
=======
	if (device_property_read_u32(dev, "fsl,phy-tx-vref-tune-percent",
				     &imx_phy->tx_vref_tune))
		imx_phy->tx_vref_tune = PHY_TUNE_DEFAULT;
	else
		imx_phy->tx_vref_tune =
			phy_tx_vref_tune_from_property(imx_phy->tx_vref_tune);

	if (device_property_read_u32(dev, "fsl,phy-tx-rise-tune-percent",
				     &imx_phy->tx_rise_tune))
		imx_phy->tx_rise_tune = PHY_TUNE_DEFAULT;
	else
		imx_phy->tx_rise_tune =
			phy_tx_rise_tune_from_property(imx_phy->tx_rise_tune);

	if (device_property_read_u32(dev, "fsl,phy-tx-preemp-amp-tune-microamp",
				     &imx_phy->tx_preemp_amp_tune))
		imx_phy->tx_preemp_amp_tune = PHY_TUNE_DEFAULT;
	else
		imx_phy->tx_preemp_amp_tune =
			phy_tx_preemp_amp_tune_from_property(imx_phy->tx_preemp_amp_tune);

	if (device_property_read_u32(dev, "fsl,phy-tx-vboost-level-microvolt",
				     &imx_phy->tx_vboost_level))
		imx_phy->tx_vboost_level = PHY_TUNE_DEFAULT;
	else
		imx_phy->tx_vboost_level =
			phy_tx_vboost_level_from_property(imx_phy->tx_vboost_level);

	if (device_property_read_u32(dev, "fsl,phy-comp-dis-tune-percent",
				     &imx_phy->comp_dis_tune))
		imx_phy->comp_dis_tune = PHY_TUNE_DEFAULT;
	else
		imx_phy->comp_dis_tune =
			phy_comp_dis_tune_from_property(imx_phy->comp_dis_tune);

	if (device_property_read_u32(dev, "fsl,pcs-tx-deemph-3p5db-attenuation-db",
				     &imx_phy->pcs_tx_deemph_3p5db))
		imx_phy->pcs_tx_deemph_3p5db = PHY_TUNE_DEFAULT;
	else
		imx_phy->pcs_tx_deemph_3p5db =
			phy_pcs_tx_deemph_3p5db_from_property(imx_phy->pcs_tx_deemph_3p5db);

	if (device_property_read_u32(dev, "fsl,phy-pcs-tx-swing-full-percent",
				     &imx_phy->pcs_tx_swing_full))
		imx_phy->pcs_tx_swing_full = PHY_TUNE_DEFAULT;
	else
		imx_phy->pcs_tx_swing_full =
			phy_pcs_tx_swing_full_from_property(imx_phy->pcs_tx_swing_full);
>>>>>>> ccf0a997
}

static void imx8m_phy_tune(struct imx8mq_usb_phy *imx_phy)
{
	u32 value;

	/* PHY tuning */
	if (imx_phy->pcs_tx_deemph_3p5db != PHY_TUNE_DEFAULT) {
		value = readl(imx_phy->base + PHY_CTRL4);
		value &= ~PHY_CTRL4_PCS_TX_DEEMPH_3P5DB_MASK;
<<<<<<< HEAD
		value |= imx_phy->pcs_tx_deemph_3p5db <<
			 PHY_CTRL4_PCS_TX_DEEMPH_3P5DB_SHIFT;
=======
		value |= FIELD_PREP(PHY_CTRL4_PCS_TX_DEEMPH_3P5DB_MASK,
				   imx_phy->pcs_tx_deemph_3p5db);
>>>>>>> ccf0a997
		writel(value, imx_phy->base + PHY_CTRL4);
	}

	if (imx_phy->pcs_tx_swing_full != PHY_TUNE_DEFAULT) {
		value = readl(imx_phy->base + PHY_CTRL5);
<<<<<<< HEAD
		value &= ~PHY_CTRL5_PCS_TX_SWING_FULL_MASK;
		value |= imx_phy->pcs_tx_swing_full;
=======
		value |= FIELD_PREP(PHY_CTRL5_PCS_TX_SWING_FULL_MASK,
				   imx_phy->pcs_tx_swing_full);
>>>>>>> ccf0a997
		writel(value, imx_phy->base + PHY_CTRL5);
	}

	if ((imx_phy->tx_vref_tune & imx_phy->tx_rise_tune &
	     imx_phy->tx_preemp_amp_tune & imx_phy->comp_dis_tune &
	     imx_phy->tx_vboost_level) == PHY_TUNE_DEFAULT)
		/* If all are the default values, no need update. */
		return;

	value = readl(imx_phy->base + PHY_CTRL3);
<<<<<<< HEAD
	if (imx_phy->tx_vref_tune == PHY_TUNE_DEFAULT)
		imx_phy->tx_vref_tune = (value & PHY_CTRL3_TXVREF_TUNE_MASK) >>
					PHY_CTRL3_TXVREF_TUNE_SHIFT;

	if (imx_phy->tx_rise_tune == PHY_TUNE_DEFAULT)
		imx_phy->tx_rise_tune = (value & PHY_CTRL3_TXRISE_TUNE_MASK) >>
					PHY_CTRL3_TXRISE_TUNE_SHIFT;

	if (imx_phy->tx_preemp_amp_tune == PHY_TUNE_DEFAULT)
		imx_phy->tx_preemp_amp_tune = (value & PHY_CTRL3_TXPREEMP_TUNE_MASK) >>
					      PHY_CTRL3_TXPREEMP_TUNE_SHIFT;

	if (imx_phy->comp_dis_tune == PHY_TUNE_DEFAULT)
		imx_phy->comp_dis_tune = value & PHY_CTRL3_COMPDISTUNE_MASK;

	if (imx_phy->tx_vboost_level == PHY_TUNE_DEFAULT)
		imx_phy->tx_vboost_level = (value & PHY_CTRL3_TX_VBOOST_LEVEL_MASK) >>
					   PHY_CTRL3_TX_VBOOST_LEVEL_SHIFT;

	value &= ~(PHY_CTRL3_TXVREF_TUNE_MASK |
		   PHY_CTRL3_TXRISE_TUNE_MASK |
		   PHY_CTRL3_TXPREEMP_TUNE_MASK |
		   PHY_CTRL3_COMPDISTUNE_MASK |
		   PHY_CTRL3_TX_VBOOST_LEVEL_MASK);
	value |= imx_phy->tx_vref_tune << PHY_CTRL3_TXVREF_TUNE_SHIFT |
		 imx_phy->tx_rise_tune << PHY_CTRL3_TXRISE_TUNE_SHIFT |
		 imx_phy->tx_preemp_amp_tune << PHY_CTRL3_TXPREEMP_TUNE_SHIFT |
		 imx_phy->tx_vboost_level << PHY_CTRL3_TX_VBOOST_LEVEL_SHIFT |
		 imx_phy->comp_dis_tune;
=======

	if (imx_phy->tx_vref_tune != PHY_TUNE_DEFAULT) {
		value &= ~PHY_CTRL3_TXVREF_TUNE_MASK;
		value |= FIELD_PREP(PHY_CTRL3_TXVREF_TUNE_MASK,
				   imx_phy->tx_vref_tune);
	}

	if (imx_phy->tx_rise_tune != PHY_TUNE_DEFAULT) {
		value &= ~PHY_CTRL3_TXRISE_TUNE_MASK;
		value |= FIELD_PREP(PHY_CTRL3_TXRISE_TUNE_MASK,
				    imx_phy->tx_rise_tune);
	}

	if (imx_phy->tx_preemp_amp_tune != PHY_TUNE_DEFAULT) {
		value &= ~PHY_CTRL3_TXPREEMP_TUNE_MASK;
		value |= FIELD_PREP(PHY_CTRL3_TXPREEMP_TUNE_MASK,
				imx_phy->tx_preemp_amp_tune);
	}

	if (imx_phy->comp_dis_tune != PHY_TUNE_DEFAULT) {
		value &= ~PHY_CTRL3_COMPDISTUNE_MASK;
		value |= FIELD_PREP(PHY_CTRL3_COMPDISTUNE_MASK,
				    imx_phy->comp_dis_tune);
	}

	if (imx_phy->tx_vboost_level != PHY_TUNE_DEFAULT) {
		value &= ~PHY_CTRL3_TX_VBOOST_LEVEL_MASK;
		value |= FIELD_PREP(PHY_CTRL3_TX_VBOOST_LEVEL_MASK,
				    imx_phy->tx_vboost_level);
	}
>>>>>>> ccf0a997

	writel(value, imx_phy->base + PHY_CTRL3);
}

static int imx8mq_usb_phy_init(struct phy *phy)
{
	struct imx8mq_usb_phy *imx_phy = phy_get_drvdata(phy);
	u32 value;

	value = readl(imx_phy->base + PHY_CTRL1);
	value &= ~(PHY_CTRL1_VDATSRCENB0 | PHY_CTRL1_VDATDETENB0 |
		   PHY_CTRL1_COMMONONN);
	value |= PHY_CTRL1_RESET | PHY_CTRL1_ATERESET;
	writel(value, imx_phy->base + PHY_CTRL1);

	value = readl(imx_phy->base + PHY_CTRL0);
	value |= PHY_CTRL0_REF_SSP_EN;
	value &= ~PHY_CTRL0_SSC_RANGE_MASK;
	value |= PHY_CTRL0_SSC_RANGE_4003PPM;
	writel(value, imx_phy->base + PHY_CTRL0);

	value = readl(imx_phy->base + PHY_CTRL2);
	value |= PHY_CTRL2_TXENABLEN0;
	writel(value, imx_phy->base + PHY_CTRL2);

	value = readl(imx_phy->base + PHY_CTRL1);
	value &= ~(PHY_CTRL1_RESET | PHY_CTRL1_ATERESET);
	writel(value, imx_phy->base + PHY_CTRL1);

	return 0;
}

static int imx8mp_usb_phy_init(struct phy *phy)
{
	struct imx8mq_usb_phy *imx_phy = phy_get_drvdata(phy);
	u32 value;

	/* USB3.0 PHY signal fsel for 24M ref */
	value = readl(imx_phy->base + PHY_CTRL0);
	value &= ~PHY_CTRL0_FSEL_MASK;
	value |= FIELD_PREP(PHY_CTRL0_FSEL_MASK, PHY_CTRL0_FSEL_24M);
	writel(value, imx_phy->base + PHY_CTRL0);

	/* Disable alt_clk_en and use internal MPLL clocks */
	value = readl(imx_phy->base + PHY_CTRL6);
	value &= ~(PHY_CTRL6_ALT_CLK_SEL | PHY_CTRL6_ALT_CLK_EN);
	writel(value, imx_phy->base + PHY_CTRL6);

	value = readl(imx_phy->base + PHY_CTRL1);
	value &= ~(PHY_CTRL1_VDATSRCENB0 | PHY_CTRL1_VDATDETENB0);
	value |= PHY_CTRL1_RESET | PHY_CTRL1_ATERESET;
	writel(value, imx_phy->base + PHY_CTRL1);

	value = readl(imx_phy->base + PHY_CTRL0);
	value |= PHY_CTRL0_REF_SSP_EN;
	writel(value, imx_phy->base + PHY_CTRL0);

	value = readl(imx_phy->base + PHY_CTRL2);
	value |= PHY_CTRL2_TXENABLEN0 | PHY_CTRL2_OTG_DISABLE;
	writel(value, imx_phy->base + PHY_CTRL2);

	udelay(10);

	value = readl(imx_phy->base + PHY_CTRL1);
	value &= ~(PHY_CTRL1_RESET | PHY_CTRL1_ATERESET);
	writel(value, imx_phy->base + PHY_CTRL1);

	imx8m_phy_tune(imx_phy);

<<<<<<< HEAD
=======
	if (imx_phy->tca)
		tca_blk_init(imx_phy->tca);

>>>>>>> ccf0a997
	return 0;
}

static int imx8mq_phy_power_on(struct phy *phy)
{
	struct imx8mq_usb_phy *imx_phy = phy_get_drvdata(phy);
	u32 value;
	int ret;

	ret = regulator_enable(imx_phy->vbus);
	if (ret)
		return ret;

	ret = clk_prepare_enable(imx_phy->clk);
	if (ret)
		return ret;

	/* Disable rx term override */
	value = readl(imx_phy->base + PHY_CTRL6);
	value &= ~PHY_CTRL6_RXTERM_OVERRIDE_SEL;
	writel(value, imx_phy->base + PHY_CTRL6);

	return 0;
}

static int imx8mq_phy_power_off(struct phy *phy)
{
	struct imx8mq_usb_phy *imx_phy = phy_get_drvdata(phy);
	u32 value;

	/* Override rx term to be 0 */
	value = readl(imx_phy->base + PHY_CTRL6);
	value |= PHY_CTRL6_RXTERM_OVERRIDE_SEL;
	writel(value, imx_phy->base + PHY_CTRL6);

	clk_disable_unprepare(imx_phy->clk);
	regulator_disable(imx_phy->vbus);

	return 0;
}

static int imx8mq_chg_data_contact_det(struct imx8mq_usb_phy *imx_phy)
{
	int i, data_pin_contact_count = 0;
	u32 val;

	/* Set DMPULLDOWN<#> = 1'b1 (to enable RDM_DWN) */
	val = readl(imx_phy->base + PHY_CTRL5);
	val |= PHY_CTRL5_DMPWD_OVERRIDE_SEL | PHY_CTRL5_DMPWD_OVERRIDE;
	writel(val, imx_phy->base + PHY_CTRL5);

	/* Set DPPULLDOWN<#> = 1'b0 */
	val = readl(imx_phy->base + PHY_CTRL5);
	val |= PHY_CTRL5_DMPWD_OVERRIDE_SEL | PHY_CTRL5_DMPWD_OVERRIDE;
	writel(val, imx_phy->base + PHY_CTRL5);

	/* Enable Data Contact Detect (DCD) per the USB BC 1.2 */
	val = readl(imx_phy->base + PHY_CTRL1);
	writel(val | PHY_CTRL1_DCDENB, imx_phy->base + PHY_CTRL1);

	for (i = 0; i < 100; i = i + 1) {
		val = readl(imx_phy->base + PHY_STS0);
		/* DP is low */
		if (!(val & PHY_STS0_FSVPLUS)) {
			if (data_pin_contact_count++ > 5)
				/* Data pin makes contact */
				break;
			usleep_range(5000, 10000);
		} else {
			data_pin_contact_count = 0;
			usleep_range(5000, 6000);
		}
	}

	/* Disable DCD after finished data contact check */
	val = readl(imx_phy->base + PHY_CTRL1);
	val &= ~PHY_CTRL1_DCDENB;
	writel(val, imx_phy->base + PHY_CTRL1);

	if (i == 100) {
		dev_err(&imx_phy->phy->dev,
			"VBUS is coming from a dedicated power supply.\n");

		/* disable override before finish */
		val = readl(imx_phy->base + PHY_CTRL5);
		val &= ~(PHY_CTRL5_DMPWD_OVERRIDE | PHY_CTRL5_DPPWD_OVERRIDE);
		writel(val, imx_phy->base + PHY_CTRL5);

		return -ENXIO;
	}

	/* Set DMPULLDOWN<#> to 1'b0 when DCD is completed */
	val = readl(imx_phy->base + PHY_CTRL5);
	val &= ~PHY_CTRL5_DMPWD_OVERRIDE_SEL;
	val |= PHY_CTRL5_DMPWD_OVERRIDE;
	writel(val, imx_phy->base + PHY_CTRL5);

	return 0;
}

static int imx8mq_chg_primary_detect(struct imx8mq_usb_phy *imx_phy)
{
	u32 val;

	/* VDP_SRC is connected to D+ and IDM_SINK is connected to D- */
	val = readl(imx_phy->base + PHY_CTRL1);
	val &= ~PHY_CTRL1_CHRGSEL;
	val |= PHY_CTRL1_VDATSRCENB0 | PHY_CTRL1_VDATDETENB0;
	writel(val, imx_phy->base + PHY_CTRL1);

	msleep(40);

	/* Check if D- is less than VDAT_REF to determine an SDP per BC 1.2 */
	val = readl(imx_phy->base + PHY_STS0);
	if (!(val & PHY_STS0_CHGDET)) {
		dev_dbg(&imx_phy->phy->dev, "It is a SDP.\n");
		imx_phy->chg_type = POWER_SUPPLY_USB_TYPE_SDP;
	}

	return 0;
}

static int imx8mq_phy_chg_secondary_det(struct imx8mq_usb_phy *imx_phy)
{
	u32 val;

	/* VDM_SRC is connected to D- and IDP_SINK is connected to D+ */
	val = readl(imx_phy->base + PHY_CTRL1);
	writel(val | PHY_CTRL1_VDATSRCENB0 | PHY_CTRL1_VDATDETENB0 |
		PHY_CTRL1_CHRGSEL, imx_phy->base + PHY_CTRL1);

	msleep(40);

	/*
	 * Per BC 1.2, check voltage of D+:
	 * DCP: if greater than VDAT_REF;
	 * CDP: if less than VDAT0_REF.
	 */
	val = readl(imx_phy->base + PHY_STS0);
	if (val & PHY_STS0_CHGDET) {
		dev_dbg(&imx_phy->phy->dev, "It is a DCP.\n");
		imx_phy->chg_type = POWER_SUPPLY_USB_TYPE_DCP;
	} else {
		dev_dbg(&imx_phy->phy->dev, "It is a CDP.\n");
		imx_phy->chg_type = POWER_SUPPLY_USB_TYPE_CDP;
	}

	return 0;
}

static void imx8mq_phy_disable_chg_det(struct imx8mq_usb_phy *imx_phy)
{
	u32 val;

	val = readl(imx_phy->base + PHY_CTRL5);
	val &= ~(PHY_CTRL5_DMPWD_OVERRIDE | PHY_CTRL5_DPPWD_OVERRIDE);
	writel(val, imx_phy->base + PHY_CTRL5);

	val = readl(imx_phy->base + PHY_CTRL1);
	val &= ~(PHY_CTRL1_DCDENB | PHY_CTRL1_VDATSRCENB0 |
		 PHY_CTRL1_VDATDETENB0 | PHY_CTRL1_CHRGSEL);
	writel(val, imx_phy->base + PHY_CTRL1);
}

static int imx8mq_phy_charger_detect(struct imx8mq_usb_phy *imx_phy)
{
	struct device *dev = &imx_phy->phy->dev;
	struct device_node *np = dev->parent->of_node;
	union power_supply_propval propval;
	u32 value;
	int ret = 0;

	if (!np)
		return 0;

	imx_phy->vbus_power_supply = power_supply_get_by_phandle(np,
						"vbus-power-supply");
	if (IS_ERR_OR_NULL(imx_phy->vbus_power_supply))
		return 0;

	if (imx_phy->chg_type != POWER_SUPPLY_USB_TYPE_UNKNOWN)
		goto put_psy;

	ret = power_supply_get_property(imx_phy->vbus_power_supply,
					POWER_SUPPLY_PROP_ONLINE,
					&propval);
	if (ret || propval.intval == 0) {
		dev_err(dev, "failed to get psy online infor\n");
		ret = -EINVAL;
		goto put_psy;
	}

	/* Check if vbus is valid */
	value = readl(imx_phy->base + PHY_STS0);
	if (!(value & PHY_STS0_OTGSESSVLD)) {
		dev_err(&imx_phy->phy->dev, "vbus is error\n");
		ret = -EINVAL;
		goto put_psy;
	}

	imx_phy->chg_type = POWER_SUPPLY_USB_TYPE_UNKNOWN;

	ret = imx8mq_chg_data_contact_det(imx_phy);
	if (ret)
		goto put_psy;

	ret = imx8mq_chg_primary_detect(imx_phy);
	if (!ret && imx_phy->chg_type != POWER_SUPPLY_USB_TYPE_SDP)
		ret = imx8mq_phy_chg_secondary_det(imx_phy);

	imx8mq_phy_disable_chg_det(imx_phy);

	if (!ret) {
		propval.intval = imx_phy->chg_type;
		power_supply_set_property(imx_phy->vbus_power_supply,
					  POWER_SUPPLY_PROP_USB_TYPE,
					  &propval);
	}

put_psy:
	power_supply_put(imx_phy->vbus_power_supply);

	return ret;
}

static int imx8mq_phy_usb_vbus_notify(struct notifier_block *nb,
				      unsigned long val, void *v)
{
	struct imx8mq_usb_phy *imx_phy = container_of(nb, struct imx8mq_usb_phy,
						      chg_det_nb);
	struct device *dev = &imx_phy->phy->dev;
	struct device_node *np = dev->parent->of_node;
	union power_supply_propval propval;
	struct power_supply *psy = v;
	int ret;

	if (!np)
		return NOTIFY_DONE;

	imx_phy->vbus_power_supply = power_supply_get_by_phandle(np,
						"vbus-power-supply");
	if (IS_ERR_OR_NULL(imx_phy->vbus_power_supply)) {
		dev_err(dev, "failed to get power supply\n");
		return NOTIFY_DONE;
	}

	if (val == PSY_EVENT_PROP_CHANGED && psy == imx_phy->vbus_power_supply) {
		ret = power_supply_get_property(imx_phy->vbus_power_supply,
						POWER_SUPPLY_PROP_ONLINE,
						&propval);
		if (ret) {
			power_supply_put(imx_phy->vbus_power_supply);
			dev_err(dev, "failed to get psy online info\n");
			return NOTIFY_DONE;
		}

		if (propval.intval == 0)
			imx_phy->chg_type = POWER_SUPPLY_USB_TYPE_UNKNOWN;
	}
	power_supply_put(imx_phy->vbus_power_supply);

	return NOTIFY_OK;
}

static int imx8mq_phy_set_mode(struct phy *phy, enum phy_mode mode,
			       int submode)
{
	struct imx8mq_usb_phy *imx_phy = phy_get_drvdata(phy);

	if (mode == PHY_MODE_USB_DEVICE)
		return imx8mq_phy_charger_detect(imx_phy);

	return 0;
}

static const struct phy_ops imx8mq_usb_phy_ops = {
	.init		= imx8mq_usb_phy_init,
	.power_on	= imx8mq_phy_power_on,
	.power_off	= imx8mq_phy_power_off,
	.set_mode	= imx8mq_phy_set_mode,
	.owner		= THIS_MODULE,
};

static const struct phy_ops imx8mp_usb_phy_ops = {
	.init		= imx8mp_usb_phy_init,
	.power_on	= imx8mq_phy_power_on,
	.power_off	= imx8mq_phy_power_off,
	.set_mode	= imx8mq_phy_set_mode,
	.owner		= THIS_MODULE,
};

static const struct of_device_id imx8mq_usb_phy_of_match[] = {
	{.compatible = "fsl,imx8mq-usb-phy",
	 .data = &imx8mq_usb_phy_ops,},
	{.compatible = "fsl,imx8mp-usb-phy",
	 .data = &imx8mp_usb_phy_ops,},
	{.compatible = "fsl,imx95-usb-phy",
	 .data = &imx8mp_usb_phy_ops,},
	{ }
};
MODULE_DEVICE_TABLE(of, imx8mq_usb_phy_of_match);

static int imx8mq_usb_phy_probe(struct platform_device *pdev)
{
	struct phy_provider *phy_provider;
	struct device *dev = &pdev->dev;
	struct imx8mq_usb_phy *imx_phy;
	const struct phy_ops *phy_ops;

	imx_phy = devm_kzalloc(dev, sizeof(*imx_phy), GFP_KERNEL);
	if (!imx_phy)
		return -ENOMEM;

	imx_phy->clk = devm_clk_get(dev, "phy");
	if (IS_ERR(imx_phy->clk)) {
		dev_err(dev, "failed to get imx8mq usb phy clock\n");
		return PTR_ERR(imx_phy->clk);
	}

	imx_phy->base = devm_platform_ioremap_resource(pdev, 0);
	if (IS_ERR(imx_phy->base))
		return PTR_ERR(imx_phy->base);

	phy_ops = of_device_get_match_data(dev);
	if (!phy_ops)
		return -EINVAL;

	imx_phy->phy = devm_phy_create(dev, NULL, phy_ops);
	if (IS_ERR(imx_phy->phy))
		return PTR_ERR(imx_phy->phy);

	imx_phy->vbus = devm_regulator_get(dev, "vbus");
	if (IS_ERR(imx_phy->vbus))
		return dev_err_probe(dev, PTR_ERR(imx_phy->vbus), "failed to get vbus\n");

	phy_set_drvdata(imx_phy->phy, imx_phy);
	platform_set_drvdata(pdev, imx_phy);

	if (device_property_present(dev, "vbus-power-supply")) {
		imx_phy->chg_det_nb.notifier_call = imx8mq_phy_usb_vbus_notify;
		power_supply_reg_notifier(&imx_phy->chg_det_nb);
	}

<<<<<<< HEAD
=======
	if (device_is_compatible(dev, "fsl,imx95-usb-phy") &&
		imx95_usb_phy_get_tca(pdev, imx_phy) < 0) {
		dev_err(dev, "failed to get tca\n");
		return -ENODEV;
	}

>>>>>>> ccf0a997
	imx8m_get_phy_tuning_data(imx_phy);

	debug_create_files(imx_phy);

	device_set_wakeup_capable(dev, true);

	phy_provider = devm_of_phy_provider_register(dev, of_phy_simple_xlate);

	return PTR_ERR_OR_ZERO(phy_provider);
}

static int imx8mq_usb_phy_remove(struct platform_device *pdev)
{
	struct imx8mq_usb_phy *imx_phy = platform_get_drvdata(pdev);

<<<<<<< HEAD
=======
	imx95_usb_phy_put_tca(imx_phy);

>>>>>>> ccf0a997
	if (device_property_present(&pdev->dev, "vbus-power-supply"))
		power_supply_unreg_notifier(&imx_phy->chg_det_nb);

	debug_remove_files(imx_phy);

	return 0;
}

static struct platform_driver imx8mq_usb_phy_driver = {
	.probe	= imx8mq_usb_phy_probe,
	.remove = imx8mq_usb_phy_remove,
	.driver = {
		.name	= "imx8mq-usb-phy",
		.of_match_table	= imx8mq_usb_phy_of_match,
	}
};
module_platform_driver(imx8mq_usb_phy_driver);

MODULE_DESCRIPTION("FSL IMX8MQ USB PHY driver");
MODULE_LICENSE("GPL");<|MERGE_RESOLUTION|>--- conflicted
+++ resolved
@@ -38,27 +38,12 @@
 #define PHY_CTRL3			0xc
 #define PHY_CTRL3_COMPDISTUNE_MASK	GENMASK(2, 0)
 #define PHY_CTRL3_TXPREEMP_TUNE_MASK	GENMASK(16, 15)
-<<<<<<< HEAD
-#define PHY_CTRL3_TXPREEMP_TUNE_SHIFT	15
-#define PHY_CTRL3_TXRISE_TUNE_MASK	GENMASK(21, 20)
-#define PHY_CTRL3_TXRISE_TUNE_SHIFT	20
-/* 1111: +24% ... 0000: -6% step: 2% */
-#define PHY_CTRL3_TXVREF_TUNE_MASK	GENMASK(25, 22)
-#define PHY_CTRL3_TXVREF_TUNE_SHIFT	22
-#define PHY_CTRL3_TX_VBOOST_LEVEL_MASK	GENMASK(31, 29)
-#define PHY_CTRL3_TX_VBOOST_LEVEL_SHIFT	29
-
-#define PHY_CTRL4			0x10
-#define PHY_CTRL4_PCS_TX_DEEMPH_3P5DB_MASK	GENMASK(20, 15)
-#define PHY_CTRL4_PCS_TX_DEEMPH_3P5DB_SHIFT	15
-=======
 #define PHY_CTRL3_TXRISE_TUNE_MASK	GENMASK(21, 20)
 #define PHY_CTRL3_TXVREF_TUNE_MASK	GENMASK(25, 22)
 #define PHY_CTRL3_TX_VBOOST_LEVEL_MASK	GENMASK(31, 29)
 
 #define PHY_CTRL4			0x10
 #define PHY_CTRL4_PCS_TX_DEEMPH_3P5DB_MASK	GENMASK(20, 15)
->>>>>>> ccf0a997
 
 #define PHY_CTRL5			0x14
 #define PHY_CTRL5_DMPWD_OVERRIDE_SEL	BIT(23)
@@ -72,10 +57,7 @@
 #define PHY_CTRL6_ALT_CLK_EN		BIT(1)
 #define PHY_CTRL6_ALT_CLK_SEL		BIT(0)
 
-<<<<<<< HEAD
-=======
 #define PHY_TUNE_DEFAULT		0xffffffff
->>>>>>> ccf0a997
 /* PHY control register access */
 #define PHY_CTRL_REG_COUNT_MAX		0x42
 #define PHY_CTRL_REG_OFFSET_MAX		0x201f
@@ -97,9 +79,6 @@
 #define PHY_STS0_FSVPLUS		BIT(3)
 #define PHY_STS0_FSVMINUS		BIT(2)
 
-<<<<<<< HEAD
-#define PHY_TUNE_DEFAULT		0xffffffff
-=======
 /*
  *  ##############  TCA Block ################
  */
@@ -157,15 +136,12 @@
 	struct mutex mutex;
 	enum typec_orientation orientation;
 };
->>>>>>> ccf0a997
 
 struct imx8mq_usb_phy {
 	struct phy *phy;
 	struct clk *clk;
 	void __iomem *base;
 	struct regulator *vbus;
-<<<<<<< HEAD
-=======
 	struct tca_blk *tca;
 	u32 pcs_tx_swing_full;
 	u32 pcs_tx_deemph_3p5db;
@@ -174,202 +150,12 @@
 	u32 tx_preemp_amp_tune;
 	u32 tx_vboost_level;
 	u32 comp_dis_tune;
->>>>>>> ccf0a997
 	struct notifier_block chg_det_nb;
 	struct power_supply *vbus_power_supply;
 	enum power_supply_usb_type chg_type;
 	struct dentry *debugfs;
 	u16	cr_access_base;
 	u16	cr_read_count;
-<<<<<<< HEAD
-	u32	pcs_tx_swing_full;
-	u32	pcs_tx_deemph_3p5db;
-	u32	tx_vref_tune;
-	u32	tx_rise_tune;
-	u32	tx_preemp_amp_tune;
-	u32	tx_vboost_level;
-	u32	comp_dis_tune;
-};
-
-#define IMX8M_PHY_DEBUG_PORT_LOOP_TIMEOUT 500000
-static int imx8mq_phy_ctrl_reg_addr(struct imx8mq_usb_phy *imx_phy, u16 offset)
-{
-	void __iomem	*cr_ctrl = imx_phy->base + PHY_CRCTL;
-	void __iomem	*cr_sr = imx_phy->base + PHY_CRSR;
-	struct device	*dev = &imx_phy->phy->dev;
-	int i;
-
-	/* Address Phrase */
-	writel(offset, cr_ctrl);
-	writel(readl(cr_ctrl) | PHY_CRCTL_CAP_ADDR, cr_ctrl);
-
-	/* Wait CRSR[16] == 1 */
-	i = IMX8M_PHY_DEBUG_PORT_LOOP_TIMEOUT;
-	while (!(readl(cr_sr) & PHY_CRSR_CR_ACK) && i > 0)
-		i--;
-	if (i == 0)
-		goto cr_addr_err;
-
-	writel(readl(cr_ctrl) & (~PHY_CRCTL_CAP_ADDR), cr_ctrl);
-
-	/* Wait CRSR[16] == 0 */
-	i = IMX8M_PHY_DEBUG_PORT_LOOP_TIMEOUT;
-	while ((readl(cr_sr) & PHY_CRSR_CR_ACK) && i > 0)
-		i--;
-	if (i == 0)
-		goto cr_addr_err;
-
-	return 0;
-
-cr_addr_err:
-	dev_err(dev, "Failed to address reg 0x%x.\n", offset);
-	return -EIO;
-}
-
-static int imx8mq_phy_ctrl_reg_read(struct imx8mq_usb_phy *imx_phy, u16 offset)
-{
-	void __iomem	*cr_ctrl = imx_phy->base + PHY_CRCTL;
-	void __iomem	*cr_sr = imx_phy->base + PHY_CRSR;
-	struct device	*dev = &imx_phy->phy->dev;
-	int val, i;
-
-	/* Address Phrase */
-	val = imx8mq_phy_ctrl_reg_addr(imx_phy, offset);
-	if (val)
-		return val;
-
-	/* Read Phrase */
-	writel(readl(cr_ctrl) | PHY_CRCTL_CR_READ, cr_ctrl);
-
-	/* Wait CRSR[16] == 1 */
-	i = IMX8M_PHY_DEBUG_PORT_LOOP_TIMEOUT;
-	while (!(readl(cr_sr) & PHY_CRSR_CR_ACK) && i > 0)
-		i--;
-	if (i == 0)
-		goto cr_read_err;
-
-	val = readl(cr_sr);
-	writel(val & ~PHY_CRCTL_CR_READ, cr_ctrl);
-
-	/* Wait CRSR[16] == 0 */
-	i = IMX8M_PHY_DEBUG_PORT_LOOP_TIMEOUT;
-	while (!(readl(cr_sr) & PHY_CRSR_CR_ACK) && i > 0)
-		i--;
-	if (i == 0)
-		goto cr_read_err;
-
-	return val;
-
-cr_read_err:
-	dev_err(dev, "Failed to read reg 0x%x.\n", offset);
-	return -EIO;
-}
-
-static int imx8mq_phy_ctrl_reg_write(struct imx8mq_usb_phy *imx_phy,
-				u16 offset, u16 val)
-{
-	void __iomem	*cr_ctrl = imx_phy->base + PHY_CRCTL;
-	void __iomem	*cr_sr = imx_phy->base + PHY_CRSR;
-	struct device	*dev = &imx_phy->phy->dev;
-	int i, ret;
-
-	/* Address Phrase */
-	ret = imx8mq_phy_ctrl_reg_addr(imx_phy, offset);
-	if (ret)
-		return ret;
-
-	writel(val, cr_ctrl);
-
-	/* Set cr_cap_data to be 1'b1 */
-	writel(readl(cr_ctrl) | PHY_CRCTL_CAP_DATA, cr_ctrl);
-	/* Wait CRSR[16] == 1 */
-	i = IMX8M_PHY_DEBUG_PORT_LOOP_TIMEOUT;
-	while (!(readl(cr_sr) & PHY_CRSR_CR_ACK) && i > 0)
-		i--;
-	if (i == 0)
-		goto cr_write_err;
-
-	/* Clear cr_cap_data to be 1'br0 */
-	writel(readl(cr_ctrl) & ~PHY_CRCTL_CAP_DATA, cr_ctrl);
-	/* Wait CRSR[16] == 0 */
-	i = IMX8M_PHY_DEBUG_PORT_LOOP_TIMEOUT;
-	while ((readl(cr_sr) & PHY_CRSR_CR_ACK) && i > 0)
-		i--;
-	if (i == 0)
-		goto cr_write_err;
-
-	/* Set cr_write to be 1'b1 */
-	writel(readl(cr_ctrl) | PHY_CRCTL_CR_WRITE, cr_ctrl);
-	/* Wait CRSR[16] == 1 */
-	i = IMX8M_PHY_DEBUG_PORT_LOOP_TIMEOUT;
-	while (!(readl(cr_sr) & PHY_CRSR_CR_ACK) && i > 0)
-		i--;
-	if (i == 0)
-		goto cr_write_err;
-
-	/* Clear cr_write to be 1'br0 */
-	writel(readl(cr_ctrl) & ~PHY_CRCTL_CR_WRITE, cr_ctrl);
-	/* Wait CRSR[16] == 0 */
-	i = IMX8M_PHY_DEBUG_PORT_LOOP_TIMEOUT;
-	while ((readl(cr_sr) & PHY_CRSR_CR_ACK) && i > 0)
-		i--;
-	if (i == 0)
-		goto cr_write_err;
-
-	return 0;
-
-cr_write_err:
-	dev_err(dev, "Failed to write reg 0x%x.\n", offset);
-
-	return -EIO;
-
-}
-
-static int ctrl_reg_value_show(struct seq_file *s, void *unused)
-{
-	struct imx8mq_usb_phy	*imx_phy = s->private;
-	u16			i, val, base = imx_phy->cr_access_base;
-
-	for (i = 0; i < imx_phy->cr_read_count; i++) {
-		val = imx8mq_phy_ctrl_reg_read(imx_phy, base + i);
-		seq_printf(s, "Control Register 0x%x value is 0x%4x\n",
-			   base + i, val);
-	}
-
-	return 0;
-}
-
-static int ctrl_reg_value_open(struct inode *inode, struct file *file)
-{
-	return single_open(file, ctrl_reg_value_show, inode->i_private);
-}
-
-static ssize_t ctrl_reg_value_write(struct file *file, const char __user *ubuf,
-			       size_t count, loff_t *ppos)
-{
-	struct seq_file		*s = file->private_data;
-	struct imx8mq_usb_phy	*imx_phy = s->private;
-	u16			cr_value;
-	int			ret;
-
-	ret = kstrtou16_from_user(ubuf, count, 16, &cr_value);
-	if (ret)
-		return ret;
-
-	imx8mq_phy_ctrl_reg_write(imx_phy, imx_phy->cr_access_base, cr_value);
-
-	return count;
-}
-
-static const struct file_operations ctrl_reg_value_fops = {
-	.open		= ctrl_reg_value_open,
-	.write		= ctrl_reg_value_write,
-	.read		= seq_read,
-	.llseek		= seq_lseek,
-	.release	= single_release,
-};
-
-=======
 };
 
 static void tca_blk_orientation_set(struct tca_blk *tca,
@@ -772,17 +558,12 @@
 	.release	= single_release,
 };
 
->>>>>>> ccf0a997
 static void debug_create_files(struct imx8mq_usb_phy *imx_phy)
 {
 	struct device *dev = &imx_phy->phy->dev;
 
 	imx_phy->debugfs = debugfs_create_dir(dev_name(dev),
-<<<<<<< HEAD
-					      phy_debugfs_root);
-=======
 					      imx_phy->phy->debugfs);
->>>>>>> ccf0a997
 
 	debugfs_create_x16("ctrl_reg_base", 0600, imx_phy->debugfs,
 			   &imx_phy->cr_access_base);
@@ -804,35 +585,6 @@
 {
 	struct device *dev = imx_phy->phy->dev.parent;
 
-<<<<<<< HEAD
-	if (device_property_read_u32(dev, "fsl,phy-tx-vref-tune",
-				     &imx_phy->tx_vref_tune))
-		imx_phy->tx_vref_tune = PHY_TUNE_DEFAULT;
-
-	if (device_property_read_u32(dev, "fsl,phy-tx-rise-tune",
-				     &imx_phy->tx_rise_tune))
-		imx_phy->tx_rise_tune = PHY_TUNE_DEFAULT;
-
-	if (device_property_read_u32(dev, "fsl,phy-tx-preemp-amp-tune",
-				     &imx_phy->tx_preemp_amp_tune))
-		imx_phy->tx_preemp_amp_tune = PHY_TUNE_DEFAULT;
-
-	if (device_property_read_u32(dev, "fsl,phy-tx-vboost-level",
-				     &imx_phy->tx_vboost_level))
-		imx_phy->tx_vboost_level = PHY_TUNE_DEFAULT;
-
-	if (device_property_read_u32(dev, "fsl,phy-comp-dis-tune",
-				     &imx_phy->comp_dis_tune))
-		imx_phy->comp_dis_tune = PHY_TUNE_DEFAULT;
-
-	if (device_property_read_u32(dev, "fsl,pcs-tx-deemph-3p5db",
-				     &imx_phy->pcs_tx_deemph_3p5db))
-		imx_phy->pcs_tx_deemph_3p5db = PHY_TUNE_DEFAULT;
-
-	if (device_property_read_u32(dev, "fsl,phy-pcs-tx-swing-full",
-				     &imx_phy->pcs_tx_swing_full))
-		imx_phy->pcs_tx_swing_full = PHY_TUNE_DEFAULT;
-=======
 	if (device_property_read_u32(dev, "fsl,phy-tx-vref-tune-percent",
 				     &imx_phy->tx_vref_tune))
 		imx_phy->tx_vref_tune = PHY_TUNE_DEFAULT;
@@ -881,7 +633,6 @@
 	else
 		imx_phy->pcs_tx_swing_full =
 			phy_pcs_tx_swing_full_from_property(imx_phy->pcs_tx_swing_full);
->>>>>>> ccf0a997
 }
 
 static void imx8m_phy_tune(struct imx8mq_usb_phy *imx_phy)
@@ -892,25 +643,15 @@
 	if (imx_phy->pcs_tx_deemph_3p5db != PHY_TUNE_DEFAULT) {
 		value = readl(imx_phy->base + PHY_CTRL4);
 		value &= ~PHY_CTRL4_PCS_TX_DEEMPH_3P5DB_MASK;
-<<<<<<< HEAD
-		value |= imx_phy->pcs_tx_deemph_3p5db <<
-			 PHY_CTRL4_PCS_TX_DEEMPH_3P5DB_SHIFT;
-=======
 		value |= FIELD_PREP(PHY_CTRL4_PCS_TX_DEEMPH_3P5DB_MASK,
 				   imx_phy->pcs_tx_deemph_3p5db);
->>>>>>> ccf0a997
 		writel(value, imx_phy->base + PHY_CTRL4);
 	}
 
 	if (imx_phy->pcs_tx_swing_full != PHY_TUNE_DEFAULT) {
 		value = readl(imx_phy->base + PHY_CTRL5);
-<<<<<<< HEAD
-		value &= ~PHY_CTRL5_PCS_TX_SWING_FULL_MASK;
-		value |= imx_phy->pcs_tx_swing_full;
-=======
 		value |= FIELD_PREP(PHY_CTRL5_PCS_TX_SWING_FULL_MASK,
 				   imx_phy->pcs_tx_swing_full);
->>>>>>> ccf0a997
 		writel(value, imx_phy->base + PHY_CTRL5);
 	}
 
@@ -921,37 +662,6 @@
 		return;
 
 	value = readl(imx_phy->base + PHY_CTRL3);
-<<<<<<< HEAD
-	if (imx_phy->tx_vref_tune == PHY_TUNE_DEFAULT)
-		imx_phy->tx_vref_tune = (value & PHY_CTRL3_TXVREF_TUNE_MASK) >>
-					PHY_CTRL3_TXVREF_TUNE_SHIFT;
-
-	if (imx_phy->tx_rise_tune == PHY_TUNE_DEFAULT)
-		imx_phy->tx_rise_tune = (value & PHY_CTRL3_TXRISE_TUNE_MASK) >>
-					PHY_CTRL3_TXRISE_TUNE_SHIFT;
-
-	if (imx_phy->tx_preemp_amp_tune == PHY_TUNE_DEFAULT)
-		imx_phy->tx_preemp_amp_tune = (value & PHY_CTRL3_TXPREEMP_TUNE_MASK) >>
-					      PHY_CTRL3_TXPREEMP_TUNE_SHIFT;
-
-	if (imx_phy->comp_dis_tune == PHY_TUNE_DEFAULT)
-		imx_phy->comp_dis_tune = value & PHY_CTRL3_COMPDISTUNE_MASK;
-
-	if (imx_phy->tx_vboost_level == PHY_TUNE_DEFAULT)
-		imx_phy->tx_vboost_level = (value & PHY_CTRL3_TX_VBOOST_LEVEL_MASK) >>
-					   PHY_CTRL3_TX_VBOOST_LEVEL_SHIFT;
-
-	value &= ~(PHY_CTRL3_TXVREF_TUNE_MASK |
-		   PHY_CTRL3_TXRISE_TUNE_MASK |
-		   PHY_CTRL3_TXPREEMP_TUNE_MASK |
-		   PHY_CTRL3_COMPDISTUNE_MASK |
-		   PHY_CTRL3_TX_VBOOST_LEVEL_MASK);
-	value |= imx_phy->tx_vref_tune << PHY_CTRL3_TXVREF_TUNE_SHIFT |
-		 imx_phy->tx_rise_tune << PHY_CTRL3_TXRISE_TUNE_SHIFT |
-		 imx_phy->tx_preemp_amp_tune << PHY_CTRL3_TXPREEMP_TUNE_SHIFT |
-		 imx_phy->tx_vboost_level << PHY_CTRL3_TX_VBOOST_LEVEL_SHIFT |
-		 imx_phy->comp_dis_tune;
-=======
 
 	if (imx_phy->tx_vref_tune != PHY_TUNE_DEFAULT) {
 		value &= ~PHY_CTRL3_TXVREF_TUNE_MASK;
@@ -982,7 +692,6 @@
 		value |= FIELD_PREP(PHY_CTRL3_TX_VBOOST_LEVEL_MASK,
 				    imx_phy->tx_vboost_level);
 	}
->>>>>>> ccf0a997
 
 	writel(value, imx_phy->base + PHY_CTRL3);
 }
@@ -1052,12 +761,9 @@
 
 	imx8m_phy_tune(imx_phy);
 
-<<<<<<< HEAD
-=======
 	if (imx_phy->tca)
 		tca_blk_init(imx_phy->tca);
 
->>>>>>> ccf0a997
 	return 0;
 }
 
@@ -1401,15 +1107,12 @@
 		power_supply_reg_notifier(&imx_phy->chg_det_nb);
 	}
 
-<<<<<<< HEAD
-=======
 	if (device_is_compatible(dev, "fsl,imx95-usb-phy") &&
 		imx95_usb_phy_get_tca(pdev, imx_phy) < 0) {
 		dev_err(dev, "failed to get tca\n");
 		return -ENODEV;
 	}
 
->>>>>>> ccf0a997
 	imx8m_get_phy_tuning_data(imx_phy);
 
 	debug_create_files(imx_phy);
@@ -1425,11 +1128,8 @@
 {
 	struct imx8mq_usb_phy *imx_phy = platform_get_drvdata(pdev);
 
-<<<<<<< HEAD
-=======
 	imx95_usb_phy_put_tca(imx_phy);
 
->>>>>>> ccf0a997
 	if (device_property_present(&pdev->dev, "vbus-power-supply"))
 		power_supply_unreg_notifier(&imx_phy->chg_det_nb);
 
