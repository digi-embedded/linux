// SPDX-License-Identifier: GPL-2.0+
/* Copyright (c) 2017 NXP. */

#include <linux/clk.h>
#include <linux/io.h>
#include <linux/module.h>
#include <linux/delay.h>
#include <linux/phy/phy.h>
#include <linux/platform_device.h>
#include <linux/regulator/consumer.h>

#define PHY_CTRL0			0x0
#define PHY_CTRL0_REF_CLKDIV2		BIT(1)
#define PHY_CTRL0_REF_SSP_EN		BIT(2)
<<<<<<< HEAD
#define PHY_CTRL0_FSEL_MASK		GENMASK(5, 10)
#define PHY_CTRL0_FSEL_24M		0x2a
#define PHY_CTRL0_FSEL_100M		0x27
=======
#define PHY_CTRL0_FSEL_MASK		GENMASK(10, 5)
#define PHY_CTRL0_FSEL_24M		0x2a
#define PHY_CTRL0_FSEL_100M		0x27
#define PHY_CTRL0_SSC_RANGE_MASK	GENMASK(23, 21)
#define PHY_CTRL0_SSC_RANGE_4003PPM	(0x2 << 21)
>>>>>>> f69558f3

#define PHY_CTRL1			0x4
#define PHY_CTRL1_RESET			BIT(0)
#define PHY_CTRL1_COMMONONN		BIT(1)
#define PHY_CTRL1_ATERESET		BIT(3)
#define PHY_CTRL1_VDATSRCENB0		BIT(19)
#define PHY_CTRL1_VDATDETENB0		BIT(20)

#define PHY_CTRL2			0x8
#define PHY_CTRL2_TXENABLEN0		BIT(8)
#define PHY_CTRL2_OTG_DISABLE		BIT(9)

<<<<<<< HEAD
#define PHY_CTRL6			0x18
#define PHY_CTRL6_ALT_CLK_SEL		BIT(0)
=======
#define PHY_CTRL3			0xc
#define PHY_CTRL3_COMPDISTUNE_MASK	GENMASK(2, 0)
#define PHY_CTRL3_TXPREEMP_TUNE_MASK	GENMASK(16, 15)
#define PHY_CTRL3_TXPREEMP_TUNE_SHIFT	15
#define PHY_CTRL3_TXRISE_TUNE_MASK	GENMASK(21, 20)
#define PHY_CTRL3_TXRISE_TUNE_SHIFT	20
/* 1111: +24% ... 0000: -6% step: 2% */
#define PHY_CTRL3_TXVREF_TUNE_MASK	GENMASK(25, 22)
#define PHY_CTRL3_TXVREF_TUNE_SHIFT	22

#define PHY_CTRL4			0x10
#define PHY_CTRL4_PCS_TX_DEEMPH_3P5DB_MASK	GENMASK(20, 15)
#define PHY_CTRL4_PCS_TX_DEEMPH_3P5DB_SHIFT	15

#define PHY_CTRL5			0x14
#define PHY_CTRL5_PCS_TX_SWING_FULL_MASK	GENMASK(6, 0)

#define PHY_CTRL6			0x18
#define PHY_CTRL6_RXTERM_OVERRIDE_SEL	BIT(29)
#define PHY_CTRL6_ALT_CLK_EN		BIT(1)
#define PHY_CTRL6_ALT_CLK_SEL		BIT(0)

#define PHY_TUNE_DEFAULT		0xffffffff
>>>>>>> f69558f3

struct imx8mq_usb_phy {
	struct phy *phy;
	struct clk *clk;
	void __iomem *base;
	struct regulator *vbus;
	u32	pcs_tx_swing_full;
	u32	pcs_tx_deemph_3p5db;
	u32	tx_vref_tune;
	u32	tx_rise_tune;
	u32	tx_preemp_amp_tune;
	u32	comp_dis_tune;
};

static int imx8mq_usb_phy_init(struct phy *phy)
{
	struct imx8mq_usb_phy *imx_phy = phy_get_drvdata(phy);
	u32 value;

	value = readl(imx_phy->base + PHY_CTRL1);
	value &= ~(PHY_CTRL1_VDATSRCENB0 | PHY_CTRL1_VDATDETENB0 |
		   PHY_CTRL1_COMMONONN);
	value |= PHY_CTRL1_RESET | PHY_CTRL1_ATERESET;
	writel(value, imx_phy->base + PHY_CTRL1);

	value = readl(imx_phy->base + PHY_CTRL0);
	value |= PHY_CTRL0_REF_SSP_EN;
	value &= ~PHY_CTRL0_SSC_RANGE_MASK;
	value |= PHY_CTRL0_SSC_RANGE_4003PPM;
	writel(value, imx_phy->base + PHY_CTRL0);

	value = readl(imx_phy->base + PHY_CTRL2);
	value |= PHY_CTRL2_TXENABLEN0;
	writel(value, imx_phy->base + PHY_CTRL2);

	value = readl(imx_phy->base + PHY_CTRL1);
	value &= ~(PHY_CTRL1_RESET | PHY_CTRL1_ATERESET);
	writel(value, imx_phy->base + PHY_CTRL1);

	return 0;
}

static int imx8mp_usb_phy_init(struct phy *phy)
{
	struct imx8mq_usb_phy *imx_phy = phy_get_drvdata(phy);
	u32 value;

	/* USB3.0 PHY signal fsel for 24M ref */
	value = readl(imx_phy->base + PHY_CTRL0);
	value &= ~PHY_CTRL0_FSEL_MASK;
	value |= (PHY_CTRL0_FSEL_24M << 5);
	writel(value, imx_phy->base + PHY_CTRL0);

<<<<<<< HEAD
	/* disable alt_clk_sel */
	value = readl(imx_phy->base + PHY_CTRL6);
	value &= ~PHY_CTRL6_ALT_CLK_SEL;
=======
	/* Disable alt_clk_en and use internal MPLL clocks */
	value = readl(imx_phy->base + PHY_CTRL6);
	value &= ~(PHY_CTRL6_ALT_CLK_SEL | PHY_CTRL6_ALT_CLK_EN);
>>>>>>> f69558f3
	writel(value, imx_phy->base + PHY_CTRL6);

	value = readl(imx_phy->base + PHY_CTRL1);
	value &= ~(PHY_CTRL1_VDATSRCENB0 | PHY_CTRL1_VDATDETENB0);
	value |= PHY_CTRL1_RESET | PHY_CTRL1_ATERESET;
	writel(value, imx_phy->base + PHY_CTRL1);

	value = readl(imx_phy->base + PHY_CTRL0);
	value |= PHY_CTRL0_REF_SSP_EN;
	writel(value, imx_phy->base + PHY_CTRL0);

	/* Disable OTG block */
	value = readl(imx_phy->base + PHY_CTRL2);
	value |= PHY_CTRL2_TXENABLEN0 | PHY_CTRL2_OTG_DISABLE;
	writel(value, imx_phy->base + PHY_CTRL2);

	udelay(10);

	value = readl(imx_phy->base + PHY_CTRL1);
	value &= ~(PHY_CTRL1_RESET | PHY_CTRL1_ATERESET);
	writel(value, imx_phy->base + PHY_CTRL1);

<<<<<<< HEAD
=======

	/* PHY tuning */
	if (imx_phy->pcs_tx_deemph_3p5db != PHY_TUNE_DEFAULT) {
		value = readl(imx_phy->base + PHY_CTRL4);
		value &= ~PHY_CTRL4_PCS_TX_DEEMPH_3P5DB_MASK;
		value |= imx_phy->pcs_tx_deemph_3p5db <<
			 PHY_CTRL4_PCS_TX_DEEMPH_3P5DB_SHIFT;
		writel(value, imx_phy->base + PHY_CTRL4);
	}

	if (imx_phy->pcs_tx_swing_full != PHY_TUNE_DEFAULT) {
		value = readl(imx_phy->base + PHY_CTRL5);
		value &= ~PHY_CTRL5_PCS_TX_SWING_FULL_MASK;
		value |= imx_phy->pcs_tx_swing_full;
		writel(value, imx_phy->base + PHY_CTRL5);
	}

	if ((imx_phy->tx_vref_tune & imx_phy->tx_rise_tune &
	    imx_phy->tx_preemp_amp_tune & imx_phy->comp_dis_tune) ==
	    PHY_TUNE_DEFAULT)
		/* If all are the default values, no need update. */
		return 0;

	value = readl(imx_phy->base + PHY_CTRL3);
	if (imx_phy->tx_vref_tune == PHY_TUNE_DEFAULT)
		imx_phy->tx_vref_tune = (value & PHY_CTRL3_TXVREF_TUNE_MASK) >>
					PHY_CTRL3_TXVREF_TUNE_SHIFT;

	if (imx_phy->tx_rise_tune == PHY_TUNE_DEFAULT)
		imx_phy->tx_rise_tune = (value & PHY_CTRL3_TXRISE_TUNE_MASK) >>
					PHY_CTRL3_TXRISE_TUNE_SHIFT;

	if (imx_phy->tx_preemp_amp_tune == PHY_TUNE_DEFAULT)
		imx_phy->tx_preemp_amp_tune = (value &
					       PHY_CTRL3_TXPREEMP_TUNE_MASK) >>
					      PHY_CTRL3_TXPREEMP_TUNE_SHIFT;

	if (imx_phy->comp_dis_tune == PHY_TUNE_DEFAULT)
		imx_phy->comp_dis_tune = value & PHY_CTRL3_COMPDISTUNE_MASK;

	value &= ~(PHY_CTRL3_TXVREF_TUNE_MASK |
		   PHY_CTRL3_TXRISE_TUNE_MASK |
		   PHY_CTRL3_TXPREEMP_TUNE_MASK |
		   PHY_CTRL3_COMPDISTUNE_MASK);
	value |= imx_phy->tx_vref_tune << PHY_CTRL3_TXVREF_TUNE_SHIFT |
		 imx_phy->tx_rise_tune << PHY_CTRL3_TXRISE_TUNE_SHIFT |
		 imx_phy->tx_preemp_amp_tune <<
		 PHY_CTRL3_TXPREEMP_TUNE_SHIFT |
		 imx_phy->comp_dis_tune;

	writel(value, imx_phy->base + PHY_CTRL3);

>>>>>>> f69558f3
	return 0;
}

static int imx8m_usb_phy_init(struct phy *phy)
{
	if (of_device_is_compatible(phy->dev.parent->of_node,
				    "fsl,imx8mp-usb-phy"))
		return imx8mp_usb_phy_init(phy);
	else
		return imx8mq_usb_phy_init(phy);
}

static int imx8mq_phy_power_on(struct phy *phy)
{
	struct imx8mq_usb_phy *imx_phy = phy_get_drvdata(phy);
	u32 value;
	int ret;

	ret = regulator_enable(imx_phy->vbus);
	if (ret)
		return ret;

	ret = clk_prepare_enable(imx_phy->clk);
	if (ret)
		return ret;

	/* Disable rx term override */
	value = readl(imx_phy->base + PHY_CTRL6);
	value &= ~PHY_CTRL6_RXTERM_OVERRIDE_SEL;
	writel(value, imx_phy->base + PHY_CTRL6);

	return 0;
}

static int imx8mq_phy_power_off(struct phy *phy)
{
	struct imx8mq_usb_phy *imx_phy = phy_get_drvdata(phy);
	u32 value;

	/* Override rx term to be 0 */
	value = readl(imx_phy->base + PHY_CTRL6);
	value |= PHY_CTRL6_RXTERM_OVERRIDE_SEL;
	writel(value, imx_phy->base + PHY_CTRL6);

	clk_disable_unprepare(imx_phy->clk);
	regulator_disable(imx_phy->vbus);

	return 0;
}

static struct phy_ops imx8mq_usb_phy_ops = {
	.init		= imx8m_usb_phy_init,
	.power_on	= imx8mq_phy_power_on,
	.power_off	= imx8mq_phy_power_off,
	.owner		= THIS_MODULE,
};

static void imx8mp_get_phy_tuning_data(struct imx8mq_usb_phy *imx_phy)
{
	struct device *dev = imx_phy->phy->dev.parent;

	if (device_property_read_u32(dev, "fsl,phy-tx-vref-tune",
				     &imx_phy->tx_vref_tune))
		imx_phy->tx_vref_tune = PHY_TUNE_DEFAULT;

	if (device_property_read_u32(dev, "fsl,phy-tx-rise-tune",
				     &imx_phy->tx_rise_tune))
		imx_phy->tx_rise_tune = PHY_TUNE_DEFAULT;

	if (device_property_read_u32(dev, "fsl,phy-tx-preemp-amp-tune",
				     &imx_phy->tx_preemp_amp_tune))
		imx_phy->tx_preemp_amp_tune = PHY_TUNE_DEFAULT;

	if (device_property_read_u32(dev, "fsl,phy-comp-dis-tune",
				     &imx_phy->comp_dis_tune))
		imx_phy->comp_dis_tune = PHY_TUNE_DEFAULT;

	if (device_property_read_u32(dev, "fsl,pcs-tx-deemph-3p5db",
				     &imx_phy->pcs_tx_deemph_3p5db))
		imx_phy->pcs_tx_deemph_3p5db = PHY_TUNE_DEFAULT;

	if (device_property_read_u32(dev, "fsl,phy-pcs-tx-swing-full",
				     &imx_phy->pcs_tx_swing_full))
		imx_phy->pcs_tx_swing_full = PHY_TUNE_DEFAULT;
}

static int imx8mq_usb_phy_probe(struct platform_device *pdev)
{
	struct phy_provider *phy_provider;
	struct device *dev = &pdev->dev;
	struct imx8mq_usb_phy *imx_phy;
	struct resource *res;

	imx_phy = devm_kzalloc(dev, sizeof(*imx_phy), GFP_KERNEL);
	if (!imx_phy)
		return -ENOMEM;

	imx_phy->clk = devm_clk_get(dev, "phy");
	if (IS_ERR(imx_phy->clk)) {
		dev_err(dev, "failed to get imx8mq usb phy clock\n");
		return PTR_ERR(imx_phy->clk);
	}

	res = platform_get_resource(pdev, IORESOURCE_MEM, 0);
	imx_phy->base = devm_ioremap_resource(dev, res);
	if (IS_ERR(imx_phy->base))
		return PTR_ERR(imx_phy->base);

	imx_phy->phy = devm_phy_create(dev, NULL, &imx8mq_usb_phy_ops);
	if (IS_ERR(imx_phy->phy))
		return PTR_ERR(imx_phy->phy);

	imx_phy->vbus = devm_regulator_get(dev, "vbus");
	if (IS_ERR(imx_phy->vbus))
		return PTR_ERR(imx_phy->vbus);

	phy_set_drvdata(imx_phy->phy, imx_phy);

	imx8mp_get_phy_tuning_data(imx_phy);

	phy_provider = devm_of_phy_provider_register(dev, of_phy_simple_xlate);

	return PTR_ERR_OR_ZERO(phy_provider);
}

static const struct of_device_id imx8mq_usb_phy_of_match[] = {
	{.compatible = "fsl,imx8mq-usb-phy",},
	{.compatible = "fsl,imx8mp-usb-phy",},
	{ },
};
MODULE_DEVICE_TABLE(of, imx8mq_usb_phy_of_match);

static struct platform_driver imx8mq_usb_phy_driver = {
	.probe	= imx8mq_usb_phy_probe,
	.driver = {
		.name	= "imx8mq-usb-phy",
		.of_match_table	= imx8mq_usb_phy_of_match,
	}
};
module_platform_driver(imx8mq_usb_phy_driver);

MODULE_DESCRIPTION("FSL IMX8MQ USB PHY driver");
MODULE_LICENSE("GPL");<|MERGE_RESOLUTION|>--- conflicted
+++ resolved
@@ -12,17 +12,11 @@
 #define PHY_CTRL0			0x0
 #define PHY_CTRL0_REF_CLKDIV2		BIT(1)
 #define PHY_CTRL0_REF_SSP_EN		BIT(2)
-<<<<<<< HEAD
-#define PHY_CTRL0_FSEL_MASK		GENMASK(5, 10)
-#define PHY_CTRL0_FSEL_24M		0x2a
-#define PHY_CTRL0_FSEL_100M		0x27
-=======
 #define PHY_CTRL0_FSEL_MASK		GENMASK(10, 5)
 #define PHY_CTRL0_FSEL_24M		0x2a
 #define PHY_CTRL0_FSEL_100M		0x27
 #define PHY_CTRL0_SSC_RANGE_MASK	GENMASK(23, 21)
 #define PHY_CTRL0_SSC_RANGE_4003PPM	(0x2 << 21)
->>>>>>> f69558f3
 
 #define PHY_CTRL1			0x4
 #define PHY_CTRL1_RESET			BIT(0)
@@ -35,10 +29,6 @@
 #define PHY_CTRL2_TXENABLEN0		BIT(8)
 #define PHY_CTRL2_OTG_DISABLE		BIT(9)
 
-<<<<<<< HEAD
-#define PHY_CTRL6			0x18
-#define PHY_CTRL6_ALT_CLK_SEL		BIT(0)
-=======
 #define PHY_CTRL3			0xc
 #define PHY_CTRL3_COMPDISTUNE_MASK	GENMASK(2, 0)
 #define PHY_CTRL3_TXPREEMP_TUNE_MASK	GENMASK(16, 15)
@@ -62,7 +52,6 @@
 #define PHY_CTRL6_ALT_CLK_SEL		BIT(0)
 
 #define PHY_TUNE_DEFAULT		0xffffffff
->>>>>>> f69558f3
 
 struct imx8mq_usb_phy {
 	struct phy *phy;
@@ -116,15 +105,9 @@
 	value |= (PHY_CTRL0_FSEL_24M << 5);
 	writel(value, imx_phy->base + PHY_CTRL0);
 
-<<<<<<< HEAD
-	/* disable alt_clk_sel */
-	value = readl(imx_phy->base + PHY_CTRL6);
-	value &= ~PHY_CTRL6_ALT_CLK_SEL;
-=======
 	/* Disable alt_clk_en and use internal MPLL clocks */
 	value = readl(imx_phy->base + PHY_CTRL6);
 	value &= ~(PHY_CTRL6_ALT_CLK_SEL | PHY_CTRL6_ALT_CLK_EN);
->>>>>>> f69558f3
 	writel(value, imx_phy->base + PHY_CTRL6);
 
 	value = readl(imx_phy->base + PHY_CTRL1);
@@ -147,8 +130,6 @@
 	value &= ~(PHY_CTRL1_RESET | PHY_CTRL1_ATERESET);
 	writel(value, imx_phy->base + PHY_CTRL1);
 
-<<<<<<< HEAD
-=======
 
 	/* PHY tuning */
 	if (imx_phy->pcs_tx_deemph_3p5db != PHY_TUNE_DEFAULT) {
@@ -201,7 +182,6 @@
 
 	writel(value, imx_phy->base + PHY_CTRL3);
 
->>>>>>> f69558f3
 	return 0;
 }
 
