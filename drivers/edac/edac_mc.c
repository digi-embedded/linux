/*
 * edac_mc kernel module
 * (C) 2005, 2006 Linux Networx (http://lnxi.com)
 * This file may be distributed under the terms of the
 * GNU General Public License.
 *
 * Written by Thayne Harbaugh
 * Based on work by Dan Hollis <goemon at anime dot net> and others.
 *	http://www.anime.net/~goemon/linux-ecc/
 *
 * Modified by Dave Peterson and Doug Thompson
 *
 */

#include <linux/module.h>
#include <linux/proc_fs.h>
#include <linux/kernel.h>
#include <linux/types.h>
#include <linux/smp.h>
#include <linux/init.h>
#include <linux/sysctl.h>
#include <linux/highmem.h>
#include <linux/timer.h>
#include <linux/slab.h>
#include <linux/jiffies.h>
#include <linux/spinlock.h>
#include <linux/list.h>
#include <linux/ctype.h>
#include <linux/edac.h>
#include <linux/bitops.h>
#include <linux/uaccess.h>
#include <asm/page.h>
#include "edac_mc.h"
#include "edac_module.h"
#include <ras/ras_event.h>

#ifdef CONFIG_EDAC_ATOMIC_SCRUB
#include <asm/edac.h>
#else
#define edac_atomic_scrub(va, size) do { } while (0)
#endif

int edac_op_state = EDAC_OPSTATE_INVAL;
EXPORT_SYMBOL_GPL(edac_op_state);

/* lock to memory controller's control array */
static DEFINE_MUTEX(mem_ctls_mutex);
static LIST_HEAD(mc_devices);

/*
 * Used to lock EDAC MC to just one module, avoiding two drivers e. g.
 *	apei/ghes and i7core_edac to be used at the same time.
 */
static const char *edac_mc_owner;

static struct mem_ctl_info *error_desc_to_mci(struct edac_raw_error_desc *e)
{
	return container_of(e, struct mem_ctl_info, error_desc);
}

unsigned int edac_dimm_info_location(struct dimm_info *dimm, char *buf,
				     unsigned int len)
{
	struct mem_ctl_info *mci = dimm->mci;
	int i, n, count = 0;
	char *p = buf;

	for (i = 0; i < mci->n_layers; i++) {
		n = snprintf(p, len, "%s %d ",
			      edac_layer_name[mci->layers[i].type],
			      dimm->location[i]);
		p += n;
		len -= n;
		count += n;
		if (!len)
			break;
	}

	return count;
}

#ifdef CONFIG_EDAC_DEBUG

static void edac_mc_dump_channel(struct rank_info *chan)
{
	edac_dbg(4, "  channel->chan_idx = %d\n", chan->chan_idx);
	edac_dbg(4, "    channel = %p\n", chan);
	edac_dbg(4, "    channel->csrow = %p\n", chan->csrow);
	edac_dbg(4, "    channel->dimm = %p\n", chan->dimm);
}

static void edac_mc_dump_dimm(struct dimm_info *dimm)
{
	char location[80];

	if (!dimm->nr_pages)
		return;

	edac_dimm_info_location(dimm, location, sizeof(location));

	edac_dbg(4, "%s%i: %smapped as virtual row %d, chan %d\n",
		 dimm->mci->csbased ? "rank" : "dimm",
		 dimm->idx, location, dimm->csrow, dimm->cschannel);
	edac_dbg(4, "  dimm = %p\n", dimm);
	edac_dbg(4, "  dimm->label = '%s'\n", dimm->label);
	edac_dbg(4, "  dimm->nr_pages = 0x%x\n", dimm->nr_pages);
	edac_dbg(4, "  dimm->grain = %d\n", dimm->grain);
	edac_dbg(4, "  dimm->nr_pages = 0x%x\n", dimm->nr_pages);
}

static void edac_mc_dump_csrow(struct csrow_info *csrow)
{
	edac_dbg(4, "csrow->csrow_idx = %d\n", csrow->csrow_idx);
	edac_dbg(4, "  csrow = %p\n", csrow);
	edac_dbg(4, "  csrow->first_page = 0x%lx\n", csrow->first_page);
	edac_dbg(4, "  csrow->last_page = 0x%lx\n", csrow->last_page);
	edac_dbg(4, "  csrow->page_mask = 0x%lx\n", csrow->page_mask);
	edac_dbg(4, "  csrow->nr_channels = %d\n", csrow->nr_channels);
	edac_dbg(4, "  csrow->channels = %p\n", csrow->channels);
	edac_dbg(4, "  csrow->mci = %p\n", csrow->mci);
}

static void edac_mc_dump_mci(struct mem_ctl_info *mci)
{
	edac_dbg(3, "\tmci = %p\n", mci);
	edac_dbg(3, "\tmci->mtype_cap = %lx\n", mci->mtype_cap);
	edac_dbg(3, "\tmci->edac_ctl_cap = %lx\n", mci->edac_ctl_cap);
	edac_dbg(3, "\tmci->edac_cap = %lx\n", mci->edac_cap);
	edac_dbg(4, "\tmci->edac_check = %p\n", mci->edac_check);
	edac_dbg(3, "\tmci->nr_csrows = %d, csrows = %p\n",
		 mci->nr_csrows, mci->csrows);
	edac_dbg(3, "\tmci->nr_dimms = %d, dimms = %p\n",
		 mci->tot_dimms, mci->dimms);
	edac_dbg(3, "\tdev = %p\n", mci->pdev);
	edac_dbg(3, "\tmod_name:ctl_name = %s:%s\n",
		 mci->mod_name, mci->ctl_name);
	edac_dbg(3, "\tpvt_info = %p\n\n", mci->pvt_info);
}

#endif				/* CONFIG_EDAC_DEBUG */

const char * const edac_mem_types[] = {
	[MEM_EMPTY]	= "Empty",
	[MEM_RESERVED]	= "Reserved",
	[MEM_UNKNOWN]	= "Unknown",
	[MEM_FPM]	= "FPM",
	[MEM_EDO]	= "EDO",
	[MEM_BEDO]	= "BEDO",
	[MEM_SDR]	= "Unbuffered-SDR",
	[MEM_RDR]	= "Registered-SDR",
	[MEM_DDR]	= "Unbuffered-DDR",
	[MEM_RDDR]	= "Registered-DDR",
	[MEM_RMBS]	= "RMBS",
	[MEM_DDR2]	= "Unbuffered-DDR2",
	[MEM_FB_DDR2]	= "FullyBuffered-DDR2",
	[MEM_RDDR2]	= "Registered-DDR2",
	[MEM_XDR]	= "XDR",
	[MEM_DDR3]	= "Unbuffered-DDR3",
	[MEM_RDDR3]	= "Registered-DDR3",
	[MEM_LRDDR3]	= "Load-Reduced-DDR3-RAM",
	[MEM_LPDDR3]	= "Low-Power-DDR3-RAM",
	[MEM_DDR4]	= "Unbuffered-DDR4",
	[MEM_RDDR4]	= "Registered-DDR4",
	[MEM_LPDDR4]	= "Low-Power-DDR4-RAM",
	[MEM_LRDDR4]	= "Load-Reduced-DDR4-RAM",
	[MEM_DDR5]	= "Unbuffered-DDR5",
	[MEM_NVDIMM]	= "Non-volatile-RAM",
	[MEM_WIO2]	= "Wide-IO-2",
	[MEM_HBM2]	= "High-bandwidth-memory-Gen2",
};
EXPORT_SYMBOL_GPL(edac_mem_types);

/**
 * edac_align_ptr - Prepares the pointer offsets for a single-shot allocation
 * @p:		pointer to a pointer with the memory offset to be used. At
 *		return, this will be incremented to point to the next offset
 * @size:	Size of the data structure to be reserved
 * @n_elems:	Number of elements that should be reserved
 *
 * If 'size' is a constant, the compiler will optimize this whole function
 * down to either a no-op or the addition of a constant to the value of '*p'.
 *
 * The 'p' pointer is absolutely needed to keep the proper advancing
 * further in memory to the proper offsets when allocating the struct along
 * with its embedded structs, as edac_device_alloc_ctl_info() does it
 * above, for example.
 *
 * At return, the pointer 'p' will be incremented to be used on a next call
 * to this function.
 */
void *edac_align_ptr(void **p, unsigned int size, int n_elems)
{
	unsigned int align, r;
	void *ptr = *p;

	*p += size * n_elems;

	/*
	 * 'p' can possibly be an unaligned item X such that sizeof(X) is
	 * 'size'.  Adjust 'p' so that its alignment is at least as
	 * stringent as what the compiler would provide for X and return
	 * the aligned result.
	 * Here we assume that the alignment of a "long long" is the most
	 * stringent alignment that the compiler will ever provide by default.
	 * As far as I know, this is a reasonable assumption.
	 */
	if (size > sizeof(long))
		align = sizeof(long long);
	else if (size > sizeof(int))
		align = sizeof(long);
	else if (size > sizeof(short))
		align = sizeof(int);
	else if (size > sizeof(char))
		align = sizeof(short);
	else
		return (char *)ptr;

	r = (unsigned long)p % align;

	if (r == 0)
		return (char *)ptr;

	*p += align - r;

	return (void *)(((unsigned long)ptr) + align - r);
}

static void _edac_mc_free(struct mem_ctl_info *mci)
{
	put_device(&mci->dev);
}

static void mci_release(struct device *dev)
{
	struct mem_ctl_info *mci = container_of(dev, struct mem_ctl_info, dev);
	struct csrow_info *csr;
	int i, chn, row;

	if (mci->dimms) {
		for (i = 0; i < mci->tot_dimms; i++)
			kfree(mci->dimms[i]);
		kfree(mci->dimms);
	}

	if (mci->csrows) {
		for (row = 0; row < mci->nr_csrows; row++) {
			csr = mci->csrows[row];
			if (!csr)
				continue;

			if (csr->channels) {
				for (chn = 0; chn < mci->num_cschannel; chn++)
					kfree(csr->channels[chn]);
				kfree(csr->channels);
			}
			kfree(csr);
		}
		kfree(mci->csrows);
	}
	kfree(mci);
}

static int edac_mc_alloc_csrows(struct mem_ctl_info *mci)
{
	unsigned int tot_channels = mci->num_cschannel;
	unsigned int tot_csrows = mci->nr_csrows;
	unsigned int row, chn;

	/*
	 * Alocate and fill the csrow/channels structs
	 */
	mci->csrows = kcalloc(tot_csrows, sizeof(*mci->csrows), GFP_KERNEL);
	if (!mci->csrows)
		return -ENOMEM;

	for (row = 0; row < tot_csrows; row++) {
		struct csrow_info *csr;

		csr = kzalloc(sizeof(**mci->csrows), GFP_KERNEL);
		if (!csr)
			return -ENOMEM;

		mci->csrows[row] = csr;
		csr->csrow_idx = row;
		csr->mci = mci;
		csr->nr_channels = tot_channels;
		csr->channels = kcalloc(tot_channels, sizeof(*csr->channels),
					GFP_KERNEL);
		if (!csr->channels)
			return -ENOMEM;

		for (chn = 0; chn < tot_channels; chn++) {
			struct rank_info *chan;

			chan = kzalloc(sizeof(**csr->channels), GFP_KERNEL);
			if (!chan)
				return -ENOMEM;

			csr->channels[chn] = chan;
			chan->chan_idx = chn;
			chan->csrow = csr;
		}
	}

	return 0;
}

static int edac_mc_alloc_dimms(struct mem_ctl_info *mci)
{
	unsigned int pos[EDAC_MAX_LAYERS];
	unsigned int row, chn, idx;
	int layer;
	void *p;

	/*
	 * Allocate and fill the dimm structs
	 */
	mci->dimms  = kcalloc(mci->tot_dimms, sizeof(*mci->dimms), GFP_KERNEL);
	if (!mci->dimms)
		return -ENOMEM;

	memset(&pos, 0, sizeof(pos));
	row = 0;
	chn = 0;
	for (idx = 0; idx < mci->tot_dimms; idx++) {
		struct dimm_info *dimm;
		struct rank_info *chan;
		int n, len;

		chan = mci->csrows[row]->channels[chn];

		dimm = kzalloc(sizeof(**mci->dimms), GFP_KERNEL);
		if (!dimm)
			return -ENOMEM;
		mci->dimms[idx] = dimm;
		dimm->mci = mci;
		dimm->idx = idx;

		/*
		 * Copy DIMM location and initialize it.
		 */
		len = sizeof(dimm->label);
		p = dimm->label;
		n = snprintf(p, len, "mc#%u", mci->mc_idx);
		p += n;
		len -= n;
		for (layer = 0; layer < mci->n_layers; layer++) {
			n = snprintf(p, len, "%s#%u",
				     edac_layer_name[mci->layers[layer].type],
				     pos[layer]);
			p += n;
			len -= n;
			dimm->location[layer] = pos[layer];

			if (len <= 0)
				break;
		}

		/* Link it to the csrows old API data */
		chan->dimm = dimm;
		dimm->csrow = row;
		dimm->cschannel = chn;

		/* Increment csrow location */
		if (mci->layers[0].is_virt_csrow) {
			chn++;
			if (chn == mci->num_cschannel) {
				chn = 0;
				row++;
			}
		} else {
			row++;
			if (row == mci->nr_csrows) {
				row = 0;
				chn++;
			}
		}

		/* Increment dimm location */
		for (layer = mci->n_layers - 1; layer >= 0; layer--) {
			pos[layer]++;
			if (pos[layer] < mci->layers[layer].size)
				break;
			pos[layer] = 0;
		}
	}

	return 0;
}

struct mem_ctl_info *edac_mc_alloc(unsigned int mc_num,
				   unsigned int n_layers,
				   struct edac_mc_layer *layers,
				   unsigned int sz_pvt)
{
	struct mem_ctl_info *mci;
	struct edac_mc_layer *layer;
	unsigned int idx, size, tot_dimms = 1;
	unsigned int tot_csrows = 1, tot_channels = 1;
	void *pvt, *ptr = NULL;
	bool per_rank = false;

	if (WARN_ON(n_layers > EDAC_MAX_LAYERS || n_layers == 0))
		return NULL;

	/*
	 * Calculate the total amount of dimms and csrows/cschannels while
	 * in the old API emulation mode
	 */
	for (idx = 0; idx < n_layers; idx++) {
		tot_dimms *= layers[idx].size;

		if (layers[idx].is_virt_csrow)
			tot_csrows *= layers[idx].size;
		else
			tot_channels *= layers[idx].size;

		if (layers[idx].type == EDAC_MC_LAYER_CHIP_SELECT)
			per_rank = true;
	}

	/* Figure out the offsets of the various items from the start of an mc
	 * structure.  We want the alignment of each item to be at least as
	 * stringent as what the compiler would provide if we could simply
	 * hardcode everything into a single struct.
	 */
	mci	= edac_align_ptr(&ptr, sizeof(*mci), 1);
	layer	= edac_align_ptr(&ptr, sizeof(*layer), n_layers);
	pvt	= edac_align_ptr(&ptr, sz_pvt, 1);
	size	= ((unsigned long)pvt) + sz_pvt;

	edac_dbg(1, "allocating %u bytes for mci data (%d %s, %d csrows/channels)\n",
		 size,
		 tot_dimms,
		 per_rank ? "ranks" : "dimms",
		 tot_csrows * tot_channels);

	mci = kzalloc(size, GFP_KERNEL);
	if (mci == NULL)
		return NULL;

	mci->dev.release = mci_release;
	device_initialize(&mci->dev);

	/* Adjust pointers so they point within the memory we just allocated
	 * rather than an imaginary chunk of memory located at address 0.
	 */
	layer = (struct edac_mc_layer *)(((char *)mci) + ((unsigned long)layer));
	pvt = sz_pvt ? (((char *)mci) + ((unsigned long)pvt)) : NULL;

	/* setup index and various internal pointers */
	mci->mc_idx = mc_num;
	mci->tot_dimms = tot_dimms;
	mci->pvt_info = pvt;
	mci->n_layers = n_layers;
	mci->layers = layer;
	memcpy(mci->layers, layers, sizeof(*layer) * n_layers);
	mci->nr_csrows = tot_csrows;
	mci->num_cschannel = tot_channels;
	mci->csbased = per_rank;

	if (edac_mc_alloc_csrows(mci))
		goto error;

	if (edac_mc_alloc_dimms(mci))
		goto error;

	mci->op_state = OP_ALLOC;

	return mci;

error:
	_edac_mc_free(mci);

	return NULL;
}
EXPORT_SYMBOL_GPL(edac_mc_alloc);

void edac_mc_free(struct mem_ctl_info *mci)
{
	edac_dbg(1, "\n");

<<<<<<< HEAD
	if (device_is_registered(&mci->dev))
		edac_unregister_sysfs(mci);

=======
>>>>>>> c1084c27
	_edac_mc_free(mci);
}
EXPORT_SYMBOL_GPL(edac_mc_free);

bool edac_has_mcs(void)
{
	bool ret;

	mutex_lock(&mem_ctls_mutex);

	ret = list_empty(&mc_devices);

	mutex_unlock(&mem_ctls_mutex);

	return !ret;
}
EXPORT_SYMBOL_GPL(edac_has_mcs);

/* Caller must hold mem_ctls_mutex */
static struct mem_ctl_info *__find_mci_by_dev(struct device *dev)
{
	struct mem_ctl_info *mci;
	struct list_head *item;

	edac_dbg(3, "\n");

	list_for_each(item, &mc_devices) {
		mci = list_entry(item, struct mem_ctl_info, link);

		if (mci->pdev == dev)
			return mci;
	}

	return NULL;
}

/**
 * find_mci_by_dev
 *
 *	scan list of controllers looking for the one that manages
 *	the 'dev' device
 * @dev: pointer to a struct device related with the MCI
 */
struct mem_ctl_info *find_mci_by_dev(struct device *dev)
{
	struct mem_ctl_info *ret;

	mutex_lock(&mem_ctls_mutex);
	ret = __find_mci_by_dev(dev);
	mutex_unlock(&mem_ctls_mutex);

	return ret;
}
EXPORT_SYMBOL_GPL(find_mci_by_dev);

/*
 * edac_mc_workq_function
 *	performs the operation scheduled by a workq request
 */
static void edac_mc_workq_function(struct work_struct *work_req)
{
	struct delayed_work *d_work = to_delayed_work(work_req);
	struct mem_ctl_info *mci = to_edac_mem_ctl_work(d_work);

	mutex_lock(&mem_ctls_mutex);

	if (mci->op_state != OP_RUNNING_POLL) {
		mutex_unlock(&mem_ctls_mutex);
		return;
	}

	if (edac_op_state == EDAC_OPSTATE_POLL)
		mci->edac_check(mci);

	mutex_unlock(&mem_ctls_mutex);

	/* Queue ourselves again. */
	edac_queue_work(&mci->work, msecs_to_jiffies(edac_mc_get_poll_msec()));
}

/*
 * edac_mc_reset_delay_period(unsigned long value)
 *
 *	user space has updated our poll period value, need to
 *	reset our workq delays
 */
void edac_mc_reset_delay_period(unsigned long value)
{
	struct mem_ctl_info *mci;
	struct list_head *item;

	mutex_lock(&mem_ctls_mutex);

	list_for_each(item, &mc_devices) {
		mci = list_entry(item, struct mem_ctl_info, link);

		if (mci->op_state == OP_RUNNING_POLL)
			edac_mod_work(&mci->work, value);
	}
	mutex_unlock(&mem_ctls_mutex);
}



/* Return 0 on success, 1 on failure.
 * Before calling this function, caller must
 * assign a unique value to mci->mc_idx.
 *
 *	locking model:
 *
 *		called with the mem_ctls_mutex lock held
 */
static int add_mc_to_global_list(struct mem_ctl_info *mci)
{
	struct list_head *item, *insert_before;
	struct mem_ctl_info *p;

	insert_before = &mc_devices;

	p = __find_mci_by_dev(mci->pdev);
	if (unlikely(p != NULL))
		goto fail0;

	list_for_each(item, &mc_devices) {
		p = list_entry(item, struct mem_ctl_info, link);

		if (p->mc_idx >= mci->mc_idx) {
			if (unlikely(p->mc_idx == mci->mc_idx))
				goto fail1;

			insert_before = item;
			break;
		}
	}

	list_add_tail_rcu(&mci->link, insert_before);
	return 0;

fail0:
	edac_printk(KERN_WARNING, EDAC_MC,
		"%s (%s) %s %s already assigned %d\n", dev_name(p->pdev),
		edac_dev_name(mci), p->mod_name, p->ctl_name, p->mc_idx);
	return 1;

fail1:
	edac_printk(KERN_WARNING, EDAC_MC,
		"bug in low-level driver: attempt to assign\n"
		"    duplicate mc_idx %d in %s()\n", p->mc_idx, __func__);
	return 1;
}

static int del_mc_from_global_list(struct mem_ctl_info *mci)
{
	list_del_rcu(&mci->link);

	/* these are for safe removal of devices from global list while
	 * NMI handlers may be traversing list
	 */
	synchronize_rcu();
	INIT_LIST_HEAD(&mci->link);

	return list_empty(&mc_devices);
}

struct mem_ctl_info *edac_mc_find(int idx)
{
	struct mem_ctl_info *mci;
	struct list_head *item;

	mutex_lock(&mem_ctls_mutex);

	list_for_each(item, &mc_devices) {
		mci = list_entry(item, struct mem_ctl_info, link);
		if (mci->mc_idx == idx)
			goto unlock;
	}

	mci = NULL;
unlock:
	mutex_unlock(&mem_ctls_mutex);
	return mci;
}
EXPORT_SYMBOL(edac_mc_find);

const char *edac_get_owner(void)
{
	return edac_mc_owner;
}
EXPORT_SYMBOL_GPL(edac_get_owner);

/* FIXME - should a warning be printed if no error detection? correction? */
int edac_mc_add_mc_with_groups(struct mem_ctl_info *mci,
			       const struct attribute_group **groups)
{
	int ret = -EINVAL;
	edac_dbg(0, "\n");

#ifdef CONFIG_EDAC_DEBUG
	if (edac_debug_level >= 3)
		edac_mc_dump_mci(mci);

	if (edac_debug_level >= 4) {
		struct dimm_info *dimm;
		int i;

		for (i = 0; i < mci->nr_csrows; i++) {
			struct csrow_info *csrow = mci->csrows[i];
			u32 nr_pages = 0;
			int j;

			for (j = 0; j < csrow->nr_channels; j++)
				nr_pages += csrow->channels[j]->dimm->nr_pages;
			if (!nr_pages)
				continue;
			edac_mc_dump_csrow(csrow);
			for (j = 0; j < csrow->nr_channels; j++)
				if (csrow->channels[j]->dimm->nr_pages)
					edac_mc_dump_channel(csrow->channels[j]);
		}

		mci_for_each_dimm(mci, dimm)
			edac_mc_dump_dimm(dimm);
	}
#endif
	mutex_lock(&mem_ctls_mutex);

	if (edac_mc_owner && edac_mc_owner != mci->mod_name) {
		ret = -EPERM;
		goto fail0;
	}

	if (add_mc_to_global_list(mci))
		goto fail0;

	/* set load time so that error rate can be tracked */
	mci->start_time = jiffies;

	mci->bus = edac_get_sysfs_subsys();

	if (edac_create_sysfs_mci_device(mci, groups)) {
		edac_mc_printk(mci, KERN_WARNING,
			"failed to create sysfs device\n");
		goto fail1;
	}

	if (mci->edac_check) {
		mci->op_state = OP_RUNNING_POLL;

		INIT_DELAYED_WORK(&mci->work, edac_mc_workq_function);
		edac_queue_work(&mci->work, msecs_to_jiffies(edac_mc_get_poll_msec()));

	} else {
		mci->op_state = OP_RUNNING_INTERRUPT;
	}

	/* Report action taken */
	edac_mc_printk(mci, KERN_INFO,
		"Giving out device to module %s controller %s: DEV %s (%s)\n",
		mci->mod_name, mci->ctl_name, mci->dev_name,
		edac_op_state_to_string(mci->op_state));

	edac_mc_owner = mci->mod_name;

	mutex_unlock(&mem_ctls_mutex);
	return 0;

fail1:
	del_mc_from_global_list(mci);

fail0:
	mutex_unlock(&mem_ctls_mutex);
	return ret;
}
EXPORT_SYMBOL_GPL(edac_mc_add_mc_with_groups);

struct mem_ctl_info *edac_mc_del_mc(struct device *dev)
{
	struct mem_ctl_info *mci;

	edac_dbg(0, "\n");

	mutex_lock(&mem_ctls_mutex);

	/* find the requested mci struct in the global list */
	mci = __find_mci_by_dev(dev);
	if (mci == NULL) {
		mutex_unlock(&mem_ctls_mutex);
		return NULL;
	}

	/* mark MCI offline: */
	mci->op_state = OP_OFFLINE;

	if (del_mc_from_global_list(mci))
		edac_mc_owner = NULL;

	mutex_unlock(&mem_ctls_mutex);

	if (mci->edac_check)
		edac_stop_work(&mci->work);

	/* remove from sysfs */
	edac_remove_sysfs_mci_device(mci);

	edac_printk(KERN_INFO, EDAC_MC,
		"Removed device %d for %s %s: DEV %s\n", mci->mc_idx,
		mci->mod_name, mci->ctl_name, edac_dev_name(mci));

	return mci;
}
EXPORT_SYMBOL_GPL(edac_mc_del_mc);

static void edac_mc_scrub_block(unsigned long page, unsigned long offset,
				u32 size)
{
	struct page *pg;
	void *virt_addr;
	unsigned long flags = 0;

	edac_dbg(3, "\n");

	/* ECC error page was not in our memory. Ignore it. */
	if (!pfn_valid(page))
		return;

	/* Find the actual page structure then map it and fix */
	pg = pfn_to_page(page);

	if (PageHighMem(pg))
		local_irq_save(flags);

	virt_addr = kmap_atomic(pg);

	/* Perform architecture specific atomic scrub operation */
	edac_atomic_scrub(virt_addr + offset, size);

	/* Unmap and complete */
	kunmap_atomic(virt_addr);

	if (PageHighMem(pg))
		local_irq_restore(flags);
}

/* FIXME - should return -1 */
int edac_mc_find_csrow_by_page(struct mem_ctl_info *mci, unsigned long page)
{
	struct csrow_info **csrows = mci->csrows;
	int row, i, j, n;

	edac_dbg(1, "MC%d: 0x%lx\n", mci->mc_idx, page);
	row = -1;

	for (i = 0; i < mci->nr_csrows; i++) {
		struct csrow_info *csrow = csrows[i];
		n = 0;
		for (j = 0; j < csrow->nr_channels; j++) {
			struct dimm_info *dimm = csrow->channels[j]->dimm;
			n += dimm->nr_pages;
		}
		if (n == 0)
			continue;

		edac_dbg(3, "MC%d: first(0x%lx) page(0x%lx) last(0x%lx) mask(0x%lx)\n",
			 mci->mc_idx,
			 csrow->first_page, page, csrow->last_page,
			 csrow->page_mask);

		if ((page >= csrow->first_page) &&
		    (page <= csrow->last_page) &&
		    ((page & csrow->page_mask) ==
		     (csrow->first_page & csrow->page_mask))) {
			row = i;
			break;
		}
	}

	if (row == -1)
		edac_mc_printk(mci, KERN_ERR,
			"could not look up page error address %lx\n",
			(unsigned long)page);

	return row;
}
EXPORT_SYMBOL_GPL(edac_mc_find_csrow_by_page);

const char *edac_layer_name[] = {
	[EDAC_MC_LAYER_BRANCH] = "branch",
	[EDAC_MC_LAYER_CHANNEL] = "channel",
	[EDAC_MC_LAYER_SLOT] = "slot",
	[EDAC_MC_LAYER_CHIP_SELECT] = "csrow",
	[EDAC_MC_LAYER_ALL_MEM] = "memory",
};
EXPORT_SYMBOL_GPL(edac_layer_name);

static void edac_inc_ce_error(struct edac_raw_error_desc *e)
{
	int pos[EDAC_MAX_LAYERS] = { e->top_layer, e->mid_layer, e->low_layer };
	struct mem_ctl_info *mci = error_desc_to_mci(e);
	struct dimm_info *dimm = edac_get_dimm(mci, pos[0], pos[1], pos[2]);

	mci->ce_mc += e->error_count;

	if (dimm)
		dimm->ce_count += e->error_count;
	else
		mci->ce_noinfo_count += e->error_count;
}

static void edac_inc_ue_error(struct edac_raw_error_desc *e)
{
	int pos[EDAC_MAX_LAYERS] = { e->top_layer, e->mid_layer, e->low_layer };
	struct mem_ctl_info *mci = error_desc_to_mci(e);
	struct dimm_info *dimm = edac_get_dimm(mci, pos[0], pos[1], pos[2]);

	mci->ue_mc += e->error_count;

	if (dimm)
		dimm->ue_count += e->error_count;
	else
		mci->ue_noinfo_count += e->error_count;
}

static void edac_ce_error(struct edac_raw_error_desc *e)
{
	struct mem_ctl_info *mci = error_desc_to_mci(e);
	unsigned long remapped_page;

	if (edac_mc_get_log_ce()) {
		edac_mc_printk(mci, KERN_WARNING,
			"%d CE %s%son %s (%s page:0x%lx offset:0x%lx grain:%ld syndrome:0x%lx%s%s)\n",
			e->error_count, e->msg,
			*e->msg ? " " : "",
			e->label, e->location, e->page_frame_number, e->offset_in_page,
			e->grain, e->syndrome,
			*e->other_detail ? " - " : "",
			e->other_detail);
	}

	edac_inc_ce_error(e);

	if (mci->scrub_mode == SCRUB_SW_SRC) {
		/*
			* Some memory controllers (called MCs below) can remap
			* memory so that it is still available at a different
			* address when PCI devices map into memory.
			* MC's that can't do this, lose the memory where PCI
			* devices are mapped. This mapping is MC-dependent
			* and so we call back into the MC driver for it to
			* map the MC page to a physical (CPU) page which can
			* then be mapped to a virtual page - which can then
			* be scrubbed.
			*/
		remapped_page = mci->ctl_page_to_phys ?
			mci->ctl_page_to_phys(mci, e->page_frame_number) :
			e->page_frame_number;

		edac_mc_scrub_block(remapped_page, e->offset_in_page, e->grain);
	}
}

static void edac_ue_error(struct edac_raw_error_desc *e)
{
	struct mem_ctl_info *mci = error_desc_to_mci(e);

	if (edac_mc_get_log_ue()) {
		edac_mc_printk(mci, KERN_WARNING,
			"%d UE %s%son %s (%s page:0x%lx offset:0x%lx grain:%ld%s%s)\n",
			e->error_count, e->msg,
			*e->msg ? " " : "",
			e->label, e->location, e->page_frame_number, e->offset_in_page,
			e->grain,
			*e->other_detail ? " - " : "",
			e->other_detail);
	}

	edac_inc_ue_error(e);

	if (edac_mc_get_panic_on_ue()) {
		panic("UE %s%son %s (%s page:0x%lx offset:0x%lx grain:%ld%s%s)\n",
			e->msg,
			*e->msg ? " " : "",
			e->label, e->location, e->page_frame_number, e->offset_in_page,
			e->grain,
			*e->other_detail ? " - " : "",
			e->other_detail);
	}
}

static void edac_inc_csrow(struct edac_raw_error_desc *e, int row, int chan)
{
	struct mem_ctl_info *mci = error_desc_to_mci(e);
	enum hw_event_mc_err_type type = e->type;
	u16 count = e->error_count;

	if (row < 0)
		return;

	edac_dbg(4, "csrow/channel to increment: (%d,%d)\n", row, chan);

	if (type == HW_EVENT_ERR_CORRECTED) {
		mci->csrows[row]->ce_count += count;
		if (chan >= 0)
			mci->csrows[row]->channels[chan]->ce_count += count;
	} else {
		mci->csrows[row]->ue_count += count;
	}
}

void edac_raw_mc_handle_error(struct edac_raw_error_desc *e)
{
	struct mem_ctl_info *mci = error_desc_to_mci(e);
	u8 grain_bits;

	/* Sanity-check driver-supplied grain value. */
	if (WARN_ON_ONCE(!e->grain))
		e->grain = 1;

	grain_bits = fls_long(e->grain - 1);

	/* Report the error via the trace interface */
	if (IS_ENABLED(CONFIG_RAS))
		trace_mc_event(e->type, e->msg, e->label, e->error_count,
			       mci->mc_idx, e->top_layer, e->mid_layer,
			       e->low_layer,
			       (e->page_frame_number << PAGE_SHIFT) | e->offset_in_page,
			       grain_bits, e->syndrome, e->other_detail);

	if (e->type == HW_EVENT_ERR_CORRECTED)
		edac_ce_error(e);
	else
		edac_ue_error(e);
}
EXPORT_SYMBOL_GPL(edac_raw_mc_handle_error);

void edac_mc_handle_error(const enum hw_event_mc_err_type type,
			  struct mem_ctl_info *mci,
			  const u16 error_count,
			  const unsigned long page_frame_number,
			  const unsigned long offset_in_page,
			  const unsigned long syndrome,
			  const int top_layer,
			  const int mid_layer,
			  const int low_layer,
			  const char *msg,
			  const char *other_detail)
{
	struct dimm_info *dimm;
	char *p;
	int row = -1, chan = -1;
	int pos[EDAC_MAX_LAYERS] = { top_layer, mid_layer, low_layer };
	int i, n_labels = 0;
	struct edac_raw_error_desc *e = &mci->error_desc;
	bool any_memory = true;

	edac_dbg(3, "MC%d\n", mci->mc_idx);

	/* Fills the error report buffer */
	memset(e, 0, sizeof (*e));
	e->error_count = error_count;
	e->type = type;
	e->top_layer = top_layer;
	e->mid_layer = mid_layer;
	e->low_layer = low_layer;
	e->page_frame_number = page_frame_number;
	e->offset_in_page = offset_in_page;
	e->syndrome = syndrome;
	/* need valid strings here for both: */
	e->msg = msg ?: "";
	e->other_detail = other_detail ?: "";

	/*
	 * Check if the event report is consistent and if the memory location is
	 * known. If it is, the DIMM(s) label info will be filled and the DIMM's
	 * error counters will be incremented.
	 */
	for (i = 0; i < mci->n_layers; i++) {
		if (pos[i] >= (int)mci->layers[i].size) {

			edac_mc_printk(mci, KERN_ERR,
				       "INTERNAL ERROR: %s value is out of range (%d >= %d)\n",
				       edac_layer_name[mci->layers[i].type],
				       pos[i], mci->layers[i].size);
			/*
			 * Instead of just returning it, let's use what's
			 * known about the error. The increment routines and
			 * the DIMM filter logic will do the right thing by
			 * pointing the likely damaged DIMMs.
			 */
			pos[i] = -1;
		}
		if (pos[i] >= 0)
			any_memory = false;
	}

	/*
	 * Get the dimm label/grain that applies to the match criteria.
	 * As the error algorithm may not be able to point to just one memory
	 * stick, the logic here will get all possible labels that could
	 * pottentially be affected by the error.
	 * On FB-DIMM memory controllers, for uncorrected errors, it is common
	 * to have only the MC channel and the MC dimm (also called "branch")
	 * but the channel is not known, as the memory is arranged in pairs,
	 * where each memory belongs to a separate channel within the same
	 * branch.
	 */
	p = e->label;
	*p = '\0';

	mci_for_each_dimm(mci, dimm) {
		if (top_layer >= 0 && top_layer != dimm->location[0])
			continue;
		if (mid_layer >= 0 && mid_layer != dimm->location[1])
			continue;
		if (low_layer >= 0 && low_layer != dimm->location[2])
			continue;

		/* get the max grain, over the error match range */
		if (dimm->grain > e->grain)
			e->grain = dimm->grain;

		/*
		 * If the error is memory-controller wide, there's no need to
		 * seek for the affected DIMMs because the whole channel/memory
		 * controller/... may be affected. Also, don't show errors for
		 * empty DIMM slots.
		 */
		if (!dimm->nr_pages)
			continue;

		n_labels++;
		if (n_labels > EDAC_MAX_LABELS) {
			p = e->label;
			*p = '\0';
		} else {
			if (p != e->label) {
				strcpy(p, OTHER_LABEL);
				p += strlen(OTHER_LABEL);
			}
			strcpy(p, dimm->label);
			p += strlen(p);
		}

		/*
		 * get csrow/channel of the DIMM, in order to allow
		 * incrementing the compat API counters
		 */
		edac_dbg(4, "%s csrows map: (%d,%d)\n",
			mci->csbased ? "rank" : "dimm",
			dimm->csrow, dimm->cschannel);
		if (row == -1)
			row = dimm->csrow;
		else if (row >= 0 && row != dimm->csrow)
			row = -2;

		if (chan == -1)
			chan = dimm->cschannel;
		else if (chan >= 0 && chan != dimm->cschannel)
			chan = -2;
	}

	if (any_memory)
		strcpy(e->label, "any memory");
	else if (!*e->label)
		strcpy(e->label, "unknown memory");

	edac_inc_csrow(e, row, chan);

	/* Fill the RAM location data */
	p = e->location;

	for (i = 0; i < mci->n_layers; i++) {
		if (pos[i] < 0)
			continue;

		p += sprintf(p, "%s:%d ",
			     edac_layer_name[mci->layers[i].type],
			     pos[i]);
	}
	if (p > e->location)
		*(p - 1) = '\0';

	edac_raw_mc_handle_error(e);
}
EXPORT_SYMBOL_GPL(edac_mc_handle_error);<|MERGE_RESOLUTION|>--- conflicted
+++ resolved
@@ -480,12 +480,6 @@
 {
 	edac_dbg(1, "\n");
 
-<<<<<<< HEAD
-	if (device_is_registered(&mci->dev))
-		edac_unregister_sysfs(mci);
-
-=======
->>>>>>> c1084c27
 	_edac_mc_free(mci);
 }
 EXPORT_SYMBOL_GPL(edac_mc_free);
