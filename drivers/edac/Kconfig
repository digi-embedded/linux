--- conflicted
+++ resolved
@@ -486,11 +486,7 @@
 
 config EDAC_SYNOPSYS
 	tristate "Synopsys DDR Memory Controller"
-<<<<<<< HEAD
-	depends on ARCH_ZYNQ || ARCH_ZYNQMP || ARCH_MXC
-=======
 	depends on ARCH_ZYNQ || ARCH_ZYNQMP || ARCH_INTEL_SOCFPGA || ARCH_MXC
->>>>>>> 29549c70
 	help
 	  Support for error detection and correction on the Synopsys DDR
 	  memory controller.
