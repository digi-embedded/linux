// SPDX-License-Identifier: GPL-2.0-only
/*
 * Remote Processor Framework Elf loader
 *
 * Copyright (C) 2011 Texas Instruments, Inc.
 * Copyright (C) 2011 Google, Inc.
 *
 * Ohad Ben-Cohen <ohad@wizery.com>
 * Brian Swetland <swetland@google.com>
 * Mark Grosen <mgrosen@ti.com>
 * Fernando Guzman Lugo <fernando.lugo@ti.com>
 * Suman Anna <s-anna@ti.com>
 * Robert Tivy <rtivy@ti.com>
 * Armando Uribe De Leon <x0095078@ti.com>
 * Sjur Brændeland <sjur.brandeland@stericsson.com>
 */

#define pr_fmt(fmt)    "%s: " fmt, __func__

#include <linux/module.h>
#include <linux/firmware.h>
#include <linux/remoteproc.h>
#include <linux/elf.h>

#include "remoteproc_internal.h"
#include "remoteproc_elf_helpers.h"

/**
 * rproc_elf_sanity_check() - Sanity Check for ELF32/ELF64 firmware image
 * @rproc: the remote processor handle
 * @fw: the ELF firmware image
 *
 * Make sure this fw image is sane (ie a correct ELF32/ELF64 file).
 *
 * Return: 0 on success and -EINVAL upon any failure
 */
int rproc_elf_sanity_check(struct rproc *rproc, const struct firmware *fw)
{
	const char *name = rproc->firmware;
	struct device *dev = &rproc->dev;
	/*
	 * Elf files are beginning with the same structure. Thus, to simplify
	 * header parsing, we can use the elf32_hdr one for both elf64 and
	 * elf32.
	 */
	struct elf32_hdr *ehdr;
	u32 elf_shdr_get_size;
	u64 phoff, shoff;
	char class;
	u16 phnum;

	if (!fw) {
		dev_err(dev, "failed to load %s\n", name);
		return -EINVAL;
	}

	if (fw->size < sizeof(struct elf32_hdr)) {
		dev_err(dev, "Image is too small\n");
		return -EINVAL;
	}

	ehdr = (struct elf32_hdr *)fw->data;

	if (memcmp(ehdr->e_ident, ELFMAG, SELFMAG)) {
		dev_err(dev, "Image is corrupted (bad magic)\n");
		return -EINVAL;
	}

	class = ehdr->e_ident[EI_CLASS];
	if (class != ELFCLASS32 && class != ELFCLASS64) {
		dev_err(dev, "Unsupported class: %d\n", class);
		return -EINVAL;
	}

	if (class == ELFCLASS64 && fw->size < sizeof(struct elf64_hdr)) {
		dev_err(dev, "elf64 header is too small\n");
		return -EINVAL;
	}

	/* We assume the firmware has the same endianness as the host */
# ifdef __LITTLE_ENDIAN
	if (ehdr->e_ident[EI_DATA] != ELFDATA2LSB) {
# else /* BIG ENDIAN */
	if (ehdr->e_ident[EI_DATA] != ELFDATA2MSB) {
# endif
		dev_err(dev, "Unsupported firmware endianness\n");
		return -EINVAL;
	}

	phoff = elf_hdr_get_e_phoff(class, fw->data);
	shoff = elf_hdr_get_e_shoff(class, fw->data);
	phnum =  elf_hdr_get_e_phnum(class, fw->data);
	elf_shdr_get_size = elf_size_of_shdr(class);

	if (fw->size < shoff + elf_shdr_get_size) {
		dev_err(dev, "Image is too small\n");
		return -EINVAL;
	}

	if (phnum == 0) {
		dev_err(dev, "No loadable segments\n");
		return -EINVAL;
	}

	if (phoff > fw->size) {
		dev_err(dev, "Firmware size is too small\n");
		return -EINVAL;
	}

	dev_dbg(dev, "Firmware is an elf%d file\n",
		class == ELFCLASS32 ? 32 : 64);

	return 0;
}
EXPORT_SYMBOL(rproc_elf_sanity_check);

/**
 * rproc_elf_get_boot_addr() - Get rproc's boot address.
 * @rproc: the remote processor handle
 * @fw: the ELF firmware image
 *
 * Note that the boot address is not a configurable property of all remote
 * processors. Some will always boot at a specific hard-coded address.
 *
 * Return: entry point address of the ELF image
 *
 */
u64 rproc_elf_get_boot_addr(struct rproc *rproc, const struct firmware *fw)
{
	return elf_hdr_get_e_entry(fw_elf_get_class(fw), fw->data);
}
EXPORT_SYMBOL(rproc_elf_get_boot_addr);

/**
 * rproc_elf_load_segments() - load firmware segments to memory
 * @rproc: remote processor which will be booted using these fw segments
 * @fw: the ELF firmware image
 *
 * This function loads the firmware segments to memory, where the remote
 * processor expects them.
 *
 * Some remote processors will expect their code and data to be placed
 * in specific device addresses, and can't have them dynamically assigned.
 *
 * We currently support only those kind of remote processors, and expect
 * the program header's paddr member to contain those addresses. We then go
 * through the physically contiguous "carveout" memory regions which we
 * allocated (and mapped) earlier on behalf of the remote processor,
 * and "translate" device address to kernel addresses, so we can copy the
 * segments where they are expected.
 *
 * Currently we only support remote processors that required carveout
 * allocations and got them mapped onto their iommus. Some processors
 * might be different: they might not have iommus, and would prefer to
 * directly allocate memory for every segment/resource. This is not yet
 * supported, though.
 *
 * Return: 0 on success and an appropriate error code otherwise
 */
int rproc_elf_load_segments(struct rproc *rproc, const struct firmware *fw)
{
	struct device *dev = &rproc->dev;
	const void *ehdr, *phdr;
	int i, ret = 0;
	u16 phnum;
	const u8 *elf_data = fw->data;
	u8 class = fw_elf_get_class(fw);
	u32 elf_phdr_get_size = elf_size_of_phdr(class);

	ehdr = elf_data;
	phnum = elf_hdr_get_e_phnum(class, ehdr);
	phdr = elf_data + elf_hdr_get_e_phoff(class, ehdr);

	/* go through the available ELF segments */
	for (i = 0; i < phnum; i++, phdr += elf_phdr_get_size) {
		u64 da = elf_phdr_get_p_paddr(class, phdr);
		u64 memsz = elf_phdr_get_p_memsz(class, phdr);
		u64 filesz = elf_phdr_get_p_filesz(class, phdr);
		u64 offset = elf_phdr_get_p_offset(class, phdr);
		u32 type = elf_phdr_get_p_type(class, phdr);
		bool is_iomem = false;
		void *ptr;

		if (type != PT_LOAD)
			continue;

		dev_dbg(dev, "phdr: type %d da 0x%llx memsz 0x%llx filesz 0x%llx\n",
			type, da, memsz, filesz);

		if (filesz > memsz) {
			dev_err(dev, "bad phdr filesz 0x%llx memsz 0x%llx\n",
				filesz, memsz);
			ret = -EINVAL;
			break;
		}

		if (offset + filesz > fw->size) {
			dev_err(dev, "truncated fw: need 0x%llx avail 0x%zx\n",
				offset + filesz, fw->size);
			ret = -EINVAL;
			break;
		}

		if (!rproc_u64_fit_in_size_t(memsz)) {
			dev_err(dev, "size (%llx) does not fit in size_t type\n",
				memsz);
			ret = -EOVERFLOW;
			break;
		}

		/* grab the kernel address for this device address */
		ptr = rproc_da_to_va(rproc, da, memsz, &is_iomem);
		if (!ptr) {
			dev_err(dev, "bad phdr da 0x%llx mem 0x%llx\n", da,
				memsz);
			ret = -EINVAL;
			break;
		}

		/* put the segment where the remote processor expects it */
<<<<<<< HEAD
		if (phdr->p_filesz)
			rproc_memcpy(rproc, ptr, elf_data + phdr->p_offset,
				     filesz, 0);

=======
		if (filesz) {
			if (is_iomem)
				memcpy_toio((void __iomem *)ptr, elf_data + offset, filesz);
			else
				memcpy(ptr, elf_data + offset, filesz);
		}

		/*
		 * Zero out remaining memory for this segment.
		 *
		 * This isn't strictly required since dma_alloc_coherent already
		 * did this for us. albeit harmless, we may consider removing
		 * this.
		 */
		if (memsz > filesz) {
			if (is_iomem)
				memset_io((void __iomem *)(ptr + filesz), 0, memsz - filesz);
			else
				memset(ptr + filesz, 0, memsz - filesz);
		}
>>>>>>> c1084c27
	}

	return ret;
}
EXPORT_SYMBOL(rproc_elf_load_segments);

static const void *
find_table(struct device *dev, const struct firmware *fw)
{
	const void *shdr, *name_table_shdr;
	int i;
	const char *name_table;
	struct resource_table *table = NULL;
	const u8 *elf_data = (void *)fw->data;
	u8 class = fw_elf_get_class(fw);
	size_t fw_size = fw->size;
	const void *ehdr = elf_data;
	u16 shnum = elf_hdr_get_e_shnum(class, ehdr);
	u32 elf_shdr_get_size = elf_size_of_shdr(class);
	u16 shstrndx = elf_hdr_get_e_shstrndx(class, ehdr);

	/* look for the resource table and handle it */
	/* First, get the section header according to the elf class */
	shdr = elf_data + elf_hdr_get_e_shoff(class, ehdr);
	/* Compute name table section header entry in shdr array */
	name_table_shdr = shdr + (shstrndx * elf_shdr_get_size);
	/* Finally, compute the name table section address in elf */
	name_table = elf_data + elf_shdr_get_sh_offset(class, name_table_shdr);

	for (i = 0; i < shnum; i++, shdr += elf_shdr_get_size) {
		u64 size = elf_shdr_get_sh_size(class, shdr);
		u64 offset = elf_shdr_get_sh_offset(class, shdr);
		u32 name = elf_shdr_get_sh_name(class, shdr);

		if (strcmp(name_table + name, ".resource_table"))
			continue;

		table = (struct resource_table *)(elf_data + offset);

		/* make sure we have the entire table */
		if (offset + size > fw_size || offset + size < size) {
			dev_err(dev, "resource table truncated\n");
			return NULL;
		}

		/* make sure table has at least the header */
		if (sizeof(struct resource_table) > size) {
			dev_err(dev, "header-less resource table\n");
			return NULL;
		}

		/* we don't support any version beyond the first */
		if (table->ver != 1) {
			dev_err(dev, "unsupported fw ver: %d\n", table->ver);
			return NULL;
		}

		/* make sure reserved bytes are zeroes */
		if (table->reserved[0] || table->reserved[1]) {
			dev_err(dev, "non zero reserved bytes\n");
			return NULL;
		}

		/* make sure the offsets array isn't truncated */
		if (struct_size(table, offset, table->num) > size) {
			dev_err(dev, "resource table incomplete\n");
			return NULL;
		}

		return shdr;
	}

	return NULL;
}

/**
 * rproc_elf_load_rsc_table() - load the resource table
 * @rproc: the rproc handle
 * @fw: the ELF firmware image
 *
 * This function finds the resource table inside the remote processor's
 * firmware, load it into the @cached_table and update @table_ptr.
 *
 * Return: 0 on success, negative errno on failure.
 */
int rproc_elf_load_rsc_table(struct rproc *rproc, const struct firmware *fw)
{
	const void *shdr;
	struct device *dev = &rproc->dev;
	struct resource_table *table = NULL;
	const u8 *elf_data = fw->data;
	size_t tablesz;
	u8 class = fw_elf_get_class(fw);
	u64 sh_offset;

	shdr = find_table(dev, fw);
	if (!shdr)
		return -EINVAL;

	sh_offset = elf_shdr_get_sh_offset(class, shdr);
	table = (struct resource_table *)(elf_data + sh_offset);
	tablesz = elf_shdr_get_sh_size(class, shdr);

	/*
	 * Create a copy of the resource table. When a virtio device starts
	 * and calls vring_new_virtqueue() the address of the allocated vring
	 * will be stored in the cached_table. Before the device is started,
	 * cached_table will be copied into device memory.
	 */
	rproc->cached_table = kmemdup(table, tablesz, GFP_KERNEL);
	if (!rproc->cached_table)
		return -ENOMEM;

	rproc->table_ptr = rproc->cached_table;
	rproc->table_sz = tablesz;

	return 0;
}
EXPORT_SYMBOL(rproc_elf_load_rsc_table);

/**
 * rproc_elf_find_loaded_rsc_table() - find the loaded resource table
 * @rproc: the rproc handle
 * @fw: the ELF firmware image
 *
 * This function finds the location of the loaded resource table. Don't
 * call this function if the table wasn't loaded yet - it's a bug if you do.
 *
 * Return: pointer to the resource table if it is found or NULL otherwise.
 * If the table wasn't loaded yet the result is unspecified.
 */
struct resource_table *rproc_elf_find_loaded_rsc_table(struct rproc *rproc,
						       const struct firmware *fw)
{
	const void *shdr;
	u64 sh_addr, sh_size;
	u8 class = fw_elf_get_class(fw);
	struct device *dev = &rproc->dev;

	shdr = find_table(&rproc->dev, fw);
	if (!shdr)
		return NULL;

	sh_addr = elf_shdr_get_sh_addr(class, shdr);
	sh_size = elf_shdr_get_sh_size(class, shdr);

	if (!rproc_u64_fit_in_size_t(sh_size)) {
		dev_err(dev, "size (%llx) does not fit in size_t type\n",
			sh_size);
		return NULL;
	}

	return rproc_da_to_va(rproc, sh_addr, sh_size, NULL);
}
EXPORT_SYMBOL(rproc_elf_find_loaded_rsc_table);<|MERGE_RESOLUTION|>--- conflicted
+++ resolved
@@ -218,12 +218,6 @@
 		}
 
 		/* put the segment where the remote processor expects it */
-<<<<<<< HEAD
-		if (phdr->p_filesz)
-			rproc_memcpy(rproc, ptr, elf_data + phdr->p_offset,
-				     filesz, 0);
-
-=======
 		if (filesz) {
 			if (is_iomem)
 				memcpy_toio((void __iomem *)ptr, elf_data + offset, filesz);
@@ -244,7 +238,6 @@
 			else
 				memset(ptr + filesz, 0, memsz - filesz);
 		}
->>>>>>> c1084c27
 	}
 
 	return ret;
