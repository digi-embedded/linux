--- conflicted
+++ resolved
@@ -75,23 +75,6 @@
 }
 
 /*
- * rproc_memcpy() - memcpy verison for remoteproc usage
- * @flags:
- *	- 0 means to DA
- *	- 1 means from DA
- *
- */
-void *rproc_memcpy(struct rproc *rproc, void *dest,
-		   const void *src, size_t count, int flags)
-{
-	if (rproc->ops->memcpy)
-		return rproc->ops->memcpy(rproc, dest, src, count, flags);
-
-	return memcpy(dest, src, count);
-}
-EXPORT_SYMBOL(rproc_memcpy);
-
-/*
  * This is the IOMMU fault handler we register with the IOMMU API
  * (when relevant; not all remote processors access memory through
  * an IOMMU).
@@ -573,10 +556,6 @@
 	/* Initialise vdev subdevice */
 	snprintf(name, sizeof(name), "vdev%dbuffer", rvdev->index);
 	rvdev->dev.parent = &rproc->dev;
-<<<<<<< HEAD
-	rvdev->dev.dma_pfn_offset = rproc->dev.parent->dma_pfn_offset;
-=======
->>>>>>> c1084c27
 	rvdev->dev.release = rproc_rvdev_release;
 	dev_set_name(&rvdev->dev, "%s#%s", dev_name(rvdev->dev.parent), name);
 	dev_set_drvdata(&rvdev->dev, rvdev);
@@ -1459,21 +1438,6 @@
 	return ret;
 }
 
-<<<<<<< HEAD
-/**
- * rproc_fw_boot() - boot specified remote processor according to specified
- * firmware
- * @rproc: handle of a remote processor
- * @fw: pointer on firmware to handle
- *
- * Handle resources defined in resource table, load firmware and
- * start remote processor.
- *
- * If firmware pointer fw is NULL, firmware is not handled by remoteproc
- * core, but under the responsibility of platform driver.
- *
- * Returns 0 on success, and an appropriate error value otherwise.
-=======
 static int __rproc_attach(struct rproc *rproc)
 {
 	struct device *dev = &rproc->dev;
@@ -1518,7 +1482,6 @@
 
 /*
  * take a firmware and boot a remote processor with it.
->>>>>>> c1084c27
  */
 static int rproc_fw_boot(struct rproc *rproc, const struct firmware *fw)
 {
@@ -1530,11 +1493,7 @@
 	if (ret)
 		return ret;
 
-	if (fw)
-		dev_info(dev, "Booting fw image %s, size %zd\n", name,
-			 fw->size);
-	else
-		dev_info(dev, "Synchronizing with preloaded co-processor\n");
+	dev_info(dev, "Booting fw image %s, size %zd\n", name, fw->size);
 
 	/*
 	 * if enabling an IOMMU isn't relevant for this rproc, this is
@@ -1921,54 +1880,7 @@
 
 	rproc_unprepare_subdevices(rproc);
 
-<<<<<<< HEAD
-	ehdr = data;
-
-	memset(ehdr, 0, sizeof(*ehdr));
-	memcpy(ehdr->e_ident, ELFMAG, SELFMAG);
-	ehdr->e_ident[EI_CLASS] = ELFCLASS32;
-	ehdr->e_ident[EI_DATA] = ELFDATA2LSB;
-	ehdr->e_ident[EI_VERSION] = EV_CURRENT;
-	ehdr->e_ident[EI_OSABI] = ELFOSABI_NONE;
-	ehdr->e_type = ET_CORE;
-	ehdr->e_machine = EM_NONE;
-	ehdr->e_version = EV_CURRENT;
-	ehdr->e_entry = rproc->bootaddr;
-	ehdr->e_phoff = sizeof(*ehdr);
-	ehdr->e_ehsize = sizeof(*ehdr);
-	ehdr->e_phentsize = sizeof(*phdr);
-	ehdr->e_phnum = phnum;
-
-	phdr = data + ehdr->e_phoff;
-	offset = ehdr->e_phoff + sizeof(*phdr) * ehdr->e_phnum;
-	list_for_each_entry(segment, &rproc->dump_segments, node) {
-		memset(phdr, 0, sizeof(*phdr));
-		phdr->p_type = PT_LOAD;
-		phdr->p_offset = offset;
-		phdr->p_vaddr = segment->da;
-		phdr->p_paddr = segment->da;
-		phdr->p_filesz = segment->size;
-		phdr->p_memsz = segment->size;
-		phdr->p_flags = PF_R | PF_W | PF_X;
-		phdr->p_align = 0;
-
-		if (segment->dump) {
-			segment->dump(rproc, segment, data + offset);
-		} else {
-			ptr = rproc_da_to_va(rproc, segment->da, segment->size);
-			if (!ptr) {
-				dev_err(&rproc->dev,
-					"invalid coredump segment (%pad, %zu)\n",
-					&segment->da, segment->size);
-				memset(data + offset, 0xff, segment->size);
-			} else {
-				rproc_memcpy(rproc, data + offset, ptr,
-					     segment->size, 1);
-			}
-		}
-=======
 	rproc->state = RPROC_DETACHED;
->>>>>>> c1084c27
 
 	dev_info(dev, "detached remote processor %s\n", rproc->name);
 
@@ -2007,19 +1919,11 @@
 	if (ret)
 		goto unlock_mutex;
 
-<<<<<<< HEAD
-	if (!rproc->skip_fw_load) {
-		/* generate coredump */
-		rproc_coredump(rproc);
-
-		/* load firmware */
-=======
 	/* generate coredump */
 	rproc->ops->coredump(rproc);
 
 	/* load firmware */
 	if (!rproc->skip_fw_recovery) {
->>>>>>> c1084c27
 		ret = request_firmware(&firmware_p, rproc->firmware, dev);
 		if (ret < 0) {
 			dev_err(dev, "request_firmware failed: %d\n", ret);
@@ -2030,11 +1934,7 @@
 	/* boot the remote processor up again */
 	ret = rproc_start(rproc, firmware_p);
 
-<<<<<<< HEAD
-	if (!rproc->skip_fw_load)
-=======
 	if (!rproc->skip_fw_recovery)
->>>>>>> c1084c27
 		release_firmware(firmware_p);
 
 unlock_mutex:
@@ -2080,22 +1980,16 @@
  * rproc_boot() - boot a remote processor
  * @rproc: handle of a remote processor
  *
- * Boot a remote processor (i.e. load its firmware, power it on, ...) from
- * different contexts:
- * - power off
- * - preloaded firmware
- * - started before kernel execution
- * The different operations are selected thanks to properties defined by
- * platform driver.
- *
- * If the remote processor is already powered on at rproc level, this function
- * immediately returns (successfully).
+ * Boot a remote processor (i.e. load its firmware, power it on, ...).
+ *
+ * If the remote processor is already powered on, this function immediately
+ * returns (successfully).
  *
  * Return: 0 on success, and an appropriate error value otherwise
  */
 int rproc_boot(struct rproc *rproc)
 {
-	const struct firmware *firmware_p = NULL;
+	const struct firmware *firmware_p;
 	struct device *dev;
 	int ret;
 
@@ -2127,31 +2021,16 @@
 	if (rproc->state == RPROC_DETACHED) {
 		dev_info(dev, "attaching to %s\n", rproc->name);
 
-<<<<<<< HEAD
-	if (!rproc->skip_fw_load) {
-=======
 		ret = rproc_attach(rproc);
 	} else {
 		dev_info(dev, "powering up %s\n", rproc->name);
 
->>>>>>> c1084c27
 		/* load firmware */
 		ret = request_firmware(&firmware_p, rproc->firmware, dev);
 		if (ret < 0) {
 			dev_err(dev, "request_firmware failed: %d\n", ret);
 			goto downref_rproc;
 		}
-<<<<<<< HEAD
-	} else {
-		/*
-		 * Set firmware name pointer to null as remoteproc core is not
-		 * in charge of firmware loading
-		 */
-		kfree(rproc->firmware);
-		rproc->firmware = NULL;
-	}
-=======
->>>>>>> c1084c27
 
 		ret = rproc_fw_boot(rproc, firmware_p);
 
@@ -2480,17 +2359,8 @@
 	/* create debugfs entries */
 	rproc_create_debug_dir(rproc);
 
-	if (rproc->skip_fw_load) {
-		/*
-		 * If rproc is marked already booted, no need to wait
-		 * for firmware.
-		 * Just handle associated resources and start sub devices
-		 */
-		ret = rproc_boot(rproc);
-		if (ret < 0)
-			return ret;
-	} else if (rproc->auto_boot) {
-		/* if rproc is marked always-on, request it to boot */
+	/* if rproc is marked always-on, request it to boot */
+	if (rproc->auto_boot) {
 		ret = rproc_trigger_auto_boot(rproc);
 		if (ret < 0)
 			goto rproc_remove_dev;
@@ -2662,8 +2532,6 @@
 	rproc->dev.class = &rproc_class;
 	rproc->dev.driver_data = rproc;
 	idr_init(&rproc->notifyids);
-<<<<<<< HEAD
-=======
 
 	rproc->name = kstrdup_const(name, GFP_KERNEL);
 	if (!rproc->name)
@@ -2674,7 +2542,6 @@
 
 	if (rproc_alloc_ops(rproc, ops))
 		goto put_device;
->>>>>>> c1084c27
 
 	/* Assign a unique device index and name */
 	rproc->index = ida_simple_get(&rproc_dev_index, 0, 0, GFP_KERNEL);
