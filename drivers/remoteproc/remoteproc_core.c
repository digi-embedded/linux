// SPDX-License-Identifier: GPL-2.0-only
/*
 * Remote Processor Framework
 *
 * Copyright (C) 2011 Texas Instruments, Inc.
 * Copyright (C) 2011 Google, Inc.
 *
 * Ohad Ben-Cohen <ohad@wizery.com>
 * Brian Swetland <swetland@google.com>
 * Mark Grosen <mgrosen@ti.com>
 * Fernando Guzman Lugo <fernando.lugo@ti.com>
 * Suman Anna <s-anna@ti.com>
 * Robert Tivy <rtivy@ti.com>
 * Armando Uribe De Leon <x0095078@ti.com>
 */

#define pr_fmt(fmt)    "%s: " fmt, __func__

#include <linux/delay.h>
#include <linux/kernel.h>
#include <linux/module.h>
#include <linux/device.h>
#include <linux/panic_notifier.h>
#include <linux/slab.h>
#include <linux/mutex.h>
#include <linux/dma-mapping.h>
#include <linux/firmware.h>
#include <linux/string.h>
#include <linux/debugfs.h>
#include <linux/rculist.h>
#include <linux/remoteproc.h>
#include <linux/iommu.h>
#include <linux/idr.h>
#include <linux/elf.h>
#include <linux/crc32.h>
#include <linux/of_reserved_mem.h>
#include <linux/virtio_ids.h>
#include <linux/virtio_ring.h>
#include <asm/byteorder.h>
#include <linux/platform_device.h>

#include "remoteproc_internal.h"

#define HIGH_BITS_MASK 0xFFFFFFFF00000000ULL

static DEFINE_MUTEX(rproc_list_mutex);
static LIST_HEAD(rproc_list);
static struct notifier_block rproc_panic_nb;

typedef int (*rproc_handle_resource_t)(struct rproc *rproc,
				 void *, int offset, int avail);

static int rproc_alloc_carveout(struct rproc *rproc,
				struct rproc_mem_entry *mem);
static int rproc_release_carveout(struct rproc *rproc,
				  struct rproc_mem_entry *mem);

/* Unique indices for remoteproc devices */
static DEFINE_IDA(rproc_dev_index);
static struct workqueue_struct *rproc_recovery_wq;

static const char * const rproc_crash_names[] = {
	[RPROC_MMUFAULT]	= "mmufault",
	[RPROC_WATCHDOG]	= "watchdog",
	[RPROC_FATAL_ERROR]	= "fatal error",
};

/* translate rproc_crash_type to string */
static const char *rproc_crash_to_string(enum rproc_crash_type type)
{
	if (type < ARRAY_SIZE(rproc_crash_names))
		return rproc_crash_names[type];
	return "unknown";
}

/*
 * This is the IOMMU fault handler we register with the IOMMU API
 * (when relevant; not all remote processors access memory through
 * an IOMMU).
 *
 * IOMMU core will invoke this handler whenever the remote processor
 * will try to access an unmapped device address.
 */
static int rproc_iommu_fault(struct iommu_domain *domain, struct device *dev,
			     unsigned long iova, int flags, void *token)
{
	struct rproc *rproc = token;

	dev_err(dev, "iommu fault: da 0x%lx flags 0x%x\n", iova, flags);

	rproc_report_crash(rproc, RPROC_MMUFAULT);

	/*
	 * Let the iommu core know we're not really handling this fault;
	 * we just used it as a recovery trigger.
	 */
	return -ENOSYS;
}

static int rproc_enable_iommu(struct rproc *rproc)
{
	struct iommu_domain *domain;
	struct device *dev = rproc->dev.parent;
	int ret;

	if (!rproc->has_iommu) {
		dev_dbg(dev, "iommu not present\n");
		return 0;
	}

	domain = iommu_domain_alloc(dev->bus);
	if (!domain) {
		dev_err(dev, "can't alloc iommu domain\n");
		return -ENOMEM;
	}

	iommu_set_fault_handler(domain, rproc_iommu_fault, rproc);

	ret = iommu_attach_device(domain, dev);
	if (ret) {
		dev_err(dev, "can't attach iommu device: %d\n", ret);
		goto free_domain;
	}

	rproc->domain = domain;

	return 0;

free_domain:
	iommu_domain_free(domain);
	return ret;
}

static void rproc_disable_iommu(struct rproc *rproc)
{
	struct iommu_domain *domain = rproc->domain;
	struct device *dev = rproc->dev.parent;

	if (!domain)
		return;

	iommu_detach_device(domain, dev);
	iommu_domain_free(domain);
}

phys_addr_t rproc_va_to_pa(void *cpu_addr)
{
	/*
	 * Return physical address according to virtual address location
	 * - in vmalloc: if region ioremapped or defined as dma_alloc_coherent
	 * - in kernel: if region allocated in generic dma memory pool
	 */
	if (is_vmalloc_addr(cpu_addr)) {
		return page_to_phys(vmalloc_to_page(cpu_addr)) +
				    offset_in_page(cpu_addr);
	}

	WARN_ON(!virt_addr_valid(cpu_addr));
	return virt_to_phys(cpu_addr);
}
EXPORT_SYMBOL(rproc_va_to_pa);

/**
 * rproc_da_to_va() - lookup the kernel virtual address for a remoteproc address
 * @rproc: handle of a remote processor
 * @da: remoteproc device address to translate
 * @len: length of the memory region @da is pointing to
 * @is_iomem: optional pointer filled in to indicate if @da is iomapped memory
 *
 * Some remote processors will ask us to allocate them physically contiguous
 * memory regions (which we call "carveouts"), and map them to specific
 * device addresses (which are hardcoded in the firmware). They may also have
 * dedicated memory regions internal to the processors, and use them either
 * exclusively or alongside carveouts.
 *
 * They may then ask us to copy objects into specific device addresses (e.g.
 * code/data sections) or expose us certain symbols in other device address
 * (e.g. their trace buffer).
 *
 * This function is a helper function with which we can go over the allocated
 * carveouts and translate specific device addresses to kernel virtual addresses
 * so we can access the referenced memory. This function also allows to perform
 * translations on the internal remoteproc memory regions through a platform
 * implementation specific da_to_va ops, if present.
 *
 * Note: phys_to_virt(iommu_iova_to_phys(rproc->domain, da)) will work too,
 * but only on kernel direct mapped RAM memory. Instead, we're just using
 * here the output of the DMA API for the carveouts, which should be more
 * correct.
 *
 * Return: a valid kernel address on success or NULL on failure
 */
void *rproc_da_to_va(struct rproc *rproc, u64 da, size_t len, bool *is_iomem)
{
	struct rproc_mem_entry *carveout;
	void *ptr = NULL;

	if (rproc->ops->da_to_va) {
		ptr = rproc->ops->da_to_va(rproc, da, len, is_iomem);
		if (ptr)
			goto out;
	}

	list_for_each_entry(carveout, &rproc->carveouts, node) {
		int offset = da - carveout->da;

		/*  Verify that carveout is allocated */
		if (!carveout->va)
			continue;

		/* try next carveout if da is too small */
		if (offset < 0)
			continue;

		/* try next carveout if da is too large */
		if (offset + len > carveout->len)
			continue;

		ptr = carveout->va + offset;

		if (is_iomem)
			*is_iomem = carveout->is_iomem;

		break;
	}

out:
	return ptr;
}
EXPORT_SYMBOL(rproc_da_to_va);

/**
 * rproc_find_carveout_by_name() - lookup the carveout region by a name
 * @rproc: handle of a remote processor
 * @name: carveout name to find (format string)
 * @...: optional parameters matching @name string
 *
 * Platform driver has the capability to register some pre-allacoted carveout
 * (physically contiguous memory regions) before rproc firmware loading and
 * associated resource table analysis. These regions may be dedicated memory
 * regions internal to the coprocessor or specified DDR region with specific
 * attributes
 *
 * This function is a helper function with which we can go over the
 * allocated carveouts and return associated region characteristics like
 * coprocessor address, length or processor virtual address.
 *
 * Return: a valid pointer on carveout entry on success or NULL on failure.
 */
__printf(2, 3)
struct rproc_mem_entry *
rproc_find_carveout_by_name(struct rproc *rproc, const char *name, ...)
{
	va_list args;
	char _name[32];
	struct rproc_mem_entry *carveout, *mem = NULL;

	if (!name)
		return NULL;

	va_start(args, name);
	vsnprintf(_name, sizeof(_name), name, args);
	va_end(args);

	list_for_each_entry(carveout, &rproc->carveouts, node) {
		/* Compare carveout and requested names */
		if (!strcmp(carveout->name, _name)) {
			mem = carveout;
			break;
		}
	}

	return mem;
}

/**
 * rproc_check_carveout_da() - Check specified carveout da configuration
 * @rproc: handle of a remote processor
 * @mem: pointer on carveout to check
 * @da: area device address
 * @len: associated area size
 *
 * This function is a helper function to verify requested device area (couple
 * da, len) is part of specified carveout.
 * If da is not set (defined as FW_RSC_ADDR_ANY), only requested length is
 * checked.
 *
 * Return: 0 if carveout matches request else error
 */
static int rproc_check_carveout_da(struct rproc *rproc,
				   struct rproc_mem_entry *mem, u32 da, u32 len)
{
	struct device *dev = &rproc->dev;
	int delta;

	/* Check requested resource length */
	if (len > mem->len) {
		dev_err(dev, "Registered carveout doesn't fit len request\n");
		return -EINVAL;
	}

	if (da != FW_RSC_ADDR_ANY && mem->da == FW_RSC_ADDR_ANY) {
		/* Address doesn't match registered carveout configuration */
		return -EINVAL;
	} else if (da != FW_RSC_ADDR_ANY && mem->da != FW_RSC_ADDR_ANY) {
		delta = da - mem->da;

		/* Check requested resource belongs to registered carveout */
		if (delta < 0) {
			dev_err(dev,
				"Registered carveout doesn't fit da request\n");
			return -EINVAL;
		}

		if (delta + len > mem->len) {
			dev_err(dev,
				"Registered carveout doesn't fit len request\n");
			return -EINVAL;
		}
	}

	return 0;
}

int rproc_alloc_vring(struct rproc_vdev *rvdev, int i)
{
	struct rproc *rproc = rvdev->rproc;
	struct device *dev = &rproc->dev;
	struct rproc_vring *rvring = &rvdev->vring[i];
	struct fw_rsc_vdev *rsc;
	int ret, notifyid;
	struct rproc_mem_entry *mem;
	size_t size;

	/* actual size of vring (in bytes) */
	size = PAGE_ALIGN(vring_size(rvring->num, rvring->align));

	rsc = (void *)rproc->table_ptr + rvdev->rsc_offset;

	/* Search for pre-registered carveout */
	mem = rproc_find_carveout_by_name(rproc, "vdev%dvring%d", rvdev->index,
					  i);
	if (mem) {
		if (rproc_check_carveout_da(rproc, mem, rsc->vring[i].da, size))
			return -ENOMEM;
	} else {
		/* Register carveout in list */
		mem = rproc_mem_entry_init(dev, NULL, 0,
					   size, rsc->vring[i].da,
					   rproc_alloc_carveout,
					   rproc_release_carveout,
					   "vdev%dvring%d",
					   rvdev->index, i);
		if (!mem) {
			dev_err(dev, "Can't allocate memory entry structure\n");
			return -ENOMEM;
		}

		rproc_add_carveout(rproc, mem);
	}

	/*
	 * Assign an rproc-wide unique index for this vring
	 * TODO: assign a notifyid for rvdev updates as well
	 * TODO: support predefined notifyids (via resource table)
	 */
	ret = idr_alloc(&rproc->notifyids, rvring, 0, 0, GFP_KERNEL);
	if (ret < 0) {
		dev_err(dev, "idr_alloc failed: %d\n", ret);
		return ret;
	}
	notifyid = ret;

	/* Potentially bump max_notifyid */
	if (notifyid > rproc->max_notifyid)
		rproc->max_notifyid = notifyid;

	rvring->notifyid = notifyid;

	/* Let the rproc know the notifyid of this vring.*/
	rsc->vring[i].notifyid = notifyid;
	return 0;
}

int
rproc_parse_vring(struct rproc_vdev *rvdev, struct fw_rsc_vdev *rsc, int i)
{
	struct rproc *rproc = rvdev->rproc;
	struct device *dev = &rproc->dev;
	struct fw_rsc_vdev_vring *vring = &rsc->vring[i];
	struct rproc_vring *rvring = &rvdev->vring[i];

	dev_dbg(dev, "vdev rsc: vring%d: da 0x%x, qsz %d, align %d\n",
		i, vring->da, vring->num, vring->align);

	/* verify queue size and vring alignment are sane */
	if (!vring->num || !vring->align) {
		dev_err(dev, "invalid qsz (%d) or alignment (%d)\n",
			vring->num, vring->align);
		return -EINVAL;
	}

	rvring->num = vring->num;
	rvring->align = vring->align;
	rvring->rvdev = rvdev;

	return 0;
}

void rproc_free_vring(struct rproc_vring *rvring)
{
	struct rproc *rproc = rvring->rvdev->rproc;
	int idx = rvring - rvring->rvdev->vring;
	struct fw_rsc_vdev *rsc;

	idr_remove(&rproc->notifyids, rvring->notifyid);

	/*
	 * At this point rproc_stop() has been called and the installed resource
	 * table in the remote processor memory may no longer be accessible. As
	 * such and as per rproc_stop(), rproc->table_ptr points to the cached
	 * resource table (rproc->cached_table).  The cached resource table is
	 * only available when a remote processor has been booted by the
	 * remoteproc core, otherwise it is NULL.
	 *
	 * Based on the above, reset the virtio device section in the cached
	 * resource table only if there is one to work with.
	 */
	if (rproc->table_ptr) {
		rsc = (void *)rproc->table_ptr + rvring->rvdev->rsc_offset;
		rsc->vring[idx].da = 0;
		rsc->vring[idx].notifyid = -1;
	}
}

void rproc_add_rvdev(struct rproc *rproc, struct rproc_vdev *rvdev)
{
	if (rvdev && rproc)
		list_add_tail(&rvdev->node, &rproc->rvdevs);
}

void rproc_remove_rvdev(struct rproc_vdev *rvdev)
{
	if (rvdev)
		list_del(&rvdev->node);
}
/**
 * rproc_handle_vdev() - handle a vdev fw resource
 * @rproc: the remote processor
 * @ptr: the vring resource descriptor
 * @offset: offset of the resource entry
 * @avail: size of available data (for sanity checking the image)
 *
 * This resource entry requests the host to statically register a virtio
 * device (vdev), and setup everything needed to support it. It contains
 * everything needed to make it possible: the virtio device id, virtio
 * device features, vrings information, virtio config space, etc...
 *
 * Before registering the vdev, the vrings are allocated from non-cacheable
 * physically contiguous memory. Currently we only support two vrings per
 * remote processor (temporary limitation). We might also want to consider
 * doing the vring allocation only later when ->find_vqs() is invoked, and
 * then release them upon ->del_vqs().
 *
 * Note: @da is currently not really handled correctly: we dynamically
 * allocate it using the DMA API, ignoring requested hard coded addresses,
 * and we don't take care of any required IOMMU programming. This is all
 * going to be taken care of when the generic iommu-based DMA API will be
 * merged. Meanwhile, statically-addressed iommu-based firmware images should
 * use RSC_DEVMEM resource entries to map their required @da to the physical
 * address of their base CMA region (ouch, hacky!).
 *
 * Return: 0 on success, or an appropriate error code otherwise
 */
static int rproc_handle_vdev(struct rproc *rproc, void *ptr,
			     int offset, int avail)
{
	struct fw_rsc_vdev *rsc = ptr;
	struct device *dev = &rproc->dev;
	struct rproc_vdev *rvdev;
	size_t rsc_size;
	struct rproc_vdev_data rvdev_data;
	struct platform_device *pdev;

	/* make sure resource isn't truncated */
	rsc_size = struct_size(rsc, vring, rsc->num_of_vrings);
	if (size_add(rsc_size, rsc->config_len) > avail) {
		dev_err(dev, "vdev rsc is truncated\n");
		return -EINVAL;
	}

	/* make sure reserved bytes are zeroes */
	if (rsc->reserved[0] || rsc->reserved[1]) {
		dev_err(dev, "vdev rsc has non zero reserved bytes\n");
		return -EINVAL;
	}

	dev_dbg(dev, "vdev rsc: id %d, dfeatures 0x%x, cfg len %d, %d vrings\n",
		rsc->id, rsc->dfeatures, rsc->config_len, rsc->num_of_vrings);

	/* we currently support only two vrings per rvdev */
	if (rsc->num_of_vrings > ARRAY_SIZE(rvdev->vring)) {
		dev_err(dev, "too many vrings: %d\n", rsc->num_of_vrings);
		return -EINVAL;
	}

	rvdev_data.id = rsc->id;
	rvdev_data.index = rproc->nb_vdev++;
	rvdev_data.rsc_offset = offset;
	rvdev_data.rsc = rsc;

<<<<<<< HEAD
	/* Initialise vdev subdevice */
	snprintf(name, sizeof(name), "vdev%dbuffer", rvdev->index);
	rvdev->dev.parent = &rproc->dev;
	rvdev->dev.release = rproc_rvdev_release;
	dev_set_name(&rvdev->dev, "%s#%s", dev_name(rvdev->dev.parent), name);
	dev_set_drvdata(&rvdev->dev, rvdev);

	ret = device_register(&rvdev->dev);
	if (ret) {
		put_device(&rvdev->dev);
		return ret;
	}

	ret = copy_dma_range_map(&rvdev->dev, rproc->dev.parent);
	if (ret)
		goto free_rvdev;

	/* Make device dma capable by inheriting from parent's capabilities */
	set_dma_ops(&rvdev->dev, get_dma_ops(rproc->dev.parent));

	ret = dma_coerce_mask_and_coherent(&rvdev->dev,
					   dma_get_mask(rproc->dev.parent));
	if (ret) {
		dev_warn(dev,
			 "Failed to set DMA mask %llx. Trying to continue... %x\n",
			 dma_get_mask(rproc->dev.parent), ret);
=======
	pdev = platform_device_register_data(dev, "rproc-virtio", PLATFORM_DEVID_AUTO, &rvdev_data,
					     sizeof(rvdev_data));
	if (IS_ERR(pdev)) {
		dev_err(dev, "failed to create rproc-virtio device\n");
		return PTR_ERR(pdev);
>>>>>>> 29549c70
	}

	return 0;
}

/**
 * rproc_handle_trace() - handle a shared trace buffer resource
 * @rproc: the remote processor
 * @ptr: the trace resource descriptor
 * @offset: offset of the resource entry
 * @avail: size of available data (for sanity checking the image)
 *
 * In case the remote processor dumps trace logs into memory,
 * export it via debugfs.
 *
 * Currently, the 'da' member of @rsc should contain the device address
 * where the remote processor is dumping the traces. Later we could also
 * support dynamically allocating this address using the generic
 * DMA API (but currently there isn't a use case for that).
 *
 * Return: 0 on success, or an appropriate error code otherwise
 */
static int rproc_handle_trace(struct rproc *rproc, void *ptr,
			      int offset, int avail)
{
	struct fw_rsc_trace *rsc = ptr;
	struct rproc_debug_trace *trace;
	struct device *dev = &rproc->dev;
	char name[15];

	if (sizeof(*rsc) > avail) {
		dev_err(dev, "trace rsc is truncated\n");
		return -EINVAL;
	}

	/* make sure reserved bytes are zeroes */
	if (rsc->reserved) {
		dev_err(dev, "trace rsc has non zero reserved bytes\n");
		return -EINVAL;
	}

	trace = kzalloc(sizeof(*trace), GFP_KERNEL);
	if (!trace)
		return -ENOMEM;

	/* set the trace buffer dma properties */
	trace->trace_mem.len = rsc->len;
	trace->trace_mem.da = rsc->da;

	/* set pointer on rproc device */
	trace->rproc = rproc;

	/* make sure snprintf always null terminates, even if truncating */
	snprintf(name, sizeof(name), "trace%d", rproc->num_traces);

	/* create the debugfs entry */
	trace->tfile = rproc_create_trace_file(name, rproc, trace);

	list_add_tail(&trace->node, &rproc->traces);

	rproc->num_traces++;

	dev_dbg(dev, "%s added: da 0x%x, len 0x%x\n",
		name, rsc->da, rsc->len);

	return 0;
}

/**
 * rproc_handle_devmem() - handle devmem resource entry
 * @rproc: remote processor handle
 * @ptr: the devmem resource entry
 * @offset: offset of the resource entry
 * @avail: size of available data (for sanity checking the image)
 *
 * Remote processors commonly need to access certain on-chip peripherals.
 *
 * Some of these remote processors access memory via an iommu device,
 * and might require us to configure their iommu before they can access
 * the on-chip peripherals they need.
 *
 * This resource entry is a request to map such a peripheral device.
 *
 * These devmem entries will contain the physical address of the device in
 * the 'pa' member. If a specific device address is expected, then 'da' will
 * contain it (currently this is the only use case supported). 'len' will
 * contain the size of the physical region we need to map.
 *
 * Currently we just "trust" those devmem entries to contain valid physical
 * addresses, but this is going to change: we want the implementations to
 * tell us ranges of physical addresses the firmware is allowed to request,
 * and not allow firmwares to request access to physical addresses that
 * are outside those ranges.
 *
 * Return: 0 on success, or an appropriate error code otherwise
 */
static int rproc_handle_devmem(struct rproc *rproc, void *ptr,
			       int offset, int avail)
{
	struct fw_rsc_devmem *rsc = ptr;
	struct rproc_mem_entry *mapping;
	struct device *dev = &rproc->dev;
	int ret;

	/* no point in handling this resource without a valid iommu domain */
	if (!rproc->domain)
		return -EINVAL;

	if (sizeof(*rsc) > avail) {
		dev_err(dev, "devmem rsc is truncated\n");
		return -EINVAL;
	}

	/* make sure reserved bytes are zeroes */
	if (rsc->reserved) {
		dev_err(dev, "devmem rsc has non zero reserved bytes\n");
		return -EINVAL;
	}

	mapping = kzalloc(sizeof(*mapping), GFP_KERNEL);
	if (!mapping)
		return -ENOMEM;

	ret = iommu_map(rproc->domain, rsc->da, rsc->pa, rsc->len, rsc->flags);
	if (ret) {
		dev_err(dev, "failed to map devmem: %d\n", ret);
		goto out;
	}

	/*
	 * We'll need this info later when we'll want to unmap everything
	 * (e.g. on shutdown).
	 *
	 * We can't trust the remote processor not to change the resource
	 * table, so we must maintain this info independently.
	 */
	mapping->da = rsc->da;
	mapping->len = rsc->len;
	list_add_tail(&mapping->node, &rproc->mappings);

	dev_dbg(dev, "mapped devmem pa 0x%x, da 0x%x, len 0x%x\n",
		rsc->pa, rsc->da, rsc->len);

	return 0;

out:
	kfree(mapping);
	return ret;
}

/**
 * rproc_alloc_carveout() - allocated specified carveout
 * @rproc: rproc handle
 * @mem: the memory entry to allocate
 *
 * This function allocate specified memory entry @mem using
 * dma_alloc_coherent() as default allocator
 *
 * Return: 0 on success, or an appropriate error code otherwise
 */
static int rproc_alloc_carveout(struct rproc *rproc,
				struct rproc_mem_entry *mem)
{
	struct rproc_mem_entry *mapping = NULL;
	struct device *dev = &rproc->dev;
	dma_addr_t dma;
	void *va;
	int ret;

	va = dma_alloc_coherent(dev->parent, mem->len, &dma, GFP_KERNEL);
	if (!va) {
		dev_err(dev->parent,
			"failed to allocate dma memory: len 0x%zx\n",
			mem->len);
		return -ENOMEM;
	}

	dev_dbg(dev, "carveout va %pK, dma %pad, len 0x%zx\n",
		va, &dma, mem->len);

	if (mem->da != FW_RSC_ADDR_ANY && !rproc->domain) {
		/*
		 * Check requested da is equal to dma address
		 * and print a warn message in case of missalignment.
		 * Don't stop rproc_start sequence as coprocessor may
		 * build pa to da translation on its side.
		 */
		if (mem->da != (u32)dma)
			dev_warn(dev->parent,
				 "Allocated carveout doesn't fit device address request\n");
	}

	/*
	 * Ok, this is non-standard.
	 *
	 * Sometimes we can't rely on the generic iommu-based DMA API
	 * to dynamically allocate the device address and then set the IOMMU
	 * tables accordingly, because some remote processors might
	 * _require_ us to use hard coded device addresses that their
	 * firmware was compiled with.
	 *
	 * In this case, we must use the IOMMU API directly and map
	 * the memory to the device address as expected by the remote
	 * processor.
	 *
	 * Obviously such remote processor devices should not be configured
	 * to use the iommu-based DMA API: we expect 'dma' to contain the
	 * physical address in this case.
	 */
	if (mem->da != FW_RSC_ADDR_ANY && rproc->domain) {
		mapping = kzalloc(sizeof(*mapping), GFP_KERNEL);
		if (!mapping) {
			ret = -ENOMEM;
			goto dma_free;
		}

		ret = iommu_map(rproc->domain, mem->da, dma, mem->len,
				mem->flags);
		if (ret) {
			dev_err(dev, "iommu_map failed: %d\n", ret);
			goto free_mapping;
		}

		/*
		 * We'll need this info later when we'll want to unmap
		 * everything (e.g. on shutdown).
		 *
		 * We can't trust the remote processor not to change the
		 * resource table, so we must maintain this info independently.
		 */
		mapping->da = mem->da;
		mapping->len = mem->len;
		list_add_tail(&mapping->node, &rproc->mappings);

		dev_dbg(dev, "carveout mapped 0x%x to %pad\n",
			mem->da, &dma);
	}

	if (mem->da == FW_RSC_ADDR_ANY) {
		/* Update device address as undefined by requester */
		if ((u64)dma & HIGH_BITS_MASK)
			dev_warn(dev, "DMA address cast in 32bit to fit resource table format\n");

		mem->da = (u32)dma;
	}

	mem->dma = dma;
	mem->va = va;

	return 0;

free_mapping:
	kfree(mapping);
dma_free:
	dma_free_coherent(dev->parent, mem->len, va, dma);
	return ret;
}

/**
 * rproc_release_carveout() - release acquired carveout
 * @rproc: rproc handle
 * @mem: the memory entry to release
 *
 * This function releases specified memory entry @mem allocated via
 * rproc_alloc_carveout() function by @rproc.
 *
 * Return: 0 on success, or an appropriate error code otherwise
 */
static int rproc_release_carveout(struct rproc *rproc,
				  struct rproc_mem_entry *mem)
{
	struct device *dev = &rproc->dev;

	/* clean up carveout allocations */
	dma_free_coherent(dev->parent, mem->len, mem->va, mem->dma);
	return 0;
}

/**
 * rproc_handle_carveout() - handle phys contig memory allocation requests
 * @rproc: rproc handle
 * @ptr: the resource entry
 * @offset: offset of the resource entry
 * @avail: size of available data (for image validation)
 *
 * This function will handle firmware requests for allocation of physically
 * contiguous memory regions.
 *
 * These request entries should come first in the firmware's resource table,
 * as other firmware entries might request placing other data objects inside
 * these memory regions (e.g. data/code segments, trace resource entries, ...).
 *
 * Allocating memory this way helps utilizing the reserved physical memory
 * (e.g. CMA) more efficiently, and also minimizes the number of TLB entries
 * needed to map it (in case @rproc is using an IOMMU). Reducing the TLB
 * pressure is important; it may have a substantial impact on performance.
 *
 * Return: 0 on success, or an appropriate error code otherwise
 */
static int rproc_handle_carveout(struct rproc *rproc,
				 void *ptr, int offset, int avail)
{
	struct fw_rsc_carveout *rsc = ptr;
	struct rproc_mem_entry *carveout;
	struct device *dev = &rproc->dev;

	if (sizeof(*rsc) > avail) {
		dev_err(dev, "carveout rsc is truncated\n");
		return -EINVAL;
	}

	/* make sure reserved bytes are zeroes */
	if (rsc->reserved) {
		dev_err(dev, "carveout rsc has non zero reserved bytes\n");
		return -EINVAL;
	}

	dev_dbg(dev, "carveout rsc: name: %s, da 0x%x, pa 0x%x, len 0x%x, flags 0x%x\n",
		rsc->name, rsc->da, rsc->pa, rsc->len, rsc->flags);

	/*
	 * Check carveout rsc already part of a registered carveout,
	 * Search by name, then check the da and length
	 */
	carveout = rproc_find_carveout_by_name(rproc, rsc->name);

	if (carveout) {
		if (carveout->rsc_offset != FW_RSC_ADDR_ANY) {
			dev_err(dev,
				"Carveout already associated to resource table\n");
			return -ENOMEM;
		}

		if (rproc_check_carveout_da(rproc, carveout, rsc->da, rsc->len))
			return -ENOMEM;

		/* Update memory carveout with resource table info */
		carveout->rsc_offset = offset;
		carveout->flags = rsc->flags;

		return 0;
	}

	/* Register carveout in list */
	carveout = rproc_mem_entry_init(dev, NULL, 0, rsc->len, rsc->da,
					rproc_alloc_carveout,
					rproc_release_carveout, rsc->name);
	if (!carveout) {
		dev_err(dev, "Can't allocate memory entry structure\n");
		return -ENOMEM;
	}

	carveout->flags = rsc->flags;
	carveout->rsc_offset = offset;
	rproc_add_carveout(rproc, carveout);

	return 0;
}

/**
 * rproc_add_carveout() - register an allocated carveout region
 * @rproc: rproc handle
 * @mem: memory entry to register
 *
 * This function registers specified memory entry in @rproc carveouts list.
 * Specified carveout should have been allocated before registering.
 */
void rproc_add_carveout(struct rproc *rproc, struct rproc_mem_entry *mem)
{
	list_add_tail(&mem->node, &rproc->carveouts);
}
EXPORT_SYMBOL(rproc_add_carveout);

/**
 * rproc_mem_entry_init() - allocate and initialize rproc_mem_entry struct
 * @dev: pointer on device struct
 * @va: virtual address
 * @dma: dma address
 * @len: memory carveout length
 * @da: device address
 * @alloc: memory carveout allocation function
 * @release: memory carveout release function
 * @name: carveout name
 *
 * This function allocates a rproc_mem_entry struct and fill it with parameters
 * provided by client.
 *
 * Return: a valid pointer on success, or NULL on failure
 */
__printf(8, 9)
struct rproc_mem_entry *
rproc_mem_entry_init(struct device *dev,
		     void *va, dma_addr_t dma, size_t len, u32 da,
		     int (*alloc)(struct rproc *, struct rproc_mem_entry *),
		     int (*release)(struct rproc *, struct rproc_mem_entry *),
		     const char *name, ...)
{
	struct rproc_mem_entry *mem;
	va_list args;

	mem = kzalloc(sizeof(*mem), GFP_KERNEL);
	if (!mem)
		return mem;

	mem->va = va;
	mem->dma = dma;
	mem->da = da;
	mem->len = len;
	mem->alloc = alloc;
	mem->release = release;
	mem->rsc_offset = FW_RSC_ADDR_ANY;
	mem->of_resm_idx = -1;

	va_start(args, name);
	vsnprintf(mem->name, sizeof(mem->name), name, args);
	va_end(args);

	return mem;
}
EXPORT_SYMBOL(rproc_mem_entry_init);

/**
 * rproc_of_resm_mem_entry_init() - allocate and initialize rproc_mem_entry struct
 * from a reserved memory phandle
 * @dev: pointer on device struct
 * @of_resm_idx: reserved memory phandle index in "memory-region"
 * @len: memory carveout length
 * @da: device address
 * @name: carveout name
 *
 * This function allocates a rproc_mem_entry struct and fill it with parameters
 * provided by client.
 *
 * Return: a valid pointer on success, or NULL on failure
 */
__printf(5, 6)
struct rproc_mem_entry *
rproc_of_resm_mem_entry_init(struct device *dev, u32 of_resm_idx, size_t len,
			     u32 da, const char *name, ...)
{
	struct rproc_mem_entry *mem;
	va_list args;

	mem = kzalloc(sizeof(*mem), GFP_KERNEL);
	if (!mem)
		return mem;

	mem->da = da;
	mem->len = len;
	mem->rsc_offset = FW_RSC_ADDR_ANY;
	mem->of_resm_idx = of_resm_idx;

	va_start(args, name);
	vsnprintf(mem->name, sizeof(mem->name), name, args);
	va_end(args);

	return mem;
}
EXPORT_SYMBOL(rproc_of_resm_mem_entry_init);

/**
 * rproc_of_parse_firmware() - parse and return the firmware-name
 * @dev: pointer on device struct representing a rproc
 * @index: index to use for the firmware-name retrieval
 * @fw_name: pointer to a character string, in which the firmware
 *           name is returned on success and unmodified otherwise.
 *
 * This is an OF helper function that parses a device's DT node for
 * the "firmware-name" property and returns the firmware name pointer
 * in @fw_name on success.
 *
 * Return: 0 on success, or an appropriate failure.
 */
int rproc_of_parse_firmware(struct device *dev, int index, const char **fw_name)
{
	int ret;

	ret = of_property_read_string_index(dev->of_node, "firmware-name",
					    index, fw_name);
	return ret ? ret : 0;
}
EXPORT_SYMBOL(rproc_of_parse_firmware);

/*
 * A lookup table for resource handlers. The indices are defined in
 * enum fw_resource_type.
 */
static rproc_handle_resource_t rproc_loading_handlers[RSC_LAST] = {
	[RSC_CARVEOUT] = rproc_handle_carveout,
	[RSC_DEVMEM] = rproc_handle_devmem,
	[RSC_TRACE] = rproc_handle_trace,
	[RSC_VDEV] = rproc_handle_vdev,
};

/* handle firmware resource entries before booting the remote processor */
static int rproc_handle_resources(struct rproc *rproc,
				  rproc_handle_resource_t handlers[RSC_LAST])
{
	struct device *dev = &rproc->dev;
	rproc_handle_resource_t handler;
	int ret = 0, i;

	if (!rproc->table_ptr)
		return 0;

	for (i = 0; i < rproc->table_ptr->num; i++) {
		int offset = rproc->table_ptr->offset[i];
		struct fw_rsc_hdr *hdr = (void *)rproc->table_ptr + offset;
		int avail = rproc->table_sz - offset - sizeof(*hdr);
		void *rsc = (void *)hdr + sizeof(*hdr);

		/* make sure table isn't truncated */
		if (avail < 0) {
			dev_err(dev, "rsc table is truncated\n");
			return -EINVAL;
		}

		dev_dbg(dev, "rsc: type %d\n", hdr->type);

		if (hdr->type >= RSC_VENDOR_START &&
		    hdr->type <= RSC_VENDOR_END) {
			ret = rproc_handle_rsc(rproc, hdr->type, rsc,
					       offset + sizeof(*hdr), avail);
			if (ret == RSC_HANDLED)
				continue;
			else if (ret < 0)
				break;

			dev_warn(dev, "unsupported vendor resource %d\n",
				 hdr->type);
			continue;
		}

		if (hdr->type >= RSC_LAST) {
			dev_warn(dev, "unsupported resource %d\n", hdr->type);
			continue;
		}

		handler = handlers[hdr->type];
		if (!handler)
			continue;

		ret = handler(rproc, rsc, offset + sizeof(*hdr), avail);
		if (ret)
			break;
	}

	return ret;
}

static int rproc_prepare_subdevices(struct rproc *rproc)
{
	struct rproc_subdev *subdev;
	int ret;

	list_for_each_entry(subdev, &rproc->subdevs, node) {
		if (subdev->prepare) {
			ret = subdev->prepare(subdev);
			if (ret)
				goto unroll_preparation;
		}
	}

	return 0;

unroll_preparation:
	list_for_each_entry_continue_reverse(subdev, &rproc->subdevs, node) {
		if (subdev->unprepare)
			subdev->unprepare(subdev);
	}

	return ret;
}

static int rproc_start_subdevices(struct rproc *rproc)
{
	struct rproc_subdev *subdev;
	int ret;

	list_for_each_entry(subdev, &rproc->subdevs, node) {
		if (subdev->start) {
			ret = subdev->start(subdev);
			if (ret)
				goto unroll_registration;
		}
	}

	return 0;

unroll_registration:
	list_for_each_entry_continue_reverse(subdev, &rproc->subdevs, node) {
		if (subdev->stop)
			subdev->stop(subdev, true);
	}

	return ret;
}

static void rproc_stop_subdevices(struct rproc *rproc, bool crashed)
{
	struct rproc_subdev *subdev;

	list_for_each_entry_reverse(subdev, &rproc->subdevs, node) {
		if (subdev->stop)
			subdev->stop(subdev, crashed);
	}
}

static void rproc_unprepare_subdevices(struct rproc *rproc)
{
	struct rproc_subdev *subdev;

	list_for_each_entry_reverse(subdev, &rproc->subdevs, node) {
		if (subdev->unprepare)
			subdev->unprepare(subdev);
	}
}

/**
 * rproc_alloc_registered_carveouts() - allocate all carveouts registered
 * in the list
 * @rproc: the remote processor handle
 *
 * This function parses registered carveout list, performs allocation
 * if alloc() ops registered and updates resource table information
 * if rsc_offset set.
 *
 * Return: 0 on success
 */
static int rproc_alloc_registered_carveouts(struct rproc *rproc)
{
	struct rproc_mem_entry *entry, *tmp;
	struct fw_rsc_carveout *rsc;
	struct device *dev = &rproc->dev;
	u64 pa;
	int ret;

	list_for_each_entry_safe(entry, tmp, &rproc->carveouts, node) {
		if (entry->alloc) {
			ret = entry->alloc(rproc, entry);
			if (ret) {
				dev_err(dev, "Unable to allocate carveout %s: %d\n",
					entry->name, ret);
				return -ENOMEM;
			}
		}

		if (entry->rsc_offset != FW_RSC_ADDR_ANY) {
			/* update resource table */
			rsc = (void *)rproc->table_ptr + entry->rsc_offset;

			/*
			 * Some remote processors might need to know the pa
			 * even though they are behind an IOMMU. E.g., OMAP4's
			 * remote M3 processor needs this so it can control
			 * on-chip hardware accelerators that are not behind
			 * the IOMMU, and therefor must know the pa.
			 *
			 * Generally we don't want to expose physical addresses
			 * if we don't have to (remote processors are generally
			 * _not_ trusted), so we might want to do this only for
			 * remote processor that _must_ have this (e.g. OMAP4's
			 * dual M3 subsystem).
			 *
			 * Non-IOMMU processors might also want to have this info.
			 * In this case, the device address and the physical address
			 * are the same.
			 */

			/* Use va if defined else dma to generate pa */
			if (entry->va)
				pa = (u64)rproc_va_to_pa(entry->va);
			else
				pa = (u64)entry->dma;

			if (((u64)pa) & HIGH_BITS_MASK)
				dev_warn(dev,
					 "Physical address cast in 32bit to fit resource table format\n");

			rsc->pa = (u32)pa;
			rsc->da = entry->da;
			rsc->len = entry->len;
		}
	}

	return 0;
}


/**
 * rproc_resource_cleanup() - clean up and free all acquired resources
 * @rproc: rproc handle
 *
 * This function will free all resources acquired for @rproc, and it
 * is called whenever @rproc either shuts down or fails to boot.
 */
void rproc_resource_cleanup(struct rproc *rproc)
{
	struct rproc_mem_entry *entry, *tmp;
	struct rproc_debug_trace *trace, *ttmp;
	struct rproc_vdev *rvdev, *rvtmp;
	struct device *dev = &rproc->dev;

	/* clean up debugfs trace entries */
	list_for_each_entry_safe(trace, ttmp, &rproc->traces, node) {
		rproc_remove_trace_file(trace->tfile);
		rproc->num_traces--;
		list_del(&trace->node);
		kfree(trace);
	}

	/* clean up iommu mapping entries */
	list_for_each_entry_safe(entry, tmp, &rproc->mappings, node) {
		size_t unmapped;

		unmapped = iommu_unmap(rproc->domain, entry->da, entry->len);
		if (unmapped != entry->len) {
			/* nothing much to do besides complaining */
			dev_err(dev, "failed to unmap %zx/%zu\n", entry->len,
				unmapped);
		}

		list_del(&entry->node);
		kfree(entry);
	}

	/* clean up carveout allocations */
	list_for_each_entry_safe(entry, tmp, &rproc->carveouts, node) {
		if (entry->release)
			entry->release(rproc, entry);
		list_del(&entry->node);
		kfree(entry);
	}

	/* clean up remote vdev entries */
	list_for_each_entry_safe(rvdev, rvtmp, &rproc->rvdevs, node)
		platform_device_unregister(rvdev->pdev);

	rproc_coredump_cleanup(rproc);
}
EXPORT_SYMBOL(rproc_resource_cleanup);

static int rproc_start(struct rproc *rproc, const struct firmware *fw)
{
	struct resource_table *loaded_table;
	struct device *dev = &rproc->dev;
	int ret;

	/* load the ELF segments to memory */
	ret = rproc_load_segments(rproc, fw);
	if (ret) {
		dev_err(dev, "Failed to load program segments: %d\n", ret);
		return ret;
	}

	/*
	 * The starting device has been given the rproc->cached_table as the
	 * resource table. The address of the vring along with the other
	 * allocated resources (carveouts etc) is stored in cached_table.
	 * In order to pass this information to the remote device we must copy
	 * this information to device memory. We also update the table_ptr so
	 * that any subsequent changes will be applied to the loaded version.
	 */
	loaded_table = rproc_find_loaded_rsc_table(rproc, fw);
	if (loaded_table) {
		memcpy(loaded_table, rproc->cached_table, rproc->table_sz);
		rproc->table_ptr = loaded_table;
	}

	ret = rproc_prepare_subdevices(rproc);
	if (ret) {
		dev_err(dev, "failed to prepare subdevices for %s: %d\n",
			rproc->name, ret);
		goto reset_table_ptr;
	}

	/* power up the remote processor */
	ret = rproc->ops->start(rproc);
	if (ret) {
		dev_err(dev, "can't start rproc %s: %d\n", rproc->name, ret);
		goto unprepare_subdevices;
	}

	/* Start any subdevices for the remote processor */
	ret = rproc_start_subdevices(rproc);
	if (ret) {
		dev_err(dev, "failed to probe subdevices for %s: %d\n",
			rproc->name, ret);
		goto stop_rproc;
	}

	rproc->state = RPROC_RUNNING;

	dev_info(dev, "remote processor %s is now up\n", rproc->name);

	return 0;

stop_rproc:
	rproc->ops->stop(rproc);
unprepare_subdevices:
	rproc_unprepare_subdevices(rproc);
reset_table_ptr:
	rproc->table_ptr = rproc->cached_table;

	return ret;
}

static int __rproc_attach(struct rproc *rproc)
{
	struct device *dev = &rproc->dev;
	int ret;

	ret = rproc_prepare_subdevices(rproc);
	if (ret) {
		dev_err(dev, "failed to prepare subdevices for %s: %d\n",
			rproc->name, ret);
		goto out;
	}

	/* Attach to the remote processor */
	ret = rproc_attach_device(rproc);
	if (ret) {
		dev_err(dev, "can't attach to rproc %s: %d\n",
			rproc->name, ret);
		goto unprepare_subdevices;
	}

	/* Start any subdevices for the remote processor */
	ret = rproc_start_subdevices(rproc);
	if (ret) {
		dev_err(dev, "failed to probe subdevices for %s: %d\n",
			rproc->name, ret);
		goto stop_rproc;
	}

	rproc->state = RPROC_ATTACHED;

	dev_info(dev, "remote processor %s is now attached\n", rproc->name);

	return 0;

stop_rproc:
	rproc->ops->stop(rproc);
unprepare_subdevices:
	rproc_unprepare_subdevices(rproc);
out:
	return ret;
}

/*
 * take a firmware and boot a remote processor with it.
 */
static int rproc_fw_boot(struct rproc *rproc, const struct firmware *fw)
{
	struct device *dev = &rproc->dev;
	const char *name = rproc->firmware;
	int ret;

	ret = rproc_fw_sanity_check(rproc, fw);
	if (ret)
		return ret;

	dev_info(dev, "Booting fw image %s, size %zd\n", name, fw->size);

	/*
	 * if enabling an IOMMU isn't relevant for this rproc, this is
	 * just a nop
	 */
	ret = rproc_enable_iommu(rproc);
	if (ret) {
		dev_err(dev, "can't enable iommu: %d\n", ret);
		return ret;
	}

	/* Prepare rproc for firmware loading if needed */
	ret = rproc_prepare_device(rproc);
	if (ret) {
		dev_err(dev, "can't prepare rproc %s: %d\n", rproc->name, ret);
		goto disable_iommu;
	}

	rproc->bootaddr = rproc_get_boot_addr(rproc, fw);

	/* Load resource table, core dump segment list etc from the firmware */
	ret = rproc_parse_fw(rproc, fw);
	if (ret)
		goto unprepare_rproc;

	/* reset max_notifyid */
	rproc->max_notifyid = -1;

	/* reset handled vdev */
	rproc->nb_vdev = 0;

	/* handle fw resources which are required to boot rproc */
	ret = rproc_handle_resources(rproc, rproc_loading_handlers);
	if (ret) {
		dev_err(dev, "Failed to process resources: %d\n", ret);
		goto clean_up_resources;
	}

	/* Allocate carveout resources associated to rproc */
	ret = rproc_alloc_registered_carveouts(rproc);
	if (ret) {
		dev_err(dev, "Failed to allocate associated carveouts: %d\n",
			ret);
		goto clean_up_resources;
	}

	ret = rproc_start(rproc, fw);
	if (ret)
		goto clean_up_resources;

	return 0;

clean_up_resources:
	rproc_resource_cleanup(rproc);
	kfree(rproc->cached_table);
	rproc->cached_table = NULL;
	rproc->table_ptr = NULL;
unprepare_rproc:
	/* release HW resources if needed */
	rproc_unprepare_device(rproc);
disable_iommu:
	rproc_disable_iommu(rproc);
	return ret;
}

static int rproc_set_rsc_table(struct rproc *rproc)
{
	struct resource_table *table_ptr;
	struct device *dev = &rproc->dev;
	size_t table_sz;
	int ret;

	table_ptr = rproc_get_loaded_rsc_table(rproc, &table_sz);
	if (!table_ptr) {
		/* Not having a resource table is acceptable */
		return 0;
	}

	if (IS_ERR(table_ptr)) {
		ret = PTR_ERR(table_ptr);
		dev_err(dev, "can't load resource table: %d\n", ret);
		return ret;
	}

	/*
	 * If it is possible to detach the remote processor, keep an untouched
	 * copy of the resource table.  That way we can start fresh again when
	 * the remote processor is re-attached, that is:
	 *
	 *      DETACHED -> ATTACHED -> DETACHED -> ATTACHED
	 *
	 * Free'd in rproc_reset_rsc_table_on_detach() and
	 * rproc_reset_rsc_table_on_stop().
	 */
	if (rproc->ops->detach) {
		rproc->clean_table = kmemdup(table_ptr, table_sz, GFP_KERNEL);
		if (!rproc->clean_table)
			return -ENOMEM;
	} else {
		rproc->clean_table = NULL;
	}

	rproc->cached_table = NULL;
	rproc->table_ptr = table_ptr;
	rproc->table_sz = table_sz;

	return 0;
}

static int rproc_reset_rsc_table_on_detach(struct rproc *rproc)
{
	struct resource_table *table_ptr;

	/* A resource table was never retrieved, nothing to do here */
	if (!rproc->table_ptr)
		return 0;

	/*
	 * If we made it to this point a clean_table _must_ have been
	 * allocated in rproc_set_rsc_table().  If one isn't present
	 * something went really wrong and we must complain.
	 */
	if (WARN_ON(!rproc->clean_table))
		return -EINVAL;

	/* Remember where the external entity installed the resource table */
	table_ptr = rproc->table_ptr;

	/*
	 * If we made it here the remote processor was started by another
	 * entity and a cache table doesn't exist.  As such make a copy of
	 * the resource table currently used by the remote processor and
	 * use that for the rest of the shutdown process.  The memory
	 * allocated here is free'd in rproc_detach().
	 */
	rproc->cached_table = kmemdup(rproc->table_ptr,
				      rproc->table_sz, GFP_KERNEL);
	if (!rproc->cached_table)
		return -ENOMEM;

	/*
	 * Use a copy of the resource table for the remainder of the
	 * shutdown process.
	 */
	rproc->table_ptr = rproc->cached_table;

	/*
	 * Reset the memory area where the firmware loaded the resource table
	 * to its original value.  That way when we re-attach the remote
	 * processor the resource table is clean and ready to be used again.
	 */
	memcpy(table_ptr, rproc->clean_table, rproc->table_sz);

	/*
	 * The clean resource table is no longer needed.  Allocated in
	 * rproc_set_rsc_table().
	 */
	kfree(rproc->clean_table);

	return 0;
}

static int rproc_reset_rsc_table_on_stop(struct rproc *rproc)
{
	/* A resource table was never retrieved, nothing to do here */
	if (!rproc->table_ptr)
		return 0;

	/*
	 * If a cache table exists the remote processor was started by
	 * the remoteproc core.  That cache table should be used for
	 * the rest of the shutdown process.
	 */
	if (rproc->cached_table)
		goto out;

	/*
	 * If we made it here the remote processor was started by another
	 * entity and a cache table doesn't exist.  As such make a copy of
	 * the resource table currently used by the remote processor and
	 * use that for the rest of the shutdown process.  The memory
	 * allocated here is free'd in rproc_shutdown().
	 */
	rproc->cached_table = kmemdup(rproc->table_ptr,
				      rproc->table_sz, GFP_KERNEL);
	if (!rproc->cached_table)
		return -ENOMEM;

	/*
	 * Since the remote processor is being switched off the clean table
	 * won't be needed.  Allocated in rproc_set_rsc_table().
	 */
	kfree(rproc->clean_table);

out:
	/*
	 * Use a copy of the resource table for the remainder of the
	 * shutdown process.
	 */
	rproc->table_ptr = rproc->cached_table;
	return 0;
}

/*
 * Attach to remote processor - similar to rproc_fw_boot() but without
 * the steps that deal with the firmware image.
 */
static int rproc_attach(struct rproc *rproc)
{
	struct device *dev = &rproc->dev;
	int ret;

	/*
	 * if enabling an IOMMU isn't relevant for this rproc, this is
	 * just a nop
	 */
	ret = rproc_enable_iommu(rproc);
	if (ret) {
		dev_err(dev, "can't enable iommu: %d\n", ret);
		return ret;
	}

	/* Do anything that is needed to boot the remote processor */
	ret = rproc_prepare_device(rproc);
	if (ret) {
		dev_err(dev, "can't prepare rproc %s: %d\n", rproc->name, ret);
		goto disable_iommu;
	}

	ret = rproc_set_rsc_table(rproc);
	if (ret) {
		dev_err(dev, "can't load resource table: %d\n", ret);
		goto unprepare_device;
	}

	/* reset max_notifyid */
	rproc->max_notifyid = -1;

	/* reset handled vdev */
	rproc->nb_vdev = 0;

	/*
	 * Handle firmware resources required to attach to a remote processor.
	 * Because we are attaching rather than booting the remote processor,
	 * we expect the platform driver to properly set rproc->table_ptr.
	 */
	ret = rproc_handle_resources(rproc, rproc_loading_handlers);
	if (ret) {
		dev_err(dev, "Failed to process resources: %d\n", ret);
		goto unprepare_device;
	}

	/* Allocate carveout resources associated to rproc */
	ret = rproc_alloc_registered_carveouts(rproc);
	if (ret) {
		dev_err(dev, "Failed to allocate associated carveouts: %d\n",
			ret);
		goto clean_up_resources;
	}

	ret = __rproc_attach(rproc);
	if (ret)
		goto clean_up_resources;

	return 0;

clean_up_resources:
	rproc_resource_cleanup(rproc);
unprepare_device:
	/* release HW resources if needed */
	rproc_unprepare_device(rproc);
disable_iommu:
	rproc_disable_iommu(rproc);
	return ret;
}

/*
 * take a firmware and boot it up.
 *
 * Note: this function is called asynchronously upon registration of the
 * remote processor (so we must wait until it completes before we try
 * to unregister the device. one other option is just to use kref here,
 * that might be cleaner).
 */
static void rproc_auto_boot_callback(const struct firmware *fw, void *context)
{
	struct rproc *rproc = context;

	rproc_boot(rproc);

	release_firmware(fw);
}

static int rproc_trigger_auto_boot(struct rproc *rproc)
{
	int ret;

	/*
	 * Since the remote processor is in a detached state, it has already
	 * been booted by another entity.  As such there is no point in waiting
	 * for a firmware image to be loaded, we can simply initiate the process
	 * of attaching to it immediately.
	 */
	if (rproc->state == RPROC_DETACHED)
		return rproc_boot(rproc);

	/*
	 * We're initiating an asynchronous firmware loading, so we can
	 * be built-in kernel code, without hanging the boot process.
	 */
	ret = request_firmware_nowait(THIS_MODULE, FW_ACTION_UEVENT,
				      rproc->firmware, &rproc->dev, GFP_KERNEL,
				      rproc, rproc_auto_boot_callback);
	if (ret < 0)
		dev_err(&rproc->dev, "request_firmware_nowait err: %d\n", ret);

	return ret;
}

static int rproc_stop(struct rproc *rproc, bool crashed)
{
	struct device *dev = &rproc->dev;
	int ret;

	/* No need to continue if a stop() operation has not been provided */
	if (!rproc->ops->stop)
		return -EINVAL;

	/* Stop any subdevices for the remote processor */
	rproc_stop_subdevices(rproc, crashed);

	/* the installed resource table is no longer accessible */
	ret = rproc_reset_rsc_table_on_stop(rproc);
	if (ret) {
		dev_err(dev, "can't reset resource table: %d\n", ret);
		return ret;
	}


	/* power off the remote processor */
	ret = rproc->ops->stop(rproc);
	if (ret) {
		dev_err(dev, "can't stop rproc: %d\n", ret);
		return ret;
	}

	rproc_unprepare_subdevices(rproc);

	rproc->state = RPROC_OFFLINE;

	dev_info(dev, "stopped remote processor %s\n", rproc->name);

	return 0;
}

/*
 * __rproc_detach(): Does the opposite of __rproc_attach()
 */
static int __rproc_detach(struct rproc *rproc)
{
	struct device *dev = &rproc->dev;
	int ret;

	/* No need to continue if a detach() operation has not been provided */
	if (!rproc->ops->detach)
		return -EINVAL;

	/* Stop any subdevices for the remote processor */
	rproc_stop_subdevices(rproc, false);

	/* the installed resource table is no longer accessible */
	ret = rproc_reset_rsc_table_on_detach(rproc);
	if (ret) {
		dev_err(dev, "can't reset resource table: %d\n", ret);
		return ret;
	}

	/* Tell the remote processor the core isn't available anymore */
	ret = rproc->ops->detach(rproc);
	if (ret) {
		dev_err(dev, "can't detach from rproc: %d\n", ret);
		return ret;
	}

	rproc_unprepare_subdevices(rproc);

	rproc->state = RPROC_DETACHED;

	dev_info(dev, "detached remote processor %s\n", rproc->name);

	return 0;
}

static int rproc_attach_recovery(struct rproc *rproc)
{
	int ret;

	ret = __rproc_detach(rproc);
	if (ret)
		return ret;

	return __rproc_attach(rproc);
}

static int rproc_boot_recovery(struct rproc *rproc)
{
	const struct firmware *firmware_p;
	struct device *dev = &rproc->dev;
	int ret;

	ret = rproc_stop(rproc, true);
	if (ret)
		return ret;

	/* generate coredump */
	rproc->ops->coredump(rproc);

	/* load firmware */
	ret = request_firmware(&firmware_p, rproc->firmware, dev);
	if (ret < 0) {
		dev_err(dev, "request_firmware failed: %d\n", ret);
		return ret;
	}

	/* boot the remote processor up again */
	ret = rproc_start(rproc, firmware_p);

	release_firmware(firmware_p);

	return ret;
}

/**
 * rproc_trigger_recovery() - recover a remoteproc
 * @rproc: the remote processor
 *
 * The recovery is done by resetting all the virtio devices, that way all the
 * rpmsg drivers will be reseted along with the remote processor making the
 * remoteproc functional again.
 *
 * This function can sleep, so it cannot be called from atomic context.
 *
 * Return: 0 on success or a negative value upon failure
 */
int rproc_trigger_recovery(struct rproc *rproc)
{
<<<<<<< HEAD
	const struct firmware *firmware_p = NULL;
=======
>>>>>>> 29549c70
	struct device *dev = &rproc->dev;
	int ret;

	ret = mutex_lock_interruptible(&rproc->lock);
	if (ret)
		return ret;

	/* State could have changed before we got the mutex */
	if (rproc->state != RPROC_CRASHED)
		goto unlock_mutex;

	dev_err(dev, "recovering %s\n", rproc->name);

<<<<<<< HEAD
	ret = rproc_stop(rproc, true);
	if (ret)
		goto unlock_mutex;

	/* generate coredump */
	rproc->ops->coredump(rproc);

	/* load firmware */
	if (!rproc->skip_fw_recovery) {
		ret = request_firmware(&firmware_p, rproc->firmware, dev);
		if (ret < 0) {
			dev_err(dev, "request_firmware failed: %d\n", ret);
			goto unlock_mutex;
		}
	}

	/* boot the remote processor up again */
	ret = rproc_start(rproc, firmware_p);

	if (!rproc->skip_fw_recovery)
		release_firmware(firmware_p);
=======
	if (rproc_has_feature(rproc, RPROC_FEAT_ATTACH_ON_RECOVERY))
		ret = rproc_attach_recovery(rproc);
	else
		ret = rproc_boot_recovery(rproc);
>>>>>>> 29549c70

unlock_mutex:
	mutex_unlock(&rproc->lock);
	return ret;
}

/**
 * rproc_crash_handler_work() - handle a crash
 * @work: work treating the crash
 *
 * This function needs to handle everything related to a crash, like cpu
 * registers and stack dump, information to help to debug the fatal error, etc.
 */
static void rproc_crash_handler_work(struct work_struct *work)
{
	struct rproc *rproc = container_of(work, struct rproc, crash_handler);
	struct device *dev = &rproc->dev;

	dev_dbg(dev, "enter %s\n", __func__);

	mutex_lock(&rproc->lock);

	if (rproc->state == RPROC_CRASHED || rproc->state == RPROC_OFFLINE) {
		/* handle only the first crash detected */
		mutex_unlock(&rproc->lock);
		return;
	}

	rproc->state = RPROC_CRASHED;
	dev_err(dev, "handling crash #%u in %s\n", ++rproc->crash_cnt,
		rproc->name);

	mutex_unlock(&rproc->lock);

	if (!rproc->recovery_disabled)
		rproc_trigger_recovery(rproc);

	pm_relax(rproc->dev.parent);
}

/**
 * rproc_boot() - boot a remote processor
 * @rproc: handle of a remote processor
 *
 * Boot a remote processor (i.e. load its firmware, power it on, ...).
 *
 * If the remote processor is already powered on, this function immediately
 * returns (successfully).
 *
 * Return: 0 on success, and an appropriate error value otherwise
 */
int rproc_boot(struct rproc *rproc)
{
	const struct firmware *firmware_p;
	struct device *dev;
	int ret;

	if (!rproc) {
		pr_err("invalid rproc handle\n");
		return -EINVAL;
	}

	dev = &rproc->dev;

	ret = mutex_lock_interruptible(&rproc->lock);
	if (ret) {
		dev_err(dev, "can't lock rproc %s: %d\n", rproc->name, ret);
		return ret;
	}

	if (rproc->state == RPROC_DELETED) {
		ret = -ENODEV;
		dev_err(dev, "can't boot deleted rproc %s\n", rproc->name);
		goto unlock_mutex;
	}

	/* skip the boot or attach process if rproc is already powered up */
	if (atomic_inc_return(&rproc->power) > 1) {
		ret = 0;
		goto unlock_mutex;
	}

	if (rproc->state == RPROC_DETACHED) {
		dev_info(dev, "attaching to %s\n", rproc->name);

		ret = rproc_attach(rproc);
	} else {
		dev_info(dev, "powering up %s\n", rproc->name);

		/* load firmware */
		ret = request_firmware(&firmware_p, rproc->firmware, dev);
		if (ret < 0) {
			dev_err(dev, "request_firmware failed: %d\n", ret);
			goto downref_rproc;
		}

		ret = rproc_fw_boot(rproc, firmware_p);

		release_firmware(firmware_p);
	}

downref_rproc:
	if (ret)
		atomic_dec(&rproc->power);
unlock_mutex:
	mutex_unlock(&rproc->lock);
	return ret;
}
EXPORT_SYMBOL(rproc_boot);

/**
 * rproc_shutdown() - power off the remote processor
 * @rproc: the remote processor
 *
 * Power off a remote processor (previously booted with rproc_boot()).
 *
 * In case @rproc is still being used by an additional user(s), then
 * this function will just decrement the power refcount and exit,
 * without really powering off the device.
 *
 * Every call to rproc_boot() must (eventually) be accompanied by a call
 * to rproc_shutdown(). Calling rproc_shutdown() redundantly is a bug.
 *
 * Notes:
 * - we're not decrementing the rproc's refcount, only the power refcount.
 *   which means that the @rproc handle stays valid even after rproc_shutdown()
 *   returns, and users can still use it with a subsequent rproc_boot(), if
 *   needed.
 *
 * Return: 0 on success, and an appropriate error value otherwise
 */
int rproc_shutdown(struct rproc *rproc)
{
	struct device *dev = &rproc->dev;
	int ret = 0;

	ret = mutex_lock_interruptible(&rproc->lock);
	if (ret) {
		dev_err(dev, "can't lock rproc %s: %d\n", rproc->name, ret);
		return ret;
	}

	if (rproc->state != RPROC_RUNNING &&
	    rproc->state != RPROC_ATTACHED) {
		ret = -EINVAL;
		goto out;
	}

	if (rproc->state != RPROC_RUNNING &&
	    rproc->state != RPROC_ATTACHED) {
		ret = -EINVAL;
		goto out;
	}

	/* if the remote proc is still needed, bail out */
	if (!atomic_dec_and_test(&rproc->power))
		goto out;

	ret = rproc_stop(rproc, false);
	if (ret) {
		atomic_inc(&rproc->power);
		goto out;
	}

	/* clean up all acquired resources */
	rproc_resource_cleanup(rproc);

	/* release HW resources if needed */
	rproc_unprepare_device(rproc);

	rproc_disable_iommu(rproc);

	/* Free the copy of the resource table */
	kfree(rproc->cached_table);
	rproc->cached_table = NULL;
	rproc->table_ptr = NULL;
out:
	mutex_unlock(&rproc->lock);
	return ret;
}
EXPORT_SYMBOL(rproc_shutdown);

/**
 * rproc_detach() - Detach the remote processor from the
 * remoteproc core
 *
 * @rproc: the remote processor
 *
 * Detach a remote processor (previously attached to with rproc_attach()).
 *
 * In case @rproc is still being used by an additional user(s), then
 * this function will just decrement the power refcount and exit,
 * without disconnecting the device.
 *
 * Function rproc_detach() calls __rproc_detach() in order to let a remote
 * processor know that services provided by the application processor are
 * no longer available.  From there it should be possible to remove the
 * platform driver and even power cycle the application processor (if the HW
 * supports it) without needing to switch off the remote processor.
 *
 * Return: 0 on success, and an appropriate error value otherwise
 */
int rproc_detach(struct rproc *rproc)
{
	struct device *dev = &rproc->dev;
	int ret;

	ret = mutex_lock_interruptible(&rproc->lock);
	if (ret) {
		dev_err(dev, "can't lock rproc %s: %d\n", rproc->name, ret);
		return ret;
	}

	if (rproc->state != RPROC_ATTACHED) {
		ret = -EINVAL;
		goto out;
	}

	/* if the remote proc is still needed, bail out */
	if (!atomic_dec_and_test(&rproc->power)) {
		ret = 0;
		goto out;
	}

	ret = __rproc_detach(rproc);
	if (ret) {
		atomic_inc(&rproc->power);
		goto out;
	}

	/* clean up all acquired resources */
	rproc_resource_cleanup(rproc);

	/* release HW resources if needed */
	rproc_unprepare_device(rproc);

	rproc_disable_iommu(rproc);

	/* Free the copy of the resource table */
	kfree(rproc->cached_table);
	rproc->cached_table = NULL;
	rproc->table_ptr = NULL;
out:
	mutex_unlock(&rproc->lock);
	return ret;
}
EXPORT_SYMBOL(rproc_detach);

/**
 * rproc_get_by_phandle() - find a remote processor by phandle
 * @phandle: phandle to the rproc
 *
 * Finds an rproc handle using the remote processor's phandle, and then
 * return a handle to the rproc.
 *
 * This function increments the remote processor's refcount, so always
 * use rproc_put() to decrement it back once rproc isn't needed anymore.
 *
 * Return: rproc handle on success, and NULL on failure
 */
#ifdef CONFIG_OF
struct rproc *rproc_get_by_phandle(phandle phandle)
{
	struct rproc *rproc = NULL, *r;
	struct device_node *np;

	np = of_find_node_by_phandle(phandle);
	if (!np)
		return NULL;

	rcu_read_lock();
	list_for_each_entry_rcu(r, &rproc_list, node) {
		if (r->dev.parent && r->dev.parent->of_node == np) {
			/* prevent underlying implementation from being removed */
			if (!try_module_get(r->dev.parent->driver->owner)) {
				dev_err(&r->dev, "can't get owner\n");
				break;
			}

			rproc = r;
			get_device(&rproc->dev);
			break;
		}
	}
	rcu_read_unlock();

	of_node_put(np);

	return rproc;
}
#else
struct rproc *rproc_get_by_phandle(phandle phandle)
{
	return NULL;
}
#endif
EXPORT_SYMBOL(rproc_get_by_phandle);

/**
 * rproc_set_firmware() - assign a new firmware
 * @rproc: rproc handle to which the new firmware is being assigned
 * @fw_name: new firmware name to be assigned
 *
 * This function allows remoteproc drivers or clients to configure a custom
 * firmware name that is different from the default name used during remoteproc
 * registration. The function does not trigger a remote processor boot,
 * only sets the firmware name used for a subsequent boot. This function
 * should also be called only when the remote processor is offline.
 *
 * This allows either the userspace to configure a different name through
 * sysfs or a kernel-level remoteproc or a remoteproc client driver to set
 * a specific firmware when it is controlling the boot and shutdown of the
 * remote processor.
 *
 * Return: 0 on success or a negative value upon failure
 */
int rproc_set_firmware(struct rproc *rproc, const char *fw_name)
{
	struct device *dev;
	int ret, len;
	char *p;

	if (!rproc || !fw_name)
		return -EINVAL;

	dev = rproc->dev.parent;

	ret = mutex_lock_interruptible(&rproc->lock);
	if (ret) {
		dev_err(dev, "can't lock rproc %s: %d\n", rproc->name, ret);
		return -EINVAL;
	}

	if (rproc->state != RPROC_OFFLINE) {
		dev_err(dev, "can't change firmware while running\n");
		ret = -EBUSY;
		goto out;
	}

	len = strcspn(fw_name, "\n");
	if (!len) {
		dev_err(dev, "can't provide empty string for firmware name\n");
		ret = -EINVAL;
		goto out;
	}

	p = kstrndup(fw_name, len, GFP_KERNEL);
	if (!p) {
		ret = -ENOMEM;
		goto out;
	}

	kfree_const(rproc->firmware);
	rproc->firmware = p;

out:
	mutex_unlock(&rproc->lock);
	return ret;
}
EXPORT_SYMBOL(rproc_set_firmware);

static int rproc_validate(struct rproc *rproc)
{
	switch (rproc->state) {
	case RPROC_OFFLINE:
		/*
		 * An offline processor without a start()
		 * function makes no sense.
		 */
		if (!rproc->ops->start)
			return -EINVAL;
		break;
	case RPROC_DETACHED:
		/*
		 * A remote processor in a detached state without an
		 * attach() function makes not sense.
		 */
		if (!rproc->ops->attach)
			return -EINVAL;
		/*
		 * When attaching to a remote processor the device memory
		 * is already available and as such there is no need to have a
		 * cached table.
		 */
		if (rproc->cached_table)
			return -EINVAL;
		break;
	default:
		/*
		 * When adding a remote processor, the state of the device
		 * can be offline or detached, nothing else.
		 */
		return -EINVAL;
	}

	return 0;
}

/**
 * rproc_add() - register a remote processor
 * @rproc: the remote processor handle to register
 *
 * Registers @rproc with the remoteproc framework, after it has been
 * allocated with rproc_alloc().
 *
 * This is called by the platform-specific rproc implementation, whenever
 * a new remote processor device is probed.
 *
 * Note: this function initiates an asynchronous firmware loading
 * context, which will look for virtio devices supported by the rproc's
 * firmware.
 *
 * If found, those virtio devices will be created and added, so as a result
 * of registering this remote processor, additional virtio drivers might be
 * probed.
 *
 * Return: 0 on success and an appropriate error code otherwise
 */
int rproc_add(struct rproc *rproc)
{
	struct device *dev = &rproc->dev;
	int ret;

	ret = rproc_validate(rproc);
	if (ret < 0)
		return ret;

	/* add char device for this remoteproc */
	ret = rproc_char_device_add(rproc);
	if (ret < 0)
		return ret;

	ret = device_add(dev);
	if (ret < 0) {
		put_device(dev);
		goto rproc_remove_cdev;
	}

	dev_info(dev, "%s is available\n", rproc->name);

	/* create debugfs entries */
	rproc_create_debug_dir(rproc);

	/* if rproc is marked always-on, request it to boot */
	if (rproc->auto_boot) {
		ret = rproc_trigger_auto_boot(rproc);
		if (ret < 0)
			goto rproc_remove_dev;
	}

	/* expose to rproc_get_by_phandle users */
	mutex_lock(&rproc_list_mutex);
	list_add_rcu(&rproc->node, &rproc_list);
	mutex_unlock(&rproc_list_mutex);

	return 0;

rproc_remove_dev:
	rproc_delete_debug_dir(rproc);
	device_del(dev);
rproc_remove_cdev:
	rproc_char_device_remove(rproc);
	return ret;
}
EXPORT_SYMBOL(rproc_add);

static void devm_rproc_remove(void *rproc)
{
	rproc_del(rproc);
}

/**
 * devm_rproc_add() - resource managed rproc_add()
 * @dev: the underlying device
 * @rproc: the remote processor handle to register
 *
 * This function performs like rproc_add() but the registered rproc device will
 * automatically be removed on driver detach.
 *
 * Return: 0 on success, negative errno on failure
 */
int devm_rproc_add(struct device *dev, struct rproc *rproc)
{
	int err;

	err = rproc_add(rproc);
	if (err)
		return err;

	return devm_add_action_or_reset(dev, devm_rproc_remove, rproc);
}
EXPORT_SYMBOL(devm_rproc_add);

/**
 * rproc_type_release() - release a remote processor instance
 * @dev: the rproc's device
 *
 * This function should _never_ be called directly.
 *
 * It will be called by the driver core when no one holds a valid pointer
 * to @dev anymore.
 */
static void rproc_type_release(struct device *dev)
{
	struct rproc *rproc = container_of(dev, struct rproc, dev);

	dev_info(&rproc->dev, "releasing %s\n", rproc->name);

	idr_destroy(&rproc->notifyids);

	if (rproc->index >= 0)
		ida_free(&rproc_dev_index, rproc->index);

	kfree_const(rproc->firmware);
	kfree_const(rproc->name);
	kfree(rproc->ops);
	kfree(rproc);
}

static const struct device_type rproc_type = {
	.name		= "remoteproc",
	.release	= rproc_type_release,
};

static int rproc_alloc_firmware(struct rproc *rproc,
				const char *name, const char *firmware)
{
	const char *p;

	/*
	 * Allocate a firmware name if the caller gave us one to work
	 * with.  Otherwise construct a new one using a default pattern.
	 */
	if (firmware)
		p = kstrdup_const(firmware, GFP_KERNEL);
	else
		p = kasprintf(GFP_KERNEL, "rproc-%s-fw", name);

	if (!p)
		return -ENOMEM;

	rproc->firmware = p;

	return 0;
}

static int rproc_alloc_ops(struct rproc *rproc, const struct rproc_ops *ops)
{
	rproc->ops = kmemdup(ops, sizeof(*ops), GFP_KERNEL);
	if (!rproc->ops)
		return -ENOMEM;

	/* Default to rproc_coredump if no coredump function is specified */
	if (!rproc->ops->coredump)
		rproc->ops->coredump = rproc_coredump;

	if (rproc->ops->load)
		return 0;

	/* Default to ELF loader if no load function is specified */
	rproc->ops->load = rproc_elf_load_segments;
	rproc->ops->parse_fw = rproc_elf_load_rsc_table;
	rproc->ops->find_loaded_rsc_table = rproc_elf_find_loaded_rsc_table;
	rproc->ops->sanity_check = rproc_elf_sanity_check;
	rproc->ops->get_boot_addr = rproc_elf_get_boot_addr;

	return 0;
}

/**
 * rproc_alloc() - allocate a remote processor handle
 * @dev: the underlying device
 * @name: name of this remote processor
 * @ops: platform-specific handlers (mainly start/stop)
 * @firmware: name of firmware file to load, can be NULL
 * @len: length of private data needed by the rproc driver (in bytes)
 *
 * Allocates a new remote processor handle, but does not register
 * it yet. if @firmware is NULL, a default name is used.
 *
 * This function should be used by rproc implementations during initialization
 * of the remote processor.
 *
 * After creating an rproc handle using this function, and when ready,
 * implementations should then call rproc_add() to complete
 * the registration of the remote processor.
 *
 * Note: _never_ directly deallocate @rproc, even if it was not registered
 * yet. Instead, when you need to unroll rproc_alloc(), use rproc_free().
 *
 * Return: new rproc pointer on success, and NULL on failure
 */
struct rproc *rproc_alloc(struct device *dev, const char *name,
			  const struct rproc_ops *ops,
			  const char *firmware, int len)
{
	struct rproc *rproc;

	if (!dev || !name || !ops)
		return NULL;

	rproc = kzalloc(sizeof(struct rproc) + len, GFP_KERNEL);
	if (!rproc)
		return NULL;

	rproc->priv = &rproc[1];
	rproc->auto_boot = true;
	rproc->elf_class = ELFCLASSNONE;
	rproc->elf_machine = EM_NONE;

	device_initialize(&rproc->dev);
	rproc->dev.parent = dev;
	rproc->dev.type = &rproc_type;
	rproc->dev.class = &rproc_class;
	rproc->dev.driver_data = rproc;
	idr_init(&rproc->notifyids);

	rproc->name = kstrdup_const(name, GFP_KERNEL);
	if (!rproc->name)
		goto put_device;

	if (rproc_alloc_firmware(rproc, name, firmware))
		goto put_device;

	if (rproc_alloc_ops(rproc, ops))
		goto put_device;

	/* Assign a unique device index and name */
	rproc->index = ida_alloc(&rproc_dev_index, GFP_KERNEL);
	if (rproc->index < 0) {
		dev_err(dev, "ida_alloc failed: %d\n", rproc->index);
		goto put_device;
	}

	dev_set_name(&rproc->dev, "remoteproc%d", rproc->index);

	atomic_set(&rproc->power, 0);

	mutex_init(&rproc->lock);

	INIT_LIST_HEAD(&rproc->carveouts);
	INIT_LIST_HEAD(&rproc->mappings);
	INIT_LIST_HEAD(&rproc->traces);
	INIT_LIST_HEAD(&rproc->rvdevs);
	INIT_LIST_HEAD(&rproc->subdevs);
	INIT_LIST_HEAD(&rproc->dump_segments);

	INIT_WORK(&rproc->crash_handler, rproc_crash_handler_work);

	rproc->state = RPROC_OFFLINE;

	return rproc;

put_device:
	put_device(&rproc->dev);
	return NULL;
}
EXPORT_SYMBOL(rproc_alloc);

/**
 * rproc_free() - unroll rproc_alloc()
 * @rproc: the remote processor handle
 *
 * This function decrements the rproc dev refcount.
 *
 * If no one holds any reference to rproc anymore, then its refcount would
 * now drop to zero, and it would be freed.
 */
void rproc_free(struct rproc *rproc)
{
	put_device(&rproc->dev);
}
EXPORT_SYMBOL(rproc_free);

/**
 * rproc_put() - release rproc reference
 * @rproc: the remote processor handle
 *
 * This function decrements the rproc dev refcount.
 *
 * If no one holds any reference to rproc anymore, then its refcount would
 * now drop to zero, and it would be freed.
 */
void rproc_put(struct rproc *rproc)
{
	module_put(rproc->dev.parent->driver->owner);
	put_device(&rproc->dev);
}
EXPORT_SYMBOL(rproc_put);

/**
 * rproc_del() - unregister a remote processor
 * @rproc: rproc handle to unregister
 *
 * This function should be called when the platform specific rproc
 * implementation decides to remove the rproc device. it should
 * _only_ be called if a previous invocation of rproc_add()
 * has completed successfully.
 *
 * After rproc_del() returns, @rproc isn't freed yet, because
 * of the outstanding reference created by rproc_alloc. To decrement that
 * one last refcount, one still needs to call rproc_free().
 *
 * Return: 0 on success and -EINVAL if @rproc isn't valid
 */
int rproc_del(struct rproc *rproc)
{
	if (!rproc)
		return -EINVAL;

	/* TODO: make sure this works with rproc->power > 1 */
	rproc_shutdown(rproc);

	mutex_lock(&rproc->lock);
	rproc->state = RPROC_DELETED;
	mutex_unlock(&rproc->lock);

	rproc_delete_debug_dir(rproc);

	/* the rproc is downref'ed as soon as it's removed from the klist */
	mutex_lock(&rproc_list_mutex);
	list_del_rcu(&rproc->node);
	mutex_unlock(&rproc_list_mutex);

	/* Ensure that no readers of rproc_list are still active */
	synchronize_rcu();

	device_del(&rproc->dev);
	rproc_char_device_remove(rproc);

	return 0;
}
EXPORT_SYMBOL(rproc_del);

static void devm_rproc_free(struct device *dev, void *res)
{
	rproc_free(*(struct rproc **)res);
}

/**
 * devm_rproc_alloc() - resource managed rproc_alloc()
 * @dev: the underlying device
 * @name: name of this remote processor
 * @ops: platform-specific handlers (mainly start/stop)
 * @firmware: name of firmware file to load, can be NULL
 * @len: length of private data needed by the rproc driver (in bytes)
 *
 * This function performs like rproc_alloc() but the acquired rproc device will
 * automatically be released on driver detach.
 *
 * Return: new rproc instance, or NULL on failure
 */
struct rproc *devm_rproc_alloc(struct device *dev, const char *name,
			       const struct rproc_ops *ops,
			       const char *firmware, int len)
{
	struct rproc **ptr, *rproc;

	ptr = devres_alloc(devm_rproc_free, sizeof(*ptr), GFP_KERNEL);
	if (!ptr)
		return NULL;

	rproc = rproc_alloc(dev, name, ops, firmware, len);
	if (rproc) {
		*ptr = rproc;
		devres_add(dev, ptr);
	} else {
		devres_free(ptr);
	}

	return rproc;
}
EXPORT_SYMBOL(devm_rproc_alloc);

/**
 * rproc_add_subdev() - add a subdevice to a remoteproc
 * @rproc: rproc handle to add the subdevice to
 * @subdev: subdev handle to register
 *
 * Caller is responsible for populating optional subdevice function pointers.
 */
void rproc_add_subdev(struct rproc *rproc, struct rproc_subdev *subdev)
{
	list_add_tail(&subdev->node, &rproc->subdevs);
}
EXPORT_SYMBOL(rproc_add_subdev);

/**
 * rproc_remove_subdev() - remove a subdevice from a remoteproc
 * @rproc: rproc handle to remove the subdevice from
 * @subdev: subdev handle, previously registered with rproc_add_subdev()
 */
void rproc_remove_subdev(struct rproc *rproc, struct rproc_subdev *subdev)
{
	list_del(&subdev->node);
}
EXPORT_SYMBOL(rproc_remove_subdev);

/**
 * rproc_get_by_child() - acquire rproc handle of @dev's ancestor
 * @dev:	child device to find ancestor of
 *
 * Return: the ancestor rproc instance, or NULL if not found
 */
struct rproc *rproc_get_by_child(struct device *dev)
{
	for (dev = dev->parent; dev; dev = dev->parent) {
		if (dev->type == &rproc_type)
			return dev->driver_data;
	}

	return NULL;
}
EXPORT_SYMBOL(rproc_get_by_child);

/**
 * rproc_report_crash() - rproc crash reporter function
 * @rproc: remote processor
 * @type: crash type
 *
 * This function must be called every time a crash is detected by the low-level
 * drivers implementing a specific remoteproc. This should not be called from a
 * non-remoteproc driver.
 *
 * This function can be called from atomic/interrupt context.
 */
void rproc_report_crash(struct rproc *rproc, enum rproc_crash_type type)
{
	if (!rproc) {
		pr_err("NULL rproc pointer\n");
		return;
	}

	/* Prevent suspend while the remoteproc is being recovered */
	pm_stay_awake(rproc->dev.parent);

	dev_err(&rproc->dev, "crash detected in %s: type %s\n",
		rproc->name, rproc_crash_to_string(type));

	queue_work(rproc_recovery_wq, &rproc->crash_handler);
}
EXPORT_SYMBOL(rproc_report_crash);

static int rproc_panic_handler(struct notifier_block *nb, unsigned long event,
			       void *ptr)
{
	unsigned int longest = 0;
	struct rproc *rproc;
	unsigned int d;

	rcu_read_lock();
	list_for_each_entry_rcu(rproc, &rproc_list, node) {
		if (!rproc->ops->panic)
			continue;

		if (rproc->state != RPROC_RUNNING &&
		    rproc->state != RPROC_ATTACHED)
			continue;

		d = rproc->ops->panic(rproc);
		longest = max(longest, d);
	}
	rcu_read_unlock();

	/*
	 * Delay for the longest requested duration before returning. This can
	 * be used by the remoteproc drivers to give the remote processor time
	 * to perform any requested operations (such as flush caches), when
	 * it's not possible to signal the Linux side due to the panic.
	 */
	mdelay(longest);

	return NOTIFY_DONE;
}

static void __init rproc_init_panic(void)
{
	rproc_panic_nb.notifier_call = rproc_panic_handler;
	atomic_notifier_chain_register(&panic_notifier_list, &rproc_panic_nb);
}

static void __exit rproc_exit_panic(void)
{
	atomic_notifier_chain_unregister(&panic_notifier_list, &rproc_panic_nb);
}

static int __init remoteproc_init(void)
{
	rproc_recovery_wq = alloc_workqueue("rproc_recovery_wq",
						WQ_UNBOUND | WQ_FREEZABLE, 0);
	if (!rproc_recovery_wq) {
		pr_err("remoteproc: creation of rproc_recovery_wq failed\n");
		return -ENOMEM;
	}

	rproc_init_sysfs();
	rproc_init_debugfs();
	rproc_init_cdev();
	rproc_init_panic();

	return 0;
}
subsys_initcall(remoteproc_init);

static void __exit remoteproc_exit(void)
{
	ida_destroy(&rproc_dev_index);

	if (!rproc_recovery_wq)
		return;

	rproc_exit_panic();
	rproc_exit_debugfs();
	rproc_exit_sysfs();
	destroy_workqueue(rproc_recovery_wq);
}
module_exit(remoteproc_exit);

MODULE_LICENSE("GPL v2");
MODULE_DESCRIPTION("Generic Remote Processor Framework");<|MERGE_RESOLUTION|>--- conflicted
+++ resolved
@@ -509,40 +509,11 @@
 	rvdev_data.rsc_offset = offset;
 	rvdev_data.rsc = rsc;
 
-<<<<<<< HEAD
-	/* Initialise vdev subdevice */
-	snprintf(name, sizeof(name), "vdev%dbuffer", rvdev->index);
-	rvdev->dev.parent = &rproc->dev;
-	rvdev->dev.release = rproc_rvdev_release;
-	dev_set_name(&rvdev->dev, "%s#%s", dev_name(rvdev->dev.parent), name);
-	dev_set_drvdata(&rvdev->dev, rvdev);
-
-	ret = device_register(&rvdev->dev);
-	if (ret) {
-		put_device(&rvdev->dev);
-		return ret;
-	}
-
-	ret = copy_dma_range_map(&rvdev->dev, rproc->dev.parent);
-	if (ret)
-		goto free_rvdev;
-
-	/* Make device dma capable by inheriting from parent's capabilities */
-	set_dma_ops(&rvdev->dev, get_dma_ops(rproc->dev.parent));
-
-	ret = dma_coerce_mask_and_coherent(&rvdev->dev,
-					   dma_get_mask(rproc->dev.parent));
-	if (ret) {
-		dev_warn(dev,
-			 "Failed to set DMA mask %llx. Trying to continue... %x\n",
-			 dma_get_mask(rproc->dev.parent), ret);
-=======
 	pdev = platform_device_register_data(dev, "rproc-virtio", PLATFORM_DEVID_AUTO, &rvdev_data,
 					     sizeof(rvdev_data));
 	if (IS_ERR(pdev)) {
 		dev_err(dev, "failed to create rproc-virtio device\n");
 		return PTR_ERR(pdev);
->>>>>>> 29549c70
 	}
 
 	return 0;
@@ -1852,10 +1823,6 @@
  */
 int rproc_trigger_recovery(struct rproc *rproc)
 {
-<<<<<<< HEAD
-	const struct firmware *firmware_p = NULL;
-=======
->>>>>>> 29549c70
 	struct device *dev = &rproc->dev;
 	int ret;
 
@@ -1869,34 +1836,10 @@
 
 	dev_err(dev, "recovering %s\n", rproc->name);
 
-<<<<<<< HEAD
-	ret = rproc_stop(rproc, true);
-	if (ret)
-		goto unlock_mutex;
-
-	/* generate coredump */
-	rproc->ops->coredump(rproc);
-
-	/* load firmware */
-	if (!rproc->skip_fw_recovery) {
-		ret = request_firmware(&firmware_p, rproc->firmware, dev);
-		if (ret < 0) {
-			dev_err(dev, "request_firmware failed: %d\n", ret);
-			goto unlock_mutex;
-		}
-	}
-
-	/* boot the remote processor up again */
-	ret = rproc_start(rproc, firmware_p);
-
-	if (!rproc->skip_fw_recovery)
-		release_firmware(firmware_p);
-=======
 	if (rproc_has_feature(rproc, RPROC_FEAT_ATTACH_ON_RECOVERY))
 		ret = rproc_attach_recovery(rproc);
 	else
 		ret = rproc_boot_recovery(rproc);
->>>>>>> 29549c70
 
 unlock_mutex:
 	mutex_unlock(&rproc->lock);
@@ -2037,12 +1980,6 @@
 	if (ret) {
 		dev_err(dev, "can't lock rproc %s: %d\n", rproc->name, ret);
 		return ret;
-	}
-
-	if (rproc->state != RPROC_RUNNING &&
-	    rproc->state != RPROC_ATTACHED) {
-		ret = -EINVAL;
-		goto out;
 	}
 
 	if (rproc->state != RPROC_RUNNING &&
