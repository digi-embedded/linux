--- conflicted
+++ resolved
@@ -8,10 +8,7 @@
 #include <linux/clk.h>
 #include <linux/delay.h>
 #include <linux/err.h>
-<<<<<<< HEAD
-=======
 #include <linux/firmware.h>
->>>>>>> 29549c70
 #include <linux/firmware/imx/sci.h>
 #include <linux/interrupt.h>
 #include <linux/kernel.h>
@@ -23,10 +20,7 @@
 #include <linux/of_device.h>
 #include <linux/platform_device.h>
 #include <linux/pm_domain.h>
-<<<<<<< HEAD
-=======
 #include <linux/reboot.h>
->>>>>>> 29549c70
 #include <linux/regmap.h>
 #include <linux/remoteproc.h>
 #include <linux/workqueue.h>
@@ -73,12 +67,7 @@
 #define IMX_SIP_RPROC_STARTED		0x01
 #define IMX_SIP_RPROC_STOP		0x02
 
-<<<<<<< HEAD
-#define REMOTE_IS_READY			BIT(0)
-#define REMOTE_READY_WAIT_MAX_RETRIES	500
-=======
 #define IMX_SC_IRQ_GROUP_REBOOTED	5
->>>>>>> 29549c70
 
 /**
  * struct imx_rproc_mem - slim internal memory structure
@@ -94,37 +83,11 @@
 
 /* att flags: lower 16 bits specifying core, higher 16 bits for flags  */
 /* M4 own area. Can be mapped at probe */
-<<<<<<< HEAD
-#define ATT_OWN		BIT(31)
-#define ATT_IOMEM	BIT(30)
-/* I = [0:7] */
-#define ATT_CORE_MASK	0xffff
-#define ATT_CORE(I)	BIT((I))
-
-/* address translation table */
-struct imx_rproc_att {
-	u32 da;	/* device address (From Cortex M4 view)*/
-	u32 sa;	/* system bus address */
-	u32 size; /* size of reg range */
-	int flags;
-};
-
-/* Remote core start/stop method */
-enum imx_rproc_method {
-	IMX_RPROC_NONE,
-	/* Through syscon regmap */
-	IMX_RPROC_MMIO,
-	/* Through ARM SMCCC */
-	IMX_RPROC_SMC,
-	IMX_SCU_API,
-};
-=======
 #define ATT_OWN         BIT(31)
 #define ATT_IOMEM       BIT(30)
 
 #define ATT_CORE_MASK   0xffff
 #define ATT_CORE(I)     BIT((I))
->>>>>>> 29549c70
 
 static int imx_rproc_xtr_mbox_init(struct rproc *rproc, bool tx_block);
 static void imx_rproc_free_mbox(struct rproc *rproc);
@@ -137,64 +100,13 @@
 	const struct imx_rproc_dcfg	*dcfg;
 	struct imx_rproc_mem		mem[IMX_RPROC_MEM_MAX];
 	struct clk			*clk;
-<<<<<<< HEAD
-	bool				early_boot;
-	bool				ipc_only;
-=======
 	struct clk			*clk_audio;
->>>>>>> 29549c70
 	struct mbox_client		cl;
-	struct mbox_client		cl_rxdb;
-	struct mbox_client		cl_txdb;
 	struct mbox_chan		*tx_ch;
 	struct mbox_chan		*rx_ch;
-	struct mbox_chan		*rxdb_ch;
-	struct mbox_chan		*txdb_ch;
 	struct work_struct		rproc_work;
 	struct workqueue_struct		*workqueue;
 	void __iomem			*rsc_table;
-<<<<<<< HEAD
-	u32				flags;
-	spinlock_t			mu_lock;
-	u32				mub_partition;
-	struct notifier_block		proc_nb;
-	u32				rsrc;
-	u32				id;
-	int				num_domains;
-	struct device			**pm_devices;
-	struct device_link		**pm_devices_link;
-	u32				startup_delay;
-};
-
-static struct imx_sc_ipc *ipc_handle;
-
-static const struct imx_rproc_att imx_rproc_att_imx8qm[] = {
-	/* dev addr , sys addr  , size	    , flags */
-	{ 0x08000000, 0x08000000, 0x10000000, 0},
-	/* TCML */
-	{ 0x1FFE0000, 0x34FE0000, 0x00020000, ATT_OWN | ATT_CORE(0)},
-	{ 0x1FFE0000, 0x38FE0000, 0x00020000, ATT_OWN | ATT_CORE(1)},
-	/* TCMU */
-	{ 0x20000000, 0x35000000, 0x00020000, ATT_OWN | ATT_CORE(0)},
-	{ 0x20000000, 0x39000000, 0x00020000, ATT_OWN | ATT_CORE(1)},
-	/* DDR (Data) */
-	{ 0x80000000, 0x80000000, 0x60000000, 0 },
-};
-
-static const struct imx_rproc_att imx_rproc_att_imx8qxp[] = {
-	/* dev addr , sys addr  , size	    , flags */
-	{ 0x08000000, 0x08000000, 0x10000000, 0},
-	/* TCML */
-	{ 0x1FFE0000, 0x34FE0000, 0x00020000, ATT_OWN | ATT_IOMEM},
-	/* TCMU */
-	{ 0x20000000, 0x35000000, 0x00020000, ATT_OWN | ATT_IOMEM},
-	/* OCRAM(Low 96KB) */
-	{ 0x21000000, 0x00100000, 0x00018000, 0},
-	/* OCRAM */
-	{ 0x21100000, 0x00100000, 0x00040000, 0},
-	/* DDR (Data) */
-	{ 0x80000000, 0x80000000, 0x60000000, 0 },
-=======
 	struct imx_sc_ipc		*ipc_handle;
 	struct notifier_block		rproc_nb;
 	u32				rproc_pt;	/* partition id */
@@ -206,7 +118,6 @@
 	struct device_link              **pd_dev_link;
 	u32				startup_delay;
 	struct sys_off_data		data;
->>>>>>> 29549c70
 };
 
 static const struct imx_rproc_att imx_rproc_att_imx93[] = {
@@ -229,8 +140,6 @@
 
 	{ 0xC0000000, 0xc0000000, 0x10000000, 0 },
 	{ 0xD0000000, 0xc0000000, 0x10000000, 0 },
-<<<<<<< HEAD
-=======
 };
 
 static const struct imx_rproc_att imx_rproc_att_imx8qm[] = {
@@ -256,7 +165,6 @@
 	{ 0x21100000, 0x00100000, 0x00040000, 0 },
 	/* DDR (Data) */
 	{ 0x80000000, 0x80000000, 0x60000000, 0 },
->>>>>>> 29549c70
 };
 
 static const struct imx_rproc_att imx_rproc_att_imx8mn[] = {
@@ -303,11 +211,6 @@
 	{ 0x08000000, 0x08000000, 0x08000000, 0 },
 	/* DDR (Code) - alias */
 	{ 0x10000000, 0x40000000, 0x0FFE0000, 0 },
-<<<<<<< HEAD
-	/* TCML */
-	{ 0x1FFE0000, 0x007E0000, 0x00020000, ATT_OWN  | ATT_IOMEM},
-=======
->>>>>>> 29549c70
 	/* TCML/U */
 	{ 0x1FFE0000, 0x007E0000, 0x00040000, ATT_OWN  | ATT_IOMEM},
 	/* OCRAM_S */
@@ -444,118 +347,12 @@
 	.method		= IMX_RPROC_MMIO,
 };
 
-<<<<<<< HEAD
-static const struct imx_rproc_dcfg imx_rproc_cfg_imx8qxp = {
-	.att		= imx_rproc_att_imx8qxp,
-	.att_size	= ARRAY_SIZE(imx_rproc_att_imx8qxp),
-	.method		= IMX_SCU_API,
-};
-
-static const struct imx_rproc_dcfg imx_rproc_cfg_imx8qm = {
-	.att		= imx_rproc_att_imx8qm,
-	.att_size	= ARRAY_SIZE(imx_rproc_att_imx8qm),
-	.method		= IMX_SCU_API,
-};
-
-=======
->>>>>>> 29549c70
 static const struct imx_rproc_dcfg imx_rproc_cfg_imx93 = {
 	.att		= imx_rproc_att_imx93,
 	.att_size	= ARRAY_SIZE(imx_rproc_att_imx93),
 	.method		= IMX_RPROC_SMC,
 };
 
-<<<<<<< HEAD
-static int imx_rproc_ready(struct rproc *rproc)
-{
-	struct imx_rproc *priv = rproc->priv;
-	int i;
-
-	if (!priv->rxdb_ch)
-		return 0;
-
-	for (i = 0; i < REMOTE_READY_WAIT_MAX_RETRIES; i++) {
-		if (priv->flags & REMOTE_IS_READY)
-			return 0;
-		udelay(100);
-	}
-
-	/* Not return -ETIMEOUT, remote processor might not implement doorbell */
-	return 0;
-}
-
-static int imx_rproc_rebuild_channels(struct rproc *rproc)
-{
-	struct imx_rproc *priv = rproc->priv;
-	struct mbox_client *cl = &priv->cl;
-	struct device *dev = priv->dev;
-	int ret = 0;
-
-	if (!priv->tx_ch) {
-		priv->tx_ch = mbox_request_channel_byname(cl, "tx");
-		if (IS_ERR(priv->tx_ch)) {
-			ret = PTR_ERR(priv->tx_ch);
-			dev_err(dev, "failed to restart tx chan %d\n", ret);
-			priv->tx_ch = NULL;
-
-			goto err_exit;
-		}
-	}
-
-	if (!priv->rx_ch) {
-		priv->rx_ch = mbox_request_channel_byname(cl, "rx");
-		if (IS_ERR(priv->rx_ch)) {
-			ret = PTR_ERR(priv->rx_ch);
-			dev_err(dev, "failed to restart rx chan %d\n", ret);
-			priv->rx_ch = NULL;
-
-			goto err_exit;
-		}
-	}
-
-	if (!priv->rxdb_ch) {
-		priv->rxdb_ch = mbox_request_channel_byname(cl, "rxdb");
-		if (IS_ERR(priv->rxdb_ch)) {
-			ret = PTR_ERR(priv->rxdb_ch);
-			dev_err(dev, "failed to restart rxdb chan %d\n", ret);
-			priv->rxdb_ch = NULL;
-
-			goto err_exit;
-		}
-	}
-
-	/* txdb is optional */
-	if (!priv->txdb_ch) {
-		priv->txdb_ch = mbox_request_channel_byname(cl, "txdb");
-		if (IS_ERR(priv->txdb_ch))
-			priv->txdb_ch = NULL;
-	}
-
-err_exit:
-	return ret;
-}
-
-static void imx_rproc_free_channels(struct rproc *rproc)
-{
-	struct imx_rproc *priv = rproc->priv;
-	__u32 mmsg;
-
-	if (priv->txdb_ch)
-		mbox_send_message(priv->txdb_ch, (void *)&mmsg);
-
-	mbox_free_channel(priv->tx_ch);
-	mbox_free_channel(priv->rx_ch);
-	mbox_free_channel(priv->rxdb_ch);
-	mbox_free_channel(priv->txdb_ch);
-
-	priv->tx_ch = NULL;
-	priv->rx_ch = NULL;
-	priv->rxdb_ch = NULL;
-	priv->txdb_ch = NULL;
-}
-
-=======
->>>>>>> 29549c70
 static int imx_rproc_start(struct rproc *rproc)
 {
 	struct imx_rproc *priv = rproc->priv;
@@ -581,27 +378,8 @@
 			      0, 0, 0, 0, 0, &res);
 		ret = res.a0;
 		break;
-<<<<<<< HEAD
-	case IMX_SCU_API:
-		if (priv->ipc_only) {
-			if (rproc->table_ptr == NULL)
-				rproc->table_ptr = kmemdup(priv->rsc_table, SZ_1K, GFP_KERNEL);
-			ret = imx_rproc_rebuild_channels(rproc);
-			if (ret < 0)
-				return -EINVAL;
-			return imx_rproc_ready(rproc);
-		}
-
-		if (priv->id == 1)
-			ret = imx_sc_pm_cpu_start(ipc_handle, priv->rsrc, true, 0x38fe0000);
-		else if (!priv->id)
-			ret = imx_sc_pm_cpu_start(ipc_handle, priv->rsrc, true, 0x34fe0000);
-		else
-			ret = -EINVAL;
-=======
 	case IMX_RPROC_SCU_API:
 		ret = imx_sc_pm_cpu_start(priv->ipc_handle, priv->rsrc_id, true, priv->entry);
->>>>>>> 29549c70
 		break;
 	default:
 		return -EOPNOTSUPP;
@@ -609,11 +387,6 @@
 
 	if (ret)
 		dev_err(dev, "Failed to enable remote core!\n");
-	else
-		ret = imx_rproc_ready(rproc);
-
-	if (priv->startup_delay)
-		msleep(priv->startup_delay);
 
 	if (priv->startup_delay)
 		msleep(priv->startup_delay);
@@ -627,24 +400,7 @@
 	const struct imx_rproc_dcfg *dcfg = priv->dcfg;
 	struct device *dev = priv->dev;
 	struct arm_smccc_res res;
-	int ret = 0;
-	__u32 mmsg;
-
-
-	if (rproc->state == RPROC_CRASHED && priv->ipc_only) {
-		imx_rproc_free_channels(rproc);
-
-		priv->flags &= ~REMOTE_IS_READY;
-		return 0;
-	}
-
-	if (priv->txdb_ch) {
-		ret = mbox_send_message(priv->txdb_ch, (void *)&mmsg);
-		if (ret) {
-			dev_err(dev, "txdb send fail: %d\n", ret);
-			return ret;
-		}
-	}
+	int ret;
 
 	switch (dcfg->method) {
 	case IMX_RPROC_MMIO:
@@ -661,29 +417,14 @@
 	case IMX_RPROC_SCU_API:
 		ret = imx_sc_pm_cpu_start(priv->ipc_handle, priv->rsrc_id, false, priv->entry);
 		break;
-	case IMX_SCU_API:
-		if (priv->id == 1)
-			ret = imx_sc_pm_cpu_start(ipc_handle, priv->rsrc, false, 0x38fe0000);
-		else if (!priv->id)
-			ret = imx_sc_pm_cpu_start(ipc_handle, priv->rsrc, false, 0x34fe0000);
-		else
-			ret = -EINVAL;
-		break;
 	default:
 		return -EOPNOTSUPP;
 	}
 
-	if (ret) {
+	if (ret)
 		dev_err(dev, "Failed to stop remote core\n");
-<<<<<<< HEAD
-	} else {
-		priv->early_boot = false;
-		priv->flags &= ~REMOTE_IS_READY;
-	}
-=======
 	else
 		imx_rproc_free_mbox(rproc);
->>>>>>> 29549c70
 
 	return ret;
 }
@@ -698,10 +439,6 @@
 	for (i = 0; i < dcfg->att_size; i++) {
 		const struct imx_rproc_att *att = &dcfg->att[i];
 
-<<<<<<< HEAD
-		if (att->flags & ATT_CORE_MASK) {
-			if (!((1 << priv->id) & (att->flags & ATT_CORE_MASK)))
-=======
 		/*
 		 * Ignore entries not belong to current core:
 		 * i.MX8QM has dual general M4_[0,1] cores, M4_0's own entries
@@ -710,7 +447,6 @@
 		 */
 		if (att->flags & ATT_CORE_MASK) {
 			if (!((BIT(priv->core_index)) & (att->flags & ATT_CORE_MASK)))
->>>>>>> 29549c70
 				continue;
 		}
 
@@ -822,10 +558,6 @@
 		/* No need to translate pa to da, i.MX use same map */
 		da = rmem->base;
 
-		if (!strncmp(it.node->name, "rsc_table", strlen("rsc_table"))) {
-			continue;
-		}
-
 		/* Register memory region */
 		mem = rproc_mem_entry_init(priv->dev, NULL, (dma_addr_t)rmem->base, rmem->size, da,
 					   imx_rproc_mem_alloc, imx_rproc_mem_release,
@@ -851,17 +583,6 @@
 		dev_info(&rproc->dev, "No resource table in elf\n");
 
 	return 0;
-}
-
-static void imx_rproc_rxdb_callback(struct mbox_client *cl, void *msg)
-{
-	struct rproc *rproc = dev_get_drvdata(cl->dev);
-	struct imx_rproc *priv = rproc->priv;
-	unsigned long flags;
-
-	spin_lock_irqsave(&priv->mu_lock, flags);
-	priv->flags |= REMOTE_IS_READY;
-	spin_unlock_irqrestore(&priv->mu_lock, flags);
 }
 
 static void imx_rproc_kick(struct rproc *rproc, int vqid)
@@ -916,40 +637,8 @@
 	if (!priv->rsc_table)
 		return NULL;
 
-	rproc->table_ptr = (struct resource_table *)priv->rsc_table;
-	rproc->table_sz = SZ_1K;
-	rproc->cached_table = NULL;
-
-	return 0;
-}
-
-static int imx_rproc_elf_load_segments(struct rproc *rproc,
-					const struct firmware *fw)
-{
-	struct imx_rproc *priv = rproc->priv;
-
-	if (priv->ipc_only)
-		return 0;
-
-	if (!fw)
-		return -EINVAL;
-
-	return rproc_elf_load_segments(rproc, fw);
-}
-
-static struct resource_table *
-imx_rproc_elf_find_loaded_rsc_table(struct rproc *rproc, const struct firmware *fw)
-{
-	struct imx_rproc *priv = rproc->priv;
-
-
-	if (priv->ipc_only)
-		return NULL;
-
-	if (priv->rsc_table)
-		return priv->rsc_table;
-
-	return rproc_elf_find_loaded_rsc_table(rproc, fw);
+	*table_sz = SZ_1K;
+	return (struct resource_table *)priv->rsc_table;
 }
 
 static struct resource_table *
@@ -1008,7 +697,7 @@
 	.stop		= imx_rproc_stop,
 	.kick		= imx_rproc_kick,
 	.da_to_va       = imx_rproc_da_to_va,
-	.load		= imx_rproc_elf_load_segments,
+	.load		= rproc_elf_load_segments,
 	.parse_fw	= imx_rproc_parse_fw,
 	.find_loaded_rsc_table = imx_rproc_elf_find_loaded_rsc_table,
 	.get_loaded_rsc_table = imx_rproc_get_loaded_rsc_table,
@@ -1030,11 +719,6 @@
 
 		if (!(att->flags & ATT_OWN))
 			continue;
-
-		if (att->flags & ATT_CORE_MASK) {
-			if (!((1 << priv->id) & (att->flags & ATT_CORE_MASK)))
-				continue;
-		}
 
 		if (b >= IMX_RPROC_MEM_MAX)
 			break;
@@ -1088,11 +772,7 @@
 		}
 		priv->mem[b].sys_addr = res.start;
 		priv->mem[b].size = resource_size(&res);
-<<<<<<< HEAD
-		if (!strncmp(node->name, "rsc_table", strlen("rsc_table")))
-=======
 		if (!strcmp(node->name, "rsc-table"))
->>>>>>> 29549c70
 			priv->rsc_table = priv->mem[b].cpu_addr;
 		b++;
 	}
@@ -1122,7 +802,6 @@
 static int imx_rproc_xtr_mbox_init(struct rproc *rproc, bool tx_block)
 {
 	struct imx_rproc *priv = rproc->priv;
-	const struct imx_rproc_dcfg *dcfg = priv->dcfg;
 	struct device *dev = priv->dev;
 	struct mbox_client *cl;
 
@@ -1141,8 +820,6 @@
 	if (!of_get_property(dev->of_node, "mbox-names", NULL))
 		return 0;
 
-	spin_lock_init(&priv->mu_lock);
-
 	cl = &priv->cl;
 	cl->dev = dev;
 	cl->tx_block = tx_block;
@@ -1151,54 +828,6 @@
 	cl->rx_callback = imx_rproc_rx_callback;
 
 	priv->tx_ch = mbox_request_channel_byname(cl, "tx");
-<<<<<<< HEAD
-	if (IS_ERR(priv->tx_ch)) {
-		ret = PTR_ERR(priv->tx_ch);
-		dev_dbg(cl->dev, "failed to request tx mailbox channel: %d\n",
-			ret);
-		goto err_out;
-	}
-
-	priv->rx_ch = mbox_request_channel_byname(cl, "rx");
-	if (IS_ERR(priv->rx_ch)) {
-		ret = PTR_ERR(priv->rx_ch);
-		dev_dbg(cl->dev, "failed to request rx mailbox channel: %d\n",
-			ret);
-		goto err_out;
-	}
-
-	if (dcfg->method != IMX_SCU_API)
-		return 0;
-
-	cl = &priv->cl_rxdb;
-	cl->dev = dev;
-	cl->rx_callback = imx_rproc_rxdb_callback;
-
-	/*
-	 * RX door bell is used to receive the ready signal from remote
-	 * after the partition reset of A core.
-	 */
-	priv->rxdb_ch = mbox_request_channel_byname(cl, "rxdb");
-	if (IS_ERR(priv->rxdb_ch)) {
-	        ret = PTR_ERR(priv->rxdb_ch);
-		dev_dbg(cl->dev, "failed to request mbox chan rxdb, ret %d\n",
-			ret);
-		goto err_out;
-	}
-
-	cl = &priv->cl_txdb;
-	cl->dev = dev;
-	cl->tx_block = true;
-	cl->tx_tout = 20;
-	cl->knows_txdone = false;
-
-	/* txdb is optional */
-	priv->txdb_ch = mbox_request_channel_byname(cl, "txdb");
-	if (IS_ERR(priv->txdb_ch)) {
-	        ret = PTR_ERR(priv->txdb_ch);
-		dev_info(cl->dev, "No txdb, ret %d\n", ret);
-		priv->txdb_ch = NULL;
-=======
 	if (IS_ERR(priv->tx_ch))
 		return dev_err_probe(cl->dev, PTR_ERR(priv->tx_ch),
 				     "failed to request tx mailbox channel\n");
@@ -1208,20 +837,9 @@
 		mbox_free_channel(priv->tx_ch);
 		return dev_err_probe(cl->dev, PTR_ERR(priv->rx_ch),
 				     "failed to request rx mailbox channel\n");
->>>>>>> 29549c70
-	}
-
-	return 0;
-
-err_out:
-	if (!IS_ERR(priv->tx_ch))
-		mbox_free_channel(priv->tx_ch);
-	if (!IS_ERR(priv->rx_ch))
-		mbox_free_channel(priv->rx_ch);
-	if (!IS_ERR(priv->rxdb_ch))
-	        mbox_free_channel(priv->rxdb_ch);
-
-	return ret;
+	}
+
+	return 0;
 }
 
 static void imx_rproc_free_mbox(struct rproc *rproc)
@@ -1343,22 +961,6 @@
 	return 0;
 }
 
-static int imx_rproc_partition_notify(struct notifier_block *nb,
-		                                     unsigned long event, void *group)
-{
-	struct imx_rproc *priv = container_of(nb, struct imx_rproc, proc_nb);
-
-	/* Ignore other irqs */
-	if (!((event & BIT(priv->mub_partition)) && (*(u8 *)group == 5)))
-		return 0;
-
-	rproc_report_crash(priv->rproc, RPROC_WATCHDOG);
-
-	pr_info("Patition%d reset!\n", priv->mub_partition);
-
-	return 0;
-}
-
 static int imx_rproc_detect_mode(struct imx_rproc *priv)
 {
 	struct regmap_config config = { .name = "imx-rproc" };
@@ -1368,97 +970,16 @@
 	struct arm_smccc_res res;
 	int ret;
 	u32 val;
-<<<<<<< HEAD
-	int i;
-=======
 	u8 pt;
->>>>>>> 29549c70
 
 	switch (dcfg->method) {
 	case IMX_RPROC_NONE:
 		priv->rproc->state = RPROC_DETACHED;
-		priv->early_boot = true;
 		return 0;
 	case IMX_RPROC_SMC:
 		arm_smccc_smc(IMX_SIP_RPROC, IMX_SIP_RPROC_STARTED, 0, 0, 0, 0, 0, 0, &res);
 		if (res.a0)
 			priv->rproc->state = RPROC_DETACHED;
-		priv->early_boot = !!res.a0;
-		return 0;
-	case IMX_SCU_API:
-		ret = imx_scu_get_handle(&ipc_handle);
-		if (ret)
-			return ret;
-		ret = of_property_read_u32(dev->of_node, "core-id", &priv->rsrc);
-		if (ret) {
-			dev_err(dev, "No reg <core resource id>\n");
-			return ret;
-		}
-		ret = of_property_read_u32(dev->of_node, "core-index", &priv->id);
-		if (ret) {
-			dev_err(dev, "No reg <core index id>\n");
-			return ret;
-		}
-
-		priv->proc_nb.notifier_call = imx_rproc_partition_notify;
-
-
-		priv->num_domains = of_count_phandle_with_args(dev->of_node, "power-domains",
-							       "#power-domain-cells");
-		if (priv->num_domains < 0)
-			priv->num_domains = 0;
-
-		if (priv->num_domains) {
-			priv->pm_devices = devm_kcalloc(dev, priv->num_domains,
-							sizeof(*priv->pm_devices), GFP_KERNEL);
-			if (!priv->pm_devices)
-				return -ENOMEM;
-			priv->pm_devices_link = devm_kcalloc(dev, priv->num_domains,
-							     sizeof(*priv->pm_devices_link),
-							     GFP_KERNEL);
-			if (!priv->pm_devices)
-				return -ENOMEM;
-
-			for (i = 0; i < priv->num_domains; i++) {
-				priv->pm_devices[i] = genpd_dev_pm_attach_by_id(dev, i);
-				if (IS_ERR(priv->pm_devices[i]))
-					goto err_put_pd;
-				priv->pm_devices_link[i] = device_link_add(dev, priv->pm_devices[i],
-									   DL_FLAG_RPM_ACTIVE |
-									   DL_FLAG_PM_RUNTIME |
-									   DL_FLAG_STATELESS);
-				if (IS_ERR(priv->pm_devices_link[i]))
-					goto err_put_pd;
-			}
-		}
-		if (!imx_sc_rm_is_resource_owned(ipc_handle, priv->rsrc)) {
-			priv->ipc_only = true;
-			priv->early_boot = true;
-			priv->rproc->skip_fw_recovery = true;
-			priv->rproc->state = RPROC_DETACHED;
-			/*
-			 * Get muB partition id and enable irq in SCFW
-			 * default partition 3
-			 */
-			if (of_property_read_u32(dev->of_node, "mub-partition",
-						 &priv->mub_partition))
-				priv->mub_partition = 3;
-
-			ret = imx_scu_irq_group_enable(IMX_SC_IRQ_GROUP_REBOOTED,
-					BIT(priv->mub_partition), true);
-			if (ret) {
-				dev_warn(dev, "Enable irq failed.\n");
-				goto err_put_pd;
-			}
-
-			ret = imx_scu_irq_register_notifier(&priv->proc_nb);
-			if (ret) {
-				imx_scu_irq_group_enable(IMX_SC_IRQ_GROUP_REBOOTED,
-					BIT(priv->mub_partition), false);
-				dev_warn(dev, "reqister scu notifier failed.\n");
-				goto err_put_pd;
-			}
-		}
 		return 0;
 	case IMX_RPROC_SCU_API:
 		ret = imx_scu_get_handle(&priv->ipc_handle);
@@ -1534,25 +1055,10 @@
 		return ret;
 	}
 
-<<<<<<< HEAD
-	if ((val & dcfg->src_mask) != dcfg->src_stop) {
-=======
 	if ((val & dcfg->src_mask) != dcfg->src_stop)
->>>>>>> 29549c70
 		priv->rproc->state = RPROC_DETACHED;
-		priv->early_boot = true;
-	}
-
-	return 0;
-
-err_put_pd:
-	for (i = 0; i < priv->num_domains; i++) {
-		if (priv->pm_devices_link[i])
-			device_link_del(priv->pm_devices_link[i]);
-		if (priv->pm_devices[i])
-			dev_pm_domain_detach(priv->pm_devices[i], true);
-	}
-	return ret;
+
+	return 0;
 }
 
 static int imx_rproc_clk_enable(struct imx_rproc *priv)
@@ -1562,11 +1068,9 @@
 	int ret;
 
 	/* Remote core is not under control of Linux */
-	if (dcfg->method == IMX_RPROC_NONE || dcfg->method == IMX_SCU_API)
+	if (dcfg->method == IMX_RPROC_NONE)
 		return 0;
 
-<<<<<<< HEAD
-=======
 	if (priv->rproc->state != RPROC_DETACHED) {
 		priv->clk_audio = devm_clk_get_optional(dev, "audio");
 		if (IS_ERR(priv->clk_audio)) {
@@ -1577,7 +1081,6 @@
 		priv->clk_audio = NULL;
 	}
 
->>>>>>> 29549c70
 	priv->clk = devm_clk_get_optional(dev, NULL);
 	if (IS_ERR(priv->clk)) {
 		dev_err(dev, "Failed to get clock\n");
@@ -1616,6 +1119,7 @@
 static int imx_rproc_probe(struct platform_device *pdev)
 {
 	struct device *dev = &pdev->dev;
+	struct device_node *np = dev->of_node;
 	struct imx_rproc *priv;
 	struct rproc *rproc;
 	const struct imx_rproc_dcfg *dcfg;
@@ -1648,11 +1152,7 @@
 
 	INIT_WORK(&priv->rproc_work, imx_rproc_vq_work);
 
-<<<<<<< HEAD
-	ret = imx_rproc_xtr_mbox_init(rproc);
-=======
 	ret = imx_rproc_xtr_mbox_init(rproc, true);
->>>>>>> 29549c70
 	if (ret)
 		goto err_put_wkq;
 
@@ -1668,19 +1168,10 @@
 
 	ret = imx_rproc_clk_enable(priv);
 	if (ret)
-<<<<<<< HEAD
-		goto err_put_mbox;
-
-	rproc->auto_boot = false;
-	if (priv->early_boot)
-		rproc->auto_boot = true;
-=======
 		goto err_put_scu;
->>>>>>> 29549c70
-
-	ret = of_property_read_u32(dev->of_node, "fsl,startup-delay-ms", &priv->startup_delay);
-	if (ret)
-		priv->startup_delay = 0;
+
+	if (rproc->state != RPROC_DETACHED)
+		rproc->auto_boot = of_property_read_bool(np, "fsl,auto-boot");
 
 	if (of_device_is_compatible(dev->of_node, "fsl,imx7ulp-cm4")) {
 		ret = devm_register_sys_off_handler(dev, SYS_OFF_MODE_POWER_OFF_PREPARE,
@@ -1713,14 +1204,9 @@
 	return 0;
 
 err_put_clk:
-<<<<<<< HEAD
-	if (!priv->early_boot)
-		clk_disable_unprepare(priv->clk);
-=======
 	clk_disable_unprepare(priv->clk);
 err_put_scu:
 	imx_rproc_put_scu(rproc);
->>>>>>> 29549c70
 err_put_mbox:
 	imx_rproc_free_mbox(rproc);
 err_put_wkq:
@@ -1736,8 +1222,7 @@
 	struct rproc *rproc = platform_get_drvdata(pdev);
 	struct imx_rproc *priv = rproc->priv;
 
-	if (!priv->early_boot)
-		clk_disable_unprepare(priv->clk);
+	clk_disable_unprepare(priv->clk);
 	rproc_del(rproc);
 	imx_rproc_put_scu(rproc);
 	imx_rproc_free_mbox(rproc);
