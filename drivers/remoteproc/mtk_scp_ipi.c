// SPDX-License-Identifier: GPL-2.0
//
// Copyright (c) 2019 MediaTek Inc.

#include <asm/barrier.h>
#include <linux/clk.h>
#include <linux/err.h>
#include <linux/io.h>
#include <linux/iopoll.h>
#include <linux/kernel.h>
#include <linux/module.h>
#include <linux/platform_device.h>
#include <linux/time64.h>
#include <linux/remoteproc/mtk_scp.h>

#include "mtk_common.h"

#define SCP_TIMEOUT_US		(2000 * USEC_PER_MSEC)

/**
 * scp_ipi_register() - register an ipi function
 *
 * @scp:	mtk_scp structure
 * @id:		IPI ID
 * @handler:	IPI handler
 * @priv:	private data for IPI handler
 *
 * Register an ipi function to receive ipi interrupt from SCP.
 *
 * Return: 0 if ipi registers successfully, -error on error.
 */
int scp_ipi_register(struct mtk_scp *scp,
		     u32 id,
		     scp_ipi_handler_t handler,
		     void *priv)
{
	if (!scp)
		return -EPROBE_DEFER;

	if (WARN_ON(id >= SCP_IPI_MAX) || WARN_ON(handler == NULL))
		return -EINVAL;

	scp_ipi_lock(scp, id);
	scp->ipi_desc[id].handler = handler;
	scp->ipi_desc[id].priv = priv;
	scp_ipi_unlock(scp, id);

	return 0;
}
EXPORT_SYMBOL_GPL(scp_ipi_register);

/**
 * scp_ipi_unregister() - unregister an ipi function
 *
 * @scp:	mtk_scp structure
 * @id:		IPI ID
 *
 * Unregister an ipi function to receive ipi interrupt from SCP.
 */
void scp_ipi_unregister(struct mtk_scp *scp, u32 id)
{
	if (!scp)
		return;

	if (WARN_ON(id >= SCP_IPI_MAX))
		return;

	scp_ipi_lock(scp, id);
	scp->ipi_desc[id].handler = NULL;
	scp->ipi_desc[id].priv = NULL;
	scp_ipi_unlock(scp, id);
}
EXPORT_SYMBOL_GPL(scp_ipi_unregister);

/*
 * scp_memcpy_aligned() - Copy src to dst, where dst is in SCP SRAM region.
 *
 * @dst:	Pointer to the destination buffer, should be in SCP SRAM region.
 * @src:	Pointer to the source buffer.
 * @len:	Length of the source buffer to be copied.
 *
 * Since AP access of SCP SRAM don't support byte write, this always write a
 * full word at a time, and may cause some extra bytes to be written at the
 * beginning & ending of dst.
 */
void scp_memcpy_aligned(void __iomem *dst, const void *src, unsigned int len)
{
	void __iomem *ptr;
	u32 val;
	unsigned int i = 0, remain;

	if (!IS_ALIGNED((unsigned long)dst, 4)) {
		ptr = (void __iomem *)ALIGN_DOWN((unsigned long)dst, 4);
		i = 4 - (dst - ptr);
		val = readl_relaxed(ptr);
		memcpy((u8 *)&val + (4 - i), src, i);
		writel_relaxed(val, ptr);
	}

	__iowrite32_copy(dst + i, src + i, (len - i) / 4);
	remain = (len - i) % 4;

	if (remain > 0) {
		val = readl_relaxed(dst + len - remain);
		memcpy(&val, src + len - remain, remain);
		writel_relaxed(val, dst + len - remain);
	}
}
EXPORT_SYMBOL_GPL(scp_memcpy_aligned);

/**
 * scp_ipi_lock() - Lock before operations of an IPI ID
 *
 * @scp:	mtk_scp structure
 * @id:		IPI ID
 *
 * Note: This should not be used by drivers other than mtk_scp.
 */
void scp_ipi_lock(struct mtk_scp *scp, u32 id)
{
	if (WARN_ON(id >= SCP_IPI_MAX))
		return;
	mutex_lock(&scp->ipi_desc[id].lock);
}
EXPORT_SYMBOL_GPL(scp_ipi_lock);

/**
 * scp_ipi_unlock() - Unlock after operations of an IPI ID
 *
 * @scp:	mtk_scp structure
 * @id:		IPI ID
 *
 * Note: This should not be used by drivers other than mtk_scp.
 */
void scp_ipi_unlock(struct mtk_scp *scp, u32 id)
{
	if (WARN_ON(id >= SCP_IPI_MAX))
		return;
	mutex_unlock(&scp->ipi_desc[id].lock);
}
EXPORT_SYMBOL_GPL(scp_ipi_unlock);

/**
 * scp_ipi_send() - send data from AP to scp.
 *
 * @scp:	mtk_scp structure
 * @id:		IPI ID
 * @buf:	the data buffer
 * @len:	the data buffer length
 * @wait:	number of msecs to wait for ack. 0 to skip waiting.
 *
 * This function is thread-safe. When this function returns,
 * SCP has received the data and starts the processing.
 * When the processing completes, IPI handler registered
 * by scp_ipi_register will be called in interrupt context.
 *
 * Return: 0 if sending data successfully, -error on error.
 **/
int scp_ipi_send(struct mtk_scp *scp, u32 id, void *buf, unsigned int len,
		 unsigned int wait)
{
	struct mtk_share_obj __iomem *send_obj = scp->send_buf;
	u32 val;
	int ret;

	if (WARN_ON(id <= SCP_IPI_INIT) || WARN_ON(id >= SCP_IPI_MAX) ||
	    WARN_ON(id == SCP_IPI_NS_SERVICE) ||
	    WARN_ON(len > sizeof(send_obj->share_buf)) || WARN_ON(!buf))
		return -EINVAL;

	ret = clk_prepare_enable(scp->clk);
	if (ret) {
		dev_err(scp->dev, "failed to enable clock\n");
		return ret;
	}

	mutex_lock(&scp->send_lock);

	 /* Wait until SCP receives the last command */
<<<<<<< HEAD
	timeout = jiffies + msecs_to_jiffies(2000);
	do {
		if (time_after(jiffies, timeout)) {
			dev_err(scp->dev, "%s: IPI timeout!\n", __func__);
			ret = -ETIMEDOUT;
			goto unlock_mutex;
		}
	} while (readl(scp->reg_base + scp->data->host_to_scp_reg));
=======
	ret = readl_poll_timeout_atomic(scp->reg_base + scp->data->host_to_scp_reg,
					val, !val, 0, SCP_TIMEOUT_US);
	if (ret) {
		dev_err(scp->dev, "%s: IPI timeout!\n", __func__);
		goto unlock_mutex;
	}
>>>>>>> ccf0a997

	scp_memcpy_aligned(send_obj->share_buf, buf, len);

	writel(len, &send_obj->len);
	writel(id, &send_obj->id);

	scp->ipi_id_ack[id] = false;
	/* send the command to SCP */
	writel(scp->data->host_to_scp_int_bit,
	       scp->reg_base + scp->data->host_to_scp_reg);

	if (wait) {
		/* wait for SCP's ACK */
		ret = wait_event_timeout(scp->ack_wq,
					 scp->ipi_id_ack[id],
					 msecs_to_jiffies(wait));
		scp->ipi_id_ack[id] = false;
		if (WARN(!ret, "scp ipi %d ack time out !", id))
			ret = -EIO;
		else
			ret = 0;
	}

unlock_mutex:
	mutex_unlock(&scp->send_lock);
	clk_disable_unprepare(scp->clk);

	return ret;
}
EXPORT_SYMBOL_GPL(scp_ipi_send);

MODULE_LICENSE("GPL v2");
MODULE_DESCRIPTION("MediaTek scp IPI interface");<|MERGE_RESOLUTION|>--- conflicted
+++ resolved
@@ -177,23 +177,12 @@
 	mutex_lock(&scp->send_lock);
 
 	 /* Wait until SCP receives the last command */
-<<<<<<< HEAD
-	timeout = jiffies + msecs_to_jiffies(2000);
-	do {
-		if (time_after(jiffies, timeout)) {
-			dev_err(scp->dev, "%s: IPI timeout!\n", __func__);
-			ret = -ETIMEDOUT;
-			goto unlock_mutex;
-		}
-	} while (readl(scp->reg_base + scp->data->host_to_scp_reg));
-=======
 	ret = readl_poll_timeout_atomic(scp->reg_base + scp->data->host_to_scp_reg,
 					val, !val, 0, SCP_TIMEOUT_US);
 	if (ret) {
 		dev_err(scp->dev, "%s: IPI timeout!\n", __func__);
 		goto unlock_mutex;
 	}
->>>>>>> ccf0a997
 
 	scp_memcpy_aligned(send_obj->share_buf, buf, len);
 
