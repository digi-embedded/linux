--- conflicted
+++ resolved
@@ -337,19 +337,12 @@
 
 	if (rproc->ops->kick == NULL) {
 		ret = -EINVAL;
-<<<<<<< HEAD
-		dev_err(dev, ".kick method not defined for %s",
-				rproc->name);
-=======
 		dev_err(dev, ".kick method not defined for %s\n", rproc->name);
->>>>>>> c1084c27
 		goto out;
 	}
 
 	/* Try to find dedicated vdev buffer carveout */
 	mem = rproc_find_carveout_by_name(rproc, "vdev%dbuffer", rvdev->index);
-	if (!mem)
-		mem = rproc_find_carveout_by_name(rproc, "vdevbuffer");
 	if (mem) {
 		phys_addr_t pa;
 
