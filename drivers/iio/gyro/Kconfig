#
# IIO Digital Gyroscope Sensor drivers configuration
#
# When adding new entries keep the list in alphabetical order

menu "Digital gyroscope sensors"

config ADIS16080
	tristate "Analog Devices ADIS16080/100 Yaw Rate Gyroscope with SPI driver"
	depends on SPI
	help
	  Say yes here to build support for Analog Devices ADIS16080, ADIS16100 Yaw
	  Rate Gyroscope with SPI.

config ADIS16130
	tristate "Analog Devices ADIS16130 High Precision Angular Rate Sensor driver"
	depends on SPI
	help
	  Say yes here to build support for Analog Devices ADIS16130 High Precision
	  Angular Rate Sensor driver.

config ADIS16136
	tristate "Analog devices ADIS16136 and similar gyroscopes driver"
	depends on SPI_MASTER
	select IIO_ADIS_LIB
	select IIO_ADIS_LIB_BUFFER if IIO_BUFFER
	help
	  Say yes here to build support for the Analog Devices ADIS16133, ADIS16135,
	  ADIS16136 gyroscope devices.

config ADIS16260
	tristate "Analog Devices ADIS16260 Digital Gyroscope Sensor SPI driver"
	depends on SPI
	select IIO_ADIS_LIB
	select IIO_ADIS_LIB_BUFFER if IIO_BUFFER
	help
	  Say yes here to build support for Analog Devices ADIS16260 ADIS16265
	  ADIS16250 ADIS16255 and ADIS16251 programmable digital gyroscope sensors.

	  This driver can also be built as a module.  If so, the module
	  will be called adis16260.

config ADXRS450
	tristate "Analog Devices ADXRS450/3 Digital Output Gyroscope SPI driver"
	depends on SPI
	help
	  Say yes here to build support for Analog Devices ADXRS450 and ADXRS453
	  programmable digital output gyroscope.

	  This driver can also be built as a module.  If so, the module
	  will be called adxrs450.

config BMG160
	tristate "BOSCH BMG160 Gyro Sensor"
<<<<<<< HEAD
	depends on I2C
	select IIO_BUFFER
	select IIO_TRIGGERED_BUFFER
=======
	depends on (I2C || SPI_MASTER)
	select IIO_BUFFER
	select IIO_TRIGGERED_BUFFER
	select BMG160_I2C if (I2C)
	select BMG160_SPI if (SPI)
>>>>>>> f2ed3bfc
	help
	  Say yes here to build support for BOSCH BMG160 Tri-axis Gyro Sensor
	  driver connected via I2C or SPI. This driver also supports BMI055
	  gyroscope.

	  This driver can also be built as a module.  If so, the module
	  will be called bmg160_i2c or bmg160_spi.

config BMG160_I2C
	tristate
	select REGMAP_I2C

config BMG160_SPI
	tristate
	select REGMAP_SPI

config HID_SENSOR_GYRO_3D
	depends on HID_SENSOR_HUB
	select IIO_BUFFER
	select IIO_TRIGGERED_BUFFER
	select HID_SENSOR_IIO_COMMON
	select HID_SENSOR_IIO_TRIGGER
	tristate "HID Gyroscope 3D"
	help
	  Say yes here to build support for the HID SENSOR
	  Gyroscope 3D.

config IIO_ST_GYRO_3AXIS
	tristate "STMicroelectronics gyroscopes 3-Axis Driver"
	depends on (I2C || SPI_MASTER) && SYSFS
	select IIO_ST_SENSORS_CORE
	select IIO_ST_GYRO_I2C_3AXIS if (I2C)
	select IIO_ST_GYRO_SPI_3AXIS if (SPI_MASTER)
	select IIO_TRIGGERED_BUFFER if (IIO_BUFFER)
	help
	  Say yes here to build support for STMicroelectronics gyroscopes:
	  L3G4200D, LSM330DL, L3GD20, LSM330DLC, L3G4IS, LSM330, LSM9DS0.

	  This driver can also be built as a module. If so, these modules
	  will be created:
	  - st_gyro (core functions for the driver [it is mandatory]);
	  - st_gyro_i2c (necessary for the I2C devices [optional*]);
	  - st_gyro_spi (necessary for the SPI devices [optional*]);

	  (*) one of these is necessary to do something.

config IIO_ST_GYRO_I2C_3AXIS
	tristate
	depends on IIO_ST_GYRO_3AXIS
	depends on IIO_ST_SENSORS_I2C

config IIO_ST_GYRO_SPI_3AXIS
	tristate
	depends on IIO_ST_GYRO_3AXIS
	depends on IIO_ST_SENSORS_SPI

config ITG3200
	tristate "InvenSense ITG3200 Digital 3-Axis Gyroscope I2C driver"
	depends on I2C
	select IIO_TRIGGERED_BUFFER if IIO_BUFFER
	help
	  Say yes here to add support for the InvenSense ITG3200 digital
	  3-axis gyroscope sensor.

endmenu<|MERGE_RESOLUTION|>--- conflicted
+++ resolved
@@ -52,17 +52,11 @@
 
 config BMG160
 	tristate "BOSCH BMG160 Gyro Sensor"
-<<<<<<< HEAD
-	depends on I2C
-	select IIO_BUFFER
-	select IIO_TRIGGERED_BUFFER
-=======
 	depends on (I2C || SPI_MASTER)
 	select IIO_BUFFER
 	select IIO_TRIGGERED_BUFFER
 	select BMG160_I2C if (I2C)
 	select BMG160_SPI if (SPI)
->>>>>>> f2ed3bfc
 	help
 	  Say yes here to build support for BOSCH BMG160 Tri-axis Gyro Sensor
 	  driver connected via I2C or SPI. This driver also supports BMI055
