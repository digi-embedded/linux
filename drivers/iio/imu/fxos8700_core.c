--- conflicted
+++ resolved
@@ -166,11 +166,7 @@
 struct fxos8700_data {
 	struct regmap *regmap;
 	struct iio_trigger *trig;
-<<<<<<< HEAD
-	__be16 buf ____cacheline_aligned;
-=======
 	__be16 buf __aligned(IIO_DMA_MINALIGN);
->>>>>>> 29549c70
 };
 
 /* Regmap info */
