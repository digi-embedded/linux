// SPDX-License-Identifier: GPL-2.0-only
/*
 * STMicroelectronics st_lsm6dsx sensor driver
 *
 * The ST LSM6DSx IMU MEMS series consists of 3D digital accelerometer
 * and 3D digital gyroscope system-in-package with a digital I2C/SPI serial
 * interface standard output.
 * LSM6DSx IMU MEMS series has a dynamic user-selectable full-scale
 * acceleration range of +-2/+-4/+-8/+-16 g and an angular rate range of
 * +-125/+-245/+-500/+-1000/+-2000 dps
 * LSM6DSx series has an integrated First-In-First-Out (FIFO) buffer
 * allowing dynamic batching of sensor data.
 * LSM9DSx series is similar but includes an additional magnetometer, handled
 * by a different driver.
 *
 * Supported sensors:
 * - LSM6DS3:
 *   - Accelerometer/Gyroscope supported ODR [Hz]: 12.5, 26, 52, 104, 208, 416
 *   - Accelerometer supported full-scale [g]: +-2/+-4/+-8/+-16
 *   - Gyroscope supported full-scale [dps]: +-125/+-245/+-500/+-1000/+-2000
 *   - FIFO size: 8KB
 *
 * - LSM6DS3H/LSM6DSL/LSM6DSM/ISM330DLC/LSM6DS3TR-C:
 *   - Accelerometer/Gyroscope supported ODR [Hz]: 12.5, 26, 52, 104, 208, 416
 *   - Accelerometer supported full-scale [g]: +-2/+-4/+-8/+-16
 *   - Gyroscope supported full-scale [dps]: +-125/+-245/+-500/+-1000/+-2000
 *   - FIFO size: 4KB
 *
 * - LSM6DSO/LSM6DSOX/ASM330LHH/LSM6DSR/ISM330DHCX/LSM6DST/LSM6DSOP:
 *   - Accelerometer/Gyroscope supported ODR [Hz]: 12.5, 26, 52, 104, 208, 416,
 *     833
 *   - Accelerometer supported full-scale [g]: +-2/+-4/+-8/+-16
 *   - Gyroscope supported full-scale [dps]: +-125/+-245/+-500/+-1000/+-2000
 *   - FIFO size: 3KB
 *
 * - LSM9DS1/LSM6DS0:
 *   - Accelerometer supported ODR [Hz]: 10, 50, 119, 238, 476, 952
 *   - Accelerometer supported full-scale [g]: +-2/+-4/+-8/+-16
 *   - Gyroscope supported ODR [Hz]: 15, 60, 119, 238, 476, 952
 *   - Gyroscope supported full-scale [dps]: +-245/+-500/+-2000
 *   - FIFO size: 32
 *
 * Copyright 2016 STMicroelectronics Inc.
 *
 * Lorenzo Bianconi <lorenzo.bianconi@st.com>
 * Denis Ciocca <denis.ciocca@st.com>
 */

#include <linux/kernel.h>
#include <linux/module.h>
#include <linux/delay.h>
#include <linux/iio/events.h>
#include <linux/iio/iio.h>
#include <linux/iio/sysfs.h>
#include <linux/interrupt.h>
#include <linux/irq.h>
#include <linux/pm.h>
#include <linux/property.h>
#include <linux/regmap.h>
#include <linux/bitfield.h>

#include <linux/platform_data/st_sensors_pdata.h>

#include "st_lsm6dsx.h"

#define ST_LSM6DSX_REG_WHOAMI_ADDR		0x0f

#define ST_LSM6DSX_TS_SENSITIVITY		25000UL /* 25us */

static const struct iio_chan_spec st_lsm6dsx_acc_channels[] = {
	ST_LSM6DSX_CHANNEL_ACC(IIO_ACCEL, 0x28, IIO_MOD_X, 0),
	ST_LSM6DSX_CHANNEL_ACC(IIO_ACCEL, 0x2a, IIO_MOD_Y, 1),
	ST_LSM6DSX_CHANNEL_ACC(IIO_ACCEL, 0x2c, IIO_MOD_Z, 2),
	IIO_CHAN_SOFT_TIMESTAMP(3),
};

static const struct iio_chan_spec st_lsm6dsx_gyro_channels[] = {
	ST_LSM6DSX_CHANNEL(IIO_ANGL_VEL, 0x22, IIO_MOD_X, 0),
	ST_LSM6DSX_CHANNEL(IIO_ANGL_VEL, 0x24, IIO_MOD_Y, 1),
	ST_LSM6DSX_CHANNEL(IIO_ANGL_VEL, 0x26, IIO_MOD_Z, 2),
	IIO_CHAN_SOFT_TIMESTAMP(3),
};

static const struct iio_chan_spec st_lsm6ds0_gyro_channels[] = {
	ST_LSM6DSX_CHANNEL(IIO_ANGL_VEL, 0x18, IIO_MOD_X, 0),
	ST_LSM6DSX_CHANNEL(IIO_ANGL_VEL, 0x1a, IIO_MOD_Y, 1),
	ST_LSM6DSX_CHANNEL(IIO_ANGL_VEL, 0x1c, IIO_MOD_Z, 2),
	IIO_CHAN_SOFT_TIMESTAMP(3),
};

static const struct st_lsm6dsx_settings st_lsm6dsx_sensor_settings[] = {
	{
		.reset = {
			.addr = 0x22,
			.mask = BIT(0),
		},
		.boot = {
			.addr = 0x22,
			.mask = BIT(7),
		},
		.bdu = {
			.addr = 0x22,
			.mask = BIT(6),
		},
		.max_fifo_size = 32,
		.id = {
			{
				.hw_id = ST_LSM9DS1_ID,
				.name = ST_LSM9DS1_DEV_NAME,
				.wai = 0x68,
			}, {
				.hw_id = ST_LSM6DS0_ID,
				.name = ST_LSM6DS0_DEV_NAME,
				.wai = 0x68,
			},
		},
		.channels = {
			[ST_LSM6DSX_ID_ACC] = {
				.chan = st_lsm6dsx_acc_channels,
				.len = ARRAY_SIZE(st_lsm6dsx_acc_channels),
			},
			[ST_LSM6DSX_ID_GYRO] = {
				.chan = st_lsm6ds0_gyro_channels,
				.len = ARRAY_SIZE(st_lsm6ds0_gyro_channels),
			},
		},
		.odr_table = {
			[ST_LSM6DSX_ID_ACC] = {
				.reg = {
					.addr = 0x20,
					.mask = GENMASK(7, 5),
				},
				.odr_avl[0] = {  10000, 0x01 },
				.odr_avl[1] = {  50000, 0x02 },
				.odr_avl[2] = { 119000, 0x03 },
				.odr_avl[3] = { 238000, 0x04 },
				.odr_avl[4] = { 476000, 0x05 },
				.odr_avl[5] = { 952000, 0x06 },
				.odr_len = 6,
			},
			[ST_LSM6DSX_ID_GYRO] = {
				.reg = {
					.addr = 0x10,
					.mask = GENMASK(7, 5),
				},
				.odr_avl[0] = {  14900, 0x01 },
				.odr_avl[1] = {  59500, 0x02 },
				.odr_avl[2] = { 119000, 0x03 },
				.odr_avl[3] = { 238000, 0x04 },
				.odr_avl[4] = { 476000, 0x05 },
				.odr_avl[5] = { 952000, 0x06 },
				.odr_len = 6,
			},
		},
		.fs_table = {
			[ST_LSM6DSX_ID_ACC] = {
				.reg = {
					.addr = 0x20,
					.mask = GENMASK(4, 3),
				},
				.fs_avl[0] = {  IIO_G_TO_M_S_2(61000), 0x0 },
				.fs_avl[1] = { IIO_G_TO_M_S_2(122000), 0x2 },
				.fs_avl[2] = { IIO_G_TO_M_S_2(244000), 0x3 },
				.fs_avl[3] = { IIO_G_TO_M_S_2(732000), 0x1 },
				.fs_len = 4,
			},
			[ST_LSM6DSX_ID_GYRO] = {
				.reg = {
					.addr = 0x10,
					.mask = GENMASK(4, 3),
				},

<<<<<<< HEAD
				.fs_avl[0] = {  IIO_DEGREE_TO_RAD(8750), 0x0 },
				.fs_avl[1] = { IIO_DEGREE_TO_RAD(17500), 0x1 },
				.fs_avl[2] = { IIO_DEGREE_TO_RAD(70000), 0x3 },
=======
				.fs_avl[0] = {  IIO_DEGREE_TO_RAD(8750000), 0x0 },
				.fs_avl[1] = { IIO_DEGREE_TO_RAD(17500000), 0x1 },
				.fs_avl[2] = { IIO_DEGREE_TO_RAD(70000000), 0x3 },
>>>>>>> c1084c27
				.fs_len = 3,
			},
		},
		.irq_config = {
			.irq1 = {
				.addr = 0x0c,
				.mask = BIT(3),
			},
			.irq2 = {
				.addr = 0x0d,
				.mask = BIT(3),
			},
			.hla = {
				.addr = 0x22,
				.mask = BIT(5),
			},
			.od = {
				.addr = 0x22,
				.mask = BIT(4),
			},
		},
	},
	{
		.reset = {
			.addr = 0x12,
			.mask = BIT(0),
		},
		.boot = {
			.addr = 0x12,
			.mask = BIT(7),
		},
		.bdu = {
			.addr = 0x12,
			.mask = BIT(6),
		},
		.max_fifo_size = 1365,
		.id = {
			{
				.hw_id = ST_LSM6DS3_ID,
				.name = ST_LSM6DS3_DEV_NAME,
				.wai = 0x69,
			},
		},
		.channels = {
			[ST_LSM6DSX_ID_ACC] = {
				.chan = st_lsm6dsx_acc_channels,
				.len = ARRAY_SIZE(st_lsm6dsx_acc_channels),
			},
			[ST_LSM6DSX_ID_GYRO] = {
				.chan = st_lsm6dsx_gyro_channels,
				.len = ARRAY_SIZE(st_lsm6dsx_gyro_channels),
			},
		},
		.odr_table = {
			[ST_LSM6DSX_ID_ACC] = {
				.reg = {
					.addr = 0x10,
					.mask = GENMASK(7, 4),
				},
				.odr_avl[0] = {  12500, 0x01 },
				.odr_avl[1] = {  26000, 0x02 },
				.odr_avl[2] = {  52000, 0x03 },
				.odr_avl[3] = { 104000, 0x04 },
				.odr_avl[4] = { 208000, 0x05 },
				.odr_avl[5] = { 416000, 0x06 },
				.odr_len = 6,
			},
			[ST_LSM6DSX_ID_GYRO] = {
				.reg = {
					.addr = 0x11,
					.mask = GENMASK(7, 4),
				},
				.odr_avl[0] = {  12500, 0x01 },
				.odr_avl[1] = {  26000, 0x02 },
				.odr_avl[2] = {  52000, 0x03 },
				.odr_avl[3] = { 104000, 0x04 },
				.odr_avl[4] = { 208000, 0x05 },
				.odr_avl[5] = { 416000, 0x06 },
				.odr_len = 6,
			},
		},
		.fs_table = {
			[ST_LSM6DSX_ID_ACC] = {
				.reg = {
					.addr = 0x10,
					.mask = GENMASK(3, 2),
				},
				.fs_avl[0] = {  IIO_G_TO_M_S_2(61000), 0x0 },
				.fs_avl[1] = { IIO_G_TO_M_S_2(122000), 0x2 },
				.fs_avl[2] = { IIO_G_TO_M_S_2(244000), 0x3 },
				.fs_avl[3] = { IIO_G_TO_M_S_2(488000), 0x1 },
				.fs_len = 4,
			},
			[ST_LSM6DSX_ID_GYRO] = {
				.reg = {
					.addr = 0x11,
					.mask = GENMASK(3, 2),
				},
				.fs_avl[0] = {  IIO_DEGREE_TO_RAD(8750000), 0x0 },
				.fs_avl[1] = { IIO_DEGREE_TO_RAD(17500000), 0x1 },
				.fs_avl[2] = { IIO_DEGREE_TO_RAD(35000000), 0x2 },
				.fs_avl[3] = { IIO_DEGREE_TO_RAD(70000000), 0x3 },
				.fs_len = 4,
			},
		},
		.irq_config = {
			.irq1 = {
				.addr = 0x0d,
				.mask = BIT(3),
			},
			.irq2 = {
				.addr = 0x0e,
				.mask = BIT(3),
			},
			.lir = {
				.addr = 0x58,
				.mask = BIT(0),
			},
			.irq1_func = {
				.addr = 0x5e,
				.mask = BIT(5),
			},
			.irq2_func = {
				.addr = 0x5f,
				.mask = BIT(5),
			},
			.hla = {
				.addr = 0x12,
				.mask = BIT(5),
			},
			.od = {
				.addr = 0x12,
				.mask = BIT(4),
			},
		},
		.decimator = {
			[ST_LSM6DSX_ID_ACC] = {
				.addr = 0x08,
				.mask = GENMASK(2, 0),
			},
			[ST_LSM6DSX_ID_GYRO] = {
				.addr = 0x08,
				.mask = GENMASK(5, 3),
			},
		},
		.fifo_ops = {
			.update_fifo = st_lsm6dsx_update_fifo,
			.read_fifo = st_lsm6dsx_read_fifo,
			.fifo_th = {
				.addr = 0x06,
				.mask = GENMASK(11, 0),
			},
			.fifo_diff = {
				.addr = 0x3a,
				.mask = GENMASK(11, 0),
			},
			.th_wl = 3, /* 1LSB = 2B */
		},
		.ts_settings = {
			.timer_en = {
				.addr = 0x58,
				.mask = BIT(7),
			},
			.hr_timer = {
				.addr = 0x5c,
				.mask = BIT(4),
			},
			.fifo_en = {
				.addr = 0x07,
				.mask = BIT(7),
			},
			.decimator = {
				.addr = 0x09,
				.mask = GENMASK(5, 3),
			},
		},
		.event_settings = {
			.wakeup_reg = {
				.addr = 0x5B,
				.mask = GENMASK(5, 0),
			},
			.wakeup_src_reg = 0x1b,
			.wakeup_src_status_mask = BIT(3),
			.wakeup_src_z_mask = BIT(0),
			.wakeup_src_y_mask = BIT(1),
			.wakeup_src_x_mask = BIT(2),
		},
	},
	{
		.reset = {
			.addr = 0x12,
			.mask = BIT(0),
		},
		.boot = {
			.addr = 0x12,
			.mask = BIT(7),
		},
		.bdu = {
			.addr = 0x12,
			.mask = BIT(6),
		},
		.max_fifo_size = 682,
		.id = {
			{
				.hw_id = ST_LSM6DS3H_ID,
				.name = ST_LSM6DS3H_DEV_NAME,
				.wai = 0x69,
			},
		},
		.channels = {
			[ST_LSM6DSX_ID_ACC] = {
				.chan = st_lsm6dsx_acc_channels,
				.len = ARRAY_SIZE(st_lsm6dsx_acc_channels),
			},
			[ST_LSM6DSX_ID_GYRO] = {
				.chan = st_lsm6dsx_gyro_channels,
				.len = ARRAY_SIZE(st_lsm6dsx_gyro_channels),
			},
		},
		.odr_table = {
			[ST_LSM6DSX_ID_ACC] = {
				.reg = {
					.addr = 0x10,
					.mask = GENMASK(7, 4),
				},
				.odr_avl[0] = {  12500, 0x01 },
				.odr_avl[1] = {  26000, 0x02 },
				.odr_avl[2] = {  52000, 0x03 },
				.odr_avl[3] = { 104000, 0x04 },
				.odr_avl[4] = { 208000, 0x05 },
				.odr_avl[5] = { 416000, 0x06 },
				.odr_len = 6,
			},
			[ST_LSM6DSX_ID_GYRO] = {
				.reg = {
					.addr = 0x11,
					.mask = GENMASK(7, 4),
				},
				.odr_avl[0] = {  12500, 0x01 },
				.odr_avl[1] = {  26000, 0x02 },
				.odr_avl[2] = {  52000, 0x03 },
				.odr_avl[3] = { 104000, 0x04 },
				.odr_avl[4] = { 208000, 0x05 },
				.odr_avl[5] = { 416000, 0x06 },
				.odr_len = 6,
			},
		},
		.fs_table = {
			[ST_LSM6DSX_ID_ACC] = {
				.reg = {
					.addr = 0x10,
					.mask = GENMASK(3, 2),
				},
				.fs_avl[0] = {  IIO_G_TO_M_S_2(61000), 0x0 },
				.fs_avl[1] = { IIO_G_TO_M_S_2(122000), 0x2 },
				.fs_avl[2] = { IIO_G_TO_M_S_2(244000), 0x3 },
				.fs_avl[3] = { IIO_G_TO_M_S_2(488000), 0x1 },
				.fs_len = 4,
			},
			[ST_LSM6DSX_ID_GYRO] = {
				.reg = {
					.addr = 0x11,
					.mask = GENMASK(3, 2),
				},
				.fs_avl[0] = {  IIO_DEGREE_TO_RAD(8750000), 0x0 },
				.fs_avl[1] = { IIO_DEGREE_TO_RAD(17500000), 0x1 },
				.fs_avl[2] = { IIO_DEGREE_TO_RAD(35000000), 0x2 },
				.fs_avl[3] = { IIO_DEGREE_TO_RAD(70000000), 0x3 },
				.fs_len = 4,
			},
		},
		.irq_config = {
			.irq1 = {
				.addr = 0x0d,
				.mask = BIT(3),
			},
			.irq2 = {
				.addr = 0x0e,
				.mask = BIT(3),
			},
			.lir = {
				.addr = 0x58,
				.mask = BIT(0),
			},
			.irq1_func = {
				.addr = 0x5e,
				.mask = BIT(5),
			},
			.irq2_func = {
				.addr = 0x5f,
				.mask = BIT(5),
			},
			.hla = {
				.addr = 0x12,
				.mask = BIT(5),
			},
			.od = {
				.addr = 0x12,
				.mask = BIT(4),
			},
		},
		.decimator = {
			[ST_LSM6DSX_ID_ACC] = {
				.addr = 0x08,
				.mask = GENMASK(2, 0),
			},
			[ST_LSM6DSX_ID_GYRO] = {
				.addr = 0x08,
				.mask = GENMASK(5, 3),
			},
		},
		.fifo_ops = {
			.update_fifo = st_lsm6dsx_update_fifo,
			.read_fifo = st_lsm6dsx_read_fifo,
			.fifo_th = {
				.addr = 0x06,
				.mask = GENMASK(11, 0),
			},
			.fifo_diff = {
				.addr = 0x3a,
				.mask = GENMASK(11, 0),
			},
			.th_wl = 3, /* 1LSB = 2B */
		},
		.ts_settings = {
			.timer_en = {
				.addr = 0x58,
				.mask = BIT(7),
			},
			.hr_timer = {
				.addr = 0x5c,
				.mask = BIT(4),
			},
			.fifo_en = {
				.addr = 0x07,
				.mask = BIT(7),
			},
			.decimator = {
				.addr = 0x09,
				.mask = GENMASK(5, 3),
			},
		},
		.event_settings = {
			.wakeup_reg = {
				.addr = 0x5B,
				.mask = GENMASK(5, 0),
			},
			.wakeup_src_reg = 0x1b,
			.wakeup_src_status_mask = BIT(3),
			.wakeup_src_z_mask = BIT(0),
			.wakeup_src_y_mask = BIT(1),
			.wakeup_src_x_mask = BIT(2),
		},
	},
	{
		.reset = {
			.addr = 0x12,
			.mask = BIT(0),
		},
		.boot = {
			.addr = 0x12,
			.mask = BIT(7),
		},
		.bdu = {
			.addr = 0x12,
			.mask = BIT(6),
		},
		.max_fifo_size = 682,
		.id = {
			{
				.hw_id = ST_LSM6DSL_ID,
				.name = ST_LSM6DSL_DEV_NAME,
				.wai = 0x6a,
			}, {
				.hw_id = ST_LSM6DSM_ID,
				.name = ST_LSM6DSM_DEV_NAME,
				.wai = 0x6a,
			}, {
				.hw_id = ST_ISM330DLC_ID,
				.name = ST_ISM330DLC_DEV_NAME,
				.wai = 0x6a,
			}, {
				.hw_id = ST_LSM6DS3TRC_ID,
				.name = ST_LSM6DS3TRC_DEV_NAME,
				.wai = 0x6a,
			},
		},
		.channels = {
			[ST_LSM6DSX_ID_ACC] = {
				.chan = st_lsm6dsx_acc_channels,
				.len = ARRAY_SIZE(st_lsm6dsx_acc_channels),
			},
			[ST_LSM6DSX_ID_GYRO] = {
				.chan = st_lsm6dsx_gyro_channels,
				.len = ARRAY_SIZE(st_lsm6dsx_gyro_channels),
			},
		},
		.odr_table = {
			[ST_LSM6DSX_ID_ACC] = {
				.reg = {
					.addr = 0x10,
					.mask = GENMASK(7, 4),
				},
				.odr_avl[0] = {  12500, 0x01 },
				.odr_avl[1] = {  26000, 0x02 },
				.odr_avl[2] = {  52000, 0x03 },
				.odr_avl[3] = { 104000, 0x04 },
				.odr_avl[4] = { 208000, 0x05 },
				.odr_avl[5] = { 416000, 0x06 },
				.odr_len = 6,
			},
			[ST_LSM6DSX_ID_GYRO] = {
				.reg = {
					.addr = 0x11,
					.mask = GENMASK(7, 4),
				},
				.odr_avl[0] = {  12500, 0x01 },
				.odr_avl[1] = {  26000, 0x02 },
				.odr_avl[2] = {  52000, 0x03 },
				.odr_avl[3] = { 104000, 0x04 },
				.odr_avl[4] = { 208000, 0x05 },
				.odr_avl[5] = { 416000, 0x06 },
				.odr_len = 6,
			},
		},
		.fs_table = {
			[ST_LSM6DSX_ID_ACC] = {
				.reg = {
					.addr = 0x10,
					.mask = GENMASK(3, 2),
				},
				.fs_avl[0] = {  IIO_G_TO_M_S_2(61000), 0x0 },
				.fs_avl[1] = { IIO_G_TO_M_S_2(122000), 0x2 },
				.fs_avl[2] = { IIO_G_TO_M_S_2(244000), 0x3 },
				.fs_avl[3] = { IIO_G_TO_M_S_2(488000), 0x1 },
				.fs_len = 4,
			},
			[ST_LSM6DSX_ID_GYRO] = {
				.reg = {
					.addr = 0x11,
					.mask = GENMASK(3, 2),
				},
				.fs_avl[0] = {  IIO_DEGREE_TO_RAD(8750000), 0x0 },
				.fs_avl[1] = { IIO_DEGREE_TO_RAD(17500000), 0x1 },
				.fs_avl[2] = { IIO_DEGREE_TO_RAD(35000000), 0x2 },
				.fs_avl[3] = { IIO_DEGREE_TO_RAD(70000000), 0x3 },
				.fs_len = 4,
			},
		},
		.irq_config = {
			.irq1 = {
				.addr = 0x0d,
				.mask = BIT(3),
			},
			.irq2 = {
				.addr = 0x0e,
				.mask = BIT(3),
			},
			.lir = {
				.addr = 0x58,
				.mask = BIT(0),
			},
			.irq1_func = {
				.addr = 0x5e,
				.mask = BIT(5),
			},
			.irq2_func = {
				.addr = 0x5f,
				.mask = BIT(5),
			},
			.hla = {
				.addr = 0x12,
				.mask = BIT(5),
			},
			.od = {
				.addr = 0x12,
				.mask = BIT(4),
			},
		},
		.decimator = {
			[ST_LSM6DSX_ID_ACC] = {
				.addr = 0x08,
				.mask = GENMASK(2, 0),
			},
			[ST_LSM6DSX_ID_GYRO] = {
				.addr = 0x08,
				.mask = GENMASK(5, 3),
			},
			[ST_LSM6DSX_ID_EXT0] = {
				.addr = 0x09,
				.mask = GENMASK(2, 0),
			},
		},
		.fifo_ops = {
			.update_fifo = st_lsm6dsx_update_fifo,
			.read_fifo = st_lsm6dsx_read_fifo,
			.fifo_th = {
				.addr = 0x06,
				.mask = GENMASK(10, 0),
			},
			.fifo_diff = {
				.addr = 0x3a,
				.mask = GENMASK(10, 0),
			},
			.th_wl = 3, /* 1LSB = 2B */
		},
		.ts_settings = {
			.timer_en = {
				.addr = 0x19,
				.mask = BIT(5),
			},
			.hr_timer = {
				.addr = 0x5c,
				.mask = BIT(4),
			},
			.fifo_en = {
				.addr = 0x07,
				.mask = BIT(7),
			},
			.decimator = {
				.addr = 0x09,
				.mask = GENMASK(5, 3),
			},
		},
		.shub_settings = {
			.page_mux = {
				.addr = 0x01,
				.mask = BIT(7),
			},
			.master_en = {
				.addr = 0x1a,
				.mask = BIT(0),
			},
			.pullup_en = {
				.addr = 0x1a,
				.mask = BIT(3),
			},
			.aux_sens = {
				.addr = 0x04,
				.mask = GENMASK(5, 4),
			},
			.wr_once = {
				.addr = 0x07,
				.mask = BIT(5),
			},
			.emb_func = {
				.addr = 0x19,
				.mask = BIT(2),
			},
			.num_ext_dev = 1,
			.shub_out = {
				.addr = 0x2e,
			},
			.slv0_addr = 0x02,
			.dw_slv0_addr = 0x0e,
			.pause = 0x7,
		},
		.event_settings = {
			.enable_reg = {
				.addr = 0x58,
				.mask = BIT(7),
			},
			.wakeup_reg = {
				.addr = 0x5B,
				.mask = GENMASK(5, 0),
			},
			.wakeup_src_reg = 0x1b,
			.wakeup_src_status_mask = BIT(3),
			.wakeup_src_z_mask = BIT(0),
			.wakeup_src_y_mask = BIT(1),
			.wakeup_src_x_mask = BIT(2),
		},
	},
	{
		.reset = {
			.addr = 0x12,
			.mask = BIT(0),
		},
		.boot = {
			.addr = 0x12,
			.mask = BIT(7),
		},
		.bdu = {
			.addr = 0x12,
			.mask = BIT(6),
		},
		.max_fifo_size = 512,
		.id = {
			{
				.hw_id = ST_LSM6DSR_ID,
				.name = ST_LSM6DSR_DEV_NAME,
				.wai = 0x6b,
			}, {
				.hw_id = ST_ISM330DHCX_ID,
				.name = ST_ISM330DHCX_DEV_NAME,
				.wai = 0x6b,
			}, {
				.hw_id = ST_LSM6DSRX_ID,
				.name = ST_LSM6DSRX_DEV_NAME,
				.wai = 0x6b,
			}, {
				.hw_id = ST_LSM6DSO_ID,
				.name = ST_LSM6DSO_DEV_NAME,
				.wai = 0x6c,
			}, {
				.hw_id = ST_LSM6DSOX_ID,
				.name = ST_LSM6DSOX_DEV_NAME,
				.wai = 0x6c,
			}, {
				.hw_id = ST_LSM6DST_ID,
				.name = ST_LSM6DST_DEV_NAME,
				.wai = 0x6d,
			},
		},
		.channels = {
			[ST_LSM6DSX_ID_ACC] = {
				.chan = st_lsm6dsx_acc_channels,
				.len = ARRAY_SIZE(st_lsm6dsx_acc_channels),
			},
			[ST_LSM6DSX_ID_GYRO] = {
				.chan = st_lsm6dsx_gyro_channels,
				.len = ARRAY_SIZE(st_lsm6dsx_gyro_channels),
			},
		},
		.drdy_mask = {
			.addr = 0x13,
			.mask = BIT(3),
		},
		.odr_table = {
			[ST_LSM6DSX_ID_ACC] = {
				.reg = {
					.addr = 0x10,
					.mask = GENMASK(7, 4),
				},
				.odr_avl[0] = {  12500, 0x01 },
				.odr_avl[1] = {  26000, 0x02 },
				.odr_avl[2] = {  52000, 0x03 },
				.odr_avl[3] = { 104000, 0x04 },
				.odr_avl[4] = { 208000, 0x05 },
				.odr_avl[5] = { 416000, 0x06 },
				.odr_avl[6] = { 833000, 0x07 },
				.odr_len = 7,
			},
			[ST_LSM6DSX_ID_GYRO] = {
				.reg = {
					.addr = 0x11,
					.mask = GENMASK(7, 4),
				},
				.odr_avl[0] = {  12500, 0x01 },
				.odr_avl[1] = {  26000, 0x02 },
				.odr_avl[2] = {  52000, 0x03 },
				.odr_avl[3] = { 104000, 0x04 },
				.odr_avl[4] = { 208000, 0x05 },
				.odr_avl[5] = { 416000, 0x06 },
				.odr_avl[6] = { 833000, 0x07 },
				.odr_len = 7,
			},
		},
		.fs_table = {
			[ST_LSM6DSX_ID_ACC] = {
				.reg = {
					.addr = 0x10,
					.mask = GENMASK(3, 2),
				},
				.fs_avl[0] = {  IIO_G_TO_M_S_2(61000), 0x0 },
				.fs_avl[1] = { IIO_G_TO_M_S_2(122000), 0x2 },
				.fs_avl[2] = { IIO_G_TO_M_S_2(244000), 0x3 },
				.fs_avl[3] = { IIO_G_TO_M_S_2(488000), 0x1 },
				.fs_len = 4,
			},
			[ST_LSM6DSX_ID_GYRO] = {
				.reg = {
					.addr = 0x11,
					.mask = GENMASK(3, 2),
				},
				.fs_avl[0] = {  IIO_DEGREE_TO_RAD(8750000), 0x0 },
				.fs_avl[1] = { IIO_DEGREE_TO_RAD(17500000), 0x1 },
				.fs_avl[2] = { IIO_DEGREE_TO_RAD(35000000), 0x2 },
				.fs_avl[3] = { IIO_DEGREE_TO_RAD(70000000), 0x3 },
				.fs_len = 4,
			},
		},
		.irq_config = {
			.irq1 = {
				.addr = 0x0d,
				.mask = BIT(3),
			},
			.irq2 = {
				.addr = 0x0e,
				.mask = BIT(3),
			},
			.lir = {
				.addr = 0x56,
				.mask = BIT(0),
			},
			.clear_on_read = {
				.addr = 0x56,
				.mask = BIT(6),
			},
			.irq1_func = {
				.addr = 0x5e,
				.mask = BIT(5),
			},
			.irq2_func = {
				.addr = 0x5f,
				.mask = BIT(5),
			},
			.hla = {
				.addr = 0x12,
				.mask = BIT(5),
			},
			.od = {
				.addr = 0x12,
				.mask = BIT(4),
			},
		},
		.batch = {
			[ST_LSM6DSX_ID_ACC] = {
				.addr = 0x09,
				.mask = GENMASK(3, 0),
			},
			[ST_LSM6DSX_ID_GYRO] = {
				.addr = 0x09,
				.mask = GENMASK(7, 4),
			},
		},
		.fifo_ops = {
			.update_fifo = st_lsm6dsx_update_fifo,
			.read_fifo = st_lsm6dsx_read_tagged_fifo,
			.fifo_th = {
				.addr = 0x07,
				.mask = GENMASK(8, 0),
			},
			.fifo_diff = {
				.addr = 0x3a,
				.mask = GENMASK(9, 0),
			},
			.th_wl = 1,
		},
		.ts_settings = {
			.timer_en = {
				.addr = 0x19,
				.mask = BIT(5),
			},
			.decimator = {
				.addr = 0x0a,
				.mask = GENMASK(7, 6),
			},
			.freq_fine = 0x63,
		},
		.shub_settings = {
			.page_mux = {
				.addr = 0x01,
				.mask = BIT(6),
			},
			.master_en = {
				.sec_page = true,
				.addr = 0x14,
				.mask = BIT(2),
			},
			.pullup_en = {
				.sec_page = true,
				.addr = 0x14,
				.mask = BIT(3),
			},
			.aux_sens = {
				.addr = 0x14,
				.mask = GENMASK(1, 0),
			},
			.wr_once = {
				.addr = 0x14,
				.mask = BIT(6),
			},
			.num_ext_dev = 3,
			.shub_out = {
				.sec_page = true,
				.addr = 0x02,
			},
			.slv0_addr = 0x15,
			.dw_slv0_addr = 0x21,
			.batch_en = BIT(3),
		},
		.event_settings = {
			.enable_reg = {
				.addr = 0x58,
				.mask = BIT(7),
			},
			.wakeup_reg = {
				.addr = 0x5b,
				.mask = GENMASK(5, 0),
			},
			.wakeup_src_reg = 0x1b,
			.wakeup_src_status_mask = BIT(3),
			.wakeup_src_z_mask = BIT(0),
			.wakeup_src_y_mask = BIT(1),
			.wakeup_src_x_mask = BIT(2),
		},
	},
	{
		.reset = {
			.addr = 0x12,
			.mask = BIT(0),
		},
		.boot = {
			.addr = 0x12,
			.mask = BIT(7),
		},
		.bdu = {
			.addr = 0x12,
			.mask = BIT(6),
		},
		.max_fifo_size = 512,
		.id = {
			{
				.hw_id = ST_ASM330LHH_ID,
				.name = ST_ASM330LHH_DEV_NAME,
				.wai = 0x6b,
			}, {
				.hw_id = ST_LSM6DSOP_ID,
				.name = ST_LSM6DSOP_DEV_NAME,
				.wai = 0x6c,
			},
		},
		.channels = {
			[ST_LSM6DSX_ID_ACC] = {
				.chan = st_lsm6dsx_acc_channels,
				.len = ARRAY_SIZE(st_lsm6dsx_acc_channels),
			},
			[ST_LSM6DSX_ID_GYRO] = {
				.chan = st_lsm6dsx_gyro_channels,
				.len = ARRAY_SIZE(st_lsm6dsx_gyro_channels),
			},
		},
		.drdy_mask = {
			.addr = 0x13,
			.mask = BIT(3),
		},
		.odr_table = {
			[ST_LSM6DSX_ID_ACC] = {
				.reg = {
					.addr = 0x10,
					.mask = GENMASK(7, 4),
				},
				.odr_avl[0] = {  12500, 0x01 },
				.odr_avl[1] = {  26000, 0x02 },
				.odr_avl[2] = {  52000, 0x03 },
				.odr_avl[3] = { 104000, 0x04 },
				.odr_avl[4] = { 208000, 0x05 },
				.odr_avl[5] = { 416000, 0x06 },
				.odr_avl[6] = { 833000, 0x07 },
				.odr_len = 7,
			},
			[ST_LSM6DSX_ID_GYRO] = {
				.reg = {
					.addr = 0x11,
					.mask = GENMASK(7, 4),
				},
				.odr_avl[0] = {  12500, 0x01 },
				.odr_avl[1] = {  26000, 0x02 },
				.odr_avl[2] = {  52000, 0x03 },
				.odr_avl[3] = { 104000, 0x04 },
				.odr_avl[4] = { 208000, 0x05 },
				.odr_avl[5] = { 416000, 0x06 },
				.odr_avl[6] = { 833000, 0x07 },
				.odr_len = 7,
			},
		},
		.fs_table = {
			[ST_LSM6DSX_ID_ACC] = {
				.reg = {
					.addr = 0x10,
					.mask = GENMASK(3, 2),
				},
				.fs_avl[0] = {  IIO_G_TO_M_S_2(61000), 0x0 },
				.fs_avl[1] = { IIO_G_TO_M_S_2(122000), 0x2 },
				.fs_avl[2] = { IIO_G_TO_M_S_2(244000), 0x3 },
				.fs_avl[3] = { IIO_G_TO_M_S_2(488000), 0x1 },
				.fs_len = 4,
			},
			[ST_LSM6DSX_ID_GYRO] = {
				.reg = {
					.addr = 0x11,
					.mask = GENMASK(3, 2),
				},
				.fs_avl[0] = {  IIO_DEGREE_TO_RAD(8750000), 0x0 },
				.fs_avl[1] = { IIO_DEGREE_TO_RAD(17500000), 0x1 },
				.fs_avl[2] = { IIO_DEGREE_TO_RAD(35000000), 0x2 },
				.fs_avl[3] = { IIO_DEGREE_TO_RAD(70000000), 0x3 },
				.fs_len = 4,
			},
		},
		.irq_config = {
			.irq1 = {
				.addr = 0x0d,
				.mask = BIT(3),
			},
			.irq2 = {
				.addr = 0x0e,
				.mask = BIT(3),
			},
			.lir = {
				.addr = 0x56,
				.mask = BIT(0),
			},
			.clear_on_read = {
				.addr = 0x56,
				.mask = BIT(6),
			},
			.irq1_func = {
				.addr = 0x5e,
				.mask = BIT(5),
			},
			.irq2_func = {
				.addr = 0x5f,
				.mask = BIT(5),
			},
			.hla = {
				.addr = 0x12,
				.mask = BIT(5),
			},
			.od = {
				.addr = 0x12,
				.mask = BIT(4),
			},
		},
		.batch = {
			[ST_LSM6DSX_ID_ACC] = {
				.addr = 0x09,
				.mask = GENMASK(3, 0),
			},
			[ST_LSM6DSX_ID_GYRO] = {
				.addr = 0x09,
				.mask = GENMASK(7, 4),
			},
		},
		.fifo_ops = {
			.update_fifo = st_lsm6dsx_update_fifo,
			.read_fifo = st_lsm6dsx_read_tagged_fifo,
			.fifo_th = {
				.addr = 0x07,
				.mask = GENMASK(8, 0),
			},
			.fifo_diff = {
				.addr = 0x3a,
				.mask = GENMASK(9, 0),
			},
			.th_wl = 1,
		},
		.ts_settings = {
			.timer_en = {
				.addr = 0x19,
				.mask = BIT(5),
			},
			.decimator = {
				.addr = 0x0a,
				.mask = GENMASK(7, 6),
			},
			.freq_fine = 0x63,
		},
		.event_settings = {
			.enable_reg = {
				.addr = 0x58,
				.mask = BIT(7),
			},
			.wakeup_reg = {
				.addr = 0x5B,
				.mask = GENMASK(5, 0),
			},
			.wakeup_src_reg = 0x1b,
			.wakeup_src_status_mask = BIT(3),
			.wakeup_src_z_mask = BIT(0),
			.wakeup_src_y_mask = BIT(1),
			.wakeup_src_x_mask = BIT(2),
		},
	},
};

int st_lsm6dsx_set_page(struct st_lsm6dsx_hw *hw, bool enable)
{
	const struct st_lsm6dsx_shub_settings *hub_settings;
	unsigned int data;
	int err;

	hub_settings = &hw->settings->shub_settings;
	data = ST_LSM6DSX_SHIFT_VAL(enable, hub_settings->page_mux.mask);
	err = regmap_update_bits(hw->regmap, hub_settings->page_mux.addr,
				 hub_settings->page_mux.mask, data);
	usleep_range(100, 150);

	return err;
}

static int st_lsm6dsx_check_whoami(struct st_lsm6dsx_hw *hw, int id,
				   const char **name)
{
	int err, i, j, data;

	for (i = 0; i < ARRAY_SIZE(st_lsm6dsx_sensor_settings); i++) {
		for (j = 0; j < ST_LSM6DSX_MAX_ID; j++) {
			if (st_lsm6dsx_sensor_settings[i].id[j].name &&
			    id == st_lsm6dsx_sensor_settings[i].id[j].hw_id)
				break;
		}
		if (j < ST_LSM6DSX_MAX_ID)
			break;
	}

	if (i == ARRAY_SIZE(st_lsm6dsx_sensor_settings)) {
		dev_err(hw->dev, "unsupported hw id [%02x]\n", id);
		return -ENODEV;
	}

	err = regmap_read(hw->regmap, ST_LSM6DSX_REG_WHOAMI_ADDR, &data);
	if (err < 0) {
		dev_err(hw->dev, "failed to read whoami register\n");
		return err;
	}

	if (data != st_lsm6dsx_sensor_settings[i].id[j].wai) {
		dev_err(hw->dev, "unsupported whoami [%02x]\n", data);
		return -ENODEV;
	}

	*name = st_lsm6dsx_sensor_settings[i].id[j].name;
	hw->settings = &st_lsm6dsx_sensor_settings[i];

	return 0;
}

static int st_lsm6dsx_set_full_scale(struct st_lsm6dsx_sensor *sensor,
				     u32 gain)
{
	const struct st_lsm6dsx_fs_table_entry *fs_table;
	unsigned int data;
	int i, err;

	fs_table = &sensor->hw->settings->fs_table[sensor->id];
	for (i = 0; i < fs_table->fs_len; i++) {
		if (fs_table->fs_avl[i].gain == gain)
			break;
	}

	if (i == fs_table->fs_len)
		return -EINVAL;

	data = ST_LSM6DSX_SHIFT_VAL(fs_table->fs_avl[i].val,
				    fs_table->reg.mask);
	err = st_lsm6dsx_update_bits_locked(sensor->hw, fs_table->reg.addr,
					    fs_table->reg.mask, data);
	if (err < 0)
		return err;

	sensor->gain = gain;

	return 0;
}

int st_lsm6dsx_check_odr(struct st_lsm6dsx_sensor *sensor, u32 odr, u8 *val)
{
	const struct st_lsm6dsx_odr_table_entry *odr_table;
	int i;

	odr_table = &sensor->hw->settings->odr_table[sensor->id];
	for (i = 0; i < odr_table->odr_len; i++) {
		/*
		 * ext devices can run at different odr respect to
		 * accel sensor
		 */
		if (odr_table->odr_avl[i].milli_hz >= odr)
			break;
	}

	if (i == odr_table->odr_len)
		return -EINVAL;

	*val = odr_table->odr_avl[i].val;
<<<<<<< HEAD
	return odr_table->odr_avl[i].hz;
=======
	return odr_table->odr_avl[i].milli_hz;
>>>>>>> c1084c27
}

static int
st_lsm6dsx_check_odr_dependency(struct st_lsm6dsx_hw *hw, u32 odr,
				enum st_lsm6dsx_sensor_id id)
{
	struct st_lsm6dsx_sensor *ref = iio_priv(hw->iio_devs[id]);

	if (odr > 0) {
		if (hw->enable_mask & BIT(id))
			return max_t(u32, ref->odr, odr);
		else
			return odr;
	} else {
		return (hw->enable_mask & BIT(id)) ? ref->odr : 0;
	}
}

static int
st_lsm6dsx_set_odr(struct st_lsm6dsx_sensor *sensor, u32 req_odr)
{
	struct st_lsm6dsx_sensor *ref_sensor = sensor;
	struct st_lsm6dsx_hw *hw = sensor->hw;
	const struct st_lsm6dsx_reg *reg;
	unsigned int data;
	u8 val = 0;
	int err;

	switch (sensor->id) {
	case ST_LSM6DSX_ID_GYRO:
		break;
	case ST_LSM6DSX_ID_EXT0:
	case ST_LSM6DSX_ID_EXT1:
	case ST_LSM6DSX_ID_EXT2:
	case ST_LSM6DSX_ID_ACC: {
		u32 odr;
		int i;

		/*
		 * i2c embedded controller relies on the accelerometer sensor as
		 * bus read/write trigger so we need to enable accel device
		 * at odr = max(accel_odr, ext_odr) in order to properly
		 * communicate with i2c slave devices
		 */
		ref_sensor = iio_priv(hw->iio_devs[ST_LSM6DSX_ID_ACC]);
		for (i = ST_LSM6DSX_ID_ACC; i < ST_LSM6DSX_ID_MAX; i++) {
			if (!hw->iio_devs[i] || i == sensor->id)
				continue;

			odr = st_lsm6dsx_check_odr_dependency(hw, req_odr, i);
			if (odr != req_odr)
				/* device already configured */
				return 0;
		}
		break;
	}
	default: /* should never occur */
		return -EINVAL;
	}

	if (req_odr > 0) {
		err = st_lsm6dsx_check_odr(ref_sensor, req_odr, &val);
		if (err < 0)
			return err;
	}

	reg = &hw->settings->odr_table[ref_sensor->id].reg;
	data = ST_LSM6DSX_SHIFT_VAL(val, reg->mask);
	return st_lsm6dsx_update_bits_locked(hw, reg->addr, reg->mask, data);
}

static int
__st_lsm6dsx_sensor_set_enable(struct st_lsm6dsx_sensor *sensor,
			       bool enable)
{
	struct st_lsm6dsx_hw *hw = sensor->hw;
	u32 odr = enable ? sensor->odr : 0;
	int err;

	err = st_lsm6dsx_set_odr(sensor, odr);
	if (err < 0)
		return err;

	if (enable)
		hw->enable_mask |= BIT(sensor->id);
	else
		hw->enable_mask &= ~BIT(sensor->id);

	return 0;
}

static int
st_lsm6dsx_check_events(struct st_lsm6dsx_sensor *sensor, bool enable)
{
	struct st_lsm6dsx_hw *hw = sensor->hw;

	if (sensor->id == ST_LSM6DSX_ID_GYRO || enable)
		return 0;

	return hw->enable_event;
}

int st_lsm6dsx_sensor_set_enable(struct st_lsm6dsx_sensor *sensor,
				 bool enable)
{
	if (st_lsm6dsx_check_events(sensor, enable))
		return 0;

	return __st_lsm6dsx_sensor_set_enable(sensor, enable);
}

static int st_lsm6dsx_read_oneshot(struct st_lsm6dsx_sensor *sensor,
				   u8 addr, int *val)
{
	struct st_lsm6dsx_hw *hw = sensor->hw;
	int err, delay;
	__le16 data;

	err = st_lsm6dsx_sensor_set_enable(sensor, true);
	if (err < 0)
		return err;

	delay = 1000000000 / sensor->odr;
	usleep_range(delay, 2 * delay);

	err = st_lsm6dsx_read_locked(hw, addr, &data, sizeof(data));
	if (err < 0)
		return err;

	if (!hw->enable_event) {
		err = st_lsm6dsx_sensor_set_enable(sensor, false);
		if (err < 0)
			return err;
	}

	*val = (s16)le16_to_cpu(data);

	return IIO_VAL_INT;
}

static int st_lsm6dsx_read_raw(struct iio_dev *iio_dev,
			       struct iio_chan_spec const *ch,
			       int *val, int *val2, long mask)
{
	struct st_lsm6dsx_sensor *sensor = iio_priv(iio_dev);
	int ret;

	switch (mask) {
	case IIO_CHAN_INFO_RAW:
		ret = iio_device_claim_direct_mode(iio_dev);
		if (ret)
			break;

		ret = st_lsm6dsx_read_oneshot(sensor, ch->address, val);
		iio_device_release_direct_mode(iio_dev);
		break;
	case IIO_CHAN_INFO_SAMP_FREQ:
		*val = sensor->odr / 1000;
		*val2 = (sensor->odr % 1000) * 1000;
		ret = IIO_VAL_INT_PLUS_MICRO;
		break;
	case IIO_CHAN_INFO_SCALE:
		*val = 0;
		*val2 = sensor->gain;
		ret = IIO_VAL_INT_PLUS_NANO;
		break;
	default:
		ret = -EINVAL;
		break;
	}

	return ret;
}

static int st_lsm6dsx_write_raw(struct iio_dev *iio_dev,
				struct iio_chan_spec const *chan,
				int val, int val2, long mask)
{
	struct st_lsm6dsx_sensor *sensor = iio_priv(iio_dev);
	int err;

	err = iio_device_claim_direct_mode(iio_dev);
	if (err)
		return err;

	switch (mask) {
	case IIO_CHAN_INFO_SCALE:
		err = st_lsm6dsx_set_full_scale(sensor, val2);
		break;
	case IIO_CHAN_INFO_SAMP_FREQ: {
		u8 data;

<<<<<<< HEAD
=======
		val = val * 1000 + val2 / 1000;
>>>>>>> c1084c27
		val = st_lsm6dsx_check_odr(sensor, val, &data);
		if (val < 0)
			err = val;
		else
			sensor->odr = val;
		break;
	}
	default:
		err = -EINVAL;
		break;
	}

	iio_device_release_direct_mode(iio_dev);

	return err;
}

static int st_lsm6dsx_event_setup(struct st_lsm6dsx_hw *hw, int state)
{
	const struct st_lsm6dsx_reg *reg;
	unsigned int data;
	int err;

	if (!hw->settings->irq_config.irq1_func.addr)
		return -ENOTSUPP;

	reg = &hw->settings->event_settings.enable_reg;
	if (reg->addr) {
		data = ST_LSM6DSX_SHIFT_VAL(state, reg->mask);
		err = st_lsm6dsx_update_bits_locked(hw, reg->addr,
						    reg->mask, data);
		if (err < 0)
			return err;
	}

	/* Enable wakeup interrupt */
	data = ST_LSM6DSX_SHIFT_VAL(state, hw->irq_routing->mask);
	return st_lsm6dsx_update_bits_locked(hw, hw->irq_routing->addr,
					     hw->irq_routing->mask, data);
}

static int st_lsm6dsx_read_event(struct iio_dev *iio_dev,
				 const struct iio_chan_spec *chan,
				 enum iio_event_type type,
				 enum iio_event_direction dir,
				 enum iio_event_info info,
				 int *val, int *val2)
{
	struct st_lsm6dsx_sensor *sensor = iio_priv(iio_dev);
	struct st_lsm6dsx_hw *hw = sensor->hw;

	if (type != IIO_EV_TYPE_THRESH)
		return -EINVAL;

	*val2 = 0;
	*val = hw->event_threshold;

	return IIO_VAL_INT;
}

static int
st_lsm6dsx_write_event(struct iio_dev *iio_dev,
		       const struct iio_chan_spec *chan,
		       enum iio_event_type type,
		       enum iio_event_direction dir,
		       enum iio_event_info info,
		       int val, int val2)
{
	struct st_lsm6dsx_sensor *sensor = iio_priv(iio_dev);
	struct st_lsm6dsx_hw *hw = sensor->hw;
	const struct st_lsm6dsx_reg *reg;
	unsigned int data;
	int err;

	if (type != IIO_EV_TYPE_THRESH)
		return -EINVAL;

	if (val < 0 || val > 31)
		return -EINVAL;

	reg = &hw->settings->event_settings.wakeup_reg;
	data = ST_LSM6DSX_SHIFT_VAL(val, reg->mask);
	err = st_lsm6dsx_update_bits_locked(hw, reg->addr,
					    reg->mask, data);
	if (err < 0)
		return -EINVAL;

	hw->event_threshold = val;

	return 0;
}

static int
st_lsm6dsx_read_event_config(struct iio_dev *iio_dev,
			     const struct iio_chan_spec *chan,
			     enum iio_event_type type,
			     enum iio_event_direction dir)
{
	struct st_lsm6dsx_sensor *sensor = iio_priv(iio_dev);
	struct st_lsm6dsx_hw *hw = sensor->hw;

	if (type != IIO_EV_TYPE_THRESH)
		return -EINVAL;

	return !!(hw->enable_event & BIT(chan->channel2));
}

static int
st_lsm6dsx_write_event_config(struct iio_dev *iio_dev,
			      const struct iio_chan_spec *chan,
			      enum iio_event_type type,
			      enum iio_event_direction dir, int state)
{
	struct st_lsm6dsx_sensor *sensor = iio_priv(iio_dev);
	struct st_lsm6dsx_hw *hw = sensor->hw;
	u8 enable_event;
	int err;

	if (type != IIO_EV_TYPE_THRESH)
		return -EINVAL;

	if (state) {
		enable_event = hw->enable_event | BIT(chan->channel2);

		/* do not enable events if they are already enabled */
		if (hw->enable_event)
			goto out;
	} else {
		enable_event = hw->enable_event & ~BIT(chan->channel2);

		/* only turn off sensor if no events is enabled */
		if (enable_event)
			goto out;
	}

	/* stop here if no changes have been made */
	if (hw->enable_event == enable_event)
		return 0;

	err = st_lsm6dsx_event_setup(hw, state);
	if (err < 0)
		return err;

	mutex_lock(&hw->conf_lock);
	if (enable_event || !(hw->fifo_mask & BIT(sensor->id)))
		err = __st_lsm6dsx_sensor_set_enable(sensor, state);
	mutex_unlock(&hw->conf_lock);
	if (err < 0)
		return err;

out:
	hw->enable_event = enable_event;

	return 0;
}

int st_lsm6dsx_set_watermark(struct iio_dev *iio_dev, unsigned int val)
{
	struct st_lsm6dsx_sensor *sensor = iio_priv(iio_dev);
	struct st_lsm6dsx_hw *hw = sensor->hw;
	int err;

	if (val < 1 || val > hw->settings->max_fifo_size)
		return -EINVAL;

	mutex_lock(&hw->conf_lock);

	err = st_lsm6dsx_update_watermark(sensor, val);

	mutex_unlock(&hw->conf_lock);

	if (err < 0)
		return err;

	sensor->watermark = val;

	return 0;
}

static ssize_t
st_lsm6dsx_sysfs_sampling_frequency_avail(struct device *dev,
					  struct device_attribute *attr,
					  char *buf)
{
	struct st_lsm6dsx_sensor *sensor = iio_priv(dev_get_drvdata(dev));
	const struct st_lsm6dsx_odr_table_entry *odr_table;
	int i, len = 0;

	odr_table = &sensor->hw->settings->odr_table[sensor->id];
	for (i = 0; i < odr_table->odr_len; i++)
		len += scnprintf(buf + len, PAGE_SIZE - len, "%d.%03d ",
				 odr_table->odr_avl[i].milli_hz / 1000,
				 odr_table->odr_avl[i].milli_hz % 1000);
	buf[len - 1] = '\n';

	return len;
}

static ssize_t st_lsm6dsx_sysfs_scale_avail(struct device *dev,
					    struct device_attribute *attr,
					    char *buf)
{
	struct st_lsm6dsx_sensor *sensor = iio_priv(dev_get_drvdata(dev));
	const struct st_lsm6dsx_fs_table_entry *fs_table;
	struct st_lsm6dsx_hw *hw = sensor->hw;
	int i, len = 0;

	fs_table = &hw->settings->fs_table[sensor->id];
	for (i = 0; i < fs_table->fs_len; i++)
		len += scnprintf(buf + len, PAGE_SIZE - len, "0.%09u ",
				 fs_table->fs_avl[i].gain);
	buf[len - 1] = '\n';

	return len;
}

static int st_lsm6dsx_write_raw_get_fmt(struct iio_dev *indio_dev,
					struct iio_chan_spec const *chan,
					long mask)
{
	switch (mask) {
	case IIO_CHAN_INFO_SCALE:
		switch (chan->type) {
		case IIO_ANGL_VEL:
		case IIO_ACCEL:
			return IIO_VAL_INT_PLUS_NANO;
		default:
			return IIO_VAL_INT_PLUS_MICRO;
		}
	default:
		return IIO_VAL_INT_PLUS_MICRO;
	}
}

static IIO_DEV_ATTR_SAMP_FREQ_AVAIL(st_lsm6dsx_sysfs_sampling_frequency_avail);
static IIO_DEVICE_ATTR(in_accel_scale_available, 0444,
		       st_lsm6dsx_sysfs_scale_avail, NULL, 0);
static IIO_DEVICE_ATTR(in_anglvel_scale_available, 0444,
		       st_lsm6dsx_sysfs_scale_avail, NULL, 0);

static struct attribute *st_lsm6dsx_acc_attributes[] = {
	&iio_dev_attr_sampling_frequency_available.dev_attr.attr,
	&iio_dev_attr_in_accel_scale_available.dev_attr.attr,
	NULL,
};

static const struct attribute_group st_lsm6dsx_acc_attribute_group = {
	.attrs = st_lsm6dsx_acc_attributes,
};

static const struct iio_info st_lsm6dsx_acc_info = {
	.attrs = &st_lsm6dsx_acc_attribute_group,
	.read_raw = st_lsm6dsx_read_raw,
	.write_raw = st_lsm6dsx_write_raw,
	.read_event_value = st_lsm6dsx_read_event,
	.write_event_value = st_lsm6dsx_write_event,
	.read_event_config = st_lsm6dsx_read_event_config,
	.write_event_config = st_lsm6dsx_write_event_config,
	.hwfifo_set_watermark = st_lsm6dsx_set_watermark,
	.write_raw_get_fmt = st_lsm6dsx_write_raw_get_fmt,
};

static struct attribute *st_lsm6dsx_gyro_attributes[] = {
	&iio_dev_attr_sampling_frequency_available.dev_attr.attr,
	&iio_dev_attr_in_anglvel_scale_available.dev_attr.attr,
	NULL,
};

static const struct attribute_group st_lsm6dsx_gyro_attribute_group = {
	.attrs = st_lsm6dsx_gyro_attributes,
};

static const struct iio_info st_lsm6dsx_gyro_info = {
	.attrs = &st_lsm6dsx_gyro_attribute_group,
	.read_raw = st_lsm6dsx_read_raw,
	.write_raw = st_lsm6dsx_write_raw,
	.hwfifo_set_watermark = st_lsm6dsx_set_watermark,
	.write_raw_get_fmt = st_lsm6dsx_write_raw_get_fmt,
};

static int st_lsm6dsx_get_drdy_pin(struct st_lsm6dsx_hw *hw, int *drdy_pin)
{
	struct device *dev = hw->dev;

	if (!dev_fwnode(dev))
		return -EINVAL;

	return device_property_read_u32(dev, "st,drdy-int-pin", drdy_pin);
}

static int
st_lsm6dsx_get_drdy_reg(struct st_lsm6dsx_hw *hw,
			const struct st_lsm6dsx_reg **drdy_reg)
{
	int err = 0, drdy_pin;

	if (st_lsm6dsx_get_drdy_pin(hw, &drdy_pin) < 0) {
		struct st_sensors_platform_data *pdata;
		struct device *dev = hw->dev;

		pdata = (struct st_sensors_platform_data *)dev->platform_data;
		drdy_pin = pdata ? pdata->drdy_int_pin : 1;
	}

	switch (drdy_pin) {
	case 1:
		hw->irq_routing = &hw->settings->irq_config.irq1_func;
		*drdy_reg = &hw->settings->irq_config.irq1;
		break;
	case 2:
		hw->irq_routing = &hw->settings->irq_config.irq2_func;
		*drdy_reg = &hw->settings->irq_config.irq2;
		break;
	default:
		dev_err(hw->dev, "unsupported data ready pin\n");
		err = -EINVAL;
		break;
	}

	return err;
}

static int st_lsm6dsx_init_shub(struct st_lsm6dsx_hw *hw)
{
	const struct st_lsm6dsx_shub_settings *hub_settings;
	struct st_sensors_platform_data *pdata;
	struct device *dev = hw->dev;
	unsigned int data;
	int err = 0;

	hub_settings = &hw->settings->shub_settings;

	pdata = (struct st_sensors_platform_data *)dev->platform_data;
	if ((dev_fwnode(dev) && device_property_read_bool(dev, "st,pullups")) ||
	    (pdata && pdata->pullups)) {
		if (hub_settings->pullup_en.sec_page) {
			err = st_lsm6dsx_set_page(hw, true);
			if (err < 0)
				return err;
		}

		data = ST_LSM6DSX_SHIFT_VAL(1, hub_settings->pullup_en.mask);
		err = regmap_update_bits(hw->regmap,
					 hub_settings->pullup_en.addr,
					 hub_settings->pullup_en.mask, data);

		if (hub_settings->pullup_en.sec_page)
			st_lsm6dsx_set_page(hw, false);

		if (err < 0)
			return err;
	}

	if (hub_settings->aux_sens.addr) {
		/* configure aux sensors */
		err = st_lsm6dsx_set_page(hw, true);
		if (err < 0)
			return err;

		data = ST_LSM6DSX_SHIFT_VAL(3, hub_settings->aux_sens.mask);
		err = regmap_update_bits(hw->regmap,
					 hub_settings->aux_sens.addr,
					 hub_settings->aux_sens.mask, data);

		st_lsm6dsx_set_page(hw, false);

		if (err < 0)
			return err;
	}

	if (hub_settings->emb_func.addr) {
		data = ST_LSM6DSX_SHIFT_VAL(1, hub_settings->emb_func.mask);
		err = regmap_update_bits(hw->regmap,
					 hub_settings->emb_func.addr,
					 hub_settings->emb_func.mask, data);
	}

	return err;
}

static int st_lsm6dsx_init_hw_timer(struct st_lsm6dsx_hw *hw)
{
	const struct st_lsm6dsx_hw_ts_settings *ts_settings;
	int err, val;

	ts_settings = &hw->settings->ts_settings;
	/* enable hw timestamp generation if necessary */
	if (ts_settings->timer_en.addr) {
		val = ST_LSM6DSX_SHIFT_VAL(1, ts_settings->timer_en.mask);
		err = regmap_update_bits(hw->regmap,
					 ts_settings->timer_en.addr,
					 ts_settings->timer_en.mask, val);
		if (err < 0)
			return err;
	}

	/* enable high resolution for hw ts timer if necessary */
	if (ts_settings->hr_timer.addr) {
		val = ST_LSM6DSX_SHIFT_VAL(1, ts_settings->hr_timer.mask);
		err = regmap_update_bits(hw->regmap,
					 ts_settings->hr_timer.addr,
					 ts_settings->hr_timer.mask, val);
		if (err < 0)
			return err;
	}

	/* enable ts queueing in FIFO if necessary */
	if (ts_settings->fifo_en.addr) {
		val = ST_LSM6DSX_SHIFT_VAL(1, ts_settings->fifo_en.mask);
		err = regmap_update_bits(hw->regmap,
					 ts_settings->fifo_en.addr,
					 ts_settings->fifo_en.mask, val);
		if (err < 0)
			return err;
	}

	/* calibrate timestamp sensitivity */
	hw->ts_gain = ST_LSM6DSX_TS_SENSITIVITY;
	if (ts_settings->freq_fine) {
		err = regmap_read(hw->regmap, ts_settings->freq_fine, &val);
		if (err < 0)
			return err;

		/*
		 * linearize the AN5192 formula:
		 * 1 / (1 + x) ~= 1 - x (Taylor’s Series)
		 * ttrim[s] = 1 / (40000 * (1 + 0.0015 * val))
		 * ttrim[ns] ~= 25000 - 37.5 * val
		 * ttrim[ns] ~= 25000 - (37500 * val) / 1000
		 */
		hw->ts_gain -= ((s8)val * 37500) / 1000;
	}

	return 0;
}

static int st_lsm6dsx_reset_device(struct st_lsm6dsx_hw *hw)
{
	const struct st_lsm6dsx_reg *reg;
	int err;

	/*
	 * flush hw FIFO before device reset in order to avoid
	 * possible races on interrupt line 1. If the first interrupt
	 * line is asserted during hw reset the device will work in
	 * I3C-only mode (if it is supported)
	 */
	err = st_lsm6dsx_flush_fifo(hw);
	if (err < 0 && err != -ENOTSUPP)
		return err;

	/* device sw reset */
	reg = &hw->settings->reset;
	err = regmap_update_bits(hw->regmap, reg->addr, reg->mask,
				 ST_LSM6DSX_SHIFT_VAL(1, reg->mask));
	if (err < 0)
		return err;

	msleep(50);

	/* reload trimming parameter */
	reg = &hw->settings->boot;
	err = regmap_update_bits(hw->regmap, reg->addr, reg->mask,
				 ST_LSM6DSX_SHIFT_VAL(1, reg->mask));
	if (err < 0)
		return err;

	msleep(50);

	return 0;
}

static int st_lsm6dsx_init_device(struct st_lsm6dsx_hw *hw)
{
	const struct st_lsm6dsx_reg *reg;
	int err;

	err = st_lsm6dsx_reset_device(hw);
	if (err < 0)
		return err;

	/* enable Block Data Update */
	reg = &hw->settings->bdu;
	err = regmap_update_bits(hw->regmap, reg->addr, reg->mask,
				 ST_LSM6DSX_SHIFT_VAL(1, reg->mask));
	if (err < 0)
		return err;

	/* enable FIFO watermak interrupt */
	err = st_lsm6dsx_get_drdy_reg(hw, &reg);
	if (err < 0)
		return err;

	err = regmap_update_bits(hw->regmap, reg->addr, reg->mask,
				 ST_LSM6DSX_SHIFT_VAL(1, reg->mask));
	if (err < 0)
		return err;

	/* enable Latched interrupts for device events */
	if (hw->settings->irq_config.lir.addr) {
		reg = &hw->settings->irq_config.lir;
		err = regmap_update_bits(hw->regmap, reg->addr, reg->mask,
					 ST_LSM6DSX_SHIFT_VAL(1, reg->mask));
		if (err < 0)
			return err;

		/* enable clear on read for latched interrupts */
		if (hw->settings->irq_config.clear_on_read.addr) {
			reg = &hw->settings->irq_config.clear_on_read;
			err = regmap_update_bits(hw->regmap,
					reg->addr, reg->mask,
					ST_LSM6DSX_SHIFT_VAL(1, reg->mask));
			if (err < 0)
				return err;
		}
	}

	/* enable drdy-mas if available */
	if (hw->settings->drdy_mask.addr) {
		reg = &hw->settings->drdy_mask;
		err = regmap_update_bits(hw->regmap, reg->addr, reg->mask,
					 ST_LSM6DSX_SHIFT_VAL(1, reg->mask));
		if (err < 0)
			return err;
	}

	err = st_lsm6dsx_init_shub(hw);
	if (err < 0)
		return err;

	return st_lsm6dsx_init_hw_timer(hw);
}

static struct iio_dev *st_lsm6dsx_alloc_iiodev(struct st_lsm6dsx_hw *hw,
					       enum st_lsm6dsx_sensor_id id,
					       const char *name)
{
	struct st_lsm6dsx_sensor *sensor;
	struct iio_dev *iio_dev;

	iio_dev = devm_iio_device_alloc(hw->dev, sizeof(*sensor));
	if (!iio_dev)
		return NULL;

	iio_dev->modes = INDIO_DIRECT_MODE;
	iio_dev->available_scan_masks = st_lsm6dsx_available_scan_masks;
	iio_dev->channels = hw->settings->channels[id].chan;
	iio_dev->num_channels = hw->settings->channels[id].len;

	sensor = iio_priv(iio_dev);
	sensor->id = id;
	sensor->hw = hw;
	sensor->odr = hw->settings->odr_table[id].odr_avl[0].milli_hz;
	sensor->gain = hw->settings->fs_table[id].fs_avl[0].gain;
	sensor->watermark = 1;

	switch (id) {
	case ST_LSM6DSX_ID_ACC:
		iio_dev->info = &st_lsm6dsx_acc_info;
		scnprintf(sensor->name, sizeof(sensor->name), "%s_accel",
			  name);
		break;
	case ST_LSM6DSX_ID_GYRO:
		iio_dev->info = &st_lsm6dsx_gyro_info;
		scnprintf(sensor->name, sizeof(sensor->name), "%s_gyro",
			  name);
		break;
	default:
		return NULL;
	}
	iio_dev->name = sensor->name;

	return iio_dev;
}

static bool
st_lsm6dsx_report_motion_event(struct st_lsm6dsx_hw *hw)
{
	const struct st_lsm6dsx_event_settings *event_settings;
	int err, data;
	s64 timestamp;

	if (!hw->enable_event)
		return false;

	event_settings = &hw->settings->event_settings;
	err = st_lsm6dsx_read_locked(hw, event_settings->wakeup_src_reg,
				     &data, sizeof(data));
	if (err < 0)
		return false;

	timestamp = iio_get_time_ns(hw->iio_devs[ST_LSM6DSX_ID_ACC]);
	if ((data & hw->settings->event_settings.wakeup_src_z_mask) &&
	    (hw->enable_event & BIT(IIO_MOD_Z)))
		iio_push_event(hw->iio_devs[ST_LSM6DSX_ID_ACC],
			       IIO_MOD_EVENT_CODE(IIO_ACCEL,
						  0,
						  IIO_MOD_Z,
						  IIO_EV_TYPE_THRESH,
						  IIO_EV_DIR_EITHER),
						  timestamp);

	if ((data & hw->settings->event_settings.wakeup_src_y_mask) &&
	    (hw->enable_event & BIT(IIO_MOD_Y)))
		iio_push_event(hw->iio_devs[ST_LSM6DSX_ID_ACC],
			       IIO_MOD_EVENT_CODE(IIO_ACCEL,
						  0,
						  IIO_MOD_Y,
						  IIO_EV_TYPE_THRESH,
						  IIO_EV_DIR_EITHER),
						  timestamp);

	if ((data & hw->settings->event_settings.wakeup_src_x_mask) &&
	    (hw->enable_event & BIT(IIO_MOD_X)))
		iio_push_event(hw->iio_devs[ST_LSM6DSX_ID_ACC],
			       IIO_MOD_EVENT_CODE(IIO_ACCEL,
						  0,
						  IIO_MOD_X,
						  IIO_EV_TYPE_THRESH,
						  IIO_EV_DIR_EITHER),
						  timestamp);

	return data & event_settings->wakeup_src_status_mask;
}

static irqreturn_t st_lsm6dsx_handler_thread(int irq, void *private)
{
	struct st_lsm6dsx_hw *hw = private;
	int fifo_len = 0, len;
	bool event;

	event = st_lsm6dsx_report_motion_event(hw);

	if (!hw->settings->fifo_ops.read_fifo)
		return event ? IRQ_HANDLED : IRQ_NONE;

	/*
	 * If we are using edge IRQs, new samples can arrive while
	 * processing current interrupt since there are no hw
	 * guarantees the irq line stays "low" long enough to properly
	 * detect the new interrupt. In this case the new sample will
	 * be missed.
	 * Polling FIFO status register allow us to read new
	 * samples even if the interrupt arrives while processing
	 * previous data and the timeslot where the line is "low" is
	 * too short to be properly detected.
	 */
	do {
		mutex_lock(&hw->fifo_lock);
		len = hw->settings->fifo_ops.read_fifo(hw);
		mutex_unlock(&hw->fifo_lock);

		if (len > 0)
			fifo_len += len;
	} while (len > 0);

	return fifo_len || event ? IRQ_HANDLED : IRQ_NONE;
}

static int st_lsm6dsx_irq_setup(struct st_lsm6dsx_hw *hw)
{
	struct st_sensors_platform_data *pdata;
	const struct st_lsm6dsx_reg *reg;
	struct device *dev = hw->dev;
	unsigned long irq_type;
	bool irq_active_low;
	int err;

	irq_type = irqd_get_trigger_type(irq_get_irq_data(hw->irq));

	switch (irq_type) {
	case IRQF_TRIGGER_HIGH:
	case IRQF_TRIGGER_RISING:
		irq_active_low = false;
		break;
	case IRQF_TRIGGER_LOW:
	case IRQF_TRIGGER_FALLING:
		irq_active_low = true;
		break;
	default:
		dev_info(hw->dev, "mode %lx unsupported\n", irq_type);
		return -EINVAL;
	}

	reg = &hw->settings->irq_config.hla;
	err = regmap_update_bits(hw->regmap, reg->addr, reg->mask,
				 ST_LSM6DSX_SHIFT_VAL(irq_active_low,
						      reg->mask));
	if (err < 0)
		return err;

	pdata = (struct st_sensors_platform_data *)dev->platform_data;
	if ((dev_fwnode(dev) && device_property_read_bool(dev, "drive-open-drain")) ||
	    (pdata && pdata->open_drain)) {
		reg = &hw->settings->irq_config.od;
		err = regmap_update_bits(hw->regmap, reg->addr, reg->mask,
					 ST_LSM6DSX_SHIFT_VAL(1, reg->mask));
		if (err < 0)
			return err;

		irq_type |= IRQF_SHARED;
	}

	err = devm_request_threaded_irq(hw->dev, hw->irq,
					NULL,
					st_lsm6dsx_handler_thread,
					irq_type | IRQF_ONESHOT,
					"lsm6dsx", hw);
	if (err) {
		dev_err(hw->dev, "failed to request trigger irq %d\n",
			hw->irq);
		return err;
	}

	return 0;
}

static int st_lsm6dsx_init_regulators(struct device *dev)
{
	struct st_lsm6dsx_hw *hw = dev_get_drvdata(dev);
	int err;

	/* vdd-vddio power regulators */
	hw->regulators[0].supply = "vdd";
	hw->regulators[1].supply = "vddio";
	err = devm_regulator_bulk_get(dev, ARRAY_SIZE(hw->regulators),
				      hw->regulators);
	if (err)
		return dev_err_probe(dev, err, "failed to get regulators\n");

	err = regulator_bulk_enable(ARRAY_SIZE(hw->regulators),
				    hw->regulators);
	if (err) {
		dev_err(dev, "failed to enable regulators: %d\n", err);
		return err;
	}

	msleep(50);

	return 0;
}

static void st_lsm6dsx_chip_uninit(void *data)
{
	struct st_lsm6dsx_hw *hw = data;

	regulator_bulk_disable(ARRAY_SIZE(hw->regulators), hw->regulators);
}

int st_lsm6dsx_probe(struct device *dev, int irq, int hw_id,
		     struct regmap *regmap)
{
	struct st_sensors_platform_data *pdata = dev->platform_data;
	const struct st_lsm6dsx_shub_settings *hub_settings;
	struct st_lsm6dsx_hw *hw;
	const char *name = NULL;
	int i, err;

	hw = devm_kzalloc(dev, sizeof(*hw), GFP_KERNEL);
	if (!hw)
		return -ENOMEM;

	dev_set_drvdata(dev, (void *)hw);

	mutex_init(&hw->fifo_lock);
	mutex_init(&hw->conf_lock);
	mutex_init(&hw->page_lock);

	err = st_lsm6dsx_init_regulators(dev);
	if (err)
		return err;

	err = devm_add_action_or_reset(dev, st_lsm6dsx_chip_uninit, hw);
	if (err)
		return err;

	hw->buff = devm_kzalloc(dev, ST_LSM6DSX_BUFF_SIZE, GFP_KERNEL);
	if (!hw->buff)
		return -ENOMEM;

	hw->dev = dev;
	hw->irq = irq;
	hw->regmap = regmap;

	err = st_lsm6dsx_check_whoami(hw, hw_id, &name);
	if (err < 0)
		return err;

	for (i = 0; i < ST_LSM6DSX_ID_EXT0; i++) {
		hw->iio_devs[i] = st_lsm6dsx_alloc_iiodev(hw, i, name);
		if (!hw->iio_devs[i])
			return -ENOMEM;
	}

	err = st_lsm6dsx_init_device(hw);
	if (err < 0)
		return err;

	hub_settings = &hw->settings->shub_settings;
	if (hub_settings->master_en.addr) {
		err = st_lsm6dsx_shub_probe(hw, name);
		if (err < 0)
			return err;
	}

	if (hw->irq > 0) {
		err = st_lsm6dsx_irq_setup(hw);
		if (err < 0)
			return err;

		err = st_lsm6dsx_fifo_setup(hw);
		if (err < 0)
			return err;
	}

	err = iio_read_mount_matrix(hw->dev, &hw->orientation);
	if (err)
		return err;

	for (i = 0; i < ST_LSM6DSX_ID_MAX; i++) {
		if (!hw->iio_devs[i])
			continue;

		err = devm_iio_device_register(hw->dev, hw->iio_devs[i]);
		if (err)
			return err;
	}

	if ((dev_fwnode(dev) && device_property_read_bool(dev, "wakeup-source")) ||
	    (pdata && pdata->wakeup_source))
		device_init_wakeup(dev, true);

	return 0;
}
EXPORT_SYMBOL(st_lsm6dsx_probe);

static int __maybe_unused st_lsm6dsx_suspend(struct device *dev)
{
	struct st_lsm6dsx_hw *hw = dev_get_drvdata(dev);
	struct st_lsm6dsx_sensor *sensor;
	int i, err = 0;

	for (i = 0; i < ST_LSM6DSX_ID_MAX; i++) {
		if (!hw->iio_devs[i])
			continue;

		sensor = iio_priv(hw->iio_devs[i]);
		if (!(hw->enable_mask & BIT(sensor->id)))
			continue;

		if (device_may_wakeup(dev) &&
		    sensor->id == ST_LSM6DSX_ID_ACC && hw->enable_event) {
			/* Enable wake from IRQ */
			enable_irq_wake(hw->irq);
			continue;
		}

		if (sensor->id == ST_LSM6DSX_ID_EXT0 ||
		    sensor->id == ST_LSM6DSX_ID_EXT1 ||
		    sensor->id == ST_LSM6DSX_ID_EXT2)
			err = st_lsm6dsx_shub_set_enable(sensor, false);
		else
			err = st_lsm6dsx_sensor_set_enable(sensor, false);
		if (err < 0)
			return err;

		hw->suspend_mask |= BIT(sensor->id);
	}

	if (hw->fifo_mask)
		err = st_lsm6dsx_flush_fifo(hw);

	return err;
}

static int __maybe_unused st_lsm6dsx_resume(struct device *dev)
{
	struct st_lsm6dsx_hw *hw = dev_get_drvdata(dev);
	struct st_lsm6dsx_sensor *sensor;
	int i, err = 0;

	for (i = 0; i < ST_LSM6DSX_ID_MAX; i++) {
		if (!hw->iio_devs[i])
			continue;

		sensor = iio_priv(hw->iio_devs[i]);
		if (device_may_wakeup(dev) &&
		    sensor->id == ST_LSM6DSX_ID_ACC && hw->enable_event)
			disable_irq_wake(hw->irq);

		if (!(hw->suspend_mask & BIT(sensor->id)))
			continue;

		if (sensor->id == ST_LSM6DSX_ID_EXT0 ||
		    sensor->id == ST_LSM6DSX_ID_EXT1 ||
		    sensor->id == ST_LSM6DSX_ID_EXT2)
			err = st_lsm6dsx_shub_set_enable(sensor, true);
		else
			err = st_lsm6dsx_sensor_set_enable(sensor, true);
		if (err < 0)
			return err;

		hw->suspend_mask &= ~BIT(sensor->id);
	}

	if (hw->fifo_mask)
		err = st_lsm6dsx_resume_fifo(hw);

	return err;
}

const struct dev_pm_ops st_lsm6dsx_pm_ops = {
	SET_SYSTEM_SLEEP_PM_OPS(st_lsm6dsx_suspend, st_lsm6dsx_resume)
};
EXPORT_SYMBOL(st_lsm6dsx_pm_ops);

MODULE_AUTHOR("Lorenzo Bianconi <lorenzo.bianconi@st.com>");
MODULE_AUTHOR("Denis Ciocca <denis.ciocca@st.com>");
MODULE_DESCRIPTION("STMicroelectronics st_lsm6dsx driver");
MODULE_LICENSE("GPL v2");<|MERGE_RESOLUTION|>--- conflicted
+++ resolved
@@ -170,15 +170,9 @@
 					.mask = GENMASK(4, 3),
 				},
 
-<<<<<<< HEAD
-				.fs_avl[0] = {  IIO_DEGREE_TO_RAD(8750), 0x0 },
-				.fs_avl[1] = { IIO_DEGREE_TO_RAD(17500), 0x1 },
-				.fs_avl[2] = { IIO_DEGREE_TO_RAD(70000), 0x3 },
-=======
 				.fs_avl[0] = {  IIO_DEGREE_TO_RAD(8750000), 0x0 },
 				.fs_avl[1] = { IIO_DEGREE_TO_RAD(17500000), 0x1 },
 				.fs_avl[2] = { IIO_DEGREE_TO_RAD(70000000), 0x3 },
->>>>>>> c1084c27
 				.fs_len = 3,
 			},
 		},
@@ -1255,11 +1249,7 @@
 		return -EINVAL;
 
 	*val = odr_table->odr_avl[i].val;
-<<<<<<< HEAD
-	return odr_table->odr_avl[i].hz;
-=======
 	return odr_table->odr_avl[i].milli_hz;
->>>>>>> c1084c27
 }
 
 static int
@@ -1452,10 +1442,7 @@
 	case IIO_CHAN_INFO_SAMP_FREQ: {
 		u8 data;
 
-<<<<<<< HEAD
-=======
 		val = val * 1000 + val2 / 1000;
->>>>>>> c1084c27
 		val = st_lsm6dsx_check_odr(sensor, val, &data);
 		if (val < 0)
 			err = val;
