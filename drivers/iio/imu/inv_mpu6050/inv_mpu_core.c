// SPDX-License-Identifier: GPL-2.0-only
/*
* Copyright (C) 2012 Invensense, Inc.
*/

#include <linux/module.h>
#include <linux/slab.h>
#include <linux/i2c.h>
#include <linux/err.h>
#include <linux/delay.h>
#include <linux/sysfs.h>
#include <linux/jiffies.h>
#include <linux/irq.h>
#include <linux/interrupt.h>
#include <linux/iio/iio.h>
#include <linux/acpi.h>
#include <linux/platform_device.h>
#include <linux/regulator/consumer.h>
#include <linux/pm.h>
#include <linux/pm_runtime.h>
#include "inv_mpu_iio.h"
#include "inv_mpu_magn.h"

/*
 * this is the gyro scale translated from dynamic range plus/minus
 * {250, 500, 1000, 2000} to rad/s
 */
static const int gyro_scale_6050[] = {133090, 266181, 532362, 1064724};

/*
 * this is the accel scale translated from dynamic range plus/minus
 * {2, 4, 8, 16} to m/s^2
 */
static const int accel_scale[] = {598, 1196, 2392, 4785};

static const struct inv_mpu6050_reg_map reg_set_icm20602 = {
	.sample_rate_div	= INV_MPU6050_REG_SAMPLE_RATE_DIV,
	.lpf                    = INV_MPU6050_REG_CONFIG,
	.accel_lpf              = INV_MPU6500_REG_ACCEL_CONFIG_2,
	.user_ctrl              = INV_MPU6050_REG_USER_CTRL,
	.fifo_en                = INV_MPU6050_REG_FIFO_EN,
	.gyro_config            = INV_MPU6050_REG_GYRO_CONFIG,
	.accl_config            = INV_MPU6050_REG_ACCEL_CONFIG,
	.fifo_count_h           = INV_MPU6050_REG_FIFO_COUNT_H,
	.fifo_r_w               = INV_MPU6050_REG_FIFO_R_W,
	.raw_gyro               = INV_MPU6050_REG_RAW_GYRO,
	.raw_accl               = INV_MPU6050_REG_RAW_ACCEL,
	.temperature            = INV_MPU6050_REG_TEMPERATURE,
	.int_enable             = INV_MPU6050_REG_INT_ENABLE,
	.int_status             = INV_MPU6050_REG_INT_STATUS,
	.pwr_mgmt_1             = INV_MPU6050_REG_PWR_MGMT_1,
	.pwr_mgmt_2             = INV_MPU6050_REG_PWR_MGMT_2,
	.int_pin_cfg            = INV_MPU6050_REG_INT_PIN_CFG,
	.accl_offset            = INV_MPU6500_REG_ACCEL_OFFSET,
	.gyro_offset            = INV_MPU6050_REG_GYRO_OFFSET,
	.i2c_if                 = INV_ICM20602_REG_I2C_IF,
};

static const struct inv_mpu6050_reg_map reg_set_6500 = {
	.sample_rate_div	= INV_MPU6050_REG_SAMPLE_RATE_DIV,
	.lpf                    = INV_MPU6050_REG_CONFIG,
	.accel_lpf              = INV_MPU6500_REG_ACCEL_CONFIG_2,
	.user_ctrl              = INV_MPU6050_REG_USER_CTRL,
	.fifo_en                = INV_MPU6050_REG_FIFO_EN,
	.gyro_config            = INV_MPU6050_REG_GYRO_CONFIG,
	.accl_config            = INV_MPU6050_REG_ACCEL_CONFIG,
	.fifo_count_h           = INV_MPU6050_REG_FIFO_COUNT_H,
	.fifo_r_w               = INV_MPU6050_REG_FIFO_R_W,
	.raw_gyro               = INV_MPU6050_REG_RAW_GYRO,
	.raw_accl               = INV_MPU6050_REG_RAW_ACCEL,
	.temperature            = INV_MPU6050_REG_TEMPERATURE,
	.int_enable             = INV_MPU6050_REG_INT_ENABLE,
	.int_status             = INV_MPU6050_REG_INT_STATUS,
	.pwr_mgmt_1             = INV_MPU6050_REG_PWR_MGMT_1,
	.pwr_mgmt_2             = INV_MPU6050_REG_PWR_MGMT_2,
	.int_pin_cfg		= INV_MPU6050_REG_INT_PIN_CFG,
	.accl_offset		= INV_MPU6500_REG_ACCEL_OFFSET,
	.gyro_offset		= INV_MPU6050_REG_GYRO_OFFSET,
	.i2c_if                 = 0,
};

static const struct inv_mpu6050_reg_map reg_set_6050 = {
	.sample_rate_div	= INV_MPU6050_REG_SAMPLE_RATE_DIV,
	.lpf                    = INV_MPU6050_REG_CONFIG,
	.user_ctrl              = INV_MPU6050_REG_USER_CTRL,
	.fifo_en                = INV_MPU6050_REG_FIFO_EN,
	.gyro_config            = INV_MPU6050_REG_GYRO_CONFIG,
	.accl_config            = INV_MPU6050_REG_ACCEL_CONFIG,
	.fifo_count_h           = INV_MPU6050_REG_FIFO_COUNT_H,
	.fifo_r_w               = INV_MPU6050_REG_FIFO_R_W,
	.raw_gyro               = INV_MPU6050_REG_RAW_GYRO,
	.raw_accl               = INV_MPU6050_REG_RAW_ACCEL,
	.temperature            = INV_MPU6050_REG_TEMPERATURE,
	.int_enable             = INV_MPU6050_REG_INT_ENABLE,
	.pwr_mgmt_1             = INV_MPU6050_REG_PWR_MGMT_1,
	.pwr_mgmt_2             = INV_MPU6050_REG_PWR_MGMT_2,
	.int_pin_cfg		= INV_MPU6050_REG_INT_PIN_CFG,
	.accl_offset		= INV_MPU6050_REG_ACCEL_OFFSET,
	.gyro_offset		= INV_MPU6050_REG_GYRO_OFFSET,
	.i2c_if                 = 0,
};

static const struct inv_mpu6050_chip_config chip_config_6050 = {
	.clk = INV_CLK_INTERNAL,
	.fsr = INV_MPU6050_FSR_2000DPS,
	.lpf = INV_MPU6050_FILTER_20HZ,
	.divider = INV_MPU6050_FIFO_RATE_TO_DIVIDER(50),
	.gyro_en = true,
	.accl_en = true,
	.temp_en = true,
	.magn_en = false,
	.gyro_fifo_enable = false,
	.accl_fifo_enable = false,
	.temp_fifo_enable = false,
	.magn_fifo_enable = false,
	.accl_fs = INV_MPU6050_FS_02G,
	.user_ctrl = 0,
};

static const struct inv_mpu6050_chip_config chip_config_6500 = {
	.clk = INV_CLK_PLL,
	.fsr = INV_MPU6050_FSR_2000DPS,
	.lpf = INV_MPU6050_FILTER_20HZ,
	.divider = INV_MPU6050_FIFO_RATE_TO_DIVIDER(50),
	.gyro_en = true,
	.accl_en = true,
	.temp_en = true,
	.magn_en = false,
	.gyro_fifo_enable = false,
	.accl_fifo_enable = false,
	.temp_fifo_enable = false,
	.magn_fifo_enable = false,
	.accl_fs = INV_MPU6050_FS_02G,
	.user_ctrl = 0,
};

/* Indexed by enum inv_devices */
static const struct inv_mpu6050_hw hw_info[] = {
	{
		.whoami = INV_MPU6050_WHOAMI_VALUE,
		.name = "MPU6050",
		.reg = &reg_set_6050,
		.config = &chip_config_6050,
		.fifo_size = 1024,
		.temp = {INV_MPU6050_TEMP_OFFSET, INV_MPU6050_TEMP_SCALE},
<<<<<<< HEAD
=======
		.startup_time = {INV_MPU6050_GYRO_STARTUP_TIME, INV_MPU6050_ACCEL_STARTUP_TIME},
>>>>>>> c1084c27
	},
	{
		.whoami = INV_MPU6500_WHOAMI_VALUE,
		.name = "MPU6500",
		.reg = &reg_set_6500,
		.config = &chip_config_6500,
		.fifo_size = 512,
		.temp = {INV_MPU6500_TEMP_OFFSET, INV_MPU6500_TEMP_SCALE},
<<<<<<< HEAD
=======
		.startup_time = {INV_MPU6500_GYRO_STARTUP_TIME, INV_MPU6500_ACCEL_STARTUP_TIME},
>>>>>>> c1084c27
	},
	{
		.whoami = INV_MPU6515_WHOAMI_VALUE,
		.name = "MPU6515",
		.reg = &reg_set_6500,
		.config = &chip_config_6500,
		.fifo_size = 512,
		.temp = {INV_MPU6500_TEMP_OFFSET, INV_MPU6500_TEMP_SCALE},
<<<<<<< HEAD
=======
		.startup_time = {INV_MPU6500_GYRO_STARTUP_TIME, INV_MPU6500_ACCEL_STARTUP_TIME},
	},
	{
		.whoami = INV_MPU6880_WHOAMI_VALUE,
		.name = "MPU6880",
		.reg = &reg_set_6500,
		.config = &chip_config_6500,
		.fifo_size = 4096,
		.temp = {INV_MPU6500_TEMP_OFFSET, INV_MPU6500_TEMP_SCALE},
		.startup_time = {INV_MPU6500_GYRO_STARTUP_TIME, INV_MPU6500_ACCEL_STARTUP_TIME},
>>>>>>> c1084c27
	},
	{
		.whoami = INV_MPU6000_WHOAMI_VALUE,
		.name = "MPU6000",
		.reg = &reg_set_6050,
		.config = &chip_config_6050,
		.fifo_size = 1024,
		.temp = {INV_MPU6050_TEMP_OFFSET, INV_MPU6050_TEMP_SCALE},
<<<<<<< HEAD
=======
		.startup_time = {INV_MPU6050_GYRO_STARTUP_TIME, INV_MPU6050_ACCEL_STARTUP_TIME},
>>>>>>> c1084c27
	},
	{
		.whoami = INV_MPU9150_WHOAMI_VALUE,
		.name = "MPU9150",
		.reg = &reg_set_6050,
		.config = &chip_config_6050,
		.fifo_size = 1024,
		.temp = {INV_MPU6050_TEMP_OFFSET, INV_MPU6050_TEMP_SCALE},
<<<<<<< HEAD
=======
		.startup_time = {INV_MPU6050_GYRO_STARTUP_TIME, INV_MPU6050_ACCEL_STARTUP_TIME},
>>>>>>> c1084c27
	},
	{
		.whoami = INV_MPU9250_WHOAMI_VALUE,
		.name = "MPU9250",
		.reg = &reg_set_6500,
		.config = &chip_config_6500,
		.fifo_size = 512,
		.temp = {INV_MPU6500_TEMP_OFFSET, INV_MPU6500_TEMP_SCALE},
<<<<<<< HEAD
=======
		.startup_time = {INV_MPU6500_GYRO_STARTUP_TIME, INV_MPU6500_ACCEL_STARTUP_TIME},
>>>>>>> c1084c27
	},
	{
		.whoami = INV_MPU9255_WHOAMI_VALUE,
		.name = "MPU9255",
		.reg = &reg_set_6500,
		.config = &chip_config_6500,
		.fifo_size = 512,
		.temp = {INV_MPU6500_TEMP_OFFSET, INV_MPU6500_TEMP_SCALE},
<<<<<<< HEAD
=======
		.startup_time = {INV_MPU6500_GYRO_STARTUP_TIME, INV_MPU6500_ACCEL_STARTUP_TIME},
>>>>>>> c1084c27
	},
	{
		.whoami = INV_ICM20608_WHOAMI_VALUE,
		.name = "ICM20608",
		.reg = &reg_set_6500,
		.config = &chip_config_6500,
		.fifo_size = 512,
		.temp = {INV_ICM20608_TEMP_OFFSET, INV_ICM20608_TEMP_SCALE},
<<<<<<< HEAD
=======
		.startup_time = {INV_MPU6500_GYRO_STARTUP_TIME, INV_MPU6500_ACCEL_STARTUP_TIME},
	},
	{
		.whoami = INV_ICM20609_WHOAMI_VALUE,
		.name = "ICM20609",
		.reg = &reg_set_6500,
		.config = &chip_config_6500,
		.fifo_size = 4 * 1024,
		.temp = {INV_ICM20608_TEMP_OFFSET, INV_ICM20608_TEMP_SCALE},
		.startup_time = {INV_MPU6500_GYRO_STARTUP_TIME, INV_MPU6500_ACCEL_STARTUP_TIME},
	},
	{
		.whoami = INV_ICM20689_WHOAMI_VALUE,
		.name = "ICM20689",
		.reg = &reg_set_6500,
		.config = &chip_config_6500,
		.fifo_size = 4 * 1024,
		.temp = {INV_ICM20608_TEMP_OFFSET, INV_ICM20608_TEMP_SCALE},
		.startup_time = {INV_MPU6500_GYRO_STARTUP_TIME, INV_MPU6500_ACCEL_STARTUP_TIME},
>>>>>>> c1084c27
	},
	{
		.whoami = INV_ICM20602_WHOAMI_VALUE,
		.name = "ICM20602",
		.reg = &reg_set_icm20602,
		.config = &chip_config_6500,
		.fifo_size = 1008,
		.temp = {INV_ICM20608_TEMP_OFFSET, INV_ICM20608_TEMP_SCALE},
<<<<<<< HEAD
=======
		.startup_time = {INV_ICM20602_GYRO_STARTUP_TIME, INV_ICM20602_ACCEL_STARTUP_TIME},
	},
	{
		.whoami = INV_ICM20690_WHOAMI_VALUE,
		.name = "ICM20690",
		.reg = &reg_set_6500,
		.config = &chip_config_6500,
		.fifo_size = 1024,
		.temp = {INV_ICM20608_TEMP_OFFSET, INV_ICM20608_TEMP_SCALE},
		.startup_time = {INV_ICM20690_GYRO_STARTUP_TIME, INV_ICM20690_ACCEL_STARTUP_TIME},
	},
	{
		.whoami = INV_IAM20680_WHOAMI_VALUE,
		.name = "IAM20680",
		.reg = &reg_set_6500,
		.config = &chip_config_6500,
		.fifo_size = 512,
		.temp = {INV_ICM20608_TEMP_OFFSET, INV_ICM20608_TEMP_SCALE},
		.startup_time = {INV_MPU6500_GYRO_STARTUP_TIME, INV_MPU6500_ACCEL_STARTUP_TIME},
>>>>>>> c1084c27
	},
};

static int inv_mpu6050_pwr_mgmt_1_write(struct inv_mpu6050_state *st, bool sleep,
					int clock, int temp_dis)
{
	u8 val;

	if (clock < 0)
		clock = st->chip_config.clk;
	if (temp_dis < 0)
		temp_dis = !st->chip_config.temp_en;

	val = clock & INV_MPU6050_BIT_CLK_MASK;
	if (temp_dis)
		val |= INV_MPU6050_BIT_TEMP_DIS;
	if (sleep)
		val |= INV_MPU6050_BIT_SLEEP;

	dev_dbg(regmap_get_device(st->map), "pwr_mgmt_1: 0x%x\n", val);
	return regmap_write(st->map, st->reg->pwr_mgmt_1, val);
}

static int inv_mpu6050_clock_switch(struct inv_mpu6050_state *st,
				    unsigned int clock)
{
	int ret;

	switch (st->chip_type) {
	case INV_MPU6050:
	case INV_MPU6000:
	case INV_MPU9150:
		/* old chips: switch clock manually */
		ret = inv_mpu6050_pwr_mgmt_1_write(st, false, clock, -1);
		if (ret)
			return ret;
		st->chip_config.clk = clock;
		break;
	default:
		/* automatic clock switching, nothing to do */
		break;
	}

	return 0;
}

int inv_mpu6050_switch_engine(struct inv_mpu6050_state *st, bool en,
			      unsigned int mask)
{
	unsigned int sleep;
	u8 pwr_mgmt2, user_ctrl;
	int ret;

	/* delete useless requests */
	if (mask & INV_MPU6050_SENSOR_ACCL && en == st->chip_config.accl_en)
		mask &= ~INV_MPU6050_SENSOR_ACCL;
	if (mask & INV_MPU6050_SENSOR_GYRO && en == st->chip_config.gyro_en)
		mask &= ~INV_MPU6050_SENSOR_GYRO;
	if (mask & INV_MPU6050_SENSOR_TEMP && en == st->chip_config.temp_en)
		mask &= ~INV_MPU6050_SENSOR_TEMP;
	if (mask & INV_MPU6050_SENSOR_MAGN && en == st->chip_config.magn_en)
		mask &= ~INV_MPU6050_SENSOR_MAGN;
	if (mask == 0)
		return 0;

	/* turn on/off temperature sensor */
	if (mask & INV_MPU6050_SENSOR_TEMP) {
		ret = inv_mpu6050_pwr_mgmt_1_write(st, false, -1, !en);
		if (ret)
			return ret;
		st->chip_config.temp_en = en;
	}

	/* update user_crtl for driving magnetometer */
	if (mask & INV_MPU6050_SENSOR_MAGN) {
		user_ctrl = st->chip_config.user_ctrl;
		if (en)
			user_ctrl |= INV_MPU6050_BIT_I2C_MST_EN;
		else
			user_ctrl &= ~INV_MPU6050_BIT_I2C_MST_EN;
		ret = regmap_write(st->map, st->reg->user_ctrl, user_ctrl);
		if (ret)
			return ret;
		st->chip_config.user_ctrl = user_ctrl;
		st->chip_config.magn_en = en;
	}

	/* manage accel & gyro engines */
	if (mask & (INV_MPU6050_SENSOR_ACCL | INV_MPU6050_SENSOR_GYRO)) {
		/* compute power management 2 current value */
		pwr_mgmt2 = 0;
		if (!st->chip_config.accl_en)
			pwr_mgmt2 |= INV_MPU6050_BIT_PWR_ACCL_STBY;
		if (!st->chip_config.gyro_en)
			pwr_mgmt2 |= INV_MPU6050_BIT_PWR_GYRO_STBY;

		/* update to new requested value */
		if (mask & INV_MPU6050_SENSOR_ACCL) {
			if (en)
				pwr_mgmt2 &= ~INV_MPU6050_BIT_PWR_ACCL_STBY;
			else
				pwr_mgmt2 |= INV_MPU6050_BIT_PWR_ACCL_STBY;
		}
		if (mask & INV_MPU6050_SENSOR_GYRO) {
			if (en)
				pwr_mgmt2 &= ~INV_MPU6050_BIT_PWR_GYRO_STBY;
			else
				pwr_mgmt2 |= INV_MPU6050_BIT_PWR_GYRO_STBY;
		}

		/* switch clock to internal when turning gyro off */
		if (mask & INV_MPU6050_SENSOR_GYRO && !en) {
			ret = inv_mpu6050_clock_switch(st, INV_CLK_INTERNAL);
			if (ret)
				return ret;
		}

		/* update sensors engine */
		dev_dbg(regmap_get_device(st->map), "pwr_mgmt_2: 0x%x\n",
			pwr_mgmt2);
		ret = regmap_write(st->map, st->reg->pwr_mgmt_2, pwr_mgmt2);
		if (ret)
			return ret;
		if (mask & INV_MPU6050_SENSOR_ACCL)
			st->chip_config.accl_en = en;
		if (mask & INV_MPU6050_SENSOR_GYRO)
			st->chip_config.gyro_en = en;

		/* compute required time to have sensors stabilized */
		sleep = 0;
		if (en) {
			if (mask & INV_MPU6050_SENSOR_ACCL) {
				if (sleep < st->hw->startup_time.accel)
					sleep = st->hw->startup_time.accel;
			}
			if (mask & INV_MPU6050_SENSOR_GYRO) {
				if (sleep < st->hw->startup_time.gyro)
					sleep = st->hw->startup_time.gyro;
			}
		} else {
			if (mask & INV_MPU6050_SENSOR_GYRO) {
				if (sleep < INV_MPU6050_GYRO_DOWN_TIME)
					sleep = INV_MPU6050_GYRO_DOWN_TIME;
			}
		}
		if (sleep)
			msleep(sleep);

		/* switch clock to PLL when turning gyro on */
		if (mask & INV_MPU6050_SENSOR_GYRO && en) {
			ret = inv_mpu6050_clock_switch(st, INV_CLK_PLL);
			if (ret)
				return ret;
		}
	}

	return 0;
}

static int inv_mpu6050_set_power_itg(struct inv_mpu6050_state *st,
				     bool power_on)
{
	int result;

	result = inv_mpu6050_pwr_mgmt_1_write(st, !power_on, -1, -1);
	if (result)
		return result;

	if (power_on)
		usleep_range(INV_MPU6050_REG_UP_TIME_MIN,
			     INV_MPU6050_REG_UP_TIME_MAX);

	return 0;
}

static int inv_mpu6050_set_gyro_fsr(struct inv_mpu6050_state *st,
				    enum inv_mpu6050_fsr_e val)
{
	unsigned int gyro_shift;
	u8 data;

	switch (st->chip_type) {
	case INV_ICM20690:
		gyro_shift = INV_ICM20690_GYRO_CONFIG_FSR_SHIFT;
		break;
	default:
		gyro_shift = INV_MPU6050_GYRO_CONFIG_FSR_SHIFT;
		break;
	}

	data = val << gyro_shift;
	return regmap_write(st->map, st->reg->gyro_config, data);
}

/*
 *  inv_mpu6050_set_lpf_regs() - set low pass filter registers, chip dependent
 *
 *  MPU60xx/MPU9150 use only 1 register for accelerometer + gyroscope
 *  MPU6500 and above have a dedicated register for accelerometer
 */
static int inv_mpu6050_set_lpf_regs(struct inv_mpu6050_state *st,
				    enum inv_mpu6050_filter_e val)
{
	int result;

	result = regmap_write(st->map, st->reg->lpf, val);
	if (result)
		return result;

	/* set accel lpf */
	switch (st->chip_type) {
	case INV_MPU6050:
	case INV_MPU6000:
	case INV_MPU9150:
		/* old chips, nothing to do */
		return 0;
	case INV_ICM20689:
	case INV_ICM20690:
		/* set FIFO size to maximum value */
		val |= INV_ICM20689_BITS_FIFO_SIZE_MAX;
		break;
	default:
		break;
	}

	return regmap_write(st->map, st->reg->accel_lpf, val);
}

/*
 *  inv_mpu6050_init_config() - Initialize hardware, disable FIFO.
 *
 *  Initial configuration:
 *  FSR: ± 2000DPS
 *  DLPF: 20Hz
 *  FIFO rate: 50Hz
 *  Clock source: Gyro PLL
 */
static int inv_mpu6050_init_config(struct iio_dev *indio_dev)
{
	int result;
	u8 d;
	struct inv_mpu6050_state *st = iio_priv(indio_dev);

	result = inv_mpu6050_set_gyro_fsr(st, st->chip_config.fsr);
	if (result)
		return result;

	result = inv_mpu6050_set_lpf_regs(st, st->chip_config.lpf);
	if (result)
		return result;

	d = st->chip_config.divider;
	result = regmap_write(st->map, st->reg->sample_rate_div, d);
	if (result)
		return result;

	d = (st->chip_config.accl_fs << INV_MPU6050_ACCL_CONFIG_FSR_SHIFT);
	result = regmap_write(st->map, st->reg->accl_config, d);
	if (result)
		return result;

	result = regmap_write(st->map, st->reg->int_pin_cfg, st->irq_mask);
	if (result)
		return result;

	/*
	 * Internal chip period is 1ms (1kHz).
	 * Let's use at the beginning the theorical value before measuring
	 * with interrupt timestamps.
	 */
	st->chip_period = NSEC_PER_MSEC;

	/* magn chip init, noop if not present in the chip */
	result = inv_mpu_magn_probe(st);
	if (result)
		return result;

	return 0;
}

static int inv_mpu6050_sensor_set(struct inv_mpu6050_state  *st, int reg,
				int axis, int val)
{
	int ind, result;
	__be16 d = cpu_to_be16(val);

	ind = (axis - IIO_MOD_X) * 2;
	result = regmap_bulk_write(st->map, reg + ind, &d, sizeof(d));
	if (result)
		return -EINVAL;

	return 0;
}

static int inv_mpu6050_sensor_show(struct inv_mpu6050_state  *st, int reg,
				   int axis, int *val)
{
	int ind, result;
	__be16 d;

	ind = (axis - IIO_MOD_X) * 2;
	result = regmap_bulk_read(st->map, reg + ind, &d, sizeof(d));
	if (result)
		return -EINVAL;
	*val = (short)be16_to_cpup(&d);

	return IIO_VAL_INT;
}

static int inv_mpu6050_read_channel_data(struct iio_dev *indio_dev,
					 struct iio_chan_spec const *chan,
					 int *val)
{
	struct inv_mpu6050_state *st = iio_priv(indio_dev);
	struct device *pdev = regmap_get_device(st->map);
	unsigned int freq_hz, period_us, min_sleep_us, max_sleep_us;
	int result;
	int ret;

	/* compute sample period */
	freq_hz = INV_MPU6050_DIVIDER_TO_FIFO_RATE(st->chip_config.divider);
	period_us = 1000000 / freq_hz;

	result = pm_runtime_resume_and_get(pdev);
	if (result)
		return result;

	switch (chan->type) {
	case IIO_ANGL_VEL:
		if (!st->chip_config.gyro_en) {
			result = inv_mpu6050_switch_engine(st, true,
					INV_MPU6050_SENSOR_GYRO);
			if (result)
				goto error_power_off;
			/* need to wait 2 periods to have first valid sample */
			min_sleep_us = 2 * period_us;
			max_sleep_us = 2 * (period_us + period_us / 2);
			usleep_range(min_sleep_us, max_sleep_us);
		}
		ret = inv_mpu6050_sensor_show(st, st->reg->raw_gyro,
					      chan->channel2, val);
		break;
	case IIO_ACCEL:
		if (!st->chip_config.accl_en) {
			result = inv_mpu6050_switch_engine(st, true,
					INV_MPU6050_SENSOR_ACCL);
			if (result)
				goto error_power_off;
			/* wait 1 period for first sample availability */
			min_sleep_us = period_us;
			max_sleep_us = period_us + period_us / 2;
			usleep_range(min_sleep_us, max_sleep_us);
		}
		ret = inv_mpu6050_sensor_show(st, st->reg->raw_accl,
					      chan->channel2, val);
		break;
	case IIO_TEMP:
		/* temperature sensor work only with accel and/or gyro */
		if (!st->chip_config.accl_en && !st->chip_config.gyro_en) {
			result = -EBUSY;
			goto error_power_off;
		}
		if (!st->chip_config.temp_en) {
			result = inv_mpu6050_switch_engine(st, true,
					INV_MPU6050_SENSOR_TEMP);
			if (result)
				goto error_power_off;
			/* wait 1 period for first sample availability */
			min_sleep_us = period_us;
			max_sleep_us = period_us + period_us / 2;
			usleep_range(min_sleep_us, max_sleep_us);
		}
		ret = inv_mpu6050_sensor_show(st, st->reg->temperature,
					      IIO_MOD_X, val);
		break;
	case IIO_MAGN:
		if (!st->chip_config.magn_en) {
			result = inv_mpu6050_switch_engine(st, true,
					INV_MPU6050_SENSOR_MAGN);
			if (result)
				goto error_power_off;
			/* frequency is limited for magnetometer */
			if (freq_hz > INV_MPU_MAGN_FREQ_HZ_MAX) {
				freq_hz = INV_MPU_MAGN_FREQ_HZ_MAX;
				period_us = 1000000 / freq_hz;
			}
			/* need to wait 2 periods to have first valid sample */
			min_sleep_us = 2 * period_us;
			max_sleep_us = 2 * (period_us + period_us / 2);
			usleep_range(min_sleep_us, max_sleep_us);
		}
		ret = inv_mpu_magn_read(st, chan->channel2, val);
		break;
	default:
		ret = -EINVAL;
		break;
	}

	pm_runtime_mark_last_busy(pdev);
	pm_runtime_put_autosuspend(pdev);

	return ret;

error_power_off:
	pm_runtime_put_autosuspend(pdev);
	return result;
}

static int
inv_mpu6050_read_raw(struct iio_dev *indio_dev,
		     struct iio_chan_spec const *chan,
		     int *val, int *val2, long mask)
{
	struct inv_mpu6050_state  *st = iio_priv(indio_dev);
	int ret = 0;

	switch (mask) {
	case IIO_CHAN_INFO_RAW:
		ret = iio_device_claim_direct_mode(indio_dev);
		if (ret)
			return ret;
		mutex_lock(&st->lock);
		ret = inv_mpu6050_read_channel_data(indio_dev, chan, val);
		mutex_unlock(&st->lock);
		iio_device_release_direct_mode(indio_dev);
		return ret;
	case IIO_CHAN_INFO_SCALE:
		switch (chan->type) {
		case IIO_ANGL_VEL:
			mutex_lock(&st->lock);
			*val  = 0;
			*val2 = gyro_scale_6050[st->chip_config.fsr];
			mutex_unlock(&st->lock);

			return IIO_VAL_INT_PLUS_NANO;
		case IIO_ACCEL:
			mutex_lock(&st->lock);
			*val = 0;
			*val2 = accel_scale[st->chip_config.accl_fs];
			mutex_unlock(&st->lock);

			return IIO_VAL_INT_PLUS_MICRO;
		case IIO_TEMP:
			*val = st->hw->temp.scale / 1000000;
			*val2 = st->hw->temp.scale % 1000000;
			return IIO_VAL_INT_PLUS_MICRO;
		case IIO_MAGN:
			return inv_mpu_magn_get_scale(st, chan, val, val2);
		default:
			return -EINVAL;
		}
	case IIO_CHAN_INFO_OFFSET:
		switch (chan->type) {
		case IIO_TEMP:
			*val = st->hw->temp.offset;
			return IIO_VAL_INT;
		default:
			return -EINVAL;
		}
	case IIO_CHAN_INFO_CALIBBIAS:
		switch (chan->type) {
		case IIO_ANGL_VEL:
			mutex_lock(&st->lock);
			ret = inv_mpu6050_sensor_show(st, st->reg->gyro_offset,
						chan->channel2, val);
			mutex_unlock(&st->lock);
			return IIO_VAL_INT;
		case IIO_ACCEL:
			mutex_lock(&st->lock);
			ret = inv_mpu6050_sensor_show(st, st->reg->accl_offset,
						chan->channel2, val);
			mutex_unlock(&st->lock);
			return IIO_VAL_INT;

		default:
			return -EINVAL;
		}
	default:
		return -EINVAL;
	}
}

static int inv_mpu6050_write_gyro_scale(struct inv_mpu6050_state *st, int val,
					int val2)
{
	int result, i;

	if (val != 0)
		return -EINVAL;

	for (i = 0; i < ARRAY_SIZE(gyro_scale_6050); ++i) {
		if (gyro_scale_6050[i] == val2) {
			result = inv_mpu6050_set_gyro_fsr(st, i);
			if (result)
				return result;

			st->chip_config.fsr = i;
			return 0;
		}
	}

	return -EINVAL;
}

static int inv_write_raw_get_fmt(struct iio_dev *indio_dev,
				 struct iio_chan_spec const *chan, long mask)
{
	switch (mask) {
	case IIO_CHAN_INFO_SCALE:
		switch (chan->type) {
		case IIO_ANGL_VEL:
			return IIO_VAL_INT_PLUS_NANO;
		default:
			return IIO_VAL_INT_PLUS_MICRO;
		}
	default:
		return IIO_VAL_INT_PLUS_MICRO;
	}

	return -EINVAL;
}

static int inv_mpu6050_write_accel_scale(struct inv_mpu6050_state *st, int val,
					 int val2)
{
	int result, i;
	u8 d;

	if (val != 0)
		return -EINVAL;

	for (i = 0; i < ARRAY_SIZE(accel_scale); ++i) {
		if (accel_scale[i] == val2) {
			d = (i << INV_MPU6050_ACCL_CONFIG_FSR_SHIFT);
			result = regmap_write(st->map, st->reg->accl_config, d);
			if (result)
				return result;

			st->chip_config.accl_fs = i;
			return 0;
		}
	}

	return -EINVAL;
}

static int inv_mpu6050_write_raw(struct iio_dev *indio_dev,
				 struct iio_chan_spec const *chan,
				 int val, int val2, long mask)
{
	struct inv_mpu6050_state  *st = iio_priv(indio_dev);
	struct device *pdev = regmap_get_device(st->map);
	int result;

	/*
	 * we should only update scale when the chip is disabled, i.e.
	 * not running
	 */
	result = iio_device_claim_direct_mode(indio_dev);
	if (result)
		return result;

	mutex_lock(&st->lock);
	result = pm_runtime_resume_and_get(pdev);
	if (result)
		goto error_write_raw_unlock;

	switch (mask) {
	case IIO_CHAN_INFO_SCALE:
		switch (chan->type) {
		case IIO_ANGL_VEL:
			result = inv_mpu6050_write_gyro_scale(st, val, val2);
			break;
		case IIO_ACCEL:
			result = inv_mpu6050_write_accel_scale(st, val, val2);
			break;
		default:
			result = -EINVAL;
			break;
		}
		break;
	case IIO_CHAN_INFO_CALIBBIAS:
		switch (chan->type) {
		case IIO_ANGL_VEL:
			result = inv_mpu6050_sensor_set(st,
							st->reg->gyro_offset,
							chan->channel2, val);
			break;
		case IIO_ACCEL:
			result = inv_mpu6050_sensor_set(st,
							st->reg->accl_offset,
							chan->channel2, val);
			break;
		default:
			result = -EINVAL;
			break;
		}
		break;
	default:
		result = -EINVAL;
		break;
	}

	pm_runtime_mark_last_busy(pdev);
	pm_runtime_put_autosuspend(pdev);
error_write_raw_unlock:
	mutex_unlock(&st->lock);
	iio_device_release_direct_mode(indio_dev);

	return result;
}

/*
 *  inv_mpu6050_set_lpf() - set low pass filer based on fifo rate.
 *
 *                  Based on the Nyquist principle, the bandwidth of the low
 *                  pass filter must not exceed the signal sampling rate divided
 *                  by 2, or there would be aliasing.
 *                  This function basically search for the correct low pass
 *                  parameters based on the fifo rate, e.g, sampling frequency.
 *
 *  lpf is set automatically when setting sampling rate to avoid any aliases.
 */
static int inv_mpu6050_set_lpf(struct inv_mpu6050_state *st, int rate)
{
	static const int hz[] = {400, 200, 90, 40, 20, 10};
	static const int d[] = {
		INV_MPU6050_FILTER_200HZ, INV_MPU6050_FILTER_100HZ,
		INV_MPU6050_FILTER_45HZ, INV_MPU6050_FILTER_20HZ,
		INV_MPU6050_FILTER_10HZ, INV_MPU6050_FILTER_5HZ
	};
	int i, result;
	u8 data;

	data = INV_MPU6050_FILTER_5HZ;
	for (i = 0; i < ARRAY_SIZE(hz); ++i) {
		if (rate >= hz[i]) {
			data = d[i];
			break;
		}
	}
	result = inv_mpu6050_set_lpf_regs(st, data);
	if (result)
		return result;
	st->chip_config.lpf = data;

	return 0;
}

/*
 * inv_mpu6050_fifo_rate_store() - Set fifo rate.
 */
static ssize_t
inv_mpu6050_fifo_rate_store(struct device *dev, struct device_attribute *attr,
			    const char *buf, size_t count)
{
	int fifo_rate;
	u8 d;
	int result;
	struct iio_dev *indio_dev = dev_to_iio_dev(dev);
	struct inv_mpu6050_state *st = iio_priv(indio_dev);
	struct device *pdev = regmap_get_device(st->map);

	if (kstrtoint(buf, 10, &fifo_rate))
		return -EINVAL;
	if (fifo_rate < INV_MPU6050_MIN_FIFO_RATE ||
	    fifo_rate > INV_MPU6050_MAX_FIFO_RATE)
		return -EINVAL;

	/* compute the chip sample rate divider */
	d = INV_MPU6050_FIFO_RATE_TO_DIVIDER(fifo_rate);
	/* compute back the fifo rate to handle truncation cases */
	fifo_rate = INV_MPU6050_DIVIDER_TO_FIFO_RATE(d);

	mutex_lock(&st->lock);
	if (d == st->chip_config.divider) {
		result = 0;
		goto fifo_rate_fail_unlock;
	}
	result = pm_runtime_resume_and_get(pdev);
	if (result)
		goto fifo_rate_fail_unlock;

	result = regmap_write(st->map, st->reg->sample_rate_div, d);
	if (result)
		goto fifo_rate_fail_power_off;
	st->chip_config.divider = d;

	result = inv_mpu6050_set_lpf(st, fifo_rate);
	if (result)
		goto fifo_rate_fail_power_off;

	/* update rate for magn, noop if not present in chip */
	result = inv_mpu_magn_set_rate(st, fifo_rate);
	if (result)
		goto fifo_rate_fail_power_off;

	pm_runtime_mark_last_busy(pdev);
fifo_rate_fail_power_off:
	pm_runtime_put_autosuspend(pdev);
fifo_rate_fail_unlock:
	mutex_unlock(&st->lock);
	if (result)
		return result;

	return count;
}

/*
 * inv_fifo_rate_show() - Get the current sampling rate.
 */
static ssize_t
inv_fifo_rate_show(struct device *dev, struct device_attribute *attr,
		   char *buf)
{
	struct inv_mpu6050_state *st = iio_priv(dev_to_iio_dev(dev));
	unsigned fifo_rate;

	mutex_lock(&st->lock);
	fifo_rate = INV_MPU6050_DIVIDER_TO_FIFO_RATE(st->chip_config.divider);
	mutex_unlock(&st->lock);

	return scnprintf(buf, PAGE_SIZE, "%u\n", fifo_rate);
}

/*
 * inv_attr_show() - calling this function will show current
 *                    parameters.
 *
 * Deprecated in favor of IIO mounting matrix API.
 *
 * See inv_get_mount_matrix()
 */
static ssize_t inv_attr_show(struct device *dev, struct device_attribute *attr,
			     char *buf)
{
	struct inv_mpu6050_state *st = iio_priv(dev_to_iio_dev(dev));
	struct iio_dev_attr *this_attr = to_iio_dev_attr(attr);
	s8 *m;

	switch (this_attr->address) {
	/*
	 * In MPU6050, the two matrix are the same because gyro and accel
	 * are integrated in one chip
	 */
	case ATTR_GYRO_MATRIX:
	case ATTR_ACCL_MATRIX:
		m = st->plat_data.orientation;

		return scnprintf(buf, PAGE_SIZE,
			"%d, %d, %d; %d, %d, %d; %d, %d, %d\n",
			m[0], m[1], m[2], m[3], m[4], m[5], m[6], m[7], m[8]);
	default:
		return -EINVAL;
	}
}

/**
 * inv_mpu6050_validate_trigger() - validate_trigger callback for invensense
 *                                  MPU6050 device.
 * @indio_dev: The IIO device
 * @trig: The new trigger
 *
 * Returns: 0 if the 'trig' matches the trigger registered by the MPU6050
 * device, -EINVAL otherwise.
 */
static int inv_mpu6050_validate_trigger(struct iio_dev *indio_dev,
					struct iio_trigger *trig)
{
	struct inv_mpu6050_state *st = iio_priv(indio_dev);

	if (st->trig != trig)
		return -EINVAL;

	return 0;
}

static const struct iio_mount_matrix *
inv_get_mount_matrix(const struct iio_dev *indio_dev,
		     const struct iio_chan_spec *chan)
{
	struct inv_mpu6050_state *data = iio_priv(indio_dev);
	const struct iio_mount_matrix *matrix;

	if (chan->type == IIO_MAGN)
		matrix = &data->magn_orient;
	else
		matrix = &data->orientation;

	return matrix;
}

static const struct iio_chan_spec_ext_info inv_ext_info[] = {
	IIO_MOUNT_MATRIX(IIO_SHARED_BY_TYPE, inv_get_mount_matrix),
	{ }
};

#define INV_MPU6050_CHAN(_type, _channel2, _index)                    \
	{                                                             \
		.type = _type,                                        \
		.modified = 1,                                        \
		.channel2 = _channel2,                                \
		.info_mask_shared_by_type = BIT(IIO_CHAN_INFO_SCALE), \
		.info_mask_separate = BIT(IIO_CHAN_INFO_RAW) |	      \
				      BIT(IIO_CHAN_INFO_CALIBBIAS),   \
		.scan_index = _index,                                 \
		.scan_type = {                                        \
				.sign = 's',                          \
				.realbits = 16,                       \
				.storagebits = 16,                    \
				.shift = 0,                           \
				.endianness = IIO_BE,                 \
			     },                                       \
		.ext_info = inv_ext_info,                             \
	}

#define INV_MPU6050_TEMP_CHAN(_index)				\
	{							\
		.type = IIO_TEMP,				\
		.info_mask_separate = BIT(IIO_CHAN_INFO_RAW)	\
				| BIT(IIO_CHAN_INFO_OFFSET)	\
				| BIT(IIO_CHAN_INFO_SCALE),	\
		.scan_index = _index,				\
		.scan_type = {					\
			.sign = 's',				\
			.realbits = 16,				\
			.storagebits = 16,			\
			.shift = 0,				\
			.endianness = IIO_BE,			\
		},						\
	}

static const struct iio_chan_spec inv_mpu_channels[] = {
	IIO_CHAN_SOFT_TIMESTAMP(INV_MPU6050_SCAN_TIMESTAMP),

	INV_MPU6050_TEMP_CHAN(INV_MPU6050_SCAN_TEMP),

	INV_MPU6050_CHAN(IIO_ANGL_VEL, IIO_MOD_X, INV_MPU6050_SCAN_GYRO_X),
	INV_MPU6050_CHAN(IIO_ANGL_VEL, IIO_MOD_Y, INV_MPU6050_SCAN_GYRO_Y),
	INV_MPU6050_CHAN(IIO_ANGL_VEL, IIO_MOD_Z, INV_MPU6050_SCAN_GYRO_Z),

	INV_MPU6050_CHAN(IIO_ACCEL, IIO_MOD_X, INV_MPU6050_SCAN_ACCL_X),
	INV_MPU6050_CHAN(IIO_ACCEL, IIO_MOD_Y, INV_MPU6050_SCAN_ACCL_Y),
	INV_MPU6050_CHAN(IIO_ACCEL, IIO_MOD_Z, INV_MPU6050_SCAN_ACCL_Z),
};

#define INV_MPU6050_SCAN_MASK_3AXIS_ACCEL	\
	(BIT(INV_MPU6050_SCAN_ACCL_X)		\
	| BIT(INV_MPU6050_SCAN_ACCL_Y)		\
	| BIT(INV_MPU6050_SCAN_ACCL_Z))

#define INV_MPU6050_SCAN_MASK_3AXIS_GYRO	\
	(BIT(INV_MPU6050_SCAN_GYRO_X)		\
	| BIT(INV_MPU6050_SCAN_GYRO_Y)		\
	| BIT(INV_MPU6050_SCAN_GYRO_Z))

#define INV_MPU6050_SCAN_MASK_TEMP		(BIT(INV_MPU6050_SCAN_TEMP))

static const unsigned long inv_mpu_scan_masks[] = {
	/* 3-axis accel */
	INV_MPU6050_SCAN_MASK_3AXIS_ACCEL,
	INV_MPU6050_SCAN_MASK_3AXIS_ACCEL | INV_MPU6050_SCAN_MASK_TEMP,
	/* 3-axis gyro */
	INV_MPU6050_SCAN_MASK_3AXIS_GYRO,
	INV_MPU6050_SCAN_MASK_3AXIS_GYRO | INV_MPU6050_SCAN_MASK_TEMP,
	/* 6-axis accel + gyro */
	INV_MPU6050_SCAN_MASK_3AXIS_ACCEL | INV_MPU6050_SCAN_MASK_3AXIS_GYRO,
	INV_MPU6050_SCAN_MASK_3AXIS_ACCEL | INV_MPU6050_SCAN_MASK_3AXIS_GYRO
		| INV_MPU6050_SCAN_MASK_TEMP,
	0,
};

#define INV_MPU9X50_MAGN_CHAN(_chan2, _bits, _index)			\
	{								\
		.type = IIO_MAGN,					\
		.modified = 1,						\
		.channel2 = _chan2,					\
		.info_mask_separate = BIT(IIO_CHAN_INFO_SCALE) |	\
				      BIT(IIO_CHAN_INFO_RAW),		\
		.scan_index = _index,					\
		.scan_type = {						\
			.sign = 's',					\
			.realbits = _bits,				\
			.storagebits = 16,				\
			.shift = 0,					\
			.endianness = IIO_BE,				\
		},							\
		.ext_info = inv_ext_info,				\
	}

static const struct iio_chan_spec inv_mpu9150_channels[] = {
	IIO_CHAN_SOFT_TIMESTAMP(INV_MPU9X50_SCAN_TIMESTAMP),

	INV_MPU6050_TEMP_CHAN(INV_MPU6050_SCAN_TEMP),

	INV_MPU6050_CHAN(IIO_ANGL_VEL, IIO_MOD_X, INV_MPU6050_SCAN_GYRO_X),
	INV_MPU6050_CHAN(IIO_ANGL_VEL, IIO_MOD_Y, INV_MPU6050_SCAN_GYRO_Y),
	INV_MPU6050_CHAN(IIO_ANGL_VEL, IIO_MOD_Z, INV_MPU6050_SCAN_GYRO_Z),

	INV_MPU6050_CHAN(IIO_ACCEL, IIO_MOD_X, INV_MPU6050_SCAN_ACCL_X),
	INV_MPU6050_CHAN(IIO_ACCEL, IIO_MOD_Y, INV_MPU6050_SCAN_ACCL_Y),
	INV_MPU6050_CHAN(IIO_ACCEL, IIO_MOD_Z, INV_MPU6050_SCAN_ACCL_Z),

	/* Magnetometer resolution is 13 bits */
	INV_MPU9X50_MAGN_CHAN(IIO_MOD_X, 13, INV_MPU9X50_SCAN_MAGN_X),
	INV_MPU9X50_MAGN_CHAN(IIO_MOD_Y, 13, INV_MPU9X50_SCAN_MAGN_Y),
	INV_MPU9X50_MAGN_CHAN(IIO_MOD_Z, 13, INV_MPU9X50_SCAN_MAGN_Z),
};

static const struct iio_chan_spec inv_mpu9250_channels[] = {
	IIO_CHAN_SOFT_TIMESTAMP(INV_MPU9X50_SCAN_TIMESTAMP),

	INV_MPU6050_TEMP_CHAN(INV_MPU6050_SCAN_TEMP),

	INV_MPU6050_CHAN(IIO_ANGL_VEL, IIO_MOD_X, INV_MPU6050_SCAN_GYRO_X),
	INV_MPU6050_CHAN(IIO_ANGL_VEL, IIO_MOD_Y, INV_MPU6050_SCAN_GYRO_Y),
	INV_MPU6050_CHAN(IIO_ANGL_VEL, IIO_MOD_Z, INV_MPU6050_SCAN_GYRO_Z),

	INV_MPU6050_CHAN(IIO_ACCEL, IIO_MOD_X, INV_MPU6050_SCAN_ACCL_X),
	INV_MPU6050_CHAN(IIO_ACCEL, IIO_MOD_Y, INV_MPU6050_SCAN_ACCL_Y),
	INV_MPU6050_CHAN(IIO_ACCEL, IIO_MOD_Z, INV_MPU6050_SCAN_ACCL_Z),

	/* Magnetometer resolution is 16 bits */
	INV_MPU9X50_MAGN_CHAN(IIO_MOD_X, 16, INV_MPU9X50_SCAN_MAGN_X),
	INV_MPU9X50_MAGN_CHAN(IIO_MOD_Y, 16, INV_MPU9X50_SCAN_MAGN_Y),
	INV_MPU9X50_MAGN_CHAN(IIO_MOD_Z, 16, INV_MPU9X50_SCAN_MAGN_Z),
};

#define INV_MPU9X50_SCAN_MASK_3AXIS_MAGN	\
	(BIT(INV_MPU9X50_SCAN_MAGN_X)		\
	| BIT(INV_MPU9X50_SCAN_MAGN_Y)		\
	| BIT(INV_MPU9X50_SCAN_MAGN_Z))

static const unsigned long inv_mpu9x50_scan_masks[] = {
	/* 3-axis accel */
	INV_MPU6050_SCAN_MASK_3AXIS_ACCEL,
	INV_MPU6050_SCAN_MASK_3AXIS_ACCEL | INV_MPU6050_SCAN_MASK_TEMP,
	/* 3-axis gyro */
	INV_MPU6050_SCAN_MASK_3AXIS_GYRO,
	INV_MPU6050_SCAN_MASK_3AXIS_GYRO | INV_MPU6050_SCAN_MASK_TEMP,
	/* 3-axis magn */
	INV_MPU9X50_SCAN_MASK_3AXIS_MAGN,
	INV_MPU9X50_SCAN_MASK_3AXIS_MAGN | INV_MPU6050_SCAN_MASK_TEMP,
	/* 6-axis accel + gyro */
	INV_MPU6050_SCAN_MASK_3AXIS_ACCEL | INV_MPU6050_SCAN_MASK_3AXIS_GYRO,
	INV_MPU6050_SCAN_MASK_3AXIS_ACCEL | INV_MPU6050_SCAN_MASK_3AXIS_GYRO
		| INV_MPU6050_SCAN_MASK_TEMP,
	/* 6-axis accel + magn */
	INV_MPU6050_SCAN_MASK_3AXIS_ACCEL | INV_MPU9X50_SCAN_MASK_3AXIS_MAGN,
	INV_MPU6050_SCAN_MASK_3AXIS_ACCEL | INV_MPU9X50_SCAN_MASK_3AXIS_MAGN
		| INV_MPU6050_SCAN_MASK_TEMP,
	/* 6-axis gyro + magn */
	INV_MPU6050_SCAN_MASK_3AXIS_GYRO | INV_MPU9X50_SCAN_MASK_3AXIS_MAGN,
	INV_MPU6050_SCAN_MASK_3AXIS_GYRO | INV_MPU9X50_SCAN_MASK_3AXIS_MAGN
		| INV_MPU6050_SCAN_MASK_TEMP,
	/* 9-axis accel + gyro + magn */
	INV_MPU6050_SCAN_MASK_3AXIS_ACCEL | INV_MPU6050_SCAN_MASK_3AXIS_GYRO
		| INV_MPU9X50_SCAN_MASK_3AXIS_MAGN,
	INV_MPU6050_SCAN_MASK_3AXIS_ACCEL | INV_MPU6050_SCAN_MASK_3AXIS_GYRO
		| INV_MPU9X50_SCAN_MASK_3AXIS_MAGN
		| INV_MPU6050_SCAN_MASK_TEMP,
	0,
};

static const unsigned long inv_icm20602_scan_masks[] = {
	/* 3-axis accel + temp (mandatory) */
	INV_MPU6050_SCAN_MASK_3AXIS_ACCEL | INV_MPU6050_SCAN_MASK_TEMP,
	/* 3-axis gyro + temp (mandatory) */
	INV_MPU6050_SCAN_MASK_3AXIS_GYRO | INV_MPU6050_SCAN_MASK_TEMP,
	/* 6-axis accel + gyro + temp (mandatory) */
	INV_MPU6050_SCAN_MASK_3AXIS_ACCEL | INV_MPU6050_SCAN_MASK_3AXIS_GYRO
		| INV_MPU6050_SCAN_MASK_TEMP,
	0,
};

/*
 * The user can choose any frequency between INV_MPU6050_MIN_FIFO_RATE and
 * INV_MPU6050_MAX_FIFO_RATE, but only these frequencies are matched by the
 * low-pass filter. Specifically, each of these sampling rates are about twice
 * the bandwidth of a corresponding low-pass filter, which should eliminate
 * aliasing following the Nyquist principle. By picking a frequency different
 * from these, the user risks aliasing effects.
 */
static IIO_CONST_ATTR_SAMP_FREQ_AVAIL("10 20 50 100 200 500");
static IIO_CONST_ATTR(in_anglvel_scale_available,
					  "0.000133090 0.000266181 0.000532362 0.001064724");
static IIO_CONST_ATTR(in_accel_scale_available,
					  "0.000598 0.001196 0.002392 0.004785");
static IIO_DEV_ATTR_SAMP_FREQ(S_IRUGO | S_IWUSR, inv_fifo_rate_show,
	inv_mpu6050_fifo_rate_store);

/* Deprecated: kept for userspace backward compatibility. */
static IIO_DEVICE_ATTR(in_gyro_matrix, S_IRUGO, inv_attr_show, NULL,
	ATTR_GYRO_MATRIX);
static IIO_DEVICE_ATTR(in_accel_matrix, S_IRUGO, inv_attr_show, NULL,
	ATTR_ACCL_MATRIX);

static struct attribute *inv_attributes[] = {
	&iio_dev_attr_in_gyro_matrix.dev_attr.attr,  /* deprecated */
	&iio_dev_attr_in_accel_matrix.dev_attr.attr, /* deprecated */
	&iio_dev_attr_sampling_frequency.dev_attr.attr,
	&iio_const_attr_sampling_frequency_available.dev_attr.attr,
	&iio_const_attr_in_accel_scale_available.dev_attr.attr,
	&iio_const_attr_in_anglvel_scale_available.dev_attr.attr,
	NULL,
};

static const struct attribute_group inv_attribute_group = {
	.attrs = inv_attributes
};

static int inv_mpu6050_reg_access(struct iio_dev *indio_dev,
				  unsigned int reg,
				  unsigned int writeval,
				  unsigned int *readval)
{
	struct inv_mpu6050_state *st = iio_priv(indio_dev);
	int ret;

	mutex_lock(&st->lock);
	if (readval)
		ret = regmap_read(st->map, reg, readval);
	else
		ret = regmap_write(st->map, reg, writeval);
	mutex_unlock(&st->lock);

	return ret;
}

static const struct iio_info mpu_info = {
	.read_raw = &inv_mpu6050_read_raw,
	.write_raw = &inv_mpu6050_write_raw,
	.write_raw_get_fmt = &inv_write_raw_get_fmt,
	.attrs = &inv_attribute_group,
	.validate_trigger = inv_mpu6050_validate_trigger,
	.debugfs_reg_access = &inv_mpu6050_reg_access,
};

/*
 *  inv_check_and_setup_chip() - check and setup chip.
 */
static int inv_check_and_setup_chip(struct inv_mpu6050_state *st)
{
	int result;
	unsigned int regval, mask;
	int i;

	st->hw  = &hw_info[st->chip_type];
	st->reg = hw_info[st->chip_type].reg;
	memcpy(&st->chip_config, hw_info[st->chip_type].config,
	       sizeof(st->chip_config));

	/* check chip self-identification */
	result = regmap_read(st->map, INV_MPU6050_REG_WHOAMI, &regval);
	if (result)
		return result;
	if (regval != st->hw->whoami) {
		/* check whoami against all possible values */
		for (i = 0; i < INV_NUM_PARTS; ++i) {
			if (regval == hw_info[i].whoami) {
				dev_warn(regmap_get_device(st->map),
					"whoami mismatch got 0x%02x (%s) expected 0x%02x (%s)\n",
					regval, hw_info[i].name,
					st->hw->whoami, st->hw->name);
				break;
			}
		}
		if (i >= INV_NUM_PARTS) {
			dev_err(regmap_get_device(st->map),
				"invalid whoami 0x%02x expected 0x%02x (%s)\n",
				regval, st->hw->whoami, st->hw->name);
			return -ENODEV;
		}
	}

	/* reset to make sure previous state are not there */
	result = regmap_write(st->map, st->reg->pwr_mgmt_1,
			      INV_MPU6050_BIT_H_RESET);
	if (result)
		return result;
	msleep(INV_MPU6050_POWER_UP_TIME);
	switch (st->chip_type) {
	case INV_MPU6000:
	case INV_MPU6500:
	case INV_MPU6515:
	case INV_MPU6880:
	case INV_MPU9250:
	case INV_MPU9255:
		/* reset signal path (required for spi connection) */
		regval = INV_MPU6050_BIT_TEMP_RST | INV_MPU6050_BIT_ACCEL_RST |
			 INV_MPU6050_BIT_GYRO_RST;
		result = regmap_write(st->map, INV_MPU6050_REG_SIGNAL_PATH_RESET,
				      regval);
		if (result)
			return result;
		msleep(INV_MPU6050_POWER_UP_TIME);
		break;
	default:
		break;
	}

	/*
	 * Turn power on. After reset, the sleep bit could be on
	 * or off depending on the OTP settings. Turning power on
	 * make it in a definite state as well as making the hardware
	 * state align with the software state
	 */
	result = inv_mpu6050_set_power_itg(st, true);
	if (result)
		return result;
	mask = INV_MPU6050_SENSOR_ACCL | INV_MPU6050_SENSOR_GYRO |
			INV_MPU6050_SENSOR_TEMP | INV_MPU6050_SENSOR_MAGN;
	result = inv_mpu6050_switch_engine(st, false, mask);
	if (result)
		goto error_power_off;

	return 0;

error_power_off:
	inv_mpu6050_set_power_itg(st, false);
	return result;
}

static int inv_mpu_core_enable_regulator_vddio(struct inv_mpu6050_state *st)
{
	int result;

	result = regulator_enable(st->vddio_supply);
	if (result) {
		dev_err(regmap_get_device(st->map),
			"Failed to enable vddio regulator: %d\n", result);
	} else {
		/* Give the device a little bit of time to start up. */
		usleep_range(3000, 5000);
	}

	return result;
}

static int inv_mpu_core_disable_regulator_vddio(struct inv_mpu6050_state *st)
{
	int result;

	result = regulator_disable(st->vddio_supply);
	if (result)
		dev_err(regmap_get_device(st->map),
			"Failed to disable vddio regulator: %d\n", result);

	return result;
}

static void inv_mpu_core_disable_regulator_action(void *_data)
{
	struct inv_mpu6050_state *st = _data;
	int result;

	result = regulator_disable(st->vdd_supply);
	if (result)
		dev_err(regmap_get_device(st->map),
			"Failed to disable vdd regulator: %d\n", result);

	inv_mpu_core_disable_regulator_vddio(st);
}

static void inv_mpu_pm_disable(void *data)
{
	struct device *dev = data;

	pm_runtime_disable(dev);
}

int inv_mpu_core_probe(struct regmap *regmap, int irq, const char *name,
		int (*inv_mpu_bus_setup)(struct iio_dev *), int chip_type)
{
	struct inv_mpu6050_state *st;
	struct iio_dev *indio_dev;
	struct inv_mpu6050_platform_data *pdata;
	struct device *dev = regmap_get_device(regmap);
	int result;
	struct irq_data *desc;
	int irq_type;

	indio_dev = devm_iio_device_alloc(dev, sizeof(*st));
	if (!indio_dev)
		return -ENOMEM;

	BUILD_BUG_ON(ARRAY_SIZE(hw_info) != INV_NUM_PARTS);
	if (chip_type < 0 || chip_type >= INV_NUM_PARTS) {
		dev_err(dev, "Bad invensense chip_type=%d name=%s\n",
				chip_type, name);
		return -ENODEV;
	}
	st = iio_priv(indio_dev);
	mutex_init(&st->lock);
	st->chip_type = chip_type;
	st->irq = irq;
	st->map = regmap;

	pdata = dev_get_platdata(dev);
	if (!pdata) {
		result = iio_read_mount_matrix(dev, &st->orientation);
		if (result) {
			dev_err(dev, "Failed to retrieve mounting matrix %d\n",
				result);
			return result;
		}
	} else {
		st->plat_data = *pdata;
	}

	if (irq > 0) {
		desc = irq_get_irq_data(irq);
		if (!desc) {
			dev_err(dev, "Could not find IRQ %d\n", irq);
			return -EINVAL;
		}

		irq_type = irqd_get_trigger_type(desc);
		if (!irq_type)
			irq_type = IRQF_TRIGGER_RISING;
	} else {
		/* Doesn't really matter, use the default */
		irq_type = IRQF_TRIGGER_RISING;
	}

	if (irq_type & IRQF_TRIGGER_RISING)	// rising or both-edge
		st->irq_mask = INV_MPU6050_ACTIVE_HIGH;
	else if (irq_type == IRQF_TRIGGER_FALLING)
		st->irq_mask = INV_MPU6050_ACTIVE_LOW;
	else if (irq_type == IRQF_TRIGGER_HIGH)
		st->irq_mask = INV_MPU6050_ACTIVE_HIGH |
			INV_MPU6050_LATCH_INT_EN;
	else if (irq_type == IRQF_TRIGGER_LOW)
		st->irq_mask = INV_MPU6050_ACTIVE_LOW |
			INV_MPU6050_LATCH_INT_EN;
	else {
		dev_err(dev, "Invalid interrupt type 0x%x specified\n",
			irq_type);
		return -EINVAL;
	}

	st->vdd_supply = devm_regulator_get(dev, "vdd");
	if (IS_ERR(st->vdd_supply))
		return dev_err_probe(dev, PTR_ERR(st->vdd_supply),
				     "Failed to get vdd regulator\n");

	st->vddio_supply = devm_regulator_get(dev, "vddio");
	if (IS_ERR(st->vddio_supply))
		return dev_err_probe(dev, PTR_ERR(st->vddio_supply),
				     "Failed to get vddio regulator\n");

	result = regulator_enable(st->vdd_supply);
	if (result) {
		dev_err(dev, "Failed to enable vdd regulator: %d\n", result);
		return result;
	}
	msleep(INV_MPU6050_POWER_UP_TIME);

	result = inv_mpu_core_enable_regulator_vddio(st);
	if (result) {
		regulator_disable(st->vdd_supply);
		return result;
	}

	result = devm_add_action_or_reset(dev, inv_mpu_core_disable_regulator_action,
				 st);
	if (result) {
		dev_err(dev, "Failed to setup regulator cleanup action %d\n",
			result);
		return result;
	}

	/* fill magnetometer orientation */
	result = inv_mpu_magn_set_orient(st);
	if (result)
		return result;

	/* power is turned on inside check chip type*/
	result = inv_check_and_setup_chip(st);
	if (result)
		return result;

	result = inv_mpu6050_init_config(indio_dev);
	if (result) {
		dev_err(dev, "Could not initialize device.\n");
		goto error_power_off;
	}

	dev_set_drvdata(dev, indio_dev);
	/* name will be NULL when enumerated via ACPI */
	if (name)
		indio_dev->name = name;
	else
		indio_dev->name = dev_name(dev);

	/* requires parent device set in indio_dev */
	if (inv_mpu_bus_setup) {
		result = inv_mpu_bus_setup(indio_dev);
		if (result)
			goto error_power_off;
	}

	/* chip init is done, turning on runtime power management */
	result = pm_runtime_set_active(dev);
	if (result)
		goto error_power_off;
	pm_runtime_get_noresume(dev);
	pm_runtime_enable(dev);
	pm_runtime_set_autosuspend_delay(dev, INV_MPU6050_SUSPEND_DELAY_MS);
	pm_runtime_use_autosuspend(dev);
	pm_runtime_put(dev);
	result = devm_add_action_or_reset(dev, inv_mpu_pm_disable, dev);
	if (result)
		return result;

	switch (chip_type) {
	case INV_MPU9150:
		indio_dev->channels = inv_mpu9150_channels;
		indio_dev->num_channels = ARRAY_SIZE(inv_mpu9150_channels);
		indio_dev->available_scan_masks = inv_mpu9x50_scan_masks;
		break;
	case INV_MPU9250:
	case INV_MPU9255:
		indio_dev->channels = inv_mpu9250_channels;
		indio_dev->num_channels = ARRAY_SIZE(inv_mpu9250_channels);
		indio_dev->available_scan_masks = inv_mpu9x50_scan_masks;
		break;
	case INV_ICM20602:
		indio_dev->channels = inv_mpu_channels;
		indio_dev->num_channels = ARRAY_SIZE(inv_mpu_channels);
		indio_dev->available_scan_masks = inv_icm20602_scan_masks;
		break;
	default:
		indio_dev->channels = inv_mpu_channels;
		indio_dev->num_channels = ARRAY_SIZE(inv_mpu_channels);
		indio_dev->available_scan_masks = inv_mpu_scan_masks;
		break;
	}
	/*
	 * Use magnetometer inside the chip only if there is no i2c
	 * auxiliary device in use. Otherwise Going back to 6-axis only.
	 */
	if (st->magn_disabled) {
		indio_dev->channels = inv_mpu_channels;
		indio_dev->num_channels = ARRAY_SIZE(inv_mpu_channels);
		indio_dev->available_scan_masks = inv_mpu_scan_masks;
	}

	indio_dev->info = &mpu_info;

	if (irq > 0) {
		/*
		 * The driver currently only supports buffered capture with its
		 * own trigger. So no IRQ, no trigger, no buffer
		 */
		result = devm_iio_triggered_buffer_setup(dev, indio_dev,
							 iio_pollfunc_store_time,
							 inv_mpu6050_read_fifo,
							 NULL);
		if (result) {
			dev_err(dev, "configure buffer fail %d\n", result);
			return result;
		}

		result = inv_mpu6050_probe_trigger(indio_dev, irq_type);
		if (result) {
			dev_err(dev, "trigger probe fail %d\n", result);
			return result;
		}
	}

	result = devm_iio_device_register(dev, indio_dev);
	if (result) {
		dev_err(dev, "IIO register fail %d\n", result);
		return result;
	}

	return 0;

error_power_off:
	inv_mpu6050_set_power_itg(st, false);
	return result;
}
EXPORT_SYMBOL_GPL(inv_mpu_core_probe);

static int __maybe_unused inv_mpu_resume(struct device *dev)
{
	struct iio_dev *indio_dev = dev_get_drvdata(dev);
	struct inv_mpu6050_state *st = iio_priv(indio_dev);
	int result;

	mutex_lock(&st->lock);
	result = inv_mpu_core_enable_regulator_vddio(st);
	if (result)
		goto out_unlock;

	result = inv_mpu6050_set_power_itg(st, true);
	if (result)
		goto out_unlock;

	pm_runtime_disable(dev);
	pm_runtime_set_active(dev);
	pm_runtime_enable(dev);

	result = inv_mpu6050_switch_engine(st, true, st->suspended_sensors);
	if (result)
		goto out_unlock;

	if (iio_buffer_enabled(indio_dev))
		result = inv_mpu6050_prepare_fifo(st, true);

out_unlock:
	mutex_unlock(&st->lock);

	return result;
}

static int __maybe_unused inv_mpu_suspend(struct device *dev)
{
	struct iio_dev *indio_dev = dev_get_drvdata(dev);
	struct inv_mpu6050_state *st = iio_priv(indio_dev);
	int result;

	mutex_lock(&st->lock);

	st->suspended_sensors = 0;
	if (pm_runtime_suspended(dev)) {
		result = 0;
		goto out_unlock;
	}

	if (iio_buffer_enabled(indio_dev)) {
		result = inv_mpu6050_prepare_fifo(st, false);
		if (result)
			goto out_unlock;
	}

	if (st->chip_config.accl_en)
		st->suspended_sensors |= INV_MPU6050_SENSOR_ACCL;
	if (st->chip_config.gyro_en)
		st->suspended_sensors |= INV_MPU6050_SENSOR_GYRO;
	if (st->chip_config.temp_en)
		st->suspended_sensors |= INV_MPU6050_SENSOR_TEMP;
	if (st->chip_config.magn_en)
		st->suspended_sensors |= INV_MPU6050_SENSOR_MAGN;
	result = inv_mpu6050_switch_engine(st, false, st->suspended_sensors);
	if (result)
		goto out_unlock;

	result = inv_mpu6050_set_power_itg(st, false);
	if (result)
		goto out_unlock;

	inv_mpu_core_disable_regulator_vddio(st);
out_unlock:
	mutex_unlock(&st->lock);

	return result;
}

static int __maybe_unused inv_mpu_runtime_suspend(struct device *dev)
{
	struct inv_mpu6050_state *st = iio_priv(dev_get_drvdata(dev));
	unsigned int sensors;
	int ret;

	mutex_lock(&st->lock);

	sensors = INV_MPU6050_SENSOR_ACCL | INV_MPU6050_SENSOR_GYRO |
			INV_MPU6050_SENSOR_TEMP | INV_MPU6050_SENSOR_MAGN;
	ret = inv_mpu6050_switch_engine(st, false, sensors);
	if (ret)
		goto out_unlock;

	ret = inv_mpu6050_set_power_itg(st, false);
	if (ret)
		goto out_unlock;

	inv_mpu_core_disable_regulator_vddio(st);

out_unlock:
	mutex_unlock(&st->lock);
	return ret;
}

static int __maybe_unused inv_mpu_runtime_resume(struct device *dev)
{
	struct inv_mpu6050_state *st = iio_priv(dev_get_drvdata(dev));
	int ret;

	ret = inv_mpu_core_enable_regulator_vddio(st);
	if (ret)
		return ret;

	return inv_mpu6050_set_power_itg(st, true);
}

const struct dev_pm_ops inv_mpu_pmops = {
	SET_SYSTEM_SLEEP_PM_OPS(inv_mpu_suspend, inv_mpu_resume)
	SET_RUNTIME_PM_OPS(inv_mpu_runtime_suspend, inv_mpu_runtime_resume, NULL)
};
EXPORT_SYMBOL_GPL(inv_mpu_pmops);

MODULE_AUTHOR("Invensense Corporation");
MODULE_DESCRIPTION("Invensense device MPU6050 driver");
MODULE_LICENSE("GPL");<|MERGE_RESOLUTION|>--- conflicted
+++ resolved
@@ -143,10 +143,7 @@
 		.config = &chip_config_6050,
 		.fifo_size = 1024,
 		.temp = {INV_MPU6050_TEMP_OFFSET, INV_MPU6050_TEMP_SCALE},
-<<<<<<< HEAD
-=======
 		.startup_time = {INV_MPU6050_GYRO_STARTUP_TIME, INV_MPU6050_ACCEL_STARTUP_TIME},
->>>>>>> c1084c27
 	},
 	{
 		.whoami = INV_MPU6500_WHOAMI_VALUE,
@@ -155,10 +152,7 @@
 		.config = &chip_config_6500,
 		.fifo_size = 512,
 		.temp = {INV_MPU6500_TEMP_OFFSET, INV_MPU6500_TEMP_SCALE},
-<<<<<<< HEAD
-=======
 		.startup_time = {INV_MPU6500_GYRO_STARTUP_TIME, INV_MPU6500_ACCEL_STARTUP_TIME},
->>>>>>> c1084c27
 	},
 	{
 		.whoami = INV_MPU6515_WHOAMI_VALUE,
@@ -167,8 +161,6 @@
 		.config = &chip_config_6500,
 		.fifo_size = 512,
 		.temp = {INV_MPU6500_TEMP_OFFSET, INV_MPU6500_TEMP_SCALE},
-<<<<<<< HEAD
-=======
 		.startup_time = {INV_MPU6500_GYRO_STARTUP_TIME, INV_MPU6500_ACCEL_STARTUP_TIME},
 	},
 	{
@@ -179,7 +171,6 @@
 		.fifo_size = 4096,
 		.temp = {INV_MPU6500_TEMP_OFFSET, INV_MPU6500_TEMP_SCALE},
 		.startup_time = {INV_MPU6500_GYRO_STARTUP_TIME, INV_MPU6500_ACCEL_STARTUP_TIME},
->>>>>>> c1084c27
 	},
 	{
 		.whoami = INV_MPU6000_WHOAMI_VALUE,
@@ -188,10 +179,7 @@
 		.config = &chip_config_6050,
 		.fifo_size = 1024,
 		.temp = {INV_MPU6050_TEMP_OFFSET, INV_MPU6050_TEMP_SCALE},
-<<<<<<< HEAD
-=======
 		.startup_time = {INV_MPU6050_GYRO_STARTUP_TIME, INV_MPU6050_ACCEL_STARTUP_TIME},
->>>>>>> c1084c27
 	},
 	{
 		.whoami = INV_MPU9150_WHOAMI_VALUE,
@@ -200,10 +188,7 @@
 		.config = &chip_config_6050,
 		.fifo_size = 1024,
 		.temp = {INV_MPU6050_TEMP_OFFSET, INV_MPU6050_TEMP_SCALE},
-<<<<<<< HEAD
-=======
 		.startup_time = {INV_MPU6050_GYRO_STARTUP_TIME, INV_MPU6050_ACCEL_STARTUP_TIME},
->>>>>>> c1084c27
 	},
 	{
 		.whoami = INV_MPU9250_WHOAMI_VALUE,
@@ -212,10 +197,7 @@
 		.config = &chip_config_6500,
 		.fifo_size = 512,
 		.temp = {INV_MPU6500_TEMP_OFFSET, INV_MPU6500_TEMP_SCALE},
-<<<<<<< HEAD
-=======
 		.startup_time = {INV_MPU6500_GYRO_STARTUP_TIME, INV_MPU6500_ACCEL_STARTUP_TIME},
->>>>>>> c1084c27
 	},
 	{
 		.whoami = INV_MPU9255_WHOAMI_VALUE,
@@ -224,10 +206,7 @@
 		.config = &chip_config_6500,
 		.fifo_size = 512,
 		.temp = {INV_MPU6500_TEMP_OFFSET, INV_MPU6500_TEMP_SCALE},
-<<<<<<< HEAD
-=======
 		.startup_time = {INV_MPU6500_GYRO_STARTUP_TIME, INV_MPU6500_ACCEL_STARTUP_TIME},
->>>>>>> c1084c27
 	},
 	{
 		.whoami = INV_ICM20608_WHOAMI_VALUE,
@@ -236,8 +215,6 @@
 		.config = &chip_config_6500,
 		.fifo_size = 512,
 		.temp = {INV_ICM20608_TEMP_OFFSET, INV_ICM20608_TEMP_SCALE},
-<<<<<<< HEAD
-=======
 		.startup_time = {INV_MPU6500_GYRO_STARTUP_TIME, INV_MPU6500_ACCEL_STARTUP_TIME},
 	},
 	{
@@ -257,7 +234,6 @@
 		.fifo_size = 4 * 1024,
 		.temp = {INV_ICM20608_TEMP_OFFSET, INV_ICM20608_TEMP_SCALE},
 		.startup_time = {INV_MPU6500_GYRO_STARTUP_TIME, INV_MPU6500_ACCEL_STARTUP_TIME},
->>>>>>> c1084c27
 	},
 	{
 		.whoami = INV_ICM20602_WHOAMI_VALUE,
@@ -266,8 +242,6 @@
 		.config = &chip_config_6500,
 		.fifo_size = 1008,
 		.temp = {INV_ICM20608_TEMP_OFFSET, INV_ICM20608_TEMP_SCALE},
-<<<<<<< HEAD
-=======
 		.startup_time = {INV_ICM20602_GYRO_STARTUP_TIME, INV_ICM20602_ACCEL_STARTUP_TIME},
 	},
 	{
@@ -287,7 +261,6 @@
 		.fifo_size = 512,
 		.temp = {INV_ICM20608_TEMP_OFFSET, INV_ICM20608_TEMP_SCALE},
 		.startup_time = {INV_MPU6500_GYRO_STARTUP_TIME, INV_MPU6500_ACCEL_STARTUP_TIME},
->>>>>>> c1084c27
 	},
 };
 
