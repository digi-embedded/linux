--- conflicted
+++ resolved
@@ -1463,7 +1463,6 @@
 	struct iio_dev *indio_dev = data;
 	struct stm32_adc *adc = iio_priv(indio_dev);
 	int residue = stm32_adc_dma_residue(adc);
-<<<<<<< HEAD
 
 	/*
 	 * In DMA mode the trigger services of IIO are not used
@@ -1479,23 +1478,6 @@
 	while (residue >= indio_dev->scan_bytes) {
 		u16 *buffer = (u16 *)&adc->rx_buf[adc->bufi];
 
-=======
-
-	/*
-	 * In DMA mode the trigger services of IIO are not used
-	 * (e.g. no call to iio_trigger_poll).
-	 * Calling irq handler associated to the hardware trigger is not
-	 * relevant as the conversions have already been done. Data
-	 * transfers are performed directly in DMA callback instead.
-	 * This implementation avoids to call trigger irq handler that
-	 * may sleep, in an atomic context (DMA irq handler context).
-	 */
-	dev_dbg(&indio_dev->dev, "%s bufi=%d\n", __func__, adc->bufi);
-
-	while (residue >= indio_dev->scan_bytes) {
-		u16 *buffer = (u16 *)&adc->rx_buf[adc->bufi];
-
->>>>>>> c1084c27
 		iio_push_to_buffers(indio_dev, buffer);
 
 		residue -= indio_dev->scan_bytes;
@@ -1853,19 +1835,9 @@
 	adc->dma_chan = dma_request_chan(dev, "rx");
 	if (IS_ERR(adc->dma_chan)) {
 		ret = PTR_ERR(adc->dma_chan);
-<<<<<<< HEAD
-		if (ret != -ENODEV) {
-			if (ret != -EPROBE_DEFER)
-				dev_err(dev,
-					"DMA channel request failed with %d\n",
-					ret);
-			return ret;
-		}
-=======
 		if (ret != -ENODEV)
 			return dev_err_probe(dev, ret,
 					     "DMA channel request failed with\n");
->>>>>>> c1084c27
 
 		/* DMA is optional: fall back to IRQ mode */
 		adc->dma_chan = NULL;
@@ -1968,9 +1940,6 @@
 	if (ret < 0)
 		return ret;
 
-<<<<<<< HEAD
-	ret = stm32_adc_dma_request(dev, indio_dev);
-=======
 	if (!adc->dma_chan) {
 		/* For PIO mode only, iio_pollfunc_store_time stores a timestamp
 		 * in the primary trigger IRQ handler and stm32_adc_trigger_handler
@@ -1981,12 +1950,8 @@
 	}
 
 	ret = stm32_adc_chan_of_init(indio_dev, timestamping);
->>>>>>> c1084c27
 	if (ret < 0)
 		goto err_dma_disable;
-
-	if (!adc->dma_chan)
-		handler = &stm32_adc_trigger_handler;
 
 	ret = iio_triggered_buffer_setup(indio_dev,
 					 &iio_pollfunc_store_time, handler,
