// SPDX-License-Identifier: GPL-2.0
/* ad7949.c - Analog Devices ADC driver 14/16 bits 4/8 channels
 *
 * Copyright (C) 2018 CMC NV
 *
 * https://www.analog.com/media/en/technical-documentation/data-sheets/AD7949.pdf
 */

#include <linux/delay.h>
#include <linux/iio/iio.h>
#include <linux/module.h>
#include <linux/regulator/consumer.h>
#include <linux/spi/spi.h>

#define AD7949_MASK_CHANNEL_SEL		GENMASK(9, 7)
#define AD7949_MASK_TOTAL		GENMASK(13, 0)
#define AD7949_OFFSET_CHANNEL_SEL	7
#define AD7949_CFG_READ_BACK		0x1
#define AD7949_CFG_REG_SIZE_BITS	14

enum {
	ID_AD7949 = 0,
	ID_AD7682,
	ID_AD7689,
};

struct ad7949_adc_spec {
	u8 num_channels;
	u8 resolution;
};

static const struct ad7949_adc_spec ad7949_adc_spec[] = {
	[ID_AD7949] = { .num_channels = 8, .resolution = 14 },
	[ID_AD7682] = { .num_channels = 4, .resolution = 16 },
	[ID_AD7689] = { .num_channels = 8, .resolution = 16 },
};

/**
 * struct ad7949_adc_chip - AD ADC chip
 * @lock: protects write sequences
 * @vref: regulator generating Vref
 * @indio_dev: reference to iio structure
 * @spi: reference to spi structure
 * @resolution: resolution of the chip
 * @cfg: copy of the configuration register
 * @current_channel: current channel in use
 * @buffer: buffer to send / receive data to / from device
 */
struct ad7949_adc_chip {
	struct mutex lock;
	struct regulator *vref;
	struct iio_dev *indio_dev;
	struct spi_device *spi;
	u8 resolution;
	u16 cfg;
	unsigned int current_channel;
	u16 buffer ____cacheline_aligned;
};

static int ad7949_spi_write_cfg(struct ad7949_adc_chip *ad7949_adc, u16 val,
				u16 mask)
{
	int ret;
	int bits_per_word = ad7949_adc->resolution;
	int shift = bits_per_word - AD7949_CFG_REG_SIZE_BITS;
	struct spi_message msg;
	struct spi_transfer tx[] = {
		{
			.tx_buf = &ad7949_adc->buffer,
			.len = 2,
			.bits_per_word = bits_per_word,
		},
	};

	ad7949_adc->cfg = (val & mask) | (ad7949_adc->cfg & ~mask);
	ad7949_adc->buffer = ad7949_adc->cfg << shift;
	spi_message_init_with_transfers(&msg, tx, 1);
	ret = spi_sync(ad7949_adc->spi, &msg);

	/*
	 * This delay is to avoid a new request before the required time to
	 * send a new command to the device
	 */
	udelay(2);
	return ret;
}

static int ad7949_spi_read_channel(struct ad7949_adc_chip *ad7949_adc, int *val,
				   unsigned int channel)
{
	int ret;
	int i;
	int bits_per_word = ad7949_adc->resolution;
<<<<<<< HEAD
	int mask = GENMASK(ad7949_adc->resolution, 0);
=======
	int mask = GENMASK(ad7949_adc->resolution - 1, 0);
>>>>>>> c1084c27
	struct spi_message msg;
	struct spi_transfer tx[] = {
		{
			.rx_buf = &ad7949_adc->buffer,
			.len = 2,
			.bits_per_word = bits_per_word,
		},
	};

	/*
	 * 1: write CFG for sample N and read old data (sample N-2)
	 * 2: if CFG was not changed since sample N-1 then we'll get good data
	 *    at the next xfer, so we bail out now, otherwise we write something
	 *    and we read garbage (sample N-1 configuration).
	 */
	for (i = 0; i < 2; i++) {
		ret = ad7949_spi_write_cfg(ad7949_adc,
					   channel << AD7949_OFFSET_CHANNEL_SEL,
					   AD7949_MASK_CHANNEL_SEL);
		if (ret)
			return ret;
		if (channel == ad7949_adc->current_channel)
			break;
	}

	/* 3: write something and read actual data */
	ad7949_adc->buffer = 0;
	spi_message_init_with_transfers(&msg, tx, 1);
	ret = spi_sync(ad7949_adc->spi, &msg);
	if (ret)
		return ret;

	/*
	 * This delay is to avoid a new request before the required time to
	 * send a new command to the device
	 */
	udelay(2);

	ad7949_adc->current_channel = channel;

	*val = ad7949_adc->buffer & mask;

	return 0;
}

#define AD7949_ADC_CHANNEL(chan) {				\
	.type = IIO_VOLTAGE,					\
	.indexed = 1,						\
	.channel = (chan),					\
	.info_mask_separate = BIT(IIO_CHAN_INFO_RAW),		\
	.info_mask_shared_by_type = BIT(IIO_CHAN_INFO_SCALE),	\
}

static const struct iio_chan_spec ad7949_adc_channels[] = {
	AD7949_ADC_CHANNEL(0),
	AD7949_ADC_CHANNEL(1),
	AD7949_ADC_CHANNEL(2),
	AD7949_ADC_CHANNEL(3),
	AD7949_ADC_CHANNEL(4),
	AD7949_ADC_CHANNEL(5),
	AD7949_ADC_CHANNEL(6),
	AD7949_ADC_CHANNEL(7),
};

static int ad7949_spi_read_raw(struct iio_dev *indio_dev,
			   struct iio_chan_spec const *chan,
			   int *val, int *val2, long mask)
{
	struct ad7949_adc_chip *ad7949_adc = iio_priv(indio_dev);
	int ret;

	if (!val)
		return -EINVAL;

	switch (mask) {
	case IIO_CHAN_INFO_RAW:
		mutex_lock(&ad7949_adc->lock);
		ret = ad7949_spi_read_channel(ad7949_adc, val, chan->channel);
		mutex_unlock(&ad7949_adc->lock);

		if (ret < 0)
			return ret;

		return IIO_VAL_INT;

	case IIO_CHAN_INFO_SCALE:
		ret = regulator_get_voltage(ad7949_adc->vref);
		if (ret < 0)
			return ret;

		*val = ret / 5000;
		return IIO_VAL_INT;
	}

	return -EINVAL;
}

static int ad7949_spi_reg_access(struct iio_dev *indio_dev,
			unsigned int reg, unsigned int writeval,
			unsigned int *readval)
{
	struct ad7949_adc_chip *ad7949_adc = iio_priv(indio_dev);
	int ret = 0;

	if (readval)
		*readval = ad7949_adc->cfg;
	else
		ret = ad7949_spi_write_cfg(ad7949_adc,
			writeval & AD7949_MASK_TOTAL, AD7949_MASK_TOTAL);

	return ret;
}

static const struct iio_info ad7949_spi_info = {
	.read_raw = ad7949_spi_read_raw,
	.debugfs_reg_access = ad7949_spi_reg_access,
};

static int ad7949_spi_init(struct ad7949_adc_chip *ad7949_adc)
{
	int ret;
	int val;

	/* Sequencer disabled, CFG readback disabled, IN0 as default channel */
	ad7949_adc->current_channel = 0;
	ret = ad7949_spi_write_cfg(ad7949_adc, 0x3C79, AD7949_MASK_TOTAL);

	/*
	 * Do two dummy conversions to apply the first configuration setting.
	 * Required only after the start up of the device.
	 */
	ad7949_spi_read_channel(ad7949_adc, &val, ad7949_adc->current_channel);
	ad7949_spi_read_channel(ad7949_adc, &val, ad7949_adc->current_channel);

	return ret;
}

static int ad7949_spi_probe(struct spi_device *spi)
{
	struct device *dev = &spi->dev;
	const struct ad7949_adc_spec *spec;
	struct ad7949_adc_chip *ad7949_adc;
	struct iio_dev *indio_dev;
	int ret;

	indio_dev = devm_iio_device_alloc(dev, sizeof(*ad7949_adc));
	if (!indio_dev) {
		dev_err(dev, "can not allocate iio device\n");
		return -ENOMEM;
	}

	indio_dev->info = &ad7949_spi_info;
	indio_dev->name = spi_get_device_id(spi)->name;
	indio_dev->modes = INDIO_DIRECT_MODE;
	indio_dev->channels = ad7949_adc_channels;
	spi_set_drvdata(spi, indio_dev);

	ad7949_adc = iio_priv(indio_dev);
	ad7949_adc->indio_dev = indio_dev;
	ad7949_adc->spi = spi;

	spec = &ad7949_adc_spec[spi_get_device_id(spi)->driver_data];
	indio_dev->num_channels = spec->num_channels;
	ad7949_adc->resolution = spec->resolution;

	ad7949_adc->vref = devm_regulator_get(dev, "vref");
	if (IS_ERR(ad7949_adc->vref)) {
		dev_err(dev, "fail to request regulator\n");
		return PTR_ERR(ad7949_adc->vref);
	}

	ret = regulator_enable(ad7949_adc->vref);
	if (ret < 0) {
		dev_err(dev, "fail to enable regulator\n");
		return ret;
	}

	mutex_init(&ad7949_adc->lock);

	ret = ad7949_spi_init(ad7949_adc);
	if (ret) {
		dev_err(dev, "enable to init this device: %d\n", ret);
		goto err;
	}

	ret = iio_device_register(indio_dev);
	if (ret) {
		dev_err(dev, "fail to register iio device: %d\n", ret);
		goto err;
	}

	return 0;

err:
	mutex_destroy(&ad7949_adc->lock);
	regulator_disable(ad7949_adc->vref);

	return ret;
}

static int ad7949_spi_remove(struct spi_device *spi)
{
	struct iio_dev *indio_dev = spi_get_drvdata(spi);
	struct ad7949_adc_chip *ad7949_adc = iio_priv(indio_dev);

	iio_device_unregister(indio_dev);
	mutex_destroy(&ad7949_adc->lock);
	regulator_disable(ad7949_adc->vref);

	return 0;
}

static const struct of_device_id ad7949_spi_of_id[] = {
	{ .compatible = "adi,ad7949" },
	{ .compatible = "adi,ad7682" },
	{ .compatible = "adi,ad7689" },
	{ }
};
MODULE_DEVICE_TABLE(of, ad7949_spi_of_id);

static const struct spi_device_id ad7949_spi_id[] = {
	{ "ad7949", ID_AD7949  },
	{ "ad7682", ID_AD7682 },
	{ "ad7689", ID_AD7689 },
	{ }
};
MODULE_DEVICE_TABLE(spi, ad7949_spi_id);

static struct spi_driver ad7949_spi_driver = {
	.driver = {
		.name		= "ad7949",
		.of_match_table	= ad7949_spi_of_id,
	},
	.probe	  = ad7949_spi_probe,
	.remove   = ad7949_spi_remove,
	.id_table = ad7949_spi_id,
};
module_spi_driver(ad7949_spi_driver);

MODULE_AUTHOR("Charles-Antoine Couret <charles-antoine.couret@essensium.com>");
MODULE_DESCRIPTION("Analog Devices 14/16-bit 8-channel ADC driver");
MODULE_LICENSE("GPL v2");<|MERGE_RESOLUTION|>--- conflicted
+++ resolved
@@ -91,11 +91,7 @@
 	int ret;
 	int i;
 	int bits_per_word = ad7949_adc->resolution;
-<<<<<<< HEAD
-	int mask = GENMASK(ad7949_adc->resolution, 0);
-=======
 	int mask = GENMASK(ad7949_adc->resolution - 1, 0);
->>>>>>> c1084c27
 	struct spi_message msg;
 	struct spi_transfer tx[] = {
 		{
