--- conflicted
+++ resolved
@@ -807,7 +807,6 @@
 	struct property *prop;
 	int irq;
 	int ret;
-<<<<<<< HEAD
 	u32 channels = 0;
 	u32 adc_ch_list[ARRAY_SIZE(vf610_adc_iio_channels)];
 	u32 ch, max_channel;
@@ -818,9 +817,6 @@
 	np = of_find_compatible_node(NULL, NULL, "fsl,vf610-adc");
 	if (!np)
 		return -ENODEV;
-=======
-	u32 channels;
->>>>>>> 29549c70
 
 	indio_dev = devm_iio_device_alloc(&pdev->dev, sizeof(struct vf610_adc));
 	if (!indio_dev) {
@@ -873,7 +869,6 @@
 
 	init_completion(&info->completion);
 
-<<<<<<< HEAD
 	ret = of_property_read_u32(pdev->dev.of_node,
 				   "max-channel", &max_channel);
 	if (ret || max_channel > ARRAY_SIZE(vf610_adc_iio_channels))
@@ -898,19 +893,12 @@
 		if (ret)
 			channels = ARRAY_SIZE(vf610_adc_iio_channels);
 	}
-=======
-	ret  = of_property_read_u32(pdev->dev.of_node,
-					"num-channels", &channels);
-	if (ret)
-		channels = ARRAY_SIZE(vf610_adc_iio_channels);
->>>>>>> 29549c70
 
 	indio_dev->name = dev_name(&pdev->dev);
 	indio_dev->info = &vf610_adc_iio_info;
 	indio_dev->modes = INDIO_DIRECT_MODE;
 	indio_dev->channels = vf610_adc_iio_channels;
 	indio_dev->num_channels = (int)channels;
-<<<<<<< HEAD
 
 	/* Re-set the channel number acordingly to the channel list */
 	if (ch_list) {
@@ -921,8 +909,6 @@
 			chan->channel = adc_ch_list[ch];
 		}
 	}
-=======
->>>>>>> 29549c70
 
 	ret = clk_prepare_enable(info->clk);
 	if (ret) {
@@ -1020,13 +1006,8 @@
 	.remove         = vf610_adc_remove,
 	.driver         = {
 		.name   = DRIVER_NAME,
-<<<<<<< HEAD
 		.of_match_table = of_match_ptr(vf610_adc_match),
-		.pm     = &vf610_adc_pm_ops,
-=======
-		.of_match_table = vf610_adc_match,
 		.pm     = pm_sleep_ptr(&vf610_adc_pm_ops),
->>>>>>> 29549c70
 	},
 };
 
