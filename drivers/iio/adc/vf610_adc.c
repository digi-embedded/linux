// SPDX-License-Identifier: GPL-2.0-or-later
/*
 * Freescale Vybrid vf610 ADC driver
 *
 * Copyright 2013 Freescale Semiconductor, Inc.
 */

#include <linux/mod_devicetable.h>
#include <linux/module.h>
#include <linux/mutex.h>
#include <linux/property.h>
#include <linux/platform_device.h>
#include <linux/interrupt.h>
#include <linux/delay.h>
#include <linux/kernel.h>
#include <linux/of.h>
#include <linux/slab.h>
#include <linux/io.h>
#include <linux/clk.h>
#include <linux/completion.h>
#include <linux/regulator/consumer.h>
#include <linux/err.h>

#include <linux/iio/iio.h>
#include <linux/iio/buffer.h>
#include <linux/iio/sysfs.h>
#include <linux/iio/trigger.h>
#include <linux/iio/trigger_consumer.h>
#include <linux/iio/triggered_buffer.h>

/* This will be the driver name the kernel reports */
#define DRIVER_NAME "vf610-adc"

/* Vybrid/IMX ADC registers */
#define VF610_REG_ADC_HC0		0x00
#define VF610_REG_ADC_HC1		0x04
#define VF610_REG_ADC_HS		0x08
#define VF610_REG_ADC_R0		0x0c
#define VF610_REG_ADC_R1		0x10
#define VF610_REG_ADC_CFG		0x14
#define VF610_REG_ADC_GC		0x18
#define VF610_REG_ADC_GS		0x1c
#define VF610_REG_ADC_CV		0x20
#define VF610_REG_ADC_OFS		0x24
#define VF610_REG_ADC_CAL		0x28
#define VF610_REG_ADC_PCTL		0x30

/* Configuration register field define */
#define VF610_ADC_MODE_BIT8		0x00
#define VF610_ADC_MODE_BIT10		0x04
#define VF610_ADC_MODE_BIT12		0x08
#define VF610_ADC_MODE_MASK		0x0c
#define VF610_ADC_BUSCLK2_SEL		0x01
#define VF610_ADC_ALTCLK_SEL		0x02
#define VF610_ADC_ADACK_SEL		0x03
#define VF610_ADC_ADCCLK_MASK		0x03
#define VF610_ADC_CLK_DIV2		0x20
#define VF610_ADC_CLK_DIV4		0x40
#define VF610_ADC_CLK_DIV8		0x60
#define VF610_ADC_CLK_MASK		0x60
#define VF610_ADC_ADLSMP_LONG		0x10
#define VF610_ADC_ADSTS_SHORT   0x100
#define VF610_ADC_ADSTS_NORMAL  0x200
#define VF610_ADC_ADSTS_LONG    0x300
#define VF610_ADC_ADSTS_MASK		0x300
#define VF610_ADC_ADLPC_EN		0x80
#define VF610_ADC_ADHSC_EN		0x400
#define VF610_ADC_REFSEL_VALT		0x800
#define VF610_ADC_REFSEL_VBG		0x1000
#define VF610_ADC_ADTRG_HARD		0x2000
#define VF610_ADC_AVGS_8		0x4000
#define VF610_ADC_AVGS_16		0x8000
#define VF610_ADC_AVGS_32		0xC000
#define VF610_ADC_AVGS_MASK		0xC000
#define VF610_ADC_OVWREN		0x10000

/* General control register field define */
#define VF610_ADC_ADACKEN		0x1
#define VF610_ADC_DMAEN			0x2
#define VF610_ADC_ACREN			0x4
#define VF610_ADC_ACFGT			0x8
#define VF610_ADC_ACFE			0x10
#define VF610_ADC_AVGEN			0x20
#define VF610_ADC_ADCON			0x40
#define VF610_ADC_CAL			0x80

/* Other field define */
#define VF610_ADC_ADCHC(x)		((x) & 0x1F)
#define VF610_ADC_AIEN			(0x1 << 7)
#define VF610_ADC_CONV_DISABLE		0x1F
#define VF610_ADC_HS_COCO0		0x1
#define VF610_ADC_CALF			0x2
#define VF610_ADC_TIMEOUT		msecs_to_jiffies(100)

#define DEFAULT_SAMPLE_TIME		1000

/* V at 25°C of 696 mV */
#define VF610_VTEMP25_3V0		950
/* V at 25°C of 699 mV */
#define VF610_VTEMP25_3V3		867
/* Typical sensor slope coefficient at all temperatures */
#define VF610_TEMP_SLOPE_COEFF		1840

enum clk_sel {
	VF610_ADCIOC_BUSCLK_SET,
	VF610_ADCIOC_ALTCLK_SET,
	VF610_ADCIOC_ADACK_SET,
};

enum vol_ref {
	VF610_ADCIOC_VR_VREF_SET,
	VF610_ADCIOC_VR_VALT_SET,
	VF610_ADCIOC_VR_VBG_SET,
};

enum average_sel {
	VF610_ADC_SAMPLE_1,
	VF610_ADC_SAMPLE_4,
	VF610_ADC_SAMPLE_8,
	VF610_ADC_SAMPLE_16,
	VF610_ADC_SAMPLE_32,
};

enum conversion_mode_sel {
	VF610_ADC_CONV_NORMAL,
	VF610_ADC_CONV_HIGH_SPEED,
	VF610_ADC_CONV_LOW_POWER,
};

enum lst_adder_sel {
	VF610_ADCK_CYCLES_3,
	VF610_ADCK_CYCLES_5,
	VF610_ADCK_CYCLES_7,
	VF610_ADCK_CYCLES_9,
	VF610_ADCK_CYCLES_13,
	VF610_ADCK_CYCLES_17,
	VF610_ADCK_CYCLES_21,
	VF610_ADCK_CYCLES_25,
};

struct vf610_adc_feature {
	enum clk_sel	clk_sel;
	enum vol_ref	vol_ref;
	enum conversion_mode_sel conv_mode;

	int	clk_div;
	int     sample_rate;
	int	res_mode;
	u32 lst_adder_index;
	u32 default_sample_time;

	bool	calibration;
	bool	ovwren;
};

struct vf610_adc {
	struct device *dev;
	void __iomem *regs;
	struct clk *clk;

	/* lock to protect against multiple access to the device */
	struct mutex lock;

	u32 vref_uv;
	u32 value;
	struct regulator *vref;

	u32 max_adck_rate[3];
	struct vf610_adc_feature adc_feature;

	u32 sample_freq_avail[5];

	struct completion completion;
	/* Ensure the timestamp is naturally aligned */
	struct {
		u16 chan;
		s64 timestamp __aligned(8);
	} scan;
};

static const u32 vf610_hw_avgs[] = { 1, 4, 8, 16, 32 };
static const u32 vf610_lst_adder[] = { 3, 5, 7, 9, 13, 17, 21, 25 };

static inline void vf610_adc_calculate_rates(struct vf610_adc *info)
{
	struct vf610_adc_feature *adc_feature = &info->adc_feature;
	unsigned long adck_rate, ipg_rate = clk_get_rate(info->clk);
	u32 adck_period, lst_addr_min;
	int divisor, i;

	adck_rate = info->max_adck_rate[adc_feature->conv_mode];

	if (adck_rate) {
		/* calculate clk divider which is within specification */
		divisor = ipg_rate / adck_rate;
		adc_feature->clk_div = 1 << fls(divisor + 1);
	} else {
		/* fall-back value using a safe divisor */
		adc_feature->clk_div = 8;
	}

	adck_rate = ipg_rate / adc_feature->clk_div;

	/*
	 * Determine the long sample time adder value to be used based
	 * on the default minimum sample time provided.
	 */
	adck_period = NSEC_PER_SEC / adck_rate;
	lst_addr_min = adc_feature->default_sample_time / adck_period;
	for (i = 0; i < ARRAY_SIZE(vf610_lst_adder); i++) {
		if (vf610_lst_adder[i] > lst_addr_min) {
			adc_feature->lst_adder_index = i;
			break;
		}
	}

	/*
	 * Calculate ADC sample frequencies
	 * Sample time unit is ADCK cycles. ADCK clk source is ipg clock,
	 * which is the same as bus clock.
	 *
	 * ADC conversion time = SFCAdder + AverageNum x (BCT + LSTAdder)
	 * SFCAdder: fixed to 6 ADCK cycles
	 * AverageNum: 1, 4, 8, 16, 32 samples for hardware average.
	 * BCT (Base Conversion Time): fixed to 25 ADCK cycles for 12 bit mode
	 * LSTAdder(Long Sample Time): 3, 5, 7, 9, 13, 17, 21, 25 ADCK cycles
	 */
	for (i = 0; i < ARRAY_SIZE(vf610_hw_avgs); i++)
		info->sample_freq_avail[i] =
			adck_rate / (6 + vf610_hw_avgs[i] *
			 (25 + vf610_lst_adder[adc_feature->lst_adder_index]));
}

static inline void vf610_adc_cfg_init(struct vf610_adc *info)
{
	struct vf610_adc_feature *adc_feature = &info->adc_feature;

	/* set default Configuration for ADC controller */
	adc_feature->clk_sel = VF610_ADCIOC_BUSCLK_SET;
	adc_feature->vol_ref = VF610_ADCIOC_VR_VREF_SET;

	adc_feature->calibration = true;
	adc_feature->ovwren = true;

	adc_feature->res_mode = 12;
	adc_feature->sample_rate = 1;

	adc_feature->conv_mode = VF610_ADC_CONV_LOW_POWER;

	vf610_adc_calculate_rates(info);
}

static void vf610_adc_cfg_post_set(struct vf610_adc *info)
{
	struct vf610_adc_feature *adc_feature = &info->adc_feature;
	int cfg_data = 0;
	int gc_data = 0;

	switch (adc_feature->clk_sel) {
	case VF610_ADCIOC_ALTCLK_SET:
		cfg_data |= VF610_ADC_ALTCLK_SEL;
		break;
	case VF610_ADCIOC_ADACK_SET:
		cfg_data |= VF610_ADC_ADACK_SEL;
		break;
	default:
		break;
	}

	/* low power set for calibration */
	cfg_data |= VF610_ADC_ADLPC_EN;

	/* enable high speed for calibration */
	cfg_data |= VF610_ADC_ADHSC_EN;

	/* voltage reference */
	switch (adc_feature->vol_ref) {
	case VF610_ADCIOC_VR_VREF_SET:
		break;
	case VF610_ADCIOC_VR_VALT_SET:
		cfg_data |= VF610_ADC_REFSEL_VALT;
		break;
	case VF610_ADCIOC_VR_VBG_SET:
		cfg_data |= VF610_ADC_REFSEL_VBG;
		break;
	default:
		dev_err(info->dev, "error voltage reference\n");
	}

	/* data overwrite enable */
	if (adc_feature->ovwren)
		cfg_data |= VF610_ADC_OVWREN;

	writel(cfg_data, info->regs + VF610_REG_ADC_CFG);
	writel(gc_data, info->regs + VF610_REG_ADC_GC);
}

static void vf610_adc_calibration(struct vf610_adc *info)
{
	int adc_gc, hc_cfg;

	if (!info->adc_feature.calibration)
		return;

	/* enable calibration interrupt */
	hc_cfg = VF610_ADC_AIEN | VF610_ADC_CONV_DISABLE;
	writel(hc_cfg, info->regs + VF610_REG_ADC_HC0);

	adc_gc = readl(info->regs + VF610_REG_ADC_GC);
	writel(adc_gc | VF610_ADC_CAL, info->regs + VF610_REG_ADC_GC);

	if (!wait_for_completion_timeout(&info->completion, VF610_ADC_TIMEOUT))
		dev_err(info->dev, "Timeout for adc calibration\n");

	adc_gc = readl(info->regs + VF610_REG_ADC_GS);
	if (adc_gc & VF610_ADC_CALF)
		dev_err(info->dev, "ADC calibration failed\n");

	info->adc_feature.calibration = false;
}

static void vf610_adc_cfg_set(struct vf610_adc *info)
{
	struct vf610_adc_feature *adc_feature = &(info->adc_feature);
	int cfg_data;

	cfg_data = readl(info->regs + VF610_REG_ADC_CFG);

	cfg_data &= ~VF610_ADC_ADLPC_EN;
	if (adc_feature->conv_mode == VF610_ADC_CONV_LOW_POWER)
		cfg_data |= VF610_ADC_ADLPC_EN;

	cfg_data &= ~VF610_ADC_ADHSC_EN;
	if (adc_feature->conv_mode == VF610_ADC_CONV_HIGH_SPEED)
		cfg_data |= VF610_ADC_ADHSC_EN;

	writel(cfg_data, info->regs + VF610_REG_ADC_CFG);
}

static void vf610_adc_sample_set(struct vf610_adc *info)
{
	struct vf610_adc_feature *adc_feature = &(info->adc_feature);
	int cfg_data, gc_data;

	cfg_data = readl(info->regs + VF610_REG_ADC_CFG);
	gc_data = readl(info->regs + VF610_REG_ADC_GC);

	/* resolution mode */
	cfg_data &= ~VF610_ADC_MODE_MASK;
	switch (adc_feature->res_mode) {
	case 8:
		cfg_data |= VF610_ADC_MODE_BIT8;
		break;
	case 10:
		cfg_data |= VF610_ADC_MODE_BIT10;
		break;
	case 12:
		cfg_data |= VF610_ADC_MODE_BIT12;
		break;
	default:
		dev_err(info->dev, "error resolution mode\n");
		break;
	}

	/* clock select and clock divider */
	cfg_data &= ~(VF610_ADC_CLK_MASK | VF610_ADC_ADCCLK_MASK);
	switch (adc_feature->clk_div) {
	case 1:
		break;
	case 2:
		cfg_data |= VF610_ADC_CLK_DIV2;
		break;
	case 4:
		cfg_data |= VF610_ADC_CLK_DIV4;
		break;
	case 8:
		cfg_data |= VF610_ADC_CLK_DIV8;
		break;
	case 16:
		switch (adc_feature->clk_sel) {
		case VF610_ADCIOC_BUSCLK_SET:
			cfg_data |= VF610_ADC_BUSCLK2_SEL | VF610_ADC_CLK_DIV8;
			break;
		default:
			dev_err(info->dev, "error clk divider\n");
			break;
		}
		break;
	}

	/*
	 * Set ADLSMP and ADSTS based on the Long Sample Time Adder value
	 * determined.
	 */
	switch (adc_feature->lst_adder_index) {
	case VF610_ADCK_CYCLES_3:
		break;
	case VF610_ADCK_CYCLES_5:
		cfg_data |= VF610_ADC_ADSTS_SHORT;
		break;
	case VF610_ADCK_CYCLES_7:
		cfg_data |= VF610_ADC_ADSTS_NORMAL;
		break;
	case VF610_ADCK_CYCLES_9:
		cfg_data |= VF610_ADC_ADSTS_LONG;
		break;
	case VF610_ADCK_CYCLES_13:
		cfg_data |= VF610_ADC_ADLSMP_LONG;
		break;
	case VF610_ADCK_CYCLES_17:
		cfg_data |= VF610_ADC_ADLSMP_LONG;
		cfg_data |= VF610_ADC_ADSTS_SHORT;
		break;
	case VF610_ADCK_CYCLES_21:
		cfg_data |= VF610_ADC_ADLSMP_LONG;
		cfg_data |= VF610_ADC_ADSTS_NORMAL;
		break;
	case VF610_ADCK_CYCLES_25:
		cfg_data |= VF610_ADC_ADLSMP_LONG;
		cfg_data |= VF610_ADC_ADSTS_NORMAL;
		break;
	default:
		dev_err(info->dev, "error in sample time select\n");
	}

	/* update hardware average selection */
	cfg_data &= ~VF610_ADC_AVGS_MASK;
	gc_data &= ~VF610_ADC_AVGEN;
	switch (adc_feature->sample_rate) {
	case VF610_ADC_SAMPLE_1:
		break;
	case VF610_ADC_SAMPLE_4:
		gc_data |= VF610_ADC_AVGEN;
		break;
	case VF610_ADC_SAMPLE_8:
		gc_data |= VF610_ADC_AVGEN;
		cfg_data |= VF610_ADC_AVGS_8;
		break;
	case VF610_ADC_SAMPLE_16:
		gc_data |= VF610_ADC_AVGEN;
		cfg_data |= VF610_ADC_AVGS_16;
		break;
	case VF610_ADC_SAMPLE_32:
		gc_data |= VF610_ADC_AVGEN;
		cfg_data |= VF610_ADC_AVGS_32;
		break;
	default:
		dev_err(info->dev,
			"error hardware sample average select\n");
	}

	writel(cfg_data, info->regs + VF610_REG_ADC_CFG);
	writel(gc_data, info->regs + VF610_REG_ADC_GC);
}

static void vf610_adc_hw_init(struct vf610_adc *info)
{
	/* CFG: Feature set */
	vf610_adc_cfg_post_set(info);
	vf610_adc_sample_set(info);

	/* adc calibration */
	vf610_adc_calibration(info);

	/* CFG: power and speed set */
	vf610_adc_cfg_set(info);
}

static int vf610_set_conversion_mode(struct iio_dev *indio_dev,
				     const struct iio_chan_spec *chan,
				     unsigned int mode)
{
	struct vf610_adc *info = iio_priv(indio_dev);

	mutex_lock(&info->lock);
	info->adc_feature.conv_mode = mode;
	vf610_adc_calculate_rates(info);
	vf610_adc_hw_init(info);
	mutex_unlock(&info->lock);

	return 0;
}

static int vf610_get_conversion_mode(struct iio_dev *indio_dev,
				     const struct iio_chan_spec *chan)
{
	struct vf610_adc *info = iio_priv(indio_dev);

	return info->adc_feature.conv_mode;
}

static const char * const vf610_conv_modes[] = { "normal", "high-speed",
						 "low-power" };

static const struct iio_enum vf610_conversion_mode = {
	.items = vf610_conv_modes,
	.num_items = ARRAY_SIZE(vf610_conv_modes),
	.get = vf610_get_conversion_mode,
	.set = vf610_set_conversion_mode,
};

static const struct iio_chan_spec_ext_info vf610_ext_info[] = {
	IIO_ENUM("conversion_mode", IIO_SHARED_BY_DIR, &vf610_conversion_mode),
	{},
};

#define VF610_ADC_CHAN(_idx, _chan_type) {			\
	.type = (_chan_type),					\
	.indexed = 1,						\
	.channel = (_idx),					\
	.info_mask_separate = BIT(IIO_CHAN_INFO_RAW),		\
	.info_mask_shared_by_type = BIT(IIO_CHAN_INFO_SCALE) |	\
				BIT(IIO_CHAN_INFO_SAMP_FREQ),	\
	.ext_info = vf610_ext_info,				\
	.scan_index = (_idx),			\
	.scan_type = {					\
		.sign = 'u',				\
		.realbits = 12,				\
		.storagebits = 16,			\
	},						\
}

#define VF610_ADC_TEMPERATURE_CHAN(_idx, _chan_type) {	\
	.type = (_chan_type),	\
	.channel = (_idx),		\
	.info_mask_separate = BIT(IIO_CHAN_INFO_PROCESSED),	\
	.scan_index = (_idx),					\
	.scan_type = {						\
		.sign = 'u',					\
		.realbits = 12,					\
		.storagebits = 16,				\
	},							\
}

static const struct iio_chan_spec vf610_adc_iio_channels[] = {
	VF610_ADC_CHAN(0, IIO_VOLTAGE),
	VF610_ADC_CHAN(1, IIO_VOLTAGE),
	VF610_ADC_CHAN(2, IIO_VOLTAGE),
	VF610_ADC_CHAN(3, IIO_VOLTAGE),
	VF610_ADC_CHAN(4, IIO_VOLTAGE),
	VF610_ADC_CHAN(5, IIO_VOLTAGE),
	VF610_ADC_CHAN(6, IIO_VOLTAGE),
	VF610_ADC_CHAN(7, IIO_VOLTAGE),
	VF610_ADC_CHAN(8, IIO_VOLTAGE),
	VF610_ADC_CHAN(9, IIO_VOLTAGE),
	VF610_ADC_CHAN(10, IIO_VOLTAGE),
	VF610_ADC_CHAN(11, IIO_VOLTAGE),
	VF610_ADC_CHAN(12, IIO_VOLTAGE),
	VF610_ADC_CHAN(13, IIO_VOLTAGE),
	VF610_ADC_CHAN(14, IIO_VOLTAGE),
	VF610_ADC_CHAN(15, IIO_VOLTAGE),
	VF610_ADC_TEMPERATURE_CHAN(26, IIO_TEMP),
	IIO_CHAN_SOFT_TIMESTAMP(32),
	/* sentinel */
};

static int vf610_adc_read_data(struct vf610_adc *info)
{
	int result;

	result = readl(info->regs + VF610_REG_ADC_R0);

	switch (info->adc_feature.res_mode) {
	case 8:
		result &= 0xFF;
		break;
	case 10:
		result &= 0x3FF;
		break;
	case 12:
		result &= 0xFFF;
		break;
	default:
		break;
	}

	return result;
}

static irqreturn_t vf610_adc_isr(int irq, void *dev_id)
{
	struct iio_dev *indio_dev = dev_id;
	struct vf610_adc *info = iio_priv(indio_dev);
	int coco;

	coco = readl(info->regs + VF610_REG_ADC_HS);
	if (coco & VF610_ADC_HS_COCO0) {
		info->value = vf610_adc_read_data(info);
		if (iio_buffer_enabled(indio_dev)) {
			info->scan.chan = info->value;
			iio_push_to_buffers_with_timestamp(indio_dev,
					&info->scan,
					iio_get_time_ns(indio_dev));
			iio_trigger_notify_done(indio_dev->trig);
		} else
			complete(&info->completion);
	}

	return IRQ_HANDLED;
}

static ssize_t vf610_show_samp_freq_avail(struct device *dev,
				struct device_attribute *attr, char *buf)
{
	struct vf610_adc *info = iio_priv(dev_to_iio_dev(dev));
	size_t len = 0;
	int i;

	for (i = 0; i < ARRAY_SIZE(info->sample_freq_avail); i++)
		len += scnprintf(buf + len, PAGE_SIZE - len,
			"%u ", info->sample_freq_avail[i]);

	/* replace trailing space by newline */
	buf[len - 1] = '\n';

	return len;
}

static IIO_DEV_ATTR_SAMP_FREQ_AVAIL(vf610_show_samp_freq_avail);

static struct attribute *vf610_attributes[] = {
	&iio_dev_attr_sampling_frequency_available.dev_attr.attr,
	NULL
};

static const struct attribute_group vf610_attribute_group = {
	.attrs = vf610_attributes,
};

static int vf610_read_sample(struct iio_dev *indio_dev,
			     struct iio_chan_spec const *chan, int *val)
{
	struct vf610_adc *info = iio_priv(indio_dev);
	unsigned int hc_cfg;
	int ret;

	ret = iio_device_claim_direct_mode(indio_dev);
	if (ret)
		return ret;

	mutex_lock(&info->lock);
	reinit_completion(&info->completion);
	hc_cfg = VF610_ADC_ADCHC(chan->channel);
	hc_cfg |= VF610_ADC_AIEN;
	writel(hc_cfg, info->regs + VF610_REG_ADC_HC0);
	ret = wait_for_completion_interruptible_timeout(&info->completion,
							VF610_ADC_TIMEOUT);
	if (ret == 0) {
		ret = -ETIMEDOUT;
		goto out_unlock;
	}

	if (ret < 0)
		goto out_unlock;

	switch (chan->type) {
	case IIO_VOLTAGE:
		*val = info->value;
		break;
	case IIO_TEMP:
		/*
		 * Calculate in degree Celsius times 1000
		 * Using the typical sensor slope of 1.84 mV/°C
		 * and VREFH_ADC at 3.3V, V at 25°C of 699 mV
		 */
		*val = 25000 - ((int)info->value - VF610_VTEMP25_3V3) *
				1000000 / VF610_TEMP_SLOPE_COEFF;

		break;
	default:
		ret = -EINVAL;
		break;
	}

out_unlock:
	mutex_unlock(&info->lock);
	iio_device_release_direct_mode(indio_dev);

	return ret;
}

static int vf610_read_raw(struct iio_dev *indio_dev,
			struct iio_chan_spec const *chan,
			int *val,
			int *val2,
			long mask)
{
	struct vf610_adc *info = iio_priv(indio_dev);
	long ret;

	switch (mask) {
	case IIO_CHAN_INFO_RAW:
	case IIO_CHAN_INFO_PROCESSED:
		ret = vf610_read_sample(indio_dev, chan, val);
		if (ret < 0)
			return ret;

		return IIO_VAL_INT;

	case IIO_CHAN_INFO_SCALE:
		*val = info->vref_uv / 1000;
		*val2 = info->adc_feature.res_mode;
		return IIO_VAL_FRACTIONAL_LOG2;

	case IIO_CHAN_INFO_SAMP_FREQ:
		*val = info->sample_freq_avail[info->adc_feature.sample_rate];
		*val2 = 0;
		return IIO_VAL_INT;

	default:
		break;
	}

	return -EINVAL;
}

static int vf610_write_raw(struct iio_dev *indio_dev,
			struct iio_chan_spec const *chan,
			int val,
			int val2,
			long mask)
{
	struct vf610_adc *info = iio_priv(indio_dev);
	int i;

	switch (mask) {
	case IIO_CHAN_INFO_SAMP_FREQ:
		for (i = 0;
			i < ARRAY_SIZE(info->sample_freq_avail);
			i++)
			if (val == info->sample_freq_avail[i]) {
				info->adc_feature.sample_rate = i;
				vf610_adc_sample_set(info);
				return 0;
			}
		break;

	default:
		break;
	}

	return -EINVAL;
}

static int vf610_adc_buffer_postenable(struct iio_dev *indio_dev)
{
	struct vf610_adc *info = iio_priv(indio_dev);
	unsigned int channel;
	int val;

	val = readl(info->regs + VF610_REG_ADC_GC);
	val |= VF610_ADC_ADCON;
	writel(val, info->regs + VF610_REG_ADC_GC);

	channel = find_first_bit(indio_dev->active_scan_mask,
						indio_dev->masklength);

	val = VF610_ADC_ADCHC(channel);
	val |= VF610_ADC_AIEN;

	writel(val, info->regs + VF610_REG_ADC_HC0);

	return 0;
}

static int vf610_adc_buffer_predisable(struct iio_dev *indio_dev)
{
	struct vf610_adc *info = iio_priv(indio_dev);
	unsigned int hc_cfg = 0;
	int val;

	val = readl(info->regs + VF610_REG_ADC_GC);
	val &= ~VF610_ADC_ADCON;
	writel(val, info->regs + VF610_REG_ADC_GC);

	hc_cfg |= VF610_ADC_CONV_DISABLE;
	hc_cfg &= ~VF610_ADC_AIEN;

	writel(hc_cfg, info->regs + VF610_REG_ADC_HC0);

	return 0;
}

static const struct iio_buffer_setup_ops iio_triggered_buffer_setup_ops = {
	.postenable = &vf610_adc_buffer_postenable,
	.predisable = &vf610_adc_buffer_predisable,
	.validate_scan_mask = &iio_validate_scan_mask_onehot,
};

static int vf610_adc_reg_access(struct iio_dev *indio_dev,
			unsigned reg, unsigned writeval,
			unsigned *readval)
{
	struct vf610_adc *info = iio_priv(indio_dev);

	if ((readval == NULL) ||
		((reg % 4) || (reg > VF610_REG_ADC_PCTL)))
		return -EINVAL;

	*readval = readl(info->regs + reg);

	return 0;
}

static const struct iio_info vf610_adc_iio_info = {
	.read_raw = &vf610_read_raw,
	.write_raw = &vf610_write_raw,
	.debugfs_reg_access = &vf610_adc_reg_access,
	.attrs = &vf610_attribute_group,
};

static const struct of_device_id vf610_adc_match[] = {
	{ .compatible = "fsl,vf610-adc", },
	{ /* sentinel */ }
};
MODULE_DEVICE_TABLE(of, vf610_adc_match);

static int vf610_adc_probe(struct platform_device *pdev)
{
	struct device *dev = &pdev->dev;
	struct vf610_adc *info;
	struct iio_dev *indio_dev;
	struct device_node *np;
	struct iio_chan_spec *chan;
	struct property *prop;
	int irq;
	int ret;
<<<<<<< HEAD
	u32 channels = 0;
	u32 adc_ch_list[ARRAY_SIZE(vf610_adc_iio_channels)];
	u32 ch, max_channel;
	const __be32 *cur;
	bool ch_list = true;

	/* Return if vf610-adc node does not exist or if it is disabled */
	np = of_find_compatible_node(NULL, NULL, "fsl,vf610-adc");
	if (!np)
		return -ENODEV;
=======
	u32 channels;
>>>>>>> ccf0a997

	indio_dev = devm_iio_device_alloc(&pdev->dev, sizeof(struct vf610_adc));
	if (!indio_dev) {
		dev_err(&pdev->dev, "Failed allocating iio device\n");
		return -ENOMEM;
	}

	info = iio_priv(indio_dev);
	info->dev = &pdev->dev;

	info->regs = devm_platform_ioremap_resource(pdev, 0);
	if (IS_ERR(info->regs))
		return PTR_ERR(info->regs);

	irq = platform_get_irq(pdev, 0);
	if (irq < 0)
		return irq;

	ret = devm_request_irq(info->dev, irq,
				vf610_adc_isr, 0,
				dev_name(&pdev->dev), indio_dev);
	if (ret < 0) {
		dev_err(&pdev->dev, "failed requesting irq, irq = %d\n", irq);
		return ret;
	}

	info->clk = devm_clk_get(&pdev->dev, "adc");
	if (IS_ERR(info->clk)) {
		dev_err(&pdev->dev, "failed getting clock, err = %ld\n",
						PTR_ERR(info->clk));
		return PTR_ERR(info->clk);
	}

	info->vref = devm_regulator_get(&pdev->dev, "vref");
	if (IS_ERR(info->vref))
		return PTR_ERR(info->vref);

	ret = regulator_enable(info->vref);
	if (ret)
		return ret;

	info->vref_uv = regulator_get_voltage(info->vref);

	device_property_read_u32_array(dev, "fsl,adck-max-frequency", info->max_adck_rate, 3);

	info->adc_feature.default_sample_time = DEFAULT_SAMPLE_TIME;
	device_property_read_u32(dev, "min-sample-time", &info->adc_feature.default_sample_time);

	platform_set_drvdata(pdev, indio_dev);

	init_completion(&info->completion);

<<<<<<< HEAD
	ret = of_property_read_u32(pdev->dev.of_node,
				   "max-channel", &max_channel);
	if (ret || max_channel > ARRAY_SIZE(vf610_adc_iio_channels))
		max_channel = ARRAY_SIZE(vf610_adc_iio_channels);

	/* Get the list of channels enabled */
	of_property_for_each_u32(np, "adc-ch-list", prop, cur, ch) {
		if (ch > max_channel) {
			dev_warn(&pdev->dev,
				 "invalid adc channel %d (must be between 0-%d)\n",
				 ch, max_channel);
			continue;
		}
		adc_ch_list[channels++] = ch;
	}

	if (!channels) {
		/* No 'ach-ch-list', check if 'num-channels' was provided */
		ch_list = false;
		ret = of_property_read_u32(pdev->dev.of_node,
					   "num-channels", &channels);
		if (ret)
			channels = ARRAY_SIZE(vf610_adc_iio_channels);
	}
=======
	ret  = of_property_read_u32(pdev->dev.of_node,
					"num-channels", &channels);
	if (ret)
		channels = ARRAY_SIZE(vf610_adc_iio_channels);
>>>>>>> ccf0a997

	indio_dev->name = dev_name(&pdev->dev);
	indio_dev->info = &vf610_adc_iio_info;
	indio_dev->modes = INDIO_DIRECT_MODE;
	indio_dev->channels = vf610_adc_iio_channels;
	indio_dev->num_channels = (int)channels;
<<<<<<< HEAD

	/* Re-set the channel number acordingly to the channel list */
	if (ch_list) {
		for (ch = 0, chan = (struct iio_chan_spec *)indio_dev->channels;
		     ch < indio_dev->num_channels;
		     ch++, chan++) {
			/* TODO, handle properly the IIO_TEMP channel */
			chan->channel = adc_ch_list[ch];
		}
	}
=======
>>>>>>> ccf0a997

	ret = clk_prepare_enable(info->clk);
	if (ret) {
		dev_err(&pdev->dev,
			"Could not prepare or enable the clock.\n");
		goto error_adc_clk_enable;
	}

	vf610_adc_cfg_init(info);
	vf610_adc_hw_init(info);

	ret = iio_triggered_buffer_setup(indio_dev, &iio_pollfunc_store_time,
					NULL, &iio_triggered_buffer_setup_ops);
	if (ret < 0) {
		dev_err(&pdev->dev, "Couldn't initialise the buffer\n");
		goto error_iio_device_register;
	}

	mutex_init(&info->lock);

	ret = iio_device_register(indio_dev);
	if (ret) {
		dev_err(&pdev->dev, "Couldn't register the device.\n");
		goto error_adc_buffer_init;
	}

	return 0;

error_adc_buffer_init:
	iio_triggered_buffer_cleanup(indio_dev);
error_iio_device_register:
	clk_disable_unprepare(info->clk);
error_adc_clk_enable:
	regulator_disable(info->vref);

	return ret;
}

static int vf610_adc_remove(struct platform_device *pdev)
{
	struct iio_dev *indio_dev = platform_get_drvdata(pdev);
	struct vf610_adc *info = iio_priv(indio_dev);

	iio_device_unregister(indio_dev);
	iio_triggered_buffer_cleanup(indio_dev);
	regulator_disable(info->vref);
	clk_disable_unprepare(info->clk);

	return 0;
}

static int vf610_adc_suspend(struct device *dev)
{
	struct iio_dev *indio_dev = dev_get_drvdata(dev);
	struct vf610_adc *info = iio_priv(indio_dev);
	int hc_cfg;

	/* ADC controller enters to stop mode */
	hc_cfg = readl(info->regs + VF610_REG_ADC_HC0);
	hc_cfg |= VF610_ADC_CONV_DISABLE;
	writel(hc_cfg, info->regs + VF610_REG_ADC_HC0);

	clk_disable_unprepare(info->clk);
	regulator_disable(info->vref);

	return 0;
}

static int vf610_adc_resume(struct device *dev)
{
	struct iio_dev *indio_dev = dev_get_drvdata(dev);
	struct vf610_adc *info = iio_priv(indio_dev);
	int ret;

	ret = regulator_enable(info->vref);
	if (ret)
		return ret;

	ret = clk_prepare_enable(info->clk);
	if (ret)
		goto disable_reg;

	vf610_adc_hw_init(info);

	return 0;

disable_reg:
	regulator_disable(info->vref);
	return ret;
}

static DEFINE_SIMPLE_DEV_PM_OPS(vf610_adc_pm_ops, vf610_adc_suspend,
				vf610_adc_resume);

static struct platform_driver vf610_adc_driver = {
	.probe          = vf610_adc_probe,
	.remove         = vf610_adc_remove,
	.driver         = {
		.name   = DRIVER_NAME,
		.of_match_table = of_match_ptr(vf610_adc_match),
		.pm     = pm_sleep_ptr(&vf610_adc_pm_ops),
	},
};

module_platform_driver(vf610_adc_driver);

MODULE_AUTHOR("Fugang Duan <B38611@freescale.com>");
MODULE_DESCRIPTION("Freescale VF610 ADC driver");
MODULE_LICENSE("GPL v2");<|MERGE_RESOLUTION|>--- conflicted
+++ resolved
@@ -825,7 +825,6 @@
 	struct property *prop;
 	int irq;
 	int ret;
-<<<<<<< HEAD
 	u32 channels = 0;
 	u32 adc_ch_list[ARRAY_SIZE(vf610_adc_iio_channels)];
 	u32 ch, max_channel;
@@ -836,9 +835,6 @@
 	np = of_find_compatible_node(NULL, NULL, "fsl,vf610-adc");
 	if (!np)
 		return -ENODEV;
-=======
-	u32 channels;
->>>>>>> ccf0a997
 
 	indio_dev = devm_iio_device_alloc(&pdev->dev, sizeof(struct vf610_adc));
 	if (!indio_dev) {
@@ -891,7 +887,6 @@
 
 	init_completion(&info->completion);
 
-<<<<<<< HEAD
 	ret = of_property_read_u32(pdev->dev.of_node,
 				   "max-channel", &max_channel);
 	if (ret || max_channel > ARRAY_SIZE(vf610_adc_iio_channels))
@@ -916,19 +911,12 @@
 		if (ret)
 			channels = ARRAY_SIZE(vf610_adc_iio_channels);
 	}
-=======
-	ret  = of_property_read_u32(pdev->dev.of_node,
-					"num-channels", &channels);
-	if (ret)
-		channels = ARRAY_SIZE(vf610_adc_iio_channels);
->>>>>>> ccf0a997
 
 	indio_dev->name = dev_name(&pdev->dev);
 	indio_dev->info = &vf610_adc_iio_info;
 	indio_dev->modes = INDIO_DIRECT_MODE;
 	indio_dev->channels = vf610_adc_iio_channels;
 	indio_dev->num_channels = (int)channels;
-<<<<<<< HEAD
 
 	/* Re-set the channel number acordingly to the channel list */
 	if (ch_list) {
@@ -939,8 +927,6 @@
 			chan->channel = adc_ch_list[ch];
 		}
 	}
-=======
->>>>>>> ccf0a997
 
 	ret = clk_prepare_enable(info->clk);
 	if (ret) {
