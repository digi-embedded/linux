# SPDX-License-Identifier: GPL-2.0-only
#
# ADC drivers
#
# When adding new entries keep the list in alphabetical order

menu "Analog to digital converters"

config AB8500_GPADC
	bool "ST-Ericsson AB8500 GPADC driver"
	depends on AB8500_CORE && REGULATOR_AB8500
	default y
	help
	  AB8500 Analog Baseband, mixed signal integrated circuit GPADC
	  (General Purpose Analog to Digital Converter) driver used to monitor
	  internal voltages, convert accessory and battery, AC (charger, mains)
	  and USB voltages integral to the U8500 platform.

config AD_SIGMA_DELTA
	tristate
	select IIO_BUFFER
	select IIO_TRIGGERED_BUFFER

config AD7091R5
	tristate "Analog Devices AD7091R5 ADC Driver"
	depends on I2C
	select REGMAP_I2C
	help
	  Say yes here to build support for Analog Devices AD7091R-5 ADC.

config AD7124
	tristate "Analog Devices AD7124 and similar sigma-delta ADCs driver"
	depends on SPI_MASTER
	select AD_SIGMA_DELTA
	help
	  Say yes here to build support for Analog Devices AD7124-4 and AD7124-8
	  SPI analog to digital converters (ADC).

	  To compile this driver as a module, choose M here: the module will be
	  called ad7124.

config AD7192
	tristate "Analog Devices AD7190 AD7192 AD7193 AD7195 ADC driver"
	depends on SPI
	select AD_SIGMA_DELTA
	help
	  Say yes here to build support for Analog Devices AD7190,
	  AD7192, AD7193 or AD7195 SPI analog to digital converters (ADC).
	  If unsure, say N (but it's safe to say "Y").

	  To compile this driver as a module, choose M here: the
	  module will be called ad7192.

config AD7266
	tristate "Analog Devices AD7265/AD7266 ADC driver"
	depends on SPI_MASTER
	select IIO_BUFFER
	select IIO_TRIGGER
	select IIO_TRIGGERED_BUFFER
	help
	  Say yes here to build support for Analog Devices AD7265 and AD7266
	  ADCs.

	  To compile this driver as a module, choose M here: the module will be
	  called ad7266.

config AD7280
	tristate "Analog Devices AD7280A Lithium Ion Battery Monitoring System"
	depends on SPI
	select CRC8
	help
	  Say yes here to build support for Analog Devices AD7280A
	  Lithium Ion Battery Monitoring System.

	  To compile this driver as a module, choose M here: the
	  module will be called ad7280a

config AD7291
	tristate "Analog Devices AD7291 ADC driver"
	depends on I2C
	help
	  Say yes here to build support for Analog Devices AD7291
	  8 Channel ADC with temperature sensor.

	  To compile this driver as a module, choose M here: the
	  module will be called ad7291.

config AD7292
	tristate "Analog Devices AD7292 ADC driver"
	depends on SPI
	help
	  Say yes here to build support for Analog Devices AD7292
	  8 Channel ADC with temperature sensor.

	  To compile this driver as a module, choose M here: the
	  module will be called ad7292.

config AD7298
	tristate "Analog Devices AD7298 ADC driver"
	depends on SPI
	select IIO_BUFFER
	select IIO_TRIGGERED_BUFFER
	help
	  Say yes here to build support for Analog Devices AD7298
	  8 Channel ADC with temperature sensor.

	  To compile this driver as a module, choose M here: the
	  module will be called ad7298.

config AD7476
	tristate "Analog Devices AD7476 1-channel ADCs driver and other similar devices from AD and TI"
	depends on SPI
	select IIO_BUFFER
	select IIO_TRIGGERED_BUFFER
	help
	  Say yes here to build support for the following SPI analog to
	  digital converters (ADCs):
	  Analog Devices: AD7273, AD7274, AD7276, AD7277, AD7278, AD7475,
	  AD7476, AD7477, AD7478, AD7466, AD7467, AD7468, AD7495, AD7910,
	  AD7920.
	  Texas Instruments: ADS7866, ADS7867, ADS7868.

	  To compile this driver as a module, choose M here: the
	  module will be called ad7476.

config AD7606
	tristate
	select IIO_BUFFER
	select IIO_TRIGGERED_BUFFER

config AD7606_IFACE_PARALLEL
	tristate "Analog Devices AD7606 ADC driver with parallel interface support"
	depends on HAS_IOMEM
	select AD7606
	help
	  Say yes here to build parallel interface support for Analog Devices:
	  ad7605-4, ad7606, ad7606-6, ad7606-4 analog to digital converters (ADC).

	  To compile this driver as a module, choose M here: the
	  module will be called ad7606_parallel.

config AD7606_IFACE_SPI
	tristate "Analog Devices AD7606 ADC driver with spi interface support"
	depends on SPI
	select AD7606
	help
	  Say yes here to build spi interface support for Analog Devices:
	  ad7605-4, ad7606, ad7606-6, ad7606-4 analog to digital converters (ADC).

	  To compile this driver as a module, choose M here: the
	  module will be called ad7606_spi.

config AD7766
	tristate "Analog Devices AD7766/AD7767 ADC driver"
	depends on SPI_MASTER
	select IIO_BUFFER
	select IIO_TRIGGERED_BUFFER
	help
	  Say yes here to build support for Analog Devices AD7766, AD7766-1,
	  AD7766-2, AD7767, AD7767-1, AD7767-2 SPI analog to digital converters.

	  To compile this driver as a module, choose M here: the module will be
	  called ad7766.

config AD7768_1
	tristate "Analog Devices AD7768-1 ADC driver"
	depends on SPI
	select IIO_BUFFER
	select IIO_TRIGGER
	select IIO_TRIGGERED_BUFFER
	help
	  Say yes here to build support for Analog Devices AD7768-1 SPI
	  simultaneously sampling sigma-delta analog to digital converter (ADC).

	  To compile this driver as a module, choose M here: the module will be
	  called ad7768-1.

config AD7780
	tristate "Analog Devices AD7780 and similar ADCs driver"
	depends on SPI
	depends on GPIOLIB || COMPILE_TEST
	select AD_SIGMA_DELTA
	help
	  Say yes here to build support for Analog Devices AD7170, AD7171,
	  AD7780 and AD7781 SPI analog to digital converters (ADC).

	  To compile this driver as a module, choose M here: the
	  module will be called ad7780.

config AD7791
	tristate "Analog Devices AD7791 ADC driver"
	depends on SPI
	select AD_SIGMA_DELTA
	help
	  Say yes here to build support for Analog Devices AD7787, AD7788, AD7789,
	  AD7790 and AD7791 SPI analog to digital converters (ADC).

	  To compile this driver as a module, choose M here: the module will be
	  called ad7791.

config AD7793
	tristate "Analog Devices AD7793 and similar ADCs driver"
	depends on SPI
	select AD_SIGMA_DELTA
	help
	  Say yes here to build support for Analog Devices AD7785, AD7792, AD7793,
	  AD7794 and AD7795 SPI analog to digital converters (ADC).

	  To compile this driver as a module, choose M here: the
	  module will be called AD7793.

config AD7887
	tristate "Analog Devices AD7887 ADC driver"
	depends on SPI
	select IIO_BUFFER
	select IIO_TRIGGERED_BUFFER
	help
	  Say yes here to build support for Analog Devices
	  AD7887 SPI analog to digital converter (ADC).

	  To compile this driver as a module, choose M here: the
	  module will be called ad7887.

config AD7923
	tristate "Analog Devices AD7923 and similar ADCs driver"
	depends on SPI
	select IIO_BUFFER
	select IIO_TRIGGERED_BUFFER
	help
	  Say yes here to build support for Analog Devices
	  AD7904, AD7914, AD7923, AD7924 4 Channel ADCs.

	  To compile this driver as a module, choose M here: the
	  module will be called ad7923.

config AD7949
	tristate "Analog Devices AD7949 and similar ADCs driver"
	depends on SPI
	help
	  Say yes here to build support for Analog Devices
	  AD7949, AD7682, AD7689 8 Channel ADCs.

	  To compile this driver as a module, choose M here: the
	  module will be called ad7949.

config AD799X
	tristate "Analog Devices AD799x ADC driver"
	depends on I2C
	select IIO_BUFFER
	select IIO_TRIGGERED_BUFFER
	help
	  Say yes here to build support for Analog Devices:
	  ad7991, ad7995, ad7999, ad7992, ad7993, ad7994, ad7997, ad7998
	  i2c analog to digital converters (ADC). Provides direct access
	  via sysfs.

	  To compile this driver as a module, choose M here: the module will be
	  called ad799x.

config AD9467
	tristate "Analog Devices AD9467 High Speed ADC driver"
	depends on SPI
	depends on ADI_AXI_ADC
	help
	  Say yes here to build support for Analog Devices:
	  * AD9467 16-Bit, 200 MSPS/250 MSPS Analog-to-Digital Converter

	  The driver requires the assistance of the AXI ADC IP core to operate,
	  since SPI is used for configuration only, while data has to be
	  streamed into memory via DMA.

	  To compile this driver as a module, choose M here: the module will be
	  called ad9467.

config ADI_AXI_ADC
	tristate "Analog Devices Generic AXI ADC IP core driver"
	select IIO_BUFFER
	select IIO_BUFFER_HW_CONSUMER
	select IIO_BUFFER_DMAENGINE
	depends on HAS_IOMEM
	depends on OF
	help
	  Say yes here to build support for Analog Devices Generic
	  AXI ADC IP core. The IP core is used for interfacing with
	  analog-to-digital (ADC) converters that require either a high-speed
	  serial interface (JESD204B/C) or a source synchronous parallel
	  interface (LVDS/CMOS).
	  Typically (for such devices) SPI will be used for configuration only,
	  while this IP core handles the streaming of data into memory via DMA.

	  Link: https://wiki.analog.com/resources/fpga/docs/axi_adc_ip
	  If unsure, say N (but it's safe to say "Y").

	  To compile this driver as a module, choose M here: the
	  module will be called adi-axi-adc.

config ASPEED_ADC
	tristate "Aspeed ADC"
	depends on ARCH_ASPEED || COMPILE_TEST
	depends on COMMON_CLK
	help
	  If you say yes here you get support for the ADC included in Aspeed
	  BMC SoCs.

	  To compile this driver as a module, choose M here: the module will be
	  called aspeed_adc.

config AT91_ADC
	tristate "Atmel AT91 ADC"
	depends on ARCH_AT91 || COMPILE_TEST
	depends on INPUT && SYSFS && OF
	select IIO_BUFFER
	select IIO_TRIGGERED_BUFFER
	help
	  Say yes here to build support for Atmel AT91 ADC.

	  To compile this driver as a module, choose M here: the module will be
	  called at91_adc.

config AT91_SAMA5D2_ADC
	tristate "Atmel AT91 SAMA5D2 ADC"
	depends on ARCH_AT91 || COMPILE_TEST
	depends on HAS_IOMEM
	select IIO_BUFFER
	select IIO_TRIGGERED_BUFFER
	help
	  Say yes here to build support for Atmel SAMA5D2 ADC which is
	  available on SAMA5D2 SoC family.

	  To compile this driver as a module, choose M here: the module will be
	  called at91-sama5d2_adc.

config AXP20X_ADC
	tristate "X-Powers AXP20X and AXP22X ADC driver"
	depends on MFD_AXP20X
	help
	  Say yes here to have support for X-Powers power management IC (PMIC)
	  AXP20X and AXP22X ADC devices.

	  To compile this driver as a module, choose M here: the module will be
	  called axp20x_adc.

config AXP288_ADC
	tristate "X-Powers AXP288 ADC driver"
	depends on MFD_AXP20X
	help
	  Say yes here to have support for X-Powers power management IC (PMIC) ADC
	  device. Depending on platform configuration, this general purpose ADC can
	  be used for sampling sensors such as thermal resistors.

	  To compile this driver as a module, choose M here: the module will be
	  called axp288_adc.

config BCM_IPROC_ADC
	tristate "Broadcom IPROC ADC driver"
	depends on (ARCH_BCM_IPROC && OF) || COMPILE_TEST
	depends on MFD_SYSCON
	default ARCH_BCM_CYGNUS
	help
	  Say Y here if you want to add support for the Broadcom static
	  ADC driver.

	  Broadcom iProc ADC driver. Broadcom iProc ADC controller has 8
	  channels. The driver allows the user to read voltage values.

config BERLIN2_ADC
	tristate "Marvell Berlin2 ADC driver"
	depends on ARCH_BERLIN || COMPILE_TEST
	help
	  Marvell Berlin2 ADC driver. This ADC has 8 channels, with one used for
	  temperature measurement.

config CC10001_ADC
	tristate "Cosmic Circuits 10001 ADC driver"
	depends on HAS_IOMEM && HAVE_CLK && REGULATOR
	select IIO_BUFFER
	select IIO_TRIGGERED_BUFFER
	help
	  Say yes here to build support for Cosmic Circuits 10001 ADC.

	  This driver can also be built as a module. If so, the module will be
	  called cc10001_adc.

config CPCAP_ADC
	tristate "Motorola CPCAP PMIC ADC driver"
	depends on MFD_CPCAP
	select IIO_BUFFER
	select IIO_TRIGGERED_BUFFER
	help
	  Say yes here to build support for Motorola CPCAP PMIC ADC.

	  This driver can also be built as a module. If so, the module will be
	  called cpcap-adc.

config DA9150_GPADC
	tristate "Dialog DA9150 GPADC driver support"
	depends on MFD_DA9150
	help
	  Say yes here to build support for Dialog DA9150 GPADC.

	  This driver can also be built as a module. If chosen, the module name
	  will be da9150-gpadc.

	  To compile this driver as a module, choose M here: the module will be
	  called berlin2-adc.

config DLN2_ADC
	tristate "Diolan DLN-2 ADC driver support"
	depends on MFD_DLN2
	select IIO_BUFFER
	select IIO_TRIGGERED_BUFFER
	help
	  Say yes here to build support for Diolan DLN-2 ADC.

	  This driver can also be built as a module. If so, the module will be
	  called adc_dln2.

config ENVELOPE_DETECTOR
	tristate "Envelope detector using a DAC and a comparator"
	help
	  Say yes here to build support for an envelope detector using a DAC
	  and a comparator.

	  To compile this driver as a module, choose M here: the module will be
	  called envelope-detector.

config EP93XX_ADC
	tristate "Cirrus Logic EP93XX ADC driver"
	depends on ARCH_EP93XX
	help
	  Driver for the ADC module on the EP93XX series of SoC from Cirrus Logic.
	  It's recommended to switch on CONFIG_HIGH_RES_TIMERS option, in this
	  case driver will reduce its CPU usage by 90% in some use cases.

	  To compile this driver as a module, choose M here: the module will be
	  called ep93xx_adc.

config EXYNOS_ADC
	tristate "Exynos ADC driver support"
	depends on ARCH_EXYNOS || ARCH_S3C24XX || ARCH_S3C64XX || ARCH_S5PV210 || (OF && COMPILE_TEST)
	depends on HAS_IOMEM
	help
	  Driver for the ADC block found in the Samsung S3C (S3C2410, S3C2416,
	  S3C2440, S3C2443, S3C6410), S5Pv210 and Exynos SoCs.
	  Choose Y here only if you build for such Samsung SoC.

	  To compile this driver as a module, choose M here: the module will be
	  called exynos_adc.

config MXS_LRADC_ADC
	tristate "Freescale i.MX23/i.MX28 LRADC ADC"
	depends on MFD_MXS_LRADC
	select IIO_BUFFER
	select IIO_TRIGGERED_BUFFER
	help
	  Say yes here to build support for the ADC functions of the
	  i.MX23/i.MX28 LRADC. This includes general-purpose ADC readings,
	  battery voltage measurement, and die temperature measurement.

	  This driver can also be built as a module. If so, the module will be
	  called mxs-lradc-adc.

config FSL_MX25_ADC
	tristate "Freescale MX25 ADC driver"
	depends on MFD_MX25_TSADC
	help
	  Generic Conversion Queue driver used for general purpose ADC in the
	  MX25. This driver supports single measurements using the MX25 ADC.

config HI8435
	tristate "Holt Integrated Circuits HI-8435 threshold detector"
	select IIO_TRIGGERED_EVENT
	depends on SPI
	help
	  If you say yes here you get support for Holt Integrated Circuits
	  HI-8435 chip.

	  This driver can also be built as a module. If so, the module will be
	  called hi8435.

config HX711
	tristate "AVIA HX711 ADC for weight cells"
	depends on GPIOLIB
	select IIO_BUFFER
	select IIO_TRIGGERED_BUFFER
	help
	  If you say yes here you get support for AVIA HX711 ADC which is used
	  for weigh cells

	  This driver uses two GPIOs, one acts as the clock and controls the
	  channel selection and gain, the other one is used for the measurement
	  data

	  Currently the raw value is read from the chip and delivered.
	  To get an actual weight one needs to subtract the
	  zero offset and multiply by a scale factor.
	  This should be done in userspace.

	  This driver can also be built as a module. If so, the module will be
	  called hx711.

config INA2XX_ADC
	tristate "Texas Instruments INA2xx Power Monitors IIO driver"
	depends on I2C && !SENSORS_INA2XX
	select REGMAP_I2C
	select IIO_BUFFER
	select IIO_KFIFO_BUF
	help
	  Say yes here to build support for TI INA2xx family of Power Monitors.
	  This driver is mutually exclusive with the HWMON version.

config INGENIC_ADC
	tristate "Ingenic JZ47xx SoCs ADC driver"
	depends on MIPS || COMPILE_TEST
	select IIO_BUFFER
	help
	  Say yes here to build support for the Ingenic JZ47xx SoCs ADC unit.

	  This driver can also be built as a module. If so, the module will be
	  called ingenic_adc.

config INTEL_MRFLD_ADC
	tristate "Intel Merrifield Basin Cove ADC driver"
	depends on INTEL_SOC_PMIC_MRFLD
	help
	  Say yes here to have support for Basin Cove power management IC (PMIC) ADC
	  device. Depending on platform configuration, this general purpose ADC can
	  be used for sampling sensors such as thermal resistors.

	  To compile this driver as a module, choose M here: the module will be
	  called intel_mrfld_adc.

config IMX7D_ADC
	tristate "Freescale IMX7D ADC driver"
	depends on ARCH_MXC || COMPILE_TEST
	depends on HAS_IOMEM
	help
	  Say yes here to build support for IMX7D ADC.

	  This driver can also be built as a module. If so, the module will be
	  called imx7d_adc.

config IMX8QXP_ADC
<<<<<<< HEAD
	tristate "IMX8QXP ADC driver"
=======
	tristate "NXP IMX8QXP ADC driver"
>>>>>>> 29549c70
	depends on ARCH_MXC || COMPILE_TEST
	depends on HAS_IOMEM
	help
	  Say yes here to build support for IMX8QXP ADC.

	  This driver can also be built as a module. If so, the module will be
<<<<<<< HEAD
	  called imx8qxp_adc.
=======
	  called imx8qxp-adc.
>>>>>>> 29549c70

config IMX93_ADC
	tristate "IMX93 ADC driver"
	depends on ARCH_MXC || COMPILE_TEST
	depends on HAS_IOMEM
	help
	  Say yes here to build support for IMX93 ADC.

	  This driver can also be built as a module. If so, the module will be
	  called imx93_adc.

config LP8788_ADC
	tristate "LP8788 ADC driver"
	depends on MFD_LP8788
	help
	  Say yes here to build support for TI LP8788 ADC.

	  To compile this driver as a module, choose M here: the module will be
	  called lp8788_adc.

config LPC18XX_ADC
	tristate "NXP LPC18xx ADC driver"
	depends on ARCH_LPC18XX || COMPILE_TEST
	depends on HAS_IOMEM
	help
	  Say yes here to build support for NXP LPC18XX ADC.

	  To compile this driver as a module, choose M here: the module will be
	  called lpc18xx_adc.

config LPC32XX_ADC
	tristate "NXP LPC32XX ADC"
	depends on ARCH_LPC32XX || COMPILE_TEST
	depends on HAS_IOMEM
	help
	  Say yes here to build support for the integrated ADC inside the
	  LPC32XX SoC. Note that this feature uses the same hardware as the
	  touchscreen driver, so you should either select only one of the two
	  drivers (lpc32xx_adc or lpc32xx_ts) or, in the OpenFirmware case,
	  activate only one via device tree selection.  Provides direct access
	  via sysfs.

config LTC2471
	tristate "Linear Technology LTC2471 and LTC2473 ADC driver"
	depends on I2C
	help
	  Say yes here to build support for Linear Technology LTC2471 and
	  LTC2473 16-bit I2C ADC.

	  This driver can also be built as a module. If so, the module will
	  be called ltc2471.

config LTC2485
	tristate "Linear Technology LTC2485 ADC driver"
	depends on I2C
	help
	  Say yes here to build support for Linear Technology LTC2485 ADC.

	  To compile this driver as a module, choose M here: the module will be
	  called ltc2485.

config LTC2496
	tristate "Linear Technology LTC2496 ADC driver"
	depends on SPI
	help
	  Say yes here to build support for Linear Technology LTC2496
	  16-Bit 8-/16-Channel Delta Sigma ADC.

	  To compile this driver as a module, choose M here: the module will be
	  called ltc2496.

config LTC2497
	tristate "Linear Technology LTC2497 ADC driver"
	depends on I2C
	help
	  Say yes here to build support for Linear Technology LTC2497
	  16-Bit 8-/16-Channel Delta Sigma ADC.

	  To compile this driver as a module, choose M here: the module will be
	  called ltc2497.

config MAX1027
	tristate "Maxim max1027 ADC driver"
	depends on SPI
	select IIO_BUFFER
	select IIO_TRIGGERED_BUFFER
	help
	  Say yes here to build support for Maxim SPI {10,12}-bit ADC models:
	  max1027, max1029, max1031, max1227, max1229 and max1231.

	  To compile this driver as a module, choose M here: the module will be
	  called max1027.

config MAX11100
	tristate "Maxim max11100 ADC driver"
	depends on SPI_MASTER
	help
	  Say yes here to build support for Maxim max11100 SPI ADC

	  To compile this driver as a module, choose M here: the module will be
	  called max11100.

config MAX1118
	tristate "Maxim max1117/max1118/max1119 ADCs driver"
	depends on SPI
	select IIO_BUFFER
	select IIO_TRIGGERED_BUFFER
	help
	  Say yes here to build support for Maxim max1117/max1118/max1119
	  8-bit, dual-channel ADCs.

	  To compile this driver as a module, choose M here: the module will be
	  called max1118.

config MAX11205
	tristate "Maxim max11205 ADC driver"
	depends on SPI
	select AD_SIGMA_DELTA
	select IIO_BUFFER
	select IIO_TRIGGERED_BUFFER

	help
	  Say yes here to build support for Maxim max11205 16-bit, single-channel
	  ultra-low power delta-sigma ADC.

	  To compile this driver as a module, choose M here: the module will be
	  called max11205.

config MAX1241
	tristate "Maxim max1241 ADC driver"
	depends on SPI_MASTER
	help
	  Say yes here to build support for Maxim max1241 12-bit, single-channel
	  ADC.

	  To compile this driver as a module, choose M here: the module will be
	  called max1241.

config MAX1363
	tristate "Maxim max1363 ADC driver"
	depends on I2C
	select IIO_BUFFER
	select IIO_TRIGGERED_BUFFER
	help
	  Say yes here to build support for many Maxim i2c analog to digital
	  converters (ADC). (max1361, max1362, max1363, max1364, max1036,
	  max1037, max1038, max1039, max1136, max1136, max1137, max1138,
	  max1139, max1236, max1237, max11238, max1239, max11600, max11601,
	  max11602, max11603, max11604, max11605, max11606, max11607,
	  max11608, max11609, max11610, max11611, max11612, max11613,
	  max11614, max11615, max11616, max11617, max11644, max11645,
	  max11646, max11647) Provides direct access via sysfs and buffered
	  data via the iio dev interface.

	  To compile this driver as a module, choose M here: the module will be
	  called max1363.

config MCA_ADC
	tristate "Digi ConnectCore SOMs Micro Controller Assist ADC"
	select MFD_MCA
	help
	  If you say Y here you will get support for the ADCs in the Micro
	  Controller Assist of Digi ConnectCore system-on-modules.

	  This driver can also be built as a module, if so, the module
	  will be called "mca-adc".

config	MAX9611
	tristate "Maxim max9611/max9612 ADC driver"
	depends on I2C
	help
	  Say yes here to build support for Maxim max9611/max9612 current sense
	  amplifier with 12-bits ADC interface.

	  To compile this driver as a module, choose M here: the module will be
	  called max9611.

config MCP320X
	tristate "Microchip Technology MCP3x01/02/04/08 and MCP3550/1/3"
	depends on SPI
	help
	  Say yes here to build support for Microchip Technology's
	  MCP3001, MCP3002, MCP3004, MCP3008, MCP3201, MCP3202, MCP3204,
	  MCP3208, MCP3301, MCP3550, MCP3551 and MCP3553 analog to digital
	  converters.

	  This driver can also be built as a module. If so, the module will be
	  called mcp320x.

config MCP3422
	tristate "Microchip Technology MCP3421/2/3/4/5/6/7/8 driver"
	depends on I2C
	help
	  Say yes here to build support for Microchip Technology's MCP3421
	  MCP3422, MCP3423, MCP3424, MCP3425, MCP3426, MCP3427 or MCP3428
	  analog to digital converters.

	  This driver can also be built as a module. If so, the module will be
	  called mcp3422.

config MCP3911
	tristate "Microchip Technology MCP3911 driver"
	depends on SPI
	select IIO_BUFFER
	select IIO_TRIGGERED_BUFFER
	help
	  Say yes here to build support for Microchip Technology's MCP3911
	  analog to digital converter.

	  This driver can also be built as a module. If so, the module will be
	  called mcp3911.

config MEDIATEK_MT6360_ADC
	tristate "Mediatek MT6360 ADC driver"
	depends on MFD_MT6360
	select IIO_BUFFER
	select IIO_TRIGGERED_BUFFER
	help
	  Say Y here to enable MT6360 ADC support.
	  Integrated for System Monitoring includes
	  is used in smartphones and tablets and supports a 11 channel
	  general purpose ADC.

config MEDIATEK_MT6577_AUXADC
	tristate "MediaTek AUXADC driver"
	depends on ARCH_MEDIATEK || COMPILE_TEST
	depends on HAS_IOMEM
	help
	  Say yes here to enable support for MediaTek mt65xx AUXADC.

	  The driver supports immediate mode operation to read from one of sixteen
	  channels (external or internal).

	  This driver can also be built as a module. If so, the module will be
	  called mt6577_auxadc.

config MEN_Z188_ADC
	tristate "MEN 16z188 ADC IP Core support"
	depends on MCB
	help
	  Say yes here to enable support for the MEN 16z188 ADC IP-Core on a MCB
	  carrier.

	  This driver can also be built as a module. If so, the module will be
	  called men_z188_adc.

config MESON_SARADC
	tristate "Amlogic Meson SAR ADC driver"
	default ARCH_MESON
	depends on OF && COMMON_CLK && (ARCH_MESON || COMPILE_TEST)
	select REGMAP_MMIO
	help
	  Say yes here to build support for the SAR ADC found in Amlogic Meson
	  SoCs.

	  To compile this driver as a module, choose M here: the
	  module will be called meson_saradc.

config MP2629_ADC
	tristate "Monolithic MP2629 ADC driver"
	depends on MFD_MP2629
	help
	  Say yes to have support for battery charger IC MP2629 ADC device
	  accessed over I2C.

	  This driver provides ADC conversion of system, input power supply
	  and battery voltage & current information.

config NAU7802
	tristate "Nuvoton NAU7802 ADC driver"
	depends on I2C
	help
	  Say yes here to build support for Nuvoton NAU7802 ADC.

	  To compile this driver as a module, choose M here: the
	  module will be called nau7802.

config NPCM_ADC
	tristate "Nuvoton NPCM ADC driver"
	depends on ARCH_NPCM || COMPILE_TEST
	depends on HAS_IOMEM
	help
	  Say yes here to build support for Nuvoton NPCM ADC.

	  This driver can also be built as a module. If so, the module
	  will be called npcm_adc.

config PALMAS_GPADC
	tristate "TI Palmas General Purpose ADC"
	depends on MFD_PALMAS
	help
	  Palmas series pmic chip by Texas Instruments (twl6035/6037)
	  is used in smartphones and tablets and supports a 16 channel
	  general purpose ADC.

config QCOM_VADC_COMMON
	tristate

config QCOM_PM8XXX_XOADC
	tristate "Qualcomm SSBI PM8xxx PMIC XOADCs"
	depends on MFD_PM8XXX
	select QCOM_VADC_COMMON
	help
	  ADC driver for the XOADC portions of the Qualcomm PM8xxx PMICs
	  using SSBI transport: PM8018, PM8038, PM8058, PM8921.

	  To compile this driver as a module, choose M here: the module
	  will be called qcom-pm8xxx-xoadc.

config QCOM_SPMI_RRADC
	tristate "Qualcomm SPMI RRADC"
	depends on MFD_SPMI_PMIC
	help
	  This is for the PMIC Round Robin ADC driver.

	  This driver exposes the battery ID resistor, battery thermal, PMIC die
	  temperature, charger USB in and DC in voltage and current.

	  To compile this driver as a module, choose M here: the module will
	  be called qcom-qpmi-rradc.

config QCOM_SPMI_IADC
	tristate "Qualcomm SPMI PMIC current ADC"
	depends on SPMI
	select REGMAP_SPMI
	help
	  This is the IIO Current ADC driver for Qualcomm QPNP IADC Chip.

	  The driver supports single mode operation to read from one of two
	  channels (external or internal). Hardware have additional
	  channels internally used for gain and offset calibration.

	  To compile this driver as a module, choose M here: the module will
	  be called qcom-spmi-iadc.

config QCOM_SPMI_VADC
	tristate "Qualcomm SPMI PMIC voltage ADC"
	depends on SPMI
	select REGMAP_SPMI
	select QCOM_VADC_COMMON
	help
	  This is the IIO Voltage ADC driver for Qualcomm QPNP VADC Chip.

	  The driver supports multiple channels read. The VADC is a 15-bit
	  sigma-delta ADC. Some of the channels are internally used for
	  calibration.

	  To compile this driver as a module, choose M here: the module will
	  be called qcom-spmi-vadc.

config QCOM_SPMI_ADC5
	tristate "Qualcomm Technologies Inc. SPMI PMIC5 ADC"
	depends on SPMI
	select REGMAP_SPMI
	select QCOM_VADC_COMMON
	help
	  This is the IIO Voltage PMIC5 ADC driver for Qualcomm Technologies Inc.

	  The driver supports multiple channels read. The ADC is a 16-bit
	  sigma-delta ADC. The hardware supports calibrated results for
	  conversion requests and clients include reading voltage phone
	  power, on board system thermistors connected to the PMIC ADC,
	  PMIC die temperature, charger temperature, battery current, USB voltage
	  input, voltage signals connected to supported PMIC GPIO inputs. The
	  hardware supports internal pull-up for thermistors and can choose between
	  a 100k, 30k and 400k pull up using the ADC channels.

	  To compile this driver as a module, choose M here: the module will
	  be called qcom-spmi-adc5.

config RCAR_GYRO_ADC
	tristate "Renesas R-Car GyroADC driver"
	depends on ARCH_RCAR_GEN2 || COMPILE_TEST
	help
	  Say yes here to build support for the GyroADC found in Renesas
	  R-Car Gen2 SoCs. This block is a simple SPI offload engine for
	  reading data out of attached compatible ADCs in a round-robin
	  fashion. Up to 4 or 8 ADC channels are supported by this block,
	  depending on which ADCs are attached.

	  To compile this driver as a module, choose M here: the
	  module will be called rcar-gyroadc.

config RN5T618_ADC
	tristate "ADC for the RN5T618/RC5T619 family of chips"
	depends on MFD_RN5T618
	help
	  Say yes here to build support for the integrated ADC inside the
	  RN5T618/619 series PMICs:

	  This driver can also be built as a module. If so, the module
	  will be called rn5t618-adc.

config ROCKCHIP_SARADC
	tristate "Rockchip SARADC driver"
	depends on ARCH_ROCKCHIP || COMPILE_TEST
	depends on RESET_CONTROLLER
	select IIO_BUFFER
	select IIO_TRIGGERED_BUFFER
	help
	  Say yes here to build support for the SARADC found in SoCs from
	  Rockchip.

	  To compile this driver as a module, choose M here: the
	  module will be called rockchip_saradc.

config RICHTEK_RTQ6056
	tristate "Richtek RTQ6056 Current and Power Monitor ADC"
	depends on I2C
	select REGMAP_I2C
	select IIO_BUFFER
	select IIO_TRIGGERED_BUFFER
	help
	  Say yes here to enable RQT6056 ADC support.
	  RTQ6056 is a high accuracy current-sense monitor with I2C and SMBus
	  compatible interface, and the device provides full information for
	  system by reading out the load current and power.

	  This driver can also be built as a module. If so, the module will be
	  called rtq6056.

config RZG2L_ADC
	tristate "Renesas RZ/G2L ADC driver"
	depends on ARCH_RZG2L || COMPILE_TEST
	help
	  Say yes here to build support for the ADC found in Renesas
	  RZ/G2L family.

	  To compile this driver as a module, choose M here: the
	  module will be called rzg2l_adc.

config SC27XX_ADC
	tristate "Spreadtrum SC27xx series PMICs ADC"
	depends on MFD_SC27XX_PMIC || COMPILE_TEST
	help
	  Say yes here to build support for the integrated ADC inside the
	  Spreadtrum SC27xx series PMICs.

	  This driver can also be built as a module. If so, the module
	  will be called sc27xx_adc.

config SPEAR_ADC
	tristate "ST SPEAr ADC"
	depends on PLAT_SPEAR || COMPILE_TEST
	depends on HAS_IOMEM
	help
	  Say yes here to build support for the integrated ADC inside the
	  ST SPEAr SoC. Provides direct access via sysfs.

	  To compile this driver as a module, choose M here: the
	  module will be called spear_adc.

config SD_ADC_MODULATOR
	tristate "Generic sigma delta modulator"
	select IIO_BUFFER
	select IIO_TRIGGERED_BUFFER
	help
	  Select this option to enables sigma delta modulator. This driver can
	  support generic sigma delta modulators.

	  This driver can also be built as a module.  If so, the module
	  will be called sd_adc_modulator.

config STM32_ADC_CORE
	tristate "STMicroelectronics STM32 adc core"
	depends on ARCH_STM32 || COMPILE_TEST
	depends on OF
	depends on REGULATOR
	depends on HAS_IOMEM
	select IIO_BUFFER
	select MFD_STM32_TIMERS
	select IIO_STM32_TIMER_TRIGGER
	select IIO_TRIGGERED_BUFFER
	help
	  Select this option to enable the core driver for STMicroelectronics
	  STM32 analog-to-digital converter (ADC).

	  This driver can also be built as a module.  If so, the module
	  will be called stm32-adc-core.

config STM32_ADC
	tristate "STMicroelectronics STM32 adc"
	depends on STM32_ADC_CORE
	help
	  Say yes here to build support for STMicroelectronics stm32 Analog
	  to Digital Converter (ADC).

	  This driver can also be built as a module.  If so, the module
	  will be called stm32-adc.

config STM32_DFSDM_CORE
	tristate "STMicroelectronics STM32 DFSDM core"
	depends on (ARCH_STM32 && OF) || COMPILE_TEST
	select REGMAP
	select REGMAP_MMIO
	help
	  Select this option to enable the  driver for STMicroelectronics
	  STM32 digital filter for sigma delta converter.

	  This driver can also be built as a module.  If so, the module
	  will be called stm32-dfsdm-core.

config STM32_DFSDM_ADC
	tristate "STMicroelectronics STM32 dfsdm adc"
	depends on (ARCH_STM32 && OF) || COMPILE_TEST
	select STM32_DFSDM_CORE
	select REGMAP_MMIO
	select IIO_BUFFER
	select IIO_BUFFER_HW_CONSUMER
	select IIO_TRIGGERED_BUFFER
	help
	  Select this option to support ADCSigma delta modulator for
	  STMicroelectronics STM32 digital filter for sigma delta converter.

	  This driver can also be built as a module.  If so, the module
	  will be called stm32-dfsdm-adc.

config STMPE_ADC
	tristate "STMicroelectronics STMPE ADC driver"
	depends on OF && MFD_STMPE
	help
	  Say yes here to build support for ST Microelectronics STMPE
	  built-in ADC block (stmpe811).

config SUN4I_GPADC
	tristate "Support for the Allwinner SoCs GPADC"
	depends on IIO
	depends on MFD_SUN4I_GPADC || MACH_SUN8I
	depends on THERMAL || !THERMAL_OF
	select REGMAP_IRQ
	help
	  Say yes here to build support for Allwinner (A10, A13 and A31) SoCs
	  GPADC. This ADC provides 4 channels which can be used as an ADC or as
	  a touchscreen input and one channel for thermal sensor.

	  The thermal sensor slows down ADC readings and can be disabled by
	  disabling CONFIG_THERMAL_OF. However, the thermal sensor should be
	  enabled by default since the SoC temperature is usually more critical
	  than ADC readings.

	  To compile this driver as a module, choose M here: the module will be
	  called sun4i-gpadc-iio.

config TI_ADC081C
	tristate "Texas Instruments ADC081C/ADC101C/ADC121C family"
	depends on I2C
	select IIO_BUFFER
	select IIO_TRIGGERED_BUFFER
	help
	  If you say yes here you get support for Texas Instruments ADC081C,
	  ADC101C and ADC121C ADC chips.

	  This driver can also be built as a module. If so, the module will be
	  called ti-adc081c.

config TI_ADC0832
	tristate "Texas Instruments ADC0831/ADC0832/ADC0834/ADC0838"
	depends on SPI
	select IIO_BUFFER
	select IIO_TRIGGERED_BUFFER
	help
	  If you say yes here you get support for Texas Instruments ADC0831,
	  ADC0832, ADC0834, ADC0838 ADC chips.

	  This driver can also be built as a module. If so, the module will be
	  called ti-adc0832.

config TI_ADC084S021
	tristate "Texas Instruments ADC084S021"
	depends on SPI
	select IIO_BUFFER
	select IIO_TRIGGERED_BUFFER
	help
	  If you say yes here you get support for Texas Instruments ADC084S021
	  chips.

	  This driver can also be built as a module. If so, the module will be
	  called ti-adc084s021.

config TI_ADC12138
	tristate "Texas Instruments ADC12130/ADC12132/ADC12138"
	depends on SPI
	select IIO_BUFFER
	select IIO_TRIGGERED_BUFFER
	help
	  If you say yes here you get support for Texas Instruments ADC12130,
	  ADC12132 and ADC12138 chips.

	  This driver can also be built as a module. If so, the module will be
	  called ti-adc12138.

config TI_ADC108S102
	tristate "Texas Instruments ADC108S102 and ADC128S102 driver"
	depends on SPI
	select IIO_BUFFER
	select IIO_TRIGGERED_BUFFER
	help
	  Say yes here to build support for Texas Instruments ADC108S102 and
	  ADC128S102 ADC.

	  To compile this driver as a module, choose M here: the module will
	  be called ti-adc108s102.

config TI_ADC128S052
	tristate "Texas Instruments ADC128S052/ADC122S021/ADC124S021"
	depends on SPI
	help
	  If you say yes here you get support for Texas Instruments ADC128S052,
	  ADC122S021 and ADC124S021 chips.

	  This driver can also be built as a module. If so, the module will be
	  called ti-adc128s052.

config TI_ADC161S626
	tristate "Texas Instruments ADC161S626 1-channel differential ADC"
	depends on SPI
	select IIO_BUFFER
	select IIO_TRIGGERED_BUFFER
	help
	  If you say yes here you get support for Texas Instruments ADC141S626,
	  and ADC161S626 chips.

	  This driver can also be built as a module. If so, the module will be
	  called ti-adc161s626.

config TI_ADS1015
	tristate "Texas Instruments ADS1015 ADC"
	depends on I2C
	select REGMAP_I2C
	select IIO_BUFFER
	select IIO_TRIGGERED_BUFFER
	help
	  If you say yes here you get support for Texas Instruments ADS1015
	  ADC chip.

	  This driver can also be built as a module. If so, the module will be
	  called ti-ads1015.

config TI_ADS7950
	tristate "Texas Instruments ADS7950 ADC driver"
	depends on SPI && GPIOLIB
	select IIO_BUFFER
	select IIO_TRIGGERED_BUFFER
	help
	  Say yes here to build support for Texas Instruments ADS7950, ADS7951,
	  ADS7952, ADS7953, ADS7954, ADS7955, ADS7956, ADS7957, ADS7958, ADS7959.
	  ADS7960, ADS7961.

	  To compile this driver as a module, choose M here: the
	  module will be called ti-ads7950.

config TI_ADS8344
	tristate "Texas Instruments ADS8344"
	depends on SPI
	help
	  If you say yes here you get support for Texas Instruments ADS8344
	  ADC chips

	  This driver can also be built as a module. If so, the module will be
	  called ti-ads8344.

config TI_ADS8688
	tristate "Texas Instruments ADS8688"
	depends on SPI
	help
	  If you say yes here you get support for Texas Instruments ADS8684 and
	  and ADS8688 ADC chips

	  This driver can also be built as a module. If so, the module will be
	  called ti-ads8688.

config TI_ADS124S08
	tristate "Texas Instruments ADS124S08"
	depends on SPI
	help
	  If you say yes here you get support for Texas Instruments ADS124S08
	  and ADS124S06 ADC chips

	  This driver can also be built as a module. If so, the module will be
	  called ti-ads124s08.

config TI_ADS131E08
	tristate "Texas Instruments ADS131E08"
	depends on SPI
	select IIO_BUFFER
	select IIO_TRIGGERED_BUFFER
	help
	  Say yes here to get support for Texas Instruments ADS131E04, ADS131E06
	  and ADS131E08 chips.

	  This driver can also be built as a module. If so, the module will be
	  called ti-ads131e08.

config TI_AM335X_ADC
	tristate "TI's AM335X ADC driver"
	depends on MFD_TI_AM335X_TSCADC && HAS_DMA
	select IIO_BUFFER
	select IIO_KFIFO_BUF
	help
	  Say yes here to build support for Texas Instruments ADC
	  driver which is also a MFD client.

	  To compile this driver as a module, choose M here: the module will be
	  called ti_am335x_adc.

config TI_TLC4541
	tristate "Texas Instruments TLC4541 ADC driver"
	depends on SPI
	select IIO_BUFFER
	select IIO_TRIGGERED_BUFFER
	help
	  Say yes here to build support for Texas Instruments TLC4541 / TLC3541
	  ADC chips.

	  This driver can also be built as a module. If so, the module will be
	  called ti-tlc4541.

config TI_TSC2046
	tristate "Texas Instruments TSC2046 ADC driver"
	depends on SPI
	select IIO_BUFFER
	select IIO_TRIGGERED_BUFFER
	help
	  Say yes here to build support for ADC functionality of Texas
	  Instruments TSC2046 touch screen controller.

	  This driver can also be built as a module. If so, the module will be
	  called ti-tsc2046.

config TWL4030_MADC
	tristate "TWL4030 MADC (Monitoring A/D Converter)"
	depends on TWL4030_CORE
	help
	  This driver provides support for Triton TWL4030-MADC. The
	  driver supports both RT and SW conversion methods.

	  This driver can also be built as a module. If so, the module will be
	  called twl4030-madc.

config TWL6030_GPADC
	tristate "TWL6030 GPADC (General Purpose A/D Converter) Support"
	depends on TWL4030_CORE
	default n
	help
	  Say yes here if you want support for the TWL6030/TWL6032 General
	  Purpose A/D Converter. This will add support for battery type
	  detection, battery voltage and temperature measurement, die
	  temperature measurement, system supply voltage, audio accessory,
	  USB ID detection.

	  This driver can also be built as a module. If so, the module will be
	  called twl6030-gpadc.

config VF610_ADC
	tristate "Freescale vf610 ADC driver"
	depends on HAS_IOMEM
	select IIO_BUFFER
	select IIO_TRIGGERED_BUFFER
	help
	  Say yes here to support for Vybrid board analog-to-digital converter.
	  Since the IP is used for i.MX6SLX, the driver also support i.MX6SLX.

	  This driver can also be built as a module. If so, the module will be
	  called vf610_adc.

config VIPERBOARD_ADC
	tristate "Viperboard ADC support"
	depends on MFD_VIPERBOARD && USB
	help
	  Say yes here to access the ADC part of the Nano River
	  Technologies Viperboard.

	  To compile this driver as a module, choose M here: the module will be
	  called viperboard_adc.

config XILINX_XADC
	tristate "Xilinx XADC driver"
	depends on HAS_IOMEM
	select IIO_BUFFER
	select IIO_TRIGGERED_BUFFER
	help
	  Say yes here to have support for the Xilinx 7 Series XADC or
	  UltraScale/UltraScale+ System Management Wizard.

	  For the 7 Series the driver does support both the ZYNQ interface
	  to the XADC as well as the AXI-XADC interface.

	  The driver also support the Xilinx System Management Wizard IP core
	  that can be used to access the System Monitor ADC on the Xilinx
	  UltraScale and UltraScale+ FPGAs.

	  The driver can also be build as a module. If so, the module will be called
	  xilinx-xadc.

config XILINX_AMS
	tristate "Xilinx AMS driver"
	depends on ARCH_ZYNQMP || COMPILE_TEST
	depends on HAS_IOMEM
	help
	  Say yes here to have support for the Xilinx AMS for Ultrascale/Ultrascale+
	  System Monitor. With this you can measure and monitor the Voltages and
	  Temperature values on the SOC.

	  The driver supports Voltage and Temperature monitoring on Xilinx Ultrascale
	  devices.

	  The driver can also be built as a module. If so, the module will be called
	  xilinx-ams.

endmenu<|MERGE_RESOLUTION|>--- conflicted
+++ resolved
@@ -541,22 +541,14 @@
 	  called imx7d_adc.
 
 config IMX8QXP_ADC
-<<<<<<< HEAD
-	tristate "IMX8QXP ADC driver"
-=======
 	tristate "NXP IMX8QXP ADC driver"
->>>>>>> 29549c70
 	depends on ARCH_MXC || COMPILE_TEST
 	depends on HAS_IOMEM
 	help
 	  Say yes here to build support for IMX8QXP ADC.
 
 	  This driver can also be built as a module. If so, the module will be
-<<<<<<< HEAD
-	  called imx8qxp_adc.
-=======
 	  called imx8qxp-adc.
->>>>>>> 29549c70
 
 config IMX93_ADC
 	tristate "IMX93 ADC driver"
