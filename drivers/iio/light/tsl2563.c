// SPDX-License-Identifier: GPL-2.0-only
/*
 * drivers/iio/light/tsl2563.c
 *
 * Copyright (C) 2008 Nokia Corporation
 *
 * Written by Timo O. Karjalainen <timo.o.karjalainen@nokia.com>
 * Contact: Amit Kucheria <amit.kucheria@verdurent.com>
 *
 * Converted to IIO driver
 * Amit Kucheria <amit.kucheria@verdurent.com>
 */

#include <linux/bits.h>
#include <linux/delay.h>
#include <linux/err.h>
#include <linux/i2c.h>
#include <linux/interrupt.h>
#include <linux/irq.h>
#include <linux/math.h>
#include <linux/mod_devicetable.h>
#include <linux/module.h>
#include <linux/mutex.h>
#include <linux/pm.h>
#include <linux/property.h>
#include <linux/sched.h>
#include <linux/slab.h>

#include <linux/iio/events.h>
#include <linux/iio/iio.h>
#include <linux/iio/sysfs.h>

/* Use this many bits for fraction part. */
#define ADC_FRAC_BITS		14

/* Given number of 1/10000's in ADC_FRAC_BITS precision. */
#define FRAC10K(f)		(((f) * BIT(ADC_FRAC_BITS)) / (10000))

/* Bits used for fraction in calibration coefficients.*/
#define CALIB_FRAC_BITS		10
/* Decimal 10^(digits in sysfs presentation) */
#define CALIB_BASE_SYSFS	1000

#define TSL2563_CMD		BIT(7)
#define TSL2563_CLEARINT	BIT(6)

#define TSL2563_REG_CTRL	0x00
#define TSL2563_REG_TIMING	0x01
#define TSL2563_REG_LOW		0x02 /* data0 low threshold, 2 bytes */
#define TSL2563_REG_HIGH	0x04 /* data0 high threshold, 2 bytes */
#define TSL2563_REG_INT		0x06
#define TSL2563_REG_ID		0x0a
#define TSL2563_REG_DATA0	0x0c /* broadband sensor value, 2 bytes */
#define TSL2563_REG_DATA1	0x0e /* infrared sensor value, 2 bytes */

#define TSL2563_CMD_POWER_ON	0x03
#define TSL2563_CMD_POWER_OFF	0x00
#define TSL2563_CTRL_POWER_MASK	GENMASK(1, 0)

#define TSL2563_TIMING_13MS	0x00
#define TSL2563_TIMING_100MS	0x01
#define TSL2563_TIMING_400MS	0x02
#define TSL2563_TIMING_MASK	GENMASK(1, 0)
#define TSL2563_TIMING_GAIN16	0x10
#define TSL2563_TIMING_GAIN1	0x00

#define TSL2563_INT_DISABLED	0x00
#define TSL2563_INT_LEVEL	0x10
#define TSL2563_INT_MASK	GENMASK(5, 4)
#define TSL2563_INT_PERSIST(n)	((n) & GENMASK(3, 0))

struct tsl2563_gainlevel_coeff {
	u8 gaintime;
	u16 min;
	u16 max;
};

static const struct tsl2563_gainlevel_coeff tsl2563_gainlevel_table[] = {
	{
		.gaintime	= TSL2563_TIMING_400MS | TSL2563_TIMING_GAIN16,
		.min		= 0,
		.max		= 65534,
	}, {
		.gaintime	= TSL2563_TIMING_400MS | TSL2563_TIMING_GAIN1,
		.min		= 2048,
		.max		= 65534,
	}, {
		.gaintime	= TSL2563_TIMING_100MS | TSL2563_TIMING_GAIN1,
		.min		= 4095,
		.max		= 37177,
	}, {
		.gaintime	= TSL2563_TIMING_13MS | TSL2563_TIMING_GAIN1,
		.min		= 3000,
		.max		= 65535,
	},
};

struct tsl2563_chip {
	struct mutex		lock;
	struct i2c_client	*client;
	struct delayed_work	poweroff_work;

	/* Remember state for suspend and resume functions */
	bool suspended;

	struct tsl2563_gainlevel_coeff const *gainlevel;

	u16			low_thres;
	u16			high_thres;
	u8			intr;
	bool			int_enabled;

	/* Calibration coefficients */
	u32			calib0;
	u32			calib1;
	int			cover_comp_gain;

	/* Cache current values, to be returned while suspended */
	u32			data0;
	u32			data1;
};

static int tsl2563_set_power(struct tsl2563_chip *chip, int on)
{
	struct i2c_client *client = chip->client;
	u8 cmd;

	cmd = on ? TSL2563_CMD_POWER_ON : TSL2563_CMD_POWER_OFF;
	return i2c_smbus_write_byte_data(client,
					 TSL2563_CMD | TSL2563_REG_CTRL, cmd);
}

/*
 * Return value is 0 for off, 1 for on, or a negative error
 * code if reading failed.
 */
static int tsl2563_get_power(struct tsl2563_chip *chip)
{
	struct i2c_client *client = chip->client;
	int ret;

	ret = i2c_smbus_read_byte_data(client, TSL2563_CMD | TSL2563_REG_CTRL);
	if (ret < 0)
		return ret;

	return (ret & TSL2563_CTRL_POWER_MASK) == TSL2563_CMD_POWER_ON;
}

static int tsl2563_configure(struct tsl2563_chip *chip)
{
	int ret;

	ret = i2c_smbus_write_byte_data(chip->client,
			TSL2563_CMD | TSL2563_REG_TIMING,
			chip->gainlevel->gaintime);
	if (ret)
		goto error_ret;
	ret = i2c_smbus_write_word_data(chip->client,
			TSL2563_CMD | TSL2563_REG_HIGH,
			chip->high_thres);
	if (ret)
		goto error_ret;
	ret = i2c_smbus_write_word_data(chip->client,
			TSL2563_CMD | TSL2563_REG_LOW,
			chip->low_thres);
	if (ret)
		goto error_ret;
/*
 * Interrupt register is automatically written anyway if it is relevant
 * so is not here.
 */
error_ret:
	return ret;
}

static void tsl2563_poweroff_work(struct work_struct *work)
{
	struct tsl2563_chip *chip =
		container_of(work, struct tsl2563_chip, poweroff_work.work);
	tsl2563_set_power(chip, 0);
}

static int tsl2563_detect(struct tsl2563_chip *chip)
{
	int ret;

	ret = tsl2563_set_power(chip, 1);
	if (ret)
		return ret;

	ret = tsl2563_get_power(chip);
	if (ret < 0)
		return ret;

	return ret ? 0 : -ENODEV;
}

static int tsl2563_read_id(struct tsl2563_chip *chip, u8 *id)
{
	struct i2c_client *client = chip->client;
	int ret;

	ret = i2c_smbus_read_byte_data(client, TSL2563_CMD | TSL2563_REG_ID);
	if (ret < 0)
		return ret;

	*id = ret;

	return 0;
}

static int tsl2563_configure_irq(struct tsl2563_chip *chip, bool enable)
{
	int ret;

	chip->intr &= ~TSL2563_INT_MASK;
	if (enable)
		chip->intr |= TSL2563_INT_LEVEL;

	ret = i2c_smbus_write_byte_data(chip->client,
					TSL2563_CMD | TSL2563_REG_INT,
					chip->intr);
	if (ret < 0)
		return ret;

	chip->int_enabled = enable;
	return 0;
}

/*
 * "Normalized" ADC value is one obtained with 400ms of integration time and
 * 16x gain. This function returns the number of bits of shift needed to
 * convert between normalized values and HW values obtained using given
 * timing and gain settings.
 */
static int tsl2563_adc_shiftbits(u8 timing)
{
	int shift = 0;

	switch (timing & TSL2563_TIMING_MASK) {
	case TSL2563_TIMING_13MS:
		shift += 5;
		break;
	case TSL2563_TIMING_100MS:
		shift += 2;
		break;
	case TSL2563_TIMING_400MS:
		/* no-op */
		break;
	}

	if (!(timing & TSL2563_TIMING_GAIN16))
		shift += 4;

	return shift;
}

/* Convert a HW ADC value to normalized scale. */
static u32 tsl2563_normalize_adc(u16 adc, u8 timing)
{
	return adc << tsl2563_adc_shiftbits(timing);
}

static void tsl2563_wait_adc(struct tsl2563_chip *chip)
{
	unsigned int delay;

	switch (chip->gainlevel->gaintime & TSL2563_TIMING_MASK) {
	case TSL2563_TIMING_13MS:
		delay = 14;
		break;
	case TSL2563_TIMING_100MS:
		delay = 101;
		break;
	default:
		delay = 402;
	}
	/*
	 * TODO: Make sure that we wait at least required delay but why we
	 * have to extend it one tick more?
	 */
	schedule_timeout_interruptible(msecs_to_jiffies(delay) + 2);
}

static int tsl2563_adjust_gainlevel(struct tsl2563_chip *chip, u16 adc)
{
	struct i2c_client *client = chip->client;

	if (adc > chip->gainlevel->max || adc < chip->gainlevel->min) {

		(adc > chip->gainlevel->max) ?
			chip->gainlevel++ : chip->gainlevel--;

		i2c_smbus_write_byte_data(client,
					  TSL2563_CMD | TSL2563_REG_TIMING,
					  chip->gainlevel->gaintime);

		tsl2563_wait_adc(chip);
		tsl2563_wait_adc(chip);

		return 1;
	} else
		return 0;
}

static int tsl2563_get_adc(struct tsl2563_chip *chip)
{
	struct i2c_client *client = chip->client;
	u16 adc0, adc1;
	int retry = 1;
	int ret = 0;

	if (chip->suspended)
		goto out;

	if (!chip->int_enabled) {
		cancel_delayed_work_sync(&chip->poweroff_work);

		if (!tsl2563_get_power(chip)) {
			ret = tsl2563_set_power(chip, 1);
			if (ret)
				goto out;
			ret = tsl2563_configure(chip);
			if (ret)
				goto out;
			tsl2563_wait_adc(chip);
		}
	}

	while (retry) {
		ret = i2c_smbus_read_word_data(client,
				TSL2563_CMD | TSL2563_REG_DATA0);
		if (ret < 0)
			goto out;
		adc0 = ret;

		ret = i2c_smbus_read_word_data(client,
				TSL2563_CMD | TSL2563_REG_DATA1);
		if (ret < 0)
			goto out;
		adc1 = ret;

		retry = tsl2563_adjust_gainlevel(chip, adc0);
	}

	chip->data0 = tsl2563_normalize_adc(adc0, chip->gainlevel->gaintime);
	chip->data1 = tsl2563_normalize_adc(adc1, chip->gainlevel->gaintime);

	if (!chip->int_enabled)
		schedule_delayed_work(&chip->poweroff_work, 5 * HZ);

	ret = 0;
out:
	return ret;
}

static inline int tsl2563_calib_to_sysfs(u32 calib)
{
	return (int)DIV_ROUND_CLOSEST(calib * CALIB_BASE_SYSFS, BIT(CALIB_FRAC_BITS));
}

static inline u32 tsl2563_calib_from_sysfs(int value)
{
	/* Make a fraction from a number n that was multiplied with b. */
	return (((u32) value) << CALIB_FRAC_BITS) / CALIB_BASE_SYSFS;
}

/*
 * Conversions between lux and ADC values.
 *
 * The basic formula is lux = c0 * adc0 - c1 * adc1, where c0 and c1 are
 * appropriate constants. Different constants are needed for different
 * kinds of light, determined by the ratio adc1/adc0 (basically the ratio
 * of the intensities in infrared and visible wavelengths). lux_table below
 * lists the upper threshold of the adc1/adc0 ratio and the corresponding
 * constants.
 */

struct tsl2563_lux_coeff {
	unsigned long ch_ratio;
	unsigned long ch0_coeff;
	unsigned long ch1_coeff;
};

static const struct tsl2563_lux_coeff lux_table[] = {
	{
		.ch_ratio	= FRAC10K(1300),
		.ch0_coeff	= FRAC10K(315),
		.ch1_coeff	= FRAC10K(262),
	}, {
		.ch_ratio	= FRAC10K(2600),
		.ch0_coeff	= FRAC10K(337),
		.ch1_coeff	= FRAC10K(430),
	}, {
		.ch_ratio	= FRAC10K(3900),
		.ch0_coeff	= FRAC10K(363),
		.ch1_coeff	= FRAC10K(529),
	}, {
		.ch_ratio	= FRAC10K(5200),
		.ch0_coeff	= FRAC10K(392),
		.ch1_coeff	= FRAC10K(605),
	}, {
		.ch_ratio	= FRAC10K(6500),
		.ch0_coeff	= FRAC10K(229),
		.ch1_coeff	= FRAC10K(291),
	}, {
		.ch_ratio	= FRAC10K(8000),
		.ch0_coeff	= FRAC10K(157),
		.ch1_coeff	= FRAC10K(180),
	}, {
		.ch_ratio	= FRAC10K(13000),
		.ch0_coeff	= FRAC10K(34),
		.ch1_coeff	= FRAC10K(26),
	}, {
		.ch_ratio	= ULONG_MAX,
		.ch0_coeff	= 0,
		.ch1_coeff	= 0,
	},
};

/* Convert normalized, scaled ADC values to lux. */
static unsigned int tsl2563_adc_to_lux(u32 adc0, u32 adc1)
{
	const struct tsl2563_lux_coeff *lp = lux_table;
	unsigned long ratio, lux, ch0 = adc0, ch1 = adc1;

	ratio = ch0 ? ((ch1 << ADC_FRAC_BITS) / ch0) : ULONG_MAX;

	while (lp->ch_ratio < ratio)
		lp++;

	lux = ch0 * lp->ch0_coeff - ch1 * lp->ch1_coeff;

	return (unsigned int) (lux >> ADC_FRAC_BITS);
}

/* Apply calibration coefficient to ADC count. */
static u32 tsl2563_calib_adc(u32 adc, u32 calib)
{
	unsigned long scaled = adc;

	scaled *= calib;
	scaled >>= CALIB_FRAC_BITS;

	return (u32) scaled;
}

static int tsl2563_write_raw(struct iio_dev *indio_dev,
			       struct iio_chan_spec const *chan,
			       int val,
			       int val2,
			       long mask)
{
	struct tsl2563_chip *chip = iio_priv(indio_dev);

	if (mask != IIO_CHAN_INFO_CALIBSCALE)
		return -EINVAL;
	if (chan->channel2 == IIO_MOD_LIGHT_BOTH)
		chip->calib0 = tsl2563_calib_from_sysfs(val);
	else if (chan->channel2 == IIO_MOD_LIGHT_IR)
		chip->calib1 = tsl2563_calib_from_sysfs(val);
	else
		return -EINVAL;

	return 0;
}

static int tsl2563_read_raw(struct iio_dev *indio_dev,
			    struct iio_chan_spec const *chan,
			    int *val,
			    int *val2,
			    long mask)
{
	int ret = -EINVAL;
	u32 calib0, calib1;
	struct tsl2563_chip *chip = iio_priv(indio_dev);

	mutex_lock(&chip->lock);
	switch (mask) {
	case IIO_CHAN_INFO_RAW:
	case IIO_CHAN_INFO_PROCESSED:
		switch (chan->type) {
		case IIO_LIGHT:
			ret = tsl2563_get_adc(chip);
			if (ret)
				goto error_ret;
			calib0 = tsl2563_calib_adc(chip->data0, chip->calib0) *
				chip->cover_comp_gain;
			calib1 = tsl2563_calib_adc(chip->data1, chip->calib1) *
				chip->cover_comp_gain;
			*val = tsl2563_adc_to_lux(calib0, calib1);
			ret = IIO_VAL_INT;
			break;
		case IIO_INTENSITY:
			ret = tsl2563_get_adc(chip);
			if (ret)
				goto error_ret;
			if (chan->channel2 == IIO_MOD_LIGHT_BOTH)
				*val = chip->data0;
			else
				*val = chip->data1;
			ret = IIO_VAL_INT;
			break;
		default:
			break;
		}
		break;

	case IIO_CHAN_INFO_CALIBSCALE:
		if (chan->channel2 == IIO_MOD_LIGHT_BOTH)
			*val = tsl2563_calib_to_sysfs(chip->calib0);
		else
			*val = tsl2563_calib_to_sysfs(chip->calib1);
		ret = IIO_VAL_INT;
		break;
	default:
		ret = -EINVAL;
		goto error_ret;
	}

error_ret:
	mutex_unlock(&chip->lock);
	return ret;
}

static const struct iio_event_spec tsl2563_events[] = {
	{
		.type = IIO_EV_TYPE_THRESH,
		.dir = IIO_EV_DIR_RISING,
		.mask_separate = BIT(IIO_EV_INFO_VALUE) |
				BIT(IIO_EV_INFO_ENABLE),
	}, {
		.type = IIO_EV_TYPE_THRESH,
		.dir = IIO_EV_DIR_FALLING,
		.mask_separate = BIT(IIO_EV_INFO_VALUE) |
				BIT(IIO_EV_INFO_ENABLE),
	},
};

static const struct iio_chan_spec tsl2563_channels[] = {
	{
		.type = IIO_LIGHT,
		.indexed = 1,
		.info_mask_separate = BIT(IIO_CHAN_INFO_PROCESSED),
		.channel = 0,
	}, {
		.type = IIO_INTENSITY,
		.modified = 1,
		.channel2 = IIO_MOD_LIGHT_BOTH,
		.info_mask_separate = BIT(IIO_CHAN_INFO_RAW) |
		BIT(IIO_CHAN_INFO_CALIBSCALE),
		.event_spec = tsl2563_events,
		.num_event_specs = ARRAY_SIZE(tsl2563_events),
	}, {
		.type = IIO_INTENSITY,
		.modified = 1,
		.channel2 = IIO_MOD_LIGHT_IR,
		.info_mask_separate = BIT(IIO_CHAN_INFO_RAW) |
		BIT(IIO_CHAN_INFO_CALIBSCALE),
	}
};

static int tsl2563_read_thresh(struct iio_dev *indio_dev,
	const struct iio_chan_spec *chan, enum iio_event_type type,
	enum iio_event_direction dir, enum iio_event_info info, int *val,
	int *val2)
{
	struct tsl2563_chip *chip = iio_priv(indio_dev);

	switch (dir) {
	case IIO_EV_DIR_RISING:
		*val = chip->high_thres;
		break;
	case IIO_EV_DIR_FALLING:
		*val = chip->low_thres;
		break;
	default:
		return -EINVAL;
	}

	return IIO_VAL_INT;
}

static int tsl2563_write_thresh(struct iio_dev *indio_dev,
	const struct iio_chan_spec *chan, enum iio_event_type type,
	enum iio_event_direction dir, enum iio_event_info info, int val,
	int val2)
{
	struct tsl2563_chip *chip = iio_priv(indio_dev);
	int ret;

	mutex_lock(&chip->lock);

	if (dir == IIO_EV_DIR_RISING)
		ret = i2c_smbus_write_word_data(chip->client,
						TSL2563_CMD | TSL2563_REG_HIGH, val);
	else
		ret = i2c_smbus_write_word_data(chip->client,
						TSL2563_CMD | TSL2563_REG_LOW, val);
	if (ret)
		goto error_ret;

	if (dir == IIO_EV_DIR_RISING)
		chip->high_thres = val;
	else
		chip->low_thres = val;

error_ret:
	mutex_unlock(&chip->lock);

	return ret;
}

static irqreturn_t tsl2563_event_handler(int irq, void *private)
{
	struct iio_dev *dev_info = private;
	struct tsl2563_chip *chip = iio_priv(dev_info);

	iio_push_event(dev_info,
		       IIO_UNMOD_EVENT_CODE(IIO_INTENSITY,
					    0,
					    IIO_EV_TYPE_THRESH,
					    IIO_EV_DIR_EITHER),
		       iio_get_time_ns(dev_info));

	/* clear the interrupt and push the event */
	i2c_smbus_write_byte(chip->client, TSL2563_CMD | TSL2563_CLEARINT);
	return IRQ_HANDLED;
}

static int tsl2563_write_interrupt_config(struct iio_dev *indio_dev,
	const struct iio_chan_spec *chan, enum iio_event_type type,
	enum iio_event_direction dir, int state)
{
	struct tsl2563_chip *chip = iio_priv(indio_dev);
	int ret = 0;

	mutex_lock(&chip->lock);
	if (state && !(chip->intr & TSL2563_INT_MASK)) {
		/* ensure the chip is actually on */
		cancel_delayed_work_sync(&chip->poweroff_work);
		if (!tsl2563_get_power(chip)) {
			ret = tsl2563_set_power(chip, 1);
			if (ret)
				goto out;
			ret = tsl2563_configure(chip);
			if (ret)
				goto out;
		}
		ret = tsl2563_configure_irq(chip, true);
	}

	if (!state && (chip->intr & TSL2563_INT_MASK)) {
		ret = tsl2563_configure_irq(chip, false);
		/* now the interrupt is not enabled, we can go to sleep */
		schedule_delayed_work(&chip->poweroff_work, 5 * HZ);
	}
out:
	mutex_unlock(&chip->lock);

	return ret;
}

static int tsl2563_read_interrupt_config(struct iio_dev *indio_dev,
	const struct iio_chan_spec *chan, enum iio_event_type type,
	enum iio_event_direction dir)
{
	struct tsl2563_chip *chip = iio_priv(indio_dev);
	int ret;

	mutex_lock(&chip->lock);
	ret = i2c_smbus_read_byte_data(chip->client,
				       TSL2563_CMD | TSL2563_REG_INT);
	mutex_unlock(&chip->lock);
	if (ret < 0)
		return ret;

	return !!(ret & TSL2563_INT_MASK);
}

static const struct iio_info tsl2563_info_no_irq = {
	.read_raw = &tsl2563_read_raw,
	.write_raw = &tsl2563_write_raw,
};

static const struct iio_info tsl2563_info = {
	.read_raw = &tsl2563_read_raw,
	.write_raw = &tsl2563_write_raw,
	.read_event_value = &tsl2563_read_thresh,
	.write_event_value = &tsl2563_write_thresh,
	.read_event_config = &tsl2563_read_interrupt_config,
	.write_event_config = &tsl2563_write_interrupt_config,
};

static int tsl2563_probe(struct i2c_client *client)
{
	struct device *dev = &client->dev;
	struct iio_dev *indio_dev;
	struct tsl2563_chip *chip;
<<<<<<< HEAD
	struct tsl2563_platform_data *pdata = client->dev.platform_data;
	unsigned long irq_flags;
	int err = 0;
=======
	unsigned long irq_flags;
>>>>>>> ccf0a997
	u8 id = 0;
	int err;

	indio_dev = devm_iio_device_alloc(dev, sizeof(*chip));
	if (!indio_dev)
		return -ENOMEM;

	chip = iio_priv(indio_dev);

	i2c_set_clientdata(client, indio_dev);
	chip->client = client;

	err = tsl2563_detect(chip);
	if (err)
		return dev_err_probe(dev, err, "detect error\n");

	err = tsl2563_read_id(chip, &id);
	if (err)
		return dev_err_probe(dev, err, "read id error\n");

	mutex_init(&chip->lock);

	/* Default values used until userspace says otherwise */
	chip->low_thres = 0x0;
	chip->high_thres = 0xffff;
	chip->gainlevel = tsl2563_gainlevel_table;
	chip->intr = TSL2563_INT_PERSIST(4);
	chip->calib0 = tsl2563_calib_from_sysfs(CALIB_BASE_SYSFS);
	chip->calib1 = tsl2563_calib_from_sysfs(CALIB_BASE_SYSFS);

	chip->cover_comp_gain = 1;
	device_property_read_u32(dev, "amstaos,cover-comp-gain", &chip->cover_comp_gain);

	dev_info(dev, "model %d, rev. %d\n", id >> 4, id & 0x0f);
	indio_dev->name = client->name;
	indio_dev->channels = tsl2563_channels;
	indio_dev->num_channels = ARRAY_SIZE(tsl2563_channels);
	indio_dev->modes = INDIO_DIRECT_MODE;

	if (client->irq)
		indio_dev->info = &tsl2563_info;
	else
		indio_dev->info = &tsl2563_info_no_irq;

	if (client->irq) {
		irq_flags = irq_get_trigger_type(client->irq);
		if (irq_flags == IRQF_TRIGGER_NONE)
			irq_flags = IRQF_TRIGGER_RISING;
		irq_flags |= IRQF_ONESHOT;

<<<<<<< HEAD
		err = devm_request_threaded_irq(&client->dev, client->irq,
=======
		err = devm_request_threaded_irq(dev, client->irq,
>>>>>>> ccf0a997
					   NULL,
					   &tsl2563_event_handler,
					   irq_flags,
					   "tsl2563_event",
					   indio_dev);
		if (err)
			return dev_err_probe(dev, err, "irq request error\n");
	}

	err = tsl2563_configure(chip);
	if (err)
		return dev_err_probe(dev, err, "configure error\n");

	INIT_DELAYED_WORK(&chip->poweroff_work, tsl2563_poweroff_work);

	/* The interrupt cannot yet be enabled so this is fine without lock */
	schedule_delayed_work(&chip->poweroff_work, 5 * HZ);

	err = iio_device_register(indio_dev);
	if (err) {
		dev_err_probe(dev, err, "iio registration error\n");
		goto fail;
	}

	return 0;

fail:
	cancel_delayed_work_sync(&chip->poweroff_work);
	return err;
}

static void tsl2563_remove(struct i2c_client *client)
{
	struct iio_dev *indio_dev = i2c_get_clientdata(client);
	struct tsl2563_chip *chip = iio_priv(indio_dev);

	iio_device_unregister(indio_dev);
	if (!chip->int_enabled)
		cancel_delayed_work_sync(&chip->poweroff_work);
	/* Ensure that interrupts are disabled - then flush any bottom halves */
	tsl2563_configure_irq(chip, false);
	tsl2563_set_power(chip, 0);
}

static int tsl2563_suspend(struct device *dev)
{
	struct iio_dev *indio_dev = dev_get_drvdata(dev);
	struct tsl2563_chip *chip = iio_priv(indio_dev);
	int ret;

	mutex_lock(&chip->lock);

	ret = tsl2563_set_power(chip, 0);
	if (ret)
		goto out;

	chip->suspended = true;

out:
	mutex_unlock(&chip->lock);
	return ret;
}

static int tsl2563_resume(struct device *dev)
{
	struct iio_dev *indio_dev = dev_get_drvdata(dev);
	struct tsl2563_chip *chip = iio_priv(indio_dev);
	int ret;

	mutex_lock(&chip->lock);

	ret = tsl2563_set_power(chip, 1);
	if (ret)
		goto out;

	ret = tsl2563_configure(chip);
	if (ret)
		goto out;

	chip->suspended = false;

out:
	mutex_unlock(&chip->lock);
	return ret;
}

static DEFINE_SIMPLE_DEV_PM_OPS(tsl2563_pm_ops, tsl2563_suspend,
				tsl2563_resume);

static const struct i2c_device_id tsl2563_id[] = {
	{ "tsl2560", 0 },
	{ "tsl2561", 1 },
	{ "tsl2562", 2 },
	{ "tsl2563", 3 },
	{}
};
MODULE_DEVICE_TABLE(i2c, tsl2563_id);

static const struct of_device_id tsl2563_of_match[] = {
	{ .compatible = "amstaos,tsl2560" },
	{ .compatible = "amstaos,tsl2561" },
	{ .compatible = "amstaos,tsl2562" },
	{ .compatible = "amstaos,tsl2563" },
	{}
};
MODULE_DEVICE_TABLE(of, tsl2563_of_match);

static struct i2c_driver tsl2563_i2c_driver = {
	.driver = {
		.name	 = "tsl2563",
		.of_match_table = tsl2563_of_match,
		.pm	= pm_sleep_ptr(&tsl2563_pm_ops),
	},
	.probe		= tsl2563_probe,
	.remove		= tsl2563_remove,
	.id_table	= tsl2563_id,
};
module_i2c_driver(tsl2563_i2c_driver);

MODULE_AUTHOR("Nokia Corporation");
MODULE_DESCRIPTION("tsl2563 light sensor driver");
MODULE_LICENSE("GPL");<|MERGE_RESOLUTION|>--- conflicted
+++ resolved
@@ -697,13 +697,7 @@
 	struct device *dev = &client->dev;
 	struct iio_dev *indio_dev;
 	struct tsl2563_chip *chip;
-<<<<<<< HEAD
-	struct tsl2563_platform_data *pdata = client->dev.platform_data;
 	unsigned long irq_flags;
-	int err = 0;
-=======
-	unsigned long irq_flags;
->>>>>>> ccf0a997
 	u8 id = 0;
 	int err;
 
@@ -754,11 +748,7 @@
 			irq_flags = IRQF_TRIGGER_RISING;
 		irq_flags |= IRQF_ONESHOT;
 
-<<<<<<< HEAD
-		err = devm_request_threaded_irq(&client->dev, client->irq,
-=======
 		err = devm_request_threaded_irq(dev, client->irq,
->>>>>>> ccf0a997
 					   NULL,
 					   &tsl2563_event_handler,
 					   irq_flags,
