/*
 * STMicroelectronics accelerometers driver
 *
 * Copyright 2012-2013 STMicroelectronics Inc.
 *
 * Denis Ciocca <denis.ciocca@st.com>
 *
 * Licensed under the GPL-2.
 */

#include <linux/kernel.h>
#include <linux/module.h>
#include <linux/slab.h>
#include <linux/errno.h>
#include <linux/types.h>
#include <linux/mutex.h>
#include <linux/interrupt.h>
#include <linux/i2c.h>
#include <linux/gpio.h>
#include <linux/irq.h>
#include <linux/iio/iio.h>
#include <linux/iio/sysfs.h>
#include <linux/iio/trigger.h>
#include <linux/iio/buffer.h>

#include <linux/iio/common/st_sensors.h>
#include "st_accel.h"

#define ST_ACCEL_NUMBER_DATA_CHANNELS		3

/* DEFAULT VALUE FOR SENSORS */
#define ST_ACCEL_DEFAULT_OUT_X_L_ADDR		0x28
#define ST_ACCEL_DEFAULT_OUT_Y_L_ADDR		0x2a
#define ST_ACCEL_DEFAULT_OUT_Z_L_ADDR		0x2c

/* FULLSCALE */
#define ST_ACCEL_FS_AVL_2G			2
#define ST_ACCEL_FS_AVL_4G			4
#define ST_ACCEL_FS_AVL_6G			6
#define ST_ACCEL_FS_AVL_8G			8
#define ST_ACCEL_FS_AVL_16G			16
#define ST_ACCEL_FS_AVL_100G			100
#define ST_ACCEL_FS_AVL_200G			200
#define ST_ACCEL_FS_AVL_400G			400

/* CUSTOM VALUES FOR SENSOR 1 */
#define ST_ACCEL_1_WAI_EXP			0x33
#define ST_ACCEL_1_ODR_ADDR			0x20
#define ST_ACCEL_1_ODR_MASK			0xf0
#define ST_ACCEL_1_ODR_AVL_1HZ_VAL		0x01
#define ST_ACCEL_1_ODR_AVL_10HZ_VAL		0x02
#define ST_ACCEL_1_ODR_AVL_25HZ_VAL		0x03
#define ST_ACCEL_1_ODR_AVL_50HZ_VAL		0x04
#define ST_ACCEL_1_ODR_AVL_100HZ_VAL		0x05
#define ST_ACCEL_1_ODR_AVL_200HZ_VAL		0x06
#define ST_ACCEL_1_ODR_AVL_400HZ_VAL		0x07
#define ST_ACCEL_1_ODR_AVL_1600HZ_VAL		0x08
#define ST_ACCEL_1_FS_ADDR			0x23
#define ST_ACCEL_1_FS_MASK			0x30
#define ST_ACCEL_1_FS_AVL_2_VAL			0x00
#define ST_ACCEL_1_FS_AVL_4_VAL			0x01
#define ST_ACCEL_1_FS_AVL_8_VAL			0x02
#define ST_ACCEL_1_FS_AVL_16_VAL		0x03
#define ST_ACCEL_1_FS_AVL_2_GAIN		IIO_G_TO_M_S_2(1000)
#define ST_ACCEL_1_FS_AVL_4_GAIN		IIO_G_TO_M_S_2(2000)
#define ST_ACCEL_1_FS_AVL_8_GAIN		IIO_G_TO_M_S_2(4000)
#define ST_ACCEL_1_FS_AVL_16_GAIN		IIO_G_TO_M_S_2(12000)
#define ST_ACCEL_1_BDU_ADDR			0x23
#define ST_ACCEL_1_BDU_MASK			0x80
#define ST_ACCEL_1_DRDY_IRQ_ADDR		0x22
#define ST_ACCEL_1_DRDY_IRQ_INT1_MASK		0x10
#define ST_ACCEL_1_DRDY_IRQ_INT2_MASK		0x08
#define ST_ACCEL_1_IHL_IRQ_ADDR			0x25
#define ST_ACCEL_1_IHL_IRQ_MASK			0x02
#define ST_ACCEL_1_MULTIREAD_BIT		true

/* CUSTOM VALUES FOR SENSOR 2 */
#define ST_ACCEL_2_WAI_EXP			0x32
#define ST_ACCEL_2_ODR_ADDR			0x20
#define ST_ACCEL_2_ODR_MASK			0x18
#define ST_ACCEL_2_ODR_AVL_50HZ_VAL		0x00
#define ST_ACCEL_2_ODR_AVL_100HZ_VAL		0x01
#define ST_ACCEL_2_ODR_AVL_400HZ_VAL		0x02
#define ST_ACCEL_2_ODR_AVL_1000HZ_VAL		0x03
#define ST_ACCEL_2_PW_ADDR			0x20
#define ST_ACCEL_2_PW_MASK			0xe0
#define ST_ACCEL_2_FS_ADDR			0x23
#define ST_ACCEL_2_FS_MASK			0x30
#define ST_ACCEL_2_FS_AVL_2_VAL			0X00
#define ST_ACCEL_2_FS_AVL_4_VAL			0X01
#define ST_ACCEL_2_FS_AVL_8_VAL			0x03
#define ST_ACCEL_2_FS_AVL_2_GAIN		IIO_G_TO_M_S_2(1000)
#define ST_ACCEL_2_FS_AVL_4_GAIN		IIO_G_TO_M_S_2(2000)
#define ST_ACCEL_2_FS_AVL_8_GAIN		IIO_G_TO_M_S_2(3900)
#define ST_ACCEL_2_BDU_ADDR			0x23
#define ST_ACCEL_2_BDU_MASK			0x80
#define ST_ACCEL_2_DRDY_IRQ_ADDR		0x22
#define ST_ACCEL_2_DRDY_IRQ_INT1_MASK		0x02
#define ST_ACCEL_2_DRDY_IRQ_INT2_MASK		0x10
#define ST_ACCEL_2_IHL_IRQ_ADDR			0x22
#define ST_ACCEL_2_IHL_IRQ_MASK			0x80
#define ST_ACCEL_2_OD_IRQ_ADDR			0x22
#define ST_ACCEL_2_OD_IRQ_MASK			0x40
#define ST_ACCEL_2_MULTIREAD_BIT		true

/* CUSTOM VALUES FOR SENSOR 3 */
#define ST_ACCEL_3_WAI_EXP			0x40
#define ST_ACCEL_3_ODR_ADDR			0x20
#define ST_ACCEL_3_ODR_MASK			0xf0
#define ST_ACCEL_3_ODR_AVL_3HZ_VAL		0x01
#define ST_ACCEL_3_ODR_AVL_6HZ_VAL		0x02
#define ST_ACCEL_3_ODR_AVL_12HZ_VAL		0x03
#define ST_ACCEL_3_ODR_AVL_25HZ_VAL		0x04
#define ST_ACCEL_3_ODR_AVL_50HZ_VAL		0x05
#define ST_ACCEL_3_ODR_AVL_100HZ_VAL		0x06
#define ST_ACCEL_3_ODR_AVL_200HZ_VAL		0x07
#define ST_ACCEL_3_ODR_AVL_400HZ_VAL		0x08
#define ST_ACCEL_3_ODR_AVL_800HZ_VAL		0x09
#define ST_ACCEL_3_ODR_AVL_1600HZ_VAL		0x0a
#define ST_ACCEL_3_FS_ADDR			0x24
#define ST_ACCEL_3_FS_MASK			0x38
#define ST_ACCEL_3_FS_AVL_2_VAL			0X00
#define ST_ACCEL_3_FS_AVL_4_VAL			0X01
#define ST_ACCEL_3_FS_AVL_6_VAL			0x02
#define ST_ACCEL_3_FS_AVL_8_VAL			0x03
#define ST_ACCEL_3_FS_AVL_16_VAL		0x04
#define ST_ACCEL_3_FS_AVL_2_GAIN		IIO_G_TO_M_S_2(61)
#define ST_ACCEL_3_FS_AVL_4_GAIN		IIO_G_TO_M_S_2(122)
#define ST_ACCEL_3_FS_AVL_6_GAIN		IIO_G_TO_M_S_2(183)
#define ST_ACCEL_3_FS_AVL_8_GAIN		IIO_G_TO_M_S_2(244)
#define ST_ACCEL_3_FS_AVL_16_GAIN		IIO_G_TO_M_S_2(732)
#define ST_ACCEL_3_BDU_ADDR			0x20
#define ST_ACCEL_3_BDU_MASK			0x08
#define ST_ACCEL_3_DRDY_IRQ_ADDR		0x23
#define ST_ACCEL_3_DRDY_IRQ_INT1_MASK		0x80
#define ST_ACCEL_3_DRDY_IRQ_INT2_MASK		0x00
#define ST_ACCEL_3_IHL_IRQ_ADDR			0x23
#define ST_ACCEL_3_IHL_IRQ_MASK			0x40
#define ST_ACCEL_3_IG1_EN_ADDR			0x23
#define ST_ACCEL_3_IG1_EN_MASK			0x08
#define ST_ACCEL_3_MULTIREAD_BIT		false

/* CUSTOM VALUES FOR SENSOR 4 */
#define ST_ACCEL_4_WAI_EXP			0x3a
#define ST_ACCEL_4_ODR_ADDR			0x20
#define ST_ACCEL_4_ODR_MASK			0x30 /* DF1 and DF0 */
#define ST_ACCEL_4_ODR_AVL_40HZ_VAL		0x00
#define ST_ACCEL_4_ODR_AVL_160HZ_VAL		0x01
#define ST_ACCEL_4_ODR_AVL_640HZ_VAL		0x02
#define ST_ACCEL_4_ODR_AVL_2560HZ_VAL		0x03
#define ST_ACCEL_4_PW_ADDR			0x20
#define ST_ACCEL_4_PW_MASK			0xc0
#define ST_ACCEL_4_FS_ADDR			0x21
#define ST_ACCEL_4_FS_MASK			0x80
#define ST_ACCEL_4_FS_AVL_2_VAL			0X00
#define ST_ACCEL_4_FS_AVL_6_VAL			0X01
#define ST_ACCEL_4_FS_AVL_2_GAIN		IIO_G_TO_M_S_2(1000)
#define ST_ACCEL_4_FS_AVL_6_GAIN		IIO_G_TO_M_S_2(3000)
#define ST_ACCEL_4_BDU_ADDR			0x21
#define ST_ACCEL_4_BDU_MASK			0x40
#define ST_ACCEL_4_DRDY_IRQ_ADDR		0x21
#define ST_ACCEL_4_DRDY_IRQ_INT1_MASK		0x04
#define ST_ACCEL_4_MULTIREAD_BIT		true

/* CUSTOM VALUES FOR SENSOR 5 */
#define ST_ACCEL_5_WAI_EXP			0x3b
#define ST_ACCEL_5_ODR_ADDR			0x20
#define ST_ACCEL_5_ODR_MASK			0x80
#define ST_ACCEL_5_ODR_AVL_100HZ_VAL		0x00
#define ST_ACCEL_5_ODR_AVL_400HZ_VAL		0x01
#define ST_ACCEL_5_PW_ADDR			0x20
#define ST_ACCEL_5_PW_MASK			0x40
#define ST_ACCEL_5_FS_ADDR			0x20
#define ST_ACCEL_5_FS_MASK			0x20
#define ST_ACCEL_5_FS_AVL_2_VAL			0X00
#define ST_ACCEL_5_FS_AVL_8_VAL			0X01
/* TODO: check these resulting gain settings, these are not in the datsheet */
#define ST_ACCEL_5_FS_AVL_2_GAIN		IIO_G_TO_M_S_2(18000)
#define ST_ACCEL_5_FS_AVL_8_GAIN		IIO_G_TO_M_S_2(72000)
#define ST_ACCEL_5_DRDY_IRQ_ADDR		0x22
#define ST_ACCEL_5_DRDY_IRQ_INT1_MASK		0x04
#define ST_ACCEL_5_DRDY_IRQ_INT2_MASK		0x20
#define ST_ACCEL_5_IHL_IRQ_ADDR			0x22
#define ST_ACCEL_5_IHL_IRQ_MASK			0x80
#define ST_ACCEL_5_OD_IRQ_ADDR			0x22
#define ST_ACCEL_5_OD_IRQ_MASK			0x40
#define ST_ACCEL_5_IG1_EN_ADDR			0x21
#define ST_ACCEL_5_IG1_EN_MASK			0x08
#define ST_ACCEL_5_MULTIREAD_BIT		false

/* CUSTOM VALUES FOR SENSOR 6 */
#define ST_ACCEL_6_WAI_EXP			0x32
#define ST_ACCEL_6_ODR_ADDR			0x20
#define ST_ACCEL_6_ODR_MASK			0x18
#define ST_ACCEL_6_ODR_AVL_50HZ_VAL		0x00
#define ST_ACCEL_6_ODR_AVL_100HZ_VAL		0x01
#define ST_ACCEL_6_ODR_AVL_400HZ_VAL		0x02
#define ST_ACCEL_6_ODR_AVL_1000HZ_VAL		0x03
#define ST_ACCEL_6_PW_ADDR			0x20
#define ST_ACCEL_6_PW_MASK			0x20
#define ST_ACCEL_6_FS_ADDR			0x23
#define ST_ACCEL_6_FS_MASK			0x30
#define ST_ACCEL_6_FS_AVL_100_VAL		0x00
#define ST_ACCEL_6_FS_AVL_200_VAL		0x01
#define ST_ACCEL_6_FS_AVL_400_VAL		0x03
#define ST_ACCEL_6_FS_AVL_100_GAIN		IIO_G_TO_M_S_2(49000)
#define ST_ACCEL_6_FS_AVL_200_GAIN		IIO_G_TO_M_S_2(98000)
#define ST_ACCEL_6_FS_AVL_400_GAIN		IIO_G_TO_M_S_2(195000)
#define ST_ACCEL_6_BDU_ADDR			0x23
#define ST_ACCEL_6_BDU_MASK			0x80
#define ST_ACCEL_6_DRDY_IRQ_ADDR		0x22
#define ST_ACCEL_6_DRDY_IRQ_INT1_MASK		0x02
#define ST_ACCEL_6_DRDY_IRQ_INT2_MASK		0x10
#define ST_ACCEL_6_IHL_IRQ_ADDR			0x22
#define ST_ACCEL_6_IHL_IRQ_MASK			0x80
#define ST_ACCEL_6_MULTIREAD_BIT		true

/* CUSTOM VALUES FOR SENSOR 7 */
#define ST_ACCEL_7_ODR_ADDR			0x20
#define ST_ACCEL_7_ODR_MASK			0x30
#define ST_ACCEL_7_ODR_AVL_280HZ_VAL		0x00
#define ST_ACCEL_7_ODR_AVL_560HZ_VAL		0x01
#define ST_ACCEL_7_ODR_AVL_1120HZ_VAL		0x02
#define ST_ACCEL_7_ODR_AVL_4480HZ_VAL		0x03
#define ST_ACCEL_7_PW_ADDR			0x20
#define ST_ACCEL_7_PW_MASK			0xc0
#define ST_ACCEL_7_FS_AVL_2_GAIN		IIO_G_TO_M_S_2(488)
#define ST_ACCEL_7_BDU_ADDR			0x21
#define ST_ACCEL_7_BDU_MASK			0x40
#define ST_ACCEL_7_DRDY_IRQ_ADDR		0x21
#define ST_ACCEL_7_DRDY_IRQ_INT1_MASK		0x04
#define ST_ACCEL_7_MULTIREAD_BIT		false

static const struct iio_chan_spec st_accel_8bit_channels[] = {
	ST_SENSORS_LSM_CHANNELS(IIO_ACCEL,
			BIT(IIO_CHAN_INFO_RAW) | BIT(IIO_CHAN_INFO_SCALE),
			ST_SENSORS_SCAN_X, 1, IIO_MOD_X, 's', IIO_LE, 8, 8,
			ST_ACCEL_DEFAULT_OUT_X_L_ADDR+1),
	ST_SENSORS_LSM_CHANNELS(IIO_ACCEL,
			BIT(IIO_CHAN_INFO_RAW) | BIT(IIO_CHAN_INFO_SCALE),
			ST_SENSORS_SCAN_Y, 1, IIO_MOD_Y, 's', IIO_LE, 8, 8,
			ST_ACCEL_DEFAULT_OUT_Y_L_ADDR+1),
	ST_SENSORS_LSM_CHANNELS(IIO_ACCEL,
			BIT(IIO_CHAN_INFO_RAW) | BIT(IIO_CHAN_INFO_SCALE),
			ST_SENSORS_SCAN_Z, 1, IIO_MOD_Z, 's', IIO_LE, 8, 8,
			ST_ACCEL_DEFAULT_OUT_Z_L_ADDR+1),
	IIO_CHAN_SOFT_TIMESTAMP(3)
};

static const struct iio_chan_spec st_accel_12bit_channels[] = {
	ST_SENSORS_LSM_CHANNELS(IIO_ACCEL,
			BIT(IIO_CHAN_INFO_RAW) | BIT(IIO_CHAN_INFO_SCALE),
			ST_SENSORS_SCAN_X, 1, IIO_MOD_X, 's', IIO_LE, 12, 16,
			ST_ACCEL_DEFAULT_OUT_X_L_ADDR),
	ST_SENSORS_LSM_CHANNELS(IIO_ACCEL,
			BIT(IIO_CHAN_INFO_RAW) | BIT(IIO_CHAN_INFO_SCALE),
			ST_SENSORS_SCAN_Y, 1, IIO_MOD_Y, 's', IIO_LE, 12, 16,
			ST_ACCEL_DEFAULT_OUT_Y_L_ADDR),
	ST_SENSORS_LSM_CHANNELS(IIO_ACCEL,
			BIT(IIO_CHAN_INFO_RAW) | BIT(IIO_CHAN_INFO_SCALE),
			ST_SENSORS_SCAN_Z, 1, IIO_MOD_Z, 's', IIO_LE, 12, 16,
			ST_ACCEL_DEFAULT_OUT_Z_L_ADDR),
	IIO_CHAN_SOFT_TIMESTAMP(3)
};

static const struct iio_chan_spec st_accel_16bit_channels[] = {
	ST_SENSORS_LSM_CHANNELS(IIO_ACCEL,
			BIT(IIO_CHAN_INFO_RAW) | BIT(IIO_CHAN_INFO_SCALE),
			ST_SENSORS_SCAN_X, 1, IIO_MOD_X, 's', IIO_LE, 16, 16,
			ST_ACCEL_DEFAULT_OUT_X_L_ADDR),
	ST_SENSORS_LSM_CHANNELS(IIO_ACCEL,
			BIT(IIO_CHAN_INFO_RAW) | BIT(IIO_CHAN_INFO_SCALE),
			ST_SENSORS_SCAN_Y, 1, IIO_MOD_Y, 's', IIO_LE, 16, 16,
			ST_ACCEL_DEFAULT_OUT_Y_L_ADDR),
	ST_SENSORS_LSM_CHANNELS(IIO_ACCEL,
			BIT(IIO_CHAN_INFO_RAW) | BIT(IIO_CHAN_INFO_SCALE),
			ST_SENSORS_SCAN_Z, 1, IIO_MOD_Z, 's', IIO_LE, 16, 16,
			ST_ACCEL_DEFAULT_OUT_Z_L_ADDR),
	IIO_CHAN_SOFT_TIMESTAMP(3)
};

static const struct st_sensor_settings st_accel_sensors_settings[] = {
	{
		.wai = ST_ACCEL_1_WAI_EXP,
		.wai_addr = ST_SENSORS_DEFAULT_WAI_ADDRESS,
		.sensors_supported = {
			[0] = LIS3DH_ACCEL_DEV_NAME,
			[1] = LSM303DLHC_ACCEL_DEV_NAME,
			[2] = LSM330D_ACCEL_DEV_NAME,
			[3] = LSM330DL_ACCEL_DEV_NAME,
			[4] = LSM330DLC_ACCEL_DEV_NAME,
			[5] = LSM303AGR_ACCEL_DEV_NAME,
			[6] = LIS2DH12_ACCEL_DEV_NAME,
		},
		.ch = (struct iio_chan_spec *)st_accel_12bit_channels,
		.odr = {
			.addr = ST_ACCEL_1_ODR_ADDR,
			.mask = ST_ACCEL_1_ODR_MASK,
			.odr_avl = {
				{ 1, ST_ACCEL_1_ODR_AVL_1HZ_VAL, },
				{ 10, ST_ACCEL_1_ODR_AVL_10HZ_VAL, },
				{ 25, ST_ACCEL_1_ODR_AVL_25HZ_VAL, },
				{ 50, ST_ACCEL_1_ODR_AVL_50HZ_VAL, },
				{ 100, ST_ACCEL_1_ODR_AVL_100HZ_VAL, },
				{ 200, ST_ACCEL_1_ODR_AVL_200HZ_VAL, },
				{ 400, ST_ACCEL_1_ODR_AVL_400HZ_VAL, },
				{ 1600, ST_ACCEL_1_ODR_AVL_1600HZ_VAL, },
			},
		},
		.pw = {
			.addr = ST_ACCEL_1_ODR_ADDR,
			.mask = ST_ACCEL_1_ODR_MASK,
			.value_off = ST_SENSORS_DEFAULT_POWER_OFF_VALUE,
		},
		.enable_axis = {
			.addr = ST_SENSORS_DEFAULT_AXIS_ADDR,
			.mask = ST_SENSORS_DEFAULT_AXIS_MASK,
		},
		.fs = {
			.addr = ST_ACCEL_1_FS_ADDR,
			.mask = ST_ACCEL_1_FS_MASK,
			.fs_avl = {
				[0] = {
					.num = ST_ACCEL_FS_AVL_2G,
					.value = ST_ACCEL_1_FS_AVL_2_VAL,
					.gain = ST_ACCEL_1_FS_AVL_2_GAIN,
				},
				[1] = {
					.num = ST_ACCEL_FS_AVL_4G,
					.value = ST_ACCEL_1_FS_AVL_4_VAL,
					.gain = ST_ACCEL_1_FS_AVL_4_GAIN,
				},
				[2] = {
					.num = ST_ACCEL_FS_AVL_8G,
					.value = ST_ACCEL_1_FS_AVL_8_VAL,
					.gain = ST_ACCEL_1_FS_AVL_8_GAIN,
				},
				[3] = {
					.num = ST_ACCEL_FS_AVL_16G,
					.value = ST_ACCEL_1_FS_AVL_16_VAL,
					.gain = ST_ACCEL_1_FS_AVL_16_GAIN,
				},
			},
		},
		.bdu = {
			.addr = ST_ACCEL_1_BDU_ADDR,
			.mask = ST_ACCEL_1_BDU_MASK,
		},
		/*
		 * Data Alignment Setting - needs to be set to get
		 * left-justified data like all other sensors.
		 */
		.das = {
			.addr = 0x21,
			.mask = 0x01,
		},
		.drdy_irq = {
			.addr = ST_ACCEL_1_DRDY_IRQ_ADDR,
			.mask_int1 = ST_ACCEL_1_DRDY_IRQ_INT1_MASK,
			.mask_int2 = ST_ACCEL_1_DRDY_IRQ_INT2_MASK,
			.addr_ihl = ST_ACCEL_1_IHL_IRQ_ADDR,
			.mask_ihl = ST_ACCEL_1_IHL_IRQ_MASK,
			.addr_stat_drdy = ST_SENSORS_DEFAULT_STAT_ADDR,
		},
		.multi_read_bit = ST_ACCEL_1_MULTIREAD_BIT,
		.bootime = 2,
	},
	{
		.wai = ST_ACCEL_2_WAI_EXP,
		.wai_addr = ST_SENSORS_DEFAULT_WAI_ADDRESS,
		.sensors_supported = {
			[0] = LIS331DLH_ACCEL_DEV_NAME,
			[1] = LSM303DL_ACCEL_DEV_NAME,
			[2] = LSM303DLH_ACCEL_DEV_NAME,
			[3] = LSM303DLM_ACCEL_DEV_NAME,
		},
		.ch = (struct iio_chan_spec *)st_accel_12bit_channels,
		.odr = {
			.addr = ST_ACCEL_2_ODR_ADDR,
			.mask = ST_ACCEL_2_ODR_MASK,
			.odr_avl = {
				{ 50, ST_ACCEL_2_ODR_AVL_50HZ_VAL, },
				{ 100, ST_ACCEL_2_ODR_AVL_100HZ_VAL, },
				{ 400, ST_ACCEL_2_ODR_AVL_400HZ_VAL, },
				{ 1000, ST_ACCEL_2_ODR_AVL_1000HZ_VAL, },
			},
		},
		.pw = {
			.addr = ST_ACCEL_2_PW_ADDR,
			.mask = ST_ACCEL_2_PW_MASK,
			.value_on = ST_SENSORS_DEFAULT_POWER_ON_VALUE,
			.value_off = ST_SENSORS_DEFAULT_POWER_OFF_VALUE,
		},
		.enable_axis = {
			.addr = ST_SENSORS_DEFAULT_AXIS_ADDR,
			.mask = ST_SENSORS_DEFAULT_AXIS_MASK,
		},
		.fs = {
			.addr = ST_ACCEL_2_FS_ADDR,
			.mask = ST_ACCEL_2_FS_MASK,
			.fs_avl = {
				[0] = {
					.num = ST_ACCEL_FS_AVL_2G,
					.value = ST_ACCEL_2_FS_AVL_2_VAL,
					.gain = ST_ACCEL_2_FS_AVL_2_GAIN,
				},
				[1] = {
					.num = ST_ACCEL_FS_AVL_4G,
					.value = ST_ACCEL_2_FS_AVL_4_VAL,
					.gain = ST_ACCEL_2_FS_AVL_4_GAIN,
				},
				[2] = {
					.num = ST_ACCEL_FS_AVL_8G,
					.value = ST_ACCEL_2_FS_AVL_8_VAL,
					.gain = ST_ACCEL_2_FS_AVL_8_GAIN,
				},
			},
		},
		.bdu = {
			.addr = ST_ACCEL_2_BDU_ADDR,
			.mask = ST_ACCEL_2_BDU_MASK,
		},
		.drdy_irq = {
			.addr = ST_ACCEL_2_DRDY_IRQ_ADDR,
			.mask_int1 = ST_ACCEL_2_DRDY_IRQ_INT1_MASK,
			.mask_int2 = ST_ACCEL_2_DRDY_IRQ_INT2_MASK,
			.addr_ihl = ST_ACCEL_2_IHL_IRQ_ADDR,
			.mask_ihl = ST_ACCEL_2_IHL_IRQ_MASK,
			.addr_od = ST_ACCEL_2_OD_IRQ_ADDR,
			.mask_od = ST_ACCEL_2_OD_IRQ_MASK,
			.addr_stat_drdy = ST_SENSORS_DEFAULT_STAT_ADDR,
		},
		.multi_read_bit = ST_ACCEL_2_MULTIREAD_BIT,
		.bootime = 2,
	},
	{
		.wai = ST_ACCEL_3_WAI_EXP,
		.wai_addr = ST_SENSORS_DEFAULT_WAI_ADDRESS,
		.sensors_supported = {
			[0] = LSM330_ACCEL_DEV_NAME,
		},
		.ch = (struct iio_chan_spec *)st_accel_16bit_channels,
		.odr = {
			.addr = ST_ACCEL_3_ODR_ADDR,
			.mask = ST_ACCEL_3_ODR_MASK,
			.odr_avl = {
				{ 3, ST_ACCEL_3_ODR_AVL_3HZ_VAL },
				{ 6, ST_ACCEL_3_ODR_AVL_6HZ_VAL, },
				{ 12, ST_ACCEL_3_ODR_AVL_12HZ_VAL, },
				{ 25, ST_ACCEL_3_ODR_AVL_25HZ_VAL, },
				{ 50, ST_ACCEL_3_ODR_AVL_50HZ_VAL, },
				{ 100, ST_ACCEL_3_ODR_AVL_100HZ_VAL, },
				{ 200, ST_ACCEL_3_ODR_AVL_200HZ_VAL, },
				{ 400, ST_ACCEL_3_ODR_AVL_400HZ_VAL, },
				{ 800, ST_ACCEL_3_ODR_AVL_800HZ_VAL, },
				{ 1600, ST_ACCEL_3_ODR_AVL_1600HZ_VAL, },
			},
		},
		.pw = {
			.addr = ST_ACCEL_3_ODR_ADDR,
			.mask = ST_ACCEL_3_ODR_MASK,
			.value_off = ST_SENSORS_DEFAULT_POWER_OFF_VALUE,
		},
		.enable_axis = {
			.addr = ST_SENSORS_DEFAULT_AXIS_ADDR,
			.mask = ST_SENSORS_DEFAULT_AXIS_MASK,
		},
		.fs = {
			.addr = ST_ACCEL_3_FS_ADDR,
			.mask = ST_ACCEL_3_FS_MASK,
			.fs_avl = {
				[0] = {
					.num = ST_ACCEL_FS_AVL_2G,
					.value = ST_ACCEL_3_FS_AVL_2_VAL,
					.gain = ST_ACCEL_3_FS_AVL_2_GAIN,
				},
				[1] = {
					.num = ST_ACCEL_FS_AVL_4G,
					.value = ST_ACCEL_3_FS_AVL_4_VAL,
					.gain = ST_ACCEL_3_FS_AVL_4_GAIN,
				},
				[2] = {
					.num = ST_ACCEL_FS_AVL_6G,
					.value = ST_ACCEL_3_FS_AVL_6_VAL,
					.gain = ST_ACCEL_3_FS_AVL_6_GAIN,
				},
				[3] = {
					.num = ST_ACCEL_FS_AVL_8G,
					.value = ST_ACCEL_3_FS_AVL_8_VAL,
					.gain = ST_ACCEL_3_FS_AVL_8_GAIN,
				},
				[4] = {
					.num = ST_ACCEL_FS_AVL_16G,
					.value = ST_ACCEL_3_FS_AVL_16_VAL,
					.gain = ST_ACCEL_3_FS_AVL_16_GAIN,
				},
			},
		},
		.bdu = {
			.addr = ST_ACCEL_3_BDU_ADDR,
			.mask = ST_ACCEL_3_BDU_MASK,
		},
		.drdy_irq = {
			.addr = ST_ACCEL_3_DRDY_IRQ_ADDR,
			.mask_int1 = ST_ACCEL_3_DRDY_IRQ_INT1_MASK,
			.mask_int2 = ST_ACCEL_3_DRDY_IRQ_INT2_MASK,
			.addr_ihl = ST_ACCEL_3_IHL_IRQ_ADDR,
			.mask_ihl = ST_ACCEL_3_IHL_IRQ_MASK,
			.addr_stat_drdy = ST_SENSORS_DEFAULT_STAT_ADDR,
			.ig1 = {
				.en_addr = ST_ACCEL_3_IG1_EN_ADDR,
				.en_mask = ST_ACCEL_3_IG1_EN_MASK,
			},
		},
		.multi_read_bit = ST_ACCEL_3_MULTIREAD_BIT,
		.bootime = 2,
	},
	{
		.wai = ST_ACCEL_4_WAI_EXP,
		.wai_addr = ST_SENSORS_DEFAULT_WAI_ADDRESS,
		.sensors_supported = {
			[0] = LIS3LV02DL_ACCEL_DEV_NAME,
		},
		.ch = (struct iio_chan_spec *)st_accel_12bit_channels,
		.odr = {
			.addr = ST_ACCEL_4_ODR_ADDR,
			.mask = ST_ACCEL_4_ODR_MASK,
			.odr_avl = {
				{ 40, ST_ACCEL_4_ODR_AVL_40HZ_VAL },
				{ 160, ST_ACCEL_4_ODR_AVL_160HZ_VAL, },
				{ 640, ST_ACCEL_4_ODR_AVL_640HZ_VAL, },
				{ 2560, ST_ACCEL_4_ODR_AVL_2560HZ_VAL, },
			},
		},
		.pw = {
			.addr = ST_ACCEL_4_PW_ADDR,
			.mask = ST_ACCEL_4_PW_MASK,
			.value_on = ST_SENSORS_DEFAULT_POWER_ON_VALUE,
			.value_off = ST_SENSORS_DEFAULT_POWER_OFF_VALUE,
		},
		.enable_axis = {
			.addr = ST_SENSORS_DEFAULT_AXIS_ADDR,
			.mask = ST_SENSORS_DEFAULT_AXIS_MASK,
		},
		.fs = {
			.addr = ST_ACCEL_4_FS_ADDR,
			.mask = ST_ACCEL_4_FS_MASK,
			.fs_avl = {
				[0] = {
					.num = ST_ACCEL_FS_AVL_2G,
					.value = ST_ACCEL_4_FS_AVL_2_VAL,
					.gain = ST_ACCEL_4_FS_AVL_2_GAIN,
				},
				[1] = {
					.num = ST_ACCEL_FS_AVL_6G,
					.value = ST_ACCEL_4_FS_AVL_6_VAL,
					.gain = ST_ACCEL_4_FS_AVL_6_GAIN,
				},
			},
		},
		.bdu = {
			.addr = ST_ACCEL_4_BDU_ADDR,
			.mask = ST_ACCEL_4_BDU_MASK,
		},
		.drdy_irq = {
			.addr = ST_ACCEL_4_DRDY_IRQ_ADDR,
			.mask_int1 = ST_ACCEL_4_DRDY_IRQ_INT1_MASK,
<<<<<<< HEAD
=======
			.addr_stat_drdy = ST_SENSORS_DEFAULT_STAT_ADDR,
>>>>>>> f2ed3bfc
		},
		.multi_read_bit = ST_ACCEL_4_MULTIREAD_BIT,
		.bootime = 2, /* guess */
	},
	{
		.wai = ST_ACCEL_5_WAI_EXP,
		.wai_addr = ST_SENSORS_DEFAULT_WAI_ADDRESS,
		.sensors_supported = {
			[0] = LIS331DL_ACCEL_DEV_NAME,
		},
		.ch = (struct iio_chan_spec *)st_accel_8bit_channels,
		.odr = {
			.addr = ST_ACCEL_5_ODR_ADDR,
			.mask = ST_ACCEL_5_ODR_MASK,
			.odr_avl = {
				{ 100, ST_ACCEL_5_ODR_AVL_100HZ_VAL },
				{ 400, ST_ACCEL_5_ODR_AVL_400HZ_VAL, },
			},
		},
		.pw = {
			.addr = ST_ACCEL_5_PW_ADDR,
			.mask = ST_ACCEL_5_PW_MASK,
			.value_on = ST_SENSORS_DEFAULT_POWER_ON_VALUE,
			.value_off = ST_SENSORS_DEFAULT_POWER_OFF_VALUE,
		},
		.enable_axis = {
			.addr = ST_SENSORS_DEFAULT_AXIS_ADDR,
			.mask = ST_SENSORS_DEFAULT_AXIS_MASK,
		},
		.fs = {
			.addr = ST_ACCEL_5_FS_ADDR,
			.mask = ST_ACCEL_5_FS_MASK,
			.fs_avl = {
				[0] = {
					.num = ST_ACCEL_FS_AVL_2G,
					.value = ST_ACCEL_5_FS_AVL_2_VAL,
					.gain = ST_ACCEL_5_FS_AVL_2_GAIN,
				},
				[1] = {
					.num = ST_ACCEL_FS_AVL_8G,
					.value = ST_ACCEL_5_FS_AVL_8_VAL,
					.gain = ST_ACCEL_5_FS_AVL_8_GAIN,
				},
			},
		},
		.drdy_irq = {
			.addr = ST_ACCEL_5_DRDY_IRQ_ADDR,
			.mask_int1 = ST_ACCEL_5_DRDY_IRQ_INT1_MASK,
			.mask_int2 = ST_ACCEL_5_DRDY_IRQ_INT2_MASK,
			.addr_ihl = ST_ACCEL_5_IHL_IRQ_ADDR,
			.mask_ihl = ST_ACCEL_5_IHL_IRQ_MASK,
			.addr_od = ST_ACCEL_5_OD_IRQ_ADDR,
			.mask_od = ST_ACCEL_5_OD_IRQ_MASK,
			.addr_stat_drdy = ST_SENSORS_DEFAULT_STAT_ADDR,
		},
		.multi_read_bit = ST_ACCEL_5_MULTIREAD_BIT,
		.bootime = 2, /* guess */
	},
	{
		.wai = ST_ACCEL_6_WAI_EXP,
		.wai_addr = ST_SENSORS_DEFAULT_WAI_ADDRESS,
		.sensors_supported = {
			[0] = H3LIS331DL_DRIVER_NAME,
		},
		.ch = (struct iio_chan_spec *)st_accel_12bit_channels,
		.odr = {
			.addr = ST_ACCEL_6_ODR_ADDR,
			.mask = ST_ACCEL_6_ODR_MASK,
			.odr_avl = {
				{ 50, ST_ACCEL_6_ODR_AVL_50HZ_VAL },
				{ 100, ST_ACCEL_6_ODR_AVL_100HZ_VAL, },
				{ 400, ST_ACCEL_6_ODR_AVL_400HZ_VAL, },
				{ 1000, ST_ACCEL_6_ODR_AVL_1000HZ_VAL, },
			},
		},
		.pw = {
			.addr = ST_ACCEL_6_PW_ADDR,
			.mask = ST_ACCEL_6_PW_MASK,
			.value_on = ST_SENSORS_DEFAULT_POWER_ON_VALUE,
			.value_off = ST_SENSORS_DEFAULT_POWER_OFF_VALUE,
		},
		.enable_axis = {
			.addr = ST_SENSORS_DEFAULT_AXIS_ADDR,
			.mask = ST_SENSORS_DEFAULT_AXIS_MASK,
		},
		.fs = {
			.addr = ST_ACCEL_6_FS_ADDR,
			.mask = ST_ACCEL_6_FS_MASK,
			.fs_avl = {
				[0] = {
					.num = ST_ACCEL_FS_AVL_100G,
					.value = ST_ACCEL_6_FS_AVL_100_VAL,
					.gain = ST_ACCEL_6_FS_AVL_100_GAIN,
				},
				[1] = {
					.num = ST_ACCEL_FS_AVL_200G,
					.value = ST_ACCEL_6_FS_AVL_200_VAL,
					.gain = ST_ACCEL_6_FS_AVL_200_GAIN,
				},
				[2] = {
					.num = ST_ACCEL_FS_AVL_400G,
					.value = ST_ACCEL_6_FS_AVL_400_VAL,
					.gain = ST_ACCEL_6_FS_AVL_400_GAIN,
				},
			},
		},
		.bdu = {
			.addr = ST_ACCEL_6_BDU_ADDR,
			.mask = ST_ACCEL_6_BDU_MASK,
		},
		.drdy_irq = {
			.addr = ST_ACCEL_6_DRDY_IRQ_ADDR,
			.mask_int1 = ST_ACCEL_6_DRDY_IRQ_INT1_MASK,
			.mask_int2 = ST_ACCEL_6_DRDY_IRQ_INT2_MASK,
			.addr_ihl = ST_ACCEL_6_IHL_IRQ_ADDR,
			.mask_ihl = ST_ACCEL_6_IHL_IRQ_MASK,
		},
		.multi_read_bit = ST_ACCEL_6_MULTIREAD_BIT,
		.bootime = 2,
	},
	{
		/* No WAI register present */
		.sensors_supported = {
			[0] = LIS3L02DQ_ACCEL_DEV_NAME,
		},
		.ch = (struct iio_chan_spec *)st_accel_12bit_channels,
		.odr = {
			.addr = ST_ACCEL_7_ODR_ADDR,
			.mask = ST_ACCEL_7_ODR_MASK,
			.odr_avl = {
				{ 280, ST_ACCEL_7_ODR_AVL_280HZ_VAL, },
				{ 560, ST_ACCEL_7_ODR_AVL_560HZ_VAL, },
				{ 1120, ST_ACCEL_7_ODR_AVL_1120HZ_VAL, },
				{ 4480, ST_ACCEL_7_ODR_AVL_4480HZ_VAL, },
			},
		},
		.pw = {
			.addr = ST_ACCEL_7_PW_ADDR,
			.mask = ST_ACCEL_7_PW_MASK,
			.value_on = ST_SENSORS_DEFAULT_POWER_ON_VALUE,
			.value_off = ST_SENSORS_DEFAULT_POWER_OFF_VALUE,
		},
		.enable_axis = {
			.addr = ST_SENSORS_DEFAULT_AXIS_ADDR,
			.mask = ST_SENSORS_DEFAULT_AXIS_MASK,
		},
		.fs = {
			.fs_avl = {
				[0] = {
					.num = ST_ACCEL_FS_AVL_2G,
					.gain = ST_ACCEL_7_FS_AVL_2_GAIN,
				},
			},
		},
		/*
		 * The part has a BDU bit but if set the data is never
		 * updated so don't set it.
		 */
		.bdu = {
		},
		.drdy_irq = {
			.addr = ST_ACCEL_7_DRDY_IRQ_ADDR,
			.mask_int1 = ST_ACCEL_7_DRDY_IRQ_INT1_MASK,
			.addr_stat_drdy = ST_SENSORS_DEFAULT_STAT_ADDR,
		},
		.multi_read_bit = ST_ACCEL_7_MULTIREAD_BIT,
		.bootime = 2,
	},
};

static int st_accel_read_raw(struct iio_dev *indio_dev,
			struct iio_chan_spec const *ch, int *val,
							int *val2, long mask)
{
	int err;
	struct st_sensor_data *adata = iio_priv(indio_dev);

	switch (mask) {
	case IIO_CHAN_INFO_RAW:
		err = st_sensors_read_info_raw(indio_dev, ch, val);
		if (err < 0)
			goto read_error;

		return IIO_VAL_INT;
	case IIO_CHAN_INFO_SCALE:
		*val = adata->current_fullscale->gain / 1000000;
		*val2 = adata->current_fullscale->gain % 1000000;
		return IIO_VAL_INT_PLUS_MICRO;
	case IIO_CHAN_INFO_SAMP_FREQ:
		*val = adata->odr;
		return IIO_VAL_INT;
	default:
		return -EINVAL;
	}

read_error:
	return err;
}

static int st_accel_write_raw(struct iio_dev *indio_dev,
		struct iio_chan_spec const *chan, int val, int val2, long mask)
{
	int err;

	switch (mask) {
	case IIO_CHAN_INFO_SCALE: {
		int gain;

		gain = val * 1000000 + val2;
		err = st_sensors_set_fullscale_by_gain(indio_dev, gain);
		break;
	}
	case IIO_CHAN_INFO_SAMP_FREQ:
		if (val2)
			return -EINVAL;
		mutex_lock(&indio_dev->mlock);
		err = st_sensors_set_odr(indio_dev, val);
		mutex_unlock(&indio_dev->mlock);
		return err;
	default:
		return -EINVAL;
	}

	return err;
}

static ST_SENSORS_DEV_ATTR_SAMP_FREQ_AVAIL();
static ST_SENSORS_DEV_ATTR_SCALE_AVAIL(in_accel_scale_available);

static struct attribute *st_accel_attributes[] = {
	&iio_dev_attr_sampling_frequency_available.dev_attr.attr,
	&iio_dev_attr_in_accel_scale_available.dev_attr.attr,
	NULL,
};

static const struct attribute_group st_accel_attribute_group = {
	.attrs = st_accel_attributes,
};

static const struct iio_info accel_info = {
	.driver_module = THIS_MODULE,
	.attrs = &st_accel_attribute_group,
	.read_raw = &st_accel_read_raw,
	.write_raw = &st_accel_write_raw,
	.debugfs_reg_access = &st_sensors_debugfs_reg_access,
};

#ifdef CONFIG_IIO_TRIGGER
static const struct iio_trigger_ops st_accel_trigger_ops = {
	.owner = THIS_MODULE,
	.set_trigger_state = ST_ACCEL_TRIGGER_SET_STATE,
	.validate_device = st_sensors_validate_device,
};
#define ST_ACCEL_TRIGGER_OPS (&st_accel_trigger_ops)
#else
#define ST_ACCEL_TRIGGER_OPS NULL
#endif

int st_accel_common_probe(struct iio_dev *indio_dev)
{
	struct st_sensor_data *adata = iio_priv(indio_dev);
	int irq = adata->get_irq_data_ready(indio_dev);
	int err;

	indio_dev->modes = INDIO_DIRECT_MODE;
	indio_dev->info = &accel_info;
	mutex_init(&adata->tb.buf_lock);

	err = st_sensors_power_enable(indio_dev);
	if (err)
		return err;

	err = st_sensors_check_device_support(indio_dev,
					ARRAY_SIZE(st_accel_sensors_settings),
					st_accel_sensors_settings);
	if (err < 0)
		goto st_accel_power_off;

	adata->num_data_channels = ST_ACCEL_NUMBER_DATA_CHANNELS;
	adata->multiread_bit = adata->sensor_settings->multi_read_bit;
	indio_dev->channels = adata->sensor_settings->ch;
	indio_dev->num_channels = ST_SENSORS_NUMBER_ALL_CHANNELS;

	adata->current_fullscale = (struct st_sensor_fullscale_avl *)
					&adata->sensor_settings->fs.fs_avl[0];
	adata->odr = adata->sensor_settings->odr.odr_avl[0].hz;

	if (!adata->dev->platform_data)
		adata->dev->platform_data =
			(struct st_sensors_platform_data *)&default_accel_pdata;

	err = st_sensors_init_sensor(indio_dev, adata->dev->platform_data);
	if (err < 0)
		goto st_accel_power_off;

	err = st_accel_allocate_ring(indio_dev);
	if (err < 0)
		goto st_accel_power_off;

	if (irq > 0) {
		err = st_sensors_allocate_trigger(indio_dev,
						 ST_ACCEL_TRIGGER_OPS);
		if (err < 0)
			goto st_accel_probe_trigger_error;
	}

	err = iio_device_register(indio_dev);
	if (err)
		goto st_accel_device_register_error;

	dev_info(&indio_dev->dev, "registered accelerometer %s\n",
		 indio_dev->name);

	return 0;

st_accel_device_register_error:
	if (irq > 0)
		st_sensors_deallocate_trigger(indio_dev);
st_accel_probe_trigger_error:
	st_accel_deallocate_ring(indio_dev);
st_accel_power_off:
	st_sensors_power_disable(indio_dev);

	return err;
}
EXPORT_SYMBOL(st_accel_common_probe);

void st_accel_common_remove(struct iio_dev *indio_dev)
{
	struct st_sensor_data *adata = iio_priv(indio_dev);

	st_sensors_power_disable(indio_dev);

	iio_device_unregister(indio_dev);
	if (adata->get_irq_data_ready(indio_dev) > 0)
		st_sensors_deallocate_trigger(indio_dev);

	st_accel_deallocate_ring(indio_dev);
}
EXPORT_SYMBOL(st_accel_common_remove);

MODULE_AUTHOR("Denis Ciocca <denis.ciocca@st.com>");
MODULE_DESCRIPTION("STMicroelectronics accelerometers driver");
MODULE_LICENSE("GPL v2");<|MERGE_RESOLUTION|>--- conflicted
+++ resolved
@@ -565,10 +565,7 @@
 		.drdy_irq = {
 			.addr = ST_ACCEL_4_DRDY_IRQ_ADDR,
 			.mask_int1 = ST_ACCEL_4_DRDY_IRQ_INT1_MASK,
-<<<<<<< HEAD
-=======
 			.addr_stat_drdy = ST_SENSORS_DEFAULT_STAT_ADDR,
->>>>>>> f2ed3bfc
 		},
 		.multi_read_bit = ST_ACCEL_4_MULTIREAD_BIT,
 		.bootime = 2, /* guess */
