--- conflicted
+++ resolved
@@ -1506,7 +1506,6 @@
 		iio_trigger_unregister(indio_dev->trig);
 }
 
-#if 0
 static int mma8452_reset(struct i2c_client *client)
 {
 	int i;
@@ -1534,7 +1533,6 @@
 
 	return -ETIMEDOUT;
 }
-#endif
 
 static const struct of_device_id mma8452_dt_ids[] = {
 	{ .compatible = "fsl,mma8451", .data = &mma_chip_info_table[mma8451] },
@@ -1571,13 +1569,10 @@
 			return -ENODEV;
 		}
 	}
-<<<<<<< HEAD
-=======
 
 	ret = iio_read_mount_matrix(&client->dev, &data->orientation);
 	if (ret)
 		return ret;
->>>>>>> 29549c70
 
 	data->vdd_reg = devm_regulator_get(&client->dev, "vdd");
 	if (IS_ERR(data->vdd_reg))
@@ -1632,19 +1627,6 @@
 	indio_dev->available_scan_masks = mma8452_scan_masks;
 
 	/*
-<<<<<<< HEAD
-	 * Remove this reset operation, we find for fxls8471/mma8452,
-	 * once config this reset bit through I2C, sensor can’t give
-	 * back an I2C ack. Though sensor datasheet define this reset
-	 * bit, but seems it do not behavior as the doc expect. So here
-	 * remove this reset oparation as a workaround.
-	 */
-#if 0
-	ret = mma8452_reset(client);
-	if (ret < 0)
-		goto disable_regulators;
-#endif
-=======
 	 * the fxls8471 reset bit has issue, after set this
 	 * bit, no i2c ack, and even worse, the following
 	 * i2c command all has no response. This is just
@@ -1656,7 +1638,6 @@
 		if (ret < 0)
 			goto disable_regulators;
 	}
->>>>>>> 29549c70
 
 	data->data_cfg = MMA8452_DATA_CFG_FS_2G;
 	ret = i2c_smbus_write_byte_data(client, MMA8452_DATA_CFG,
