--- conflicted
+++ resolved
@@ -30,10 +30,7 @@
 static const struct i2c_device_id fxls8962af_id[] = {
 	{ "fxls8962af", fxls8962af },
 	{ "fxls8964af", fxls8964af },
-<<<<<<< HEAD
-=======
 	{ "fxls8967af", fxls8967af },
->>>>>>> 29549c70
 	{ "fxls8974cf", fxls8974cf },
 	{}
 };
@@ -42,10 +39,7 @@
 static const struct of_device_id fxls8962af_of_match[] = {
 	{ .compatible = "nxp,fxls8962af" },
 	{ .compatible = "nxp,fxls8964af" },
-<<<<<<< HEAD
-=======
 	{ .compatible = "nxp,fxls8967af" },
->>>>>>> 29549c70
 	{ .compatible = "nxp,fxls8974cf" },
 	{}
 };
