--- conflicted
+++ resolved
@@ -127,10 +127,7 @@
 #define FXLS8962AF_DEVICE_ID			0x62
 #define FXLS8964AF_DEVICE_ID			0x84
 #define FXLS8974CF_DEVICE_ID			0x86
-<<<<<<< HEAD
-=======
 #define FXLS8967AF_DEVICE_ID			0x87
->>>>>>> 29549c70
 
 /* Raw temp channel offset */
 #define FXLS8962AF_TEMP_CENTER_VAL		25
@@ -185,29 +182,13 @@
 };
 EXPORT_SYMBOL_NS_GPL(fxls8962af_i2c_regmap_conf, IIO_FXLS8962AF);
 
-<<<<<<< HEAD
-const struct regmap_config fxls8962af_i2c_regmap_conf = {
-=======
-const struct regmap_config fxls8962af_spi_regmap_conf = {
->>>>>>> 29549c70
-	.reg_bits = 8,
-	.pad_bits = 8,
-	.val_bits = 8,
-	.max_register = FXLS8962AF_MAX_REG,
-};
-<<<<<<< HEAD
-EXPORT_SYMBOL_GPL(fxls8962af_i2c_regmap_conf);
-
 const struct regmap_config fxls8962af_spi_regmap_conf = {
 	.reg_bits = 8,
 	.pad_bits = 8,
 	.val_bits = 8,
 	.max_register = FXLS8962AF_MAX_REG,
 };
-EXPORT_SYMBOL_GPL(fxls8962af_spi_regmap_conf);
-=======
 EXPORT_SYMBOL_NS_GPL(fxls8962af_spi_regmap_conf, IIO_FXLS8962AF);
->>>>>>> 29549c70
 
 enum {
 	fxls8962af_idx_x,
@@ -786,15 +767,12 @@
 		.channels = fxls8962af_channels,
 		.num_channels = ARRAY_SIZE(fxls8962af_channels),
 	},
-<<<<<<< HEAD
-=======
 	[fxls8967af] = {
 		.chip_id = FXLS8967AF_DEVICE_ID,
 		.name = "fxls8967af",
 		.channels = fxls8962af_channels,
 		.num_channels = ARRAY_SIZE(fxls8962af_channels),
 	},
->>>>>>> 29549c70
 	[fxls8974cf] = {
 		.chip_id = FXLS8974CF_DEVICE_ID,
 		.name = "fxls8974cf",
