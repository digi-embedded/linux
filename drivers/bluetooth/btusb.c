--- conflicted
+++ resolved
@@ -3,6 +3,7 @@
  *  Generic Bluetooth USB driver
  *
  *  Copyright (C) 2005-2008  Marcel Holtmann <marcel@holtmann.org>
+ *
  *
  *  This program is free software; you can redistribute it and/or modify
  *  it under the terms of the GNU General Public License as published by
@@ -23,13 +24,10 @@
 #include <linux/module.h>
 #include <linux/usb.h>
 #include <linux/firmware.h>
-#include <linux/suspend.h>
 #include <asm/unaligned.h>
 
 #include <net/bluetooth/bluetooth.h>
 #include <net/bluetooth/hci_core.h>
-
-#include "ath3k.h"
 
 #include "btintel.h"
 #include "btbcm.h"
@@ -40,12 +38,7 @@
 static bool disable_scofix;
 static bool force_scofix;
 
-<<<<<<< HEAD
-static int sco_conn;
-static bool reset = 1;
-=======
 static bool reset = true;
->>>>>>> f2ed3bfc
 
 static struct usb_driver btusb_driver;
 
@@ -234,7 +227,6 @@
 	{ USB_DEVICE(0x0cf3, 0xe004), .driver_info = BTUSB_ATH3012 },
 	{ USB_DEVICE(0x0cf3, 0xe005), .driver_info = BTUSB_ATH3012 },
 	{ USB_DEVICE(0x0cf3, 0xe006), .driver_info = BTUSB_ATH3012 },
-	{ USB_DEVICE(0x0cf3, 0xe500), .driver_info = BTUSB_ATH3012 },
 	{ USB_DEVICE(0x13d3, 0x3362), .driver_info = BTUSB_ATH3012 },
 	{ USB_DEVICE(0x13d3, 0x3375), .driver_info = BTUSB_ATH3012 },
 	{ USB_DEVICE(0x13d3, 0x3393), .driver_info = BTUSB_ATH3012 },
@@ -243,14 +235,10 @@
 	{ USB_DEVICE(0x13d3, 0x3408), .driver_info = BTUSB_ATH3012 },
 	{ USB_DEVICE(0x13d3, 0x3423), .driver_info = BTUSB_ATH3012 },
 	{ USB_DEVICE(0x13d3, 0x3432), .driver_info = BTUSB_ATH3012 },
-<<<<<<< HEAD
-	{ USB_DEVICE(0x13d3, 0x3474), .driver_info = BTUSB_ATH3012 },
-=======
 	{ USB_DEVICE(0x13d3, 0x3472), .driver_info = BTUSB_ATH3012 },
 	{ USB_DEVICE(0x13d3, 0x3474), .driver_info = BTUSB_ATH3012 },
 	{ USB_DEVICE(0x13d3, 0x3487), .driver_info = BTUSB_ATH3012 },
 	{ USB_DEVICE(0x13d3, 0x3490), .driver_info = BTUSB_ATH3012 },
->>>>>>> f2ed3bfc
 
 	/* Atheros AR5BBU12 with sflash firmware */
 	{ USB_DEVICE(0x0489, 0xe02c), .driver_info = BTUSB_IGNORE },
@@ -1323,9 +1311,9 @@
 	struct btusb_data *data = hci_get_drvdata(hdev);
 
 	BT_DBG("%s evt %d", hdev->name, evt);
-	if ((evt == HCI_NOTIFY_SCO_COMPLETE) || (evt == HCI_NOTIFY_CONN_DEL)) {
-		BT_DBG("SCO conn state changed: evt %d", evt);
-		sco_conn = (evt == HCI_NOTIFY_SCO_COMPLETE) ? 1 : 0;
+
+	if (hci_conn_num(hdev, SCO_LINK) != data->sco_num) {
+		data->sco_num = hci_conn_num(hdev, SCO_LINK);
 		schedule_work(&data->work);
 	}
 }
@@ -1380,7 +1368,7 @@
 	int new_alts;
 	int err;
 
-	if (sco_conn) {
+	if (data->sco_num > 0) {
 		if (!test_bit(BTUSB_DID_ISO_RESUME, &data->flags)) {
 			err = usb_autopm_get_interface(data->isoc ? data->isoc : data->intf);
 			if (err < 0) {
@@ -1728,15 +1716,7 @@
 		goto complete;
 	fw_ptr = fw->data;
 
-<<<<<<< HEAD
-	kfree_skb(skb);
-
-	/* This Intel specific command enables the manufacturer mode of the
-	 * controller.
-	 *
-=======
 	/* Enable the manufacturer mode of the controller.
->>>>>>> f2ed3bfc
 	 * Only while this mode is enabled, the driver can download the
 	 * firmware patch data and configuration parameters.
 	 */
@@ -2207,11 +2187,7 @@
 
 		frag_len += sizeof(*cmd) + cmd->plen;
 
-<<<<<<< HEAD
-		/* The paramter length of the secure send command requires
-=======
 		/* The parameter length of the secure send command requires
->>>>>>> f2ed3bfc
 		 * a 4 byte alignment. It happens so that the firmware file
 		 * contains proper Intel_NOP commands to align the fragments
 		 * as needed.
@@ -2220,12 +2196,7 @@
 		 * firmware data buffer as a single Data fragement.
 		 */
 		if (!(frag_len % 4)) {
-<<<<<<< HEAD
-			err = btusb_intel_secure_send(hdev, 0x01, frag_len,
-						      fw_ptr);
-=======
 			err = btintel_secure_send(hdev, 0x01, frag_len, fw_ptr);
->>>>>>> f2ed3bfc
 			if (err < 0) {
 				BT_ERR("%s: Failed to send firmware data (%d)",
 				       hdev->name, err);
@@ -2765,7 +2736,6 @@
 	struct hci_dev *hdev;
 	unsigned ifnum_base;
 	int i, err;
-	struct ath3k_version version;
 
 	BT_DBG("intf %p id %p", intf, id);
 
@@ -2795,20 +2765,8 @@
 
 		/* Old firmware would otherwise let ath3k driver load
 		 * patch and sysconfig files */
-		err = get_rome_version(udev, &version);
-		if (err < 0) {
-			if (le16_to_cpu(udev->descriptor.bcdDevice) <= 0x0001)
-				BT_INFO("FW for ar3k is yet to be downloaded");
-			else
-				BT_ERR("Failed to get ROME USB version");
+		if (le16_to_cpu(udev->descriptor.bcdDevice) <= 0x0001)
 			return -ENODEV;
-		}
-		BT_INFO("Rome Version: 0x%x", version.rom_version);
-		err = rome_download(udev, &version);
-		if (err < 0) {
-			BT_ERR("Failed to download ROME firmware");
-			return -ENODEV;
-		}
 	}
 
 	data = devm_kzalloc(&intf->dev, sizeof(*data), GFP_KERNEL);
@@ -3064,7 +3022,6 @@
 	}
 
 	usb_set_intfdata(intf, data);
-	usb_enable_autosuspend(data->udev);
 
 	return 0;
 }
@@ -3079,16 +3036,7 @@
 	if (!data)
 		return;
 
-	/* clear flags so that no more URBs can be submitted */
 	hdev = data->hdev;
-	clear_bit(HCI_RUNNING, &hdev->flags);
-
-	/* kill all the anchored urbs on USB disconnect */
-	usb_kill_anchored_urbs(&data->intr_anchor);
-	usb_kill_anchored_urbs(&data->bulk_anchor);
-	usb_kill_anchored_urbs(&data->isoc_anchor);
-	usb_kill_anchored_urbs(&data->tx_anchor);
-
 	usb_set_intfdata(data->intf, NULL);
 
 	if (data->isoc)
@@ -3159,14 +3107,13 @@
 	int err;
 
 	while ((urb = usb_get_from_anchor(&data->deferred))) {
-		usb_unanchor_urb(urb);
-		usb_anchor_urb(urb, &data->tx_anchor);
 		err = usb_submit_urb(urb, GFP_ATOMIC);
 		if (err < 0)
 			break;
 
 		data->tx_in_flight++;
 	}
+	usb_scuttle_anchored_urbs(&data->deferred);
 }
 
 static int btusb_resume(struct usb_interface *intf)
@@ -3226,29 +3173,6 @@
 	return err;
 }
 #endif
-
-static unsigned long btusb_pm_flags;
-#define BTUSB_PM_SUSPEND	(1)
-static int btusb_pm_notify(struct notifier_block *b,
-				unsigned long event, void *p)
-{
-	switch (event) {
-	case PM_SUSPEND_PREPARE:
-		set_bit(BTUSB_PM_SUSPEND, &btusb_pm_flags);
-		down_write(&btusb_pm_sem);
-		break;
-	case PM_POST_SUSPEND:
-		up_write(&btusb_pm_sem);
-		clear_bit(BTUSB_PM_SUSPEND, &btusb_pm_flags);
-		break;
-	}
-
-	return NOTIFY_DONE;
-}
-
-static struct notifier_block btusb_pm_notifier = {
-	.notifier_call = btusb_pm_notify,
-};
 
 static struct usb_driver btusb_driver = {
 	.name		= "btusb",
@@ -3263,30 +3187,7 @@
 	.disable_hub_initiated_lpm = 1,
 };
 
-static int __init btusb_driver_init(void)
-{
-	int ret = 0;
-	ret = usb_register(&btusb_driver);
-	/* ignore return value */
-	register_pm_notifier(&btusb_pm_notifier);
-	return ret;
-}
-module_init(btusb_driver_init);
-
-static void __exit btusb_driver_exit(void)
-{
-	unregister_pm_notifier(&btusb_pm_notifier);
-	/*
-	 * If unregister gets called before resume notification, we need to
-	 * release the semaphore to avoid deadlock.
-	 */
-	if (test_bit(BTUSB_PM_SUSPEND, &btusb_pm_flags)) {
-		up_write(&btusb_pm_sem);
-		clear_bit(BTUSB_PM_SUSPEND, &btusb_pm_flags);
-	}
-	usb_deregister(&btusb_driver);
-}
-module_exit(btusb_driver_exit);
+module_usb_driver(btusb_driver);
 
 module_param(disable_scofix, bool, 0644);
 MODULE_PARM_DESC(disable_scofix, "Disable fixup of wrong SCO buffer size");
