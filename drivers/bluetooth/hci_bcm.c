/*
 *
 *  Bluetooth HCI UART driver for Broadcom devices
 *
 *  Copyright (C) 2015  Intel Corporation
 *
 *
 *  This program is free software; you can redistribute it and/or modify
 *  it under the terms of the GNU General Public License as published by
 *  the Free Software Foundation; either version 2 of the License, or
 *  (at your option) any later version.
 *
 *  This program is distributed in the hope that it will be useful,
 *  but WITHOUT ANY WARRANTY; without even the implied warranty of
 *  MERCHANTABILITY or FITNESS FOR A PARTICULAR PURPOSE.  See the
 *  GNU General Public License for more details.
 *
 *  You should have received a copy of the GNU General Public License
 *  along with this program; if not, write to the Free Software
 *  Foundation, Inc., 59 Temple Place, Suite 330, Boston, MA  02111-1307  USA
 *
 */

#include <linux/kernel.h>
#include <linux/errno.h>
#include <linux/skbuff.h>
#include <linux/firmware.h>
#include <linux/module.h>
#include <linux/acpi.h>
#include <linux/platform_device.h>
#include <linux/clk.h>
#include <linux/gpio/consumer.h>
#include <linux/tty.h>
#include <linux/interrupt.h>
#include <linux/dmi.h>
#include <linux/pm_runtime.h>

#include <net/bluetooth/bluetooth.h>
#include <net/bluetooth/hci_core.h>

#include "btbcm.h"
#include "hci_uart.h"

#define BCM_LM_DIAG_PKT 0x07
#define BCM_LM_DIAG_SIZE 63

#define BCM_AUTOSUSPEND_DELAY	5000 /* default autosleep delay */

struct bcm_device {
	struct list_head	list;

	struct platform_device	*pdev;

	const char		*name;
	struct gpio_desc	*device_wakeup;
	struct gpio_desc	*shutdown;

	struct clk		*clk;
	bool			clk_enabled;

	u32			init_speed;
	int			irq;
	u8			irq_polarity;

#ifdef CONFIG_PM
	struct hci_uart		*hu;
	bool			is_suspended; /* suspend/resume flag */
#endif
};

struct bcm_data {
	struct sk_buff		*rx_skb;
	struct sk_buff_head	txq;

	struct bcm_device	*dev;
};

/* List of BCM BT UART devices */
static DEFINE_MUTEX(bcm_device_lock);
static LIST_HEAD(bcm_device_list);

static int bcm_set_baudrate(struct hci_uart *hu, unsigned int speed)
{
	struct hci_dev *hdev = hu->hdev;
	struct sk_buff *skb;
	struct bcm_update_uart_baud_rate param;

	if (speed > 3000000) {
		struct bcm_write_uart_clock_setting clock;

		clock.type = BCM_UART_CLOCK_48MHZ;

		bt_dev_dbg(hdev, "Set Controller clock (%d)", clock.type);

		/* This Broadcom specific command changes the UART's controller
		 * clock for baud rate > 3000000.
		 */
		skb = __hci_cmd_sync(hdev, 0xfc45, 1, &clock, HCI_INIT_TIMEOUT);
		if (IS_ERR(skb)) {
			int err = PTR_ERR(skb);
			bt_dev_err(hdev, "BCM: failed to write clock (%d)",
				   err);
			return err;
		}

		kfree_skb(skb);
	}

	bt_dev_dbg(hdev, "Set Controller UART speed to %d bit/s", speed);

	param.zero = cpu_to_le16(0);
	param.baud_rate = cpu_to_le32(speed);

	/* This Broadcom specific command changes the UART's controller baud
	 * rate.
	 */
	skb = __hci_cmd_sync(hdev, 0xfc18, sizeof(param), &param,
			     HCI_INIT_TIMEOUT);
	if (IS_ERR(skb)) {
		int err = PTR_ERR(skb);
		bt_dev_err(hdev, "BCM: failed to write update baudrate (%d)",
			   err);
		return err;
	}

	kfree_skb(skb);

	return 0;
}

/* bcm_device_exists should be protected by bcm_device_lock */
static bool bcm_device_exists(struct bcm_device *device)
{
	struct list_head *p;

	list_for_each(p, &bcm_device_list) {
		struct bcm_device *dev = list_entry(p, struct bcm_device, list);

		if (device == dev)
			return true;
	}

	return false;
}

static int bcm_gpio_set_power(struct bcm_device *dev, bool powered)
{
	if (powered && !IS_ERR(dev->clk) && !dev->clk_enabled)
		clk_enable(dev->clk);

	gpiod_set_value(dev->shutdown, powered);
	gpiod_set_value(dev->device_wakeup, powered);

	if (!powered && !IS_ERR(dev->clk) && dev->clk_enabled)
		clk_disable(dev->clk);

	dev->clk_enabled = powered;

	return 0;
}

#ifdef CONFIG_PM
static irqreturn_t bcm_host_wake(int irq, void *data)
{
	struct bcm_device *bdev = data;

	bt_dev_dbg(bdev, "Host wake IRQ");

	pm_runtime_get(&bdev->pdev->dev);
	pm_runtime_mark_last_busy(&bdev->pdev->dev);
	pm_runtime_put_autosuspend(&bdev->pdev->dev);

	return IRQ_HANDLED;
}

static int bcm_request_irq(struct bcm_data *bcm)
{
	struct bcm_device *bdev = bcm->dev;
	int err = 0;

	/* If this is not a platform device, do not enable PM functionalities */
	mutex_lock(&bcm_device_lock);
	if (!bcm_device_exists(bdev)) {
		err = -ENODEV;
		goto unlock;
	}

	if (bdev->irq > 0) {
		err = devm_request_irq(&bdev->pdev->dev, bdev->irq,
				       bcm_host_wake, IRQF_TRIGGER_RISING,
				       "host_wake", bdev);
		if (err)
			goto unlock;

		device_init_wakeup(&bdev->pdev->dev, true);

		pm_runtime_set_autosuspend_delay(&bdev->pdev->dev,
						 BCM_AUTOSUSPEND_DELAY);
		pm_runtime_use_autosuspend(&bdev->pdev->dev);
		pm_runtime_set_active(&bdev->pdev->dev);
		pm_runtime_enable(&bdev->pdev->dev);
	}

unlock:
	mutex_unlock(&bcm_device_lock);

	return err;
}

static const struct bcm_set_sleep_mode default_sleep_params = {
	.sleep_mode = 1,	/* 0=Disabled, 1=UART, 2=Reserved, 3=USB */
	.idle_host = 2,		/* idle threshold HOST, in 300ms */
	.idle_dev = 2,		/* idle threshold device, in 300ms */
	.bt_wake_active = 1,	/* BT_WAKE active mode: 1 = high, 0 = low */
	.host_wake_active = 0,	/* HOST_WAKE active mode: 1 = high, 0 = low */
	.allow_host_sleep = 1,	/* Allow host sleep in SCO flag */
	.combine_modes = 1,	/* Combine sleep and LPM flag */
	.tristate_control = 0,	/* Allow tri-state control of UART tx flag */
	/* Irrelevant USB flags */
	.usb_auto_sleep = 0,
	.usb_resume_timeout = 0,
	.pulsed_host_wake = 0,
	.break_to_host = 0
};

static int bcm_setup_sleep(struct hci_uart *hu)
{
	struct bcm_data *bcm = hu->priv;
	struct sk_buff *skb;
	struct bcm_set_sleep_mode sleep_params = default_sleep_params;

	sleep_params.host_wake_active = !bcm->dev->irq_polarity;

	skb = __hci_cmd_sync(hu->hdev, 0xfc27, sizeof(sleep_params),
			     &sleep_params, HCI_INIT_TIMEOUT);
	if (IS_ERR(skb)) {
		int err = PTR_ERR(skb);
		bt_dev_err(hu->hdev, "Sleep VSC failed (%d)", err);
		return err;
	}
	kfree_skb(skb);

	bt_dev_dbg(hu->hdev, "Set Sleep Parameters VSC succeeded");

	return 0;
}
#else
static inline int bcm_request_irq(struct bcm_data *bcm) { return 0; }
static inline int bcm_setup_sleep(struct hci_uart *hu) { return 0; }
#endif

static int bcm_set_diag(struct hci_dev *hdev, bool enable)
{
	struct hci_uart *hu = hci_get_drvdata(hdev);
	struct bcm_data *bcm = hu->priv;
	struct sk_buff *skb;

	if (!test_bit(HCI_RUNNING, &hdev->flags))
		return -ENETDOWN;

	skb = bt_skb_alloc(3, GFP_KERNEL);
	if (!skb)
		return -ENOMEM;

	*skb_put(skb, 1) = BCM_LM_DIAG_PKT;
	*skb_put(skb, 1) = 0xf0;
	*skb_put(skb, 1) = enable;

	skb_queue_tail(&bcm->txq, skb);
	hci_uart_tx_wakeup(hu);

	return 0;
}

static int bcm_open(struct hci_uart *hu)
{
	struct bcm_data *bcm;
	struct list_head *p;

	bt_dev_dbg(hu->hdev, "hu %p", hu);

	bcm = kzalloc(sizeof(*bcm), GFP_KERNEL);
	if (!bcm)
		return -ENOMEM;

	skb_queue_head_init(&bcm->txq);

	hu->priv = bcm;

	mutex_lock(&bcm_device_lock);
	list_for_each(p, &bcm_device_list) {
		struct bcm_device *dev = list_entry(p, struct bcm_device, list);

		/* Retrieve saved bcm_device based on parent of the
		 * platform device (saved during device probe) and
		 * parent of tty device used by hci_uart
		 */
		if (hu->tty->dev->parent == dev->pdev->dev.parent) {
			bcm->dev = dev;
			hu->init_speed = dev->init_speed;
#ifdef CONFIG_PM
			dev->hu = hu;
#endif
			bcm_gpio_set_power(bcm->dev, true);
			break;
		}
	}

	mutex_unlock(&bcm_device_lock);

	return 0;
}

static int bcm_close(struct hci_uart *hu)
{
	struct bcm_data *bcm = hu->priv;
	struct bcm_device *bdev = bcm->dev;

	bt_dev_dbg(hu->hdev, "hu %p", hu);

	/* Protect bcm->dev against removal of the device or driver */
	mutex_lock(&bcm_device_lock);
	if (bcm_device_exists(bdev)) {
		bcm_gpio_set_power(bdev, false);
#ifdef CONFIG_PM
		pm_runtime_disable(&bdev->pdev->dev);
		pm_runtime_set_suspended(&bdev->pdev->dev);

		if (device_can_wakeup(&bdev->pdev->dev)) {
			devm_free_irq(&bdev->pdev->dev, bdev->irq, bdev);
			device_init_wakeup(&bdev->pdev->dev, false);
		}

		bdev->hu = NULL;
#endif
	}
	mutex_unlock(&bcm_device_lock);

	skb_queue_purge(&bcm->txq);
	kfree_skb(bcm->rx_skb);
	kfree(bcm);

	hu->priv = NULL;
	return 0;
}

static int bcm_flush(struct hci_uart *hu)
{
	struct bcm_data *bcm = hu->priv;

	bt_dev_dbg(hu->hdev, "hu %p", hu);

	skb_queue_purge(&bcm->txq);

	return 0;
}

static int bcm_setup(struct hci_uart *hu)
{
	struct bcm_data *bcm = hu->priv;
	char fw_name[64];
	const struct firmware *fw;
	unsigned int speed;
	int err;

	bt_dev_dbg(hu->hdev, "hu %p", hu);

	hu->hdev->set_diag = bcm_set_diag;
	hu->hdev->set_bdaddr = btbcm_set_bdaddr;

	err = btbcm_initialize(hu->hdev, fw_name, sizeof(fw_name));
	if (err)
		return err;

	err = request_firmware(&fw, fw_name, &hu->hdev->dev);
	if (err < 0) {
		bt_dev_info(hu->hdev, "BCM: Patch %s not found", fw_name);
		return 0;
	}

	err = btbcm_patchram(hu->hdev, fw);
	if (err) {
		bt_dev_info(hu->hdev, "BCM: Patch failed (%d)", err);
		goto finalize;
	}

	/* Init speed if any */
	if (hu->init_speed)
		speed = hu->init_speed;
	else if (hu->proto->init_speed)
		speed = hu->proto->init_speed;
	else
		speed = 0;

	if (speed)
		hci_uart_set_baudrate(hu, speed);

	/* Operational speed if any */
	if (hu->oper_speed)
		speed = hu->oper_speed;
	else if (hu->proto->oper_speed)
		speed = hu->proto->oper_speed;
	else
		speed = 0;

	if (speed) {
		err = bcm_set_baudrate(hu, speed);
		if (!err)
			hci_uart_set_baudrate(hu, speed);
	}

finalize:
	release_firmware(fw);

	err = btbcm_finalize(hu->hdev);
	if (err)
		return err;

	err = bcm_request_irq(bcm);
	if (!err)
		err = bcm_setup_sleep(hu);

	return err;
}

#define BCM_RECV_LM_DIAG \
	.type = BCM_LM_DIAG_PKT, \
	.hlen = BCM_LM_DIAG_SIZE, \
	.loff = 0, \
	.lsize = 0, \
	.maxlen = BCM_LM_DIAG_SIZE

static const struct h4_recv_pkt bcm_recv_pkts[] = {
	{ H4_RECV_ACL,      .recv = hci_recv_frame },
	{ H4_RECV_SCO,      .recv = hci_recv_frame },
	{ H4_RECV_EVENT,    .recv = hci_recv_frame },
	{ BCM_RECV_LM_DIAG, .recv = hci_recv_diag  },
};

static int bcm_recv(struct hci_uart *hu, const void *data, int count)
{
	struct bcm_data *bcm = hu->priv;

	if (!test_bit(HCI_UART_REGISTERED, &hu->flags))
		return -EUNATCH;

	bcm->rx_skb = h4_recv_buf(hu->hdev, bcm->rx_skb, data, count,
				  bcm_recv_pkts, ARRAY_SIZE(bcm_recv_pkts));
	if (IS_ERR(bcm->rx_skb)) {
		int err = PTR_ERR(bcm->rx_skb);
<<<<<<< HEAD
		BT_ERR("%s: Frame reassembly failed (%d)", hu->hdev->name, err);
=======
		bt_dev_err(hu->hdev, "Frame reassembly failed (%d)", err);
>>>>>>> f2ed3bfc
		bcm->rx_skb = NULL;
		return err;
	} else if (!bcm->rx_skb) {
		/* Delay auto-suspend when receiving completed packet */
		mutex_lock(&bcm_device_lock);
		if (bcm->dev && bcm_device_exists(bcm->dev)) {
			pm_runtime_get(&bcm->dev->pdev->dev);
			pm_runtime_mark_last_busy(&bcm->dev->pdev->dev);
			pm_runtime_put_autosuspend(&bcm->dev->pdev->dev);
		}
		mutex_unlock(&bcm_device_lock);
	}

	return count;
}

static int bcm_enqueue(struct hci_uart *hu, struct sk_buff *skb)
{
	struct bcm_data *bcm = hu->priv;

	bt_dev_dbg(hu->hdev, "hu %p skb %p", hu, skb);

	/* Prepend skb with frame type */
	memcpy(skb_push(skb, 1), &hci_skb_pkt_type(skb), 1);
	skb_queue_tail(&bcm->txq, skb);

	return 0;
}

static struct sk_buff *bcm_dequeue(struct hci_uart *hu)
{
	struct bcm_data *bcm = hu->priv;
	struct sk_buff *skb = NULL;
	struct bcm_device *bdev = NULL;

	mutex_lock(&bcm_device_lock);

	if (bcm_device_exists(bcm->dev)) {
		bdev = bcm->dev;
		pm_runtime_get_sync(&bdev->pdev->dev);
		/* Shall be resumed here */
	}

	skb = skb_dequeue(&bcm->txq);

	if (bdev) {
		pm_runtime_mark_last_busy(&bdev->pdev->dev);
		pm_runtime_put_autosuspend(&bdev->pdev->dev);
	}

	mutex_unlock(&bcm_device_lock);

	return skb;
}

#ifdef CONFIG_PM
static int bcm_suspend_device(struct device *dev)
{
	struct bcm_device *bdev = platform_get_drvdata(to_platform_device(dev));

	bt_dev_dbg(bdev, "");

	if (!bdev->is_suspended && bdev->hu) {
		hci_uart_set_flow_control(bdev->hu, true);

		/* Once this returns, driver suspends BT via GPIO */
		bdev->is_suspended = true;
	}

	/* Suspend the device */
	if (bdev->device_wakeup) {
		gpiod_set_value(bdev->device_wakeup, false);
		bt_dev_dbg(bdev, "suspend, delaying 15 ms");
		mdelay(15);
	}

	return 0;
}

static int bcm_resume_device(struct device *dev)
{
	struct bcm_device *bdev = platform_get_drvdata(to_platform_device(dev));

	bt_dev_dbg(bdev, "");

	if (bdev->device_wakeup) {
		gpiod_set_value(bdev->device_wakeup, true);
		bt_dev_dbg(bdev, "resume, delaying 15 ms");
		mdelay(15);
	}

	/* When this executes, the device has woken up already */
	if (bdev->is_suspended && bdev->hu) {
		bdev->is_suspended = false;

		hci_uart_set_flow_control(bdev->hu, false);
	}

	return 0;
}
#endif

#ifdef CONFIG_PM_SLEEP
/* Platform suspend callback */
static int bcm_suspend(struct device *dev)
{
	struct bcm_device *bdev = platform_get_drvdata(to_platform_device(dev));
	int error;

	bt_dev_dbg(bdev, "suspend: is_suspended %d", bdev->is_suspended);

	/* bcm_suspend can be called at any time as long as platform device is
	 * bound, so it should use bcm_device_lock to protect access to hci_uart
	 * and device_wake-up GPIO.
	 */
	mutex_lock(&bcm_device_lock);

	if (!bdev->hu)
		goto unlock;

	if (pm_runtime_active(dev))
		bcm_suspend_device(dev);

	if (device_may_wakeup(&bdev->pdev->dev)) {
		error = enable_irq_wake(bdev->irq);
		if (!error)
			bt_dev_dbg(bdev, "BCM irq: enabled");
	}

unlock:
	mutex_unlock(&bcm_device_lock);

	return 0;
}

/* Platform resume callback */
static int bcm_resume(struct device *dev)
{
	struct bcm_device *bdev = platform_get_drvdata(to_platform_device(dev));

	bt_dev_dbg(bdev, "resume: is_suspended %d", bdev->is_suspended);

	/* bcm_resume can be called at any time as long as platform device is
	 * bound, so it should use bcm_device_lock to protect access to hci_uart
	 * and device_wake-up GPIO.
	 */
	mutex_lock(&bcm_device_lock);

	if (!bdev->hu)
		goto unlock;

	if (device_may_wakeup(&bdev->pdev->dev)) {
		disable_irq_wake(bdev->irq);
		bt_dev_dbg(bdev, "BCM irq: disabled");
	}

	bcm_resume_device(dev);

unlock:
	mutex_unlock(&bcm_device_lock);

	pm_runtime_disable(dev);
	pm_runtime_set_active(dev);
	pm_runtime_enable(dev);

	return 0;
}
#endif

static const struct acpi_gpio_params device_wakeup_gpios = { 0, 0, false };
static const struct acpi_gpio_params shutdown_gpios = { 1, 0, false };
static const struct acpi_gpio_params host_wakeup_gpios = { 2, 0, false };

static const struct acpi_gpio_mapping acpi_bcm_default_gpios[] = {
	{ "device-wakeup-gpios", &device_wakeup_gpios, 1 },
	{ "shutdown-gpios", &shutdown_gpios, 1 },
	{ "host-wakeup-gpios", &host_wakeup_gpios, 1 },
	{ },
};

#ifdef CONFIG_ACPI
static u8 acpi_active_low = ACPI_ACTIVE_LOW;

/* IRQ polarity of some chipsets are not defined correctly in ACPI table. */
static const struct dmi_system_id bcm_wrong_irq_dmi_table[] = {
	{
		.ident = "Asus T100TA",
		.matches = {
			DMI_EXACT_MATCH(DMI_SYS_VENDOR,
					"ASUSTeK COMPUTER INC."),
			DMI_EXACT_MATCH(DMI_PRODUCT_NAME, "T100TA"),
		},
		.driver_data = &acpi_active_low,
	},
	{	/* Handle ThinkPad 8 tablets with BCM2E55 chipset ACPI ID */
		.ident = "Lenovo ThinkPad 8",
		.matches = {
			DMI_EXACT_MATCH(DMI_SYS_VENDOR, "LENOVO"),
			DMI_EXACT_MATCH(DMI_PRODUCT_VERSION, "ThinkPad 8"),
		},
		.driver_data = &acpi_active_low,
	},
	{ }
};

static int bcm_resource(struct acpi_resource *ares, void *data)
{
	struct bcm_device *dev = data;
	struct acpi_resource_extended_irq *irq;
	struct acpi_resource_gpio *gpio;
	struct acpi_resource_uart_serialbus *sb;

	switch (ares->type) {
	case ACPI_RESOURCE_TYPE_EXTENDED_IRQ:
		irq = &ares->data.extended_irq;
		dev->irq_polarity = irq->polarity;
		break;

	case ACPI_RESOURCE_TYPE_GPIO:
		gpio = &ares->data.gpio;
		if (gpio->connection_type == ACPI_RESOURCE_GPIO_TYPE_INT)
			dev->irq_polarity = gpio->polarity;
		break;

	case ACPI_RESOURCE_TYPE_SERIAL_BUS:
		sb = &ares->data.uart_serial_bus;
		if (sb->type == ACPI_RESOURCE_SERIAL_TYPE_UART)
			dev->init_speed = sb->default_baud_rate;
		break;

	default:
		break;
	}

	/* Always tell the ACPI core to skip this resource */
	return 1;
}

static int bcm_acpi_probe(struct bcm_device *dev)
{
	struct platform_device *pdev = dev->pdev;
	LIST_HEAD(resources);
	const struct dmi_system_id *dmi_id;
	int ret;

	/* Retrieve GPIO data */
	dev->name = dev_name(&pdev->dev);
	ret = acpi_dev_add_driver_gpios(ACPI_COMPANION(&pdev->dev),
					acpi_bcm_default_gpios);
	if (ret)
		return ret;

	dev->clk = devm_clk_get(&pdev->dev, NULL);

	dev->device_wakeup = devm_gpiod_get_optional(&pdev->dev,
						     "device-wakeup",
						     GPIOD_OUT_LOW);
	if (IS_ERR(dev->device_wakeup))
		return PTR_ERR(dev->device_wakeup);

	dev->shutdown = devm_gpiod_get_optional(&pdev->dev, "shutdown",
						GPIOD_OUT_LOW);
	if (IS_ERR(dev->shutdown))
		return PTR_ERR(dev->shutdown);

	/* IRQ can be declared in ACPI table as Interrupt or GpioInt */
	dev->irq = platform_get_irq(pdev, 0);
	if (dev->irq <= 0) {
		struct gpio_desc *gpio;

		gpio = devm_gpiod_get_optional(&pdev->dev, "host-wakeup",
					       GPIOD_IN);
		if (IS_ERR(gpio))
			return PTR_ERR(gpio);

		dev->irq = gpiod_to_irq(gpio);
	}

	dev_info(&pdev->dev, "BCM irq: %d\n", dev->irq);

	/* Make sure at-least one of the GPIO is defined and that
	 * a name is specified for this instance
	 */
	if ((!dev->device_wakeup && !dev->shutdown) || !dev->name) {
		dev_err(&pdev->dev, "invalid platform data\n");
		return -EINVAL;
	}

	/* Retrieve UART ACPI info */
	ret = acpi_dev_get_resources(ACPI_COMPANION(&dev->pdev->dev),
				     &resources, bcm_resource, dev);
	if (ret < 0)
		return ret;
	acpi_dev_free_resource_list(&resources);

	dmi_id = dmi_first_match(bcm_wrong_irq_dmi_table);
	if (dmi_id) {
		bt_dev_warn(dev, "%s: Overwriting IRQ polarity to active low",
			    dmi_id->ident);
		dev->irq_polarity = *(u8 *)dmi_id->driver_data;
	}

	return 0;
}
#else
static int bcm_acpi_probe(struct bcm_device *dev)
{
	return -EINVAL;
}
#endif /* CONFIG_ACPI */

static int bcm_probe(struct platform_device *pdev)
{
	struct bcm_device *dev;
	int ret;

	dev = devm_kzalloc(&pdev->dev, sizeof(*dev), GFP_KERNEL);
	if (!dev)
		return -ENOMEM;

	dev->pdev = pdev;

	ret = bcm_acpi_probe(dev);
	if (ret)
		return ret;

	platform_set_drvdata(pdev, dev);

	dev_info(&pdev->dev, "%s device registered.\n", dev->name);

	/* Place this instance on the device list */
	mutex_lock(&bcm_device_lock);
	list_add_tail(&dev->list, &bcm_device_list);
	mutex_unlock(&bcm_device_lock);

	bcm_gpio_set_power(dev, false);

	return 0;
}

static int bcm_remove(struct platform_device *pdev)
{
	struct bcm_device *dev = platform_get_drvdata(pdev);

	mutex_lock(&bcm_device_lock);
	list_del(&dev->list);
	mutex_unlock(&bcm_device_lock);

	acpi_dev_remove_driver_gpios(ACPI_COMPANION(&pdev->dev));

	dev_info(&pdev->dev, "%s device unregistered.\n", dev->name);

	return 0;
}

static const struct hci_uart_proto bcm_proto = {
	.id		= HCI_UART_BCM,
	.name		= "Broadcom",
	.manufacturer	= 15,
	.init_speed	= 115200,
	.oper_speed	= 4000000,
	.open		= bcm_open,
	.close		= bcm_close,
	.flush		= bcm_flush,
	.setup		= bcm_setup,
	.set_baudrate	= bcm_set_baudrate,
	.recv		= bcm_recv,
	.enqueue	= bcm_enqueue,
	.dequeue	= bcm_dequeue,
};

#ifdef CONFIG_ACPI
static const struct acpi_device_id bcm_acpi_match[] = {
	{ "BCM2E1A", 0 },
	{ "BCM2E39", 0 },
	{ "BCM2E3A", 0 },
	{ "BCM2E3D", 0 },
	{ "BCM2E3F", 0 },
	{ "BCM2E40", 0 },
	{ "BCM2E54", 0 },
	{ "BCM2E55", 0 },
	{ "BCM2E64", 0 },
	{ "BCM2E65", 0 },
	{ "BCM2E67", 0 },
	{ "BCM2E71", 0 },
	{ "BCM2E7B", 0 },
	{ "BCM2E7C", 0 },
	{ },
};
MODULE_DEVICE_TABLE(acpi, bcm_acpi_match);
#endif

/* Platform suspend and resume callbacks */
static const struct dev_pm_ops bcm_pm_ops = {
	SET_SYSTEM_SLEEP_PM_OPS(bcm_suspend, bcm_resume)
	SET_RUNTIME_PM_OPS(bcm_suspend_device, bcm_resume_device, NULL)
};

static struct platform_driver bcm_driver = {
	.probe = bcm_probe,
	.remove = bcm_remove,
	.driver = {
		.name = "hci_bcm",
		.acpi_match_table = ACPI_PTR(bcm_acpi_match),
		.pm = &bcm_pm_ops,
	},
};

int __init bcm_init(void)
{
	platform_driver_register(&bcm_driver);

	return hci_uart_register_proto(&bcm_proto);
}

int __exit bcm_deinit(void)
{
	platform_driver_unregister(&bcm_driver);

	return hci_uart_unregister_proto(&bcm_proto);
}<|MERGE_RESOLUTION|>--- conflicted
+++ resolved
@@ -448,11 +448,7 @@
 				  bcm_recv_pkts, ARRAY_SIZE(bcm_recv_pkts));
 	if (IS_ERR(bcm->rx_skb)) {
 		int err = PTR_ERR(bcm->rx_skb);
-<<<<<<< HEAD
-		BT_ERR("%s: Frame reassembly failed (%d)", hu->hdev->name, err);
-=======
 		bt_dev_err(hu->hdev, "Frame reassembly failed (%d)", err);
->>>>>>> f2ed3bfc
 		bcm->rx_skb = NULL;
 		return err;
 	} else if (!bcm->rx_skb) {
