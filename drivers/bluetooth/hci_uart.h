/*
 *
 *  Bluetooth HCI UART driver
 *
 *  Copyright (C) 2002-2003  Maxim Krasnyansky <maxk@qualcomm.com>
 *  Copyright (C) 2004-2005  Marcel Holtmann <marcel@holtmann.org>
 *  Copyright (c) 2000-2001, 2010, Code Aurora Forum. All rights reserved.
 *
 *
 *  This program is free software; you can redistribute it and/or modify
 *  it under the terms of the GNU General Public License as published by
 *  the Free Software Foundation; either version 2 of the License, or
 *  (at your option) any later version.
 *
 *  This program is distributed in the hope that it will be useful,
 *  but WITHOUT ANY WARRANTY; without even the implied warranty of
 *  MERCHANTABILITY or FITNESS FOR A PARTICULAR PURPOSE.  See the
 *  GNU General Public License for more details.
 *
 *  You should have received a copy of the GNU General Public License
 *  along with this program; if not, write to the Free Software
 *  Foundation, Inc., 59 Temple Place, Suite 330, Boston, MA  02111-1307  USA
 *
 */

#ifndef N_HCI
#define N_HCI	15
#endif

/* Ioctls */
#define HCIUARTSETPROTO		_IOW('U', 200, int)
#define HCIUARTGETPROTO		_IOR('U', 201, int)
#define HCIUARTGETDEVICE	_IOR('U', 202, int)
#define HCIUARTSETFLAGS		_IOW('U', 203, int)
#define HCIUARTGETFLAGS		_IOR('U', 204, int)

/* UART protocols */
<<<<<<< HEAD
#define HCI_UART_MAX_PROTO	9
=======
#define HCI_UART_MAX_PROTO	12
>>>>>>> f2ed3bfc

#define HCI_UART_H4	0
#define HCI_UART_BCSP	1
#define HCI_UART_3WIRE	2
#define HCI_UART_H4DS	3
#define HCI_UART_LL	4
#define HCI_UART_ATH3K	5
<<<<<<< HEAD
#define HCI_UART_IBS	6
#define HCI_UART_INTEL	7
#define HCI_UART_BCM	8
=======
#define HCI_UART_INTEL	6
#define HCI_UART_BCM	7
#define HCI_UART_QCA	8
#define HCI_UART_AG6XX	9
#define HCI_UART_NOKIA	10
#define HCI_UART_MRVL	11
>>>>>>> f2ed3bfc

#define HCI_UART_RAW_DEVICE	0
#define HCI_UART_RESET_ON_INIT	1
#define HCI_UART_CREATE_AMP	2
#define HCI_UART_INIT_PENDING	3
#define HCI_UART_EXT_CONFIG	4
#define HCI_UART_VND_DETECT	5

struct hci_uart;

struct hci_uart_proto {
	unsigned int id;
	const char *name;
	unsigned int manufacturer;
	unsigned int init_speed;
	unsigned int oper_speed;
	int (*open)(struct hci_uart *hu);
	int (*close)(struct hci_uart *hu);
	int (*flush)(struct hci_uart *hu);
	int (*setup)(struct hci_uart *hu);
	int (*set_baudrate)(struct hci_uart *hu, unsigned int speed);
	int (*recv)(struct hci_uart *hu, const void *data, int len);
	int (*enqueue)(struct hci_uart *hu, struct sk_buff *skb);
	struct sk_buff *(*dequeue)(struct hci_uart *hu);
};

struct hci_uart {
	struct tty_struct	*tty;
	struct hci_dev		*hdev;
	unsigned long		flags;
	unsigned long		hdev_flags;

	struct work_struct	init_ready;
	struct work_struct	write_work;

	const struct hci_uart_proto *proto;
	void			*priv;

	struct sk_buff		*tx_skb;
	unsigned long		tx_state;

	unsigned int init_speed;
	unsigned int oper_speed;
};

/* HCI_UART proto flag bits */
#define HCI_UART_PROTO_SET	0
#define HCI_UART_REGISTERED	1
#define HCI_UART_PROTO_READY	2

/* TX states  */
#define HCI_UART_SENDING	1
#define HCI_UART_TX_WAKEUP	2

int hci_uart_register_proto(const struct hci_uart_proto *p);
int hci_uart_unregister_proto(const struct hci_uart_proto *p);
int hci_uart_tx_wakeup(struct hci_uart *hu);
int hci_uart_init_ready(struct hci_uart *hu);
void hci_uart_init_tty(struct hci_uart *hu);
void hci_uart_set_baudrate(struct hci_uart *hu, unsigned int speed);
void hci_uart_set_flow_control(struct hci_uart *hu, bool enable);
void hci_uart_set_speeds(struct hci_uart *hu, unsigned int init_speed,
			 unsigned int oper_speed);

#ifdef CONFIG_BT_HCIUART_H4
int h4_init(void);
int h4_deinit(void);

struct h4_recv_pkt {
	u8  type;	/* Packet type */
	u8  hlen;	/* Header length */
	u8  loff;	/* Data length offset in header */
	u8  lsize;	/* Data length field size */
	u16 maxlen;	/* Max overall packet length */
	int (*recv)(struct hci_dev *hdev, struct sk_buff *skb);
};

#define H4_RECV_ACL \
	.type = HCI_ACLDATA_PKT, \
	.hlen = HCI_ACL_HDR_SIZE, \
	.loff = 2, \
	.lsize = 2, \
	.maxlen = HCI_MAX_FRAME_SIZE \

#define H4_RECV_SCO \
	.type = HCI_SCODATA_PKT, \
	.hlen = HCI_SCO_HDR_SIZE, \
	.loff = 2, \
	.lsize = 1, \
	.maxlen = HCI_MAX_SCO_SIZE

#define H4_RECV_EVENT \
	.type = HCI_EVENT_PKT, \
	.hlen = HCI_EVENT_HDR_SIZE, \
	.loff = 1, \
	.lsize = 1, \
	.maxlen = HCI_MAX_EVENT_SIZE

struct sk_buff *h4_recv_buf(struct hci_dev *hdev, struct sk_buff *skb,
			    const unsigned char *buffer, int count,
			    const struct h4_recv_pkt *pkts, int pkts_count);
#endif

#ifdef CONFIG_BT_HCIUART_BCSP
int bcsp_init(void);
int bcsp_deinit(void);
#endif

#ifdef CONFIG_BT_HCIUART_LL
int ll_init(void);
int ll_deinit(void);
#endif

#ifdef CONFIG_BT_HCIUART_ATH3K
int ath_init(void);
int ath_deinit(void);
#endif

#ifdef CONFIG_BT_HCIUART_IBS
int ibs_init(void);
int ibs_deinit(void);
#endif

#ifdef CONFIG_BT_HCIUART_3WIRE
int h5_init(void);
int h5_deinit(void);
#endif

<<<<<<< HEAD
#ifdef CONFIG_BT_HCIUART_IBS
int ibs_init(void);
int ibs_deinit(void);
=======
#ifdef CONFIG_BT_HCIUART_INTEL
int intel_init(void);
int intel_deinit(void);
>>>>>>> f2ed3bfc
#endif

#ifdef CONFIG_BT_HCIUART_BCM
int bcm_init(void);
int bcm_deinit(void);
#endif

#ifdef CONFIG_BT_HCIUART_QCA
int qca_init(void);
int qca_deinit(void);
#endif

#ifdef CONFIG_BT_HCIUART_AG6XX
int ag6xx_init(void);
int ag6xx_deinit(void);
#endif

#ifdef CONFIG_BT_HCIUART_MRVL
int mrvl_init(void);
int mrvl_deinit(void);
#endif<|MERGE_RESOLUTION|>--- conflicted
+++ resolved
@@ -2,9 +2,9 @@
  *
  *  Bluetooth HCI UART driver
  *
+ *  Copyright (C) 2000-2001  Qualcomm Incorporated
  *  Copyright (C) 2002-2003  Maxim Krasnyansky <maxk@qualcomm.com>
  *  Copyright (C) 2004-2005  Marcel Holtmann <marcel@holtmann.org>
- *  Copyright (c) 2000-2001, 2010, Code Aurora Forum. All rights reserved.
  *
  *
  *  This program is free software; you can redistribute it and/or modify
@@ -35,11 +35,7 @@
 #define HCIUARTGETFLAGS		_IOR('U', 204, int)
 
 /* UART protocols */
-<<<<<<< HEAD
-#define HCI_UART_MAX_PROTO	9
-=======
-#define HCI_UART_MAX_PROTO	12
->>>>>>> f2ed3bfc
+#define HCI_UART_MAX_PROTO	13
 
 #define HCI_UART_H4	0
 #define HCI_UART_BCSP	1
@@ -47,18 +43,13 @@
 #define HCI_UART_H4DS	3
 #define HCI_UART_LL	4
 #define HCI_UART_ATH3K	5
-<<<<<<< HEAD
-#define HCI_UART_IBS	6
-#define HCI_UART_INTEL	7
-#define HCI_UART_BCM	8
-=======
 #define HCI_UART_INTEL	6
 #define HCI_UART_BCM	7
 #define HCI_UART_QCA	8
 #define HCI_UART_AG6XX	9
 #define HCI_UART_NOKIA	10
 #define HCI_UART_MRVL	11
->>>>>>> f2ed3bfc
+#define HCI_UART_IBS	12
 
 #define HCI_UART_RAW_DEVICE	0
 #define HCI_UART_RESET_ON_INIT	1
@@ -187,15 +178,9 @@
 int h5_deinit(void);
 #endif
 
-<<<<<<< HEAD
-#ifdef CONFIG_BT_HCIUART_IBS
-int ibs_init(void);
-int ibs_deinit(void);
-=======
 #ifdef CONFIG_BT_HCIUART_INTEL
 int intel_init(void);
 int intel_deinit(void);
->>>>>>> f2ed3bfc
 #endif
 
 #ifdef CONFIG_BT_HCIUART_BCM
