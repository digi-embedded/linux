--- conflicted
+++ resolved
@@ -34,7 +34,11 @@
 /* For kmalloc-ing the fw-name array instead of putting it on the stack */
 typedef char bcm_fw_name[BCM_FW_NAME_LEN];
 
-<<<<<<< HEAD
+#define MAX_REGDMN_LEN					10
+static char btbcm_regdmn[MAX_REGDMN_LEN] = "FCC.CE";
+module_param_string(regdmn, btbcm_regdmn, MAX_REGDMN_LEN, 0444);
+MODULE_PARM_DESC(regdmn, "Regulatory domain");
+
 #ifdef CONFIG_EFI
 static int btbcm_set_bdaddr_from_efi(struct hci_dev *hdev)
 {
@@ -71,12 +75,6 @@
 	return -EOPNOTSUPP;
 }
 #endif
-=======
-#define MAX_REGDMN_LEN					10
-static char btbcm_regdmn[MAX_REGDMN_LEN] = "FCC.CE";
-module_param_string(regdmn, btbcm_regdmn, MAX_REGDMN_LEN, 0444);
-MODULE_PARM_DESC(regdmn, "Regulatory domain");
->>>>>>> 6667913c
 
 int btbcm_check_bdaddr(struct hci_dev *hdev)
 {
