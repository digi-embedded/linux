// SPDX-License-Identifier: GPL-2.0-only
/*
 * Copyright (c) 2012 Linutronix GmbH
 * Copyright (c) 2014 sigma star gmbh
 * Author: Richard Weinberger <richard@nod.at>
 */

/**
 * update_fastmap_work_fn - calls ubi_update_fastmap from a work queue
 * @wrk: the work description object
 */
static void update_fastmap_work_fn(struct work_struct *wrk)
{
	struct ubi_device *ubi = container_of(wrk, struct ubi_device, fm_work);

	ubi_update_fastmap(ubi);
	spin_lock(&ubi->wl_lock);
	ubi->fm_work_scheduled = 0;
	spin_unlock(&ubi->wl_lock);
}

/**
 * find_anchor_wl_entry - find wear-leveling entry to used as anchor PEB.
 * @root: the RB-tree where to look for
 */
static struct ubi_wl_entry *find_anchor_wl_entry(struct rb_root *root)
{
	struct rb_node *p;
	struct ubi_wl_entry *e, *victim = NULL;
	int max_ec = UBI_MAX_ERASECOUNTER;

	ubi_rb_for_each_entry(p, e, root, u.rb) {
		if (e->pnum < UBI_FM_MAX_START && e->ec < max_ec) {
			victim = e;
			max_ec = e->ec;
		}
	}

	return victim;
}

static inline void return_unused_peb(struct ubi_device *ubi,
				     struct ubi_wl_entry *e)
{
	wl_tree_add(e, &ubi->free);
	ubi->free_count++;
}

/**
 * return_unused_pool_pebs - returns unused PEB to the free tree.
 * @ubi: UBI device description object
 * @pool: fastmap pool description object
 */
static void return_unused_pool_pebs(struct ubi_device *ubi,
				    struct ubi_fm_pool *pool)
{
	int i;
	struct ubi_wl_entry *e;

	for (i = pool->used; i < pool->size; i++) {
		e = ubi->lookuptbl[pool->pebs[i]];
		return_unused_peb(ubi, e);
	}
}

/**
 * ubi_wl_get_fm_peb - find a physical erase block with a given maximal number.
 * @ubi: UBI device description object
 * @anchor: This PEB will be used as anchor PEB by fastmap
 *
 * The function returns a physical erase block with a given maximal number
 * and removes it from the wl subsystem.
 * Must be called with wl_lock held!
 */
struct ubi_wl_entry *ubi_wl_get_fm_peb(struct ubi_device *ubi, int anchor)
{
	struct ubi_wl_entry *e = NULL;

	if (!ubi->free.rb_node || (ubi->free_count - ubi->beb_rsvd_pebs < 1))
		goto out;

	if (anchor)
		e = find_anchor_wl_entry(&ubi->free);
	else
		e = find_mean_wl_entry(ubi, &ubi->free);

	if (!e)
		goto out;

	self_check_in_wl_tree(ubi, e, &ubi->free);

	/* remove it from the free list,
	 * the wl subsystem does no longer know this erase block */
	rb_erase(&e->u.rb, &ubi->free);
	ubi->free_count--;
out:
	return e;
}

/**
 * ubi_refill_pools - refills all fastmap PEB pools.
 * @ubi: UBI device description object
 */
void ubi_refill_pools(struct ubi_device *ubi)
{
	struct ubi_fm_pool *wl_pool = &ubi->fm_wl_pool;
	struct ubi_fm_pool *pool = &ubi->fm_pool;
	struct ubi_wl_entry *e;
	int enough;

	spin_lock(&ubi->wl_lock);

	return_unused_pool_pebs(ubi, wl_pool);
	return_unused_pool_pebs(ubi, pool);

	wl_pool->size = 0;
	pool->size = 0;

	if (ubi->fm_anchor) {
		wl_tree_add(ubi->fm_anchor, &ubi->free);
		ubi->free_count++;
	}
	if (ubi->fm_next_anchor) {
		wl_tree_add(ubi->fm_next_anchor, &ubi->free);
		ubi->free_count++;
	}

	/* All available PEBs are in ubi->free, now is the time to get
	 * the best anchor PEBs.
	 */
	ubi->fm_anchor = ubi_wl_get_fm_peb(ubi, 1);
	ubi->fm_next_anchor = ubi_wl_get_fm_peb(ubi, 1);

	for (;;) {
		enough = 0;
		if (pool->size < pool->max_size) {
			if (!ubi->free.rb_node)
				break;

			e = wl_get_wle(ubi);
			if (!e)
				break;

			pool->pebs[pool->size] = e->pnum;
			pool->size++;
		} else
			enough++;

		if (wl_pool->size < wl_pool->max_size) {
			if (!ubi->free.rb_node ||
			   (ubi->free_count - ubi->beb_rsvd_pebs < 5))
				break;

			e = find_wl_entry(ubi, &ubi->free, WL_FREE_MAX_DIFF);
			self_check_in_wl_tree(ubi, e, &ubi->free);
			rb_erase(&e->u.rb, &ubi->free);
			ubi->free_count--;

			wl_pool->pebs[wl_pool->size] = e->pnum;
			wl_pool->size++;
		} else
			enough++;

		if (enough == 2)
			break;
	}

	wl_pool->used = 0;
	pool->used = 0;

	spin_unlock(&ubi->wl_lock);
}

/**
 * produce_free_peb - produce a free physical eraseblock.
 * @ubi: UBI device description object
 *
 * This function tries to make a free PEB by means of synchronous execution of
 * pending works. This may be needed if, for example the background thread is
 * disabled. Returns zero in case of success and a negative error code in case
 * of failure.
 */
static int produce_free_peb(struct ubi_device *ubi)
{
	int err;

	while (!ubi->free.rb_node && ubi->works_count) {
		dbg_wl("do one work synchronously");
		err = do_work(ubi);

		if (err)
			return err;
	}

	return 0;
}

/**
 * ubi_wl_get_peb - get a physical eraseblock.
 * @ubi: UBI device description object
 *
 * This function returns a physical eraseblock in case of success and a
 * negative error code in case of failure.
 * Returns with ubi->fm_eba_sem held in read mode!
 */
int ubi_wl_get_peb(struct ubi_device *ubi)
{
	int ret, attempts = 0;
	struct ubi_fm_pool *pool = &ubi->fm_pool;
	struct ubi_fm_pool *wl_pool = &ubi->fm_wl_pool;

again:
	down_read(&ubi->fm_eba_sem);
	spin_lock(&ubi->wl_lock);

	/* We check here also for the WL pool because at this point we can
	 * refill the WL pool synchronous. */
	if (pool->used == pool->size || wl_pool->used == wl_pool->size) {
		spin_unlock(&ubi->wl_lock);
		up_read(&ubi->fm_eba_sem);
		ret = ubi_update_fastmap(ubi);
		if (ret) {
			ubi_msg(ubi, "Unable to write a new fastmap: %i", ret);
			down_read(&ubi->fm_eba_sem);
			return -ENOSPC;
		}
		down_read(&ubi->fm_eba_sem);
		spin_lock(&ubi->wl_lock);
	}

	if (pool->used == pool->size) {
		spin_unlock(&ubi->wl_lock);
		attempts++;
		if (attempts == 10) {
			ubi_err(ubi, "Unable to get a free PEB from user WL pool");
			ret = -ENOSPC;
			goto out;
		}
		up_read(&ubi->fm_eba_sem);
		ret = produce_free_peb(ubi);
		if (ret < 0) {
			down_read(&ubi->fm_eba_sem);
			goto out;
		}
		goto again;
	}

	ubi_assert(pool->used < pool->size);
	ret = pool->pebs[pool->used++];
	prot_queue_add(ubi, ubi->lookuptbl[ret]);
	spin_unlock(&ubi->wl_lock);
out:
	return ret;
}

/* get_peb_for_wl - returns a PEB to be used internally by the WL sub-system.
 *
 * @ubi: UBI device description object
 */
static struct ubi_wl_entry *get_peb_for_wl(struct ubi_device *ubi)
{
	struct ubi_fm_pool *pool = &ubi->fm_wl_pool;
	int pnum;

	ubi_assert(rwsem_is_locked(&ubi->fm_eba_sem));

	if (pool->used == pool->size) {
		/* We cannot update the fastmap here because this
		 * function is called in atomic context.
		 * Let's fail here and refill/update it as soon as possible. */
		if (!ubi->fm_work_scheduled) {
			ubi->fm_work_scheduled = 1;
			schedule_work(&ubi->fm_work);
		}
		return NULL;
	}

	pnum = pool->pebs[pool->used++];
	return ubi->lookuptbl[pnum];
}

/**
 * ubi_ensure_anchor_pebs - schedule wear-leveling to produce an anchor PEB.
 * @ubi: UBI device description object
 */
int ubi_ensure_anchor_pebs(struct ubi_device *ubi)
{
	struct ubi_work *wrk;
	struct ubi_wl_entry *anchor;

	spin_lock(&ubi->wl_lock);

<<<<<<< HEAD
	/* Do we already have an anchor? */
	if (ubi->fm_anchor) {
		spin_unlock(&ubi->wl_lock);
		return 0;
	}

	/* See if we can find an anchor PEB on the list of free PEBs */
	anchor = ubi_wl_get_fm_peb(ubi, 1);
	if (anchor) {
		ubi->fm_anchor = anchor;
		spin_unlock(&ubi->wl_lock);
		return 0;
	}

	/* No luck, trigger wear leveling to produce a new anchor PEB */
	ubi->fm_do_produce_anchor = 1;
=======
	/* Do we have a next anchor? */
	if (!ubi->fm_next_anchor) {
		ubi->fm_next_anchor = ubi_wl_get_fm_peb(ubi, 1);
		if (!ubi->fm_next_anchor)
			/* Tell wear leveling to produce a new anchor PEB */
			ubi->fm_do_produce_anchor = 1;
	}

	/* Do wear leveling to get a new anchor PEB or check the
	 * existing next anchor candidate.
	 */
>>>>>>> c1084c27
	if (ubi->wl_scheduled) {
		spin_unlock(&ubi->wl_lock);
		return 0;
	}
	ubi->wl_scheduled = 1;
	spin_unlock(&ubi->wl_lock);

	wrk = kmalloc(sizeof(struct ubi_work), GFP_NOFS);
	if (!wrk) {
		spin_lock(&ubi->wl_lock);
		ubi->wl_scheduled = 0;
		spin_unlock(&ubi->wl_lock);
		return -ENOMEM;
	}

	wrk->func = &wear_leveling_worker;
	__schedule_ubi_work(ubi, wrk);
	return 0;
}

/**
 * ubi_wl_put_fm_peb - returns a PEB used in a fastmap to the wear-leveling
 * sub-system.
 * see: ubi_wl_put_peb()
 *
 * @ubi: UBI device description object
 * @fm_e: physical eraseblock to return
 * @lnum: the last used logical eraseblock number for the PEB
 * @torture: if this physical eraseblock has to be tortured
 */
int ubi_wl_put_fm_peb(struct ubi_device *ubi, struct ubi_wl_entry *fm_e,
		      int lnum, int torture)
{
	struct ubi_wl_entry *e;
	int vol_id, pnum = fm_e->pnum;

	dbg_wl("PEB %d", pnum);

	ubi_assert(pnum >= 0);
	ubi_assert(pnum < ubi->peb_count);

	spin_lock(&ubi->wl_lock);
	e = ubi->lookuptbl[pnum];

	/* This can happen if we recovered from a fastmap the very
	 * first time and writing now a new one. In this case the wl system
	 * has never seen any PEB used by the original fastmap.
	 */
	if (!e) {
		e = fm_e;
		ubi_assert(e->ec >= 0);
		ubi->lookuptbl[pnum] = e;
	}

	spin_unlock(&ubi->wl_lock);

	vol_id = lnum ? UBI_FM_DATA_VOLUME_ID : UBI_FM_SB_VOLUME_ID;
	return schedule_erase(ubi, e, vol_id, lnum, torture, true);
}

/**
 * ubi_is_erase_work - checks whether a work is erase work.
 * @wrk: The work object to be checked
 */
int ubi_is_erase_work(struct ubi_work *wrk)
{
	return wrk->func == erase_worker;
}

static void ubi_fastmap_close(struct ubi_device *ubi)
{
	int i;

	return_unused_pool_pebs(ubi, &ubi->fm_pool);
	return_unused_pool_pebs(ubi, &ubi->fm_wl_pool);

	if (ubi->fm_anchor) {
		return_unused_peb(ubi, ubi->fm_anchor);
		ubi->fm_anchor = NULL;
	}

<<<<<<< HEAD
=======
	if (ubi->fm_next_anchor) {
		return_unused_peb(ubi, ubi->fm_next_anchor);
		ubi->fm_next_anchor = NULL;
	}

>>>>>>> c1084c27
	if (ubi->fm) {
		for (i = 0; i < ubi->fm->used_blocks; i++)
			kfree(ubi->fm->e[i]);
	}
	kfree(ubi->fm);
}

/**
 * may_reserve_for_fm - tests whether a PEB shall be reserved for fastmap.
 * See find_mean_wl_entry()
 *
 * @ubi: UBI device description object
 * @e: physical eraseblock to return
 * @root: RB tree to test against.
 */
static struct ubi_wl_entry *may_reserve_for_fm(struct ubi_device *ubi,
					   struct ubi_wl_entry *e,
					   struct rb_root *root) {
	if (e && !ubi->fm_disabled && !ubi->fm &&
	    e->pnum < UBI_FM_MAX_START)
		e = rb_entry(rb_next(root->rb_node),
			     struct ubi_wl_entry, u.rb);

	return e;
}<|MERGE_RESOLUTION|>--- conflicted
+++ resolved
@@ -286,28 +286,9 @@
 int ubi_ensure_anchor_pebs(struct ubi_device *ubi)
 {
 	struct ubi_work *wrk;
-	struct ubi_wl_entry *anchor;
 
 	spin_lock(&ubi->wl_lock);
 
-<<<<<<< HEAD
-	/* Do we already have an anchor? */
-	if (ubi->fm_anchor) {
-		spin_unlock(&ubi->wl_lock);
-		return 0;
-	}
-
-	/* See if we can find an anchor PEB on the list of free PEBs */
-	anchor = ubi_wl_get_fm_peb(ubi, 1);
-	if (anchor) {
-		ubi->fm_anchor = anchor;
-		spin_unlock(&ubi->wl_lock);
-		return 0;
-	}
-
-	/* No luck, trigger wear leveling to produce a new anchor PEB */
-	ubi->fm_do_produce_anchor = 1;
-=======
 	/* Do we have a next anchor? */
 	if (!ubi->fm_next_anchor) {
 		ubi->fm_next_anchor = ubi_wl_get_fm_peb(ubi, 1);
@@ -319,7 +300,6 @@
 	/* Do wear leveling to get a new anchor PEB or check the
 	 * existing next anchor candidate.
 	 */
->>>>>>> c1084c27
 	if (ubi->wl_scheduled) {
 		spin_unlock(&ubi->wl_lock);
 		return 0;
@@ -401,14 +381,11 @@
 		ubi->fm_anchor = NULL;
 	}
 
-<<<<<<< HEAD
-=======
 	if (ubi->fm_next_anchor) {
 		return_unused_peb(ubi, ubi->fm_next_anchor);
 		ubi->fm_next_anchor = NULL;
 	}
 
->>>>>>> c1084c27
 	if (ubi->fm) {
 		for (i = 0; i < ubi->fm->used_blocks; i++)
 			kfree(ubi->fm->e[i]);
