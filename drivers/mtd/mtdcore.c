/*
 * Core registration and callback routines for MTD
 * drivers and users.
 *
 * Copyright © 1999-2010 David Woodhouse <dwmw2@infradead.org>
 * Copyright © 2006      Red Hat UK Limited 
 *
 * This program is free software; you can redistribute it and/or modify
 * it under the terms of the GNU General Public License as published by
 * the Free Software Foundation; either version 2 of the License, or
 * (at your option) any later version.
 *
 * This program is distributed in the hope that it will be useful,
 * but WITHOUT ANY WARRANTY; without even the implied warranty of
 * MERCHANTABILITY or FITNESS FOR A PARTICULAR PURPOSE.  See the
 * GNU General Public License for more details.
 *
 * You should have received a copy of the GNU General Public License
 * along with this program; if not, write to the Free Software
 * Foundation, Inc., 51 Franklin St, Fifth Floor, Boston, MA  02110-1301  USA
 *
 */

#include <linux/module.h>
#include <linux/kernel.h>
#include <linux/ptrace.h>
#include <linux/seq_file.h>
#include <linux/string.h>
#include <linux/timer.h>
#include <linux/major.h>
#include <linux/fs.h>
#include <linux/err.h>
#include <linux/ioctl.h>
#include <linux/init.h>
#include <linux/of.h>
#include <linux/proc_fs.h>
#include <linux/idr.h>
#include <linux/backing-dev.h>
#include <linux/gfp.h>
#include <linux/slab.h>
#include <linux/reboot.h>
#include <linux/leds.h>

#include <linux/mtd/mtd.h>
#include <linux/mtd/partitions.h>

#include "mtdcore.h"
#include "mtdcrypt.h"

static struct backing_dev_info mtd_bdi = {
};

#ifdef CONFIG_PM_SLEEP

static int mtd_cls_suspend(struct device *dev)
{
	struct mtd_info *mtd = dev_get_drvdata(dev);

	return mtd ? mtd_suspend(mtd) : 0;
}

static int mtd_cls_resume(struct device *dev)
{
	struct mtd_info *mtd = dev_get_drvdata(dev);

	if (mtd)
		mtd_resume(mtd);
	return 0;
}

static SIMPLE_DEV_PM_OPS(mtd_cls_pm_ops, mtd_cls_suspend, mtd_cls_resume);
#define MTD_CLS_PM_OPS (&mtd_cls_pm_ops)
#else
#define MTD_CLS_PM_OPS NULL
#endif

static struct class mtd_class = {
	.name = "mtd",
	.owner = THIS_MODULE,
	.pm = MTD_CLS_PM_OPS,
};

static DEFINE_IDR(mtd_idr);

/* These are exported solely for the purpose of mtd_blkdevs.c. You
   should not use them for _anything_ else */
DEFINE_MUTEX(mtd_table_mutex);
EXPORT_SYMBOL_GPL(mtd_table_mutex);

struct mtd_info *__mtd_next_device(int i)
{
	return idr_get_next(&mtd_idr, &i);
}
EXPORT_SYMBOL_GPL(__mtd_next_device);

static LIST_HEAD(mtd_notifiers);


#define MTD_DEVT(index) MKDEV(MTD_CHAR_MAJOR, (index)*2)

/* REVISIT once MTD uses the driver model better, whoever allocates
 * the mtd_info will probably want to use the release() hook...
 */
static void mtd_release(struct device *dev)
{
	struct mtd_info *mtd = dev_get_drvdata(dev);
	dev_t index = MTD_DEVT(mtd->index);

	/* remove /dev/mtdXro node */
	device_destroy(&mtd_class, index + 1);
}

static ssize_t mtd_type_show(struct device *dev,
		struct device_attribute *attr, char *buf)
{
	struct mtd_info *mtd = dev_get_drvdata(dev);
	char *type;

	switch (mtd->type) {
	case MTD_ABSENT:
		type = "absent";
		break;
	case MTD_RAM:
		type = "ram";
		break;
	case MTD_ROM:
		type = "rom";
		break;
	case MTD_NORFLASH:
		type = "nor";
		break;
	case MTD_NANDFLASH:
		type = "nand";
		break;
	case MTD_DATAFLASH:
		type = "dataflash";
		break;
	case MTD_UBIVOLUME:
		type = "ubi";
		break;
	case MTD_MLCNANDFLASH:
		type = "mlc-nand";
		break;
	default:
		type = "unknown";
	}

	return snprintf(buf, PAGE_SIZE, "%s\n", type);
}
static DEVICE_ATTR(type, S_IRUGO, mtd_type_show, NULL);

static ssize_t mtd_flags_show(struct device *dev,
		struct device_attribute *attr, char *buf)
{
	struct mtd_info *mtd = dev_get_drvdata(dev);

	return snprintf(buf, PAGE_SIZE, "0x%lx\n", (unsigned long)mtd->flags);

}
static DEVICE_ATTR(flags, S_IRUGO, mtd_flags_show, NULL);

static ssize_t mtd_size_show(struct device *dev,
		struct device_attribute *attr, char *buf)
{
	struct mtd_info *mtd = dev_get_drvdata(dev);

	return snprintf(buf, PAGE_SIZE, "%llu\n",
		(unsigned long long)mtd->size);

}
static DEVICE_ATTR(size, S_IRUGO, mtd_size_show, NULL);

static ssize_t mtd_erasesize_show(struct device *dev,
		struct device_attribute *attr, char *buf)
{
	struct mtd_info *mtd = dev_get_drvdata(dev);

	return snprintf(buf, PAGE_SIZE, "%lu\n", (unsigned long)mtd->erasesize);

}
static DEVICE_ATTR(erasesize, S_IRUGO, mtd_erasesize_show, NULL);

static ssize_t mtd_writesize_show(struct device *dev,
		struct device_attribute *attr, char *buf)
{
	struct mtd_info *mtd = dev_get_drvdata(dev);

	return snprintf(buf, PAGE_SIZE, "%lu\n", (unsigned long)mtd->writesize);

}
static DEVICE_ATTR(writesize, S_IRUGO, mtd_writesize_show, NULL);

static ssize_t mtd_subpagesize_show(struct device *dev,
		struct device_attribute *attr, char *buf)
{
	struct mtd_info *mtd = dev_get_drvdata(dev);
	unsigned int subpagesize = mtd->writesize >> mtd->subpage_sft;

	return snprintf(buf, PAGE_SIZE, "%u\n", subpagesize);

}
static DEVICE_ATTR(subpagesize, S_IRUGO, mtd_subpagesize_show, NULL);

static ssize_t mtd_oobsize_show(struct device *dev,
		struct device_attribute *attr, char *buf)
{
	struct mtd_info *mtd = dev_get_drvdata(dev);

	return snprintf(buf, PAGE_SIZE, "%lu\n", (unsigned long)mtd->oobsize);

}
static DEVICE_ATTR(oobsize, S_IRUGO, mtd_oobsize_show, NULL);

static ssize_t mtd_numeraseregions_show(struct device *dev,
		struct device_attribute *attr, char *buf)
{
	struct mtd_info *mtd = dev_get_drvdata(dev);

	return snprintf(buf, PAGE_SIZE, "%u\n", mtd->numeraseregions);

}
static DEVICE_ATTR(numeraseregions, S_IRUGO, mtd_numeraseregions_show,
	NULL);

static ssize_t mtd_name_show(struct device *dev,
		struct device_attribute *attr, char *buf)
{
	struct mtd_info *mtd = dev_get_drvdata(dev);

	return snprintf(buf, PAGE_SIZE, "%s\n", mtd->name);

}
static DEVICE_ATTR(name, S_IRUGO, mtd_name_show, NULL);

static ssize_t mtd_ecc_strength_show(struct device *dev,
				     struct device_attribute *attr, char *buf)
{
	struct mtd_info *mtd = dev_get_drvdata(dev);

	return snprintf(buf, PAGE_SIZE, "%u\n", mtd->ecc_strength);
}
static DEVICE_ATTR(ecc_strength, S_IRUGO, mtd_ecc_strength_show, NULL);

static ssize_t mtd_bitflip_threshold_show(struct device *dev,
					  struct device_attribute *attr,
					  char *buf)
{
	struct mtd_info *mtd = dev_get_drvdata(dev);

	return snprintf(buf, PAGE_SIZE, "%u\n", mtd->bitflip_threshold);
}

static ssize_t mtd_bitflip_threshold_store(struct device *dev,
					   struct device_attribute *attr,
					   const char *buf, size_t count)
{
	struct mtd_info *mtd = dev_get_drvdata(dev);
	unsigned int bitflip_threshold;
	int retval;

	retval = kstrtouint(buf, 0, &bitflip_threshold);
	if (retval)
		return retval;

	mtd->bitflip_threshold = bitflip_threshold;
	return count;
}
static DEVICE_ATTR(bitflip_threshold, S_IRUGO | S_IWUSR,
		   mtd_bitflip_threshold_show,
		   mtd_bitflip_threshold_store);

static ssize_t mtd_ecc_step_size_show(struct device *dev,
		struct device_attribute *attr, char *buf)
{
	struct mtd_info *mtd = dev_get_drvdata(dev);

	return snprintf(buf, PAGE_SIZE, "%u\n", mtd->ecc_step_size);

}
static DEVICE_ATTR(ecc_step_size, S_IRUGO, mtd_ecc_step_size_show, NULL);

static ssize_t mtd_ecc_stats_corrected_show(struct device *dev,
		struct device_attribute *attr, char *buf)
{
	struct mtd_info *mtd = dev_get_drvdata(dev);
	struct mtd_ecc_stats *ecc_stats = &mtd->ecc_stats;

	return snprintf(buf, PAGE_SIZE, "%u\n", ecc_stats->corrected);
}
static DEVICE_ATTR(corrected_bits, S_IRUGO,
		   mtd_ecc_stats_corrected_show, NULL);

static ssize_t mtd_ecc_stats_errors_show(struct device *dev,
		struct device_attribute *attr, char *buf)
{
	struct mtd_info *mtd = dev_get_drvdata(dev);
	struct mtd_ecc_stats *ecc_stats = &mtd->ecc_stats;

	return snprintf(buf, PAGE_SIZE, "%u\n", ecc_stats->failed);
}
static DEVICE_ATTR(ecc_failures, S_IRUGO, mtd_ecc_stats_errors_show, NULL);

static ssize_t mtd_badblocks_show(struct device *dev,
		struct device_attribute *attr, char *buf)
{
	struct mtd_info *mtd = dev_get_drvdata(dev);
	struct mtd_ecc_stats *ecc_stats = &mtd->ecc_stats;

	return snprintf(buf, PAGE_SIZE, "%u\n", ecc_stats->badblocks);
}
static DEVICE_ATTR(bad_blocks, S_IRUGO, mtd_badblocks_show, NULL);

static ssize_t mtd_bbtblocks_show(struct device *dev,
		struct device_attribute *attr, char *buf)
{
	struct mtd_info *mtd = dev_get_drvdata(dev);
	struct mtd_ecc_stats *ecc_stats = &mtd->ecc_stats;

	return snprintf(buf, PAGE_SIZE, "%u\n", ecc_stats->bbtblocks);
}
static DEVICE_ATTR(bbt_blocks, S_IRUGO, mtd_bbtblocks_show, NULL);

static struct attribute *mtd_attrs[] = {
	&dev_attr_type.attr,
	&dev_attr_flags.attr,
	&dev_attr_size.attr,
	&dev_attr_erasesize.attr,
	&dev_attr_writesize.attr,
	&dev_attr_subpagesize.attr,
	&dev_attr_oobsize.attr,
	&dev_attr_numeraseregions.attr,
	&dev_attr_name.attr,
	&dev_attr_ecc_strength.attr,
	&dev_attr_ecc_step_size.attr,
	&dev_attr_corrected_bits.attr,
	&dev_attr_ecc_failures.attr,
	&dev_attr_bad_blocks.attr,
	&dev_attr_bbt_blocks.attr,
	&dev_attr_bitflip_threshold.attr,
	NULL,
};
ATTRIBUTE_GROUPS(mtd);

static struct device_type mtd_devtype = {
	.name		= "mtd",
	.groups		= mtd_groups,
	.release	= mtd_release,
};

#ifndef CONFIG_MMU
unsigned mtd_mmap_capabilities(struct mtd_info *mtd)
{
	switch (mtd->type) {
	case MTD_RAM:
		return NOMMU_MAP_COPY | NOMMU_MAP_DIRECT | NOMMU_MAP_EXEC |
			NOMMU_MAP_READ | NOMMU_MAP_WRITE;
	case MTD_ROM:
		return NOMMU_MAP_COPY | NOMMU_MAP_DIRECT | NOMMU_MAP_EXEC |
			NOMMU_MAP_READ;
	default:
		return NOMMU_MAP_COPY;
	}
}
EXPORT_SYMBOL_GPL(mtd_mmap_capabilities);
#endif

static int mtd_reboot_notifier(struct notifier_block *n, unsigned long state,
			       void *cmd)
{
	struct mtd_info *mtd;

	mtd = container_of(n, struct mtd_info, reboot_notifier);
	mtd->_reboot(mtd);

	return NOTIFY_DONE;
}

/**
 * mtd_wunit_to_pairing_info - get pairing information of a wunit
 * @mtd: pointer to new MTD device info structure
 * @wunit: write unit we are interested in
 * @info: returned pairing information
 *
 * Retrieve pairing information associated to the wunit.
 * This is mainly useful when dealing with MLC/TLC NANDs where pages can be
 * paired together, and where programming a page may influence the page it is
 * paired with.
 * The notion of page is replaced by the term wunit (write-unit) to stay
 * consistent with the ->writesize field.
 *
 * The @wunit argument can be extracted from an absolute offset using
 * mtd_offset_to_wunit(). @info is filled with the pairing information attached
 * to @wunit.
 *
 * From the pairing info the MTD user can find all the wunits paired with
 * @wunit using the following loop:
 *
 * for (i = 0; i < mtd_pairing_groups(mtd); i++) {
 *	info.pair = i;
 *	mtd_pairing_info_to_wunit(mtd, &info);
 *	...
 * }
 */
int mtd_wunit_to_pairing_info(struct mtd_info *mtd, int wunit,
			      struct mtd_pairing_info *info)
{
	int npairs = mtd_wunit_per_eb(mtd) / mtd_pairing_groups(mtd);

	if (wunit < 0 || wunit >= npairs)
		return -EINVAL;

	if (mtd->pairing && mtd->pairing->get_info)
		return mtd->pairing->get_info(mtd, wunit, info);

	info->group = 0;
	info->pair = wunit;

	return 0;
}
EXPORT_SYMBOL_GPL(mtd_wunit_to_pairing_info);

/**
 * mtd_wunit_to_pairing_info - get wunit from pairing information
 * @mtd: pointer to new MTD device info structure
 * @info: pairing information struct
 *
 * Returns a positive number representing the wunit associated to the info
 * struct, or a negative error code.
 *
 * This is the reverse of mtd_wunit_to_pairing_info(), and can help one to
 * iterate over all wunits of a given pair (see mtd_wunit_to_pairing_info()
 * doc).
 *
 * It can also be used to only program the first page of each pair (i.e.
 * page attached to group 0), which allows one to use an MLC NAND in
 * software-emulated SLC mode:
 *
 * info.group = 0;
 * npairs = mtd_wunit_per_eb(mtd) / mtd_pairing_groups(mtd);
 * for (info.pair = 0; info.pair < npairs; info.pair++) {
 *	wunit = mtd_pairing_info_to_wunit(mtd, &info);
 *	mtd_write(mtd, mtd_wunit_to_offset(mtd, blkoffs, wunit),
 *		  mtd->writesize, &retlen, buf + (i * mtd->writesize));
 * }
 */
int mtd_pairing_info_to_wunit(struct mtd_info *mtd,
			      const struct mtd_pairing_info *info)
{
	int ngroups = mtd_pairing_groups(mtd);
	int npairs = mtd_wunit_per_eb(mtd) / ngroups;

	if (!info || info->pair < 0 || info->pair >= npairs ||
	    info->group < 0 || info->group >= ngroups)
		return -EINVAL;

	if (mtd->pairing && mtd->pairing->get_wunit)
		return mtd->pairing->get_wunit(mtd, info);

	return info->pair;
}
EXPORT_SYMBOL_GPL(mtd_pairing_info_to_wunit);

/**
 * mtd_pairing_groups - get the number of pairing groups
 * @mtd: pointer to new MTD device info structure
 *
 * Returns the number of pairing groups.
 *
 * This number is usually equal to the number of bits exposed by a single
 * cell, and can be used in conjunction with mtd_pairing_info_to_wunit()
 * to iterate over all pages of a given pair.
 */
int mtd_pairing_groups(struct mtd_info *mtd)
{
	if (!mtd->pairing || !mtd->pairing->ngroups)
		return 1;

	return mtd->pairing->ngroups;
}
EXPORT_SYMBOL_GPL(mtd_pairing_groups);

/**
 *	add_mtd_device - register an MTD device
 *	@mtd: pointer to new MTD device info structure
 *
 *	Add a device to the list of MTD devices present in the system, and
 *	notify each currently active MTD 'user' of its arrival. Returns
 *	zero on success or non-zero on failure.
 */

int add_mtd_device(struct mtd_info *mtd)
{
	struct mtd_notifier *not;
	int i, error;

	/*
	 * May occur, for instance, on buggy drivers which call
	 * mtd_device_parse_register() multiple times on the same master MTD,
	 * especially with CONFIG_MTD_PARTITIONED_MASTER=y.
	 */
	if (WARN_ONCE(mtd->backing_dev_info, "MTD already registered\n"))
		return -EEXIST;

	mtd->backing_dev_info = &mtd_bdi;

	BUG_ON(mtd->writesize == 0);
	mutex_lock(&mtd_table_mutex);

	i = idr_alloc(&mtd_idr, mtd, 0, 0, GFP_KERNEL);
	if (i < 0) {
		error = i;
		goto fail_locked;
	}

	mtd->index = i;
	mtd->usecount = 0;

	/* default value if not set by driver */
	if (mtd->bitflip_threshold == 0)
		mtd->bitflip_threshold = mtd->ecc_strength;

	if (is_power_of_2(mtd->erasesize))
		mtd->erasesize_shift = ffs(mtd->erasesize) - 1;
	else
		mtd->erasesize_shift = 0;

	if (is_power_of_2(mtd->writesize))
		mtd->writesize_shift = ffs(mtd->writesize) - 1;
	else
		mtd->writesize_shift = 0;

	mtd->erasesize_mask = (1 << mtd->erasesize_shift) - 1;
	mtd->writesize_mask = (1 << mtd->writesize_shift) - 1;

	/* Some chips always power up locked. Unlock them now */
	if ((mtd->flags & MTD_WRITEABLE) && (mtd->flags & MTD_POWERUP_LOCK)) {
		error = mtd_unlock(mtd, 0, mtd->size);
		if (error && error != -EOPNOTSUPP)
			printk(KERN_WARNING
			       "%s: unlock failed, writes may not work\n",
			       mtd->name);
		/* Ignore unlock failures? */
		error = 0;
	}

	/* Caller should have set dev.parent to match the
	 * physical device, if appropriate.
	 */
	mtd->dev.type = &mtd_devtype;
	mtd->dev.class = &mtd_class;
	mtd->dev.devt = MTD_DEVT(i);
	dev_set_name(&mtd->dev, "mtd%d", i);
	dev_set_drvdata(&mtd->dev, mtd);
	of_node_get(mtd_get_of_node(mtd));
	error = device_register(&mtd->dev);
	if (error)
		goto fail_added;

	device_create(&mtd_class, mtd->dev.parent, MTD_DEVT(i) + 1, NULL,
		      "mtd%dro", i);

	pr_debug("mtd: Giving out device %d to %s\n", i, mtd->name);
	/* No need to get a refcount on the module containing
	   the notifier, since we hold the mtd_table_mutex */
	list_for_each_entry(not, &mtd_notifiers, list)
		not->add(mtd);

	mutex_unlock(&mtd_table_mutex);

	if (!(mtd->flags & MTD_NONENCRYPTED)) {
		if (mtdcrypt_init_crypt_info(mtd) < 0) {
			device_destroy(&mtd_class, MTD_DEVT(i) + 1);
			device_unregister(&mtd->dev);
			idr_remove(&mtd_idr, i);
			pr_err("mtdcrypt: initialization error\n");
			return 1;
		}
	}

	/* We _know_ we aren't being removed, because
	   our caller is still holding us here. So none
	   of this try_ nonsense, and no bitching about it
	   either. :) */
	__module_get(THIS_MODULE);
	return 0;

fail_added:
	of_node_put(mtd_get_of_node(mtd));
	idr_remove(&mtd_idr, i);
fail_locked:
	mutex_unlock(&mtd_table_mutex);
	return error;
}

/**
 *	del_mtd_device - unregister an MTD device
 *	@mtd: pointer to MTD device info structure
 *
 *	Remove a device from the list of MTD devices present in the system,
 *	and notify each currently active MTD 'user' of its departure.
 *	Returns zero on success or 1 on failure, which currently will happen
 *	if the requested device does not appear to be present in the list.
 */

int del_mtd_device(struct mtd_info *mtd)
{
	int ret;
	struct mtd_notifier *not;

	mutex_lock(&mtd_table_mutex);

	if (idr_find(&mtd_idr, mtd->index) != mtd) {
		ret = -ENODEV;
		goto out_error;
	}

	if (!(mtd->flags & MTD_NONENCRYPTED))
		mtdcrypt_destroy_crypt_info(mtd);

	/* No need to get a refcount on the module containing
		the notifier, since we hold the mtd_table_mutex */
	list_for_each_entry(not, &mtd_notifiers, list)
		not->remove(mtd);

	if (mtd->usecount) {
		printk(KERN_NOTICE "Removing MTD device #%d (%s) with use count %d\n",
		       mtd->index, mtd->name, mtd->usecount);
		ret = -EBUSY;
	} else {
		device_unregister(&mtd->dev);

		idr_remove(&mtd_idr, mtd->index);
		of_node_put(mtd_get_of_node(mtd));

		module_put(THIS_MODULE);
		ret = 0;
	}

out_error:
	mutex_unlock(&mtd_table_mutex);
	return ret;
}

static int mtd_add_device_partitions(struct mtd_info *mtd,
				     struct mtd_partitions *parts)
{
	const struct mtd_partition *real_parts = parts->parts;
	int nbparts = parts->nr_parts;
	int ret;

	if (nbparts == 0 || IS_ENABLED(CONFIG_MTD_PARTITIONED_MASTER)) {
		ret = add_mtd_device(mtd);
		if (ret)
			return ret;
	}

	if (nbparts > 0) {
		ret = add_mtd_partitions(mtd, real_parts, nbparts);
		if (ret && IS_ENABLED(CONFIG_MTD_PARTITIONED_MASTER))
			del_mtd_device(mtd);
		return ret;
	}

	return 0;
}

/*
 * Set a few defaults based on the parent devices, if not provided by the
 * driver
 */
static void mtd_set_dev_defaults(struct mtd_info *mtd)
{
	if (mtd->dev.parent) {
		if (!mtd->owner && mtd->dev.parent->driver)
			mtd->owner = mtd->dev.parent->driver->owner;
		if (!mtd->name)
			mtd->name = dev_name(mtd->dev.parent);
	} else {
		pr_debug("mtd device won't show a device symlink in sysfs\n");
	}
}

/**
 * mtd_device_parse_register - parse partitions and register an MTD device.
 *
 * @mtd: the MTD device to register
 * @types: the list of MTD partition probes to try, see
 *         'parse_mtd_partitions()' for more information
 * @parser_data: MTD partition parser-specific data
 * @parts: fallback partition information to register, if parsing fails;
 *         only valid if %nr_parts > %0
 * @nr_parts: the number of partitions in parts, if zero then the full
 *            MTD device is registered if no partition info is found
 *
 * This function aggregates MTD partitions parsing (done by
 * 'parse_mtd_partitions()') and MTD device and partitions registering. It
 * basically follows the most common pattern found in many MTD drivers:
 *
 * * It first tries to probe partitions on MTD device @mtd using parsers
 *   specified in @types (if @types is %NULL, then the default list of parsers
 *   is used, see 'parse_mtd_partitions()' for more information). If none are
 *   found this functions tries to fallback to information specified in
 *   @parts/@nr_parts.
 * * If any partitioning info was found, this function registers the found
 *   partitions. If the MTD_PARTITIONED_MASTER option is set, then the device
 *   as a whole is registered first.
 * * If no partitions were found this function just registers the MTD device
 *   @mtd and exits.
 *
 * Returns zero in case of success and a negative error code in case of failure.
 */
int mtd_device_parse_register(struct mtd_info *mtd, const char * const *types,
			      struct mtd_part_parser_data *parser_data,
			      const struct mtd_partition *parts,
			      int nr_parts)
{
	struct mtd_partitions parsed;
	int ret;

	mtd_set_dev_defaults(mtd);

	memset(&parsed, 0, sizeof(parsed));

	ret = parse_mtd_partitions(mtd, types, &parsed, parser_data);
	if ((ret < 0 || parsed.nr_parts == 0) && parts && nr_parts) {
		/* Fall back to driver-provided partitions */
		parsed = (struct mtd_partitions){
			.parts		= parts,
			.nr_parts	= nr_parts,
		};
	} else if (ret < 0) {
		/* Didn't come up with parsed OR fallback partitions */
		pr_info("mtd: failed to find partitions; one or more parsers reports errors (%d)\n",
			ret);
		/* Don't abort on errors; we can still use unpartitioned MTD */
		memset(&parsed, 0, sizeof(parsed));
	}

	ret = mtd_add_device_partitions(mtd, &parsed);
	if (ret)
		goto out;

	/*
	 * FIXME: some drivers unfortunately call this function more than once.
	 * So we have to check if we've already assigned the reboot notifier.
	 *
	 * Generally, we can make multiple calls work for most cases, but it
	 * does cause problems with parse_mtd_partitions() above (e.g.,
	 * cmdlineparts will register partitions more than once).
	 */
	WARN_ONCE(mtd->_reboot && mtd->reboot_notifier.notifier_call,
		  "MTD already registered\n");
	if (mtd->_reboot && !mtd->reboot_notifier.notifier_call) {
		mtd->reboot_notifier.notifier_call = mtd_reboot_notifier;
		register_reboot_notifier(&mtd->reboot_notifier);
	}

out:
	/* Cleanup any parsed partitions */
	mtd_part_parser_cleanup(&parsed);
	return ret;
}
EXPORT_SYMBOL_GPL(mtd_device_parse_register);

/**
 * mtd_device_unregister - unregister an existing MTD device.
 *
 * @master: the MTD device to unregister.  This will unregister both the master
 *          and any partitions if registered.
 */
int mtd_device_unregister(struct mtd_info *master)
{
	int err;

	if (master->_reboot)
		unregister_reboot_notifier(&master->reboot_notifier);

	err = del_mtd_partitions(master);
	if (err)
		return err;

	if (!device_is_registered(&master->dev))
		return 0;

	return del_mtd_device(master);
}
EXPORT_SYMBOL_GPL(mtd_device_unregister);

/**
 *	register_mtd_user - register a 'user' of MTD devices.
 *	@new: pointer to notifier info structure
 *
 *	Registers a pair of callbacks function to be called upon addition
 *	or removal of MTD devices. Causes the 'add' callback to be immediately
 *	invoked for each MTD device currently present in the system.
 */
void register_mtd_user (struct mtd_notifier *new)
{
	struct mtd_info *mtd;

	mutex_lock(&mtd_table_mutex);

	list_add(&new->list, &mtd_notifiers);

	__module_get(THIS_MODULE);

	mtd_for_each_device(mtd)
		new->add(mtd);

	mutex_unlock(&mtd_table_mutex);
}
EXPORT_SYMBOL_GPL(register_mtd_user);

/**
 *	unregister_mtd_user - unregister a 'user' of MTD devices.
 *	@old: pointer to notifier info structure
 *
 *	Removes a callback function pair from the list of 'users' to be
 *	notified upon addition or removal of MTD devices. Causes the
 *	'remove' callback to be immediately invoked for each MTD device
 *	currently present in the system.
 */
int unregister_mtd_user (struct mtd_notifier *old)
{
	struct mtd_info *mtd;

	mutex_lock(&mtd_table_mutex);

	module_put(THIS_MODULE);

	mtd_for_each_device(mtd)
		old->remove(mtd);

	list_del(&old->list);
	mutex_unlock(&mtd_table_mutex);
	return 0;
}
EXPORT_SYMBOL_GPL(unregister_mtd_user);

/**
 *	get_mtd_device - obtain a validated handle for an MTD device
 *	@mtd: last known address of the required MTD device
 *	@num: internal device number of the required MTD device
 *
 *	Given a number and NULL address, return the num'th entry in the device
 *	table, if any.	Given an address and num == -1, search the device table
 *	for a device with that address and return if it's still present. Given
 *	both, return the num'th driver only if its address matches. Return
 *	error code if not.
 */
struct mtd_info *get_mtd_device(struct mtd_info *mtd, int num)
{
	struct mtd_info *ret = NULL, *other;
	int err = -ENODEV;

	mutex_lock(&mtd_table_mutex);

	if (num == -1) {
		mtd_for_each_device(other) {
			if (other == mtd) {
				ret = mtd;
				break;
			}
		}
	} else if (num >= 0) {
		ret = idr_find(&mtd_idr, num);
		if (mtd && mtd != ret)
			ret = NULL;
	}

	if (!ret) {
		ret = ERR_PTR(err);
		goto out;
	}

	err = __get_mtd_device(ret);
	if (err)
		ret = ERR_PTR(err);
out:
	mutex_unlock(&mtd_table_mutex);
	return ret;
}
EXPORT_SYMBOL_GPL(get_mtd_device);


int __get_mtd_device(struct mtd_info *mtd)
{
	int err;

	if (!try_module_get(mtd->owner))
		return -ENODEV;

	if (mtd->_get_device) {
		err = mtd->_get_device(mtd);

		if (err) {
			module_put(mtd->owner);
			return err;
		}
	}
	mtd->usecount++;
	return 0;
}
EXPORT_SYMBOL_GPL(__get_mtd_device);

/**
 *	get_mtd_device_nm - obtain a validated handle for an MTD device by
 *	device name
 *	@name: MTD device name to open
 *
 * 	This function returns MTD device description structure in case of
 * 	success and an error code in case of failure.
 */
struct mtd_info *get_mtd_device_nm(const char *name)
{
	int err = -ENODEV;
	struct mtd_info *mtd = NULL, *other;

	mutex_lock(&mtd_table_mutex);

	mtd_for_each_device(other) {
		if (!strcmp(name, other->name)) {
			mtd = other;
			break;
		}
	}

	if (!mtd)
		goto out_unlock;

	err = __get_mtd_device(mtd);
	if (err)
		goto out_unlock;

	mutex_unlock(&mtd_table_mutex);
	return mtd;

out_unlock:
	mutex_unlock(&mtd_table_mutex);
	return ERR_PTR(err);
}
EXPORT_SYMBOL_GPL(get_mtd_device_nm);

void put_mtd_device(struct mtd_info *mtd)
{
	mutex_lock(&mtd_table_mutex);
	__put_mtd_device(mtd);
	mutex_unlock(&mtd_table_mutex);

}
EXPORT_SYMBOL_GPL(put_mtd_device);

void __put_mtd_device(struct mtd_info *mtd)
{
	--mtd->usecount;
	BUG_ON(mtd->usecount < 0);

	if (mtd->_put_device)
		mtd->_put_device(mtd);

	module_put(mtd->owner);
}
EXPORT_SYMBOL_GPL(__put_mtd_device);

/*
 * Erase is an asynchronous operation.  Device drivers are supposed
 * to call instr->callback() whenever the operation completes, even
 * if it completes with a failure.
 * Callers are supposed to pass a callback function and wait for it
 * to be called before writing to the block.
 */
int mtd_erase(struct mtd_info *mtd, struct erase_info *instr)
{
	if (instr->addr >= mtd->size || instr->len > mtd->size - instr->addr)
		return -EINVAL;
	if (!(mtd->flags & MTD_WRITEABLE))
		return -EROFS;
	instr->fail_addr = MTD_FAIL_ADDR_UNKNOWN;
	if (!instr->len) {
		instr->state = MTD_ERASE_DONE;
		mtd_erase_callback(instr);
		return 0;
	}
	ledtrig_mtd_activity();
	return mtd->_erase(mtd, instr);
}
EXPORT_SYMBOL_GPL(mtd_erase);

/*
 * This stuff for eXecute-In-Place. phys is optional and may be set to NULL.
 */
int mtd_point(struct mtd_info *mtd, loff_t from, size_t len, size_t *retlen,
	      void **virt, resource_size_t *phys)
{
	*retlen = 0;
	*virt = NULL;
	if (phys)
		*phys = 0;
	if (!mtd->_point)
		return -EOPNOTSUPP;
	if (from < 0 || from >= mtd->size || len > mtd->size - from)
		return -EINVAL;
	if (!len)
		return 0;
	return mtd->_point(mtd, from, len, retlen, virt, phys);
}
EXPORT_SYMBOL_GPL(mtd_point);

/* We probably shouldn't allow XIP if the unpoint isn't a NULL */
int mtd_unpoint(struct mtd_info *mtd, loff_t from, size_t len)
{
	if (!mtd->_point)
		return -EOPNOTSUPP;
	if (from < 0 || from >= mtd->size || len > mtd->size - from)
		return -EINVAL;
	if (!len)
		return 0;
	return mtd->_unpoint(mtd, from, len);
}
EXPORT_SYMBOL_GPL(mtd_unpoint);

/*
 * Allow NOMMU mmap() to directly map the device (if not NULL)
 * - return the address to which the offset maps
 * - return -ENOSYS to indicate refusal to do the mapping
 */
unsigned long mtd_get_unmapped_area(struct mtd_info *mtd, unsigned long len,
				    unsigned long offset, unsigned long flags)
{
	if (!mtd->_get_unmapped_area)
		return -EOPNOTSUPP;
	if (offset >= mtd->size || len > mtd->size - offset)
		return -EINVAL;
	return mtd->_get_unmapped_area(mtd, len, offset, flags);
}
EXPORT_SYMBOL_GPL(mtd_get_unmapped_area);

int mtd_read(struct mtd_info *mtd, loff_t from, size_t len, size_t *retlen,
	     u_char *buf)
{
	int ret_code;
	*retlen = 0;
	if (from < 0 || from >= mtd->size || len > mtd->size - from)
		return -EINVAL;
	if (!len)
		return 0;

<<<<<<< HEAD
	if (mtd->flags & MTD_NONENCRYPTED) {
		/*
		 * In the absence of an error, drivers return a non-negative
		 * integer representing the maximum number of bitflips that
		 * were corrected on any one ecc region (if applicable;
		 * zero otherwise).
		 */
		ret_code = mtd->_read(mtd, from, len, retlen, buf);
		if (unlikely(ret_code < 0))
			return ret_code;
	} else {
		size_t alen = ALIGN(len, mtd->crypt_info->block_size);
		loff_t afrom = ALIGN(from, mtd->crypt_info->block_size);
		size_t olen = len;
		unsigned int fromdiff = 0;
		u_char *tmpbuf = NULL;

		if (afrom != from) {
			afrom -= mtd->crypt_info->block_size;
			fromdiff = from - afrom;
			len += fromdiff;
			alen = ALIGN(len, mtd->crypt_info->block_size);
		}
		len = alen;

		tmpbuf = kmalloc(len, GFP_KERNEL);
		if (!tmpbuf)
			return -ENOMEM;

		/* Block aligned read */
		ret_code = mtd->_read(mtd, afrom, len, retlen, tmpbuf);
		if (unlikely(ret_code < 0)) {
			kfree(tmpbuf);
			return ret_code;
		}

		ret_code = mtdcrypt_crypt(mtd->crypt_info, tmpbuf, tmpbuf,
				len, afrom >> mtd->crypt_info->block_shift,
				MTD_DECRYPT);
		if (unlikely(ret_code < 0)) {
			kfree(tmpbuf);
			pr_err("Decryption failed with %d\n", ret_code);
			return ret_code;
		}
		/* Adjust for unaligned read */
		memcpy(buf, tmpbuf + fromdiff, olen);
		*retlen = olen;
		kfree(tmpbuf);
	}

=======
	ledtrig_mtd_activity();
	/*
	 * In the absence of an error, drivers return a non-negative integer
	 * representing the maximum number of bitflips that were corrected on
	 * any one ecc region (if applicable; zero otherwise).
	 */
	ret_code = mtd->_read(mtd, from, len, retlen, buf);
	if (unlikely(ret_code < 0))
		return ret_code;
>>>>>>> f2ed3bfc
	if (mtd->ecc_strength == 0)
		return 0;	/* device lacks ecc */
	return ret_code >= mtd->bitflip_threshold ? -EUCLEAN : 0;
}
EXPORT_SYMBOL_GPL(mtd_read);

int mtd_write(struct mtd_info *mtd, loff_t to, size_t len, size_t *retlen,
	      const u_char *buf)
{
	int err = 0;
	u_char *dstbuf = NULL;
	loff_t ato;
	size_t alen;
	size_t olen = len;
	unsigned int todiff = 0;

	*retlen = 0;
	if (to < 0 || to >= mtd->size || len > mtd->size - to)
		return -EINVAL;
	if (!mtd->_write || !(mtd->flags & MTD_WRITEABLE))
		return -EROFS;
	if (!len)
		return 0;
<<<<<<< HEAD
	if (mtd->flags & MTD_NONENCRYPTED)
		return mtd->_write(mtd, to, len, retlen, buf);

	/* Encrypted access */
	alen = ALIGN(len, mtd->crypt_info->block_size);
	ato = ALIGN(to, mtd->crypt_info->block_size);

	if (ato != to) {
		/* Adjust for unaligned access */
		ato -= mtd->crypt_info->block_size;
		todiff = to - ato;
		len += todiff;
		alen = ALIGN(len, mtd->crypt_info->block_size);
	}
	if (alen != len)
		len = alen;

	dstbuf = kmalloc(len, GFP_KERNEL);
	if (!dstbuf)
		return -ENOMEM;

	/* Read block aligned data */
	err = mtd_read(mtd, ato, len, retlen, dstbuf);
	if (unlikely(err < 0))
		goto out;

	/* Update partial block */
	memcpy(dstbuf + todiff, buf, olen);

	/* Encrypt whole block */
	err = mtdcrypt_crypt(mtd->crypt_info, dstbuf, dstbuf, len,
			ato >> mtd->crypt_info->block_shift, MTD_ENCRYPT);
	if (unlikely(err < 0))
		goto out;

	/* Block aligned write */
	err = mtd->_write(mtd, ato, len, retlen, dstbuf);
	if (olen != *retlen)
		*retlen = olen;
out:
	kfree(dstbuf);
	return err;
=======
	ledtrig_mtd_activity();
	return mtd->_write(mtd, to, len, retlen, buf);
>>>>>>> f2ed3bfc
}
EXPORT_SYMBOL_GPL(mtd_write);

/*
 * In blackbox flight recorder like scenarios we want to make successful writes
 * in interrupt context. panic_write() is only intended to be called when its
 * known the kernel is about to panic and we need the write to succeed. Since
 * the kernel is not going to be running for much longer, this function can
 * break locks and delay to ensure the write succeeds (but not sleep).
 */
int mtd_panic_write(struct mtd_info *mtd, loff_t to, size_t len, size_t *retlen,
		    const u_char *buf)
{
	*retlen = 0;
	if (!mtd->_panic_write)
		return -EOPNOTSUPP;
	if (to < 0 || to >= mtd->size || len > mtd->size - to)
		return -EINVAL;
	if (!(mtd->flags & MTD_WRITEABLE))
		return -EROFS;
	if (!len)
		return 0;
	return mtd->_panic_write(mtd, to, len, retlen, buf);
}
EXPORT_SYMBOL_GPL(mtd_panic_write);

int mtd_read_oob(struct mtd_info *mtd, loff_t from, struct mtd_oob_ops *ops)
{
	int ret_code;
	ops->retlen = ops->oobretlen = 0;
	if (!mtd->_read_oob)
		return -EOPNOTSUPP;

	ledtrig_mtd_activity();
	/*
	 * In cases where ops->datbuf != NULL, mtd->_read_oob() has semantics
	 * similar to mtd->_read(), returning a non-negative integer
	 * representing max bitflips. In other cases, mtd->_read_oob() may
	 * return -EUCLEAN. In all cases, perform similar logic to mtd_read().
	 */
	ret_code = mtd->_read_oob(mtd, from, ops);
	if (unlikely(ret_code < 0))
		return ret_code;
	if (mtd->ecc_strength == 0)
		return 0;	/* device lacks ecc */
	return ret_code >= mtd->bitflip_threshold ? -EUCLEAN : 0;
}
EXPORT_SYMBOL_GPL(mtd_read_oob);

int mtd_write_oob(struct mtd_info *mtd, loff_t to,
				struct mtd_oob_ops *ops)
{
	ops->retlen = ops->oobretlen = 0;
	if (!mtd->_write_oob)
		return -EOPNOTSUPP;
	if (!(mtd->flags & MTD_WRITEABLE))
		return -EROFS;
	ledtrig_mtd_activity();
	return mtd->_write_oob(mtd, to, ops);
}
EXPORT_SYMBOL_GPL(mtd_write_oob);

/**
 * mtd_ooblayout_ecc - Get the OOB region definition of a specific ECC section
 * @mtd: MTD device structure
 * @section: ECC section. Depending on the layout you may have all the ECC
 *	     bytes stored in a single contiguous section, or one section
 *	     per ECC chunk (and sometime several sections for a single ECC
 *	     ECC chunk)
 * @oobecc: OOB region struct filled with the appropriate ECC position
 *	    information
 *
 * This functions return ECC section information in the OOB area. I you want
 * to get all the ECC bytes information, then you should call
 * mtd_ooblayout_ecc(mtd, section++, oobecc) until it returns -ERANGE.
 *
 * Returns zero on success, a negative error code otherwise.
 */
int mtd_ooblayout_ecc(struct mtd_info *mtd, int section,
		      struct mtd_oob_region *oobecc)
{
	memset(oobecc, 0, sizeof(*oobecc));

	if (!mtd || section < 0)
		return -EINVAL;

	if (!mtd->ooblayout || !mtd->ooblayout->ecc)
		return -ENOTSUPP;

	return mtd->ooblayout->ecc(mtd, section, oobecc);
}
EXPORT_SYMBOL_GPL(mtd_ooblayout_ecc);

/**
 * mtd_ooblayout_free - Get the OOB region definition of a specific free
 *			section
 * @mtd: MTD device structure
 * @section: Free section you are interested in. Depending on the layout
 *	     you may have all the free bytes stored in a single contiguous
 *	     section, or one section per ECC chunk plus an extra section
 *	     for the remaining bytes (or other funky layout).
 * @oobfree: OOB region struct filled with the appropriate free position
 *	     information
 *
 * This functions return free bytes position in the OOB area. I you want
 * to get all the free bytes information, then you should call
 * mtd_ooblayout_free(mtd, section++, oobfree) until it returns -ERANGE.
 *
 * Returns zero on success, a negative error code otherwise.
 */
int mtd_ooblayout_free(struct mtd_info *mtd, int section,
		       struct mtd_oob_region *oobfree)
{
	memset(oobfree, 0, sizeof(*oobfree));

	if (!mtd || section < 0)
		return -EINVAL;

	if (!mtd->ooblayout || !mtd->ooblayout->free)
		return -ENOTSUPP;

	return mtd->ooblayout->free(mtd, section, oobfree);
}
EXPORT_SYMBOL_GPL(mtd_ooblayout_free);

/**
 * mtd_ooblayout_find_region - Find the region attached to a specific byte
 * @mtd: mtd info structure
 * @byte: the byte we are searching for
 * @sectionp: pointer where the section id will be stored
 * @oobregion: used to retrieve the ECC position
 * @iter: iterator function. Should be either mtd_ooblayout_free or
 *	  mtd_ooblayout_ecc depending on the region type you're searching for
 *
 * This functions returns the section id and oobregion information of a
 * specific byte. For example, say you want to know where the 4th ECC byte is
 * stored, you'll use:
 *
 * mtd_ooblayout_find_region(mtd, 3, &section, &oobregion, mtd_ooblayout_ecc);
 *
 * Returns zero on success, a negative error code otherwise.
 */
static int mtd_ooblayout_find_region(struct mtd_info *mtd, int byte,
				int *sectionp, struct mtd_oob_region *oobregion,
				int (*iter)(struct mtd_info *,
					    int section,
					    struct mtd_oob_region *oobregion))
{
	int pos = 0, ret, section = 0;

	memset(oobregion, 0, sizeof(*oobregion));

	while (1) {
		ret = iter(mtd, section, oobregion);
		if (ret)
			return ret;

		if (pos + oobregion->length > byte)
			break;

		pos += oobregion->length;
		section++;
	}

	/*
	 * Adjust region info to make it start at the beginning at the
	 * 'start' ECC byte.
	 */
	oobregion->offset += byte - pos;
	oobregion->length -= byte - pos;
	*sectionp = section;

	return 0;
}

/**
 * mtd_ooblayout_find_eccregion - Find the ECC region attached to a specific
 *				  ECC byte
 * @mtd: mtd info structure
 * @eccbyte: the byte we are searching for
 * @sectionp: pointer where the section id will be stored
 * @oobregion: OOB region information
 *
 * Works like mtd_ooblayout_find_region() except it searches for a specific ECC
 * byte.
 *
 * Returns zero on success, a negative error code otherwise.
 */
int mtd_ooblayout_find_eccregion(struct mtd_info *mtd, int eccbyte,
				 int *section,
				 struct mtd_oob_region *oobregion)
{
	return mtd_ooblayout_find_region(mtd, eccbyte, section, oobregion,
					 mtd_ooblayout_ecc);
}
EXPORT_SYMBOL_GPL(mtd_ooblayout_find_eccregion);

/**
 * mtd_ooblayout_get_bytes - Extract OOB bytes from the oob buffer
 * @mtd: mtd info structure
 * @buf: destination buffer to store OOB bytes
 * @oobbuf: OOB buffer
 * @start: first byte to retrieve
 * @nbytes: number of bytes to retrieve
 * @iter: section iterator
 *
 * Extract bytes attached to a specific category (ECC or free)
 * from the OOB buffer and copy them into buf.
 *
 * Returns zero on success, a negative error code otherwise.
 */
static int mtd_ooblayout_get_bytes(struct mtd_info *mtd, u8 *buf,
				const u8 *oobbuf, int start, int nbytes,
				int (*iter)(struct mtd_info *,
					    int section,
					    struct mtd_oob_region *oobregion))
{
	struct mtd_oob_region oobregion = { };
	int section = 0, ret;

	ret = mtd_ooblayout_find_region(mtd, start, &section,
					&oobregion, iter);

	while (!ret) {
		int cnt;

		cnt = oobregion.length > nbytes ? nbytes : oobregion.length;
		memcpy(buf, oobbuf + oobregion.offset, cnt);
		buf += cnt;
		nbytes -= cnt;

		if (!nbytes)
			break;

		ret = iter(mtd, ++section, &oobregion);
	}

	return ret;
}

/**
 * mtd_ooblayout_set_bytes - put OOB bytes into the oob buffer
 * @mtd: mtd info structure
 * @buf: source buffer to get OOB bytes from
 * @oobbuf: OOB buffer
 * @start: first OOB byte to set
 * @nbytes: number of OOB bytes to set
 * @iter: section iterator
 *
 * Fill the OOB buffer with data provided in buf. The category (ECC or free)
 * is selected by passing the appropriate iterator.
 *
 * Returns zero on success, a negative error code otherwise.
 */
static int mtd_ooblayout_set_bytes(struct mtd_info *mtd, const u8 *buf,
				u8 *oobbuf, int start, int nbytes,
				int (*iter)(struct mtd_info *,
					    int section,
					    struct mtd_oob_region *oobregion))
{
	struct mtd_oob_region oobregion = { };
	int section = 0, ret;

	ret = mtd_ooblayout_find_region(mtd, start, &section,
					&oobregion, iter);

	while (!ret) {
		int cnt;

		cnt = oobregion.length > nbytes ? nbytes : oobregion.length;
		memcpy(oobbuf + oobregion.offset, buf, cnt);
		buf += cnt;
		nbytes -= cnt;

		if (!nbytes)
			break;

		ret = iter(mtd, ++section, &oobregion);
	}

	return ret;
}

/**
 * mtd_ooblayout_count_bytes - count the number of bytes in a OOB category
 * @mtd: mtd info structure
 * @iter: category iterator
 *
 * Count the number of bytes in a given category.
 *
 * Returns a positive value on success, a negative error code otherwise.
 */
static int mtd_ooblayout_count_bytes(struct mtd_info *mtd,
				int (*iter)(struct mtd_info *,
					    int section,
					    struct mtd_oob_region *oobregion))
{
	struct mtd_oob_region oobregion = { };
	int section = 0, ret, nbytes = 0;

	while (1) {
		ret = iter(mtd, section++, &oobregion);
		if (ret) {
			if (ret == -ERANGE)
				ret = nbytes;
			break;
		}

		nbytes += oobregion.length;
	}

	return ret;
}

/**
 * mtd_ooblayout_get_eccbytes - extract ECC bytes from the oob buffer
 * @mtd: mtd info structure
 * @eccbuf: destination buffer to store ECC bytes
 * @oobbuf: OOB buffer
 * @start: first ECC byte to retrieve
 * @nbytes: number of ECC bytes to retrieve
 *
 * Works like mtd_ooblayout_get_bytes(), except it acts on ECC bytes.
 *
 * Returns zero on success, a negative error code otherwise.
 */
int mtd_ooblayout_get_eccbytes(struct mtd_info *mtd, u8 *eccbuf,
			       const u8 *oobbuf, int start, int nbytes)
{
	return mtd_ooblayout_get_bytes(mtd, eccbuf, oobbuf, start, nbytes,
				       mtd_ooblayout_ecc);
}
EXPORT_SYMBOL_GPL(mtd_ooblayout_get_eccbytes);

/**
 * mtd_ooblayout_set_eccbytes - set ECC bytes into the oob buffer
 * @mtd: mtd info structure
 * @eccbuf: source buffer to get ECC bytes from
 * @oobbuf: OOB buffer
 * @start: first ECC byte to set
 * @nbytes: number of ECC bytes to set
 *
 * Works like mtd_ooblayout_set_bytes(), except it acts on ECC bytes.
 *
 * Returns zero on success, a negative error code otherwise.
 */
int mtd_ooblayout_set_eccbytes(struct mtd_info *mtd, const u8 *eccbuf,
			       u8 *oobbuf, int start, int nbytes)
{
	return mtd_ooblayout_set_bytes(mtd, eccbuf, oobbuf, start, nbytes,
				       mtd_ooblayout_ecc);
}
EXPORT_SYMBOL_GPL(mtd_ooblayout_set_eccbytes);

/**
 * mtd_ooblayout_get_databytes - extract data bytes from the oob buffer
 * @mtd: mtd info structure
 * @databuf: destination buffer to store ECC bytes
 * @oobbuf: OOB buffer
 * @start: first ECC byte to retrieve
 * @nbytes: number of ECC bytes to retrieve
 *
 * Works like mtd_ooblayout_get_bytes(), except it acts on free bytes.
 *
 * Returns zero on success, a negative error code otherwise.
 */
int mtd_ooblayout_get_databytes(struct mtd_info *mtd, u8 *databuf,
				const u8 *oobbuf, int start, int nbytes)
{
	return mtd_ooblayout_get_bytes(mtd, databuf, oobbuf, start, nbytes,
				       mtd_ooblayout_free);
}
EXPORT_SYMBOL_GPL(mtd_ooblayout_get_databytes);

/**
 * mtd_ooblayout_get_eccbytes - set data bytes into the oob buffer
 * @mtd: mtd info structure
 * @eccbuf: source buffer to get data bytes from
 * @oobbuf: OOB buffer
 * @start: first ECC byte to set
 * @nbytes: number of ECC bytes to set
 *
 * Works like mtd_ooblayout_get_bytes(), except it acts on free bytes.
 *
 * Returns zero on success, a negative error code otherwise.
 */
int mtd_ooblayout_set_databytes(struct mtd_info *mtd, const u8 *databuf,
				u8 *oobbuf, int start, int nbytes)
{
	return mtd_ooblayout_set_bytes(mtd, databuf, oobbuf, start, nbytes,
				       mtd_ooblayout_free);
}
EXPORT_SYMBOL_GPL(mtd_ooblayout_set_databytes);

/**
 * mtd_ooblayout_count_freebytes - count the number of free bytes in OOB
 * @mtd: mtd info structure
 *
 * Works like mtd_ooblayout_count_bytes(), except it count free bytes.
 *
 * Returns zero on success, a negative error code otherwise.
 */
int mtd_ooblayout_count_freebytes(struct mtd_info *mtd)
{
	return mtd_ooblayout_count_bytes(mtd, mtd_ooblayout_free);
}
EXPORT_SYMBOL_GPL(mtd_ooblayout_count_freebytes);

/**
 * mtd_ooblayout_count_freebytes - count the number of ECC bytes in OOB
 * @mtd: mtd info structure
 *
 * Works like mtd_ooblayout_count_bytes(), except it count ECC bytes.
 *
 * Returns zero on success, a negative error code otherwise.
 */
int mtd_ooblayout_count_eccbytes(struct mtd_info *mtd)
{
	return mtd_ooblayout_count_bytes(mtd, mtd_ooblayout_ecc);
}
EXPORT_SYMBOL_GPL(mtd_ooblayout_count_eccbytes);

/*
 * Method to access the protection register area, present in some flash
 * devices. The user data is one time programmable but the factory data is read
 * only.
 */
int mtd_get_fact_prot_info(struct mtd_info *mtd, size_t len, size_t *retlen,
			   struct otp_info *buf)
{
	if (!mtd->_get_fact_prot_info)
		return -EOPNOTSUPP;
	if (!len)
		return 0;
	return mtd->_get_fact_prot_info(mtd, len, retlen, buf);
}
EXPORT_SYMBOL_GPL(mtd_get_fact_prot_info);

int mtd_read_fact_prot_reg(struct mtd_info *mtd, loff_t from, size_t len,
			   size_t *retlen, u_char *buf)
{
	*retlen = 0;
	if (!mtd->_read_fact_prot_reg)
		return -EOPNOTSUPP;
	if (!len)
		return 0;
	return mtd->_read_fact_prot_reg(mtd, from, len, retlen, buf);
}
EXPORT_SYMBOL_GPL(mtd_read_fact_prot_reg);

int mtd_get_user_prot_info(struct mtd_info *mtd, size_t len, size_t *retlen,
			   struct otp_info *buf)
{
	if (!mtd->_get_user_prot_info)
		return -EOPNOTSUPP;
	if (!len)
		return 0;
	return mtd->_get_user_prot_info(mtd, len, retlen, buf);
}
EXPORT_SYMBOL_GPL(mtd_get_user_prot_info);

int mtd_read_user_prot_reg(struct mtd_info *mtd, loff_t from, size_t len,
			   size_t *retlen, u_char *buf)
{
	*retlen = 0;
	if (!mtd->_read_user_prot_reg)
		return -EOPNOTSUPP;
	if (!len)
		return 0;
	return mtd->_read_user_prot_reg(mtd, from, len, retlen, buf);
}
EXPORT_SYMBOL_GPL(mtd_read_user_prot_reg);

int mtd_write_user_prot_reg(struct mtd_info *mtd, loff_t to, size_t len,
			    size_t *retlen, u_char *buf)
{
	int ret;

	*retlen = 0;
	if (!mtd->_write_user_prot_reg)
		return -EOPNOTSUPP;
	if (!len)
		return 0;
	ret = mtd->_write_user_prot_reg(mtd, to, len, retlen, buf);
	if (ret)
		return ret;

	/*
	 * If no data could be written at all, we are out of memory and
	 * must return -ENOSPC.
	 */
	return (*retlen) ? 0 : -ENOSPC;
}
EXPORT_SYMBOL_GPL(mtd_write_user_prot_reg);

int mtd_lock_user_prot_reg(struct mtd_info *mtd, loff_t from, size_t len)
{
	if (!mtd->_lock_user_prot_reg)
		return -EOPNOTSUPP;
	if (!len)
		return 0;
	return mtd->_lock_user_prot_reg(mtd, from, len);
}
EXPORT_SYMBOL_GPL(mtd_lock_user_prot_reg);

/* Chip-supported device locking */
int mtd_lock(struct mtd_info *mtd, loff_t ofs, uint64_t len)
{
	if (!mtd->_lock)
		return -EOPNOTSUPP;
	if (ofs < 0 || ofs >= mtd->size || len > mtd->size - ofs)
		return -EINVAL;
	if (!len)
		return 0;
	return mtd->_lock(mtd, ofs, len);
}
EXPORT_SYMBOL_GPL(mtd_lock);

int mtd_unlock(struct mtd_info *mtd, loff_t ofs, uint64_t len)
{
	if (!mtd->_unlock)
		return -EOPNOTSUPP;
	if (ofs < 0 || ofs >= mtd->size || len > mtd->size - ofs)
		return -EINVAL;
	if (!len)
		return 0;
	return mtd->_unlock(mtd, ofs, len);
}
EXPORT_SYMBOL_GPL(mtd_unlock);

int mtd_is_locked(struct mtd_info *mtd, loff_t ofs, uint64_t len)
{
	if (!mtd->_is_locked)
		return -EOPNOTSUPP;
	if (ofs < 0 || ofs >= mtd->size || len > mtd->size - ofs)
		return -EINVAL;
	if (!len)
		return 0;
	return mtd->_is_locked(mtd, ofs, len);
}
EXPORT_SYMBOL_GPL(mtd_is_locked);

int mtd_block_isreserved(struct mtd_info *mtd, loff_t ofs)
{
	if (ofs < 0 || ofs >= mtd->size)
		return -EINVAL;
	if (!mtd->_block_isreserved)
		return 0;
	return mtd->_block_isreserved(mtd, ofs);
}
EXPORT_SYMBOL_GPL(mtd_block_isreserved);

int mtd_block_isbad(struct mtd_info *mtd, loff_t ofs)
{
	if (ofs < 0 || ofs >= mtd->size)
		return -EINVAL;
	if (!mtd->_block_isbad)
		return 0;
	return mtd->_block_isbad(mtd, ofs);
}
EXPORT_SYMBOL_GPL(mtd_block_isbad);

int mtd_block_markbad(struct mtd_info *mtd, loff_t ofs)
{
	if (!mtd->_block_markbad)
		return -EOPNOTSUPP;
	if (ofs < 0 || ofs >= mtd->size)
		return -EINVAL;
	if (!(mtd->flags & MTD_WRITEABLE))
		return -EROFS;
	return mtd->_block_markbad(mtd, ofs);
}
EXPORT_SYMBOL_GPL(mtd_block_markbad);

/*
 * default_mtd_writev - the default writev method
 * @mtd: mtd device description object pointer
 * @vecs: the vectors to write
 * @count: count of vectors in @vecs
 * @to: the MTD device offset to write to
 * @retlen: on exit contains the count of bytes written to the MTD device.
 *
 * This function returns zero in case of success and a negative error code in
 * case of failure.
 */
static int default_mtd_writev(struct mtd_info *mtd, const struct kvec *vecs,
			      unsigned long count, loff_t to, size_t *retlen)
{
	unsigned long i;
	size_t totlen = 0, thislen;
	int ret = 0;

	for (i = 0; i < count; i++) {
		if (!vecs[i].iov_len)
			continue;
		ret = mtd_write(mtd, to, vecs[i].iov_len, &thislen,
				vecs[i].iov_base);
		totlen += thislen;
		if (ret || thislen != vecs[i].iov_len)
			break;
		to += vecs[i].iov_len;
	}
	*retlen = totlen;
	return ret;
}

/*
 * mtd_writev - the vector-based MTD write method
 * @mtd: mtd device description object pointer
 * @vecs: the vectors to write
 * @count: count of vectors in @vecs
 * @to: the MTD device offset to write to
 * @retlen: on exit contains the count of bytes written to the MTD device.
 *
 * This function returns zero in case of success and a negative error code in
 * case of failure.
 */
int mtd_writev(struct mtd_info *mtd, const struct kvec *vecs,
	       unsigned long count, loff_t to, size_t *retlen)
{
	*retlen = 0;
	if (!(mtd->flags & MTD_WRITEABLE))
		return -EROFS;
	if (!mtd->_writev)
		return default_mtd_writev(mtd, vecs, count, to, retlen);
	return mtd->_writev(mtd, vecs, count, to, retlen);
}
EXPORT_SYMBOL_GPL(mtd_writev);

/**
 * mtd_kmalloc_up_to - allocate a contiguous buffer up to the specified size
 * @mtd: mtd device description object pointer
 * @size: a pointer to the ideal or maximum size of the allocation, points
 *        to the actual allocation size on success.
 *
 * This routine attempts to allocate a contiguous kernel buffer up to
 * the specified size, backing off the size of the request exponentially
 * until the request succeeds or until the allocation size falls below
 * the system page size. This attempts to make sure it does not adversely
 * impact system performance, so when allocating more than one page, we
 * ask the memory allocator to avoid re-trying, swapping, writing back
 * or performing I/O.
 *
 * Note, this function also makes sure that the allocated buffer is aligned to
 * the MTD device's min. I/O unit, i.e. the "mtd->writesize" value.
 *
 * This is called, for example by mtd_{read,write} and jffs2_scan_medium,
 * to handle smaller (i.e. degraded) buffer allocations under low- or
 * fragmented-memory situations where such reduced allocations, from a
 * requested ideal, are allowed.
 *
 * Returns a pointer to the allocated buffer on success; otherwise, NULL.
 */
void *mtd_kmalloc_up_to(const struct mtd_info *mtd, size_t *size)
{
	gfp_t flags = __GFP_NOWARN | __GFP_DIRECT_RECLAIM | __GFP_NORETRY;
	size_t min_alloc = max_t(size_t, mtd->writesize, PAGE_SIZE);
	void *kbuf;

	*size = min_t(size_t, *size, KMALLOC_MAX_SIZE);

	while (*size > min_alloc) {
		kbuf = kmalloc(*size, flags);
		if (kbuf)
			return kbuf;

		*size >>= 1;
		*size = ALIGN(*size, mtd->writesize);
	}

	/*
	 * For the last resort allocation allow 'kmalloc()' to do all sorts of
	 * things (write-back, dropping caches, etc) by using GFP_KERNEL.
	 */
	return kmalloc(*size, GFP_KERNEL);
}
EXPORT_SYMBOL_GPL(mtd_kmalloc_up_to);

#ifdef CONFIG_PROC_FS

/*====================================================================*/
/* Support for /proc/mtd */

static int mtd_proc_show(struct seq_file *m, void *v)
{
	struct mtd_info *mtd;

	seq_puts(m, "dev:    size   erasesize  name\n");
	mutex_lock(&mtd_table_mutex);
	mtd_for_each_device(mtd) {
		seq_printf(m, "mtd%d: %8.8llx %8.8x \"%s\"\n",
			   mtd->index, (unsigned long long)mtd->size,
			   mtd->erasesize, mtd->name);
	}
	mutex_unlock(&mtd_table_mutex);
	return 0;
}

static int mtd_proc_open(struct inode *inode, struct file *file)
{
	return single_open(file, mtd_proc_show, NULL);
}

static const struct file_operations mtd_proc_ops = {
	.open		= mtd_proc_open,
	.read		= seq_read,
	.llseek		= seq_lseek,
	.release	= single_release,
};
#endif /* CONFIG_PROC_FS */

/*====================================================================*/
/* Init code */

static int __init mtd_bdi_init(struct backing_dev_info *bdi, const char *name)
{
	int ret;

	ret = bdi_init(bdi);
	if (!ret)
		ret = bdi_register(bdi, NULL, "%s", name);

	if (ret)
		bdi_destroy(bdi);

	return ret;
}

static struct proc_dir_entry *proc_mtd;

static int __init init_mtd(void)
{
	int ret;

	ret = class_register(&mtd_class);
	if (ret)
		goto err_reg;

	ret = mtd_bdi_init(&mtd_bdi, "mtd");
	if (ret)
		goto err_bdi;

	proc_mtd = proc_create("mtd", 0, NULL, &mtd_proc_ops);

	ret = init_mtdchar();
	if (ret)
		goto out_procfs;

	return 0;

out_procfs:
	if (proc_mtd)
		remove_proc_entry("mtd", NULL);
err_bdi:
	class_unregister(&mtd_class);
err_reg:
	pr_err("Error registering mtd class or bdi: %d\n", ret);
	return ret;
}

static void __exit cleanup_mtd(void)
{
	cleanup_mtdchar();
	if (proc_mtd)
		remove_proc_entry("mtd", NULL);
	class_unregister(&mtd_class);
	bdi_destroy(&mtd_bdi);
	idr_destroy(&mtd_idr);
}

module_init(init_mtd);
module_exit(cleanup_mtd);

MODULE_LICENSE("GPL");
MODULE_AUTHOR("David Woodhouse <dwmw2@infradead.org>");
MODULE_DESCRIPTION("Core MTD registration and access routines");<|MERGE_RESOLUTION|>--- conflicted
+++ resolved
@@ -45,7 +45,6 @@
 #include <linux/mtd/partitions.h>
 
 #include "mtdcore.h"
-#include "mtdcrypt.h"
 
 static struct backing_dev_info mtd_bdi = {
 };
@@ -566,17 +565,6 @@
 		not->add(mtd);
 
 	mutex_unlock(&mtd_table_mutex);
-
-	if (!(mtd->flags & MTD_NONENCRYPTED)) {
-		if (mtdcrypt_init_crypt_info(mtd) < 0) {
-			device_destroy(&mtd_class, MTD_DEVT(i) + 1);
-			device_unregister(&mtd->dev);
-			idr_remove(&mtd_idr, i);
-			pr_err("mtdcrypt: initialization error\n");
-			return 1;
-		}
-	}
-
 	/* We _know_ we aren't being removed, because
 	   our caller is still holding us here. So none
 	   of this try_ nonsense, and no bitching about it
@@ -613,9 +601,6 @@
 		ret = -ENODEV;
 		goto out_error;
 	}
-
-	if (!(mtd->flags & MTD_NONENCRYPTED))
-		mtdcrypt_destroy_crypt_info(mtd);
 
 	/* No need to get a refcount on the module containing
 		the notifier, since we hold the mtd_table_mutex */
@@ -1045,58 +1030,6 @@
 	if (!len)
 		return 0;
 
-<<<<<<< HEAD
-	if (mtd->flags & MTD_NONENCRYPTED) {
-		/*
-		 * In the absence of an error, drivers return a non-negative
-		 * integer representing the maximum number of bitflips that
-		 * were corrected on any one ecc region (if applicable;
-		 * zero otherwise).
-		 */
-		ret_code = mtd->_read(mtd, from, len, retlen, buf);
-		if (unlikely(ret_code < 0))
-			return ret_code;
-	} else {
-		size_t alen = ALIGN(len, mtd->crypt_info->block_size);
-		loff_t afrom = ALIGN(from, mtd->crypt_info->block_size);
-		size_t olen = len;
-		unsigned int fromdiff = 0;
-		u_char *tmpbuf = NULL;
-
-		if (afrom != from) {
-			afrom -= mtd->crypt_info->block_size;
-			fromdiff = from - afrom;
-			len += fromdiff;
-			alen = ALIGN(len, mtd->crypt_info->block_size);
-		}
-		len = alen;
-
-		tmpbuf = kmalloc(len, GFP_KERNEL);
-		if (!tmpbuf)
-			return -ENOMEM;
-
-		/* Block aligned read */
-		ret_code = mtd->_read(mtd, afrom, len, retlen, tmpbuf);
-		if (unlikely(ret_code < 0)) {
-			kfree(tmpbuf);
-			return ret_code;
-		}
-
-		ret_code = mtdcrypt_crypt(mtd->crypt_info, tmpbuf, tmpbuf,
-				len, afrom >> mtd->crypt_info->block_shift,
-				MTD_DECRYPT);
-		if (unlikely(ret_code < 0)) {
-			kfree(tmpbuf);
-			pr_err("Decryption failed with %d\n", ret_code);
-			return ret_code;
-		}
-		/* Adjust for unaligned read */
-		memcpy(buf, tmpbuf + fromdiff, olen);
-		*retlen = olen;
-		kfree(tmpbuf);
-	}
-
-=======
 	ledtrig_mtd_activity();
 	/*
 	 * In the absence of an error, drivers return a non-negative integer
@@ -1106,7 +1039,6 @@
 	ret_code = mtd->_read(mtd, from, len, retlen, buf);
 	if (unlikely(ret_code < 0))
 		return ret_code;
->>>>>>> f2ed3bfc
 	if (mtd->ecc_strength == 0)
 		return 0;	/* device lacks ecc */
 	return ret_code >= mtd->bitflip_threshold ? -EUCLEAN : 0;
@@ -1116,13 +1048,6 @@
 int mtd_write(struct mtd_info *mtd, loff_t to, size_t len, size_t *retlen,
 	      const u_char *buf)
 {
-	int err = 0;
-	u_char *dstbuf = NULL;
-	loff_t ato;
-	size_t alen;
-	size_t olen = len;
-	unsigned int todiff = 0;
-
 	*retlen = 0;
 	if (to < 0 || to >= mtd->size || len > mtd->size - to)
 		return -EINVAL;
@@ -1130,53 +1055,8 @@
 		return -EROFS;
 	if (!len)
 		return 0;
-<<<<<<< HEAD
-	if (mtd->flags & MTD_NONENCRYPTED)
-		return mtd->_write(mtd, to, len, retlen, buf);
-
-	/* Encrypted access */
-	alen = ALIGN(len, mtd->crypt_info->block_size);
-	ato = ALIGN(to, mtd->crypt_info->block_size);
-
-	if (ato != to) {
-		/* Adjust for unaligned access */
-		ato -= mtd->crypt_info->block_size;
-		todiff = to - ato;
-		len += todiff;
-		alen = ALIGN(len, mtd->crypt_info->block_size);
-	}
-	if (alen != len)
-		len = alen;
-
-	dstbuf = kmalloc(len, GFP_KERNEL);
-	if (!dstbuf)
-		return -ENOMEM;
-
-	/* Read block aligned data */
-	err = mtd_read(mtd, ato, len, retlen, dstbuf);
-	if (unlikely(err < 0))
-		goto out;
-
-	/* Update partial block */
-	memcpy(dstbuf + todiff, buf, olen);
-
-	/* Encrypt whole block */
-	err = mtdcrypt_crypt(mtd->crypt_info, dstbuf, dstbuf, len,
-			ato >> mtd->crypt_info->block_shift, MTD_ENCRYPT);
-	if (unlikely(err < 0))
-		goto out;
-
-	/* Block aligned write */
-	err = mtd->_write(mtd, ato, len, retlen, dstbuf);
-	if (olen != *retlen)
-		*retlen = olen;
-out:
-	kfree(dstbuf);
-	return err;
-=======
 	ledtrig_mtd_activity();
 	return mtd->_write(mtd, to, len, retlen, buf);
->>>>>>> f2ed3bfc
 }
 EXPORT_SYMBOL_GPL(mtd_write);
 
