--- conflicted
+++ resolved
@@ -2,10 +2,7 @@
  * Freescale QuadSPI driver.
  *
  * Copyright (C) 2013-2016 Freescale Semiconductor, Inc.
-<<<<<<< HEAD
-=======
  * Copyright 2017 NXP
->>>>>>> 423d9423
  *
  * This program is free software; you can redistribute it and/or modify
  * it under the terms of the GNU General Public License as published by
