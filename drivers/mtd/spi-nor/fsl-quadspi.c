--- conflicted
+++ resolved
@@ -989,17 +989,6 @@
 {
 	struct fsl_qspi *q = nor->priv;
 	u8 cmd = nor->read_opcode;
-	int i, j;
-
-	fsl_qspi_prepare_lut(nor, FSL_QSPI_OPS_READ, nor->read_opcode);
-
-	if (spi_nor_protocol_is_dtr(nor->read_proto) && !q->ddr_enabled) {
-		fsl_qspi_enable_ddr_mode(nor);
-		q->ddr_enabled = true;
-	} else if (!spi_nor_protocol_is_dtr(nor->read_proto) && q->ddr_enabled) {
-		fsl_qspi_disable_ddr_mode(nor);
-		q->ddr_enabled = false;
-	}
 
 	fsl_qspi_prepare_lut(nor, FSL_QSPI_OPS_READ, nor->read_opcode);
 
@@ -1044,25 +1033,8 @@
 		cmd, q->ahb_addr + q->chip_base_addr + from - q->memmap_offs,
 		len);
 
-<<<<<<< HEAD
-	/* For non-8-byte alignment cases */
-	if (from % 8) {
-		j = 8 - (from & 0x7);
-		for (i = 0; i < j; ++i) {
-			memcpy(buf + i, q->ahb_addr + q->chip_base_addr + from
-			       - q->memmap_offs + i, 1);
-		}
-		memcpy(buf + j, q->ahb_addr + q->chip_base_addr + from
-		       - q->memmap_offs + j, len - j);
-	} else {
-		/* Read out the data directly from the AHB buffer.*/
-		memcpy(buf, q->ahb_addr + q->chip_base_addr + from
-		       - q->memmap_offs, len);
-	}
-=======
 	memcpy(buf, q->ahb_addr + q->chip_base_addr + from
 	       - q->memmap_offs, len);
->>>>>>> 4f6282ba
 
 	return len;
 }
@@ -1340,7 +1312,6 @@
 }
 
 static int fsl_qspi_initialized(struct fsl_qspi *q)
-<<<<<<< HEAD
 {
 	return q->flags & FSL_QUADSPI_INITIALIZED;
 }
@@ -1357,24 +1328,6 @@
 
 static int fsl_qspi_runtime_suspend(struct device *dev)
 {
-=======
-{
-	return q->flags & FSL_QUADSPI_INITIALIZED;
-}
-
-static int fsl_qspi_need_reinit(struct fsl_qspi *q)
-{
-	/* we always enable AHB data transfer bit for best performance, */
-	/* so check this register bit to determine if the controller */
-	/* once lost power, such as suspend/resume and need to be re-init */
-
-	return !(readl(q->iobase + QUADSPI_BUF3CR)
-		& QUADSPI_BUF3CR_ADATSZ_MASK);
-}
-
-static int fsl_qspi_runtime_suspend(struct device *dev)
-{
->>>>>>> 4f6282ba
 	struct fsl_qspi *q = dev_get_drvdata(dev);
 
 	pinctrl_pm_select_sleep_state(dev);
