--- conflicted
+++ resolved
@@ -77,10 +77,7 @@
 					 * SPI_NOR_HAS_LOCK.
 					 */
 #define	SPI_NOR_DDR_QUAD_READ	BIT(10)  /* Flash supports DDR Quad Read */
-<<<<<<< HEAD
-=======
 #define	SPI_NOR_DDR_OCTAL_READ	BIT(11)  /* Flash supports DDR Octal Read */
->>>>>>> 423d9423
 };
 
 #define JEDEC_MFR(info)	((info)->id[0])
@@ -153,10 +150,7 @@
 {
 	switch (nor->flash_read) {
 	case SPI_NOR_DDR_QUAD:
-<<<<<<< HEAD
-=======
 	case SPI_NOR_DDR_OCTAL:
->>>>>>> 423d9423
 	{
 		struct device_node *np = spi_nor_get_flash_node(nor);
 		u32 dummy;
@@ -1322,10 +1316,7 @@
 		}
 		return status;
 	case CFI_MFR_ST: /* Micron, actually */
-<<<<<<< HEAD
-=======
 	case CFI_MFR_MICRON: /* Original Micron */
->>>>>>> 423d9423
 		/* DTR quad read works with the Extended SPI protocol. */
 		return 0;
 	default:
@@ -1502,16 +1493,11 @@
 	if (info->flags & SPI_NOR_NO_FR)
 		nor->flash_read = SPI_NOR_NORMAL;
 
-<<<<<<< HEAD
-	/* DDR Quad/Quad/Dual-read mode takes precedence over fast/normal */
-	if (mode == SPI_NOR_DDR_QUAD && info->flags & SPI_NOR_DDR_QUAD_READ) {
-=======
 	/* DDR Octal/Quad/Dual-read mode takes precedence over fast/normal */
 	if (mode == SPI_NOR_DDR_OCTAL && info->flags & SPI_NOR_DDR_OCTAL_READ) {
 		nor->flash_read = SPI_NOR_DDR_OCTAL;
 	} else if (mode == SPI_NOR_DDR_QUAD &&
 		   info->flags & SPI_NOR_DDR_QUAD_READ) {
->>>>>>> 423d9423
 		ret = set_ddr_quad_mode(nor, info);
 		if (ret) {
 			dev_err(dev, "DDR quad mode not supported\n");
@@ -1531,22 +1517,16 @@
 
 	/* Default commands */
 	switch (nor->flash_read) {
-<<<<<<< HEAD
-=======
 	case SPI_NOR_DDR_OCTAL:
 		nor->read_opcode = SPINOR_OP_READ_1_1_8_D;
 		break;
->>>>>>> 423d9423
 	case SPI_NOR_DDR_QUAD:
 		if (JEDEC_MFR(info) == CFI_MFR_AMD) { /* Spansion */
 			nor->read_opcode = SPINOR_OP_READ_1_4_4_D;
 		} else if (JEDEC_MFR(info) == CFI_MFR_ST) {
 			nor->read_opcode = SPINOR_OP_READ_1_1_4_D;
-<<<<<<< HEAD
-=======
 		} else if (JEDEC_MFR(info) == CFI_MFR_MICRON) {
 			nor->read_opcode = SPINOR_OP_READ_1_1_4_D;
->>>>>>> 423d9423
 		} else if (JEDEC_MFR(info) == CFI_MFR_MACRONIX) {
 			nor->read_opcode = SPINOR_OP_READ_1_4_4_D;
 		} else {
@@ -1581,13 +1561,10 @@
 		if (JEDEC_MFR(info) == SNOR_MFR_SPANSION) {
 			/* Dedicated 4-byte command set */
 			switch (nor->flash_read) {
-<<<<<<< HEAD
-=======
 			case SPI_NOR_DDR_OCTAL:
 			case SPI_NOR_OCTAL:
 				nor->read_opcode = SPINOR_OP_READ_1_1_8_D;
 				break;
->>>>>>> 423d9423
 			case SPI_NOR_DDR_QUAD:
 				nor->read_opcode = SPINOR_OP_READ4_1_4_4_D;
 				break;
