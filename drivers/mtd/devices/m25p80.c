--- conflicted
+++ resolved
@@ -214,12 +214,7 @@
 	nor->read_reg = m25p80_read_reg;
 
 	nor->dev = &spi->dev;
-<<<<<<< HEAD
-	nor->np = spi->dev.of_node;
-	nor->mtd = &flash->mtd;
-=======
 	spi_nor_set_flash_node(nor, spi->dev.of_node);
->>>>>>> f2ed3bfc
 	nor->priv = flash;
 
 	spi_set_drvdata(spi, flash);
