/*
 * Freescale GPMI NAND Flash Driver
 *
<<<<<<< HEAD
 * Copyright (C) 2008-2016 Freescale Semiconductor, Inc.
=======
>>>>>>> 423d9423
 * Copyright (C) 2008 Embedded Alley Solutions, Inc.
 * Copyright (C) 2008-2016 Freescale Semiconductor, Inc.
 * Copyright 2017 NXP
 *
 * This program is free software; you can redistribute it and/or modify
 * it under the terms of the GNU General Public License as published by
 * the Free Software Foundation; either version 2 of the License, or
 * (at your option) any later version.
 *
 * This program is distributed in the hope that it will be useful,
 * but WITHOUT ANY WARRANTY; without even the implied warranty of
 * MERCHANTABILITY or FITNESS FOR A PARTICULAR PURPOSE.  See the
 * GNU General Public License for more details.
 *
 * You should have received a copy of the GNU General Public License along
 * with this program; if not, write to the Free Software Foundation, Inc.,
 * 51 Franklin Street, Fifth Floor, Boston, MA 02110-1301 USA.
 */
#include <linux/delay.h>
#include <linux/clk.h>
#include <linux/slab.h>
#include <linux/pm_runtime.h>
#include <linux/debugfs.h>


#include "gpmi-nand.h"
#include "gpmi-regs.h"
#include "bch-regs.h"

/* export the bch geometry to dbgfs */
static struct debugfs_blob_wrapper dbg_bch_geo;

static struct timing_threshod timing_default_threshold = {
	.max_data_setup_cycles       = (BM_GPMI_TIMING0_DATA_SETUP >>
						BP_GPMI_TIMING0_DATA_SETUP),
	.internal_data_setup_in_ns   = 0,
	.max_sample_delay_factor     = (BM_GPMI_CTRL1_RDN_DELAY >>
						BP_GPMI_CTRL1_RDN_DELAY),
	.max_dll_clock_period_in_ns  = 32,
	.max_dll_delay_in_ns         = 16,
};

#define MXS_SET_ADDR		0x4
#define MXS_CLR_ADDR		0x8
/*
 * Clear the bit and poll it cleared.  This is usually called with
 * a reset address and mask being either SFTRST(bit 31) or CLKGATE
 * (bit 30).
 */
static int clear_poll_bit(void __iomem *addr, u32 mask)
{
	int timeout = 0x400;

	/* clear the bit */
	writel(mask, addr + MXS_CLR_ADDR);

	/*
	 * SFTRST needs 3 GPMI clocks to settle, the reference manual
	 * recommends to wait 1us.
	 */
	udelay(1);

	/* poll the bit becoming clear */
	while ((readl(addr) & mask) && --timeout)
		/* nothing */;

	return !timeout;
}

#define MODULE_CLKGATE		(1 << 30)
#define MODULE_SFTRST		(1 << 31)
/*
 * The current mxs_reset_block() will do two things:
 *  [1] enable the module.
 *  [2] reset the module.
 *
 * In most of the cases, it's ok.
 * But in MX23, there is a hardware bug in the BCH block (see erratum #2847).
 * If you try to soft reset the BCH block, it becomes unusable until
 * the next hard reset. This case occurs in the NAND boot mode. When the board
 * boots by NAND, the ROM of the chip will initialize the BCH blocks itself.
 * So If the driver tries to reset the BCH again, the BCH will not work anymore.
 * You will see a DMA timeout in this case. The bug has been fixed
 * in the following chips, such as MX28.
 *
 * To avoid this bug, just add a new parameter `just_enable` for
 * the mxs_reset_block(), and rewrite it here.
 */
static int gpmi_reset_block(void __iomem *reset_addr, bool just_enable)
{
	int ret;
	int timeout = 0x400;

	/* clear and poll SFTRST */
	ret = clear_poll_bit(reset_addr, MODULE_SFTRST);
	if (unlikely(ret))
		goto error;

	/* clear CLKGATE */
	writel(MODULE_CLKGATE, reset_addr + MXS_CLR_ADDR);

	if (!just_enable) {
		/* set SFTRST to reset the block */
		writel(MODULE_SFTRST, reset_addr + MXS_SET_ADDR);
		udelay(1);

		/* poll CLKGATE becoming set */
		while ((!(readl(reset_addr) & MODULE_CLKGATE)) && --timeout)
			/* nothing */;
		if (unlikely(!timeout))
			goto error;
	}

	/* clear and poll SFTRST */
	ret = clear_poll_bit(reset_addr, MODULE_SFTRST);
	if (unlikely(ret))
		goto error;

	/* clear and poll CLKGATE */
	ret = clear_poll_bit(reset_addr, MODULE_CLKGATE);
	if (unlikely(ret))
		goto error;

	return 0;

error:
	pr_err("%s(%p): module reset timeout\n", __func__, reset_addr);
	return -ETIMEDOUT;
}

int __gpmi_enable_clk(struct gpmi_nand_data *this, bool v)
{
	struct clk *clk;
	int ret;
	int i;

	for (i = 0; i < GPMI_CLK_MAX; i++) {
		clk = this->resources.clock[i];
		if (!clk)
			break;

		if (v) {
			ret = clk_prepare_enable(clk);
			if (ret)
				goto err_clk;
		} else {
			clk_disable_unprepare(clk);
		}
	}
	return 0;

err_clk:
	for (; i > 0; i--)
		clk_disable_unprepare(this->resources.clock[i - 1]);
	return ret;
}

int gpmi_init(struct gpmi_nand_data *this)
{
	struct resources *r = &this->resources;
	int ret;

	ret = pm_runtime_get_sync(this->dev);
	if (ret < 0) {
		dev_err(this->dev, "Failed to enable clock\n");
		return ret;
	}

	ret = gpmi_reset_block(r->gpmi_regs, false);
	if (ret)
		goto err_out;

	/*
	 * Reset BCH here, too. We got failures otherwise :(
	 * See later BCH reset for explanation of MX23 handling
	 */
	ret = gpmi_reset_block(r->bch_regs, GPMI_IS_MX23(this));
	if (ret)
		goto err_out;


	/* Choose NAND mode. */
	writel(BM_GPMI_CTRL1_GPMI_MODE, r->gpmi_regs + HW_GPMI_CTRL1_CLR);

	/* Set the IRQ polarity. */
	writel(BM_GPMI_CTRL1_ATA_IRQRDY_POLARITY,
				r->gpmi_regs + HW_GPMI_CTRL1_SET);

	/* Disable Write-Protection. */
	writel(BM_GPMI_CTRL1_DEV_RESET, r->gpmi_regs + HW_GPMI_CTRL1_SET);

	/* Select BCH ECC. */
	writel(BM_GPMI_CTRL1_BCH_MODE, r->gpmi_regs + HW_GPMI_CTRL1_SET);

	/*
	 * Decouple the chip select from dma channel. We use dma0 for all
	 * the chips.
	 */
	writel(BM_GPMI_CTRL1_DECOUPLE_CS, r->gpmi_regs + HW_GPMI_CTRL1_SET);

err_out:
	pm_runtime_mark_last_busy(this->dev);
	pm_runtime_put_autosuspend(this->dev);

	return ret;
}

/* This function is very useful. It is called only when the bug occur. */
void gpmi_dump_info(struct gpmi_nand_data *this)
{
	struct resources *r = &this->resources;
	struct bch_geometry *geo = &this->bch_geometry;
	u32 reg;
	int i;

	dev_err(this->dev, "Show GPMI registers :\n");
	for (i = 0; i <= HW_GPMI_DEBUG / 0x10 + 1; i++) {
		reg = readl(r->gpmi_regs + i * 0x10);
		dev_err(this->dev, "offset 0x%.3x : 0x%.8x\n", i * 0x10, reg);
	}

	/* start to print out the BCH info */
	dev_err(this->dev, "Show BCH registers :\n");
	for (i = 0; i <= HW_BCH_VERSION / 0x10 + 1; i++) {
		reg = readl(r->bch_regs + i * 0x10);
		dev_err(this->dev, "offset 0x%.3x : 0x%.8x\n", i * 0x10, reg);
	}
	dev_err(this->dev, "BCH Geometry :\n"
		"GF length              : %u\n"
		"ECC Strength           : %u\n"
		"Page Size in Bytes     : %u\n"
		"Metadata Size in Bytes : %u\n"
		"ECC Chunk0 Size in Bytes: %u\n"
		"ECC Chunkn Size in Bytes: %u\n"
		"ECC Chunk Count        : %u\n"
		"Payload Size in Bytes  : %u\n"
		"Auxiliary Size in Bytes: %u\n"
		"Auxiliary Status Offset: %u\n"
		"Block Mark Byte Offset : %u\n"
		"Block Mark Bit Offset  : %u\n",
		geo->gf_len,
		geo->ecc_strength,
		geo->page_size,
		geo->metadata_size,
		geo->ecc_chunk0_size,
		geo->ecc_chunkn_size,
		geo->ecc_chunk_count,
		geo->payload_size,
		geo->auxiliary_size,
		geo->auxiliary_status_offset,
		geo->block_mark_byte_offset,
		geo->block_mark_bit_offset);
}

int bch_create_debugfs(struct gpmi_nand_data *this)
{
	struct bch_geometry *bch_geo = &this->bch_geometry;
	struct dentry *dbg_root;

	dbg_root = debugfs_create_dir("gpmi-nand", NULL);
	if (!dbg_root) {
		dev_err(this->dev, "failed to create debug directory\n");
		return -EINVAL;
	}

	dbg_bch_geo.data = (void *)bch_geo;
	dbg_bch_geo.size = sizeof(struct bch_geometry);
	if (!debugfs_create_blob("bch_geometry", S_IRUGO,
				dbg_root, &dbg_bch_geo)) {
		dev_err(this->dev, "failed to create debug bch geometry\n");
		return -EINVAL;
	}

	/* create raw mode flag */
	if (!debugfs_create_file("raw_mode", S_IRUGO,
				dbg_root, NULL, NULL)) {
		dev_err(this->dev, "failed to create raw mode flag\n");
		return -EINVAL;
	}

	return 0;
}

/* Configures the geometry for BCH.  */
int bch_set_geometry(struct gpmi_nand_data *this)
{
	struct resources *r = &this->resources;
	struct bch_geometry *bch_geo = &this->bch_geometry;
	unsigned int block_count;
	unsigned int block0_size;
	unsigned int blockn_size;
	unsigned int metadata_size;
	unsigned int ecc_strength;
	unsigned int page_size;
	unsigned int gf_len;
	int ret;

	if (common_nfc_set_geometry(this))
		return !0;

	block_count   = bch_geo->ecc_chunk_count - 1;
	block0_size    = bch_geo->ecc_chunk0_size;
	blockn_size    = bch_geo->ecc_chunkn_size;
	metadata_size = bch_geo->metadata_size;
	ecc_strength  = bch_geo->ecc_strength >> 1;
	page_size     = bch_geo->page_size;
	gf_len        = bch_geo->gf_len;

	ret = pm_runtime_get_sync(this->dev);
	if (ret < 0) {
		dev_err(this->dev, "Failed to enable clock\n");
		return ret;
	}

	/*
	* Due to erratum #2847 of the MX23, the BCH cannot be soft reset on this
	* chip, otherwise it will lock up. So we skip resetting BCH on the MX23.
	* On the other hand, the MX28 needs the reset, because one case has been
	* seen where the BCH produced ECC errors constantly after 10000
	* consecutive reboots. The latter case has not been seen on the MX23
	* yet, still we don't know if it could happen there as well.
	*/
	ret = gpmi_reset_block(r->bch_regs, GPMI_IS_MX23(this));
	if (ret)
		goto err_out;

	/* Configure layout 0. */
	writel(BF_BCH_FLASH0LAYOUT0_NBLOCKS(block_count)
			| BF_BCH_FLASH0LAYOUT0_META_SIZE(metadata_size)
			| BF_BCH_FLASH0LAYOUT0_ECC0(ecc_strength, this)
			| BF_BCH_FLASH0LAYOUT0_GF(gf_len, this)
			| BF_BCH_FLASH0LAYOUT0_DATA0_SIZE(block0_size, this),
			r->bch_regs + HW_BCH_FLASH0LAYOUT0);

	writel(BF_BCH_FLASH0LAYOUT1_PAGE_SIZE(page_size)
			| BF_BCH_FLASH0LAYOUT1_ECCN(ecc_strength, this)
			| BF_BCH_FLASH0LAYOUT1_GF(gf_len, this)
			| BF_BCH_FLASH0LAYOUT1_DATAN_SIZE(blockn_size, this),
			r->bch_regs + HW_BCH_FLASH0LAYOUT1);

	/* Set erase threshold to ecc strength for mx6ul, mx6qp and mx7 */
	if (GPMI_IS_MX6QP(this) || GPMI_IS_MX7(this) || GPMI_IS_MX6UL(this))
		writel(BF_BCH_MODE_ERASE_THRESHOLD(ecc_strength),
			r->bch_regs + HW_BCH_MODE);

	/* Set *all* chip selects to use layout 0. */
	writel(0, r->bch_regs + HW_BCH_LAYOUTSELECT);

	/* Enable interrupts. */
	writel(BM_BCH_CTRL_COMPLETE_IRQ_EN,
				r->bch_regs + HW_BCH_CTRL_SET);

err_out:
	pm_runtime_mark_last_busy(this->dev);
	pm_runtime_put_autosuspend(this->dev);

	return ret;
}

/* Converts time in nanoseconds to cycles. */
static unsigned int ns_to_cycles(unsigned int time,
			unsigned int period, unsigned int min)
{
	unsigned int k;

	k = (time + period - 1) / period;
	return max(k, min);
}

#define DEF_MIN_PROP_DELAY	5
#define DEF_MAX_PROP_DELAY	9
/* Apply timing to current hardware conditions. */
static int gpmi_nfc_compute_hardware_timing(struct gpmi_nand_data *this,
					struct gpmi_nfc_hardware_timing *hw)
{
	struct timing_threshod *nfc = &timing_default_threshold;
	struct resources *r = &this->resources;
	struct nand_chip *nand = &this->nand;
	struct nand_timing target = this->timing;
	bool improved_timing_is_available;
	unsigned long clock_frequency_in_hz;
	unsigned int clock_period_in_ns;
	bool dll_use_half_periods;
	unsigned int dll_delay_shift;
	unsigned int max_sample_delay_in_ns;
	unsigned int address_setup_in_cycles;
	unsigned int data_setup_in_ns;
	unsigned int data_setup_in_cycles;
	unsigned int data_hold_in_cycles;
	int ideal_sample_delay_in_ns;
	unsigned int sample_delay_factor;
	int tEYE;
	unsigned int min_prop_delay_in_ns = DEF_MIN_PROP_DELAY;
	unsigned int max_prop_delay_in_ns = DEF_MAX_PROP_DELAY;

	/*
	 * If there are multiple chips, we need to relax the timings to allow
	 * for signal distortion due to higher capacitance.
	 */
	if (nand->numchips > 2) {
		target.data_setup_in_ns    += 10;
		target.data_hold_in_ns     += 10;
		target.address_setup_in_ns += 10;
	} else if (nand->numchips > 1) {
		target.data_setup_in_ns    += 5;
		target.data_hold_in_ns     += 5;
		target.address_setup_in_ns += 5;
	}

	/* Check if improved timing information is available. */
	improved_timing_is_available =
		(target.tREA_in_ns  >= 0) &&
		(target.tRLOH_in_ns >= 0) &&
		(target.tRHOH_in_ns >= 0);

	/* Inspect the clock. */
	nfc->clock_frequency_in_hz = clk_get_rate(r->clock[0]);
	clock_frequency_in_hz = nfc->clock_frequency_in_hz;
	clock_period_in_ns    = NSEC_PER_SEC / clock_frequency_in_hz;

	/*
	 * The NFC quantizes setup and hold parameters in terms of clock cycles.
	 * Here, we quantize the setup and hold timing parameters to the
	 * next-highest clock period to make sure we apply at least the
	 * specified times.
	 *
	 * For data setup and data hold, the hardware interprets a value of zero
	 * as the largest possible delay. This is not what's intended by a zero
	 * in the input parameter, so we impose a minimum of one cycle.
	 */
	data_setup_in_cycles    = ns_to_cycles(target.data_setup_in_ns,
							clock_period_in_ns, 1);
	data_hold_in_cycles     = ns_to_cycles(target.data_hold_in_ns,
							clock_period_in_ns, 1);
	address_setup_in_cycles = ns_to_cycles(target.address_setup_in_ns,
							clock_period_in_ns, 0);

	/*
	 * The clock's period affects the sample delay in a number of ways:
	 *
	 * (1) The NFC HAL tells us the maximum clock period the sample delay
	 *     DLL can tolerate. If the clock period is greater than half that
	 *     maximum, we must configure the DLL to be driven by half periods.
	 *
	 * (2) We need to convert from an ideal sample delay, in ns, to a
	 *     "sample delay factor," which the NFC uses. This factor depends on
	 *     whether we're driving the DLL with full or half periods.
	 *     Paraphrasing the reference manual:
	 *
	 *         AD = SDF x 0.125 x RP
	 *
	 * where:
	 *
	 *     AD   is the applied delay, in ns.
	 *     SDF  is the sample delay factor, which is dimensionless.
	 *     RP   is the reference period, in ns, which is a full clock period
	 *          if the DLL is being driven by full periods, or half that if
	 *          the DLL is being driven by half periods.
	 *
	 * Let's re-arrange this in a way that's more useful to us:
	 *
	 *                        8
	 *         SDF  =  AD x ----
	 *                       RP
	 *
	 * The reference period is either the clock period or half that, so this
	 * is:
	 *
	 *                        8       AD x DDF
	 *         SDF  =  AD x -----  =  --------
	 *                      f x P        P
	 *
	 * where:
	 *
	 *       f  is 1 or 1/2, depending on how we're driving the DLL.
	 *       P  is the clock period.
	 *     DDF  is the DLL Delay Factor, a dimensionless value that
	 *          incorporates all the constants in the conversion.
	 *
	 * DDF will be either 8 or 16, both of which are powers of two. We can
	 * reduce the cost of this conversion by using bit shifts instead of
	 * multiplication or division. Thus:
	 *
	 *                 AD << DDS
	 *         SDF  =  ---------
	 *                     P
	 *
	 *     or
	 *
	 *         AD  =  (SDF >> DDS) x P
	 *
	 * where:
	 *
	 *     DDS  is the DLL Delay Shift, the logarithm to base 2 of the DDF.
	 */
	if (clock_period_in_ns > (nfc->max_dll_clock_period_in_ns >> 1)) {
		dll_use_half_periods = true;
		dll_delay_shift      = 3 + 1;
	} else {
		dll_use_half_periods = false;
		dll_delay_shift      = 3;
	}

	/*
	 * Compute the maximum sample delay the NFC allows, under current
	 * conditions. If the clock is running too slowly, no sample delay is
	 * possible.
	 */
	if (clock_period_in_ns > nfc->max_dll_clock_period_in_ns)
		max_sample_delay_in_ns = 0;
	else {
		/*
		 * Compute the delay implied by the largest sample delay factor
		 * the NFC allows.
		 */
		max_sample_delay_in_ns =
			(nfc->max_sample_delay_factor * clock_period_in_ns) >>
								dll_delay_shift;

		/*
		 * Check if the implied sample delay larger than the NFC
		 * actually allows.
		 */
		if (max_sample_delay_in_ns > nfc->max_dll_delay_in_ns)
			max_sample_delay_in_ns = nfc->max_dll_delay_in_ns;
	}

	/*
	 * Check if improved timing information is available. If not, we have to
	 * use a less-sophisticated algorithm.
	 */
	if (!improved_timing_is_available) {
		/*
		 * Fold the read setup time required by the NFC into the ideal
		 * sample delay.
		 */
		ideal_sample_delay_in_ns = target.gpmi_sample_delay_in_ns +
						nfc->internal_data_setup_in_ns;

		/*
		 * The ideal sample delay may be greater than the maximum
		 * allowed by the NFC. If so, we can trade off sample delay time
		 * for more data setup time.
		 *
		 * In each iteration of the following loop, we add a cycle to
		 * the data setup time and subtract a corresponding amount from
		 * the sample delay until we've satisified the constraints or
		 * can't do any better.
		 */
		while ((ideal_sample_delay_in_ns > max_sample_delay_in_ns) &&
			(data_setup_in_cycles < nfc->max_data_setup_cycles)) {

			data_setup_in_cycles++;
			ideal_sample_delay_in_ns -= clock_period_in_ns;

			if (ideal_sample_delay_in_ns < 0)
				ideal_sample_delay_in_ns = 0;

		}

		/*
		 * Compute the sample delay factor that corresponds most closely
		 * to the ideal sample delay. If the result is too large for the
		 * NFC, use the maximum value.
		 *
		 * Notice that we use the ns_to_cycles function to compute the
		 * sample delay factor. We do this because the form of the
		 * computation is the same as that for calculating cycles.
		 */
		sample_delay_factor =
			ns_to_cycles(
				ideal_sample_delay_in_ns << dll_delay_shift,
							clock_period_in_ns, 0);

		if (sample_delay_factor > nfc->max_sample_delay_factor)
			sample_delay_factor = nfc->max_sample_delay_factor;

		/* Skip to the part where we return our results. */
		goto return_results;
	}

	/*
	 * If control arrives here, we have more detailed timing information,
	 * so we can use a better algorithm.
	 */

	/*
	 * Fold the read setup time required by the NFC into the maximum
	 * propagation delay.
	 */
	max_prop_delay_in_ns += nfc->internal_data_setup_in_ns;

	/*
	 * Earlier, we computed the number of clock cycles required to satisfy
	 * the data setup time. Now, we need to know the actual nanoseconds.
	 */
	data_setup_in_ns = clock_period_in_ns * data_setup_in_cycles;

	/*
	 * Compute tEYE, the width of the data eye when reading from the NAND
	 * Flash. The eye width is fundamentally determined by the data setup
	 * time, perturbed by propagation delays and some characteristics of the
	 * NAND Flash device.
	 *
	 * start of the eye = max_prop_delay + tREA
	 * end of the eye   = min_prop_delay + tRHOH + data_setup
	 */
	tEYE = (int)min_prop_delay_in_ns + (int)target.tRHOH_in_ns +
							(int)data_setup_in_ns;

	tEYE -= (int)max_prop_delay_in_ns + (int)target.tREA_in_ns;

	/*
	 * The eye must be open. If it's not, we can try to open it by
	 * increasing its main forcer, the data setup time.
	 *
	 * In each iteration of the following loop, we increase the data setup
	 * time by a single clock cycle. We do this until either the eye is
	 * open or we run into NFC limits.
	 */
	while ((tEYE <= 0) &&
			(data_setup_in_cycles < nfc->max_data_setup_cycles)) {
		/* Give a cycle to data setup. */
		data_setup_in_cycles++;
		/* Synchronize the data setup time with the cycles. */
		data_setup_in_ns += clock_period_in_ns;
		/* Adjust tEYE accordingly. */
		tEYE += clock_period_in_ns;
	}

	/*
	 * When control arrives here, the eye is open. The ideal time to sample
	 * the data is in the center of the eye:
	 *
	 *     end of the eye + start of the eye
	 *     ---------------------------------  -  data_setup
	 *                    2
	 *
	 * After some algebra, this simplifies to the code immediately below.
	 */
	ideal_sample_delay_in_ns =
		((int)max_prop_delay_in_ns +
			(int)target.tREA_in_ns +
				(int)min_prop_delay_in_ns +
					(int)target.tRHOH_in_ns -
						(int)data_setup_in_ns) >> 1;

	/*
	 * The following figure illustrates some aspects of a NAND Flash read:
	 *
	 *
	 *           __                   _____________________________________
	 * RDN         \_________________/
	 *
	 *                                         <---- tEYE ----->
	 *                                        /-----------------\
	 * Read Data ----------------------------<                   >---------
	 *                                        \-----------------/
	 *             ^                 ^                 ^              ^
	 *             |                 |                 |              |
	 *             |<--Data Setup -->|<--Delay Time -->|              |
	 *             |                 |                 |              |
	 *             |                 |                                |
	 *             |                 |<--   Quantized Delay Time   -->|
	 *             |                 |                                |
	 *
	 *
	 * We have some issues we must now address:
	 *
	 * (1) The *ideal* sample delay time must not be negative. If it is, we
	 *     jam it to zero.
	 *
	 * (2) The *ideal* sample delay time must not be greater than that
	 *     allowed by the NFC. If it is, we can increase the data setup
	 *     time, which will reduce the delay between the end of the data
	 *     setup and the center of the eye. It will also make the eye
	 *     larger, which might help with the next issue...
	 *
	 * (3) The *quantized* sample delay time must not fall either before the
	 *     eye opens or after it closes (the latter is the problem
	 *     illustrated in the above figure).
	 */

	/* Jam a negative ideal sample delay to zero. */
	if (ideal_sample_delay_in_ns < 0)
		ideal_sample_delay_in_ns = 0;

	/*
	 * Extend the data setup as needed to reduce the ideal sample delay
	 * below the maximum permitted by the NFC.
	 */
	while ((ideal_sample_delay_in_ns > max_sample_delay_in_ns) &&
			(data_setup_in_cycles < nfc->max_data_setup_cycles)) {

		/* Give a cycle to data setup. */
		data_setup_in_cycles++;
		/* Synchronize the data setup time with the cycles. */
		data_setup_in_ns += clock_period_in_ns;
		/* Adjust tEYE accordingly. */
		tEYE += clock_period_in_ns;

		/*
		 * Decrease the ideal sample delay by one half cycle, to keep it
		 * in the middle of the eye.
		 */
		ideal_sample_delay_in_ns -= (clock_period_in_ns >> 1);

		/* Jam a negative ideal sample delay to zero. */
		if (ideal_sample_delay_in_ns < 0)
			ideal_sample_delay_in_ns = 0;
	}

	/*
	 * Compute the sample delay factor that corresponds to the ideal sample
	 * delay. If the result is too large, then use the maximum allowed
	 * value.
	 *
	 * Notice that we use the ns_to_cycles function to compute the sample
	 * delay factor. We do this because the form of the computation is the
	 * same as that for calculating cycles.
	 */
	sample_delay_factor =
		ns_to_cycles(ideal_sample_delay_in_ns << dll_delay_shift,
							clock_period_in_ns, 0);

	if (sample_delay_factor > nfc->max_sample_delay_factor)
		sample_delay_factor = nfc->max_sample_delay_factor;

	/*
	 * These macros conveniently encapsulate a computation we'll use to
	 * continuously evaluate whether or not the data sample delay is inside
	 * the eye.
	 */
	#define IDEAL_DELAY  ((int) ideal_sample_delay_in_ns)

	#define QUANTIZED_DELAY  \
		((int) ((sample_delay_factor * clock_period_in_ns) >> \
							dll_delay_shift))

	#define DELAY_ERROR  (abs(QUANTIZED_DELAY - IDEAL_DELAY))

	#define SAMPLE_IS_NOT_WITHIN_THE_EYE  (DELAY_ERROR > (tEYE >> 1))

	/*
	 * While the quantized sample time falls outside the eye, reduce the
	 * sample delay or extend the data setup to move the sampling point back
	 * toward the eye. Do not allow the number of data setup cycles to
	 * exceed the maximum allowed by the NFC.
	 */
	while (SAMPLE_IS_NOT_WITHIN_THE_EYE &&
			(data_setup_in_cycles < nfc->max_data_setup_cycles)) {
		/*
		 * If control arrives here, the quantized sample delay falls
		 * outside the eye. Check if it's before the eye opens, or after
		 * the eye closes.
		 */
		if (QUANTIZED_DELAY > IDEAL_DELAY) {
			/*
			 * If control arrives here, the quantized sample delay
			 * falls after the eye closes. Decrease the quantized
			 * delay time and then go back to re-evaluate.
			 */
			if (sample_delay_factor != 0)
				sample_delay_factor--;
			continue;
		}

		/*
		 * If control arrives here, the quantized sample delay falls
		 * before the eye opens. Shift the sample point by increasing
		 * data setup time. This will also make the eye larger.
		 */

		/* Give a cycle to data setup. */
		data_setup_in_cycles++;
		/* Synchronize the data setup time with the cycles. */
		data_setup_in_ns += clock_period_in_ns;
		/* Adjust tEYE accordingly. */
		tEYE += clock_period_in_ns;

		/*
		 * Decrease the ideal sample delay by one half cycle, to keep it
		 * in the middle of the eye.
		 */
		ideal_sample_delay_in_ns -= (clock_period_in_ns >> 1);

		/* ...and one less period for the delay time. */
		ideal_sample_delay_in_ns -= clock_period_in_ns;

		/* Jam a negative ideal sample delay to zero. */
		if (ideal_sample_delay_in_ns < 0)
			ideal_sample_delay_in_ns = 0;

		/*
		 * We have a new ideal sample delay, so re-compute the quantized
		 * delay.
		 */
		sample_delay_factor =
			ns_to_cycles(
				ideal_sample_delay_in_ns << dll_delay_shift,
							clock_period_in_ns, 0);

		if (sample_delay_factor > nfc->max_sample_delay_factor)
			sample_delay_factor = nfc->max_sample_delay_factor;
	}

	/* Control arrives here when we're ready to return our results. */
return_results:
	hw->data_setup_in_cycles    = data_setup_in_cycles;
	hw->data_hold_in_cycles     = data_hold_in_cycles;
	hw->address_setup_in_cycles = address_setup_in_cycles;
	hw->use_half_periods        = dll_use_half_periods;
	hw->sample_delay_factor     = sample_delay_factor;
	hw->device_busy_timeout     = GPMI_DEFAULT_BUSY_TIMEOUT;
	hw->wrn_dly_sel             = BV_GPMI_CTRL1_WRN_DLY_SEL_4_TO_8NS;

	/* Return success. */
	return 0;
}

/*
 * <1> Firstly, we should know what's the GPMI-clock means.
 *     The GPMI-clock is the internal clock in the gpmi nand controller.
 *     If you set 100MHz to gpmi nand controller, the GPMI-clock's period
 *     is 10ns. Mark the GPMI-clock's period as GPMI-clock-period.
 *
 * <2> Secondly, we should know what's the frequency on the nand chip pins.
 *     The frequency on the nand chip pins is derived from the GPMI-clock.
 *     We can get it from the following equation:
 *
 *         F = G / (DS + DH)
 *
 *         F  : the frequency on the nand chip pins.
 *         G  : the GPMI clock, such as 100MHz.
 *         DS : GPMI_HW_GPMI_TIMING0:DATA_SETUP
 *         DH : GPMI_HW_GPMI_TIMING0:DATA_HOLD
 *
 * <3> Thirdly, when the frequency on the nand chip pins is above 33MHz,
 *     the nand EDO(extended Data Out) timing could be applied.
 *     The GPMI implements a feedback read strobe to sample the read data.
 *     The feedback read strobe can be delayed to support the nand EDO timing
 *     where the read strobe may deasserts before the read data is valid, and
 *     read data is valid for some time after read strobe.
 *
 *     The following figure illustrates some aspects of a NAND Flash read:
 *
 *                   |<---tREA---->|
 *                   |             |
 *                   |         |   |
 *                   |<--tRP-->|   |
 *                   |         |   |
 *                  __          ___|__________________________________
 *     RDN            \________/   |
 *                                 |
 *                                 /---------\
 *     Read Data    --------------<           >---------
 *                                 \---------/
 *                                |     |
 *                                |<-D->|
 *     FeedbackRDN  ________             ____________
 *                          \___________/
 *
 *          D stands for delay, set in the HW_GPMI_CTRL1:RDN_DELAY.
 *
 *
 * <4> Now, we begin to describe how to compute the right RDN_DELAY.
 *
 *  4.1) From the aspect of the nand chip pins:
 *        Delay = (tREA + C - tRP)               {1}
 *
 *        tREA : the maximum read access time. From the ONFI nand standards,
 *               we know that tREA is 16ns in mode 5, tREA is 20ns is mode 4.
 *               Please check it in : www.onfi.org
 *        C    : a constant for adjust the delay. default is 4.
 *        tRP  : the read pulse width.
 *               Specified by the HW_GPMI_TIMING0:DATA_SETUP:
 *                    tRP = (GPMI-clock-period) * DATA_SETUP
 *
 *  4.2) From the aspect of the GPMI nand controller:
 *         Delay = RDN_DELAY * 0.125 * RP        {2}
 *
 *         RP   : the DLL reference period.
 *            if (GPMI-clock-period > DLL_THRETHOLD)
 *                   RP = GPMI-clock-period / 2;
 *            else
 *                   RP = GPMI-clock-period;
 *
 *            Set the HW_GPMI_CTRL1:HALF_PERIOD if GPMI-clock-period
 *            is greater DLL_THRETHOLD. In other SOCs, the DLL_THRETHOLD
 *            is 16ns, but in mx6q, we use 12ns.
 *
 *  4.3) since {1} equals {2}, we get:
 *
 *                    (tREA + 4 - tRP) * 8
 *         RDN_DELAY = ---------------------     {3}
 *                           RP
 *
 *  4.4) We only support the fastest asynchronous mode of ONFI nand.
 *       For some ONFI nand, the mode 4 is the fastest mode;
 *       while for some ONFI nand, the mode 5 is the fastest mode.
 *       So we only support the mode 4 and mode 5. It is no need to
 *       support other modes.
 */
static void gpmi_compute_edo_timing(struct gpmi_nand_data *this,
			struct gpmi_nfc_hardware_timing *hw)
{
	struct resources *r = &this->resources;
	unsigned long rate = clk_get_rate(r->clock[0]);
	int mode = this->timing_mode;
	int dll_threshold = this->devdata->max_chain_delay;
	unsigned long delay;
	unsigned long clk_period;
	int t_rea;
	int c = 4;
	int t_rp;
	int rp;

	/*
	 * [1] for GPMI_HW_GPMI_TIMING0:
	 *     The async mode requires 40MHz for mode 4, 50MHz for mode 5.
	 *     The GPMI can support 100MHz at most. So if we want to
	 *     get the 40MHz or 50MHz, we have to set DS=1, DH=1.
	 *     Set the ADDRESS_SETUP to 0 in mode 4.
	 */
	hw->data_setup_in_cycles = 1;
	hw->data_hold_in_cycles = 1;
	hw->address_setup_in_cycles = ((mode == 5) ? 1 : 0);

	/* [2] for GPMI_HW_GPMI_TIMING1 */
	hw->device_busy_timeout = 0x9000;

	/* [3] for GPMI_HW_GPMI_CTRL1 */
	hw->wrn_dly_sel = BV_GPMI_CTRL1_WRN_DLY_SEL_NO_DELAY;

	/*
	 * Enlarge 10 times for the numerator and denominator in {3}.
	 * This make us to get more accurate result.
	 */
	clk_period = NSEC_PER_SEC / (rate / 10);
	dll_threshold *= 10;
	t_rea = ((mode == 5) ? 16 : 20) * 10;
	c *= 10;

	t_rp = clk_period * 1; /* DATA_SETUP is 1 */

	if (clk_period > dll_threshold) {
		hw->use_half_periods = 1;
		rp = clk_period / 2;
	} else {
		hw->use_half_periods = 0;
		rp = clk_period;
	}

	/*
	 * Multiply the numerator with 10, we could do a round off:
	 *      7.8 round up to 8; 7.4 round down to 7.
	 */
	delay  = (((t_rea + c - t_rp) * 8) * 10) / rp;
	delay = (delay + 5) / 10;

	hw->sample_delay_factor = delay;
}

static int enable_edo_mode(struct gpmi_nand_data *this, int mode)
{
	struct resources  *r = &this->resources;
	struct nand_chip *nand = &this->nand;
	struct mtd_info	 *mtd = nand_to_mtd(nand);
	uint8_t *feature;
	unsigned long rate;
	int ret;

	if (!(onfi_opt_cmd(nand) & ONFI_OPT_CMD_SET_GET_FEATURES))
		goto skip_feature_set;

	feature = kzalloc(ONFI_SUBFEATURE_PARAM_LEN, GFP_KERNEL);
	if (!feature)
		return -ENOMEM;

	nand->select_chip(mtd, 0);

	/* [1] send SET FEATURE commond to NAND */
	feature[0] = mode;
	ret = nand->onfi_set_features(mtd, nand,
				ONFI_FEATURE_ADDR_TIMING_MODE, feature);
	if (ret)
		goto err_out;

	/* [2] send GET FEATURE command to double-check the timing mode */
	memset(feature, 0, ONFI_SUBFEATURE_PARAM_LEN);
	ret = nand->onfi_get_features(mtd, nand,
				ONFI_FEATURE_ADDR_TIMING_MODE, feature);
	if (ret || feature[0] != mode)
		goto err_out;

	nand->select_chip(mtd, -1);
	kfree(feature);

<<<<<<< HEAD
skip_feature_set:
=======
>>>>>>> 423d9423
	pm_runtime_get_sync(this->dev);
	clk_disable_unprepare(r->clock[0]);
	/* [3] set the main IO clock, 100MHz for mode 5, 80MHz for mode 4. */
	rate = (mode == 5) ? 100000000 : 80000000;
	clk_set_rate(r->clock[0], rate);
	clk_prepare_enable(r->clock[0]);
	pm_runtime_mark_last_busy(this->dev);
<<<<<<< HEAD
	pm_runtime_put_autosuspend(this->dev);
=======
        pm_runtime_put_autosuspend(this->dev);	
>>>>>>> 423d9423

	/* Let the gpmi_begin() re-compute the timing again. */
	this->flags &= ~GPMI_TIMING_INIT_OK;

	this->flags |= GPMI_ASYNC_EDO_ENABLED;
	this->timing_mode = mode;
	dev_info(this->dev, "enable the asynchronous EDO mode %d\n", mode);
	return 0;

err_out:
	nand->select_chip(mtd, -1);
	kfree(feature);
	dev_err(this->dev, "mode:%d ,failed in set feature.\n", mode);
	return -EINVAL;
}

int gpmi_extra_init(struct gpmi_nand_data *this)
{
	struct nand_chip *chip = &this->nand;

	/* Enable the asynchronous EDO feature. */
<<<<<<< HEAD
	if ((GPMI_IS_MX6(this) || GPMI_IS_MX7(this))
=======
	if ((GPMI_IS_MX6(this) || GPMI_IS_MX7(this) || GPMI_IS_MX8(this))
>>>>>>> 423d9423
			&& chip->onfi_version) {
		int mode = onfi_get_async_timing_mode(chip);

		/* We only support the timing mode 4 and mode 5. */
		if (mode & ONFI_TIMING_MODE_5)
			mode = 5;
		else if (mode & ONFI_TIMING_MODE_4)
			mode = 4;
		else
			return 0;

		return enable_edo_mode(this, mode);
	}
	return 0;
}

/* Begin the I/O */
void gpmi_begin(struct gpmi_nand_data *this)
{
	struct resources *r = &this->resources;
	void __iomem *gpmi_regs = r->gpmi_regs;
	unsigned int   clock_period_in_ns;
	uint32_t       reg;
	unsigned int   dll_wait_time_in_us;
	struct gpmi_nfc_hardware_timing  hw;
	int ret;

	/* Enable the clock. */
	ret = pm_runtime_get_sync(this->dev);
	if (ret < 0) {
		dev_err(this->dev, "Failed to enable clock\n");
		goto err_out;
	}

	/* Only initialize the timing once */
	if (this->flags & GPMI_TIMING_INIT_OK)
		return;
	this->flags |= GPMI_TIMING_INIT_OK;

	if (this->flags & GPMI_ASYNC_EDO_ENABLED)
		gpmi_compute_edo_timing(this, &hw);
	else
		gpmi_nfc_compute_hardware_timing(this, &hw);

	/* [1] Set HW_GPMI_TIMING0 */
	reg = BF_GPMI_TIMING0_ADDRESS_SETUP(hw.address_setup_in_cycles) |
		BF_GPMI_TIMING0_DATA_HOLD(hw.data_hold_in_cycles)         |
		BF_GPMI_TIMING0_DATA_SETUP(hw.data_setup_in_cycles);

	writel(reg, gpmi_regs + HW_GPMI_TIMING0);

	/* [2] Set HW_GPMI_TIMING1 */
	writel(BF_GPMI_TIMING1_BUSY_TIMEOUT(hw.device_busy_timeout),
		gpmi_regs + HW_GPMI_TIMING1);

	/* [3] The following code is to set the HW_GPMI_CTRL1. */

	/* Set the WRN_DLY_SEL */
	writel(BM_GPMI_CTRL1_WRN_DLY_SEL, gpmi_regs + HW_GPMI_CTRL1_CLR);
	writel(BF_GPMI_CTRL1_WRN_DLY_SEL(hw.wrn_dly_sel),
					gpmi_regs + HW_GPMI_CTRL1_SET);

	/* DLL_ENABLE must be set to 0 when setting RDN_DELAY or HALF_PERIOD. */
	writel(BM_GPMI_CTRL1_DLL_ENABLE, gpmi_regs + HW_GPMI_CTRL1_CLR);

	/* Clear out the DLL control fields. */
	reg = BM_GPMI_CTRL1_RDN_DELAY | BM_GPMI_CTRL1_HALF_PERIOD;
	writel(reg, gpmi_regs + HW_GPMI_CTRL1_CLR);

	/* If no sample delay is called for, return immediately. */
	if (!hw.sample_delay_factor)
		return;

	/* Set RDN_DELAY or HALF_PERIOD. */
	reg = ((hw.use_half_periods) ? BM_GPMI_CTRL1_HALF_PERIOD : 0)
		| BF_GPMI_CTRL1_RDN_DELAY(hw.sample_delay_factor);

	writel(reg, gpmi_regs + HW_GPMI_CTRL1_SET);

	/* At last, we enable the DLL. */
	writel(BM_GPMI_CTRL1_DLL_ENABLE, gpmi_regs + HW_GPMI_CTRL1_SET);

	/*
	 * After we enable the GPMI DLL, we have to wait 64 clock cycles before
	 * we can use the GPMI. Calculate the amount of time we need to wait,
	 * in microseconds.
	 */
	clock_period_in_ns = NSEC_PER_SEC / clk_get_rate(r->clock[0]);
	dll_wait_time_in_us = (clock_period_in_ns * 64) / 1000;

	if (!dll_wait_time_in_us)
		dll_wait_time_in_us = 1;

	/* Wait for the DLL to settle. */
	udelay(dll_wait_time_in_us);

err_out:
	return;
}

void gpmi_end(struct gpmi_nand_data *this)
{
	pm_runtime_mark_last_busy(this->dev);
	pm_runtime_put_autosuspend(this->dev);
}

/* Clears a BCH interrupt. */
void gpmi_clear_bch(struct gpmi_nand_data *this)
{
	struct resources *r = &this->resources;
	writel(BM_BCH_CTRL_COMPLETE_IRQ, r->bch_regs + HW_BCH_CTRL_CLR);
}

/* Returns the Ready/Busy status of the given chip. */
int gpmi_is_ready(struct gpmi_nand_data *this, unsigned chip)
{
	struct resources *r = &this->resources;
	uint32_t mask = 0;
	uint32_t reg = 0;

	if (GPMI_IS_MX23(this)) {
		mask = MX23_BM_GPMI_DEBUG_READY0 << chip;
		reg = readl(r->gpmi_regs + HW_GPMI_DEBUG);
	} else if (GPMI_IS_MX28(this) || GPMI_IS_MX6(this) ||
<<<<<<< HEAD
			GPMI_IS_MX7(this)) {
=======
			GPMI_IS_MX7(this) || GPMI_IS_MX8(this)) {
>>>>>>> 423d9423
		/*
		 * In the imx6, all the ready/busy pins are bound
		 * together. So we only need to check chip 0.
		 */
<<<<<<< HEAD
		if (GPMI_IS_MX6(this) || GPMI_IS_MX7(this))
=======
		if (GPMI_IS_MX6(this) || GPMI_IS_MX7(this) || GPMI_IS_MX8(this))
>>>>>>> 423d9423
			chip = 0;

		/* MX28 shares the same R/B register as MX6Q. */
		mask = MX28_BF_GPMI_STAT_READY_BUSY(1 << chip);
		reg = readl(r->gpmi_regs + HW_GPMI_STAT);
	} else
		dev_err(this->dev, "unknown arch.\n");
	return reg & mask;
}

static inline void set_dma_type(struct gpmi_nand_data *this,
					enum dma_ops_type type)
{
	this->last_dma_type = this->dma_type;
	this->dma_type = type;
}

int gpmi_send_command(struct gpmi_nand_data *this)
{
	struct dma_chan *channel = get_dma_chan(this);
	struct dma_async_tx_descriptor *desc;
	struct scatterlist *sgl;
	int chip = this->current_chip;
	u32 pio[3];

	/* [1] send out the PIO words */
	pio[0] = BF_GPMI_CTRL0_COMMAND_MODE(BV_GPMI_CTRL0_COMMAND_MODE__WRITE)
		| BM_GPMI_CTRL0_WORD_LENGTH
		| BF_GPMI_CTRL0_CS(chip, this)
		| BF_GPMI_CTRL0_LOCK_CS(LOCK_CS_ENABLE, this)
		| BF_GPMI_CTRL0_ADDRESS(BV_GPMI_CTRL0_ADDRESS__NAND_CLE)
		| BM_GPMI_CTRL0_ADDRESS_INCREMENT
		| BF_GPMI_CTRL0_XFER_COUNT(this->command_length);
	pio[1] = pio[2] = 0;
	desc = dmaengine_prep_slave_sg(channel,
					(struct scatterlist *)pio,
					ARRAY_SIZE(pio), DMA_TRANS_NONE, 0);
	if (!desc)
		return -EINVAL;

	/* [2] send out the COMMAND + ADDRESS string stored in @buffer */
	sgl = &this->cmd_sgl;

	sg_init_one(sgl, this->cmd_buffer, this->command_length);
	dma_map_sg(this->dev, sgl, 1, DMA_TO_DEVICE);
	desc = dmaengine_prep_slave_sg(channel,
				sgl, 1, DMA_MEM_TO_DEV,
				DMA_PREP_INTERRUPT | DMA_CTRL_ACK);
	if (!desc)
		return -EINVAL;

	/* [3] submit the DMA */
	set_dma_type(this, DMA_FOR_COMMAND);
	return start_dma_without_bch_irq(this, desc);
}

int gpmi_send_data(struct gpmi_nand_data *this)
{
	struct dma_async_tx_descriptor *desc;
	struct dma_chan *channel = get_dma_chan(this);
	int chip = this->current_chip;
	uint32_t command_mode;
	uint32_t address;
	u32 pio[2];

	/* [1] PIO */
	command_mode = BV_GPMI_CTRL0_COMMAND_MODE__WRITE;
	address      = BV_GPMI_CTRL0_ADDRESS__NAND_DATA;

	pio[0] = BF_GPMI_CTRL0_COMMAND_MODE(command_mode)
		| BM_GPMI_CTRL0_WORD_LENGTH
		| BF_GPMI_CTRL0_CS(chip, this)
		| BF_GPMI_CTRL0_LOCK_CS(LOCK_CS_ENABLE, this)
		| BF_GPMI_CTRL0_ADDRESS(address)
		| BF_GPMI_CTRL0_XFER_COUNT(this->upper_len);
	pio[1] = 0;
	desc = dmaengine_prep_slave_sg(channel, (struct scatterlist *)pio,
					ARRAY_SIZE(pio), DMA_TRANS_NONE, 0);
	if (!desc)
		return -EINVAL;

	/* [2] send DMA request */
	prepare_data_dma(this, DMA_TO_DEVICE);
	desc = dmaengine_prep_slave_sg(channel, &this->data_sgl,
					1, DMA_MEM_TO_DEV,
					DMA_PREP_INTERRUPT | DMA_CTRL_ACK);
	if (!desc)
		return -EINVAL;

	/* [3] submit the DMA */
	set_dma_type(this, DMA_FOR_WRITE_DATA);
	return start_dma_without_bch_irq(this, desc);
}

int gpmi_read_data(struct gpmi_nand_data *this)
{
	struct dma_async_tx_descriptor *desc;
	struct dma_chan *channel = get_dma_chan(this);
	int chip = this->current_chip;
	u32 pio[2];

	/* [1] : send PIO */
	pio[0] = BF_GPMI_CTRL0_COMMAND_MODE(BV_GPMI_CTRL0_COMMAND_MODE__READ)
		| BM_GPMI_CTRL0_WORD_LENGTH
		| BF_GPMI_CTRL0_CS(chip, this)
		| BF_GPMI_CTRL0_LOCK_CS(LOCK_CS_ENABLE, this)
		| BF_GPMI_CTRL0_ADDRESS(BV_GPMI_CTRL0_ADDRESS__NAND_DATA)
		| BF_GPMI_CTRL0_XFER_COUNT(this->upper_len);
	pio[1] = 0;
	desc = dmaengine_prep_slave_sg(channel,
					(struct scatterlist *)pio,
					ARRAY_SIZE(pio), DMA_TRANS_NONE, 0);
	if (!desc)
		return -EINVAL;

	/* [2] : send DMA request */
	prepare_data_dma(this, DMA_FROM_DEVICE);
	desc = dmaengine_prep_slave_sg(channel, &this->data_sgl,
					1, DMA_DEV_TO_MEM,
					DMA_PREP_INTERRUPT | DMA_CTRL_ACK);
	if (!desc)
		return -EINVAL;

	/* [3] : submit the DMA */
	set_dma_type(this, DMA_FOR_READ_DATA);
	return start_dma_without_bch_irq(this, desc);
}

int gpmi_send_page(struct gpmi_nand_data *this,
			dma_addr_t payload, dma_addr_t auxiliary)
{
	struct bch_geometry *geo = &this->bch_geometry;
	uint32_t command_mode;
	uint32_t address;
	uint32_t ecc_command;
	uint32_t buffer_mask;
	struct dma_async_tx_descriptor *desc;
	struct dma_chan *channel = get_dma_chan(this);
	int chip = this->current_chip;
	u32 pio[6];

	/* A DMA descriptor that does an ECC page read. */
	command_mode = BV_GPMI_CTRL0_COMMAND_MODE__WRITE;
	address      = BV_GPMI_CTRL0_ADDRESS__NAND_DATA;
	ecc_command  = BV_GPMI_ECCCTRL_ECC_CMD__BCH_ENCODE;
	buffer_mask  = BV_GPMI_ECCCTRL_BUFFER_MASK__BCH_PAGE |
				BV_GPMI_ECCCTRL_BUFFER_MASK__BCH_AUXONLY;

	pio[0] = BF_GPMI_CTRL0_COMMAND_MODE(command_mode)
		| BM_GPMI_CTRL0_WORD_LENGTH
		| BF_GPMI_CTRL0_CS(chip, this)
		| BF_GPMI_CTRL0_LOCK_CS(LOCK_CS_ENABLE, this)
		| BF_GPMI_CTRL0_ADDRESS(address)
		| BF_GPMI_CTRL0_XFER_COUNT(0);
	pio[1] = 0;
	pio[2] = BM_GPMI_ECCCTRL_ENABLE_ECC
		| BF_GPMI_ECCCTRL_ECC_CMD(ecc_command)
		| BF_GPMI_ECCCTRL_BUFFER_MASK(buffer_mask);
	pio[3] = geo->page_size;
	pio[4] = payload;
	pio[5] = auxiliary;

	desc = dmaengine_prep_slave_sg(channel,
					(struct scatterlist *)pio,
					ARRAY_SIZE(pio), DMA_TRANS_NONE,
					DMA_CTRL_ACK);
	if (!desc)
		return -EINVAL;

	set_dma_type(this, DMA_FOR_WRITE_ECC_PAGE);
	return start_dma_with_bch_irq(this, desc);
}

int gpmi_read_page(struct gpmi_nand_data *this,
				dma_addr_t payload, dma_addr_t auxiliary)
{
	struct bch_geometry *geo = &this->bch_geometry;
	uint32_t command_mode;
	uint32_t address;
	uint32_t ecc_command;
	uint32_t buffer_mask;
	struct dma_async_tx_descriptor *desc;
	struct dma_chan *channel = get_dma_chan(this);
	int chip = this->current_chip;
	u32 pio[6];

	/* [1] Wait for the chip to report ready. */
	command_mode = BV_GPMI_CTRL0_COMMAND_MODE__WAIT_FOR_READY;
	address      = BV_GPMI_CTRL0_ADDRESS__NAND_DATA;

	pio[0] =  BF_GPMI_CTRL0_COMMAND_MODE(command_mode)
		| BM_GPMI_CTRL0_WORD_LENGTH
		| BF_GPMI_CTRL0_CS(chip, this)
		| BF_GPMI_CTRL0_LOCK_CS(LOCK_CS_ENABLE, this)
		| BF_GPMI_CTRL0_ADDRESS(address)
		| BF_GPMI_CTRL0_XFER_COUNT(0);
	pio[1] = 0;
	desc = dmaengine_prep_slave_sg(channel,
				(struct scatterlist *)pio, 2,
				DMA_TRANS_NONE, 0);
	if (!desc)
		return -EINVAL;

	/* [2] Enable the BCH block and read. */
	command_mode = BV_GPMI_CTRL0_COMMAND_MODE__READ;
	address      = BV_GPMI_CTRL0_ADDRESS__NAND_DATA;
	ecc_command  = BV_GPMI_ECCCTRL_ECC_CMD__BCH_DECODE;
	buffer_mask  = BV_GPMI_ECCCTRL_BUFFER_MASK__BCH_PAGE
			| BV_GPMI_ECCCTRL_BUFFER_MASK__BCH_AUXONLY;

	pio[0] =  BF_GPMI_CTRL0_COMMAND_MODE(command_mode)
		| BM_GPMI_CTRL0_WORD_LENGTH
		| BF_GPMI_CTRL0_CS(chip, this)
		| BF_GPMI_CTRL0_LOCK_CS(LOCK_CS_ENABLE, this)
		| BF_GPMI_CTRL0_ADDRESS(address)
		| BF_GPMI_CTRL0_XFER_COUNT(geo->page_size);

	pio[1] = 0;
	pio[2] =  BM_GPMI_ECCCTRL_ENABLE_ECC
		| BF_GPMI_ECCCTRL_ECC_CMD(ecc_command)
		| BF_GPMI_ECCCTRL_BUFFER_MASK(buffer_mask);
	pio[3] = geo->page_size;
	pio[4] = payload;
	pio[5] = auxiliary;
	desc = dmaengine_prep_slave_sg(channel,
					(struct scatterlist *)pio,
					ARRAY_SIZE(pio), DMA_TRANS_NONE,
					DMA_PREP_INTERRUPT | DMA_CTRL_ACK);
	if (!desc)
		return -EINVAL;

	/* [3] Disable the BCH block */
	command_mode = BV_GPMI_CTRL0_COMMAND_MODE__WAIT_FOR_READY;
	address      = BV_GPMI_CTRL0_ADDRESS__NAND_DATA;

	pio[0] = BF_GPMI_CTRL0_COMMAND_MODE(command_mode)
		| BM_GPMI_CTRL0_WORD_LENGTH
		| BF_GPMI_CTRL0_CS(chip, this)
		| BF_GPMI_CTRL0_LOCK_CS(LOCK_CS_ENABLE, this)
		| BF_GPMI_CTRL0_ADDRESS(address)
		| BF_GPMI_CTRL0_XFER_COUNT(geo->page_size);
	pio[1] = 0;
	pio[2] = 0; /* clear GPMI_HW_GPMI_ECCCTRL, disable the BCH. */
	desc = dmaengine_prep_slave_sg(channel,
				(struct scatterlist *)pio, 3,
				DMA_TRANS_NONE,
				DMA_PREP_INTERRUPT | DMA_CTRL_ACK);
	if (!desc)
		return -EINVAL;

	/* [4] submit the DMA */
	set_dma_type(this, DMA_FOR_READ_ECC_PAGE);
	return start_dma_with_bch_irq(this, desc);
}

/**
 * gpmi_copy_bits - copy bits from one memory region to another
 * @dst: destination buffer
 * @dst_bit_off: bit offset we're starting to write at
 * @src: source buffer
 * @src_bit_off: bit offset we're starting to read from
 * @nbits: number of bits to copy
 *
 * This functions copies bits from one memory region to another, and is used by
 * the GPMI driver to copy ECC sections which are not guaranteed to be byte
 * aligned.
 *
 * src and dst should not overlap.
 *
 */
void gpmi_copy_bits(u8 *dst, size_t dst_bit_off,
		    const u8 *src, size_t src_bit_off,
		    size_t nbits)
{
	size_t i;
	size_t nbytes;
	u32 src_buffer = 0;
	size_t bits_in_src_buffer = 0;

	if (!nbits)
		return;

	/*
	 * Move src and dst pointers to the closest byte pointer and store bit
	 * offsets within a byte.
	 */
	src += src_bit_off / 8;
	src_bit_off %= 8;

	dst += dst_bit_off / 8;
	dst_bit_off %= 8;

	/*
	 * Initialize the src_buffer value with bits available in the first
	 * byte of data so that we end up with a byte aligned src pointer.
	 */
	if (src_bit_off) {
		src_buffer = src[0] >> src_bit_off;
		if (nbits >= (8 - src_bit_off)) {
			bits_in_src_buffer += 8 - src_bit_off;
		} else {
			src_buffer &= GENMASK(nbits - 1, 0);
			bits_in_src_buffer += nbits;
		}
		nbits -= bits_in_src_buffer;
		src++;
	}

	/* Calculate the number of bytes that can be copied from src to dst. */
	nbytes = nbits / 8;

	/* Try to align dst to a byte boundary. */
	if (dst_bit_off) {
		if (bits_in_src_buffer < (8 - dst_bit_off) && nbytes) {
			src_buffer |= src[0] << bits_in_src_buffer;
			bits_in_src_buffer += 8;
			src++;
			nbytes--;
		}

		if (bits_in_src_buffer >= (8 - dst_bit_off)) {
			dst[0] &= GENMASK(dst_bit_off - 1, 0);
			dst[0] |= src_buffer << dst_bit_off;
			src_buffer >>= (8 - dst_bit_off);
			bits_in_src_buffer -= (8 - dst_bit_off);
			dst_bit_off = 0;
			dst++;
			if (bits_in_src_buffer > 7) {
				bits_in_src_buffer -= 8;
				dst[0] = src_buffer;
				dst++;
				src_buffer >>= 8;
			}
		}
	}

	if (!bits_in_src_buffer && !dst_bit_off) {
		/*
		 * Both src and dst pointers are byte aligned, thus we can
		 * just use the optimized memcpy function.
		 */
		if (nbytes)
			memcpy(dst, src, nbytes);
	} else {
		/*
		 * src buffer is not byte aligned, hence we have to copy each
		 * src byte to the src_buffer variable before extracting a byte
		 * to store in dst.
		 */
		for (i = 0; i < nbytes; i++) {
			src_buffer |= src[i] << bits_in_src_buffer;
			dst[i] = src_buffer;
			src_buffer >>= 8;
		}
	}
	/* Update dst and src pointers */
	dst += nbytes;
	src += nbytes;

	/*
	 * nbits is the number of remaining bits. It should not exceed 8 as
	 * we've already copied as much bytes as possible.
	 */
	nbits %= 8;

	/*
	 * If there's no more bits to copy to the destination and src buffer
	 * was already byte aligned, then we're done.
	 */
	if (!nbits && !bits_in_src_buffer)
		return;

	/* Copy the remaining bits to src_buffer */
	if (nbits)
		src_buffer |= (*src & GENMASK(nbits - 1, 0)) <<
			      bits_in_src_buffer;
	bits_in_src_buffer += nbits;

	/*
	 * In case there were not enough bits to get a byte aligned dst buffer
	 * prepare the src_buffer variable to match the dst organization (shift
	 * src_buffer by dst_bit_off and retrieve the least significant bits
	 * from dst).
	 */
	if (dst_bit_off)
		src_buffer = (src_buffer << dst_bit_off) |
			     (*dst & GENMASK(dst_bit_off - 1, 0));
	bits_in_src_buffer += dst_bit_off;

	/*
	 * Keep most significant bits from dst if we end up with an unaligned
	 * number of bits.
	 */
	nbytes = bits_in_src_buffer / 8;
	if (bits_in_src_buffer % 8) {
		src_buffer |= (dst[nbytes] &
			       GENMASK(7, bits_in_src_buffer % 8)) <<
			      (nbytes * 8);
		nbytes++;
	}

	/* Copy the remaining bytes to dst */
	for (i = 0; i < nbytes; i++) {
		dst[i] = src_buffer;
		src_buffer >>= 8;
	}
}<|MERGE_RESOLUTION|>--- conflicted
+++ resolved
@@ -1,10 +1,6 @@
 /*
  * Freescale GPMI NAND Flash Driver
  *
-<<<<<<< HEAD
- * Copyright (C) 2008-2016 Freescale Semiconductor, Inc.
-=======
->>>>>>> 423d9423
  * Copyright (C) 2008 Embedded Alley Solutions, Inc.
  * Copyright (C) 2008-2016 Freescale Semiconductor, Inc.
  * Copyright 2017 NXP
@@ -1003,10 +999,7 @@
 	nand->select_chip(mtd, -1);
 	kfree(feature);
 
-<<<<<<< HEAD
 skip_feature_set:
-=======
->>>>>>> 423d9423
 	pm_runtime_get_sync(this->dev);
 	clk_disable_unprepare(r->clock[0]);
 	/* [3] set the main IO clock, 100MHz for mode 5, 80MHz for mode 4. */
@@ -1014,11 +1007,7 @@
 	clk_set_rate(r->clock[0], rate);
 	clk_prepare_enable(r->clock[0]);
 	pm_runtime_mark_last_busy(this->dev);
-<<<<<<< HEAD
 	pm_runtime_put_autosuspend(this->dev);
-=======
-        pm_runtime_put_autosuspend(this->dev);	
->>>>>>> 423d9423
 
 	/* Let the gpmi_begin() re-compute the timing again. */
 	this->flags &= ~GPMI_TIMING_INIT_OK;
@@ -1040,11 +1029,7 @@
 	struct nand_chip *chip = &this->nand;
 
 	/* Enable the asynchronous EDO feature. */
-<<<<<<< HEAD
-	if ((GPMI_IS_MX6(this) || GPMI_IS_MX7(this))
-=======
 	if ((GPMI_IS_MX6(this) || GPMI_IS_MX7(this) || GPMI_IS_MX8(this))
->>>>>>> 423d9423
 			&& chip->onfi_version) {
 		int mode = onfi_get_async_timing_mode(chip);
 
@@ -1169,20 +1154,12 @@
 		mask = MX23_BM_GPMI_DEBUG_READY0 << chip;
 		reg = readl(r->gpmi_regs + HW_GPMI_DEBUG);
 	} else if (GPMI_IS_MX28(this) || GPMI_IS_MX6(this) ||
-<<<<<<< HEAD
-			GPMI_IS_MX7(this)) {
-=======
 			GPMI_IS_MX7(this) || GPMI_IS_MX8(this)) {
->>>>>>> 423d9423
 		/*
 		 * In the imx6, all the ready/busy pins are bound
 		 * together. So we only need to check chip 0.
 		 */
-<<<<<<< HEAD
-		if (GPMI_IS_MX6(this) || GPMI_IS_MX7(this))
-=======
 		if (GPMI_IS_MX6(this) || GPMI_IS_MX7(this) || GPMI_IS_MX8(this))
->>>>>>> 423d9423
 			chip = 0;
 
 		/* MX28 shares the same R/B register as MX6Q. */
