/*
 * Freescale GPMI NAND Flash Driver
 *
 * Copyright (C) 2010-2016 Freescale Semiconductor, Inc.
 * Copyright (C) 2008 Embedded Alley Solutions, Inc.
 *
 * This program is free software; you can redistribute it and/or modify
 * it under the terms of the GNU General Public License as published by
 * the Free Software Foundation; either version 2 of the License, or
 * (at your option) any later version.
 *
 * This program is distributed in the hope that it will be useful,
 * but WITHOUT ANY WARRANTY; without even the implied warranty of
 * MERCHANTABILITY or FITNESS FOR A PARTICULAR PURPOSE.  See the
 * GNU General Public License for more details.
 *
 * You should have received a copy of the GNU General Public License along
 * with this program; if not, write to the Free Software Foundation, Inc.,
 * 51 Franklin Street, Fifth Floor, Boston, MA 02110-1301 USA.
 */
#include <linux/clk.h>
#include <linux/slab.h>
#include <linux/interrupt.h>
#include <linux/module.h>
#include <linux/mtd/partitions.h>
#include <linux/of.h>
#include <linux/of_device.h>
<<<<<<< HEAD
#include <linux/of_mtd.h>
=======
>>>>>>> f2ed3bfc
#include <linux/busfreq-imx.h>
#include <linux/pm_runtime.h>
#include "gpmi-nand.h"
#include "bch-regs.h"

/* Resource names for the GPMI NAND driver. */
#define GPMI_NAND_GPMI_REGS_ADDR_RES_NAME  "gpmi-nand"
#define GPMI_NAND_BCH_REGS_ADDR_RES_NAME   "bch"
#define GPMI_NAND_BCH_INTERRUPT_RES_NAME   "bch"

#define GPMI_RPM_TIMEOUT	50 /* ms */

/* add our owner bbt descriptor */
static uint8_t scan_ff_pattern[] = { 0xff };
static struct nand_bbt_descr gpmi_bbt_descr = {
	.options	= 0,
	.offs		= 0,
	.len		= 1,
	.pattern	= scan_ff_pattern
};

/*
 * We may change the layout if we can get the ECC info from the datasheet,
 * else we will use all the (page + OOB).
 */
static int gpmi_ooblayout_ecc(struct mtd_info *mtd, int section,
			      struct mtd_oob_region *oobregion)
{
	struct nand_chip *chip = mtd_to_nand(mtd);
	struct gpmi_nand_data *this = nand_get_controller_data(chip);
	struct bch_geometry *geo = &this->bch_geometry;

	if (section)
		return -ERANGE;

	oobregion->offset = 0;
	oobregion->length = geo->page_size - mtd->writesize;

	return 0;
}

static int gpmi_ooblayout_free(struct mtd_info *mtd, int section,
			       struct mtd_oob_region *oobregion)
{
	struct nand_chip *chip = mtd_to_nand(mtd);
	struct gpmi_nand_data *this = nand_get_controller_data(chip);
	struct bch_geometry *geo = &this->bch_geometry;

	if (section)
		return -ERANGE;

	/* The available oob size we have. */
	if (geo->page_size < mtd->writesize + mtd->oobsize) {
		oobregion->offset = geo->page_size - mtd->writesize;
		oobregion->length = mtd->oobsize - oobregion->offset;
	}

	return 0;
}

static const struct mtd_ooblayout_ops gpmi_ooblayout_ops = {
	.ecc = gpmi_ooblayout_ecc,
	.free = gpmi_ooblayout_free,
};

static const struct gpmi_devdata gpmi_devdata_imx23 = {
	.type = IS_MX23,
	.bch_max_ecc_strength = 20,
	.max_chain_delay = 16,
};

static const struct gpmi_devdata gpmi_devdata_imx28 = {
	.type = IS_MX28,
	.bch_max_ecc_strength = 20,
	.max_chain_delay = 16,
};

static const struct gpmi_devdata gpmi_devdata_imx6q = {
	.type = IS_MX6Q,
	.bch_max_ecc_strength = 40,
	.max_chain_delay = 12,
};

static const struct gpmi_devdata gpmi_devdata_imx6qp = {
	.type = IS_MX6QP,
	.bch_max_ecc_strength = 40,
	.max_chain_delay = 12,
};

static const struct gpmi_devdata gpmi_devdata_imx6sx = {
	.type = IS_MX6SX,
	.bch_max_ecc_strength = 62,
	.max_chain_delay = 12,
};

static const struct gpmi_devdata gpmi_devdata_imx7d = {
	.type = IS_MX7D,
	.bch_max_ecc_strength = 62,
	.max_chain_delay = 12,
};

static const struct gpmi_devdata gpmi_devdata_imx6ul = {
	.type = IS_MX6UL,
	.bch_max_ecc_strength = 40,
	.max_chain_delay = 12,
};

static const struct gpmi_devdata gpmi_devdata_imx6ull = {
	.type = IS_MX6ULL,
	.bch_max_ecc_strength = 40,
	.max_chain_delay = 12,
};

static irqreturn_t bch_irq(int irq, void *cookie)
{
	struct gpmi_nand_data *this = cookie;

	gpmi_clear_bch(this);
	complete(&this->bch_done);
	return IRQ_HANDLED;
}

/*
 *  Calculate the ECC strength by hand:
 *	E : The ECC strength.
 *	G : the length of Galois Field.
 *	N : The chunk count of per page.
 *	O : the oobsize of the NAND chip.
 *	M : the metasize of per page.
 *
 *	The formula is :
 *		E * G * N
 *	      ------------ <= (O - M)
 *                  8
 *
 *      So, we get E by:
 *                    (O - M) * 8
 *              E <= -------------
 *                       G * N
 */
static inline int get_ecc_strength(struct gpmi_nand_data *this)
{
	struct bch_geometry *geo = &this->bch_geometry;
	struct mtd_info	*mtd = nand_to_mtd(&this->nand);
	int ecc_strength;

	ecc_strength = ((mtd->oobsize - geo->metadata_size) * 8)
			/ (geo->gf_len * geo->ecc_chunk_count);

	/* We need the minor even number. */
	return round_down(ecc_strength, 2);
}

static inline bool gpmi_check_ecc(struct gpmi_nand_data *this)
{
	struct bch_geometry *geo = &this->bch_geometry;

	/* Do the sanity check. */
	if (GPMI_IS_MX23(this) || GPMI_IS_MX28(this)) {
		/* The mx23/mx28 only support the GF13. */
		if (geo->gf_len == 14)
			return false;
	}
	return geo->ecc_strength <= this->devdata->bch_max_ecc_strength;
}

static inline bool bbm_in_data_chunk(struct gpmi_nand_data *this,
		unsigned int *chunk_num)
{
	struct bch_geometry *geo = &this->bch_geometry;
<<<<<<< HEAD
	struct mtd_info *mtd = &this->mtd;
=======
	struct mtd_info *mtd = &this->nand.mtd;
>>>>>>> f2ed3bfc
	unsigned int i, j;

	if (geo->ecc_chunk0_size != geo->ecc_chunkn_size) {
		dev_err(this->dev, "The size of chunk0 must equal to chunkn\n");
		return false;
	}

	i = (mtd->writesize * 8 - geo->metadata_size * 8) /
		(geo->gf_len * geo->ecc_strength +
				geo->ecc_chunkn_size * 8);

	j = (mtd->writesize * 8 - geo->metadata_size * 8) -
		(geo->gf_len * geo->ecc_strength +
				geo->ecc_chunkn_size * 8) * i;

	if (j < geo->ecc_chunkn_size * 8) {
		*chunk_num = i+1;
		dev_dbg(this->dev, "Set ecc to %d and bbm in chunk %d\n",
				geo->ecc_strength, *chunk_num);
		return true;
	}

	return false;
}

/*
 * If we can get the ECC information from the nand chip, we do not
 * need to calculate them ourselves.
 *
 * We may have available oob space in this case.
 */
static int set_geometry_by_ecc_info(struct gpmi_nand_data *this)
{
	struct bch_geometry *geo = &this->bch_geometry;
	struct nand_chip *chip = &this->nand;
	struct mtd_info *mtd = nand_to_mtd(chip);
	unsigned int block_mark_bit_offset;

	if (!(chip->ecc_strength_ds > 0 && chip->ecc_step_ds > 0))
		return -EINVAL;

	switch (chip->ecc_step_ds) {
	case SZ_512:
		geo->gf_len = 13;
		break;
	case SZ_1K:
		geo->gf_len = 14;
		break;
	default:
		dev_err(this->dev,
			"unsupported nand chip. ecc bits : %d, ecc size : %d\n",
			chip->ecc_strength_ds, chip->ecc_step_ds);
		return -EINVAL;
	}
	geo->ecc_chunk0_size = chip->ecc_step_ds;
	geo->ecc_chunkn_size = chip->ecc_step_ds;
	geo->ecc_strength = round_up(chip->ecc_strength_ds, 2);
	if (!gpmi_check_ecc(this))
		return -EINVAL;

	/* Keep the C >= O */
	if (geo->ecc_chunkn_size < mtd->oobsize) {
		dev_err(this->dev,
			"unsupported nand chip. ecc size: %d, oob size : %d\n",
			chip->ecc_step_ds, mtd->oobsize);
		return -EINVAL;
	}

	/* The default value, see comment in the legacy_set_geometry(). */
	geo->metadata_size = 10;

	geo->ecc_chunk_count = mtd->writesize / geo->ecc_chunkn_size;

	/*
	 * Now, the NAND chip with 2K page(data chunk is 512byte) shows below:
	 *
	 *    |                          P                            |
	 *    |<----------------------------------------------------->|
	 *    |                                                       |
	 *    |                                        (Block Mark)   |
	 *    |                      P'                      |      | |     |
	 *    |<-------------------------------------------->|  D   | |  O' |
	 *    |                                              |<---->| |<--->|
	 *    V                                              V      V V     V
	 *    +---+----------+-+----------+-+----------+-+----------+-+-----+
	 *    | M |   data   |E|   data   |E|   data   |E|   data   |E|     |
	 *    +---+----------+-+----------+-+----------+-+----------+-+-----+
	 *                                                   ^              ^
	 *                                                   |      O       |
	 *                                                   |<------------>|
	 *                                                   |              |
	 *
	 *	P : the page size for BCH module.
	 *	E : The ECC strength.
	 *	G : the length of Galois Field.
	 *	N : The chunk count of per page.
	 *	M : the metasize of per page.
	 *	C : the ecc chunk size, aka the "data" above.
	 *	P': the nand chip's page size.
	 *	O : the nand chip's oob size.
	 *	O': the free oob.
	 *
	 *	The formula for P is :
	 *
	 *	            E * G * N
	 *	       P = ------------ + P' + M
	 *                      8
	 *
	 * The position of block mark moves forward in the ECC-based view
	 * of page, and the delta is:
	 *
	 *                   E * G * (N - 1)
	 *             D = (---------------- + M)
	 *                          8
	 *
	 * Please see the comment in legacy_set_geometry().
	 * With the condition C >= O , we still can get same result.
	 * So the bit position of the physical block mark within the ECC-based
	 * view of the page is :
	 *             (P' - D) * 8
	 */
	geo->page_size = mtd->writesize + geo->metadata_size +
		(geo->gf_len * geo->ecc_strength * geo->ecc_chunk_count) / 8;

	geo->payload_size = mtd->writesize;

	geo->auxiliary_status_offset = ALIGN(geo->metadata_size, 4);
	geo->auxiliary_size = ALIGN(geo->metadata_size, 4)
				+ ALIGN(geo->ecc_chunk_count, 4);

	if (!this->swap_block_mark)
		return 0;

	/* For bit swap. */
	block_mark_bit_offset = mtd->writesize * 8 -
		(geo->ecc_strength * geo->gf_len * (geo->ecc_chunk_count - 1)
				+ geo->metadata_size * 8);

	geo->block_mark_byte_offset = block_mark_bit_offset / 8;
	geo->block_mark_bit_offset  = block_mark_bit_offset % 8;
	return 0;
}

static int set_geometry_for_large_oob(struct gpmi_nand_data *this)
{
	struct bch_geometry *geo = &this->bch_geometry;
<<<<<<< HEAD
	struct mtd_info *mtd = &this->mtd;
	struct nand_chip *chip = mtd->priv;
=======
	struct mtd_info *mtd = &this->nand.mtd;
	struct nand_chip *chip = mtd_to_nand(mtd);
>>>>>>> f2ed3bfc
	unsigned int block_mark_bit_offset;
	unsigned int max_ecc;
	unsigned int bbm_chunk;
	unsigned int i;


	/* sanity check for the minimum ecc nand required */
	if (!(chip->ecc_strength_ds > 0 && chip->ecc_step_ds > 0))
		return -EINVAL;
	geo->ecc_strength = chip->ecc_strength_ds;

	/* check if platform can support this nand */
	if (!gpmi_check_ecc(this)) {
		dev_err(this->dev,
				"unsupported NAND chip,\
				minimum ecc required %d\n"
				, geo->ecc_strength);
		return -EINVAL;
	}

	/* calculate the maximum ecc platform can support*/
	geo->metadata_size = 10;
	geo->gf_len = 14;
	geo->ecc_chunk0_size = 1024;
	geo->ecc_chunkn_size = 1024;
	geo->ecc_chunk_count = mtd->writesize / geo->ecc_chunkn_size;
	max_ecc = min(get_ecc_strength(this),
			this->devdata->bch_max_ecc_strength);

	/* search a supported ecc strength that makes bbm */
	/* located in data chunk  */
	geo->ecc_strength = chip->ecc_strength_ds;
	while (!(geo->ecc_strength > max_ecc)) {
		if (bbm_in_data_chunk(this, &bbm_chunk))
			goto geo_setting;
		geo->ecc_strength += 2;
	}

	/* if none of them works, keep using the minimum ecc */
	/* nand required but changing ecc page layout  */
	geo->ecc_strength = chip->ecc_strength_ds;
	/* add extra ecc for meta data */
	geo->ecc_chunk0_size = 0;
	geo->ecc_chunk_count = (mtd->writesize / geo->ecc_chunkn_size) + 1;
	geo->ecc_for_meta = 1;
	/* check if oob can afford this extra ecc chunk */
	if (mtd->oobsize * 8 < geo->metadata_size * 8 +
			geo->gf_len * geo->ecc_strength
			* geo->ecc_chunk_count) {
		dev_err(this->dev, "unsupported NAND chip with new layout\n");
		return -EINVAL;
	}

	/* calculate in which chunk bbm located */
	bbm_chunk = (mtd->writesize * 8 - geo->metadata_size * 8 -
		geo->gf_len * geo->ecc_strength) /
		(geo->gf_len * geo->ecc_strength +
				geo->ecc_chunkn_size * 8) + 1;

geo_setting:

	geo->page_size = mtd->writesize + mtd->oobsize;
	geo->payload_size = mtd->writesize;

	/*
	 * The auxiliary buffer contains the metadata and the ECC status. The
	 * metadata is padded to the nearest 32-bit boundary. The ECC status
	 * contains one byte for every ECC chunk, and is also padded to the
	 * nearest 32-bit boundary.
	 */
	geo->auxiliary_status_offset = ALIGN(geo->metadata_size, 4);
	geo->auxiliary_size = ALIGN(geo->metadata_size, 4)
				+ ALIGN(geo->ecc_chunk_count, 4);

	if (!this->swap_block_mark)
		return 0;

	/* calculate the number of ecc chunk behind the bbm */
	i = (mtd->writesize / geo->ecc_chunkn_size) - bbm_chunk + 1;

	block_mark_bit_offset = mtd->writesize * 8 -
		(geo->ecc_strength * geo->gf_len * (geo->ecc_chunk_count - i)
				+ geo->metadata_size * 8);

	geo->block_mark_byte_offset = block_mark_bit_offset / 8;
	geo->block_mark_bit_offset  = block_mark_bit_offset % 8;

	dev_dbg(this->dev, "BCH Geometry :\n"
		"GF length              : %u\n"
		"ECC Strength           : %u\n"
		"Page Size in Bytes     : %u\n"
		"Metadata Size in Bytes : %u\n"
		"ECC Chunk0 Size in Bytes: %u\n"
		"ECC Chunkn Size in Bytes: %u\n"
		"ECC Chunk Count        : %u\n"
		"Payload Size in Bytes  : %u\n"
		"Auxiliary Size in Bytes: %u\n"
		"Auxiliary Status Offset: %u\n"
		"Block Mark Byte Offset : %u\n"
		"Block Mark Bit Offset  : %u\n"
		"Block Mark in chunk	: %u\n"
		"Ecc for Meta data	: %u\n",
		geo->gf_len,
		geo->ecc_strength,
		geo->page_size,
		geo->metadata_size,
		geo->ecc_chunk0_size,
		geo->ecc_chunkn_size,
		geo->ecc_chunk_count,
		geo->payload_size,
		geo->auxiliary_size,
		geo->auxiliary_status_offset,
		geo->block_mark_byte_offset,
		geo->block_mark_bit_offset,
		bbm_chunk,
		geo->ecc_for_meta);

	return 0;
}

static int legacy_set_geometry(struct gpmi_nand_data *this)
{
	struct bch_geometry *geo = &this->bch_geometry;
	struct mtd_info *mtd = nand_to_mtd(&this->nand);
	unsigned int metadata_size;
	unsigned int status_size;
	unsigned int block_mark_bit_offset;

	/*
	 * The size of the metadata can be changed, though we set it to 10
	 * bytes now. But it can't be too large, because we have to save
	 * enough space for BCH.
	 */
	geo->metadata_size = 10;

	/* The default for the length of Galois Field. */
	geo->gf_len = 13;

	/* The default for chunk size. */
	geo->ecc_chunk0_size = 512;
	geo->ecc_chunkn_size = 512;
	while (geo->ecc_chunkn_size < mtd->oobsize) {
		geo->ecc_chunk0_size *= 2; /* keep C >= O */
		geo->ecc_chunkn_size *= 2; /* keep C >= O */
		geo->gf_len = 14;
	}

	geo->ecc_chunk_count = mtd->writesize / geo->ecc_chunkn_size;

	/* We use the same ECC strength for all chunks. */
	geo->ecc_strength = get_ecc_strength(this);
	if (!gpmi_check_ecc(this)) {
		dev_err(this->dev,
<<<<<<< HEAD
			" Default ecc strength(%d) is beyond our"
			" capability(%d)."
			" Try to use maximum ecc strength controller\n"
			" can support.\n"
			, geo->ecc_strength,
=======
			"ecc strength: %d cannot be supported by the controller (%d)\n"
			"try to use maximum ecc strength that NAND chip required\n",
			geo->ecc_strength,
>>>>>>> f2ed3bfc
			this->devdata->bch_max_ecc_strength);
		return -EINVAL;
	}

	geo->page_size = mtd->writesize + geo->metadata_size +
		(geo->gf_len * geo->ecc_strength * geo->ecc_chunk_count) / 8;
	geo->payload_size = mtd->writesize;

	/*
	 * The auxiliary buffer contains the metadata and the ECC status. The
	 * metadata is padded to the nearest 32-bit boundary. The ECC status
	 * contains one byte for every ECC chunk, and is also padded to the
	 * nearest 32-bit boundary.
	 */
	metadata_size = ALIGN(geo->metadata_size, 4);
	status_size   = ALIGN(geo->ecc_chunk_count, 4);

	geo->auxiliary_size = metadata_size + status_size;
	geo->auxiliary_status_offset = metadata_size;

	if (!this->swap_block_mark)
		return 0;

	/*
	 * We need to compute the byte and bit offsets of
	 * the physical block mark within the ECC-based view of the page.
	 *
	 * NAND chip with 2K page shows below:
	 *                                             (Block Mark)
	 *                                                   |      |
	 *                                                   |  D   |
	 *                                                   |<---->|
	 *                                                   V      V
	 *    +---+----------+-+----------+-+----------+-+----------+-+
	 *    | M |   data   |E|   data   |E|   data   |E|   data   |E|
	 *    +---+----------+-+----------+-+----------+-+----------+-+
	 *
	 * The position of block mark moves forward in the ECC-based view
	 * of page, and the delta is:
	 *
	 *                   E * G * (N - 1)
	 *             D = (---------------- + M)
	 *                          8
	 *
	 * With the formula to compute the ECC strength, and the condition
	 *       : C >= O         (C is the ecc chunk size)
	 *
	 * It's easy to deduce to the following result:
	 *
	 *         E * G       (O - M)      C - M         C - M
	 *      ----------- <= ------- <=  --------  <  ---------
	 *           8            N           N          (N - 1)
	 *
	 *  So, we get:
	 *
	 *                   E * G * (N - 1)
	 *             D = (---------------- + M) < C
	 *                          8
	 *
	 *  The above inequality means the position of block mark
	 *  within the ECC-based view of the page is still in the data chunk,
	 *  and it's NOT in the ECC bits of the chunk.
	 *
	 *  Use the following to compute the bit position of the
	 *  physical block mark within the ECC-based view of the page:
	 *          (page_size - D) * 8
	 *
	 *  --Huang Shijie
	 */
	block_mark_bit_offset = mtd->writesize * 8 -
		(geo->ecc_strength * geo->gf_len * (geo->ecc_chunk_count - 1)
				+ geo->metadata_size * 8);

	geo->block_mark_byte_offset = block_mark_bit_offset / 8;
	geo->block_mark_bit_offset  = block_mark_bit_offset % 8;
	return 0;
}

int common_nfc_set_geometry(struct gpmi_nand_data *this)
{
<<<<<<< HEAD
	struct mtd_info *mtd = &this->mtd;
	struct nand_chip *chip = mtd->priv;
=======
	struct mtd_info *mtd = &this->nand.mtd;
	struct nand_chip *chip = mtd_to_nand(mtd);
>>>>>>> f2ed3bfc

	if (chip->ecc_strength_ds > this->devdata->bch_max_ecc_strength) {
		dev_err(this->dev,
			"unsupported NAND chip, minimum ecc required %d\n"
			, chip->ecc_strength_ds);
		return -EINVAL;
	}

	if ((!(chip->ecc_strength_ds > 0 && chip->ecc_step_ds > 0) &&
			(mtd->oobsize < 1024)) || this->legacy_bch_geometry) {
		dev_warn(this->dev, "use legacy bch geometry\n");
		return legacy_set_geometry(this);
	}

	if (mtd->oobsize > 1024 || chip->ecc_step_ds < mtd->oobsize)
		return set_geometry_for_large_oob(this);

	return set_geometry_by_ecc_info(this);
}

struct dma_chan *get_dma_chan(struct gpmi_nand_data *this)
{
	/* We use the DMA channel 0 to access all the nand chips. */
	return this->dma_chans[0];
}

/* Can we use the upper's buffer directly for DMA? */
void prepare_data_dma(struct gpmi_nand_data *this, enum dma_data_direction dr)
{
	struct scatterlist *sgl = &this->data_sgl;
	int ret;

	/* first try to map the upper buffer directly */
	if (virt_addr_valid(this->upper_buf) &&
		!object_is_on_stack(this->upper_buf)) {
		sg_init_one(sgl, this->upper_buf, this->upper_len);
		ret = dma_map_sg(this->dev, sgl, 1, dr);
		if (ret == 0)
			goto map_fail;

		this->direct_dma_map_ok = true;
		return;
	}

map_fail:
	/* We have to use our own DMA buffer. */
	sg_init_one(sgl, this->data_buffer_dma, this->upper_len);

	if (dr == DMA_TO_DEVICE)
		memcpy(this->data_buffer_dma, this->upper_buf, this->upper_len);

	dma_map_sg(this->dev, sgl, 1, dr);

	this->direct_dma_map_ok = false;
}

/* This will be called after the DMA operation is finished. */
static void dma_irq_callback(void *param)
{
	struct gpmi_nand_data *this = param;
	struct completion *dma_c = &this->dma_done;

	switch (this->dma_type) {
	case DMA_FOR_COMMAND:
		dma_unmap_sg(this->dev, &this->cmd_sgl, 1, DMA_TO_DEVICE);
		break;

	case DMA_FOR_READ_DATA:
		dma_unmap_sg(this->dev, &this->data_sgl, 1, DMA_FROM_DEVICE);
		if (this->direct_dma_map_ok == false)
			memcpy(this->upper_buf, this->data_buffer_dma,
				this->upper_len);
		break;

	case DMA_FOR_WRITE_DATA:
		dma_unmap_sg(this->dev, &this->data_sgl, 1, DMA_TO_DEVICE);
		break;

	case DMA_FOR_READ_ECC_PAGE:
	case DMA_FOR_WRITE_ECC_PAGE:
		/* We have to wait the BCH interrupt to finish. */
		break;

	default:
		dev_err(this->dev, "in wrong DMA operation.\n");
	}

	complete(dma_c);
}

int start_dma_without_bch_irq(struct gpmi_nand_data *this,
				struct dma_async_tx_descriptor *desc)
{
	struct completion *dma_c = &this->dma_done;
	unsigned long timeout;

	init_completion(dma_c);

	desc->callback		= dma_irq_callback;
	desc->callback_param	= this;
	dmaengine_submit(desc);
	dma_async_issue_pending(get_dma_chan(this));

	/* Wait for the interrupt from the DMA block. */
	timeout = wait_for_completion_timeout(dma_c, msecs_to_jiffies(1000));
	if (!timeout) {
		dev_err(this->dev, "DMA timeout, last DMA :%d\n",
			this->last_dma_type);
		gpmi_dump_info(this);
		return -ETIMEDOUT;
	}
	return 0;
}

/*
 * This function is used in BCH reading or BCH writing pages.
 * It will wait for the BCH interrupt as long as ONE second.
 * Actually, we must wait for two interrupts :
 *	[1] firstly the DMA interrupt and
 *	[2] secondly the BCH interrupt.
 */
int start_dma_with_bch_irq(struct gpmi_nand_data *this,
			struct dma_async_tx_descriptor *desc)
{
	struct completion *bch_c = &this->bch_done;
	unsigned long timeout;

	/* Prepare to receive an interrupt from the BCH block. */
	init_completion(bch_c);

	/* start the DMA */
	start_dma_without_bch_irq(this, desc);

	/* Wait for the interrupt from the BCH block. */
	timeout = wait_for_completion_timeout(bch_c, msecs_to_jiffies(1000));
	if (!timeout) {
		dev_err(this->dev, "BCH timeout, last DMA :%d\n",
			this->last_dma_type);
		gpmi_dump_info(this);
		return -ETIMEDOUT;
	}
	return 0;
}

static int acquire_register_block(struct gpmi_nand_data *this,
				  const char *res_name)
{
	struct platform_device *pdev = this->pdev;
	struct resources *res = &this->resources;
	struct resource *r;
	void __iomem *p;

	r = platform_get_resource_byname(pdev, IORESOURCE_MEM, res_name);
	p = devm_ioremap_resource(&pdev->dev, r);
	if (IS_ERR(p))
		return PTR_ERR(p);

	if (!strcmp(res_name, GPMI_NAND_GPMI_REGS_ADDR_RES_NAME))
		res->gpmi_regs = p;
	else if (!strcmp(res_name, GPMI_NAND_BCH_REGS_ADDR_RES_NAME))
		res->bch_regs = p;
	else
		dev_err(this->dev, "unknown resource name : %s\n", res_name);

	return 0;
}

static int acquire_bch_irq(struct gpmi_nand_data *this, irq_handler_t irq_h)
{
	struct platform_device *pdev = this->pdev;
	const char *res_name = GPMI_NAND_BCH_INTERRUPT_RES_NAME;
	struct resource *r;
	int err;

	r = platform_get_resource_byname(pdev, IORESOURCE_IRQ, res_name);
	if (!r) {
		dev_err(this->dev, "Can't get resource for %s\n", res_name);
		return -ENODEV;
	}

	err = devm_request_irq(this->dev, r->start, irq_h, 0, res_name, this);
	if (err)
		dev_err(this->dev, "error requesting BCH IRQ\n");

	return err;
}

static void release_dma_channels(struct gpmi_nand_data *this)
{
	unsigned int i;
	for (i = 0; i < DMA_CHANS; i++)
		if (this->dma_chans[i]) {
			dma_release_channel(this->dma_chans[i]);
			this->dma_chans[i] = NULL;
		}
}

static int acquire_dma_channels(struct gpmi_nand_data *this)
{
	struct platform_device *pdev = this->pdev;
	struct dma_chan *dma_chan;

	/* request dma channel */
	dma_chan = dma_request_slave_channel(&pdev->dev, "rx-tx");
	if (!dma_chan) {
		dev_err(this->dev, "Failed to request DMA channel.\n");
		goto acquire_err;
	}

	this->dma_chans[0] = dma_chan;
	return 0;

acquire_err:
	release_dma_channels(this);
	return -EINVAL;
}

static char *extra_clks_for_mx6q[GPMI_CLK_MAX] = {
	"gpmi_apb", "gpmi_bch", "gpmi_bch_apb", "per1_bch",
};

static char *extra_clks_for_mx7d[GPMI_CLK_MAX] = {
	"gpmi_bch_apb",
};

static int gpmi_get_clks(struct gpmi_nand_data *this)
{
	struct resources *r = &this->resources;
	char **extra_clks = NULL;
	struct clk *clk;
	int err, i;

	/* The main clock is stored in the first. */
	r->clock[0] = devm_clk_get(this->dev, "gpmi_io");
	if (IS_ERR(r->clock[0])) {
		err = PTR_ERR(r->clock[0]);
		goto err_clock;
	}

	/* Get extra clocks */
	if (GPMI_IS_MX6(this))
		extra_clks = extra_clks_for_mx6q;
	if (GPMI_IS_MX7(this))
		extra_clks = extra_clks_for_mx7d;
	if (!extra_clks)
		return 0;

	for (i = 1; i < GPMI_CLK_MAX; i++) {
		if (extra_clks[i - 1] == NULL)
			break;

		clk = devm_clk_get(this->dev, extra_clks[i - 1]);
		if (IS_ERR(clk)) {
			err = PTR_ERR(clk);
			goto err_clock;
		}

		r->clock[i] = clk;
	}

	if (GPMI_IS_MX6(this) || GPMI_IS_MX7(this))
		/*
		 * Set the default value for the gpmi clock.
		 *
		 * If you want to use the ONFI nand which is in the
		 * Synchronous Mode, you should change the clock as you need.
		 */
		clk_set_rate(r->clock[0], 22000000);

	return 0;

err_clock:
	dev_dbg(this->dev, "failed in finding the clocks.\n");
	return err;
}

static int init_rpm(struct gpmi_nand_data *this)
{
	pm_runtime_enable(this->dev);
	pm_runtime_set_autosuspend_delay(this->dev, GPMI_RPM_TIMEOUT);
	pm_runtime_use_autosuspend(this->dev);

	return 0;
}

static int acquire_resources(struct gpmi_nand_data *this)
{
	int ret;

	ret = acquire_register_block(this, GPMI_NAND_GPMI_REGS_ADDR_RES_NAME);
	if (ret)
		goto exit_regs;

	ret = acquire_register_block(this, GPMI_NAND_BCH_REGS_ADDR_RES_NAME);
	if (ret)
		goto exit_regs;

	ret = acquire_bch_irq(this, bch_irq);
	if (ret)
		goto exit_regs;

	ret = acquire_dma_channels(this);
	if (ret)
		goto exit_regs;

	ret = gpmi_get_clks(this);
	if (ret)
		goto exit_clock;

	return 0;

exit_clock:
	release_dma_channels(this);
exit_regs:
	return ret;
}

static void release_resources(struct gpmi_nand_data *this)
{
	release_dma_channels(this);
}

static int init_hardware(struct gpmi_nand_data *this)
{
	int ret;

	/*
	 * This structure contains the "safe" GPMI timing that should succeed
	 * with any NAND Flash device
	 * (although, with less-than-optimal performance).
	 */
	struct nand_timing  safe_timing = {
		.data_setup_in_ns        = 80,
		.data_hold_in_ns         = 60,
		.address_setup_in_ns     = 25,
		.gpmi_sample_delay_in_ns =  6,
		.tREA_in_ns              = -1,
		.tRLOH_in_ns             = -1,
		.tRHOH_in_ns             = -1,
	};

	/* Initialize the hardwares. */
	ret = gpmi_init(this);
	if (ret)
		return ret;

	this->timing = safe_timing;
	return 0;
}

static int read_page_prepare(struct gpmi_nand_data *this,
			void *destination, unsigned length,
			void *alt_virt, dma_addr_t alt_phys, unsigned alt_size,
			void **use_virt, dma_addr_t *use_phys)
{
	struct device *dev = this->dev;

	if (virt_addr_valid(destination)) {
		dma_addr_t dest_phys;

		dest_phys = dma_map_single(dev, destination,
						length, DMA_FROM_DEVICE);
		if (dma_mapping_error(dev, dest_phys)) {
			if (alt_size < length) {
				dev_err(dev, "Alternate buffer is too small\n");
				return -ENOMEM;
			}
			goto map_failed;
		}
		*use_virt = destination;
		*use_phys = dest_phys;
		this->direct_dma_map_ok = true;
		return 0;
	}

map_failed:
	*use_virt = alt_virt;
	*use_phys = alt_phys;
	this->direct_dma_map_ok = false;
	return 0;
}

static inline void read_page_end(struct gpmi_nand_data *this,
			void *destination, unsigned length,
			void *alt_virt, dma_addr_t alt_phys, unsigned alt_size,
			void *used_virt, dma_addr_t used_phys)
{
	if (this->direct_dma_map_ok)
		dma_unmap_single(this->dev, used_phys, length, DMA_FROM_DEVICE);
}

static inline void read_page_swap_end(struct gpmi_nand_data *this,
			void *destination, unsigned length,
			void *alt_virt, dma_addr_t alt_phys, unsigned alt_size,
			void *used_virt, dma_addr_t used_phys)
{
	if (!this->direct_dma_map_ok)
		memcpy(destination, alt_virt, length);
}

static int send_page_prepare(struct gpmi_nand_data *this,
			const void *source, unsigned length,
			void *alt_virt, dma_addr_t alt_phys, unsigned alt_size,
			const void **use_virt, dma_addr_t *use_phys)
{
	struct device *dev = this->dev;

	if (virt_addr_valid(source)) {
		dma_addr_t source_phys;

		source_phys = dma_map_single(dev, (void *)source, length,
						DMA_TO_DEVICE);
		if (dma_mapping_error(dev, source_phys)) {
			if (alt_size < length) {
				dev_err(dev, "Alternate buffer is too small\n");
				return -ENOMEM;
			}
			goto map_failed;
		}
		*use_virt = source;
		*use_phys = source_phys;
		return 0;
	}
map_failed:
	/*
	 * Copy the content of the source buffer into the alternate
	 * buffer and set up the return values accordingly.
	 */
	memcpy(alt_virt, source, length);

	*use_virt = alt_virt;
	*use_phys = alt_phys;
	return 0;
}

static void send_page_end(struct gpmi_nand_data *this,
			const void *source, unsigned length,
			void *alt_virt, dma_addr_t alt_phys, unsigned alt_size,
			const void *used_virt, dma_addr_t used_phys)
{
	struct device *dev = this->dev;
	if (used_virt == source)
		dma_unmap_single(dev, used_phys, length, DMA_TO_DEVICE);
}

static void gpmi_free_dma_buffer(struct gpmi_nand_data *this)
{
	struct device *dev = this->dev;

	if (this->page_buffer_virt && virt_addr_valid(this->page_buffer_virt))
		dma_free_coherent(dev, this->page_buffer_size,
					this->page_buffer_virt,
					this->page_buffer_phys);
	kfree(this->cmd_buffer);
	kfree(this->data_buffer_dma);
	kfree(this->raw_buffer);

	this->cmd_buffer	= NULL;
	this->data_buffer_dma	= NULL;
	this->raw_buffer	= NULL;
	this->page_buffer_virt	= NULL;
	this->page_buffer_size	=  0;
}

/* Allocate the DMA buffers */
static int gpmi_alloc_dma_buffer(struct gpmi_nand_data *this)
{
	struct bch_geometry *geo = &this->bch_geometry;
	struct device *dev = this->dev;
	struct mtd_info *mtd = nand_to_mtd(&this->nand);

	/* [1] Allocate a command buffer. PAGE_SIZE is enough. */
	this->cmd_buffer = kzalloc(PAGE_SIZE, GFP_DMA | GFP_KERNEL);
	if (this->cmd_buffer == NULL)
		goto error_alloc;

	/*
	 * [2] Allocate a read/write data buffer.
	 *     The gpmi_alloc_dma_buffer can be called twice.
	 *     We allocate a PAGE_SIZE length buffer if gpmi_alloc_dma_buffer
	 *     is called before the nand_scan_ident; and we allocate a buffer
	 *     of the real NAND page size when the gpmi_alloc_dma_buffer is
	 *     called after the nand_scan_ident.
	 */
	this->data_buffer_dma = kzalloc(mtd->writesize ?: PAGE_SIZE,
					GFP_DMA | GFP_KERNEL);
	if (this->data_buffer_dma == NULL)
		goto error_alloc;

	/*
	 * [3] Allocate the page buffer.
	 *
	 * Both the payload buffer and the auxiliary buffer must appear on
	 * 32-bit boundaries. We presume the size of the payload buffer is a
	 * power of two and is much larger than four, which guarantees the
	 * auxiliary buffer will appear on a 32-bit boundary.
	 */
	this->page_buffer_size = geo->payload_size + geo->auxiliary_size;
	this->page_buffer_virt = dma_alloc_coherent(dev, this->page_buffer_size,
					&this->page_buffer_phys, GFP_DMA);
	if (!this->page_buffer_virt)
		goto error_alloc;

	this->raw_buffer = kzalloc(mtd->writesize + mtd->oobsize, GFP_KERNEL);
	if (!this->raw_buffer)
		goto error_alloc;

	/* Slice up the page buffer. */
	this->payload_virt = this->page_buffer_virt;
	this->payload_phys = this->page_buffer_phys;
	this->auxiliary_virt = this->payload_virt + geo->payload_size;
	this->auxiliary_phys = this->payload_phys + geo->payload_size;
	return 0;

error_alloc:
	gpmi_free_dma_buffer(this);
	return -ENOMEM;
}

static void gpmi_cmd_ctrl(struct mtd_info *mtd, int data, unsigned int ctrl)
{
	struct nand_chip *chip = mtd_to_nand(mtd);
	struct gpmi_nand_data *this = nand_get_controller_data(chip);
	int ret;

	/*
	 * Every operation begins with a command byte and a series of zero or
	 * more address bytes. These are distinguished by either the Address
	 * Latch Enable (ALE) or Command Latch Enable (CLE) signals being
	 * asserted. When MTD is ready to execute the command, it will deassert
	 * both latch enables.
	 *
	 * Rather than run a separate DMA operation for every single byte, we
	 * queue them up and run a single DMA operation for the entire series
	 * of command and data bytes. NAND_CMD_NONE means the END of the queue.
	 */
	if ((ctrl & (NAND_ALE | NAND_CLE))) {
		if (data != NAND_CMD_NONE)
			this->cmd_buffer[this->command_length++] = data;
		return;
	}

	if (!this->command_length)
		return;

	ret = gpmi_send_command(this);
	if (ret)
		dev_err(this->dev, "Chip: %u, Error %d\n",
			this->current_chip, ret);

	this->command_length = 0;
}

static int gpmi_dev_ready(struct mtd_info *mtd)
{
	struct nand_chip *chip = mtd_to_nand(mtd);
	struct gpmi_nand_data *this = nand_get_controller_data(chip);

	return gpmi_is_ready(this, this->current_chip);
}

static void gpmi_select_chip(struct mtd_info *mtd, int chipnr)
{
	struct nand_chip *chip = mtd_to_nand(mtd);
	struct gpmi_nand_data *this = nand_get_controller_data(chip);

	if ((this->current_chip < 0) && (chipnr >= 0))
		gpmi_begin(this);
	else if ((this->current_chip >= 0) && (chipnr < 0))
		gpmi_end(this);

	this->current_chip = chipnr;
}

static void gpmi_read_buf(struct mtd_info *mtd, uint8_t *buf, int len)
{
	struct nand_chip *chip = mtd_to_nand(mtd);
	struct gpmi_nand_data *this = nand_get_controller_data(chip);

	dev_dbg(this->dev, "len is %d\n", len);
	this->upper_buf	= buf;
	this->upper_len	= len;

	gpmi_read_data(this);
}

static void gpmi_write_buf(struct mtd_info *mtd, const uint8_t *buf, int len)
{
	struct nand_chip *chip = mtd_to_nand(mtd);
	struct gpmi_nand_data *this = nand_get_controller_data(chip);

	dev_dbg(this->dev, "len is %d\n", len);
	this->upper_buf	= (uint8_t *)buf;
	this->upper_len	= len;

	gpmi_send_data(this);
}

static uint8_t gpmi_read_byte(struct mtd_info *mtd)
{
	struct nand_chip *chip = mtd_to_nand(mtd);
	struct gpmi_nand_data *this = nand_get_controller_data(chip);
	uint8_t *buf = this->data_buffer_dma;

	gpmi_read_buf(mtd, buf, 1);
	return buf[0];
}

/*
 * Handles block mark swapping.
 * It can be called in swapping the block mark, or swapping it back,
 * because the the operations are the same.
 */
static void block_mark_swapping(struct gpmi_nand_data *this,
				void *payload, void *auxiliary)
{
	struct bch_geometry *nfc_geo = &this->bch_geometry;
	unsigned char *p;
	unsigned char *a;
	unsigned int  bit;
	unsigned char mask;
	unsigned char from_data;
	unsigned char from_oob;

	if (!this->swap_block_mark)
		return;

	/*
	 * If control arrives here, we're swapping. Make some convenience
	 * variables.
	 */
	bit = nfc_geo->block_mark_bit_offset;
	p   = payload + nfc_geo->block_mark_byte_offset;
	a   = auxiliary;

	/*
	 * Get the byte from the data area that overlays the block mark. Since
	 * the ECC engine applies its own view to the bits in the page, the
	 * physical block mark won't (in general) appear on a byte boundary in
	 * the data.
	 */
	from_data = (p[0] >> bit) | (p[1] << (8 - bit));

	/* Get the byte from the OOB. */
	from_oob = a[0];

	/* Swap them. */
	a[0] = from_data;

	mask = (0x1 << bit) - 1;
	p[0] = (p[0] & mask) | (from_oob << bit);

	mask = ~0 << bit;
	p[1] = (p[1] & mask) | (from_oob >> (8 - bit));
}

static bool gpmi_erased_check(struct gpmi_nand_data *this,
			unsigned char *data, unsigned int chunk, int page,
			unsigned int *max_bitflips)
{
	struct nand_chip *chip = &this->nand;
	struct mtd_info	*mtd = &this->mtd;
	struct bch_geometry *geo = &this->bch_geometry;
	int base = geo->ecc_chunkn_size * chunk;
	unsigned int flip_bits = 0, flip_bits_noecc = 0;
	uint64_t *buf = (uint64_t *)this->data_buffer_dma;
	unsigned int threshold;
	int i;

	threshold = geo->gf_len / 2;
	if (threshold > geo->ecc_strength)
		threshold = geo->ecc_strength;

	/* Count bitflips */
	for (i = 0; i < geo->ecc_chunkn_size; i++) {
		flip_bits += hweight8(~data[base + i]);
		if (flip_bits > threshold)
			return false;
	}

	/*
	 * Read out the whole page with ECC disabled, and check it again,
	 * This is more strict then just read out a chunk, and it makes
	 * the code more simple.
	 */
	chip->cmdfunc(mtd, NAND_CMD_READ0, 0, page);
	chip->read_buf(mtd, (uint8_t *)buf, mtd->writesize);

	/* Count the bitflips for the no ECC buffer */
	for (i = 0; i < mtd->writesize / 8; i++) {
		flip_bits_noecc += hweight64(~buf[i]);
		if (flip_bits_noecc > threshold)
			return false;
	}

	/* Tell the upper layer the bitflips we corrected. */
	mtd->ecc_stats.corrected += flip_bits;
	*max_bitflips = max_t(unsigned int, *max_bitflips, flip_bits);

	/*
	 * The geo->payload_size maybe not equal to the page size
	 * when the Subpage-Read is enabled.
	 */
	memset(data, 0xff, geo->payload_size);

	dev_dbg(this->dev, "The page(%d) is an erased page(%d,%d,%d,%d).\n",
		page, chunk, threshold, flip_bits, flip_bits_noecc);

	return true;
}

static int gpmi_ecc_read_page(struct mtd_info *mtd, struct nand_chip *chip,
				uint8_t *buf, int oob_required, int page)
{
	struct gpmi_nand_data *this = nand_get_controller_data(chip);
	struct bch_geometry *nfc_geo = &this->bch_geometry;
	void __iomem *bch_regs = this->resources.bch_regs;
	void          *payload_virt;
	dma_addr_t    payload_phys;
	void          *auxiliary_virt;
	dma_addr_t    auxiliary_phys;
	unsigned int  i;
	unsigned char *status;
	unsigned int  max_bitflips = 0;
	int           ret;
	int flag = 0;

	dev_dbg(this->dev, "page number is : %d\n", page);
	ret = read_page_prepare(this, buf, nfc_geo->payload_size,
					this->payload_virt, this->payload_phys,
					nfc_geo->payload_size,
					&payload_virt, &payload_phys);
	if (ret) {
		dev_err(this->dev, "Inadequate DMA buffer\n");
		ret = -ENOMEM;
		return ret;
	}
	auxiliary_virt = this->auxiliary_virt;
	auxiliary_phys = this->auxiliary_phys;

	/* go! */
	ret = gpmi_read_page(this, payload_phys, auxiliary_phys);
	read_page_end(this, buf, nfc_geo->payload_size,
			this->payload_virt, this->payload_phys,
			nfc_geo->payload_size,
			payload_virt, payload_phys);
	if (ret) {
		dev_err(this->dev, "Error in ECC-based read: %d\n", ret);
		return ret;
	}

	/* handle the block mark swapping */
	block_mark_swapping(this, payload_virt, auxiliary_virt);

	/* Loop over status bytes, accumulating ECC status. */
	status = auxiliary_virt + nfc_geo->auxiliary_status_offset;

	read_page_swap_end(this, buf, nfc_geo->payload_size,
			   this->payload_virt, this->payload_phys,
			   nfc_geo->payload_size,
			   payload_virt, payload_phys);

	for (i = 0; i < nfc_geo->ecc_chunk_count; i++, status++) {
		if (*status == STATUS_GOOD)
			continue;

		if (*status == STATUS_ERASED) {
			if (GPMI_IS_MX6QP(this) || GPMI_IS_MX7(this) ||
						GPMI_IS_MX6UL(this))
				if (readl(bch_regs + HW_BCH_DEBUG1))
					flag = 1;
			continue;
		}

		if (*status == STATUS_UNCORRECTABLE) {
<<<<<<< HEAD
			if (gpmi_erased_check(this, payload_virt, i,
						page, &max_bitflips))
				break;
=======
			int eccbits = nfc_geo->ecc_strength * nfc_geo->gf_len;
			u8 *eccbuf = this->raw_buffer;
			int offset, bitoffset;
			int eccbytes;
			int flips;

			/* Read ECC bytes into our internal raw_buffer */
			offset = nfc_geo->metadata_size * 8;
			offset += ((8 * nfc_geo->ecc_chunkn_size) + eccbits) * (i + 1);
			offset -= eccbits;
			bitoffset = offset % 8;
			eccbytes = DIV_ROUND_UP(offset + eccbits, 8);
			offset /= 8;
			eccbytes -= offset;
			chip->cmdfunc(mtd, NAND_CMD_RNDOUT, offset, -1);
			chip->read_buf(mtd, eccbuf, eccbytes);

			/*
			 * ECC data are not byte aligned and we may have
			 * in-band data in the first and last byte of
			 * eccbuf. Set non-eccbits to one so that
			 * nand_check_erased_ecc_chunk() does not count them
			 * as bitflips.
			 */
			if (bitoffset)
				eccbuf[0] |= GENMASK(bitoffset - 1, 0);

			bitoffset = (bitoffset + eccbits) % 8;
			if (bitoffset)
				eccbuf[eccbytes - 1] |= GENMASK(7, bitoffset);

			/*
			 * The ECC hardware has an uncorrectable ECC status
			 * code in case we have bitflips in an erased page. As
			 * nothing was written into this subpage the ECC is
			 * obviously wrong and we can not trust it. We assume
			 * at this point that we are reading an erased page and
			 * try to correct the bitflips in buffer up to
			 * ecc_strength bitflips. If this is a page with random
			 * data, we exceed this number of bitflips and have a
			 * ECC failure. Otherwise we use the corrected buffer.
			 */
			if (i == 0) {
				/* The first block includes metadata */
				flips = nand_check_erased_ecc_chunk(
						buf + i * nfc_geo->ecc_chunkn_size,
						nfc_geo->ecc_chunkn_size,
						eccbuf, eccbytes,
						auxiliary_virt,
						nfc_geo->metadata_size,
						nfc_geo->ecc_strength);
			} else {
				flips = nand_check_erased_ecc_chunk(
						buf + i * nfc_geo->ecc_chunkn_size,
						nfc_geo->ecc_chunkn_size,
						eccbuf, eccbytes,
						NULL, 0,
						nfc_geo->ecc_strength);
			}

			if (flips > 0) {
				max_bitflips = max_t(unsigned int, max_bitflips,
						     flips);
				mtd->ecc_stats.corrected += flips;
				continue;
			}

>>>>>>> f2ed3bfc
			mtd->ecc_stats.failed++;
			continue;
		}

		mtd->ecc_stats.corrected += *status;
		max_bitflips = max_t(unsigned int, max_bitflips, *status);
	}

	if (oob_required) {
		/*
		 * It's time to deliver the OOB bytes. See gpmi_ecc_read_oob()
		 * for details about our policy for delivering the OOB.
		 *
		 * We fill the caller's buffer with set bits, and then copy the
		 * block mark to th caller's buffer. Note that, if block mark
		 * swapping was necessary, it has already been done, so we can
		 * rely on the first byte of the auxiliary buffer to contain
		 * the block mark.
		 */
		memset(chip->oob_poi, ~0, mtd->oobsize);
		chip->oob_poi[0] = ((uint8_t *) auxiliary_virt)[0];
	}

	/* if bitflip occurred in erased page, change data to all 0xff */
	if (flag)
		memset(buf, 0xff, nfc_geo->payload_size);

	/* if bitflip occurred in erased page, change data to all 0xff */
	if (flag)
		memset(buf, 0xff, nfc_geo->payload_size);

	return max_bitflips;
}

/* Fake a virtual small page for the subpage read */
static int gpmi_ecc_read_subpage(struct mtd_info *mtd, struct nand_chip *chip,
			uint32_t offs, uint32_t len, uint8_t *buf, int page)
{
	struct gpmi_nand_data *this = nand_get_controller_data(chip);
	void __iomem *bch_regs = this->resources.bch_regs;
	struct bch_geometry old_geo = this->bch_geometry;
	struct bch_geometry *geo = &this->bch_geometry;
	int size = chip->ecc.size; /* ECC chunk size */
	int meta, n, page_size;
	u32 r1_old, r2_old, r1_new, r2_new;
	unsigned int max_bitflips;
	int first, last, marker_pos;
	int ecc_parity_size;
	int col = 0;
	int old_swap_block_mark = this->swap_block_mark;

	/* The size of ECC parity */
	ecc_parity_size = geo->gf_len * geo->ecc_strength / 8;

	/* Align it with the chunk size */
	first = offs / size;
	last = (offs + len - 1) / size;

	if (this->swap_block_mark) {
		/*
		 * Find the chunk which contains the Block Marker.
		 * If this chunk is in the range of [first, last],
		 * we have to read out the whole page.
		 * Why? since we had swapped the data at the position of Block
		 * Marker to the metadata which is bound with the chunk 0.
		 */
		marker_pos = geo->block_mark_byte_offset / size;
		if (last >= marker_pos && first <= marker_pos) {
			dev_dbg(this->dev,
				"page:%d, first:%d, last:%d, marker at:%d\n",
				page, first, last, marker_pos);
			return gpmi_ecc_read_page(mtd, chip, buf, 0, page);
		}
	}

	/*
	 * if there is an ECC dedicate for meta:
	 * - need to add an extra ECC size when calculating col and page_size,
	 *   if the meta size is NOT zero.
	 *
	 * - chunk0 size need to set to the same size as other chunks,
	 *   if the meta size is zero.
	 */

	meta = geo->metadata_size;
	if (first) {
		if (geo->ecc_for_meta)
			col = meta + ecc_parity_size
				+ (size + ecc_parity_size) * first;
		else
			col = meta + (size + ecc_parity_size) * first;

		chip->cmdfunc(mtd, NAND_CMD_RNDOUT, col, -1);

		meta = 0;
		buf = buf + first * size;
	}

	/* Save the old environment */
	r1_old = r1_new = readl(bch_regs + HW_BCH_FLASH0LAYOUT0);
	r2_old = r2_new = readl(bch_regs + HW_BCH_FLASH0LAYOUT1);

	/* change the BCH registers and bch_geometry{} */
	n = last - first + 1;

	if (geo->ecc_for_meta && meta)
		page_size = meta + ecc_parity_size
			+ (size + ecc_parity_size) * n;
	else
		page_size = meta + (size + ecc_parity_size) * n;

	r1_new &= ~(BM_BCH_FLASH0LAYOUT0_NBLOCKS |
			BM_BCH_FLASH0LAYOUT0_META_SIZE);
	r1_new |= BF_BCH_FLASH0LAYOUT0_NBLOCKS(
			(geo->ecc_for_meta && meta) ? n : n - 1)
			| BF_BCH_FLASH0LAYOUT0_META_SIZE(meta);

	/* set chunk0 size if meta size is 0 */
	if (!meta) {
		if (GPMI_IS_MX6(this) || GPMI_IS_MX7(this))
			r1_new &= ~MX6Q_BM_BCH_FLASH0LAYOUT0_DATA0_SIZE;
		else
			r1_new &= ~BM_BCH_FLASH0LAYOUT0_DATA0_SIZE;
		r1_new |= BF_BCH_FLASH0LAYOUT0_DATA0_SIZE(size, this);
	}
	writel(r1_new, bch_regs + HW_BCH_FLASH0LAYOUT0);

	r2_new &= ~BM_BCH_FLASH0LAYOUT1_PAGE_SIZE;
	r2_new |= BF_BCH_FLASH0LAYOUT1_PAGE_SIZE(page_size);
	writel(r2_new, bch_regs + HW_BCH_FLASH0LAYOUT1);

	geo->ecc_chunk_count = (geo->ecc_for_meta && meta) ? n + 1 : n;
	geo->payload_size = n * size;
	geo->page_size = page_size;
	geo->metadata_size = meta;
	geo->auxiliary_status_offset = ALIGN(meta, 4);

	dev_dbg(this->dev, "page:%d(%d:%d)%d, chunk:(%d:%d), BCH PG size:%d\n",
		page, offs, len, col, first, n, page_size);

	/* Read the subpage now */
	this->swap_block_mark = false;
	max_bitflips = gpmi_ecc_read_page(mtd, chip, buf, 0, page);

	/* Restore */
	writel(r1_old, bch_regs + HW_BCH_FLASH0LAYOUT0);
	writel(r2_old, bch_regs + HW_BCH_FLASH0LAYOUT1);
	this->bch_geometry = old_geo;
	this->swap_block_mark = old_swap_block_mark;

	return max_bitflips;
}

static int gpmi_ecc_write_page(struct mtd_info *mtd, struct nand_chip *chip,
				const uint8_t *buf, int oob_required, int page)
{
	struct gpmi_nand_data *this = nand_get_controller_data(chip);
	struct bch_geometry *nfc_geo = &this->bch_geometry;
	const void *payload_virt;
	dma_addr_t payload_phys;
	const void *auxiliary_virt;
	dma_addr_t auxiliary_phys;
	int        ret;

	dev_dbg(this->dev, "ecc write page.\n");
	if (this->swap_block_mark) {
		/*
		 * If control arrives here, we're doing block mark swapping.
		 * Since we can't modify the caller's buffers, we must copy them
		 * into our own.
		 */
		memcpy(this->payload_virt, buf, mtd->writesize);
		payload_virt = this->payload_virt;
		payload_phys = this->payload_phys;

		memcpy(this->auxiliary_virt, chip->oob_poi,
				nfc_geo->auxiliary_size);
		auxiliary_virt = this->auxiliary_virt;
		auxiliary_phys = this->auxiliary_phys;

		/* Handle block mark swapping. */
		block_mark_swapping(this,
				(void *)payload_virt, (void *)auxiliary_virt);
	} else {
		/*
		 * If control arrives here, we're not doing block mark swapping,
		 * so we can to try and use the caller's buffers.
		 */
		ret = send_page_prepare(this,
				buf, mtd->writesize,
				this->payload_virt, this->payload_phys,
				nfc_geo->payload_size,
				&payload_virt, &payload_phys);
		if (ret) {
			dev_err(this->dev, "Inadequate payload DMA buffer\n");
			return 0;
		}

		ret = send_page_prepare(this,
				chip->oob_poi, mtd->oobsize,
				this->auxiliary_virt, this->auxiliary_phys,
				nfc_geo->auxiliary_size,
				&auxiliary_virt, &auxiliary_phys);
		if (ret) {
			dev_err(this->dev, "Inadequate auxiliary DMA buffer\n");
			goto exit_auxiliary;
		}
	}

	/* Ask the NFC. */
	ret = gpmi_send_page(this, payload_phys, auxiliary_phys);
	if (ret)
		dev_err(this->dev, "Error in ECC-based write: %d\n", ret);

	if (!this->swap_block_mark) {
		send_page_end(this, chip->oob_poi, mtd->oobsize,
				this->auxiliary_virt, this->auxiliary_phys,
				nfc_geo->auxiliary_size,
				auxiliary_virt, auxiliary_phys);
exit_auxiliary:
		send_page_end(this, buf, mtd->writesize,
				this->payload_virt, this->payload_phys,
				nfc_geo->payload_size,
				payload_virt, payload_phys);
	}

	return 0;
}

/*
 * There are several places in this driver where we have to handle the OOB and
 * block marks. This is the function where things are the most complicated, so
 * this is where we try to explain it all. All the other places refer back to
 * here.
 *
 * These are the rules, in order of decreasing importance:
 *
 * 1) Nothing the caller does can be allowed to imperil the block mark.
 *
 * 2) In read operations, the first byte of the OOB we return must reflect the
 *    true state of the block mark, no matter where that block mark appears in
 *    the physical page.
 *
 * 3) ECC-based read operations return an OOB full of set bits (since we never
 *    allow ECC-based writes to the OOB, it doesn't matter what ECC-based reads
 *    return).
 *
 * 4) "Raw" read operations return a direct view of the physical bytes in the
 *    page, using the conventional definition of which bytes are data and which
 *    are OOB. This gives the caller a way to see the actual, physical bytes
 *    in the page, without the distortions applied by our ECC engine.
 *
 *
 * What we do for this specific read operation depends on two questions:
 *
 * 1) Are we doing a "raw" read, or an ECC-based read?
 *
 * 2) Are we using block mark swapping or transcription?
 *
 * There are four cases, illustrated by the following Karnaugh map:
 *
 *                    |           Raw           |         ECC-based       |
 *       -------------+-------------------------+-------------------------+
 *                    | Read the conventional   |                         |
 *                    | OOB at the end of the   |                         |
 *       Swapping     | page and return it. It  |                         |
 *                    | contains exactly what   |                         |
 *                    | we want.                | Read the block mark and |
 *       -------------+-------------------------+ return it in a buffer   |
 *                    | Read the conventional   | full of set bits.       |
 *                    | OOB at the end of the   |                         |
 *                    | page and also the block |                         |
 *       Transcribing | mark in the metadata.   |                         |
 *                    | Copy the block mark     |                         |
 *                    | into the first byte of  |                         |
 *                    | the OOB.                |                         |
 *       -------------+-------------------------+-------------------------+
 *
 * Note that we break rule #4 in the Transcribing/Raw case because we're not
 * giving an accurate view of the actual, physical bytes in the page (we're
 * overwriting the block mark). That's OK because it's more important to follow
 * rule #2.
 *
 * It turns out that knowing whether we want an "ECC-based" or "raw" read is not
 * easy. When reading a page, for example, the NAND Flash MTD code calls our
 * ecc.read_page or ecc.read_page_raw function. Thus, the fact that MTD wants an
 * ECC-based or raw view of the page is implicit in which function it calls
 * (there is a similar pair of ECC-based/raw functions for writing).
 */
static int gpmi_ecc_read_oob(struct mtd_info *mtd, struct nand_chip *chip,
				int page)
{
	struct gpmi_nand_data *this = nand_get_controller_data(chip);

	dev_dbg(this->dev, "page number is %d\n", page);
	/* clear the OOB buffer */
	memset(chip->oob_poi, ~0, mtd->oobsize);

	/* Read out the conventional OOB. */
	chip->cmdfunc(mtd, NAND_CMD_READ0, mtd->writesize, page);
	chip->read_buf(mtd, chip->oob_poi, mtd->oobsize);

	/*
	 * Now, we want to make sure the block mark is correct. In the
	 * non-transcribing case (!GPMI_IS_MX23()), we already have it.
	 * Otherwise, we need to explicitly read it.
	 */
	if (GPMI_IS_MX23(this)) {
		/* Read the block mark into the first byte of the OOB buffer. */
		chip->cmdfunc(mtd, NAND_CMD_READ0, 0, page);
		chip->oob_poi[0] = chip->read_byte(mtd);
	}

	return 0;
}

static int
gpmi_ecc_write_oob(struct mtd_info *mtd, struct nand_chip *chip, int page)
{
	struct mtd_oob_region of = { };
	int status = 0;

	/* Do we have available oob area? */
	mtd_ooblayout_free(mtd, 0, &of);
	if (!of.length)
		return -EPERM;

	if (!nand_is_slc(chip))
		return -EPERM;

	chip->cmdfunc(mtd, NAND_CMD_SEQIN, mtd->writesize + of.offset, page);
	chip->write_buf(mtd, chip->oob_poi + of.offset, of.length);
	chip->cmdfunc(mtd, NAND_CMD_PAGEPROG, -1, -1);

	status = chip->waitfunc(mtd, chip);
	return status & NAND_STATUS_FAIL ? -EIO : 0;
}

/*
 * This function reads a NAND page without involving the ECC engine (no HW
 * ECC correction).
 * The tricky part in the GPMI/BCH controller is that it stores ECC bits
 * inline (interleaved with payload DATA), and do not align data chunk on
 * byte boundaries.
 * We thus need to take care moving the payload data and ECC bits stored in the
 * page into the provided buffers, which is why we're using gpmi_copy_bits.
 *
 * See set_geometry_by_ecc_info inline comments to have a full description
 * of the layout used by the GPMI controller.
 */
static int gpmi_ecc_read_page_raw(struct mtd_info *mtd,
				  struct nand_chip *chip, uint8_t *buf,
				  int oob_required, int page)
{
	struct gpmi_nand_data *this = nand_get_controller_data(chip);
	struct bch_geometry *nfc_geo = &this->bch_geometry;
	int eccsize = nfc_geo->ecc_chunkn_size;
	int eccbits = nfc_geo->ecc_strength * nfc_geo->gf_len;
	u8 *tmp_buf = this->raw_buffer;
	size_t src_bit_off;
	size_t oob_bit_off;
	size_t oob_byte_off;
	uint8_t *oob = chip->oob_poi;
	int step;
	int ecc_chunk_count;

	chip->read_buf(mtd, tmp_buf,
		       mtd->writesize + mtd->oobsize);

	/*
	 * If required, swap the bad block marker and the data stored in the
	 * metadata section, so that we don't wrongly consider a block as bad.
	 *
	 * See the layout description for a detailed explanation on why this
	 * is needed.
	 */
	if (this->swap_block_mark) {
		u8 swap = tmp_buf[0];

		tmp_buf[0] = tmp_buf[mtd->writesize];
		tmp_buf[mtd->writesize] = swap;
	}

	/*
	 * Copy the metadata section into the oob buffer (this section is
	 * guaranteed to be aligned on a byte boundary).
	 */
	if (oob_required)
		memcpy(oob, tmp_buf, nfc_geo->metadata_size);

	oob_bit_off = nfc_geo->metadata_size * 8;
	src_bit_off = oob_bit_off;
	ecc_chunk_count = nfc_geo->ecc_chunk_count;

	/* if bch requires dedicate ecc for meta */
	if (nfc_geo->ecc_for_meta) {
		if (oob_required)
			gpmi_copy_bits(oob, oob_bit_off,
				       tmp_buf, src_bit_off,
				       eccbits);

		src_bit_off += eccbits;
		oob_bit_off += eccbits;
		ecc_chunk_count = nfc_geo->ecc_chunk_count - 1;
	}
	/* Extract interleaved payload data and ECC bits */
	for (step = 0; step < ecc_chunk_count; step++) {
		if (buf)
			gpmi_copy_bits(buf, step * eccsize * 8,
				       tmp_buf, src_bit_off,
				       eccsize * 8);
		src_bit_off += eccsize * 8;

		/* Align last ECC block to align a byte boundary */
		if (step == ecc_chunk_count - 1 &&
		    (oob_bit_off + eccbits) % 8)
			eccbits += 8 - ((oob_bit_off + eccbits) % 8);

		if (oob_required)
			gpmi_copy_bits(oob, oob_bit_off,
				       tmp_buf, src_bit_off,
				       eccbits);

		src_bit_off += eccbits;
		oob_bit_off += eccbits;
	}

	if (oob_required) {
		oob_byte_off = oob_bit_off / 8;

		if (oob_byte_off < mtd->oobsize)
			memcpy(oob + oob_byte_off,
			       tmp_buf + mtd->writesize + oob_byte_off,
			       mtd->oobsize - oob_byte_off);
	}

	return 0;
}

/*
 * This function writes a NAND page without involving the ECC engine (no HW
 * ECC generation).
 * The tricky part in the GPMI/BCH controller is that it stores ECC bits
 * inline (interleaved with payload DATA), and do not align data chunk on
 * byte boundaries.
 * We thus need to take care moving the OOB area at the right place in the
 * final page, which is why we're using gpmi_copy_bits.
 *
 * See set_geometry_by_ecc_info inline comments to have a full description
 * of the layout used by the GPMI controller.
 */
static int gpmi_ecc_write_page_raw(struct mtd_info *mtd,
				   struct nand_chip *chip,
				   const uint8_t *buf,
				   int oob_required, int page)
{
	struct gpmi_nand_data *this = nand_get_controller_data(chip);
	struct bch_geometry *nfc_geo = &this->bch_geometry;
	int eccsize = nfc_geo->ecc_chunkn_size;
	int eccbits = nfc_geo->ecc_strength * nfc_geo->gf_len;
	u8 *tmp_buf = this->raw_buffer;
	uint8_t *oob = chip->oob_poi;
	size_t dst_bit_off;
	size_t oob_bit_off;
	size_t oob_byte_off;
	int step;
	int ecc_chunk_count;

	/*
	 * Initialize all bits to 1 in case we don't have a buffer for the
	 * payload or oob data in order to leave unspecified bits of data
	 * to their initial state.
	 */
	if (!buf || !oob_required)
		memset(tmp_buf, 0xff, mtd->writesize + mtd->oobsize);

	/*
	 * First copy the metadata section (stored in oob buffer) at the
	 * beginning of the page, as imposed by the GPMI layout.
	 */
	memcpy(tmp_buf, oob, nfc_geo->metadata_size);
	oob_bit_off = nfc_geo->metadata_size * 8;
	dst_bit_off = oob_bit_off;
	ecc_chunk_count = nfc_geo->ecc_chunk_count;

	/* if bch requires dedicate ecc for meta */
	if (nfc_geo->ecc_for_meta) {
		if (oob_required)
			gpmi_copy_bits(tmp_buf, dst_bit_off,
				       oob, oob_bit_off, eccbits);

		dst_bit_off += eccbits;
		oob_bit_off += eccbits;
		ecc_chunk_count = nfc_geo->ecc_chunk_count - 1;
	}

	/* Interleave payload data and ECC bits */
	for (step = 0; step < ecc_chunk_count; step++) {
		if (buf)
			gpmi_copy_bits(tmp_buf, dst_bit_off,
				       buf, step * eccsize * 8, eccsize * 8);
		dst_bit_off += eccsize * 8;

		/* Align last ECC block to align a byte boundary */
		if (step == ecc_chunk_count - 1 &&
		    (oob_bit_off + eccbits) % 8)
			eccbits += 8 - ((oob_bit_off + eccbits) % 8);

		if (oob_required)
			gpmi_copy_bits(tmp_buf, dst_bit_off,
				       oob, oob_bit_off, eccbits);

		dst_bit_off += eccbits;
		oob_bit_off += eccbits;
	}

	oob_byte_off = oob_bit_off / 8;

	if (oob_required && oob_byte_off < mtd->oobsize)
		memcpy(tmp_buf + mtd->writesize + oob_byte_off,
		       oob + oob_byte_off, mtd->oobsize - oob_byte_off);

	/*
	 * If required, swap the bad block marker and the first byte of the
	 * metadata section, so that we don't modify the bad block marker.
	 *
	 * See the layout description for a detailed explanation on why this
	 * is needed.
	 */
	if (this->swap_block_mark) {
		u8 swap = tmp_buf[0];

		tmp_buf[0] = tmp_buf[mtd->writesize];
		tmp_buf[mtd->writesize] = swap;
	}

	chip->write_buf(mtd, tmp_buf, mtd->writesize + mtd->oobsize);

	return 0;
}

static int gpmi_ecc_read_oob_raw(struct mtd_info *mtd, struct nand_chip *chip,
				 int page)
{
	chip->cmdfunc(mtd, NAND_CMD_READ0, 0, page);

	return gpmi_ecc_read_page_raw(mtd, chip, NULL, 1, page);
}

static int gpmi_ecc_write_oob_raw(struct mtd_info *mtd, struct nand_chip *chip,
				 int page)
{
	chip->cmdfunc(mtd, NAND_CMD_SEQIN, 0, page);

	return gpmi_ecc_write_page_raw(mtd, chip, NULL, 1, page);
}

static int gpmi_block_markbad(struct mtd_info *mtd, loff_t ofs)
{
	struct nand_chip *chip = mtd_to_nand(mtd);
	struct gpmi_nand_data *this = nand_get_controller_data(chip);
	int ret = 0;
	uint8_t *block_mark;
	int column, page, status, chipnr;

	chipnr = (int)(ofs >> chip->chip_shift);
	chip->select_chip(mtd, chipnr);

	column = !GPMI_IS_MX23(this) ? mtd->writesize : 0;

	/* Write the block mark. */
	block_mark = this->data_buffer_dma;
	block_mark[0] = 0; /* bad block marker */

	/* Shift to get page */
	page = (int)(ofs >> chip->page_shift);

	chip->cmdfunc(mtd, NAND_CMD_SEQIN, column, page);
	chip->write_buf(mtd, block_mark, 1);
	chip->cmdfunc(mtd, NAND_CMD_PAGEPROG, -1, -1);

	status = chip->waitfunc(mtd, chip);
	if (status & NAND_STATUS_FAIL)
		ret = -EIO;

	chip->select_chip(mtd, -1);

	return ret;
}

static int nand_boot_set_geometry(struct gpmi_nand_data *this)
{
	struct boot_rom_geometry *geometry = &this->rom_geometry;

	/*
	 * Set the boot block stride size.
	 *
	 * In principle, we should be reading this from the OTP bits, since
	 * that's where the ROM is going to get it. In fact, we don't have any
	 * way to read the OTP bits, so we go with the default and hope for the
	 * best.
	 */
	geometry->stride_size_in_pages = 64;

	/*
	 * Set the search area stride exponent.
	 *
	 * In principle, we should be reading this from the OTP bits, since
	 * that's where the ROM is going to get it. In fact, we don't have any
	 * way to read the OTP bits, so we go with the default and hope for the
	 * best.
	 */
	geometry->search_area_stride_exponent = 2;
	return 0;
}

static const char  *fingerprint = "STMP";
static int mx23_check_transcription_stamp(struct gpmi_nand_data *this)
{
	struct boot_rom_geometry *rom_geo = &this->rom_geometry;
	struct device *dev = this->dev;
	struct nand_chip *chip = &this->nand;
	struct mtd_info *mtd = nand_to_mtd(chip);
	unsigned int search_area_size_in_strides;
	unsigned int stride;
	unsigned int page;
	uint8_t *buffer = chip->buffers->databuf;
	int saved_chip_number;
	int found_an_ncb_fingerprint = false;

	/* Compute the number of strides in a search area. */
	search_area_size_in_strides = 1 << rom_geo->search_area_stride_exponent;

	saved_chip_number = this->current_chip;
	chip->select_chip(mtd, 0);

	/*
	 * Loop through the first search area, looking for the NCB fingerprint.
	 */
	dev_dbg(dev, "Scanning for an NCB fingerprint...\n");

	for (stride = 0; stride < search_area_size_in_strides; stride++) {
		/* Compute the page addresses. */
		page = stride * rom_geo->stride_size_in_pages;

		dev_dbg(dev, "Looking for a fingerprint in page 0x%x\n", page);

		/*
		 * Read the NCB fingerprint. The fingerprint is four bytes long
		 * and starts in the 12th byte of the page.
		 */
		chip->cmdfunc(mtd, NAND_CMD_READ0, 12, page);
		chip->read_buf(mtd, buffer, strlen(fingerprint));

		/* Look for the fingerprint. */
		if (!memcmp(buffer, fingerprint, strlen(fingerprint))) {
			found_an_ncb_fingerprint = true;
			break;
		}

	}

	chip->select_chip(mtd, saved_chip_number);

	if (found_an_ncb_fingerprint)
		dev_dbg(dev, "\tFound a fingerprint\n");
	else
		dev_dbg(dev, "\tNo fingerprint found\n");
	return found_an_ncb_fingerprint;
}

/* Writes a transcription stamp. */
static int mx23_write_transcription_stamp(struct gpmi_nand_data *this)
{
	struct device *dev = this->dev;
	struct boot_rom_geometry *rom_geo = &this->rom_geometry;
	struct nand_chip *chip = &this->nand;
	struct mtd_info *mtd = nand_to_mtd(chip);
	unsigned int block_size_in_pages;
	unsigned int search_area_size_in_strides;
	unsigned int search_area_size_in_pages;
	unsigned int search_area_size_in_blocks;
	unsigned int block;
	unsigned int stride;
	unsigned int page;
	uint8_t      *buffer = chip->buffers->databuf;
	int saved_chip_number;
	int status;

	/* Compute the search area geometry. */
	block_size_in_pages = mtd->erasesize / mtd->writesize;
	search_area_size_in_strides = 1 << rom_geo->search_area_stride_exponent;
	search_area_size_in_pages = search_area_size_in_strides *
					rom_geo->stride_size_in_pages;
	search_area_size_in_blocks =
		  (search_area_size_in_pages + (block_size_in_pages - 1)) /
				    block_size_in_pages;

	dev_dbg(dev, "Search Area Geometry :\n");
	dev_dbg(dev, "\tin Blocks : %u\n", search_area_size_in_blocks);
	dev_dbg(dev, "\tin Strides: %u\n", search_area_size_in_strides);
	dev_dbg(dev, "\tin Pages  : %u\n", search_area_size_in_pages);

	/* Select chip 0. */
	saved_chip_number = this->current_chip;
	chip->select_chip(mtd, 0);

	/* Loop over blocks in the first search area, erasing them. */
	dev_dbg(dev, "Erasing the search area...\n");

	for (block = 0; block < search_area_size_in_blocks; block++) {
		/* Compute the page address. */
		page = block * block_size_in_pages;

		/* Erase this block. */
		dev_dbg(dev, "\tErasing block 0x%x\n", block);
		chip->cmdfunc(mtd, NAND_CMD_ERASE1, -1, page);
		chip->cmdfunc(mtd, NAND_CMD_ERASE2, -1, -1);

		/* Wait for the erase to finish. */
		status = chip->waitfunc(mtd, chip);
		if (status & NAND_STATUS_FAIL)
			dev_err(dev, "[%s] Erase failed.\n", __func__);
	}

	/* Write the NCB fingerprint into the page buffer. */
	memset(buffer, ~0, mtd->writesize);
	memcpy(buffer + 12, fingerprint, strlen(fingerprint));

	/* Loop through the first search area, writing NCB fingerprints. */
	dev_dbg(dev, "Writing NCB fingerprints...\n");
	for (stride = 0; stride < search_area_size_in_strides; stride++) {
		/* Compute the page addresses. */
		page = stride * rom_geo->stride_size_in_pages;

		/* Write the first page of the current stride. */
		dev_dbg(dev, "Writing an NCB fingerprint in page 0x%x\n", page);
		chip->cmdfunc(mtd, NAND_CMD_SEQIN, 0x00, page);
		chip->ecc.write_page_raw(mtd, chip, buffer, 0, page);
		chip->cmdfunc(mtd, NAND_CMD_PAGEPROG, -1, -1);

		/* Wait for the write to finish. */
		status = chip->waitfunc(mtd, chip);
		if (status & NAND_STATUS_FAIL)
			dev_err(dev, "[%s] Write failed.\n", __func__);
	}

	/* Deselect chip 0. */
	chip->select_chip(mtd, saved_chip_number);
	return 0;
}

static int mx23_boot_init(struct gpmi_nand_data  *this)
{
	struct device *dev = this->dev;
	struct nand_chip *chip = &this->nand;
	struct mtd_info *mtd = nand_to_mtd(chip);
	unsigned int block_count;
	unsigned int block;
	int     chipnr;
	int     page;
	loff_t  byte;
	uint8_t block_mark;
	int     ret = 0;

	/*
	 * If control arrives here, we can't use block mark swapping, which
	 * means we're forced to use transcription. First, scan for the
	 * transcription stamp. If we find it, then we don't have to do
	 * anything -- the block marks are already transcribed.
	 */
	if (mx23_check_transcription_stamp(this))
		return 0;

	/*
	 * If control arrives here, we couldn't find a transcription stamp, so
	 * so we presume the block marks are in the conventional location.
	 */
	dev_dbg(dev, "Transcribing bad block marks...\n");

	/* Compute the number of blocks in the entire medium. */
	block_count = chip->chipsize >> chip->phys_erase_shift;

	/*
	 * Loop over all the blocks in the medium, transcribing block marks as
	 * we go.
	 */
	for (block = 0; block < block_count; block++) {
		/*
		 * Compute the chip, page and byte addresses for this block's
		 * conventional mark.
		 */
		chipnr = block >> (chip->chip_shift - chip->phys_erase_shift);
		page = block << (chip->phys_erase_shift - chip->page_shift);
		byte = (loff_t) block <<  chip->phys_erase_shift;

		/* Send the command to read the conventional block mark. */
		chip->select_chip(mtd, chipnr);
		chip->cmdfunc(mtd, NAND_CMD_READ0, mtd->writesize, page);
		block_mark = chip->read_byte(mtd);
		chip->select_chip(mtd, -1);

		/*
		 * Check if the block is marked bad. If so, we need to mark it
		 * again, but this time the result will be a mark in the
		 * location where we transcribe block marks.
		 */
		if (block_mark != 0xff) {
			dev_dbg(dev, "Transcribing mark in block %u\n", block);
			ret = chip->block_markbad(mtd, byte);
			if (ret)
				dev_err(dev,
					"Failed to mark block bad with ret %d\n",
					ret);
		}
	}

	/* Write the stamp that indicates we've transcribed the block marks. */
	mx23_write_transcription_stamp(this);
	return 0;
}

static int nand_boot_init(struct gpmi_nand_data  *this)
{
	nand_boot_set_geometry(this);

	/* This is ROM arch-specific initilization before the BBT scanning. */
	if (GPMI_IS_MX23(this))
		return mx23_boot_init(this);
	return 0;
}

static int gpmi_set_geometry(struct gpmi_nand_data *this)
{
	int ret;

	/* Free the temporary DMA memory for reading ID. */
	gpmi_free_dma_buffer(this);

	/* Set up the NFC geometry which is used by BCH. */
	ret = bch_set_geometry(this);
	if (ret) {
		dev_err(this->dev, "Error setting BCH geometry : %d\n", ret);
		return ret;
	}

	/* Alloc the new DMA buffers according to the pagesize and oobsize */
	return gpmi_alloc_dma_buffer(this);
}

static void gpmi_nand_exit(struct gpmi_nand_data *this)
{
	nand_release(nand_to_mtd(&this->nand));
	gpmi_free_dma_buffer(this);
}

static int gpmi_init_last(struct gpmi_nand_data *this)
{
	struct nand_chip *chip = &this->nand;
	struct mtd_info *mtd = nand_to_mtd(chip);
	struct nand_ecc_ctrl *ecc = &chip->ecc;
	struct bch_geometry *bch_geo = &this->bch_geometry;
	int ret;

	/* Set up the medium geometry */
	ret = gpmi_set_geometry(this);
	if (ret)
		return ret;

	/* Save the geometry to debugfs*/
	ret = bch_create_debugfs(this);
	if (ret)
		return ret;

	/* Init the nand_ecc_ctrl{} */
	ecc->read_page	= gpmi_ecc_read_page;
	ecc->write_page	= gpmi_ecc_write_page;
	ecc->read_oob	= gpmi_ecc_read_oob;
	ecc->write_oob	= gpmi_ecc_write_oob;
	ecc->read_page_raw = gpmi_ecc_read_page_raw;
	ecc->write_page_raw = gpmi_ecc_write_page_raw;
	ecc->read_oob_raw = gpmi_ecc_read_oob_raw;
	ecc->write_oob_raw = gpmi_ecc_write_oob_raw;
	ecc->mode	= NAND_ECC_HW;
	ecc->size	= bch_geo->ecc_chunkn_size;
	ecc->strength	= bch_geo->ecc_strength;
	mtd_set_ooblayout(mtd, &gpmi_ooblayout_ops);

	/*
	 * We only enable the subpage read when:
	 *  (1) the chip is imx6, and
	 *  (2) the size of the ECC parity is byte aligned.
	 */
	if ((GPMI_IS_MX6(this) || GPMI_IS_MX7(this)) &&
		((bch_geo->gf_len * bch_geo->ecc_strength) % 8) == 0) {
		ecc->read_subpage = gpmi_ecc_read_subpage;
		chip->options |= NAND_SUBPAGE_READ;
	}

	/*
	 * Can we enable the extra features? such as EDO or Sync mode.
	 *
	 * We do not check the return value now. That's means if we fail in
	 * enable the extra features, we still can run in the normal way.
	 */
	gpmi_extra_init(this);

	return 0;
}

static int gpmi_nand_init(struct gpmi_nand_data *this)
{
	struct nand_chip *chip = &this->nand;
	struct mtd_info  *mtd = nand_to_mtd(chip);
	int ret;

	/* init current chip */
	this->current_chip	= -1;

	/* init the MTD data structures */
	mtd->name		= "gpmi-nand";
	mtd->dev.parent		= this->dev;

	/* init the nand_chip{}, we don't support a 16-bit NAND Flash bus. */
	nand_set_controller_data(chip, this);
	nand_set_flash_node(chip, this->pdev->dev.of_node);
	chip->select_chip	= gpmi_select_chip;
	chip->cmd_ctrl		= gpmi_cmd_ctrl;
	chip->dev_ready		= gpmi_dev_ready;
	chip->read_byte		= gpmi_read_byte;
	chip->read_buf		= gpmi_read_buf;
	chip->write_buf		= gpmi_write_buf;
	chip->badblock_pattern	= &gpmi_bbt_descr;
	chip->block_markbad	= gpmi_block_markbad;
	chip->options		|= NAND_NO_SUBPAGE_WRITE;

	/* Set up swap_block_mark, must be set before the gpmi_set_geometry() */
	this->swap_block_mark = !GPMI_IS_MX23(this);

<<<<<<< HEAD
	if (of_get_nand_on_flash_bbt(this->dev->of_node)) {
		chip->bbt_options |= NAND_BBT_USE_FLASH | NAND_BBT_NO_OOB;
		if (of_property_read_bool(this->dev->of_node,
					"fsl,legacy-bch-geometry"))
			this->legacy_bch_geometry = true;

		if (of_property_read_bool(this->dev->of_node,
						"fsl,no-blockmark-swap"))
			this->swap_block_mark = false;
	}
	dev_dbg(this->dev, "Blockmark swapping %sabled\n",
		this->swap_block_mark ? "en" : "dis");

=======
>>>>>>> f2ed3bfc
	/*
	 * Allocate a temporary DMA buffer for reading ID in the
	 * nand_scan_ident().
	 */
	this->bch_geometry.payload_size = 1024;
	this->bch_geometry.auxiliary_size = 128;
	ret = gpmi_alloc_dma_buffer(this);
	if (ret)
		goto err_out;

	ret = nand_scan_ident(mtd, GPMI_IS_MX6(this) || GPMI_IS_MX7(this)\
				? 2 : 1, NULL);
	if (ret)
		goto err_out;

	if (chip->bbt_options & NAND_BBT_USE_FLASH) {
		chip->bbt_options |= NAND_BBT_NO_OOB;

		if (of_property_read_bool(this->dev->of_node,
						"fsl,no-blockmark-swap"))
			this->swap_block_mark = false;

		if (of_property_read_bool(this->dev->of_node,
				"fsl,legacy-bch-geometry"))
			this->legacy_bch_geometry = true;
	}
	dev_dbg(this->dev, "Blockmark swapping %sabled\n",
		this->swap_block_mark ? "en" : "dis");

	ret = gpmi_init_last(this);
	if (ret)
		goto err_out;

	chip->options |= NAND_SKIP_BBTSCAN;
	ret = nand_scan_tail(mtd);
	if (ret)
		goto err_out;

	ret = nand_boot_init(this);
	if (ret)
		goto err_out;
	ret = chip->scan_bbt(mtd);
	if (ret)
		goto err_out;

	ret = mtd_device_register(mtd, NULL, 0);
	if (ret)
		goto err_out;
	return 0;

err_out:
	gpmi_nand_exit(this);
	return ret;
}

static const struct of_device_id gpmi_nand_id_table[] = {
	{
		.compatible = "fsl,imx23-gpmi-nand",
		.data = &gpmi_devdata_imx23,
	}, {
		.compatible = "fsl,imx28-gpmi-nand",
		.data = &gpmi_devdata_imx28,
	}, {
		.compatible = "fsl,imx6q-gpmi-nand",
		.data = &gpmi_devdata_imx6q,
	}, {
		.compatible = "fsl,imx6qp-gpmi-nand",
		.data = (void *)&gpmi_devdata_imx6qp,
	}, {
		.compatible = "fsl,imx6sx-gpmi-nand",
		.data = &gpmi_devdata_imx6sx,
	}, {
		.compatible = "fsl,imx6ul-gpmi-nand",
		.data = (void *)&gpmi_devdata_imx6ul,
	}, {
		.compatible = "fsl,imx7d-gpmi-nand",
		.data = (void *)&gpmi_devdata_imx7d,
	}, {
		.compatible = "fsl,imx6ull-gpmi-nand",
		.data = (void *)&gpmi_devdata_imx6ull,
	}, { /* sentinel */ }
};
MODULE_DEVICE_TABLE(of, gpmi_nand_id_table);

static int gpmi_nand_probe(struct platform_device *pdev)
{
	struct gpmi_nand_data *this;
	const struct of_device_id *of_id;
	int ret;

	this = devm_kzalloc(&pdev->dev, sizeof(*this), GFP_KERNEL);
	if (!this)
		return -ENOMEM;

	of_id = of_match_device(gpmi_nand_id_table, &pdev->dev);
	if (of_id) {
		this->devdata = of_id->data;
	} else {
		dev_err(&pdev->dev, "Failed to find the right device id.\n");
		return -ENODEV;
	}

	platform_set_drvdata(pdev, this);
	this->pdev  = pdev;
	this->dev   = &pdev->dev;

	ret = acquire_resources(this);
	if (ret)
		goto exit_acquire_resources;

	ret = init_rpm(this);
	if (ret)
		goto exit_nfc_init;

	ret = init_hardware(this);
	if (ret)
		goto exit_nfc_init;

	ret = gpmi_nand_init(this);
	if (ret)
		goto exit_nfc_init;

	dev_info(this->dev, "driver registered.\n");

	return 0;

exit_nfc_init:
	release_resources(this);
exit_acquire_resources:

	return ret;
}

static int gpmi_nand_remove(struct platform_device *pdev)
{
	struct gpmi_nand_data *this = platform_get_drvdata(pdev);

	gpmi_nand_exit(this);
	pm_runtime_disable(this->dev);
	release_resources(this);
	return 0;
}

<<<<<<< HEAD
=======
#ifdef CONFIG_PM_SLEEP
>>>>>>> f2ed3bfc
static int gpmi_pm_suspend(struct device *dev)
{
	struct gpmi_nand_data *this = dev_get_drvdata(dev);

	release_dma_channels(this);
	pinctrl_pm_select_sleep_state(dev);
	return 0;
}

static int gpmi_pm_resume(struct device *dev)
{
	struct gpmi_nand_data *this = dev_get_drvdata(dev);
	int ret;

	pinctrl_pm_select_default_state(dev);

	ret = acquire_dma_channels(this);
	if (ret < 0)
		return ret;

	/* re-init the GPMI registers */
	this->flags &= ~GPMI_TIMING_INIT_OK;
	ret = gpmi_init(this);
	if (ret) {
		dev_err(this->dev, "Error setting GPMI : %d\n", ret);
		return ret;
	}

	/* re-init the BCH registers */
	ret = bch_set_geometry(this);
	if (ret) {
		dev_err(this->dev, "Error setting BCH : %d\n", ret);
		return ret;
	}

	/* re-init others */
	gpmi_extra_init(this);

	return 0;
}
<<<<<<< HEAD
=======
#endif /* CONFIG_PM_SLEEP */
>>>>>>> f2ed3bfc

#define gpmi_enable_clk(x) __gpmi_enable_clk(x, true)
#define gpmi_disable_clk(x) __gpmi_enable_clk(x, false)

int gpmi_runtime_suspend(struct device *dev)
{
	struct gpmi_nand_data *this = dev_get_drvdata(dev);

	gpmi_disable_clk(this);
	release_bus_freq(BUS_FREQ_HIGH);
	return 0;
}

int gpmi_runtime_resume(struct device *dev)
{
	struct gpmi_nand_data *this = dev_get_drvdata(dev);
	int ret;

	ret = gpmi_enable_clk(this);
	if (ret)
		return ret;

	request_bus_freq(BUS_FREQ_HIGH);
	return 0;
}

static const struct dev_pm_ops gpmi_pm_ops = {
	SET_RUNTIME_PM_OPS(gpmi_runtime_suspend, gpmi_runtime_resume, NULL)
	SET_SYSTEM_SLEEP_PM_OPS(gpmi_pm_suspend, gpmi_pm_resume)
};

static struct platform_driver gpmi_nand_driver = {
	.driver = {
		.name = "gpmi-nand",
		.pm = &gpmi_pm_ops,
		.of_match_table = gpmi_nand_id_table,
	},
	.probe   = gpmi_nand_probe,
	.remove  = gpmi_nand_remove,
};
module_platform_driver(gpmi_nand_driver);

MODULE_AUTHOR("Freescale Semiconductor, Inc.");
MODULE_DESCRIPTION("i.MX GPMI NAND Flash Controller Driver");
MODULE_LICENSE("GPL");<|MERGE_RESOLUTION|>--- conflicted
+++ resolved
@@ -25,10 +25,6 @@
 #include <linux/mtd/partitions.h>
 #include <linux/of.h>
 #include <linux/of_device.h>
-<<<<<<< HEAD
-#include <linux/of_mtd.h>
-=======
->>>>>>> f2ed3bfc
 #include <linux/busfreq-imx.h>
 #include <linux/pm_runtime.h>
 #include "gpmi-nand.h"
@@ -199,11 +195,7 @@
 		unsigned int *chunk_num)
 {
 	struct bch_geometry *geo = &this->bch_geometry;
-<<<<<<< HEAD
-	struct mtd_info *mtd = &this->mtd;
-=======
 	struct mtd_info *mtd = &this->nand.mtd;
->>>>>>> f2ed3bfc
 	unsigned int i, j;
 
 	if (geo->ecc_chunk0_size != geo->ecc_chunkn_size) {
@@ -350,13 +342,8 @@
 static int set_geometry_for_large_oob(struct gpmi_nand_data *this)
 {
 	struct bch_geometry *geo = &this->bch_geometry;
-<<<<<<< HEAD
-	struct mtd_info *mtd = &this->mtd;
-	struct nand_chip *chip = mtd->priv;
-=======
 	struct mtd_info *mtd = &this->nand.mtd;
 	struct nand_chip *chip = mtd_to_nand(mtd);
->>>>>>> f2ed3bfc
 	unsigned int block_mark_bit_offset;
 	unsigned int max_ecc;
 	unsigned int bbm_chunk;
@@ -510,17 +497,9 @@
 	geo->ecc_strength = get_ecc_strength(this);
 	if (!gpmi_check_ecc(this)) {
 		dev_err(this->dev,
-<<<<<<< HEAD
-			" Default ecc strength(%d) is beyond our"
-			" capability(%d)."
-			" Try to use maximum ecc strength controller\n"
-			" can support.\n"
-			, geo->ecc_strength,
-=======
 			"ecc strength: %d cannot be supported by the controller (%d)\n"
 			"try to use maximum ecc strength that NAND chip required\n",
 			geo->ecc_strength,
->>>>>>> f2ed3bfc
 			this->devdata->bch_max_ecc_strength);
 		return -EINVAL;
 	}
@@ -601,13 +580,8 @@
 
 int common_nfc_set_geometry(struct gpmi_nand_data *this)
 {
-<<<<<<< HEAD
-	struct mtd_info *mtd = &this->mtd;
-	struct nand_chip *chip = mtd->priv;
-=======
 	struct mtd_info *mtd = &this->nand.mtd;
 	struct nand_chip *chip = mtd_to_nand(mtd);
->>>>>>> f2ed3bfc
 
 	if (chip->ecc_strength_ds > this->devdata->bch_max_ecc_strength) {
 		dev_err(this->dev,
@@ -1264,61 +1238,6 @@
 	p[1] = (p[1] & mask) | (from_oob >> (8 - bit));
 }
 
-static bool gpmi_erased_check(struct gpmi_nand_data *this,
-			unsigned char *data, unsigned int chunk, int page,
-			unsigned int *max_bitflips)
-{
-	struct nand_chip *chip = &this->nand;
-	struct mtd_info	*mtd = &this->mtd;
-	struct bch_geometry *geo = &this->bch_geometry;
-	int base = geo->ecc_chunkn_size * chunk;
-	unsigned int flip_bits = 0, flip_bits_noecc = 0;
-	uint64_t *buf = (uint64_t *)this->data_buffer_dma;
-	unsigned int threshold;
-	int i;
-
-	threshold = geo->gf_len / 2;
-	if (threshold > geo->ecc_strength)
-		threshold = geo->ecc_strength;
-
-	/* Count bitflips */
-	for (i = 0; i < geo->ecc_chunkn_size; i++) {
-		flip_bits += hweight8(~data[base + i]);
-		if (flip_bits > threshold)
-			return false;
-	}
-
-	/*
-	 * Read out the whole page with ECC disabled, and check it again,
-	 * This is more strict then just read out a chunk, and it makes
-	 * the code more simple.
-	 */
-	chip->cmdfunc(mtd, NAND_CMD_READ0, 0, page);
-	chip->read_buf(mtd, (uint8_t *)buf, mtd->writesize);
-
-	/* Count the bitflips for the no ECC buffer */
-	for (i = 0; i < mtd->writesize / 8; i++) {
-		flip_bits_noecc += hweight64(~buf[i]);
-		if (flip_bits_noecc > threshold)
-			return false;
-	}
-
-	/* Tell the upper layer the bitflips we corrected. */
-	mtd->ecc_stats.corrected += flip_bits;
-	*max_bitflips = max_t(unsigned int, *max_bitflips, flip_bits);
-
-	/*
-	 * The geo->payload_size maybe not equal to the page size
-	 * when the Subpage-Read is enabled.
-	 */
-	memset(data, 0xff, geo->payload_size);
-
-	dev_dbg(this->dev, "The page(%d) is an erased page(%d,%d,%d,%d).\n",
-		page, chunk, threshold, flip_bits, flip_bits_noecc);
-
-	return true;
-}
-
 static int gpmi_ecc_read_page(struct mtd_info *mtd, struct nand_chip *chip,
 				uint8_t *buf, int oob_required, int page)
 {
@@ -1383,11 +1302,6 @@
 		}
 
 		if (*status == STATUS_UNCORRECTABLE) {
-<<<<<<< HEAD
-			if (gpmi_erased_check(this, payload_virt, i,
-						page, &max_bitflips))
-				break;
-=======
 			int eccbits = nfc_geo->ecc_strength * nfc_geo->gf_len;
 			u8 *eccbuf = this->raw_buffer;
 			int offset, bitoffset;
@@ -1455,7 +1369,6 @@
 				continue;
 			}
 
->>>>>>> f2ed3bfc
 			mtd->ecc_stats.failed++;
 			continue;
 		}
@@ -1478,10 +1391,6 @@
 		memset(chip->oob_poi, ~0, mtd->oobsize);
 		chip->oob_poi[0] = ((uint8_t *) auxiliary_virt)[0];
 	}
-
-	/* if bitflip occurred in erased page, change data to all 0xff */
-	if (flag)
-		memset(buf, 0xff, nfc_geo->payload_size);
 
 	/* if bitflip occurred in erased page, change data to all 0xff */
 	if (flag)
@@ -2395,22 +2304,6 @@
 	/* Set up swap_block_mark, must be set before the gpmi_set_geometry() */
 	this->swap_block_mark = !GPMI_IS_MX23(this);
 
-<<<<<<< HEAD
-	if (of_get_nand_on_flash_bbt(this->dev->of_node)) {
-		chip->bbt_options |= NAND_BBT_USE_FLASH | NAND_BBT_NO_OOB;
-		if (of_property_read_bool(this->dev->of_node,
-					"fsl,legacy-bch-geometry"))
-			this->legacy_bch_geometry = true;
-
-		if (of_property_read_bool(this->dev->of_node,
-						"fsl,no-blockmark-swap"))
-			this->swap_block_mark = false;
-	}
-	dev_dbg(this->dev, "Blockmark swapping %sabled\n",
-		this->swap_block_mark ? "en" : "dis");
-
-=======
->>>>>>> f2ed3bfc
 	/*
 	 * Allocate a temporary DMA buffer for reading ID in the
 	 * nand_scan_ident().
@@ -2554,10 +2447,7 @@
 	return 0;
 }
 
-<<<<<<< HEAD
-=======
 #ifdef CONFIG_PM_SLEEP
->>>>>>> f2ed3bfc
 static int gpmi_pm_suspend(struct device *dev)
 {
 	struct gpmi_nand_data *this = dev_get_drvdata(dev);
@@ -2598,10 +2488,7 @@
 
 	return 0;
 }
-<<<<<<< HEAD
-=======
 #endif /* CONFIG_PM_SLEEP */
->>>>>>> f2ed3bfc
 
 #define gpmi_enable_clk(x) __gpmi_enable_clk(x, true)
 #define gpmi_disable_clk(x) __gpmi_enable_clk(x, false)
