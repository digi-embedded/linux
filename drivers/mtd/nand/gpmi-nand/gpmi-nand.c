/*
 * Freescale GPMI NAND Flash Driver
 *
 * Copyright (C) 2010-2016 Freescale Semiconductor, Inc.
 * Copyright (C) 2008 Embedded Alley Solutions, Inc.
 *
 * This program is free software; you can redistribute it and/or modify
 * it under the terms of the GNU General Public License as published by
 * the Free Software Foundation; either version 2 of the License, or
 * (at your option) any later version.
 *
 * This program is distributed in the hope that it will be useful,
 * but WITHOUT ANY WARRANTY; without even the implied warranty of
 * MERCHANTABILITY or FITNESS FOR A PARTICULAR PURPOSE.  See the
 * GNU General Public License for more details.
 *
 * You should have received a copy of the GNU General Public License along
 * with this program; if not, write to the Free Software Foundation, Inc.,
 * 51 Franklin Street, Fifth Floor, Boston, MA 02110-1301 USA.
 */
#include <linux/clk.h>
#include <linux/slab.h>
#include <linux/interrupt.h>
#include <linux/module.h>
#include <linux/mtd/partitions.h>
#include <linux/of.h>
#include <linux/of_device.h>
#include <linux/busfreq-imx.h>
#include <linux/pm_runtime.h>
#include "gpmi-nand.h"
#include "bch-regs.h"

/* Resource names for the GPMI NAND driver. */
#define GPMI_NAND_GPMI_REGS_ADDR_RES_NAME  "gpmi-nand"
#define GPMI_NAND_BCH_REGS_ADDR_RES_NAME   "bch"
#define GPMI_NAND_BCH_INTERRUPT_RES_NAME   "bch"

#define GPMI_RPM_TIMEOUT	50 /* ms */

/* add our owner bbt descriptor */
static uint8_t scan_ff_pattern[] = { 0xff };
static struct nand_bbt_descr gpmi_bbt_descr = {
	.options	= 0,
	.offs		= 0,
	.len		= 1,
	.pattern	= scan_ff_pattern
};

/*
 * We may change the layout if we can get the ECC info from the datasheet,
 * else we will use all the (page + OOB).
 */
static int gpmi_ooblayout_ecc(struct mtd_info *mtd, int section,
			      struct mtd_oob_region *oobregion)
{
	struct nand_chip *chip = mtd_to_nand(mtd);
	struct gpmi_nand_data *this = nand_get_controller_data(chip);
	struct bch_geometry *geo = &this->bch_geometry;

	if (section)
		return -ERANGE;

	oobregion->offset = 0;
	oobregion->length = geo->page_size - mtd->writesize;

	return 0;
}

static int gpmi_ooblayout_free(struct mtd_info *mtd, int section,
			       struct mtd_oob_region *oobregion)
{
	struct nand_chip *chip = mtd_to_nand(mtd);
	struct gpmi_nand_data *this = nand_get_controller_data(chip);
	struct bch_geometry *geo = &this->bch_geometry;

	if (section)
		return -ERANGE;

	/* The available oob size we have. */
	if (geo->page_size < mtd->writesize + mtd->oobsize) {
		oobregion->offset = geo->page_size - mtd->writesize;
		oobregion->length = mtd->oobsize - oobregion->offset;
	}

	return 0;
}

static const struct mtd_ooblayout_ops gpmi_ooblayout_ops = {
	.ecc = gpmi_ooblayout_ecc,
	.free = gpmi_ooblayout_free,
};

static const struct gpmi_devdata gpmi_devdata_imx23 = {
	.type = IS_MX23,
	.bch_max_ecc_strength = 20,
	.max_chain_delay = 16,
};

static const struct gpmi_devdata gpmi_devdata_imx28 = {
	.type = IS_MX28,
	.bch_max_ecc_strength = 20,
	.max_chain_delay = 16,
};

static const struct gpmi_devdata gpmi_devdata_imx6q = {
	.type = IS_MX6Q,
	.bch_max_ecc_strength = 40,
	.max_chain_delay = 12,
};

static const struct gpmi_devdata gpmi_devdata_imx6qp = {
	.type = IS_MX6QP,
	.bch_max_ecc_strength = 40,
	.max_chain_delay = 12,
};

static const struct gpmi_devdata gpmi_devdata_imx6sx = {
	.type = IS_MX6SX,
	.bch_max_ecc_strength = 62,
	.max_chain_delay = 12,
};

static const struct gpmi_devdata gpmi_devdata_imx7d = {
	.type = IS_MX7D,
	.bch_max_ecc_strength = 62,
	.max_chain_delay = 12,
};

static const struct gpmi_devdata gpmi_devdata_imx6ul = {
	.type = IS_MX6UL,
	.bch_max_ecc_strength = 40,
	.max_chain_delay = 12,
};

static const struct gpmi_devdata gpmi_devdata_imx6ull = {
	.type = IS_MX6ULL,
	.bch_max_ecc_strength = 40,
	.max_chain_delay = 12,
};

<<<<<<< HEAD
=======
static const struct gpmi_devdata gpmi_devdata_imx8qxp = {
	.type = IS_MX8QXP,
	.bch_max_ecc_strength = 62,
	.max_chain_delay = 12,
};

>>>>>>> 423d9423
static irqreturn_t bch_irq(int irq, void *cookie)
{
	struct gpmi_nand_data *this = cookie;

	gpmi_clear_bch(this);
	complete(&this->bch_done);
	return IRQ_HANDLED;
}

/*
 *  Calculate the ECC strength by hand:
 *	E : The ECC strength.
 *	G : the length of Galois Field.
 *	N : The chunk count of per page.
 *	O : the oobsize of the NAND chip.
 *	M : the metasize of per page.
 *
 *	The formula is :
 *		E * G * N
 *	      ------------ <= (O - M)
 *                  8
 *
 *      So, we get E by:
 *                    (O - M) * 8
 *              E <= -------------
 *                       G * N
 */
static inline int get_ecc_strength(struct gpmi_nand_data *this)
{
	struct bch_geometry *geo = &this->bch_geometry;
	struct mtd_info	*mtd = nand_to_mtd(&this->nand);
	int ecc_strength;

	ecc_strength = ((mtd->oobsize - geo->metadata_size) * 8)
			/ (geo->gf_len * geo->ecc_chunk_count);

	/* We need the minor even number. */
	return round_down(ecc_strength, 2);
}

static inline bool gpmi_check_ecc(struct gpmi_nand_data *this)
{
	struct bch_geometry *geo = &this->bch_geometry;

	/* Do the sanity check. */
	if (GPMI_IS_MX23(this) || GPMI_IS_MX28(this)) {
		/* The mx23/mx28 only support the GF13. */
		if (geo->gf_len == 14)
			return false;
	}
	return geo->ecc_strength <= this->devdata->bch_max_ecc_strength;
}

static inline bool bbm_in_data_chunk(struct gpmi_nand_data *this,
		unsigned int *chunk_num)
{
	struct bch_geometry *geo = &this->bch_geometry;
	struct mtd_info *mtd = &this->nand.mtd;
	unsigned int i, j;

	if (geo->ecc_chunk0_size != geo->ecc_chunkn_size) {
		dev_err(this->dev, "The size of chunk0 must equal to chunkn\n");
		return false;
	}

	i = (mtd->writesize * 8 - geo->metadata_size * 8) /
		(geo->gf_len * geo->ecc_strength +
				geo->ecc_chunkn_size * 8);

	j = (mtd->writesize * 8 - geo->metadata_size * 8) -
		(geo->gf_len * geo->ecc_strength +
				geo->ecc_chunkn_size * 8) * i;

	if (j < geo->ecc_chunkn_size * 8) {
		*chunk_num = i+1;
		dev_dbg(this->dev, "Set ecc to %d and bbm in chunk %d\n",
				geo->ecc_strength, *chunk_num);
		return true;
	}

	return false;
}

/*
 * If we can get the ECC information from the nand chip, we do not
 * need to calculate them ourselves.
 *
 * We may have available oob space in this case.
 */
static int set_geometry_by_ecc_info(struct gpmi_nand_data *this)
{
	struct bch_geometry *geo = &this->bch_geometry;
	struct nand_chip *chip = &this->nand;
	struct mtd_info *mtd = nand_to_mtd(chip);
	unsigned int block_mark_bit_offset;

	if (!(chip->ecc_strength_ds > 0 && chip->ecc_step_ds > 0))
		return -EINVAL;

	switch (chip->ecc_step_ds) {
	case SZ_512:
		geo->gf_len = 13;
		break;
	case SZ_1K:
		geo->gf_len = 14;
		break;
	default:
		dev_err(this->dev,
			"unsupported nand chip. ecc bits : %d, ecc size : %d\n",
			chip->ecc_strength_ds, chip->ecc_step_ds);
		return -EINVAL;
	}
	geo->ecc_chunk0_size = chip->ecc_step_ds;
	geo->ecc_chunkn_size = chip->ecc_step_ds;
	geo->ecc_strength = round_up(chip->ecc_strength_ds, 2);
	if (!gpmi_check_ecc(this))
		return -EINVAL;

	/* Keep the C >= O */
	if (geo->ecc_chunkn_size < mtd->oobsize) {
		dev_err(this->dev,
			"unsupported nand chip. ecc size: %d, oob size : %d\n",
			chip->ecc_step_ds, mtd->oobsize);
		return -EINVAL;
	}

	/* The default value, see comment in the legacy_set_geometry(). */
	geo->metadata_size = 10;

	geo->ecc_chunk_count = mtd->writesize / geo->ecc_chunkn_size;

	/*
	 * Now, the NAND chip with 2K page(data chunk is 512byte) shows below:
	 *
	 *    |                          P                            |
	 *    |<----------------------------------------------------->|
	 *    |                                                       |
	 *    |                                        (Block Mark)   |
	 *    |                      P'                      |      | |     |
	 *    |<-------------------------------------------->|  D   | |  O' |
	 *    |                                              |<---->| |<--->|
	 *    V                                              V      V V     V
	 *    +---+----------+-+----------+-+----------+-+----------+-+-----+
	 *    | M |   data   |E|   data   |E|   data   |E|   data   |E|     |
	 *    +---+----------+-+----------+-+----------+-+----------+-+-----+
	 *                                                   ^              ^
	 *                                                   |      O       |
	 *                                                   |<------------>|
	 *                                                   |              |
	 *
	 *	P : the page size for BCH module.
	 *	E : The ECC strength.
	 *	G : the length of Galois Field.
	 *	N : The chunk count of per page.
	 *	M : the metasize of per page.
	 *	C : the ecc chunk size, aka the "data" above.
	 *	P': the nand chip's page size.
	 *	O : the nand chip's oob size.
	 *	O': the free oob.
	 *
	 *	The formula for P is :
	 *
	 *	            E * G * N
	 *	       P = ------------ + P' + M
	 *                      8
	 *
	 * The position of block mark moves forward in the ECC-based view
	 * of page, and the delta is:
	 *
	 *                   E * G * (N - 1)
	 *             D = (---------------- + M)
	 *                          8
	 *
	 * Please see the comment in legacy_set_geometry().
	 * With the condition C >= O , we still can get same result.
	 * So the bit position of the physical block mark within the ECC-based
	 * view of the page is :
	 *             (P' - D) * 8
	 */
	geo->page_size = mtd->writesize + geo->metadata_size +
		(geo->gf_len * geo->ecc_strength * geo->ecc_chunk_count) / 8;

	geo->payload_size = mtd->writesize;

	geo->auxiliary_status_offset = ALIGN(geo->metadata_size, 4);
	geo->auxiliary_size = ALIGN(geo->metadata_size, 4)
				+ ALIGN(geo->ecc_chunk_count, 4);

	if (!this->swap_block_mark)
		return 0;

	/* For bit swap. */
	block_mark_bit_offset = mtd->writesize * 8 -
		(geo->ecc_strength * geo->gf_len * (geo->ecc_chunk_count - 1)
				+ geo->metadata_size * 8);

	geo->block_mark_byte_offset = block_mark_bit_offset / 8;
	geo->block_mark_bit_offset  = block_mark_bit_offset % 8;
	return 0;
}

static int set_geometry_for_large_oob(struct gpmi_nand_data *this)
{
	struct bch_geometry *geo = &this->bch_geometry;
	struct mtd_info *mtd = &this->nand.mtd;
	struct nand_chip *chip = mtd_to_nand(mtd);
	unsigned int block_mark_bit_offset;
	unsigned int max_ecc;
	unsigned int bbm_chunk;
	unsigned int i;


	/* sanity check for the minimum ecc nand required */
	if (!(chip->ecc_strength_ds > 0 && chip->ecc_step_ds > 0))
		return -EINVAL;
	geo->ecc_strength = chip->ecc_strength_ds;

	/* check if platform can support this nand */
	if (!gpmi_check_ecc(this)) {
		dev_err(this->dev,
				"unsupported NAND chip,\
				minimum ecc required %d\n"
				, geo->ecc_strength);
		return -EINVAL;
	}

	/* calculate the maximum ecc platform can support*/
	geo->metadata_size = 10;
	geo->gf_len = 14;
	geo->ecc_chunk0_size = 1024;
	geo->ecc_chunkn_size = 1024;
	geo->ecc_chunk_count = mtd->writesize / geo->ecc_chunkn_size;
	max_ecc = min(get_ecc_strength(this),
			this->devdata->bch_max_ecc_strength);

	/* search a supported ecc strength that makes bbm */
	/* located in data chunk  */
	geo->ecc_strength = chip->ecc_strength_ds;
	while (!(geo->ecc_strength > max_ecc)) {
		if (bbm_in_data_chunk(this, &bbm_chunk))
			goto geo_setting;
		geo->ecc_strength += 2;
	}

	/* if none of them works, keep using the minimum ecc */
	/* nand required but changing ecc page layout  */
	geo->ecc_strength = chip->ecc_strength_ds;
	/* add extra ecc for meta data */
	geo->ecc_chunk0_size = 0;
	geo->ecc_chunk_count = (mtd->writesize / geo->ecc_chunkn_size) + 1;
	geo->ecc_for_meta = 1;
	/* check if oob can afford this extra ecc chunk */
	if (mtd->oobsize * 8 < geo->metadata_size * 8 +
			geo->gf_len * geo->ecc_strength
			* geo->ecc_chunk_count) {
		dev_err(this->dev, "unsupported NAND chip with new layout\n");
		return -EINVAL;
	}

	/* calculate in which chunk bbm located */
	bbm_chunk = (mtd->writesize * 8 - geo->metadata_size * 8 -
		geo->gf_len * geo->ecc_strength) /
		(geo->gf_len * geo->ecc_strength +
				geo->ecc_chunkn_size * 8) + 1;

geo_setting:

<<<<<<< HEAD
	geo->page_size = mtd->writesize + mtd->oobsize;
=======
	geo->page_size = mtd->writesize + geo->metadata_size +
		(geo->gf_len * geo->ecc_strength * geo->ecc_chunk_count) / 8;
>>>>>>> 423d9423
	geo->payload_size = mtd->writesize;

	/*
	 * The auxiliary buffer contains the metadata and the ECC status. The
	 * metadata is padded to the nearest 32-bit boundary. The ECC status
	 * contains one byte for every ECC chunk, and is also padded to the
	 * nearest 32-bit boundary.
	 */
	geo->auxiliary_status_offset = ALIGN(geo->metadata_size, 4);
	geo->auxiliary_size = ALIGN(geo->metadata_size, 4)
				+ ALIGN(geo->ecc_chunk_count, 4);

	if (!this->swap_block_mark)
		return 0;

	/* calculate the number of ecc chunk behind the bbm */
	i = (mtd->writesize / geo->ecc_chunkn_size) - bbm_chunk + 1;

	block_mark_bit_offset = mtd->writesize * 8 -
		(geo->ecc_strength * geo->gf_len * (geo->ecc_chunk_count - i)
				+ geo->metadata_size * 8);

	geo->block_mark_byte_offset = block_mark_bit_offset / 8;
	geo->block_mark_bit_offset  = block_mark_bit_offset % 8;

	dev_dbg(this->dev, "BCH Geometry :\n"
		"GF length              : %u\n"
		"ECC Strength           : %u\n"
		"Page Size in Bytes     : %u\n"
		"Metadata Size in Bytes : %u\n"
		"ECC Chunk0 Size in Bytes: %u\n"
		"ECC Chunkn Size in Bytes: %u\n"
		"ECC Chunk Count        : %u\n"
		"Payload Size in Bytes  : %u\n"
		"Auxiliary Size in Bytes: %u\n"
		"Auxiliary Status Offset: %u\n"
		"Block Mark Byte Offset : %u\n"
		"Block Mark Bit Offset  : %u\n"
		"Block Mark in chunk	: %u\n"
		"Ecc for Meta data	: %u\n",
		geo->gf_len,
		geo->ecc_strength,
		geo->page_size,
		geo->metadata_size,
		geo->ecc_chunk0_size,
		geo->ecc_chunkn_size,
		geo->ecc_chunk_count,
		geo->payload_size,
		geo->auxiliary_size,
		geo->auxiliary_status_offset,
		geo->block_mark_byte_offset,
		geo->block_mark_bit_offset,
		bbm_chunk,
		geo->ecc_for_meta);

	return 0;
}

static int legacy_set_geometry(struct gpmi_nand_data *this)
{
	struct bch_geometry *geo = &this->bch_geometry;
	struct mtd_info *mtd = nand_to_mtd(&this->nand);
	unsigned int metadata_size;
	unsigned int status_size;
	unsigned int block_mark_bit_offset;

	/*
	 * The size of the metadata can be changed, though we set it to 10
	 * bytes now. But it can't be too large, because we have to save
	 * enough space for BCH.
	 */
	geo->metadata_size = 10;

	/* The default for the length of Galois Field. */
	geo->gf_len = 13;

	/* The default for chunk size. */
	geo->ecc_chunk0_size = 512;
	geo->ecc_chunkn_size = 512;
	while (geo->ecc_chunkn_size < mtd->oobsize) {
		geo->ecc_chunk0_size *= 2; /* keep C >= O */
		geo->ecc_chunkn_size *= 2; /* keep C >= O */
		geo->gf_len = 14;
	}

	geo->ecc_chunk_count = mtd->writesize / geo->ecc_chunkn_size;

	/* We use the same ECC strength for all chunks. */
	geo->ecc_strength = get_ecc_strength(this);
	if (!gpmi_check_ecc(this)) {
		dev_err(this->dev,
			"ecc strength: %d cannot be supported by the controller (%d)\n"
			"try to use maximum ecc strength that NAND chip required\n",
			geo->ecc_strength,
			this->devdata->bch_max_ecc_strength);
		return -EINVAL;
	}

	geo->page_size = mtd->writesize + geo->metadata_size +
		(geo->gf_len * geo->ecc_strength * geo->ecc_chunk_count) / 8;
	geo->payload_size = mtd->writesize;

	/*
	 * The auxiliary buffer contains the metadata and the ECC status. The
	 * metadata is padded to the nearest 32-bit boundary. The ECC status
	 * contains one byte for every ECC chunk, and is also padded to the
	 * nearest 32-bit boundary.
	 */
	metadata_size = ALIGN(geo->metadata_size, 4);
	status_size   = ALIGN(geo->ecc_chunk_count, 4);

	geo->auxiliary_size = metadata_size + status_size;
	geo->auxiliary_status_offset = metadata_size;

	if (!this->swap_block_mark)
		return 0;

	/*
	 * We need to compute the byte and bit offsets of
	 * the physical block mark within the ECC-based view of the page.
	 *
	 * NAND chip with 2K page shows below:
	 *                                             (Block Mark)
	 *                                                   |      |
	 *                                                   |  D   |
	 *                                                   |<---->|
	 *                                                   V      V
	 *    +---+----------+-+----------+-+----------+-+----------+-+
	 *    | M |   data   |E|   data   |E|   data   |E|   data   |E|
	 *    +---+----------+-+----------+-+----------+-+----------+-+
	 *
	 * The position of block mark moves forward in the ECC-based view
	 * of page, and the delta is:
	 *
	 *                   E * G * (N - 1)
	 *             D = (---------------- + M)
	 *                          8
	 *
	 * With the formula to compute the ECC strength, and the condition
	 *       : C >= O         (C is the ecc chunk size)
	 *
	 * It's easy to deduce to the following result:
	 *
	 *         E * G       (O - M)      C - M         C - M
	 *      ----------- <= ------- <=  --------  <  ---------
	 *           8            N           N          (N - 1)
	 *
	 *  So, we get:
	 *
	 *                   E * G * (N - 1)
	 *             D = (---------------- + M) < C
	 *                          8
	 *
	 *  The above inequality means the position of block mark
	 *  within the ECC-based view of the page is still in the data chunk,
	 *  and it's NOT in the ECC bits of the chunk.
	 *
	 *  Use the following to compute the bit position of the
	 *  physical block mark within the ECC-based view of the page:
	 *          (page_size - D) * 8
	 *
	 *  --Huang Shijie
	 */
	block_mark_bit_offset = mtd->writesize * 8 -
		(geo->ecc_strength * geo->gf_len * (geo->ecc_chunk_count - 1)
				+ geo->metadata_size * 8);

	geo->block_mark_byte_offset = block_mark_bit_offset / 8;
	geo->block_mark_bit_offset  = block_mark_bit_offset % 8;
	return 0;
}

int common_nfc_set_geometry(struct gpmi_nand_data *this)
{
	struct mtd_info *mtd = &this->nand.mtd;
	struct nand_chip *chip = mtd_to_nand(mtd);

	if (chip->ecc_strength_ds > this->devdata->bch_max_ecc_strength) {
		dev_err(this->dev,
			"unsupported NAND chip, minimum ecc required %d\n"
			, chip->ecc_strength_ds);
		return -EINVAL;
	}

	if ((!(chip->ecc_strength_ds > 0 && chip->ecc_step_ds > 0) &&
			(mtd->oobsize < 1024)) || this->legacy_bch_geometry) {
		dev_warn(this->dev, "use legacy bch geometry\n");
		return legacy_set_geometry(this);
	}

	if (mtd->oobsize > 1024 || chip->ecc_step_ds < mtd->oobsize)
		return set_geometry_for_large_oob(this);

	return set_geometry_by_ecc_info(this);
}

struct dma_chan *get_dma_chan(struct gpmi_nand_data *this)
{
	/* We use the DMA channel 0 to access all the nand chips. */
	return this->dma_chans[0];
}

/* Can we use the upper's buffer directly for DMA? */
void prepare_data_dma(struct gpmi_nand_data *this, enum dma_data_direction dr)
{
	struct scatterlist *sgl = &this->data_sgl;
	int ret;

	/* first try to map the upper buffer directly */
	if (virt_addr_valid(this->upper_buf) &&
		!object_is_on_stack(this->upper_buf)) {
		sg_init_one(sgl, this->upper_buf, this->upper_len);
		ret = dma_map_sg(this->dev, sgl, 1, dr);
		if (ret == 0)
			goto map_fail;

		this->direct_dma_map_ok = true;
		return;
	}

map_fail:
	/* We have to use our own DMA buffer. */
	sg_init_one(sgl, this->data_buffer_dma, this->upper_len);

	if (dr == DMA_TO_DEVICE)
		memcpy(this->data_buffer_dma, this->upper_buf, this->upper_len);

	dma_map_sg(this->dev, sgl, 1, dr);

	this->direct_dma_map_ok = false;
}

/* This will be called after the DMA operation is finished. */
static void dma_irq_callback(void *param)
{
	struct gpmi_nand_data *this = param;
	struct completion *dma_c = &this->dma_done;

	switch (this->dma_type) {
	case DMA_FOR_COMMAND:
		dma_unmap_sg(this->dev, &this->cmd_sgl, 1, DMA_TO_DEVICE);
		break;

	case DMA_FOR_READ_DATA:
		dma_unmap_sg(this->dev, &this->data_sgl, 1, DMA_FROM_DEVICE);
		if (this->direct_dma_map_ok == false)
			memcpy(this->upper_buf, this->data_buffer_dma,
				this->upper_len);
		break;

	case DMA_FOR_WRITE_DATA:
		dma_unmap_sg(this->dev, &this->data_sgl, 1, DMA_TO_DEVICE);
		break;

	case DMA_FOR_READ_ECC_PAGE:
	case DMA_FOR_WRITE_ECC_PAGE:
		/* We have to wait the BCH interrupt to finish. */
		break;

	default:
		dev_err(this->dev, "in wrong DMA operation.\n");
	}

	complete(dma_c);
}

int start_dma_without_bch_irq(struct gpmi_nand_data *this,
				struct dma_async_tx_descriptor *desc)
{
	struct completion *dma_c = &this->dma_done;
	unsigned long timeout;

	init_completion(dma_c);

	desc->callback		= dma_irq_callback;
	desc->callback_param	= this;
	dmaengine_submit(desc);
	dma_async_issue_pending(get_dma_chan(this));

	/* Wait for the interrupt from the DMA block. */
	timeout = wait_for_completion_timeout(dma_c, msecs_to_jiffies(1000));
	if (!timeout) {
		dev_err(this->dev, "DMA timeout, last DMA :%d\n",
			this->last_dma_type);
		gpmi_dump_info(this);
		return -ETIMEDOUT;
	}
	return 0;
}

/*
 * This function is used in BCH reading or BCH writing pages.
 * It will wait for the BCH interrupt as long as ONE second.
 * Actually, we must wait for two interrupts :
 *	[1] firstly the DMA interrupt and
 *	[2] secondly the BCH interrupt.
 */
int start_dma_with_bch_irq(struct gpmi_nand_data *this,
			struct dma_async_tx_descriptor *desc)
{
	struct completion *bch_c = &this->bch_done;
	unsigned long timeout;

	/* Prepare to receive an interrupt from the BCH block. */
	init_completion(bch_c);

	/* start the DMA */
	start_dma_without_bch_irq(this, desc);

	/* Wait for the interrupt from the BCH block. */
	timeout = wait_for_completion_timeout(bch_c, msecs_to_jiffies(1000));
	if (!timeout) {
		dev_err(this->dev, "BCH timeout, last DMA :%d\n",
			this->last_dma_type);
		gpmi_dump_info(this);
		return -ETIMEDOUT;
	}
	return 0;
}

static int acquire_register_block(struct gpmi_nand_data *this,
				  const char *res_name)
{
	struct platform_device *pdev = this->pdev;
	struct resources *res = &this->resources;
	struct resource *r;
	void __iomem *p;

	r = platform_get_resource_byname(pdev, IORESOURCE_MEM, res_name);
	p = devm_ioremap_resource(&pdev->dev, r);
	if (IS_ERR(p))
		return PTR_ERR(p);

	if (!strcmp(res_name, GPMI_NAND_GPMI_REGS_ADDR_RES_NAME))
		res->gpmi_regs = p;
	else if (!strcmp(res_name, GPMI_NAND_BCH_REGS_ADDR_RES_NAME))
		res->bch_regs = p;
	else
		dev_err(this->dev, "unknown resource name : %s\n", res_name);

	return 0;
}

static int acquire_bch_irq(struct gpmi_nand_data *this, irq_handler_t irq_h)
{
	struct platform_device *pdev = this->pdev;
	const char *res_name = GPMI_NAND_BCH_INTERRUPT_RES_NAME;
	struct resource *r;
	int err;

	r = platform_get_resource_byname(pdev, IORESOURCE_IRQ, res_name);
	if (!r) {
		dev_err(this->dev, "Can't get resource for %s\n", res_name);
		return -ENODEV;
	}

	err = devm_request_irq(this->dev, r->start, irq_h, 0, res_name, this);
	if (err)
		dev_err(this->dev, "error requesting BCH IRQ\n");

	return err;
}

static void release_dma_channels(struct gpmi_nand_data *this)
{
	unsigned int i;
	for (i = 0; i < DMA_CHANS; i++)
		if (this->dma_chans[i]) {
			dma_release_channel(this->dma_chans[i]);
			this->dma_chans[i] = NULL;
		}
}

static int acquire_dma_channels(struct gpmi_nand_data *this)
{
	struct platform_device *pdev = this->pdev;
	struct dma_chan *dma_chan;
	struct device_node *np = pdev->dev.of_node;

	of_dma_configure(&pdev->dev, np);

	/* request dma channel */
	dma_chan = dma_request_slave_channel(&pdev->dev, "rx-tx");
	if (!dma_chan) {
		dev_err(this->dev, "Failed to request DMA channel.\n");
		goto acquire_err;
	}

	this->dma_chans[0] = dma_chan;
	return 0;

acquire_err:
	release_dma_channels(this);
	return -EINVAL;
}

static char *extra_clks_for_mx6q[GPMI_CLK_MAX] = {
	"gpmi_apb", "gpmi_bch", "gpmi_bch_apb", "per1_bch",
};

static char *extra_clks_for_mx7d[GPMI_CLK_MAX] = {
	"gpmi_bch_apb",
};

<<<<<<< HEAD
=======
static char *extra_clks_for_mx8qxp[GPMI_CLK_MAX] = {
	"gpmi_apb", "gpmi_bch", "gpmi_apb_bch",
};

>>>>>>> 423d9423
static int gpmi_get_clks(struct gpmi_nand_data *this)
{
	struct resources *r = &this->resources;
	char **extra_clks = NULL;
	struct clk *clk;
	int err, i;

	/* The main clock is stored in the first. */
	r->clock[0] = devm_clk_get(this->dev, "gpmi_io");
	if (IS_ERR(r->clock[0])) {
		err = PTR_ERR(r->clock[0]);
		goto err_clock;
	}

	/* Get extra clocks */
	if (GPMI_IS_MX6(this))
		extra_clks = extra_clks_for_mx6q;
	if (GPMI_IS_MX7(this))
		extra_clks = extra_clks_for_mx7d;
<<<<<<< HEAD
=======
	if (GPMI_IS_MX8(this))
		extra_clks = extra_clks_for_mx8qxp;

>>>>>>> 423d9423
	if (!extra_clks)
		return 0;

	for (i = 1; i < GPMI_CLK_MAX; i++) {
		if (extra_clks[i - 1] == NULL)
			break;

		clk = devm_clk_get(this->dev, extra_clks[i - 1]);
		if (IS_ERR(clk)) {
			err = PTR_ERR(clk);
			goto err_clock;
		}

		r->clock[i] = clk;
	}

<<<<<<< HEAD
	if (GPMI_IS_MX6(this) || GPMI_IS_MX7(this))
=======
	if (GPMI_IS_MX6(this) || GPMI_IS_MX7(this) || GPMI_IS_MX8(this))
>>>>>>> 423d9423
		/*
		 * Set the default value for the gpmi clock.
		 *
		 * If you want to use the ONFI nand which is in the
		 * Synchronous Mode, you should change the clock as you need.
		 */
		clk_set_rate(r->clock[0], 22000000);

	return 0;

err_clock:
	dev_dbg(this->dev, "failed in finding the clocks.\n");
	return err;
}

static int init_rpm(struct gpmi_nand_data *this)
{
	pm_runtime_enable(this->dev);
	pm_runtime_set_autosuspend_delay(this->dev, GPMI_RPM_TIMEOUT);
	pm_runtime_use_autosuspend(this->dev);

	return 0;
}

static int acquire_resources(struct gpmi_nand_data *this)
{
	int ret;

	ret = acquire_register_block(this, GPMI_NAND_GPMI_REGS_ADDR_RES_NAME);
	if (ret)
		goto exit_regs;

	ret = acquire_register_block(this, GPMI_NAND_BCH_REGS_ADDR_RES_NAME);
	if (ret)
		goto exit_regs;

	ret = acquire_bch_irq(this, bch_irq);
	if (ret)
		goto exit_regs;

	ret = gpmi_get_clks(this);
	if (ret)
		goto exit_clock;

	return 0;

exit_clock:
	release_dma_channels(this);
exit_regs:
	return ret;
}

static void release_resources(struct gpmi_nand_data *this)
{
	release_dma_channels(this);
}

static int init_hardware(struct gpmi_nand_data *this)
{
	int ret;

	/*
	 * This structure contains the "safe" GPMI timing that should succeed
	 * with any NAND Flash device
	 * (although, with less-than-optimal performance).
	 */
	struct nand_timing  safe_timing = {
		.data_setup_in_ns        = 80,
		.data_hold_in_ns         = 60,
		.address_setup_in_ns     = 25,
		.gpmi_sample_delay_in_ns =  6,
		.tREA_in_ns              = -1,
		.tRLOH_in_ns             = -1,
		.tRHOH_in_ns             = -1,
	};

	/* Initialize the hardwares. */
	ret = gpmi_init(this);
	if (ret)
		return ret;

	this->timing = safe_timing;
	return 0;
}

static int read_page_prepare(struct gpmi_nand_data *this,
			void *destination, unsigned length,
			void *alt_virt, dma_addr_t alt_phys, unsigned alt_size,
			void **use_virt, dma_addr_t *use_phys)
{
	struct device *dev = this->dev;

	if (virt_addr_valid(destination)) {
		dma_addr_t dest_phys;

		dest_phys = dma_map_single(dev, destination,
						length, DMA_FROM_DEVICE);
		if (dma_mapping_error(dev, dest_phys)) {
			if (alt_size < length) {
				dev_err(dev, "Alternate buffer is too small\n");
				return -ENOMEM;
			}
			goto map_failed;
		}
		*use_virt = destination;
		*use_phys = dest_phys;
		this->direct_dma_map_ok = true;
		return 0;
	}

map_failed:
	*use_virt = alt_virt;
	*use_phys = alt_phys;
	this->direct_dma_map_ok = false;
	return 0;
}

static inline void read_page_end(struct gpmi_nand_data *this,
			void *destination, unsigned length,
			void *alt_virt, dma_addr_t alt_phys, unsigned alt_size,
			void *used_virt, dma_addr_t used_phys)
{
	if (this->direct_dma_map_ok)
		dma_unmap_single(this->dev, used_phys, length, DMA_FROM_DEVICE);
}

static inline void read_page_swap_end(struct gpmi_nand_data *this,
			void *destination, unsigned length,
			void *alt_virt, dma_addr_t alt_phys, unsigned alt_size,
			void *used_virt, dma_addr_t used_phys)
{
	if (!this->direct_dma_map_ok)
		memcpy(destination, alt_virt, length);
}

static int send_page_prepare(struct gpmi_nand_data *this,
			const void *source, unsigned length,
			void *alt_virt, dma_addr_t alt_phys, unsigned alt_size,
			const void **use_virt, dma_addr_t *use_phys)
{
	struct device *dev = this->dev;

	if (virt_addr_valid(source)) {
		dma_addr_t source_phys;

		source_phys = dma_map_single(dev, (void *)source, length,
						DMA_TO_DEVICE);
		if (dma_mapping_error(dev, source_phys)) {
			if (alt_size < length) {
				dev_err(dev, "Alternate buffer is too small\n");
				return -ENOMEM;
			}
			goto map_failed;
		}
		*use_virt = source;
		*use_phys = source_phys;
		return 0;
	}
map_failed:
	/*
	 * Copy the content of the source buffer into the alternate
	 * buffer and set up the return values accordingly.
	 */
	memcpy(alt_virt, source, length);

	*use_virt = alt_virt;
	*use_phys = alt_phys;
	return 0;
}

static void send_page_end(struct gpmi_nand_data *this,
			const void *source, unsigned length,
			void *alt_virt, dma_addr_t alt_phys, unsigned alt_size,
			const void *used_virt, dma_addr_t used_phys)
{
	struct device *dev = this->dev;
	if (used_virt == source)
		dma_unmap_single(dev, used_phys, length, DMA_TO_DEVICE);
}

static void gpmi_free_dma_buffer(struct gpmi_nand_data *this)
{
	struct device *dev = this->dev;

	if (this->page_buffer_virt && virt_addr_valid(this->page_buffer_virt))
		dma_free_coherent(dev, this->page_buffer_size,
					this->page_buffer_virt,
					this->page_buffer_phys);
	kfree(this->cmd_buffer);
	kfree(this->data_buffer_dma);
	kfree(this->raw_buffer);

	this->cmd_buffer	= NULL;
	this->data_buffer_dma	= NULL;
	this->raw_buffer	= NULL;
	this->page_buffer_virt	= NULL;
	this->page_buffer_size	=  0;
}

/* Allocate the DMA buffers */
static int gpmi_alloc_dma_buffer(struct gpmi_nand_data *this)
{
	struct bch_geometry *geo = &this->bch_geometry;
	struct device *dev = this->dev;
	struct mtd_info *mtd = nand_to_mtd(&this->nand);

	/* [1] Allocate a command buffer. PAGE_SIZE is enough. */
	this->cmd_buffer = kzalloc(PAGE_SIZE, GFP_DMA | GFP_KERNEL);
	if (this->cmd_buffer == NULL)
		goto error_alloc;

	/*
	 * [2] Allocate a read/write data buffer.
	 *     The gpmi_alloc_dma_buffer can be called twice.
	 *     We allocate a PAGE_SIZE length buffer if gpmi_alloc_dma_buffer
	 *     is called before the nand_scan_ident; and we allocate a buffer
	 *     of the real NAND page size when the gpmi_alloc_dma_buffer is
	 *     called after the nand_scan_ident.
	 */
	this->data_buffer_dma = kzalloc(mtd->writesize ?: PAGE_SIZE,
					GFP_DMA | GFP_KERNEL);
	if (this->data_buffer_dma == NULL)
		goto error_alloc;

	/*
	 * [3] Allocate the page buffer.
	 *
	 * Both the payload buffer and the auxiliary buffer must appear on
	 * 32-bit boundaries. We presume the size of the payload buffer is a
	 * power of two and is much larger than four, which guarantees the
	 * auxiliary buffer will appear on a 32-bit boundary.
	 */
	this->page_buffer_size = geo->payload_size + geo->auxiliary_size;
	this->page_buffer_virt = dma_alloc_coherent(dev, this->page_buffer_size,
					&this->page_buffer_phys, GFP_DMA);
	if (!this->page_buffer_virt)
		goto error_alloc;

	this->raw_buffer = kzalloc(mtd->writesize + mtd->oobsize, GFP_KERNEL);
	if (!this->raw_buffer)
		goto error_alloc;

	/* Slice up the page buffer. */
	this->payload_virt = this->page_buffer_virt;
	this->payload_phys = this->page_buffer_phys;
	this->auxiliary_virt = this->payload_virt + geo->payload_size;
	this->auxiliary_phys = this->payload_phys + geo->payload_size;
	return 0;

error_alloc:
	gpmi_free_dma_buffer(this);
	return -ENOMEM;
}

static void gpmi_cmd_ctrl(struct mtd_info *mtd, int data, unsigned int ctrl)
{
	struct nand_chip *chip = mtd_to_nand(mtd);
	struct gpmi_nand_data *this = nand_get_controller_data(chip);
	int ret;

	/*
	 * Every operation begins with a command byte and a series of zero or
	 * more address bytes. These are distinguished by either the Address
	 * Latch Enable (ALE) or Command Latch Enable (CLE) signals being
	 * asserted. When MTD is ready to execute the command, it will deassert
	 * both latch enables.
	 *
	 * Rather than run a separate DMA operation for every single byte, we
	 * queue them up and run a single DMA operation for the entire series
	 * of command and data bytes. NAND_CMD_NONE means the END of the queue.
	 */
	if ((ctrl & (NAND_ALE | NAND_CLE))) {
		if (data != NAND_CMD_NONE)
			this->cmd_buffer[this->command_length++] = data;
		return;
	}

	if (!this->command_length)
		return;

	ret = gpmi_send_command(this);
	if (ret)
		dev_err(this->dev, "Chip: %u, Error %d\n",
			this->current_chip, ret);

	this->command_length = 0;
}

static int gpmi_dev_ready(struct mtd_info *mtd)
{
	struct nand_chip *chip = mtd_to_nand(mtd);
	struct gpmi_nand_data *this = nand_get_controller_data(chip);

	return gpmi_is_ready(this, this->current_chip);
}

static void gpmi_select_chip(struct mtd_info *mtd, int chipnr)
{
	struct nand_chip *chip = mtd_to_nand(mtd);
	struct gpmi_nand_data *this = nand_get_controller_data(chip);

	if ((this->current_chip < 0) && (chipnr >= 0))
		gpmi_begin(this);
	else if ((this->current_chip >= 0) && (chipnr < 0))
		gpmi_end(this);

	this->current_chip = chipnr;
}

static void gpmi_read_buf(struct mtd_info *mtd, uint8_t *buf, int len)
{
	struct nand_chip *chip = mtd_to_nand(mtd);
	struct gpmi_nand_data *this = nand_get_controller_data(chip);

	dev_dbg(this->dev, "len is %d\n", len);
	this->upper_buf	= buf;
	this->upper_len	= len;

	gpmi_read_data(this);
}

static void gpmi_write_buf(struct mtd_info *mtd, const uint8_t *buf, int len)
{
	struct nand_chip *chip = mtd_to_nand(mtd);
	struct gpmi_nand_data *this = nand_get_controller_data(chip);

	dev_dbg(this->dev, "len is %d\n", len);
	this->upper_buf	= (uint8_t *)buf;
	this->upper_len	= len;

	gpmi_send_data(this);
}

static uint8_t gpmi_read_byte(struct mtd_info *mtd)
{
	struct nand_chip *chip = mtd_to_nand(mtd);
	struct gpmi_nand_data *this = nand_get_controller_data(chip);
	uint8_t *buf = this->data_buffer_dma;

	gpmi_read_buf(mtd, buf, 1);
	return buf[0];
}

/*
 * Handles block mark swapping.
 * It can be called in swapping the block mark, or swapping it back,
 * because the the operations are the same.
 */
static void block_mark_swapping(struct gpmi_nand_data *this,
				void *payload, void *auxiliary)
{
	struct bch_geometry *nfc_geo = &this->bch_geometry;
	unsigned char *p;
	unsigned char *a;
	unsigned int  bit;
	unsigned char mask;
	unsigned char from_data;
	unsigned char from_oob;

	if (!this->swap_block_mark)
		return;

	/*
	 * If control arrives here, we're swapping. Make some convenience
	 * variables.
	 */
	bit = nfc_geo->block_mark_bit_offset;
	p   = payload + nfc_geo->block_mark_byte_offset;
	a   = auxiliary;

	/*
	 * Get the byte from the data area that overlays the block mark. Since
	 * the ECC engine applies its own view to the bits in the page, the
	 * physical block mark won't (in general) appear on a byte boundary in
	 * the data.
	 */
	from_data = (p[0] >> bit) | (p[1] << (8 - bit));

	/* Get the byte from the OOB. */
	from_oob = a[0];

	/* Swap them. */
	a[0] = from_data;

	mask = (0x1 << bit) - 1;
	p[0] = (p[0] & mask) | (from_oob << bit);

	mask = ~0 << bit;
	p[1] = (p[1] & mask) | (from_oob >> (8 - bit));
}

static int gpmi_ecc_read_page(struct mtd_info *mtd, struct nand_chip *chip,
				uint8_t *buf, int oob_required, int page)
{
	struct gpmi_nand_data *this = nand_get_controller_data(chip);
	struct bch_geometry *nfc_geo = &this->bch_geometry;
	void __iomem *bch_regs = this->resources.bch_regs;
	void          *payload_virt;
	dma_addr_t    payload_phys;
	void          *auxiliary_virt;
	dma_addr_t    auxiliary_phys;
	unsigned int  i;
	unsigned char *status;
	unsigned int  max_bitflips = 0;
	int           ret;
	int flag = 0;

	dev_dbg(this->dev, "page number is : %d\n", page);
	ret = read_page_prepare(this, buf, nfc_geo->payload_size,
					this->payload_virt, this->payload_phys,
					nfc_geo->payload_size,
					&payload_virt, &payload_phys);
	if (ret) {
		dev_err(this->dev, "Inadequate DMA buffer\n");
		ret = -ENOMEM;
		return ret;
	}
	auxiliary_virt = this->auxiliary_virt;
	auxiliary_phys = this->auxiliary_phys;

	/* go! */
	ret = gpmi_read_page(this, payload_phys, auxiliary_phys);
	read_page_end(this, buf, nfc_geo->payload_size,
			this->payload_virt, this->payload_phys,
			nfc_geo->payload_size,
			payload_virt, payload_phys);
	if (ret) {
		dev_err(this->dev, "Error in ECC-based read: %d\n", ret);
		return ret;
	}

	/* handle the block mark swapping */
	block_mark_swapping(this, payload_virt, auxiliary_virt);

	/* Loop over status bytes, accumulating ECC status. */
	status = auxiliary_virt + nfc_geo->auxiliary_status_offset;

	read_page_swap_end(this, buf, nfc_geo->payload_size,
			   this->payload_virt, this->payload_phys,
			   nfc_geo->payload_size,
			   payload_virt, payload_phys);

	for (i = 0; i < nfc_geo->ecc_chunk_count; i++, status++) {
		if (*status == STATUS_GOOD)
<<<<<<< HEAD
=======
			continue;

		if (*status == STATUS_ERASED) {
			if (GPMI_IS_MX6QP(this) || GPMI_IS_MX7(this) ||
						GPMI_IS_MX6UL(this))
				if (readl(bch_regs + HW_BCH_DEBUG1))
					flag = 1;
>>>>>>> 423d9423
			continue;
		}

		if (*status == STATUS_ERASED) {
			if (GPMI_IS_MX6QP(this) || GPMI_IS_MX7(this) ||
						GPMI_IS_MX6UL(this))
				if (readl(bch_regs + HW_BCH_DEBUG1))
					flag = 1;
			continue;
		}

		if (*status == STATUS_UNCORRECTABLE) {
			int eccbits = nfc_geo->ecc_strength * nfc_geo->gf_len;
			u8 *eccbuf = this->raw_buffer;
			int offset, bitoffset;
			int eccbytes;
			int flips;

			/* Read ECC bytes into our internal raw_buffer */
			offset = nfc_geo->metadata_size * 8;
			offset += ((8 * nfc_geo->ecc_chunkn_size) + eccbits) * (i + 1);
			offset -= eccbits;
			bitoffset = offset % 8;
			eccbytes = DIV_ROUND_UP(offset + eccbits, 8);
			offset /= 8;
			eccbytes -= offset;
			chip->cmdfunc(mtd, NAND_CMD_RNDOUT, offset, -1);
			chip->read_buf(mtd, eccbuf, eccbytes);

			/*
			 * ECC data are not byte aligned and we may have
			 * in-band data in the first and last byte of
			 * eccbuf. Set non-eccbits to one so that
			 * nand_check_erased_ecc_chunk() does not count them
			 * as bitflips.
			 */
			if (bitoffset)
				eccbuf[0] |= GENMASK(bitoffset - 1, 0);

			bitoffset = (bitoffset + eccbits) % 8;
			if (bitoffset)
				eccbuf[eccbytes - 1] |= GENMASK(7, bitoffset);

			/*
			 * The ECC hardware has an uncorrectable ECC status
			 * code in case we have bitflips in an erased page. As
			 * nothing was written into this subpage the ECC is
			 * obviously wrong and we can not trust it. We assume
			 * at this point that we are reading an erased page and
			 * try to correct the bitflips in buffer up to
			 * ecc_strength bitflips. If this is a page with random
			 * data, we exceed this number of bitflips and have a
			 * ECC failure. Otherwise we use the corrected buffer.
			 */
			if (i == 0) {
				/* The first block includes metadata */
				flips = nand_check_erased_ecc_chunk(
						buf + i * nfc_geo->ecc_chunkn_size,
						nfc_geo->ecc_chunkn_size,
						eccbuf, eccbytes,
						auxiliary_virt,
						nfc_geo->metadata_size,
						nfc_geo->ecc_strength);
			} else {
				flips = nand_check_erased_ecc_chunk(
						buf + i * nfc_geo->ecc_chunkn_size,
						nfc_geo->ecc_chunkn_size,
						eccbuf, eccbytes,
						NULL, 0,
						nfc_geo->ecc_strength);
			}

			if (flips > 0) {
				max_bitflips = max_t(unsigned int, max_bitflips,
						     flips);
				mtd->ecc_stats.corrected += flips;
				continue;
			}

			mtd->ecc_stats.failed++;
			continue;
		}

		mtd->ecc_stats.corrected += *status;
		max_bitflips = max_t(unsigned int, max_bitflips, *status);
	}

	if (oob_required) {
		/*
		 * It's time to deliver the OOB bytes. See gpmi_ecc_read_oob()
		 * for details about our policy for delivering the OOB.
		 *
		 * We fill the caller's buffer with set bits, and then copy the
		 * block mark to th caller's buffer. Note that, if block mark
		 * swapping was necessary, it has already been done, so we can
		 * rely on the first byte of the auxiliary buffer to contain
		 * the block mark.
		 */
		memset(chip->oob_poi, ~0, mtd->oobsize);
		chip->oob_poi[0] = ((uint8_t *) auxiliary_virt)[0];
	}

	/* if bitflip occurred in erased page, change data to all 0xff */
	if (flag)
		memset(buf, 0xff, nfc_geo->payload_size);

	return max_bitflips;
}

/* Fake a virtual small page for the subpage read */
static int gpmi_ecc_read_subpage(struct mtd_info *mtd, struct nand_chip *chip,
			uint32_t offs, uint32_t len, uint8_t *buf, int page)
{
	struct gpmi_nand_data *this = nand_get_controller_data(chip);
	void __iomem *bch_regs = this->resources.bch_regs;
	struct bch_geometry old_geo = this->bch_geometry;
	struct bch_geometry *geo = &this->bch_geometry;
	int size = chip->ecc.size; /* ECC chunk size */
	int meta, n, page_size;
	u32 r1_old, r2_old, r1_new, r2_new;
	unsigned int max_bitflips;
	int first, last, marker_pos;
	int ecc_parity_size;
	int col = 0;
	int old_swap_block_mark = this->swap_block_mark;

	/* The size of ECC parity */
	ecc_parity_size = geo->gf_len * geo->ecc_strength / 8;

	/* Align it with the chunk size */
	first = offs / size;
	last = (offs + len - 1) / size;

	if (this->swap_block_mark) {
		/*
		 * Find the chunk which contains the Block Marker.
		 * If this chunk is in the range of [first, last],
		 * we have to read out the whole page.
		 * Why? since we had swapped the data at the position of Block
		 * Marker to the metadata which is bound with the chunk 0.
		 */
		marker_pos = geo->block_mark_byte_offset / size;
		if (last >= marker_pos && first <= marker_pos) {
			dev_dbg(this->dev,
				"page:%d, first:%d, last:%d, marker at:%d\n",
				page, first, last, marker_pos);
			return gpmi_ecc_read_page(mtd, chip, buf, 0, page);
		}
	}

	/*
	 * if there is an ECC dedicate for meta:
	 * - need to add an extra ECC size when calculating col and page_size,
	 *   if the meta size is NOT zero.
	 *
	 * - chunk0 size need to set to the same size as other chunks,
	 *   if the meta size is zero.
	 */

	meta = geo->metadata_size;
	if (first) {
		if (geo->ecc_for_meta)
			col = meta + ecc_parity_size
				+ (size + ecc_parity_size) * first;
		else
			col = meta + (size + ecc_parity_size) * first;

		chip->cmdfunc(mtd, NAND_CMD_RNDOUT, col, -1);

		meta = 0;
		buf = buf + first * size;
	}

	/* Save the old environment */
	r1_old = r1_new = readl(bch_regs + HW_BCH_FLASH0LAYOUT0);
	r2_old = r2_new = readl(bch_regs + HW_BCH_FLASH0LAYOUT1);

	/* change the BCH registers and bch_geometry{} */
	n = last - first + 1;

	if (geo->ecc_for_meta && meta)
		page_size = meta + ecc_parity_size
			+ (size + ecc_parity_size) * n;
	else
		page_size = meta + (size + ecc_parity_size) * n;

	r1_new &= ~(BM_BCH_FLASH0LAYOUT0_NBLOCKS |
			BM_BCH_FLASH0LAYOUT0_META_SIZE);
	r1_new |= BF_BCH_FLASH0LAYOUT0_NBLOCKS(
			(geo->ecc_for_meta && meta) ? n : n - 1)
			| BF_BCH_FLASH0LAYOUT0_META_SIZE(meta);

	/* set chunk0 size if meta size is 0 */
	if (!meta) {
<<<<<<< HEAD
		if (GPMI_IS_MX6(this) || GPMI_IS_MX7(this))
=======
		if (GPMI_IS_MX6(this) || GPMI_IS_MX7(this) || GPMI_IS_MX8(this))
>>>>>>> 423d9423
			r1_new &= ~MX6Q_BM_BCH_FLASH0LAYOUT0_DATA0_SIZE;
		else
			r1_new &= ~BM_BCH_FLASH0LAYOUT0_DATA0_SIZE;
		r1_new |= BF_BCH_FLASH0LAYOUT0_DATA0_SIZE(size, this);
	}
	writel(r1_new, bch_regs + HW_BCH_FLASH0LAYOUT0);

	r2_new &= ~BM_BCH_FLASH0LAYOUT1_PAGE_SIZE;
	r2_new |= BF_BCH_FLASH0LAYOUT1_PAGE_SIZE(page_size);
	writel(r2_new, bch_regs + HW_BCH_FLASH0LAYOUT1);

	geo->ecc_chunk_count = (geo->ecc_for_meta && meta) ? n + 1 : n;
	geo->payload_size = n * size;
	geo->page_size = page_size;
	geo->metadata_size = meta;
	geo->auxiliary_status_offset = ALIGN(meta, 4);

	dev_dbg(this->dev, "page:%d(%d:%d)%d, chunk:(%d:%d), BCH PG size:%d\n",
		page, offs, len, col, first, n, page_size);

	/* Read the subpage now */
	this->swap_block_mark = false;
	max_bitflips = gpmi_ecc_read_page(mtd, chip, buf, 0, page);

	/* Restore */
	writel(r1_old, bch_regs + HW_BCH_FLASH0LAYOUT0);
	writel(r2_old, bch_regs + HW_BCH_FLASH0LAYOUT1);
	this->bch_geometry = old_geo;
	this->swap_block_mark = old_swap_block_mark;

	return max_bitflips;
}

static int gpmi_ecc_write_page(struct mtd_info *mtd, struct nand_chip *chip,
				const uint8_t *buf, int oob_required, int page)
{
	struct gpmi_nand_data *this = nand_get_controller_data(chip);
	struct bch_geometry *nfc_geo = &this->bch_geometry;
	const void *payload_virt;
	dma_addr_t payload_phys;
	const void *auxiliary_virt;
	dma_addr_t auxiliary_phys;
	int        ret;

	dev_dbg(this->dev, "ecc write page.\n");
	if (this->swap_block_mark) {
		/*
		 * If control arrives here, we're doing block mark swapping.
		 * Since we can't modify the caller's buffers, we must copy them
		 * into our own.
		 */
		memcpy(this->payload_virt, buf, mtd->writesize);
		payload_virt = this->payload_virt;
		payload_phys = this->payload_phys;

		memcpy(this->auxiliary_virt, chip->oob_poi,
				nfc_geo->auxiliary_size);
		auxiliary_virt = this->auxiliary_virt;
		auxiliary_phys = this->auxiliary_phys;

		/* Handle block mark swapping. */
		block_mark_swapping(this,
				(void *)payload_virt, (void *)auxiliary_virt);
	} else {
		/*
		 * If control arrives here, we're not doing block mark swapping,
		 * so we can to try and use the caller's buffers.
		 */
		ret = send_page_prepare(this,
				buf, mtd->writesize,
				this->payload_virt, this->payload_phys,
				nfc_geo->payload_size,
				&payload_virt, &payload_phys);
		if (ret) {
			dev_err(this->dev, "Inadequate payload DMA buffer\n");
			return 0;
		}

		ret = send_page_prepare(this,
				chip->oob_poi, mtd->oobsize,
				this->auxiliary_virt, this->auxiliary_phys,
				nfc_geo->auxiliary_size,
				&auxiliary_virt, &auxiliary_phys);
		if (ret) {
			dev_err(this->dev, "Inadequate auxiliary DMA buffer\n");
			goto exit_auxiliary;
		}
	}

	/* Ask the NFC. */
	ret = gpmi_send_page(this, payload_phys, auxiliary_phys);
	if (ret)
		dev_err(this->dev, "Error in ECC-based write: %d\n", ret);

	if (!this->swap_block_mark) {
		send_page_end(this, chip->oob_poi, mtd->oobsize,
				this->auxiliary_virt, this->auxiliary_phys,
				nfc_geo->auxiliary_size,
				auxiliary_virt, auxiliary_phys);
exit_auxiliary:
		send_page_end(this, buf, mtd->writesize,
				this->payload_virt, this->payload_phys,
				nfc_geo->payload_size,
				payload_virt, payload_phys);
	}

	return 0;
}

/*
 * There are several places in this driver where we have to handle the OOB and
 * block marks. This is the function where things are the most complicated, so
 * this is where we try to explain it all. All the other places refer back to
 * here.
 *
 * These are the rules, in order of decreasing importance:
 *
 * 1) Nothing the caller does can be allowed to imperil the block mark.
 *
 * 2) In read operations, the first byte of the OOB we return must reflect the
 *    true state of the block mark, no matter where that block mark appears in
 *    the physical page.
 *
 * 3) ECC-based read operations return an OOB full of set bits (since we never
 *    allow ECC-based writes to the OOB, it doesn't matter what ECC-based reads
 *    return).
 *
 * 4) "Raw" read operations return a direct view of the physical bytes in the
 *    page, using the conventional definition of which bytes are data and which
 *    are OOB. This gives the caller a way to see the actual, physical bytes
 *    in the page, without the distortions applied by our ECC engine.
 *
 *
 * What we do for this specific read operation depends on two questions:
 *
 * 1) Are we doing a "raw" read, or an ECC-based read?
 *
 * 2) Are we using block mark swapping or transcription?
 *
 * There are four cases, illustrated by the following Karnaugh map:
 *
 *                    |           Raw           |         ECC-based       |
 *       -------------+-------------------------+-------------------------+
 *                    | Read the conventional   |                         |
 *                    | OOB at the end of the   |                         |
 *       Swapping     | page and return it. It  |                         |
 *                    | contains exactly what   |                         |
 *                    | we want.                | Read the block mark and |
 *       -------------+-------------------------+ return it in a buffer   |
 *                    | Read the conventional   | full of set bits.       |
 *                    | OOB at the end of the   |                         |
 *                    | page and also the block |                         |
 *       Transcribing | mark in the metadata.   |                         |
 *                    | Copy the block mark     |                         |
 *                    | into the first byte of  |                         |
 *                    | the OOB.                |                         |
 *       -------------+-------------------------+-------------------------+
 *
 * Note that we break rule #4 in the Transcribing/Raw case because we're not
 * giving an accurate view of the actual, physical bytes in the page (we're
 * overwriting the block mark). That's OK because it's more important to follow
 * rule #2.
 *
 * It turns out that knowing whether we want an "ECC-based" or "raw" read is not
 * easy. When reading a page, for example, the NAND Flash MTD code calls our
 * ecc.read_page or ecc.read_page_raw function. Thus, the fact that MTD wants an
 * ECC-based or raw view of the page is implicit in which function it calls
 * (there is a similar pair of ECC-based/raw functions for writing).
 */
static int gpmi_ecc_read_oob(struct mtd_info *mtd, struct nand_chip *chip,
				int page)
{
	struct gpmi_nand_data *this = nand_get_controller_data(chip);

	dev_dbg(this->dev, "page number is %d\n", page);
	/* clear the OOB buffer */
	memset(chip->oob_poi, ~0, mtd->oobsize);

	/* Read out the conventional OOB. */
	chip->cmdfunc(mtd, NAND_CMD_READ0, mtd->writesize, page);
	chip->read_buf(mtd, chip->oob_poi, mtd->oobsize);

	/*
	 * Now, we want to make sure the block mark is correct. In the
	 * non-transcribing case (!GPMI_IS_MX23()), we already have it.
	 * Otherwise, we need to explicitly read it.
	 */
	if (GPMI_IS_MX23(this)) {
		/* Read the block mark into the first byte of the OOB buffer. */
		chip->cmdfunc(mtd, NAND_CMD_READ0, 0, page);
		chip->oob_poi[0] = chip->read_byte(mtd);
	}

	return 0;
}

static int
gpmi_ecc_write_oob(struct mtd_info *mtd, struct nand_chip *chip, int page)
{
	struct mtd_oob_region of = { };
	int status = 0;

	/* Do we have available oob area? */
	mtd_ooblayout_free(mtd, 0, &of);
	if (!of.length)
		return -EPERM;

	if (!nand_is_slc(chip))
		return -EPERM;

	chip->cmdfunc(mtd, NAND_CMD_SEQIN, mtd->writesize + of.offset, page);
	chip->write_buf(mtd, chip->oob_poi + of.offset, of.length);
	chip->cmdfunc(mtd, NAND_CMD_PAGEPROG, -1, -1);

	status = chip->waitfunc(mtd, chip);
	return status & NAND_STATUS_FAIL ? -EIO : 0;
}

/*
 * This function reads a NAND page without involving the ECC engine (no HW
 * ECC correction).
 * The tricky part in the GPMI/BCH controller is that it stores ECC bits
 * inline (interleaved with payload DATA), and do not align data chunk on
 * byte boundaries.
 * We thus need to take care moving the payload data and ECC bits stored in the
 * page into the provided buffers, which is why we're using gpmi_copy_bits.
 *
 * See set_geometry_by_ecc_info inline comments to have a full description
 * of the layout used by the GPMI controller.
 */
static int gpmi_ecc_read_page_raw(struct mtd_info *mtd,
				  struct nand_chip *chip, uint8_t *buf,
				  int oob_required, int page)
{
	struct gpmi_nand_data *this = nand_get_controller_data(chip);
	struct bch_geometry *nfc_geo = &this->bch_geometry;
	int eccsize = nfc_geo->ecc_chunkn_size;
	int eccbits = nfc_geo->ecc_strength * nfc_geo->gf_len;
	u8 *tmp_buf = this->raw_buffer;
	size_t src_bit_off;
	size_t oob_bit_off;
	size_t oob_byte_off;
	uint8_t *oob = chip->oob_poi;
	int step;
	int ecc_chunk_count;

	chip->read_buf(mtd, tmp_buf,
		       mtd->writesize + mtd->oobsize);

	/*
	 * If required, swap the bad block marker and the data stored in the
	 * metadata section, so that we don't wrongly consider a block as bad.
	 *
	 * See the layout description for a detailed explanation on why this
	 * is needed.
	 */
	if (this->swap_block_mark) {
		u8 swap = tmp_buf[0];

		tmp_buf[0] = tmp_buf[mtd->writesize];
		tmp_buf[mtd->writesize] = swap;
	}

	/*
	 * Copy the metadata section into the oob buffer (this section is
	 * guaranteed to be aligned on a byte boundary).
	 */
	if (oob_required)
		memcpy(oob, tmp_buf, nfc_geo->metadata_size);

	oob_bit_off = nfc_geo->metadata_size * 8;
	src_bit_off = oob_bit_off;
	ecc_chunk_count = nfc_geo->ecc_chunk_count;

	/* if bch requires dedicate ecc for meta */
	if (nfc_geo->ecc_for_meta) {
		if (oob_required)
			gpmi_copy_bits(oob, oob_bit_off,
				       tmp_buf, src_bit_off,
				       eccbits);

		src_bit_off += eccbits;
		oob_bit_off += eccbits;
		ecc_chunk_count = nfc_geo->ecc_chunk_count - 1;
	}
	/* Extract interleaved payload data and ECC bits */
	for (step = 0; step < ecc_chunk_count; step++) {
		if (buf)
			gpmi_copy_bits(buf, step * eccsize * 8,
				       tmp_buf, src_bit_off,
				       eccsize * 8);
		src_bit_off += eccsize * 8;

		/* Align last ECC block to align a byte boundary */
		if (step == ecc_chunk_count - 1 &&
		    (oob_bit_off + eccbits) % 8)
			eccbits += 8 - ((oob_bit_off + eccbits) % 8);

		if (oob_required)
			gpmi_copy_bits(oob, oob_bit_off,
				       tmp_buf, src_bit_off,
				       eccbits);

		src_bit_off += eccbits;
		oob_bit_off += eccbits;
	}

	if (oob_required) {
		oob_byte_off = oob_bit_off / 8;

		if (oob_byte_off < mtd->oobsize)
			memcpy(oob + oob_byte_off,
			       tmp_buf + mtd->writesize + oob_byte_off,
			       mtd->oobsize - oob_byte_off);
	}

	return 0;
}

/*
 * This function writes a NAND page without involving the ECC engine (no HW
 * ECC generation).
 * The tricky part in the GPMI/BCH controller is that it stores ECC bits
 * inline (interleaved with payload DATA), and do not align data chunk on
 * byte boundaries.
 * We thus need to take care moving the OOB area at the right place in the
 * final page, which is why we're using gpmi_copy_bits.
 *
 * See set_geometry_by_ecc_info inline comments to have a full description
 * of the layout used by the GPMI controller.
 */
static int gpmi_ecc_write_page_raw(struct mtd_info *mtd,
				   struct nand_chip *chip,
				   const uint8_t *buf,
				   int oob_required, int page)
{
	struct gpmi_nand_data *this = nand_get_controller_data(chip);
	struct bch_geometry *nfc_geo = &this->bch_geometry;
	int eccsize = nfc_geo->ecc_chunkn_size;
	int eccbits = nfc_geo->ecc_strength * nfc_geo->gf_len;
	u8 *tmp_buf = this->raw_buffer;
	uint8_t *oob = chip->oob_poi;
	size_t dst_bit_off;
	size_t oob_bit_off;
	size_t oob_byte_off;
	int step;
	int ecc_chunk_count;

	/*
	 * Initialize all bits to 1 in case we don't have a buffer for the
	 * payload or oob data in order to leave unspecified bits of data
	 * to their initial state.
	 */
	if (!buf || !oob_required)
		memset(tmp_buf, 0xff, mtd->writesize + mtd->oobsize);

	/*
	 * First copy the metadata section (stored in oob buffer) at the
	 * beginning of the page, as imposed by the GPMI layout.
	 */
	memcpy(tmp_buf, oob, nfc_geo->metadata_size);
	oob_bit_off = nfc_geo->metadata_size * 8;
	dst_bit_off = oob_bit_off;
	ecc_chunk_count = nfc_geo->ecc_chunk_count;

	/* if bch requires dedicate ecc for meta */
	if (nfc_geo->ecc_for_meta) {
		if (oob_required)
			gpmi_copy_bits(tmp_buf, dst_bit_off,
				       oob, oob_bit_off, eccbits);

		dst_bit_off += eccbits;
		oob_bit_off += eccbits;
		ecc_chunk_count = nfc_geo->ecc_chunk_count - 1;
	}

	/* Interleave payload data and ECC bits */
	for (step = 0; step < ecc_chunk_count; step++) {
		if (buf)
			gpmi_copy_bits(tmp_buf, dst_bit_off,
				       buf, step * eccsize * 8, eccsize * 8);
		dst_bit_off += eccsize * 8;

		/* Align last ECC block to align a byte boundary */
		if (step == ecc_chunk_count - 1 &&
		    (oob_bit_off + eccbits) % 8)
			eccbits += 8 - ((oob_bit_off + eccbits) % 8);

		if (oob_required)
			gpmi_copy_bits(tmp_buf, dst_bit_off,
				       oob, oob_bit_off, eccbits);

		dst_bit_off += eccbits;
		oob_bit_off += eccbits;
	}

	oob_byte_off = oob_bit_off / 8;

	if (oob_required && oob_byte_off < mtd->oobsize)
		memcpy(tmp_buf + mtd->writesize + oob_byte_off,
		       oob + oob_byte_off, mtd->oobsize - oob_byte_off);

	/*
	 * If required, swap the bad block marker and the first byte of the
	 * metadata section, so that we don't modify the bad block marker.
	 *
	 * See the layout description for a detailed explanation on why this
	 * is needed.
	 */
	if (this->swap_block_mark) {
		u8 swap = tmp_buf[0];

		tmp_buf[0] = tmp_buf[mtd->writesize];
		tmp_buf[mtd->writesize] = swap;
	}

	chip->write_buf(mtd, tmp_buf, mtd->writesize + mtd->oobsize);

	return 0;
}

static int gpmi_ecc_read_oob_raw(struct mtd_info *mtd, struct nand_chip *chip,
				 int page)
{
	chip->cmdfunc(mtd, NAND_CMD_READ0, 0, page);

	return gpmi_ecc_read_page_raw(mtd, chip, NULL, 1, page);
}

static int gpmi_ecc_write_oob_raw(struct mtd_info *mtd, struct nand_chip *chip,
				 int page)
{
	chip->cmdfunc(mtd, NAND_CMD_SEQIN, 0, page);

	return gpmi_ecc_write_page_raw(mtd, chip, NULL, 1, page);
}

static int gpmi_block_markbad(struct mtd_info *mtd, loff_t ofs)
{
	struct nand_chip *chip = mtd_to_nand(mtd);
	struct gpmi_nand_data *this = nand_get_controller_data(chip);
	int ret = 0;
	uint8_t *block_mark;
	int column, page, status, chipnr;

	chipnr = (int)(ofs >> chip->chip_shift);
	chip->select_chip(mtd, chipnr);

	column = !GPMI_IS_MX23(this) ? mtd->writesize : 0;

	/* Write the block mark. */
	block_mark = this->data_buffer_dma;
	block_mark[0] = 0; /* bad block marker */

	/* Shift to get page */
	page = (int)(ofs >> chip->page_shift);

	chip->cmdfunc(mtd, NAND_CMD_SEQIN, column, page);
	chip->write_buf(mtd, block_mark, 1);
	chip->cmdfunc(mtd, NAND_CMD_PAGEPROG, -1, -1);

	status = chip->waitfunc(mtd, chip);
	if (status & NAND_STATUS_FAIL)
		ret = -EIO;

	chip->select_chip(mtd, -1);

	return ret;
}

static int nand_boot_set_geometry(struct gpmi_nand_data *this)
{
	struct boot_rom_geometry *geometry = &this->rom_geometry;

	/*
	 * Set the boot block stride size.
	 *
	 * In principle, we should be reading this from the OTP bits, since
	 * that's where the ROM is going to get it. In fact, we don't have any
	 * way to read the OTP bits, so we go with the default and hope for the
	 * best.
	 */
	geometry->stride_size_in_pages = 64;

	/*
	 * Set the search area stride exponent.
	 *
	 * In principle, we should be reading this from the OTP bits, since
	 * that's where the ROM is going to get it. In fact, we don't have any
	 * way to read the OTP bits, so we go with the default and hope for the
	 * best.
	 */
	geometry->search_area_stride_exponent = 2;
	return 0;
}

static const char  *fingerprint = "STMP";
static int mx23_check_transcription_stamp(struct gpmi_nand_data *this)
{
	struct boot_rom_geometry *rom_geo = &this->rom_geometry;
	struct device *dev = this->dev;
	struct nand_chip *chip = &this->nand;
	struct mtd_info *mtd = nand_to_mtd(chip);
	unsigned int search_area_size_in_strides;
	unsigned int stride;
	unsigned int page;
	uint8_t *buffer = chip->buffers->databuf;
	int saved_chip_number;
	int found_an_ncb_fingerprint = false;

	/* Compute the number of strides in a search area. */
	search_area_size_in_strides = 1 << rom_geo->search_area_stride_exponent;

	saved_chip_number = this->current_chip;
	chip->select_chip(mtd, 0);

	/*
	 * Loop through the first search area, looking for the NCB fingerprint.
	 */
	dev_dbg(dev, "Scanning for an NCB fingerprint...\n");

	for (stride = 0; stride < search_area_size_in_strides; stride++) {
		/* Compute the page addresses. */
		page = stride * rom_geo->stride_size_in_pages;

		dev_dbg(dev, "Looking for a fingerprint in page 0x%x\n", page);

		/*
		 * Read the NCB fingerprint. The fingerprint is four bytes long
		 * and starts in the 12th byte of the page.
		 */
		chip->cmdfunc(mtd, NAND_CMD_READ0, 12, page);
		chip->read_buf(mtd, buffer, strlen(fingerprint));

		/* Look for the fingerprint. */
		if (!memcmp(buffer, fingerprint, strlen(fingerprint))) {
			found_an_ncb_fingerprint = true;
			break;
		}

	}

	chip->select_chip(mtd, saved_chip_number);

	if (found_an_ncb_fingerprint)
		dev_dbg(dev, "\tFound a fingerprint\n");
	else
		dev_dbg(dev, "\tNo fingerprint found\n");
	return found_an_ncb_fingerprint;
}

/* Writes a transcription stamp. */
static int mx23_write_transcription_stamp(struct gpmi_nand_data *this)
{
	struct device *dev = this->dev;
	struct boot_rom_geometry *rom_geo = &this->rom_geometry;
	struct nand_chip *chip = &this->nand;
	struct mtd_info *mtd = nand_to_mtd(chip);
	unsigned int block_size_in_pages;
	unsigned int search_area_size_in_strides;
	unsigned int search_area_size_in_pages;
	unsigned int search_area_size_in_blocks;
	unsigned int block;
	unsigned int stride;
	unsigned int page;
	uint8_t      *buffer = chip->buffers->databuf;
	int saved_chip_number;
	int status;

	/* Compute the search area geometry. */
	block_size_in_pages = mtd->erasesize / mtd->writesize;
	search_area_size_in_strides = 1 << rom_geo->search_area_stride_exponent;
	search_area_size_in_pages = search_area_size_in_strides *
					rom_geo->stride_size_in_pages;
	search_area_size_in_blocks =
		  (search_area_size_in_pages + (block_size_in_pages - 1)) /
				    block_size_in_pages;

	dev_dbg(dev, "Search Area Geometry :\n");
	dev_dbg(dev, "\tin Blocks : %u\n", search_area_size_in_blocks);
	dev_dbg(dev, "\tin Strides: %u\n", search_area_size_in_strides);
	dev_dbg(dev, "\tin Pages  : %u\n", search_area_size_in_pages);

	/* Select chip 0. */
	saved_chip_number = this->current_chip;
	chip->select_chip(mtd, 0);

	/* Loop over blocks in the first search area, erasing them. */
	dev_dbg(dev, "Erasing the search area...\n");

	for (block = 0; block < search_area_size_in_blocks; block++) {
		/* Compute the page address. */
		page = block * block_size_in_pages;

		/* Erase this block. */
		dev_dbg(dev, "\tErasing block 0x%x\n", block);
		chip->cmdfunc(mtd, NAND_CMD_ERASE1, -1, page);
		chip->cmdfunc(mtd, NAND_CMD_ERASE2, -1, -1);

		/* Wait for the erase to finish. */
		status = chip->waitfunc(mtd, chip);
		if (status & NAND_STATUS_FAIL)
			dev_err(dev, "[%s] Erase failed.\n", __func__);
	}

	/* Write the NCB fingerprint into the page buffer. */
	memset(buffer, ~0, mtd->writesize);
	memcpy(buffer + 12, fingerprint, strlen(fingerprint));

	/* Loop through the first search area, writing NCB fingerprints. */
	dev_dbg(dev, "Writing NCB fingerprints...\n");
	for (stride = 0; stride < search_area_size_in_strides; stride++) {
		/* Compute the page addresses. */
		page = stride * rom_geo->stride_size_in_pages;

		/* Write the first page of the current stride. */
		dev_dbg(dev, "Writing an NCB fingerprint in page 0x%x\n", page);
		chip->cmdfunc(mtd, NAND_CMD_SEQIN, 0x00, page);
		chip->ecc.write_page_raw(mtd, chip, buffer, 0, page);
		chip->cmdfunc(mtd, NAND_CMD_PAGEPROG, -1, -1);

		/* Wait for the write to finish. */
		status = chip->waitfunc(mtd, chip);
		if (status & NAND_STATUS_FAIL)
			dev_err(dev, "[%s] Write failed.\n", __func__);
	}

	/* Deselect chip 0. */
	chip->select_chip(mtd, saved_chip_number);
	return 0;
}

static int mx23_boot_init(struct gpmi_nand_data  *this)
{
	struct device *dev = this->dev;
	struct nand_chip *chip = &this->nand;
	struct mtd_info *mtd = nand_to_mtd(chip);
	unsigned int block_count;
	unsigned int block;
	int     chipnr;
	int     page;
	loff_t  byte;
	uint8_t block_mark;
	int     ret = 0;

	/*
	 * If control arrives here, we can't use block mark swapping, which
	 * means we're forced to use transcription. First, scan for the
	 * transcription stamp. If we find it, then we don't have to do
	 * anything -- the block marks are already transcribed.
	 */
	if (mx23_check_transcription_stamp(this))
		return 0;

	/*
	 * If control arrives here, we couldn't find a transcription stamp, so
	 * so we presume the block marks are in the conventional location.
	 */
	dev_dbg(dev, "Transcribing bad block marks...\n");

	/* Compute the number of blocks in the entire medium. */
	block_count = chip->chipsize >> chip->phys_erase_shift;

	/*
	 * Loop over all the blocks in the medium, transcribing block marks as
	 * we go.
	 */
	for (block = 0; block < block_count; block++) {
		/*
		 * Compute the chip, page and byte addresses for this block's
		 * conventional mark.
		 */
		chipnr = block >> (chip->chip_shift - chip->phys_erase_shift);
		page = block << (chip->phys_erase_shift - chip->page_shift);
		byte = (loff_t) block <<  chip->phys_erase_shift;

		/* Send the command to read the conventional block mark. */
		chip->select_chip(mtd, chipnr);
		chip->cmdfunc(mtd, NAND_CMD_READ0, mtd->writesize, page);
		block_mark = chip->read_byte(mtd);
		chip->select_chip(mtd, -1);

		/*
		 * Check if the block is marked bad. If so, we need to mark it
		 * again, but this time the result will be a mark in the
		 * location where we transcribe block marks.
		 */
		if (block_mark != 0xff) {
			dev_dbg(dev, "Transcribing mark in block %u\n", block);
			ret = chip->block_markbad(mtd, byte);
			if (ret)
				dev_err(dev,
					"Failed to mark block bad with ret %d\n",
					ret);
		}
	}

	/* Write the stamp that indicates we've transcribed the block marks. */
	mx23_write_transcription_stamp(this);
	return 0;
}

static int nand_boot_init(struct gpmi_nand_data  *this)
{
	nand_boot_set_geometry(this);

	/* This is ROM arch-specific initilization before the BBT scanning. */
	if (GPMI_IS_MX23(this))
		return mx23_boot_init(this);
	return 0;
}

static int gpmi_set_geometry(struct gpmi_nand_data *this)
{
	int ret;

	/* Free the temporary DMA memory for reading ID. */
	gpmi_free_dma_buffer(this);

	/* Set up the NFC geometry which is used by BCH. */
	ret = bch_set_geometry(this);
	if (ret) {
		dev_err(this->dev, "Error setting BCH geometry : %d\n", ret);
		return ret;
	}

	/* Alloc the new DMA buffers according to the pagesize and oobsize */
	return gpmi_alloc_dma_buffer(this);
}

static void gpmi_nand_exit(struct gpmi_nand_data *this)
{
	nand_release(nand_to_mtd(&this->nand));
	gpmi_free_dma_buffer(this);
}

static int gpmi_init_last(struct gpmi_nand_data *this)
{
	struct nand_chip *chip = &this->nand;
	struct mtd_info *mtd = nand_to_mtd(chip);
	struct nand_ecc_ctrl *ecc = &chip->ecc;
	struct bch_geometry *bch_geo = &this->bch_geometry;
	int ret;

	/* Set up the medium geometry */
	ret = gpmi_set_geometry(this);
	if (ret)
		return ret;

	/* Save the geometry to debugfs*/
	ret = bch_create_debugfs(this);
	if (ret)
		return ret;

	/* Init the nand_ecc_ctrl{} */
	ecc->read_page	= gpmi_ecc_read_page;
	ecc->write_page	= gpmi_ecc_write_page;
	ecc->read_oob	= gpmi_ecc_read_oob;
	ecc->write_oob	= gpmi_ecc_write_oob;
	ecc->read_page_raw = gpmi_ecc_read_page_raw;
	ecc->write_page_raw = gpmi_ecc_write_page_raw;
	ecc->read_oob_raw = gpmi_ecc_read_oob_raw;
	ecc->write_oob_raw = gpmi_ecc_write_oob_raw;
	ecc->mode	= NAND_ECC_HW;
	ecc->size	= bch_geo->ecc_chunkn_size;
	ecc->strength	= bch_geo->ecc_strength;
	mtd_set_ooblayout(mtd, &gpmi_ooblayout_ops);

	/*
	 * We only enable the subpage read when:
	 *  (1) the chip is imx6, and
	 *  (2) the size of the ECC parity is byte aligned.
	 */
<<<<<<< HEAD
	if ((GPMI_IS_MX6(this) || GPMI_IS_MX7(this)) &&
=======
	if ((GPMI_IS_MX6(this) || GPMI_IS_MX7(this) || GPMI_IS_MX8(this)) &&
>>>>>>> 423d9423
		((bch_geo->gf_len * bch_geo->ecc_strength) % 8) == 0) {
		ecc->read_subpage = gpmi_ecc_read_subpage;
		chip->options |= NAND_SUBPAGE_READ;
	}

	/*
	 * Can we enable the extra features? such as EDO or Sync mode.
	 *
	 * We do not check the return value now. That's means if we fail in
	 * enable the extra features, we still can run in the normal way.
	 */
	gpmi_extra_init(this);

	return 0;
}

static int gpmi_nand_init(struct gpmi_nand_data *this)
{
	struct nand_chip *chip = &this->nand;
	struct mtd_info  *mtd = nand_to_mtd(chip);
	int ret;

	/* init current chip */
	this->current_chip	= -1;

	/* init the MTD data structures */
	mtd->name		= "gpmi-nand";
	mtd->dev.parent		= this->dev;

	/* init the nand_chip{}, we don't support a 16-bit NAND Flash bus. */
	nand_set_controller_data(chip, this);
	nand_set_flash_node(chip, this->pdev->dev.of_node);
	chip->select_chip	= gpmi_select_chip;
	chip->cmd_ctrl		= gpmi_cmd_ctrl;
	chip->dev_ready		= gpmi_dev_ready;
	chip->read_byte		= gpmi_read_byte;
	chip->read_buf		= gpmi_read_buf;
	chip->write_buf		= gpmi_write_buf;
	chip->badblock_pattern	= &gpmi_bbt_descr;
	chip->block_markbad	= gpmi_block_markbad;
	chip->options		|= NAND_NO_SUBPAGE_WRITE;

	/* Set up swap_block_mark, must be set before the gpmi_set_geometry() */
	this->swap_block_mark = !GPMI_IS_MX23(this);

	/*
	 * Allocate a temporary DMA buffer for reading ID in the
	 * nand_scan_ident().
	 */
	this->bch_geometry.payload_size = 1024;
	this->bch_geometry.auxiliary_size = 128;
	ret = gpmi_alloc_dma_buffer(this);
	if (ret)
		goto err_out;

	ret = nand_scan_ident(mtd, GPMI_IS_MX6(this) || GPMI_IS_MX7(this)\
<<<<<<< HEAD
				? 2 : 1, NULL);
=======
			      || GPMI_IS_MX8(this) ? 2 : 1, NULL);
>>>>>>> 423d9423
	if (ret)
		goto err_out;

	if (chip->bbt_options & NAND_BBT_USE_FLASH) {
		chip->bbt_options |= NAND_BBT_NO_OOB;

		if (of_property_read_bool(this->dev->of_node,
						"fsl,no-blockmark-swap"))
			this->swap_block_mark = false;

		if (of_property_read_bool(this->dev->of_node,
				"fsl,legacy-bch-geometry"))
			this->legacy_bch_geometry = true;
	}
	dev_dbg(this->dev, "Blockmark swapping %sabled\n",
		this->swap_block_mark ? "en" : "dis");

	ret = gpmi_init_last(this);
	if (ret)
		goto err_out;

	chip->options |= NAND_SKIP_BBTSCAN;
	ret = nand_scan_tail(mtd);
	if (ret)
		goto err_out;

	ret = nand_boot_init(this);
	if (ret)
		goto err_out;
	ret = chip->scan_bbt(mtd);
	if (ret)
		goto err_out;

	ret = mtd_device_register(mtd, NULL, 0);
	if (ret)
		goto err_out;
	return 0;

err_out:
	gpmi_nand_exit(this);
	return ret;
}

static const struct of_device_id gpmi_nand_id_table[] = {
	{
		.compatible = "fsl,imx23-gpmi-nand",
		.data = &gpmi_devdata_imx23,
	}, {
		.compatible = "fsl,imx28-gpmi-nand",
		.data = &gpmi_devdata_imx28,
	}, {
		.compatible = "fsl,imx6q-gpmi-nand",
		.data = &gpmi_devdata_imx6q,
	}, {
		.compatible = "fsl,imx6qp-gpmi-nand",
		.data = (void *)&gpmi_devdata_imx6qp,
	}, {
		.compatible = "fsl,imx6sx-gpmi-nand",
		.data = &gpmi_devdata_imx6sx,
	}, {
		.compatible = "fsl,imx6ul-gpmi-nand",
		.data = (void *)&gpmi_devdata_imx6ul,
	}, {
		.compatible = "fsl,imx7d-gpmi-nand",
		.data = (void *)&gpmi_devdata_imx7d,
	}, {
		.compatible = "fsl,imx6ull-gpmi-nand",
		.data = (void *)&gpmi_devdata_imx6ull,
<<<<<<< HEAD
=======
	}, {
		.compatible = "fsl,imx8qxp-gpmi-nand",
		.data = (void *)&gpmi_devdata_imx8qxp,
>>>>>>> 423d9423
	}, { /* sentinel */ }
};
MODULE_DEVICE_TABLE(of, gpmi_nand_id_table);

static int gpmi_nand_probe(struct platform_device *pdev)
{
	struct gpmi_nand_data *this;
	const struct of_device_id *of_id;
	int ret;

	this = devm_kzalloc(&pdev->dev, sizeof(*this), GFP_KERNEL);
	if (!this)
		return -ENOMEM;

	of_id = of_match_device(gpmi_nand_id_table, &pdev->dev);
	if (of_id) {
		this->devdata = of_id->data;
	} else {
		dev_err(&pdev->dev, "Failed to find the right device id.\n");
		return -ENODEV;
	}

	platform_set_drvdata(pdev, this);
	this->pdev  = pdev;
	this->dev   = &pdev->dev;

	ret = acquire_resources(this);
	if (ret)
		goto exit_acquire_resources;

	ret = init_rpm(this);
	if (ret)
		goto exit_nfc_init;

	ret = init_hardware(this);
	if (ret)
		goto exit_nfc_init;

	ret = gpmi_nand_init(this);
	if (ret)
		goto exit_nfc_init;

	dev_info(this->dev, "driver registered.\n");

	return 0;

exit_nfc_init:
	release_resources(this);
exit_acquire_resources:

	return ret;
}

static int gpmi_nand_remove(struct platform_device *pdev)
{
	struct gpmi_nand_data *this = platform_get_drvdata(pdev);

	gpmi_nand_exit(this);
	pm_runtime_disable(this->dev);
	release_resources(this);
	return 0;
}

#ifdef CONFIG_PM_SLEEP
static int gpmi_pm_suspend(struct device *dev)
{
	int ret;

<<<<<<< HEAD
	release_dma_channels(this);
	pinctrl_pm_select_sleep_state(dev);
	return 0;
=======
	pinctrl_pm_select_sleep_state(dev);
	ret = pm_runtime_force_suspend(dev);

	return ret;
>>>>>>> 423d9423
}

static int gpmi_pm_resume(struct device *dev)
{
	struct gpmi_nand_data *this = dev_get_drvdata(dev);
	int ret;

<<<<<<< HEAD
	pinctrl_pm_select_default_state(dev);

	ret = acquire_dma_channels(this);
	if (ret < 0)
=======
	/* enable clock, acquire dma */
	ret = pm_runtime_force_resume(dev);
	if (ret) {
		dev_err(this->dev, "Error in resume: %d\n", ret);
>>>>>>> 423d9423
		return ret;
	}

	pinctrl_pm_select_default_state(dev);

	/* re-init the GPMI registers */
	this->flags &= ~GPMI_TIMING_INIT_OK;
	ret = gpmi_init(this);
	if (ret) {
		dev_err(this->dev, "Error setting GPMI : %d\n", ret);
		return ret;
	}

	/* re-init the BCH registers */
	ret = bch_set_geometry(this);
	if (ret) {
		dev_err(this->dev, "Error setting BCH : %d\n", ret);
		return ret;
	}

	/* re-init others */
	gpmi_extra_init(this);

	return 0;
}
#endif /* CONFIG_PM_SLEEP */

#define gpmi_enable_clk(x) __gpmi_enable_clk(x, true)
#define gpmi_disable_clk(x) __gpmi_enable_clk(x, false)

int gpmi_runtime_suspend(struct device *dev)
{
	struct gpmi_nand_data *this = dev_get_drvdata(dev);

	gpmi_disable_clk(this);
	release_bus_freq(BUS_FREQ_HIGH);
<<<<<<< HEAD
=======
	release_dma_channels(this);

>>>>>>> 423d9423
	return 0;
}

int gpmi_runtime_resume(struct device *dev)
{
	struct gpmi_nand_data *this = dev_get_drvdata(dev);
	int ret;

	ret = gpmi_enable_clk(this);
	if (ret)
		return ret;

	request_bus_freq(BUS_FREQ_HIGH);
<<<<<<< HEAD
=======

	ret = acquire_dma_channels(this);
	if (ret < 0)
		return ret;

>>>>>>> 423d9423
	return 0;
}

static const struct dev_pm_ops gpmi_pm_ops = {
	SET_RUNTIME_PM_OPS(gpmi_runtime_suspend, gpmi_runtime_resume, NULL)
	SET_SYSTEM_SLEEP_PM_OPS(gpmi_pm_suspend, gpmi_pm_resume)
};

static struct platform_driver gpmi_nand_driver = {
	.driver = {
		.name = "gpmi-nand",
		.pm = &gpmi_pm_ops,
		.of_match_table = gpmi_nand_id_table,
	},
	.probe   = gpmi_nand_probe,
	.remove  = gpmi_nand_remove,
};
module_platform_driver(gpmi_nand_driver);

MODULE_AUTHOR("Freescale Semiconductor, Inc.");
MODULE_DESCRIPTION("i.MX GPMI NAND Flash Controller Driver");
MODULE_LICENSE("GPL");<|MERGE_RESOLUTION|>--- conflicted
+++ resolved
@@ -138,15 +138,12 @@
 	.max_chain_delay = 12,
 };
 
-<<<<<<< HEAD
-=======
 static const struct gpmi_devdata gpmi_devdata_imx8qxp = {
 	.type = IS_MX8QXP,
 	.bch_max_ecc_strength = 62,
 	.max_chain_delay = 12,
 };
 
->>>>>>> 423d9423
 static irqreturn_t bch_irq(int irq, void *cookie)
 {
 	struct gpmi_nand_data *this = cookie;
@@ -414,12 +411,8 @@
 
 geo_setting:
 
-<<<<<<< HEAD
-	geo->page_size = mtd->writesize + mtd->oobsize;
-=======
 	geo->page_size = mtd->writesize + geo->metadata_size +
 		(geo->gf_len * geo->ecc_strength * geo->ecc_chunk_count) / 8;
->>>>>>> 423d9423
 	geo->payload_size = mtd->writesize;
 
 	/*
@@ -824,13 +817,10 @@
 	"gpmi_bch_apb",
 };
 
-<<<<<<< HEAD
-=======
 static char *extra_clks_for_mx8qxp[GPMI_CLK_MAX] = {
 	"gpmi_apb", "gpmi_bch", "gpmi_apb_bch",
 };
 
->>>>>>> 423d9423
 static int gpmi_get_clks(struct gpmi_nand_data *this)
 {
 	struct resources *r = &this->resources;
@@ -850,12 +840,9 @@
 		extra_clks = extra_clks_for_mx6q;
 	if (GPMI_IS_MX7(this))
 		extra_clks = extra_clks_for_mx7d;
-<<<<<<< HEAD
-=======
 	if (GPMI_IS_MX8(this))
 		extra_clks = extra_clks_for_mx8qxp;
 
->>>>>>> 423d9423
 	if (!extra_clks)
 		return 0;
 
@@ -872,11 +859,7 @@
 		r->clock[i] = clk;
 	}
 
-<<<<<<< HEAD
-	if (GPMI_IS_MX6(this) || GPMI_IS_MX7(this))
-=======
 	if (GPMI_IS_MX6(this) || GPMI_IS_MX7(this) || GPMI_IS_MX8(this))
->>>>>>> 423d9423
 		/*
 		 * Set the default value for the gpmi clock.
 		 *
@@ -1321,18 +1304,7 @@
 
 	for (i = 0; i < nfc_geo->ecc_chunk_count; i++, status++) {
 		if (*status == STATUS_GOOD)
-<<<<<<< HEAD
-=======
 			continue;
-
-		if (*status == STATUS_ERASED) {
-			if (GPMI_IS_MX6QP(this) || GPMI_IS_MX7(this) ||
-						GPMI_IS_MX6UL(this))
-				if (readl(bch_regs + HW_BCH_DEBUG1))
-					flag = 1;
->>>>>>> 423d9423
-			continue;
-		}
 
 		if (*status == STATUS_ERASED) {
 			if (GPMI_IS_MX6QP(this) || GPMI_IS_MX7(this) ||
@@ -1525,11 +1497,7 @@
 
 	/* set chunk0 size if meta size is 0 */
 	if (!meta) {
-<<<<<<< HEAD
-		if (GPMI_IS_MX6(this) || GPMI_IS_MX7(this))
-=======
 		if (GPMI_IS_MX6(this) || GPMI_IS_MX7(this) || GPMI_IS_MX8(this))
->>>>>>> 423d9423
 			r1_new &= ~MX6Q_BM_BCH_FLASH0LAYOUT0_DATA0_SIZE;
 		else
 			r1_new &= ~BM_BCH_FLASH0LAYOUT0_DATA0_SIZE;
@@ -2303,11 +2271,7 @@
 	 *  (1) the chip is imx6, and
 	 *  (2) the size of the ECC parity is byte aligned.
 	 */
-<<<<<<< HEAD
-	if ((GPMI_IS_MX6(this) || GPMI_IS_MX7(this)) &&
-=======
 	if ((GPMI_IS_MX6(this) || GPMI_IS_MX7(this) || GPMI_IS_MX8(this)) &&
->>>>>>> 423d9423
 		((bch_geo->gf_len * bch_geo->ecc_strength) % 8) == 0) {
 		ecc->read_subpage = gpmi_ecc_read_subpage;
 		chip->options |= NAND_SUBPAGE_READ;
@@ -2364,11 +2328,7 @@
 		goto err_out;
 
 	ret = nand_scan_ident(mtd, GPMI_IS_MX6(this) || GPMI_IS_MX7(this)\
-<<<<<<< HEAD
-				? 2 : 1, NULL);
-=======
 			      || GPMI_IS_MX8(this) ? 2 : 1, NULL);
->>>>>>> 423d9423
 	if (ret)
 		goto err_out;
 
@@ -2437,12 +2397,9 @@
 	}, {
 		.compatible = "fsl,imx6ull-gpmi-nand",
 		.data = (void *)&gpmi_devdata_imx6ull,
-<<<<<<< HEAD
-=======
 	}, {
 		.compatible = "fsl,imx8qxp-gpmi-nand",
 		.data = (void *)&gpmi_devdata_imx8qxp,
->>>>>>> 423d9423
 	}, { /* sentinel */ }
 };
 MODULE_DEVICE_TABLE(of, gpmi_nand_id_table);
@@ -2511,16 +2468,10 @@
 {
 	int ret;
 
-<<<<<<< HEAD
-	release_dma_channels(this);
-	pinctrl_pm_select_sleep_state(dev);
-	return 0;
-=======
 	pinctrl_pm_select_sleep_state(dev);
 	ret = pm_runtime_force_suspend(dev);
 
 	return ret;
->>>>>>> 423d9423
 }
 
 static int gpmi_pm_resume(struct device *dev)
@@ -2528,17 +2479,10 @@
 	struct gpmi_nand_data *this = dev_get_drvdata(dev);
 	int ret;
 
-<<<<<<< HEAD
-	pinctrl_pm_select_default_state(dev);
-
-	ret = acquire_dma_channels(this);
-	if (ret < 0)
-=======
 	/* enable clock, acquire dma */
 	ret = pm_runtime_force_resume(dev);
 	if (ret) {
 		dev_err(this->dev, "Error in resume: %d\n", ret);
->>>>>>> 423d9423
 		return ret;
 	}
 
@@ -2575,11 +2519,8 @@
 
 	gpmi_disable_clk(this);
 	release_bus_freq(BUS_FREQ_HIGH);
-<<<<<<< HEAD
-=======
 	release_dma_channels(this);
 
->>>>>>> 423d9423
 	return 0;
 }
 
@@ -2593,14 +2534,11 @@
 		return ret;
 
 	request_bus_freq(BUS_FREQ_HIGH);
-<<<<<<< HEAD
-=======
 
 	ret = acquire_dma_channels(this);
 	if (ret < 0)
 		return ret;
 
->>>>>>> 423d9423
 	return 0;
 }
 
