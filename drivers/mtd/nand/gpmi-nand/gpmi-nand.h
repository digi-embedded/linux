/*
 * Freescale GPMI NAND Flash Driver
 *
<<<<<<< HEAD
 * Copyright (C) 2010-2015 Freescale Semiconductor, Inc.
=======
 * Copyright (C) 2010-2016 Freescale Semiconductor, Inc.
>>>>>>> 33e8bb5d
 * Copyright (C) 2008 Embedded Alley Solutions, Inc.
 *
 * This program is free software; you can redistribute it and/or modify
 * it under the terms of the GNU General Public License as published by
 * the Free Software Foundation; either version 2 of the License, or
 * (at your option) any later version.
 *
 * This program is distributed in the hope that it will be useful,
 * but WITHOUT ANY WARRANTY; without even the implied warranty of
 * MERCHANTABILITY or FITNESS FOR A PARTICULAR PURPOSE.  See the
 * GNU General Public License for more details.
 */
#ifndef __DRIVERS_MTD_NAND_GPMI_NAND_H
#define __DRIVERS_MTD_NAND_GPMI_NAND_H

#include <linux/mtd/nand.h>
#include <linux/platform_device.h>
#include <linux/dma-mapping.h>
#include <linux/dmaengine.h>

#define GPMI_CLK_MAX 5 /* MX6Q needs five clocks */
struct resources {
	void __iomem  *gpmi_regs;
	void __iomem  *bch_regs;
	unsigned int  dma_low_channel;
	unsigned int  dma_high_channel;
	struct clk    *clock[GPMI_CLK_MAX];
};

/**
 * struct bch_geometry - BCH geometry description.
 * @gf_len:                   The length of Galois Field. (e.g., 13 or 14)
 * @ecc_strength:             A number that describes the strength of the ECC
 *                            algorithm.
 * @page_size:                The size, in bytes, of a physical page, including
 *                            both data and OOB.
 * @metadata_size:            The size, in bytes, of the metadata.
 * @ecc_chunk0_size:          The size, in bytes, of a first ECC chunk.
 * @ecc_chunkn_size:          The size, in bytes, of a single ECC chunk after
 *                            the first chunk in the page.
 * @ecc_chunk_count:          The number of ECC chunks in the page,
 * @payload_size:             The size, in bytes, of the payload buffer.
 * @auxiliary_size:           The size, in bytes, of the auxiliary buffer.
 * @auxiliary_status_offset:  The offset into the auxiliary buffer at which
 *                            the ECC status appears.
 * @block_mark_byte_offset:   The byte offset in the ECC-based page view at
 *                            which the underlying physical block mark appears.
 * @block_mark_bit_offset:    The bit offset into the ECC-based page view at
 *                            which the underlying physical block mark appears.
 * @ecc_for_meta:             The flag to indicate if there is a dedicate ecc
 *                            for meta.
 */
struct bch_geometry {
	unsigned int  gf_len;
	unsigned int  ecc_strength;
	unsigned int  page_size;
	unsigned int  metadata_size;
	unsigned int  ecc_chunk0_size;
	unsigned int  ecc_chunkn_size;
	unsigned int  ecc_chunk_count;
	unsigned int  payload_size;
	unsigned int  auxiliary_size;
	unsigned int  auxiliary_status_offset;
	unsigned int  block_mark_byte_offset;
	unsigned int  block_mark_bit_offset;
	unsigned int  ecc_for_meta; /* ECC for meta data */
};

/**
 * struct boot_rom_geometry - Boot ROM geometry description.
 * @stride_size_in_pages:        The size of a boot block stride, in pages.
 * @search_area_stride_exponent: The logarithm to base 2 of the size of a
 *                               search area in boot block strides.
 */
struct boot_rom_geometry {
	unsigned int  stride_size_in_pages;
	unsigned int  search_area_stride_exponent;
};

/* DMA operations types */
enum dma_ops_type {
	DMA_FOR_COMMAND = 1,
	DMA_FOR_READ_DATA,
	DMA_FOR_WRITE_DATA,
	DMA_FOR_READ_ECC_PAGE,
	DMA_FOR_WRITE_ECC_PAGE
};

/**
 * struct nand_timing - Fundamental timing attributes for NAND.
 * @data_setup_in_ns:         The data setup time, in nanoseconds. Usually the
 *                            maximum of tDS and tWP. A negative value
 *                            indicates this characteristic isn't known.
 * @data_hold_in_ns:          The data hold time, in nanoseconds. Usually the
 *                            maximum of tDH, tWH and tREH. A negative value
 *                            indicates this characteristic isn't known.
 * @address_setup_in_ns:      The address setup time, in nanoseconds. Usually
 *                            the maximum of tCLS, tCS and tALS. A negative
 *                            value indicates this characteristic isn't known.
 * @gpmi_sample_delay_in_ns:  A GPMI-specific timing parameter. A negative value
 *                            indicates this characteristic isn't known.
 * @tREA_in_ns:               tREA, in nanoseconds, from the data sheet. A
 *                            negative value indicates this characteristic isn't
 *                            known.
 * @tRLOH_in_ns:              tRLOH, in nanoseconds, from the data sheet. A
 *                            negative value indicates this characteristic isn't
 *                            known.
 * @tRHOH_in_ns:              tRHOH, in nanoseconds, from the data sheet. A
 *                            negative value indicates this characteristic isn't
 *                            known.
 */
struct nand_timing {
	int8_t  data_setup_in_ns;
	int8_t  data_hold_in_ns;
	int8_t  address_setup_in_ns;
	int8_t  gpmi_sample_delay_in_ns;
	int8_t  tREA_in_ns;
	int8_t  tRLOH_in_ns;
	int8_t  tRHOH_in_ns;
};

enum gpmi_type {
	IS_MX23,
	IS_MX28,
	IS_MX6Q,
	IS_MX6QP,
	IS_MX6SX,
	IS_MX7D,
	IS_MX6UL
};

struct gpmi_devdata {
	enum gpmi_type type;
	int bch_max_ecc_strength;
	int max_chain_delay; /* See the async EDO mode */
};

struct gpmi_nand_data {
	/* flags */
#define GPMI_ASYNC_EDO_ENABLED	(1 << 0)
#define GPMI_TIMING_INIT_OK	(1 << 1)
	int			flags;
	const struct gpmi_devdata *devdata;

	/* System Interface */
	struct device		*dev;
	struct platform_device	*pdev;

	/* Resources */
	struct resources	resources;

	/* Flash Hardware */
	struct nand_timing	timing;
	int			timing_mode;

	/* BCH */
	struct bch_geometry	bch_geometry;
	struct completion	bch_done;

	/* NAND Boot issue */
	bool			swap_block_mark;
	struct boot_rom_geometry rom_geometry;

	/* MTD / NAND */
	struct nand_chip	nand;
	struct mtd_info		mtd;

	/* General-use Variables */
	int			current_chip;
	unsigned int		command_length;

	/* passed from upper layer */
	uint8_t			*upper_buf;
	int			upper_len;

	/* for DMA operations */
	bool			direct_dma_map_ok;

	struct scatterlist	cmd_sgl;
	char			*cmd_buffer;

	struct scatterlist	data_sgl;
	char			*data_buffer_dma;

	void			*page_buffer_virt;
	dma_addr_t		page_buffer_phys;
	unsigned int		page_buffer_size;

	void			*payload_virt;
	dma_addr_t		payload_phys;

	void			*auxiliary_virt;
	dma_addr_t		auxiliary_phys;

	void			*raw_buffer;

	/* DMA channels */
#define DMA_CHANS		8
	struct dma_chan		*dma_chans[DMA_CHANS];
	enum dma_ops_type	last_dma_type;
	enum dma_ops_type	dma_type;
	struct completion	dma_done;

	/* private */
	void			*private;
};

/**
 * struct gpmi_nfc_hardware_timing - GPMI hardware timing parameters.
 * @data_setup_in_cycles:      The data setup time, in cycles.
 * @data_hold_in_cycles:       The data hold time, in cycles.
 * @address_setup_in_cycles:   The address setup time, in cycles.
 * @device_busy_timeout:       The timeout waiting for NAND Ready/Busy,
 *                             this value is the number of cycles multiplied
 *                             by 4096.
 * @use_half_periods:          Indicates the clock is running slowly, so the
 *                             NFC DLL should use half-periods.
 * @sample_delay_factor:       The sample delay factor.
 * @wrn_dly_sel:               The delay on the GPMI write strobe.
 */
struct gpmi_nfc_hardware_timing {
	/* for HW_GPMI_TIMING0 */
	uint8_t  data_setup_in_cycles;
	uint8_t  data_hold_in_cycles;
	uint8_t  address_setup_in_cycles;

	/* for HW_GPMI_TIMING1 */
	uint16_t device_busy_timeout;
#define GPMI_DEFAULT_BUSY_TIMEOUT	0x500 /* default busy timeout value.*/

	/* for HW_GPMI_CTRL1 */
	bool     use_half_periods;
	uint8_t  sample_delay_factor;
	uint8_t  wrn_dly_sel;
};

/**
 * struct timing_threshod - Timing threshold
 * @max_data_setup_cycles:       The maximum number of data setup cycles that
 *                               can be expressed in the hardware.
 * @internal_data_setup_in_ns:   The time, in ns, that the NFC hardware requires
 *                               for data read internal setup. In the Reference
 *                               Manual, see the chapter "High-Speed NAND
 *                               Timing" for more details.
 * @max_sample_delay_factor:     The maximum sample delay factor that can be
 *                               expressed in the hardware.
 * @max_dll_clock_period_in_ns:  The maximum period of the GPMI clock that the
 *                               sample delay DLL hardware can possibly work
 *                               with (the DLL is unusable with longer periods).
 *                               If the full-cycle period is greater than HALF
 *                               this value, the DLL must be configured to use
 *                               half-periods.
 * @max_dll_delay_in_ns:         The maximum amount of delay, in ns, that the
 *                               DLL can implement.
 * @clock_frequency_in_hz:       The clock frequency, in Hz, during the current
 *                               I/O transaction. If no I/O transaction is in
 *                               progress, this is the clock frequency during
 *                               the most recent I/O transaction.
 */
struct timing_threshod {
	const unsigned int      max_chip_count;
	const unsigned int      max_data_setup_cycles;
	const unsigned int      internal_data_setup_in_ns;
	const unsigned int      max_sample_delay_factor;
	const unsigned int      max_dll_clock_period_in_ns;
	const unsigned int      max_dll_delay_in_ns;
	unsigned long           clock_frequency_in_hz;

};

/* Common Services */
extern int common_nfc_set_geometry(struct gpmi_nand_data *);
extern struct dma_chan *get_dma_chan(struct gpmi_nand_data *);
extern void prepare_data_dma(struct gpmi_nand_data *,
				enum dma_data_direction dr);
extern int start_dma_without_bch_irq(struct gpmi_nand_data *,
				struct dma_async_tx_descriptor *);
extern int start_dma_with_bch_irq(struct gpmi_nand_data *,
				struct dma_async_tx_descriptor *);

/* GPMI-NAND helper function library */
extern int __gpmi_enable_clk(struct gpmi_nand_data *, bool v);
extern int gpmi_init(struct gpmi_nand_data *);
extern int gpmi_extra_init(struct gpmi_nand_data *);
extern void gpmi_clear_bch(struct gpmi_nand_data *);
extern void gpmi_dump_info(struct gpmi_nand_data *);
<<<<<<< HEAD
extern int bch_save_geometry(struct gpmi_nand_data *);
=======
extern int bch_create_debugfs(struct gpmi_nand_data *);
>>>>>>> 33e8bb5d
extern int bch_set_geometry(struct gpmi_nand_data *);
extern int gpmi_is_ready(struct gpmi_nand_data *, unsigned chip);
extern int gpmi_send_command(struct gpmi_nand_data *);
extern void gpmi_begin(struct gpmi_nand_data *);
extern void gpmi_end(struct gpmi_nand_data *);
extern int gpmi_read_data(struct gpmi_nand_data *);
extern int gpmi_send_data(struct gpmi_nand_data *);
extern int gpmi_send_page(struct gpmi_nand_data *,
			dma_addr_t payload, dma_addr_t auxiliary);
extern int gpmi_read_page(struct gpmi_nand_data *,
			dma_addr_t payload, dma_addr_t auxiliary);

void gpmi_copy_bits(u8 *dst, size_t dst_bit_off,
		    const u8 *src, size_t src_bit_off,
		    size_t nbits);

/* BCH : Status Block Completion Codes */
#define STATUS_GOOD		0x00
#define STATUS_ERASED		0xff
#define STATUS_UNCORRECTABLE	0xfe

/* Use the devdata to distinguish different Archs. */
#define GPMI_IS_MX23(x)		((x)->devdata->type == IS_MX23)
#define GPMI_IS_MX28(x)		((x)->devdata->type == IS_MX28)
#define GPMI_IS_MX6Q(x)		((x)->devdata->type == IS_MX6Q)
#define GPMI_IS_MX6QP(x)	((x)->devdata->type == IS_MX6QP)
#define GPMI_IS_MX6SX(x)	((x)->devdata->type == IS_MX6SX)
#define GPMI_IS_MX7D(x)		((x)->devdata->type == IS_MX7D)
#define GPMI_IS_MX6UL(x)	((x)->devdata->type == IS_MX6UL)

#define GPMI_IS_MX6(x)		(GPMI_IS_MX6Q(x) || GPMI_IS_MX6QP(x)\
	   || GPMI_IS_MX6SX(x) || GPMI_IS_MX6UL(x))
#define GPMI_IS_MX7(x)		(GPMI_IS_MX7D(x))
#endif<|MERGE_RESOLUTION|>--- conflicted
+++ resolved
@@ -1,11 +1,7 @@
 /*
  * Freescale GPMI NAND Flash Driver
  *
-<<<<<<< HEAD
- * Copyright (C) 2010-2015 Freescale Semiconductor, Inc.
-=======
  * Copyright (C) 2010-2016 Freescale Semiconductor, Inc.
->>>>>>> 33e8bb5d
  * Copyright (C) 2008 Embedded Alley Solutions, Inc.
  *
  * This program is free software; you can redistribute it and/or modify
@@ -292,11 +288,7 @@
 extern int gpmi_extra_init(struct gpmi_nand_data *);
 extern void gpmi_clear_bch(struct gpmi_nand_data *);
 extern void gpmi_dump_info(struct gpmi_nand_data *);
-<<<<<<< HEAD
-extern int bch_save_geometry(struct gpmi_nand_data *);
-=======
 extern int bch_create_debugfs(struct gpmi_nand_data *);
->>>>>>> 33e8bb5d
 extern int bch_set_geometry(struct gpmi_nand_data *);
 extern int gpmi_is_ready(struct gpmi_nand_data *, unsigned chip);
 extern int gpmi_send_command(struct gpmi_nand_data *);
