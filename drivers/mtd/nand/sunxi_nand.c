/*
 * Copyright (C) 2013 Boris BREZILLON <b.brezillon.dev@gmail.com>
 *
 * Derived from:
 *	https://github.com/yuq/sunxi-nfc-mtd
 *	Copyright (C) 2013 Qiang Yu <yuq825@gmail.com>
 *
 *	https://github.com/hno/Allwinner-Info
 *	Copyright (C) 2013 Henrik Nordström <Henrik Nordström>
 *
 *	Copyright (C) 2013 Dmitriy B. <rzk333@gmail.com>
 *	Copyright (C) 2013 Sergey Lapin <slapin@ossfans.org>
 *
 * This program is free software; you can redistribute it and/or modify
 * it under the terms of the GNU General Public License as published by
 * the Free Software Foundation; either version 2 of the License, or
 * (at your option) any later version.
 *
 * This program is distributed in the hope that it will be useful,
 * but WITHOUT ANY WARRANTY; without even the implied warranty of
 * MERCHANTABILITY or FITNESS FOR A PARTICULAR PURPOSE.  See the
 * GNU General Public License for more details.
 */

#include <linux/dma-mapping.h>
#include <linux/slab.h>
#include <linux/module.h>
#include <linux/moduleparam.h>
#include <linux/platform_device.h>
#include <linux/of.h>
#include <linux/of_device.h>
#include <linux/of_gpio.h>
#include <linux/mtd/mtd.h>
#include <linux/mtd/nand.h>
#include <linux/mtd/partitions.h>
#include <linux/clk.h>
#include <linux/delay.h>
#include <linux/dmaengine.h>
#include <linux/gpio.h>
#include <linux/interrupt.h>
#include <linux/iopoll.h>
#include <linux/reset.h>

#define NFC_REG_CTL		0x0000
#define NFC_REG_ST		0x0004
#define NFC_REG_INT		0x0008
#define NFC_REG_TIMING_CTL	0x000C
#define NFC_REG_TIMING_CFG	0x0010
#define NFC_REG_ADDR_LOW	0x0014
#define NFC_REG_ADDR_HIGH	0x0018
#define NFC_REG_SECTOR_NUM	0x001C
#define NFC_REG_CNT		0x0020
#define NFC_REG_CMD		0x0024
#define NFC_REG_RCMD_SET	0x0028
#define NFC_REG_WCMD_SET	0x002C
#define NFC_REG_IO_DATA		0x0030
#define NFC_REG_ECC_CTL		0x0034
#define NFC_REG_ECC_ST		0x0038
#define NFC_REG_DEBUG		0x003C
#define NFC_REG_ECC_ERR_CNT(x)	((0x0040 + (x)) & ~0x3)
#define NFC_REG_USER_DATA(x)	(0x0050 + ((x) * 4))
#define NFC_REG_SPARE_AREA	0x00A0
#define NFC_REG_PAT_ID		0x00A4
#define NFC_RAM0_BASE		0x0400
#define NFC_RAM1_BASE		0x0800

/* define bit use in NFC_CTL */
#define NFC_EN			BIT(0)
#define NFC_RESET		BIT(1)
#define NFC_BUS_WIDTH_MSK	BIT(2)
#define NFC_BUS_WIDTH_8		(0 << 2)
#define NFC_BUS_WIDTH_16	(1 << 2)
#define NFC_RB_SEL_MSK		BIT(3)
#define NFC_RB_SEL(x)		((x) << 3)
#define NFC_CE_SEL_MSK		GENMASK(26, 24)
#define NFC_CE_SEL(x)		((x) << 24)
#define NFC_CE_CTL		BIT(6)
#define NFC_PAGE_SHIFT_MSK	GENMASK(11, 8)
#define NFC_PAGE_SHIFT(x)	(((x) < 10 ? 0 : (x) - 10) << 8)
#define NFC_SAM			BIT(12)
#define NFC_RAM_METHOD		BIT(14)
#define NFC_DEBUG_CTL		BIT(31)

/* define bit use in NFC_ST */
#define NFC_RB_B2R		BIT(0)
#define NFC_CMD_INT_FLAG	BIT(1)
#define NFC_DMA_INT_FLAG	BIT(2)
#define NFC_CMD_FIFO_STATUS	BIT(3)
#define NFC_STA			BIT(4)
#define NFC_NATCH_INT_FLAG	BIT(5)
#define NFC_RB_STATE(x)		BIT(x + 8)

/* define bit use in NFC_INT */
#define NFC_B2R_INT_ENABLE	BIT(0)
#define NFC_CMD_INT_ENABLE	BIT(1)
#define NFC_DMA_INT_ENABLE	BIT(2)
#define NFC_INT_MASK		(NFC_B2R_INT_ENABLE | \
				 NFC_CMD_INT_ENABLE | \
				 NFC_DMA_INT_ENABLE)

/* define bit use in NFC_TIMING_CTL */
#define NFC_TIMING_CTL_EDO	BIT(8)

/* define NFC_TIMING_CFG register layout */
#define NFC_TIMING_CFG(tWB, tADL, tWHR, tRHW, tCAD)		\
	(((tWB) & 0x3) | (((tADL) & 0x3) << 2) |		\
	(((tWHR) & 0x3) << 4) | (((tRHW) & 0x3) << 6) |		\
	(((tCAD) & 0x7) << 8))

/* define bit use in NFC_CMD */
#define NFC_CMD_LOW_BYTE_MSK	GENMASK(7, 0)
#define NFC_CMD_HIGH_BYTE_MSK	GENMASK(15, 8)
#define NFC_CMD(x)		(x)
#define NFC_ADR_NUM_MSK		GENMASK(18, 16)
#define NFC_ADR_NUM(x)		(((x) - 1) << 16)
#define NFC_SEND_ADR		BIT(19)
#define NFC_ACCESS_DIR		BIT(20)
#define NFC_DATA_TRANS		BIT(21)
#define NFC_SEND_CMD1		BIT(22)
#define NFC_WAIT_FLAG		BIT(23)
#define NFC_SEND_CMD2		BIT(24)
#define NFC_SEQ			BIT(25)
#define NFC_DATA_SWAP_METHOD	BIT(26)
#define NFC_ROW_AUTO_INC	BIT(27)
#define NFC_SEND_CMD3		BIT(28)
#define NFC_SEND_CMD4		BIT(29)
#define NFC_CMD_TYPE_MSK	GENMASK(31, 30)
#define NFC_NORMAL_OP		(0 << 30)
#define NFC_ECC_OP		(1 << 30)
#define NFC_PAGE_OP		(2 << 30)

/* define bit use in NFC_RCMD_SET */
#define NFC_READ_CMD_MSK	GENMASK(7, 0)
#define NFC_RND_READ_CMD0_MSK	GENMASK(15, 8)
#define NFC_RND_READ_CMD1_MSK	GENMASK(23, 16)

/* define bit use in NFC_WCMD_SET */
#define NFC_PROGRAM_CMD_MSK	GENMASK(7, 0)
#define NFC_RND_WRITE_CMD_MSK	GENMASK(15, 8)
#define NFC_READ_CMD0_MSK	GENMASK(23, 16)
#define NFC_READ_CMD1_MSK	GENMASK(31, 24)

/* define bit use in NFC_ECC_CTL */
#define NFC_ECC_EN		BIT(0)
#define NFC_ECC_PIPELINE	BIT(3)
#define NFC_ECC_EXCEPTION	BIT(4)
#define NFC_ECC_BLOCK_SIZE_MSK	BIT(5)
#define NFC_RANDOM_EN		BIT(9)
#define NFC_RANDOM_DIRECTION	BIT(10)
#define NFC_ECC_MODE_MSK	GENMASK(15, 12)
#define NFC_ECC_MODE(x)		((x) << 12)
#define NFC_RANDOM_SEED_MSK	GENMASK(30, 16)
#define NFC_RANDOM_SEED(x)	((x) << 16)

/* define bit use in NFC_ECC_ST */
#define NFC_ECC_ERR(x)		BIT(x)
#define NFC_ECC_ERR_MSK		GENMASK(15, 0)
#define NFC_ECC_PAT_FOUND(x)	BIT(x + 16)
#define NFC_ECC_ERR_CNT(b, x)	(((x) >> (((b) % 4) * 8)) & 0xff)

/* NFC_USER_DATA helper macros */
#define NFC_BUF_TO_USER_DATA(buf)	((buf)[0] | ((buf)[1] << 8) | \
					((buf)[2] << 16) | ((buf)[3] << 24))

#define NFC_DEFAULT_TIMEOUT_MS	1000

#define NFC_SRAM_SIZE		1024

#define NFC_MAX_CS		7

/*
 * Ready/Busy detection type: describes the Ready/Busy detection modes
 *
 * @RB_NONE:	no external detection available, rely on STATUS command
 *		and software timeouts
 * @RB_NATIVE:	use sunxi NAND controller Ready/Busy support. The Ready/Busy
 *		pin of the NAND flash chip must be connected to one of the
 *		native NAND R/B pins (those which can be muxed to the NAND
 *		Controller)
 * @RB_GPIO:	use a simple GPIO to handle Ready/Busy status. The Ready/Busy
 *		pin of the NAND flash chip must be connected to a GPIO capable
 *		pin.
 */
enum sunxi_nand_rb_type {
	RB_NONE,
	RB_NATIVE,
	RB_GPIO,
};

/*
 * Ready/Busy structure: stores information related to Ready/Busy detection
 *
 * @type:	the Ready/Busy detection mode
 * @info:	information related to the R/B detection mode. Either a gpio
 *		id or a native R/B id (those supported by the NAND controller).
 */
struct sunxi_nand_rb {
	enum sunxi_nand_rb_type type;
	union {
		int gpio;
		int nativeid;
	} info;
};

/*
 * Chip Select structure: stores information related to NAND Chip Select
 *
 * @cs:		the NAND CS id used to communicate with a NAND Chip
 * @rb:		the Ready/Busy description
 */
struct sunxi_nand_chip_sel {
	u8 cs;
	struct sunxi_nand_rb rb;
};

/*
 * sunxi HW ECC infos: stores information related to HW ECC support
 *
 * @mode:	the sunxi ECC mode field deduced from ECC requirements
 */
struct sunxi_nand_hw_ecc {
	int mode;
};

/*
 * NAND chip structure: stores NAND chip device related information
 *
 * @node:		used to store NAND chips into a list
 * @nand:		base NAND chip structure
 * @mtd:		base MTD structure
 * @clk_rate:		clk_rate required for this NAND chip
 * @timing_cfg		TIMING_CFG register value for this NAND chip
 * @selected:		current active CS
 * @nsels:		number of CS lines required by the NAND chip
 * @sels:		array of CS lines descriptions
 */
struct sunxi_nand_chip {
	struct list_head node;
	struct nand_chip nand;
	unsigned long clk_rate;
	u32 timing_cfg;
	u32 timing_ctl;
	int selected;
	int addr_cycles;
	u32 addr[2];
	int cmd_cycles;
	u8 cmd[2];
	int nsels;
	struct sunxi_nand_chip_sel sels[0];
};

static inline struct sunxi_nand_chip *to_sunxi_nand(struct nand_chip *nand)
{
	return container_of(nand, struct sunxi_nand_chip, nand);
}

/*
 * NAND Controller structure: stores sunxi NAND controller information
 *
 * @controller:		base controller structure
 * @dev:		parent device (used to print error messages)
 * @regs:		NAND controller registers
 * @ahb_clk:		NAND Controller AHB clock
 * @mod_clk:		NAND Controller mod clock
 * @assigned_cs:	bitmask describing already assigned CS lines
 * @clk_rate:		NAND controller current clock rate
 * @chips:		a list containing all the NAND chips attached to
 *			this NAND controller
 * @complete:		a completion object used to wait for NAND
 *			controller events
 */
struct sunxi_nfc {
	struct nand_hw_control controller;
	struct device *dev;
	void __iomem *regs;
	struct clk *ahb_clk;
	struct clk *mod_clk;
	struct reset_control *reset;
	unsigned long assigned_cs;
	unsigned long clk_rate;
	struct list_head chips;
	struct completion complete;
	struct dma_chan *dmac;
};

static inline struct sunxi_nfc *to_sunxi_nfc(struct nand_hw_control *ctrl)
{
	return container_of(ctrl, struct sunxi_nfc, controller);
}

static irqreturn_t sunxi_nfc_interrupt(int irq, void *dev_id)
{
	struct sunxi_nfc *nfc = dev_id;
	u32 st = readl(nfc->regs + NFC_REG_ST);
	u32 ien = readl(nfc->regs + NFC_REG_INT);

	if (!(ien & st))
		return IRQ_NONE;

	if ((ien & st) == ien)
		complete(&nfc->complete);

	writel(st & NFC_INT_MASK, nfc->regs + NFC_REG_ST);
	writel(~st & ien & NFC_INT_MASK, nfc->regs + NFC_REG_INT);

	return IRQ_HANDLED;
}

static int sunxi_nfc_wait_events(struct sunxi_nfc *nfc, u32 events,
				 bool use_polling, unsigned int timeout_ms)
{
	int ret;

	if (events & ~NFC_INT_MASK)
		return -EINVAL;

	if (!timeout_ms)
		timeout_ms = NFC_DEFAULT_TIMEOUT_MS;

	if (!use_polling) {
		init_completion(&nfc->complete);

		writel(events, nfc->regs + NFC_REG_INT);

		ret = wait_for_completion_timeout(&nfc->complete,
						msecs_to_jiffies(timeout_ms));

		writel(0, nfc->regs + NFC_REG_INT);
	} else {
		u32 status;

		ret = readl_poll_timeout(nfc->regs + NFC_REG_ST, status,
					 (status & events) == events, 1,
					 timeout_ms * 1000);
	}

	writel(events & NFC_INT_MASK, nfc->regs + NFC_REG_ST);

	if (ret)
		dev_err(nfc->dev, "wait interrupt timedout\n");

	return ret;
}

static int sunxi_nfc_wait_cmd_fifo_empty(struct sunxi_nfc *nfc)
{
	u32 status;
	int ret;

	ret = readl_poll_timeout(nfc->regs + NFC_REG_ST, status,
				 !(status & NFC_CMD_FIFO_STATUS), 1,
				 NFC_DEFAULT_TIMEOUT_MS * 1000);
	if (ret)
		dev_err(nfc->dev, "wait for empty cmd FIFO timedout\n");

	return ret;
}

static int sunxi_nfc_rst(struct sunxi_nfc *nfc)
{
	u32 ctl;
	int ret;

	writel(0, nfc->regs + NFC_REG_ECC_CTL);
	writel(NFC_RESET, nfc->regs + NFC_REG_CTL);

	ret = readl_poll_timeout(nfc->regs + NFC_REG_CTL, ctl,
				 !(ctl & NFC_RESET), 1,
				 NFC_DEFAULT_TIMEOUT_MS * 1000);
	if (ret)
		dev_err(nfc->dev, "wait for NAND controller reset timedout\n");

	return ret;
}

static int sunxi_nfc_dma_op_prepare(struct mtd_info *mtd, const void *buf,
				    int chunksize, int nchunks,
				    enum dma_data_direction ddir,
				    struct scatterlist *sg)
{
	struct nand_chip *nand = mtd_to_nand(mtd);
	struct sunxi_nfc *nfc = to_sunxi_nfc(nand->controller);
	struct dma_async_tx_descriptor *dmad;
	enum dma_transfer_direction tdir;
	dma_cookie_t dmat;
	int ret;

	if (ddir == DMA_FROM_DEVICE)
		tdir = DMA_DEV_TO_MEM;
	else
		tdir = DMA_MEM_TO_DEV;

	sg_init_one(sg, buf, nchunks * chunksize);
	ret = dma_map_sg(nfc->dev, sg, 1, ddir);
	if (!ret)
		return -ENOMEM;

	dmad = dmaengine_prep_slave_sg(nfc->dmac, sg, 1, tdir, DMA_CTRL_ACK);
	if (!dmad) {
		ret = -EINVAL;
		goto err_unmap_buf;
	}

	writel(readl(nfc->regs + NFC_REG_CTL) | NFC_RAM_METHOD,
	       nfc->regs + NFC_REG_CTL);
	writel(nchunks, nfc->regs + NFC_REG_SECTOR_NUM);
	writel(chunksize, nfc->regs + NFC_REG_CNT);
	dmat = dmaengine_submit(dmad);

	ret = dma_submit_error(dmat);
	if (ret)
		goto err_clr_dma_flag;

	return 0;

err_clr_dma_flag:
	writel(readl(nfc->regs + NFC_REG_CTL) & ~NFC_RAM_METHOD,
	       nfc->regs + NFC_REG_CTL);

err_unmap_buf:
	dma_unmap_sg(nfc->dev, sg, 1, ddir);
	return ret;
}

static void sunxi_nfc_dma_op_cleanup(struct mtd_info *mtd,
				     enum dma_data_direction ddir,
				     struct scatterlist *sg)
{
	struct nand_chip *nand = mtd_to_nand(mtd);
	struct sunxi_nfc *nfc = to_sunxi_nfc(nand->controller);

	dma_unmap_sg(nfc->dev, sg, 1, ddir);
	writel(readl(nfc->regs + NFC_REG_CTL) & ~NFC_RAM_METHOD,
	       nfc->regs + NFC_REG_CTL);
}

static int sunxi_nfc_dev_ready(struct mtd_info *mtd)
{
	struct nand_chip *nand = mtd_to_nand(mtd);
	struct sunxi_nand_chip *sunxi_nand = to_sunxi_nand(nand);
	struct sunxi_nfc *nfc = to_sunxi_nfc(sunxi_nand->nand.controller);
	struct sunxi_nand_rb *rb;
	int ret;

	if (sunxi_nand->selected < 0)
		return 0;

	rb = &sunxi_nand->sels[sunxi_nand->selected].rb;

	switch (rb->type) {
	case RB_NATIVE:
		ret = !!(readl(nfc->regs + NFC_REG_ST) &
			 NFC_RB_STATE(rb->info.nativeid));
		break;
	case RB_GPIO:
		ret = gpio_get_value(rb->info.gpio);
		break;
	case RB_NONE:
	default:
		ret = 0;
		dev_err(nfc->dev, "cannot check R/B NAND status!\n");
		break;
	}

	return ret;
}

static void sunxi_nfc_select_chip(struct mtd_info *mtd, int chip)
{
	struct nand_chip *nand = mtd_to_nand(mtd);
	struct sunxi_nand_chip *sunxi_nand = to_sunxi_nand(nand);
	struct sunxi_nfc *nfc = to_sunxi_nfc(sunxi_nand->nand.controller);
	struct sunxi_nand_chip_sel *sel;
	u32 ctl;

	if (chip > 0 && chip >= sunxi_nand->nsels)
		return;

	if (chip == sunxi_nand->selected)
		return;

	ctl = readl(nfc->regs + NFC_REG_CTL) &
	      ~(NFC_PAGE_SHIFT_MSK | NFC_CE_SEL_MSK | NFC_RB_SEL_MSK | NFC_EN);

	if (chip >= 0) {
		sel = &sunxi_nand->sels[chip];

		ctl |= NFC_CE_SEL(sel->cs) | NFC_EN |
		       NFC_PAGE_SHIFT(nand->page_shift);
		if (sel->rb.type == RB_NONE) {
			nand->dev_ready = NULL;
		} else {
			nand->dev_ready = sunxi_nfc_dev_ready;
			if (sel->rb.type == RB_NATIVE)
				ctl |= NFC_RB_SEL(sel->rb.info.nativeid);
		}

		writel(mtd->writesize, nfc->regs + NFC_REG_SPARE_AREA);

		if (nfc->clk_rate != sunxi_nand->clk_rate) {
			clk_set_rate(nfc->mod_clk, sunxi_nand->clk_rate);
			nfc->clk_rate = sunxi_nand->clk_rate;
		}
	}

	writel(sunxi_nand->timing_ctl, nfc->regs + NFC_REG_TIMING_CTL);
	writel(sunxi_nand->timing_cfg, nfc->regs + NFC_REG_TIMING_CFG);
	writel(ctl, nfc->regs + NFC_REG_CTL);

	sunxi_nand->selected = chip;
}

static void sunxi_nfc_read_buf(struct mtd_info *mtd, uint8_t *buf, int len)
{
	struct nand_chip *nand = mtd_to_nand(mtd);
	struct sunxi_nand_chip *sunxi_nand = to_sunxi_nand(nand);
	struct sunxi_nfc *nfc = to_sunxi_nfc(sunxi_nand->nand.controller);
	int ret;
	int cnt;
	int offs = 0;
	u32 tmp;

	while (len > offs) {
		cnt = min(len - offs, NFC_SRAM_SIZE);

		ret = sunxi_nfc_wait_cmd_fifo_empty(nfc);
		if (ret)
			break;

		writel(cnt, nfc->regs + NFC_REG_CNT);
		tmp = NFC_DATA_TRANS | NFC_DATA_SWAP_METHOD;
		writel(tmp, nfc->regs + NFC_REG_CMD);

		ret = sunxi_nfc_wait_events(nfc, NFC_CMD_INT_FLAG, true, 0);
		if (ret)
			break;

		if (buf)
			memcpy_fromio(buf + offs, nfc->regs + NFC_RAM0_BASE,
				      cnt);
		offs += cnt;
	}
}

static void sunxi_nfc_write_buf(struct mtd_info *mtd, const uint8_t *buf,
				int len)
{
	struct nand_chip *nand = mtd_to_nand(mtd);
	struct sunxi_nand_chip *sunxi_nand = to_sunxi_nand(nand);
	struct sunxi_nfc *nfc = to_sunxi_nfc(sunxi_nand->nand.controller);
	int ret;
	int cnt;
	int offs = 0;
	u32 tmp;

	while (len > offs) {
		cnt = min(len - offs, NFC_SRAM_SIZE);

		ret = sunxi_nfc_wait_cmd_fifo_empty(nfc);
		if (ret)
			break;

		writel(cnt, nfc->regs + NFC_REG_CNT);
		memcpy_toio(nfc->regs + NFC_RAM0_BASE, buf + offs, cnt);
		tmp = NFC_DATA_TRANS | NFC_DATA_SWAP_METHOD |
		      NFC_ACCESS_DIR;
		writel(tmp, nfc->regs + NFC_REG_CMD);

		ret = sunxi_nfc_wait_events(nfc, NFC_CMD_INT_FLAG, true, 0);
		if (ret)
			break;

		offs += cnt;
	}
}

static uint8_t sunxi_nfc_read_byte(struct mtd_info *mtd)
{
	uint8_t ret;

	sunxi_nfc_read_buf(mtd, &ret, 1);

	return ret;
}

static void sunxi_nfc_cmd_ctrl(struct mtd_info *mtd, int dat,
			       unsigned int ctrl)
{
	struct nand_chip *nand = mtd_to_nand(mtd);
	struct sunxi_nand_chip *sunxi_nand = to_sunxi_nand(nand);
	struct sunxi_nfc *nfc = to_sunxi_nfc(sunxi_nand->nand.controller);
	int ret;

	ret = sunxi_nfc_wait_cmd_fifo_empty(nfc);
	if (ret)
		return;

	if (dat == NAND_CMD_NONE && (ctrl & NAND_NCE) &&
	    !(ctrl & (NAND_CLE | NAND_ALE))) {
		u32 cmd = 0;

		if (!sunxi_nand->addr_cycles && !sunxi_nand->cmd_cycles)
			return;

		if (sunxi_nand->cmd_cycles--)
			cmd |= NFC_SEND_CMD1 | sunxi_nand->cmd[0];

		if (sunxi_nand->cmd_cycles--) {
			cmd |= NFC_SEND_CMD2;
			writel(sunxi_nand->cmd[1],
			       nfc->regs + NFC_REG_RCMD_SET);
		}

		sunxi_nand->cmd_cycles = 0;

		if (sunxi_nand->addr_cycles) {
			cmd |= NFC_SEND_ADR |
			       NFC_ADR_NUM(sunxi_nand->addr_cycles);
			writel(sunxi_nand->addr[0],
			       nfc->regs + NFC_REG_ADDR_LOW);
		}

		if (sunxi_nand->addr_cycles > 4)
			writel(sunxi_nand->addr[1],
			       nfc->regs + NFC_REG_ADDR_HIGH);

		writel(cmd, nfc->regs + NFC_REG_CMD);
		sunxi_nand->addr[0] = 0;
		sunxi_nand->addr[1] = 0;
		sunxi_nand->addr_cycles = 0;
		sunxi_nfc_wait_events(nfc, NFC_CMD_INT_FLAG, true, 0);
	}

	if (ctrl & NAND_CLE) {
		sunxi_nand->cmd[sunxi_nand->cmd_cycles++] = dat;
	} else if (ctrl & NAND_ALE) {
		sunxi_nand->addr[sunxi_nand->addr_cycles / 4] |=
				dat << ((sunxi_nand->addr_cycles % 4) * 8);
		sunxi_nand->addr_cycles++;
	}
}

/* These seed values have been extracted from Allwinner's BSP */
static const u16 sunxi_nfc_randomizer_page_seeds[] = {
	0x2b75, 0x0bd0, 0x5ca3, 0x62d1, 0x1c93, 0x07e9, 0x2162, 0x3a72,
	0x0d67, 0x67f9, 0x1be7, 0x077d, 0x032f, 0x0dac, 0x2716, 0x2436,
	0x7922, 0x1510, 0x3860, 0x5287, 0x480f, 0x4252, 0x1789, 0x5a2d,
	0x2a49, 0x5e10, 0x437f, 0x4b4e, 0x2f45, 0x216e, 0x5cb7, 0x7130,
	0x2a3f, 0x60e4, 0x4dc9, 0x0ef0, 0x0f52, 0x1bb9, 0x6211, 0x7a56,
	0x226d, 0x4ea7, 0x6f36, 0x3692, 0x38bf, 0x0c62, 0x05eb, 0x4c55,
	0x60f4, 0x728c, 0x3b6f, 0x2037, 0x7f69, 0x0936, 0x651a, 0x4ceb,
	0x6218, 0x79f3, 0x383f, 0x18d9, 0x4f05, 0x5c82, 0x2912, 0x6f17,
	0x6856, 0x5938, 0x1007, 0x61ab, 0x3e7f, 0x57c2, 0x542f, 0x4f62,
	0x7454, 0x2eac, 0x7739, 0x42d4, 0x2f90, 0x435a, 0x2e52, 0x2064,
	0x637c, 0x66ad, 0x2c90, 0x0bad, 0x759c, 0x0029, 0x0986, 0x7126,
	0x1ca7, 0x1605, 0x386a, 0x27f5, 0x1380, 0x6d75, 0x24c3, 0x0f8e,
	0x2b7a, 0x1418, 0x1fd1, 0x7dc1, 0x2d8e, 0x43af, 0x2267, 0x7da3,
	0x4e3d, 0x1338, 0x50db, 0x454d, 0x764d, 0x40a3, 0x42e6, 0x262b,
	0x2d2e, 0x1aea, 0x2e17, 0x173d, 0x3a6e, 0x71bf, 0x25f9, 0x0a5d,
	0x7c57, 0x0fbe, 0x46ce, 0x4939, 0x6b17, 0x37bb, 0x3e91, 0x76db,
};

/*
 * sunxi_nfc_randomizer_ecc512_seeds and sunxi_nfc_randomizer_ecc1024_seeds
 * have been generated using
 * sunxi_nfc_randomizer_step(seed, (step_size * 8) + 15), which is what
 * the randomizer engine does internally before de/scrambling OOB data.
 *
 * Those tables are statically defined to avoid calculating randomizer state
 * at runtime.
 */
static const u16 sunxi_nfc_randomizer_ecc512_seeds[] = {
	0x3346, 0x367f, 0x1f18, 0x769a, 0x4f64, 0x068c, 0x2ef1, 0x6b64,
	0x28a9, 0x15d7, 0x30f8, 0x3659, 0x53db, 0x7c5f, 0x71d4, 0x4409,
	0x26eb, 0x03cc, 0x655d, 0x47d4, 0x4daa, 0x0877, 0x712d, 0x3617,
	0x3264, 0x49aa, 0x7f9e, 0x588e, 0x4fbc, 0x7176, 0x7f91, 0x6c6d,
	0x4b95, 0x5fb7, 0x3844, 0x4037, 0x0184, 0x081b, 0x0ee8, 0x5b91,
	0x293d, 0x1f71, 0x0e6f, 0x402b, 0x5122, 0x1e52, 0x22be, 0x3d2d,
	0x75bc, 0x7c60, 0x6291, 0x1a2f, 0x61d4, 0x74aa, 0x4140, 0x29ab,
	0x472d, 0x2852, 0x017e, 0x15e8, 0x5ec2, 0x17cf, 0x7d0f, 0x06b8,
	0x117a, 0x6b94, 0x789b, 0x3126, 0x6ac5, 0x5be7, 0x150f, 0x51f8,
	0x7889, 0x0aa5, 0x663d, 0x77e8, 0x0b87, 0x3dcb, 0x360d, 0x218b,
	0x512f, 0x7dc9, 0x6a4d, 0x630a, 0x3547, 0x1dd2, 0x5aea, 0x69a5,
	0x7bfa, 0x5e4f, 0x1519, 0x6430, 0x3a0e, 0x5eb3, 0x5425, 0x0c7a,
	0x5540, 0x3670, 0x63c1, 0x31e9, 0x5a39, 0x2de7, 0x5979, 0x2891,
	0x1562, 0x014b, 0x5b05, 0x2756, 0x5a34, 0x13aa, 0x6cb5, 0x2c36,
	0x5e72, 0x1306, 0x0861, 0x15ef, 0x1ee8, 0x5a37, 0x7ac4, 0x45dd,
	0x44c4, 0x7266, 0x2f41, 0x3ccc, 0x045e, 0x7d40, 0x7c66, 0x0fa0,
};

static const u16 sunxi_nfc_randomizer_ecc1024_seeds[] = {
	0x2cf5, 0x35f1, 0x63a4, 0x5274, 0x2bd2, 0x778b, 0x7285, 0x32b6,
	0x6a5c, 0x70d6, 0x757d, 0x6769, 0x5375, 0x1e81, 0x0cf3, 0x3982,
	0x6787, 0x042a, 0x6c49, 0x1925, 0x56a8, 0x40a9, 0x063e, 0x7bd9,
	0x4dbf, 0x55ec, 0x672e, 0x7334, 0x5185, 0x4d00, 0x232a, 0x7e07,
	0x445d, 0x6b92, 0x528f, 0x4255, 0x53ba, 0x7d82, 0x2a2e, 0x3a4e,
	0x75eb, 0x450c, 0x6844, 0x1b5d, 0x581a, 0x4cc6, 0x0379, 0x37b2,
	0x419f, 0x0e92, 0x6b27, 0x5624, 0x01e3, 0x07c1, 0x44a5, 0x130c,
	0x13e8, 0x5910, 0x0876, 0x60c5, 0x54e3, 0x5b7f, 0x2269, 0x509f,
	0x7665, 0x36fd, 0x3e9a, 0x0579, 0x6295, 0x14ef, 0x0a81, 0x1bcc,
	0x4b16, 0x64db, 0x0514, 0x4f07, 0x0591, 0x3576, 0x6853, 0x0d9e,
	0x259f, 0x38b7, 0x64fb, 0x3094, 0x4693, 0x6ddd, 0x29bb, 0x0bc8,
	0x3f47, 0x490e, 0x0c0e, 0x7933, 0x3c9e, 0x5840, 0x398d, 0x3e68,
	0x4af1, 0x71f5, 0x57cf, 0x1121, 0x64eb, 0x3579, 0x15ac, 0x584d,
	0x5f2a, 0x47e2, 0x6528, 0x6eac, 0x196e, 0x6b96, 0x0450, 0x0179,
	0x609c, 0x06e1, 0x4626, 0x42c7, 0x273e, 0x486f, 0x0705, 0x1601,
	0x145b, 0x407e, 0x062b, 0x57a5, 0x53f9, 0x5659, 0x4410, 0x3ccd,
};

static u16 sunxi_nfc_randomizer_step(u16 state, int count)
{
	state &= 0x7fff;

	/*
	 * This loop is just a simple implementation of a Fibonacci LFSR using
	 * the x16 + x15 + 1 polynomial.
	 */
	while (count--)
		state = ((state >> 1) |
			 (((state ^ (state >> 1)) & 1) << 14)) & 0x7fff;

	return state;
}

static u16 sunxi_nfc_randomizer_state(struct mtd_info *mtd, int page, bool ecc)
{
	const u16 *seeds = sunxi_nfc_randomizer_page_seeds;
	int mod = mtd_div_by_ws(mtd->erasesize, mtd);

	if (mod > ARRAY_SIZE(sunxi_nfc_randomizer_page_seeds))
		mod = ARRAY_SIZE(sunxi_nfc_randomizer_page_seeds);

	if (ecc) {
		if (mtd->ecc_step_size == 512)
			seeds = sunxi_nfc_randomizer_ecc512_seeds;
		else
			seeds = sunxi_nfc_randomizer_ecc1024_seeds;
	}

	return seeds[page % mod];
}

static void sunxi_nfc_randomizer_config(struct mtd_info *mtd,
					int page, bool ecc)
{
	struct nand_chip *nand = mtd_to_nand(mtd);
	struct sunxi_nfc *nfc = to_sunxi_nfc(nand->controller);
	u32 ecc_ctl = readl(nfc->regs + NFC_REG_ECC_CTL);
	u16 state;

	if (!(nand->options & NAND_NEED_SCRAMBLING))
		return;

	ecc_ctl = readl(nfc->regs + NFC_REG_ECC_CTL);
	state = sunxi_nfc_randomizer_state(mtd, page, ecc);
	ecc_ctl = readl(nfc->regs + NFC_REG_ECC_CTL) & ~NFC_RANDOM_SEED_MSK;
	writel(ecc_ctl | NFC_RANDOM_SEED(state), nfc->regs + NFC_REG_ECC_CTL);
}

static void sunxi_nfc_randomizer_enable(struct mtd_info *mtd)
{
	struct nand_chip *nand = mtd_to_nand(mtd);
	struct sunxi_nfc *nfc = to_sunxi_nfc(nand->controller);

	if (!(nand->options & NAND_NEED_SCRAMBLING))
		return;

	writel(readl(nfc->regs + NFC_REG_ECC_CTL) | NFC_RANDOM_EN,
	       nfc->regs + NFC_REG_ECC_CTL);
}

static void sunxi_nfc_randomizer_disable(struct mtd_info *mtd)
{
	struct nand_chip *nand = mtd_to_nand(mtd);
	struct sunxi_nfc *nfc = to_sunxi_nfc(nand->controller);

	if (!(nand->options & NAND_NEED_SCRAMBLING))
		return;

	writel(readl(nfc->regs + NFC_REG_ECC_CTL) & ~NFC_RANDOM_EN,
	       nfc->regs + NFC_REG_ECC_CTL);
}

static void sunxi_nfc_randomize_bbm(struct mtd_info *mtd, int page, u8 *bbm)
{
	u16 state = sunxi_nfc_randomizer_state(mtd, page, true);

	bbm[0] ^= state;
	bbm[1] ^= sunxi_nfc_randomizer_step(state, 8);
}

static void sunxi_nfc_randomizer_write_buf(struct mtd_info *mtd,
					   const uint8_t *buf, int len,
					   bool ecc, int page)
{
	sunxi_nfc_randomizer_config(mtd, page, ecc);
	sunxi_nfc_randomizer_enable(mtd);
	sunxi_nfc_write_buf(mtd, buf, len);
	sunxi_nfc_randomizer_disable(mtd);
}

static void sunxi_nfc_randomizer_read_buf(struct mtd_info *mtd, uint8_t *buf,
					  int len, bool ecc, int page)
{
	sunxi_nfc_randomizer_config(mtd, page, ecc);
	sunxi_nfc_randomizer_enable(mtd);
	sunxi_nfc_read_buf(mtd, buf, len);
	sunxi_nfc_randomizer_disable(mtd);
}

static void sunxi_nfc_hw_ecc_enable(struct mtd_info *mtd)
{
	struct nand_chip *nand = mtd_to_nand(mtd);
	struct sunxi_nfc *nfc = to_sunxi_nfc(nand->controller);
	struct sunxi_nand_hw_ecc *data = nand->ecc.priv;
	u32 ecc_ctl;

	ecc_ctl = readl(nfc->regs + NFC_REG_ECC_CTL);
	ecc_ctl &= ~(NFC_ECC_MODE_MSK | NFC_ECC_PIPELINE |
		     NFC_ECC_BLOCK_SIZE_MSK);
	ecc_ctl |= NFC_ECC_EN | NFC_ECC_MODE(data->mode) | NFC_ECC_EXCEPTION |
		   NFC_ECC_PIPELINE;

	writel(ecc_ctl, nfc->regs + NFC_REG_ECC_CTL);
}

static void sunxi_nfc_hw_ecc_disable(struct mtd_info *mtd)
{
	struct nand_chip *nand = mtd_to_nand(mtd);
	struct sunxi_nfc *nfc = to_sunxi_nfc(nand->controller);

	writel(readl(nfc->regs + NFC_REG_ECC_CTL) & ~NFC_ECC_EN,
	       nfc->regs + NFC_REG_ECC_CTL);
}

static inline void sunxi_nfc_user_data_to_buf(u32 user_data, u8 *buf)
{
	buf[0] = user_data;
	buf[1] = user_data >> 8;
	buf[2] = user_data >> 16;
	buf[3] = user_data >> 24;
}

static inline u32 sunxi_nfc_buf_to_user_data(const u8 *buf)
{
	return buf[0] | (buf[1] << 8) | (buf[2] << 16) | (buf[3] << 24);
}

static void sunxi_nfc_hw_ecc_get_prot_oob_bytes(struct mtd_info *mtd, u8 *oob,
						int step, bool bbm, int page)
{
	struct nand_chip *nand = mtd_to_nand(mtd);
	struct sunxi_nfc *nfc = to_sunxi_nfc(nand->controller);

	sunxi_nfc_user_data_to_buf(readl(nfc->regs + NFC_REG_USER_DATA(step)),
				   oob);

	/* De-randomize the Bad Block Marker. */
	if (bbm && (nand->options & NAND_NEED_SCRAMBLING))
		sunxi_nfc_randomize_bbm(mtd, page, oob);
}

static void sunxi_nfc_hw_ecc_set_prot_oob_bytes(struct mtd_info *mtd,
						const u8 *oob, int step,
						bool bbm, int page)
{
	struct nand_chip *nand = mtd_to_nand(mtd);
	struct sunxi_nfc *nfc = to_sunxi_nfc(nand->controller);
	u8 user_data[4];

	/* Randomize the Bad Block Marker. */
	if (bbm && (nand->options & NAND_NEED_SCRAMBLING)) {
		memcpy(user_data, oob, sizeof(user_data));
		sunxi_nfc_randomize_bbm(mtd, page, user_data);
		oob = user_data;
	}

	writel(sunxi_nfc_buf_to_user_data(oob),
	       nfc->regs + NFC_REG_USER_DATA(step));
}

static void sunxi_nfc_hw_ecc_update_stats(struct mtd_info *mtd,
					  unsigned int *max_bitflips, int ret)
{
	if (ret < 0) {
		mtd->ecc_stats.failed++;
	} else {
		mtd->ecc_stats.corrected += ret;
		*max_bitflips = max_t(unsigned int, *max_bitflips, ret);
	}
}

static int sunxi_nfc_hw_ecc_correct(struct mtd_info *mtd, u8 *data, u8 *oob,
				    int step, u32 status, bool *erased)
{
	struct nand_chip *nand = mtd_to_nand(mtd);
	struct sunxi_nfc *nfc = to_sunxi_nfc(nand->controller);
	struct nand_ecc_ctrl *ecc = &nand->ecc;
	u32 tmp;

	*erased = false;

	if (status & NFC_ECC_ERR(step))
		return -EBADMSG;

	if (status & NFC_ECC_PAT_FOUND(step)) {
		u8 pattern;

		if (unlikely(!(readl(nfc->regs + NFC_REG_PAT_ID) & 0x1))) {
			pattern = 0x0;
		} else {
			pattern = 0xff;
			*erased = true;
		}

		if (data)
			memset(data, pattern, ecc->size);

		if (oob)
			memset(oob, pattern, ecc->bytes + 4);

		return 0;
	}

	tmp = readl(nfc->regs + NFC_REG_ECC_ERR_CNT(step));

	return NFC_ECC_ERR_CNT(step, tmp);
}

static int sunxi_nfc_hw_ecc_read_chunk(struct mtd_info *mtd,
				       u8 *data, int data_off,
				       u8 *oob, int oob_off,
				       int *cur_off,
				       unsigned int *max_bitflips,
				       bool bbm, bool oob_required, int page)
{
	struct nand_chip *nand = mtd_to_nand(mtd);
	struct sunxi_nfc *nfc = to_sunxi_nfc(nand->controller);
	struct nand_ecc_ctrl *ecc = &nand->ecc;
	int raw_mode = 0;
	bool erased;
	int ret;

	if (*cur_off != data_off)
		nand->cmdfunc(mtd, NAND_CMD_RNDOUT, data_off, -1);

	sunxi_nfc_randomizer_read_buf(mtd, NULL, ecc->size, false, page);

	if (data_off + ecc->size != oob_off)
		nand->cmdfunc(mtd, NAND_CMD_RNDOUT, oob_off, -1);

	ret = sunxi_nfc_wait_cmd_fifo_empty(nfc);
	if (ret)
		return ret;

	sunxi_nfc_randomizer_enable(mtd);
	writel(NFC_DATA_TRANS | NFC_DATA_SWAP_METHOD | NFC_ECC_OP,
	       nfc->regs + NFC_REG_CMD);

	ret = sunxi_nfc_wait_events(nfc, NFC_CMD_INT_FLAG, true, 0);
	sunxi_nfc_randomizer_disable(mtd);
	if (ret)
		return ret;

	*cur_off = oob_off + ecc->bytes + 4;

	ret = sunxi_nfc_hw_ecc_correct(mtd, data, oob_required ? oob : NULL, 0,
				       readl(nfc->regs + NFC_REG_ECC_ST),
				       &erased);
	if (erased)
		return 1;

	if (ret < 0) {
		/*
		 * Re-read the data with the randomizer disabled to identify
		 * bitflips in erased pages.
		 */
		if (nand->options & NAND_NEED_SCRAMBLING) {
			nand->cmdfunc(mtd, NAND_CMD_RNDOUT, data_off, -1);
			nand->read_buf(mtd, data, ecc->size);
		} else {
			memcpy_fromio(data, nfc->regs + NFC_RAM0_BASE,
				      ecc->size);
		}

		nand->cmdfunc(mtd, NAND_CMD_RNDOUT, oob_off, -1);
		nand->read_buf(mtd, oob, ecc->bytes + 4);

		ret = nand_check_erased_ecc_chunk(data,	ecc->size,
						  oob, ecc->bytes + 4,
						  NULL, 0, ecc->strength);
		if (ret >= 0)
			raw_mode = 1;
	} else {
		memcpy_fromio(data, nfc->regs + NFC_RAM0_BASE, ecc->size);

		if (oob_required) {
			nand->cmdfunc(mtd, NAND_CMD_RNDOUT, oob_off, -1);
			sunxi_nfc_randomizer_read_buf(mtd, oob, ecc->bytes + 4,
						      true, page);

			sunxi_nfc_hw_ecc_get_prot_oob_bytes(mtd, oob, 0,
							    bbm, page);
		}
	}

	sunxi_nfc_hw_ecc_update_stats(mtd, max_bitflips, ret);

	return raw_mode;
}

static void sunxi_nfc_hw_ecc_read_extra_oob(struct mtd_info *mtd,
					    u8 *oob, int *cur_off,
					    bool randomize, int page)
{
	struct nand_chip *nand = mtd_to_nand(mtd);
	struct nand_ecc_ctrl *ecc = &nand->ecc;
	int offset = ((ecc->bytes + 4) * ecc->steps);
	int len = mtd->oobsize - offset;

	if (len <= 0)
		return;

	if (!cur_off || *cur_off != offset)
		nand->cmdfunc(mtd, NAND_CMD_RNDOUT,
			      offset + mtd->writesize, -1);

	if (!randomize)
		sunxi_nfc_read_buf(mtd, oob + offset, len);
	else
		sunxi_nfc_randomizer_read_buf(mtd, oob + offset, len,
					      false, page);

	if (cur_off)
		*cur_off = mtd->oobsize + mtd->writesize;
}

static int sunxi_nfc_hw_ecc_read_chunks_dma(struct mtd_info *mtd, uint8_t *buf,
					    int oob_required, int page,
					    int nchunks)
{
	struct nand_chip *nand = mtd_to_nand(mtd);
	bool randomized = nand->options & NAND_NEED_SCRAMBLING;
	struct sunxi_nfc *nfc = to_sunxi_nfc(nand->controller);
	struct nand_ecc_ctrl *ecc = &nand->ecc;
	unsigned int max_bitflips = 0;
	int ret, i, raw_mode = 0;
	struct scatterlist sg;
	u32 status;

	ret = sunxi_nfc_wait_cmd_fifo_empty(nfc);
	if (ret)
		return ret;

	ret = sunxi_nfc_dma_op_prepare(mtd, buf, ecc->size, nchunks,
				       DMA_FROM_DEVICE, &sg);
	if (ret)
		return ret;

	sunxi_nfc_hw_ecc_enable(mtd);
	sunxi_nfc_randomizer_config(mtd, page, false);
	sunxi_nfc_randomizer_enable(mtd);

	writel((NAND_CMD_RNDOUTSTART << 16) | (NAND_CMD_RNDOUT << 8) |
	       NAND_CMD_READSTART, nfc->regs + NFC_REG_RCMD_SET);

	dma_async_issue_pending(nfc->dmac);

	writel(NFC_PAGE_OP | NFC_DATA_SWAP_METHOD | NFC_DATA_TRANS,
	       nfc->regs + NFC_REG_CMD);

	ret = sunxi_nfc_wait_events(nfc, NFC_CMD_INT_FLAG, true, 0);
	if (ret)
		dmaengine_terminate_all(nfc->dmac);

	sunxi_nfc_randomizer_disable(mtd);
	sunxi_nfc_hw_ecc_disable(mtd);

	sunxi_nfc_dma_op_cleanup(mtd, DMA_FROM_DEVICE, &sg);

	if (ret)
		return ret;

	status = readl(nfc->regs + NFC_REG_ECC_ST);

	for (i = 0; i < nchunks; i++) {
		int data_off = i * ecc->size;
		int oob_off = i * (ecc->bytes + 4);
		u8 *data = buf + data_off;
		u8 *oob = nand->oob_poi + oob_off;
		bool erased;

		ret = sunxi_nfc_hw_ecc_correct(mtd, randomized ? data : NULL,
					       oob_required ? oob : NULL,
					       i, status, &erased);

		/* ECC errors are handled in the second loop. */
		if (ret < 0)
			continue;

		if (oob_required && !erased) {
			/* TODO: use DMA to retrieve OOB */
			nand->cmdfunc(mtd, NAND_CMD_RNDOUT,
				      mtd->writesize + oob_off, -1);
			nand->read_buf(mtd, oob, ecc->bytes + 4);

			sunxi_nfc_hw_ecc_get_prot_oob_bytes(mtd, oob, i,
							    !i, page);
		}

		if (erased)
			raw_mode = 1;

		sunxi_nfc_hw_ecc_update_stats(mtd, &max_bitflips, ret);
	}

	if (status & NFC_ECC_ERR_MSK) {
		for (i = 0; i < nchunks; i++) {
			int data_off = i * ecc->size;
			int oob_off = i * (ecc->bytes + 4);
			u8 *data = buf + data_off;
			u8 *oob = nand->oob_poi + oob_off;

			if (!(status & NFC_ECC_ERR(i)))
				continue;

			/*
			 * Re-read the data with the randomizer disabled to
			 * identify bitflips in erased pages.
			 */
			if (randomized) {
				/* TODO: use DMA to read page in raw mode */
				nand->cmdfunc(mtd, NAND_CMD_RNDOUT,
					      data_off, -1);
				nand->read_buf(mtd, data, ecc->size);
			}

			/* TODO: use DMA to retrieve OOB */
			nand->cmdfunc(mtd, NAND_CMD_RNDOUT,
				      mtd->writesize + oob_off, -1);
			nand->read_buf(mtd, oob, ecc->bytes + 4);

			ret = nand_check_erased_ecc_chunk(data,	ecc->size,
							  oob, ecc->bytes + 4,
							  NULL, 0,
							  ecc->strength);
			if (ret >= 0)
				raw_mode = 1;

			sunxi_nfc_hw_ecc_update_stats(mtd, &max_bitflips, ret);
		}
	}

	if (oob_required)
		sunxi_nfc_hw_ecc_read_extra_oob(mtd, nand->oob_poi,
						NULL, !raw_mode,
						page);

	return max_bitflips;
}

static int sunxi_nfc_hw_ecc_write_chunk(struct mtd_info *mtd,
					const u8 *data, int data_off,
					const u8 *oob, int oob_off,
					int *cur_off, bool bbm,
					int page)
{
	struct nand_chip *nand = mtd_to_nand(mtd);
	struct sunxi_nfc *nfc = to_sunxi_nfc(nand->controller);
	struct nand_ecc_ctrl *ecc = &nand->ecc;
	int ret;

	if (data_off != *cur_off)
		nand->cmdfunc(mtd, NAND_CMD_RNDIN, data_off, -1);

	sunxi_nfc_randomizer_write_buf(mtd, data, ecc->size, false, page);

	if (data_off + ecc->size != oob_off)
		nand->cmdfunc(mtd, NAND_CMD_RNDIN, oob_off, -1);

	ret = sunxi_nfc_wait_cmd_fifo_empty(nfc);
	if (ret)
		return ret;

	sunxi_nfc_randomizer_enable(mtd);
	sunxi_nfc_hw_ecc_set_prot_oob_bytes(mtd, oob, 0, bbm, page);

	writel(NFC_DATA_TRANS | NFC_DATA_SWAP_METHOD |
	       NFC_ACCESS_DIR | NFC_ECC_OP,
	       nfc->regs + NFC_REG_CMD);

	ret = sunxi_nfc_wait_events(nfc, NFC_CMD_INT_FLAG, true, 0);
	sunxi_nfc_randomizer_disable(mtd);
	if (ret)
		return ret;

	*cur_off = oob_off + ecc->bytes + 4;

	return 0;
}

static void sunxi_nfc_hw_ecc_write_extra_oob(struct mtd_info *mtd,
					     u8 *oob, int *cur_off,
					     int page)
{
	struct nand_chip *nand = mtd_to_nand(mtd);
	struct nand_ecc_ctrl *ecc = &nand->ecc;
	int offset = ((ecc->bytes + 4) * ecc->steps);
	int len = mtd->oobsize - offset;

	if (len <= 0)
		return;

	if (!cur_off || *cur_off != offset)
		nand->cmdfunc(mtd, NAND_CMD_RNDIN,
			      offset + mtd->writesize, -1);

	sunxi_nfc_randomizer_write_buf(mtd, oob + offset, len, false, page);

	if (cur_off)
		*cur_off = mtd->oobsize + mtd->writesize;
}

static int sunxi_nfc_hw_ecc_read_page(struct mtd_info *mtd,
				      struct nand_chip *chip, uint8_t *buf,
				      int oob_required, int page)
{
	struct nand_ecc_ctrl *ecc = &chip->ecc;
	unsigned int max_bitflips = 0;
	int ret, i, cur_off = 0;
	bool raw_mode = false;

	sunxi_nfc_hw_ecc_enable(mtd);

	for (i = 0; i < ecc->steps; i++) {
		int data_off = i * ecc->size;
		int oob_off = i * (ecc->bytes + 4);
		u8 *data = buf + data_off;
		u8 *oob = chip->oob_poi + oob_off;

		ret = sunxi_nfc_hw_ecc_read_chunk(mtd, data, data_off, oob,
						  oob_off + mtd->writesize,
						  &cur_off, &max_bitflips,
						  !i, oob_required, page);
		if (ret < 0)
			return ret;
		else if (ret)
			raw_mode = true;
	}

	if (oob_required)
		sunxi_nfc_hw_ecc_read_extra_oob(mtd, chip->oob_poi, &cur_off,
						!raw_mode, page);

	sunxi_nfc_hw_ecc_disable(mtd);

	return max_bitflips;
}

static int sunxi_nfc_hw_ecc_read_page_dma(struct mtd_info *mtd,
					  struct nand_chip *chip, u8 *buf,
					  int oob_required, int page)
{
	int ret;

	ret = sunxi_nfc_hw_ecc_read_chunks_dma(mtd, buf, oob_required, page,
					       chip->ecc.steps);
	if (ret >= 0)
		return ret;

	/* Fallback to PIO mode */
	chip->cmdfunc(mtd, NAND_CMD_RNDOUT, 0, -1);

	return sunxi_nfc_hw_ecc_read_page(mtd, chip, buf, oob_required, page);
}

static int sunxi_nfc_hw_ecc_read_subpage(struct mtd_info *mtd,
					 struct nand_chip *chip,
					 u32 data_offs, u32 readlen,
					 u8 *bufpoi, int page)
{
	struct nand_ecc_ctrl *ecc = &chip->ecc;
	int ret, i, cur_off = 0;
	unsigned int max_bitflips = 0;

	sunxi_nfc_hw_ecc_enable(mtd);

	chip->cmdfunc(mtd, NAND_CMD_READ0, 0, page);
	for (i = data_offs / ecc->size;
	     i < DIV_ROUND_UP(data_offs + readlen, ecc->size); i++) {
		int data_off = i * ecc->size;
		int oob_off = i * (ecc->bytes + 4);
		u8 *data = bufpoi + data_off;
		u8 *oob = chip->oob_poi + oob_off;

		ret = sunxi_nfc_hw_ecc_read_chunk(mtd, data, data_off,
						  oob,
						  oob_off + mtd->writesize,
						  &cur_off, &max_bitflips, !i,
						  false, page);
		if (ret < 0)
			return ret;
	}

	sunxi_nfc_hw_ecc_disable(mtd);

	return max_bitflips;
}

static int sunxi_nfc_hw_ecc_read_subpage_dma(struct mtd_info *mtd,
					     struct nand_chip *chip,
					     u32 data_offs, u32 readlen,
					     u8 *buf, int page)
{
	int nchunks = DIV_ROUND_UP(data_offs + readlen, chip->ecc.size);
	int ret;

	ret = sunxi_nfc_hw_ecc_read_chunks_dma(mtd, buf, false, page, nchunks);
	if (ret >= 0)
		return ret;

	/* Fallback to PIO mode */
	chip->cmdfunc(mtd, NAND_CMD_RNDOUT, 0, -1);

	return sunxi_nfc_hw_ecc_read_subpage(mtd, chip, data_offs, readlen,
					     buf, page);
}

static int sunxi_nfc_hw_ecc_write_page(struct mtd_info *mtd,
				       struct nand_chip *chip,
				       const uint8_t *buf, int oob_required,
				       int page)
{
	struct nand_ecc_ctrl *ecc = &chip->ecc;
	int ret, i, cur_off = 0;

	sunxi_nfc_hw_ecc_enable(mtd);

	for (i = 0; i < ecc->steps; i++) {
		int data_off = i * ecc->size;
		int oob_off = i * (ecc->bytes + 4);
		const u8 *data = buf + data_off;
		const u8 *oob = chip->oob_poi + oob_off;

		ret = sunxi_nfc_hw_ecc_write_chunk(mtd, data, data_off, oob,
						   oob_off + mtd->writesize,
						   &cur_off, !i, page);
		if (ret)
			return ret;
	}

	if (oob_required || (chip->options & NAND_NEED_SCRAMBLING))
		sunxi_nfc_hw_ecc_write_extra_oob(mtd, chip->oob_poi,
						 &cur_off, page);

	sunxi_nfc_hw_ecc_disable(mtd);

	return 0;
}

static int sunxi_nfc_hw_ecc_write_subpage(struct mtd_info *mtd,
					  struct nand_chip *chip,
					  u32 data_offs, u32 data_len,
					  const u8 *buf, int oob_required,
					  int page)
{
	struct nand_ecc_ctrl *ecc = &chip->ecc;
	int ret, i, cur_off = 0;

	sunxi_nfc_hw_ecc_enable(mtd);

	for (i = data_offs / ecc->size;
	     i < DIV_ROUND_UP(data_offs + data_len, ecc->size); i++) {
		int data_off = i * ecc->size;
		int oob_off = i * (ecc->bytes + 4);
		const u8 *data = buf + data_off;
		const u8 *oob = chip->oob_poi + oob_off;

		ret = sunxi_nfc_hw_ecc_write_chunk(mtd, data, data_off, oob,
						   oob_off + mtd->writesize,
						   &cur_off, !i, page);
		if (ret)
			return ret;
	}

	sunxi_nfc_hw_ecc_disable(mtd);

	return 0;
}

static int sunxi_nfc_hw_ecc_write_page_dma(struct mtd_info *mtd,
					   struct nand_chip *chip,
					   const u8 *buf,
					   int oob_required,
					   int page)
{
	struct nand_chip *nand = mtd_to_nand(mtd);
	struct sunxi_nfc *nfc = to_sunxi_nfc(nand->controller);
	struct nand_ecc_ctrl *ecc = &nand->ecc;
	struct scatterlist sg;
	int ret, i;

	ret = sunxi_nfc_wait_cmd_fifo_empty(nfc);
	if (ret)
		return ret;

	ret = sunxi_nfc_dma_op_prepare(mtd, buf, ecc->size, ecc->steps,
				       DMA_TO_DEVICE, &sg);
	if (ret)
		goto pio_fallback;

	for (i = 0; i < ecc->steps; i++) {
		const u8 *oob = nand->oob_poi + (i * (ecc->bytes + 4));

		sunxi_nfc_hw_ecc_set_prot_oob_bytes(mtd, oob, i, !i, page);
	}

	sunxi_nfc_hw_ecc_enable(mtd);
	sunxi_nfc_randomizer_config(mtd, page, false);
	sunxi_nfc_randomizer_enable(mtd);

<<<<<<< HEAD
		/* Fill OOB data in */
		writel(NFC_BUF_TO_USER_DATA(chip->oob_poi +
					    layout->oobfree[i].offset),
		       nfc->regs + NFC_REG_USER_DATA_BASE);
=======
	writel((NAND_CMD_RNDIN << 8) | NAND_CMD_PAGEPROG,
	       nfc->regs + NFC_REG_RCMD_SET);
>>>>>>> f2ed3bfc

	dma_async_issue_pending(nfc->dmac);

	writel(NFC_PAGE_OP | NFC_DATA_SWAP_METHOD |
	       NFC_DATA_TRANS | NFC_ACCESS_DIR,
	       nfc->regs + NFC_REG_CMD);

	ret = sunxi_nfc_wait_events(nfc, NFC_CMD_INT_FLAG, true, 0);
	if (ret)
		dmaengine_terminate_all(nfc->dmac);

	sunxi_nfc_randomizer_disable(mtd);
	sunxi_nfc_hw_ecc_disable(mtd);

	sunxi_nfc_dma_op_cleanup(mtd, DMA_TO_DEVICE, &sg);

	if (ret)
		return ret;

	if (oob_required || (chip->options & NAND_NEED_SCRAMBLING))
		/* TODO: use DMA to transfer extra OOB bytes ? */
		sunxi_nfc_hw_ecc_write_extra_oob(mtd, chip->oob_poi,
						 NULL, page);

	return 0;

pio_fallback:
	return sunxi_nfc_hw_ecc_write_page(mtd, chip, buf, oob_required, page);
}

static int sunxi_nfc_hw_syndrome_ecc_read_page(struct mtd_info *mtd,
					       struct nand_chip *chip,
					       uint8_t *buf, int oob_required,
					       int page)
{
	struct nand_ecc_ctrl *ecc = &chip->ecc;
	unsigned int max_bitflips = 0;
	int ret, i, cur_off = 0;
	bool raw_mode = false;

	sunxi_nfc_hw_ecc_enable(mtd);

	for (i = 0; i < ecc->steps; i++) {
		int data_off = i * (ecc->size + ecc->bytes + 4);
		int oob_off = data_off + ecc->size;
		u8 *data = buf + (i * ecc->size);
		u8 *oob = chip->oob_poi + (i * (ecc->bytes + 4));

		ret = sunxi_nfc_hw_ecc_read_chunk(mtd, data, data_off, oob,
						  oob_off, &cur_off,
						  &max_bitflips, !i,
						  oob_required,
						  page);
		if (ret < 0)
			return ret;
		else if (ret)
			raw_mode = true;
	}

	if (oob_required)
		sunxi_nfc_hw_ecc_read_extra_oob(mtd, chip->oob_poi, &cur_off,
						!raw_mode, page);

	sunxi_nfc_hw_ecc_disable(mtd);

	return max_bitflips;
}

static int sunxi_nfc_hw_syndrome_ecc_write_page(struct mtd_info *mtd,
						struct nand_chip *chip,
						const uint8_t *buf,
						int oob_required, int page)
{
	struct nand_ecc_ctrl *ecc = &chip->ecc;
	int ret, i, cur_off = 0;

	sunxi_nfc_hw_ecc_enable(mtd);

	for (i = 0; i < ecc->steps; i++) {
		int data_off = i * (ecc->size + ecc->bytes + 4);
		int oob_off = data_off + ecc->size;
		const u8 *data = buf + (i * ecc->size);
		const u8 *oob = chip->oob_poi + (i * (ecc->bytes + 4));

		ret = sunxi_nfc_hw_ecc_write_chunk(mtd, data, data_off,
						   oob, oob_off, &cur_off,
						   false, page);
		if (ret)
			return ret;
	}

<<<<<<< HEAD
		/* Fill OOB data in */
		writel(NFC_BUF_TO_USER_DATA(oob),
		       nfc->regs + NFC_REG_USER_DATA_BASE);
=======
	if (oob_required || (chip->options & NAND_NEED_SCRAMBLING))
		sunxi_nfc_hw_ecc_write_extra_oob(mtd, chip->oob_poi,
						 &cur_off, page);
>>>>>>> f2ed3bfc

	sunxi_nfc_hw_ecc_disable(mtd);

	return 0;
}

static int sunxi_nfc_hw_common_ecc_read_oob(struct mtd_info *mtd,
					    struct nand_chip *chip,
					    int page)
{
	chip->cmdfunc(mtd, NAND_CMD_READ0, 0, page);

	chip->pagebuf = -1;

	return chip->ecc.read_page(mtd, chip, chip->buffers->databuf, 1, page);
}

static int sunxi_nfc_hw_common_ecc_write_oob(struct mtd_info *mtd,
					     struct nand_chip *chip,
					     int page)
{
	int ret, status;

	chip->cmdfunc(mtd, NAND_CMD_SEQIN, 0, page);

	chip->pagebuf = -1;

	memset(chip->buffers->databuf, 0xff, mtd->writesize);
	ret = chip->ecc.write_page(mtd, chip, chip->buffers->databuf, 1, page);
	if (ret)
		return ret;

	/* Send command to program the OOB data */
	chip->cmdfunc(mtd, NAND_CMD_PAGEPROG, -1, -1);

	status = chip->waitfunc(mtd, chip);

	return status & NAND_STATUS_FAIL ? -EIO : 0;
}

static const s32 tWB_lut[] = {6, 12, 16, 20};
static const s32 tRHW_lut[] = {4, 8, 12, 20};

static int _sunxi_nand_lookup_timing(const s32 *lut, int lut_size, u32 duration,
		u32 clk_period)
{
	u32 clk_cycles = DIV_ROUND_UP(duration, clk_period);
	int i;

	for (i = 0; i < lut_size; i++) {
		if (clk_cycles <= lut[i])
			return i;
	}

	/* Doesn't fit */
	return -EINVAL;
}

#define sunxi_nand_lookup_timing(l, p, c) \
			_sunxi_nand_lookup_timing(l, ARRAY_SIZE(l), p, c)

static int sunxi_nfc_setup_data_interface(struct mtd_info *mtd,
					const struct nand_data_interface *conf,
					bool check_only)
{
	struct nand_chip *nand = mtd_to_nand(mtd);
	struct sunxi_nand_chip *chip = to_sunxi_nand(nand);
	struct sunxi_nfc *nfc = to_sunxi_nfc(chip->nand.controller);
	const struct nand_sdr_timings *timings;
	u32 min_clk_period = 0;
	s32 tWB, tADL, tWHR, tRHW, tCAD;
	long real_clk_rate;

	timings = nand_get_sdr_timings(conf);
	if (IS_ERR(timings))
		return -ENOTSUPP;

	/* T1 <=> tCLS */
	if (timings->tCLS_min > min_clk_period)
		min_clk_period = timings->tCLS_min;

	/* T2 <=> tCLH */
	if (timings->tCLH_min > min_clk_period)
		min_clk_period = timings->tCLH_min;

	/* T3 <=> tCS */
	if (timings->tCS_min > min_clk_period)
		min_clk_period = timings->tCS_min;

	/* T4 <=> tCH */
	if (timings->tCH_min > min_clk_period)
		min_clk_period = timings->tCH_min;

	/* T5 <=> tWP */
	if (timings->tWP_min > min_clk_period)
		min_clk_period = timings->tWP_min;

	/* T6 <=> tWH */
	if (timings->tWH_min > min_clk_period)
		min_clk_period = timings->tWH_min;

	/* T7 <=> tALS */
	if (timings->tALS_min > min_clk_period)
		min_clk_period = timings->tALS_min;

	/* T8 <=> tDS */
	if (timings->tDS_min > min_clk_period)
		min_clk_period = timings->tDS_min;

	/* T9 <=> tDH */
	if (timings->tDH_min > min_clk_period)
		min_clk_period = timings->tDH_min;

	/* T10 <=> tRR */
	if (timings->tRR_min > (min_clk_period * 3))
		min_clk_period = DIV_ROUND_UP(timings->tRR_min, 3);

	/* T11 <=> tALH */
	if (timings->tALH_min > min_clk_period)
		min_clk_period = timings->tALH_min;

	/* T12 <=> tRP */
	if (timings->tRP_min > min_clk_period)
		min_clk_period = timings->tRP_min;

	/* T13 <=> tREH */
	if (timings->tREH_min > min_clk_period)
		min_clk_period = timings->tREH_min;

	/* T14 <=> tRC */
	if (timings->tRC_min > (min_clk_period * 2))
		min_clk_period = DIV_ROUND_UP(timings->tRC_min, 2);

	/* T15 <=> tWC */
	if (timings->tWC_min > (min_clk_period * 2))
		min_clk_period = DIV_ROUND_UP(timings->tWC_min, 2);

	/* T16 - T19 + tCAD */
	if (timings->tWB_max > (min_clk_period * 20))
		min_clk_period = DIV_ROUND_UP(timings->tWB_max, 20);

	if (timings->tADL_min > (min_clk_period * 32))
		min_clk_period = DIV_ROUND_UP(timings->tADL_min, 32);

	if (timings->tWHR_min > (min_clk_period * 32))
		min_clk_period = DIV_ROUND_UP(timings->tWHR_min, 32);

	if (timings->tRHW_min > (min_clk_period * 20))
		min_clk_period = DIV_ROUND_UP(timings->tRHW_min, 20);

	tWB  = sunxi_nand_lookup_timing(tWB_lut, timings->tWB_max,
					min_clk_period);
	if (tWB < 0) {
		dev_err(nfc->dev, "unsupported tWB\n");
		return tWB;
	}

	tADL = DIV_ROUND_UP(timings->tADL_min, min_clk_period) >> 3;
	if (tADL > 3) {
		dev_err(nfc->dev, "unsupported tADL\n");
		return -EINVAL;
	}

	tWHR = DIV_ROUND_UP(timings->tWHR_min, min_clk_period) >> 3;
	if (tWHR > 3) {
		dev_err(nfc->dev, "unsupported tWHR\n");
		return -EINVAL;
	}

	tRHW = sunxi_nand_lookup_timing(tRHW_lut, timings->tRHW_min,
					min_clk_period);
	if (tRHW < 0) {
		dev_err(nfc->dev, "unsupported tRHW\n");
		return tRHW;
	}

	if (check_only)
		return 0;

	/*
	 * TODO: according to ONFI specs this value only applies for DDR NAND,
	 * but Allwinner seems to set this to 0x7. Mimic them for now.
	 */
	tCAD = 0x7;

	/* TODO: A83 has some more bits for CDQSS, CS, CLHZ, CCS, WC */
	chip->timing_cfg = NFC_TIMING_CFG(tWB, tADL, tWHR, tRHW, tCAD);

	/* Convert min_clk_period from picoseconds to nanoseconds */
	min_clk_period = DIV_ROUND_UP(min_clk_period, 1000);

	/*
	 * Unlike what is stated in Allwinner datasheet, the clk_rate should
	 * be set to (1 / min_clk_period), and not (2 / min_clk_period).
	 * This new formula was verified with a scope and validated by
	 * Allwinner engineers.
	 */
	chip->clk_rate = NSEC_PER_SEC / min_clk_period;
	real_clk_rate = clk_round_rate(nfc->mod_clk, chip->clk_rate);

	/*
	 * ONFI specification 3.1, paragraph 4.15.2 dictates that EDO data
	 * output cycle timings shall be used if the host drives tRC less than
	 * 30 ns.
	 */
	min_clk_period = NSEC_PER_SEC / real_clk_rate;
	chip->timing_ctl = ((min_clk_period * 2) < 30) ?
			   NFC_TIMING_CTL_EDO : 0;

	return 0;
}

static int sunxi_nand_ooblayout_ecc(struct mtd_info *mtd, int section,
				    struct mtd_oob_region *oobregion)
{
	struct nand_chip *nand = mtd_to_nand(mtd);
	struct nand_ecc_ctrl *ecc = &nand->ecc;

	if (section >= ecc->steps)
		return -ERANGE;

	oobregion->offset = section * (ecc->bytes + 4) + 4;
	oobregion->length = ecc->bytes;

	return 0;
}

static int sunxi_nand_ooblayout_free(struct mtd_info *mtd, int section,
				     struct mtd_oob_region *oobregion)
{
	struct nand_chip *nand = mtd_to_nand(mtd);
	struct nand_ecc_ctrl *ecc = &nand->ecc;

	if (section > ecc->steps)
		return -ERANGE;

	/*
	 * The first 2 bytes are used for BB markers, hence we
	 * only have 2 bytes available in the first user data
	 * section.
	 */
	if (!section && ecc->mode == NAND_ECC_HW) {
		oobregion->offset = 2;
		oobregion->length = 2;

		return 0;
	}

	oobregion->offset = section * (ecc->bytes + 4);

	if (section < ecc->steps)
		oobregion->length = 4;
	else
		oobregion->offset = mtd->oobsize - oobregion->offset;

	return 0;
}

static const struct mtd_ooblayout_ops sunxi_nand_ooblayout_ops = {
	.ecc = sunxi_nand_ooblayout_ecc,
	.free = sunxi_nand_ooblayout_free,
};

static int sunxi_nand_hw_common_ecc_ctrl_init(struct mtd_info *mtd,
					      struct nand_ecc_ctrl *ecc,
					      struct device_node *np)
{
	static const u8 strengths[] = { 16, 24, 28, 32, 40, 48, 56, 60, 64 };
	struct nand_chip *nand = mtd_to_nand(mtd);
	struct sunxi_nand_chip *sunxi_nand = to_sunxi_nand(nand);
	struct sunxi_nfc *nfc = to_sunxi_nfc(sunxi_nand->nand.controller);
	struct sunxi_nand_hw_ecc *data;
	int nsectors;
	int ret;
	int i;

	if (ecc->options & NAND_ECC_MAXIMIZE) {
		int bytes;

		ecc->size = 1024;
		nsectors = mtd->writesize / ecc->size;

		/* Reserve 2 bytes for the BBM */
		bytes = (mtd->oobsize - 2) / nsectors;

		/* 4 non-ECC bytes are added before each ECC bytes section */
		bytes -= 4;

		/* and bytes has to be even. */
		if (bytes % 2)
			bytes--;

		ecc->strength = bytes * 8 / fls(8 * ecc->size);

		for (i = 0; i < ARRAY_SIZE(strengths); i++) {
			if (strengths[i] > ecc->strength)
				break;
		}

		if (!i)
			ecc->strength = 0;
		else
			ecc->strength = strengths[i - 1];
	}

	if (ecc->size != 512 && ecc->size != 1024)
		return -EINVAL;

	data = kzalloc(sizeof(*data), GFP_KERNEL);
	if (!data)
		return -ENOMEM;

	/* Prefer 1k ECC chunk over 512 ones */
	if (ecc->size == 512 && mtd->writesize > 512) {
		ecc->size = 1024;
		ecc->strength *= 2;
	}

	/* Add ECC info retrieval from DT */
	for (i = 0; i < ARRAY_SIZE(strengths); i++) {
		if (ecc->strength <= strengths[i])
			break;
	}

	if (i >= ARRAY_SIZE(strengths)) {
		dev_err(nfc->dev, "unsupported strength\n");
		ret = -ENOTSUPP;
		goto err;
	}

	data->mode = i;

	/* HW ECC always request ECC bytes for 1024 bytes blocks */
	ecc->bytes = DIV_ROUND_UP(ecc->strength * fls(8 * 1024), 8);

	/* HW ECC always work with even numbers of ECC bytes */
	ecc->bytes = ALIGN(ecc->bytes, 2);

	nsectors = mtd->writesize / ecc->size;

	if (mtd->oobsize < ((ecc->bytes + 4) * nsectors)) {
		ret = -EINVAL;
		goto err;
	}

	ecc->read_oob = sunxi_nfc_hw_common_ecc_read_oob;
	ecc->write_oob = sunxi_nfc_hw_common_ecc_write_oob;
	mtd_set_ooblayout(mtd, &sunxi_nand_ooblayout_ops);
	ecc->priv = data;

	return 0;

err:
	kfree(data);

	return ret;
}

static void sunxi_nand_hw_common_ecc_ctrl_cleanup(struct nand_ecc_ctrl *ecc)
{
	kfree(ecc->priv);
}

static int sunxi_nand_hw_ecc_ctrl_init(struct mtd_info *mtd,
				       struct nand_ecc_ctrl *ecc,
				       struct device_node *np)
{
	struct nand_chip *nand = mtd_to_nand(mtd);
	struct sunxi_nand_chip *sunxi_nand = to_sunxi_nand(nand);
	struct sunxi_nfc *nfc = to_sunxi_nfc(sunxi_nand->nand.controller);
	int ret;

	ret = sunxi_nand_hw_common_ecc_ctrl_init(mtd, ecc, np);
	if (ret)
		return ret;

	if (nfc->dmac) {
		ecc->read_page = sunxi_nfc_hw_ecc_read_page_dma;
		ecc->read_subpage = sunxi_nfc_hw_ecc_read_subpage_dma;
		ecc->write_page = sunxi_nfc_hw_ecc_write_page_dma;
		nand->options |= NAND_USE_BOUNCE_BUFFER;
	} else {
		ecc->read_page = sunxi_nfc_hw_ecc_read_page;
		ecc->read_subpage = sunxi_nfc_hw_ecc_read_subpage;
		ecc->write_page = sunxi_nfc_hw_ecc_write_page;
	}

	/* TODO: support DMA for raw accesses and subpage write */
	ecc->write_subpage = sunxi_nfc_hw_ecc_write_subpage;
	ecc->read_oob_raw = nand_read_oob_std;
	ecc->write_oob_raw = nand_write_oob_std;
	ecc->read_subpage = sunxi_nfc_hw_ecc_read_subpage;

	return 0;
}

static int sunxi_nand_hw_syndrome_ecc_ctrl_init(struct mtd_info *mtd,
						struct nand_ecc_ctrl *ecc,
						struct device_node *np)
{
	int ret;

	ret = sunxi_nand_hw_common_ecc_ctrl_init(mtd, ecc, np);
	if (ret)
		return ret;

	ecc->prepad = 4;
	ecc->read_page = sunxi_nfc_hw_syndrome_ecc_read_page;
	ecc->write_page = sunxi_nfc_hw_syndrome_ecc_write_page;
	ecc->read_oob_raw = nand_read_oob_syndrome;
	ecc->write_oob_raw = nand_write_oob_syndrome;

	return 0;
}

static void sunxi_nand_ecc_cleanup(struct nand_ecc_ctrl *ecc)
{
	switch (ecc->mode) {
	case NAND_ECC_HW:
	case NAND_ECC_HW_SYNDROME:
		sunxi_nand_hw_common_ecc_ctrl_cleanup(ecc);
		break;
	case NAND_ECC_NONE:
	default:
		break;
	}
}

static int sunxi_nand_ecc_init(struct mtd_info *mtd, struct nand_ecc_ctrl *ecc,
			       struct device_node *np)
{
	struct nand_chip *nand = mtd_to_nand(mtd);
	int ret;

	if (!ecc->size) {
		ecc->size = nand->ecc_step_ds;
		ecc->strength = nand->ecc_strength_ds;
	}

	if (!ecc->size || !ecc->strength)
		return -EINVAL;

	switch (ecc->mode) {
	case NAND_ECC_HW:
		ret = sunxi_nand_hw_ecc_ctrl_init(mtd, ecc, np);
		if (ret)
			return ret;
		break;
	case NAND_ECC_HW_SYNDROME:
		ret = sunxi_nand_hw_syndrome_ecc_ctrl_init(mtd, ecc, np);
		if (ret)
			return ret;
		break;
	case NAND_ECC_NONE:
	case NAND_ECC_SOFT:
		break;
	default:
		return -EINVAL;
	}

	return 0;
}

static int sunxi_nand_chip_init(struct device *dev, struct sunxi_nfc *nfc,
				struct device_node *np)
{
	struct sunxi_nand_chip *chip;
	struct mtd_info *mtd;
	struct nand_chip *nand;
	int nsels;
	int ret;
	int i;
	u32 tmp;

	if (!of_get_property(np, "reg", &nsels))
		return -EINVAL;

	nsels /= sizeof(u32);
	if (!nsels) {
		dev_err(dev, "invalid reg property size\n");
		return -EINVAL;
	}

	chip = devm_kzalloc(dev,
			    sizeof(*chip) +
			    (nsels * sizeof(struct sunxi_nand_chip_sel)),
			    GFP_KERNEL);
	if (!chip) {
		dev_err(dev, "could not allocate chip\n");
		return -ENOMEM;
	}

	chip->nsels = nsels;
	chip->selected = -1;

	for (i = 0; i < nsels; i++) {
		ret = of_property_read_u32_index(np, "reg", i, &tmp);
		if (ret) {
			dev_err(dev, "could not retrieve reg property: %d\n",
				ret);
			return ret;
		}

		if (tmp > NFC_MAX_CS) {
			dev_err(dev,
				"invalid reg value: %u (max CS = 7)\n",
				tmp);
			return -EINVAL;
		}

		if (test_and_set_bit(tmp, &nfc->assigned_cs)) {
			dev_err(dev, "CS %d already assigned\n", tmp);
			return -EINVAL;
		}

		chip->sels[i].cs = tmp;

		if (!of_property_read_u32_index(np, "allwinner,rb", i, &tmp) &&
		    tmp < 2) {
			chip->sels[i].rb.type = RB_NATIVE;
			chip->sels[i].rb.info.nativeid = tmp;
		} else {
			ret = of_get_named_gpio(np, "rb-gpios", i);
			if (ret >= 0) {
				tmp = ret;
				chip->sels[i].rb.type = RB_GPIO;
				chip->sels[i].rb.info.gpio = tmp;
				ret = devm_gpio_request(dev, tmp, "nand-rb");
				if (ret)
					return ret;

				ret = gpio_direction_input(tmp);
				if (ret)
					return ret;
			} else {
				chip->sels[i].rb.type = RB_NONE;
			}
		}
	}

	nand = &chip->nand;
	/* Default tR value specified in the ONFI spec (chapter 4.15.1) */
	nand->chip_delay = 200;
	nand->controller = &nfc->controller;
	/*
	 * Set the ECC mode to the default value in case nothing is specified
	 * in the DT.
	 */
	nand->ecc.mode = NAND_ECC_HW;
	nand_set_flash_node(nand, np);
	nand->select_chip = sunxi_nfc_select_chip;
	nand->cmd_ctrl = sunxi_nfc_cmd_ctrl;
	nand->read_buf = sunxi_nfc_read_buf;
	nand->write_buf = sunxi_nfc_write_buf;
	nand->read_byte = sunxi_nfc_read_byte;
	nand->setup_data_interface = sunxi_nfc_setup_data_interface;

	mtd = nand_to_mtd(nand);
	mtd->dev.parent = dev;

	ret = nand_scan_ident(mtd, nsels, NULL);
	if (ret)
		return ret;

	if (nand->bbt_options & NAND_BBT_USE_FLASH)
		nand->bbt_options |= NAND_BBT_NO_OOB;

	if (nand->options & NAND_NEED_SCRAMBLING)
		nand->options |= NAND_NO_SUBPAGE_WRITE;

	nand->options |= NAND_SUBPAGE_READ;

	ret = sunxi_nand_ecc_init(mtd, &nand->ecc, np);
	if (ret) {
		dev_err(dev, "ECC init failed: %d\n", ret);
		return ret;
	}

	ret = nand_scan_tail(mtd);
	if (ret) {
		dev_err(dev, "nand_scan_tail failed: %d\n", ret);
		return ret;
	}

	ret = mtd_device_register(mtd, NULL, 0);
	if (ret) {
		dev_err(dev, "failed to register mtd device: %d\n", ret);
		nand_release(mtd);
		return ret;
	}

	list_add_tail(&chip->node, &nfc->chips);

	return 0;
}

static int sunxi_nand_chips_init(struct device *dev, struct sunxi_nfc *nfc)
{
	struct device_node *np = dev->of_node;
	struct device_node *nand_np;
	int nchips = of_get_child_count(np);
	int ret;

	if (nchips > 8) {
		dev_err(dev, "too many NAND chips: %d (max = 8)\n", nchips);
		return -EINVAL;
	}

	for_each_child_of_node(np, nand_np) {
		ret = sunxi_nand_chip_init(dev, nfc, nand_np);
		if (ret) {
			of_node_put(nand_np);
			return ret;
		}
	}

	return 0;
}

static void sunxi_nand_chips_cleanup(struct sunxi_nfc *nfc)
{
	struct sunxi_nand_chip *chip;

	while (!list_empty(&nfc->chips)) {
		chip = list_first_entry(&nfc->chips, struct sunxi_nand_chip,
					node);
		nand_release(nand_to_mtd(&chip->nand));
		sunxi_nand_ecc_cleanup(&chip->nand.ecc);
		list_del(&chip->node);
	}
}

static int sunxi_nfc_probe(struct platform_device *pdev)
{
	struct device *dev = &pdev->dev;
	struct resource *r;
	struct sunxi_nfc *nfc;
	int irq;
	int ret;

	nfc = devm_kzalloc(dev, sizeof(*nfc), GFP_KERNEL);
	if (!nfc)
		return -ENOMEM;

	nfc->dev = dev;
	nand_hw_control_init(&nfc->controller);
	INIT_LIST_HEAD(&nfc->chips);

	r = platform_get_resource(pdev, IORESOURCE_MEM, 0);
	nfc->regs = devm_ioremap_resource(dev, r);
	if (IS_ERR(nfc->regs))
		return PTR_ERR(nfc->regs);

	irq = platform_get_irq(pdev, 0);
	if (irq < 0) {
		dev_err(dev, "failed to retrieve irq\n");
		return irq;
	}

	nfc->ahb_clk = devm_clk_get(dev, "ahb");
	if (IS_ERR(nfc->ahb_clk)) {
		dev_err(dev, "failed to retrieve ahb clk\n");
		return PTR_ERR(nfc->ahb_clk);
	}

	ret = clk_prepare_enable(nfc->ahb_clk);
	if (ret)
		return ret;

	nfc->mod_clk = devm_clk_get(dev, "mod");
	if (IS_ERR(nfc->mod_clk)) {
		dev_err(dev, "failed to retrieve mod clk\n");
		ret = PTR_ERR(nfc->mod_clk);
		goto out_ahb_clk_unprepare;
	}

	ret = clk_prepare_enable(nfc->mod_clk);
	if (ret)
		goto out_ahb_clk_unprepare;

	nfc->reset = devm_reset_control_get_optional(dev, "ahb");
	if (!IS_ERR(nfc->reset)) {
		ret = reset_control_deassert(nfc->reset);
		if (ret) {
			dev_err(dev, "reset err %d\n", ret);
			goto out_mod_clk_unprepare;
		}
	} else if (PTR_ERR(nfc->reset) != -ENOENT) {
		ret = PTR_ERR(nfc->reset);
		goto out_mod_clk_unprepare;
	}

	ret = sunxi_nfc_rst(nfc);
	if (ret)
		goto out_ahb_reset_reassert;

	writel(0, nfc->regs + NFC_REG_INT);
	ret = devm_request_irq(dev, irq, sunxi_nfc_interrupt,
			       0, "sunxi-nand", nfc);
	if (ret)
		goto out_ahb_reset_reassert;

	nfc->dmac = dma_request_slave_channel(dev, "rxtx");
	if (nfc->dmac) {
		struct dma_slave_config dmac_cfg = { };

		dmac_cfg.src_addr = r->start + NFC_REG_IO_DATA;
		dmac_cfg.dst_addr = dmac_cfg.src_addr;
		dmac_cfg.src_addr_width = DMA_SLAVE_BUSWIDTH_4_BYTES;
		dmac_cfg.dst_addr_width = dmac_cfg.src_addr_width;
		dmac_cfg.src_maxburst = 4;
		dmac_cfg.dst_maxburst = 4;
		dmaengine_slave_config(nfc->dmac, &dmac_cfg);
	} else {
		dev_warn(dev, "failed to request rxtx DMA channel\n");
	}

	platform_set_drvdata(pdev, nfc);

	ret = sunxi_nand_chips_init(dev, nfc);
	if (ret) {
		dev_err(dev, "failed to init nand chips\n");
		goto out_release_dmac;
	}

	return 0;

out_release_dmac:
	if (nfc->dmac)
		dma_release_channel(nfc->dmac);
out_ahb_reset_reassert:
	if (!IS_ERR(nfc->reset))
		reset_control_assert(nfc->reset);
out_mod_clk_unprepare:
	clk_disable_unprepare(nfc->mod_clk);
out_ahb_clk_unprepare:
	clk_disable_unprepare(nfc->ahb_clk);

	return ret;
}

static int sunxi_nfc_remove(struct platform_device *pdev)
{
	struct sunxi_nfc *nfc = platform_get_drvdata(pdev);

	sunxi_nand_chips_cleanup(nfc);

	if (!IS_ERR(nfc->reset))
		reset_control_assert(nfc->reset);

	if (nfc->dmac)
		dma_release_channel(nfc->dmac);
	clk_disable_unprepare(nfc->mod_clk);
	clk_disable_unprepare(nfc->ahb_clk);

	return 0;
}

static const struct of_device_id sunxi_nfc_ids[] = {
	{ .compatible = "allwinner,sun4i-a10-nand" },
	{ /* sentinel */ }
};
MODULE_DEVICE_TABLE(of, sunxi_nfc_ids);

static struct platform_driver sunxi_nfc_driver = {
	.driver = {
		.name = "sunxi_nand",
		.of_match_table = sunxi_nfc_ids,
	},
	.probe = sunxi_nfc_probe,
	.remove = sunxi_nfc_remove,
};
module_platform_driver(sunxi_nfc_driver);

MODULE_LICENSE("GPL v2");
MODULE_AUTHOR("Boris BREZILLON");
MODULE_DESCRIPTION("Allwinner NAND Flash Controller driver");
MODULE_ALIAS("platform:sunxi_nand");<|MERGE_RESOLUTION|>--- conflicted
+++ resolved
@@ -157,10 +157,6 @@
 #define NFC_ECC_ERR_MSK		GENMASK(15, 0)
 #define NFC_ECC_PAT_FOUND(x)	BIT(x + 16)
 #define NFC_ECC_ERR_CNT(b, x)	(((x) >> (((b) % 4) * 8)) & 0xff)
-
-/* NFC_USER_DATA helper macros */
-#define NFC_BUF_TO_USER_DATA(buf)	((buf)[0] | ((buf)[1] << 8) | \
-					((buf)[2] << 16) | ((buf)[3] << 24))
 
 #define NFC_DEFAULT_TIMEOUT_MS	1000
 
@@ -1419,15 +1415,8 @@
 	sunxi_nfc_randomizer_config(mtd, page, false);
 	sunxi_nfc_randomizer_enable(mtd);
 
-<<<<<<< HEAD
-		/* Fill OOB data in */
-		writel(NFC_BUF_TO_USER_DATA(chip->oob_poi +
-					    layout->oobfree[i].offset),
-		       nfc->regs + NFC_REG_USER_DATA_BASE);
-=======
 	writel((NAND_CMD_RNDIN << 8) | NAND_CMD_PAGEPROG,
 	       nfc->regs + NFC_REG_RCMD_SET);
->>>>>>> f2ed3bfc
 
 	dma_async_issue_pending(nfc->dmac);
 
@@ -1519,15 +1508,9 @@
 			return ret;
 	}
 
-<<<<<<< HEAD
-		/* Fill OOB data in */
-		writel(NFC_BUF_TO_USER_DATA(oob),
-		       nfc->regs + NFC_REG_USER_DATA_BASE);
-=======
 	if (oob_required || (chip->options & NAND_NEED_SCRAMBLING))
 		sunxi_nfc_hw_ecc_write_extra_oob(mtd, chip->oob_poi,
 						 &cur_off, page);
->>>>>>> f2ed3bfc
 
 	sunxi_nfc_hw_ecc_disable(mtd);
 
