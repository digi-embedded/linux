--- conflicted
+++ resolved
@@ -1278,11 +1278,7 @@
 	irq_status = wait_for_irq(denali, INTR_STATUS__ERASE_COMP |
 					INTR_STATUS__ERASE_FAIL);
 
-<<<<<<< HEAD
-	return (irq_status & INTR_STATUS__ERASE_FAIL) ? NAND_STATUS_FAIL : PASS;
-=======
 	return irq_status & INTR_STATUS__ERASE_FAIL ? NAND_STATUS_FAIL : PASS;
->>>>>>> 33e8bb5d
 }
 
 static void denali_cmdfunc(struct mtd_info *mtd, unsigned int cmd, int col,
