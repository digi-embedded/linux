// SPDX-License-Identifier: GPL- .0+
/*
 * Freescale GPMI NAND Flash Driver
 *
 * Copyright (C) 2010-2015 Freescale Semiconductor, Inc.
 * Copyright (C) 2008 Embedded Alley Solutions, Inc.
 */
#include <linux/clk.h>
#include <linux/delay.h>
#include <linux/slab.h>
#include <linux/sched/task_stack.h>
#include <linux/interrupt.h>
#include <linux/module.h>
#include <linux/mtd/partitions.h>
#include <linux/of.h>
#include <linux/of_device.h>
#include <linux/busfreq-imx.h>
#include <linux/pm_runtime.h>
#include <linux/debugfs.h>
#include <linux/pinctrl/consumer.h>
#include <linux/dma/mxs-dma.h>
#include "gpmi-nand.h"
#include "gpmi-regs.h"
#include "bch-regs.h"

/* export the bch geometry to dbgfs */
static struct debugfs_blob_wrapper dbg_bch_geo;

/* Resource names for the GPMI NAND driver. */
#define GPMI_NAND_GPMI_REGS_ADDR_RES_NAME  "gpmi-nand"
#define GPMI_NAND_BCH_REGS_ADDR_RES_NAME   "bch"
#define GPMI_NAND_BCH_INTERRUPT_RES_NAME   "bch"

/* Converts time to clock cycles */
#define TO_CYCLES(duration, period) DIV_ROUND_UP_ULL(duration, period)

#define MXS_SET_ADDR		0x4
#define MXS_CLR_ADDR		0x8
/*
 * Clear the bit and poll it cleared.  This is usually called with
 * a reset address and mask being either SFTRST(bit 31) or CLKGATE
 * (bit 30).
 */
static int clear_poll_bit(void __iomem *addr, u32 mask)
{
	int timeout = 0x400;

	/* clear the bit */
	writel(mask, addr + MXS_CLR_ADDR);

	/*
	 * SFTRST needs 3 GPMI clocks to settle, the reference manual
	 * recommends to wait 1us.
	 */
	udelay(1);

	/* poll the bit becoming clear */
	while ((readl(addr) & mask) && --timeout)
		/* nothing */;

	return !timeout;
}

#define MODULE_CLKGATE		(1 << 30)
#define MODULE_SFTRST		(1 << 31)
/*
 * The current mxs_reset_block() will do two things:
 *  [1] enable the module.
 *  [2] reset the module.
 *
 * In most of the cases, it's ok.
 * But in MX23, there is a hardware bug in the BCH block (see erratum #2847).
 * If you try to soft reset the BCH block, it becomes unusable until
 * the next hard reset. This case occurs in the NAND boot mode. When the board
 * boots by NAND, the ROM of the chip will initialize the BCH blocks itself.
 * So If the driver tries to reset the BCH again, the BCH will not work anymore.
 * You will see a DMA timeout in this case. The bug has been fixed
 * in the following chips, such as MX28.
 *
 * To avoid this bug, just add a new parameter `just_enable` for
 * the mxs_reset_block(), and rewrite it here.
 */
static int gpmi_reset_block(void __iomem *reset_addr, bool just_enable)
{
	int ret;
	int timeout = 0x400;

	/* clear and poll SFTRST */
	ret = clear_poll_bit(reset_addr, MODULE_SFTRST);
	if (unlikely(ret))
		goto error;

	/* clear CLKGATE */
	writel(MODULE_CLKGATE, reset_addr + MXS_CLR_ADDR);

	if (!just_enable) {
		/* set SFTRST to reset the block */
		writel(MODULE_SFTRST, reset_addr + MXS_SET_ADDR);
		udelay(1);

		/* poll CLKGATE becoming set */
		while ((!(readl(reset_addr) & MODULE_CLKGATE)) && --timeout)
			/* nothing */;
		if (unlikely(!timeout))
			goto error;
	}

	/* clear and poll SFTRST */
	ret = clear_poll_bit(reset_addr, MODULE_SFTRST);
	if (unlikely(ret))
		goto error;

	/* clear and poll CLKGATE */
	ret = clear_poll_bit(reset_addr, MODULE_CLKGATE);
	if (unlikely(ret))
		goto error;

	return 0;

error:
	pr_err("%s(%px): module reset timeout\n", __func__, reset_addr);
	return -ETIMEDOUT;
}

static int __gpmi_enable_clk(struct gpmi_nand_data *this, bool v)
{
	struct clk *clk;
	int ret;
	int i;

	for (i = 0; i < GPMI_CLK_MAX; i++) {
		clk = this->resources.clock[i];
		if (!clk)
			break;

		if (v) {
			ret = clk_prepare_enable(clk);
			if (ret)
				goto err_clk;
		} else {
			clk_disable_unprepare(clk);
		}
	}
	return 0;

err_clk:
	for (; i > 0; i--)
		clk_disable_unprepare(this->resources.clock[i - 1]);
	return ret;
}

static int gpmi_init(struct gpmi_nand_data *this)
{
	struct resources *r = &this->resources;
	int ret = 0;

	ret = pm_runtime_get_sync(this->dev);
	if (ret < 0) {
		pm_runtime_put_noidle(this->dev);
		return ret;
	}

	ret = gpmi_reset_block(r->gpmi_regs, false);
	if (ret)
		goto err_out;

	/*
	 * Reset BCH here, too. We got failures otherwise :(
	 * See later BCH reset for explanation of MX23 and MX28 handling
	 */
	ret = gpmi_reset_block(r->bch_regs, GPMI_IS_MXS(this));
	if (ret)
		goto err_out;

	/* Choose NAND mode. */
	writel(BM_GPMI_CTRL1_GPMI_MODE, r->gpmi_regs + HW_GPMI_CTRL1_CLR);

	/* Set the IRQ polarity. */
	writel(BM_GPMI_CTRL1_ATA_IRQRDY_POLARITY,
				r->gpmi_regs + HW_GPMI_CTRL1_SET);

	/* Disable Write-Protection. */
	writel(BM_GPMI_CTRL1_DEV_RESET, r->gpmi_regs + HW_GPMI_CTRL1_SET);

	/* Select BCH ECC. */
	writel(BM_GPMI_CTRL1_BCH_MODE, r->gpmi_regs + HW_GPMI_CTRL1_SET);

	/*
	 * Decouple the chip select from dma channel. We use dma0 for all
	 * the chips, force all NAND RDY_BUSY inputs to be sourced from
	 * RDY_BUSY0.
	 */
	writel(BM_GPMI_CTRL1_DECOUPLE_CS | BM_GPMI_CTRL1_GANGED_RDYBUSY,
	       r->gpmi_regs + HW_GPMI_CTRL1_SET);

err_out:
	pm_runtime_mark_last_busy(this->dev);
	pm_runtime_put_autosuspend(this->dev);
	return ret;
}

/* This function is very useful. It is called only when the bug occur. */
static void gpmi_dump_info(struct gpmi_nand_data *this)
{
	struct resources *r = &this->resources;
	struct bch_geometry *geo = &this->bch_geometry;
	u32 reg;
	int i;

	dev_err(this->dev, "Show GPMI registers :\n");
	for (i = 0; i <= HW_GPMI_DEBUG / 0x10 + 1; i++) {
		reg = readl(r->gpmi_regs + i * 0x10);
		dev_err(this->dev, "offset 0x%.3x : 0x%.8x\n", i * 0x10, reg);
	}

	/* start to print out the BCH info */
	dev_err(this->dev, "Show BCH registers :\n");
	for (i = 0; i <= HW_BCH_VERSION / 0x10 + 1; i++) {
		reg = readl(r->bch_regs + i * 0x10);
		dev_err(this->dev, "offset 0x%.3x : 0x%.8x\n", i * 0x10, reg);
	}
	dev_err(this->dev, "BCH Geometry :\n"
		"GF length              : %u\n"
		"ECC Strength           : %u\n"
		"Page Size in Bytes     : %u\n"
		"Metadata Size in Bytes : %u\n"
<<<<<<< HEAD
		"ECC Chunk0 Size in Bytes: %u\n"
		"ECC Chunkn Size in Bytes: %u\n"
=======
		"ECC0 Chunk Size in Bytes: %u\n"
		"ECCn Chunk Size in Bytes: %u\n"
>>>>>>> 29549c70
		"ECC Chunk Count        : %u\n"
		"Payload Size in Bytes  : %u\n"
		"Auxiliary Size in Bytes: %u\n"
		"Auxiliary Status Offset: %u\n"
		"Block Mark Byte Offset : %u\n"
		"Block Mark Bit Offset  : %u\n",
		geo->gf_len,
		geo->ecc_strength,
		geo->page_size,
		geo->metadata_size,
<<<<<<< HEAD
		geo->ecc_chunk0_size,
		geo->ecc_chunkn_size,
=======
		geo->ecc0_chunk_size,
		geo->eccn_chunk_size,
>>>>>>> 29549c70
		geo->ecc_chunk_count,
		geo->payload_size,
		geo->auxiliary_size,
		geo->auxiliary_status_offset,
		geo->block_mark_byte_offset,
		geo->block_mark_bit_offset);
}

static bool gpmi_check_ecc(struct gpmi_nand_data *this)
{
	struct nand_chip *chip = &this->nand;
	struct bch_geometry *geo = &this->bch_geometry;
	struct nand_device *nand = &chip->base;
	struct nand_ecc_props *conf = &nand->ecc.ctx.conf;

	conf->step_size = geo->eccn_chunk_size;
	conf->strength = geo->ecc_strength;

	/* Do the sanity check. */
	if (GPMI_IS_MXS(this)) {
		/* The mx23/mx28 only support the GF13. */
		if (geo->gf_len == 14)
			return false;
	}

	if (geo->ecc_strength > this->devdata->bch_max_ecc_strength)
		return false;

	if (!nand_ecc_is_strong_enough(nand))
		return false;

	return true;
}

/* check if bbm locates in data chunk rather than ecc chunk */
static bool bbm_in_data_chunk(struct gpmi_nand_data *this,
			unsigned int *chunk_num)
{
	struct bch_geometry *geo = &this->bch_geometry;
	struct nand_chip *chip = &this->nand;
	struct mtd_info *mtd = nand_to_mtd(chip);
	unsigned int i, j;

	if (geo->ecc0_chunk_size != geo->eccn_chunk_size) {
		dev_err(this->dev,
			"The size of ecc0_chunk must equal to eccn_chunk\n");
		return false;
	}

	i = (mtd->writesize * 8 - geo->metadata_size * 8) /
		(geo->gf_len * geo->ecc_strength +
			geo->eccn_chunk_size * 8);

	j = (mtd->writesize * 8 - geo->metadata_size * 8) -
		(geo->gf_len * geo->ecc_strength +
			geo->eccn_chunk_size * 8) * i;

	if (j < geo->eccn_chunk_size * 8) {
		*chunk_num = i+1;
		dev_dbg(this->dev, "Set ecc to %d and bbm in chunk %d\n",
				geo->ecc_strength, *chunk_num);
		return true;
	}

	return false;
}

static inline bool bbm_in_data_chunk(struct gpmi_nand_data *this,
			unsigned int *chunk_num)
{
	struct bch_geometry *geo = &this->bch_geometry;
	struct nand_chip *chip = &this->nand;
	struct mtd_info *mtd = nand_to_mtd(chip);
	unsigned int i, j;

	if (geo->ecc_chunk0_size != geo->ecc_chunkn_size) {
		dev_err(this->dev, "The size of chunk0 must equal to chunkn\n");
		return false;
	}

	i = (mtd->writesize * 8 - geo->metadata_size * 8) /
		(geo->gf_len * geo->ecc_strength +
			geo->ecc_chunkn_size * 8);

	j = (mtd->writesize * 8 - geo->metadata_size * 8) -
		(geo->gf_len * geo->ecc_strength +
			geo->ecc_chunkn_size * 8) * i;

	if (j < geo->ecc_chunkn_size * 8) {
		*chunk_num = i+1;
		dev_dbg(this->dev, "Set ecc to %d and bbm in chunk %d\n",
				geo->ecc_strength, *chunk_num);
		return true;
	}

	return false;
}

/*
 * If we can get the ECC information from the nand chip, we do not
 * need to calculate them ourselves.
 *
 * We may have available oob space in this case.
 */
static int set_geometry_by_ecc_info(struct gpmi_nand_data *this,
				    unsigned int ecc_strength,
				    unsigned int ecc_step)
{
	struct bch_geometry *geo = &this->bch_geometry;
	struct nand_chip *chip = &this->nand;
	struct mtd_info *mtd = nand_to_mtd(chip);
	unsigned int block_mark_bit_offset;

	switch (ecc_step) {
	case SZ_512:
		geo->gf_len = 13;
		break;
	case SZ_1K:
		geo->gf_len = 14;
		break;
	default:
		dev_err(this->dev,
			"unsupported nand chip. ecc bits : %d, ecc size : %d\n",
			nanddev_get_ecc_requirements(&chip->base)->strength,
			nanddev_get_ecc_requirements(&chip->base)->step_size);
		return -EINVAL;
	}
<<<<<<< HEAD
	geo->ecc_chunk0_size = ecc_step;
	geo->ecc_chunkn_size = ecc_step;
=======
	geo->ecc0_chunk_size = ecc_step;
	geo->eccn_chunk_size = ecc_step;
>>>>>>> 29549c70
	geo->ecc_strength = round_up(ecc_strength, 2);
	if (!gpmi_check_ecc(this))
		return -EINVAL;

	/* Keep the C >= O */
<<<<<<< HEAD
	if (geo->ecc_chunkn_size < mtd->oobsize) {
=======
	if (geo->eccn_chunk_size < mtd->oobsize) {
>>>>>>> 29549c70
		dev_err(this->dev,
			"unsupported nand chip. ecc size: %d, oob size : %d\n",
			ecc_step, mtd->oobsize);
		return -EINVAL;
	}

	/* The default value, see comment in the legacy_set_geometry(). */
	geo->metadata_size = 10;

<<<<<<< HEAD
	geo->ecc_chunk_count = mtd->writesize / geo->ecc_chunkn_size;
=======
	geo->ecc_chunk_count = mtd->writesize / geo->eccn_chunk_size;
>>>>>>> 29549c70

	/*
	 * Now, the NAND chip with 2K page(data chunk is 512byte) shows below:
	 *
	 *    |                          P                            |
	 *    |<----------------------------------------------------->|
	 *    |                                                       |
	 *    |                                        (Block Mark)   |
	 *    |                      P'                      |      | |     |
	 *    |<-------------------------------------------->|  D   | |  O' |
	 *    |                                              |<---->| |<--->|
	 *    V                                              V      V V     V
	 *    +---+----------+-+----------+-+----------+-+----------+-+-----+
	 *    | M |   data   |E|   data   |E|   data   |E|   data   |E|     |
	 *    +---+----------+-+----------+-+----------+-+----------+-+-----+
	 *                                                   ^              ^
	 *                                                   |      O       |
	 *                                                   |<------------>|
	 *                                                   |              |
	 *
	 *	P : the page size for BCH module.
	 *	E : The ECC strength.
	 *	G : the length of Galois Field.
	 *	N : The chunk count of per page.
	 *	M : the metasize of per page.
	 *	C : the ecc chunk size, aka the "data" above.
	 *	P': the nand chip's page size.
	 *	O : the nand chip's oob size.
	 *	O': the free oob.
	 *
	 *	The formula for P is :
	 *
	 *	            E * G * N
	 *	       P = ------------ + P' + M
	 *                      8
	 *
	 * The position of block mark moves forward in the ECC-based view
	 * of page, and the delta is:
	 *
	 *                   E * G * (N - 1)
	 *             D = (---------------- + M)
	 *                          8
	 *
	 * Please see the comment in legacy_set_geometry().
	 * With the condition C >= O , we still can get same result.
	 * So the bit position of the physical block mark within the ECC-based
	 * view of the page is :
	 *             (P' - D) * 8
	 */
	geo->page_size = mtd->writesize + geo->metadata_size +
		(geo->gf_len * geo->ecc_strength * geo->ecc_chunk_count) / 8;

	geo->payload_size = mtd->writesize;

	geo->auxiliary_status_offset = ALIGN(geo->metadata_size, 4);
	geo->auxiliary_size = ALIGN(geo->metadata_size, 4)
				+ ALIGN(geo->ecc_chunk_count, 4);

	if (!this->swap_block_mark)
		return 0;

	/* For bit swap. */
	block_mark_bit_offset = mtd->writesize * 8 -
		(geo->ecc_strength * geo->gf_len * (geo->ecc_chunk_count - 1)
				+ geo->metadata_size * 8);

	geo->block_mark_byte_offset = block_mark_bit_offset / 8;
	geo->block_mark_bit_offset  = block_mark_bit_offset % 8;
	return 0;
}

/*
 *  Calculate the ECC strength by hand:
 *	E : The ECC strength.
 *	G : the length of Galois Field.
 *	N : The chunk count of per page.
 *	O : the oobsize of the NAND chip.
 *	M : the metasize of per page.
 *
 *	The formula is :
 *		E * G * N
 *	      ------------ <= (O - M)
 *                  8
 *
 *      So, we get E by:
 *                    (O - M) * 8
 *              E <= -------------
 *                       G * N
 */
static inline int get_ecc_strength(struct gpmi_nand_data *this)
{
	struct bch_geometry *geo = &this->bch_geometry;
	struct mtd_info	*mtd = nand_to_mtd(&this->nand);
	int ecc_strength;

	ecc_strength = ((mtd->oobsize - geo->metadata_size) * 8)
			/ (geo->gf_len * geo->ecc_chunk_count);

	/* We need the minor even number. */
	return round_down(ecc_strength, 2);
}

static int set_geometry_for_large_oob(struct gpmi_nand_data *this)
{
	struct bch_geometry *geo = &this->bch_geometry;
	struct nand_chip *chip = &this->nand;
	struct mtd_info *mtd = nand_to_mtd(chip);
	const struct nand_ecc_props *requirements =
		nanddev_get_ecc_requirements(&chip->base);
	unsigned int block_mark_bit_offset;
	unsigned int max_ecc;
	unsigned int bbm_chunk;
	unsigned int i;

	/* sanity check for the minimum ecc nand required */
	if (!(requirements->strength > 0 &&
	      requirements->step_size > 0))
		return -EINVAL;
	geo->ecc_strength = requirements->strength;

	/* check if platform can support this nand */
	if (!gpmi_check_ecc(this)) {
		dev_err(this->dev,
<<<<<<< HEAD
				"unsupported NAND chip,\
				minimum ecc required %d\n"
				, geo->ecc_strength);
=======
			"unsupported NAND chip, minimum ecc required %d\n",
			geo->ecc_strength);
>>>>>>> 29549c70
		return -EINVAL;
	}

	/* calculate the maximum ecc platform can support*/
	geo->metadata_size = 10;
	geo->gf_len = 14;
<<<<<<< HEAD
	geo->ecc_chunk0_size = 1024;
	geo->ecc_chunkn_size = 1024;
	geo->ecc_chunk_count = mtd->writesize / geo->ecc_chunkn_size;
	max_ecc = min(get_ecc_strength(this),
			this->devdata->bch_max_ecc_strength);

	/* search a supported ecc strength that makes bbm */
	/* located in data chunk  */
	geo->ecc_strength = requirements->strength;
	while (!(geo->ecc_strength > max_ecc)) {
		if (bbm_in_data_chunk(this, &bbm_chunk))
			goto geo_setting;
		geo->ecc_strength += 2;
=======
	geo->ecc0_chunk_size = 1024;
	geo->eccn_chunk_size = 1024;
	geo->ecc_chunk_count = mtd->writesize / geo->eccn_chunk_size;
	max_ecc = min(get_ecc_strength(this),
		      this->devdata->bch_max_ecc_strength);

	/*
	 * search a supported ecc strength that makes bbm
	 * located in data chunk
	 */
	geo->ecc_strength = max_ecc;
	while (!(geo->ecc_strength < requirements->strength)) {
		if (bbm_in_data_chunk(this, &bbm_chunk))
			goto geo_setting;
		geo->ecc_strength -= 2;
>>>>>>> 29549c70
	}

	/* if none of them works, keep using the minimum ecc */
	/* nand required but changing ecc page layout  */
	geo->ecc_strength = requirements->strength;
	/* add extra ecc for meta data */
<<<<<<< HEAD
	geo->ecc_chunk0_size = 0;
	geo->ecc_chunk_count = (mtd->writesize / geo->ecc_chunkn_size) + 1;
	geo->ecc_for_meta = 1;
	/* check if oob can afford this extra ecc chunk */
	if (mtd->oobsize * 8 < geo->metadata_size * 8 +
			geo->gf_len * geo->ecc_strength
			* geo->ecc_chunk_count) {
=======
	geo->ecc0_chunk_size = 0;
	geo->ecc_chunk_count = (mtd->writesize / geo->eccn_chunk_size) + 1;
	geo->ecc_for_meta = 1;
	/* check if oob can afford this extra ecc chunk */
	if (mtd->oobsize * 8 < geo->metadata_size * 8 +
	    geo->gf_len * geo->ecc_strength * geo->ecc_chunk_count) {
>>>>>>> 29549c70
		dev_err(this->dev, "unsupported NAND chip with new layout\n");
		return -EINVAL;
	}

	/* calculate in which chunk bbm located */
	bbm_chunk = (mtd->writesize * 8 - geo->metadata_size * 8 -
<<<<<<< HEAD
		geo->gf_len * geo->ecc_strength) /
		(geo->gf_len * geo->ecc_strength +
				geo->ecc_chunkn_size * 8) + 1;
=======
		     geo->gf_len * geo->ecc_strength) /
		     (geo->gf_len * geo->ecc_strength +
		     geo->eccn_chunk_size * 8) + 1;
>>>>>>> 29549c70

geo_setting:

	geo->page_size = mtd->writesize + geo->metadata_size +
		(geo->gf_len * geo->ecc_strength * geo->ecc_chunk_count) / 8;
	geo->payload_size = mtd->writesize;

	/*
	 * The auxiliary buffer contains the metadata and the ECC status. The
	 * metadata is padded to the nearest 32-bit boundary. The ECC status
	 * contains one byte for every ECC chunk, and is also padded to the
	 * nearest 32-bit boundary.
	 */
	geo->auxiliary_status_offset = ALIGN(geo->metadata_size, 4);
	geo->auxiliary_size = ALIGN(geo->metadata_size, 4)
<<<<<<< HEAD
				+ ALIGN(geo->ecc_chunk_count, 4);
=======
				    + ALIGN(geo->ecc_chunk_count, 4);
>>>>>>> 29549c70

	if (!this->swap_block_mark)
		return 0;

	/* calculate the number of ecc chunk behind the bbm */
<<<<<<< HEAD
	i = (mtd->writesize / geo->ecc_chunkn_size) - bbm_chunk + 1;

	block_mark_bit_offset = mtd->writesize * 8 -
		(geo->ecc_strength * geo->gf_len * (geo->ecc_chunk_count - i)
				+ geo->metadata_size * 8);
=======
	i = (mtd->writesize / geo->eccn_chunk_size) - bbm_chunk + 1;

	block_mark_bit_offset = mtd->writesize * 8 -
		(geo->ecc_strength * geo->gf_len * (geo->ecc_chunk_count - i)
		+ geo->metadata_size * 8);
>>>>>>> 29549c70

	geo->block_mark_byte_offset = block_mark_bit_offset / 8;
	geo->block_mark_bit_offset  = block_mark_bit_offset % 8;

	dev_dbg(this->dev, "BCH Geometry :\n"
		"GF length              : %u\n"
		"ECC Strength           : %u\n"
		"Page Size in Bytes     : %u\n"
		"Metadata Size in Bytes : %u\n"
<<<<<<< HEAD
		"ECC Chunk0 Size in Bytes: %u\n"
		"ECC Chunkn Size in Bytes: %u\n"
=======
		"ECC0 Chunk Size in Bytes: %u\n"
		"ECCn Chunk Size in Bytes: %u\n"
>>>>>>> 29549c70
		"ECC Chunk Count        : %u\n"
		"Payload Size in Bytes  : %u\n"
		"Auxiliary Size in Bytes: %u\n"
		"Auxiliary Status Offset: %u\n"
		"Block Mark Byte Offset : %u\n"
		"Block Mark Bit Offset  : %u\n"
		"Block Mark in chunk	: %u\n"
		"Ecc for Meta data	: %u\n",
		geo->gf_len,
		geo->ecc_strength,
		geo->page_size,
		geo->metadata_size,
<<<<<<< HEAD
		geo->ecc_chunk0_size,
		geo->ecc_chunkn_size,
=======
		geo->ecc0_chunk_size,
		geo->eccn_chunk_size,
>>>>>>> 29549c70
		geo->ecc_chunk_count,
		geo->payload_size,
		geo->auxiliary_size,
		geo->auxiliary_status_offset,
		geo->block_mark_byte_offset,
		geo->block_mark_bit_offset,
		bbm_chunk,
		geo->ecc_for_meta);

	return 0;
}

static int legacy_set_geometry(struct gpmi_nand_data *this)
{
	struct bch_geometry *geo = &this->bch_geometry;
	struct mtd_info *mtd = nand_to_mtd(&this->nand);
	unsigned int metadata_size;
	unsigned int status_size;
	unsigned int block_mark_bit_offset;

	/*
	 * The size of the metadata can be changed, though we set it to 10
	 * bytes now. But it can't be too large, because we have to save
	 * enough space for BCH.
	 */
	geo->metadata_size = 10;

	/* The default for the length of Galois Field. */
	geo->gf_len = 13;

	/* The default for chunk size. */
<<<<<<< HEAD
	geo->ecc_chunk0_size = 512;
	geo->ecc_chunkn_size = 512;
	while (geo->ecc_chunkn_size < mtd->oobsize) {
		geo->ecc_chunk0_size *= 2; /* keep C >= O */
		geo->ecc_chunkn_size *= 2; /* keep C >= O */
		geo->gf_len = 14;
	}

	geo->ecc_chunk_count = mtd->writesize / geo->ecc_chunkn_size;
=======
	geo->ecc0_chunk_size = 512;
	geo->eccn_chunk_size = 512;
	while (geo->eccn_chunk_size < mtd->oobsize) {
		geo->ecc0_chunk_size *= 2; /* keep C >= O */
		geo->eccn_chunk_size *= 2; /* keep C >= O */
		geo->gf_len = 14;
	}

	geo->ecc_chunk_count = mtd->writesize / geo->eccn_chunk_size;
>>>>>>> 29549c70

	/* We use the same ECC strength for all chunks. */
	geo->ecc_strength = get_ecc_strength(this);
	if (!gpmi_check_ecc(this)) {
		dev_err(this->dev,
			"ecc strength: %d cannot be supported by the controller (%d)\n"
			"try to use minimum ecc strength that NAND chip required\n",
			geo->ecc_strength,
			this->devdata->bch_max_ecc_strength);
		return -EINVAL;
	}

	geo->page_size = mtd->writesize + geo->metadata_size +
		(geo->gf_len * geo->ecc_strength * geo->ecc_chunk_count) / 8;
	geo->payload_size = mtd->writesize;

	/*
	 * The auxiliary buffer contains the metadata and the ECC status. The
	 * metadata is padded to the nearest 32-bit boundary. The ECC status
	 * contains one byte for every ECC chunk, and is also padded to the
	 * nearest 32-bit boundary.
	 */
	metadata_size = ALIGN(geo->metadata_size, 4);
	status_size   = ALIGN(geo->ecc_chunk_count, 4);

	geo->auxiliary_size = metadata_size + status_size;
	geo->auxiliary_status_offset = metadata_size;

	if (!this->swap_block_mark)
		return 0;

	/*
	 * We need to compute the byte and bit offsets of
	 * the physical block mark within the ECC-based view of the page.
	 *
	 * NAND chip with 2K page shows below:
	 *                                             (Block Mark)
	 *                                                   |      |
	 *                                                   |  D   |
	 *                                                   |<---->|
	 *                                                   V      V
	 *    +---+----------+-+----------+-+----------+-+----------+-+
	 *    | M |   data   |E|   data   |E|   data   |E|   data   |E|
	 *    +---+----------+-+----------+-+----------+-+----------+-+
	 *
	 * The position of block mark moves forward in the ECC-based view
	 * of page, and the delta is:
	 *
	 *                   E * G * (N - 1)
	 *             D = (---------------- + M)
	 *                          8
	 *
	 * With the formula to compute the ECC strength, and the condition
	 *       : C >= O         (C is the ecc chunk size)
	 *
	 * It's easy to deduce to the following result:
	 *
	 *         E * G       (O - M)      C - M         C - M
	 *      ----------- <= ------- <=  --------  <  ---------
	 *           8            N           N          (N - 1)
	 *
	 *  So, we get:
	 *
	 *                   E * G * (N - 1)
	 *             D = (---------------- + M) < C
	 *                          8
	 *
	 *  The above inequality means the position of block mark
	 *  within the ECC-based view of the page is still in the data chunk,
	 *  and it's NOT in the ECC bits of the chunk.
	 *
	 *  Use the following to compute the bit position of the
	 *  physical block mark within the ECC-based view of the page:
	 *          (page_size - D) * 8
	 *
	 *  --Huang Shijie
	 */
	block_mark_bit_offset = mtd->writesize * 8 -
		(geo->ecc_strength * geo->gf_len * (geo->ecc_chunk_count - 1)
				+ geo->metadata_size * 8);

	geo->block_mark_byte_offset = block_mark_bit_offset / 8;
	geo->block_mark_bit_offset  = block_mark_bit_offset % 8;
	return 0;
}

static int common_nfc_set_geometry(struct gpmi_nand_data *this)
{
	struct nand_chip *chip = &this->nand;
	struct mtd_info *mtd = nand_to_mtd(&this->nand);
	const struct nand_ecc_props *requirements =
		nanddev_get_ecc_requirements(&chip->base);
	bool use_minimun_ecc;
	int err;

	use_minimun_ecc = of_property_read_bool(this->dev->of_node,
						"fsl,use-minimum-ecc");

	/* use legacy bch geometry settings by default*/
	if ((!use_minimun_ecc && mtd->oobsize < 1024) ||
	    !(requirements->strength > 0 && requirements->step_size > 0)) {
		dev_dbg(this->dev, "use legacy bch geometry\n");
		err = legacy_set_geometry(this);
		if (!err)
			return 0;
	}

	/* for large oob nand */
	if (mtd->oobsize > 1024) {
		dev_dbg(this->dev, "use large oob bch geometry\n");
		err = set_geometry_for_large_oob(this);
		if (!err)
			return 0;
	}

	/* otherwise use the minimum ecc nand chip required */
	dev_dbg(this->dev, "use minimum ecc bch geometry\n");
	err = set_geometry_by_ecc_info(this, requirements->strength,
					requirements->step_size);
	if (err)
		dev_err(this->dev, "none of the bch geometry setting works\n");

	return err;
}

<<<<<<< HEAD
	if (requirements->strength > 0 && requirements->step_size > 0) {
		if (mtd->oobsize > 1024
		    || requirements->step_size < mtd->oobsize)
			return set_geometry_for_large_oob(this);
		else
			return set_geometry_by_ecc_info(this,
						requirements->strength,
						requirements->step_size);
	}
=======
int bch_create_debugfs(struct gpmi_nand_data *this)
{
	struct bch_geometry *bch_geo = &this->bch_geometry;
	struct dentry *dbg_root;
>>>>>>> 29549c70

	dbg_root = debugfs_create_dir("gpmi-nand", NULL);
	if (!dbg_root) {
		dev_err(this->dev, "failed to create debug directory\n");
		return -EINVAL;
	}

	dbg_bch_geo.data = (void *)bch_geo;
	dbg_bch_geo.size = sizeof(struct bch_geometry);
	if (!debugfs_create_blob("bch_geometry", S_IRUGO,
				dbg_root, &dbg_bch_geo)) {
		dev_err(this->dev, "failed to create debug bch geometry\n");
		return -EINVAL;
	}

	/* create raw mode flag */
	if (!debugfs_create_file("raw_mode", S_IRUGO,
				dbg_root, NULL, NULL)) {
		dev_err(this->dev, "failed to create raw mode flag\n");
		return -EINVAL;
	}

	return 0;
}

int bch_create_debugfs(struct gpmi_nand_data *this)
{
	struct bch_geometry *bch_geo = &this->bch_geometry;
	struct dentry *dbg_root;

	dbg_root = debugfs_create_dir("gpmi-nand", NULL);
	if (!dbg_root) {
		dev_err(this->dev, "failed to create debug directory\n");
		return -EINVAL;
	}

	dbg_bch_geo.data = (void *)bch_geo;
	dbg_bch_geo.size = sizeof(struct bch_geometry);
	if (!debugfs_create_blob("bch_geometry", S_IRUGO,
				dbg_root, &dbg_bch_geo)) {
		dev_err(this->dev, "failed to create debug bch geometry\n");
		return -EINVAL;
	}

	/* create raw mode flag */
	if (!debugfs_create_file("raw_mode", S_IRUGO,
				dbg_root, NULL, NULL)) {
		dev_err(this->dev, "failed to create raw mode flag\n");
		return -EINVAL;
	}

	return 0;
}

/* Configures the geometry for BCH.  */
static int bch_set_geometry(struct gpmi_nand_data *this)
{
	struct resources *r = &this->resources;
	int ret = 0;

	ret = common_nfc_set_geometry(this);
	if (ret)
		return ret;

	ret = pm_runtime_get_sync(this->dev);
	if (ret < 0) {
		pm_runtime_put_autosuspend(this->dev);
		return ret;
	}

	/*
	* Due to erratum #2847 of the MX23, the BCH cannot be soft reset on this
	* chip, otherwise it will lock up. So we skip resetting BCH on the MX23.
	* and MX28.
	*/
	ret = gpmi_reset_block(r->bch_regs, GPMI_IS_MXS(this));
	if (ret)
		goto err_out;

	/* Set *all* chip selects to use layout 0. */
	writel(0, r->bch_regs + HW_BCH_LAYOUTSELECT);

err_out:
	pm_runtime_mark_last_busy(this->dev);
	pm_runtime_put_autosuspend(this->dev);

	return ret;
}

/*
 * <1> Firstly, we should know what's the GPMI-clock means.
 *     The GPMI-clock is the internal clock in the gpmi nand controller.
 *     If you set 100MHz to gpmi nand controller, the GPMI-clock's period
 *     is 10ns. Mark the GPMI-clock's period as GPMI-clock-period.
 *
 * <2> Secondly, we should know what's the frequency on the nand chip pins.
 *     The frequency on the nand chip pins is derived from the GPMI-clock.
 *     We can get it from the following equation:
 *
 *         F = G / (DS + DH)
 *
 *         F  : the frequency on the nand chip pins.
 *         G  : the GPMI clock, such as 100MHz.
 *         DS : GPMI_HW_GPMI_TIMING0:DATA_SETUP
 *         DH : GPMI_HW_GPMI_TIMING0:DATA_HOLD
 *
 * <3> Thirdly, when the frequency on the nand chip pins is above 33MHz,
 *     the nand EDO(extended Data Out) timing could be applied.
 *     The GPMI implements a feedback read strobe to sample the read data.
 *     The feedback read strobe can be delayed to support the nand EDO timing
 *     where the read strobe may deasserts before the read data is valid, and
 *     read data is valid for some time after read strobe.
 *
 *     The following figure illustrates some aspects of a NAND Flash read:
 *
 *                   |<---tREA---->|
 *                   |             |
 *                   |         |   |
 *                   |<--tRP-->|   |
 *                   |         |   |
 *                  __          ___|__________________________________
 *     RDN            \________/   |
 *                                 |
 *                                 /---------\
 *     Read Data    --------------<           >---------
 *                                 \---------/
 *                                |     |
 *                                |<-D->|
 *     FeedbackRDN  ________             ____________
 *                          \___________/
 *
 *          D stands for delay, set in the HW_GPMI_CTRL1:RDN_DELAY.
 *
 *
 * <4> Now, we begin to describe how to compute the right RDN_DELAY.
 *
 *  4.1) From the aspect of the nand chip pins:
 *        Delay = (tREA + C - tRP)               {1}
 *
 *        tREA : the maximum read access time.
 *        C    : a constant to adjust the delay. default is 4000ps.
 *        tRP  : the read pulse width, which is exactly:
 *                   tRP = (GPMI-clock-period) * DATA_SETUP
 *
 *  4.2) From the aspect of the GPMI nand controller:
 *         Delay = RDN_DELAY * 0.125 * RP        {2}
 *
 *         RP   : the DLL reference period.
 *            if (GPMI-clock-period > DLL_THRETHOLD)
 *                   RP = GPMI-clock-period / 2;
 *            else
 *                   RP = GPMI-clock-period;
 *
 *            Set the HW_GPMI_CTRL1:HALF_PERIOD if GPMI-clock-period
 *            is greater DLL_THRETHOLD. In other SOCs, the DLL_THRETHOLD
 *            is 16000ps, but in mx6q, we use 12000ps.
 *
 *  4.3) since {1} equals {2}, we get:
 *
 *                     (tREA + 4000 - tRP) * 8
 *         RDN_DELAY = -----------------------     {3}
 *                           RP
 */
static int gpmi_nfc_compute_timings(struct gpmi_nand_data *this,
				    const struct nand_sdr_timings *sdr)
{
	struct gpmi_nfc_hardware_timing *hw = &this->hw;
	struct resources *r = &this->resources;
	unsigned int dll_threshold_ps = this->devdata->max_chain_delay;
	unsigned int period_ps, reference_period_ps;
	unsigned int data_setup_cycles, data_hold_cycles, addr_setup_cycles;
	unsigned int tRP_ps;
	bool use_half_period;
	int sample_delay_ps, sample_delay_factor;
	unsigned int busy_timeout_cycles;
	u8 wrn_dly_sel;
	unsigned long clk_rate, min_rate;
	u64 busy_timeout_ps;

	if (sdr->tRC_min >= 30000) {
		/* ONFI non-EDO modes [0-3] */
		hw->clk_rate = 22000000;
		min_rate = 0;
		wrn_dly_sel = BV_GPMI_CTRL1_WRN_DLY_SEL_4_TO_8NS;
	} else if (sdr->tRC_min >= 25000) {
		/* ONFI EDO mode 4 */
		hw->clk_rate = 80000000;
		min_rate = 22000000;
		wrn_dly_sel = BV_GPMI_CTRL1_WRN_DLY_SEL_NO_DELAY;
	} else {
		/* ONFI EDO mode 5 */
		hw->clk_rate = 100000000;
		min_rate = 80000000;
		wrn_dly_sel = BV_GPMI_CTRL1_WRN_DLY_SEL_NO_DELAY;
	}

	clk_rate = clk_round_rate(r->clock[0], hw->clk_rate);
	if (clk_rate <= min_rate) {
		dev_err(this->dev, "clock setting: expected %ld, got %ld\n",
			hw->clk_rate, clk_rate);
		return -ENOTSUPP;
	}

	hw->clk_rate = clk_rate;
	/* SDR core timings are given in picoseconds */
	period_ps = div_u64((u64)NSEC_PER_SEC * 1000, hw->clk_rate);

	addr_setup_cycles = TO_CYCLES(sdr->tALS_min, period_ps);
	data_setup_cycles = TO_CYCLES(sdr->tDS_min, period_ps);
	data_hold_cycles = TO_CYCLES(sdr->tDH_min, period_ps);
	busy_timeout_ps = max(sdr->tBERS_max, sdr->tPROG_max);
	busy_timeout_cycles = TO_CYCLES(busy_timeout_ps, period_ps);

	hw->timing0 = BF_GPMI_TIMING0_ADDRESS_SETUP(addr_setup_cycles) |
		      BF_GPMI_TIMING0_DATA_HOLD(data_hold_cycles) |
		      BF_GPMI_TIMING0_DATA_SETUP(data_setup_cycles);
	hw->timing1 = BF_GPMI_TIMING1_BUSY_TIMEOUT(DIV_ROUND_UP(busy_timeout_cycles, 4096));

	/*
	 * Derive NFC ideal delay from {3}:
	 *
	 *                     (tREA + 4000 - tRP) * 8
	 *         RDN_DELAY = -----------------------
	 *                                RP
	 */
	if (period_ps > dll_threshold_ps) {
		use_half_period = true;
		reference_period_ps = period_ps / 2;
	} else {
		use_half_period = false;
		reference_period_ps = period_ps;
	}

	tRP_ps = data_setup_cycles * period_ps;
	sample_delay_ps = (sdr->tREA_max + 4000 - tRP_ps) * 8;
	if (sample_delay_ps > 0)
		sample_delay_factor = sample_delay_ps / reference_period_ps;
	else
		sample_delay_factor = 0;

	hw->ctrl1n = BF_GPMI_CTRL1_WRN_DLY_SEL(wrn_dly_sel);
	if (sample_delay_factor)
		hw->ctrl1n |= BF_GPMI_CTRL1_RDN_DELAY(sample_delay_factor) |
			      BM_GPMI_CTRL1_DLL_ENABLE |
			      (use_half_period ? BM_GPMI_CTRL1_HALF_PERIOD : 0);
	return 0;
}

static int gpmi_nfc_apply_timings(struct gpmi_nand_data *this)
{
	struct gpmi_nfc_hardware_timing *hw = &this->hw;
	struct resources *r = &this->resources;
	void __iomem *gpmi_regs = r->gpmi_regs;
	unsigned int dll_wait_time_us;
	int ret;

	/* Clock dividers do NOT guarantee a clean clock signal on its output
	 * during the change of the divide factor on i.MX6Q/UL/SX. On i.MX7/8,
	 * all clock dividers provide these guarantee.
	 */
	if (GPMI_IS_MX6Q(this) || GPMI_IS_MX6SX(this))
		clk_disable_unprepare(r->clock[0]);

	if (GPMI_IS_MX6SX(this) && hw->clk_rate > 88000000)
		hw->clk_rate = 88000000;

	ret = clk_set_rate(r->clock[0], hw->clk_rate);
	if (ret) {
		dev_err(this->dev, "cannot set clock rate to %lu Hz: %d\n", hw->clk_rate, ret);
		return ret;
	}

	if (GPMI_IS_MX6Q(this) || GPMI_IS_MX6SX(this)) {
		ret = clk_prepare_enable(r->clock[0]);
		if (ret)
			return ret;
	}

	writel(hw->timing0, gpmi_regs + HW_GPMI_TIMING0);
	writel(hw->timing1, gpmi_regs + HW_GPMI_TIMING1);

	/*
	 * Clear several CTRL1 fields, DLL must be disabled when setting
	 * RDN_DELAY or HALF_PERIOD.
	 */
	writel(BM_GPMI_CTRL1_CLEAR_MASK, gpmi_regs + HW_GPMI_CTRL1_CLR);
	writel(hw->ctrl1n, gpmi_regs + HW_GPMI_CTRL1_SET);

	/* Wait 64 clock cycles before using the GPMI after enabling the DLL */
	dll_wait_time_us = USEC_PER_SEC / hw->clk_rate * 64;
	if (!dll_wait_time_us)
		dll_wait_time_us = 1;

	/* Wait for the DLL to settle. */
	udelay(dll_wait_time_us);

	return 0;
}

static int gpmi_setup_interface(struct nand_chip *chip, int chipnr,
				const struct nand_interface_config *conf)
{
	struct gpmi_nand_data *this = nand_get_controller_data(chip);
	const struct nand_sdr_timings *sdr;
	int ret;

	/* Retrieve required NAND timings */
	sdr = nand_get_sdr_timings(conf);
	if (IS_ERR(sdr))
		return PTR_ERR(sdr);

<<<<<<< HEAD
	/* Only MX6 GPMI controller can reach EDO timings */
	if (sdr->tRC_min <= 25000 && !(GPMI_IS_MX6(this) || GPMI_IS_MX8(this)))
=======
	/* Only MX28/MX6 GPMI controller can reach EDO timings */
	if (sdr->tRC_min <= 25000 && !GPMI_IS_MX28(this) &&
	    !(GPMI_IS_MX6(this) || GPMI_IS_MX8(this)))
>>>>>>> 29549c70
		return -ENOTSUPP;

	/* Stop here if this call was just a check */
	if (chipnr < 0)
		return 0;

	/* Do the actual derivation of the controller timings */
	ret = gpmi_nfc_compute_timings(this, sdr);
	if (ret)
		return ret;

	this->hw.must_apply_timings = true;

	return 0;
}

/* Clears a BCH interrupt. */
static void gpmi_clear_bch(struct gpmi_nand_data *this)
{
	struct resources *r = &this->resources;
	writel(BM_BCH_CTRL_COMPLETE_IRQ, r->bch_regs + HW_BCH_CTRL_CLR);
}

static struct dma_chan *get_dma_chan(struct gpmi_nand_data *this)
{
	/* We use the DMA channel 0 to access all the nand chips. */
	return this->dma_chans[0];
}

/* This will be called after the DMA operation is finished. */
static void dma_irq_callback(void *param)
{
	struct gpmi_nand_data *this = param;
	struct completion *dma_c = &this->dma_done;

	complete(dma_c);
}

static irqreturn_t bch_irq(int irq, void *cookie)
{
	struct gpmi_nand_data *this = cookie;

	gpmi_clear_bch(this);
	complete(&this->bch_done);
	return IRQ_HANDLED;
}

static int gpmi_raw_len_to_len(struct gpmi_nand_data *this, int raw_len)
{
	/*
	 * raw_len is the length to read/write including bch data which
	 * we are passed in exec_op. Calculate the data length from it.
	 */
	if (this->bch)
<<<<<<< HEAD
		return ALIGN_DOWN(raw_len, this->bch_geometry.ecc_chunkn_size);
=======
		return ALIGN_DOWN(raw_len, this->bch_geometry.eccn_chunk_size);
>>>>>>> 29549c70
	else
		return raw_len;
}

/* Can we use the upper's buffer directly for DMA? */
static bool prepare_data_dma(struct gpmi_nand_data *this, const void *buf,
			     int raw_len, struct scatterlist *sgl,
			     enum dma_data_direction dr)
{
	int ret;
	int len = gpmi_raw_len_to_len(this, raw_len);

	/* first try to map the upper buffer directly */
	if (virt_addr_valid(buf) && !object_is_on_stack(buf)) {
		sg_init_one(sgl, buf, len);
		ret = dma_map_sg(this->dev, sgl, 1, dr);
		if (ret == 0)
			goto map_fail;

		return true;
	}

map_fail:
	/* We have to use our own DMA buffer. */
	sg_init_one(sgl, this->data_buffer_dma, len);

	if (dr == DMA_TO_DEVICE && buf != this->data_buffer_dma)
		memcpy(this->data_buffer_dma, buf, len);

	dma_map_sg(this->dev, sgl, 1, dr);

	return false;
}

/* add our owner bbt descriptor */
static uint8_t scan_ff_pattern[] = { 0xff };
static struct nand_bbt_descr gpmi_bbt_descr = {
	.options	= 0,
	.offs		= 0,
	.len		= 1,
	.pattern	= scan_ff_pattern
};

/*
 * We may change the layout if we can get the ECC info from the datasheet,
 * else we will use all the (page + OOB).
 */
static int gpmi_ooblayout_ecc(struct mtd_info *mtd, int section,
			      struct mtd_oob_region *oobregion)
{
	struct nand_chip *chip = mtd_to_nand(mtd);
	struct gpmi_nand_data *this = nand_get_controller_data(chip);
	struct bch_geometry *geo = &this->bch_geometry;

	if (section)
		return -ERANGE;

	oobregion->offset = 0;
	oobregion->length = geo->page_size - mtd->writesize;

	return 0;
}

static int gpmi_ooblayout_free(struct mtd_info *mtd, int section,
			       struct mtd_oob_region *oobregion)
{
	struct nand_chip *chip = mtd_to_nand(mtd);
	struct gpmi_nand_data *this = nand_get_controller_data(chip);
	struct bch_geometry *geo = &this->bch_geometry;

	if (section)
		return -ERANGE;

	/* The available oob size we have. */
	if (geo->page_size < mtd->writesize + mtd->oobsize) {
		oobregion->offset = geo->page_size - mtd->writesize;
		oobregion->length = mtd->oobsize - oobregion->offset;
	}

	return 0;
}

static const char * const gpmi_clks_for_mx2x[] = {
	"gpmi_io",
};

static const struct mtd_ooblayout_ops gpmi_ooblayout_ops = {
	.ecc = gpmi_ooblayout_ecc,
	.free = gpmi_ooblayout_free,
};

static const struct gpmi_devdata gpmi_devdata_imx23 = {
	.type = IS_MX23,
	.bch_max_ecc_strength = 20,
	.max_chain_delay = 16000,
	.clks = gpmi_clks_for_mx2x,
	.clks_count = ARRAY_SIZE(gpmi_clks_for_mx2x),
};

static const struct gpmi_devdata gpmi_devdata_imx28 = {
	.type = IS_MX28,
	.bch_max_ecc_strength = 20,
	.max_chain_delay = 16000,
	.clks = gpmi_clks_for_mx2x,
	.clks_count = ARRAY_SIZE(gpmi_clks_for_mx2x),
};

static const char * const gpmi_clks_for_mx6[] = {
	"gpmi_io", "gpmi_apb", "gpmi_bch", "gpmi_bch_apb", "per1_bch",
};

static const struct gpmi_devdata gpmi_devdata_imx6q = {
	.type = IS_MX6Q,
	.bch_max_ecc_strength = 40,
	.max_chain_delay = 12000,
	.clks = gpmi_clks_for_mx6,
	.clks_count = ARRAY_SIZE(gpmi_clks_for_mx6),
};

static const struct gpmi_devdata gpmi_devdata_imx6qp = {
	.type = IS_MX6QP,
	.bch_max_ecc_strength = 40,
	.max_chain_delay = 12000,
	.clks = gpmi_clks_for_mx6,
	.clks_count = ARRAY_SIZE(gpmi_clks_for_mx6),
};

static const struct gpmi_devdata gpmi_devdata_imx6sx = {
	.type = IS_MX6SX,
	.bch_max_ecc_strength = 62,
	.max_chain_delay = 12000,
	.clks = gpmi_clks_for_mx6,
	.clks_count = ARRAY_SIZE(gpmi_clks_for_mx6),
};

static const struct gpmi_devdata gpmi_devdata_imx6ul = {
	.type = IS_MX6UL,
	.bch_max_ecc_strength = 40,
	.max_chain_delay = 12000,
	.clks = gpmi_clks_for_mx6,
	.clks_count = ARRAY_SIZE(gpmi_clks_for_mx6),
};

static const struct gpmi_devdata gpmi_devdata_imx6ull = {
	.type = IS_MX6ULL,
	.bch_max_ecc_strength = 40,
	.max_chain_delay = 12000,
	.clks = gpmi_clks_for_mx6,
	.clks_count = ARRAY_SIZE(gpmi_clks_for_mx6),
};

static const char * const gpmi_clks_for_mx7d[] = {
	"gpmi_io", "gpmi_bch_apb",
};

static const struct gpmi_devdata gpmi_devdata_imx7d = {
	.type = IS_MX7D,
	.bch_max_ecc_strength = 62,
	.max_chain_delay = 12000,
	.clks = gpmi_clks_for_mx7d,
	.clks_count = ARRAY_SIZE(gpmi_clks_for_mx7d),
};
static const char * gpmi_clks_for_mx8qxp[GPMI_CLK_MAX] = {
	"gpmi_clk", "gpmi_apb_clk", "bch_clk", "bch_apb_clk",
};

static const struct gpmi_devdata gpmi_devdata_imx8qxp = {
	.type = IS_MX8QXP,
	.bch_max_ecc_strength = 62,
	.max_chain_delay = 12000,
	.clks = gpmi_clks_for_mx8qxp,
	.clks_count = ARRAY_SIZE(gpmi_clks_for_mx8qxp),
};

static int acquire_register_block(struct gpmi_nand_data *this,
				  const char *res_name)
{
	struct platform_device *pdev = this->pdev;
	struct resources *res = &this->resources;
	void __iomem *p;

	p = devm_platform_ioremap_resource_byname(pdev, res_name);
	if (IS_ERR(p))
		return PTR_ERR(p);

	if (!strcmp(res_name, GPMI_NAND_GPMI_REGS_ADDR_RES_NAME))
		res->gpmi_regs = p;
	else if (!strcmp(res_name, GPMI_NAND_BCH_REGS_ADDR_RES_NAME))
		res->bch_regs = p;
	else
		dev_err(this->dev, "unknown resource name : %s\n", res_name);

	return 0;
}

static int acquire_bch_irq(struct gpmi_nand_data *this, irq_handler_t irq_h)
{
	struct platform_device *pdev = this->pdev;
	const char *res_name = GPMI_NAND_BCH_INTERRUPT_RES_NAME;
	int err;

	err = platform_get_irq_byname(pdev, res_name);
	if (err < 0)
		return err;

	err = devm_request_irq(this->dev, err, irq_h, 0, res_name, this);
	if (err)
		dev_err(this->dev, "error requesting BCH IRQ\n");

	return err;
}

static void release_dma_channels(struct gpmi_nand_data *this)
{
	unsigned int i;
	for (i = 0; i < DMA_CHANS; i++)
		if (this->dma_chans[i]) {
			dma_release_channel(this->dma_chans[i]);
			this->dma_chans[i] = NULL;
		}
}

static int acquire_dma_channels(struct gpmi_nand_data *this)
{
	struct platform_device *pdev = this->pdev;
	struct dma_chan *dma_chan;
	int ret = 0;

	/* request dma channel */
	dma_chan = dma_request_chan(&pdev->dev, "rx-tx");
	if (IS_ERR(dma_chan)) {
		ret = dev_err_probe(this->dev, PTR_ERR(dma_chan),
				    "DMA channel request failed\n");
		release_dma_channels(this);
	} else {
		this->dma_chans[0] = dma_chan;
	}

	return ret;
}

static int gpmi_get_clks(struct gpmi_nand_data *this)
{
	struct resources *r = &this->resources;
	struct clk *clk;
	int err, i;

	for (i = 0; i < this->devdata->clks_count; i++) {
		clk = devm_clk_get(this->dev, this->devdata->clks[i]);
		if (IS_ERR(clk)) {
			err = PTR_ERR(clk);
			goto err_clock;
		}

		r->clock[i] = clk;
	}

<<<<<<< HEAD
	if (GPMI_IS_MX6(this) || GPMI_IS_MX8(this))
		/*
		 * Set the default value for the gpmi clock.
		 *
		 * If you want to use the ONFI nand which is in the
		 * Synchronous Mode, you should change the clock as you need.
		 */
		clk_set_rate(r->clock[0], 22000000);

=======
>>>>>>> 29549c70
	return 0;

err_clock:
	dev_dbg(this->dev, "failed in finding the clocks.\n");
	return err;
}

static int acquire_resources(struct gpmi_nand_data *this)
{
	int ret;

	ret = acquire_register_block(this, GPMI_NAND_GPMI_REGS_ADDR_RES_NAME);
	if (ret)
		goto exit_regs;

	ret = acquire_register_block(this, GPMI_NAND_BCH_REGS_ADDR_RES_NAME);
	if (ret)
		goto exit_regs;

	ret = acquire_bch_irq(this, bch_irq);
	if (ret)
		goto exit_regs;

	ret = gpmi_get_clks(this);
	if (ret)
		goto exit_clock;
	return 0;

exit_clock:
	release_dma_channels(this);
exit_regs:
	return ret;
}

static void release_resources(struct gpmi_nand_data *this)
{
	release_dma_channels(this);
}

static void gpmi_free_dma_buffer(struct gpmi_nand_data *this)
{
	struct device *dev = this->dev;
	struct bch_geometry *geo = &this->bch_geometry;

	if (this->auxiliary_virt && virt_addr_valid(this->auxiliary_virt))
		dma_free_coherent(dev, geo->auxiliary_size,
					this->auxiliary_virt,
					this->auxiliary_phys);
	kfree(this->data_buffer_dma);
	kfree(this->raw_buffer);

	this->data_buffer_dma	= NULL;
	this->raw_buffer	= NULL;
}

/* Allocate the DMA buffers */
static int gpmi_alloc_dma_buffer(struct gpmi_nand_data *this)
{
	struct bch_geometry *geo = &this->bch_geometry;
	struct device *dev = this->dev;
	struct mtd_info *mtd = nand_to_mtd(&this->nand);

	/*
	 * [2] Allocate a read/write data buffer.
	 *     The gpmi_alloc_dma_buffer can be called twice.
	 *     We allocate a PAGE_SIZE length buffer if gpmi_alloc_dma_buffer
	 *     is called before the NAND identification; and we allocate a
	 *     buffer of the real NAND page size when the gpmi_alloc_dma_buffer
	 *     is called after.
	 */
	this->data_buffer_dma = kzalloc(mtd->writesize ?: PAGE_SIZE,
					GFP_DMA | GFP_KERNEL);
	if (this->data_buffer_dma == NULL)
		goto error_alloc;

	this->auxiliary_virt = dma_alloc_coherent(dev, geo->auxiliary_size,
					&this->auxiliary_phys, GFP_DMA);
	if (!this->auxiliary_virt)
		goto error_alloc;

	this->raw_buffer = kzalloc((mtd->writesize ?: PAGE_SIZE) + mtd->oobsize, GFP_KERNEL);
	if (!this->raw_buffer)
		goto error_alloc;

	return 0;

error_alloc:
	gpmi_free_dma_buffer(this);
	return -ENOMEM;
}

/*
 * Handles block mark swapping.
 * It can be called in swapping the block mark, or swapping it back,
 * because the operations are the same.
 */
static void block_mark_swapping(struct gpmi_nand_data *this,
				void *payload, void *auxiliary)
{
	struct bch_geometry *nfc_geo = &this->bch_geometry;
	unsigned char *p;
	unsigned char *a;
	unsigned int  bit;
	unsigned char mask;
	unsigned char from_data;
	unsigned char from_oob;

	if (!this->swap_block_mark)
		return;

	/*
	 * If control arrives here, we're swapping. Make some convenience
	 * variables.
	 */
	bit = nfc_geo->block_mark_bit_offset;
	p   = payload + nfc_geo->block_mark_byte_offset;
	a   = auxiliary;

	/*
	 * Get the byte from the data area that overlays the block mark. Since
	 * the ECC engine applies its own view to the bits in the page, the
	 * physical block mark won't (in general) appear on a byte boundary in
	 * the data.
	 */
	from_data = (p[0] >> bit) | (p[1] << (8 - bit));

	/* Get the byte from the OOB. */
	from_oob = a[0];

	/* Swap them. */
	a[0] = from_data;

	mask = (0x1 << bit) - 1;
	p[0] = (p[0] & mask) | (from_oob << bit);

	mask = ~0 << bit;
	p[1] = (p[1] & mask) | (from_oob >> (8 - bit));
}

static int gpmi_count_bitflips(struct nand_chip *chip, void *buf, int first,
			       int last, int meta)
{
	struct gpmi_nand_data *this = nand_get_controller_data(chip);
	struct bch_geometry *nfc_geo = &this->bch_geometry;
	struct mtd_info *mtd = nand_to_mtd(chip);
	int i;
	unsigned char *status;
	unsigned int max_bitflips = 0;

	/* Loop over status bytes, accumulating ECC status. */
	status = this->auxiliary_virt + ALIGN(meta, 4);

	for (i = first; i < last; i++, status++) {
		if ((*status == STATUS_GOOD) || (*status == STATUS_ERASED))
			continue;

		if (*status == STATUS_UNCORRECTABLE) {
			int eccbits = nfc_geo->ecc_strength * nfc_geo->gf_len;
			u8 *eccbuf = this->raw_buffer;
			int offset, bitoffset;
			int eccbytes;
			int flips;

			/* Read ECC bytes into our internal raw_buffer */
			offset = nfc_geo->metadata_size * 8;
<<<<<<< HEAD
			offset += ((8 * nfc_geo->ecc_chunkn_size) + eccbits) * (i + 1);
=======
			offset += ((8 * nfc_geo->eccn_chunk_size) + eccbits) * (i + 1);
>>>>>>> 29549c70
			offset -= eccbits;
			bitoffset = offset % 8;
			eccbytes = DIV_ROUND_UP(offset + eccbits, 8);
			offset /= 8;
			eccbytes -= offset;
			nand_change_read_column_op(chip, offset, eccbuf,
						   eccbytes, false);

			/*
			 * ECC data are not byte aligned and we may have
			 * in-band data in the first and last byte of
			 * eccbuf. Set non-eccbits to one so that
			 * nand_check_erased_ecc_chunk() does not count them
			 * as bitflips.
			 */
			if (bitoffset)
				eccbuf[0] |= GENMASK(bitoffset - 1, 0);

			bitoffset = (bitoffset + eccbits) % 8;
			if (bitoffset)
				eccbuf[eccbytes - 1] |= GENMASK(7, bitoffset);

			/*
			 * The ECC hardware has an uncorrectable ECC status
			 * code in case we have bitflips in an erased page. As
			 * nothing was written into this subpage the ECC is
			 * obviously wrong and we can not trust it. We assume
			 * at this point that we are reading an erased page and
			 * try to correct the bitflips in buffer up to
			 * ecc_strength bitflips. If this is a page with random
			 * data, we exceed this number of bitflips and have a
			 * ECC failure. Otherwise we use the corrected buffer.
			 */
			if (i == 0) {
				/* The first block includes metadata */
				flips = nand_check_erased_ecc_chunk(
<<<<<<< HEAD
						buf + i * nfc_geo->ecc_chunkn_size,
						nfc_geo->ecc_chunkn_size,
=======
						buf + i * nfc_geo->eccn_chunk_size,
						nfc_geo->eccn_chunk_size,
>>>>>>> 29549c70
						eccbuf, eccbytes,
						this->auxiliary_virt,
						nfc_geo->metadata_size,
						nfc_geo->ecc_strength);
			} else {
				flips = nand_check_erased_ecc_chunk(
<<<<<<< HEAD
						buf + i * nfc_geo->ecc_chunkn_size,
						nfc_geo->ecc_chunkn_size,
=======
						buf + i * nfc_geo->eccn_chunk_size,
						nfc_geo->eccn_chunk_size,
>>>>>>> 29549c70
						eccbuf, eccbytes,
						NULL, 0,
						nfc_geo->ecc_strength);
			}

			if (flips > 0) {
				max_bitflips = max_t(unsigned int, max_bitflips,
						     flips);
				mtd->ecc_stats.corrected += flips;
				continue;
			}

			mtd->ecc_stats.failed++;
			continue;
		}

		mtd->ecc_stats.corrected += *status;
		max_bitflips = max_t(unsigned int, max_bitflips, *status);
	}

	return max_bitflips;
}

static void gpmi_bch_layout_std(struct gpmi_nand_data *this)
{
	struct bch_geometry *geo = &this->bch_geometry;
	unsigned int ecc_strength = geo->ecc_strength >> 1;
	unsigned int gf_len = geo->gf_len;
<<<<<<< HEAD
	unsigned int block0_size = geo->ecc_chunk0_size;
	unsigned int blockn_size = geo->ecc_chunkn_size;
=======
	unsigned int block0_size = geo->ecc0_chunk_size;
	unsigned int blockn_size = geo->eccn_chunk_size;
>>>>>>> 29549c70

	this->bch_flashlayout0 =
		BF_BCH_FLASH0LAYOUT0_NBLOCKS(geo->ecc_chunk_count - 1) |
		BF_BCH_FLASH0LAYOUT0_META_SIZE(geo->metadata_size) |
		BF_BCH_FLASH0LAYOUT0_ECC0(ecc_strength, this) |
		BF_BCH_FLASH0LAYOUT0_GF(gf_len, this) |
		BF_BCH_FLASH0LAYOUT0_DATA0_SIZE(block0_size, this);

	this->bch_flashlayout1 =
		BF_BCH_FLASH0LAYOUT1_PAGE_SIZE(geo->page_size) |
		BF_BCH_FLASH0LAYOUT1_ECCN(ecc_strength, this) |
		BF_BCH_FLASH0LAYOUT1_GF(gf_len, this) |
		BF_BCH_FLASH0LAYOUT1_DATAN_SIZE(blockn_size, this);
}

static int gpmi_ecc_read_page(struct nand_chip *chip, uint8_t *buf,
			      int oob_required, int page)
{
	struct gpmi_nand_data *this = nand_get_controller_data(chip);
	struct mtd_info *mtd = nand_to_mtd(chip);
	struct bch_geometry *geo = &this->bch_geometry;
	unsigned int max_bitflips;
	int ret;

	gpmi_bch_layout_std(this);
	this->bch = true;

	ret = nand_read_page_op(chip, page, 0, buf, geo->page_size);
	if (ret)
		return ret;

	max_bitflips = gpmi_count_bitflips(chip, buf, 0,
					   geo->ecc_chunk_count,
					   geo->auxiliary_status_offset);

	/* handle the block mark swapping */
	block_mark_swapping(this, buf, this->auxiliary_virt);

	if (oob_required) {
		/*
		 * It's time to deliver the OOB bytes. See gpmi_ecc_read_oob()
		 * for details about our policy for delivering the OOB.
		 *
		 * We fill the caller's buffer with set bits, and then copy the
		 * block mark to th caller's buffer. Note that, if block mark
		 * swapping was necessary, it has already been done, so we can
		 * rely on the first byte of the auxiliary buffer to contain
		 * the block mark.
		 */
		memset(chip->oob_poi, ~0, mtd->oobsize);
		chip->oob_poi[0] = ((uint8_t *)this->auxiliary_virt)[0];
	}

	return max_bitflips;
}

/* Fake a virtual small page for the subpage read */
static int gpmi_ecc_read_subpage(struct nand_chip *chip, uint32_t offs,
				 uint32_t len, uint8_t *buf, int page)
{
	struct gpmi_nand_data *this = nand_get_controller_data(chip);
	struct bch_geometry *geo = &this->bch_geometry;
	int size = chip->ecc.size; /* ECC chunk size */
	int meta, n, page_size;
	unsigned int max_bitflips;
	unsigned int ecc_strength;
	int first, last, marker_pos;
	int ecc_parity_size;
	int col = 0;
	int ret;

	/* The size of ECC parity */
	ecc_parity_size = geo->gf_len * geo->ecc_strength / 8;

	/* Align it with the chunk size */
	first = offs / size;
	last = (offs + len - 1) / size;

	if (this->swap_block_mark) {
		/*
		 * Find the chunk which contains the Block Marker.
		 * If this chunk is in the range of [first, last],
		 * we have to read out the whole page.
		 * Why? since we had swapped the data at the position of Block
		 * Marker to the metadata which is bound with the chunk 0.
		 */
		marker_pos = geo->block_mark_byte_offset / size;
		if (last >= marker_pos && first <= marker_pos) {
			dev_dbg(this->dev,
				"page:%d, first:%d, last:%d, marker at:%d\n",
				page, first, last, marker_pos);
			return gpmi_ecc_read_page(chip, buf, 0, page);
		}
	}

	/*
	 * if there is an ECC dedicate for meta:
	 * - need to add an extra ECC size when calculating col and page_size,
	 *   if the meta size is NOT zero.
<<<<<<< HEAD
	 * - chunk0 size need to set to the same size as other chunks,
=======
	 * - ecc0_chunk size need to set to the same size as other chunks,
>>>>>>> 29549c70
	 *   if the meta size is zero.
	 */

	meta = geo->metadata_size;
	if (first) {
		if (geo->ecc_for_meta)
			col = meta + ecc_parity_size
				+ (size + ecc_parity_size) * first;
		else
			col = meta + (size + ecc_parity_size) * first;

		meta = 0;
		buf = buf + first * size;
	}

	ecc_parity_size = geo->gf_len * geo->ecc_strength / 8;
	n = last - first + 1;

	if (geo->ecc_for_meta && meta)
		page_size = meta + ecc_parity_size
<<<<<<< HEAD
			+ (size + ecc_parity_size) * n;
=======
			    + (size + ecc_parity_size) * n;
>>>>>>> 29549c70
	else
		page_size = meta + (size + ecc_parity_size) * n;

	ecc_strength = geo->ecc_strength >> 1;

	this->bch_flashlayout0 = BF_BCH_FLASH0LAYOUT0_NBLOCKS(
<<<<<<< HEAD
		(geo->ecc_for_meta ? n: n - 1)) |
=======
		(geo->ecc_for_meta ? n : n - 1)) |
>>>>>>> 29549c70
		BF_BCH_FLASH0LAYOUT0_META_SIZE(meta) |
		BF_BCH_FLASH0LAYOUT0_ECC0(ecc_strength, this) |
		BF_BCH_FLASH0LAYOUT0_GF(geo->gf_len, this) |
		BF_BCH_FLASH0LAYOUT0_DATA0_SIZE((geo->ecc_for_meta ?
<<<<<<< HEAD
		0: geo->ecc_chunk0_size), this);
=======
		0 : geo->ecc0_chunk_size), this);
>>>>>>> 29549c70

	this->bch_flashlayout1 = BF_BCH_FLASH0LAYOUT1_PAGE_SIZE(page_size) |
		BF_BCH_FLASH0LAYOUT1_ECCN(ecc_strength, this) |
		BF_BCH_FLASH0LAYOUT1_GF(geo->gf_len, this) |
<<<<<<< HEAD
		BF_BCH_FLASH0LAYOUT1_DATAN_SIZE(geo->ecc_chunkn_size, this);
=======
		BF_BCH_FLASH0LAYOUT1_DATAN_SIZE(geo->eccn_chunk_size, this);
>>>>>>> 29549c70

	this->bch = true;

	ret = nand_read_page_op(chip, page, col, buf, page_size);
	if (ret)
		return ret;

	dev_dbg(this->dev, "page:%d(%d:%d)%d, chunk:(%d:%d), BCH PG size:%d\n",
		page, offs, len, col, first, n, page_size);

	max_bitflips = gpmi_count_bitflips(chip, buf, first, last, meta);

	return max_bitflips;
}

static int gpmi_ecc_write_page(struct nand_chip *chip, const uint8_t *buf,
			       int oob_required, int page)
{
	struct mtd_info *mtd = nand_to_mtd(chip);
	struct gpmi_nand_data *this = nand_get_controller_data(chip);
	struct bch_geometry *nfc_geo = &this->bch_geometry;

	dev_dbg(this->dev, "ecc write page.\n");

	gpmi_bch_layout_std(this);
	this->bch = true;

	memcpy(this->auxiliary_virt, chip->oob_poi, nfc_geo->auxiliary_size);

	if (this->swap_block_mark) {
		/*
		 * When doing bad block marker swapping we must always copy the
		 * input buffer as we can't modify the const buffer.
		 */
		memcpy(this->data_buffer_dma, buf, mtd->writesize);
		buf = this->data_buffer_dma;
		block_mark_swapping(this, this->data_buffer_dma,
				    this->auxiliary_virt);
	}

	return nand_prog_page_op(chip, page, 0, buf, nfc_geo->page_size);
}

/*
 * There are several places in this driver where we have to handle the OOB and
 * block marks. This is the function where things are the most complicated, so
 * this is where we try to explain it all. All the other places refer back to
 * here.
 *
 * These are the rules, in order of decreasing importance:
 *
 * 1) Nothing the caller does can be allowed to imperil the block mark.
 *
 * 2) In read operations, the first byte of the OOB we return must reflect the
 *    true state of the block mark, no matter where that block mark appears in
 *    the physical page.
 *
 * 3) ECC-based read operations return an OOB full of set bits (since we never
 *    allow ECC-based writes to the OOB, it doesn't matter what ECC-based reads
 *    return).
 *
 * 4) "Raw" read operations return a direct view of the physical bytes in the
 *    page, using the conventional definition of which bytes are data and which
 *    are OOB. This gives the caller a way to see the actual, physical bytes
 *    in the page, without the distortions applied by our ECC engine.
 *
 *
 * What we do for this specific read operation depends on two questions:
 *
 * 1) Are we doing a "raw" read, or an ECC-based read?
 *
 * 2) Are we using block mark swapping or transcription?
 *
 * There are four cases, illustrated by the following Karnaugh map:
 *
 *                    |           Raw           |         ECC-based       |
 *       -------------+-------------------------+-------------------------+
 *                    | Read the conventional   |                         |
 *                    | OOB at the end of the   |                         |
 *       Swapping     | page and return it. It  |                         |
 *                    | contains exactly what   |                         |
 *                    | we want.                | Read the block mark and |
 *       -------------+-------------------------+ return it in a buffer   |
 *                    | Read the conventional   | full of set bits.       |
 *                    | OOB at the end of the   |                         |
 *                    | page and also the block |                         |
 *       Transcribing | mark in the metadata.   |                         |
 *                    | Copy the block mark     |                         |
 *                    | into the first byte of  |                         |
 *                    | the OOB.                |                         |
 *       -------------+-------------------------+-------------------------+
 *
 * Note that we break rule #4 in the Transcribing/Raw case because we're not
 * giving an accurate view of the actual, physical bytes in the page (we're
 * overwriting the block mark). That's OK because it's more important to follow
 * rule #2.
 *
 * It turns out that knowing whether we want an "ECC-based" or "raw" read is not
 * easy. When reading a page, for example, the NAND Flash MTD code calls our
 * ecc.read_page or ecc.read_page_raw function. Thus, the fact that MTD wants an
 * ECC-based or raw view of the page is implicit in which function it calls
 * (there is a similar pair of ECC-based/raw functions for writing).
 */
static int gpmi_ecc_read_oob(struct nand_chip *chip, int page)
{
	struct mtd_info *mtd = nand_to_mtd(chip);
	struct gpmi_nand_data *this = nand_get_controller_data(chip);
	int ret;

	/* clear the OOB buffer */
	memset(chip->oob_poi, ~0, mtd->oobsize);

	/* Read out the conventional OOB. */
	ret = nand_read_page_op(chip, page, mtd->writesize, chip->oob_poi,
				mtd->oobsize);
	if (ret)
		return ret;

	/*
	 * Now, we want to make sure the block mark is correct. In the
	 * non-transcribing case (!GPMI_IS_MX23()), we already have it.
	 * Otherwise, we need to explicitly read it.
	 */
	if (GPMI_IS_MX23(this)) {
		/* Read the block mark into the first byte of the OOB buffer. */
		ret = nand_read_page_op(chip, page, 0, chip->oob_poi, 1);
		if (ret)
			return ret;
	}

	return 0;
}

static int gpmi_ecc_write_oob(struct nand_chip *chip, int page)
{
	struct mtd_info *mtd = nand_to_mtd(chip);
	struct mtd_oob_region of = { };

	/* Do we have available oob area? */
	mtd_ooblayout_free(mtd, 0, &of);
	if (!of.length)
		return -EPERM;

	if (!nand_is_slc(chip))
		return -EPERM;

	return nand_prog_page_op(chip, page, mtd->writesize + of.offset,
				 chip->oob_poi + of.offset, of.length);
}

/*
 * This function reads a NAND page without involving the ECC engine (no HW
 * ECC correction).
 * The tricky part in the GPMI/BCH controller is that it stores ECC bits
 * inline (interleaved with payload DATA), and do not align data chunk on
 * byte boundaries.
 * We thus need to take care moving the payload data and ECC bits stored in the
 * page into the provided buffers, which is why we're using nand_extract_bits().
 *
 * See set_geometry_by_ecc_info inline comments to have a full description
 * of the layout used by the GPMI controller.
 */
static int gpmi_ecc_read_page_raw(struct nand_chip *chip, uint8_t *buf,
				  int oob_required, int page)
{
	struct mtd_info *mtd = nand_to_mtd(chip);
	struct gpmi_nand_data *this = nand_get_controller_data(chip);
	struct bch_geometry *nfc_geo = &this->bch_geometry;
<<<<<<< HEAD
	int eccsize = nfc_geo->ecc_chunkn_size;
=======
	int eccsize = nfc_geo->eccn_chunk_size;
>>>>>>> 29549c70
	int eccbits = nfc_geo->ecc_strength * nfc_geo->gf_len;
	u8 *tmp_buf = this->raw_buffer;
	size_t src_bit_off;
	size_t oob_bit_off;
	size_t oob_byte_off;
	uint8_t *oob = chip->oob_poi;
	int step;
	int ret;

	ret = nand_read_page_op(chip, page, 0, tmp_buf,
				mtd->writesize + mtd->oobsize);
	if (ret)
		return ret;

	/*
	 * If required, swap the bad block marker and the data stored in the
	 * metadata section, so that we don't wrongly consider a block as bad.
	 *
	 * See the layout description for a detailed explanation on why this
	 * is needed.
	 */
	if (this->swap_block_mark)
		swap(tmp_buf[0], tmp_buf[mtd->writesize]);

	/*
	 * Copy the metadata section into the oob buffer (this section is
	 * guaranteed to be aligned on a byte boundary).
	 */
	if (oob_required)
		memcpy(oob, tmp_buf, nfc_geo->metadata_size);

	oob_bit_off = nfc_geo->metadata_size * 8;
	src_bit_off = oob_bit_off;

	/* Extract interleaved payload data and ECC bits */
	for (step = 0; step < nfc_geo->ecc_chunk_count; step++) {
		if (buf)
			nand_extract_bits(buf, step * eccsize * 8, tmp_buf,
					  src_bit_off, eccsize * 8);
		src_bit_off += eccsize * 8;

		/* Align last ECC block to align a byte boundary */
		if (step == nfc_geo->ecc_chunk_count - 1 &&
		    (oob_bit_off + eccbits) % 8)
			eccbits += 8 - ((oob_bit_off + eccbits) % 8);

		if (oob_required)
			nand_extract_bits(oob, oob_bit_off, tmp_buf,
					  src_bit_off, eccbits);

		src_bit_off += eccbits;
		oob_bit_off += eccbits;
	}

	if (oob_required) {
		oob_byte_off = oob_bit_off / 8;

		if (oob_byte_off < mtd->oobsize)
			memcpy(oob + oob_byte_off,
			       tmp_buf + mtd->writesize + oob_byte_off,
			       mtd->oobsize - oob_byte_off);
	}

	return 0;
}

/*
 * This function writes a NAND page without involving the ECC engine (no HW
 * ECC generation).
 * The tricky part in the GPMI/BCH controller is that it stores ECC bits
 * inline (interleaved with payload DATA), and do not align data chunk on
 * byte boundaries.
 * We thus need to take care moving the OOB area at the right place in the
 * final page, which is why we're using nand_extract_bits().
 *
 * See set_geometry_by_ecc_info inline comments to have a full description
 * of the layout used by the GPMI controller.
 */
static int gpmi_ecc_write_page_raw(struct nand_chip *chip, const uint8_t *buf,
				   int oob_required, int page)
{
	struct mtd_info *mtd = nand_to_mtd(chip);
	struct gpmi_nand_data *this = nand_get_controller_data(chip);
	struct bch_geometry *nfc_geo = &this->bch_geometry;
<<<<<<< HEAD
	int eccsize = nfc_geo->ecc_chunkn_size;
=======
	int eccsize = nfc_geo->eccn_chunk_size;
>>>>>>> 29549c70
	int eccbits = nfc_geo->ecc_strength * nfc_geo->gf_len;
	u8 *tmp_buf = this->raw_buffer;
	uint8_t *oob = chip->oob_poi;
	size_t dst_bit_off;
	size_t oob_bit_off;
	size_t oob_byte_off;
	int step;

	/*
	 * Initialize all bits to 1 in case we don't have a buffer for the
	 * payload or oob data in order to leave unspecified bits of data
	 * to their initial state.
	 */
	if (!buf || !oob_required)
		memset(tmp_buf, 0xff, mtd->writesize + mtd->oobsize);

	/*
	 * First copy the metadata section (stored in oob buffer) at the
	 * beginning of the page, as imposed by the GPMI layout.
	 */
	memcpy(tmp_buf, oob, nfc_geo->metadata_size);
	oob_bit_off = nfc_geo->metadata_size * 8;
	dst_bit_off = oob_bit_off;

	/* Interleave payload data and ECC bits */
	for (step = 0; step < nfc_geo->ecc_chunk_count; step++) {
		if (buf)
			nand_extract_bits(tmp_buf, dst_bit_off, buf,
					  step * eccsize * 8, eccsize * 8);
		dst_bit_off += eccsize * 8;

		/* Align last ECC block to align a byte boundary */
		if (step == nfc_geo->ecc_chunk_count - 1 &&
		    (oob_bit_off + eccbits) % 8)
			eccbits += 8 - ((oob_bit_off + eccbits) % 8);

		if (oob_required)
			nand_extract_bits(tmp_buf, dst_bit_off, oob,
					  oob_bit_off, eccbits);

		dst_bit_off += eccbits;
		oob_bit_off += eccbits;
	}

	oob_byte_off = oob_bit_off / 8;

	if (oob_required && oob_byte_off < mtd->oobsize)
		memcpy(tmp_buf + mtd->writesize + oob_byte_off,
		       oob + oob_byte_off, mtd->oobsize - oob_byte_off);

	/*
	 * If required, swap the bad block marker and the first byte of the
	 * metadata section, so that we don't modify the bad block marker.
	 *
	 * See the layout description for a detailed explanation on why this
	 * is needed.
	 */
	if (this->swap_block_mark)
		swap(tmp_buf[0], tmp_buf[mtd->writesize]);

	return nand_prog_page_op(chip, page, 0, tmp_buf,
				 mtd->writesize + mtd->oobsize);
}

static int gpmi_ecc_read_oob_raw(struct nand_chip *chip, int page)
{
	return gpmi_ecc_read_page_raw(chip, NULL, 1, page);
}

static int gpmi_ecc_write_oob_raw(struct nand_chip *chip, int page)
{
	return gpmi_ecc_write_page_raw(chip, NULL, 1, page);
}

static int gpmi_block_markbad(struct nand_chip *chip, loff_t ofs)
{
	struct mtd_info *mtd = nand_to_mtd(chip);
	struct gpmi_nand_data *this = nand_get_controller_data(chip);
	int ret = 0;
	uint8_t *block_mark;
	int column, page, chipnr;

	chipnr = (int)(ofs >> chip->chip_shift);
	nand_select_target(chip, chipnr);

	column = !GPMI_IS_MX23(this) ? mtd->writesize : 0;

	/* Write the block mark. */
	block_mark = this->data_buffer_dma;
	block_mark[0] = 0; /* bad block marker */

	/* Shift to get page */
	page = (int)(ofs >> chip->page_shift);

	ret = nand_prog_page_op(chip, page, column, block_mark, 1);

	nand_deselect_target(chip);

	return ret;
}

static int nand_boot_set_geometry(struct gpmi_nand_data *this)
{
	struct boot_rom_geometry *geometry = &this->rom_geometry;

	/*
	 * Set the boot block stride size.
	 *
	 * In principle, we should be reading this from the OTP bits, since
	 * that's where the ROM is going to get it. In fact, we don't have any
	 * way to read the OTP bits, so we go with the default and hope for the
	 * best.
	 */
	geometry->stride_size_in_pages = 64;

	/*
	 * Set the search area stride exponent.
	 *
	 * In principle, we should be reading this from the OTP bits, since
	 * that's where the ROM is going to get it. In fact, we don't have any
	 * way to read the OTP bits, so we go with the default and hope for the
	 * best.
	 */
	geometry->search_area_stride_exponent = 2;
	return 0;
}

static const char  *fingerprint = "STMP";
static int mx23_check_transcription_stamp(struct gpmi_nand_data *this)
{
	struct boot_rom_geometry *rom_geo = &this->rom_geometry;
	struct device *dev = this->dev;
	struct nand_chip *chip = &this->nand;
	unsigned int search_area_size_in_strides;
	unsigned int stride;
	unsigned int page;
	u8 *buffer = nand_get_data_buf(chip);
	int found_an_ncb_fingerprint = false;
	int ret;

	/* Compute the number of strides in a search area. */
	search_area_size_in_strides = 1 << rom_geo->search_area_stride_exponent;

	nand_select_target(chip, 0);

	/*
	 * Loop through the first search area, looking for the NCB fingerprint.
	 */
	dev_dbg(dev, "Scanning for an NCB fingerprint...\n");

	for (stride = 0; stride < search_area_size_in_strides; stride++) {
		/* Compute the page addresses. */
		page = stride * rom_geo->stride_size_in_pages;

		dev_dbg(dev, "Looking for a fingerprint in page 0x%x\n", page);

		/*
		 * Read the NCB fingerprint. The fingerprint is four bytes long
		 * and starts in the 12th byte of the page.
		 */
		ret = nand_read_page_op(chip, page, 12, buffer,
					strlen(fingerprint));
		if (ret)
			continue;

		/* Look for the fingerprint. */
		if (!memcmp(buffer, fingerprint, strlen(fingerprint))) {
			found_an_ncb_fingerprint = true;
			break;
		}

	}

	nand_deselect_target(chip);

	if (found_an_ncb_fingerprint)
		dev_dbg(dev, "\tFound a fingerprint\n");
	else
		dev_dbg(dev, "\tNo fingerprint found\n");
	return found_an_ncb_fingerprint;
}

/* Writes a transcription stamp. */
static int mx23_write_transcription_stamp(struct gpmi_nand_data *this)
{
	struct device *dev = this->dev;
	struct boot_rom_geometry *rom_geo = &this->rom_geometry;
	struct nand_chip *chip = &this->nand;
	struct mtd_info *mtd = nand_to_mtd(chip);
	unsigned int block_size_in_pages;
	unsigned int search_area_size_in_strides;
	unsigned int search_area_size_in_pages;
	unsigned int search_area_size_in_blocks;
	unsigned int block;
	unsigned int stride;
	unsigned int page;
	u8 *buffer = nand_get_data_buf(chip);
	int status;

	/* Compute the search area geometry. */
	block_size_in_pages = mtd->erasesize / mtd->writesize;
	search_area_size_in_strides = 1 << rom_geo->search_area_stride_exponent;
	search_area_size_in_pages = search_area_size_in_strides *
					rom_geo->stride_size_in_pages;
	search_area_size_in_blocks =
		  (search_area_size_in_pages + (block_size_in_pages - 1)) /
				    block_size_in_pages;

	dev_dbg(dev, "Search Area Geometry :\n");
	dev_dbg(dev, "\tin Blocks : %u\n", search_area_size_in_blocks);
	dev_dbg(dev, "\tin Strides: %u\n", search_area_size_in_strides);
	dev_dbg(dev, "\tin Pages  : %u\n", search_area_size_in_pages);

	nand_select_target(chip, 0);

	/* Loop over blocks in the first search area, erasing them. */
	dev_dbg(dev, "Erasing the search area...\n");

	for (block = 0; block < search_area_size_in_blocks; block++) {
		/* Erase this block. */
		dev_dbg(dev, "\tErasing block 0x%x\n", block);
		status = nand_erase_op(chip, block);
		if (status)
			dev_err(dev, "[%s] Erase failed.\n", __func__);
	}

	/* Write the NCB fingerprint into the page buffer. */
	memset(buffer, ~0, mtd->writesize);
	memcpy(buffer + 12, fingerprint, strlen(fingerprint));

	/* Loop through the first search area, writing NCB fingerprints. */
	dev_dbg(dev, "Writing NCB fingerprints...\n");
	for (stride = 0; stride < search_area_size_in_strides; stride++) {
		/* Compute the page addresses. */
		page = stride * rom_geo->stride_size_in_pages;

		/* Write the first page of the current stride. */
		dev_dbg(dev, "Writing an NCB fingerprint in page 0x%x\n", page);

		status = chip->ecc.write_page_raw(chip, buffer, 0, page);
		if (status)
			dev_err(dev, "[%s] Write failed.\n", __func__);
	}

	nand_deselect_target(chip);

	return 0;
}

static int mx23_boot_init(struct gpmi_nand_data  *this)
{
	struct device *dev = this->dev;
	struct nand_chip *chip = &this->nand;
	struct mtd_info *mtd = nand_to_mtd(chip);
	unsigned int block_count;
	unsigned int block;
	int     chipnr;
	int     page;
	loff_t  byte;
	uint8_t block_mark;
	int     ret = 0;

	/*
	 * If control arrives here, we can't use block mark swapping, which
	 * means we're forced to use transcription. First, scan for the
	 * transcription stamp. If we find it, then we don't have to do
	 * anything -- the block marks are already transcribed.
	 */
	if (mx23_check_transcription_stamp(this))
		return 0;

	/*
	 * If control arrives here, we couldn't find a transcription stamp, so
	 * so we presume the block marks are in the conventional location.
	 */
	dev_dbg(dev, "Transcribing bad block marks...\n");

	/* Compute the number of blocks in the entire medium. */
	block_count = nanddev_eraseblocks_per_target(&chip->base);

	/*
	 * Loop over all the blocks in the medium, transcribing block marks as
	 * we go.
	 */
	for (block = 0; block < block_count; block++) {
		/*
		 * Compute the chip, page and byte addresses for this block's
		 * conventional mark.
		 */
		chipnr = block >> (chip->chip_shift - chip->phys_erase_shift);
		page = block << (chip->phys_erase_shift - chip->page_shift);
		byte = (loff_t)block <<  chip->phys_erase_shift;

		/* Send the command to read the conventional block mark. */
		nand_select_target(chip, chipnr);
		ret = nand_read_page_op(chip, page, mtd->writesize, &block_mark,
					1);
		nand_deselect_target(chip);

		if (ret)
			continue;

		/*
		 * Check if the block is marked bad. If so, we need to mark it
		 * again, but this time the result will be a mark in the
		 * location where we transcribe block marks.
		 */
		if (block_mark != 0xff) {
			dev_dbg(dev, "Transcribing mark in block %u\n", block);
			ret = chip->legacy.block_markbad(chip, byte);
			if (ret)
				dev_err(dev,
					"Failed to mark block bad with ret %d\n",
					ret);
		}
	}

	/* Write the stamp that indicates we've transcribed the block marks. */
	mx23_write_transcription_stamp(this);
	return 0;
}

static int nand_boot_init(struct gpmi_nand_data  *this)
{
	nand_boot_set_geometry(this);

	/* This is ROM arch-specific initilization before the BBT scanning. */
	if (GPMI_IS_MX23(this))
		return mx23_boot_init(this);
	return 0;
}

static int gpmi_set_geometry(struct gpmi_nand_data *this)
{
	int ret;

	/* Free the temporary DMA memory for reading ID. */
	gpmi_free_dma_buffer(this);

	/* Set up the NFC geometry which is used by BCH. */
	ret = bch_set_geometry(this);
	if (ret) {
		dev_err(this->dev, "Error setting BCH geometry : %d\n", ret);
		return ret;
	}

	/* Alloc the new DMA buffers according to the pagesize and oobsize */
	return gpmi_alloc_dma_buffer(this);
}

static int gpmi_init_last(struct gpmi_nand_data *this)
{
	struct nand_chip *chip = &this->nand;
	struct mtd_info *mtd = nand_to_mtd(chip);
	struct nand_ecc_ctrl *ecc = &chip->ecc;
	struct bch_geometry *bch_geo = &this->bch_geometry;
	int ret;

	/* Set up the medium geometry */
	ret = gpmi_set_geometry(this);
	if (ret)
		return ret;

	/* Save the geometry to debugfs*/
	ret = bch_create_debugfs(this);
	if (ret)
		return ret;

	/* Init the nand_ecc_ctrl{} */
	ecc->read_page	= gpmi_ecc_read_page;
	ecc->write_page	= gpmi_ecc_write_page;
	ecc->read_oob	= gpmi_ecc_read_oob;
	ecc->write_oob	= gpmi_ecc_write_oob;
	ecc->read_page_raw = gpmi_ecc_read_page_raw;
	ecc->write_page_raw = gpmi_ecc_write_page_raw;
	ecc->read_oob_raw = gpmi_ecc_read_oob_raw;
	ecc->write_oob_raw = gpmi_ecc_write_oob_raw;
	ecc->engine_type = NAND_ECC_ENGINE_TYPE_ON_HOST;
<<<<<<< HEAD
	ecc->size	= bch_geo->ecc_chunkn_size;
=======
	ecc->size	= bch_geo->eccn_chunk_size;
>>>>>>> 29549c70
	ecc->strength	= bch_geo->ecc_strength;
	mtd_set_ooblayout(mtd, &gpmi_ooblayout_ops);

	/*
	 * We only enable the subpage read when:
	 *  (1) the chip is imx6, and
	 *  (2) the size of the ECC parity is byte aligned.
	 */
	if ((GPMI_IS_MX6(this) || GPMI_IS_MX8(this))  &&
		((bch_geo->gf_len * bch_geo->ecc_strength) % 8) == 0) {
		ecc->read_subpage = gpmi_ecc_read_subpage;
		chip->options |= NAND_SUBPAGE_READ;
	}

	return 0;
}

static int gpmi_nand_attach_chip(struct nand_chip *chip)
{
	struct gpmi_nand_data *this = nand_get_controller_data(chip);
	int ret;

	if (chip->bbt_options & NAND_BBT_USE_FLASH) {
		chip->bbt_options |= NAND_BBT_NO_OOB;

		if (of_property_read_bool(this->dev->of_node,
					  "fsl,no-blockmark-swap"))
			this->swap_block_mark = false;
	}
	dev_dbg(this->dev, "Blockmark swapping %sabled\n",
		this->swap_block_mark ? "en" : "dis");

	ret = gpmi_init_last(this);
	if (ret)
		return ret;

	chip->options |= NAND_SKIP_BBTSCAN;

	return 0;
}

static struct gpmi_transfer *get_next_transfer(struct gpmi_nand_data *this)
{
	struct gpmi_transfer *transfer = &this->transfers[this->ntransfers];

	this->ntransfers++;

	if (this->ntransfers == GPMI_MAX_TRANSFERS)
		return NULL;

	return transfer;
}

static struct dma_async_tx_descriptor *gpmi_chain_command(
	struct gpmi_nand_data *this, u8 cmd, const u8 *addr, int naddr)
{
	struct dma_chan *channel = get_dma_chan(this);
	struct dma_async_tx_descriptor *desc;
	struct gpmi_transfer *transfer;
	int chip = this->nand.cur_cs;
	u32 pio[3];

	/* [1] send out the PIO words */
	pio[0] = BF_GPMI_CTRL0_COMMAND_MODE(BV_GPMI_CTRL0_COMMAND_MODE__WRITE)
		| BM_GPMI_CTRL0_WORD_LENGTH
		| BF_GPMI_CTRL0_CS(chip, this)
		| BF_GPMI_CTRL0_LOCK_CS(LOCK_CS_ENABLE, this)
		| BF_GPMI_CTRL0_ADDRESS(BV_GPMI_CTRL0_ADDRESS__NAND_CLE)
		| BM_GPMI_CTRL0_ADDRESS_INCREMENT
		| BF_GPMI_CTRL0_XFER_COUNT(naddr + 1);
	pio[1] = 0;
	pio[2] = 0;
	desc = mxs_dmaengine_prep_pio(channel, pio, ARRAY_SIZE(pio),
				      DMA_TRANS_NONE, 0);
	if (!desc)
		return NULL;

	transfer = get_next_transfer(this);
	if (!transfer)
		return NULL;

	transfer->cmdbuf[0] = cmd;
	if (naddr)
		memcpy(&transfer->cmdbuf[1], addr, naddr);

	sg_init_one(&transfer->sgl, transfer->cmdbuf, naddr + 1);
	dma_map_sg(this->dev, &transfer->sgl, 1, DMA_TO_DEVICE);

	transfer->direction = DMA_TO_DEVICE;

	desc = dmaengine_prep_slave_sg(channel, &transfer->sgl, 1, DMA_MEM_TO_DEV,
				       MXS_DMA_CTRL_WAIT4END);
	return desc;
}

static struct dma_async_tx_descriptor *gpmi_chain_wait_ready(
	struct gpmi_nand_data *this)
{
	struct dma_chan *channel = get_dma_chan(this);
	u32 pio[2];

	pio[0] =  BF_GPMI_CTRL0_COMMAND_MODE(BV_GPMI_CTRL0_COMMAND_MODE__WAIT_FOR_READY)
		| BM_GPMI_CTRL0_WORD_LENGTH
		| BF_GPMI_CTRL0_CS(this->nand.cur_cs, this)
		| BF_GPMI_CTRL0_LOCK_CS(LOCK_CS_ENABLE, this)
		| BF_GPMI_CTRL0_ADDRESS(BV_GPMI_CTRL0_ADDRESS__NAND_DATA)
		| BF_GPMI_CTRL0_XFER_COUNT(0);
	pio[1] = 0;

	return mxs_dmaengine_prep_pio(channel, pio, 2, DMA_TRANS_NONE,
				MXS_DMA_CTRL_WAIT4END | MXS_DMA_CTRL_WAIT4RDY);
}

static struct dma_async_tx_descriptor *gpmi_chain_data_read(
	struct gpmi_nand_data *this, void *buf, int raw_len, bool *direct)
{
	struct dma_async_tx_descriptor *desc;
	struct dma_chan *channel = get_dma_chan(this);
	struct gpmi_transfer *transfer;
	u32 pio[6] = {};

	transfer = get_next_transfer(this);
	if (!transfer)
		return NULL;

	transfer->direction = DMA_FROM_DEVICE;

	*direct = prepare_data_dma(this, buf, raw_len, &transfer->sgl,
				   DMA_FROM_DEVICE);

	pio[0] =  BF_GPMI_CTRL0_COMMAND_MODE(BV_GPMI_CTRL0_COMMAND_MODE__READ)
		| BM_GPMI_CTRL0_WORD_LENGTH
		| BF_GPMI_CTRL0_CS(this->nand.cur_cs, this)
		| BF_GPMI_CTRL0_LOCK_CS(LOCK_CS_ENABLE, this)
		| BF_GPMI_CTRL0_ADDRESS(BV_GPMI_CTRL0_ADDRESS__NAND_DATA)
		| BF_GPMI_CTRL0_XFER_COUNT(raw_len);

	if (this->bch) {
		pio[2] =  BM_GPMI_ECCCTRL_ENABLE_ECC
			| BF_GPMI_ECCCTRL_ECC_CMD(BV_GPMI_ECCCTRL_ECC_CMD__BCH_DECODE)
			| BF_GPMI_ECCCTRL_BUFFER_MASK(BV_GPMI_ECCCTRL_BUFFER_MASK__BCH_PAGE
				| BV_GPMI_ECCCTRL_BUFFER_MASK__BCH_AUXONLY);
		pio[3] = raw_len;
		pio[4] = transfer->sgl.dma_address;
		pio[5] = this->auxiliary_phys;
	}

	desc = mxs_dmaengine_prep_pio(channel, pio, ARRAY_SIZE(pio),
				      DMA_TRANS_NONE, 0);
	if (!desc)
		return NULL;

	if (!this->bch)
		desc = dmaengine_prep_slave_sg(channel, &transfer->sgl, 1,
					     DMA_DEV_TO_MEM,
					     MXS_DMA_CTRL_WAIT4END);

	return desc;
}

static struct dma_async_tx_descriptor *gpmi_chain_data_write(
	struct gpmi_nand_data *this, const void *buf, int raw_len)
{
	struct dma_chan *channel = get_dma_chan(this);
	struct dma_async_tx_descriptor *desc;
	struct gpmi_transfer *transfer;
	u32 pio[6] = {};

	transfer = get_next_transfer(this);
	if (!transfer)
		return NULL;

	transfer->direction = DMA_TO_DEVICE;

	prepare_data_dma(this, buf, raw_len, &transfer->sgl, DMA_TO_DEVICE);

	pio[0] = BF_GPMI_CTRL0_COMMAND_MODE(BV_GPMI_CTRL0_COMMAND_MODE__WRITE)
		| BM_GPMI_CTRL0_WORD_LENGTH
		| BF_GPMI_CTRL0_CS(this->nand.cur_cs, this)
		| BF_GPMI_CTRL0_LOCK_CS(LOCK_CS_ENABLE, this)
		| BF_GPMI_CTRL0_ADDRESS(BV_GPMI_CTRL0_ADDRESS__NAND_DATA)
		| BF_GPMI_CTRL0_XFER_COUNT(raw_len);

	if (this->bch) {
		pio[2] = BM_GPMI_ECCCTRL_ENABLE_ECC
			| BF_GPMI_ECCCTRL_ECC_CMD(BV_GPMI_ECCCTRL_ECC_CMD__BCH_ENCODE)
			| BF_GPMI_ECCCTRL_BUFFER_MASK(BV_GPMI_ECCCTRL_BUFFER_MASK__BCH_PAGE |
					BV_GPMI_ECCCTRL_BUFFER_MASK__BCH_AUXONLY);
		pio[3] = raw_len;
		pio[4] = transfer->sgl.dma_address;
		pio[5] = this->auxiliary_phys;
	}

	desc = mxs_dmaengine_prep_pio(channel, pio, ARRAY_SIZE(pio),
				      DMA_TRANS_NONE,
				      (this->bch ? MXS_DMA_CTRL_WAIT4END : 0));
	if (!desc)
		return NULL;

	if (!this->bch)
		desc = dmaengine_prep_slave_sg(channel, &transfer->sgl, 1,
					       DMA_MEM_TO_DEV,
					       MXS_DMA_CTRL_WAIT4END);

	return desc;
}

static int gpmi_nfc_exec_op(struct nand_chip *chip,
			     const struct nand_operation *op,
			     bool check_only)
{
	const struct nand_op_instr *instr;
	struct gpmi_nand_data *this = nand_get_controller_data(chip);
	struct dma_async_tx_descriptor *desc = NULL;
	int i, ret, buf_len = 0, nbufs = 0;
	u8 cmd = 0;
	void *buf_read = NULL;
	const void *buf_write = NULL;
	bool direct = false;
	struct completion *dma_completion, *bch_completion;
	unsigned long to;

	if (check_only)
		return 0;

	this->ntransfers = 0;
	for (i = 0; i < GPMI_MAX_TRANSFERS; i++)
		this->transfers[i].direction = DMA_NONE;

	ret = pm_runtime_get_sync(this->dev);
	if (ret < 0) {
		pm_runtime_put_noidle(this->dev);
		return ret;
	}

	/*
	 * This driver currently supports only one NAND chip. Plus, dies share
	 * the same configuration. So once timings have been applied on the
	 * controller side, they will not change anymore. When the time will
	 * come, the check on must_apply_timings will have to be dropped.
	 */
	if (this->hw.must_apply_timings) {
		this->hw.must_apply_timings = false;
		ret = gpmi_nfc_apply_timings(this);
		if (ret)
			goto out_pm;
	}

	dev_dbg(this->dev, "%s: %d instructions\n", __func__, op->ninstrs);

	for (i = 0; i < op->ninstrs; i++) {
		instr = &op->instrs[i];

		nand_op_trace("  ", instr);

		switch (instr->type) {
		case NAND_OP_WAITRDY_INSTR:
			desc = gpmi_chain_wait_ready(this);
			break;
		case NAND_OP_CMD_INSTR:
			cmd = instr->ctx.cmd.opcode;

			/*
			 * When this command has an address cycle chain it
			 * together with the address cycle
			 */
			if (i + 1 != op->ninstrs &&
			    op->instrs[i + 1].type == NAND_OP_ADDR_INSTR)
				continue;

			desc = gpmi_chain_command(this, cmd, NULL, 0);

			break;
		case NAND_OP_ADDR_INSTR:
			desc = gpmi_chain_command(this, cmd, instr->ctx.addr.addrs,
						  instr->ctx.addr.naddrs);
			break;
		case NAND_OP_DATA_OUT_INSTR:
			buf_write = instr->ctx.data.buf.out;
			buf_len = instr->ctx.data.len;
			nbufs++;

			desc = gpmi_chain_data_write(this, buf_write, buf_len);

			break;
		case NAND_OP_DATA_IN_INSTR:
			if (!instr->ctx.data.len)
				break;
			buf_read = instr->ctx.data.buf.in;
			buf_len = instr->ctx.data.len;
			nbufs++;

			desc = gpmi_chain_data_read(this, buf_read, buf_len,
						   &direct);
			break;
		}
	}

	if (!desc) {
		ret = -ENXIO;
		goto unmap;
	}

	dev_dbg(this->dev, "%s setup done\n", __func__);

	if (nbufs > 1) {
		dev_err(this->dev, "Multiple data instructions not supported\n");
		ret = -EINVAL;
		goto unmap;
	}

	if (this->bch) {
		writel(this->bch_flashlayout0,
		       this->resources.bch_regs + HW_BCH_FLASH0LAYOUT0);
		writel(this->bch_flashlayout1,
		       this->resources.bch_regs + HW_BCH_FLASH0LAYOUT1);
	}

	desc->callback = dma_irq_callback;
	desc->callback_param = this;
	dma_completion = &this->dma_done;
	bch_completion = NULL;

	init_completion(dma_completion);

	if (this->bch && buf_read) {
		writel(BM_BCH_CTRL_COMPLETE_IRQ_EN,
		       this->resources.bch_regs + HW_BCH_CTRL_SET);
		bch_completion = &this->bch_done;
		init_completion(bch_completion);
	}

	dmaengine_submit(desc);
	dma_async_issue_pending(get_dma_chan(this));

	to = wait_for_completion_timeout(dma_completion, msecs_to_jiffies(1000));
	if (!to) {
		dev_err(this->dev, "DMA timeout, last DMA\n");
		gpmi_dump_info(this);
		ret = -ETIMEDOUT;
		goto unmap;
	}

	if (this->bch && buf_read) {
		to = wait_for_completion_timeout(bch_completion, msecs_to_jiffies(1000));
		if (!to) {
			dev_err(this->dev, "BCH timeout, last DMA\n");
			gpmi_dump_info(this);
			ret = -ETIMEDOUT;
			goto unmap;
		}
	}

	writel(BM_BCH_CTRL_COMPLETE_IRQ_EN,
	       this->resources.bch_regs + HW_BCH_CTRL_CLR);
	gpmi_clear_bch(this);

	ret = 0;

unmap:
	for (i = 0; i < this->ntransfers; i++) {
		struct gpmi_transfer *transfer = &this->transfers[i];

		if (transfer->direction != DMA_NONE)
			dma_unmap_sg(this->dev, &transfer->sgl, 1,
				     transfer->direction);
	}

	if (!ret && buf_read && !direct)
		memcpy(buf_read, this->data_buffer_dma,
		       gpmi_raw_len_to_len(this, buf_len));

	this->bch = false;

out_pm:
	pm_runtime_mark_last_busy(this->dev);
	pm_runtime_put_autosuspend(this->dev);

	return ret;
}

static const struct nand_controller_ops gpmi_nand_controller_ops = {
	.attach_chip = gpmi_nand_attach_chip,
	.setup_interface = gpmi_setup_interface,
	.exec_op = gpmi_nfc_exec_op,
};

static int gpmi_nand_init(struct gpmi_nand_data *this)
{
	struct nand_chip *chip = &this->nand;
	struct mtd_info  *mtd = nand_to_mtd(chip);
	u32 max_cs;
	int ret;

	/* init the MTD data structures */
	mtd->name		= "gpmi-nand";
	mtd->dev.parent		= this->dev;

	/* init the nand_chip{}, we don't support a 16-bit NAND Flash bus. */
	nand_set_controller_data(chip, this);
	nand_set_flash_node(chip, this->pdev->dev.of_node);
	chip->legacy.block_markbad = gpmi_block_markbad;
	chip->badblock_pattern	= &gpmi_bbt_descr;
	chip->options		|= NAND_NO_SUBPAGE_WRITE;

	/* Set up swap_block_mark, must be set before the gpmi_set_geometry() */
	this->swap_block_mark = !GPMI_IS_MX23(this);

	/*
	 * Allocate a temporary DMA buffer for reading ID in the
	 * nand_scan_ident().
	 */
	this->bch_geometry.payload_size = 1024;
	this->bch_geometry.auxiliary_size = 128;
	ret = gpmi_alloc_dma_buffer(this);
	if (ret)
		return ret;

	nand_controller_init(&this->base);
	this->base.ops = &gpmi_nand_controller_ops;
	chip->controller = &this->base;

	max_cs = (GPMI_IS_MX6(this) || GPMI_IS_MX8(this)) ? 2 : 1;

	/* override the max_cs if board has other limitations */
	of_property_read_u32(this->pdev->dev.of_node, "fsl,max-nand-cs", &max_cs);

	ret = nand_scan(chip, max_cs);
	if (ret)
		goto err_out;

	ret = nand_boot_init(this);
	if (ret)
		goto err_nand_cleanup;
	ret = nand_create_bbt(chip);
	if (ret)
		goto err_nand_cleanup;

	ret = mtd_device_register(mtd, NULL, 0);
	if (ret)
		goto err_nand_cleanup;
	return 0;

err_nand_cleanup:
	nand_cleanup(chip);
err_out:
	gpmi_free_dma_buffer(this);
	return ret;
}

static const struct of_device_id gpmi_nand_id_table[] = {
	{ .compatible = "fsl,imx23-gpmi-nand", .data = &gpmi_devdata_imx23, },
	{ .compatible = "fsl,imx28-gpmi-nand", .data = &gpmi_devdata_imx28, },
	{ .compatible = "fsl,imx6q-gpmi-nand", .data = &gpmi_devdata_imx6q, },
	{ .compatible = "fsl,imx6qp-gpmi-nand", .data = &gpmi_devdata_imx6qp, },
	{ .compatible = "fsl,imx6sx-gpmi-nand", .data = &gpmi_devdata_imx6sx, },
	{ .compatible = "fsl,imx7d-gpmi-nand", .data = &gpmi_devdata_imx7d, },
	{ .compatible = "fsl,imx6ul-gpmi-nand", .data = &gpmi_devdata_imx6ul, },
	{ .compatible = "fsl,imx6ull-gpmi-nand", .data = &gpmi_devdata_imx6ull, },
	{ .compatible = "fsl,imx8qxp-gpmi-nand", .data = &gpmi_devdata_imx8qxp, },
	{}
};
MODULE_DEVICE_TABLE(of, gpmi_nand_id_table);

static int gpmi_nand_probe(struct platform_device *pdev)
{
	struct gpmi_nand_data *this;
	int ret;

	this = devm_kzalloc(&pdev->dev, sizeof(*this), GFP_KERNEL);
	if (!this)
		return -ENOMEM;

	this->devdata = of_device_get_match_data(&pdev->dev);
	platform_set_drvdata(pdev, this);
	this->pdev  = pdev;
	this->dev   = &pdev->dev;

	ret = acquire_resources(this);
	if (ret)
		goto exit_acquire_resources;

	pm_runtime_enable(&pdev->dev);
	pm_runtime_set_autosuspend_delay(&pdev->dev, 500);
	pm_runtime_use_autosuspend(&pdev->dev);

	ret = gpmi_init(this);
	if (ret)
		goto exit_nfc_init;

	ret = gpmi_nand_init(this);
	if (ret)
		goto exit_nfc_init;

	dev_info(this->dev, "driver registered.\n");

	return 0;

exit_nfc_init:
	pm_runtime_dont_use_autosuspend(&pdev->dev);
	pm_runtime_disable(&pdev->dev);
	release_resources(this);
exit_acquire_resources:

	return ret;
}

static int gpmi_nand_remove(struct platform_device *pdev)
{
	struct gpmi_nand_data *this = platform_get_drvdata(pdev);
	struct nand_chip *chip = &this->nand;
	int ret;

	pm_runtime_disable(&pdev->dev);

	ret = mtd_device_unregister(nand_to_mtd(chip));
	WARN_ON(ret);
	nand_cleanup(chip);
	gpmi_free_dma_buffer(this);
	release_resources(this);
	return 0;
}

#ifdef CONFIG_PM_SLEEP
static int gpmi_pm_suspend(struct device *dev)
{
	int ret;

	pinctrl_pm_select_sleep_state(dev);
	ret = pm_runtime_force_suspend(dev);

	return ret;
}

static int gpmi_pm_resume(struct device *dev)
{
	struct gpmi_nand_data *this = dev_get_drvdata(dev);
	struct nand_chip *chip = &this->nand;
	int ret;

	ret = pm_runtime_force_resume(dev);
	if (ret) {
		dev_err(this->dev, "Error in resume %d\n", ret);
		return ret;
	}

	pinctrl_pm_select_default_state(dev);

	/* re-init the GPMI registers */
	ret = gpmi_init(this);
	if (ret) {
		dev_err(this->dev, "Error setting GPMI : %d\n", ret);
		return ret;
	}

	/* Set flag to get timing setup restored for next exec_op */
	if (this->hw.clk_rate)
		this->hw.must_apply_timings = true;

	/* re-init the BCH registers */
	ret = bch_set_geometry(this);
	if (ret) {
		dev_err(this->dev, "Error setting BCH : %d\n", ret);
		return ret;
	}

<<<<<<< HEAD
	/* Some NAND chips, like Micron, require a reset after power-up */
	nand_reset(chip, 0);

=======
>>>>>>> 29549c70
	/* re-apply the timing setting */
	this->hw.must_apply_timings = true;

	return 0;
}
#endif /* CONFIG_PM_SLEEP */

#define gpmi_enable_clk(x)	__gpmi_enable_clk(x, true)
#define gpmi_disable_clk(x)	__gpmi_enable_clk(x, false)

static int gpmi_runtime_suspend(struct device *dev)
{
	struct gpmi_nand_data *this = dev_get_drvdata(dev);

	gpmi_disable_clk(this);
	release_bus_freq(BUS_FREQ_HIGH);
	release_dma_channels(this);

	return 0;
}

static int gpmi_runtime_resume(struct device *dev)
{
	struct gpmi_nand_data *this = dev_get_drvdata(dev);
	int ret;

	ret = gpmi_enable_clk(this);
	if (ret)
		return ret;

	request_bus_freq(BUS_FREQ_HIGH);

	ret = acquire_dma_channels(this);
	if (ret < 0)
		return ret;

	return 0;

}

static const struct dev_pm_ops gpmi_pm_ops = {
	SET_SYSTEM_SLEEP_PM_OPS(gpmi_pm_suspend, gpmi_pm_resume)
	SET_RUNTIME_PM_OPS(gpmi_runtime_suspend, gpmi_runtime_resume, NULL)
};

static struct platform_driver gpmi_nand_driver = {
	.driver = {
		.name = "gpmi-nand",
		.pm = &gpmi_pm_ops,
		.of_match_table = gpmi_nand_id_table,
	},
	.probe   = gpmi_nand_probe,
	.remove  = gpmi_nand_remove,
};
module_platform_driver(gpmi_nand_driver);

MODULE_AUTHOR("Freescale Semiconductor, Inc.");
MODULE_DESCRIPTION("i.MX GPMI NAND Flash Controller Driver");
MODULE_LICENSE("GPL");<|MERGE_RESOLUTION|>--- conflicted
+++ resolved
@@ -224,13 +224,8 @@
 		"ECC Strength           : %u\n"
 		"Page Size in Bytes     : %u\n"
 		"Metadata Size in Bytes : %u\n"
-<<<<<<< HEAD
-		"ECC Chunk0 Size in Bytes: %u\n"
-		"ECC Chunkn Size in Bytes: %u\n"
-=======
 		"ECC0 Chunk Size in Bytes: %u\n"
 		"ECCn Chunk Size in Bytes: %u\n"
->>>>>>> 29549c70
 		"ECC Chunk Count        : %u\n"
 		"Payload Size in Bytes  : %u\n"
 		"Auxiliary Size in Bytes: %u\n"
@@ -241,13 +236,8 @@
 		geo->ecc_strength,
 		geo->page_size,
 		geo->metadata_size,
-<<<<<<< HEAD
-		geo->ecc_chunk0_size,
-		geo->ecc_chunkn_size,
-=======
 		geo->ecc0_chunk_size,
 		geo->eccn_chunk_size,
->>>>>>> 29549c70
 		geo->ecc_chunk_count,
 		geo->payload_size,
 		geo->auxiliary_size,
@@ -306,37 +296,6 @@
 			geo->eccn_chunk_size * 8) * i;
 
 	if (j < geo->eccn_chunk_size * 8) {
-		*chunk_num = i+1;
-		dev_dbg(this->dev, "Set ecc to %d and bbm in chunk %d\n",
-				geo->ecc_strength, *chunk_num);
-		return true;
-	}
-
-	return false;
-}
-
-static inline bool bbm_in_data_chunk(struct gpmi_nand_data *this,
-			unsigned int *chunk_num)
-{
-	struct bch_geometry *geo = &this->bch_geometry;
-	struct nand_chip *chip = &this->nand;
-	struct mtd_info *mtd = nand_to_mtd(chip);
-	unsigned int i, j;
-
-	if (geo->ecc_chunk0_size != geo->ecc_chunkn_size) {
-		dev_err(this->dev, "The size of chunk0 must equal to chunkn\n");
-		return false;
-	}
-
-	i = (mtd->writesize * 8 - geo->metadata_size * 8) /
-		(geo->gf_len * geo->ecc_strength +
-			geo->ecc_chunkn_size * 8);
-
-	j = (mtd->writesize * 8 - geo->metadata_size * 8) -
-		(geo->gf_len * geo->ecc_strength +
-			geo->ecc_chunkn_size * 8) * i;
-
-	if (j < geo->ecc_chunkn_size * 8) {
 		*chunk_num = i+1;
 		dev_dbg(this->dev, "Set ecc to %d and bbm in chunk %d\n",
 				geo->ecc_strength, *chunk_num);
@@ -375,23 +334,14 @@
 			nanddev_get_ecc_requirements(&chip->base)->step_size);
 		return -EINVAL;
 	}
-<<<<<<< HEAD
-	geo->ecc_chunk0_size = ecc_step;
-	geo->ecc_chunkn_size = ecc_step;
-=======
 	geo->ecc0_chunk_size = ecc_step;
 	geo->eccn_chunk_size = ecc_step;
->>>>>>> 29549c70
 	geo->ecc_strength = round_up(ecc_strength, 2);
 	if (!gpmi_check_ecc(this))
 		return -EINVAL;
 
 	/* Keep the C >= O */
-<<<<<<< HEAD
-	if (geo->ecc_chunkn_size < mtd->oobsize) {
-=======
 	if (geo->eccn_chunk_size < mtd->oobsize) {
->>>>>>> 29549c70
 		dev_err(this->dev,
 			"unsupported nand chip. ecc size: %d, oob size : %d\n",
 			ecc_step, mtd->oobsize);
@@ -401,11 +351,7 @@
 	/* The default value, see comment in the legacy_set_geometry(). */
 	geo->metadata_size = 10;
 
-<<<<<<< HEAD
-	geo->ecc_chunk_count = mtd->writesize / geo->ecc_chunkn_size;
-=======
 	geo->ecc_chunk_count = mtd->writesize / geo->eccn_chunk_size;
->>>>>>> 29549c70
 
 	/*
 	 * Now, the NAND chip with 2K page(data chunk is 512byte) shows below:
@@ -529,35 +475,14 @@
 	/* check if platform can support this nand */
 	if (!gpmi_check_ecc(this)) {
 		dev_err(this->dev,
-<<<<<<< HEAD
-				"unsupported NAND chip,\
-				minimum ecc required %d\n"
-				, geo->ecc_strength);
-=======
 			"unsupported NAND chip, minimum ecc required %d\n",
 			geo->ecc_strength);
->>>>>>> 29549c70
 		return -EINVAL;
 	}
 
 	/* calculate the maximum ecc platform can support*/
 	geo->metadata_size = 10;
 	geo->gf_len = 14;
-<<<<<<< HEAD
-	geo->ecc_chunk0_size = 1024;
-	geo->ecc_chunkn_size = 1024;
-	geo->ecc_chunk_count = mtd->writesize / geo->ecc_chunkn_size;
-	max_ecc = min(get_ecc_strength(this),
-			this->devdata->bch_max_ecc_strength);
-
-	/* search a supported ecc strength that makes bbm */
-	/* located in data chunk  */
-	geo->ecc_strength = requirements->strength;
-	while (!(geo->ecc_strength > max_ecc)) {
-		if (bbm_in_data_chunk(this, &bbm_chunk))
-			goto geo_setting;
-		geo->ecc_strength += 2;
-=======
 	geo->ecc0_chunk_size = 1024;
 	geo->eccn_chunk_size = 1024;
 	geo->ecc_chunk_count = mtd->writesize / geo->eccn_chunk_size;
@@ -573,44 +498,27 @@
 		if (bbm_in_data_chunk(this, &bbm_chunk))
 			goto geo_setting;
 		geo->ecc_strength -= 2;
->>>>>>> 29549c70
 	}
 
 	/* if none of them works, keep using the minimum ecc */
 	/* nand required but changing ecc page layout  */
 	geo->ecc_strength = requirements->strength;
 	/* add extra ecc for meta data */
-<<<<<<< HEAD
-	geo->ecc_chunk0_size = 0;
-	geo->ecc_chunk_count = (mtd->writesize / geo->ecc_chunkn_size) + 1;
-	geo->ecc_for_meta = 1;
-	/* check if oob can afford this extra ecc chunk */
-	if (mtd->oobsize * 8 < geo->metadata_size * 8 +
-			geo->gf_len * geo->ecc_strength
-			* geo->ecc_chunk_count) {
-=======
 	geo->ecc0_chunk_size = 0;
 	geo->ecc_chunk_count = (mtd->writesize / geo->eccn_chunk_size) + 1;
 	geo->ecc_for_meta = 1;
 	/* check if oob can afford this extra ecc chunk */
 	if (mtd->oobsize * 8 < geo->metadata_size * 8 +
 	    geo->gf_len * geo->ecc_strength * geo->ecc_chunk_count) {
->>>>>>> 29549c70
 		dev_err(this->dev, "unsupported NAND chip with new layout\n");
 		return -EINVAL;
 	}
 
 	/* calculate in which chunk bbm located */
 	bbm_chunk = (mtd->writesize * 8 - geo->metadata_size * 8 -
-<<<<<<< HEAD
-		geo->gf_len * geo->ecc_strength) /
-		(geo->gf_len * geo->ecc_strength +
-				geo->ecc_chunkn_size * 8) + 1;
-=======
 		     geo->gf_len * geo->ecc_strength) /
 		     (geo->gf_len * geo->ecc_strength +
 		     geo->eccn_chunk_size * 8) + 1;
->>>>>>> 29549c70
 
 geo_setting:
 
@@ -626,29 +534,17 @@
 	 */
 	geo->auxiliary_status_offset = ALIGN(geo->metadata_size, 4);
 	geo->auxiliary_size = ALIGN(geo->metadata_size, 4)
-<<<<<<< HEAD
-				+ ALIGN(geo->ecc_chunk_count, 4);
-=======
 				    + ALIGN(geo->ecc_chunk_count, 4);
->>>>>>> 29549c70
 
 	if (!this->swap_block_mark)
 		return 0;
 
 	/* calculate the number of ecc chunk behind the bbm */
-<<<<<<< HEAD
-	i = (mtd->writesize / geo->ecc_chunkn_size) - bbm_chunk + 1;
-
-	block_mark_bit_offset = mtd->writesize * 8 -
-		(geo->ecc_strength * geo->gf_len * (geo->ecc_chunk_count - i)
-				+ geo->metadata_size * 8);
-=======
 	i = (mtd->writesize / geo->eccn_chunk_size) - bbm_chunk + 1;
 
 	block_mark_bit_offset = mtd->writesize * 8 -
 		(geo->ecc_strength * geo->gf_len * (geo->ecc_chunk_count - i)
 		+ geo->metadata_size * 8);
->>>>>>> 29549c70
 
 	geo->block_mark_byte_offset = block_mark_bit_offset / 8;
 	geo->block_mark_bit_offset  = block_mark_bit_offset % 8;
@@ -658,13 +554,8 @@
 		"ECC Strength           : %u\n"
 		"Page Size in Bytes     : %u\n"
 		"Metadata Size in Bytes : %u\n"
-<<<<<<< HEAD
-		"ECC Chunk0 Size in Bytes: %u\n"
-		"ECC Chunkn Size in Bytes: %u\n"
-=======
 		"ECC0 Chunk Size in Bytes: %u\n"
 		"ECCn Chunk Size in Bytes: %u\n"
->>>>>>> 29549c70
 		"ECC Chunk Count        : %u\n"
 		"Payload Size in Bytes  : %u\n"
 		"Auxiliary Size in Bytes: %u\n"
@@ -677,13 +568,8 @@
 		geo->ecc_strength,
 		geo->page_size,
 		geo->metadata_size,
-<<<<<<< HEAD
-		geo->ecc_chunk0_size,
-		geo->ecc_chunkn_size,
-=======
 		geo->ecc0_chunk_size,
 		geo->eccn_chunk_size,
->>>>>>> 29549c70
 		geo->ecc_chunk_count,
 		geo->payload_size,
 		geo->auxiliary_size,
@@ -715,17 +601,6 @@
 	geo->gf_len = 13;
 
 	/* The default for chunk size. */
-<<<<<<< HEAD
-	geo->ecc_chunk0_size = 512;
-	geo->ecc_chunkn_size = 512;
-	while (geo->ecc_chunkn_size < mtd->oobsize) {
-		geo->ecc_chunk0_size *= 2; /* keep C >= O */
-		geo->ecc_chunkn_size *= 2; /* keep C >= O */
-		geo->gf_len = 14;
-	}
-
-	geo->ecc_chunk_count = mtd->writesize / geo->ecc_chunkn_size;
-=======
 	geo->ecc0_chunk_size = 512;
 	geo->eccn_chunk_size = 512;
 	while (geo->eccn_chunk_size < mtd->oobsize) {
@@ -735,7 +610,6 @@
 	}
 
 	geo->ecc_chunk_count = mtd->writesize / geo->eccn_chunk_size;
->>>>>>> 29549c70
 
 	/* We use the same ECC strength for all chunks. */
 	geo->ecc_strength = get_ecc_strength(this);
@@ -861,47 +735,6 @@
 	return err;
 }
 
-<<<<<<< HEAD
-	if (requirements->strength > 0 && requirements->step_size > 0) {
-		if (mtd->oobsize > 1024
-		    || requirements->step_size < mtd->oobsize)
-			return set_geometry_for_large_oob(this);
-		else
-			return set_geometry_by_ecc_info(this,
-						requirements->strength,
-						requirements->step_size);
-	}
-=======
-int bch_create_debugfs(struct gpmi_nand_data *this)
-{
-	struct bch_geometry *bch_geo = &this->bch_geometry;
-	struct dentry *dbg_root;
->>>>>>> 29549c70
-
-	dbg_root = debugfs_create_dir("gpmi-nand", NULL);
-	if (!dbg_root) {
-		dev_err(this->dev, "failed to create debug directory\n");
-		return -EINVAL;
-	}
-
-	dbg_bch_geo.data = (void *)bch_geo;
-	dbg_bch_geo.size = sizeof(struct bch_geometry);
-	if (!debugfs_create_blob("bch_geometry", S_IRUGO,
-				dbg_root, &dbg_bch_geo)) {
-		dev_err(this->dev, "failed to create debug bch geometry\n");
-		return -EINVAL;
-	}
-
-	/* create raw mode flag */
-	if (!debugfs_create_file("raw_mode", S_IRUGO,
-				dbg_root, NULL, NULL)) {
-		dev_err(this->dev, "failed to create raw mode flag\n");
-		return -EINVAL;
-	}
-
-	return 0;
-}
-
 int bch_create_debugfs(struct gpmi_nand_data *this)
 {
 	struct bch_geometry *bch_geo = &this->bch_geometry;
@@ -1188,14 +1021,9 @@
 	if (IS_ERR(sdr))
 		return PTR_ERR(sdr);
 
-<<<<<<< HEAD
-	/* Only MX6 GPMI controller can reach EDO timings */
-	if (sdr->tRC_min <= 25000 && !(GPMI_IS_MX6(this) || GPMI_IS_MX8(this)))
-=======
 	/* Only MX28/MX6 GPMI controller can reach EDO timings */
 	if (sdr->tRC_min <= 25000 && !GPMI_IS_MX28(this) &&
 	    !(GPMI_IS_MX6(this) || GPMI_IS_MX8(this)))
->>>>>>> 29549c70
 		return -ENOTSUPP;
 
 	/* Stop here if this call was just a check */
@@ -1250,11 +1078,7 @@
 	 * we are passed in exec_op. Calculate the data length from it.
 	 */
 	if (this->bch)
-<<<<<<< HEAD
-		return ALIGN_DOWN(raw_len, this->bch_geometry.ecc_chunkn_size);
-=======
 		return ALIGN_DOWN(raw_len, this->bch_geometry.eccn_chunk_size);
->>>>>>> 29549c70
 	else
 		return raw_len;
 }
@@ -1512,18 +1336,6 @@
 		r->clock[i] = clk;
 	}
 
-<<<<<<< HEAD
-	if (GPMI_IS_MX6(this) || GPMI_IS_MX8(this))
-		/*
-		 * Set the default value for the gpmi clock.
-		 *
-		 * If you want to use the ONFI nand which is in the
-		 * Synchronous Mode, you should change the clock as you need.
-		 */
-		clk_set_rate(r->clock[0], 22000000);
-
-=======
->>>>>>> 29549c70
 	return 0;
 
 err_clock:
@@ -1689,11 +1501,7 @@
 
 			/* Read ECC bytes into our internal raw_buffer */
 			offset = nfc_geo->metadata_size * 8;
-<<<<<<< HEAD
-			offset += ((8 * nfc_geo->ecc_chunkn_size) + eccbits) * (i + 1);
-=======
 			offset += ((8 * nfc_geo->eccn_chunk_size) + eccbits) * (i + 1);
->>>>>>> 29549c70
 			offset -= eccbits;
 			bitoffset = offset % 8;
 			eccbytes = DIV_ROUND_UP(offset + eccbits, 8);
@@ -1730,26 +1538,16 @@
 			if (i == 0) {
 				/* The first block includes metadata */
 				flips = nand_check_erased_ecc_chunk(
-<<<<<<< HEAD
-						buf + i * nfc_geo->ecc_chunkn_size,
-						nfc_geo->ecc_chunkn_size,
-=======
 						buf + i * nfc_geo->eccn_chunk_size,
 						nfc_geo->eccn_chunk_size,
->>>>>>> 29549c70
 						eccbuf, eccbytes,
 						this->auxiliary_virt,
 						nfc_geo->metadata_size,
 						nfc_geo->ecc_strength);
 			} else {
 				flips = nand_check_erased_ecc_chunk(
-<<<<<<< HEAD
-						buf + i * nfc_geo->ecc_chunkn_size,
-						nfc_geo->ecc_chunkn_size,
-=======
 						buf + i * nfc_geo->eccn_chunk_size,
 						nfc_geo->eccn_chunk_size,
->>>>>>> 29549c70
 						eccbuf, eccbytes,
 						NULL, 0,
 						nfc_geo->ecc_strength);
@@ -1778,13 +1576,8 @@
 	struct bch_geometry *geo = &this->bch_geometry;
 	unsigned int ecc_strength = geo->ecc_strength >> 1;
 	unsigned int gf_len = geo->gf_len;
-<<<<<<< HEAD
-	unsigned int block0_size = geo->ecc_chunk0_size;
-	unsigned int blockn_size = geo->ecc_chunkn_size;
-=======
 	unsigned int block0_size = geo->ecc0_chunk_size;
 	unsigned int blockn_size = geo->eccn_chunk_size;
->>>>>>> 29549c70
 
 	this->bch_flashlayout0 =
 		BF_BCH_FLASH0LAYOUT0_NBLOCKS(geo->ecc_chunk_count - 1) |
@@ -1884,11 +1677,7 @@
 	 * if there is an ECC dedicate for meta:
 	 * - need to add an extra ECC size when calculating col and page_size,
 	 *   if the meta size is NOT zero.
-<<<<<<< HEAD
-	 * - chunk0 size need to set to the same size as other chunks,
-=======
 	 * - ecc0_chunk size need to set to the same size as other chunks,
->>>>>>> 29549c70
 	 *   if the meta size is zero.
 	 */
 
@@ -1909,40 +1698,24 @@
 
 	if (geo->ecc_for_meta && meta)
 		page_size = meta + ecc_parity_size
-<<<<<<< HEAD
-			+ (size + ecc_parity_size) * n;
-=======
 			    + (size + ecc_parity_size) * n;
->>>>>>> 29549c70
 	else
 		page_size = meta + (size + ecc_parity_size) * n;
 
 	ecc_strength = geo->ecc_strength >> 1;
 
 	this->bch_flashlayout0 = BF_BCH_FLASH0LAYOUT0_NBLOCKS(
-<<<<<<< HEAD
-		(geo->ecc_for_meta ? n: n - 1)) |
-=======
 		(geo->ecc_for_meta ? n : n - 1)) |
->>>>>>> 29549c70
 		BF_BCH_FLASH0LAYOUT0_META_SIZE(meta) |
 		BF_BCH_FLASH0LAYOUT0_ECC0(ecc_strength, this) |
 		BF_BCH_FLASH0LAYOUT0_GF(geo->gf_len, this) |
 		BF_BCH_FLASH0LAYOUT0_DATA0_SIZE((geo->ecc_for_meta ?
-<<<<<<< HEAD
-		0: geo->ecc_chunk0_size), this);
-=======
 		0 : geo->ecc0_chunk_size), this);
->>>>>>> 29549c70
 
 	this->bch_flashlayout1 = BF_BCH_FLASH0LAYOUT1_PAGE_SIZE(page_size) |
 		BF_BCH_FLASH0LAYOUT1_ECCN(ecc_strength, this) |
 		BF_BCH_FLASH0LAYOUT1_GF(geo->gf_len, this) |
-<<<<<<< HEAD
-		BF_BCH_FLASH0LAYOUT1_DATAN_SIZE(geo->ecc_chunkn_size, this);
-=======
 		BF_BCH_FLASH0LAYOUT1_DATAN_SIZE(geo->eccn_chunk_size, this);
->>>>>>> 29549c70
 
 	this->bch = true;
 
@@ -2111,11 +1884,7 @@
 	struct mtd_info *mtd = nand_to_mtd(chip);
 	struct gpmi_nand_data *this = nand_get_controller_data(chip);
 	struct bch_geometry *nfc_geo = &this->bch_geometry;
-<<<<<<< HEAD
-	int eccsize = nfc_geo->ecc_chunkn_size;
-=======
 	int eccsize = nfc_geo->eccn_chunk_size;
->>>>>>> 29549c70
 	int eccbits = nfc_geo->ecc_strength * nfc_geo->gf_len;
 	u8 *tmp_buf = this->raw_buffer;
 	size_t src_bit_off;
@@ -2200,11 +1969,7 @@
 	struct mtd_info *mtd = nand_to_mtd(chip);
 	struct gpmi_nand_data *this = nand_get_controller_data(chip);
 	struct bch_geometry *nfc_geo = &this->bch_geometry;
-<<<<<<< HEAD
-	int eccsize = nfc_geo->ecc_chunkn_size;
-=======
 	int eccsize = nfc_geo->eccn_chunk_size;
->>>>>>> 29549c70
 	int eccbits = nfc_geo->ecc_strength * nfc_geo->gf_len;
 	u8 *tmp_buf = this->raw_buffer;
 	uint8_t *oob = chip->oob_poi;
@@ -2583,11 +2348,7 @@
 	ecc->read_oob_raw = gpmi_ecc_read_oob_raw;
 	ecc->write_oob_raw = gpmi_ecc_write_oob_raw;
 	ecc->engine_type = NAND_ECC_ENGINE_TYPE_ON_HOST;
-<<<<<<< HEAD
-	ecc->size	= bch_geo->ecc_chunkn_size;
-=======
 	ecc->size	= bch_geo->eccn_chunk_size;
->>>>>>> 29549c70
 	ecc->strength	= bch_geo->ecc_strength;
 	mtd_set_ooblayout(mtd, &gpmi_ooblayout_ops);
 
@@ -3154,12 +2915,9 @@
 		return ret;
 	}
 
-<<<<<<< HEAD
 	/* Some NAND chips, like Micron, require a reset after power-up */
 	nand_reset(chip, 0);
 
-=======
->>>>>>> 29549c70
 	/* re-apply the timing setting */
 	this->hw.must_apply_timings = true;
 
