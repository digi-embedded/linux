// SPDX-License-Identifier: GPL-2.0
/*
 * Silvaco dual-role I3C master driver
 *
 * Copyright (C) 2020 Silvaco
 * Author: Miquel RAYNAL <miquel.raynal@bootlin.com>
 * Based on a work from: Conor Culhane <conor.culhane@silvaco.com>
 */

#include <linux/bitfield.h>
#include <linux/clk.h>
#include <linux/completion.h>
#include <linux/errno.h>
#include <linux/i3c/master.h>
#include <linux/interrupt.h>
#include <linux/iopoll.h>
#include <linux/list.h>
#include <linux/module.h>
#include <linux/of.h>
#include <linux/pinctrl/consumer.h>
#include <linux/platform_device.h>
#include <linux/pm_runtime.h>

/* Master Mode Registers */
#define SVC_I3C_MCONFIG      0x000
#define   SVC_I3C_MCONFIG_MASTER_EN BIT(0)
#define   SVC_I3C_MCONFIG_DISTO(x) FIELD_PREP(BIT(3), (x))
#define   SVC_I3C_MCONFIG_HKEEP(x) FIELD_PREP(GENMASK(5, 4), (x))
#define   SVC_I3C_MCONFIG_ODSTOP(x) FIELD_PREP(BIT(6), (x))
#define   SVC_I3C_MCONFIG_PPBAUD(x) FIELD_PREP(GENMASK(11, 8), (x))
#define   SVC_I3C_MCONFIG_PPLOW(x) FIELD_PREP(GENMASK(15, 12), (x))
#define   SVC_I3C_MCONFIG_ODBAUD(x) FIELD_PREP(GENMASK(23, 16), (x))
#define   SVC_I3C_MCONFIG_ODHPP(x) FIELD_PREP(BIT(24), (x))
#define   SVC_I3C_MCONFIG_SKEW(x) FIELD_PREP(GENMASK(27, 25), (x))
#define   SVC_I3C_MCONFIG_I2CBAUD(x) FIELD_PREP(GENMASK(31, 28), (x))

#define SVC_I3C_MCTRL        0x084
#define   SVC_I3C_MCTRL_REQUEST_MASK GENMASK(2, 0)
#define   SVC_I3C_MCTRL_REQUEST_NONE 0
#define   SVC_I3C_MCTRL_REQUEST_START_ADDR 1
#define   SVC_I3C_MCTRL_REQUEST_STOP 2
#define   SVC_I3C_MCTRL_REQUEST_IBI_ACKNACK 3
#define   SVC_I3C_MCTRL_REQUEST_PROC_DAA 4
#define   SVC_I3C_MCTRL_REQUEST_AUTO_IBI 7
#define   SVC_I3C_MCTRL_TYPE_I3C 0
#define   SVC_I3C_MCTRL_TYPE_I2C BIT(4)
#define   SVC_I3C_MCTRL_IBIRESP_AUTO 0
#define   SVC_I3C_MCTRL_IBIRESP_ACK_WITHOUT_BYTE 0
#define   SVC_I3C_MCTRL_IBIRESP_ACK_WITH_BYTE BIT(7)
#define   SVC_I3C_MCTRL_IBIRESP_NACK BIT(6)
#define   SVC_I3C_MCTRL_IBIRESP_MANUAL GENMASK(7, 6)
#define   SVC_I3C_MCTRL_DIR(x) FIELD_PREP(BIT(8), (x))
#define   SVC_I3C_MCTRL_DIR_WRITE 0
#define   SVC_I3C_MCTRL_DIR_READ 1
#define   SVC_I3C_MCTRL_ADDR(x) FIELD_PREP(GENMASK(15, 9), (x))
#define   SVC_I3C_MCTRL_RDTERM(x) FIELD_PREP(GENMASK(23, 16), (x))

#define SVC_I3C_MSTATUS      0x088
#define   SVC_I3C_MSTATUS_STATE(x) FIELD_GET(GENMASK(2, 0), (x))
#define   SVC_I3C_MSTATUS_STATE_DAA(x) (SVC_I3C_MSTATUS_STATE(x) == 5)
#define   SVC_I3C_MSTATUS_STATE_IDLE(x) (SVC_I3C_MSTATUS_STATE(x) == 0)
#define   SVC_I3C_MSTATUS_BETWEEN(x) FIELD_GET(BIT(4), (x))
#define   SVC_I3C_MSTATUS_NACKED(x) FIELD_GET(BIT(5), (x))
#define   SVC_I3C_MSTATUS_IBITYPE(x) FIELD_GET(GENMASK(7, 6), (x))
#define   SVC_I3C_MSTATUS_IBITYPE_IBI 1
#define   SVC_I3C_MSTATUS_IBITYPE_MASTER_REQUEST 2
#define   SVC_I3C_MSTATUS_IBITYPE_HOT_JOIN 3
#define   SVC_I3C_MINT_SLVSTART BIT(8)
#define   SVC_I3C_MINT_MCTRLDONE BIT(9)
#define   SVC_I3C_MINT_COMPLETE BIT(10)
#define   SVC_I3C_MINT_RXPEND BIT(11)
#define   SVC_I3C_MINT_TXNOTFULL BIT(12)
#define   SVC_I3C_MINT_IBIWON BIT(13)
#define   SVC_I3C_MINT_ERRWARN BIT(15)
#define   SVC_I3C_MSTATUS_SLVSTART(x) FIELD_GET(SVC_I3C_MINT_SLVSTART, (x))
#define   SVC_I3C_MSTATUS_MCTRLDONE(x) FIELD_GET(SVC_I3C_MINT_MCTRLDONE, (x))
#define   SVC_I3C_MSTATUS_COMPLETE(x) FIELD_GET(SVC_I3C_MINT_COMPLETE, (x))
#define   SVC_I3C_MSTATUS_RXPEND(x) FIELD_GET(SVC_I3C_MINT_RXPEND, (x))
#define   SVC_I3C_MSTATUS_TXNOTFULL(x) FIELD_GET(SVC_I3C_MINT_TXNOTFULL, (x))
#define   SVC_I3C_MSTATUS_IBIWON(x) FIELD_GET(SVC_I3C_MINT_IBIWON, (x))
#define   SVC_I3C_MSTATUS_ERRWARN(x) FIELD_GET(SVC_I3C_MINT_ERRWARN, (x))
#define   SVC_I3C_MSTATUS_IBIADDR(x) FIELD_GET(GENMASK(30, 24), (x))

#define SVC_I3C_IBIRULES     0x08C
#define   SVC_I3C_IBIRULES_ADDR(slot, addr) FIELD_PREP(GENMASK(29, 0), \
						       ((addr) & 0x3F) << ((slot) * 6))
#define   SVC_I3C_IBIRULES_ADDRS 5
#define   SVC_I3C_IBIRULES_MSB0 BIT(30)
#define   SVC_I3C_IBIRULES_NOBYTE BIT(31)
#define   SVC_I3C_IBIRULES_MANDBYTE 0
#define SVC_I3C_MINTSET      0x090
#define SVC_I3C_MINTCLR      0x094
#define SVC_I3C_MINTMASKED   0x098
#define SVC_I3C_MERRWARN     0x09C
#define   SVC_I3C_MERRWARN_NACK BIT(2)
#define SVC_I3C_MDMACTRL     0x0A0
#define SVC_I3C_MDATACTRL    0x0AC
#define   SVC_I3C_MDATACTRL_FLUSHTB BIT(0)
#define   SVC_I3C_MDATACTRL_FLUSHRB BIT(1)
#define   SVC_I3C_MDATACTRL_UNLOCK_TRIG BIT(3)
#define   SVC_I3C_MDATACTRL_TXTRIG_FIFO_NOT_FULL GENMASK(5, 4)
#define   SVC_I3C_MDATACTRL_RXTRIG_FIFO_NOT_EMPTY 0
#define   SVC_I3C_MDATACTRL_RXCOUNT(x) FIELD_GET(GENMASK(28, 24), (x))
#define   SVC_I3C_MDATACTRL_TXFULL BIT(30)
#define   SVC_I3C_MDATACTRL_RXEMPTY BIT(31)

#define SVC_I3C_MWDATAB      0x0B0
#define   SVC_I3C_MWDATAB_END BIT(8)

#define SVC_I3C_MWDATABE     0x0B4
#define SVC_I3C_MWDATAH      0x0B8
#define SVC_I3C_MWDATAHE     0x0BC
#define SVC_I3C_MRDATAB      0x0C0
#define SVC_I3C_MRDATAH      0x0C8
#define SVC_I3C_MWMSG_SDR    0x0D0
#define SVC_I3C_MRMSG_SDR    0x0D4
#define SVC_I3C_MWMSG_DDR    0x0D8
#define SVC_I3C_MRMSG_DDR    0x0DC

#define SVC_I3C_MDYNADDR     0x0E4
#define   SVC_MDYNADDR_VALID BIT(0)
#define   SVC_MDYNADDR_ADDR(x) FIELD_PREP(GENMASK(7, 1), (x))

#define SVC_I3C_MAX_DEVS 32
#define SVC_I3C_PM_TIMEOUT_MS 1000

/* This parameter depends on the implementation and may be tuned */
#define SVC_I3C_FIFO_SIZE 16

struct svc_i3c_cmd {
	u8 addr;
	bool rnw;
	u8 *in;
	const void *out;
	unsigned int len;
	unsigned int read_len;
	bool continued;
};

struct svc_i3c_xfer {
	struct list_head node;
	struct completion comp;
	int ret;
	unsigned int type;
	unsigned int ncmds;
	struct svc_i3c_cmd cmds[];
};

struct svc_i3c_regs_save {
	u32 mconfig;
	u32 mdynaddr;
};

/**
 * struct svc_i3c_master - Silvaco I3C Master structure
 * @base: I3C master controller
 * @dev: Corresponding device
 * @regs: Memory mapping
 * @free_slots: Bit array of available slots
 * @addrs: Array containing the dynamic addresses of each attached device
 * @descs: Array of descriptors, one per attached device
 * @hj_work: Hot-join work
 * @ibi_work: IBI work
 * @irq: Main interrupt
 * @pclk: System clock
 * @fclk: Fast clock (bus)
 * @sclk: Slow clock (other events)
 * @xferqueue: Transfer queue structure
 * @xferqueue.list: List member
 * @xferqueue.cur: Current ongoing transfer
 * @xferqueue.lock: Queue lock
 * @ibi: IBI structure
 * @ibi.num_slots: Number of slots available in @ibi.slots
 * @ibi.slots: Available IBI slots
 * @ibi.tbq_slot: To be queued IBI slot
 * @ibi.lock: IBI lock
 */
struct svc_i3c_master {
	struct i3c_master_controller base;
	struct device *dev;
	void __iomem *regs;
	struct svc_i3c_regs_save saved_regs;
	u32 free_slots;
	u8 addrs[SVC_I3C_MAX_DEVS];
	struct i3c_dev_desc *descs[SVC_I3C_MAX_DEVS];
	struct work_struct hj_work;
	struct work_struct ibi_work;
	int irq;
	struct clk *pclk;
	struct clk *fclk;
	struct clk *sclk;
	struct {
		struct list_head list;
		struct svc_i3c_xfer *cur;
		/* Prevent races between transfers */
		spinlock_t lock;
	} xferqueue;
	struct {
		unsigned int num_slots;
		struct i3c_dev_desc **slots;
		struct i3c_ibi_slot *tbq_slot;
		/* Prevent races within IBI handlers */
		spinlock_t lock;
	} ibi;
};

/**
 * struct svc_i3c_i2c_dev_data - Device specific data
 * @index: Index in the master tables corresponding to this device
 * @ibi: IBI slot index in the master structure
 * @ibi_pool: IBI pool associated to this device
 */
struct svc_i3c_i2c_dev_data {
	u8 index;
	int ibi;
	struct i3c_generic_ibi_pool *ibi_pool;
};

static bool svc_i3c_master_error(struct svc_i3c_master *master)
{
	u32 mstatus, merrwarn;

	mstatus = readl(master->regs + SVC_I3C_MSTATUS);
	if (SVC_I3C_MSTATUS_ERRWARN(mstatus)) {
		merrwarn = readl(master->regs + SVC_I3C_MERRWARN);
		writel(merrwarn, master->regs + SVC_I3C_MERRWARN);
		dev_err(master->dev,
			"Error condition: MSTATUS 0x%08x, MERRWARN 0x%08x\n",
			mstatus, merrwarn);

		return true;
	}

	return false;
}

static void svc_i3c_master_enable_interrupts(struct svc_i3c_master *master, u32 mask)
{
	writel(mask, master->regs + SVC_I3C_MINTSET);
}

static void svc_i3c_master_disable_interrupts(struct svc_i3c_master *master)
{
	u32 mask = readl(master->regs + SVC_I3C_MINTSET);

	writel(mask, master->regs + SVC_I3C_MINTCLR);
}

static void svc_i3c_master_clear_merrwarn(struct svc_i3c_master *master)
{
	/* Clear pending warnings */
	writel(readl(master->regs + SVC_I3C_MERRWARN),
	       master->regs + SVC_I3C_MERRWARN);
}

static void svc_i3c_master_flush_fifo(struct svc_i3c_master *master)
{
	/* Flush FIFOs */
	writel(SVC_I3C_MDATACTRL_FLUSHTB | SVC_I3C_MDATACTRL_FLUSHRB,
	       master->regs + SVC_I3C_MDATACTRL);
}

static void svc_i3c_master_reset_fifo_trigger(struct svc_i3c_master *master)
{
	u32 reg;

	/* Set RX and TX tigger levels, flush FIFOs */
	reg = SVC_I3C_MDATACTRL_FLUSHTB |
	      SVC_I3C_MDATACTRL_FLUSHRB |
	      SVC_I3C_MDATACTRL_UNLOCK_TRIG |
	      SVC_I3C_MDATACTRL_TXTRIG_FIFO_NOT_FULL |
	      SVC_I3C_MDATACTRL_RXTRIG_FIFO_NOT_EMPTY;
	writel(reg, master->regs + SVC_I3C_MDATACTRL);
}

static void svc_i3c_master_reset(struct svc_i3c_master *master)
{
	svc_i3c_master_clear_merrwarn(master);
	svc_i3c_master_reset_fifo_trigger(master);
	svc_i3c_master_disable_interrupts(master);
}

static inline struct svc_i3c_master *
to_svc_i3c_master(struct i3c_master_controller *master)
{
	return container_of(master, struct svc_i3c_master, base);
}

static void svc_i3c_master_hj_work(struct work_struct *work)
{
	struct svc_i3c_master *master;

	master = container_of(work, struct svc_i3c_master, hj_work);
	i3c_master_do_daa(&master->base);
}

static struct i3c_dev_desc *
svc_i3c_master_dev_from_addr(struct svc_i3c_master *master,
			     unsigned int ibiaddr)
{
	int i;

	for (i = 0; i < SVC_I3C_MAX_DEVS; i++)
		if (master->addrs[i] == ibiaddr)
			break;

	if (i == SVC_I3C_MAX_DEVS)
		return NULL;

	return master->descs[i];
}

static void svc_i3c_master_emit_stop(struct svc_i3c_master *master)
{
	writel(SVC_I3C_MCTRL_REQUEST_STOP, master->regs + SVC_I3C_MCTRL);

	/*
	 * This delay is necessary after the emission of a stop, otherwise eg.
	 * repeating IBIs do not get detected. There is a note in the manual
	 * about it, stating that the stop condition might not be settled
	 * correctly if a start condition follows too rapidly.
	 */
	udelay(1);
}

static int svc_i3c_master_handle_ibi(struct svc_i3c_master *master,
				     struct i3c_dev_desc *dev)
{
	struct svc_i3c_i2c_dev_data *data = i3c_dev_get_master_data(dev);
	struct i3c_ibi_slot *slot;
	unsigned int count;
	u32 mdatactrl;
	u8 *buf;

	slot = i3c_generic_ibi_get_free_slot(data->ibi_pool);
	if (!slot)
		return -ENOSPC;

	slot->len = 0;
	buf = slot->data;

	while (SVC_I3C_MSTATUS_RXPEND(readl(master->regs + SVC_I3C_MSTATUS))  &&
	       slot->len < SVC_I3C_FIFO_SIZE) {
		mdatactrl = readl(master->regs + SVC_I3C_MDATACTRL);
		count = SVC_I3C_MDATACTRL_RXCOUNT(mdatactrl);
		readsl(master->regs + SVC_I3C_MRDATAB, buf, count);
		slot->len += count;
		buf += count;
	}

	master->ibi.tbq_slot = slot;

	return 0;
}

static void svc_i3c_master_ack_ibi(struct svc_i3c_master *master,
				   bool mandatory_byte)
{
	unsigned int ibi_ack_nack;

	ibi_ack_nack = SVC_I3C_MCTRL_REQUEST_IBI_ACKNACK;
	if (mandatory_byte)
		ibi_ack_nack |= SVC_I3C_MCTRL_IBIRESP_ACK_WITH_BYTE;
	else
		ibi_ack_nack |= SVC_I3C_MCTRL_IBIRESP_ACK_WITHOUT_BYTE;

	writel(ibi_ack_nack, master->regs + SVC_I3C_MCTRL);
}

static void svc_i3c_master_nack_ibi(struct svc_i3c_master *master)
{
	writel(SVC_I3C_MCTRL_REQUEST_IBI_ACKNACK |
	       SVC_I3C_MCTRL_IBIRESP_NACK,
	       master->regs + SVC_I3C_MCTRL);
}

static void svc_i3c_master_ibi_work(struct work_struct *work)
{
	struct svc_i3c_master *master = container_of(work, struct svc_i3c_master, ibi_work);
	struct svc_i3c_i2c_dev_data *data;
	unsigned int ibitype, ibiaddr;
	struct i3c_dev_desc *dev;
	u32 status, val;
	int ret;

	/* Acknowledge the incoming interrupt with the AUTOIBI mechanism */
	writel(SVC_I3C_MCTRL_REQUEST_AUTO_IBI |
	       SVC_I3C_MCTRL_IBIRESP_AUTO,
	       master->regs + SVC_I3C_MCTRL);

	/* Wait for IBIWON, should take approximately 100us */
	ret = readl_relaxed_poll_timeout(master->regs + SVC_I3C_MSTATUS, val,
					 SVC_I3C_MSTATUS_IBIWON(val), 0, 1000);
	if (ret) {
		dev_err(master->dev, "Timeout when polling for IBIWON\n");
		goto reenable_ibis;
	}

	/* Clear the interrupt status */
	writel(SVC_I3C_MINT_IBIWON, master->regs + SVC_I3C_MSTATUS);

	status = readl(master->regs + SVC_I3C_MSTATUS);
	ibitype = SVC_I3C_MSTATUS_IBITYPE(status);
	ibiaddr = SVC_I3C_MSTATUS_IBIADDR(status);

	/* Handle the critical responses to IBI's */
	switch (ibitype) {
	case SVC_I3C_MSTATUS_IBITYPE_IBI:
		dev = svc_i3c_master_dev_from_addr(master, ibiaddr);
		if (!dev)
			svc_i3c_master_nack_ibi(master);
		else
			svc_i3c_master_handle_ibi(master, dev);
		break;
	case SVC_I3C_MSTATUS_IBITYPE_HOT_JOIN:
		svc_i3c_master_ack_ibi(master, false);
		break;
	case SVC_I3C_MSTATUS_IBITYPE_MASTER_REQUEST:
		svc_i3c_master_nack_ibi(master);
		break;
	default:
		break;
	}

	/*
	 * If an error happened, we probably got interrupted and the exchange
	 * timedout. In this case we just drop everything, emit a stop and wait
	 * for the slave to interrupt again.
	 */
	if (svc_i3c_master_error(master)) {
		if (master->ibi.tbq_slot) {
			data = i3c_dev_get_master_data(dev);
			i3c_generic_ibi_recycle_slot(data->ibi_pool,
						     master->ibi.tbq_slot);
			master->ibi.tbq_slot = NULL;
		}

		svc_i3c_master_emit_stop(master);

		goto reenable_ibis;
	}

	/* Handle the non critical tasks */
	switch (ibitype) {
	case SVC_I3C_MSTATUS_IBITYPE_IBI:
		if (dev) {
			i3c_master_queue_ibi(dev, master->ibi.tbq_slot);
			master->ibi.tbq_slot = NULL;
		}
		svc_i3c_master_emit_stop(master);
		break;
	case SVC_I3C_MSTATUS_IBITYPE_HOT_JOIN:
		queue_work(master->base.wq, &master->hj_work);
		break;
	case SVC_I3C_MSTATUS_IBITYPE_MASTER_REQUEST:
	default:
		break;
	}

reenable_ibis:
	svc_i3c_master_enable_interrupts(master, SVC_I3C_MINT_SLVSTART);
}

static irqreturn_t svc_i3c_master_irq_handler(int irq, void *dev_id)
{
	struct svc_i3c_master *master = (struct svc_i3c_master *)dev_id;
	u32 active = readl(master->regs + SVC_I3C_MINTMASKED);

	if (!SVC_I3C_MSTATUS_SLVSTART(active))
		return IRQ_NONE;

	/* Clear the interrupt status */
	writel(SVC_I3C_MINT_SLVSTART, master->regs + SVC_I3C_MSTATUS);

	svc_i3c_master_disable_interrupts(master);

	/* Handle the interrupt in a non atomic context */
	queue_work(master->base.wq, &master->ibi_work);

	return IRQ_HANDLED;
}

static int svc_i3c_master_bus_init(struct i3c_master_controller *m)
{
	struct svc_i3c_master *master = to_svc_i3c_master(m);
	struct i3c_bus *bus = i3c_master_get_bus(m);
	struct i3c_device_info info = {};
	unsigned long fclk_rate, fclk_period_ns;
	unsigned int high_period_ns, od_low_period_ns;
	u32 ppbaud, pplow, odhpp, odbaud, odstop, i2cbaud, reg;
	int ret;

	ret = pm_runtime_resume_and_get(master->dev);
	if (ret < 0) {
		dev_err(master->dev,
			"<%s> cannot resume i3c bus master, err: %d\n",
			__func__, ret);
		return ret;
	}

	/* Timings derivation */
	fclk_rate = clk_get_rate(master->fclk);
	if (!fclk_rate) {
		ret = -EINVAL;
		goto rpm_out;
	}

	fclk_period_ns = DIV_ROUND_UP(1000000000, fclk_rate);

	/*
	 * Using I3C Push-Pull mode, target is 12.5MHz/80ns period.
	 * Simplest configuration is using a 50% duty-cycle of 40ns.
	 */
	ppbaud = DIV_ROUND_UP(40, fclk_period_ns) - 1;
	pplow = 0;

	/*
	 * Using I3C Open-Drain mode, target is 4.17MHz/240ns with a
	 * duty-cycle tuned so that high levels are filetered out by
	 * the 50ns filter (target being 40ns).
	 */
	odhpp = 1;
	high_period_ns = (ppbaud + 1) * fclk_period_ns;
	odbaud = DIV_ROUND_UP(240 - high_period_ns, high_period_ns) - 1;
	od_low_period_ns = (odbaud + 1) * high_period_ns;

	switch (bus->mode) {
	case I3C_BUS_MODE_PURE:
		i2cbaud = 0;
		odstop = 0;
		break;
	case I3C_BUS_MODE_MIXED_FAST:
	case I3C_BUS_MODE_MIXED_LIMITED:
		/*
		 * Using I2C Fm+ mode, target is 1MHz/1000ns, the difference
		 * between the high and low period does not really matter.
		 */
		i2cbaud = DIV_ROUND_UP(1000, od_low_period_ns) - 2;
		odstop = 1;
		break;
	case I3C_BUS_MODE_MIXED_SLOW:
		/*
		 * Using I2C Fm mode, target is 0.4MHz/2500ns, with the same
		 * constraints as the FM+ mode.
		 */
		i2cbaud = DIV_ROUND_UP(2500, od_low_period_ns) - 2;
		odstop = 1;
		break;
	default:
		goto rpm_out;
	}

	reg = SVC_I3C_MCONFIG_MASTER_EN |
	      SVC_I3C_MCONFIG_DISTO(0) |
	      SVC_I3C_MCONFIG_HKEEP(0) |
	      SVC_I3C_MCONFIG_ODSTOP(odstop) |
	      SVC_I3C_MCONFIG_PPBAUD(ppbaud) |
	      SVC_I3C_MCONFIG_PPLOW(pplow) |
	      SVC_I3C_MCONFIG_ODBAUD(odbaud) |
	      SVC_I3C_MCONFIG_ODHPP(odhpp) |
	      SVC_I3C_MCONFIG_SKEW(0) |
	      SVC_I3C_MCONFIG_I2CBAUD(i2cbaud);
	writel(reg, master->regs + SVC_I3C_MCONFIG);

	/* Master core's registration */
	ret = i3c_master_get_free_addr(m, 0);
	if (ret < 0)
		goto rpm_out;

	info.dyn_addr = ret;

	writel(SVC_MDYNADDR_VALID | SVC_MDYNADDR_ADDR(info.dyn_addr),
	       master->regs + SVC_I3C_MDYNADDR);

	ret = i3c_master_set_info(&master->base, &info);
	if (ret)
		goto rpm_out;

rpm_out:
	pm_runtime_mark_last_busy(master->dev);
	pm_runtime_put_autosuspend(master->dev);

	return ret;
}

static void svc_i3c_master_bus_cleanup(struct i3c_master_controller *m)
{
	struct svc_i3c_master *master = to_svc_i3c_master(m);
	int ret;

	ret = pm_runtime_resume_and_get(master->dev);
	if (ret < 0) {
		dev_err(master->dev, "<%s> Cannot get runtime PM.\n", __func__);
		return;
	}

	svc_i3c_master_disable_interrupts(master);

	/* Disable master */
	writel(0, master->regs + SVC_I3C_MCONFIG);

	pm_runtime_mark_last_busy(master->dev);
	pm_runtime_put_autosuspend(master->dev);
}

static int svc_i3c_master_reserve_slot(struct svc_i3c_master *master)
{
	unsigned int slot;

	if (!(master->free_slots & GENMASK(SVC_I3C_MAX_DEVS - 1, 0)))
		return -ENOSPC;

	slot = ffs(master->free_slots) - 1;

	master->free_slots &= ~BIT(slot);

	return slot;
}

static void svc_i3c_master_release_slot(struct svc_i3c_master *master,
					unsigned int slot)
{
	master->free_slots |= BIT(slot);
}

static int svc_i3c_master_attach_i3c_dev(struct i3c_dev_desc *dev)
{
	struct i3c_master_controller *m = i3c_dev_get_master(dev);
	struct svc_i3c_master *master = to_svc_i3c_master(m);
	struct svc_i3c_i2c_dev_data *data;
	int slot;

	slot = svc_i3c_master_reserve_slot(master);
	if (slot < 0)
		return slot;

	data = kzalloc(sizeof(*data), GFP_KERNEL);
	if (!data) {
		svc_i3c_master_release_slot(master, slot);
		return -ENOMEM;
	}

	data->ibi = -1;
	data->index = slot;
	master->addrs[slot] = dev->info.dyn_addr ? dev->info.dyn_addr :
						   dev->info.static_addr;
	master->descs[slot] = dev;

	i3c_dev_set_master_data(dev, data);

	return 0;
}

static int svc_i3c_master_reattach_i3c_dev(struct i3c_dev_desc *dev,
					   u8 old_dyn_addr)
{
	struct i3c_master_controller *m = i3c_dev_get_master(dev);
	struct svc_i3c_master *master = to_svc_i3c_master(m);
	struct svc_i3c_i2c_dev_data *data = i3c_dev_get_master_data(dev);

	master->addrs[data->index] = dev->info.dyn_addr ? dev->info.dyn_addr :
							  dev->info.static_addr;

	return 0;
}

static void svc_i3c_master_detach_i3c_dev(struct i3c_dev_desc *dev)
{
	struct svc_i3c_i2c_dev_data *data = i3c_dev_get_master_data(dev);
	struct i3c_master_controller *m = i3c_dev_get_master(dev);
	struct svc_i3c_master *master = to_svc_i3c_master(m);

	master->addrs[data->index] = 0;
	svc_i3c_master_release_slot(master, data->index);

	kfree(data);
}

static int svc_i3c_master_attach_i2c_dev(struct i2c_dev_desc *dev)
{
	struct i3c_master_controller *m = i2c_dev_get_master(dev);
	struct svc_i3c_master *master = to_svc_i3c_master(m);
	struct svc_i3c_i2c_dev_data *data;
	int slot;

	slot = svc_i3c_master_reserve_slot(master);
	if (slot < 0)
		return slot;

	data = kzalloc(sizeof(*data), GFP_KERNEL);
	if (!data) {
		svc_i3c_master_release_slot(master, slot);
		return -ENOMEM;
	}

	data->index = slot;
	master->addrs[slot] = dev->addr;

	i2c_dev_set_master_data(dev, data);

	return 0;
}

static void svc_i3c_master_detach_i2c_dev(struct i2c_dev_desc *dev)
{
	struct svc_i3c_i2c_dev_data *data = i2c_dev_get_master_data(dev);
	struct i3c_master_controller *m = i2c_dev_get_master(dev);
	struct svc_i3c_master *master = to_svc_i3c_master(m);

	svc_i3c_master_release_slot(master, data->index);

	kfree(data);
}

static int svc_i3c_master_readb(struct svc_i3c_master *master, u8 *dst,
				unsigned int len)
{
	int ret, i;
	u32 reg;

	for (i = 0; i < len; i++) {
		ret = readl_poll_timeout_atomic(master->regs + SVC_I3C_MSTATUS,
						reg,
						SVC_I3C_MSTATUS_RXPEND(reg),
						0, 1000);
		if (ret)
			return ret;

		dst[i] = readl(master->regs + SVC_I3C_MRDATAB);
	}

	return 0;
}

static int svc_i3c_master_do_daa_locked(struct svc_i3c_master *master,
					u8 *addrs, unsigned int *count)
{
	u64 prov_id[SVC_I3C_MAX_DEVS] = {}, nacking_prov_id = 0;
	unsigned int dev_nb = 0, last_addr = 0;
	u32 reg;
	int ret, i;

	while (true) {
		/* Enter/proceed with DAA */
		writel(SVC_I3C_MCTRL_REQUEST_PROC_DAA |
		       SVC_I3C_MCTRL_TYPE_I3C |
		       SVC_I3C_MCTRL_IBIRESP_NACK |
		       SVC_I3C_MCTRL_DIR(SVC_I3C_MCTRL_DIR_WRITE),
		       master->regs + SVC_I3C_MCTRL);

		/*
		 * Either one slave will send its ID, or the assignment process
		 * is done.
		 */
		ret = readl_poll_timeout_atomic(master->regs + SVC_I3C_MSTATUS,
						reg,
						SVC_I3C_MSTATUS_RXPEND(reg) |
						SVC_I3C_MSTATUS_MCTRLDONE(reg),
						1, 1000);
		if (ret)
			return ret;

		if (SVC_I3C_MSTATUS_RXPEND(reg)) {
			u8 data[6];

			/*
			 * We only care about the 48-bit provisional ID yet to
			 * be sure a device does not nack an address twice.
			 * Otherwise, we would just need to flush the RX FIFO.
			 */
			ret = svc_i3c_master_readb(master, data, 6);
			if (ret)
				return ret;

			for (i = 0; i < 6; i++)
				prov_id[dev_nb] |= (u64)(data[i]) << (8 * (5 - i));

			/* We do not care about the BCR and DCR yet */
			ret = svc_i3c_master_readb(master, data, 2);
			if (ret)
				return ret;
		} else if (SVC_I3C_MSTATUS_MCTRLDONE(reg)) {
			if (SVC_I3C_MSTATUS_STATE_IDLE(reg) &&
			    SVC_I3C_MSTATUS_COMPLETE(reg)) {
				/*
				 * All devices received and acked they dynamic
				 * address, this is the natural end of the DAA
				 * procedure.
				 */
				break;
			} else if (SVC_I3C_MSTATUS_NACKED(reg)) {
				/*
				 * A slave device nacked the address, this is
				 * allowed only once, DAA will be stopped and
				 * then resumed. The same device is supposed to
				 * answer again immediately and shall ack the
				 * address this time.
				 */
				if (prov_id[dev_nb] == nacking_prov_id)
					return -EIO;

				dev_nb--;
				nacking_prov_id = prov_id[dev_nb];
				svc_i3c_master_emit_stop(master);

				continue;
			} else {
				return -EIO;
			}
		}

		/* Wait for the slave to be ready to receive its address */
		ret = readl_poll_timeout_atomic(master->regs + SVC_I3C_MSTATUS,
						reg,
						SVC_I3C_MSTATUS_MCTRLDONE(reg) &&
						SVC_I3C_MSTATUS_STATE_DAA(reg) &&
						SVC_I3C_MSTATUS_BETWEEN(reg),
						0, 1000);
		if (ret)
			return ret;

		/* Give the slave device a suitable dynamic address */
		ret = i3c_master_get_free_addr(&master->base, last_addr + 1);
		if (ret < 0)
			return ret;

		addrs[dev_nb] = ret;
		dev_dbg(master->dev, "DAA: device %d assigned to 0x%02x\n",
			dev_nb, addrs[dev_nb]);

		writel(addrs[dev_nb], master->regs + SVC_I3C_MWDATAB);
		last_addr = addrs[dev_nb++];
	}

	*count = dev_nb;

	return 0;
}

static int svc_i3c_update_ibirules(struct svc_i3c_master *master)
{
	struct i3c_dev_desc *dev;
	u32 reg_mbyte = 0, reg_nobyte = SVC_I3C_IBIRULES_NOBYTE;
	unsigned int mbyte_addr_ok = 0, mbyte_addr_ko = 0, nobyte_addr_ok = 0,
		nobyte_addr_ko = 0;
	bool list_mbyte = false, list_nobyte = false;

	/* Create the IBIRULES register for both cases */
	i3c_bus_for_each_i3cdev(&master->base.bus, dev) {
		if (I3C_BCR_DEVICE_ROLE(dev->info.bcr) == I3C_BCR_I3C_MASTER)
			continue;

		if (dev->info.bcr & I3C_BCR_IBI_PAYLOAD) {
			reg_mbyte |= SVC_I3C_IBIRULES_ADDR(mbyte_addr_ok,
							   dev->info.dyn_addr);

			/* IBI rules cannot be applied to devices with MSb=1 */
			if (dev->info.dyn_addr & BIT(7))
				mbyte_addr_ko++;
			else
				mbyte_addr_ok++;
		} else {
			reg_nobyte |= SVC_I3C_IBIRULES_ADDR(nobyte_addr_ok,
							    dev->info.dyn_addr);

			/* IBI rules cannot be applied to devices with MSb=1 */
			if (dev->info.dyn_addr & BIT(7))
				nobyte_addr_ko++;
			else
				nobyte_addr_ok++;
		}
	}

	/* Device list cannot be handled by hardware */
	if (!mbyte_addr_ko && mbyte_addr_ok <= SVC_I3C_IBIRULES_ADDRS)
		list_mbyte = true;

	if (!nobyte_addr_ko && nobyte_addr_ok <= SVC_I3C_IBIRULES_ADDRS)
		list_nobyte = true;

	/* No list can be properly handled, return an error */
	if (!list_mbyte && !list_nobyte)
		return -ERANGE;

	/* Pick the first list that can be handled by hardware, randomly */
	if (list_mbyte)
		writel(reg_mbyte, master->regs + SVC_I3C_IBIRULES);
	else
		writel(reg_nobyte, master->regs + SVC_I3C_IBIRULES);

	return 0;
}

static int svc_i3c_master_do_daa(struct i3c_master_controller *m)
{
	struct svc_i3c_master *master = to_svc_i3c_master(m);
	u8 addrs[SVC_I3C_MAX_DEVS];
	unsigned long flags;
	unsigned int dev_nb;
	int ret, i;

	ret = pm_runtime_resume_and_get(master->dev);
	if (ret < 0) {
		dev_err(master->dev, "<%s> Cannot get runtime PM.\n", __func__);
		return ret;
	}

	spin_lock_irqsave(&master->xferqueue.lock, flags);
	ret = svc_i3c_master_do_daa_locked(master, addrs, &dev_nb);
	spin_unlock_irqrestore(&master->xferqueue.lock, flags);
	if (ret) {
		svc_i3c_master_emit_stop(master);
		svc_i3c_master_clear_merrwarn(master);
		goto rpm_out;
	}

	/* Register all devices who participated to the core */
	for (i = 0; i < dev_nb; i++) {
		ret = i3c_master_add_i3c_dev_locked(m, addrs[i]);
		if (ret)
			goto rpm_out;
	}

	/* Configure IBI auto-rules */
	ret = svc_i3c_update_ibirules(master);
	if (ret)
		dev_err(master->dev, "Cannot handle such a list of devices");

rpm_out:
	pm_runtime_mark_last_busy(master->dev);
	pm_runtime_put_autosuspend(master->dev);

	return ret;
}

static int svc_i3c_master_read(struct svc_i3c_master *master,
			       u8 *in, unsigned int len)
{
	int offset = 0, i;
	u32 mdctrl, mstatus;
	bool completed = false;
	unsigned int count;
	unsigned long start = jiffies;

	while (!completed) {
		mstatus = readl(master->regs + SVC_I3C_MSTATUS);
		if (SVC_I3C_MSTATUS_COMPLETE(mstatus) != 0)
			completed = true;

		if (time_after(jiffies, start + msecs_to_jiffies(1000))) {
<<<<<<< HEAD
			dev_dbg(master->dev, "<%s> timeout\n", __func__);
=======
			dev_dbg(master->dev, "I3C read timeout\n");
>>>>>>> 29549c70
			return -ETIMEDOUT;
		}

		mdctrl = readl(master->regs + SVC_I3C_MDATACTRL);
		count = SVC_I3C_MDATACTRL_RXCOUNT(mdctrl);
		if (offset + count > len) {
<<<<<<< HEAD
			dev_err(master->dev, "<%s> recv len too long!\n",
				__func__);
=======
			dev_err(master->dev, "I3C receive length too long!\n");
>>>>>>> 29549c70
			return -EINVAL;
		}
		for (i = 0; i < count; i++)
			in[offset + i] = readl(master->regs + SVC_I3C_MRDATAB);
		offset += count;
	}

	return offset;
}

static int svc_i3c_master_write(struct svc_i3c_master *master,
				const u8 *out, unsigned int len)
{
	int offset = 0, ret;
	u32 mdctrl;

	while (offset < len) {
		ret = readl_poll_timeout(master->regs + SVC_I3C_MDATACTRL,
					 mdctrl,
					 !(mdctrl & SVC_I3C_MDATACTRL_TXFULL),
					 0, 1000);
		if (ret)
			return ret;

		/*
		 * The last byte to be sent over the bus must either have the
		 * "end" bit set or be written in MWDATABE.
		 */
		if (likely(offset < (len - 1)))
			writel(out[offset++], master->regs + SVC_I3C_MWDATAB);
		else
			writel(out[offset++], master->regs + SVC_I3C_MWDATABE);
	}

	return 0;
}

static int svc_i3c_master_xfer(struct svc_i3c_master *master,
			       bool rnw, unsigned int xfer_type, u8 addr,
			       u8 *in, const u8 *out, unsigned int xfer_len,
			       unsigned int *read_len, bool continued)
{
	u32 reg;
	int ret;

	writel(SVC_I3C_MCTRL_REQUEST_START_ADDR |
	       xfer_type |
	       SVC_I3C_MCTRL_IBIRESP_NACK |
	       SVC_I3C_MCTRL_DIR(rnw) |
	       SVC_I3C_MCTRL_ADDR(addr) |
	       SVC_I3C_MCTRL_RDTERM(*read_len),
	       master->regs + SVC_I3C_MCTRL);

	ret = readl_poll_timeout(master->regs + SVC_I3C_MSTATUS, reg,
				 SVC_I3C_MSTATUS_MCTRLDONE(reg), 0, 1000);
	if (ret)
		goto emit_stop;

	if (readl(master->regs + SVC_I3C_MERRWARN) & SVC_I3C_MERRWARN_NACK) {
		ret = -ENXIO;
		goto emit_stop;
	}

	if (rnw)
		ret = svc_i3c_master_read(master, in, xfer_len);
	else
		ret = svc_i3c_master_write(master, out, xfer_len);
	if (ret < 0)
		goto emit_stop;
	if (rnw)
		*read_len = ret;

	if (rnw)
		*read_len = ret;

	ret = readl_poll_timeout(master->regs + SVC_I3C_MSTATUS, reg,
				 SVC_I3C_MSTATUS_COMPLETE(reg), 0, 1000);
	if (ret)
		goto emit_stop;
	writel(SVC_I3C_MINT_COMPLETE, master->regs + SVC_I3C_MSTATUS);

<<<<<<< HEAD
=======
	writel(SVC_I3C_MINT_COMPLETE, master->regs + SVC_I3C_MSTATUS);

>>>>>>> 29549c70
	if (!continued) {
		svc_i3c_master_emit_stop(master);

		/* Wait idle if stop is sent. */
		readl_poll_timeout(master->regs + SVC_I3C_MSTATUS, reg,
<<<<<<< HEAD
				   !SVC_I3C_MSTATUS_STATE(reg), 0, 1000);
=======
				   SVC_I3C_MSTATUS_STATE_IDLE(reg), 0, 1000);
>>>>>>> 29549c70
	}

	return 0;

emit_stop:
	svc_i3c_master_emit_stop(master);
	svc_i3c_master_clear_merrwarn(master);

	return ret;
}

static struct svc_i3c_xfer *
svc_i3c_master_alloc_xfer(struct svc_i3c_master *master, unsigned int ncmds)
{
	struct svc_i3c_xfer *xfer;

	xfer = kzalloc(struct_size(xfer, cmds, ncmds), GFP_KERNEL);
	if (!xfer)
		return NULL;

	INIT_LIST_HEAD(&xfer->node);
	xfer->ncmds = ncmds;
	xfer->ret = -ETIMEDOUT;

	return xfer;
}

static void svc_i3c_master_free_xfer(struct svc_i3c_xfer *xfer)
{
	kfree(xfer);
}

static void svc_i3c_master_dequeue_xfer_locked(struct svc_i3c_master *master,
					       struct svc_i3c_xfer *xfer)
{
	if (master->xferqueue.cur == xfer)
		master->xferqueue.cur = NULL;
	else
		list_del_init(&xfer->node);
}

static void svc_i3c_master_dequeue_xfer(struct svc_i3c_master *master,
					struct svc_i3c_xfer *xfer)
{
	unsigned long flags;

	spin_lock_irqsave(&master->xferqueue.lock, flags);
	svc_i3c_master_dequeue_xfer_locked(master, xfer);
	spin_unlock_irqrestore(&master->xferqueue.lock, flags);
}

static void svc_i3c_master_start_xfer_locked(struct svc_i3c_master *master)
{
	struct svc_i3c_xfer *xfer = master->xferqueue.cur;
	int ret, i;

	if (!xfer)
		return;

	svc_i3c_master_clear_merrwarn(master);
	svc_i3c_master_flush_fifo(master);

	for (i = 0; i < xfer->ncmds; i++) {
		struct svc_i3c_cmd *cmd = &xfer->cmds[i];

		ret = svc_i3c_master_xfer(master, cmd->rnw, xfer->type,
					  cmd->addr, cmd->in, cmd->out,
					  cmd->len, &cmd->read_len,
					  cmd->continued);
		if (ret)
			break;
	}

	xfer->ret = ret;
	complete(&xfer->comp);

	if (ret < 0)
		svc_i3c_master_dequeue_xfer_locked(master, xfer);

	xfer = list_first_entry_or_null(&master->xferqueue.list,
					struct svc_i3c_xfer,
					node);
	if (xfer)
		list_del_init(&xfer->node);

	master->xferqueue.cur = xfer;
	svc_i3c_master_start_xfer_locked(master);
}

static void svc_i3c_master_enqueue_xfer(struct svc_i3c_master *master,
					struct svc_i3c_xfer *xfer)
{
	unsigned long flags;
	int ret;

	ret = pm_runtime_resume_and_get(master->dev);
	if (ret < 0) {
		dev_err(master->dev, "<%s> Cannot get runtime PM.\n", __func__);
		return;
	}

	init_completion(&xfer->comp);
	spin_lock_irqsave(&master->xferqueue.lock, flags);
	if (master->xferqueue.cur) {
		list_add_tail(&xfer->node, &master->xferqueue.list);
	} else {
		master->xferqueue.cur = xfer;
		svc_i3c_master_start_xfer_locked(master);
	}
	spin_unlock_irqrestore(&master->xferqueue.lock, flags);

	pm_runtime_mark_last_busy(master->dev);
	pm_runtime_put_autosuspend(master->dev);
}

static bool
svc_i3c_master_supports_ccc_cmd(struct i3c_master_controller *master,
				const struct i3c_ccc_cmd *cmd)
{
	/* No software support for CCC commands targeting more than one slave */
	return (cmd->ndests == 1);
}

static int svc_i3c_master_send_bdcast_ccc_cmd(struct svc_i3c_master *master,
					      struct i3c_ccc_cmd *ccc)
{
	unsigned int xfer_len = ccc->dests[0].payload.len + 1;
	struct svc_i3c_xfer *xfer;
	struct svc_i3c_cmd *cmd;
	u8 *buf;
	int ret;

	xfer = svc_i3c_master_alloc_xfer(master, 1);
	if (!xfer)
		return -ENOMEM;

	buf = kmalloc(xfer_len, GFP_KERNEL);
	if (!buf) {
		svc_i3c_master_free_xfer(xfer);
		return -ENOMEM;
	}

	buf[0] = ccc->id;
	memcpy(&buf[1], ccc->dests[0].payload.data, ccc->dests[0].payload.len);

	xfer->type = SVC_I3C_MCTRL_TYPE_I3C;

	cmd = &xfer->cmds[0];
	cmd->addr = ccc->dests[0].addr;
	cmd->rnw = ccc->rnw;
	cmd->in = NULL;
	cmd->out = buf;
	cmd->len = xfer_len;
	cmd->read_len = 0;
	cmd->continued = false;

	svc_i3c_master_enqueue_xfer(master, xfer);
	if (!wait_for_completion_timeout(&xfer->comp, msecs_to_jiffies(1000)))
		svc_i3c_master_dequeue_xfer(master, xfer);

	ret = xfer->ret;
	kfree(buf);
	svc_i3c_master_free_xfer(xfer);

	return ret;
}

static int svc_i3c_master_send_direct_ccc_cmd(struct svc_i3c_master *master,
					      struct i3c_ccc_cmd *ccc)
{
	unsigned int xfer_len = ccc->dests[0].payload.len;
	unsigned int read_len = ccc->rnw ? xfer_len : 0;
	struct svc_i3c_xfer *xfer;
	struct svc_i3c_cmd *cmd;
	int ret;

	xfer = svc_i3c_master_alloc_xfer(master, 2);
	if (!xfer)
		return -ENOMEM;

	xfer->type = SVC_I3C_MCTRL_TYPE_I3C;

	/* Broadcasted message */
	cmd = &xfer->cmds[0];
	cmd->addr = I3C_BROADCAST_ADDR;
	cmd->rnw = 0;
	cmd->in = NULL;
	cmd->out = &ccc->id;
	cmd->len = 1;
	cmd->read_len = 0;
	cmd->continued = true;

	/* Directed message */
	cmd = &xfer->cmds[1];
	cmd->addr = ccc->dests[0].addr;
	cmd->rnw = ccc->rnw;
	cmd->in = ccc->rnw ? ccc->dests[0].payload.data : NULL;
	cmd->out = ccc->rnw ? NULL : ccc->dests[0].payload.data,
	cmd->len = xfer_len;
	cmd->read_len = read_len;
	cmd->continued = false;

	svc_i3c_master_enqueue_xfer(master, xfer);
	if (!wait_for_completion_timeout(&xfer->comp, msecs_to_jiffies(1000)))
		svc_i3c_master_dequeue_xfer(master, xfer);

	if (cmd->read_len != xfer_len)
		ccc->dests[0].payload.len = cmd->read_len;

	ret = xfer->ret;
	svc_i3c_master_free_xfer(xfer);

	return ret;
}

static int svc_i3c_master_send_ccc_cmd(struct i3c_master_controller *m,
				       struct i3c_ccc_cmd *cmd)
{
	struct svc_i3c_master *master = to_svc_i3c_master(m);
	bool broadcast = cmd->id < 0x80;

	if (broadcast)
		return svc_i3c_master_send_bdcast_ccc_cmd(master, cmd);
	else
		return svc_i3c_master_send_direct_ccc_cmd(master, cmd);
}

static int svc_i3c_master_priv_xfers(struct i3c_dev_desc *dev,
				     struct i3c_priv_xfer *xfers,
				     int nxfers)
{
	struct i3c_master_controller *m = i3c_dev_get_master(dev);
	struct svc_i3c_master *master = to_svc_i3c_master(m);
	struct svc_i3c_i2c_dev_data *data = i3c_dev_get_master_data(dev);
	struct svc_i3c_xfer *xfer;
	int ret, i;

	xfer = svc_i3c_master_alloc_xfer(master, nxfers);
	if (!xfer)
		return -ENOMEM;

	xfer->type = SVC_I3C_MCTRL_TYPE_I3C;

	for (i = 0; i < nxfers; i++) {
		struct svc_i3c_cmd *cmd = &xfer->cmds[i];

		cmd->addr = master->addrs[data->index];
		cmd->rnw = xfers[i].rnw;
		cmd->in = xfers[i].rnw ? xfers[i].data.in : NULL;
		cmd->out = xfers[i].rnw ? NULL : xfers[i].data.out;
		cmd->len = xfers[i].len;
		cmd->read_len = xfers[i].rnw ? xfers[i].len : 0;
		cmd->continued = (i + 1) < nxfers;
	}

	svc_i3c_master_enqueue_xfer(master, xfer);
	if (!wait_for_completion_timeout(&xfer->comp, msecs_to_jiffies(1000)))
		svc_i3c_master_dequeue_xfer(master, xfer);

	ret = xfer->ret;
	svc_i3c_master_free_xfer(xfer);

	return ret;
}

static int svc_i3c_master_i2c_xfers(struct i2c_dev_desc *dev,
				    const struct i2c_msg *xfers,
				    int nxfers)
{
	struct i3c_master_controller *m = i2c_dev_get_master(dev);
	struct svc_i3c_master *master = to_svc_i3c_master(m);
	struct svc_i3c_i2c_dev_data *data = i2c_dev_get_master_data(dev);
	struct svc_i3c_xfer *xfer;
	int ret, i;

	xfer = svc_i3c_master_alloc_xfer(master, nxfers);
	if (!xfer)
		return -ENOMEM;

	xfer->type = SVC_I3C_MCTRL_TYPE_I2C;

	for (i = 0; i < nxfers; i++) {
		struct svc_i3c_cmd *cmd = &xfer->cmds[i];

		cmd->addr = master->addrs[data->index];
		cmd->rnw = xfers[i].flags & I2C_M_RD;
		cmd->in = cmd->rnw ? xfers[i].buf : NULL;
		cmd->out = cmd->rnw ? NULL : xfers[i].buf;
		cmd->len = xfers[i].len;
		cmd->read_len = cmd->rnw ? xfers[i].len : 0;
		cmd->continued = (i + 1 < nxfers);
	}

	svc_i3c_master_enqueue_xfer(master, xfer);
	if (!wait_for_completion_timeout(&xfer->comp, msecs_to_jiffies(1000)))
		svc_i3c_master_dequeue_xfer(master, xfer);

	ret = xfer->ret;
	svc_i3c_master_free_xfer(xfer);

	return ret;
}

static int svc_i3c_master_request_ibi(struct i3c_dev_desc *dev,
				      const struct i3c_ibi_setup *req)
{
	struct i3c_master_controller *m = i3c_dev_get_master(dev);
	struct svc_i3c_master *master = to_svc_i3c_master(m);
	struct svc_i3c_i2c_dev_data *data = i3c_dev_get_master_data(dev);
	unsigned long flags;
	unsigned int i;

	if (dev->ibi->max_payload_len > SVC_I3C_FIFO_SIZE) {
		dev_err(master->dev, "IBI max payload %d should be < %d\n",
			dev->ibi->max_payload_len, SVC_I3C_FIFO_SIZE);
		return -ERANGE;
	}

	data->ibi_pool = i3c_generic_ibi_alloc_pool(dev, req);
	if (IS_ERR(data->ibi_pool))
		return PTR_ERR(data->ibi_pool);

	spin_lock_irqsave(&master->ibi.lock, flags);
	for (i = 0; i < master->ibi.num_slots; i++) {
		if (!master->ibi.slots[i]) {
			data->ibi = i;
			master->ibi.slots[i] = dev;
			break;
		}
	}
	spin_unlock_irqrestore(&master->ibi.lock, flags);

	if (i < master->ibi.num_slots)
		return 0;

	i3c_generic_ibi_free_pool(data->ibi_pool);
	data->ibi_pool = NULL;

	return -ENOSPC;
}

static void svc_i3c_master_free_ibi(struct i3c_dev_desc *dev)
{
	struct i3c_master_controller *m = i3c_dev_get_master(dev);
	struct svc_i3c_master *master = to_svc_i3c_master(m);
	struct svc_i3c_i2c_dev_data *data = i3c_dev_get_master_data(dev);
	unsigned long flags;

	spin_lock_irqsave(&master->ibi.lock, flags);
	master->ibi.slots[data->ibi] = NULL;
	data->ibi = -1;
	spin_unlock_irqrestore(&master->ibi.lock, flags);

	i3c_generic_ibi_free_pool(data->ibi_pool);
}

static int svc_i3c_master_enable_ibi(struct i3c_dev_desc *dev)
{
	struct i3c_master_controller *m = i3c_dev_get_master(dev);
	struct svc_i3c_master *master = to_svc_i3c_master(m);
	int ret;

	ret = pm_runtime_resume_and_get(master->dev);
	if (ret < 0) {
		dev_err(master->dev, "<%s> Cannot get runtime PM.\n", __func__);
		return ret;
	}

	svc_i3c_master_enable_interrupts(master, SVC_I3C_MINT_SLVSTART);

	return i3c_master_enec_locked(m, dev->info.dyn_addr, I3C_CCC_EVENT_SIR);
}

static int svc_i3c_master_disable_ibi(struct i3c_dev_desc *dev)
{
	struct i3c_master_controller *m = i3c_dev_get_master(dev);
	struct svc_i3c_master *master = to_svc_i3c_master(m);
	int ret;

	svc_i3c_master_disable_interrupts(master);

	ret = i3c_master_disec_locked(m, dev->info.dyn_addr, I3C_CCC_EVENT_SIR);
<<<<<<< HEAD

	pm_runtime_mark_last_busy(master->dev);
	pm_runtime_put_autosuspend(master->dev);

=======

	pm_runtime_mark_last_busy(master->dev);
	pm_runtime_put_autosuspend(master->dev);

>>>>>>> 29549c70
	return ret;
}

static void svc_i3c_master_recycle_ibi_slot(struct i3c_dev_desc *dev,
					    struct i3c_ibi_slot *slot)
{
	struct svc_i3c_i2c_dev_data *data = i3c_dev_get_master_data(dev);

	i3c_generic_ibi_recycle_slot(data->ibi_pool, slot);
}

static const struct i3c_master_controller_ops svc_i3c_master_ops = {
	.bus_init = svc_i3c_master_bus_init,
	.bus_cleanup = svc_i3c_master_bus_cleanup,
	.attach_i3c_dev = svc_i3c_master_attach_i3c_dev,
	.detach_i3c_dev = svc_i3c_master_detach_i3c_dev,
	.reattach_i3c_dev = svc_i3c_master_reattach_i3c_dev,
	.attach_i2c_dev = svc_i3c_master_attach_i2c_dev,
	.detach_i2c_dev = svc_i3c_master_detach_i2c_dev,
	.do_daa = svc_i3c_master_do_daa,
	.supports_ccc_cmd = svc_i3c_master_supports_ccc_cmd,
	.send_ccc_cmd = svc_i3c_master_send_ccc_cmd,
	.priv_xfers = svc_i3c_master_priv_xfers,
	.i2c_xfers = svc_i3c_master_i2c_xfers,
	.request_ibi = svc_i3c_master_request_ibi,
	.free_ibi = svc_i3c_master_free_ibi,
	.recycle_ibi_slot = svc_i3c_master_recycle_ibi_slot,
	.enable_ibi = svc_i3c_master_enable_ibi,
	.disable_ibi = svc_i3c_master_disable_ibi,
};

<<<<<<< HEAD
=======
static int svc_i3c_master_prepare_clks(struct svc_i3c_master *master)
{
	int ret = 0;

	ret = clk_prepare_enable(master->pclk);
	if (ret)
		return ret;

	ret = clk_prepare_enable(master->fclk);
	if (ret) {
		clk_disable_unprepare(master->pclk);
		return ret;
	}

	ret = clk_prepare_enable(master->sclk);
	if (ret) {
		clk_disable_unprepare(master->pclk);
		clk_disable_unprepare(master->fclk);
		return ret;
	}

	return 0;
}

static void svc_i3c_master_unprepare_clks(struct svc_i3c_master *master)
{
	clk_disable_unprepare(master->pclk);
	clk_disable_unprepare(master->fclk);
	clk_disable_unprepare(master->sclk);
}

>>>>>>> 29549c70
static int svc_i3c_master_probe(struct platform_device *pdev)
{
	struct device *dev = &pdev->dev;
	struct svc_i3c_master *master;
	int ret;

	master = devm_kzalloc(dev, sizeof(*master), GFP_KERNEL);
	if (!master)
		return -ENOMEM;

	master->regs = devm_platform_ioremap_resource(pdev, 0);
	if (IS_ERR(master->regs))
		return PTR_ERR(master->regs);

	master->pclk = devm_clk_get(dev, "pclk");
	if (IS_ERR(master->pclk))
		return PTR_ERR(master->pclk);

	master->fclk = devm_clk_get(dev, "fast_clk");
	if (IS_ERR(master->fclk))
		return PTR_ERR(master->fclk);

	master->sclk = devm_clk_get(dev, "slow_clk");
	if (IS_ERR(master->sclk))
		return PTR_ERR(master->sclk);

	master->irq = platform_get_irq(pdev, 0);
	if (master->irq <= 0)
		return -ENOENT;

	master->dev = dev;

<<<<<<< HEAD
	ret = clk_prepare_enable(master->pclk);
=======
	ret = svc_i3c_master_prepare_clks(master);
>>>>>>> 29549c70
	if (ret)
		return ret;

	INIT_WORK(&master->hj_work, svc_i3c_master_hj_work);
	INIT_WORK(&master->ibi_work, svc_i3c_master_ibi_work);
	ret = devm_request_irq(dev, master->irq, svc_i3c_master_irq_handler,
			       IRQF_NO_SUSPEND, "svc-i3c-irq", master);
	if (ret)
		goto err_disable_clks;

	master->free_slots = GENMASK(SVC_I3C_MAX_DEVS - 1, 0);

	spin_lock_init(&master->xferqueue.lock);
	INIT_LIST_HEAD(&master->xferqueue.list);

	spin_lock_init(&master->ibi.lock);
	master->ibi.num_slots = SVC_I3C_MAX_DEVS;
	master->ibi.slots = devm_kcalloc(&pdev->dev, master->ibi.num_slots,
					 sizeof(*master->ibi.slots),
					 GFP_KERNEL);
	if (!master->ibi.slots) {
		ret = -ENOMEM;
		goto err_disable_clks;
	}

	platform_set_drvdata(pdev, master);

	pm_runtime_set_autosuspend_delay(&pdev->dev, SVC_I3C_PM_TIMEOUT_MS);
	pm_runtime_use_autosuspend(&pdev->dev);
	pm_runtime_get_noresume(&pdev->dev);
	pm_runtime_set_active(&pdev->dev);
	pm_runtime_enable(&pdev->dev);

	svc_i3c_master_reset(master);

	/* Register the master */
	ret = i3c_master_register(&master->base, &pdev->dev,
				  &svc_i3c_master_ops, false);
	if (ret)
		goto rpm_disable;
<<<<<<< HEAD

	pm_runtime_mark_last_busy(&pdev->dev);
	pm_runtime_put_autosuspend(&pdev->dev);
=======
>>>>>>> 29549c70

	pm_runtime_mark_last_busy(&pdev->dev);
	pm_runtime_put_autosuspend(&pdev->dev);

<<<<<<< HEAD
rpm_disable:
	pm_runtime_dont_use_autosuspend(&pdev->dev);
	pm_runtime_put_noidle(&pdev->dev);
	pm_runtime_set_suspended(&pdev->dev);
	pm_runtime_disable(&pdev->dev);

err_disable_sclk:
	clk_disable_unprepare(master->sclk);
=======
	return 0;
>>>>>>> 29549c70

rpm_disable:
	pm_runtime_dont_use_autosuspend(&pdev->dev);
	pm_runtime_put_noidle(&pdev->dev);
	pm_runtime_set_suspended(&pdev->dev);
	pm_runtime_disable(&pdev->dev);

err_disable_clks:
	svc_i3c_master_unprepare_clks(master);

	return ret;
}

static int svc_i3c_master_remove(struct platform_device *pdev)
{
	struct svc_i3c_master *master = platform_get_drvdata(pdev);
	int ret;

	ret = i3c_master_unregister(&master->base);
	if (ret)
		return ret;

	pm_runtime_dont_use_autosuspend(&pdev->dev);
	pm_runtime_disable(&pdev->dev);
<<<<<<< HEAD

	return 0;
}

static void svc_i3c_save_regs(struct svc_i3c_master *master)
{
	master->saved_regs.mconfig = readl(master->regs + SVC_I3C_MCONFIG);
	master->saved_regs.mdynaddr = readl(master->regs + SVC_I3C_MDYNADDR);
}

static void svc_i3c_restore_regs(struct svc_i3c_master *master)
{
	if (readl(master->regs + SVC_I3C_MDYNADDR) !=
	    master->saved_regs.mdynaddr) {
		writel(master->saved_regs.mconfig,
		       master->regs + SVC_I3C_MCONFIG);
		writel(master->saved_regs.mdynaddr,
		       master->regs + SVC_I3C_MDYNADDR);
	}
}

static int __maybe_unused svc_i3c_runtime_suspend(struct device *dev)
{
	struct svc_i3c_master *master = dev_get_drvdata(dev);

	svc_i3c_save_regs(master);

	clk_disable_unprepare(master->pclk);
	clk_disable_unprepare(master->fclk);
	clk_disable_unprepare(master->sclk);
	pinctrl_pm_select_sleep_state(dev);
=======
>>>>>>> 29549c70

	return 0;
}

<<<<<<< HEAD
static int __maybe_unused svc_i3c_runtime_resume(struct device *dev)
{
	struct svc_i3c_master *master = dev_get_drvdata(dev);
	int ret = 0;

	pinctrl_pm_select_default_state(dev);
	ret = clk_prepare_enable(master->pclk);
	if (ret)
		return ret;

	ret = clk_prepare_enable(master->fclk);
	if (ret) {
		clk_disable_unprepare(master->pclk);
		return ret;
	}

	ret = clk_prepare_enable(master->sclk);
	if (ret) {
		clk_disable_unprepare(master->pclk);
		clk_disable_unprepare(master->fclk);
		return ret;
	}

	svc_i3c_restore_regs(master);

	return ret;
=======
static void svc_i3c_save_regs(struct svc_i3c_master *master)
{
	master->saved_regs.mconfig = readl(master->regs + SVC_I3C_MCONFIG);
	master->saved_regs.mdynaddr = readl(master->regs + SVC_I3C_MDYNADDR);
}

static void svc_i3c_restore_regs(struct svc_i3c_master *master)
{
	if (readl(master->regs + SVC_I3C_MDYNADDR) !=
	    master->saved_regs.mdynaddr) {
		writel(master->saved_regs.mconfig,
		       master->regs + SVC_I3C_MCONFIG);
		writel(master->saved_regs.mdynaddr,
		       master->regs + SVC_I3C_MDYNADDR);
	}
}

static int __maybe_unused svc_i3c_runtime_suspend(struct device *dev)
{
	struct svc_i3c_master *master = dev_get_drvdata(dev);

	svc_i3c_save_regs(master);
	svc_i3c_master_unprepare_clks(master);
	pinctrl_pm_select_sleep_state(dev);

	return 0;
}

static int __maybe_unused svc_i3c_runtime_resume(struct device *dev)
{
	struct svc_i3c_master *master = dev_get_drvdata(dev);

	pinctrl_pm_select_default_state(dev);
	svc_i3c_master_prepare_clks(master);

	svc_i3c_restore_regs(master);

	return 0;
>>>>>>> 29549c70
}

static const struct dev_pm_ops svc_i3c_pm_ops = {
	SET_NOIRQ_SYSTEM_SLEEP_PM_OPS(pm_runtime_force_suspend,
				      pm_runtime_force_resume)
	SET_RUNTIME_PM_OPS(svc_i3c_runtime_suspend,
			   svc_i3c_runtime_resume, NULL)
};

static const struct of_device_id svc_i3c_master_of_match_tbl[] = {
	{ .compatible = "silvaco,i3c-master" },
	{ /* sentinel */ },
};
MODULE_DEVICE_TABLE(of, svc_i3c_master_of_match_tbl);

static struct platform_driver svc_i3c_master = {
	.probe = svc_i3c_master_probe,
	.remove = svc_i3c_master_remove,
	.driver = {
		.name = "silvaco-i3c-master",
		.of_match_table = svc_i3c_master_of_match_tbl,
		.pm = &svc_i3c_pm_ops,
	},
};
module_platform_driver(svc_i3c_master);

MODULE_AUTHOR("Conor Culhane <conor.culhane@silvaco.com>");
MODULE_AUTHOR("Miquel Raynal <miquel.raynal@bootlin.com>");
MODULE_DESCRIPTION("Silvaco dual-role I3C master driver");
MODULE_LICENSE("GPL v2");<|MERGE_RESOLUTION|>--- conflicted
+++ resolved
@@ -948,27 +948,19 @@
 			completed = true;
 
 		if (time_after(jiffies, start + msecs_to_jiffies(1000))) {
-<<<<<<< HEAD
-			dev_dbg(master->dev, "<%s> timeout\n", __func__);
-=======
 			dev_dbg(master->dev, "I3C read timeout\n");
->>>>>>> 29549c70
 			return -ETIMEDOUT;
 		}
 
 		mdctrl = readl(master->regs + SVC_I3C_MDATACTRL);
 		count = SVC_I3C_MDATACTRL_RXCOUNT(mdctrl);
 		if (offset + count > len) {
-<<<<<<< HEAD
-			dev_err(master->dev, "<%s> recv len too long!\n",
-				__func__);
-=======
 			dev_err(master->dev, "I3C receive length too long!\n");
->>>>>>> 29549c70
 			return -EINVAL;
 		}
 		for (i = 0; i < count; i++)
 			in[offset + i] = readl(master->regs + SVC_I3C_MRDATAB);
+
 		offset += count;
 	}
 
@@ -1034,8 +1026,6 @@
 		ret = svc_i3c_master_write(master, out, xfer_len);
 	if (ret < 0)
 		goto emit_stop;
-	if (rnw)
-		*read_len = ret;
 
 	if (rnw)
 		*read_len = ret;
@@ -1044,23 +1034,15 @@
 				 SVC_I3C_MSTATUS_COMPLETE(reg), 0, 1000);
 	if (ret)
 		goto emit_stop;
+
 	writel(SVC_I3C_MINT_COMPLETE, master->regs + SVC_I3C_MSTATUS);
 
-<<<<<<< HEAD
-=======
-	writel(SVC_I3C_MINT_COMPLETE, master->regs + SVC_I3C_MSTATUS);
-
->>>>>>> 29549c70
 	if (!continued) {
 		svc_i3c_master_emit_stop(master);
 
 		/* Wait idle if stop is sent. */
 		readl_poll_timeout(master->regs + SVC_I3C_MSTATUS, reg,
-<<<<<<< HEAD
-				   !SVC_I3C_MSTATUS_STATE(reg), 0, 1000);
-=======
 				   SVC_I3C_MSTATUS_STATE_IDLE(reg), 0, 1000);
->>>>>>> 29549c70
 	}
 
 	return 0;
@@ -1443,17 +1425,10 @@
 	svc_i3c_master_disable_interrupts(master);
 
 	ret = i3c_master_disec_locked(m, dev->info.dyn_addr, I3C_CCC_EVENT_SIR);
-<<<<<<< HEAD
 
 	pm_runtime_mark_last_busy(master->dev);
 	pm_runtime_put_autosuspend(master->dev);
 
-=======
-
-	pm_runtime_mark_last_busy(master->dev);
-	pm_runtime_put_autosuspend(master->dev);
-
->>>>>>> 29549c70
 	return ret;
 }
 
@@ -1485,8 +1460,6 @@
 	.disable_ibi = svc_i3c_master_disable_ibi,
 };
 
-<<<<<<< HEAD
-=======
 static int svc_i3c_master_prepare_clks(struct svc_i3c_master *master)
 {
 	int ret = 0;
@@ -1518,7 +1491,6 @@
 	clk_disable_unprepare(master->sclk);
 }
 
->>>>>>> 29549c70
 static int svc_i3c_master_probe(struct platform_device *pdev)
 {
 	struct device *dev = &pdev->dev;
@@ -1551,11 +1523,7 @@
 
 	master->dev = dev;
 
-<<<<<<< HEAD
-	ret = clk_prepare_enable(master->pclk);
-=======
 	ret = svc_i3c_master_prepare_clks(master);
->>>>>>> 29549c70
 	if (ret)
 		return ret;
 
@@ -1596,35 +1564,18 @@
 				  &svc_i3c_master_ops, false);
 	if (ret)
 		goto rpm_disable;
-<<<<<<< HEAD
 
 	pm_runtime_mark_last_busy(&pdev->dev);
 	pm_runtime_put_autosuspend(&pdev->dev);
-=======
->>>>>>> 29549c70
-
-	pm_runtime_mark_last_busy(&pdev->dev);
-	pm_runtime_put_autosuspend(&pdev->dev);
-
-<<<<<<< HEAD
+
+	return 0;
+
 rpm_disable:
 	pm_runtime_dont_use_autosuspend(&pdev->dev);
 	pm_runtime_put_noidle(&pdev->dev);
 	pm_runtime_set_suspended(&pdev->dev);
 	pm_runtime_disable(&pdev->dev);
 
-err_disable_sclk:
-	clk_disable_unprepare(master->sclk);
-=======
-	return 0;
->>>>>>> 29549c70
-
-rpm_disable:
-	pm_runtime_dont_use_autosuspend(&pdev->dev);
-	pm_runtime_put_noidle(&pdev->dev);
-	pm_runtime_set_suspended(&pdev->dev);
-	pm_runtime_disable(&pdev->dev);
-
 err_disable_clks:
 	svc_i3c_master_unprepare_clks(master);
 
@@ -1642,7 +1593,6 @@
 
 	pm_runtime_dont_use_autosuspend(&pdev->dev);
 	pm_runtime_disable(&pdev->dev);
-<<<<<<< HEAD
 
 	return 0;
 }
@@ -1669,67 +1619,6 @@
 	struct svc_i3c_master *master = dev_get_drvdata(dev);
 
 	svc_i3c_save_regs(master);
-
-	clk_disable_unprepare(master->pclk);
-	clk_disable_unprepare(master->fclk);
-	clk_disable_unprepare(master->sclk);
-	pinctrl_pm_select_sleep_state(dev);
-=======
->>>>>>> 29549c70
-
-	return 0;
-}
-
-<<<<<<< HEAD
-static int __maybe_unused svc_i3c_runtime_resume(struct device *dev)
-{
-	struct svc_i3c_master *master = dev_get_drvdata(dev);
-	int ret = 0;
-
-	pinctrl_pm_select_default_state(dev);
-	ret = clk_prepare_enable(master->pclk);
-	if (ret)
-		return ret;
-
-	ret = clk_prepare_enable(master->fclk);
-	if (ret) {
-		clk_disable_unprepare(master->pclk);
-		return ret;
-	}
-
-	ret = clk_prepare_enable(master->sclk);
-	if (ret) {
-		clk_disable_unprepare(master->pclk);
-		clk_disable_unprepare(master->fclk);
-		return ret;
-	}
-
-	svc_i3c_restore_regs(master);
-
-	return ret;
-=======
-static void svc_i3c_save_regs(struct svc_i3c_master *master)
-{
-	master->saved_regs.mconfig = readl(master->regs + SVC_I3C_MCONFIG);
-	master->saved_regs.mdynaddr = readl(master->regs + SVC_I3C_MDYNADDR);
-}
-
-static void svc_i3c_restore_regs(struct svc_i3c_master *master)
-{
-	if (readl(master->regs + SVC_I3C_MDYNADDR) !=
-	    master->saved_regs.mdynaddr) {
-		writel(master->saved_regs.mconfig,
-		       master->regs + SVC_I3C_MCONFIG);
-		writel(master->saved_regs.mdynaddr,
-		       master->regs + SVC_I3C_MDYNADDR);
-	}
-}
-
-static int __maybe_unused svc_i3c_runtime_suspend(struct device *dev)
-{
-	struct svc_i3c_master *master = dev_get_drvdata(dev);
-
-	svc_i3c_save_regs(master);
 	svc_i3c_master_unprepare_clks(master);
 	pinctrl_pm_select_sleep_state(dev);
 
@@ -1746,7 +1635,6 @@
 	svc_i3c_restore_regs(master);
 
 	return 0;
->>>>>>> 29549c70
 }
 
 static const struct dev_pm_ops svc_i3c_pm_ops = {
