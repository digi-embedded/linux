/*
 * raid1.c : Multiple Devices driver for Linux
 *
 * Copyright (C) 1999, 2000, 2001 Ingo Molnar, Red Hat
 *
 * Copyright (C) 1996, 1997, 1998 Ingo Molnar, Miguel de Icaza, Gadi Oxman
 *
 * RAID-1 management functions.
 *
 * Better read-balancing code written by Mika Kuoppala <miku@iki.fi>, 2000
 *
 * Fixes to reconstruction by Jakob Østergaard" <jakob@ostenfeld.dk>
 * Various fixes by Neil Brown <neilb@cse.unsw.edu.au>
 *
 * Changes by Peter T. Breuer <ptb@it.uc3m.es> 31/1/2003 to support
 * bitmapped intelligence in resync:
 *
 *      - bitmap marked during normal i/o
 *      - bitmap used to skip nondirty blocks during sync
 *
 * Additions to bitmap code, (C) 2003-2004 Paul Clements, SteelEye Technology:
 * - persistent bitmap code
 *
 * This program is free software; you can redistribute it and/or modify
 * it under the terms of the GNU General Public License as published by
 * the Free Software Foundation; either version 2, or (at your option)
 * any later version.
 *
 * You should have received a copy of the GNU General Public License
 * (for example /usr/src/linux/COPYING); if not, write to the Free
 * Software Foundation, Inc., 675 Mass Ave, Cambridge, MA 02139, USA.
 */

#include <linux/slab.h>
#include <linux/delay.h>
#include <linux/blkdev.h>
#include <linux/module.h>
#include <linux/seq_file.h>
#include <linux/ratelimit.h>
#include "md.h"
#include "raid1.h"
#include "bitmap.h"

/*
 * Number of guaranteed r1bios in case of extreme VM load:
 */
#define	NR_RAID1_BIOS 256

/* when we get a read error on a read-only array, we redirect to another
 * device without failing the first device, or trying to over-write to
 * correct the read error.  To keep track of bad blocks on a per-bio
 * level, we store IO_BLOCKED in the appropriate 'bios' pointer
 */
#define IO_BLOCKED ((struct bio *)1)
/* When we successfully write to a known bad-block, we need to remove the
 * bad-block marking which must be done from process context.  So we record
 * the success by setting devs[n].bio to IO_MADE_GOOD
 */
#define IO_MADE_GOOD ((struct bio *)2)

#define BIO_SPECIAL(bio) ((unsigned long)bio <= 2)

/* When there are this many requests queue to be written by
 * the raid1 thread, we become 'congested' to provide back-pressure
 * for writeback.
 */
static int max_queued_requests = 1024;

static void allow_barrier(struct r1conf *conf, sector_t start_next_window,
			  sector_t bi_sector);
static void lower_barrier(struct r1conf *conf);

static void * r1bio_pool_alloc(gfp_t gfp_flags, void *data)
{
	struct pool_info *pi = data;
	int size = offsetof(struct r1bio, bios[pi->raid_disks]);

	/* allocate a r1bio with room for raid_disks entries in the bios array */
	return kzalloc(size, gfp_flags);
}

static void r1bio_pool_free(void *r1_bio, void *data)
{
	kfree(r1_bio);
}

#define RESYNC_BLOCK_SIZE (64*1024)
#define RESYNC_DEPTH 32
#define RESYNC_SECTORS (RESYNC_BLOCK_SIZE >> 9)
#define RESYNC_PAGES ((RESYNC_BLOCK_SIZE + PAGE_SIZE-1) / PAGE_SIZE)
#define RESYNC_WINDOW (RESYNC_BLOCK_SIZE * RESYNC_DEPTH)
#define RESYNC_WINDOW_SECTORS (RESYNC_WINDOW >> 9)
#define CLUSTER_RESYNC_WINDOW (16 * RESYNC_WINDOW)
#define CLUSTER_RESYNC_WINDOW_SECTORS (CLUSTER_RESYNC_WINDOW >> 9)
#define NEXT_NORMALIO_DISTANCE (3 * RESYNC_WINDOW_SECTORS)

static void * r1buf_pool_alloc(gfp_t gfp_flags, void *data)
{
	struct pool_info *pi = data;
	struct r1bio *r1_bio;
	struct bio *bio;
	int need_pages;
	int i, j;

	r1_bio = r1bio_pool_alloc(gfp_flags, pi);
	if (!r1_bio)
		return NULL;

	/*
	 * Allocate bios : 1 for reading, n-1 for writing
	 */
	for (j = pi->raid_disks ; j-- ; ) {
		bio = bio_kmalloc(gfp_flags, RESYNC_PAGES);
		if (!bio)
			goto out_free_bio;
		r1_bio->bios[j] = bio;
	}
	/*
	 * Allocate RESYNC_PAGES data pages and attach them to
	 * the first bio.
	 * If this is a user-requested check/repair, allocate
	 * RESYNC_PAGES for each bio.
	 */
	if (test_bit(MD_RECOVERY_REQUESTED, &pi->mddev->recovery))
		need_pages = pi->raid_disks;
	else
		need_pages = 1;
	for (j = 0; j < need_pages; j++) {
		bio = r1_bio->bios[j];
		bio->bi_vcnt = RESYNC_PAGES;

		if (bio_alloc_pages(bio, gfp_flags))
			goto out_free_pages;
	}
	/* If not user-requests, copy the page pointers to all bios */
	if (!test_bit(MD_RECOVERY_REQUESTED, &pi->mddev->recovery)) {
		for (i=0; i<RESYNC_PAGES ; i++)
			for (j=1; j<pi->raid_disks; j++)
				r1_bio->bios[j]->bi_io_vec[i].bv_page =
					r1_bio->bios[0]->bi_io_vec[i].bv_page;
	}

	r1_bio->master_bio = NULL;

	return r1_bio;

out_free_pages:
	while (--j >= 0)
		bio_free_pages(r1_bio->bios[j]);

out_free_bio:
	while (++j < pi->raid_disks)
		bio_put(r1_bio->bios[j]);
	r1bio_pool_free(r1_bio, data);
	return NULL;
}

static void r1buf_pool_free(void *__r1_bio, void *data)
{
	struct pool_info *pi = data;
	int i,j;
	struct r1bio *r1bio = __r1_bio;

	for (i = 0; i < RESYNC_PAGES; i++)
		for (j = pi->raid_disks; j-- ;) {
			if (j == 0 ||
			    r1bio->bios[j]->bi_io_vec[i].bv_page !=
			    r1bio->bios[0]->bi_io_vec[i].bv_page)
				safe_put_page(r1bio->bios[j]->bi_io_vec[i].bv_page);
		}
	for (i=0 ; i < pi->raid_disks; i++)
		bio_put(r1bio->bios[i]);

	r1bio_pool_free(r1bio, data);
}

static void put_all_bios(struct r1conf *conf, struct r1bio *r1_bio)
{
	int i;

	for (i = 0; i < conf->raid_disks * 2; i++) {
		struct bio **bio = r1_bio->bios + i;
		if (!BIO_SPECIAL(*bio))
			bio_put(*bio);
		*bio = NULL;
	}
}

static void free_r1bio(struct r1bio *r1_bio)
{
	struct r1conf *conf = r1_bio->mddev->private;

	put_all_bios(conf, r1_bio);
	mempool_free(r1_bio, conf->r1bio_pool);
}

static void put_buf(struct r1bio *r1_bio)
{
	struct r1conf *conf = r1_bio->mddev->private;
	int i;

	for (i = 0; i < conf->raid_disks * 2; i++) {
		struct bio *bio = r1_bio->bios[i];
		if (bio->bi_end_io)
			rdev_dec_pending(conf->mirrors[i].rdev, r1_bio->mddev);
	}

	mempool_free(r1_bio, conf->r1buf_pool);

	lower_barrier(conf);
}

static void reschedule_retry(struct r1bio *r1_bio)
{
	unsigned long flags;
	struct mddev *mddev = r1_bio->mddev;
	struct r1conf *conf = mddev->private;

	spin_lock_irqsave(&conf->device_lock, flags);
	list_add(&r1_bio->retry_list, &conf->retry_list);
	conf->nr_queued ++;
	spin_unlock_irqrestore(&conf->device_lock, flags);

	wake_up(&conf->wait_barrier);
	md_wakeup_thread(mddev->thread);
}

/*
 * raid_end_bio_io() is called when we have finished servicing a mirrored
 * operation and are ready to return a success/failure code to the buffer
 * cache layer.
 */
static void call_bio_endio(struct r1bio *r1_bio)
{
	struct bio *bio = r1_bio->master_bio;
	int done;
	struct r1conf *conf = r1_bio->mddev->private;
	sector_t start_next_window = r1_bio->start_next_window;
	sector_t bi_sector = bio->bi_iter.bi_sector;

	if (bio->bi_phys_segments) {
		unsigned long flags;
		spin_lock_irqsave(&conf->device_lock, flags);
		bio->bi_phys_segments--;
		done = (bio->bi_phys_segments == 0);
		spin_unlock_irqrestore(&conf->device_lock, flags);
		/*
		 * make_request() might be waiting for
		 * bi_phys_segments to decrease
		 */
		wake_up(&conf->wait_barrier);
	} else
		done = 1;

	if (!test_bit(R1BIO_Uptodate, &r1_bio->state))
		bio->bi_error = -EIO;

	if (done) {
		bio_endio(bio);
		/*
		 * Wake up any possible resync thread that waits for the device
		 * to go idle.
		 */
		allow_barrier(conf, start_next_window, bi_sector);
	}
}

static void raid_end_bio_io(struct r1bio *r1_bio)
{
	struct bio *bio = r1_bio->master_bio;

	/* if nobody has done the final endio yet, do it now */
	if (!test_and_set_bit(R1BIO_Returned, &r1_bio->state)) {
		pr_debug("raid1: sync end %s on sectors %llu-%llu\n",
			 (bio_data_dir(bio) == WRITE) ? "write" : "read",
			 (unsigned long long) bio->bi_iter.bi_sector,
			 (unsigned long long) bio_end_sector(bio) - 1);

		call_bio_endio(r1_bio);
	}
	free_r1bio(r1_bio);
}

/*
 * Update disk head position estimator based on IRQ completion info.
 */
static inline void update_head_pos(int disk, struct r1bio *r1_bio)
{
	struct r1conf *conf = r1_bio->mddev->private;

	conf->mirrors[disk].head_position =
		r1_bio->sector + (r1_bio->sectors);
}

/*
 * Find the disk number which triggered given bio
 */
static int find_bio_disk(struct r1bio *r1_bio, struct bio *bio)
{
	int mirror;
	struct r1conf *conf = r1_bio->mddev->private;
	int raid_disks = conf->raid_disks;

	for (mirror = 0; mirror < raid_disks * 2; mirror++)
		if (r1_bio->bios[mirror] == bio)
			break;

	BUG_ON(mirror == raid_disks * 2);
	update_head_pos(mirror, r1_bio);

	return mirror;
}

static void raid1_end_read_request(struct bio *bio)
{
	int uptodate = !bio->bi_error;
	struct r1bio *r1_bio = bio->bi_private;
	struct r1conf *conf = r1_bio->mddev->private;
	struct md_rdev *rdev = conf->mirrors[r1_bio->read_disk].rdev;

	/*
	 * this branch is our 'one mirror IO has finished' event handler:
	 */
	update_head_pos(r1_bio->read_disk, r1_bio);

	if (uptodate)
		set_bit(R1BIO_Uptodate, &r1_bio->state);
	else {
		/* If all other devices have failed, we want to return
		 * the error upwards rather than fail the last device.
		 * Here we redefine "uptodate" to mean "Don't want to retry"
		 */
		unsigned long flags;
		spin_lock_irqsave(&conf->device_lock, flags);
		if (r1_bio->mddev->degraded == conf->raid_disks ||
		    (r1_bio->mddev->degraded == conf->raid_disks-1 &&
<<<<<<< HEAD
		     test_bit(In_sync, &conf->mirrors[mirror].rdev->flags)))
=======
		     test_bit(In_sync, &rdev->flags)))
>>>>>>> f2ed3bfc
			uptodate = 1;
		spin_unlock_irqrestore(&conf->device_lock, flags);
	}

	if (uptodate) {
		raid_end_bio_io(r1_bio);
		rdev_dec_pending(rdev, conf->mddev);
	} else {
		/*
		 * oops, read error:
		 */
		char b[BDEVNAME_SIZE];
		printk_ratelimited(
			KERN_ERR "md/raid1:%s: %s: "
			"rescheduling sector %llu\n",
			mdname(conf->mddev),
			bdevname(rdev->bdev,
				 b),
			(unsigned long long)r1_bio->sector);
		set_bit(R1BIO_ReadError, &r1_bio->state);
		reschedule_retry(r1_bio);
		/* don't drop the reference on read_disk yet */
	}
}

static void close_write(struct r1bio *r1_bio)
{
	/* it really is the end of this request */
	if (test_bit(R1BIO_BehindIO, &r1_bio->state)) {
		/* free extra copy of the data pages */
		int i = r1_bio->behind_page_count;
		while (i--)
			safe_put_page(r1_bio->behind_bvecs[i].bv_page);
		kfree(r1_bio->behind_bvecs);
		r1_bio->behind_bvecs = NULL;
	}
	/* clear the bitmap if all writes complete successfully */
	bitmap_endwrite(r1_bio->mddev->bitmap, r1_bio->sector,
			r1_bio->sectors,
			!test_bit(R1BIO_Degraded, &r1_bio->state),
			test_bit(R1BIO_BehindIO, &r1_bio->state));
	md_write_end(r1_bio->mddev);
}

static void r1_bio_write_done(struct r1bio *r1_bio)
{
	if (!atomic_dec_and_test(&r1_bio->remaining))
		return;

	if (test_bit(R1BIO_WriteError, &r1_bio->state))
		reschedule_retry(r1_bio);
	else {
		close_write(r1_bio);
		if (test_bit(R1BIO_MadeGood, &r1_bio->state))
			reschedule_retry(r1_bio);
		else
			raid_end_bio_io(r1_bio);
	}
}

static void raid1_end_write_request(struct bio *bio)
{
	struct r1bio *r1_bio = bio->bi_private;
	int behind = test_bit(R1BIO_BehindIO, &r1_bio->state);
	struct r1conf *conf = r1_bio->mddev->private;
	struct bio *to_put = NULL;
	int mirror = find_bio_disk(r1_bio, bio);
	struct md_rdev *rdev = conf->mirrors[mirror].rdev;
	bool discard_error;

	discard_error = bio->bi_error && bio_op(bio) == REQ_OP_DISCARD;

	/*
	 * 'one mirror IO has finished' event handler:
	 */
	if (bio->bi_error && !discard_error) {
		set_bit(WriteErrorSeen,	&rdev->flags);
		if (!test_and_set_bit(WantReplacement, &rdev->flags))
			set_bit(MD_RECOVERY_NEEDED, &
				conf->mddev->recovery);

		set_bit(R1BIO_WriteError, &r1_bio->state);
	} else {
		/*
		 * Set R1BIO_Uptodate in our master bio, so that we
		 * will return a good error code for to the higher
		 * levels even if IO on some other mirrored buffer
		 * fails.
		 *
		 * The 'master' represents the composite IO operation
		 * to user-side. So if something waits for IO, then it
		 * will wait for the 'master' bio.
		 */
		sector_t first_bad;
		int bad_sectors;

		r1_bio->bios[mirror] = NULL;
		to_put = bio;
		/*
		 * Do not set R1BIO_Uptodate if the current device is
		 * rebuilding or Faulty. This is because we cannot use
		 * such device for properly reading the data back (we could
		 * potentially use it, if the current write would have felt
		 * before rdev->recovery_offset, but for simplicity we don't
		 * check this here.
		 */
		if (test_bit(In_sync, &rdev->flags) &&
		    !test_bit(Faulty, &rdev->flags))
			set_bit(R1BIO_Uptodate, &r1_bio->state);

		/* Maybe we can clear some bad blocks. */
		if (is_badblock(rdev, r1_bio->sector, r1_bio->sectors,
				&first_bad, &bad_sectors) && !discard_error) {
			r1_bio->bios[mirror] = IO_MADE_GOOD;
			set_bit(R1BIO_MadeGood, &r1_bio->state);
		}
	}

	if (behind) {
		if (test_bit(WriteMostly, &rdev->flags))
			atomic_dec(&r1_bio->behind_remaining);

		/*
		 * In behind mode, we ACK the master bio once the I/O
		 * has safely reached all non-writemostly
		 * disks. Setting the Returned bit ensures that this
		 * gets done only once -- we don't ever want to return
		 * -EIO here, instead we'll wait
		 */
		if (atomic_read(&r1_bio->behind_remaining) >= (atomic_read(&r1_bio->remaining)-1) &&
		    test_bit(R1BIO_Uptodate, &r1_bio->state)) {
			/* Maybe we can return now */
			if (!test_and_set_bit(R1BIO_Returned, &r1_bio->state)) {
				struct bio *mbio = r1_bio->master_bio;
				pr_debug("raid1: behind end write sectors"
					 " %llu-%llu\n",
					 (unsigned long long) mbio->bi_iter.bi_sector,
					 (unsigned long long) bio_end_sector(mbio) - 1);
				call_bio_endio(r1_bio);
			}
		}
	}
	if (r1_bio->bios[mirror] == NULL)
		rdev_dec_pending(rdev, conf->mddev);

	/*
	 * Let's see if all mirrored write operations have finished
	 * already.
	 */
	r1_bio_write_done(r1_bio);

	if (to_put)
		bio_put(to_put);
}

/*
 * This routine returns the disk from which the requested read should
 * be done. There is a per-array 'next expected sequential IO' sector
 * number - if this matches on the next IO then we use the last disk.
 * There is also a per-disk 'last know head position' sector that is
 * maintained from IRQ contexts, both the normal and the resync IO
 * completion handlers update this position correctly. If there is no
 * perfect sequential match then we pick the disk whose head is closest.
 *
 * If there are 2 mirrors in the same 2 devices, performance degrades
 * because position is mirror, not device based.
 *
 * The rdev for the device selected will have nr_pending incremented.
 */
static int read_balance(struct r1conf *conf, struct r1bio *r1_bio, int *max_sectors)
{
	const sector_t this_sector = r1_bio->sector;
	int sectors;
	int best_good_sectors;
	int best_disk, best_dist_disk, best_pending_disk;
	int has_nonrot_disk;
	int disk;
	sector_t best_dist;
	unsigned int min_pending;
	struct md_rdev *rdev;
	int choose_first;
	int choose_next_idle;

	rcu_read_lock();
	/*
	 * Check if we can balance. We can balance on the whole
	 * device if no resync is going on, or below the resync window.
	 * We take the first readable disk when above the resync window.
	 */
 retry:
	sectors = r1_bio->sectors;
	best_disk = -1;
	best_dist_disk = -1;
	best_dist = MaxSector;
	best_pending_disk = -1;
	min_pending = UINT_MAX;
	best_good_sectors = 0;
	has_nonrot_disk = 0;
	choose_next_idle = 0;

	if ((conf->mddev->recovery_cp < this_sector + sectors) ||
	    (mddev_is_clustered(conf->mddev) &&
	    md_cluster_ops->area_resyncing(conf->mddev, READ, this_sector,
		    this_sector + sectors)))
		choose_first = 1;
	else
		choose_first = 0;

	for (disk = 0 ; disk < conf->raid_disks * 2 ; disk++) {
		sector_t dist;
		sector_t first_bad;
		int bad_sectors;
		unsigned int pending;
		bool nonrot;

		rdev = rcu_dereference(conf->mirrors[disk].rdev);
		if (r1_bio->bios[disk] == IO_BLOCKED
		    || rdev == NULL
		    || test_bit(Faulty, &rdev->flags))
			continue;
		if (!test_bit(In_sync, &rdev->flags) &&
		    rdev->recovery_offset < this_sector + sectors)
			continue;
		if (test_bit(WriteMostly, &rdev->flags)) {
			/* Don't balance among write-mostly, just
			 * use the first as a last resort */
			if (best_dist_disk < 0) {
				if (is_badblock(rdev, this_sector, sectors,
						&first_bad, &bad_sectors)) {
					if (first_bad <= this_sector)
						/* Cannot use this */
						continue;
					best_good_sectors = first_bad - this_sector;
				} else
					best_good_sectors = sectors;
				best_dist_disk = disk;
				best_pending_disk = disk;
			}
			continue;
		}
		/* This is a reasonable device to use.  It might
		 * even be best.
		 */
		if (is_badblock(rdev, this_sector, sectors,
				&first_bad, &bad_sectors)) {
			if (best_dist < MaxSector)
				/* already have a better device */
				continue;
			if (first_bad <= this_sector) {
				/* cannot read here. If this is the 'primary'
				 * device, then we must not read beyond
				 * bad_sectors from another device..
				 */
				bad_sectors -= (this_sector - first_bad);
				if (choose_first && sectors > bad_sectors)
					sectors = bad_sectors;
				if (best_good_sectors > sectors)
					best_good_sectors = sectors;

			} else {
				sector_t good_sectors = first_bad - this_sector;
				if (good_sectors > best_good_sectors) {
					best_good_sectors = good_sectors;
					best_disk = disk;
				}
				if (choose_first)
					break;
			}
			continue;
		} else
			best_good_sectors = sectors;

		nonrot = blk_queue_nonrot(bdev_get_queue(rdev->bdev));
		has_nonrot_disk |= nonrot;
		pending = atomic_read(&rdev->nr_pending);
		dist = abs(this_sector - conf->mirrors[disk].head_position);
		if (choose_first) {
			best_disk = disk;
			break;
		}
		/* Don't change to another disk for sequential reads */
		if (conf->mirrors[disk].next_seq_sect == this_sector
		    || dist == 0) {
			int opt_iosize = bdev_io_opt(rdev->bdev) >> 9;
			struct raid1_info *mirror = &conf->mirrors[disk];

			best_disk = disk;
			/*
			 * If buffered sequential IO size exceeds optimal
			 * iosize, check if there is idle disk. If yes, choose
			 * the idle disk. read_balance could already choose an
			 * idle disk before noticing it's a sequential IO in
			 * this disk. This doesn't matter because this disk
			 * will idle, next time it will be utilized after the
			 * first disk has IO size exceeds optimal iosize. In
			 * this way, iosize of the first disk will be optimal
			 * iosize at least. iosize of the second disk might be
			 * small, but not a big deal since when the second disk
			 * starts IO, the first disk is likely still busy.
			 */
			if (nonrot && opt_iosize > 0 &&
			    mirror->seq_start != MaxSector &&
			    mirror->next_seq_sect > opt_iosize &&
			    mirror->next_seq_sect - opt_iosize >=
			    mirror->seq_start) {
				choose_next_idle = 1;
				continue;
			}
			break;
		}
		/* If device is idle, use it */
		if (pending == 0) {
			best_disk = disk;
			break;
		}

		if (choose_next_idle)
			continue;

		if (min_pending > pending) {
			min_pending = pending;
			best_pending_disk = disk;
		}

		if (dist < best_dist) {
			best_dist = dist;
			best_dist_disk = disk;
		}
	}

	/*
	 * If all disks are rotational, choose the closest disk. If any disk is
	 * non-rotational, choose the disk with less pending request even the
	 * disk is rotational, which might/might not be optimal for raids with
	 * mixed ratation/non-rotational disks depending on workload.
	 */
	if (best_disk == -1) {
		if (has_nonrot_disk)
			best_disk = best_pending_disk;
		else
			best_disk = best_dist_disk;
	}

	if (best_disk >= 0) {
		rdev = rcu_dereference(conf->mirrors[best_disk].rdev);
		if (!rdev)
			goto retry;
		atomic_inc(&rdev->nr_pending);
		sectors = best_good_sectors;

		if (conf->mirrors[best_disk].next_seq_sect != this_sector)
			conf->mirrors[best_disk].seq_start = this_sector;

		conf->mirrors[best_disk].next_seq_sect = this_sector + sectors;
	}
	rcu_read_unlock();
	*max_sectors = sectors;

	return best_disk;
}

static int raid1_congested(struct mddev *mddev, int bits)
{
	struct r1conf *conf = mddev->private;
	int i, ret = 0;

	if ((bits & (1 << WB_async_congested)) &&
	    conf->pending_count >= max_queued_requests)
		return 1;

	rcu_read_lock();
	for (i = 0; i < conf->raid_disks * 2; i++) {
		struct md_rdev *rdev = rcu_dereference(conf->mirrors[i].rdev);
		if (rdev && !test_bit(Faulty, &rdev->flags)) {
			struct request_queue *q = bdev_get_queue(rdev->bdev);

			BUG_ON(!q);

			/* Note the '|| 1' - when read_balance prefers
			 * non-congested targets, it can be removed
			 */
			if ((bits & (1 << WB_async_congested)) || 1)
				ret |= bdi_congested(&q->backing_dev_info, bits);
			else
				ret &= bdi_congested(&q->backing_dev_info, bits);
		}
	}
	rcu_read_unlock();
	return ret;
}

static void flush_pending_writes(struct r1conf *conf)
{
	/* Any writes that have been queued but are awaiting
	 * bitmap updates get flushed here.
	 */
	spin_lock_irq(&conf->device_lock);

	if (conf->pending_bio_list.head) {
		struct bio *bio;
		bio = bio_list_get(&conf->pending_bio_list);
		conf->pending_count = 0;
		spin_unlock_irq(&conf->device_lock);
		/* flush any pending bitmap writes to
		 * disk before proceeding w/ I/O */
		bitmap_unplug(conf->mddev->bitmap);
		wake_up(&conf->wait_barrier);

		while (bio) { /* submit pending writes */
			struct bio *next = bio->bi_next;
			bio->bi_next = NULL;
			if (unlikely((bio_op(bio) == REQ_OP_DISCARD) &&
			    !blk_queue_discard(bdev_get_queue(bio->bi_bdev))))
				/* Just ignore it */
				bio_endio(bio);
			else
				generic_make_request(bio);
			bio = next;
		}
	} else
		spin_unlock_irq(&conf->device_lock);
}

/* Barriers....
 * Sometimes we need to suspend IO while we do something else,
 * either some resync/recovery, or reconfigure the array.
 * To do this we raise a 'barrier'.
 * The 'barrier' is a counter that can be raised multiple times
 * to count how many activities are happening which preclude
 * normal IO.
 * We can only raise the barrier if there is no pending IO.
 * i.e. if nr_pending == 0.
 * We choose only to raise the barrier if no-one is waiting for the
 * barrier to go down.  This means that as soon as an IO request
 * is ready, no other operations which require a barrier will start
 * until the IO request has had a chance.
 *
 * So: regular IO calls 'wait_barrier'.  When that returns there
 *    is no backgroup IO happening,  It must arrange to call
 *    allow_barrier when it has finished its IO.
 * backgroup IO calls must call raise_barrier.  Once that returns
 *    there is no normal IO happeing.  It must arrange to call
 *    lower_barrier when the particular background IO completes.
 */
static void raise_barrier(struct r1conf *conf, sector_t sector_nr)
{
	spin_lock_irq(&conf->resync_lock);

	/* Wait until no block IO is waiting */
	wait_event_lock_irq(conf->wait_barrier, !conf->nr_waiting,
			    conf->resync_lock);

	/* block any new IO from starting */
	conf->barrier++;
	conf->next_resync = sector_nr;

	/* For these conditions we must wait:
	 * A: while the array is in frozen state
	 * B: while barrier >= RESYNC_DEPTH, meaning resync reach
	 *    the max count which allowed.
	 * C: next_resync + RESYNC_SECTORS > start_next_window, meaning
	 *    next resync will reach to the window which normal bios are
	 *    handling.
	 * D: while there are any active requests in the current window.
	 */
	wait_event_lock_irq(conf->wait_barrier,
			    !conf->array_frozen &&
			    conf->barrier < RESYNC_DEPTH &&
			    conf->current_window_requests == 0 &&
			    (conf->start_next_window >=
			     conf->next_resync + RESYNC_SECTORS),
			    conf->resync_lock);

	conf->nr_pending++;
	spin_unlock_irq(&conf->resync_lock);
}

static void lower_barrier(struct r1conf *conf)
{
	unsigned long flags;
	BUG_ON(conf->barrier <= 0);
	spin_lock_irqsave(&conf->resync_lock, flags);
	conf->barrier--;
	conf->nr_pending--;
	spin_unlock_irqrestore(&conf->resync_lock, flags);
	wake_up(&conf->wait_barrier);
}

static bool need_to_wait_for_sync(struct r1conf *conf, struct bio *bio)
{
	bool wait = false;

	if (conf->array_frozen || !bio)
		wait = true;
	else if (conf->barrier && bio_data_dir(bio) == WRITE) {
		if ((conf->mddev->curr_resync_completed
		     >= bio_end_sector(bio)) ||
		    (conf->next_resync + NEXT_NORMALIO_DISTANCE
		     <= bio->bi_iter.bi_sector))
			wait = false;
		else
			wait = true;
	}

	return wait;
}

static sector_t wait_barrier(struct r1conf *conf, struct bio *bio)
{
	sector_t sector = 0;

	spin_lock_irq(&conf->resync_lock);
	if (need_to_wait_for_sync(conf, bio)) {
		conf->nr_waiting++;
		/* Wait for the barrier to drop.
		 * However if there are already pending
		 * requests (preventing the barrier from
		 * rising completely), and the
		 * per-process bio queue isn't empty,
		 * then don't wait, as we need to empty
		 * that queue to allow conf->start_next_window
		 * to increase.
		 */
		wait_event_lock_irq(conf->wait_barrier,
				    !conf->array_frozen &&
				    (!conf->barrier ||
				     ((conf->start_next_window <
				       conf->next_resync + RESYNC_SECTORS) &&
				      current->bio_list &&
				      !bio_list_empty(current->bio_list))),
				    conf->resync_lock);
		conf->nr_waiting--;
	}

	if (bio && bio_data_dir(bio) == WRITE) {
		if (bio->bi_iter.bi_sector >= conf->next_resync) {
			if (conf->start_next_window == MaxSector)
				conf->start_next_window =
					conf->next_resync +
					NEXT_NORMALIO_DISTANCE;

			if ((conf->start_next_window + NEXT_NORMALIO_DISTANCE)
			    <= bio->bi_iter.bi_sector)
				conf->next_window_requests++;
			else
				conf->current_window_requests++;
			sector = conf->start_next_window;
		}
	}

	conf->nr_pending++;
	spin_unlock_irq(&conf->resync_lock);
	return sector;
}

static void allow_barrier(struct r1conf *conf, sector_t start_next_window,
			  sector_t bi_sector)
{
	unsigned long flags;

	spin_lock_irqsave(&conf->resync_lock, flags);
	conf->nr_pending--;
	if (start_next_window) {
		if (start_next_window == conf->start_next_window) {
			if (conf->start_next_window + NEXT_NORMALIO_DISTANCE
			    <= bi_sector)
				conf->next_window_requests--;
			else
				conf->current_window_requests--;
		} else
			conf->current_window_requests--;

		if (!conf->current_window_requests) {
			if (conf->next_window_requests) {
				conf->current_window_requests =
					conf->next_window_requests;
				conf->next_window_requests = 0;
				conf->start_next_window +=
					NEXT_NORMALIO_DISTANCE;
			} else
				conf->start_next_window = MaxSector;
		}
	}
	spin_unlock_irqrestore(&conf->resync_lock, flags);
	wake_up(&conf->wait_barrier);
}

static void freeze_array(struct r1conf *conf, int extra)
{
	/* stop syncio and normal IO and wait for everything to
	 * go quite.
	 * We wait until nr_pending match nr_queued+extra
	 * This is called in the context of one normal IO request
	 * that has failed. Thus any sync request that might be pending
	 * will be blocked by nr_pending, and we need to wait for
	 * pending IO requests to complete or be queued for re-try.
	 * Thus the number queued (nr_queued) plus this request (extra)
	 * must match the number of pending IOs (nr_pending) before
	 * we continue.
	 */
	spin_lock_irq(&conf->resync_lock);
	conf->array_frozen = 1;
	wait_event_lock_irq_cmd(conf->wait_barrier,
				conf->nr_pending == conf->nr_queued+extra,
				conf->resync_lock,
				flush_pending_writes(conf));
	spin_unlock_irq(&conf->resync_lock);
}
static void unfreeze_array(struct r1conf *conf)
{
	/* reverse the effect of the freeze */
	spin_lock_irq(&conf->resync_lock);
	conf->array_frozen = 0;
	wake_up(&conf->wait_barrier);
	spin_unlock_irq(&conf->resync_lock);
}

/* duplicate the data pages for behind I/O
 */
static void alloc_behind_pages(struct bio *bio, struct r1bio *r1_bio)
{
	int i;
	struct bio_vec *bvec;
	struct bio_vec *bvecs = kzalloc(bio->bi_vcnt * sizeof(struct bio_vec),
					GFP_NOIO);
	if (unlikely(!bvecs))
		return;

	bio_for_each_segment_all(bvec, bio, i) {
		bvecs[i] = *bvec;
		bvecs[i].bv_page = alloc_page(GFP_NOIO);
		if (unlikely(!bvecs[i].bv_page))
			goto do_sync_io;
		memcpy(kmap(bvecs[i].bv_page) + bvec->bv_offset,
		       kmap(bvec->bv_page) + bvec->bv_offset, bvec->bv_len);
		kunmap(bvecs[i].bv_page);
		kunmap(bvec->bv_page);
	}
	r1_bio->behind_bvecs = bvecs;
	r1_bio->behind_page_count = bio->bi_vcnt;
	set_bit(R1BIO_BehindIO, &r1_bio->state);
	return;

do_sync_io:
	for (i = 0; i < bio->bi_vcnt; i++)
		if (bvecs[i].bv_page)
			put_page(bvecs[i].bv_page);
	kfree(bvecs);
	pr_debug("%dB behind alloc failed, doing sync I/O\n",
		 bio->bi_iter.bi_size);
}

struct raid1_plug_cb {
	struct blk_plug_cb	cb;
	struct bio_list		pending;
	int			pending_cnt;
};

static void raid1_unplug(struct blk_plug_cb *cb, bool from_schedule)
{
	struct raid1_plug_cb *plug = container_of(cb, struct raid1_plug_cb,
						  cb);
	struct mddev *mddev = plug->cb.data;
	struct r1conf *conf = mddev->private;
	struct bio *bio;

	if (from_schedule || current->bio_list) {
		spin_lock_irq(&conf->device_lock);
		bio_list_merge(&conf->pending_bio_list, &plug->pending);
		conf->pending_count += plug->pending_cnt;
		spin_unlock_irq(&conf->device_lock);
		wake_up(&conf->wait_barrier);
		md_wakeup_thread(mddev->thread);
		kfree(plug);
		return;
	}

	/* we aren't scheduling, so we can do the write-out directly. */
	bio = bio_list_get(&plug->pending);
	bitmap_unplug(mddev->bitmap);
	wake_up(&conf->wait_barrier);

	while (bio) { /* submit pending writes */
		struct bio *next = bio->bi_next;
		bio->bi_next = NULL;
		if (unlikely((bio_op(bio) == REQ_OP_DISCARD) &&
		    !blk_queue_discard(bdev_get_queue(bio->bi_bdev))))
			/* Just ignore it */
			bio_endio(bio);
		else
			generic_make_request(bio);
		bio = next;
	}
	kfree(plug);
}

static void raid1_make_request(struct mddev *mddev, struct bio * bio)
{
	struct r1conf *conf = mddev->private;
	struct raid1_info *mirror;
	struct r1bio *r1_bio;
	struct bio *read_bio;
	int i, disks;
	struct bitmap *bitmap;
	unsigned long flags;
	const int op = bio_op(bio);
	const int rw = bio_data_dir(bio);
	const unsigned long do_sync = (bio->bi_opf & REQ_SYNC);
	const unsigned long do_flush_fua = (bio->bi_opf &
						(REQ_PREFLUSH | REQ_FUA));
	struct md_rdev *blocked_rdev;
	struct blk_plug_cb *cb;
	struct raid1_plug_cb *plug = NULL;
	int first_clone;
	int sectors_handled;
	int max_sectors;
	sector_t start_next_window;

	/*
	 * Register the new request and wait if the reconstruction
	 * thread has put up a bar for new requests.
	 * Continue immediately if no resync is active currently.
	 */

	md_write_start(mddev, bio); /* wait on superblock update early */

	if (bio_data_dir(bio) == WRITE &&
	    ((bio_end_sector(bio) > mddev->suspend_lo &&
	    bio->bi_iter.bi_sector < mddev->suspend_hi) ||
	    (mddev_is_clustered(mddev) &&
	     md_cluster_ops->area_resyncing(mddev, WRITE,
		     bio->bi_iter.bi_sector, bio_end_sector(bio))))) {
		/* As the suspend_* range is controlled by
		 * userspace, we want an interruptible
		 * wait.
		 */
		DEFINE_WAIT(w);
		for (;;) {
			flush_signals(current);
			prepare_to_wait(&conf->wait_barrier,
					&w, TASK_INTERRUPTIBLE);
			if (bio_end_sector(bio) <= mddev->suspend_lo ||
			    bio->bi_iter.bi_sector >= mddev->suspend_hi ||
			    (mddev_is_clustered(mddev) &&
			     !md_cluster_ops->area_resyncing(mddev, WRITE,
				     bio->bi_iter.bi_sector, bio_end_sector(bio))))
				break;
			schedule();
		}
		finish_wait(&conf->wait_barrier, &w);
	}

	start_next_window = wait_barrier(conf, bio);

	bitmap = mddev->bitmap;

	/*
	 * make_request() can abort the operation when read-ahead is being
	 * used and no empty request is available.
	 *
	 */
	r1_bio = mempool_alloc(conf->r1bio_pool, GFP_NOIO);

	r1_bio->master_bio = bio;
	r1_bio->sectors = bio_sectors(bio);
	r1_bio->state = 0;
	r1_bio->mddev = mddev;
	r1_bio->sector = bio->bi_iter.bi_sector;

	/* We might need to issue multiple reads to different
	 * devices if there are bad blocks around, so we keep
	 * track of the number of reads in bio->bi_phys_segments.
	 * If this is 0, there is only one r1_bio and no locking
	 * will be needed when requests complete.  If it is
	 * non-zero, then it is the number of not-completed requests.
	 */
	bio->bi_phys_segments = 0;
	bio_clear_flag(bio, BIO_SEG_VALID);

	if (rw == READ) {
		/*
		 * read balancing logic:
		 */
		int rdisk;

read_again:
		rdisk = read_balance(conf, r1_bio, &max_sectors);

		if (rdisk < 0) {
			/* couldn't find anywhere to read from */
			raid_end_bio_io(r1_bio);
			return;
		}
		mirror = conf->mirrors + rdisk;

		if (test_bit(WriteMostly, &mirror->rdev->flags) &&
		    bitmap) {
			/* Reading from a write-mostly device must
			 * take care not to over-take any writes
			 * that are 'behind'
			 */
			wait_event(bitmap->behind_wait,
				   atomic_read(&bitmap->behind_writes) == 0);
		}
		r1_bio->read_disk = rdisk;
		r1_bio->start_next_window = 0;

		read_bio = bio_clone_mddev(bio, GFP_NOIO, mddev);
		bio_trim(read_bio, r1_bio->sector - bio->bi_iter.bi_sector,
			 max_sectors);

		r1_bio->bios[rdisk] = read_bio;

		read_bio->bi_iter.bi_sector = r1_bio->sector +
			mirror->rdev->data_offset;
		read_bio->bi_bdev = mirror->rdev->bdev;
		read_bio->bi_end_io = raid1_end_read_request;
		bio_set_op_attrs(read_bio, op, do_sync);
		read_bio->bi_private = r1_bio;

		if (max_sectors < r1_bio->sectors) {
			/* could not read all from this device, so we will
			 * need another r1_bio.
			 */

			sectors_handled = (r1_bio->sector + max_sectors
					   - bio->bi_iter.bi_sector);
			r1_bio->sectors = max_sectors;
			spin_lock_irq(&conf->device_lock);
			if (bio->bi_phys_segments == 0)
				bio->bi_phys_segments = 2;
			else
				bio->bi_phys_segments++;
			spin_unlock_irq(&conf->device_lock);
			/* Cannot call generic_make_request directly
			 * as that will be queued in __make_request
			 * and subsequent mempool_alloc might block waiting
			 * for it.  So hand bio over to raid1d.
			 */
			reschedule_retry(r1_bio);

			r1_bio = mempool_alloc(conf->r1bio_pool, GFP_NOIO);

			r1_bio->master_bio = bio;
			r1_bio->sectors = bio_sectors(bio) - sectors_handled;
			r1_bio->state = 0;
			r1_bio->mddev = mddev;
			r1_bio->sector = bio->bi_iter.bi_sector +
				sectors_handled;
			goto read_again;
		} else
			generic_make_request(read_bio);
		return;
	}

	/*
	 * WRITE:
	 */
	if (conf->pending_count >= max_queued_requests) {
		md_wakeup_thread(mddev->thread);
		wait_event(conf->wait_barrier,
			   conf->pending_count < max_queued_requests);
	}
	/* first select target devices under rcu_lock and
	 * inc refcount on their rdev.  Record them by setting
	 * bios[x] to bio
	 * If there are known/acknowledged bad blocks on any device on
	 * which we have seen a write error, we want to avoid writing those
	 * blocks.
	 * This potentially requires several writes to write around
	 * the bad blocks.  Each set of writes gets it's own r1bio
	 * with a set of bios attached.
	 */

	disks = conf->raid_disks * 2;
 retry_write:
	r1_bio->start_next_window = start_next_window;
	blocked_rdev = NULL;
	rcu_read_lock();
	max_sectors = r1_bio->sectors;
	for (i = 0;  i < disks; i++) {
		struct md_rdev *rdev = rcu_dereference(conf->mirrors[i].rdev);
		if (rdev && unlikely(test_bit(Blocked, &rdev->flags))) {
			atomic_inc(&rdev->nr_pending);
			blocked_rdev = rdev;
			break;
		}
		r1_bio->bios[i] = NULL;
		if (!rdev || test_bit(Faulty, &rdev->flags)) {
			if (i < conf->raid_disks)
				set_bit(R1BIO_Degraded, &r1_bio->state);
			continue;
		}

		atomic_inc(&rdev->nr_pending);
		if (test_bit(WriteErrorSeen, &rdev->flags)) {
			sector_t first_bad;
			int bad_sectors;
			int is_bad;

			is_bad = is_badblock(rdev, r1_bio->sector,
					     max_sectors,
					     &first_bad, &bad_sectors);
			if (is_bad < 0) {
				/* mustn't write here until the bad block is
				 * acknowledged*/
				set_bit(BlockedBadBlocks, &rdev->flags);
				blocked_rdev = rdev;
				break;
			}
			if (is_bad && first_bad <= r1_bio->sector) {
				/* Cannot write here at all */
				bad_sectors -= (r1_bio->sector - first_bad);
				if (bad_sectors < max_sectors)
					/* mustn't write more than bad_sectors
					 * to other devices yet
					 */
					max_sectors = bad_sectors;
				rdev_dec_pending(rdev, mddev);
				/* We don't set R1BIO_Degraded as that
				 * only applies if the disk is
				 * missing, so it might be re-added,
				 * and we want to know to recover this
				 * chunk.
				 * In this case the device is here,
				 * and the fact that this chunk is not
				 * in-sync is recorded in the bad
				 * block log
				 */
				continue;
			}
			if (is_bad) {
				int good_sectors = first_bad - r1_bio->sector;
				if (good_sectors < max_sectors)
					max_sectors = good_sectors;
			}
		}
		r1_bio->bios[i] = bio;
	}
	rcu_read_unlock();

	if (unlikely(blocked_rdev)) {
		/* Wait for this device to become unblocked */
		int j;
		sector_t old = start_next_window;

		for (j = 0; j < i; j++)
			if (r1_bio->bios[j])
				rdev_dec_pending(conf->mirrors[j].rdev, mddev);
		r1_bio->state = 0;
		allow_barrier(conf, start_next_window, bio->bi_iter.bi_sector);
		md_wait_for_blocked_rdev(blocked_rdev, mddev);
		start_next_window = wait_barrier(conf, bio);
		/*
		 * We must make sure the multi r1bios of bio have
		 * the same value of bi_phys_segments
		 */
		if (bio->bi_phys_segments && old &&
		    old != start_next_window)
			/* Wait for the former r1bio(s) to complete */
			wait_event(conf->wait_barrier,
				   bio->bi_phys_segments == 1);
		goto retry_write;
	}

	if (max_sectors < r1_bio->sectors) {
		/* We are splitting this write into multiple parts, so
		 * we need to prepare for allocating another r1_bio.
		 */
		r1_bio->sectors = max_sectors;
		spin_lock_irq(&conf->device_lock);
		if (bio->bi_phys_segments == 0)
			bio->bi_phys_segments = 2;
		else
			bio->bi_phys_segments++;
		spin_unlock_irq(&conf->device_lock);
	}
	sectors_handled = r1_bio->sector + max_sectors - bio->bi_iter.bi_sector;

	atomic_set(&r1_bio->remaining, 1);
	atomic_set(&r1_bio->behind_remaining, 0);

	first_clone = 1;
	for (i = 0; i < disks; i++) {
		struct bio *mbio;
		if (!r1_bio->bios[i])
			continue;

		mbio = bio_clone_mddev(bio, GFP_NOIO, mddev);
		bio_trim(mbio, r1_bio->sector - bio->bi_iter.bi_sector, max_sectors);

		if (first_clone) {
			/* do behind I/O ?
			 * Not if there are too many, or cannot
			 * allocate memory, or a reader on WriteMostly
			 * is waiting for behind writes to flush */
			if (bitmap &&
			    (atomic_read(&bitmap->behind_writes)
			     < mddev->bitmap_info.max_write_behind) &&
			    !waitqueue_active(&bitmap->behind_wait))
				alloc_behind_pages(mbio, r1_bio);

			bitmap_startwrite(bitmap, r1_bio->sector,
					  r1_bio->sectors,
					  test_bit(R1BIO_BehindIO,
						   &r1_bio->state));
			first_clone = 0;
		}
		if (r1_bio->behind_bvecs) {
			struct bio_vec *bvec;
			int j;

			/*
			 * We trimmed the bio, so _all is legit
			 */
			bio_for_each_segment_all(bvec, mbio, j)
				bvec->bv_page = r1_bio->behind_bvecs[j].bv_page;
			if (test_bit(WriteMostly, &conf->mirrors[i].rdev->flags))
				atomic_inc(&r1_bio->behind_remaining);
		}

		r1_bio->bios[i] = mbio;

		mbio->bi_iter.bi_sector	= (r1_bio->sector +
				   conf->mirrors[i].rdev->data_offset);
		mbio->bi_bdev = conf->mirrors[i].rdev->bdev;
		mbio->bi_end_io	= raid1_end_write_request;
		bio_set_op_attrs(mbio, op, do_flush_fua | do_sync);
		mbio->bi_private = r1_bio;

		atomic_inc(&r1_bio->remaining);

		cb = blk_check_plugged(raid1_unplug, mddev, sizeof(*plug));
		if (cb)
			plug = container_of(cb, struct raid1_plug_cb, cb);
		else
			plug = NULL;
		spin_lock_irqsave(&conf->device_lock, flags);
		if (plug) {
			bio_list_add(&plug->pending, mbio);
			plug->pending_cnt++;
		} else {
			bio_list_add(&conf->pending_bio_list, mbio);
			conf->pending_count++;
		}
		spin_unlock_irqrestore(&conf->device_lock, flags);
		if (!plug)
			md_wakeup_thread(mddev->thread);
	}
	/* Mustn't call r1_bio_write_done before this next test,
	 * as it could result in the bio being freed.
	 */
	if (sectors_handled < bio_sectors(bio)) {
		r1_bio_write_done(r1_bio);
		/* We need another r1_bio.  It has already been counted
		 * in bio->bi_phys_segments
		 */
		r1_bio = mempool_alloc(conf->r1bio_pool, GFP_NOIO);
		r1_bio->master_bio = bio;
		r1_bio->sectors = bio_sectors(bio) - sectors_handled;
		r1_bio->state = 0;
		r1_bio->mddev = mddev;
		r1_bio->sector = bio->bi_iter.bi_sector + sectors_handled;
		goto retry_write;
	}

	r1_bio_write_done(r1_bio);

	/* In case raid1d snuck in to freeze_array */
	wake_up(&conf->wait_barrier);
}

static void raid1_status(struct seq_file *seq, struct mddev *mddev)
{
	struct r1conf *conf = mddev->private;
	int i;

	seq_printf(seq, " [%d/%d] [", conf->raid_disks,
		   conf->raid_disks - mddev->degraded);
	rcu_read_lock();
	for (i = 0; i < conf->raid_disks; i++) {
		struct md_rdev *rdev = rcu_dereference(conf->mirrors[i].rdev);
		seq_printf(seq, "%s",
			   rdev && test_bit(In_sync, &rdev->flags) ? "U" : "_");
	}
	rcu_read_unlock();
	seq_printf(seq, "]");
}

static void raid1_error(struct mddev *mddev, struct md_rdev *rdev)
{
	char b[BDEVNAME_SIZE];
	struct r1conf *conf = mddev->private;
	unsigned long flags;

	/*
	 * If it is not operational, then we have already marked it as dead
	 * else if it is the last working disks, ignore the error, let the
	 * next level up know.
	 * else mark the drive as failed
	 */
	if (test_bit(In_sync, &rdev->flags)
	    && (conf->raid_disks - mddev->degraded) == 1) {
		/*
		 * Don't fail the drive, act as though we were just a
		 * normal single drive.
		 * However don't try a recovery from this drive as
		 * it is very likely to fail.
		 */
		conf->recovery_disabled = mddev->recovery_disabled;
		return;
	}
	set_bit(Blocked, &rdev->flags);
	spin_lock_irqsave(&conf->device_lock, flags);
	if (test_and_clear_bit(In_sync, &rdev->flags)) {
		mddev->degraded++;
		set_bit(Faulty, &rdev->flags);
	} else
		set_bit(Faulty, &rdev->flags);
	spin_unlock_irqrestore(&conf->device_lock, flags);
	/*
	 * if recovery is running, make sure it aborts.
	 */
	set_bit(MD_RECOVERY_INTR, &mddev->recovery);
	set_mask_bits(&mddev->flags, 0,
		      BIT(MD_CHANGE_DEVS) | BIT(MD_CHANGE_PENDING));
	printk(KERN_ALERT
	       "md/raid1:%s: Disk failure on %s, disabling device.\n"
	       "md/raid1:%s: Operation continuing on %d devices.\n",
	       mdname(mddev), bdevname(rdev->bdev, b),
	       mdname(mddev), conf->raid_disks - mddev->degraded);
}

static void print_conf(struct r1conf *conf)
{
	int i;

	printk(KERN_DEBUG "RAID1 conf printout:\n");
	if (!conf) {
		printk(KERN_DEBUG "(!conf)\n");
		return;
	}
	printk(KERN_DEBUG " --- wd:%d rd:%d\n", conf->raid_disks - conf->mddev->degraded,
		conf->raid_disks);

	rcu_read_lock();
	for (i = 0; i < conf->raid_disks; i++) {
		char b[BDEVNAME_SIZE];
		struct md_rdev *rdev = rcu_dereference(conf->mirrors[i].rdev);
		if (rdev)
			printk(KERN_DEBUG " disk %d, wo:%d, o:%d, dev:%s\n",
			       i, !test_bit(In_sync, &rdev->flags),
			       !test_bit(Faulty, &rdev->flags),
			       bdevname(rdev->bdev,b));
	}
	rcu_read_unlock();
}

static void close_sync(struct r1conf *conf)
{
	wait_barrier(conf, NULL);
	allow_barrier(conf, 0, 0);

	mempool_destroy(conf->r1buf_pool);
	conf->r1buf_pool = NULL;

	spin_lock_irq(&conf->resync_lock);
	conf->next_resync = MaxSector - 2 * NEXT_NORMALIO_DISTANCE;
	conf->start_next_window = MaxSector;
	conf->current_window_requests +=
		conf->next_window_requests;
	conf->next_window_requests = 0;
	spin_unlock_irq(&conf->resync_lock);
}

static int raid1_spare_active(struct mddev *mddev)
{
	int i;
	struct r1conf *conf = mddev->private;
	int count = 0;
	unsigned long flags;

	/*
	 * Find all failed disks within the RAID1 configuration
	 * and mark them readable.
	 * Called under mddev lock, so rcu protection not needed.
	 * device_lock used to avoid races with raid1_end_read_request
	 * which expects 'In_sync' flags and ->degraded to be consistent.
	 */
	spin_lock_irqsave(&conf->device_lock, flags);
	for (i = 0; i < conf->raid_disks; i++) {
		struct md_rdev *rdev = conf->mirrors[i].rdev;
		struct md_rdev *repl = conf->mirrors[conf->raid_disks + i].rdev;
		if (repl
		    && !test_bit(Candidate, &repl->flags)
		    && repl->recovery_offset == MaxSector
		    && !test_bit(Faulty, &repl->flags)
		    && !test_and_set_bit(In_sync, &repl->flags)) {
			/* replacement has just become active */
			if (!rdev ||
			    !test_and_clear_bit(In_sync, &rdev->flags))
				count++;
			if (rdev) {
				/* Replaced device not technically
				 * faulty, but we need to be sure
				 * it gets removed and never re-added
				 */
				set_bit(Faulty, &rdev->flags);
				sysfs_notify_dirent_safe(
					rdev->sysfs_state);
			}
		}
		if (rdev
		    && rdev->recovery_offset == MaxSector
		    && !test_bit(Faulty, &rdev->flags)
		    && !test_and_set_bit(In_sync, &rdev->flags)) {
			count++;
			sysfs_notify_dirent_safe(rdev->sysfs_state);
		}
	}
	mddev->degraded -= count;
	spin_unlock_irqrestore(&conf->device_lock, flags);

	print_conf(conf);
	return count;
}

static int raid1_add_disk(struct mddev *mddev, struct md_rdev *rdev)
{
	struct r1conf *conf = mddev->private;
	int err = -EEXIST;
	int mirror = 0;
	struct raid1_info *p;
	int first = 0;
	int last = conf->raid_disks - 1;

	if (mddev->recovery_disabled == conf->recovery_disabled)
		return -EBUSY;

	if (md_integrity_add_rdev(rdev, mddev))
		return -ENXIO;

	if (rdev->raid_disk >= 0)
		first = last = rdev->raid_disk;

	/*
	 * find the disk ... but prefer rdev->saved_raid_disk
	 * if possible.
	 */
	if (rdev->saved_raid_disk >= 0 &&
	    rdev->saved_raid_disk >= first &&
	    conf->mirrors[rdev->saved_raid_disk].rdev == NULL)
		first = last = rdev->saved_raid_disk;

	for (mirror = first; mirror <= last; mirror++) {
		p = conf->mirrors+mirror;
		if (!p->rdev) {

			if (mddev->gendisk)
				disk_stack_limits(mddev->gendisk, rdev->bdev,
						  rdev->data_offset << 9);

			p->head_position = 0;
			rdev->raid_disk = mirror;
			err = 0;
			/* As all devices are equivalent, we don't need a full recovery
			 * if this was recently any drive of the array
			 */
			if (rdev->saved_raid_disk < 0)
				conf->fullsync = 1;
			rcu_assign_pointer(p->rdev, rdev);
			break;
		}
		if (test_bit(WantReplacement, &p->rdev->flags) &&
		    p[conf->raid_disks].rdev == NULL) {
			/* Add this device as a replacement */
			clear_bit(In_sync, &rdev->flags);
			set_bit(Replacement, &rdev->flags);
			rdev->raid_disk = mirror;
			err = 0;
			conf->fullsync = 1;
			rcu_assign_pointer(p[conf->raid_disks].rdev, rdev);
			break;
		}
	}
	if (mddev->queue && blk_queue_discard(bdev_get_queue(rdev->bdev)))
		queue_flag_set_unlocked(QUEUE_FLAG_DISCARD, mddev->queue);
	print_conf(conf);
	return err;
}

static int raid1_remove_disk(struct mddev *mddev, struct md_rdev *rdev)
{
	struct r1conf *conf = mddev->private;
	int err = 0;
	int number = rdev->raid_disk;
	struct raid1_info *p = conf->mirrors + number;

	if (rdev != p->rdev)
		p = conf->mirrors + conf->raid_disks + number;

	print_conf(conf);
	if (rdev == p->rdev) {
		if (test_bit(In_sync, &rdev->flags) ||
		    atomic_read(&rdev->nr_pending)) {
			err = -EBUSY;
			goto abort;
		}
		/* Only remove non-faulty devices if recovery
		 * is not possible.
		 */
		if (!test_bit(Faulty, &rdev->flags) &&
		    mddev->recovery_disabled != conf->recovery_disabled &&
		    mddev->degraded < conf->raid_disks) {
			err = -EBUSY;
			goto abort;
		}
		p->rdev = NULL;
		if (!test_bit(RemoveSynchronized, &rdev->flags)) {
			synchronize_rcu();
			if (atomic_read(&rdev->nr_pending)) {
				/* lost the race, try later */
				err = -EBUSY;
				p->rdev = rdev;
				goto abort;
			}
		}
		if (conf->mirrors[conf->raid_disks + number].rdev) {
			/* We just removed a device that is being replaced.
			 * Move down the replacement.  We drain all IO before
			 * doing this to avoid confusion.
			 */
			struct md_rdev *repl =
				conf->mirrors[conf->raid_disks + number].rdev;
			freeze_array(conf, 0);
			clear_bit(Replacement, &repl->flags);
			p->rdev = repl;
			conf->mirrors[conf->raid_disks + number].rdev = NULL;
			unfreeze_array(conf);
			clear_bit(WantReplacement, &rdev->flags);
		} else
			clear_bit(WantReplacement, &rdev->flags);
		err = md_integrity_register(mddev);
	}
abort:

	print_conf(conf);
	return err;
}

static void end_sync_read(struct bio *bio)
{
	struct r1bio *r1_bio = bio->bi_private;

	update_head_pos(r1_bio->read_disk, r1_bio);

	/*
	 * we have read a block, now it needs to be re-written,
	 * or re-read if the read failed.
	 * We don't do much here, just schedule handling by raid1d
	 */
	if (!bio->bi_error)
		set_bit(R1BIO_Uptodate, &r1_bio->state);

	if (atomic_dec_and_test(&r1_bio->remaining))
		reschedule_retry(r1_bio);
}

static void end_sync_write(struct bio *bio)
{
	int uptodate = !bio->bi_error;
	struct r1bio *r1_bio = bio->bi_private;
	struct mddev *mddev = r1_bio->mddev;
	struct r1conf *conf = mddev->private;
	sector_t first_bad;
	int bad_sectors;
	struct md_rdev *rdev = conf->mirrors[find_bio_disk(r1_bio, bio)].rdev;

	if (!uptodate) {
		sector_t sync_blocks = 0;
		sector_t s = r1_bio->sector;
		long sectors_to_go = r1_bio->sectors;
		/* make sure these bits doesn't get cleared. */
		do {
			bitmap_end_sync(mddev->bitmap, s,
					&sync_blocks, 1);
			s += sync_blocks;
			sectors_to_go -= sync_blocks;
		} while (sectors_to_go > 0);
		set_bit(WriteErrorSeen, &rdev->flags);
		if (!test_and_set_bit(WantReplacement, &rdev->flags))
			set_bit(MD_RECOVERY_NEEDED, &
				mddev->recovery);
		set_bit(R1BIO_WriteError, &r1_bio->state);
	} else if (is_badblock(rdev, r1_bio->sector, r1_bio->sectors,
			       &first_bad, &bad_sectors) &&
		   !is_badblock(conf->mirrors[r1_bio->read_disk].rdev,
				r1_bio->sector,
				r1_bio->sectors,
				&first_bad, &bad_sectors)
		)
		set_bit(R1BIO_MadeGood, &r1_bio->state);

	if (atomic_dec_and_test(&r1_bio->remaining)) {
		int s = r1_bio->sectors;
		if (test_bit(R1BIO_MadeGood, &r1_bio->state) ||
		    test_bit(R1BIO_WriteError, &r1_bio->state))
			reschedule_retry(r1_bio);
		else {
			put_buf(r1_bio);
			md_done_sync(mddev, s, uptodate);
		}
	}
}

static int r1_sync_page_io(struct md_rdev *rdev, sector_t sector,
			    int sectors, struct page *page, int rw)
{
	if (sync_page_io(rdev, sector, sectors << 9, page, rw, 0, false))
		/* success */
		return 1;
	if (rw == WRITE) {
		set_bit(WriteErrorSeen, &rdev->flags);
		if (!test_and_set_bit(WantReplacement,
				      &rdev->flags))
			set_bit(MD_RECOVERY_NEEDED, &
				rdev->mddev->recovery);
	}
	/* need to record an error - either for the block or the device */
	if (!rdev_set_badblocks(rdev, sector, sectors, 0))
		md_error(rdev->mddev, rdev);
	return 0;
}

static int fix_sync_read_error(struct r1bio *r1_bio)
{
	/* Try some synchronous reads of other devices to get
	 * good data, much like with normal read errors.  Only
	 * read into the pages we already have so we don't
	 * need to re-issue the read request.
	 * We don't need to freeze the array, because being in an
	 * active sync request, there is no normal IO, and
	 * no overlapping syncs.
	 * We don't need to check is_badblock() again as we
	 * made sure that anything with a bad block in range
	 * will have bi_end_io clear.
	 */
	struct mddev *mddev = r1_bio->mddev;
	struct r1conf *conf = mddev->private;
	struct bio *bio = r1_bio->bios[r1_bio->read_disk];
	sector_t sect = r1_bio->sector;
	int sectors = r1_bio->sectors;
	int idx = 0;

	while(sectors) {
		int s = sectors;
		int d = r1_bio->read_disk;
		int success = 0;
		struct md_rdev *rdev;
		int start;

		if (s > (PAGE_SIZE>>9))
			s = PAGE_SIZE >> 9;
		do {
			if (r1_bio->bios[d]->bi_end_io == end_sync_read) {
				/* No rcu protection needed here devices
				 * can only be removed when no resync is
				 * active, and resync is currently active
				 */
				rdev = conf->mirrors[d].rdev;
				if (sync_page_io(rdev, sect, s<<9,
						 bio->bi_io_vec[idx].bv_page,
						 REQ_OP_READ, 0, false)) {
					success = 1;
					break;
				}
			}
			d++;
			if (d == conf->raid_disks * 2)
				d = 0;
		} while (!success && d != r1_bio->read_disk);

		if (!success) {
			char b[BDEVNAME_SIZE];
			int abort = 0;
			/* Cannot read from anywhere, this block is lost.
			 * Record a bad block on each device.  If that doesn't
			 * work just disable and interrupt the recovery.
			 * Don't fail devices as that won't really help.
			 */
			printk(KERN_ALERT "md/raid1:%s: %s: unrecoverable I/O read error"
			       " for block %llu\n",
			       mdname(mddev),
			       bdevname(bio->bi_bdev, b),
			       (unsigned long long)r1_bio->sector);
			for (d = 0; d < conf->raid_disks * 2; d++) {
				rdev = conf->mirrors[d].rdev;
				if (!rdev || test_bit(Faulty, &rdev->flags))
					continue;
				if (!rdev_set_badblocks(rdev, sect, s, 0))
					abort = 1;
			}
			if (abort) {
				conf->recovery_disabled =
					mddev->recovery_disabled;
				set_bit(MD_RECOVERY_INTR, &mddev->recovery);
				md_done_sync(mddev, r1_bio->sectors, 0);
				put_buf(r1_bio);
				return 0;
			}
			/* Try next page */
			sectors -= s;
			sect += s;
			idx++;
			continue;
		}

		start = d;
		/* write it back and re-read */
		while (d != r1_bio->read_disk) {
			if (d == 0)
				d = conf->raid_disks * 2;
			d--;
			if (r1_bio->bios[d]->bi_end_io != end_sync_read)
				continue;
			rdev = conf->mirrors[d].rdev;
			if (r1_sync_page_io(rdev, sect, s,
					    bio->bi_io_vec[idx].bv_page,
					    WRITE) == 0) {
				r1_bio->bios[d]->bi_end_io = NULL;
				rdev_dec_pending(rdev, mddev);
			}
		}
		d = start;
		while (d != r1_bio->read_disk) {
			if (d == 0)
				d = conf->raid_disks * 2;
			d--;
			if (r1_bio->bios[d]->bi_end_io != end_sync_read)
				continue;
			rdev = conf->mirrors[d].rdev;
			if (r1_sync_page_io(rdev, sect, s,
					    bio->bi_io_vec[idx].bv_page,
					    READ) != 0)
				atomic_add(s, &rdev->corrected_errors);
		}
		sectors -= s;
		sect += s;
		idx ++;
	}
	set_bit(R1BIO_Uptodate, &r1_bio->state);
	bio->bi_error = 0;
	return 1;
}

static void process_checks(struct r1bio *r1_bio)
{
	/* We have read all readable devices.  If we haven't
	 * got the block, then there is no hope left.
	 * If we have, then we want to do a comparison
	 * and skip the write if everything is the same.
	 * If any blocks failed to read, then we need to
	 * attempt an over-write
	 */
	struct mddev *mddev = r1_bio->mddev;
	struct r1conf *conf = mddev->private;
	int primary;
	int i;
	int vcnt;

	/* Fix variable parts of all bios */
	vcnt = (r1_bio->sectors + PAGE_SIZE / 512 - 1) >> (PAGE_SHIFT - 9);
	for (i = 0; i < conf->raid_disks * 2; i++) {
		int j;
		int size;
		int error;
		struct bio *b = r1_bio->bios[i];
		if (b->bi_end_io != end_sync_read)
			continue;
		/* fixup the bio for reuse, but preserve errno */
		error = b->bi_error;
		bio_reset(b);
		b->bi_error = error;
		b->bi_vcnt = vcnt;
		b->bi_iter.bi_size = r1_bio->sectors << 9;
		b->bi_iter.bi_sector = r1_bio->sector +
			conf->mirrors[i].rdev->data_offset;
		b->bi_bdev = conf->mirrors[i].rdev->bdev;
		b->bi_end_io = end_sync_read;
		b->bi_private = r1_bio;

		size = b->bi_iter.bi_size;
		for (j = 0; j < vcnt ; j++) {
			struct bio_vec *bi;
			bi = &b->bi_io_vec[j];
			bi->bv_offset = 0;
			if (size > PAGE_SIZE)
				bi->bv_len = PAGE_SIZE;
			else
				bi->bv_len = size;
			size -= PAGE_SIZE;
		}
	}
	for (primary = 0; primary < conf->raid_disks * 2; primary++)
		if (r1_bio->bios[primary]->bi_end_io == end_sync_read &&
		    !r1_bio->bios[primary]->bi_error) {
			r1_bio->bios[primary]->bi_end_io = NULL;
			rdev_dec_pending(conf->mirrors[primary].rdev, mddev);
			break;
		}
	r1_bio->read_disk = primary;
	for (i = 0; i < conf->raid_disks * 2; i++) {
		int j;
		struct bio *pbio = r1_bio->bios[primary];
		struct bio *sbio = r1_bio->bios[i];
		int error = sbio->bi_error;

		if (sbio->bi_end_io != end_sync_read)
			continue;
		/* Now we can 'fixup' the error value */
		sbio->bi_error = 0;

		if (!error) {
			for (j = vcnt; j-- ; ) {
				struct page *p, *s;
				p = pbio->bi_io_vec[j].bv_page;
				s = sbio->bi_io_vec[j].bv_page;
				if (memcmp(page_address(p),
					   page_address(s),
					   sbio->bi_io_vec[j].bv_len))
					break;
			}
		} else
			j = 0;
		if (j >= 0)
			atomic64_add(r1_bio->sectors, &mddev->resync_mismatches);
		if (j < 0 || (test_bit(MD_RECOVERY_CHECK, &mddev->recovery)
			      && !error)) {
			/* No need to write to this device. */
			sbio->bi_end_io = NULL;
			rdev_dec_pending(conf->mirrors[i].rdev, mddev);
			continue;
		}

		bio_copy_data(sbio, pbio);
	}
}

static void sync_request_write(struct mddev *mddev, struct r1bio *r1_bio)
{
	struct r1conf *conf = mddev->private;
	int i;
	int disks = conf->raid_disks * 2;
	struct bio *bio, *wbio;

	bio = r1_bio->bios[r1_bio->read_disk];

	if (!test_bit(R1BIO_Uptodate, &r1_bio->state))
		/* ouch - failed to read all of that. */
		if (!fix_sync_read_error(r1_bio))
			return;

	if (test_bit(MD_RECOVERY_REQUESTED, &mddev->recovery))
		process_checks(r1_bio);

	/*
	 * schedule writes
	 */
	atomic_set(&r1_bio->remaining, 1);
	for (i = 0; i < disks ; i++) {
		wbio = r1_bio->bios[i];
		if (wbio->bi_end_io == NULL ||
		    (wbio->bi_end_io == end_sync_read &&
		     (i == r1_bio->read_disk ||
		      !test_bit(MD_RECOVERY_SYNC, &mddev->recovery))))
			continue;

		bio_set_op_attrs(wbio, REQ_OP_WRITE, 0);
		wbio->bi_end_io = end_sync_write;
		atomic_inc(&r1_bio->remaining);
		md_sync_acct(conf->mirrors[i].rdev->bdev, bio_sectors(wbio));

		generic_make_request(wbio);
	}

	if (atomic_dec_and_test(&r1_bio->remaining)) {
		/* if we're here, all write(s) have completed, so clean up */
		int s = r1_bio->sectors;
		if (test_bit(R1BIO_MadeGood, &r1_bio->state) ||
		    test_bit(R1BIO_WriteError, &r1_bio->state))
			reschedule_retry(r1_bio);
		else {
			put_buf(r1_bio);
			md_done_sync(mddev, s, 1);
		}
	}
}

/*
 * This is a kernel thread which:
 *
 *	1.	Retries failed read operations on working mirrors.
 *	2.	Updates the raid superblock when problems encounter.
 *	3.	Performs writes following reads for array synchronising.
 */

static void fix_read_error(struct r1conf *conf, int read_disk,
			   sector_t sect, int sectors)
{
	struct mddev *mddev = conf->mddev;
	while(sectors) {
		int s = sectors;
		int d = read_disk;
		int success = 0;
		int start;
		struct md_rdev *rdev;

		if (s > (PAGE_SIZE>>9))
			s = PAGE_SIZE >> 9;

		do {
			sector_t first_bad;
			int bad_sectors;

			rcu_read_lock();
			rdev = rcu_dereference(conf->mirrors[d].rdev);
			if (rdev &&
			    (test_bit(In_sync, &rdev->flags) ||
			     (!test_bit(Faulty, &rdev->flags) &&
			      rdev->recovery_offset >= sect + s)) &&
			    is_badblock(rdev, sect, s,
					&first_bad, &bad_sectors) == 0) {
				atomic_inc(&rdev->nr_pending);
				rcu_read_unlock();
				if (sync_page_io(rdev, sect, s<<9,
					 conf->tmppage, REQ_OP_READ, 0, false))
					success = 1;
				rdev_dec_pending(rdev, mddev);
				if (success)
					break;
			} else
				rcu_read_unlock();
			d++;
			if (d == conf->raid_disks * 2)
				d = 0;
		} while (!success && d != read_disk);

		if (!success) {
			/* Cannot read from anywhere - mark it bad */
			struct md_rdev *rdev = conf->mirrors[read_disk].rdev;
			if (!rdev_set_badblocks(rdev, sect, s, 0))
				md_error(mddev, rdev);
			break;
		}
		/* write it back and re-read */
		start = d;
		while (d != read_disk) {
			if (d==0)
				d = conf->raid_disks * 2;
			d--;
			rcu_read_lock();
			rdev = rcu_dereference(conf->mirrors[d].rdev);
			if (rdev &&
			    !test_bit(Faulty, &rdev->flags)) {
				atomic_inc(&rdev->nr_pending);
				rcu_read_unlock();
				r1_sync_page_io(rdev, sect, s,
						conf->tmppage, WRITE);
				rdev_dec_pending(rdev, mddev);
			} else
				rcu_read_unlock();
		}
		d = start;
		while (d != read_disk) {
			char b[BDEVNAME_SIZE];
			if (d==0)
				d = conf->raid_disks * 2;
			d--;
			rcu_read_lock();
			rdev = rcu_dereference(conf->mirrors[d].rdev);
			if (rdev &&
			    !test_bit(Faulty, &rdev->flags)) {
				atomic_inc(&rdev->nr_pending);
				rcu_read_unlock();
				if (r1_sync_page_io(rdev, sect, s,
						    conf->tmppage, READ)) {
					atomic_add(s, &rdev->corrected_errors);
					printk(KERN_INFO
					       "md/raid1:%s: read error corrected "
					       "(%d sectors at %llu on %s)\n",
					       mdname(mddev), s,
					       (unsigned long long)(sect +
								    rdev->data_offset),
					       bdevname(rdev->bdev, b));
				}
				rdev_dec_pending(rdev, mddev);
			} else
				rcu_read_unlock();
		}
		sectors -= s;
		sect += s;
	}
}

static int narrow_write_error(struct r1bio *r1_bio, int i)
{
	struct mddev *mddev = r1_bio->mddev;
	struct r1conf *conf = mddev->private;
	struct md_rdev *rdev = conf->mirrors[i].rdev;

	/* bio has the data to be written to device 'i' where
	 * we just recently had a write error.
	 * We repeatedly clone the bio and trim down to one block,
	 * then try the write.  Where the write fails we record
	 * a bad block.
	 * It is conceivable that the bio doesn't exactly align with
	 * blocks.  We must handle this somehow.
	 *
	 * We currently own a reference on the rdev.
	 */

	int block_sectors;
	sector_t sector;
	int sectors;
	int sect_to_write = r1_bio->sectors;
	int ok = 1;

	if (rdev->badblocks.shift < 0)
		return 0;

	block_sectors = roundup(1 << rdev->badblocks.shift,
				bdev_logical_block_size(rdev->bdev) >> 9);
	sector = r1_bio->sector;
	sectors = ((sector + block_sectors)
		   & ~(sector_t)(block_sectors - 1))
		- sector;

	while (sect_to_write) {
		struct bio *wbio;
		if (sectors > sect_to_write)
			sectors = sect_to_write;
		/* Write at 'sector' for 'sectors'*/

		if (test_bit(R1BIO_BehindIO, &r1_bio->state)) {
			unsigned vcnt = r1_bio->behind_page_count;
			struct bio_vec *vec = r1_bio->behind_bvecs;

			while (!vec->bv_page) {
				vec++;
				vcnt--;
			}

			wbio = bio_alloc_mddev(GFP_NOIO, vcnt, mddev);
			memcpy(wbio->bi_io_vec, vec, vcnt * sizeof(struct bio_vec));

			wbio->bi_vcnt = vcnt;
		} else {
			wbio = bio_clone_mddev(r1_bio->master_bio, GFP_NOIO, mddev);
		}

		bio_set_op_attrs(wbio, REQ_OP_WRITE, 0);
		wbio->bi_iter.bi_sector = r1_bio->sector;
		wbio->bi_iter.bi_size = r1_bio->sectors << 9;

		bio_trim(wbio, sector - r1_bio->sector, sectors);
		wbio->bi_iter.bi_sector += rdev->data_offset;
		wbio->bi_bdev = rdev->bdev;
<<<<<<< HEAD
		if (submit_bio_wait(WRITE, wbio) < 0)
=======

		if (submit_bio_wait(wbio) < 0)
>>>>>>> f2ed3bfc
			/* failure! */
			ok = rdev_set_badblocks(rdev, sector,
						sectors, 0)
				&& ok;

		bio_put(wbio);
		sect_to_write -= sectors;
		sector += sectors;
		sectors = block_sectors;
	}
	return ok;
}

static void handle_sync_write_finished(struct r1conf *conf, struct r1bio *r1_bio)
{
	int m;
	int s = r1_bio->sectors;
	for (m = 0; m < conf->raid_disks * 2 ; m++) {
		struct md_rdev *rdev = conf->mirrors[m].rdev;
		struct bio *bio = r1_bio->bios[m];
		if (bio->bi_end_io == NULL)
			continue;
		if (!bio->bi_error &&
		    test_bit(R1BIO_MadeGood, &r1_bio->state)) {
			rdev_clear_badblocks(rdev, r1_bio->sector, s, 0);
		}
		if (bio->bi_error &&
		    test_bit(R1BIO_WriteError, &r1_bio->state)) {
			if (!rdev_set_badblocks(rdev, r1_bio->sector, s, 0))
				md_error(conf->mddev, rdev);
		}
	}
	put_buf(r1_bio);
	md_done_sync(conf->mddev, s, 1);
}

static void handle_write_finished(struct r1conf *conf, struct r1bio *r1_bio)
{
	int m;
	bool fail = false;
	for (m = 0; m < conf->raid_disks * 2 ; m++)
		if (r1_bio->bios[m] == IO_MADE_GOOD) {
			struct md_rdev *rdev = conf->mirrors[m].rdev;
			rdev_clear_badblocks(rdev,
					     r1_bio->sector,
					     r1_bio->sectors, 0);
			rdev_dec_pending(rdev, conf->mddev);
		} else if (r1_bio->bios[m] != NULL) {
			/* This drive got a write error.  We need to
			 * narrow down and record precise write
			 * errors.
			 */
			fail = true;
			if (!narrow_write_error(r1_bio, m)) {
				md_error(conf->mddev,
					 conf->mirrors[m].rdev);
				/* an I/O failed, we can't clear the bitmap */
				set_bit(R1BIO_Degraded, &r1_bio->state);
			}
			rdev_dec_pending(conf->mirrors[m].rdev,
					 conf->mddev);
		}
	if (fail) {
		spin_lock_irq(&conf->device_lock);
		list_add(&r1_bio->retry_list, &conf->bio_end_io_list);
		conf->nr_queued++;
		spin_unlock_irq(&conf->device_lock);
		md_wakeup_thread(conf->mddev->thread);
	} else {
		if (test_bit(R1BIO_WriteError, &r1_bio->state))
			close_write(r1_bio);
		raid_end_bio_io(r1_bio);
	}
}

static void handle_read_error(struct r1conf *conf, struct r1bio *r1_bio)
{
	int disk;
	int max_sectors;
	struct mddev *mddev = conf->mddev;
	struct bio *bio;
	char b[BDEVNAME_SIZE];
	struct md_rdev *rdev;

	clear_bit(R1BIO_ReadError, &r1_bio->state);
	/* we got a read error. Maybe the drive is bad.  Maybe just
	 * the block and we can fix it.
	 * We freeze all other IO, and try reading the block from
	 * other devices.  When we find one, we re-write
	 * and check it that fixes the read error.
	 * This is all done synchronously while the array is
	 * frozen
	 */

	bio = r1_bio->bios[r1_bio->read_disk];
	bdevname(bio->bi_bdev, b);
	bio_put(bio);
	r1_bio->bios[r1_bio->read_disk] = NULL;

	if (mddev->ro == 0) {
		freeze_array(conf, 1);
		fix_read_error(conf, r1_bio->read_disk,
			       r1_bio->sector, r1_bio->sectors);
		unfreeze_array(conf);
	} else {
		r1_bio->bios[r1_bio->read_disk] = IO_BLOCKED;
	}

	rdev_dec_pending(conf->mirrors[r1_bio->read_disk].rdev, conf->mddev);

read_more:
	disk = read_balance(conf, r1_bio, &max_sectors);
	if (disk == -1) {
		printk(KERN_ALERT "md/raid1:%s: %s: unrecoverable I/O"
		       " read error for block %llu\n",
		       mdname(mddev), b, (unsigned long long)r1_bio->sector);
		raid_end_bio_io(r1_bio);
	} else {
		const unsigned long do_sync
			= r1_bio->master_bio->bi_opf & REQ_SYNC;
		r1_bio->read_disk = disk;
		bio = bio_clone_mddev(r1_bio->master_bio, GFP_NOIO, mddev);
		bio_trim(bio, r1_bio->sector - bio->bi_iter.bi_sector,
			 max_sectors);
		r1_bio->bios[r1_bio->read_disk] = bio;
		rdev = conf->mirrors[disk].rdev;
		printk_ratelimited(KERN_ERR
				   "md/raid1:%s: redirecting sector %llu"
				   " to other mirror: %s\n",
				   mdname(mddev),
				   (unsigned long long)r1_bio->sector,
				   bdevname(rdev->bdev, b));
		bio->bi_iter.bi_sector = r1_bio->sector + rdev->data_offset;
		bio->bi_bdev = rdev->bdev;
		bio->bi_end_io = raid1_end_read_request;
		bio_set_op_attrs(bio, REQ_OP_READ, do_sync);
		bio->bi_private = r1_bio;
		if (max_sectors < r1_bio->sectors) {
			/* Drat - have to split this up more */
			struct bio *mbio = r1_bio->master_bio;
			int sectors_handled = (r1_bio->sector + max_sectors
					       - mbio->bi_iter.bi_sector);
			r1_bio->sectors = max_sectors;
			spin_lock_irq(&conf->device_lock);
			if (mbio->bi_phys_segments == 0)
				mbio->bi_phys_segments = 2;
			else
				mbio->bi_phys_segments++;
			spin_unlock_irq(&conf->device_lock);
			generic_make_request(bio);
			bio = NULL;

			r1_bio = mempool_alloc(conf->r1bio_pool, GFP_NOIO);

			r1_bio->master_bio = mbio;
			r1_bio->sectors = bio_sectors(mbio) - sectors_handled;
			r1_bio->state = 0;
			set_bit(R1BIO_ReadError, &r1_bio->state);
			r1_bio->mddev = mddev;
			r1_bio->sector = mbio->bi_iter.bi_sector +
				sectors_handled;

			goto read_more;
		} else
			generic_make_request(bio);
	}
}

static void raid1d(struct md_thread *thread)
{
	struct mddev *mddev = thread->mddev;
	struct r1bio *r1_bio;
	unsigned long flags;
	struct r1conf *conf = mddev->private;
	struct list_head *head = &conf->retry_list;
	struct blk_plug plug;

	md_check_recovery(mddev);

	if (!list_empty_careful(&conf->bio_end_io_list) &&
	    !test_bit(MD_CHANGE_PENDING, &mddev->flags)) {
		LIST_HEAD(tmp);
		spin_lock_irqsave(&conf->device_lock, flags);
		if (!test_bit(MD_CHANGE_PENDING, &mddev->flags)) {
			while (!list_empty(&conf->bio_end_io_list)) {
				list_move(conf->bio_end_io_list.prev, &tmp);
				conf->nr_queued--;
			}
		}
		spin_unlock_irqrestore(&conf->device_lock, flags);
		while (!list_empty(&tmp)) {
			r1_bio = list_first_entry(&tmp, struct r1bio,
						  retry_list);
			list_del(&r1_bio->retry_list);
			if (mddev->degraded)
				set_bit(R1BIO_Degraded, &r1_bio->state);
			if (test_bit(R1BIO_WriteError, &r1_bio->state))
				close_write(r1_bio);
			raid_end_bio_io(r1_bio);
		}
	}

	blk_start_plug(&plug);
	for (;;) {

		flush_pending_writes(conf);

		spin_lock_irqsave(&conf->device_lock, flags);
		if (list_empty(head)) {
			spin_unlock_irqrestore(&conf->device_lock, flags);
			break;
		}
		r1_bio = list_entry(head->prev, struct r1bio, retry_list);
		list_del(head->prev);
		conf->nr_queued--;
		spin_unlock_irqrestore(&conf->device_lock, flags);

		mddev = r1_bio->mddev;
		conf = mddev->private;
		if (test_bit(R1BIO_IsSync, &r1_bio->state)) {
			if (test_bit(R1BIO_MadeGood, &r1_bio->state) ||
			    test_bit(R1BIO_WriteError, &r1_bio->state))
				handle_sync_write_finished(conf, r1_bio);
			else
				sync_request_write(mddev, r1_bio);
		} else if (test_bit(R1BIO_MadeGood, &r1_bio->state) ||
			   test_bit(R1BIO_WriteError, &r1_bio->state))
			handle_write_finished(conf, r1_bio);
		else if (test_bit(R1BIO_ReadError, &r1_bio->state))
			handle_read_error(conf, r1_bio);
		else
			/* just a partial read to be scheduled from separate
			 * context
			 */
			generic_make_request(r1_bio->bios[r1_bio->read_disk]);

		cond_resched();
		if (mddev->flags & ~(1<<MD_CHANGE_PENDING))
			md_check_recovery(mddev);
	}
	blk_finish_plug(&plug);
}

static int init_resync(struct r1conf *conf)
{
	int buffs;

	buffs = RESYNC_WINDOW / RESYNC_BLOCK_SIZE;
	BUG_ON(conf->r1buf_pool);
	conf->r1buf_pool = mempool_create(buffs, r1buf_pool_alloc, r1buf_pool_free,
					  conf->poolinfo);
	if (!conf->r1buf_pool)
		return -ENOMEM;
	conf->next_resync = 0;
	return 0;
}

/*
 * perform a "sync" on one "block"
 *
 * We need to make sure that no normal I/O request - particularly write
 * requests - conflict with active sync requests.
 *
 * This is achieved by tracking pending requests and a 'barrier' concept
 * that can be installed to exclude normal IO requests.
 */

static sector_t raid1_sync_request(struct mddev *mddev, sector_t sector_nr,
				   int *skipped)
{
	struct r1conf *conf = mddev->private;
	struct r1bio *r1_bio;
	struct bio *bio;
	sector_t max_sector, nr_sectors;
	int disk = -1;
	int i;
	int wonly = -1;
	int write_targets = 0, read_targets = 0;
	sector_t sync_blocks;
	int still_degraded = 0;
	int good_sectors = RESYNC_SECTORS;
	int min_bad = 0; /* number of sectors that are bad in all devices */

	if (!conf->r1buf_pool)
		if (init_resync(conf))
			return 0;

	max_sector = mddev->dev_sectors;
	if (sector_nr >= max_sector) {
		/* If we aborted, we need to abort the
		 * sync on the 'current' bitmap chunk (there will
		 * only be one in raid1 resync.
		 * We can find the current addess in mddev->curr_resync
		 */
		if (mddev->curr_resync < max_sector) /* aborted */
			bitmap_end_sync(mddev->bitmap, mddev->curr_resync,
						&sync_blocks, 1);
		else /* completed sync */
			conf->fullsync = 0;

		bitmap_close_sync(mddev->bitmap);
		close_sync(conf);

		if (mddev_is_clustered(mddev)) {
			conf->cluster_sync_low = 0;
			conf->cluster_sync_high = 0;
		}
		return 0;
	}

	if (mddev->bitmap == NULL &&
	    mddev->recovery_cp == MaxSector &&
	    !test_bit(MD_RECOVERY_REQUESTED, &mddev->recovery) &&
	    conf->fullsync == 0) {
		*skipped = 1;
		return max_sector - sector_nr;
	}
	/* before building a request, check if we can skip these blocks..
	 * This call the bitmap_start_sync doesn't actually record anything
	 */
	if (!bitmap_start_sync(mddev->bitmap, sector_nr, &sync_blocks, 1) &&
	    !conf->fullsync && !test_bit(MD_RECOVERY_REQUESTED, &mddev->recovery)) {
		/* We can skip this block, and probably several more */
		*skipped = 1;
		return sync_blocks;
	}

	/*
	 * If there is non-resync activity waiting for a turn, then let it
	 * though before starting on this new sync request.
	 */
	if (conf->nr_waiting)
		schedule_timeout_uninterruptible(1);

	/* we are incrementing sector_nr below. To be safe, we check against
	 * sector_nr + two times RESYNC_SECTORS
	 */

	bitmap_cond_end_sync(mddev->bitmap, sector_nr,
		mddev_is_clustered(mddev) && (sector_nr + 2 * RESYNC_SECTORS > conf->cluster_sync_high));
	r1_bio = mempool_alloc(conf->r1buf_pool, GFP_NOIO);

	raise_barrier(conf, sector_nr);

	rcu_read_lock();
	/*
	 * If we get a correctably read error during resync or recovery,
	 * we might want to read from a different device.  So we
	 * flag all drives that could conceivably be read from for READ,
	 * and any others (which will be non-In_sync devices) for WRITE.
	 * If a read fails, we try reading from something else for which READ
	 * is OK.
	 */

	r1_bio->mddev = mddev;
	r1_bio->sector = sector_nr;
	r1_bio->state = 0;
	set_bit(R1BIO_IsSync, &r1_bio->state);

	for (i = 0; i < conf->raid_disks * 2; i++) {
		struct md_rdev *rdev;
		bio = r1_bio->bios[i];
		bio_reset(bio);

		rdev = rcu_dereference(conf->mirrors[i].rdev);
		if (rdev == NULL ||
		    test_bit(Faulty, &rdev->flags)) {
			if (i < conf->raid_disks)
				still_degraded = 1;
		} else if (!test_bit(In_sync, &rdev->flags)) {
			bio_set_op_attrs(bio, REQ_OP_WRITE, 0);
			bio->bi_end_io = end_sync_write;
			write_targets ++;
		} else {
			/* may need to read from here */
			sector_t first_bad = MaxSector;
			int bad_sectors;

			if (is_badblock(rdev, sector_nr, good_sectors,
					&first_bad, &bad_sectors)) {
				if (first_bad > sector_nr)
					good_sectors = first_bad - sector_nr;
				else {
					bad_sectors -= (sector_nr - first_bad);
					if (min_bad == 0 ||
					    min_bad > bad_sectors)
						min_bad = bad_sectors;
				}
			}
			if (sector_nr < first_bad) {
				if (test_bit(WriteMostly, &rdev->flags)) {
					if (wonly < 0)
						wonly = i;
				} else {
					if (disk < 0)
						disk = i;
				}
				bio_set_op_attrs(bio, REQ_OP_READ, 0);
				bio->bi_end_io = end_sync_read;
				read_targets++;
			} else if (!test_bit(WriteErrorSeen, &rdev->flags) &&
				test_bit(MD_RECOVERY_SYNC, &mddev->recovery) &&
				!test_bit(MD_RECOVERY_CHECK, &mddev->recovery)) {
				/*
				 * The device is suitable for reading (InSync),
				 * but has bad block(s) here. Let's try to correct them,
				 * if we are doing resync or repair. Otherwise, leave
				 * this device alone for this sync request.
				 */
				bio_set_op_attrs(bio, REQ_OP_WRITE, 0);
				bio->bi_end_io = end_sync_write;
				write_targets++;
			}
		}
		if (bio->bi_end_io) {
			atomic_inc(&rdev->nr_pending);
			bio->bi_iter.bi_sector = sector_nr + rdev->data_offset;
			bio->bi_bdev = rdev->bdev;
			bio->bi_private = r1_bio;
		}
	}
	rcu_read_unlock();
	if (disk < 0)
		disk = wonly;
	r1_bio->read_disk = disk;

	if (read_targets == 0 && min_bad > 0) {
		/* These sectors are bad on all InSync devices, so we
		 * need to mark them bad on all write targets
		 */
		int ok = 1;
		for (i = 0 ; i < conf->raid_disks * 2 ; i++)
			if (r1_bio->bios[i]->bi_end_io == end_sync_write) {
				struct md_rdev *rdev = conf->mirrors[i].rdev;
				ok = rdev_set_badblocks(rdev, sector_nr,
							min_bad, 0
					) && ok;
			}
		set_bit(MD_CHANGE_DEVS, &mddev->flags);
		*skipped = 1;
		put_buf(r1_bio);

		if (!ok) {
			/* Cannot record the badblocks, so need to
			 * abort the resync.
			 * If there are multiple read targets, could just
			 * fail the really bad ones ???
			 */
			conf->recovery_disabled = mddev->recovery_disabled;
			set_bit(MD_RECOVERY_INTR, &mddev->recovery);
			return 0;
		} else
			return min_bad;

	}
	if (min_bad > 0 && min_bad < good_sectors) {
		/* only resync enough to reach the next bad->good
		 * transition */
		good_sectors = min_bad;
	}

	if (test_bit(MD_RECOVERY_SYNC, &mddev->recovery) && read_targets > 0)
		/* extra read targets are also write targets */
		write_targets += read_targets-1;

	if (write_targets == 0 || read_targets == 0) {
		/* There is nowhere to write, so all non-sync
		 * drives must be failed - so we are finished
		 */
		sector_t rv;
		if (min_bad > 0)
			max_sector = sector_nr + min_bad;
		rv = max_sector - sector_nr;
		*skipped = 1;
		put_buf(r1_bio);
		return rv;
	}

	if (max_sector > mddev->resync_max)
		max_sector = mddev->resync_max; /* Don't do IO beyond here */
	if (max_sector > sector_nr + good_sectors)
		max_sector = sector_nr + good_sectors;
	nr_sectors = 0;
	sync_blocks = 0;
	do {
		struct page *page;
		int len = PAGE_SIZE;
		if (sector_nr + (len>>9) > max_sector)
			len = (max_sector - sector_nr) << 9;
		if (len == 0)
			break;
		if (sync_blocks == 0) {
			if (!bitmap_start_sync(mddev->bitmap, sector_nr,
					       &sync_blocks, still_degraded) &&
			    !conf->fullsync &&
			    !test_bit(MD_RECOVERY_REQUESTED, &mddev->recovery))
				break;
			if ((len >> 9) > sync_blocks)
				len = sync_blocks<<9;
		}

		for (i = 0 ; i < conf->raid_disks * 2; i++) {
			bio = r1_bio->bios[i];
			if (bio->bi_end_io) {
				page = bio->bi_io_vec[bio->bi_vcnt].bv_page;
				if (bio_add_page(bio, page, len, 0) == 0) {
					/* stop here */
					bio->bi_io_vec[bio->bi_vcnt].bv_page = page;
					while (i > 0) {
						i--;
						bio = r1_bio->bios[i];
						if (bio->bi_end_io==NULL)
							continue;
						/* remove last page from this bio */
						bio->bi_vcnt--;
						bio->bi_iter.bi_size -= len;
						bio_clear_flag(bio, BIO_SEG_VALID);
					}
					goto bio_full;
				}
			}
		}
		nr_sectors += len>>9;
		sector_nr += len>>9;
		sync_blocks -= (len>>9);
	} while (r1_bio->bios[disk]->bi_vcnt < RESYNC_PAGES);
 bio_full:
	r1_bio->sectors = nr_sectors;

	if (mddev_is_clustered(mddev) &&
			conf->cluster_sync_high < sector_nr + nr_sectors) {
		conf->cluster_sync_low = mddev->curr_resync_completed;
		conf->cluster_sync_high = conf->cluster_sync_low + CLUSTER_RESYNC_WINDOW_SECTORS;
		/* Send resync message */
		md_cluster_ops->resync_info_update(mddev,
				conf->cluster_sync_low,
				conf->cluster_sync_high);
	}

	/* For a user-requested sync, we read all readable devices and do a
	 * compare
	 */
	if (test_bit(MD_RECOVERY_REQUESTED, &mddev->recovery)) {
		atomic_set(&r1_bio->remaining, read_targets);
		for (i = 0; i < conf->raid_disks * 2 && read_targets; i++) {
			bio = r1_bio->bios[i];
			if (bio->bi_end_io == end_sync_read) {
				read_targets--;
				md_sync_acct(bio->bi_bdev, nr_sectors);
				generic_make_request(bio);
			}
		}
	} else {
		atomic_set(&r1_bio->remaining, 1);
		bio = r1_bio->bios[r1_bio->read_disk];
		md_sync_acct(bio->bi_bdev, nr_sectors);
		generic_make_request(bio);

	}
	return nr_sectors;
}

static sector_t raid1_size(struct mddev *mddev, sector_t sectors, int raid_disks)
{
	if (sectors)
		return sectors;

	return mddev->dev_sectors;
}

static struct r1conf *setup_conf(struct mddev *mddev)
{
	struct r1conf *conf;
	int i;
	struct raid1_info *disk;
	struct md_rdev *rdev;
	int err = -ENOMEM;

	conf = kzalloc(sizeof(struct r1conf), GFP_KERNEL);
	if (!conf)
		goto abort;

	conf->mirrors = kzalloc(sizeof(struct raid1_info)
				* mddev->raid_disks * 2,
				 GFP_KERNEL);
	if (!conf->mirrors)
		goto abort;

	conf->tmppage = alloc_page(GFP_KERNEL);
	if (!conf->tmppage)
		goto abort;

	conf->poolinfo = kzalloc(sizeof(*conf->poolinfo), GFP_KERNEL);
	if (!conf->poolinfo)
		goto abort;
	conf->poolinfo->raid_disks = mddev->raid_disks * 2;
	conf->r1bio_pool = mempool_create(NR_RAID1_BIOS, r1bio_pool_alloc,
					  r1bio_pool_free,
					  conf->poolinfo);
	if (!conf->r1bio_pool)
		goto abort;

	conf->poolinfo->mddev = mddev;

	err = -EINVAL;
	spin_lock_init(&conf->device_lock);
	rdev_for_each(rdev, mddev) {
		struct request_queue *q;
		int disk_idx = rdev->raid_disk;
		if (disk_idx >= mddev->raid_disks
		    || disk_idx < 0)
			continue;
		if (test_bit(Replacement, &rdev->flags))
			disk = conf->mirrors + mddev->raid_disks + disk_idx;
		else
			disk = conf->mirrors + disk_idx;

		if (disk->rdev)
			goto abort;
		disk->rdev = rdev;
		q = bdev_get_queue(rdev->bdev);

		disk->head_position = 0;
		disk->seq_start = MaxSector;
	}
	conf->raid_disks = mddev->raid_disks;
	conf->mddev = mddev;
	INIT_LIST_HEAD(&conf->retry_list);
	INIT_LIST_HEAD(&conf->bio_end_io_list);

	spin_lock_init(&conf->resync_lock);
	init_waitqueue_head(&conf->wait_barrier);

	bio_list_init(&conf->pending_bio_list);
	conf->pending_count = 0;
	conf->recovery_disabled = mddev->recovery_disabled - 1;

	conf->start_next_window = MaxSector;
	conf->current_window_requests = conf->next_window_requests = 0;

	err = -EIO;
	for (i = 0; i < conf->raid_disks * 2; i++) {

		disk = conf->mirrors + i;

		if (i < conf->raid_disks &&
		    disk[conf->raid_disks].rdev) {
			/* This slot has a replacement. */
			if (!disk->rdev) {
				/* No original, just make the replacement
				 * a recovering spare
				 */
				disk->rdev =
					disk[conf->raid_disks].rdev;
				disk[conf->raid_disks].rdev = NULL;
			} else if (!test_bit(In_sync, &disk->rdev->flags))
				/* Original is not in_sync - bad */
				goto abort;
		}

		if (!disk->rdev ||
		    !test_bit(In_sync, &disk->rdev->flags)) {
			disk->head_position = 0;
			if (disk->rdev &&
			    (disk->rdev->saved_raid_disk < 0))
				conf->fullsync = 1;
		}
	}

	err = -ENOMEM;
	conf->thread = md_register_thread(raid1d, mddev, "raid1");
	if (!conf->thread) {
		printk(KERN_ERR
		       "md/raid1:%s: couldn't allocate thread\n",
		       mdname(mddev));
		goto abort;
	}

	return conf;

 abort:
	if (conf) {
		mempool_destroy(conf->r1bio_pool);
		kfree(conf->mirrors);
		safe_put_page(conf->tmppage);
		kfree(conf->poolinfo);
		kfree(conf);
	}
	return ERR_PTR(err);
}

static void raid1_free(struct mddev *mddev, void *priv);
static int raid1_run(struct mddev *mddev)
{
	struct r1conf *conf;
	int i;
	struct md_rdev *rdev;
	int ret;
	bool discard_supported = false;

	if (mddev->level != 1) {
		printk(KERN_ERR "md/raid1:%s: raid level not set to mirroring (%d)\n",
		       mdname(mddev), mddev->level);
		return -EIO;
	}
	if (mddev->reshape_position != MaxSector) {
		printk(KERN_ERR "md/raid1:%s: reshape_position set but not supported\n",
		       mdname(mddev));
		return -EIO;
	}
	/*
	 * copy the already verified devices into our private RAID1
	 * bookkeeping area. [whatever we allocate in run(),
	 * should be freed in raid1_free()]
	 */
	if (mddev->private == NULL)
		conf = setup_conf(mddev);
	else
		conf = mddev->private;

	if (IS_ERR(conf))
		return PTR_ERR(conf);

	if (mddev->queue)
		blk_queue_max_write_same_sectors(mddev->queue, 0);

	rdev_for_each(rdev, mddev) {
		if (!mddev->gendisk)
			continue;
		disk_stack_limits(mddev->gendisk, rdev->bdev,
				  rdev->data_offset << 9);
		if (blk_queue_discard(bdev_get_queue(rdev->bdev)))
			discard_supported = true;
	}

	mddev->degraded = 0;
	for (i=0; i < conf->raid_disks; i++)
		if (conf->mirrors[i].rdev == NULL ||
		    !test_bit(In_sync, &conf->mirrors[i].rdev->flags) ||
		    test_bit(Faulty, &conf->mirrors[i].rdev->flags))
			mddev->degraded++;

	if (conf->raid_disks - mddev->degraded == 1)
		mddev->recovery_cp = MaxSector;

	if (mddev->recovery_cp != MaxSector)
		printk(KERN_NOTICE "md/raid1:%s: not clean"
		       " -- starting background reconstruction\n",
		       mdname(mddev));
	printk(KERN_INFO
		"md/raid1:%s: active with %d out of %d mirrors\n",
		mdname(mddev), mddev->raid_disks - mddev->degraded,
		mddev->raid_disks);

	/*
	 * Ok, everything is just fine now
	 */
	mddev->thread = conf->thread;
	conf->thread = NULL;
	mddev->private = conf;

	md_set_array_sectors(mddev, raid1_size(mddev, 0, 0));

	if (mddev->queue) {
		if (discard_supported)
			queue_flag_set_unlocked(QUEUE_FLAG_DISCARD,
						mddev->queue);
		else
			queue_flag_clear_unlocked(QUEUE_FLAG_DISCARD,
						  mddev->queue);
	}

	ret =  md_integrity_register(mddev);
	if (ret) {
		md_unregister_thread(&mddev->thread);
		raid1_free(mddev, conf);
	}
	return ret;
}

static void raid1_free(struct mddev *mddev, void *priv)
{
	struct r1conf *conf = priv;

	mempool_destroy(conf->r1bio_pool);
	kfree(conf->mirrors);
	safe_put_page(conf->tmppage);
	kfree(conf->poolinfo);
	kfree(conf);
}

static int raid1_resize(struct mddev *mddev, sector_t sectors)
{
	/* no resync is happening, and there is enough space
	 * on all devices, so we can resize.
	 * We need to make sure resync covers any new space.
	 * If the array is shrinking we should possibly wait until
	 * any io in the removed space completes, but it hardly seems
	 * worth it.
	 */
	sector_t newsize = raid1_size(mddev, sectors, 0);
	if (mddev->external_size &&
	    mddev->array_sectors > newsize)
		return -EINVAL;
	if (mddev->bitmap) {
		int ret = bitmap_resize(mddev->bitmap, newsize, 0, 0);
		if (ret)
			return ret;
	}
	md_set_array_sectors(mddev, newsize);
	set_capacity(mddev->gendisk, mddev->array_sectors);
	revalidate_disk(mddev->gendisk);
	if (sectors > mddev->dev_sectors &&
	    mddev->recovery_cp > mddev->dev_sectors) {
		mddev->recovery_cp = mddev->dev_sectors;
		set_bit(MD_RECOVERY_NEEDED, &mddev->recovery);
	}
	mddev->dev_sectors = sectors;
	mddev->resync_max_sectors = sectors;
	return 0;
}

static int raid1_reshape(struct mddev *mddev)
{
	/* We need to:
	 * 1/ resize the r1bio_pool
	 * 2/ resize conf->mirrors
	 *
	 * We allocate a new r1bio_pool if we can.
	 * Then raise a device barrier and wait until all IO stops.
	 * Then resize conf->mirrors and swap in the new r1bio pool.
	 *
	 * At the same time, we "pack" the devices so that all the missing
	 * devices have the higher raid_disk numbers.
	 */
	mempool_t *newpool, *oldpool;
	struct pool_info *newpoolinfo;
	struct raid1_info *newmirrors;
	struct r1conf *conf = mddev->private;
	int cnt, raid_disks;
	unsigned long flags;
	int d, d2, err;

	/* Cannot change chunk_size, layout, or level */
	if (mddev->chunk_sectors != mddev->new_chunk_sectors ||
	    mddev->layout != mddev->new_layout ||
	    mddev->level != mddev->new_level) {
		mddev->new_chunk_sectors = mddev->chunk_sectors;
		mddev->new_layout = mddev->layout;
		mddev->new_level = mddev->level;
		return -EINVAL;
	}

	if (!mddev_is_clustered(mddev)) {
		err = md_allow_write(mddev);
		if (err)
			return err;
	}

	raid_disks = mddev->raid_disks + mddev->delta_disks;

	if (raid_disks < conf->raid_disks) {
		cnt=0;
		for (d= 0; d < conf->raid_disks; d++)
			if (conf->mirrors[d].rdev)
				cnt++;
		if (cnt > raid_disks)
			return -EBUSY;
	}

	newpoolinfo = kmalloc(sizeof(*newpoolinfo), GFP_KERNEL);
	if (!newpoolinfo)
		return -ENOMEM;
	newpoolinfo->mddev = mddev;
	newpoolinfo->raid_disks = raid_disks * 2;

	newpool = mempool_create(NR_RAID1_BIOS, r1bio_pool_alloc,
				 r1bio_pool_free, newpoolinfo);
	if (!newpool) {
		kfree(newpoolinfo);
		return -ENOMEM;
	}
	newmirrors = kzalloc(sizeof(struct raid1_info) * raid_disks * 2,
			     GFP_KERNEL);
	if (!newmirrors) {
		kfree(newpoolinfo);
		mempool_destroy(newpool);
		return -ENOMEM;
	}

	freeze_array(conf, 0);

	/* ok, everything is stopped */
	oldpool = conf->r1bio_pool;
	conf->r1bio_pool = newpool;

	for (d = d2 = 0; d < conf->raid_disks; d++) {
		struct md_rdev *rdev = conf->mirrors[d].rdev;
		if (rdev && rdev->raid_disk != d2) {
			sysfs_unlink_rdev(mddev, rdev);
			rdev->raid_disk = d2;
			sysfs_unlink_rdev(mddev, rdev);
			if (sysfs_link_rdev(mddev, rdev))
				printk(KERN_WARNING
				       "md/raid1:%s: cannot register rd%d\n",
				       mdname(mddev), rdev->raid_disk);
		}
		if (rdev)
			newmirrors[d2++].rdev = rdev;
	}
	kfree(conf->mirrors);
	conf->mirrors = newmirrors;
	kfree(conf->poolinfo);
	conf->poolinfo = newpoolinfo;

	spin_lock_irqsave(&conf->device_lock, flags);
	mddev->degraded += (raid_disks - conf->raid_disks);
	spin_unlock_irqrestore(&conf->device_lock, flags);
	conf->raid_disks = mddev->raid_disks = raid_disks;
	mddev->delta_disks = 0;

	unfreeze_array(conf);

	set_bit(MD_RECOVERY_RECOVER, &mddev->recovery);
	set_bit(MD_RECOVERY_NEEDED, &mddev->recovery);
	md_wakeup_thread(mddev->thread);

	mempool_destroy(oldpool);
	return 0;
}

static void raid1_quiesce(struct mddev *mddev, int state)
{
	struct r1conf *conf = mddev->private;

	switch(state) {
	case 2: /* wake for suspend */
		wake_up(&conf->wait_barrier);
		break;
	case 1:
		freeze_array(conf, 0);
		break;
	case 0:
		unfreeze_array(conf);
		break;
	}
}

static void *raid1_takeover(struct mddev *mddev)
{
	/* raid1 can take over:
	 *  raid5 with 2 devices, any layout or chunk size
	 */
	if (mddev->level == 5 && mddev->raid_disks == 2) {
		struct r1conf *conf;
		mddev->new_level = 1;
		mddev->new_layout = 0;
		mddev->new_chunk_sectors = 0;
		conf = setup_conf(mddev);
		if (!IS_ERR(conf))
			/* Array must appear to be quiesced */
			conf->array_frozen = 1;
		return conf;
	}
	return ERR_PTR(-EINVAL);
}

static struct md_personality raid1_personality =
{
	.name		= "raid1",
	.level		= 1,
	.owner		= THIS_MODULE,
	.make_request	= raid1_make_request,
	.run		= raid1_run,
	.free		= raid1_free,
	.status		= raid1_status,
	.error_handler	= raid1_error,
	.hot_add_disk	= raid1_add_disk,
	.hot_remove_disk= raid1_remove_disk,
	.spare_active	= raid1_spare_active,
	.sync_request	= raid1_sync_request,
	.resize		= raid1_resize,
	.size		= raid1_size,
	.check_reshape	= raid1_reshape,
	.quiesce	= raid1_quiesce,
	.takeover	= raid1_takeover,
	.congested	= raid1_congested,
};

static int __init raid_init(void)
{
	return register_md_personality(&raid1_personality);
}

static void raid_exit(void)
{
	unregister_md_personality(&raid1_personality);
}

module_init(raid_init);
module_exit(raid_exit);
MODULE_LICENSE("GPL");
MODULE_DESCRIPTION("RAID1 (mirroring) personality for MD");
MODULE_ALIAS("md-personality-3"); /* RAID1 */
MODULE_ALIAS("md-raid1");
MODULE_ALIAS("md-level-1");

module_param(max_queued_requests, int, S_IRUGO|S_IWUSR);<|MERGE_RESOLUTION|>--- conflicted
+++ resolved
@@ -334,11 +334,7 @@
 		spin_lock_irqsave(&conf->device_lock, flags);
 		if (r1_bio->mddev->degraded == conf->raid_disks ||
 		    (r1_bio->mddev->degraded == conf->raid_disks-1 &&
-<<<<<<< HEAD
-		     test_bit(In_sync, &conf->mirrors[mirror].rdev->flags)))
-=======
 		     test_bit(In_sync, &rdev->flags)))
->>>>>>> f2ed3bfc
 			uptodate = 1;
 		spin_unlock_irqrestore(&conf->device_lock, flags);
 	}
@@ -2206,12 +2202,8 @@
 		bio_trim(wbio, sector - r1_bio->sector, sectors);
 		wbio->bi_iter.bi_sector += rdev->data_offset;
 		wbio->bi_bdev = rdev->bdev;
-<<<<<<< HEAD
-		if (submit_bio_wait(WRITE, wbio) < 0)
-=======
 
 		if (submit_bio_wait(wbio) < 0)
->>>>>>> f2ed3bfc
 			/* failure! */
 			ok = rdev_set_badblocks(rdev, sector,
 						sectors, 0)
