/*
 * raid10.c : Multiple Devices driver for Linux
 *
 * Copyright (C) 2000-2004 Neil Brown
 *
 * RAID-10 support for md.
 *
 * Base on code in raid1.c.  See raid1.c for further copyright information.
 *
 *
 * This program is free software; you can redistribute it and/or modify
 * it under the terms of the GNU General Public License as published by
 * the Free Software Foundation; either version 2, or (at your option)
 * any later version.
 *
 * You should have received a copy of the GNU General Public License
 * (for example /usr/src/linux/COPYING); if not, write to the Free
 * Software Foundation, Inc., 675 Mass Ave, Cambridge, MA 02139, USA.
 */

#include <linux/slab.h>
#include <linux/delay.h>
#include <linux/blkdev.h>
#include <linux/module.h>
#include <linux/seq_file.h>
#include <linux/ratelimit.h>
#include <linux/kthread.h>
#include "md.h"
#include "raid10.h"
#include "raid0.h"
#include "bitmap.h"

/*
 * RAID10 provides a combination of RAID0 and RAID1 functionality.
 * The layout of data is defined by
 *    chunk_size
 *    raid_disks
 *    near_copies (stored in low byte of layout)
 *    far_copies (stored in second byte of layout)
 *    far_offset (stored in bit 16 of layout )
 *    use_far_sets (stored in bit 17 of layout )
 *    use_far_sets_bugfixed (stored in bit 18 of layout )
 *
 * The data to be stored is divided into chunks using chunksize.  Each device
 * is divided into far_copies sections.   In each section, chunks are laid out
 * in a style similar to raid0, but near_copies copies of each chunk is stored
 * (each on a different drive).  The starting device for each section is offset
 * near_copies from the starting device of the previous section.  Thus there
 * are (near_copies * far_copies) of each chunk, and each is on a different
 * drive.  near_copies and far_copies must be at least one, and their product
 * is at most raid_disks.
 *
 * If far_offset is true, then the far_copies are handled a bit differently.
 * The copies are still in different stripes, but instead of being very far
 * apart on disk, there are adjacent stripes.
 *
 * The far and offset algorithms are handled slightly differently if
 * 'use_far_sets' is true.  In this case, the array's devices are grouped into
 * sets that are (near_copies * far_copies) in size.  The far copied stripes
 * are still shifted by 'near_copies' devices, but this shifting stays confined
 * to the set rather than the entire array.  This is done to improve the number
 * of device combinations that can fail without causing the array to fail.
 * Example 'far' algorithm w/o 'use_far_sets' (each letter represents a chunk
 * on a device):
 *    A B C D    A B C D E
 *      ...         ...
 *    D A B C    E A B C D
 * Example 'far' algorithm w/ 'use_far_sets' enabled (sets illustrated w/ []'s):
 *    [A B] [C D]    [A B] [C D E]
 *    |...| |...|    |...| | ... |
 *    [B A] [D C]    [B A] [E C D]
 */

/*
 * Number of guaranteed r10bios in case of extreme VM load:
 */
#define	NR_RAID10_BIOS 256

/* when we get a read error on a read-only array, we redirect to another
 * device without failing the first device, or trying to over-write to
 * correct the read error.  To keep track of bad blocks on a per-bio
 * level, we store IO_BLOCKED in the appropriate 'bios' pointer
 */
#define IO_BLOCKED ((struct bio *)1)
/* When we successfully write to a known bad-block, we need to remove the
 * bad-block marking which must be done from process context.  So we record
 * the success by setting devs[n].bio to IO_MADE_GOOD
 */
#define IO_MADE_GOOD ((struct bio *)2)

#define BIO_SPECIAL(bio) ((unsigned long)bio <= 2)

/* When there are this many requests queued to be written by
 * the raid10 thread, we become 'congested' to provide back-pressure
 * for writeback.
 */
static int max_queued_requests = 1024;

static void allow_barrier(struct r10conf *conf);
static void lower_barrier(struct r10conf *conf);
static int _enough(struct r10conf *conf, int previous, int ignore);
static sector_t reshape_request(struct mddev *mddev, sector_t sector_nr,
				int *skipped);
static void reshape_request_write(struct mddev *mddev, struct r10bio *r10_bio);
static void end_reshape_write(struct bio *bio);
static void end_reshape(struct r10conf *conf);

static void * r10bio_pool_alloc(gfp_t gfp_flags, void *data)
{
	struct r10conf *conf = data;
	int size = offsetof(struct r10bio, devs[conf->copies]);

	/* allocate a r10bio with room for raid_disks entries in the
	 * bios array */
	return kzalloc(size, gfp_flags);
}

static void r10bio_pool_free(void *r10_bio, void *data)
{
	kfree(r10_bio);
}

/* Maximum size of each resync request */
#define RESYNC_BLOCK_SIZE (64*1024)
#define RESYNC_PAGES ((RESYNC_BLOCK_SIZE + PAGE_SIZE-1) / PAGE_SIZE)
/* amount of memory to reserve for resync requests */
#define RESYNC_WINDOW (1024*1024)
/* maximum number of concurrent requests, memory permitting */
#define RESYNC_DEPTH (32*1024*1024/RESYNC_BLOCK_SIZE)

/*
 * When performing a resync, we need to read and compare, so
 * we need as many pages are there are copies.
 * When performing a recovery, we need 2 bios, one for read,
 * one for write (we recover only one drive per r10buf)
 *
 */
static void * r10buf_pool_alloc(gfp_t gfp_flags, void *data)
{
	struct r10conf *conf = data;
	struct page *page;
	struct r10bio *r10_bio;
	struct bio *bio;
	int i, j;
	int nalloc;

	r10_bio = r10bio_pool_alloc(gfp_flags, conf);
	if (!r10_bio)
		return NULL;

	if (test_bit(MD_RECOVERY_SYNC, &conf->mddev->recovery) ||
	    test_bit(MD_RECOVERY_RESHAPE, &conf->mddev->recovery))
		nalloc = conf->copies; /* resync */
	else
		nalloc = 2; /* recovery */

	/*
	 * Allocate bios.
	 */
	for (j = nalloc ; j-- ; ) {
		bio = bio_kmalloc(gfp_flags, RESYNC_PAGES);
		if (!bio)
			goto out_free_bio;
		r10_bio->devs[j].bio = bio;
		if (!conf->have_replacement)
			continue;
		bio = bio_kmalloc(gfp_flags, RESYNC_PAGES);
		if (!bio)
			goto out_free_bio;
		r10_bio->devs[j].repl_bio = bio;
	}
	/*
	 * Allocate RESYNC_PAGES data pages and attach them
	 * where needed.
	 */
	for (j = 0 ; j < nalloc; j++) {
		struct bio *rbio = r10_bio->devs[j].repl_bio;
		bio = r10_bio->devs[j].bio;
		for (i = 0; i < RESYNC_PAGES; i++) {
			if (j > 0 && !test_bit(MD_RECOVERY_SYNC,
					       &conf->mddev->recovery)) {
				/* we can share bv_page's during recovery
				 * and reshape */
				struct bio *rbio = r10_bio->devs[0].bio;
				page = rbio->bi_io_vec[i].bv_page;
				get_page(page);
			} else
				page = alloc_page(gfp_flags);
			if (unlikely(!page))
				goto out_free_pages;

			bio->bi_io_vec[i].bv_page = page;
			if (rbio)
				rbio->bi_io_vec[i].bv_page = page;
		}
	}

	return r10_bio;

out_free_pages:
	for ( ; i > 0 ; i--)
		safe_put_page(bio->bi_io_vec[i-1].bv_page);
	while (j--)
		for (i = 0; i < RESYNC_PAGES ; i++)
			safe_put_page(r10_bio->devs[j].bio->bi_io_vec[i].bv_page);
	j = 0;
out_free_bio:
	for ( ; j < nalloc; j++) {
		if (r10_bio->devs[j].bio)
			bio_put(r10_bio->devs[j].bio);
		if (r10_bio->devs[j].repl_bio)
			bio_put(r10_bio->devs[j].repl_bio);
	}
	r10bio_pool_free(r10_bio, conf);
	return NULL;
}

static void r10buf_pool_free(void *__r10_bio, void *data)
{
	int i;
	struct r10conf *conf = data;
	struct r10bio *r10bio = __r10_bio;
	int j;

	for (j=0; j < conf->copies; j++) {
		struct bio *bio = r10bio->devs[j].bio;
		if (bio) {
			for (i = 0; i < RESYNC_PAGES; i++) {
				safe_put_page(bio->bi_io_vec[i].bv_page);
				bio->bi_io_vec[i].bv_page = NULL;
			}
			bio_put(bio);
		}
		bio = r10bio->devs[j].repl_bio;
		if (bio)
			bio_put(bio);
	}
	r10bio_pool_free(r10bio, conf);
}

static void put_all_bios(struct r10conf *conf, struct r10bio *r10_bio)
{
	int i;

	for (i = 0; i < conf->copies; i++) {
		struct bio **bio = & r10_bio->devs[i].bio;
		if (!BIO_SPECIAL(*bio))
			bio_put(*bio);
		*bio = NULL;
		bio = &r10_bio->devs[i].repl_bio;
		if (r10_bio->read_slot < 0 && !BIO_SPECIAL(*bio))
			bio_put(*bio);
		*bio = NULL;
	}
}

static void free_r10bio(struct r10bio *r10_bio)
{
	struct r10conf *conf = r10_bio->mddev->private;

	put_all_bios(conf, r10_bio);
	mempool_free(r10_bio, conf->r10bio_pool);
}

static void put_buf(struct r10bio *r10_bio)
{
	struct r10conf *conf = r10_bio->mddev->private;

	mempool_free(r10_bio, conf->r10buf_pool);

	lower_barrier(conf);
}

static void reschedule_retry(struct r10bio *r10_bio)
{
	unsigned long flags;
	struct mddev *mddev = r10_bio->mddev;
	struct r10conf *conf = mddev->private;

	spin_lock_irqsave(&conf->device_lock, flags);
	list_add(&r10_bio->retry_list, &conf->retry_list);
	conf->nr_queued ++;
	spin_unlock_irqrestore(&conf->device_lock, flags);

	/* wake up frozen array... */
	wake_up(&conf->wait_barrier);

	md_wakeup_thread(mddev->thread);
}

/*
 * raid_end_bio_io() is called when we have finished servicing a mirrored
 * operation and are ready to return a success/failure code to the buffer
 * cache layer.
 */
static void raid_end_bio_io(struct r10bio *r10_bio)
{
	struct bio *bio = r10_bio->master_bio;
	int done;
	struct r10conf *conf = r10_bio->mddev->private;

	if (bio->bi_phys_segments) {
		unsigned long flags;
		spin_lock_irqsave(&conf->device_lock, flags);
		bio->bi_phys_segments--;
		done = (bio->bi_phys_segments == 0);
		spin_unlock_irqrestore(&conf->device_lock, flags);
	} else
		done = 1;
	if (!test_bit(R10BIO_Uptodate, &r10_bio->state))
		bio->bi_error = -EIO;
	if (done) {
		bio_endio(bio);
		/*
		 * Wake up any possible resync thread that waits for the device
		 * to go idle.
		 */
		allow_barrier(conf);
	}
	free_r10bio(r10_bio);
}

/*
 * Update disk head position estimator based on IRQ completion info.
 */
static inline void update_head_pos(int slot, struct r10bio *r10_bio)
{
	struct r10conf *conf = r10_bio->mddev->private;

	conf->mirrors[r10_bio->devs[slot].devnum].head_position =
		r10_bio->devs[slot].addr + (r10_bio->sectors);
}

/*
 * Find the disk number which triggered given bio
 */
static int find_bio_disk(struct r10conf *conf, struct r10bio *r10_bio,
			 struct bio *bio, int *slotp, int *replp)
{
	int slot;
	int repl = 0;

	for (slot = 0; slot < conf->copies; slot++) {
		if (r10_bio->devs[slot].bio == bio)
			break;
		if (r10_bio->devs[slot].repl_bio == bio) {
			repl = 1;
			break;
		}
	}

	BUG_ON(slot == conf->copies);
	update_head_pos(slot, r10_bio);

	if (slotp)
		*slotp = slot;
	if (replp)
		*replp = repl;
	return r10_bio->devs[slot].devnum;
}

static void raid10_end_read_request(struct bio *bio)
{
	int uptodate = !bio->bi_error;
	struct r10bio *r10_bio = bio->bi_private;
	int slot, dev;
	struct md_rdev *rdev;
	struct r10conf *conf = r10_bio->mddev->private;

	slot = r10_bio->read_slot;
	dev = r10_bio->devs[slot].devnum;
	rdev = r10_bio->devs[slot].rdev;
	/*
	 * this branch is our 'one mirror IO has finished' event handler:
	 */
	update_head_pos(slot, r10_bio);

	if (uptodate) {
		/*
		 * Set R10BIO_Uptodate in our master bio, so that
		 * we will return a good error code to the higher
		 * levels even if IO on some other mirrored buffer fails.
		 *
		 * The 'master' represents the composite IO operation to
		 * user-side. So if something waits for IO, then it will
		 * wait for the 'master' bio.
		 */
		set_bit(R10BIO_Uptodate, &r10_bio->state);
	} else {
		/* If all other devices that store this block have
		 * failed, we want to return the error upwards rather
		 * than fail the last device.  Here we redefine
		 * "uptodate" to mean "Don't want to retry"
		 */
		if (!_enough(conf, test_bit(R10BIO_Previous, &r10_bio->state),
			     rdev->raid_disk))
			uptodate = 1;
	}
	if (uptodate) {
		raid_end_bio_io(r10_bio);
		rdev_dec_pending(rdev, conf->mddev);
	} else {
		/*
		 * oops, read error - keep the refcount on the rdev
		 */
		char b[BDEVNAME_SIZE];
		printk_ratelimited(KERN_ERR
				   "md/raid10:%s: %s: rescheduling sector %llu\n",
				   mdname(conf->mddev),
				   bdevname(rdev->bdev, b),
				   (unsigned long long)r10_bio->sector);
		set_bit(R10BIO_ReadError, &r10_bio->state);
		reschedule_retry(r10_bio);
	}
}

static void close_write(struct r10bio *r10_bio)
{
	/* clear the bitmap if all writes complete successfully */
	bitmap_endwrite(r10_bio->mddev->bitmap, r10_bio->sector,
			r10_bio->sectors,
			!test_bit(R10BIO_Degraded, &r10_bio->state),
			0);
	md_write_end(r10_bio->mddev);
}

static void one_write_done(struct r10bio *r10_bio)
{
	if (atomic_dec_and_test(&r10_bio->remaining)) {
		if (test_bit(R10BIO_WriteError, &r10_bio->state))
			reschedule_retry(r10_bio);
		else {
			close_write(r10_bio);
			if (test_bit(R10BIO_MadeGood, &r10_bio->state))
				reschedule_retry(r10_bio);
			else
				raid_end_bio_io(r10_bio);
		}
	}
}

static void raid10_end_write_request(struct bio *bio)
{
	struct r10bio *r10_bio = bio->bi_private;
	int dev;
	int dec_rdev = 1;
	struct r10conf *conf = r10_bio->mddev->private;
	int slot, repl;
	struct md_rdev *rdev = NULL;
	bool discard_error;

	discard_error = bio->bi_error && bio_op(bio) == REQ_OP_DISCARD;

	dev = find_bio_disk(conf, r10_bio, bio, &slot, &repl);

	if (repl)
		rdev = conf->mirrors[dev].replacement;
	if (!rdev) {
		smp_rmb();
		repl = 0;
		rdev = conf->mirrors[dev].rdev;
	}
	/*
	 * this branch is our 'one mirror IO has finished' event handler:
	 */
	if (bio->bi_error && !discard_error) {
		if (repl)
			/* Never record new bad blocks to replacement,
			 * just fail it.
			 */
			md_error(rdev->mddev, rdev);
		else {
			set_bit(WriteErrorSeen,	&rdev->flags);
			if (!test_and_set_bit(WantReplacement, &rdev->flags))
				set_bit(MD_RECOVERY_NEEDED,
					&rdev->mddev->recovery);
			set_bit(R10BIO_WriteError, &r10_bio->state);
			dec_rdev = 0;
		}
	} else {
		/*
		 * Set R10BIO_Uptodate in our master bio, so that
		 * we will return a good error code for to the higher
		 * levels even if IO on some other mirrored buffer fails.
		 *
		 * The 'master' represents the composite IO operation to
		 * user-side. So if something waits for IO, then it will
		 * wait for the 'master' bio.
		 */
		sector_t first_bad;
		int bad_sectors;

		/*
		 * Do not set R10BIO_Uptodate if the current device is
		 * rebuilding or Faulty. This is because we cannot use
		 * such device for properly reading the data back (we could
		 * potentially use it, if the current write would have felt
		 * before rdev->recovery_offset, but for simplicity we don't
		 * check this here.
		 */
		if (test_bit(In_sync, &rdev->flags) &&
		    !test_bit(Faulty, &rdev->flags))
			set_bit(R10BIO_Uptodate, &r10_bio->state);

		/* Maybe we can clear some bad blocks. */
		if (is_badblock(rdev,
				r10_bio->devs[slot].addr,
				r10_bio->sectors,
				&first_bad, &bad_sectors) && !discard_error) {
			bio_put(bio);
			if (repl)
				r10_bio->devs[slot].repl_bio = IO_MADE_GOOD;
			else
				r10_bio->devs[slot].bio = IO_MADE_GOOD;
			dec_rdev = 0;
			set_bit(R10BIO_MadeGood, &r10_bio->state);
		}
	}

	/*
	 *
	 * Let's see if all mirrored write operations have finished
	 * already.
	 */
	one_write_done(r10_bio);
	if (dec_rdev)
		rdev_dec_pending(rdev, conf->mddev);
}

/*
 * RAID10 layout manager
 * As well as the chunksize and raid_disks count, there are two
 * parameters: near_copies and far_copies.
 * near_copies * far_copies must be <= raid_disks.
 * Normally one of these will be 1.
 * If both are 1, we get raid0.
 * If near_copies == raid_disks, we get raid1.
 *
 * Chunks are laid out in raid0 style with near_copies copies of the
 * first chunk, followed by near_copies copies of the next chunk and
 * so on.
 * If far_copies > 1, then after 1/far_copies of the array has been assigned
 * as described above, we start again with a device offset of near_copies.
 * So we effectively have another copy of the whole array further down all
 * the drives, but with blocks on different drives.
 * With this layout, and block is never stored twice on the one device.
 *
 * raid10_find_phys finds the sector offset of a given virtual sector
 * on each device that it is on.
 *
 * raid10_find_virt does the reverse mapping, from a device and a
 * sector offset to a virtual address
 */

static void __raid10_find_phys(struct geom *geo, struct r10bio *r10bio)
{
	int n,f;
	sector_t sector;
	sector_t chunk;
	sector_t stripe;
	int dev;
	int slot = 0;
	int last_far_set_start, last_far_set_size;

	last_far_set_start = (geo->raid_disks / geo->far_set_size) - 1;
	last_far_set_start *= geo->far_set_size;

	last_far_set_size = geo->far_set_size;
	last_far_set_size += (geo->raid_disks % geo->far_set_size);

	/* now calculate first sector/dev */
	chunk = r10bio->sector >> geo->chunk_shift;
	sector = r10bio->sector & geo->chunk_mask;

	chunk *= geo->near_copies;
	stripe = chunk;
	dev = sector_div(stripe, geo->raid_disks);
	if (geo->far_offset)
		stripe *= geo->far_copies;

	sector += stripe << geo->chunk_shift;

	/* and calculate all the others */
	for (n = 0; n < geo->near_copies; n++) {
		int d = dev;
		int set;
		sector_t s = sector;
		r10bio->devs[slot].devnum = d;
		r10bio->devs[slot].addr = s;
		slot++;

		for (f = 1; f < geo->far_copies; f++) {
			set = d / geo->far_set_size;
			d += geo->near_copies;

			if ((geo->raid_disks % geo->far_set_size) &&
			    (d > last_far_set_start)) {
				d -= last_far_set_start;
				d %= last_far_set_size;
				d += last_far_set_start;
			} else {
				d %= geo->far_set_size;
				d += geo->far_set_size * set;
			}
			s += geo->stride;
			r10bio->devs[slot].devnum = d;
			r10bio->devs[slot].addr = s;
			slot++;
		}
		dev++;
		if (dev >= geo->raid_disks) {
			dev = 0;
			sector += (geo->chunk_mask + 1);
		}
	}
}

static void raid10_find_phys(struct r10conf *conf, struct r10bio *r10bio)
{
	struct geom *geo = &conf->geo;

	if (conf->reshape_progress != MaxSector &&
	    ((r10bio->sector >= conf->reshape_progress) !=
	     conf->mddev->reshape_backwards)) {
		set_bit(R10BIO_Previous, &r10bio->state);
		geo = &conf->prev;
	} else
		clear_bit(R10BIO_Previous, &r10bio->state);

	__raid10_find_phys(geo, r10bio);
}

static sector_t raid10_find_virt(struct r10conf *conf, sector_t sector, int dev)
{
	sector_t offset, chunk, vchunk;
	/* Never use conf->prev as this is only called during resync
	 * or recovery, so reshape isn't happening
	 */
	struct geom *geo = &conf->geo;
	int far_set_start = (dev / geo->far_set_size) * geo->far_set_size;
	int far_set_size = geo->far_set_size;
	int last_far_set_start;

	if (geo->raid_disks % geo->far_set_size) {
		last_far_set_start = (geo->raid_disks / geo->far_set_size) - 1;
		last_far_set_start *= geo->far_set_size;

		if (dev >= last_far_set_start) {
			far_set_size = geo->far_set_size;
			far_set_size += (geo->raid_disks % geo->far_set_size);
			far_set_start = last_far_set_start;
		}
	}

	offset = sector & geo->chunk_mask;
	if (geo->far_offset) {
		int fc;
		chunk = sector >> geo->chunk_shift;
		fc = sector_div(chunk, geo->far_copies);
		dev -= fc * geo->near_copies;
		if (dev < far_set_start)
			dev += far_set_size;
	} else {
		while (sector >= geo->stride) {
			sector -= geo->stride;
			if (dev < (geo->near_copies + far_set_start))
				dev += far_set_size - geo->near_copies;
			else
				dev -= geo->near_copies;
		}
		chunk = sector >> geo->chunk_shift;
	}
	vchunk = chunk * geo->raid_disks + dev;
	sector_div(vchunk, geo->near_copies);
	return (vchunk << geo->chunk_shift) + offset;
}

/*
 * This routine returns the disk from which the requested read should
 * be done. There is a per-array 'next expected sequential IO' sector
 * number - if this matches on the next IO then we use the last disk.
 * There is also a per-disk 'last know head position' sector that is
 * maintained from IRQ contexts, both the normal and the resync IO
 * completion handlers update this position correctly. If there is no
 * perfect sequential match then we pick the disk whose head is closest.
 *
 * If there are 2 mirrors in the same 2 devices, performance degrades
 * because position is mirror, not device based.
 *
 * The rdev for the device selected will have nr_pending incremented.
 */

/*
 * FIXME: possibly should rethink readbalancing and do it differently
 * depending on near_copies / far_copies geometry.
 */
static struct md_rdev *read_balance(struct r10conf *conf,
				    struct r10bio *r10_bio,
				    int *max_sectors)
{
	const sector_t this_sector = r10_bio->sector;
	int disk, slot;
	int sectors = r10_bio->sectors;
	int best_good_sectors;
	sector_t new_distance, best_dist;
	struct md_rdev *best_rdev, *rdev = NULL;
	int do_balance;
	int best_slot;
	struct geom *geo = &conf->geo;

	raid10_find_phys(conf, r10_bio);
	rcu_read_lock();
	sectors = r10_bio->sectors;
	best_slot = -1;
	best_rdev = NULL;
	best_dist = MaxSector;
	best_good_sectors = 0;
	do_balance = 1;
	/*
	 * Check if we can balance. We can balance on the whole
	 * device if no resync is going on (recovery is ok), or below
	 * the resync window. We take the first readable disk when
	 * above the resync window.
	 */
	if (conf->mddev->recovery_cp < MaxSector
	    && (this_sector + sectors >= conf->next_resync))
		do_balance = 0;

	for (slot = 0; slot < conf->copies ; slot++) {
		sector_t first_bad;
		int bad_sectors;
		sector_t dev_sector;

		if (r10_bio->devs[slot].bio == IO_BLOCKED)
			continue;
		disk = r10_bio->devs[slot].devnum;
		rdev = rcu_dereference(conf->mirrors[disk].replacement);
		if (rdev == NULL || test_bit(Faulty, &rdev->flags) ||
		    r10_bio->devs[slot].addr + sectors > rdev->recovery_offset)
			rdev = rcu_dereference(conf->mirrors[disk].rdev);
		if (rdev == NULL ||
		    test_bit(Faulty, &rdev->flags))
			continue;
		if (!test_bit(In_sync, &rdev->flags) &&
		    r10_bio->devs[slot].addr + sectors > rdev->recovery_offset)
			continue;

		dev_sector = r10_bio->devs[slot].addr;
		if (is_badblock(rdev, dev_sector, sectors,
				&first_bad, &bad_sectors)) {
			if (best_dist < MaxSector)
				/* Already have a better slot */
				continue;
			if (first_bad <= dev_sector) {
				/* Cannot read here.  If this is the
				 * 'primary' device, then we must not read
				 * beyond 'bad_sectors' from another device.
				 */
				bad_sectors -= (dev_sector - first_bad);
				if (!do_balance && sectors > bad_sectors)
					sectors = bad_sectors;
				if (best_good_sectors > sectors)
					best_good_sectors = sectors;
			} else {
				sector_t good_sectors =
					first_bad - dev_sector;
				if (good_sectors > best_good_sectors) {
					best_good_sectors = good_sectors;
					best_slot = slot;
					best_rdev = rdev;
				}
				if (!do_balance)
					/* Must read from here */
					break;
			}
			continue;
		} else
			best_good_sectors = sectors;

		if (!do_balance)
			break;

		/* This optimisation is debatable, and completely destroys
		 * sequential read speed for 'far copies' arrays.  So only
		 * keep it for 'near' arrays, and review those later.
		 */
		if (geo->near_copies > 1 && !atomic_read(&rdev->nr_pending))
			break;

		/* for far > 1 always use the lowest address */
		if (geo->far_copies > 1)
			new_distance = r10_bio->devs[slot].addr;
		else
			new_distance = abs(r10_bio->devs[slot].addr -
					   conf->mirrors[disk].head_position);
		if (new_distance < best_dist) {
			best_dist = new_distance;
			best_slot = slot;
			best_rdev = rdev;
		}
	}
	if (slot >= conf->copies) {
		slot = best_slot;
		rdev = best_rdev;
	}

	if (slot >= 0) {
		atomic_inc(&rdev->nr_pending);
		r10_bio->read_slot = slot;
	} else
		rdev = NULL;
	rcu_read_unlock();
	*max_sectors = best_good_sectors;

	return rdev;
}

static int raid10_congested(struct mddev *mddev, int bits)
{
	struct r10conf *conf = mddev->private;
	int i, ret = 0;

	if ((bits & (1 << WB_async_congested)) &&
	    conf->pending_count >= max_queued_requests)
		return 1;

	rcu_read_lock();
	for (i = 0;
	     (i < conf->geo.raid_disks || i < conf->prev.raid_disks)
		     && ret == 0;
	     i++) {
		struct md_rdev *rdev = rcu_dereference(conf->mirrors[i].rdev);
		if (rdev && !test_bit(Faulty, &rdev->flags)) {
			struct request_queue *q = bdev_get_queue(rdev->bdev);

			ret |= bdi_congested(&q->backing_dev_info, bits);
		}
	}
	rcu_read_unlock();
	return ret;
}

static void flush_pending_writes(struct r10conf *conf)
{
	/* Any writes that have been queued but are awaiting
	 * bitmap updates get flushed here.
	 */
	spin_lock_irq(&conf->device_lock);

	if (conf->pending_bio_list.head) {
		struct bio *bio;
		bio = bio_list_get(&conf->pending_bio_list);
		conf->pending_count = 0;
		spin_unlock_irq(&conf->device_lock);
		/* flush any pending bitmap writes to disk
		 * before proceeding w/ I/O */
		bitmap_unplug(conf->mddev->bitmap);
		wake_up(&conf->wait_barrier);

		while (bio) { /* submit pending writes */
			struct bio *next = bio->bi_next;
			bio->bi_next = NULL;
			if (unlikely((bio_op(bio) ==  REQ_OP_DISCARD) &&
			    !blk_queue_discard(bdev_get_queue(bio->bi_bdev))))
				/* Just ignore it */
				bio_endio(bio);
			else
				generic_make_request(bio);
			bio = next;
		}
	} else
		spin_unlock_irq(&conf->device_lock);
}

/* Barriers....
 * Sometimes we need to suspend IO while we do something else,
 * either some resync/recovery, or reconfigure the array.
 * To do this we raise a 'barrier'.
 * The 'barrier' is a counter that can be raised multiple times
 * to count how many activities are happening which preclude
 * normal IO.
 * We can only raise the barrier if there is no pending IO.
 * i.e. if nr_pending == 0.
 * We choose only to raise the barrier if no-one is waiting for the
 * barrier to go down.  This means that as soon as an IO request
 * is ready, no other operations which require a barrier will start
 * until the IO request has had a chance.
 *
 * So: regular IO calls 'wait_barrier'.  When that returns there
 *    is no backgroup IO happening,  It must arrange to call
 *    allow_barrier when it has finished its IO.
 * backgroup IO calls must call raise_barrier.  Once that returns
 *    there is no normal IO happeing.  It must arrange to call
 *    lower_barrier when the particular background IO completes.
 */

static void raise_barrier(struct r10conf *conf, int force)
{
	BUG_ON(force && !conf->barrier);
	spin_lock_irq(&conf->resync_lock);

	/* Wait until no block IO is waiting (unless 'force') */
	wait_event_lock_irq(conf->wait_barrier, force || !conf->nr_waiting,
			    conf->resync_lock);

	/* block any new IO from starting */
	conf->barrier++;

	/* Now wait for all pending IO to complete */
	wait_event_lock_irq(conf->wait_barrier,
			    !atomic_read(&conf->nr_pending) && conf->barrier < RESYNC_DEPTH,
			    conf->resync_lock);

	spin_unlock_irq(&conf->resync_lock);
}

static void lower_barrier(struct r10conf *conf)
{
	unsigned long flags;
	spin_lock_irqsave(&conf->resync_lock, flags);
	conf->barrier--;
	spin_unlock_irqrestore(&conf->resync_lock, flags);
	wake_up(&conf->wait_barrier);
}

static void wait_barrier(struct r10conf *conf)
{
	spin_lock_irq(&conf->resync_lock);
	if (conf->barrier) {
		conf->nr_waiting++;
		/* Wait for the barrier to drop.
		 * However if there are already pending
		 * requests (preventing the barrier from
		 * rising completely), and the
		 * pre-process bio queue isn't empty,
		 * then don't wait, as we need to empty
		 * that queue to get the nr_pending
		 * count down.
		 */
		wait_event_lock_irq(conf->wait_barrier,
				    !conf->barrier ||
				    (atomic_read(&conf->nr_pending) &&
				     current->bio_list &&
				     !bio_list_empty(current->bio_list)),
				    conf->resync_lock);
		conf->nr_waiting--;
		if (!conf->nr_waiting)
			wake_up(&conf->wait_barrier);
	}
	atomic_inc(&conf->nr_pending);
	spin_unlock_irq(&conf->resync_lock);
}

static void allow_barrier(struct r10conf *conf)
{
	if ((atomic_dec_and_test(&conf->nr_pending)) ||
			(conf->array_freeze_pending))
		wake_up(&conf->wait_barrier);
}

static void freeze_array(struct r10conf *conf, int extra)
{
	/* stop syncio and normal IO and wait for everything to
	 * go quiet.
	 * We increment barrier and nr_waiting, and then
	 * wait until nr_pending match nr_queued+extra
	 * This is called in the context of one normal IO request
	 * that has failed. Thus any sync request that might be pending
	 * will be blocked by nr_pending, and we need to wait for
	 * pending IO requests to complete or be queued for re-try.
	 * Thus the number queued (nr_queued) plus this request (extra)
	 * must match the number of pending IOs (nr_pending) before
	 * we continue.
	 */
	spin_lock_irq(&conf->resync_lock);
	conf->array_freeze_pending++;
	conf->barrier++;
	conf->nr_waiting++;
	wait_event_lock_irq_cmd(conf->wait_barrier,
				atomic_read(&conf->nr_pending) == conf->nr_queued+extra,
				conf->resync_lock,
				flush_pending_writes(conf));

	conf->array_freeze_pending--;
	spin_unlock_irq(&conf->resync_lock);
}

static void unfreeze_array(struct r10conf *conf)
{
	/* reverse the effect of the freeze */
	spin_lock_irq(&conf->resync_lock);
	conf->barrier--;
	conf->nr_waiting--;
	wake_up(&conf->wait_barrier);
	spin_unlock_irq(&conf->resync_lock);
}

static sector_t choose_data_offset(struct r10bio *r10_bio,
				   struct md_rdev *rdev)
{
	if (!test_bit(MD_RECOVERY_RESHAPE, &rdev->mddev->recovery) ||
	    test_bit(R10BIO_Previous, &r10_bio->state))
		return rdev->data_offset;
	else
		return rdev->new_data_offset;
}

struct raid10_plug_cb {
	struct blk_plug_cb	cb;
	struct bio_list		pending;
	int			pending_cnt;
};

static void raid10_unplug(struct blk_plug_cb *cb, bool from_schedule)
{
	struct raid10_plug_cb *plug = container_of(cb, struct raid10_plug_cb,
						   cb);
	struct mddev *mddev = plug->cb.data;
	struct r10conf *conf = mddev->private;
	struct bio *bio;

	if (from_schedule || current->bio_list) {
		spin_lock_irq(&conf->device_lock);
		bio_list_merge(&conf->pending_bio_list, &plug->pending);
		conf->pending_count += plug->pending_cnt;
		spin_unlock_irq(&conf->device_lock);
		wake_up(&conf->wait_barrier);
		md_wakeup_thread(mddev->thread);
		kfree(plug);
		return;
	}

	/* we aren't scheduling, so we can do the write-out directly. */
	bio = bio_list_get(&plug->pending);
	bitmap_unplug(mddev->bitmap);
	wake_up(&conf->wait_barrier);

	while (bio) { /* submit pending writes */
		struct bio *next = bio->bi_next;
		bio->bi_next = NULL;
		if (unlikely((bio_op(bio) ==  REQ_OP_DISCARD) &&
		    !blk_queue_discard(bdev_get_queue(bio->bi_bdev))))
			/* Just ignore it */
			bio_endio(bio);
		else
			generic_make_request(bio);
		bio = next;
	}
	kfree(plug);
}

static void __make_request(struct mddev *mddev, struct bio *bio)
{
	struct r10conf *conf = mddev->private;
	struct r10bio *r10_bio;
	struct bio *read_bio;
	int i;
	const int op = bio_op(bio);
	const int rw = bio_data_dir(bio);
	const unsigned long do_sync = (bio->bi_opf & REQ_SYNC);
	const unsigned long do_fua = (bio->bi_opf & REQ_FUA);
	unsigned long flags;
	struct md_rdev *blocked_rdev;
	struct blk_plug_cb *cb;
	struct raid10_plug_cb *plug = NULL;
	int sectors_handled;
	int max_sectors;
	int sectors;

	md_write_start(mddev, bio);

	/*
	 * Register the new request and wait if the reconstruction
	 * thread has put up a bar for new requests.
	 * Continue immediately if no resync is active currently.
	 */
	wait_barrier(conf);

	sectors = bio_sectors(bio);
	while (test_bit(MD_RECOVERY_RESHAPE, &mddev->recovery) &&
	    bio->bi_iter.bi_sector < conf->reshape_progress &&
	    bio->bi_iter.bi_sector + sectors > conf->reshape_progress) {
		/* IO spans the reshape position.  Need to wait for
		 * reshape to pass
		 */
		allow_barrier(conf);
		wait_event(conf->wait_barrier,
			   conf->reshape_progress <= bio->bi_iter.bi_sector ||
			   conf->reshape_progress >= bio->bi_iter.bi_sector +
			   sectors);
		wait_barrier(conf);
	}
	if (test_bit(MD_RECOVERY_RESHAPE, &mddev->recovery) &&
	    bio_data_dir(bio) == WRITE &&
	    (mddev->reshape_backwards
	     ? (bio->bi_iter.bi_sector < conf->reshape_safe &&
		bio->bi_iter.bi_sector + sectors > conf->reshape_progress)
	     : (bio->bi_iter.bi_sector + sectors > conf->reshape_safe &&
		bio->bi_iter.bi_sector < conf->reshape_progress))) {
		/* Need to update reshape_position in metadata */
		mddev->reshape_position = conf->reshape_progress;
		set_mask_bits(&mddev->flags, 0,
			      BIT(MD_CHANGE_DEVS) | BIT(MD_CHANGE_PENDING));
		md_wakeup_thread(mddev->thread);
		wait_event(mddev->sb_wait,
			   !test_bit(MD_CHANGE_PENDING, &mddev->flags));

		conf->reshape_safe = mddev->reshape_position;
	}

	r10_bio = mempool_alloc(conf->r10bio_pool, GFP_NOIO);

	r10_bio->master_bio = bio;
	r10_bio->sectors = sectors;

	r10_bio->mddev = mddev;
	r10_bio->sector = bio->bi_iter.bi_sector;
	r10_bio->state = 0;

	/* We might need to issue multiple reads to different
	 * devices if there are bad blocks around, so we keep
	 * track of the number of reads in bio->bi_phys_segments.
	 * If this is 0, there is only one r10_bio and no locking
	 * will be needed when the request completes.  If it is
	 * non-zero, then it is the number of not-completed requests.
	 */
	bio->bi_phys_segments = 0;
	bio_clear_flag(bio, BIO_SEG_VALID);

	if (rw == READ) {
		/*
		 * read balancing logic:
		 */
		struct md_rdev *rdev;
		int slot;

read_again:
		rdev = read_balance(conf, r10_bio, &max_sectors);
		if (!rdev) {
			raid_end_bio_io(r10_bio);
			return;
		}
		slot = r10_bio->read_slot;

		read_bio = bio_clone_mddev(bio, GFP_NOIO, mddev);
		bio_trim(read_bio, r10_bio->sector - bio->bi_iter.bi_sector,
			 max_sectors);

		r10_bio->devs[slot].bio = read_bio;
		r10_bio->devs[slot].rdev = rdev;

		read_bio->bi_iter.bi_sector = r10_bio->devs[slot].addr +
			choose_data_offset(r10_bio, rdev);
		read_bio->bi_bdev = rdev->bdev;
		read_bio->bi_end_io = raid10_end_read_request;
		bio_set_op_attrs(read_bio, op, do_sync);
		read_bio->bi_private = r10_bio;

		if (max_sectors < r10_bio->sectors) {
			/* Could not read all from this device, so we will
			 * need another r10_bio.
			 */
			sectors_handled = (r10_bio->sector + max_sectors
					   - bio->bi_iter.bi_sector);
			r10_bio->sectors = max_sectors;
			spin_lock_irq(&conf->device_lock);
			if (bio->bi_phys_segments == 0)
				bio->bi_phys_segments = 2;
			else
				bio->bi_phys_segments++;
			spin_unlock_irq(&conf->device_lock);
			/* Cannot call generic_make_request directly
			 * as that will be queued in __generic_make_request
			 * and subsequent mempool_alloc might block
			 * waiting for it.  so hand bio over to raid10d.
			 */
			reschedule_retry(r10_bio);

			r10_bio = mempool_alloc(conf->r10bio_pool, GFP_NOIO);

			r10_bio->master_bio = bio;
			r10_bio->sectors = bio_sectors(bio) - sectors_handled;
			r10_bio->state = 0;
			r10_bio->mddev = mddev;
			r10_bio->sector = bio->bi_iter.bi_sector +
				sectors_handled;
			goto read_again;
		} else
			generic_make_request(read_bio);
		return;
	}

	/*
	 * WRITE:
	 */
	if (conf->pending_count >= max_queued_requests) {
		md_wakeup_thread(mddev->thread);
		wait_event(conf->wait_barrier,
			   conf->pending_count < max_queued_requests);
	}
	/* first select target devices under rcu_lock and
	 * inc refcount on their rdev.  Record them by setting
	 * bios[x] to bio
	 * If there are known/acknowledged bad blocks on any device
	 * on which we have seen a write error, we want to avoid
	 * writing to those blocks.  This potentially requires several
	 * writes to write around the bad blocks.  Each set of writes
	 * gets its own r10_bio with a set of bios attached.  The number
	 * of r10_bios is recored in bio->bi_phys_segments just as with
	 * the read case.
	 */

	r10_bio->read_slot = -1; /* make sure repl_bio gets freed */
	raid10_find_phys(conf, r10_bio);
retry_write:
	blocked_rdev = NULL;
	rcu_read_lock();
	max_sectors = r10_bio->sectors;

	for (i = 0;  i < conf->copies; i++) {
		int d = r10_bio->devs[i].devnum;
		struct md_rdev *rdev = rcu_dereference(conf->mirrors[d].rdev);
		struct md_rdev *rrdev = rcu_dereference(
			conf->mirrors[d].replacement);
		if (rdev == rrdev)
			rrdev = NULL;
		if (rdev && unlikely(test_bit(Blocked, &rdev->flags))) {
			atomic_inc(&rdev->nr_pending);
			blocked_rdev = rdev;
			break;
		}
		if (rrdev && unlikely(test_bit(Blocked, &rrdev->flags))) {
			atomic_inc(&rrdev->nr_pending);
			blocked_rdev = rrdev;
			break;
		}
		if (rdev && (test_bit(Faulty, &rdev->flags)))
			rdev = NULL;
		if (rrdev && (test_bit(Faulty, &rrdev->flags)))
			rrdev = NULL;

		r10_bio->devs[i].bio = NULL;
		r10_bio->devs[i].repl_bio = NULL;

		if (!rdev && !rrdev) {
			set_bit(R10BIO_Degraded, &r10_bio->state);
			continue;
		}
		if (rdev && test_bit(WriteErrorSeen, &rdev->flags)) {
			sector_t first_bad;
			sector_t dev_sector = r10_bio->devs[i].addr;
			int bad_sectors;
			int is_bad;

			is_bad = is_badblock(rdev, dev_sector,
					     max_sectors,
					     &first_bad, &bad_sectors);
			if (is_bad < 0) {
				/* Mustn't write here until the bad block
				 * is acknowledged
				 */
				atomic_inc(&rdev->nr_pending);
				set_bit(BlockedBadBlocks, &rdev->flags);
				blocked_rdev = rdev;
				break;
			}
			if (is_bad && first_bad <= dev_sector) {
				/* Cannot write here at all */
				bad_sectors -= (dev_sector - first_bad);
				if (bad_sectors < max_sectors)
					/* Mustn't write more than bad_sectors
					 * to other devices yet
					 */
					max_sectors = bad_sectors;
				/* We don't set R10BIO_Degraded as that
				 * only applies if the disk is missing,
				 * so it might be re-added, and we want to
				 * know to recover this chunk.
				 * In this case the device is here, and the
				 * fact that this chunk is not in-sync is
				 * recorded in the bad block log.
				 */
				continue;
			}
			if (is_bad) {
				int good_sectors = first_bad - dev_sector;
				if (good_sectors < max_sectors)
					max_sectors = good_sectors;
			}
		}
		if (rdev) {
			r10_bio->devs[i].bio = bio;
			atomic_inc(&rdev->nr_pending);
		}
		if (rrdev) {
			r10_bio->devs[i].repl_bio = bio;
			atomic_inc(&rrdev->nr_pending);
		}
	}
	rcu_read_unlock();

	if (unlikely(blocked_rdev)) {
		/* Have to wait for this device to get unblocked, then retry */
		int j;
		int d;

		for (j = 0; j < i; j++) {
			if (r10_bio->devs[j].bio) {
				d = r10_bio->devs[j].devnum;
				rdev_dec_pending(conf->mirrors[d].rdev, mddev);
			}
			if (r10_bio->devs[j].repl_bio) {
				struct md_rdev *rdev;
				d = r10_bio->devs[j].devnum;
				rdev = conf->mirrors[d].replacement;
				if (!rdev) {
					/* Race with remove_disk */
					smp_mb();
					rdev = conf->mirrors[d].rdev;
				}
				rdev_dec_pending(rdev, mddev);
			}
		}
		allow_barrier(conf);
		md_wait_for_blocked_rdev(blocked_rdev, mddev);
		wait_barrier(conf);
		goto retry_write;
	}

	if (max_sectors < r10_bio->sectors) {
		/* We are splitting this into multiple parts, so
		 * we need to prepare for allocating another r10_bio.
		 */
		r10_bio->sectors = max_sectors;
		spin_lock_irq(&conf->device_lock);
		if (bio->bi_phys_segments == 0)
			bio->bi_phys_segments = 2;
		else
			bio->bi_phys_segments++;
		spin_unlock_irq(&conf->device_lock);
	}
	sectors_handled = r10_bio->sector + max_sectors -
		bio->bi_iter.bi_sector;

	atomic_set(&r10_bio->remaining, 1);
	bitmap_startwrite(mddev->bitmap, r10_bio->sector, r10_bio->sectors, 0);

	for (i = 0; i < conf->copies; i++) {
		struct bio *mbio;
		int d = r10_bio->devs[i].devnum;
		if (r10_bio->devs[i].bio) {
			struct md_rdev *rdev = conf->mirrors[d].rdev;
			mbio = bio_clone_mddev(bio, GFP_NOIO, mddev);
			bio_trim(mbio, r10_bio->sector - bio->bi_iter.bi_sector,
				 max_sectors);
			r10_bio->devs[i].bio = mbio;

			mbio->bi_iter.bi_sector	= (r10_bio->devs[i].addr+
					   choose_data_offset(r10_bio,
							      rdev));
			mbio->bi_bdev = rdev->bdev;
			mbio->bi_end_io	= raid10_end_write_request;
			bio_set_op_attrs(mbio, op, do_sync | do_fua);
			mbio->bi_private = r10_bio;

			atomic_inc(&r10_bio->remaining);

			cb = blk_check_plugged(raid10_unplug, mddev,
					       sizeof(*plug));
			if (cb)
				plug = container_of(cb, struct raid10_plug_cb,
						    cb);
			else
				plug = NULL;
			spin_lock_irqsave(&conf->device_lock, flags);
			if (plug) {
				bio_list_add(&plug->pending, mbio);
				plug->pending_cnt++;
			} else {
				bio_list_add(&conf->pending_bio_list, mbio);
				conf->pending_count++;
			}
			spin_unlock_irqrestore(&conf->device_lock, flags);
			if (!plug)
				md_wakeup_thread(mddev->thread);
		}

		if (r10_bio->devs[i].repl_bio) {
			struct md_rdev *rdev = conf->mirrors[d].replacement;
			if (rdev == NULL) {
				/* Replacement just got moved to main 'rdev' */
				smp_mb();
				rdev = conf->mirrors[d].rdev;
			}
			mbio = bio_clone_mddev(bio, GFP_NOIO, mddev);
			bio_trim(mbio, r10_bio->sector - bio->bi_iter.bi_sector,
				 max_sectors);
			r10_bio->devs[i].repl_bio = mbio;

			mbio->bi_iter.bi_sector	= (r10_bio->devs[i].addr +
					   choose_data_offset(
						   r10_bio, rdev));
			mbio->bi_bdev = rdev->bdev;
			mbio->bi_end_io	= raid10_end_write_request;
			bio_set_op_attrs(mbio, op, do_sync | do_fua);
			mbio->bi_private = r10_bio;

			atomic_inc(&r10_bio->remaining);
			spin_lock_irqsave(&conf->device_lock, flags);
			bio_list_add(&conf->pending_bio_list, mbio);
			conf->pending_count++;
			spin_unlock_irqrestore(&conf->device_lock, flags);
			if (!mddev_check_plugged(mddev))
				md_wakeup_thread(mddev->thread);
		}
	}

	/* Don't remove the bias on 'remaining' (one_write_done) until
	 * after checking if we need to go around again.
	 */

	if (sectors_handled < bio_sectors(bio)) {
		one_write_done(r10_bio);
		/* We need another r10_bio.  It has already been counted
		 * in bio->bi_phys_segments.
		 */
		r10_bio = mempool_alloc(conf->r10bio_pool, GFP_NOIO);

		r10_bio->master_bio = bio;
		r10_bio->sectors = bio_sectors(bio) - sectors_handled;

		r10_bio->mddev = mddev;
		r10_bio->sector = bio->bi_iter.bi_sector + sectors_handled;
		r10_bio->state = 0;
		goto retry_write;
	}
	one_write_done(r10_bio);
}

static void raid10_make_request(struct mddev *mddev, struct bio *bio)
{
	struct r10conf *conf = mddev->private;
	sector_t chunk_mask = (conf->geo.chunk_mask & conf->prev.chunk_mask);
	int chunk_sects = chunk_mask + 1;

	struct bio *split;

	if (unlikely(bio->bi_opf & REQ_PREFLUSH)) {
		md_flush_request(mddev, bio);
		return;
	}

	do {

		/*
		 * If this request crosses a chunk boundary, we need to split
		 * it.
		 */
		if (unlikely((bio->bi_iter.bi_sector & chunk_mask) +
			     bio_sectors(bio) > chunk_sects
			     && (conf->geo.near_copies < conf->geo.raid_disks
				 || conf->prev.near_copies <
				 conf->prev.raid_disks))) {
			split = bio_split(bio, chunk_sects -
					  (bio->bi_iter.bi_sector &
					   (chunk_sects - 1)),
					  GFP_NOIO, fs_bio_set);
			bio_chain(split, bio);
		} else {
			split = bio;
		}

		__make_request(mddev, split);
	} while (split != bio);

	/* In case raid10d snuck in to freeze_array */
	wake_up(&conf->wait_barrier);
}

static void raid10_status(struct seq_file *seq, struct mddev *mddev)
{
	struct r10conf *conf = mddev->private;
	int i;

	if (conf->geo.near_copies < conf->geo.raid_disks)
		seq_printf(seq, " %dK chunks", mddev->chunk_sectors / 2);
	if (conf->geo.near_copies > 1)
		seq_printf(seq, " %d near-copies", conf->geo.near_copies);
	if (conf->geo.far_copies > 1) {
		if (conf->geo.far_offset)
			seq_printf(seq, " %d offset-copies", conf->geo.far_copies);
		else
			seq_printf(seq, " %d far-copies", conf->geo.far_copies);
		if (conf->geo.far_set_size != conf->geo.raid_disks)
			seq_printf(seq, " %d devices per set", conf->geo.far_set_size);
	}
	seq_printf(seq, " [%d/%d] [", conf->geo.raid_disks,
					conf->geo.raid_disks - mddev->degraded);
	rcu_read_lock();
	for (i = 0; i < conf->geo.raid_disks; i++) {
		struct md_rdev *rdev = rcu_dereference(conf->mirrors[i].rdev);
		seq_printf(seq, "%s", rdev && test_bit(In_sync, &rdev->flags) ? "U" : "_");
	}
	rcu_read_unlock();
	seq_printf(seq, "]");
}

/* check if there are enough drives for
 * every block to appear on atleast one.
 * Don't consider the device numbered 'ignore'
 * as we might be about to remove it.
 */
static int _enough(struct r10conf *conf, int previous, int ignore)
{
	int first = 0;
	int has_enough = 0;
	int disks, ncopies;
	if (previous) {
		disks = conf->prev.raid_disks;
		ncopies = conf->prev.near_copies;
	} else {
		disks = conf->geo.raid_disks;
		ncopies = conf->geo.near_copies;
	}

	rcu_read_lock();
	do {
		int n = conf->copies;
		int cnt = 0;
		int this = first;
		while (n--) {
			struct md_rdev *rdev;
			if (this != ignore &&
			    (rdev = rcu_dereference(conf->mirrors[this].rdev)) &&
			    test_bit(In_sync, &rdev->flags))
				cnt++;
			this = (this+1) % disks;
		}
		if (cnt == 0)
			goto out;
		first = (first + ncopies) % disks;
	} while (first != 0);
	has_enough = 1;
out:
	rcu_read_unlock();
	return has_enough;
}

static int enough(struct r10conf *conf, int ignore)
{
	/* when calling 'enough', both 'prev' and 'geo' must
	 * be stable.
	 * This is ensured if ->reconfig_mutex or ->device_lock
	 * is held.
	 */
	return _enough(conf, 0, ignore) &&
		_enough(conf, 1, ignore);
}

static void raid10_error(struct mddev *mddev, struct md_rdev *rdev)
{
	char b[BDEVNAME_SIZE];
	struct r10conf *conf = mddev->private;
	unsigned long flags;

	/*
	 * If it is not operational, then we have already marked it as dead
	 * else if it is the last working disks, ignore the error, let the
	 * next level up know.
	 * else mark the drive as failed
	 */
	spin_lock_irqsave(&conf->device_lock, flags);
	if (test_bit(In_sync, &rdev->flags)
	    && !enough(conf, rdev->raid_disk)) {
		/*
		 * Don't fail the drive, just return an IO error.
		 */
		spin_unlock_irqrestore(&conf->device_lock, flags);
		return;
	}
	if (test_and_clear_bit(In_sync, &rdev->flags))
		mddev->degraded++;
	/*
	 * If recovery is running, make sure it aborts.
	 */
	set_bit(MD_RECOVERY_INTR, &mddev->recovery);
	set_bit(Blocked, &rdev->flags);
	set_bit(Faulty, &rdev->flags);
	set_mask_bits(&mddev->flags, 0,
		      BIT(MD_CHANGE_DEVS) | BIT(MD_CHANGE_PENDING));
	spin_unlock_irqrestore(&conf->device_lock, flags);
	printk(KERN_ALERT
	       "md/raid10:%s: Disk failure on %s, disabling device.\n"
	       "md/raid10:%s: Operation continuing on %d devices.\n",
	       mdname(mddev), bdevname(rdev->bdev, b),
	       mdname(mddev), conf->geo.raid_disks - mddev->degraded);
}

static void print_conf(struct r10conf *conf)
{
	int i;
	struct md_rdev *rdev;

	printk(KERN_DEBUG "RAID10 conf printout:\n");
	if (!conf) {
		printk(KERN_DEBUG "(!conf)\n");
		return;
	}
	printk(KERN_DEBUG " --- wd:%d rd:%d\n", conf->geo.raid_disks - conf->mddev->degraded,
		conf->geo.raid_disks);

	/* This is only called with ->reconfix_mutex held, so
	 * rcu protection of rdev is not needed */
	for (i = 0; i < conf->geo.raid_disks; i++) {
		char b[BDEVNAME_SIZE];
		rdev = conf->mirrors[i].rdev;
		if (rdev)
			printk(KERN_DEBUG " disk %d, wo:%d, o:%d, dev:%s\n",
				i, !test_bit(In_sync, &rdev->flags),
			        !test_bit(Faulty, &rdev->flags),
				bdevname(rdev->bdev,b));
	}
}

static void close_sync(struct r10conf *conf)
{
	wait_barrier(conf);
	allow_barrier(conf);

	mempool_destroy(conf->r10buf_pool);
	conf->r10buf_pool = NULL;
}

static int raid10_spare_active(struct mddev *mddev)
{
	int i;
	struct r10conf *conf = mddev->private;
	struct raid10_info *tmp;
	int count = 0;
	unsigned long flags;

	/*
	 * Find all non-in_sync disks within the RAID10 configuration
	 * and mark them in_sync
	 */
	for (i = 0; i < conf->geo.raid_disks; i++) {
		tmp = conf->mirrors + i;
		if (tmp->replacement
		    && tmp->replacement->recovery_offset == MaxSector
		    && !test_bit(Faulty, &tmp->replacement->flags)
		    && !test_and_set_bit(In_sync, &tmp->replacement->flags)) {
			/* Replacement has just become active */
			if (!tmp->rdev
			    || !test_and_clear_bit(In_sync, &tmp->rdev->flags))
				count++;
			if (tmp->rdev) {
				/* Replaced device not technically faulty,
				 * but we need to be sure it gets removed
				 * and never re-added.
				 */
				set_bit(Faulty, &tmp->rdev->flags);
				sysfs_notify_dirent_safe(
					tmp->rdev->sysfs_state);
			}
			sysfs_notify_dirent_safe(tmp->replacement->sysfs_state);
		} else if (tmp->rdev
			   && tmp->rdev->recovery_offset == MaxSector
			   && !test_bit(Faulty, &tmp->rdev->flags)
			   && !test_and_set_bit(In_sync, &tmp->rdev->flags)) {
			count++;
			sysfs_notify_dirent_safe(tmp->rdev->sysfs_state);
		}
	}
	spin_lock_irqsave(&conf->device_lock, flags);
	mddev->degraded -= count;
	spin_unlock_irqrestore(&conf->device_lock, flags);

	print_conf(conf);
	return count;
}

static int raid10_add_disk(struct mddev *mddev, struct md_rdev *rdev)
{
	struct r10conf *conf = mddev->private;
	int err = -EEXIST;
	int mirror;
	int first = 0;
	int last = conf->geo.raid_disks - 1;

	if (mddev->recovery_cp < MaxSector)
		/* only hot-add to in-sync arrays, as recovery is
		 * very different from resync
		 */
		return -EBUSY;
	if (rdev->saved_raid_disk < 0 && !_enough(conf, 1, -1))
		return -EINVAL;

	if (md_integrity_add_rdev(rdev, mddev))
		return -ENXIO;

	if (rdev->raid_disk >= 0)
		first = last = rdev->raid_disk;

	if (rdev->saved_raid_disk >= first &&
	    conf->mirrors[rdev->saved_raid_disk].rdev == NULL)
		mirror = rdev->saved_raid_disk;
	else
		mirror = first;
	for ( ; mirror <= last ; mirror++) {
		struct raid10_info *p = &conf->mirrors[mirror];
		if (p->recovery_disabled == mddev->recovery_disabled)
			continue;
		if (p->rdev) {
			if (!test_bit(WantReplacement, &p->rdev->flags) ||
			    p->replacement != NULL)
				continue;
			clear_bit(In_sync, &rdev->flags);
			set_bit(Replacement, &rdev->flags);
			rdev->raid_disk = mirror;
			err = 0;
			if (mddev->gendisk)
				disk_stack_limits(mddev->gendisk, rdev->bdev,
						  rdev->data_offset << 9);
			conf->fullsync = 1;
			rcu_assign_pointer(p->replacement, rdev);
			break;
		}

		if (mddev->gendisk)
			disk_stack_limits(mddev->gendisk, rdev->bdev,
					  rdev->data_offset << 9);

		p->head_position = 0;
		p->recovery_disabled = mddev->recovery_disabled - 1;
		rdev->raid_disk = mirror;
		err = 0;
		if (rdev->saved_raid_disk != mirror)
			conf->fullsync = 1;
		rcu_assign_pointer(p->rdev, rdev);
		break;
	}
	if (mddev->queue && blk_queue_discard(bdev_get_queue(rdev->bdev)))
		queue_flag_set_unlocked(QUEUE_FLAG_DISCARD, mddev->queue);

	print_conf(conf);
	return err;
}

static int raid10_remove_disk(struct mddev *mddev, struct md_rdev *rdev)
{
	struct r10conf *conf = mddev->private;
	int err = 0;
	int number = rdev->raid_disk;
	struct md_rdev **rdevp;
	struct raid10_info *p = conf->mirrors + number;

	print_conf(conf);
	if (rdev == p->rdev)
		rdevp = &p->rdev;
	else if (rdev == p->replacement)
		rdevp = &p->replacement;
	else
		return 0;

	if (test_bit(In_sync, &rdev->flags) ||
	    atomic_read(&rdev->nr_pending)) {
		err = -EBUSY;
		goto abort;
	}
	/* Only remove non-faulty devices if recovery
	 * is not possible.
	 */
	if (!test_bit(Faulty, &rdev->flags) &&
	    mddev->recovery_disabled != p->recovery_disabled &&
	    (!p->replacement || p->replacement == rdev) &&
	    number < conf->geo.raid_disks &&
	    enough(conf, -1)) {
		err = -EBUSY;
		goto abort;
	}
	*rdevp = NULL;
	if (!test_bit(RemoveSynchronized, &rdev->flags)) {
		synchronize_rcu();
		if (atomic_read(&rdev->nr_pending)) {
			/* lost the race, try later */
			err = -EBUSY;
			*rdevp = rdev;
			goto abort;
		}
	}
	if (p->replacement) {
		/* We must have just cleared 'rdev' */
		p->rdev = p->replacement;
		clear_bit(Replacement, &p->replacement->flags);
		smp_mb(); /* Make sure other CPUs may see both as identical
			   * but will never see neither -- if they are careful.
			   */
		p->replacement = NULL;
		clear_bit(WantReplacement, &rdev->flags);
	} else
		/* We might have just remove the Replacement as faulty
		 * Clear the flag just in case
		 */
		clear_bit(WantReplacement, &rdev->flags);

	err = md_integrity_register(mddev);

abort:

	print_conf(conf);
	return err;
}

static void end_sync_read(struct bio *bio)
{
	struct r10bio *r10_bio = bio->bi_private;
	struct r10conf *conf = r10_bio->mddev->private;
	int d;

	if (bio == r10_bio->master_bio) {
		/* this is a reshape read */
		d = r10_bio->read_slot; /* really the read dev */
	} else
		d = find_bio_disk(conf, r10_bio, bio, NULL, NULL);

	if (!bio->bi_error)
		set_bit(R10BIO_Uptodate, &r10_bio->state);
	else
		/* The write handler will notice the lack of
		 * R10BIO_Uptodate and record any errors etc
		 */
		atomic_add(r10_bio->sectors,
			   &conf->mirrors[d].rdev->corrected_errors);

	/* for reconstruct, we always reschedule after a read.
	 * for resync, only after all reads
	 */
	rdev_dec_pending(conf->mirrors[d].rdev, conf->mddev);
	if (test_bit(R10BIO_IsRecover, &r10_bio->state) ||
	    atomic_dec_and_test(&r10_bio->remaining)) {
		/* we have read all the blocks,
		 * do the comparison in process context in raid10d
		 */
		reschedule_retry(r10_bio);
	}
}

static void end_sync_request(struct r10bio *r10_bio)
{
	struct mddev *mddev = r10_bio->mddev;

	while (atomic_dec_and_test(&r10_bio->remaining)) {
		if (r10_bio->master_bio == NULL) {
			/* the primary of several recovery bios */
			sector_t s = r10_bio->sectors;
			if (test_bit(R10BIO_MadeGood, &r10_bio->state) ||
			    test_bit(R10BIO_WriteError, &r10_bio->state))
				reschedule_retry(r10_bio);
			else
				put_buf(r10_bio);
			md_done_sync(mddev, s, 1);
			break;
		} else {
			struct r10bio *r10_bio2 = (struct r10bio *)r10_bio->master_bio;
			if (test_bit(R10BIO_MadeGood, &r10_bio->state) ||
			    test_bit(R10BIO_WriteError, &r10_bio->state))
				reschedule_retry(r10_bio);
			else
				put_buf(r10_bio);
			r10_bio = r10_bio2;
		}
	}
}

static void end_sync_write(struct bio *bio)
{
	struct r10bio *r10_bio = bio->bi_private;
	struct mddev *mddev = r10_bio->mddev;
	struct r10conf *conf = mddev->private;
	int d;
	sector_t first_bad;
	int bad_sectors;
	int slot;
	int repl;
	struct md_rdev *rdev = NULL;

	d = find_bio_disk(conf, r10_bio, bio, &slot, &repl);
	if (repl)
		rdev = conf->mirrors[d].replacement;
	else
		rdev = conf->mirrors[d].rdev;

	if (bio->bi_error) {
		if (repl)
			md_error(mddev, rdev);
		else {
			set_bit(WriteErrorSeen, &rdev->flags);
			if (!test_and_set_bit(WantReplacement, &rdev->flags))
				set_bit(MD_RECOVERY_NEEDED,
					&rdev->mddev->recovery);
			set_bit(R10BIO_WriteError, &r10_bio->state);
		}
	} else if (is_badblock(rdev,
			     r10_bio->devs[slot].addr,
			     r10_bio->sectors,
			     &first_bad, &bad_sectors))
		set_bit(R10BIO_MadeGood, &r10_bio->state);

	rdev_dec_pending(rdev, mddev);

	end_sync_request(r10_bio);
}

/*
 * Note: sync and recover and handled very differently for raid10
 * This code is for resync.
 * For resync, we read through virtual addresses and read all blocks.
 * If there is any error, we schedule a write.  The lowest numbered
 * drive is authoritative.
 * However requests come for physical address, so we need to map.
 * For every physical address there are raid_disks/copies virtual addresses,
 * which is always are least one, but is not necessarly an integer.
 * This means that a physical address can span multiple chunks, so we may
 * have to submit multiple io requests for a single sync request.
 */
/*
 * We check if all blocks are in-sync and only write to blocks that
 * aren't in sync
 */
static void sync_request_write(struct mddev *mddev, struct r10bio *r10_bio)
{
	struct r10conf *conf = mddev->private;
	int i, first;
	struct bio *tbio, *fbio;
	int vcnt;

	atomic_set(&r10_bio->remaining, 1);

	/* find the first device with a block */
	for (i=0; i<conf->copies; i++)
		if (!r10_bio->devs[i].bio->bi_error)
			break;

	if (i == conf->copies)
		goto done;

	first = i;
	fbio = r10_bio->devs[i].bio;
	fbio->bi_iter.bi_size = r10_bio->sectors << 9;
	fbio->bi_iter.bi_idx = 0;

	vcnt = (r10_bio->sectors + (PAGE_SIZE >> 9) - 1) >> (PAGE_SHIFT - 9);
	/* now find blocks with errors */
	for (i=0 ; i < conf->copies ; i++) {
		int  j, d;

		tbio = r10_bio->devs[i].bio;

		if (tbio->bi_end_io != end_sync_read)
			continue;
		if (i == first)
			continue;
		if (!r10_bio->devs[i].bio->bi_error) {
			/* We know that the bi_io_vec layout is the same for
			 * both 'first' and 'i', so we just compare them.
			 * All vec entries are PAGE_SIZE;
			 */
			int sectors = r10_bio->sectors;
			for (j = 0; j < vcnt; j++) {
				int len = PAGE_SIZE;
				if (sectors < (len / 512))
					len = sectors * 512;
				if (memcmp(page_address(fbio->bi_io_vec[j].bv_page),
					   page_address(tbio->bi_io_vec[j].bv_page),
					   len))
					break;
				sectors -= len/512;
			}
			if (j == vcnt)
				continue;
			atomic64_add(r10_bio->sectors, &mddev->resync_mismatches);
			if (test_bit(MD_RECOVERY_CHECK, &mddev->recovery))
				/* Don't fix anything. */
				continue;
		}
		/* Ok, we need to write this bio, either to correct an
		 * inconsistency or to correct an unreadable block.
		 * First we need to fixup bv_offset, bv_len and
		 * bi_vecs, as the read request might have corrupted these
		 */
		bio_reset(tbio);

		tbio->bi_vcnt = vcnt;
		tbio->bi_iter.bi_size = fbio->bi_iter.bi_size;
		tbio->bi_private = r10_bio;
		tbio->bi_iter.bi_sector = r10_bio->devs[i].addr;
		tbio->bi_end_io = end_sync_write;
		bio_set_op_attrs(tbio, REQ_OP_WRITE, 0);

		bio_copy_data(tbio, fbio);

		d = r10_bio->devs[i].devnum;
		atomic_inc(&conf->mirrors[d].rdev->nr_pending);
		atomic_inc(&r10_bio->remaining);
		md_sync_acct(conf->mirrors[d].rdev->bdev, bio_sectors(tbio));

		tbio->bi_iter.bi_sector += conf->mirrors[d].rdev->data_offset;
		tbio->bi_bdev = conf->mirrors[d].rdev->bdev;
		generic_make_request(tbio);
	}

	/* Now write out to any replacement devices
	 * that are active
	 */
	for (i = 0; i < conf->copies; i++) {
		int d;

		tbio = r10_bio->devs[i].repl_bio;
		if (!tbio || !tbio->bi_end_io)
			continue;
		if (r10_bio->devs[i].bio->bi_end_io != end_sync_write
		    && r10_bio->devs[i].bio != fbio)
			bio_copy_data(tbio, fbio);
		d = r10_bio->devs[i].devnum;
		atomic_inc(&r10_bio->remaining);
		md_sync_acct(conf->mirrors[d].replacement->bdev,
			     bio_sectors(tbio));
		generic_make_request(tbio);
	}

done:
	if (atomic_dec_and_test(&r10_bio->remaining)) {
		md_done_sync(mddev, r10_bio->sectors, 1);
		put_buf(r10_bio);
	}
}

/*
 * Now for the recovery code.
 * Recovery happens across physical sectors.
 * We recover all non-is_sync drives by finding the virtual address of
 * each, and then choose a working drive that also has that virt address.
 * There is a separate r10_bio for each non-in_sync drive.
 * Only the first two slots are in use. The first for reading,
 * The second for writing.
 *
 */
static void fix_recovery_read_error(struct r10bio *r10_bio)
{
	/* We got a read error during recovery.
	 * We repeat the read in smaller page-sized sections.
	 * If a read succeeds, write it to the new device or record
	 * a bad block if we cannot.
	 * If a read fails, record a bad block on both old and
	 * new devices.
	 */
	struct mddev *mddev = r10_bio->mddev;
	struct r10conf *conf = mddev->private;
	struct bio *bio = r10_bio->devs[0].bio;
	sector_t sect = 0;
	int sectors = r10_bio->sectors;
	int idx = 0;
	int dr = r10_bio->devs[0].devnum;
	int dw = r10_bio->devs[1].devnum;

	while (sectors) {
		int s = sectors;
		struct md_rdev *rdev;
		sector_t addr;
		int ok;

		if (s > (PAGE_SIZE>>9))
			s = PAGE_SIZE >> 9;

		rdev = conf->mirrors[dr].rdev;
		addr = r10_bio->devs[0].addr + sect,
		ok = sync_page_io(rdev,
				  addr,
				  s << 9,
				  bio->bi_io_vec[idx].bv_page,
				  REQ_OP_READ, 0, false);
		if (ok) {
			rdev = conf->mirrors[dw].rdev;
			addr = r10_bio->devs[1].addr + sect;
			ok = sync_page_io(rdev,
					  addr,
					  s << 9,
					  bio->bi_io_vec[idx].bv_page,
					  REQ_OP_WRITE, 0, false);
			if (!ok) {
				set_bit(WriteErrorSeen, &rdev->flags);
				if (!test_and_set_bit(WantReplacement,
						      &rdev->flags))
					set_bit(MD_RECOVERY_NEEDED,
						&rdev->mddev->recovery);
			}
		}
		if (!ok) {
			/* We don't worry if we cannot set a bad block -
			 * it really is bad so there is no loss in not
			 * recording it yet
			 */
			rdev_set_badblocks(rdev, addr, s, 0);

			if (rdev != conf->mirrors[dw].rdev) {
				/* need bad block on destination too */
				struct md_rdev *rdev2 = conf->mirrors[dw].rdev;
				addr = r10_bio->devs[1].addr + sect;
				ok = rdev_set_badblocks(rdev2, addr, s, 0);
				if (!ok) {
					/* just abort the recovery */
					printk(KERN_NOTICE
					       "md/raid10:%s: recovery aborted"
					       " due to read error\n",
					       mdname(mddev));

					conf->mirrors[dw].recovery_disabled
						= mddev->recovery_disabled;
					set_bit(MD_RECOVERY_INTR,
						&mddev->recovery);
					break;
				}
			}
		}

		sectors -= s;
		sect += s;
		idx++;
	}
}

static void recovery_request_write(struct mddev *mddev, struct r10bio *r10_bio)
{
	struct r10conf *conf = mddev->private;
	int d;
	struct bio *wbio, *wbio2;

	if (!test_bit(R10BIO_Uptodate, &r10_bio->state)) {
		fix_recovery_read_error(r10_bio);
		end_sync_request(r10_bio);
		return;
	}

	/*
	 * share the pages with the first bio
	 * and submit the write request
	 */
	d = r10_bio->devs[1].devnum;
	wbio = r10_bio->devs[1].bio;
	wbio2 = r10_bio->devs[1].repl_bio;
	/* Need to test wbio2->bi_end_io before we call
	 * generic_make_request as if the former is NULL,
	 * the latter is free to free wbio2.
	 */
	if (wbio2 && !wbio2->bi_end_io)
		wbio2 = NULL;
	if (wbio->bi_end_io) {
		atomic_inc(&conf->mirrors[d].rdev->nr_pending);
		md_sync_acct(conf->mirrors[d].rdev->bdev, bio_sectors(wbio));
		generic_make_request(wbio);
	}
	if (wbio2) {
		atomic_inc(&conf->mirrors[d].replacement->nr_pending);
		md_sync_acct(conf->mirrors[d].replacement->bdev,
			     bio_sectors(wbio2));
		generic_make_request(wbio2);
	}
}

/*
 * Used by fix_read_error() to decay the per rdev read_errors.
 * We halve the read error count for every hour that has elapsed
 * since the last recorded read error.
 *
 */
static void check_decay_read_errors(struct mddev *mddev, struct md_rdev *rdev)
{
	long cur_time_mon;
	unsigned long hours_since_last;
	unsigned int read_errors = atomic_read(&rdev->read_errors);

	cur_time_mon = ktime_get_seconds();

	if (rdev->last_read_error == 0) {
		/* first time we've seen a read error */
		rdev->last_read_error = cur_time_mon;
		return;
	}

	hours_since_last = (long)(cur_time_mon -
			    rdev->last_read_error) / 3600;

	rdev->last_read_error = cur_time_mon;

	/*
	 * if hours_since_last is > the number of bits in read_errors
	 * just set read errors to 0. We do this to avoid
	 * overflowing the shift of read_errors by hours_since_last.
	 */
	if (hours_since_last >= 8 * sizeof(read_errors))
		atomic_set(&rdev->read_errors, 0);
	else
		atomic_set(&rdev->read_errors, read_errors >> hours_since_last);
}

static int r10_sync_page_io(struct md_rdev *rdev, sector_t sector,
			    int sectors, struct page *page, int rw)
{
	sector_t first_bad;
	int bad_sectors;

	if (is_badblock(rdev, sector, sectors, &first_bad, &bad_sectors)
	    && (rw == READ || test_bit(WriteErrorSeen, &rdev->flags)))
		return -1;
	if (sync_page_io(rdev, sector, sectors << 9, page, rw, 0, false))
		/* success */
		return 1;
	if (rw == WRITE) {
		set_bit(WriteErrorSeen, &rdev->flags);
		if (!test_and_set_bit(WantReplacement, &rdev->flags))
			set_bit(MD_RECOVERY_NEEDED,
				&rdev->mddev->recovery);
	}
	/* need to record an error - either for the block or the device */
	if (!rdev_set_badblocks(rdev, sector, sectors, 0))
		md_error(rdev->mddev, rdev);
	return 0;
}

/*
 * This is a kernel thread which:
 *
 *	1.	Retries failed read operations on working mirrors.
 *	2.	Updates the raid superblock when problems encounter.
 *	3.	Performs writes following reads for array synchronising.
 */

static void fix_read_error(struct r10conf *conf, struct mddev *mddev, struct r10bio *r10_bio)
{
	int sect = 0; /* Offset from r10_bio->sector */
	int sectors = r10_bio->sectors;
	struct md_rdev*rdev;
	int max_read_errors = atomic_read(&mddev->max_corr_read_errors);
	int d = r10_bio->devs[r10_bio->read_slot].devnum;

	/* still own a reference to this rdev, so it cannot
	 * have been cleared recently.
	 */
	rdev = conf->mirrors[d].rdev;

	if (test_bit(Faulty, &rdev->flags))
		/* drive has already been failed, just ignore any
		   more fix_read_error() attempts */
		return;

	check_decay_read_errors(mddev, rdev);
	atomic_inc(&rdev->read_errors);
	if (atomic_read(&rdev->read_errors) > max_read_errors) {
		char b[BDEVNAME_SIZE];
		bdevname(rdev->bdev, b);

		printk(KERN_NOTICE
		       "md/raid10:%s: %s: Raid device exceeded "
		       "read_error threshold [cur %d:max %d]\n",
		       mdname(mddev), b,
		       atomic_read(&rdev->read_errors), max_read_errors);
		printk(KERN_NOTICE
		       "md/raid10:%s: %s: Failing raid device\n",
		       mdname(mddev), b);
		md_error(mddev, rdev);
		r10_bio->devs[r10_bio->read_slot].bio = IO_BLOCKED;
		return;
	}

	while(sectors) {
		int s = sectors;
		int sl = r10_bio->read_slot;
		int success = 0;
		int start;

		if (s > (PAGE_SIZE>>9))
			s = PAGE_SIZE >> 9;

		rcu_read_lock();
		do {
			sector_t first_bad;
			int bad_sectors;

			d = r10_bio->devs[sl].devnum;
			rdev = rcu_dereference(conf->mirrors[d].rdev);
			if (rdev &&
			    test_bit(In_sync, &rdev->flags) &&
			    !test_bit(Faulty, &rdev->flags) &&
			    is_badblock(rdev, r10_bio->devs[sl].addr + sect, s,
					&first_bad, &bad_sectors) == 0) {
				atomic_inc(&rdev->nr_pending);
				rcu_read_unlock();
				success = sync_page_io(rdev,
						       r10_bio->devs[sl].addr +
						       sect,
						       s<<9,
						       conf->tmppage,
						       REQ_OP_READ, 0, false);
				rdev_dec_pending(rdev, mddev);
				rcu_read_lock();
				if (success)
					break;
			}
			sl++;
			if (sl == conf->copies)
				sl = 0;
		} while (!success && sl != r10_bio->read_slot);
		rcu_read_unlock();

		if (!success) {
			/* Cannot read from anywhere, just mark the block
			 * as bad on the first device to discourage future
			 * reads.
			 */
			int dn = r10_bio->devs[r10_bio->read_slot].devnum;
			rdev = conf->mirrors[dn].rdev;

			if (!rdev_set_badblocks(
				    rdev,
				    r10_bio->devs[r10_bio->read_slot].addr
				    + sect,
				    s, 0)) {
				md_error(mddev, rdev);
				r10_bio->devs[r10_bio->read_slot].bio
					= IO_BLOCKED;
			}
			break;
		}

		start = sl;
		/* write it back and re-read */
		rcu_read_lock();
		while (sl != r10_bio->read_slot) {
			char b[BDEVNAME_SIZE];

			if (sl==0)
				sl = conf->copies;
			sl--;
			d = r10_bio->devs[sl].devnum;
			rdev = rcu_dereference(conf->mirrors[d].rdev);
			if (!rdev ||
			    test_bit(Faulty, &rdev->flags) ||
			    !test_bit(In_sync, &rdev->flags))
				continue;

			atomic_inc(&rdev->nr_pending);
			rcu_read_unlock();
			if (r10_sync_page_io(rdev,
					     r10_bio->devs[sl].addr +
					     sect,
					     s, conf->tmppage, WRITE)
			    == 0) {
				/* Well, this device is dead */
				printk(KERN_NOTICE
				       "md/raid10:%s: read correction "
				       "write failed"
				       " (%d sectors at %llu on %s)\n",
				       mdname(mddev), s,
				       (unsigned long long)(
					       sect +
					       choose_data_offset(r10_bio,
								  rdev)),
				       bdevname(rdev->bdev, b));
				printk(KERN_NOTICE "md/raid10:%s: %s: failing "
				       "drive\n",
				       mdname(mddev),
				       bdevname(rdev->bdev, b));
			}
			rdev_dec_pending(rdev, mddev);
			rcu_read_lock();
		}
		sl = start;
		while (sl != r10_bio->read_slot) {
			char b[BDEVNAME_SIZE];

			if (sl==0)
				sl = conf->copies;
			sl--;
			d = r10_bio->devs[sl].devnum;
			rdev = rcu_dereference(conf->mirrors[d].rdev);
			if (!rdev ||
			    test_bit(Faulty, &rdev->flags) ||
			    !test_bit(In_sync, &rdev->flags))
				continue;

			atomic_inc(&rdev->nr_pending);
			rcu_read_unlock();
			switch (r10_sync_page_io(rdev,
					     r10_bio->devs[sl].addr +
					     sect,
					     s, conf->tmppage,
						 READ)) {
			case 0:
				/* Well, this device is dead */
				printk(KERN_NOTICE
				       "md/raid10:%s: unable to read back "
				       "corrected sectors"
				       " (%d sectors at %llu on %s)\n",
				       mdname(mddev), s,
				       (unsigned long long)(
					       sect +
					       choose_data_offset(r10_bio, rdev)),
				       bdevname(rdev->bdev, b));
				printk(KERN_NOTICE "md/raid10:%s: %s: failing "
				       "drive\n",
				       mdname(mddev),
				       bdevname(rdev->bdev, b));
				break;
			case 1:
				printk(KERN_INFO
				       "md/raid10:%s: read error corrected"
				       " (%d sectors at %llu on %s)\n",
				       mdname(mddev), s,
				       (unsigned long long)(
					       sect +
					       choose_data_offset(r10_bio, rdev)),
				       bdevname(rdev->bdev, b));
				atomic_add(s, &rdev->corrected_errors);
			}

			rdev_dec_pending(rdev, mddev);
			rcu_read_lock();
		}
		rcu_read_unlock();

		sectors -= s;
		sect += s;
	}
}

static int narrow_write_error(struct r10bio *r10_bio, int i)
{
	struct bio *bio = r10_bio->master_bio;
	struct mddev *mddev = r10_bio->mddev;
	struct r10conf *conf = mddev->private;
	struct md_rdev *rdev = conf->mirrors[r10_bio->devs[i].devnum].rdev;
	/* bio has the data to be written to slot 'i' where
	 * we just recently had a write error.
	 * We repeatedly clone the bio and trim down to one block,
	 * then try the write.  Where the write fails we record
	 * a bad block.
	 * It is conceivable that the bio doesn't exactly align with
	 * blocks.  We must handle this.
	 *
	 * We currently own a reference to the rdev.
	 */

	int block_sectors;
	sector_t sector;
	int sectors;
	int sect_to_write = r10_bio->sectors;
	int ok = 1;

	if (rdev->badblocks.shift < 0)
		return 0;

	block_sectors = roundup(1 << rdev->badblocks.shift,
				bdev_logical_block_size(rdev->bdev) >> 9);
	sector = r10_bio->sector;
	sectors = ((r10_bio->sector + block_sectors)
		   & ~(sector_t)(block_sectors - 1))
		- sector;

	while (sect_to_write) {
		struct bio *wbio;
		sector_t wsector;
		if (sectors > sect_to_write)
			sectors = sect_to_write;
		/* Write at 'sector' for 'sectors' */
		wbio = bio_clone_mddev(bio, GFP_NOIO, mddev);
		bio_trim(wbio, sector - bio->bi_iter.bi_sector, sectors);
		wsector = r10_bio->devs[i].addr + (sector - r10_bio->sector);
		wbio->bi_iter.bi_sector = wsector +
				   choose_data_offset(r10_bio, rdev);
		wbio->bi_bdev = rdev->bdev;
<<<<<<< HEAD
		if (submit_bio_wait(WRITE, wbio) < 0)
=======
		bio_set_op_attrs(wbio, REQ_OP_WRITE, 0);

		if (submit_bio_wait(wbio) < 0)
>>>>>>> f2ed3bfc
			/* Failure! */
			ok = rdev_set_badblocks(rdev, wsector,
						sectors, 0)
				&& ok;

		bio_put(wbio);
		sect_to_write -= sectors;
		sector += sectors;
		sectors = block_sectors;
	}
	return ok;
}

static void handle_read_error(struct mddev *mddev, struct r10bio *r10_bio)
{
	int slot = r10_bio->read_slot;
	struct bio *bio;
	struct r10conf *conf = mddev->private;
	struct md_rdev *rdev = r10_bio->devs[slot].rdev;
	char b[BDEVNAME_SIZE];
	unsigned long do_sync;
	int max_sectors;

	/* we got a read error. Maybe the drive is bad.  Maybe just
	 * the block and we can fix it.
	 * We freeze all other IO, and try reading the block from
	 * other devices.  When we find one, we re-write
	 * and check it that fixes the read error.
	 * This is all done synchronously while the array is
	 * frozen.
	 */
	bio = r10_bio->devs[slot].bio;
	bdevname(bio->bi_bdev, b);
	bio_put(bio);
	r10_bio->devs[slot].bio = NULL;

	if (mddev->ro == 0) {
		freeze_array(conf, 1);
		fix_read_error(conf, mddev, r10_bio);
		unfreeze_array(conf);
	} else
		r10_bio->devs[slot].bio = IO_BLOCKED;

	rdev_dec_pending(rdev, mddev);

read_more:
	rdev = read_balance(conf, r10_bio, &max_sectors);
	if (rdev == NULL) {
		printk(KERN_ALERT "md/raid10:%s: %s: unrecoverable I/O"
		       " read error for block %llu\n",
		       mdname(mddev), b,
		       (unsigned long long)r10_bio->sector);
		raid_end_bio_io(r10_bio);
		return;
	}

	do_sync = (r10_bio->master_bio->bi_opf & REQ_SYNC);
	slot = r10_bio->read_slot;
	printk_ratelimited(
		KERN_ERR
		"md/raid10:%s: %s: redirecting "
		"sector %llu to another mirror\n",
		mdname(mddev),
		bdevname(rdev->bdev, b),
		(unsigned long long)r10_bio->sector);
	bio = bio_clone_mddev(r10_bio->master_bio,
			      GFP_NOIO, mddev);
	bio_trim(bio, r10_bio->sector - bio->bi_iter.bi_sector, max_sectors);
	r10_bio->devs[slot].bio = bio;
	r10_bio->devs[slot].rdev = rdev;
	bio->bi_iter.bi_sector = r10_bio->devs[slot].addr
		+ choose_data_offset(r10_bio, rdev);
	bio->bi_bdev = rdev->bdev;
	bio_set_op_attrs(bio, REQ_OP_READ, do_sync);
	bio->bi_private = r10_bio;
	bio->bi_end_io = raid10_end_read_request;
	if (max_sectors < r10_bio->sectors) {
		/* Drat - have to split this up more */
		struct bio *mbio = r10_bio->master_bio;
		int sectors_handled =
			r10_bio->sector + max_sectors
			- mbio->bi_iter.bi_sector;
		r10_bio->sectors = max_sectors;
		spin_lock_irq(&conf->device_lock);
		if (mbio->bi_phys_segments == 0)
			mbio->bi_phys_segments = 2;
		else
			mbio->bi_phys_segments++;
		spin_unlock_irq(&conf->device_lock);
		generic_make_request(bio);

		r10_bio = mempool_alloc(conf->r10bio_pool,
					GFP_NOIO);
		r10_bio->master_bio = mbio;
		r10_bio->sectors = bio_sectors(mbio) - sectors_handled;
		r10_bio->state = 0;
		set_bit(R10BIO_ReadError,
			&r10_bio->state);
		r10_bio->mddev = mddev;
		r10_bio->sector = mbio->bi_iter.bi_sector
			+ sectors_handled;

		goto read_more;
	} else
		generic_make_request(bio);
}

static void handle_write_completed(struct r10conf *conf, struct r10bio *r10_bio)
{
	/* Some sort of write request has finished and it
	 * succeeded in writing where we thought there was a
	 * bad block.  So forget the bad block.
	 * Or possibly if failed and we need to record
	 * a bad block.
	 */
	int m;
	struct md_rdev *rdev;

	if (test_bit(R10BIO_IsSync, &r10_bio->state) ||
	    test_bit(R10BIO_IsRecover, &r10_bio->state)) {
		for (m = 0; m < conf->copies; m++) {
			int dev = r10_bio->devs[m].devnum;
			rdev = conf->mirrors[dev].rdev;
			if (r10_bio->devs[m].bio == NULL)
				continue;
			if (!r10_bio->devs[m].bio->bi_error) {
				rdev_clear_badblocks(
					rdev,
					r10_bio->devs[m].addr,
					r10_bio->sectors, 0);
			} else {
				if (!rdev_set_badblocks(
					    rdev,
					    r10_bio->devs[m].addr,
					    r10_bio->sectors, 0))
					md_error(conf->mddev, rdev);
			}
			rdev = conf->mirrors[dev].replacement;
			if (r10_bio->devs[m].repl_bio == NULL)
				continue;

			if (!r10_bio->devs[m].repl_bio->bi_error) {
				rdev_clear_badblocks(
					rdev,
					r10_bio->devs[m].addr,
					r10_bio->sectors, 0);
			} else {
				if (!rdev_set_badblocks(
					    rdev,
					    r10_bio->devs[m].addr,
					    r10_bio->sectors, 0))
					md_error(conf->mddev, rdev);
			}
		}
		put_buf(r10_bio);
	} else {
		bool fail = false;
		for (m = 0; m < conf->copies; m++) {
			int dev = r10_bio->devs[m].devnum;
			struct bio *bio = r10_bio->devs[m].bio;
			rdev = conf->mirrors[dev].rdev;
			if (bio == IO_MADE_GOOD) {
				rdev_clear_badblocks(
					rdev,
					r10_bio->devs[m].addr,
					r10_bio->sectors, 0);
				rdev_dec_pending(rdev, conf->mddev);
			} else if (bio != NULL && bio->bi_error) {
				fail = true;
				if (!narrow_write_error(r10_bio, m)) {
					md_error(conf->mddev, rdev);
					set_bit(R10BIO_Degraded,
						&r10_bio->state);
				}
				rdev_dec_pending(rdev, conf->mddev);
			}
			bio = r10_bio->devs[m].repl_bio;
			rdev = conf->mirrors[dev].replacement;
			if (rdev && bio == IO_MADE_GOOD) {
				rdev_clear_badblocks(
					rdev,
					r10_bio->devs[m].addr,
					r10_bio->sectors, 0);
				rdev_dec_pending(rdev, conf->mddev);
			}
		}
		if (fail) {
			spin_lock_irq(&conf->device_lock);
			list_add(&r10_bio->retry_list, &conf->bio_end_io_list);
			conf->nr_queued++;
			spin_unlock_irq(&conf->device_lock);
			md_wakeup_thread(conf->mddev->thread);
		} else {
			if (test_bit(R10BIO_WriteError,
				     &r10_bio->state))
				close_write(r10_bio);
			raid_end_bio_io(r10_bio);
		}
	}
}

static void raid10d(struct md_thread *thread)
{
	struct mddev *mddev = thread->mddev;
	struct r10bio *r10_bio;
	unsigned long flags;
	struct r10conf *conf = mddev->private;
	struct list_head *head = &conf->retry_list;
	struct blk_plug plug;

	md_check_recovery(mddev);

	if (!list_empty_careful(&conf->bio_end_io_list) &&
	    !test_bit(MD_CHANGE_PENDING, &mddev->flags)) {
		LIST_HEAD(tmp);
		spin_lock_irqsave(&conf->device_lock, flags);
		if (!test_bit(MD_CHANGE_PENDING, &mddev->flags)) {
			while (!list_empty(&conf->bio_end_io_list)) {
				list_move(conf->bio_end_io_list.prev, &tmp);
				conf->nr_queued--;
			}
		}
		spin_unlock_irqrestore(&conf->device_lock, flags);
		while (!list_empty(&tmp)) {
			r10_bio = list_first_entry(&tmp, struct r10bio,
						   retry_list);
			list_del(&r10_bio->retry_list);
			if (mddev->degraded)
				set_bit(R10BIO_Degraded, &r10_bio->state);

			if (test_bit(R10BIO_WriteError,
				     &r10_bio->state))
				close_write(r10_bio);
			raid_end_bio_io(r10_bio);
		}
	}

	blk_start_plug(&plug);
	for (;;) {

		flush_pending_writes(conf);

		spin_lock_irqsave(&conf->device_lock, flags);
		if (list_empty(head)) {
			spin_unlock_irqrestore(&conf->device_lock, flags);
			break;
		}
		r10_bio = list_entry(head->prev, struct r10bio, retry_list);
		list_del(head->prev);
		conf->nr_queued--;
		spin_unlock_irqrestore(&conf->device_lock, flags);

		mddev = r10_bio->mddev;
		conf = mddev->private;
		if (test_bit(R10BIO_MadeGood, &r10_bio->state) ||
		    test_bit(R10BIO_WriteError, &r10_bio->state))
			handle_write_completed(conf, r10_bio);
		else if (test_bit(R10BIO_IsReshape, &r10_bio->state))
			reshape_request_write(mddev, r10_bio);
		else if (test_bit(R10BIO_IsSync, &r10_bio->state))
			sync_request_write(mddev, r10_bio);
		else if (test_bit(R10BIO_IsRecover, &r10_bio->state))
			recovery_request_write(mddev, r10_bio);
		else if (test_bit(R10BIO_ReadError, &r10_bio->state))
			handle_read_error(mddev, r10_bio);
		else {
			/* just a partial read to be scheduled from a
			 * separate context
			 */
			int slot = r10_bio->read_slot;
			generic_make_request(r10_bio->devs[slot].bio);
		}

		cond_resched();
		if (mddev->flags & ~(1<<MD_CHANGE_PENDING))
			md_check_recovery(mddev);
	}
	blk_finish_plug(&plug);
}

static int init_resync(struct r10conf *conf)
{
	int buffs;
	int i;

	buffs = RESYNC_WINDOW / RESYNC_BLOCK_SIZE;
	BUG_ON(conf->r10buf_pool);
	conf->have_replacement = 0;
	for (i = 0; i < conf->geo.raid_disks; i++)
		if (conf->mirrors[i].replacement)
			conf->have_replacement = 1;
	conf->r10buf_pool = mempool_create(buffs, r10buf_pool_alloc, r10buf_pool_free, conf);
	if (!conf->r10buf_pool)
		return -ENOMEM;
	conf->next_resync = 0;
	return 0;
}

/*
 * perform a "sync" on one "block"
 *
 * We need to make sure that no normal I/O request - particularly write
 * requests - conflict with active sync requests.
 *
 * This is achieved by tracking pending requests and a 'barrier' concept
 * that can be installed to exclude normal IO requests.
 *
 * Resync and recovery are handled very differently.
 * We differentiate by looking at MD_RECOVERY_SYNC in mddev->recovery.
 *
 * For resync, we iterate over virtual addresses, read all copies,
 * and update if there are differences.  If only one copy is live,
 * skip it.
 * For recovery, we iterate over physical addresses, read a good
 * value for each non-in_sync drive, and over-write.
 *
 * So, for recovery we may have several outstanding complex requests for a
 * given address, one for each out-of-sync device.  We model this by allocating
 * a number of r10_bio structures, one for each out-of-sync device.
 * As we setup these structures, we collect all bio's together into a list
 * which we then process collectively to add pages, and then process again
 * to pass to generic_make_request.
 *
 * The r10_bio structures are linked using a borrowed master_bio pointer.
 * This link is counted in ->remaining.  When the r10_bio that points to NULL
 * has its remaining count decremented to 0, the whole complex operation
 * is complete.
 *
 */

static sector_t raid10_sync_request(struct mddev *mddev, sector_t sector_nr,
			     int *skipped)
{
	struct r10conf *conf = mddev->private;
	struct r10bio *r10_bio;
	struct bio *biolist = NULL, *bio;
	sector_t max_sector, nr_sectors;
	int i;
	int max_sync;
	sector_t sync_blocks;
	sector_t sectors_skipped = 0;
	int chunks_skipped = 0;
	sector_t chunk_mask = conf->geo.chunk_mask;

	if (!conf->r10buf_pool)
		if (init_resync(conf))
			return 0;

	/*
	 * Allow skipping a full rebuild for incremental assembly
	 * of a clean array, like RAID1 does.
	 */
	if (mddev->bitmap == NULL &&
	    mddev->recovery_cp == MaxSector &&
	    mddev->reshape_position == MaxSector &&
	    !test_bit(MD_RECOVERY_SYNC, &mddev->recovery) &&
	    !test_bit(MD_RECOVERY_REQUESTED, &mddev->recovery) &&
	    !test_bit(MD_RECOVERY_RESHAPE, &mddev->recovery) &&
	    conf->fullsync == 0) {
		*skipped = 1;
		return mddev->dev_sectors - sector_nr;
	}

 skipped:
	max_sector = mddev->dev_sectors;
	if (test_bit(MD_RECOVERY_SYNC, &mddev->recovery) ||
	    test_bit(MD_RECOVERY_RESHAPE, &mddev->recovery))
		max_sector = mddev->resync_max_sectors;
	if (sector_nr >= max_sector) {
		/* If we aborted, we need to abort the
		 * sync on the 'current' bitmap chucks (there can
		 * be several when recovering multiple devices).
		 * as we may have started syncing it but not finished.
		 * We can find the current address in
		 * mddev->curr_resync, but for recovery,
		 * we need to convert that to several
		 * virtual addresses.
		 */
		if (test_bit(MD_RECOVERY_RESHAPE, &mddev->recovery)) {
			end_reshape(conf);
			close_sync(conf);
			return 0;
		}

		if (mddev->curr_resync < max_sector) { /* aborted */
			if (test_bit(MD_RECOVERY_SYNC, &mddev->recovery))
				bitmap_end_sync(mddev->bitmap, mddev->curr_resync,
						&sync_blocks, 1);
			else for (i = 0; i < conf->geo.raid_disks; i++) {
				sector_t sect =
					raid10_find_virt(conf, mddev->curr_resync, i);
				bitmap_end_sync(mddev->bitmap, sect,
						&sync_blocks, 1);
			}
		} else {
			/* completed sync */
			if ((!mddev->bitmap || conf->fullsync)
			    && conf->have_replacement
			    && test_bit(MD_RECOVERY_SYNC, &mddev->recovery)) {
				/* Completed a full sync so the replacements
				 * are now fully recovered.
				 */
				rcu_read_lock();
				for (i = 0; i < conf->geo.raid_disks; i++) {
					struct md_rdev *rdev =
						rcu_dereference(conf->mirrors[i].replacement);
					if (rdev)
						rdev->recovery_offset = MaxSector;
				}
				rcu_read_unlock();
			}
			conf->fullsync = 0;
		}
		bitmap_close_sync(mddev->bitmap);
		close_sync(conf);
		*skipped = 1;
		return sectors_skipped;
	}

	if (test_bit(MD_RECOVERY_RESHAPE, &mddev->recovery))
		return reshape_request(mddev, sector_nr, skipped);

	if (chunks_skipped >= conf->geo.raid_disks) {
		/* if there has been nothing to do on any drive,
		 * then there is nothing to do at all..
		 */
		*skipped = 1;
		return (max_sector - sector_nr) + sectors_skipped;
	}

	if (max_sector > mddev->resync_max)
		max_sector = mddev->resync_max; /* Don't do IO beyond here */

	/* make sure whole request will fit in a chunk - if chunks
	 * are meaningful
	 */
	if (conf->geo.near_copies < conf->geo.raid_disks &&
	    max_sector > (sector_nr | chunk_mask))
		max_sector = (sector_nr | chunk_mask) + 1;

	/*
	 * If there is non-resync activity waiting for a turn, then let it
	 * though before starting on this new sync request.
	 */
	if (conf->nr_waiting)
		schedule_timeout_uninterruptible(1);

	/* Again, very different code for resync and recovery.
	 * Both must result in an r10bio with a list of bios that
	 * have bi_end_io, bi_sector, bi_bdev set,
	 * and bi_private set to the r10bio.
	 * For recovery, we may actually create several r10bios
	 * with 2 bios in each, that correspond to the bios in the main one.
	 * In this case, the subordinate r10bios link back through a
	 * borrowed master_bio pointer, and the counter in the master
	 * includes a ref from each subordinate.
	 */
	/* First, we decide what to do and set ->bi_end_io
	 * To end_sync_read if we want to read, and
	 * end_sync_write if we will want to write.
	 */

	max_sync = RESYNC_PAGES << (PAGE_SHIFT-9);
	if (!test_bit(MD_RECOVERY_SYNC, &mddev->recovery)) {
		/* recovery... the complicated one */
		int j;
		r10_bio = NULL;

		for (i = 0 ; i < conf->geo.raid_disks; i++) {
			int still_degraded;
			struct r10bio *rb2;
			sector_t sect;
			int must_sync;
			int any_working;
			struct raid10_info *mirror = &conf->mirrors[i];
			struct md_rdev *mrdev, *mreplace;

			rcu_read_lock();
			mrdev = rcu_dereference(mirror->rdev);
			mreplace = rcu_dereference(mirror->replacement);

			if ((mrdev == NULL ||
			     test_bit(Faulty, &mrdev->flags) ||
			     test_bit(In_sync, &mrdev->flags)) &&
			    (mreplace == NULL ||
			     test_bit(Faulty, &mreplace->flags))) {
				rcu_read_unlock();
				continue;
			}

			still_degraded = 0;
			/* want to reconstruct this device */
			rb2 = r10_bio;
			sect = raid10_find_virt(conf, sector_nr, i);
			if (sect >= mddev->resync_max_sectors) {
				/* last stripe is not complete - don't
				 * try to recover this sector.
				 */
				rcu_read_unlock();
				continue;
			}
			if (mreplace && test_bit(Faulty, &mreplace->flags))
				mreplace = NULL;
			/* Unless we are doing a full sync, or a replacement
			 * we only need to recover the block if it is set in
			 * the bitmap
			 */
			must_sync = bitmap_start_sync(mddev->bitmap, sect,
						      &sync_blocks, 1);
			if (sync_blocks < max_sync)
				max_sync = sync_blocks;
			if (!must_sync &&
			    mreplace == NULL &&
			    !conf->fullsync) {
				/* yep, skip the sync_blocks here, but don't assume
				 * that there will never be anything to do here
				 */
				chunks_skipped = -1;
				rcu_read_unlock();
				continue;
			}
			atomic_inc(&mrdev->nr_pending);
			if (mreplace)
				atomic_inc(&mreplace->nr_pending);
			rcu_read_unlock();

			r10_bio = mempool_alloc(conf->r10buf_pool, GFP_NOIO);
			r10_bio->state = 0;
			raise_barrier(conf, rb2 != NULL);
			atomic_set(&r10_bio->remaining, 0);

			r10_bio->master_bio = (struct bio*)rb2;
			if (rb2)
				atomic_inc(&rb2->remaining);
			r10_bio->mddev = mddev;
			set_bit(R10BIO_IsRecover, &r10_bio->state);
			r10_bio->sector = sect;

			raid10_find_phys(conf, r10_bio);

			/* Need to check if the array will still be
			 * degraded
			 */
			rcu_read_lock();
			for (j = 0; j < conf->geo.raid_disks; j++) {
				struct md_rdev *rdev = rcu_dereference(
					conf->mirrors[j].rdev);
				if (rdev == NULL || test_bit(Faulty, &rdev->flags)) {
					still_degraded = 1;
					break;
				}
			}

			must_sync = bitmap_start_sync(mddev->bitmap, sect,
						      &sync_blocks, still_degraded);

			any_working = 0;
			for (j=0; j<conf->copies;j++) {
				int k;
				int d = r10_bio->devs[j].devnum;
				sector_t from_addr, to_addr;
				struct md_rdev *rdev =
					rcu_dereference(conf->mirrors[d].rdev);
				sector_t sector, first_bad;
				int bad_sectors;
				if (!rdev ||
				    !test_bit(In_sync, &rdev->flags))
					continue;
				/* This is where we read from */
				any_working = 1;
				sector = r10_bio->devs[j].addr;

				if (is_badblock(rdev, sector, max_sync,
						&first_bad, &bad_sectors)) {
					if (first_bad > sector)
						max_sync = first_bad - sector;
					else {
						bad_sectors -= (sector
								- first_bad);
						if (max_sync > bad_sectors)
							max_sync = bad_sectors;
						continue;
					}
				}
				bio = r10_bio->devs[0].bio;
				bio_reset(bio);
				bio->bi_next = biolist;
				biolist = bio;
				bio->bi_private = r10_bio;
				bio->bi_end_io = end_sync_read;
				bio_set_op_attrs(bio, REQ_OP_READ, 0);
				from_addr = r10_bio->devs[j].addr;
				bio->bi_iter.bi_sector = from_addr +
					rdev->data_offset;
				bio->bi_bdev = rdev->bdev;
				atomic_inc(&rdev->nr_pending);
				/* and we write to 'i' (if not in_sync) */

				for (k=0; k<conf->copies; k++)
					if (r10_bio->devs[k].devnum == i)
						break;
				BUG_ON(k == conf->copies);
				to_addr = r10_bio->devs[k].addr;
				r10_bio->devs[0].devnum = d;
				r10_bio->devs[0].addr = from_addr;
				r10_bio->devs[1].devnum = i;
				r10_bio->devs[1].addr = to_addr;

				if (!test_bit(In_sync, &mrdev->flags)) {
					bio = r10_bio->devs[1].bio;
					bio_reset(bio);
					bio->bi_next = biolist;
					biolist = bio;
					bio->bi_private = r10_bio;
					bio->bi_end_io = end_sync_write;
					bio_set_op_attrs(bio, REQ_OP_WRITE, 0);
					bio->bi_iter.bi_sector = to_addr
						+ mrdev->data_offset;
					bio->bi_bdev = mrdev->bdev;
					atomic_inc(&r10_bio->remaining);
				} else
					r10_bio->devs[1].bio->bi_end_io = NULL;

				/* and maybe write to replacement */
				bio = r10_bio->devs[1].repl_bio;
				if (bio)
					bio->bi_end_io = NULL;
				/* Note: if mreplace != NULL, then bio
				 * cannot be NULL as r10buf_pool_alloc will
				 * have allocated it.
				 * So the second test here is pointless.
				 * But it keeps semantic-checkers happy, and
				 * this comment keeps human reviewers
				 * happy.
				 */
				if (mreplace == NULL || bio == NULL ||
				    test_bit(Faulty, &mreplace->flags))
					break;
				bio_reset(bio);
				bio->bi_next = biolist;
				biolist = bio;
				bio->bi_private = r10_bio;
				bio->bi_end_io = end_sync_write;
				bio_set_op_attrs(bio, REQ_OP_WRITE, 0);
				bio->bi_iter.bi_sector = to_addr +
					mreplace->data_offset;
				bio->bi_bdev = mreplace->bdev;
				atomic_inc(&r10_bio->remaining);
				break;
			}
			rcu_read_unlock();
			if (j == conf->copies) {
				/* Cannot recover, so abort the recovery or
				 * record a bad block */
				if (any_working) {
					/* problem is that there are bad blocks
					 * on other device(s)
					 */
					int k;
					for (k = 0; k < conf->copies; k++)
						if (r10_bio->devs[k].devnum == i)
							break;
					if (!test_bit(In_sync,
						      &mrdev->flags)
					    && !rdev_set_badblocks(
						    mrdev,
						    r10_bio->devs[k].addr,
						    max_sync, 0))
						any_working = 0;
					if (mreplace &&
					    !rdev_set_badblocks(
						    mreplace,
						    r10_bio->devs[k].addr,
						    max_sync, 0))
						any_working = 0;
				}
				if (!any_working)  {
					if (!test_and_set_bit(MD_RECOVERY_INTR,
							      &mddev->recovery))
						printk(KERN_INFO "md/raid10:%s: insufficient "
						       "working devices for recovery.\n",
						       mdname(mddev));
					mirror->recovery_disabled
						= mddev->recovery_disabled;
				}
				put_buf(r10_bio);
				if (rb2)
					atomic_dec(&rb2->remaining);
				r10_bio = rb2;
				rdev_dec_pending(mrdev, mddev);
				if (mreplace)
					rdev_dec_pending(mreplace, mddev);
				break;
			}
			rdev_dec_pending(mrdev, mddev);
			if (mreplace)
				rdev_dec_pending(mreplace, mddev);
		}
		if (biolist == NULL) {
			while (r10_bio) {
				struct r10bio *rb2 = r10_bio;
				r10_bio = (struct r10bio*) rb2->master_bio;
				rb2->master_bio = NULL;
				put_buf(rb2);
			}
			goto giveup;
		}
	} else {
		/* resync. Schedule a read for every block at this virt offset */
		int count = 0;

		bitmap_cond_end_sync(mddev->bitmap, sector_nr, 0);

		if (!bitmap_start_sync(mddev->bitmap, sector_nr,
				       &sync_blocks, mddev->degraded) &&
		    !conf->fullsync && !test_bit(MD_RECOVERY_REQUESTED,
						 &mddev->recovery)) {
			/* We can skip this block */
			*skipped = 1;
			return sync_blocks + sectors_skipped;
		}
		if (sync_blocks < max_sync)
			max_sync = sync_blocks;
		r10_bio = mempool_alloc(conf->r10buf_pool, GFP_NOIO);
		r10_bio->state = 0;

		r10_bio->mddev = mddev;
		atomic_set(&r10_bio->remaining, 0);
		raise_barrier(conf, 0);
		conf->next_resync = sector_nr;

		r10_bio->master_bio = NULL;
		r10_bio->sector = sector_nr;
		set_bit(R10BIO_IsSync, &r10_bio->state);
		raid10_find_phys(conf, r10_bio);
		r10_bio->sectors = (sector_nr | chunk_mask) - sector_nr + 1;

		for (i = 0; i < conf->copies; i++) {
			int d = r10_bio->devs[i].devnum;
			sector_t first_bad, sector;
			int bad_sectors;
			struct md_rdev *rdev;

			if (r10_bio->devs[i].repl_bio)
				r10_bio->devs[i].repl_bio->bi_end_io = NULL;

			bio = r10_bio->devs[i].bio;
			bio_reset(bio);
			bio->bi_error = -EIO;
			rcu_read_lock();
			rdev = rcu_dereference(conf->mirrors[d].rdev);
			if (rdev == NULL || test_bit(Faulty, &rdev->flags)) {
				rcu_read_unlock();
				continue;
			}
			sector = r10_bio->devs[i].addr;
			if (is_badblock(rdev, sector, max_sync,
					&first_bad, &bad_sectors)) {
				if (first_bad > sector)
					max_sync = first_bad - sector;
				else {
					bad_sectors -= (sector - first_bad);
					if (max_sync > bad_sectors)
						max_sync = bad_sectors;
					rcu_read_unlock();
					continue;
				}
			}
			atomic_inc(&rdev->nr_pending);
			atomic_inc(&r10_bio->remaining);
			bio->bi_next = biolist;
			biolist = bio;
			bio->bi_private = r10_bio;
			bio->bi_end_io = end_sync_read;
			bio_set_op_attrs(bio, REQ_OP_READ, 0);
			bio->bi_iter.bi_sector = sector + rdev->data_offset;
			bio->bi_bdev = rdev->bdev;
			count++;

			rdev = rcu_dereference(conf->mirrors[d].replacement);
			if (rdev == NULL || test_bit(Faulty, &rdev->flags)) {
				rcu_read_unlock();
				continue;
			}
			atomic_inc(&rdev->nr_pending);
			rcu_read_unlock();

			/* Need to set up for writing to the replacement */
			bio = r10_bio->devs[i].repl_bio;
			bio_reset(bio);
			bio->bi_error = -EIO;

			sector = r10_bio->devs[i].addr;
			bio->bi_next = biolist;
			biolist = bio;
			bio->bi_private = r10_bio;
			bio->bi_end_io = end_sync_write;
			bio_set_op_attrs(bio, REQ_OP_WRITE, 0);
			bio->bi_iter.bi_sector = sector + rdev->data_offset;
			bio->bi_bdev = rdev->bdev;
			count++;
		}

		if (count < 2) {
			for (i=0; i<conf->copies; i++) {
				int d = r10_bio->devs[i].devnum;
				if (r10_bio->devs[i].bio->bi_end_io)
					rdev_dec_pending(conf->mirrors[d].rdev,
							 mddev);
				if (r10_bio->devs[i].repl_bio &&
				    r10_bio->devs[i].repl_bio->bi_end_io)
					rdev_dec_pending(
						conf->mirrors[d].replacement,
						mddev);
			}
			put_buf(r10_bio);
			biolist = NULL;
			goto giveup;
		}
	}

	nr_sectors = 0;
	if (sector_nr + max_sync < max_sector)
		max_sector = sector_nr + max_sync;
	do {
		struct page *page;
		int len = PAGE_SIZE;
		if (sector_nr + (len>>9) > max_sector)
			len = (max_sector - sector_nr) << 9;
		if (len == 0)
			break;
		for (bio= biolist ; bio ; bio=bio->bi_next) {
			struct bio *bio2;
			page = bio->bi_io_vec[bio->bi_vcnt].bv_page;
			if (bio_add_page(bio, page, len, 0))
				continue;

			/* stop here */
			bio->bi_io_vec[bio->bi_vcnt].bv_page = page;
			for (bio2 = biolist;
			     bio2 && bio2 != bio;
			     bio2 = bio2->bi_next) {
				/* remove last page from this bio */
				bio2->bi_vcnt--;
				bio2->bi_iter.bi_size -= len;
				bio_clear_flag(bio2, BIO_SEG_VALID);
			}
			goto bio_full;
		}
		nr_sectors += len>>9;
		sector_nr += len>>9;
	} while (biolist->bi_vcnt < RESYNC_PAGES);
 bio_full:
	r10_bio->sectors = nr_sectors;

	while (biolist) {
		bio = biolist;
		biolist = biolist->bi_next;

		bio->bi_next = NULL;
		r10_bio = bio->bi_private;
		r10_bio->sectors = nr_sectors;

		if (bio->bi_end_io == end_sync_read) {
			md_sync_acct(bio->bi_bdev, nr_sectors);
			bio->bi_error = 0;
			generic_make_request(bio);
		}
	}

	if (sectors_skipped)
		/* pretend they weren't skipped, it makes
		 * no important difference in this case
		 */
		md_done_sync(mddev, sectors_skipped, 1);

	return sectors_skipped + nr_sectors;
 giveup:
	/* There is nowhere to write, so all non-sync
	 * drives must be failed or in resync, all drives
	 * have a bad block, so try the next chunk...
	 */
	if (sector_nr + max_sync < max_sector)
		max_sector = sector_nr + max_sync;

	sectors_skipped += (max_sector - sector_nr);
	chunks_skipped ++;
	sector_nr = max_sector;
	goto skipped;
}

static sector_t
raid10_size(struct mddev *mddev, sector_t sectors, int raid_disks)
{
	sector_t size;
	struct r10conf *conf = mddev->private;

	if (!raid_disks)
		raid_disks = min(conf->geo.raid_disks,
				 conf->prev.raid_disks);
	if (!sectors)
		sectors = conf->dev_sectors;

	size = sectors >> conf->geo.chunk_shift;
	sector_div(size, conf->geo.far_copies);
	size = size * raid_disks;
	sector_div(size, conf->geo.near_copies);

	return size << conf->geo.chunk_shift;
}

static void calc_sectors(struct r10conf *conf, sector_t size)
{
	/* Calculate the number of sectors-per-device that will
	 * actually be used, and set conf->dev_sectors and
	 * conf->stride
	 */

	size = size >> conf->geo.chunk_shift;
	sector_div(size, conf->geo.far_copies);
	size = size * conf->geo.raid_disks;
	sector_div(size, conf->geo.near_copies);
	/* 'size' is now the number of chunks in the array */
	/* calculate "used chunks per device" */
	size = size * conf->copies;

	/* We need to round up when dividing by raid_disks to
	 * get the stride size.
	 */
	size = DIV_ROUND_UP_SECTOR_T(size, conf->geo.raid_disks);

	conf->dev_sectors = size << conf->geo.chunk_shift;

	if (conf->geo.far_offset)
		conf->geo.stride = 1 << conf->geo.chunk_shift;
	else {
		sector_div(size, conf->geo.far_copies);
		conf->geo.stride = size << conf->geo.chunk_shift;
	}
}

enum geo_type {geo_new, geo_old, geo_start};
static int setup_geo(struct geom *geo, struct mddev *mddev, enum geo_type new)
{
	int nc, fc, fo;
	int layout, chunk, disks;
	switch (new) {
	case geo_old:
		layout = mddev->layout;
		chunk = mddev->chunk_sectors;
		disks = mddev->raid_disks - mddev->delta_disks;
		break;
	case geo_new:
		layout = mddev->new_layout;
		chunk = mddev->new_chunk_sectors;
		disks = mddev->raid_disks;
		break;
	default: /* avoid 'may be unused' warnings */
	case geo_start: /* new when starting reshape - raid_disks not
			 * updated yet. */
		layout = mddev->new_layout;
		chunk = mddev->new_chunk_sectors;
		disks = mddev->raid_disks + mddev->delta_disks;
		break;
	}
	if (layout >> 19)
		return -1;
	if (chunk < (PAGE_SIZE >> 9) ||
	    !is_power_of_2(chunk))
		return -2;
	nc = layout & 255;
	fc = (layout >> 8) & 255;
	fo = layout & (1<<16);
	geo->raid_disks = disks;
	geo->near_copies = nc;
	geo->far_copies = fc;
	geo->far_offset = fo;
	switch (layout >> 17) {
	case 0:	/* original layout.  simple but not always optimal */
		geo->far_set_size = disks;
		break;
	case 1: /* "improved" layout which was buggy.  Hopefully no-one is
		 * actually using this, but leave code here just in case.*/
		geo->far_set_size = disks/fc;
		WARN(geo->far_set_size < fc,
		     "This RAID10 layout does not provide data safety - please backup and create new array\n");
		break;
	case 2: /* "improved" layout fixed to match documentation */
		geo->far_set_size = fc * nc;
		break;
	default: /* Not a valid layout */
		return -1;
	}
	geo->chunk_mask = chunk - 1;
	geo->chunk_shift = ffz(~chunk);
	return nc*fc;
}

static struct r10conf *setup_conf(struct mddev *mddev)
{
	struct r10conf *conf = NULL;
	int err = -EINVAL;
	struct geom geo;
	int copies;

	copies = setup_geo(&geo, mddev, geo_new);

	if (copies == -2) {
		printk(KERN_ERR "md/raid10:%s: chunk size must be "
		       "at least PAGE_SIZE(%ld) and be a power of 2.\n",
		       mdname(mddev), PAGE_SIZE);
		goto out;
	}

	if (copies < 2 || copies > mddev->raid_disks) {
		printk(KERN_ERR "md/raid10:%s: unsupported raid10 layout: 0x%8x\n",
		       mdname(mddev), mddev->new_layout);
		goto out;
	}

	err = -ENOMEM;
	conf = kzalloc(sizeof(struct r10conf), GFP_KERNEL);
	if (!conf)
		goto out;

	/* FIXME calc properly */
	conf->mirrors = kzalloc(sizeof(struct raid10_info)*(mddev->raid_disks +
							    max(0,-mddev->delta_disks)),
				GFP_KERNEL);
	if (!conf->mirrors)
		goto out;

	conf->tmppage = alloc_page(GFP_KERNEL);
	if (!conf->tmppage)
		goto out;

	conf->geo = geo;
	conf->copies = copies;
	conf->r10bio_pool = mempool_create(NR_RAID10_BIOS, r10bio_pool_alloc,
					   r10bio_pool_free, conf);
	if (!conf->r10bio_pool)
		goto out;

	calc_sectors(conf, mddev->dev_sectors);
	if (mddev->reshape_position == MaxSector) {
		conf->prev = conf->geo;
		conf->reshape_progress = MaxSector;
	} else {
		if (setup_geo(&conf->prev, mddev, geo_old) != conf->copies) {
			err = -EINVAL;
			goto out;
		}
		conf->reshape_progress = mddev->reshape_position;
		if (conf->prev.far_offset)
			conf->prev.stride = 1 << conf->prev.chunk_shift;
		else
			/* far_copies must be 1 */
			conf->prev.stride = conf->dev_sectors;
	}
	conf->reshape_safe = conf->reshape_progress;
	spin_lock_init(&conf->device_lock);
	INIT_LIST_HEAD(&conf->retry_list);
	INIT_LIST_HEAD(&conf->bio_end_io_list);

	spin_lock_init(&conf->resync_lock);
	init_waitqueue_head(&conf->wait_barrier);
	atomic_set(&conf->nr_pending, 0);

	conf->thread = md_register_thread(raid10d, mddev, "raid10");
	if (!conf->thread)
		goto out;

	conf->mddev = mddev;
	return conf;

 out:
	if (err == -ENOMEM)
		printk(KERN_ERR "md/raid10:%s: couldn't allocate memory.\n",
		       mdname(mddev));
	if (conf) {
		mempool_destroy(conf->r10bio_pool);
		kfree(conf->mirrors);
		safe_put_page(conf->tmppage);
		kfree(conf);
	}
	return ERR_PTR(err);
}

static int raid10_run(struct mddev *mddev)
{
	struct r10conf *conf;
	int i, disk_idx, chunk_size;
	struct raid10_info *disk;
	struct md_rdev *rdev;
	sector_t size;
	sector_t min_offset_diff = 0;
	int first = 1;
	bool discard_supported = false;

	if (mddev->private == NULL) {
		conf = setup_conf(mddev);
		if (IS_ERR(conf))
			return PTR_ERR(conf);
		mddev->private = conf;
	}
	conf = mddev->private;
	if (!conf)
		goto out;

	mddev->thread = conf->thread;
	conf->thread = NULL;

	chunk_size = mddev->chunk_sectors << 9;
	if (mddev->queue) {
		blk_queue_max_discard_sectors(mddev->queue,
					      mddev->chunk_sectors);
		blk_queue_max_write_same_sectors(mddev->queue, 0);
		blk_queue_io_min(mddev->queue, chunk_size);
		if (conf->geo.raid_disks % conf->geo.near_copies)
			blk_queue_io_opt(mddev->queue, chunk_size * conf->geo.raid_disks);
		else
			blk_queue_io_opt(mddev->queue, chunk_size *
					 (conf->geo.raid_disks / conf->geo.near_copies));
	}

	rdev_for_each(rdev, mddev) {
		long long diff;
		struct request_queue *q;

		disk_idx = rdev->raid_disk;
		if (disk_idx < 0)
			continue;
		if (disk_idx >= conf->geo.raid_disks &&
		    disk_idx >= conf->prev.raid_disks)
			continue;
		disk = conf->mirrors + disk_idx;

		if (test_bit(Replacement, &rdev->flags)) {
			if (disk->replacement)
				goto out_free_conf;
			disk->replacement = rdev;
		} else {
			if (disk->rdev)
				goto out_free_conf;
			disk->rdev = rdev;
		}
		q = bdev_get_queue(rdev->bdev);
		diff = (rdev->new_data_offset - rdev->data_offset);
		if (!mddev->reshape_backwards)
			diff = -diff;
		if (diff < 0)
			diff = 0;
		if (first || diff < min_offset_diff)
			min_offset_diff = diff;

		if (mddev->gendisk)
			disk_stack_limits(mddev->gendisk, rdev->bdev,
					  rdev->data_offset << 9);

		disk->head_position = 0;

		if (blk_queue_discard(bdev_get_queue(rdev->bdev)))
			discard_supported = true;
	}

	if (mddev->queue) {
		if (discard_supported)
			queue_flag_set_unlocked(QUEUE_FLAG_DISCARD,
						mddev->queue);
		else
			queue_flag_clear_unlocked(QUEUE_FLAG_DISCARD,
						  mddev->queue);
	}
	/* need to check that every block has at least one working mirror */
	if (!enough(conf, -1)) {
		printk(KERN_ERR "md/raid10:%s: not enough operational mirrors.\n",
		       mdname(mddev));
		goto out_free_conf;
	}

	if (conf->reshape_progress != MaxSector) {
		/* must ensure that shape change is supported */
		if (conf->geo.far_copies != 1 &&
		    conf->geo.far_offset == 0)
			goto out_free_conf;
		if (conf->prev.far_copies != 1 &&
		    conf->prev.far_offset == 0)
			goto out_free_conf;
	}

	mddev->degraded = 0;
	for (i = 0;
	     i < conf->geo.raid_disks
		     || i < conf->prev.raid_disks;
	     i++) {

		disk = conf->mirrors + i;

		if (!disk->rdev && disk->replacement) {
			/* The replacement is all we have - use it */
			disk->rdev = disk->replacement;
			disk->replacement = NULL;
			clear_bit(Replacement, &disk->rdev->flags);
		}

		if (!disk->rdev ||
		    !test_bit(In_sync, &disk->rdev->flags)) {
			disk->head_position = 0;
			mddev->degraded++;
			if (disk->rdev &&
			    disk->rdev->saved_raid_disk < 0)
				conf->fullsync = 1;
		}
		disk->recovery_disabled = mddev->recovery_disabled - 1;
	}

	if (mddev->recovery_cp != MaxSector)
		printk(KERN_NOTICE "md/raid10:%s: not clean"
		       " -- starting background reconstruction\n",
		       mdname(mddev));
	printk(KERN_INFO
		"md/raid10:%s: active with %d out of %d devices\n",
		mdname(mddev), conf->geo.raid_disks - mddev->degraded,
		conf->geo.raid_disks);
	/*
	 * Ok, everything is just fine now
	 */
	mddev->dev_sectors = conf->dev_sectors;
	size = raid10_size(mddev, 0, 0);
	md_set_array_sectors(mddev, size);
	mddev->resync_max_sectors = size;

	if (mddev->queue) {
		int stripe = conf->geo.raid_disks *
			((mddev->chunk_sectors << 9) / PAGE_SIZE);

		/* Calculate max read-ahead size.
		 * We need to readahead at least twice a whole stripe....
		 * maybe...
		 */
		stripe /= conf->geo.near_copies;
		if (mddev->queue->backing_dev_info.ra_pages < 2 * stripe)
			mddev->queue->backing_dev_info.ra_pages = 2 * stripe;
	}

	if (md_integrity_register(mddev))
		goto out_free_conf;

	if (conf->reshape_progress != MaxSector) {
		unsigned long before_length, after_length;

		before_length = ((1 << conf->prev.chunk_shift) *
				 conf->prev.far_copies);
		after_length = ((1 << conf->geo.chunk_shift) *
				conf->geo.far_copies);

		if (max(before_length, after_length) > min_offset_diff) {
			/* This cannot work */
			printk("md/raid10: offset difference not enough to continue reshape\n");
			goto out_free_conf;
		}
		conf->offset_diff = min_offset_diff;

		clear_bit(MD_RECOVERY_SYNC, &mddev->recovery);
		clear_bit(MD_RECOVERY_CHECK, &mddev->recovery);
		set_bit(MD_RECOVERY_RESHAPE, &mddev->recovery);
		set_bit(MD_RECOVERY_RUNNING, &mddev->recovery);
		mddev->sync_thread = md_register_thread(md_do_sync, mddev,
							"reshape");
	}

	return 0;

out_free_conf:
	md_unregister_thread(&mddev->thread);
	mempool_destroy(conf->r10bio_pool);
	safe_put_page(conf->tmppage);
	kfree(conf->mirrors);
	kfree(conf);
	mddev->private = NULL;
out:
	return -EIO;
}

static void raid10_free(struct mddev *mddev, void *priv)
{
	struct r10conf *conf = priv;

	mempool_destroy(conf->r10bio_pool);
	safe_put_page(conf->tmppage);
	kfree(conf->mirrors);
	kfree(conf->mirrors_old);
	kfree(conf->mirrors_new);
	kfree(conf);
}

static void raid10_quiesce(struct mddev *mddev, int state)
{
	struct r10conf *conf = mddev->private;

	switch(state) {
	case 1:
		raise_barrier(conf, 0);
		break;
	case 0:
		lower_barrier(conf);
		break;
	}
}

static int raid10_resize(struct mddev *mddev, sector_t sectors)
{
	/* Resize of 'far' arrays is not supported.
	 * For 'near' and 'offset' arrays we can set the
	 * number of sectors used to be an appropriate multiple
	 * of the chunk size.
	 * For 'offset', this is far_copies*chunksize.
	 * For 'near' the multiplier is the LCM of
	 * near_copies and raid_disks.
	 * So if far_copies > 1 && !far_offset, fail.
	 * Else find LCM(raid_disks, near_copy)*far_copies and
	 * multiply by chunk_size.  Then round to this number.
	 * This is mostly done by raid10_size()
	 */
	struct r10conf *conf = mddev->private;
	sector_t oldsize, size;

	if (mddev->reshape_position != MaxSector)
		return -EBUSY;

	if (conf->geo.far_copies > 1 && !conf->geo.far_offset)
		return -EINVAL;

	oldsize = raid10_size(mddev, 0, 0);
	size = raid10_size(mddev, sectors, 0);
	if (mddev->external_size &&
	    mddev->array_sectors > size)
		return -EINVAL;
	if (mddev->bitmap) {
		int ret = bitmap_resize(mddev->bitmap, size, 0, 0);
		if (ret)
			return ret;
	}
	md_set_array_sectors(mddev, size);
	if (mddev->queue) {
		set_capacity(mddev->gendisk, mddev->array_sectors);
		revalidate_disk(mddev->gendisk);
	}
	if (sectors > mddev->dev_sectors &&
	    mddev->recovery_cp > oldsize) {
		mddev->recovery_cp = oldsize;
		set_bit(MD_RECOVERY_NEEDED, &mddev->recovery);
	}
	calc_sectors(conf, sectors);
	mddev->dev_sectors = conf->dev_sectors;
	mddev->resync_max_sectors = size;
	return 0;
}

static void *raid10_takeover_raid0(struct mddev *mddev, sector_t size, int devs)
{
	struct md_rdev *rdev;
	struct r10conf *conf;

	if (mddev->degraded > 0) {
		printk(KERN_ERR "md/raid10:%s: Error: degraded raid0!\n",
		       mdname(mddev));
		return ERR_PTR(-EINVAL);
	}
	sector_div(size, devs);

	/* Set new parameters */
	mddev->new_level = 10;
	/* new layout: far_copies = 1, near_copies = 2 */
	mddev->new_layout = (1<<8) + 2;
	mddev->new_chunk_sectors = mddev->chunk_sectors;
	mddev->delta_disks = mddev->raid_disks;
	mddev->raid_disks *= 2;
	/* make sure it will be not marked as dirty */
	mddev->recovery_cp = MaxSector;
	mddev->dev_sectors = size;

	conf = setup_conf(mddev);
	if (!IS_ERR(conf)) {
		rdev_for_each(rdev, mddev)
			if (rdev->raid_disk >= 0) {
				rdev->new_raid_disk = rdev->raid_disk * 2;
				rdev->sectors = size;
			}
		conf->barrier = 1;
	}

	return conf;
}

static void *raid10_takeover(struct mddev *mddev)
{
	struct r0conf *raid0_conf;

	/* raid10 can take over:
	 *  raid0 - providing it has only two drives
	 */
	if (mddev->level == 0) {
		/* for raid0 takeover only one zone is supported */
		raid0_conf = mddev->private;
		if (raid0_conf->nr_strip_zones > 1) {
			printk(KERN_ERR "md/raid10:%s: cannot takeover raid 0"
			       " with more than one zone.\n",
			       mdname(mddev));
			return ERR_PTR(-EINVAL);
		}
		return raid10_takeover_raid0(mddev,
			raid0_conf->strip_zone->zone_end,
			raid0_conf->strip_zone->nb_dev);
	}
	return ERR_PTR(-EINVAL);
}

static int raid10_check_reshape(struct mddev *mddev)
{
	/* Called when there is a request to change
	 * - layout (to ->new_layout)
	 * - chunk size (to ->new_chunk_sectors)
	 * - raid_disks (by delta_disks)
	 * or when trying to restart a reshape that was ongoing.
	 *
	 * We need to validate the request and possibly allocate
	 * space if that might be an issue later.
	 *
	 * Currently we reject any reshape of a 'far' mode array,
	 * allow chunk size to change if new is generally acceptable,
	 * allow raid_disks to increase, and allow
	 * a switch between 'near' mode and 'offset' mode.
	 */
	struct r10conf *conf = mddev->private;
	struct geom geo;

	if (conf->geo.far_copies != 1 && !conf->geo.far_offset)
		return -EINVAL;

	if (setup_geo(&geo, mddev, geo_start) != conf->copies)
		/* mustn't change number of copies */
		return -EINVAL;
	if (geo.far_copies > 1 && !geo.far_offset)
		/* Cannot switch to 'far' mode */
		return -EINVAL;

	if (mddev->array_sectors & geo.chunk_mask)
			/* not factor of array size */
			return -EINVAL;

	if (!enough(conf, -1))
		return -EINVAL;

	kfree(conf->mirrors_new);
	conf->mirrors_new = NULL;
	if (mddev->delta_disks > 0) {
		/* allocate new 'mirrors' list */
		conf->mirrors_new = kzalloc(
			sizeof(struct raid10_info)
			*(mddev->raid_disks +
			  mddev->delta_disks),
			GFP_KERNEL);
		if (!conf->mirrors_new)
			return -ENOMEM;
	}
	return 0;
}

/*
 * Need to check if array has failed when deciding whether to:
 *  - start an array
 *  - remove non-faulty devices
 *  - add a spare
 *  - allow a reshape
 * This determination is simple when no reshape is happening.
 * However if there is a reshape, we need to carefully check
 * both the before and after sections.
 * This is because some failed devices may only affect one
 * of the two sections, and some non-in_sync devices may
 * be insync in the section most affected by failed devices.
 */
static int calc_degraded(struct r10conf *conf)
{
	int degraded, degraded2;
	int i;

	rcu_read_lock();
	degraded = 0;
	/* 'prev' section first */
	for (i = 0; i < conf->prev.raid_disks; i++) {
		struct md_rdev *rdev = rcu_dereference(conf->mirrors[i].rdev);
		if (!rdev || test_bit(Faulty, &rdev->flags))
			degraded++;
		else if (!test_bit(In_sync, &rdev->flags))
			/* When we can reduce the number of devices in
			 * an array, this might not contribute to
			 * 'degraded'.  It does now.
			 */
			degraded++;
	}
	rcu_read_unlock();
	if (conf->geo.raid_disks == conf->prev.raid_disks)
		return degraded;
	rcu_read_lock();
	degraded2 = 0;
	for (i = 0; i < conf->geo.raid_disks; i++) {
		struct md_rdev *rdev = rcu_dereference(conf->mirrors[i].rdev);
		if (!rdev || test_bit(Faulty, &rdev->flags))
			degraded2++;
		else if (!test_bit(In_sync, &rdev->flags)) {
			/* If reshape is increasing the number of devices,
			 * this section has already been recovered, so
			 * it doesn't contribute to degraded.
			 * else it does.
			 */
			if (conf->geo.raid_disks <= conf->prev.raid_disks)
				degraded2++;
		}
	}
	rcu_read_unlock();
	if (degraded2 > degraded)
		return degraded2;
	return degraded;
}

static int raid10_start_reshape(struct mddev *mddev)
{
	/* A 'reshape' has been requested. This commits
	 * the various 'new' fields and sets MD_RECOVER_RESHAPE
	 * This also checks if there are enough spares and adds them
	 * to the array.
	 * We currently require enough spares to make the final
	 * array non-degraded.  We also require that the difference
	 * between old and new data_offset - on each device - is
	 * enough that we never risk over-writing.
	 */

	unsigned long before_length, after_length;
	sector_t min_offset_diff = 0;
	int first = 1;
	struct geom new;
	struct r10conf *conf = mddev->private;
	struct md_rdev *rdev;
	int spares = 0;
	int ret;

	if (test_bit(MD_RECOVERY_RUNNING, &mddev->recovery))
		return -EBUSY;

	if (setup_geo(&new, mddev, geo_start) != conf->copies)
		return -EINVAL;

	before_length = ((1 << conf->prev.chunk_shift) *
			 conf->prev.far_copies);
	after_length = ((1 << conf->geo.chunk_shift) *
			conf->geo.far_copies);

	rdev_for_each(rdev, mddev) {
		if (!test_bit(In_sync, &rdev->flags)
		    && !test_bit(Faulty, &rdev->flags))
			spares++;
		if (rdev->raid_disk >= 0) {
			long long diff = (rdev->new_data_offset
					  - rdev->data_offset);
			if (!mddev->reshape_backwards)
				diff = -diff;
			if (diff < 0)
				diff = 0;
			if (first || diff < min_offset_diff)
				min_offset_diff = diff;
		}
	}

	if (max(before_length, after_length) > min_offset_diff)
		return -EINVAL;

	if (spares < mddev->delta_disks)
		return -EINVAL;

	conf->offset_diff = min_offset_diff;
	spin_lock_irq(&conf->device_lock);
	if (conf->mirrors_new) {
		memcpy(conf->mirrors_new, conf->mirrors,
		       sizeof(struct raid10_info)*conf->prev.raid_disks);
		smp_mb();
		kfree(conf->mirrors_old);
		conf->mirrors_old = conf->mirrors;
		conf->mirrors = conf->mirrors_new;
		conf->mirrors_new = NULL;
	}
	setup_geo(&conf->geo, mddev, geo_start);
	smp_mb();
	if (mddev->reshape_backwards) {
		sector_t size = raid10_size(mddev, 0, 0);
		if (size < mddev->array_sectors) {
			spin_unlock_irq(&conf->device_lock);
			printk(KERN_ERR "md/raid10:%s: array size must be reduce before number of disks\n",
			       mdname(mddev));
			return -EINVAL;
		}
		mddev->resync_max_sectors = size;
		conf->reshape_progress = size;
	} else
		conf->reshape_progress = 0;
	conf->reshape_safe = conf->reshape_progress;
	spin_unlock_irq(&conf->device_lock);

	if (mddev->delta_disks && mddev->bitmap) {
		ret = bitmap_resize(mddev->bitmap,
				    raid10_size(mddev, 0,
						conf->geo.raid_disks),
				    0, 0);
		if (ret)
			goto abort;
	}
	if (mddev->delta_disks > 0) {
		rdev_for_each(rdev, mddev)
			if (rdev->raid_disk < 0 &&
			    !test_bit(Faulty, &rdev->flags)) {
				if (raid10_add_disk(mddev, rdev) == 0) {
					if (rdev->raid_disk >=
					    conf->prev.raid_disks)
						set_bit(In_sync, &rdev->flags);
					else
						rdev->recovery_offset = 0;

					if (sysfs_link_rdev(mddev, rdev))
						/* Failure here  is OK */;
				}
			} else if (rdev->raid_disk >= conf->prev.raid_disks
				   && !test_bit(Faulty, &rdev->flags)) {
				/* This is a spare that was manually added */
				set_bit(In_sync, &rdev->flags);
			}
	}
	/* When a reshape changes the number of devices,
	 * ->degraded is measured against the larger of the
	 * pre and  post numbers.
	 */
	spin_lock_irq(&conf->device_lock);
	mddev->degraded = calc_degraded(conf);
	spin_unlock_irq(&conf->device_lock);
	mddev->raid_disks = conf->geo.raid_disks;
	mddev->reshape_position = conf->reshape_progress;
	set_bit(MD_CHANGE_DEVS, &mddev->flags);

	clear_bit(MD_RECOVERY_SYNC, &mddev->recovery);
	clear_bit(MD_RECOVERY_CHECK, &mddev->recovery);
	clear_bit(MD_RECOVERY_DONE, &mddev->recovery);
	set_bit(MD_RECOVERY_RESHAPE, &mddev->recovery);
	set_bit(MD_RECOVERY_RUNNING, &mddev->recovery);

	mddev->sync_thread = md_register_thread(md_do_sync, mddev,
						"reshape");
	if (!mddev->sync_thread) {
		ret = -EAGAIN;
		goto abort;
	}
	conf->reshape_checkpoint = jiffies;
	md_wakeup_thread(mddev->sync_thread);
	md_new_event(mddev);
	return 0;

abort:
	mddev->recovery = 0;
	spin_lock_irq(&conf->device_lock);
	conf->geo = conf->prev;
	mddev->raid_disks = conf->geo.raid_disks;
	rdev_for_each(rdev, mddev)
		rdev->new_data_offset = rdev->data_offset;
	smp_wmb();
	conf->reshape_progress = MaxSector;
	conf->reshape_safe = MaxSector;
	mddev->reshape_position = MaxSector;
	spin_unlock_irq(&conf->device_lock);
	return ret;
}

/* Calculate the last device-address that could contain
 * any block from the chunk that includes the array-address 's'
 * and report the next address.
 * i.e. the address returned will be chunk-aligned and after
 * any data that is in the chunk containing 's'.
 */
static sector_t last_dev_address(sector_t s, struct geom *geo)
{
	s = (s | geo->chunk_mask) + 1;
	s >>= geo->chunk_shift;
	s *= geo->near_copies;
	s = DIV_ROUND_UP_SECTOR_T(s, geo->raid_disks);
	s *= geo->far_copies;
	s <<= geo->chunk_shift;
	return s;
}

/* Calculate the first device-address that could contain
 * any block from the chunk that includes the array-address 's'.
 * This too will be the start of a chunk
 */
static sector_t first_dev_address(sector_t s, struct geom *geo)
{
	s >>= geo->chunk_shift;
	s *= geo->near_copies;
	sector_div(s, geo->raid_disks);
	s *= geo->far_copies;
	s <<= geo->chunk_shift;
	return s;
}

static sector_t reshape_request(struct mddev *mddev, sector_t sector_nr,
				int *skipped)
{
	/* We simply copy at most one chunk (smallest of old and new)
	 * at a time, possibly less if that exceeds RESYNC_PAGES,
	 * or we hit a bad block or something.
	 * This might mean we pause for normal IO in the middle of
	 * a chunk, but that is not a problem as mddev->reshape_position
	 * can record any location.
	 *
	 * If we will want to write to a location that isn't
	 * yet recorded as 'safe' (i.e. in metadata on disk) then
	 * we need to flush all reshape requests and update the metadata.
	 *
	 * When reshaping forwards (e.g. to more devices), we interpret
	 * 'safe' as the earliest block which might not have been copied
	 * down yet.  We divide this by previous stripe size and multiply
	 * by previous stripe length to get lowest device offset that we
	 * cannot write to yet.
	 * We interpret 'sector_nr' as an address that we want to write to.
	 * From this we use last_device_address() to find where we might
	 * write to, and first_device_address on the  'safe' position.
	 * If this 'next' write position is after the 'safe' position,
	 * we must update the metadata to increase the 'safe' position.
	 *
	 * When reshaping backwards, we round in the opposite direction
	 * and perform the reverse test:  next write position must not be
	 * less than current safe position.
	 *
	 * In all this the minimum difference in data offsets
	 * (conf->offset_diff - always positive) allows a bit of slack,
	 * so next can be after 'safe', but not by more than offset_diff
	 *
	 * We need to prepare all the bios here before we start any IO
	 * to ensure the size we choose is acceptable to all devices.
	 * The means one for each copy for write-out and an extra one for
	 * read-in.
	 * We store the read-in bio in ->master_bio and the others in
	 * ->devs[x].bio and ->devs[x].repl_bio.
	 */
	struct r10conf *conf = mddev->private;
	struct r10bio *r10_bio;
	sector_t next, safe, last;
	int max_sectors;
	int nr_sectors;
	int s;
	struct md_rdev *rdev;
	int need_flush = 0;
	struct bio *blist;
	struct bio *bio, *read_bio;
	int sectors_done = 0;

	if (sector_nr == 0) {
		/* If restarting in the middle, skip the initial sectors */
		if (mddev->reshape_backwards &&
		    conf->reshape_progress < raid10_size(mddev, 0, 0)) {
			sector_nr = (raid10_size(mddev, 0, 0)
				     - conf->reshape_progress);
		} else if (!mddev->reshape_backwards &&
			   conf->reshape_progress > 0)
			sector_nr = conf->reshape_progress;
		if (sector_nr) {
			mddev->curr_resync_completed = sector_nr;
			sysfs_notify(&mddev->kobj, NULL, "sync_completed");
			*skipped = 1;
			return sector_nr;
		}
	}

	/* We don't use sector_nr to track where we are up to
	 * as that doesn't work well for ->reshape_backwards.
	 * So just use ->reshape_progress.
	 */
	if (mddev->reshape_backwards) {
		/* 'next' is the earliest device address that we might
		 * write to for this chunk in the new layout
		 */
		next = first_dev_address(conf->reshape_progress - 1,
					 &conf->geo);

		/* 'safe' is the last device address that we might read from
		 * in the old layout after a restart
		 */
		safe = last_dev_address(conf->reshape_safe - 1,
					&conf->prev);

		if (next + conf->offset_diff < safe)
			need_flush = 1;

		last = conf->reshape_progress - 1;
		sector_nr = last & ~(sector_t)(conf->geo.chunk_mask
					       & conf->prev.chunk_mask);
		if (sector_nr + RESYNC_BLOCK_SIZE/512 < last)
			sector_nr = last + 1 - RESYNC_BLOCK_SIZE/512;
	} else {
		/* 'next' is after the last device address that we
		 * might write to for this chunk in the new layout
		 */
		next = last_dev_address(conf->reshape_progress, &conf->geo);

		/* 'safe' is the earliest device address that we might
		 * read from in the old layout after a restart
		 */
		safe = first_dev_address(conf->reshape_safe, &conf->prev);

		/* Need to update metadata if 'next' might be beyond 'safe'
		 * as that would possibly corrupt data
		 */
		if (next > safe + conf->offset_diff)
			need_flush = 1;

		sector_nr = conf->reshape_progress;
		last  = sector_nr | (conf->geo.chunk_mask
				     & conf->prev.chunk_mask);

		if (sector_nr + RESYNC_BLOCK_SIZE/512 <= last)
			last = sector_nr + RESYNC_BLOCK_SIZE/512 - 1;
	}

	if (need_flush ||
	    time_after(jiffies, conf->reshape_checkpoint + 10*HZ)) {
		/* Need to update reshape_position in metadata */
		wait_barrier(conf);
		mddev->reshape_position = conf->reshape_progress;
		if (mddev->reshape_backwards)
			mddev->curr_resync_completed = raid10_size(mddev, 0, 0)
				- conf->reshape_progress;
		else
			mddev->curr_resync_completed = conf->reshape_progress;
		conf->reshape_checkpoint = jiffies;
		set_bit(MD_CHANGE_DEVS, &mddev->flags);
		md_wakeup_thread(mddev->thread);
		wait_event(mddev->sb_wait, mddev->flags == 0 ||
			   test_bit(MD_RECOVERY_INTR, &mddev->recovery));
		if (test_bit(MD_RECOVERY_INTR, &mddev->recovery)) {
			allow_barrier(conf);
			return sectors_done;
		}
		conf->reshape_safe = mddev->reshape_position;
		allow_barrier(conf);
	}

read_more:
	/* Now schedule reads for blocks from sector_nr to last */
	r10_bio = mempool_alloc(conf->r10buf_pool, GFP_NOIO);
	r10_bio->state = 0;
	raise_barrier(conf, sectors_done != 0);
	atomic_set(&r10_bio->remaining, 0);
	r10_bio->mddev = mddev;
	r10_bio->sector = sector_nr;
	set_bit(R10BIO_IsReshape, &r10_bio->state);
	r10_bio->sectors = last - sector_nr + 1;
	rdev = read_balance(conf, r10_bio, &max_sectors);
	BUG_ON(!test_bit(R10BIO_Previous, &r10_bio->state));

	if (!rdev) {
		/* Cannot read from here, so need to record bad blocks
		 * on all the target devices.
		 */
		// FIXME
		mempool_free(r10_bio, conf->r10buf_pool);
		set_bit(MD_RECOVERY_INTR, &mddev->recovery);
		return sectors_done;
	}

	read_bio = bio_alloc_mddev(GFP_KERNEL, RESYNC_PAGES, mddev);

	read_bio->bi_bdev = rdev->bdev;
	read_bio->bi_iter.bi_sector = (r10_bio->devs[r10_bio->read_slot].addr
			       + rdev->data_offset);
	read_bio->bi_private = r10_bio;
	read_bio->bi_end_io = end_sync_read;
	bio_set_op_attrs(read_bio, REQ_OP_READ, 0);
	read_bio->bi_flags &= (~0UL << BIO_RESET_BITS);
	read_bio->bi_error = 0;
	read_bio->bi_vcnt = 0;
	read_bio->bi_iter.bi_size = 0;
	r10_bio->master_bio = read_bio;
	r10_bio->read_slot = r10_bio->devs[r10_bio->read_slot].devnum;

	/* Now find the locations in the new layout */
	__raid10_find_phys(&conf->geo, r10_bio);

	blist = read_bio;
	read_bio->bi_next = NULL;

	rcu_read_lock();
	for (s = 0; s < conf->copies*2; s++) {
		struct bio *b;
		int d = r10_bio->devs[s/2].devnum;
		struct md_rdev *rdev2;
		if (s&1) {
			rdev2 = rcu_dereference(conf->mirrors[d].replacement);
			b = r10_bio->devs[s/2].repl_bio;
		} else {
			rdev2 = rcu_dereference(conf->mirrors[d].rdev);
			b = r10_bio->devs[s/2].bio;
		}
		if (!rdev2 || test_bit(Faulty, &rdev2->flags))
			continue;

		bio_reset(b);
		b->bi_bdev = rdev2->bdev;
		b->bi_iter.bi_sector = r10_bio->devs[s/2].addr +
			rdev2->new_data_offset;
		b->bi_private = r10_bio;
		b->bi_end_io = end_reshape_write;
		bio_set_op_attrs(b, REQ_OP_WRITE, 0);
		b->bi_next = blist;
		blist = b;
	}

	/* Now add as many pages as possible to all of these bios. */

	nr_sectors = 0;
	for (s = 0 ; s < max_sectors; s += PAGE_SIZE >> 9) {
		struct page *page = r10_bio->devs[0].bio->bi_io_vec[s/(PAGE_SIZE>>9)].bv_page;
		int len = (max_sectors - s) << 9;
		if (len > PAGE_SIZE)
			len = PAGE_SIZE;
		for (bio = blist; bio ; bio = bio->bi_next) {
			struct bio *bio2;
			if (bio_add_page(bio, page, len, 0))
				continue;

			/* Didn't fit, must stop */
			for (bio2 = blist;
			     bio2 && bio2 != bio;
			     bio2 = bio2->bi_next) {
				/* Remove last page from this bio */
				bio2->bi_vcnt--;
				bio2->bi_iter.bi_size -= len;
				bio_clear_flag(bio2, BIO_SEG_VALID);
			}
			goto bio_full;
		}
		sector_nr += len >> 9;
		nr_sectors += len >> 9;
	}
bio_full:
	rcu_read_unlock();
	r10_bio->sectors = nr_sectors;

	/* Now submit the read */
	md_sync_acct(read_bio->bi_bdev, r10_bio->sectors);
	atomic_inc(&r10_bio->remaining);
	read_bio->bi_next = NULL;
	generic_make_request(read_bio);
	sector_nr += nr_sectors;
	sectors_done += nr_sectors;
	if (sector_nr <= last)
		goto read_more;

	/* Now that we have done the whole section we can
	 * update reshape_progress
	 */
	if (mddev->reshape_backwards)
		conf->reshape_progress -= sectors_done;
	else
		conf->reshape_progress += sectors_done;

	return sectors_done;
}

static void end_reshape_request(struct r10bio *r10_bio);
static int handle_reshape_read_error(struct mddev *mddev,
				     struct r10bio *r10_bio);
static void reshape_request_write(struct mddev *mddev, struct r10bio *r10_bio)
{
	/* Reshape read completed.  Hopefully we have a block
	 * to write out.
	 * If we got a read error then we do sync 1-page reads from
	 * elsewhere until we find the data - or give up.
	 */
	struct r10conf *conf = mddev->private;
	int s;

	if (!test_bit(R10BIO_Uptodate, &r10_bio->state))
		if (handle_reshape_read_error(mddev, r10_bio) < 0) {
			/* Reshape has been aborted */
			md_done_sync(mddev, r10_bio->sectors, 0);
			return;
		}

	/* We definitely have the data in the pages, schedule the
	 * writes.
	 */
	atomic_set(&r10_bio->remaining, 1);
	for (s = 0; s < conf->copies*2; s++) {
		struct bio *b;
		int d = r10_bio->devs[s/2].devnum;
		struct md_rdev *rdev;
		rcu_read_lock();
		if (s&1) {
			rdev = rcu_dereference(conf->mirrors[d].replacement);
			b = r10_bio->devs[s/2].repl_bio;
		} else {
			rdev = rcu_dereference(conf->mirrors[d].rdev);
			b = r10_bio->devs[s/2].bio;
		}
		if (!rdev || test_bit(Faulty, &rdev->flags)) {
			rcu_read_unlock();
			continue;
		}
		atomic_inc(&rdev->nr_pending);
		rcu_read_unlock();
		md_sync_acct(b->bi_bdev, r10_bio->sectors);
		atomic_inc(&r10_bio->remaining);
		b->bi_next = NULL;
		generic_make_request(b);
	}
	end_reshape_request(r10_bio);
}

static void end_reshape(struct r10conf *conf)
{
	if (test_bit(MD_RECOVERY_INTR, &conf->mddev->recovery))
		return;

	spin_lock_irq(&conf->device_lock);
	conf->prev = conf->geo;
	md_finish_reshape(conf->mddev);
	smp_wmb();
	conf->reshape_progress = MaxSector;
	conf->reshape_safe = MaxSector;
	spin_unlock_irq(&conf->device_lock);

	/* read-ahead size must cover two whole stripes, which is
	 * 2 * (datadisks) * chunksize where 'n' is the number of raid devices
	 */
	if (conf->mddev->queue) {
		int stripe = conf->geo.raid_disks *
			((conf->mddev->chunk_sectors << 9) / PAGE_SIZE);
		stripe /= conf->geo.near_copies;
		if (conf->mddev->queue->backing_dev_info.ra_pages < 2 * stripe)
			conf->mddev->queue->backing_dev_info.ra_pages = 2 * stripe;
	}
	conf->fullsync = 0;
}

static int handle_reshape_read_error(struct mddev *mddev,
				     struct r10bio *r10_bio)
{
	/* Use sync reads to get the blocks from somewhere else */
	int sectors = r10_bio->sectors;
	struct r10conf *conf = mddev->private;
	struct {
		struct r10bio r10_bio;
		struct r10dev devs[conf->copies];
	} on_stack;
	struct r10bio *r10b = &on_stack.r10_bio;
	int slot = 0;
	int idx = 0;
	struct bio_vec *bvec = r10_bio->master_bio->bi_io_vec;

	r10b->sector = r10_bio->sector;
	__raid10_find_phys(&conf->prev, r10b);

	while (sectors) {
		int s = sectors;
		int success = 0;
		int first_slot = slot;

		if (s > (PAGE_SIZE >> 9))
			s = PAGE_SIZE >> 9;

		rcu_read_lock();
		while (!success) {
			int d = r10b->devs[slot].devnum;
			struct md_rdev *rdev = rcu_dereference(conf->mirrors[d].rdev);
			sector_t addr;
			if (rdev == NULL ||
			    test_bit(Faulty, &rdev->flags) ||
			    !test_bit(In_sync, &rdev->flags))
				goto failed;

			addr = r10b->devs[slot].addr + idx * PAGE_SIZE;
			atomic_inc(&rdev->nr_pending);
			rcu_read_unlock();
			success = sync_page_io(rdev,
					       addr,
					       s << 9,
					       bvec[idx].bv_page,
					       REQ_OP_READ, 0, false);
			rdev_dec_pending(rdev, mddev);
			rcu_read_lock();
			if (success)
				break;
		failed:
			slot++;
			if (slot >= conf->copies)
				slot = 0;
			if (slot == first_slot)
				break;
		}
		rcu_read_unlock();
		if (!success) {
			/* couldn't read this block, must give up */
			set_bit(MD_RECOVERY_INTR,
				&mddev->recovery);
			return -EIO;
		}
		sectors -= s;
		idx++;
	}
	return 0;
}

static void end_reshape_write(struct bio *bio)
{
	struct r10bio *r10_bio = bio->bi_private;
	struct mddev *mddev = r10_bio->mddev;
	struct r10conf *conf = mddev->private;
	int d;
	int slot;
	int repl;
	struct md_rdev *rdev = NULL;

	d = find_bio_disk(conf, r10_bio, bio, &slot, &repl);
	if (repl)
		rdev = conf->mirrors[d].replacement;
	if (!rdev) {
		smp_mb();
		rdev = conf->mirrors[d].rdev;
	}

	if (bio->bi_error) {
		/* FIXME should record badblock */
		md_error(mddev, rdev);
	}

	rdev_dec_pending(rdev, mddev);
	end_reshape_request(r10_bio);
}

static void end_reshape_request(struct r10bio *r10_bio)
{
	if (!atomic_dec_and_test(&r10_bio->remaining))
		return;
	md_done_sync(r10_bio->mddev, r10_bio->sectors, 1);
	bio_put(r10_bio->master_bio);
	put_buf(r10_bio);
}

static void raid10_finish_reshape(struct mddev *mddev)
{
	struct r10conf *conf = mddev->private;

	if (test_bit(MD_RECOVERY_INTR, &mddev->recovery))
		return;

	if (mddev->delta_disks > 0) {
		sector_t size = raid10_size(mddev, 0, 0);
		md_set_array_sectors(mddev, size);
		if (mddev->recovery_cp > mddev->resync_max_sectors) {
			mddev->recovery_cp = mddev->resync_max_sectors;
			set_bit(MD_RECOVERY_NEEDED, &mddev->recovery);
		}
		mddev->resync_max_sectors = size;
		if (mddev->queue) {
			set_capacity(mddev->gendisk, mddev->array_sectors);
			revalidate_disk(mddev->gendisk);
		}
	} else {
		int d;
		rcu_read_lock();
		for (d = conf->geo.raid_disks ;
		     d < conf->geo.raid_disks - mddev->delta_disks;
		     d++) {
			struct md_rdev *rdev = rcu_dereference(conf->mirrors[d].rdev);
			if (rdev)
				clear_bit(In_sync, &rdev->flags);
			rdev = rcu_dereference(conf->mirrors[d].replacement);
			if (rdev)
				clear_bit(In_sync, &rdev->flags);
		}
		rcu_read_unlock();
	}
	mddev->layout = mddev->new_layout;
	mddev->chunk_sectors = 1 << conf->geo.chunk_shift;
	mddev->reshape_position = MaxSector;
	mddev->delta_disks = 0;
	mddev->reshape_backwards = 0;
}

static struct md_personality raid10_personality =
{
	.name		= "raid10",
	.level		= 10,
	.owner		= THIS_MODULE,
	.make_request	= raid10_make_request,
	.run		= raid10_run,
	.free		= raid10_free,
	.status		= raid10_status,
	.error_handler	= raid10_error,
	.hot_add_disk	= raid10_add_disk,
	.hot_remove_disk= raid10_remove_disk,
	.spare_active	= raid10_spare_active,
	.sync_request	= raid10_sync_request,
	.quiesce	= raid10_quiesce,
	.size		= raid10_size,
	.resize		= raid10_resize,
	.takeover	= raid10_takeover,
	.check_reshape	= raid10_check_reshape,
	.start_reshape	= raid10_start_reshape,
	.finish_reshape	= raid10_finish_reshape,
	.congested	= raid10_congested,
};

static int __init raid_init(void)
{
	return register_md_personality(&raid10_personality);
}

static void raid_exit(void)
{
	unregister_md_personality(&raid10_personality);
}

module_init(raid_init);
module_exit(raid_exit);
MODULE_LICENSE("GPL");
MODULE_DESCRIPTION("RAID10 (striped mirror) personality for MD");
MODULE_ALIAS("md-personality-9"); /* RAID10 */
MODULE_ALIAS("md-raid10");
MODULE_ALIAS("md-level-10");

module_param(max_queued_requests, int, S_IRUGO|S_IWUSR);<|MERGE_RESOLUTION|>--- conflicted
+++ resolved
@@ -2478,13 +2478,9 @@
 		wbio->bi_iter.bi_sector = wsector +
 				   choose_data_offset(r10_bio, rdev);
 		wbio->bi_bdev = rdev->bdev;
-<<<<<<< HEAD
-		if (submit_bio_wait(WRITE, wbio) < 0)
-=======
 		bio_set_op_attrs(wbio, REQ_OP_WRITE, 0);
 
 		if (submit_bio_wait(wbio) < 0)
->>>>>>> f2ed3bfc
 			/* Failure! */
 			ok = rdev_set_badblocks(rdev, wsector,
 						sectors, 0)
