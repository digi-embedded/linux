// SPDX-License-Identifier: GPL-2.0-or-later
/*
   md.c : Multiple Devices driver for Linux
     Copyright (C) 1998, 1999, 2000 Ingo Molnar

     completely rewritten, based on the MD driver code from Marc Zyngier

   Changes:

   - RAID-1/RAID-5 extensions by Miguel de Icaza, Gadi Oxman, Ingo Molnar
   - RAID-6 extensions by H. Peter Anvin <hpa@zytor.com>
   - boot support for linear and striped mode by Harald Hoyer <HarryH@Royal.Net>
   - kerneld support by Boris Tobotras <boris@xtalk.msk.su>
   - kmod support by: Cyrus Durgin
   - RAID0 bugfixes: Mark Anthony Lisher <markal@iname.com>
   - Devfs support by Richard Gooch <rgooch@atnf.csiro.au>

   - lots of fixes and improvements to the RAID1/RAID5 and generic
     RAID code (such as request based resynchronization):

     Neil Brown <neilb@cse.unsw.edu.au>.

   - persistent bitmap code
     Copyright (C) 2003-2004, Paul Clements, SteelEye Technology, Inc.


   Errors, Warnings, etc.
   Please use:
     pr_crit() for error conditions that risk data loss
     pr_err() for error conditions that are unexpected, like an IO error
         or internal inconsistency
     pr_warn() for error conditions that could have been predicated, like
         adding a device to an array when it has incompatible metadata
     pr_info() for every interesting, very rare events, like an array starting
         or stopping, or resync starting or stopping
     pr_debug() for everything else.

*/

#include <linux/sched/mm.h>
#include <linux/sched/signal.h>
#include <linux/kthread.h>
#include <linux/blkdev.h>
#include <linux/badblocks.h>
#include <linux/sysctl.h>
#include <linux/seq_file.h>
#include <linux/fs.h>
#include <linux/poll.h>
#include <linux/ctype.h>
#include <linux/string.h>
#include <linux/hdreg.h>
#include <linux/proc_fs.h>
#include <linux/random.h>
#include <linux/module.h>
#include <linux/reboot.h>
#include <linux/file.h>
#include <linux/compat.h>
#include <linux/delay.h>
#include <linux/raid/md_p.h>
#include <linux/raid/md_u.h>
#include <linux/raid/detect.h>
#include <linux/slab.h>
#include <linux/percpu-refcount.h>
#include <linux/part_stat.h>

#include <trace/events/block.h>
#include "md.h"
#include "md-bitmap.h"
#include "md-cluster.h"

/* pers_list is a list of registered personalities protected
 * by pers_lock.
 * pers_lock does extra service to protect accesses to
 * mddev->thread when the mutex cannot be held.
 */
static LIST_HEAD(pers_list);
static DEFINE_SPINLOCK(pers_lock);

static struct kobj_type md_ktype;

struct md_cluster_operations *md_cluster_ops;
EXPORT_SYMBOL(md_cluster_ops);
static struct module *md_cluster_mod;

static DECLARE_WAIT_QUEUE_HEAD(resync_wait);
static struct workqueue_struct *md_wq;
static struct workqueue_struct *md_misc_wq;
static struct workqueue_struct *md_rdev_misc_wq;

static int remove_and_add_spares(struct mddev *mddev,
				 struct md_rdev *this);
static void mddev_detach(struct mddev *mddev);

/*
 * Default number of read corrections we'll attempt on an rdev
 * before ejecting it from the array. We divide the read error
 * count by 2 for every hour elapsed between read errors.
 */
#define MD_DEFAULT_MAX_CORRECTED_READ_ERRORS 20
/* Default safemode delay: 200 msec */
#define DEFAULT_SAFEMODE_DELAY ((200 * HZ)/1000 +1)
/*
 * Current RAID-1,4,5 parallel reconstruction 'guaranteed speed limit'
 * is 1000 KB/sec, so the extra system load does not show up that much.
 * Increase it if you want to have more _guaranteed_ speed. Note that
 * the RAID driver will use the maximum available bandwidth if the IO
 * subsystem is idle. There is also an 'absolute maximum' reconstruction
 * speed limit - in case reconstruction slows down your system despite
 * idle IO detection.
 *
 * you can change it via /proc/sys/dev/raid/speed_limit_min and _max.
 * or /sys/block/mdX/md/sync_speed_{min,max}
 */

static int sysctl_speed_limit_min = 1000;
static int sysctl_speed_limit_max = 200000;
static inline int speed_min(struct mddev *mddev)
{
	return mddev->sync_speed_min ?
		mddev->sync_speed_min : sysctl_speed_limit_min;
}

static inline int speed_max(struct mddev *mddev)
{
	return mddev->sync_speed_max ?
		mddev->sync_speed_max : sysctl_speed_limit_max;
}

static void rdev_uninit_serial(struct md_rdev *rdev)
{
	if (!test_and_clear_bit(CollisionCheck, &rdev->flags))
		return;

	kvfree(rdev->serial);
	rdev->serial = NULL;
}

static void rdevs_uninit_serial(struct mddev *mddev)
{
	struct md_rdev *rdev;

	rdev_for_each(rdev, mddev)
		rdev_uninit_serial(rdev);
}

static int rdev_init_serial(struct md_rdev *rdev)
{
	/* serial_nums equals with BARRIER_BUCKETS_NR */
	int i, serial_nums = 1 << ((PAGE_SHIFT - ilog2(sizeof(atomic_t))));
	struct serial_in_rdev *serial = NULL;

	if (test_bit(CollisionCheck, &rdev->flags))
		return 0;

	serial = kvmalloc(sizeof(struct serial_in_rdev) * serial_nums,
			  GFP_KERNEL);
	if (!serial)
		return -ENOMEM;

	for (i = 0; i < serial_nums; i++) {
		struct serial_in_rdev *serial_tmp = &serial[i];

		spin_lock_init(&serial_tmp->serial_lock);
		serial_tmp->serial_rb = RB_ROOT_CACHED;
		init_waitqueue_head(&serial_tmp->serial_io_wait);
	}

	rdev->serial = serial;
	set_bit(CollisionCheck, &rdev->flags);

	return 0;
}

static int rdevs_init_serial(struct mddev *mddev)
{
	struct md_rdev *rdev;
	int ret = 0;

	rdev_for_each(rdev, mddev) {
		ret = rdev_init_serial(rdev);
		if (ret)
			break;
	}

	/* Free all resources if pool is not existed */
	if (ret && !mddev->serial_info_pool)
		rdevs_uninit_serial(mddev);

	return ret;
}

/*
 * rdev needs to enable serial stuffs if it meets the conditions:
 * 1. it is multi-queue device flaged with writemostly.
 * 2. the write-behind mode is enabled.
 */
static int rdev_need_serial(struct md_rdev *rdev)
{
	return (rdev && rdev->mddev->bitmap_info.max_write_behind > 0 &&
		rdev->bdev->bd_disk->queue->nr_hw_queues != 1 &&
		test_bit(WriteMostly, &rdev->flags));
}

/*
 * Init resource for rdev(s), then create serial_info_pool if:
 * 1. rdev is the first device which return true from rdev_enable_serial.
 * 2. rdev is NULL, means we want to enable serialization for all rdevs.
 */
void mddev_create_serial_pool(struct mddev *mddev, struct md_rdev *rdev,
			      bool is_suspend)
{
	int ret = 0;

	if (rdev && !rdev_need_serial(rdev) &&
	    !test_bit(CollisionCheck, &rdev->flags))
		return;

	if (!is_suspend)
		mddev_suspend(mddev);

	if (!rdev)
		ret = rdevs_init_serial(mddev);
	else
		ret = rdev_init_serial(rdev);
	if (ret)
		goto abort;

	if (mddev->serial_info_pool == NULL) {
		/*
		 * already in memalloc noio context by
		 * mddev_suspend()
		 */
		mddev->serial_info_pool =
			mempool_create_kmalloc_pool(NR_SERIAL_INFOS,
						sizeof(struct serial_info));
		if (!mddev->serial_info_pool) {
			rdevs_uninit_serial(mddev);
			pr_err("can't alloc memory pool for serialization\n");
		}
	}

abort:
	if (!is_suspend)
		mddev_resume(mddev);
}

/*
 * Free resource from rdev(s), and destroy serial_info_pool under conditions:
 * 1. rdev is the last device flaged with CollisionCheck.
 * 2. when bitmap is destroyed while policy is not enabled.
 * 3. for disable policy, the pool is destroyed only when no rdev needs it.
 */
void mddev_destroy_serial_pool(struct mddev *mddev, struct md_rdev *rdev,
			       bool is_suspend)
{
	if (rdev && !test_bit(CollisionCheck, &rdev->flags))
		return;

	if (mddev->serial_info_pool) {
		struct md_rdev *temp;
		int num = 0; /* used to track if other rdevs need the pool */

		if (!is_suspend)
			mddev_suspend(mddev);
		rdev_for_each(temp, mddev) {
			if (!rdev) {
				if (!mddev->serialize_policy ||
				    !rdev_need_serial(temp))
					rdev_uninit_serial(temp);
				else
					num++;
			} else if (temp != rdev &&
				   test_bit(CollisionCheck, &temp->flags))
				num++;
		}

		if (rdev)
			rdev_uninit_serial(rdev);

		if (num)
			pr_info("The mempool could be used by other devices\n");
		else {
			mempool_destroy(mddev->serial_info_pool);
			mddev->serial_info_pool = NULL;
		}
		if (!is_suspend)
			mddev_resume(mddev);
	}
}

static struct ctl_table_header *raid_table_header;

static struct ctl_table raid_table[] = {
	{
		.procname	= "speed_limit_min",
		.data		= &sysctl_speed_limit_min,
		.maxlen		= sizeof(int),
		.mode		= S_IRUGO|S_IWUSR,
		.proc_handler	= proc_dointvec,
	},
	{
		.procname	= "speed_limit_max",
		.data		= &sysctl_speed_limit_max,
		.maxlen		= sizeof(int),
		.mode		= S_IRUGO|S_IWUSR,
		.proc_handler	= proc_dointvec,
	},
	{ }
};

static struct ctl_table raid_dir_table[] = {
	{
		.procname	= "raid",
		.maxlen		= 0,
		.mode		= S_IRUGO|S_IXUGO,
		.child		= raid_table,
	},
	{ }
};

static struct ctl_table raid_root_table[] = {
	{
		.procname	= "dev",
		.maxlen		= 0,
		.mode		= 0555,
		.child		= raid_dir_table,
	},
	{  }
};

static int start_readonly;

/*
 * The original mechanism for creating an md device is to create
 * a device node in /dev and to open it.  This causes races with device-close.
 * The preferred method is to write to the "new_array" module parameter.
 * This can avoid races.
 * Setting create_on_open to false disables the original mechanism
 * so all the races disappear.
 */
static bool create_on_open = true;

/*
 * We have a system wide 'event count' that is incremented
 * on any 'interesting' event, and readers of /proc/mdstat
 * can use 'poll' or 'select' to find out when the event
 * count increases.
 *
 * Events are:
 *  start array, stop array, error, add device, remove device,
 *  start build, activate spare
 */
static DECLARE_WAIT_QUEUE_HEAD(md_event_waiters);
static atomic_t md_event_count;
void md_new_event(struct mddev *mddev)
{
	atomic_inc(&md_event_count);
	wake_up(&md_event_waiters);
}
EXPORT_SYMBOL_GPL(md_new_event);

/*
 * Enables to iterate over all existing md arrays
 * all_mddevs_lock protects this list.
 */
static LIST_HEAD(all_mddevs);
static DEFINE_SPINLOCK(all_mddevs_lock);

/*
 * iterates through all used mddevs in the system.
 * We take care to grab the all_mddevs_lock whenever navigating
 * the list, and to always hold a refcount when unlocked.
 * Any code which breaks out of this loop while own
 * a reference to the current mddev and must mddev_put it.
 */
#define for_each_mddev(_mddev,_tmp)					\
									\
	for (({ spin_lock(&all_mddevs_lock);				\
		_tmp = all_mddevs.next;					\
		_mddev = NULL;});					\
	     ({ if (_tmp != &all_mddevs)				\
			mddev_get(list_entry(_tmp, struct mddev, all_mddevs));\
		spin_unlock(&all_mddevs_lock);				\
		if (_mddev) mddev_put(_mddev);				\
		_mddev = list_entry(_tmp, struct mddev, all_mddevs);	\
		_tmp != &all_mddevs;});					\
	     ({ spin_lock(&all_mddevs_lock);				\
		_tmp = _tmp->next;})					\
		)

/* Rather than calling directly into the personality make_request function,
 * IO requests come here first so that we can check if the device is
 * being suspended pending a reconfiguration.
 * We hold a refcount over the call to ->make_request.  By the time that
 * call has finished, the bio has been linked into some internal structure
 * and so is visible to ->quiesce(), so we don't need the refcount any more.
 */
static bool is_suspended(struct mddev *mddev, struct bio *bio)
{
	if (mddev->suspended)
		return true;
	if (bio_data_dir(bio) != WRITE)
		return false;
	if (mddev->suspend_lo >= mddev->suspend_hi)
		return false;
	if (bio->bi_iter.bi_sector >= mddev->suspend_hi)
		return false;
	if (bio_end_sector(bio) < mddev->suspend_lo)
		return false;
	return true;
}

void md_handle_request(struct mddev *mddev, struct bio *bio)
{
check_suspended:
	rcu_read_lock();
	if (is_suspended(mddev, bio)) {
		DEFINE_WAIT(__wait);
		for (;;) {
			prepare_to_wait(&mddev->sb_wait, &__wait,
					TASK_UNINTERRUPTIBLE);
			if (!is_suspended(mddev, bio))
				break;
			rcu_read_unlock();
			schedule();
			rcu_read_lock();
		}
		finish_wait(&mddev->sb_wait, &__wait);
	}
	atomic_inc(&mddev->active_io);
	rcu_read_unlock();

	if (!mddev->pers->make_request(mddev, bio)) {
		atomic_dec(&mddev->active_io);
		wake_up(&mddev->sb_wait);
		goto check_suspended;
	}

	if (atomic_dec_and_test(&mddev->active_io) && mddev->suspended)
		wake_up(&mddev->sb_wait);
}
EXPORT_SYMBOL(md_handle_request);

static blk_qc_t md_submit_bio(struct bio *bio)
{
	const int rw = bio_data_dir(bio);
	struct mddev *mddev = bio->bi_bdev->bd_disk->private_data;

	if (mddev == NULL || mddev->pers == NULL) {
		bio_io_error(bio);
		return BLK_QC_T_NONE;
	}

	if (unlikely(test_bit(MD_BROKEN, &mddev->flags)) && (rw == WRITE)) {
		bio_io_error(bio);
		return BLK_QC_T_NONE;
	}

<<<<<<< HEAD
	blk_queue_split(q, &bio);
=======
	blk_queue_split(&bio);
>>>>>>> c1084c27

	if (mddev->ro == 1 && unlikely(rw == WRITE)) {
		if (bio_sectors(bio) != 0)
			bio->bi_status = BLK_STS_IOERR;
		bio_endio(bio);
		return BLK_QC_T_NONE;
	}

	/* bio could be mergeable after passing to underlayer */
	bio->bi_opf &= ~REQ_NOMERGE;

	md_handle_request(mddev, bio);

	return BLK_QC_T_NONE;
}

/* mddev_suspend makes sure no new requests are submitted
 * to the device, and that any requests that have been submitted
 * are completely handled.
 * Once mddev_detach() is called and completes, the module will be
 * completely unused.
 */
void mddev_suspend(struct mddev *mddev)
{
	WARN_ON_ONCE(mddev->thread && current == mddev->thread->tsk);
	lockdep_assert_held(&mddev->reconfig_mutex);
	if (mddev->suspended++)
		return;
	synchronize_rcu();
	wake_up(&mddev->sb_wait);
	set_bit(MD_ALLOW_SB_UPDATE, &mddev->flags);
	smp_mb__after_atomic();
	wait_event(mddev->sb_wait, atomic_read(&mddev->active_io) == 0);
	mddev->pers->quiesce(mddev, 1);
	clear_bit_unlock(MD_ALLOW_SB_UPDATE, &mddev->flags);
	wait_event(mddev->sb_wait, !test_bit(MD_UPDATING_SB, &mddev->flags));

	del_timer_sync(&mddev->safemode_timer);
	/* restrict memory reclaim I/O during raid array is suspend */
	mddev->noio_flag = memalloc_noio_save();
}
EXPORT_SYMBOL_GPL(mddev_suspend);

void mddev_resume(struct mddev *mddev)
{
	/* entred the memalloc scope from mddev_suspend() */
	memalloc_noio_restore(mddev->noio_flag);
	lockdep_assert_held(&mddev->reconfig_mutex);
	if (--mddev->suspended)
		return;
	wake_up(&mddev->sb_wait);
	mddev->pers->quiesce(mddev, 0);

	set_bit(MD_RECOVERY_NEEDED, &mddev->recovery);
	md_wakeup_thread(mddev->thread);
	md_wakeup_thread(mddev->sync_thread); /* possibly kick off a reshape */
}
EXPORT_SYMBOL_GPL(mddev_resume);

/*
 * Generic flush handling for md
 */

static void md_end_flush(struct bio *bio)
{
	struct md_rdev *rdev = bio->bi_private;
	struct mddev *mddev = rdev->mddev;

	rdev_dec_pending(rdev, mddev);

	if (atomic_dec_and_test(&mddev->flush_pending)) {
		/* The pre-request flush has finished */
		queue_work(md_wq, &mddev->flush_work);
	}
	bio_put(bio);
}

static void md_submit_flush_data(struct work_struct *ws);

static void submit_flushes(struct work_struct *ws)
{
	struct mddev *mddev = container_of(ws, struct mddev, flush_work);
	struct md_rdev *rdev;

	mddev->start_flush = ktime_get_boottime();
	INIT_WORK(&mddev->flush_work, md_submit_flush_data);
	atomic_set(&mddev->flush_pending, 1);
	rcu_read_lock();
	rdev_for_each_rcu(rdev, mddev)
		if (rdev->raid_disk >= 0 &&
		    !test_bit(Faulty, &rdev->flags)) {
			/* Take two references, one is dropped
			 * when request finishes, one after
			 * we reclaim rcu_read_lock
			 */
			struct bio *bi;
			atomic_inc(&rdev->nr_pending);
			atomic_inc(&rdev->nr_pending);
			rcu_read_unlock();
			bi = bio_alloc_bioset(GFP_NOIO, 0, &mddev->bio_set);
			bi->bi_end_io = md_end_flush;
			bi->bi_private = rdev;
			bio_set_dev(bi, rdev->bdev);
			bi->bi_opf = REQ_OP_WRITE | REQ_PREFLUSH;
			atomic_inc(&mddev->flush_pending);
			submit_bio(bi);
			rcu_read_lock();
			rdev_dec_pending(rdev, mddev);
		}
	rcu_read_unlock();
	if (atomic_dec_and_test(&mddev->flush_pending))
		queue_work(md_wq, &mddev->flush_work);
}

static void md_submit_flush_data(struct work_struct *ws)
{
	struct mddev *mddev = container_of(ws, struct mddev, flush_work);
	struct bio *bio = mddev->flush_bio;

	/*
	 * must reset flush_bio before calling into md_handle_request to avoid a
	 * deadlock, because other bios passed md_handle_request suspend check
	 * could wait for this and below md_handle_request could wait for those
	 * bios because of suspend check
	 */
	spin_lock_irq(&mddev->lock);
	mddev->prev_flush_start = mddev->start_flush;
	mddev->flush_bio = NULL;
	spin_unlock_irq(&mddev->lock);
	wake_up(&mddev->sb_wait);

	if (bio->bi_iter.bi_size == 0) {
		/* an empty barrier - all done */
		bio_endio(bio);
	} else {
		bio->bi_opf &= ~REQ_PREFLUSH;
		md_handle_request(mddev, bio);
	}
}

/*
 * Manages consolidation of flushes and submitting any flushes needed for
 * a bio with REQ_PREFLUSH.  Returns true if the bio is finished or is
 * being finished in another context.  Returns false if the flushing is
 * complete but still needs the I/O portion of the bio to be processed.
 */
bool md_flush_request(struct mddev *mddev, struct bio *bio)
{
	ktime_t req_start = ktime_get_boottime();
	spin_lock_irq(&mddev->lock);
	/* flush requests wait until ongoing flush completes,
	 * hence coalescing all the pending requests.
	 */
	wait_event_lock_irq(mddev->sb_wait,
			    !mddev->flush_bio ||
			    ktime_before(req_start, mddev->prev_flush_start),
			    mddev->lock);
	/* new request after previous flush is completed */
	if (ktime_after(req_start, mddev->prev_flush_start)) {
		WARN_ON(mddev->flush_bio);
		mddev->flush_bio = bio;
		bio = NULL;
	}
	spin_unlock_irq(&mddev->lock);

	if (!bio) {
		INIT_WORK(&mddev->flush_work, submit_flushes);
		queue_work(md_wq, &mddev->flush_work);
	} else {
		/* flush was performed for some other bio while we waited. */
		if (bio->bi_iter.bi_size == 0)
			/* an empty barrier - all done */
			bio_endio(bio);
		else {
			bio->bi_opf &= ~REQ_PREFLUSH;
			return false;
		}
	}
	return true;
}
EXPORT_SYMBOL(md_flush_request);

static inline struct mddev *mddev_get(struct mddev *mddev)
{
	atomic_inc(&mddev->active);
	return mddev;
}

static void mddev_delayed_delete(struct work_struct *ws);

static void mddev_put(struct mddev *mddev)
{
	if (!atomic_dec_and_lock(&mddev->active, &all_mddevs_lock))
		return;
	if (!mddev->raid_disks && list_empty(&mddev->disks) &&
	    mddev->ctime == 0 && !mddev->hold_active) {
		/* Array is not configured at all, and not held active,
		 * so destroy it */
		list_del_init(&mddev->all_mddevs);

		/*
		 * Call queue_work inside the spinlock so that
		 * flush_workqueue() after mddev_find will succeed in waiting
		 * for the work to be done.
		 */
		INIT_WORK(&mddev->del_work, mddev_delayed_delete);
		queue_work(md_misc_wq, &mddev->del_work);
	}
	spin_unlock(&all_mddevs_lock);
}

static void md_safemode_timeout(struct timer_list *t);

void mddev_init(struct mddev *mddev)
{
	kobject_init(&mddev->kobj, &md_ktype);
	mutex_init(&mddev->open_mutex);
	mutex_init(&mddev->reconfig_mutex);
	mutex_init(&mddev->bitmap_info.mutex);
	INIT_LIST_HEAD(&mddev->disks);
	INIT_LIST_HEAD(&mddev->all_mddevs);
	timer_setup(&mddev->safemode_timer, md_safemode_timeout, 0);
	atomic_set(&mddev->active, 1);
	atomic_set(&mddev->openers, 0);
	atomic_set(&mddev->active_io, 0);
	spin_lock_init(&mddev->lock);
	atomic_set(&mddev->flush_pending, 0);
	init_waitqueue_head(&mddev->sb_wait);
	init_waitqueue_head(&mddev->recovery_wait);
	mddev->reshape_position = MaxSector;
	mddev->reshape_backwards = 0;
	mddev->last_sync_action = "none";
	mddev->resync_min = 0;
	mddev->resync_max = MaxSector;
	mddev->level = LEVEL_NONE;
}
EXPORT_SYMBOL_GPL(mddev_init);

static struct mddev *mddev_find_locked(dev_t unit)
{
	struct mddev *mddev;

	list_for_each_entry(mddev, &all_mddevs, all_mddevs)
		if (mddev->unit == unit)
			return mddev;

	return NULL;
}

/* find an unused unit number */
static dev_t mddev_alloc_unit(void)
{
	static int next_minor = 512;
	int start = next_minor;
	bool is_free = 0;
	dev_t dev = 0;

	while (!is_free) {
		dev = MKDEV(MD_MAJOR, next_minor);
		next_minor++;
		if (next_minor > MINORMASK)
			next_minor = 0;
		if (next_minor == start)
			return 0;		/* Oh dear, all in use. */
		is_free = !mddev_find_locked(dev);
	}

	return dev;
}

static struct mddev *mddev_find(dev_t unit)
{
	struct mddev *mddev;

	if (MAJOR(unit) != MD_MAJOR)
		unit &= ~((1 << MdpMinorShift) - 1);

	spin_lock(&all_mddevs_lock);
	mddev = mddev_find_locked(unit);
	if (mddev)
		mddev_get(mddev);
	spin_unlock(&all_mddevs_lock);

	return mddev;
}

static struct mddev *mddev_alloc(dev_t unit)
{
	struct mddev *new;
	int error;

	if (unit && MAJOR(unit) != MD_MAJOR)
		unit &= ~((1 << MdpMinorShift) - 1);

	new = kzalloc(sizeof(*new), GFP_KERNEL);
	if (!new)
		return ERR_PTR(-ENOMEM);
	mddev_init(new);

	spin_lock(&all_mddevs_lock);
	if (unit) {
		error = -EEXIST;
		if (mddev_find_locked(unit))
			goto out_free_new;
		new->unit = unit;
		if (MAJOR(unit) == MD_MAJOR)
			new->md_minor = MINOR(unit);
		else
			new->md_minor = MINOR(unit) >> MdpMinorShift;
		new->hold_active = UNTIL_IOCTL;
	} else {
		error = -ENODEV;
		new->unit = mddev_alloc_unit();
		if (!new->unit)
			goto out_free_new;
		new->md_minor = MINOR(new->unit);
		new->hold_active = UNTIL_STOP;
	}

	list_add(&new->all_mddevs, &all_mddevs);
	spin_unlock(&all_mddevs_lock);
	return new;
out_free_new:
	spin_unlock(&all_mddevs_lock);
	kfree(new);
	return ERR_PTR(error);
}

static const struct attribute_group md_redundancy_group;

void mddev_unlock(struct mddev *mddev)
{
	if (mddev->to_remove) {
		/* These cannot be removed under reconfig_mutex as
		 * an access to the files will try to take reconfig_mutex
		 * while holding the file unremovable, which leads to
		 * a deadlock.
		 * So hold set sysfs_active while the remove in happeing,
		 * and anything else which might set ->to_remove or my
		 * otherwise change the sysfs namespace will fail with
		 * -EBUSY if sysfs_active is still set.
		 * We set sysfs_active under reconfig_mutex and elsewhere
		 * test it under the same mutex to ensure its correct value
		 * is seen.
		 */
		const struct attribute_group *to_remove = mddev->to_remove;
		mddev->to_remove = NULL;
		mddev->sysfs_active = 1;
		mutex_unlock(&mddev->reconfig_mutex);

		if (mddev->kobj.sd) {
			if (to_remove != &md_redundancy_group)
				sysfs_remove_group(&mddev->kobj, to_remove);
			if (mddev->pers == NULL ||
			    mddev->pers->sync_request == NULL) {
				sysfs_remove_group(&mddev->kobj, &md_redundancy_group);
				if (mddev->sysfs_action)
					sysfs_put(mddev->sysfs_action);
				if (mddev->sysfs_completed)
					sysfs_put(mddev->sysfs_completed);
				if (mddev->sysfs_degraded)
					sysfs_put(mddev->sysfs_degraded);
				mddev->sysfs_action = NULL;
				mddev->sysfs_completed = NULL;
				mddev->sysfs_degraded = NULL;
			}
		}
		mddev->sysfs_active = 0;
	} else
		mutex_unlock(&mddev->reconfig_mutex);

	/* As we've dropped the mutex we need a spinlock to
	 * make sure the thread doesn't disappear
	 */
	spin_lock(&pers_lock);
	md_wakeup_thread(mddev->thread);
	wake_up(&mddev->sb_wait);
	spin_unlock(&pers_lock);
}
EXPORT_SYMBOL_GPL(mddev_unlock);

struct md_rdev *md_find_rdev_nr_rcu(struct mddev *mddev, int nr)
{
	struct md_rdev *rdev;

	rdev_for_each_rcu(rdev, mddev)
		if (rdev->desc_nr == nr)
			return rdev;

	return NULL;
}
EXPORT_SYMBOL_GPL(md_find_rdev_nr_rcu);

static struct md_rdev *find_rdev(struct mddev *mddev, dev_t dev)
{
	struct md_rdev *rdev;

	rdev_for_each(rdev, mddev)
		if (rdev->bdev->bd_dev == dev)
			return rdev;

	return NULL;
}

struct md_rdev *md_find_rdev_rcu(struct mddev *mddev, dev_t dev)
{
	struct md_rdev *rdev;

	rdev_for_each_rcu(rdev, mddev)
		if (rdev->bdev->bd_dev == dev)
			return rdev;

	return NULL;
}
EXPORT_SYMBOL_GPL(md_find_rdev_rcu);

static struct md_personality *find_pers(int level, char *clevel)
{
	struct md_personality *pers;
	list_for_each_entry(pers, &pers_list, list) {
		if (level != LEVEL_NONE && pers->level == level)
			return pers;
		if (strcmp(pers->name, clevel)==0)
			return pers;
	}
	return NULL;
}

/* return the offset of the super block in 512byte sectors */
static inline sector_t calc_dev_sboffset(struct md_rdev *rdev)
{
	sector_t num_sectors = i_size_read(rdev->bdev->bd_inode) / 512;
	return MD_NEW_SIZE_SECTORS(num_sectors);
}

static int alloc_disk_sb(struct md_rdev *rdev)
{
	rdev->sb_page = alloc_page(GFP_KERNEL);
	if (!rdev->sb_page)
		return -ENOMEM;
	return 0;
}

void md_rdev_clear(struct md_rdev *rdev)
{
	if (rdev->sb_page) {
		put_page(rdev->sb_page);
		rdev->sb_loaded = 0;
		rdev->sb_page = NULL;
		rdev->sb_start = 0;
		rdev->sectors = 0;
	}
	if (rdev->bb_page) {
		put_page(rdev->bb_page);
		rdev->bb_page = NULL;
	}
	badblocks_exit(&rdev->badblocks);
}
EXPORT_SYMBOL_GPL(md_rdev_clear);

static void super_written(struct bio *bio)
{
	struct md_rdev *rdev = bio->bi_private;
	struct mddev *mddev = rdev->mddev;

	if (bio->bi_status) {
		pr_err("md: %s gets error=%d\n", __func__,
		       blk_status_to_errno(bio->bi_status));
		md_error(mddev, rdev);
		if (!test_bit(Faulty, &rdev->flags)
		    && (bio->bi_opf & MD_FAILFAST)) {
			set_bit(MD_SB_NEED_REWRITE, &mddev->sb_flags);
			set_bit(LastDev, &rdev->flags);
		}
	} else
		clear_bit(LastDev, &rdev->flags);

	if (atomic_dec_and_test(&mddev->pending_writes))
		wake_up(&mddev->sb_wait);
	rdev_dec_pending(rdev, mddev);
	bio_put(bio);
}

void md_super_write(struct mddev *mddev, struct md_rdev *rdev,
		   sector_t sector, int size, struct page *page)
{
	/* write first size bytes of page to sector of rdev
	 * Increment mddev->pending_writes before returning
	 * and decrement it on completion, waking up sb_wait
	 * if zero is reached.
	 * If an error occurred, call md_error
	 */
	struct bio *bio;
	int ff = 0;

	if (!page)
		return;

	if (test_bit(Faulty, &rdev->flags))
		return;

	bio = bio_alloc_bioset(GFP_NOIO, 1, &mddev->sync_set);

	atomic_inc(&rdev->nr_pending);

	bio_set_dev(bio, rdev->meta_bdev ? rdev->meta_bdev : rdev->bdev);
	bio->bi_iter.bi_sector = sector;
	bio_add_page(bio, page, size, 0);
	bio->bi_private = rdev;
	bio->bi_end_io = super_written;

	if (test_bit(MD_FAILFAST_SUPPORTED, &mddev->flags) &&
	    test_bit(FailFast, &rdev->flags) &&
	    !test_bit(LastDev, &rdev->flags))
		ff = MD_FAILFAST;
	bio->bi_opf = REQ_OP_WRITE | REQ_SYNC | REQ_PREFLUSH | REQ_FUA | ff;

	atomic_inc(&mddev->pending_writes);
	submit_bio(bio);
}

int md_super_wait(struct mddev *mddev)
{
	/* wait for all superblock writes that were scheduled to complete */
	wait_event(mddev->sb_wait, atomic_read(&mddev->pending_writes)==0);
	if (test_and_clear_bit(MD_SB_NEED_REWRITE, &mddev->sb_flags))
		return -EAGAIN;
	return 0;
}

int sync_page_io(struct md_rdev *rdev, sector_t sector, int size,
		 struct page *page, int op, int op_flags, bool metadata_op)
{
	struct bio bio;
	struct bio_vec bvec;

	bio_init(&bio, &bvec, 1);

	if (metadata_op && rdev->meta_bdev)
		bio_set_dev(&bio, rdev->meta_bdev);
	else
		bio_set_dev(&bio, rdev->bdev);
	bio.bi_opf = op | op_flags;
	if (metadata_op)
		bio.bi_iter.bi_sector = sector + rdev->sb_start;
	else if (rdev->mddev->reshape_position != MaxSector &&
		 (rdev->mddev->reshape_backwards ==
		  (sector >= rdev->mddev->reshape_position)))
		bio.bi_iter.bi_sector = sector + rdev->new_data_offset;
	else
		bio.bi_iter.bi_sector = sector + rdev->data_offset;
	bio_add_page(&bio, page, size, 0);

	submit_bio_wait(&bio);

	return !bio.bi_status;
}
EXPORT_SYMBOL_GPL(sync_page_io);

static int read_disk_sb(struct md_rdev *rdev, int size)
{
	char b[BDEVNAME_SIZE];

	if (rdev->sb_loaded)
		return 0;

	if (!sync_page_io(rdev, 0, size, rdev->sb_page, REQ_OP_READ, 0, true))
		goto fail;
	rdev->sb_loaded = 1;
	return 0;

fail:
	pr_err("md: disabled device %s, could not read superblock.\n",
	       bdevname(rdev->bdev,b));
	return -EINVAL;
}

static int md_uuid_equal(mdp_super_t *sb1, mdp_super_t *sb2)
{
	return	sb1->set_uuid0 == sb2->set_uuid0 &&
		sb1->set_uuid1 == sb2->set_uuid1 &&
		sb1->set_uuid2 == sb2->set_uuid2 &&
		sb1->set_uuid3 == sb2->set_uuid3;
}

static int md_sb_equal(mdp_super_t *sb1, mdp_super_t *sb2)
{
	int ret;
	mdp_super_t *tmp1, *tmp2;

	tmp1 = kmalloc(sizeof(*tmp1),GFP_KERNEL);
	tmp2 = kmalloc(sizeof(*tmp2),GFP_KERNEL);

	if (!tmp1 || !tmp2) {
		ret = 0;
		goto abort;
	}

	*tmp1 = *sb1;
	*tmp2 = *sb2;

	/*
	 * nr_disks is not constant
	 */
	tmp1->nr_disks = 0;
	tmp2->nr_disks = 0;

	ret = (memcmp(tmp1, tmp2, MD_SB_GENERIC_CONSTANT_WORDS * 4) == 0);
abort:
	kfree(tmp1);
	kfree(tmp2);
	return ret;
}

static u32 md_csum_fold(u32 csum)
{
	csum = (csum & 0xffff) + (csum >> 16);
	return (csum & 0xffff) + (csum >> 16);
}

static unsigned int calc_sb_csum(mdp_super_t *sb)
{
	u64 newcsum = 0;
	u32 *sb32 = (u32*)sb;
	int i;
	unsigned int disk_csum, csum;

	disk_csum = sb->sb_csum;
	sb->sb_csum = 0;

	for (i = 0; i < MD_SB_BYTES/4 ; i++)
		newcsum += sb32[i];
	csum = (newcsum & 0xffffffff) + (newcsum>>32);

#ifdef CONFIG_ALPHA
	/* This used to use csum_partial, which was wrong for several
	 * reasons including that different results are returned on
	 * different architectures.  It isn't critical that we get exactly
	 * the same return value as before (we always csum_fold before
	 * testing, and that removes any differences).  However as we
	 * know that csum_partial always returned a 16bit value on
	 * alphas, do a fold to maximise conformity to previous behaviour.
	 */
	sb->sb_csum = md_csum_fold(disk_csum);
#else
	sb->sb_csum = disk_csum;
#endif
	return csum;
}

/*
 * Handle superblock details.
 * We want to be able to handle multiple superblock formats
 * so we have a common interface to them all, and an array of
 * different handlers.
 * We rely on user-space to write the initial superblock, and support
 * reading and updating of superblocks.
 * Interface methods are:
 *   int load_super(struct md_rdev *dev, struct md_rdev *refdev, int minor_version)
 *      loads and validates a superblock on dev.
 *      if refdev != NULL, compare superblocks on both devices
 *    Return:
 *      0 - dev has a superblock that is compatible with refdev
 *      1 - dev has a superblock that is compatible and newer than refdev
 *          so dev should be used as the refdev in future
 *     -EINVAL superblock incompatible or invalid
 *     -othererror e.g. -EIO
 *
 *   int validate_super(struct mddev *mddev, struct md_rdev *dev)
 *      Verify that dev is acceptable into mddev.
 *       The first time, mddev->raid_disks will be 0, and data from
 *       dev should be merged in.  Subsequent calls check that dev
 *       is new enough.  Return 0 or -EINVAL
 *
 *   void sync_super(struct mddev *mddev, struct md_rdev *dev)
 *     Update the superblock for rdev with data in mddev
 *     This does not write to disc.
 *
 */

struct super_type  {
	char		    *name;
	struct module	    *owner;
	int		    (*load_super)(struct md_rdev *rdev,
					  struct md_rdev *refdev,
					  int minor_version);
	int		    (*validate_super)(struct mddev *mddev,
					      struct md_rdev *rdev);
	void		    (*sync_super)(struct mddev *mddev,
					  struct md_rdev *rdev);
	unsigned long long  (*rdev_size_change)(struct md_rdev *rdev,
						sector_t num_sectors);
	int		    (*allow_new_offset)(struct md_rdev *rdev,
						unsigned long long new_offset);
};

/*
 * Check that the given mddev has no bitmap.
 *
 * This function is called from the run method of all personalities that do not
 * support bitmaps. It prints an error message and returns non-zero if mddev
 * has a bitmap. Otherwise, it returns 0.
 *
 */
int md_check_no_bitmap(struct mddev *mddev)
{
	if (!mddev->bitmap_info.file && !mddev->bitmap_info.offset)
		return 0;
	pr_warn("%s: bitmaps are not supported for %s\n",
		mdname(mddev), mddev->pers->name);
	return 1;
}
EXPORT_SYMBOL(md_check_no_bitmap);

/*
 * load_super for 0.90.0
 */
static int super_90_load(struct md_rdev *rdev, struct md_rdev *refdev, int minor_version)
{
	char b[BDEVNAME_SIZE], b2[BDEVNAME_SIZE];
	mdp_super_t *sb;
	int ret;
	bool spare_disk = true;

	/*
	 * Calculate the position of the superblock (512byte sectors),
	 * it's at the end of the disk.
	 *
	 * It also happens to be a multiple of 4Kb.
	 */
	rdev->sb_start = calc_dev_sboffset(rdev);

	ret = read_disk_sb(rdev, MD_SB_BYTES);
	if (ret)
		return ret;

	ret = -EINVAL;

	bdevname(rdev->bdev, b);
	sb = page_address(rdev->sb_page);

	if (sb->md_magic != MD_SB_MAGIC) {
		pr_warn("md: invalid raid superblock magic on %s\n", b);
		goto abort;
	}

	if (sb->major_version != 0 ||
	    sb->minor_version < 90 ||
	    sb->minor_version > 91) {
		pr_warn("Bad version number %d.%d on %s\n",
			sb->major_version, sb->minor_version, b);
		goto abort;
	}

	if (sb->raid_disks <= 0)
		goto abort;

	if (md_csum_fold(calc_sb_csum(sb)) != md_csum_fold(sb->sb_csum)) {
		pr_warn("md: invalid superblock checksum on %s\n", b);
		goto abort;
	}

	rdev->preferred_minor = sb->md_minor;
	rdev->data_offset = 0;
	rdev->new_data_offset = 0;
	rdev->sb_size = MD_SB_BYTES;
	rdev->badblocks.shift = -1;

	if (sb->level == LEVEL_MULTIPATH)
		rdev->desc_nr = -1;
	else
		rdev->desc_nr = sb->this_disk.number;

	/* not spare disk, or LEVEL_MULTIPATH */
	if (sb->level == LEVEL_MULTIPATH ||
		(rdev->desc_nr >= 0 &&
		 rdev->desc_nr < MD_SB_DISKS &&
		 sb->disks[rdev->desc_nr].state &
		 ((1<<MD_DISK_SYNC) | (1 << MD_DISK_ACTIVE))))
		spare_disk = false;

	if (!refdev) {
		if (!spare_disk)
			ret = 1;
		else
			ret = 0;
	} else {
		__u64 ev1, ev2;
		mdp_super_t *refsb = page_address(refdev->sb_page);
		if (!md_uuid_equal(refsb, sb)) {
			pr_warn("md: %s has different UUID to %s\n",
				b, bdevname(refdev->bdev,b2));
			goto abort;
		}
		if (!md_sb_equal(refsb, sb)) {
			pr_warn("md: %s has same UUID but different superblock to %s\n",
				b, bdevname(refdev->bdev, b2));
			goto abort;
		}
		ev1 = md_event(sb);
		ev2 = md_event(refsb);

		if (!spare_disk && ev1 > ev2)
			ret = 1;
		else
			ret = 0;
	}
	rdev->sectors = rdev->sb_start;
	/* Limit to 4TB as metadata cannot record more than that.
	 * (not needed for Linear and RAID0 as metadata doesn't
	 * record this size)
	 */
	if ((u64)rdev->sectors >= (2ULL << 32) && sb->level >= 1)
		rdev->sectors = (sector_t)(2ULL << 32) - 2;

	if (rdev->sectors < ((sector_t)sb->size) * 2 && sb->level >= 1)
		/* "this cannot possibly happen" ... */
		ret = -EINVAL;

 abort:
	return ret;
}

/*
 * validate_super for 0.90.0
 */
static int super_90_validate(struct mddev *mddev, struct md_rdev *rdev)
{
	mdp_disk_t *desc;
	mdp_super_t *sb = page_address(rdev->sb_page);
	__u64 ev1 = md_event(sb);

	rdev->raid_disk = -1;
	clear_bit(Faulty, &rdev->flags);
	clear_bit(In_sync, &rdev->flags);
	clear_bit(Bitmap_sync, &rdev->flags);
	clear_bit(WriteMostly, &rdev->flags);

	if (mddev->raid_disks == 0) {
		mddev->major_version = 0;
		mddev->minor_version = sb->minor_version;
		mddev->patch_version = sb->patch_version;
		mddev->external = 0;
		mddev->chunk_sectors = sb->chunk_size >> 9;
		mddev->ctime = sb->ctime;
		mddev->utime = sb->utime;
		mddev->level = sb->level;
		mddev->clevel[0] = 0;
		mddev->layout = sb->layout;
		mddev->raid_disks = sb->raid_disks;
		mddev->dev_sectors = ((sector_t)sb->size) * 2;
		mddev->events = ev1;
		mddev->bitmap_info.offset = 0;
		mddev->bitmap_info.space = 0;
		/* bitmap can use 60 K after the 4K superblocks */
		mddev->bitmap_info.default_offset = MD_SB_BYTES >> 9;
		mddev->bitmap_info.default_space = 64*2 - (MD_SB_BYTES >> 9);
		mddev->reshape_backwards = 0;

		if (mddev->minor_version >= 91) {
			mddev->reshape_position = sb->reshape_position;
			mddev->delta_disks = sb->delta_disks;
			mddev->new_level = sb->new_level;
			mddev->new_layout = sb->new_layout;
			mddev->new_chunk_sectors = sb->new_chunk >> 9;
			if (mddev->delta_disks < 0)
				mddev->reshape_backwards = 1;
		} else {
			mddev->reshape_position = MaxSector;
			mddev->delta_disks = 0;
			mddev->new_level = mddev->level;
			mddev->new_layout = mddev->layout;
			mddev->new_chunk_sectors = mddev->chunk_sectors;
		}
		if (mddev->level == 0)
			mddev->layout = -1;

		if (sb->state & (1<<MD_SB_CLEAN))
			mddev->recovery_cp = MaxSector;
		else {
			if (sb->events_hi == sb->cp_events_hi &&
				sb->events_lo == sb->cp_events_lo) {
				mddev->recovery_cp = sb->recovery_cp;
			} else
				mddev->recovery_cp = 0;
		}

		memcpy(mddev->uuid+0, &sb->set_uuid0, 4);
		memcpy(mddev->uuid+4, &sb->set_uuid1, 4);
		memcpy(mddev->uuid+8, &sb->set_uuid2, 4);
		memcpy(mddev->uuid+12,&sb->set_uuid3, 4);

		mddev->max_disks = MD_SB_DISKS;

		if (sb->state & (1<<MD_SB_BITMAP_PRESENT) &&
		    mddev->bitmap_info.file == NULL) {
			mddev->bitmap_info.offset =
				mddev->bitmap_info.default_offset;
			mddev->bitmap_info.space =
				mddev->bitmap_info.default_space;
		}

	} else if (mddev->pers == NULL) {
		/* Insist on good event counter while assembling, except
		 * for spares (which don't need an event count) */
		++ev1;
		if (sb->disks[rdev->desc_nr].state & (
			    (1<<MD_DISK_SYNC) | (1 << MD_DISK_ACTIVE)))
			if (ev1 < mddev->events)
				return -EINVAL;
	} else if (mddev->bitmap) {
		/* if adding to array with a bitmap, then we can accept an
		 * older device ... but not too old.
		 */
		if (ev1 < mddev->bitmap->events_cleared)
			return 0;
		if (ev1 < mddev->events)
			set_bit(Bitmap_sync, &rdev->flags);
	} else {
		if (ev1 < mddev->events)
			/* just a hot-add of a new device, leave raid_disk at -1 */
			return 0;
	}

	if (mddev->level != LEVEL_MULTIPATH) {
		desc = sb->disks + rdev->desc_nr;

		if (desc->state & (1<<MD_DISK_FAULTY))
			set_bit(Faulty, &rdev->flags);
		else if (desc->state & (1<<MD_DISK_SYNC) /* &&
			    desc->raid_disk < mddev->raid_disks */) {
			set_bit(In_sync, &rdev->flags);
			rdev->raid_disk = desc->raid_disk;
			rdev->saved_raid_disk = desc->raid_disk;
		} else if (desc->state & (1<<MD_DISK_ACTIVE)) {
			/* active but not in sync implies recovery up to
			 * reshape position.  We don't know exactly where
			 * that is, so set to zero for now */
			if (mddev->minor_version >= 91) {
				rdev->recovery_offset = 0;
				rdev->raid_disk = desc->raid_disk;
			}
		}
		if (desc->state & (1<<MD_DISK_WRITEMOSTLY))
			set_bit(WriteMostly, &rdev->flags);
		if (desc->state & (1<<MD_DISK_FAILFAST))
			set_bit(FailFast, &rdev->flags);
	} else /* MULTIPATH are always insync */
		set_bit(In_sync, &rdev->flags);
	return 0;
}

/*
 * sync_super for 0.90.0
 */
static void super_90_sync(struct mddev *mddev, struct md_rdev *rdev)
{
	mdp_super_t *sb;
	struct md_rdev *rdev2;
	int next_spare = mddev->raid_disks;

	/* make rdev->sb match mddev data..
	 *
	 * 1/ zero out disks
	 * 2/ Add info for each disk, keeping track of highest desc_nr (next_spare);
	 * 3/ any empty disks < next_spare become removed
	 *
	 * disks[0] gets initialised to REMOVED because
	 * we cannot be sure from other fields if it has
	 * been initialised or not.
	 */
	int i;
	int active=0, working=0,failed=0,spare=0,nr_disks=0;

	rdev->sb_size = MD_SB_BYTES;

	sb = page_address(rdev->sb_page);

	memset(sb, 0, sizeof(*sb));

	sb->md_magic = MD_SB_MAGIC;
	sb->major_version = mddev->major_version;
	sb->patch_version = mddev->patch_version;
	sb->gvalid_words  = 0; /* ignored */
	memcpy(&sb->set_uuid0, mddev->uuid+0, 4);
	memcpy(&sb->set_uuid1, mddev->uuid+4, 4);
	memcpy(&sb->set_uuid2, mddev->uuid+8, 4);
	memcpy(&sb->set_uuid3, mddev->uuid+12,4);

	sb->ctime = clamp_t(time64_t, mddev->ctime, 0, U32_MAX);
	sb->level = mddev->level;
	sb->size = mddev->dev_sectors / 2;
	sb->raid_disks = mddev->raid_disks;
	sb->md_minor = mddev->md_minor;
	sb->not_persistent = 0;
	sb->utime = clamp_t(time64_t, mddev->utime, 0, U32_MAX);
	sb->state = 0;
	sb->events_hi = (mddev->events>>32);
	sb->events_lo = (u32)mddev->events;

	if (mddev->reshape_position == MaxSector)
		sb->minor_version = 90;
	else {
		sb->minor_version = 91;
		sb->reshape_position = mddev->reshape_position;
		sb->new_level = mddev->new_level;
		sb->delta_disks = mddev->delta_disks;
		sb->new_layout = mddev->new_layout;
		sb->new_chunk = mddev->new_chunk_sectors << 9;
	}
	mddev->minor_version = sb->minor_version;
	if (mddev->in_sync)
	{
		sb->recovery_cp = mddev->recovery_cp;
		sb->cp_events_hi = (mddev->events>>32);
		sb->cp_events_lo = (u32)mddev->events;
		if (mddev->recovery_cp == MaxSector)
			sb->state = (1<< MD_SB_CLEAN);
	} else
		sb->recovery_cp = 0;

	sb->layout = mddev->layout;
	sb->chunk_size = mddev->chunk_sectors << 9;

	if (mddev->bitmap && mddev->bitmap_info.file == NULL)
		sb->state |= (1<<MD_SB_BITMAP_PRESENT);

	sb->disks[0].state = (1<<MD_DISK_REMOVED);
	rdev_for_each(rdev2, mddev) {
		mdp_disk_t *d;
		int desc_nr;
		int is_active = test_bit(In_sync, &rdev2->flags);

		if (rdev2->raid_disk >= 0 &&
		    sb->minor_version >= 91)
			/* we have nowhere to store the recovery_offset,
			 * but if it is not below the reshape_position,
			 * we can piggy-back on that.
			 */
			is_active = 1;
		if (rdev2->raid_disk < 0 ||
		    test_bit(Faulty, &rdev2->flags))
			is_active = 0;
		if (is_active)
			desc_nr = rdev2->raid_disk;
		else
			desc_nr = next_spare++;
		rdev2->desc_nr = desc_nr;
		d = &sb->disks[rdev2->desc_nr];
		nr_disks++;
		d->number = rdev2->desc_nr;
		d->major = MAJOR(rdev2->bdev->bd_dev);
		d->minor = MINOR(rdev2->bdev->bd_dev);
		if (is_active)
			d->raid_disk = rdev2->raid_disk;
		else
			d->raid_disk = rdev2->desc_nr; /* compatibility */
		if (test_bit(Faulty, &rdev2->flags))
			d->state = (1<<MD_DISK_FAULTY);
		else if (is_active) {
			d->state = (1<<MD_DISK_ACTIVE);
			if (test_bit(In_sync, &rdev2->flags))
				d->state |= (1<<MD_DISK_SYNC);
			active++;
			working++;
		} else {
			d->state = 0;
			spare++;
			working++;
		}
		if (test_bit(WriteMostly, &rdev2->flags))
			d->state |= (1<<MD_DISK_WRITEMOSTLY);
		if (test_bit(FailFast, &rdev2->flags))
			d->state |= (1<<MD_DISK_FAILFAST);
	}
	/* now set the "removed" and "faulty" bits on any missing devices */
	for (i=0 ; i < mddev->raid_disks ; i++) {
		mdp_disk_t *d = &sb->disks[i];
		if (d->state == 0 && d->number == 0) {
			d->number = i;
			d->raid_disk = i;
			d->state = (1<<MD_DISK_REMOVED);
			d->state |= (1<<MD_DISK_FAULTY);
			failed++;
		}
	}
	sb->nr_disks = nr_disks;
	sb->active_disks = active;
	sb->working_disks = working;
	sb->failed_disks = failed;
	sb->spare_disks = spare;

	sb->this_disk = sb->disks[rdev->desc_nr];
	sb->sb_csum = calc_sb_csum(sb);
}

/*
 * rdev_size_change for 0.90.0
 */
static unsigned long long
super_90_rdev_size_change(struct md_rdev *rdev, sector_t num_sectors)
{
	if (num_sectors && num_sectors < rdev->mddev->dev_sectors)
		return 0; /* component must fit device */
	if (rdev->mddev->bitmap_info.offset)
		return 0; /* can't move bitmap */
	rdev->sb_start = calc_dev_sboffset(rdev);
	if (!num_sectors || num_sectors > rdev->sb_start)
		num_sectors = rdev->sb_start;
	/* Limit to 4TB as metadata cannot record more than that.
	 * 4TB == 2^32 KB, or 2*2^32 sectors.
	 */
	if ((u64)num_sectors >= (2ULL << 32) && rdev->mddev->level >= 1)
		num_sectors = (sector_t)(2ULL << 32) - 2;
	do {
		md_super_write(rdev->mddev, rdev, rdev->sb_start, rdev->sb_size,
		       rdev->sb_page);
	} while (md_super_wait(rdev->mddev) < 0);
	return num_sectors;
}

static int
super_90_allow_new_offset(struct md_rdev *rdev, unsigned long long new_offset)
{
	/* non-zero offset changes not possible with v0.90 */
	return new_offset == 0;
}

/*
 * version 1 superblock
 */

static __le32 calc_sb_1_csum(struct mdp_superblock_1 *sb)
{
	__le32 disk_csum;
	u32 csum;
	unsigned long long newcsum;
	int size = 256 + le32_to_cpu(sb->max_dev)*2;
	__le32 *isuper = (__le32*)sb;

	disk_csum = sb->sb_csum;
	sb->sb_csum = 0;
	newcsum = 0;
	for (; size >= 4; size -= 4)
		newcsum += le32_to_cpu(*isuper++);

	if (size == 2)
		newcsum += le16_to_cpu(*(__le16*) isuper);

	csum = (newcsum & 0xffffffff) + (newcsum >> 32);
	sb->sb_csum = disk_csum;
	return cpu_to_le32(csum);
}

static int super_1_load(struct md_rdev *rdev, struct md_rdev *refdev, int minor_version)
{
	struct mdp_superblock_1 *sb;
	int ret;
	sector_t sb_start;
	sector_t sectors;
	char b[BDEVNAME_SIZE], b2[BDEVNAME_SIZE];
	int bmask;
	bool spare_disk = true;

	/*
	 * Calculate the position of the superblock in 512byte sectors.
	 * It is always aligned to a 4K boundary and
	 * depeding on minor_version, it can be:
	 * 0: At least 8K, but less than 12K, from end of device
	 * 1: At start of device
	 * 2: 4K from start of device.
	 */
	switch(minor_version) {
	case 0:
		sb_start = i_size_read(rdev->bdev->bd_inode) >> 9;
		sb_start -= 8*2;
		sb_start &= ~(sector_t)(4*2-1);
		break;
	case 1:
		sb_start = 0;
		break;
	case 2:
		sb_start = 8;
		break;
	default:
		return -EINVAL;
	}
	rdev->sb_start = sb_start;

	/* superblock is rarely larger than 1K, but it can be larger,
	 * and it is safe to read 4k, so we do that
	 */
	ret = read_disk_sb(rdev, 4096);
	if (ret) return ret;

	sb = page_address(rdev->sb_page);

	if (sb->magic != cpu_to_le32(MD_SB_MAGIC) ||
	    sb->major_version != cpu_to_le32(1) ||
	    le32_to_cpu(sb->max_dev) > (4096-256)/2 ||
	    le64_to_cpu(sb->super_offset) != rdev->sb_start ||
	    (le32_to_cpu(sb->feature_map) & ~MD_FEATURE_ALL) != 0)
		return -EINVAL;

	if (calc_sb_1_csum(sb) != sb->sb_csum) {
		pr_warn("md: invalid superblock checksum on %s\n",
			bdevname(rdev->bdev,b));
		return -EINVAL;
	}
	if (le64_to_cpu(sb->data_size) < 10) {
		pr_warn("md: data_size too small on %s\n",
			bdevname(rdev->bdev,b));
		return -EINVAL;
	}
	if (sb->pad0 ||
	    sb->pad3[0] ||
	    memcmp(sb->pad3, sb->pad3+1, sizeof(sb->pad3) - sizeof(sb->pad3[1])))
		/* Some padding is non-zero, might be a new feature */
		return -EINVAL;

	rdev->preferred_minor = 0xffff;
	rdev->data_offset = le64_to_cpu(sb->data_offset);
	rdev->new_data_offset = rdev->data_offset;
	if ((le32_to_cpu(sb->feature_map) & MD_FEATURE_RESHAPE_ACTIVE) &&
	    (le32_to_cpu(sb->feature_map) & MD_FEATURE_NEW_OFFSET))
		rdev->new_data_offset += (s32)le32_to_cpu(sb->new_offset);
	atomic_set(&rdev->corrected_errors, le32_to_cpu(sb->cnt_corrected_read));

	rdev->sb_size = le32_to_cpu(sb->max_dev) * 2 + 256;
	bmask = queue_logical_block_size(rdev->bdev->bd_disk->queue)-1;
	if (rdev->sb_size & bmask)
		rdev->sb_size = (rdev->sb_size | bmask) + 1;

	if (minor_version
	    && rdev->data_offset < sb_start + (rdev->sb_size/512))
		return -EINVAL;
	if (minor_version
	    && rdev->new_data_offset < sb_start + (rdev->sb_size/512))
		return -EINVAL;

	if (sb->level == cpu_to_le32(LEVEL_MULTIPATH))
		rdev->desc_nr = -1;
	else
		rdev->desc_nr = le32_to_cpu(sb->dev_number);

	if (!rdev->bb_page) {
		rdev->bb_page = alloc_page(GFP_KERNEL);
		if (!rdev->bb_page)
			return -ENOMEM;
	}
	if ((le32_to_cpu(sb->feature_map) & MD_FEATURE_BAD_BLOCKS) &&
	    rdev->badblocks.count == 0) {
		/* need to load the bad block list.
		 * Currently we limit it to one page.
		 */
		s32 offset;
		sector_t bb_sector;
		__le64 *bbp;
		int i;
		int sectors = le16_to_cpu(sb->bblog_size);
		if (sectors > (PAGE_SIZE / 512))
			return -EINVAL;
		offset = le32_to_cpu(sb->bblog_offset);
		if (offset == 0)
			return -EINVAL;
		bb_sector = (long long)offset;
		if (!sync_page_io(rdev, bb_sector, sectors << 9,
				  rdev->bb_page, REQ_OP_READ, 0, true))
			return -EIO;
		bbp = (__le64 *)page_address(rdev->bb_page);
		rdev->badblocks.shift = sb->bblog_shift;
		for (i = 0 ; i < (sectors << (9-3)) ; i++, bbp++) {
			u64 bb = le64_to_cpu(*bbp);
			int count = bb & (0x3ff);
			u64 sector = bb >> 10;
			sector <<= sb->bblog_shift;
			count <<= sb->bblog_shift;
			if (bb + 1 == 0)
				break;
			if (badblocks_set(&rdev->badblocks, sector, count, 1))
				return -EINVAL;
		}
	} else if (sb->bblog_offset != 0)
		rdev->badblocks.shift = 0;

	if ((le32_to_cpu(sb->feature_map) &
	    (MD_FEATURE_PPL | MD_FEATURE_MULTIPLE_PPLS))) {
		rdev->ppl.offset = (__s16)le16_to_cpu(sb->ppl.offset);
		rdev->ppl.size = le16_to_cpu(sb->ppl.size);
		rdev->ppl.sector = rdev->sb_start + rdev->ppl.offset;
	}

	if ((le32_to_cpu(sb->feature_map) & MD_FEATURE_RAID0_LAYOUT) &&
	    sb->level != 0)
		return -EINVAL;

	/* not spare disk, or LEVEL_MULTIPATH */
	if (sb->level == cpu_to_le32(LEVEL_MULTIPATH) ||
		(rdev->desc_nr >= 0 &&
		rdev->desc_nr < le32_to_cpu(sb->max_dev) &&
		(le16_to_cpu(sb->dev_roles[rdev->desc_nr]) < MD_DISK_ROLE_MAX ||
		 le16_to_cpu(sb->dev_roles[rdev->desc_nr]) == MD_DISK_ROLE_JOURNAL)))
		spare_disk = false;

	if (!refdev) {
		if (!spare_disk)
			ret = 1;
		else
			ret = 0;
	} else {
		__u64 ev1, ev2;
		struct mdp_superblock_1 *refsb = page_address(refdev->sb_page);

		if (memcmp(sb->set_uuid, refsb->set_uuid, 16) != 0 ||
		    sb->level != refsb->level ||
		    sb->layout != refsb->layout ||
		    sb->chunksize != refsb->chunksize) {
			pr_warn("md: %s has strangely different superblock to %s\n",
				bdevname(rdev->bdev,b),
				bdevname(refdev->bdev,b2));
			return -EINVAL;
		}
		ev1 = le64_to_cpu(sb->events);
		ev2 = le64_to_cpu(refsb->events);

		if (!spare_disk && ev1 > ev2)
			ret = 1;
		else
			ret = 0;
	}
	if (minor_version) {
		sectors = (i_size_read(rdev->bdev->bd_inode) >> 9);
		sectors -= rdev->data_offset;
	} else
		sectors = rdev->sb_start;
	if (sectors < le64_to_cpu(sb->data_size))
		return -EINVAL;
	rdev->sectors = le64_to_cpu(sb->data_size);
	return ret;
}

static int super_1_validate(struct mddev *mddev, struct md_rdev *rdev)
{
	struct mdp_superblock_1 *sb = page_address(rdev->sb_page);
	__u64 ev1 = le64_to_cpu(sb->events);

	rdev->raid_disk = -1;
	clear_bit(Faulty, &rdev->flags);
	clear_bit(In_sync, &rdev->flags);
	clear_bit(Bitmap_sync, &rdev->flags);
	clear_bit(WriteMostly, &rdev->flags);

	if (mddev->raid_disks == 0) {
		mddev->major_version = 1;
		mddev->patch_version = 0;
		mddev->external = 0;
		mddev->chunk_sectors = le32_to_cpu(sb->chunksize);
		mddev->ctime = le64_to_cpu(sb->ctime);
		mddev->utime = le64_to_cpu(sb->utime);
		mddev->level = le32_to_cpu(sb->level);
		mddev->clevel[0] = 0;
		mddev->layout = le32_to_cpu(sb->layout);
		mddev->raid_disks = le32_to_cpu(sb->raid_disks);
		mddev->dev_sectors = le64_to_cpu(sb->size);
		mddev->events = ev1;
		mddev->bitmap_info.offset = 0;
		mddev->bitmap_info.space = 0;
		/* Default location for bitmap is 1K after superblock
		 * using 3K - total of 4K
		 */
		mddev->bitmap_info.default_offset = 1024 >> 9;
		mddev->bitmap_info.default_space = (4096-1024) >> 9;
		mddev->reshape_backwards = 0;

		mddev->recovery_cp = le64_to_cpu(sb->resync_offset);
		memcpy(mddev->uuid, sb->set_uuid, 16);

		mddev->max_disks =  (4096-256)/2;

		if ((le32_to_cpu(sb->feature_map) & MD_FEATURE_BITMAP_OFFSET) &&
		    mddev->bitmap_info.file == NULL) {
			mddev->bitmap_info.offset =
				(__s32)le32_to_cpu(sb->bitmap_offset);
			/* Metadata doesn't record how much space is available.
			 * For 1.0, we assume we can use up to the superblock
			 * if before, else to 4K beyond superblock.
			 * For others, assume no change is possible.
			 */
			if (mddev->minor_version > 0)
				mddev->bitmap_info.space = 0;
			else if (mddev->bitmap_info.offset > 0)
				mddev->bitmap_info.space =
					8 - mddev->bitmap_info.offset;
			else
				mddev->bitmap_info.space =
					-mddev->bitmap_info.offset;
		}

		if ((le32_to_cpu(sb->feature_map) & MD_FEATURE_RESHAPE_ACTIVE)) {
			mddev->reshape_position = le64_to_cpu(sb->reshape_position);
			mddev->delta_disks = le32_to_cpu(sb->delta_disks);
			mddev->new_level = le32_to_cpu(sb->new_level);
			mddev->new_layout = le32_to_cpu(sb->new_layout);
			mddev->new_chunk_sectors = le32_to_cpu(sb->new_chunk);
			if (mddev->delta_disks < 0 ||
			    (mddev->delta_disks == 0 &&
			     (le32_to_cpu(sb->feature_map)
			      & MD_FEATURE_RESHAPE_BACKWARDS)))
				mddev->reshape_backwards = 1;
		} else {
			mddev->reshape_position = MaxSector;
			mddev->delta_disks = 0;
			mddev->new_level = mddev->level;
			mddev->new_layout = mddev->layout;
			mddev->new_chunk_sectors = mddev->chunk_sectors;
		}

		if (mddev->level == 0 &&
		    !(le32_to_cpu(sb->feature_map) & MD_FEATURE_RAID0_LAYOUT))
			mddev->layout = -1;

		if (le32_to_cpu(sb->feature_map) & MD_FEATURE_JOURNAL)
			set_bit(MD_HAS_JOURNAL, &mddev->flags);

		if (le32_to_cpu(sb->feature_map) &
		    (MD_FEATURE_PPL | MD_FEATURE_MULTIPLE_PPLS)) {
			if (le32_to_cpu(sb->feature_map) &
			    (MD_FEATURE_BITMAP_OFFSET | MD_FEATURE_JOURNAL))
				return -EINVAL;
			if ((le32_to_cpu(sb->feature_map) & MD_FEATURE_PPL) &&
			    (le32_to_cpu(sb->feature_map) &
					    MD_FEATURE_MULTIPLE_PPLS))
				return -EINVAL;
			set_bit(MD_HAS_PPL, &mddev->flags);
		}
	} else if (mddev->pers == NULL) {
		/* Insist of good event counter while assembling, except for
		 * spares (which don't need an event count) */
		++ev1;
		if (rdev->desc_nr >= 0 &&
		    rdev->desc_nr < le32_to_cpu(sb->max_dev) &&
		    (le16_to_cpu(sb->dev_roles[rdev->desc_nr]) < MD_DISK_ROLE_MAX ||
		     le16_to_cpu(sb->dev_roles[rdev->desc_nr]) == MD_DISK_ROLE_JOURNAL))
			if (ev1 < mddev->events)
				return -EINVAL;
	} else if (mddev->bitmap) {
		/* If adding to array with a bitmap, then we can accept an
		 * older device, but not too old.
		 */
		if (ev1 < mddev->bitmap->events_cleared)
			return 0;
		if (ev1 < mddev->events)
			set_bit(Bitmap_sync, &rdev->flags);
	} else {
		if (ev1 < mddev->events)
			/* just a hot-add of a new device, leave raid_disk at -1 */
			return 0;
	}
	if (mddev->level != LEVEL_MULTIPATH) {
		int role;
		if (rdev->desc_nr < 0 ||
		    rdev->desc_nr >= le32_to_cpu(sb->max_dev)) {
			role = MD_DISK_ROLE_SPARE;
			rdev->desc_nr = -1;
		} else
			role = le16_to_cpu(sb->dev_roles[rdev->desc_nr]);
		switch(role) {
		case MD_DISK_ROLE_SPARE: /* spare */
			break;
		case MD_DISK_ROLE_FAULTY: /* faulty */
			set_bit(Faulty, &rdev->flags);
			break;
		case MD_DISK_ROLE_JOURNAL: /* journal device */
			if (!(le32_to_cpu(sb->feature_map) & MD_FEATURE_JOURNAL)) {
				/* journal device without journal feature */
				pr_warn("md: journal device provided without journal feature, ignoring the device\n");
				return -EINVAL;
			}
			set_bit(Journal, &rdev->flags);
			rdev->journal_tail = le64_to_cpu(sb->journal_tail);
			rdev->raid_disk = 0;
			break;
		default:
			rdev->saved_raid_disk = role;
			if ((le32_to_cpu(sb->feature_map) &
			     MD_FEATURE_RECOVERY_OFFSET)) {
				rdev->recovery_offset = le64_to_cpu(sb->recovery_offset);
				if (!(le32_to_cpu(sb->feature_map) &
				      MD_FEATURE_RECOVERY_BITMAP))
					rdev->saved_raid_disk = -1;
			} else {
				/*
				 * If the array is FROZEN, then the device can't
				 * be in_sync with rest of array.
				 */
				if (!test_bit(MD_RECOVERY_FROZEN,
					      &mddev->recovery))
					set_bit(In_sync, &rdev->flags);
			}
			rdev->raid_disk = role;
			break;
		}
		if (sb->devflags & WriteMostly1)
			set_bit(WriteMostly, &rdev->flags);
		if (sb->devflags & FailFast1)
			set_bit(FailFast, &rdev->flags);
		if (le32_to_cpu(sb->feature_map) & MD_FEATURE_REPLACEMENT)
			set_bit(Replacement, &rdev->flags);
	} else /* MULTIPATH are always insync */
		set_bit(In_sync, &rdev->flags);

	return 0;
}

static void super_1_sync(struct mddev *mddev, struct md_rdev *rdev)
{
	struct mdp_superblock_1 *sb;
	struct md_rdev *rdev2;
	int max_dev, i;
	/* make rdev->sb match mddev and rdev data. */

	sb = page_address(rdev->sb_page);

	sb->feature_map = 0;
	sb->pad0 = 0;
	sb->recovery_offset = cpu_to_le64(0);
	memset(sb->pad3, 0, sizeof(sb->pad3));

	sb->utime = cpu_to_le64((__u64)mddev->utime);
	sb->events = cpu_to_le64(mddev->events);
	if (mddev->in_sync)
		sb->resync_offset = cpu_to_le64(mddev->recovery_cp);
	else if (test_bit(MD_JOURNAL_CLEAN, &mddev->flags))
		sb->resync_offset = cpu_to_le64(MaxSector);
	else
		sb->resync_offset = cpu_to_le64(0);

	sb->cnt_corrected_read = cpu_to_le32(atomic_read(&rdev->corrected_errors));

	sb->raid_disks = cpu_to_le32(mddev->raid_disks);
	sb->size = cpu_to_le64(mddev->dev_sectors);
	sb->chunksize = cpu_to_le32(mddev->chunk_sectors);
	sb->level = cpu_to_le32(mddev->level);
	sb->layout = cpu_to_le32(mddev->layout);
	if (test_bit(FailFast, &rdev->flags))
		sb->devflags |= FailFast1;
	else
		sb->devflags &= ~FailFast1;

	if (test_bit(WriteMostly, &rdev->flags))
		sb->devflags |= WriteMostly1;
	else
		sb->devflags &= ~WriteMostly1;
	sb->data_offset = cpu_to_le64(rdev->data_offset);
	sb->data_size = cpu_to_le64(rdev->sectors);

	if (mddev->bitmap && mddev->bitmap_info.file == NULL) {
		sb->bitmap_offset = cpu_to_le32((__u32)mddev->bitmap_info.offset);
		sb->feature_map = cpu_to_le32(MD_FEATURE_BITMAP_OFFSET);
	}

	if (rdev->raid_disk >= 0 && !test_bit(Journal, &rdev->flags) &&
	    !test_bit(In_sync, &rdev->flags)) {
		sb->feature_map |=
			cpu_to_le32(MD_FEATURE_RECOVERY_OFFSET);
		sb->recovery_offset =
			cpu_to_le64(rdev->recovery_offset);
		if (rdev->saved_raid_disk >= 0 && mddev->bitmap)
			sb->feature_map |=
				cpu_to_le32(MD_FEATURE_RECOVERY_BITMAP);
	}
	/* Note: recovery_offset and journal_tail share space  */
	if (test_bit(Journal, &rdev->flags))
		sb->journal_tail = cpu_to_le64(rdev->journal_tail);
	if (test_bit(Replacement, &rdev->flags))
		sb->feature_map |=
			cpu_to_le32(MD_FEATURE_REPLACEMENT);

	if (mddev->reshape_position != MaxSector) {
		sb->feature_map |= cpu_to_le32(MD_FEATURE_RESHAPE_ACTIVE);
		sb->reshape_position = cpu_to_le64(mddev->reshape_position);
		sb->new_layout = cpu_to_le32(mddev->new_layout);
		sb->delta_disks = cpu_to_le32(mddev->delta_disks);
		sb->new_level = cpu_to_le32(mddev->new_level);
		sb->new_chunk = cpu_to_le32(mddev->new_chunk_sectors);
		if (mddev->delta_disks == 0 &&
		    mddev->reshape_backwards)
			sb->feature_map
				|= cpu_to_le32(MD_FEATURE_RESHAPE_BACKWARDS);
		if (rdev->new_data_offset != rdev->data_offset) {
			sb->feature_map
				|= cpu_to_le32(MD_FEATURE_NEW_OFFSET);
			sb->new_offset = cpu_to_le32((__u32)(rdev->new_data_offset
							     - rdev->data_offset));
		}
	}

	if (mddev_is_clustered(mddev))
		sb->feature_map |= cpu_to_le32(MD_FEATURE_CLUSTERED);

	if (rdev->badblocks.count == 0)
		/* Nothing to do for bad blocks*/ ;
	else if (sb->bblog_offset == 0)
		/* Cannot record bad blocks on this device */
		md_error(mddev, rdev);
	else {
		struct badblocks *bb = &rdev->badblocks;
		__le64 *bbp = (__le64 *)page_address(rdev->bb_page);
		u64 *p = bb->page;
		sb->feature_map |= cpu_to_le32(MD_FEATURE_BAD_BLOCKS);
		if (bb->changed) {
			unsigned seq;

retry:
			seq = read_seqbegin(&bb->lock);

			memset(bbp, 0xff, PAGE_SIZE);

			for (i = 0 ; i < bb->count ; i++) {
				u64 internal_bb = p[i];
				u64 store_bb = ((BB_OFFSET(internal_bb) << 10)
						| BB_LEN(internal_bb));
				bbp[i] = cpu_to_le64(store_bb);
			}
			bb->changed = 0;
			if (read_seqretry(&bb->lock, seq))
				goto retry;

			bb->sector = (rdev->sb_start +
				      (int)le32_to_cpu(sb->bblog_offset));
			bb->size = le16_to_cpu(sb->bblog_size);
		}
	}

	max_dev = 0;
	rdev_for_each(rdev2, mddev)
		if (rdev2->desc_nr+1 > max_dev)
			max_dev = rdev2->desc_nr+1;

	if (max_dev > le32_to_cpu(sb->max_dev)) {
		int bmask;
		sb->max_dev = cpu_to_le32(max_dev);
		rdev->sb_size = max_dev * 2 + 256;
		bmask = queue_logical_block_size(rdev->bdev->bd_disk->queue)-1;
		if (rdev->sb_size & bmask)
			rdev->sb_size = (rdev->sb_size | bmask) + 1;
	} else
		max_dev = le32_to_cpu(sb->max_dev);

	for (i=0; i<max_dev;i++)
		sb->dev_roles[i] = cpu_to_le16(MD_DISK_ROLE_SPARE);

	if (test_bit(MD_HAS_JOURNAL, &mddev->flags))
		sb->feature_map |= cpu_to_le32(MD_FEATURE_JOURNAL);

	if (test_bit(MD_HAS_PPL, &mddev->flags)) {
		if (test_bit(MD_HAS_MULTIPLE_PPLS, &mddev->flags))
			sb->feature_map |=
			    cpu_to_le32(MD_FEATURE_MULTIPLE_PPLS);
		else
			sb->feature_map |= cpu_to_le32(MD_FEATURE_PPL);
		sb->ppl.offset = cpu_to_le16(rdev->ppl.offset);
		sb->ppl.size = cpu_to_le16(rdev->ppl.size);
	}

	rdev_for_each(rdev2, mddev) {
		i = rdev2->desc_nr;
		if (test_bit(Faulty, &rdev2->flags))
			sb->dev_roles[i] = cpu_to_le16(MD_DISK_ROLE_FAULTY);
		else if (test_bit(In_sync, &rdev2->flags))
			sb->dev_roles[i] = cpu_to_le16(rdev2->raid_disk);
		else if (test_bit(Journal, &rdev2->flags))
			sb->dev_roles[i] = cpu_to_le16(MD_DISK_ROLE_JOURNAL);
		else if (rdev2->raid_disk >= 0)
			sb->dev_roles[i] = cpu_to_le16(rdev2->raid_disk);
		else
			sb->dev_roles[i] = cpu_to_le16(MD_DISK_ROLE_SPARE);
	}

	sb->sb_csum = calc_sb_1_csum(sb);
}

static sector_t super_1_choose_bm_space(sector_t dev_size)
{
	sector_t bm_space;

	/* if the device is bigger than 8Gig, save 64k for bitmap
	 * usage, if bigger than 200Gig, save 128k
	 */
	if (dev_size < 64*2)
		bm_space = 0;
	else if (dev_size - 64*2 >= 200*1024*1024*2)
		bm_space = 128*2;
	else if (dev_size - 4*2 > 8*1024*1024*2)
		bm_space = 64*2;
	else
		bm_space = 4*2;
	return bm_space;
}

static unsigned long long
super_1_rdev_size_change(struct md_rdev *rdev, sector_t num_sectors)
{
	struct mdp_superblock_1 *sb;
	sector_t max_sectors;
	if (num_sectors && num_sectors < rdev->mddev->dev_sectors)
		return 0; /* component must fit device */
	if (rdev->data_offset != rdev->new_data_offset)
		return 0; /* too confusing */
	if (rdev->sb_start < rdev->data_offset) {
		/* minor versions 1 and 2; superblock before data */
		max_sectors = i_size_read(rdev->bdev->bd_inode) >> 9;
		max_sectors -= rdev->data_offset;
		if (!num_sectors || num_sectors > max_sectors)
			num_sectors = max_sectors;
	} else if (rdev->mddev->bitmap_info.offset) {
		/* minor version 0 with bitmap we can't move */
		return 0;
	} else {
		/* minor version 0; superblock after data */
		sector_t sb_start, bm_space;
		sector_t dev_size = i_size_read(rdev->bdev->bd_inode) >> 9;

		/* 8K is for superblock */
		sb_start = dev_size - 8*2;
		sb_start &= ~(sector_t)(4*2 - 1);

		bm_space = super_1_choose_bm_space(dev_size);

		/* Space that can be used to store date needs to decrease
		 * superblock bitmap space and bad block space(4K)
		 */
		max_sectors = sb_start - bm_space - 4*2;

		if (!num_sectors || num_sectors > max_sectors)
			num_sectors = max_sectors;
	}
	sb = page_address(rdev->sb_page);
	sb->data_size = cpu_to_le64(num_sectors);
	sb->super_offset = cpu_to_le64(rdev->sb_start);
	sb->sb_csum = calc_sb_1_csum(sb);
	do {
		md_super_write(rdev->mddev, rdev, rdev->sb_start, rdev->sb_size,
			       rdev->sb_page);
	} while (md_super_wait(rdev->mddev) < 0);
	return num_sectors;

}

static int
super_1_allow_new_offset(struct md_rdev *rdev,
			 unsigned long long new_offset)
{
	/* All necessary checks on new >= old have been done */
	struct bitmap *bitmap;
	if (new_offset >= rdev->data_offset)
		return 1;

	/* with 1.0 metadata, there is no metadata to tread on
	 * so we can always move back */
	if (rdev->mddev->minor_version == 0)
		return 1;

	/* otherwise we must be sure not to step on
	 * any metadata, so stay:
	 * 36K beyond start of superblock
	 * beyond end of badblocks
	 * beyond write-intent bitmap
	 */
	if (rdev->sb_start + (32+4)*2 > new_offset)
		return 0;
	bitmap = rdev->mddev->bitmap;
	if (bitmap && !rdev->mddev->bitmap_info.file &&
	    rdev->sb_start + rdev->mddev->bitmap_info.offset +
	    bitmap->storage.file_pages * (PAGE_SIZE>>9) > new_offset)
		return 0;
	if (rdev->badblocks.sector + rdev->badblocks.size > new_offset)
		return 0;

	return 1;
}

static struct super_type super_types[] = {
	[0] = {
		.name	= "0.90.0",
		.owner	= THIS_MODULE,
		.load_super	    = super_90_load,
		.validate_super	    = super_90_validate,
		.sync_super	    = super_90_sync,
		.rdev_size_change   = super_90_rdev_size_change,
		.allow_new_offset   = super_90_allow_new_offset,
	},
	[1] = {
		.name	= "md-1",
		.owner	= THIS_MODULE,
		.load_super	    = super_1_load,
		.validate_super	    = super_1_validate,
		.sync_super	    = super_1_sync,
		.rdev_size_change   = super_1_rdev_size_change,
		.allow_new_offset   = super_1_allow_new_offset,
	},
};

static void sync_super(struct mddev *mddev, struct md_rdev *rdev)
{
	if (mddev->sync_super) {
		mddev->sync_super(mddev, rdev);
		return;
	}

	BUG_ON(mddev->major_version >= ARRAY_SIZE(super_types));

	super_types[mddev->major_version].sync_super(mddev, rdev);
}

static int match_mddev_units(struct mddev *mddev1, struct mddev *mddev2)
{
	struct md_rdev *rdev, *rdev2;

	rcu_read_lock();
	rdev_for_each_rcu(rdev, mddev1) {
		if (test_bit(Faulty, &rdev->flags) ||
		    test_bit(Journal, &rdev->flags) ||
		    rdev->raid_disk == -1)
			continue;
		rdev_for_each_rcu(rdev2, mddev2) {
			if (test_bit(Faulty, &rdev2->flags) ||
			    test_bit(Journal, &rdev2->flags) ||
			    rdev2->raid_disk == -1)
				continue;
			if (rdev->bdev->bd_disk == rdev2->bdev->bd_disk) {
				rcu_read_unlock();
				return 1;
			}
		}
	}
	rcu_read_unlock();
	return 0;
}

static LIST_HEAD(pending_raid_disks);

/*
 * Try to register data integrity profile for an mddev
 *
 * This is called when an array is started and after a disk has been kicked
 * from the array. It only succeeds if all working and active component devices
 * are integrity capable with matching profiles.
 */
int md_integrity_register(struct mddev *mddev)
{
	struct md_rdev *rdev, *reference = NULL;

	if (list_empty(&mddev->disks))
		return 0; /* nothing to do */
	if (!mddev->gendisk || blk_get_integrity(mddev->gendisk))
		return 0; /* shouldn't register, or already is */
	rdev_for_each(rdev, mddev) {
		/* skip spares and non-functional disks */
		if (test_bit(Faulty, &rdev->flags))
			continue;
		if (rdev->raid_disk < 0)
			continue;
		if (!reference) {
			/* Use the first rdev as the reference */
			reference = rdev;
			continue;
		}
		/* does this rdev's profile match the reference profile? */
		if (blk_integrity_compare(reference->bdev->bd_disk,
				rdev->bdev->bd_disk) < 0)
			return -EINVAL;
	}
	if (!reference || !bdev_get_integrity(reference->bdev))
		return 0;
	/*
	 * All component devices are integrity capable and have matching
	 * profiles, register the common profile for the md device.
	 */
	blk_integrity_register(mddev->gendisk,
			       bdev_get_integrity(reference->bdev));

	pr_debug("md: data integrity enabled on %s\n", mdname(mddev));
	if (bioset_integrity_create(&mddev->bio_set, BIO_POOL_SIZE) ||
	    (mddev->level != 1 && mddev->level != 10 &&
	     bioset_integrity_create(&mddev->io_acct_set, BIO_POOL_SIZE))) {
		/*
		 * No need to handle the failure of bioset_integrity_create,
		 * because the function is called by md_run() -> pers->run(),
		 * md_run calls bioset_exit -> bioset_integrity_free in case
		 * of failure case.
		 */
		pr_err("md: failed to create integrity pool for %s\n",
		       mdname(mddev));
		return -EINVAL;
	}
	return 0;
}
EXPORT_SYMBOL(md_integrity_register);

/*
 * Attempt to add an rdev, but only if it is consistent with the current
 * integrity profile
 */
int md_integrity_add_rdev(struct md_rdev *rdev, struct mddev *mddev)
{
	struct blk_integrity *bi_mddev;
	char name[BDEVNAME_SIZE];

	if (!mddev->gendisk)
		return 0;

	bi_mddev = blk_get_integrity(mddev->gendisk);

	if (!bi_mddev) /* nothing to do */
		return 0;

	if (blk_integrity_compare(mddev->gendisk, rdev->bdev->bd_disk) != 0) {
		pr_err("%s: incompatible integrity profile for %s\n",
		       mdname(mddev), bdevname(rdev->bdev, name));
		return -ENXIO;
	}

	return 0;
}
EXPORT_SYMBOL(md_integrity_add_rdev);

static bool rdev_read_only(struct md_rdev *rdev)
{
	return bdev_read_only(rdev->bdev) ||
		(rdev->meta_bdev && bdev_read_only(rdev->meta_bdev));
}

static int bind_rdev_to_array(struct md_rdev *rdev, struct mddev *mddev)
{
	char b[BDEVNAME_SIZE];
	int err;

	/* prevent duplicates */
	if (find_rdev(mddev, rdev->bdev->bd_dev))
		return -EEXIST;

	if (rdev_read_only(rdev) && mddev->pers)
		return -EROFS;

	/* make sure rdev->sectors exceeds mddev->dev_sectors */
	if (!test_bit(Journal, &rdev->flags) &&
	    rdev->sectors &&
	    (mddev->dev_sectors == 0 || rdev->sectors < mddev->dev_sectors)) {
		if (mddev->pers) {
			/* Cannot change size, so fail
			 * If mddev->level <= 0, then we don't care
			 * about aligning sizes (e.g. linear)
			 */
			if (mddev->level > 0)
				return -ENOSPC;
		} else
			mddev->dev_sectors = rdev->sectors;
	}

	/* Verify rdev->desc_nr is unique.
	 * If it is -1, assign a free number, else
	 * check number is not in use
	 */
	rcu_read_lock();
	if (rdev->desc_nr < 0) {
		int choice = 0;
		if (mddev->pers)
			choice = mddev->raid_disks;
		while (md_find_rdev_nr_rcu(mddev, choice))
			choice++;
		rdev->desc_nr = choice;
	} else {
		if (md_find_rdev_nr_rcu(mddev, rdev->desc_nr)) {
			rcu_read_unlock();
			return -EBUSY;
		}
	}
	rcu_read_unlock();
	if (!test_bit(Journal, &rdev->flags) &&
	    mddev->max_disks && rdev->desc_nr >= mddev->max_disks) {
		pr_warn("md: %s: array is limited to %d devices\n",
			mdname(mddev), mddev->max_disks);
		return -EBUSY;
	}
	bdevname(rdev->bdev,b);
	strreplace(b, '/', '!');

	rdev->mddev = mddev;
	pr_debug("md: bind<%s>\n", b);

	if (mddev->raid_disks)
		mddev_create_serial_pool(mddev, rdev, false);

	if ((err = kobject_add(&rdev->kobj, &mddev->kobj, "dev-%s", b)))
		goto fail;

	/* failure here is OK */
	err = sysfs_create_link(&rdev->kobj, bdev_kobj(rdev->bdev), "block");
	rdev->sysfs_state = sysfs_get_dirent_safe(rdev->kobj.sd, "state");
	rdev->sysfs_unack_badblocks =
		sysfs_get_dirent_safe(rdev->kobj.sd, "unacknowledged_bad_blocks");
	rdev->sysfs_badblocks =
		sysfs_get_dirent_safe(rdev->kobj.sd, "bad_blocks");

	list_add_rcu(&rdev->same_set, &mddev->disks);
	bd_link_disk_holder(rdev->bdev, mddev->gendisk);

	/* May as well allow recovery to be retried once */
	mddev->recovery_disabled++;

	return 0;

 fail:
	pr_warn("md: failed to register dev-%s for %s\n",
		b, mdname(mddev));
	return err;
}

static void rdev_delayed_delete(struct work_struct *ws)
{
	struct md_rdev *rdev = container_of(ws, struct md_rdev, del_work);
	kobject_del(&rdev->kobj);
	kobject_put(&rdev->kobj);
}

static void unbind_rdev_from_array(struct md_rdev *rdev)
{
	char b[BDEVNAME_SIZE];

	bd_unlink_disk_holder(rdev->bdev, rdev->mddev->gendisk);
	list_del_rcu(&rdev->same_set);
	pr_debug("md: unbind<%s>\n", bdevname(rdev->bdev,b));
	mddev_destroy_serial_pool(rdev->mddev, rdev, false);
	rdev->mddev = NULL;
	sysfs_remove_link(&rdev->kobj, "block");
	sysfs_put(rdev->sysfs_state);
	sysfs_put(rdev->sysfs_unack_badblocks);
	sysfs_put(rdev->sysfs_badblocks);
	rdev->sysfs_state = NULL;
	rdev->sysfs_unack_badblocks = NULL;
	rdev->sysfs_badblocks = NULL;
	rdev->badblocks.count = 0;
	/* We need to delay this, otherwise we can deadlock when
	 * writing to 'remove' to "dev/state".  We also need
	 * to delay it due to rcu usage.
	 */
	synchronize_rcu();
	INIT_WORK(&rdev->del_work, rdev_delayed_delete);
	kobject_get(&rdev->kobj);
	queue_work(md_rdev_misc_wq, &rdev->del_work);
}

/*
 * prevent the device from being mounted, repartitioned or
 * otherwise reused by a RAID array (or any other kernel
 * subsystem), by bd_claiming the device.
 */
static int lock_rdev(struct md_rdev *rdev, dev_t dev, int shared)
{
	int err = 0;
	struct block_device *bdev;

	bdev = blkdev_get_by_dev(dev, FMODE_READ|FMODE_WRITE|FMODE_EXCL,
				 shared ? (struct md_rdev *)lock_rdev : rdev);
	if (IS_ERR(bdev)) {
		pr_warn("md: could not open device unknown-block(%u,%u).\n",
			MAJOR(dev), MINOR(dev));
		return PTR_ERR(bdev);
	}
	rdev->bdev = bdev;
	return err;
}

static void unlock_rdev(struct md_rdev *rdev)
{
	struct block_device *bdev = rdev->bdev;
	rdev->bdev = NULL;
	blkdev_put(bdev, FMODE_READ|FMODE_WRITE|FMODE_EXCL);
}

void md_autodetect_dev(dev_t dev);

static void export_rdev(struct md_rdev *rdev)
{
	char b[BDEVNAME_SIZE];

	pr_debug("md: export_rdev(%s)\n", bdevname(rdev->bdev,b));
	md_rdev_clear(rdev);
#ifndef MODULE
	if (test_bit(AutoDetected, &rdev->flags))
		md_autodetect_dev(rdev->bdev->bd_dev);
#endif
	unlock_rdev(rdev);
	kobject_put(&rdev->kobj);
}

void md_kick_rdev_from_array(struct md_rdev *rdev)
{
	unbind_rdev_from_array(rdev);
	export_rdev(rdev);
}
EXPORT_SYMBOL_GPL(md_kick_rdev_from_array);

static void export_array(struct mddev *mddev)
{
	struct md_rdev *rdev;

	while (!list_empty(&mddev->disks)) {
		rdev = list_first_entry(&mddev->disks, struct md_rdev,
					same_set);
		md_kick_rdev_from_array(rdev);
	}
	mddev->raid_disks = 0;
	mddev->major_version = 0;
}

static bool set_in_sync(struct mddev *mddev)
{
	lockdep_assert_held(&mddev->lock);
	if (!mddev->in_sync) {
		mddev->sync_checkers++;
		spin_unlock(&mddev->lock);
		percpu_ref_switch_to_atomic_sync(&mddev->writes_pending);
		spin_lock(&mddev->lock);
		if (!mddev->in_sync &&
		    percpu_ref_is_zero(&mddev->writes_pending)) {
			mddev->in_sync = 1;
			/*
			 * Ensure ->in_sync is visible before we clear
			 * ->sync_checkers.
			 */
			smp_mb();
			set_bit(MD_SB_CHANGE_CLEAN, &mddev->sb_flags);
			sysfs_notify_dirent_safe(mddev->sysfs_state);
		}
		if (--mddev->sync_checkers == 0)
			percpu_ref_switch_to_percpu(&mddev->writes_pending);
	}
	if (mddev->safemode == 1)
		mddev->safemode = 0;
	return mddev->in_sync;
}

static void sync_sbs(struct mddev *mddev, int nospares)
{
	/* Update each superblock (in-memory image), but
	 * if we are allowed to, skip spares which already
	 * have the right event counter, or have one earlier
	 * (which would mean they aren't being marked as dirty
	 * with the rest of the array)
	 */
	struct md_rdev *rdev;
	rdev_for_each(rdev, mddev) {
		if (rdev->sb_events == mddev->events ||
		    (nospares &&
		     rdev->raid_disk < 0 &&
		     rdev->sb_events+1 == mddev->events)) {
			/* Don't update this superblock */
			rdev->sb_loaded = 2;
		} else {
			sync_super(mddev, rdev);
			rdev->sb_loaded = 1;
		}
	}
}

static bool does_sb_need_changing(struct mddev *mddev)
{
	struct md_rdev *rdev;
	struct mdp_superblock_1 *sb;
	int role;

	/* Find a good rdev */
	rdev_for_each(rdev, mddev)
		if ((rdev->raid_disk >= 0) && !test_bit(Faulty, &rdev->flags))
			break;

	/* No good device found. */
	if (!rdev)
		return false;

	sb = page_address(rdev->sb_page);
	/* Check if a device has become faulty or a spare become active */
	rdev_for_each(rdev, mddev) {
		role = le16_to_cpu(sb->dev_roles[rdev->desc_nr]);
		/* Device activated? */
		if (role == 0xffff && rdev->raid_disk >=0 &&
		    !test_bit(Faulty, &rdev->flags))
			return true;
		/* Device turned faulty? */
		if (test_bit(Faulty, &rdev->flags) && (role < 0xfffd))
			return true;
	}

	/* Check if any mddev parameters have changed */
	if ((mddev->dev_sectors != le64_to_cpu(sb->size)) ||
	    (mddev->reshape_position != le64_to_cpu(sb->reshape_position)) ||
	    (mddev->layout != le32_to_cpu(sb->layout)) ||
	    (mddev->raid_disks != le32_to_cpu(sb->raid_disks)) ||
	    (mddev->chunk_sectors != le32_to_cpu(sb->chunksize)))
		return true;

	return false;
}

void md_update_sb(struct mddev *mddev, int force_change)
{
	struct md_rdev *rdev;
	int sync_req;
	int nospares = 0;
	int any_badblocks_changed = 0;
	int ret = -1;

	if (mddev->ro) {
		if (force_change)
			set_bit(MD_SB_CHANGE_DEVS, &mddev->sb_flags);
		return;
	}

repeat:
	if (mddev_is_clustered(mddev)) {
		if (test_and_clear_bit(MD_SB_CHANGE_DEVS, &mddev->sb_flags))
			force_change = 1;
		if (test_and_clear_bit(MD_SB_CHANGE_CLEAN, &mddev->sb_flags))
			nospares = 1;
		ret = md_cluster_ops->metadata_update_start(mddev);
		/* Has someone else has updated the sb */
		if (!does_sb_need_changing(mddev)) {
			if (ret == 0)
				md_cluster_ops->metadata_update_cancel(mddev);
			bit_clear_unless(&mddev->sb_flags, BIT(MD_SB_CHANGE_PENDING),
							 BIT(MD_SB_CHANGE_DEVS) |
							 BIT(MD_SB_CHANGE_CLEAN));
			return;
		}
	}

	/*
	 * First make sure individual recovery_offsets are correct
	 * curr_resync_completed can only be used during recovery.
	 * During reshape/resync it might use array-addresses rather
	 * that device addresses.
	 */
	rdev_for_each(rdev, mddev) {
		if (rdev->raid_disk >= 0 &&
		    mddev->delta_disks >= 0 &&
		    test_bit(MD_RECOVERY_RUNNING, &mddev->recovery) &&
		    test_bit(MD_RECOVERY_RECOVER, &mddev->recovery) &&
		    !test_bit(MD_RECOVERY_RESHAPE, &mddev->recovery) &&
		    !test_bit(Journal, &rdev->flags) &&
		    !test_bit(In_sync, &rdev->flags) &&
		    mddev->curr_resync_completed > rdev->recovery_offset)
				rdev->recovery_offset = mddev->curr_resync_completed;

	}
	if (!mddev->persistent) {
		clear_bit(MD_SB_CHANGE_CLEAN, &mddev->sb_flags);
		clear_bit(MD_SB_CHANGE_DEVS, &mddev->sb_flags);
		if (!mddev->external) {
			clear_bit(MD_SB_CHANGE_PENDING, &mddev->sb_flags);
			rdev_for_each(rdev, mddev) {
				if (rdev->badblocks.changed) {
					rdev->badblocks.changed = 0;
					ack_all_badblocks(&rdev->badblocks);
					md_error(mddev, rdev);
				}
				clear_bit(Blocked, &rdev->flags);
				clear_bit(BlockedBadBlocks, &rdev->flags);
				wake_up(&rdev->blocked_wait);
			}
		}
		wake_up(&mddev->sb_wait);
		return;
	}

	spin_lock(&mddev->lock);

	mddev->utime = ktime_get_real_seconds();

	if (test_and_clear_bit(MD_SB_CHANGE_DEVS, &mddev->sb_flags))
		force_change = 1;
	if (test_and_clear_bit(MD_SB_CHANGE_CLEAN, &mddev->sb_flags))
		/* just a clean<-> dirty transition, possibly leave spares alone,
		 * though if events isn't the right even/odd, we will have to do
		 * spares after all
		 */
		nospares = 1;
	if (force_change)
		nospares = 0;
	if (mddev->degraded)
		/* If the array is degraded, then skipping spares is both
		 * dangerous and fairly pointless.
		 * Dangerous because a device that was removed from the array
		 * might have a event_count that still looks up-to-date,
		 * so it can be re-added without a resync.
		 * Pointless because if there are any spares to skip,
		 * then a recovery will happen and soon that array won't
		 * be degraded any more and the spare can go back to sleep then.
		 */
		nospares = 0;

	sync_req = mddev->in_sync;

	/* If this is just a dirty<->clean transition, and the array is clean
	 * and 'events' is odd, we can roll back to the previous clean state */
	if (nospares
	    && (mddev->in_sync && mddev->recovery_cp == MaxSector)
	    && mddev->can_decrease_events
	    && mddev->events != 1) {
		mddev->events--;
		mddev->can_decrease_events = 0;
	} else {
		/* otherwise we have to go forward and ... */
		mddev->events ++;
		mddev->can_decrease_events = nospares;
	}

	/*
	 * This 64-bit counter should never wrap.
	 * Either we are in around ~1 trillion A.C., assuming
	 * 1 reboot per second, or we have a bug...
	 */
	WARN_ON(mddev->events == 0);

	rdev_for_each(rdev, mddev) {
		if (rdev->badblocks.changed)
			any_badblocks_changed++;
		if (test_bit(Faulty, &rdev->flags))
			set_bit(FaultRecorded, &rdev->flags);
	}

	sync_sbs(mddev, nospares);
	spin_unlock(&mddev->lock);

	pr_debug("md: updating %s RAID superblock on device (in sync %d)\n",
		 mdname(mddev), mddev->in_sync);

	if (mddev->queue)
		blk_add_trace_msg(mddev->queue, "md md_update_sb");
rewrite:
	md_bitmap_update_sb(mddev->bitmap);
	rdev_for_each(rdev, mddev) {
		char b[BDEVNAME_SIZE];

		if (rdev->sb_loaded != 1)
			continue; /* no noise on spare devices */

		if (!test_bit(Faulty, &rdev->flags)) {
			md_super_write(mddev,rdev,
				       rdev->sb_start, rdev->sb_size,
				       rdev->sb_page);
			pr_debug("md: (write) %s's sb offset: %llu\n",
				 bdevname(rdev->bdev, b),
				 (unsigned long long)rdev->sb_start);
			rdev->sb_events = mddev->events;
			if (rdev->badblocks.size) {
				md_super_write(mddev, rdev,
					       rdev->badblocks.sector,
					       rdev->badblocks.size << 9,
					       rdev->bb_page);
				rdev->badblocks.size = 0;
			}

		} else
			pr_debug("md: %s (skipping faulty)\n",
				 bdevname(rdev->bdev, b));

		if (mddev->level == LEVEL_MULTIPATH)
			/* only need to write one superblock... */
			break;
	}
	if (md_super_wait(mddev) < 0)
		goto rewrite;
	/* if there was a failure, MD_SB_CHANGE_DEVS was set, and we re-write super */

	if (mddev_is_clustered(mddev) && ret == 0)
		md_cluster_ops->metadata_update_finish(mddev);

	if (mddev->in_sync != sync_req ||
	    !bit_clear_unless(&mddev->sb_flags, BIT(MD_SB_CHANGE_PENDING),
			       BIT(MD_SB_CHANGE_DEVS) | BIT(MD_SB_CHANGE_CLEAN)))
		/* have to write it out again */
		goto repeat;
	wake_up(&mddev->sb_wait);
	if (test_bit(MD_RECOVERY_RUNNING, &mddev->recovery))
		sysfs_notify_dirent_safe(mddev->sysfs_completed);

	rdev_for_each(rdev, mddev) {
		if (test_and_clear_bit(FaultRecorded, &rdev->flags))
			clear_bit(Blocked, &rdev->flags);

		if (any_badblocks_changed)
			ack_all_badblocks(&rdev->badblocks);
		clear_bit(BlockedBadBlocks, &rdev->flags);
		wake_up(&rdev->blocked_wait);
	}
}
EXPORT_SYMBOL(md_update_sb);

static int add_bound_rdev(struct md_rdev *rdev)
{
	struct mddev *mddev = rdev->mddev;
	int err = 0;
	bool add_journal = test_bit(Journal, &rdev->flags);

	if (!mddev->pers->hot_remove_disk || add_journal) {
		/* If there is hot_add_disk but no hot_remove_disk
		 * then added disks for geometry changes,
		 * and should be added immediately.
		 */
		super_types[mddev->major_version].
			validate_super(mddev, rdev);
		if (add_journal)
			mddev_suspend(mddev);
		err = mddev->pers->hot_add_disk(mddev, rdev);
		if (add_journal)
			mddev_resume(mddev);
		if (err) {
			md_kick_rdev_from_array(rdev);
			return err;
		}
	}
	sysfs_notify_dirent_safe(rdev->sysfs_state);

	set_bit(MD_SB_CHANGE_DEVS, &mddev->sb_flags);
	if (mddev->degraded)
		set_bit(MD_RECOVERY_RECOVER, &mddev->recovery);
	set_bit(MD_RECOVERY_NEEDED, &mddev->recovery);
	md_new_event(mddev);
	md_wakeup_thread(mddev->thread);
	return 0;
}

/* words written to sysfs files may, or may not, be \n terminated.
 * We want to accept with case. For this we use cmd_match.
 */
static int cmd_match(const char *cmd, const char *str)
{
	/* See if cmd, written into a sysfs file, matches
	 * str.  They must either be the same, or cmd can
	 * have a trailing newline
	 */
	while (*cmd && *str && *cmd == *str) {
		cmd++;
		str++;
	}
	if (*cmd == '\n')
		cmd++;
	if (*str || *cmd)
		return 0;
	return 1;
}

struct rdev_sysfs_entry {
	struct attribute attr;
	ssize_t (*show)(struct md_rdev *, char *);
	ssize_t (*store)(struct md_rdev *, const char *, size_t);
};

static ssize_t
state_show(struct md_rdev *rdev, char *page)
{
	char *sep = ",";
	size_t len = 0;
	unsigned long flags = READ_ONCE(rdev->flags);

	if (test_bit(Faulty, &flags) ||
	    (!test_bit(ExternalBbl, &flags) &&
	    rdev->badblocks.unacked_exist))
		len += sprintf(page+len, "faulty%s", sep);
	if (test_bit(In_sync, &flags))
		len += sprintf(page+len, "in_sync%s", sep);
	if (test_bit(Journal, &flags))
		len += sprintf(page+len, "journal%s", sep);
	if (test_bit(WriteMostly, &flags))
		len += sprintf(page+len, "write_mostly%s", sep);
	if (test_bit(Blocked, &flags) ||
	    (rdev->badblocks.unacked_exist
	     && !test_bit(Faulty, &flags)))
		len += sprintf(page+len, "blocked%s", sep);
	if (!test_bit(Faulty, &flags) &&
	    !test_bit(Journal, &flags) &&
	    !test_bit(In_sync, &flags))
		len += sprintf(page+len, "spare%s", sep);
	if (test_bit(WriteErrorSeen, &flags))
		len += sprintf(page+len, "write_error%s", sep);
	if (test_bit(WantReplacement, &flags))
		len += sprintf(page+len, "want_replacement%s", sep);
	if (test_bit(Replacement, &flags))
		len += sprintf(page+len, "replacement%s", sep);
	if (test_bit(ExternalBbl, &flags))
		len += sprintf(page+len, "external_bbl%s", sep);
	if (test_bit(FailFast, &flags))
		len += sprintf(page+len, "failfast%s", sep);

	if (len)
		len -= strlen(sep);

	return len+sprintf(page+len, "\n");
}

static ssize_t
state_store(struct md_rdev *rdev, const char *buf, size_t len)
{
	/* can write
	 *  faulty  - simulates an error
	 *  remove  - disconnects the device
	 *  writemostly - sets write_mostly
	 *  -writemostly - clears write_mostly
	 *  blocked - sets the Blocked flags
	 *  -blocked - clears the Blocked and possibly simulates an error
	 *  insync - sets Insync providing device isn't active
	 *  -insync - clear Insync for a device with a slot assigned,
	 *            so that it gets rebuilt based on bitmap
	 *  write_error - sets WriteErrorSeen
	 *  -write_error - clears WriteErrorSeen
	 *  {,-}failfast - set/clear FailFast
	 */

	struct mddev *mddev = rdev->mddev;
	int err = -EINVAL;
	bool need_update_sb = false;

	if (cmd_match(buf, "faulty") && rdev->mddev->pers) {
		md_error(rdev->mddev, rdev);
		if (test_bit(Faulty, &rdev->flags))
			err = 0;
		else
			err = -EBUSY;
	} else if (cmd_match(buf, "remove")) {
		if (rdev->mddev->pers) {
			clear_bit(Blocked, &rdev->flags);
			remove_and_add_spares(rdev->mddev, rdev);
		}
		if (rdev->raid_disk >= 0)
			err = -EBUSY;
		else {
			err = 0;
			if (mddev_is_clustered(mddev))
				err = md_cluster_ops->remove_disk(mddev, rdev);

			if (err == 0) {
				md_kick_rdev_from_array(rdev);
				if (mddev->pers) {
					set_bit(MD_SB_CHANGE_DEVS, &mddev->sb_flags);
					md_wakeup_thread(mddev->thread);
				}
				md_new_event(mddev);
			}
		}
	} else if (cmd_match(buf, "writemostly")) {
		set_bit(WriteMostly, &rdev->flags);
		mddev_create_serial_pool(rdev->mddev, rdev, false);
		need_update_sb = true;
		err = 0;
	} else if (cmd_match(buf, "-writemostly")) {
		mddev_destroy_serial_pool(rdev->mddev, rdev, false);
		clear_bit(WriteMostly, &rdev->flags);
		need_update_sb = true;
		err = 0;
	} else if (cmd_match(buf, "blocked")) {
		set_bit(Blocked, &rdev->flags);
		err = 0;
	} else if (cmd_match(buf, "-blocked")) {
		if (!test_bit(Faulty, &rdev->flags) &&
		    !test_bit(ExternalBbl, &rdev->flags) &&
		    rdev->badblocks.unacked_exist) {
			/* metadata handler doesn't understand badblocks,
			 * so we need to fail the device
			 */
			md_error(rdev->mddev, rdev);
		}
		clear_bit(Blocked, &rdev->flags);
		clear_bit(BlockedBadBlocks, &rdev->flags);
		wake_up(&rdev->blocked_wait);
		set_bit(MD_RECOVERY_NEEDED, &rdev->mddev->recovery);
		md_wakeup_thread(rdev->mddev->thread);

		err = 0;
	} else if (cmd_match(buf, "insync") && rdev->raid_disk == -1) {
		set_bit(In_sync, &rdev->flags);
		err = 0;
	} else if (cmd_match(buf, "failfast")) {
		set_bit(FailFast, &rdev->flags);
		need_update_sb = true;
		err = 0;
	} else if (cmd_match(buf, "-failfast")) {
		clear_bit(FailFast, &rdev->flags);
		need_update_sb = true;
		err = 0;
	} else if (cmd_match(buf, "-insync") && rdev->raid_disk >= 0 &&
		   !test_bit(Journal, &rdev->flags)) {
		if (rdev->mddev->pers == NULL) {
			clear_bit(In_sync, &rdev->flags);
			rdev->saved_raid_disk = rdev->raid_disk;
			rdev->raid_disk = -1;
			err = 0;
		}
	} else if (cmd_match(buf, "write_error")) {
		set_bit(WriteErrorSeen, &rdev->flags);
		err = 0;
	} else if (cmd_match(buf, "-write_error")) {
		clear_bit(WriteErrorSeen, &rdev->flags);
		err = 0;
	} else if (cmd_match(buf, "want_replacement")) {
		/* Any non-spare device that is not a replacement can
		 * become want_replacement at any time, but we then need to
		 * check if recovery is needed.
		 */
		if (rdev->raid_disk >= 0 &&
		    !test_bit(Journal, &rdev->flags) &&
		    !test_bit(Replacement, &rdev->flags))
			set_bit(WantReplacement, &rdev->flags);
		set_bit(MD_RECOVERY_NEEDED, &rdev->mddev->recovery);
		md_wakeup_thread(rdev->mddev->thread);
		err = 0;
	} else if (cmd_match(buf, "-want_replacement")) {
		/* Clearing 'want_replacement' is always allowed.
		 * Once replacements starts it is too late though.
		 */
		err = 0;
		clear_bit(WantReplacement, &rdev->flags);
	} else if (cmd_match(buf, "replacement")) {
		/* Can only set a device as a replacement when array has not
		 * yet been started.  Once running, replacement is automatic
		 * from spares, or by assigning 'slot'.
		 */
		if (rdev->mddev->pers)
			err = -EBUSY;
		else {
			set_bit(Replacement, &rdev->flags);
			err = 0;
		}
	} else if (cmd_match(buf, "-replacement")) {
		/* Similarly, can only clear Replacement before start */
		if (rdev->mddev->pers)
			err = -EBUSY;
		else {
			clear_bit(Replacement, &rdev->flags);
			err = 0;
		}
	} else if (cmd_match(buf, "re-add")) {
		if (!rdev->mddev->pers)
			err = -EINVAL;
		else if (test_bit(Faulty, &rdev->flags) && (rdev->raid_disk == -1) &&
				rdev->saved_raid_disk >= 0) {
			/* clear_bit is performed _after_ all the devices
			 * have their local Faulty bit cleared. If any writes
			 * happen in the meantime in the local node, they
			 * will land in the local bitmap, which will be synced
			 * by this node eventually
			 */
			if (!mddev_is_clustered(rdev->mddev) ||
			    (err = md_cluster_ops->gather_bitmaps(rdev)) == 0) {
				clear_bit(Faulty, &rdev->flags);
				err = add_bound_rdev(rdev);
			}
		} else
			err = -EBUSY;
	} else if (cmd_match(buf, "external_bbl") && (rdev->mddev->external)) {
		set_bit(ExternalBbl, &rdev->flags);
		rdev->badblocks.shift = 0;
		err = 0;
	} else if (cmd_match(buf, "-external_bbl") && (rdev->mddev->external)) {
		clear_bit(ExternalBbl, &rdev->flags);
		err = 0;
	}
	if (need_update_sb)
		md_update_sb(mddev, 1);
	if (!err)
		sysfs_notify_dirent_safe(rdev->sysfs_state);
	return err ? err : len;
}
static struct rdev_sysfs_entry rdev_state =
__ATTR_PREALLOC(state, S_IRUGO|S_IWUSR, state_show, state_store);

static ssize_t
errors_show(struct md_rdev *rdev, char *page)
{
	return sprintf(page, "%d\n", atomic_read(&rdev->corrected_errors));
}

static ssize_t
errors_store(struct md_rdev *rdev, const char *buf, size_t len)
{
	unsigned int n;
	int rv;

	rv = kstrtouint(buf, 10, &n);
	if (rv < 0)
		return rv;
	atomic_set(&rdev->corrected_errors, n);
	return len;
}
static struct rdev_sysfs_entry rdev_errors =
__ATTR(errors, S_IRUGO|S_IWUSR, errors_show, errors_store);

static ssize_t
slot_show(struct md_rdev *rdev, char *page)
{
	if (test_bit(Journal, &rdev->flags))
		return sprintf(page, "journal\n");
	else if (rdev->raid_disk < 0)
		return sprintf(page, "none\n");
	else
		return sprintf(page, "%d\n", rdev->raid_disk);
}

static ssize_t
slot_store(struct md_rdev *rdev, const char *buf, size_t len)
{
	int slot;
	int err;

	if (test_bit(Journal, &rdev->flags))
		return -EBUSY;
	if (strncmp(buf, "none", 4)==0)
		slot = -1;
	else {
		err = kstrtouint(buf, 10, (unsigned int *)&slot);
		if (err < 0)
			return err;
	}
	if (rdev->mddev->pers && slot == -1) {
		/* Setting 'slot' on an active array requires also
		 * updating the 'rd%d' link, and communicating
		 * with the personality with ->hot_*_disk.
		 * For now we only support removing
		 * failed/spare devices.  This normally happens automatically,
		 * but not when the metadata is externally managed.
		 */
		if (rdev->raid_disk == -1)
			return -EEXIST;
		/* personality does all needed checks */
		if (rdev->mddev->pers->hot_remove_disk == NULL)
			return -EINVAL;
		clear_bit(Blocked, &rdev->flags);
		remove_and_add_spares(rdev->mddev, rdev);
		if (rdev->raid_disk >= 0)
			return -EBUSY;
		set_bit(MD_RECOVERY_NEEDED, &rdev->mddev->recovery);
		md_wakeup_thread(rdev->mddev->thread);
	} else if (rdev->mddev->pers) {
		/* Activating a spare .. or possibly reactivating
		 * if we ever get bitmaps working here.
		 */
		int err;

		if (rdev->raid_disk != -1)
			return -EBUSY;

		if (test_bit(MD_RECOVERY_RUNNING, &rdev->mddev->recovery))
			return -EBUSY;

		if (rdev->mddev->pers->hot_add_disk == NULL)
			return -EINVAL;

		if (slot >= rdev->mddev->raid_disks &&
		    slot >= rdev->mddev->raid_disks + rdev->mddev->delta_disks)
			return -ENOSPC;

		rdev->raid_disk = slot;
		if (test_bit(In_sync, &rdev->flags))
			rdev->saved_raid_disk = slot;
		else
			rdev->saved_raid_disk = -1;
		clear_bit(In_sync, &rdev->flags);
		clear_bit(Bitmap_sync, &rdev->flags);
		err = rdev->mddev->pers->hot_add_disk(rdev->mddev, rdev);
		if (err) {
			rdev->raid_disk = -1;
			return err;
		} else
			sysfs_notify_dirent_safe(rdev->sysfs_state);
		/* failure here is OK */;
		sysfs_link_rdev(rdev->mddev, rdev);
		/* don't wakeup anyone, leave that to userspace. */
	} else {
		if (slot >= rdev->mddev->raid_disks &&
		    slot >= rdev->mddev->raid_disks + rdev->mddev->delta_disks)
			return -ENOSPC;
		rdev->raid_disk = slot;
		/* assume it is working */
		clear_bit(Faulty, &rdev->flags);
		clear_bit(WriteMostly, &rdev->flags);
		set_bit(In_sync, &rdev->flags);
		sysfs_notify_dirent_safe(rdev->sysfs_state);
	}
	return len;
}

static struct rdev_sysfs_entry rdev_slot =
__ATTR(slot, S_IRUGO|S_IWUSR, slot_show, slot_store);

static ssize_t
offset_show(struct md_rdev *rdev, char *page)
{
	return sprintf(page, "%llu\n", (unsigned long long)rdev->data_offset);
}

static ssize_t
offset_store(struct md_rdev *rdev, const char *buf, size_t len)
{
	unsigned long long offset;
	if (kstrtoull(buf, 10, &offset) < 0)
		return -EINVAL;
	if (rdev->mddev->pers && rdev->raid_disk >= 0)
		return -EBUSY;
	if (rdev->sectors && rdev->mddev->external)
		/* Must set offset before size, so overlap checks
		 * can be sane */
		return -EBUSY;
	rdev->data_offset = offset;
	rdev->new_data_offset = offset;
	return len;
}

static struct rdev_sysfs_entry rdev_offset =
__ATTR(offset, S_IRUGO|S_IWUSR, offset_show, offset_store);

static ssize_t new_offset_show(struct md_rdev *rdev, char *page)
{
	return sprintf(page, "%llu\n",
		       (unsigned long long)rdev->new_data_offset);
}

static ssize_t new_offset_store(struct md_rdev *rdev,
				const char *buf, size_t len)
{
	unsigned long long new_offset;
	struct mddev *mddev = rdev->mddev;

	if (kstrtoull(buf, 10, &new_offset) < 0)
		return -EINVAL;

	if (mddev->sync_thread ||
	    test_bit(MD_RECOVERY_RUNNING,&mddev->recovery))
		return -EBUSY;
	if (new_offset == rdev->data_offset)
		/* reset is always permitted */
		;
	else if (new_offset > rdev->data_offset) {
		/* must not push array size beyond rdev_sectors */
		if (new_offset - rdev->data_offset
		    + mddev->dev_sectors > rdev->sectors)
				return -E2BIG;
	}
	/* Metadata worries about other space details. */

	/* decreasing the offset is inconsistent with a backwards
	 * reshape.
	 */
	if (new_offset < rdev->data_offset &&
	    mddev->reshape_backwards)
		return -EINVAL;
	/* Increasing offset is inconsistent with forwards
	 * reshape.  reshape_direction should be set to
	 * 'backwards' first.
	 */
	if (new_offset > rdev->data_offset &&
	    !mddev->reshape_backwards)
		return -EINVAL;

	if (mddev->pers && mddev->persistent &&
	    !super_types[mddev->major_version]
	    .allow_new_offset(rdev, new_offset))
		return -E2BIG;
	rdev->new_data_offset = new_offset;
	if (new_offset > rdev->data_offset)
		mddev->reshape_backwards = 1;
	else if (new_offset < rdev->data_offset)
		mddev->reshape_backwards = 0;

	return len;
}
static struct rdev_sysfs_entry rdev_new_offset =
__ATTR(new_offset, S_IRUGO|S_IWUSR, new_offset_show, new_offset_store);

static ssize_t
rdev_size_show(struct md_rdev *rdev, char *page)
{
	return sprintf(page, "%llu\n", (unsigned long long)rdev->sectors / 2);
}

static int overlaps(sector_t s1, sector_t l1, sector_t s2, sector_t l2)
{
	/* check if two start/length pairs overlap */
	if (s1+l1 <= s2)
		return 0;
	if (s2+l2 <= s1)
		return 0;
	return 1;
}

static int strict_blocks_to_sectors(const char *buf, sector_t *sectors)
{
	unsigned long long blocks;
	sector_t new;

	if (kstrtoull(buf, 10, &blocks) < 0)
		return -EINVAL;

	if (blocks & 1ULL << (8 * sizeof(blocks) - 1))
		return -EINVAL; /* sector conversion overflow */

	new = blocks * 2;
	if (new != blocks * 2)
		return -EINVAL; /* unsigned long long to sector_t overflow */

	*sectors = new;
	return 0;
}

static ssize_t
rdev_size_store(struct md_rdev *rdev, const char *buf, size_t len)
{
	struct mddev *my_mddev = rdev->mddev;
	sector_t oldsectors = rdev->sectors;
	sector_t sectors;

	if (test_bit(Journal, &rdev->flags))
		return -EBUSY;
	if (strict_blocks_to_sectors(buf, &sectors) < 0)
		return -EINVAL;
	if (rdev->data_offset != rdev->new_data_offset)
		return -EINVAL; /* too confusing */
	if (my_mddev->pers && rdev->raid_disk >= 0) {
		if (my_mddev->persistent) {
			sectors = super_types[my_mddev->major_version].
				rdev_size_change(rdev, sectors);
			if (!sectors)
				return -EBUSY;
		} else if (!sectors)
			sectors = (i_size_read(rdev->bdev->bd_inode) >> 9) -
				rdev->data_offset;
		if (!my_mddev->pers->resize)
			/* Cannot change size for RAID0 or Linear etc */
			return -EINVAL;
	}
	if (sectors < my_mddev->dev_sectors)
		return -EINVAL; /* component must fit device */

	rdev->sectors = sectors;
	if (sectors > oldsectors && my_mddev->external) {
		/* Need to check that all other rdevs with the same
		 * ->bdev do not overlap.  'rcu' is sufficient to walk
		 * the rdev lists safely.
		 * This check does not provide a hard guarantee, it
		 * just helps avoid dangerous mistakes.
		 */
		struct mddev *mddev;
		int overlap = 0;
		struct list_head *tmp;

		rcu_read_lock();
		for_each_mddev(mddev, tmp) {
			struct md_rdev *rdev2;

			rdev_for_each(rdev2, mddev)
				if (rdev->bdev == rdev2->bdev &&
				    rdev != rdev2 &&
				    overlaps(rdev->data_offset, rdev->sectors,
					     rdev2->data_offset,
					     rdev2->sectors)) {
					overlap = 1;
					break;
				}
			if (overlap) {
				mddev_put(mddev);
				break;
			}
		}
		rcu_read_unlock();
		if (overlap) {
			/* Someone else could have slipped in a size
			 * change here, but doing so is just silly.
			 * We put oldsectors back because we *know* it is
			 * safe, and trust userspace not to race with
			 * itself
			 */
			rdev->sectors = oldsectors;
			return -EBUSY;
		}
	}
	return len;
}

static struct rdev_sysfs_entry rdev_size =
__ATTR(size, S_IRUGO|S_IWUSR, rdev_size_show, rdev_size_store);

static ssize_t recovery_start_show(struct md_rdev *rdev, char *page)
{
	unsigned long long recovery_start = rdev->recovery_offset;

	if (test_bit(In_sync, &rdev->flags) ||
	    recovery_start == MaxSector)
		return sprintf(page, "none\n");

	return sprintf(page, "%llu\n", recovery_start);
}

static ssize_t recovery_start_store(struct md_rdev *rdev, const char *buf, size_t len)
{
	unsigned long long recovery_start;

	if (cmd_match(buf, "none"))
		recovery_start = MaxSector;
	else if (kstrtoull(buf, 10, &recovery_start))
		return -EINVAL;

	if (rdev->mddev->pers &&
	    rdev->raid_disk >= 0)
		return -EBUSY;

	rdev->recovery_offset = recovery_start;
	if (recovery_start == MaxSector)
		set_bit(In_sync, &rdev->flags);
	else
		clear_bit(In_sync, &rdev->flags);
	return len;
}

static struct rdev_sysfs_entry rdev_recovery_start =
__ATTR(recovery_start, S_IRUGO|S_IWUSR, recovery_start_show, recovery_start_store);

/* sysfs access to bad-blocks list.
 * We present two files.
 * 'bad-blocks' lists sector numbers and lengths of ranges that
 *    are recorded as bad.  The list is truncated to fit within
 *    the one-page limit of sysfs.
 *    Writing "sector length" to this file adds an acknowledged
 *    bad block list.
 * 'unacknowledged-bad-blocks' lists bad blocks that have not yet
 *    been acknowledged.  Writing to this file adds bad blocks
 *    without acknowledging them.  This is largely for testing.
 */
static ssize_t bb_show(struct md_rdev *rdev, char *page)
{
	return badblocks_show(&rdev->badblocks, page, 0);
}
static ssize_t bb_store(struct md_rdev *rdev, const char *page, size_t len)
{
	int rv = badblocks_store(&rdev->badblocks, page, len, 0);
	/* Maybe that ack was all we needed */
	if (test_and_clear_bit(BlockedBadBlocks, &rdev->flags))
		wake_up(&rdev->blocked_wait);
	return rv;
}
static struct rdev_sysfs_entry rdev_bad_blocks =
__ATTR(bad_blocks, S_IRUGO|S_IWUSR, bb_show, bb_store);

static ssize_t ubb_show(struct md_rdev *rdev, char *page)
{
	return badblocks_show(&rdev->badblocks, page, 1);
}
static ssize_t ubb_store(struct md_rdev *rdev, const char *page, size_t len)
{
	return badblocks_store(&rdev->badblocks, page, len, 1);
}
static struct rdev_sysfs_entry rdev_unack_bad_blocks =
__ATTR(unacknowledged_bad_blocks, S_IRUGO|S_IWUSR, ubb_show, ubb_store);

static ssize_t
ppl_sector_show(struct md_rdev *rdev, char *page)
{
	return sprintf(page, "%llu\n", (unsigned long long)rdev->ppl.sector);
}

static ssize_t
ppl_sector_store(struct md_rdev *rdev, const char *buf, size_t len)
{
	unsigned long long sector;

	if (kstrtoull(buf, 10, &sector) < 0)
		return -EINVAL;
	if (sector != (sector_t)sector)
		return -EINVAL;

	if (rdev->mddev->pers && test_bit(MD_HAS_PPL, &rdev->mddev->flags) &&
	    rdev->raid_disk >= 0)
		return -EBUSY;

	if (rdev->mddev->persistent) {
		if (rdev->mddev->major_version == 0)
			return -EINVAL;
		if ((sector > rdev->sb_start &&
		     sector - rdev->sb_start > S16_MAX) ||
		    (sector < rdev->sb_start &&
		     rdev->sb_start - sector > -S16_MIN))
			return -EINVAL;
		rdev->ppl.offset = sector - rdev->sb_start;
	} else if (!rdev->mddev->external) {
		return -EBUSY;
	}
	rdev->ppl.sector = sector;
	return len;
}

static struct rdev_sysfs_entry rdev_ppl_sector =
__ATTR(ppl_sector, S_IRUGO|S_IWUSR, ppl_sector_show, ppl_sector_store);

static ssize_t
ppl_size_show(struct md_rdev *rdev, char *page)
{
	return sprintf(page, "%u\n", rdev->ppl.size);
}

static ssize_t
ppl_size_store(struct md_rdev *rdev, const char *buf, size_t len)
{
	unsigned int size;

	if (kstrtouint(buf, 10, &size) < 0)
		return -EINVAL;

	if (rdev->mddev->pers && test_bit(MD_HAS_PPL, &rdev->mddev->flags) &&
	    rdev->raid_disk >= 0)
		return -EBUSY;

	if (rdev->mddev->persistent) {
		if (rdev->mddev->major_version == 0)
			return -EINVAL;
		if (size > U16_MAX)
			return -EINVAL;
	} else if (!rdev->mddev->external) {
		return -EBUSY;
	}
	rdev->ppl.size = size;
	return len;
}

static struct rdev_sysfs_entry rdev_ppl_size =
__ATTR(ppl_size, S_IRUGO|S_IWUSR, ppl_size_show, ppl_size_store);

static struct attribute *rdev_default_attrs[] = {
	&rdev_state.attr,
	&rdev_errors.attr,
	&rdev_slot.attr,
	&rdev_offset.attr,
	&rdev_new_offset.attr,
	&rdev_size.attr,
	&rdev_recovery_start.attr,
	&rdev_bad_blocks.attr,
	&rdev_unack_bad_blocks.attr,
	&rdev_ppl_sector.attr,
	&rdev_ppl_size.attr,
	NULL,
};
static ssize_t
rdev_attr_show(struct kobject *kobj, struct attribute *attr, char *page)
{
	struct rdev_sysfs_entry *entry = container_of(attr, struct rdev_sysfs_entry, attr);
	struct md_rdev *rdev = container_of(kobj, struct md_rdev, kobj);

	if (!entry->show)
		return -EIO;
	if (!rdev->mddev)
		return -ENODEV;
	return entry->show(rdev, page);
}

static ssize_t
rdev_attr_store(struct kobject *kobj, struct attribute *attr,
	      const char *page, size_t length)
{
	struct rdev_sysfs_entry *entry = container_of(attr, struct rdev_sysfs_entry, attr);
	struct md_rdev *rdev = container_of(kobj, struct md_rdev, kobj);
	ssize_t rv;
	struct mddev *mddev = rdev->mddev;

	if (!entry->store)
		return -EIO;
	if (!capable(CAP_SYS_ADMIN))
		return -EACCES;
	rv = mddev ? mddev_lock(mddev) : -ENODEV;
	if (!rv) {
		if (rdev->mddev == NULL)
			rv = -ENODEV;
		else
			rv = entry->store(rdev, page, length);
		mddev_unlock(mddev);
	}
	return rv;
}

static void rdev_free(struct kobject *ko)
{
	struct md_rdev *rdev = container_of(ko, struct md_rdev, kobj);
	kfree(rdev);
}
static const struct sysfs_ops rdev_sysfs_ops = {
	.show		= rdev_attr_show,
	.store		= rdev_attr_store,
};
static struct kobj_type rdev_ktype = {
	.release	= rdev_free,
	.sysfs_ops	= &rdev_sysfs_ops,
	.default_attrs	= rdev_default_attrs,
};

int md_rdev_init(struct md_rdev *rdev)
{
	rdev->desc_nr = -1;
	rdev->saved_raid_disk = -1;
	rdev->raid_disk = -1;
	rdev->flags = 0;
	rdev->data_offset = 0;
	rdev->new_data_offset = 0;
	rdev->sb_events = 0;
	rdev->last_read_error = 0;
	rdev->sb_loaded = 0;
	rdev->bb_page = NULL;
	atomic_set(&rdev->nr_pending, 0);
	atomic_set(&rdev->read_errors, 0);
	atomic_set(&rdev->corrected_errors, 0);

	INIT_LIST_HEAD(&rdev->same_set);
	init_waitqueue_head(&rdev->blocked_wait);

	/* Add space to store bad block list.
	 * This reserves the space even on arrays where it cannot
	 * be used - I wonder if that matters
	 */
	return badblocks_init(&rdev->badblocks, 0);
}
EXPORT_SYMBOL_GPL(md_rdev_init);
/*
 * Import a device. If 'super_format' >= 0, then sanity check the superblock
 *
 * mark the device faulty if:
 *
 *   - the device is nonexistent (zero size)
 *   - the device has no valid superblock
 *
 * a faulty rdev _never_ has rdev->sb set.
 */
static struct md_rdev *md_import_device(dev_t newdev, int super_format, int super_minor)
{
	char b[BDEVNAME_SIZE];
	int err;
	struct md_rdev *rdev;
	sector_t size;

	rdev = kzalloc(sizeof(*rdev), GFP_KERNEL);
	if (!rdev)
		return ERR_PTR(-ENOMEM);

	err = md_rdev_init(rdev);
	if (err)
		goto abort_free;
	err = alloc_disk_sb(rdev);
	if (err)
		goto abort_free;

	err = lock_rdev(rdev, newdev, super_format == -2);
	if (err)
		goto abort_free;

	kobject_init(&rdev->kobj, &rdev_ktype);

	size = i_size_read(rdev->bdev->bd_inode) >> BLOCK_SIZE_BITS;
	if (!size) {
		pr_warn("md: %s has zero or unknown size, marking faulty!\n",
			bdevname(rdev->bdev,b));
		err = -EINVAL;
		goto abort_free;
	}

	if (super_format >= 0) {
		err = super_types[super_format].
			load_super(rdev, NULL, super_minor);
		if (err == -EINVAL) {
			pr_warn("md: %s does not have a valid v%d.%d superblock, not importing!\n",
				bdevname(rdev->bdev,b),
				super_format, super_minor);
			goto abort_free;
		}
		if (err < 0) {
			pr_warn("md: could not read %s's sb, not importing!\n",
				bdevname(rdev->bdev,b));
			goto abort_free;
		}
	}

	return rdev;

abort_free:
	if (rdev->bdev)
		unlock_rdev(rdev);
	md_rdev_clear(rdev);
	kfree(rdev);
	return ERR_PTR(err);
}

/*
 * Check a full RAID array for plausibility
 */

static int analyze_sbs(struct mddev *mddev)
{
	int i;
	struct md_rdev *rdev, *freshest, *tmp;
	char b[BDEVNAME_SIZE];

	freshest = NULL;
	rdev_for_each_safe(rdev, tmp, mddev)
		switch (super_types[mddev->major_version].
			load_super(rdev, freshest, mddev->minor_version)) {
		case 1:
			freshest = rdev;
			break;
		case 0:
			break;
		default:
			pr_warn("md: fatal superblock inconsistency in %s -- removing from array\n",
				bdevname(rdev->bdev,b));
			md_kick_rdev_from_array(rdev);
		}

	/* Cannot find a valid fresh disk */
	if (!freshest) {
		pr_warn("md: cannot find a valid disk\n");
		return -EINVAL;
	}

	super_types[mddev->major_version].
		validate_super(mddev, freshest);

	i = 0;
	rdev_for_each_safe(rdev, tmp, mddev) {
		if (mddev->max_disks &&
		    (rdev->desc_nr >= mddev->max_disks ||
		     i > mddev->max_disks)) {
			pr_warn("md: %s: %s: only %d devices permitted\n",
				mdname(mddev), bdevname(rdev->bdev, b),
				mddev->max_disks);
			md_kick_rdev_from_array(rdev);
			continue;
		}
		if (rdev != freshest) {
			if (super_types[mddev->major_version].
			    validate_super(mddev, rdev)) {
				pr_warn("md: kicking non-fresh %s from array!\n",
					bdevname(rdev->bdev,b));
				md_kick_rdev_from_array(rdev);
				continue;
			}
		}
		if (mddev->level == LEVEL_MULTIPATH) {
			rdev->desc_nr = i++;
			rdev->raid_disk = rdev->desc_nr;
			set_bit(In_sync, &rdev->flags);
		} else if (rdev->raid_disk >=
			    (mddev->raid_disks - min(0, mddev->delta_disks)) &&
			   !test_bit(Journal, &rdev->flags)) {
			rdev->raid_disk = -1;
			clear_bit(In_sync, &rdev->flags);
		}
	}

	return 0;
}

/* Read a fixed-point number.
 * Numbers in sysfs attributes should be in "standard" units where
 * possible, so time should be in seconds.
 * However we internally use a a much smaller unit such as
 * milliseconds or jiffies.
 * This function takes a decimal number with a possible fractional
 * component, and produces an integer which is the result of
 * multiplying that number by 10^'scale'.
 * all without any floating-point arithmetic.
 */
int strict_strtoul_scaled(const char *cp, unsigned long *res, int scale)
{
	unsigned long result = 0;
	long decimals = -1;
	while (isdigit(*cp) || (*cp == '.' && decimals < 0)) {
		if (*cp == '.')
			decimals = 0;
		else if (decimals < scale) {
			unsigned int value;
			value = *cp - '0';
			result = result * 10 + value;
			if (decimals >= 0)
				decimals++;
		}
		cp++;
	}
	if (*cp == '\n')
		cp++;
	if (*cp)
		return -EINVAL;
	if (decimals < 0)
		decimals = 0;
	*res = result * int_pow(10, scale - decimals);
	return 0;
}

static ssize_t
safe_delay_show(struct mddev *mddev, char *page)
{
	int msec = (mddev->safemode_delay*1000)/HZ;
	return sprintf(page, "%d.%03d\n", msec/1000, msec%1000);
}
static ssize_t
safe_delay_store(struct mddev *mddev, const char *cbuf, size_t len)
{
	unsigned long msec;

	if (mddev_is_clustered(mddev)) {
		pr_warn("md: Safemode is disabled for clustered mode\n");
		return -EINVAL;
	}

	if (strict_strtoul_scaled(cbuf, &msec, 3) < 0)
		return -EINVAL;
	if (msec == 0)
		mddev->safemode_delay = 0;
	else {
		unsigned long old_delay = mddev->safemode_delay;
		unsigned long new_delay = (msec*HZ)/1000;

		if (new_delay == 0)
			new_delay = 1;
		mddev->safemode_delay = new_delay;
		if (new_delay < old_delay || old_delay == 0)
			mod_timer(&mddev->safemode_timer, jiffies+1);
	}
	return len;
}
static struct md_sysfs_entry md_safe_delay =
__ATTR(safe_mode_delay, S_IRUGO|S_IWUSR,safe_delay_show, safe_delay_store);

static ssize_t
level_show(struct mddev *mddev, char *page)
{
	struct md_personality *p;
	int ret;
	spin_lock(&mddev->lock);
	p = mddev->pers;
	if (p)
		ret = sprintf(page, "%s\n", p->name);
	else if (mddev->clevel[0])
		ret = sprintf(page, "%s\n", mddev->clevel);
	else if (mddev->level != LEVEL_NONE)
		ret = sprintf(page, "%d\n", mddev->level);
	else
		ret = 0;
	spin_unlock(&mddev->lock);
	return ret;
}

static ssize_t
level_store(struct mddev *mddev, const char *buf, size_t len)
{
	char clevel[16];
	ssize_t rv;
	size_t slen = len;
	struct md_personality *pers, *oldpers;
	long level;
	void *priv, *oldpriv;
	struct md_rdev *rdev;

	if (slen == 0 || slen >= sizeof(clevel))
		return -EINVAL;

	rv = mddev_lock(mddev);
	if (rv)
		return rv;

	if (mddev->pers == NULL) {
		strncpy(mddev->clevel, buf, slen);
		if (mddev->clevel[slen-1] == '\n')
			slen--;
		mddev->clevel[slen] = 0;
		mddev->level = LEVEL_NONE;
		rv = len;
		goto out_unlock;
	}
	rv = -EROFS;
	if (mddev->ro)
		goto out_unlock;

	/* request to change the personality.  Need to ensure:
	 *  - array is not engaged in resync/recovery/reshape
	 *  - old personality can be suspended
	 *  - new personality will access other array.
	 */

	rv = -EBUSY;
	if (mddev->sync_thread ||
	    test_bit(MD_RECOVERY_RUNNING, &mddev->recovery) ||
	    mddev->reshape_position != MaxSector ||
	    mddev->sysfs_active)
		goto out_unlock;

	rv = -EINVAL;
	if (!mddev->pers->quiesce) {
		pr_warn("md: %s: %s does not support online personality change\n",
			mdname(mddev), mddev->pers->name);
		goto out_unlock;
	}

	/* Now find the new personality */
	strncpy(clevel, buf, slen);
	if (clevel[slen-1] == '\n')
		slen--;
	clevel[slen] = 0;
	if (kstrtol(clevel, 10, &level))
		level = LEVEL_NONE;

	if (request_module("md-%s", clevel) != 0)
		request_module("md-level-%s", clevel);
	spin_lock(&pers_lock);
	pers = find_pers(level, clevel);
	if (!pers || !try_module_get(pers->owner)) {
		spin_unlock(&pers_lock);
		pr_warn("md: personality %s not loaded\n", clevel);
		rv = -EINVAL;
		goto out_unlock;
	}
	spin_unlock(&pers_lock);

	if (pers == mddev->pers) {
		/* Nothing to do! */
		module_put(pers->owner);
		rv = len;
		goto out_unlock;
	}
	if (!pers->takeover) {
		module_put(pers->owner);
		pr_warn("md: %s: %s does not support personality takeover\n",
			mdname(mddev), clevel);
		rv = -EINVAL;
		goto out_unlock;
	}

	rdev_for_each(rdev, mddev)
		rdev->new_raid_disk = rdev->raid_disk;

	/* ->takeover must set new_* and/or delta_disks
	 * if it succeeds, and may set them when it fails.
	 */
	priv = pers->takeover(mddev);
	if (IS_ERR(priv)) {
		mddev->new_level = mddev->level;
		mddev->new_layout = mddev->layout;
		mddev->new_chunk_sectors = mddev->chunk_sectors;
		mddev->raid_disks -= mddev->delta_disks;
		mddev->delta_disks = 0;
		mddev->reshape_backwards = 0;
		module_put(pers->owner);
		pr_warn("md: %s: %s would not accept array\n",
			mdname(mddev), clevel);
		rv = PTR_ERR(priv);
		goto out_unlock;
	}

	/* Looks like we have a winner */
	mddev_suspend(mddev);
	mddev_detach(mddev);

	spin_lock(&mddev->lock);
	oldpers = mddev->pers;
	oldpriv = mddev->private;
	mddev->pers = pers;
	mddev->private = priv;
	strlcpy(mddev->clevel, pers->name, sizeof(mddev->clevel));
	mddev->level = mddev->new_level;
	mddev->layout = mddev->new_layout;
	mddev->chunk_sectors = mddev->new_chunk_sectors;
	mddev->delta_disks = 0;
	mddev->reshape_backwards = 0;
	mddev->degraded = 0;
	spin_unlock(&mddev->lock);

	if (oldpers->sync_request == NULL &&
	    mddev->external) {
		/* We are converting from a no-redundancy array
		 * to a redundancy array and metadata is managed
		 * externally so we need to be sure that writes
		 * won't block due to a need to transition
		 *      clean->dirty
		 * until external management is started.
		 */
		mddev->in_sync = 0;
		mddev->safemode_delay = 0;
		mddev->safemode = 0;
	}

	oldpers->free(mddev, oldpriv);

	if (oldpers->sync_request == NULL &&
	    pers->sync_request != NULL) {
		/* need to add the md_redundancy_group */
		if (sysfs_create_group(&mddev->kobj, &md_redundancy_group))
			pr_warn("md: cannot register extra attributes for %s\n",
				mdname(mddev));
		mddev->sysfs_action = sysfs_get_dirent(mddev->kobj.sd, "sync_action");
		mddev->sysfs_completed = sysfs_get_dirent_safe(mddev->kobj.sd, "sync_completed");
		mddev->sysfs_degraded = sysfs_get_dirent_safe(mddev->kobj.sd, "degraded");
	}
	if (oldpers->sync_request != NULL &&
	    pers->sync_request == NULL) {
		/* need to remove the md_redundancy_group */
		if (mddev->to_remove == NULL)
			mddev->to_remove = &md_redundancy_group;
	}

	module_put(oldpers->owner);

	rdev_for_each(rdev, mddev) {
		if (rdev->raid_disk < 0)
			continue;
		if (rdev->new_raid_disk >= mddev->raid_disks)
			rdev->new_raid_disk = -1;
		if (rdev->new_raid_disk == rdev->raid_disk)
			continue;
		sysfs_unlink_rdev(mddev, rdev);
	}
	rdev_for_each(rdev, mddev) {
		if (rdev->raid_disk < 0)
			continue;
		if (rdev->new_raid_disk == rdev->raid_disk)
			continue;
		rdev->raid_disk = rdev->new_raid_disk;
		if (rdev->raid_disk < 0)
			clear_bit(In_sync, &rdev->flags);
		else {
			if (sysfs_link_rdev(mddev, rdev))
				pr_warn("md: cannot register rd%d for %s after level change\n",
					rdev->raid_disk, mdname(mddev));
		}
	}

	if (pers->sync_request == NULL) {
		/* this is now an array without redundancy, so
		 * it must always be in_sync
		 */
		mddev->in_sync = 1;
		del_timer_sync(&mddev->safemode_timer);
	}
	blk_set_stacking_limits(&mddev->queue->limits);
	pers->run(mddev);
	set_bit(MD_SB_CHANGE_DEVS, &mddev->sb_flags);
	mddev_resume(mddev);
	if (!mddev->thread)
		md_update_sb(mddev, 1);
	sysfs_notify_dirent_safe(mddev->sysfs_level);
	md_new_event(mddev);
	rv = len;
out_unlock:
	mddev_unlock(mddev);
	return rv;
}

static struct md_sysfs_entry md_level =
__ATTR(level, S_IRUGO|S_IWUSR, level_show, level_store);

static ssize_t
layout_show(struct mddev *mddev, char *page)
{
	/* just a number, not meaningful for all levels */
	if (mddev->reshape_position != MaxSector &&
	    mddev->layout != mddev->new_layout)
		return sprintf(page, "%d (%d)\n",
			       mddev->new_layout, mddev->layout);
	return sprintf(page, "%d\n", mddev->layout);
}

static ssize_t
layout_store(struct mddev *mddev, const char *buf, size_t len)
{
	unsigned int n;
	int err;

	err = kstrtouint(buf, 10, &n);
	if (err < 0)
		return err;
	err = mddev_lock(mddev);
	if (err)
		return err;

	if (mddev->pers) {
		if (mddev->pers->check_reshape == NULL)
			err = -EBUSY;
		else if (mddev->ro)
			err = -EROFS;
		else {
			mddev->new_layout = n;
			err = mddev->pers->check_reshape(mddev);
			if (err)
				mddev->new_layout = mddev->layout;
		}
	} else {
		mddev->new_layout = n;
		if (mddev->reshape_position == MaxSector)
			mddev->layout = n;
	}
	mddev_unlock(mddev);
	return err ?: len;
}
static struct md_sysfs_entry md_layout =
__ATTR(layout, S_IRUGO|S_IWUSR, layout_show, layout_store);

static ssize_t
raid_disks_show(struct mddev *mddev, char *page)
{
	if (mddev->raid_disks == 0)
		return 0;
	if (mddev->reshape_position != MaxSector &&
	    mddev->delta_disks != 0)
		return sprintf(page, "%d (%d)\n", mddev->raid_disks,
			       mddev->raid_disks - mddev->delta_disks);
	return sprintf(page, "%d\n", mddev->raid_disks);
}

static int update_raid_disks(struct mddev *mddev, int raid_disks);

static ssize_t
raid_disks_store(struct mddev *mddev, const char *buf, size_t len)
{
	unsigned int n;
	int err;

	err = kstrtouint(buf, 10, &n);
	if (err < 0)
		return err;

	err = mddev_lock(mddev);
	if (err)
		return err;
	if (mddev->pers)
		err = update_raid_disks(mddev, n);
	else if (mddev->reshape_position != MaxSector) {
		struct md_rdev *rdev;
		int olddisks = mddev->raid_disks - mddev->delta_disks;

		err = -EINVAL;
		rdev_for_each(rdev, mddev) {
			if (olddisks < n &&
			    rdev->data_offset < rdev->new_data_offset)
				goto out_unlock;
			if (olddisks > n &&
			    rdev->data_offset > rdev->new_data_offset)
				goto out_unlock;
		}
		err = 0;
		mddev->delta_disks = n - olddisks;
		mddev->raid_disks = n;
		mddev->reshape_backwards = (mddev->delta_disks < 0);
	} else
		mddev->raid_disks = n;
out_unlock:
	mddev_unlock(mddev);
	return err ? err : len;
}
static struct md_sysfs_entry md_raid_disks =
__ATTR(raid_disks, S_IRUGO|S_IWUSR, raid_disks_show, raid_disks_store);

static ssize_t
uuid_show(struct mddev *mddev, char *page)
{
	return sprintf(page, "%pU\n", mddev->uuid);
}
static struct md_sysfs_entry md_uuid =
__ATTR(uuid, S_IRUGO, uuid_show, NULL);

static ssize_t
chunk_size_show(struct mddev *mddev, char *page)
{
	if (mddev->reshape_position != MaxSector &&
	    mddev->chunk_sectors != mddev->new_chunk_sectors)
		return sprintf(page, "%d (%d)\n",
			       mddev->new_chunk_sectors << 9,
			       mddev->chunk_sectors << 9);
	return sprintf(page, "%d\n", mddev->chunk_sectors << 9);
}

static ssize_t
chunk_size_store(struct mddev *mddev, const char *buf, size_t len)
{
	unsigned long n;
	int err;

	err = kstrtoul(buf, 10, &n);
	if (err < 0)
		return err;

	err = mddev_lock(mddev);
	if (err)
		return err;
	if (mddev->pers) {
		if (mddev->pers->check_reshape == NULL)
			err = -EBUSY;
		else if (mddev->ro)
			err = -EROFS;
		else {
			mddev->new_chunk_sectors = n >> 9;
			err = mddev->pers->check_reshape(mddev);
			if (err)
				mddev->new_chunk_sectors = mddev->chunk_sectors;
		}
	} else {
		mddev->new_chunk_sectors = n >> 9;
		if (mddev->reshape_position == MaxSector)
			mddev->chunk_sectors = n >> 9;
	}
	mddev_unlock(mddev);
	return err ?: len;
}
static struct md_sysfs_entry md_chunk_size =
__ATTR(chunk_size, S_IRUGO|S_IWUSR, chunk_size_show, chunk_size_store);

static ssize_t
resync_start_show(struct mddev *mddev, char *page)
{
	if (mddev->recovery_cp == MaxSector)
		return sprintf(page, "none\n");
	return sprintf(page, "%llu\n", (unsigned long long)mddev->recovery_cp);
}

static ssize_t
resync_start_store(struct mddev *mddev, const char *buf, size_t len)
{
	unsigned long long n;
	int err;

	if (cmd_match(buf, "none"))
		n = MaxSector;
	else {
		err = kstrtoull(buf, 10, &n);
		if (err < 0)
			return err;
		if (n != (sector_t)n)
			return -EINVAL;
	}

	err = mddev_lock(mddev);
	if (err)
		return err;
	if (mddev->pers && !test_bit(MD_RECOVERY_FROZEN, &mddev->recovery))
		err = -EBUSY;

	if (!err) {
		mddev->recovery_cp = n;
		if (mddev->pers)
			set_bit(MD_SB_CHANGE_CLEAN, &mddev->sb_flags);
	}
	mddev_unlock(mddev);
	return err ?: len;
}
static struct md_sysfs_entry md_resync_start =
__ATTR_PREALLOC(resync_start, S_IRUGO|S_IWUSR,
		resync_start_show, resync_start_store);

/*
 * The array state can be:
 *
 * clear
 *     No devices, no size, no level
 *     Equivalent to STOP_ARRAY ioctl
 * inactive
 *     May have some settings, but array is not active
 *        all IO results in error
 *     When written, doesn't tear down array, but just stops it
 * suspended (not supported yet)
 *     All IO requests will block. The array can be reconfigured.
 *     Writing this, if accepted, will block until array is quiescent
 * readonly
 *     no resync can happen.  no superblocks get written.
 *     write requests fail
 * read-auto
 *     like readonly, but behaves like 'clean' on a write request.
 *
 * clean - no pending writes, but otherwise active.
 *     When written to inactive array, starts without resync
 *     If a write request arrives then
 *       if metadata is known, mark 'dirty' and switch to 'active'.
 *       if not known, block and switch to write-pending
 *     If written to an active array that has pending writes, then fails.
 * active
 *     fully active: IO and resync can be happening.
 *     When written to inactive array, starts with resync
 *
 * write-pending
 *     clean, but writes are blocked waiting for 'active' to be written.
 *
 * active-idle
 *     like active, but no writes have been seen for a while (100msec).
 *
 * broken
 *     RAID0/LINEAR-only: same as clean, but array is missing a member.
 *     It's useful because RAID0/LINEAR mounted-arrays aren't stopped
 *     when a member is gone, so this state will at least alert the
 *     user that something is wrong.
 */
enum array_state { clear, inactive, suspended, readonly, read_auto, clean, active,
		   write_pending, active_idle, broken, bad_word};
static char *array_states[] = {
	"clear", "inactive", "suspended", "readonly", "read-auto", "clean", "active",
	"write-pending", "active-idle", "broken", NULL };

static int match_word(const char *word, char **list)
{
	int n;
	for (n=0; list[n]; n++)
		if (cmd_match(word, list[n]))
			break;
	return n;
}

static ssize_t
array_state_show(struct mddev *mddev, char *page)
{
	enum array_state st = inactive;

	if (mddev->pers && !test_bit(MD_NOT_READY, &mddev->flags)) {
		switch(mddev->ro) {
		case 1:
			st = readonly;
			break;
		case 2:
			st = read_auto;
			break;
		case 0:
			spin_lock(&mddev->lock);
			if (test_bit(MD_SB_CHANGE_PENDING, &mddev->sb_flags))
				st = write_pending;
			else if (mddev->in_sync)
				st = clean;
			else if (mddev->safemode)
				st = active_idle;
			else
				st = active;
			spin_unlock(&mddev->lock);
		}

		if (test_bit(MD_BROKEN, &mddev->flags) && st == clean)
			st = broken;
	} else {
		if (list_empty(&mddev->disks) &&
		    mddev->raid_disks == 0 &&
		    mddev->dev_sectors == 0)
			st = clear;
		else
			st = inactive;
	}
	return sprintf(page, "%s\n", array_states[st]);
}

static int do_md_stop(struct mddev *mddev, int ro, struct block_device *bdev);
static int md_set_readonly(struct mddev *mddev, struct block_device *bdev);
static int restart_array(struct mddev *mddev);

static ssize_t
array_state_store(struct mddev *mddev, const char *buf, size_t len)
{
	int err = 0;
	enum array_state st = match_word(buf, array_states);

	if (mddev->pers && (st == active || st == clean) && mddev->ro != 1) {
		/* don't take reconfig_mutex when toggling between
		 * clean and active
		 */
		spin_lock(&mddev->lock);
		if (st == active) {
			restart_array(mddev);
			clear_bit(MD_SB_CHANGE_PENDING, &mddev->sb_flags);
			md_wakeup_thread(mddev->thread);
			wake_up(&mddev->sb_wait);
		} else /* st == clean */ {
			restart_array(mddev);
			if (!set_in_sync(mddev))
				err = -EBUSY;
		}
		if (!err)
			sysfs_notify_dirent_safe(mddev->sysfs_state);
		spin_unlock(&mddev->lock);
		return err ?: len;
	}
	err = mddev_lock(mddev);
	if (err)
		return err;
	err = -EINVAL;
	switch(st) {
	case bad_word:
		break;
	case clear:
		/* stopping an active array */
		err = do_md_stop(mddev, 0, NULL);
		break;
	case inactive:
		/* stopping an active array */
		if (mddev->pers)
			err = do_md_stop(mddev, 2, NULL);
		else
			err = 0; /* already inactive */
		break;
	case suspended:
		break; /* not supported yet */
	case readonly:
		if (mddev->pers)
			err = md_set_readonly(mddev, NULL);
		else {
			mddev->ro = 1;
			set_disk_ro(mddev->gendisk, 1);
			err = do_md_run(mddev);
		}
		break;
	case read_auto:
		if (mddev->pers) {
			if (mddev->ro == 0)
				err = md_set_readonly(mddev, NULL);
			else if (mddev->ro == 1)
				err = restart_array(mddev);
			if (err == 0) {
				mddev->ro = 2;
				set_disk_ro(mddev->gendisk, 0);
			}
		} else {
			mddev->ro = 2;
			err = do_md_run(mddev);
		}
		break;
	case clean:
		if (mddev->pers) {
			err = restart_array(mddev);
			if (err)
				break;
			spin_lock(&mddev->lock);
			if (!set_in_sync(mddev))
				err = -EBUSY;
			spin_unlock(&mddev->lock);
		} else
			err = -EINVAL;
		break;
	case active:
		if (mddev->pers) {
			err = restart_array(mddev);
			if (err)
				break;
			clear_bit(MD_SB_CHANGE_PENDING, &mddev->sb_flags);
			wake_up(&mddev->sb_wait);
			err = 0;
		} else {
			mddev->ro = 0;
			set_disk_ro(mddev->gendisk, 0);
			err = do_md_run(mddev);
		}
		break;
	case write_pending:
	case active_idle:
	case broken:
		/* these cannot be set */
		break;
	}

	if (!err) {
		if (mddev->hold_active == UNTIL_IOCTL)
			mddev->hold_active = 0;
		sysfs_notify_dirent_safe(mddev->sysfs_state);
	}
	mddev_unlock(mddev);
	return err ?: len;
}
static struct md_sysfs_entry md_array_state =
__ATTR_PREALLOC(array_state, S_IRUGO|S_IWUSR, array_state_show, array_state_store);

static ssize_t
max_corrected_read_errors_show(struct mddev *mddev, char *page) {
	return sprintf(page, "%d\n",
		       atomic_read(&mddev->max_corr_read_errors));
}

static ssize_t
max_corrected_read_errors_store(struct mddev *mddev, const char *buf, size_t len)
{
	unsigned int n;
	int rv;

	rv = kstrtouint(buf, 10, &n);
	if (rv < 0)
		return rv;
	atomic_set(&mddev->max_corr_read_errors, n);
	return len;
}

static struct md_sysfs_entry max_corr_read_errors =
__ATTR(max_read_errors, S_IRUGO|S_IWUSR, max_corrected_read_errors_show,
	max_corrected_read_errors_store);

static ssize_t
null_show(struct mddev *mddev, char *page)
{
	return -EINVAL;
}

/* need to ensure rdev_delayed_delete() has completed */
static void flush_rdev_wq(struct mddev *mddev)
{
	struct md_rdev *rdev;

	rcu_read_lock();
	rdev_for_each_rcu(rdev, mddev)
		if (work_pending(&rdev->del_work)) {
			flush_workqueue(md_rdev_misc_wq);
			break;
		}
	rcu_read_unlock();
}

static ssize_t
new_dev_store(struct mddev *mddev, const char *buf, size_t len)
{
	/* buf must be %d:%d\n? giving major and minor numbers */
	/* The new device is added to the array.
	 * If the array has a persistent superblock, we read the
	 * superblock to initialise info and check validity.
	 * Otherwise, only checking done is that in bind_rdev_to_array,
	 * which mainly checks size.
	 */
	char *e;
	int major = simple_strtoul(buf, &e, 10);
	int minor;
	dev_t dev;
	struct md_rdev *rdev;
	int err;

	if (!*buf || *e != ':' || !e[1] || e[1] == '\n')
		return -EINVAL;
	minor = simple_strtoul(e+1, &e, 10);
	if (*e && *e != '\n')
		return -EINVAL;
	dev = MKDEV(major, minor);
	if (major != MAJOR(dev) ||
	    minor != MINOR(dev))
		return -EOVERFLOW;

	flush_rdev_wq(mddev);
	err = mddev_lock(mddev);
	if (err)
		return err;
	if (mddev->persistent) {
		rdev = md_import_device(dev, mddev->major_version,
					mddev->minor_version);
		if (!IS_ERR(rdev) && !list_empty(&mddev->disks)) {
			struct md_rdev *rdev0
				= list_entry(mddev->disks.next,
					     struct md_rdev, same_set);
			err = super_types[mddev->major_version]
				.load_super(rdev, rdev0, mddev->minor_version);
			if (err < 0)
				goto out;
		}
	} else if (mddev->external)
		rdev = md_import_device(dev, -2, -1);
	else
		rdev = md_import_device(dev, -1, -1);

	if (IS_ERR(rdev)) {
		mddev_unlock(mddev);
		return PTR_ERR(rdev);
	}
	err = bind_rdev_to_array(rdev, mddev);
 out:
	if (err)
		export_rdev(rdev);
	mddev_unlock(mddev);
	if (!err)
		md_new_event(mddev);
	return err ? err : len;
}

static struct md_sysfs_entry md_new_device =
__ATTR(new_dev, S_IWUSR, null_show, new_dev_store);

static ssize_t
bitmap_store(struct mddev *mddev, const char *buf, size_t len)
{
	char *end;
	unsigned long chunk, end_chunk;
	int err;

	err = mddev_lock(mddev);
	if (err)
		return err;
	if (!mddev->bitmap)
		goto out;
	/* buf should be <chunk> <chunk> ... or <chunk>-<chunk> ... (range) */
	while (*buf) {
		chunk = end_chunk = simple_strtoul(buf, &end, 0);
		if (buf == end) break;
		if (*end == '-') { /* range */
			buf = end + 1;
			end_chunk = simple_strtoul(buf, &end, 0);
			if (buf == end) break;
		}
		if (*end && !isspace(*end)) break;
		md_bitmap_dirty_bits(mddev->bitmap, chunk, end_chunk);
		buf = skip_spaces(end);
	}
	md_bitmap_unplug(mddev->bitmap); /* flush the bits to disk */
out:
	mddev_unlock(mddev);
	return len;
}

static struct md_sysfs_entry md_bitmap =
__ATTR(bitmap_set_bits, S_IWUSR, null_show, bitmap_store);

static ssize_t
size_show(struct mddev *mddev, char *page)
{
	return sprintf(page, "%llu\n",
		(unsigned long long)mddev->dev_sectors / 2);
}

static int update_size(struct mddev *mddev, sector_t num_sectors);

static ssize_t
size_store(struct mddev *mddev, const char *buf, size_t len)
{
	/* If array is inactive, we can reduce the component size, but
	 * not increase it (except from 0).
	 * If array is active, we can try an on-line resize
	 */
	sector_t sectors;
	int err = strict_blocks_to_sectors(buf, &sectors);

	if (err < 0)
		return err;
	err = mddev_lock(mddev);
	if (err)
		return err;
	if (mddev->pers) {
		err = update_size(mddev, sectors);
		if (err == 0)
			md_update_sb(mddev, 1);
	} else {
		if (mddev->dev_sectors == 0 ||
		    mddev->dev_sectors > sectors)
			mddev->dev_sectors = sectors;
		else
			err = -ENOSPC;
	}
	mddev_unlock(mddev);
	return err ? err : len;
}

static struct md_sysfs_entry md_size =
__ATTR(component_size, S_IRUGO|S_IWUSR, size_show, size_store);

/* Metadata version.
 * This is one of
 *   'none' for arrays with no metadata (good luck...)
 *   'external' for arrays with externally managed metadata,
 * or N.M for internally known formats
 */
static ssize_t
metadata_show(struct mddev *mddev, char *page)
{
	if (mddev->persistent)
		return sprintf(page, "%d.%d\n",
			       mddev->major_version, mddev->minor_version);
	else if (mddev->external)
		return sprintf(page, "external:%s\n", mddev->metadata_type);
	else
		return sprintf(page, "none\n");
}

static ssize_t
metadata_store(struct mddev *mddev, const char *buf, size_t len)
{
	int major, minor;
	char *e;
	int err;
	/* Changing the details of 'external' metadata is
	 * always permitted.  Otherwise there must be
	 * no devices attached to the array.
	 */

	err = mddev_lock(mddev);
	if (err)
		return err;
	err = -EBUSY;
	if (mddev->external && strncmp(buf, "external:", 9) == 0)
		;
	else if (!list_empty(&mddev->disks))
		goto out_unlock;

	err = 0;
	if (cmd_match(buf, "none")) {
		mddev->persistent = 0;
		mddev->external = 0;
		mddev->major_version = 0;
		mddev->minor_version = 90;
		goto out_unlock;
	}
	if (strncmp(buf, "external:", 9) == 0) {
		size_t namelen = len-9;
		if (namelen >= sizeof(mddev->metadata_type))
			namelen = sizeof(mddev->metadata_type)-1;
		strncpy(mddev->metadata_type, buf+9, namelen);
		mddev->metadata_type[namelen] = 0;
		if (namelen && mddev->metadata_type[namelen-1] == '\n')
			mddev->metadata_type[--namelen] = 0;
		mddev->persistent = 0;
		mddev->external = 1;
		mddev->major_version = 0;
		mddev->minor_version = 90;
		goto out_unlock;
	}
	major = simple_strtoul(buf, &e, 10);
	err = -EINVAL;
	if (e==buf || *e != '.')
		goto out_unlock;
	buf = e+1;
	minor = simple_strtoul(buf, &e, 10);
	if (e==buf || (*e && *e != '\n') )
		goto out_unlock;
	err = -ENOENT;
	if (major >= ARRAY_SIZE(super_types) || super_types[major].name == NULL)
		goto out_unlock;
	mddev->major_version = major;
	mddev->minor_version = minor;
	mddev->persistent = 1;
	mddev->external = 0;
	err = 0;
out_unlock:
	mddev_unlock(mddev);
	return err ?: len;
}

static struct md_sysfs_entry md_metadata =
__ATTR_PREALLOC(metadata_version, S_IRUGO|S_IWUSR, metadata_show, metadata_store);

static ssize_t
action_show(struct mddev *mddev, char *page)
{
	char *type = "idle";
	unsigned long recovery = mddev->recovery;
	if (test_bit(MD_RECOVERY_FROZEN, &recovery))
		type = "frozen";
	else if (test_bit(MD_RECOVERY_RUNNING, &recovery) ||
	    (!mddev->ro && test_bit(MD_RECOVERY_NEEDED, &recovery))) {
		if (test_bit(MD_RECOVERY_RESHAPE, &recovery))
			type = "reshape";
		else if (test_bit(MD_RECOVERY_SYNC, &recovery)) {
			if (!test_bit(MD_RECOVERY_REQUESTED, &recovery))
				type = "resync";
			else if (test_bit(MD_RECOVERY_CHECK, &recovery))
				type = "check";
			else
				type = "repair";
		} else if (test_bit(MD_RECOVERY_RECOVER, &recovery))
			type = "recover";
		else if (mddev->reshape_position != MaxSector)
			type = "reshape";
	}
	return sprintf(page, "%s\n", type);
}

static ssize_t
action_store(struct mddev *mddev, const char *page, size_t len)
{
	if (!mddev->pers || !mddev->pers->sync_request)
		return -EINVAL;


	if (cmd_match(page, "idle") || cmd_match(page, "frozen")) {
		if (cmd_match(page, "frozen"))
			set_bit(MD_RECOVERY_FROZEN, &mddev->recovery);
		else
			clear_bit(MD_RECOVERY_FROZEN, &mddev->recovery);
		if (test_bit(MD_RECOVERY_RUNNING, &mddev->recovery) &&
		    mddev_lock(mddev) == 0) {
			if (work_pending(&mddev->del_work))
				flush_workqueue(md_misc_wq);
			if (mddev->sync_thread) {
				set_bit(MD_RECOVERY_INTR, &mddev->recovery);
				md_reap_sync_thread(mddev);
			}
			mddev_unlock(mddev);
		}
	} else if (test_bit(MD_RECOVERY_RUNNING, &mddev->recovery))
		return -EBUSY;
	else if (cmd_match(page, "resync"))
		clear_bit(MD_RECOVERY_FROZEN, &mddev->recovery);
	else if (cmd_match(page, "recover")) {
		clear_bit(MD_RECOVERY_FROZEN, &mddev->recovery);
		set_bit(MD_RECOVERY_RECOVER, &mddev->recovery);
	} else if (cmd_match(page, "reshape")) {
		int err;
		if (mddev->pers->start_reshape == NULL)
			return -EINVAL;
		err = mddev_lock(mddev);
		if (!err) {
			if (test_bit(MD_RECOVERY_RUNNING, &mddev->recovery))
				err =  -EBUSY;
			else {
				clear_bit(MD_RECOVERY_FROZEN, &mddev->recovery);
				err = mddev->pers->start_reshape(mddev);
			}
			mddev_unlock(mddev);
		}
		if (err)
			return err;
		sysfs_notify_dirent_safe(mddev->sysfs_degraded);
	} else {
		if (cmd_match(page, "check"))
			set_bit(MD_RECOVERY_CHECK, &mddev->recovery);
		else if (!cmd_match(page, "repair"))
			return -EINVAL;
		clear_bit(MD_RECOVERY_FROZEN, &mddev->recovery);
		set_bit(MD_RECOVERY_REQUESTED, &mddev->recovery);
		set_bit(MD_RECOVERY_SYNC, &mddev->recovery);
	}
	if (mddev->ro == 2) {
		/* A write to sync_action is enough to justify
		 * canceling read-auto mode
		 */
		mddev->ro = 0;
		md_wakeup_thread(mddev->sync_thread);
	}
	set_bit(MD_RECOVERY_NEEDED, &mddev->recovery);
	md_wakeup_thread(mddev->thread);
	sysfs_notify_dirent_safe(mddev->sysfs_action);
	return len;
}

static struct md_sysfs_entry md_scan_mode =
__ATTR_PREALLOC(sync_action, S_IRUGO|S_IWUSR, action_show, action_store);

static ssize_t
last_sync_action_show(struct mddev *mddev, char *page)
{
	return sprintf(page, "%s\n", mddev->last_sync_action);
}

static struct md_sysfs_entry md_last_scan_mode = __ATTR_RO(last_sync_action);

static ssize_t
mismatch_cnt_show(struct mddev *mddev, char *page)
{
	return sprintf(page, "%llu\n",
		       (unsigned long long)
		       atomic64_read(&mddev->resync_mismatches));
}

static struct md_sysfs_entry md_mismatches = __ATTR_RO(mismatch_cnt);

static ssize_t
sync_min_show(struct mddev *mddev, char *page)
{
	return sprintf(page, "%d (%s)\n", speed_min(mddev),
		       mddev->sync_speed_min ? "local": "system");
}

static ssize_t
sync_min_store(struct mddev *mddev, const char *buf, size_t len)
{
	unsigned int min;
	int rv;

	if (strncmp(buf, "system", 6)==0) {
		min = 0;
	} else {
		rv = kstrtouint(buf, 10, &min);
		if (rv < 0)
			return rv;
		if (min == 0)
			return -EINVAL;
	}
	mddev->sync_speed_min = min;
	return len;
}

static struct md_sysfs_entry md_sync_min =
__ATTR(sync_speed_min, S_IRUGO|S_IWUSR, sync_min_show, sync_min_store);

static ssize_t
sync_max_show(struct mddev *mddev, char *page)
{
	return sprintf(page, "%d (%s)\n", speed_max(mddev),
		       mddev->sync_speed_max ? "local": "system");
}

static ssize_t
sync_max_store(struct mddev *mddev, const char *buf, size_t len)
{
	unsigned int max;
	int rv;

	if (strncmp(buf, "system", 6)==0) {
		max = 0;
	} else {
		rv = kstrtouint(buf, 10, &max);
		if (rv < 0)
			return rv;
		if (max == 0)
			return -EINVAL;
	}
	mddev->sync_speed_max = max;
	return len;
}

static struct md_sysfs_entry md_sync_max =
__ATTR(sync_speed_max, S_IRUGO|S_IWUSR, sync_max_show, sync_max_store);

static ssize_t
degraded_show(struct mddev *mddev, char *page)
{
	return sprintf(page, "%d\n", mddev->degraded);
}
static struct md_sysfs_entry md_degraded = __ATTR_RO(degraded);

static ssize_t
sync_force_parallel_show(struct mddev *mddev, char *page)
{
	return sprintf(page, "%d\n", mddev->parallel_resync);
}

static ssize_t
sync_force_parallel_store(struct mddev *mddev, const char *buf, size_t len)
{
	long n;

	if (kstrtol(buf, 10, &n))
		return -EINVAL;

	if (n != 0 && n != 1)
		return -EINVAL;

	mddev->parallel_resync = n;

	if (mddev->sync_thread)
		wake_up(&resync_wait);

	return len;
}

/* force parallel resync, even with shared block devices */
static struct md_sysfs_entry md_sync_force_parallel =
__ATTR(sync_force_parallel, S_IRUGO|S_IWUSR,
       sync_force_parallel_show, sync_force_parallel_store);

static ssize_t
sync_speed_show(struct mddev *mddev, char *page)
{
	unsigned long resync, dt, db;
	if (mddev->curr_resync == 0)
		return sprintf(page, "none\n");
	resync = mddev->curr_mark_cnt - atomic_read(&mddev->recovery_active);
	dt = (jiffies - mddev->resync_mark) / HZ;
	if (!dt) dt++;
	db = resync - mddev->resync_mark_cnt;
	return sprintf(page, "%lu\n", db/dt/2); /* K/sec */
}

static struct md_sysfs_entry md_sync_speed = __ATTR_RO(sync_speed);

static ssize_t
sync_completed_show(struct mddev *mddev, char *page)
{
	unsigned long long max_sectors, resync;

	if (!test_bit(MD_RECOVERY_RUNNING, &mddev->recovery))
		return sprintf(page, "none\n");

	if (mddev->curr_resync == 1 ||
	    mddev->curr_resync == 2)
		return sprintf(page, "delayed\n");

	if (test_bit(MD_RECOVERY_SYNC, &mddev->recovery) ||
	    test_bit(MD_RECOVERY_RESHAPE, &mddev->recovery))
		max_sectors = mddev->resync_max_sectors;
	else
		max_sectors = mddev->dev_sectors;

	resync = mddev->curr_resync_completed;
	return sprintf(page, "%llu / %llu\n", resync, max_sectors);
}

static struct md_sysfs_entry md_sync_completed =
	__ATTR_PREALLOC(sync_completed, S_IRUGO, sync_completed_show, NULL);

static ssize_t
min_sync_show(struct mddev *mddev, char *page)
{
	return sprintf(page, "%llu\n",
		       (unsigned long long)mddev->resync_min);
}
static ssize_t
min_sync_store(struct mddev *mddev, const char *buf, size_t len)
{
	unsigned long long min;
	int err;

	if (kstrtoull(buf, 10, &min))
		return -EINVAL;

	spin_lock(&mddev->lock);
	err = -EINVAL;
	if (min > mddev->resync_max)
		goto out_unlock;

	err = -EBUSY;
	if (test_bit(MD_RECOVERY_RUNNING, &mddev->recovery))
		goto out_unlock;

	/* Round down to multiple of 4K for safety */
	mddev->resync_min = round_down(min, 8);
	err = 0;

out_unlock:
	spin_unlock(&mddev->lock);
	return err ?: len;
}

static struct md_sysfs_entry md_min_sync =
__ATTR(sync_min, S_IRUGO|S_IWUSR, min_sync_show, min_sync_store);

static ssize_t
max_sync_show(struct mddev *mddev, char *page)
{
	if (mddev->resync_max == MaxSector)
		return sprintf(page, "max\n");
	else
		return sprintf(page, "%llu\n",
			       (unsigned long long)mddev->resync_max);
}
static ssize_t
max_sync_store(struct mddev *mddev, const char *buf, size_t len)
{
	int err;
	spin_lock(&mddev->lock);
	if (strncmp(buf, "max", 3) == 0)
		mddev->resync_max = MaxSector;
	else {
		unsigned long long max;
		int chunk;

		err = -EINVAL;
		if (kstrtoull(buf, 10, &max))
			goto out_unlock;
		if (max < mddev->resync_min)
			goto out_unlock;

		err = -EBUSY;
		if (max < mddev->resync_max &&
		    mddev->ro == 0 &&
		    test_bit(MD_RECOVERY_RUNNING, &mddev->recovery))
			goto out_unlock;

		/* Must be a multiple of chunk_size */
		chunk = mddev->chunk_sectors;
		if (chunk) {
			sector_t temp = max;

			err = -EINVAL;
			if (sector_div(temp, chunk))
				goto out_unlock;
		}
		mddev->resync_max = max;
	}
	wake_up(&mddev->recovery_wait);
	err = 0;
out_unlock:
	spin_unlock(&mddev->lock);
	return err ?: len;
}

static struct md_sysfs_entry md_max_sync =
__ATTR(sync_max, S_IRUGO|S_IWUSR, max_sync_show, max_sync_store);

static ssize_t
suspend_lo_show(struct mddev *mddev, char *page)
{
	return sprintf(page, "%llu\n", (unsigned long long)mddev->suspend_lo);
}

static ssize_t
suspend_lo_store(struct mddev *mddev, const char *buf, size_t len)
{
	unsigned long long new;
	int err;

	err = kstrtoull(buf, 10, &new);
	if (err < 0)
		return err;
	if (new != (sector_t)new)
		return -EINVAL;

	err = mddev_lock(mddev);
	if (err)
		return err;
	err = -EINVAL;
	if (mddev->pers == NULL ||
	    mddev->pers->quiesce == NULL)
		goto unlock;
	mddev_suspend(mddev);
	mddev->suspend_lo = new;
	mddev_resume(mddev);

	err = 0;
unlock:
	mddev_unlock(mddev);
	return err ?: len;
}
static struct md_sysfs_entry md_suspend_lo =
__ATTR(suspend_lo, S_IRUGO|S_IWUSR, suspend_lo_show, suspend_lo_store);

static ssize_t
suspend_hi_show(struct mddev *mddev, char *page)
{
	return sprintf(page, "%llu\n", (unsigned long long)mddev->suspend_hi);
}

static ssize_t
suspend_hi_store(struct mddev *mddev, const char *buf, size_t len)
{
	unsigned long long new;
	int err;

	err = kstrtoull(buf, 10, &new);
	if (err < 0)
		return err;
	if (new != (sector_t)new)
		return -EINVAL;

	err = mddev_lock(mddev);
	if (err)
		return err;
	err = -EINVAL;
	if (mddev->pers == NULL)
		goto unlock;

	mddev_suspend(mddev);
	mddev->suspend_hi = new;
	mddev_resume(mddev);

	err = 0;
unlock:
	mddev_unlock(mddev);
	return err ?: len;
}
static struct md_sysfs_entry md_suspend_hi =
__ATTR(suspend_hi, S_IRUGO|S_IWUSR, suspend_hi_show, suspend_hi_store);

static ssize_t
reshape_position_show(struct mddev *mddev, char *page)
{
	if (mddev->reshape_position != MaxSector)
		return sprintf(page, "%llu\n",
			       (unsigned long long)mddev->reshape_position);
	strcpy(page, "none\n");
	return 5;
}

static ssize_t
reshape_position_store(struct mddev *mddev, const char *buf, size_t len)
{
	struct md_rdev *rdev;
	unsigned long long new;
	int err;

	err = kstrtoull(buf, 10, &new);
	if (err < 0)
		return err;
	if (new != (sector_t)new)
		return -EINVAL;
	err = mddev_lock(mddev);
	if (err)
		return err;
	err = -EBUSY;
	if (mddev->pers)
		goto unlock;
	mddev->reshape_position = new;
	mddev->delta_disks = 0;
	mddev->reshape_backwards = 0;
	mddev->new_level = mddev->level;
	mddev->new_layout = mddev->layout;
	mddev->new_chunk_sectors = mddev->chunk_sectors;
	rdev_for_each(rdev, mddev)
		rdev->new_data_offset = rdev->data_offset;
	err = 0;
unlock:
	mddev_unlock(mddev);
	return err ?: len;
}

static struct md_sysfs_entry md_reshape_position =
__ATTR(reshape_position, S_IRUGO|S_IWUSR, reshape_position_show,
       reshape_position_store);

static ssize_t
reshape_direction_show(struct mddev *mddev, char *page)
{
	return sprintf(page, "%s\n",
		       mddev->reshape_backwards ? "backwards" : "forwards");
}

static ssize_t
reshape_direction_store(struct mddev *mddev, const char *buf, size_t len)
{
	int backwards = 0;
	int err;

	if (cmd_match(buf, "forwards"))
		backwards = 0;
	else if (cmd_match(buf, "backwards"))
		backwards = 1;
	else
		return -EINVAL;
	if (mddev->reshape_backwards == backwards)
		return len;

	err = mddev_lock(mddev);
	if (err)
		return err;
	/* check if we are allowed to change */
	if (mddev->delta_disks)
		err = -EBUSY;
	else if (mddev->persistent &&
	    mddev->major_version == 0)
		err =  -EINVAL;
	else
		mddev->reshape_backwards = backwards;
	mddev_unlock(mddev);
	return err ?: len;
}

static struct md_sysfs_entry md_reshape_direction =
__ATTR(reshape_direction, S_IRUGO|S_IWUSR, reshape_direction_show,
       reshape_direction_store);

static ssize_t
array_size_show(struct mddev *mddev, char *page)
{
	if (mddev->external_size)
		return sprintf(page, "%llu\n",
			       (unsigned long long)mddev->array_sectors/2);
	else
		return sprintf(page, "default\n");
}

static ssize_t
array_size_store(struct mddev *mddev, const char *buf, size_t len)
{
	sector_t sectors;
	int err;

	err = mddev_lock(mddev);
	if (err)
		return err;

	/* cluster raid doesn't support change array_sectors */
	if (mddev_is_clustered(mddev)) {
		mddev_unlock(mddev);
		return -EINVAL;
	}

	if (strncmp(buf, "default", 7) == 0) {
		if (mddev->pers)
			sectors = mddev->pers->size(mddev, 0, 0);
		else
			sectors = mddev->array_sectors;

		mddev->external_size = 0;
	} else {
		if (strict_blocks_to_sectors(buf, &sectors) < 0)
			err = -EINVAL;
		else if (mddev->pers && mddev->pers->size(mddev, 0, 0) < sectors)
			err = -E2BIG;
		else
			mddev->external_size = 1;
	}

	if (!err) {
		mddev->array_sectors = sectors;
		if (mddev->pers)
			set_capacity_and_notify(mddev->gendisk,
						mddev->array_sectors);
	}
	mddev_unlock(mddev);
	return err ?: len;
}

static struct md_sysfs_entry md_array_size =
__ATTR(array_size, S_IRUGO|S_IWUSR, array_size_show,
       array_size_store);

static ssize_t
consistency_policy_show(struct mddev *mddev, char *page)
{
	int ret;

	if (test_bit(MD_HAS_JOURNAL, &mddev->flags)) {
		ret = sprintf(page, "journal\n");
	} else if (test_bit(MD_HAS_PPL, &mddev->flags)) {
		ret = sprintf(page, "ppl\n");
	} else if (mddev->bitmap) {
		ret = sprintf(page, "bitmap\n");
	} else if (mddev->pers) {
		if (mddev->pers->sync_request)
			ret = sprintf(page, "resync\n");
		else
			ret = sprintf(page, "none\n");
	} else {
		ret = sprintf(page, "unknown\n");
	}

	return ret;
}

static ssize_t
consistency_policy_store(struct mddev *mddev, const char *buf, size_t len)
{
	int err = 0;

	if (mddev->pers) {
		if (mddev->pers->change_consistency_policy)
			err = mddev->pers->change_consistency_policy(mddev, buf);
		else
			err = -EBUSY;
	} else if (mddev->external && strncmp(buf, "ppl", 3) == 0) {
		set_bit(MD_HAS_PPL, &mddev->flags);
	} else {
		err = -EINVAL;
	}

	return err ? err : len;
}

static struct md_sysfs_entry md_consistency_policy =
__ATTR(consistency_policy, S_IRUGO | S_IWUSR, consistency_policy_show,
       consistency_policy_store);

static ssize_t fail_last_dev_show(struct mddev *mddev, char *page)
{
	return sprintf(page, "%d\n", mddev->fail_last_dev);
}

/*
 * Setting fail_last_dev to true to allow last device to be forcibly removed
 * from RAID1/RAID10.
 */
static ssize_t
fail_last_dev_store(struct mddev *mddev, const char *buf, size_t len)
{
	int ret;
	bool value;

	ret = kstrtobool(buf, &value);
	if (ret)
		return ret;

	if (value != mddev->fail_last_dev)
		mddev->fail_last_dev = value;

	return len;
}
static struct md_sysfs_entry md_fail_last_dev =
__ATTR(fail_last_dev, S_IRUGO | S_IWUSR, fail_last_dev_show,
       fail_last_dev_store);

static ssize_t serialize_policy_show(struct mddev *mddev, char *page)
{
	if (mddev->pers == NULL || (mddev->pers->level != 1))
		return sprintf(page, "n/a\n");
	else
		return sprintf(page, "%d\n", mddev->serialize_policy);
}

/*
 * Setting serialize_policy to true to enforce write IO is not reordered
 * for raid1.
 */
static ssize_t
serialize_policy_store(struct mddev *mddev, const char *buf, size_t len)
{
	int err;
	bool value;

	err = kstrtobool(buf, &value);
	if (err)
		return err;

	if (value == mddev->serialize_policy)
		return len;

	err = mddev_lock(mddev);
	if (err)
		return err;
	if (mddev->pers == NULL || (mddev->pers->level != 1)) {
		pr_err("md: serialize_policy is only effective for raid1\n");
		err = -EINVAL;
		goto unlock;
	}

	mddev_suspend(mddev);
	if (value)
		mddev_create_serial_pool(mddev, NULL, true);
	else
		mddev_destroy_serial_pool(mddev, NULL, true);
	mddev->serialize_policy = value;
	mddev_resume(mddev);
unlock:
	mddev_unlock(mddev);
	return err ?: len;
}

static struct md_sysfs_entry md_serialize_policy =
__ATTR(serialize_policy, S_IRUGO | S_IWUSR, serialize_policy_show,
       serialize_policy_store);


static struct attribute *md_default_attrs[] = {
	&md_level.attr,
	&md_layout.attr,
	&md_raid_disks.attr,
	&md_uuid.attr,
	&md_chunk_size.attr,
	&md_size.attr,
	&md_resync_start.attr,
	&md_metadata.attr,
	&md_new_device.attr,
	&md_safe_delay.attr,
	&md_array_state.attr,
	&md_reshape_position.attr,
	&md_reshape_direction.attr,
	&md_array_size.attr,
	&max_corr_read_errors.attr,
	&md_consistency_policy.attr,
	&md_fail_last_dev.attr,
	&md_serialize_policy.attr,
	NULL,
};

static struct attribute *md_redundancy_attrs[] = {
	&md_scan_mode.attr,
	&md_last_scan_mode.attr,
	&md_mismatches.attr,
	&md_sync_min.attr,
	&md_sync_max.attr,
	&md_sync_speed.attr,
	&md_sync_force_parallel.attr,
	&md_sync_completed.attr,
	&md_min_sync.attr,
	&md_max_sync.attr,
	&md_suspend_lo.attr,
	&md_suspend_hi.attr,
	&md_bitmap.attr,
	&md_degraded.attr,
	NULL,
};
static const struct attribute_group md_redundancy_group = {
	.name = NULL,
	.attrs = md_redundancy_attrs,
};

static ssize_t
md_attr_show(struct kobject *kobj, struct attribute *attr, char *page)
{
	struct md_sysfs_entry *entry = container_of(attr, struct md_sysfs_entry, attr);
	struct mddev *mddev = container_of(kobj, struct mddev, kobj);
	ssize_t rv;

	if (!entry->show)
		return -EIO;
	spin_lock(&all_mddevs_lock);
	if (list_empty(&mddev->all_mddevs)) {
		spin_unlock(&all_mddevs_lock);
		return -EBUSY;
	}
	mddev_get(mddev);
	spin_unlock(&all_mddevs_lock);

	rv = entry->show(mddev, page);
	mddev_put(mddev);
	return rv;
}

static ssize_t
md_attr_store(struct kobject *kobj, struct attribute *attr,
	      const char *page, size_t length)
{
	struct md_sysfs_entry *entry = container_of(attr, struct md_sysfs_entry, attr);
	struct mddev *mddev = container_of(kobj, struct mddev, kobj);
	ssize_t rv;

	if (!entry->store)
		return -EIO;
	if (!capable(CAP_SYS_ADMIN))
		return -EACCES;
	spin_lock(&all_mddevs_lock);
	if (list_empty(&mddev->all_mddevs)) {
		spin_unlock(&all_mddevs_lock);
		return -EBUSY;
	}
	mddev_get(mddev);
	spin_unlock(&all_mddevs_lock);
	rv = entry->store(mddev, page, length);
	mddev_put(mddev);
	return rv;
}

static void md_free(struct kobject *ko)
{
	struct mddev *mddev = container_of(ko, struct mddev, kobj);

	if (mddev->sysfs_state)
		sysfs_put(mddev->sysfs_state);
	if (mddev->sysfs_level)
		sysfs_put(mddev->sysfs_level);

	if (mddev->gendisk) {
		del_gendisk(mddev->gendisk);
		blk_cleanup_disk(mddev->gendisk);
	}
	percpu_ref_exit(&mddev->writes_pending);

	bioset_exit(&mddev->bio_set);
	bioset_exit(&mddev->sync_set);
	if (mddev->level != 1 && mddev->level != 10)
		bioset_exit(&mddev->io_acct_set);
	kfree(mddev);
}

static const struct sysfs_ops md_sysfs_ops = {
	.show	= md_attr_show,
	.store	= md_attr_store,
};
static struct kobj_type md_ktype = {
	.release	= md_free,
	.sysfs_ops	= &md_sysfs_ops,
	.default_attrs	= md_default_attrs,
};

int mdp_major = 0;

static void mddev_delayed_delete(struct work_struct *ws)
{
	struct mddev *mddev = container_of(ws, struct mddev, del_work);

	sysfs_remove_group(&mddev->kobj, &md_bitmap_group);
	kobject_del(&mddev->kobj);
	kobject_put(&mddev->kobj);
}

static void no_op(struct percpu_ref *r) {}

int mddev_init_writes_pending(struct mddev *mddev)
{
	if (mddev->writes_pending.percpu_count_ptr)
		return 0;
	if (percpu_ref_init(&mddev->writes_pending, no_op,
			    PERCPU_REF_ALLOW_REINIT, GFP_KERNEL) < 0)
		return -ENOMEM;
	/* We want to start with the refcount at zero */
	percpu_ref_put(&mddev->writes_pending);
	return 0;
}
EXPORT_SYMBOL_GPL(mddev_init_writes_pending);

static int md_alloc(dev_t dev, char *name)
{
	/*
	 * If dev is zero, name is the name of a device to allocate with
	 * an arbitrary minor number.  It will be "md_???"
	 * If dev is non-zero it must be a device number with a MAJOR of
	 * MD_MAJOR or mdp_major.  In this case, if "name" is NULL, then
	 * the device is being created by opening a node in /dev.
	 * If "name" is not NULL, the device is being created by
	 * writing to /sys/module/md_mod/parameters/new_array.
	 */
	static DEFINE_MUTEX(disks_mutex);
	struct mddev *mddev;
	struct gendisk *disk;
	int partitioned;
	int shift;
	int unit;
	int error ;

	/*
	 * Wait for any previous instance of this device to be completely
	 * removed (mddev_delayed_delete).
	 */
	flush_workqueue(md_misc_wq);

	mutex_lock(&disks_mutex);
	mddev = mddev_alloc(dev);
	if (IS_ERR(mddev)) {
		mutex_unlock(&disks_mutex);
		return PTR_ERR(mddev);
	}

	partitioned = (MAJOR(mddev->unit) != MD_MAJOR);
	shift = partitioned ? MdpMinorShift : 0;
	unit = MINOR(mddev->unit) >> shift;

	if (name && !dev) {
		/* Need to ensure that 'name' is not a duplicate.
		 */
		struct mddev *mddev2;
		spin_lock(&all_mddevs_lock);

		list_for_each_entry(mddev2, &all_mddevs, all_mddevs)
			if (mddev2->gendisk &&
			    strcmp(mddev2->gendisk->disk_name, name) == 0) {
				spin_unlock(&all_mddevs_lock);
				error = -EEXIST;
				goto abort;
			}
		spin_unlock(&all_mddevs_lock);
	}
	if (name && dev)
		/*
		 * Creating /dev/mdNNN via "newarray", so adjust hold_active.
		 */
		mddev->hold_active = UNTIL_STOP;

	error = -ENOMEM;
	disk = blk_alloc_disk(NUMA_NO_NODE);
	if (!disk)
		goto abort;

	disk->major = MAJOR(mddev->unit);
	disk->first_minor = unit << shift;
	disk->minors = 1 << shift;
	if (name)
		strcpy(disk->disk_name, name);
	else if (partitioned)
		sprintf(disk->disk_name, "md_d%d", unit);
	else
		sprintf(disk->disk_name, "md%d", unit);
	disk->fops = &md_fops;
	disk->private_data = mddev;

	mddev->queue = disk->queue;
	blk_set_stacking_limits(&mddev->queue->limits);
	blk_queue_write_cache(mddev->queue, true, true);
	/* Allow extended partitions.  This makes the
	 * 'mdp' device redundant, but we can't really
	 * remove it now.
	 */
	disk->flags |= GENHD_FL_EXT_DEVT;
	disk->events |= DISK_EVENT_MEDIA_CHANGE;
	mddev->gendisk = disk;
	add_disk(disk);

	error = kobject_add(&mddev->kobj, &disk_to_dev(disk)->kobj, "%s", "md");
	if (error) {
		/* This isn't possible, but as kobject_init_and_add is marked
		 * __must_check, we must do something with the result
		 */
		pr_debug("md: cannot register %s/md - name in use\n",
			 disk->disk_name);
		error = 0;
	}
	if (mddev->kobj.sd &&
	    sysfs_create_group(&mddev->kobj, &md_bitmap_group))
		pr_debug("pointless warning\n");
 abort:
	mutex_unlock(&disks_mutex);
	if (!error && mddev->kobj.sd) {
		kobject_uevent(&mddev->kobj, KOBJ_ADD);
		mddev->sysfs_state = sysfs_get_dirent_safe(mddev->kobj.sd, "array_state");
		mddev->sysfs_level = sysfs_get_dirent_safe(mddev->kobj.sd, "level");
	}
	mddev_put(mddev);
	return error;
}

static void md_probe(dev_t dev)
{
	if (MAJOR(dev) == MD_MAJOR && MINOR(dev) >= 512)
		return;
	if (create_on_open)
		md_alloc(dev, NULL);
}

static int add_named_array(const char *val, const struct kernel_param *kp)
{
	/*
	 * val must be "md_*" or "mdNNN".
	 * For "md_*" we allocate an array with a large free minor number, and
	 * set the name to val.  val must not already be an active name.
	 * For "mdNNN" we allocate an array with the minor number NNN
	 * which must not already be in use.
	 */
	int len = strlen(val);
	char buf[DISK_NAME_LEN];
	unsigned long devnum;

	while (len && val[len-1] == '\n')
		len--;
	if (len >= DISK_NAME_LEN)
		return -E2BIG;
	strlcpy(buf, val, len+1);
	if (strncmp(buf, "md_", 3) == 0)
		return md_alloc(0, buf);
	if (strncmp(buf, "md", 2) == 0 &&
	    isdigit(buf[2]) &&
	    kstrtoul(buf+2, 10, &devnum) == 0 &&
	    devnum <= MINORMASK)
		return md_alloc(MKDEV(MD_MAJOR, devnum), NULL);

	return -EINVAL;
}

static void md_safemode_timeout(struct timer_list *t)
{
	struct mddev *mddev = from_timer(mddev, t, safemode_timer);

	mddev->safemode = 1;
	if (mddev->external)
		sysfs_notify_dirent_safe(mddev->sysfs_state);

	md_wakeup_thread(mddev->thread);
}

static int start_dirty_degraded;

int md_run(struct mddev *mddev)
{
	int err;
	struct md_rdev *rdev;
	struct md_personality *pers;

	if (list_empty(&mddev->disks))
		/* cannot run an array with no devices.. */
		return -EINVAL;

	if (mddev->pers)
		return -EBUSY;
	/* Cannot run until previous stop completes properly */
	if (mddev->sysfs_active)
		return -EBUSY;

	/*
	 * Analyze all RAID superblock(s)
	 */
	if (!mddev->raid_disks) {
		if (!mddev->persistent)
			return -EINVAL;
		err = analyze_sbs(mddev);
		if (err)
			return -EINVAL;
	}

	if (mddev->level != LEVEL_NONE)
		request_module("md-level-%d", mddev->level);
	else if (mddev->clevel[0])
		request_module("md-%s", mddev->clevel);

	/*
	 * Drop all container device buffers, from now on
	 * the only valid external interface is through the md
	 * device.
	 */
	mddev->has_superblocks = false;
	rdev_for_each(rdev, mddev) {
		if (test_bit(Faulty, &rdev->flags))
			continue;
		sync_blockdev(rdev->bdev);
		invalidate_bdev(rdev->bdev);
		if (mddev->ro != 1 && rdev_read_only(rdev)) {
			mddev->ro = 1;
			if (mddev->gendisk)
				set_disk_ro(mddev->gendisk, 1);
		}

		if (rdev->sb_page)
			mddev->has_superblocks = true;

		/* perform some consistency tests on the device.
		 * We don't want the data to overlap the metadata,
		 * Internal Bitmap issues have been handled elsewhere.
		 */
		if (rdev->meta_bdev) {
			/* Nothing to check */;
		} else if (rdev->data_offset < rdev->sb_start) {
			if (mddev->dev_sectors &&
			    rdev->data_offset + mddev->dev_sectors
			    > rdev->sb_start) {
				pr_warn("md: %s: data overlaps metadata\n",
					mdname(mddev));
				return -EINVAL;
			}
		} else {
			if (rdev->sb_start + rdev->sb_size/512
			    > rdev->data_offset) {
				pr_warn("md: %s: metadata overlaps data\n",
					mdname(mddev));
				return -EINVAL;
			}
		}
		sysfs_notify_dirent_safe(rdev->sysfs_state);
	}

	if (!bioset_initialized(&mddev->bio_set)) {
		err = bioset_init(&mddev->bio_set, BIO_POOL_SIZE, 0, BIOSET_NEED_BVECS);
		if (err)
			return err;
	}
	if (!bioset_initialized(&mddev->sync_set)) {
		err = bioset_init(&mddev->sync_set, BIO_POOL_SIZE, 0, BIOSET_NEED_BVECS);
		if (err)
			goto exit_bio_set;
	}
	if (mddev->level != 1 && mddev->level != 10 &&
	    !bioset_initialized(&mddev->io_acct_set)) {
		err = bioset_init(&mddev->io_acct_set, BIO_POOL_SIZE,
				  offsetof(struct md_io_acct, bio_clone), 0);
		if (err)
			goto exit_sync_set;
	}

	spin_lock(&pers_lock);
	pers = find_pers(mddev->level, mddev->clevel);
	if (!pers || !try_module_get(pers->owner)) {
		spin_unlock(&pers_lock);
		if (mddev->level != LEVEL_NONE)
			pr_warn("md: personality for level %d is not loaded!\n",
				mddev->level);
		else
			pr_warn("md: personality for level %s is not loaded!\n",
				mddev->clevel);
		err = -EINVAL;
		goto abort;
	}
	spin_unlock(&pers_lock);
	if (mddev->level != pers->level) {
		mddev->level = pers->level;
		mddev->new_level = pers->level;
	}
	strlcpy(mddev->clevel, pers->name, sizeof(mddev->clevel));

	if (mddev->reshape_position != MaxSector &&
	    pers->start_reshape == NULL) {
		/* This personality cannot handle reshaping... */
		module_put(pers->owner);
		err = -EINVAL;
		goto abort;
	}

	if (pers->sync_request) {
		/* Warn if this is a potentially silly
		 * configuration.
		 */
		char b[BDEVNAME_SIZE], b2[BDEVNAME_SIZE];
		struct md_rdev *rdev2;
		int warned = 0;

		rdev_for_each(rdev, mddev)
			rdev_for_each(rdev2, mddev) {
				if (rdev < rdev2 &&
				    rdev->bdev->bd_disk ==
				    rdev2->bdev->bd_disk) {
					pr_warn("%s: WARNING: %s appears to be on the same physical disk as %s.\n",
						mdname(mddev),
						bdevname(rdev->bdev,b),
						bdevname(rdev2->bdev,b2));
					warned = 1;
				}
			}

		if (warned)
			pr_warn("True protection against single-disk failure might be compromised.\n");
	}

	mddev->recovery = 0;
	/* may be over-ridden by personality */
	mddev->resync_max_sectors = mddev->dev_sectors;

	mddev->ok_start_degraded = start_dirty_degraded;

	if (start_readonly && mddev->ro == 0)
		mddev->ro = 2; /* read-only, but switch on first write */

	err = pers->run(mddev);
	if (err)
		pr_warn("md: pers->run() failed ...\n");
	else if (pers->size(mddev, 0, 0) < mddev->array_sectors) {
		WARN_ONCE(!mddev->external_size,
			  "%s: default size too small, but 'external_size' not in effect?\n",
			  __func__);
		pr_warn("md: invalid array_size %llu > default size %llu\n",
			(unsigned long long)mddev->array_sectors / 2,
			(unsigned long long)pers->size(mddev, 0, 0) / 2);
		err = -EINVAL;
	}
	if (err == 0 && pers->sync_request &&
	    (mddev->bitmap_info.file || mddev->bitmap_info.offset)) {
		struct bitmap *bitmap;

		bitmap = md_bitmap_create(mddev, -1);
		if (IS_ERR(bitmap)) {
			err = PTR_ERR(bitmap);
			pr_warn("%s: failed to create bitmap (%d)\n",
				mdname(mddev), err);
		} else
			mddev->bitmap = bitmap;

	}
	if (err)
		goto bitmap_abort;

	if (mddev->bitmap_info.max_write_behind > 0) {
		bool create_pool = false;

		rdev_for_each(rdev, mddev) {
			if (test_bit(WriteMostly, &rdev->flags) &&
			    rdev_init_serial(rdev))
				create_pool = true;
		}
		if (create_pool && mddev->serial_info_pool == NULL) {
			mddev->serial_info_pool =
				mempool_create_kmalloc_pool(NR_SERIAL_INFOS,
						    sizeof(struct serial_info));
			if (!mddev->serial_info_pool) {
				err = -ENOMEM;
				goto bitmap_abort;
			}
		}
	}

	if (mddev->queue) {
		bool nonrot = true;

		rdev_for_each(rdev, mddev) {
			if (rdev->raid_disk >= 0 &&
			    !blk_queue_nonrot(bdev_get_queue(rdev->bdev))) {
				nonrot = false;
				break;
			}
		}
		if (mddev->degraded)
			nonrot = false;
		if (nonrot)
			blk_queue_flag_set(QUEUE_FLAG_NONROT, mddev->queue);
		else
			blk_queue_flag_clear(QUEUE_FLAG_NONROT, mddev->queue);
		blk_queue_flag_set(QUEUE_FLAG_IO_STAT, mddev->queue);
	}
	if (pers->sync_request) {
		if (mddev->kobj.sd &&
		    sysfs_create_group(&mddev->kobj, &md_redundancy_group))
			pr_warn("md: cannot register extra attributes for %s\n",
				mdname(mddev));
		mddev->sysfs_action = sysfs_get_dirent_safe(mddev->kobj.sd, "sync_action");
		mddev->sysfs_completed = sysfs_get_dirent_safe(mddev->kobj.sd, "sync_completed");
		mddev->sysfs_degraded = sysfs_get_dirent_safe(mddev->kobj.sd, "degraded");
	} else if (mddev->ro == 2) /* auto-readonly not meaningful */
		mddev->ro = 0;

	atomic_set(&mddev->max_corr_read_errors,
		   MD_DEFAULT_MAX_CORRECTED_READ_ERRORS);
	mddev->safemode = 0;
	if (mddev_is_clustered(mddev))
		mddev->safemode_delay = 0;
	else
		mddev->safemode_delay = DEFAULT_SAFEMODE_DELAY;
	mddev->in_sync = 1;
	smp_wmb();
	spin_lock(&mddev->lock);
	mddev->pers = pers;
	spin_unlock(&mddev->lock);
	rdev_for_each(rdev, mddev)
		if (rdev->raid_disk >= 0)
			sysfs_link_rdev(mddev, rdev); /* failure here is OK */

	if (mddev->degraded && !mddev->ro)
		/* This ensures that recovering status is reported immediately
		 * via sysfs - until a lack of spares is confirmed.
		 */
		set_bit(MD_RECOVERY_RECOVER, &mddev->recovery);
	set_bit(MD_RECOVERY_NEEDED, &mddev->recovery);

	if (mddev->sb_flags)
		md_update_sb(mddev, 0);

	md_new_event(mddev);
	return 0;

bitmap_abort:
	mddev_detach(mddev);
	if (mddev->private)
		pers->free(mddev, mddev->private);
	mddev->private = NULL;
	module_put(pers->owner);
	md_bitmap_destroy(mddev);
abort:
	if (mddev->level != 1 && mddev->level != 10)
		bioset_exit(&mddev->io_acct_set);
exit_sync_set:
	bioset_exit(&mddev->sync_set);
exit_bio_set:
	bioset_exit(&mddev->bio_set);
	return err;
}
EXPORT_SYMBOL_GPL(md_run);

int do_md_run(struct mddev *mddev)
{
	int err;

	set_bit(MD_NOT_READY, &mddev->flags);
	err = md_run(mddev);
	if (err)
		goto out;
	err = md_bitmap_load(mddev);
	if (err) {
		md_bitmap_destroy(mddev);
		goto out;
	}

	if (mddev_is_clustered(mddev))
		md_allow_write(mddev);

	/* run start up tasks that require md_thread */
	md_start(mddev);

	md_wakeup_thread(mddev->thread);
	md_wakeup_thread(mddev->sync_thread); /* possibly kick off a reshape */

	set_capacity_and_notify(mddev->gendisk, mddev->array_sectors);
	clear_bit(MD_NOT_READY, &mddev->flags);
	mddev->changed = 1;
	kobject_uevent(&disk_to_dev(mddev->gendisk)->kobj, KOBJ_CHANGE);
	sysfs_notify_dirent_safe(mddev->sysfs_state);
	sysfs_notify_dirent_safe(mddev->sysfs_action);
	sysfs_notify_dirent_safe(mddev->sysfs_degraded);
out:
	clear_bit(MD_NOT_READY, &mddev->flags);
	return err;
}

int md_start(struct mddev *mddev)
{
	int ret = 0;

	if (mddev->pers->start) {
		set_bit(MD_RECOVERY_WAIT, &mddev->recovery);
		md_wakeup_thread(mddev->thread);
		ret = mddev->pers->start(mddev);
		clear_bit(MD_RECOVERY_WAIT, &mddev->recovery);
		md_wakeup_thread(mddev->sync_thread);
	}
	return ret;
}
EXPORT_SYMBOL_GPL(md_start);

static int restart_array(struct mddev *mddev)
{
	struct gendisk *disk = mddev->gendisk;
	struct md_rdev *rdev;
	bool has_journal = false;
	bool has_readonly = false;

	/* Complain if it has no devices */
	if (list_empty(&mddev->disks))
		return -ENXIO;
	if (!mddev->pers)
		return -EINVAL;
	if (!mddev->ro)
		return -EBUSY;

	rcu_read_lock();
	rdev_for_each_rcu(rdev, mddev) {
		if (test_bit(Journal, &rdev->flags) &&
		    !test_bit(Faulty, &rdev->flags))
			has_journal = true;
		if (rdev_read_only(rdev))
			has_readonly = true;
	}
	rcu_read_unlock();
	if (test_bit(MD_HAS_JOURNAL, &mddev->flags) && !has_journal)
		/* Don't restart rw with journal missing/faulty */
			return -EINVAL;
	if (has_readonly)
		return -EROFS;

	mddev->safemode = 0;
	mddev->ro = 0;
	set_disk_ro(disk, 0);
	pr_debug("md: %s switched to read-write mode.\n", mdname(mddev));
	/* Kick recovery or resync if necessary */
	set_bit(MD_RECOVERY_NEEDED, &mddev->recovery);
	md_wakeup_thread(mddev->thread);
	md_wakeup_thread(mddev->sync_thread);
	sysfs_notify_dirent_safe(mddev->sysfs_state);
	return 0;
}

static void md_clean(struct mddev *mddev)
{
	mddev->array_sectors = 0;
	mddev->external_size = 0;
	mddev->dev_sectors = 0;
	mddev->raid_disks = 0;
	mddev->recovery_cp = 0;
	mddev->resync_min = 0;
	mddev->resync_max = MaxSector;
	mddev->reshape_position = MaxSector;
	mddev->external = 0;
	mddev->persistent = 0;
	mddev->level = LEVEL_NONE;
	mddev->clevel[0] = 0;
	mddev->flags = 0;
	mddev->sb_flags = 0;
	mddev->ro = 0;
	mddev->metadata_type[0] = 0;
	mddev->chunk_sectors = 0;
	mddev->ctime = mddev->utime = 0;
	mddev->layout = 0;
	mddev->max_disks = 0;
	mddev->events = 0;
	mddev->can_decrease_events = 0;
	mddev->delta_disks = 0;
	mddev->reshape_backwards = 0;
	mddev->new_level = LEVEL_NONE;
	mddev->new_layout = 0;
	mddev->new_chunk_sectors = 0;
	mddev->curr_resync = 0;
	atomic64_set(&mddev->resync_mismatches, 0);
	mddev->suspend_lo = mddev->suspend_hi = 0;
	mddev->sync_speed_min = mddev->sync_speed_max = 0;
	mddev->recovery = 0;
	mddev->in_sync = 0;
	mddev->changed = 0;
	mddev->degraded = 0;
	mddev->safemode = 0;
	mddev->private = NULL;
	mddev->cluster_info = NULL;
	mddev->bitmap_info.offset = 0;
	mddev->bitmap_info.default_offset = 0;
	mddev->bitmap_info.default_space = 0;
	mddev->bitmap_info.chunksize = 0;
	mddev->bitmap_info.daemon_sleep = 0;
	mddev->bitmap_info.max_write_behind = 0;
	mddev->bitmap_info.nodes = 0;
}

static void __md_stop_writes(struct mddev *mddev)
{
	set_bit(MD_RECOVERY_FROZEN, &mddev->recovery);
	if (work_pending(&mddev->del_work))
		flush_workqueue(md_misc_wq);
	if (mddev->sync_thread) {
		set_bit(MD_RECOVERY_INTR, &mddev->recovery);
		md_reap_sync_thread(mddev);
	}

	del_timer_sync(&mddev->safemode_timer);

	if (mddev->pers && mddev->pers->quiesce) {
		mddev->pers->quiesce(mddev, 1);
		mddev->pers->quiesce(mddev, 0);
	}
	md_bitmap_flush(mddev);

	if (mddev->ro == 0 &&
	    ((!mddev->in_sync && !mddev_is_clustered(mddev)) ||
	     mddev->sb_flags)) {
		/* mark array as shutdown cleanly */
		if (!mddev_is_clustered(mddev))
			mddev->in_sync = 1;
		md_update_sb(mddev, 1);
	}
	/* disable policy to guarantee rdevs free resources for serialization */
	mddev->serialize_policy = 0;
	mddev_destroy_serial_pool(mddev, NULL, true);
}

void md_stop_writes(struct mddev *mddev)
{
	mddev_lock_nointr(mddev);
	__md_stop_writes(mddev);
	mddev_unlock(mddev);
}
EXPORT_SYMBOL_GPL(md_stop_writes);

static void mddev_detach(struct mddev *mddev)
{
	md_bitmap_wait_behind_writes(mddev);
	if (mddev->pers && mddev->pers->quiesce && !mddev->suspended) {
		mddev->pers->quiesce(mddev, 1);
		mddev->pers->quiesce(mddev, 0);
	}
	md_unregister_thread(&mddev->thread);
	if (mddev->queue)
		blk_sync_queue(mddev->queue); /* the unplug fn references 'conf'*/
}

static void __md_stop(struct mddev *mddev)
{
	struct md_personality *pers = mddev->pers;
	md_bitmap_destroy(mddev);
	mddev_detach(mddev);
	/* Ensure ->event_work is done */
	if (mddev->event_work.func)
		flush_workqueue(md_misc_wq);
	spin_lock(&mddev->lock);
	mddev->pers = NULL;
	spin_unlock(&mddev->lock);
	pers->free(mddev, mddev->private);
	mddev->private = NULL;
	if (pers->sync_request && mddev->to_remove == NULL)
		mddev->to_remove = &md_redundancy_group;
	module_put(pers->owner);
	clear_bit(MD_RECOVERY_FROZEN, &mddev->recovery);
}

void md_stop(struct mddev *mddev)
{
	/* stop the array and free an attached data structures.
	 * This is called from dm-raid
	 */
	__md_stop(mddev);
	bioset_exit(&mddev->bio_set);
	bioset_exit(&mddev->sync_set);
	if (mddev->level != 1 && mddev->level != 10)
		bioset_exit(&mddev->io_acct_set);
}

EXPORT_SYMBOL_GPL(md_stop);

static int md_set_readonly(struct mddev *mddev, struct block_device *bdev)
{
	int err = 0;
	int did_freeze = 0;

	if (!test_bit(MD_RECOVERY_FROZEN, &mddev->recovery)) {
		did_freeze = 1;
		set_bit(MD_RECOVERY_FROZEN, &mddev->recovery);
		md_wakeup_thread(mddev->thread);
	}
	if (test_bit(MD_RECOVERY_RUNNING, &mddev->recovery))
		set_bit(MD_RECOVERY_INTR, &mddev->recovery);
	if (mddev->sync_thread)
		/* Thread might be blocked waiting for metadata update
		 * which will now never happen */
		wake_up_process(mddev->sync_thread->tsk);

	if (mddev->external && test_bit(MD_SB_CHANGE_PENDING, &mddev->sb_flags))
		return -EBUSY;
	mddev_unlock(mddev);
	wait_event(resync_wait, !test_bit(MD_RECOVERY_RUNNING,
					  &mddev->recovery));
	wait_event(mddev->sb_wait,
		   !test_bit(MD_SB_CHANGE_PENDING, &mddev->sb_flags));
	mddev_lock_nointr(mddev);

	mutex_lock(&mddev->open_mutex);
	if ((mddev->pers && atomic_read(&mddev->openers) > !!bdev) ||
	    mddev->sync_thread ||
	    test_bit(MD_RECOVERY_RUNNING, &mddev->recovery)) {
		pr_warn("md: %s still in use.\n",mdname(mddev));
		if (did_freeze) {
			clear_bit(MD_RECOVERY_FROZEN, &mddev->recovery);
			set_bit(MD_RECOVERY_NEEDED, &mddev->recovery);
			md_wakeup_thread(mddev->thread);
		}
		err = -EBUSY;
		goto out;
	}
	if (mddev->pers) {
		__md_stop_writes(mddev);

		err  = -ENXIO;
		if (mddev->ro==1)
			goto out;
		mddev->ro = 1;
		set_disk_ro(mddev->gendisk, 1);
		clear_bit(MD_RECOVERY_FROZEN, &mddev->recovery);
		set_bit(MD_RECOVERY_NEEDED, &mddev->recovery);
		md_wakeup_thread(mddev->thread);
		sysfs_notify_dirent_safe(mddev->sysfs_state);
		err = 0;
	}
out:
	mutex_unlock(&mddev->open_mutex);
	return err;
}

/* mode:
 *   0 - completely stop and dis-assemble array
 *   2 - stop but do not disassemble array
 */
static int do_md_stop(struct mddev *mddev, int mode,
		      struct block_device *bdev)
{
	struct gendisk *disk = mddev->gendisk;
	struct md_rdev *rdev;
	int did_freeze = 0;

	if (!test_bit(MD_RECOVERY_FROZEN, &mddev->recovery)) {
		did_freeze = 1;
		set_bit(MD_RECOVERY_FROZEN, &mddev->recovery);
		md_wakeup_thread(mddev->thread);
	}
	if (test_bit(MD_RECOVERY_RUNNING, &mddev->recovery))
		set_bit(MD_RECOVERY_INTR, &mddev->recovery);
	if (mddev->sync_thread)
		/* Thread might be blocked waiting for metadata update
		 * which will now never happen */
		wake_up_process(mddev->sync_thread->tsk);

	mddev_unlock(mddev);
	wait_event(resync_wait, (mddev->sync_thread == NULL &&
				 !test_bit(MD_RECOVERY_RUNNING,
					   &mddev->recovery)));
	mddev_lock_nointr(mddev);

	mutex_lock(&mddev->open_mutex);
	if ((mddev->pers && atomic_read(&mddev->openers) > !!bdev) ||
	    mddev->sysfs_active ||
	    mddev->sync_thread ||
	    test_bit(MD_RECOVERY_RUNNING, &mddev->recovery)) {
		pr_warn("md: %s still in use.\n",mdname(mddev));
		mutex_unlock(&mddev->open_mutex);
		if (did_freeze) {
			clear_bit(MD_RECOVERY_FROZEN, &mddev->recovery);
			set_bit(MD_RECOVERY_NEEDED, &mddev->recovery);
			md_wakeup_thread(mddev->thread);
		}
		return -EBUSY;
	}
	if (mddev->pers) {
		if (mddev->ro)
			set_disk_ro(disk, 0);

		__md_stop_writes(mddev);
		__md_stop(mddev);

		/* tell userspace to handle 'inactive' */
		sysfs_notify_dirent_safe(mddev->sysfs_state);

		rdev_for_each(rdev, mddev)
			if (rdev->raid_disk >= 0)
				sysfs_unlink_rdev(mddev, rdev);

		set_capacity_and_notify(disk, 0);
		mutex_unlock(&mddev->open_mutex);
		mddev->changed = 1;

		if (mddev->ro)
			mddev->ro = 0;
	} else
		mutex_unlock(&mddev->open_mutex);
	/*
	 * Free resources if final stop
	 */
	if (mode == 0) {
		pr_info("md: %s stopped.\n", mdname(mddev));

		if (mddev->bitmap_info.file) {
			struct file *f = mddev->bitmap_info.file;
			spin_lock(&mddev->lock);
			mddev->bitmap_info.file = NULL;
			spin_unlock(&mddev->lock);
			fput(f);
		}
		mddev->bitmap_info.offset = 0;

		export_array(mddev);

		md_clean(mddev);
		if (mddev->hold_active == UNTIL_STOP)
			mddev->hold_active = 0;
	}
	md_new_event(mddev);
	sysfs_notify_dirent_safe(mddev->sysfs_state);
	return 0;
}

#ifndef MODULE
static void autorun_array(struct mddev *mddev)
{
	struct md_rdev *rdev;
	int err;

	if (list_empty(&mddev->disks))
		return;

	pr_info("md: running: ");

	rdev_for_each(rdev, mddev) {
		char b[BDEVNAME_SIZE];
		pr_cont("<%s>", bdevname(rdev->bdev,b));
	}
	pr_cont("\n");

	err = do_md_run(mddev);
	if (err) {
		pr_warn("md: do_md_run() returned %d\n", err);
		do_md_stop(mddev, 0, NULL);
	}
}

/*
 * lets try to run arrays based on all disks that have arrived
 * until now. (those are in pending_raid_disks)
 *
 * the method: pick the first pending disk, collect all disks with
 * the same UUID, remove all from the pending list and put them into
 * the 'same_array' list. Then order this list based on superblock
 * update time (freshest comes first), kick out 'old' disks and
 * compare superblocks. If everything's fine then run it.
 *
 * If "unit" is allocated, then bump its reference count
 */
static void autorun_devices(int part)
{
	struct md_rdev *rdev0, *rdev, *tmp;
	struct mddev *mddev;
	char b[BDEVNAME_SIZE];

	pr_info("md: autorun ...\n");
	while (!list_empty(&pending_raid_disks)) {
		int unit;
		dev_t dev;
		LIST_HEAD(candidates);
		rdev0 = list_entry(pending_raid_disks.next,
					 struct md_rdev, same_set);

		pr_debug("md: considering %s ...\n", bdevname(rdev0->bdev,b));
		INIT_LIST_HEAD(&candidates);
		rdev_for_each_list(rdev, tmp, &pending_raid_disks)
			if (super_90_load(rdev, rdev0, 0) >= 0) {
				pr_debug("md:  adding %s ...\n",
					 bdevname(rdev->bdev,b));
				list_move(&rdev->same_set, &candidates);
			}
		/*
		 * now we have a set of devices, with all of them having
		 * mostly sane superblocks. It's time to allocate the
		 * mddev.
		 */
		if (part) {
			dev = MKDEV(mdp_major,
				    rdev0->preferred_minor << MdpMinorShift);
			unit = MINOR(dev) >> MdpMinorShift;
		} else {
			dev = MKDEV(MD_MAJOR, rdev0->preferred_minor);
			unit = MINOR(dev);
		}
		if (rdev0->preferred_minor != unit) {
			pr_warn("md: unit number in %s is bad: %d\n",
				bdevname(rdev0->bdev, b), rdev0->preferred_minor);
			break;
		}

		md_probe(dev);
		mddev = mddev_find(dev);
		if (!mddev)
			break;

		if (mddev_lock(mddev))
			pr_warn("md: %s locked, cannot run\n", mdname(mddev));
		else if (mddev->raid_disks || mddev->major_version
			 || !list_empty(&mddev->disks)) {
			pr_warn("md: %s already running, cannot run %s\n",
				mdname(mddev), bdevname(rdev0->bdev,b));
			mddev_unlock(mddev);
		} else {
			pr_debug("md: created %s\n", mdname(mddev));
			mddev->persistent = 1;
			rdev_for_each_list(rdev, tmp, &candidates) {
				list_del_init(&rdev->same_set);
				if (bind_rdev_to_array(rdev, mddev))
					export_rdev(rdev);
			}
			autorun_array(mddev);
			mddev_unlock(mddev);
		}
		/* on success, candidates will be empty, on error
		 * it won't...
		 */
		rdev_for_each_list(rdev, tmp, &candidates) {
			list_del_init(&rdev->same_set);
			export_rdev(rdev);
		}
		mddev_put(mddev);
	}
	pr_info("md: ... autorun DONE.\n");
}
#endif /* !MODULE */

static int get_version(void __user *arg)
{
	mdu_version_t ver;

	ver.major = MD_MAJOR_VERSION;
	ver.minor = MD_MINOR_VERSION;
	ver.patchlevel = MD_PATCHLEVEL_VERSION;

	if (copy_to_user(arg, &ver, sizeof(ver)))
		return -EFAULT;

	return 0;
}

static int get_array_info(struct mddev *mddev, void __user *arg)
{
	mdu_array_info_t info;
	int nr,working,insync,failed,spare;
	struct md_rdev *rdev;

	nr = working = insync = failed = spare = 0;
	rcu_read_lock();
	rdev_for_each_rcu(rdev, mddev) {
		nr++;
		if (test_bit(Faulty, &rdev->flags))
			failed++;
		else {
			working++;
			if (test_bit(In_sync, &rdev->flags))
				insync++;
			else if (test_bit(Journal, &rdev->flags))
				/* TODO: add journal count to md_u.h */
				;
			else
				spare++;
		}
	}
	rcu_read_unlock();

	info.major_version = mddev->major_version;
	info.minor_version = mddev->minor_version;
	info.patch_version = MD_PATCHLEVEL_VERSION;
	info.ctime         = clamp_t(time64_t, mddev->ctime, 0, U32_MAX);
	info.level         = mddev->level;
	info.size          = mddev->dev_sectors / 2;
	if (info.size != mddev->dev_sectors / 2) /* overflow */
		info.size = -1;
	info.nr_disks      = nr;
	info.raid_disks    = mddev->raid_disks;
	info.md_minor      = mddev->md_minor;
	info.not_persistent= !mddev->persistent;

	info.utime         = clamp_t(time64_t, mddev->utime, 0, U32_MAX);
	info.state         = 0;
	if (mddev->in_sync)
		info.state = (1<<MD_SB_CLEAN);
	if (mddev->bitmap && mddev->bitmap_info.offset)
		info.state |= (1<<MD_SB_BITMAP_PRESENT);
	if (mddev_is_clustered(mddev))
		info.state |= (1<<MD_SB_CLUSTERED);
	info.active_disks  = insync;
	info.working_disks = working;
	info.failed_disks  = failed;
	info.spare_disks   = spare;

	info.layout        = mddev->layout;
	info.chunk_size    = mddev->chunk_sectors << 9;

	if (copy_to_user(arg, &info, sizeof(info)))
		return -EFAULT;

	return 0;
}

static int get_bitmap_file(struct mddev *mddev, void __user * arg)
{
	mdu_bitmap_file_t *file = NULL; /* too big for stack allocation */
	char *ptr;
	int err;

	file = kzalloc(sizeof(*file), GFP_NOIO);
	if (!file)
		return -ENOMEM;

	err = 0;
	spin_lock(&mddev->lock);
	/* bitmap enabled */
	if (mddev->bitmap_info.file) {
		ptr = file_path(mddev->bitmap_info.file, file->pathname,
				sizeof(file->pathname));
		if (IS_ERR(ptr))
			err = PTR_ERR(ptr);
		else
			memmove(file->pathname, ptr,
				sizeof(file->pathname)-(ptr-file->pathname));
	}
	spin_unlock(&mddev->lock);

	if (err == 0 &&
	    copy_to_user(arg, file, sizeof(*file)))
		err = -EFAULT;

	kfree(file);
	return err;
}

static int get_disk_info(struct mddev *mddev, void __user * arg)
{
	mdu_disk_info_t info;
	struct md_rdev *rdev;

	if (copy_from_user(&info, arg, sizeof(info)))
		return -EFAULT;

	rcu_read_lock();
	rdev = md_find_rdev_nr_rcu(mddev, info.number);
	if (rdev) {
		info.major = MAJOR(rdev->bdev->bd_dev);
		info.minor = MINOR(rdev->bdev->bd_dev);
		info.raid_disk = rdev->raid_disk;
		info.state = 0;
		if (test_bit(Faulty, &rdev->flags))
			info.state |= (1<<MD_DISK_FAULTY);
		else if (test_bit(In_sync, &rdev->flags)) {
			info.state |= (1<<MD_DISK_ACTIVE);
			info.state |= (1<<MD_DISK_SYNC);
		}
		if (test_bit(Journal, &rdev->flags))
			info.state |= (1<<MD_DISK_JOURNAL);
		if (test_bit(WriteMostly, &rdev->flags))
			info.state |= (1<<MD_DISK_WRITEMOSTLY);
		if (test_bit(FailFast, &rdev->flags))
			info.state |= (1<<MD_DISK_FAILFAST);
	} else {
		info.major = info.minor = 0;
		info.raid_disk = -1;
		info.state = (1<<MD_DISK_REMOVED);
	}
	rcu_read_unlock();

	if (copy_to_user(arg, &info, sizeof(info)))
		return -EFAULT;

	return 0;
}

int md_add_new_disk(struct mddev *mddev, struct mdu_disk_info_s *info)
{
	char b[BDEVNAME_SIZE], b2[BDEVNAME_SIZE];
	struct md_rdev *rdev;
	dev_t dev = MKDEV(info->major,info->minor);

	if (mddev_is_clustered(mddev) &&
		!(info->state & ((1 << MD_DISK_CLUSTER_ADD) | (1 << MD_DISK_CANDIDATE)))) {
		pr_warn("%s: Cannot add to clustered mddev.\n",
			mdname(mddev));
		return -EINVAL;
	}

	if (info->major != MAJOR(dev) || info->minor != MINOR(dev))
		return -EOVERFLOW;

	if (!mddev->raid_disks) {
		int err;
		/* expecting a device which has a superblock */
		rdev = md_import_device(dev, mddev->major_version, mddev->minor_version);
		if (IS_ERR(rdev)) {
			pr_warn("md: md_import_device returned %ld\n",
				PTR_ERR(rdev));
			return PTR_ERR(rdev);
		}
		if (!list_empty(&mddev->disks)) {
			struct md_rdev *rdev0
				= list_entry(mddev->disks.next,
					     struct md_rdev, same_set);
			err = super_types[mddev->major_version]
				.load_super(rdev, rdev0, mddev->minor_version);
			if (err < 0) {
				pr_warn("md: %s has different UUID to %s\n",
					bdevname(rdev->bdev,b),
					bdevname(rdev0->bdev,b2));
				export_rdev(rdev);
				return -EINVAL;
			}
		}
		err = bind_rdev_to_array(rdev, mddev);
		if (err)
			export_rdev(rdev);
		return err;
	}

	/*
	 * md_add_new_disk can be used once the array is assembled
	 * to add "hot spares".  They must already have a superblock
	 * written
	 */
	if (mddev->pers) {
		int err;
		if (!mddev->pers->hot_add_disk) {
			pr_warn("%s: personality does not support diskops!\n",
				mdname(mddev));
			return -EINVAL;
		}
		if (mddev->persistent)
			rdev = md_import_device(dev, mddev->major_version,
						mddev->minor_version);
		else
			rdev = md_import_device(dev, -1, -1);
		if (IS_ERR(rdev)) {
			pr_warn("md: md_import_device returned %ld\n",
				PTR_ERR(rdev));
			return PTR_ERR(rdev);
		}
		/* set saved_raid_disk if appropriate */
		if (!mddev->persistent) {
			if (info->state & (1<<MD_DISK_SYNC)  &&
			    info->raid_disk < mddev->raid_disks) {
				rdev->raid_disk = info->raid_disk;
				set_bit(In_sync, &rdev->flags);
				clear_bit(Bitmap_sync, &rdev->flags);
			} else
				rdev->raid_disk = -1;
			rdev->saved_raid_disk = rdev->raid_disk;
		} else
			super_types[mddev->major_version].
				validate_super(mddev, rdev);
		if ((info->state & (1<<MD_DISK_SYNC)) &&
		     rdev->raid_disk != info->raid_disk) {
			/* This was a hot-add request, but events doesn't
			 * match, so reject it.
			 */
			export_rdev(rdev);
			return -EINVAL;
		}

		clear_bit(In_sync, &rdev->flags); /* just to be sure */
		if (info->state & (1<<MD_DISK_WRITEMOSTLY))
			set_bit(WriteMostly, &rdev->flags);
		else
			clear_bit(WriteMostly, &rdev->flags);
		if (info->state & (1<<MD_DISK_FAILFAST))
			set_bit(FailFast, &rdev->flags);
		else
			clear_bit(FailFast, &rdev->flags);

		if (info->state & (1<<MD_DISK_JOURNAL)) {
			struct md_rdev *rdev2;
			bool has_journal = false;

			/* make sure no existing journal disk */
			rdev_for_each(rdev2, mddev) {
				if (test_bit(Journal, &rdev2->flags)) {
					has_journal = true;
					break;
				}
			}
			if (has_journal || mddev->bitmap) {
				export_rdev(rdev);
				return -EBUSY;
			}
			set_bit(Journal, &rdev->flags);
		}
		/*
		 * check whether the device shows up in other nodes
		 */
		if (mddev_is_clustered(mddev)) {
			if (info->state & (1 << MD_DISK_CANDIDATE))
				set_bit(Candidate, &rdev->flags);
			else if (info->state & (1 << MD_DISK_CLUSTER_ADD)) {
				/* --add initiated by this node */
				err = md_cluster_ops->add_new_disk(mddev, rdev);
				if (err) {
					export_rdev(rdev);
					return err;
				}
			}
		}

		rdev->raid_disk = -1;
		err = bind_rdev_to_array(rdev, mddev);

		if (err)
			export_rdev(rdev);

		if (mddev_is_clustered(mddev)) {
			if (info->state & (1 << MD_DISK_CANDIDATE)) {
				if (!err) {
					err = md_cluster_ops->new_disk_ack(mddev,
						err == 0);
					if (err)
						md_kick_rdev_from_array(rdev);
				}
			} else {
				if (err)
					md_cluster_ops->add_new_disk_cancel(mddev);
				else
					err = add_bound_rdev(rdev);
			}

		} else if (!err)
			err = add_bound_rdev(rdev);

		return err;
	}

	/* otherwise, md_add_new_disk is only allowed
	 * for major_version==0 superblocks
	 */
	if (mddev->major_version != 0) {
		pr_warn("%s: ADD_NEW_DISK not supported\n", mdname(mddev));
		return -EINVAL;
	}

	if (!(info->state & (1<<MD_DISK_FAULTY))) {
		int err;
		rdev = md_import_device(dev, -1, 0);
		if (IS_ERR(rdev)) {
			pr_warn("md: error, md_import_device() returned %ld\n",
				PTR_ERR(rdev));
			return PTR_ERR(rdev);
		}
		rdev->desc_nr = info->number;
		if (info->raid_disk < mddev->raid_disks)
			rdev->raid_disk = info->raid_disk;
		else
			rdev->raid_disk = -1;

		if (rdev->raid_disk < mddev->raid_disks)
			if (info->state & (1<<MD_DISK_SYNC))
				set_bit(In_sync, &rdev->flags);

		if (info->state & (1<<MD_DISK_WRITEMOSTLY))
			set_bit(WriteMostly, &rdev->flags);
		if (info->state & (1<<MD_DISK_FAILFAST))
			set_bit(FailFast, &rdev->flags);

		if (!mddev->persistent) {
			pr_debug("md: nonpersistent superblock ...\n");
			rdev->sb_start = i_size_read(rdev->bdev->bd_inode) / 512;
		} else
			rdev->sb_start = calc_dev_sboffset(rdev);
		rdev->sectors = rdev->sb_start;

		err = bind_rdev_to_array(rdev, mddev);
		if (err) {
			export_rdev(rdev);
			return err;
		}
	}

	return 0;
}

static int hot_remove_disk(struct mddev *mddev, dev_t dev)
{
	char b[BDEVNAME_SIZE];
	struct md_rdev *rdev;

	if (!mddev->pers)
		return -ENODEV;

	rdev = find_rdev(mddev, dev);
	if (!rdev)
		return -ENXIO;

	if (rdev->raid_disk < 0)
		goto kick_rdev;

	clear_bit(Blocked, &rdev->flags);
	remove_and_add_spares(mddev, rdev);

	if (rdev->raid_disk >= 0)
		goto busy;

kick_rdev:
	if (mddev_is_clustered(mddev)) {
		if (md_cluster_ops->remove_disk(mddev, rdev))
			goto busy;
	}

	md_kick_rdev_from_array(rdev);
	set_bit(MD_SB_CHANGE_DEVS, &mddev->sb_flags);
	if (mddev->thread)
		md_wakeup_thread(mddev->thread);
	else
		md_update_sb(mddev, 1);
	md_new_event(mddev);

	return 0;
busy:
	pr_debug("md: cannot remove active disk %s from %s ...\n",
		 bdevname(rdev->bdev,b), mdname(mddev));
	return -EBUSY;
}

static int hot_add_disk(struct mddev *mddev, dev_t dev)
{
	char b[BDEVNAME_SIZE];
	int err;
	struct md_rdev *rdev;

	if (!mddev->pers)
		return -ENODEV;

	if (mddev->major_version != 0) {
		pr_warn("%s: HOT_ADD may only be used with version-0 superblocks.\n",
			mdname(mddev));
		return -EINVAL;
	}
	if (!mddev->pers->hot_add_disk) {
		pr_warn("%s: personality does not support diskops!\n",
			mdname(mddev));
		return -EINVAL;
	}

	rdev = md_import_device(dev, -1, 0);
	if (IS_ERR(rdev)) {
		pr_warn("md: error, md_import_device() returned %ld\n",
			PTR_ERR(rdev));
		return -EINVAL;
	}

	if (mddev->persistent)
		rdev->sb_start = calc_dev_sboffset(rdev);
	else
		rdev->sb_start = i_size_read(rdev->bdev->bd_inode) / 512;

	rdev->sectors = rdev->sb_start;

	if (test_bit(Faulty, &rdev->flags)) {
		pr_warn("md: can not hot-add faulty %s disk to %s!\n",
			bdevname(rdev->bdev,b), mdname(mddev));
		err = -EINVAL;
		goto abort_export;
	}

	clear_bit(In_sync, &rdev->flags);
	rdev->desc_nr = -1;
	rdev->saved_raid_disk = -1;
	err = bind_rdev_to_array(rdev, mddev);
	if (err)
		goto abort_export;

	/*
	 * The rest should better be atomic, we can have disk failures
	 * noticed in interrupt contexts ...
	 */

	rdev->raid_disk = -1;

	set_bit(MD_SB_CHANGE_DEVS, &mddev->sb_flags);
	if (!mddev->thread)
		md_update_sb(mddev, 1);
	/*
	 * Kick recovery, maybe this spare has to be added to the
	 * array immediately.
	 */
	set_bit(MD_RECOVERY_NEEDED, &mddev->recovery);
	md_wakeup_thread(mddev->thread);
	md_new_event(mddev);
	return 0;

abort_export:
	export_rdev(rdev);
	return err;
}

static int set_bitmap_file(struct mddev *mddev, int fd)
{
	int err = 0;

	if (mddev->pers) {
		if (!mddev->pers->quiesce || !mddev->thread)
			return -EBUSY;
		if (mddev->recovery || mddev->sync_thread)
			return -EBUSY;
		/* we should be able to change the bitmap.. */
	}

	if (fd >= 0) {
		struct inode *inode;
		struct file *f;

		if (mddev->bitmap || mddev->bitmap_info.file)
			return -EEXIST; /* cannot add when bitmap is present */
		f = fget(fd);

		if (f == NULL) {
			pr_warn("%s: error: failed to get bitmap file\n",
				mdname(mddev));
			return -EBADF;
		}

		inode = f->f_mapping->host;
		if (!S_ISREG(inode->i_mode)) {
			pr_warn("%s: error: bitmap file must be a regular file\n",
				mdname(mddev));
			err = -EBADF;
		} else if (!(f->f_mode & FMODE_WRITE)) {
			pr_warn("%s: error: bitmap file must open for write\n",
				mdname(mddev));
			err = -EBADF;
		} else if (atomic_read(&inode->i_writecount) != 1) {
			pr_warn("%s: error: bitmap file is already in use\n",
				mdname(mddev));
			err = -EBUSY;
		}
		if (err) {
			fput(f);
			return err;
		}
		mddev->bitmap_info.file = f;
		mddev->bitmap_info.offset = 0; /* file overrides offset */
	} else if (mddev->bitmap == NULL)
		return -ENOENT; /* cannot remove what isn't there */
	err = 0;
	if (mddev->pers) {
		if (fd >= 0) {
			struct bitmap *bitmap;

			bitmap = md_bitmap_create(mddev, -1);
			mddev_suspend(mddev);
			if (!IS_ERR(bitmap)) {
				mddev->bitmap = bitmap;
				err = md_bitmap_load(mddev);
			} else
				err = PTR_ERR(bitmap);
			if (err) {
				md_bitmap_destroy(mddev);
				fd = -1;
			}
			mddev_resume(mddev);
		} else if (fd < 0) {
			mddev_suspend(mddev);
			md_bitmap_destroy(mddev);
			mddev_resume(mddev);
		}
	}
	if (fd < 0) {
		struct file *f = mddev->bitmap_info.file;
		if (f) {
			spin_lock(&mddev->lock);
			mddev->bitmap_info.file = NULL;
			spin_unlock(&mddev->lock);
			fput(f);
		}
	}

	return err;
}

/*
 * md_set_array_info is used two different ways
 * The original usage is when creating a new array.
 * In this usage, raid_disks is > 0 and it together with
 *  level, size, not_persistent,layout,chunksize determine the
 *  shape of the array.
 *  This will always create an array with a type-0.90.0 superblock.
 * The newer usage is when assembling an array.
 *  In this case raid_disks will be 0, and the major_version field is
 *  use to determine which style super-blocks are to be found on the devices.
 *  The minor and patch _version numbers are also kept incase the
 *  super_block handler wishes to interpret them.
 */
int md_set_array_info(struct mddev *mddev, struct mdu_array_info_s *info)
{
	if (info->raid_disks == 0) {
		/* just setting version number for superblock loading */
		if (info->major_version < 0 ||
		    info->major_version >= ARRAY_SIZE(super_types) ||
		    super_types[info->major_version].name == NULL) {
			/* maybe try to auto-load a module? */
			pr_warn("md: superblock version %d not known\n",
				info->major_version);
			return -EINVAL;
		}
		mddev->major_version = info->major_version;
		mddev->minor_version = info->minor_version;
		mddev->patch_version = info->patch_version;
		mddev->persistent = !info->not_persistent;
		/* ensure mddev_put doesn't delete this now that there
		 * is some minimal configuration.
		 */
		mddev->ctime         = ktime_get_real_seconds();
		return 0;
	}
	mddev->major_version = MD_MAJOR_VERSION;
	mddev->minor_version = MD_MINOR_VERSION;
	mddev->patch_version = MD_PATCHLEVEL_VERSION;
	mddev->ctime         = ktime_get_real_seconds();

	mddev->level         = info->level;
	mddev->clevel[0]     = 0;
	mddev->dev_sectors   = 2 * (sector_t)info->size;
	mddev->raid_disks    = info->raid_disks;
	/* don't set md_minor, it is determined by which /dev/md* was
	 * openned
	 */
	if (info->state & (1<<MD_SB_CLEAN))
		mddev->recovery_cp = MaxSector;
	else
		mddev->recovery_cp = 0;
	mddev->persistent    = ! info->not_persistent;
	mddev->external	     = 0;

	mddev->layout        = info->layout;
	if (mddev->level == 0)
		/* Cannot trust RAID0 layout info here */
		mddev->layout = -1;
	mddev->chunk_sectors = info->chunk_size >> 9;

	if (mddev->persistent) {
		mddev->max_disks = MD_SB_DISKS;
		mddev->flags = 0;
		mddev->sb_flags = 0;
	}
	set_bit(MD_SB_CHANGE_DEVS, &mddev->sb_flags);

	mddev->bitmap_info.default_offset = MD_SB_BYTES >> 9;
	mddev->bitmap_info.default_space = 64*2 - (MD_SB_BYTES >> 9);
	mddev->bitmap_info.offset = 0;

	mddev->reshape_position = MaxSector;

	/*
	 * Generate a 128 bit UUID
	 */
	get_random_bytes(mddev->uuid, 16);

	mddev->new_level = mddev->level;
	mddev->new_chunk_sectors = mddev->chunk_sectors;
	mddev->new_layout = mddev->layout;
	mddev->delta_disks = 0;
	mddev->reshape_backwards = 0;

	return 0;
}

void md_set_array_sectors(struct mddev *mddev, sector_t array_sectors)
{
	lockdep_assert_held(&mddev->reconfig_mutex);

	if (mddev->external_size)
		return;

	mddev->array_sectors = array_sectors;
}
EXPORT_SYMBOL(md_set_array_sectors);

static int update_size(struct mddev *mddev, sector_t num_sectors)
{
	struct md_rdev *rdev;
	int rv;
	int fit = (num_sectors == 0);
	sector_t old_dev_sectors = mddev->dev_sectors;

	if (mddev->pers->resize == NULL)
		return -EINVAL;
	/* The "num_sectors" is the number of sectors of each device that
	 * is used.  This can only make sense for arrays with redundancy.
	 * linear and raid0 always use whatever space is available. We can only
	 * consider changing this number if no resync or reconstruction is
	 * happening, and if the new size is acceptable. It must fit before the
	 * sb_start or, if that is <data_offset, it must fit before the size
	 * of each device.  If num_sectors is zero, we find the largest size
	 * that fits.
	 */
	if (test_bit(MD_RECOVERY_RUNNING, &mddev->recovery) ||
	    mddev->sync_thread)
		return -EBUSY;
	if (mddev->ro)
		return -EROFS;

	rdev_for_each(rdev, mddev) {
		sector_t avail = rdev->sectors;

		if (fit && (num_sectors == 0 || num_sectors > avail))
			num_sectors = avail;
		if (avail < num_sectors)
			return -ENOSPC;
	}
	rv = mddev->pers->resize(mddev, num_sectors);
	if (!rv) {
		if (mddev_is_clustered(mddev))
			md_cluster_ops->update_size(mddev, old_dev_sectors);
		else if (mddev->queue) {
			set_capacity_and_notify(mddev->gendisk,
						mddev->array_sectors);
		}
	}
	return rv;
}

static int update_raid_disks(struct mddev *mddev, int raid_disks)
{
	int rv;
	struct md_rdev *rdev;
	/* change the number of raid disks */
	if (mddev->pers->check_reshape == NULL)
		return -EINVAL;
	if (mddev->ro)
		return -EROFS;
	if (raid_disks <= 0 ||
	    (mddev->max_disks && raid_disks >= mddev->max_disks))
		return -EINVAL;
	if (mddev->sync_thread ||
	    test_bit(MD_RECOVERY_RUNNING, &mddev->recovery) ||
	    test_bit(MD_RESYNCING_REMOTE, &mddev->recovery) ||
	    mddev->reshape_position != MaxSector)
		return -EBUSY;

	rdev_for_each(rdev, mddev) {
		if (mddev->raid_disks < raid_disks &&
		    rdev->data_offset < rdev->new_data_offset)
			return -EINVAL;
		if (mddev->raid_disks > raid_disks &&
		    rdev->data_offset > rdev->new_data_offset)
			return -EINVAL;
	}

	mddev->delta_disks = raid_disks - mddev->raid_disks;
	if (mddev->delta_disks < 0)
		mddev->reshape_backwards = 1;
	else if (mddev->delta_disks > 0)
		mddev->reshape_backwards = 0;

	rv = mddev->pers->check_reshape(mddev);
	if (rv < 0) {
		mddev->delta_disks = 0;
		mddev->reshape_backwards = 0;
	}
	return rv;
}

/*
 * update_array_info is used to change the configuration of an
 * on-line array.
 * The version, ctime,level,size,raid_disks,not_persistent, layout,chunk_size
 * fields in the info are checked against the array.
 * Any differences that cannot be handled will cause an error.
 * Normally, only one change can be managed at a time.
 */
static int update_array_info(struct mddev *mddev, mdu_array_info_t *info)
{
	int rv = 0;
	int cnt = 0;
	int state = 0;

	/* calculate expected state,ignoring low bits */
	if (mddev->bitmap && mddev->bitmap_info.offset)
		state |= (1 << MD_SB_BITMAP_PRESENT);

	if (mddev->major_version != info->major_version ||
	    mddev->minor_version != info->minor_version ||
/*	    mddev->patch_version != info->patch_version || */
	    mddev->ctime         != info->ctime         ||
	    mddev->level         != info->level         ||
/*	    mddev->layout        != info->layout        || */
	    mddev->persistent	 != !info->not_persistent ||
	    mddev->chunk_sectors != info->chunk_size >> 9 ||
	    /* ignore bottom 8 bits of state, and allow SB_BITMAP_PRESENT to change */
	    ((state^info->state) & 0xfffffe00)
		)
		return -EINVAL;
	/* Check there is only one change */
	if (info->size >= 0 && mddev->dev_sectors / 2 != info->size)
		cnt++;
	if (mddev->raid_disks != info->raid_disks)
		cnt++;
	if (mddev->layout != info->layout)
		cnt++;
	if ((state ^ info->state) & (1<<MD_SB_BITMAP_PRESENT))
		cnt++;
	if (cnt == 0)
		return 0;
	if (cnt > 1)
		return -EINVAL;

	if (mddev->layout != info->layout) {
		/* Change layout
		 * we don't need to do anything at the md level, the
		 * personality will take care of it all.
		 */
		if (mddev->pers->check_reshape == NULL)
			return -EINVAL;
		else {
			mddev->new_layout = info->layout;
			rv = mddev->pers->check_reshape(mddev);
			if (rv)
				mddev->new_layout = mddev->layout;
			return rv;
		}
	}
	if (info->size >= 0 && mddev->dev_sectors / 2 != info->size)
		rv = update_size(mddev, (sector_t)info->size * 2);

	if (mddev->raid_disks    != info->raid_disks)
		rv = update_raid_disks(mddev, info->raid_disks);

	if ((state ^ info->state) & (1<<MD_SB_BITMAP_PRESENT)) {
		if (mddev->pers->quiesce == NULL || mddev->thread == NULL) {
			rv = -EINVAL;
			goto err;
		}
		if (mddev->recovery || mddev->sync_thread) {
			rv = -EBUSY;
			goto err;
		}
		if (info->state & (1<<MD_SB_BITMAP_PRESENT)) {
			struct bitmap *bitmap;
			/* add the bitmap */
			if (mddev->bitmap) {
				rv = -EEXIST;
				goto err;
			}
			if (mddev->bitmap_info.default_offset == 0) {
				rv = -EINVAL;
				goto err;
			}
			mddev->bitmap_info.offset =
				mddev->bitmap_info.default_offset;
			mddev->bitmap_info.space =
				mddev->bitmap_info.default_space;
			bitmap = md_bitmap_create(mddev, -1);
			mddev_suspend(mddev);
			if (!IS_ERR(bitmap)) {
				mddev->bitmap = bitmap;
				rv = md_bitmap_load(mddev);
			} else
				rv = PTR_ERR(bitmap);
			if (rv)
				md_bitmap_destroy(mddev);
			mddev_resume(mddev);
		} else {
			/* remove the bitmap */
			if (!mddev->bitmap) {
				rv = -ENOENT;
				goto err;
			}
			if (mddev->bitmap->storage.file) {
				rv = -EINVAL;
				goto err;
			}
			if (mddev->bitmap_info.nodes) {
				/* hold PW on all the bitmap lock */
				if (md_cluster_ops->lock_all_bitmaps(mddev) <= 0) {
					pr_warn("md: can't change bitmap to none since the array is in use by more than one node\n");
					rv = -EPERM;
					md_cluster_ops->unlock_all_bitmaps(mddev);
					goto err;
				}

				mddev->bitmap_info.nodes = 0;
				md_cluster_ops->leave(mddev);
				module_put(md_cluster_mod);
				mddev->safemode_delay = DEFAULT_SAFEMODE_DELAY;
			}
			mddev_suspend(mddev);
			md_bitmap_destroy(mddev);
			mddev_resume(mddev);
			mddev->bitmap_info.offset = 0;
		}
	}
	md_update_sb(mddev, 1);
	return rv;
err:
	return rv;
}

static int set_disk_faulty(struct mddev *mddev, dev_t dev)
{
	struct md_rdev *rdev;
	int err = 0;

	if (mddev->pers == NULL)
		return -ENODEV;

	rcu_read_lock();
	rdev = md_find_rdev_rcu(mddev, dev);
	if (!rdev)
		err =  -ENODEV;
	else {
		md_error(mddev, rdev);
		if (!test_bit(Faulty, &rdev->flags))
			err = -EBUSY;
	}
	rcu_read_unlock();
	return err;
}

/*
 * We have a problem here : there is no easy way to give a CHS
 * virtual geometry. We currently pretend that we have a 2 heads
 * 4 sectors (with a BIG number of cylinders...). This drives
 * dosfs just mad... ;-)
 */
static int md_getgeo(struct block_device *bdev, struct hd_geometry *geo)
{
	struct mddev *mddev = bdev->bd_disk->private_data;

	geo->heads = 2;
	geo->sectors = 4;
	geo->cylinders = mddev->array_sectors / 8;
	return 0;
}

static inline bool md_ioctl_valid(unsigned int cmd)
{
	switch (cmd) {
	case ADD_NEW_DISK:
	case GET_ARRAY_INFO:
	case GET_BITMAP_FILE:
	case GET_DISK_INFO:
	case HOT_ADD_DISK:
	case HOT_REMOVE_DISK:
	case RAID_VERSION:
	case RESTART_ARRAY_RW:
	case RUN_ARRAY:
	case SET_ARRAY_INFO:
	case SET_BITMAP_FILE:
	case SET_DISK_FAULTY:
	case STOP_ARRAY:
	case STOP_ARRAY_RO:
	case CLUSTERED_DISK_NACK:
		return true;
	default:
		return false;
	}
}

static int md_ioctl(struct block_device *bdev, fmode_t mode,
			unsigned int cmd, unsigned long arg)
{
	int err = 0;
	void __user *argp = (void __user *)arg;
	struct mddev *mddev = NULL;
	bool did_set_md_closing = false;

	if (!md_ioctl_valid(cmd))
		return -ENOTTY;

	switch (cmd) {
	case RAID_VERSION:
	case GET_ARRAY_INFO:
	case GET_DISK_INFO:
		break;
	default:
		if (!capable(CAP_SYS_ADMIN))
			return -EACCES;
	}

	/*
	 * Commands dealing with the RAID driver but not any
	 * particular array:
	 */
	switch (cmd) {
	case RAID_VERSION:
		err = get_version(argp);
		goto out;
	default:;
	}

	/*
	 * Commands creating/starting a new array:
	 */

	mddev = bdev->bd_disk->private_data;

	if (!mddev) {
		BUG();
		goto out;
	}

	/* Some actions do not requires the mutex */
	switch (cmd) {
	case GET_ARRAY_INFO:
		if (!mddev->raid_disks && !mddev->external)
			err = -ENODEV;
		else
			err = get_array_info(mddev, argp);
		goto out;

	case GET_DISK_INFO:
		if (!mddev->raid_disks && !mddev->external)
			err = -ENODEV;
		else
			err = get_disk_info(mddev, argp);
		goto out;

	case SET_DISK_FAULTY:
		err = set_disk_faulty(mddev, new_decode_dev(arg));
		goto out;

	case GET_BITMAP_FILE:
		err = get_bitmap_file(mddev, argp);
		goto out;

	}

	if (cmd == ADD_NEW_DISK || cmd == HOT_ADD_DISK)
		flush_rdev_wq(mddev);

	if (cmd == HOT_REMOVE_DISK)
		/* need to ensure recovery thread has run */
		wait_event_interruptible_timeout(mddev->sb_wait,
						 !test_bit(MD_RECOVERY_NEEDED,
							   &mddev->recovery),
						 msecs_to_jiffies(5000));
	if (cmd == STOP_ARRAY || cmd == STOP_ARRAY_RO) {
		/* Need to flush page cache, and ensure no-one else opens
		 * and writes
		 */
		mutex_lock(&mddev->open_mutex);
		if (mddev->pers && atomic_read(&mddev->openers) > 1) {
			mutex_unlock(&mddev->open_mutex);
			err = -EBUSY;
			goto out;
		}
		if (test_and_set_bit(MD_CLOSING, &mddev->flags)) {
			mutex_unlock(&mddev->open_mutex);
			err = -EBUSY;
			goto out;
		}
		did_set_md_closing = true;
		mutex_unlock(&mddev->open_mutex);
		sync_blockdev(bdev);
	}
	err = mddev_lock(mddev);
	if (err) {
		pr_debug("md: ioctl lock interrupted, reason %d, cmd %d\n",
			 err, cmd);
		goto out;
	}

	if (cmd == SET_ARRAY_INFO) {
		mdu_array_info_t info;
		if (!arg)
			memset(&info, 0, sizeof(info));
		else if (copy_from_user(&info, argp, sizeof(info))) {
			err = -EFAULT;
			goto unlock;
		}
		if (mddev->pers) {
			err = update_array_info(mddev, &info);
			if (err) {
				pr_warn("md: couldn't update array info. %d\n", err);
				goto unlock;
			}
			goto unlock;
		}
		if (!list_empty(&mddev->disks)) {
			pr_warn("md: array %s already has disks!\n", mdname(mddev));
			err = -EBUSY;
			goto unlock;
		}
		if (mddev->raid_disks) {
			pr_warn("md: array %s already initialised!\n", mdname(mddev));
			err = -EBUSY;
			goto unlock;
		}
		err = md_set_array_info(mddev, &info);
		if (err) {
			pr_warn("md: couldn't set array info. %d\n", err);
			goto unlock;
		}
		goto unlock;
	}

	/*
	 * Commands querying/configuring an existing array:
	 */
	/* if we are not initialised yet, only ADD_NEW_DISK, STOP_ARRAY,
	 * RUN_ARRAY, and GET_ and SET_BITMAP_FILE are allowed */
	if ((!mddev->raid_disks && !mddev->external)
	    && cmd != ADD_NEW_DISK && cmd != STOP_ARRAY
	    && cmd != RUN_ARRAY && cmd != SET_BITMAP_FILE
	    && cmd != GET_BITMAP_FILE) {
		err = -ENODEV;
		goto unlock;
	}

	/*
	 * Commands even a read-only array can execute:
	 */
	switch (cmd) {
	case RESTART_ARRAY_RW:
		err = restart_array(mddev);
		goto unlock;

	case STOP_ARRAY:
		err = do_md_stop(mddev, 0, bdev);
		goto unlock;

	case STOP_ARRAY_RO:
		err = md_set_readonly(mddev, bdev);
		goto unlock;

	case HOT_REMOVE_DISK:
		err = hot_remove_disk(mddev, new_decode_dev(arg));
		goto unlock;

	case ADD_NEW_DISK:
		/* We can support ADD_NEW_DISK on read-only arrays
		 * only if we are re-adding a preexisting device.
		 * So require mddev->pers and MD_DISK_SYNC.
		 */
		if (mddev->pers) {
			mdu_disk_info_t info;
			if (copy_from_user(&info, argp, sizeof(info)))
				err = -EFAULT;
			else if (!(info.state & (1<<MD_DISK_SYNC)))
				/* Need to clear read-only for this */
				break;
			else
				err = md_add_new_disk(mddev, &info);
			goto unlock;
		}
		break;
	}

	/*
	 * The remaining ioctls are changing the state of the
	 * superblock, so we do not allow them on read-only arrays.
	 */
	if (mddev->ro && mddev->pers) {
		if (mddev->ro == 2) {
			mddev->ro = 0;
			sysfs_notify_dirent_safe(mddev->sysfs_state);
			set_bit(MD_RECOVERY_NEEDED, &mddev->recovery);
			/* mddev_unlock will wake thread */
			/* If a device failed while we were read-only, we
			 * need to make sure the metadata is updated now.
			 */
			if (test_bit(MD_SB_CHANGE_DEVS, &mddev->sb_flags)) {
				mddev_unlock(mddev);
				wait_event(mddev->sb_wait,
					   !test_bit(MD_SB_CHANGE_DEVS, &mddev->sb_flags) &&
					   !test_bit(MD_SB_CHANGE_PENDING, &mddev->sb_flags));
				mddev_lock_nointr(mddev);
			}
		} else {
			err = -EROFS;
			goto unlock;
		}
	}

	switch (cmd) {
	case ADD_NEW_DISK:
	{
		mdu_disk_info_t info;
		if (copy_from_user(&info, argp, sizeof(info)))
			err = -EFAULT;
		else
			err = md_add_new_disk(mddev, &info);
		goto unlock;
	}

	case CLUSTERED_DISK_NACK:
		if (mddev_is_clustered(mddev))
			md_cluster_ops->new_disk_ack(mddev, false);
		else
			err = -EINVAL;
		goto unlock;

	case HOT_ADD_DISK:
		err = hot_add_disk(mddev, new_decode_dev(arg));
		goto unlock;

	case RUN_ARRAY:
		err = do_md_run(mddev);
		goto unlock;

	case SET_BITMAP_FILE:
		err = set_bitmap_file(mddev, (int)arg);
		goto unlock;

	default:
		err = -EINVAL;
		goto unlock;
	}

unlock:
	if (mddev->hold_active == UNTIL_IOCTL &&
	    err != -EINVAL)
		mddev->hold_active = 0;
	mddev_unlock(mddev);
out:
	if(did_set_md_closing)
		clear_bit(MD_CLOSING, &mddev->flags);
	return err;
}
#ifdef CONFIG_COMPAT
static int md_compat_ioctl(struct block_device *bdev, fmode_t mode,
		    unsigned int cmd, unsigned long arg)
{
	switch (cmd) {
	case HOT_REMOVE_DISK:
	case HOT_ADD_DISK:
	case SET_DISK_FAULTY:
	case SET_BITMAP_FILE:
		/* These take in integer arg, do not convert */
		break;
	default:
		arg = (unsigned long)compat_ptr(arg);
		break;
	}

	return md_ioctl(bdev, mode, cmd, arg);
}
#endif /* CONFIG_COMPAT */

static int md_set_read_only(struct block_device *bdev, bool ro)
{
	struct mddev *mddev = bdev->bd_disk->private_data;
	int err;

	err = mddev_lock(mddev);
	if (err)
		return err;

	if (!mddev->raid_disks && !mddev->external) {
		err = -ENODEV;
		goto out_unlock;
	}

	/*
	 * Transitioning to read-auto need only happen for arrays that call
	 * md_write_start and which are not ready for writes yet.
	 */
	if (!ro && mddev->ro == 1 && mddev->pers) {
		err = restart_array(mddev);
		if (err)
			goto out_unlock;
		mddev->ro = 2;
	}

out_unlock:
	mddev_unlock(mddev);
	return err;
}

static int md_open(struct block_device *bdev, fmode_t mode)
{
	/*
	 * Succeed if we can lock the mddev, which confirms that
	 * it isn't being stopped right now.
	 */
	struct mddev *mddev = mddev_find(bdev->bd_dev);
	int err;

	if (!mddev)
		return -ENODEV;

	if (mddev->gendisk != bdev->bd_disk) {
		/* we are racing with mddev_put which is discarding this
		 * bd_disk.
		 */
		mddev_put(mddev);
		/* Wait until bdev->bd_disk is definitely gone */
		if (work_pending(&mddev->del_work))
			flush_workqueue(md_misc_wq);
<<<<<<< HEAD
		/* Then retry the open from the top */
		return -ERESTARTSYS;
=======
		return -EBUSY;
>>>>>>> c1084c27
	}
	BUG_ON(mddev != bdev->bd_disk->private_data);

	if ((err = mutex_lock_interruptible(&mddev->open_mutex)))
		goto out;

	if (test_bit(MD_CLOSING, &mddev->flags)) {
		mutex_unlock(&mddev->open_mutex);
		err = -ENODEV;
		goto out;
	}

	err = 0;
	atomic_inc(&mddev->openers);
	mutex_unlock(&mddev->open_mutex);

	bdev_check_media_change(bdev);
 out:
	if (err)
		mddev_put(mddev);
	return err;
}

static void md_release(struct gendisk *disk, fmode_t mode)
{
	struct mddev *mddev = disk->private_data;

	BUG_ON(!mddev);
	atomic_dec(&mddev->openers);
	mddev_put(mddev);
}

static unsigned int md_check_events(struct gendisk *disk, unsigned int clearing)
{
	struct mddev *mddev = disk->private_data;
	unsigned int ret = 0;

	if (mddev->changed)
		ret = DISK_EVENT_MEDIA_CHANGE;
	mddev->changed = 0;
	return ret;
}

const struct block_device_operations md_fops =
{
	.owner		= THIS_MODULE,
	.submit_bio	= md_submit_bio,
	.open		= md_open,
	.release	= md_release,
	.ioctl		= md_ioctl,
#ifdef CONFIG_COMPAT
	.compat_ioctl	= md_compat_ioctl,
#endif
	.getgeo		= md_getgeo,
	.check_events	= md_check_events,
	.set_read_only	= md_set_read_only,
};

static int md_thread(void *arg)
{
	struct md_thread *thread = arg;

	/*
	 * md_thread is a 'system-thread', it's priority should be very
	 * high. We avoid resource deadlocks individually in each
	 * raid personality. (RAID5 does preallocation) We also use RR and
	 * the very same RT priority as kswapd, thus we will never get
	 * into a priority inversion deadlock.
	 *
	 * we definitely have to have equal or higher priority than
	 * bdflush, otherwise bdflush will deadlock if there are too
	 * many dirty RAID5 blocks.
	 */

	allow_signal(SIGKILL);
	while (!kthread_should_stop()) {

		/* We need to wait INTERRUPTIBLE so that
		 * we don't add to the load-average.
		 * That means we need to be sure no signals are
		 * pending
		 */
		if (signal_pending(current))
			flush_signals(current);

		wait_event_interruptible_timeout
			(thread->wqueue,
			 test_bit(THREAD_WAKEUP, &thread->flags)
			 || kthread_should_stop() || kthread_should_park(),
			 thread->timeout);

		clear_bit(THREAD_WAKEUP, &thread->flags);
		if (kthread_should_park())
			kthread_parkme();
		if (!kthread_should_stop())
			thread->run(thread);
	}

	return 0;
}

void md_wakeup_thread(struct md_thread *thread)
{
	if (thread) {
		pr_debug("md: waking up MD thread %s.\n", thread->tsk->comm);
		set_bit(THREAD_WAKEUP, &thread->flags);
		wake_up(&thread->wqueue);
	}
}
EXPORT_SYMBOL(md_wakeup_thread);

struct md_thread *md_register_thread(void (*run) (struct md_thread *),
		struct mddev *mddev, const char *name)
{
	struct md_thread *thread;

	thread = kzalloc(sizeof(struct md_thread), GFP_KERNEL);
	if (!thread)
		return NULL;

	init_waitqueue_head(&thread->wqueue);

	thread->run = run;
	thread->mddev = mddev;
	thread->timeout = MAX_SCHEDULE_TIMEOUT;
	thread->tsk = kthread_run(md_thread, thread,
				  "%s_%s",
				  mdname(thread->mddev),
				  name);
	if (IS_ERR(thread->tsk)) {
		kfree(thread);
		return NULL;
	}
	return thread;
}
EXPORT_SYMBOL(md_register_thread);

void md_unregister_thread(struct md_thread **threadp)
{
	struct md_thread *thread = *threadp;
	if (!thread)
		return;
	pr_debug("interrupting MD-thread pid %d\n", task_pid_nr(thread->tsk));
	/* Locking ensures that mddev_unlock does not wake_up a
	 * non-existent thread
	 */
	spin_lock(&pers_lock);
	*threadp = NULL;
	spin_unlock(&pers_lock);

	kthread_stop(thread->tsk);
	kfree(thread);
}
EXPORT_SYMBOL(md_unregister_thread);

void md_error(struct mddev *mddev, struct md_rdev *rdev)
{
	if (!rdev || test_bit(Faulty, &rdev->flags))
		return;

	if (!mddev->pers || !mddev->pers->error_handler)
		return;
	mddev->pers->error_handler(mddev,rdev);
	if (mddev->degraded)
		set_bit(MD_RECOVERY_RECOVER, &mddev->recovery);
	sysfs_notify_dirent_safe(rdev->sysfs_state);
	set_bit(MD_RECOVERY_INTR, &mddev->recovery);
	set_bit(MD_RECOVERY_NEEDED, &mddev->recovery);
	md_wakeup_thread(mddev->thread);
	if (mddev->event_work.func)
		queue_work(md_misc_wq, &mddev->event_work);
	md_new_event(mddev);
}
EXPORT_SYMBOL(md_error);

/* seq_file implementation /proc/mdstat */

static void status_unused(struct seq_file *seq)
{
	int i = 0;
	struct md_rdev *rdev;

	seq_printf(seq, "unused devices: ");

	list_for_each_entry(rdev, &pending_raid_disks, same_set) {
		char b[BDEVNAME_SIZE];
		i++;
		seq_printf(seq, "%s ",
			      bdevname(rdev->bdev,b));
	}
	if (!i)
		seq_printf(seq, "<none>");

	seq_printf(seq, "\n");
}

static int status_resync(struct seq_file *seq, struct mddev *mddev)
{
	sector_t max_sectors, resync, res;
	unsigned long dt, db = 0;
	sector_t rt, curr_mark_cnt, resync_mark_cnt;
	int scale, recovery_active;
	unsigned int per_milli;

	if (test_bit(MD_RECOVERY_SYNC, &mddev->recovery) ||
	    test_bit(MD_RECOVERY_RESHAPE, &mddev->recovery))
		max_sectors = mddev->resync_max_sectors;
	else
		max_sectors = mddev->dev_sectors;

	resync = mddev->curr_resync;
	if (resync <= 3) {
		if (test_bit(MD_RECOVERY_DONE, &mddev->recovery))
			/* Still cleaning up */
			resync = max_sectors;
	} else if (resync > max_sectors)
		resync = max_sectors;
	else
		resync -= atomic_read(&mddev->recovery_active);

	if (resync == 0) {
		if (test_bit(MD_RESYNCING_REMOTE, &mddev->recovery)) {
			struct md_rdev *rdev;

			rdev_for_each(rdev, mddev)
				if (rdev->raid_disk >= 0 &&
				    !test_bit(Faulty, &rdev->flags) &&
				    rdev->recovery_offset != MaxSector &&
				    rdev->recovery_offset) {
					seq_printf(seq, "\trecover=REMOTE");
					return 1;
				}
			if (mddev->reshape_position != MaxSector)
				seq_printf(seq, "\treshape=REMOTE");
			else
				seq_printf(seq, "\tresync=REMOTE");
			return 1;
		}
		if (mddev->recovery_cp < MaxSector) {
			seq_printf(seq, "\tresync=PENDING");
			return 1;
		}
		return 0;
	}
	if (resync < 3) {
		seq_printf(seq, "\tresync=DELAYED");
		return 1;
	}

	WARN_ON(max_sectors == 0);
	/* Pick 'scale' such that (resync>>scale)*1000 will fit
	 * in a sector_t, and (max_sectors>>scale) will fit in a
	 * u32, as those are the requirements for sector_div.
	 * Thus 'scale' must be at least 10
	 */
	scale = 10;
	if (sizeof(sector_t) > sizeof(unsigned long)) {
		while ( max_sectors/2 > (1ULL<<(scale+32)))
			scale++;
	}
	res = (resync>>scale)*1000;
	sector_div(res, (u32)((max_sectors>>scale)+1));

	per_milli = res;
	{
		int i, x = per_milli/50, y = 20-x;
		seq_printf(seq, "[");
		for (i = 0; i < x; i++)
			seq_printf(seq, "=");
		seq_printf(seq, ">");
		for (i = 0; i < y; i++)
			seq_printf(seq, ".");
		seq_printf(seq, "] ");
	}
	seq_printf(seq, " %s =%3u.%u%% (%llu/%llu)",
		   (test_bit(MD_RECOVERY_RESHAPE, &mddev->recovery)?
		    "reshape" :
		    (test_bit(MD_RECOVERY_CHECK, &mddev->recovery)?
		     "check" :
		     (test_bit(MD_RECOVERY_SYNC, &mddev->recovery) ?
		      "resync" : "recovery"))),
		   per_milli/10, per_milli % 10,
		   (unsigned long long) resync/2,
		   (unsigned long long) max_sectors/2);

	/*
	 * dt: time from mark until now
	 * db: blocks written from mark until now
	 * rt: remaining time
	 *
	 * rt is a sector_t, which is always 64bit now. We are keeping
	 * the original algorithm, but it is not really necessary.
	 *
	 * Original algorithm:
	 *   So we divide before multiply in case it is 32bit and close
	 *   to the limit.
	 *   We scale the divisor (db) by 32 to avoid losing precision
	 *   near the end of resync when the number of remaining sectors
	 *   is close to 'db'.
	 *   We then divide rt by 32 after multiplying by db to compensate.
	 *   The '+1' avoids division by zero if db is very small.
	 */
	dt = ((jiffies - mddev->resync_mark) / HZ);
	if (!dt) dt++;

	curr_mark_cnt = mddev->curr_mark_cnt;
	recovery_active = atomic_read(&mddev->recovery_active);
	resync_mark_cnt = mddev->resync_mark_cnt;

	if (curr_mark_cnt >= (recovery_active + resync_mark_cnt))
		db = curr_mark_cnt - (recovery_active + resync_mark_cnt);

	rt = max_sectors - resync;    /* number of remaining sectors */
	rt = div64_u64(rt, db/32+1);
	rt *= dt;
	rt >>= 5;

	seq_printf(seq, " finish=%lu.%lumin", (unsigned long)rt / 60,
		   ((unsigned long)rt % 60)/6);

	seq_printf(seq, " speed=%ldK/sec", db/2/dt);
	return 1;
}

static void *md_seq_start(struct seq_file *seq, loff_t *pos)
{
	struct list_head *tmp;
	loff_t l = *pos;
	struct mddev *mddev;

	if (l == 0x10000) {
		++*pos;
		return (void *)2;
	}
	if (l > 0x10000)
		return NULL;
	if (!l--)
		/* header */
		return (void*)1;

	spin_lock(&all_mddevs_lock);
	list_for_each(tmp,&all_mddevs)
		if (!l--) {
			mddev = list_entry(tmp, struct mddev, all_mddevs);
			mddev_get(mddev);
			spin_unlock(&all_mddevs_lock);
			return mddev;
		}
	spin_unlock(&all_mddevs_lock);
	if (!l--)
		return (void*)2;/* tail */
	return NULL;
}

static void *md_seq_next(struct seq_file *seq, void *v, loff_t *pos)
{
	struct list_head *tmp;
	struct mddev *next_mddev, *mddev = v;

	++*pos;
	if (v == (void*)2)
		return NULL;

	spin_lock(&all_mddevs_lock);
	if (v == (void*)1)
		tmp = all_mddevs.next;
	else
		tmp = mddev->all_mddevs.next;
	if (tmp != &all_mddevs)
		next_mddev = mddev_get(list_entry(tmp,struct mddev,all_mddevs));
	else {
		next_mddev = (void*)2;
		*pos = 0x10000;
	}
	spin_unlock(&all_mddevs_lock);

	if (v != (void*)1)
		mddev_put(mddev);
	return next_mddev;

}

static void md_seq_stop(struct seq_file *seq, void *v)
{
	struct mddev *mddev = v;

	if (mddev && v != (void*)1 && v != (void*)2)
		mddev_put(mddev);
}

static int md_seq_show(struct seq_file *seq, void *v)
{
	struct mddev *mddev = v;
	sector_t sectors;
	struct md_rdev *rdev;

	if (v == (void*)1) {
		struct md_personality *pers;
		seq_printf(seq, "Personalities : ");
		spin_lock(&pers_lock);
		list_for_each_entry(pers, &pers_list, list)
			seq_printf(seq, "[%s] ", pers->name);

		spin_unlock(&pers_lock);
		seq_printf(seq, "\n");
		seq->poll_event = atomic_read(&md_event_count);
		return 0;
	}
	if (v == (void*)2) {
		status_unused(seq);
		return 0;
	}

	spin_lock(&mddev->lock);
	if (mddev->pers || mddev->raid_disks || !list_empty(&mddev->disks)) {
		seq_printf(seq, "%s : %sactive", mdname(mddev),
						mddev->pers ? "" : "in");
		if (mddev->pers) {
			if (mddev->ro==1)
				seq_printf(seq, " (read-only)");
			if (mddev->ro==2)
				seq_printf(seq, " (auto-read-only)");
			seq_printf(seq, " %s", mddev->pers->name);
		}

		sectors = 0;
		rcu_read_lock();
		rdev_for_each_rcu(rdev, mddev) {
			char b[BDEVNAME_SIZE];
			seq_printf(seq, " %s[%d]",
				bdevname(rdev->bdev,b), rdev->desc_nr);
			if (test_bit(WriteMostly, &rdev->flags))
				seq_printf(seq, "(W)");
			if (test_bit(Journal, &rdev->flags))
				seq_printf(seq, "(J)");
			if (test_bit(Faulty, &rdev->flags)) {
				seq_printf(seq, "(F)");
				continue;
			}
			if (rdev->raid_disk < 0)
				seq_printf(seq, "(S)"); /* spare */
			if (test_bit(Replacement, &rdev->flags))
				seq_printf(seq, "(R)");
			sectors += rdev->sectors;
		}
		rcu_read_unlock();

		if (!list_empty(&mddev->disks)) {
			if (mddev->pers)
				seq_printf(seq, "\n      %llu blocks",
					   (unsigned long long)
					   mddev->array_sectors / 2);
			else
				seq_printf(seq, "\n      %llu blocks",
					   (unsigned long long)sectors / 2);
		}
		if (mddev->persistent) {
			if (mddev->major_version != 0 ||
			    mddev->minor_version != 90) {
				seq_printf(seq," super %d.%d",
					   mddev->major_version,
					   mddev->minor_version);
			}
		} else if (mddev->external)
			seq_printf(seq, " super external:%s",
				   mddev->metadata_type);
		else
			seq_printf(seq, " super non-persistent");

		if (mddev->pers) {
			mddev->pers->status(seq, mddev);
			seq_printf(seq, "\n      ");
			if (mddev->pers->sync_request) {
				if (status_resync(seq, mddev))
					seq_printf(seq, "\n      ");
			}
		} else
			seq_printf(seq, "\n       ");

		md_bitmap_status(seq, mddev->bitmap);

		seq_printf(seq, "\n");
	}
	spin_unlock(&mddev->lock);

	return 0;
}

static const struct seq_operations md_seq_ops = {
	.start  = md_seq_start,
	.next   = md_seq_next,
	.stop   = md_seq_stop,
	.show   = md_seq_show,
};

static int md_seq_open(struct inode *inode, struct file *file)
{
	struct seq_file *seq;
	int error;

	error = seq_open(file, &md_seq_ops);
	if (error)
		return error;

	seq = file->private_data;
	seq->poll_event = atomic_read(&md_event_count);
	return error;
}

static int md_unloading;
static __poll_t mdstat_poll(struct file *filp, poll_table *wait)
{
	struct seq_file *seq = filp->private_data;
	__poll_t mask;

	if (md_unloading)
		return EPOLLIN|EPOLLRDNORM|EPOLLERR|EPOLLPRI;
	poll_wait(filp, &md_event_waiters, wait);

	/* always allow read */
	mask = EPOLLIN | EPOLLRDNORM;

	if (seq->poll_event != atomic_read(&md_event_count))
		mask |= EPOLLERR | EPOLLPRI;
	return mask;
}

static const struct proc_ops mdstat_proc_ops = {
	.proc_open	= md_seq_open,
	.proc_read	= seq_read,
	.proc_lseek	= seq_lseek,
	.proc_release	= seq_release,
	.proc_poll	= mdstat_poll,
};

int register_md_personality(struct md_personality *p)
{
	pr_debug("md: %s personality registered for level %d\n",
		 p->name, p->level);
	spin_lock(&pers_lock);
	list_add_tail(&p->list, &pers_list);
	spin_unlock(&pers_lock);
	return 0;
}
EXPORT_SYMBOL(register_md_personality);

int unregister_md_personality(struct md_personality *p)
{
	pr_debug("md: %s personality unregistered\n", p->name);
	spin_lock(&pers_lock);
	list_del_init(&p->list);
	spin_unlock(&pers_lock);
	return 0;
}
EXPORT_SYMBOL(unregister_md_personality);

int register_md_cluster_operations(struct md_cluster_operations *ops,
				   struct module *module)
{
	int ret = 0;
	spin_lock(&pers_lock);
	if (md_cluster_ops != NULL)
		ret = -EALREADY;
	else {
		md_cluster_ops = ops;
		md_cluster_mod = module;
	}
	spin_unlock(&pers_lock);
	return ret;
}
EXPORT_SYMBOL(register_md_cluster_operations);

int unregister_md_cluster_operations(void)
{
	spin_lock(&pers_lock);
	md_cluster_ops = NULL;
	spin_unlock(&pers_lock);
	return 0;
}
EXPORT_SYMBOL(unregister_md_cluster_operations);

int md_setup_cluster(struct mddev *mddev, int nodes)
{
	int ret;
	if (!md_cluster_ops)
		request_module("md-cluster");
	spin_lock(&pers_lock);
	/* ensure module won't be unloaded */
	if (!md_cluster_ops || !try_module_get(md_cluster_mod)) {
		pr_warn("can't find md-cluster module or get it's reference.\n");
		spin_unlock(&pers_lock);
		return -ENOENT;
	}
	spin_unlock(&pers_lock);

	ret = md_cluster_ops->join(mddev, nodes);
	if (!ret)
		mddev->safemode_delay = 0;
	return ret;
}

void md_cluster_stop(struct mddev *mddev)
{
	if (!md_cluster_ops)
		return;
	md_cluster_ops->leave(mddev);
	module_put(md_cluster_mod);
}

static int is_mddev_idle(struct mddev *mddev, int init)
{
	struct md_rdev *rdev;
	int idle;
	int curr_events;

	idle = 1;
	rcu_read_lock();
	rdev_for_each_rcu(rdev, mddev) {
		struct gendisk *disk = rdev->bdev->bd_disk;
		curr_events = (int)part_stat_read_accum(disk->part0, sectors) -
			      atomic_read(&disk->sync_io);
		/* sync IO will cause sync_io to increase before the disk_stats
		 * as sync_io is counted when a request starts, and
		 * disk_stats is counted when it completes.
		 * So resync activity will cause curr_events to be smaller than
		 * when there was no such activity.
		 * non-sync IO will cause disk_stat to increase without
		 * increasing sync_io so curr_events will (eventually)
		 * be larger than it was before.  Once it becomes
		 * substantially larger, the test below will cause
		 * the array to appear non-idle, and resync will slow
		 * down.
		 * If there is a lot of outstanding resync activity when
		 * we set last_event to curr_events, then all that activity
		 * completing might cause the array to appear non-idle
		 * and resync will be slowed down even though there might
		 * not have been non-resync activity.  This will only
		 * happen once though.  'last_events' will soon reflect
		 * the state where there is little or no outstanding
		 * resync requests, and further resync activity will
		 * always make curr_events less than last_events.
		 *
		 */
		if (init || curr_events - rdev->last_events > 64) {
			rdev->last_events = curr_events;
			idle = 0;
		}
	}
	rcu_read_unlock();
	return idle;
}

void md_done_sync(struct mddev *mddev, int blocks, int ok)
{
	/* another "blocks" (512byte) blocks have been synced */
	atomic_sub(blocks, &mddev->recovery_active);
	wake_up(&mddev->recovery_wait);
	if (!ok) {
		set_bit(MD_RECOVERY_INTR, &mddev->recovery);
		set_bit(MD_RECOVERY_ERROR, &mddev->recovery);
		md_wakeup_thread(mddev->thread);
		// stop recovery, signal do_sync ....
	}
}
EXPORT_SYMBOL(md_done_sync);

/* md_write_start(mddev, bi)
 * If we need to update some array metadata (e.g. 'active' flag
 * in superblock) before writing, schedule a superblock update
 * and wait for it to complete.
 * A return value of 'false' means that the write wasn't recorded
 * and cannot proceed as the array is being suspend.
 */
bool md_write_start(struct mddev *mddev, struct bio *bi)
{
	int did_change = 0;

	if (bio_data_dir(bi) != WRITE)
		return true;

	BUG_ON(mddev->ro == 1);
	if (mddev->ro == 2) {
		/* need to switch to read/write */
		mddev->ro = 0;
		set_bit(MD_RECOVERY_NEEDED, &mddev->recovery);
		md_wakeup_thread(mddev->thread);
		md_wakeup_thread(mddev->sync_thread);
		did_change = 1;
	}
	rcu_read_lock();
	percpu_ref_get(&mddev->writes_pending);
	smp_mb(); /* Match smp_mb in set_in_sync() */
	if (mddev->safemode == 1)
		mddev->safemode = 0;
	/* sync_checkers is always 0 when writes_pending is in per-cpu mode */
	if (mddev->in_sync || mddev->sync_checkers) {
		spin_lock(&mddev->lock);
		if (mddev->in_sync) {
			mddev->in_sync = 0;
			set_bit(MD_SB_CHANGE_CLEAN, &mddev->sb_flags);
			set_bit(MD_SB_CHANGE_PENDING, &mddev->sb_flags);
			md_wakeup_thread(mddev->thread);
			did_change = 1;
		}
		spin_unlock(&mddev->lock);
	}
	rcu_read_unlock();
	if (did_change)
		sysfs_notify_dirent_safe(mddev->sysfs_state);
	if (!mddev->has_superblocks)
		return true;
	wait_event(mddev->sb_wait,
		   !test_bit(MD_SB_CHANGE_PENDING, &mddev->sb_flags) ||
		   mddev->suspended);
	if (test_bit(MD_SB_CHANGE_PENDING, &mddev->sb_flags)) {
		percpu_ref_put(&mddev->writes_pending);
		return false;
	}
	return true;
}
EXPORT_SYMBOL(md_write_start);

/* md_write_inc can only be called when md_write_start() has
 * already been called at least once of the current request.
 * It increments the counter and is useful when a single request
 * is split into several parts.  Each part causes an increment and
 * so needs a matching md_write_end().
 * Unlike md_write_start(), it is safe to call md_write_inc() inside
 * a spinlocked region.
 */
void md_write_inc(struct mddev *mddev, struct bio *bi)
{
	if (bio_data_dir(bi) != WRITE)
		return;
	WARN_ON_ONCE(mddev->in_sync || mddev->ro);
	percpu_ref_get(&mddev->writes_pending);
}
EXPORT_SYMBOL(md_write_inc);

void md_write_end(struct mddev *mddev)
{
	percpu_ref_put(&mddev->writes_pending);

	if (mddev->safemode == 2)
		md_wakeup_thread(mddev->thread);
	else if (mddev->safemode_delay)
		/* The roundup() ensures this only performs locking once
		 * every ->safemode_delay jiffies
		 */
		mod_timer(&mddev->safemode_timer,
			  roundup(jiffies, mddev->safemode_delay) +
			  mddev->safemode_delay);
}

EXPORT_SYMBOL(md_write_end);

/* This is used by raid0 and raid10 */
void md_submit_discard_bio(struct mddev *mddev, struct md_rdev *rdev,
			struct bio *bio, sector_t start, sector_t size)
{
	struct bio *discard_bio = NULL;

	if (__blkdev_issue_discard(rdev->bdev, start, size, GFP_NOIO, 0,
			&discard_bio) || !discard_bio)
		return;

	bio_chain(discard_bio, bio);
	bio_clone_blkg_association(discard_bio, bio);
	if (mddev->gendisk)
		trace_block_bio_remap(discard_bio,
				disk_devt(mddev->gendisk),
				bio->bi_iter.bi_sector);
	submit_bio_noacct(discard_bio);
}
EXPORT_SYMBOL_GPL(md_submit_discard_bio);

static void md_end_io_acct(struct bio *bio)
{
	struct md_io_acct *md_io_acct = bio->bi_private;
	struct bio *orig_bio = md_io_acct->orig_bio;

	orig_bio->bi_status = bio->bi_status;

	bio_end_io_acct(orig_bio, md_io_acct->start_time);
	bio_put(bio);
	bio_endio(orig_bio);
}

/*
 * Used by personalities that don't already clone the bio and thus can't
 * easily add the timestamp to their extended bio structure.
 */
void md_account_bio(struct mddev *mddev, struct bio **bio)
{
	struct md_io_acct *md_io_acct;
	struct bio *clone;

	if (!blk_queue_io_stat((*bio)->bi_bdev->bd_disk->queue))
		return;

	clone = bio_clone_fast(*bio, GFP_NOIO, &mddev->io_acct_set);
	md_io_acct = container_of(clone, struct md_io_acct, bio_clone);
	md_io_acct->orig_bio = *bio;
	md_io_acct->start_time = bio_start_io_acct(*bio);

	clone->bi_end_io = md_end_io_acct;
	clone->bi_private = md_io_acct;
	*bio = clone;
}
EXPORT_SYMBOL_GPL(md_account_bio);

/* md_allow_write(mddev)
 * Calling this ensures that the array is marked 'active' so that writes
 * may proceed without blocking.  It is important to call this before
 * attempting a GFP_KERNEL allocation while holding the mddev lock.
 * Must be called with mddev_lock held.
 */
void md_allow_write(struct mddev *mddev)
{
	if (!mddev->pers)
		return;
	if (mddev->ro)
		return;
	if (!mddev->pers->sync_request)
		return;

	spin_lock(&mddev->lock);
	if (mddev->in_sync) {
		mddev->in_sync = 0;
		set_bit(MD_SB_CHANGE_CLEAN, &mddev->sb_flags);
		set_bit(MD_SB_CHANGE_PENDING, &mddev->sb_flags);
		if (mddev->safemode_delay &&
		    mddev->safemode == 0)
			mddev->safemode = 1;
		spin_unlock(&mddev->lock);
		md_update_sb(mddev, 0);
		sysfs_notify_dirent_safe(mddev->sysfs_state);
		/* wait for the dirty state to be recorded in the metadata */
		wait_event(mddev->sb_wait,
			   !test_bit(MD_SB_CHANGE_PENDING, &mddev->sb_flags));
	} else
		spin_unlock(&mddev->lock);
}
EXPORT_SYMBOL_GPL(md_allow_write);

#define SYNC_MARKS	10
#define	SYNC_MARK_STEP	(3*HZ)
#define UPDATE_FREQUENCY (5*60*HZ)
void md_do_sync(struct md_thread *thread)
{
	struct mddev *mddev = thread->mddev;
	struct mddev *mddev2;
	unsigned int currspeed = 0, window;
	sector_t max_sectors,j, io_sectors, recovery_done;
	unsigned long mark[SYNC_MARKS];
	unsigned long update_time;
	sector_t mark_cnt[SYNC_MARKS];
	int last_mark,m;
	struct list_head *tmp;
	sector_t last_check;
	int skipped = 0;
	struct md_rdev *rdev;
	char *desc, *action = NULL;
	struct blk_plug plug;
	int ret;

	/* just incase thread restarts... */
	if (test_bit(MD_RECOVERY_DONE, &mddev->recovery) ||
	    test_bit(MD_RECOVERY_WAIT, &mddev->recovery))
		return;
	if (mddev->ro) {/* never try to sync a read-only array */
		set_bit(MD_RECOVERY_INTR, &mddev->recovery);
		return;
	}

	if (mddev_is_clustered(mddev)) {
		ret = md_cluster_ops->resync_start(mddev);
		if (ret)
			goto skip;

		set_bit(MD_CLUSTER_RESYNC_LOCKED, &mddev->flags);
		if (!(test_bit(MD_RECOVERY_SYNC, &mddev->recovery) ||
			test_bit(MD_RECOVERY_RESHAPE, &mddev->recovery) ||
			test_bit(MD_RECOVERY_RECOVER, &mddev->recovery))
		     && ((unsigned long long)mddev->curr_resync_completed
			 < (unsigned long long)mddev->resync_max_sectors))
			goto skip;
	}

	if (test_bit(MD_RECOVERY_SYNC, &mddev->recovery)) {
		if (test_bit(MD_RECOVERY_CHECK, &mddev->recovery)) {
			desc = "data-check";
			action = "check";
		} else if (test_bit(MD_RECOVERY_REQUESTED, &mddev->recovery)) {
			desc = "requested-resync";
			action = "repair";
		} else
			desc = "resync";
	} else if (test_bit(MD_RECOVERY_RESHAPE, &mddev->recovery))
		desc = "reshape";
	else
		desc = "recovery";

	mddev->last_sync_action = action ?: desc;

	/* we overload curr_resync somewhat here.
	 * 0 == not engaged in resync at all
	 * 2 == checking that there is no conflict with another sync
	 * 1 == like 2, but have yielded to allow conflicting resync to
	 *		commence
	 * other == active in resync - this many blocks
	 *
	 * Before starting a resync we must have set curr_resync to
	 * 2, and then checked that every "conflicting" array has curr_resync
	 * less than ours.  When we find one that is the same or higher
	 * we wait on resync_wait.  To avoid deadlock, we reduce curr_resync
	 * to 1 if we choose to yield (based arbitrarily on address of mddev structure).
	 * This will mean we have to start checking from the beginning again.
	 *
	 */

	do {
		int mddev2_minor = -1;
		mddev->curr_resync = 2;

	try_again:
		if (test_bit(MD_RECOVERY_INTR, &mddev->recovery))
			goto skip;
		for_each_mddev(mddev2, tmp) {
			if (mddev2 == mddev)
				continue;
			if (!mddev->parallel_resync
			&&  mddev2->curr_resync
			&&  match_mddev_units(mddev, mddev2)) {
				DEFINE_WAIT(wq);
				if (mddev < mddev2 && mddev->curr_resync == 2) {
					/* arbitrarily yield */
					mddev->curr_resync = 1;
					wake_up(&resync_wait);
				}
				if (mddev > mddev2 && mddev->curr_resync == 1)
					/* no need to wait here, we can wait the next
					 * time 'round when curr_resync == 2
					 */
					continue;
				/* We need to wait 'interruptible' so as not to
				 * contribute to the load average, and not to
				 * be caught by 'softlockup'
				 */
				prepare_to_wait(&resync_wait, &wq, TASK_INTERRUPTIBLE);
				if (!test_bit(MD_RECOVERY_INTR, &mddev->recovery) &&
				    mddev2->curr_resync >= mddev->curr_resync) {
					if (mddev2_minor != mddev2->md_minor) {
						mddev2_minor = mddev2->md_minor;
						pr_info("md: delaying %s of %s until %s has finished (they share one or more physical units)\n",
							desc, mdname(mddev),
							mdname(mddev2));
					}
					mddev_put(mddev2);
					if (signal_pending(current))
						flush_signals(current);
					schedule();
					finish_wait(&resync_wait, &wq);
					goto try_again;
				}
				finish_wait(&resync_wait, &wq);
			}
		}
	} while (mddev->curr_resync < 2);

	j = 0;
	if (test_bit(MD_RECOVERY_SYNC, &mddev->recovery)) {
		/* resync follows the size requested by the personality,
		 * which defaults to physical size, but can be virtual size
		 */
		max_sectors = mddev->resync_max_sectors;
		atomic64_set(&mddev->resync_mismatches, 0);
		/* we don't use the checkpoint if there's a bitmap */
		if (test_bit(MD_RECOVERY_REQUESTED, &mddev->recovery))
			j = mddev->resync_min;
		else if (!mddev->bitmap)
			j = mddev->recovery_cp;

	} else if (test_bit(MD_RECOVERY_RESHAPE, &mddev->recovery)) {
		max_sectors = mddev->resync_max_sectors;
		/*
		 * If the original node aborts reshaping then we continue the
		 * reshaping, so set j again to avoid restart reshape from the
		 * first beginning
		 */
		if (mddev_is_clustered(mddev) &&
		    mddev->reshape_position != MaxSector)
			j = mddev->reshape_position;
	} else {
		/* recovery follows the physical size of devices */
		max_sectors = mddev->dev_sectors;
		j = MaxSector;
		rcu_read_lock();
		rdev_for_each_rcu(rdev, mddev)
			if (rdev->raid_disk >= 0 &&
			    !test_bit(Journal, &rdev->flags) &&
			    !test_bit(Faulty, &rdev->flags) &&
			    !test_bit(In_sync, &rdev->flags) &&
			    rdev->recovery_offset < j)
				j = rdev->recovery_offset;
		rcu_read_unlock();

		/* If there is a bitmap, we need to make sure all
		 * writes that started before we added a spare
		 * complete before we start doing a recovery.
		 * Otherwise the write might complete and (via
		 * bitmap_endwrite) set a bit in the bitmap after the
		 * recovery has checked that bit and skipped that
		 * region.
		 */
		if (mddev->bitmap) {
			mddev->pers->quiesce(mddev, 1);
			mddev->pers->quiesce(mddev, 0);
		}
	}

	pr_info("md: %s of RAID array %s\n", desc, mdname(mddev));
	pr_debug("md: minimum _guaranteed_  speed: %d KB/sec/disk.\n", speed_min(mddev));
	pr_debug("md: using maximum available idle IO bandwidth (but not more than %d KB/sec) for %s.\n",
		 speed_max(mddev), desc);

	is_mddev_idle(mddev, 1); /* this initializes IO event counters */

	io_sectors = 0;
	for (m = 0; m < SYNC_MARKS; m++) {
		mark[m] = jiffies;
		mark_cnt[m] = io_sectors;
	}
	last_mark = 0;
	mddev->resync_mark = mark[last_mark];
	mddev->resync_mark_cnt = mark_cnt[last_mark];

	/*
	 * Tune reconstruction:
	 */
	window = 32 * (PAGE_SIZE / 512);
	pr_debug("md: using %dk window, over a total of %lluk.\n",
		 window/2, (unsigned long long)max_sectors/2);

	atomic_set(&mddev->recovery_active, 0);
	last_check = 0;

	if (j>2) {
		pr_debug("md: resuming %s of %s from checkpoint.\n",
			 desc, mdname(mddev));
		mddev->curr_resync = j;
	} else
		mddev->curr_resync = 3; /* no longer delayed */
	mddev->curr_resync_completed = j;
	sysfs_notify_dirent_safe(mddev->sysfs_completed);
	md_new_event(mddev);
	update_time = jiffies;

	blk_start_plug(&plug);
	while (j < max_sectors) {
		sector_t sectors;

		skipped = 0;

		if (!test_bit(MD_RECOVERY_RESHAPE, &mddev->recovery) &&
		    ((mddev->curr_resync > mddev->curr_resync_completed &&
		      (mddev->curr_resync - mddev->curr_resync_completed)
		      > (max_sectors >> 4)) ||
		     time_after_eq(jiffies, update_time + UPDATE_FREQUENCY) ||
		     (j - mddev->curr_resync_completed)*2
		     >= mddev->resync_max - mddev->curr_resync_completed ||
		     mddev->curr_resync_completed > mddev->resync_max
			    )) {
			/* time to update curr_resync_completed */
			wait_event(mddev->recovery_wait,
				   atomic_read(&mddev->recovery_active) == 0);
			mddev->curr_resync_completed = j;
			if (test_bit(MD_RECOVERY_SYNC, &mddev->recovery) &&
			    j > mddev->recovery_cp)
				mddev->recovery_cp = j;
			update_time = jiffies;
			set_bit(MD_SB_CHANGE_CLEAN, &mddev->sb_flags);
			sysfs_notify_dirent_safe(mddev->sysfs_completed);
		}

		while (j >= mddev->resync_max &&
		       !test_bit(MD_RECOVERY_INTR, &mddev->recovery)) {
			/* As this condition is controlled by user-space,
			 * we can block indefinitely, so use '_interruptible'
			 * to avoid triggering warnings.
			 */
			flush_signals(current); /* just in case */
			wait_event_interruptible(mddev->recovery_wait,
						 mddev->resync_max > j
						 || test_bit(MD_RECOVERY_INTR,
							     &mddev->recovery));
		}

		if (test_bit(MD_RECOVERY_INTR, &mddev->recovery))
			break;

		sectors = mddev->pers->sync_request(mddev, j, &skipped);
		if (sectors == 0) {
			set_bit(MD_RECOVERY_INTR, &mddev->recovery);
			break;
		}

		if (!skipped) { /* actual IO requested */
			io_sectors += sectors;
			atomic_add(sectors, &mddev->recovery_active);
		}

		if (test_bit(MD_RECOVERY_INTR, &mddev->recovery))
			break;

		j += sectors;
		if (j > max_sectors)
			/* when skipping, extra large numbers can be returned. */
			j = max_sectors;
		if (j > 2)
			mddev->curr_resync = j;
		mddev->curr_mark_cnt = io_sectors;
		if (last_check == 0)
			/* this is the earliest that rebuild will be
			 * visible in /proc/mdstat
			 */
			md_new_event(mddev);

		if (last_check + window > io_sectors || j == max_sectors)
			continue;

		last_check = io_sectors;
	repeat:
		if (time_after_eq(jiffies, mark[last_mark] + SYNC_MARK_STEP )) {
			/* step marks */
			int next = (last_mark+1) % SYNC_MARKS;

			mddev->resync_mark = mark[next];
			mddev->resync_mark_cnt = mark_cnt[next];
			mark[next] = jiffies;
			mark_cnt[next] = io_sectors - atomic_read(&mddev->recovery_active);
			last_mark = next;
		}

		if (test_bit(MD_RECOVERY_INTR, &mddev->recovery))
			break;

		/*
		 * this loop exits only if either when we are slower than
		 * the 'hard' speed limit, or the system was IO-idle for
		 * a jiffy.
		 * the system might be non-idle CPU-wise, but we only care
		 * about not overloading the IO subsystem. (things like an
		 * e2fsck being done on the RAID array should execute fast)
		 */
		cond_resched();

		recovery_done = io_sectors - atomic_read(&mddev->recovery_active);
		currspeed = ((unsigned long)(recovery_done - mddev->resync_mark_cnt))/2
			/((jiffies-mddev->resync_mark)/HZ +1) +1;

		if (currspeed > speed_min(mddev)) {
			if (currspeed > speed_max(mddev)) {
				msleep(500);
				goto repeat;
			}
			if (!is_mddev_idle(mddev, 0)) {
				/*
				 * Give other IO more of a chance.
				 * The faster the devices, the less we wait.
				 */
				wait_event(mddev->recovery_wait,
					   !atomic_read(&mddev->recovery_active));
			}
		}
	}
	pr_info("md: %s: %s %s.\n",mdname(mddev), desc,
		test_bit(MD_RECOVERY_INTR, &mddev->recovery)
		? "interrupted" : "done");
	/*
	 * this also signals 'finished resyncing' to md_stop
	 */
	blk_finish_plug(&plug);
	wait_event(mddev->recovery_wait, !atomic_read(&mddev->recovery_active));

	if (!test_bit(MD_RECOVERY_RESHAPE, &mddev->recovery) &&
	    !test_bit(MD_RECOVERY_INTR, &mddev->recovery) &&
	    mddev->curr_resync > 3) {
		mddev->curr_resync_completed = mddev->curr_resync;
		sysfs_notify_dirent_safe(mddev->sysfs_completed);
	}
	mddev->pers->sync_request(mddev, max_sectors, &skipped);

	if (!test_bit(MD_RECOVERY_CHECK, &mddev->recovery) &&
	    mddev->curr_resync > 3) {
		if (test_bit(MD_RECOVERY_SYNC, &mddev->recovery)) {
			if (test_bit(MD_RECOVERY_INTR, &mddev->recovery)) {
				if (mddev->curr_resync >= mddev->recovery_cp) {
					pr_debug("md: checkpointing %s of %s.\n",
						 desc, mdname(mddev));
					if (test_bit(MD_RECOVERY_ERROR,
						&mddev->recovery))
						mddev->recovery_cp =
							mddev->curr_resync_completed;
					else
						mddev->recovery_cp =
							mddev->curr_resync;
				}
			} else
				mddev->recovery_cp = MaxSector;
		} else {
			if (!test_bit(MD_RECOVERY_INTR, &mddev->recovery))
				mddev->curr_resync = MaxSector;
			if (!test_bit(MD_RECOVERY_RESHAPE, &mddev->recovery) &&
			    test_bit(MD_RECOVERY_RECOVER, &mddev->recovery)) {
				rcu_read_lock();
				rdev_for_each_rcu(rdev, mddev)
					if (rdev->raid_disk >= 0 &&
					    mddev->delta_disks >= 0 &&
					    !test_bit(Journal, &rdev->flags) &&
					    !test_bit(Faulty, &rdev->flags) &&
					    !test_bit(In_sync, &rdev->flags) &&
					    rdev->recovery_offset < mddev->curr_resync)
						rdev->recovery_offset = mddev->curr_resync;
				rcu_read_unlock();
			}
		}
	}
 skip:
	/* set CHANGE_PENDING here since maybe another update is needed,
	 * so other nodes are informed. It should be harmless for normal
	 * raid */
	set_mask_bits(&mddev->sb_flags, 0,
		      BIT(MD_SB_CHANGE_PENDING) | BIT(MD_SB_CHANGE_DEVS));

	if (test_bit(MD_RECOVERY_RESHAPE, &mddev->recovery) &&
			!test_bit(MD_RECOVERY_INTR, &mddev->recovery) &&
			mddev->delta_disks > 0 &&
			mddev->pers->finish_reshape &&
			mddev->pers->size &&
			mddev->queue) {
		mddev_lock_nointr(mddev);
		md_set_array_sectors(mddev, mddev->pers->size(mddev, 0, 0));
		mddev_unlock(mddev);
		if (!mddev_is_clustered(mddev))
			set_capacity_and_notify(mddev->gendisk,
						mddev->array_sectors);
	}

	spin_lock(&mddev->lock);
	if (!test_bit(MD_RECOVERY_INTR, &mddev->recovery)) {
		/* We completed so min/max setting can be forgotten if used. */
		if (test_bit(MD_RECOVERY_REQUESTED, &mddev->recovery))
			mddev->resync_min = 0;
		mddev->resync_max = MaxSector;
	} else if (test_bit(MD_RECOVERY_REQUESTED, &mddev->recovery))
		mddev->resync_min = mddev->curr_resync_completed;
	set_bit(MD_RECOVERY_DONE, &mddev->recovery);
	mddev->curr_resync = 0;
	spin_unlock(&mddev->lock);

	wake_up(&resync_wait);
	md_wakeup_thread(mddev->thread);
	return;
}
EXPORT_SYMBOL_GPL(md_do_sync);

static int remove_and_add_spares(struct mddev *mddev,
				 struct md_rdev *this)
{
	struct md_rdev *rdev;
	int spares = 0;
	int removed = 0;
	bool remove_some = false;

	if (this && test_bit(MD_RECOVERY_RUNNING, &mddev->recovery))
		/* Mustn't remove devices when resync thread is running */
		return 0;

	rdev_for_each(rdev, mddev) {
		if ((this == NULL || rdev == this) &&
		    rdev->raid_disk >= 0 &&
		    !test_bit(Blocked, &rdev->flags) &&
		    test_bit(Faulty, &rdev->flags) &&
		    atomic_read(&rdev->nr_pending)==0) {
			/* Faulty non-Blocked devices with nr_pending == 0
			 * never get nr_pending incremented,
			 * never get Faulty cleared, and never get Blocked set.
			 * So we can synchronize_rcu now rather than once per device
			 */
			remove_some = true;
			set_bit(RemoveSynchronized, &rdev->flags);
		}
	}

	if (remove_some)
		synchronize_rcu();
	rdev_for_each(rdev, mddev) {
		if ((this == NULL || rdev == this) &&
		    rdev->raid_disk >= 0 &&
		    !test_bit(Blocked, &rdev->flags) &&
		    ((test_bit(RemoveSynchronized, &rdev->flags) ||
		     (!test_bit(In_sync, &rdev->flags) &&
		      !test_bit(Journal, &rdev->flags))) &&
		    atomic_read(&rdev->nr_pending)==0)) {
			if (mddev->pers->hot_remove_disk(
				    mddev, rdev) == 0) {
				sysfs_unlink_rdev(mddev, rdev);
				rdev->saved_raid_disk = rdev->raid_disk;
				rdev->raid_disk = -1;
				removed++;
			}
		}
		if (remove_some && test_bit(RemoveSynchronized, &rdev->flags))
			clear_bit(RemoveSynchronized, &rdev->flags);
	}

	if (removed && mddev->kobj.sd)
		sysfs_notify_dirent_safe(mddev->sysfs_degraded);

	if (this && removed)
		goto no_add;

	rdev_for_each(rdev, mddev) {
		if (this && this != rdev)
			continue;
		if (test_bit(Candidate, &rdev->flags))
			continue;
		if (rdev->raid_disk >= 0 &&
		    !test_bit(In_sync, &rdev->flags) &&
		    !test_bit(Journal, &rdev->flags) &&
		    !test_bit(Faulty, &rdev->flags))
			spares++;
		if (rdev->raid_disk >= 0)
			continue;
		if (test_bit(Faulty, &rdev->flags))
			continue;
		if (!test_bit(Journal, &rdev->flags)) {
			if (mddev->ro &&
			    ! (rdev->saved_raid_disk >= 0 &&
			       !test_bit(Bitmap_sync, &rdev->flags)))
				continue;

			rdev->recovery_offset = 0;
		}
		if (mddev->pers->hot_add_disk(mddev, rdev) == 0) {
			/* failure here is OK */
			sysfs_link_rdev(mddev, rdev);
			if (!test_bit(Journal, &rdev->flags))
				spares++;
			md_new_event(mddev);
			set_bit(MD_SB_CHANGE_DEVS, &mddev->sb_flags);
		}
	}
no_add:
	if (removed)
		set_bit(MD_SB_CHANGE_DEVS, &mddev->sb_flags);
	return spares;
}

static void md_start_sync(struct work_struct *ws)
{
	struct mddev *mddev = container_of(ws, struct mddev, del_work);

	mddev->sync_thread = md_register_thread(md_do_sync,
						mddev,
						"resync");
	if (!mddev->sync_thread) {
		pr_warn("%s: could not start resync thread...\n",
			mdname(mddev));
		/* leave the spares where they are, it shouldn't hurt */
		clear_bit(MD_RECOVERY_SYNC, &mddev->recovery);
		clear_bit(MD_RECOVERY_RESHAPE, &mddev->recovery);
		clear_bit(MD_RECOVERY_REQUESTED, &mddev->recovery);
		clear_bit(MD_RECOVERY_CHECK, &mddev->recovery);
		clear_bit(MD_RECOVERY_RUNNING, &mddev->recovery);
		wake_up(&resync_wait);
		if (test_and_clear_bit(MD_RECOVERY_RECOVER,
				       &mddev->recovery))
			if (mddev->sysfs_action)
				sysfs_notify_dirent_safe(mddev->sysfs_action);
	} else
		md_wakeup_thread(mddev->sync_thread);
	sysfs_notify_dirent_safe(mddev->sysfs_action);
	md_new_event(mddev);
}

/*
 * This routine is regularly called by all per-raid-array threads to
 * deal with generic issues like resync and super-block update.
 * Raid personalities that don't have a thread (linear/raid0) do not
 * need this as they never do any recovery or update the superblock.
 *
 * It does not do any resync itself, but rather "forks" off other threads
 * to do that as needed.
 * When it is determined that resync is needed, we set MD_RECOVERY_RUNNING in
 * "->recovery" and create a thread at ->sync_thread.
 * When the thread finishes it sets MD_RECOVERY_DONE
 * and wakeups up this thread which will reap the thread and finish up.
 * This thread also removes any faulty devices (with nr_pending == 0).
 *
 * The overall approach is:
 *  1/ if the superblock needs updating, update it.
 *  2/ If a recovery thread is running, don't do anything else.
 *  3/ If recovery has finished, clean up, possibly marking spares active.
 *  4/ If there are any faulty devices, remove them.
 *  5/ If array is degraded, try to add spares devices
 *  6/ If array has spares or is not in-sync, start a resync thread.
 */
void md_check_recovery(struct mddev *mddev)
{
	if (test_bit(MD_ALLOW_SB_UPDATE, &mddev->flags) && mddev->sb_flags) {
		/* Write superblock - thread that called mddev_suspend()
		 * holds reconfig_mutex for us.
		 */
		set_bit(MD_UPDATING_SB, &mddev->flags);
		smp_mb__after_atomic();
		if (test_bit(MD_ALLOW_SB_UPDATE, &mddev->flags))
			md_update_sb(mddev, 0);
		clear_bit_unlock(MD_UPDATING_SB, &mddev->flags);
		wake_up(&mddev->sb_wait);
	}

	if (mddev->suspended)
		return;

	if (mddev->bitmap)
		md_bitmap_daemon_work(mddev);

	if (signal_pending(current)) {
		if (mddev->pers->sync_request && !mddev->external) {
			pr_debug("md: %s in immediate safe mode\n",
				 mdname(mddev));
			mddev->safemode = 2;
		}
		flush_signals(current);
	}

	if (mddev->ro && !test_bit(MD_RECOVERY_NEEDED, &mddev->recovery))
		return;
	if ( ! (
		(mddev->sb_flags & ~ (1<<MD_SB_CHANGE_PENDING)) ||
		test_bit(MD_RECOVERY_NEEDED, &mddev->recovery) ||
		test_bit(MD_RECOVERY_DONE, &mddev->recovery) ||
		(mddev->external == 0 && mddev->safemode == 1) ||
		(mddev->safemode == 2
		 && !mddev->in_sync && mddev->recovery_cp == MaxSector)
		))
		return;

	if (mddev_trylock(mddev)) {
		int spares = 0;
		bool try_set_sync = mddev->safemode != 0;

		if (!mddev->external && mddev->safemode == 1)
			mddev->safemode = 0;

		if (mddev->ro) {
			struct md_rdev *rdev;
			if (!mddev->external && mddev->in_sync)
				/* 'Blocked' flag not needed as failed devices
				 * will be recorded if array switched to read/write.
				 * Leaving it set will prevent the device
				 * from being removed.
				 */
				rdev_for_each(rdev, mddev)
					clear_bit(Blocked, &rdev->flags);
			/* On a read-only array we can:
			 * - remove failed devices
			 * - add already-in_sync devices if the array itself
			 *   is in-sync.
			 * As we only add devices that are already in-sync,
			 * we can activate the spares immediately.
			 */
			remove_and_add_spares(mddev, NULL);
			/* There is no thread, but we need to call
			 * ->spare_active and clear saved_raid_disk
			 */
			set_bit(MD_RECOVERY_INTR, &mddev->recovery);
			md_reap_sync_thread(mddev);
			clear_bit(MD_RECOVERY_RECOVER, &mddev->recovery);
			clear_bit(MD_RECOVERY_NEEDED, &mddev->recovery);
			clear_bit(MD_SB_CHANGE_PENDING, &mddev->sb_flags);
			goto unlock;
		}

		if (mddev_is_clustered(mddev)) {
			struct md_rdev *rdev, *tmp;
			/* kick the device if another node issued a
			 * remove disk.
			 */
			rdev_for_each_safe(rdev, tmp, mddev) {
				if (test_and_clear_bit(ClusterRemove, &rdev->flags) &&
						rdev->raid_disk < 0)
					md_kick_rdev_from_array(rdev);
			}
		}

		if (try_set_sync && !mddev->external && !mddev->in_sync) {
			spin_lock(&mddev->lock);
			set_in_sync(mddev);
			spin_unlock(&mddev->lock);
		}

		if (mddev->sb_flags)
			md_update_sb(mddev, 0);

		if (test_bit(MD_RECOVERY_RUNNING, &mddev->recovery) &&
		    !test_bit(MD_RECOVERY_DONE, &mddev->recovery)) {
			/* resync/recovery still happening */
			clear_bit(MD_RECOVERY_NEEDED, &mddev->recovery);
			goto unlock;
		}
		if (mddev->sync_thread) {
			md_reap_sync_thread(mddev);
			goto unlock;
		}
		/* Set RUNNING before clearing NEEDED to avoid
		 * any transients in the value of "sync_action".
		 */
		mddev->curr_resync_completed = 0;
		spin_lock(&mddev->lock);
		set_bit(MD_RECOVERY_RUNNING, &mddev->recovery);
		spin_unlock(&mddev->lock);
		/* Clear some bits that don't mean anything, but
		 * might be left set
		 */
		clear_bit(MD_RECOVERY_INTR, &mddev->recovery);
		clear_bit(MD_RECOVERY_DONE, &mddev->recovery);

		if (!test_and_clear_bit(MD_RECOVERY_NEEDED, &mddev->recovery) ||
		    test_bit(MD_RECOVERY_FROZEN, &mddev->recovery))
			goto not_running;
		/* no recovery is running.
		 * remove any failed drives, then
		 * add spares if possible.
		 * Spares are also removed and re-added, to allow
		 * the personality to fail the re-add.
		 */

		if (mddev->reshape_position != MaxSector) {
			if (mddev->pers->check_reshape == NULL ||
			    mddev->pers->check_reshape(mddev) != 0)
				/* Cannot proceed */
				goto not_running;
			set_bit(MD_RECOVERY_RESHAPE, &mddev->recovery);
			clear_bit(MD_RECOVERY_RECOVER, &mddev->recovery);
		} else if ((spares = remove_and_add_spares(mddev, NULL))) {
			clear_bit(MD_RECOVERY_SYNC, &mddev->recovery);
			clear_bit(MD_RECOVERY_CHECK, &mddev->recovery);
			clear_bit(MD_RECOVERY_REQUESTED, &mddev->recovery);
			set_bit(MD_RECOVERY_RECOVER, &mddev->recovery);
		} else if (mddev->recovery_cp < MaxSector) {
			set_bit(MD_RECOVERY_SYNC, &mddev->recovery);
			clear_bit(MD_RECOVERY_RECOVER, &mddev->recovery);
		} else if (!test_bit(MD_RECOVERY_SYNC, &mddev->recovery))
			/* nothing to be done ... */
			goto not_running;

		if (mddev->pers->sync_request) {
			if (spares) {
				/* We are adding a device or devices to an array
				 * which has the bitmap stored on all devices.
				 * So make sure all bitmap pages get written
				 */
				md_bitmap_write_all(mddev->bitmap);
			}
			INIT_WORK(&mddev->del_work, md_start_sync);
			queue_work(md_misc_wq, &mddev->del_work);
			goto unlock;
		}
	not_running:
		if (!mddev->sync_thread) {
			clear_bit(MD_RECOVERY_RUNNING, &mddev->recovery);
			wake_up(&resync_wait);
			if (test_and_clear_bit(MD_RECOVERY_RECOVER,
					       &mddev->recovery))
				if (mddev->sysfs_action)
					sysfs_notify_dirent_safe(mddev->sysfs_action);
		}
	unlock:
		wake_up(&mddev->sb_wait);
		mddev_unlock(mddev);
	}
}
EXPORT_SYMBOL(md_check_recovery);

void md_reap_sync_thread(struct mddev *mddev)
{
	struct md_rdev *rdev;
	sector_t old_dev_sectors = mddev->dev_sectors;
	bool is_reshaped = false;

	/* resync has finished, collect result */
	md_unregister_thread(&mddev->sync_thread);
	if (!test_bit(MD_RECOVERY_INTR, &mddev->recovery) &&
	    !test_bit(MD_RECOVERY_REQUESTED, &mddev->recovery) &&
	    mddev->degraded != mddev->raid_disks) {
		/* success...*/
		/* activate any spares */
		if (mddev->pers->spare_active(mddev)) {
			sysfs_notify_dirent_safe(mddev->sysfs_degraded);
			set_bit(MD_SB_CHANGE_DEVS, &mddev->sb_flags);
		}
	}
	if (test_bit(MD_RECOVERY_RESHAPE, &mddev->recovery) &&
	    mddev->pers->finish_reshape) {
		mddev->pers->finish_reshape(mddev);
		if (mddev_is_clustered(mddev))
			is_reshaped = true;
	}

	/* If array is no-longer degraded, then any saved_raid_disk
	 * information must be scrapped.
	 */
	if (!mddev->degraded)
		rdev_for_each(rdev, mddev)
			rdev->saved_raid_disk = -1;

	md_update_sb(mddev, 1);
	/* MD_SB_CHANGE_PENDING should be cleared by md_update_sb, so we can
	 * call resync_finish here if MD_CLUSTER_RESYNC_LOCKED is set by
	 * clustered raid */
	if (test_and_clear_bit(MD_CLUSTER_RESYNC_LOCKED, &mddev->flags))
		md_cluster_ops->resync_finish(mddev);
	clear_bit(MD_RECOVERY_RUNNING, &mddev->recovery);
	clear_bit(MD_RECOVERY_DONE, &mddev->recovery);
	clear_bit(MD_RECOVERY_SYNC, &mddev->recovery);
	clear_bit(MD_RECOVERY_RESHAPE, &mddev->recovery);
	clear_bit(MD_RECOVERY_REQUESTED, &mddev->recovery);
	clear_bit(MD_RECOVERY_CHECK, &mddev->recovery);
	/*
	 * We call md_cluster_ops->update_size here because sync_size could
	 * be changed by md_update_sb, and MD_RECOVERY_RESHAPE is cleared,
	 * so it is time to update size across cluster.
	 */
	if (mddev_is_clustered(mddev) && is_reshaped
				      && !test_bit(MD_CLOSING, &mddev->flags))
		md_cluster_ops->update_size(mddev, old_dev_sectors);
	wake_up(&resync_wait);
	/* flag recovery needed just to double check */
	set_bit(MD_RECOVERY_NEEDED, &mddev->recovery);
	sysfs_notify_dirent_safe(mddev->sysfs_action);
	md_new_event(mddev);
	if (mddev->event_work.func)
		queue_work(md_misc_wq, &mddev->event_work);
}
EXPORT_SYMBOL(md_reap_sync_thread);

void md_wait_for_blocked_rdev(struct md_rdev *rdev, struct mddev *mddev)
{
	sysfs_notify_dirent_safe(rdev->sysfs_state);
	wait_event_timeout(rdev->blocked_wait,
			   !test_bit(Blocked, &rdev->flags) &&
			   !test_bit(BlockedBadBlocks, &rdev->flags),
			   msecs_to_jiffies(5000));
	rdev_dec_pending(rdev, mddev);
}
EXPORT_SYMBOL(md_wait_for_blocked_rdev);

void md_finish_reshape(struct mddev *mddev)
{
	/* called be personality module when reshape completes. */
	struct md_rdev *rdev;

	rdev_for_each(rdev, mddev) {
		if (rdev->data_offset > rdev->new_data_offset)
			rdev->sectors += rdev->data_offset - rdev->new_data_offset;
		else
			rdev->sectors -= rdev->new_data_offset - rdev->data_offset;
		rdev->data_offset = rdev->new_data_offset;
	}
}
EXPORT_SYMBOL(md_finish_reshape);

/* Bad block management */

/* Returns 1 on success, 0 on failure */
int rdev_set_badblocks(struct md_rdev *rdev, sector_t s, int sectors,
		       int is_new)
{
	struct mddev *mddev = rdev->mddev;
	int rv;
	if (is_new)
		s += rdev->new_data_offset;
	else
		s += rdev->data_offset;
	rv = badblocks_set(&rdev->badblocks, s, sectors, 0);
	if (rv == 0) {
		/* Make sure they get written out promptly */
		if (test_bit(ExternalBbl, &rdev->flags))
			sysfs_notify_dirent_safe(rdev->sysfs_unack_badblocks);
		sysfs_notify_dirent_safe(rdev->sysfs_state);
		set_mask_bits(&mddev->sb_flags, 0,
			      BIT(MD_SB_CHANGE_CLEAN) | BIT(MD_SB_CHANGE_PENDING));
		md_wakeup_thread(rdev->mddev->thread);
		return 1;
	} else
		return 0;
}
EXPORT_SYMBOL_GPL(rdev_set_badblocks);

int rdev_clear_badblocks(struct md_rdev *rdev, sector_t s, int sectors,
			 int is_new)
{
	int rv;
	if (is_new)
		s += rdev->new_data_offset;
	else
		s += rdev->data_offset;
	rv = badblocks_clear(&rdev->badblocks, s, sectors);
	if ((rv == 0) && test_bit(ExternalBbl, &rdev->flags))
		sysfs_notify_dirent_safe(rdev->sysfs_badblocks);
	return rv;
}
EXPORT_SYMBOL_GPL(rdev_clear_badblocks);

static int md_notify_reboot(struct notifier_block *this,
			    unsigned long code, void *x)
{
	struct list_head *tmp;
	struct mddev *mddev;
	int need_delay = 0;

	for_each_mddev(mddev, tmp) {
		if (mddev_trylock(mddev)) {
			if (mddev->pers)
				__md_stop_writes(mddev);
			if (mddev->persistent)
				mddev->safemode = 2;
			mddev_unlock(mddev);
		}
		need_delay = 1;
	}
	/*
	 * certain more exotic SCSI devices are known to be
	 * volatile wrt too early system reboots. While the
	 * right place to handle this issue is the given
	 * driver, we do want to have a safe RAID driver ...
	 */
	if (need_delay)
		mdelay(1000*1);

	return NOTIFY_DONE;
}

static struct notifier_block md_notifier = {
	.notifier_call	= md_notify_reboot,
	.next		= NULL,
	.priority	= INT_MAX, /* before any real devices */
};

static void md_geninit(void)
{
	pr_debug("md: sizeof(mdp_super_t) = %d\n", (int)sizeof(mdp_super_t));

	proc_create("mdstat", S_IRUGO, NULL, &mdstat_proc_ops);
}

static int __init md_init(void)
{
	int ret = -ENOMEM;

	md_wq = alloc_workqueue("md", WQ_MEM_RECLAIM, 0);
	if (!md_wq)
		goto err_wq;

	md_misc_wq = alloc_workqueue("md_misc", 0, 0);
	if (!md_misc_wq)
		goto err_misc_wq;

	md_rdev_misc_wq = alloc_workqueue("md_rdev_misc", 0, 0);
	if (!md_rdev_misc_wq)
		goto err_rdev_misc_wq;

	ret = __register_blkdev(MD_MAJOR, "md", md_probe);
	if (ret < 0)
		goto err_md;

	ret = __register_blkdev(0, "mdp", md_probe);
	if (ret < 0)
		goto err_mdp;
	mdp_major = ret;

	register_reboot_notifier(&md_notifier);
	raid_table_header = register_sysctl_table(raid_root_table);

	md_geninit();
	return 0;

err_mdp:
	unregister_blkdev(MD_MAJOR, "md");
err_md:
	destroy_workqueue(md_rdev_misc_wq);
err_rdev_misc_wq:
	destroy_workqueue(md_misc_wq);
err_misc_wq:
	destroy_workqueue(md_wq);
err_wq:
	return ret;
}

static void check_sb_changes(struct mddev *mddev, struct md_rdev *rdev)
{
	struct mdp_superblock_1 *sb = page_address(rdev->sb_page);
	struct md_rdev *rdev2, *tmp;
	int role, ret;
	char b[BDEVNAME_SIZE];

	/*
	 * If size is changed in another node then we need to
	 * do resize as well.
	 */
	if (mddev->dev_sectors != le64_to_cpu(sb->size)) {
		ret = mddev->pers->resize(mddev, le64_to_cpu(sb->size));
		if (ret)
			pr_info("md-cluster: resize failed\n");
		else
			md_bitmap_update_sb(mddev->bitmap);
	}

	/* Check for change of roles in the active devices */
	rdev_for_each_safe(rdev2, tmp, mddev) {
		if (test_bit(Faulty, &rdev2->flags))
			continue;

		/* Check if the roles changed */
		role = le16_to_cpu(sb->dev_roles[rdev2->desc_nr]);

		if (test_bit(Candidate, &rdev2->flags)) {
			if (role == 0xfffe) {
				pr_info("md: Removing Candidate device %s because add failed\n", bdevname(rdev2->bdev,b));
				md_kick_rdev_from_array(rdev2);
				continue;
			}
			else
				clear_bit(Candidate, &rdev2->flags);
		}

		if (role != rdev2->raid_disk) {
			/*
			 * got activated except reshape is happening.
			 */
			if (rdev2->raid_disk == -1 && role != 0xffff &&
			    !(le32_to_cpu(sb->feature_map) &
			      MD_FEATURE_RESHAPE_ACTIVE)) {
				rdev2->saved_raid_disk = role;
				ret = remove_and_add_spares(mddev, rdev2);
				pr_info("Activated spare: %s\n",
					bdevname(rdev2->bdev,b));
				/* wakeup mddev->thread here, so array could
				 * perform resync with the new activated disk */
				set_bit(MD_RECOVERY_NEEDED, &mddev->recovery);
				md_wakeup_thread(mddev->thread);
			}
			/* device faulty
			 * We just want to do the minimum to mark the disk
			 * as faulty. The recovery is performed by the
			 * one who initiated the error.
			 */
			if ((role == 0xfffe) || (role == 0xfffd)) {
				md_error(mddev, rdev2);
				clear_bit(Blocked, &rdev2->flags);
			}
		}
	}

	if (mddev->raid_disks != le32_to_cpu(sb->raid_disks)) {
		ret = update_raid_disks(mddev, le32_to_cpu(sb->raid_disks));
		if (ret)
			pr_warn("md: updating array disks failed. %d\n", ret);
	}

	/*
	 * Since mddev->delta_disks has already updated in update_raid_disks,
	 * so it is time to check reshape.
	 */
	if (test_bit(MD_RESYNCING_REMOTE, &mddev->recovery) &&
	    (le32_to_cpu(sb->feature_map) & MD_FEATURE_RESHAPE_ACTIVE)) {
		/*
		 * reshape is happening in the remote node, we need to
		 * update reshape_position and call start_reshape.
		 */
		mddev->reshape_position = le64_to_cpu(sb->reshape_position);
		if (mddev->pers->update_reshape_pos)
			mddev->pers->update_reshape_pos(mddev);
		if (mddev->pers->start_reshape)
			mddev->pers->start_reshape(mddev);
	} else if (test_bit(MD_RESYNCING_REMOTE, &mddev->recovery) &&
		   mddev->reshape_position != MaxSector &&
		   !(le32_to_cpu(sb->feature_map) & MD_FEATURE_RESHAPE_ACTIVE)) {
		/* reshape is just done in another node. */
		mddev->reshape_position = MaxSector;
		if (mddev->pers->update_reshape_pos)
			mddev->pers->update_reshape_pos(mddev);
	}

	/* Finally set the event to be up to date */
	mddev->events = le64_to_cpu(sb->events);
}

static int read_rdev(struct mddev *mddev, struct md_rdev *rdev)
{
	int err;
	struct page *swapout = rdev->sb_page;
	struct mdp_superblock_1 *sb;

	/* Store the sb page of the rdev in the swapout temporary
	 * variable in case we err in the future
	 */
	rdev->sb_page = NULL;
	err = alloc_disk_sb(rdev);
	if (err == 0) {
		ClearPageUptodate(rdev->sb_page);
		rdev->sb_loaded = 0;
		err = super_types[mddev->major_version].
			load_super(rdev, NULL, mddev->minor_version);
	}
	if (err < 0) {
		pr_warn("%s: %d Could not reload rdev(%d) err: %d. Restoring old values\n",
				__func__, __LINE__, rdev->desc_nr, err);
		if (rdev->sb_page)
			put_page(rdev->sb_page);
		rdev->sb_page = swapout;
		rdev->sb_loaded = 1;
		return err;
	}

	sb = page_address(rdev->sb_page);
	/* Read the offset unconditionally, even if MD_FEATURE_RECOVERY_OFFSET
	 * is not set
	 */

	if ((le32_to_cpu(sb->feature_map) & MD_FEATURE_RECOVERY_OFFSET))
		rdev->recovery_offset = le64_to_cpu(sb->recovery_offset);

	/* The other node finished recovery, call spare_active to set
	 * device In_sync and mddev->degraded
	 */
	if (rdev->recovery_offset == MaxSector &&
	    !test_bit(In_sync, &rdev->flags) &&
	    mddev->pers->spare_active(mddev))
		sysfs_notify_dirent_safe(mddev->sysfs_degraded);

	put_page(swapout);
	return 0;
}

void md_reload_sb(struct mddev *mddev, int nr)
{
	struct md_rdev *rdev;
	int err;

	/* Find the rdev */
	rdev_for_each_rcu(rdev, mddev) {
		if (rdev->desc_nr == nr)
			break;
	}

	if (!rdev || rdev->desc_nr != nr) {
		pr_warn("%s: %d Could not find rdev with nr %d\n", __func__, __LINE__, nr);
		return;
	}

	err = read_rdev(mddev, rdev);
	if (err < 0)
		return;

	check_sb_changes(mddev, rdev);

	/* Read all rdev's to update recovery_offset */
	rdev_for_each_rcu(rdev, mddev) {
		if (!test_bit(Faulty, &rdev->flags))
			read_rdev(mddev, rdev);
	}
}
EXPORT_SYMBOL(md_reload_sb);

#ifndef MODULE

/*
 * Searches all registered partitions for autorun RAID arrays
 * at boot time.
 */

static DEFINE_MUTEX(detected_devices_mutex);
static LIST_HEAD(all_detected_devices);
struct detected_devices_node {
	struct list_head list;
	dev_t dev;
};

void md_autodetect_dev(dev_t dev)
{
	struct detected_devices_node *node_detected_dev;

	node_detected_dev = kzalloc(sizeof(*node_detected_dev), GFP_KERNEL);
	if (node_detected_dev) {
		node_detected_dev->dev = dev;
		mutex_lock(&detected_devices_mutex);
		list_add_tail(&node_detected_dev->list, &all_detected_devices);
		mutex_unlock(&detected_devices_mutex);
	}
}

void md_autostart_arrays(int part)
{
	struct md_rdev *rdev;
	struct detected_devices_node *node_detected_dev;
	dev_t dev;
	int i_scanned, i_passed;

	i_scanned = 0;
	i_passed = 0;

	pr_info("md: Autodetecting RAID arrays.\n");

	mutex_lock(&detected_devices_mutex);
	while (!list_empty(&all_detected_devices) && i_scanned < INT_MAX) {
		i_scanned++;
		node_detected_dev = list_entry(all_detected_devices.next,
					struct detected_devices_node, list);
		list_del(&node_detected_dev->list);
		dev = node_detected_dev->dev;
		kfree(node_detected_dev);
		mutex_unlock(&detected_devices_mutex);
		rdev = md_import_device(dev,0, 90);
		mutex_lock(&detected_devices_mutex);
		if (IS_ERR(rdev))
			continue;

		if (test_bit(Faulty, &rdev->flags))
			continue;

		set_bit(AutoDetected, &rdev->flags);
		list_add(&rdev->same_set, &pending_raid_disks);
		i_passed++;
	}
	mutex_unlock(&detected_devices_mutex);

	pr_debug("md: Scanned %d and added %d devices.\n", i_scanned, i_passed);

	autorun_devices(part);
}

#endif /* !MODULE */

static __exit void md_exit(void)
{
	struct mddev *mddev;
	struct list_head *tmp;
	int delay = 1;

	unregister_blkdev(MD_MAJOR,"md");
	unregister_blkdev(mdp_major, "mdp");
	unregister_reboot_notifier(&md_notifier);
	unregister_sysctl_table(raid_table_header);

	/* We cannot unload the modules while some process is
	 * waiting for us in select() or poll() - wake them up
	 */
	md_unloading = 1;
	while (waitqueue_active(&md_event_waiters)) {
		/* not safe to leave yet */
		wake_up(&md_event_waiters);
		msleep(delay);
		delay += delay;
	}
	remove_proc_entry("mdstat", NULL);

	for_each_mddev(mddev, tmp) {
		export_array(mddev);
		mddev->ctime = 0;
		mddev->hold_active = 0;
		/*
		 * for_each_mddev() will call mddev_put() at the end of each
		 * iteration.  As the mddev is now fully clear, this will
		 * schedule the mddev for destruction by a workqueue, and the
		 * destroy_workqueue() below will wait for that to complete.
		 */
	}
	destroy_workqueue(md_rdev_misc_wq);
	destroy_workqueue(md_misc_wq);
	destroy_workqueue(md_wq);
}

subsys_initcall(md_init);
module_exit(md_exit)

static int get_ro(char *buffer, const struct kernel_param *kp)
{
	return sprintf(buffer, "%d\n", start_readonly);
}
static int set_ro(const char *val, const struct kernel_param *kp)
{
	return kstrtouint(val, 10, (unsigned int *)&start_readonly);
}

module_param_call(start_ro, set_ro, get_ro, NULL, S_IRUSR|S_IWUSR);
module_param(start_dirty_degraded, int, S_IRUGO|S_IWUSR);
module_param_call(new_array, add_named_array, NULL, NULL, S_IWUSR);
module_param(create_on_open, bool, S_IRUSR|S_IWUSR);

MODULE_LICENSE("GPL");
MODULE_DESCRIPTION("MD RAID framework");
MODULE_ALIAS("md");
MODULE_ALIAS_BLOCKDEV_MAJOR(MD_MAJOR);<|MERGE_RESOLUTION|>--- conflicted
+++ resolved
@@ -456,11 +456,7 @@
 		return BLK_QC_T_NONE;
 	}
 
-<<<<<<< HEAD
-	blk_queue_split(q, &bio);
-=======
 	blk_queue_split(&bio);
->>>>>>> c1084c27
 
 	if (mddev->ro == 1 && unlikely(rw == WRITE)) {
 		if (bio_sectors(bio) != 0)
@@ -7816,12 +7812,7 @@
 		/* Wait until bdev->bd_disk is definitely gone */
 		if (work_pending(&mddev->del_work))
 			flush_workqueue(md_misc_wq);
-<<<<<<< HEAD
-		/* Then retry the open from the top */
-		return -ERESTARTSYS;
-=======
 		return -EBUSY;
->>>>>>> c1084c27
 	}
 	BUG_ON(mddev != bdev->bd_disk->private_data);
 
