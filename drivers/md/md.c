// SPDX-License-Identifier: GPL-2.0-or-later
/*
   md.c : Multiple Devices driver for Linux
     Copyright (C) 1998, 1999, 2000 Ingo Molnar

     completely rewritten, based on the MD driver code from Marc Zyngier

   Changes:

   - RAID-1/RAID-5 extensions by Miguel de Icaza, Gadi Oxman, Ingo Molnar
   - RAID-6 extensions by H. Peter Anvin <hpa@zytor.com>
   - boot support for linear and striped mode by Harald Hoyer <HarryH@Royal.Net>
   - kerneld support by Boris Tobotras <boris@xtalk.msk.su>
   - kmod support by: Cyrus Durgin
   - RAID0 bugfixes: Mark Anthony Lisher <markal@iname.com>
   - Devfs support by Richard Gooch <rgooch@atnf.csiro.au>

   - lots of fixes and improvements to the RAID1/RAID5 and generic
     RAID code (such as request based resynchronization):

     Neil Brown <neilb@cse.unsw.edu.au>.

   - persistent bitmap code
     Copyright (C) 2003-2004, Paul Clements, SteelEye Technology, Inc.


   Errors, Warnings, etc.
   Please use:
     pr_crit() for error conditions that risk data loss
     pr_err() for error conditions that are unexpected, like an IO error
         or internal inconsistency
     pr_warn() for error conditions that could have been predicated, like
         adding a device to an array when it has incompatible metadata
     pr_info() for every interesting, very rare events, like an array starting
         or stopping, or resync starting or stopping
     pr_debug() for everything else.

*/

#include <linux/sched/mm.h>
#include <linux/sched/signal.h>
#include <linux/kthread.h>
#include <linux/blkdev.h>
#include <linux/blk-integrity.h>
#include <linux/badblocks.h>
#include <linux/sysctl.h>
#include <linux/seq_file.h>
#include <linux/fs.h>
#include <linux/poll.h>
#include <linux/ctype.h>
#include <linux/string.h>
#include <linux/hdreg.h>
#include <linux/proc_fs.h>
#include <linux/random.h>
#include <linux/major.h>
#include <linux/module.h>
#include <linux/reboot.h>
#include <linux/file.h>
#include <linux/compat.h>
#include <linux/delay.h>
#include <linux/raid/md_p.h>
#include <linux/raid/md_u.h>
#include <linux/raid/detect.h>
#include <linux/slab.h>
#include <linux/percpu-refcount.h>
#include <linux/part_stat.h>

#include <trace/events/block.h>
#include "md.h"
#include "md-bitmap.h"
#include "md-cluster.h"

/* pers_list is a list of registered personalities protected
 * by pers_lock.
 * pers_lock does extra service to protect accesses to
 * mddev->thread when the mutex cannot be held.
 */
static LIST_HEAD(pers_list);
static DEFINE_SPINLOCK(pers_lock);

static struct kobj_type md_ktype;

struct md_cluster_operations *md_cluster_ops;
EXPORT_SYMBOL(md_cluster_ops);
static struct module *md_cluster_mod;

static DECLARE_WAIT_QUEUE_HEAD(resync_wait);
static struct workqueue_struct *md_wq;
static struct workqueue_struct *md_misc_wq;
static struct workqueue_struct *md_rdev_misc_wq;

static int remove_and_add_spares(struct mddev *mddev,
				 struct md_rdev *this);
static void mddev_detach(struct mddev *mddev);

/*
 * Default number of read corrections we'll attempt on an rdev
 * before ejecting it from the array. We divide the read error
 * count by 2 for every hour elapsed between read errors.
 */
#define MD_DEFAULT_MAX_CORRECTED_READ_ERRORS 20
/* Default safemode delay: 200 msec */
#define DEFAULT_SAFEMODE_DELAY ((200 * HZ)/1000 +1)
/*
 * Current RAID-1,4,5 parallel reconstruction 'guaranteed speed limit'
 * is 1000 KB/sec, so the extra system load does not show up that much.
 * Increase it if you want to have more _guaranteed_ speed. Note that
 * the RAID driver will use the maximum available bandwidth if the IO
 * subsystem is idle. There is also an 'absolute maximum' reconstruction
 * speed limit - in case reconstruction slows down your system despite
 * idle IO detection.
 *
 * you can change it via /proc/sys/dev/raid/speed_limit_min and _max.
 * or /sys/block/mdX/md/sync_speed_{min,max}
 */

static int sysctl_speed_limit_min = 1000;
static int sysctl_speed_limit_max = 200000;
static inline int speed_min(struct mddev *mddev)
{
	return mddev->sync_speed_min ?
		mddev->sync_speed_min : sysctl_speed_limit_min;
}

static inline int speed_max(struct mddev *mddev)
{
	return mddev->sync_speed_max ?
		mddev->sync_speed_max : sysctl_speed_limit_max;
}

static void rdev_uninit_serial(struct md_rdev *rdev)
{
	if (!test_and_clear_bit(CollisionCheck, &rdev->flags))
		return;

	kvfree(rdev->serial);
	rdev->serial = NULL;
}

static void rdevs_uninit_serial(struct mddev *mddev)
{
	struct md_rdev *rdev;

	rdev_for_each(rdev, mddev)
		rdev_uninit_serial(rdev);
}

static int rdev_init_serial(struct md_rdev *rdev)
{
	/* serial_nums equals with BARRIER_BUCKETS_NR */
	int i, serial_nums = 1 << ((PAGE_SHIFT - ilog2(sizeof(atomic_t))));
	struct serial_in_rdev *serial = NULL;

	if (test_bit(CollisionCheck, &rdev->flags))
		return 0;

	serial = kvmalloc(sizeof(struct serial_in_rdev) * serial_nums,
			  GFP_KERNEL);
	if (!serial)
		return -ENOMEM;

	for (i = 0; i < serial_nums; i++) {
		struct serial_in_rdev *serial_tmp = &serial[i];

		spin_lock_init(&serial_tmp->serial_lock);
		serial_tmp->serial_rb = RB_ROOT_CACHED;
		init_waitqueue_head(&serial_tmp->serial_io_wait);
	}

	rdev->serial = serial;
	set_bit(CollisionCheck, &rdev->flags);

	return 0;
}

static int rdevs_init_serial(struct mddev *mddev)
{
	struct md_rdev *rdev;
	int ret = 0;

	rdev_for_each(rdev, mddev) {
		ret = rdev_init_serial(rdev);
		if (ret)
			break;
	}

	/* Free all resources if pool is not existed */
	if (ret && !mddev->serial_info_pool)
		rdevs_uninit_serial(mddev);

	return ret;
}

/*
 * rdev needs to enable serial stuffs if it meets the conditions:
 * 1. it is multi-queue device flaged with writemostly.
 * 2. the write-behind mode is enabled.
 */
static int rdev_need_serial(struct md_rdev *rdev)
{
	return (rdev && rdev->mddev->bitmap_info.max_write_behind > 0 &&
		rdev->bdev->bd_disk->queue->nr_hw_queues != 1 &&
		test_bit(WriteMostly, &rdev->flags));
}

/*
 * Init resource for rdev(s), then create serial_info_pool if:
 * 1. rdev is the first device which return true from rdev_enable_serial.
 * 2. rdev is NULL, means we want to enable serialization for all rdevs.
 */
void mddev_create_serial_pool(struct mddev *mddev, struct md_rdev *rdev,
			      bool is_suspend)
{
	int ret = 0;

	if (rdev && !rdev_need_serial(rdev) &&
	    !test_bit(CollisionCheck, &rdev->flags))
		return;

	if (!is_suspend)
		mddev_suspend(mddev);

	if (!rdev)
		ret = rdevs_init_serial(mddev);
	else
		ret = rdev_init_serial(rdev);
	if (ret)
		goto abort;

	if (mddev->serial_info_pool == NULL) {
		/*
		 * already in memalloc noio context by
		 * mddev_suspend()
		 */
		mddev->serial_info_pool =
			mempool_create_kmalloc_pool(NR_SERIAL_INFOS,
						sizeof(struct serial_info));
		if (!mddev->serial_info_pool) {
			rdevs_uninit_serial(mddev);
			pr_err("can't alloc memory pool for serialization\n");
		}
	}

abort:
	if (!is_suspend)
		mddev_resume(mddev);
}

/*
 * Free resource from rdev(s), and destroy serial_info_pool under conditions:
 * 1. rdev is the last device flaged with CollisionCheck.
 * 2. when bitmap is destroyed while policy is not enabled.
 * 3. for disable policy, the pool is destroyed only when no rdev needs it.
 */
void mddev_destroy_serial_pool(struct mddev *mddev, struct md_rdev *rdev,
			       bool is_suspend)
{
	if (rdev && !test_bit(CollisionCheck, &rdev->flags))
		return;

	if (mddev->serial_info_pool) {
		struct md_rdev *temp;
		int num = 0; /* used to track if other rdevs need the pool */

		if (!is_suspend)
			mddev_suspend(mddev);
		rdev_for_each(temp, mddev) {
			if (!rdev) {
				if (!mddev->serialize_policy ||
				    !rdev_need_serial(temp))
					rdev_uninit_serial(temp);
				else
					num++;
			} else if (temp != rdev &&
				   test_bit(CollisionCheck, &temp->flags))
				num++;
		}

		if (rdev)
			rdev_uninit_serial(rdev);

		if (num)
			pr_info("The mempool could be used by other devices\n");
		else {
			mempool_destroy(mddev->serial_info_pool);
			mddev->serial_info_pool = NULL;
		}
		if (!is_suspend)
			mddev_resume(mddev);
	}
}

static struct ctl_table_header *raid_table_header;

static struct ctl_table raid_table[] = {
	{
		.procname	= "speed_limit_min",
		.data		= &sysctl_speed_limit_min,
		.maxlen		= sizeof(int),
		.mode		= S_IRUGO|S_IWUSR,
		.proc_handler	= proc_dointvec,
	},
	{
		.procname	= "speed_limit_max",
		.data		= &sysctl_speed_limit_max,
		.maxlen		= sizeof(int),
		.mode		= S_IRUGO|S_IWUSR,
		.proc_handler	= proc_dointvec,
	},
	{ }
};

static struct ctl_table raid_dir_table[] = {
	{
		.procname	= "raid",
		.maxlen		= 0,
		.mode		= S_IRUGO|S_IXUGO,
		.child		= raid_table,
	},
	{ }
};

static struct ctl_table raid_root_table[] = {
	{
		.procname	= "dev",
		.maxlen		= 0,
		.mode		= 0555,
		.child		= raid_dir_table,
	},
	{  }
};

static int start_readonly;

/*
 * The original mechanism for creating an md device is to create
 * a device node in /dev and to open it.  This causes races with device-close.
 * The preferred method is to write to the "new_array" module parameter.
 * This can avoid races.
 * Setting create_on_open to false disables the original mechanism
 * so all the races disappear.
 */
static bool create_on_open = true;

/*
 * We have a system wide 'event count' that is incremented
 * on any 'interesting' event, and readers of /proc/mdstat
 * can use 'poll' or 'select' to find out when the event
 * count increases.
 *
 * Events are:
 *  start array, stop array, error, add device, remove device,
 *  start build, activate spare
 */
static DECLARE_WAIT_QUEUE_HEAD(md_event_waiters);
static atomic_t md_event_count;
void md_new_event(void)
{
	atomic_inc(&md_event_count);
	wake_up(&md_event_waiters);
}
EXPORT_SYMBOL_GPL(md_new_event);

/*
 * Enables to iterate over all existing md arrays
 * all_mddevs_lock protects this list.
 */
static LIST_HEAD(all_mddevs);
static DEFINE_SPINLOCK(all_mddevs_lock);

/* Rather than calling directly into the personality make_request function,
 * IO requests come here first so that we can check if the device is
 * being suspended pending a reconfiguration.
 * We hold a refcount over the call to ->make_request.  By the time that
 * call has finished, the bio has been linked into some internal structure
 * and so is visible to ->quiesce(), so we don't need the refcount any more.
 */
static bool is_suspended(struct mddev *mddev, struct bio *bio)
{
	if (mddev->suspended)
		return true;
	if (bio_data_dir(bio) != WRITE)
		return false;
	if (mddev->suspend_lo >= mddev->suspend_hi)
		return false;
	if (bio->bi_iter.bi_sector >= mddev->suspend_hi)
		return false;
	if (bio_end_sector(bio) < mddev->suspend_lo)
		return false;
	return true;
}

void md_handle_request(struct mddev *mddev, struct bio *bio)
{
check_suspended:
	rcu_read_lock();
	if (is_suspended(mddev, bio)) {
		DEFINE_WAIT(__wait);
		/* Bail out if REQ_NOWAIT is set for the bio */
		if (bio->bi_opf & REQ_NOWAIT) {
			rcu_read_unlock();
			bio_wouldblock_error(bio);
			return;
		}
		for (;;) {
			prepare_to_wait(&mddev->sb_wait, &__wait,
					TASK_UNINTERRUPTIBLE);
			if (!is_suspended(mddev, bio))
				break;
			rcu_read_unlock();
			schedule();
			rcu_read_lock();
		}
		finish_wait(&mddev->sb_wait, &__wait);
	}
	atomic_inc(&mddev->active_io);
	rcu_read_unlock();

	if (!mddev->pers->make_request(mddev, bio)) {
		atomic_dec(&mddev->active_io);
		wake_up(&mddev->sb_wait);
		goto check_suspended;
	}

	if (atomic_dec_and_test(&mddev->active_io) && mddev->suspended)
		wake_up(&mddev->sb_wait);
}
EXPORT_SYMBOL(md_handle_request);

static void md_submit_bio(struct bio *bio)
{
	const int rw = bio_data_dir(bio);
	struct mddev *mddev = bio->bi_bdev->bd_disk->private_data;

	if (mddev == NULL || mddev->pers == NULL) {
		bio_io_error(bio);
		return;
	}

	if (unlikely(test_bit(MD_BROKEN, &mddev->flags)) && (rw == WRITE)) {
		bio_io_error(bio);
		return;
	}

	bio = bio_split_to_limits(bio);

	if (mddev->ro == 1 && unlikely(rw == WRITE)) {
		if (bio_sectors(bio) != 0)
			bio->bi_status = BLK_STS_IOERR;
		bio_endio(bio);
		return;
	}

	/* bio could be mergeable after passing to underlayer */
	bio->bi_opf &= ~REQ_NOMERGE;

	md_handle_request(mddev, bio);
}

/* mddev_suspend makes sure no new requests are submitted
 * to the device, and that any requests that have been submitted
 * are completely handled.
 * Once mddev_detach() is called and completes, the module will be
 * completely unused.
 */
void mddev_suspend(struct mddev *mddev)
{
	WARN_ON_ONCE(mddev->thread && current == mddev->thread->tsk);
	lockdep_assert_held(&mddev->reconfig_mutex);
	if (mddev->suspended++)
		return;
	synchronize_rcu();
	wake_up(&mddev->sb_wait);
	set_bit(MD_ALLOW_SB_UPDATE, &mddev->flags);
	smp_mb__after_atomic();
	wait_event(mddev->sb_wait, atomic_read(&mddev->active_io) == 0);
	mddev->pers->quiesce(mddev, 1);
	clear_bit_unlock(MD_ALLOW_SB_UPDATE, &mddev->flags);
	wait_event(mddev->sb_wait, !test_bit(MD_UPDATING_SB, &mddev->flags));

	del_timer_sync(&mddev->safemode_timer);
	/* restrict memory reclaim I/O during raid array is suspend */
	mddev->noio_flag = memalloc_noio_save();
}
EXPORT_SYMBOL_GPL(mddev_suspend);

void mddev_resume(struct mddev *mddev)
{
	/* entred the memalloc scope from mddev_suspend() */
	memalloc_noio_restore(mddev->noio_flag);
	lockdep_assert_held(&mddev->reconfig_mutex);
	if (--mddev->suspended)
		return;
	wake_up(&mddev->sb_wait);
	mddev->pers->quiesce(mddev, 0);

	set_bit(MD_RECOVERY_NEEDED, &mddev->recovery);
	md_wakeup_thread(mddev->thread);
	md_wakeup_thread(mddev->sync_thread); /* possibly kick off a reshape */
}
EXPORT_SYMBOL_GPL(mddev_resume);

/*
 * Generic flush handling for md
 */

static void md_end_flush(struct bio *bio)
{
	struct md_rdev *rdev = bio->bi_private;
	struct mddev *mddev = rdev->mddev;

	rdev_dec_pending(rdev, mddev);

	if (atomic_dec_and_test(&mddev->flush_pending)) {
		/* The pre-request flush has finished */
		queue_work(md_wq, &mddev->flush_work);
	}
	bio_put(bio);
}

static void md_submit_flush_data(struct work_struct *ws);

static void submit_flushes(struct work_struct *ws)
{
	struct mddev *mddev = container_of(ws, struct mddev, flush_work);
	struct md_rdev *rdev;

	mddev->start_flush = ktime_get_boottime();
	INIT_WORK(&mddev->flush_work, md_submit_flush_data);
	atomic_set(&mddev->flush_pending, 1);
	rcu_read_lock();
	rdev_for_each_rcu(rdev, mddev)
		if (rdev->raid_disk >= 0 &&
		    !test_bit(Faulty, &rdev->flags)) {
			/* Take two references, one is dropped
			 * when request finishes, one after
			 * we reclaim rcu_read_lock
			 */
			struct bio *bi;
			atomic_inc(&rdev->nr_pending);
			atomic_inc(&rdev->nr_pending);
			rcu_read_unlock();
			bi = bio_alloc_bioset(rdev->bdev, 0,
					      REQ_OP_WRITE | REQ_PREFLUSH,
					      GFP_NOIO, &mddev->bio_set);
			bi->bi_end_io = md_end_flush;
			bi->bi_private = rdev;
			atomic_inc(&mddev->flush_pending);
			submit_bio(bi);
			rcu_read_lock();
			rdev_dec_pending(rdev, mddev);
		}
	rcu_read_unlock();
	if (atomic_dec_and_test(&mddev->flush_pending))
		queue_work(md_wq, &mddev->flush_work);
}

static void md_submit_flush_data(struct work_struct *ws)
{
	struct mddev *mddev = container_of(ws, struct mddev, flush_work);
	struct bio *bio = mddev->flush_bio;

	/*
	 * must reset flush_bio before calling into md_handle_request to avoid a
	 * deadlock, because other bios passed md_handle_request suspend check
	 * could wait for this and below md_handle_request could wait for those
	 * bios because of suspend check
	 */
	spin_lock_irq(&mddev->lock);
	mddev->prev_flush_start = mddev->start_flush;
	mddev->flush_bio = NULL;
	spin_unlock_irq(&mddev->lock);
	wake_up(&mddev->sb_wait);

	if (bio->bi_iter.bi_size == 0) {
		/* an empty barrier - all done */
		bio_endio(bio);
	} else {
		bio->bi_opf &= ~REQ_PREFLUSH;
		md_handle_request(mddev, bio);
	}
}

/*
 * Manages consolidation of flushes and submitting any flushes needed for
 * a bio with REQ_PREFLUSH.  Returns true if the bio is finished or is
 * being finished in another context.  Returns false if the flushing is
 * complete but still needs the I/O portion of the bio to be processed.
 */
bool md_flush_request(struct mddev *mddev, struct bio *bio)
{
	ktime_t req_start = ktime_get_boottime();
	spin_lock_irq(&mddev->lock);
	/* flush requests wait until ongoing flush completes,
	 * hence coalescing all the pending requests.
	 */
	wait_event_lock_irq(mddev->sb_wait,
			    !mddev->flush_bio ||
			    ktime_before(req_start, mddev->prev_flush_start),
			    mddev->lock);
	/* new request after previous flush is completed */
	if (ktime_after(req_start, mddev->prev_flush_start)) {
		WARN_ON(mddev->flush_bio);
		mddev->flush_bio = bio;
		bio = NULL;
	}
	spin_unlock_irq(&mddev->lock);

	if (!bio) {
		INIT_WORK(&mddev->flush_work, submit_flushes);
		queue_work(md_wq, &mddev->flush_work);
	} else {
		/* flush was performed for some other bio while we waited. */
		if (bio->bi_iter.bi_size == 0)
			/* an empty barrier - all done */
			bio_endio(bio);
		else {
			bio->bi_opf &= ~REQ_PREFLUSH;
			return false;
		}
	}
	return true;
}
EXPORT_SYMBOL(md_flush_request);

static inline struct mddev *mddev_get(struct mddev *mddev)
{
	lockdep_assert_held(&all_mddevs_lock);

	if (test_bit(MD_DELETED, &mddev->flags))
		return NULL;
	atomic_inc(&mddev->active);
	return mddev;
}

static void mddev_delayed_delete(struct work_struct *ws);

void mddev_put(struct mddev *mddev)
{
	if (!atomic_dec_and_lock(&mddev->active, &all_mddevs_lock))
		return;
	if (!mddev->raid_disks && list_empty(&mddev->disks) &&
	    mddev->ctime == 0 && !mddev->hold_active) {
		/* Array is not configured at all, and not held active,
		 * so destroy it */
		set_bit(MD_DELETED, &mddev->flags);

		/*
		 * Call queue_work inside the spinlock so that
		 * flush_workqueue() after mddev_find will succeed in waiting
		 * for the work to be done.
		 */
		INIT_WORK(&mddev->del_work, mddev_delayed_delete);
		queue_work(md_misc_wq, &mddev->del_work);
	}
	spin_unlock(&all_mddevs_lock);
}

static void md_safemode_timeout(struct timer_list *t);

void mddev_init(struct mddev *mddev)
{
	mutex_init(&mddev->open_mutex);
	mutex_init(&mddev->reconfig_mutex);
	mutex_init(&mddev->bitmap_info.mutex);
	INIT_LIST_HEAD(&mddev->disks);
	INIT_LIST_HEAD(&mddev->all_mddevs);
	timer_setup(&mddev->safemode_timer, md_safemode_timeout, 0);
	atomic_set(&mddev->active, 1);
	atomic_set(&mddev->openers, 0);
	atomic_set(&mddev->active_io, 0);
	spin_lock_init(&mddev->lock);
	atomic_set(&mddev->flush_pending, 0);
	init_waitqueue_head(&mddev->sb_wait);
	init_waitqueue_head(&mddev->recovery_wait);
	mddev->reshape_position = MaxSector;
	mddev->reshape_backwards = 0;
	mddev->last_sync_action = "none";
	mddev->resync_min = 0;
	mddev->resync_max = MaxSector;
	mddev->level = LEVEL_NONE;
}
EXPORT_SYMBOL_GPL(mddev_init);

static struct mddev *mddev_find_locked(dev_t unit)
{
	struct mddev *mddev;

	list_for_each_entry(mddev, &all_mddevs, all_mddevs)
		if (mddev->unit == unit)
			return mddev;

	return NULL;
}

/* find an unused unit number */
static dev_t mddev_alloc_unit(void)
{
	static int next_minor = 512;
	int start = next_minor;
	bool is_free = 0;
	dev_t dev = 0;

	while (!is_free) {
		dev = MKDEV(MD_MAJOR, next_minor);
		next_minor++;
		if (next_minor > MINORMASK)
			next_minor = 0;
		if (next_minor == start)
			return 0;		/* Oh dear, all in use. */
		is_free = !mddev_find_locked(dev);
	}

	return dev;
}

static struct mddev *mddev_alloc(dev_t unit)
{
	struct mddev *new;
	int error;

	if (unit && MAJOR(unit) != MD_MAJOR)
		unit &= ~((1 << MdpMinorShift) - 1);

	new = kzalloc(sizeof(*new), GFP_KERNEL);
	if (!new)
		return ERR_PTR(-ENOMEM);
	mddev_init(new);

	spin_lock(&all_mddevs_lock);
	if (unit) {
		error = -EEXIST;
		if (mddev_find_locked(unit))
			goto out_free_new;
		new->unit = unit;
		if (MAJOR(unit) == MD_MAJOR)
			new->md_minor = MINOR(unit);
		else
			new->md_minor = MINOR(unit) >> MdpMinorShift;
		new->hold_active = UNTIL_IOCTL;
	} else {
		error = -ENODEV;
		new->unit = mddev_alloc_unit();
		if (!new->unit)
			goto out_free_new;
		new->md_minor = MINOR(new->unit);
		new->hold_active = UNTIL_STOP;
	}

	list_add(&new->all_mddevs, &all_mddevs);
	spin_unlock(&all_mddevs_lock);
	return new;
out_free_new:
	spin_unlock(&all_mddevs_lock);
	kfree(new);
	return ERR_PTR(error);
}

static void mddev_free(struct mddev *mddev)
{
	spin_lock(&all_mddevs_lock);
	list_del(&mddev->all_mddevs);
	spin_unlock(&all_mddevs_lock);

	kfree(mddev);
}

static const struct attribute_group md_redundancy_group;

void mddev_unlock(struct mddev *mddev)
{
	if (mddev->to_remove) {
		/* These cannot be removed under reconfig_mutex as
		 * an access to the files will try to take reconfig_mutex
		 * while holding the file unremovable, which leads to
		 * a deadlock.
		 * So hold set sysfs_active while the remove in happeing,
		 * and anything else which might set ->to_remove or my
		 * otherwise change the sysfs namespace will fail with
		 * -EBUSY if sysfs_active is still set.
		 * We set sysfs_active under reconfig_mutex and elsewhere
		 * test it under the same mutex to ensure its correct value
		 * is seen.
		 */
		const struct attribute_group *to_remove = mddev->to_remove;
		mddev->to_remove = NULL;
		mddev->sysfs_active = 1;
		mutex_unlock(&mddev->reconfig_mutex);

		if (mddev->kobj.sd) {
			if (to_remove != &md_redundancy_group)
				sysfs_remove_group(&mddev->kobj, to_remove);
			if (mddev->pers == NULL ||
			    mddev->pers->sync_request == NULL) {
				sysfs_remove_group(&mddev->kobj, &md_redundancy_group);
				if (mddev->sysfs_action)
					sysfs_put(mddev->sysfs_action);
				if (mddev->sysfs_completed)
					sysfs_put(mddev->sysfs_completed);
				if (mddev->sysfs_degraded)
					sysfs_put(mddev->sysfs_degraded);
				mddev->sysfs_action = NULL;
				mddev->sysfs_completed = NULL;
				mddev->sysfs_degraded = NULL;
			}
		}
		mddev->sysfs_active = 0;
	} else
		mutex_unlock(&mddev->reconfig_mutex);

	/* As we've dropped the mutex we need a spinlock to
	 * make sure the thread doesn't disappear
	 */
	spin_lock(&pers_lock);
	md_wakeup_thread(mddev->thread);
	wake_up(&mddev->sb_wait);
	spin_unlock(&pers_lock);
}
EXPORT_SYMBOL_GPL(mddev_unlock);

struct md_rdev *md_find_rdev_nr_rcu(struct mddev *mddev, int nr)
{
	struct md_rdev *rdev;

	rdev_for_each_rcu(rdev, mddev)
		if (rdev->desc_nr == nr)
			return rdev;

	return NULL;
}
EXPORT_SYMBOL_GPL(md_find_rdev_nr_rcu);

static struct md_rdev *find_rdev(struct mddev *mddev, dev_t dev)
{
	struct md_rdev *rdev;

	rdev_for_each(rdev, mddev)
		if (rdev->bdev->bd_dev == dev)
			return rdev;

	return NULL;
}

struct md_rdev *md_find_rdev_rcu(struct mddev *mddev, dev_t dev)
{
	struct md_rdev *rdev;

	rdev_for_each_rcu(rdev, mddev)
		if (rdev->bdev->bd_dev == dev)
			return rdev;

	return NULL;
}
EXPORT_SYMBOL_GPL(md_find_rdev_rcu);

static struct md_personality *find_pers(int level, char *clevel)
{
	struct md_personality *pers;
	list_for_each_entry(pers, &pers_list, list) {
		if (level != LEVEL_NONE && pers->level == level)
			return pers;
		if (strcmp(pers->name, clevel)==0)
			return pers;
	}
	return NULL;
}

/* return the offset of the super block in 512byte sectors */
static inline sector_t calc_dev_sboffset(struct md_rdev *rdev)
{
	return MD_NEW_SIZE_SECTORS(bdev_nr_sectors(rdev->bdev));
}

static int alloc_disk_sb(struct md_rdev *rdev)
{
	rdev->sb_page = alloc_page(GFP_KERNEL);
	if (!rdev->sb_page)
		return -ENOMEM;
	return 0;
}

void md_rdev_clear(struct md_rdev *rdev)
{
	if (rdev->sb_page) {
		put_page(rdev->sb_page);
		rdev->sb_loaded = 0;
		rdev->sb_page = NULL;
		rdev->sb_start = 0;
		rdev->sectors = 0;
	}
	if (rdev->bb_page) {
		put_page(rdev->bb_page);
		rdev->bb_page = NULL;
	}
	badblocks_exit(&rdev->badblocks);
}
EXPORT_SYMBOL_GPL(md_rdev_clear);

static void super_written(struct bio *bio)
{
	struct md_rdev *rdev = bio->bi_private;
	struct mddev *mddev = rdev->mddev;

	if (bio->bi_status) {
		pr_err("md: %s gets error=%d\n", __func__,
		       blk_status_to_errno(bio->bi_status));
		md_error(mddev, rdev);
		if (!test_bit(Faulty, &rdev->flags)
		    && (bio->bi_opf & MD_FAILFAST)) {
			set_bit(MD_SB_NEED_REWRITE, &mddev->sb_flags);
			set_bit(LastDev, &rdev->flags);
		}
	} else
		clear_bit(LastDev, &rdev->flags);

	if (atomic_dec_and_test(&mddev->pending_writes))
		wake_up(&mddev->sb_wait);
	rdev_dec_pending(rdev, mddev);
	bio_put(bio);
}

void md_super_write(struct mddev *mddev, struct md_rdev *rdev,
		   sector_t sector, int size, struct page *page)
{
	/* write first size bytes of page to sector of rdev
	 * Increment mddev->pending_writes before returning
	 * and decrement it on completion, waking up sb_wait
	 * if zero is reached.
	 * If an error occurred, call md_error
	 */
	struct bio *bio;

	if (!page)
		return;

	if (test_bit(Faulty, &rdev->flags))
		return;

	bio = bio_alloc_bioset(rdev->meta_bdev ? rdev->meta_bdev : rdev->bdev,
			       1,
			       REQ_OP_WRITE | REQ_SYNC | REQ_PREFLUSH | REQ_FUA,
			       GFP_NOIO, &mddev->sync_set);

	atomic_inc(&rdev->nr_pending);

	bio->bi_iter.bi_sector = sector;
	bio_add_page(bio, page, size, 0);
	bio->bi_private = rdev;
	bio->bi_end_io = super_written;

	if (test_bit(MD_FAILFAST_SUPPORTED, &mddev->flags) &&
	    test_bit(FailFast, &rdev->flags) &&
	    !test_bit(LastDev, &rdev->flags))
		bio->bi_opf |= MD_FAILFAST;

	atomic_inc(&mddev->pending_writes);
	submit_bio(bio);
}

int md_super_wait(struct mddev *mddev)
{
	/* wait for all superblock writes that were scheduled to complete */
	wait_event(mddev->sb_wait, atomic_read(&mddev->pending_writes)==0);
	if (test_and_clear_bit(MD_SB_NEED_REWRITE, &mddev->sb_flags))
		return -EAGAIN;
	return 0;
}

int sync_page_io(struct md_rdev *rdev, sector_t sector, int size,
		 struct page *page, blk_opf_t opf, bool metadata_op)
{
	struct bio bio;
	struct bio_vec bvec;

	if (metadata_op && rdev->meta_bdev)
		bio_init(&bio, rdev->meta_bdev, &bvec, 1, opf);
	else
		bio_init(&bio, rdev->bdev, &bvec, 1, opf);

	if (metadata_op)
		bio.bi_iter.bi_sector = sector + rdev->sb_start;
	else if (rdev->mddev->reshape_position != MaxSector &&
		 (rdev->mddev->reshape_backwards ==
		  (sector >= rdev->mddev->reshape_position)))
		bio.bi_iter.bi_sector = sector + rdev->new_data_offset;
	else
		bio.bi_iter.bi_sector = sector + rdev->data_offset;
	bio_add_page(&bio, page, size, 0);

	submit_bio_wait(&bio);

	return !bio.bi_status;
}
EXPORT_SYMBOL_GPL(sync_page_io);

static int read_disk_sb(struct md_rdev *rdev, int size)
{
	if (rdev->sb_loaded)
		return 0;

	if (!sync_page_io(rdev, 0, size, rdev->sb_page, REQ_OP_READ, true))
		goto fail;
	rdev->sb_loaded = 1;
	return 0;

fail:
	pr_err("md: disabled device %pg, could not read superblock.\n",
	       rdev->bdev);
	return -EINVAL;
}

static int md_uuid_equal(mdp_super_t *sb1, mdp_super_t *sb2)
{
	return	sb1->set_uuid0 == sb2->set_uuid0 &&
		sb1->set_uuid1 == sb2->set_uuid1 &&
		sb1->set_uuid2 == sb2->set_uuid2 &&
		sb1->set_uuid3 == sb2->set_uuid3;
}

static int md_sb_equal(mdp_super_t *sb1, mdp_super_t *sb2)
{
	int ret;
	mdp_super_t *tmp1, *tmp2;

	tmp1 = kmalloc(sizeof(*tmp1),GFP_KERNEL);
	tmp2 = kmalloc(sizeof(*tmp2),GFP_KERNEL);

	if (!tmp1 || !tmp2) {
		ret = 0;
		goto abort;
	}

	*tmp1 = *sb1;
	*tmp2 = *sb2;

	/*
	 * nr_disks is not constant
	 */
	tmp1->nr_disks = 0;
	tmp2->nr_disks = 0;

	ret = (memcmp(tmp1, tmp2, MD_SB_GENERIC_CONSTANT_WORDS * 4) == 0);
abort:
	kfree(tmp1);
	kfree(tmp2);
	return ret;
}

static u32 md_csum_fold(u32 csum)
{
	csum = (csum & 0xffff) + (csum >> 16);
	return (csum & 0xffff) + (csum >> 16);
}

static unsigned int calc_sb_csum(mdp_super_t *sb)
{
	u64 newcsum = 0;
	u32 *sb32 = (u32*)sb;
	int i;
	unsigned int disk_csum, csum;

	disk_csum = sb->sb_csum;
	sb->sb_csum = 0;

	for (i = 0; i < MD_SB_BYTES/4 ; i++)
		newcsum += sb32[i];
	csum = (newcsum & 0xffffffff) + (newcsum>>32);

#ifdef CONFIG_ALPHA
	/* This used to use csum_partial, which was wrong for several
	 * reasons including that different results are returned on
	 * different architectures.  It isn't critical that we get exactly
	 * the same return value as before (we always csum_fold before
	 * testing, and that removes any differences).  However as we
	 * know that csum_partial always returned a 16bit value on
	 * alphas, do a fold to maximise conformity to previous behaviour.
	 */
	sb->sb_csum = md_csum_fold(disk_csum);
#else
	sb->sb_csum = disk_csum;
#endif
	return csum;
}

/*
 * Handle superblock details.
 * We want to be able to handle multiple superblock formats
 * so we have a common interface to them all, and an array of
 * different handlers.
 * We rely on user-space to write the initial superblock, and support
 * reading and updating of superblocks.
 * Interface methods are:
 *   int load_super(struct md_rdev *dev, struct md_rdev *refdev, int minor_version)
 *      loads and validates a superblock on dev.
 *      if refdev != NULL, compare superblocks on both devices
 *    Return:
 *      0 - dev has a superblock that is compatible with refdev
 *      1 - dev has a superblock that is compatible and newer than refdev
 *          so dev should be used as the refdev in future
 *     -EINVAL superblock incompatible or invalid
 *     -othererror e.g. -EIO
 *
 *   int validate_super(struct mddev *mddev, struct md_rdev *dev)
 *      Verify that dev is acceptable into mddev.
 *       The first time, mddev->raid_disks will be 0, and data from
 *       dev should be merged in.  Subsequent calls check that dev
 *       is new enough.  Return 0 or -EINVAL
 *
 *   void sync_super(struct mddev *mddev, struct md_rdev *dev)
 *     Update the superblock for rdev with data in mddev
 *     This does not write to disc.
 *
 */

struct super_type  {
	char		    *name;
	struct module	    *owner;
	int		    (*load_super)(struct md_rdev *rdev,
					  struct md_rdev *refdev,
					  int minor_version);
	int		    (*validate_super)(struct mddev *mddev,
					      struct md_rdev *rdev);
	void		    (*sync_super)(struct mddev *mddev,
					  struct md_rdev *rdev);
	unsigned long long  (*rdev_size_change)(struct md_rdev *rdev,
						sector_t num_sectors);
	int		    (*allow_new_offset)(struct md_rdev *rdev,
						unsigned long long new_offset);
};

/*
 * Check that the given mddev has no bitmap.
 *
 * This function is called from the run method of all personalities that do not
 * support bitmaps. It prints an error message and returns non-zero if mddev
 * has a bitmap. Otherwise, it returns 0.
 *
 */
int md_check_no_bitmap(struct mddev *mddev)
{
	if (!mddev->bitmap_info.file && !mddev->bitmap_info.offset)
		return 0;
	pr_warn("%s: bitmaps are not supported for %s\n",
		mdname(mddev), mddev->pers->name);
	return 1;
}
EXPORT_SYMBOL(md_check_no_bitmap);

/*
 * load_super for 0.90.0
 */
static int super_90_load(struct md_rdev *rdev, struct md_rdev *refdev, int minor_version)
{
	mdp_super_t *sb;
	int ret;
	bool spare_disk = true;

	/*
	 * Calculate the position of the superblock (512byte sectors),
	 * it's at the end of the disk.
	 *
	 * It also happens to be a multiple of 4Kb.
	 */
	rdev->sb_start = calc_dev_sboffset(rdev);

	ret = read_disk_sb(rdev, MD_SB_BYTES);
	if (ret)
		return ret;

	ret = -EINVAL;

	sb = page_address(rdev->sb_page);

	if (sb->md_magic != MD_SB_MAGIC) {
		pr_warn("md: invalid raid superblock magic on %pg\n",
			rdev->bdev);
		goto abort;
	}

	if (sb->major_version != 0 ||
	    sb->minor_version < 90 ||
	    sb->minor_version > 91) {
		pr_warn("Bad version number %d.%d on %pg\n",
			sb->major_version, sb->minor_version, rdev->bdev);
		goto abort;
	}

	if (sb->raid_disks <= 0)
		goto abort;

	if (md_csum_fold(calc_sb_csum(sb)) != md_csum_fold(sb->sb_csum)) {
		pr_warn("md: invalid superblock checksum on %pg\n", rdev->bdev);
		goto abort;
	}

	rdev->preferred_minor = sb->md_minor;
	rdev->data_offset = 0;
	rdev->new_data_offset = 0;
	rdev->sb_size = MD_SB_BYTES;
	rdev->badblocks.shift = -1;

	if (sb->level == LEVEL_MULTIPATH)
		rdev->desc_nr = -1;
	else
		rdev->desc_nr = sb->this_disk.number;

	/* not spare disk, or LEVEL_MULTIPATH */
	if (sb->level == LEVEL_MULTIPATH ||
		(rdev->desc_nr >= 0 &&
		 rdev->desc_nr < MD_SB_DISKS &&
		 sb->disks[rdev->desc_nr].state &
		 ((1<<MD_DISK_SYNC) | (1 << MD_DISK_ACTIVE))))
		spare_disk = false;

	if (!refdev) {
		if (!spare_disk)
			ret = 1;
		else
			ret = 0;
	} else {
		__u64 ev1, ev2;
		mdp_super_t *refsb = page_address(refdev->sb_page);
		if (!md_uuid_equal(refsb, sb)) {
			pr_warn("md: %pg has different UUID to %pg\n",
				rdev->bdev, refdev->bdev);
			goto abort;
		}
		if (!md_sb_equal(refsb, sb)) {
			pr_warn("md: %pg has same UUID but different superblock to %pg\n",
				rdev->bdev, refdev->bdev);
			goto abort;
		}
		ev1 = md_event(sb);
		ev2 = md_event(refsb);

		if (!spare_disk && ev1 > ev2)
			ret = 1;
		else
			ret = 0;
	}
	rdev->sectors = rdev->sb_start;
	/* Limit to 4TB as metadata cannot record more than that.
	 * (not needed for Linear and RAID0 as metadata doesn't
	 * record this size)
	 */
	if ((u64)rdev->sectors >= (2ULL << 32) && sb->level >= 1)
		rdev->sectors = (sector_t)(2ULL << 32) - 2;

	if (rdev->sectors < ((sector_t)sb->size) * 2 && sb->level >= 1)
		/* "this cannot possibly happen" ... */
		ret = -EINVAL;

 abort:
	return ret;
}

/*
 * validate_super for 0.90.0
 */
static int super_90_validate(struct mddev *mddev, struct md_rdev *rdev)
{
	mdp_disk_t *desc;
	mdp_super_t *sb = page_address(rdev->sb_page);
	__u64 ev1 = md_event(sb);

	rdev->raid_disk = -1;
	clear_bit(Faulty, &rdev->flags);
	clear_bit(In_sync, &rdev->flags);
	clear_bit(Bitmap_sync, &rdev->flags);
	clear_bit(WriteMostly, &rdev->flags);

	if (mddev->raid_disks == 0) {
		mddev->major_version = 0;
		mddev->minor_version = sb->minor_version;
		mddev->patch_version = sb->patch_version;
		mddev->external = 0;
		mddev->chunk_sectors = sb->chunk_size >> 9;
		mddev->ctime = sb->ctime;
		mddev->utime = sb->utime;
		mddev->level = sb->level;
		mddev->clevel[0] = 0;
		mddev->layout = sb->layout;
		mddev->raid_disks = sb->raid_disks;
		mddev->dev_sectors = ((sector_t)sb->size) * 2;
		mddev->events = ev1;
		mddev->bitmap_info.offset = 0;
		mddev->bitmap_info.space = 0;
		/* bitmap can use 60 K after the 4K superblocks */
		mddev->bitmap_info.default_offset = MD_SB_BYTES >> 9;
		mddev->bitmap_info.default_space = 64*2 - (MD_SB_BYTES >> 9);
		mddev->reshape_backwards = 0;

		if (mddev->minor_version >= 91) {
			mddev->reshape_position = sb->reshape_position;
			mddev->delta_disks = sb->delta_disks;
			mddev->new_level = sb->new_level;
			mddev->new_layout = sb->new_layout;
			mddev->new_chunk_sectors = sb->new_chunk >> 9;
			if (mddev->delta_disks < 0)
				mddev->reshape_backwards = 1;
		} else {
			mddev->reshape_position = MaxSector;
			mddev->delta_disks = 0;
			mddev->new_level = mddev->level;
			mddev->new_layout = mddev->layout;
			mddev->new_chunk_sectors = mddev->chunk_sectors;
		}
		if (mddev->level == 0)
			mddev->layout = -1;

		if (sb->state & (1<<MD_SB_CLEAN))
			mddev->recovery_cp = MaxSector;
		else {
			if (sb->events_hi == sb->cp_events_hi &&
				sb->events_lo == sb->cp_events_lo) {
				mddev->recovery_cp = sb->recovery_cp;
			} else
				mddev->recovery_cp = 0;
		}

		memcpy(mddev->uuid+0, &sb->set_uuid0, 4);
		memcpy(mddev->uuid+4, &sb->set_uuid1, 4);
		memcpy(mddev->uuid+8, &sb->set_uuid2, 4);
		memcpy(mddev->uuid+12,&sb->set_uuid3, 4);

		mddev->max_disks = MD_SB_DISKS;

		if (sb->state & (1<<MD_SB_BITMAP_PRESENT) &&
		    mddev->bitmap_info.file == NULL) {
			mddev->bitmap_info.offset =
				mddev->bitmap_info.default_offset;
			mddev->bitmap_info.space =
				mddev->bitmap_info.default_space;
		}

	} else if (mddev->pers == NULL) {
		/* Insist on good event counter while assembling, except
		 * for spares (which don't need an event count) */
		++ev1;
		if (sb->disks[rdev->desc_nr].state & (
			    (1<<MD_DISK_SYNC) | (1 << MD_DISK_ACTIVE)))
			if (ev1 < mddev->events)
				return -EINVAL;
	} else if (mddev->bitmap) {
		/* if adding to array with a bitmap, then we can accept an
		 * older device ... but not too old.
		 */
		if (ev1 < mddev->bitmap->events_cleared)
			return 0;
		if (ev1 < mddev->events)
			set_bit(Bitmap_sync, &rdev->flags);
	} else {
		if (ev1 < mddev->events)
			/* just a hot-add of a new device, leave raid_disk at -1 */
			return 0;
	}

	if (mddev->level != LEVEL_MULTIPATH) {
		desc = sb->disks + rdev->desc_nr;

		if (desc->state & (1<<MD_DISK_FAULTY))
			set_bit(Faulty, &rdev->flags);
		else if (desc->state & (1<<MD_DISK_SYNC) /* &&
			    desc->raid_disk < mddev->raid_disks */) {
			set_bit(In_sync, &rdev->flags);
			rdev->raid_disk = desc->raid_disk;
			rdev->saved_raid_disk = desc->raid_disk;
		} else if (desc->state & (1<<MD_DISK_ACTIVE)) {
			/* active but not in sync implies recovery up to
			 * reshape position.  We don't know exactly where
			 * that is, so set to zero for now */
			if (mddev->minor_version >= 91) {
				rdev->recovery_offset = 0;
				rdev->raid_disk = desc->raid_disk;
			}
		}
		if (desc->state & (1<<MD_DISK_WRITEMOSTLY))
			set_bit(WriteMostly, &rdev->flags);
		if (desc->state & (1<<MD_DISK_FAILFAST))
			set_bit(FailFast, &rdev->flags);
	} else /* MULTIPATH are always insync */
		set_bit(In_sync, &rdev->flags);
	return 0;
}

/*
 * sync_super for 0.90.0
 */
static void super_90_sync(struct mddev *mddev, struct md_rdev *rdev)
{
	mdp_super_t *sb;
	struct md_rdev *rdev2;
	int next_spare = mddev->raid_disks;

	/* make rdev->sb match mddev data..
	 *
	 * 1/ zero out disks
	 * 2/ Add info for each disk, keeping track of highest desc_nr (next_spare);
	 * 3/ any empty disks < next_spare become removed
	 *
	 * disks[0] gets initialised to REMOVED because
	 * we cannot be sure from other fields if it has
	 * been initialised or not.
	 */
	int i;
	int active=0, working=0,failed=0,spare=0,nr_disks=0;

	rdev->sb_size = MD_SB_BYTES;

	sb = page_address(rdev->sb_page);

	memset(sb, 0, sizeof(*sb));

	sb->md_magic = MD_SB_MAGIC;
	sb->major_version = mddev->major_version;
	sb->patch_version = mddev->patch_version;
	sb->gvalid_words  = 0; /* ignored */
	memcpy(&sb->set_uuid0, mddev->uuid+0, 4);
	memcpy(&sb->set_uuid1, mddev->uuid+4, 4);
	memcpy(&sb->set_uuid2, mddev->uuid+8, 4);
	memcpy(&sb->set_uuid3, mddev->uuid+12,4);

	sb->ctime = clamp_t(time64_t, mddev->ctime, 0, U32_MAX);
	sb->level = mddev->level;
	sb->size = mddev->dev_sectors / 2;
	sb->raid_disks = mddev->raid_disks;
	sb->md_minor = mddev->md_minor;
	sb->not_persistent = 0;
	sb->utime = clamp_t(time64_t, mddev->utime, 0, U32_MAX);
	sb->state = 0;
	sb->events_hi = (mddev->events>>32);
	sb->events_lo = (u32)mddev->events;

	if (mddev->reshape_position == MaxSector)
		sb->minor_version = 90;
	else {
		sb->minor_version = 91;
		sb->reshape_position = mddev->reshape_position;
		sb->new_level = mddev->new_level;
		sb->delta_disks = mddev->delta_disks;
		sb->new_layout = mddev->new_layout;
		sb->new_chunk = mddev->new_chunk_sectors << 9;
	}
	mddev->minor_version = sb->minor_version;
	if (mddev->in_sync)
	{
		sb->recovery_cp = mddev->recovery_cp;
		sb->cp_events_hi = (mddev->events>>32);
		sb->cp_events_lo = (u32)mddev->events;
		if (mddev->recovery_cp == MaxSector)
			sb->state = (1<< MD_SB_CLEAN);
	} else
		sb->recovery_cp = 0;

	sb->layout = mddev->layout;
	sb->chunk_size = mddev->chunk_sectors << 9;

	if (mddev->bitmap && mddev->bitmap_info.file == NULL)
		sb->state |= (1<<MD_SB_BITMAP_PRESENT);

	sb->disks[0].state = (1<<MD_DISK_REMOVED);
	rdev_for_each(rdev2, mddev) {
		mdp_disk_t *d;
		int desc_nr;
		int is_active = test_bit(In_sync, &rdev2->flags);

		if (rdev2->raid_disk >= 0 &&
		    sb->minor_version >= 91)
			/* we have nowhere to store the recovery_offset,
			 * but if it is not below the reshape_position,
			 * we can piggy-back on that.
			 */
			is_active = 1;
		if (rdev2->raid_disk < 0 ||
		    test_bit(Faulty, &rdev2->flags))
			is_active = 0;
		if (is_active)
			desc_nr = rdev2->raid_disk;
		else
			desc_nr = next_spare++;
		rdev2->desc_nr = desc_nr;
		d = &sb->disks[rdev2->desc_nr];
		nr_disks++;
		d->number = rdev2->desc_nr;
		d->major = MAJOR(rdev2->bdev->bd_dev);
		d->minor = MINOR(rdev2->bdev->bd_dev);
		if (is_active)
			d->raid_disk = rdev2->raid_disk;
		else
			d->raid_disk = rdev2->desc_nr; /* compatibility */
		if (test_bit(Faulty, &rdev2->flags))
			d->state = (1<<MD_DISK_FAULTY);
		else if (is_active) {
			d->state = (1<<MD_DISK_ACTIVE);
			if (test_bit(In_sync, &rdev2->flags))
				d->state |= (1<<MD_DISK_SYNC);
			active++;
			working++;
		} else {
			d->state = 0;
			spare++;
			working++;
		}
		if (test_bit(WriteMostly, &rdev2->flags))
			d->state |= (1<<MD_DISK_WRITEMOSTLY);
		if (test_bit(FailFast, &rdev2->flags))
			d->state |= (1<<MD_DISK_FAILFAST);
	}
	/* now set the "removed" and "faulty" bits on any missing devices */
	for (i=0 ; i < mddev->raid_disks ; i++) {
		mdp_disk_t *d = &sb->disks[i];
		if (d->state == 0 && d->number == 0) {
			d->number = i;
			d->raid_disk = i;
			d->state = (1<<MD_DISK_REMOVED);
			d->state |= (1<<MD_DISK_FAULTY);
			failed++;
		}
	}
	sb->nr_disks = nr_disks;
	sb->active_disks = active;
	sb->working_disks = working;
	sb->failed_disks = failed;
	sb->spare_disks = spare;

	sb->this_disk = sb->disks[rdev->desc_nr];
	sb->sb_csum = calc_sb_csum(sb);
}

/*
 * rdev_size_change for 0.90.0
 */
static unsigned long long
super_90_rdev_size_change(struct md_rdev *rdev, sector_t num_sectors)
{
	if (num_sectors && num_sectors < rdev->mddev->dev_sectors)
		return 0; /* component must fit device */
	if (rdev->mddev->bitmap_info.offset)
		return 0; /* can't move bitmap */
	rdev->sb_start = calc_dev_sboffset(rdev);
	if (!num_sectors || num_sectors > rdev->sb_start)
		num_sectors = rdev->sb_start;
	/* Limit to 4TB as metadata cannot record more than that.
	 * 4TB == 2^32 KB, or 2*2^32 sectors.
	 */
	if ((u64)num_sectors >= (2ULL << 32) && rdev->mddev->level >= 1)
		num_sectors = (sector_t)(2ULL << 32) - 2;
	do {
		md_super_write(rdev->mddev, rdev, rdev->sb_start, rdev->sb_size,
		       rdev->sb_page);
	} while (md_super_wait(rdev->mddev) < 0);
	return num_sectors;
}

static int
super_90_allow_new_offset(struct md_rdev *rdev, unsigned long long new_offset)
{
	/* non-zero offset changes not possible with v0.90 */
	return new_offset == 0;
}

/*
 * version 1 superblock
 */

static __le32 calc_sb_1_csum(struct mdp_superblock_1 *sb)
{
	__le32 disk_csum;
	u32 csum;
	unsigned long long newcsum;
	int size = 256 + le32_to_cpu(sb->max_dev)*2;
	__le32 *isuper = (__le32*)sb;

	disk_csum = sb->sb_csum;
	sb->sb_csum = 0;
	newcsum = 0;
	for (; size >= 4; size -= 4)
		newcsum += le32_to_cpu(*isuper++);

	if (size == 2)
		newcsum += le16_to_cpu(*(__le16*) isuper);

	csum = (newcsum & 0xffffffff) + (newcsum >> 32);
	sb->sb_csum = disk_csum;
	return cpu_to_le32(csum);
}

static int super_1_load(struct md_rdev *rdev, struct md_rdev *refdev, int minor_version)
{
	struct mdp_superblock_1 *sb;
	int ret;
	sector_t sb_start;
	sector_t sectors;
	int bmask;
	bool spare_disk = true;

	/*
	 * Calculate the position of the superblock in 512byte sectors.
	 * It is always aligned to a 4K boundary and
	 * depeding on minor_version, it can be:
	 * 0: At least 8K, but less than 12K, from end of device
	 * 1: At start of device
	 * 2: 4K from start of device.
	 */
	switch(minor_version) {
	case 0:
		sb_start = bdev_nr_sectors(rdev->bdev) - 8 * 2;
		sb_start &= ~(sector_t)(4*2-1);
		break;
	case 1:
		sb_start = 0;
		break;
	case 2:
		sb_start = 8;
		break;
	default:
		return -EINVAL;
	}
	rdev->sb_start = sb_start;

	/* superblock is rarely larger than 1K, but it can be larger,
	 * and it is safe to read 4k, so we do that
	 */
	ret = read_disk_sb(rdev, 4096);
	if (ret) return ret;

	sb = page_address(rdev->sb_page);

	if (sb->magic != cpu_to_le32(MD_SB_MAGIC) ||
	    sb->major_version != cpu_to_le32(1) ||
	    le32_to_cpu(sb->max_dev) > (4096-256)/2 ||
	    le64_to_cpu(sb->super_offset) != rdev->sb_start ||
	    (le32_to_cpu(sb->feature_map) & ~MD_FEATURE_ALL) != 0)
		return -EINVAL;

	if (calc_sb_1_csum(sb) != sb->sb_csum) {
		pr_warn("md: invalid superblock checksum on %pg\n",
			rdev->bdev);
		return -EINVAL;
	}
	if (le64_to_cpu(sb->data_size) < 10) {
		pr_warn("md: data_size too small on %pg\n",
			rdev->bdev);
		return -EINVAL;
	}
	if (sb->pad0 ||
	    sb->pad3[0] ||
	    memcmp(sb->pad3, sb->pad3+1, sizeof(sb->pad3) - sizeof(sb->pad3[1])))
		/* Some padding is non-zero, might be a new feature */
		return -EINVAL;

	rdev->preferred_minor = 0xffff;
	rdev->data_offset = le64_to_cpu(sb->data_offset);
	rdev->new_data_offset = rdev->data_offset;
	if ((le32_to_cpu(sb->feature_map) & MD_FEATURE_RESHAPE_ACTIVE) &&
	    (le32_to_cpu(sb->feature_map) & MD_FEATURE_NEW_OFFSET))
		rdev->new_data_offset += (s32)le32_to_cpu(sb->new_offset);
	atomic_set(&rdev->corrected_errors, le32_to_cpu(sb->cnt_corrected_read));

	rdev->sb_size = le32_to_cpu(sb->max_dev) * 2 + 256;
	bmask = queue_logical_block_size(rdev->bdev->bd_disk->queue)-1;
	if (rdev->sb_size & bmask)
		rdev->sb_size = (rdev->sb_size | bmask) + 1;

	if (minor_version
	    && rdev->data_offset < sb_start + (rdev->sb_size/512))
		return -EINVAL;
	if (minor_version
	    && rdev->new_data_offset < sb_start + (rdev->sb_size/512))
		return -EINVAL;

	if (sb->level == cpu_to_le32(LEVEL_MULTIPATH))
		rdev->desc_nr = -1;
	else
		rdev->desc_nr = le32_to_cpu(sb->dev_number);

	if (!rdev->bb_page) {
		rdev->bb_page = alloc_page(GFP_KERNEL);
		if (!rdev->bb_page)
			return -ENOMEM;
	}
	if ((le32_to_cpu(sb->feature_map) & MD_FEATURE_BAD_BLOCKS) &&
	    rdev->badblocks.count == 0) {
		/* need to load the bad block list.
		 * Currently we limit it to one page.
		 */
		s32 offset;
		sector_t bb_sector;
		__le64 *bbp;
		int i;
		int sectors = le16_to_cpu(sb->bblog_size);
		if (sectors > (PAGE_SIZE / 512))
			return -EINVAL;
		offset = le32_to_cpu(sb->bblog_offset);
		if (offset == 0)
			return -EINVAL;
		bb_sector = (long long)offset;
		if (!sync_page_io(rdev, bb_sector, sectors << 9,
				  rdev->bb_page, REQ_OP_READ, true))
			return -EIO;
		bbp = (__le64 *)page_address(rdev->bb_page);
		rdev->badblocks.shift = sb->bblog_shift;
		for (i = 0 ; i < (sectors << (9-3)) ; i++, bbp++) {
			u64 bb = le64_to_cpu(*bbp);
			int count = bb & (0x3ff);
			u64 sector = bb >> 10;
			sector <<= sb->bblog_shift;
			count <<= sb->bblog_shift;
			if (bb + 1 == 0)
				break;
			if (badblocks_set(&rdev->badblocks, sector, count, 1))
				return -EINVAL;
		}
	} else if (sb->bblog_offset != 0)
		rdev->badblocks.shift = 0;

	if ((le32_to_cpu(sb->feature_map) &
	    (MD_FEATURE_PPL | MD_FEATURE_MULTIPLE_PPLS))) {
		rdev->ppl.offset = (__s16)le16_to_cpu(sb->ppl.offset);
		rdev->ppl.size = le16_to_cpu(sb->ppl.size);
		rdev->ppl.sector = rdev->sb_start + rdev->ppl.offset;
	}

	if ((le32_to_cpu(sb->feature_map) & MD_FEATURE_RAID0_LAYOUT) &&
	    sb->level != 0)
		return -EINVAL;

	/* not spare disk, or LEVEL_MULTIPATH */
	if (sb->level == cpu_to_le32(LEVEL_MULTIPATH) ||
		(rdev->desc_nr >= 0 &&
		rdev->desc_nr < le32_to_cpu(sb->max_dev) &&
		(le16_to_cpu(sb->dev_roles[rdev->desc_nr]) < MD_DISK_ROLE_MAX ||
		 le16_to_cpu(sb->dev_roles[rdev->desc_nr]) == MD_DISK_ROLE_JOURNAL)))
		spare_disk = false;

	if (!refdev) {
		if (!spare_disk)
			ret = 1;
		else
			ret = 0;
	} else {
		__u64 ev1, ev2;
		struct mdp_superblock_1 *refsb = page_address(refdev->sb_page);

		if (memcmp(sb->set_uuid, refsb->set_uuid, 16) != 0 ||
		    sb->level != refsb->level ||
		    sb->layout != refsb->layout ||
		    sb->chunksize != refsb->chunksize) {
			pr_warn("md: %pg has strangely different superblock to %pg\n",
				rdev->bdev,
				refdev->bdev);
			return -EINVAL;
		}
		ev1 = le64_to_cpu(sb->events);
		ev2 = le64_to_cpu(refsb->events);

		if (!spare_disk && ev1 > ev2)
			ret = 1;
		else
			ret = 0;
	}
	if (minor_version)
		sectors = bdev_nr_sectors(rdev->bdev) - rdev->data_offset;
	else
		sectors = rdev->sb_start;
	if (sectors < le64_to_cpu(sb->data_size))
		return -EINVAL;
	rdev->sectors = le64_to_cpu(sb->data_size);
	return ret;
}

static int super_1_validate(struct mddev *mddev, struct md_rdev *rdev)
{
	struct mdp_superblock_1 *sb = page_address(rdev->sb_page);
	__u64 ev1 = le64_to_cpu(sb->events);

	rdev->raid_disk = -1;
	clear_bit(Faulty, &rdev->flags);
	clear_bit(In_sync, &rdev->flags);
	clear_bit(Bitmap_sync, &rdev->flags);
	clear_bit(WriteMostly, &rdev->flags);

	if (mddev->raid_disks == 0) {
		mddev->major_version = 1;
		mddev->patch_version = 0;
		mddev->external = 0;
		mddev->chunk_sectors = le32_to_cpu(sb->chunksize);
		mddev->ctime = le64_to_cpu(sb->ctime);
		mddev->utime = le64_to_cpu(sb->utime);
		mddev->level = le32_to_cpu(sb->level);
		mddev->clevel[0] = 0;
		mddev->layout = le32_to_cpu(sb->layout);
		mddev->raid_disks = le32_to_cpu(sb->raid_disks);
		mddev->dev_sectors = le64_to_cpu(sb->size);
		mddev->events = ev1;
		mddev->bitmap_info.offset = 0;
		mddev->bitmap_info.space = 0;
		/* Default location for bitmap is 1K after superblock
		 * using 3K - total of 4K
		 */
		mddev->bitmap_info.default_offset = 1024 >> 9;
		mddev->bitmap_info.default_space = (4096-1024) >> 9;
		mddev->reshape_backwards = 0;

		mddev->recovery_cp = le64_to_cpu(sb->resync_offset);
		memcpy(mddev->uuid, sb->set_uuid, 16);

		mddev->max_disks =  (4096-256)/2;

		if ((le32_to_cpu(sb->feature_map) & MD_FEATURE_BITMAP_OFFSET) &&
		    mddev->bitmap_info.file == NULL) {
			mddev->bitmap_info.offset =
				(__s32)le32_to_cpu(sb->bitmap_offset);
			/* Metadata doesn't record how much space is available.
			 * For 1.0, we assume we can use up to the superblock
			 * if before, else to 4K beyond superblock.
			 * For others, assume no change is possible.
			 */
			if (mddev->minor_version > 0)
				mddev->bitmap_info.space = 0;
			else if (mddev->bitmap_info.offset > 0)
				mddev->bitmap_info.space =
					8 - mddev->bitmap_info.offset;
			else
				mddev->bitmap_info.space =
					-mddev->bitmap_info.offset;
		}

		if ((le32_to_cpu(sb->feature_map) & MD_FEATURE_RESHAPE_ACTIVE)) {
			mddev->reshape_position = le64_to_cpu(sb->reshape_position);
			mddev->delta_disks = le32_to_cpu(sb->delta_disks);
			mddev->new_level = le32_to_cpu(sb->new_level);
			mddev->new_layout = le32_to_cpu(sb->new_layout);
			mddev->new_chunk_sectors = le32_to_cpu(sb->new_chunk);
			if (mddev->delta_disks < 0 ||
			    (mddev->delta_disks == 0 &&
			     (le32_to_cpu(sb->feature_map)
			      & MD_FEATURE_RESHAPE_BACKWARDS)))
				mddev->reshape_backwards = 1;
		} else {
			mddev->reshape_position = MaxSector;
			mddev->delta_disks = 0;
			mddev->new_level = mddev->level;
			mddev->new_layout = mddev->layout;
			mddev->new_chunk_sectors = mddev->chunk_sectors;
		}

		if (mddev->level == 0 &&
		    !(le32_to_cpu(sb->feature_map) & MD_FEATURE_RAID0_LAYOUT))
			mddev->layout = -1;

		if (le32_to_cpu(sb->feature_map) & MD_FEATURE_JOURNAL)
			set_bit(MD_HAS_JOURNAL, &mddev->flags);

		if (le32_to_cpu(sb->feature_map) &
		    (MD_FEATURE_PPL | MD_FEATURE_MULTIPLE_PPLS)) {
			if (le32_to_cpu(sb->feature_map) &
			    (MD_FEATURE_BITMAP_OFFSET | MD_FEATURE_JOURNAL))
				return -EINVAL;
			if ((le32_to_cpu(sb->feature_map) & MD_FEATURE_PPL) &&
			    (le32_to_cpu(sb->feature_map) &
					    MD_FEATURE_MULTIPLE_PPLS))
				return -EINVAL;
			set_bit(MD_HAS_PPL, &mddev->flags);
		}
	} else if (mddev->pers == NULL) {
		/* Insist of good event counter while assembling, except for
		 * spares (which don't need an event count) */
		++ev1;
		if (rdev->desc_nr >= 0 &&
		    rdev->desc_nr < le32_to_cpu(sb->max_dev) &&
		    (le16_to_cpu(sb->dev_roles[rdev->desc_nr]) < MD_DISK_ROLE_MAX ||
		     le16_to_cpu(sb->dev_roles[rdev->desc_nr]) == MD_DISK_ROLE_JOURNAL))
			if (ev1 < mddev->events)
				return -EINVAL;
	} else if (mddev->bitmap) {
		/* If adding to array with a bitmap, then we can accept an
		 * older device, but not too old.
		 */
		if (ev1 < mddev->bitmap->events_cleared)
			return 0;
		if (ev1 < mddev->events)
			set_bit(Bitmap_sync, &rdev->flags);
	} else {
		if (ev1 < mddev->events)
			/* just a hot-add of a new device, leave raid_disk at -1 */
			return 0;
	}
	if (mddev->level != LEVEL_MULTIPATH) {
		int role;
		if (rdev->desc_nr < 0 ||
		    rdev->desc_nr >= le32_to_cpu(sb->max_dev)) {
			role = MD_DISK_ROLE_SPARE;
			rdev->desc_nr = -1;
		} else
			role = le16_to_cpu(sb->dev_roles[rdev->desc_nr]);
		switch(role) {
		case MD_DISK_ROLE_SPARE: /* spare */
			break;
		case MD_DISK_ROLE_FAULTY: /* faulty */
			set_bit(Faulty, &rdev->flags);
			break;
		case MD_DISK_ROLE_JOURNAL: /* journal device */
			if (!(le32_to_cpu(sb->feature_map) & MD_FEATURE_JOURNAL)) {
				/* journal device without journal feature */
				pr_warn("md: journal device provided without journal feature, ignoring the device\n");
				return -EINVAL;
			}
			set_bit(Journal, &rdev->flags);
			rdev->journal_tail = le64_to_cpu(sb->journal_tail);
			rdev->raid_disk = 0;
			break;
		default:
			rdev->saved_raid_disk = role;
			if ((le32_to_cpu(sb->feature_map) &
			     MD_FEATURE_RECOVERY_OFFSET)) {
				rdev->recovery_offset = le64_to_cpu(sb->recovery_offset);
				if (!(le32_to_cpu(sb->feature_map) &
				      MD_FEATURE_RECOVERY_BITMAP))
					rdev->saved_raid_disk = -1;
			} else {
				/*
				 * If the array is FROZEN, then the device can't
				 * be in_sync with rest of array.
				 */
				if (!test_bit(MD_RECOVERY_FROZEN,
					      &mddev->recovery))
					set_bit(In_sync, &rdev->flags);
			}
			rdev->raid_disk = role;
			break;
		}
		if (sb->devflags & WriteMostly1)
			set_bit(WriteMostly, &rdev->flags);
		if (sb->devflags & FailFast1)
			set_bit(FailFast, &rdev->flags);
		if (le32_to_cpu(sb->feature_map) & MD_FEATURE_REPLACEMENT)
			set_bit(Replacement, &rdev->flags);
	} else /* MULTIPATH are always insync */
		set_bit(In_sync, &rdev->flags);

	return 0;
}

static void super_1_sync(struct mddev *mddev, struct md_rdev *rdev)
{
	struct mdp_superblock_1 *sb;
	struct md_rdev *rdev2;
	int max_dev, i;
	/* make rdev->sb match mddev and rdev data. */

	sb = page_address(rdev->sb_page);

	sb->feature_map = 0;
	sb->pad0 = 0;
	sb->recovery_offset = cpu_to_le64(0);
	memset(sb->pad3, 0, sizeof(sb->pad3));

	sb->utime = cpu_to_le64((__u64)mddev->utime);
	sb->events = cpu_to_le64(mddev->events);
	if (mddev->in_sync)
		sb->resync_offset = cpu_to_le64(mddev->recovery_cp);
	else if (test_bit(MD_JOURNAL_CLEAN, &mddev->flags))
		sb->resync_offset = cpu_to_le64(MaxSector);
	else
		sb->resync_offset = cpu_to_le64(0);

	sb->cnt_corrected_read = cpu_to_le32(atomic_read(&rdev->corrected_errors));

	sb->raid_disks = cpu_to_le32(mddev->raid_disks);
	sb->size = cpu_to_le64(mddev->dev_sectors);
	sb->chunksize = cpu_to_le32(mddev->chunk_sectors);
	sb->level = cpu_to_le32(mddev->level);
	sb->layout = cpu_to_le32(mddev->layout);
	if (test_bit(FailFast, &rdev->flags))
		sb->devflags |= FailFast1;
	else
		sb->devflags &= ~FailFast1;

	if (test_bit(WriteMostly, &rdev->flags))
		sb->devflags |= WriteMostly1;
	else
		sb->devflags &= ~WriteMostly1;
	sb->data_offset = cpu_to_le64(rdev->data_offset);
	sb->data_size = cpu_to_le64(rdev->sectors);

	if (mddev->bitmap && mddev->bitmap_info.file == NULL) {
		sb->bitmap_offset = cpu_to_le32((__u32)mddev->bitmap_info.offset);
		sb->feature_map = cpu_to_le32(MD_FEATURE_BITMAP_OFFSET);
	}

	if (rdev->raid_disk >= 0 && !test_bit(Journal, &rdev->flags) &&
	    !test_bit(In_sync, &rdev->flags)) {
		sb->feature_map |=
			cpu_to_le32(MD_FEATURE_RECOVERY_OFFSET);
		sb->recovery_offset =
			cpu_to_le64(rdev->recovery_offset);
		if (rdev->saved_raid_disk >= 0 && mddev->bitmap)
			sb->feature_map |=
				cpu_to_le32(MD_FEATURE_RECOVERY_BITMAP);
	}
	/* Note: recovery_offset and journal_tail share space  */
	if (test_bit(Journal, &rdev->flags))
		sb->journal_tail = cpu_to_le64(rdev->journal_tail);
	if (test_bit(Replacement, &rdev->flags))
		sb->feature_map |=
			cpu_to_le32(MD_FEATURE_REPLACEMENT);

	if (mddev->reshape_position != MaxSector) {
		sb->feature_map |= cpu_to_le32(MD_FEATURE_RESHAPE_ACTIVE);
		sb->reshape_position = cpu_to_le64(mddev->reshape_position);
		sb->new_layout = cpu_to_le32(mddev->new_layout);
		sb->delta_disks = cpu_to_le32(mddev->delta_disks);
		sb->new_level = cpu_to_le32(mddev->new_level);
		sb->new_chunk = cpu_to_le32(mddev->new_chunk_sectors);
		if (mddev->delta_disks == 0 &&
		    mddev->reshape_backwards)
			sb->feature_map
				|= cpu_to_le32(MD_FEATURE_RESHAPE_BACKWARDS);
		if (rdev->new_data_offset != rdev->data_offset) {
			sb->feature_map
				|= cpu_to_le32(MD_FEATURE_NEW_OFFSET);
			sb->new_offset = cpu_to_le32((__u32)(rdev->new_data_offset
							     - rdev->data_offset));
		}
	}

	if (mddev_is_clustered(mddev))
		sb->feature_map |= cpu_to_le32(MD_FEATURE_CLUSTERED);

	if (rdev->badblocks.count == 0)
		/* Nothing to do for bad blocks*/ ;
	else if (sb->bblog_offset == 0)
		/* Cannot record bad blocks on this device */
		md_error(mddev, rdev);
	else {
		struct badblocks *bb = &rdev->badblocks;
		__le64 *bbp = (__le64 *)page_address(rdev->bb_page);
		u64 *p = bb->page;
		sb->feature_map |= cpu_to_le32(MD_FEATURE_BAD_BLOCKS);
		if (bb->changed) {
			unsigned seq;

retry:
			seq = read_seqbegin(&bb->lock);

			memset(bbp, 0xff, PAGE_SIZE);

			for (i = 0 ; i < bb->count ; i++) {
				u64 internal_bb = p[i];
				u64 store_bb = ((BB_OFFSET(internal_bb) << 10)
						| BB_LEN(internal_bb));
				bbp[i] = cpu_to_le64(store_bb);
			}
			bb->changed = 0;
			if (read_seqretry(&bb->lock, seq))
				goto retry;

			bb->sector = (rdev->sb_start +
				      (int)le32_to_cpu(sb->bblog_offset));
			bb->size = le16_to_cpu(sb->bblog_size);
		}
	}

	max_dev = 0;
	rdev_for_each(rdev2, mddev)
		if (rdev2->desc_nr+1 > max_dev)
			max_dev = rdev2->desc_nr+1;

	if (max_dev > le32_to_cpu(sb->max_dev)) {
		int bmask;
		sb->max_dev = cpu_to_le32(max_dev);
		rdev->sb_size = max_dev * 2 + 256;
		bmask = queue_logical_block_size(rdev->bdev->bd_disk->queue)-1;
		if (rdev->sb_size & bmask)
			rdev->sb_size = (rdev->sb_size | bmask) + 1;
	} else
		max_dev = le32_to_cpu(sb->max_dev);

	for (i=0; i<max_dev;i++)
		sb->dev_roles[i] = cpu_to_le16(MD_DISK_ROLE_SPARE);

	if (test_bit(MD_HAS_JOURNAL, &mddev->flags))
		sb->feature_map |= cpu_to_le32(MD_FEATURE_JOURNAL);

	if (test_bit(MD_HAS_PPL, &mddev->flags)) {
		if (test_bit(MD_HAS_MULTIPLE_PPLS, &mddev->flags))
			sb->feature_map |=
			    cpu_to_le32(MD_FEATURE_MULTIPLE_PPLS);
		else
			sb->feature_map |= cpu_to_le32(MD_FEATURE_PPL);
		sb->ppl.offset = cpu_to_le16(rdev->ppl.offset);
		sb->ppl.size = cpu_to_le16(rdev->ppl.size);
	}

	rdev_for_each(rdev2, mddev) {
		i = rdev2->desc_nr;
		if (test_bit(Faulty, &rdev2->flags))
			sb->dev_roles[i] = cpu_to_le16(MD_DISK_ROLE_FAULTY);
		else if (test_bit(In_sync, &rdev2->flags))
			sb->dev_roles[i] = cpu_to_le16(rdev2->raid_disk);
		else if (test_bit(Journal, &rdev2->flags))
			sb->dev_roles[i] = cpu_to_le16(MD_DISK_ROLE_JOURNAL);
		else if (rdev2->raid_disk >= 0)
			sb->dev_roles[i] = cpu_to_le16(rdev2->raid_disk);
		else
			sb->dev_roles[i] = cpu_to_le16(MD_DISK_ROLE_SPARE);
	}

	sb->sb_csum = calc_sb_1_csum(sb);
}

static sector_t super_1_choose_bm_space(sector_t dev_size)
{
	sector_t bm_space;

	/* if the device is bigger than 8Gig, save 64k for bitmap
	 * usage, if bigger than 200Gig, save 128k
	 */
	if (dev_size < 64*2)
		bm_space = 0;
	else if (dev_size - 64*2 >= 200*1024*1024*2)
		bm_space = 128*2;
	else if (dev_size - 4*2 > 8*1024*1024*2)
		bm_space = 64*2;
	else
		bm_space = 4*2;
	return bm_space;
}

static unsigned long long
super_1_rdev_size_change(struct md_rdev *rdev, sector_t num_sectors)
{
	struct mdp_superblock_1 *sb;
	sector_t max_sectors;
	if (num_sectors && num_sectors < rdev->mddev->dev_sectors)
		return 0; /* component must fit device */
	if (rdev->data_offset != rdev->new_data_offset)
		return 0; /* too confusing */
	if (rdev->sb_start < rdev->data_offset) {
		/* minor versions 1 and 2; superblock before data */
		max_sectors = bdev_nr_sectors(rdev->bdev) - rdev->data_offset;
		if (!num_sectors || num_sectors > max_sectors)
			num_sectors = max_sectors;
	} else if (rdev->mddev->bitmap_info.offset) {
		/* minor version 0 with bitmap we can't move */
		return 0;
	} else {
		/* minor version 0; superblock after data */
		sector_t sb_start, bm_space;
		sector_t dev_size = bdev_nr_sectors(rdev->bdev);

		/* 8K is for superblock */
		sb_start = dev_size - 8*2;
		sb_start &= ~(sector_t)(4*2 - 1);

		bm_space = super_1_choose_bm_space(dev_size);

		/* Space that can be used to store date needs to decrease
		 * superblock bitmap space and bad block space(4K)
		 */
		max_sectors = sb_start - bm_space - 4*2;

		if (!num_sectors || num_sectors > max_sectors)
			num_sectors = max_sectors;
		rdev->sb_start = sb_start;
	}
	sb = page_address(rdev->sb_page);
	sb->data_size = cpu_to_le64(num_sectors);
	sb->super_offset = cpu_to_le64(rdev->sb_start);
	sb->sb_csum = calc_sb_1_csum(sb);
	do {
		md_super_write(rdev->mddev, rdev, rdev->sb_start, rdev->sb_size,
			       rdev->sb_page);
	} while (md_super_wait(rdev->mddev) < 0);
	return num_sectors;

}

static int
super_1_allow_new_offset(struct md_rdev *rdev,
			 unsigned long long new_offset)
{
	/* All necessary checks on new >= old have been done */
	struct bitmap *bitmap;
	if (new_offset >= rdev->data_offset)
		return 1;

	/* with 1.0 metadata, there is no metadata to tread on
	 * so we can always move back */
	if (rdev->mddev->minor_version == 0)
		return 1;

	/* otherwise we must be sure not to step on
	 * any metadata, so stay:
	 * 36K beyond start of superblock
	 * beyond end of badblocks
	 * beyond write-intent bitmap
	 */
	if (rdev->sb_start + (32+4)*2 > new_offset)
		return 0;
	bitmap = rdev->mddev->bitmap;
	if (bitmap && !rdev->mddev->bitmap_info.file &&
	    rdev->sb_start + rdev->mddev->bitmap_info.offset +
	    bitmap->storage.file_pages * (PAGE_SIZE>>9) > new_offset)
		return 0;
	if (rdev->badblocks.sector + rdev->badblocks.size > new_offset)
		return 0;

	return 1;
}

static struct super_type super_types[] = {
	[0] = {
		.name	= "0.90.0",
		.owner	= THIS_MODULE,
		.load_super	    = super_90_load,
		.validate_super	    = super_90_validate,
		.sync_super	    = super_90_sync,
		.rdev_size_change   = super_90_rdev_size_change,
		.allow_new_offset   = super_90_allow_new_offset,
	},
	[1] = {
		.name	= "md-1",
		.owner	= THIS_MODULE,
		.load_super	    = super_1_load,
		.validate_super	    = super_1_validate,
		.sync_super	    = super_1_sync,
		.rdev_size_change   = super_1_rdev_size_change,
		.allow_new_offset   = super_1_allow_new_offset,
	},
};

static void sync_super(struct mddev *mddev, struct md_rdev *rdev)
{
	if (mddev->sync_super) {
		mddev->sync_super(mddev, rdev);
		return;
	}

	BUG_ON(mddev->major_version >= ARRAY_SIZE(super_types));

	super_types[mddev->major_version].sync_super(mddev, rdev);
}

static int match_mddev_units(struct mddev *mddev1, struct mddev *mddev2)
{
	struct md_rdev *rdev, *rdev2;

	rcu_read_lock();
	rdev_for_each_rcu(rdev, mddev1) {
		if (test_bit(Faulty, &rdev->flags) ||
		    test_bit(Journal, &rdev->flags) ||
		    rdev->raid_disk == -1)
			continue;
		rdev_for_each_rcu(rdev2, mddev2) {
			if (test_bit(Faulty, &rdev2->flags) ||
			    test_bit(Journal, &rdev2->flags) ||
			    rdev2->raid_disk == -1)
				continue;
			if (rdev->bdev->bd_disk == rdev2->bdev->bd_disk) {
				rcu_read_unlock();
				return 1;
			}
		}
	}
	rcu_read_unlock();
	return 0;
}

static LIST_HEAD(pending_raid_disks);

/*
 * Try to register data integrity profile for an mddev
 *
 * This is called when an array is started and after a disk has been kicked
 * from the array. It only succeeds if all working and active component devices
 * are integrity capable with matching profiles.
 */
int md_integrity_register(struct mddev *mddev)
{
	struct md_rdev *rdev, *reference = NULL;

	if (list_empty(&mddev->disks))
		return 0; /* nothing to do */
	if (!mddev->gendisk || blk_get_integrity(mddev->gendisk))
		return 0; /* shouldn't register, or already is */
	rdev_for_each(rdev, mddev) {
		/* skip spares and non-functional disks */
		if (test_bit(Faulty, &rdev->flags))
			continue;
		if (rdev->raid_disk < 0)
			continue;
		if (!reference) {
			/* Use the first rdev as the reference */
			reference = rdev;
			continue;
		}
		/* does this rdev's profile match the reference profile? */
		if (blk_integrity_compare(reference->bdev->bd_disk,
				rdev->bdev->bd_disk) < 0)
			return -EINVAL;
	}
	if (!reference || !bdev_get_integrity(reference->bdev))
		return 0;
	/*
	 * All component devices are integrity capable and have matching
	 * profiles, register the common profile for the md device.
	 */
	blk_integrity_register(mddev->gendisk,
			       bdev_get_integrity(reference->bdev));

	pr_debug("md: data integrity enabled on %s\n", mdname(mddev));
	if (bioset_integrity_create(&mddev->bio_set, BIO_POOL_SIZE) ||
	    (mddev->level != 1 && mddev->level != 10 &&
	     bioset_integrity_create(&mddev->io_acct_set, BIO_POOL_SIZE))) {
		/*
		 * No need to handle the failure of bioset_integrity_create,
		 * because the function is called by md_run() -> pers->run(),
		 * md_run calls bioset_exit -> bioset_integrity_free in case
		 * of failure case.
		 */
		pr_err("md: failed to create integrity pool for %s\n",
		       mdname(mddev));
		return -EINVAL;
	}
	return 0;
}
EXPORT_SYMBOL(md_integrity_register);

/*
 * Attempt to add an rdev, but only if it is consistent with the current
 * integrity profile
 */
int md_integrity_add_rdev(struct md_rdev *rdev, struct mddev *mddev)
{
	struct blk_integrity *bi_mddev;

	if (!mddev->gendisk)
		return 0;

	bi_mddev = blk_get_integrity(mddev->gendisk);

	if (!bi_mddev) /* nothing to do */
		return 0;

	if (blk_integrity_compare(mddev->gendisk, rdev->bdev->bd_disk) != 0) {
		pr_err("%s: incompatible integrity profile for %pg\n",
		       mdname(mddev), rdev->bdev);
		return -ENXIO;
	}

	return 0;
}
EXPORT_SYMBOL(md_integrity_add_rdev);

static bool rdev_read_only(struct md_rdev *rdev)
{
	return bdev_read_only(rdev->bdev) ||
		(rdev->meta_bdev && bdev_read_only(rdev->meta_bdev));
}

static int bind_rdev_to_array(struct md_rdev *rdev, struct mddev *mddev)
{
	char b[BDEVNAME_SIZE];
	int err;

	/* prevent duplicates */
	if (find_rdev(mddev, rdev->bdev->bd_dev))
		return -EEXIST;

	if (rdev_read_only(rdev) && mddev->pers)
		return -EROFS;

	/* make sure rdev->sectors exceeds mddev->dev_sectors */
	if (!test_bit(Journal, &rdev->flags) &&
	    rdev->sectors &&
	    (mddev->dev_sectors == 0 || rdev->sectors < mddev->dev_sectors)) {
		if (mddev->pers) {
			/* Cannot change size, so fail
			 * If mddev->level <= 0, then we don't care
			 * about aligning sizes (e.g. linear)
			 */
			if (mddev->level > 0)
				return -ENOSPC;
		} else
			mddev->dev_sectors = rdev->sectors;
	}

	/* Verify rdev->desc_nr is unique.
	 * If it is -1, assign a free number, else
	 * check number is not in use
	 */
	rcu_read_lock();
	if (rdev->desc_nr < 0) {
		int choice = 0;
		if (mddev->pers)
			choice = mddev->raid_disks;
		while (md_find_rdev_nr_rcu(mddev, choice))
			choice++;
		rdev->desc_nr = choice;
	} else {
		if (md_find_rdev_nr_rcu(mddev, rdev->desc_nr)) {
			rcu_read_unlock();
			return -EBUSY;
		}
	}
	rcu_read_unlock();
	if (!test_bit(Journal, &rdev->flags) &&
	    mddev->max_disks && rdev->desc_nr >= mddev->max_disks) {
		pr_warn("md: %s: array is limited to %d devices\n",
			mdname(mddev), mddev->max_disks);
		return -EBUSY;
	}
	snprintf(b, sizeof(b), "%pg", rdev->bdev);
	strreplace(b, '/', '!');

	rdev->mddev = mddev;
	pr_debug("md: bind<%s>\n", b);

	if (mddev->raid_disks)
		mddev_create_serial_pool(mddev, rdev, false);

	if ((err = kobject_add(&rdev->kobj, &mddev->kobj, "dev-%s", b)))
		goto fail;

	/* failure here is OK */
	err = sysfs_create_link(&rdev->kobj, bdev_kobj(rdev->bdev), "block");
	rdev->sysfs_state = sysfs_get_dirent_safe(rdev->kobj.sd, "state");
	rdev->sysfs_unack_badblocks =
		sysfs_get_dirent_safe(rdev->kobj.sd, "unacknowledged_bad_blocks");
	rdev->sysfs_badblocks =
		sysfs_get_dirent_safe(rdev->kobj.sd, "bad_blocks");

	list_add_rcu(&rdev->same_set, &mddev->disks);
	bd_link_disk_holder(rdev->bdev, mddev->gendisk);

	/* May as well allow recovery to be retried once */
	mddev->recovery_disabled++;

	return 0;

 fail:
	pr_warn("md: failed to register dev-%s for %s\n",
		b, mdname(mddev));
	return err;
}

static void rdev_delayed_delete(struct work_struct *ws)
{
	struct md_rdev *rdev = container_of(ws, struct md_rdev, del_work);
	kobject_del(&rdev->kobj);
	kobject_put(&rdev->kobj);
}

static void unbind_rdev_from_array(struct md_rdev *rdev)
{
	bd_unlink_disk_holder(rdev->bdev, rdev->mddev->gendisk);
	list_del_rcu(&rdev->same_set);
	pr_debug("md: unbind<%pg>\n", rdev->bdev);
	mddev_destroy_serial_pool(rdev->mddev, rdev, false);
	rdev->mddev = NULL;
	sysfs_remove_link(&rdev->kobj, "block");
	sysfs_put(rdev->sysfs_state);
	sysfs_put(rdev->sysfs_unack_badblocks);
	sysfs_put(rdev->sysfs_badblocks);
	rdev->sysfs_state = NULL;
	rdev->sysfs_unack_badblocks = NULL;
	rdev->sysfs_badblocks = NULL;
	rdev->badblocks.count = 0;
	/* We need to delay this, otherwise we can deadlock when
	 * writing to 'remove' to "dev/state".  We also need
	 * to delay it due to rcu usage.
	 */
	synchronize_rcu();
	INIT_WORK(&rdev->del_work, rdev_delayed_delete);
	kobject_get(&rdev->kobj);
	queue_work(md_rdev_misc_wq, &rdev->del_work);
}

/*
 * prevent the device from being mounted, repartitioned or
 * otherwise reused by a RAID array (or any other kernel
 * subsystem), by bd_claiming the device.
 */
static int lock_rdev(struct md_rdev *rdev, dev_t dev, int shared)
{
	int err = 0;
	struct block_device *bdev;

	bdev = blkdev_get_by_dev(dev, FMODE_READ|FMODE_WRITE|FMODE_EXCL,
				 shared ? (struct md_rdev *)lock_rdev : rdev);
	if (IS_ERR(bdev)) {
		pr_warn("md: could not open device unknown-block(%u,%u).\n",
			MAJOR(dev), MINOR(dev));
		return PTR_ERR(bdev);
	}
	rdev->bdev = bdev;
	return err;
}

static void unlock_rdev(struct md_rdev *rdev)
{
	struct block_device *bdev = rdev->bdev;
	rdev->bdev = NULL;
	blkdev_put(bdev, FMODE_READ|FMODE_WRITE|FMODE_EXCL);
}

void md_autodetect_dev(dev_t dev);

static void export_rdev(struct md_rdev *rdev)
{
	pr_debug("md: export_rdev(%pg)\n", rdev->bdev);
	md_rdev_clear(rdev);
#ifndef MODULE
	if (test_bit(AutoDetected, &rdev->flags))
		md_autodetect_dev(rdev->bdev->bd_dev);
#endif
	unlock_rdev(rdev);
	kobject_put(&rdev->kobj);
}

void md_kick_rdev_from_array(struct md_rdev *rdev)
{
	unbind_rdev_from_array(rdev);
	export_rdev(rdev);
}
EXPORT_SYMBOL_GPL(md_kick_rdev_from_array);

static void export_array(struct mddev *mddev)
{
	struct md_rdev *rdev;

	while (!list_empty(&mddev->disks)) {
		rdev = list_first_entry(&mddev->disks, struct md_rdev,
					same_set);
		md_kick_rdev_from_array(rdev);
	}
	mddev->raid_disks = 0;
	mddev->major_version = 0;
}

static bool set_in_sync(struct mddev *mddev)
{
	lockdep_assert_held(&mddev->lock);
	if (!mddev->in_sync) {
		mddev->sync_checkers++;
		spin_unlock(&mddev->lock);
		percpu_ref_switch_to_atomic_sync(&mddev->writes_pending);
		spin_lock(&mddev->lock);
		if (!mddev->in_sync &&
		    percpu_ref_is_zero(&mddev->writes_pending)) {
			mddev->in_sync = 1;
			/*
			 * Ensure ->in_sync is visible before we clear
			 * ->sync_checkers.
			 */
			smp_mb();
			set_bit(MD_SB_CHANGE_CLEAN, &mddev->sb_flags);
			sysfs_notify_dirent_safe(mddev->sysfs_state);
		}
		if (--mddev->sync_checkers == 0)
			percpu_ref_switch_to_percpu(&mddev->writes_pending);
	}
	if (mddev->safemode == 1)
		mddev->safemode = 0;
	return mddev->in_sync;
}

static void sync_sbs(struct mddev *mddev, int nospares)
{
	/* Update each superblock (in-memory image), but
	 * if we are allowed to, skip spares which already
	 * have the right event counter, or have one earlier
	 * (which would mean they aren't being marked as dirty
	 * with the rest of the array)
	 */
	struct md_rdev *rdev;
	rdev_for_each(rdev, mddev) {
		if (rdev->sb_events == mddev->events ||
		    (nospares &&
		     rdev->raid_disk < 0 &&
		     rdev->sb_events+1 == mddev->events)) {
			/* Don't update this superblock */
			rdev->sb_loaded = 2;
		} else {
			sync_super(mddev, rdev);
			rdev->sb_loaded = 1;
		}
	}
}

static bool does_sb_need_changing(struct mddev *mddev)
{
	struct md_rdev *rdev = NULL, *iter;
	struct mdp_superblock_1 *sb;
	int role;

	/* Find a good rdev */
	rdev_for_each(iter, mddev)
		if ((iter->raid_disk >= 0) && !test_bit(Faulty, &iter->flags)) {
			rdev = iter;
			break;
		}

	/* No good device found. */
	if (!rdev)
		return false;

	sb = page_address(rdev->sb_page);
	/* Check if a device has become faulty or a spare become active */
	rdev_for_each(rdev, mddev) {
		role = le16_to_cpu(sb->dev_roles[rdev->desc_nr]);
		/* Device activated? */
		if (role == MD_DISK_ROLE_SPARE && rdev->raid_disk >= 0 &&
		    !test_bit(Faulty, &rdev->flags))
			return true;
		/* Device turned faulty? */
		if (test_bit(Faulty, &rdev->flags) && (role < MD_DISK_ROLE_MAX))
			return true;
	}

	/* Check if any mddev parameters have changed */
	if ((mddev->dev_sectors != le64_to_cpu(sb->size)) ||
	    (mddev->reshape_position != le64_to_cpu(sb->reshape_position)) ||
	    (mddev->layout != le32_to_cpu(sb->layout)) ||
	    (mddev->raid_disks != le32_to_cpu(sb->raid_disks)) ||
	    (mddev->chunk_sectors != le32_to_cpu(sb->chunksize)))
		return true;

	return false;
}

void md_update_sb(struct mddev *mddev, int force_change)
{
	struct md_rdev *rdev;
	int sync_req;
	int nospares = 0;
	int any_badblocks_changed = 0;
	int ret = -1;

	if (mddev->ro) {
		if (force_change)
			set_bit(MD_SB_CHANGE_DEVS, &mddev->sb_flags);
		return;
	}

repeat:
	if (mddev_is_clustered(mddev)) {
		if (test_and_clear_bit(MD_SB_CHANGE_DEVS, &mddev->sb_flags))
			force_change = 1;
		if (test_and_clear_bit(MD_SB_CHANGE_CLEAN, &mddev->sb_flags))
			nospares = 1;
		ret = md_cluster_ops->metadata_update_start(mddev);
		/* Has someone else has updated the sb */
		if (!does_sb_need_changing(mddev)) {
			if (ret == 0)
				md_cluster_ops->metadata_update_cancel(mddev);
			bit_clear_unless(&mddev->sb_flags, BIT(MD_SB_CHANGE_PENDING),
							 BIT(MD_SB_CHANGE_DEVS) |
							 BIT(MD_SB_CHANGE_CLEAN));
			return;
		}
	}

	/*
	 * First make sure individual recovery_offsets are correct
	 * curr_resync_completed can only be used during recovery.
	 * During reshape/resync it might use array-addresses rather
	 * that device addresses.
	 */
	rdev_for_each(rdev, mddev) {
		if (rdev->raid_disk >= 0 &&
		    mddev->delta_disks >= 0 &&
		    test_bit(MD_RECOVERY_RUNNING, &mddev->recovery) &&
		    test_bit(MD_RECOVERY_RECOVER, &mddev->recovery) &&
		    !test_bit(MD_RECOVERY_RESHAPE, &mddev->recovery) &&
		    !test_bit(Journal, &rdev->flags) &&
		    !test_bit(In_sync, &rdev->flags) &&
		    mddev->curr_resync_completed > rdev->recovery_offset)
				rdev->recovery_offset = mddev->curr_resync_completed;

	}
	if (!mddev->persistent) {
		clear_bit(MD_SB_CHANGE_CLEAN, &mddev->sb_flags);
		clear_bit(MD_SB_CHANGE_DEVS, &mddev->sb_flags);
		if (!mddev->external) {
			clear_bit(MD_SB_CHANGE_PENDING, &mddev->sb_flags);
			rdev_for_each(rdev, mddev) {
				if (rdev->badblocks.changed) {
					rdev->badblocks.changed = 0;
					ack_all_badblocks(&rdev->badblocks);
					md_error(mddev, rdev);
				}
				clear_bit(Blocked, &rdev->flags);
				clear_bit(BlockedBadBlocks, &rdev->flags);
				wake_up(&rdev->blocked_wait);
			}
		}
		wake_up(&mddev->sb_wait);
		return;
	}

	spin_lock(&mddev->lock);

	mddev->utime = ktime_get_real_seconds();

	if (test_and_clear_bit(MD_SB_CHANGE_DEVS, &mddev->sb_flags))
		force_change = 1;
	if (test_and_clear_bit(MD_SB_CHANGE_CLEAN, &mddev->sb_flags))
		/* just a clean<-> dirty transition, possibly leave spares alone,
		 * though if events isn't the right even/odd, we will have to do
		 * spares after all
		 */
		nospares = 1;
	if (force_change)
		nospares = 0;
	if (mddev->degraded)
		/* If the array is degraded, then skipping spares is both
		 * dangerous and fairly pointless.
		 * Dangerous because a device that was removed from the array
		 * might have a event_count that still looks up-to-date,
		 * so it can be re-added without a resync.
		 * Pointless because if there are any spares to skip,
		 * then a recovery will happen and soon that array won't
		 * be degraded any more and the spare can go back to sleep then.
		 */
		nospares = 0;

	sync_req = mddev->in_sync;

	/* If this is just a dirty<->clean transition, and the array is clean
	 * and 'events' is odd, we can roll back to the previous clean state */
	if (nospares
	    && (mddev->in_sync && mddev->recovery_cp == MaxSector)
	    && mddev->can_decrease_events
	    && mddev->events != 1) {
		mddev->events--;
		mddev->can_decrease_events = 0;
	} else {
		/* otherwise we have to go forward and ... */
		mddev->events ++;
		mddev->can_decrease_events = nospares;
	}

	/*
	 * This 64-bit counter should never wrap.
	 * Either we are in around ~1 trillion A.C., assuming
	 * 1 reboot per second, or we have a bug...
	 */
	WARN_ON(mddev->events == 0);

	rdev_for_each(rdev, mddev) {
		if (rdev->badblocks.changed)
			any_badblocks_changed++;
		if (test_bit(Faulty, &rdev->flags))
			set_bit(FaultRecorded, &rdev->flags);
	}

	sync_sbs(mddev, nospares);
	spin_unlock(&mddev->lock);

	pr_debug("md: updating %s RAID superblock on device (in sync %d)\n",
		 mdname(mddev), mddev->in_sync);

	if (mddev->queue)
		blk_add_trace_msg(mddev->queue, "md md_update_sb");
rewrite:
	md_bitmap_update_sb(mddev->bitmap);
	rdev_for_each(rdev, mddev) {
		if (rdev->sb_loaded != 1)
			continue; /* no noise on spare devices */

		if (!test_bit(Faulty, &rdev->flags)) {
			md_super_write(mddev,rdev,
				       rdev->sb_start, rdev->sb_size,
				       rdev->sb_page);
			pr_debug("md: (write) %pg's sb offset: %llu\n",
				 rdev->bdev,
				 (unsigned long long)rdev->sb_start);
			rdev->sb_events = mddev->events;
			if (rdev->badblocks.size) {
				md_super_write(mddev, rdev,
					       rdev->badblocks.sector,
					       rdev->badblocks.size << 9,
					       rdev->bb_page);
				rdev->badblocks.size = 0;
			}

		} else
			pr_debug("md: %pg (skipping faulty)\n",
				 rdev->bdev);

		if (mddev->level == LEVEL_MULTIPATH)
			/* only need to write one superblock... */
			break;
	}
	if (md_super_wait(mddev) < 0)
		goto rewrite;
	/* if there was a failure, MD_SB_CHANGE_DEVS was set, and we re-write super */

	if (mddev_is_clustered(mddev) && ret == 0)
		md_cluster_ops->metadata_update_finish(mddev);

	if (mddev->in_sync != sync_req ||
	    !bit_clear_unless(&mddev->sb_flags, BIT(MD_SB_CHANGE_PENDING),
			       BIT(MD_SB_CHANGE_DEVS) | BIT(MD_SB_CHANGE_CLEAN)))
		/* have to write it out again */
		goto repeat;
	wake_up(&mddev->sb_wait);
	if (test_bit(MD_RECOVERY_RUNNING, &mddev->recovery))
		sysfs_notify_dirent_safe(mddev->sysfs_completed);

	rdev_for_each(rdev, mddev) {
		if (test_and_clear_bit(FaultRecorded, &rdev->flags))
			clear_bit(Blocked, &rdev->flags);

		if (any_badblocks_changed)
			ack_all_badblocks(&rdev->badblocks);
		clear_bit(BlockedBadBlocks, &rdev->flags);
		wake_up(&rdev->blocked_wait);
	}
}
EXPORT_SYMBOL(md_update_sb);

static int add_bound_rdev(struct md_rdev *rdev)
{
	struct mddev *mddev = rdev->mddev;
	int err = 0;
	bool add_journal = test_bit(Journal, &rdev->flags);

	if (!mddev->pers->hot_remove_disk || add_journal) {
		/* If there is hot_add_disk but no hot_remove_disk
		 * then added disks for geometry changes,
		 * and should be added immediately.
		 */
		super_types[mddev->major_version].
			validate_super(mddev, rdev);
		if (add_journal)
			mddev_suspend(mddev);
		err = mddev->pers->hot_add_disk(mddev, rdev);
		if (add_journal)
			mddev_resume(mddev);
		if (err) {
			md_kick_rdev_from_array(rdev);
			return err;
		}
	}
	sysfs_notify_dirent_safe(rdev->sysfs_state);

	set_bit(MD_SB_CHANGE_DEVS, &mddev->sb_flags);
	if (mddev->degraded)
		set_bit(MD_RECOVERY_RECOVER, &mddev->recovery);
	set_bit(MD_RECOVERY_NEEDED, &mddev->recovery);
	md_new_event();
	md_wakeup_thread(mddev->thread);
	return 0;
}

/* words written to sysfs files may, or may not, be \n terminated.
 * We want to accept with case. For this we use cmd_match.
 */
static int cmd_match(const char *cmd, const char *str)
{
	/* See if cmd, written into a sysfs file, matches
	 * str.  They must either be the same, or cmd can
	 * have a trailing newline
	 */
	while (*cmd && *str && *cmd == *str) {
		cmd++;
		str++;
	}
	if (*cmd == '\n')
		cmd++;
	if (*str || *cmd)
		return 0;
	return 1;
}

struct rdev_sysfs_entry {
	struct attribute attr;
	ssize_t (*show)(struct md_rdev *, char *);
	ssize_t (*store)(struct md_rdev *, const char *, size_t);
};

static ssize_t
state_show(struct md_rdev *rdev, char *page)
{
	char *sep = ",";
	size_t len = 0;
	unsigned long flags = READ_ONCE(rdev->flags);

	if (test_bit(Faulty, &flags) ||
	    (!test_bit(ExternalBbl, &flags) &&
	    rdev->badblocks.unacked_exist))
		len += sprintf(page+len, "faulty%s", sep);
	if (test_bit(In_sync, &flags))
		len += sprintf(page+len, "in_sync%s", sep);
	if (test_bit(Journal, &flags))
		len += sprintf(page+len, "journal%s", sep);
	if (test_bit(WriteMostly, &flags))
		len += sprintf(page+len, "write_mostly%s", sep);
	if (test_bit(Blocked, &flags) ||
	    (rdev->badblocks.unacked_exist
	     && !test_bit(Faulty, &flags)))
		len += sprintf(page+len, "blocked%s", sep);
	if (!test_bit(Faulty, &flags) &&
	    !test_bit(Journal, &flags) &&
	    !test_bit(In_sync, &flags))
		len += sprintf(page+len, "spare%s", sep);
	if (test_bit(WriteErrorSeen, &flags))
		len += sprintf(page+len, "write_error%s", sep);
	if (test_bit(WantReplacement, &flags))
		len += sprintf(page+len, "want_replacement%s", sep);
	if (test_bit(Replacement, &flags))
		len += sprintf(page+len, "replacement%s", sep);
	if (test_bit(ExternalBbl, &flags))
		len += sprintf(page+len, "external_bbl%s", sep);
	if (test_bit(FailFast, &flags))
		len += sprintf(page+len, "failfast%s", sep);

	if (len)
		len -= strlen(sep);

	return len+sprintf(page+len, "\n");
}

static ssize_t
state_store(struct md_rdev *rdev, const char *buf, size_t len)
{
	/* can write
	 *  faulty  - simulates an error
	 *  remove  - disconnects the device
	 *  writemostly - sets write_mostly
	 *  -writemostly - clears write_mostly
	 *  blocked - sets the Blocked flags
	 *  -blocked - clears the Blocked and possibly simulates an error
	 *  insync - sets Insync providing device isn't active
	 *  -insync - clear Insync for a device with a slot assigned,
	 *            so that it gets rebuilt based on bitmap
	 *  write_error - sets WriteErrorSeen
	 *  -write_error - clears WriteErrorSeen
	 *  {,-}failfast - set/clear FailFast
	 */

	struct mddev *mddev = rdev->mddev;
	int err = -EINVAL;
	bool need_update_sb = false;

	if (cmd_match(buf, "faulty") && rdev->mddev->pers) {
		md_error(rdev->mddev, rdev);

		if (test_bit(MD_BROKEN, &rdev->mddev->flags))
			err = -EBUSY;
		else
			err = 0;
	} else if (cmd_match(buf, "remove")) {
		if (rdev->mddev->pers) {
			clear_bit(Blocked, &rdev->flags);
			remove_and_add_spares(rdev->mddev, rdev);
		}
		if (rdev->raid_disk >= 0)
			err = -EBUSY;
		else {
			err = 0;
			if (mddev_is_clustered(mddev))
				err = md_cluster_ops->remove_disk(mddev, rdev);

			if (err == 0) {
				md_kick_rdev_from_array(rdev);
				if (mddev->pers) {
					set_bit(MD_SB_CHANGE_DEVS, &mddev->sb_flags);
					md_wakeup_thread(mddev->thread);
				}
				md_new_event();
			}
		}
	} else if (cmd_match(buf, "writemostly")) {
		set_bit(WriteMostly, &rdev->flags);
		mddev_create_serial_pool(rdev->mddev, rdev, false);
		need_update_sb = true;
		err = 0;
	} else if (cmd_match(buf, "-writemostly")) {
		mddev_destroy_serial_pool(rdev->mddev, rdev, false);
		clear_bit(WriteMostly, &rdev->flags);
		need_update_sb = true;
		err = 0;
	} else if (cmd_match(buf, "blocked")) {
		set_bit(Blocked, &rdev->flags);
		err = 0;
	} else if (cmd_match(buf, "-blocked")) {
		if (!test_bit(Faulty, &rdev->flags) &&
		    !test_bit(ExternalBbl, &rdev->flags) &&
		    rdev->badblocks.unacked_exist) {
			/* metadata handler doesn't understand badblocks,
			 * so we need to fail the device
			 */
			md_error(rdev->mddev, rdev);
		}
		clear_bit(Blocked, &rdev->flags);
		clear_bit(BlockedBadBlocks, &rdev->flags);
		wake_up(&rdev->blocked_wait);
		set_bit(MD_RECOVERY_NEEDED, &rdev->mddev->recovery);
		md_wakeup_thread(rdev->mddev->thread);

		err = 0;
	} else if (cmd_match(buf, "insync") && rdev->raid_disk == -1) {
		set_bit(In_sync, &rdev->flags);
		err = 0;
	} else if (cmd_match(buf, "failfast")) {
		set_bit(FailFast, &rdev->flags);
		need_update_sb = true;
		err = 0;
	} else if (cmd_match(buf, "-failfast")) {
		clear_bit(FailFast, &rdev->flags);
		need_update_sb = true;
		err = 0;
	} else if (cmd_match(buf, "-insync") && rdev->raid_disk >= 0 &&
		   !test_bit(Journal, &rdev->flags)) {
		if (rdev->mddev->pers == NULL) {
			clear_bit(In_sync, &rdev->flags);
			rdev->saved_raid_disk = rdev->raid_disk;
			rdev->raid_disk = -1;
			err = 0;
		}
	} else if (cmd_match(buf, "write_error")) {
		set_bit(WriteErrorSeen, &rdev->flags);
		err = 0;
	} else if (cmd_match(buf, "-write_error")) {
		clear_bit(WriteErrorSeen, &rdev->flags);
		err = 0;
	} else if (cmd_match(buf, "want_replacement")) {
		/* Any non-spare device that is not a replacement can
		 * become want_replacement at any time, but we then need to
		 * check if recovery is needed.
		 */
		if (rdev->raid_disk >= 0 &&
		    !test_bit(Journal, &rdev->flags) &&
		    !test_bit(Replacement, &rdev->flags))
			set_bit(WantReplacement, &rdev->flags);
		set_bit(MD_RECOVERY_NEEDED, &rdev->mddev->recovery);
		md_wakeup_thread(rdev->mddev->thread);
		err = 0;
	} else if (cmd_match(buf, "-want_replacement")) {
		/* Clearing 'want_replacement' is always allowed.
		 * Once replacements starts it is too late though.
		 */
		err = 0;
		clear_bit(WantReplacement, &rdev->flags);
	} else if (cmd_match(buf, "replacement")) {
		/* Can only set a device as a replacement when array has not
		 * yet been started.  Once running, replacement is automatic
		 * from spares, or by assigning 'slot'.
		 */
		if (rdev->mddev->pers)
			err = -EBUSY;
		else {
			set_bit(Replacement, &rdev->flags);
			err = 0;
		}
	} else if (cmd_match(buf, "-replacement")) {
		/* Similarly, can only clear Replacement before start */
		if (rdev->mddev->pers)
			err = -EBUSY;
		else {
			clear_bit(Replacement, &rdev->flags);
			err = 0;
		}
	} else if (cmd_match(buf, "re-add")) {
		if (!rdev->mddev->pers)
			err = -EINVAL;
		else if (test_bit(Faulty, &rdev->flags) && (rdev->raid_disk == -1) &&
				rdev->saved_raid_disk >= 0) {
			/* clear_bit is performed _after_ all the devices
			 * have their local Faulty bit cleared. If any writes
			 * happen in the meantime in the local node, they
			 * will land in the local bitmap, which will be synced
			 * by this node eventually
			 */
			if (!mddev_is_clustered(rdev->mddev) ||
			    (err = md_cluster_ops->gather_bitmaps(rdev)) == 0) {
				clear_bit(Faulty, &rdev->flags);
				err = add_bound_rdev(rdev);
			}
		} else
			err = -EBUSY;
	} else if (cmd_match(buf, "external_bbl") && (rdev->mddev->external)) {
		set_bit(ExternalBbl, &rdev->flags);
		rdev->badblocks.shift = 0;
		err = 0;
	} else if (cmd_match(buf, "-external_bbl") && (rdev->mddev->external)) {
		clear_bit(ExternalBbl, &rdev->flags);
		err = 0;
	}
	if (need_update_sb)
		md_update_sb(mddev, 1);
	if (!err)
		sysfs_notify_dirent_safe(rdev->sysfs_state);
	return err ? err : len;
}
static struct rdev_sysfs_entry rdev_state =
__ATTR_PREALLOC(state, S_IRUGO|S_IWUSR, state_show, state_store);

static ssize_t
errors_show(struct md_rdev *rdev, char *page)
{
	return sprintf(page, "%d\n", atomic_read(&rdev->corrected_errors));
}

static ssize_t
errors_store(struct md_rdev *rdev, const char *buf, size_t len)
{
	unsigned int n;
	int rv;

	rv = kstrtouint(buf, 10, &n);
	if (rv < 0)
		return rv;
	atomic_set(&rdev->corrected_errors, n);
	return len;
}
static struct rdev_sysfs_entry rdev_errors =
__ATTR(errors, S_IRUGO|S_IWUSR, errors_show, errors_store);

static ssize_t
slot_show(struct md_rdev *rdev, char *page)
{
	if (test_bit(Journal, &rdev->flags))
		return sprintf(page, "journal\n");
	else if (rdev->raid_disk < 0)
		return sprintf(page, "none\n");
	else
		return sprintf(page, "%d\n", rdev->raid_disk);
}

static ssize_t
slot_store(struct md_rdev *rdev, const char *buf, size_t len)
{
	int slot;
	int err;

	if (test_bit(Journal, &rdev->flags))
		return -EBUSY;
	if (strncmp(buf, "none", 4)==0)
		slot = -1;
	else {
		err = kstrtouint(buf, 10, (unsigned int *)&slot);
		if (err < 0)
			return err;
	}
	if (rdev->mddev->pers && slot == -1) {
		/* Setting 'slot' on an active array requires also
		 * updating the 'rd%d' link, and communicating
		 * with the personality with ->hot_*_disk.
		 * For now we only support removing
		 * failed/spare devices.  This normally happens automatically,
		 * but not when the metadata is externally managed.
		 */
		if (rdev->raid_disk == -1)
			return -EEXIST;
		/* personality does all needed checks */
		if (rdev->mddev->pers->hot_remove_disk == NULL)
			return -EINVAL;
		clear_bit(Blocked, &rdev->flags);
		remove_and_add_spares(rdev->mddev, rdev);
		if (rdev->raid_disk >= 0)
			return -EBUSY;
		set_bit(MD_RECOVERY_NEEDED, &rdev->mddev->recovery);
		md_wakeup_thread(rdev->mddev->thread);
	} else if (rdev->mddev->pers) {
		/* Activating a spare .. or possibly reactivating
		 * if we ever get bitmaps working here.
		 */
		int err;

		if (rdev->raid_disk != -1)
			return -EBUSY;

		if (test_bit(MD_RECOVERY_RUNNING, &rdev->mddev->recovery))
			return -EBUSY;

		if (rdev->mddev->pers->hot_add_disk == NULL)
			return -EINVAL;

		if (slot >= rdev->mddev->raid_disks &&
		    slot >= rdev->mddev->raid_disks + rdev->mddev->delta_disks)
			return -ENOSPC;

		rdev->raid_disk = slot;
		if (test_bit(In_sync, &rdev->flags))
			rdev->saved_raid_disk = slot;
		else
			rdev->saved_raid_disk = -1;
		clear_bit(In_sync, &rdev->flags);
		clear_bit(Bitmap_sync, &rdev->flags);
		err = rdev->mddev->pers->hot_add_disk(rdev->mddev, rdev);
		if (err) {
			rdev->raid_disk = -1;
			return err;
		} else
			sysfs_notify_dirent_safe(rdev->sysfs_state);
		/* failure here is OK */;
		sysfs_link_rdev(rdev->mddev, rdev);
		/* don't wakeup anyone, leave that to userspace. */
	} else {
		if (slot >= rdev->mddev->raid_disks &&
		    slot >= rdev->mddev->raid_disks + rdev->mddev->delta_disks)
			return -ENOSPC;
		rdev->raid_disk = slot;
		/* assume it is working */
		clear_bit(Faulty, &rdev->flags);
		clear_bit(WriteMostly, &rdev->flags);
		set_bit(In_sync, &rdev->flags);
		sysfs_notify_dirent_safe(rdev->sysfs_state);
	}
	return len;
}

static struct rdev_sysfs_entry rdev_slot =
__ATTR(slot, S_IRUGO|S_IWUSR, slot_show, slot_store);

static ssize_t
offset_show(struct md_rdev *rdev, char *page)
{
	return sprintf(page, "%llu\n", (unsigned long long)rdev->data_offset);
}

static ssize_t
offset_store(struct md_rdev *rdev, const char *buf, size_t len)
{
	unsigned long long offset;
	if (kstrtoull(buf, 10, &offset) < 0)
		return -EINVAL;
	if (rdev->mddev->pers && rdev->raid_disk >= 0)
		return -EBUSY;
	if (rdev->sectors && rdev->mddev->external)
		/* Must set offset before size, so overlap checks
		 * can be sane */
		return -EBUSY;
	rdev->data_offset = offset;
	rdev->new_data_offset = offset;
	return len;
}

static struct rdev_sysfs_entry rdev_offset =
__ATTR(offset, S_IRUGO|S_IWUSR, offset_show, offset_store);

static ssize_t new_offset_show(struct md_rdev *rdev, char *page)
{
	return sprintf(page, "%llu\n",
		       (unsigned long long)rdev->new_data_offset);
}

static ssize_t new_offset_store(struct md_rdev *rdev,
				const char *buf, size_t len)
{
	unsigned long long new_offset;
	struct mddev *mddev = rdev->mddev;

	if (kstrtoull(buf, 10, &new_offset) < 0)
		return -EINVAL;

	if (mddev->sync_thread ||
	    test_bit(MD_RECOVERY_RUNNING,&mddev->recovery))
		return -EBUSY;
	if (new_offset == rdev->data_offset)
		/* reset is always permitted */
		;
	else if (new_offset > rdev->data_offset) {
		/* must not push array size beyond rdev_sectors */
		if (new_offset - rdev->data_offset
		    + mddev->dev_sectors > rdev->sectors)
				return -E2BIG;
	}
	/* Metadata worries about other space details. */

	/* decreasing the offset is inconsistent with a backwards
	 * reshape.
	 */
	if (new_offset < rdev->data_offset &&
	    mddev->reshape_backwards)
		return -EINVAL;
	/* Increasing offset is inconsistent with forwards
	 * reshape.  reshape_direction should be set to
	 * 'backwards' first.
	 */
	if (new_offset > rdev->data_offset &&
	    !mddev->reshape_backwards)
		return -EINVAL;

	if (mddev->pers && mddev->persistent &&
	    !super_types[mddev->major_version]
	    .allow_new_offset(rdev, new_offset))
		return -E2BIG;
	rdev->new_data_offset = new_offset;
	if (new_offset > rdev->data_offset)
		mddev->reshape_backwards = 1;
	else if (new_offset < rdev->data_offset)
		mddev->reshape_backwards = 0;

	return len;
}
static struct rdev_sysfs_entry rdev_new_offset =
__ATTR(new_offset, S_IRUGO|S_IWUSR, new_offset_show, new_offset_store);

static ssize_t
rdev_size_show(struct md_rdev *rdev, char *page)
{
	return sprintf(page, "%llu\n", (unsigned long long)rdev->sectors / 2);
}

static int md_rdevs_overlap(struct md_rdev *a, struct md_rdev *b)
{
	/* check if two start/length pairs overlap */
	if (a->data_offset + a->sectors <= b->data_offset)
		return false;
	if (b->data_offset + b->sectors <= a->data_offset)
		return false;
	return true;
}

static bool md_rdev_overlaps(struct md_rdev *rdev)
{
	struct mddev *mddev;
	struct md_rdev *rdev2;

	spin_lock(&all_mddevs_lock);
	list_for_each_entry(mddev, &all_mddevs, all_mddevs) {
		if (test_bit(MD_DELETED, &mddev->flags))
			continue;
		rdev_for_each(rdev2, mddev) {
			if (rdev != rdev2 && rdev->bdev == rdev2->bdev &&
			    md_rdevs_overlap(rdev, rdev2)) {
				spin_unlock(&all_mddevs_lock);
				return true;
			}
		}
	}
	spin_unlock(&all_mddevs_lock);
	return false;
}

static int strict_blocks_to_sectors(const char *buf, sector_t *sectors)
{
	unsigned long long blocks;
	sector_t new;

	if (kstrtoull(buf, 10, &blocks) < 0)
		return -EINVAL;

	if (blocks & 1ULL << (8 * sizeof(blocks) - 1))
		return -EINVAL; /* sector conversion overflow */

	new = blocks * 2;
	if (new != blocks * 2)
		return -EINVAL; /* unsigned long long to sector_t overflow */

	*sectors = new;
	return 0;
}

static ssize_t
rdev_size_store(struct md_rdev *rdev, const char *buf, size_t len)
{
	struct mddev *my_mddev = rdev->mddev;
	sector_t oldsectors = rdev->sectors;
	sector_t sectors;

	if (test_bit(Journal, &rdev->flags))
		return -EBUSY;
	if (strict_blocks_to_sectors(buf, &sectors) < 0)
		return -EINVAL;
	if (rdev->data_offset != rdev->new_data_offset)
		return -EINVAL; /* too confusing */
	if (my_mddev->pers && rdev->raid_disk >= 0) {
		if (my_mddev->persistent) {
			sectors = super_types[my_mddev->major_version].
				rdev_size_change(rdev, sectors);
			if (!sectors)
				return -EBUSY;
		} else if (!sectors)
			sectors = bdev_nr_sectors(rdev->bdev) -
				rdev->data_offset;
		if (!my_mddev->pers->resize)
			/* Cannot change size for RAID0 or Linear etc */
			return -EINVAL;
	}
	if (sectors < my_mddev->dev_sectors)
		return -EINVAL; /* component must fit device */

	rdev->sectors = sectors;

	/*
	 * Check that all other rdevs with the same bdev do not overlap.  This
	 * check does not provide a hard guarantee, it just helps avoid
	 * dangerous mistakes.
	 */
	if (sectors > oldsectors && my_mddev->external &&
	    md_rdev_overlaps(rdev)) {
		/*
		 * Someone else could have slipped in a size change here, but
		 * doing so is just silly.  We put oldsectors back because we
		 * know it is safe, and trust userspace not to race with itself.
		 */
		rdev->sectors = oldsectors;
		return -EBUSY;
	}
	return len;
}

static struct rdev_sysfs_entry rdev_size =
__ATTR(size, S_IRUGO|S_IWUSR, rdev_size_show, rdev_size_store);

static ssize_t recovery_start_show(struct md_rdev *rdev, char *page)
{
	unsigned long long recovery_start = rdev->recovery_offset;

	if (test_bit(In_sync, &rdev->flags) ||
	    recovery_start == MaxSector)
		return sprintf(page, "none\n");

	return sprintf(page, "%llu\n", recovery_start);
}

static ssize_t recovery_start_store(struct md_rdev *rdev, const char *buf, size_t len)
{
	unsigned long long recovery_start;

	if (cmd_match(buf, "none"))
		recovery_start = MaxSector;
	else if (kstrtoull(buf, 10, &recovery_start))
		return -EINVAL;

	if (rdev->mddev->pers &&
	    rdev->raid_disk >= 0)
		return -EBUSY;

	rdev->recovery_offset = recovery_start;
	if (recovery_start == MaxSector)
		set_bit(In_sync, &rdev->flags);
	else
		clear_bit(In_sync, &rdev->flags);
	return len;
}

static struct rdev_sysfs_entry rdev_recovery_start =
__ATTR(recovery_start, S_IRUGO|S_IWUSR, recovery_start_show, recovery_start_store);

/* sysfs access to bad-blocks list.
 * We present two files.
 * 'bad-blocks' lists sector numbers and lengths of ranges that
 *    are recorded as bad.  The list is truncated to fit within
 *    the one-page limit of sysfs.
 *    Writing "sector length" to this file adds an acknowledged
 *    bad block list.
 * 'unacknowledged-bad-blocks' lists bad blocks that have not yet
 *    been acknowledged.  Writing to this file adds bad blocks
 *    without acknowledging them.  This is largely for testing.
 */
static ssize_t bb_show(struct md_rdev *rdev, char *page)
{
	return badblocks_show(&rdev->badblocks, page, 0);
}
static ssize_t bb_store(struct md_rdev *rdev, const char *page, size_t len)
{
	int rv = badblocks_store(&rdev->badblocks, page, len, 0);
	/* Maybe that ack was all we needed */
	if (test_and_clear_bit(BlockedBadBlocks, &rdev->flags))
		wake_up(&rdev->blocked_wait);
	return rv;
}
static struct rdev_sysfs_entry rdev_bad_blocks =
__ATTR(bad_blocks, S_IRUGO|S_IWUSR, bb_show, bb_store);

static ssize_t ubb_show(struct md_rdev *rdev, char *page)
{
	return badblocks_show(&rdev->badblocks, page, 1);
}
static ssize_t ubb_store(struct md_rdev *rdev, const char *page, size_t len)
{
	return badblocks_store(&rdev->badblocks, page, len, 1);
}
static struct rdev_sysfs_entry rdev_unack_bad_blocks =
__ATTR(unacknowledged_bad_blocks, S_IRUGO|S_IWUSR, ubb_show, ubb_store);

static ssize_t
ppl_sector_show(struct md_rdev *rdev, char *page)
{
	return sprintf(page, "%llu\n", (unsigned long long)rdev->ppl.sector);
}

static ssize_t
ppl_sector_store(struct md_rdev *rdev, const char *buf, size_t len)
{
	unsigned long long sector;

	if (kstrtoull(buf, 10, &sector) < 0)
		return -EINVAL;
	if (sector != (sector_t)sector)
		return -EINVAL;

	if (rdev->mddev->pers && test_bit(MD_HAS_PPL, &rdev->mddev->flags) &&
	    rdev->raid_disk >= 0)
		return -EBUSY;

	if (rdev->mddev->persistent) {
		if (rdev->mddev->major_version == 0)
			return -EINVAL;
		if ((sector > rdev->sb_start &&
		     sector - rdev->sb_start > S16_MAX) ||
		    (sector < rdev->sb_start &&
		     rdev->sb_start - sector > -S16_MIN))
			return -EINVAL;
		rdev->ppl.offset = sector - rdev->sb_start;
	} else if (!rdev->mddev->external) {
		return -EBUSY;
	}
	rdev->ppl.sector = sector;
	return len;
}

static struct rdev_sysfs_entry rdev_ppl_sector =
__ATTR(ppl_sector, S_IRUGO|S_IWUSR, ppl_sector_show, ppl_sector_store);

static ssize_t
ppl_size_show(struct md_rdev *rdev, char *page)
{
	return sprintf(page, "%u\n", rdev->ppl.size);
}

static ssize_t
ppl_size_store(struct md_rdev *rdev, const char *buf, size_t len)
{
	unsigned int size;

	if (kstrtouint(buf, 10, &size) < 0)
		return -EINVAL;

	if (rdev->mddev->pers && test_bit(MD_HAS_PPL, &rdev->mddev->flags) &&
	    rdev->raid_disk >= 0)
		return -EBUSY;

	if (rdev->mddev->persistent) {
		if (rdev->mddev->major_version == 0)
			return -EINVAL;
		if (size > U16_MAX)
			return -EINVAL;
	} else if (!rdev->mddev->external) {
		return -EBUSY;
	}
	rdev->ppl.size = size;
	return len;
}

static struct rdev_sysfs_entry rdev_ppl_size =
__ATTR(ppl_size, S_IRUGO|S_IWUSR, ppl_size_show, ppl_size_store);

static struct attribute *rdev_default_attrs[] = {
	&rdev_state.attr,
	&rdev_errors.attr,
	&rdev_slot.attr,
	&rdev_offset.attr,
	&rdev_new_offset.attr,
	&rdev_size.attr,
	&rdev_recovery_start.attr,
	&rdev_bad_blocks.attr,
	&rdev_unack_bad_blocks.attr,
	&rdev_ppl_sector.attr,
	&rdev_ppl_size.attr,
	NULL,
};
ATTRIBUTE_GROUPS(rdev_default);
static ssize_t
rdev_attr_show(struct kobject *kobj, struct attribute *attr, char *page)
{
	struct rdev_sysfs_entry *entry = container_of(attr, struct rdev_sysfs_entry, attr);
	struct md_rdev *rdev = container_of(kobj, struct md_rdev, kobj);

	if (!entry->show)
		return -EIO;
	if (!rdev->mddev)
		return -ENODEV;
	return entry->show(rdev, page);
}

static ssize_t
rdev_attr_store(struct kobject *kobj, struct attribute *attr,
	      const char *page, size_t length)
{
	struct rdev_sysfs_entry *entry = container_of(attr, struct rdev_sysfs_entry, attr);
	struct md_rdev *rdev = container_of(kobj, struct md_rdev, kobj);
	ssize_t rv;
	struct mddev *mddev = rdev->mddev;

	if (!entry->store)
		return -EIO;
	if (!capable(CAP_SYS_ADMIN))
		return -EACCES;
	rv = mddev ? mddev_lock(mddev) : -ENODEV;
	if (!rv) {
		if (rdev->mddev == NULL)
			rv = -ENODEV;
		else
			rv = entry->store(rdev, page, length);
		mddev_unlock(mddev);
	}
	return rv;
}

static void rdev_free(struct kobject *ko)
{
	struct md_rdev *rdev = container_of(ko, struct md_rdev, kobj);
	kfree(rdev);
}
static const struct sysfs_ops rdev_sysfs_ops = {
	.show		= rdev_attr_show,
	.store		= rdev_attr_store,
};
static struct kobj_type rdev_ktype = {
	.release	= rdev_free,
	.sysfs_ops	= &rdev_sysfs_ops,
	.default_groups	= rdev_default_groups,
};

int md_rdev_init(struct md_rdev *rdev)
{
	rdev->desc_nr = -1;
	rdev->saved_raid_disk = -1;
	rdev->raid_disk = -1;
	rdev->flags = 0;
	rdev->data_offset = 0;
	rdev->new_data_offset = 0;
	rdev->sb_events = 0;
	rdev->last_read_error = 0;
	rdev->sb_loaded = 0;
	rdev->bb_page = NULL;
	atomic_set(&rdev->nr_pending, 0);
	atomic_set(&rdev->read_errors, 0);
	atomic_set(&rdev->corrected_errors, 0);

	INIT_LIST_HEAD(&rdev->same_set);
	init_waitqueue_head(&rdev->blocked_wait);

	/* Add space to store bad block list.
	 * This reserves the space even on arrays where it cannot
	 * be used - I wonder if that matters
	 */
	return badblocks_init(&rdev->badblocks, 0);
}
EXPORT_SYMBOL_GPL(md_rdev_init);
/*
 * Import a device. If 'super_format' >= 0, then sanity check the superblock
 *
 * mark the device faulty if:
 *
 *   - the device is nonexistent (zero size)
 *   - the device has no valid superblock
 *
 * a faulty rdev _never_ has rdev->sb set.
 */
static struct md_rdev *md_import_device(dev_t newdev, int super_format, int super_minor)
{
	int err;
	struct md_rdev *rdev;
	sector_t size;

	rdev = kzalloc(sizeof(*rdev), GFP_KERNEL);
	if (!rdev)
		return ERR_PTR(-ENOMEM);

	err = md_rdev_init(rdev);
	if (err)
		goto abort_free;
	err = alloc_disk_sb(rdev);
	if (err)
		goto abort_free;

	err = lock_rdev(rdev, newdev, super_format == -2);
	if (err)
		goto abort_free;

	kobject_init(&rdev->kobj, &rdev_ktype);

	size = bdev_nr_bytes(rdev->bdev) >> BLOCK_SIZE_BITS;
	if (!size) {
		pr_warn("md: %pg has zero or unknown size, marking faulty!\n",
			rdev->bdev);
		err = -EINVAL;
		goto abort_free;
	}

	if (super_format >= 0) {
		err = super_types[super_format].
			load_super(rdev, NULL, super_minor);
		if (err == -EINVAL) {
			pr_warn("md: %pg does not have a valid v%d.%d superblock, not importing!\n",
				rdev->bdev,
				super_format, super_minor);
			goto abort_free;
		}
		if (err < 0) {
			pr_warn("md: could not read %pg's sb, not importing!\n",
				rdev->bdev);
			goto abort_free;
		}
	}

	return rdev;

abort_free:
	if (rdev->bdev)
		unlock_rdev(rdev);
	md_rdev_clear(rdev);
	kfree(rdev);
	return ERR_PTR(err);
}

/*
 * Check a full RAID array for plausibility
 */

static int analyze_sbs(struct mddev *mddev)
{
	int i;
	struct md_rdev *rdev, *freshest, *tmp;

	freshest = NULL;
	rdev_for_each_safe(rdev, tmp, mddev)
		switch (super_types[mddev->major_version].
			load_super(rdev, freshest, mddev->minor_version)) {
		case 1:
			freshest = rdev;
			break;
		case 0:
			break;
		default:
			pr_warn("md: fatal superblock inconsistency in %pg -- removing from array\n",
				rdev->bdev);
			md_kick_rdev_from_array(rdev);
		}

	/* Cannot find a valid fresh disk */
	if (!freshest) {
		pr_warn("md: cannot find a valid disk\n");
		return -EINVAL;
	}

	super_types[mddev->major_version].
		validate_super(mddev, freshest);

	i = 0;
	rdev_for_each_safe(rdev, tmp, mddev) {
		if (mddev->max_disks &&
		    (rdev->desc_nr >= mddev->max_disks ||
		     i > mddev->max_disks)) {
			pr_warn("md: %s: %pg: only %d devices permitted\n",
				mdname(mddev), rdev->bdev,
				mddev->max_disks);
			md_kick_rdev_from_array(rdev);
			continue;
		}
		if (rdev != freshest) {
			if (super_types[mddev->major_version].
			    validate_super(mddev, rdev)) {
				pr_warn("md: kicking non-fresh %pg from array!\n",
					rdev->bdev);
				md_kick_rdev_from_array(rdev);
				continue;
			}
		}
		if (mddev->level == LEVEL_MULTIPATH) {
			rdev->desc_nr = i++;
			rdev->raid_disk = rdev->desc_nr;
			set_bit(In_sync, &rdev->flags);
		} else if (rdev->raid_disk >=
			    (mddev->raid_disks - min(0, mddev->delta_disks)) &&
			   !test_bit(Journal, &rdev->flags)) {
			rdev->raid_disk = -1;
			clear_bit(In_sync, &rdev->flags);
		}
	}

	return 0;
}

/* Read a fixed-point number.
 * Numbers in sysfs attributes should be in "standard" units where
 * possible, so time should be in seconds.
 * However we internally use a a much smaller unit such as
 * milliseconds or jiffies.
 * This function takes a decimal number with a possible fractional
 * component, and produces an integer which is the result of
 * multiplying that number by 10^'scale'.
 * all without any floating-point arithmetic.
 */
int strict_strtoul_scaled(const char *cp, unsigned long *res, int scale)
{
	unsigned long result = 0;
	long decimals = -1;
	while (isdigit(*cp) || (*cp == '.' && decimals < 0)) {
		if (*cp == '.')
			decimals = 0;
		else if (decimals < scale) {
			unsigned int value;
			value = *cp - '0';
			result = result * 10 + value;
			if (decimals >= 0)
				decimals++;
		}
		cp++;
	}
	if (*cp == '\n')
		cp++;
	if (*cp)
		return -EINVAL;
	if (decimals < 0)
		decimals = 0;
	*res = result * int_pow(10, scale - decimals);
	return 0;
}

static ssize_t
safe_delay_show(struct mddev *mddev, char *page)
{
	int msec = (mddev->safemode_delay*1000)/HZ;
	return sprintf(page, "%d.%03d\n", msec/1000, msec%1000);
}
static ssize_t
safe_delay_store(struct mddev *mddev, const char *cbuf, size_t len)
{
	unsigned long msec;

	if (mddev_is_clustered(mddev)) {
		pr_warn("md: Safemode is disabled for clustered mode\n");
		return -EINVAL;
	}

	if (strict_strtoul_scaled(cbuf, &msec, 3) < 0)
		return -EINVAL;
	if (msec == 0)
		mddev->safemode_delay = 0;
	else {
		unsigned long old_delay = mddev->safemode_delay;
		unsigned long new_delay = (msec*HZ)/1000;

		if (new_delay == 0)
			new_delay = 1;
		mddev->safemode_delay = new_delay;
		if (new_delay < old_delay || old_delay == 0)
			mod_timer(&mddev->safemode_timer, jiffies+1);
	}
	return len;
}
static struct md_sysfs_entry md_safe_delay =
__ATTR(safe_mode_delay, S_IRUGO|S_IWUSR,safe_delay_show, safe_delay_store);

static ssize_t
level_show(struct mddev *mddev, char *page)
{
	struct md_personality *p;
	int ret;
	spin_lock(&mddev->lock);
	p = mddev->pers;
	if (p)
		ret = sprintf(page, "%s\n", p->name);
	else if (mddev->clevel[0])
		ret = sprintf(page, "%s\n", mddev->clevel);
	else if (mddev->level != LEVEL_NONE)
		ret = sprintf(page, "%d\n", mddev->level);
	else
		ret = 0;
	spin_unlock(&mddev->lock);
	return ret;
}

static ssize_t
level_store(struct mddev *mddev, const char *buf, size_t len)
{
	char clevel[16];
	ssize_t rv;
	size_t slen = len;
	struct md_personality *pers, *oldpers;
	long level;
	void *priv, *oldpriv;
	struct md_rdev *rdev;

	if (slen == 0 || slen >= sizeof(clevel))
		return -EINVAL;

	rv = mddev_lock(mddev);
	if (rv)
		return rv;

	if (mddev->pers == NULL) {
		strncpy(mddev->clevel, buf, slen);
		if (mddev->clevel[slen-1] == '\n')
			slen--;
		mddev->clevel[slen] = 0;
		mddev->level = LEVEL_NONE;
		rv = len;
		goto out_unlock;
	}
	rv = -EROFS;
	if (mddev->ro)
		goto out_unlock;

	/* request to change the personality.  Need to ensure:
	 *  - array is not engaged in resync/recovery/reshape
	 *  - old personality can be suspended
	 *  - new personality will access other array.
	 */

	rv = -EBUSY;
	if (mddev->sync_thread ||
	    test_bit(MD_RECOVERY_RUNNING, &mddev->recovery) ||
	    mddev->reshape_position != MaxSector ||
	    mddev->sysfs_active)
		goto out_unlock;

	rv = -EINVAL;
	if (!mddev->pers->quiesce) {
		pr_warn("md: %s: %s does not support online personality change\n",
			mdname(mddev), mddev->pers->name);
		goto out_unlock;
	}

	/* Now find the new personality */
	strncpy(clevel, buf, slen);
	if (clevel[slen-1] == '\n')
		slen--;
	clevel[slen] = 0;
	if (kstrtol(clevel, 10, &level))
		level = LEVEL_NONE;

	if (request_module("md-%s", clevel) != 0)
		request_module("md-level-%s", clevel);
	spin_lock(&pers_lock);
	pers = find_pers(level, clevel);
	if (!pers || !try_module_get(pers->owner)) {
		spin_unlock(&pers_lock);
		pr_warn("md: personality %s not loaded\n", clevel);
		rv = -EINVAL;
		goto out_unlock;
	}
	spin_unlock(&pers_lock);

	if (pers == mddev->pers) {
		/* Nothing to do! */
		module_put(pers->owner);
		rv = len;
		goto out_unlock;
	}
	if (!pers->takeover) {
		module_put(pers->owner);
		pr_warn("md: %s: %s does not support personality takeover\n",
			mdname(mddev), clevel);
		rv = -EINVAL;
		goto out_unlock;
	}

	rdev_for_each(rdev, mddev)
		rdev->new_raid_disk = rdev->raid_disk;

	/* ->takeover must set new_* and/or delta_disks
	 * if it succeeds, and may set them when it fails.
	 */
	priv = pers->takeover(mddev);
	if (IS_ERR(priv)) {
		mddev->new_level = mddev->level;
		mddev->new_layout = mddev->layout;
		mddev->new_chunk_sectors = mddev->chunk_sectors;
		mddev->raid_disks -= mddev->delta_disks;
		mddev->delta_disks = 0;
		mddev->reshape_backwards = 0;
		module_put(pers->owner);
		pr_warn("md: %s: %s would not accept array\n",
			mdname(mddev), clevel);
		rv = PTR_ERR(priv);
		goto out_unlock;
	}

	/* Looks like we have a winner */
	mddev_suspend(mddev);
	mddev_detach(mddev);

	spin_lock(&mddev->lock);
	oldpers = mddev->pers;
	oldpriv = mddev->private;
	mddev->pers = pers;
	mddev->private = priv;
	strscpy(mddev->clevel, pers->name, sizeof(mddev->clevel));
	mddev->level = mddev->new_level;
	mddev->layout = mddev->new_layout;
	mddev->chunk_sectors = mddev->new_chunk_sectors;
	mddev->delta_disks = 0;
	mddev->reshape_backwards = 0;
	mddev->degraded = 0;
	spin_unlock(&mddev->lock);

	if (oldpers->sync_request == NULL &&
	    mddev->external) {
		/* We are converting from a no-redundancy array
		 * to a redundancy array and metadata is managed
		 * externally so we need to be sure that writes
		 * won't block due to a need to transition
		 *      clean->dirty
		 * until external management is started.
		 */
		mddev->in_sync = 0;
		mddev->safemode_delay = 0;
		mddev->safemode = 0;
	}

	oldpers->free(mddev, oldpriv);

	if (oldpers->sync_request == NULL &&
	    pers->sync_request != NULL) {
		/* need to add the md_redundancy_group */
		if (sysfs_create_group(&mddev->kobj, &md_redundancy_group))
			pr_warn("md: cannot register extra attributes for %s\n",
				mdname(mddev));
		mddev->sysfs_action = sysfs_get_dirent(mddev->kobj.sd, "sync_action");
		mddev->sysfs_completed = sysfs_get_dirent_safe(mddev->kobj.sd, "sync_completed");
		mddev->sysfs_degraded = sysfs_get_dirent_safe(mddev->kobj.sd, "degraded");
	}
	if (oldpers->sync_request != NULL &&
	    pers->sync_request == NULL) {
		/* need to remove the md_redundancy_group */
		if (mddev->to_remove == NULL)
			mddev->to_remove = &md_redundancy_group;
	}

	module_put(oldpers->owner);

	rdev_for_each(rdev, mddev) {
		if (rdev->raid_disk < 0)
			continue;
		if (rdev->new_raid_disk >= mddev->raid_disks)
			rdev->new_raid_disk = -1;
		if (rdev->new_raid_disk == rdev->raid_disk)
			continue;
		sysfs_unlink_rdev(mddev, rdev);
	}
	rdev_for_each(rdev, mddev) {
		if (rdev->raid_disk < 0)
			continue;
		if (rdev->new_raid_disk == rdev->raid_disk)
			continue;
		rdev->raid_disk = rdev->new_raid_disk;
		if (rdev->raid_disk < 0)
			clear_bit(In_sync, &rdev->flags);
		else {
			if (sysfs_link_rdev(mddev, rdev))
				pr_warn("md: cannot register rd%d for %s after level change\n",
					rdev->raid_disk, mdname(mddev));
		}
	}

	if (pers->sync_request == NULL) {
		/* this is now an array without redundancy, so
		 * it must always be in_sync
		 */
		mddev->in_sync = 1;
		del_timer_sync(&mddev->safemode_timer);
	}
	blk_set_stacking_limits(&mddev->queue->limits);
	pers->run(mddev);
	set_bit(MD_SB_CHANGE_DEVS, &mddev->sb_flags);
	mddev_resume(mddev);
	if (!mddev->thread)
		md_update_sb(mddev, 1);
	sysfs_notify_dirent_safe(mddev->sysfs_level);
	md_new_event();
	rv = len;
out_unlock:
	mddev_unlock(mddev);
	return rv;
}

static struct md_sysfs_entry md_level =
__ATTR(level, S_IRUGO|S_IWUSR, level_show, level_store);

static ssize_t
layout_show(struct mddev *mddev, char *page)
{
	/* just a number, not meaningful for all levels */
	if (mddev->reshape_position != MaxSector &&
	    mddev->layout != mddev->new_layout)
		return sprintf(page, "%d (%d)\n",
			       mddev->new_layout, mddev->layout);
	return sprintf(page, "%d\n", mddev->layout);
}

static ssize_t
layout_store(struct mddev *mddev, const char *buf, size_t len)
{
	unsigned int n;
	int err;

	err = kstrtouint(buf, 10, &n);
	if (err < 0)
		return err;
	err = mddev_lock(mddev);
	if (err)
		return err;

	if (mddev->pers) {
		if (mddev->pers->check_reshape == NULL)
			err = -EBUSY;
		else if (mddev->ro)
			err = -EROFS;
		else {
			mddev->new_layout = n;
			err = mddev->pers->check_reshape(mddev);
			if (err)
				mddev->new_layout = mddev->layout;
		}
	} else {
		mddev->new_layout = n;
		if (mddev->reshape_position == MaxSector)
			mddev->layout = n;
	}
	mddev_unlock(mddev);
	return err ?: len;
}
static struct md_sysfs_entry md_layout =
__ATTR(layout, S_IRUGO|S_IWUSR, layout_show, layout_store);

static ssize_t
raid_disks_show(struct mddev *mddev, char *page)
{
	if (mddev->raid_disks == 0)
		return 0;
	if (mddev->reshape_position != MaxSector &&
	    mddev->delta_disks != 0)
		return sprintf(page, "%d (%d)\n", mddev->raid_disks,
			       mddev->raid_disks - mddev->delta_disks);
	return sprintf(page, "%d\n", mddev->raid_disks);
}

static int update_raid_disks(struct mddev *mddev, int raid_disks);

static ssize_t
raid_disks_store(struct mddev *mddev, const char *buf, size_t len)
{
	unsigned int n;
	int err;

	err = kstrtouint(buf, 10, &n);
	if (err < 0)
		return err;

	err = mddev_lock(mddev);
	if (err)
		return err;
	if (mddev->pers)
		err = update_raid_disks(mddev, n);
	else if (mddev->reshape_position != MaxSector) {
		struct md_rdev *rdev;
		int olddisks = mddev->raid_disks - mddev->delta_disks;

		err = -EINVAL;
		rdev_for_each(rdev, mddev) {
			if (olddisks < n &&
			    rdev->data_offset < rdev->new_data_offset)
				goto out_unlock;
			if (olddisks > n &&
			    rdev->data_offset > rdev->new_data_offset)
				goto out_unlock;
		}
		err = 0;
		mddev->delta_disks = n - olddisks;
		mddev->raid_disks = n;
		mddev->reshape_backwards = (mddev->delta_disks < 0);
	} else
		mddev->raid_disks = n;
out_unlock:
	mddev_unlock(mddev);
	return err ? err : len;
}
static struct md_sysfs_entry md_raid_disks =
__ATTR(raid_disks, S_IRUGO|S_IWUSR, raid_disks_show, raid_disks_store);

static ssize_t
uuid_show(struct mddev *mddev, char *page)
{
	return sprintf(page, "%pU\n", mddev->uuid);
}
static struct md_sysfs_entry md_uuid =
__ATTR(uuid, S_IRUGO, uuid_show, NULL);

static ssize_t
chunk_size_show(struct mddev *mddev, char *page)
{
	if (mddev->reshape_position != MaxSector &&
	    mddev->chunk_sectors != mddev->new_chunk_sectors)
		return sprintf(page, "%d (%d)\n",
			       mddev->new_chunk_sectors << 9,
			       mddev->chunk_sectors << 9);
	return sprintf(page, "%d\n", mddev->chunk_sectors << 9);
}

static ssize_t
chunk_size_store(struct mddev *mddev, const char *buf, size_t len)
{
	unsigned long n;
	int err;

	err = kstrtoul(buf, 10, &n);
	if (err < 0)
		return err;

	err = mddev_lock(mddev);
	if (err)
		return err;
	if (mddev->pers) {
		if (mddev->pers->check_reshape == NULL)
			err = -EBUSY;
		else if (mddev->ro)
			err = -EROFS;
		else {
			mddev->new_chunk_sectors = n >> 9;
			err = mddev->pers->check_reshape(mddev);
			if (err)
				mddev->new_chunk_sectors = mddev->chunk_sectors;
		}
	} else {
		mddev->new_chunk_sectors = n >> 9;
		if (mddev->reshape_position == MaxSector)
			mddev->chunk_sectors = n >> 9;
	}
	mddev_unlock(mddev);
	return err ?: len;
}
static struct md_sysfs_entry md_chunk_size =
__ATTR(chunk_size, S_IRUGO|S_IWUSR, chunk_size_show, chunk_size_store);

static ssize_t
resync_start_show(struct mddev *mddev, char *page)
{
	if (mddev->recovery_cp == MaxSector)
		return sprintf(page, "none\n");
	return sprintf(page, "%llu\n", (unsigned long long)mddev->recovery_cp);
}

static ssize_t
resync_start_store(struct mddev *mddev, const char *buf, size_t len)
{
	unsigned long long n;
	int err;

	if (cmd_match(buf, "none"))
		n = MaxSector;
	else {
		err = kstrtoull(buf, 10, &n);
		if (err < 0)
			return err;
		if (n != (sector_t)n)
			return -EINVAL;
	}

	err = mddev_lock(mddev);
	if (err)
		return err;
	if (mddev->pers && !test_bit(MD_RECOVERY_FROZEN, &mddev->recovery))
		err = -EBUSY;

	if (!err) {
		mddev->recovery_cp = n;
		if (mddev->pers)
			set_bit(MD_SB_CHANGE_CLEAN, &mddev->sb_flags);
	}
	mddev_unlock(mddev);
	return err ?: len;
}
static struct md_sysfs_entry md_resync_start =
__ATTR_PREALLOC(resync_start, S_IRUGO|S_IWUSR,
		resync_start_show, resync_start_store);

/*
 * The array state can be:
 *
 * clear
 *     No devices, no size, no level
 *     Equivalent to STOP_ARRAY ioctl
 * inactive
 *     May have some settings, but array is not active
 *        all IO results in error
 *     When written, doesn't tear down array, but just stops it
 * suspended (not supported yet)
 *     All IO requests will block. The array can be reconfigured.
 *     Writing this, if accepted, will block until array is quiescent
 * readonly
 *     no resync can happen.  no superblocks get written.
 *     write requests fail
 * read-auto
 *     like readonly, but behaves like 'clean' on a write request.
 *
 * clean - no pending writes, but otherwise active.
 *     When written to inactive array, starts without resync
 *     If a write request arrives then
 *       if metadata is known, mark 'dirty' and switch to 'active'.
 *       if not known, block and switch to write-pending
 *     If written to an active array that has pending writes, then fails.
 * active
 *     fully active: IO and resync can be happening.
 *     When written to inactive array, starts with resync
 *
 * write-pending
 *     clean, but writes are blocked waiting for 'active' to be written.
 *
 * active-idle
 *     like active, but no writes have been seen for a while (100msec).
 *
 * broken
*     Array is failed. It's useful because mounted-arrays aren't stopped
*     when array is failed, so this state will at least alert the user that
*     something is wrong.
 */
enum array_state { clear, inactive, suspended, readonly, read_auto, clean, active,
		   write_pending, active_idle, broken, bad_word};
static char *array_states[] = {
	"clear", "inactive", "suspended", "readonly", "read-auto", "clean", "active",
	"write-pending", "active-idle", "broken", NULL };

static int match_word(const char *word, char **list)
{
	int n;
	for (n=0; list[n]; n++)
		if (cmd_match(word, list[n]))
			break;
	return n;
}

static ssize_t
array_state_show(struct mddev *mddev, char *page)
{
	enum array_state st = inactive;

	if (mddev->pers && !test_bit(MD_NOT_READY, &mddev->flags)) {
		switch(mddev->ro) {
		case 1:
			st = readonly;
			break;
		case 2:
			st = read_auto;
			break;
		case 0:
			spin_lock(&mddev->lock);
			if (test_bit(MD_SB_CHANGE_PENDING, &mddev->sb_flags))
				st = write_pending;
			else if (mddev->in_sync)
				st = clean;
			else if (mddev->safemode)
				st = active_idle;
			else
				st = active;
			spin_unlock(&mddev->lock);
		}

		if (test_bit(MD_BROKEN, &mddev->flags) && st == clean)
			st = broken;
	} else {
		if (list_empty(&mddev->disks) &&
		    mddev->raid_disks == 0 &&
		    mddev->dev_sectors == 0)
			st = clear;
		else
			st = inactive;
	}
	return sprintf(page, "%s\n", array_states[st]);
}

static int do_md_stop(struct mddev *mddev, int ro, struct block_device *bdev);
static int md_set_readonly(struct mddev *mddev, struct block_device *bdev);
static int restart_array(struct mddev *mddev);

static ssize_t
array_state_store(struct mddev *mddev, const char *buf, size_t len)
{
	int err = 0;
	enum array_state st = match_word(buf, array_states);

	if (mddev->pers && (st == active || st == clean) && mddev->ro != 1) {
		/* don't take reconfig_mutex when toggling between
		 * clean and active
		 */
		spin_lock(&mddev->lock);
		if (st == active) {
			restart_array(mddev);
			clear_bit(MD_SB_CHANGE_PENDING, &mddev->sb_flags);
			md_wakeup_thread(mddev->thread);
			wake_up(&mddev->sb_wait);
		} else /* st == clean */ {
			restart_array(mddev);
			if (!set_in_sync(mddev))
				err = -EBUSY;
		}
		if (!err)
			sysfs_notify_dirent_safe(mddev->sysfs_state);
		spin_unlock(&mddev->lock);
		return err ?: len;
	}
	err = mddev_lock(mddev);
	if (err)
		return err;
	err = -EINVAL;
	switch(st) {
	case bad_word:
		break;
	case clear:
		/* stopping an active array */
		err = do_md_stop(mddev, 0, NULL);
		break;
	case inactive:
		/* stopping an active array */
		if (mddev->pers)
			err = do_md_stop(mddev, 2, NULL);
		else
			err = 0; /* already inactive */
		break;
	case suspended:
		break; /* not supported yet */
	case readonly:
		if (mddev->pers)
			err = md_set_readonly(mddev, NULL);
		else {
			mddev->ro = 1;
			set_disk_ro(mddev->gendisk, 1);
			err = do_md_run(mddev);
		}
		break;
	case read_auto:
		if (mddev->pers) {
			if (mddev->ro == 0)
				err = md_set_readonly(mddev, NULL);
			else if (mddev->ro == 1)
				err = restart_array(mddev);
			if (err == 0) {
				mddev->ro = 2;
				set_disk_ro(mddev->gendisk, 0);
			}
		} else {
			mddev->ro = 2;
			err = do_md_run(mddev);
		}
		break;
	case clean:
		if (mddev->pers) {
			err = restart_array(mddev);
			if (err)
				break;
			spin_lock(&mddev->lock);
			if (!set_in_sync(mddev))
				err = -EBUSY;
			spin_unlock(&mddev->lock);
		} else
			err = -EINVAL;
		break;
	case active:
		if (mddev->pers) {
			err = restart_array(mddev);
			if (err)
				break;
			clear_bit(MD_SB_CHANGE_PENDING, &mddev->sb_flags);
			wake_up(&mddev->sb_wait);
			err = 0;
		} else {
			mddev->ro = 0;
			set_disk_ro(mddev->gendisk, 0);
			err = do_md_run(mddev);
		}
		break;
	case write_pending:
	case active_idle:
	case broken:
		/* these cannot be set */
		break;
	}

	if (!err) {
		if (mddev->hold_active == UNTIL_IOCTL)
			mddev->hold_active = 0;
		sysfs_notify_dirent_safe(mddev->sysfs_state);
	}
	mddev_unlock(mddev);
	return err ?: len;
}
static struct md_sysfs_entry md_array_state =
__ATTR_PREALLOC(array_state, S_IRUGO|S_IWUSR, array_state_show, array_state_store);

static ssize_t
max_corrected_read_errors_show(struct mddev *mddev, char *page) {
	return sprintf(page, "%d\n",
		       atomic_read(&mddev->max_corr_read_errors));
}

static ssize_t
max_corrected_read_errors_store(struct mddev *mddev, const char *buf, size_t len)
{
	unsigned int n;
	int rv;

	rv = kstrtouint(buf, 10, &n);
	if (rv < 0)
		return rv;
	atomic_set(&mddev->max_corr_read_errors, n);
	return len;
}

static struct md_sysfs_entry max_corr_read_errors =
__ATTR(max_read_errors, S_IRUGO|S_IWUSR, max_corrected_read_errors_show,
	max_corrected_read_errors_store);

static ssize_t
null_show(struct mddev *mddev, char *page)
{
	return -EINVAL;
}

/* need to ensure rdev_delayed_delete() has completed */
static void flush_rdev_wq(struct mddev *mddev)
{
	struct md_rdev *rdev;

	rcu_read_lock();
	rdev_for_each_rcu(rdev, mddev)
		if (work_pending(&rdev->del_work)) {
			flush_workqueue(md_rdev_misc_wq);
			break;
		}
	rcu_read_unlock();
}

static ssize_t
new_dev_store(struct mddev *mddev, const char *buf, size_t len)
{
	/* buf must be %d:%d\n? giving major and minor numbers */
	/* The new device is added to the array.
	 * If the array has a persistent superblock, we read the
	 * superblock to initialise info and check validity.
	 * Otherwise, only checking done is that in bind_rdev_to_array,
	 * which mainly checks size.
	 */
	char *e;
	int major = simple_strtoul(buf, &e, 10);
	int minor;
	dev_t dev;
	struct md_rdev *rdev;
	int err;

	if (!*buf || *e != ':' || !e[1] || e[1] == '\n')
		return -EINVAL;
	minor = simple_strtoul(e+1, &e, 10);
	if (*e && *e != '\n')
		return -EINVAL;
	dev = MKDEV(major, minor);
	if (major != MAJOR(dev) ||
	    minor != MINOR(dev))
		return -EOVERFLOW;

	flush_rdev_wq(mddev);
	err = mddev_lock(mddev);
	if (err)
		return err;
	if (mddev->persistent) {
		rdev = md_import_device(dev, mddev->major_version,
					mddev->minor_version);
		if (!IS_ERR(rdev) && !list_empty(&mddev->disks)) {
			struct md_rdev *rdev0
				= list_entry(mddev->disks.next,
					     struct md_rdev, same_set);
			err = super_types[mddev->major_version]
				.load_super(rdev, rdev0, mddev->minor_version);
			if (err < 0)
				goto out;
		}
	} else if (mddev->external)
		rdev = md_import_device(dev, -2, -1);
	else
		rdev = md_import_device(dev, -1, -1);

	if (IS_ERR(rdev)) {
		mddev_unlock(mddev);
		return PTR_ERR(rdev);
	}
	err = bind_rdev_to_array(rdev, mddev);
 out:
	if (err)
		export_rdev(rdev);
	mddev_unlock(mddev);
	if (!err)
		md_new_event();
	return err ? err : len;
}

static struct md_sysfs_entry md_new_device =
__ATTR(new_dev, S_IWUSR, null_show, new_dev_store);

static ssize_t
bitmap_store(struct mddev *mddev, const char *buf, size_t len)
{
	char *end;
	unsigned long chunk, end_chunk;
	int err;

	err = mddev_lock(mddev);
	if (err)
		return err;
	if (!mddev->bitmap)
		goto out;
	/* buf should be <chunk> <chunk> ... or <chunk>-<chunk> ... (range) */
	while (*buf) {
		chunk = end_chunk = simple_strtoul(buf, &end, 0);
		if (buf == end) break;
		if (*end == '-') { /* range */
			buf = end + 1;
			end_chunk = simple_strtoul(buf, &end, 0);
			if (buf == end) break;
		}
		if (*end && !isspace(*end)) break;
		md_bitmap_dirty_bits(mddev->bitmap, chunk, end_chunk);
		buf = skip_spaces(end);
	}
	md_bitmap_unplug(mddev->bitmap); /* flush the bits to disk */
out:
	mddev_unlock(mddev);
	return len;
}

static struct md_sysfs_entry md_bitmap =
__ATTR(bitmap_set_bits, S_IWUSR, null_show, bitmap_store);

static ssize_t
size_show(struct mddev *mddev, char *page)
{
	return sprintf(page, "%llu\n",
		(unsigned long long)mddev->dev_sectors / 2);
}

static int update_size(struct mddev *mddev, sector_t num_sectors);

static ssize_t
size_store(struct mddev *mddev, const char *buf, size_t len)
{
	/* If array is inactive, we can reduce the component size, but
	 * not increase it (except from 0).
	 * If array is active, we can try an on-line resize
	 */
	sector_t sectors;
	int err = strict_blocks_to_sectors(buf, &sectors);

	if (err < 0)
		return err;
	err = mddev_lock(mddev);
	if (err)
		return err;
	if (mddev->pers) {
		err = update_size(mddev, sectors);
		if (err == 0)
			md_update_sb(mddev, 1);
	} else {
		if (mddev->dev_sectors == 0 ||
		    mddev->dev_sectors > sectors)
			mddev->dev_sectors = sectors;
		else
			err = -ENOSPC;
	}
	mddev_unlock(mddev);
	return err ? err : len;
}

static struct md_sysfs_entry md_size =
__ATTR(component_size, S_IRUGO|S_IWUSR, size_show, size_store);

/* Metadata version.
 * This is one of
 *   'none' for arrays with no metadata (good luck...)
 *   'external' for arrays with externally managed metadata,
 * or N.M for internally known formats
 */
static ssize_t
metadata_show(struct mddev *mddev, char *page)
{
	if (mddev->persistent)
		return sprintf(page, "%d.%d\n",
			       mddev->major_version, mddev->minor_version);
	else if (mddev->external)
		return sprintf(page, "external:%s\n", mddev->metadata_type);
	else
		return sprintf(page, "none\n");
}

static ssize_t
metadata_store(struct mddev *mddev, const char *buf, size_t len)
{
	int major, minor;
	char *e;
	int err;
	/* Changing the details of 'external' metadata is
	 * always permitted.  Otherwise there must be
	 * no devices attached to the array.
	 */

	err = mddev_lock(mddev);
	if (err)
		return err;
	err = -EBUSY;
	if (mddev->external && strncmp(buf, "external:", 9) == 0)
		;
	else if (!list_empty(&mddev->disks))
		goto out_unlock;

	err = 0;
	if (cmd_match(buf, "none")) {
		mddev->persistent = 0;
		mddev->external = 0;
		mddev->major_version = 0;
		mddev->minor_version = 90;
		goto out_unlock;
	}
	if (strncmp(buf, "external:", 9) == 0) {
		size_t namelen = len-9;
		if (namelen >= sizeof(mddev->metadata_type))
			namelen = sizeof(mddev->metadata_type)-1;
		strncpy(mddev->metadata_type, buf+9, namelen);
		mddev->metadata_type[namelen] = 0;
		if (namelen && mddev->metadata_type[namelen-1] == '\n')
			mddev->metadata_type[--namelen] = 0;
		mddev->persistent = 0;
		mddev->external = 1;
		mddev->major_version = 0;
		mddev->minor_version = 90;
		goto out_unlock;
	}
	major = simple_strtoul(buf, &e, 10);
	err = -EINVAL;
	if (e==buf || *e != '.')
		goto out_unlock;
	buf = e+1;
	minor = simple_strtoul(buf, &e, 10);
	if (e==buf || (*e && *e != '\n') )
		goto out_unlock;
	err = -ENOENT;
	if (major >= ARRAY_SIZE(super_types) || super_types[major].name == NULL)
		goto out_unlock;
	mddev->major_version = major;
	mddev->minor_version = minor;
	mddev->persistent = 1;
	mddev->external = 0;
	err = 0;
out_unlock:
	mddev_unlock(mddev);
	return err ?: len;
}

static struct md_sysfs_entry md_metadata =
__ATTR_PREALLOC(metadata_version, S_IRUGO|S_IWUSR, metadata_show, metadata_store);

static ssize_t
action_show(struct mddev *mddev, char *page)
{
	char *type = "idle";
	unsigned long recovery = mddev->recovery;
	if (test_bit(MD_RECOVERY_FROZEN, &recovery))
		type = "frozen";
	else if (test_bit(MD_RECOVERY_RUNNING, &recovery) ||
	    (!mddev->ro && test_bit(MD_RECOVERY_NEEDED, &recovery))) {
		if (test_bit(MD_RECOVERY_RESHAPE, &recovery))
			type = "reshape";
		else if (test_bit(MD_RECOVERY_SYNC, &recovery)) {
			if (!test_bit(MD_RECOVERY_REQUESTED, &recovery))
				type = "resync";
			else if (test_bit(MD_RECOVERY_CHECK, &recovery))
				type = "check";
			else
				type = "repair";
		} else if (test_bit(MD_RECOVERY_RECOVER, &recovery))
			type = "recover";
		else if (mddev->reshape_position != MaxSector)
			type = "reshape";
	}
	return sprintf(page, "%s\n", type);
}

static ssize_t
action_store(struct mddev *mddev, const char *page, size_t len)
{
	if (!mddev->pers || !mddev->pers->sync_request)
		return -EINVAL;


	if (cmd_match(page, "idle") || cmd_match(page, "frozen")) {
		if (cmd_match(page, "frozen"))
			set_bit(MD_RECOVERY_FROZEN, &mddev->recovery);
		else
			clear_bit(MD_RECOVERY_FROZEN, &mddev->recovery);
		if (test_bit(MD_RECOVERY_RUNNING, &mddev->recovery) &&
		    mddev_lock(mddev) == 0) {
			if (work_pending(&mddev->del_work))
				flush_workqueue(md_misc_wq);
			if (mddev->sync_thread) {
				sector_t save_rp = mddev->reshape_position;

				mddev_unlock(mddev);
				set_bit(MD_RECOVERY_INTR, &mddev->recovery);
				md_unregister_thread(&mddev->sync_thread);
				mddev_lock_nointr(mddev);
				/*
				 * set RECOVERY_INTR again and restore reshape
				 * position in case others changed them after
				 * got lock, eg, reshape_position_store and
				 * md_check_recovery.
				 */
				mddev->reshape_position = save_rp;
				set_bit(MD_RECOVERY_INTR, &mddev->recovery);
				md_reap_sync_thread(mddev);
			}
			mddev_unlock(mddev);
		}
	} else if (test_bit(MD_RECOVERY_RUNNING, &mddev->recovery))
		return -EBUSY;
	else if (cmd_match(page, "resync"))
		clear_bit(MD_RECOVERY_FROZEN, &mddev->recovery);
	else if (cmd_match(page, "recover")) {
		clear_bit(MD_RECOVERY_FROZEN, &mddev->recovery);
		set_bit(MD_RECOVERY_RECOVER, &mddev->recovery);
	} else if (cmd_match(page, "reshape")) {
		int err;
		if (mddev->pers->start_reshape == NULL)
			return -EINVAL;
		err = mddev_lock(mddev);
		if (!err) {
			if (test_bit(MD_RECOVERY_RUNNING, &mddev->recovery))
				err =  -EBUSY;
			else {
				clear_bit(MD_RECOVERY_FROZEN, &mddev->recovery);
				err = mddev->pers->start_reshape(mddev);
			}
			mddev_unlock(mddev);
		}
		if (err)
			return err;
		sysfs_notify_dirent_safe(mddev->sysfs_degraded);
	} else {
		if (cmd_match(page, "check"))
			set_bit(MD_RECOVERY_CHECK, &mddev->recovery);
		else if (!cmd_match(page, "repair"))
			return -EINVAL;
		clear_bit(MD_RECOVERY_FROZEN, &mddev->recovery);
		set_bit(MD_RECOVERY_REQUESTED, &mddev->recovery);
		set_bit(MD_RECOVERY_SYNC, &mddev->recovery);
	}
	if (mddev->ro == 2) {
		/* A write to sync_action is enough to justify
		 * canceling read-auto mode
		 */
		mddev->ro = 0;
		md_wakeup_thread(mddev->sync_thread);
	}
	set_bit(MD_RECOVERY_NEEDED, &mddev->recovery);
	md_wakeup_thread(mddev->thread);
	sysfs_notify_dirent_safe(mddev->sysfs_action);
	return len;
}

static struct md_sysfs_entry md_scan_mode =
__ATTR_PREALLOC(sync_action, S_IRUGO|S_IWUSR, action_show, action_store);

static ssize_t
last_sync_action_show(struct mddev *mddev, char *page)
{
	return sprintf(page, "%s\n", mddev->last_sync_action);
}

static struct md_sysfs_entry md_last_scan_mode = __ATTR_RO(last_sync_action);

static ssize_t
mismatch_cnt_show(struct mddev *mddev, char *page)
{
	return sprintf(page, "%llu\n",
		       (unsigned long long)
		       atomic64_read(&mddev->resync_mismatches));
}

static struct md_sysfs_entry md_mismatches = __ATTR_RO(mismatch_cnt);

static ssize_t
sync_min_show(struct mddev *mddev, char *page)
{
	return sprintf(page, "%d (%s)\n", speed_min(mddev),
		       mddev->sync_speed_min ? "local": "system");
}

static ssize_t
sync_min_store(struct mddev *mddev, const char *buf, size_t len)
{
	unsigned int min;
	int rv;

	if (strncmp(buf, "system", 6)==0) {
		min = 0;
	} else {
		rv = kstrtouint(buf, 10, &min);
		if (rv < 0)
			return rv;
		if (min == 0)
			return -EINVAL;
	}
	mddev->sync_speed_min = min;
	return len;
}

static struct md_sysfs_entry md_sync_min =
__ATTR(sync_speed_min, S_IRUGO|S_IWUSR, sync_min_show, sync_min_store);

static ssize_t
sync_max_show(struct mddev *mddev, char *page)
{
	return sprintf(page, "%d (%s)\n", speed_max(mddev),
		       mddev->sync_speed_max ? "local": "system");
}

static ssize_t
sync_max_store(struct mddev *mddev, const char *buf, size_t len)
{
	unsigned int max;
	int rv;

	if (strncmp(buf, "system", 6)==0) {
		max = 0;
	} else {
		rv = kstrtouint(buf, 10, &max);
		if (rv < 0)
			return rv;
		if (max == 0)
			return -EINVAL;
	}
	mddev->sync_speed_max = max;
	return len;
}

static struct md_sysfs_entry md_sync_max =
__ATTR(sync_speed_max, S_IRUGO|S_IWUSR, sync_max_show, sync_max_store);

static ssize_t
degraded_show(struct mddev *mddev, char *page)
{
	return sprintf(page, "%d\n", mddev->degraded);
}
static struct md_sysfs_entry md_degraded = __ATTR_RO(degraded);

static ssize_t
sync_force_parallel_show(struct mddev *mddev, char *page)
{
	return sprintf(page, "%d\n", mddev->parallel_resync);
}

static ssize_t
sync_force_parallel_store(struct mddev *mddev, const char *buf, size_t len)
{
	long n;

	if (kstrtol(buf, 10, &n))
		return -EINVAL;

	if (n != 0 && n != 1)
		return -EINVAL;

	mddev->parallel_resync = n;

	if (mddev->sync_thread)
		wake_up(&resync_wait);

	return len;
}

/* force parallel resync, even with shared block devices */
static struct md_sysfs_entry md_sync_force_parallel =
__ATTR(sync_force_parallel, S_IRUGO|S_IWUSR,
       sync_force_parallel_show, sync_force_parallel_store);

static ssize_t
sync_speed_show(struct mddev *mddev, char *page)
{
	unsigned long resync, dt, db;
	if (mddev->curr_resync == MD_RESYNC_NONE)
		return sprintf(page, "none\n");
	resync = mddev->curr_mark_cnt - atomic_read(&mddev->recovery_active);
	dt = (jiffies - mddev->resync_mark) / HZ;
	if (!dt) dt++;
	db = resync - mddev->resync_mark_cnt;
	return sprintf(page, "%lu\n", db/dt/2); /* K/sec */
}

static struct md_sysfs_entry md_sync_speed = __ATTR_RO(sync_speed);

static ssize_t
sync_completed_show(struct mddev *mddev, char *page)
{
	unsigned long long max_sectors, resync;

	if (!test_bit(MD_RECOVERY_RUNNING, &mddev->recovery))
		return sprintf(page, "none\n");

	if (mddev->curr_resync == MD_RESYNC_YIELDED ||
	    mddev->curr_resync == MD_RESYNC_DELAYED)
		return sprintf(page, "delayed\n");

	if (test_bit(MD_RECOVERY_SYNC, &mddev->recovery) ||
	    test_bit(MD_RECOVERY_RESHAPE, &mddev->recovery))
		max_sectors = mddev->resync_max_sectors;
	else
		max_sectors = mddev->dev_sectors;

	resync = mddev->curr_resync_completed;
	return sprintf(page, "%llu / %llu\n", resync, max_sectors);
}

static struct md_sysfs_entry md_sync_completed =
	__ATTR_PREALLOC(sync_completed, S_IRUGO, sync_completed_show, NULL);

static ssize_t
min_sync_show(struct mddev *mddev, char *page)
{
	return sprintf(page, "%llu\n",
		       (unsigned long long)mddev->resync_min);
}
static ssize_t
min_sync_store(struct mddev *mddev, const char *buf, size_t len)
{
	unsigned long long min;
	int err;

	if (kstrtoull(buf, 10, &min))
		return -EINVAL;

	spin_lock(&mddev->lock);
	err = -EINVAL;
	if (min > mddev->resync_max)
		goto out_unlock;

	err = -EBUSY;
	if (test_bit(MD_RECOVERY_RUNNING, &mddev->recovery))
		goto out_unlock;

	/* Round down to multiple of 4K for safety */
	mddev->resync_min = round_down(min, 8);
	err = 0;

out_unlock:
	spin_unlock(&mddev->lock);
	return err ?: len;
}

static struct md_sysfs_entry md_min_sync =
__ATTR(sync_min, S_IRUGO|S_IWUSR, min_sync_show, min_sync_store);

static ssize_t
max_sync_show(struct mddev *mddev, char *page)
{
	if (mddev->resync_max == MaxSector)
		return sprintf(page, "max\n");
	else
		return sprintf(page, "%llu\n",
			       (unsigned long long)mddev->resync_max);
}
static ssize_t
max_sync_store(struct mddev *mddev, const char *buf, size_t len)
{
	int err;
	spin_lock(&mddev->lock);
	if (strncmp(buf, "max", 3) == 0)
		mddev->resync_max = MaxSector;
	else {
		unsigned long long max;
		int chunk;

		err = -EINVAL;
		if (kstrtoull(buf, 10, &max))
			goto out_unlock;
		if (max < mddev->resync_min)
			goto out_unlock;

		err = -EBUSY;
		if (max < mddev->resync_max &&
		    mddev->ro == 0 &&
		    test_bit(MD_RECOVERY_RUNNING, &mddev->recovery))
			goto out_unlock;

		/* Must be a multiple of chunk_size */
		chunk = mddev->chunk_sectors;
		if (chunk) {
			sector_t temp = max;

			err = -EINVAL;
			if (sector_div(temp, chunk))
				goto out_unlock;
		}
		mddev->resync_max = max;
	}
	wake_up(&mddev->recovery_wait);
	err = 0;
out_unlock:
	spin_unlock(&mddev->lock);
	return err ?: len;
}

static struct md_sysfs_entry md_max_sync =
__ATTR(sync_max, S_IRUGO|S_IWUSR, max_sync_show, max_sync_store);

static ssize_t
suspend_lo_show(struct mddev *mddev, char *page)
{
	return sprintf(page, "%llu\n", (unsigned long long)mddev->suspend_lo);
}

static ssize_t
suspend_lo_store(struct mddev *mddev, const char *buf, size_t len)
{
	unsigned long long new;
	int err;

	err = kstrtoull(buf, 10, &new);
	if (err < 0)
		return err;
	if (new != (sector_t)new)
		return -EINVAL;

	err = mddev_lock(mddev);
	if (err)
		return err;
	err = -EINVAL;
	if (mddev->pers == NULL ||
	    mddev->pers->quiesce == NULL)
		goto unlock;
	mddev_suspend(mddev);
	mddev->suspend_lo = new;
	mddev_resume(mddev);

	err = 0;
unlock:
	mddev_unlock(mddev);
	return err ?: len;
}
static struct md_sysfs_entry md_suspend_lo =
__ATTR(suspend_lo, S_IRUGO|S_IWUSR, suspend_lo_show, suspend_lo_store);

static ssize_t
suspend_hi_show(struct mddev *mddev, char *page)
{
	return sprintf(page, "%llu\n", (unsigned long long)mddev->suspend_hi);
}

static ssize_t
suspend_hi_store(struct mddev *mddev, const char *buf, size_t len)
{
	unsigned long long new;
	int err;

	err = kstrtoull(buf, 10, &new);
	if (err < 0)
		return err;
	if (new != (sector_t)new)
		return -EINVAL;

	err = mddev_lock(mddev);
	if (err)
		return err;
	err = -EINVAL;
	if (mddev->pers == NULL)
		goto unlock;

	mddev_suspend(mddev);
	mddev->suspend_hi = new;
	mddev_resume(mddev);

	err = 0;
unlock:
	mddev_unlock(mddev);
	return err ?: len;
}
static struct md_sysfs_entry md_suspend_hi =
__ATTR(suspend_hi, S_IRUGO|S_IWUSR, suspend_hi_show, suspend_hi_store);

static ssize_t
reshape_position_show(struct mddev *mddev, char *page)
{
	if (mddev->reshape_position != MaxSector)
		return sprintf(page, "%llu\n",
			       (unsigned long long)mddev->reshape_position);
	strcpy(page, "none\n");
	return 5;
}

static ssize_t
reshape_position_store(struct mddev *mddev, const char *buf, size_t len)
{
	struct md_rdev *rdev;
	unsigned long long new;
	int err;

	err = kstrtoull(buf, 10, &new);
	if (err < 0)
		return err;
	if (new != (sector_t)new)
		return -EINVAL;
	err = mddev_lock(mddev);
	if (err)
		return err;
	err = -EBUSY;
	if (mddev->pers)
		goto unlock;
	mddev->reshape_position = new;
	mddev->delta_disks = 0;
	mddev->reshape_backwards = 0;
	mddev->new_level = mddev->level;
	mddev->new_layout = mddev->layout;
	mddev->new_chunk_sectors = mddev->chunk_sectors;
	rdev_for_each(rdev, mddev)
		rdev->new_data_offset = rdev->data_offset;
	err = 0;
unlock:
	mddev_unlock(mddev);
	return err ?: len;
}

static struct md_sysfs_entry md_reshape_position =
__ATTR(reshape_position, S_IRUGO|S_IWUSR, reshape_position_show,
       reshape_position_store);

static ssize_t
reshape_direction_show(struct mddev *mddev, char *page)
{
	return sprintf(page, "%s\n",
		       mddev->reshape_backwards ? "backwards" : "forwards");
}

static ssize_t
reshape_direction_store(struct mddev *mddev, const char *buf, size_t len)
{
	int backwards = 0;
	int err;

	if (cmd_match(buf, "forwards"))
		backwards = 0;
	else if (cmd_match(buf, "backwards"))
		backwards = 1;
	else
		return -EINVAL;
	if (mddev->reshape_backwards == backwards)
		return len;

	err = mddev_lock(mddev);
	if (err)
		return err;
	/* check if we are allowed to change */
	if (mddev->delta_disks)
		err = -EBUSY;
	else if (mddev->persistent &&
	    mddev->major_version == 0)
		err =  -EINVAL;
	else
		mddev->reshape_backwards = backwards;
	mddev_unlock(mddev);
	return err ?: len;
}

static struct md_sysfs_entry md_reshape_direction =
__ATTR(reshape_direction, S_IRUGO|S_IWUSR, reshape_direction_show,
       reshape_direction_store);

static ssize_t
array_size_show(struct mddev *mddev, char *page)
{
	if (mddev->external_size)
		return sprintf(page, "%llu\n",
			       (unsigned long long)mddev->array_sectors/2);
	else
		return sprintf(page, "default\n");
}

static ssize_t
array_size_store(struct mddev *mddev, const char *buf, size_t len)
{
	sector_t sectors;
	int err;

	err = mddev_lock(mddev);
	if (err)
		return err;

	/* cluster raid doesn't support change array_sectors */
	if (mddev_is_clustered(mddev)) {
		mddev_unlock(mddev);
		return -EINVAL;
	}

	if (strncmp(buf, "default", 7) == 0) {
		if (mddev->pers)
			sectors = mddev->pers->size(mddev, 0, 0);
		else
			sectors = mddev->array_sectors;

		mddev->external_size = 0;
	} else {
		if (strict_blocks_to_sectors(buf, &sectors) < 0)
			err = -EINVAL;
		else if (mddev->pers && mddev->pers->size(mddev, 0, 0) < sectors)
			err = -E2BIG;
		else
			mddev->external_size = 1;
	}

	if (!err) {
		mddev->array_sectors = sectors;
		if (mddev->pers)
			set_capacity_and_notify(mddev->gendisk,
						mddev->array_sectors);
	}
	mddev_unlock(mddev);
	return err ?: len;
}

static struct md_sysfs_entry md_array_size =
__ATTR(array_size, S_IRUGO|S_IWUSR, array_size_show,
       array_size_store);

static ssize_t
consistency_policy_show(struct mddev *mddev, char *page)
{
	int ret;

	if (test_bit(MD_HAS_JOURNAL, &mddev->flags)) {
		ret = sprintf(page, "journal\n");
	} else if (test_bit(MD_HAS_PPL, &mddev->flags)) {
		ret = sprintf(page, "ppl\n");
	} else if (mddev->bitmap) {
		ret = sprintf(page, "bitmap\n");
	} else if (mddev->pers) {
		if (mddev->pers->sync_request)
			ret = sprintf(page, "resync\n");
		else
			ret = sprintf(page, "none\n");
	} else {
		ret = sprintf(page, "unknown\n");
	}

	return ret;
}

static ssize_t
consistency_policy_store(struct mddev *mddev, const char *buf, size_t len)
{
	int err = 0;

	if (mddev->pers) {
		if (mddev->pers->change_consistency_policy)
			err = mddev->pers->change_consistency_policy(mddev, buf);
		else
			err = -EBUSY;
	} else if (mddev->external && strncmp(buf, "ppl", 3) == 0) {
		set_bit(MD_HAS_PPL, &mddev->flags);
	} else {
		err = -EINVAL;
	}

	return err ? err : len;
}

static struct md_sysfs_entry md_consistency_policy =
__ATTR(consistency_policy, S_IRUGO | S_IWUSR, consistency_policy_show,
       consistency_policy_store);

static ssize_t fail_last_dev_show(struct mddev *mddev, char *page)
{
	return sprintf(page, "%d\n", mddev->fail_last_dev);
}

/*
 * Setting fail_last_dev to true to allow last device to be forcibly removed
 * from RAID1/RAID10.
 */
static ssize_t
fail_last_dev_store(struct mddev *mddev, const char *buf, size_t len)
{
	int ret;
	bool value;

	ret = kstrtobool(buf, &value);
	if (ret)
		return ret;

	if (value != mddev->fail_last_dev)
		mddev->fail_last_dev = value;

	return len;
}
static struct md_sysfs_entry md_fail_last_dev =
__ATTR(fail_last_dev, S_IRUGO | S_IWUSR, fail_last_dev_show,
       fail_last_dev_store);

static ssize_t serialize_policy_show(struct mddev *mddev, char *page)
{
	if (mddev->pers == NULL || (mddev->pers->level != 1))
		return sprintf(page, "n/a\n");
	else
		return sprintf(page, "%d\n", mddev->serialize_policy);
}

/*
 * Setting serialize_policy to true to enforce write IO is not reordered
 * for raid1.
 */
static ssize_t
serialize_policy_store(struct mddev *mddev, const char *buf, size_t len)
{
	int err;
	bool value;

	err = kstrtobool(buf, &value);
	if (err)
		return err;

	if (value == mddev->serialize_policy)
		return len;

	err = mddev_lock(mddev);
	if (err)
		return err;
	if (mddev->pers == NULL || (mddev->pers->level != 1)) {
		pr_err("md: serialize_policy is only effective for raid1\n");
		err = -EINVAL;
		goto unlock;
	}

	mddev_suspend(mddev);
	if (value)
		mddev_create_serial_pool(mddev, NULL, true);
	else
		mddev_destroy_serial_pool(mddev, NULL, true);
	mddev->serialize_policy = value;
	mddev_resume(mddev);
unlock:
	mddev_unlock(mddev);
	return err ?: len;
}

static struct md_sysfs_entry md_serialize_policy =
__ATTR(serialize_policy, S_IRUGO | S_IWUSR, serialize_policy_show,
       serialize_policy_store);


static struct attribute *md_default_attrs[] = {
	&md_level.attr,
	&md_layout.attr,
	&md_raid_disks.attr,
	&md_uuid.attr,
	&md_chunk_size.attr,
	&md_size.attr,
	&md_resync_start.attr,
	&md_metadata.attr,
	&md_new_device.attr,
	&md_safe_delay.attr,
	&md_array_state.attr,
	&md_reshape_position.attr,
	&md_reshape_direction.attr,
	&md_array_size.attr,
	&max_corr_read_errors.attr,
	&md_consistency_policy.attr,
	&md_fail_last_dev.attr,
	&md_serialize_policy.attr,
	NULL,
};

static const struct attribute_group md_default_group = {
	.attrs = md_default_attrs,
};

static struct attribute *md_redundancy_attrs[] = {
	&md_scan_mode.attr,
	&md_last_scan_mode.attr,
	&md_mismatches.attr,
	&md_sync_min.attr,
	&md_sync_max.attr,
	&md_sync_speed.attr,
	&md_sync_force_parallel.attr,
	&md_sync_completed.attr,
	&md_min_sync.attr,
	&md_max_sync.attr,
	&md_suspend_lo.attr,
	&md_suspend_hi.attr,
	&md_bitmap.attr,
	&md_degraded.attr,
	NULL,
};
static const struct attribute_group md_redundancy_group = {
	.name = NULL,
	.attrs = md_redundancy_attrs,
};

static const struct attribute_group *md_attr_groups[] = {
	&md_default_group,
	&md_bitmap_group,
	NULL,
};

static ssize_t
md_attr_show(struct kobject *kobj, struct attribute *attr, char *page)
{
	struct md_sysfs_entry *entry = container_of(attr, struct md_sysfs_entry, attr);
	struct mddev *mddev = container_of(kobj, struct mddev, kobj);
	ssize_t rv;

	if (!entry->show)
		return -EIO;
	spin_lock(&all_mddevs_lock);
	if (!mddev_get(mddev)) {
		spin_unlock(&all_mddevs_lock);
		return -EBUSY;
	}
	spin_unlock(&all_mddevs_lock);

	rv = entry->show(mddev, page);
	mddev_put(mddev);
	return rv;
}

static ssize_t
md_attr_store(struct kobject *kobj, struct attribute *attr,
	      const char *page, size_t length)
{
	struct md_sysfs_entry *entry = container_of(attr, struct md_sysfs_entry, attr);
	struct mddev *mddev = container_of(kobj, struct mddev, kobj);
	ssize_t rv;

	if (!entry->store)
		return -EIO;
	if (!capable(CAP_SYS_ADMIN))
		return -EACCES;
	spin_lock(&all_mddevs_lock);
	if (!mddev_get(mddev)) {
		spin_unlock(&all_mddevs_lock);
		return -EBUSY;
	}
	spin_unlock(&all_mddevs_lock);
	rv = entry->store(mddev, page, length);
	mddev_put(mddev);
	return rv;
}

static void md_kobj_release(struct kobject *ko)
{
	struct mddev *mddev = container_of(ko, struct mddev, kobj);

	if (mddev->sysfs_state)
		sysfs_put(mddev->sysfs_state);
	if (mddev->sysfs_level)
		sysfs_put(mddev->sysfs_level);

<<<<<<< HEAD
	if (mddev->gendisk) {
		del_gendisk(mddev->gendisk);
		blk_cleanup_disk(mddev->gendisk);
	}
	percpu_ref_exit(&mddev->writes_pending);

	bioset_exit(&mddev->bio_set);
	bioset_exit(&mddev->sync_set);
	kfree(mddev);
=======
	del_gendisk(mddev->gendisk);
	put_disk(mddev->gendisk);
>>>>>>> 29549c70
}

static const struct sysfs_ops md_sysfs_ops = {
	.show	= md_attr_show,
	.store	= md_attr_store,
};
static struct kobj_type md_ktype = {
	.release	= md_kobj_release,
	.sysfs_ops	= &md_sysfs_ops,
	.default_groups	= md_attr_groups,
};

int mdp_major = 0;

static void mddev_delayed_delete(struct work_struct *ws)
{
	struct mddev *mddev = container_of(ws, struct mddev, del_work);

	kobject_put(&mddev->kobj);
}

static void no_op(struct percpu_ref *r) {}

int mddev_init_writes_pending(struct mddev *mddev)
{
	if (mddev->writes_pending.percpu_count_ptr)
		return 0;
	if (percpu_ref_init(&mddev->writes_pending, no_op,
			    PERCPU_REF_ALLOW_REINIT, GFP_KERNEL) < 0)
		return -ENOMEM;
	/* We want to start with the refcount at zero */
	percpu_ref_put(&mddev->writes_pending);
	return 0;
}
EXPORT_SYMBOL_GPL(mddev_init_writes_pending);

struct mddev *md_alloc(dev_t dev, char *name)
{
	/*
	 * If dev is zero, name is the name of a device to allocate with
	 * an arbitrary minor number.  It will be "md_???"
	 * If dev is non-zero it must be a device number with a MAJOR of
	 * MD_MAJOR or mdp_major.  In this case, if "name" is NULL, then
	 * the device is being created by opening a node in /dev.
	 * If "name" is not NULL, the device is being created by
	 * writing to /sys/module/md_mod/parameters/new_array.
	 */
	static DEFINE_MUTEX(disks_mutex);
	struct mddev *mddev;
	struct gendisk *disk;
	int partitioned;
	int shift;
	int unit;
	int error ;

	/*
	 * Wait for any previous instance of this device to be completely
	 * removed (mddev_delayed_delete).
	 */
	flush_workqueue(md_misc_wq);
	flush_workqueue(md_rdev_misc_wq);

	mutex_lock(&disks_mutex);
	mddev = mddev_alloc(dev);
	if (IS_ERR(mddev)) {
		error = PTR_ERR(mddev);
		goto out_unlock;
	}

	partitioned = (MAJOR(mddev->unit) != MD_MAJOR);
	shift = partitioned ? MdpMinorShift : 0;
	unit = MINOR(mddev->unit) >> shift;

	if (name && !dev) {
		/* Need to ensure that 'name' is not a duplicate.
		 */
		struct mddev *mddev2;
		spin_lock(&all_mddevs_lock);

		list_for_each_entry(mddev2, &all_mddevs, all_mddevs)
			if (mddev2->gendisk &&
			    strcmp(mddev2->gendisk->disk_name, name) == 0) {
				spin_unlock(&all_mddevs_lock);
				error = -EEXIST;
				goto out_free_mddev;
			}
		spin_unlock(&all_mddevs_lock);
	}
	if (name && dev)
		/*
		 * Creating /dev/mdNNN via "newarray", so adjust hold_active.
		 */
		mddev->hold_active = UNTIL_STOP;

	error = -ENOMEM;
	disk = blk_alloc_disk(NUMA_NO_NODE);
	if (!disk)
		goto out_free_mddev;

	disk->major = MAJOR(mddev->unit);
	disk->first_minor = unit << shift;
	disk->minors = 1 << shift;
	if (name)
		strcpy(disk->disk_name, name);
	else if (partitioned)
		sprintf(disk->disk_name, "md_d%d", unit);
	else
		sprintf(disk->disk_name, "md%d", unit);
	disk->fops = &md_fops;
	disk->private_data = mddev;

	mddev->queue = disk->queue;
	blk_set_stacking_limits(&mddev->queue->limits);
	blk_queue_write_cache(mddev->queue, true, true);
	disk->events |= DISK_EVENT_MEDIA_CHANGE;
	mddev->gendisk = disk;
	error = add_disk(disk);
	if (error)
		goto out_put_disk;

	kobject_init(&mddev->kobj, &md_ktype);
	error = kobject_add(&mddev->kobj, &disk_to_dev(disk)->kobj, "%s", "md");
	if (error) {
		/*
		 * The disk is already live at this point.  Clear the hold flag
		 * and let mddev_put take care of the deletion, as it isn't any
		 * different from a normal close on last release now.
		 */
		mddev->hold_active = 0;
		mutex_unlock(&disks_mutex);
		mddev_put(mddev);
		return ERR_PTR(error);
	}

	kobject_uevent(&mddev->kobj, KOBJ_ADD);
	mddev->sysfs_state = sysfs_get_dirent_safe(mddev->kobj.sd, "array_state");
	mddev->sysfs_level = sysfs_get_dirent_safe(mddev->kobj.sd, "level");
	mutex_unlock(&disks_mutex);
	return mddev;

out_put_disk:
	put_disk(disk);
out_free_mddev:
	mddev_free(mddev);
out_unlock:
	mutex_unlock(&disks_mutex);
	return ERR_PTR(error);
}

static int md_alloc_and_put(dev_t dev, char *name)
{
	struct mddev *mddev = md_alloc(dev, name);

	if (IS_ERR(mddev))
		return PTR_ERR(mddev);
	mddev_put(mddev);
	return 0;
}

static void md_probe(dev_t dev)
{
	if (MAJOR(dev) == MD_MAJOR && MINOR(dev) >= 512)
		return;
	if (create_on_open)
		md_alloc_and_put(dev, NULL);
}

static int add_named_array(const char *val, const struct kernel_param *kp)
{
	/*
	 * val must be "md_*" or "mdNNN".
	 * For "md_*" we allocate an array with a large free minor number, and
	 * set the name to val.  val must not already be an active name.
	 * For "mdNNN" we allocate an array with the minor number NNN
	 * which must not already be in use.
	 */
	int len = strlen(val);
	char buf[DISK_NAME_LEN];
	unsigned long devnum;

	while (len && val[len-1] == '\n')
		len--;
	if (len >= DISK_NAME_LEN)
		return -E2BIG;
	strscpy(buf, val, len+1);
	if (strncmp(buf, "md_", 3) == 0)
		return md_alloc_and_put(0, buf);
	if (strncmp(buf, "md", 2) == 0 &&
	    isdigit(buf[2]) &&
	    kstrtoul(buf+2, 10, &devnum) == 0 &&
	    devnum <= MINORMASK)
		return md_alloc_and_put(MKDEV(MD_MAJOR, devnum), NULL);

	return -EINVAL;
}

static void md_safemode_timeout(struct timer_list *t)
{
	struct mddev *mddev = from_timer(mddev, t, safemode_timer);

	mddev->safemode = 1;
	if (mddev->external)
		sysfs_notify_dirent_safe(mddev->sysfs_state);

	md_wakeup_thread(mddev->thread);
}

static int start_dirty_degraded;

int md_run(struct mddev *mddev)
{
	int err;
	struct md_rdev *rdev;
	struct md_personality *pers;
	bool nowait = true;

	if (list_empty(&mddev->disks))
		/* cannot run an array with no devices.. */
		return -EINVAL;

	if (mddev->pers)
		return -EBUSY;
	/* Cannot run until previous stop completes properly */
	if (mddev->sysfs_active)
		return -EBUSY;

	/*
	 * Analyze all RAID superblock(s)
	 */
	if (!mddev->raid_disks) {
		if (!mddev->persistent)
			return -EINVAL;
		err = analyze_sbs(mddev);
		if (err)
			return -EINVAL;
	}

	if (mddev->level != LEVEL_NONE)
		request_module("md-level-%d", mddev->level);
	else if (mddev->clevel[0])
		request_module("md-%s", mddev->clevel);

	/*
	 * Drop all container device buffers, from now on
	 * the only valid external interface is through the md
	 * device.
	 */
	mddev->has_superblocks = false;
	rdev_for_each(rdev, mddev) {
		if (test_bit(Faulty, &rdev->flags))
			continue;
		sync_blockdev(rdev->bdev);
		invalidate_bdev(rdev->bdev);
		if (mddev->ro != 1 && rdev_read_only(rdev)) {
			mddev->ro = 1;
			if (mddev->gendisk)
				set_disk_ro(mddev->gendisk, 1);
		}

		if (rdev->sb_page)
			mddev->has_superblocks = true;

		/* perform some consistency tests on the device.
		 * We don't want the data to overlap the metadata,
		 * Internal Bitmap issues have been handled elsewhere.
		 */
		if (rdev->meta_bdev) {
			/* Nothing to check */;
		} else if (rdev->data_offset < rdev->sb_start) {
			if (mddev->dev_sectors &&
			    rdev->data_offset + mddev->dev_sectors
			    > rdev->sb_start) {
				pr_warn("md: %s: data overlaps metadata\n",
					mdname(mddev));
				return -EINVAL;
			}
		} else {
			if (rdev->sb_start + rdev->sb_size/512
			    > rdev->data_offset) {
				pr_warn("md: %s: metadata overlaps data\n",
					mdname(mddev));
				return -EINVAL;
			}
		}
		sysfs_notify_dirent_safe(rdev->sysfs_state);
		nowait = nowait && bdev_nowait(rdev->bdev);
	}

	if (!bioset_initialized(&mddev->bio_set)) {
		err = bioset_init(&mddev->bio_set, BIO_POOL_SIZE, 0, BIOSET_NEED_BVECS);
		if (err)
			return err;
	}
	if (!bioset_initialized(&mddev->sync_set)) {
		err = bioset_init(&mddev->sync_set, BIO_POOL_SIZE, 0, BIOSET_NEED_BVECS);
		if (err)
			goto exit_bio_set;
	}

	spin_lock(&pers_lock);
	pers = find_pers(mddev->level, mddev->clevel);
	if (!pers || !try_module_get(pers->owner)) {
		spin_unlock(&pers_lock);
		if (mddev->level != LEVEL_NONE)
			pr_warn("md: personality for level %d is not loaded!\n",
				mddev->level);
		else
			pr_warn("md: personality for level %s is not loaded!\n",
				mddev->clevel);
		err = -EINVAL;
		goto abort;
	}
	spin_unlock(&pers_lock);
	if (mddev->level != pers->level) {
		mddev->level = pers->level;
		mddev->new_level = pers->level;
	}
	strscpy(mddev->clevel, pers->name, sizeof(mddev->clevel));

	if (mddev->reshape_position != MaxSector &&
	    pers->start_reshape == NULL) {
		/* This personality cannot handle reshaping... */
		module_put(pers->owner);
		err = -EINVAL;
		goto abort;
	}

	if (pers->sync_request) {
		/* Warn if this is a potentially silly
		 * configuration.
		 */
		struct md_rdev *rdev2;
		int warned = 0;

		rdev_for_each(rdev, mddev)
			rdev_for_each(rdev2, mddev) {
				if (rdev < rdev2 &&
				    rdev->bdev->bd_disk ==
				    rdev2->bdev->bd_disk) {
					pr_warn("%s: WARNING: %pg appears to be on the same physical disk as %pg.\n",
						mdname(mddev),
						rdev->bdev,
						rdev2->bdev);
					warned = 1;
				}
			}

		if (warned)
			pr_warn("True protection against single-disk failure might be compromised.\n");
	}

	mddev->recovery = 0;
	/* may be over-ridden by personality */
	mddev->resync_max_sectors = mddev->dev_sectors;

	mddev->ok_start_degraded = start_dirty_degraded;

	if (start_readonly && mddev->ro == 0)
		mddev->ro = 2; /* read-only, but switch on first write */

	err = pers->run(mddev);
	if (err)
		pr_warn("md: pers->run() failed ...\n");
	else if (pers->size(mddev, 0, 0) < mddev->array_sectors) {
		WARN_ONCE(!mddev->external_size,
			  "%s: default size too small, but 'external_size' not in effect?\n",
			  __func__);
		pr_warn("md: invalid array_size %llu > default size %llu\n",
			(unsigned long long)mddev->array_sectors / 2,
			(unsigned long long)pers->size(mddev, 0, 0) / 2);
		err = -EINVAL;
	}
	if (err == 0 && pers->sync_request &&
	    (mddev->bitmap_info.file || mddev->bitmap_info.offset)) {
		struct bitmap *bitmap;

		bitmap = md_bitmap_create(mddev, -1);
		if (IS_ERR(bitmap)) {
			err = PTR_ERR(bitmap);
			pr_warn("%s: failed to create bitmap (%d)\n",
				mdname(mddev), err);
		} else
			mddev->bitmap = bitmap;

	}
	if (err)
		goto bitmap_abort;

	if (mddev->bitmap_info.max_write_behind > 0) {
		bool create_pool = false;

		rdev_for_each(rdev, mddev) {
			if (test_bit(WriteMostly, &rdev->flags) &&
			    rdev_init_serial(rdev))
				create_pool = true;
		}
		if (create_pool && mddev->serial_info_pool == NULL) {
			mddev->serial_info_pool =
				mempool_create_kmalloc_pool(NR_SERIAL_INFOS,
						    sizeof(struct serial_info));
			if (!mddev->serial_info_pool) {
				err = -ENOMEM;
				goto bitmap_abort;
			}
		}
	}

	if (mddev->queue) {
		bool nonrot = true;

		rdev_for_each(rdev, mddev) {
			if (rdev->raid_disk >= 0 && !bdev_nonrot(rdev->bdev)) {
				nonrot = false;
				break;
			}
		}
		if (mddev->degraded)
			nonrot = false;
		if (nonrot)
			blk_queue_flag_set(QUEUE_FLAG_NONROT, mddev->queue);
		else
			blk_queue_flag_clear(QUEUE_FLAG_NONROT, mddev->queue);
		blk_queue_flag_set(QUEUE_FLAG_IO_STAT, mddev->queue);

		/* Set the NOWAIT flags if all underlying devices support it */
		if (nowait)
			blk_queue_flag_set(QUEUE_FLAG_NOWAIT, mddev->queue);
	}
	if (pers->sync_request) {
		if (mddev->kobj.sd &&
		    sysfs_create_group(&mddev->kobj, &md_redundancy_group))
			pr_warn("md: cannot register extra attributes for %s\n",
				mdname(mddev));
		mddev->sysfs_action = sysfs_get_dirent_safe(mddev->kobj.sd, "sync_action");
		mddev->sysfs_completed = sysfs_get_dirent_safe(mddev->kobj.sd, "sync_completed");
		mddev->sysfs_degraded = sysfs_get_dirent_safe(mddev->kobj.sd, "degraded");
	} else if (mddev->ro == 2) /* auto-readonly not meaningful */
		mddev->ro = 0;

	atomic_set(&mddev->max_corr_read_errors,
		   MD_DEFAULT_MAX_CORRECTED_READ_ERRORS);
	mddev->safemode = 0;
	if (mddev_is_clustered(mddev))
		mddev->safemode_delay = 0;
	else
		mddev->safemode_delay = DEFAULT_SAFEMODE_DELAY;
	mddev->in_sync = 1;
	smp_wmb();
	spin_lock(&mddev->lock);
	mddev->pers = pers;
	spin_unlock(&mddev->lock);
	rdev_for_each(rdev, mddev)
		if (rdev->raid_disk >= 0)
			sysfs_link_rdev(mddev, rdev); /* failure here is OK */

	if (mddev->degraded && !mddev->ro)
		/* This ensures that recovering status is reported immediately
		 * via sysfs - until a lack of spares is confirmed.
		 */
		set_bit(MD_RECOVERY_RECOVER, &mddev->recovery);
	set_bit(MD_RECOVERY_NEEDED, &mddev->recovery);

	if (mddev->sb_flags)
		md_update_sb(mddev, 0);

	md_new_event();
	return 0;

bitmap_abort:
	mddev_detach(mddev);
	if (mddev->private)
		pers->free(mddev, mddev->private);
	mddev->private = NULL;
	module_put(pers->owner);
	md_bitmap_destroy(mddev);
abort:
	bioset_exit(&mddev->sync_set);
exit_bio_set:
	bioset_exit(&mddev->bio_set);
	return err;
}
EXPORT_SYMBOL_GPL(md_run);

int do_md_run(struct mddev *mddev)
{
	int err;

	set_bit(MD_NOT_READY, &mddev->flags);
	err = md_run(mddev);
	if (err)
		goto out;
	err = md_bitmap_load(mddev);
	if (err) {
		md_bitmap_destroy(mddev);
		goto out;
	}

	if (mddev_is_clustered(mddev))
		md_allow_write(mddev);

	/* run start up tasks that require md_thread */
	md_start(mddev);

	md_wakeup_thread(mddev->thread);
	md_wakeup_thread(mddev->sync_thread); /* possibly kick off a reshape */

	set_capacity_and_notify(mddev->gendisk, mddev->array_sectors);
	clear_bit(MD_NOT_READY, &mddev->flags);
	mddev->changed = 1;
	kobject_uevent(&disk_to_dev(mddev->gendisk)->kobj, KOBJ_CHANGE);
	sysfs_notify_dirent_safe(mddev->sysfs_state);
	sysfs_notify_dirent_safe(mddev->sysfs_action);
	sysfs_notify_dirent_safe(mddev->sysfs_degraded);
out:
	clear_bit(MD_NOT_READY, &mddev->flags);
	return err;
}

int md_start(struct mddev *mddev)
{
	int ret = 0;

	if (mddev->pers->start) {
		set_bit(MD_RECOVERY_WAIT, &mddev->recovery);
		md_wakeup_thread(mddev->thread);
		ret = mddev->pers->start(mddev);
		clear_bit(MD_RECOVERY_WAIT, &mddev->recovery);
		md_wakeup_thread(mddev->sync_thread);
	}
	return ret;
}
EXPORT_SYMBOL_GPL(md_start);

static int restart_array(struct mddev *mddev)
{
	struct gendisk *disk = mddev->gendisk;
	struct md_rdev *rdev;
	bool has_journal = false;
	bool has_readonly = false;

	/* Complain if it has no devices */
	if (list_empty(&mddev->disks))
		return -ENXIO;
	if (!mddev->pers)
		return -EINVAL;
	if (!mddev->ro)
		return -EBUSY;

	rcu_read_lock();
	rdev_for_each_rcu(rdev, mddev) {
		if (test_bit(Journal, &rdev->flags) &&
		    !test_bit(Faulty, &rdev->flags))
			has_journal = true;
		if (rdev_read_only(rdev))
			has_readonly = true;
	}
	rcu_read_unlock();
	if (test_bit(MD_HAS_JOURNAL, &mddev->flags) && !has_journal)
		/* Don't restart rw with journal missing/faulty */
			return -EINVAL;
	if (has_readonly)
		return -EROFS;

	mddev->safemode = 0;
	mddev->ro = 0;
	set_disk_ro(disk, 0);
	pr_debug("md: %s switched to read-write mode.\n", mdname(mddev));
	/* Kick recovery or resync if necessary */
	set_bit(MD_RECOVERY_NEEDED, &mddev->recovery);
	md_wakeup_thread(mddev->thread);
	md_wakeup_thread(mddev->sync_thread);
	sysfs_notify_dirent_safe(mddev->sysfs_state);
	return 0;
}

static void md_clean(struct mddev *mddev)
{
	mddev->array_sectors = 0;
	mddev->external_size = 0;
	mddev->dev_sectors = 0;
	mddev->raid_disks = 0;
	mddev->recovery_cp = 0;
	mddev->resync_min = 0;
	mddev->resync_max = MaxSector;
	mddev->reshape_position = MaxSector;
	mddev->external = 0;
	mddev->persistent = 0;
	mddev->level = LEVEL_NONE;
	mddev->clevel[0] = 0;
	mddev->flags = 0;
	mddev->sb_flags = 0;
	mddev->ro = 0;
	mddev->metadata_type[0] = 0;
	mddev->chunk_sectors = 0;
	mddev->ctime = mddev->utime = 0;
	mddev->layout = 0;
	mddev->max_disks = 0;
	mddev->events = 0;
	mddev->can_decrease_events = 0;
	mddev->delta_disks = 0;
	mddev->reshape_backwards = 0;
	mddev->new_level = LEVEL_NONE;
	mddev->new_layout = 0;
	mddev->new_chunk_sectors = 0;
	mddev->curr_resync = 0;
	atomic64_set(&mddev->resync_mismatches, 0);
	mddev->suspend_lo = mddev->suspend_hi = 0;
	mddev->sync_speed_min = mddev->sync_speed_max = 0;
	mddev->recovery = 0;
	mddev->in_sync = 0;
	mddev->changed = 0;
	mddev->degraded = 0;
	mddev->safemode = 0;
	mddev->private = NULL;
	mddev->cluster_info = NULL;
	mddev->bitmap_info.offset = 0;
	mddev->bitmap_info.default_offset = 0;
	mddev->bitmap_info.default_space = 0;
	mddev->bitmap_info.chunksize = 0;
	mddev->bitmap_info.daemon_sleep = 0;
	mddev->bitmap_info.max_write_behind = 0;
	mddev->bitmap_info.nodes = 0;
}

static void __md_stop_writes(struct mddev *mddev)
{
	set_bit(MD_RECOVERY_FROZEN, &mddev->recovery);
	if (work_pending(&mddev->del_work))
		flush_workqueue(md_misc_wq);
	if (mddev->sync_thread) {
		set_bit(MD_RECOVERY_INTR, &mddev->recovery);
		md_unregister_thread(&mddev->sync_thread);
		md_reap_sync_thread(mddev);
	}

	del_timer_sync(&mddev->safemode_timer);

	if (mddev->pers && mddev->pers->quiesce) {
		mddev->pers->quiesce(mddev, 1);
		mddev->pers->quiesce(mddev, 0);
	}
	md_bitmap_flush(mddev);

	if (mddev->ro == 0 &&
	    ((!mddev->in_sync && !mddev_is_clustered(mddev)) ||
	     mddev->sb_flags)) {
		/* mark array as shutdown cleanly */
		if (!mddev_is_clustered(mddev))
			mddev->in_sync = 1;
		md_update_sb(mddev, 1);
	}
	/* disable policy to guarantee rdevs free resources for serialization */
	mddev->serialize_policy = 0;
	mddev_destroy_serial_pool(mddev, NULL, true);
}

void md_stop_writes(struct mddev *mddev)
{
	mddev_lock_nointr(mddev);
	__md_stop_writes(mddev);
	mddev_unlock(mddev);
}
EXPORT_SYMBOL_GPL(md_stop_writes);

static void mddev_detach(struct mddev *mddev)
{
	md_bitmap_wait_behind_writes(mddev);
	if (mddev->pers && mddev->pers->quiesce && !mddev->suspended) {
		mddev->pers->quiesce(mddev, 1);
		mddev->pers->quiesce(mddev, 0);
	}
	md_unregister_thread(&mddev->thread);
	if (mddev->queue)
		blk_sync_queue(mddev->queue); /* the unplug fn references 'conf'*/
}

static void __md_stop(struct mddev *mddev)
{
	struct md_personality *pers = mddev->pers;
	md_bitmap_destroy(mddev);
	mddev_detach(mddev);
	/* Ensure ->event_work is done */
	if (mddev->event_work.func)
		flush_workqueue(md_misc_wq);
	spin_lock(&mddev->lock);
	mddev->pers = NULL;
	spin_unlock(&mddev->lock);
	if (mddev->private)
		pers->free(mddev, mddev->private);
	mddev->private = NULL;
	if (pers->sync_request && mddev->to_remove == NULL)
		mddev->to_remove = &md_redundancy_group;
	module_put(pers->owner);
	clear_bit(MD_RECOVERY_FROZEN, &mddev->recovery);
}

void md_stop(struct mddev *mddev)
{
	/* stop the array and free an attached data structures.
	 * This is called from dm-raid
	 */
	__md_stop_writes(mddev);
	__md_stop(mddev);
	bioset_exit(&mddev->bio_set);
	bioset_exit(&mddev->sync_set);
}

EXPORT_SYMBOL_GPL(md_stop);

static int md_set_readonly(struct mddev *mddev, struct block_device *bdev)
{
	int err = 0;
	int did_freeze = 0;

	if (!test_bit(MD_RECOVERY_FROZEN, &mddev->recovery)) {
		did_freeze = 1;
		set_bit(MD_RECOVERY_FROZEN, &mddev->recovery);
		md_wakeup_thread(mddev->thread);
	}
	if (test_bit(MD_RECOVERY_RUNNING, &mddev->recovery))
		set_bit(MD_RECOVERY_INTR, &mddev->recovery);
	if (mddev->sync_thread)
		/* Thread might be blocked waiting for metadata update
		 * which will now never happen */
		wake_up_process(mddev->sync_thread->tsk);

	if (mddev->external && test_bit(MD_SB_CHANGE_PENDING, &mddev->sb_flags))
		return -EBUSY;
	mddev_unlock(mddev);
	wait_event(resync_wait, !test_bit(MD_RECOVERY_RUNNING,
					  &mddev->recovery));
	wait_event(mddev->sb_wait,
		   !test_bit(MD_SB_CHANGE_PENDING, &mddev->sb_flags));
	mddev_lock_nointr(mddev);

	mutex_lock(&mddev->open_mutex);
	if ((mddev->pers && atomic_read(&mddev->openers) > !!bdev) ||
	    mddev->sync_thread ||
	    test_bit(MD_RECOVERY_RUNNING, &mddev->recovery)) {
		pr_warn("md: %s still in use.\n",mdname(mddev));
		if (did_freeze) {
			clear_bit(MD_RECOVERY_FROZEN, &mddev->recovery);
			set_bit(MD_RECOVERY_NEEDED, &mddev->recovery);
			md_wakeup_thread(mddev->thread);
		}
		err = -EBUSY;
		goto out;
	}
	if (mddev->pers) {
		__md_stop_writes(mddev);

		err  = -ENXIO;
		if (mddev->ro==1)
			goto out;
		mddev->ro = 1;
		set_disk_ro(mddev->gendisk, 1);
		clear_bit(MD_RECOVERY_FROZEN, &mddev->recovery);
		set_bit(MD_RECOVERY_NEEDED, &mddev->recovery);
		md_wakeup_thread(mddev->thread);
		sysfs_notify_dirent_safe(mddev->sysfs_state);
		err = 0;
	}
out:
	mutex_unlock(&mddev->open_mutex);
	return err;
}

/* mode:
 *   0 - completely stop and dis-assemble array
 *   2 - stop but do not disassemble array
 */
static int do_md_stop(struct mddev *mddev, int mode,
		      struct block_device *bdev)
{
	struct gendisk *disk = mddev->gendisk;
	struct md_rdev *rdev;
	int did_freeze = 0;

	if (!test_bit(MD_RECOVERY_FROZEN, &mddev->recovery)) {
		did_freeze = 1;
		set_bit(MD_RECOVERY_FROZEN, &mddev->recovery);
		md_wakeup_thread(mddev->thread);
	}
	if (test_bit(MD_RECOVERY_RUNNING, &mddev->recovery))
		set_bit(MD_RECOVERY_INTR, &mddev->recovery);
	if (mddev->sync_thread)
		/* Thread might be blocked waiting for metadata update
		 * which will now never happen */
		wake_up_process(mddev->sync_thread->tsk);

	mddev_unlock(mddev);
	wait_event(resync_wait, (mddev->sync_thread == NULL &&
				 !test_bit(MD_RECOVERY_RUNNING,
					   &mddev->recovery)));
	mddev_lock_nointr(mddev);

	mutex_lock(&mddev->open_mutex);
	if ((mddev->pers && atomic_read(&mddev->openers) > !!bdev) ||
	    mddev->sysfs_active ||
	    mddev->sync_thread ||
	    test_bit(MD_RECOVERY_RUNNING, &mddev->recovery)) {
		pr_warn("md: %s still in use.\n",mdname(mddev));
		mutex_unlock(&mddev->open_mutex);
		if (did_freeze) {
			clear_bit(MD_RECOVERY_FROZEN, &mddev->recovery);
			set_bit(MD_RECOVERY_NEEDED, &mddev->recovery);
			md_wakeup_thread(mddev->thread);
		}
		return -EBUSY;
	}
	if (mddev->pers) {
		if (mddev->ro)
			set_disk_ro(disk, 0);

		__md_stop_writes(mddev);
		__md_stop(mddev);

		/* tell userspace to handle 'inactive' */
		sysfs_notify_dirent_safe(mddev->sysfs_state);

		rdev_for_each(rdev, mddev)
			if (rdev->raid_disk >= 0)
				sysfs_unlink_rdev(mddev, rdev);

		set_capacity_and_notify(disk, 0);
		mutex_unlock(&mddev->open_mutex);
		mddev->changed = 1;

		if (mddev->ro)
			mddev->ro = 0;
	} else
		mutex_unlock(&mddev->open_mutex);
	/*
	 * Free resources if final stop
	 */
	if (mode == 0) {
		pr_info("md: %s stopped.\n", mdname(mddev));

		if (mddev->bitmap_info.file) {
			struct file *f = mddev->bitmap_info.file;
			spin_lock(&mddev->lock);
			mddev->bitmap_info.file = NULL;
			spin_unlock(&mddev->lock);
			fput(f);
		}
		mddev->bitmap_info.offset = 0;

		export_array(mddev);

		md_clean(mddev);
		if (mddev->hold_active == UNTIL_STOP)
			mddev->hold_active = 0;
	}
	md_new_event();
	sysfs_notify_dirent_safe(mddev->sysfs_state);
	return 0;
}

#ifndef MODULE
static void autorun_array(struct mddev *mddev)
{
	struct md_rdev *rdev;
	int err;

	if (list_empty(&mddev->disks))
		return;

	pr_info("md: running: ");

	rdev_for_each(rdev, mddev) {
		pr_cont("<%pg>", rdev->bdev);
	}
	pr_cont("\n");

	err = do_md_run(mddev);
	if (err) {
		pr_warn("md: do_md_run() returned %d\n", err);
		do_md_stop(mddev, 0, NULL);
	}
}

/*
 * lets try to run arrays based on all disks that have arrived
 * until now. (those are in pending_raid_disks)
 *
 * the method: pick the first pending disk, collect all disks with
 * the same UUID, remove all from the pending list and put them into
 * the 'same_array' list. Then order this list based on superblock
 * update time (freshest comes first), kick out 'old' disks and
 * compare superblocks. If everything's fine then run it.
 *
 * If "unit" is allocated, then bump its reference count
 */
static void autorun_devices(int part)
{
	struct md_rdev *rdev0, *rdev, *tmp;
	struct mddev *mddev;

	pr_info("md: autorun ...\n");
	while (!list_empty(&pending_raid_disks)) {
		int unit;
		dev_t dev;
		LIST_HEAD(candidates);
		rdev0 = list_entry(pending_raid_disks.next,
					 struct md_rdev, same_set);

		pr_debug("md: considering %pg ...\n", rdev0->bdev);
		INIT_LIST_HEAD(&candidates);
		rdev_for_each_list(rdev, tmp, &pending_raid_disks)
			if (super_90_load(rdev, rdev0, 0) >= 0) {
				pr_debug("md:  adding %pg ...\n",
					 rdev->bdev);
				list_move(&rdev->same_set, &candidates);
			}
		/*
		 * now we have a set of devices, with all of them having
		 * mostly sane superblocks. It's time to allocate the
		 * mddev.
		 */
		if (part) {
			dev = MKDEV(mdp_major,
				    rdev0->preferred_minor << MdpMinorShift);
			unit = MINOR(dev) >> MdpMinorShift;
		} else {
			dev = MKDEV(MD_MAJOR, rdev0->preferred_minor);
			unit = MINOR(dev);
		}
		if (rdev0->preferred_minor != unit) {
			pr_warn("md: unit number in %pg is bad: %d\n",
				rdev0->bdev, rdev0->preferred_minor);
			break;
		}

		mddev = md_alloc(dev, NULL);
		if (IS_ERR(mddev))
			break;

		if (mddev_lock(mddev))
			pr_warn("md: %s locked, cannot run\n", mdname(mddev));
		else if (mddev->raid_disks || mddev->major_version
			 || !list_empty(&mddev->disks)) {
			pr_warn("md: %s already running, cannot run %pg\n",
				mdname(mddev), rdev0->bdev);
			mddev_unlock(mddev);
		} else {
			pr_debug("md: created %s\n", mdname(mddev));
			mddev->persistent = 1;
			rdev_for_each_list(rdev, tmp, &candidates) {
				list_del_init(&rdev->same_set);
				if (bind_rdev_to_array(rdev, mddev))
					export_rdev(rdev);
			}
			autorun_array(mddev);
			mddev_unlock(mddev);
		}
		/* on success, candidates will be empty, on error
		 * it won't...
		 */
		rdev_for_each_list(rdev, tmp, &candidates) {
			list_del_init(&rdev->same_set);
			export_rdev(rdev);
		}
		mddev_put(mddev);
	}
	pr_info("md: ... autorun DONE.\n");
}
#endif /* !MODULE */

static int get_version(void __user *arg)
{
	mdu_version_t ver;

	ver.major = MD_MAJOR_VERSION;
	ver.minor = MD_MINOR_VERSION;
	ver.patchlevel = MD_PATCHLEVEL_VERSION;

	if (copy_to_user(arg, &ver, sizeof(ver)))
		return -EFAULT;

	return 0;
}

static int get_array_info(struct mddev *mddev, void __user *arg)
{
	mdu_array_info_t info;
	int nr,working,insync,failed,spare;
	struct md_rdev *rdev;

	nr = working = insync = failed = spare = 0;
	rcu_read_lock();
	rdev_for_each_rcu(rdev, mddev) {
		nr++;
		if (test_bit(Faulty, &rdev->flags))
			failed++;
		else {
			working++;
			if (test_bit(In_sync, &rdev->flags))
				insync++;
			else if (test_bit(Journal, &rdev->flags))
				/* TODO: add journal count to md_u.h */
				;
			else
				spare++;
		}
	}
	rcu_read_unlock();

	info.major_version = mddev->major_version;
	info.minor_version = mddev->minor_version;
	info.patch_version = MD_PATCHLEVEL_VERSION;
	info.ctime         = clamp_t(time64_t, mddev->ctime, 0, U32_MAX);
	info.level         = mddev->level;
	info.size          = mddev->dev_sectors / 2;
	if (info.size != mddev->dev_sectors / 2) /* overflow */
		info.size = -1;
	info.nr_disks      = nr;
	info.raid_disks    = mddev->raid_disks;
	info.md_minor      = mddev->md_minor;
	info.not_persistent= !mddev->persistent;

	info.utime         = clamp_t(time64_t, mddev->utime, 0, U32_MAX);
	info.state         = 0;
	if (mddev->in_sync)
		info.state = (1<<MD_SB_CLEAN);
	if (mddev->bitmap && mddev->bitmap_info.offset)
		info.state |= (1<<MD_SB_BITMAP_PRESENT);
	if (mddev_is_clustered(mddev))
		info.state |= (1<<MD_SB_CLUSTERED);
	info.active_disks  = insync;
	info.working_disks = working;
	info.failed_disks  = failed;
	info.spare_disks   = spare;

	info.layout        = mddev->layout;
	info.chunk_size    = mddev->chunk_sectors << 9;

	if (copy_to_user(arg, &info, sizeof(info)))
		return -EFAULT;

	return 0;
}

static int get_bitmap_file(struct mddev *mddev, void __user * arg)
{
	mdu_bitmap_file_t *file = NULL; /* too big for stack allocation */
	char *ptr;
	int err;

	file = kzalloc(sizeof(*file), GFP_NOIO);
	if (!file)
		return -ENOMEM;

	err = 0;
	spin_lock(&mddev->lock);
	/* bitmap enabled */
	if (mddev->bitmap_info.file) {
		ptr = file_path(mddev->bitmap_info.file, file->pathname,
				sizeof(file->pathname));
		if (IS_ERR(ptr))
			err = PTR_ERR(ptr);
		else
			memmove(file->pathname, ptr,
				sizeof(file->pathname)-(ptr-file->pathname));
	}
	spin_unlock(&mddev->lock);

	if (err == 0 &&
	    copy_to_user(arg, file, sizeof(*file)))
		err = -EFAULT;

	kfree(file);
	return err;
}

static int get_disk_info(struct mddev *mddev, void __user * arg)
{
	mdu_disk_info_t info;
	struct md_rdev *rdev;

	if (copy_from_user(&info, arg, sizeof(info)))
		return -EFAULT;

	rcu_read_lock();
	rdev = md_find_rdev_nr_rcu(mddev, info.number);
	if (rdev) {
		info.major = MAJOR(rdev->bdev->bd_dev);
		info.minor = MINOR(rdev->bdev->bd_dev);
		info.raid_disk = rdev->raid_disk;
		info.state = 0;
		if (test_bit(Faulty, &rdev->flags))
			info.state |= (1<<MD_DISK_FAULTY);
		else if (test_bit(In_sync, &rdev->flags)) {
			info.state |= (1<<MD_DISK_ACTIVE);
			info.state |= (1<<MD_DISK_SYNC);
		}
		if (test_bit(Journal, &rdev->flags))
			info.state |= (1<<MD_DISK_JOURNAL);
		if (test_bit(WriteMostly, &rdev->flags))
			info.state |= (1<<MD_DISK_WRITEMOSTLY);
		if (test_bit(FailFast, &rdev->flags))
			info.state |= (1<<MD_DISK_FAILFAST);
	} else {
		info.major = info.minor = 0;
		info.raid_disk = -1;
		info.state = (1<<MD_DISK_REMOVED);
	}
	rcu_read_unlock();

	if (copy_to_user(arg, &info, sizeof(info)))
		return -EFAULT;

	return 0;
}

int md_add_new_disk(struct mddev *mddev, struct mdu_disk_info_s *info)
{
	struct md_rdev *rdev;
	dev_t dev = MKDEV(info->major,info->minor);

	if (mddev_is_clustered(mddev) &&
		!(info->state & ((1 << MD_DISK_CLUSTER_ADD) | (1 << MD_DISK_CANDIDATE)))) {
		pr_warn("%s: Cannot add to clustered mddev.\n",
			mdname(mddev));
		return -EINVAL;
	}

	if (info->major != MAJOR(dev) || info->minor != MINOR(dev))
		return -EOVERFLOW;

	if (!mddev->raid_disks) {
		int err;
		/* expecting a device which has a superblock */
		rdev = md_import_device(dev, mddev->major_version, mddev->minor_version);
		if (IS_ERR(rdev)) {
			pr_warn("md: md_import_device returned %ld\n",
				PTR_ERR(rdev));
			return PTR_ERR(rdev);
		}
		if (!list_empty(&mddev->disks)) {
			struct md_rdev *rdev0
				= list_entry(mddev->disks.next,
					     struct md_rdev, same_set);
			err = super_types[mddev->major_version]
				.load_super(rdev, rdev0, mddev->minor_version);
			if (err < 0) {
				pr_warn("md: %pg has different UUID to %pg\n",
					rdev->bdev,
					rdev0->bdev);
				export_rdev(rdev);
				return -EINVAL;
			}
		}
		err = bind_rdev_to_array(rdev, mddev);
		if (err)
			export_rdev(rdev);
		return err;
	}

	/*
	 * md_add_new_disk can be used once the array is assembled
	 * to add "hot spares".  They must already have a superblock
	 * written
	 */
	if (mddev->pers) {
		int err;
		if (!mddev->pers->hot_add_disk) {
			pr_warn("%s: personality does not support diskops!\n",
				mdname(mddev));
			return -EINVAL;
		}
		if (mddev->persistent)
			rdev = md_import_device(dev, mddev->major_version,
						mddev->minor_version);
		else
			rdev = md_import_device(dev, -1, -1);
		if (IS_ERR(rdev)) {
			pr_warn("md: md_import_device returned %ld\n",
				PTR_ERR(rdev));
			return PTR_ERR(rdev);
		}
		/* set saved_raid_disk if appropriate */
		if (!mddev->persistent) {
			if (info->state & (1<<MD_DISK_SYNC)  &&
			    info->raid_disk < mddev->raid_disks) {
				rdev->raid_disk = info->raid_disk;
				set_bit(In_sync, &rdev->flags);
				clear_bit(Bitmap_sync, &rdev->flags);
			} else
				rdev->raid_disk = -1;
			rdev->saved_raid_disk = rdev->raid_disk;
		} else
			super_types[mddev->major_version].
				validate_super(mddev, rdev);
		if ((info->state & (1<<MD_DISK_SYNC)) &&
		     rdev->raid_disk != info->raid_disk) {
			/* This was a hot-add request, but events doesn't
			 * match, so reject it.
			 */
			export_rdev(rdev);
			return -EINVAL;
		}

		clear_bit(In_sync, &rdev->flags); /* just to be sure */
		if (info->state & (1<<MD_DISK_WRITEMOSTLY))
			set_bit(WriteMostly, &rdev->flags);
		else
			clear_bit(WriteMostly, &rdev->flags);
		if (info->state & (1<<MD_DISK_FAILFAST))
			set_bit(FailFast, &rdev->flags);
		else
			clear_bit(FailFast, &rdev->flags);

		if (info->state & (1<<MD_DISK_JOURNAL)) {
			struct md_rdev *rdev2;
			bool has_journal = false;

			/* make sure no existing journal disk */
			rdev_for_each(rdev2, mddev) {
				if (test_bit(Journal, &rdev2->flags)) {
					has_journal = true;
					break;
				}
			}
			if (has_journal || mddev->bitmap) {
				export_rdev(rdev);
				return -EBUSY;
			}
			set_bit(Journal, &rdev->flags);
		}
		/*
		 * check whether the device shows up in other nodes
		 */
		if (mddev_is_clustered(mddev)) {
			if (info->state & (1 << MD_DISK_CANDIDATE))
				set_bit(Candidate, &rdev->flags);
			else if (info->state & (1 << MD_DISK_CLUSTER_ADD)) {
				/* --add initiated by this node */
				err = md_cluster_ops->add_new_disk(mddev, rdev);
				if (err) {
					export_rdev(rdev);
					return err;
				}
			}
		}

		rdev->raid_disk = -1;
		err = bind_rdev_to_array(rdev, mddev);

		if (err)
			export_rdev(rdev);

		if (mddev_is_clustered(mddev)) {
			if (info->state & (1 << MD_DISK_CANDIDATE)) {
				if (!err) {
					err = md_cluster_ops->new_disk_ack(mddev,
						err == 0);
					if (err)
						md_kick_rdev_from_array(rdev);
				}
			} else {
				if (err)
					md_cluster_ops->add_new_disk_cancel(mddev);
				else
					err = add_bound_rdev(rdev);
			}

		} else if (!err)
			err = add_bound_rdev(rdev);

		return err;
	}

	/* otherwise, md_add_new_disk is only allowed
	 * for major_version==0 superblocks
	 */
	if (mddev->major_version != 0) {
		pr_warn("%s: ADD_NEW_DISK not supported\n", mdname(mddev));
		return -EINVAL;
	}

	if (!(info->state & (1<<MD_DISK_FAULTY))) {
		int err;
		rdev = md_import_device(dev, -1, 0);
		if (IS_ERR(rdev)) {
			pr_warn("md: error, md_import_device() returned %ld\n",
				PTR_ERR(rdev));
			return PTR_ERR(rdev);
		}
		rdev->desc_nr = info->number;
		if (info->raid_disk < mddev->raid_disks)
			rdev->raid_disk = info->raid_disk;
		else
			rdev->raid_disk = -1;

		if (rdev->raid_disk < mddev->raid_disks)
			if (info->state & (1<<MD_DISK_SYNC))
				set_bit(In_sync, &rdev->flags);

		if (info->state & (1<<MD_DISK_WRITEMOSTLY))
			set_bit(WriteMostly, &rdev->flags);
		if (info->state & (1<<MD_DISK_FAILFAST))
			set_bit(FailFast, &rdev->flags);

		if (!mddev->persistent) {
			pr_debug("md: nonpersistent superblock ...\n");
			rdev->sb_start = bdev_nr_sectors(rdev->bdev);
		} else
			rdev->sb_start = calc_dev_sboffset(rdev);
		rdev->sectors = rdev->sb_start;

		err = bind_rdev_to_array(rdev, mddev);
		if (err) {
			export_rdev(rdev);
			return err;
		}
	}

	return 0;
}

static int hot_remove_disk(struct mddev *mddev, dev_t dev)
{
	struct md_rdev *rdev;

	if (!mddev->pers)
		return -ENODEV;

	rdev = find_rdev(mddev, dev);
	if (!rdev)
		return -ENXIO;

	if (rdev->raid_disk < 0)
		goto kick_rdev;

	clear_bit(Blocked, &rdev->flags);
	remove_and_add_spares(mddev, rdev);

	if (rdev->raid_disk >= 0)
		goto busy;

kick_rdev:
	if (mddev_is_clustered(mddev)) {
		if (md_cluster_ops->remove_disk(mddev, rdev))
			goto busy;
	}

	md_kick_rdev_from_array(rdev);
	set_bit(MD_SB_CHANGE_DEVS, &mddev->sb_flags);
	if (mddev->thread)
		md_wakeup_thread(mddev->thread);
	else
		md_update_sb(mddev, 1);
	md_new_event();

	return 0;
busy:
	pr_debug("md: cannot remove active disk %pg from %s ...\n",
		 rdev->bdev, mdname(mddev));
	return -EBUSY;
}

static int hot_add_disk(struct mddev *mddev, dev_t dev)
{
	int err;
	struct md_rdev *rdev;

	if (!mddev->pers)
		return -ENODEV;

	if (mddev->major_version != 0) {
		pr_warn("%s: HOT_ADD may only be used with version-0 superblocks.\n",
			mdname(mddev));
		return -EINVAL;
	}
	if (!mddev->pers->hot_add_disk) {
		pr_warn("%s: personality does not support diskops!\n",
			mdname(mddev));
		return -EINVAL;
	}

	rdev = md_import_device(dev, -1, 0);
	if (IS_ERR(rdev)) {
		pr_warn("md: error, md_import_device() returned %ld\n",
			PTR_ERR(rdev));
		return -EINVAL;
	}

	if (mddev->persistent)
		rdev->sb_start = calc_dev_sboffset(rdev);
	else
		rdev->sb_start = bdev_nr_sectors(rdev->bdev);

	rdev->sectors = rdev->sb_start;

	if (test_bit(Faulty, &rdev->flags)) {
		pr_warn("md: can not hot-add faulty %pg disk to %s!\n",
			rdev->bdev, mdname(mddev));
		err = -EINVAL;
		goto abort_export;
	}

	clear_bit(In_sync, &rdev->flags);
	rdev->desc_nr = -1;
	rdev->saved_raid_disk = -1;
	err = bind_rdev_to_array(rdev, mddev);
	if (err)
		goto abort_export;

	/*
	 * The rest should better be atomic, we can have disk failures
	 * noticed in interrupt contexts ...
	 */

	rdev->raid_disk = -1;

	set_bit(MD_SB_CHANGE_DEVS, &mddev->sb_flags);
	if (!mddev->thread)
		md_update_sb(mddev, 1);
	/*
	 * If the new disk does not support REQ_NOWAIT,
	 * disable on the whole MD.
	 */
	if (!bdev_nowait(rdev->bdev)) {
		pr_info("%s: Disabling nowait because %pg does not support nowait\n",
			mdname(mddev), rdev->bdev);
		blk_queue_flag_clear(QUEUE_FLAG_NOWAIT, mddev->queue);
	}
	/*
	 * Kick recovery, maybe this spare has to be added to the
	 * array immediately.
	 */
	set_bit(MD_RECOVERY_NEEDED, &mddev->recovery);
	md_wakeup_thread(mddev->thread);
	md_new_event();
	return 0;

abort_export:
	export_rdev(rdev);
	return err;
}

static int set_bitmap_file(struct mddev *mddev, int fd)
{
	int err = 0;

	if (mddev->pers) {
		if (!mddev->pers->quiesce || !mddev->thread)
			return -EBUSY;
		if (mddev->recovery || mddev->sync_thread)
			return -EBUSY;
		/* we should be able to change the bitmap.. */
	}

	if (fd >= 0) {
		struct inode *inode;
		struct file *f;

		if (mddev->bitmap || mddev->bitmap_info.file)
			return -EEXIST; /* cannot add when bitmap is present */
		f = fget(fd);

		if (f == NULL) {
			pr_warn("%s: error: failed to get bitmap file\n",
				mdname(mddev));
			return -EBADF;
		}

		inode = f->f_mapping->host;
		if (!S_ISREG(inode->i_mode)) {
			pr_warn("%s: error: bitmap file must be a regular file\n",
				mdname(mddev));
			err = -EBADF;
		} else if (!(f->f_mode & FMODE_WRITE)) {
			pr_warn("%s: error: bitmap file must open for write\n",
				mdname(mddev));
			err = -EBADF;
		} else if (atomic_read(&inode->i_writecount) != 1) {
			pr_warn("%s: error: bitmap file is already in use\n",
				mdname(mddev));
			err = -EBUSY;
		}
		if (err) {
			fput(f);
			return err;
		}
		mddev->bitmap_info.file = f;
		mddev->bitmap_info.offset = 0; /* file overrides offset */
	} else if (mddev->bitmap == NULL)
		return -ENOENT; /* cannot remove what isn't there */
	err = 0;
	if (mddev->pers) {
		if (fd >= 0) {
			struct bitmap *bitmap;

			bitmap = md_bitmap_create(mddev, -1);
			mddev_suspend(mddev);
			if (!IS_ERR(bitmap)) {
				mddev->bitmap = bitmap;
				err = md_bitmap_load(mddev);
			} else
				err = PTR_ERR(bitmap);
			if (err) {
				md_bitmap_destroy(mddev);
				fd = -1;
			}
			mddev_resume(mddev);
		} else if (fd < 0) {
			mddev_suspend(mddev);
			md_bitmap_destroy(mddev);
			mddev_resume(mddev);
		}
	}
	if (fd < 0) {
		struct file *f = mddev->bitmap_info.file;
		if (f) {
			spin_lock(&mddev->lock);
			mddev->bitmap_info.file = NULL;
			spin_unlock(&mddev->lock);
			fput(f);
		}
	}

	return err;
}

/*
 * md_set_array_info is used two different ways
 * The original usage is when creating a new array.
 * In this usage, raid_disks is > 0 and it together with
 *  level, size, not_persistent,layout,chunksize determine the
 *  shape of the array.
 *  This will always create an array with a type-0.90.0 superblock.
 * The newer usage is when assembling an array.
 *  In this case raid_disks will be 0, and the major_version field is
 *  use to determine which style super-blocks are to be found on the devices.
 *  The minor and patch _version numbers are also kept incase the
 *  super_block handler wishes to interpret them.
 */
int md_set_array_info(struct mddev *mddev, struct mdu_array_info_s *info)
{
	if (info->raid_disks == 0) {
		/* just setting version number for superblock loading */
		if (info->major_version < 0 ||
		    info->major_version >= ARRAY_SIZE(super_types) ||
		    super_types[info->major_version].name == NULL) {
			/* maybe try to auto-load a module? */
			pr_warn("md: superblock version %d not known\n",
				info->major_version);
			return -EINVAL;
		}
		mddev->major_version = info->major_version;
		mddev->minor_version = info->minor_version;
		mddev->patch_version = info->patch_version;
		mddev->persistent = !info->not_persistent;
		/* ensure mddev_put doesn't delete this now that there
		 * is some minimal configuration.
		 */
		mddev->ctime         = ktime_get_real_seconds();
		return 0;
	}
	mddev->major_version = MD_MAJOR_VERSION;
	mddev->minor_version = MD_MINOR_VERSION;
	mddev->patch_version = MD_PATCHLEVEL_VERSION;
	mddev->ctime         = ktime_get_real_seconds();

	mddev->level         = info->level;
	mddev->clevel[0]     = 0;
	mddev->dev_sectors   = 2 * (sector_t)info->size;
	mddev->raid_disks    = info->raid_disks;
	/* don't set md_minor, it is determined by which /dev/md* was
	 * openned
	 */
	if (info->state & (1<<MD_SB_CLEAN))
		mddev->recovery_cp = MaxSector;
	else
		mddev->recovery_cp = 0;
	mddev->persistent    = ! info->not_persistent;
	mddev->external	     = 0;

	mddev->layout        = info->layout;
	if (mddev->level == 0)
		/* Cannot trust RAID0 layout info here */
		mddev->layout = -1;
	mddev->chunk_sectors = info->chunk_size >> 9;

	if (mddev->persistent) {
		mddev->max_disks = MD_SB_DISKS;
		mddev->flags = 0;
		mddev->sb_flags = 0;
	}
	set_bit(MD_SB_CHANGE_DEVS, &mddev->sb_flags);

	mddev->bitmap_info.default_offset = MD_SB_BYTES >> 9;
	mddev->bitmap_info.default_space = 64*2 - (MD_SB_BYTES >> 9);
	mddev->bitmap_info.offset = 0;

	mddev->reshape_position = MaxSector;

	/*
	 * Generate a 128 bit UUID
	 */
	get_random_bytes(mddev->uuid, 16);

	mddev->new_level = mddev->level;
	mddev->new_chunk_sectors = mddev->chunk_sectors;
	mddev->new_layout = mddev->layout;
	mddev->delta_disks = 0;
	mddev->reshape_backwards = 0;

	return 0;
}

void md_set_array_sectors(struct mddev *mddev, sector_t array_sectors)
{
	lockdep_assert_held(&mddev->reconfig_mutex);

	if (mddev->external_size)
		return;

	mddev->array_sectors = array_sectors;
}
EXPORT_SYMBOL(md_set_array_sectors);

static int update_size(struct mddev *mddev, sector_t num_sectors)
{
	struct md_rdev *rdev;
	int rv;
	int fit = (num_sectors == 0);
	sector_t old_dev_sectors = mddev->dev_sectors;

	if (mddev->pers->resize == NULL)
		return -EINVAL;
	/* The "num_sectors" is the number of sectors of each device that
	 * is used.  This can only make sense for arrays with redundancy.
	 * linear and raid0 always use whatever space is available. We can only
	 * consider changing this number if no resync or reconstruction is
	 * happening, and if the new size is acceptable. It must fit before the
	 * sb_start or, if that is <data_offset, it must fit before the size
	 * of each device.  If num_sectors is zero, we find the largest size
	 * that fits.
	 */
	if (test_bit(MD_RECOVERY_RUNNING, &mddev->recovery) ||
	    mddev->sync_thread)
		return -EBUSY;
	if (mddev->ro)
		return -EROFS;

	rdev_for_each(rdev, mddev) {
		sector_t avail = rdev->sectors;

		if (fit && (num_sectors == 0 || num_sectors > avail))
			num_sectors = avail;
		if (avail < num_sectors)
			return -ENOSPC;
	}
	rv = mddev->pers->resize(mddev, num_sectors);
	if (!rv) {
		if (mddev_is_clustered(mddev))
			md_cluster_ops->update_size(mddev, old_dev_sectors);
		else if (mddev->queue) {
			set_capacity_and_notify(mddev->gendisk,
						mddev->array_sectors);
		}
	}
	return rv;
}

static int update_raid_disks(struct mddev *mddev, int raid_disks)
{
	int rv;
	struct md_rdev *rdev;
	/* change the number of raid disks */
	if (mddev->pers->check_reshape == NULL)
		return -EINVAL;
	if (mddev->ro)
		return -EROFS;
	if (raid_disks <= 0 ||
	    (mddev->max_disks && raid_disks >= mddev->max_disks))
		return -EINVAL;
	if (mddev->sync_thread ||
	    test_bit(MD_RECOVERY_RUNNING, &mddev->recovery) ||
	    test_bit(MD_RESYNCING_REMOTE, &mddev->recovery) ||
	    mddev->reshape_position != MaxSector)
		return -EBUSY;

	rdev_for_each(rdev, mddev) {
		if (mddev->raid_disks < raid_disks &&
		    rdev->data_offset < rdev->new_data_offset)
			return -EINVAL;
		if (mddev->raid_disks > raid_disks &&
		    rdev->data_offset > rdev->new_data_offset)
			return -EINVAL;
	}

	mddev->delta_disks = raid_disks - mddev->raid_disks;
	if (mddev->delta_disks < 0)
		mddev->reshape_backwards = 1;
	else if (mddev->delta_disks > 0)
		mddev->reshape_backwards = 0;

	rv = mddev->pers->check_reshape(mddev);
	if (rv < 0) {
		mddev->delta_disks = 0;
		mddev->reshape_backwards = 0;
	}
	return rv;
}

/*
 * update_array_info is used to change the configuration of an
 * on-line array.
 * The version, ctime,level,size,raid_disks,not_persistent, layout,chunk_size
 * fields in the info are checked against the array.
 * Any differences that cannot be handled will cause an error.
 * Normally, only one change can be managed at a time.
 */
static int update_array_info(struct mddev *mddev, mdu_array_info_t *info)
{
	int rv = 0;
	int cnt = 0;
	int state = 0;

	/* calculate expected state,ignoring low bits */
	if (mddev->bitmap && mddev->bitmap_info.offset)
		state |= (1 << MD_SB_BITMAP_PRESENT);

	if (mddev->major_version != info->major_version ||
	    mddev->minor_version != info->minor_version ||
/*	    mddev->patch_version != info->patch_version || */
	    mddev->ctime         != info->ctime         ||
	    mddev->level         != info->level         ||
/*	    mddev->layout        != info->layout        || */
	    mddev->persistent	 != !info->not_persistent ||
	    mddev->chunk_sectors != info->chunk_size >> 9 ||
	    /* ignore bottom 8 bits of state, and allow SB_BITMAP_PRESENT to change */
	    ((state^info->state) & 0xfffffe00)
		)
		return -EINVAL;
	/* Check there is only one change */
	if (info->size >= 0 && mddev->dev_sectors / 2 != info->size)
		cnt++;
	if (mddev->raid_disks != info->raid_disks)
		cnt++;
	if (mddev->layout != info->layout)
		cnt++;
	if ((state ^ info->state) & (1<<MD_SB_BITMAP_PRESENT))
		cnt++;
	if (cnt == 0)
		return 0;
	if (cnt > 1)
		return -EINVAL;

	if (mddev->layout != info->layout) {
		/* Change layout
		 * we don't need to do anything at the md level, the
		 * personality will take care of it all.
		 */
		if (mddev->pers->check_reshape == NULL)
			return -EINVAL;
		else {
			mddev->new_layout = info->layout;
			rv = mddev->pers->check_reshape(mddev);
			if (rv)
				mddev->new_layout = mddev->layout;
			return rv;
		}
	}
	if (info->size >= 0 && mddev->dev_sectors / 2 != info->size)
		rv = update_size(mddev, (sector_t)info->size * 2);

	if (mddev->raid_disks    != info->raid_disks)
		rv = update_raid_disks(mddev, info->raid_disks);

	if ((state ^ info->state) & (1<<MD_SB_BITMAP_PRESENT)) {
		if (mddev->pers->quiesce == NULL || mddev->thread == NULL) {
			rv = -EINVAL;
			goto err;
		}
		if (mddev->recovery || mddev->sync_thread) {
			rv = -EBUSY;
			goto err;
		}
		if (info->state & (1<<MD_SB_BITMAP_PRESENT)) {
			struct bitmap *bitmap;
			/* add the bitmap */
			if (mddev->bitmap) {
				rv = -EEXIST;
				goto err;
			}
			if (mddev->bitmap_info.default_offset == 0) {
				rv = -EINVAL;
				goto err;
			}
			mddev->bitmap_info.offset =
				mddev->bitmap_info.default_offset;
			mddev->bitmap_info.space =
				mddev->bitmap_info.default_space;
			bitmap = md_bitmap_create(mddev, -1);
			mddev_suspend(mddev);
			if (!IS_ERR(bitmap)) {
				mddev->bitmap = bitmap;
				rv = md_bitmap_load(mddev);
			} else
				rv = PTR_ERR(bitmap);
			if (rv)
				md_bitmap_destroy(mddev);
			mddev_resume(mddev);
		} else {
			/* remove the bitmap */
			if (!mddev->bitmap) {
				rv = -ENOENT;
				goto err;
			}
			if (mddev->bitmap->storage.file) {
				rv = -EINVAL;
				goto err;
			}
			if (mddev->bitmap_info.nodes) {
				/* hold PW on all the bitmap lock */
				if (md_cluster_ops->lock_all_bitmaps(mddev) <= 0) {
					pr_warn("md: can't change bitmap to none since the array is in use by more than one node\n");
					rv = -EPERM;
					md_cluster_ops->unlock_all_bitmaps(mddev);
					goto err;
				}

				mddev->bitmap_info.nodes = 0;
				md_cluster_ops->leave(mddev);
				module_put(md_cluster_mod);
				mddev->safemode_delay = DEFAULT_SAFEMODE_DELAY;
			}
			mddev_suspend(mddev);
			md_bitmap_destroy(mddev);
			mddev_resume(mddev);
			mddev->bitmap_info.offset = 0;
		}
	}
	md_update_sb(mddev, 1);
	return rv;
err:
	return rv;
}

static int set_disk_faulty(struct mddev *mddev, dev_t dev)
{
	struct md_rdev *rdev;
	int err = 0;

	if (mddev->pers == NULL)
		return -ENODEV;

	rcu_read_lock();
	rdev = md_find_rdev_rcu(mddev, dev);
	if (!rdev)
		err =  -ENODEV;
	else {
		md_error(mddev, rdev);
		if (test_bit(MD_BROKEN, &mddev->flags))
			err = -EBUSY;
	}
	rcu_read_unlock();
	return err;
}

/*
 * We have a problem here : there is no easy way to give a CHS
 * virtual geometry. We currently pretend that we have a 2 heads
 * 4 sectors (with a BIG number of cylinders...). This drives
 * dosfs just mad... ;-)
 */
static int md_getgeo(struct block_device *bdev, struct hd_geometry *geo)
{
	struct mddev *mddev = bdev->bd_disk->private_data;

	geo->heads = 2;
	geo->sectors = 4;
	geo->cylinders = mddev->array_sectors / 8;
	return 0;
}

static inline bool md_ioctl_valid(unsigned int cmd)
{
	switch (cmd) {
	case ADD_NEW_DISK:
	case GET_ARRAY_INFO:
	case GET_BITMAP_FILE:
	case GET_DISK_INFO:
	case HOT_ADD_DISK:
	case HOT_REMOVE_DISK:
	case RAID_VERSION:
	case RESTART_ARRAY_RW:
	case RUN_ARRAY:
	case SET_ARRAY_INFO:
	case SET_BITMAP_FILE:
	case SET_DISK_FAULTY:
	case STOP_ARRAY:
	case STOP_ARRAY_RO:
	case CLUSTERED_DISK_NACK:
		return true;
	default:
		return false;
	}
}

static int md_ioctl(struct block_device *bdev, fmode_t mode,
			unsigned int cmd, unsigned long arg)
{
	int err = 0;
	void __user *argp = (void __user *)arg;
	struct mddev *mddev = NULL;
	bool did_set_md_closing = false;

	if (!md_ioctl_valid(cmd))
		return -ENOTTY;

	switch (cmd) {
	case RAID_VERSION:
	case GET_ARRAY_INFO:
	case GET_DISK_INFO:
		break;
	default:
		if (!capable(CAP_SYS_ADMIN))
			return -EACCES;
	}

	/*
	 * Commands dealing with the RAID driver but not any
	 * particular array:
	 */
	switch (cmd) {
	case RAID_VERSION:
		err = get_version(argp);
		goto out;
	default:;
	}

	/*
	 * Commands creating/starting a new array:
	 */

	mddev = bdev->bd_disk->private_data;

	if (!mddev) {
		BUG();
		goto out;
	}

	/* Some actions do not requires the mutex */
	switch (cmd) {
	case GET_ARRAY_INFO:
		if (!mddev->raid_disks && !mddev->external)
			err = -ENODEV;
		else
			err = get_array_info(mddev, argp);
		goto out;

	case GET_DISK_INFO:
		if (!mddev->raid_disks && !mddev->external)
			err = -ENODEV;
		else
			err = get_disk_info(mddev, argp);
		goto out;

	case SET_DISK_FAULTY:
		err = set_disk_faulty(mddev, new_decode_dev(arg));
		goto out;

	case GET_BITMAP_FILE:
		err = get_bitmap_file(mddev, argp);
		goto out;

	}

	if (cmd == ADD_NEW_DISK || cmd == HOT_ADD_DISK)
		flush_rdev_wq(mddev);

	if (cmd == HOT_REMOVE_DISK)
		/* need to ensure recovery thread has run */
		wait_event_interruptible_timeout(mddev->sb_wait,
						 !test_bit(MD_RECOVERY_NEEDED,
							   &mddev->recovery),
						 msecs_to_jiffies(5000));
	if (cmd == STOP_ARRAY || cmd == STOP_ARRAY_RO) {
		/* Need to flush page cache, and ensure no-one else opens
		 * and writes
		 */
		mutex_lock(&mddev->open_mutex);
		if (mddev->pers && atomic_read(&mddev->openers) > 1) {
			mutex_unlock(&mddev->open_mutex);
			err = -EBUSY;
			goto out;
		}
		if (test_and_set_bit(MD_CLOSING, &mddev->flags)) {
			mutex_unlock(&mddev->open_mutex);
			err = -EBUSY;
			goto out;
		}
		did_set_md_closing = true;
		mutex_unlock(&mddev->open_mutex);
		sync_blockdev(bdev);
	}
	err = mddev_lock(mddev);
	if (err) {
		pr_debug("md: ioctl lock interrupted, reason %d, cmd %d\n",
			 err, cmd);
		goto out;
	}

	if (cmd == SET_ARRAY_INFO) {
		mdu_array_info_t info;
		if (!arg)
			memset(&info, 0, sizeof(info));
		else if (copy_from_user(&info, argp, sizeof(info))) {
			err = -EFAULT;
			goto unlock;
		}
		if (mddev->pers) {
			err = update_array_info(mddev, &info);
			if (err) {
				pr_warn("md: couldn't update array info. %d\n", err);
				goto unlock;
			}
			goto unlock;
		}
		if (!list_empty(&mddev->disks)) {
			pr_warn("md: array %s already has disks!\n", mdname(mddev));
			err = -EBUSY;
			goto unlock;
		}
		if (mddev->raid_disks) {
			pr_warn("md: array %s already initialised!\n", mdname(mddev));
			err = -EBUSY;
			goto unlock;
		}
		err = md_set_array_info(mddev, &info);
		if (err) {
			pr_warn("md: couldn't set array info. %d\n", err);
			goto unlock;
		}
		goto unlock;
	}

	/*
	 * Commands querying/configuring an existing array:
	 */
	/* if we are not initialised yet, only ADD_NEW_DISK, STOP_ARRAY,
	 * RUN_ARRAY, and GET_ and SET_BITMAP_FILE are allowed */
	if ((!mddev->raid_disks && !mddev->external)
	    && cmd != ADD_NEW_DISK && cmd != STOP_ARRAY
	    && cmd != RUN_ARRAY && cmd != SET_BITMAP_FILE
	    && cmd != GET_BITMAP_FILE) {
		err = -ENODEV;
		goto unlock;
	}

	/*
	 * Commands even a read-only array can execute:
	 */
	switch (cmd) {
	case RESTART_ARRAY_RW:
		err = restart_array(mddev);
		goto unlock;

	case STOP_ARRAY:
		err = do_md_stop(mddev, 0, bdev);
		goto unlock;

	case STOP_ARRAY_RO:
		err = md_set_readonly(mddev, bdev);
		goto unlock;

	case HOT_REMOVE_DISK:
		err = hot_remove_disk(mddev, new_decode_dev(arg));
		goto unlock;

	case ADD_NEW_DISK:
		/* We can support ADD_NEW_DISK on read-only arrays
		 * only if we are re-adding a preexisting device.
		 * So require mddev->pers and MD_DISK_SYNC.
		 */
		if (mddev->pers) {
			mdu_disk_info_t info;
			if (copy_from_user(&info, argp, sizeof(info)))
				err = -EFAULT;
			else if (!(info.state & (1<<MD_DISK_SYNC)))
				/* Need to clear read-only for this */
				break;
			else
				err = md_add_new_disk(mddev, &info);
			goto unlock;
		}
		break;
	}

	/*
	 * The remaining ioctls are changing the state of the
	 * superblock, so we do not allow them on read-only arrays.
	 */
	if (mddev->ro && mddev->pers) {
		if (mddev->ro == 2) {
			mddev->ro = 0;
			sysfs_notify_dirent_safe(mddev->sysfs_state);
			set_bit(MD_RECOVERY_NEEDED, &mddev->recovery);
			/* mddev_unlock will wake thread */
			/* If a device failed while we were read-only, we
			 * need to make sure the metadata is updated now.
			 */
			if (test_bit(MD_SB_CHANGE_DEVS, &mddev->sb_flags)) {
				mddev_unlock(mddev);
				wait_event(mddev->sb_wait,
					   !test_bit(MD_SB_CHANGE_DEVS, &mddev->sb_flags) &&
					   !test_bit(MD_SB_CHANGE_PENDING, &mddev->sb_flags));
				mddev_lock_nointr(mddev);
			}
		} else {
			err = -EROFS;
			goto unlock;
		}
	}

	switch (cmd) {
	case ADD_NEW_DISK:
	{
		mdu_disk_info_t info;
		if (copy_from_user(&info, argp, sizeof(info)))
			err = -EFAULT;
		else
			err = md_add_new_disk(mddev, &info);
		goto unlock;
	}

	case CLUSTERED_DISK_NACK:
		if (mddev_is_clustered(mddev))
			md_cluster_ops->new_disk_ack(mddev, false);
		else
			err = -EINVAL;
		goto unlock;

	case HOT_ADD_DISK:
		err = hot_add_disk(mddev, new_decode_dev(arg));
		goto unlock;

	case RUN_ARRAY:
		err = do_md_run(mddev);
		goto unlock;

	case SET_BITMAP_FILE:
		err = set_bitmap_file(mddev, (int)arg);
		goto unlock;

	default:
		err = -EINVAL;
		goto unlock;
	}

unlock:
	if (mddev->hold_active == UNTIL_IOCTL &&
	    err != -EINVAL)
		mddev->hold_active = 0;
	mddev_unlock(mddev);
out:
	if(did_set_md_closing)
		clear_bit(MD_CLOSING, &mddev->flags);
	return err;
}
#ifdef CONFIG_COMPAT
static int md_compat_ioctl(struct block_device *bdev, fmode_t mode,
		    unsigned int cmd, unsigned long arg)
{
	switch (cmd) {
	case HOT_REMOVE_DISK:
	case HOT_ADD_DISK:
	case SET_DISK_FAULTY:
	case SET_BITMAP_FILE:
		/* These take in integer arg, do not convert */
		break;
	default:
		arg = (unsigned long)compat_ptr(arg);
		break;
	}

	return md_ioctl(bdev, mode, cmd, arg);
}
#endif /* CONFIG_COMPAT */

static int md_set_read_only(struct block_device *bdev, bool ro)
{
	struct mddev *mddev = bdev->bd_disk->private_data;
	int err;

	err = mddev_lock(mddev);
	if (err)
		return err;

	if (!mddev->raid_disks && !mddev->external) {
		err = -ENODEV;
		goto out_unlock;
	}

	/*
	 * Transitioning to read-auto need only happen for arrays that call
	 * md_write_start and which are not ready for writes yet.
	 */
	if (!ro && mddev->ro == 1 && mddev->pers) {
		err = restart_array(mddev);
		if (err)
			goto out_unlock;
		mddev->ro = 2;
	}

out_unlock:
	mddev_unlock(mddev);
	return err;
}

static int md_open(struct block_device *bdev, fmode_t mode)
{
	struct mddev *mddev;
	int err;

	spin_lock(&all_mddevs_lock);
	mddev = mddev_get(bdev->bd_disk->private_data);
	spin_unlock(&all_mddevs_lock);
	if (!mddev)
		return -ENODEV;

	err = mutex_lock_interruptible(&mddev->open_mutex);
	if (err)
		goto out;

	err = -ENODEV;
	if (test_bit(MD_CLOSING, &mddev->flags))
		goto out_unlock;

	atomic_inc(&mddev->openers);
	mutex_unlock(&mddev->open_mutex);

	bdev_check_media_change(bdev);
	return 0;

out_unlock:
	mutex_unlock(&mddev->open_mutex);
out:
	mddev_put(mddev);
	return err;
}

static void md_release(struct gendisk *disk, fmode_t mode)
{
	struct mddev *mddev = disk->private_data;

	BUG_ON(!mddev);
	atomic_dec(&mddev->openers);
	mddev_put(mddev);
}

static unsigned int md_check_events(struct gendisk *disk, unsigned int clearing)
{
	struct mddev *mddev = disk->private_data;
	unsigned int ret = 0;

	if (mddev->changed)
		ret = DISK_EVENT_MEDIA_CHANGE;
	mddev->changed = 0;
	return ret;
}

static void md_free_disk(struct gendisk *disk)
{
	struct mddev *mddev = disk->private_data;

	percpu_ref_exit(&mddev->writes_pending);
	bioset_exit(&mddev->bio_set);
	bioset_exit(&mddev->sync_set);

	mddev_free(mddev);
}

const struct block_device_operations md_fops =
{
	.owner		= THIS_MODULE,
	.submit_bio	= md_submit_bio,
	.open		= md_open,
	.release	= md_release,
	.ioctl		= md_ioctl,
#ifdef CONFIG_COMPAT
	.compat_ioctl	= md_compat_ioctl,
#endif
	.getgeo		= md_getgeo,
	.check_events	= md_check_events,
	.set_read_only	= md_set_read_only,
	.free_disk	= md_free_disk,
};

static int md_thread(void *arg)
{
	struct md_thread *thread = arg;

	/*
	 * md_thread is a 'system-thread', it's priority should be very
	 * high. We avoid resource deadlocks individually in each
	 * raid personality. (RAID5 does preallocation) We also use RR and
	 * the very same RT priority as kswapd, thus we will never get
	 * into a priority inversion deadlock.
	 *
	 * we definitely have to have equal or higher priority than
	 * bdflush, otherwise bdflush will deadlock if there are too
	 * many dirty RAID5 blocks.
	 */

	allow_signal(SIGKILL);
	while (!kthread_should_stop()) {

		/* We need to wait INTERRUPTIBLE so that
		 * we don't add to the load-average.
		 * That means we need to be sure no signals are
		 * pending
		 */
		if (signal_pending(current))
			flush_signals(current);

		wait_event_interruptible_timeout
			(thread->wqueue,
			 test_bit(THREAD_WAKEUP, &thread->flags)
			 || kthread_should_stop() || kthread_should_park(),
			 thread->timeout);

		clear_bit(THREAD_WAKEUP, &thread->flags);
		if (kthread_should_park())
			kthread_parkme();
		if (!kthread_should_stop())
			thread->run(thread);
	}

	return 0;
}

void md_wakeup_thread(struct md_thread *thread)
{
	if (thread) {
		pr_debug("md: waking up MD thread %s.\n", thread->tsk->comm);
		set_bit(THREAD_WAKEUP, &thread->flags);
		wake_up(&thread->wqueue);
	}
}
EXPORT_SYMBOL(md_wakeup_thread);

struct md_thread *md_register_thread(void (*run) (struct md_thread *),
		struct mddev *mddev, const char *name)
{
	struct md_thread *thread;

	thread = kzalloc(sizeof(struct md_thread), GFP_KERNEL);
	if (!thread)
		return NULL;

	init_waitqueue_head(&thread->wqueue);

	thread->run = run;
	thread->mddev = mddev;
	thread->timeout = MAX_SCHEDULE_TIMEOUT;
	thread->tsk = kthread_run(md_thread, thread,
				  "%s_%s",
				  mdname(thread->mddev),
				  name);
	if (IS_ERR(thread->tsk)) {
		kfree(thread);
		return NULL;
	}
	return thread;
}
EXPORT_SYMBOL(md_register_thread);

void md_unregister_thread(struct md_thread **threadp)
{
	struct md_thread *thread;

	/*
	 * Locking ensures that mddev_unlock does not wake_up a
	 * non-existent thread
	 */
	spin_lock(&pers_lock);
	thread = *threadp;
	if (!thread) {
		spin_unlock(&pers_lock);
		return;
	}
	*threadp = NULL;
	spin_unlock(&pers_lock);

	pr_debug("interrupting MD-thread pid %d\n", task_pid_nr(thread->tsk));
	kthread_stop(thread->tsk);
	kfree(thread);
}
EXPORT_SYMBOL(md_unregister_thread);

void md_error(struct mddev *mddev, struct md_rdev *rdev)
{
	if (!rdev || test_bit(Faulty, &rdev->flags))
		return;

	if (!mddev->pers || !mddev->pers->error_handler)
		return;
	mddev->pers->error_handler(mddev, rdev);

	if (mddev->degraded && !test_bit(MD_BROKEN, &mddev->flags))
		set_bit(MD_RECOVERY_RECOVER, &mddev->recovery);
	sysfs_notify_dirent_safe(rdev->sysfs_state);
	set_bit(MD_RECOVERY_INTR, &mddev->recovery);
	if (!test_bit(MD_BROKEN, &mddev->flags)) {
		set_bit(MD_RECOVERY_NEEDED, &mddev->recovery);
		md_wakeup_thread(mddev->thread);
	}
	if (mddev->event_work.func)
		queue_work(md_misc_wq, &mddev->event_work);
	md_new_event();
}
EXPORT_SYMBOL(md_error);

/* seq_file implementation /proc/mdstat */

static void status_unused(struct seq_file *seq)
{
	int i = 0;
	struct md_rdev *rdev;

	seq_printf(seq, "unused devices: ");

	list_for_each_entry(rdev, &pending_raid_disks, same_set) {
		i++;
		seq_printf(seq, "%pg ", rdev->bdev);
	}
	if (!i)
		seq_printf(seq, "<none>");

	seq_printf(seq, "\n");
}

static int status_resync(struct seq_file *seq, struct mddev *mddev)
{
	sector_t max_sectors, resync, res;
	unsigned long dt, db = 0;
	sector_t rt, curr_mark_cnt, resync_mark_cnt;
	int scale, recovery_active;
	unsigned int per_milli;

	if (test_bit(MD_RECOVERY_SYNC, &mddev->recovery) ||
	    test_bit(MD_RECOVERY_RESHAPE, &mddev->recovery))
		max_sectors = mddev->resync_max_sectors;
	else
		max_sectors = mddev->dev_sectors;

	resync = mddev->curr_resync;
	if (resync < MD_RESYNC_ACTIVE) {
		if (test_bit(MD_RECOVERY_DONE, &mddev->recovery))
			/* Still cleaning up */
			resync = max_sectors;
	} else if (resync > max_sectors) {
		resync = max_sectors;
	} else {
		resync -= atomic_read(&mddev->recovery_active);
		if (resync < MD_RESYNC_ACTIVE) {
			/*
			 * Resync has started, but the subtraction has
			 * yielded one of the special values. Force it
			 * to active to ensure the status reports an
			 * active resync.
			 */
			resync = MD_RESYNC_ACTIVE;
		}
	}

	if (resync == MD_RESYNC_NONE) {
		if (test_bit(MD_RESYNCING_REMOTE, &mddev->recovery)) {
			struct md_rdev *rdev;

			rdev_for_each(rdev, mddev)
				if (rdev->raid_disk >= 0 &&
				    !test_bit(Faulty, &rdev->flags) &&
				    rdev->recovery_offset != MaxSector &&
				    rdev->recovery_offset) {
					seq_printf(seq, "\trecover=REMOTE");
					return 1;
				}
			if (mddev->reshape_position != MaxSector)
				seq_printf(seq, "\treshape=REMOTE");
			else
				seq_printf(seq, "\tresync=REMOTE");
			return 1;
		}
		if (mddev->recovery_cp < MaxSector) {
			seq_printf(seq, "\tresync=PENDING");
			return 1;
		}
		return 0;
	}
	if (resync < MD_RESYNC_ACTIVE) {
		seq_printf(seq, "\tresync=DELAYED");
		return 1;
	}

	WARN_ON(max_sectors == 0);
	/* Pick 'scale' such that (resync>>scale)*1000 will fit
	 * in a sector_t, and (max_sectors>>scale) will fit in a
	 * u32, as those are the requirements for sector_div.
	 * Thus 'scale' must be at least 10
	 */
	scale = 10;
	if (sizeof(sector_t) > sizeof(unsigned long)) {
		while ( max_sectors/2 > (1ULL<<(scale+32)))
			scale++;
	}
	res = (resync>>scale)*1000;
	sector_div(res, (u32)((max_sectors>>scale)+1));

	per_milli = res;
	{
		int i, x = per_milli/50, y = 20-x;
		seq_printf(seq, "[");
		for (i = 0; i < x; i++)
			seq_printf(seq, "=");
		seq_printf(seq, ">");
		for (i = 0; i < y; i++)
			seq_printf(seq, ".");
		seq_printf(seq, "] ");
	}
	seq_printf(seq, " %s =%3u.%u%% (%llu/%llu)",
		   (test_bit(MD_RECOVERY_RESHAPE, &mddev->recovery)?
		    "reshape" :
		    (test_bit(MD_RECOVERY_CHECK, &mddev->recovery)?
		     "check" :
		     (test_bit(MD_RECOVERY_SYNC, &mddev->recovery) ?
		      "resync" : "recovery"))),
		   per_milli/10, per_milli % 10,
		   (unsigned long long) resync/2,
		   (unsigned long long) max_sectors/2);

	/*
	 * dt: time from mark until now
	 * db: blocks written from mark until now
	 * rt: remaining time
	 *
	 * rt is a sector_t, which is always 64bit now. We are keeping
	 * the original algorithm, but it is not really necessary.
	 *
	 * Original algorithm:
	 *   So we divide before multiply in case it is 32bit and close
	 *   to the limit.
	 *   We scale the divisor (db) by 32 to avoid losing precision
	 *   near the end of resync when the number of remaining sectors
	 *   is close to 'db'.
	 *   We then divide rt by 32 after multiplying by db to compensate.
	 *   The '+1' avoids division by zero if db is very small.
	 */
	dt = ((jiffies - mddev->resync_mark) / HZ);
	if (!dt) dt++;

	curr_mark_cnt = mddev->curr_mark_cnt;
	recovery_active = atomic_read(&mddev->recovery_active);
	resync_mark_cnt = mddev->resync_mark_cnt;

	if (curr_mark_cnt >= (recovery_active + resync_mark_cnt))
		db = curr_mark_cnt - (recovery_active + resync_mark_cnt);

	rt = max_sectors - resync;    /* number of remaining sectors */
	rt = div64_u64(rt, db/32+1);
	rt *= dt;
	rt >>= 5;

	seq_printf(seq, " finish=%lu.%lumin", (unsigned long)rt / 60,
		   ((unsigned long)rt % 60)/6);

	seq_printf(seq, " speed=%ldK/sec", db/2/dt);
	return 1;
}

static void *md_seq_start(struct seq_file *seq, loff_t *pos)
{
	struct list_head *tmp;
	loff_t l = *pos;
	struct mddev *mddev;

	if (l == 0x10000) {
		++*pos;
		return (void *)2;
	}
	if (l > 0x10000)
		return NULL;
	if (!l--)
		/* header */
		return (void*)1;

	spin_lock(&all_mddevs_lock);
	list_for_each(tmp,&all_mddevs)
		if (!l--) {
			mddev = list_entry(tmp, struct mddev, all_mddevs);
			if (!mddev_get(mddev))
				continue;
			spin_unlock(&all_mddevs_lock);
			return mddev;
		}
	spin_unlock(&all_mddevs_lock);
	if (!l--)
		return (void*)2;/* tail */
	return NULL;
}

static void *md_seq_next(struct seq_file *seq, void *v, loff_t *pos)
{
	struct list_head *tmp;
	struct mddev *next_mddev, *mddev = v;
	struct mddev *to_put = NULL;

	++*pos;
	if (v == (void*)2)
		return NULL;

	spin_lock(&all_mddevs_lock);
	if (v == (void*)1) {
		tmp = all_mddevs.next;
	} else {
		to_put = mddev;
		tmp = mddev->all_mddevs.next;
	}

	for (;;) {
		if (tmp == &all_mddevs) {
			next_mddev = (void*)2;
			*pos = 0x10000;
			break;
		}
		next_mddev = list_entry(tmp, struct mddev, all_mddevs);
		if (mddev_get(next_mddev))
			break;
		mddev = next_mddev;
		tmp = mddev->all_mddevs.next;
	}
	spin_unlock(&all_mddevs_lock);

	if (to_put)
		mddev_put(mddev);
	return next_mddev;

}

static void md_seq_stop(struct seq_file *seq, void *v)
{
	struct mddev *mddev = v;

	if (mddev && v != (void*)1 && v != (void*)2)
		mddev_put(mddev);
}

static int md_seq_show(struct seq_file *seq, void *v)
{
	struct mddev *mddev = v;
	sector_t sectors;
	struct md_rdev *rdev;

	if (v == (void*)1) {
		struct md_personality *pers;
		seq_printf(seq, "Personalities : ");
		spin_lock(&pers_lock);
		list_for_each_entry(pers, &pers_list, list)
			seq_printf(seq, "[%s] ", pers->name);

		spin_unlock(&pers_lock);
		seq_printf(seq, "\n");
		seq->poll_event = atomic_read(&md_event_count);
		return 0;
	}
	if (v == (void*)2) {
		status_unused(seq);
		return 0;
	}

	spin_lock(&mddev->lock);
	if (mddev->pers || mddev->raid_disks || !list_empty(&mddev->disks)) {
		seq_printf(seq, "%s : %sactive", mdname(mddev),
						mddev->pers ? "" : "in");
		if (mddev->pers) {
			if (mddev->ro==1)
				seq_printf(seq, " (read-only)");
			if (mddev->ro==2)
				seq_printf(seq, " (auto-read-only)");
			seq_printf(seq, " %s", mddev->pers->name);
		}

		sectors = 0;
		rcu_read_lock();
		rdev_for_each_rcu(rdev, mddev) {
			seq_printf(seq, " %pg[%d]", rdev->bdev, rdev->desc_nr);

			if (test_bit(WriteMostly, &rdev->flags))
				seq_printf(seq, "(W)");
			if (test_bit(Journal, &rdev->flags))
				seq_printf(seq, "(J)");
			if (test_bit(Faulty, &rdev->flags)) {
				seq_printf(seq, "(F)");
				continue;
			}
			if (rdev->raid_disk < 0)
				seq_printf(seq, "(S)"); /* spare */
			if (test_bit(Replacement, &rdev->flags))
				seq_printf(seq, "(R)");
			sectors += rdev->sectors;
		}
		rcu_read_unlock();

		if (!list_empty(&mddev->disks)) {
			if (mddev->pers)
				seq_printf(seq, "\n      %llu blocks",
					   (unsigned long long)
					   mddev->array_sectors / 2);
			else
				seq_printf(seq, "\n      %llu blocks",
					   (unsigned long long)sectors / 2);
		}
		if (mddev->persistent) {
			if (mddev->major_version != 0 ||
			    mddev->minor_version != 90) {
				seq_printf(seq," super %d.%d",
					   mddev->major_version,
					   mddev->minor_version);
			}
		} else if (mddev->external)
			seq_printf(seq, " super external:%s",
				   mddev->metadata_type);
		else
			seq_printf(seq, " super non-persistent");

		if (mddev->pers) {
			mddev->pers->status(seq, mddev);
			seq_printf(seq, "\n      ");
			if (mddev->pers->sync_request) {
				if (status_resync(seq, mddev))
					seq_printf(seq, "\n      ");
			}
		} else
			seq_printf(seq, "\n       ");

		md_bitmap_status(seq, mddev->bitmap);

		seq_printf(seq, "\n");
	}
	spin_unlock(&mddev->lock);

	return 0;
}

static const struct seq_operations md_seq_ops = {
	.start  = md_seq_start,
	.next   = md_seq_next,
	.stop   = md_seq_stop,
	.show   = md_seq_show,
};

static int md_seq_open(struct inode *inode, struct file *file)
{
	struct seq_file *seq;
	int error;

	error = seq_open(file, &md_seq_ops);
	if (error)
		return error;

	seq = file->private_data;
	seq->poll_event = atomic_read(&md_event_count);
	return error;
}

static int md_unloading;
static __poll_t mdstat_poll(struct file *filp, poll_table *wait)
{
	struct seq_file *seq = filp->private_data;
	__poll_t mask;

	if (md_unloading)
		return EPOLLIN|EPOLLRDNORM|EPOLLERR|EPOLLPRI;
	poll_wait(filp, &md_event_waiters, wait);

	/* always allow read */
	mask = EPOLLIN | EPOLLRDNORM;

	if (seq->poll_event != atomic_read(&md_event_count))
		mask |= EPOLLERR | EPOLLPRI;
	return mask;
}

static const struct proc_ops mdstat_proc_ops = {
	.proc_open	= md_seq_open,
	.proc_read	= seq_read,
	.proc_lseek	= seq_lseek,
	.proc_release	= seq_release,
	.proc_poll	= mdstat_poll,
};

int register_md_personality(struct md_personality *p)
{
	pr_debug("md: %s personality registered for level %d\n",
		 p->name, p->level);
	spin_lock(&pers_lock);
	list_add_tail(&p->list, &pers_list);
	spin_unlock(&pers_lock);
	return 0;
}
EXPORT_SYMBOL(register_md_personality);

int unregister_md_personality(struct md_personality *p)
{
	pr_debug("md: %s personality unregistered\n", p->name);
	spin_lock(&pers_lock);
	list_del_init(&p->list);
	spin_unlock(&pers_lock);
	return 0;
}
EXPORT_SYMBOL(unregister_md_personality);

int register_md_cluster_operations(struct md_cluster_operations *ops,
				   struct module *module)
{
	int ret = 0;
	spin_lock(&pers_lock);
	if (md_cluster_ops != NULL)
		ret = -EALREADY;
	else {
		md_cluster_ops = ops;
		md_cluster_mod = module;
	}
	spin_unlock(&pers_lock);
	return ret;
}
EXPORT_SYMBOL(register_md_cluster_operations);

int unregister_md_cluster_operations(void)
{
	spin_lock(&pers_lock);
	md_cluster_ops = NULL;
	spin_unlock(&pers_lock);
	return 0;
}
EXPORT_SYMBOL(unregister_md_cluster_operations);

int md_setup_cluster(struct mddev *mddev, int nodes)
{
	int ret;
	if (!md_cluster_ops)
		request_module("md-cluster");
	spin_lock(&pers_lock);
	/* ensure module won't be unloaded */
	if (!md_cluster_ops || !try_module_get(md_cluster_mod)) {
		pr_warn("can't find md-cluster module or get its reference.\n");
		spin_unlock(&pers_lock);
		return -ENOENT;
	}
	spin_unlock(&pers_lock);

	ret = md_cluster_ops->join(mddev, nodes);
	if (!ret)
		mddev->safemode_delay = 0;
	return ret;
}

void md_cluster_stop(struct mddev *mddev)
{
	if (!md_cluster_ops)
		return;
	md_cluster_ops->leave(mddev);
	module_put(md_cluster_mod);
}

static int is_mddev_idle(struct mddev *mddev, int init)
{
	struct md_rdev *rdev;
	int idle;
	int curr_events;

	idle = 1;
	rcu_read_lock();
	rdev_for_each_rcu(rdev, mddev) {
		struct gendisk *disk = rdev->bdev->bd_disk;
		curr_events = (int)part_stat_read_accum(disk->part0, sectors) -
			      atomic_read(&disk->sync_io);
		/* sync IO will cause sync_io to increase before the disk_stats
		 * as sync_io is counted when a request starts, and
		 * disk_stats is counted when it completes.
		 * So resync activity will cause curr_events to be smaller than
		 * when there was no such activity.
		 * non-sync IO will cause disk_stat to increase without
		 * increasing sync_io so curr_events will (eventually)
		 * be larger than it was before.  Once it becomes
		 * substantially larger, the test below will cause
		 * the array to appear non-idle, and resync will slow
		 * down.
		 * If there is a lot of outstanding resync activity when
		 * we set last_event to curr_events, then all that activity
		 * completing might cause the array to appear non-idle
		 * and resync will be slowed down even though there might
		 * not have been non-resync activity.  This will only
		 * happen once though.  'last_events' will soon reflect
		 * the state where there is little or no outstanding
		 * resync requests, and further resync activity will
		 * always make curr_events less than last_events.
		 *
		 */
		if (init || curr_events - rdev->last_events > 64) {
			rdev->last_events = curr_events;
			idle = 0;
		}
	}
	rcu_read_unlock();
	return idle;
}

void md_done_sync(struct mddev *mddev, int blocks, int ok)
{
	/* another "blocks" (512byte) blocks have been synced */
	atomic_sub(blocks, &mddev->recovery_active);
	wake_up(&mddev->recovery_wait);
	if (!ok) {
		set_bit(MD_RECOVERY_INTR, &mddev->recovery);
		set_bit(MD_RECOVERY_ERROR, &mddev->recovery);
		md_wakeup_thread(mddev->thread);
		// stop recovery, signal do_sync ....
	}
}
EXPORT_SYMBOL(md_done_sync);

/* md_write_start(mddev, bi)
 * If we need to update some array metadata (e.g. 'active' flag
 * in superblock) before writing, schedule a superblock update
 * and wait for it to complete.
 * A return value of 'false' means that the write wasn't recorded
 * and cannot proceed as the array is being suspend.
 */
bool md_write_start(struct mddev *mddev, struct bio *bi)
{
	int did_change = 0;

	if (bio_data_dir(bi) != WRITE)
		return true;

	BUG_ON(mddev->ro == 1);
	if (mddev->ro == 2) {
		/* need to switch to read/write */
		mddev->ro = 0;
		set_bit(MD_RECOVERY_NEEDED, &mddev->recovery);
		md_wakeup_thread(mddev->thread);
		md_wakeup_thread(mddev->sync_thread);
		did_change = 1;
	}
	rcu_read_lock();
	percpu_ref_get(&mddev->writes_pending);
	smp_mb(); /* Match smp_mb in set_in_sync() */
	if (mddev->safemode == 1)
		mddev->safemode = 0;
	/* sync_checkers is always 0 when writes_pending is in per-cpu mode */
	if (mddev->in_sync || mddev->sync_checkers) {
		spin_lock(&mddev->lock);
		if (mddev->in_sync) {
			mddev->in_sync = 0;
			set_bit(MD_SB_CHANGE_CLEAN, &mddev->sb_flags);
			set_bit(MD_SB_CHANGE_PENDING, &mddev->sb_flags);
			md_wakeup_thread(mddev->thread);
			did_change = 1;
		}
		spin_unlock(&mddev->lock);
	}
	rcu_read_unlock();
	if (did_change)
		sysfs_notify_dirent_safe(mddev->sysfs_state);
	if (!mddev->has_superblocks)
		return true;
	wait_event(mddev->sb_wait,
		   !test_bit(MD_SB_CHANGE_PENDING, &mddev->sb_flags) ||
		   mddev->suspended);
	if (test_bit(MD_SB_CHANGE_PENDING, &mddev->sb_flags)) {
		percpu_ref_put(&mddev->writes_pending);
		return false;
	}
	return true;
}
EXPORT_SYMBOL(md_write_start);

/* md_write_inc can only be called when md_write_start() has
 * already been called at least once of the current request.
 * It increments the counter and is useful when a single request
 * is split into several parts.  Each part causes an increment and
 * so needs a matching md_write_end().
 * Unlike md_write_start(), it is safe to call md_write_inc() inside
 * a spinlocked region.
 */
void md_write_inc(struct mddev *mddev, struct bio *bi)
{
	if (bio_data_dir(bi) != WRITE)
		return;
	WARN_ON_ONCE(mddev->in_sync || mddev->ro);
	percpu_ref_get(&mddev->writes_pending);
}
EXPORT_SYMBOL(md_write_inc);

void md_write_end(struct mddev *mddev)
{
	percpu_ref_put(&mddev->writes_pending);

	if (mddev->safemode == 2)
		md_wakeup_thread(mddev->thread);
	else if (mddev->safemode_delay)
		/* The roundup() ensures this only performs locking once
		 * every ->safemode_delay jiffies
		 */
		mod_timer(&mddev->safemode_timer,
			  roundup(jiffies, mddev->safemode_delay) +
			  mddev->safemode_delay);
}

EXPORT_SYMBOL(md_write_end);

/* This is used by raid0 and raid10 */
void md_submit_discard_bio(struct mddev *mddev, struct md_rdev *rdev,
			struct bio *bio, sector_t start, sector_t size)
{
	struct bio *discard_bio = NULL;

	if (__blkdev_issue_discard(rdev->bdev, start, size, GFP_NOIO,
			&discard_bio) || !discard_bio)
		return;

	bio_chain(discard_bio, bio);
	bio_clone_blkg_association(discard_bio, bio);
	if (mddev->gendisk)
		trace_block_bio_remap(discard_bio,
				disk_devt(mddev->gendisk),
				bio->bi_iter.bi_sector);
	submit_bio_noacct(discard_bio);
}
EXPORT_SYMBOL_GPL(md_submit_discard_bio);

int acct_bioset_init(struct mddev *mddev)
{
	int err = 0;

	if (!bioset_initialized(&mddev->io_acct_set))
		err = bioset_init(&mddev->io_acct_set, BIO_POOL_SIZE,
			offsetof(struct md_io_acct, bio_clone), 0);
	return err;
}
EXPORT_SYMBOL_GPL(acct_bioset_init);

void acct_bioset_exit(struct mddev *mddev)
{
	bioset_exit(&mddev->io_acct_set);
}
EXPORT_SYMBOL_GPL(acct_bioset_exit);

static void md_end_io_acct(struct bio *bio)
{
	struct md_io_acct *md_io_acct = bio->bi_private;
	struct bio *orig_bio = md_io_acct->orig_bio;

	orig_bio->bi_status = bio->bi_status;

	bio_end_io_acct(orig_bio, md_io_acct->start_time);
	bio_put(bio);
	bio_endio(orig_bio);
}

/*
 * Used by personalities that don't already clone the bio and thus can't
 * easily add the timestamp to their extended bio structure.
 */
void md_account_bio(struct mddev *mddev, struct bio **bio)
{
	struct block_device *bdev = (*bio)->bi_bdev;
	struct md_io_acct *md_io_acct;
	struct bio *clone;

	if (!blk_queue_io_stat(bdev->bd_disk->queue))
		return;

	clone = bio_alloc_clone(bdev, *bio, GFP_NOIO, &mddev->io_acct_set);
	md_io_acct = container_of(clone, struct md_io_acct, bio_clone);
	md_io_acct->orig_bio = *bio;
	md_io_acct->start_time = bio_start_io_acct(*bio);

	clone->bi_end_io = md_end_io_acct;
	clone->bi_private = md_io_acct;
	*bio = clone;
}
EXPORT_SYMBOL_GPL(md_account_bio);

/* md_allow_write(mddev)
 * Calling this ensures that the array is marked 'active' so that writes
 * may proceed without blocking.  It is important to call this before
 * attempting a GFP_KERNEL allocation while holding the mddev lock.
 * Must be called with mddev_lock held.
 */
void md_allow_write(struct mddev *mddev)
{
	if (!mddev->pers)
		return;
	if (mddev->ro)
		return;
	if (!mddev->pers->sync_request)
		return;

	spin_lock(&mddev->lock);
	if (mddev->in_sync) {
		mddev->in_sync = 0;
		set_bit(MD_SB_CHANGE_CLEAN, &mddev->sb_flags);
		set_bit(MD_SB_CHANGE_PENDING, &mddev->sb_flags);
		if (mddev->safemode_delay &&
		    mddev->safemode == 0)
			mddev->safemode = 1;
		spin_unlock(&mddev->lock);
		md_update_sb(mddev, 0);
		sysfs_notify_dirent_safe(mddev->sysfs_state);
		/* wait for the dirty state to be recorded in the metadata */
		wait_event(mddev->sb_wait,
			   !test_bit(MD_SB_CHANGE_PENDING, &mddev->sb_flags));
	} else
		spin_unlock(&mddev->lock);
}
EXPORT_SYMBOL_GPL(md_allow_write);

#define SYNC_MARKS	10
#define	SYNC_MARK_STEP	(3*HZ)
#define UPDATE_FREQUENCY (5*60*HZ)
void md_do_sync(struct md_thread *thread)
{
	struct mddev *mddev = thread->mddev;
	struct mddev *mddev2;
	unsigned int currspeed = 0, window;
	sector_t max_sectors,j, io_sectors, recovery_done;
	unsigned long mark[SYNC_MARKS];
	unsigned long update_time;
	sector_t mark_cnt[SYNC_MARKS];
	int last_mark,m;
	sector_t last_check;
	int skipped = 0;
	struct md_rdev *rdev;
	char *desc, *action = NULL;
	struct blk_plug plug;
	int ret;

	/* just incase thread restarts... */
	if (test_bit(MD_RECOVERY_DONE, &mddev->recovery) ||
	    test_bit(MD_RECOVERY_WAIT, &mddev->recovery))
		return;
	if (mddev->ro) {/* never try to sync a read-only array */
		set_bit(MD_RECOVERY_INTR, &mddev->recovery);
		return;
	}

	if (mddev_is_clustered(mddev)) {
		ret = md_cluster_ops->resync_start(mddev);
		if (ret)
			goto skip;

		set_bit(MD_CLUSTER_RESYNC_LOCKED, &mddev->flags);
		if (!(test_bit(MD_RECOVERY_SYNC, &mddev->recovery) ||
			test_bit(MD_RECOVERY_RESHAPE, &mddev->recovery) ||
			test_bit(MD_RECOVERY_RECOVER, &mddev->recovery))
		     && ((unsigned long long)mddev->curr_resync_completed
			 < (unsigned long long)mddev->resync_max_sectors))
			goto skip;
	}

	if (test_bit(MD_RECOVERY_SYNC, &mddev->recovery)) {
		if (test_bit(MD_RECOVERY_CHECK, &mddev->recovery)) {
			desc = "data-check";
			action = "check";
		} else if (test_bit(MD_RECOVERY_REQUESTED, &mddev->recovery)) {
			desc = "requested-resync";
			action = "repair";
		} else
			desc = "resync";
	} else if (test_bit(MD_RECOVERY_RESHAPE, &mddev->recovery))
		desc = "reshape";
	else
		desc = "recovery";

	mddev->last_sync_action = action ?: desc;

	/*
	 * Before starting a resync we must have set curr_resync to
	 * 2, and then checked that every "conflicting" array has curr_resync
	 * less than ours.  When we find one that is the same or higher
	 * we wait on resync_wait.  To avoid deadlock, we reduce curr_resync
	 * to 1 if we choose to yield (based arbitrarily on address of mddev structure).
	 * This will mean we have to start checking from the beginning again.
	 *
	 */

	do {
		int mddev2_minor = -1;
		mddev->curr_resync = MD_RESYNC_DELAYED;

	try_again:
		if (test_bit(MD_RECOVERY_INTR, &mddev->recovery))
			goto skip;
		spin_lock(&all_mddevs_lock);
		list_for_each_entry(mddev2, &all_mddevs, all_mddevs) {
			if (test_bit(MD_DELETED, &mddev2->flags))
				continue;
			if (mddev2 == mddev)
				continue;
			if (!mddev->parallel_resync
			&&  mddev2->curr_resync
			&&  match_mddev_units(mddev, mddev2)) {
				DEFINE_WAIT(wq);
				if (mddev < mddev2 &&
				    mddev->curr_resync == MD_RESYNC_DELAYED) {
					/* arbitrarily yield */
					mddev->curr_resync = MD_RESYNC_YIELDED;
					wake_up(&resync_wait);
				}
				if (mddev > mddev2 &&
				    mddev->curr_resync == MD_RESYNC_YIELDED)
					/* no need to wait here, we can wait the next
					 * time 'round when curr_resync == 2
					 */
					continue;
				/* We need to wait 'interruptible' so as not to
				 * contribute to the load average, and not to
				 * be caught by 'softlockup'
				 */
				prepare_to_wait(&resync_wait, &wq, TASK_INTERRUPTIBLE);
				if (!test_bit(MD_RECOVERY_INTR, &mddev->recovery) &&
				    mddev2->curr_resync >= mddev->curr_resync) {
					if (mddev2_minor != mddev2->md_minor) {
						mddev2_minor = mddev2->md_minor;
						pr_info("md: delaying %s of %s until %s has finished (they share one or more physical units)\n",
							desc, mdname(mddev),
							mdname(mddev2));
					}
					spin_unlock(&all_mddevs_lock);

					if (signal_pending(current))
						flush_signals(current);
					schedule();
					finish_wait(&resync_wait, &wq);
					goto try_again;
				}
				finish_wait(&resync_wait, &wq);
			}
		}
		spin_unlock(&all_mddevs_lock);
	} while (mddev->curr_resync < MD_RESYNC_DELAYED);

	j = 0;
	if (test_bit(MD_RECOVERY_SYNC, &mddev->recovery)) {
		/* resync follows the size requested by the personality,
		 * which defaults to physical size, but can be virtual size
		 */
		max_sectors = mddev->resync_max_sectors;
		atomic64_set(&mddev->resync_mismatches, 0);
		/* we don't use the checkpoint if there's a bitmap */
		if (test_bit(MD_RECOVERY_REQUESTED, &mddev->recovery))
			j = mddev->resync_min;
		else if (!mddev->bitmap)
			j = mddev->recovery_cp;

	} else if (test_bit(MD_RECOVERY_RESHAPE, &mddev->recovery)) {
		max_sectors = mddev->resync_max_sectors;
		/*
		 * If the original node aborts reshaping then we continue the
		 * reshaping, so set j again to avoid restart reshape from the
		 * first beginning
		 */
		if (mddev_is_clustered(mddev) &&
		    mddev->reshape_position != MaxSector)
			j = mddev->reshape_position;
	} else {
		/* recovery follows the physical size of devices */
		max_sectors = mddev->dev_sectors;
		j = MaxSector;
		rcu_read_lock();
		rdev_for_each_rcu(rdev, mddev)
			if (rdev->raid_disk >= 0 &&
			    !test_bit(Journal, &rdev->flags) &&
			    !test_bit(Faulty, &rdev->flags) &&
			    !test_bit(In_sync, &rdev->flags) &&
			    rdev->recovery_offset < j)
				j = rdev->recovery_offset;
		rcu_read_unlock();

		/* If there is a bitmap, we need to make sure all
		 * writes that started before we added a spare
		 * complete before we start doing a recovery.
		 * Otherwise the write might complete and (via
		 * bitmap_endwrite) set a bit in the bitmap after the
		 * recovery has checked that bit and skipped that
		 * region.
		 */
		if (mddev->bitmap) {
			mddev->pers->quiesce(mddev, 1);
			mddev->pers->quiesce(mddev, 0);
		}
	}

	pr_info("md: %s of RAID array %s\n", desc, mdname(mddev));
	pr_debug("md: minimum _guaranteed_  speed: %d KB/sec/disk.\n", speed_min(mddev));
	pr_debug("md: using maximum available idle IO bandwidth (but not more than %d KB/sec) for %s.\n",
		 speed_max(mddev), desc);

	is_mddev_idle(mddev, 1); /* this initializes IO event counters */

	io_sectors = 0;
	for (m = 0; m < SYNC_MARKS; m++) {
		mark[m] = jiffies;
		mark_cnt[m] = io_sectors;
	}
	last_mark = 0;
	mddev->resync_mark = mark[last_mark];
	mddev->resync_mark_cnt = mark_cnt[last_mark];

	/*
	 * Tune reconstruction:
	 */
	window = 32 * (PAGE_SIZE / 512);
	pr_debug("md: using %dk window, over a total of %lluk.\n",
		 window/2, (unsigned long long)max_sectors/2);

	atomic_set(&mddev->recovery_active, 0);
	last_check = 0;

	if (j>2) {
		pr_debug("md: resuming %s of %s from checkpoint.\n",
			 desc, mdname(mddev));
		mddev->curr_resync = j;
	} else
		mddev->curr_resync = MD_RESYNC_ACTIVE; /* no longer delayed */
	mddev->curr_resync_completed = j;
	sysfs_notify_dirent_safe(mddev->sysfs_completed);
	md_new_event();
	update_time = jiffies;

	blk_start_plug(&plug);
	while (j < max_sectors) {
		sector_t sectors;

		skipped = 0;

		if (!test_bit(MD_RECOVERY_RESHAPE, &mddev->recovery) &&
		    ((mddev->curr_resync > mddev->curr_resync_completed &&
		      (mddev->curr_resync - mddev->curr_resync_completed)
		      > (max_sectors >> 4)) ||
		     time_after_eq(jiffies, update_time + UPDATE_FREQUENCY) ||
		     (j - mddev->curr_resync_completed)*2
		     >= mddev->resync_max - mddev->curr_resync_completed ||
		     mddev->curr_resync_completed > mddev->resync_max
			    )) {
			/* time to update curr_resync_completed */
			wait_event(mddev->recovery_wait,
				   atomic_read(&mddev->recovery_active) == 0);
			mddev->curr_resync_completed = j;
			if (test_bit(MD_RECOVERY_SYNC, &mddev->recovery) &&
			    j > mddev->recovery_cp)
				mddev->recovery_cp = j;
			update_time = jiffies;
			set_bit(MD_SB_CHANGE_CLEAN, &mddev->sb_flags);
			sysfs_notify_dirent_safe(mddev->sysfs_completed);
		}

		while (j >= mddev->resync_max &&
		       !test_bit(MD_RECOVERY_INTR, &mddev->recovery)) {
			/* As this condition is controlled by user-space,
			 * we can block indefinitely, so use '_interruptible'
			 * to avoid triggering warnings.
			 */
			flush_signals(current); /* just in case */
			wait_event_interruptible(mddev->recovery_wait,
						 mddev->resync_max > j
						 || test_bit(MD_RECOVERY_INTR,
							     &mddev->recovery));
		}

		if (test_bit(MD_RECOVERY_INTR, &mddev->recovery))
			break;

		sectors = mddev->pers->sync_request(mddev, j, &skipped);
		if (sectors == 0) {
			set_bit(MD_RECOVERY_INTR, &mddev->recovery);
			break;
		}

		if (!skipped) { /* actual IO requested */
			io_sectors += sectors;
			atomic_add(sectors, &mddev->recovery_active);
		}

		if (test_bit(MD_RECOVERY_INTR, &mddev->recovery))
			break;

		j += sectors;
		if (j > max_sectors)
			/* when skipping, extra large numbers can be returned. */
			j = max_sectors;
		if (j > 2)
			mddev->curr_resync = j;
		mddev->curr_mark_cnt = io_sectors;
		if (last_check == 0)
			/* this is the earliest that rebuild will be
			 * visible in /proc/mdstat
			 */
			md_new_event();

		if (last_check + window > io_sectors || j == max_sectors)
			continue;

		last_check = io_sectors;
	repeat:
		if (time_after_eq(jiffies, mark[last_mark] + SYNC_MARK_STEP )) {
			/* step marks */
			int next = (last_mark+1) % SYNC_MARKS;

			mddev->resync_mark = mark[next];
			mddev->resync_mark_cnt = mark_cnt[next];
			mark[next] = jiffies;
			mark_cnt[next] = io_sectors - atomic_read(&mddev->recovery_active);
			last_mark = next;
		}

		if (test_bit(MD_RECOVERY_INTR, &mddev->recovery))
			break;

		/*
		 * this loop exits only if either when we are slower than
		 * the 'hard' speed limit, or the system was IO-idle for
		 * a jiffy.
		 * the system might be non-idle CPU-wise, but we only care
		 * about not overloading the IO subsystem. (things like an
		 * e2fsck being done on the RAID array should execute fast)
		 */
		cond_resched();

		recovery_done = io_sectors - atomic_read(&mddev->recovery_active);
		currspeed = ((unsigned long)(recovery_done - mddev->resync_mark_cnt))/2
			/((jiffies-mddev->resync_mark)/HZ +1) +1;

		if (currspeed > speed_min(mddev)) {
			if (currspeed > speed_max(mddev)) {
				msleep(500);
				goto repeat;
			}
			if (!is_mddev_idle(mddev, 0)) {
				/*
				 * Give other IO more of a chance.
				 * The faster the devices, the less we wait.
				 */
				wait_event(mddev->recovery_wait,
					   !atomic_read(&mddev->recovery_active));
			}
		}
	}
	pr_info("md: %s: %s %s.\n",mdname(mddev), desc,
		test_bit(MD_RECOVERY_INTR, &mddev->recovery)
		? "interrupted" : "done");
	/*
	 * this also signals 'finished resyncing' to md_stop
	 */
	blk_finish_plug(&plug);
	wait_event(mddev->recovery_wait, !atomic_read(&mddev->recovery_active));

	if (!test_bit(MD_RECOVERY_RESHAPE, &mddev->recovery) &&
	    !test_bit(MD_RECOVERY_INTR, &mddev->recovery) &&
	    mddev->curr_resync >= MD_RESYNC_ACTIVE) {
		mddev->curr_resync_completed = mddev->curr_resync;
		sysfs_notify_dirent_safe(mddev->sysfs_completed);
	}
	mddev->pers->sync_request(mddev, max_sectors, &skipped);

	if (!test_bit(MD_RECOVERY_CHECK, &mddev->recovery) &&
	    mddev->curr_resync >= MD_RESYNC_ACTIVE) {
		if (test_bit(MD_RECOVERY_SYNC, &mddev->recovery)) {
			if (test_bit(MD_RECOVERY_INTR, &mddev->recovery)) {
				if (mddev->curr_resync >= mddev->recovery_cp) {
					pr_debug("md: checkpointing %s of %s.\n",
						 desc, mdname(mddev));
					if (test_bit(MD_RECOVERY_ERROR,
						&mddev->recovery))
						mddev->recovery_cp =
							mddev->curr_resync_completed;
					else
						mddev->recovery_cp =
							mddev->curr_resync;
				}
			} else
				mddev->recovery_cp = MaxSector;
		} else {
			if (!test_bit(MD_RECOVERY_INTR, &mddev->recovery))
				mddev->curr_resync = MaxSector;
			if (!test_bit(MD_RECOVERY_RESHAPE, &mddev->recovery) &&
			    test_bit(MD_RECOVERY_RECOVER, &mddev->recovery)) {
				rcu_read_lock();
				rdev_for_each_rcu(rdev, mddev)
					if (rdev->raid_disk >= 0 &&
					    mddev->delta_disks >= 0 &&
					    !test_bit(Journal, &rdev->flags) &&
					    !test_bit(Faulty, &rdev->flags) &&
					    !test_bit(In_sync, &rdev->flags) &&
					    rdev->recovery_offset < mddev->curr_resync)
						rdev->recovery_offset = mddev->curr_resync;
				rcu_read_unlock();
			}
		}
	}
 skip:
	/* set CHANGE_PENDING here since maybe another update is needed,
	 * so other nodes are informed. It should be harmless for normal
	 * raid */
	set_mask_bits(&mddev->sb_flags, 0,
		      BIT(MD_SB_CHANGE_PENDING) | BIT(MD_SB_CHANGE_DEVS));

	if (test_bit(MD_RECOVERY_RESHAPE, &mddev->recovery) &&
			!test_bit(MD_RECOVERY_INTR, &mddev->recovery) &&
			mddev->delta_disks > 0 &&
			mddev->pers->finish_reshape &&
			mddev->pers->size &&
			mddev->queue) {
		mddev_lock_nointr(mddev);
		md_set_array_sectors(mddev, mddev->pers->size(mddev, 0, 0));
		mddev_unlock(mddev);
		if (!mddev_is_clustered(mddev))
			set_capacity_and_notify(mddev->gendisk,
						mddev->array_sectors);
	}

	spin_lock(&mddev->lock);
	if (!test_bit(MD_RECOVERY_INTR, &mddev->recovery)) {
		/* We completed so min/max setting can be forgotten if used. */
		if (test_bit(MD_RECOVERY_REQUESTED, &mddev->recovery))
			mddev->resync_min = 0;
		mddev->resync_max = MaxSector;
	} else if (test_bit(MD_RECOVERY_REQUESTED, &mddev->recovery))
		mddev->resync_min = mddev->curr_resync_completed;
	set_bit(MD_RECOVERY_DONE, &mddev->recovery);
	mddev->curr_resync = MD_RESYNC_NONE;
	spin_unlock(&mddev->lock);

	wake_up(&resync_wait);
	md_wakeup_thread(mddev->thread);
	return;
}
EXPORT_SYMBOL_GPL(md_do_sync);

static int remove_and_add_spares(struct mddev *mddev,
				 struct md_rdev *this)
{
	struct md_rdev *rdev;
	int spares = 0;
	int removed = 0;
	bool remove_some = false;

	if (this && test_bit(MD_RECOVERY_RUNNING, &mddev->recovery))
		/* Mustn't remove devices when resync thread is running */
		return 0;

	rdev_for_each(rdev, mddev) {
		if ((this == NULL || rdev == this) &&
		    rdev->raid_disk >= 0 &&
		    !test_bit(Blocked, &rdev->flags) &&
		    test_bit(Faulty, &rdev->flags) &&
		    atomic_read(&rdev->nr_pending)==0) {
			/* Faulty non-Blocked devices with nr_pending == 0
			 * never get nr_pending incremented,
			 * never get Faulty cleared, and never get Blocked set.
			 * So we can synchronize_rcu now rather than once per device
			 */
			remove_some = true;
			set_bit(RemoveSynchronized, &rdev->flags);
		}
	}

	if (remove_some)
		synchronize_rcu();
	rdev_for_each(rdev, mddev) {
		if ((this == NULL || rdev == this) &&
		    rdev->raid_disk >= 0 &&
		    !test_bit(Blocked, &rdev->flags) &&
		    ((test_bit(RemoveSynchronized, &rdev->flags) ||
		     (!test_bit(In_sync, &rdev->flags) &&
		      !test_bit(Journal, &rdev->flags))) &&
		    atomic_read(&rdev->nr_pending)==0)) {
			if (mddev->pers->hot_remove_disk(
				    mddev, rdev) == 0) {
				sysfs_unlink_rdev(mddev, rdev);
				rdev->saved_raid_disk = rdev->raid_disk;
				rdev->raid_disk = -1;
				removed++;
			}
		}
		if (remove_some && test_bit(RemoveSynchronized, &rdev->flags))
			clear_bit(RemoveSynchronized, &rdev->flags);
	}

	if (removed && mddev->kobj.sd)
		sysfs_notify_dirent_safe(mddev->sysfs_degraded);

	if (this && removed)
		goto no_add;

	rdev_for_each(rdev, mddev) {
		if (this && this != rdev)
			continue;
		if (test_bit(Candidate, &rdev->flags))
			continue;
		if (rdev->raid_disk >= 0 &&
		    !test_bit(In_sync, &rdev->flags) &&
		    !test_bit(Journal, &rdev->flags) &&
		    !test_bit(Faulty, &rdev->flags))
			spares++;
		if (rdev->raid_disk >= 0)
			continue;
		if (test_bit(Faulty, &rdev->flags))
			continue;
		if (!test_bit(Journal, &rdev->flags)) {
			if (mddev->ro &&
			    ! (rdev->saved_raid_disk >= 0 &&
			       !test_bit(Bitmap_sync, &rdev->flags)))
				continue;

			rdev->recovery_offset = 0;
		}
		if (mddev->pers->hot_add_disk(mddev, rdev) == 0) {
			/* failure here is OK */
			sysfs_link_rdev(mddev, rdev);
			if (!test_bit(Journal, &rdev->flags))
				spares++;
			md_new_event();
			set_bit(MD_SB_CHANGE_DEVS, &mddev->sb_flags);
		}
	}
no_add:
	if (removed)
		set_bit(MD_SB_CHANGE_DEVS, &mddev->sb_flags);
	return spares;
}

static void md_start_sync(struct work_struct *ws)
{
	struct mddev *mddev = container_of(ws, struct mddev, del_work);

	mddev->sync_thread = md_register_thread(md_do_sync,
						mddev,
						"resync");
	if (!mddev->sync_thread) {
		pr_warn("%s: could not start resync thread...\n",
			mdname(mddev));
		/* leave the spares where they are, it shouldn't hurt */
		clear_bit(MD_RECOVERY_SYNC, &mddev->recovery);
		clear_bit(MD_RECOVERY_RESHAPE, &mddev->recovery);
		clear_bit(MD_RECOVERY_REQUESTED, &mddev->recovery);
		clear_bit(MD_RECOVERY_CHECK, &mddev->recovery);
		clear_bit(MD_RECOVERY_RUNNING, &mddev->recovery);
		wake_up(&resync_wait);
		if (test_and_clear_bit(MD_RECOVERY_RECOVER,
				       &mddev->recovery))
			if (mddev->sysfs_action)
				sysfs_notify_dirent_safe(mddev->sysfs_action);
	} else
		md_wakeup_thread(mddev->sync_thread);
	sysfs_notify_dirent_safe(mddev->sysfs_action);
	md_new_event();
}

/*
 * This routine is regularly called by all per-raid-array threads to
 * deal with generic issues like resync and super-block update.
 * Raid personalities that don't have a thread (linear/raid0) do not
 * need this as they never do any recovery or update the superblock.
 *
 * It does not do any resync itself, but rather "forks" off other threads
 * to do that as needed.
 * When it is determined that resync is needed, we set MD_RECOVERY_RUNNING in
 * "->recovery" and create a thread at ->sync_thread.
 * When the thread finishes it sets MD_RECOVERY_DONE
 * and wakeups up this thread which will reap the thread and finish up.
 * This thread also removes any faulty devices (with nr_pending == 0).
 *
 * The overall approach is:
 *  1/ if the superblock needs updating, update it.
 *  2/ If a recovery thread is running, don't do anything else.
 *  3/ If recovery has finished, clean up, possibly marking spares active.
 *  4/ If there are any faulty devices, remove them.
 *  5/ If array is degraded, try to add spares devices
 *  6/ If array has spares or is not in-sync, start a resync thread.
 */
void md_check_recovery(struct mddev *mddev)
{
	if (test_bit(MD_ALLOW_SB_UPDATE, &mddev->flags) && mddev->sb_flags) {
		/* Write superblock - thread that called mddev_suspend()
		 * holds reconfig_mutex for us.
		 */
		set_bit(MD_UPDATING_SB, &mddev->flags);
		smp_mb__after_atomic();
		if (test_bit(MD_ALLOW_SB_UPDATE, &mddev->flags))
			md_update_sb(mddev, 0);
		clear_bit_unlock(MD_UPDATING_SB, &mddev->flags);
		wake_up(&mddev->sb_wait);
	}

	if (mddev->suspended)
		return;

	if (mddev->bitmap)
		md_bitmap_daemon_work(mddev);

	if (signal_pending(current)) {
		if (mddev->pers->sync_request && !mddev->external) {
			pr_debug("md: %s in immediate safe mode\n",
				 mdname(mddev));
			mddev->safemode = 2;
		}
		flush_signals(current);
	}

	if (mddev->ro && !test_bit(MD_RECOVERY_NEEDED, &mddev->recovery))
		return;
	if ( ! (
		(mddev->sb_flags & ~ (1<<MD_SB_CHANGE_PENDING)) ||
		test_bit(MD_RECOVERY_NEEDED, &mddev->recovery) ||
		test_bit(MD_RECOVERY_DONE, &mddev->recovery) ||
		(mddev->external == 0 && mddev->safemode == 1) ||
		(mddev->safemode == 2
		 && !mddev->in_sync && mddev->recovery_cp == MaxSector)
		))
		return;

	if (mddev_trylock(mddev)) {
		int spares = 0;
		bool try_set_sync = mddev->safemode != 0;

		if (!mddev->external && mddev->safemode == 1)
			mddev->safemode = 0;

		if (mddev->ro) {
			struct md_rdev *rdev;
			if (!mddev->external && mddev->in_sync)
				/* 'Blocked' flag not needed as failed devices
				 * will be recorded if array switched to read/write.
				 * Leaving it set will prevent the device
				 * from being removed.
				 */
				rdev_for_each(rdev, mddev)
					clear_bit(Blocked, &rdev->flags);
			/* On a read-only array we can:
			 * - remove failed devices
			 * - add already-in_sync devices if the array itself
			 *   is in-sync.
			 * As we only add devices that are already in-sync,
			 * we can activate the spares immediately.
			 */
			remove_and_add_spares(mddev, NULL);
			/* There is no thread, but we need to call
			 * ->spare_active and clear saved_raid_disk
			 */
			set_bit(MD_RECOVERY_INTR, &mddev->recovery);
			md_unregister_thread(&mddev->sync_thread);
			md_reap_sync_thread(mddev);
			clear_bit(MD_RECOVERY_RECOVER, &mddev->recovery);
			clear_bit(MD_RECOVERY_NEEDED, &mddev->recovery);
			clear_bit(MD_SB_CHANGE_PENDING, &mddev->sb_flags);
			goto unlock;
		}

		if (mddev_is_clustered(mddev)) {
			struct md_rdev *rdev, *tmp;
			/* kick the device if another node issued a
			 * remove disk.
			 */
			rdev_for_each_safe(rdev, tmp, mddev) {
				if (test_and_clear_bit(ClusterRemove, &rdev->flags) &&
						rdev->raid_disk < 0)
					md_kick_rdev_from_array(rdev);
			}
		}

		if (try_set_sync && !mddev->external && !mddev->in_sync) {
			spin_lock(&mddev->lock);
			set_in_sync(mddev);
			spin_unlock(&mddev->lock);
		}

		if (mddev->sb_flags)
			md_update_sb(mddev, 0);

		if (test_bit(MD_RECOVERY_RUNNING, &mddev->recovery) &&
		    !test_bit(MD_RECOVERY_DONE, &mddev->recovery)) {
			/* resync/recovery still happening */
			clear_bit(MD_RECOVERY_NEEDED, &mddev->recovery);
			goto unlock;
		}
		if (mddev->sync_thread) {
			md_unregister_thread(&mddev->sync_thread);
			md_reap_sync_thread(mddev);
			goto unlock;
		}
		/* Set RUNNING before clearing NEEDED to avoid
		 * any transients in the value of "sync_action".
		 */
		mddev->curr_resync_completed = 0;
		spin_lock(&mddev->lock);
		set_bit(MD_RECOVERY_RUNNING, &mddev->recovery);
		spin_unlock(&mddev->lock);
		/* Clear some bits that don't mean anything, but
		 * might be left set
		 */
		clear_bit(MD_RECOVERY_INTR, &mddev->recovery);
		clear_bit(MD_RECOVERY_DONE, &mddev->recovery);

		if (!test_and_clear_bit(MD_RECOVERY_NEEDED, &mddev->recovery) ||
		    test_bit(MD_RECOVERY_FROZEN, &mddev->recovery))
			goto not_running;
		/* no recovery is running.
		 * remove any failed drives, then
		 * add spares if possible.
		 * Spares are also removed and re-added, to allow
		 * the personality to fail the re-add.
		 */

		if (mddev->reshape_position != MaxSector) {
			if (mddev->pers->check_reshape == NULL ||
			    mddev->pers->check_reshape(mddev) != 0)
				/* Cannot proceed */
				goto not_running;
			set_bit(MD_RECOVERY_RESHAPE, &mddev->recovery);
			clear_bit(MD_RECOVERY_RECOVER, &mddev->recovery);
		} else if ((spares = remove_and_add_spares(mddev, NULL))) {
			clear_bit(MD_RECOVERY_SYNC, &mddev->recovery);
			clear_bit(MD_RECOVERY_CHECK, &mddev->recovery);
			clear_bit(MD_RECOVERY_REQUESTED, &mddev->recovery);
			set_bit(MD_RECOVERY_RECOVER, &mddev->recovery);
		} else if (mddev->recovery_cp < MaxSector) {
			set_bit(MD_RECOVERY_SYNC, &mddev->recovery);
			clear_bit(MD_RECOVERY_RECOVER, &mddev->recovery);
		} else if (!test_bit(MD_RECOVERY_SYNC, &mddev->recovery))
			/* nothing to be done ... */
			goto not_running;

		if (mddev->pers->sync_request) {
			if (spares) {
				/* We are adding a device or devices to an array
				 * which has the bitmap stored on all devices.
				 * So make sure all bitmap pages get written
				 */
				md_bitmap_write_all(mddev->bitmap);
			}
			INIT_WORK(&mddev->del_work, md_start_sync);
			queue_work(md_misc_wq, &mddev->del_work);
			goto unlock;
		}
	not_running:
		if (!mddev->sync_thread) {
			clear_bit(MD_RECOVERY_RUNNING, &mddev->recovery);
			wake_up(&resync_wait);
			if (test_and_clear_bit(MD_RECOVERY_RECOVER,
					       &mddev->recovery))
				if (mddev->sysfs_action)
					sysfs_notify_dirent_safe(mddev->sysfs_action);
		}
	unlock:
		wake_up(&mddev->sb_wait);
		mddev_unlock(mddev);
	}
}
EXPORT_SYMBOL(md_check_recovery);

void md_reap_sync_thread(struct mddev *mddev)
{
	struct md_rdev *rdev;
	sector_t old_dev_sectors = mddev->dev_sectors;
	bool is_reshaped = false;

	/* sync_thread should be unregistered, collect result */
	if (!test_bit(MD_RECOVERY_INTR, &mddev->recovery) &&
	    !test_bit(MD_RECOVERY_REQUESTED, &mddev->recovery) &&
	    mddev->degraded != mddev->raid_disks) {
		/* success...*/
		/* activate any spares */
		if (mddev->pers->spare_active(mddev)) {
			sysfs_notify_dirent_safe(mddev->sysfs_degraded);
			set_bit(MD_SB_CHANGE_DEVS, &mddev->sb_flags);
		}
	}
	if (test_bit(MD_RECOVERY_RESHAPE, &mddev->recovery) &&
	    mddev->pers->finish_reshape) {
		mddev->pers->finish_reshape(mddev);
		if (mddev_is_clustered(mddev))
			is_reshaped = true;
	}

	/* If array is no-longer degraded, then any saved_raid_disk
	 * information must be scrapped.
	 */
	if (!mddev->degraded)
		rdev_for_each(rdev, mddev)
			rdev->saved_raid_disk = -1;

	md_update_sb(mddev, 1);
	/* MD_SB_CHANGE_PENDING should be cleared by md_update_sb, so we can
	 * call resync_finish here if MD_CLUSTER_RESYNC_LOCKED is set by
	 * clustered raid */
	if (test_and_clear_bit(MD_CLUSTER_RESYNC_LOCKED, &mddev->flags))
		md_cluster_ops->resync_finish(mddev);
	clear_bit(MD_RECOVERY_RUNNING, &mddev->recovery);
	clear_bit(MD_RECOVERY_DONE, &mddev->recovery);
	clear_bit(MD_RECOVERY_SYNC, &mddev->recovery);
	clear_bit(MD_RECOVERY_RESHAPE, &mddev->recovery);
	clear_bit(MD_RECOVERY_REQUESTED, &mddev->recovery);
	clear_bit(MD_RECOVERY_CHECK, &mddev->recovery);
	/*
	 * We call md_cluster_ops->update_size here because sync_size could
	 * be changed by md_update_sb, and MD_RECOVERY_RESHAPE is cleared,
	 * so it is time to update size across cluster.
	 */
	if (mddev_is_clustered(mddev) && is_reshaped
				      && !test_bit(MD_CLOSING, &mddev->flags))
		md_cluster_ops->update_size(mddev, old_dev_sectors);
	wake_up(&resync_wait);
	/* flag recovery needed just to double check */
	set_bit(MD_RECOVERY_NEEDED, &mddev->recovery);
	sysfs_notify_dirent_safe(mddev->sysfs_completed);
	sysfs_notify_dirent_safe(mddev->sysfs_action);
	md_new_event();
	if (mddev->event_work.func)
		queue_work(md_misc_wq, &mddev->event_work);
}
EXPORT_SYMBOL(md_reap_sync_thread);

void md_wait_for_blocked_rdev(struct md_rdev *rdev, struct mddev *mddev)
{
	sysfs_notify_dirent_safe(rdev->sysfs_state);
	wait_event_timeout(rdev->blocked_wait,
			   !test_bit(Blocked, &rdev->flags) &&
			   !test_bit(BlockedBadBlocks, &rdev->flags),
			   msecs_to_jiffies(5000));
	rdev_dec_pending(rdev, mddev);
}
EXPORT_SYMBOL(md_wait_for_blocked_rdev);

void md_finish_reshape(struct mddev *mddev)
{
	/* called be personality module when reshape completes. */
	struct md_rdev *rdev;

	rdev_for_each(rdev, mddev) {
		if (rdev->data_offset > rdev->new_data_offset)
			rdev->sectors += rdev->data_offset - rdev->new_data_offset;
		else
			rdev->sectors -= rdev->new_data_offset - rdev->data_offset;
		rdev->data_offset = rdev->new_data_offset;
	}
}
EXPORT_SYMBOL(md_finish_reshape);

/* Bad block management */

/* Returns 1 on success, 0 on failure */
int rdev_set_badblocks(struct md_rdev *rdev, sector_t s, int sectors,
		       int is_new)
{
	struct mddev *mddev = rdev->mddev;
	int rv;
	if (is_new)
		s += rdev->new_data_offset;
	else
		s += rdev->data_offset;
	rv = badblocks_set(&rdev->badblocks, s, sectors, 0);
	if (rv == 0) {
		/* Make sure they get written out promptly */
		if (test_bit(ExternalBbl, &rdev->flags))
			sysfs_notify_dirent_safe(rdev->sysfs_unack_badblocks);
		sysfs_notify_dirent_safe(rdev->sysfs_state);
		set_mask_bits(&mddev->sb_flags, 0,
			      BIT(MD_SB_CHANGE_CLEAN) | BIT(MD_SB_CHANGE_PENDING));
		md_wakeup_thread(rdev->mddev->thread);
		return 1;
	} else
		return 0;
}
EXPORT_SYMBOL_GPL(rdev_set_badblocks);

int rdev_clear_badblocks(struct md_rdev *rdev, sector_t s, int sectors,
			 int is_new)
{
	int rv;
	if (is_new)
		s += rdev->new_data_offset;
	else
		s += rdev->data_offset;
	rv = badblocks_clear(&rdev->badblocks, s, sectors);
	if ((rv == 0) && test_bit(ExternalBbl, &rdev->flags))
		sysfs_notify_dirent_safe(rdev->sysfs_badblocks);
	return rv;
}
EXPORT_SYMBOL_GPL(rdev_clear_badblocks);

static int md_notify_reboot(struct notifier_block *this,
			    unsigned long code, void *x)
{
	struct mddev *mddev, *n;
	int need_delay = 0;

	spin_lock(&all_mddevs_lock);
	list_for_each_entry_safe(mddev, n, &all_mddevs, all_mddevs) {
		if (!mddev_get(mddev))
			continue;
		spin_unlock(&all_mddevs_lock);
		if (mddev_trylock(mddev)) {
			if (mddev->pers)
				__md_stop_writes(mddev);
			if (mddev->persistent)
				mddev->safemode = 2;
			mddev_unlock(mddev);
		}
		need_delay = 1;
		mddev_put(mddev);
		spin_lock(&all_mddevs_lock);
	}
	spin_unlock(&all_mddevs_lock);

	/*
	 * certain more exotic SCSI devices are known to be
	 * volatile wrt too early system reboots. While the
	 * right place to handle this issue is the given
	 * driver, we do want to have a safe RAID driver ...
	 */
	if (need_delay)
		msleep(1000);

	return NOTIFY_DONE;
}

static struct notifier_block md_notifier = {
	.notifier_call	= md_notify_reboot,
	.next		= NULL,
	.priority	= INT_MAX, /* before any real devices */
};

static void md_geninit(void)
{
	pr_debug("md: sizeof(mdp_super_t) = %d\n", (int)sizeof(mdp_super_t));

	proc_create("mdstat", S_IRUGO, NULL, &mdstat_proc_ops);
}

static int __init md_init(void)
{
	int ret = -ENOMEM;

	md_wq = alloc_workqueue("md", WQ_MEM_RECLAIM, 0);
	if (!md_wq)
		goto err_wq;

	md_misc_wq = alloc_workqueue("md_misc", 0, 0);
	if (!md_misc_wq)
		goto err_misc_wq;

	md_rdev_misc_wq = alloc_workqueue("md_rdev_misc", 0, 0);
	if (!md_rdev_misc_wq)
		goto err_rdev_misc_wq;

	ret = __register_blkdev(MD_MAJOR, "md", md_probe);
	if (ret < 0)
		goto err_md;

	ret = __register_blkdev(0, "mdp", md_probe);
	if (ret < 0)
		goto err_mdp;
	mdp_major = ret;

	register_reboot_notifier(&md_notifier);
	raid_table_header = register_sysctl_table(raid_root_table);

	md_geninit();
	return 0;

err_mdp:
	unregister_blkdev(MD_MAJOR, "md");
err_md:
	destroy_workqueue(md_rdev_misc_wq);
err_rdev_misc_wq:
	destroy_workqueue(md_misc_wq);
err_misc_wq:
	destroy_workqueue(md_wq);
err_wq:
	return ret;
}

static void check_sb_changes(struct mddev *mddev, struct md_rdev *rdev)
{
	struct mdp_superblock_1 *sb = page_address(rdev->sb_page);
	struct md_rdev *rdev2, *tmp;
	int role, ret;

	/*
	 * If size is changed in another node then we need to
	 * do resize as well.
	 */
	if (mddev->dev_sectors != le64_to_cpu(sb->size)) {
		ret = mddev->pers->resize(mddev, le64_to_cpu(sb->size));
		if (ret)
			pr_info("md-cluster: resize failed\n");
		else
			md_bitmap_update_sb(mddev->bitmap);
	}

	/* Check for change of roles in the active devices */
	rdev_for_each_safe(rdev2, tmp, mddev) {
		if (test_bit(Faulty, &rdev2->flags))
			continue;

		/* Check if the roles changed */
		role = le16_to_cpu(sb->dev_roles[rdev2->desc_nr]);

		if (test_bit(Candidate, &rdev2->flags)) {
			if (role == MD_DISK_ROLE_FAULTY) {
				pr_info("md: Removing Candidate device %pg because add failed\n",
					rdev2->bdev);
				md_kick_rdev_from_array(rdev2);
				continue;
			}
			else
				clear_bit(Candidate, &rdev2->flags);
		}

		if (role != rdev2->raid_disk) {
			/*
			 * got activated except reshape is happening.
			 */
			if (rdev2->raid_disk == -1 && role != MD_DISK_ROLE_SPARE &&
			    !(le32_to_cpu(sb->feature_map) &
			      MD_FEATURE_RESHAPE_ACTIVE)) {
				rdev2->saved_raid_disk = role;
				ret = remove_and_add_spares(mddev, rdev2);
				pr_info("Activated spare: %pg\n",
					rdev2->bdev);
				/* wakeup mddev->thread here, so array could
				 * perform resync with the new activated disk */
				set_bit(MD_RECOVERY_NEEDED, &mddev->recovery);
				md_wakeup_thread(mddev->thread);
			}
			/* device faulty
			 * We just want to do the minimum to mark the disk
			 * as faulty. The recovery is performed by the
			 * one who initiated the error.
			 */
			if (role == MD_DISK_ROLE_FAULTY ||
			    role == MD_DISK_ROLE_JOURNAL) {
				md_error(mddev, rdev2);
				clear_bit(Blocked, &rdev2->flags);
			}
		}
	}

	if (mddev->raid_disks != le32_to_cpu(sb->raid_disks)) {
		ret = update_raid_disks(mddev, le32_to_cpu(sb->raid_disks));
		if (ret)
			pr_warn("md: updating array disks failed. %d\n", ret);
	}

	/*
	 * Since mddev->delta_disks has already updated in update_raid_disks,
	 * so it is time to check reshape.
	 */
	if (test_bit(MD_RESYNCING_REMOTE, &mddev->recovery) &&
	    (le32_to_cpu(sb->feature_map) & MD_FEATURE_RESHAPE_ACTIVE)) {
		/*
		 * reshape is happening in the remote node, we need to
		 * update reshape_position and call start_reshape.
		 */
		mddev->reshape_position = le64_to_cpu(sb->reshape_position);
		if (mddev->pers->update_reshape_pos)
			mddev->pers->update_reshape_pos(mddev);
		if (mddev->pers->start_reshape)
			mddev->pers->start_reshape(mddev);
	} else if (test_bit(MD_RESYNCING_REMOTE, &mddev->recovery) &&
		   mddev->reshape_position != MaxSector &&
		   !(le32_to_cpu(sb->feature_map) & MD_FEATURE_RESHAPE_ACTIVE)) {
		/* reshape is just done in another node. */
		mddev->reshape_position = MaxSector;
		if (mddev->pers->update_reshape_pos)
			mddev->pers->update_reshape_pos(mddev);
	}

	/* Finally set the event to be up to date */
	mddev->events = le64_to_cpu(sb->events);
}

static int read_rdev(struct mddev *mddev, struct md_rdev *rdev)
{
	int err;
	struct page *swapout = rdev->sb_page;
	struct mdp_superblock_1 *sb;

	/* Store the sb page of the rdev in the swapout temporary
	 * variable in case we err in the future
	 */
	rdev->sb_page = NULL;
	err = alloc_disk_sb(rdev);
	if (err == 0) {
		ClearPageUptodate(rdev->sb_page);
		rdev->sb_loaded = 0;
		err = super_types[mddev->major_version].
			load_super(rdev, NULL, mddev->minor_version);
	}
	if (err < 0) {
		pr_warn("%s: %d Could not reload rdev(%d) err: %d. Restoring old values\n",
				__func__, __LINE__, rdev->desc_nr, err);
		if (rdev->sb_page)
			put_page(rdev->sb_page);
		rdev->sb_page = swapout;
		rdev->sb_loaded = 1;
		return err;
	}

	sb = page_address(rdev->sb_page);
	/* Read the offset unconditionally, even if MD_FEATURE_RECOVERY_OFFSET
	 * is not set
	 */

	if ((le32_to_cpu(sb->feature_map) & MD_FEATURE_RECOVERY_OFFSET))
		rdev->recovery_offset = le64_to_cpu(sb->recovery_offset);

	/* The other node finished recovery, call spare_active to set
	 * device In_sync and mddev->degraded
	 */
	if (rdev->recovery_offset == MaxSector &&
	    !test_bit(In_sync, &rdev->flags) &&
	    mddev->pers->spare_active(mddev))
		sysfs_notify_dirent_safe(mddev->sysfs_degraded);

	put_page(swapout);
	return 0;
}

void md_reload_sb(struct mddev *mddev, int nr)
{
	struct md_rdev *rdev = NULL, *iter;
	int err;

	/* Find the rdev */
	rdev_for_each_rcu(iter, mddev) {
		if (iter->desc_nr == nr) {
			rdev = iter;
			break;
		}
	}

	if (!rdev) {
		pr_warn("%s: %d Could not find rdev with nr %d\n", __func__, __LINE__, nr);
		return;
	}

	err = read_rdev(mddev, rdev);
	if (err < 0)
		return;

	check_sb_changes(mddev, rdev);

	/* Read all rdev's to update recovery_offset */
	rdev_for_each_rcu(rdev, mddev) {
		if (!test_bit(Faulty, &rdev->flags))
			read_rdev(mddev, rdev);
	}
}
EXPORT_SYMBOL(md_reload_sb);

#ifndef MODULE

/*
 * Searches all registered partitions for autorun RAID arrays
 * at boot time.
 */

static DEFINE_MUTEX(detected_devices_mutex);
static LIST_HEAD(all_detected_devices);
struct detected_devices_node {
	struct list_head list;
	dev_t dev;
};

void md_autodetect_dev(dev_t dev)
{
	struct detected_devices_node *node_detected_dev;

	node_detected_dev = kzalloc(sizeof(*node_detected_dev), GFP_KERNEL);
	if (node_detected_dev) {
		node_detected_dev->dev = dev;
		mutex_lock(&detected_devices_mutex);
		list_add_tail(&node_detected_dev->list, &all_detected_devices);
		mutex_unlock(&detected_devices_mutex);
	}
}

void md_autostart_arrays(int part)
{
	struct md_rdev *rdev;
	struct detected_devices_node *node_detected_dev;
	dev_t dev;
	int i_scanned, i_passed;

	i_scanned = 0;
	i_passed = 0;

	pr_info("md: Autodetecting RAID arrays.\n");

	mutex_lock(&detected_devices_mutex);
	while (!list_empty(&all_detected_devices) && i_scanned < INT_MAX) {
		i_scanned++;
		node_detected_dev = list_entry(all_detected_devices.next,
					struct detected_devices_node, list);
		list_del(&node_detected_dev->list);
		dev = node_detected_dev->dev;
		kfree(node_detected_dev);
		mutex_unlock(&detected_devices_mutex);
		rdev = md_import_device(dev,0, 90);
		mutex_lock(&detected_devices_mutex);
		if (IS_ERR(rdev))
			continue;

		if (test_bit(Faulty, &rdev->flags))
			continue;

		set_bit(AutoDetected, &rdev->flags);
		list_add(&rdev->same_set, &pending_raid_disks);
		i_passed++;
	}
	mutex_unlock(&detected_devices_mutex);

	pr_debug("md: Scanned %d and added %d devices.\n", i_scanned, i_passed);

	autorun_devices(part);
}

#endif /* !MODULE */

static __exit void md_exit(void)
{
	struct mddev *mddev, *n;
	int delay = 1;

	unregister_blkdev(MD_MAJOR,"md");
	unregister_blkdev(mdp_major, "mdp");
	unregister_reboot_notifier(&md_notifier);
	unregister_sysctl_table(raid_table_header);

	/* We cannot unload the modules while some process is
	 * waiting for us in select() or poll() - wake them up
	 */
	md_unloading = 1;
	while (waitqueue_active(&md_event_waiters)) {
		/* not safe to leave yet */
		wake_up(&md_event_waiters);
		msleep(delay);
		delay += delay;
	}
	remove_proc_entry("mdstat", NULL);

	spin_lock(&all_mddevs_lock);
	list_for_each_entry_safe(mddev, n, &all_mddevs, all_mddevs) {
		if (!mddev_get(mddev))
			continue;
		spin_unlock(&all_mddevs_lock);
		export_array(mddev);
		mddev->ctime = 0;
		mddev->hold_active = 0;
		/*
		 * As the mddev is now fully clear, mddev_put will schedule
		 * the mddev for destruction by a workqueue, and the
		 * destroy_workqueue() below will wait for that to complete.
		 */
		mddev_put(mddev);
		spin_lock(&all_mddevs_lock);
	}
	spin_unlock(&all_mddevs_lock);

	destroy_workqueue(md_rdev_misc_wq);
	destroy_workqueue(md_misc_wq);
	destroy_workqueue(md_wq);
}

subsys_initcall(md_init);
module_exit(md_exit)

static int get_ro(char *buffer, const struct kernel_param *kp)
{
	return sprintf(buffer, "%d\n", start_readonly);
}
static int set_ro(const char *val, const struct kernel_param *kp)
{
	return kstrtouint(val, 10, (unsigned int *)&start_readonly);
}

module_param_call(start_ro, set_ro, get_ro, NULL, S_IRUSR|S_IWUSR);
module_param(start_dirty_degraded, int, S_IRUGO|S_IWUSR);
module_param_call(new_array, add_named_array, NULL, NULL, S_IWUSR);
module_param(create_on_open, bool, S_IRUSR|S_IWUSR);

MODULE_LICENSE("GPL");
MODULE_DESCRIPTION("MD RAID framework");
MODULE_ALIAS("md");
MODULE_ALIAS_BLOCKDEV_MAJOR(MD_MAJOR);<|MERGE_RESOLUTION|>--- conflicted
+++ resolved
@@ -5558,20 +5558,8 @@
 	if (mddev->sysfs_level)
 		sysfs_put(mddev->sysfs_level);
 
-<<<<<<< HEAD
-	if (mddev->gendisk) {
-		del_gendisk(mddev->gendisk);
-		blk_cleanup_disk(mddev->gendisk);
-	}
-	percpu_ref_exit(&mddev->writes_pending);
-
-	bioset_exit(&mddev->bio_set);
-	bioset_exit(&mddev->sync_set);
-	kfree(mddev);
-=======
 	del_gendisk(mddev->gendisk);
 	put_disk(mddev->gendisk);
->>>>>>> 29549c70
 }
 
 static const struct sysfs_ops md_sysfs_ops = {
