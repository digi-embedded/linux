/*
 * Internal header file _only_ for device mapper core
 *
 * Copyright (C) 2016 Red Hat, Inc. All rights reserved.
 *
 * This file is released under the LGPL.
 */

#ifndef DM_CORE_INTERNAL_H
#define DM_CORE_INTERNAL_H

#include <linux/kthread.h>
#include <linux/ktime.h>
#include <linux/blk-mq.h>
#include <linux/blk-crypto-profile.h>
#include <linux/jump_label.h>

#include <trace/events/block.h>

#include "dm.h"
#include "dm-ima.h"

#define DM_RESERVED_MAX_IOS		1024

struct dm_io;

struct dm_kobject_holder {
	struct kobject kobj;
	struct completion completion;
};

/*
 * DM core internal structures used directly by dm.c, dm-rq.c and dm-table.c.
 * DM targets must _not_ deference a mapped_device or dm_table to directly
 * access their members!
 */

/*
 * For mempools pre-allocation at the table loading time.
 */
struct dm_md_mempools {
	struct bio_set bs;
	struct bio_set io_bs;
};

struct mapped_device {
	struct mutex suspend_lock;

	struct mutex table_devices_lock;
	struct list_head table_devices;

	/*
	 * The current mapping (struct dm_table *).
	 * Use dm_get_live_table{_fast} or take suspend_lock for
	 * dereference.
	 */
	void __rcu *map;

	unsigned long flags;

	/* Protect queue and type against concurrent access. */
	struct mutex type_lock;
	enum dm_queue_mode type;

	int numa_node_id;
	struct request_queue *queue;

	atomic_t holders;
	atomic_t open_count;

	struct dm_target *immutable_target;
	struct target_type *immutable_target_type;

	char name[16];
	struct gendisk *disk;
	struct dax_device *dax_dev;

<<<<<<< HEAD
	unsigned long __percpu *pending_io;

=======
	wait_queue_head_t wait;
	unsigned long __percpu *pending_io;

	/* forced geometry settings */
	struct hd_geometry geometry;

	/*
	 * Processing queue (flush)
	 */
	struct workqueue_struct *wq;

>>>>>>> 29549c70
	/*
	 * A list of ios that arrived while we were suspended.
	 */
	struct work_struct work;
	spinlock_t deferred_lock;
	struct bio_list deferred;

	/*
	 * requeue work context is needed for cloning one new bio
	 * to represent the dm_io to be requeued, since each
	 * dm_io may point to the original bio from FS.
	 */
	struct work_struct requeue_work;
	struct dm_io *requeue_list;

	void *interface_ptr;

	/*
	 * Event handling.
	 */
	wait_queue_head_t eventq;
	atomic_t event_nr;
	atomic_t uevent_seq;
	struct list_head uevent_list;
	spinlock_t uevent_lock; /* Protect access to uevent_list */

	/* for blk-mq request-based DM support */
	bool init_tio_pdu:1;
	struct blk_mq_tag_set *tag_set;

	struct dm_stats stats;

	/* the number of internal suspends */
	unsigned internal_suspend_count;

	int swap_bios;
	struct semaphore swap_bios_semaphore;
	struct mutex swap_bios_lock;

	/*
	 * io objects are allocated from here.
	 */
	struct dm_md_mempools *mempools;

	/* kobject and completion */
	struct dm_kobject_holder kobj_holder;

	struct srcu_struct io_barrier;

#ifdef CONFIG_BLK_DEV_ZONED
	unsigned int nr_zones;
	unsigned int *zwp_offset;
#endif

#ifdef CONFIG_IMA
	struct dm_ima_measurements ima;
#endif
};

/*
 * Bits for the flags field of struct mapped_device.
 */
#define DMF_BLOCK_IO_FOR_SUSPEND 0
#define DMF_SUSPENDED 1
#define DMF_FROZEN 2
#define DMF_FREEING 3
#define DMF_DELETING 4
#define DMF_NOFLUSH_SUSPENDING 5
#define DMF_DEFERRED_REMOVE 6
#define DMF_SUSPENDED_INTERNALLY 7
#define DMF_POST_SUSPENDING 8
#define DMF_EMULATE_ZONE_APPEND 9

void disable_discard(struct mapped_device *md);
void disable_write_zeroes(struct mapped_device *md);

static inline sector_t dm_get_size(struct mapped_device *md)
{
	return get_capacity(md->disk);
}

static inline struct dm_stats *dm_get_stats(struct mapped_device *md)
{
	return &md->stats;
}

DECLARE_STATIC_KEY_FALSE(stats_enabled);
DECLARE_STATIC_KEY_FALSE(swap_bios_enabled);
DECLARE_STATIC_KEY_FALSE(zoned_enabled);

static inline bool dm_emulate_zone_append(struct mapped_device *md)
{
	if (blk_queue_is_zoned(md->queue))
		return test_bit(DMF_EMULATE_ZONE_APPEND, &md->flags);
	return false;
}

#define DM_TABLE_MAX_DEPTH 16

struct dm_table {
	struct mapped_device *md;
	enum dm_queue_mode type;

	/* btree table */
	unsigned int depth;
	unsigned int counts[DM_TABLE_MAX_DEPTH]; /* in nodes */
	sector_t *index[DM_TABLE_MAX_DEPTH];

	unsigned int num_targets;
	unsigned int num_allocated;
	sector_t *highs;
	struct dm_target *targets;

	struct target_type *immutable_target_type;

	bool integrity_supported:1;
	bool singleton:1;
	unsigned integrity_added:1;

	/*
	 * Indicates the rw permissions for the new logical
	 * device.  This should be a combination of FMODE_READ
	 * and FMODE_WRITE.
	 */
	fmode_t mode;

	/* a list of devices used by this table */
	struct list_head devices;

	/* events get handed up using this callback */
	void (*event_fn)(void *);
	void *event_context;

	struct dm_md_mempools *mempools;

#ifdef CONFIG_BLK_INLINE_ENCRYPTION
	struct blk_crypto_profile *crypto_profile;
#endif
};

static inline struct dm_target *dm_table_get_target(struct dm_table *t,
						    unsigned int index)
{
	BUG_ON(index >= t->num_targets);
	return t->targets + index;
}

/*
 * One of these is allocated per clone bio.
 */
#define DM_TIO_MAGIC 28714
struct dm_target_io {
	unsigned short magic;
	blk_short_t flags;
	unsigned int target_bio_nr;
	struct dm_io *io;
	struct dm_target *ti;
	unsigned int *len_ptr;
	sector_t old_sector;
	struct bio clone;
};
#define DM_TARGET_IO_BIO_OFFSET (offsetof(struct dm_target_io, clone))
#define DM_IO_BIO_OFFSET \
	(offsetof(struct dm_target_io, clone) + offsetof(struct dm_io, tio))

/*
 * dm_target_io flags
 */
enum {
	DM_TIO_INSIDE_DM_IO,
	DM_TIO_IS_DUPLICATE_BIO
};

static inline bool dm_tio_flagged(struct dm_target_io *tio, unsigned int bit)
{
	return (tio->flags & (1U << bit)) != 0;
}

static inline void dm_tio_set_flag(struct dm_target_io *tio, unsigned int bit)
{
	tio->flags |= (1U << bit);
}

static inline bool dm_tio_is_normal(struct dm_target_io *tio)
{
	return (dm_tio_flagged(tio, DM_TIO_INSIDE_DM_IO) &&
		!dm_tio_flagged(tio, DM_TIO_IS_DUPLICATE_BIO));
}

/*
 * One of these is allocated per original bio.
 * It contains the first clone used for that original.
 */
#define DM_IO_MAGIC 19577
struct dm_io {
	unsigned short magic;
	blk_short_t flags;
	spinlock_t lock;
	unsigned long start_time;
	void *data;
	struct dm_io *next;
	struct dm_stats_aux stats_aux;
	blk_status_t status;
	atomic_t io_count;
	struct mapped_device *md;

	/* The three fields represent mapped part of original bio */
	struct bio *orig_bio;
	unsigned int sector_offset; /* offset to end of orig_bio */
	unsigned int sectors;

	/* last member of dm_target_io is 'struct bio' */
	struct dm_target_io tio;
};

/*
 * dm_io flags
 */
enum {
	DM_IO_ACCOUNTED,
	DM_IO_WAS_SPLIT
};

static inline bool dm_io_flagged(struct dm_io *io, unsigned int bit)
{
	return (io->flags & (1U << bit)) != 0;
}

static inline void dm_io_set_flag(struct dm_io *io, unsigned int bit)
{
	io->flags |= (1U << bit);
}

void dm_io_rewind(struct dm_io *io, struct bio_set *bs);

static inline struct completion *dm_get_completion_from_kobject(struct kobject *kobj)
{
	return &container_of(kobj, struct dm_kobject_holder, kobj)->completion;
}

unsigned __dm_get_module_param(unsigned *module_param, unsigned def, unsigned max);

static inline bool dm_message_test_buffer_overflow(char *result, unsigned maxlen)
{
	return !maxlen || strlen(result) + 1 >= maxlen;
}

extern atomic_t dm_global_event_nr;
extern wait_queue_head_t dm_global_eventq;
void dm_issue_global_event(void);

#endif<|MERGE_RESOLUTION|>--- conflicted
+++ resolved
@@ -75,10 +75,6 @@
 	struct gendisk *disk;
 	struct dax_device *dax_dev;
 
-<<<<<<< HEAD
-	unsigned long __percpu *pending_io;
-
-=======
 	wait_queue_head_t wait;
 	unsigned long __percpu *pending_io;
 
@@ -90,7 +86,6 @@
 	 */
 	struct workqueue_struct *wq;
 
->>>>>>> 29549c70
 	/*
 	 * A list of ios that arrived while we were suspended.
 	 */
