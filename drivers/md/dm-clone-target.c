--- conflicted
+++ resolved
@@ -85,12 +85,6 @@
 
 	struct dm_clone_metadata *cmd;
 
-	/*
-	 * bio used to flush the destination device, before committing the
-	 * metadata.
-	 */
-	struct bio flush_bio;
-
 	/* Region hydration hash table */
 	struct hash_table_bucket *ht;
 
@@ -472,11 +466,7 @@
 		bio_region_range(clone, bio, &rs, &nr_regions);
 		trim_bio(bio, region_to_sector(clone, rs),
 			 nr_regions << clone->region_shift);
-<<<<<<< HEAD
-		generic_make_request(bio);
-=======
 		submit_bio_noacct(bio);
->>>>>>> c1084c27
 	} else
 		bio_endio(bio);
 }
@@ -1159,15 +1149,7 @@
 		goto out;
 	}
 
-<<<<<<< HEAD
-	bio_reset(&clone->flush_bio);
-	bio_set_dev(&clone->flush_bio, clone->dest_dev->bdev);
-	clone->flush_bio.bi_opf = REQ_OP_WRITE | REQ_PREFLUSH;
-
-	r = submit_bio_wait(&clone->flush_bio);
-=======
 	r = blkdev_issue_flush(clone->dest_dev->bdev);
->>>>>>> c1084c27
 	if (unlikely(r)) {
 		__metadata_operation_failed(clone, "flush destination device", r);
 		goto out;
@@ -1288,11 +1270,7 @@
 			 */
 			bio_endio(bio);
 		} else {
-<<<<<<< HEAD
-			generic_make_request(bio);
-=======
 			submit_bio_noacct(bio);
->>>>>>> c1084c27
 		}
 	}
 }
@@ -1903,7 +1881,6 @@
 	bio_list_init(&clone->deferred_flush_completions);
 	clone->hydration_offset = 0;
 	atomic_set(&clone->hydrations_in_flight, 0);
-	bio_init(&clone->flush_bio, NULL, 0);
 
 	clone->wq = alloc_workqueue("dm-" DM_MSG_PREFIX, WQ_MEM_RECLAIM, 0);
 	if (!clone->wq) {
@@ -1975,7 +1952,6 @@
 	struct clone *clone = ti->private;
 
 	mutex_destroy(&clone->commit_lock);
-	bio_uninit(&clone->flush_bio);
 
 	for (i = 0; i < clone->nr_ctr_args; i++)
 		kfree(clone->ctr_args[i]);
