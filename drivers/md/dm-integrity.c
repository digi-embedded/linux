/*
 * Copyright (C) 2016-2017 Red Hat, Inc. All rights reserved.
 * Copyright (C) 2016-2017 Milan Broz
 * Copyright (C) 2016-2017 Mikulas Patocka
 *
 * This file is released under the GPL.
 */

#include "dm-bio-record.h"

#include <linux/compiler.h>
#include <linux/module.h>
#include <linux/device-mapper.h>
#include <linux/dm-io.h>
#include <linux/vmalloc.h>
#include <linux/sort.h>
#include <linux/rbtree.h>
#include <linux/delay.h>
#include <linux/random.h>
#include <linux/reboot.h>
#include <crypto/hash.h>
#include <crypto/skcipher.h>
#include <linux/async_tx.h>
#include <linux/dm-bufio.h>

#define DM_MSG_PREFIX "integrity"

#define DEFAULT_INTERLEAVE_SECTORS	32768
#define DEFAULT_JOURNAL_SIZE_FACTOR	7
#define DEFAULT_SECTORS_PER_BITMAP_BIT	32768
#define DEFAULT_BUFFER_SECTORS		128
#define DEFAULT_JOURNAL_WATERMARK	50
#define DEFAULT_SYNC_MSEC		10000
#define DEFAULT_MAX_JOURNAL_SECTORS	131072
#define MIN_LOG2_INTERLEAVE_SECTORS	3
#define MAX_LOG2_INTERLEAVE_SECTORS	31
#define METADATA_WORKQUEUE_MAX_ACTIVE	16
#define RECALC_SECTORS			32768
#define RECALC_WRITE_SUPER		16
#define BITMAP_BLOCK_SIZE		4096	/* don't change it */
#define BITMAP_FLUSH_INTERVAL		(10 * HZ)
#define DISCARD_FILLER			0xf6
#define SALT_SIZE			16

/*
 * Warning - DEBUG_PRINT prints security-sensitive data to the log,
 * so it should not be enabled in the official kernel
 */
//#define DEBUG_PRINT
//#define INTERNAL_VERIFY

/*
 * On disk structures
 */

#define SB_MAGIC			"integrt"
#define SB_VERSION_1			1
#define SB_VERSION_2			2
#define SB_VERSION_3			3
#define SB_VERSION_4			4
#define SB_VERSION_5			5
#define SB_SECTORS			8
#define MAX_SECTORS_PER_BLOCK		8

struct superblock {
	__u8 magic[8];
	__u8 version;
	__u8 log2_interleave_sectors;
	__le16 integrity_tag_size;
	__le32 journal_sections;
	__le64 provided_data_sectors;	/* userspace uses this value */
	__le32 flags;
	__u8 log2_sectors_per_block;
	__u8 log2_blocks_per_bitmap_bit;
	__u8 pad[2];
	__le64 recalc_sector;
	__u8 pad2[8];
	__u8 salt[SALT_SIZE];
};

#define SB_FLAG_HAVE_JOURNAL_MAC	0x1
#define SB_FLAG_RECALCULATING		0x2
#define SB_FLAG_DIRTY_BITMAP		0x4
#define SB_FLAG_FIXED_PADDING		0x8
#define SB_FLAG_FIXED_HMAC		0x10

#define	JOURNAL_ENTRY_ROUNDUP		8

typedef __le64 commit_id_t;
#define JOURNAL_MAC_PER_SECTOR		8

struct journal_entry {
	union {
		struct {
			__le32 sector_lo;
			__le32 sector_hi;
		} s;
		__le64 sector;
	} u;
	commit_id_t last_bytes[];
	/* __u8 tag[0]; */
};

#define journal_entry_tag(ic, je)		((__u8 *)&(je)->last_bytes[(ic)->sectors_per_block])

#if BITS_PER_LONG == 64
#define journal_entry_set_sector(je, x)		do { smp_wmb(); WRITE_ONCE((je)->u.sector, cpu_to_le64(x)); } while (0)
#else
#define journal_entry_set_sector(je, x)		do { (je)->u.s.sector_lo = cpu_to_le32(x); smp_wmb(); WRITE_ONCE((je)->u.s.sector_hi, cpu_to_le32((x) >> 32)); } while (0)
#endif
#define journal_entry_get_sector(je)		le64_to_cpu((je)->u.sector)
#define journal_entry_is_unused(je)		((je)->u.s.sector_hi == cpu_to_le32(-1))
#define journal_entry_set_unused(je)		do { ((je)->u.s.sector_hi = cpu_to_le32(-1)); } while (0)
#define journal_entry_is_inprogress(je)		((je)->u.s.sector_hi == cpu_to_le32(-2))
#define journal_entry_set_inprogress(je)	do { ((je)->u.s.sector_hi = cpu_to_le32(-2)); } while (0)

#define JOURNAL_BLOCK_SECTORS		8
#define JOURNAL_SECTOR_DATA		((1 << SECTOR_SHIFT) - sizeof(commit_id_t))
#define JOURNAL_MAC_SIZE		(JOURNAL_MAC_PER_SECTOR * JOURNAL_BLOCK_SECTORS)

struct journal_sector {
	__u8 entries[JOURNAL_SECTOR_DATA - JOURNAL_MAC_PER_SECTOR];
	__u8 mac[JOURNAL_MAC_PER_SECTOR];
	commit_id_t commit_id;
};

#define MAX_TAG_SIZE			(JOURNAL_SECTOR_DATA - JOURNAL_MAC_PER_SECTOR - offsetof(struct journal_entry, last_bytes[MAX_SECTORS_PER_BLOCK]))

#define METADATA_PADDING_SECTORS	8

#define N_COMMIT_IDS			4

static unsigned char prev_commit_seq(unsigned char seq)
{
	return (seq + N_COMMIT_IDS - 1) % N_COMMIT_IDS;
}

static unsigned char next_commit_seq(unsigned char seq)
{
	return (seq + 1) % N_COMMIT_IDS;
}

/*
 * In-memory structures
 */

struct journal_node {
	struct rb_node node;
	sector_t sector;
};

struct alg_spec {
	char *alg_string;
	char *key_string;
	__u8 *key;
	unsigned key_size;
};

struct dm_integrity_c {
	struct dm_dev *dev;
	struct dm_dev *meta_dev;
	unsigned tag_size;
	__s8 log2_tag_size;
	sector_t start;
	mempool_t journal_io_mempool;
	struct dm_io_client *io;
	struct dm_bufio_client *bufio;
	struct workqueue_struct *metadata_wq;
	struct superblock *sb;
	unsigned journal_pages;
	unsigned n_bitmap_blocks;

	struct page_list *journal;
	struct page_list *journal_io;
	struct page_list *journal_xor;
	struct page_list *recalc_bitmap;
	struct page_list *may_write_bitmap;
	struct bitmap_block_status *bbs;
	unsigned bitmap_flush_interval;
	int synchronous_mode;
	struct bio_list synchronous_bios;
	struct delayed_work bitmap_flush_work;

	struct crypto_skcipher *journal_crypt;
	struct scatterlist **journal_scatterlist;
	struct scatterlist **journal_io_scatterlist;
	struct skcipher_request **sk_requests;

	struct crypto_shash *journal_mac;

	struct journal_node *journal_tree;
	struct rb_root journal_tree_root;

	sector_t provided_data_sectors;

	unsigned short journal_entry_size;
	unsigned char journal_entries_per_sector;
	unsigned char journal_section_entries;
	unsigned short journal_section_sectors;
	unsigned journal_sections;
	unsigned journal_entries;
	sector_t data_device_sectors;
	sector_t meta_device_sectors;
	unsigned initial_sectors;
	unsigned metadata_run;
	__s8 log2_metadata_run;
	__u8 log2_buffer_sectors;
	__u8 sectors_per_block;
	__u8 log2_blocks_per_bitmap_bit;

	unsigned char mode;

	int failed;

	struct crypto_shash *internal_hash;

	struct dm_target *ti;

	/* these variables are locked with endio_wait.lock */
	struct rb_root in_progress;
	struct list_head wait_list;
	wait_queue_head_t endio_wait;
	struct workqueue_struct *wait_wq;
	struct workqueue_struct *offload_wq;

	unsigned char commit_seq;
	commit_id_t commit_ids[N_COMMIT_IDS];

	unsigned committed_section;
	unsigned n_committed_sections;

	unsigned uncommitted_section;
	unsigned n_uncommitted_sections;

	unsigned free_section;
	unsigned char free_section_entry;
	unsigned free_sectors;

	unsigned free_sectors_threshold;

	struct workqueue_struct *commit_wq;
	struct work_struct commit_work;

	struct workqueue_struct *writer_wq;
	struct work_struct writer_work;

	struct workqueue_struct *recalc_wq;
	struct work_struct recalc_work;
	u8 *recalc_buffer;
	u8 *recalc_tags;

	struct bio_list flush_bio_list;

	unsigned long autocommit_jiffies;
	struct timer_list autocommit_timer;
	unsigned autocommit_msec;

	wait_queue_head_t copy_to_journal_wait;

	struct completion crypto_backoff;

	bool journal_uptodate;
	bool just_formatted;
	bool recalculate_flag;
	bool reset_recalculate_flag;
	bool discard;
	bool fix_padding;
	bool fix_hmac;
	bool legacy_recalculate;

	struct alg_spec internal_hash_alg;
	struct alg_spec journal_crypt_alg;
	struct alg_spec journal_mac_alg;

	atomic64_t number_of_mismatches;

	struct notifier_block reboot_notifier;
};

struct dm_integrity_range {
	sector_t logical_sector;
	sector_t n_sectors;
	bool waiting;
	union {
		struct rb_node node;
		struct {
			struct task_struct *task;
			struct list_head wait_entry;
		};
	};
};

struct dm_integrity_io {
	struct work_struct work;

	struct dm_integrity_c *ic;
	enum req_opf op;
	bool fua;

	struct dm_integrity_range range;

	sector_t metadata_block;
	unsigned metadata_offset;

	atomic_t in_flight;
	blk_status_t bi_status;

	struct completion *completion;

	struct dm_bio_details bio_details;
};

struct journal_completion {
	struct dm_integrity_c *ic;
	atomic_t in_flight;
	struct completion comp;
};

struct journal_io {
	struct dm_integrity_range range;
	struct journal_completion *comp;
};

struct bitmap_block_status {
	struct work_struct work;
	struct dm_integrity_c *ic;
	unsigned idx;
	unsigned long *bitmap;
	struct bio_list bio_queue;
	spinlock_t bio_queue_lock;

};

static struct kmem_cache *journal_io_cache;

#define JOURNAL_IO_MEMPOOL	32

#ifdef DEBUG_PRINT
#define DEBUG_print(x, ...)	printk(KERN_DEBUG x, ##__VA_ARGS__)
static void __DEBUG_bytes(__u8 *bytes, size_t len, const char *msg, ...)
{
	va_list args;
	va_start(args, msg);
	vprintk(msg, args);
	va_end(args);
	if (len)
		pr_cont(":");
	while (len) {
		pr_cont(" %02x", *bytes);
		bytes++;
		len--;
	}
	pr_cont("\n");
}
#define DEBUG_bytes(bytes, len, msg, ...)	__DEBUG_bytes(bytes, len, KERN_DEBUG msg, ##__VA_ARGS__)
#else
#define DEBUG_print(x, ...)			do { } while (0)
#define DEBUG_bytes(bytes, len, msg, ...)	do { } while (0)
#endif

static void dm_integrity_prepare(struct request *rq)
{
}

static void dm_integrity_complete(struct request *rq, unsigned int nr_bytes)
{
}

/*
 * DM Integrity profile, protection is performed layer above (dm-crypt)
 */
static const struct blk_integrity_profile dm_integrity_profile = {
	.name			= "DM-DIF-EXT-TAG",
	.generate_fn		= NULL,
	.verify_fn		= NULL,
	.prepare_fn		= dm_integrity_prepare,
	.complete_fn		= dm_integrity_complete,
};

static void dm_integrity_map_continue(struct dm_integrity_io *dio, bool from_map);
static void integrity_bio_wait(struct work_struct *w);
static void dm_integrity_dtr(struct dm_target *ti);

static void dm_integrity_io_error(struct dm_integrity_c *ic, const char *msg, int err)
{
	if (err == -EILSEQ)
		atomic64_inc(&ic->number_of_mismatches);
	if (!cmpxchg(&ic->failed, 0, err))
		DMERR("Error on %s: %d", msg, err);
}

static int dm_integrity_failed(struct dm_integrity_c *ic)
{
	return READ_ONCE(ic->failed);
}

static bool dm_integrity_disable_recalculate(struct dm_integrity_c *ic)
{
	if (ic->legacy_recalculate)
		return false;
	if (!(ic->sb->flags & cpu_to_le32(SB_FLAG_FIXED_HMAC)) ?
	    ic->internal_hash_alg.key || ic->journal_mac_alg.key :
	    ic->internal_hash_alg.key && !ic->journal_mac_alg.key)
		return true;
	return false;
}

static commit_id_t dm_integrity_commit_id(struct dm_integrity_c *ic, unsigned i,
					  unsigned j, unsigned char seq)
{
	/*
	 * Xor the number with section and sector, so that if a piece of
	 * journal is written at wrong place, it is detected.
	 */
	return ic->commit_ids[seq] ^ cpu_to_le64(((__u64)i << 32) ^ j);
}

static void get_area_and_offset(struct dm_integrity_c *ic, sector_t data_sector,
				sector_t *area, sector_t *offset)
{
	if (!ic->meta_dev) {
		__u8 log2_interleave_sectors = ic->sb->log2_interleave_sectors;
		*area = data_sector >> log2_interleave_sectors;
		*offset = (unsigned)data_sector & ((1U << log2_interleave_sectors) - 1);
	} else {
		*area = 0;
		*offset = data_sector;
	}
}

#define sector_to_block(ic, n)						\
do {									\
	BUG_ON((n) & (unsigned)((ic)->sectors_per_block - 1));		\
	(n) >>= (ic)->sb->log2_sectors_per_block;			\
} while (0)

static __u64 get_metadata_sector_and_offset(struct dm_integrity_c *ic, sector_t area,
					    sector_t offset, unsigned *metadata_offset)
{
	__u64 ms;
	unsigned mo;

	ms = area << ic->sb->log2_interleave_sectors;
	if (likely(ic->log2_metadata_run >= 0))
		ms += area << ic->log2_metadata_run;
	else
		ms += area * ic->metadata_run;
	ms >>= ic->log2_buffer_sectors;

	sector_to_block(ic, offset);

	if (likely(ic->log2_tag_size >= 0)) {
		ms += offset >> (SECTOR_SHIFT + ic->log2_buffer_sectors - ic->log2_tag_size);
		mo = (offset << ic->log2_tag_size) & ((1U << SECTOR_SHIFT << ic->log2_buffer_sectors) - 1);
	} else {
		ms += (__u64)offset * ic->tag_size >> (SECTOR_SHIFT + ic->log2_buffer_sectors);
		mo = (offset * ic->tag_size) & ((1U << SECTOR_SHIFT << ic->log2_buffer_sectors) - 1);
	}
	*metadata_offset = mo;
	return ms;
}

static sector_t get_data_sector(struct dm_integrity_c *ic, sector_t area, sector_t offset)
{
	sector_t result;

	if (ic->meta_dev)
		return offset;

	result = area << ic->sb->log2_interleave_sectors;
	if (likely(ic->log2_metadata_run >= 0))
		result += (area + 1) << ic->log2_metadata_run;
	else
		result += (area + 1) * ic->metadata_run;

	result += (sector_t)ic->initial_sectors + offset;
	result += ic->start;

	return result;
}

static void wraparound_section(struct dm_integrity_c *ic, unsigned *sec_ptr)
{
	if (unlikely(*sec_ptr >= ic->journal_sections))
		*sec_ptr -= ic->journal_sections;
}

static void sb_set_version(struct dm_integrity_c *ic)
{
	if (ic->sb->flags & cpu_to_le32(SB_FLAG_FIXED_HMAC))
		ic->sb->version = SB_VERSION_5;
	else if (ic->sb->flags & cpu_to_le32(SB_FLAG_FIXED_PADDING))
		ic->sb->version = SB_VERSION_4;
	else if (ic->mode == 'B' || ic->sb->flags & cpu_to_le32(SB_FLAG_DIRTY_BITMAP))
		ic->sb->version = SB_VERSION_3;
	else if (ic->meta_dev || ic->sb->flags & cpu_to_le32(SB_FLAG_RECALCULATING))
		ic->sb->version = SB_VERSION_2;
	else
		ic->sb->version = SB_VERSION_1;
}

static int sb_mac(struct dm_integrity_c *ic, bool wr)
{
	SHASH_DESC_ON_STACK(desc, ic->journal_mac);
	int r;
	unsigned size = crypto_shash_digestsize(ic->journal_mac);

	if (sizeof(struct superblock) + size > 1 << SECTOR_SHIFT) {
		dm_integrity_io_error(ic, "digest is too long", -EINVAL);
		return -EINVAL;
	}

	desc->tfm = ic->journal_mac;

	r = crypto_shash_init(desc);
	if (unlikely(r < 0)) {
		dm_integrity_io_error(ic, "crypto_shash_init", r);
		return r;
	}

	r = crypto_shash_update(desc, (__u8 *)ic->sb, (1 << SECTOR_SHIFT) - size);
	if (unlikely(r < 0)) {
		dm_integrity_io_error(ic, "crypto_shash_update", r);
		return r;
	}

	if (likely(wr)) {
		r = crypto_shash_final(desc, (__u8 *)ic->sb + (1 << SECTOR_SHIFT) - size);
		if (unlikely(r < 0)) {
			dm_integrity_io_error(ic, "crypto_shash_final", r);
			return r;
		}
	} else {
		__u8 result[HASH_MAX_DIGESTSIZE];
		r = crypto_shash_final(desc, result);
		if (unlikely(r < 0)) {
			dm_integrity_io_error(ic, "crypto_shash_final", r);
			return r;
		}
		if (memcmp((__u8 *)ic->sb + (1 << SECTOR_SHIFT) - size, result, size)) {
			dm_integrity_io_error(ic, "superblock mac", -EILSEQ);
			return -EILSEQ;
		}
	}

	return 0;
}

static int sync_rw_sb(struct dm_integrity_c *ic, int op, int op_flags)
{
	struct dm_io_request io_req;
	struct dm_io_region io_loc;
	int r;

	io_req.bi_op = op;
	io_req.bi_op_flags = op_flags;
	io_req.mem.type = DM_IO_KMEM;
	io_req.mem.ptr.addr = ic->sb;
	io_req.notify.fn = NULL;
	io_req.client = ic->io;
	io_loc.bdev = ic->meta_dev ? ic->meta_dev->bdev : ic->dev->bdev;
	io_loc.sector = ic->start;
	io_loc.count = SB_SECTORS;

	if (op == REQ_OP_WRITE) {
		sb_set_version(ic);
		if (ic->journal_mac && ic->sb->flags & cpu_to_le32(SB_FLAG_FIXED_HMAC)) {
			r = sb_mac(ic, true);
			if (unlikely(r))
				return r;
		}
	}

	r = dm_io(&io_req, 1, &io_loc, NULL);
	if (unlikely(r))
		return r;

	if (op == REQ_OP_READ) {
		if (ic->mode != 'R' && ic->journal_mac && ic->sb->flags & cpu_to_le32(SB_FLAG_FIXED_HMAC)) {
			r = sb_mac(ic, false);
			if (unlikely(r))
				return r;
		}
	}

	return 0;
}

#define BITMAP_OP_TEST_ALL_SET		0
#define BITMAP_OP_TEST_ALL_CLEAR	1
#define BITMAP_OP_SET			2
#define BITMAP_OP_CLEAR			3

static bool block_bitmap_op(struct dm_integrity_c *ic, struct page_list *bitmap,
			    sector_t sector, sector_t n_sectors, int mode)
{
	unsigned long bit, end_bit, this_end_bit, page, end_page;
	unsigned long *data;

	if (unlikely(((sector | n_sectors) & ((1 << ic->sb->log2_sectors_per_block) - 1)) != 0)) {
		DMCRIT("invalid bitmap access (%llx,%llx,%d,%d,%d)",
			sector,
			n_sectors,
			ic->sb->log2_sectors_per_block,
			ic->log2_blocks_per_bitmap_bit,
			mode);
		BUG();
	}

	if (unlikely(!n_sectors))
		return true;

	bit = sector >> (ic->sb->log2_sectors_per_block + ic->log2_blocks_per_bitmap_bit);
	end_bit = (sector + n_sectors - 1) >>
		(ic->sb->log2_sectors_per_block + ic->log2_blocks_per_bitmap_bit);

	page = bit / (PAGE_SIZE * 8);
	bit %= PAGE_SIZE * 8;

	end_page = end_bit / (PAGE_SIZE * 8);
	end_bit %= PAGE_SIZE * 8;

repeat:
	if (page < end_page) {
		this_end_bit = PAGE_SIZE * 8 - 1;
	} else {
		this_end_bit = end_bit;
	}

	data = lowmem_page_address(bitmap[page].page);

	if (mode == BITMAP_OP_TEST_ALL_SET) {
		while (bit <= this_end_bit) {
			if (!(bit % BITS_PER_LONG) && this_end_bit >= bit + BITS_PER_LONG - 1) {
				do {
					if (data[bit / BITS_PER_LONG] != -1)
						return false;
					bit += BITS_PER_LONG;
				} while (this_end_bit >= bit + BITS_PER_LONG - 1);
				continue;
			}
			if (!test_bit(bit, data))
				return false;
			bit++;
		}
	} else if (mode == BITMAP_OP_TEST_ALL_CLEAR) {
		while (bit <= this_end_bit) {
			if (!(bit % BITS_PER_LONG) && this_end_bit >= bit + BITS_PER_LONG - 1) {
				do {
					if (data[bit / BITS_PER_LONG] != 0)
						return false;
					bit += BITS_PER_LONG;
				} while (this_end_bit >= bit + BITS_PER_LONG - 1);
				continue;
			}
			if (test_bit(bit, data))
				return false;
			bit++;
		}
	} else if (mode == BITMAP_OP_SET) {
		while (bit <= this_end_bit) {
			if (!(bit % BITS_PER_LONG) && this_end_bit >= bit + BITS_PER_LONG - 1) {
				do {
					data[bit / BITS_PER_LONG] = -1;
					bit += BITS_PER_LONG;
				} while (this_end_bit >= bit + BITS_PER_LONG - 1);
				continue;
			}
			__set_bit(bit, data);
			bit++;
		}
	} else if (mode == BITMAP_OP_CLEAR) {
		if (!bit && this_end_bit == PAGE_SIZE * 8 - 1)
			clear_page(data);
		else while (bit <= this_end_bit) {
			if (!(bit % BITS_PER_LONG) && this_end_bit >= bit + BITS_PER_LONG - 1) {
				do {
					data[bit / BITS_PER_LONG] = 0;
					bit += BITS_PER_LONG;
				} while (this_end_bit >= bit + BITS_PER_LONG - 1);
				continue;
			}
			__clear_bit(bit, data);
			bit++;
		}
	} else {
		BUG();
	}

	if (unlikely(page < end_page)) {
		bit = 0;
		page++;
		goto repeat;
	}

	return true;
}

static void block_bitmap_copy(struct dm_integrity_c *ic, struct page_list *dst, struct page_list *src)
{
	unsigned n_bitmap_pages = DIV_ROUND_UP(ic->n_bitmap_blocks, PAGE_SIZE / BITMAP_BLOCK_SIZE);
	unsigned i;

	for (i = 0; i < n_bitmap_pages; i++) {
		unsigned long *dst_data = lowmem_page_address(dst[i].page);
		unsigned long *src_data = lowmem_page_address(src[i].page);
		copy_page(dst_data, src_data);
	}
}

static struct bitmap_block_status *sector_to_bitmap_block(struct dm_integrity_c *ic, sector_t sector)
{
	unsigned bit = sector >> (ic->sb->log2_sectors_per_block + ic->log2_blocks_per_bitmap_bit);
	unsigned bitmap_block = bit / (BITMAP_BLOCK_SIZE * 8);

	BUG_ON(bitmap_block >= ic->n_bitmap_blocks);
	return &ic->bbs[bitmap_block];
}

static void access_journal_check(struct dm_integrity_c *ic, unsigned section, unsigned offset,
				 bool e, const char *function)
{
#if defined(CONFIG_DM_DEBUG) || defined(INTERNAL_VERIFY)
	unsigned limit = e ? ic->journal_section_entries : ic->journal_section_sectors;

	if (unlikely(section >= ic->journal_sections) ||
	    unlikely(offset >= limit)) {
		DMCRIT("%s: invalid access at (%u,%u), limit (%u,%u)",
		       function, section, offset, ic->journal_sections, limit);
		BUG();
	}
#endif
}

static void page_list_location(struct dm_integrity_c *ic, unsigned section, unsigned offset,
			       unsigned *pl_index, unsigned *pl_offset)
{
	unsigned sector;

	access_journal_check(ic, section, offset, false, "page_list_location");

	sector = section * ic->journal_section_sectors + offset;

	*pl_index = sector >> (PAGE_SHIFT - SECTOR_SHIFT);
	*pl_offset = (sector << SECTOR_SHIFT) & (PAGE_SIZE - 1);
}

static struct journal_sector *access_page_list(struct dm_integrity_c *ic, struct page_list *pl,
					       unsigned section, unsigned offset, unsigned *n_sectors)
{
	unsigned pl_index, pl_offset;
	char *va;

	page_list_location(ic, section, offset, &pl_index, &pl_offset);

	if (n_sectors)
		*n_sectors = (PAGE_SIZE - pl_offset) >> SECTOR_SHIFT;

	va = lowmem_page_address(pl[pl_index].page);

	return (struct journal_sector *)(va + pl_offset);
}

static struct journal_sector *access_journal(struct dm_integrity_c *ic, unsigned section, unsigned offset)
{
	return access_page_list(ic, ic->journal, section, offset, NULL);
}

static struct journal_entry *access_journal_entry(struct dm_integrity_c *ic, unsigned section, unsigned n)
{
	unsigned rel_sector, offset;
	struct journal_sector *js;

	access_journal_check(ic, section, n, true, "access_journal_entry");

	rel_sector = n % JOURNAL_BLOCK_SECTORS;
	offset = n / JOURNAL_BLOCK_SECTORS;

	js = access_journal(ic, section, rel_sector);
	return (struct journal_entry *)((char *)js + offset * ic->journal_entry_size);
}

static struct journal_sector *access_journal_data(struct dm_integrity_c *ic, unsigned section, unsigned n)
{
	n <<= ic->sb->log2_sectors_per_block;

	n += JOURNAL_BLOCK_SECTORS;

	access_journal_check(ic, section, n, false, "access_journal_data");

	return access_journal(ic, section, n);
}

static void section_mac(struct dm_integrity_c *ic, unsigned section, __u8 result[JOURNAL_MAC_SIZE])
{
	SHASH_DESC_ON_STACK(desc, ic->journal_mac);
	int r;
	unsigned j, size;

	desc->tfm = ic->journal_mac;

	r = crypto_shash_init(desc);
	if (unlikely(r < 0)) {
		dm_integrity_io_error(ic, "crypto_shash_init", r);
		goto err;
	}

	if (ic->sb->flags & cpu_to_le32(SB_FLAG_FIXED_HMAC)) {
		__le64 section_le;

		r = crypto_shash_update(desc, (__u8 *)&ic->sb->salt, SALT_SIZE);
		if (unlikely(r < 0)) {
			dm_integrity_io_error(ic, "crypto_shash_update", r);
			goto err;
		}

		section_le = cpu_to_le64(section);
		r = crypto_shash_update(desc, (__u8 *)&section_le, sizeof section_le);
		if (unlikely(r < 0)) {
			dm_integrity_io_error(ic, "crypto_shash_update", r);
			goto err;
		}
	}

	for (j = 0; j < ic->journal_section_entries; j++) {
		struct journal_entry *je = access_journal_entry(ic, section, j);
		r = crypto_shash_update(desc, (__u8 *)&je->u.sector, sizeof je->u.sector);
		if (unlikely(r < 0)) {
			dm_integrity_io_error(ic, "crypto_shash_update", r);
			goto err;
		}
	}

	size = crypto_shash_digestsize(ic->journal_mac);

	if (likely(size <= JOURNAL_MAC_SIZE)) {
		r = crypto_shash_final(desc, result);
		if (unlikely(r < 0)) {
			dm_integrity_io_error(ic, "crypto_shash_final", r);
			goto err;
		}
		memset(result + size, 0, JOURNAL_MAC_SIZE - size);
	} else {
		__u8 digest[HASH_MAX_DIGESTSIZE];

		if (WARN_ON(size > sizeof(digest))) {
			dm_integrity_io_error(ic, "digest_size", -EINVAL);
			goto err;
		}
		r = crypto_shash_final(desc, digest);
		if (unlikely(r < 0)) {
			dm_integrity_io_error(ic, "crypto_shash_final", r);
			goto err;
		}
		memcpy(result, digest, JOURNAL_MAC_SIZE);
	}

	return;
err:
	memset(result, 0, JOURNAL_MAC_SIZE);
}

static void rw_section_mac(struct dm_integrity_c *ic, unsigned section, bool wr)
{
	__u8 result[JOURNAL_MAC_SIZE];
	unsigned j;

	if (!ic->journal_mac)
		return;

	section_mac(ic, section, result);

	for (j = 0; j < JOURNAL_BLOCK_SECTORS; j++) {
		struct journal_sector *js = access_journal(ic, section, j);

		if (likely(wr))
			memcpy(&js->mac, result + (j * JOURNAL_MAC_PER_SECTOR), JOURNAL_MAC_PER_SECTOR);
		else {
			if (memcmp(&js->mac, result + (j * JOURNAL_MAC_PER_SECTOR), JOURNAL_MAC_PER_SECTOR))
				dm_integrity_io_error(ic, "journal mac", -EILSEQ);
		}
	}
}

static void complete_journal_op(void *context)
{
	struct journal_completion *comp = context;
	BUG_ON(!atomic_read(&comp->in_flight));
	if (likely(atomic_dec_and_test(&comp->in_flight)))
		complete(&comp->comp);
}

static void xor_journal(struct dm_integrity_c *ic, bool encrypt, unsigned section,
			unsigned n_sections, struct journal_completion *comp)
{
	struct async_submit_ctl submit;
	size_t n_bytes = (size_t)(n_sections * ic->journal_section_sectors) << SECTOR_SHIFT;
	unsigned pl_index, pl_offset, section_index;
	struct page_list *source_pl, *target_pl;

	if (likely(encrypt)) {
		source_pl = ic->journal;
		target_pl = ic->journal_io;
	} else {
		source_pl = ic->journal_io;
		target_pl = ic->journal;
	}

	page_list_location(ic, section, 0, &pl_index, &pl_offset);

	atomic_add(roundup(pl_offset + n_bytes, PAGE_SIZE) >> PAGE_SHIFT, &comp->in_flight);

	init_async_submit(&submit, ASYNC_TX_XOR_ZERO_DST, NULL, complete_journal_op, comp, NULL);

	section_index = pl_index;

	do {
		size_t this_step;
		struct page *src_pages[2];
		struct page *dst_page;

		while (unlikely(pl_index == section_index)) {
			unsigned dummy;
			if (likely(encrypt))
				rw_section_mac(ic, section, true);
			section++;
			n_sections--;
			if (!n_sections)
				break;
			page_list_location(ic, section, 0, &section_index, &dummy);
		}

		this_step = min(n_bytes, (size_t)PAGE_SIZE - pl_offset);
		dst_page = target_pl[pl_index].page;
		src_pages[0] = source_pl[pl_index].page;
		src_pages[1] = ic->journal_xor[pl_index].page;

		async_xor(dst_page, src_pages, pl_offset, 2, this_step, &submit);

		pl_index++;
		pl_offset = 0;
		n_bytes -= this_step;
	} while (n_bytes);

	BUG_ON(n_sections);

	async_tx_issue_pending_all();
}

static void complete_journal_encrypt(struct crypto_async_request *req, int err)
{
	struct journal_completion *comp = req->data;
	if (unlikely(err)) {
		if (likely(err == -EINPROGRESS)) {
			complete(&comp->ic->crypto_backoff);
			return;
		}
		dm_integrity_io_error(comp->ic, "asynchronous encrypt", err);
	}
	complete_journal_op(comp);
}

static bool do_crypt(bool encrypt, struct skcipher_request *req, struct journal_completion *comp)
{
	int r;
	skcipher_request_set_callback(req, CRYPTO_TFM_REQ_MAY_BACKLOG,
				      complete_journal_encrypt, comp);
	if (likely(encrypt))
		r = crypto_skcipher_encrypt(req);
	else
		r = crypto_skcipher_decrypt(req);
	if (likely(!r))
		return false;
	if (likely(r == -EINPROGRESS))
		return true;
	if (likely(r == -EBUSY)) {
		wait_for_completion(&comp->ic->crypto_backoff);
		reinit_completion(&comp->ic->crypto_backoff);
		return true;
	}
	dm_integrity_io_error(comp->ic, "encrypt", r);
	return false;
}

static void crypt_journal(struct dm_integrity_c *ic, bool encrypt, unsigned section,
			  unsigned n_sections, struct journal_completion *comp)
{
	struct scatterlist **source_sg;
	struct scatterlist **target_sg;

	atomic_add(2, &comp->in_flight);

	if (likely(encrypt)) {
		source_sg = ic->journal_scatterlist;
		target_sg = ic->journal_io_scatterlist;
	} else {
		source_sg = ic->journal_io_scatterlist;
		target_sg = ic->journal_scatterlist;
	}

	do {
		struct skcipher_request *req;
		unsigned ivsize;
		char *iv;

		if (likely(encrypt))
			rw_section_mac(ic, section, true);

		req = ic->sk_requests[section];
		ivsize = crypto_skcipher_ivsize(ic->journal_crypt);
		iv = req->iv;

		memcpy(iv, iv + ivsize, ivsize);

		req->src = source_sg[section];
		req->dst = target_sg[section];

		if (unlikely(do_crypt(encrypt, req, comp)))
			atomic_inc(&comp->in_flight);

		section++;
		n_sections--;
	} while (n_sections);

	atomic_dec(&comp->in_flight);
	complete_journal_op(comp);
}

static void encrypt_journal(struct dm_integrity_c *ic, bool encrypt, unsigned section,
			    unsigned n_sections, struct journal_completion *comp)
{
	if (ic->journal_xor)
		return xor_journal(ic, encrypt, section, n_sections, comp);
	else
		return crypt_journal(ic, encrypt, section, n_sections, comp);
}

static void complete_journal_io(unsigned long error, void *context)
{
	struct journal_completion *comp = context;
	if (unlikely(error != 0))
		dm_integrity_io_error(comp->ic, "writing journal", -EIO);
	complete_journal_op(comp);
}

static void rw_journal_sectors(struct dm_integrity_c *ic, int op, int op_flags,
			       unsigned sector, unsigned n_sectors, struct journal_completion *comp)
{
	struct dm_io_request io_req;
	struct dm_io_region io_loc;
	unsigned pl_index, pl_offset;
	int r;

	if (unlikely(dm_integrity_failed(ic))) {
		if (comp)
			complete_journal_io(-1UL, comp);
		return;
	}

	pl_index = sector >> (PAGE_SHIFT - SECTOR_SHIFT);
	pl_offset = (sector << SECTOR_SHIFT) & (PAGE_SIZE - 1);

	io_req.bi_op = op;
	io_req.bi_op_flags = op_flags;
	io_req.mem.type = DM_IO_PAGE_LIST;
	if (ic->journal_io)
		io_req.mem.ptr.pl = &ic->journal_io[pl_index];
	else
		io_req.mem.ptr.pl = &ic->journal[pl_index];
	io_req.mem.offset = pl_offset;
	if (likely(comp != NULL)) {
		io_req.notify.fn = complete_journal_io;
		io_req.notify.context = comp;
	} else {
		io_req.notify.fn = NULL;
	}
	io_req.client = ic->io;
	io_loc.bdev = ic->meta_dev ? ic->meta_dev->bdev : ic->dev->bdev;
	io_loc.sector = ic->start + SB_SECTORS + sector;
	io_loc.count = n_sectors;

	r = dm_io(&io_req, 1, &io_loc, NULL);
	if (unlikely(r)) {
		dm_integrity_io_error(ic, op == REQ_OP_READ ? "reading journal" : "writing journal", r);
		if (comp) {
			WARN_ONCE(1, "asynchronous dm_io failed: %d", r);
			complete_journal_io(-1UL, comp);
		}
	}
}

static void rw_journal(struct dm_integrity_c *ic, int op, int op_flags, unsigned section,
		       unsigned n_sections, struct journal_completion *comp)
{
	unsigned sector, n_sectors;

	sector = section * ic->journal_section_sectors;
	n_sectors = n_sections * ic->journal_section_sectors;

	rw_journal_sectors(ic, op, op_flags, sector, n_sectors, comp);
}

static void write_journal(struct dm_integrity_c *ic, unsigned commit_start, unsigned commit_sections)
{
	struct journal_completion io_comp;
	struct journal_completion crypt_comp_1;
	struct journal_completion crypt_comp_2;
	unsigned i;

	io_comp.ic = ic;
	init_completion(&io_comp.comp);

	if (commit_start + commit_sections <= ic->journal_sections) {
		io_comp.in_flight = (atomic_t)ATOMIC_INIT(1);
		if (ic->journal_io) {
			crypt_comp_1.ic = ic;
			init_completion(&crypt_comp_1.comp);
			crypt_comp_1.in_flight = (atomic_t)ATOMIC_INIT(0);
			encrypt_journal(ic, true, commit_start, commit_sections, &crypt_comp_1);
			wait_for_completion_io(&crypt_comp_1.comp);
		} else {
			for (i = 0; i < commit_sections; i++)
				rw_section_mac(ic, commit_start + i, true);
		}
		rw_journal(ic, REQ_OP_WRITE, REQ_FUA | REQ_SYNC, commit_start,
			   commit_sections, &io_comp);
	} else {
		unsigned to_end;
		io_comp.in_flight = (atomic_t)ATOMIC_INIT(2);
		to_end = ic->journal_sections - commit_start;
		if (ic->journal_io) {
			crypt_comp_1.ic = ic;
			init_completion(&crypt_comp_1.comp);
			crypt_comp_1.in_flight = (atomic_t)ATOMIC_INIT(0);
			encrypt_journal(ic, true, commit_start, to_end, &crypt_comp_1);
			if (try_wait_for_completion(&crypt_comp_1.comp)) {
				rw_journal(ic, REQ_OP_WRITE, REQ_FUA, commit_start, to_end, &io_comp);
				reinit_completion(&crypt_comp_1.comp);
				crypt_comp_1.in_flight = (atomic_t)ATOMIC_INIT(0);
				encrypt_journal(ic, true, 0, commit_sections - to_end, &crypt_comp_1);
				wait_for_completion_io(&crypt_comp_1.comp);
			} else {
				crypt_comp_2.ic = ic;
				init_completion(&crypt_comp_2.comp);
				crypt_comp_2.in_flight = (atomic_t)ATOMIC_INIT(0);
				encrypt_journal(ic, true, 0, commit_sections - to_end, &crypt_comp_2);
				wait_for_completion_io(&crypt_comp_1.comp);
				rw_journal(ic, REQ_OP_WRITE, REQ_FUA, commit_start, to_end, &io_comp);
				wait_for_completion_io(&crypt_comp_2.comp);
			}
		} else {
			for (i = 0; i < to_end; i++)
				rw_section_mac(ic, commit_start + i, true);
			rw_journal(ic, REQ_OP_WRITE, REQ_FUA, commit_start, to_end, &io_comp);
			for (i = 0; i < commit_sections - to_end; i++)
				rw_section_mac(ic, i, true);
		}
		rw_journal(ic, REQ_OP_WRITE, REQ_FUA, 0, commit_sections - to_end, &io_comp);
	}

	wait_for_completion_io(&io_comp.comp);
}

static void copy_from_journal(struct dm_integrity_c *ic, unsigned section, unsigned offset,
			      unsigned n_sectors, sector_t target, io_notify_fn fn, void *data)
{
	struct dm_io_request io_req;
	struct dm_io_region io_loc;
	int r;
	unsigned sector, pl_index, pl_offset;

	BUG_ON((target | n_sectors | offset) & (unsigned)(ic->sectors_per_block - 1));

	if (unlikely(dm_integrity_failed(ic))) {
		fn(-1UL, data);
		return;
	}

	sector = section * ic->journal_section_sectors + JOURNAL_BLOCK_SECTORS + offset;

	pl_index = sector >> (PAGE_SHIFT - SECTOR_SHIFT);
	pl_offset = (sector << SECTOR_SHIFT) & (PAGE_SIZE - 1);

	io_req.bi_op = REQ_OP_WRITE;
	io_req.bi_op_flags = 0;
	io_req.mem.type = DM_IO_PAGE_LIST;
	io_req.mem.ptr.pl = &ic->journal[pl_index];
	io_req.mem.offset = pl_offset;
	io_req.notify.fn = fn;
	io_req.notify.context = data;
	io_req.client = ic->io;
	io_loc.bdev = ic->dev->bdev;
	io_loc.sector = target;
	io_loc.count = n_sectors;

	r = dm_io(&io_req, 1, &io_loc, NULL);
	if (unlikely(r)) {
		WARN_ONCE(1, "asynchronous dm_io failed: %d", r);
		fn(-1UL, data);
	}
}

static bool ranges_overlap(struct dm_integrity_range *range1, struct dm_integrity_range *range2)
{
	return range1->logical_sector < range2->logical_sector + range2->n_sectors &&
	       range1->logical_sector + range1->n_sectors > range2->logical_sector;
}

static bool add_new_range(struct dm_integrity_c *ic, struct dm_integrity_range *new_range, bool check_waiting)
{
	struct rb_node **n = &ic->in_progress.rb_node;
	struct rb_node *parent;

	BUG_ON((new_range->logical_sector | new_range->n_sectors) & (unsigned)(ic->sectors_per_block - 1));

	if (likely(check_waiting)) {
		struct dm_integrity_range *range;
		list_for_each_entry(range, &ic->wait_list, wait_entry) {
			if (unlikely(ranges_overlap(range, new_range)))
				return false;
		}
	}

	parent = NULL;

	while (*n) {
		struct dm_integrity_range *range = container_of(*n, struct dm_integrity_range, node);

		parent = *n;
		if (new_range->logical_sector + new_range->n_sectors <= range->logical_sector) {
			n = &range->node.rb_left;
		} else if (new_range->logical_sector >= range->logical_sector + range->n_sectors) {
			n = &range->node.rb_right;
		} else {
			return false;
		}
	}

	rb_link_node(&new_range->node, parent, n);
	rb_insert_color(&new_range->node, &ic->in_progress);

	return true;
}

static void remove_range_unlocked(struct dm_integrity_c *ic, struct dm_integrity_range *range)
{
	rb_erase(&range->node, &ic->in_progress);
	while (unlikely(!list_empty(&ic->wait_list))) {
		struct dm_integrity_range *last_range =
			list_first_entry(&ic->wait_list, struct dm_integrity_range, wait_entry);
		struct task_struct *last_range_task;
		last_range_task = last_range->task;
		list_del(&last_range->wait_entry);
		if (!add_new_range(ic, last_range, false)) {
			last_range->task = last_range_task;
			list_add(&last_range->wait_entry, &ic->wait_list);
			break;
		}
		last_range->waiting = false;
		wake_up_process(last_range_task);
	}
}

static void remove_range(struct dm_integrity_c *ic, struct dm_integrity_range *range)
{
	unsigned long flags;

	spin_lock_irqsave(&ic->endio_wait.lock, flags);
	remove_range_unlocked(ic, range);
	spin_unlock_irqrestore(&ic->endio_wait.lock, flags);
}

static void wait_and_add_new_range(struct dm_integrity_c *ic, struct dm_integrity_range *new_range)
{
	new_range->waiting = true;
	list_add_tail(&new_range->wait_entry, &ic->wait_list);
	new_range->task = current;
	do {
		__set_current_state(TASK_UNINTERRUPTIBLE);
		spin_unlock_irq(&ic->endio_wait.lock);
		io_schedule();
		spin_lock_irq(&ic->endio_wait.lock);
	} while (unlikely(new_range->waiting));
}

static void add_new_range_and_wait(struct dm_integrity_c *ic, struct dm_integrity_range *new_range)
{
	if (unlikely(!add_new_range(ic, new_range, true)))
		wait_and_add_new_range(ic, new_range);
}

static void init_journal_node(struct journal_node *node)
{
	RB_CLEAR_NODE(&node->node);
	node->sector = (sector_t)-1;
}

static void add_journal_node(struct dm_integrity_c *ic, struct journal_node *node, sector_t sector)
{
	struct rb_node **link;
	struct rb_node *parent;

	node->sector = sector;
	BUG_ON(!RB_EMPTY_NODE(&node->node));

	link = &ic->journal_tree_root.rb_node;
	parent = NULL;

	while (*link) {
		struct journal_node *j;
		parent = *link;
		j = container_of(parent, struct journal_node, node);
		if (sector < j->sector)
			link = &j->node.rb_left;
		else
			link = &j->node.rb_right;
	}

	rb_link_node(&node->node, parent, link);
	rb_insert_color(&node->node, &ic->journal_tree_root);
}

static void remove_journal_node(struct dm_integrity_c *ic, struct journal_node *node)
{
	BUG_ON(RB_EMPTY_NODE(&node->node));
	rb_erase(&node->node, &ic->journal_tree_root);
	init_journal_node(node);
}

#define NOT_FOUND	(-1U)

static unsigned find_journal_node(struct dm_integrity_c *ic, sector_t sector, sector_t *next_sector)
{
	struct rb_node *n = ic->journal_tree_root.rb_node;
	unsigned found = NOT_FOUND;
	*next_sector = (sector_t)-1;
	while (n) {
		struct journal_node *j = container_of(n, struct journal_node, node);
		if (sector == j->sector) {
			found = j - ic->journal_tree;
		}
		if (sector < j->sector) {
			*next_sector = j->sector;
			n = j->node.rb_left;
		} else {
			n = j->node.rb_right;
		}
	}

	return found;
}

static bool test_journal_node(struct dm_integrity_c *ic, unsigned pos, sector_t sector)
{
	struct journal_node *node, *next_node;
	struct rb_node *next;

	if (unlikely(pos >= ic->journal_entries))
		return false;
	node = &ic->journal_tree[pos];
	if (unlikely(RB_EMPTY_NODE(&node->node)))
		return false;
	if (unlikely(node->sector != sector))
		return false;

	next = rb_next(&node->node);
	if (unlikely(!next))
		return true;

	next_node = container_of(next, struct journal_node, node);
	return next_node->sector != sector;
}

static bool find_newer_committed_node(struct dm_integrity_c *ic, struct journal_node *node)
{
	struct rb_node *next;
	struct journal_node *next_node;
	unsigned next_section;

	BUG_ON(RB_EMPTY_NODE(&node->node));

	next = rb_next(&node->node);
	if (unlikely(!next))
		return false;

	next_node = container_of(next, struct journal_node, node);

	if (next_node->sector != node->sector)
		return false;

	next_section = (unsigned)(next_node - ic->journal_tree) / ic->journal_section_entries;
	if (next_section >= ic->committed_section &&
	    next_section < ic->committed_section + ic->n_committed_sections)
		return true;
	if (next_section + ic->journal_sections < ic->committed_section + ic->n_committed_sections)
		return true;

	return false;
}

#define TAG_READ	0
#define TAG_WRITE	1
#define TAG_CMP		2

static int dm_integrity_rw_tag(struct dm_integrity_c *ic, unsigned char *tag, sector_t *metadata_block,
			       unsigned *metadata_offset, unsigned total_size, int op)
{
#define MAY_BE_FILLER		1
#define MAY_BE_HASH		2
	unsigned hash_offset = 0;
	unsigned may_be = MAY_BE_HASH | (ic->discard ? MAY_BE_FILLER : 0);

	do {
		unsigned char *data, *dp;
		struct dm_buffer *b;
		unsigned to_copy;
		int r;

		r = dm_integrity_failed(ic);
		if (unlikely(r))
			return r;

		data = dm_bufio_read(ic->bufio, *metadata_block, &b);
		if (IS_ERR(data))
			return PTR_ERR(data);

		to_copy = min((1U << SECTOR_SHIFT << ic->log2_buffer_sectors) - *metadata_offset, total_size);
		dp = data + *metadata_offset;
		if (op == TAG_READ) {
			memcpy(tag, dp, to_copy);
		} else if (op == TAG_WRITE) {
			if (memcmp(dp, tag, to_copy)) {
				memcpy(dp, tag, to_copy);
				dm_bufio_mark_partial_buffer_dirty(b, *metadata_offset, *metadata_offset + to_copy);
			}
		} else {
			/* e.g.: op == TAG_CMP */

			if (likely(is_power_of_2(ic->tag_size))) {
				if (unlikely(memcmp(dp, tag, to_copy)))
					if (unlikely(!ic->discard) ||
					    unlikely(memchr_inv(dp, DISCARD_FILLER, to_copy) != NULL)) {
						goto thorough_test;
				}
			} else {
				unsigned i, ts;
thorough_test:
				ts = total_size;

				for (i = 0; i < to_copy; i++, ts--) {
					if (unlikely(dp[i] != tag[i]))
						may_be &= ~MAY_BE_HASH;
					if (likely(dp[i] != DISCARD_FILLER))
						may_be &= ~MAY_BE_FILLER;
					hash_offset++;
					if (unlikely(hash_offset == ic->tag_size)) {
						if (unlikely(!may_be)) {
							dm_bufio_release(b);
							return ts;
						}
						hash_offset = 0;
						may_be = MAY_BE_HASH | (ic->discard ? MAY_BE_FILLER : 0);
					}
				}
			}
		}
		dm_bufio_release(b);

		tag += to_copy;
		*metadata_offset += to_copy;
		if (unlikely(*metadata_offset == 1U << SECTOR_SHIFT << ic->log2_buffer_sectors)) {
			(*metadata_block)++;
			*metadata_offset = 0;
		}

		if (unlikely(!is_power_of_2(ic->tag_size))) {
			hash_offset = (hash_offset + to_copy) % ic->tag_size;
		}

		total_size -= to_copy;
	} while (unlikely(total_size));

	return 0;
#undef MAY_BE_FILLER
#undef MAY_BE_HASH
}

struct flush_request {
	struct dm_io_request io_req;
	struct dm_io_region io_reg;
	struct dm_integrity_c *ic;
	struct completion comp;
};

static void flush_notify(unsigned long error, void *fr_)
{
	struct flush_request *fr = fr_;
	if (unlikely(error != 0))
		dm_integrity_io_error(fr->ic, "flushing disk cache", -EIO);
	complete(&fr->comp);
}

static void dm_integrity_flush_buffers(struct dm_integrity_c *ic, bool flush_data)
{
	int r;

	struct flush_request fr;

	if (!ic->meta_dev)
		flush_data = false;
	if (flush_data) {
		fr.io_req.bi_op = REQ_OP_WRITE,
		fr.io_req.bi_op_flags = REQ_PREFLUSH | REQ_SYNC,
		fr.io_req.mem.type = DM_IO_KMEM,
		fr.io_req.mem.ptr.addr = NULL,
		fr.io_req.notify.fn = flush_notify,
		fr.io_req.notify.context = &fr;
		fr.io_req.client = dm_bufio_get_dm_io_client(ic->bufio),
		fr.io_reg.bdev = ic->dev->bdev,
		fr.io_reg.sector = 0,
		fr.io_reg.count = 0,
		fr.ic = ic;
		init_completion(&fr.comp);
		r = dm_io(&fr.io_req, 1, &fr.io_reg, NULL);
		BUG_ON(r);
	}

	r = dm_bufio_write_dirty_buffers(ic->bufio);
	if (unlikely(r))
		dm_integrity_io_error(ic, "writing tags", r);

	if (flush_data)
		wait_for_completion(&fr.comp);
}

static void sleep_on_endio_wait(struct dm_integrity_c *ic)
{
	DECLARE_WAITQUEUE(wait, current);
	__add_wait_queue(&ic->endio_wait, &wait);
	__set_current_state(TASK_UNINTERRUPTIBLE);
	spin_unlock_irq(&ic->endio_wait.lock);
	io_schedule();
	spin_lock_irq(&ic->endio_wait.lock);
	__remove_wait_queue(&ic->endio_wait, &wait);
}

static void autocommit_fn(struct timer_list *t)
{
	struct dm_integrity_c *ic = from_timer(ic, t, autocommit_timer);

	if (likely(!dm_integrity_failed(ic)))
		queue_work(ic->commit_wq, &ic->commit_work);
}

static void schedule_autocommit(struct dm_integrity_c *ic)
{
	if (!timer_pending(&ic->autocommit_timer))
		mod_timer(&ic->autocommit_timer, jiffies + ic->autocommit_jiffies);
}

static void submit_flush_bio(struct dm_integrity_c *ic, struct dm_integrity_io *dio)
{
	struct bio *bio;
	unsigned long flags;

	spin_lock_irqsave(&ic->endio_wait.lock, flags);
	bio = dm_bio_from_per_bio_data(dio, sizeof(struct dm_integrity_io));
	bio_list_add(&ic->flush_bio_list, bio);
	spin_unlock_irqrestore(&ic->endio_wait.lock, flags);

	queue_work(ic->commit_wq, &ic->commit_work);
}

static void do_endio(struct dm_integrity_c *ic, struct bio *bio)
{
	int r = dm_integrity_failed(ic);
	if (unlikely(r) && !bio->bi_status)
		bio->bi_status = errno_to_blk_status(r);
	if (unlikely(ic->synchronous_mode) && bio_op(bio) == REQ_OP_WRITE) {
		unsigned long flags;
		spin_lock_irqsave(&ic->endio_wait.lock, flags);
		bio_list_add(&ic->synchronous_bios, bio);
		queue_delayed_work(ic->commit_wq, &ic->bitmap_flush_work, 0);
		spin_unlock_irqrestore(&ic->endio_wait.lock, flags);
		return;
	}
	bio_endio(bio);
}

static void do_endio_flush(struct dm_integrity_c *ic, struct dm_integrity_io *dio)
{
	struct bio *bio = dm_bio_from_per_bio_data(dio, sizeof(struct dm_integrity_io));

	if (unlikely(dio->fua) && likely(!bio->bi_status) && likely(!dm_integrity_failed(ic)))
		submit_flush_bio(ic, dio);
	else
		do_endio(ic, bio);
}

static void dec_in_flight(struct dm_integrity_io *dio)
{
	if (atomic_dec_and_test(&dio->in_flight)) {
		struct dm_integrity_c *ic = dio->ic;
		struct bio *bio;

		remove_range(ic, &dio->range);

		if (dio->op == REQ_OP_WRITE || unlikely(dio->op == REQ_OP_DISCARD))
			schedule_autocommit(ic);

		bio = dm_bio_from_per_bio_data(dio, sizeof(struct dm_integrity_io));

		if (unlikely(dio->bi_status) && !bio->bi_status)
			bio->bi_status = dio->bi_status;
		if (likely(!bio->bi_status) && unlikely(bio_sectors(bio) != dio->range.n_sectors)) {
			dio->range.logical_sector += dio->range.n_sectors;
			bio_advance(bio, dio->range.n_sectors << SECTOR_SHIFT);
			INIT_WORK(&dio->work, integrity_bio_wait);
			queue_work(ic->offload_wq, &dio->work);
			return;
		}
		do_endio_flush(ic, dio);
	}
}

static void integrity_end_io(struct bio *bio)
{
	struct dm_integrity_io *dio = dm_per_bio_data(bio, sizeof(struct dm_integrity_io));

	dm_bio_restore(&dio->bio_details, bio);
	if (bio->bi_integrity)
		bio->bi_opf |= REQ_INTEGRITY;

	if (dio->completion)
		complete(dio->completion);

	dec_in_flight(dio);
}

static void integrity_sector_checksum(struct dm_integrity_c *ic, sector_t sector,
				      const char *data, char *result)
{
	__le64 sector_le = cpu_to_le64(sector);
	SHASH_DESC_ON_STACK(req, ic->internal_hash);
	int r;
	unsigned digest_size;

	req->tfm = ic->internal_hash;

	r = crypto_shash_init(req);
	if (unlikely(r < 0)) {
		dm_integrity_io_error(ic, "crypto_shash_init", r);
		goto failed;
	}

	if (ic->sb->flags & cpu_to_le32(SB_FLAG_FIXED_HMAC)) {
		r = crypto_shash_update(req, (__u8 *)&ic->sb->salt, SALT_SIZE);
		if (unlikely(r < 0)) {
			dm_integrity_io_error(ic, "crypto_shash_update", r);
			goto failed;
		}
	}

	r = crypto_shash_update(req, (const __u8 *)&sector_le, sizeof sector_le);
	if (unlikely(r < 0)) {
		dm_integrity_io_error(ic, "crypto_shash_update", r);
		goto failed;
	}

	r = crypto_shash_update(req, data, ic->sectors_per_block << SECTOR_SHIFT);
	if (unlikely(r < 0)) {
		dm_integrity_io_error(ic, "crypto_shash_update", r);
		goto failed;
	}

	r = crypto_shash_final(req, result);
	if (unlikely(r < 0)) {
		dm_integrity_io_error(ic, "crypto_shash_final", r);
		goto failed;
	}

	digest_size = crypto_shash_digestsize(ic->internal_hash);
	if (unlikely(digest_size < ic->tag_size))
		memset(result + digest_size, 0, ic->tag_size - digest_size);

	return;

failed:
	/* this shouldn't happen anyway, the hash functions have no reason to fail */
	get_random_bytes(result, ic->tag_size);
}

static void integrity_metadata(struct work_struct *w)
{
	struct dm_integrity_io *dio = container_of(w, struct dm_integrity_io, work);
	struct dm_integrity_c *ic = dio->ic;

	int r;

	if (ic->internal_hash) {
		struct bvec_iter iter;
		struct bio_vec bv;
		unsigned digest_size = crypto_shash_digestsize(ic->internal_hash);
		struct bio *bio = dm_bio_from_per_bio_data(dio, sizeof(struct dm_integrity_io));
		char *checksums;
		unsigned extra_space = unlikely(digest_size > ic->tag_size) ? digest_size - ic->tag_size : 0;
		char checksums_onstack[max((size_t)HASH_MAX_DIGESTSIZE, MAX_TAG_SIZE)];
<<<<<<< HEAD
		unsigned sectors_to_process = dio->range.n_sectors;
		sector_t sector = dio->range.logical_sector;
=======
		sector_t sector;
		unsigned sectors_to_process;
>>>>>>> c1084c27

		if (unlikely(ic->mode == 'R'))
			goto skip_io;

		if (likely(dio->op != REQ_OP_DISCARD))
			checksums = kmalloc((PAGE_SIZE >> SECTOR_SHIFT >> ic->sb->log2_sectors_per_block) * ic->tag_size + extra_space,
					    GFP_NOIO | __GFP_NORETRY | __GFP_NOWARN);
		else
			checksums = kmalloc(PAGE_SIZE, GFP_NOIO | __GFP_NORETRY | __GFP_NOWARN);
		if (!checksums) {
			checksums = checksums_onstack;
			if (WARN_ON(extra_space &&
				    digest_size > sizeof(checksums_onstack))) {
				r = -EINVAL;
				goto error;
			}
		}

<<<<<<< HEAD
=======
		if (unlikely(dio->op == REQ_OP_DISCARD)) {
			sector_t bi_sector = dio->bio_details.bi_iter.bi_sector;
			unsigned bi_size = dio->bio_details.bi_iter.bi_size;
			unsigned max_size = likely(checksums != checksums_onstack) ? PAGE_SIZE : HASH_MAX_DIGESTSIZE;
			unsigned max_blocks = max_size / ic->tag_size;
			memset(checksums, DISCARD_FILLER, max_size);

			while (bi_size) {
				unsigned this_step_blocks = bi_size >> (SECTOR_SHIFT + ic->sb->log2_sectors_per_block);
				this_step_blocks = min(this_step_blocks, max_blocks);
				r = dm_integrity_rw_tag(ic, checksums, &dio->metadata_block, &dio->metadata_offset,
							this_step_blocks * ic->tag_size, TAG_WRITE);
				if (unlikely(r)) {
					if (likely(checksums != checksums_onstack))
						kfree(checksums);
					goto error;
				}

				/*if (bi_size < this_step_blocks << (SECTOR_SHIFT + ic->sb->log2_sectors_per_block)) {
					printk("BUGG: bi_sector: %llx, bi_size: %u\n", bi_sector, bi_size);
					printk("BUGG: this_step_blocks: %u\n", this_step_blocks);
					BUG();
				}*/
				bi_size -= this_step_blocks << (SECTOR_SHIFT + ic->sb->log2_sectors_per_block);
				bi_sector += this_step_blocks << ic->sb->log2_sectors_per_block;
			}

			if (likely(checksums != checksums_onstack))
				kfree(checksums);
			goto skip_io;
		}

		sector = dio->range.logical_sector;
		sectors_to_process = dio->range.n_sectors;

>>>>>>> c1084c27
		__bio_for_each_segment(bv, bio, iter, dio->bio_details.bi_iter) {
			unsigned pos;
			char *mem, *checksums_ptr;

again:
			mem = (char *)kmap_atomic(bv.bv_page) + bv.bv_offset;
			pos = 0;
			checksums_ptr = checksums;
			do {
				integrity_sector_checksum(ic, sector, mem + pos, checksums_ptr);
				checksums_ptr += ic->tag_size;
				sectors_to_process -= ic->sectors_per_block;
				pos += ic->sectors_per_block << SECTOR_SHIFT;
				sector += ic->sectors_per_block;
			} while (pos < bv.bv_len && sectors_to_process && checksums != checksums_onstack);
			kunmap_atomic(mem);

			r = dm_integrity_rw_tag(ic, checksums, &dio->metadata_block, &dio->metadata_offset,
						checksums_ptr - checksums, dio->op == REQ_OP_READ ? TAG_CMP : TAG_WRITE);
			if (unlikely(r)) {
				if (r > 0) {
					char b[BDEVNAME_SIZE];
					DMERR_LIMIT("%s: Checksum failed at sector 0x%llx", bio_devname(bio, b),
						    (sector - ((r + ic->tag_size - 1) / ic->tag_size)));
					r = -EILSEQ;
					atomic64_inc(&ic->number_of_mismatches);
				}
				if (likely(checksums != checksums_onstack))
					kfree(checksums);
				goto error;
			}

			if (!sectors_to_process)
				break;

			if (unlikely(pos < bv.bv_len)) {
				bv.bv_offset += pos;
				bv.bv_len -= pos;
				goto again;
			}
		}

		if (likely(checksums != checksums_onstack))
			kfree(checksums);
	} else {
		struct bio_integrity_payload *bip = dio->bio_details.bi_integrity;

		if (bip) {
			struct bio_vec biv;
			struct bvec_iter iter;
			unsigned data_to_process = dio->range.n_sectors;
			sector_to_block(ic, data_to_process);
			data_to_process *= ic->tag_size;

			bip_for_each_vec(biv, bip, iter) {
				unsigned char *tag;
				unsigned this_len;

				BUG_ON(PageHighMem(biv.bv_page));
				tag = bvec_virt(&biv);
				this_len = min(biv.bv_len, data_to_process);
				r = dm_integrity_rw_tag(ic, tag, &dio->metadata_block, &dio->metadata_offset,
							this_len, dio->op == REQ_OP_READ ? TAG_READ : TAG_WRITE);
				if (unlikely(r))
					goto error;
				data_to_process -= this_len;
				if (!data_to_process)
					break;
			}
		}
	}
skip_io:
	dec_in_flight(dio);
	return;
error:
	dio->bi_status = errno_to_blk_status(r);
	dec_in_flight(dio);
}

static int dm_integrity_map(struct dm_target *ti, struct bio *bio)
{
	struct dm_integrity_c *ic = ti->private;
	struct dm_integrity_io *dio = dm_per_bio_data(bio, sizeof(struct dm_integrity_io));
	struct bio_integrity_payload *bip;

	sector_t area, offset;

	dio->ic = ic;
	dio->bi_status = 0;
	dio->op = bio_op(bio);

	if (unlikely(dio->op == REQ_OP_DISCARD)) {
		if (ti->max_io_len) {
			sector_t sec = dm_target_offset(ti, bio->bi_iter.bi_sector);
			unsigned log2_max_io_len = __fls(ti->max_io_len);
			sector_t start_boundary = sec >> log2_max_io_len;
			sector_t end_boundary = (sec + bio_sectors(bio) - 1) >> log2_max_io_len;
			if (start_boundary < end_boundary) {
				sector_t len = ti->max_io_len - (sec & (ti->max_io_len - 1));
				dm_accept_partial_bio(bio, len);
			}
		}
	}

	if (unlikely(bio->bi_opf & REQ_PREFLUSH)) {
		submit_flush_bio(ic, dio);
		return DM_MAPIO_SUBMITTED;
	}

	dio->range.logical_sector = dm_target_offset(ti, bio->bi_iter.bi_sector);
	dio->fua = dio->op == REQ_OP_WRITE && bio->bi_opf & REQ_FUA;
	if (unlikely(dio->fua)) {
		/*
		 * Don't pass down the FUA flag because we have to flush
		 * disk cache anyway.
		 */
		bio->bi_opf &= ~REQ_FUA;
	}
	if (unlikely(dio->range.logical_sector + bio_sectors(bio) > ic->provided_data_sectors)) {
		DMERR("Too big sector number: 0x%llx + 0x%x > 0x%llx",
		      dio->range.logical_sector, bio_sectors(bio),
		      ic->provided_data_sectors);
		return DM_MAPIO_KILL;
	}
	if (unlikely((dio->range.logical_sector | bio_sectors(bio)) & (unsigned)(ic->sectors_per_block - 1))) {
		DMERR("Bio not aligned on %u sectors: 0x%llx, 0x%x",
		      ic->sectors_per_block,
		      dio->range.logical_sector, bio_sectors(bio));
		return DM_MAPIO_KILL;
	}

	if (ic->sectors_per_block > 1 && likely(dio->op != REQ_OP_DISCARD)) {
		struct bvec_iter iter;
		struct bio_vec bv;
		bio_for_each_segment(bv, bio, iter) {
			if (unlikely(bv.bv_len & ((ic->sectors_per_block << SECTOR_SHIFT) - 1))) {
				DMERR("Bio vector (%u,%u) is not aligned on %u-sector boundary",
					bv.bv_offset, bv.bv_len, ic->sectors_per_block);
				return DM_MAPIO_KILL;
			}
		}
	}

	bip = bio_integrity(bio);
	if (!ic->internal_hash) {
		if (bip) {
			unsigned wanted_tag_size = bio_sectors(bio) >> ic->sb->log2_sectors_per_block;
			if (ic->log2_tag_size >= 0)
				wanted_tag_size <<= ic->log2_tag_size;
			else
				wanted_tag_size *= ic->tag_size;
			if (unlikely(wanted_tag_size != bip->bip_iter.bi_size)) {
				DMERR("Invalid integrity data size %u, expected %u",
				      bip->bip_iter.bi_size, wanted_tag_size);
				return DM_MAPIO_KILL;
			}
		}
	} else {
		if (unlikely(bip != NULL)) {
			DMERR("Unexpected integrity data when using internal hash");
			return DM_MAPIO_KILL;
		}
	}

	if (unlikely(ic->mode == 'R') && unlikely(dio->op != REQ_OP_READ))
		return DM_MAPIO_KILL;

	get_area_and_offset(ic, dio->range.logical_sector, &area, &offset);
	dio->metadata_block = get_metadata_sector_and_offset(ic, area, offset, &dio->metadata_offset);
	bio->bi_iter.bi_sector = get_data_sector(ic, area, offset);

	dm_integrity_map_continue(dio, true);
	return DM_MAPIO_SUBMITTED;
}

static bool __journal_read_write(struct dm_integrity_io *dio, struct bio *bio,
				 unsigned journal_section, unsigned journal_entry)
{
	struct dm_integrity_c *ic = dio->ic;
	sector_t logical_sector;
	unsigned n_sectors;

	logical_sector = dio->range.logical_sector;
	n_sectors = dio->range.n_sectors;
	do {
		struct bio_vec bv = bio_iovec(bio);
		char *mem;

		if (unlikely(bv.bv_len >> SECTOR_SHIFT > n_sectors))
			bv.bv_len = n_sectors << SECTOR_SHIFT;
		n_sectors -= bv.bv_len >> SECTOR_SHIFT;
		bio_advance_iter(bio, &bio->bi_iter, bv.bv_len);
retry_kmap:
		mem = kmap_atomic(bv.bv_page);
		if (likely(dio->op == REQ_OP_WRITE))
			flush_dcache_page(bv.bv_page);

		do {
			struct journal_entry *je = access_journal_entry(ic, journal_section, journal_entry);

			if (unlikely(dio->op == REQ_OP_READ)) {
				struct journal_sector *js;
				char *mem_ptr;
				unsigned s;

				if (unlikely(journal_entry_is_inprogress(je))) {
					flush_dcache_page(bv.bv_page);
					kunmap_atomic(mem);

					__io_wait_event(ic->copy_to_journal_wait, !journal_entry_is_inprogress(je));
					goto retry_kmap;
				}
				smp_rmb();
				BUG_ON(journal_entry_get_sector(je) != logical_sector);
				js = access_journal_data(ic, journal_section, journal_entry);
				mem_ptr = mem + bv.bv_offset;
				s = 0;
				do {
					memcpy(mem_ptr, js, JOURNAL_SECTOR_DATA);
					*(commit_id_t *)(mem_ptr + JOURNAL_SECTOR_DATA) = je->last_bytes[s];
					js++;
					mem_ptr += 1 << SECTOR_SHIFT;
				} while (++s < ic->sectors_per_block);
#ifdef INTERNAL_VERIFY
				if (ic->internal_hash) {
					char checksums_onstack[max((size_t)HASH_MAX_DIGESTSIZE, MAX_TAG_SIZE)];

					integrity_sector_checksum(ic, logical_sector, mem + bv.bv_offset, checksums_onstack);
					if (unlikely(memcmp(checksums_onstack, journal_entry_tag(ic, je), ic->tag_size))) {
						DMERR_LIMIT("Checksum failed when reading from journal, at sector 0x%llx",
							    logical_sector);
					}
				}
#endif
			}

			if (!ic->internal_hash) {
				struct bio_integrity_payload *bip = bio_integrity(bio);
				unsigned tag_todo = ic->tag_size;
				char *tag_ptr = journal_entry_tag(ic, je);

				if (bip) do {
					struct bio_vec biv = bvec_iter_bvec(bip->bip_vec, bip->bip_iter);
					unsigned tag_now = min(biv.bv_len, tag_todo);
					char *tag_addr;
					BUG_ON(PageHighMem(biv.bv_page));
					tag_addr = bvec_virt(&biv);
					if (likely(dio->op == REQ_OP_WRITE))
						memcpy(tag_ptr, tag_addr, tag_now);
					else
						memcpy(tag_addr, tag_ptr, tag_now);
					bvec_iter_advance(bip->bip_vec, &bip->bip_iter, tag_now);
					tag_ptr += tag_now;
					tag_todo -= tag_now;
				} while (unlikely(tag_todo)); else {
					if (likely(dio->op == REQ_OP_WRITE))
						memset(tag_ptr, 0, tag_todo);
				}
			}

			if (likely(dio->op == REQ_OP_WRITE)) {
				struct journal_sector *js;
				unsigned s;

				js = access_journal_data(ic, journal_section, journal_entry);
				memcpy(js, mem + bv.bv_offset, ic->sectors_per_block << SECTOR_SHIFT);

				s = 0;
				do {
					je->last_bytes[s] = js[s].commit_id;
				} while (++s < ic->sectors_per_block);

				if (ic->internal_hash) {
					unsigned digest_size = crypto_shash_digestsize(ic->internal_hash);
					if (unlikely(digest_size > ic->tag_size)) {
						char checksums_onstack[HASH_MAX_DIGESTSIZE];
						integrity_sector_checksum(ic, logical_sector, (char *)js, checksums_onstack);
						memcpy(journal_entry_tag(ic, je), checksums_onstack, ic->tag_size);
					} else
						integrity_sector_checksum(ic, logical_sector, (char *)js, journal_entry_tag(ic, je));
				}

				journal_entry_set_sector(je, logical_sector);
			}
			logical_sector += ic->sectors_per_block;

			journal_entry++;
			if (unlikely(journal_entry == ic->journal_section_entries)) {
				journal_entry = 0;
				journal_section++;
				wraparound_section(ic, &journal_section);
			}

			bv.bv_offset += ic->sectors_per_block << SECTOR_SHIFT;
		} while (bv.bv_len -= ic->sectors_per_block << SECTOR_SHIFT);

		if (unlikely(dio->op == REQ_OP_READ))
			flush_dcache_page(bv.bv_page);
		kunmap_atomic(mem);
	} while (n_sectors);

	if (likely(dio->op == REQ_OP_WRITE)) {
		smp_mb();
		if (unlikely(waitqueue_active(&ic->copy_to_journal_wait)))
			wake_up(&ic->copy_to_journal_wait);
		if (READ_ONCE(ic->free_sectors) <= ic->free_sectors_threshold) {
			queue_work(ic->commit_wq, &ic->commit_work);
		} else {
			schedule_autocommit(ic);
		}
	} else {
		remove_range(ic, &dio->range);
	}

	if (unlikely(bio->bi_iter.bi_size)) {
		sector_t area, offset;

		dio->range.logical_sector = logical_sector;
		get_area_and_offset(ic, dio->range.logical_sector, &area, &offset);
		dio->metadata_block = get_metadata_sector_and_offset(ic, area, offset, &dio->metadata_offset);
		return true;
	}

	return false;
}

static void dm_integrity_map_continue(struct dm_integrity_io *dio, bool from_map)
{
	struct dm_integrity_c *ic = dio->ic;
	struct bio *bio = dm_bio_from_per_bio_data(dio, sizeof(struct dm_integrity_io));
	unsigned journal_section, journal_entry;
	unsigned journal_read_pos;
	struct completion read_comp;
	bool discard_retried = false;
	bool need_sync_io = ic->internal_hash && dio->op == REQ_OP_READ;
	if (unlikely(dio->op == REQ_OP_DISCARD) && ic->mode != 'D')
		need_sync_io = true;

	if (need_sync_io && from_map) {
		INIT_WORK(&dio->work, integrity_bio_wait);
		queue_work(ic->offload_wq, &dio->work);
		return;
	}

lock_retry:
	spin_lock_irq(&ic->endio_wait.lock);
retry:
	if (unlikely(dm_integrity_failed(ic))) {
		spin_unlock_irq(&ic->endio_wait.lock);
		do_endio(ic, bio);
		return;
	}
	dio->range.n_sectors = bio_sectors(bio);
	journal_read_pos = NOT_FOUND;
	if (ic->mode == 'J' && likely(dio->op != REQ_OP_DISCARD)) {
		if (dio->op == REQ_OP_WRITE) {
			unsigned next_entry, i, pos;
			unsigned ws, we, range_sectors;

			dio->range.n_sectors = min(dio->range.n_sectors,
						   (sector_t)ic->free_sectors << ic->sb->log2_sectors_per_block);
			if (unlikely(!dio->range.n_sectors)) {
				if (from_map)
					goto offload_to_thread;
				sleep_on_endio_wait(ic);
				goto retry;
			}
			range_sectors = dio->range.n_sectors >> ic->sb->log2_sectors_per_block;
			ic->free_sectors -= range_sectors;
			journal_section = ic->free_section;
			journal_entry = ic->free_section_entry;

			next_entry = ic->free_section_entry + range_sectors;
			ic->free_section_entry = next_entry % ic->journal_section_entries;
			ic->free_section += next_entry / ic->journal_section_entries;
			ic->n_uncommitted_sections += next_entry / ic->journal_section_entries;
			wraparound_section(ic, &ic->free_section);

			pos = journal_section * ic->journal_section_entries + journal_entry;
			ws = journal_section;
			we = journal_entry;
			i = 0;
			do {
				struct journal_entry *je;

				add_journal_node(ic, &ic->journal_tree[pos], dio->range.logical_sector + i);
				pos++;
				if (unlikely(pos >= ic->journal_entries))
					pos = 0;

				je = access_journal_entry(ic, ws, we);
				BUG_ON(!journal_entry_is_unused(je));
				journal_entry_set_inprogress(je);
				we++;
				if (unlikely(we == ic->journal_section_entries)) {
					we = 0;
					ws++;
					wraparound_section(ic, &ws);
				}
			} while ((i += ic->sectors_per_block) < dio->range.n_sectors);

			spin_unlock_irq(&ic->endio_wait.lock);
			goto journal_read_write;
		} else {
			sector_t next_sector;
			journal_read_pos = find_journal_node(ic, dio->range.logical_sector, &next_sector);
			if (likely(journal_read_pos == NOT_FOUND)) {
				if (unlikely(dio->range.n_sectors > next_sector - dio->range.logical_sector))
					dio->range.n_sectors = next_sector - dio->range.logical_sector;
			} else {
				unsigned i;
				unsigned jp = journal_read_pos + 1;
				for (i = ic->sectors_per_block; i < dio->range.n_sectors; i += ic->sectors_per_block, jp++) {
					if (!test_journal_node(ic, jp, dio->range.logical_sector + i))
						break;
				}
				dio->range.n_sectors = i;
			}
		}
	}
	if (unlikely(!add_new_range(ic, &dio->range, true))) {
		/*
		 * We must not sleep in the request routine because it could
		 * stall bios on current->bio_list.
		 * So, we offload the bio to a workqueue if we have to sleep.
		 */
		if (from_map) {
offload_to_thread:
			spin_unlock_irq(&ic->endio_wait.lock);
			INIT_WORK(&dio->work, integrity_bio_wait);
			queue_work(ic->wait_wq, &dio->work);
			return;
		}
		if (journal_read_pos != NOT_FOUND)
			dio->range.n_sectors = ic->sectors_per_block;
		wait_and_add_new_range(ic, &dio->range);
		/*
		 * wait_and_add_new_range drops the spinlock, so the journal
		 * may have been changed arbitrarily. We need to recheck.
		 * To simplify the code, we restrict I/O size to just one block.
		 */
		if (journal_read_pos != NOT_FOUND) {
			sector_t next_sector;
			unsigned new_pos = find_journal_node(ic, dio->range.logical_sector, &next_sector);
			if (unlikely(new_pos != journal_read_pos)) {
				remove_range_unlocked(ic, &dio->range);
				goto retry;
			}
		}
	}
	if (ic->mode == 'J' && likely(dio->op == REQ_OP_DISCARD) && !discard_retried) {
		sector_t next_sector;
		unsigned new_pos = find_journal_node(ic, dio->range.logical_sector, &next_sector);
		if (unlikely(new_pos != NOT_FOUND) ||
		    unlikely(next_sector < dio->range.logical_sector - dio->range.n_sectors)) {
			remove_range_unlocked(ic, &dio->range);
			spin_unlock_irq(&ic->endio_wait.lock);
			queue_work(ic->commit_wq, &ic->commit_work);
			flush_workqueue(ic->commit_wq);
			queue_work(ic->writer_wq, &ic->writer_work);
			flush_workqueue(ic->writer_wq);
			discard_retried = true;
			goto lock_retry;
		}
	}
	spin_unlock_irq(&ic->endio_wait.lock);

	if (unlikely(journal_read_pos != NOT_FOUND)) {
		journal_section = journal_read_pos / ic->journal_section_entries;
		journal_entry = journal_read_pos % ic->journal_section_entries;
		goto journal_read_write;
	}

	if (ic->mode == 'B' && (dio->op == REQ_OP_WRITE || unlikely(dio->op == REQ_OP_DISCARD))) {
		if (!block_bitmap_op(ic, ic->may_write_bitmap, dio->range.logical_sector,
				     dio->range.n_sectors, BITMAP_OP_TEST_ALL_SET)) {
			struct bitmap_block_status *bbs;

			bbs = sector_to_bitmap_block(ic, dio->range.logical_sector);
			spin_lock(&bbs->bio_queue_lock);
			bio_list_add(&bbs->bio_queue, bio);
			spin_unlock(&bbs->bio_queue_lock);
			queue_work(ic->writer_wq, &bbs->work);
			return;
		}
	}

	dio->in_flight = (atomic_t)ATOMIC_INIT(2);

	if (need_sync_io) {
		init_completion(&read_comp);
		dio->completion = &read_comp;
	} else
		dio->completion = NULL;

	dm_bio_record(&dio->bio_details, bio);
	bio_set_dev(bio, ic->dev->bdev);
	bio->bi_integrity = NULL;
	bio->bi_opf &= ~REQ_INTEGRITY;
	bio->bi_end_io = integrity_end_io;
	bio->bi_iter.bi_size = dio->range.n_sectors << SECTOR_SHIFT;

<<<<<<< HEAD
	generic_make_request(bio);
=======
	if (unlikely(dio->op == REQ_OP_DISCARD) && likely(ic->mode != 'D')) {
		integrity_metadata(&dio->work);
		dm_integrity_flush_buffers(ic, false);

		dio->in_flight = (atomic_t)ATOMIC_INIT(1);
		dio->completion = NULL;

		submit_bio_noacct(bio);

		return;
	}

	submit_bio_noacct(bio);
>>>>>>> c1084c27

	if (need_sync_io) {
		wait_for_completion_io(&read_comp);
		if (ic->sb->flags & cpu_to_le32(SB_FLAG_RECALCULATING) &&
		    dio->range.logical_sector + dio->range.n_sectors > le64_to_cpu(ic->sb->recalc_sector))
			goto skip_check;
		if (ic->mode == 'B') {
			if (!block_bitmap_op(ic, ic->recalc_bitmap, dio->range.logical_sector,
					     dio->range.n_sectors, BITMAP_OP_TEST_ALL_CLEAR))
				goto skip_check;
		}

		if (likely(!bio->bi_status))
			integrity_metadata(&dio->work);
		else
skip_check:
			dec_in_flight(dio);

	} else {
		INIT_WORK(&dio->work, integrity_metadata);
		queue_work(ic->metadata_wq, &dio->work);
	}

	return;

journal_read_write:
	if (unlikely(__journal_read_write(dio, bio, journal_section, journal_entry)))
		goto lock_retry;

	do_endio_flush(ic, dio);
}


static void integrity_bio_wait(struct work_struct *w)
{
	struct dm_integrity_io *dio = container_of(w, struct dm_integrity_io, work);

	dm_integrity_map_continue(dio, false);
}

static void pad_uncommitted(struct dm_integrity_c *ic)
{
	if (ic->free_section_entry) {
		ic->free_sectors -= ic->journal_section_entries - ic->free_section_entry;
		ic->free_section_entry = 0;
		ic->free_section++;
		wraparound_section(ic, &ic->free_section);
		ic->n_uncommitted_sections++;
	}
	if (WARN_ON(ic->journal_sections * ic->journal_section_entries !=
		    (ic->n_uncommitted_sections + ic->n_committed_sections) *
		    ic->journal_section_entries + ic->free_sectors)) {
		DMCRIT("journal_sections %u, journal_section_entries %u, "
		       "n_uncommitted_sections %u, n_committed_sections %u, "
		       "journal_section_entries %u, free_sectors %u",
		       ic->journal_sections, ic->journal_section_entries,
		       ic->n_uncommitted_sections, ic->n_committed_sections,
		       ic->journal_section_entries, ic->free_sectors);
	}
}

static void integrity_commit(struct work_struct *w)
{
	struct dm_integrity_c *ic = container_of(w, struct dm_integrity_c, commit_work);
	unsigned commit_start, commit_sections;
	unsigned i, j, n;
	struct bio *flushes;

	del_timer(&ic->autocommit_timer);

	spin_lock_irq(&ic->endio_wait.lock);
	flushes = bio_list_get(&ic->flush_bio_list);
	if (unlikely(ic->mode != 'J')) {
		spin_unlock_irq(&ic->endio_wait.lock);
		dm_integrity_flush_buffers(ic, true);
		goto release_flush_bios;
	}

	pad_uncommitted(ic);
	commit_start = ic->uncommitted_section;
	commit_sections = ic->n_uncommitted_sections;
	spin_unlock_irq(&ic->endio_wait.lock);

	if (!commit_sections)
		goto release_flush_bios;

	i = commit_start;
	for (n = 0; n < commit_sections; n++) {
		for (j = 0; j < ic->journal_section_entries; j++) {
			struct journal_entry *je;
			je = access_journal_entry(ic, i, j);
			io_wait_event(ic->copy_to_journal_wait, !journal_entry_is_inprogress(je));
		}
		for (j = 0; j < ic->journal_section_sectors; j++) {
			struct journal_sector *js;
			js = access_journal(ic, i, j);
			js->commit_id = dm_integrity_commit_id(ic, i, j, ic->commit_seq);
		}
		i++;
		if (unlikely(i >= ic->journal_sections))
			ic->commit_seq = next_commit_seq(ic->commit_seq);
		wraparound_section(ic, &i);
	}
	smp_rmb();

	write_journal(ic, commit_start, commit_sections);

	spin_lock_irq(&ic->endio_wait.lock);
	ic->uncommitted_section += commit_sections;
	wraparound_section(ic, &ic->uncommitted_section);
	ic->n_uncommitted_sections -= commit_sections;
	ic->n_committed_sections += commit_sections;
	spin_unlock_irq(&ic->endio_wait.lock);

	if (READ_ONCE(ic->free_sectors) <= ic->free_sectors_threshold)
		queue_work(ic->writer_wq, &ic->writer_work);

release_flush_bios:
	while (flushes) {
		struct bio *next = flushes->bi_next;
		flushes->bi_next = NULL;
		do_endio(ic, flushes);
		flushes = next;
	}
}

static void complete_copy_from_journal(unsigned long error, void *context)
{
	struct journal_io *io = context;
	struct journal_completion *comp = io->comp;
	struct dm_integrity_c *ic = comp->ic;
	remove_range(ic, &io->range);
	mempool_free(io, &ic->journal_io_mempool);
	if (unlikely(error != 0))
		dm_integrity_io_error(ic, "copying from journal", -EIO);
	complete_journal_op(comp);
}

static void restore_last_bytes(struct dm_integrity_c *ic, struct journal_sector *js,
			       struct journal_entry *je)
{
	unsigned s = 0;
	do {
		js->commit_id = je->last_bytes[s];
		js++;
	} while (++s < ic->sectors_per_block);
}

static void do_journal_write(struct dm_integrity_c *ic, unsigned write_start,
			     unsigned write_sections, bool from_replay)
{
	unsigned i, j, n;
	struct journal_completion comp;
	struct blk_plug plug;

	blk_start_plug(&plug);

	comp.ic = ic;
	comp.in_flight = (atomic_t)ATOMIC_INIT(1);
	init_completion(&comp.comp);

	i = write_start;
	for (n = 0; n < write_sections; n++, i++, wraparound_section(ic, &i)) {
#ifndef INTERNAL_VERIFY
		if (unlikely(from_replay))
#endif
			rw_section_mac(ic, i, false);
		for (j = 0; j < ic->journal_section_entries; j++) {
			struct journal_entry *je = access_journal_entry(ic, i, j);
			sector_t sec, area, offset;
			unsigned k, l, next_loop;
			sector_t metadata_block;
			unsigned metadata_offset;
			struct journal_io *io;

			if (journal_entry_is_unused(je))
				continue;
			BUG_ON(unlikely(journal_entry_is_inprogress(je)) && !from_replay);
			sec = journal_entry_get_sector(je);
			if (unlikely(from_replay)) {
				if (unlikely(sec & (unsigned)(ic->sectors_per_block - 1))) {
					dm_integrity_io_error(ic, "invalid sector in journal", -EIO);
					sec &= ~(sector_t)(ic->sectors_per_block - 1);
				}
			}
			if (unlikely(sec >= ic->provided_data_sectors))
				continue;
			get_area_and_offset(ic, sec, &area, &offset);
			restore_last_bytes(ic, access_journal_data(ic, i, j), je);
			for (k = j + 1; k < ic->journal_section_entries; k++) {
				struct journal_entry *je2 = access_journal_entry(ic, i, k);
				sector_t sec2, area2, offset2;
				if (journal_entry_is_unused(je2))
					break;
				BUG_ON(unlikely(journal_entry_is_inprogress(je2)) && !from_replay);
				sec2 = journal_entry_get_sector(je2);
				if (unlikely(sec2 >= ic->provided_data_sectors))
					break;
				get_area_and_offset(ic, sec2, &area2, &offset2);
				if (area2 != area || offset2 != offset + ((k - j) << ic->sb->log2_sectors_per_block))
					break;
				restore_last_bytes(ic, access_journal_data(ic, i, k), je2);
			}
			next_loop = k - 1;

			io = mempool_alloc(&ic->journal_io_mempool, GFP_NOIO);
			io->comp = &comp;
			io->range.logical_sector = sec;
			io->range.n_sectors = (k - j) << ic->sb->log2_sectors_per_block;

			spin_lock_irq(&ic->endio_wait.lock);
			add_new_range_and_wait(ic, &io->range);

			if (likely(!from_replay)) {
				struct journal_node *section_node = &ic->journal_tree[i * ic->journal_section_entries];

				/* don't write if there is newer committed sector */
				while (j < k && find_newer_committed_node(ic, &section_node[j])) {
					struct journal_entry *je2 = access_journal_entry(ic, i, j);

					journal_entry_set_unused(je2);
					remove_journal_node(ic, &section_node[j]);
					j++;
					sec += ic->sectors_per_block;
					offset += ic->sectors_per_block;
				}
				while (j < k && find_newer_committed_node(ic, &section_node[k - 1])) {
					struct journal_entry *je2 = access_journal_entry(ic, i, k - 1);

					journal_entry_set_unused(je2);
					remove_journal_node(ic, &section_node[k - 1]);
					k--;
				}
				if (j == k) {
					remove_range_unlocked(ic, &io->range);
					spin_unlock_irq(&ic->endio_wait.lock);
					mempool_free(io, &ic->journal_io_mempool);
					goto skip_io;
				}
				for (l = j; l < k; l++) {
					remove_journal_node(ic, &section_node[l]);
				}
			}
			spin_unlock_irq(&ic->endio_wait.lock);

			metadata_block = get_metadata_sector_and_offset(ic, area, offset, &metadata_offset);
			for (l = j; l < k; l++) {
				int r;
				struct journal_entry *je2 = access_journal_entry(ic, i, l);

				if (
#ifndef INTERNAL_VERIFY
				    unlikely(from_replay) &&
#endif
				    ic->internal_hash) {
					char test_tag[max_t(size_t, HASH_MAX_DIGESTSIZE, MAX_TAG_SIZE)];

					integrity_sector_checksum(ic, sec + ((l - j) << ic->sb->log2_sectors_per_block),
								  (char *)access_journal_data(ic, i, l), test_tag);
					if (unlikely(memcmp(test_tag, journal_entry_tag(ic, je2), ic->tag_size)))
						dm_integrity_io_error(ic, "tag mismatch when replaying journal", -EILSEQ);
				}

				journal_entry_set_unused(je2);
				r = dm_integrity_rw_tag(ic, journal_entry_tag(ic, je2), &metadata_block, &metadata_offset,
							ic->tag_size, TAG_WRITE);
				if (unlikely(r)) {
					dm_integrity_io_error(ic, "reading tags", r);
				}
			}

			atomic_inc(&comp.in_flight);
			copy_from_journal(ic, i, j << ic->sb->log2_sectors_per_block,
					  (k - j) << ic->sb->log2_sectors_per_block,
					  get_data_sector(ic, area, offset),
					  complete_copy_from_journal, io);
skip_io:
			j = next_loop;
		}
	}

	dm_bufio_write_dirty_buffers_async(ic->bufio);

	blk_finish_plug(&plug);

	complete_journal_op(&comp);
	wait_for_completion_io(&comp.comp);

	dm_integrity_flush_buffers(ic, true);
}

static void integrity_writer(struct work_struct *w)
{
	struct dm_integrity_c *ic = container_of(w, struct dm_integrity_c, writer_work);
	unsigned write_start, write_sections;

	unsigned prev_free_sectors;

	/* the following test is not needed, but it tests the replay code */
	if (unlikely(dm_post_suspending(ic->ti)) && !ic->meta_dev)
		return;

	spin_lock_irq(&ic->endio_wait.lock);
	write_start = ic->committed_section;
	write_sections = ic->n_committed_sections;
	spin_unlock_irq(&ic->endio_wait.lock);

	if (!write_sections)
		return;

	do_journal_write(ic, write_start, write_sections, false);

	spin_lock_irq(&ic->endio_wait.lock);

	ic->committed_section += write_sections;
	wraparound_section(ic, &ic->committed_section);
	ic->n_committed_sections -= write_sections;

	prev_free_sectors = ic->free_sectors;
	ic->free_sectors += write_sections * ic->journal_section_entries;
	if (unlikely(!prev_free_sectors))
		wake_up_locked(&ic->endio_wait);

	spin_unlock_irq(&ic->endio_wait.lock);
}

static void recalc_write_super(struct dm_integrity_c *ic)
{
	int r;

	dm_integrity_flush_buffers(ic, false);
	if (dm_integrity_failed(ic))
		return;

	r = sync_rw_sb(ic, REQ_OP_WRITE, 0);
	if (unlikely(r))
		dm_integrity_io_error(ic, "writing superblock", r);
}

static void integrity_recalc(struct work_struct *w)
{
	struct dm_integrity_c *ic = container_of(w, struct dm_integrity_c, recalc_work);
	struct dm_integrity_range range;
	struct dm_io_request io_req;
	struct dm_io_region io_loc;
	sector_t area, offset;
	sector_t metadata_block;
	unsigned metadata_offset;
	sector_t logical_sector, n_sectors;
	__u8 *t;
	unsigned i;
	int r;
	unsigned super_counter = 0;

	DEBUG_print("start recalculation... (position %llx)\n", le64_to_cpu(ic->sb->recalc_sector));

	spin_lock_irq(&ic->endio_wait.lock);

next_chunk:

	if (unlikely(dm_post_suspending(ic->ti)))
		goto unlock_ret;

	range.logical_sector = le64_to_cpu(ic->sb->recalc_sector);
	if (unlikely(range.logical_sector >= ic->provided_data_sectors)) {
		if (ic->mode == 'B') {
			block_bitmap_op(ic, ic->recalc_bitmap, 0, ic->provided_data_sectors, BITMAP_OP_CLEAR);
			DEBUG_print("queue_delayed_work: bitmap_flush_work\n");
			queue_delayed_work(ic->commit_wq, &ic->bitmap_flush_work, 0);
		}
		goto unlock_ret;
	}

	get_area_and_offset(ic, range.logical_sector, &area, &offset);
	range.n_sectors = min((sector_t)RECALC_SECTORS, ic->provided_data_sectors - range.logical_sector);
	if (!ic->meta_dev)
		range.n_sectors = min(range.n_sectors, ((sector_t)1U << ic->sb->log2_interleave_sectors) - (unsigned)offset);

	add_new_range_and_wait(ic, &range);
	spin_unlock_irq(&ic->endio_wait.lock);
	logical_sector = range.logical_sector;
	n_sectors = range.n_sectors;

	if (ic->mode == 'B') {
		if (block_bitmap_op(ic, ic->recalc_bitmap, logical_sector, n_sectors, BITMAP_OP_TEST_ALL_CLEAR)) {
			goto advance_and_next;
		}
		while (block_bitmap_op(ic, ic->recalc_bitmap, logical_sector,
				       ic->sectors_per_block, BITMAP_OP_TEST_ALL_CLEAR)) {
			logical_sector += ic->sectors_per_block;
			n_sectors -= ic->sectors_per_block;
			cond_resched();
		}
		while (block_bitmap_op(ic, ic->recalc_bitmap, logical_sector + n_sectors - ic->sectors_per_block,
				       ic->sectors_per_block, BITMAP_OP_TEST_ALL_CLEAR)) {
			n_sectors -= ic->sectors_per_block;
			cond_resched();
		}
		get_area_and_offset(ic, logical_sector, &area, &offset);
	}

	DEBUG_print("recalculating: %llx, %llx\n", logical_sector, n_sectors);

	if (unlikely(++super_counter == RECALC_WRITE_SUPER)) {
		recalc_write_super(ic);
		if (ic->mode == 'B') {
			queue_delayed_work(ic->commit_wq, &ic->bitmap_flush_work, ic->bitmap_flush_interval);
		}
		super_counter = 0;
	}

	if (unlikely(dm_integrity_failed(ic)))
		goto err;

	io_req.bi_op = REQ_OP_READ;
	io_req.bi_op_flags = 0;
	io_req.mem.type = DM_IO_VMA;
	io_req.mem.ptr.addr = ic->recalc_buffer;
	io_req.notify.fn = NULL;
	io_req.client = ic->io;
	io_loc.bdev = ic->dev->bdev;
	io_loc.sector = get_data_sector(ic, area, offset);
	io_loc.count = n_sectors;

	r = dm_io(&io_req, 1, &io_loc, NULL);
	if (unlikely(r)) {
		dm_integrity_io_error(ic, "reading data", r);
		goto err;
	}

	t = ic->recalc_tags;
	for (i = 0; i < n_sectors; i += ic->sectors_per_block) {
		integrity_sector_checksum(ic, logical_sector + i, ic->recalc_buffer + (i << SECTOR_SHIFT), t);
		t += ic->tag_size;
	}

	metadata_block = get_metadata_sector_and_offset(ic, area, offset, &metadata_offset);

	r = dm_integrity_rw_tag(ic, ic->recalc_tags, &metadata_block, &metadata_offset, t - ic->recalc_tags, TAG_WRITE);
	if (unlikely(r)) {
		dm_integrity_io_error(ic, "writing tags", r);
		goto err;
	}

	if (ic->mode == 'B') {
		sector_t start, end;
		start = (range.logical_sector >>
			 (ic->sb->log2_sectors_per_block + ic->log2_blocks_per_bitmap_bit)) <<
			(ic->sb->log2_sectors_per_block + ic->log2_blocks_per_bitmap_bit);
		end = ((range.logical_sector + range.n_sectors) >>
		       (ic->sb->log2_sectors_per_block + ic->log2_blocks_per_bitmap_bit)) <<
			(ic->sb->log2_sectors_per_block + ic->log2_blocks_per_bitmap_bit);
		block_bitmap_op(ic, ic->recalc_bitmap, start, end - start, BITMAP_OP_CLEAR);
	}

advance_and_next:
	cond_resched();

	spin_lock_irq(&ic->endio_wait.lock);
	remove_range_unlocked(ic, &range);
	ic->sb->recalc_sector = cpu_to_le64(range.logical_sector + range.n_sectors);
	goto next_chunk;

err:
	remove_range(ic, &range);
	return;

unlock_ret:
	spin_unlock_irq(&ic->endio_wait.lock);

	recalc_write_super(ic);
}

static void bitmap_block_work(struct work_struct *w)
{
	struct bitmap_block_status *bbs = container_of(w, struct bitmap_block_status, work);
	struct dm_integrity_c *ic = bbs->ic;
	struct bio *bio;
	struct bio_list bio_queue;
	struct bio_list waiting;

	bio_list_init(&waiting);

	spin_lock(&bbs->bio_queue_lock);
	bio_queue = bbs->bio_queue;
	bio_list_init(&bbs->bio_queue);
	spin_unlock(&bbs->bio_queue_lock);

	while ((bio = bio_list_pop(&bio_queue))) {
		struct dm_integrity_io *dio;

		dio = dm_per_bio_data(bio, sizeof(struct dm_integrity_io));

		if (block_bitmap_op(ic, ic->may_write_bitmap, dio->range.logical_sector,
				    dio->range.n_sectors, BITMAP_OP_TEST_ALL_SET)) {
			remove_range(ic, &dio->range);
			INIT_WORK(&dio->work, integrity_bio_wait);
			queue_work(ic->offload_wq, &dio->work);
		} else {
			block_bitmap_op(ic, ic->journal, dio->range.logical_sector,
					dio->range.n_sectors, BITMAP_OP_SET);
			bio_list_add(&waiting, bio);
		}
	}

	if (bio_list_empty(&waiting))
		return;

	rw_journal_sectors(ic, REQ_OP_WRITE, REQ_FUA | REQ_SYNC,
			   bbs->idx * (BITMAP_BLOCK_SIZE >> SECTOR_SHIFT),
			   BITMAP_BLOCK_SIZE >> SECTOR_SHIFT, NULL);

	while ((bio = bio_list_pop(&waiting))) {
		struct dm_integrity_io *dio = dm_per_bio_data(bio, sizeof(struct dm_integrity_io));

		block_bitmap_op(ic, ic->may_write_bitmap, dio->range.logical_sector,
				dio->range.n_sectors, BITMAP_OP_SET);

		remove_range(ic, &dio->range);
		INIT_WORK(&dio->work, integrity_bio_wait);
		queue_work(ic->offload_wq, &dio->work);
	}

	queue_delayed_work(ic->commit_wq, &ic->bitmap_flush_work, ic->bitmap_flush_interval);
}

static void bitmap_flush_work(struct work_struct *work)
{
	struct dm_integrity_c *ic = container_of(work, struct dm_integrity_c, bitmap_flush_work.work);
	struct dm_integrity_range range;
	unsigned long limit;
	struct bio *bio;

	dm_integrity_flush_buffers(ic, false);

	range.logical_sector = 0;
	range.n_sectors = ic->provided_data_sectors;

	spin_lock_irq(&ic->endio_wait.lock);
	add_new_range_and_wait(ic, &range);
	spin_unlock_irq(&ic->endio_wait.lock);

	dm_integrity_flush_buffers(ic, true);

	limit = ic->provided_data_sectors;
	if (ic->sb->flags & cpu_to_le32(SB_FLAG_RECALCULATING)) {
		limit = le64_to_cpu(ic->sb->recalc_sector)
			>> (ic->sb->log2_sectors_per_block + ic->log2_blocks_per_bitmap_bit)
			<< (ic->sb->log2_sectors_per_block + ic->log2_blocks_per_bitmap_bit);
	}
	/*DEBUG_print("zeroing journal\n");*/
	block_bitmap_op(ic, ic->journal, 0, limit, BITMAP_OP_CLEAR);
	block_bitmap_op(ic, ic->may_write_bitmap, 0, limit, BITMAP_OP_CLEAR);

	rw_journal_sectors(ic, REQ_OP_WRITE, REQ_FUA | REQ_SYNC, 0,
			   ic->n_bitmap_blocks * (BITMAP_BLOCK_SIZE >> SECTOR_SHIFT), NULL);

	spin_lock_irq(&ic->endio_wait.lock);
	remove_range_unlocked(ic, &range);
	while (unlikely((bio = bio_list_pop(&ic->synchronous_bios)) != NULL)) {
		bio_endio(bio);
		spin_unlock_irq(&ic->endio_wait.lock);
		spin_lock_irq(&ic->endio_wait.lock);
	}
	spin_unlock_irq(&ic->endio_wait.lock);
}


static void init_journal(struct dm_integrity_c *ic, unsigned start_section,
			 unsigned n_sections, unsigned char commit_seq)
{
	unsigned i, j, n;

	if (!n_sections)
		return;

	for (n = 0; n < n_sections; n++) {
		i = start_section + n;
		wraparound_section(ic, &i);
		for (j = 0; j < ic->journal_section_sectors; j++) {
			struct journal_sector *js = access_journal(ic, i, j);
			memset(&js->entries, 0, JOURNAL_SECTOR_DATA);
			js->commit_id = dm_integrity_commit_id(ic, i, j, commit_seq);
		}
		for (j = 0; j < ic->journal_section_entries; j++) {
			struct journal_entry *je = access_journal_entry(ic, i, j);
			journal_entry_set_unused(je);
		}
	}

	write_journal(ic, start_section, n_sections);
}

static int find_commit_seq(struct dm_integrity_c *ic, unsigned i, unsigned j, commit_id_t id)
{
	unsigned char k;
	for (k = 0; k < N_COMMIT_IDS; k++) {
		if (dm_integrity_commit_id(ic, i, j, k) == id)
			return k;
	}
	dm_integrity_io_error(ic, "journal commit id", -EIO);
	return -EIO;
}

static void replay_journal(struct dm_integrity_c *ic)
{
	unsigned i, j;
	bool used_commit_ids[N_COMMIT_IDS];
	unsigned max_commit_id_sections[N_COMMIT_IDS];
	unsigned write_start, write_sections;
	unsigned continue_section;
	bool journal_empty;
	unsigned char unused, last_used, want_commit_seq;

	if (ic->mode == 'R')
		return;

	if (ic->journal_uptodate)
		return;

	last_used = 0;
	write_start = 0;

	if (!ic->just_formatted) {
		DEBUG_print("reading journal\n");
		rw_journal(ic, REQ_OP_READ, 0, 0, ic->journal_sections, NULL);
		if (ic->journal_io)
			DEBUG_bytes(lowmem_page_address(ic->journal_io[0].page), 64, "read journal");
		if (ic->journal_io) {
			struct journal_completion crypt_comp;
			crypt_comp.ic = ic;
			init_completion(&crypt_comp.comp);
			crypt_comp.in_flight = (atomic_t)ATOMIC_INIT(0);
			encrypt_journal(ic, false, 0, ic->journal_sections, &crypt_comp);
			wait_for_completion(&crypt_comp.comp);
		}
		DEBUG_bytes(lowmem_page_address(ic->journal[0].page), 64, "decrypted journal");
	}

	if (dm_integrity_failed(ic))
		goto clear_journal;

	journal_empty = true;
	memset(used_commit_ids, 0, sizeof used_commit_ids);
	memset(max_commit_id_sections, 0, sizeof max_commit_id_sections);
	for (i = 0; i < ic->journal_sections; i++) {
		for (j = 0; j < ic->journal_section_sectors; j++) {
			int k;
			struct journal_sector *js = access_journal(ic, i, j);
			k = find_commit_seq(ic, i, j, js->commit_id);
			if (k < 0)
				goto clear_journal;
			used_commit_ids[k] = true;
			max_commit_id_sections[k] = i;
		}
		if (journal_empty) {
			for (j = 0; j < ic->journal_section_entries; j++) {
				struct journal_entry *je = access_journal_entry(ic, i, j);
				if (!journal_entry_is_unused(je)) {
					journal_empty = false;
					break;
				}
			}
		}
	}

	if (!used_commit_ids[N_COMMIT_IDS - 1]) {
		unused = N_COMMIT_IDS - 1;
		while (unused && !used_commit_ids[unused - 1])
			unused--;
	} else {
		for (unused = 0; unused < N_COMMIT_IDS; unused++)
			if (!used_commit_ids[unused])
				break;
		if (unused == N_COMMIT_IDS) {
			dm_integrity_io_error(ic, "journal commit ids", -EIO);
			goto clear_journal;
		}
	}
	DEBUG_print("first unused commit seq %d [%d,%d,%d,%d]\n",
		    unused, used_commit_ids[0], used_commit_ids[1],
		    used_commit_ids[2], used_commit_ids[3]);

	last_used = prev_commit_seq(unused);
	want_commit_seq = prev_commit_seq(last_used);

	if (!used_commit_ids[want_commit_seq] && used_commit_ids[prev_commit_seq(want_commit_seq)])
		journal_empty = true;

	write_start = max_commit_id_sections[last_used] + 1;
	if (unlikely(write_start >= ic->journal_sections))
		want_commit_seq = next_commit_seq(want_commit_seq);
	wraparound_section(ic, &write_start);

	i = write_start;
	for (write_sections = 0; write_sections < ic->journal_sections; write_sections++) {
		for (j = 0; j < ic->journal_section_sectors; j++) {
			struct journal_sector *js = access_journal(ic, i, j);

			if (js->commit_id != dm_integrity_commit_id(ic, i, j, want_commit_seq)) {
				/*
				 * This could be caused by crash during writing.
				 * We won't replay the inconsistent part of the
				 * journal.
				 */
				DEBUG_print("commit id mismatch at position (%u, %u): %d != %d\n",
					    i, j, find_commit_seq(ic, i, j, js->commit_id), want_commit_seq);
				goto brk;
			}
		}
		i++;
		if (unlikely(i >= ic->journal_sections))
			want_commit_seq = next_commit_seq(want_commit_seq);
		wraparound_section(ic, &i);
	}
brk:

	if (!journal_empty) {
		DEBUG_print("replaying %u sections, starting at %u, commit seq %d\n",
			    write_sections, write_start, want_commit_seq);
		do_journal_write(ic, write_start, write_sections, true);
	}

	if (write_sections == ic->journal_sections && (ic->mode == 'J' || journal_empty)) {
		continue_section = write_start;
		ic->commit_seq = want_commit_seq;
		DEBUG_print("continuing from section %u, commit seq %d\n", write_start, ic->commit_seq);
	} else {
		unsigned s;
		unsigned char erase_seq;
clear_journal:
		DEBUG_print("clearing journal\n");

		erase_seq = prev_commit_seq(prev_commit_seq(last_used));
		s = write_start;
		init_journal(ic, s, 1, erase_seq);
		s++;
		wraparound_section(ic, &s);
		if (ic->journal_sections >= 2) {
			init_journal(ic, s, ic->journal_sections - 2, erase_seq);
			s += ic->journal_sections - 2;
			wraparound_section(ic, &s);
			init_journal(ic, s, 1, erase_seq);
		}

		continue_section = 0;
		ic->commit_seq = next_commit_seq(erase_seq);
	}

	ic->committed_section = continue_section;
	ic->n_committed_sections = 0;

	ic->uncommitted_section = continue_section;
	ic->n_uncommitted_sections = 0;

	ic->free_section = continue_section;
	ic->free_section_entry = 0;
	ic->free_sectors = ic->journal_entries;

	ic->journal_tree_root = RB_ROOT;
	for (i = 0; i < ic->journal_entries; i++)
		init_journal_node(&ic->journal_tree[i]);
}

static void dm_integrity_enter_synchronous_mode(struct dm_integrity_c *ic)
{
	DEBUG_print("dm_integrity_enter_synchronous_mode\n");

	if (ic->mode == 'B') {
		ic->bitmap_flush_interval = msecs_to_jiffies(10) + 1;
		ic->synchronous_mode = 1;

		cancel_delayed_work_sync(&ic->bitmap_flush_work);
		queue_delayed_work(ic->commit_wq, &ic->bitmap_flush_work, 0);
		flush_workqueue(ic->commit_wq);
	}
}

static int dm_integrity_reboot(struct notifier_block *n, unsigned long code, void *x)
{
	struct dm_integrity_c *ic = container_of(n, struct dm_integrity_c, reboot_notifier);

	DEBUG_print("dm_integrity_reboot\n");

	dm_integrity_enter_synchronous_mode(ic);

	return NOTIFY_DONE;
}

static void dm_integrity_postsuspend(struct dm_target *ti)
{
	struct dm_integrity_c *ic = (struct dm_integrity_c *)ti->private;
	int r;

	WARN_ON(unregister_reboot_notifier(&ic->reboot_notifier));

	del_timer_sync(&ic->autocommit_timer);

	if (ic->recalc_wq)
		drain_workqueue(ic->recalc_wq);

	if (ic->mode == 'B')
		cancel_delayed_work_sync(&ic->bitmap_flush_work);

	queue_work(ic->commit_wq, &ic->commit_work);
	drain_workqueue(ic->commit_wq);

	if (ic->mode == 'J') {
		if (ic->meta_dev)
			queue_work(ic->writer_wq, &ic->writer_work);
		drain_workqueue(ic->writer_wq);
		dm_integrity_flush_buffers(ic, true);
	}

	if (ic->mode == 'B') {
		dm_integrity_flush_buffers(ic, true);
#if 1
		/* set to 0 to test bitmap replay code */
		init_journal(ic, 0, ic->journal_sections, 0);
		ic->sb->flags &= ~cpu_to_le32(SB_FLAG_DIRTY_BITMAP);
		r = sync_rw_sb(ic, REQ_OP_WRITE, REQ_FUA);
		if (unlikely(r))
			dm_integrity_io_error(ic, "writing superblock", r);
#endif
	}

	BUG_ON(!RB_EMPTY_ROOT(&ic->in_progress));

	ic->journal_uptodate = true;
}

static void dm_integrity_resume(struct dm_target *ti)
{
	struct dm_integrity_c *ic = (struct dm_integrity_c *)ti->private;
	__u64 old_provided_data_sectors = le64_to_cpu(ic->sb->provided_data_sectors);
	int r;

	DEBUG_print("resume\n");

	if (ic->provided_data_sectors != old_provided_data_sectors) {
		if (ic->provided_data_sectors > old_provided_data_sectors &&
		    ic->mode == 'B' &&
		    ic->sb->log2_blocks_per_bitmap_bit == ic->log2_blocks_per_bitmap_bit) {
			rw_journal_sectors(ic, REQ_OP_READ, 0, 0,
					   ic->n_bitmap_blocks * (BITMAP_BLOCK_SIZE >> SECTOR_SHIFT), NULL);
			block_bitmap_op(ic, ic->journal, old_provided_data_sectors,
					ic->provided_data_sectors - old_provided_data_sectors, BITMAP_OP_SET);
			rw_journal_sectors(ic, REQ_OP_WRITE, REQ_FUA | REQ_SYNC, 0,
					   ic->n_bitmap_blocks * (BITMAP_BLOCK_SIZE >> SECTOR_SHIFT), NULL);
		}

		ic->sb->provided_data_sectors = cpu_to_le64(ic->provided_data_sectors);
		r = sync_rw_sb(ic, REQ_OP_WRITE, REQ_FUA);
		if (unlikely(r))
			dm_integrity_io_error(ic, "writing superblock", r);
	}

	if (ic->sb->flags & cpu_to_le32(SB_FLAG_DIRTY_BITMAP)) {
		DEBUG_print("resume dirty_bitmap\n");
		rw_journal_sectors(ic, REQ_OP_READ, 0, 0,
				   ic->n_bitmap_blocks * (BITMAP_BLOCK_SIZE >> SECTOR_SHIFT), NULL);
		if (ic->mode == 'B') {
			if (ic->sb->log2_blocks_per_bitmap_bit == ic->log2_blocks_per_bitmap_bit &&
			    !ic->reset_recalculate_flag) {
				block_bitmap_copy(ic, ic->recalc_bitmap, ic->journal);
				block_bitmap_copy(ic, ic->may_write_bitmap, ic->journal);
				if (!block_bitmap_op(ic, ic->journal, 0, ic->provided_data_sectors,
						     BITMAP_OP_TEST_ALL_CLEAR)) {
					ic->sb->flags |= cpu_to_le32(SB_FLAG_RECALCULATING);
					ic->sb->recalc_sector = cpu_to_le64(0);
				}
			} else {
				DEBUG_print("non-matching blocks_per_bitmap_bit: %u, %u\n",
					    ic->sb->log2_blocks_per_bitmap_bit, ic->log2_blocks_per_bitmap_bit);
				ic->sb->log2_blocks_per_bitmap_bit = ic->log2_blocks_per_bitmap_bit;
				block_bitmap_op(ic, ic->recalc_bitmap, 0, ic->provided_data_sectors, BITMAP_OP_SET);
				block_bitmap_op(ic, ic->may_write_bitmap, 0, ic->provided_data_sectors, BITMAP_OP_SET);
				block_bitmap_op(ic, ic->journal, 0, ic->provided_data_sectors, BITMAP_OP_SET);
				rw_journal_sectors(ic, REQ_OP_WRITE, REQ_FUA | REQ_SYNC, 0,
						   ic->n_bitmap_blocks * (BITMAP_BLOCK_SIZE >> SECTOR_SHIFT), NULL);
				ic->sb->flags |= cpu_to_le32(SB_FLAG_RECALCULATING);
				ic->sb->recalc_sector = cpu_to_le64(0);
			}
		} else {
			if (!(ic->sb->log2_blocks_per_bitmap_bit == ic->log2_blocks_per_bitmap_bit &&
			      block_bitmap_op(ic, ic->journal, 0, ic->provided_data_sectors, BITMAP_OP_TEST_ALL_CLEAR)) ||
			    ic->reset_recalculate_flag) {
				ic->sb->flags |= cpu_to_le32(SB_FLAG_RECALCULATING);
				ic->sb->recalc_sector = cpu_to_le64(0);
			}
			init_journal(ic, 0, ic->journal_sections, 0);
			replay_journal(ic);
			ic->sb->flags &= ~cpu_to_le32(SB_FLAG_DIRTY_BITMAP);
		}
		r = sync_rw_sb(ic, REQ_OP_WRITE, REQ_FUA);
		if (unlikely(r))
			dm_integrity_io_error(ic, "writing superblock", r);
	} else {
		replay_journal(ic);
		if (ic->reset_recalculate_flag) {
			ic->sb->flags |= cpu_to_le32(SB_FLAG_RECALCULATING);
			ic->sb->recalc_sector = cpu_to_le64(0);
		}
		if (ic->mode == 'B') {
			ic->sb->flags |= cpu_to_le32(SB_FLAG_DIRTY_BITMAP);
			ic->sb->log2_blocks_per_bitmap_bit = ic->log2_blocks_per_bitmap_bit;
			r = sync_rw_sb(ic, REQ_OP_WRITE, REQ_FUA);
			if (unlikely(r))
				dm_integrity_io_error(ic, "writing superblock", r);

			block_bitmap_op(ic, ic->journal, 0, ic->provided_data_sectors, BITMAP_OP_CLEAR);
			block_bitmap_op(ic, ic->recalc_bitmap, 0, ic->provided_data_sectors, BITMAP_OP_CLEAR);
			block_bitmap_op(ic, ic->may_write_bitmap, 0, ic->provided_data_sectors, BITMAP_OP_CLEAR);
			if (ic->sb->flags & cpu_to_le32(SB_FLAG_RECALCULATING) &&
			    le64_to_cpu(ic->sb->recalc_sector) < ic->provided_data_sectors) {
				block_bitmap_op(ic, ic->journal, le64_to_cpu(ic->sb->recalc_sector),
						ic->provided_data_sectors - le64_to_cpu(ic->sb->recalc_sector), BITMAP_OP_SET);
				block_bitmap_op(ic, ic->recalc_bitmap, le64_to_cpu(ic->sb->recalc_sector),
						ic->provided_data_sectors - le64_to_cpu(ic->sb->recalc_sector), BITMAP_OP_SET);
				block_bitmap_op(ic, ic->may_write_bitmap, le64_to_cpu(ic->sb->recalc_sector),
						ic->provided_data_sectors - le64_to_cpu(ic->sb->recalc_sector), BITMAP_OP_SET);
			}
			rw_journal_sectors(ic, REQ_OP_WRITE, REQ_FUA | REQ_SYNC, 0,
					   ic->n_bitmap_blocks * (BITMAP_BLOCK_SIZE >> SECTOR_SHIFT), NULL);
		}
	}

	DEBUG_print("testing recalc: %x\n", ic->sb->flags);
	if (ic->sb->flags & cpu_to_le32(SB_FLAG_RECALCULATING)) {
		__u64 recalc_pos = le64_to_cpu(ic->sb->recalc_sector);
		DEBUG_print("recalc pos: %llx / %llx\n", recalc_pos, ic->provided_data_sectors);
		if (recalc_pos < ic->provided_data_sectors) {
			queue_work(ic->recalc_wq, &ic->recalc_work);
		} else if (recalc_pos > ic->provided_data_sectors) {
			ic->sb->recalc_sector = cpu_to_le64(ic->provided_data_sectors);
			recalc_write_super(ic);
		}
	}

	ic->reboot_notifier.notifier_call = dm_integrity_reboot;
	ic->reboot_notifier.next = NULL;
	ic->reboot_notifier.priority = INT_MAX - 1;	/* be notified after md and before hardware drivers */
	WARN_ON(register_reboot_notifier(&ic->reboot_notifier));

#if 0
	/* set to 1 to stress test synchronous mode */
	dm_integrity_enter_synchronous_mode(ic);
#endif
}

static void dm_integrity_status(struct dm_target *ti, status_type_t type,
				unsigned status_flags, char *result, unsigned maxlen)
{
	struct dm_integrity_c *ic = (struct dm_integrity_c *)ti->private;
	unsigned arg_count;
	size_t sz = 0;

	switch (type) {
	case STATUSTYPE_INFO:
		DMEMIT("%llu %llu",
			(unsigned long long)atomic64_read(&ic->number_of_mismatches),
			ic->provided_data_sectors);
		if (ic->sb->flags & cpu_to_le32(SB_FLAG_RECALCULATING))
			DMEMIT(" %llu", le64_to_cpu(ic->sb->recalc_sector));
		else
			DMEMIT(" -");
		break;

	case STATUSTYPE_TABLE: {
		__u64 watermark_percentage = (__u64)(ic->journal_entries - ic->free_sectors_threshold) * 100;
		watermark_percentage += ic->journal_entries / 2;
		do_div(watermark_percentage, ic->journal_entries);
		arg_count = 3;
		arg_count += !!ic->meta_dev;
		arg_count += ic->sectors_per_block != 1;
		arg_count += !!(ic->sb->flags & cpu_to_le32(SB_FLAG_RECALCULATING));
		arg_count += ic->reset_recalculate_flag;
		arg_count += ic->discard;
		arg_count += ic->mode == 'J';
		arg_count += ic->mode == 'J';
		arg_count += ic->mode == 'B';
		arg_count += ic->mode == 'B';
		arg_count += !!ic->internal_hash_alg.alg_string;
		arg_count += !!ic->journal_crypt_alg.alg_string;
		arg_count += !!ic->journal_mac_alg.alg_string;
		arg_count += (ic->sb->flags & cpu_to_le32(SB_FLAG_FIXED_PADDING)) != 0;
		arg_count += (ic->sb->flags & cpu_to_le32(SB_FLAG_FIXED_HMAC)) != 0;
		arg_count += ic->legacy_recalculate;
		DMEMIT("%s %llu %u %c %u", ic->dev->name, ic->start,
		       ic->tag_size, ic->mode, arg_count);
		if (ic->meta_dev)
			DMEMIT(" meta_device:%s", ic->meta_dev->name);
		if (ic->sectors_per_block != 1)
			DMEMIT(" block_size:%u", ic->sectors_per_block << SECTOR_SHIFT);
		if (ic->sb->flags & cpu_to_le32(SB_FLAG_RECALCULATING))
			DMEMIT(" recalculate");
		if (ic->reset_recalculate_flag)
			DMEMIT(" reset_recalculate");
		if (ic->discard)
			DMEMIT(" allow_discards");
		DMEMIT(" journal_sectors:%u", ic->initial_sectors - SB_SECTORS);
		DMEMIT(" interleave_sectors:%u", 1U << ic->sb->log2_interleave_sectors);
		DMEMIT(" buffer_sectors:%u", 1U << ic->log2_buffer_sectors);
		if (ic->mode == 'J') {
			DMEMIT(" journal_watermark:%u", (unsigned)watermark_percentage);
			DMEMIT(" commit_time:%u", ic->autocommit_msec);
		}
		if (ic->mode == 'B') {
			DMEMIT(" sectors_per_bit:%llu", (sector_t)ic->sectors_per_block << ic->log2_blocks_per_bitmap_bit);
			DMEMIT(" bitmap_flush_interval:%u", jiffies_to_msecs(ic->bitmap_flush_interval));
		}
		if ((ic->sb->flags & cpu_to_le32(SB_FLAG_FIXED_PADDING)) != 0)
			DMEMIT(" fix_padding");
		if ((ic->sb->flags & cpu_to_le32(SB_FLAG_FIXED_HMAC)) != 0)
			DMEMIT(" fix_hmac");
		if (ic->legacy_recalculate)
			DMEMIT(" legacy_recalculate");

#define EMIT_ALG(a, n)							\
		do {							\
			if (ic->a.alg_string) {				\
				DMEMIT(" %s:%s", n, ic->a.alg_string);	\
				if (ic->a.key_string)			\
					DMEMIT(":%s", ic->a.key_string);\
			}						\
		} while (0)
		EMIT_ALG(internal_hash_alg, "internal_hash");
		EMIT_ALG(journal_crypt_alg, "journal_crypt");
		EMIT_ALG(journal_mac_alg, "journal_mac");
		break;
	}
	case STATUSTYPE_IMA:
		DMEMIT_TARGET_NAME_VERSION(ti->type);
		DMEMIT(",dev_name=%s,start=%llu,tag_size=%u,mode=%c",
			ic->dev->name, ic->start, ic->tag_size, ic->mode);

		if (ic->meta_dev)
			DMEMIT(",meta_device=%s", ic->meta_dev->name);
		if (ic->sectors_per_block != 1)
			DMEMIT(",block_size=%u", ic->sectors_per_block << SECTOR_SHIFT);

		DMEMIT(",recalculate=%c", (ic->sb->flags & cpu_to_le32(SB_FLAG_RECALCULATING)) ?
		       'y' : 'n');
		DMEMIT(",allow_discards=%c", ic->discard ? 'y' : 'n');
		DMEMIT(",fix_padding=%c",
		       ((ic->sb->flags & cpu_to_le32(SB_FLAG_FIXED_PADDING)) != 0) ? 'y' : 'n');
		DMEMIT(",fix_hmac=%c",
		       ((ic->sb->flags & cpu_to_le32(SB_FLAG_FIXED_HMAC)) != 0) ? 'y' : 'n');
		DMEMIT(",legacy_recalculate=%c", ic->legacy_recalculate ? 'y' : 'n');

		DMEMIT(",journal_sectors=%u", ic->initial_sectors - SB_SECTORS);
		DMEMIT(",interleave_sectors=%u", 1U << ic->sb->log2_interleave_sectors);
		DMEMIT(",buffer_sectors=%u", 1U << ic->log2_buffer_sectors);
		DMEMIT(";");
		break;
	}
}

static int dm_integrity_iterate_devices(struct dm_target *ti,
					iterate_devices_callout_fn fn, void *data)
{
	struct dm_integrity_c *ic = ti->private;

	if (!ic->meta_dev)
		return fn(ti, ic->dev, ic->start + ic->initial_sectors + ic->metadata_run, ti->len, data);
	else
		return fn(ti, ic->dev, 0, ti->len, data);
}

static void dm_integrity_io_hints(struct dm_target *ti, struct queue_limits *limits)
{
	struct dm_integrity_c *ic = ti->private;

	if (ic->sectors_per_block > 1) {
		limits->logical_block_size = ic->sectors_per_block << SECTOR_SHIFT;
		limits->physical_block_size = ic->sectors_per_block << SECTOR_SHIFT;
		blk_limits_io_min(limits, ic->sectors_per_block << SECTOR_SHIFT);
	}
}

static void calculate_journal_section_size(struct dm_integrity_c *ic)
{
	unsigned sector_space = JOURNAL_SECTOR_DATA;

	ic->journal_sections = le32_to_cpu(ic->sb->journal_sections);
	ic->journal_entry_size = roundup(offsetof(struct journal_entry, last_bytes[ic->sectors_per_block]) + ic->tag_size,
					 JOURNAL_ENTRY_ROUNDUP);

	if (ic->sb->flags & cpu_to_le32(SB_FLAG_HAVE_JOURNAL_MAC))
		sector_space -= JOURNAL_MAC_PER_SECTOR;
	ic->journal_entries_per_sector = sector_space / ic->journal_entry_size;
	ic->journal_section_entries = ic->journal_entries_per_sector * JOURNAL_BLOCK_SECTORS;
	ic->journal_section_sectors = (ic->journal_section_entries << ic->sb->log2_sectors_per_block) + JOURNAL_BLOCK_SECTORS;
	ic->journal_entries = ic->journal_section_entries * ic->journal_sections;
}

static int calculate_device_limits(struct dm_integrity_c *ic)
{
	__u64 initial_sectors;

	calculate_journal_section_size(ic);
	initial_sectors = SB_SECTORS + (__u64)ic->journal_section_sectors * ic->journal_sections;
	if (initial_sectors + METADATA_PADDING_SECTORS >= ic->meta_device_sectors || initial_sectors > UINT_MAX)
		return -EINVAL;
	ic->initial_sectors = initial_sectors;

	if (!ic->meta_dev) {
		sector_t last_sector, last_area, last_offset;

		/* we have to maintain excessive padding for compatibility with existing volumes */
		__u64 metadata_run_padding =
			ic->sb->flags & cpu_to_le32(SB_FLAG_FIXED_PADDING) ?
			(__u64)(METADATA_PADDING_SECTORS << SECTOR_SHIFT) :
			(__u64)(1 << SECTOR_SHIFT << METADATA_PADDING_SECTORS);

		ic->metadata_run = round_up((__u64)ic->tag_size << (ic->sb->log2_interleave_sectors - ic->sb->log2_sectors_per_block),
					    metadata_run_padding) >> SECTOR_SHIFT;
		if (!(ic->metadata_run & (ic->metadata_run - 1)))
			ic->log2_metadata_run = __ffs(ic->metadata_run);
		else
			ic->log2_metadata_run = -1;

		get_area_and_offset(ic, ic->provided_data_sectors - 1, &last_area, &last_offset);
		last_sector = get_data_sector(ic, last_area, last_offset);
		if (last_sector < ic->start || last_sector >= ic->meta_device_sectors)
			return -EINVAL;
	} else {
		__u64 meta_size = (ic->provided_data_sectors >> ic->sb->log2_sectors_per_block) * ic->tag_size;
		meta_size = (meta_size + ((1U << (ic->log2_buffer_sectors + SECTOR_SHIFT)) - 1))
				>> (ic->log2_buffer_sectors + SECTOR_SHIFT);
		meta_size <<= ic->log2_buffer_sectors;
		if (ic->initial_sectors + meta_size < ic->initial_sectors ||
		    ic->initial_sectors + meta_size > ic->meta_device_sectors)
			return -EINVAL;
		ic->metadata_run = 1;
		ic->log2_metadata_run = 0;
	}

	return 0;
}

static void get_provided_data_sectors(struct dm_integrity_c *ic)
{
	if (!ic->meta_dev) {
		int test_bit;
		ic->provided_data_sectors = 0;
		for (test_bit = fls64(ic->meta_device_sectors) - 1; test_bit >= 3; test_bit--) {
			__u64 prev_data_sectors = ic->provided_data_sectors;

			ic->provided_data_sectors |= (sector_t)1 << test_bit;
			if (calculate_device_limits(ic))
				ic->provided_data_sectors = prev_data_sectors;
		}
	} else {
		ic->provided_data_sectors = ic->data_device_sectors;
		ic->provided_data_sectors &= ~(sector_t)(ic->sectors_per_block - 1);
	}
}

static int initialize_superblock(struct dm_integrity_c *ic, unsigned journal_sectors, unsigned interleave_sectors)
{
	unsigned journal_sections;
	int test_bit;

	memset(ic->sb, 0, SB_SECTORS << SECTOR_SHIFT);
	memcpy(ic->sb->magic, SB_MAGIC, 8);
	ic->sb->integrity_tag_size = cpu_to_le16(ic->tag_size);
	ic->sb->log2_sectors_per_block = __ffs(ic->sectors_per_block);
	if (ic->journal_mac_alg.alg_string)
		ic->sb->flags |= cpu_to_le32(SB_FLAG_HAVE_JOURNAL_MAC);

	calculate_journal_section_size(ic);
	journal_sections = journal_sectors / ic->journal_section_sectors;
	if (!journal_sections)
		journal_sections = 1;

	if (ic->fix_hmac && (ic->internal_hash_alg.alg_string || ic->journal_mac_alg.alg_string)) {
		ic->sb->flags |= cpu_to_le32(SB_FLAG_FIXED_HMAC);
		get_random_bytes(ic->sb->salt, SALT_SIZE);
	}

	if (!ic->meta_dev) {
		if (ic->fix_padding)
			ic->sb->flags |= cpu_to_le32(SB_FLAG_FIXED_PADDING);
		ic->sb->journal_sections = cpu_to_le32(journal_sections);
		if (!interleave_sectors)
			interleave_sectors = DEFAULT_INTERLEAVE_SECTORS;
		ic->sb->log2_interleave_sectors = __fls(interleave_sectors);
		ic->sb->log2_interleave_sectors = max((__u8)MIN_LOG2_INTERLEAVE_SECTORS, ic->sb->log2_interleave_sectors);
		ic->sb->log2_interleave_sectors = min((__u8)MAX_LOG2_INTERLEAVE_SECTORS, ic->sb->log2_interleave_sectors);

		get_provided_data_sectors(ic);
		if (!ic->provided_data_sectors)
			return -EINVAL;
	} else {
		ic->sb->log2_interleave_sectors = 0;

		get_provided_data_sectors(ic);
		if (!ic->provided_data_sectors)
			return -EINVAL;

try_smaller_buffer:
		ic->sb->journal_sections = cpu_to_le32(0);
		for (test_bit = fls(journal_sections) - 1; test_bit >= 0; test_bit--) {
			__u32 prev_journal_sections = le32_to_cpu(ic->sb->journal_sections);
			__u32 test_journal_sections = prev_journal_sections | (1U << test_bit);
			if (test_journal_sections > journal_sections)
				continue;
			ic->sb->journal_sections = cpu_to_le32(test_journal_sections);
			if (calculate_device_limits(ic))
				ic->sb->journal_sections = cpu_to_le32(prev_journal_sections);

		}
		if (!le32_to_cpu(ic->sb->journal_sections)) {
			if (ic->log2_buffer_sectors > 3) {
				ic->log2_buffer_sectors--;
				goto try_smaller_buffer;
			}
			return -EINVAL;
		}
	}

	ic->sb->provided_data_sectors = cpu_to_le64(ic->provided_data_sectors);

	sb_set_version(ic);

	return 0;
}

static void dm_integrity_set(struct dm_target *ti, struct dm_integrity_c *ic)
{
	struct gendisk *disk = dm_disk(dm_table_get_md(ti->table));
	struct blk_integrity bi;

	memset(&bi, 0, sizeof(bi));
	bi.profile = &dm_integrity_profile;
	bi.tuple_size = ic->tag_size;
	bi.tag_size = bi.tuple_size;
	bi.interval_exp = ic->sb->log2_sectors_per_block + SECTOR_SHIFT;

	blk_integrity_register(disk, &bi);
	blk_queue_max_integrity_segments(disk->queue, UINT_MAX);
}

static void dm_integrity_free_page_list(struct page_list *pl)
{
	unsigned i;

	if (!pl)
		return;
	for (i = 0; pl[i].page; i++)
		__free_page(pl[i].page);
	kvfree(pl);
}

static struct page_list *dm_integrity_alloc_page_list(unsigned n_pages)
{
	struct page_list *pl;
	unsigned i;

	pl = kvmalloc_array(n_pages + 1, sizeof(struct page_list), GFP_KERNEL | __GFP_ZERO);
	if (!pl)
		return NULL;

	for (i = 0; i < n_pages; i++) {
		pl[i].page = alloc_page(GFP_KERNEL);
		if (!pl[i].page) {
			dm_integrity_free_page_list(pl);
			return NULL;
		}
		if (i)
			pl[i - 1].next = &pl[i];
	}
	pl[i].page = NULL;
	pl[i].next = NULL;

	return pl;
}

static void dm_integrity_free_journal_scatterlist(struct dm_integrity_c *ic, struct scatterlist **sl)
{
	unsigned i;
	for (i = 0; i < ic->journal_sections; i++)
		kvfree(sl[i]);
	kvfree(sl);
}

static struct scatterlist **dm_integrity_alloc_journal_scatterlist(struct dm_integrity_c *ic,
								   struct page_list *pl)
{
	struct scatterlist **sl;
	unsigned i;

	sl = kvmalloc_array(ic->journal_sections,
			    sizeof(struct scatterlist *),
			    GFP_KERNEL | __GFP_ZERO);
	if (!sl)
		return NULL;

	for (i = 0; i < ic->journal_sections; i++) {
		struct scatterlist *s;
		unsigned start_index, start_offset;
		unsigned end_index, end_offset;
		unsigned n_pages;
		unsigned idx;

		page_list_location(ic, i, 0, &start_index, &start_offset);
		page_list_location(ic, i, ic->journal_section_sectors - 1,
				   &end_index, &end_offset);

		n_pages = (end_index - start_index + 1);

		s = kvmalloc_array(n_pages, sizeof(struct scatterlist),
				   GFP_KERNEL);
		if (!s) {
			dm_integrity_free_journal_scatterlist(ic, sl);
			return NULL;
		}

		sg_init_table(s, n_pages);
		for (idx = start_index; idx <= end_index; idx++) {
			char *va = lowmem_page_address(pl[idx].page);
			unsigned start = 0, end = PAGE_SIZE;
			if (idx == start_index)
				start = start_offset;
			if (idx == end_index)
				end = end_offset + (1 << SECTOR_SHIFT);
			sg_set_buf(&s[idx - start_index], va + start, end - start);
		}

		sl[i] = s;
	}

	return sl;
}

static void free_alg(struct alg_spec *a)
{
	kfree_sensitive(a->alg_string);
	kfree_sensitive(a->key);
	memset(a, 0, sizeof *a);
}

static int get_alg_and_key(const char *arg, struct alg_spec *a, char **error, char *error_inval)
{
	char *k;

	free_alg(a);

	a->alg_string = kstrdup(strchr(arg, ':') + 1, GFP_KERNEL);
	if (!a->alg_string)
		goto nomem;

	k = strchr(a->alg_string, ':');
	if (k) {
		*k = 0;
		a->key_string = k + 1;
		if (strlen(a->key_string) & 1)
			goto inval;

		a->key_size = strlen(a->key_string) / 2;
		a->key = kmalloc(a->key_size, GFP_KERNEL);
		if (!a->key)
			goto nomem;
		if (hex2bin(a->key, a->key_string, a->key_size))
			goto inval;
	}

	return 0;
inval:
	*error = error_inval;
	return -EINVAL;
nomem:
	*error = "Out of memory for an argument";
	return -ENOMEM;
}

static int get_mac(struct crypto_shash **hash, struct alg_spec *a, char **error,
		   char *error_alg, char *error_key)
{
	int r;

	if (a->alg_string) {
		*hash = crypto_alloc_shash(a->alg_string, 0, CRYPTO_ALG_ALLOCATES_MEMORY);
		if (IS_ERR(*hash)) {
			*error = error_alg;
			r = PTR_ERR(*hash);
			*hash = NULL;
			return r;
		}

		if (a->key) {
			r = crypto_shash_setkey(*hash, a->key, a->key_size);
			if (r) {
				*error = error_key;
				return r;
			}
		} else if (crypto_shash_get_flags(*hash) & CRYPTO_TFM_NEED_KEY) {
			*error = error_key;
			return -ENOKEY;
		}
	}

	return 0;
}

static int create_journal(struct dm_integrity_c *ic, char **error)
{
	int r = 0;
	unsigned i;
	__u64 journal_pages, journal_desc_size, journal_tree_size;
	unsigned char *crypt_data = NULL, *crypt_iv = NULL;
	struct skcipher_request *req = NULL;

	ic->commit_ids[0] = cpu_to_le64(0x1111111111111111ULL);
	ic->commit_ids[1] = cpu_to_le64(0x2222222222222222ULL);
	ic->commit_ids[2] = cpu_to_le64(0x3333333333333333ULL);
	ic->commit_ids[3] = cpu_to_le64(0x4444444444444444ULL);

	journal_pages = roundup((__u64)ic->journal_sections * ic->journal_section_sectors,
				PAGE_SIZE >> SECTOR_SHIFT) >> (PAGE_SHIFT - SECTOR_SHIFT);
	journal_desc_size = journal_pages * sizeof(struct page_list);
	if (journal_pages >= totalram_pages() - totalhigh_pages() || journal_desc_size > ULONG_MAX) {
		*error = "Journal doesn't fit into memory";
		r = -ENOMEM;
		goto bad;
	}
	ic->journal_pages = journal_pages;

	ic->journal = dm_integrity_alloc_page_list(ic->journal_pages);
	if (!ic->journal) {
		*error = "Could not allocate memory for journal";
		r = -ENOMEM;
		goto bad;
	}
	if (ic->journal_crypt_alg.alg_string) {
		unsigned ivsize, blocksize;
		struct journal_completion comp;

		comp.ic = ic;
		ic->journal_crypt = crypto_alloc_skcipher(ic->journal_crypt_alg.alg_string, 0, CRYPTO_ALG_ALLOCATES_MEMORY);
		if (IS_ERR(ic->journal_crypt)) {
			*error = "Invalid journal cipher";
			r = PTR_ERR(ic->journal_crypt);
			ic->journal_crypt = NULL;
			goto bad;
		}
		ivsize = crypto_skcipher_ivsize(ic->journal_crypt);
		blocksize = crypto_skcipher_blocksize(ic->journal_crypt);

		if (ic->journal_crypt_alg.key) {
			r = crypto_skcipher_setkey(ic->journal_crypt, ic->journal_crypt_alg.key,
						   ic->journal_crypt_alg.key_size);
			if (r) {
				*error = "Error setting encryption key";
				goto bad;
			}
		}
		DEBUG_print("cipher %s, block size %u iv size %u\n",
			    ic->journal_crypt_alg.alg_string, blocksize, ivsize);

		ic->journal_io = dm_integrity_alloc_page_list(ic->journal_pages);
		if (!ic->journal_io) {
			*error = "Could not allocate memory for journal io";
			r = -ENOMEM;
			goto bad;
		}

		if (blocksize == 1) {
			struct scatterlist *sg;

			req = skcipher_request_alloc(ic->journal_crypt, GFP_KERNEL);
			if (!req) {
				*error = "Could not allocate crypt request";
				r = -ENOMEM;
				goto bad;
			}

			crypt_iv = kzalloc(ivsize, GFP_KERNEL);
			if (!crypt_iv) {
				*error = "Could not allocate iv";
				r = -ENOMEM;
				goto bad;
			}

			ic->journal_xor = dm_integrity_alloc_page_list(ic->journal_pages);
			if (!ic->journal_xor) {
				*error = "Could not allocate memory for journal xor";
				r = -ENOMEM;
				goto bad;
			}

			sg = kvmalloc_array(ic->journal_pages + 1,
					    sizeof(struct scatterlist),
					    GFP_KERNEL);
			if (!sg) {
				*error = "Unable to allocate sg list";
				r = -ENOMEM;
				goto bad;
			}
			sg_init_table(sg, ic->journal_pages + 1);
			for (i = 0; i < ic->journal_pages; i++) {
				char *va = lowmem_page_address(ic->journal_xor[i].page);
				clear_page(va);
				sg_set_buf(&sg[i], va, PAGE_SIZE);
			}
			sg_set_buf(&sg[i], &ic->commit_ids, sizeof ic->commit_ids);

			skcipher_request_set_crypt(req, sg, sg,
						   PAGE_SIZE * ic->journal_pages + sizeof ic->commit_ids, crypt_iv);
			init_completion(&comp.comp);
			comp.in_flight = (atomic_t)ATOMIC_INIT(1);
			if (do_crypt(true, req, &comp))
				wait_for_completion(&comp.comp);
			kvfree(sg);
			r = dm_integrity_failed(ic);
			if (r) {
				*error = "Unable to encrypt journal";
				goto bad;
			}
			DEBUG_bytes(lowmem_page_address(ic->journal_xor[0].page), 64, "xor data");

			crypto_free_skcipher(ic->journal_crypt);
			ic->journal_crypt = NULL;
		} else {
			unsigned crypt_len = roundup(ivsize, blocksize);

			req = skcipher_request_alloc(ic->journal_crypt, GFP_KERNEL);
			if (!req) {
				*error = "Could not allocate crypt request";
				r = -ENOMEM;
				goto bad;
			}

			crypt_iv = kmalloc(ivsize, GFP_KERNEL);
			if (!crypt_iv) {
				*error = "Could not allocate iv";
				r = -ENOMEM;
				goto bad;
			}

			crypt_data = kmalloc(crypt_len, GFP_KERNEL);
			if (!crypt_data) {
				*error = "Unable to allocate crypt data";
				r = -ENOMEM;
				goto bad;
			}

			ic->journal_scatterlist = dm_integrity_alloc_journal_scatterlist(ic, ic->journal);
			if (!ic->journal_scatterlist) {
				*error = "Unable to allocate sg list";
				r = -ENOMEM;
				goto bad;
			}
			ic->journal_io_scatterlist = dm_integrity_alloc_journal_scatterlist(ic, ic->journal_io);
			if (!ic->journal_io_scatterlist) {
				*error = "Unable to allocate sg list";
				r = -ENOMEM;
				goto bad;
			}
			ic->sk_requests = kvmalloc_array(ic->journal_sections,
							 sizeof(struct skcipher_request *),
							 GFP_KERNEL | __GFP_ZERO);
			if (!ic->sk_requests) {
				*error = "Unable to allocate sk requests";
				r = -ENOMEM;
				goto bad;
			}
			for (i = 0; i < ic->journal_sections; i++) {
				struct scatterlist sg;
				struct skcipher_request *section_req;
				__le32 section_le = cpu_to_le32(i);

				memset(crypt_iv, 0x00, ivsize);
				memset(crypt_data, 0x00, crypt_len);
				memcpy(crypt_data, &section_le, min((size_t)crypt_len, sizeof(section_le)));

				sg_init_one(&sg, crypt_data, crypt_len);
				skcipher_request_set_crypt(req, &sg, &sg, crypt_len, crypt_iv);
				init_completion(&comp.comp);
				comp.in_flight = (atomic_t)ATOMIC_INIT(1);
				if (do_crypt(true, req, &comp))
					wait_for_completion(&comp.comp);

				r = dm_integrity_failed(ic);
				if (r) {
					*error = "Unable to generate iv";
					goto bad;
				}

				section_req = skcipher_request_alloc(ic->journal_crypt, GFP_KERNEL);
				if (!section_req) {
					*error = "Unable to allocate crypt request";
					r = -ENOMEM;
					goto bad;
				}
				section_req->iv = kmalloc_array(ivsize, 2,
								GFP_KERNEL);
				if (!section_req->iv) {
					skcipher_request_free(section_req);
					*error = "Unable to allocate iv";
					r = -ENOMEM;
					goto bad;
				}
				memcpy(section_req->iv + ivsize, crypt_data, ivsize);
				section_req->cryptlen = (size_t)ic->journal_section_sectors << SECTOR_SHIFT;
				ic->sk_requests[i] = section_req;
				DEBUG_bytes(crypt_data, ivsize, "iv(%u)", i);
			}
		}
	}

	for (i = 0; i < N_COMMIT_IDS; i++) {
		unsigned j;
retest_commit_id:
		for (j = 0; j < i; j++) {
			if (ic->commit_ids[j] == ic->commit_ids[i]) {
				ic->commit_ids[i] = cpu_to_le64(le64_to_cpu(ic->commit_ids[i]) + 1);
				goto retest_commit_id;
			}
		}
		DEBUG_print("commit id %u: %016llx\n", i, ic->commit_ids[i]);
	}

	journal_tree_size = (__u64)ic->journal_entries * sizeof(struct journal_node);
	if (journal_tree_size > ULONG_MAX) {
		*error = "Journal doesn't fit into memory";
		r = -ENOMEM;
		goto bad;
	}
	ic->journal_tree = kvmalloc(journal_tree_size, GFP_KERNEL);
	if (!ic->journal_tree) {
		*error = "Could not allocate memory for journal tree";
		r = -ENOMEM;
	}
bad:
	kfree(crypt_data);
	kfree(crypt_iv);
	skcipher_request_free(req);

	return r;
}

/*
 * Construct a integrity mapping
 *
 * Arguments:
 *	device
 *	offset from the start of the device
 *	tag size
 *	D - direct writes, J - journal writes, B - bitmap mode, R - recovery mode
 *	number of optional arguments
 *	optional arguments:
 *		journal_sectors
 *		interleave_sectors
 *		buffer_sectors
 *		journal_watermark
 *		commit_time
 *		meta_device
 *		block_size
 *		sectors_per_bit
 *		bitmap_flush_interval
 *		internal_hash
 *		journal_crypt
 *		journal_mac
 *		recalculate
 */
static int dm_integrity_ctr(struct dm_target *ti, unsigned argc, char **argv)
{
	struct dm_integrity_c *ic;
	char dummy;
	int r;
	unsigned extra_args;
	struct dm_arg_set as;
	static const struct dm_arg _args[] = {
		{0, 18, "Invalid number of feature args"},
	};
	unsigned journal_sectors, interleave_sectors, buffer_sectors, journal_watermark, sync_msec;
	bool should_write_sb;
	__u64 threshold;
	unsigned long long start;
	__s8 log2_sectors_per_bitmap_bit = -1;
	__s8 log2_blocks_per_bitmap_bit;
	__u64 bits_in_journal;
	__u64 n_bitmap_bits;

#define DIRECT_ARGUMENTS	4

	if (argc <= DIRECT_ARGUMENTS) {
		ti->error = "Invalid argument count";
		return -EINVAL;
	}

	ic = kzalloc(sizeof(struct dm_integrity_c), GFP_KERNEL);
	if (!ic) {
		ti->error = "Cannot allocate integrity context";
		return -ENOMEM;
	}
	ti->private = ic;
	ti->per_io_data_size = sizeof(struct dm_integrity_io);
	ic->ti = ti;

	ic->in_progress = RB_ROOT;
	INIT_LIST_HEAD(&ic->wait_list);
	init_waitqueue_head(&ic->endio_wait);
	bio_list_init(&ic->flush_bio_list);
	init_waitqueue_head(&ic->copy_to_journal_wait);
	init_completion(&ic->crypto_backoff);
	atomic64_set(&ic->number_of_mismatches, 0);
	ic->bitmap_flush_interval = BITMAP_FLUSH_INTERVAL;

	r = dm_get_device(ti, argv[0], dm_table_get_mode(ti->table), &ic->dev);
	if (r) {
		ti->error = "Device lookup failed";
		goto bad;
	}

	if (sscanf(argv[1], "%llu%c", &start, &dummy) != 1 || start != (sector_t)start) {
		ti->error = "Invalid starting offset";
		r = -EINVAL;
		goto bad;
	}
	ic->start = start;

	if (strcmp(argv[2], "-")) {
		if (sscanf(argv[2], "%u%c", &ic->tag_size, &dummy) != 1 || !ic->tag_size) {
			ti->error = "Invalid tag size";
			r = -EINVAL;
			goto bad;
		}
	}

	if (!strcmp(argv[3], "J") || !strcmp(argv[3], "B") ||
	    !strcmp(argv[3], "D") || !strcmp(argv[3], "R")) {
		ic->mode = argv[3][0];
	} else {
		ti->error = "Invalid mode (expecting J, B, D, R)";
		r = -EINVAL;
		goto bad;
	}

	journal_sectors = 0;
	interleave_sectors = DEFAULT_INTERLEAVE_SECTORS;
	buffer_sectors = DEFAULT_BUFFER_SECTORS;
	journal_watermark = DEFAULT_JOURNAL_WATERMARK;
	sync_msec = DEFAULT_SYNC_MSEC;
	ic->sectors_per_block = 1;

	as.argc = argc - DIRECT_ARGUMENTS;
	as.argv = argv + DIRECT_ARGUMENTS;
	r = dm_read_arg_group(_args, &as, &extra_args, &ti->error);
	if (r)
		goto bad;

	while (extra_args--) {
		const char *opt_string;
		unsigned val;
		unsigned long long llval;
		opt_string = dm_shift_arg(&as);
		if (!opt_string) {
			r = -EINVAL;
			ti->error = "Not enough feature arguments";
			goto bad;
		}
		if (sscanf(opt_string, "journal_sectors:%u%c", &val, &dummy) == 1)
			journal_sectors = val ? val : 1;
		else if (sscanf(opt_string, "interleave_sectors:%u%c", &val, &dummy) == 1)
			interleave_sectors = val;
		else if (sscanf(opt_string, "buffer_sectors:%u%c", &val, &dummy) == 1)
			buffer_sectors = val;
		else if (sscanf(opt_string, "journal_watermark:%u%c", &val, &dummy) == 1 && val <= 100)
			journal_watermark = val;
		else if (sscanf(opt_string, "commit_time:%u%c", &val, &dummy) == 1)
			sync_msec = val;
		else if (!strncmp(opt_string, "meta_device:", strlen("meta_device:"))) {
			if (ic->meta_dev) {
				dm_put_device(ti, ic->meta_dev);
				ic->meta_dev = NULL;
			}
			r = dm_get_device(ti, strchr(opt_string, ':') + 1,
					  dm_table_get_mode(ti->table), &ic->meta_dev);
			if (r) {
				ti->error = "Device lookup failed";
				goto bad;
			}
		} else if (sscanf(opt_string, "block_size:%u%c", &val, &dummy) == 1) {
			if (val < 1 << SECTOR_SHIFT ||
			    val > MAX_SECTORS_PER_BLOCK << SECTOR_SHIFT ||
			    (val & (val -1))) {
				r = -EINVAL;
				ti->error = "Invalid block_size argument";
				goto bad;
			}
			ic->sectors_per_block = val >> SECTOR_SHIFT;
		} else if (sscanf(opt_string, "sectors_per_bit:%llu%c", &llval, &dummy) == 1) {
			log2_sectors_per_bitmap_bit = !llval ? 0 : __ilog2_u64(llval);
		} else if (sscanf(opt_string, "bitmap_flush_interval:%u%c", &val, &dummy) == 1) {
			if (val >= (uint64_t)UINT_MAX * 1000 / HZ) {
				r = -EINVAL;
				ti->error = "Invalid bitmap_flush_interval argument";
				goto bad;
			}
			ic->bitmap_flush_interval = msecs_to_jiffies(val);
		} else if (!strncmp(opt_string, "internal_hash:", strlen("internal_hash:"))) {
			r = get_alg_and_key(opt_string, &ic->internal_hash_alg, &ti->error,
					    "Invalid internal_hash argument");
			if (r)
				goto bad;
		} else if (!strncmp(opt_string, "journal_crypt:", strlen("journal_crypt:"))) {
			r = get_alg_and_key(opt_string, &ic->journal_crypt_alg, &ti->error,
					    "Invalid journal_crypt argument");
			if (r)
				goto bad;
		} else if (!strncmp(opt_string, "journal_mac:", strlen("journal_mac:"))) {
			r = get_alg_and_key(opt_string, &ic->journal_mac_alg, &ti->error,
					    "Invalid journal_mac argument");
			if (r)
				goto bad;
		} else if (!strcmp(opt_string, "recalculate")) {
			ic->recalculate_flag = true;
		} else if (!strcmp(opt_string, "reset_recalculate")) {
			ic->recalculate_flag = true;
			ic->reset_recalculate_flag = true;
		} else if (!strcmp(opt_string, "allow_discards")) {
			ic->discard = true;
		} else if (!strcmp(opt_string, "fix_padding")) {
			ic->fix_padding = true;
		} else if (!strcmp(opt_string, "fix_hmac")) {
			ic->fix_hmac = true;
		} else if (!strcmp(opt_string, "legacy_recalculate")) {
			ic->legacy_recalculate = true;
		} else {
			r = -EINVAL;
			ti->error = "Invalid argument";
			goto bad;
		}
	}

	ic->data_device_sectors = i_size_read(ic->dev->bdev->bd_inode) >> SECTOR_SHIFT;
	if (!ic->meta_dev)
		ic->meta_device_sectors = ic->data_device_sectors;
	else
		ic->meta_device_sectors = i_size_read(ic->meta_dev->bdev->bd_inode) >> SECTOR_SHIFT;

	if (!journal_sectors) {
		journal_sectors = min((sector_t)DEFAULT_MAX_JOURNAL_SECTORS,
				      ic->data_device_sectors >> DEFAULT_JOURNAL_SIZE_FACTOR);
	}

	if (!buffer_sectors)
		buffer_sectors = 1;
	ic->log2_buffer_sectors = min((int)__fls(buffer_sectors), 31 - SECTOR_SHIFT);

	r = get_mac(&ic->internal_hash, &ic->internal_hash_alg, &ti->error,
		    "Invalid internal hash", "Error setting internal hash key");
	if (r)
		goto bad;

	r = get_mac(&ic->journal_mac, &ic->journal_mac_alg, &ti->error,
		    "Invalid journal mac", "Error setting journal mac key");
	if (r)
		goto bad;

	if (!ic->tag_size) {
		if (!ic->internal_hash) {
			ti->error = "Unknown tag size";
			r = -EINVAL;
			goto bad;
		}
		ic->tag_size = crypto_shash_digestsize(ic->internal_hash);
	}
	if (ic->tag_size > MAX_TAG_SIZE) {
		ti->error = "Too big tag size";
		r = -EINVAL;
		goto bad;
	}
	if (!(ic->tag_size & (ic->tag_size - 1)))
		ic->log2_tag_size = __ffs(ic->tag_size);
	else
		ic->log2_tag_size = -1;

	if (ic->mode == 'B' && !ic->internal_hash) {
		r = -EINVAL;
		ti->error = "Bitmap mode can be only used with internal hash";
		goto bad;
	}

	if (ic->discard && !ic->internal_hash) {
		r = -EINVAL;
		ti->error = "Discard can be only used with internal hash";
		goto bad;
	}

	ic->autocommit_jiffies = msecs_to_jiffies(sync_msec);
	ic->autocommit_msec = sync_msec;
	timer_setup(&ic->autocommit_timer, autocommit_fn, 0);

	ic->io = dm_io_client_create();
	if (IS_ERR(ic->io)) {
		r = PTR_ERR(ic->io);
		ic->io = NULL;
		ti->error = "Cannot allocate dm io";
		goto bad;
	}

	r = mempool_init_slab_pool(&ic->journal_io_mempool, JOURNAL_IO_MEMPOOL, journal_io_cache);
	if (r) {
		ti->error = "Cannot allocate mempool";
		goto bad;
	}

	ic->metadata_wq = alloc_workqueue("dm-integrity-metadata",
					  WQ_MEM_RECLAIM, METADATA_WORKQUEUE_MAX_ACTIVE);
	if (!ic->metadata_wq) {
		ti->error = "Cannot allocate workqueue";
		r = -ENOMEM;
		goto bad;
	}

	/*
	 * If this workqueue were percpu, it would cause bio reordering
	 * and reduced performance.
	 */
	ic->wait_wq = alloc_workqueue("dm-integrity-wait", WQ_MEM_RECLAIM | WQ_UNBOUND, 1);
	if (!ic->wait_wq) {
		ti->error = "Cannot allocate workqueue";
		r = -ENOMEM;
		goto bad;
	}

	ic->offload_wq = alloc_workqueue("dm-integrity-offload", WQ_MEM_RECLAIM,
					  METADATA_WORKQUEUE_MAX_ACTIVE);
	if (!ic->offload_wq) {
		ti->error = "Cannot allocate workqueue";
		r = -ENOMEM;
		goto bad;
	}

	ic->commit_wq = alloc_workqueue("dm-integrity-commit", WQ_MEM_RECLAIM, 1);
	if (!ic->commit_wq) {
		ti->error = "Cannot allocate workqueue";
		r = -ENOMEM;
		goto bad;
	}
	INIT_WORK(&ic->commit_work, integrity_commit);

	if (ic->mode == 'J' || ic->mode == 'B') {
		ic->writer_wq = alloc_workqueue("dm-integrity-writer", WQ_MEM_RECLAIM, 1);
		if (!ic->writer_wq) {
			ti->error = "Cannot allocate workqueue";
			r = -ENOMEM;
			goto bad;
		}
		INIT_WORK(&ic->writer_work, integrity_writer);
	}

	ic->sb = alloc_pages_exact(SB_SECTORS << SECTOR_SHIFT, GFP_KERNEL);
	if (!ic->sb) {
		r = -ENOMEM;
		ti->error = "Cannot allocate superblock area";
		goto bad;
	}

	r = sync_rw_sb(ic, REQ_OP_READ, 0);
	if (r) {
		ti->error = "Error reading superblock";
		goto bad;
	}
	should_write_sb = false;
	if (memcmp(ic->sb->magic, SB_MAGIC, 8)) {
		if (ic->mode != 'R') {
			if (memchr_inv(ic->sb, 0, SB_SECTORS << SECTOR_SHIFT)) {
				r = -EINVAL;
				ti->error = "The device is not initialized";
				goto bad;
			}
		}

		r = initialize_superblock(ic, journal_sectors, interleave_sectors);
		if (r) {
			ti->error = "Could not initialize superblock";
			goto bad;
		}
		if (ic->mode != 'R')
			should_write_sb = true;
	}

	if (!ic->sb->version || ic->sb->version > SB_VERSION_5) {
		r = -EINVAL;
		ti->error = "Unknown version";
		goto bad;
	}
	if (le16_to_cpu(ic->sb->integrity_tag_size) != ic->tag_size) {
		r = -EINVAL;
		ti->error = "Tag size doesn't match the information in superblock";
		goto bad;
	}
	if (ic->sb->log2_sectors_per_block != __ffs(ic->sectors_per_block)) {
		r = -EINVAL;
		ti->error = "Block size doesn't match the information in superblock";
		goto bad;
	}
	if (!le32_to_cpu(ic->sb->journal_sections)) {
		r = -EINVAL;
		ti->error = "Corrupted superblock, journal_sections is 0";
		goto bad;
	}
	/* make sure that ti->max_io_len doesn't overflow */
	if (!ic->meta_dev) {
		if (ic->sb->log2_interleave_sectors < MIN_LOG2_INTERLEAVE_SECTORS ||
		    ic->sb->log2_interleave_sectors > MAX_LOG2_INTERLEAVE_SECTORS) {
			r = -EINVAL;
			ti->error = "Invalid interleave_sectors in the superblock";
			goto bad;
		}
	} else {
		if (ic->sb->log2_interleave_sectors) {
			r = -EINVAL;
			ti->error = "Invalid interleave_sectors in the superblock";
			goto bad;
		}
	}
	if (!!(ic->sb->flags & cpu_to_le32(SB_FLAG_HAVE_JOURNAL_MAC)) != !!ic->journal_mac_alg.alg_string) {
		r = -EINVAL;
		ti->error = "Journal mac mismatch";
		goto bad;
	}

	get_provided_data_sectors(ic);
	if (!ic->provided_data_sectors) {
		r = -EINVAL;
		ti->error = "The device is too small";
		goto bad;
	}

try_smaller_buffer:
	r = calculate_device_limits(ic);
	if (r) {
		if (ic->meta_dev) {
			if (ic->log2_buffer_sectors > 3) {
				ic->log2_buffer_sectors--;
				goto try_smaller_buffer;
			}
		}
		ti->error = "The device is too small";
		goto bad;
	}

	if (log2_sectors_per_bitmap_bit < 0)
		log2_sectors_per_bitmap_bit = __fls(DEFAULT_SECTORS_PER_BITMAP_BIT);
	if (log2_sectors_per_bitmap_bit < ic->sb->log2_sectors_per_block)
		log2_sectors_per_bitmap_bit = ic->sb->log2_sectors_per_block;

	bits_in_journal = ((__u64)ic->journal_section_sectors * ic->journal_sections) << (SECTOR_SHIFT + 3);
	if (bits_in_journal > UINT_MAX)
		bits_in_journal = UINT_MAX;
	while (bits_in_journal < (ic->provided_data_sectors + ((sector_t)1 << log2_sectors_per_bitmap_bit) - 1) >> log2_sectors_per_bitmap_bit)
		log2_sectors_per_bitmap_bit++;

	log2_blocks_per_bitmap_bit = log2_sectors_per_bitmap_bit - ic->sb->log2_sectors_per_block;
	ic->log2_blocks_per_bitmap_bit = log2_blocks_per_bitmap_bit;
	if (should_write_sb) {
		ic->sb->log2_blocks_per_bitmap_bit = log2_blocks_per_bitmap_bit;
	}
	n_bitmap_bits = ((ic->provided_data_sectors >> ic->sb->log2_sectors_per_block)
				+ (((sector_t)1 << log2_blocks_per_bitmap_bit) - 1)) >> log2_blocks_per_bitmap_bit;
	ic->n_bitmap_blocks = DIV_ROUND_UP(n_bitmap_bits, BITMAP_BLOCK_SIZE * 8);

	if (!ic->meta_dev)
		ic->log2_buffer_sectors = min(ic->log2_buffer_sectors, (__u8)__ffs(ic->metadata_run));

	if (ti->len > ic->provided_data_sectors) {
		r = -EINVAL;
		ti->error = "Not enough provided sectors for requested mapping size";
		goto bad;
	}


	threshold = (__u64)ic->journal_entries * (100 - journal_watermark);
	threshold += 50;
	do_div(threshold, 100);
	ic->free_sectors_threshold = threshold;

	DEBUG_print("initialized:\n");
	DEBUG_print("	integrity_tag_size %u\n", le16_to_cpu(ic->sb->integrity_tag_size));
	DEBUG_print("	journal_entry_size %u\n", ic->journal_entry_size);
	DEBUG_print("	journal_entries_per_sector %u\n", ic->journal_entries_per_sector);
	DEBUG_print("	journal_section_entries %u\n", ic->journal_section_entries);
	DEBUG_print("	journal_section_sectors %u\n", ic->journal_section_sectors);
	DEBUG_print("	journal_sections %u\n", (unsigned)le32_to_cpu(ic->sb->journal_sections));
	DEBUG_print("	journal_entries %u\n", ic->journal_entries);
	DEBUG_print("	log2_interleave_sectors %d\n", ic->sb->log2_interleave_sectors);
	DEBUG_print("	data_device_sectors 0x%llx\n", i_size_read(ic->dev->bdev->bd_inode) >> SECTOR_SHIFT);
	DEBUG_print("	initial_sectors 0x%x\n", ic->initial_sectors);
	DEBUG_print("	metadata_run 0x%x\n", ic->metadata_run);
	DEBUG_print("	log2_metadata_run %d\n", ic->log2_metadata_run);
	DEBUG_print("	provided_data_sectors 0x%llx (%llu)\n", ic->provided_data_sectors, ic->provided_data_sectors);
	DEBUG_print("	log2_buffer_sectors %u\n", ic->log2_buffer_sectors);
	DEBUG_print("	bits_in_journal %llu\n", bits_in_journal);

	if (ic->recalculate_flag && !(ic->sb->flags & cpu_to_le32(SB_FLAG_RECALCULATING))) {
		ic->sb->flags |= cpu_to_le32(SB_FLAG_RECALCULATING);
		ic->sb->recalc_sector = cpu_to_le64(0);
	}

	if (ic->internal_hash) {
		ic->recalc_wq = alloc_workqueue("dm-integrity-recalc", WQ_MEM_RECLAIM, 1);
		if (!ic->recalc_wq ) {
			ti->error = "Cannot allocate workqueue";
			r = -ENOMEM;
			goto bad;
		}
		INIT_WORK(&ic->recalc_work, integrity_recalc);
		ic->recalc_buffer = vmalloc(RECALC_SECTORS << SECTOR_SHIFT);
		if (!ic->recalc_buffer) {
			ti->error = "Cannot allocate buffer for recalculating";
			r = -ENOMEM;
			goto bad;
		}
		ic->recalc_tags = kvmalloc_array(RECALC_SECTORS >> ic->sb->log2_sectors_per_block,
						 ic->tag_size, GFP_KERNEL);
		if (!ic->recalc_tags) {
			ti->error = "Cannot allocate tags for recalculating";
			r = -ENOMEM;
			goto bad;
		}
	} else {
		if (ic->sb->flags & cpu_to_le32(SB_FLAG_RECALCULATING)) {
			ti->error = "Recalculate can only be specified with internal_hash";
			r = -EINVAL;
			goto bad;
		}
	}

	if (ic->sb->flags & cpu_to_le32(SB_FLAG_RECALCULATING) &&
	    le64_to_cpu(ic->sb->recalc_sector) < ic->provided_data_sectors &&
	    dm_integrity_disable_recalculate(ic)) {
		ti->error = "Recalculating with HMAC is disabled for security reasons - if you really need it, use the argument \"legacy_recalculate\"";
		r = -EOPNOTSUPP;
		goto bad;
	}

	ic->bufio = dm_bufio_client_create(ic->meta_dev ? ic->meta_dev->bdev : ic->dev->bdev,
			1U << (SECTOR_SHIFT + ic->log2_buffer_sectors), 1, 0, NULL, NULL);
	if (IS_ERR(ic->bufio)) {
		r = PTR_ERR(ic->bufio);
		ti->error = "Cannot initialize dm-bufio";
		ic->bufio = NULL;
		goto bad;
	}
	dm_bufio_set_sector_offset(ic->bufio, ic->start + ic->initial_sectors);

	if (ic->mode != 'R') {
		r = create_journal(ic, &ti->error);
		if (r)
			goto bad;

	}

	if (ic->mode == 'B') {
		unsigned i;
		unsigned n_bitmap_pages = DIV_ROUND_UP(ic->n_bitmap_blocks, PAGE_SIZE / BITMAP_BLOCK_SIZE);

		ic->recalc_bitmap = dm_integrity_alloc_page_list(n_bitmap_pages);
		if (!ic->recalc_bitmap) {
			r = -ENOMEM;
			goto bad;
		}
		ic->may_write_bitmap = dm_integrity_alloc_page_list(n_bitmap_pages);
		if (!ic->may_write_bitmap) {
			r = -ENOMEM;
			goto bad;
		}
		ic->bbs = kvmalloc_array(ic->n_bitmap_blocks, sizeof(struct bitmap_block_status), GFP_KERNEL);
		if (!ic->bbs) {
			r = -ENOMEM;
			goto bad;
		}
		INIT_DELAYED_WORK(&ic->bitmap_flush_work, bitmap_flush_work);
		for (i = 0; i < ic->n_bitmap_blocks; i++) {
			struct bitmap_block_status *bbs = &ic->bbs[i];
			unsigned sector, pl_index, pl_offset;

			INIT_WORK(&bbs->work, bitmap_block_work);
			bbs->ic = ic;
			bbs->idx = i;
			bio_list_init(&bbs->bio_queue);
			spin_lock_init(&bbs->bio_queue_lock);

			sector = i * (BITMAP_BLOCK_SIZE >> SECTOR_SHIFT);
			pl_index = sector >> (PAGE_SHIFT - SECTOR_SHIFT);
			pl_offset = (sector << SECTOR_SHIFT) & (PAGE_SIZE - 1);

			bbs->bitmap = lowmem_page_address(ic->journal[pl_index].page) + pl_offset;
		}
	}

	if (should_write_sb) {
		int r;

		init_journal(ic, 0, ic->journal_sections, 0);
		r = dm_integrity_failed(ic);
		if (unlikely(r)) {
			ti->error = "Error initializing journal";
			goto bad;
		}
		r = sync_rw_sb(ic, REQ_OP_WRITE, REQ_FUA);
		if (r) {
			ti->error = "Error initializing superblock";
			goto bad;
		}
		ic->just_formatted = true;
	}

	if (!ic->meta_dev) {
		r = dm_set_target_max_io_len(ti, 1U << ic->sb->log2_interleave_sectors);
		if (r)
			goto bad;
	}
	if (ic->mode == 'B') {
		unsigned max_io_len = ((sector_t)ic->sectors_per_block << ic->log2_blocks_per_bitmap_bit) * (BITMAP_BLOCK_SIZE * 8);
		if (!max_io_len)
			max_io_len = 1U << 31;
		DEBUG_print("max_io_len: old %u, new %u\n", ti->max_io_len, max_io_len);
		if (!ti->max_io_len || ti->max_io_len > max_io_len) {
			r = dm_set_target_max_io_len(ti, max_io_len);
			if (r)
				goto bad;
		}
	}

	if (!ic->internal_hash)
		dm_integrity_set(ti, ic);

	ti->num_flush_bios = 1;
	ti->flush_supported = true;
	if (ic->discard)
		ti->num_discard_bios = 1;

	return 0;

bad:
	dm_integrity_dtr(ti);
	return r;
}

static void dm_integrity_dtr(struct dm_target *ti)
{
	struct dm_integrity_c *ic = ti->private;

	BUG_ON(!RB_EMPTY_ROOT(&ic->in_progress));
	BUG_ON(!list_empty(&ic->wait_list));

	if (ic->metadata_wq)
		destroy_workqueue(ic->metadata_wq);
	if (ic->wait_wq)
		destroy_workqueue(ic->wait_wq);
	if (ic->offload_wq)
		destroy_workqueue(ic->offload_wq);
	if (ic->commit_wq)
		destroy_workqueue(ic->commit_wq);
	if (ic->writer_wq)
		destroy_workqueue(ic->writer_wq);
	if (ic->recalc_wq)
		destroy_workqueue(ic->recalc_wq);
	vfree(ic->recalc_buffer);
	kvfree(ic->recalc_tags);
	kvfree(ic->bbs);
	if (ic->bufio)
		dm_bufio_client_destroy(ic->bufio);
	mempool_exit(&ic->journal_io_mempool);
	if (ic->io)
		dm_io_client_destroy(ic->io);
	if (ic->dev)
		dm_put_device(ti, ic->dev);
	if (ic->meta_dev)
		dm_put_device(ti, ic->meta_dev);
	dm_integrity_free_page_list(ic->journal);
	dm_integrity_free_page_list(ic->journal_io);
	dm_integrity_free_page_list(ic->journal_xor);
	dm_integrity_free_page_list(ic->recalc_bitmap);
	dm_integrity_free_page_list(ic->may_write_bitmap);
	if (ic->journal_scatterlist)
		dm_integrity_free_journal_scatterlist(ic, ic->journal_scatterlist);
	if (ic->journal_io_scatterlist)
		dm_integrity_free_journal_scatterlist(ic, ic->journal_io_scatterlist);
	if (ic->sk_requests) {
		unsigned i;

		for (i = 0; i < ic->journal_sections; i++) {
			struct skcipher_request *req = ic->sk_requests[i];
			if (req) {
				kfree_sensitive(req->iv);
				skcipher_request_free(req);
			}
		}
		kvfree(ic->sk_requests);
	}
	kvfree(ic->journal_tree);
	if (ic->sb)
		free_pages_exact(ic->sb, SB_SECTORS << SECTOR_SHIFT);

	if (ic->internal_hash)
		crypto_free_shash(ic->internal_hash);
	free_alg(&ic->internal_hash_alg);

	if (ic->journal_crypt)
		crypto_free_skcipher(ic->journal_crypt);
	free_alg(&ic->journal_crypt_alg);

	if (ic->journal_mac)
		crypto_free_shash(ic->journal_mac);
	free_alg(&ic->journal_mac_alg);

	kfree(ic);
}

static struct target_type integrity_target = {
	.name			= "integrity",
	.version		= {1, 10, 0},
	.module			= THIS_MODULE,
	.features		= DM_TARGET_SINGLETON | DM_TARGET_INTEGRITY,
	.ctr			= dm_integrity_ctr,
	.dtr			= dm_integrity_dtr,
	.map			= dm_integrity_map,
	.postsuspend		= dm_integrity_postsuspend,
	.resume			= dm_integrity_resume,
	.status			= dm_integrity_status,
	.iterate_devices	= dm_integrity_iterate_devices,
	.io_hints		= dm_integrity_io_hints,
};

static int __init dm_integrity_init(void)
{
	int r;

	journal_io_cache = kmem_cache_create("integrity_journal_io",
					     sizeof(struct journal_io), 0, 0, NULL);
	if (!journal_io_cache) {
		DMERR("can't allocate journal io cache");
		return -ENOMEM;
	}

	r = dm_register_target(&integrity_target);

	if (r < 0)
		DMERR("register failed %d", r);

	return r;
}

static void __exit dm_integrity_exit(void)
{
	dm_unregister_target(&integrity_target);
	kmem_cache_destroy(journal_io_cache);
}

module_init(dm_integrity_init);
module_exit(dm_integrity_exit);

MODULE_AUTHOR("Milan Broz");
MODULE_AUTHOR("Mikulas Patocka");
MODULE_DESCRIPTION(DM_NAME " target for integrity tags extension");
MODULE_LICENSE("GPL");<|MERGE_RESOLUTION|>--- conflicted
+++ resolved
@@ -1705,13 +1705,8 @@
 		char *checksums;
 		unsigned extra_space = unlikely(digest_size > ic->tag_size) ? digest_size - ic->tag_size : 0;
 		char checksums_onstack[max((size_t)HASH_MAX_DIGESTSIZE, MAX_TAG_SIZE)];
-<<<<<<< HEAD
-		unsigned sectors_to_process = dio->range.n_sectors;
-		sector_t sector = dio->range.logical_sector;
-=======
 		sector_t sector;
 		unsigned sectors_to_process;
->>>>>>> c1084c27
 
 		if (unlikely(ic->mode == 'R'))
 			goto skip_io;
@@ -1730,8 +1725,6 @@
 			}
 		}
 
-<<<<<<< HEAD
-=======
 		if (unlikely(dio->op == REQ_OP_DISCARD)) {
 			sector_t bi_sector = dio->bio_details.bi_iter.bi_sector;
 			unsigned bi_size = dio->bio_details.bi_iter.bi_size;
@@ -1767,7 +1760,6 @@
 		sector = dio->range.logical_sector;
 		sectors_to_process = dio->range.n_sectors;
 
->>>>>>> c1084c27
 		__bio_for_each_segment(bv, bio, iter, dio->bio_details.bi_iter) {
 			unsigned pos;
 			char *mem, *checksums_ptr;
@@ -2270,9 +2262,6 @@
 	bio->bi_end_io = integrity_end_io;
 	bio->bi_iter.bi_size = dio->range.n_sectors << SECTOR_SHIFT;
 
-<<<<<<< HEAD
-	generic_make_request(bio);
-=======
 	if (unlikely(dio->op == REQ_OP_DISCARD) && likely(ic->mode != 'D')) {
 		integrity_metadata(&dio->work);
 		dm_integrity_flush_buffers(ic, false);
@@ -2286,7 +2275,6 @@
 	}
 
 	submit_bio_noacct(bio);
->>>>>>> c1084c27
 
 	if (need_sync_io) {
 		wait_for_completion_io(&read_comp);
