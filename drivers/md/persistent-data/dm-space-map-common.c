/*
 * Copyright (C) 2011 Red Hat, Inc.
 *
 * This file is released under the GPL.
 */

#include "dm-space-map-common.h"
#include "dm-transaction-manager.h"
#include "dm-btree-internal.h"
#include "dm-persistent-data-internal.h"

#include <linux/bitops.h>
#include <linux/device-mapper.h>

#define DM_MSG_PREFIX "space map common"

/*----------------------------------------------------------------*/

/*
 * Index validator.
 */
#define INDEX_CSUM_XOR 160478

static void index_prepare_for_write(struct dm_block_validator *v,
				    struct dm_block *b,
				    size_t block_size)
{
	struct disk_metadata_index *mi_le = dm_block_data(b);

	mi_le->blocknr = cpu_to_le64(dm_block_location(b));
	mi_le->csum = cpu_to_le32(dm_bm_checksum(&mi_le->padding,
						 block_size - sizeof(__le32),
						 INDEX_CSUM_XOR));
}

static int index_check(struct dm_block_validator *v,
		       struct dm_block *b,
		       size_t block_size)
{
	struct disk_metadata_index *mi_le = dm_block_data(b);
	__le32 csum_disk;

	if (dm_block_location(b) != le64_to_cpu(mi_le->blocknr)) {
		DMERR_LIMIT("index_check failed: blocknr %llu != wanted %llu",
			    le64_to_cpu(mi_le->blocknr), dm_block_location(b));
		return -ENOTBLK;
	}

	csum_disk = cpu_to_le32(dm_bm_checksum(&mi_le->padding,
					       block_size - sizeof(__le32),
					       INDEX_CSUM_XOR));
	if (csum_disk != mi_le->csum) {
		DMERR_LIMIT("index_check failed: csum %u != wanted %u",
			    le32_to_cpu(csum_disk), le32_to_cpu(mi_le->csum));
		return -EILSEQ;
	}

	return 0;
}

static struct dm_block_validator index_validator = {
	.name = "index",
	.prepare_for_write = index_prepare_for_write,
	.check = index_check
};

/*----------------------------------------------------------------*/

/*
 * Bitmap validator
 */
#define BITMAP_CSUM_XOR 240779

static void dm_bitmap_prepare_for_write(struct dm_block_validator *v,
					struct dm_block *b,
					size_t block_size)
{
	struct disk_bitmap_header *disk_header = dm_block_data(b);

	disk_header->blocknr = cpu_to_le64(dm_block_location(b));
	disk_header->csum = cpu_to_le32(dm_bm_checksum(&disk_header->not_used,
						       block_size - sizeof(__le32),
						       BITMAP_CSUM_XOR));
}

static int dm_bitmap_check(struct dm_block_validator *v,
			   struct dm_block *b,
			   size_t block_size)
{
	struct disk_bitmap_header *disk_header = dm_block_data(b);
	__le32 csum_disk;

	if (dm_block_location(b) != le64_to_cpu(disk_header->blocknr)) {
		DMERR_LIMIT("bitmap check failed: blocknr %llu != wanted %llu",
			    le64_to_cpu(disk_header->blocknr), dm_block_location(b));
		return -ENOTBLK;
	}

	csum_disk = cpu_to_le32(dm_bm_checksum(&disk_header->not_used,
					       block_size - sizeof(__le32),
					       BITMAP_CSUM_XOR));
	if (csum_disk != disk_header->csum) {
		DMERR_LIMIT("bitmap check failed: csum %u != wanted %u",
			    le32_to_cpu(csum_disk), le32_to_cpu(disk_header->csum));
		return -EILSEQ;
	}

	return 0;
}

static struct dm_block_validator dm_sm_bitmap_validator = {
	.name = "sm_bitmap",
	.prepare_for_write = dm_bitmap_prepare_for_write,
	.check = dm_bitmap_check,
};

/*----------------------------------------------------------------*/

#define ENTRIES_PER_WORD 32
#define ENTRIES_SHIFT	5

static void *dm_bitmap_data(struct dm_block *b)
{
	return dm_block_data(b) + sizeof(struct disk_bitmap_header);
}

#define WORD_MASK_HIGH 0xAAAAAAAAAAAAAAAAULL

static unsigned dm_bitmap_word_used(void *addr, unsigned b)
{
	__le64 *words_le = addr;
	__le64 *w_le = words_le + (b >> ENTRIES_SHIFT);

	uint64_t bits = le64_to_cpu(*w_le);
	uint64_t mask = (bits + WORD_MASK_HIGH + 1) & WORD_MASK_HIGH;

	return !(~bits & mask);
}

static unsigned sm_lookup_bitmap(void *addr, unsigned b)
{
	__le64 *words_le = addr;
	__le64 *w_le = words_le + (b >> ENTRIES_SHIFT);
	unsigned hi, lo;

	b = (b & (ENTRIES_PER_WORD - 1)) << 1;
	hi = !!test_bit_le(b, (void *) w_le);
	lo = !!test_bit_le(b + 1, (void *) w_le);
	return (hi << 1) | lo;
}

static void sm_set_bitmap(void *addr, unsigned b, unsigned val)
{
	__le64 *words_le = addr;
	__le64 *w_le = words_le + (b >> ENTRIES_SHIFT);

	b = (b & (ENTRIES_PER_WORD - 1)) << 1;

	if (val & 2)
		__set_bit_le(b, (void *) w_le);
	else
		__clear_bit_le(b, (void *) w_le);

	if (val & 1)
		__set_bit_le(b + 1, (void *) w_le);
	else
		__clear_bit_le(b + 1, (void *) w_le);
}

static int sm_find_free(void *addr, unsigned begin, unsigned end,
			unsigned *result)
{
	while (begin < end) {
		if (!(begin & (ENTRIES_PER_WORD - 1)) &&
		    dm_bitmap_word_used(addr, begin)) {
			begin += ENTRIES_PER_WORD;
			continue;
		}

		if (!sm_lookup_bitmap(addr, begin)) {
			*result = begin;
			return 0;
		}

		begin++;
	}

	return -ENOSPC;
}

/*----------------------------------------------------------------*/

static int sm_ll_init(struct ll_disk *ll, struct dm_transaction_manager *tm)
{
	memset(ll, 0, sizeof(struct ll_disk));

	ll->tm = tm;

	ll->bitmap_info.tm = tm;
	ll->bitmap_info.levels = 1;

	/*
	 * Because the new bitmap blocks are created via a shadow
	 * operation, the old entry has already had its reference count
	 * decremented and we don't need the btree to do any bookkeeping.
	 */
	ll->bitmap_info.value_type.size = sizeof(struct disk_index_entry);
	ll->bitmap_info.value_type.inc = NULL;
	ll->bitmap_info.value_type.dec = NULL;
	ll->bitmap_info.value_type.equal = NULL;

	ll->ref_count_info.tm = tm;
	ll->ref_count_info.levels = 1;
	ll->ref_count_info.value_type.size = sizeof(uint32_t);
	ll->ref_count_info.value_type.inc = NULL;
	ll->ref_count_info.value_type.dec = NULL;
	ll->ref_count_info.value_type.equal = NULL;

	ll->block_size = dm_bm_block_size(dm_tm_get_bm(tm));

	if (ll->block_size > (1 << 30)) {
		DMERR("block size too big to hold bitmaps");
		return -EINVAL;
	}

	ll->entries_per_block = (ll->block_size - sizeof(struct disk_bitmap_header)) *
		ENTRIES_PER_BYTE;
	ll->nr_blocks = 0;
	ll->bitmap_root = 0;
	ll->ref_count_root = 0;
	ll->bitmap_index_changed = false;

	return 0;
}

int sm_ll_extend(struct ll_disk *ll, dm_block_t extra_blocks)
{
	int r;
	dm_block_t i, nr_blocks, nr_indexes;
	unsigned old_blocks, blocks;

	nr_blocks = ll->nr_blocks + extra_blocks;
	old_blocks = dm_sector_div_up(ll->nr_blocks, ll->entries_per_block);
	blocks = dm_sector_div_up(nr_blocks, ll->entries_per_block);

	nr_indexes = dm_sector_div_up(nr_blocks, ll->entries_per_block);
	if (nr_indexes > ll->max_entries(ll)) {
		DMERR("space map too large");
		return -EINVAL;
	}

	/*
	 * We need to set this before the dm_tm_new_block() call below.
	 */
	ll->nr_blocks = nr_blocks;
	for (i = old_blocks; i < blocks; i++) {
		struct dm_block *b;
		struct disk_index_entry idx;

		r = dm_tm_new_block(ll->tm, &dm_sm_bitmap_validator, &b);
		if (r < 0)
			return r;

		idx.blocknr = cpu_to_le64(dm_block_location(b));

		dm_tm_unlock(ll->tm, b);

		idx.nr_free = cpu_to_le32(ll->entries_per_block);
		idx.none_free_before = 0;

		r = ll->save_ie(ll, i, &idx);
		if (r < 0)
			return r;
	}

	return 0;
}

int sm_ll_lookup_bitmap(struct ll_disk *ll, dm_block_t b, uint32_t *result)
{
	int r;
	dm_block_t index = b;
	struct disk_index_entry ie_disk;
	struct dm_block *blk;

	b = do_div(index, ll->entries_per_block);
	r = ll->load_ie(ll, index, &ie_disk);
	if (r < 0)
		return r;

	r = dm_tm_read_lock(ll->tm, le64_to_cpu(ie_disk.blocknr),
			    &dm_sm_bitmap_validator, &blk);
	if (r < 0)
		return r;

	*result = sm_lookup_bitmap(dm_bitmap_data(blk), b);

	dm_tm_unlock(ll->tm, blk);

	return 0;
}

static int sm_ll_lookup_big_ref_count(struct ll_disk *ll, dm_block_t b,
				      uint32_t *result)
{
	__le32 le_rc;
	int r;

	r = dm_btree_lookup(&ll->ref_count_info, ll->ref_count_root, &b, &le_rc);
	if (r < 0)
		return r;

	*result = le32_to_cpu(le_rc);

	return r;
}

int sm_ll_lookup(struct ll_disk *ll, dm_block_t b, uint32_t *result)
{
	int r = sm_ll_lookup_bitmap(ll, b, result);

	if (r)
		return r;

	if (*result != 3)
		return r;

	return sm_ll_lookup_big_ref_count(ll, b, result);
}

int sm_ll_find_free_block(struct ll_disk *ll, dm_block_t begin,
			  dm_block_t end, dm_block_t *result)
{
	int r;
	struct disk_index_entry ie_disk;
	dm_block_t i, index_begin = begin;
	dm_block_t index_end = dm_sector_div_up(end, ll->entries_per_block);

	/*
	 * FIXME: Use shifts
	 */
	begin = do_div(index_begin, ll->entries_per_block);
	end = do_div(end, ll->entries_per_block);
	if (end == 0)
		end = ll->entries_per_block;

	for (i = index_begin; i < index_end; i++, begin = 0) {
		struct dm_block *blk;
		unsigned position;
		uint32_t bit_end;

		r = ll->load_ie(ll, i, &ie_disk);
		if (r < 0)
			return r;

		if (le32_to_cpu(ie_disk.nr_free) == 0)
			continue;

		r = dm_tm_read_lock(ll->tm, le64_to_cpu(ie_disk.blocknr),
				    &dm_sm_bitmap_validator, &blk);
		if (r < 0)
			return r;

		bit_end = (i == index_end - 1) ?  end : ll->entries_per_block;

		r = sm_find_free(dm_bitmap_data(blk),
				 max_t(unsigned, begin, le32_to_cpu(ie_disk.none_free_before)),
				 bit_end, &position);
		if (r == -ENOSPC) {
			/*
			 * This might happen because we started searching
			 * part way through the bitmap.
			 */
			dm_tm_unlock(ll->tm, blk);
			continue;
		}

		dm_tm_unlock(ll->tm, blk);

		*result = i * ll->entries_per_block + (dm_block_t) position;
		return 0;
	}

	return -ENOSPC;
}

int sm_ll_find_common_free_block(struct ll_disk *old_ll, struct ll_disk *new_ll,
	                         dm_block_t begin, dm_block_t end, dm_block_t *b)
<<<<<<< HEAD
{
	int r;
	uint32_t count;

	do {
		r = sm_ll_find_free_block(new_ll, begin, new_ll->nr_blocks, b);
		if (r)
			break;

		/* double check this block wasn't used in the old transaction */
		if (*b >= old_ll->nr_blocks)
			count = 0;
		else {
			r = sm_ll_lookup(old_ll, *b, &count);
			if (r)
				break;

			if (count)
				begin = *b + 1;
		}
	} while (count);

	return r;
}

static int sm_ll_mutate(struct ll_disk *ll, dm_block_t b,
			int (*mutator)(void *context, uint32_t old, uint32_t *new),
			void *context, enum allocation_event *ev)
=======
>>>>>>> c1084c27
{
	int r;
	uint32_t count;

	do {
		r = sm_ll_find_free_block(new_ll, begin, new_ll->nr_blocks, b);
		if (r)
			break;

		/* double check this block wasn't used in the old transaction */
		if (*b >= old_ll->nr_blocks)
			count = 0;
		else {
			r = sm_ll_lookup(old_ll, *b, &count);
			if (r)
				break;

			if (count)
				begin = *b + 1;
		}
	} while (count);

	return r;
}

/*----------------------------------------------------------------*/

int sm_ll_insert(struct ll_disk *ll, dm_block_t b,
		 uint32_t ref_count, int32_t *nr_allocations)
{
	int r;
	uint32_t bit, old;
	struct dm_block *nb;
	dm_block_t index = b;
	struct disk_index_entry ie_disk;
	void *bm_le;
	int inc;

	bit = do_div(index, ll->entries_per_block);
	r = ll->load_ie(ll, index, &ie_disk);
	if (r < 0)
		return r;

	r = dm_tm_shadow_block(ll->tm, le64_to_cpu(ie_disk.blocknr),
			       &dm_sm_bitmap_validator, &nb, &inc);
	if (r < 0) {
		DMERR("dm_tm_shadow_block() failed");
		return r;
	}
	ie_disk.blocknr = cpu_to_le64(dm_block_location(nb));
	bm_le = dm_bitmap_data(nb);

	old = sm_lookup_bitmap(bm_le, bit);
	if (old > 2) {
		r = sm_ll_lookup_big_ref_count(ll, b, &old);
		if (r < 0) {
			dm_tm_unlock(ll->tm, nb);
			return r;
		}
	}

	if (r) {
		dm_tm_unlock(ll->tm, nb);
		return r;
	}

	if (ref_count <= 2) {
		sm_set_bitmap(bm_le, bit, ref_count);
		dm_tm_unlock(ll->tm, nb);

		if (old > 2) {
			r = dm_btree_remove(&ll->ref_count_info,
					    ll->ref_count_root,
					    &b, &ll->ref_count_root);
			if (r)
				return r;
		}

	} else {
		__le32 le_rc = cpu_to_le32(ref_count);

		sm_set_bitmap(bm_le, bit, 3);
		dm_tm_unlock(ll->tm, nb);

		__dm_bless_for_disk(&le_rc);
		r = dm_btree_insert(&ll->ref_count_info, ll->ref_count_root,
				    &b, &le_rc, &ll->ref_count_root);
		if (r < 0) {
			DMERR("ref count insert failed");
			return r;
		}
	}

	if (ref_count && !old) {
		*nr_allocations = 1;
		ll->nr_allocated++;
		le32_add_cpu(&ie_disk.nr_free, -1);
		if (le32_to_cpu(ie_disk.none_free_before) == bit)
			ie_disk.none_free_before = cpu_to_le32(bit + 1);

	} else if (old && !ref_count) {
		*nr_allocations = -1;
		ll->nr_allocated--;
		le32_add_cpu(&ie_disk.nr_free, 1);
		ie_disk.none_free_before = cpu_to_le32(min(le32_to_cpu(ie_disk.none_free_before), bit));
	} else
		*nr_allocations = 0;

	return ll->save_ie(ll, index, &ie_disk);
}

/*----------------------------------------------------------------*/

/*
 * Holds useful intermediate results for the range based inc and dec
 * operations.
 */
struct inc_context {
	struct disk_index_entry ie_disk;
	struct dm_block *bitmap_block;
	void *bitmap;

	struct dm_block *overflow_leaf;
};

static inline void init_inc_context(struct inc_context *ic)
{
	ic->bitmap_block = NULL;
	ic->bitmap = NULL;
	ic->overflow_leaf = NULL;
}

static inline void exit_inc_context(struct ll_disk *ll, struct inc_context *ic)
{
	if (ic->bitmap_block)
		dm_tm_unlock(ll->tm, ic->bitmap_block);
	if (ic->overflow_leaf)
		dm_tm_unlock(ll->tm, ic->overflow_leaf);
}

static inline void reset_inc_context(struct ll_disk *ll, struct inc_context *ic)
{
	exit_inc_context(ll, ic);
	init_inc_context(ic);
}

/*
 * Confirms a btree node contains a particular key at an index.
 */
static bool contains_key(struct btree_node *n, uint64_t key, int index)
{
	return index >= 0 &&
		index < le32_to_cpu(n->header.nr_entries) &&
		le64_to_cpu(n->keys[index]) == key;
}

static int __sm_ll_inc_overflow(struct ll_disk *ll, dm_block_t b, struct inc_context *ic)
{
	int r;
	int index;
	struct btree_node *n;
	__le32 *v_ptr;
	uint32_t rc;

	/*
	 * bitmap_block needs to be unlocked because getting the
	 * overflow_leaf may need to allocate, and thus use the space map.
	 */
	reset_inc_context(ll, ic);

	r = btree_get_overwrite_leaf(&ll->ref_count_info, ll->ref_count_root,
				     b, &index, &ll->ref_count_root, &ic->overflow_leaf);
	if (r < 0)
		return r;

	n = dm_block_data(ic->overflow_leaf);

	if (!contains_key(n, b, index)) {
		DMERR("overflow btree is missing an entry");
		return -EINVAL;
	}

	v_ptr = value_ptr(n, index);
	rc = le32_to_cpu(*v_ptr) + 1;
	*v_ptr = cpu_to_le32(rc);

	return 0;
}

static int sm_ll_inc_overflow(struct ll_disk *ll, dm_block_t b, struct inc_context *ic)
{
	int index;
	struct btree_node *n;
	__le32 *v_ptr;
	uint32_t rc;

	/*
	 * Do we already have the correct overflow leaf?
	 */
	if (ic->overflow_leaf) {
		n = dm_block_data(ic->overflow_leaf);
		index = lower_bound(n, b);
		if (contains_key(n, b, index)) {
			v_ptr = value_ptr(n, index);
			rc = le32_to_cpu(*v_ptr) + 1;
			*v_ptr = cpu_to_le32(rc);

			return 0;
		}
	}

	return __sm_ll_inc_overflow(ll, b, ic);
}

static inline int shadow_bitmap(struct ll_disk *ll, struct inc_context *ic)
{
	int r, inc;
	r = dm_tm_shadow_block(ll->tm, le64_to_cpu(ic->ie_disk.blocknr),
			       &dm_sm_bitmap_validator, &ic->bitmap_block, &inc);
	if (r < 0) {
		DMERR("dm_tm_shadow_block() failed");
		return r;
	}
	ic->ie_disk.blocknr = cpu_to_le64(dm_block_location(ic->bitmap_block));
	ic->bitmap = dm_bitmap_data(ic->bitmap_block);
	return 0;
}

/*
 * Once shadow_bitmap has been called, which always happens at the start of inc/dec,
 * we can reopen the bitmap with a simple write lock, rather than re calling
 * dm_tm_shadow_block().
 */
static inline int ensure_bitmap(struct ll_disk *ll, struct inc_context *ic)
{
	if (!ic->bitmap_block) {
		int r = dm_bm_write_lock(dm_tm_get_bm(ll->tm), le64_to_cpu(ic->ie_disk.blocknr),
					 &dm_sm_bitmap_validator, &ic->bitmap_block);
		if (r) {
			DMERR("unable to re-get write lock for bitmap");
			return r;
		}
		ic->bitmap = dm_bitmap_data(ic->bitmap_block);
	}

	return 0;
}

/*
 * Loops round incrementing entries in a single bitmap.
 */
static inline int sm_ll_inc_bitmap(struct ll_disk *ll, dm_block_t b,
				   uint32_t bit, uint32_t bit_end,
				   int32_t *nr_allocations, dm_block_t *new_b,
				   struct inc_context *ic)
{
	int r;
	__le32 le_rc;
	uint32_t old;

	for (; bit != bit_end; bit++, b++) {
		/*
		 * We only need to drop the bitmap if we need to find a new btree
		 * leaf for the overflow.  So if it was dropped last iteration,
		 * we now re-get it.
		 */
		r = ensure_bitmap(ll, ic);
		if (r)
			return r;

		old = sm_lookup_bitmap(ic->bitmap, bit);
		switch (old) {
		case 0:
			/* inc bitmap, adjust nr_allocated */
			sm_set_bitmap(ic->bitmap, bit, 1);
			(*nr_allocations)++;
			ll->nr_allocated++;
			le32_add_cpu(&ic->ie_disk.nr_free, -1);
			if (le32_to_cpu(ic->ie_disk.none_free_before) == bit)
				ic->ie_disk.none_free_before = cpu_to_le32(bit + 1);
			break;

		case 1:
			/* inc bitmap */
			sm_set_bitmap(ic->bitmap, bit, 2);
			break;

		case 2:
			/* inc bitmap and insert into overflow */
			sm_set_bitmap(ic->bitmap, bit, 3);
			reset_inc_context(ll, ic);

			le_rc = cpu_to_le32(3);
			__dm_bless_for_disk(&le_rc);
			r = dm_btree_insert(&ll->ref_count_info, ll->ref_count_root,
					    &b, &le_rc, &ll->ref_count_root);
			if (r < 0) {
				DMERR("ref count insert failed");
				return r;
			}
			break;

		default:
			/*
			 * inc within the overflow tree only.
			 */
			r = sm_ll_inc_overflow(ll, b, ic);
			if (r < 0)
				return r;
		}
	}

	*new_b = b;
	return 0;
}

/*
 * Finds a bitmap that contains entries in the block range, and increments
 * them.
 */
static int __sm_ll_inc(struct ll_disk *ll, dm_block_t b, dm_block_t e,
		       int32_t *nr_allocations, dm_block_t *new_b)
{
	int r;
	struct inc_context ic;
	uint32_t bit, bit_end;
	dm_block_t index = b;

	init_inc_context(&ic);

	bit = do_div(index, ll->entries_per_block);
	r = ll->load_ie(ll, index, &ic.ie_disk);
	if (r < 0)
		return r;

	r = shadow_bitmap(ll, &ic);
	if (r)
		return r;

	bit_end = min(bit + (e - b), (dm_block_t) ll->entries_per_block);
	r = sm_ll_inc_bitmap(ll, b, bit, bit_end, nr_allocations, new_b, &ic);

	exit_inc_context(ll, &ic);

	if (r)
		return r;

	return ll->save_ie(ll, index, &ic.ie_disk);
}

int sm_ll_inc(struct ll_disk *ll, dm_block_t b, dm_block_t e,
	      int32_t *nr_allocations)
{
	*nr_allocations = 0;
	while (b != e) {
		int r = __sm_ll_inc(ll, b, e, nr_allocations, &b);
		if (r)
			return r;
	}

	return 0;
}

/*----------------------------------------------------------------*/

static int __sm_ll_del_overflow(struct ll_disk *ll, dm_block_t b,
				struct inc_context *ic)
{
	reset_inc_context(ll, ic);
	return dm_btree_remove(&ll->ref_count_info, ll->ref_count_root,
			       &b, &ll->ref_count_root);
}

static int __sm_ll_dec_overflow(struct ll_disk *ll, dm_block_t b,
				struct inc_context *ic, uint32_t *old_rc)
{
	int r;
	int index = -1;
	struct btree_node *n;
	__le32 *v_ptr;
	uint32_t rc;

	reset_inc_context(ll, ic);
	r = btree_get_overwrite_leaf(&ll->ref_count_info, ll->ref_count_root,
				     b, &index, &ll->ref_count_root, &ic->overflow_leaf);
	if (r < 0)
		return r;

	n = dm_block_data(ic->overflow_leaf);

	if (!contains_key(n, b, index)) {
		DMERR("overflow btree is missing an entry");
		return -EINVAL;
	}

	v_ptr = value_ptr(n, index);
	rc = le32_to_cpu(*v_ptr);
	*old_rc = rc;

	if (rc == 3) {
		return __sm_ll_del_overflow(ll, b, ic);
	} else {
		rc--;
		*v_ptr = cpu_to_le32(rc);
		return 0;
	}
}

static int sm_ll_dec_overflow(struct ll_disk *ll, dm_block_t b,
			      struct inc_context *ic, uint32_t *old_rc)
{
	/*
	 * Do we already have the correct overflow leaf?
	 */
	if (ic->overflow_leaf) {
		int index;
		struct btree_node *n;
		__le32 *v_ptr;
		uint32_t rc;

		n = dm_block_data(ic->overflow_leaf);
		index = lower_bound(n, b);
		if (contains_key(n, b, index)) {
			v_ptr = value_ptr(n, index);
			rc = le32_to_cpu(*v_ptr);
			*old_rc = rc;

			if (rc > 3) {
				rc--;
				*v_ptr = cpu_to_le32(rc);
				return 0;
			} else {
				return __sm_ll_del_overflow(ll, b, ic);
			}

		}
	}

	return __sm_ll_dec_overflow(ll, b, ic, old_rc);
}

/*
 * Loops round incrementing entries in a single bitmap.
 */
static inline int sm_ll_dec_bitmap(struct ll_disk *ll, dm_block_t b,
				   uint32_t bit, uint32_t bit_end,
				   struct inc_context *ic,
				   int32_t *nr_allocations, dm_block_t *new_b)
{
	int r;
	uint32_t old;

	for (; bit != bit_end; bit++, b++) {
		/*
		 * We only need to drop the bitmap if we need to find a new btree
		 * leaf for the overflow.  So if it was dropped last iteration,
		 * we now re-get it.
		 */
		r = ensure_bitmap(ll, ic);
		if (r)
			return r;

		old = sm_lookup_bitmap(ic->bitmap, bit);
		switch (old) {
		case 0:
			DMERR("unable to decrement block");
			return -EINVAL;

		case 1:
			/* dec bitmap */
			sm_set_bitmap(ic->bitmap, bit, 0);
			(*nr_allocations)--;
			ll->nr_allocated--;
			le32_add_cpu(&ic->ie_disk.nr_free, 1);
			ic->ie_disk.none_free_before =
				cpu_to_le32(min(le32_to_cpu(ic->ie_disk.none_free_before), bit));
			break;

		case 2:
			/* dec bitmap and insert into overflow */
			sm_set_bitmap(ic->bitmap, bit, 1);
			break;

		case 3:
			r = sm_ll_dec_overflow(ll, b, ic, &old);
			if (r < 0)
				return r;

			if (old == 3) {
				r = ensure_bitmap(ll, ic);
				if (r)
					return r;

				sm_set_bitmap(ic->bitmap, bit, 2);
			}
			break;
		}
	}

	*new_b = b;
	return 0;
}

static int __sm_ll_dec(struct ll_disk *ll, dm_block_t b, dm_block_t e,
		       int32_t *nr_allocations, dm_block_t *new_b)
{
	int r;
	uint32_t bit, bit_end;
	struct inc_context ic;
	dm_block_t index = b;

	init_inc_context(&ic);

	bit = do_div(index, ll->entries_per_block);
	r = ll->load_ie(ll, index, &ic.ie_disk);
	if (r < 0)
		return r;

	r = shadow_bitmap(ll, &ic);
	if (r)
		return r;

	bit_end = min(bit + (e - b), (dm_block_t) ll->entries_per_block);
	r = sm_ll_dec_bitmap(ll, b, bit, bit_end, &ic, nr_allocations, new_b);
	exit_inc_context(ll, &ic);

	if (r)
		return r;

	return ll->save_ie(ll, index, &ic.ie_disk);
}

int sm_ll_dec(struct ll_disk *ll, dm_block_t b, dm_block_t e,
	      int32_t *nr_allocations)
{
	*nr_allocations = 0;
	while (b != e) {
		int r = __sm_ll_dec(ll, b, e, nr_allocations, &b);
		if (r)
			return r;
	}

	return 0;
}

/*----------------------------------------------------------------*/

int sm_ll_commit(struct ll_disk *ll)
{
	int r = 0;

	if (ll->bitmap_index_changed) {
		r = ll->commit(ll);
		if (!r)
			ll->bitmap_index_changed = false;
	}

	return r;
}

/*----------------------------------------------------------------*/

static int metadata_ll_load_ie(struct ll_disk *ll, dm_block_t index,
			       struct disk_index_entry *ie)
{
	memcpy(ie, ll->mi_le.index + index, sizeof(*ie));
	return 0;
}

static int metadata_ll_save_ie(struct ll_disk *ll, dm_block_t index,
			       struct disk_index_entry *ie)
{
	ll->bitmap_index_changed = true;
	memcpy(ll->mi_le.index + index, ie, sizeof(*ie));
	return 0;
}

static int metadata_ll_init_index(struct ll_disk *ll)
{
	int r;
	struct dm_block *b;

	r = dm_tm_new_block(ll->tm, &index_validator, &b);
	if (r < 0)
		return r;

	ll->bitmap_root = dm_block_location(b);

	dm_tm_unlock(ll->tm, b);

	return 0;
}

static int metadata_ll_open(struct ll_disk *ll)
{
	int r;
	struct dm_block *block;

	r = dm_tm_read_lock(ll->tm, ll->bitmap_root,
			    &index_validator, &block);
	if (r)
		return r;

	memcpy(&ll->mi_le, dm_block_data(block), sizeof(ll->mi_le));
	dm_tm_unlock(ll->tm, block);

	return 0;
}

static dm_block_t metadata_ll_max_entries(struct ll_disk *ll)
{
	return MAX_METADATA_BITMAPS;
}

static int metadata_ll_commit(struct ll_disk *ll)
{
	int r, inc;
	struct dm_block *b;

	r = dm_tm_shadow_block(ll->tm, ll->bitmap_root, &index_validator, &b, &inc);
	if (r)
		return r;

	memcpy(dm_block_data(b), &ll->mi_le, sizeof(ll->mi_le));
	ll->bitmap_root = dm_block_location(b);

	dm_tm_unlock(ll->tm, b);

	return 0;
}

int sm_ll_new_metadata(struct ll_disk *ll, struct dm_transaction_manager *tm)
{
	int r;

	r = sm_ll_init(ll, tm);
	if (r < 0)
		return r;

	ll->load_ie = metadata_ll_load_ie;
	ll->save_ie = metadata_ll_save_ie;
	ll->init_index = metadata_ll_init_index;
	ll->open_index = metadata_ll_open;
	ll->max_entries = metadata_ll_max_entries;
	ll->commit = metadata_ll_commit;

	ll->nr_blocks = 0;
	ll->nr_allocated = 0;

	r = ll->init_index(ll);
	if (r < 0)
		return r;

	r = dm_btree_empty(&ll->ref_count_info, &ll->ref_count_root);
	if (r < 0)
		return r;

	return 0;
}

int sm_ll_open_metadata(struct ll_disk *ll, struct dm_transaction_manager *tm,
			void *root_le, size_t len)
{
	int r;
	struct disk_sm_root smr;

	if (len < sizeof(struct disk_sm_root)) {
		DMERR("sm_metadata root too small");
		return -ENOMEM;
	}

	/*
	 * We don't know the alignment of the root_le buffer, so need to
	 * copy into a new structure.
	 */
	memcpy(&smr, root_le, sizeof(smr));

	r = sm_ll_init(ll, tm);
	if (r < 0)
		return r;

	ll->load_ie = metadata_ll_load_ie;
	ll->save_ie = metadata_ll_save_ie;
	ll->init_index = metadata_ll_init_index;
	ll->open_index = metadata_ll_open;
	ll->max_entries = metadata_ll_max_entries;
	ll->commit = metadata_ll_commit;

	ll->nr_blocks = le64_to_cpu(smr.nr_blocks);
	ll->nr_allocated = le64_to_cpu(smr.nr_allocated);
	ll->bitmap_root = le64_to_cpu(smr.bitmap_root);
	ll->ref_count_root = le64_to_cpu(smr.ref_count_root);

	return ll->open_index(ll);
}

/*----------------------------------------------------------------*/

static inline int ie_cache_writeback(struct ll_disk *ll, struct ie_cache *iec)
{
	iec->dirty = false;
	__dm_bless_for_disk(iec->ie);
	return dm_btree_insert(&ll->bitmap_info, ll->bitmap_root,
			       &iec->index, &iec->ie, &ll->bitmap_root);
}

static inline unsigned hash_index(dm_block_t index)
{
	return dm_hash_block(index, IE_CACHE_MASK);
}

static int disk_ll_load_ie(struct ll_disk *ll, dm_block_t index,
			   struct disk_index_entry *ie)
{
	int r;
	unsigned h = hash_index(index);
	struct ie_cache *iec = ll->ie_cache + h;

	if (iec->valid) {
		if (iec->index == index) {
			memcpy(ie, &iec->ie, sizeof(*ie));
			return 0;
		}

		if (iec->dirty) {
			r = ie_cache_writeback(ll, iec);
			if (r)
				return r;
		}
	}

	r = dm_btree_lookup(&ll->bitmap_info, ll->bitmap_root, &index, ie);
	if (!r) {
		iec->valid = true;
		iec->dirty = false;
		iec->index = index;
		memcpy(&iec->ie, ie, sizeof(*ie));
	}

	return r;
}

static int disk_ll_save_ie(struct ll_disk *ll, dm_block_t index,
			   struct disk_index_entry *ie)
{
	int r;
	unsigned h = hash_index(index);
	struct ie_cache *iec = ll->ie_cache + h;

	ll->bitmap_index_changed = true;
	if (iec->valid) {
		if (iec->index == index) {
			memcpy(&iec->ie, ie, sizeof(*ie));
			iec->dirty = true;
			return 0;
		}

		if (iec->dirty) {
			r = ie_cache_writeback(ll, iec);
			if (r)
				return r;
		}
	}

	iec->valid = true;
	iec->dirty = true;
	iec->index = index;
	memcpy(&iec->ie, ie, sizeof(*ie));
	return 0;
}

static int disk_ll_init_index(struct ll_disk *ll)
{
	unsigned i;
	for (i = 0; i < IE_CACHE_SIZE; i++) {
		struct ie_cache *iec = ll->ie_cache + i;
		iec->valid = false;
		iec->dirty = false;
	}
	return dm_btree_empty(&ll->bitmap_info, &ll->bitmap_root);
}

static int disk_ll_open(struct ll_disk *ll)
{
	return 0;
}

static dm_block_t disk_ll_max_entries(struct ll_disk *ll)
{
	return -1ULL;
}

static int disk_ll_commit(struct ll_disk *ll)
{
	int r = 0;
	unsigned i;

	for (i = 0; i < IE_CACHE_SIZE; i++) {
		struct ie_cache *iec = ll->ie_cache + i;
		if (iec->valid && iec->dirty)
			r = ie_cache_writeback(ll, iec);
	}

	return r;
}

int sm_ll_new_disk(struct ll_disk *ll, struct dm_transaction_manager *tm)
{
	int r;

	r = sm_ll_init(ll, tm);
	if (r < 0)
		return r;

	ll->load_ie = disk_ll_load_ie;
	ll->save_ie = disk_ll_save_ie;
	ll->init_index = disk_ll_init_index;
	ll->open_index = disk_ll_open;
	ll->max_entries = disk_ll_max_entries;
	ll->commit = disk_ll_commit;

	ll->nr_blocks = 0;
	ll->nr_allocated = 0;

	r = ll->init_index(ll);
	if (r < 0)
		return r;

	r = dm_btree_empty(&ll->ref_count_info, &ll->ref_count_root);
	if (r < 0)
		return r;

	return 0;
}

int sm_ll_open_disk(struct ll_disk *ll, struct dm_transaction_manager *tm,
		    void *root_le, size_t len)
{
	int r;
	struct disk_sm_root *smr = root_le;

	if (len < sizeof(struct disk_sm_root)) {
		DMERR("sm_metadata root too small");
		return -ENOMEM;
	}

	r = sm_ll_init(ll, tm);
	if (r < 0)
		return r;

	ll->load_ie = disk_ll_load_ie;
	ll->save_ie = disk_ll_save_ie;
	ll->init_index = disk_ll_init_index;
	ll->open_index = disk_ll_open;
	ll->max_entries = disk_ll_max_entries;
	ll->commit = disk_ll_commit;

	ll->nr_blocks = le64_to_cpu(smr->nr_blocks);
	ll->nr_allocated = le64_to_cpu(smr->nr_allocated);
	ll->bitmap_root = le64_to_cpu(smr->bitmap_root);
	ll->ref_count_root = le64_to_cpu(smr->ref_count_root);

	return ll->open_index(ll);
}

/*----------------------------------------------------------------*/<|MERGE_RESOLUTION|>--- conflicted
+++ resolved
@@ -386,37 +386,6 @@
 
 int sm_ll_find_common_free_block(struct ll_disk *old_ll, struct ll_disk *new_ll,
 	                         dm_block_t begin, dm_block_t end, dm_block_t *b)
-<<<<<<< HEAD
-{
-	int r;
-	uint32_t count;
-
-	do {
-		r = sm_ll_find_free_block(new_ll, begin, new_ll->nr_blocks, b);
-		if (r)
-			break;
-
-		/* double check this block wasn't used in the old transaction */
-		if (*b >= old_ll->nr_blocks)
-			count = 0;
-		else {
-			r = sm_ll_lookup(old_ll, *b, &count);
-			if (r)
-				break;
-
-			if (count)
-				begin = *b + 1;
-		}
-	} while (count);
-
-	return r;
-}
-
-static int sm_ll_mutate(struct ll_disk *ll, dm_block_t b,
-			int (*mutator)(void *context, uint32_t old, uint32_t *new),
-			void *context, enum allocation_event *ev)
-=======
->>>>>>> c1084c27
 {
 	int r;
 	uint32_t count;
