// SPDX-License-Identifier: GPL-2.0-only
/*
 * Copyright (C) 2011 Red Hat, Inc.
 *
 * This file is released under the GPL.
 */
#include "dm-block-manager.h"
#include "dm-persistent-data-internal.h"

#include <linux/dm-bufio.h>
#include <linux/crc32c.h>
#include <linux/module.h>
#include <linux/slab.h>
#include <linux/rwsem.h>
#include <linux/device-mapper.h>
#include <linux/stacktrace.h>
#include <linux/sched/task.h>

#define DM_MSG_PREFIX "block manager"

/*----------------------------------------------------------------*/

#ifdef CONFIG_DM_DEBUG_BLOCK_MANAGER_LOCKING

/*
 * This is a read/write semaphore with a couple of differences.
 *
 * i) There is a restriction on the number of concurrent read locks that
 * may be held at once.  This is just an implementation detail.
 *
 * ii) Recursive locking attempts are detected and return EINVAL.  A stack
 * trace is also emitted for the previous lock acquisition.
 *
 * iii) Priority is given to write locks.
 */
#define MAX_HOLDERS 4
#define MAX_STACK 10

struct stack_store {
	unsigned int	nr_entries;
	unsigned long	entries[MAX_STACK];
};

struct block_lock {
	spinlock_t lock;
	__s32 count;
	struct list_head waiters;
	struct task_struct *holders[MAX_HOLDERS];

#ifdef CONFIG_DM_DEBUG_BLOCK_STACK_TRACING
	struct stack_store traces[MAX_HOLDERS];
#endif
};

struct waiter {
	struct list_head list;
	struct task_struct *task;
	int wants_write;
};

static unsigned int __find_holder(struct block_lock *lock,
			      struct task_struct *task)
{
	unsigned int i;

	for (i = 0; i < MAX_HOLDERS; i++)
		if (lock->holders[i] == task)
			break;

	BUG_ON(i == MAX_HOLDERS);
	return i;
}

/* call this *after* you increment lock->count */
static void __add_holder(struct block_lock *lock, struct task_struct *task)
{
	unsigned int h = __find_holder(lock, NULL);
#ifdef CONFIG_DM_DEBUG_BLOCK_STACK_TRACING
	struct stack_store *t;
#endif

	get_task_struct(task);
	lock->holders[h] = task;

#ifdef CONFIG_DM_DEBUG_BLOCK_STACK_TRACING
	t = lock->traces + h;
	t->nr_entries = stack_trace_save(t->entries, MAX_STACK, 2);
#endif
}

/* call this *before* you decrement lock->count */
static void __del_holder(struct block_lock *lock, struct task_struct *task)
{
	unsigned int h = __find_holder(lock, task);
<<<<<<< HEAD
=======

>>>>>>> ccf0a997
	lock->holders[h] = NULL;
	put_task_struct(task);
}

static int __check_holder(struct block_lock *lock)
{
	unsigned int i;

	for (i = 0; i < MAX_HOLDERS; i++) {
		if (lock->holders[i] == current) {
			DMERR("recursive lock detected in metadata");
#ifdef CONFIG_DM_DEBUG_BLOCK_STACK_TRACING
			DMERR("previously held here:");
			stack_trace_print(lock->traces[i].entries,
					  lock->traces[i].nr_entries, 4);

			DMERR("subsequent acquisition attempted here:");
			dump_stack();
#endif
			return -EINVAL;
		}
	}

	return 0;
}

static void __wait(struct waiter *w)
{
	for (;;) {
		set_current_state(TASK_UNINTERRUPTIBLE);

		if (!w->task)
			break;

		schedule();
	}

	set_current_state(TASK_RUNNING);
}

static void __wake_waiter(struct waiter *w)
{
	struct task_struct *task;

	list_del(&w->list);
	task = w->task;
	smp_mb();
	w->task = NULL;
	wake_up_process(task);
}

/*
 * We either wake a few readers or a single writer.
 */
static void __wake_many(struct block_lock *lock)
{
	struct waiter *w, *tmp;

	BUG_ON(lock->count < 0);
	list_for_each_entry_safe(w, tmp, &lock->waiters, list) {
		if (lock->count >= MAX_HOLDERS)
			return;

		if (w->wants_write) {
			if (lock->count > 0)
				return; /* still read locked */

			lock->count = -1;
			__add_holder(lock, w->task);
			__wake_waiter(w);
			return;
		}

		lock->count++;
		__add_holder(lock, w->task);
		__wake_waiter(w);
	}
}

static void bl_init(struct block_lock *lock)
{
	int i;

	spin_lock_init(&lock->lock);
	lock->count = 0;
	INIT_LIST_HEAD(&lock->waiters);
	for (i = 0; i < MAX_HOLDERS; i++)
		lock->holders[i] = NULL;
}

static int __available_for_read(struct block_lock *lock)
{
	return lock->count >= 0 &&
		lock->count < MAX_HOLDERS &&
		list_empty(&lock->waiters);
}

static int bl_down_read(struct block_lock *lock)
{
	int r;
	struct waiter w;

	spin_lock(&lock->lock);
	r = __check_holder(lock);
	if (r) {
		spin_unlock(&lock->lock);
		return r;
	}

	if (__available_for_read(lock)) {
		lock->count++;
		__add_holder(lock, current);
		spin_unlock(&lock->lock);
		return 0;
	}

	get_task_struct(current);

	w.task = current;
	w.wants_write = 0;
	list_add_tail(&w.list, &lock->waiters);
	spin_unlock(&lock->lock);

	__wait(&w);
	put_task_struct(current);
	return 0;
}

static int bl_down_read_nonblock(struct block_lock *lock)
{
	int r;

	spin_lock(&lock->lock);
	r = __check_holder(lock);
	if (r)
		goto out;

	if (__available_for_read(lock)) {
		lock->count++;
		__add_holder(lock, current);
		r = 0;
	} else
		r = -EWOULDBLOCK;

out:
	spin_unlock(&lock->lock);
	return r;
}

static void bl_up_read(struct block_lock *lock)
{
	spin_lock(&lock->lock);
	BUG_ON(lock->count <= 0);
	__del_holder(lock, current);
	--lock->count;
	if (!list_empty(&lock->waiters))
		__wake_many(lock);
	spin_unlock(&lock->lock);
}

static int bl_down_write(struct block_lock *lock)
{
	int r;
	struct waiter w;

	spin_lock(&lock->lock);
	r = __check_holder(lock);
	if (r) {
		spin_unlock(&lock->lock);
		return r;
	}

	if (lock->count == 0 && list_empty(&lock->waiters)) {
		lock->count = -1;
		__add_holder(lock, current);
		spin_unlock(&lock->lock);
		return 0;
	}

	get_task_struct(current);
	w.task = current;
	w.wants_write = 1;

	/*
	 * Writers given priority. We know there's only one mutator in the
	 * system, so ignoring the ordering reversal.
	 */
	list_add(&w.list, &lock->waiters);
	spin_unlock(&lock->lock);

	__wait(&w);
	put_task_struct(current);

	return 0;
}

static void bl_up_write(struct block_lock *lock)
{
	spin_lock(&lock->lock);
	__del_holder(lock, current);
	lock->count = 0;
	if (!list_empty(&lock->waiters))
		__wake_many(lock);
	spin_unlock(&lock->lock);
}

static void report_recursive_bug(dm_block_t b, int r)
{
	if (r == -EINVAL)
		DMERR("recursive acquisition of block %llu requested.",
		      (unsigned long long) b);
}

#else  /* !CONFIG_DM_DEBUG_BLOCK_MANAGER_LOCKING */

#define bl_init(x) do { } while (0)
#define bl_down_read(x) 0
#define bl_down_read_nonblock(x) 0
#define bl_up_read(x) do { } while (0)
#define bl_down_write(x) 0
#define bl_up_write(x) do { } while (0)
#define report_recursive_bug(x, y) do { } while (0)

#endif /* CONFIG_DM_DEBUG_BLOCK_MANAGER_LOCKING */

/*----------------------------------------------------------------*/

/*
 * Block manager is currently implemented using dm-bufio.  struct
 * dm_block_manager and struct dm_block map directly onto a couple of
 * structs in the bufio interface.  I want to retain the freedom to move
 * away from bufio in the future.  So these structs are just cast within
 * this .c file, rather than making it through to the public interface.
 */
static struct dm_buffer *to_buffer(struct dm_block *b)
{
	return (struct dm_buffer *) b;
}

dm_block_t dm_block_location(struct dm_block *b)
{
	return dm_bufio_get_block_number(to_buffer(b));
}
EXPORT_SYMBOL_GPL(dm_block_location);

void *dm_block_data(struct dm_block *b)
{
	return dm_bufio_get_block_data(to_buffer(b));
}
EXPORT_SYMBOL_GPL(dm_block_data);

struct buffer_aux {
	struct dm_block_validator *validator;
	int write_locked;

#ifdef CONFIG_DM_DEBUG_BLOCK_MANAGER_LOCKING
	struct block_lock lock;
#endif
};

static void dm_block_manager_alloc_callback(struct dm_buffer *buf)
{
	struct buffer_aux *aux = dm_bufio_get_aux_data(buf);

	aux->validator = NULL;
	bl_init(&aux->lock);
}

static void dm_block_manager_write_callback(struct dm_buffer *buf)
{
	struct buffer_aux *aux = dm_bufio_get_aux_data(buf);

	if (aux->validator) {
		aux->validator->prepare_for_write(aux->validator, (struct dm_block *) buf,
			 dm_bufio_get_block_size(dm_bufio_get_client(buf)));
	}
}

/*
 * -------------------------------------------------------------
 * Public interface
 *--------------------------------------------------------------
 */
struct dm_block_manager {
	struct dm_bufio_client *bufio;
	bool read_only:1;
};

struct dm_block_manager *dm_block_manager_create(struct block_device *bdev,
						 unsigned int block_size,
						 unsigned int max_held_per_thread)
{
	int r;
	struct dm_block_manager *bm;

	bm = kmalloc(sizeof(*bm), GFP_KERNEL);
	if (!bm) {
		r = -ENOMEM;
		goto bad;
	}

	bm->bufio = dm_bufio_client_create(bdev, block_size, max_held_per_thread,
					   sizeof(struct buffer_aux),
					   dm_block_manager_alloc_callback,
					   dm_block_manager_write_callback,
					   0);
	if (IS_ERR(bm->bufio)) {
		r = PTR_ERR(bm->bufio);
		kfree(bm);
		goto bad;
	}

	bm->read_only = false;

	return bm;

bad:
	return ERR_PTR(r);
}
EXPORT_SYMBOL_GPL(dm_block_manager_create);

void dm_block_manager_destroy(struct dm_block_manager *bm)
{
	dm_bufio_client_destroy(bm->bufio);
	kfree(bm);
}
EXPORT_SYMBOL_GPL(dm_block_manager_destroy);

<<<<<<< HEAD
=======
void dm_block_manager_reset(struct dm_block_manager *bm)
{
	dm_bufio_client_reset(bm->bufio);
}
EXPORT_SYMBOL_GPL(dm_block_manager_reset);

>>>>>>> ccf0a997
unsigned int dm_bm_block_size(struct dm_block_manager *bm)
{
	return dm_bufio_get_block_size(bm->bufio);
}
EXPORT_SYMBOL_GPL(dm_bm_block_size);

dm_block_t dm_bm_nr_blocks(struct dm_block_manager *bm)
{
	return dm_bufio_get_device_size(bm->bufio);
}

static int dm_bm_validate_buffer(struct dm_block_manager *bm,
				 struct dm_buffer *buf,
				 struct buffer_aux *aux,
				 struct dm_block_validator *v)
{
	if (unlikely(!aux->validator)) {
		int r;

		if (!v)
			return 0;
		r = v->check(v, (struct dm_block *) buf, dm_bufio_get_block_size(bm->bufio));
		if (unlikely(r)) {
			DMERR_LIMIT("%s validator check failed for block %llu", v->name,
				    (unsigned long long) dm_bufio_get_block_number(buf));
			return r;
		}
		aux->validator = v;
	} else {
		if (unlikely(aux->validator != v)) {
			DMERR_LIMIT("validator mismatch (old=%s vs new=%s) for block %llu",
				    aux->validator->name, v ? v->name : "NULL",
				    (unsigned long long) dm_bufio_get_block_number(buf));
			return -EINVAL;
		}
	}

	return 0;
}
int dm_bm_read_lock(struct dm_block_manager *bm, dm_block_t b,
		    struct dm_block_validator *v,
		    struct dm_block **result)
{
	struct buffer_aux *aux;
	void *p;
	int r;

	p = dm_bufio_read(bm->bufio, b, (struct dm_buffer **) result);
	if (IS_ERR(p))
		return PTR_ERR(p);

	aux = dm_bufio_get_aux_data(to_buffer(*result));
	r = bl_down_read(&aux->lock);
	if (unlikely(r)) {
		dm_bufio_release(to_buffer(*result));
		report_recursive_bug(b, r);
		return r;
	}

	aux->write_locked = 0;

	r = dm_bm_validate_buffer(bm, to_buffer(*result), aux, v);
	if (unlikely(r)) {
		bl_up_read(&aux->lock);
		dm_bufio_release(to_buffer(*result));
		return r;
	}

	return 0;
}
EXPORT_SYMBOL_GPL(dm_bm_read_lock);

int dm_bm_write_lock(struct dm_block_manager *bm,
		     dm_block_t b, struct dm_block_validator *v,
		     struct dm_block **result)
{
	struct buffer_aux *aux;
	void *p;
	int r;

	if (dm_bm_is_read_only(bm))
		return -EPERM;

	p = dm_bufio_read(bm->bufio, b, (struct dm_buffer **) result);
	if (IS_ERR(p))
		return PTR_ERR(p);

	aux = dm_bufio_get_aux_data(to_buffer(*result));
	r = bl_down_write(&aux->lock);
	if (r) {
		dm_bufio_release(to_buffer(*result));
		report_recursive_bug(b, r);
		return r;
	}

	aux->write_locked = 1;

	r = dm_bm_validate_buffer(bm, to_buffer(*result), aux, v);
	if (unlikely(r)) {
		bl_up_write(&aux->lock);
		dm_bufio_release(to_buffer(*result));
		return r;
	}

	return 0;
}
EXPORT_SYMBOL_GPL(dm_bm_write_lock);

int dm_bm_read_try_lock(struct dm_block_manager *bm,
			dm_block_t b, struct dm_block_validator *v,
			struct dm_block **result)
{
	struct buffer_aux *aux;
	void *p;
	int r;

	p = dm_bufio_get(bm->bufio, b, (struct dm_buffer **) result);
	if (IS_ERR(p))
		return PTR_ERR(p);
	if (unlikely(!p))
		return -EWOULDBLOCK;

	aux = dm_bufio_get_aux_data(to_buffer(*result));
	r = bl_down_read_nonblock(&aux->lock);
	if (r < 0) {
		dm_bufio_release(to_buffer(*result));
		report_recursive_bug(b, r);
		return r;
	}
	aux->write_locked = 0;

	r = dm_bm_validate_buffer(bm, to_buffer(*result), aux, v);
	if (unlikely(r)) {
		bl_up_read(&aux->lock);
		dm_bufio_release(to_buffer(*result));
		return r;
	}

	return 0;
}

int dm_bm_write_lock_zero(struct dm_block_manager *bm,
			  dm_block_t b, struct dm_block_validator *v,
			  struct dm_block **result)
{
	int r;
	struct buffer_aux *aux;
	void *p;

	if (dm_bm_is_read_only(bm))
		return -EPERM;

	p = dm_bufio_new(bm->bufio, b, (struct dm_buffer **) result);
	if (IS_ERR(p))
		return PTR_ERR(p);

	memset(p, 0, dm_bm_block_size(bm));

	aux = dm_bufio_get_aux_data(to_buffer(*result));
	r = bl_down_write(&aux->lock);
	if (r) {
		dm_bufio_release(to_buffer(*result));
		return r;
	}

	aux->write_locked = 1;
	aux->validator = v;

	return 0;
}
EXPORT_SYMBOL_GPL(dm_bm_write_lock_zero);

void dm_bm_unlock(struct dm_block *b)
{
	struct buffer_aux *aux = dm_bufio_get_aux_data(to_buffer(b));

	if (aux->write_locked) {
		dm_bufio_mark_buffer_dirty(to_buffer(b));
		bl_up_write(&aux->lock);
	} else
		bl_up_read(&aux->lock);

	dm_bufio_release(to_buffer(b));
}
EXPORT_SYMBOL_GPL(dm_bm_unlock);

int dm_bm_flush(struct dm_block_manager *bm)
{
	if (dm_bm_is_read_only(bm))
		return -EPERM;

	return dm_bufio_write_dirty_buffers(bm->bufio);
}
EXPORT_SYMBOL_GPL(dm_bm_flush);

void dm_bm_prefetch(struct dm_block_manager *bm, dm_block_t b)
{
	dm_bufio_prefetch(bm->bufio, b, 1);
}

bool dm_bm_is_read_only(struct dm_block_manager *bm)
{
	return bm ? bm->read_only : true;
}
EXPORT_SYMBOL_GPL(dm_bm_is_read_only);

void dm_bm_set_read_only(struct dm_block_manager *bm)
{
	if (bm)
		bm->read_only = true;
}
EXPORT_SYMBOL_GPL(dm_bm_set_read_only);

void dm_bm_set_read_write(struct dm_block_manager *bm)
{
	if (bm)
		bm->read_only = false;
}
EXPORT_SYMBOL_GPL(dm_bm_set_read_write);

u32 dm_bm_checksum(const void *data, size_t len, u32 init_xor)
{
	return crc32c(~(u32) 0, data, len) ^ init_xor;
}
EXPORT_SYMBOL_GPL(dm_bm_checksum);

/*----------------------------------------------------------------*/

MODULE_LICENSE("GPL");
MODULE_AUTHOR("Joe Thornber <dm-devel@redhat.com>");
MODULE_DESCRIPTION("Immutable metadata library for dm");

/*----------------------------------------------------------------*/<|MERGE_RESOLUTION|>--- conflicted
+++ resolved
@@ -92,10 +92,7 @@
 static void __del_holder(struct block_lock *lock, struct task_struct *task)
 {
 	unsigned int h = __find_holder(lock, task);
-<<<<<<< HEAD
-=======
-
->>>>>>> ccf0a997
+
 	lock->holders[h] = NULL;
 	put_task_struct(task);
 }
@@ -424,15 +421,12 @@
 }
 EXPORT_SYMBOL_GPL(dm_block_manager_destroy);
 
-<<<<<<< HEAD
-=======
 void dm_block_manager_reset(struct dm_block_manager *bm)
 {
 	dm_bufio_client_reset(bm->bufio);
 }
 EXPORT_SYMBOL_GPL(dm_block_manager_reset);
 
->>>>>>> ccf0a997
 unsigned int dm_bm_block_size(struct dm_block_manager *bm)
 {
 	return dm_bufio_get_block_size(bm->bufio);
