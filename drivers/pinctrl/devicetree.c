// SPDX-License-Identifier: GPL-2.0-only
/*
 * Device tree integration for the pin control subsystem
 *
 * Copyright (C) 2012 NVIDIA CORPORATION. All rights reserved.
 */

#include <linux/device.h>
#include <linux/of.h>
#include <linux/of_gpio.h>
#include <linux/pinctrl/pinctrl.h>
#include <linux/slab.h>

#include "core.h"
#include "devicetree.h"

/**
 * struct pinctrl_dt_map - mapping table chunk parsed from device tree
 * @node: list node for struct pinctrl's @dt_maps field
 * @pctldev: the pin controller that allocated this struct, and will free it
 * @map: the mapping table entries
 * @num_maps: number of mapping table entries
 */
struct pinctrl_dt_map {
	struct list_head node;
	struct pinctrl_dev *pctldev;
	struct pinctrl_map *map;
	unsigned num_maps;
};

static void dt_free_map(struct pinctrl_dev *pctldev,
		     struct pinctrl_map *map, unsigned num_maps)
{
	int i;

	for (i = 0; i < num_maps; ++i) {
		kfree_const(map[i].dev_name);
		map[i].dev_name = NULL;
	}

	if (pctldev) {
		const struct pinctrl_ops *ops = pctldev->desc->pctlops;
		if (ops->dt_free_map)
			ops->dt_free_map(pctldev, map, num_maps);
	} else {
		/* There is no pctldev for PIN_MAP_TYPE_DUMMY_STATE */
		kfree(map);
	}
}

void pinctrl_dt_free_maps(struct pinctrl *p)
{
	struct pinctrl_dt_map *dt_map, *n1;

	list_for_each_entry_safe(dt_map, n1, &p->dt_maps, node) {
		pinctrl_unregister_mappings(dt_map->map);
		list_del(&dt_map->node);
		dt_free_map(dt_map->pctldev, dt_map->map,
			    dt_map->num_maps);
		kfree(dt_map);
	}

	of_node_put(p->dev->of_node);
}

static int dt_remember_or_free_map(struct pinctrl *p, const char *statename,
				   struct pinctrl_dev *pctldev,
				   struct pinctrl_map *map, unsigned num_maps)
{
	int i;
	struct pinctrl_dt_map *dt_map;

	/* Initialize common mapping table entry fields */
	for (i = 0; i < num_maps; i++) {
		const char *devname;

		devname = kstrdup_const(dev_name(p->dev), GFP_KERNEL);
		if (!devname)
			goto err_free_map;

		map[i].dev_name = devname;
		map[i].name = statename;
		if (pctldev)
			map[i].ctrl_dev_name = dev_name(pctldev->dev);
	}

	/* Remember the converted mapping table entries */
	dt_map = kzalloc(sizeof(*dt_map), GFP_KERNEL);
	if (!dt_map)
		goto err_free_map;

	dt_map->pctldev = pctldev;
	dt_map->map = map;
	dt_map->num_maps = num_maps;
	list_add_tail(&dt_map->node, &p->dt_maps);

<<<<<<< HEAD
	return pinctrl_register_map(map, num_maps, false);
=======
	return pinctrl_register_mappings(map, num_maps);
>>>>>>> c1084c27

err_free_map:
	dt_free_map(pctldev, map, num_maps);
	return -ENOMEM;
}

struct pinctrl_dev *of_pinctrl_get(struct device_node *np)
{
	return get_pinctrl_dev_from_of_node(np);
}
EXPORT_SYMBOL_GPL(of_pinctrl_get);

static int dt_to_map_one_config(struct pinctrl *p,
				struct pinctrl_dev *hog_pctldev,
				const char *statename,
				struct device_node *np_config)
{
	struct pinctrl_dev *pctldev = NULL;
	struct device_node *np_pctldev;
	const struct pinctrl_ops *ops;
	int ret;
	struct pinctrl_map *map;
	unsigned num_maps;
	bool allow_default = false;

	/* Find the pin controller containing np_config */
	np_pctldev = of_node_get(np_config);
	for (;;) {
		if (!allow_default)
			allow_default = of_property_read_bool(np_pctldev,
							      "pinctrl-use-default");

		np_pctldev = of_get_next_parent(np_pctldev);
		if (!np_pctldev || of_node_is_root(np_pctldev)) {
			of_node_put(np_pctldev);
			ret = driver_deferred_probe_check_state(p->dev);
			/* keep deferring if modules are enabled */
			if (IS_ENABLED(CONFIG_MODULES) && !allow_default && ret < 0)
				ret = -EPROBE_DEFER;
			return ret;
		}
		/* If we're creating a hog we can use the passed pctldev */
		if (hog_pctldev && (np_pctldev == p->dev->of_node)) {
			pctldev = hog_pctldev;
			break;
		}
		pctldev = get_pinctrl_dev_from_of_node(np_pctldev);
		if (pctldev)
			break;
		/* Do not defer probing of hogs (circular loop) */
		if (np_pctldev == p->dev->of_node) {
			of_node_put(np_pctldev);
			return -ENODEV;
		}
	}
	of_node_put(np_pctldev);

	/*
	 * Call pinctrl driver to parse device tree node, and
	 * generate mapping table entries
	 */
	ops = pctldev->desc->pctlops;
	if (!ops->dt_node_to_map) {
		dev_err(p->dev, "pctldev %s doesn't support DT\n",
			dev_name(pctldev->dev));
		return -ENODEV;
	}
	ret = ops->dt_node_to_map(pctldev, np_config, &map, &num_maps);
	if (ret < 0)
		return ret;
	else if (num_maps == 0) {
		/*
		 * If we have no valid maps (maybe caused by empty pinctrl node
		 * or typing error) ther is no need remember this, so just
		 * return.
		 */
		dev_info(p->dev,
			 "there is not valid maps for state %s\n", statename);
		return 0;
	}

	/* Stash the mapping table chunk away for later use */
	return dt_remember_or_free_map(p, statename, pctldev, map, num_maps);
}

static int dt_remember_dummy_state(struct pinctrl *p, const char *statename)
{
	struct pinctrl_map *map;

	map = kzalloc(sizeof(*map), GFP_KERNEL);
	if (!map)
		return -ENOMEM;

	/* There is no pctldev for PIN_MAP_TYPE_DUMMY_STATE */
	map->type = PIN_MAP_TYPE_DUMMY_STATE;

	return dt_remember_or_free_map(p, statename, NULL, map, 1);
}

static int dt_gpio_assert_pinctrl(struct pinctrl *p)
{
	struct device_node *np = p->dev->of_node;
	enum of_gpio_flags flags;
	int gpio;
	int index = 0;
	int ret;

	if (!of_find_property(np, "pinctrl-assert-gpios", NULL))
		return 0; /* Missing the property, so nothing to be done */

	for (;; index++) {
		gpio = of_get_named_gpio_flags(np, "pinctrl-assert-gpios",
					       index, &flags);
		if (gpio < 0) {
			if (gpio == -EPROBE_DEFER)
				return gpio;
			break; /* End of the phandle list */
		}

		if (!gpio_is_valid(gpio))
			return -EINVAL;

		ret = devm_gpio_request_one(p->dev, gpio, GPIOF_OUT_INIT_LOW,
					    NULL);
		if (ret < 0)
			return ret;

		if (flags & OF_GPIO_ACTIVE_LOW)
			continue;

		if (gpio_cansleep(gpio))
			gpio_set_value_cansleep(gpio, 1);
		else
			gpio_set_value(gpio, 1);
	}

	return 0;
}

static int dt_gpio_assert_pinctrl(struct pinctrl *p)
{
	struct device_node *np = p->dev->of_node;
	enum of_gpio_flags flags;
	int gpio;
	int index = 0;
	int ret;

	if (!of_find_property(np, "pinctrl-assert-gpios", NULL))
		return 0; /* Missing the property, so nothing to be done */

	for (;; index++) {
		gpio = of_get_named_gpio_flags(np, "pinctrl-assert-gpios",
					       index, &flags);
		if (gpio < 0) {
			if (gpio == -EPROBE_DEFER)
				return gpio;
			break; /* End of the phandle list */
		}

		if (!gpio_is_valid(gpio))
			return -EINVAL;

		ret = devm_gpio_request_one(p->dev, gpio, GPIOF_OUT_INIT_LOW,
					    NULL);
		if (ret < 0)
			return ret;

		if (flags & OF_GPIO_ACTIVE_LOW)
			continue;

		if (gpio_cansleep(gpio))
			gpio_set_value_cansleep(gpio, 1);
		else
			gpio_set_value(gpio, 1);
	}

	return 0;
}

int pinctrl_dt_to_map(struct pinctrl *p, struct pinctrl_dev *pctldev)
{
	struct device_node *np = p->dev->of_node;
	int state, ret;
	char *propname;
	struct property *prop;
	const char *statename;
	const __be32 *list;
	int size, config;
	phandle phandle;
	struct device_node *np_config;

	/* CONFIG_OF enabled, p->dev not instantiated from DT */
	if (!np) {
		if (of_have_populated_dt())
			dev_dbg(p->dev,
				"no of_node; not parsing pinctrl DT\n");
		return 0;
	}

	ret = dt_gpio_assert_pinctrl(p);
	if (ret) {
		dev_dbg(p->dev, "failed to assert pinctrl setting: %d\n", ret);
		return ret;
	}

	/* We may store pointers to property names within the node */
	of_node_get(np);

	/* For each defined state ID */
	for (state = 0; ; state++) {
		/* Retrieve the pinctrl-* property */
		propname = kasprintf(GFP_KERNEL, "pinctrl-%d", state);
		prop = of_find_property(np, propname, &size);
		kfree(propname);
		if (!prop) {
			if (state == 0) {
				of_node_put(np);
				return -ENODEV;
			}
			break;
		}
		list = prop->value;
		size /= sizeof(*list);

		/* Determine whether pinctrl-names property names the state */
		ret = of_property_read_string_index(np, "pinctrl-names",
						    state, &statename);
		/*
		 * If not, statename is just the integer state ID. But rather
		 * than dynamically allocate it and have to free it later,
		 * just point part way into the property name for the string.
		 */
		if (ret < 0)
			statename = prop->name + strlen("pinctrl-");

		/* For every referenced pin configuration node in it */
		for (config = 0; config < size; config++) {
			phandle = be32_to_cpup(list++);

			/* Look up the pin configuration node */
			np_config = of_find_node_by_phandle(phandle);
			if (!np_config) {
				dev_err(p->dev,
					"prop %s index %i invalid phandle\n",
					prop->name, config);
				ret = -EINVAL;
				goto err;
			}

			/* Parse the node */
			ret = dt_to_map_one_config(p, pctldev, statename,
						   np_config);
			of_node_put(np_config);
			if (ret < 0)
				goto err;
		}

		/* No entries in DT? Generate a dummy state table entry */
		if (!size) {
			ret = dt_remember_dummy_state(p, statename);
			if (ret < 0)
				goto err;
		}
	}

	return 0;

err:
	pinctrl_dt_free_maps(p);
	return ret;
}

/*
 * For pinctrl binding, typically #pinctrl-cells is for the pin controller
 * device, so either parent or grandparent. See pinctrl-bindings.txt.
 */
static int pinctrl_find_cells_size(const struct device_node *np)
{
	const char *cells_name = "#pinctrl-cells";
	int cells_size, error;

	error = of_property_read_u32(np->parent, cells_name, &cells_size);
	if (error) {
		error = of_property_read_u32(np->parent->parent,
					     cells_name, &cells_size);
		if (error)
			return -ENOENT;
	}

	return cells_size;
}

/**
 * pinctrl_get_list_and_count - Gets the list and it's cell size and number
 * @np: pointer to device node with the property
 * @list_name: property that contains the list
 * @list: pointer for the list found
 * @cells_size: pointer for the cell size found
 * @nr_elements: pointer for the number of elements found
 *
 * Typically np is a single pinctrl entry containing the list.
 */
static int pinctrl_get_list_and_count(const struct device_node *np,
				      const char *list_name,
				      const __be32 **list,
				      int *cells_size,
				      int *nr_elements)
{
	int size;

	*cells_size = 0;
	*nr_elements = 0;

	*list = of_get_property(np, list_name, &size);
	if (!*list)
		return -ENOENT;

	*cells_size = pinctrl_find_cells_size(np);
	if (*cells_size < 0)
		return -ENOENT;

	/* First element is always the index within the pinctrl device */
	*nr_elements = (size / sizeof(**list)) / (*cells_size + 1);

	return 0;
}

/**
 * pinctrl_count_index_with_args - Count number of elements in a pinctrl entry
 * @np: pointer to device node with the property
 * @list_name: property that contains the list
 *
 * Counts the number of elements in a pinctrl array consisting of an index
 * within the controller and a number of u32 entries specified for each
 * entry. Note that device_node is always for the parent pin controller device.
 */
int pinctrl_count_index_with_args(const struct device_node *np,
				  const char *list_name)
{
	const __be32 *list;
	int size, nr_cells, error;

	error = pinctrl_get_list_and_count(np, list_name, &list,
					   &nr_cells, &size);
	if (error)
		return error;

	return size;
}
EXPORT_SYMBOL_GPL(pinctrl_count_index_with_args);

/**
 * pinctrl_copy_args - Populates of_phandle_args based on index
 * @np: pointer to device node with the property
 * @list: pointer to a list with the elements
 * @index: entry within the list of elements
 * @nr_cells: number of cells in the list
 * @nr_elem: number of elements for each entry in the list
 * @out_args: returned values
 *
 * Populates the of_phandle_args based on the index in the list.
 */
static int pinctrl_copy_args(const struct device_node *np,
			     const __be32 *list,
			     int index, int nr_cells, int nr_elem,
			     struct of_phandle_args *out_args)
{
	int i;

	memset(out_args, 0, sizeof(*out_args));
	out_args->np = (struct device_node *)np;
	out_args->args_count = nr_cells + 1;

	if (index >= nr_elem)
		return -EINVAL;

	list += index * (nr_cells + 1);

	for (i = 0; i < nr_cells + 1; i++)
		out_args->args[i] = be32_to_cpup(list++);

	return 0;
}

/**
 * pinctrl_parse_index_with_args - Find a node pointed by index in a list
 * @np: pointer to device node with the property
 * @list_name: property that contains the list
 * @index: index within the list
 * @out_args: entries in the list pointed by index
 *
 * Finds the selected element in a pinctrl array consisting of an index
 * within the controller and a number of u32 entries specified for each
 * entry. Note that device_node is always for the parent pin controller device.
 */
int pinctrl_parse_index_with_args(const struct device_node *np,
				  const char *list_name, int index,
				  struct of_phandle_args *out_args)
{
	const __be32 *list;
	int nr_elem, nr_cells, error;

	error = pinctrl_get_list_and_count(np, list_name, &list,
					   &nr_cells, &nr_elem);
	if (error || !nr_cells)
		return error;

	error = pinctrl_copy_args(np, list, index, nr_cells, nr_elem,
				  out_args);
	if (error)
		return error;

	return 0;
}
EXPORT_SYMBOL_GPL(pinctrl_parse_index_with_args);<|MERGE_RESOLUTION|>--- conflicted
+++ resolved
@@ -94,11 +94,7 @@
 	dt_map->num_maps = num_maps;
 	list_add_tail(&dt_map->node, &p->dt_maps);
 
-<<<<<<< HEAD
-	return pinctrl_register_map(map, num_maps, false);
-=======
 	return pinctrl_register_mappings(map, num_maps);
->>>>>>> c1084c27
 
 err_free_map:
 	dt_free_map(pctldev, map, num_maps);
@@ -238,46 +234,6 @@
 	return 0;
 }
 
-static int dt_gpio_assert_pinctrl(struct pinctrl *p)
-{
-	struct device_node *np = p->dev->of_node;
-	enum of_gpio_flags flags;
-	int gpio;
-	int index = 0;
-	int ret;
-
-	if (!of_find_property(np, "pinctrl-assert-gpios", NULL))
-		return 0; /* Missing the property, so nothing to be done */
-
-	for (;; index++) {
-		gpio = of_get_named_gpio_flags(np, "pinctrl-assert-gpios",
-					       index, &flags);
-		if (gpio < 0) {
-			if (gpio == -EPROBE_DEFER)
-				return gpio;
-			break; /* End of the phandle list */
-		}
-
-		if (!gpio_is_valid(gpio))
-			return -EINVAL;
-
-		ret = devm_gpio_request_one(p->dev, gpio, GPIOF_OUT_INIT_LOW,
-					    NULL);
-		if (ret < 0)
-			return ret;
-
-		if (flags & OF_GPIO_ACTIVE_LOW)
-			continue;
-
-		if (gpio_cansleep(gpio))
-			gpio_set_value_cansleep(gpio, 1);
-		else
-			gpio_set_value(gpio, 1);
-	}
-
-	return 0;
-}
-
 int pinctrl_dt_to_map(struct pinctrl *p, struct pinctrl_dev *pctldev)
 {
 	struct device_node *np = p->dev->of_node;
