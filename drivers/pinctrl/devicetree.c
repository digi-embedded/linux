--- conflicted
+++ resolved
@@ -7,11 +7,7 @@
 
 #include <linux/device.h>
 #include <linux/of.h>
-<<<<<<< HEAD
-#include <linux/of_gpio.h>
-=======
 #include <linux/gpio/consumer.h>
->>>>>>> ccf0a997
 #include <linux/pinctrl/pinctrl.h>
 #include <linux/slab.h>
 
@@ -201,12 +197,7 @@
 static int dt_gpio_assert_pinctrl(struct pinctrl *p)
 {
 	struct device_node *np = p->dev->of_node;
-<<<<<<< HEAD
-	enum of_gpio_flags flags;
-	int gpio;
-=======
 	struct gpio_desc *gpio;
->>>>>>> ccf0a997
 	int index = 0;
 	int ret;
 
@@ -214,31 +205,6 @@
 		return 0; /* Missing the property, so nothing to be done */
 
 	for (;; index++) {
-<<<<<<< HEAD
-		gpio = of_get_named_gpio_flags(np, "pinctrl-assert-gpios",
-					       index, &flags);
-		if (gpio < 0) {
-			if (gpio == -EPROBE_DEFER)
-				return gpio;
-			break; /* End of the phandle list */
-		}
-
-		if (!gpio_is_valid(gpio))
-			return -EINVAL;
-
-		ret = devm_gpio_request_one(p->dev, gpio, GPIOF_OUT_INIT_LOW,
-					    NULL);
-		if (ret < 0)
-			return ret;
-
-		if (flags & OF_GPIO_ACTIVE_LOW)
-			continue;
-
-		if (gpio_cansleep(gpio))
-			gpio_set_value_cansleep(gpio, 1);
-		else
-			gpio_set_value(gpio, 1);
-=======
 		gpio = devm_gpiod_get_optional(p->dev, "pinctrl-assert",
 					       GPIOD_OUT_HIGH);
 		ret = PTR_ERR(gpio);
@@ -247,7 +213,6 @@
 				return -EPROBE_DEFER;
  			break; /* End of the phandle list */
  		}
->>>>>>> ccf0a997
 	}
 
 	return 0;
