--- conflicted
+++ resolved
@@ -119,44 +119,28 @@
 
 config PINCTRL_IMX8MM
 	tristate "IMX8MM pinctrl driver"
-<<<<<<< HEAD
-	depends on ARCH_MXC && ARM64
-=======
-	depends on ARCH_MXC
->>>>>>> c1084c27
+	depends on ARCH_MXC
 	select PINCTRL_IMX
 	help
 	  Say Y here to enable the imx8mm pinctrl driver
 
 config PINCTRL_IMX8MN
 	tristate "IMX8MN pinctrl driver"
-<<<<<<< HEAD
-	depends on ARCH_MXC && ARM64
-=======
-	depends on ARCH_MXC
->>>>>>> c1084c27
+	depends on ARCH_MXC
 	select PINCTRL_IMX
 	help
 	  Say Y here to enable the imx8mn pinctrl driver
 
 config PINCTRL_IMX8MP
 	tristate "IMX8MP pinctrl driver"
-<<<<<<< HEAD
-	depends on ARCH_MXC && ARM64
-=======
-	depends on ARCH_MXC
->>>>>>> c1084c27
+	depends on ARCH_MXC
 	select PINCTRL_IMX
 	help
 	  Say Y here to enable the imx8mp pinctrl driver
 
 config PINCTRL_IMX8MQ
 	tristate "IMX8MQ pinctrl driver"
-<<<<<<< HEAD
-	depends on ARCH_MXC && ARM64
-=======
-	depends on ARCH_MXC
->>>>>>> c1084c27
+	depends on ARCH_MXC
 	select PINCTRL_IMX
 	help
 	  Say Y here to enable the imx8mq pinctrl driver
@@ -182,8 +166,6 @@
 	help
 	  Say Y here to enable the imx8dxl pinctrl driver
 
-<<<<<<< HEAD
-=======
 config PINCTRL_IMX8ULP
 	tristate "IMX8ULP pinctrl driver"
 	depends on ARCH_MXC
@@ -191,7 +173,6 @@
 	help
 	  Say Y here to enable the imx8ulp pinctrl driver
 
->>>>>>> c1084c27
 config PINCTRL_VF610
 	bool "Freescale Vybrid VF610 pinctrl driver"
 	depends on SOC_VF610
