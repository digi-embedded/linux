--- conflicted
+++ resolved
@@ -114,10 +114,7 @@
 	bool "IMX6SLL pinctrl driver"
 	depends on SOC_IMX6SLL
 	select PINCTRL_IMX
-<<<<<<< HEAD
-=======
 	select PINCTRL_IMX_MEMMAP
->>>>>>> 423d9423
 	help
 	  Say Y here to enable the imx6sll pinctrl driver
 
@@ -133,11 +130,6 @@
 	bool "IMX7ULP pinctrl driver"
 	depends on SOC_IMX7ULP
 	select PINCTRL_IMX
-<<<<<<< HEAD
-	help
-	  Say Y here to enable the imx7ulp pinctrl driver
-
-=======
 	select PINCTRL_IMX_MEMMAP
 	help
 	  Say Y here to enable the imx7ulp pinctrl driver
@@ -166,7 +158,6 @@
 	help
 	  Say Y here to enable the imx8mq pinctrl driver
 
->>>>>>> 423d9423
 config PINCTRL_VF610
 	bool "Freescale Vybrid VF610 pinctrl driver"
 	depends on SOC_VF610
