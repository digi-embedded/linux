--- conflicted
+++ resolved
@@ -95,8 +95,6 @@
 	help
 	  Say Y here to enable the imx6ul pinctrl driver
 
-<<<<<<< HEAD
-=======
 config PINCTRL_IMX6SLL
 	bool "IMX6SLL pinctrl driver"
 	depends on SOC_IMX6SLL
@@ -104,7 +102,6 @@
 	help
 	  Say Y here to enable the imx6sll pinctrl driver
 
->>>>>>> f2ed3bfc
 config PINCTRL_IMX7D
 	bool "IMX7D pinctrl driver"
 	depends on SOC_IMX7D
@@ -112,8 +109,6 @@
 	help
 	  Say Y here to enable the imx7d pinctrl driver
 
-<<<<<<< HEAD
-=======
 config PINCTRL_IMX7ULP
 	bool "IMX7ULP pinctrl driver"
 	depends on SOC_IMX7ULP
@@ -121,7 +116,6 @@
 	help
 	  Say Y here to enable the imx7ulp pinctrl driver
 
->>>>>>> f2ed3bfc
 config PINCTRL_VF610
 	bool "Freescale Vybrid VF610 pinctrl driver"
 	depends on SOC_VF610
