--- conflicted
+++ resolved
@@ -244,52 +244,16 @@
 	return 0;
 }
 
-<<<<<<< HEAD
-static int imx_pmx_gpio_request_enable(struct pinctrl_dev *pctldev,
-			struct pinctrl_gpio_range *range, unsigned offset)
-{
-	struct imx_pinctrl *ipctl = pinctrl_dev_get_drvdata(pctldev);
-	const struct imx_pinctrl_soc_info *info = ipctl->info;
-
-	if (info->flags & IMX8_USE_SCU)
-		return imx_pmx_backend_gpio_request_enable_scu(pctldev, range, offset);
-	else
-		return imx_pmx_backend_gpio_request_enable_mem(pctldev, range, offset);
-}
-
-static void imx_pmx_gpio_disable_free(struct pinctrl_dev *pctldev,
-			struct pinctrl_gpio_range *range, unsigned offset)
-{
-	struct imx_pinctrl *ipctl = pinctrl_dev_get_drvdata(pctldev);
-	const struct imx_pinctrl_soc_info *info = ipctl->info;
-
-	if (info->flags & IMX8_USE_SCU)
-		imx_pmx_backend_gpio_disable_free_scu(pctldev, range, offset);
-	else
-		imx_pmx_backend_gpio_disable_free_mem(pctldev, range, offset);
-}
-
-=======
->>>>>>> 05f46d3f
 static int imx_pmx_gpio_set_direction(struct pinctrl_dev *pctldev,
 	   struct pinctrl_gpio_range *range, unsigned offset, bool input)
 {
 	struct imx_pinctrl *ipctl = pinctrl_dev_get_drvdata(pctldev);
 	const struct imx_pinctrl_soc_info *info = ipctl->info;
 
-<<<<<<< HEAD
-	if (info->flags & IMX8_USE_SCU)
-		return imx_pmx_backend_gpio_set_direction_scu(pctldev,
-				range, offset, input);
-	else
-		return imx_pmx_backend_gpio_set_direction_mem(pctldev,
-				range, offset, input);
-=======
 	if (!(info->flags & IMX8_USE_SCU))
 		return imx_pmx_backend_gpio_set_direction_mem(pctldev,
 				range, offset, input);
 	return 0;
->>>>>>> 05f46d3f
 }
 
 static const struct pinmux_ops imx_pmx_ops = {
@@ -332,21 +296,12 @@
 	const struct imx_pinctrl_soc_info *info = ipctl->info;
 	unsigned long config;
 	int ret;
-<<<<<<< HEAD
 
 	if (info->flags & IMX8_USE_SCU)
 		ret = imx_pinconf_backend_get_scu(pctldev, pin_id, &config);
 	else
 		ret = imx_pinconf_backend_get_mem(pctldev, pin_id, &config);
 
-=======
-
-	if (info->flags & IMX8_USE_SCU)
-		ret = imx_pinconf_backend_get_scu(pctldev, pin_id, &config);
-	else
-		ret = imx_pinconf_backend_get_mem(pctldev, pin_id, &config);
-
->>>>>>> 05f46d3f
 	if (ret) {
 		seq_printf(s, "N/A");
 		return;
@@ -605,12 +560,6 @@
 		if (IS_ERR(ipctl->base))
 			return PTR_ERR(ipctl->base);
 
-<<<<<<< HEAD
-		/* only for share mux and conf reg */
-		of_property_read_u32(dev_np, "fsl,mux_mask", &info->mux_mask);
-
-=======
->>>>>>> 05f46d3f
 		if (of_property_read_bool(dev_np, "fsl,input-sel")) {
 			np = of_parse_phandle(dev_np, "fsl,input-sel", 0);
 			if (!np) {
