--- conflicted
+++ resolved
@@ -96,16 +96,12 @@
 	unsigned int nfunctions;
 	unsigned int flags;
 	const char *gpr_compatible;
-<<<<<<< HEAD
-	unsigned int mux_mask;
-=======
 
 	/* MUX_MODE shift and mask in case SHARE_MUX_CONF_REG */
 	unsigned int mux_mask;
 	u8 mux_shift;
 	u32 ibe_bit;
 	u32 obe_bit;
->>>>>>> 05f46d3f
 };
 
 /**
@@ -122,10 +118,6 @@
 
 #define SHARE_MUX_CONF_REG	0x1
 #define ZERO_OFFSET_VALID	0x2
-<<<<<<< HEAD
-#define CONFIG_IBE_OBE		0x4
-=======
->>>>>>> 05f46d3f
 #define IMX8_ENABLE_MUX_CONFIG	(1 << 29)
 #define IMX8_ENABLE_PAD_CONFIG	(1 << 30)
 #define IMX8_USE_SCU		(1 << 31)
@@ -149,13 +141,6 @@
 
 #ifdef CONFIG_PINCTRL_IMX_MEMMAP
 int imx_pmx_set_one_pin_mem(struct imx_pinctrl *ipctl, struct imx_pin *pin);
-<<<<<<< HEAD
-int imx_pmx_backend_gpio_request_enable_mem(struct pinctrl_dev *pctldev,
-			struct pinctrl_gpio_range *range, unsigned offset);
-void imx_pmx_backend_gpio_disable_free_mem(struct pinctrl_dev *pctldev,
-		struct pinctrl_gpio_range *range, unsigned offset);
-=======
->>>>>>> 05f46d3f
 int imx_pmx_backend_gpio_set_direction_mem(struct pinctrl_dev *pctldev,
 	   struct pinctrl_gpio_range *range, unsigned offset, bool input);
 int imx_pinconf_backend_get_mem(struct pinctrl_dev *pctldev, unsigned pin_id,
@@ -169,19 +154,6 @@
 {
 	return 0;
 }
-<<<<<<< HEAD
-static inline int imx_pmx_backend_gpio_request_enable_mem(struct pinctrl_dev *pctldev,
-			struct pinctrl_gpio_range *range, unsigned offset)
-{
-	return 0;
-}
-static inline void imx_pmx_backend_gpio_disable_free_mem(struct pinctrl_dev *pctldev,
-		struct pinctrl_gpio_range *range, unsigned offset)
-{
-	return;
-}
-=======
->>>>>>> 05f46d3f
 static inline int imx_pmx_backend_gpio_set_direction_mem(struct pinctrl_dev *pctldev,
 	   struct pinctrl_gpio_range *range, unsigned offset, bool input)
 {
@@ -206,15 +178,6 @@
 
 #ifdef CONFIG_PINCTRL_IMX_SCU
 int imx_pmx_set_one_pin_scu(struct imx_pinctrl *ipctl, struct imx_pin *pin);
-<<<<<<< HEAD
-int imx_pmx_backend_gpio_request_enable_scu(struct pinctrl_dev *pctldev,
-			struct pinctrl_gpio_range *range, unsigned offset);
-void imx_pmx_backend_gpio_disable_free_scu(struct pinctrl_dev *pctldev,
-		struct pinctrl_gpio_range *range, unsigned offset);
-int imx_pmx_backend_gpio_set_direction_scu(struct pinctrl_dev *pctldev,
-	   struct pinctrl_gpio_range *range, unsigned offset, bool input);
-=======
->>>>>>> 05f46d3f
 int imx_pinconf_backend_get_scu(struct pinctrl_dev *pctldev, unsigned pin_id,
 			    unsigned long *config);
 int imx_pinconf_backend_set_scu(struct pinctrl_dev *pctldev, unsigned pin_id,
@@ -226,24 +189,6 @@
 {
 	return 0;
 }
-<<<<<<< HEAD
-static inline int imx_pmx_backend_gpio_request_enable_scu(struct pinctrl_dev *pctldev,
-			struct pinctrl_gpio_range *range, unsigned offset)
-{
-	return 0;
-}
-static inline void imx_pmx_backend_gpio_disable_free_scu(struct pinctrl_dev *pctldev,
-		struct pinctrl_gpio_range *range, unsigned offset)
-{
-	return;
-}
-static inline int imx_pmx_backend_gpio_set_direction_scu(struct pinctrl_dev *pctldev,
-	   struct pinctrl_gpio_range *range, unsigned offset, bool input)
-{
-	return 0;
-}
-=======
->>>>>>> 05f46d3f
 static inline int imx_pinconf_backend_get_scu(struct pinctrl_dev *pctldev, unsigned pin_id,
 			    unsigned long *config)
 {
