/*
 * IMX pinmux core definitions
 *
 * Copyright (C) 2012-2015 Freescale Semiconductor, Inc.
 * Copyright (C) 2012 Linaro Ltd.
 *
 * Author: Dong Aisheng <dong.aisheng@linaro.org>
 *
 * This program is free software; you can redistribute it and/or modify
 * it under the terms of the GNU General Public License as published by
 * the Free Software Foundation; either version 2 of the License, or
 * (at your option) any later version.
 */

#ifndef __DRIVERS_PINCTRL_IMX_H
#define __DRIVERS_PINCTRL_IMX_H

struct platform_device;

/**
 * struct imx_pin_group - describes a single i.MX pin
 * @pin: the pin_id of this pin
 * @mux_mode: the mux mode for this pin.
 * @input_reg: the select input register offset for this pin if any
 *	0 if no select input setting needed.
 * @input_val: the select input value for this pin.
 * @configs: the config for this pin.
 */
struct imx_pin {
	unsigned int pin;
	unsigned int mux_mode;
	u16 input_reg;
	unsigned int input_val;
	unsigned long config;
};

/**
 * struct imx_pin_group - describes an IMX pin group
 * @name: the name of this specific pin group
 * @npins: the number of pins in this group array, i.e. the number of
 *	elements in .pins so we can iterate over that array
 * @pin_ids: array of pin_ids. pinctrl forces us to maintain such an array
 * @pins: array of pins
 */
struct imx_pin_group {
	const char *name;
	unsigned npins;
	unsigned int *pin_ids;
	struct imx_pin *pins;
};

/**
 * struct imx_pmx_func - describes IMX pinmux functions
 * @name: the name of this specific function
 * @groups: corresponding pin groups
 * @num_groups: the number of groups
 */
struct imx_pmx_func {
	const char *name;
	const char **groups;
	unsigned num_groups;
};

/**
 * struct imx_pin_reg - describe a pin reg map
 * @mux_reg: mux register offset
 * @conf_reg: config register offset
 */
struct imx_pin_reg {
	s16 mux_reg;
	s16 conf_reg;
};

struct imx_pinctrl_soc_info {
	struct device *dev;
	const struct pinctrl_pin_desc *pins;
	unsigned int npins;
	struct imx_pin_reg *pin_regs;
	struct imx_pin_group *groups;
	unsigned int ngroups;
	unsigned int group_index;
	struct imx_pmx_func *functions;
	unsigned int nfunctions;
	unsigned int flags;
<<<<<<< HEAD
	u32 grp_index;
=======
	const char *gpr_compatible;
	unsigned int mux_mask;
>>>>>>> f2ed3bfc
};

#define SHARE_MUX_CONF_REG	0x1
#define ZERO_OFFSET_VALID	0x2
<<<<<<< HEAD
=======
#define CONFIG_IBE_OBE		0x4
>>>>>>> f2ed3bfc

#define NO_MUX		0x0
#define NO_PAD		0x0

#define IMX_PINCTRL_PIN(pin) PINCTRL_PIN(pin, #pin)

#define PAD_CTL_MASK(len)	((1 << len) - 1)
#define IMX_MUX_MASK	0x7
#define IOMUXC_CONFIG_SION	(0x1 << 4)

int imx_pinctrl_probe(struct platform_device *pdev,
			struct imx_pinctrl_soc_info *info);
int imx_pinctrl_suspend(struct device *dev);
int imx_pinctrl_resume(struct device *dev);
<<<<<<< HEAD
int imx_pinctrl_remove(struct platform_device *pdev);
=======
>>>>>>> f2ed3bfc
#endif /* __DRIVERS_PINCTRL_IMX_H */<|MERGE_RESOLUTION|>--- conflicted
+++ resolved
@@ -1,7 +1,7 @@
 /*
  * IMX pinmux core definitions
  *
- * Copyright (C) 2012-2015 Freescale Semiconductor, Inc.
+ * Copyright (C) 2012 Freescale Semiconductor, Inc.
  * Copyright (C) 2012 Linaro Ltd.
  *
  * Author: Dong Aisheng <dong.aisheng@linaro.org>
@@ -82,20 +82,13 @@
 	struct imx_pmx_func *functions;
 	unsigned int nfunctions;
 	unsigned int flags;
-<<<<<<< HEAD
-	u32 grp_index;
-=======
 	const char *gpr_compatible;
 	unsigned int mux_mask;
->>>>>>> f2ed3bfc
 };
 
 #define SHARE_MUX_CONF_REG	0x1
 #define ZERO_OFFSET_VALID	0x2
-<<<<<<< HEAD
-=======
 #define CONFIG_IBE_OBE		0x4
->>>>>>> f2ed3bfc
 
 #define NO_MUX		0x0
 #define NO_PAD		0x0
@@ -110,8 +103,4 @@
 			struct imx_pinctrl_soc_info *info);
 int imx_pinctrl_suspend(struct device *dev);
 int imx_pinctrl_resume(struct device *dev);
-<<<<<<< HEAD
-int imx_pinctrl_remove(struct platform_device *pdev);
-=======
->>>>>>> f2ed3bfc
 #endif /* __DRIVERS_PINCTRL_IMX_H */