// SPDX-License-Identifier: GPL-2.0
/*
 * Pinctrl GPIO driver for Intel Baytrail
 *
 * Copyright (c) 2012-2013, Intel Corporation
 * Author: Mathias Nyman <mathias.nyman@linux.intel.com>
 */

#include <linux/acpi.h>
#include <linux/bitops.h>
#include <linux/gpio/driver.h>
#include <linux/init.h>
#include <linux/interrupt.h>
#include <linux/io.h>
#include <linux/kernel.h>
#include <linux/types.h>
#include <linux/platform_device.h>
#include <linux/pm_runtime.h>
#include <linux/property.h>
#include <linux/seq_file.h>

#include <linux/pinctrl/pinctrl.h>
#include <linux/pinctrl/pinmux.h>
#include <linux/pinctrl/pinconf.h>
#include <linux/pinctrl/pinconf-generic.h>

#include "pinctrl-intel.h"

/* memory mapped register offsets */
#define BYT_CONF0_REG		0x000
#define BYT_CONF1_REG		0x004
#define BYT_VAL_REG		0x008
#define BYT_DFT_REG		0x00c
#define BYT_INT_STAT_REG	0x800
#define BYT_DEBOUNCE_REG	0x9d0

/* BYT_CONF0_REG register bits */
#define BYT_IODEN		BIT(31)
#define BYT_DIRECT_IRQ_EN	BIT(27)
#define BYT_TRIG_MASK		GENMASK(26, 24)
#define BYT_TRIG_NEG		BIT(26)
#define BYT_TRIG_POS		BIT(25)
#define BYT_TRIG_LVL		BIT(24)
#define BYT_DEBOUNCE_EN		BIT(20)
#define BYT_GLITCH_FILTER_EN	BIT(19)
#define BYT_GLITCH_F_SLOW_CLK	BIT(17)
#define BYT_GLITCH_F_FAST_CLK	BIT(16)
#define BYT_PULL_STR_SHIFT	9
#define BYT_PULL_STR_MASK	GENMASK(10, 9)
#define BYT_PULL_STR_2K		(0 << BYT_PULL_STR_SHIFT)
#define BYT_PULL_STR_10K	(1 << BYT_PULL_STR_SHIFT)
#define BYT_PULL_STR_20K	(2 << BYT_PULL_STR_SHIFT)
#define BYT_PULL_STR_40K	(3 << BYT_PULL_STR_SHIFT)
#define BYT_PULL_ASSIGN_SHIFT	7
#define BYT_PULL_ASSIGN_MASK	GENMASK(8, 7)
#define BYT_PULL_ASSIGN_UP	(1 << BYT_PULL_ASSIGN_SHIFT)
#define BYT_PULL_ASSIGN_DOWN	(2 << BYT_PULL_ASSIGN_SHIFT)
#define BYT_PIN_MUX		GENMASK(2, 0)

/* BYT_VAL_REG register bits */
#define BYT_DIR_MASK		GENMASK(2, 1)
#define BYT_INPUT_EN		BIT(2)  /* 0: input enabled (active low)*/
#define BYT_OUTPUT_EN		BIT(1)  /* 0: output enabled (active low)*/
#define BYT_LEVEL		BIT(0)

#define BYT_CONF0_RESTORE_MASK	(BYT_DIRECT_IRQ_EN | BYT_TRIG_MASK | BYT_PIN_MUX)
#define BYT_VAL_RESTORE_MASK	(BYT_DIR_MASK | BYT_LEVEL)

/* BYT_DEBOUNCE_REG bits */
#define BYT_DEBOUNCE_PULSE_MASK		GENMASK(2, 0)
#define BYT_DEBOUNCE_PULSE_375US	1
#define BYT_DEBOUNCE_PULSE_750US	2
#define BYT_DEBOUNCE_PULSE_1500US	3
#define BYT_DEBOUNCE_PULSE_3MS		4
#define BYT_DEBOUNCE_PULSE_6MS		5
#define BYT_DEBOUNCE_PULSE_12MS		6
#define BYT_DEBOUNCE_PULSE_24MS		7

#define BYT_NGPIO_SCORE		102
#define BYT_NGPIO_NCORE		28
#define BYT_NGPIO_SUS		44

#define BYT_SCORE_ACPI_UID	"1"
#define BYT_NCORE_ACPI_UID	"2"
#define BYT_SUS_ACPI_UID	"3"

/*
 * This is the function value most pins have for GPIO muxing. If the value
 * differs from the default one, it must be explicitly mentioned. Otherwise, the
 * pin control implementation will set the muxing value to default GPIO if it
 * does not find a match for the requested function.
 */
#define BYT_DEFAULT_GPIO_MUX	0
#define BYT_ALTER_GPIO_MUX	1

struct intel_pad_context {
	u32 conf0;
	u32 val;
};

#define COMMUNITY(p, n, map)		\
	{				\
		.pin_base	= (p),	\
		.npins		= (n),	\
		.pad_map	= (map),\
	}

<<<<<<< HEAD
struct byt_gpio {
	struct gpio_chip chip;
	struct platform_device *pdev;
	struct pinctrl_dev *pctl_dev;
	struct pinctrl_desc pctl_desc;
	const struct intel_pinctrl_soc_data *soc_data;
	struct intel_community *communities_copy;
	struct byt_gpio_pin_context *saved_context;
};

=======
>>>>>>> c1084c27
/* SCORE pins, aka GPIOC_<pin_no> or GPIO_S0_SC[<pin_no>] */
static const struct pinctrl_pin_desc byt_score_pins[] = {
	PINCTRL_PIN(0, "SATA_GP0"),
	PINCTRL_PIN(1, "SATA_GP1"),
	PINCTRL_PIN(2, "SATA_LED#"),
	PINCTRL_PIN(3, "PCIE_CLKREQ0"),
	PINCTRL_PIN(4, "PCIE_CLKREQ1"),
	PINCTRL_PIN(5, "PCIE_CLKREQ2"),
	PINCTRL_PIN(6, "PCIE_CLKREQ3"),
	PINCTRL_PIN(7, "SD3_WP"),
	PINCTRL_PIN(8, "HDA_RST"),
	PINCTRL_PIN(9, "HDA_SYNC"),
	PINCTRL_PIN(10, "HDA_CLK"),
	PINCTRL_PIN(11, "HDA_SDO"),
	PINCTRL_PIN(12, "HDA_SDI0"),
	PINCTRL_PIN(13, "HDA_SDI1"),
	PINCTRL_PIN(14, "GPIO_S0_SC14"),
	PINCTRL_PIN(15, "GPIO_S0_SC15"),
	PINCTRL_PIN(16, "MMC1_CLK"),
	PINCTRL_PIN(17, "MMC1_D0"),
	PINCTRL_PIN(18, "MMC1_D1"),
	PINCTRL_PIN(19, "MMC1_D2"),
	PINCTRL_PIN(20, "MMC1_D3"),
	PINCTRL_PIN(21, "MMC1_D4"),
	PINCTRL_PIN(22, "MMC1_D5"),
	PINCTRL_PIN(23, "MMC1_D6"),
	PINCTRL_PIN(24, "MMC1_D7"),
	PINCTRL_PIN(25, "MMC1_CMD"),
	PINCTRL_PIN(26, "MMC1_RST"),
	PINCTRL_PIN(27, "SD2_CLK"),
	PINCTRL_PIN(28, "SD2_D0"),
	PINCTRL_PIN(29, "SD2_D1"),
	PINCTRL_PIN(30, "SD2_D2"),
	PINCTRL_PIN(31, "SD2_D3_CD"),
	PINCTRL_PIN(32, "SD2_CMD"),
	PINCTRL_PIN(33, "SD3_CLK"),
	PINCTRL_PIN(34, "SD3_D0"),
	PINCTRL_PIN(35, "SD3_D1"),
	PINCTRL_PIN(36, "SD3_D2"),
	PINCTRL_PIN(37, "SD3_D3"),
	PINCTRL_PIN(38, "SD3_CD"),
	PINCTRL_PIN(39, "SD3_CMD"),
	PINCTRL_PIN(40, "SD3_1P8EN"),
	PINCTRL_PIN(41, "SD3_PWREN#"),
	PINCTRL_PIN(42, "ILB_LPC_AD0"),
	PINCTRL_PIN(43, "ILB_LPC_AD1"),
	PINCTRL_PIN(44, "ILB_LPC_AD2"),
	PINCTRL_PIN(45, "ILB_LPC_AD3"),
	PINCTRL_PIN(46, "ILB_LPC_FRAME"),
	PINCTRL_PIN(47, "ILB_LPC_CLK0"),
	PINCTRL_PIN(48, "ILB_LPC_CLK1"),
	PINCTRL_PIN(49, "ILB_LPC_CLKRUN"),
	PINCTRL_PIN(50, "ILB_LPC_SERIRQ"),
	PINCTRL_PIN(51, "PCU_SMB_DATA"),
	PINCTRL_PIN(52, "PCU_SMB_CLK"),
	PINCTRL_PIN(53, "PCU_SMB_ALERT"),
	PINCTRL_PIN(54, "ILB_8254_SPKR"),
	PINCTRL_PIN(55, "GPIO_S0_SC55"),
	PINCTRL_PIN(56, "GPIO_S0_SC56"),
	PINCTRL_PIN(57, "GPIO_S0_SC57"),
	PINCTRL_PIN(58, "GPIO_S0_SC58"),
	PINCTRL_PIN(59, "GPIO_S0_SC59"),
	PINCTRL_PIN(60, "GPIO_S0_SC60"),
	PINCTRL_PIN(61, "GPIO_S0_SC61"),
	PINCTRL_PIN(62, "LPE_I2S2_CLK"),
	PINCTRL_PIN(63, "LPE_I2S2_FRM"),
	PINCTRL_PIN(64, "LPE_I2S2_DATAIN"),
	PINCTRL_PIN(65, "LPE_I2S2_DATAOUT"),
	PINCTRL_PIN(66, "SIO_SPI_CS"),
	PINCTRL_PIN(67, "SIO_SPI_MISO"),
	PINCTRL_PIN(68, "SIO_SPI_MOSI"),
	PINCTRL_PIN(69, "SIO_SPI_CLK"),
	PINCTRL_PIN(70, "SIO_UART1_RXD"),
	PINCTRL_PIN(71, "SIO_UART1_TXD"),
	PINCTRL_PIN(72, "SIO_UART1_RTS"),
	PINCTRL_PIN(73, "SIO_UART1_CTS"),
	PINCTRL_PIN(74, "SIO_UART2_RXD"),
	PINCTRL_PIN(75, "SIO_UART2_TXD"),
	PINCTRL_PIN(76, "SIO_UART2_RTS"),
	PINCTRL_PIN(77, "SIO_UART2_CTS"),
	PINCTRL_PIN(78, "SIO_I2C0_DATA"),
	PINCTRL_PIN(79, "SIO_I2C0_CLK"),
	PINCTRL_PIN(80, "SIO_I2C1_DATA"),
	PINCTRL_PIN(81, "SIO_I2C1_CLK"),
	PINCTRL_PIN(82, "SIO_I2C2_DATA"),
	PINCTRL_PIN(83, "SIO_I2C2_CLK"),
	PINCTRL_PIN(84, "SIO_I2C3_DATA"),
	PINCTRL_PIN(85, "SIO_I2C3_CLK"),
	PINCTRL_PIN(86, "SIO_I2C4_DATA"),
	PINCTRL_PIN(87, "SIO_I2C4_CLK"),
	PINCTRL_PIN(88, "SIO_I2C5_DATA"),
	PINCTRL_PIN(89, "SIO_I2C5_CLK"),
	PINCTRL_PIN(90, "SIO_I2C6_DATA"),
	PINCTRL_PIN(91, "SIO_I2C6_CLK"),
	PINCTRL_PIN(92, "GPIO_S0_SC92"),
	PINCTRL_PIN(93, "GPIO_S0_SC93"),
	PINCTRL_PIN(94, "SIO_PWM0"),
	PINCTRL_PIN(95, "SIO_PWM1"),
	PINCTRL_PIN(96, "PMC_PLT_CLK0"),
	PINCTRL_PIN(97, "PMC_PLT_CLK1"),
	PINCTRL_PIN(98, "PMC_PLT_CLK2"),
	PINCTRL_PIN(99, "PMC_PLT_CLK3"),
	PINCTRL_PIN(100, "PMC_PLT_CLK4"),
	PINCTRL_PIN(101, "PMC_PLT_CLK5"),
};

static const unsigned int byt_score_pins_map[BYT_NGPIO_SCORE] = {
	85, 89, 93, 96, 99, 102, 98, 101, 34, 37,
	36, 38, 39, 35, 40, 84, 62, 61, 64, 59,
	54, 56, 60, 55, 63, 57, 51, 50, 53, 47,
	52, 49, 48, 43, 46, 41, 45, 42, 58, 44,
	95, 105, 70, 68, 67, 66, 69, 71, 65, 72,
	86, 90, 88, 92, 103, 77, 79, 83, 78, 81,
	80, 82, 13, 12, 15, 14, 17, 18, 19, 16,
	2, 1, 0, 4, 6, 7, 9, 8, 33, 32,
	31, 30, 29, 27, 25, 28, 26, 23, 21, 20,
	24, 22, 5, 3, 10, 11, 106, 87, 91, 104,
	97, 100,
};

/* SCORE groups */
static const unsigned int byt_score_uart1_pins[] = { 70, 71, 72, 73 };
static const unsigned int byt_score_uart2_pins[] = { 74, 75, 76, 77 };

static const unsigned int byt_score_pwm0_pins[] = { 94 };
static const unsigned int byt_score_pwm1_pins[] = { 95 };

static const unsigned int byt_score_sio_spi_pins[] = { 66, 67, 68, 69 };

static const unsigned int byt_score_i2c5_pins[] = { 88, 89 };
static const unsigned int byt_score_i2c6_pins[] = { 90, 91 };
static const unsigned int byt_score_i2c4_pins[] = { 86, 87 };
static const unsigned int byt_score_i2c3_pins[] = { 84, 85 };
static const unsigned int byt_score_i2c2_pins[] = { 82, 83 };
static const unsigned int byt_score_i2c1_pins[] = { 80, 81 };
static const unsigned int byt_score_i2c0_pins[] = { 78, 79 };

static const unsigned int byt_score_ssp0_pins[] = { 8, 9, 10, 11 };
static const unsigned int byt_score_ssp1_pins[] = { 12, 13, 14, 15 };
static const unsigned int byt_score_ssp2_pins[] = { 62, 63, 64, 65 };

static const unsigned int byt_score_sdcard_pins[] = {
	7, 33, 34, 35, 36, 37, 38, 39, 40, 41,
};
static const unsigned int byt_score_sdcard_mux_values[] = {
	2, 1, 1, 1, 1, 1, 1, 1, 1, 1,
};

static const unsigned int byt_score_sdio_pins[] = { 27, 28, 29, 30, 31, 32 };

static const unsigned int byt_score_emmc_pins[] = {
	16, 17, 18, 19, 20, 21, 22, 23, 24, 25, 26,
};

static const unsigned int byt_score_ilb_lpc_pins[] = {
	42, 43, 44, 45, 46, 47, 48, 49, 50,
};

static const unsigned int byt_score_sata_pins[] = { 0, 1, 2 };

static const unsigned int byt_score_plt_clk0_pins[] = { 96 };
static const unsigned int byt_score_plt_clk1_pins[] = { 97 };
static const unsigned int byt_score_plt_clk2_pins[] = { 98 };
static const unsigned int byt_score_plt_clk3_pins[] = { 99 };
static const unsigned int byt_score_plt_clk4_pins[] = { 100 };
static const unsigned int byt_score_plt_clk5_pins[] = { 101 };

static const unsigned int byt_score_smbus_pins[] = { 51, 52, 53 };

static const struct intel_pingroup byt_score_groups[] = {
	PIN_GROUP("uart1_grp", byt_score_uart1_pins, 1),
	PIN_GROUP("uart2_grp", byt_score_uart2_pins, 1),
	PIN_GROUP("pwm0_grp", byt_score_pwm0_pins, 1),
	PIN_GROUP("pwm1_grp", byt_score_pwm1_pins, 1),
	PIN_GROUP("ssp2_grp", byt_score_ssp2_pins, 1),
	PIN_GROUP("sio_spi_grp", byt_score_sio_spi_pins, 1),
	PIN_GROUP("i2c5_grp", byt_score_i2c5_pins, 1),
	PIN_GROUP("i2c6_grp", byt_score_i2c6_pins, 1),
	PIN_GROUP("i2c4_grp", byt_score_i2c4_pins, 1),
	PIN_GROUP("i2c3_grp", byt_score_i2c3_pins, 1),
	PIN_GROUP("i2c2_grp", byt_score_i2c2_pins, 1),
	PIN_GROUP("i2c1_grp", byt_score_i2c1_pins, 1),
	PIN_GROUP("i2c0_grp", byt_score_i2c0_pins, 1),
	PIN_GROUP("ssp0_grp", byt_score_ssp0_pins, 1),
	PIN_GROUP("ssp1_grp", byt_score_ssp1_pins, 1),
	PIN_GROUP("sdcard_grp", byt_score_sdcard_pins, byt_score_sdcard_mux_values),
	PIN_GROUP("sdio_grp", byt_score_sdio_pins, 1),
	PIN_GROUP("emmc_grp", byt_score_emmc_pins, 1),
	PIN_GROUP("lpc_grp", byt_score_ilb_lpc_pins, 1),
	PIN_GROUP("sata_grp", byt_score_sata_pins, 1),
	PIN_GROUP("plt_clk0_grp", byt_score_plt_clk0_pins, 1),
	PIN_GROUP("plt_clk1_grp", byt_score_plt_clk1_pins, 1),
	PIN_GROUP("plt_clk2_grp", byt_score_plt_clk2_pins, 1),
	PIN_GROUP("plt_clk3_grp", byt_score_plt_clk3_pins, 1),
	PIN_GROUP("plt_clk4_grp", byt_score_plt_clk4_pins, 1),
	PIN_GROUP("plt_clk5_grp", byt_score_plt_clk5_pins, 1),
	PIN_GROUP("smbus_grp", byt_score_smbus_pins, 1),
};

static const char * const byt_score_uart_groups[] = {
	"uart1_grp", "uart2_grp",
};
static const char * const byt_score_pwm_groups[] = {
	"pwm0_grp", "pwm1_grp",
};
static const char * const byt_score_ssp_groups[] = {
	"ssp0_grp", "ssp1_grp", "ssp2_grp",
};
static const char * const byt_score_spi_groups[] = { "sio_spi_grp" };
static const char * const byt_score_i2c_groups[] = {
	"i2c0_grp", "i2c1_grp", "i2c2_grp", "i2c3_grp", "i2c4_grp", "i2c5_grp",
	"i2c6_grp",
};
static const char * const byt_score_sdcard_groups[] = { "sdcard_grp" };
static const char * const byt_score_sdio_groups[] = { "sdio_grp" };
static const char * const byt_score_emmc_groups[] = { "emmc_grp" };
static const char * const byt_score_lpc_groups[] = { "lpc_grp" };
static const char * const byt_score_sata_groups[] = { "sata_grp" };
static const char * const byt_score_plt_clk_groups[] = {
	"plt_clk0_grp", "plt_clk1_grp", "plt_clk2_grp", "plt_clk3_grp",
	"plt_clk4_grp", "plt_clk5_grp",
};
static const char * const byt_score_smbus_groups[] = { "smbus_grp" };
static const char * const byt_score_gpio_groups[] = {
	"uart1_grp", "uart2_grp", "pwm0_grp", "pwm1_grp", "ssp0_grp",
	"ssp1_grp", "ssp2_grp", "sio_spi_grp", "i2c0_grp", "i2c1_grp",
	"i2c2_grp", "i2c3_grp", "i2c4_grp", "i2c5_grp", "i2c6_grp",
	"sdcard_grp", "sdio_grp", "emmc_grp", "lpc_grp", "sata_grp",
	"plt_clk0_grp", "plt_clk1_grp", "plt_clk2_grp", "plt_clk3_grp",
	"plt_clk4_grp", "plt_clk5_grp", "smbus_grp",
};

static const struct intel_function byt_score_functions[] = {
	FUNCTION("uart", byt_score_uart_groups),
	FUNCTION("pwm", byt_score_pwm_groups),
	FUNCTION("ssp", byt_score_ssp_groups),
	FUNCTION("spi", byt_score_spi_groups),
	FUNCTION("i2c", byt_score_i2c_groups),
	FUNCTION("sdcard", byt_score_sdcard_groups),
	FUNCTION("sdio", byt_score_sdio_groups),
	FUNCTION("emmc", byt_score_emmc_groups),
	FUNCTION("lpc", byt_score_lpc_groups),
	FUNCTION("sata", byt_score_sata_groups),
	FUNCTION("plt_clk", byt_score_plt_clk_groups),
	FUNCTION("smbus", byt_score_smbus_groups),
	FUNCTION("gpio", byt_score_gpio_groups),
};

static const struct intel_community byt_score_communities[] = {
	COMMUNITY(0, BYT_NGPIO_SCORE, byt_score_pins_map),
};

static const struct intel_pinctrl_soc_data byt_score_soc_data = {
	.uid		= BYT_SCORE_ACPI_UID,
	.pins		= byt_score_pins,
	.npins		= ARRAY_SIZE(byt_score_pins),
	.groups		= byt_score_groups,
	.ngroups	= ARRAY_SIZE(byt_score_groups),
	.functions	= byt_score_functions,
	.nfunctions	= ARRAY_SIZE(byt_score_functions),
	.communities	= byt_score_communities,
	.ncommunities	= ARRAY_SIZE(byt_score_communities),
};

/* SUS pins, aka GPIOS_<pin_no> or GPIO_S5[<pin_no>]  */
static const struct pinctrl_pin_desc byt_sus_pins[] = {
	PINCTRL_PIN(0, "GPIO_S50"),
	PINCTRL_PIN(1, "GPIO_S51"),
	PINCTRL_PIN(2, "GPIO_S52"),
	PINCTRL_PIN(3, "GPIO_S53"),
	PINCTRL_PIN(4, "GPIO_S54"),
	PINCTRL_PIN(5, "GPIO_S55"),
	PINCTRL_PIN(6, "GPIO_S56"),
	PINCTRL_PIN(7, "GPIO_S57"),
	PINCTRL_PIN(8, "GPIO_S58"),
	PINCTRL_PIN(9, "GPIO_S59"),
	PINCTRL_PIN(10, "GPIO_S510"),
	PINCTRL_PIN(11, "PMC_SUSPWRDNACK"),
	PINCTRL_PIN(12, "PMC_SUSCLK0"),
	PINCTRL_PIN(13, "GPIO_S513"),
	PINCTRL_PIN(14, "USB_ULPI_RST"),
	PINCTRL_PIN(15, "PMC_WAKE_PCIE0#"),
	PINCTRL_PIN(16, "PMC_PWRBTN"),
	PINCTRL_PIN(17, "GPIO_S517"),
	PINCTRL_PIN(18, "PMC_SUS_STAT"),
	PINCTRL_PIN(19, "USB_OC0"),
	PINCTRL_PIN(20, "USB_OC1"),
	PINCTRL_PIN(21, "PCU_SPI_CS1"),
	PINCTRL_PIN(22, "GPIO_S522"),
	PINCTRL_PIN(23, "GPIO_S523"),
	PINCTRL_PIN(24, "GPIO_S524"),
	PINCTRL_PIN(25, "GPIO_S525"),
	PINCTRL_PIN(26, "GPIO_S526"),
	PINCTRL_PIN(27, "GPIO_S527"),
	PINCTRL_PIN(28, "GPIO_S528"),
	PINCTRL_PIN(29, "GPIO_S529"),
	PINCTRL_PIN(30, "GPIO_S530"),
	PINCTRL_PIN(31, "USB_ULPI_CLK"),
	PINCTRL_PIN(32, "USB_ULPI_DATA0"),
	PINCTRL_PIN(33, "USB_ULPI_DATA1"),
	PINCTRL_PIN(34, "USB_ULPI_DATA2"),
	PINCTRL_PIN(35, "USB_ULPI_DATA3"),
	PINCTRL_PIN(36, "USB_ULPI_DATA4"),
	PINCTRL_PIN(37, "USB_ULPI_DATA5"),
	PINCTRL_PIN(38, "USB_ULPI_DATA6"),
	PINCTRL_PIN(39, "USB_ULPI_DATA7"),
	PINCTRL_PIN(40, "USB_ULPI_DIR"),
	PINCTRL_PIN(41, "USB_ULPI_NXT"),
	PINCTRL_PIN(42, "USB_ULPI_STP"),
	PINCTRL_PIN(43, "USB_ULPI_REFCLK"),
};

static const unsigned int byt_sus_pins_map[BYT_NGPIO_SUS] = {
	29, 33, 30, 31, 32, 34, 36, 35, 38, 37,
	18, 7, 11, 20, 17, 1, 8, 10, 19, 12,
	0, 2, 23, 39, 28, 27, 22, 21, 24, 25,
	26, 51, 56, 54, 49, 55, 48, 57, 50, 58,
	52, 53, 59, 40,
};

static const unsigned int byt_sus_usb_over_current_pins[] = { 19, 20 };
static const unsigned int byt_sus_usb_over_current_mode_values[] = { 0, 0 };
static const unsigned int byt_sus_usb_over_current_gpio_mode_values[] = { 1, 1 };

static const unsigned int byt_sus_usb_ulpi_pins[] = {
	14, 31, 32, 33, 34, 35, 36, 37, 38, 39, 40, 41, 42, 43,
};
static const unsigned int byt_sus_usb_ulpi_mode_values[] = {
	2, 1, 1, 1, 1, 1, 1, 1, 1, 1, 1, 1, 1, 1,
};
static const unsigned int byt_sus_usb_ulpi_gpio_mode_values[] = {
	1, 0, 0, 0, 0, 0, 0, 0, 0, 0, 0, 0, 0, 0,
};

static const unsigned int byt_sus_pcu_spi_pins[] = { 21 };
static const unsigned int byt_sus_pcu_spi_mode_values[] = { 0 };
static const unsigned int byt_sus_pcu_spi_gpio_mode_values[] = { 1 };

static const struct intel_pingroup byt_sus_groups[] = {
	PIN_GROUP("usb_oc_grp", byt_sus_usb_over_current_pins, byt_sus_usb_over_current_mode_values),
	PIN_GROUP("usb_ulpi_grp", byt_sus_usb_ulpi_pins, byt_sus_usb_ulpi_mode_values),
	PIN_GROUP("pcu_spi_grp", byt_sus_pcu_spi_pins, byt_sus_pcu_spi_mode_values),
	PIN_GROUP("usb_oc_grp_gpio", byt_sus_usb_over_current_pins, byt_sus_usb_over_current_gpio_mode_values),
	PIN_GROUP("usb_ulpi_grp_gpio", byt_sus_usb_ulpi_pins, byt_sus_usb_ulpi_gpio_mode_values),
	PIN_GROUP("pcu_spi_grp_gpio", byt_sus_pcu_spi_pins, byt_sus_pcu_spi_gpio_mode_values),
};

static const char * const byt_sus_usb_groups[] = {
	"usb_oc_grp", "usb_ulpi_grp",
};
static const char * const byt_sus_spi_groups[] = { "pcu_spi_grp" };
static const char * const byt_sus_gpio_groups[] = {
	"usb_oc_grp_gpio", "usb_ulpi_grp_gpio", "pcu_spi_grp_gpio",
};

static const struct intel_function byt_sus_functions[] = {
	FUNCTION("usb", byt_sus_usb_groups),
	FUNCTION("spi", byt_sus_spi_groups),
	FUNCTION("gpio", byt_sus_gpio_groups),
};

static const struct intel_community byt_sus_communities[] = {
	COMMUNITY(0, BYT_NGPIO_SUS, byt_sus_pins_map),
};

static const struct intel_pinctrl_soc_data byt_sus_soc_data = {
	.uid		= BYT_SUS_ACPI_UID,
	.pins		= byt_sus_pins,
	.npins		= ARRAY_SIZE(byt_sus_pins),
	.groups		= byt_sus_groups,
	.ngroups	= ARRAY_SIZE(byt_sus_groups),
	.functions	= byt_sus_functions,
	.nfunctions	= ARRAY_SIZE(byt_sus_functions),
	.communities	= byt_sus_communities,
	.ncommunities	= ARRAY_SIZE(byt_sus_communities),
};

static const struct pinctrl_pin_desc byt_ncore_pins[] = {
	PINCTRL_PIN(0, "HV_DDI0_HPD"),
	PINCTRL_PIN(1, "HV_DDI0_DDC_SDA"),
	PINCTRL_PIN(2, "HV_DDI0_DDC_SCL"),
	PINCTRL_PIN(3, "PANEL0_VDDEN"),
	PINCTRL_PIN(4, "PANEL0_BKLTEN"),
	PINCTRL_PIN(5, "PANEL0_BKLTCTL"),
	PINCTRL_PIN(6, "HV_DDI1_HPD"),
	PINCTRL_PIN(7, "HV_DDI1_DDC_SDA"),
	PINCTRL_PIN(8, "HV_DDI1_DDC_SCL"),
	PINCTRL_PIN(9, "PANEL1_VDDEN"),
	PINCTRL_PIN(10, "PANEL1_BKLTEN"),
	PINCTRL_PIN(11, "PANEL1_BKLTCTL"),
	PINCTRL_PIN(12, "GP_INTD_DSI_TE1"),
	PINCTRL_PIN(13, "HV_DDI2_DDC_SDA"),
	PINCTRL_PIN(14, "HV_DDI2_DDC_SCL"),
	PINCTRL_PIN(15, "GP_CAMERASB00"),
	PINCTRL_PIN(16, "GP_CAMERASB01"),
	PINCTRL_PIN(17, "GP_CAMERASB02"),
	PINCTRL_PIN(18, "GP_CAMERASB03"),
	PINCTRL_PIN(19, "GP_CAMERASB04"),
	PINCTRL_PIN(20, "GP_CAMERASB05"),
	PINCTRL_PIN(21, "GP_CAMERASB06"),
	PINCTRL_PIN(22, "GP_CAMERASB07"),
	PINCTRL_PIN(23, "GP_CAMERASB08"),
	PINCTRL_PIN(24, "GP_CAMERASB09"),
	PINCTRL_PIN(25, "GP_CAMERASB10"),
	PINCTRL_PIN(26, "GP_CAMERASB11"),
	PINCTRL_PIN(27, "GP_INTD_DSI_TE2"),
};

static const unsigned int byt_ncore_pins_map[BYT_NGPIO_NCORE] = {
	19, 18, 17, 20, 21, 22, 24, 25, 23, 16,
	14, 15, 12, 26, 27, 1, 4, 8, 11, 0,
	3, 6, 10, 13, 2, 5, 9, 7,
};

static const struct intel_community byt_ncore_communities[] = {
	COMMUNITY(0, BYT_NGPIO_NCORE, byt_ncore_pins_map),
};

static const struct intel_pinctrl_soc_data byt_ncore_soc_data = {
	.uid		= BYT_NCORE_ACPI_UID,
	.pins		= byt_ncore_pins,
	.npins		= ARRAY_SIZE(byt_ncore_pins),
	.communities	= byt_ncore_communities,
	.ncommunities	= ARRAY_SIZE(byt_ncore_communities),
};

static const struct intel_pinctrl_soc_data *byt_soc_data[] = {
	&byt_score_soc_data,
	&byt_sus_soc_data,
	&byt_ncore_soc_data,
	NULL
};

static DEFINE_RAW_SPINLOCK(byt_lock);

<<<<<<< HEAD
static struct intel_community *byt_get_community(struct byt_gpio *vg,
=======
static struct intel_community *byt_get_community(struct intel_pinctrl *vg,
>>>>>>> c1084c27
						 unsigned int pin)
{
	struct intel_community *comm;
	int i;

	for (i = 0; i < vg->ncommunities; i++) {
		comm = vg->communities + i;
		if (pin < comm->pin_base + comm->npins && pin >= comm->pin_base)
			return comm;
	}

	return NULL;
}

static void __iomem *byt_gpio_reg(struct intel_pinctrl *vg, unsigned int offset,
				  int reg)
{
	struct intel_community *comm = byt_get_community(vg, offset);
	u32 reg_offset;

	if (!comm)
		return NULL;

	offset -= comm->pin_base;
	switch (reg) {
	case BYT_INT_STAT_REG:
		reg_offset = (offset / 32) * 4;
		break;
	case BYT_DEBOUNCE_REG:
		reg_offset = 0;
		break;
	default:
		reg_offset = comm->pad_map[offset] * 16;
		break;
	}

	return comm->pad_regs + reg_offset + reg;
}

static int byt_get_groups_count(struct pinctrl_dev *pctldev)
{
	struct intel_pinctrl *vg = pinctrl_dev_get_drvdata(pctldev);

	return vg->soc->ngroups;
}

static const char *byt_get_group_name(struct pinctrl_dev *pctldev,
				      unsigned int selector)
{
	struct intel_pinctrl *vg = pinctrl_dev_get_drvdata(pctldev);

	return vg->soc->groups[selector].name;
}

static int byt_get_group_pins(struct pinctrl_dev *pctldev,
			      unsigned int selector,
			      const unsigned int **pins,
			      unsigned int *num_pins)
{
	struct intel_pinctrl *vg = pinctrl_dev_get_drvdata(pctldev);

	*pins		= vg->soc->groups[selector].pins;
	*num_pins	= vg->soc->groups[selector].npins;

	return 0;
}

static const struct pinctrl_ops byt_pinctrl_ops = {
	.get_groups_count	= byt_get_groups_count,
	.get_group_name		= byt_get_group_name,
	.get_group_pins		= byt_get_group_pins,
};

static int byt_get_functions_count(struct pinctrl_dev *pctldev)
{
	struct intel_pinctrl *vg = pinctrl_dev_get_drvdata(pctldev);

	return vg->soc->nfunctions;
}

static const char *byt_get_function_name(struct pinctrl_dev *pctldev,
					 unsigned int selector)
{
	struct intel_pinctrl *vg = pinctrl_dev_get_drvdata(pctldev);

	return vg->soc->functions[selector].name;
}

static int byt_get_function_groups(struct pinctrl_dev *pctldev,
				   unsigned int selector,
				   const char * const **groups,
				   unsigned int *num_groups)
{
	struct intel_pinctrl *vg = pinctrl_dev_get_drvdata(pctldev);

	*groups		= vg->soc->functions[selector].groups;
	*num_groups	= vg->soc->functions[selector].ngroups;

	return 0;
}

static void byt_set_group_simple_mux(struct intel_pinctrl *vg,
				     const struct intel_pingroup group,
				     unsigned int func)
{
	unsigned long flags;
	int i;

	raw_spin_lock_irqsave(&byt_lock, flags);

	for (i = 0; i < group.npins; i++) {
		void __iomem *padcfg0;
		u32 value;

		padcfg0 = byt_gpio_reg(vg, group.pins[i], BYT_CONF0_REG);
		if (!padcfg0) {
			dev_warn(vg->dev,
				 "Group %s, pin %i not muxed (no padcfg0)\n",
				 group.name, i);
			continue;
		}

		value = readl(padcfg0);
		value &= ~BYT_PIN_MUX;
		value |= func;
		writel(value, padcfg0);
	}

	raw_spin_unlock_irqrestore(&byt_lock, flags);
}

static void byt_set_group_mixed_mux(struct intel_pinctrl *vg,
				    const struct intel_pingroup group,
				    const unsigned int *func)
{
	unsigned long flags;
	int i;

	raw_spin_lock_irqsave(&byt_lock, flags);

	for (i = 0; i < group.npins; i++) {
		void __iomem *padcfg0;
		u32 value;

		padcfg0 = byt_gpio_reg(vg, group.pins[i], BYT_CONF0_REG);
		if (!padcfg0) {
			dev_warn(vg->dev,
				 "Group %s, pin %i not muxed (no padcfg0)\n",
				 group.name, i);
			continue;
		}

		value = readl(padcfg0);
		value &= ~BYT_PIN_MUX;
		value |= func[i];
		writel(value, padcfg0);
	}

	raw_spin_unlock_irqrestore(&byt_lock, flags);
}

static int byt_set_mux(struct pinctrl_dev *pctldev, unsigned int func_selector,
		       unsigned int group_selector)
{
	struct intel_pinctrl *vg = pinctrl_dev_get_drvdata(pctldev);
	const struct intel_function func = vg->soc->functions[func_selector];
	const struct intel_pingroup group = vg->soc->groups[group_selector];

	if (group.modes)
		byt_set_group_mixed_mux(vg, group, group.modes);
	else if (!strcmp(func.name, "gpio"))
		byt_set_group_simple_mux(vg, group, BYT_DEFAULT_GPIO_MUX);
	else
		byt_set_group_simple_mux(vg, group, group.mode);

	return 0;
}

static u32 byt_get_gpio_mux(struct intel_pinctrl *vg, unsigned int offset)
{
	/* SCORE pin 92-93 */
	if (!strcmp(vg->soc->uid, BYT_SCORE_ACPI_UID) &&
	    offset >= 92 && offset <= 93)
		return BYT_ALTER_GPIO_MUX;

	/* SUS pin 11-21 */
	if (!strcmp(vg->soc->uid, BYT_SUS_ACPI_UID) &&
	    offset >= 11 && offset <= 21)
		return BYT_ALTER_GPIO_MUX;

	return BYT_DEFAULT_GPIO_MUX;
}

static void byt_gpio_clear_triggering(struct intel_pinctrl *vg, unsigned int offset)
{
	void __iomem *reg = byt_gpio_reg(vg, offset, BYT_CONF0_REG);
	unsigned long flags;
	u32 value;

	raw_spin_lock_irqsave(&byt_lock, flags);
	value = readl(reg);

	/* Do not clear direct-irq enabled IRQs (from gpio_disable_free) */
	if (value & BYT_DIRECT_IRQ_EN)
		/* nothing to do */ ;
	else
		value &= ~(BYT_TRIG_POS | BYT_TRIG_NEG | BYT_TRIG_LVL);

	writel(value, reg);
	raw_spin_unlock_irqrestore(&byt_lock, flags);
}

static int byt_gpio_request_enable(struct pinctrl_dev *pctl_dev,
				   struct pinctrl_gpio_range *range,
				   unsigned int offset)
{
	struct intel_pinctrl *vg = pinctrl_dev_get_drvdata(pctl_dev);
	void __iomem *reg = byt_gpio_reg(vg, offset, BYT_CONF0_REG);
	u32 value, gpio_mux;
	unsigned long flags;

	raw_spin_lock_irqsave(&byt_lock, flags);

	/*
	 * In most cases, func pin mux 000 means GPIO function.
	 * But, some pins may have func pin mux 001 represents
	 * GPIO function.
	 *
	 * Because there are devices out there where some pins were not
	 * configured correctly we allow changing the mux value from
	 * request (but print out warning about that).
	 */
	value = readl(reg) & BYT_PIN_MUX;
	gpio_mux = byt_get_gpio_mux(vg, offset);
	if (gpio_mux != value) {
		value = readl(reg) & ~BYT_PIN_MUX;
		value |= gpio_mux;
		writel(value, reg);

		dev_warn(vg->dev, FW_BUG "pin %u forcibly re-configured as GPIO\n", offset);
	}

	raw_spin_unlock_irqrestore(&byt_lock, flags);

	pm_runtime_get(vg->dev);

	return 0;
}

static void byt_gpio_disable_free(struct pinctrl_dev *pctl_dev,
				  struct pinctrl_gpio_range *range,
				  unsigned int offset)
{
	struct intel_pinctrl *vg = pinctrl_dev_get_drvdata(pctl_dev);

	byt_gpio_clear_triggering(vg, offset);
	pm_runtime_put(vg->dev);
}

static void byt_gpio_direct_irq_check(struct intel_pinctrl *vg,
				      unsigned int offset)
{
	void __iomem *conf_reg = byt_gpio_reg(vg, offset, BYT_CONF0_REG);

	/*
	 * Before making any direction modifications, do a check if gpio is set
	 * for direct IRQ. On Bay Trail, setting GPIO to output does not make
	 * sense, so let's at least inform the caller before they shoot
	 * themselves in the foot.
	 */
	if (readl(conf_reg) & BYT_DIRECT_IRQ_EN)
		dev_info_once(vg->dev, "Potential Error: Setting GPIO with direct_irq_en to output");
}

static int byt_gpio_set_direction(struct pinctrl_dev *pctl_dev,
				  struct pinctrl_gpio_range *range,
				  unsigned int offset,
				  bool input)
{
	struct intel_pinctrl *vg = pinctrl_dev_get_drvdata(pctl_dev);
	void __iomem *val_reg = byt_gpio_reg(vg, offset, BYT_VAL_REG);
	unsigned long flags;
	u32 value;

	raw_spin_lock_irqsave(&byt_lock, flags);

	value = readl(val_reg);
	value &= ~BYT_DIR_MASK;
	if (input)
		value |= BYT_OUTPUT_EN;
	else
		byt_gpio_direct_irq_check(vg, offset);

	writel(value, val_reg);

	raw_spin_unlock_irqrestore(&byt_lock, flags);

	return 0;
}

static const struct pinmux_ops byt_pinmux_ops = {
	.get_functions_count	= byt_get_functions_count,
	.get_function_name	= byt_get_function_name,
	.get_function_groups	= byt_get_function_groups,
	.set_mux		= byt_set_mux,
	.gpio_request_enable	= byt_gpio_request_enable,
	.gpio_disable_free	= byt_gpio_disable_free,
	.gpio_set_direction	= byt_gpio_set_direction,
};

static void byt_get_pull_strength(u32 reg, u16 *strength)
{
	switch (reg & BYT_PULL_STR_MASK) {
	case BYT_PULL_STR_2K:
		*strength = 2000;
		break;
	case BYT_PULL_STR_10K:
		*strength = 10000;
		break;
	case BYT_PULL_STR_20K:
		*strength = 20000;
		break;
	case BYT_PULL_STR_40K:
		*strength = 40000;
		break;
	}
}

static int byt_set_pull_strength(u32 *reg, u16 strength)
{
	*reg &= ~BYT_PULL_STR_MASK;

	switch (strength) {
	case 2000:
		*reg |= BYT_PULL_STR_2K;
		break;
	case 10000:
		*reg |= BYT_PULL_STR_10K;
		break;
	case 20000:
		*reg |= BYT_PULL_STR_20K;
		break;
	case 40000:
		*reg |= BYT_PULL_STR_40K;
		break;
	default:
		return -EINVAL;
	}

	return 0;
}

static int byt_pin_config_get(struct pinctrl_dev *pctl_dev, unsigned int offset,
			      unsigned long *config)
{
	struct intel_pinctrl *vg = pinctrl_dev_get_drvdata(pctl_dev);
	enum pin_config_param param = pinconf_to_config_param(*config);
	void __iomem *conf_reg = byt_gpio_reg(vg, offset, BYT_CONF0_REG);
	void __iomem *val_reg = byt_gpio_reg(vg, offset, BYT_VAL_REG);
	void __iomem *db_reg = byt_gpio_reg(vg, offset, BYT_DEBOUNCE_REG);
	unsigned long flags;
	u32 conf, pull, val, debounce;
	u16 arg = 0;

	raw_spin_lock_irqsave(&byt_lock, flags);
	conf = readl(conf_reg);
	pull = conf & BYT_PULL_ASSIGN_MASK;
	val = readl(val_reg);
	raw_spin_unlock_irqrestore(&byt_lock, flags);

	switch (param) {
	case PIN_CONFIG_BIAS_DISABLE:
		if (pull)
			return -EINVAL;
		break;
	case PIN_CONFIG_BIAS_PULL_DOWN:
		/* Pull assignment is only applicable in input mode */
		if ((val & BYT_INPUT_EN) || pull != BYT_PULL_ASSIGN_DOWN)
			return -EINVAL;

		byt_get_pull_strength(conf, &arg);

		break;
	case PIN_CONFIG_BIAS_PULL_UP:
		/* Pull assignment is only applicable in input mode */
		if ((val & BYT_INPUT_EN) || pull != BYT_PULL_ASSIGN_UP)
			return -EINVAL;

		byt_get_pull_strength(conf, &arg);

		break;
	case PIN_CONFIG_INPUT_DEBOUNCE:
		if (!(conf & BYT_DEBOUNCE_EN))
			return -EINVAL;

		raw_spin_lock_irqsave(&byt_lock, flags);
		debounce = readl(db_reg);
		raw_spin_unlock_irqrestore(&byt_lock, flags);

		switch (debounce & BYT_DEBOUNCE_PULSE_MASK) {
		case BYT_DEBOUNCE_PULSE_375US:
			arg = 375;
			break;
		case BYT_DEBOUNCE_PULSE_750US:
			arg = 750;
			break;
		case BYT_DEBOUNCE_PULSE_1500US:
			arg = 1500;
			break;
		case BYT_DEBOUNCE_PULSE_3MS:
			arg = 3000;
			break;
		case BYT_DEBOUNCE_PULSE_6MS:
			arg = 6000;
			break;
		case BYT_DEBOUNCE_PULSE_12MS:
			arg = 12000;
			break;
		case BYT_DEBOUNCE_PULSE_24MS:
			arg = 24000;
			break;
		default:
			return -EINVAL;
		}

		break;
	default:
		return -ENOTSUPP;
	}

	*config = pinconf_to_config_packed(param, arg);

	return 0;
}

static int byt_pin_config_set(struct pinctrl_dev *pctl_dev,
			      unsigned int offset,
			      unsigned long *configs,
			      unsigned int num_configs)
{
	struct intel_pinctrl *vg = pinctrl_dev_get_drvdata(pctl_dev);
	unsigned int param, arg;
	void __iomem *conf_reg = byt_gpio_reg(vg, offset, BYT_CONF0_REG);
	void __iomem *val_reg = byt_gpio_reg(vg, offset, BYT_VAL_REG);
	void __iomem *db_reg = byt_gpio_reg(vg, offset, BYT_DEBOUNCE_REG);
	unsigned long flags;
	u32 conf, val, debounce;
	int i, ret = 0;

	raw_spin_lock_irqsave(&byt_lock, flags);

	conf = readl(conf_reg);
	val = readl(val_reg);

	for (i = 0; i < num_configs; i++) {
		param = pinconf_to_config_param(configs[i]);
		arg = pinconf_to_config_argument(configs[i]);

		switch (param) {
		case PIN_CONFIG_BIAS_DISABLE:
			conf &= ~BYT_PULL_ASSIGN_MASK;
			break;
		case PIN_CONFIG_BIAS_PULL_DOWN:
			/* Set default strength value in case none is given */
			if (arg == 1)
				arg = 2000;

			/*
			 * Pull assignment is only applicable in input mode. If
			 * chip is not in input mode, set it and warn about it.
			 */
			if (val & BYT_INPUT_EN) {
				val &= ~BYT_INPUT_EN;
				writel(val, val_reg);
				dev_warn(vg->dev,
					 "pin %u forcibly set to input mode\n",
					 offset);
			}

			conf &= ~BYT_PULL_ASSIGN_MASK;
			conf |= BYT_PULL_ASSIGN_DOWN;
			ret = byt_set_pull_strength(&conf, arg);

			break;
		case PIN_CONFIG_BIAS_PULL_UP:
			/* Set default strength value in case none is given */
			if (arg == 1)
				arg = 2000;

			/*
			 * Pull assignment is only applicable in input mode. If
			 * chip is not in input mode, set it and warn about it.
			 */
			if (val & BYT_INPUT_EN) {
				val &= ~BYT_INPUT_EN;
				writel(val, val_reg);
				dev_warn(vg->dev,
					 "pin %u forcibly set to input mode\n",
					 offset);
			}

			conf &= ~BYT_PULL_ASSIGN_MASK;
			conf |= BYT_PULL_ASSIGN_UP;
			ret = byt_set_pull_strength(&conf, arg);

			break;
		case PIN_CONFIG_INPUT_DEBOUNCE:
			debounce = readl(db_reg);

			if (arg)
				conf |= BYT_DEBOUNCE_EN;
			else
				conf &= ~BYT_DEBOUNCE_EN;

			switch (arg) {
			case 375:
				debounce &= ~BYT_DEBOUNCE_PULSE_MASK;
				debounce |= BYT_DEBOUNCE_PULSE_375US;
				break;
			case 750:
				debounce &= ~BYT_DEBOUNCE_PULSE_MASK;
				debounce |= BYT_DEBOUNCE_PULSE_750US;
				break;
			case 1500:
				debounce &= ~BYT_DEBOUNCE_PULSE_MASK;
				debounce |= BYT_DEBOUNCE_PULSE_1500US;
				break;
			case 3000:
				debounce &= ~BYT_DEBOUNCE_PULSE_MASK;
				debounce |= BYT_DEBOUNCE_PULSE_3MS;
				break;
			case 6000:
				debounce &= ~BYT_DEBOUNCE_PULSE_MASK;
				debounce |= BYT_DEBOUNCE_PULSE_6MS;
				break;
			case 12000:
				debounce &= ~BYT_DEBOUNCE_PULSE_MASK;
				debounce |= BYT_DEBOUNCE_PULSE_12MS;
				break;
			case 24000:
				debounce &= ~BYT_DEBOUNCE_PULSE_MASK;
				debounce |= BYT_DEBOUNCE_PULSE_24MS;
				break;
			default:
				if (arg)
					ret = -EINVAL;
				break;
			}

			if (!ret)
				writel(debounce, db_reg);
			break;
		default:
			ret = -ENOTSUPP;
		}

		if (ret)
			break;
	}

	if (!ret)
		writel(conf, conf_reg);

	raw_spin_unlock_irqrestore(&byt_lock, flags);

	return ret;
}

static const struct pinconf_ops byt_pinconf_ops = {
	.is_generic	= true,
	.pin_config_get	= byt_pin_config_get,
	.pin_config_set	= byt_pin_config_set,
};

static const struct pinctrl_desc byt_pinctrl_desc = {
	.pctlops	= &byt_pinctrl_ops,
	.pmxops		= &byt_pinmux_ops,
	.confops	= &byt_pinconf_ops,
	.owner		= THIS_MODULE,
};

static int byt_gpio_get(struct gpio_chip *chip, unsigned int offset)
{
	struct intel_pinctrl *vg = gpiochip_get_data(chip);
	void __iomem *reg = byt_gpio_reg(vg, offset, BYT_VAL_REG);
	unsigned long flags;
	u32 val;

	raw_spin_lock_irqsave(&byt_lock, flags);
	val = readl(reg);
	raw_spin_unlock_irqrestore(&byt_lock, flags);

	return !!(val & BYT_LEVEL);
}

static void byt_gpio_set(struct gpio_chip *chip, unsigned int offset, int value)
{
	struct intel_pinctrl *vg = gpiochip_get_data(chip);
	void __iomem *reg = byt_gpio_reg(vg, offset, BYT_VAL_REG);
	unsigned long flags;
	u32 old_val;

	if (!reg)
		return;

	raw_spin_lock_irqsave(&byt_lock, flags);
	old_val = readl(reg);
	if (value)
		writel(old_val | BYT_LEVEL, reg);
	else
		writel(old_val & ~BYT_LEVEL, reg);
	raw_spin_unlock_irqrestore(&byt_lock, flags);
}

static int byt_gpio_get_direction(struct gpio_chip *chip, unsigned int offset)
{
	struct intel_pinctrl *vg = gpiochip_get_data(chip);
	void __iomem *reg = byt_gpio_reg(vg, offset, BYT_VAL_REG);
	unsigned long flags;
	u32 value;

	if (!reg)
		return -EINVAL;

	raw_spin_lock_irqsave(&byt_lock, flags);
	value = readl(reg);
	raw_spin_unlock_irqrestore(&byt_lock, flags);

	if (!(value & BYT_OUTPUT_EN))
		return GPIO_LINE_DIRECTION_OUT;
	if (!(value & BYT_INPUT_EN))
		return GPIO_LINE_DIRECTION_IN;

	return -EINVAL;
}

static int byt_gpio_direction_input(struct gpio_chip *chip, unsigned int offset)
{
	struct intel_pinctrl *vg = gpiochip_get_data(chip);
	void __iomem *val_reg = byt_gpio_reg(vg, offset, BYT_VAL_REG);
	unsigned long flags;
	u32 reg;

	raw_spin_lock_irqsave(&byt_lock, flags);

	reg = readl(val_reg);
	reg &= ~BYT_DIR_MASK;
	reg |= BYT_OUTPUT_EN;
	writel(reg, val_reg);

	raw_spin_unlock_irqrestore(&byt_lock, flags);
	return 0;
}

/*
 * Note despite the temptation this MUST NOT be converted into a call to
 * pinctrl_gpio_direction_output() + byt_gpio_set() that does not work this
 * MUST be done as a single BYT_VAL_REG register write.
 * See the commit message of the commit adding this comment for details.
 */
static int byt_gpio_direction_output(struct gpio_chip *chip,
				     unsigned int offset, int value)
{
	struct intel_pinctrl *vg = gpiochip_get_data(chip);
	void __iomem *val_reg = byt_gpio_reg(vg, offset, BYT_VAL_REG);
	unsigned long flags;
	u32 reg;

	raw_spin_lock_irqsave(&byt_lock, flags);

	byt_gpio_direct_irq_check(vg, offset);

	reg = readl(val_reg);
	reg &= ~BYT_DIR_MASK;
	if (value)
		reg |= BYT_LEVEL;
	else
		reg &= ~BYT_LEVEL;

	writel(reg, val_reg);

	raw_spin_unlock_irqrestore(&byt_lock, flags);
	return 0;
}

static void byt_gpio_dbg_show(struct seq_file *s, struct gpio_chip *chip)
{
	struct intel_pinctrl *vg = gpiochip_get_data(chip);
	int i;
	u32 conf0, val;

	for (i = 0; i < vg->soc->npins; i++) {
		const struct intel_community *comm;
		const char *pull_str = NULL;
		const char *pull = NULL;
		void __iomem *reg;
		unsigned long flags;
		const char *label;
		unsigned int pin;

		raw_spin_lock_irqsave(&byt_lock, flags);
<<<<<<< HEAD
		pin = vg->soc_data->pins[i].number;
=======
		pin = vg->soc->pins[i].number;
>>>>>>> c1084c27
		reg = byt_gpio_reg(vg, pin, BYT_CONF0_REG);
		if (!reg) {
			seq_printf(s,
				   "Could not retrieve pin %i conf0 reg\n",
				   pin);
			raw_spin_unlock_irqrestore(&byt_lock, flags);
			continue;
		}
		conf0 = readl(reg);

		reg = byt_gpio_reg(vg, pin, BYT_VAL_REG);
		if (!reg) {
			seq_printf(s,
				   "Could not retrieve pin %i val reg\n", pin);
			raw_spin_unlock_irqrestore(&byt_lock, flags);
			continue;
		}
		val = readl(reg);
		raw_spin_unlock_irqrestore(&byt_lock, flags);

		comm = byt_get_community(vg, pin);
		if (!comm) {
			seq_printf(s,
				   "Could not get community for pin %i\n", pin);
			continue;
		}
		label = gpiochip_is_requested(chip, i);
		if (!label)
			label = "Unrequested";

		switch (conf0 & BYT_PULL_ASSIGN_MASK) {
		case BYT_PULL_ASSIGN_UP:
			pull = "up";
			break;
		case BYT_PULL_ASSIGN_DOWN:
			pull = "down";
			break;
		}

		switch (conf0 & BYT_PULL_STR_MASK) {
		case BYT_PULL_STR_2K:
			pull_str = "2k";
			break;
		case BYT_PULL_STR_10K:
			pull_str = "10k";
			break;
		case BYT_PULL_STR_20K:
			pull_str = "20k";
			break;
		case BYT_PULL_STR_40K:
			pull_str = "40k";
			break;
		}

		seq_printf(s,
			   " gpio-%-3d (%-20.20s) %s %s %s pad-%-3d offset:0x%03x mux:%d %s%s%s",
			   pin,
			   label,
			   val & BYT_INPUT_EN ? "  " : "in",
			   val & BYT_OUTPUT_EN ? "   " : "out",
			   val & BYT_LEVEL ? "hi" : "lo",
			   comm->pad_map[i], comm->pad_map[i] * 16,
			   conf0 & 0x7,
			   conf0 & BYT_TRIG_NEG ? " fall" : "     ",
			   conf0 & BYT_TRIG_POS ? " rise" : "     ",
			   conf0 & BYT_TRIG_LVL ? " level" : "      ");

		if (pull && pull_str)
			seq_printf(s, " %-4s %-3s", pull, pull_str);
		else
			seq_puts(s, "          ");

		if (conf0 & BYT_IODEN)
			seq_puts(s, " open-drain");

		seq_puts(s, "\n");
	}
}

static const struct gpio_chip byt_gpio_chip = {
	.owner			= THIS_MODULE,
	.request		= gpiochip_generic_request,
	.free			= gpiochip_generic_free,
	.get_direction		= byt_gpio_get_direction,
	.direction_input	= byt_gpio_direction_input,
	.direction_output	= byt_gpio_direction_output,
	.get			= byt_gpio_get,
	.set			= byt_gpio_set,
	.set_config		= gpiochip_generic_config,
	.dbg_show		= byt_gpio_dbg_show,
};

static void byt_irq_ack(struct irq_data *d)
{
	struct gpio_chip *gc = irq_data_get_irq_chip_data(d);
	struct intel_pinctrl *vg = gpiochip_get_data(gc);
	unsigned int offset = irqd_to_hwirq(d);
	void __iomem *reg;

	reg = byt_gpio_reg(vg, offset, BYT_INT_STAT_REG);
	if (!reg)
		return;

	raw_spin_lock(&byt_lock);
	writel(BIT(offset % 32), reg);
	raw_spin_unlock(&byt_lock);
}

static void byt_irq_mask(struct irq_data *d)
{
	struct gpio_chip *gc = irq_data_get_irq_chip_data(d);
	struct intel_pinctrl *vg = gpiochip_get_data(gc);

	byt_gpio_clear_triggering(vg, irqd_to_hwirq(d));
}

static void byt_irq_unmask(struct irq_data *d)
{
	struct gpio_chip *gc = irq_data_get_irq_chip_data(d);
	struct intel_pinctrl *vg = gpiochip_get_data(gc);
	unsigned int offset = irqd_to_hwirq(d);
	unsigned long flags;
	void __iomem *reg;
	u32 value;

	reg = byt_gpio_reg(vg, offset, BYT_CONF0_REG);
	if (!reg)
		return;

	raw_spin_lock_irqsave(&byt_lock, flags);
	value = readl(reg);

	switch (irqd_get_trigger_type(d)) {
	case IRQ_TYPE_LEVEL_HIGH:
		value |= BYT_TRIG_LVL;
		fallthrough;
	case IRQ_TYPE_EDGE_RISING:
		value |= BYT_TRIG_POS;
		break;
	case IRQ_TYPE_LEVEL_LOW:
		value |= BYT_TRIG_LVL;
		fallthrough;
	case IRQ_TYPE_EDGE_FALLING:
		value |= BYT_TRIG_NEG;
		break;
	case IRQ_TYPE_EDGE_BOTH:
		value |= (BYT_TRIG_NEG | BYT_TRIG_POS);
		break;
	}

	writel(value, reg);

	raw_spin_unlock_irqrestore(&byt_lock, flags);
}

static int byt_irq_type(struct irq_data *d, unsigned int type)
{
	struct intel_pinctrl *vg = gpiochip_get_data(irq_data_get_irq_chip_data(d));
	u32 offset = irqd_to_hwirq(d);
	u32 value;
	unsigned long flags;
	void __iomem *reg = byt_gpio_reg(vg, offset, BYT_CONF0_REG);

	if (!reg || offset >= vg->chip.ngpio)
		return -EINVAL;

	raw_spin_lock_irqsave(&byt_lock, flags);
	value = readl(reg);

	WARN(value & BYT_DIRECT_IRQ_EN,
	     "Bad pad config for io mode, force direct_irq_en bit clearing");

	/* For level trigges the BYT_TRIG_POS and BYT_TRIG_NEG bits
	 * are used to indicate high and low level triggering
	 */
	value &= ~(BYT_DIRECT_IRQ_EN | BYT_TRIG_POS | BYT_TRIG_NEG |
		   BYT_TRIG_LVL);
	/* Enable glitch filtering */
	value |= BYT_GLITCH_FILTER_EN | BYT_GLITCH_F_SLOW_CLK |
		 BYT_GLITCH_F_FAST_CLK;

	writel(value, reg);

	if (type & IRQ_TYPE_EDGE_BOTH)
		irq_set_handler_locked(d, handle_edge_irq);
	else if (type & IRQ_TYPE_LEVEL_MASK)
		irq_set_handler_locked(d, handle_level_irq);

	raw_spin_unlock_irqrestore(&byt_lock, flags);

	return 0;
}

static void byt_gpio_irq_handler(struct irq_desc *desc)
{
	struct irq_data *data = irq_desc_get_irq_data(desc);
	struct intel_pinctrl *vg = gpiochip_get_data(irq_desc_get_handler_data(desc));
	struct irq_chip *chip = irq_data_get_irq_chip(data);
	u32 base, pin;
	void __iomem *reg;
	unsigned long pending;

	/* check from GPIO controller which pin triggered the interrupt */
	for (base = 0; base < vg->chip.ngpio; base += 32) {
		reg = byt_gpio_reg(vg, base, BYT_INT_STAT_REG);

		if (!reg) {
			dev_warn(vg->dev,
				 "Pin %i: could not retrieve interrupt status register\n",
				 base);
			continue;
		}

		raw_spin_lock(&byt_lock);
		pending = readl(reg);
		raw_spin_unlock(&byt_lock);
<<<<<<< HEAD
		for_each_set_bit(pin, &pending, 32) {
			virq = irq_find_mapping(vg->chip.irq.domain, base + pin);
			generic_handle_irq(virq);
		}
=======
		for_each_set_bit(pin, &pending, 32)
			generic_handle_domain_irq(vg->chip.irq.domain, base + pin);
>>>>>>> c1084c27
	}
	chip->irq_eoi(data);
}

static void byt_init_irq_valid_mask(struct gpio_chip *chip,
				    unsigned long *valid_mask,
				    unsigned int ngpios)
{
	struct intel_pinctrl *vg = gpiochip_get_data(chip);
	void __iomem *reg;
	u32 value;
	int i;

	/*
	 * Clear interrupt triggers for all pins that are GPIOs and
	 * do not use direct IRQ mode. This will prevent spurious
	 * interrupts from misconfigured pins.
	 */
	for (i = 0; i < vg->soc->npins; i++) {
		unsigned int pin = vg->soc->pins[i].number;

		reg = byt_gpio_reg(vg, pin, BYT_CONF0_REG);
		if (!reg) {
			dev_warn(vg->dev,
				 "Pin %i: could not retrieve conf0 register\n",
				 i);
			continue;
		}

		value = readl(reg);
		if (value & BYT_DIRECT_IRQ_EN) {
			clear_bit(i, valid_mask);
			dev_dbg(vg->dev, "excluding GPIO %d from IRQ domain\n", i);
		} else if ((value & BYT_PIN_MUX) == byt_get_gpio_mux(vg, i)) {
			byt_gpio_clear_triggering(vg, i);
			dev_dbg(vg->dev, "disabling GPIO %d\n", i);
		}
	}
}

static int byt_gpio_irq_init_hw(struct gpio_chip *chip)
{
	struct intel_pinctrl *vg = gpiochip_get_data(chip);
	void __iomem *reg;
	u32 base, value;

	/* clear interrupt status trigger registers */
	for (base = 0; base < vg->soc->npins; base += 32) {
		reg = byt_gpio_reg(vg, base, BYT_INT_STAT_REG);

		if (!reg) {
			dev_warn(vg->dev,
				 "Pin %i: could not retrieve irq status reg\n",
				 base);
			continue;
		}

		writel(0xffffffff, reg);
		/* make sure trigger bits are cleared, if not then a pin
		   might be misconfigured in bios */
		value = readl(reg);
		if (value)
			dev_err(vg->dev,
				"GPIO interrupt error, pins misconfigured. INT_STAT%u: 0x%08x\n",
				base / 32, value);
	}

	return 0;
}

static int byt_gpio_add_pin_ranges(struct gpio_chip *chip)
{
	struct intel_pinctrl *vg = gpiochip_get_data(chip);
	struct device *dev = vg->dev;
	int ret;

	ret = gpiochip_add_pin_range(chip, dev_name(dev), 0, 0, vg->soc->npins);
	if (ret)
		dev_err(dev, "failed to add GPIO pin range\n");

	return ret;
}

static int byt_gpio_probe(struct intel_pinctrl *vg)
{
	struct platform_device *pdev = to_platform_device(vg->dev);
	struct gpio_chip *gc;
	int irq, ret;

	/* Set up gpio chip */
	vg->chip	= byt_gpio_chip;
	gc		= &vg->chip;
	gc->label	= dev_name(vg->dev);
	gc->base	= -1;
	gc->can_sleep	= false;
	gc->add_pin_ranges = byt_gpio_add_pin_ranges;
	gc->parent	= vg->dev;
	gc->ngpio	= vg->soc->npins;

#ifdef CONFIG_PM_SLEEP
	vg->context.pads = devm_kcalloc(vg->dev, gc->ngpio, sizeof(*vg->context.pads),
					GFP_KERNEL);
	if (!vg->context.pads)
		return -ENOMEM;
#endif

	/* set up interrupts  */
	irq = platform_get_irq_optional(pdev, 0);
	if (irq > 0) {
		struct gpio_irq_chip *girq;

		vg->irqchip.name = "BYT-GPIO",
		vg->irqchip.irq_ack = byt_irq_ack,
		vg->irqchip.irq_mask = byt_irq_mask,
		vg->irqchip.irq_unmask = byt_irq_unmask,
		vg->irqchip.irq_set_type = byt_irq_type,
		vg->irqchip.flags = IRQCHIP_SKIP_SET_WAKE,

		girq = &gc->irq;
		girq->chip = &vg->irqchip;
		girq->init_hw = byt_gpio_irq_init_hw;
		girq->init_valid_mask = byt_init_irq_valid_mask;
		girq->parent_handler = byt_gpio_irq_handler;
		girq->num_parents = 1;
		girq->parents = devm_kcalloc(vg->dev, girq->num_parents,
					     sizeof(*girq->parents), GFP_KERNEL);
		if (!girq->parents)
			return -ENOMEM;
		girq->parents[0] = irq;
		girq->default_type = IRQ_TYPE_NONE;
		girq->handler = handle_bad_irq;
	}

	ret = devm_gpiochip_add_data(vg->dev, gc, vg);
	if (ret) {
		dev_err(vg->dev, "failed adding byt-gpio chip\n");
		return ret;
	}

	return ret;
}

static int byt_set_soc_data(struct intel_pinctrl *vg,
			    const struct intel_pinctrl_soc_data *soc)
{
	struct platform_device *pdev = to_platform_device(vg->dev);
	int i;

	vg->soc = soc;

	vg->ncommunities = vg->soc->ncommunities;
	vg->communities = devm_kcalloc(vg->dev, vg->ncommunities,
				       sizeof(*vg->communities), GFP_KERNEL);
	if (!vg->communities)
		return -ENOMEM;

	for (i = 0; i < vg->soc->ncommunities; i++) {
		struct intel_community *comm = vg->communities + i;

		*comm = vg->soc->communities[i];

		comm->pad_regs = devm_platform_ioremap_resource(pdev, 0);
		if (IS_ERR(comm->pad_regs))
			return PTR_ERR(comm->pad_regs);
	}

	return 0;
}

static const struct acpi_device_id byt_gpio_acpi_match[] = {
	{ "INT33B2", (kernel_ulong_t)byt_soc_data },
	{ "INT33FC", (kernel_ulong_t)byt_soc_data },
	{ }
};

static int byt_pinctrl_probe(struct platform_device *pdev)
{
	const struct intel_pinctrl_soc_data *soc_data;
	struct device *dev = &pdev->dev;
	struct intel_pinctrl *vg;
	int ret;

	soc_data = intel_pinctrl_get_soc_data(pdev);
	if (IS_ERR(soc_data))
		return PTR_ERR(soc_data);

	vg = devm_kzalloc(dev, sizeof(*vg), GFP_KERNEL);
	if (!vg)
		return -ENOMEM;

	vg->dev = dev;
	ret = byt_set_soc_data(vg, soc_data);
	if (ret) {
		dev_err(dev, "failed to set soc data\n");
		return ret;
	}

	vg->pctldesc		= byt_pinctrl_desc;
	vg->pctldesc.name	= dev_name(dev);
	vg->pctldesc.pins	= vg->soc->pins;
	vg->pctldesc.npins	= vg->soc->npins;

	vg->pctldev = devm_pinctrl_register(dev, &vg->pctldesc, vg);
	if (IS_ERR(vg->pctldev)) {
		dev_err(dev, "failed to register pinctrl driver\n");
		return PTR_ERR(vg->pctldev);
	}

	ret = byt_gpio_probe(vg);
	if (ret)
		return ret;

	platform_set_drvdata(pdev, vg);
	pm_runtime_enable(dev);

	return 0;
}

#ifdef CONFIG_PM_SLEEP
static int byt_gpio_suspend(struct device *dev)
{
<<<<<<< HEAD
	struct byt_gpio *vg = dev_get_drvdata(dev);
=======
	struct intel_pinctrl *vg = dev_get_drvdata(dev);
>>>>>>> c1084c27
	unsigned long flags;
	int i;

	raw_spin_lock_irqsave(&byt_lock, flags);

<<<<<<< HEAD
	for (i = 0; i < vg->soc_data->npins; i++) {
=======
	for (i = 0; i < vg->soc->npins; i++) {
>>>>>>> c1084c27
		void __iomem *reg;
		u32 value;
		unsigned int pin = vg->soc->pins[i].number;

		reg = byt_gpio_reg(vg, pin, BYT_CONF0_REG);
		if (!reg) {
			dev_warn(vg->dev,
				 "Pin %i: could not retrieve conf0 register\n",
				 i);
			continue;
		}
		value = readl(reg) & BYT_CONF0_RESTORE_MASK;
		vg->context.pads[i].conf0 = value;

		reg = byt_gpio_reg(vg, pin, BYT_VAL_REG);
		value = readl(reg) & BYT_VAL_RESTORE_MASK;
		vg->context.pads[i].val = value;
	}

	raw_spin_unlock_irqrestore(&byt_lock, flags);
	return 0;
}

static int byt_gpio_resume(struct device *dev)
{
<<<<<<< HEAD
	struct byt_gpio *vg = dev_get_drvdata(dev);
=======
	struct intel_pinctrl *vg = dev_get_drvdata(dev);
>>>>>>> c1084c27
	unsigned long flags;
	int i;

	raw_spin_lock_irqsave(&byt_lock, flags);

<<<<<<< HEAD
	for (i = 0; i < vg->soc_data->npins; i++) {
=======
	for (i = 0; i < vg->soc->npins; i++) {
>>>>>>> c1084c27
		void __iomem *reg;
		u32 value;
		unsigned int pin = vg->soc->pins[i].number;

		reg = byt_gpio_reg(vg, pin, BYT_CONF0_REG);
		if (!reg) {
			dev_warn(vg->dev,
				 "Pin %i: could not retrieve conf0 register\n",
				 i);
			continue;
		}
		value = readl(reg);
		if ((value & BYT_CONF0_RESTORE_MASK) !=
		     vg->context.pads[i].conf0) {
			value &= ~BYT_CONF0_RESTORE_MASK;
			value |= vg->context.pads[i].conf0;
			writel(value, reg);
			dev_info(dev, "restored pin %d conf0 %#08x", i, value);
		}

		reg = byt_gpio_reg(vg, pin, BYT_VAL_REG);
		value = readl(reg);
		if ((value & BYT_VAL_RESTORE_MASK) !=
		     vg->context.pads[i].val) {
			u32 v;

			v = value & ~BYT_VAL_RESTORE_MASK;
			v |= vg->context.pads[i].val;
			if (v != value) {
				writel(v, reg);
				dev_dbg(dev, "restored pin %d val %#08x\n",
					i, v);
			}
		}
	}

	raw_spin_unlock_irqrestore(&byt_lock, flags);
	return 0;
}
#endif

#ifdef CONFIG_PM
static int byt_gpio_runtime_suspend(struct device *dev)
{
	return 0;
}

static int byt_gpio_runtime_resume(struct device *dev)
{
	return 0;
}
#endif

static const struct dev_pm_ops byt_gpio_pm_ops = {
	SET_LATE_SYSTEM_SLEEP_PM_OPS(byt_gpio_suspend, byt_gpio_resume)
	SET_RUNTIME_PM_OPS(byt_gpio_runtime_suspend, byt_gpio_runtime_resume,
			   NULL)
};

static struct platform_driver byt_gpio_driver = {
	.probe          = byt_pinctrl_probe,
	.driver         = {
		.name			= "byt_gpio",
		.pm			= &byt_gpio_pm_ops,
		.acpi_match_table	= byt_gpio_acpi_match,
		.suppress_bind_attrs	= true,
	},
};

static int __init byt_gpio_init(void)
{
	return platform_driver_register(&byt_gpio_driver);
}
subsys_initcall(byt_gpio_init);<|MERGE_RESOLUTION|>--- conflicted
+++ resolved
@@ -105,19 +105,6 @@
 		.pad_map	= (map),\
 	}
 
-<<<<<<< HEAD
-struct byt_gpio {
-	struct gpio_chip chip;
-	struct platform_device *pdev;
-	struct pinctrl_dev *pctl_dev;
-	struct pinctrl_desc pctl_desc;
-	const struct intel_pinctrl_soc_data *soc_data;
-	struct intel_community *communities_copy;
-	struct byt_gpio_pin_context *saved_context;
-};
-
-=======
->>>>>>> c1084c27
 /* SCORE pins, aka GPIOC_<pin_no> or GPIO_S0_SC[<pin_no>] */
 static const struct pinctrl_pin_desc byt_score_pins[] = {
 	PINCTRL_PIN(0, "SATA_GP0"),
@@ -553,11 +540,7 @@
 
 static DEFINE_RAW_SPINLOCK(byt_lock);
 
-<<<<<<< HEAD
-static struct intel_community *byt_get_community(struct byt_gpio *vg,
-=======
 static struct intel_community *byt_get_community(struct intel_pinctrl *vg,
->>>>>>> c1084c27
 						 unsigned int pin)
 {
 	struct intel_community *comm;
@@ -1259,11 +1242,7 @@
 		unsigned int pin;
 
 		raw_spin_lock_irqsave(&byt_lock, flags);
-<<<<<<< HEAD
-		pin = vg->soc_data->pins[i].number;
-=======
 		pin = vg->soc->pins[i].number;
->>>>>>> c1084c27
 		reg = byt_gpio_reg(vg, pin, BYT_CONF0_REG);
 		if (!reg) {
 			seq_printf(s,
@@ -1480,15 +1459,8 @@
 		raw_spin_lock(&byt_lock);
 		pending = readl(reg);
 		raw_spin_unlock(&byt_lock);
-<<<<<<< HEAD
-		for_each_set_bit(pin, &pending, 32) {
-			virq = irq_find_mapping(vg->chip.irq.domain, base + pin);
-			generic_handle_irq(virq);
-		}
-=======
 		for_each_set_bit(pin, &pending, 32)
 			generic_handle_domain_irq(vg->chip.irq.domain, base + pin);
->>>>>>> c1084c27
 	}
 	chip->irq_eoi(data);
 }
@@ -1710,21 +1682,13 @@
 #ifdef CONFIG_PM_SLEEP
 static int byt_gpio_suspend(struct device *dev)
 {
-<<<<<<< HEAD
-	struct byt_gpio *vg = dev_get_drvdata(dev);
-=======
 	struct intel_pinctrl *vg = dev_get_drvdata(dev);
->>>>>>> c1084c27
 	unsigned long flags;
 	int i;
 
 	raw_spin_lock_irqsave(&byt_lock, flags);
 
-<<<<<<< HEAD
-	for (i = 0; i < vg->soc_data->npins; i++) {
-=======
 	for (i = 0; i < vg->soc->npins; i++) {
->>>>>>> c1084c27
 		void __iomem *reg;
 		u32 value;
 		unsigned int pin = vg->soc->pins[i].number;
@@ -1750,21 +1714,13 @@
 
 static int byt_gpio_resume(struct device *dev)
 {
-<<<<<<< HEAD
-	struct byt_gpio *vg = dev_get_drvdata(dev);
-=======
 	struct intel_pinctrl *vg = dev_get_drvdata(dev);
->>>>>>> c1084c27
 	unsigned long flags;
 	int i;
 
 	raw_spin_lock_irqsave(&byt_lock, flags);
 
-<<<<<<< HEAD
-	for (i = 0; i < vg->soc_data->npins; i++) {
-=======
 	for (i = 0; i < vg->soc->npins; i++) {
->>>>>>> c1084c27
 		void __iomem *reg;
 		u32 value;
 		unsigned int pin = vg->soc->pins[i].number;
