--- conflicted
+++ resolved
@@ -229,11 +229,6 @@
 		data->nodes[i] = node;
 	}
 
-<<<<<<< HEAD
-	data->num_nodes = num_nodes;
-
-=======
->>>>>>> ccf0a997
 	ret = icc_provider_register(provider);
 	if (ret)
 		goto err_remove_nodes;
