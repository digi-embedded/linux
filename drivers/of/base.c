/*
 * Procedures for creating, accessing and interpreting the device tree.
 *
 * Paul Mackerras	August 1996.
 * Copyright (C) 1996-2005 Paul Mackerras.
 *
 *  Adapted for 64bit PowerPC by Dave Engebretsen and Peter Bergner.
 *    {engebret|bergner}@us.ibm.com
 *
 *  Adapted for sparc and sparc64 by David S. Miller davem@davemloft.net
 *
 *  Reconsolidated from arch/x/kernel/prom.c by Stephen Rothwell and
 *  Grant Likely.
 *
 *      This program is free software; you can redistribute it and/or
 *      modify it under the terms of the GNU General Public License
 *      as published by the Free Software Foundation; either version
 *      2 of the License, or (at your option) any later version.
 */
#include <linux/console.h>
#include <linux/ctype.h>
#include <linux/cpu.h>
#include <linux/module.h>
#include <linux/of.h>
#include <linux/of_graph.h>
#include <linux/spinlock.h>
#include <linux/slab.h>
#include <linux/string.h>
#include <linux/proc_fs.h>

#include "of_private.h"

LIST_HEAD(aliases_lookup);

struct device_node *of_root;
EXPORT_SYMBOL(of_root);
struct device_node *of_chosen;
struct device_node *of_aliases;
struct device_node *of_stdout;
static const char *of_stdout_options;

struct kset *of_kset;

/*
 * Used to protect the of_aliases, to hold off addition of nodes to sysfs.
 * This mutex must be held whenever modifications are being made to the
 * device tree. The of_{attach,detach}_node() and
 * of_{add,remove,update}_property() helpers make sure this happens.
 */
DEFINE_MUTEX(of_mutex);

/* use when traversing tree through the child, sibling,
 * or parent members of struct device_node.
 */
DEFINE_RAW_SPINLOCK(devtree_lock);

int of_n_addr_cells(struct device_node *np)
{
	const __be32 *ip;

	do {
		if (np->parent)
			np = np->parent;
		ip = of_get_property(np, "#address-cells", NULL);
		if (ip)
			return be32_to_cpup(ip);
	} while (np->parent);
	/* No #address-cells property for the root node */
	return OF_ROOT_NODE_ADDR_CELLS_DEFAULT;
}
EXPORT_SYMBOL(of_n_addr_cells);

int of_n_size_cells(struct device_node *np)
{
	const __be32 *ip;

	do {
		if (np->parent)
			np = np->parent;
		ip = of_get_property(np, "#size-cells", NULL);
		if (ip)
			return be32_to_cpup(ip);
	} while (np->parent);
	/* No #size-cells property for the root node */
	return OF_ROOT_NODE_SIZE_CELLS_DEFAULT;
}
EXPORT_SYMBOL(of_n_size_cells);

#ifdef CONFIG_NUMA
int __weak of_node_to_nid(struct device_node *np)
{
	return numa_node_id();
}
#endif

#ifndef CONFIG_OF_DYNAMIC
static void of_node_release(struct kobject *kobj)
{
	/* Without CONFIG_OF_DYNAMIC, no nodes gets freed */
}
#endif /* CONFIG_OF_DYNAMIC */

struct kobj_type of_node_ktype = {
	.release = of_node_release,
};

static ssize_t of_node_property_read(struct file *filp, struct kobject *kobj,
				struct bin_attribute *bin_attr, char *buf,
				loff_t offset, size_t count)
{
	struct property *pp = container_of(bin_attr, struct property, attr);
	return memory_read_from_buffer(buf, count, &offset, pp->value, pp->length);
}

static const char *safe_name(struct kobject *kobj, const char *orig_name)
{
	const char *name = orig_name;
	struct kernfs_node *kn;
	int i = 0;

	/* don't be a hero. After 16 tries give up */
	while (i < 16 && (kn = sysfs_get_dirent(kobj->sd, name))) {
		sysfs_put(kn);
		if (name != orig_name)
			kfree(name);
		name = kasprintf(GFP_KERNEL, "%s#%i", orig_name, ++i);
	}

	if (name != orig_name)
		pr_warn("device-tree: Duplicate name in %s, renamed to \"%s\"\n",
			kobject_name(kobj), name);
	return name;
}

int __of_add_property_sysfs(struct device_node *np, struct property *pp)
{
	int rc;

	/* Important: Don't leak passwords */
	bool secure = strncmp(pp->name, "security-", 9) == 0;

	if (!IS_ENABLED(CONFIG_SYSFS))
		return 0;

	if (!of_kset || !of_node_is_attached(np))
		return 0;

	sysfs_bin_attr_init(&pp->attr);
	pp->attr.attr.name = safe_name(&np->kobj, pp->name);
	pp->attr.attr.mode = secure ? S_IRUSR : S_IRUGO;
	pp->attr.size = secure ? 0 : pp->length;
	pp->attr.read = of_node_property_read;

	rc = sysfs_create_bin_file(&np->kobj, &pp->attr);
	WARN(rc, "error adding attribute %s to node %s\n", pp->name, np->full_name);
	return rc;
}

int __of_attach_node_sysfs(struct device_node *np)
{
	const char *name;
	struct property *pp;
	int rc;

	if (!IS_ENABLED(CONFIG_SYSFS))
		return 0;

	if (!of_kset)
		return 0;

	np->kobj.kset = of_kset;
	if (!np->parent) {
		/* Nodes without parents are new top level trees */
		rc = kobject_add(&np->kobj, NULL, "%s",
				 safe_name(&of_kset->kobj, "base"));
	} else {
		name = safe_name(&np->parent->kobj, kbasename(np->full_name));
		if (!name || !name[0])
			return -EINVAL;

		rc = kobject_add(&np->kobj, &np->parent->kobj, "%s", name);
	}
	if (rc)
		return rc;

	for_each_property_of_node(np, pp)
		__of_add_property_sysfs(np, pp);

	return 0;
}

void __init of_core_init(void)
{
	struct device_node *np;

	/* Create the kset, and register existing nodes */
	mutex_lock(&of_mutex);
	of_kset = kset_create_and_add("devicetree", NULL, firmware_kobj);
	if (!of_kset) {
		mutex_unlock(&of_mutex);
		pr_err("devicetree: failed to register existing nodes\n");
		return;
	}
	for_each_of_allnodes(np)
		__of_attach_node_sysfs(np);
	mutex_unlock(&of_mutex);

	/* Symlink in /proc as required by userspace ABI */
	if (of_root)
		proc_symlink("device-tree", NULL, "/sys/firmware/devicetree/base");
}

static struct property *__of_find_property(const struct device_node *np,
					   const char *name, int *lenp)
{
	struct property *pp;

	if (!np)
		return NULL;

	for (pp = np->properties; pp; pp = pp->next) {
		if (of_prop_cmp(pp->name, name) == 0) {
			if (lenp)
				*lenp = pp->length;
			break;
		}
	}

	return pp;
}

struct property *of_find_property(const struct device_node *np,
				  const char *name,
				  int *lenp)
{
	struct property *pp;
	unsigned long flags;

	raw_spin_lock_irqsave(&devtree_lock, flags);
	pp = __of_find_property(np, name, lenp);
	raw_spin_unlock_irqrestore(&devtree_lock, flags);

	return pp;
}
EXPORT_SYMBOL(of_find_property);

struct device_node *__of_find_all_nodes(struct device_node *prev)
{
	struct device_node *np;
	if (!prev) {
		np = of_root;
	} else if (prev->child) {
		np = prev->child;
	} else {
		/* Walk back up looking for a sibling, or the end of the structure */
		np = prev;
		while (np->parent && !np->sibling)
			np = np->parent;
		np = np->sibling; /* Might be null at the end of the tree */
	}
	return np;
}

/**
 * of_find_all_nodes - Get next node in global list
 * @prev:	Previous node or NULL to start iteration
 *		of_node_put() will be called on it
 *
 * Returns a node pointer with refcount incremented, use
 * of_node_put() on it when done.
 */
struct device_node *of_find_all_nodes(struct device_node *prev)
{
	struct device_node *np;
	unsigned long flags;

	raw_spin_lock_irqsave(&devtree_lock, flags);
	np = __of_find_all_nodes(prev);
	of_node_get(np);
	of_node_put(prev);
	raw_spin_unlock_irqrestore(&devtree_lock, flags);
	return np;
}
EXPORT_SYMBOL(of_find_all_nodes);

/*
 * Find a property with a given name for a given node
 * and return the value.
 */
const void *__of_get_property(const struct device_node *np,
			      const char *name, int *lenp)
{
	struct property *pp = __of_find_property(np, name, lenp);

	return pp ? pp->value : NULL;
}

/*
 * Find a property with a given name for a given node
 * and return the value.
 */
const void *of_get_property(const struct device_node *np, const char *name,
			    int *lenp)
{
	struct property *pp = of_find_property(np, name, lenp);

	return pp ? pp->value : NULL;
}
EXPORT_SYMBOL(of_get_property);

/*
 * arch_match_cpu_phys_id - Match the given logical CPU and physical id
 *
 * @cpu: logical cpu index of a core/thread
 * @phys_id: physical identifier of a core/thread
 *
 * CPU logical to physical index mapping is architecture specific.
 * However this __weak function provides a default match of physical
 * id to logical cpu index. phys_id provided here is usually values read
 * from the device tree which must match the hardware internal registers.
 *
 * Returns true if the physical identifier and the logical cpu index
 * correspond to the same core/thread, false otherwise.
 */
bool __weak arch_match_cpu_phys_id(int cpu, u64 phys_id)
{
	return (u32)phys_id == cpu;
}

/**
 * Checks if the given "prop_name" property holds the physical id of the
 * core/thread corresponding to the logical cpu 'cpu'. If 'thread' is not
 * NULL, local thread number within the core is returned in it.
 */
static bool __of_find_n_match_cpu_property(struct device_node *cpun,
			const char *prop_name, int cpu, unsigned int *thread)
{
	const __be32 *cell;
	int ac, prop_len, tid;
	u64 hwid;

	ac = of_n_addr_cells(cpun);
	cell = of_get_property(cpun, prop_name, &prop_len);
	if (!cell || !ac)
		return false;
	prop_len /= sizeof(*cell) * ac;
	for (tid = 0; tid < prop_len; tid++) {
		hwid = of_read_number(cell, ac);
		if (arch_match_cpu_phys_id(cpu, hwid)) {
			if (thread)
				*thread = tid;
			return true;
		}
		cell += ac;
	}
	return false;
}

/*
 * arch_find_n_match_cpu_physical_id - See if the given device node is
 * for the cpu corresponding to logical cpu 'cpu'.  Return true if so,
 * else false.  If 'thread' is non-NULL, the local thread number within the
 * core is returned in it.
 */
bool __weak arch_find_n_match_cpu_physical_id(struct device_node *cpun,
					      int cpu, unsigned int *thread)
{
	/* Check for non-standard "ibm,ppc-interrupt-server#s" property
	 * for thread ids on PowerPC. If it doesn't exist fallback to
	 * standard "reg" property.
	 */
	if (IS_ENABLED(CONFIG_PPC) &&
	    __of_find_n_match_cpu_property(cpun,
					   "ibm,ppc-interrupt-server#s",
					   cpu, thread))
		return true;

	if (__of_find_n_match_cpu_property(cpun, "reg", cpu, thread))
		return true;

	return false;
}

/**
 * of_get_cpu_node - Get device node associated with the given logical CPU
 *
 * @cpu: CPU number(logical index) for which device node is required
 * @thread: if not NULL, local thread number within the physical core is
 *          returned
 *
 * The main purpose of this function is to retrieve the device node for the
 * given logical CPU index. It should be used to initialize the of_node in
 * cpu device. Once of_node in cpu device is populated, all the further
 * references can use that instead.
 *
 * CPU logical to physical index mapping is architecture specific and is built
 * before booting secondary cores. This function uses arch_match_cpu_phys_id
 * which can be overridden by architecture specific implementation.
 *
 * Returns a node pointer for the logical cpu if found, else NULL.
 */
struct device_node *of_get_cpu_node(int cpu, unsigned int *thread)
{
	struct device_node *cpun;

	for_each_node_by_type(cpun, "cpu") {
		if (arch_find_n_match_cpu_physical_id(cpun, cpu, thread))
			return cpun;
	}
	return NULL;
}
EXPORT_SYMBOL(of_get_cpu_node);

/**
 * __of_device_is_compatible() - Check if the node matches given constraints
 * @device: pointer to node
 * @compat: required compatible string, NULL or "" for any match
 * @type: required device_type value, NULL or "" for any match
 * @name: required node name, NULL or "" for any match
 *
 * Checks if the given @compat, @type and @name strings match the
 * properties of the given @device. A constraints can be skipped by
 * passing NULL or an empty string as the constraint.
 *
 * Returns 0 for no match, and a positive integer on match. The return
 * value is a relative score with larger values indicating better
 * matches. The score is weighted for the most specific compatible value
 * to get the highest score. Matching type is next, followed by matching
 * name. Practically speaking, this results in the following priority
 * order for matches:
 *
 * 1. specific compatible && type && name
 * 2. specific compatible && type
 * 3. specific compatible && name
 * 4. specific compatible
 * 5. general compatible && type && name
 * 6. general compatible && type
 * 7. general compatible && name
 * 8. general compatible
 * 9. type && name
 * 10. type
 * 11. name
 */
static int __of_device_is_compatible(const struct device_node *device,
				     const char *compat, const char *type, const char *name)
{
	struct property *prop;
	const char *cp;
	int index = 0, score = 0;

	/* Compatible match has highest priority */
	if (compat && compat[0]) {
		prop = __of_find_property(device, "compatible", NULL);
		for (cp = of_prop_next_string(prop, NULL); cp;
		     cp = of_prop_next_string(prop, cp), index++) {
			if (of_compat_cmp(cp, compat, strlen(compat)) == 0) {
				score = INT_MAX/2 - (index << 2);
				break;
			}
		}
		if (!score)
			return 0;
	}

	/* Matching type is better than matching name */
	if (type && type[0]) {
		if (!device->type || of_node_cmp(type, device->type))
			return 0;
		score += 2;
	}

	/* Matching name is a bit better than not */
	if (name && name[0]) {
		if (!device->name || of_node_cmp(name, device->name))
			return 0;
		score++;
	}

	return score;
}

/** Checks if the given "compat" string matches one of the strings in
 * the device's "compatible" property
 */
int of_device_is_compatible(const struct device_node *device,
		const char *compat)
{
	unsigned long flags;
	int res;

	raw_spin_lock_irqsave(&devtree_lock, flags);
	res = __of_device_is_compatible(device, compat, NULL, NULL);
	raw_spin_unlock_irqrestore(&devtree_lock, flags);
	return res;
}
EXPORT_SYMBOL(of_device_is_compatible);

/**
 * of_machine_is_compatible - Test root of device tree for a given compatible value
 * @compat: compatible string to look for in root node's compatible property.
 *
 * Returns a positive integer if the root node has the given value in its
 * compatible property.
 */
int of_machine_is_compatible(const char *compat)
{
	struct device_node *root;
	int rc = 0;

	root = of_find_node_by_path("/");
	if (root) {
		rc = of_device_is_compatible(root, compat);
		of_node_put(root);
	}
	return rc;
}
EXPORT_SYMBOL(of_machine_is_compatible);

/**
 *  __of_device_is_available - check if a device is available for use
 *
 *  @device: Node to check for availability, with locks already held
 *
 *  Returns true if the status property is absent or set to "okay" or "ok",
 *  false otherwise
 */
static bool __of_device_is_available(const struct device_node *device)
{
	const char *status;
	int statlen;

	if (!device)
		return false;

	status = __of_get_property(device, "status", &statlen);
	if (status == NULL)
		return true;

	if (statlen > 0) {
		if (!strcmp(status, "okay") || !strcmp(status, "ok"))
			return true;
	}

	return false;
}

/**
 *  of_device_is_available - check if a device is available for use
 *
 *  @device: Node to check for availability
 *
 *  Returns true if the status property is absent or set to "okay" or "ok",
 *  false otherwise
 */
bool of_device_is_available(const struct device_node *device)
{
	unsigned long flags;
	bool res;

	raw_spin_lock_irqsave(&devtree_lock, flags);
	res = __of_device_is_available(device);
	raw_spin_unlock_irqrestore(&devtree_lock, flags);
	return res;

}
EXPORT_SYMBOL(of_device_is_available);

/**
 *  of_device_is_big_endian - check if a device has BE registers
 *
 *  @device: Node to check for endianness
 *
 *  Returns true if the device has a "big-endian" property, or if the kernel
 *  was compiled for BE *and* the device has a "native-endian" property.
 *  Returns false otherwise.
 *
 *  Callers would nominally use ioread32be/iowrite32be if
 *  of_device_is_big_endian() == true, or readl/writel otherwise.
 */
bool of_device_is_big_endian(const struct device_node *device)
{
	if (of_property_read_bool(device, "big-endian"))
		return true;
	if (IS_ENABLED(CONFIG_CPU_BIG_ENDIAN) &&
	    of_property_read_bool(device, "native-endian"))
		return true;
	return false;
}
EXPORT_SYMBOL(of_device_is_big_endian);

/**
 *	of_get_parent - Get a node's parent if any
 *	@node:	Node to get parent
 *
 *	Returns a node pointer with refcount incremented, use
 *	of_node_put() on it when done.
 */
struct device_node *of_get_parent(const struct device_node *node)
{
	struct device_node *np;
	unsigned long flags;

	if (!node)
		return NULL;

	raw_spin_lock_irqsave(&devtree_lock, flags);
	np = of_node_get(node->parent);
	raw_spin_unlock_irqrestore(&devtree_lock, flags);
	return np;
}
EXPORT_SYMBOL(of_get_parent);

/**
 *	of_get_next_parent - Iterate to a node's parent
 *	@node:	Node to get parent of
 *
 *	This is like of_get_parent() except that it drops the
 *	refcount on the passed node, making it suitable for iterating
 *	through a node's parents.
 *
 *	Returns a node pointer with refcount incremented, use
 *	of_node_put() on it when done.
 */
struct device_node *of_get_next_parent(struct device_node *node)
{
	struct device_node *parent;
	unsigned long flags;

	if (!node)
		return NULL;

	raw_spin_lock_irqsave(&devtree_lock, flags);
	parent = of_node_get(node->parent);
	of_node_put(node);
	raw_spin_unlock_irqrestore(&devtree_lock, flags);
	return parent;
}
EXPORT_SYMBOL(of_get_next_parent);

static struct device_node *__of_get_next_child(const struct device_node *node,
						struct device_node *prev)
{
	struct device_node *next;

	if (!node)
		return NULL;

	next = prev ? prev->sibling : node->child;
	for (; next; next = next->sibling)
		if (of_node_get(next))
			break;
	of_node_put(prev);
	return next;
}
#define __for_each_child_of_node(parent, child) \
	for (child = __of_get_next_child(parent, NULL); child != NULL; \
	     child = __of_get_next_child(parent, child))

/**
 *	of_get_next_child - Iterate a node childs
 *	@node:	parent node
 *	@prev:	previous child of the parent node, or NULL to get first
 *
 *	Returns a node pointer with refcount incremented, use of_node_put() on
 *	it when done. Returns NULL when prev is the last child. Decrements the
 *	refcount of prev.
 */
struct device_node *of_get_next_child(const struct device_node *node,
	struct device_node *prev)
{
	struct device_node *next;
	unsigned long flags;

	raw_spin_lock_irqsave(&devtree_lock, flags);
	next = __of_get_next_child(node, prev);
	raw_spin_unlock_irqrestore(&devtree_lock, flags);
	return next;
}
EXPORT_SYMBOL(of_get_next_child);

/**
 *	of_get_next_available_child - Find the next available child node
 *	@node:	parent node
 *	@prev:	previous child of the parent node, or NULL to get first
 *
 *      This function is like of_get_next_child(), except that it
 *      automatically skips any disabled nodes (i.e. status = "disabled").
 */
struct device_node *of_get_next_available_child(const struct device_node *node,
	struct device_node *prev)
{
	struct device_node *next;
	unsigned long flags;

	if (!node)
		return NULL;

	raw_spin_lock_irqsave(&devtree_lock, flags);
	next = prev ? prev->sibling : node->child;
	for (; next; next = next->sibling) {
		if (!__of_device_is_available(next))
			continue;
		if (of_node_get(next))
			break;
	}
	of_node_put(prev);
	raw_spin_unlock_irqrestore(&devtree_lock, flags);
	return next;
}
EXPORT_SYMBOL(of_get_next_available_child);

/**
 *	of_get_child_by_name - Find the child node by name for a given parent
 *	@node:	parent node
 *	@name:	child name to look for.
 *
 *      This function looks for child node for given matching name
 *
 *	Returns a node pointer if found, with refcount incremented, use
 *	of_node_put() on it when done.
 *	Returns NULL if node is not found.
 */
struct device_node *of_get_child_by_name(const struct device_node *node,
				const char *name)
{
	struct device_node *child;

	for_each_child_of_node(node, child)
		if (child->name && (of_node_cmp(child->name, name) == 0))
			break;
	return child;
}
EXPORT_SYMBOL(of_get_child_by_name);

static struct device_node *__of_find_node_by_path(struct device_node *parent,
						const char *path)
{
	struct device_node *child;
	int len;

	len = strcspn(path, "/:");
	if (!len)
		return NULL;

	__for_each_child_of_node(parent, child) {
		const char *name = strrchr(child->full_name, '/');
		if (WARN(!name, "malformed device_node %s\n", child->full_name))
			continue;
		name++;
		if (strncmp(path, name, len) == 0 && (strlen(name) == len))
			return child;
	}
	return NULL;
}

/**
 *	of_find_node_opts_by_path - Find a node matching a full OF path
 *	@path: Either the full path to match, or if the path does not
 *	       start with '/', the name of a property of the /aliases
 *	       node (an alias).  In the case of an alias, the node
 *	       matching the alias' value will be returned.
 *	@opts: Address of a pointer into which to store the start of
 *	       an options string appended to the end of the path with
 *	       a ':' separator.
 *
 *	Valid paths:
 *		/foo/bar	Full path
 *		foo		Valid alias
 *		foo/bar		Valid alias + relative path
 *
 *	Returns a node pointer with refcount incremented, use
 *	of_node_put() on it when done.
 */
struct device_node *of_find_node_opts_by_path(const char *path, const char **opts)
{
	struct device_node *np = NULL;
	struct property *pp;
	unsigned long flags;
	const char *separator = strchr(path, ':');

	if (opts)
		*opts = separator ? separator + 1 : NULL;

	if (strcmp(path, "/") == 0)
		return of_node_get(of_root);

	/* The path could begin with an alias */
	if (*path != '/') {
		int len;
		const char *p = separator;

		if (!p)
			p = strchrnul(path, '/');
		len = p - path;

		/* of_aliases must not be NULL */
		if (!of_aliases)
			return NULL;

		for_each_property_of_node(of_aliases, pp) {
			if (strlen(pp->name) == len && !strncmp(pp->name, path, len)) {
				np = of_find_node_by_path(pp->value);
				break;
			}
		}
		if (!np)
			return NULL;
		path = p;
	}

	/* Step down the tree matching path components */
	raw_spin_lock_irqsave(&devtree_lock, flags);
	if (!np)
		np = of_node_get(of_root);
	while (np && *path == '/') {
		path++; /* Increment past '/' delimiter */
		np = __of_find_node_by_path(np, path);
		path = strchrnul(path, '/');
		if (separator && separator < path)
			break;
	}
	raw_spin_unlock_irqrestore(&devtree_lock, flags);
	return np;
}
EXPORT_SYMBOL(of_find_node_opts_by_path);

/**
 *	of_find_node_by_name - Find a node by its "name" property
 *	@from:	The node to start searching from or NULL, the node
 *		you pass will not be searched, only the next one
 *		will; typically, you pass what the previous call
 *		returned. of_node_put() will be called on it
 *	@name:	The name string to match against
 *
 *	Returns a node pointer with refcount incremented, use
 *	of_node_put() on it when done.
 */
struct device_node *of_find_node_by_name(struct device_node *from,
	const char *name)
{
	struct device_node *np;
	unsigned long flags;

	raw_spin_lock_irqsave(&devtree_lock, flags);
	for_each_of_allnodes_from(from, np)
		if (np->name && (of_node_cmp(np->name, name) == 0)
		    && of_node_get(np))
			break;
	of_node_put(from);
	raw_spin_unlock_irqrestore(&devtree_lock, flags);
	return np;
}
EXPORT_SYMBOL(of_find_node_by_name);

/**
 *	of_find_node_by_type - Find a node by its "device_type" property
 *	@from:	The node to start searching from, or NULL to start searching
 *		the entire device tree. The node you pass will not be
 *		searched, only the next one will; typically, you pass
 *		what the previous call returned. of_node_put() will be
 *		called on from for you.
 *	@type:	The type string to match against
 *
 *	Returns a node pointer with refcount incremented, use
 *	of_node_put() on it when done.
 */
struct device_node *of_find_node_by_type(struct device_node *from,
	const char *type)
{
	struct device_node *np;
	unsigned long flags;

	raw_spin_lock_irqsave(&devtree_lock, flags);
	for_each_of_allnodes_from(from, np)
		if (np->type && (of_node_cmp(np->type, type) == 0)
		    && of_node_get(np))
			break;
	of_node_put(from);
	raw_spin_unlock_irqrestore(&devtree_lock, flags);
	return np;
}
EXPORT_SYMBOL(of_find_node_by_type);

/**
 *	of_find_compatible_node - Find a node based on type and one of the
 *                                tokens in its "compatible" property
 *	@from:		The node to start searching from or NULL, the node
 *			you pass will not be searched, only the next one
 *			will; typically, you pass what the previous call
 *			returned. of_node_put() will be called on it
 *	@type:		The type string to match "device_type" or NULL to ignore
 *	@compatible:	The string to match to one of the tokens in the device
 *			"compatible" list.
 *
 *	Returns a node pointer with refcount incremented, use
 *	of_node_put() on it when done.
 */
struct device_node *of_find_compatible_node(struct device_node *from,
	const char *type, const char *compatible)
{
	struct device_node *np;
	unsigned long flags;

	raw_spin_lock_irqsave(&devtree_lock, flags);
	for_each_of_allnodes_from(from, np)
		if (__of_device_is_compatible(np, compatible, type, NULL) &&
		    of_node_get(np))
			break;
	of_node_put(from);
	raw_spin_unlock_irqrestore(&devtree_lock, flags);
	return np;
}
EXPORT_SYMBOL(of_find_compatible_node);

/**
 *	of_find_node_with_property - Find a node which has a property with
 *                                   the given name.
 *	@from:		The node to start searching from or NULL, the node
 *			you pass will not be searched, only the next one
 *			will; typically, you pass what the previous call
 *			returned. of_node_put() will be called on it
 *	@prop_name:	The name of the property to look for.
 *
 *	Returns a node pointer with refcount incremented, use
 *	of_node_put() on it when done.
 */
struct device_node *of_find_node_with_property(struct device_node *from,
	const char *prop_name)
{
	struct device_node *np;
	struct property *pp;
	unsigned long flags;

	raw_spin_lock_irqsave(&devtree_lock, flags);
	for_each_of_allnodes_from(from, np) {
		for (pp = np->properties; pp; pp = pp->next) {
			if (of_prop_cmp(pp->name, prop_name) == 0) {
				of_node_get(np);
				goto out;
			}
		}
	}
out:
	of_node_put(from);
	raw_spin_unlock_irqrestore(&devtree_lock, flags);
	return np;
}
EXPORT_SYMBOL(of_find_node_with_property);

static
const struct of_device_id *__of_match_node(const struct of_device_id *matches,
					   const struct device_node *node)
{
	const struct of_device_id *best_match = NULL;
	int score, best_score = 0;

	if (!matches)
		return NULL;

	for (; matches->name[0] || matches->type[0] || matches->compatible[0]; matches++) {
		score = __of_device_is_compatible(node, matches->compatible,
						  matches->type, matches->name);
		if (score > best_score) {
			best_match = matches;
			best_score = score;
		}
	}

	return best_match;
}

/**
 * of_match_node - Tell if a device_node has a matching of_match structure
 *	@matches:	array of of device match structures to search in
 *	@node:		the of device structure to match against
 *
 *	Low level utility function used by device matching.
 */
const struct of_device_id *of_match_node(const struct of_device_id *matches,
					 const struct device_node *node)
{
	const struct of_device_id *match;
	unsigned long flags;

	raw_spin_lock_irqsave(&devtree_lock, flags);
	match = __of_match_node(matches, node);
	raw_spin_unlock_irqrestore(&devtree_lock, flags);
	return match;
}
EXPORT_SYMBOL(of_match_node);

/**
 *	of_find_matching_node_and_match - Find a node based on an of_device_id
 *					  match table.
 *	@from:		The node to start searching from or NULL, the node
 *			you pass will not be searched, only the next one
 *			will; typically, you pass what the previous call
 *			returned. of_node_put() will be called on it
 *	@matches:	array of of device match structures to search in
 *	@match		Updated to point at the matches entry which matched
 *
 *	Returns a node pointer with refcount incremented, use
 *	of_node_put() on it when done.
 */
struct device_node *of_find_matching_node_and_match(struct device_node *from,
					const struct of_device_id *matches,
					const struct of_device_id **match)
{
	struct device_node *np;
	const struct of_device_id *m;
	unsigned long flags;

	if (match)
		*match = NULL;

	raw_spin_lock_irqsave(&devtree_lock, flags);
	for_each_of_allnodes_from(from, np) {
		m = __of_match_node(matches, np);
		if (m && of_node_get(np)) {
			if (match)
				*match = m;
			break;
		}
	}
	of_node_put(from);
	raw_spin_unlock_irqrestore(&devtree_lock, flags);
	return np;
}
EXPORT_SYMBOL(of_find_matching_node_and_match);

/**
 * of_modalias_node - Lookup appropriate modalias for a device node
 * @node:	pointer to a device tree node
 * @modalias:	Pointer to buffer that modalias value will be copied into
 * @len:	Length of modalias value
 *
 * Based on the value of the compatible property, this routine will attempt
 * to choose an appropriate modalias value for a particular device tree node.
 * It does this by stripping the manufacturer prefix (as delimited by a ',')
 * from the first entry in the compatible list property.
 *
 * This routine returns 0 on success, <0 on failure.
 */
int of_modalias_node(struct device_node *node, char *modalias, int len)
{
	const char *compatible, *p;
	int cplen;

	compatible = of_get_property(node, "compatible", &cplen);
	if (!compatible || strlen(compatible) > cplen)
		return -ENODEV;
	p = strchr(compatible, ',');
	strlcpy(modalias, p ? p + 1 : compatible, len);
	return 0;
}
EXPORT_SYMBOL_GPL(of_modalias_node);

/**
 * of_find_node_by_phandle - Find a node given a phandle
 * @handle:	phandle of the node to find
 *
 * Returns a node pointer with refcount incremented, use
 * of_node_put() on it when done.
 */
struct device_node *of_find_node_by_phandle(phandle handle)
{
	struct device_node *np;
	unsigned long flags;

	if (!handle)
		return NULL;

	raw_spin_lock_irqsave(&devtree_lock, flags);
	for_each_of_allnodes(np)
		if (np->phandle == handle)
			break;
	of_node_get(np);
	raw_spin_unlock_irqrestore(&devtree_lock, flags);
	return np;
}
EXPORT_SYMBOL(of_find_node_by_phandle);

/**
 * of_property_count_elems_of_size - Count the number of elements in a property
 *
 * @np:		device node from which the property value is to be read.
 * @propname:	name of the property to be searched.
 * @elem_size:	size of the individual element
 *
 * Search for a property in a device node and count the number of elements of
 * size elem_size in it. Returns number of elements on sucess, -EINVAL if the
 * property does not exist or its length does not match a multiple of elem_size
 * and -ENODATA if the property does not have a value.
 */
int of_property_count_elems_of_size(const struct device_node *np,
				const char *propname, int elem_size)
{
	struct property *prop = of_find_property(np, propname, NULL);

	if (!prop)
		return -EINVAL;
	if (!prop->value)
		return -ENODATA;

	if (prop->length % elem_size != 0) {
		pr_err("size of %s in node %s is not a multiple of %d\n",
		       propname, np->full_name, elem_size);
		return -EINVAL;
	}

	return prop->length / elem_size;
}
EXPORT_SYMBOL_GPL(of_property_count_elems_of_size);

/**
 * of_find_property_value_of_size
 *
 * @np:		device node from which the property value is to be read.
 * @propname:	name of the property to be searched.
 * @len:	requested length of property value
 *
 * Search for a property in a device node and valid the requested size.
 * Returns the property value on success, -EINVAL if the property does not
 *  exist, -ENODATA if property does not have a value, and -EOVERFLOW if the
 * property data isn't large enough.
 *
 */
static void *of_find_property_value_of_size(const struct device_node *np,
			const char *propname, u32 len)
{
	struct property *prop = of_find_property(np, propname, NULL);

	if (!prop)
		return ERR_PTR(-EINVAL);
	if (!prop->value)
		return ERR_PTR(-ENODATA);
	if (len > prop->length)
		return ERR_PTR(-EOVERFLOW);

	return prop->value;
}

/**
 * of_property_read_u32_index - Find and read a u32 from a multi-value property.
 *
 * @np:		device node from which the property value is to be read.
 * @propname:	name of the property to be searched.
 * @index:	index of the u32 in the list of values
 * @out_value:	pointer to return value, modified only if no error.
 *
 * Search for a property in a device node and read nth 32-bit value from
 * it. Returns 0 on success, -EINVAL if the property does not exist,
 * -ENODATA if property does not have a value, and -EOVERFLOW if the
 * property data isn't large enough.
 *
 * The out_value is modified only if a valid u32 value can be decoded.
 */
int of_property_read_u32_index(const struct device_node *np,
				       const char *propname,
				       u32 index, u32 *out_value)
{
	const u32 *val = of_find_property_value_of_size(np, propname,
					((index + 1) * sizeof(*out_value)));

	if (IS_ERR(val))
		return PTR_ERR(val);

	*out_value = be32_to_cpup(((__be32 *)val) + index);
	return 0;
}
EXPORT_SYMBOL_GPL(of_property_read_u32_index);

/**
 * of_property_read_u8_array - Find and read an array of u8 from a property.
 *
 * @np:		device node from which the property value is to be read.
 * @propname:	name of the property to be searched.
 * @out_values:	pointer to return value, modified only if return value is 0.
 * @sz:		number of array elements to read
 *
 * Search for a property in a device node and read 8-bit value(s) from
 * it. Returns 0 on success, -EINVAL if the property does not exist,
 * -ENODATA if property does not have a value, and -EOVERFLOW if the
 * property data isn't large enough.
 *
 * dts entry of array should be like:
 *	property = /bits/ 8 <0x50 0x60 0x70>;
 *
 * The out_values is modified only if a valid u8 value can be decoded.
 */
int of_property_read_u8_array(const struct device_node *np,
			const char *propname, u8 *out_values, size_t sz)
{
	const u8 *val = of_find_property_value_of_size(np, propname,
						(sz * sizeof(*out_values)));

	if (IS_ERR(val))
		return PTR_ERR(val);

	while (sz--)
		*out_values++ = *val++;
	return 0;
}
EXPORT_SYMBOL_GPL(of_property_read_u8_array);

/**
 * of_property_read_u16_array - Find and read an array of u16 from a property.
 *
 * @np:		device node from which the property value is to be read.
 * @propname:	name of the property to be searched.
 * @out_values:	pointer to return value, modified only if return value is 0.
 * @sz:		number of array elements to read
 *
 * Search for a property in a device node and read 16-bit value(s) from
 * it. Returns 0 on success, -EINVAL if the property does not exist,
 * -ENODATA if property does not have a value, and -EOVERFLOW if the
 * property data isn't large enough.
 *
 * dts entry of array should be like:
 *	property = /bits/ 16 <0x5000 0x6000 0x7000>;
 *
 * The out_values is modified only if a valid u16 value can be decoded.
 */
int of_property_read_u16_array(const struct device_node *np,
			const char *propname, u16 *out_values, size_t sz)
{
	const __be16 *val = of_find_property_value_of_size(np, propname,
						(sz * sizeof(*out_values)));

	if (IS_ERR(val))
		return PTR_ERR(val);

	while (sz--)
		*out_values++ = be16_to_cpup(val++);
	return 0;
}
EXPORT_SYMBOL_GPL(of_property_read_u16_array);

/**
 * of_property_read_u32_array - Find and read an array of 32 bit integers
 * from a property.
 *
 * @np:		device node from which the property value is to be read.
 * @propname:	name of the property to be searched.
 * @out_values:	pointer to return value, modified only if return value is 0.
 * @sz:		number of array elements to read
 *
 * Search for a property in a device node and read 32-bit value(s) from
 * it. Returns 0 on success, -EINVAL if the property does not exist,
 * -ENODATA if property does not have a value, and -EOVERFLOW if the
 * property data isn't large enough.
 *
 * The out_values is modified only if a valid u32 value can be decoded.
 */
int of_property_read_u32_array(const struct device_node *np,
			       const char *propname, u32 *out_values,
			       size_t sz)
{
	const __be32 *val = of_find_property_value_of_size(np, propname,
						(sz * sizeof(*out_values)));

	if (IS_ERR(val))
		return PTR_ERR(val);

	while (sz--)
		*out_values++ = be32_to_cpup(val++);
	return 0;
}
EXPORT_SYMBOL_GPL(of_property_read_u32_array);

/**
 * of_property_read_u64 - Find and read a 64 bit integer from a property
 * @np:		device node from which the property value is to be read.
 * @propname:	name of the property to be searched.
 * @out_value:	pointer to return value, modified only if return value is 0.
 *
 * Search for a property in a device node and read a 64-bit value from
 * it. Returns 0 on success, -EINVAL if the property does not exist,
 * -ENODATA if property does not have a value, and -EOVERFLOW if the
 * property data isn't large enough.
 *
 * The out_value is modified only if a valid u64 value can be decoded.
 */
int of_property_read_u64(const struct device_node *np, const char *propname,
			 u64 *out_value)
{
	const __be32 *val = of_find_property_value_of_size(np, propname,
						sizeof(*out_value));

	if (IS_ERR(val))
		return PTR_ERR(val);

	*out_value = of_read_number(val, 2);
	return 0;
}
EXPORT_SYMBOL_GPL(of_property_read_u64);

/**
 * of_property_read_u64_array - Find and read an array of 64 bit integers
 * from a property.
 *
 * @np:		device node from which the property value is to be read.
 * @propname:	name of the property to be searched.
 * @out_values:	pointer to return value, modified only if return value is 0.
 * @sz:		number of array elements to read
 *
 * Search for a property in a device node and read 64-bit value(s) from
 * it. Returns 0 on success, -EINVAL if the property does not exist,
 * -ENODATA if property does not have a value, and -EOVERFLOW if the
 * property data isn't large enough.
 *
 * The out_values is modified only if a valid u64 value can be decoded.
 */
int of_property_read_u64_array(const struct device_node *np,
			       const char *propname, u64 *out_values,
			       size_t sz)
{
	const __be32 *val = of_find_property_value_of_size(np, propname,
						(sz * sizeof(*out_values)));

	if (IS_ERR(val))
		return PTR_ERR(val);

	while (sz--) {
		*out_values++ = of_read_number(val, 2);
		val += 2;
	}
	return 0;
}
EXPORT_SYMBOL_GPL(of_property_read_u64_array);

/**
 * of_property_read_string - Find and read a string from a property
 * @np:		device node from which the property value is to be read.
 * @propname:	name of the property to be searched.
 * @out_string:	pointer to null terminated return string, modified only if
 *		return value is 0.
 *
 * Search for a property in a device tree node and retrieve a null
 * terminated string value (pointer to data, not a copy). Returns 0 on
 * success, -EINVAL if the property does not exist, -ENODATA if property
 * does not have a value, and -EILSEQ if the string is not null-terminated
 * within the length of the property data.
 *
 * The out_string pointer is modified only if a valid string can be decoded.
 */
int of_property_read_string(struct device_node *np, const char *propname,
				const char **out_string)
{
	struct property *prop = of_find_property(np, propname, NULL);
	if (!prop)
		return -EINVAL;
	if (!prop->value)
		return -ENODATA;
	if (strnlen(prop->value, prop->length) >= prop->length)
		return -EILSEQ;
	*out_string = prop->value;
	return 0;
}
EXPORT_SYMBOL_GPL(of_property_read_string);

/**
 * of_property_match_string() - Find string in a list and return index
 * @np: pointer to node containing string list property
 * @propname: string list property name
 * @string: pointer to string to search for in string list
 *
 * This function searches a string list property and returns the index
 * of a specific string value.
 */
int of_property_match_string(struct device_node *np, const char *propname,
			     const char *string)
{
	struct property *prop = of_find_property(np, propname, NULL);
	size_t l;
	int i;
	const char *p, *end;

	if (!prop)
		return -EINVAL;
	if (!prop->value)
		return -ENODATA;

	p = prop->value;
	end = p + prop->length;

	for (i = 0; p < end; i++, p += l) {
		l = strnlen(p, end - p) + 1;
		if (p + l > end)
			return -EILSEQ;
		pr_debug("comparing %s with %s\n", string, p);
		if (strcmp(string, p) == 0)
			return i; /* Found it; return index */
	}
	return -ENODATA;
}
EXPORT_SYMBOL_GPL(of_property_match_string);

/**
 * of_property_read_string_helper() - Utility helper for parsing string properties
 * @np:		device node from which the property value is to be read.
 * @propname:	name of the property to be searched.
 * @out_strs:	output array of string pointers.
 * @sz:		number of array elements to read.
 * @skip:	Number of strings to skip over at beginning of list.
 *
 * Don't call this function directly. It is a utility helper for the
 * of_property_read_string*() family of functions.
 */
int of_property_read_string_helper(struct device_node *np, const char *propname,
				   const char **out_strs, size_t sz, int skip)
{
	struct property *prop = of_find_property(np, propname, NULL);
	int l = 0, i = 0;
	const char *p, *end;

	if (!prop)
		return -EINVAL;
	if (!prop->value)
		return -ENODATA;
	p = prop->value;
	end = p + prop->length;

	for (i = 0; p < end && (!out_strs || i < skip + sz); i++, p += l) {
		l = strnlen(p, end - p) + 1;
		if (p + l > end)
			return -EILSEQ;
		if (out_strs && i >= skip)
			*out_strs++ = p;
	}
	i -= skip;
	return i <= 0 ? -ENODATA : i;
}
EXPORT_SYMBOL_GPL(of_property_read_string_helper);

void of_print_phandle_args(const char *msg, const struct of_phandle_args *args)
{
	int i;
	printk("%s %s", msg, of_node_full_name(args->np));
	for (i = 0; i < args->args_count; i++)
		printk(i ? ",%08x" : ":%08x", args->args[i]);
	printk("\n");
}

static int __of_parse_phandle_with_args(const struct device_node *np,
					const char *list_name,
					const char *cells_name,
					int cell_count, int index,
					struct of_phandle_args *out_args)
{
	const __be32 *list, *list_end;
	int rc = 0, size, cur_index = 0;
	uint32_t count = 0;
	struct device_node *node = NULL;
	phandle phandle;

	/* Retrieve the phandle list property */
	list = of_get_property(np, list_name, &size);
	if (!list)
		return -ENOENT;
	list_end = list + size / sizeof(*list);

	/* Loop over the phandles until all the requested entry is found */
	while (list < list_end) {
		rc = -EINVAL;
		count = 0;

		/*
		 * If phandle is 0, then it is an empty entry with no
		 * arguments.  Skip forward to the next entry.
		 */
		phandle = be32_to_cpup(list++);
		if (phandle) {
			/*
			 * Find the provider node and parse the #*-cells
			 * property to determine the argument length.
			 *
			 * This is not needed if the cell count is hard-coded
			 * (i.e. cells_name not set, but cell_count is set),
			 * except when we're going to return the found node
			 * below.
			 */
			if (cells_name || cur_index == index) {
				node = of_find_node_by_phandle(phandle);
				if (!node) {
					pr_err("%s: could not find phandle\n",
						np->full_name);
					goto err;
				}
			}

			if (cells_name) {
				if (of_property_read_u32(node, cells_name,
							 &count)) {
					pr_err("%s: could not get %s for %s\n",
						np->full_name, cells_name,
						node->full_name);
					goto err;
				}
			} else {
				count = cell_count;
			}

			/*
			 * Make sure that the arguments actually fit in the
			 * remaining property data length
			 */
			if (list + count > list_end) {
				pr_err("%s: arguments longer than property\n",
					 np->full_name);
				goto err;
			}
		}

		/*
		 * All of the error cases above bail out of the loop, so at
		 * this point, the parsing is successful. If the requested
		 * index matches, then fill the out_args structure and return,
		 * or return -ENOENT for an empty entry.
		 */
		rc = -ENOENT;
		if (cur_index == index) {
			if (!phandle)
				goto err;

			if (out_args) {
				int i;
				if (WARN_ON(count > MAX_PHANDLE_ARGS))
					count = MAX_PHANDLE_ARGS;
				out_args->np = node;
				out_args->args_count = count;
				for (i = 0; i < count; i++)
					out_args->args[i] = be32_to_cpup(list++);
			} else {
				of_node_put(node);
			}

			/* Found it! return success */
			return 0;
		}

		of_node_put(node);
		node = NULL;
		list += count;
		cur_index++;
	}

	/*
	 * Unlock node before returning result; will be one of:
	 * -ENOENT : index is for empty phandle
	 * -EINVAL : parsing error on data
	 * [1..n]  : Number of phandle (count mode; when index = -1)
	 */
	rc = index < 0 ? cur_index : -ENOENT;
 err:
	if (node)
		of_node_put(node);
	return rc;
}

/**
 * of_parse_phandle - Resolve a phandle property to a device_node pointer
 * @np: Pointer to device node holding phandle property
 * @phandle_name: Name of property holding a phandle value
 * @index: For properties holding a table of phandles, this is the index into
 *         the table
 *
 * Returns the device_node pointer with refcount incremented.  Use
 * of_node_put() on it when done.
 */
struct device_node *of_parse_phandle(const struct device_node *np,
				     const char *phandle_name, int index)
{
	struct of_phandle_args args;

	if (index < 0)
		return NULL;

	if (__of_parse_phandle_with_args(np, phandle_name, NULL, 0,
					 index, &args))
		return NULL;

	return args.np;
}
EXPORT_SYMBOL(of_parse_phandle);

/**
 * of_parse_phandle_with_args() - Find a node pointed by phandle in a list
 * @np:		pointer to a device tree node containing a list
 * @list_name:	property name that contains a list
 * @cells_name:	property name that specifies phandles' arguments count
 * @index:	index of a phandle to parse out
 * @out_args:	optional pointer to output arguments structure (will be filled)
 *
 * This function is useful to parse lists of phandles and their arguments.
 * Returns 0 on success and fills out_args, on error returns appropriate
 * errno value.
 *
 * Caller is responsible to call of_node_put() on the returned out_args->np
 * pointer.
 *
 * Example:
 *
 * phandle1: node1 {
 *	#list-cells = <2>;
 * }
 *
 * phandle2: node2 {
 *	#list-cells = <1>;
 * }
 *
 * node3 {
 *	list = <&phandle1 1 2 &phandle2 3>;
 * }
 *
 * To get a device_node of the `node2' node you may call this:
 * of_parse_phandle_with_args(node3, "list", "#list-cells", 1, &args);
 */
int of_parse_phandle_with_args(const struct device_node *np, const char *list_name,
				const char *cells_name, int index,
				struct of_phandle_args *out_args)
{
	if (index < 0)
		return -EINVAL;
	return __of_parse_phandle_with_args(np, list_name, cells_name, 0,
					    index, out_args);
}
EXPORT_SYMBOL(of_parse_phandle_with_args);

/**
 * of_parse_phandle_with_fixed_args() - Find a node pointed by phandle in a list
 * @np:		pointer to a device tree node containing a list
 * @list_name:	property name that contains a list
 * @cell_count: number of argument cells following the phandle
 * @index:	index of a phandle to parse out
 * @out_args:	optional pointer to output arguments structure (will be filled)
 *
 * This function is useful to parse lists of phandles and their arguments.
 * Returns 0 on success and fills out_args, on error returns appropriate
 * errno value.
 *
 * Caller is responsible to call of_node_put() on the returned out_args->np
 * pointer.
 *
 * Example:
 *
 * phandle1: node1 {
 * }
 *
 * phandle2: node2 {
 * }
 *
 * node3 {
 *	list = <&phandle1 0 2 &phandle2 2 3>;
 * }
 *
 * To get a device_node of the `node2' node you may call this:
 * of_parse_phandle_with_fixed_args(node3, "list", 2, 1, &args);
 */
int of_parse_phandle_with_fixed_args(const struct device_node *np,
				const char *list_name, int cell_count,
				int index, struct of_phandle_args *out_args)
{
	if (index < 0)
		return -EINVAL;
	return __of_parse_phandle_with_args(np, list_name, NULL, cell_count,
					   index, out_args);
}
EXPORT_SYMBOL(of_parse_phandle_with_fixed_args);

/**
 * of_count_phandle_with_args() - Find the number of phandles references in a property
 * @np:		pointer to a device tree node containing a list
 * @list_name:	property name that contains a list
 * @cells_name:	property name that specifies phandles' arguments count
 *
 * Returns the number of phandle + argument tuples within a property. It
 * is a typical pattern to encode a list of phandle and variable
 * arguments into a single property. The number of arguments is encoded
 * by a property in the phandle-target node. For example, a gpios
 * property would contain a list of GPIO specifies consisting of a
 * phandle and 1 or more arguments. The number of arguments are
 * determined by the #gpio-cells property in the node pointed to by the
 * phandle.
 */
int of_count_phandle_with_args(const struct device_node *np, const char *list_name,
				const char *cells_name)
{
	return __of_parse_phandle_with_args(np, list_name, cells_name, 0, -1,
					    NULL);
}
EXPORT_SYMBOL(of_count_phandle_with_args);

/**
 * __of_add_property - Add a property to a node without lock operations
 */
int __of_add_property(struct device_node *np, struct property *prop)
{
	struct property **next;

	prop->next = NULL;
	next = &np->properties;
	while (*next) {
		if (strcmp(prop->name, (*next)->name) == 0)
			/* duplicate ! don't insert it */
			return -EEXIST;

		next = &(*next)->next;
	}
	*next = prop;

	return 0;
}

/**
 * of_add_property - Add a property to a node
 */
int of_add_property(struct device_node *np, struct property *prop)
{
	unsigned long flags;
	int rc;

	mutex_lock(&of_mutex);

	raw_spin_lock_irqsave(&devtree_lock, flags);
	rc = __of_add_property(np, prop);
	raw_spin_unlock_irqrestore(&devtree_lock, flags);

	if (!rc)
		__of_add_property_sysfs(np, prop);

	mutex_unlock(&of_mutex);

	if (!rc)
		of_property_notify(OF_RECONFIG_ADD_PROPERTY, np, prop, NULL);

	return rc;
}

int __of_remove_property(struct device_node *np, struct property *prop)
{
	struct property **next;

	for (next = &np->properties; *next; next = &(*next)->next) {
		if (*next == prop)
			break;
	}
	if (*next == NULL)
		return -ENODEV;

	/* found the node */
	*next = prop->next;
	prop->next = np->deadprops;
	np->deadprops = prop;

	return 0;
}

void __of_remove_property_sysfs(struct device_node *np, struct property *prop)
{
	if (!IS_ENABLED(CONFIG_SYSFS))
		return;

	/* at early boot, bail here and defer setup to of_init() */
	if (of_kset && of_node_is_attached(np))
		sysfs_remove_bin_file(&np->kobj, &prop->attr);
}

/**
 * of_remove_property - Remove a property from a node.
 *
 * Note that we don't actually remove it, since we have given out
 * who-knows-how-many pointers to the data using get-property.
 * Instead we just move the property to the "dead properties"
 * list, so it won't be found any more.
 */
int of_remove_property(struct device_node *np, struct property *prop)
{
	unsigned long flags;
	int rc;

	mutex_lock(&of_mutex);

	raw_spin_lock_irqsave(&devtree_lock, flags);
	rc = __of_remove_property(np, prop);
	raw_spin_unlock_irqrestore(&devtree_lock, flags);

	if (!rc)
		__of_remove_property_sysfs(np, prop);

	mutex_unlock(&of_mutex);

	if (!rc)
		of_property_notify(OF_RECONFIG_REMOVE_PROPERTY, np, prop, NULL);

	return rc;
}

int __of_update_property(struct device_node *np, struct property *newprop,
		struct property **oldpropp)
{
	struct property **next, *oldprop;

	for (next = &np->properties; *next; next = &(*next)->next) {
		if (of_prop_cmp((*next)->name, newprop->name) == 0)
			break;
	}
	*oldpropp = oldprop = *next;

	if (oldprop) {
		/* replace the node */
		newprop->next = oldprop->next;
		*next = newprop;
		oldprop->next = np->deadprops;
		np->deadprops = oldprop;
	} else {
		/* new node */
		newprop->next = NULL;
		*next = newprop;
	}

	return 0;
}

void __of_update_property_sysfs(struct device_node *np, struct property *newprop,
		struct property *oldprop)
{
	if (!IS_ENABLED(CONFIG_SYSFS))
		return;

	/* At early boot, bail out and defer setup to of_init() */
	if (!of_kset)
		return;

	if (oldprop)
		sysfs_remove_bin_file(&np->kobj, &oldprop->attr);
	__of_add_property_sysfs(np, newprop);
}

/*
 * of_update_property - Update a property in a node, if the property does
 * not exist, add it.
 *
 * Note that we don't actually remove it, since we have given out
 * who-knows-how-many pointers to the data using get-property.
 * Instead we just move the property to the "dead properties" list,
 * and add the new property to the property list
 */
int of_update_property(struct device_node *np, struct property *newprop)
{
	struct property *oldprop;
	unsigned long flags;
	int rc;

	if (!newprop->name)
		return -EINVAL;

	mutex_lock(&of_mutex);

	raw_spin_lock_irqsave(&devtree_lock, flags);
	rc = __of_update_property(np, newprop, &oldprop);
	raw_spin_unlock_irqrestore(&devtree_lock, flags);

	if (!rc)
		__of_update_property_sysfs(np, newprop, oldprop);

	mutex_unlock(&of_mutex);

	if (!rc)
		of_property_notify(OF_RECONFIG_UPDATE_PROPERTY, np, newprop, oldprop);

	return rc;
}

static void of_alias_add(struct alias_prop *ap, struct device_node *np,
			 int id, const char *stem, int stem_len)
{
	ap->np = np;
	ap->id = id;
	strncpy(ap->stem, stem, stem_len);
	ap->stem[stem_len] = 0;
	list_add_tail(&ap->link, &aliases_lookup);
	pr_debug("adding DT alias:%s: stem=%s id=%i node=%s\n",
		 ap->alias, ap->stem, ap->id, of_node_full_name(np));
}

/*
 * of_alias_max_index() - get the maximum index for a given alias stem
 * @stem:   The alias stem for which the maximum index is searched for
 *
 * Given an alias stem (the alias without the number) this function
 * returns the maximum number for which an alias exists.
 *
 * Return: The maximum existing alias index or -ENODEV if no alias
 *         exists for this stem.
 */
int of_alias_max_index(const char *stem)
{
	struct alias_prop *app;
	int max = -ENODEV;

<<<<<<< HEAD
	mutex_lock(&of_aliases_mutex);
=======
	mutex_lock(&of_mutex);
>>>>>>> 33e8bb5d

	list_for_each_entry(app, &aliases_lookup, link) {
		if (strcmp(app->stem, stem))
			continue;
		if (app->id > max)
			max = app->id;
	}

<<<<<<< HEAD
	mutex_unlock(&of_aliases_mutex);
=======
	mutex_unlock(&of_mutex);
>>>>>>> 33e8bb5d

	return max;
}

/**
 * of_alias_scan - Scan all properties of the 'aliases' node
 *
 * The function scans all the properties of the 'aliases' node and populates
 * the global lookup table with the properties.  It returns the
 * number of alias properties found, or an error code in case of failure.
 *
 * @dt_alloc:	An allocator that provides a virtual address to memory
 *		for storing the resulting tree
 */
void of_alias_scan(void * (*dt_alloc)(u64 size, u64 align))
{
	struct property *pp;

	of_aliases = of_find_node_by_path("/aliases");
	of_chosen = of_find_node_by_path("/chosen");
	if (of_chosen == NULL)
		of_chosen = of_find_node_by_path("/chosen@0");

	if (of_chosen) {
		/* linux,stdout-path and /aliases/stdout are for legacy compatibility */
		const char *name = of_get_property(of_chosen, "stdout-path", NULL);
		if (!name)
			name = of_get_property(of_chosen, "linux,stdout-path", NULL);
		if (IS_ENABLED(CONFIG_PPC) && !name)
			name = of_get_property(of_aliases, "stdout", NULL);
		if (name)
			of_stdout = of_find_node_opts_by_path(name, &of_stdout_options);
	}

	if (!of_aliases)
		return;

	for_each_property_of_node(of_aliases, pp) {
		const char *start = pp->name;
		const char *end = start + strlen(start);
		struct device_node *np;
		struct alias_prop *ap;
		int id, len;

		/* Skip those we do not want to proceed */
		if (!strcmp(pp->name, "name") ||
		    !strcmp(pp->name, "phandle") ||
		    !strcmp(pp->name, "linux,phandle"))
			continue;

		np = of_find_node_by_path(pp->value);
		if (!np)
			continue;

		/* walk the alias backwards to extract the id and work out
		 * the 'stem' string */
		while (isdigit(*(end-1)) && end > start)
			end--;
		len = end - start;

		if (kstrtoint(end, 10, &id) < 0)
			continue;

		/* Allocate an alias_prop with enough space for the stem */
		ap = dt_alloc(sizeof(*ap) + len + 1, 4);
		if (!ap)
			continue;
		memset(ap, 0, sizeof(*ap) + len + 1);
		ap->alias = start;
		of_alias_add(ap, np, id, start, len);
	}
}

/**
 * of_alias_get_id - Get alias id for the given device_node
 * @np:		Pointer to the given device_node
 * @stem:	Alias stem of the given device_node
 *
 * The function travels the lookup table to get the alias id for the given
 * device_node and alias stem.  It returns the alias id if found.
 */
int of_alias_get_id(struct device_node *np, const char *stem)
{
	struct alias_prop *app;
	int id = -ENODEV;

	mutex_lock(&of_mutex);
	list_for_each_entry(app, &aliases_lookup, link) {
		if (strcmp(app->stem, stem) != 0)
			continue;

		if (np == app->np) {
			id = app->id;
			break;
		}
	}
	mutex_unlock(&of_mutex);

	return id;
}
EXPORT_SYMBOL_GPL(of_alias_get_id);

/**
 * of_alias_get_highest_id - Get highest alias id for the given stem
 * @stem:	Alias stem to be examined
 *
 * The function travels the lookup table to get the highest alias id for the
 * given alias stem.  It returns the alias id if found.
 */
int of_alias_get_highest_id(const char *stem)
{
	struct alias_prop *app;
	int id = -ENODEV;

	mutex_lock(&of_mutex);
	list_for_each_entry(app, &aliases_lookup, link) {
		if (strcmp(app->stem, stem) != 0)
			continue;

		if (app->id > id)
			id = app->id;
	}
	mutex_unlock(&of_mutex);

	return id;
}
EXPORT_SYMBOL_GPL(of_alias_get_highest_id);

const __be32 *of_prop_next_u32(struct property *prop, const __be32 *cur,
			       u32 *pu)
{
	const void *curv = cur;

	if (!prop)
		return NULL;

	if (!cur) {
		curv = prop->value;
		goto out_val;
	}

	curv += sizeof(*cur);
	if (curv >= prop->value + prop->length)
		return NULL;

out_val:
	*pu = be32_to_cpup(curv);
	return curv;
}
EXPORT_SYMBOL_GPL(of_prop_next_u32);

const char *of_prop_next_string(struct property *prop, const char *cur)
{
	const void *curv = cur;

	if (!prop)
		return NULL;

	if (!cur)
		return prop->value;

	curv += strlen(cur) + 1;
	if (curv >= prop->value + prop->length)
		return NULL;

	return curv;
}
EXPORT_SYMBOL_GPL(of_prop_next_string);

/**
 * of_console_check() - Test and setup console for DT setup
 * @dn - Pointer to device node
 * @name - Name to use for preferred console without index. ex. "ttyS"
 * @index - Index to use for preferred console.
 *
 * Check if the given device node matches the stdout-path property in the
 * /chosen node. If it does then register it as the preferred console and return
 * TRUE. Otherwise return FALSE.
 */
bool of_console_check(struct device_node *dn, char *name, int index)
{
	if (!dn || dn != of_stdout || console_set_on_cmdline)
		return false;
	return !add_preferred_console(name, index,
				      kstrdup(of_stdout_options, GFP_KERNEL));
}
EXPORT_SYMBOL_GPL(of_console_check);

/**
 *	of_find_next_cache_node - Find a node's subsidiary cache
 *	@np:	node of type "cpu" or "cache"
 *
 *	Returns a node pointer with refcount incremented, use
 *	of_node_put() on it when done.  Caller should hold a reference
 *	to np.
 */
struct device_node *of_find_next_cache_node(const struct device_node *np)
{
	struct device_node *child;
	const phandle *handle;

	handle = of_get_property(np, "l2-cache", NULL);
	if (!handle)
		handle = of_get_property(np, "next-level-cache", NULL);

	if (handle)
		return of_find_node_by_phandle(be32_to_cpup(handle));

	/* OF on pmac has nodes instead of properties named "l2-cache"
	 * beneath CPU nodes.
	 */
	if (!strcmp(np->type, "cpu"))
		for_each_child_of_node(np, child)
			if (!strcmp(child->type, "cache"))
				return child;

	return NULL;
}

/**
 * of_graph_parse_endpoint() - parse common endpoint node properties
 * @node: pointer to endpoint device_node
 * @endpoint: pointer to the OF endpoint data structure
 *
 * The caller should hold a reference to @node.
 */
int of_graph_parse_endpoint(const struct device_node *node,
			    struct of_endpoint *endpoint)
{
	struct device_node *port_node = of_get_parent(node);

<<<<<<< HEAD
=======
	WARN_ONCE(!port_node, "%s(): endpoint %s has no parent node\n",
		  __func__, node->full_name);

>>>>>>> 33e8bb5d
	memset(endpoint, 0, sizeof(*endpoint));

	endpoint->local_node = node;
	/*
	 * It doesn't matter whether the two calls below succeed.
	 * If they don't then the default value 0 is used.
	 */
	of_property_read_u32(port_node, "reg", &endpoint->port);
	of_property_read_u32(node, "reg", &endpoint->id);

	of_node_put(port_node);

	return 0;
}
EXPORT_SYMBOL(of_graph_parse_endpoint);

/**
<<<<<<< HEAD
=======
 * of_graph_get_port_by_id() - get the port matching a given id
 * @parent: pointer to the parent device node
 * @id: id of the port
 *
 * Return: A 'port' node pointer with refcount incremented. The caller
 * has to use of_node_put() on it when done.
 */
struct device_node *of_graph_get_port_by_id(struct device_node *parent, u32 id)
{
	struct device_node *node, *port;

	node = of_get_child_by_name(parent, "ports");
	if (node)
		parent = node;

	for_each_child_of_node(parent, port) {
		u32 port_id = 0;

		if (of_node_cmp(port->name, "port") != 0)
			continue;
		of_property_read_u32(port, "reg", &port_id);
		if (id == port_id)
			break;
	}

	of_node_put(node);

	return port;
}
EXPORT_SYMBOL(of_graph_get_port_by_id);

/**
>>>>>>> 33e8bb5d
 * of_graph_get_next_endpoint() - get next endpoint node
 * @parent: pointer to the parent device node
 * @prev: previous endpoint node, or NULL to get first
 *
 * Return: An 'endpoint' node pointer with refcount incremented. Refcount
<<<<<<< HEAD
 * of the passed @prev node is not decremented, the caller have to use
 * of_node_put() on it when done.
=======
 * of the passed @prev node is decremented.
>>>>>>> 33e8bb5d
 */
struct device_node *of_graph_get_next_endpoint(const struct device_node *parent,
					struct device_node *prev)
{
	struct device_node *endpoint;
<<<<<<< HEAD
	struct device_node *port = NULL;
=======
	struct device_node *port;
>>>>>>> 33e8bb5d

	if (!parent)
		return NULL;

<<<<<<< HEAD
	if (!prev) {
		struct device_node *node;
		/*
		 * It's the first call, we have to find a port subnode
		 * within this node or within an optional 'ports' node.
		 */
=======
	/*
	 * Start by locating the port node. If no previous endpoint is specified
	 * search for the first port node, otherwise get the previous endpoint
	 * parent port node.
	 */
	if (!prev) {
		struct device_node *node;

>>>>>>> 33e8bb5d
		node = of_get_child_by_name(parent, "ports");
		if (node)
			parent = node;

		port = of_get_child_by_name(parent, "port");
<<<<<<< HEAD

		if (port) {
			/* Found a port, get an endpoint. */
			endpoint = of_get_next_child(port, NULL);
			of_node_put(port);
		} else {
			endpoint = NULL;
		}

		if (!endpoint)
			pr_err("%s(): no endpoint nodes specified for %s\n",
			       __func__, parent->full_name);
		of_node_put(node);
	} else {
		port = of_get_parent(prev);
		if (!port)
			/* Hm, has someone given us the root node ?... */
			return NULL;

		/* Avoid dropping prev node refcount to 0. */
		of_node_get(prev);
=======
		of_node_put(node);

		if (!port) {
			pr_err("%s(): no port node found in %s\n",
			       __func__, parent->full_name);
			return NULL;
		}
	} else {
		port = of_get_parent(prev);
		if (WARN_ONCE(!port, "%s(): endpoint %s has no parent node\n",
			      __func__, prev->full_name))
			return NULL;
	}

	while (1) {
		/*
		 * Now that we have a port node, get the next endpoint by
		 * getting the next child. If the previous endpoint is NULL this
		 * will return the first child.
		 */
>>>>>>> 33e8bb5d
		endpoint = of_get_next_child(port, prev);
		if (endpoint) {
			of_node_put(port);
			return endpoint;
		}

		/* No more endpoints under this port, try the next one. */
<<<<<<< HEAD
=======
		prev = NULL;

>>>>>>> 33e8bb5d
		do {
			port = of_get_next_child(parent, port);
			if (!port)
				return NULL;
		} while (of_node_cmp(port->name, "port"));
<<<<<<< HEAD

		/* Pick up the first endpoint in this port. */
		endpoint = of_get_next_child(port, NULL);
		of_node_put(port);
	}

	return endpoint;
=======
	}
>>>>>>> 33e8bb5d
}
EXPORT_SYMBOL(of_graph_get_next_endpoint);

/**
 * of_graph_get_remote_port_parent() - get remote port's parent node
 * @node: pointer to a local endpoint device_node
 *
 * Return: Remote device node associated with remote endpoint node linked
 *	   to @node. Use of_node_put() on it when done.
 */
struct device_node *of_graph_get_remote_port_parent(
			       const struct device_node *node)
{
	struct device_node *np;
	unsigned int depth;

	/* Get remote endpoint node. */
	np = of_parse_phandle(node, "remote-endpoint", 0);

	/* Walk 3 levels up only if there is 'ports' node. */
	for (depth = 3; depth && np; depth--) {
		np = of_get_next_parent(np);
		if (depth == 2 && of_node_cmp(np->name, "ports"))
			break;
	}
	return np;
}
EXPORT_SYMBOL(of_graph_get_remote_port_parent);

/**
 * of_graph_get_remote_port() - get remote port node
 * @node: pointer to a local endpoint device_node
 *
 * Return: Remote port node associated with remote endpoint node linked
 *	   to @node. Use of_node_put() on it when done.
 */
struct device_node *of_graph_get_remote_port(const struct device_node *node)
{
	struct device_node *np;

	/* Get remote endpoint node. */
	np = of_parse_phandle(node, "remote-endpoint", 0);
	if (!np)
		return NULL;
	return of_get_next_parent(np);
}
EXPORT_SYMBOL(of_graph_get_remote_port);<|MERGE_RESOLUTION|>--- conflicted
+++ resolved
@@ -1899,11 +1899,7 @@
 	struct alias_prop *app;
 	int max = -ENODEV;
 
-<<<<<<< HEAD
-	mutex_lock(&of_aliases_mutex);
-=======
 	mutex_lock(&of_mutex);
->>>>>>> 33e8bb5d
 
 	list_for_each_entry(app, &aliases_lookup, link) {
 		if (strcmp(app->stem, stem))
@@ -1912,11 +1908,7 @@
 			max = app->id;
 	}
 
-<<<<<<< HEAD
-	mutex_unlock(&of_aliases_mutex);
-=======
 	mutex_unlock(&of_mutex);
->>>>>>> 33e8bb5d
 
 	return max;
 }
@@ -2148,12 +2140,9 @@
 {
 	struct device_node *port_node = of_get_parent(node);
 
-<<<<<<< HEAD
-=======
 	WARN_ONCE(!port_node, "%s(): endpoint %s has no parent node\n",
 		  __func__, node->full_name);
 
->>>>>>> 33e8bb5d
 	memset(endpoint, 0, sizeof(*endpoint));
 
 	endpoint->local_node = node;
@@ -2171,8 +2160,6 @@
 EXPORT_SYMBOL(of_graph_parse_endpoint);
 
 /**
-<<<<<<< HEAD
-=======
  * of_graph_get_port_by_id() - get the port matching a given id
  * @parent: pointer to the parent device node
  * @id: id of the port
@@ -2205,40 +2192,22 @@
 EXPORT_SYMBOL(of_graph_get_port_by_id);
 
 /**
->>>>>>> 33e8bb5d
  * of_graph_get_next_endpoint() - get next endpoint node
  * @parent: pointer to the parent device node
  * @prev: previous endpoint node, or NULL to get first
  *
  * Return: An 'endpoint' node pointer with refcount incremented. Refcount
-<<<<<<< HEAD
- * of the passed @prev node is not decremented, the caller have to use
- * of_node_put() on it when done.
-=======
  * of the passed @prev node is decremented.
->>>>>>> 33e8bb5d
  */
 struct device_node *of_graph_get_next_endpoint(const struct device_node *parent,
 					struct device_node *prev)
 {
 	struct device_node *endpoint;
-<<<<<<< HEAD
-	struct device_node *port = NULL;
-=======
 	struct device_node *port;
->>>>>>> 33e8bb5d
 
 	if (!parent)
 		return NULL;
 
-<<<<<<< HEAD
-	if (!prev) {
-		struct device_node *node;
-		/*
-		 * It's the first call, we have to find a port subnode
-		 * within this node or within an optional 'ports' node.
-		 */
-=======
 	/*
 	 * Start by locating the port node. If no previous endpoint is specified
 	 * search for the first port node, otherwise get the previous endpoint
@@ -2247,35 +2216,11 @@
 	if (!prev) {
 		struct device_node *node;
 
->>>>>>> 33e8bb5d
 		node = of_get_child_by_name(parent, "ports");
 		if (node)
 			parent = node;
 
 		port = of_get_child_by_name(parent, "port");
-<<<<<<< HEAD
-
-		if (port) {
-			/* Found a port, get an endpoint. */
-			endpoint = of_get_next_child(port, NULL);
-			of_node_put(port);
-		} else {
-			endpoint = NULL;
-		}
-
-		if (!endpoint)
-			pr_err("%s(): no endpoint nodes specified for %s\n",
-			       __func__, parent->full_name);
-		of_node_put(node);
-	} else {
-		port = of_get_parent(prev);
-		if (!port)
-			/* Hm, has someone given us the root node ?... */
-			return NULL;
-
-		/* Avoid dropping prev node refcount to 0. */
-		of_node_get(prev);
-=======
 		of_node_put(node);
 
 		if (!port) {
@@ -2296,7 +2241,6 @@
 		 * getting the next child. If the previous endpoint is NULL this
 		 * will return the first child.
 		 */
->>>>>>> 33e8bb5d
 		endpoint = of_get_next_child(port, prev);
 		if (endpoint) {
 			of_node_put(port);
@@ -2304,27 +2248,14 @@
 		}
 
 		/* No more endpoints under this port, try the next one. */
-<<<<<<< HEAD
-=======
 		prev = NULL;
 
->>>>>>> 33e8bb5d
 		do {
 			port = of_get_next_child(parent, port);
 			if (!port)
 				return NULL;
 		} while (of_node_cmp(port->name, "port"));
-<<<<<<< HEAD
-
-		/* Pick up the first endpoint in this port. */
-		endpoint = of_get_next_child(port, NULL);
-		of_node_put(port);
-	}
-
-	return endpoint;
-=======
-	}
->>>>>>> 33e8bb5d
+	}
 }
 EXPORT_SYMBOL(of_graph_get_next_endpoint);
 
