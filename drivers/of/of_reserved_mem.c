// SPDX-License-Identifier: GPL-2.0+
/*
 * Device tree based initialization code for reserved memory.
 *
 * Copyright (c) 2013, 2015 The Linux Foundation. All Rights Reserved.
 * Copyright (c) 2013,2014 Samsung Electronics Co., Ltd.
 *		http://www.samsung.com
 * Author: Marek Szyprowski <m.szyprowski@samsung.com>
 * Author: Josh Cartwright <joshc@codeaurora.org>
 */

#define pr_fmt(fmt)	"OF: reserved mem: " fmt

#include <linux/err.h>
#include <linux/of.h>
#include <linux/of_fdt.h>
#include <linux/of_platform.h>
#include <linux/mm.h>
#include <linux/sizes.h>
#include <linux/of_reserved_mem.h>
#include <linux/sort.h>
#include <linux/slab.h>
#include <linux/memblock.h>
#include <linux/kmemleak.h>

#include "of_private.h"

#define MAX_RESERVED_REGIONS	64
static struct reserved_mem reserved_mem[MAX_RESERVED_REGIONS];
static int reserved_mem_count;

static int __init early_init_dt_alloc_reserved_memory_arch(unsigned long node,
	phys_addr_t size, phys_addr_t align, phys_addr_t start,
	phys_addr_t end, bool nomap, phys_addr_t *res_base)
{
	phys_addr_t base;
	phys_addr_t highmem_start = __pa(high_memory - 1) + 1;
<<<<<<< HEAD
=======
	int err = 0;
>>>>>>> c1084c27

	end = !end ? MEMBLOCK_ALLOC_ANYWHERE : end;
	align = !align ? SMP_CACHE_BYTES : align;
	base = memblock_phys_alloc_range(size, align, start, end);
	if (!base)
		return -ENOMEM;


	/*
	 * Sanity check for the cma reserved region:If the reserved region
	 * crosses the low/high memory boundary, try to fix it up and then
	 * fall back to allocate the cma region from the low mememory space.
	 */

	if (IS_ENABLED(CONFIG_CMA)
	    && of_flat_dt_is_compatible(node, "shared-dma-pool")
	    && of_get_flat_dt_prop(node, "reusable", NULL) && !nomap) {
		if (base < highmem_start && (base + size) > highmem_start) {
<<<<<<< HEAD
			base = memblock_find_in_range(start, highmem_start,
						      size, align);
=======
			memblock_free(base, size);
			base = memblock_phys_alloc_range(size, align, start,
							 highmem_start);
>>>>>>> c1084c27
			if (!base)
				return -ENOMEM;
		}
	}

	*res_base = base;
	if (nomap) {
		err = memblock_mark_nomap(base, size);
		if (err)
			memblock_free(base, size);
		kmemleak_ignore_phys(base);
	}

	return err;
}

/*
 * fdt_reserved_mem_save_node() - save fdt node for second pass initialization
 */
void __init fdt_reserved_mem_save_node(unsigned long node, const char *uname,
				      phys_addr_t base, phys_addr_t size)
{
	struct reserved_mem *rmem = &reserved_mem[reserved_mem_count];

	if (reserved_mem_count == ARRAY_SIZE(reserved_mem)) {
		pr_err("not enough space for all defined regions.\n");
		return;
	}

	rmem->fdt_node = node;
	rmem->name = uname;
	rmem->base = base;
	rmem->size = size;

	reserved_mem_count++;
	return;
}

/*
 * __reserved_mem_alloc_size() - allocate reserved memory described by
 *	'size', 'alignment'  and 'alloc-ranges' properties.
 */
static int __init __reserved_mem_alloc_size(unsigned long node,
	const char *uname, phys_addr_t *res_base, phys_addr_t *res_size)
{
	int t_len = (dt_root_addr_cells + dt_root_size_cells) * sizeof(__be32);
	phys_addr_t start = 0, end = 0;
	phys_addr_t base = 0, align = 0, size = 0;
	int len;
	const __be32 *prop;
	bool nomap;
	int ret;

	prop = of_get_flat_dt_prop(node, "size", &len);
	if (prop) {
		if (len != dt_root_size_cells * sizeof(__be32)) {
			pr_err("invalid size property in '%s' node.\n", uname);
			return -EINVAL;
		}
		size = dt_mem_next_cell(dt_root_size_cells, &prop);
	}

	prop = of_get_flat_dt_prop(node, "digi,size-table", &len);

	if (prop) {
		struct memblock_region *reg;
		unsigned long total_pages = 0, system_memory;
		unsigned long mem_threshold;

		/* Calculate the amount of available memory in the system */
		for_each_memblock(memory, reg)
			total_pages += memblock_region_memory_end_pfn(reg) -
				       memblock_region_memory_base_pfn(reg);

		system_memory = total_pages << PAGE_SHIFT;

		if (len % t_len != 0) {
			pr_err("invalid digi,size-table property in '%s' node.\n", uname);
			return -EINVAL;
		}

		/*
		 * It's assumed that the tuples in the size table are in
		 * increasing mem_threshold order.
		 */
		while (len > 0) {
			mem_threshold = dt_mem_next_cell(dt_root_addr_cells, &prop);
			size = dt_mem_next_cell(dt_root_size_cells, &prop);

			if (system_memory <= mem_threshold)
				break;

			len -= t_len;
		}
	}

	/* If we don't have a non-zero size by now, return an error */
	if (size == 0)
		return -EINVAL;

	prop = of_get_flat_dt_prop(node, "alignment", &len);
	if (prop) {
		if (len != dt_root_addr_cells * sizeof(__be32)) {
			pr_err("invalid alignment property in '%s' node.\n",
				uname);
			return -EINVAL;
		}
		align = dt_mem_next_cell(dt_root_addr_cells, &prop);
	}

	nomap = of_get_flat_dt_prop(node, "no-map", NULL) != NULL;

	/* Need adjust the alignment to satisfy the CMA requirement */
	if (IS_ENABLED(CONFIG_CMA)
	    && of_flat_dt_is_compatible(node, "shared-dma-pool")
	    && of_get_flat_dt_prop(node, "reusable", NULL)
	    && !nomap) {
		unsigned long order =
			max_t(unsigned long, MAX_ORDER - 1, pageblock_order);

		align = max(align, (phys_addr_t)PAGE_SIZE << order);
	}

	prop = of_get_flat_dt_prop(node, "alloc-ranges", &len);
	if (prop) {

		if (len % t_len != 0) {
			pr_err("invalid alloc-ranges property in '%s', skipping node.\n",
			       uname);
			return -EINVAL;
		}

		base = 0;

		while (len > 0) {
			start = dt_mem_next_cell(dt_root_addr_cells, &prop);
			end = start + dt_mem_next_cell(dt_root_size_cells,
						       &prop);

			ret = early_init_dt_alloc_reserved_memory_arch(node,
					size, align, start, end, nomap, &base);
			if (ret == 0) {
				pr_debug("allocated memory for '%s' node: base %pa, size %lu MiB\n",
					uname, &base,
					(unsigned long)(size / SZ_1M));
				break;
			}
			len -= t_len;
		}

	} else {
		ret = early_init_dt_alloc_reserved_memory_arch(node,
					size, align, 0, 0, nomap, &base);
		if (ret == 0)
			pr_debug("allocated memory for '%s' node: base %pa, size %lu MiB\n",
				uname, &base, (unsigned long)(size / SZ_1M));
	}

	if (base == 0) {
		pr_info("failed to allocate memory for node '%s'\n", uname);
		return -ENOMEM;
	}

	*res_base = base;
	*res_size = size;

	return 0;
}

static const struct of_device_id __rmem_of_table_sentinel
	__used __section("__reservedmem_of_table_end");

/*
 * __reserved_mem_init_node() - call region specific reserved memory init code
 */
static int __init __reserved_mem_init_node(struct reserved_mem *rmem)
{
	extern const struct of_device_id __reservedmem_of_table[];
	const struct of_device_id *i;
	int ret = -ENOENT;

	for (i = __reservedmem_of_table; i < &__rmem_of_table_sentinel; i++) {
		reservedmem_of_init_fn initfn = i->data;
		const char *compat = i->compatible;

		if (!of_flat_dt_is_compatible(rmem->fdt_node, compat))
			continue;

		ret = initfn(rmem);
		if (ret == 0) {
			pr_info("initialized node %s, compatible id %s\n",
				rmem->name, compat);
			break;
		}
	}
	return ret;
}

static int __init __rmem_cmp(const void *a, const void *b)
{
	const struct reserved_mem *ra = a, *rb = b;

	if (ra->base < rb->base)
		return -1;

	if (ra->base > rb->base)
		return 1;

	/*
	 * Put the dynamic allocations (address == 0, size == 0) before static
	 * allocations at address 0x0 so that overlap detection works
	 * correctly.
	 */
	if (ra->size < rb->size)
		return -1;
	if (ra->size > rb->size)
		return 1;

	return 0;
}

static void __init __rmem_check_for_overlap(void)
{
	int i;

	if (reserved_mem_count < 2)
		return;

	sort(reserved_mem, reserved_mem_count, sizeof(reserved_mem[0]),
	     __rmem_cmp, NULL);
	for (i = 0; i < reserved_mem_count - 1; i++) {
		struct reserved_mem *this, *next;

		this = &reserved_mem[i];
		next = &reserved_mem[i + 1];

		if (this->base + this->size > next->base) {
			phys_addr_t this_end, next_end;

			this_end = this->base + this->size;
			next_end = next->base + next->size;
			pr_err("OVERLAP DETECTED!\n%s (%pa--%pa) overlaps with %s (%pa--%pa)\n",
			       this->name, &this->base, &this_end,
			       next->name, &next->base, &next_end);
		}
	}
}

/**
 * fdt_init_reserved_mem() - allocate and init all saved reserved memory regions
 */
void __init fdt_init_reserved_mem(void)
{
	int i;

	/* check for overlapping reserved regions */
	__rmem_check_for_overlap();

	for (i = 0; i < reserved_mem_count; i++) {
		struct reserved_mem *rmem = &reserved_mem[i];
		unsigned long node = rmem->fdt_node;
		int len;
		const __be32 *prop;
		int err = 0;
		bool nomap;

		nomap = of_get_flat_dt_prop(node, "no-map", NULL) != NULL;
		prop = of_get_flat_dt_prop(node, "phandle", &len);
		if (!prop)
			prop = of_get_flat_dt_prop(node, "linux,phandle", &len);
		if (prop)
			rmem->phandle = of_read_number(prop, len/4);

		if (rmem->size == 0)
			err = __reserved_mem_alloc_size(node, rmem->name,
						 &rmem->base, &rmem->size);
		if (err == 0) {
			err = __reserved_mem_init_node(rmem);
			if (err != 0 && err != -ENOENT) {
				pr_info("node %s compatible matching fail\n",
					rmem->name);
				if (nomap)
					memblock_clear_nomap(rmem->base, rmem->size);
				else
					memblock_free(rmem->base, rmem->size);
			}
		}
	}
}

static inline struct reserved_mem *__find_rmem(struct device_node *node)
{
	unsigned int i;

	if (!node->phandle)
		return NULL;

	for (i = 0; i < reserved_mem_count; i++)
		if (reserved_mem[i].phandle == node->phandle)
			return &reserved_mem[i];
	return NULL;
}

struct rmem_assigned_device {
	struct device *dev;
	struct reserved_mem *rmem;
	struct list_head list;
};

static LIST_HEAD(of_rmem_assigned_device_list);
static DEFINE_MUTEX(of_rmem_assigned_device_mutex);

/**
 * of_reserved_mem_device_init_by_idx() - assign reserved memory region to
 *					  given device
 * @dev:	Pointer to the device to configure
 * @np:		Pointer to the device_node with 'reserved-memory' property
 * @idx:	Index of selected region
 *
 * This function assigns respective DMA-mapping operations based on reserved
 * memory region specified by 'memory-region' property in @np node to the @dev
 * device. When driver needs to use more than one reserved memory region, it
 * should allocate child devices and initialize regions by name for each of
 * child device.
 *
 * Returns error code or zero on success.
 */
int of_reserved_mem_device_init_by_idx(struct device *dev,
				       struct device_node *np, int idx)
{
	struct rmem_assigned_device *rd;
	struct device_node *target;
	struct reserved_mem *rmem;
	int ret;

	if (!np || !dev)
		return -EINVAL;

	target = of_parse_phandle(np, "memory-region", idx);
	if (!target)
		return -ENODEV;

	if (!of_device_is_available(target)) {
		of_node_put(target);
		return 0;
	}

	rmem = __find_rmem(target);
	of_node_put(target);

	if (!rmem || !rmem->ops || !rmem->ops->device_init)
		return -EINVAL;

	rd = kmalloc(sizeof(struct rmem_assigned_device), GFP_KERNEL);
	if (!rd)
		return -ENOMEM;

	ret = rmem->ops->device_init(rmem, dev);
	if (ret == 0) {
		rd->dev = dev;
		rd->rmem = rmem;

		mutex_lock(&of_rmem_assigned_device_mutex);
		list_add(&rd->list, &of_rmem_assigned_device_list);
		mutex_unlock(&of_rmem_assigned_device_mutex);

		dev_info(dev, "assigned reserved memory node %s\n", rmem->name);
	} else {
		kfree(rd);
	}

	return ret;
}
EXPORT_SYMBOL_GPL(of_reserved_mem_device_init_by_idx);

/**
 * of_reserved_mem_device_init_by_name() - assign named reserved memory region
 *					   to given device
 * @dev: pointer to the device to configure
 * @np: pointer to the device node with 'memory-region' property
 * @name: name of the selected memory region
 *
 * Returns: 0 on success or a negative error-code on failure.
 */
int of_reserved_mem_device_init_by_name(struct device *dev,
					struct device_node *np,
					const char *name)
{
	int idx = of_property_match_string(np, "memory-region-names", name);

	return of_reserved_mem_device_init_by_idx(dev, np, idx);
}
EXPORT_SYMBOL_GPL(of_reserved_mem_device_init_by_name);

/**
 * of_reserved_mem_device_release() - release reserved memory device structures
 * @dev:	Pointer to the device to deconfigure
 *
 * This function releases structures allocated for memory region handling for
 * the given device.
 */
void of_reserved_mem_device_release(struct device *dev)
{
	struct rmem_assigned_device *rd, *tmp;
	LIST_HEAD(release_list);

	mutex_lock(&of_rmem_assigned_device_mutex);
	list_for_each_entry_safe(rd, tmp, &of_rmem_assigned_device_list, list) {
		if (rd->dev == dev)
			list_move_tail(&rd->list, &release_list);
	}
	mutex_unlock(&of_rmem_assigned_device_mutex);

	list_for_each_entry_safe(rd, tmp, &release_list, list) {
		if (rd->rmem && rd->rmem->ops && rd->rmem->ops->device_release)
			rd->rmem->ops->device_release(rd->rmem, dev);

		kfree(rd);
	}
}
EXPORT_SYMBOL_GPL(of_reserved_mem_device_release);

/**
 * of_reserved_mem_lookup() - acquire reserved_mem from a device node
 * @np:		node pointer of the desired reserved-memory region
 *
 * This function allows drivers to acquire a reference to the reserved_mem
 * struct based on a device node handle.
 *
 * Returns a reserved_mem reference, or NULL on error.
 */
struct reserved_mem *of_reserved_mem_lookup(struct device_node *np)
{
	const char *name;
	int i;

	if (!np->full_name)
		return NULL;

	name = kbasename(np->full_name);
	for (i = 0; i < reserved_mem_count; i++)
		if (!strcmp(reserved_mem[i].name, name))
			return &reserved_mem[i];

	return NULL;
}
EXPORT_SYMBOL_GPL(of_reserved_mem_lookup);<|MERGE_RESOLUTION|>--- conflicted
+++ resolved
@@ -35,10 +35,7 @@
 {
 	phys_addr_t base;
 	phys_addr_t highmem_start = __pa(high_memory - 1) + 1;
-<<<<<<< HEAD
-=======
 	int err = 0;
->>>>>>> c1084c27
 
 	end = !end ? MEMBLOCK_ALLOC_ANYWHERE : end;
 	align = !align ? SMP_CACHE_BYTES : align;
@@ -57,14 +54,9 @@
 	    && of_flat_dt_is_compatible(node, "shared-dma-pool")
 	    && of_get_flat_dt_prop(node, "reusable", NULL) && !nomap) {
 		if (base < highmem_start && (base + size) > highmem_start) {
-<<<<<<< HEAD
-			base = memblock_find_in_range(start, highmem_start,
-						      size, align);
-=======
 			memblock_free(base, size);
 			base = memblock_phys_alloc_range(size, align, start,
 							 highmem_start);
->>>>>>> c1084c27
 			if (!base)
 				return -ENOMEM;
 		}
