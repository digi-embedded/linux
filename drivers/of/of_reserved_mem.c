/*
 * Device tree based initialization code for reserved memory.
 *
 * Copyright (c) 2013, 2015 The Linux Foundation. All Rights Reserved.
 * Copyright (c) 2013,2014 Samsung Electronics Co., Ltd.
 *		http://www.samsung.com
 * Author: Marek Szyprowski <m.szyprowski@samsung.com>
 * Author: Josh Cartwright <joshc@codeaurora.org>
 *
 * This program is free software; you can redistribute it and/or
 * modify it under the terms of the GNU General Public License as
 * published by the Free Software Foundation; either version 2 of the
 * License or (at your optional) any later version of the license.
 */

#define pr_fmt(fmt)	"OF: reserved mem: " fmt

#include <linux/err.h>
#include <linux/of.h>
#include <linux/of_fdt.h>
#include <linux/of_platform.h>
#include <linux/mm.h>
#include <linux/sizes.h>
#include <linux/of_reserved_mem.h>
#include <linux/sort.h>
#include <linux/slab.h>

#define MAX_RESERVED_REGIONS	16
static struct reserved_mem reserved_mem[MAX_RESERVED_REGIONS];
static int reserved_mem_count;

#if defined(CONFIG_HAVE_MEMBLOCK)
#include <linux/memblock.h>
int __init __weak early_init_dt_alloc_reserved_memory_arch(unsigned long node,
	phys_addr_t size, phys_addr_t align, phys_addr_t start, phys_addr_t end,
	bool nomap, phys_addr_t *res_base)
{
	phys_addr_t base;
	phys_addr_t highmem_start;

	highmem_start = __pa(high_memory - 1) + 1;

	/*
	 * We use __memblock_alloc_base() because memblock_alloc_base()
	 * panic()s on allocation failure.
	 */
	end = !end ? MEMBLOCK_ALLOC_ANYWHERE : end;
	base = __memblock_alloc_base(size, align, end);
	if (!base)
		return -ENOMEM;

	/*
	 * Check if the allocated region fits in to start..end window
	 */
	if (base < start) {
		memblock_free(base, size);
		return -ENOMEM;
	}

	/*
	 * Sanity check for the cma reserved region:If the reserved region
	 * crosses the low/high memory boundary, try to fix it up and then
	 * fall back to allocate the cma region from the low mememory space.
	 */

	if (IS_ENABLED(CONFIG_CMA)
	    && of_flat_dt_is_compatible(node, "shared-dma-pool")
	    && of_get_flat_dt_prop(node, "reusable", NULL) && !nomap) {
		if (base < highmem_start && (base + size) > highmem_start) {
			memblock_free(base, size);
			base = memblock_alloc_range(size, align, start,
						    highmem_start,
						    MEMBLOCK_NONE);
			if (!base)
				return -ENOMEM;
		}
	}

	*res_base = base;
	if (nomap)
		return memblock_remove(base, size);
	return 0;
}
#else
int __init __weak early_init_dt_alloc_reserved_memory_arch(unsigned long node,
	phys_addr_t size, phys_addr_t align, phys_addr_t start, phys_addr_t end,
	bool nomap, phys_addr_t *res_base)
{
	pr_err("Reserved memory not supported, ignoring region 0x%llx%s\n",
		  size, nomap ? " (nomap)" : "");
	return -ENOSYS;
}
#endif

/**
 * res_mem_save_node() - save fdt node for second pass initialization
 */
void __init fdt_reserved_mem_save_node(unsigned long node, const char *uname,
				      phys_addr_t base, phys_addr_t size)
{
	struct reserved_mem *rmem = &reserved_mem[reserved_mem_count];

	if (reserved_mem_count == ARRAY_SIZE(reserved_mem)) {
		pr_err("not enough space all defined regions.\n");
		return;
	}

	rmem->fdt_node = node;
	rmem->name = uname;
	rmem->base = base;
	rmem->size = size;

	reserved_mem_count++;
	return;
}

/**
 * res_mem_alloc_size() - allocate reserved memory described by 'size', 'align'
 *			  and 'alloc-ranges' properties
 */
static int __init __reserved_mem_alloc_size(unsigned long node,
	const char *uname, phys_addr_t *res_base, phys_addr_t *res_size)
{
	int t_len = (dt_root_addr_cells + dt_root_size_cells) * sizeof(__be32);
	phys_addr_t start = 0, end = 0;
	phys_addr_t base = 0, align = 0, size;
	int len;
	const __be32 *prop;
	int nomap;
	int ret;

	prop = of_get_flat_dt_prop(node, "size", &len);
	if (!prop)
		return -EINVAL;

	if (len != dt_root_size_cells * sizeof(__be32)) {
		pr_err("invalid size property in '%s' node.\n", uname);
		return -EINVAL;
	}
	size = dt_mem_next_cell(dt_root_size_cells, &prop);

	nomap = of_get_flat_dt_prop(node, "no-map", NULL) != NULL;

	prop = of_get_flat_dt_prop(node, "alignment", &len);
	if (prop) {
		if (len != dt_root_addr_cells * sizeof(__be32)) {
			pr_err("invalid alignment property in '%s' node.\n",
				uname);
			return -EINVAL;
		}
		align = dt_mem_next_cell(dt_root_addr_cells, &prop);
	}

	/* Need adjust the alignment to satisfy the CMA requirement */
<<<<<<< HEAD
	if (IS_ENABLED(CONFIG_CMA) && of_flat_dt_is_compatible(node, "shared-dma-pool"))
		align = max(align, (phys_addr_t)PAGE_SIZE << max(MAX_ORDER - 1, pageblock_order));
=======
	if (IS_ENABLED(CONFIG_CMA)
	    && of_flat_dt_is_compatible(node, "shared-dma-pool")
	    && of_get_flat_dt_prop(node, "reusable", NULL)
	    && !of_get_flat_dt_prop(node, "no-map", NULL)) {
		unsigned long order =
			max_t(unsigned long, MAX_ORDER - 1, pageblock_order);

		align = max(align, (phys_addr_t)PAGE_SIZE << order);
	}
>>>>>>> f2ed3bfc

	prop = of_get_flat_dt_prop(node, "alloc-ranges", &len);
	if (prop) {

		if (len % t_len != 0) {
			pr_err("invalid alloc-ranges property in '%s', skipping node.\n",
			       uname);
			return -EINVAL;
		}

		base = 0;

		while (len > 0) {
			start = dt_mem_next_cell(dt_root_addr_cells, &prop);
			end = start + dt_mem_next_cell(dt_root_size_cells,
						       &prop);

			ret = early_init_dt_alloc_reserved_memory_arch(node,
					size, align, start, end, nomap, &base);
			if (ret == 0) {
				pr_debug("allocated memory for '%s' node: base %pa, size %ld MiB\n",
					uname, &base,
					(unsigned long)size / SZ_1M);
				break;
			}
			len -= t_len;
		}

	} else {
		ret = early_init_dt_alloc_reserved_memory_arch(node,
					size, align, 0, 0, nomap, &base);
		if (ret == 0)
			pr_debug("allocated memory for '%s' node: base %pa, size %ld MiB\n",
				uname, &base, (unsigned long)size / SZ_1M);
	}

	if (base == 0) {
		pr_info("failed to allocate memory for node '%s'\n", uname);
		return -ENOMEM;
	}

	*res_base = base;
	*res_size = size;

	return 0;
}

static const struct of_device_id __rmem_of_table_sentinel
	__used __section(__reservedmem_of_table_end);

/**
 * res_mem_init_node() - call region specific reserved memory init code
 */
static int __init __reserved_mem_init_node(struct reserved_mem *rmem)
{
	extern const struct of_device_id __reservedmem_of_table[];
	const struct of_device_id *i;

	for (i = __reservedmem_of_table; i < &__rmem_of_table_sentinel; i++) {
		reservedmem_of_init_fn initfn = i->data;
		const char *compat = i->compatible;

		if (!of_flat_dt_is_compatible(rmem->fdt_node, compat))
			continue;

		if (initfn(rmem) == 0) {
			pr_info("initialized node %s, compatible id %s\n",
				rmem->name, compat);
			return 0;
		}
	}
	return -ENOENT;
}

static int __init __rmem_cmp(const void *a, const void *b)
{
	const struct reserved_mem *ra = a, *rb = b;

	if (ra->base < rb->base)
		return -1;

	if (ra->base > rb->base)
		return 1;

	return 0;
}

static void __init __rmem_check_for_overlap(void)
{
	int i;

	if (reserved_mem_count < 2)
		return;

	sort(reserved_mem, reserved_mem_count, sizeof(reserved_mem[0]),
	     __rmem_cmp, NULL);
	for (i = 0; i < reserved_mem_count - 1; i++) {
		struct reserved_mem *this, *next;

		this = &reserved_mem[i];
		next = &reserved_mem[i + 1];
		if (!(this->base && next->base))
			continue;
		if (this->base + this->size > next->base) {
			phys_addr_t this_end, next_end;

			this_end = this->base + this->size;
			next_end = next->base + next->size;
			pr_err("OVERLAP DETECTED!\n%s (%pa--%pa) overlaps with %s (%pa--%pa)\n",
			       this->name, &this->base, &this_end,
			       next->name, &next->base, &next_end);
		}
	}
}

/**
 * fdt_init_reserved_mem - allocate and init all saved reserved memory regions
 */
void __init fdt_init_reserved_mem(void)
{
	int i;

	/* check for overlapping reserved regions */
	__rmem_check_for_overlap();

	for (i = 0; i < reserved_mem_count; i++) {
		struct reserved_mem *rmem = &reserved_mem[i];
		unsigned long node = rmem->fdt_node;
		int len;
		const __be32 *prop;
		int err = 0;

		prop = of_get_flat_dt_prop(node, "phandle", &len);
		if (!prop)
			prop = of_get_flat_dt_prop(node, "linux,phandle", &len);
		if (prop)
			rmem->phandle = of_read_number(prop, len/4);

		if (rmem->size == 0)
			err = __reserved_mem_alloc_size(node, rmem->name,
						 &rmem->base, &rmem->size);
		if (err == 0)
			__reserved_mem_init_node(rmem);
	}
}

static inline struct reserved_mem *__find_rmem(struct device_node *node)
{
	unsigned int i;

	if (!node->phandle)
		return NULL;

	for (i = 0; i < reserved_mem_count; i++)
		if (reserved_mem[i].phandle == node->phandle)
			return &reserved_mem[i];
	return NULL;
}

struct rmem_assigned_device {
	struct device *dev;
	struct reserved_mem *rmem;
	struct list_head list;
};

static LIST_HEAD(of_rmem_assigned_device_list);
static DEFINE_MUTEX(of_rmem_assigned_device_mutex);

/**
 * of_reserved_mem_device_init_by_idx() - assign reserved memory region to
 *					  given device
 * @dev:	Pointer to the device to configure
 * @np:		Pointer to the device_node with 'reserved-memory' property
 * @idx:	Index of selected region
 *
 * This function assigns respective DMA-mapping operations based on reserved
 * memory region specified by 'memory-region' property in @np node to the @dev
 * device. When driver needs to use more than one reserved memory region, it
 * should allocate child devices and initialize regions by name for each of
 * child device.
 *
 * Returns error code or zero on success.
 */
int of_reserved_mem_device_init_by_idx(struct device *dev,
				       struct device_node *np, int idx)
{
	struct rmem_assigned_device *rd;
	struct device_node *target;
	struct reserved_mem *rmem;
	int ret;

	if (!np || !dev)
		return -EINVAL;

	target = of_parse_phandle(np, "memory-region", idx);
	if (!target)
		return -ENODEV;

	rmem = __find_rmem(target);
	of_node_put(target);

	if (!rmem || !rmem->ops || !rmem->ops->device_init)
		return -EINVAL;

	rd = kmalloc(sizeof(struct rmem_assigned_device), GFP_KERNEL);
	if (!rd)
		return -ENOMEM;

	ret = rmem->ops->device_init(rmem, dev);
	if (ret == 0) {
		rd->dev = dev;
		rd->rmem = rmem;

		mutex_lock(&of_rmem_assigned_device_mutex);
		list_add(&rd->list, &of_rmem_assigned_device_list);
		mutex_unlock(&of_rmem_assigned_device_mutex);

		dev_info(dev, "assigned reserved memory node %s\n", rmem->name);
	} else {
		kfree(rd);
	}

	return ret;
}
EXPORT_SYMBOL_GPL(of_reserved_mem_device_init_by_idx);

/**
 * of_reserved_mem_device_release() - release reserved memory device structures
 * @dev:	Pointer to the device to deconfigure
 *
 * This function releases structures allocated for memory region handling for
 * the given device.
 */
void of_reserved_mem_device_release(struct device *dev)
{
	struct rmem_assigned_device *rd;
	struct reserved_mem *rmem = NULL;

	mutex_lock(&of_rmem_assigned_device_mutex);
	list_for_each_entry(rd, &of_rmem_assigned_device_list, list) {
		if (rd->dev == dev) {
			rmem = rd->rmem;
			list_del(&rd->list);
			kfree(rd);
			break;
		}
	}
	mutex_unlock(&of_rmem_assigned_device_mutex);

	if (!rmem || !rmem->ops || !rmem->ops->device_release)
		return;

	rmem->ops->device_release(rmem, dev);
}
EXPORT_SYMBOL_GPL(of_reserved_mem_device_release);<|MERGE_RESOLUTION|>--- conflicted
+++ resolved
@@ -152,10 +152,6 @@
 	}
 
 	/* Need adjust the alignment to satisfy the CMA requirement */
-<<<<<<< HEAD
-	if (IS_ENABLED(CONFIG_CMA) && of_flat_dt_is_compatible(node, "shared-dma-pool"))
-		align = max(align, (phys_addr_t)PAGE_SIZE << max(MAX_ORDER - 1, pageblock_order));
-=======
 	if (IS_ENABLED(CONFIG_CMA)
 	    && of_flat_dt_is_compatible(node, "shared-dma-pool")
 	    && of_get_flat_dt_prop(node, "reusable", NULL)
@@ -165,7 +161,6 @@
 
 		align = max(align, (phys_addr_t)PAGE_SIZE << order);
 	}
->>>>>>> f2ed3bfc
 
 	prop = of_get_flat_dt_prop(node, "alloc-ranges", &len);
 	if (prop) {
