--- conflicted
+++ resolved
@@ -144,14 +144,6 @@
 	if (!ret)
 		return 0;
 
-<<<<<<< HEAD
-	addr = of_get_mac_addr(np, "nvmem-mac-address");
-	if (addr)
-		return addr;
-
-	return of_get_mac_addr_nvmem(np);
-=======
 	return of_get_mac_addr_nvmem(np, addr);
->>>>>>> c1084c27
 }
 EXPORT_SYMBOL(of_get_mac_address);