/*
 *    Copyright (C) 2006 Benjamin Herrenschmidt, IBM Corp.
 *			 <benh@kernel.crashing.org>
 *    and		 Arnd Bergmann, IBM Corp.
 *    Merged from powerpc/kernel/of_platform.c and
 *    sparc{,64}/kernel/of_device.c by Stephen Rothwell
 *
 *  This program is free software; you can redistribute it and/or
 *  modify it under the terms of the GNU General Public License
 *  as published by the Free Software Foundation; either version
 *  2 of the License, or (at your option) any later version.
 *
 */

#define pr_fmt(fmt)	"OF: " fmt

#include <linux/errno.h>
#include <linux/module.h>
#include <linux/amba/bus.h>
#include <linux/device.h>
#include <linux/dma-mapping.h>
#include <linux/slab.h>
#include <linux/of_address.h>
#include <linux/of_device.h>
#include <linux/of_irq.h>
#include <linux/of_platform.h>
#include <linux/platform_device.h>

const struct of_device_id of_default_bus_match_table[] = {
	{ .compatible = "simple-bus", },
	{ .compatible = "simple-mfd", },
<<<<<<< HEAD
=======
	{ .compatible = "isa", },
>>>>>>> f2ed3bfc
#ifdef CONFIG_ARM_AMBA
	{ .compatible = "arm,amba-bus", },
#endif /* CONFIG_ARM_AMBA */
	{} /* Empty terminated list */
};

static int of_dev_node_match(struct device *dev, void *data)
{
	return dev->of_node == data;
}

/**
 * of_find_device_by_node - Find the platform_device associated with a node
 * @np: Pointer to device tree node
 *
 * Returns platform_device pointer, or NULL if not found
 */
struct platform_device *of_find_device_by_node(struct device_node *np)
{
	struct device *dev;

	dev = bus_find_device(&platform_bus_type, NULL, np, of_dev_node_match);
	return dev ? to_platform_device(dev) : NULL;
}
EXPORT_SYMBOL(of_find_device_by_node);

#ifdef CONFIG_OF_ADDRESS
/*
 * The following routines scan a subtree and registers a device for
 * each applicable node.
 *
 * Note: sparc doesn't use these routines because it has a different
 * mechanism for creating devices from device tree nodes.
 */

/**
 * of_device_make_bus_id - Use the device node data to assign a unique name
 * @dev: pointer to device structure that is linked to a device tree node
 *
 * This routine will first try using the translated bus address to
 * derive a unique name. If it cannot, then it will prepend names from
 * parent nodes until a unique name can be derived.
 */
void of_device_make_bus_id(struct device *dev)
{
	struct device_node *node = dev->of_node;
	const __be32 *reg;
	u64 addr;

	/* Construct the name, using parent nodes if necessary to ensure uniqueness */
	while (node->parent) {
		/*
		 * If the address can be translated, then that is as much
		 * uniqueness as we need. Make it the first component and return
		 */
		reg = of_get_property(node, "reg", NULL);
		if (reg && (addr = of_translate_address(node, reg)) != OF_BAD_ADDR) {
			dev_set_name(dev, dev_name(dev) ? "%llx.%s:%s" : "%llx.%s",
				     (unsigned long long)addr, node->name,
				     dev_name(dev));
			return;
		}

		/* format arguments only used if dev_name() resolves to NULL */
		dev_set_name(dev, dev_name(dev) ? "%s:%s" : "%s",
			     strrchr(node->full_name, '/') + 1, dev_name(dev));
		node = node->parent;
	}
}

/**
 * of_device_alloc - Allocate and initialize an of_device
 * @np: device node to assign to device
 * @bus_id: Name to assign to the device.  May be null to use default name.
 * @parent: Parent device.
 */
struct platform_device *of_device_alloc(struct device_node *np,
				  const char *bus_id,
				  struct device *parent)
{
	struct platform_device *dev;
	int rc, i, num_reg = 0, num_irq;
	struct resource *res, temp_res;

	dev = platform_device_alloc("", -1);
	if (!dev)
		return NULL;

	/* count the io and irq resources */
	while (of_address_to_resource(np, num_reg, &temp_res) == 0)
		num_reg++;
	num_irq = of_irq_count(np);

	/* Populate the resource table */
	if (num_irq || num_reg) {
		res = kzalloc(sizeof(*res) * (num_irq + num_reg), GFP_KERNEL);
		if (!res) {
			platform_device_put(dev);
			return NULL;
		}

		dev->num_resources = num_reg + num_irq;
		dev->resource = res;
		for (i = 0; i < num_reg; i++, res++) {
			rc = of_address_to_resource(np, i, res);
			WARN_ON(rc);
		}
		if (of_irq_to_resource_table(np, res, num_irq) != num_irq)
			pr_debug("not all legacy IRQ resources mapped for %s\n",
				 np->name);
	}

	dev->dev.of_node = of_node_get(np);
	dev->dev.fwnode = &np->fwnode;
	dev->dev.parent = parent ? : &platform_bus;

	if (bus_id)
		dev_set_name(&dev->dev, "%s", bus_id);
	else
		of_device_make_bus_id(&dev->dev);

	return dev;
}
EXPORT_SYMBOL(of_device_alloc);

static void of_dma_deconfigure(struct device *dev)
{
	arch_teardown_dma_ops(dev);
}

/**
 * of_platform_device_create_pdata - Alloc, initialize and register an of_device
 * @np: pointer to node to create device for
 * @bus_id: name to assign device
 * @platform_data: pointer to populate platform_data pointer with
 * @parent: Linux device model parent device.
 *
 * Returns pointer to created platform device, or NULL if a device was not
 * registered.  Unavailable devices will not get registered.
 */
static struct platform_device *of_platform_device_create_pdata(
					struct device_node *np,
					const char *bus_id,
					void *platform_data,
					struct device *parent)
{
	struct platform_device *dev;

	if (!of_device_is_available(np) ||
	    of_node_test_and_set_flag(np, OF_POPULATED))
		return NULL;

	dev = of_device_alloc(np, bus_id, parent);
	if (!dev)
		goto err_clear_flag;

	dev->dev.bus = &platform_bus_type;
	dev->dev.platform_data = platform_data;
	of_dma_configure(&dev->dev, dev->dev.of_node);
	of_msi_configure(&dev->dev, dev->dev.of_node);

	if (of_device_add(dev) != 0) {
		of_dma_deconfigure(&dev->dev);
		platform_device_put(dev);
		goto err_clear_flag;
	}

	return dev;

err_clear_flag:
	of_node_clear_flag(np, OF_POPULATED);
	return NULL;
}

/**
 * of_platform_device_create - Alloc, initialize and register an of_device
 * @np: pointer to node to create device for
 * @bus_id: name to assign device
 * @parent: Linux device model parent device.
 *
 * Returns pointer to created platform device, or NULL if a device was not
 * registered.  Unavailable devices will not get registered.
 */
struct platform_device *of_platform_device_create(struct device_node *np,
					    const char *bus_id,
					    struct device *parent)
{
	return of_platform_device_create_pdata(np, bus_id, NULL, parent);
}
EXPORT_SYMBOL(of_platform_device_create);

#ifdef CONFIG_ARM_AMBA
static struct amba_device *of_amba_device_create(struct device_node *node,
						 const char *bus_id,
						 void *platform_data,
						 struct device *parent)
{
	struct amba_device *dev;
	const void *prop;
	int i, ret;

	pr_debug("Creating amba device %s\n", node->full_name);

	if (!of_device_is_available(node) ||
	    of_node_test_and_set_flag(node, OF_POPULATED))
		return NULL;

	dev = amba_device_alloc(NULL, 0, 0);
	if (!dev)
		goto err_clear_flag;

	/* setup generic device info */
	dev->dev.of_node = of_node_get(node);
	dev->dev.fwnode = &node->fwnode;
	dev->dev.parent = parent ? : &platform_bus;
	dev->dev.platform_data = platform_data;
	if (bus_id)
		dev_set_name(&dev->dev, "%s", bus_id);
	else
		of_device_make_bus_id(&dev->dev);
	of_dma_configure(&dev->dev, dev->dev.of_node);

	/* Allow the HW Peripheral ID to be overridden */
	prop = of_get_property(node, "arm,primecell-periphid", NULL);
	if (prop)
		dev->periphid = of_read_ulong(prop, 1);

	/* Decode the IRQs and address ranges */
	for (i = 0; i < AMBA_NR_IRQS; i++)
		dev->irq[i] = irq_of_parse_and_map(node, i);

	ret = of_address_to_resource(node, 0, &dev->res);
	if (ret) {
		pr_err("amba: of_address_to_resource() failed (%d) for %s\n",
		       ret, node->full_name);
		goto err_free;
	}

	ret = amba_device_add(dev, &iomem_resource);
	if (ret) {
		pr_err("amba_device_add() failed (%d) for %s\n",
		       ret, node->full_name);
		goto err_free;
	}

	return dev;

err_free:
	amba_device_put(dev);
err_clear_flag:
	of_node_clear_flag(node, OF_POPULATED);
	return NULL;
}
#else /* CONFIG_ARM_AMBA */
static struct amba_device *of_amba_device_create(struct device_node *node,
						 const char *bus_id,
						 void *platform_data,
						 struct device *parent)
{
	return NULL;
}
#endif /* CONFIG_ARM_AMBA */

/**
 * of_devname_lookup() - Given a device node, lookup the preferred Linux name
 */
static const struct of_dev_auxdata *of_dev_lookup(const struct of_dev_auxdata *lookup,
				 struct device_node *np)
{
	const struct of_dev_auxdata *auxdata;
	struct resource res;
	int compatible = 0;

	if (!lookup)
		return NULL;

	auxdata = lookup;
	for (; auxdata->compatible; auxdata++) {
		if (!of_device_is_compatible(np, auxdata->compatible))
			continue;
		compatible++;
		if (!of_address_to_resource(np, 0, &res))
			if (res.start != auxdata->phys_addr)
				continue;
		pr_debug("%s: devname=%s\n", np->full_name, auxdata->name);
		return auxdata;
	}

	if (!compatible)
		return NULL;

	/* Try compatible match if no phys_addr and name are specified */
	auxdata = lookup;
	for (; auxdata->compatible; auxdata++) {
		if (!of_device_is_compatible(np, auxdata->compatible))
			continue;
		if (!auxdata->phys_addr && !auxdata->name) {
			pr_debug("%s: compatible match\n", np->full_name);
			return auxdata;
		}
	}

	return NULL;
}

/**
 * of_platform_bus_create() - Create a device for a node and its children.
 * @bus: device node of the bus to instantiate
 * @matches: match table for bus nodes
 * @lookup: auxdata table for matching id and platform_data with device nodes
 * @parent: parent for new device, or NULL for top level.
 * @strict: require compatible property
 *
 * Creates a platform_device for the provided device_node, and optionally
 * recursively create devices for all the child nodes.
 */
static int of_platform_bus_create(struct device_node *bus,
				  const struct of_device_id *matches,
				  const struct of_dev_auxdata *lookup,
				  struct device *parent, bool strict)
{
	const struct of_dev_auxdata *auxdata;
	struct device_node *child;
	struct platform_device *dev;
	const char *bus_id = NULL;
	void *platform_data = NULL;
	int rc = 0;

	/* Make sure it has a compatible property */
	if (strict && (!of_get_property(bus, "compatible", NULL))) {
		pr_debug("%s() - skipping %s, no compatible prop\n",
			 __func__, bus->full_name);
		return 0;
	}

	if (of_node_check_flag(bus, OF_POPULATED_BUS)) {
		pr_debug("%s() - skipping %s, already populated\n",
			__func__, bus->full_name);
		return 0;
	}

	auxdata = of_dev_lookup(lookup, bus);
	if (auxdata) {
		bus_id = auxdata->name;
		platform_data = auxdata->platform_data;
	}

	if (of_device_is_compatible(bus, "arm,primecell")) {
		/*
		 * Don't return an error here to keep compatibility with older
		 * device tree files.
		 */
		of_amba_device_create(bus, bus_id, platform_data, parent);
		return 0;
	}

	dev = of_platform_device_create_pdata(bus, bus_id, platform_data, parent);
	if (!dev || !of_match_node(matches, bus))
		return 0;

	for_each_child_of_node(bus, child) {
		pr_debug("   create child: %s\n", child->full_name);
		rc = of_platform_bus_create(child, matches, lookup, &dev->dev, strict);
		if (rc) {
			of_node_put(child);
			break;
		}
	}
	of_node_set_flag(bus, OF_POPULATED_BUS);
	return rc;
}

/**
 * of_platform_bus_probe() - Probe the device-tree for platform buses
 * @root: parent of the first level to probe or NULL for the root of the tree
 * @matches: match table for bus nodes
 * @parent: parent to hook devices from, NULL for toplevel
 *
 * Note that children of the provided root are not instantiated as devices
 * unless the specified root itself matches the bus list and is not NULL.
 */
int of_platform_bus_probe(struct device_node *root,
			  const struct of_device_id *matches,
			  struct device *parent)
{
	struct device_node *child;
	int rc = 0;

	root = root ? of_node_get(root) : of_find_node_by_path("/");
	if (!root)
		return -EINVAL;

	pr_debug("%s()\n", __func__);
	pr_debug(" starting at: %s\n", root->full_name);

	/* Do a self check of bus type, if there's a match, create children */
	if (of_match_node(matches, root)) {
		rc = of_platform_bus_create(root, matches, NULL, parent, false);
	} else for_each_child_of_node(root, child) {
		if (!of_match_node(matches, child))
			continue;
		rc = of_platform_bus_create(child, matches, NULL, parent, false);
		if (rc) {
			of_node_put(child);
			break;
		}
	}

	of_node_put(root);
	return rc;
}
EXPORT_SYMBOL(of_platform_bus_probe);

/**
 * of_platform_populate() - Populate platform_devices from device tree data
 * @root: parent of the first level to probe or NULL for the root of the tree
 * @matches: match table, NULL to use the default
 * @lookup: auxdata table for matching id and platform_data with device nodes
 * @parent: parent to hook devices from, NULL for toplevel
 *
 * Similar to of_platform_bus_probe(), this function walks the device tree
 * and creates devices from nodes.  It differs in that it follows the modern
 * convention of requiring all device nodes to have a 'compatible' property,
 * and it is suitable for creating devices which are children of the root
 * node (of_platform_bus_probe will only create children of the root which
 * are selected by the @matches argument).
 *
 * New board support should be using this function instead of
 * of_platform_bus_probe().
 *
 * Returns 0 on success, < 0 on failure.
 */
int of_platform_populate(struct device_node *root,
			const struct of_device_id *matches,
			const struct of_dev_auxdata *lookup,
			struct device *parent)
{
	struct device_node *child;
	int rc = 0;

	root = root ? of_node_get(root) : of_find_node_by_path("/");
	if (!root)
		return -EINVAL;

	pr_debug("%s()\n", __func__);
	pr_debug(" starting at: %s\n", root->full_name);

	for_each_child_of_node(root, child) {
		rc = of_platform_bus_create(child, matches, lookup, parent, true);
		if (rc) {
			of_node_put(child);
			break;
		}
	}
	of_node_set_flag(root, OF_POPULATED_BUS);

	of_node_put(root);
	return rc;
}
EXPORT_SYMBOL_GPL(of_platform_populate);

int of_platform_default_populate(struct device_node *root,
				 const struct of_dev_auxdata *lookup,
				 struct device *parent)
{
	return of_platform_populate(root, of_default_bus_match_table, lookup,
				    parent);
}
EXPORT_SYMBOL_GPL(of_platform_default_populate);

#ifndef CONFIG_PPC
static int __init of_platform_default_populate_init(void)
{
	struct device_node *node;

	if (!of_have_populated_dt())
		return -ENODEV;

	/*
	 * Handle ramoops explicitly, since it is inside /reserved-memory,
	 * which lacks a "compatible" property.
	 */
	node = of_find_node_by_path("/reserved-memory");
	if (node) {
		node = of_find_compatible_node(node, NULL, "ramoops");
		if (node)
			of_platform_device_create(node, NULL, NULL);
	}

	/* Populate everything else. */
	of_platform_default_populate(NULL, NULL, NULL);

	return 0;
}
arch_initcall_sync(of_platform_default_populate_init);
#endif

static int of_platform_device_destroy(struct device *dev, void *data)
{
	/* Do not touch devices not populated from the device tree */
	if (!dev->of_node || !of_node_check_flag(dev->of_node, OF_POPULATED))
		return 0;

	/* Recurse for any nodes that were treated as busses */
	if (of_node_check_flag(dev->of_node, OF_POPULATED_BUS))
		device_for_each_child(dev, NULL, of_platform_device_destroy);

	if (dev->bus == &platform_bus_type)
		platform_device_unregister(to_platform_device(dev));
#ifdef CONFIG_ARM_AMBA
	else if (dev->bus == &amba_bustype)
		amba_device_unregister(to_amba_device(dev));
#endif

	of_dma_deconfigure(dev);
	of_node_clear_flag(dev->of_node, OF_POPULATED);
	of_node_clear_flag(dev->of_node, OF_POPULATED_BUS);
	return 0;
}

/**
 * of_platform_depopulate() - Remove devices populated from device tree
 * @parent: device which children will be removed
 *
 * Complementary to of_platform_populate(), this function removes children
 * of the given device (and, recurrently, their children) that have been
 * created from their respective device tree nodes (and only those,
 * leaving others - eg. manually created - unharmed).
 *
 * Returns 0 when all children devices have been removed or
 * -EBUSY when some children remained.
 */
void of_platform_depopulate(struct device *parent)
{
	if (parent->of_node && of_node_check_flag(parent->of_node, OF_POPULATED_BUS)) {
		device_for_each_child(parent, NULL, of_platform_device_destroy);
		of_node_clear_flag(parent->of_node, OF_POPULATED_BUS);
	}
}
EXPORT_SYMBOL_GPL(of_platform_depopulate);

#ifdef CONFIG_OF_DYNAMIC
static int of_platform_notify(struct notifier_block *nb,
				unsigned long action, void *arg)
{
	struct of_reconfig_data *rd = arg;
	struct platform_device *pdev_parent, *pdev;
	bool children_left;

	switch (of_reconfig_get_state_change(action, rd)) {
	case OF_RECONFIG_CHANGE_ADD:
		/* verify that the parent is a bus */
		if (!of_node_check_flag(rd->dn->parent, OF_POPULATED_BUS))
			return NOTIFY_OK;	/* not for us */

		/* already populated? (driver using of_populate manually) */
		if (of_node_check_flag(rd->dn, OF_POPULATED))
			return NOTIFY_OK;

		/* pdev_parent may be NULL when no bus platform device */
		pdev_parent = of_find_device_by_node(rd->dn->parent);
		pdev = of_platform_device_create(rd->dn, NULL,
				pdev_parent ? &pdev_parent->dev : NULL);
		of_dev_put(pdev_parent);

		if (pdev == NULL) {
			pr_err("%s: failed to create for '%s'\n",
					__func__, rd->dn->full_name);
			/* of_platform_device_create tosses the error code */
			return notifier_from_errno(-EINVAL);
		}
		break;

	case OF_RECONFIG_CHANGE_REMOVE:

		/* already depopulated? */
		if (!of_node_check_flag(rd->dn, OF_POPULATED))
			return NOTIFY_OK;

		/* find our device by node */
		pdev = of_find_device_by_node(rd->dn);
		if (pdev == NULL)
			return NOTIFY_OK;	/* no? not meant for us */

		/* unregister takes one ref away */
		of_platform_device_destroy(&pdev->dev, &children_left);

		/* and put the reference of the find */
		of_dev_put(pdev);
		break;
	}

	return NOTIFY_OK;
}

static struct notifier_block platform_of_notifier = {
	.notifier_call = of_platform_notify,
};

void of_platform_register_reconfig_notifier(void)
{
	WARN_ON(of_reconfig_notifier_register(&platform_of_notifier));
}
#endif /* CONFIG_OF_DYNAMIC */

#endif /* CONFIG_OF_ADDRESS */<|MERGE_RESOLUTION|>--- conflicted
+++ resolved
@@ -29,10 +29,7 @@
 const struct of_device_id of_default_bus_match_table[] = {
 	{ .compatible = "simple-bus", },
 	{ .compatible = "simple-mfd", },
-<<<<<<< HEAD
-=======
 	{ .compatible = "isa", },
->>>>>>> f2ed3bfc
 #ifdef CONFIG_ARM_AMBA
 	{ .compatible = "arm,amba-bus", },
 #endif /* CONFIG_ARM_AMBA */
