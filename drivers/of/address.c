--- conflicted
+++ resolved
@@ -676,124 +676,6 @@
 }
 EXPORT_SYMBOL(of_get_address);
 
-<<<<<<< HEAD
-#ifdef PCI_IOBASE
-struct io_range {
-	struct list_head list;
-	phys_addr_t start;
-	resource_size_t size;
-};
-
-static LIST_HEAD(io_range_list);
-static DEFINE_SPINLOCK(io_range_lock);
-#endif
-
-/*
- * Record the PCI IO range (expressed as CPU physical address + size).
- * Return a negative value if an error has occured, zero otherwise
- */
-int __weak pci_register_io_range(phys_addr_t addr, resource_size_t size)
-{
-	int err = 0;
-
-#ifdef PCI_IOBASE
-	struct io_range *range;
-	resource_size_t allocated_size = 0;
-
-	/* check if the range hasn't been previously recorded */
-	spin_lock(&io_range_lock);
-	list_for_each_entry(range, &io_range_list, list) {
-		if (addr >= range->start && addr + size <= range->start + size) {
-			/* range already registered, bail out */
-			goto end_register;
-		}
-		allocated_size += range->size;
-	}
-
-	/* range not registed yet, check for available space */
-	if (allocated_size + size - 1 > IO_SPACE_LIMIT) {
-		/* if it's too big check if 64K space can be reserved */
-		if (allocated_size + SZ_64K - 1 > IO_SPACE_LIMIT) {
-			err = -E2BIG;
-			goto end_register;
-		}
-
-		size = SZ_64K;
-		pr_warn("Requested IO range too big, new size set to 64K\n");
-	}
-
-	/* add the range to the list */
-	range = kzalloc(sizeof(*range), GFP_ATOMIC);
-	if (!range) {
-		err = -ENOMEM;
-		goto end_register;
-	}
-
-	range->start = addr;
-	range->size = size;
-
-	list_add_tail(&range->list, &io_range_list);
-
-end_register:
-	spin_unlock(&io_range_lock);
-#endif
-
-	return err;
-}
-
-phys_addr_t pci_pio_to_address(unsigned long pio)
-{
-	phys_addr_t address = (phys_addr_t)OF_BAD_ADDR;
-
-#ifdef PCI_IOBASE
-	struct io_range *range;
-	resource_size_t allocated_size = 0;
-
-	if (pio > IO_SPACE_LIMIT)
-		return address;
-
-	spin_lock(&io_range_lock);
-	list_for_each_entry(range, &io_range_list, list) {
-		if (pio >= allocated_size && pio < allocated_size + range->size) {
-			address = range->start + pio - allocated_size;
-			break;
-		}
-		allocated_size += range->size;
-	}
-	spin_unlock(&io_range_lock);
-#endif
-
-	return address;
-}
-
-unsigned long __weak pci_address_to_pio(phys_addr_t address)
-{
-#ifdef PCI_IOBASE
-	struct io_range *res;
-	resource_size_t offset = 0;
-	unsigned long addr = -1;
-
-	spin_lock(&io_range_lock);
-	list_for_each_entry(res, &io_range_list, list) {
-		if (address >= res->start && address < res->start + res->size) {
-			addr = address - res->start + offset;
-			break;
-		}
-		offset += res->size;
-	}
-	spin_unlock(&io_range_lock);
-
-	return addr;
-#else
-	if (address > IO_SPACE_LIMIT)
-		return (unsigned long)-1;
-
-	return (unsigned long) address;
-#endif
-}
-
-=======
->>>>>>> f2ed3bfc
 static int __of_address_to_resource(struct device_node *dev,
 		const __be32 *addrp, u64 size, unsigned int flags,
 		const char *name, struct resource *r)
