--- conflicted
+++ resolved
@@ -1134,7 +1134,6 @@
 }
 
 static bool is_rt_policy(int policy)
-<<<<<<< HEAD
 {
 	return policy == SCHED_FIFO || policy == SCHED_RR;
 }
@@ -1149,22 +1148,6 @@
 	return is_fair_policy(policy) || is_rt_policy(policy);
 }
 
-=======
-{
-	return policy == SCHED_FIFO || policy == SCHED_RR;
-}
-
-static bool is_fair_policy(int policy)
-{
-	return policy == SCHED_NORMAL || policy == SCHED_BATCH;
-}
-
-static bool binder_supported_policy(int policy)
-{
-	return is_fair_policy(policy) || is_rt_policy(policy);
-}
-
->>>>>>> 3d7dd39f
 static int to_userspace_prio(int policy, int kernel_priority)
 {
 	if (is_fair_policy(policy))
@@ -1205,7 +1188,6 @@
 		} else if (priority > max_rtprio) {
 			priority = max_rtprio;
 		}
-<<<<<<< HEAD
 	}
 
 	if (verify && is_fair_policy(policy) && !has_cap_nice) {
@@ -1220,22 +1202,6 @@
 		}
 	}
 
-=======
-	}
-
-	if (verify && is_fair_policy(policy) && !has_cap_nice) {
-		long min_nice = rlimit_to_nice(task_rlimit(task, RLIMIT_NICE));
-
-		if (min_nice > MAX_NICE) {
-			binder_user_error("%d RLIMIT_NICE not set\n",
-					  task->pid);
-			return;
-		} else if (priority < min_nice) {
-			priority = min_nice;
-		}
-	}
-
->>>>>>> 3d7dd39f
 	if (policy != desired.sched_policy ||
 	    to_kernel_prio(policy, priority) != desired.prio)
 		binder_debug(BINDER_DEBUG_PRIORITY_CAP,
@@ -3162,10 +3128,7 @@
 
 	if (target_node && target_node->txn_security_ctx) {
 		u32 secid;
-<<<<<<< HEAD
-=======
 		size_t added_size;
->>>>>>> 3d7dd39f
 
 		security_task_getsecid(proc->tsk, &secid);
 		ret = security_secid_to_secctx(secid, &secctx, &secctx_sz);
@@ -3175,9 +3138,6 @@
 			return_error_line = __LINE__;
 			goto err_get_secctx_failed;
 		}
-<<<<<<< HEAD
-		extra_buffers_size += ALIGN(secctx_sz, sizeof(u64));
-=======
 		added_size = ALIGN(secctx_sz, sizeof(u64));
 		extra_buffers_size += added_size;
 		if (extra_buffers_size < added_size) {
@@ -3187,7 +3147,6 @@
 			return_error_line = __LINE__;
 			goto err_bad_extra_size;
 		}
->>>>>>> 3d7dd39f
 	}
 
 	trace_binder_transaction(reply, t, target_node);
@@ -3489,10 +3448,7 @@
 	t->buffer->transaction = NULL;
 	binder_alloc_free_buf(&target_proc->alloc, t->buffer);
 err_binder_alloc_buf_failed:
-<<<<<<< HEAD
-=======
 err_bad_extra_size:
->>>>>>> 3d7dd39f
 	if (secctx)
 		security_release_secctx(secctx, secctx_sz);
 err_get_secctx_failed:
