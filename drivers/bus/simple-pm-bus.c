// SPDX-License-Identifier: GPL-2.0
/*
 * Simple Power-Managed Bus Driver
 *
 * Copyright (C) 2014-2015 Glider bvba
 *
 * This file is subject to the terms and conditions of the GNU General Public
 * License.  See the file "COPYING" in the main directory of this archive
 * for more details.
 */

#include <linux/clk.h>
#include <linux/module.h>
#include <linux/of.h>
#include <linux/of_device.h>
#include <linux/of_platform.h>
#include <linux/platform_device.h>
#include <linux/pm_runtime.h>

<<<<<<< HEAD

static int simple_pm_bus_probe(struct platform_device *pdev)
{
	const struct of_dev_auxdata *lookup = dev_get_platdata(&pdev->dev);
	struct device_node *np = pdev->dev.of_node;
=======
struct simple_pm_bus {
	struct clk_bulk_data *clks;
	int num_clks;
};

static int simple_pm_bus_probe(struct platform_device *pdev)
{
	struct simple_pm_bus *bus;
	const struct of_dev_auxdata *lookup = dev_get_platdata(&pdev->dev);
	struct device_node *np = pdev->dev.of_node;

	bus = devm_kzalloc(&pdev->dev, sizeof(*bus), GFP_KERNEL);
	if (!bus)
		return -ENOMEM;

	bus->num_clks = devm_clk_bulk_get_all(&pdev->dev, &bus->clks);
	if (bus->num_clks < 0)
		return dev_err_probe(&pdev->dev, bus->num_clks, "failed to get clocks\n");

	dev_set_drvdata(&pdev->dev, bus);
>>>>>>> ccf0a997

	dev_dbg(&pdev->dev, "%s\n", __func__);

	pm_runtime_enable(&pdev->dev);

	if (np)
		of_platform_populate(np, NULL, lookup, &pdev->dev);

	return 0;
}

static int simple_pm_bus_remove(struct platform_device *pdev)
{
	dev_dbg(&pdev->dev, "%s\n", __func__);

	pm_runtime_disable(&pdev->dev);
	return 0;
}

<<<<<<< HEAD
=======
static int simple_pm_bus_runtime_suspend(struct device *dev)
{
	struct simple_pm_bus *bus = dev_get_drvdata(dev);

	clk_bulk_disable_unprepare(bus->num_clks, bus->clks);

	return 0;
}

static int simple_pm_bus_runtime_resume(struct device *dev)
{
	struct simple_pm_bus *bus = dev_get_drvdata(dev);
	int ret;

	ret = clk_bulk_prepare_enable(bus->num_clks, bus->clks);
	if (ret) {
		dev_err(dev, "failed to enable clocks: %d\n", ret);
		return ret;
	}

	return 0;
}

static const struct dev_pm_ops simple_pm_bus_pm_ops = {
	RUNTIME_PM_OPS(simple_pm_bus_runtime_suspend, simple_pm_bus_runtime_resume, NULL)
	NOIRQ_SYSTEM_SLEEP_PM_OPS(pm_runtime_force_suspend, pm_runtime_force_resume)
};

>>>>>>> ccf0a997
static const struct of_device_id simple_pm_bus_of_match[] = {
	{ .compatible = "simple-pm-bus", },
	{ /* sentinel */ }
};
MODULE_DEVICE_TABLE(of, simple_pm_bus_of_match);

static struct platform_driver simple_pm_bus_driver = {
	.probe = simple_pm_bus_probe,
	.remove = simple_pm_bus_remove,
	.driver = {
		.name = "simple-pm-bus",
		.of_match_table = simple_pm_bus_of_match,
		.pm = pm_ptr(&simple_pm_bus_pm_ops),
	},
};

module_platform_driver(simple_pm_bus_driver);

MODULE_DESCRIPTION("Simple Power-Managed Bus Driver");
MODULE_AUTHOR("Geert Uytterhoeven <geert+renesas@glider.be>");<|MERGE_RESOLUTION|>--- conflicted
+++ resolved
@@ -17,13 +17,6 @@
 #include <linux/platform_device.h>
 #include <linux/pm_runtime.h>
 
-<<<<<<< HEAD
-
-static int simple_pm_bus_probe(struct platform_device *pdev)
-{
-	const struct of_dev_auxdata *lookup = dev_get_platdata(&pdev->dev);
-	struct device_node *np = pdev->dev.of_node;
-=======
 struct simple_pm_bus {
 	struct clk_bulk_data *clks;
 	int num_clks;
@@ -44,7 +37,6 @@
 		return dev_err_probe(&pdev->dev, bus->num_clks, "failed to get clocks\n");
 
 	dev_set_drvdata(&pdev->dev, bus);
->>>>>>> ccf0a997
 
 	dev_dbg(&pdev->dev, "%s\n", __func__);
 
@@ -64,8 +56,6 @@
 	return 0;
 }
 
-<<<<<<< HEAD
-=======
 static int simple_pm_bus_runtime_suspend(struct device *dev)
 {
 	struct simple_pm_bus *bus = dev_get_drvdata(dev);
@@ -94,7 +84,6 @@
 	NOIRQ_SYSTEM_SLEEP_PM_OPS(pm_runtime_force_suspend, pm_runtime_force_resume)
 };
 
->>>>>>> ccf0a997
 static const struct of_device_id simple_pm_bus_of_match[] = {
 	{ .compatible = "simple-pm-bus", },
 	{ /* sentinel */ }
