// SPDX-License-Identifier: (GPL-2.0+ OR BSD-3-Clause)
/*
 * Copyright 2013-2016 Freescale Semiconductor Inc.
 * Copyright 2020 NXP
 *
 */
#include <linux/kernel.h>
#include <linux/fsl/mc.h>

#include "fsl-mc-private.h"

/*
 * cache the DPRC version to reduce the number of commands
 * towards the mc firmware
 */
static u16 dprc_major_ver;
static u16 dprc_minor_ver;

/**
 * dprc_open() - Open DPRC object for use
 * @mc_io:	Pointer to MC portal's I/O object
 * @cmd_flags:	Command flags; one or more of 'MC_CMD_FLAG_'
 * @container_id: Container ID to open
 * @token:	Returned token of DPRC object
 *
 * Return:	'0' on Success; Error code otherwise.
 *
 * @warning	Required before any operation on the object.
 */
int dprc_open(struct fsl_mc_io *mc_io,
	      u32 cmd_flags,
	      int container_id,
	      u16 *token)
{
	struct fsl_mc_command cmd = { 0 };
	struct dprc_cmd_open *cmd_params;
	int err;

	/* prepare command */
	cmd.header = mc_encode_cmd_header(DPRC_CMDID_OPEN, cmd_flags,
					  0);
	cmd_params = (struct dprc_cmd_open *)cmd.params;
	cmd_params->container_id = cpu_to_le32(container_id);

	/* send command to mc*/
	err = mc_send_command(mc_io, &cmd);
	if (err)
		return err;

	/* retrieve response parameters */
	*token = mc_cmd_hdr_read_token(&cmd);

	return 0;
}
EXPORT_SYMBOL_GPL(dprc_open);

/**
 * dprc_close() - Close the control session of the object
 * @mc_io:	Pointer to MC portal's I/O object
 * @cmd_flags:	Command flags; one or more of 'MC_CMD_FLAG_'
 * @token:	Token of DPRC object
 *
 * After this function is called, no further operations are
 * allowed on the object without opening a new control session.
 *
 * Return:	'0' on Success; Error code otherwise.
 */
int dprc_close(struct fsl_mc_io *mc_io,
	       u32 cmd_flags,
	       u16 token)
{
	struct fsl_mc_command cmd = { 0 };

	/* prepare command */
	cmd.header = mc_encode_cmd_header(DPRC_CMDID_CLOSE, cmd_flags,
					  token);

	/* send command to mc*/
	return mc_send_command(mc_io, &cmd);
}
EXPORT_SYMBOL_GPL(dprc_close);

/**
 * dprc_reset_container - Reset child container.
 * @mc_io:	Pointer to MC portal's I/O object
 * @cmd_flags:	Command flags; one or more of 'MC_CMD_FLAG_'
 * @token:	Token of DPRC object
 * @child_container_id:	ID of the container to reset
<<<<<<< HEAD
 *
=======
 * @options: 32 bit options:
 *   - 0 (no bits set) - all the objects inside the container are
 *     reset. The child containers are entered recursively and the
 *     objects reset. All the objects (including the child containers)
 *     are closed.
 *   - bit 0 set - all the objects inside the container are reset.
 *     However the child containers are not entered recursively.
 *     This option is supported for API versions >= 6.5
>>>>>>> c1084c27
 * In case a software context crashes or becomes non-responsive, the parent
 * may wish to reset its resources container before the software context is
 * restarted.
 *
 * This routine informs all objects assigned to the child container that the
 * container is being reset, so they may perform any cleanup operations that are
 * needed. All objects handles that were owned by the child container shall be
 * closed.
 *
 * Note that such request may be submitted even if the child software context
 * has not crashed, but the resulting object cleanup operations will not be
 * aware of that.
 *
 * Return:	'0' on Success; Error code otherwise.
 */
int dprc_reset_container(struct fsl_mc_io *mc_io,
			 u32 cmd_flags,
			 u16 token,
<<<<<<< HEAD
			 int child_container_id)
{
	struct fsl_mc_command cmd = { 0 };
	struct dprc_cmd_reset_container *cmd_params;

	/* prepare command */
	cmd.header = mc_encode_cmd_header(DPRC_CMDID_RESET_CONT,
					  cmd_flags, token);
	cmd_params = (struct dprc_cmd_reset_container *)cmd.params;
	cmd_params->child_container_id = cpu_to_le32(child_container_id);
=======
			 int child_container_id,
			 u32 options)
{
	struct fsl_mc_command cmd = { 0 };
	struct dprc_cmd_reset_container *cmd_params;
	u32 cmdid = DPRC_CMDID_RESET_CONT;
	int err;

	/*
	 * If the DPRC object version was not yet cached, cache it now.
	 * Otherwise use the already cached value.
	 */
	if (!dprc_major_ver && !dprc_minor_ver) {
		err = dprc_get_api_version(mc_io, 0,
				&dprc_major_ver,
				&dprc_minor_ver);
		if (err)
			return err;
	}

	/*
	 * MC API 6.5 introduced a new field in the command used to pass
	 * some flags.
	 * Bit 0 indicates that the child containers are not recursively reset.
	 */
	if (dprc_major_ver > 6 || (dprc_major_ver == 6 && dprc_minor_ver >= 5))
		cmdid = DPRC_CMDID_RESET_CONT_V2;

	/* prepare command */
	cmd.header = mc_encode_cmd_header(cmdid, cmd_flags, token);
	cmd_params = (struct dprc_cmd_reset_container *)cmd.params;
	cmd_params->child_container_id = cpu_to_le32(child_container_id);
	cmd_params->options = cpu_to_le32(options);
>>>>>>> c1084c27

	/* send command to mc*/
	return mc_send_command(mc_io, &cmd);
}
EXPORT_SYMBOL_GPL(dprc_reset_container);

/**
 * dprc_set_irq() - Set IRQ information for the DPRC to trigger an interrupt.
 * @mc_io:	Pointer to MC portal's I/O object
 * @cmd_flags:	Command flags; one or more of 'MC_CMD_FLAG_'
 * @token:	Token of DPRC object
 * @irq_index:	Identifies the interrupt index to configure
 * @irq_cfg:	IRQ configuration
 *
 * Return:	'0' on Success; Error code otherwise.
 */
int dprc_set_irq(struct fsl_mc_io *mc_io,
		 u32 cmd_flags,
		 u16 token,
		 u8 irq_index,
		 struct dprc_irq_cfg *irq_cfg)
{
	struct fsl_mc_command cmd = { 0 };
	struct dprc_cmd_set_irq *cmd_params;

	/* prepare command */
	cmd.header = mc_encode_cmd_header(DPRC_CMDID_SET_IRQ,
					  cmd_flags,
					  token);
	cmd_params = (struct dprc_cmd_set_irq *)cmd.params;
	cmd_params->irq_val = cpu_to_le32(irq_cfg->val);
	cmd_params->irq_index = irq_index;
	cmd_params->irq_addr = cpu_to_le64(irq_cfg->paddr);
	cmd_params->irq_num = cpu_to_le32(irq_cfg->irq_num);

	/* send command to mc*/
	return mc_send_command(mc_io, &cmd);
}

/**
 * dprc_set_irq_enable() - Set overall interrupt state.
 * @mc_io:	Pointer to MC portal's I/O object
 * @cmd_flags:	Command flags; one or more of 'MC_CMD_FLAG_'
 * @token:	Token of DPRC object
 * @irq_index:	The interrupt index to configure
 * @en:		Interrupt state - enable = 1, disable = 0
 *
 * Allows GPP software to control when interrupts are generated.
 * Each interrupt can have up to 32 causes.  The enable/disable control's the
 * overall interrupt state. if the interrupt is disabled no causes will cause
 * an interrupt.
 *
 * Return:	'0' on Success; Error code otherwise.
 */
int dprc_set_irq_enable(struct fsl_mc_io *mc_io,
			u32 cmd_flags,
			u16 token,
			u8 irq_index,
			u8 en)
{
	struct fsl_mc_command cmd = { 0 };
	struct dprc_cmd_set_irq_enable *cmd_params;

	/* prepare command */
	cmd.header = mc_encode_cmd_header(DPRC_CMDID_SET_IRQ_ENABLE,
					  cmd_flags, token);
	cmd_params = (struct dprc_cmd_set_irq_enable *)cmd.params;
	cmd_params->enable = en & DPRC_ENABLE;
	cmd_params->irq_index = irq_index;

	/* send command to mc*/
	return mc_send_command(mc_io, &cmd);
}

/**
 * dprc_set_irq_mask() - Set interrupt mask.
 * @mc_io:	Pointer to MC portal's I/O object
 * @cmd_flags:	Command flags; one or more of 'MC_CMD_FLAG_'
 * @token:	Token of DPRC object
 * @irq_index:	The interrupt index to configure
 * @mask:	event mask to trigger interrupt;
 *			each bit:
 *				0 = ignore event
 *				1 = consider event for asserting irq
 *
 * Every interrupt can have up to 32 causes and the interrupt model supports
 * masking/unmasking each cause independently
 *
 * Return:	'0' on Success; Error code otherwise.
 */
int dprc_set_irq_mask(struct fsl_mc_io *mc_io,
		      u32 cmd_flags,
		      u16 token,
		      u8 irq_index,
		      u32 mask)
{
	struct fsl_mc_command cmd = { 0 };
	struct dprc_cmd_set_irq_mask *cmd_params;

	/* prepare command */
	cmd.header = mc_encode_cmd_header(DPRC_CMDID_SET_IRQ_MASK,
					  cmd_flags, token);
	cmd_params = (struct dprc_cmd_set_irq_mask *)cmd.params;
	cmd_params->mask = cpu_to_le32(mask);
	cmd_params->irq_index = irq_index;

	/* send command to mc*/
	return mc_send_command(mc_io, &cmd);
}

/**
 * dprc_get_irq_status() - Get the current status of any pending interrupts.
 * @mc_io:	Pointer to MC portal's I/O object
 * @cmd_flags:	Command flags; one or more of 'MC_CMD_FLAG_'
 * @token:	Token of DPRC object
 * @irq_index:	The interrupt index to configure
 * @status:	Returned interrupts status - one bit per cause:
 *			0 = no interrupt pending
 *			1 = interrupt pending
 *
 * Return:	'0' on Success; Error code otherwise.
 */
int dprc_get_irq_status(struct fsl_mc_io *mc_io,
			u32 cmd_flags,
			u16 token,
			u8 irq_index,
			u32 *status)
{
	struct fsl_mc_command cmd = { 0 };
	struct dprc_cmd_get_irq_status *cmd_params;
	struct dprc_rsp_get_irq_status *rsp_params;
	int err;

	/* prepare command */
	cmd.header = mc_encode_cmd_header(DPRC_CMDID_GET_IRQ_STATUS,
					  cmd_flags, token);
	cmd_params = (struct dprc_cmd_get_irq_status *)cmd.params;
	cmd_params->status = cpu_to_le32(*status);
	cmd_params->irq_index = irq_index;

	/* send command to mc*/
	err = mc_send_command(mc_io, &cmd);
	if (err)
		return err;

	/* retrieve response parameters */
	rsp_params = (struct dprc_rsp_get_irq_status *)cmd.params;
	*status = le32_to_cpu(rsp_params->status);

	return 0;
}

/**
 * dprc_clear_irq_status() - Clear a pending interrupt's status
 * @mc_io:	Pointer to MC portal's I/O object
 * @cmd_flags:	Command flags; one or more of 'MC_CMD_FLAG_'
 * @token:	Token of DPRC object
 * @irq_index:	The interrupt index to configure
 * @status:	bits to clear (W1C) - one bit per cause:
 *					0 = don't change
 *					1 = clear status bit
 *
 * Return:	'0' on Success; Error code otherwise.
 */
int dprc_clear_irq_status(struct fsl_mc_io *mc_io,
			  u32 cmd_flags,
			  u16 token,
			  u8 irq_index,
			  u32 status)
{
	struct fsl_mc_command cmd = { 0 };
	struct dprc_cmd_clear_irq_status *cmd_params;

	/* prepare command */
	cmd.header = mc_encode_cmd_header(DPRC_CMDID_CLEAR_IRQ_STATUS,
					  cmd_flags, token);
	cmd_params = (struct dprc_cmd_clear_irq_status *)cmd.params;
	cmd_params->status = cpu_to_le32(status);
	cmd_params->irq_index = irq_index;

	/* send command to mc*/
	return mc_send_command(mc_io, &cmd);
}

/**
 * dprc_get_attributes() - Obtains container attributes
 * @mc_io:	Pointer to MC portal's I/O object
 * @cmd_flags:	Command flags; one or more of 'MC_CMD_FLAG_'
 * @token:	Token of DPRC object
 * @attr:	Returned container attributes
 *
 * Return:     '0' on Success; Error code otherwise.
 */
int dprc_get_attributes(struct fsl_mc_io *mc_io,
			u32 cmd_flags,
			u16 token,
			struct dprc_attributes *attr)
{
	struct fsl_mc_command cmd = { 0 };
	struct dprc_rsp_get_attributes *rsp_params;
	int err;

	/* prepare command */
	cmd.header = mc_encode_cmd_header(DPRC_CMDID_GET_ATTR,
					  cmd_flags,
					  token);

	/* send command to mc*/
	err = mc_send_command(mc_io, &cmd);
	if (err)
		return err;

	/* retrieve response parameters */
	rsp_params = (struct dprc_rsp_get_attributes *)cmd.params;
	attr->container_id = le32_to_cpu(rsp_params->container_id);
	attr->icid = le32_to_cpu(rsp_params->icid);
	attr->options = le32_to_cpu(rsp_params->options);
	attr->portal_id = le32_to_cpu(rsp_params->portal_id);

	return 0;
}

/**
 * dprc_get_obj_count() - Obtains the number of objects in the DPRC
 * @mc_io:	Pointer to MC portal's I/O object
 * @cmd_flags:	Command flags; one or more of 'MC_CMD_FLAG_'
 * @token:	Token of DPRC object
 * @obj_count:	Number of objects assigned to the DPRC
 *
 * Return:	'0' on Success; Error code otherwise.
 */
int dprc_get_obj_count(struct fsl_mc_io *mc_io,
		       u32 cmd_flags,
		       u16 token,
		       int *obj_count)
{
	struct fsl_mc_command cmd = { 0 };
	struct dprc_rsp_get_obj_count *rsp_params;
	int err;

	/* prepare command */
	cmd.header = mc_encode_cmd_header(DPRC_CMDID_GET_OBJ_COUNT,
					  cmd_flags, token);

	/* send command to mc*/
	err = mc_send_command(mc_io, &cmd);
	if (err)
		return err;

	/* retrieve response parameters */
	rsp_params = (struct dprc_rsp_get_obj_count *)cmd.params;
	*obj_count = le32_to_cpu(rsp_params->obj_count);

	return 0;
}
EXPORT_SYMBOL_GPL(dprc_get_obj_count);

/**
 * dprc_get_obj() - Get general information on an object
 * @mc_io:	Pointer to MC portal's I/O object
 * @cmd_flags:	Command flags; one or more of 'MC_CMD_FLAG_'
 * @token:	Token of DPRC object
 * @obj_index:	Index of the object to be queried (< obj_count)
 * @obj_desc:	Returns the requested object descriptor
 *
 * The object descriptors are retrieved one by one by incrementing
 * obj_index up to (not including) the value of obj_count returned
 * from dprc_get_obj_count(). dprc_get_obj_count() must
 * be called prior to dprc_get_obj().
 *
 * Return:	'0' on Success; Error code otherwise.
 */
int dprc_get_obj(struct fsl_mc_io *mc_io,
		 u32 cmd_flags,
		 u16 token,
		 int obj_index,
		 struct fsl_mc_obj_desc *obj_desc)
{
	struct fsl_mc_command cmd = { 0 };
	struct dprc_cmd_get_obj *cmd_params;
	struct dprc_rsp_get_obj *rsp_params;
	int err;

	/* prepare command */
	cmd.header = mc_encode_cmd_header(DPRC_CMDID_GET_OBJ,
					  cmd_flags,
					  token);
	cmd_params = (struct dprc_cmd_get_obj *)cmd.params;
	cmd_params->obj_index = cpu_to_le32(obj_index);

	/* send command to mc*/
	err = mc_send_command(mc_io, &cmd);
	if (err)
		return err;

	/* retrieve response parameters */
	rsp_params = (struct dprc_rsp_get_obj *)cmd.params;
	obj_desc->id = le32_to_cpu(rsp_params->id);
	obj_desc->vendor = le16_to_cpu(rsp_params->vendor);
	obj_desc->irq_count = rsp_params->irq_count;
	obj_desc->region_count = rsp_params->region_count;
	obj_desc->state = le32_to_cpu(rsp_params->state);
	obj_desc->ver_major = le16_to_cpu(rsp_params->version_major);
	obj_desc->ver_minor = le16_to_cpu(rsp_params->version_minor);
	obj_desc->flags = le16_to_cpu(rsp_params->flags);
	strncpy(obj_desc->type, rsp_params->type, 16);
	obj_desc->type[15] = '\0';
	strncpy(obj_desc->label, rsp_params->label, 16);
	obj_desc->label[15] = '\0';
	return 0;
}
EXPORT_SYMBOL_GPL(dprc_get_obj);

/**
 * dprc_set_obj_irq() - Set IRQ information for object to trigger an interrupt.
 * @mc_io:	Pointer to MC portal's I/O object
 * @cmd_flags:	Command flags; one or more of 'MC_CMD_FLAG_'
 * @token:	Token of DPRC object
 * @obj_type:	Type of the object to set its IRQ
 * @obj_id:	ID of the object to set its IRQ
 * @irq_index:	The interrupt index to configure
 * @irq_cfg:	IRQ configuration
 *
 * Return:	'0' on Success; Error code otherwise.
 */
int dprc_set_obj_irq(struct fsl_mc_io *mc_io,
		     u32 cmd_flags,
		     u16 token,
		     char *obj_type,
		     int obj_id,
		     u8 irq_index,
		     struct dprc_irq_cfg *irq_cfg)
{
	struct fsl_mc_command cmd = { 0 };
	struct dprc_cmd_set_obj_irq *cmd_params;

	/* prepare command */
	cmd.header = mc_encode_cmd_header(DPRC_CMDID_SET_OBJ_IRQ,
					  cmd_flags,
					  token);
	cmd_params = (struct dprc_cmd_set_obj_irq *)cmd.params;
	cmd_params->irq_val = cpu_to_le32(irq_cfg->val);
	cmd_params->irq_index = irq_index;
	cmd_params->irq_addr = cpu_to_le64(irq_cfg->paddr);
	cmd_params->irq_num = cpu_to_le32(irq_cfg->irq_num);
	cmd_params->obj_id = cpu_to_le32(obj_id);
	strncpy(cmd_params->obj_type, obj_type, 16);
	cmd_params->obj_type[15] = '\0';

	/* send command to mc*/
	return mc_send_command(mc_io, &cmd);
}
EXPORT_SYMBOL_GPL(dprc_set_obj_irq);

/**
 * dprc_get_obj_region() - Get region information for a specified object.
 * @mc_io:	Pointer to MC portal's I/O object
 * @cmd_flags:	Command flags; one or more of 'MC_CMD_FLAG_'
 * @token:	Token of DPRC object
 * @obj_type:	Object type as returned in dprc_get_obj()
 * @obj_id:	Unique object instance as returned in dprc_get_obj()
 * @region_index: The specific region to query
 * @region_desc:  Returns the requested region descriptor
 *
 * Return:	'0' on Success; Error code otherwise.
 */
int dprc_get_obj_region(struct fsl_mc_io *mc_io,
			u32 cmd_flags,
			u16 token,
			char *obj_type,
			int obj_id,
			u8 region_index,
			struct dprc_region_desc *region_desc)
{
	struct fsl_mc_command cmd = { 0 };
	struct dprc_cmd_get_obj_region *cmd_params;
	struct dprc_rsp_get_obj_region *rsp_params;
	int err;

    /*
     * If the DPRC object version was not yet cached, cache it now.
     * Otherwise use the already cached value.
     */
	if (!dprc_major_ver && !dprc_minor_ver) {
		err = dprc_get_api_version(mc_io, 0,
				      &dprc_major_ver,
				      &dprc_minor_ver);
		if (err)
			return err;
	}

	if (dprc_major_ver > 6 || (dprc_major_ver == 6 && dprc_minor_ver >= 6)) {
		/*
		 * MC API version 6.6 changed the size of the MC portals and software
		 * portals to 64K (as implemented by hardware). If older API is in use the
		 * size reported is less (64 bytes for mc portals and 4K for software
		 * portals).
		 */

		cmd.header = mc_encode_cmd_header(DPRC_CMDID_GET_OBJ_REG_V3,
						  cmd_flags, token);

	} else if (dprc_major_ver == 6 && dprc_minor_ver >= 3) {
		/*
		 * MC API version 6.3 introduced a new field to the region
		 * descriptor: base_address. If the older API is in use then the base
		 * address is set to zero to indicate it needs to be obtained elsewhere
		 * (typically the device tree).
		 */
		cmd.header = mc_encode_cmd_header(DPRC_CMDID_GET_OBJ_REG_V2,
						  cmd_flags, token);
	} else {
		cmd.header = mc_encode_cmd_header(DPRC_CMDID_GET_OBJ_REG,
						  cmd_flags, token);
	}

	cmd_params = (struct dprc_cmd_get_obj_region *)cmd.params;
	cmd_params->obj_id = cpu_to_le32(obj_id);
	cmd_params->region_index = region_index;
	strncpy(cmd_params->obj_type, obj_type, 16);
	cmd_params->obj_type[15] = '\0';

	/* send command to mc*/
	err = mc_send_command(mc_io, &cmd);
	if (err)
		return err;

	/* retrieve response parameters */
	rsp_params = (struct dprc_rsp_get_obj_region *)cmd.params;
	region_desc->base_offset = le64_to_cpu(rsp_params->base_offset);
	region_desc->size = le32_to_cpu(rsp_params->size);
	region_desc->type = rsp_params->type;
	region_desc->flags = le32_to_cpu(rsp_params->flags);
<<<<<<< HEAD
	if (major_ver > 6 || (major_ver == 6 && minor_ver >= 3))
=======
	if (dprc_major_ver > 6 || (dprc_major_ver == 6 && dprc_minor_ver >= 3))
>>>>>>> c1084c27
		region_desc->base_address = le64_to_cpu(rsp_params->base_addr);
	else
		region_desc->base_address = 0;

	return 0;
}
EXPORT_SYMBOL_GPL(dprc_get_obj_region);

/**
 * dprc_get_api_version - Get Data Path Resource Container API version
 * @mc_io:	Pointer to Mc portal's I/O object
 * @cmd_flags:	Command flags; one or more of 'MC_CMD_FLAG_'
 * @major_ver:	Major version of Data Path Resource Container API
 * @minor_ver:	Minor version of Data Path Resource Container API
 *
 * Return:	'0' on Success; Error code otherwise.
 */
int dprc_get_api_version(struct fsl_mc_io *mc_io,
			 u32 cmd_flags,
			 u16 *major_ver,
			 u16 *minor_ver)
{
	struct fsl_mc_command cmd = { 0 };
	int err;

	/* prepare command */
	cmd.header = mc_encode_cmd_header(DPRC_CMDID_GET_API_VERSION,
					  cmd_flags, 0);

	/* send command to mc */
	err = mc_send_command(mc_io, &cmd);
	if (err)
		return err;

	/* retrieve response parameters */
	mc_cmd_read_api_version(&cmd, major_ver, minor_ver);

	return 0;
}

/**
 * dprc_get_container_id - Get container ID associated with a given portal.
 * @mc_io:		Pointer to Mc portal's I/O object
 * @cmd_flags:		Command flags; one or more of 'MC_CMD_FLAG_'
 * @container_id:	Requested container id
 *
 * Return:	'0' on Success; Error code otherwise.
 */
int dprc_get_container_id(struct fsl_mc_io *mc_io,
			  u32 cmd_flags,
			  int *container_id)
{
	struct fsl_mc_command cmd = { 0 };
	int err;

	/* prepare command */
	cmd.header = mc_encode_cmd_header(DPRC_CMDID_GET_CONT_ID,
					  cmd_flags,
					  0);

	/* send command to mc*/
	err = mc_send_command(mc_io, &cmd);
	if (err)
		return err;

	/* retrieve response parameters */
	*container_id = (int)mc_cmd_read_object_id(&cmd);

	return 0;
}

/**
 * dprc_get_connection() - Get connected endpoint and link status if connection
 *			exists.
 * @mc_io:	Pointer to MC portal's I/O object
 * @cmd_flags:	Command flags; one or more of 'MC_CMD_FLAG_'
 * @token:	Token of DPRC object
 * @endpoint1:	Endpoint 1 configuration parameters
 * @endpoint2:	Returned endpoint 2 configuration parameters
 * @state:	Returned link state:
 *		1 - link is up;
 *		0 - link is down;
 *		-1 - no connection (endpoint2 information is irrelevant)
 *
 * Return:     '0' on Success; -ENOTCONN if connection does not exist.
 */
int dprc_get_connection(struct fsl_mc_io *mc_io,
			u32 cmd_flags,
			u16 token,
			const struct dprc_endpoint *endpoint1,
			struct dprc_endpoint *endpoint2,
			int *state)
{
	struct dprc_cmd_get_connection *cmd_params;
	struct dprc_rsp_get_connection *rsp_params;
	struct fsl_mc_command cmd = { 0 };
	int err, i;

	/* prepare command */
	cmd.header = mc_encode_cmd_header(DPRC_CMDID_GET_CONNECTION,
					  cmd_flags,
					  token);
	cmd_params = (struct dprc_cmd_get_connection *)cmd.params;
	cmd_params->ep1_id = cpu_to_le32(endpoint1->id);
	cmd_params->ep1_interface_id = cpu_to_le16(endpoint1->if_id);
	for (i = 0; i < 16; i++)
		cmd_params->ep1_type[i] = endpoint1->type[i];

	/* send command to mc */
	err = mc_send_command(mc_io, &cmd);
	if (err)
		return -ENOTCONN;

	/* retrieve response parameters */
	rsp_params = (struct dprc_rsp_get_connection *)cmd.params;
	endpoint2->id = le32_to_cpu(rsp_params->ep2_id);
	endpoint2->if_id = le16_to_cpu(rsp_params->ep2_interface_id);
	*state = le32_to_cpu(rsp_params->state);
	for (i = 0; i < 16; i++)
		endpoint2->type[i] = rsp_params->ep2_type[i];

	return 0;
}<|MERGE_RESOLUTION|>--- conflicted
+++ resolved
@@ -86,9 +86,6 @@
  * @cmd_flags:	Command flags; one or more of 'MC_CMD_FLAG_'
  * @token:	Token of DPRC object
  * @child_container_id:	ID of the container to reset
-<<<<<<< HEAD
- *
-=======
  * @options: 32 bit options:
  *   - 0 (no bits set) - all the objects inside the container are
  *     reset. The child containers are entered recursively and the
@@ -97,7 +94,6 @@
  *   - bit 0 set - all the objects inside the container are reset.
  *     However the child containers are not entered recursively.
  *     This option is supported for API versions >= 6.5
->>>>>>> c1084c27
  * In case a software context crashes or becomes non-responsive, the parent
  * may wish to reset its resources container before the software context is
  * restarted.
@@ -116,18 +112,6 @@
 int dprc_reset_container(struct fsl_mc_io *mc_io,
 			 u32 cmd_flags,
 			 u16 token,
-<<<<<<< HEAD
-			 int child_container_id)
-{
-	struct fsl_mc_command cmd = { 0 };
-	struct dprc_cmd_reset_container *cmd_params;
-
-	/* prepare command */
-	cmd.header = mc_encode_cmd_header(DPRC_CMDID_RESET_CONT,
-					  cmd_flags, token);
-	cmd_params = (struct dprc_cmd_reset_container *)cmd.params;
-	cmd_params->child_container_id = cpu_to_le32(child_container_id);
-=======
 			 int child_container_id,
 			 u32 options)
 {
@@ -161,7 +145,6 @@
 	cmd_params = (struct dprc_cmd_reset_container *)cmd.params;
 	cmd_params->child_container_id = cpu_to_le32(child_container_id);
 	cmd_params->options = cpu_to_le32(options);
->>>>>>> c1084c27
 
 	/* send command to mc*/
 	return mc_send_command(mc_io, &cmd);
@@ -595,11 +578,7 @@
 	region_desc->size = le32_to_cpu(rsp_params->size);
 	region_desc->type = rsp_params->type;
 	region_desc->flags = le32_to_cpu(rsp_params->flags);
-<<<<<<< HEAD
-	if (major_ver > 6 || (major_ver == 6 && minor_ver >= 3))
-=======
 	if (dprc_major_ver > 6 || (dprc_major_ver == 6 && dprc_minor_ver >= 3))
->>>>>>> c1084c27
 		region_desc->base_address = le64_to_cpu(rsp_params->base_addr);
 	else
 		region_desc->base_address = 0;
