// SPDX-License-Identifier: GPL-2.0
/*
 * Freescale Management Complex (MC) bus driver
 *
 * Copyright (C) 2014-2016 Freescale Semiconductor, Inc.
 * Copyright 2019-2020 NXP
 * Author: German Rivera <German.Rivera@freescale.com>
 *
 */

#define pr_fmt(fmt) "fsl-mc: " fmt

#include <linux/module.h>
#include <linux/of_device.h>
#include <linux/of_address.h>
#include <linux/ioport.h>
#include <linux/slab.h>
#include <linux/limits.h>
#include <linux/bitops.h>
#include <linux/msi.h>
#include <linux/dma-mapping.h>
#include <linux/acpi.h>
#include <linux/iommu.h>
#include <linux/dma-map-ops.h>

#include "fsl-mc-private.h"

/*
 * Default DMA mask for devices on a fsl-mc bus
 */
#define FSL_MC_DEFAULT_DMA_MASK	(~0ULL)

static struct fsl_mc_version mc_version;

/**
 * struct fsl_mc - Private data of a "fsl,qoriq-mc" platform device
 * @root_mc_bus_dev: fsl-mc device representing the root DPRC
 * @num_translation_ranges: number of entries in addr_translation_ranges
 * @translation_ranges: array of bus to system address translation ranges
 * @fsl_mc_regs: base address of register bank
 */
struct fsl_mc {
	struct fsl_mc_device *root_mc_bus_dev;
	u8 num_translation_ranges;
	struct fsl_mc_addr_translation_range *translation_ranges;
	void __iomem *fsl_mc_regs;
};

/**
 * struct fsl_mc_addr_translation_range - bus to system address translation
 * range
 * @mc_region_type: Type of MC region for the range being translated
 * @start_mc_offset: Start MC offset of the range being translated
 * @end_mc_offset: MC offset of the first byte after the range (last MC
 * offset of the range is end_mc_offset - 1)
 * @start_phys_addr: system physical address corresponding to start_mc_addr
 */
struct fsl_mc_addr_translation_range {
	enum dprc_region_type mc_region_type;
	u64 start_mc_offset;
	u64 end_mc_offset;
	phys_addr_t start_phys_addr;
};

#define FSL_MC_GCR1	0x0
#define GCR1_P1_STOP	BIT(31)
#define GCR1_P2_STOP	BIT(30)

#define FSL_MC_FAPR	0x28
#define MC_FAPR_PL	BIT(18)
#define MC_FAPR_BMT	BIT(17)

static phys_addr_t mc_portal_base_phys_addr;

/**
 * fsl_mc_bus_match - device to driver matching callback
 * @dev: the fsl-mc device to match against
 * @drv: the device driver to search for matching fsl-mc object type
 * structures
 *
 * Returns 1 on success, 0 otherwise.
 */
static int fsl_mc_bus_match(struct device *dev, struct device_driver *drv)
{
	const struct fsl_mc_device_id *id;
	struct fsl_mc_device *mc_dev = to_fsl_mc_device(dev);
	struct fsl_mc_driver *mc_drv = to_fsl_mc_driver(drv);
	bool found = false;

	/* When driver_override is set, only bind to the matching driver */
	if (mc_dev->driver_override) {
		found = !strcmp(mc_dev->driver_override, mc_drv->driver.name);
		goto out;
	}

	if (!mc_drv->match_id_table)
		goto out;

	/*
	 * If the object is not 'plugged' don't match.
	 * Only exception is the root DPRC, which is a special case.
	 */
	if ((mc_dev->obj_desc.state & FSL_MC_OBJ_STATE_PLUGGED) == 0 &&
	    !fsl_mc_is_root_dprc(&mc_dev->dev))
		goto out;

	/*
	 * Traverse the match_id table of the given driver, trying to find
	 * a matching for the given device.
	 */
	for (id = mc_drv->match_id_table; id->vendor != 0x0; id++) {
		if (id->vendor == mc_dev->obj_desc.vendor &&
		    strcmp(id->obj_type, mc_dev->obj_desc.type) == 0) {
			found = true;

			break;
		}
	}

out:
	dev_dbg(dev, "%smatched\n", found ? "" : "not ");
	return found;
}

/*
 * fsl_mc_bus_uevent - callback invoked when a device is added
 */
static int fsl_mc_bus_uevent(struct device *dev, struct kobj_uevent_env *env)
{
	struct fsl_mc_device *mc_dev = to_fsl_mc_device(dev);

	if (add_uevent_var(env, "MODALIAS=fsl-mc:v%08Xd%s",
			   mc_dev->obj_desc.vendor,
			   mc_dev->obj_desc.type))
		return -ENOMEM;

	return 0;
}

static int fsl_mc_dma_configure(struct device *dev)
{
	struct device *dma_dev = dev;
	struct fsl_mc_device *mc_dev = to_fsl_mc_device(dev);
	struct fsl_mc_driver *mc_drv = to_fsl_mc_driver(dev->driver);
	u32 input_id = mc_dev->icid;
	int ret;

	while (dev_is_fsl_mc(dma_dev))
		dma_dev = dma_dev->parent;

	if (dev_of_node(dma_dev))
		ret = of_dma_configure_id(dev, dma_dev->of_node, 0, &input_id);
	else
		ret = acpi_dma_configure_id(dev, DEV_DMA_COHERENT, &input_id);

	if (!ret && !mc_drv->driver_managed_dma) {
		ret = iommu_device_use_default_domain(dev);
		if (ret)
			arch_teardown_dma_ops(dev);
	}

	return ret;
}

static void fsl_mc_dma_cleanup(struct device *dev)
{
	struct fsl_mc_driver *mc_drv = to_fsl_mc_driver(dev->driver);

	if (!mc_drv->driver_managed_dma)
		iommu_device_unuse_default_domain(dev);
}

static ssize_t modalias_show(struct device *dev, struct device_attribute *attr,
			     char *buf)
{
	struct fsl_mc_device *mc_dev = to_fsl_mc_device(dev);

	return sprintf(buf, "fsl-mc:v%08Xd%s\n", mc_dev->obj_desc.vendor,
		       mc_dev->obj_desc.type);
}
static DEVICE_ATTR_RO(modalias);

static ssize_t driver_override_store(struct device *dev,
				     struct device_attribute *attr,
				     const char *buf, size_t count)
{
	struct fsl_mc_device *mc_dev = to_fsl_mc_device(dev);
	int ret;

	if (WARN_ON(dev->bus != &fsl_mc_bus_type))
		return -EINVAL;

	ret = driver_set_override(dev, &mc_dev->driver_override, buf, count);
	if (ret)
		return ret;

	return count;
}

static ssize_t driver_override_show(struct device *dev,
				    struct device_attribute *attr, char *buf)
{
	struct fsl_mc_device *mc_dev = to_fsl_mc_device(dev);

	return snprintf(buf, PAGE_SIZE, "%s\n", mc_dev->driver_override);
}
static DEVICE_ATTR_RW(driver_override);

static struct attribute *fsl_mc_dev_attrs[] = {
	&dev_attr_modalias.attr,
	&dev_attr_driver_override.attr,
	NULL,
};

ATTRIBUTE_GROUPS(fsl_mc_dev);

static int scan_fsl_mc_bus(struct device *dev, void *data)
{
	struct fsl_mc_device *root_mc_dev;
	struct fsl_mc_bus *root_mc_bus;

	if (!fsl_mc_is_root_dprc(dev))
		goto exit;

	root_mc_dev = to_fsl_mc_device(dev);
	root_mc_bus = to_fsl_mc_bus(root_mc_dev);
	mutex_lock(&root_mc_bus->scan_mutex);
	dprc_scan_objects(root_mc_dev, false);
	mutex_unlock(&root_mc_bus->scan_mutex);

exit:
	return 0;
}

static ssize_t rescan_store(struct bus_type *bus,
			    const char *buf, size_t count)
{
	unsigned long val;

	if (kstrtoul(buf, 0, &val) < 0)
		return -EINVAL;

	if (val)
		bus_for_each_dev(bus, NULL, NULL, scan_fsl_mc_bus);

	return count;
}
static BUS_ATTR_WO(rescan);

static int fsl_mc_bus_set_autorescan(struct device *dev, void *data)
{
	struct fsl_mc_device *root_mc_dev;
	unsigned long val;
	char *buf = data;

	if (!fsl_mc_is_root_dprc(dev))
		goto exit;

	root_mc_dev = to_fsl_mc_device(dev);

	if (kstrtoul(buf, 0, &val) < 0)
		return -EINVAL;

	if (val)
		enable_dprc_irq(root_mc_dev);
	else
		disable_dprc_irq(root_mc_dev);

exit:
	return 0;
}

static int fsl_mc_bus_get_autorescan(struct device *dev, void *data)
{
	struct fsl_mc_device *root_mc_dev;
	char *buf = data;

	if (!fsl_mc_is_root_dprc(dev))
		goto exit;

	root_mc_dev = to_fsl_mc_device(dev);

	sprintf(buf, "%d\n", get_dprc_irq_state(root_mc_dev));
exit:
	return 0;
}

static ssize_t autorescan_store(struct bus_type *bus,
				const char *buf, size_t count)
{
	bus_for_each_dev(bus, NULL, (void *)buf, fsl_mc_bus_set_autorescan);

	return count;
}

static ssize_t autorescan_show(struct bus_type *bus, char *buf)
{
	bus_for_each_dev(bus, NULL, (void *)buf, fsl_mc_bus_get_autorescan);
	return strlen(buf);
}

static BUS_ATTR_RW(autorescan);

static struct attribute *fsl_mc_bus_attrs[] = {
	&bus_attr_rescan.attr,
	&bus_attr_autorescan.attr,
	NULL,
};

ATTRIBUTE_GROUPS(fsl_mc_bus);

struct bus_type fsl_mc_bus_type = {
	.name = "fsl-mc",
	.match = fsl_mc_bus_match,
	.uevent = fsl_mc_bus_uevent,
	.dma_configure  = fsl_mc_dma_configure,
	.dma_cleanup = fsl_mc_dma_cleanup,
	.dev_groups = fsl_mc_dev_groups,
	.bus_groups = fsl_mc_bus_groups,
};
EXPORT_SYMBOL_GPL(fsl_mc_bus_type);

struct device_type fsl_mc_bus_dprc_type = {
	.name = "fsl_mc_bus_dprc"
};
EXPORT_SYMBOL_GPL(fsl_mc_bus_dprc_type);

struct device_type fsl_mc_bus_dpni_type = {
	.name = "fsl_mc_bus_dpni"
};
EXPORT_SYMBOL_GPL(fsl_mc_bus_dpni_type);

struct device_type fsl_mc_bus_dpio_type = {
	.name = "fsl_mc_bus_dpio"
};
EXPORT_SYMBOL_GPL(fsl_mc_bus_dpio_type);

struct device_type fsl_mc_bus_dpsw_type = {
	.name = "fsl_mc_bus_dpsw"
};
EXPORT_SYMBOL_GPL(fsl_mc_bus_dpsw_type);

struct device_type fsl_mc_bus_dpbp_type = {
	.name = "fsl_mc_bus_dpbp"
};
EXPORT_SYMBOL_GPL(fsl_mc_bus_dpbp_type);

struct device_type fsl_mc_bus_dpcon_type = {
	.name = "fsl_mc_bus_dpcon"
};
EXPORT_SYMBOL_GPL(fsl_mc_bus_dpcon_type);

struct device_type fsl_mc_bus_dpmcp_type = {
	.name = "fsl_mc_bus_dpmcp"
};
EXPORT_SYMBOL_GPL(fsl_mc_bus_dpmcp_type);

struct device_type fsl_mc_bus_dpmac_type = {
	.name = "fsl_mc_bus_dpmac"
};
EXPORT_SYMBOL_GPL(fsl_mc_bus_dpmac_type);

struct device_type fsl_mc_bus_dprtc_type = {
	.name = "fsl_mc_bus_dprtc"
};
EXPORT_SYMBOL_GPL(fsl_mc_bus_dprtc_type);

struct device_type fsl_mc_bus_dpseci_type = {
	.name = "fsl_mc_bus_dpseci"
};
EXPORT_SYMBOL_GPL(fsl_mc_bus_dpseci_type);

struct device_type fsl_mc_bus_dpdmux_type = {
	.name = "fsl_mc_bus_dpdmux"
};
EXPORT_SYMBOL_GPL(fsl_mc_bus_dpdmux_type);

struct device_type fsl_mc_bus_dpdcei_type = {
	.name = "fsl_mc_bus_dpdcei"
};
EXPORT_SYMBOL_GPL(fsl_mc_bus_dpdcei_type);

struct device_type fsl_mc_bus_dpaiop_type = {
	.name = "fsl_mc_bus_dpaiop"
};
EXPORT_SYMBOL_GPL(fsl_mc_bus_dpaiop_type);

struct device_type fsl_mc_bus_dpci_type = {
	.name = "fsl_mc_bus_dpci"
};
EXPORT_SYMBOL_GPL(fsl_mc_bus_dpci_type);

struct device_type fsl_mc_bus_dpdmai_type = {
	.name = "fsl_mc_bus_dpdmai"
};
EXPORT_SYMBOL_GPL(fsl_mc_bus_dpdmai_type);

struct device_type fsl_mc_bus_dpdbg_type = {
	.name = "fsl_mc_bus_dpdbg"
};
EXPORT_SYMBOL_GPL(fsl_mc_bus_dpdbg_type);

static struct device_type *fsl_mc_get_device_type(const char *type)
{
	static const struct {
		struct device_type *dev_type;
		const char *type;
	} dev_types[] = {
		{ &fsl_mc_bus_dprc_type, "dprc" },
		{ &fsl_mc_bus_dpni_type, "dpni" },
		{ &fsl_mc_bus_dpio_type, "dpio" },
		{ &fsl_mc_bus_dpsw_type, "dpsw" },
		{ &fsl_mc_bus_dpbp_type, "dpbp" },
		{ &fsl_mc_bus_dpcon_type, "dpcon" },
		{ &fsl_mc_bus_dpmcp_type, "dpmcp" },
		{ &fsl_mc_bus_dpmac_type, "dpmac" },
		{ &fsl_mc_bus_dprtc_type, "dprtc" },
		{ &fsl_mc_bus_dpseci_type, "dpseci" },
		{ &fsl_mc_bus_dpdmux_type, "dpdmux" },
		{ &fsl_mc_bus_dpdcei_type, "dpdcei" },
		{ &fsl_mc_bus_dpaiop_type, "dpaiop" },
		{ &fsl_mc_bus_dpci_type, "dpci" },
		{ &fsl_mc_bus_dpdmai_type, "dpdmai" },
		{ &fsl_mc_bus_dpdbg_type, "dpdbg" },
		{ NULL, NULL }
	};
	int i;

	for (i = 0; dev_types[i].dev_type; i++)
		if (!strcmp(dev_types[i].type, type))
			return dev_types[i].dev_type;

	return NULL;
}

static int fsl_mc_driver_probe(struct device *dev)
{
	struct fsl_mc_driver *mc_drv;
	struct fsl_mc_device *mc_dev = to_fsl_mc_device(dev);
	int error;

	mc_drv = to_fsl_mc_driver(dev->driver);

	error = mc_drv->probe(mc_dev);
	if (error < 0) {
		if (error != -EPROBE_DEFER)
			dev_err(dev, "%s failed: %d\n", __func__, error);
		return error;
	}

	return 0;
}

static int fsl_mc_driver_remove(struct device *dev)
{
	struct fsl_mc_driver *mc_drv = to_fsl_mc_driver(dev->driver);
	struct fsl_mc_device *mc_dev = to_fsl_mc_device(dev);
	int error;

	if (mc_drv->remove) {
		error = mc_drv->remove(mc_dev);
		if (error < 0) {
			dev_err(dev, "%s failed: %d\n", __func__, error);
			return error;
		}
	}

	return 0;
}

static void fsl_mc_driver_shutdown(struct device *dev)
{
	struct fsl_mc_device *mc_dev = to_fsl_mc_device(dev);
	struct fsl_mc_driver *mc_drv;

	if (!dev->driver)
		return;
<<<<<<< HEAD

	mc_drv = to_fsl_mc_driver(dev->driver);

=======

	mc_drv = to_fsl_mc_driver(dev->driver);

>>>>>>> 29549c70
	if (mc_drv->shutdown)
		mc_drv->shutdown(mc_dev);
}

/*
 * __fsl_mc_driver_register - registers a child device driver with the
 * MC bus
 *
 * This function is implicitly invoked from the registration function of
 * fsl_mc device drivers, which is generated by the
 * module_fsl_mc_driver() macro.
 */
int __fsl_mc_driver_register(struct fsl_mc_driver *mc_driver,
			     struct module *owner)
{
	int error;

	mc_driver->driver.owner = owner;
	mc_driver->driver.bus = &fsl_mc_bus_type;

	if (mc_driver->probe)
		mc_driver->driver.probe = fsl_mc_driver_probe;

	if (mc_driver->remove)
		mc_driver->driver.remove = fsl_mc_driver_remove;

	if (mc_driver->shutdown)
		mc_driver->driver.shutdown = fsl_mc_driver_shutdown;

	error = driver_register(&mc_driver->driver);
	if (error < 0) {
		pr_err("driver_register() failed for %s: %d\n",
		       mc_driver->driver.name, error);
		return error;
	}

	return 0;
}
EXPORT_SYMBOL_GPL(__fsl_mc_driver_register);

/*
 * fsl_mc_driver_unregister - unregisters a device driver from the
 * MC bus
 */
void fsl_mc_driver_unregister(struct fsl_mc_driver *mc_driver)
{
	driver_unregister(&mc_driver->driver);
}
EXPORT_SYMBOL_GPL(fsl_mc_driver_unregister);

/**
 * mc_get_version() - Retrieves the Management Complex firmware
 *			version information
 * @mc_io:		Pointer to opaque I/O object
 * @cmd_flags:		Command flags; one or more of 'MC_CMD_FLAG_'
 * @mc_ver_info:	Returned version information structure
 *
 * Return:	'0' on Success; Error code otherwise.
 */
static int mc_get_version(struct fsl_mc_io *mc_io,
			  u32 cmd_flags,
			  struct fsl_mc_version *mc_ver_info)
{
	struct fsl_mc_command cmd = { 0 };
	struct dpmng_rsp_get_version *rsp_params;
	int err;

	/* prepare command */
	cmd.header = mc_encode_cmd_header(DPMNG_CMDID_GET_VERSION,
					  cmd_flags,
					  0);

	/* send command to mc*/
	err = mc_send_command(mc_io, &cmd);
	if (err)
		return err;

	/* retrieve response parameters */
	rsp_params = (struct dpmng_rsp_get_version *)cmd.params;
	mc_ver_info->revision = le32_to_cpu(rsp_params->revision);
	mc_ver_info->major = le32_to_cpu(rsp_params->version_major);
	mc_ver_info->minor = le32_to_cpu(rsp_params->version_minor);

	return 0;
}

/**
 * fsl_mc_get_version - function to retrieve the MC f/w version information
 *
 * Return:	mc version when called after fsl-mc-bus probe; NULL otherwise.
 */
struct fsl_mc_version *fsl_mc_get_version(void)
{
	if (mc_version.major)
		return &mc_version;

	return NULL;
}
EXPORT_SYMBOL_GPL(fsl_mc_get_version);

/*
 * fsl_mc_get_root_dprc - function to traverse to the root dprc
 */
void fsl_mc_get_root_dprc(struct device *dev,
			 struct device **root_dprc_dev)
{
	if (!dev) {
		*root_dprc_dev = NULL;
	} else if (!dev_is_fsl_mc(dev)) {
		*root_dprc_dev = NULL;
	} else {
		*root_dprc_dev = dev;
		while (dev_is_fsl_mc((*root_dprc_dev)->parent))
			*root_dprc_dev = (*root_dprc_dev)->parent;
	}
}

static int get_dprc_attr(struct fsl_mc_io *mc_io,
			 int container_id, struct dprc_attributes *attr)
{
	u16 dprc_handle;
	int error;

	error = dprc_open(mc_io, 0, container_id, &dprc_handle);
	if (error < 0) {
		dev_err(mc_io->dev, "dprc_open() failed: %d\n", error);
		return error;
	}

	memset(attr, 0, sizeof(struct dprc_attributes));
	error = dprc_get_attributes(mc_io, 0, dprc_handle, attr);
	if (error < 0) {
		dev_err(mc_io->dev, "dprc_get_attributes() failed: %d\n",
			error);
		goto common_cleanup;
	}

	error = 0;

common_cleanup:
	(void)dprc_close(mc_io, 0, dprc_handle);
	return error;
}

static int get_dprc_icid(struct fsl_mc_io *mc_io,
			 int container_id, u32 *icid)
{
	struct dprc_attributes attr;
	int error;

	error = get_dprc_attr(mc_io, container_id, &attr);
	if (error == 0)
		*icid = attr.icid;

	return error;
}

static int translate_mc_addr(struct fsl_mc_device *mc_dev,
			     enum dprc_region_type mc_region_type,
			     u64 mc_offset, phys_addr_t *phys_addr)
{
	int i;
	struct device *root_dprc_dev;
	struct fsl_mc *mc;

	fsl_mc_get_root_dprc(&mc_dev->dev, &root_dprc_dev);
	mc = dev_get_drvdata(root_dprc_dev->parent);

	if (mc->num_translation_ranges == 0) {
		/*
		 * Do identity mapping:
		 */
		*phys_addr = mc_offset;
		return 0;
	}

	for (i = 0; i < mc->num_translation_ranges; i++) {
		struct fsl_mc_addr_translation_range *range =
			&mc->translation_ranges[i];

		if (mc_region_type == range->mc_region_type &&
		    mc_offset >= range->start_mc_offset &&
		    mc_offset < range->end_mc_offset) {
			*phys_addr = range->start_phys_addr +
				     (mc_offset - range->start_mc_offset);
			return 0;
		}
	}

	return -EFAULT;
}

static int fsl_mc_device_get_mmio_regions(struct fsl_mc_device *mc_dev,
					  struct fsl_mc_device *mc_bus_dev)
{
	int i;
	int error;
	struct resource *regions;
	struct fsl_mc_obj_desc *obj_desc = &mc_dev->obj_desc;
	struct device *parent_dev = mc_dev->dev.parent;
	enum dprc_region_type mc_region_type;

	if (is_fsl_mc_bus_dprc(mc_dev) ||
	    is_fsl_mc_bus_dpmcp(mc_dev)) {
		mc_region_type = DPRC_REGION_TYPE_MC_PORTAL;
	} else if (is_fsl_mc_bus_dpio(mc_dev)) {
		mc_region_type = DPRC_REGION_TYPE_QBMAN_PORTAL;
	} else {
		/*
		 * This function should not have been called for this MC object
		 * type, as this object type is not supposed to have MMIO
		 * regions
		 */
		return -EINVAL;
	}

	regions = kmalloc_array(obj_desc->region_count,
				sizeof(regions[0]), GFP_KERNEL);
	if (!regions)
		return -ENOMEM;

	for (i = 0; i < obj_desc->region_count; i++) {
		struct dprc_region_desc region_desc;

		error = dprc_get_obj_region(mc_bus_dev->mc_io,
					    0,
					    mc_bus_dev->mc_handle,
					    obj_desc->type,
					    obj_desc->id, i, &region_desc);
		if (error < 0) {
			dev_err(parent_dev,
				"dprc_get_obj_region() failed: %d\n", error);
			goto error_cleanup_regions;
		}
		/*
		 * Older MC only returned region offset and no base address
		 * If base address is in the region_desc use it otherwise
		 * revert to old mechanism
		 */
		if (region_desc.base_address) {
			regions[i].start = region_desc.base_address +
						region_desc.base_offset;
		} else {
			error = translate_mc_addr(mc_dev, mc_region_type,
					  region_desc.base_offset,
					  &regions[i].start);

			/*
			 * Some versions of the MC firmware wrongly report
			 * 0 for register base address of the DPMCP associated
			 * with child DPRC objects thus rendering them unusable.
			 * This is particularly troublesome in ACPI boot
			 * scenarios where the legacy way of extracting this
			 * base address from the device tree does not apply.
			 * Given that DPMCPs share the same base address,
			 * workaround this by using the base address extracted
			 * from the root DPRC container.
			 */
			if (is_fsl_mc_bus_dprc(mc_dev) &&
			    regions[i].start == region_desc.base_offset)
				regions[i].start += mc_portal_base_phys_addr;
		}

		if (error < 0) {
			dev_err(parent_dev,
				"Invalid MC offset: %#x (for %s.%d\'s region %d)\n",
				region_desc.base_offset,
				obj_desc->type, obj_desc->id, i);
			goto error_cleanup_regions;
		}

		regions[i].end = regions[i].start + region_desc.size - 1;
		regions[i].name = "fsl-mc object MMIO region";
		regions[i].flags = region_desc.flags & IORESOURCE_BITS;
		regions[i].flags |= IORESOURCE_MEM;
	}

	mc_dev->regions = regions;
	return 0;

error_cleanup_regions:
	kfree(regions);
	return error;
}

/*
 * fsl_mc_is_root_dprc - function to check if a given device is a root dprc
 */
bool fsl_mc_is_root_dprc(struct device *dev)
{
	struct device *root_dprc_dev;

	fsl_mc_get_root_dprc(dev, &root_dprc_dev);
	if (!root_dprc_dev)
		return false;
	return dev == root_dprc_dev;
}

static void fsl_mc_device_release(struct device *dev)
{
	struct fsl_mc_device *mc_dev = to_fsl_mc_device(dev);

	kfree(mc_dev->regions);

	if (is_fsl_mc_bus_dprc(mc_dev))
		kfree(to_fsl_mc_bus(mc_dev));
	else
		kfree(mc_dev);
}

/*
 * Add a newly discovered fsl-mc device to be visible in Linux
 */
int fsl_mc_device_add(struct fsl_mc_obj_desc *obj_desc,
		      struct fsl_mc_io *mc_io,
		      struct device *parent_dev,
		      struct fsl_mc_device **new_mc_dev)
{
	int error;
	struct fsl_mc_device *mc_dev = NULL;
	struct fsl_mc_bus *mc_bus = NULL;
	struct fsl_mc_device *parent_mc_dev;

	if (dev_is_fsl_mc(parent_dev))
		parent_mc_dev = to_fsl_mc_device(parent_dev);
	else
		parent_mc_dev = NULL;

	if (strcmp(obj_desc->type, "dprc") == 0) {
		/*
		 * Allocate an MC bus device object:
		 */
		mc_bus = kzalloc(sizeof(*mc_bus), GFP_KERNEL);
		if (!mc_bus)
			return -ENOMEM;

		mutex_init(&mc_bus->scan_mutex);
		mc_dev = &mc_bus->mc_dev;
	} else {
		/*
		 * Allocate a regular fsl_mc_device object:
		 */
		mc_dev = kzalloc(sizeof(*mc_dev), GFP_KERNEL);
		if (!mc_dev)
			return -ENOMEM;
	}

	mc_dev->obj_desc = *obj_desc;
	mc_dev->mc_io = mc_io;
	device_initialize(&mc_dev->dev);
	mc_dev->dev.parent = parent_dev;
	mc_dev->dev.bus = &fsl_mc_bus_type;
	mc_dev->dev.release = fsl_mc_device_release;
	mc_dev->dev.type = fsl_mc_get_device_type(obj_desc->type);
	if (!mc_dev->dev.type) {
		error = -ENODEV;
		dev_err(parent_dev, "unknown device type %s\n", obj_desc->type);
		goto error_cleanup_dev;
	}
	dev_set_name(&mc_dev->dev, "%s.%d", obj_desc->type, obj_desc->id);

	if (strcmp(obj_desc->type, "dprc") == 0) {
		struct fsl_mc_io *mc_io2;

		mc_dev->flags |= FSL_MC_IS_DPRC;

		/*
		 * To get the DPRC's ICID, we need to open the DPRC
		 * in get_dprc_icid(). For child DPRCs, we do so using the
		 * parent DPRC's MC portal instead of the child DPRC's MC
		 * portal, in case the child DPRC is already opened with
		 * its own portal (e.g., the DPRC used by AIOP).
		 *
		 * NOTE: There cannot be more than one active open for a
		 * given MC object, using the same MC portal.
		 */
		if (parent_mc_dev) {
			/*
			 * device being added is a child DPRC device
			 */
			mc_io2 = parent_mc_dev->mc_io;
		} else {
			/*
			 * device being added is the root DPRC device
			 */
			if (!mc_io) {
				error = -EINVAL;
				goto error_cleanup_dev;
			}

			mc_io2 = mc_io;
		}

		error = get_dprc_icid(mc_io2, obj_desc->id, &mc_dev->icid);
		if (error < 0)
			goto error_cleanup_dev;
	} else {
		/*
		 * A non-DPRC object has to be a child of a DPRC, use the
		 * parent's ICID and interrupt domain.
		 */
		mc_dev->icid = parent_mc_dev->icid;
		mc_dev->dma_mask = FSL_MC_DEFAULT_DMA_MASK;
		mc_dev->dev.dma_mask = &mc_dev->dma_mask;
		mc_dev->dev.coherent_dma_mask = mc_dev->dma_mask;
		dev_set_msi_domain(&mc_dev->dev,
				   dev_get_msi_domain(&parent_mc_dev->dev));
	}

	/*
	 * Get MMIO regions for the device from the MC:
	 *
	 * NOTE: the root DPRC is a special case as its MMIO region is
	 * obtained from the device tree
	 */
	if (parent_mc_dev && obj_desc->region_count != 0) {
		error = fsl_mc_device_get_mmio_regions(mc_dev,
						       parent_mc_dev);
		if (error < 0)
			goto error_cleanup_dev;
	}

	/*
	 * The device-specific probe callback will get invoked by device_add()
	 */
	error = device_add(&mc_dev->dev);
	if (error < 0) {
		dev_err(parent_dev,
			"device_add() failed for device %s: %d\n",
			dev_name(&mc_dev->dev), error);
		goto error_cleanup_dev;
	}

	dev_dbg(parent_dev, "added %s\n", dev_name(&mc_dev->dev));

	*new_mc_dev = mc_dev;
	return 0;

error_cleanup_dev:
	kfree(mc_dev->regions);
	kfree(mc_bus);
	kfree(mc_dev);

	return error;
}
EXPORT_SYMBOL_GPL(fsl_mc_device_add);

static struct notifier_block fsl_mc_nb;

/**
 * fsl_mc_device_remove - Remove an fsl-mc device from being visible to
 * Linux
 *
 * @mc_dev: Pointer to an fsl-mc device
 */
void fsl_mc_device_remove(struct fsl_mc_device *mc_dev)
{
	kfree(mc_dev->driver_override);
	mc_dev->driver_override = NULL;

	/*
	 * The device-specific remove callback will get invoked by device_del()
	 */
	device_del(&mc_dev->dev);
	put_device(&mc_dev->dev);
}
EXPORT_SYMBOL_GPL(fsl_mc_device_remove);

struct fsl_mc_device *fsl_mc_get_endpoint(struct fsl_mc_device *mc_dev,
					  u16 if_id)
{
	struct fsl_mc_device *mc_bus_dev, *endpoint;
	struct fsl_mc_obj_desc endpoint_desc = {{ 0 }};
	struct dprc_endpoint endpoint1 = {{ 0 }};
	struct dprc_endpoint endpoint2 = {{ 0 }};
	int state, err;

	mc_bus_dev = to_fsl_mc_device(mc_dev->dev.parent);
	strcpy(endpoint1.type, mc_dev->obj_desc.type);
	endpoint1.id = mc_dev->obj_desc.id;
	endpoint1.if_id = if_id;

	err = dprc_get_connection(mc_bus_dev->mc_io, 0,
				  mc_bus_dev->mc_handle,
				  &endpoint1, &endpoint2,
				  &state);

	if (err == -ENOTCONN || state == -1)
		return ERR_PTR(-ENOTCONN);

	if (err < 0) {
		dev_err(&mc_bus_dev->dev, "dprc_get_connection() = %d\n", err);
		return ERR_PTR(err);
	}

	strcpy(endpoint_desc.type, endpoint2.type);
	endpoint_desc.id = endpoint2.id;
	endpoint = fsl_mc_device_lookup(&endpoint_desc, mc_bus_dev);

	/*
	 * We know that the device has an endpoint because we verified by
	 * interrogating the firmware. This is the case when the device was not
	 * yet discovered by the fsl-mc bus, thus the lookup returned NULL.
	 * Force a rescan of the devices in this container and retry the lookup.
	 */
	if (!endpoint) {
		struct fsl_mc_bus *mc_bus = to_fsl_mc_bus(mc_bus_dev);

		if (mutex_trylock(&mc_bus->scan_mutex)) {
			err = dprc_scan_objects(mc_bus_dev, true);
			mutex_unlock(&mc_bus->scan_mutex);
		}

		if (err < 0)
			return ERR_PTR(err);
	}

	endpoint = fsl_mc_device_lookup(&endpoint_desc, mc_bus_dev);
	/*
	 * This means that the endpoint might reside in a different isolation
	 * context (DPRC/container). Not much to do, so return a permssion
	 * error.
	 */
	if (!endpoint)
		return ERR_PTR(-EPERM);

	return endpoint;
}
EXPORT_SYMBOL_GPL(fsl_mc_get_endpoint);

static int parse_mc_ranges(struct device *dev,
			   int *paddr_cells,
			   int *mc_addr_cells,
			   int *mc_size_cells,
			   const __be32 **ranges_start)
{
	const __be32 *prop;
	int range_tuple_cell_count;
	int ranges_len;
	int tuple_len;
	struct device_node *mc_node = dev->of_node;

	*ranges_start = of_get_property(mc_node, "ranges", &ranges_len);
	if (!(*ranges_start) || !ranges_len) {
		dev_warn(dev,
			 "missing or empty ranges property for device tree node '%pOFn'\n",
			 mc_node);
		return 0;
	}

	*paddr_cells = of_n_addr_cells(mc_node);

	prop = of_get_property(mc_node, "#address-cells", NULL);
	if (prop)
		*mc_addr_cells = be32_to_cpup(prop);
	else
		*mc_addr_cells = *paddr_cells;

	prop = of_get_property(mc_node, "#size-cells", NULL);
	if (prop)
		*mc_size_cells = be32_to_cpup(prop);
	else
		*mc_size_cells = of_n_size_cells(mc_node);

	range_tuple_cell_count = *paddr_cells + *mc_addr_cells +
				 *mc_size_cells;

	tuple_len = range_tuple_cell_count * sizeof(__be32);
	if (ranges_len % tuple_len != 0) {
		dev_err(dev, "malformed ranges property '%pOFn'\n", mc_node);
		return -EINVAL;
	}

	return ranges_len / tuple_len;
}

static int get_mc_addr_translation_ranges(struct device *dev,
					  struct fsl_mc_addr_translation_range
						**ranges,
					  u8 *num_ranges)
{
	int ret;
	int paddr_cells;
	int mc_addr_cells;
	int mc_size_cells;
	int i;
	const __be32 *ranges_start;
	const __be32 *cell;

	ret = parse_mc_ranges(dev,
			      &paddr_cells,
			      &mc_addr_cells,
			      &mc_size_cells,
			      &ranges_start);
	if (ret < 0)
		return ret;

	*num_ranges = ret;
	if (!ret) {
		/*
		 * Missing or empty ranges property ("ranges;") for the
		 * 'fsl,qoriq-mc' node. In this case, identity mapping
		 * will be used.
		 */
		*ranges = NULL;
		return 0;
	}

	*ranges = devm_kcalloc(dev, *num_ranges,
			       sizeof(struct fsl_mc_addr_translation_range),
			       GFP_KERNEL);
	if (!(*ranges))
		return -ENOMEM;

	cell = ranges_start;
	for (i = 0; i < *num_ranges; ++i) {
		struct fsl_mc_addr_translation_range *range = &(*ranges)[i];

		range->mc_region_type = of_read_number(cell, 1);
		range->start_mc_offset = of_read_number(cell + 1,
							mc_addr_cells - 1);
		cell += mc_addr_cells;
		range->start_phys_addr = of_read_number(cell, paddr_cells);
		cell += paddr_cells;
		range->end_mc_offset = range->start_mc_offset +
				     of_read_number(cell, mc_size_cells);

		cell += mc_size_cells;
	}

	return 0;
}

/*
 * fsl_mc_bus_probe - callback invoked when the root MC bus is being
 * added
 */
static int fsl_mc_bus_probe(struct platform_device *pdev)
{
	struct fsl_mc_obj_desc obj_desc;
	int error;
	struct fsl_mc *mc;
	struct fsl_mc_device *mc_bus_dev = NULL;
	struct fsl_mc_io *mc_io = NULL;
	int container_id;
	phys_addr_t mc_portal_phys_addr;
	u32 mc_portal_size, mc_stream_id;
	struct resource *plat_res;

	mc = devm_kzalloc(&pdev->dev, sizeof(*mc), GFP_KERNEL);
	if (!mc)
		return -ENOMEM;

	platform_set_drvdata(pdev, mc);

	plat_res = platform_get_resource(pdev, IORESOURCE_MEM, 1);
	if (plat_res) {
		mc->fsl_mc_regs = devm_ioremap_resource(&pdev->dev, plat_res);
		if (IS_ERR(mc->fsl_mc_regs))
			return PTR_ERR(mc->fsl_mc_regs);
	}

	if (mc->fsl_mc_regs) {
		if (IS_ENABLED(CONFIG_ACPI) && !dev_of_node(&pdev->dev)) {
			mc_stream_id = readl(mc->fsl_mc_regs + FSL_MC_FAPR);
			/*
			 * HW ORs the PL and BMT bit, places the result in bit
			 * 14 of the StreamID and ORs in the ICID. Calculate it
			 * accordingly.
			 */
			mc_stream_id = (mc_stream_id & 0xffff) |
				((mc_stream_id & (MC_FAPR_PL | MC_FAPR_BMT)) ?
					BIT(14) : 0);
			error = acpi_dma_configure_id(&pdev->dev,
						      DEV_DMA_COHERENT,
						      &mc_stream_id);
			if (error == -EPROBE_DEFER)
				return error;
			if (error)
				dev_warn(&pdev->dev,
					 "failed to configure dma: %d.\n",
					 error);
		}

		/*
		 * Some bootloaders pause the MC firmware before booting the
		 * kernel so that MC will not cause faults as soon as the
		 * SMMU probes due to the fact that there's no configuration
		 * in place for MC.
		 * At this point MC should have all its SMMU setup done so make
		 * sure it is resumed.
		 */
		writel(readl(mc->fsl_mc_regs + FSL_MC_GCR1) &
			     (~(GCR1_P1_STOP | GCR1_P2_STOP)),
		       mc->fsl_mc_regs + FSL_MC_GCR1);
	}

	/*
	 * Get physical address of MC portal for the root DPRC:
	 */
	plat_res = platform_get_resource(pdev, IORESOURCE_MEM, 0);
	mc_portal_phys_addr = plat_res->start;
	mc_portal_size = resource_size(plat_res);
	mc_portal_base_phys_addr = mc_portal_phys_addr & ~0x3ffffff;

	error = fsl_create_mc_io(&pdev->dev, mc_portal_phys_addr,
				 mc_portal_size, NULL,
				 FSL_MC_IO_ATOMIC_CONTEXT_PORTAL, &mc_io);
	if (error < 0)
		return error;

	error = mc_get_version(mc_io, 0, &mc_version);
	if (error != 0) {
		dev_err(&pdev->dev,
			"mc_get_version() failed with error %d\n", error);
		goto error_cleanup_mc_io;
	}

	dev_info(&pdev->dev, "MC firmware version: %u.%u.%u\n",
		 mc_version.major, mc_version.minor, mc_version.revision);

	if (dev_of_node(&pdev->dev)) {
		error = get_mc_addr_translation_ranges(&pdev->dev,
						&mc->translation_ranges,
						&mc->num_translation_ranges);
		if (error < 0)
			goto error_cleanup_mc_io;
	}

	error = dprc_get_container_id(mc_io, 0, &container_id);
	if (error < 0) {
		dev_err(&pdev->dev,
			"dprc_get_container_id() failed: %d\n", error);
		goto error_cleanup_mc_io;
	}

	memset(&obj_desc, 0, sizeof(struct fsl_mc_obj_desc));
	error = dprc_get_api_version(mc_io, 0,
				     &obj_desc.ver_major,
				     &obj_desc.ver_minor);
	if (error < 0)
		goto error_cleanup_mc_io;

	obj_desc.vendor = FSL_MC_VENDOR_FREESCALE;
	strcpy(obj_desc.type, "dprc");
	obj_desc.id = container_id;
	obj_desc.irq_count = 1;
	obj_desc.region_count = 0;

	error = fsl_mc_device_add(&obj_desc, mc_io, &pdev->dev, &mc_bus_dev);
	if (error < 0)
		goto error_cleanup_mc_io;

	mc->root_mc_bus_dev = mc_bus_dev;
	mc_bus_dev->dev.fwnode = pdev->dev.fwnode;
	return 0;

error_cleanup_mc_io:
	fsl_destroy_mc_io(mc_io);
	return error;
}

/*
 * fsl_mc_bus_shutdown - callback invoked when the root MC bus is being
 * shutdown
 */
static void fsl_mc_bus_shutdown(struct platform_device *pdev)
{
	struct fsl_mc *mc = platform_get_drvdata(pdev);
	struct fsl_mc_io *mc_io;

	if (!fsl_mc_is_root_dprc(&mc->root_mc_bus_dev->dev))
		return;

	mc_io = mc->root_mc_bus_dev->mc_io;
	fsl_destroy_mc_io(mc_io);

	bus_unregister_notifier(&fsl_mc_bus_type, &fsl_mc_nb);

	if (mc->fsl_mc_regs) {
		/*
		 * Pause the MC firmware so that it doesn't crash in certain
		 * scenarios, such as kexec.
		 */
		writel(readl(mc->fsl_mc_regs + FSL_MC_GCR1) |
		       (GCR1_P1_STOP | GCR1_P2_STOP),
		       mc->fsl_mc_regs + FSL_MC_GCR1);
	}
}

/*
 * fsl_mc_bus_remove - callback invoked when the root MC bus is being
 * removed
 */
static int fsl_mc_bus_remove(struct platform_device *pdev)
{
	struct fsl_mc *mc = platform_get_drvdata(pdev);

	if (!fsl_mc_is_root_dprc(&mc->root_mc_bus_dev->dev))
		return -EINVAL;

	fsl_mc_device_remove(mc->root_mc_bus_dev);

	fsl_mc_bus_shutdown(pdev);

	return 0;
}

static const struct of_device_id fsl_mc_bus_match_table[] = {
	{.compatible = "fsl,qoriq-mc",},
	{},
};

MODULE_DEVICE_TABLE(of, fsl_mc_bus_match_table);

static const struct acpi_device_id fsl_mc_bus_acpi_match_table[] = {
	{"NXP0008", 0 },
	{ }
};
MODULE_DEVICE_TABLE(acpi, fsl_mc_bus_acpi_match_table);

static struct platform_driver fsl_mc_bus_driver = {
	.driver = {
		   .name = "fsl_mc_bus",
		   .pm = NULL,
		   .of_match_table = fsl_mc_bus_match_table,
		   .acpi_match_table = fsl_mc_bus_acpi_match_table,
		   },
	.probe = fsl_mc_bus_probe,
	.remove = fsl_mc_bus_remove,
	.shutdown = fsl_mc_bus_shutdown,
};

static int fsl_mc_bus_notifier(struct notifier_block *nb,
			       unsigned long action, void *data)
{
	struct device *dev = data;
	struct resource *res;
	void __iomem *fsl_mc_regs;

	if (action != BUS_NOTIFY_ADD_DEVICE)
		return 0;

	if (!of_match_device(fsl_mc_bus_match_table, dev) &&
	    !acpi_match_device(fsl_mc_bus_acpi_match_table, dev))
		return 0;

	res = platform_get_resource(to_platform_device(dev), IORESOURCE_MEM, 1);
	if (!res)
		return 0;

	fsl_mc_regs = ioremap(res->start, resource_size(res));
	if (!fsl_mc_regs)
		return 0;

	/*
	 * Make sure that the MC firmware is paused before the IOMMU setup for
	 * it is done or otherwise the firmware will crash right after the SMMU
	 * gets probed and enabled.
	 */
	writel(readl(fsl_mc_regs + FSL_MC_GCR1) | (GCR1_P1_STOP | GCR1_P2_STOP),
	       fsl_mc_regs + FSL_MC_GCR1);
	iounmap(fsl_mc_regs);

	return 0;
}

static struct notifier_block fsl_mc_nb = {
	.notifier_call = fsl_mc_bus_notifier,
};

static int __init fsl_mc_bus_driver_init(void)
{
	int error;

	error = bus_register(&fsl_mc_bus_type);
	if (error < 0) {
		pr_err("bus type registration failed: %d\n", error);
		goto error_cleanup_cache;
	}

	error = platform_driver_register(&fsl_mc_bus_driver);
	if (error < 0) {
		pr_err("platform_driver_register() failed: %d\n", error);
		goto error_cleanup_bus;
	}

	error = dprc_driver_init();
	if (error < 0)
		goto error_cleanup_driver;

	error = fsl_mc_allocator_driver_init();
	if (error < 0)
		goto error_cleanup_dprc_driver;

	return bus_register_notifier(&platform_bus_type, &fsl_mc_nb);

error_cleanup_dprc_driver:
	dprc_driver_exit();

error_cleanup_driver:
	platform_driver_unregister(&fsl_mc_bus_driver);

error_cleanup_bus:
	bus_unregister(&fsl_mc_bus_type);

error_cleanup_cache:
	return error;
}
postcore_initcall(fsl_mc_bus_driver_init);<|MERGE_RESOLUTION|>--- conflicted
+++ resolved
@@ -475,15 +475,9 @@
 
 	if (!dev->driver)
 		return;
-<<<<<<< HEAD
 
 	mc_drv = to_fsl_mc_driver(dev->driver);
 
-=======
-
-	mc_drv = to_fsl_mc_driver(dev->driver);
-
->>>>>>> 29549c70
 	if (mc_drv->shutdown)
 		mc_drv->shutdown(mc_dev);
 }
