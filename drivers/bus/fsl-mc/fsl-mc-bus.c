// SPDX-License-Identifier: GPL-2.0
/*
 * Freescale Management Complex (MC) bus driver
 *
 * Copyright (C) 2014-2016 Freescale Semiconductor, Inc.
 * Copyright 2019-2020 NXP
 * Author: German Rivera <German.Rivera@freescale.com>
 *
 */

#define pr_fmt(fmt) "fsl-mc: " fmt

#include <linux/module.h>
#include <linux/of_device.h>
#include <linux/of_address.h>
#include <linux/ioport.h>
#include <linux/platform_device.h>
#include <linux/slab.h>
#include <linux/limits.h>
#include <linux/bitops.h>
#include <linux/dma-mapping.h>
#include <linux/acpi.h>
#include <linux/iommu.h>
#include <linux/dma-map-ops.h>

#include "fsl-mc-private.h"

/*
 * Default DMA mask for devices on a fsl-mc bus
 */
#define FSL_MC_DEFAULT_DMA_MASK	(~0ULL)

static struct fsl_mc_version mc_version;

/**
 * struct fsl_mc - Private data of a "fsl,qoriq-mc" platform device
 * @root_mc_bus_dev: fsl-mc device representing the root DPRC
 * @num_translation_ranges: number of entries in addr_translation_ranges
 * @translation_ranges: array of bus to system address translation ranges
 * @fsl_mc_regs: base address of register bank
 */
struct fsl_mc {
	struct fsl_mc_device *root_mc_bus_dev;
	u8 num_translation_ranges;
	struct fsl_mc_addr_translation_range *translation_ranges;
	void __iomem *fsl_mc_regs;
};

/**
 * struct fsl_mc_addr_translation_range - bus to system address translation
 * range
 * @mc_region_type: Type of MC region for the range being translated
 * @start_mc_offset: Start MC offset of the range being translated
 * @end_mc_offset: MC offset of the first byte after the range (last MC
 * offset of the range is end_mc_offset - 1)
 * @start_phys_addr: system physical address corresponding to start_mc_addr
 */
struct fsl_mc_addr_translation_range {
	enum dprc_region_type mc_region_type;
	u64 start_mc_offset;
	u64 end_mc_offset;
	phys_addr_t start_phys_addr;
};

#define FSL_MC_GCR1	0x0
#define GCR1_P1_STOP	BIT(31)
#define GCR1_P2_STOP	BIT(30)

#define FSL_MC_FAPR	0x28
#define MC_FAPR_PL	BIT(18)
#define MC_FAPR_BMT	BIT(17)

static phys_addr_t mc_portal_base_phys_addr;

/**
 * fsl_mc_bus_match - device to driver matching callback
 * @dev: the fsl-mc device to match against
 * @drv: the device driver to search for matching fsl-mc object type
 * structures
 *
 * Returns 1 on success, 0 otherwise.
 */
static int fsl_mc_bus_match(struct device *dev, struct device_driver *drv)
{
	const struct fsl_mc_device_id *id;
	struct fsl_mc_device *mc_dev = to_fsl_mc_device(dev);
	struct fsl_mc_driver *mc_drv = to_fsl_mc_driver(drv);
	bool found = false;

	/* When driver_override is set, only bind to the matching driver */
	if (mc_dev->driver_override) {
		found = !strcmp(mc_dev->driver_override, mc_drv->driver.name);
		goto out;
	}

	if (!mc_drv->match_id_table)
		goto out;

	/*
	 * If the object is not 'plugged' don't match.
	 * Only exception is the root DPRC, which is a special case.
	 */
	if ((mc_dev->obj_desc.state & FSL_MC_OBJ_STATE_PLUGGED) == 0 &&
	    !fsl_mc_is_root_dprc(&mc_dev->dev))
		goto out;

	/*
	 * Traverse the match_id table of the given driver, trying to find
	 * a matching for the given device.
	 */
	for (id = mc_drv->match_id_table; id->vendor != 0x0; id++) {
		if (id->vendor == mc_dev->obj_desc.vendor &&
		    strcmp(id->obj_type, mc_dev->obj_desc.type) == 0) {
			found = true;

			break;
		}
	}

out:
	dev_dbg(dev, "%smatched\n", found ? "" : "not ");
	return found;
}

/*
 * fsl_mc_bus_uevent - callback invoked when a device is added
 */
static int fsl_mc_bus_uevent(const struct device *dev, struct kobj_uevent_env *env)
{
	const struct fsl_mc_device *mc_dev = to_fsl_mc_device(dev);

	if (add_uevent_var(env, "MODALIAS=fsl-mc:v%08Xd%s",
			   mc_dev->obj_desc.vendor,
			   mc_dev->obj_desc.type))
		return -ENOMEM;

	return 0;
}

static int fsl_mc_dma_configure(struct device *dev)
{
	struct device *dma_dev = dev;
	struct fsl_mc_device *mc_dev = to_fsl_mc_device(dev);
	struct fsl_mc_driver *mc_drv = to_fsl_mc_driver(dev->driver);
	u32 input_id = mc_dev->icid;
	int ret;

	while (dev_is_fsl_mc(dma_dev))
		dma_dev = dma_dev->parent;

	if (dev_of_node(dma_dev))
		ret = of_dma_configure_id(dev, dma_dev->of_node, 0, &input_id);
	else
		ret = acpi_dma_configure_id(dev, DEV_DMA_COHERENT, &input_id);

	if (!ret && !mc_drv->driver_managed_dma) {
		ret = iommu_device_use_default_domain(dev);
		if (ret)
			arch_teardown_dma_ops(dev);
	}

	return ret;
}

static void fsl_mc_dma_cleanup(struct device *dev)
{
	struct fsl_mc_driver *mc_drv = to_fsl_mc_driver(dev->driver);

	if (!mc_drv->driver_managed_dma)
		iommu_device_unuse_default_domain(dev);
}

static ssize_t modalias_show(struct device *dev, struct device_attribute *attr,
			     char *buf)
{
	struct fsl_mc_device *mc_dev = to_fsl_mc_device(dev);

	return sprintf(buf, "fsl-mc:v%08Xd%s\n", mc_dev->obj_desc.vendor,
		       mc_dev->obj_desc.type);
}
static DEVICE_ATTR_RO(modalias);

static ssize_t driver_override_store(struct device *dev,
				     struct device_attribute *attr,
				     const char *buf, size_t count)
{
	struct fsl_mc_device *mc_dev = to_fsl_mc_device(dev);
	int ret;

	if (WARN_ON(dev->bus != &fsl_mc_bus_type))
		return -EINVAL;

	ret = driver_set_override(dev, &mc_dev->driver_override, buf, count);
	if (ret)
		return ret;

	return count;
}

static ssize_t driver_override_show(struct device *dev,
				    struct device_attribute *attr, char *buf)
{
	struct fsl_mc_device *mc_dev = to_fsl_mc_device(dev);

	return snprintf(buf, PAGE_SIZE, "%s\n", mc_dev->driver_override);
}
static DEVICE_ATTR_RW(driver_override);

static struct attribute *fsl_mc_dev_attrs[] = {
	&dev_attr_modalias.attr,
	&dev_attr_driver_override.attr,
	NULL,
};

ATTRIBUTE_GROUPS(fsl_mc_dev);

static int scan_fsl_mc_bus(struct device *dev, void *data)
{
	struct fsl_mc_device *root_mc_dev;
	struct fsl_mc_bus *root_mc_bus;

	if (!fsl_mc_is_root_dprc(dev))
		goto exit;

	root_mc_dev = to_fsl_mc_device(dev);
	root_mc_bus = to_fsl_mc_bus(root_mc_dev);
	mutex_lock(&root_mc_bus->scan_mutex);
	dprc_scan_objects(root_mc_dev, false);
	mutex_unlock(&root_mc_bus->scan_mutex);

exit:
	return 0;
}

static ssize_t rescan_store(const struct bus_type *bus,
			    const char *buf, size_t count)
{
	unsigned long val;

	if (kstrtoul(buf, 0, &val) < 0)
		return -EINVAL;

	if (val)
		bus_for_each_dev(bus, NULL, NULL, scan_fsl_mc_bus);

	return count;
}
static BUS_ATTR_WO(rescan);

static int fsl_mc_bus_set_autorescan(struct device *dev, void *data)
{
	struct fsl_mc_device *root_mc_dev;
	unsigned long val;
	char *buf = data;

	if (!fsl_mc_is_root_dprc(dev))
		goto exit;

	root_mc_dev = to_fsl_mc_device(dev);

	if (kstrtoul(buf, 0, &val) < 0)
		return -EINVAL;

	if (val)
		enable_dprc_irq(root_mc_dev);
	else
		disable_dprc_irq(root_mc_dev);

exit:
	return 0;
}

static int fsl_mc_bus_get_autorescan(struct device *dev, void *data)
{
	struct fsl_mc_device *root_mc_dev;
	char *buf = data;

	if (!fsl_mc_is_root_dprc(dev))
		goto exit;

	root_mc_dev = to_fsl_mc_device(dev);

	sprintf(buf, "%d\n", get_dprc_irq_state(root_mc_dev));
exit:
	return 0;
}

static ssize_t autorescan_store(const struct bus_type *bus,
				const char *buf, size_t count)
{
	bus_for_each_dev(bus, NULL, (void *)buf, fsl_mc_bus_set_autorescan);

	return count;
}

static ssize_t autorescan_show(const struct bus_type *bus, char *buf)
{
	bus_for_each_dev(bus, NULL, (void *)buf, fsl_mc_bus_get_autorescan);
	return strlen(buf);
}

static BUS_ATTR_RW(autorescan);

static struct attribute *fsl_mc_bus_attrs[] = {
	&bus_attr_rescan.attr,
	&bus_attr_autorescan.attr,
	NULL,
};

ATTRIBUTE_GROUPS(fsl_mc_bus);

struct bus_type fsl_mc_bus_type = {
	.name = "fsl-mc",
	.match = fsl_mc_bus_match,
	.uevent = fsl_mc_bus_uevent,
	.dma_configure  = fsl_mc_dma_configure,
	.dma_cleanup = fsl_mc_dma_cleanup,
	.dev_groups = fsl_mc_dev_groups,
	.bus_groups = fsl_mc_bus_groups,
};
EXPORT_SYMBOL_GPL(fsl_mc_bus_type);

struct device_type fsl_mc_bus_dprc_type = {
	.name = "fsl_mc_bus_dprc"
};
EXPORT_SYMBOL_GPL(fsl_mc_bus_dprc_type);

struct device_type fsl_mc_bus_dpni_type = {
	.name = "fsl_mc_bus_dpni"
};
EXPORT_SYMBOL_GPL(fsl_mc_bus_dpni_type);

struct device_type fsl_mc_bus_dpio_type = {
	.name = "fsl_mc_bus_dpio"
};
EXPORT_SYMBOL_GPL(fsl_mc_bus_dpio_type);

struct device_type fsl_mc_bus_dpsw_type = {
	.name = "fsl_mc_bus_dpsw"
};
EXPORT_SYMBOL_GPL(fsl_mc_bus_dpsw_type);

struct device_type fsl_mc_bus_dpbp_type = {
	.name = "fsl_mc_bus_dpbp"
};
EXPORT_SYMBOL_GPL(fsl_mc_bus_dpbp_type);

struct device_type fsl_mc_bus_dpcon_type = {
	.name = "fsl_mc_bus_dpcon"
};
EXPORT_SYMBOL_GPL(fsl_mc_bus_dpcon_type);

struct device_type fsl_mc_bus_dpmcp_type = {
	.name = "fsl_mc_bus_dpmcp"
};
EXPORT_SYMBOL_GPL(fsl_mc_bus_dpmcp_type);

struct device_type fsl_mc_bus_dpmac_type = {
	.name = "fsl_mc_bus_dpmac"
};
EXPORT_SYMBOL_GPL(fsl_mc_bus_dpmac_type);

struct device_type fsl_mc_bus_dprtc_type = {
	.name = "fsl_mc_bus_dprtc"
};
EXPORT_SYMBOL_GPL(fsl_mc_bus_dprtc_type);

struct device_type fsl_mc_bus_dpseci_type = {
	.name = "fsl_mc_bus_dpseci"
};
EXPORT_SYMBOL_GPL(fsl_mc_bus_dpseci_type);

struct device_type fsl_mc_bus_dpdmux_type = {
	.name = "fsl_mc_bus_dpdmux"
};
EXPORT_SYMBOL_GPL(fsl_mc_bus_dpdmux_type);

struct device_type fsl_mc_bus_dpdcei_type = {
	.name = "fsl_mc_bus_dpdcei"
};
EXPORT_SYMBOL_GPL(fsl_mc_bus_dpdcei_type);

struct device_type fsl_mc_bus_dpaiop_type = {
	.name = "fsl_mc_bus_dpaiop"
};
EXPORT_SYMBOL_GPL(fsl_mc_bus_dpaiop_type);

struct device_type fsl_mc_bus_dpci_type = {
	.name = "fsl_mc_bus_dpci"
};
EXPORT_SYMBOL_GPL(fsl_mc_bus_dpci_type);

struct device_type fsl_mc_bus_dpdmai_type = {
	.name = "fsl_mc_bus_dpdmai"
};
EXPORT_SYMBOL_GPL(fsl_mc_bus_dpdmai_type);

struct device_type fsl_mc_bus_dpdbg_type = {
	.name = "fsl_mc_bus_dpdbg"
};
EXPORT_SYMBOL_GPL(fsl_mc_bus_dpdbg_type);

static struct device_type *fsl_mc_get_device_type(const char *type)
{
	static const struct {
		struct device_type *dev_type;
		const char *type;
	} dev_types[] = {
		{ &fsl_mc_bus_dprc_type, "dprc" },
		{ &fsl_mc_bus_dpni_type, "dpni" },
		{ &fsl_mc_bus_dpio_type, "dpio" },
		{ &fsl_mc_bus_dpsw_type, "dpsw" },
		{ &fsl_mc_bus_dpbp_type, "dpbp" },
		{ &fsl_mc_bus_dpcon_type, "dpcon" },
		{ &fsl_mc_bus_dpmcp_type, "dpmcp" },
		{ &fsl_mc_bus_dpmac_type, "dpmac" },
		{ &fsl_mc_bus_dprtc_type, "dprtc" },
		{ &fsl_mc_bus_dpseci_type, "dpseci" },
		{ &fsl_mc_bus_dpdmux_type, "dpdmux" },
		{ &fsl_mc_bus_dpdcei_type, "dpdcei" },
		{ &fsl_mc_bus_dpaiop_type, "dpaiop" },
		{ &fsl_mc_bus_dpci_type, "dpci" },
		{ &fsl_mc_bus_dpdmai_type, "dpdmai" },
		{ &fsl_mc_bus_dpdbg_type, "dpdbg" },
		{ NULL, NULL }
	};
	int i;

	for (i = 0; dev_types[i].dev_type; i++)
		if (!strcmp(dev_types[i].type, type))
			return dev_types[i].dev_type;

	return NULL;
}

static int fsl_mc_driver_probe(struct device *dev)
{
	struct fsl_mc_driver *mc_drv;
	struct fsl_mc_device *mc_dev = to_fsl_mc_device(dev);
	int error;

	mc_drv = to_fsl_mc_driver(dev->driver);

	error = mc_drv->probe(mc_dev);
	if (error < 0) {
		if (error != -EPROBE_DEFER)
			dev_err(dev, "%s failed: %d\n", __func__, error);
		return error;
	}

	return 0;
}

static int fsl_mc_driver_remove(struct device *dev)
{
	struct fsl_mc_driver *mc_drv = to_fsl_mc_driver(dev->driver);
	struct fsl_mc_device *mc_dev = to_fsl_mc_device(dev);

<<<<<<< HEAD
	if (mc_drv->remove) {
		error = mc_drv->remove(mc_dev);
		if (error < 0) {
			dev_err(dev, "%s failed: %d\n", __func__, error);
			return error;
		}
	}
=======
	if (mc_drv->remove)
		mc_drv->remove(mc_dev);
>>>>>>> ccf0a997

	return 0;
}

static void fsl_mc_driver_shutdown(struct device *dev)
{
	struct fsl_mc_device *mc_dev = to_fsl_mc_device(dev);
	struct fsl_mc_driver *mc_drv;
<<<<<<< HEAD

	if (!dev->driver)
		return;

	mc_drv = to_fsl_mc_driver(dev->driver);

=======

	if (!dev->driver)
		return;

	mc_drv = to_fsl_mc_driver(dev->driver);

>>>>>>> ccf0a997
	if (mc_drv->shutdown)
		mc_drv->shutdown(mc_dev);
}

/*
 * __fsl_mc_driver_register - registers a child device driver with the
 * MC bus
 *
 * This function is implicitly invoked from the registration function of
 * fsl_mc device drivers, which is generated by the
 * module_fsl_mc_driver() macro.
 */
int __fsl_mc_driver_register(struct fsl_mc_driver *mc_driver,
			     struct module *owner)
{
	int error;

	mc_driver->driver.owner = owner;
	mc_driver->driver.bus = &fsl_mc_bus_type;

	if (mc_driver->probe)
		mc_driver->driver.probe = fsl_mc_driver_probe;

	if (mc_driver->remove)
		mc_driver->driver.remove = fsl_mc_driver_remove;

	if (mc_driver->shutdown)
		mc_driver->driver.shutdown = fsl_mc_driver_shutdown;

	error = driver_register(&mc_driver->driver);
	if (error < 0) {
		pr_err("driver_register() failed for %s: %d\n",
		       mc_driver->driver.name, error);
		return error;
	}

	return 0;
}
EXPORT_SYMBOL_GPL(__fsl_mc_driver_register);

/*
 * fsl_mc_driver_unregister - unregisters a device driver from the
 * MC bus
 */
void fsl_mc_driver_unregister(struct fsl_mc_driver *mc_driver)
{
	driver_unregister(&mc_driver->driver);
}
EXPORT_SYMBOL_GPL(fsl_mc_driver_unregister);

/**
 * mc_get_version() - Retrieves the Management Complex firmware
 *			version information
 * @mc_io:		Pointer to opaque I/O object
 * @cmd_flags:		Command flags; one or more of 'MC_CMD_FLAG_'
 * @mc_ver_info:	Returned version information structure
 *
 * Return:	'0' on Success; Error code otherwise.
 */
static int mc_get_version(struct fsl_mc_io *mc_io,
			  u32 cmd_flags,
			  struct fsl_mc_version *mc_ver_info)
{
	struct fsl_mc_command cmd = { 0 };
	struct dpmng_rsp_get_version *rsp_params;
	int err;

	/* prepare command */
	cmd.header = mc_encode_cmd_header(DPMNG_CMDID_GET_VERSION,
					  cmd_flags,
					  0);

	/* send command to mc*/
	err = mc_send_command(mc_io, &cmd);
	if (err)
		return err;

	/* retrieve response parameters */
	rsp_params = (struct dpmng_rsp_get_version *)cmd.params;
	mc_ver_info->revision = le32_to_cpu(rsp_params->revision);
	mc_ver_info->major = le32_to_cpu(rsp_params->version_major);
	mc_ver_info->minor = le32_to_cpu(rsp_params->version_minor);

	return 0;
}

/**
 * fsl_mc_get_version - function to retrieve the MC f/w version information
 *
 * Return:	mc version when called after fsl-mc-bus probe; NULL otherwise.
 */
struct fsl_mc_version *fsl_mc_get_version(void)
{
	if (mc_version.major)
		return &mc_version;

	return NULL;
}
EXPORT_SYMBOL_GPL(fsl_mc_get_version);

/*
 * fsl_mc_get_root_dprc - function to traverse to the root dprc
 */
void fsl_mc_get_root_dprc(struct device *dev,
			 struct device **root_dprc_dev)
{
	if (!dev) {
		*root_dprc_dev = NULL;
	} else if (!dev_is_fsl_mc(dev)) {
		*root_dprc_dev = NULL;
	} else {
		*root_dprc_dev = dev;
		while (dev_is_fsl_mc((*root_dprc_dev)->parent))
			*root_dprc_dev = (*root_dprc_dev)->parent;
	}
}

static int get_dprc_attr(struct fsl_mc_io *mc_io,
			 int container_id, struct dprc_attributes *attr)
{
	u16 dprc_handle;
	int error;

	error = dprc_open(mc_io, 0, container_id, &dprc_handle);
	if (error < 0) {
		dev_err(mc_io->dev, "dprc_open() failed: %d\n", error);
		return error;
	}

	memset(attr, 0, sizeof(struct dprc_attributes));
	error = dprc_get_attributes(mc_io, 0, dprc_handle, attr);
	if (error < 0) {
		dev_err(mc_io->dev, "dprc_get_attributes() failed: %d\n",
			error);
		goto common_cleanup;
	}

	error = 0;

common_cleanup:
	(void)dprc_close(mc_io, 0, dprc_handle);
	return error;
}

static int get_dprc_icid(struct fsl_mc_io *mc_io,
			 int container_id, u32 *icid)
{
	struct dprc_attributes attr;
	int error;

	error = get_dprc_attr(mc_io, container_id, &attr);
	if (error == 0)
		*icid = attr.icid;

	return error;
}

static int translate_mc_addr(struct fsl_mc_device *mc_dev,
			     enum dprc_region_type mc_region_type,
			     u64 mc_offset, phys_addr_t *phys_addr)
{
	int i;
	struct device *root_dprc_dev;
	struct fsl_mc *mc;

	fsl_mc_get_root_dprc(&mc_dev->dev, &root_dprc_dev);
	mc = dev_get_drvdata(root_dprc_dev->parent);

	if (mc->num_translation_ranges == 0) {
		/*
		 * Do identity mapping:
		 */
		*phys_addr = mc_offset;
		return 0;
	}

	for (i = 0; i < mc->num_translation_ranges; i++) {
		struct fsl_mc_addr_translation_range *range =
			&mc->translation_ranges[i];

		if (mc_region_type == range->mc_region_type &&
		    mc_offset >= range->start_mc_offset &&
		    mc_offset < range->end_mc_offset) {
			*phys_addr = range->start_phys_addr +
				     (mc_offset - range->start_mc_offset);
			return 0;
		}
	}

	return -EFAULT;
}

static int fsl_mc_device_get_mmio_regions(struct fsl_mc_device *mc_dev,
					  struct fsl_mc_device *mc_bus_dev)
{
	int i;
	int error;
	struct resource *regions;
	struct fsl_mc_obj_desc *obj_desc = &mc_dev->obj_desc;
	struct device *parent_dev = mc_dev->dev.parent;
	enum dprc_region_type mc_region_type;

	if (is_fsl_mc_bus_dprc(mc_dev) ||
	    is_fsl_mc_bus_dpmcp(mc_dev)) {
		mc_region_type = DPRC_REGION_TYPE_MC_PORTAL;
	} else if (is_fsl_mc_bus_dpio(mc_dev)) {
		mc_region_type = DPRC_REGION_TYPE_QBMAN_PORTAL;
	} else {
		/*
		 * This function should not have been called for this MC object
		 * type, as this object type is not supposed to have MMIO
		 * regions
		 */
		return -EINVAL;
	}

	regions = kmalloc_array(obj_desc->region_count,
				sizeof(regions[0]), GFP_KERNEL);
	if (!regions)
		return -ENOMEM;

	for (i = 0; i < obj_desc->region_count; i++) {
		struct dprc_region_desc region_desc;

		error = dprc_get_obj_region(mc_bus_dev->mc_io,
					    0,
					    mc_bus_dev->mc_handle,
					    obj_desc->type,
					    obj_desc->id, i, &region_desc);
		if (error < 0) {
			dev_err(parent_dev,
				"dprc_get_obj_region() failed: %d\n", error);
			goto error_cleanup_regions;
		}
		/*
		 * Older MC only returned region offset and no base address
		 * If base address is in the region_desc use it otherwise
		 * revert to old mechanism
		 */
		if (region_desc.base_address) {
			regions[i].start = region_desc.base_address +
						region_desc.base_offset;
		} else {
			error = translate_mc_addr(mc_dev, mc_region_type,
					  region_desc.base_offset,
					  &regions[i].start);

			/*
			 * Some versions of the MC firmware wrongly report
			 * 0 for register base address of the DPMCP associated
			 * with child DPRC objects thus rendering them unusable.
			 * This is particularly troublesome in ACPI boot
			 * scenarios where the legacy way of extracting this
			 * base address from the device tree does not apply.
			 * Given that DPMCPs share the same base address,
			 * workaround this by using the base address extracted
			 * from the root DPRC container.
			 */
			if (is_fsl_mc_bus_dprc(mc_dev) &&
			    regions[i].start == region_desc.base_offset)
				regions[i].start += mc_portal_base_phys_addr;
		}

		if (error < 0) {
			dev_err(parent_dev,
				"Invalid MC offset: %#x (for %s.%d\'s region %d)\n",
				region_desc.base_offset,
				obj_desc->type, obj_desc->id, i);
			goto error_cleanup_regions;
		}

		regions[i].end = regions[i].start + region_desc.size - 1;
		regions[i].name = "fsl-mc object MMIO region";
		regions[i].flags = region_desc.flags & IORESOURCE_BITS;
		regions[i].flags |= IORESOURCE_MEM;
	}

	mc_dev->regions = regions;
	return 0;

error_cleanup_regions:
	kfree(regions);
	return error;
}

/*
 * fsl_mc_is_root_dprc - function to check if a given device is a root dprc
 */
bool fsl_mc_is_root_dprc(struct device *dev)
{
	struct device *root_dprc_dev;

	fsl_mc_get_root_dprc(dev, &root_dprc_dev);
	if (!root_dprc_dev)
		return false;
	return dev == root_dprc_dev;
}

static void fsl_mc_device_release(struct device *dev)
{
	struct fsl_mc_device *mc_dev = to_fsl_mc_device(dev);

	kfree(mc_dev->regions);

	if (is_fsl_mc_bus_dprc(mc_dev))
		kfree(to_fsl_mc_bus(mc_dev));
	else
		kfree(mc_dev);
}

/*
 * Add a newly discovered fsl-mc device to be visible in Linux
 */
int fsl_mc_device_add(struct fsl_mc_obj_desc *obj_desc,
		      struct fsl_mc_io *mc_io,
		      struct device *parent_dev,
		      struct fsl_mc_device **new_mc_dev)
{
	int error;
	struct fsl_mc_device *mc_dev = NULL;
	struct fsl_mc_bus *mc_bus = NULL;
	struct fsl_mc_device *parent_mc_dev;

	if (dev_is_fsl_mc(parent_dev))
		parent_mc_dev = to_fsl_mc_device(parent_dev);
	else
		parent_mc_dev = NULL;

	if (strcmp(obj_desc->type, "dprc") == 0) {
		/*
		 * Allocate an MC bus device object:
		 */
		mc_bus = kzalloc(sizeof(*mc_bus), GFP_KERNEL);
		if (!mc_bus)
			return -ENOMEM;

		mutex_init(&mc_bus->scan_mutex);
		mc_dev = &mc_bus->mc_dev;
	} else {
		/*
		 * Allocate a regular fsl_mc_device object:
		 */
		mc_dev = kzalloc(sizeof(*mc_dev), GFP_KERNEL);
		if (!mc_dev)
			return -ENOMEM;
	}

	mc_dev->obj_desc = *obj_desc;
	mc_dev->mc_io = mc_io;
	device_initialize(&mc_dev->dev);
	mc_dev->dev.parent = parent_dev;
	mc_dev->dev.bus = &fsl_mc_bus_type;
	mc_dev->dev.release = fsl_mc_device_release;
	mc_dev->dev.type = fsl_mc_get_device_type(obj_desc->type);
	if (!mc_dev->dev.type) {
		error = -ENODEV;
		dev_err(parent_dev, "unknown device type %s\n", obj_desc->type);
		goto error_cleanup_dev;
	}
	dev_set_name(&mc_dev->dev, "%s.%d", obj_desc->type, obj_desc->id);

	if (strcmp(obj_desc->type, "dprc") == 0) {
		struct fsl_mc_io *mc_io2;

		mc_dev->flags |= FSL_MC_IS_DPRC;

		/*
		 * To get the DPRC's ICID, we need to open the DPRC
		 * in get_dprc_icid(). For child DPRCs, we do so using the
		 * parent DPRC's MC portal instead of the child DPRC's MC
		 * portal, in case the child DPRC is already opened with
		 * its own portal (e.g., the DPRC used by AIOP).
		 *
		 * NOTE: There cannot be more than one active open for a
		 * given MC object, using the same MC portal.
		 */
		if (parent_mc_dev) {
			/*
			 * device being added is a child DPRC device
			 */
			mc_io2 = parent_mc_dev->mc_io;
		} else {
			/*
			 * device being added is the root DPRC device
			 */
			if (!mc_io) {
				error = -EINVAL;
				goto error_cleanup_dev;
			}

			mc_io2 = mc_io;
		}

		error = get_dprc_icid(mc_io2, obj_desc->id, &mc_dev->icid);
		if (error < 0)
			goto error_cleanup_dev;
	} else {
		/*
		 * A non-DPRC object has to be a child of a DPRC, use the
		 * parent's ICID and interrupt domain.
		 */
		mc_dev->icid = parent_mc_dev->icid;
		mc_dev->dma_mask = FSL_MC_DEFAULT_DMA_MASK;
		mc_dev->dev.dma_mask = &mc_dev->dma_mask;
		mc_dev->dev.coherent_dma_mask = mc_dev->dma_mask;
		dev_set_msi_domain(&mc_dev->dev,
				   dev_get_msi_domain(&parent_mc_dev->dev));
	}

	/*
	 * Get MMIO regions for the device from the MC:
	 *
	 * NOTE: the root DPRC is a special case as its MMIO region is
	 * obtained from the device tree
	 */
	if (parent_mc_dev && obj_desc->region_count != 0) {
		error = fsl_mc_device_get_mmio_regions(mc_dev,
						       parent_mc_dev);
		if (error < 0)
			goto error_cleanup_dev;
	}

	/*
	 * The device-specific probe callback will get invoked by device_add()
	 */
	error = device_add(&mc_dev->dev);
	if (error < 0) {
		dev_err(parent_dev,
			"device_add() failed for device %s: %d\n",
			dev_name(&mc_dev->dev), error);
		goto error_cleanup_dev;
	}

	dev_dbg(parent_dev, "added %s\n", dev_name(&mc_dev->dev));

	*new_mc_dev = mc_dev;
	return 0;

error_cleanup_dev:
	kfree(mc_dev->regions);
	if (mc_bus)
		kfree(mc_bus);
	else
		kfree(mc_dev);

	return error;
}
EXPORT_SYMBOL_GPL(fsl_mc_device_add);

static struct notifier_block fsl_mc_nb;

/**
 * fsl_mc_device_remove - Remove an fsl-mc device from being visible to
 * Linux
 *
 * @mc_dev: Pointer to an fsl-mc device
 */
void fsl_mc_device_remove(struct fsl_mc_device *mc_dev)
{
	kfree(mc_dev->driver_override);
	mc_dev->driver_override = NULL;

	/*
	 * The device-specific remove callback will get invoked by device_del()
	 */
	device_del(&mc_dev->dev);
	put_device(&mc_dev->dev);
}
EXPORT_SYMBOL_GPL(fsl_mc_device_remove);

struct fsl_mc_device *fsl_mc_get_endpoint(struct fsl_mc_device *mc_dev,
					  u16 if_id)
{
	struct fsl_mc_device *mc_bus_dev, *endpoint;
	struct fsl_mc_obj_desc endpoint_desc = {{ 0 }};
	struct dprc_endpoint endpoint1 = {{ 0 }};
	struct dprc_endpoint endpoint2 = {{ 0 }};
	int state, err;

	mc_bus_dev = to_fsl_mc_device(mc_dev->dev.parent);
	strcpy(endpoint1.type, mc_dev->obj_desc.type);
	endpoint1.id = mc_dev->obj_desc.id;
	endpoint1.if_id = if_id;

	err = dprc_get_connection(mc_bus_dev->mc_io, 0,
				  mc_bus_dev->mc_handle,
				  &endpoint1, &endpoint2,
				  &state);

	if (err == -ENOTCONN || state == -1)
		return ERR_PTR(-ENOTCONN);

	if (err < 0) {
		dev_err(&mc_bus_dev->dev, "dprc_get_connection() = %d\n", err);
		return ERR_PTR(err);
	}

	strcpy(endpoint_desc.type, endpoint2.type);
	endpoint_desc.id = endpoint2.id;
	endpoint = fsl_mc_device_lookup(&endpoint_desc, mc_bus_dev);

	/*
	 * We know that the device has an endpoint because we verified by
	 * interrogating the firmware. This is the case when the device was not
	 * yet discovered by the fsl-mc bus, thus the lookup returned NULL.
	 * Force a rescan of the devices in this container and retry the lookup.
	 */
	if (!endpoint) {
		struct fsl_mc_bus *mc_bus = to_fsl_mc_bus(mc_bus_dev);

		if (mutex_trylock(&mc_bus->scan_mutex)) {
			err = dprc_scan_objects(mc_bus_dev, true);
			mutex_unlock(&mc_bus->scan_mutex);
		}

		if (err < 0)
			return ERR_PTR(err);
	}

	endpoint = fsl_mc_device_lookup(&endpoint_desc, mc_bus_dev);
	/*
	 * This means that the endpoint might reside in a different isolation
	 * context (DPRC/container). Not much to do, so return a permssion
	 * error.
	 */
	if (!endpoint)
		return ERR_PTR(-EPERM);

	return endpoint;
}
EXPORT_SYMBOL_GPL(fsl_mc_get_endpoint);

static int get_mc_addr_translation_ranges(struct device *dev,
					  struct fsl_mc_addr_translation_range
						**ranges,
					  u8 *num_ranges)
{
	struct fsl_mc_addr_translation_range *r;
	struct of_range_parser parser;
	struct of_range range;

	of_range_parser_init(&parser, dev->of_node);
	*num_ranges = of_range_count(&parser);
	if (!*num_ranges) {
		/*
		 * Missing or empty ranges property ("ranges;") for the
		 * 'fsl,qoriq-mc' node. In this case, identity mapping
		 * will be used.
		 */
		*ranges = NULL;
		return 0;
	}

	*ranges = devm_kcalloc(dev, *num_ranges,
			       sizeof(struct fsl_mc_addr_translation_range),
			       GFP_KERNEL);
	if (!(*ranges))
		return -ENOMEM;

	r = *ranges;
	for_each_of_range(&parser, &range) {
		r->mc_region_type = range.flags;
		r->start_mc_offset = range.bus_addr;
		r->end_mc_offset = range.bus_addr + range.size;
		r->start_phys_addr = range.cpu_addr;
		r++;
	}

	return 0;
}

/*
 * fsl_mc_bus_probe - callback invoked when the root MC bus is being
 * added
 */
static int fsl_mc_bus_probe(struct platform_device *pdev)
{
	struct fsl_mc_obj_desc obj_desc;
	int error;
	struct fsl_mc *mc;
	struct fsl_mc_device *mc_bus_dev = NULL;
	struct fsl_mc_io *mc_io = NULL;
	int container_id;
	phys_addr_t mc_portal_phys_addr;
	u32 mc_portal_size, mc_stream_id;
	struct resource *plat_res;

	mc = devm_kzalloc(&pdev->dev, sizeof(*mc), GFP_KERNEL);
	if (!mc)
		return -ENOMEM;

	platform_set_drvdata(pdev, mc);

	plat_res = platform_get_resource(pdev, IORESOURCE_MEM, 1);
	if (plat_res) {
		mc->fsl_mc_regs = devm_ioremap_resource(&pdev->dev, plat_res);
		if (IS_ERR(mc->fsl_mc_regs))
			return PTR_ERR(mc->fsl_mc_regs);
	}

	if (mc->fsl_mc_regs) {
		if (IS_ENABLED(CONFIG_ACPI) && !dev_of_node(&pdev->dev)) {
			mc_stream_id = readl(mc->fsl_mc_regs + FSL_MC_FAPR);
			/*
			 * HW ORs the PL and BMT bit, places the result in bit
			 * 14 of the StreamID and ORs in the ICID. Calculate it
			 * accordingly.
			 */
			mc_stream_id = (mc_stream_id & 0xffff) |
				((mc_stream_id & (MC_FAPR_PL | MC_FAPR_BMT)) ?
					BIT(14) : 0);
			error = acpi_dma_configure_id(&pdev->dev,
						      DEV_DMA_COHERENT,
						      &mc_stream_id);
			if (error == -EPROBE_DEFER)
				return error;
			if (error)
				dev_warn(&pdev->dev,
					 "failed to configure dma: %d.\n",
					 error);
		}

		/*
		 * Some bootloaders pause the MC firmware before booting the
		 * kernel so that MC will not cause faults as soon as the
		 * SMMU probes due to the fact that there's no configuration
		 * in place for MC.
		 * At this point MC should have all its SMMU setup done so make
		 * sure it is resumed.
		 */
		writel(readl(mc->fsl_mc_regs + FSL_MC_GCR1) &
			     (~(GCR1_P1_STOP | GCR1_P2_STOP)),
		       mc->fsl_mc_regs + FSL_MC_GCR1);
	}

	/*
	 * Get physical address of MC portal for the root DPRC:
	 */
	plat_res = platform_get_resource(pdev, IORESOURCE_MEM, 0);
	mc_portal_phys_addr = plat_res->start;
	mc_portal_size = resource_size(plat_res);
	mc_portal_base_phys_addr = mc_portal_phys_addr & ~0x3ffffff;

	error = fsl_create_mc_io(&pdev->dev, mc_portal_phys_addr,
				 mc_portal_size, NULL,
				 FSL_MC_IO_ATOMIC_CONTEXT_PORTAL, &mc_io);
	if (error < 0)
		return error;

	error = mc_get_version(mc_io, 0, &mc_version);
	if (error != 0) {
		dev_err(&pdev->dev,
			"mc_get_version() failed with error %d\n", error);
		goto error_cleanup_mc_io;
	}

	dev_info(&pdev->dev, "MC firmware version: %u.%u.%u\n",
		 mc_version.major, mc_version.minor, mc_version.revision);

	if (dev_of_node(&pdev->dev)) {
		error = get_mc_addr_translation_ranges(&pdev->dev,
						&mc->translation_ranges,
						&mc->num_translation_ranges);
		if (error < 0)
			goto error_cleanup_mc_io;
	}

	error = dprc_get_container_id(mc_io, 0, &container_id);
	if (error < 0) {
		dev_err(&pdev->dev,
			"dprc_get_container_id() failed: %d\n", error);
		goto error_cleanup_mc_io;
	}

	memset(&obj_desc, 0, sizeof(struct fsl_mc_obj_desc));
	error = dprc_get_api_version(mc_io, 0,
				     &obj_desc.ver_major,
				     &obj_desc.ver_minor);
	if (error < 0)
		goto error_cleanup_mc_io;

	obj_desc.vendor = FSL_MC_VENDOR_FREESCALE;
	strcpy(obj_desc.type, "dprc");
	obj_desc.id = container_id;
	obj_desc.irq_count = 1;
	obj_desc.region_count = 0;

	error = fsl_mc_device_add(&obj_desc, mc_io, &pdev->dev, &mc_bus_dev);
	if (error < 0)
		goto error_cleanup_mc_io;

	mc->root_mc_bus_dev = mc_bus_dev;
	mc_bus_dev->dev.fwnode = pdev->dev.fwnode;
	return 0;

error_cleanup_mc_io:
	fsl_destroy_mc_io(mc_io);
	return error;
}

/*
 * fsl_mc_bus_shutdown - callback invoked when the root MC bus is being
 * shutdown
 */
static void fsl_mc_bus_shutdown(struct platform_device *pdev)
{
	struct fsl_mc *mc = platform_get_drvdata(pdev);
	struct fsl_mc_io *mc_io;

	if (!fsl_mc_is_root_dprc(&mc->root_mc_bus_dev->dev))
		return;

	mc_io = mc->root_mc_bus_dev->mc_io;
	fsl_destroy_mc_io(mc_io);

	bus_unregister_notifier(&fsl_mc_bus_type, &fsl_mc_nb);

	if (mc->fsl_mc_regs) {
		/*
		 * Pause the MC firmware so that it doesn't crash in certain
		 * scenarios, such as kexec.
		 */
		writel(readl(mc->fsl_mc_regs + FSL_MC_GCR1) |
		       (GCR1_P1_STOP | GCR1_P2_STOP),
		       mc->fsl_mc_regs + FSL_MC_GCR1);
	}
}

/*
 * fsl_mc_bus_remove - callback invoked when the root MC bus is being
 * removed
 */
static int fsl_mc_bus_remove(struct platform_device *pdev)
{
	struct fsl_mc *mc = platform_get_drvdata(pdev);

	if (!fsl_mc_is_root_dprc(&mc->root_mc_bus_dev->dev))
		return -EINVAL;

	fsl_mc_device_remove(mc->root_mc_bus_dev);

	fsl_mc_bus_shutdown(pdev);

	return 0;
}

static const struct of_device_id fsl_mc_bus_match_table[] = {
	{.compatible = "fsl,qoriq-mc",},
	{},
};

MODULE_DEVICE_TABLE(of, fsl_mc_bus_match_table);

static const struct acpi_device_id fsl_mc_bus_acpi_match_table[] = {
	{"NXP0008", 0 },
	{ }
};
MODULE_DEVICE_TABLE(acpi, fsl_mc_bus_acpi_match_table);

static struct platform_driver fsl_mc_bus_driver = {
	.driver = {
		   .name = "fsl_mc_bus",
		   .pm = NULL,
		   .of_match_table = fsl_mc_bus_match_table,
		   .acpi_match_table = fsl_mc_bus_acpi_match_table,
		   },
	.probe = fsl_mc_bus_probe,
	.remove = fsl_mc_bus_remove,
	.shutdown = fsl_mc_bus_shutdown,
};

static int fsl_mc_bus_notifier(struct notifier_block *nb,
			       unsigned long action, void *data)
{
	struct device *dev = data;
	struct resource *res;
	void __iomem *fsl_mc_regs;

	if (action != BUS_NOTIFY_ADD_DEVICE)
		return 0;

	if (!of_match_device(fsl_mc_bus_match_table, dev) &&
	    !acpi_match_device(fsl_mc_bus_acpi_match_table, dev))
		return 0;

	res = platform_get_resource(to_platform_device(dev), IORESOURCE_MEM, 1);
	if (!res)
		return 0;

	fsl_mc_regs = ioremap(res->start, resource_size(res));
	if (!fsl_mc_regs)
		return 0;

	/*
	 * Make sure that the MC firmware is paused before the IOMMU setup for
	 * it is done or otherwise the firmware will crash right after the SMMU
	 * gets probed and enabled.
	 */
	writel(readl(fsl_mc_regs + FSL_MC_GCR1) | (GCR1_P1_STOP | GCR1_P2_STOP),
	       fsl_mc_regs + FSL_MC_GCR1);
	iounmap(fsl_mc_regs);

	return 0;
}

static struct notifier_block fsl_mc_nb = {
	.notifier_call = fsl_mc_bus_notifier,
};

static int __init fsl_mc_bus_driver_init(void)
{
	int error;

	error = bus_register(&fsl_mc_bus_type);
	if (error < 0) {
		pr_err("bus type registration failed: %d\n", error);
		goto error_cleanup_cache;
	}

	error = platform_driver_register(&fsl_mc_bus_driver);
	if (error < 0) {
		pr_err("platform_driver_register() failed: %d\n", error);
		goto error_cleanup_bus;
	}

	error = dprc_driver_init();
	if (error < 0)
		goto error_cleanup_driver;

	error = fsl_mc_allocator_driver_init();
	if (error < 0)
		goto error_cleanup_dprc_driver;

	return bus_register_notifier(&platform_bus_type, &fsl_mc_nb);

error_cleanup_dprc_driver:
	dprc_driver_exit();

error_cleanup_driver:
	platform_driver_unregister(&fsl_mc_bus_driver);

error_cleanup_bus:
	bus_unregister(&fsl_mc_bus_type);

error_cleanup_cache:
	return error;
}
postcore_initcall(fsl_mc_bus_driver_init);<|MERGE_RESOLUTION|>--- conflicted
+++ resolved
@@ -456,18 +456,8 @@
 	struct fsl_mc_driver *mc_drv = to_fsl_mc_driver(dev->driver);
 	struct fsl_mc_device *mc_dev = to_fsl_mc_device(dev);
 
-<<<<<<< HEAD
-	if (mc_drv->remove) {
-		error = mc_drv->remove(mc_dev);
-		if (error < 0) {
-			dev_err(dev, "%s failed: %d\n", __func__, error);
-			return error;
-		}
-	}
-=======
 	if (mc_drv->remove)
 		mc_drv->remove(mc_dev);
->>>>>>> ccf0a997
 
 	return 0;
 }
@@ -476,21 +466,12 @@
 {
 	struct fsl_mc_device *mc_dev = to_fsl_mc_device(dev);
 	struct fsl_mc_driver *mc_drv;
-<<<<<<< HEAD
 
 	if (!dev->driver)
 		return;
 
 	mc_drv = to_fsl_mc_driver(dev->driver);
 
-=======
-
-	if (!dev->driver)
-		return;
-
-	mc_drv = to_fsl_mc_driver(dev->driver);
-
->>>>>>> ccf0a997
 	if (mc_drv->shutdown)
 		mc_drv->shutdown(mc_dev);
 }
