// SPDX-License-Identifier: GPL-2.0
/*
 * fsl-mc object allocator driver
 *
 * Copyright (C) 2013-2016 Freescale Semiconductor, Inc.
 *
 */

#include <linux/module.h>
#include <linux/msi.h>
#include <linux/fsl/mc.h>

#include "fsl-mc-private.h"

static bool __must_check fsl_mc_is_allocatable(struct fsl_mc_device *mc_dev)
{
	return is_fsl_mc_bus_dpbp(mc_dev) ||
	       is_fsl_mc_bus_dpmcp(mc_dev) ||
	       is_fsl_mc_bus_dpcon(mc_dev);
}

/**
 * fsl_mc_resource_pool_add_device - add allocatable object to a resource
 * pool of a given fsl-mc bus
 *
 * @mc_bus: pointer to the fsl-mc bus
 * @pool_type: pool type
 * @mc_dev: pointer to allocatable fsl-mc device
 */
static int __must_check fsl_mc_resource_pool_add_device(struct fsl_mc_bus
								*mc_bus,
							enum fsl_mc_pool_type
								pool_type,
							struct fsl_mc_device
								*mc_dev)
{
	struct fsl_mc_resource_pool *res_pool;
	struct fsl_mc_resource *resource;
	struct fsl_mc_device *mc_bus_dev = &mc_bus->mc_dev;
	int error = -EINVAL;

	if (pool_type < 0 || pool_type >= FSL_MC_NUM_POOL_TYPES)
		goto out;
	if (!fsl_mc_is_allocatable(mc_dev))
		goto out;
	if (mc_dev->resource)
		goto out;

	res_pool = &mc_bus->resource_pools[pool_type];
	if (res_pool->type != pool_type)
		goto out;
	if (res_pool->mc_bus != mc_bus)
		goto out;

	mutex_lock(&res_pool->mutex);

	if (res_pool->max_count < 0)
		goto out_unlock;
	if (res_pool->free_count < 0 ||
	    res_pool->free_count > res_pool->max_count)
		goto out_unlock;

	resource = devm_kzalloc(&mc_bus_dev->dev, sizeof(*resource),
				GFP_KERNEL);
	if (!resource) {
		error = -ENOMEM;
		dev_err(&mc_bus_dev->dev,
			"Failed to allocate memory for fsl_mc_resource\n");
		goto out_unlock;
	}

	resource->type = pool_type;
	resource->id = mc_dev->obj_desc.id;
	resource->data = mc_dev;
	resource->parent_pool = res_pool;
	INIT_LIST_HEAD(&resource->node);
	list_add_tail(&resource->node, &res_pool->free_list);
	mc_dev->resource = resource;
	res_pool->free_count++;
	res_pool->max_count++;
	error = 0;
out_unlock:
	mutex_unlock(&res_pool->mutex);
out:
	return error;
}

/**
 * fsl_mc_resource_pool_remove_device - remove an allocatable device from a
 * resource pool
 *
 * @mc_dev: pointer to allocatable fsl-mc device
 *
 * It permanently removes an allocatable fsl-mc device from the resource
 * pool. It's an error if the device is in use.
 */
static int __must_check fsl_mc_resource_pool_remove_device(struct fsl_mc_device
								   *mc_dev)
{
	struct fsl_mc_device *mc_bus_dev;
	struct fsl_mc_bus *mc_bus;
	struct fsl_mc_resource_pool *res_pool;
	struct fsl_mc_resource *resource;
	int error = -EINVAL;

	if (!fsl_mc_is_allocatable(mc_dev))
		goto out;

	resource = mc_dev->resource;
	if (!resource || resource->data != mc_dev)
		goto out;

	mc_bus_dev = to_fsl_mc_device(mc_dev->dev.parent);
	mc_bus = to_fsl_mc_bus(mc_bus_dev);
	res_pool = resource->parent_pool;
	if (res_pool != &mc_bus->resource_pools[resource->type])
		goto out;

	mutex_lock(&res_pool->mutex);

	if (res_pool->max_count <= 0)
		goto out_unlock;
	if (res_pool->free_count <= 0 ||
	    res_pool->free_count > res_pool->max_count)
		goto out_unlock;

	/*
	 * If the device is currently allocated, its resource is not
	 * in the free list and thus, the device cannot be removed.
	 */
	if (list_empty(&resource->node)) {
		error = -EBUSY;
		dev_err(&mc_bus_dev->dev,
			"Device %s cannot be removed from resource pool\n",
			dev_name(&mc_dev->dev));
		goto out_unlock;
	}

	list_del_init(&resource->node);
	res_pool->free_count--;
	res_pool->max_count--;

	devm_kfree(&mc_bus_dev->dev, resource);
	mc_dev->resource = NULL;
	error = 0;
out_unlock:
	mutex_unlock(&res_pool->mutex);
out:
	return error;
}

static const char *const fsl_mc_pool_type_strings[] = {
	[FSL_MC_POOL_DPMCP] = "dpmcp",
	[FSL_MC_POOL_DPBP] = "dpbp",
	[FSL_MC_POOL_DPCON] = "dpcon",
	[FSL_MC_POOL_IRQ] = "irq",
};

static int __must_check object_type_to_pool_type(const char *object_type,
						 enum fsl_mc_pool_type
								*pool_type)
{
	unsigned int i;

	for (i = 0; i < ARRAY_SIZE(fsl_mc_pool_type_strings); i++) {
		if (strcmp(object_type, fsl_mc_pool_type_strings[i]) == 0) {
			*pool_type = i;
			return 0;
		}
	}

	return -EINVAL;
}

int __must_check fsl_mc_resource_allocate(struct fsl_mc_bus *mc_bus,
					  enum fsl_mc_pool_type pool_type,
					  struct fsl_mc_resource **new_resource)
{
	struct fsl_mc_resource_pool *res_pool;
	struct fsl_mc_resource *resource;
	struct fsl_mc_device *mc_bus_dev = &mc_bus->mc_dev;
	int error = -EINVAL;

	BUILD_BUG_ON(ARRAY_SIZE(fsl_mc_pool_type_strings) !=
		     FSL_MC_NUM_POOL_TYPES);

	*new_resource = NULL;
	if (pool_type < 0 || pool_type >= FSL_MC_NUM_POOL_TYPES)
		goto out;

	res_pool = &mc_bus->resource_pools[pool_type];
	if (res_pool->mc_bus != mc_bus)
		goto out;

	mutex_lock(&res_pool->mutex);
	resource = list_first_entry_or_null(&res_pool->free_list,
					    struct fsl_mc_resource, node);

	if (!resource) {
		error = -ENXIO;
		dev_err(&mc_bus_dev->dev,
			"No more resources of type %s left\n",
			fsl_mc_pool_type_strings[pool_type]);
		goto out_unlock;
	}

	if (resource->type != pool_type)
		goto out_unlock;
	if (resource->parent_pool != res_pool)
		goto out_unlock;
	if (res_pool->free_count <= 0 ||
	    res_pool->free_count > res_pool->max_count)
		goto out_unlock;

	list_del_init(&resource->node);

	res_pool->free_count--;
	error = 0;
out_unlock:
	mutex_unlock(&res_pool->mutex);
	*new_resource = resource;
out:
	return error;
}
EXPORT_SYMBOL_GPL(fsl_mc_resource_allocate);

void fsl_mc_resource_free(struct fsl_mc_resource *resource)
{
	struct fsl_mc_resource_pool *res_pool;

	res_pool = resource->parent_pool;
	if (resource->type != res_pool->type)
		return;

	mutex_lock(&res_pool->mutex);
	if (res_pool->free_count < 0 ||
	    res_pool->free_count >= res_pool->max_count)
		goto out_unlock;

	if (!list_empty(&resource->node))
		goto out_unlock;

	list_add_tail(&resource->node, &res_pool->free_list);
	res_pool->free_count++;
out_unlock:
	mutex_unlock(&res_pool->mutex);
}
EXPORT_SYMBOL_GPL(fsl_mc_resource_free);

/**
 * fsl_mc_object_allocate - Allocates an fsl-mc object of the given
 * pool type from a given fsl-mc bus instance
 *
 * @mc_dev: fsl-mc device which is used in conjunction with the
 * allocated object
 * @pool_type: pool type
 * @new_mc_adev: pointer to area where the pointer to the allocated device
 * is to be returned
 *
 * Allocatable objects are always used in conjunction with some functional
 * device.  This function allocates an object of the specified type from
 * the DPRC containing the functional device.
 *
 * NOTE: pool_type must be different from FSL_MC_POOL_MCP, since MC
 * portals are allocated using fsl_mc_portal_allocate(), instead of
 * this function.
 */
int __must_check fsl_mc_object_allocate(struct fsl_mc_device *mc_dev,
					enum fsl_mc_pool_type pool_type,
					struct fsl_mc_device **new_mc_adev)
{
	struct fsl_mc_device *mc_bus_dev;
	struct fsl_mc_bus *mc_bus;
	struct fsl_mc_device *mc_adev;
	int error = -EINVAL;
	struct fsl_mc_resource *resource = NULL;

	*new_mc_adev = NULL;
	if (mc_dev->flags & FSL_MC_IS_DPRC)
		goto error;

	if (!dev_is_fsl_mc(mc_dev->dev.parent))
		goto error;

	if (pool_type == FSL_MC_POOL_DPMCP)
		goto error;

	mc_bus_dev = to_fsl_mc_device(mc_dev->dev.parent);
	mc_bus = to_fsl_mc_bus(mc_bus_dev);
	error = fsl_mc_resource_allocate(mc_bus, pool_type, &resource);
	if (error < 0)
		goto error;

	mc_adev = resource->data;
	if (!mc_adev) {
		error = -EINVAL;
		goto error;
	}

	mc_adev->consumer_link = device_link_add(&mc_dev->dev,
						 &mc_adev->dev,
						 DL_FLAG_AUTOREMOVE_CONSUMER);
	if (!mc_adev->consumer_link) {
		error = -EINVAL;
		goto error;
	}

	*new_mc_adev = mc_adev;
	return 0;
error:
	if (resource)
		fsl_mc_resource_free(resource);

	return error;
}
EXPORT_SYMBOL_GPL(fsl_mc_object_allocate);

/**
 * fsl_mc_object_free - Returns an fsl-mc object to the resource
 * pool where it came from.
 * @mc_adev: Pointer to the fsl-mc device
 */
void fsl_mc_object_free(struct fsl_mc_device *mc_adev)
{
	struct fsl_mc_resource *resource;

	resource = mc_adev->resource;
	if (resource->type == FSL_MC_POOL_DPMCP)
		return;
	if (resource->data != mc_adev)
		return;

	fsl_mc_resource_free(resource);

	mc_adev->consumer_link = NULL;
}
EXPORT_SYMBOL_GPL(fsl_mc_object_free);

/*
 * A DPRC and the devices in the DPRC all share the same GIC-ITS device
 * ID.  A block of IRQs is pre-allocated and maintained in a pool
 * from which devices can allocate them when needed.
 */

/*
 * Initialize the interrupt pool associated with an fsl-mc bus.
 * It allocates a block of IRQs from the GIC-ITS.
 */
int fsl_mc_populate_irq_pool(struct fsl_mc_device *mc_bus_dev,
			     unsigned int irq_count)
{
	unsigned int i;
	struct msi_desc *msi_desc;
	struct fsl_mc_device_irq *irq_resources;
	struct fsl_mc_device_irq *mc_dev_irq;
	int error;
	struct fsl_mc_bus *mc_bus = to_fsl_mc_bus(mc_bus_dev);
	struct fsl_mc_resource_pool *res_pool =
			&mc_bus->resource_pools[FSL_MC_POOL_IRQ];

	/* do nothing if the IRQ pool is already populated */
	if (mc_bus->irq_resources)
		return 0;

	if (irq_count == 0 ||
	    irq_count > FSL_MC_IRQ_POOL_MAX_TOTAL_IRQS)
		return -EINVAL;

	error = fsl_mc_msi_domain_alloc_irqs(&mc_bus_dev->dev, irq_count);
	if (error < 0)
		return error;

	irq_resources = devm_kcalloc(&mc_bus_dev->dev,
				     irq_count, sizeof(*irq_resources),
				     GFP_KERNEL);
	if (!irq_resources) {
		error = -ENOMEM;
		goto cleanup_msi_irqs;
	}

	for (i = 0; i < irq_count; i++) {
		mc_dev_irq = &irq_resources[i];

		/*
		 * NOTE: This mc_dev_irq's MSI addr/value pair will be set
		 * by the fsl_mc_msi_write_msg() callback
		 */
		mc_dev_irq->resource.type = res_pool->type;
		mc_dev_irq->resource.data = mc_dev_irq;
		mc_dev_irq->resource.parent_pool = res_pool;
		INIT_LIST_HEAD(&mc_dev_irq->resource.node);
		list_add_tail(&mc_dev_irq->resource.node, &res_pool->free_list);
	}

	for_each_msi_entry(msi_desc, &mc_bus_dev->dev) {
		mc_dev_irq = &irq_resources[msi_desc->fsl_mc.msi_index];
		mc_dev_irq->msi_desc = msi_desc;
		mc_dev_irq->resource.id = msi_desc->irq;
	}

	res_pool->max_count = irq_count;
	res_pool->free_count = irq_count;
	mc_bus->irq_resources = irq_resources;
	return 0;

cleanup_msi_irqs:
	fsl_mc_msi_domain_free_irqs(&mc_bus_dev->dev);
	return error;
}
EXPORT_SYMBOL_GPL(fsl_mc_populate_irq_pool);

/*
 * Teardown the interrupt pool associated with an fsl-mc bus.
 * It frees the IRQs that were allocated to the pool, back to the GIC-ITS.
 */
void fsl_mc_cleanup_irq_pool(struct fsl_mc_device *mc_bus_dev)
{
	struct fsl_mc_bus *mc_bus = to_fsl_mc_bus(mc_bus_dev);
	struct fsl_mc_resource_pool *res_pool =
			&mc_bus->resource_pools[FSL_MC_POOL_IRQ];

	if (!mc_bus->irq_resources)
		return;

	if (res_pool->max_count == 0)
		return;

	if (res_pool->free_count != res_pool->max_count)
		return;

	INIT_LIST_HEAD(&res_pool->free_list);
	res_pool->max_count = 0;
	res_pool->free_count = 0;
	mc_bus->irq_resources = NULL;
	fsl_mc_msi_domain_free_irqs(&mc_bus_dev->dev);
}
EXPORT_SYMBOL_GPL(fsl_mc_cleanup_irq_pool);

/*
 * Allocate the IRQs required by a given fsl-mc device.
 */
int __must_check fsl_mc_allocate_irqs(struct fsl_mc_device *mc_dev)
{
	int i;
	int irq_count;
	int res_allocated_count = 0;
	int error = -EINVAL;
	struct fsl_mc_device_irq **irqs = NULL;
	struct fsl_mc_bus *mc_bus;
	struct fsl_mc_resource_pool *res_pool;

	if (mc_dev->irqs)
		return -EINVAL;

	irq_count = mc_dev->obj_desc.irq_count;
	if (irq_count == 0)
		return -EINVAL;

	if (is_fsl_mc_bus_dprc(mc_dev))
		mc_bus = to_fsl_mc_bus(mc_dev);
	else
		mc_bus = to_fsl_mc_bus(to_fsl_mc_device(mc_dev->dev.parent));

	if (!mc_bus->irq_resources)
		return -EINVAL;

	res_pool = &mc_bus->resource_pools[FSL_MC_POOL_IRQ];
	if (res_pool->free_count < irq_count) {
		dev_err(&mc_dev->dev,
			"Not able to allocate %u irqs for device\n", irq_count);
		return -ENOSPC;
	}

	irqs = devm_kcalloc(&mc_dev->dev, irq_count, sizeof(irqs[0]),
			    GFP_KERNEL);
	if (!irqs)
		return -ENOMEM;

	for (i = 0; i < irq_count; i++) {
		struct fsl_mc_resource *resource;

		error = fsl_mc_resource_allocate(mc_bus, FSL_MC_POOL_IRQ,
						 &resource);
		if (error < 0)
			goto error_resource_alloc;

		irqs[i] = to_fsl_mc_irq(resource);
		res_allocated_count++;

		irqs[i]->mc_dev = mc_dev;
		irqs[i]->dev_irq_index = i;
	}

	mc_dev->irqs = irqs;
	return 0;

error_resource_alloc:
	for (i = 0; i < res_allocated_count; i++) {
		irqs[i]->mc_dev = NULL;
		fsl_mc_resource_free(&irqs[i]->resource);
	}

	return error;
}
EXPORT_SYMBOL_GPL(fsl_mc_allocate_irqs);

/*
 * Frees the IRQs that were allocated for an fsl-mc device.
 */
void fsl_mc_free_irqs(struct fsl_mc_device *mc_dev)
{
	int i;
	int irq_count;
	struct fsl_mc_bus *mc_bus;
	struct fsl_mc_device_irq **irqs = mc_dev->irqs;

	if (!irqs)
		return;

	irq_count = mc_dev->obj_desc.irq_count;

	if (is_fsl_mc_bus_dprc(mc_dev))
		mc_bus = to_fsl_mc_bus(mc_dev);
	else
		mc_bus = to_fsl_mc_bus(to_fsl_mc_device(mc_dev->dev.parent));

	if (!mc_bus->irq_resources)
		return;

	for (i = 0; i < irq_count; i++) {
		irqs[i]->mc_dev = NULL;
		fsl_mc_resource_free(&irqs[i]->resource);
	}

	mc_dev->irqs = NULL;
}
EXPORT_SYMBOL_GPL(fsl_mc_free_irqs);

void fsl_mc_init_all_resource_pools(struct fsl_mc_device *mc_bus_dev)
{
	int pool_type;
	struct fsl_mc_bus *mc_bus = to_fsl_mc_bus(mc_bus_dev);

	for (pool_type = 0; pool_type < FSL_MC_NUM_POOL_TYPES; pool_type++) {
		struct fsl_mc_resource_pool *res_pool =
		    &mc_bus->resource_pools[pool_type];

		res_pool->type = pool_type;
		res_pool->max_count = 0;
		res_pool->free_count = 0;
		res_pool->mc_bus = mc_bus;
		INIT_LIST_HEAD(&res_pool->free_list);
		mutex_init(&res_pool->mutex);
	}
}
EXPORT_SYMBOL_GPL(fsl_mc_init_all_resource_pools);

<<<<<<< HEAD
static void fsl_mc_cleanup_resource_pool(struct fsl_mc_device *mc_bus_dev,
					 enum fsl_mc_pool_type pool_type)
{
	struct fsl_mc_resource *resource;
	struct fsl_mc_resource *next;
	struct fsl_mc_bus *mc_bus = to_fsl_mc_bus(mc_bus_dev);
	struct fsl_mc_resource_pool *res_pool =
					&mc_bus->resource_pools[pool_type];
	int free_count = 0;

	list_for_each_entry_safe(resource, next, &res_pool->free_list, node) {
		free_count++;
		devm_kfree(&mc_bus_dev->dev, resource);
	}
}

void fsl_mc_cleanup_all_resource_pools(struct fsl_mc_device *mc_bus_dev)
{
	int pool_type;

	for (pool_type = 0; pool_type < FSL_MC_NUM_POOL_TYPES; pool_type++)
		fsl_mc_cleanup_resource_pool(mc_bus_dev, pool_type);
}
EXPORT_SYMBOL_GPL(fsl_mc_cleanup_all_resource_pools);

/**
=======
/*
>>>>>>> c1084c27
 * fsl_mc_allocator_probe - callback invoked when an allocatable device is
 * being added to the system
 */
static int fsl_mc_allocator_probe(struct fsl_mc_device *mc_dev)
{
	enum fsl_mc_pool_type pool_type;
	struct fsl_mc_device *mc_bus_dev;
	struct fsl_mc_bus *mc_bus;
	int error;

	if (!fsl_mc_is_allocatable(mc_dev))
		return -EINVAL;

	mc_bus_dev = to_fsl_mc_device(mc_dev->dev.parent);
	if (!dev_is_fsl_mc(&mc_bus_dev->dev))
		return -EINVAL;

	mc_bus = to_fsl_mc_bus(mc_bus_dev);
	error = object_type_to_pool_type(mc_dev->obj_desc.type, &pool_type);
	if (error < 0)
		return error;

	error = fsl_mc_resource_pool_add_device(mc_bus, pool_type, mc_dev);
	if (error < 0)
		return error;

	dev_dbg(&mc_dev->dev,
		"Allocatable fsl-mc device bound to fsl_mc_allocator driver");
	return 0;
}

/*
 * fsl_mc_allocator_remove - callback invoked when an allocatable device is
 * being removed from the system
 */
static int fsl_mc_allocator_remove(struct fsl_mc_device *mc_dev)
{
	int error;

	if (!fsl_mc_is_allocatable(mc_dev))
		return -EINVAL;

	if (mc_dev->resource) {
		error = fsl_mc_resource_pool_remove_device(mc_dev);
		if (error < 0)
			return error;
	}

	dev_dbg(&mc_dev->dev,
		"Allocatable fsl-mc device unbound from fsl_mc_allocator driver");
	return 0;
}

static const struct fsl_mc_device_id match_id_table[] = {
	{
	 .vendor = FSL_MC_VENDOR_FREESCALE,
	 .obj_type = "dpbp",
	},
	{
	 .vendor = FSL_MC_VENDOR_FREESCALE,
	 .obj_type = "dpmcp",
	},
	{
	 .vendor = FSL_MC_VENDOR_FREESCALE,
	 .obj_type = "dpcon",
	},
	{.vendor = 0x0},
};

static struct fsl_mc_driver fsl_mc_allocator_driver = {
	.driver = {
		   .name = "fsl_mc_allocator",
		   .pm = NULL,
		   },
	.match_id_table = match_id_table,
	.probe = fsl_mc_allocator_probe,
	.remove = fsl_mc_allocator_remove,
};

int __init fsl_mc_allocator_driver_init(void)
{
	return fsl_mc_driver_register(&fsl_mc_allocator_driver);
}

void fsl_mc_allocator_driver_exit(void)
{
	fsl_mc_driver_unregister(&fsl_mc_allocator_driver);
}<|MERGE_RESOLUTION|>--- conflicted
+++ resolved
@@ -553,38 +553,8 @@
 		mutex_init(&res_pool->mutex);
 	}
 }
-EXPORT_SYMBOL_GPL(fsl_mc_init_all_resource_pools);
-
-<<<<<<< HEAD
-static void fsl_mc_cleanup_resource_pool(struct fsl_mc_device *mc_bus_dev,
-					 enum fsl_mc_pool_type pool_type)
-{
-	struct fsl_mc_resource *resource;
-	struct fsl_mc_resource *next;
-	struct fsl_mc_bus *mc_bus = to_fsl_mc_bus(mc_bus_dev);
-	struct fsl_mc_resource_pool *res_pool =
-					&mc_bus->resource_pools[pool_type];
-	int free_count = 0;
-
-	list_for_each_entry_safe(resource, next, &res_pool->free_list, node) {
-		free_count++;
-		devm_kfree(&mc_bus_dev->dev, resource);
-	}
-}
-
-void fsl_mc_cleanup_all_resource_pools(struct fsl_mc_device *mc_bus_dev)
-{
-	int pool_type;
-
-	for (pool_type = 0; pool_type < FSL_MC_NUM_POOL_TYPES; pool_type++)
-		fsl_mc_cleanup_resource_pool(mc_bus_dev, pool_type);
-}
-EXPORT_SYMBOL_GPL(fsl_mc_cleanup_all_resource_pools);
-
-/**
-=======
-/*
->>>>>>> c1084c27
+
+/*
  * fsl_mc_allocator_probe - callback invoked when an allocatable device is
  * being added to the system
  */
