/* SPDX-License-Identifier: GPL-2.0 */
/*
 * Freescale Management Complex (MC) bus private declarations
 *
 * Copyright (C) 2016 Freescale Semiconductor, Inc.
 *
 */
#ifndef _FSL_MC_PRIVATE_H_
#define _FSL_MC_PRIVATE_H_

#include <linux/fsl/mc.h>
#include <linux/mutex.h>
#include <linux/ioctl.h>
#include <linux/miscdevice.h>

/*
 * Data Path Management Complex (DPMNG) General API
 */

/* DPMNG command versioning */
#define DPMNG_CMD_BASE_VERSION		1
#define DPMNG_CMD_ID_OFFSET		4

#define DPMNG_CMD(id)	(((id) << DPMNG_CMD_ID_OFFSET) | DPMNG_CMD_BASE_VERSION)

/* DPMNG command IDs */
#define DPMNG_CMDID_GET_VERSION		DPMNG_CMD(0x831)

struct dpmng_rsp_get_version {
	__le32 revision;
	__le32 version_major;
	__le32 version_minor;
};

/*
 * Data Path Management Command Portal (DPMCP) API
 */

/* Minimal supported DPMCP Version */
#define DPMCP_MIN_VER_MAJOR		3
#define DPMCP_MIN_VER_MINOR		0

/* DPMCP command versioning */
#define DPMCP_CMD_BASE_VERSION		1
#define DPMCP_CMD_ID_OFFSET		4

#define DPMCP_CMD(id)	(((id) << DPMCP_CMD_ID_OFFSET) | DPMCP_CMD_BASE_VERSION)

/* DPMCP command IDs */
#define DPMCP_CMDID_CLOSE		DPMCP_CMD(0x800)
#define DPMCP_CMDID_RESET		DPMCP_CMD(0x005)

struct dpmcp_cmd_open {
	__le32 dpmcp_id;
};

/*
 * Initialization and runtime control APIs for DPMCP
 */
int dpmcp_open(struct fsl_mc_io *mc_io,
	       u32 cmd_flags,
	       int dpmcp_id,
	       u16 *token);

int dpmcp_close(struct fsl_mc_io *mc_io,
		u32 cmd_flags,
		u16 token);

int dpmcp_reset(struct fsl_mc_io *mc_io,
		u32 cmd_flags,
		u16 token);

/*
<<<<<<< HEAD
=======
 * Data Path Resource Container (DPRC) API
 */

/* Minimal supported DPRC Version */
#define DPRC_MIN_VER_MAJOR			6
#define DPRC_MIN_VER_MINOR			0

/* DPRC command versioning */
#define DPRC_CMD_BASE_VERSION			1
#define DPRC_CMD_2ND_VERSION			2
#define DPRC_CMD_3RD_VERSION			3
#define DPRC_CMD_ID_OFFSET			4

#define DPRC_CMD(id)	(((id) << DPRC_CMD_ID_OFFSET) | DPRC_CMD_BASE_VERSION)
#define DPRC_CMD_V2(id)	(((id) << DPRC_CMD_ID_OFFSET) | DPRC_CMD_2ND_VERSION)
#define DPRC_CMD_V3(id)	(((id) << DPRC_CMD_ID_OFFSET) | DPRC_CMD_3RD_VERSION)

/* DPRC command IDs */
#define DPRC_CMDID_CLOSE                        DPRC_CMD(0x800)
#define DPRC_CMDID_GET_API_VERSION              DPRC_CMD(0xa05)

#define DPRC_CMDID_GET_ATTR                     DPRC_CMD(0x004)
#define DPRC_CMDID_RESET_CONT                   DPRC_CMD(0x005)
#define DPRC_CMDID_RESET_CONT_V2                DPRC_CMD_V2(0x005)

#define DPRC_CMDID_SET_IRQ                      DPRC_CMD(0x010)
#define DPRC_CMDID_SET_IRQ_ENABLE               DPRC_CMD(0x012)
#define DPRC_CMDID_SET_IRQ_MASK                 DPRC_CMD(0x014)
#define DPRC_CMDID_GET_IRQ_STATUS               DPRC_CMD(0x016)
#define DPRC_CMDID_CLEAR_IRQ_STATUS             DPRC_CMD(0x017)

#define DPRC_CMDID_GET_CONT_ID                  DPRC_CMD(0x830)
#define DPRC_CMDID_GET_OBJ_COUNT                DPRC_CMD(0x159)
#define DPRC_CMDID_GET_OBJ                      DPRC_CMD(0x15A)
#define DPRC_CMDID_GET_OBJ_REG                  DPRC_CMD(0x15E)
#define DPRC_CMDID_GET_OBJ_REG_V2               DPRC_CMD_V2(0x15E)
#define DPRC_CMDID_GET_OBJ_REG_V3               DPRC_CMD_V3(0x15E)
#define DPRC_CMDID_SET_OBJ_IRQ                  DPRC_CMD(0x15F)

#define DPRC_CMDID_GET_CONNECTION               DPRC_CMD(0x16C)

struct dprc_cmd_open {
	__le32 container_id;
};

struct dprc_cmd_reset_container {
	__le32 child_container_id;
	__le32 options;
};

struct dprc_cmd_set_irq {
	/* cmd word 0 */
	__le32 irq_val;
	u8 irq_index;
	u8 pad[3];
	/* cmd word 1 */
	__le64 irq_addr;
	/* cmd word 2 */
	__le32 irq_num;
};

#define DPRC_ENABLE		0x1

struct dprc_cmd_set_irq_enable {
	u8 enable;
	u8 pad[3];
	u8 irq_index;
};

struct dprc_cmd_set_irq_mask {
	__le32 mask;
	u8 irq_index;
};

struct dprc_cmd_get_irq_status {
	__le32 status;
	u8 irq_index;
};

struct dprc_rsp_get_irq_status {
	__le32 status;
};

struct dprc_cmd_clear_irq_status {
	__le32 status;
	u8 irq_index;
};

struct dprc_rsp_get_attributes {
	/* response word 0 */
	__le32 container_id;
	__le32 icid;
	/* response word 1 */
	__le32 options;
	__le32 portal_id;
};

struct dprc_rsp_get_obj_count {
	__le32 pad;
	__le32 obj_count;
};

struct dprc_cmd_get_obj {
	__le32 obj_index;
};

struct dprc_rsp_get_obj {
	/* response word 0 */
	__le32 pad0;
	__le32 id;
	/* response word 1 */
	__le16 vendor;
	u8 irq_count;
	u8 region_count;
	__le32 state;
	/* response word 2 */
	__le16 version_major;
	__le16 version_minor;
	__le16 flags;
	__le16 pad1;
	/* response word 3-4 */
	u8 type[16];
	/* response word 5-6 */
	u8 label[16];
};

struct dprc_cmd_get_obj_region {
	/* cmd word 0 */
	__le32 obj_id;
	__le16 pad0;
	u8 region_index;
	u8 pad1;
	/* cmd word 1-2 */
	__le64 pad2[2];
	/* cmd word 3-4 */
	u8 obj_type[16];
};

struct dprc_rsp_get_obj_region {
	/* response word 0 */
	__le64 pad0;
	/* response word 1 */
	__le64 base_offset;
	/* response word 2 */
	__le32 size;
	u8 type;
	u8 pad2[3];
	/* response word 3 */
	__le32 flags;
	__le32 pad3;
	/* response word 4 */
	/* base_addr may be zero if older MC firmware is used */
	__le64 base_addr;
};

struct dprc_cmd_set_obj_irq {
	/* cmd word 0 */
	__le32 irq_val;
	u8 irq_index;
	u8 pad[3];
	/* cmd word 1 */
	__le64 irq_addr;
	/* cmd word 2 */
	__le32 irq_num;
	__le32 obj_id;
	/* cmd word 3-4 */
	u8 obj_type[16];
};

struct dprc_cmd_get_connection {
	__le32 ep1_id;
	__le16 ep1_interface_id;
	u8 pad[2];
	u8 ep1_type[16];
};

struct dprc_rsp_get_connection {
	__le64 pad[3];
	__le32 ep2_id;
	__le16 ep2_interface_id;
	__le16 pad1;
	u8 ep2_type[16];
	__le32 state;
};

/*
 * DPRC API for managing and querying DPAA resources
 */
int dprc_open(struct fsl_mc_io *mc_io,
	      u32 cmd_flags,
	      int container_id,
	      u16 *token);

int dprc_close(struct fsl_mc_io *mc_io,
	       u32 cmd_flags,
	       u16 token);

/* DPRC IRQ events */

/* IRQ event - Indicates that a new object added to the container */
#define DPRC_IRQ_EVENT_OBJ_ADDED		0x00000001
/* IRQ event - Indicates that an object was removed from the container */
#define DPRC_IRQ_EVENT_OBJ_REMOVED		0x00000002
/*
 * IRQ event - Indicates that one of the descendant containers that opened by
 * this container is destroyed
 */
#define DPRC_IRQ_EVENT_CONTAINER_DESTROYED	0x00000010

/*
 * IRQ event - Indicates that on one of the container's opened object is
 * destroyed
 */
#define DPRC_IRQ_EVENT_OBJ_DESTROYED		0x00000020

/* Irq event - Indicates that object is created at the container */
#define DPRC_IRQ_EVENT_OBJ_CREATED		0x00000040

/**
 * struct dprc_irq_cfg - IRQ configuration
 * @paddr:	Address that must be written to signal a message-based interrupt
 * @val:	Value to write into irq_addr address
 * @irq_num:	A user defined number associated with this IRQ
 */
struct dprc_irq_cfg {
	     phys_addr_t paddr;
	     u32 val;
	     int irq_num;
};

int dprc_set_irq(struct fsl_mc_io *mc_io,
		 u32 cmd_flags,
		 u16 token,
		 u8 irq_index,
		 struct dprc_irq_cfg *irq_cfg);

int dprc_set_irq_enable(struct fsl_mc_io *mc_io,
			u32 cmd_flags,
			u16 token,
			u8 irq_index,
			u8 en);

int dprc_set_irq_mask(struct fsl_mc_io *mc_io,
		      u32 cmd_flags,
		      u16 token,
		      u8 irq_index,
		      u32 mask);

int dprc_get_irq_status(struct fsl_mc_io *mc_io,
			u32 cmd_flags,
			u16 token,
			u8 irq_index,
			u32 *status);

int dprc_clear_irq_status(struct fsl_mc_io *mc_io,
			  u32 cmd_flags,
			  u16 token,
			  u8 irq_index,
			  u32 status);

/**
 * struct dprc_attributes - Container attributes
 * @container_id: Container's ID
 * @icid: Container's ICID
 * @portal_id: Container's portal ID
 * @options: Container's options as set at container's creation
 */
struct dprc_attributes {
	int container_id;
	u32 icid;
	int portal_id;
	u64 options;
};

int dprc_get_attributes(struct fsl_mc_io *mc_io,
			u32 cmd_flags,
			u16 token,
			struct dprc_attributes *attributes);

int dprc_get_obj_count(struct fsl_mc_io *mc_io,
		       u32 cmd_flags,
		       u16 token,
		       int *obj_count);

int dprc_get_obj(struct fsl_mc_io *mc_io,
		 u32 cmd_flags,
		 u16 token,
		 int obj_index,
		 struct fsl_mc_obj_desc *obj_desc);

int dprc_set_obj_irq(struct fsl_mc_io *mc_io,
		     u32 cmd_flags,
		     u16 token,
		     char *obj_type,
		     int obj_id,
		     u8 irq_index,
		     struct dprc_irq_cfg *irq_cfg);
/**
 * enum dprc_region_type - Region type
 * @DPRC_REGION_TYPE_MC_PORTAL: MC portal region
 * @DPRC_REGION_TYPE_QBMAN_PORTAL: Qbman portal region
 */
enum dprc_region_type {
	DPRC_REGION_TYPE_MC_PORTAL,
	DPRC_REGION_TYPE_QBMAN_PORTAL,
	DPRC_REGION_TYPE_QBMAN_MEM_BACKED_PORTAL
};

/**
 * struct dprc_region_desc - Mappable region descriptor
 * @base_offset: Region offset from region's base address.
 *	For DPMCP and DPRC objects, region base is offset from SoC MC portals
 *	base address; For DPIO, region base is offset from SoC QMan portals
 *	base address
 * @size: Region size (in bytes)
 * @flags: Region attributes
 * @type: Portal region type
 */
struct dprc_region_desc {
	u32 base_offset;
	u32 size;
	u32 flags;
	enum dprc_region_type type;
	u64 base_address;
};

int dprc_get_obj_region(struct fsl_mc_io *mc_io,
			u32 cmd_flags,
			u16 token,
			char *obj_type,
			int obj_id,
			u8 region_index,
			struct dprc_region_desc *region_desc);

int dprc_get_api_version(struct fsl_mc_io *mc_io,
			 u32 cmd_flags,
			 u16 *major_ver,
			 u16 *minor_ver);

int dprc_get_container_id(struct fsl_mc_io *mc_io,
			  u32 cmd_flags,
			  int *container_id);

/**
 * struct dprc_endpoint - Endpoint description for link connect/disconnect
 *			operations
 * @type:	Endpoint object type: NULL terminated string
 * @id:		Endpoint object ID
 * @if_id:	Interface ID; should be set for endpoints with multiple
 *		interfaces ("dpsw", "dpdmux"); for others, always set to 0
 */
struct dprc_endpoint {
	char type[16];
	int id;
	u16 if_id;
};

int dprc_get_connection(struct fsl_mc_io *mc_io,
			u32 cmd_flags,
			u16 token,
			const struct dprc_endpoint *endpoint1,
			struct dprc_endpoint *endpoint2,
			int *state);

/*
>>>>>>> c1084c27
 * Data Path Buffer Pool (DPBP) API
 */

/* DPBP Version */
#define DPBP_VER_MAJOR				3
#define DPBP_VER_MINOR				2

/* Command versioning */
#define DPBP_CMD_BASE_VERSION			1
#define DPBP_CMD_ID_OFFSET			4

#define DPBP_CMD(id)	(((id) << DPBP_CMD_ID_OFFSET) | DPBP_CMD_BASE_VERSION)

/* Command IDs */
#define DPBP_CMDID_CLOSE		DPBP_CMD(0x800)

#define DPBP_CMDID_ENABLE		DPBP_CMD(0x002)
#define DPBP_CMDID_DISABLE		DPBP_CMD(0x003)
#define DPBP_CMDID_GET_ATTR		DPBP_CMD(0x004)
#define DPBP_CMDID_RESET		DPBP_CMD(0x005)

struct dpbp_cmd_open {
	__le32 dpbp_id;
};

#define DPBP_ENABLE			0x1

struct dpbp_rsp_get_attributes {
	/* response word 0 */
	__le16 pad;
	__le16 bpid;
	__le32 id;
	/* response word 1 */
	__le16 version_major;
	__le16 version_minor;
};

/*
 * Data Path Concentrator (DPCON) API
 */

/* DPCON Version */
#define DPCON_VER_MAJOR				3
#define DPCON_VER_MINOR				2

/* Command versioning */
#define DPCON_CMD_BASE_VERSION			1
#define DPCON_CMD_ID_OFFSET			4

#define DPCON_CMD(id)	(((id) << DPCON_CMD_ID_OFFSET) | DPCON_CMD_BASE_VERSION)

/* Command IDs */
#define DPCON_CMDID_CLOSE			DPCON_CMD(0x800)

#define DPCON_CMDID_ENABLE			DPCON_CMD(0x002)
#define DPCON_CMDID_DISABLE			DPCON_CMD(0x003)
#define DPCON_CMDID_GET_ATTR			DPCON_CMD(0x004)
#define DPCON_CMDID_RESET			DPCON_CMD(0x005)

#define DPCON_CMDID_SET_NOTIFICATION		DPCON_CMD(0x100)

struct dpcon_cmd_open {
	__le32 dpcon_id;
};

#define DPCON_ENABLE			1

struct dpcon_rsp_get_attr {
	/* response word 0 */
	__le32 id;
	__le16 qbman_ch_id;
	u8 num_priorities;
	u8 pad;
};

struct dpcon_cmd_set_notification {
	/* cmd word 0 */
	__le32 dpio_id;
	u8 priority;
	u8 pad[3];
	/* cmd word 1 */
	__le64 user_ctx;
};

<<<<<<< HEAD
=======
/*
 * Generic FSL MC API
 */

/* generic command versioning */
#define OBJ_CMD_BASE_VERSION		1
#define OBJ_CMD_ID_OFFSET		4

#define OBJ_CMD(id)	(((id) << OBJ_CMD_ID_OFFSET) | OBJ_CMD_BASE_VERSION)

/* open command codes */
#define DPRTC_CMDID_OPEN		OBJ_CMD(0x810)
#define DPNI_CMDID_OPEN		OBJ_CMD(0x801)
#define DPSW_CMDID_OPEN		OBJ_CMD(0x802)
#define DPIO_CMDID_OPEN		OBJ_CMD(0x803)
#define DPBP_CMDID_OPEN		OBJ_CMD(0x804)
#define DPRC_CMDID_OPEN		OBJ_CMD(0x805)
#define DPDMUX_CMDID_OPEN		OBJ_CMD(0x806)
#define DPCI_CMDID_OPEN		OBJ_CMD(0x807)
#define DPCON_CMDID_OPEN		OBJ_CMD(0x808)
#define DPSECI_CMDID_OPEN		OBJ_CMD(0x809)
#define DPAIOP_CMDID_OPEN		OBJ_CMD(0x80a)
#define DPMCP_CMDID_OPEN		OBJ_CMD(0x80b)
#define DPMAC_CMDID_OPEN		OBJ_CMD(0x80c)
#define DPDCEI_CMDID_OPEN		OBJ_CMD(0x80d)
#define DPDMAI_CMDID_OPEN		OBJ_CMD(0x80e)
#define DPDBG_CMDID_OPEN		OBJ_CMD(0x80f)

/* Generic object command IDs */
#define OBJ_CMDID_CLOSE		OBJ_CMD(0x800)
#define OBJ_CMDID_RESET		OBJ_CMD(0x005)

struct obj_cmd_open {
	__le32 obj_id;
};

/**
 * struct fsl_mc_resource_pool - Pool of MC resources of a given
 * type
 * @type: type of resources in the pool
 * @max_count: maximum number of resources in the pool
 * @free_count: number of free resources in the pool
 * @mutex: mutex to serialize access to the pool's free list
 * @free_list: anchor node of list of free resources in the pool
 * @mc_bus: pointer to the MC bus that owns this resource pool
 */
struct fsl_mc_resource_pool {
	enum fsl_mc_pool_type type;
	int max_count;
	int free_count;
	struct mutex mutex;	/* serializes access to free_list */
	struct list_head free_list;
	struct fsl_mc_bus *mc_bus;
};

/**
 * struct fsl_mc_uapi - information associated with a device file
 * @misc: struct miscdevice linked to the root dprc
 * @device: newly created device in /dev
 * @mutex: mutex lock to serialize the open/release operations
 * @local_instance_in_use: local MC I/O instance in use or not
 * @static_mc_io: pointer to the static MC I/O object
 */
struct fsl_mc_uapi {
	struct miscdevice misc;
	struct device *device;
	struct mutex mutex; /* serialize open/release operations */
	u32 local_instance_in_use;
	struct fsl_mc_io *static_mc_io;
};

/**
 * struct fsl_mc_bus - logical bus that corresponds to a physical DPRC
 * @mc_dev: fsl-mc device for the bus device itself.
 * @resource_pools: array of resource pools (one pool per resource type)
 * for this MC bus. These resources represent allocatable entities
 * from the physical DPRC.
 * @irq_resources: Pointer to array of IRQ objects for the IRQ pool
 * @scan_mutex: Serializes bus scanning
 * @dprc_attr: DPRC attributes
 * @uapi_misc: struct that abstracts the interaction with userspace
 */
struct fsl_mc_bus {
	struct fsl_mc_device mc_dev;
	struct fsl_mc_resource_pool resource_pools[FSL_MC_NUM_POOL_TYPES];
	struct fsl_mc_device_irq *irq_resources;
	struct mutex scan_mutex;    /* serializes bus scanning */
	struct dprc_attributes dprc_attr;
	struct fsl_mc_uapi uapi_misc;
	int irq_enabled;
};

#define to_fsl_mc_bus(_mc_dev) \
	container_of(_mc_dev, struct fsl_mc_bus, mc_dev)

>>>>>>> c1084c27
int __must_check fsl_mc_device_add(struct fsl_mc_obj_desc *obj_desc,
				   struct fsl_mc_io *mc_io,
				   struct device *parent_dev,
				   const char *driver_override,
				   struct fsl_mc_device **new_mc_dev);

int __init dprc_driver_init(void);

void dprc_driver_exit(void);

int dprc_scan_objects(struct fsl_mc_device *mc_bus_dev,
		      bool alloc_interrupts);

int __init fsl_mc_allocator_driver_init(void);

void fsl_mc_allocator_driver_exit(void);

<<<<<<< HEAD
=======
void fsl_mc_init_all_resource_pools(struct fsl_mc_device *mc_bus_dev);

>>>>>>> c1084c27
int __must_check fsl_mc_resource_allocate(struct fsl_mc_bus *mc_bus,
					  enum fsl_mc_pool_type pool_type,
					  struct fsl_mc_resource
							  **new_resource);

void fsl_mc_resource_free(struct fsl_mc_resource *resource);

int fsl_mc_msi_domain_alloc_irqs(struct device *dev,
				 unsigned int irq_count);

void fsl_mc_msi_domain_free_irqs(struct device *dev);

<<<<<<< HEAD
bool fsl_mc_is_root_dprc(struct device *dev);

#ifdef CONFIG_FSL_MC_UAPI_SUPPORT

int fsl_mc_uapi_create_device_file(struct fsl_mc_bus *mc_bus);
=======
struct irq_domain *fsl_mc_find_msi_domain(struct device *dev);
>>>>>>> c1084c27

void fsl_mc_uapi_remove_device_file(struct fsl_mc_bus *mc_bus);

#else

static inline int fsl_mc_uapi_create_device_file(struct fsl_mc_bus *mc_bus)
{
	return 0;
}

static inline void fsl_mc_uapi_remove_device_file(struct fsl_mc_bus *mc_bus)
{
}

#endif

int disable_dprc_irq(struct fsl_mc_device *mc_dev);
int enable_dprc_irq(struct fsl_mc_device *mc_dev);
int get_dprc_irq_state(struct fsl_mc_device *mc_dev);

void fsl_mc_get_root_dprc(struct device *dev,
			 struct device **root_dprc_dev);

struct fsl_mc_device *fsl_mc_device_lookup(struct fsl_mc_obj_desc *obj_desc,
					   struct fsl_mc_device *mc_bus_dev);

u16 mc_cmd_hdr_read_cmdid(struct fsl_mc_command *cmd);

#ifdef CONFIG_FSL_MC_UAPI_SUPPORT

int fsl_mc_uapi_create_device_file(struct fsl_mc_bus *mc_bus);

void fsl_mc_uapi_remove_device_file(struct fsl_mc_bus *mc_bus);

#else

static inline int fsl_mc_uapi_create_device_file(struct fsl_mc_bus *mc_bus)
{
	return 0;
}

static inline void fsl_mc_uapi_remove_device_file(struct fsl_mc_bus *mc_bus)
{
}

#endif

int disable_dprc_irq(struct fsl_mc_device *mc_dev);
int enable_dprc_irq(struct fsl_mc_device *mc_dev);
int get_dprc_irq_state(struct fsl_mc_device *mc_dev);

#endif /* _FSL_MC_PRIVATE_H_ */<|MERGE_RESOLUTION|>--- conflicted
+++ resolved
@@ -71,8 +71,6 @@
 		u16 token);
 
 /*
-<<<<<<< HEAD
-=======
  * Data Path Resource Container (DPRC) API
  */
 
@@ -438,7 +436,6 @@
 			int *state);
 
 /*
->>>>>>> c1084c27
  * Data Path Buffer Pool (DPBP) API
  */
 
@@ -523,8 +520,6 @@
 	__le64 user_ctx;
 };
 
-<<<<<<< HEAD
-=======
 /*
  * Generic FSL MC API
  */
@@ -620,12 +615,12 @@
 #define to_fsl_mc_bus(_mc_dev) \
 	container_of(_mc_dev, struct fsl_mc_bus, mc_dev)
 
->>>>>>> c1084c27
 int __must_check fsl_mc_device_add(struct fsl_mc_obj_desc *obj_desc,
 				   struct fsl_mc_io *mc_io,
 				   struct device *parent_dev,
-				   const char *driver_override,
 				   struct fsl_mc_device **new_mc_dev);
+
+void fsl_mc_device_remove(struct fsl_mc_device *mc_dev);
 
 int __init dprc_driver_init(void);
 
@@ -638,11 +633,8 @@
 
 void fsl_mc_allocator_driver_exit(void);
 
-<<<<<<< HEAD
-=======
 void fsl_mc_init_all_resource_pools(struct fsl_mc_device *mc_bus_dev);
 
->>>>>>> c1084c27
 int __must_check fsl_mc_resource_allocate(struct fsl_mc_bus *mc_bus,
 					  enum fsl_mc_pool_type pool_type,
 					  struct fsl_mc_resource
@@ -655,15 +647,29 @@
 
 void fsl_mc_msi_domain_free_irqs(struct device *dev);
 
-<<<<<<< HEAD
+struct irq_domain *fsl_mc_find_msi_domain(struct device *dev);
+
+int __must_check fsl_create_mc_io(struct device *dev,
+				  phys_addr_t mc_portal_phys_addr,
+				  u32 mc_portal_size,
+				  struct fsl_mc_device *dpmcp_dev,
+				  u32 flags, struct fsl_mc_io **new_mc_io);
+
+void fsl_destroy_mc_io(struct fsl_mc_io *mc_io);
+
 bool fsl_mc_is_root_dprc(struct device *dev);
 
+void fsl_mc_get_root_dprc(struct device *dev,
+			 struct device **root_dprc_dev);
+
+struct fsl_mc_device *fsl_mc_device_lookup(struct fsl_mc_obj_desc *obj_desc,
+					   struct fsl_mc_device *mc_bus_dev);
+
+u16 mc_cmd_hdr_read_cmdid(struct fsl_mc_command *cmd);
+
 #ifdef CONFIG_FSL_MC_UAPI_SUPPORT
 
 int fsl_mc_uapi_create_device_file(struct fsl_mc_bus *mc_bus);
-=======
-struct irq_domain *fsl_mc_find_msi_domain(struct device *dev);
->>>>>>> c1084c27
 
 void fsl_mc_uapi_remove_device_file(struct fsl_mc_bus *mc_bus);
 
@@ -684,35 +690,4 @@
 int enable_dprc_irq(struct fsl_mc_device *mc_dev);
 int get_dprc_irq_state(struct fsl_mc_device *mc_dev);
 
-void fsl_mc_get_root_dprc(struct device *dev,
-			 struct device **root_dprc_dev);
-
-struct fsl_mc_device *fsl_mc_device_lookup(struct fsl_mc_obj_desc *obj_desc,
-					   struct fsl_mc_device *mc_bus_dev);
-
-u16 mc_cmd_hdr_read_cmdid(struct fsl_mc_command *cmd);
-
-#ifdef CONFIG_FSL_MC_UAPI_SUPPORT
-
-int fsl_mc_uapi_create_device_file(struct fsl_mc_bus *mc_bus);
-
-void fsl_mc_uapi_remove_device_file(struct fsl_mc_bus *mc_bus);
-
-#else
-
-static inline int fsl_mc_uapi_create_device_file(struct fsl_mc_bus *mc_bus)
-{
-	return 0;
-}
-
-static inline void fsl_mc_uapi_remove_device_file(struct fsl_mc_bus *mc_bus)
-{
-}
-
-#endif
-
-int disable_dprc_irq(struct fsl_mc_device *mc_dev);
-int enable_dprc_irq(struct fsl_mc_device *mc_dev);
-int get_dprc_irq_state(struct fsl_mc_device *mc_dev);
-
 #endif /* _FSL_MC_PRIVATE_H_ */