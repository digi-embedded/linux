
#
# Watchdog device configuration
#

menuconfig WATCHDOG
	bool "Watchdog Timer Support"
	---help---
	  If you say Y here (and to one of the following options) and create a
	  character special file /dev/watchdog with major number 10 and minor
	  number 130 using mknod ("man mknod"), you will get a watchdog, i.e.:
	  subsequently opening the file and then failing to write to it for
	  longer than 1 minute will result in rebooting the machine. This
	  could be useful for a networked machine that needs to come back
	  on-line as fast as possible after a lock-up. There's both a watchdog
	  implementation entirely in software (which can sometimes fail to
	  reboot the machine) and a driver for hardware watchdog boards, which
	  are more robust and can also keep track of the temperature inside
	  your computer. For details, read
	  <file:Documentation/watchdog/watchdog-api.txt> in the kernel source.

	  The watchdog is usually used together with the watchdog daemon
	  which is available from
	  <ftp://ibiblio.org/pub/Linux/system/daemons/watchdog/>. This daemon can
	  also monitor NFS connections and can reboot the machine when the process
	  table is full.

	  If unsure, say N.

if WATCHDOG

config WATCHDOG_CORE
	bool "WatchDog Timer Driver Core"
	---help---
	  Say Y here if you want to use the new watchdog timer driver core.
	  This driver provides a framework for all watchdog timer drivers
	  and gives them the /dev/watchdog interface (and later also the
	  sysfs interface).

config WATCHDOG_NOWAYOUT
	bool "Disable watchdog shutdown on close"
	help
	  The default watchdog behaviour (which you get if you say N here) is
	  to stop the timer if the process managing it closes the file
	  /dev/watchdog. It's always remotely possible that this process might
	  get killed. If you say Y here, the watchdog cannot be stopped once
	  it has been started.

config WATCHDOG_SYSFS
	bool "Read different watchdog information through sysfs"
	help
	  Say Y here if you want to enable watchdog device status read through
	  sysfs attributes.

#
# General Watchdog drivers
#

comment "Watchdog Device Drivers"

# Architecture Independent

config SOFT_WATCHDOG
	tristate "Software watchdog"
	select WATCHDOG_CORE
	help
	  A software monitoring watchdog. This will fail to reboot your system
	  from some situations that the hardware watchdog will recover
	  from. Equally it's a lot cheaper to install.

	  To compile this driver as a module, choose M here: the
	  module will be called softdog.

config DA9052_WATCHDOG
        tristate "Dialog DA9052 Watchdog"
        depends on PMIC_DA9052
        select WATCHDOG_CORE
        help
          Support for the watchdog in the DA9052 PMIC. Watchdog trigger
          cause system reset.

          Say Y here to include support for the DA9052 watchdog.
          Alternatively say M to compile the driver as a module,
          which will be called da9052_wdt.

config DA9055_WATCHDOG
	tristate "Dialog Semiconductor DA9055 Watchdog"
	depends on MFD_DA9055
	select WATCHDOG_CORE
	help
	  If you say yes here you get support for watchdog on the Dialog
	  Semiconductor DA9055 PMIC.

	  This driver can also be built as a module.  If so, the module
	  will be called da9055_wdt.

config DA9063_WATCHDOG
	tristate "Dialog DA9063 Watchdog"
	depends on MFD_DA9063
	select WATCHDOG_CORE
	help
	  Support for the watchdog in the DA9063 PMIC.

	  This driver can be built as a module. The module name is da9063_wdt.

config DA9062_WATCHDOG
	tristate "Dialog DA9062 Watchdog"
	depends on MFD_DA9062
	select WATCHDOG_CORE
	help
	  Support for the watchdog in the DA9062 PMIC.

	  This driver can be built as a module. The module name is da9062_wdt.

config GPIO_WATCHDOG
	tristate "Watchdog device controlled through GPIO-line"
	depends on OF_GPIO
	select WATCHDOG_CORE
	help
	  If you say yes here you get support for watchdog device
	  controlled through GPIO-line.

config GPIO_WATCHDOG_ARCH_INITCALL
	bool "Register the watchdog as early as possible"
	depends on GPIO_WATCHDOG=y
	help
	  In some situations, the default initcall level (module_init)
	  in not early enough in the boot process to avoid the watchdog
	  to be triggered.
	  If you say yes here, the initcall level would be raised to
	  arch_initcall.
	  If in doubt, say N.

config MENF21BMC_WATCHDOG
	tristate "MEN 14F021P00 BMC Watchdog"
	depends on MFD_MENF21BMC
	select WATCHDOG_CORE
	help
	  Say Y here to include support for the MEN 14F021P00 BMC Watchdog.

	  This driver can also be built as a module. If so the module
	  will be called menf21bmc_wdt.

config MCA_CC6UL_WATCHDOG
	tristate "Digi ConnectCore 6UL Micro Controller Assist Watchdog"
	select WATCHDOG_CORE
	select MFD_MCA_CC6UL
	help
	  If you say yes here you will get support for the watchdog in the
	  Micro Controller Assist of Digi ConnectCore 6UL system-on-module.

config TANGOX_WATCHDOG
	tristate "Sigma Designs SMP86xx/SMP87xx watchdog"
	select WATCHDOG_CORE
	depends on ARCH_TANGO || COMPILE_TEST
	depends on HAS_IOMEM
	help
	  Support for the watchdog in Sigma Designs SMP86xx (tango3)
	  and SMP87xx (tango4) family chips.

	  This driver can be built as a module. The module name is tangox_wdt.

config WDAT_WDT
	tristate "ACPI Watchdog Action Table (WDAT)"
	depends on ACPI
	select WATCHDOG_CORE
	select ACPI_WATCHDOG
	help
	  This driver adds support for systems with ACPI Watchdog Action
	  Table (WDAT) table. Servers typically have this but it can be
	  found on some desktop machines as well. This driver will take
	  over the native iTCO watchdog driver found on many Intel CPUs.

	  To compile this driver as module, choose M here: the module will
	  be called wdat_wdt.

config WM831X_WATCHDOG
	tristate "WM831x watchdog"
	depends on MFD_WM831X
	select WATCHDOG_CORE
	help
	  Support for the watchdog in the WM831x AudioPlus PMICs.  When
	  the watchdog triggers the system will be reset.

config WM8350_WATCHDOG
	tristate "WM8350 watchdog"
	depends on MFD_WM8350
	select WATCHDOG_CORE
	help
	  Support for the watchdog in the WM8350 AudioPlus PMIC.  When
	  the watchdog triggers the system will be reset.

config XILINX_WATCHDOG
	tristate "Xilinx Watchdog timer"
	depends on HAS_IOMEM
	select WATCHDOG_CORE
	help
	  Watchdog driver for the xps_timebase_wdt ip core.

	  To compile this driver as a module, choose M here: the
	  module will be called of_xilinx_wdt.

config ZIIRAVE_WATCHDOG
	tristate "Zodiac RAVE Watchdog Timer"
	depends on I2C
	select WATCHDOG_CORE
	help
	  Watchdog driver for the Zodiac Aerospace RAVE Switch Watchdog
	  Processor.

	  To compile this driver as a module, choose M here: the
	  module will be called ziirave_wdt.

# ALPHA Architecture

# ARM Architecture

config ARM_SP805_WATCHDOG
	tristate "ARM SP805 Watchdog"
	depends on (ARM || ARM64) && ARM_AMBA
	select WATCHDOG_CORE
	help
	  ARM Primecell SP805 Watchdog timer. This will reboot your system when
	  the timeout is reached.

config ARM_SBSA_WATCHDOG
	tristate "ARM SBSA Generic Watchdog"
	depends on ARM64
	depends on ARM_ARCH_TIMER
	select WATCHDOG_CORE
	help
	  ARM SBSA Generic Watchdog has two stage timeouts:
	  the first signal (WS0) is for alerting the system by interrupt,
	  the second one (WS1) is a real hardware reset.
	  More details: ARM DEN0029B - Server Base System Architecture (SBSA)

	  This driver can operate ARM SBSA Generic Watchdog as a single stage
	  or a two stages watchdog, it depends on the module parameter "action".

	  Note: the maximum timeout in the two stages mode is half of that in
	  the single stage mode.

	  To compile this driver as module, choose M here: The module
	  will be called sbsa_gwdt.

config ASM9260_WATCHDOG
	tristate "Alphascale ASM9260 watchdog"
	depends on MACH_ASM9260
	depends on OF
	select WATCHDOG_CORE
	select RESET_CONTROLLER
	help
	  Watchdog timer embedded into Alphascale asm9260 chips. This will reboot your
	  system when the timeout is reached.

config AT91RM9200_WATCHDOG
	tristate "AT91RM9200 watchdog"
	depends on SOC_AT91RM9200 && MFD_SYSCON
	help
	  Watchdog timer embedded into AT91RM9200 chips. This will reboot your
	  system when the timeout is reached.

config AT91SAM9X_WATCHDOG
	tristate "AT91SAM9X / AT91CAP9 watchdog"
	depends on ARCH_AT91
	select WATCHDOG_CORE
	help
	  Watchdog timer embedded into AT91SAM9X and AT91CAP9 chips. This will
	  reboot your system when the timeout is reached.

config SAMA5D4_WATCHDOG
	tristate "Atmel SAMA5D4 Watchdog Timer"
	depends on ARCH_AT91
	select WATCHDOG_CORE
	help
	  Atmel SAMA5D4 watchdog timer is embedded into SAMA5D4 chips.
	  Its Watchdog Timer Mode Register can be written more than once.
	  This will reboot your system when the timeout is reached.

config CADENCE_WATCHDOG
	tristate "Cadence Watchdog Timer"
	depends on HAS_IOMEM
	select WATCHDOG_CORE
	help
	  Say Y here if you want to include support for the watchdog
	  timer in the Xilinx Zynq.

config 21285_WATCHDOG
	tristate "DC21285 watchdog"
	depends on FOOTBRIDGE
	help
	  The Intel Footbridge chip contains a built-in watchdog circuit. Say Y
	  here if you wish to use this. Alternatively say M to compile the
	  driver as a module, which will be called wdt285.

	  This driver does not work on all machines. In particular, early CATS
	  boards have hardware problems that will cause the machine to simply
	  lock up if the watchdog fires.

	  "If in doubt, leave it out" - say N.

config 977_WATCHDOG
	tristate "NetWinder WB83C977 watchdog"
	depends on FOOTBRIDGE && ARCH_NETWINDER
	help
	  Say Y here to include support for the WB977 watchdog included in
	  NetWinder machines. Alternatively say M to compile the driver as
	  a module, which will be called wdt977.

	  Not sure? It's safe to say N.

config IXP4XX_WATCHDOG
	tristate "IXP4xx Watchdog"
	depends on ARCH_IXP4XX
	help
	  Say Y here if to include support for the watchdog timer
	  in the Intel IXP4xx network processors. This driver can
	  be built as a module by choosing M. The module will
	  be called ixp4xx_wdt.

	  Note: The internal IXP4xx watchdog does a soft CPU reset
	  which doesn't reset any peripherals. There are circumstances
	  where the watchdog will fail to reset the board correctly
	  (e.g., if the boot ROM is in an unreadable state).

	  Say N if you are unsure.

config KS8695_WATCHDOG
	tristate "KS8695 watchdog"
	depends on ARCH_KS8695
	help
	  Watchdog timer embedded into KS8695 processor. This will reboot your
	  system when the timeout is reached.

config HAVE_S3C2410_WATCHDOG
	bool
	help
	  This will include watchdog timer support for Samsung SoCs. If
	  you want to include watchdog support for any machine, kindly
	  select this in the respective mach-XXXX/Kconfig file.

config S3C2410_WATCHDOG
	tristate "S3C2410 Watchdog"
	depends on HAVE_S3C2410_WATCHDOG
	select WATCHDOG_CORE
	select MFD_SYSCON if ARCH_EXYNOS5
	help
	  Watchdog timer block in the Samsung SoCs. This will reboot
	  the system when the timer expires with the watchdog enabled.

	  The driver is limited by the speed of the system's PCLK
	  signal, so with reasonably fast systems (PCLK around 50-66MHz)
	  then watchdog intervals of over approximately 20seconds are
	  unavailable.

	  The driver can be built as a module by choosing M, and will
	  be called s3c2410_wdt

config SA1100_WATCHDOG
	tristate "SA1100/PXA2xx watchdog"
	depends on ARCH_SA1100 || ARCH_PXA
	help
	  Watchdog timer embedded into SA11x0 and PXA2xx chips. This will
	  reboot your system when timeout is reached.

	  NOTE: once enabled, this timer cannot be disabled.

	  To compile this driver as a module, choose M here: the
	  module will be called sa1100_wdt.

config DW_WATCHDOG
	tristate "Synopsys DesignWare watchdog"
	depends on HAS_IOMEM
	select WATCHDOG_CORE
	help
	  Say Y here if to include support for the Synopsys DesignWare
	  watchdog timer found in many chips.
	  To compile this driver as a module, choose M here: the
	  module will be called dw_wdt.

config EP93XX_WATCHDOG
	tristate "EP93xx Watchdog"
	depends on ARCH_EP93XX
	select WATCHDOG_CORE
	help
	  Say Y here if to include support for the watchdog timer
	  embedded in the Cirrus Logic EP93xx family of devices.

	  To compile this driver as a module, choose M here: the
	  module will be called ep93xx_wdt.

config OMAP_WATCHDOG
	tristate "OMAP Watchdog"
	depends on ARCH_OMAP16XX || ARCH_OMAP2PLUS
	select WATCHDOG_CORE
	help
	  Support for TI OMAP1610/OMAP1710/OMAP2420/OMAP3430/OMAP4430 watchdog.  Say 'Y'
	  here to enable the OMAP1610/OMAP1710/OMAP2420/OMAP3430/OMAP4430 watchdog timer.

config PNX4008_WATCHDOG
	tristate "LPC32XX Watchdog"
	depends on ARCH_LPC32XX
	select WATCHDOG_CORE
	help
	  Say Y here if to include support for the watchdog timer
	  in the LPC32XX processor.
	  This driver can be built as a module by choosing M. The module
	  will be called pnx4008_wdt.

	  Say N if you are unsure.

config IOP_WATCHDOG
	tristate "IOP Watchdog"
	depends on ARCH_IOP13XX
	select WATCHDOG_NOWAYOUT if (ARCH_IOP32X || ARCH_IOP33X)
	help
	  Say Y here if to include support for the watchdog timer
	  in the Intel IOP3XX & IOP13XX I/O Processors.  This driver can
	  be built as a module by choosing M. The module will
	  be called iop_wdt.

	  Note: The IOP13XX watchdog does an Internal Bus Reset which will
	  affect both cores and the peripherals of the IOP.  The ATU-X
	  and/or ATUe configuration registers will remain intact, but if
	  operating as an Root Complex and/or Central Resource, the PCI-X
	  and/or PCIe busses will also be reset.  THIS IS A VERY BIG HAMMER.

config DAVINCI_WATCHDOG
	tristate "DaVinci watchdog"
	depends on ARCH_DAVINCI || ARCH_KEYSTONE
	select WATCHDOG_CORE
	help
	  Say Y here if to include support for the watchdog timer
	  in the DaVinci DM644x/DM646x or Keystone processors.
	  To compile this driver as a module, choose M here: the
	  module will be called davinci_wdt.

	  NOTE: once enabled, this timer cannot be disabled.
	  Say N if you are unsure.

config ORION_WATCHDOG
	tristate "Orion watchdog"
	depends on ARCH_ORION5X || ARCH_DOVE || MACH_DOVE || ARCH_MVEBU
	depends on ARM
	select WATCHDOG_CORE
	help
	  Say Y here if to include support for the watchdog timer
	  in the Marvell Orion5x and Kirkwood ARM SoCs.
	  To compile this driver as a module, choose M here: the
	  module will be called orion_wdt.

config RN5T618_WATCHDOG
	tristate "Ricoh RN5T618 watchdog"
	depends on MFD_RN5T618
	select WATCHDOG_CORE
	help
	  If you say yes here you get support for watchdog on the Ricoh
	  RN5T618 PMIC.

	  This driver can also be built as a module.  If so, the module
	  will be called rn5t618_wdt.

config SUNXI_WATCHDOG
	tristate "Allwinner SoCs watchdog support"
	depends on ARCH_SUNXI
	select WATCHDOG_CORE
	help
	  Say Y here to include support for the watchdog timer
	  in Allwinner SoCs.
	  To compile this driver as a module, choose M here: the
	  module will be called sunxi_wdt.

config COH901327_WATCHDOG
	bool "ST-Ericsson COH 901 327 watchdog"
	depends on ARCH_U300
	default y if MACH_U300
	select WATCHDOG_CORE
	help
	  Say Y here to include Watchdog timer support for the
	  watchdog embedded into the ST-Ericsson U300 series platforms.
	  This watchdog is used to reset the system and thus cannot be
	  compiled as a module.

config TWL4030_WATCHDOG
	tristate "TWL4030 Watchdog"
	depends on TWL4030_CORE
	select WATCHDOG_CORE
	help
	  Support for TI TWL4030 watchdog.  Say 'Y' here to enable the
	  watchdog timer support for TWL4030 chips.

config STMP3XXX_RTC_WATCHDOG
	tristate "Freescale STMP3XXX & i.MX23/28 watchdog"
	depends on RTC_DRV_STMP
	select WATCHDOG_CORE
	help
	  Say Y here to include support for the watchdog timer inside
	  the RTC for the STMP37XX/378X or i.MX23/28 SoC.
	  To compile this driver as a module, choose M here: the
	  module will be called stmp3xxx_rtc_wdt.

config NUC900_WATCHDOG
	tristate "Nuvoton NUC900 watchdog"
	depends on ARCH_W90X900
	help
	  Say Y here if to include support for the watchdog timer
	  for the Nuvoton NUC900 series SoCs.
	  To compile this driver as a module, choose M here: the
	  module will be called nuc900_wdt.

config TS4800_WATCHDOG
	tristate "TS-4800 Watchdog"
	depends on HAS_IOMEM && OF
	depends on SOC_IMX51 || COMPILE_TEST
	select WATCHDOG_CORE
	select MFD_SYSCON
	help
	  Technologic Systems TS-4800 has watchdog timer implemented in
	  an external FPGA. Say Y here if you want to support for the
	  watchdog timer on TS-4800 board.

config TS72XX_WATCHDOG
	tristate "TS-72XX SBC Watchdog"
	depends on MACH_TS72XX
	help
	  Technologic Systems TS-7200, TS-7250 and TS-7260 boards have
	  watchdog timer implemented in a external CPLD chip. Say Y here
	  if you want to support for the watchdog timer on TS-72XX boards.

	  To compile this driver as a module, choose M here: the
	  module will be called ts72xx_wdt.

config MAX63XX_WATCHDOG
	tristate "Max63xx watchdog"
	depends on HAS_IOMEM
	select WATCHDOG_CORE
	help
	  Support for memory mapped max63{69,70,71,72,73,74} watchdog timer.

config MAX77620_WATCHDOG
	tristate "Maxim Max77620 Watchdog Timer"
	depends on MFD_MAX77620
	help
	 This is the driver for the Max77620 watchdog timer.
	 Say 'Y' here to enable the watchdog timer support for
	 MAX77620 chips. To compile this driver as a module,
	 choose M here: the module will be called max77620_wdt.

config IMX2_WDT
	tristate "IMX2+ Watchdog"
	depends on ARCH_MXC || ARCH_LAYERSCAPE || ARCH_MXC_ARM64
	select REGMAP_MMIO
	select WATCHDOG_CORE
	help
	  This is the driver for the hardware watchdog
	  on the Freescale IMX2 and later processors.
	  If you have one of these processors and wish to have
	  watchdog support enabled, say Y, otherwise say N.

	  To compile this driver as a module, choose M here: the
	  module will be called imx2_wdt.

config IMX7ULP_WDT
	tristate "IMX7ULP Watchdog"
	depends on ARCH_MXC
	select WATCHDOG_CORE
	help
	  This is the driver for the hardware watchdog
	  on the Freescale IMX7ULP and later processors.
	  If you have one of these processors and wish to have
	  watchdog support enabled, say Y, otherwise say N.

	  To compile this driver as a module, choose M here: the
	  module will be called imx7ulp_wdt.

<<<<<<< HEAD
=======
config IMX8_WDT
	tristate "IMX8 Watchdog"
	depends on OF
	select WATCHDOG_CORE
	help
	  This is the driver for the watchdog on i.mx8QM/QXP
	  and later processors, this virtual watch dog call
	  the interfaces which provided by SCFW.
	  If you have one of these processors and wish to have
	  watchdog support enabled, say Y, otherwise say N.

>>>>>>> 423d9423
config UX500_WATCHDOG
	tristate "ST-Ericsson Ux500 watchdog"
	depends on MFD_DB8500_PRCMU
	select WATCHDOG_CORE
	default y
	help
	  Say Y here to include Watchdog timer support for the watchdog
	  existing in the prcmu of ST-Ericsson Ux500 series platforms.

	  To compile this driver as a module, choose M here: the
	  module will be called ux500_wdt.

config RETU_WATCHDOG
	tristate "Retu watchdog"
	depends on MFD_RETU
	select WATCHDOG_CORE
	help
	  Retu watchdog driver for Nokia Internet Tablets (770, N800,
	  N810). At least on N800 the watchdog cannot be disabled, so
	  this driver is essential and you should enable it.

	  To compile this driver as a module, choose M here: the
	  module will be called retu_wdt.

config MOXART_WDT
	tristate "MOXART watchdog"
	depends on ARCH_MOXART
	help
	  Say Y here to include Watchdog timer support for the watchdog
	  existing on the MOXA ART SoC series platforms.

	  To compile this driver as a module, choose M here: the
	  module will be called moxart_wdt.

config SIRFSOC_WATCHDOG
	tristate "SiRFSOC watchdog"
	depends on ARCH_SIRF
	select WATCHDOG_CORE
	default y
	help
	  Support for CSR SiRFprimaII and SiRFatlasVI watchdog. When
	  the watchdog triggers the system will be reset.

config ST_LPC_WATCHDOG
	tristate "STMicroelectronics LPC Watchdog"
	depends on ARCH_STI
	depends on OF
	select WATCHDOG_CORE
	help
	  Say Y here to include STMicroelectronics Low Power Controller
	  (LPC) based Watchdog timer support.

	  To compile this driver as a module, choose M here: the
	  module will be called st_lpc_wdt.

config TEGRA_WATCHDOG
	tristate "Tegra watchdog"
	depends on (ARCH_TEGRA || COMPILE_TEST) && HAS_IOMEM
	select WATCHDOG_CORE
	help
	  Say Y here to include support for the watchdog timer
	  embedded in NVIDIA Tegra SoCs.

	  To compile this driver as a module, choose M here: the
	  module will be called tegra_wdt.

config QCOM_WDT
	tristate "QCOM watchdog"
	depends on HAS_IOMEM
	depends on ARCH_QCOM
	select WATCHDOG_CORE
	help
	  Say Y here to include Watchdog timer support for the watchdog found
	  on QCOM chipsets.  Currently supported targets are the MSM8960,
	  APQ8064, and IPQ8064.

	  To compile this driver as a module, choose M here: the
	  module will be called qcom_wdt.

config MESON_GXBB_WATCHDOG
	tristate "Amlogic Meson GXBB SoCs watchdog support"
	depends on ARCH_MESON
	select WATCHDOG_CORE
	help
	  Say Y here to include support for the watchdog timer
	  in Amlogic Meson GXBB SoCs.
	  To compile this driver as a module, choose M here: the
	  module will be called meson_gxbb_wdt.

config MESON_WATCHDOG
	tristate "Amlogic Meson SoCs watchdog support"
	depends on ARCH_MESON
	select WATCHDOG_CORE
	help
	  Say Y here to include support for the watchdog timer
	  in Amlogic Meson SoCs.
	  To compile this driver as a module, choose M here: the
	  module will be called meson_wdt.

config MEDIATEK_WATCHDOG
	tristate "Mediatek SoCs watchdog support"
	depends on ARCH_MEDIATEK
	select WATCHDOG_CORE
	help
	  Say Y here to include support for the watchdog timer
	  in Mediatek SoCs.
	  To compile this driver as a module, choose M here: the
	  module will be called mtk_wdt.

config DIGICOLOR_WATCHDOG
	tristate "Conexant Digicolor SoCs watchdog support"
	depends on ARCH_DIGICOLOR
	select WATCHDOG_CORE
	help
	  Say Y here to include support for the watchdog timer
	  in Conexant Digicolor SoCs.
	  To compile this driver as a module, choose M here: the
	  module will be called digicolor_wdt.

config LPC18XX_WATCHDOG
	tristate "LPC18xx/43xx Watchdog"
	depends on ARCH_LPC18XX || COMPILE_TEST
	depends on HAS_IOMEM
	select WATCHDOG_CORE
	help
	  Say Y here if to include support for the watchdog timer
	  in NXP LPC SoCs family, which includes LPC18xx/LPC43xx
	  processors.
	  To compile this driver as a module, choose M here: the
	  module will be called lpc18xx_wdt.

config ATLAS7_WATCHDOG
	tristate "CSRatlas7 watchdog"
	depends on ARCH_ATLAS7
	help
	  Say Y here to include Watchdog timer support for the watchdog
	  existing on the CSRatlas7 series platforms.

	  To compile this driver as a module, choose M here: the
	  module will be called atlas7_wdt.

config RENESAS_WDT
	tristate "Renesas WDT Watchdog"
	depends on ARCH_RENESAS || COMPILE_TEST
	select WATCHDOG_CORE
	help
	  This driver adds watchdog support for the integrated watchdogs in the
	  Renesas R-Car and other SH-Mobile SoCs (usually named RWDT or SWDT).

config ASPEED_WATCHDOG
	tristate "Aspeed 2400 watchdog support"
	depends on ARCH_ASPEED || COMPILE_TEST
	select WATCHDOG_CORE
	help
	  Say Y here to include support for the watchdog timer
	  in Apseed BMC SoCs.

	  This driver is required to reboot the SoC.

	  To compile this driver as a module, choose M here: the
	  module will be called aspeed_wdt.

# AVR32 Architecture

config AT32AP700X_WDT
	tristate "AT32AP700x watchdog"
	depends on CPU_AT32AP700X
	help
	  Watchdog timer embedded into AT32AP700x devices. This will reboot
	  your system when the timeout is reached.

# BLACKFIN Architecture

config BFIN_WDT
	tristate "Blackfin On-Chip Watchdog Timer"
	depends on BLACKFIN
	---help---
	  If you say yes here you will get support for the Blackfin On-Chip
	  Watchdog Timer. If you have one of these processors and wish to
	  have watchdog support enabled, say Y, otherwise say N.

	  To compile this driver as a module, choose M here: the
	  module will be called bfin_wdt.

# CRIS Architecture

# FRV Architecture

# X86 (i386 + ia64 + x86_64) Architecture

config ACQUIRE_WDT
	tristate "Acquire SBC Watchdog Timer"
	depends on X86
	---help---
	  This is the driver for the hardware watchdog on Single Board
	  Computers produced by Acquire Inc (and others). This watchdog
	  simply watches your kernel to make sure it doesn't freeze, and if
	  it does, it reboots your computer after a certain amount of time.

	  To compile this driver as a module, choose M here: the
	  module will be called acquirewdt.

	  Most people will say N.

config ADVANTECH_WDT
	tristate "Advantech SBC Watchdog Timer"
	depends on X86
	help
	  If you are configuring a Linux kernel for the Advantech single-board
	  computer, say `Y' here to support its built-in watchdog timer
	  feature. More information can be found at
	  <http://www.advantech.com.tw/products/>

config ALIM1535_WDT
	tristate "ALi M1535 PMU Watchdog Timer"
	depends on X86 && PCI
	---help---
	  This is the driver for the hardware watchdog on the ALi M1535 PMU.

	  To compile this driver as a module, choose M here: the
	  module will be called alim1535_wdt.

	  Most people will say N.

config ALIM7101_WDT
	tristate "ALi M7101 PMU Computer Watchdog"
	depends on PCI
	help
	  This is the driver for the hardware watchdog on the ALi M7101 PMU
	  as used in the x86 Cobalt servers and also found in some
	  SPARC Netra servers too.

	  To compile this driver as a module, choose M here: the
	  module will be called alim7101_wdt.

	  Most people will say N.

config EBC_C384_WDT
	tristate "WinSystems EBC-C384 Watchdog Timer"
	depends on X86 && ISA_BUS_API
	select WATCHDOG_CORE
	help
	  Enables watchdog timer support for the watchdog timer on the
	  WinSystems EBC-C384 motherboard. The timeout may be configured via
	  the timeout module parameter.

config F71808E_WDT
	tristate "Fintek F71808E, F71862FG, F71869, F71882FG and F71889FG Watchdog"
	depends on X86
	help
	  This is the driver for the hardware watchdog on the Fintek
	  F71808E, F71862FG, F71869, F71882FG and F71889FG Super I/O controllers.

	  You can compile this driver directly into the kernel, or use
	  it as a module.  The module will be called f71808e_wdt.

config SP5100_TCO
	tristate "AMD/ATI SP5100 TCO Timer/Watchdog"
	depends on X86 && PCI
	---help---
	  Hardware watchdog driver for the AMD/ATI SP5100 chipset. The TCO
	  (Total Cost of Ownership) timer is a watchdog timer that will reboot
	  the machine after its expiration. The expiration time can be
	  configured with the "heartbeat" parameter.

	  To compile this driver as a module, choose M here: the
	  module will be called sp5100_tco.

config GEODE_WDT
	tristate "AMD Geode CS5535/CS5536 Watchdog"
	depends on CS5535_MFGPT
	help
	  This driver enables a watchdog capability built into the
	  CS5535/CS5536 companion chips for the AMD Geode GX and LX
	  processors.  This watchdog watches your kernel to make sure
	  it doesn't freeze, and if it does, it reboots your computer after
	  a certain amount of time.

	  You can compile this driver directly into the kernel, or use
	  it as a module.  The module will be called geodewdt.

config SC520_WDT
	tristate "AMD Elan SC520 processor Watchdog"
	depends on MELAN
	help
	  This is the driver for the hardware watchdog built in to the
	  AMD "Elan" SC520 microcomputer commonly used in embedded systems.
	  This watchdog simply watches your kernel to make sure it doesn't
	  freeze, and if it does, it reboots your computer after a certain
	  amount of time.

	  You can compile this driver directly into the kernel, or use
	  it as a module.  The module will be called sc520_wdt.

config SBC_FITPC2_WATCHDOG
	tristate "Compulab SBC-FITPC2 watchdog"
	depends on X86
	---help---
	  This is the driver for the built-in watchdog timer on the fit-PC2,
	  fit-PC2i, CM-iAM single-board computers made by Compulab.

	  It`s possible to enable watchdog timer either from BIOS (F2) or from booted Linux.
	  When "Watchdog Timer Value" enabled one can set 31-255 s operational range.

	  Entering BIOS setup temporary disables watchdog operation regardless to current state,
	  so system will not be restarted while user in BIOS setup.

	  Once watchdog was enabled the system will be restarted every
	  "Watchdog Timer Value" period, so to prevent it user can restart or
	  disable the watchdog.

	  To compile this driver as a module, choose M here: the
	  module will be called sbc_fitpc2_wdt.

	  Most people will say N.

config EUROTECH_WDT
	tristate "Eurotech CPU-1220/1410 Watchdog Timer"
	depends on X86
	help
	  Enable support for the watchdog timer on the Eurotech CPU-1220 and
	  CPU-1410 cards.  These are PC/104 SBCs. Spec sheets and product
	  information are at <http://www.eurotech.it/>.

config IB700_WDT
	tristate "IB700 SBC Watchdog Timer"
	depends on X86
	---help---
	  This is the driver for the hardware watchdog on the IB700 Single
	  Board Computer produced by TMC Technology (www.tmc-uk.com). This watchdog
	  simply watches your kernel to make sure it doesn't freeze, and if
	  it does, it reboots your computer after a certain amount of time.

	  This driver is like the WDT501 driver but for slightly different hardware.

	  To compile this driver as a module, choose M here: the
	  module will be called ib700wdt.

	  Most people will say N.

config IBMASR
	tristate "IBM Automatic Server Restart"
	depends on X86
	help
	  This is the driver for the IBM Automatic Server Restart watchdog
	  timer built-in into some eServer xSeries machines.

	  To compile this driver as a module, choose M here: the
	  module will be called ibmasr.

config WAFER_WDT
	tristate "ICP Single Board Computer Watchdog Timer"
	depends on X86
	help
	  This is a driver for the hardware watchdog on the ICP Single
	  Board Computer. This driver is working on (at least) the following
	  IPC SBC's: Wafer 5823, Rocky 4783, Rocky 3703 and Rocky 3782.

	  To compile this driver as a module, choose M here: the
	  module will be called wafer5823wdt.

config I6300ESB_WDT
	tristate "Intel 6300ESB Timer/Watchdog"
	depends on PCI
	---help---
	  Hardware driver for the watchdog timer built into the Intel
	  6300ESB controller hub.

	  To compile this driver as a module, choose M here: the
	  module will be called i6300esb.

config IE6XX_WDT
	tristate "Intel Atom E6xx Watchdog"
	depends on X86 && PCI
	select WATCHDOG_CORE
	select MFD_CORE
	select LPC_SCH
	---help---
	  Hardware driver for the watchdog timer built into the Intel
	  Atom E6XX (TunnelCreek) processor.

	  To compile this driver as a module, choose M here: the
	  module will be called ie6xx_wdt.

config INTEL_SCU_WATCHDOG
	bool "Intel SCU Watchdog for Mobile Platforms"
	depends on X86_INTEL_MID
	---help---
	  Hardware driver for the watchdog time built into the Intel SCU
	  for Intel Mobile Platforms.

	  To compile this driver as a module, choose M here.

config INTEL_MID_WATCHDOG
	tristate "Intel MID Watchdog Timer"
	depends on X86_INTEL_MID
	select WATCHDOG_CORE
	---help---
	  Watchdog timer driver built into the Intel SCU for Intel MID
	  Platforms.

	  This driver currently supports only the watchdog evolution
	  implementation in SCU, available for Merrifield generation.

	  To compile this driver as a module, choose M here.

config ITCO_WDT
	tristate "Intel TCO Timer/Watchdog"
	depends on (X86 || IA64) && PCI
	select WATCHDOG_CORE
	depends on I2C || I2C=n
	select LPC_ICH if !EXPERT
	select I2C_I801 if !EXPERT && I2C
	---help---
	  Hardware driver for the intel TCO timer based watchdog devices.
	  These drivers are included in the Intel 82801 I/O Controller
	  Hub family (from ICH0 up to ICH10) and in the Intel 63xxESB
	  controller hub.

	  The TCO (Total Cost of Ownership) timer is a watchdog timer
	  that will reboot the machine after its second expiration. The
	  expiration time can be configured with the "heartbeat" parameter.

	  On some motherboards the driver may fail to reset the chipset's
	  NO_REBOOT flag which prevents the watchdog from rebooting the
	  machine. If this is the case you will get a kernel message like
	  "failed to reset NO_REBOOT flag, reboot disabled by hardware".

	  To compile this driver as a module, choose M here: the
	  module will be called iTCO_wdt.

config ITCO_VENDOR_SUPPORT
	bool "Intel TCO Timer/Watchdog Specific Vendor Support"
	depends on ITCO_WDT
	---help---
	  Add vendor specific support to the intel TCO timer based watchdog
	  devices. At this moment we only have additional support for some
	  SuperMicro Inc. motherboards.

config IT8712F_WDT
	tristate "IT8712F (Smart Guardian) Watchdog Timer"
	depends on X86
	---help---
	  This is the driver for the built-in watchdog timer on the IT8712F
	  Super I/0 chipset used on many motherboards.

	  If the driver does not work, then make sure that the game port in
	  the BIOS is enabled.

	  To compile this driver as a module, choose M here: the
	  module will be called it8712f_wdt.

config IT87_WDT
	tristate "IT87 Watchdog Timer"
	depends on X86
	---help---
	  This is the driver for the hardware watchdog on the ITE IT8702,
	  IT8712, IT8716, IT8718, IT8720, IT8721, IT8726 and IT8728
	  Super I/O chips.

	  If the driver does not work, then make sure that the game port in
	  the BIOS is enabled.

	  This watchdog simply watches your kernel to make sure it doesn't
	  freeze, and if it does, it reboots your computer after a certain
	  amount of time.

	  To compile this driver as a module, choose M here: the module will
	  be called it87_wdt.

config HP_WATCHDOG
	tristate "HP ProLiant iLO2+ Hardware Watchdog Timer"
	depends on X86 && PCI
	help
	  A software monitoring watchdog and NMI sourcing driver. This driver
	  will detect lockups and provide a stack trace. This is a driver that
	  will only load on an HP ProLiant system with a minimum of iLO2 support.
	  To compile this driver as a module, choose M here: the module will be
	  called hpwdt.

config KEMPLD_WDT
	tristate "Kontron COM Watchdog Timer"
	depends on MFD_KEMPLD
	select WATCHDOG_CORE
	help
	  Support for the PLD watchdog on some Kontron ETX and COMexpress
	  (ETXexpress) modules

	  This driver can also be built as a module. If so, the module will be
	  called kempld_wdt.

config HPWDT_NMI_DECODING
	bool "NMI decoding support for the HP ProLiant iLO2+ Hardware Watchdog Timer"
	depends on HP_WATCHDOG
	default y
	help
	  When an NMI occurs this feature will make the necessary BIOS calls to
	  log the cause of the NMI.

config SC1200_WDT
	tristate "National Semiconductor PC87307/PC97307 (ala SC1200) Watchdog"
	depends on X86
	help
	  This is a driver for National Semiconductor PC87307/PC97307 hardware
	  watchdog cards as found on the SC1200. This watchdog is mainly used
	  for power management purposes and can be used to power down the device
	  during inactivity periods (includes interrupt activity monitoring).

	  To compile this driver as a module, choose M here: the
	  module will be called sc1200wdt.

	  Most people will say N.

config SCx200_WDT
	tristate "National Semiconductor SCx200 Watchdog"
	depends on SCx200 && PCI
	help
	  Enable the built-in watchdog timer support on the National
	  Semiconductor SCx200 processors.

	  If compiled as a module, it will be called scx200_wdt.

config PC87413_WDT
	tristate "NS PC87413 watchdog"
	depends on X86
	---help---
	  This is the driver for the hardware watchdog on the PC87413 chipset
	  This watchdog simply watches your kernel to make sure it doesn't
	  freeze, and if it does, it reboots your computer after a certain
	  amount of time.

	  To compile this driver as a module, choose M here: the
	  module will be called pc87413_wdt.

	  Most people will say N.

config NV_TCO
	tristate "nVidia TCO Timer/Watchdog"
	depends on X86 && PCI
	---help---
	  Hardware driver for the TCO timer built into the nVidia Hub family
	  (such as the MCP51).  The TCO (Total Cost of Ownership) timer is a
	  watchdog timer that will reboot the machine after its second
	  expiration. The expiration time can be configured with the
	  "heartbeat" parameter.

	  On some motherboards the driver may fail to reset the chipset's
	  NO_REBOOT flag which prevents the watchdog from rebooting the
	  machine. If this is the case you will get a kernel message like
	  "failed to reset NO_REBOOT flag, reboot disabled by hardware".

	  To compile this driver as a module, choose M here: the
	  module will be called nv_tco.

config RDC321X_WDT
	tristate "RDC R-321x SoC watchdog"
	depends on X86_RDC321X
	help
	  This is the driver for the built in hardware watchdog
	  in the RDC R-321x SoC.

	  To compile this driver as a module, choose M here: the
	  module will be called rdc321x_wdt.

config 60XX_WDT
	tristate "SBC-60XX Watchdog Timer"
	depends on X86
	help
	  This driver can be used with the watchdog timer found on some
	  single board computers, namely the 6010 PII based computer.
	  It may well work with other cards.  It reads port 0x443 to enable
	  and re-set the watchdog timer, and reads port 0x45 to disable
	  the watchdog.  If you have a card that behave in similar ways,
	  you can probably make this driver work with your card as well.

	  You can compile this driver directly into the kernel, or use
	  it as a module.  The module will be called sbc60xxwdt.

config SBC8360_WDT
	tristate "SBC8360 Watchdog Timer"
	depends on X86_32
	---help---

	  This is the driver for the hardware watchdog on the SBC8360 Single
	  Board Computer produced by Axiomtek Co., Ltd. (www.axiomtek.com).

	  To compile this driver as a module, choose M here: the
	  module will be called sbc8360.

	  Most people will say N.

config SBC7240_WDT
	tristate "SBC Nano 7240 Watchdog Timer"
	depends on X86_32 && !UML
	---help---
	  This is the driver for the hardware watchdog found on the IEI
	  single board computers EPIC Nano 7240 (and likely others). This
	  watchdog simply watches your kernel to make sure it doesn't freeze,
	  and if it does, it reboots your computer after a certain amount of
	  time.

	  To compile this driver as a module, choose M here: the
	  module will be called sbc7240_wdt.

config CPU5_WDT
	tristate "SMA CPU5 Watchdog"
	depends on X86
	---help---
	  TBD.
	  To compile this driver as a module, choose M here: the
	  module will be called cpu5wdt.

config SMSC_SCH311X_WDT
	tristate "SMSC SCH311X Watchdog Timer"
	depends on X86
	---help---
	  This is the driver for the hardware watchdog timer on the
	  SMSC SCH3112, SCH3114 and SCH3116 Super IO chipset
	  (LPC IO with 8042 KBC, Reset Generation, HWM and multiple
	  serial ports).

	  To compile this driver as a module, choose M here: the
	  module will be called sch311x_wdt.

config SMSC37B787_WDT
	tristate "Winbond SMsC37B787 Watchdog Timer"
	depends on X86
	---help---
	  This is the driver for the hardware watchdog component on the
	  Winbond SMsC37B787 chipset as used on the NetRunner Mainboard
	  from Vision Systems and maybe others.

	  This watchdog simply watches your kernel to make sure it doesn't
	  freeze, and if it does, it reboots your computer after a certain
	  amount of time.

	  Usually a userspace daemon will notify the kernel WDT driver that
	  userspace is still alive, at regular intervals.

	  To compile this driver as a module, choose M here: the
	  module will be called smsc37b787_wdt.

	  Most people will say N.

config VIA_WDT
	tristate "VIA Watchdog Timer"
	depends on X86 && PCI
	select WATCHDOG_CORE
	---help---
	This is the driver for the hardware watchdog timer on VIA
	southbridge chipset CX700, VX800/VX820 or VX855/VX875.

	To compile this driver as a module, choose M here; the module
	will be called via_wdt.

	Most people will say N.

config W83627HF_WDT
	tristate "Watchdog timer for W83627HF/W83627DHG and compatibles"
	depends on X86
	select WATCHDOG_CORE
	---help---
	  This is the driver for the hardware watchdog on the following
	  Super I/O chips.
		W83627DHG/DHG-P/EHF/EHG/F/G/HF/S/SF/THF/UHG/UG
		W83637HF
		W83667HG/HG-B
		W83687THF
		W83697HF
		W83697UG
		NCT6775
		NCT6776
		NCT6779
		NCT6791
		NCT6792
		NCT6102D/04D/06D

	  This watchdog simply watches your kernel to make sure it doesn't
	  freeze, and if it does, it reboots your computer after a certain
	  amount of time.

	  To compile this driver as a module, choose M here: the
	  module will be called w83627hf_wdt.

	  Most people will say N.

config W83877F_WDT
	tristate "W83877F (EMACS) Watchdog Timer"
	depends on X86
	---help---
	  This is the driver for the hardware watchdog on the W83877F chipset
	  as used in EMACS PC-104 motherboards (and likely others).  This
	  watchdog simply watches your kernel to make sure it doesn't freeze,
	  and if it does, it reboots your computer after a certain amount of
	  time.

	  To compile this driver as a module, choose M here: the
	  module will be called w83877f_wdt.

	  Most people will say N.

config W83977F_WDT
	tristate "W83977F (PCM-5335) Watchdog Timer"
	depends on X86
	---help---
	  This is the driver for the hardware watchdog on the W83977F I/O chip
	  as used in AAEON's PCM-5335 SBC (and likely others).  This
	  watchdog simply watches your kernel to make sure it doesn't freeze,
	  and if it does, it reboots your computer after a certain amount of
	  time.

	  To compile this driver as a module, choose M here: the
	  module will be called w83977f_wdt.

config MACHZ_WDT
	tristate "ZF MachZ Watchdog"
	depends on X86
	---help---
	  If you are using a ZF Micro MachZ processor, say Y here, otherwise
	  N.  This is the driver for the watchdog timer built-in on that
	  processor using ZF-Logic interface.  This watchdog simply watches
	  your kernel to make sure it doesn't freeze, and if it does, it
	  reboots your computer after a certain amount of time.

	  To compile this driver as a module, choose M here: the
	  module will be called machzwd.

config SBC_EPX_C3_WATCHDOG
	tristate "Winsystems SBC EPX-C3 watchdog"
	depends on X86
	---help---
	  This is the driver for the built-in watchdog timer on the EPX-C3
	  Single-board computer made by Winsystems, Inc.

	  *Note*: This hardware watchdog is not probeable and thus there
	  is no way to know if writing to its IO address will corrupt
	  your system or have any real effect.  The only way to be sure
	  that this driver does what you want is to make sure you
	  are running it on an EPX-C3 from Winsystems with the watchdog
	  timer at IO address 0x1ee and 0x1ef.  It will write to both those
	  IO ports.  Basically, the assumption is made that if you compile
	  this driver into your kernel and/or load it as a module, that you
	  know what you are doing and that you are in fact running on an
	  EPX-C3 board!

	  To compile this driver as a module, choose M here: the
	  module will be called sbc_epx_c3.

config INTEL_MEI_WDT
	tristate "Intel MEI iAMT Watchdog"
	depends on INTEL_MEI && X86
	select WATCHDOG_CORE
	---help---
	  A device driver for the Intel MEI iAMT watchdog.

	  The Intel AMT Watchdog is an OS Health (Hang/Crash) watchdog.
	  Whenever the OS hangs or crashes, iAMT will send an event
	  to any subscriber to this event. The watchdog doesn't reset the
	  the platform.

	  To compile this driver as a module, choose M here:
	  the module will be called mei_wdt.

config NI903X_WDT
	tristate "NI 903x/913x Watchdog"
	depends on X86 && ACPI
	select WATCHDOG_CORE
	---help---
	  This is the driver for the watchdog timer on the National Instruments
	  903x/913x real-time controllers.

	  To compile this driver as a module, choose M here: the module will be
	  called ni903x_wdt.

# M32R Architecture

# M68K Architecture

config M54xx_WATCHDOG
	tristate "MCF54xx watchdog support"
	depends on M548x
	help
	  To compile this driver as a module, choose M here: the
	  module will be called m54xx_wdt.

# MicroBlaze Architecture

# MIPS Architecture

config ATH79_WDT
	tristate "Atheros AR71XX/AR724X/AR913X hardware watchdog"
	depends on ATH79
	help
	  Hardware driver for the built-in watchdog timer on the Atheros
	  AR71XX/AR724X/AR913X SoCs.

config BCM47XX_WDT
	tristate "Broadcom BCM47xx Watchdog Timer"
	depends on BCM47XX || ARCH_BCM_5301X
	select WATCHDOG_CORE
	help
	  Hardware driver for the Broadcom BCM47xx Watchdog Timer.

config RC32434_WDT
	tristate "IDT RC32434 SoC Watchdog Timer"
	depends on MIKROTIK_RB532
	help
	  Hardware driver for the IDT RC32434 SoC built-in
	  watchdog timer.

	  To compile this driver as a module, choose M here: the
	  module will be called rc32434_wdt.

config INDYDOG
	tristate "Indy/I2 Hardware Watchdog"
	depends on SGI_HAS_INDYDOG
	help
	  Hardware driver for the Indy's/I2's watchdog. This is a
	  watchdog timer that will reboot the machine after a 60 second
	  timer expired and no process has written to /dev/watchdog during
	  that time.

config JZ4740_WDT
	tristate "Ingenic jz4740 SoC hardware watchdog"
	depends on MACH_JZ4740
	select WATCHDOG_CORE
	help
	  Hardware driver for the built-in watchdog timer on Ingenic jz4740 SoCs.

config WDT_MTX1
	tristate "MTX-1 Hardware Watchdog"
	depends on MIPS_MTX1
	help
	  Hardware driver for the MTX-1 boards. This is a watchdog timer that
	  will reboot the machine after a 100 seconds timer expired.

config PNX833X_WDT
	tristate "PNX833x Hardware Watchdog"
	depends on SOC_PNX8335
	help
	  Hardware driver for the PNX833x's watchdog. This is a
	  watchdog timer that will reboot the machine after a programmable
	  timer has expired and no process has written to /dev/watchdog during
	  that time.

config SIBYTE_WDOG
	tristate "Sibyte SoC hardware watchdog"
	depends on CPU_SB1
	help
	  Watchdog driver for the built in watchdog hardware in Sibyte
	  SoC processors.  There are apparently two watchdog timers
	  on such processors; this driver supports only the first one,
	  because currently Linux only supports exporting one watchdog
	  to userspace.

	  To compile this driver as a loadable module, choose M here.
	  The module will be called sb_wdog.

config AR7_WDT
	tristate "TI AR7 Watchdog Timer"
	depends on AR7
	help
	  Hardware driver for the TI AR7 Watchdog Timer.

config TXX9_WDT
	tristate "Toshiba TXx9 Watchdog Timer"
	depends on CPU_TX39XX || CPU_TX49XX
	select WATCHDOG_CORE
	help
	  Hardware driver for the built-in watchdog timer on TXx9 MIPS SoCs.

config OCTEON_WDT
	tristate "Cavium OCTEON SOC family Watchdog Timer"
	depends on CAVIUM_OCTEON_SOC
	default y
	select WATCHDOG_CORE
	select EXPORT_UASM if OCTEON_WDT = m
	help
	  Hardware driver for OCTEON's on chip watchdog timer.
	  Enables the watchdog for all cores running Linux. It
	  installs a NMI handler and pokes the watchdog based on an
	  interrupt.  On first expiration of the watchdog, the
	  interrupt handler pokes it.  The second expiration causes an
	  NMI that prints a message. The third expiration causes a
	  global soft reset.

	  When userspace has /dev/watchdog open, no poking is done
	  from the first interrupt, it is then only poked when the
	  device is written.

config BCM63XX_WDT
	tristate "Broadcom BCM63xx hardware watchdog"
	depends on BCM63XX
	help
	  Watchdog driver for the built in watchdog hardware in Broadcom
	  BCM63xx SoC.

	  To compile this driver as a loadable module, choose M here.
	  The module will be called bcm63xx_wdt.

config BCM2835_WDT
	tristate "Broadcom BCM2835 hardware watchdog"
	depends on ARCH_BCM2835
	select WATCHDOG_CORE
	help
	  Watchdog driver for the built in watchdog hardware in Broadcom
	  BCM2835 SoC.

	  To compile this driver as a loadable module, choose M here.
	  The module will be called bcm2835_wdt.

config BCM_KONA_WDT
	tristate "BCM Kona Watchdog"
	depends on ARCH_BCM_MOBILE
	select WATCHDOG_CORE
	help
	  Support for the watchdog timer on the following Broadcom BCM281xx
	  family, which includes BCM11130, BCM11140, BCM11351, BCM28145 and
	  BCM28155 variants.

	  Say 'Y' or 'M' here to enable the driver. The module will be called
	  bcm_kona_wdt.

config BCM_KONA_WDT_DEBUG
	bool "DEBUGFS support for BCM Kona Watchdog"
	depends on BCM_KONA_WDT
	help
	  If enabled, adds /sys/kernel/debug/bcm_kona_wdt/info which provides
	  access to the driver's internal data structures as well as watchdog
	  timer hardware registres.

	  If in doubt, say 'N'.

config BCM7038_WDT
	tristate "BCM7038 Watchdog"
	select WATCHDOG_CORE
	depends on HAS_IOMEM
	depends on ARCH_BRCMSTB || BMIPS_GENERIC || COMPILE_TEST
	help
	 Watchdog driver for the built-in hardware in Broadcom 7038 and
	 later SoCs used in set-top boxes.  BCM7038 was made public
	 during the 2004 CES, and since then, many Broadcom chips use this
	 watchdog block, including some cable modem chips.

config IMGPDC_WDT
	tristate "Imagination Technologies PDC Watchdog Timer"
	depends on HAS_IOMEM
	depends on METAG || MIPS || COMPILE_TEST
	select WATCHDOG_CORE
	help
	  Driver for Imagination Technologies PowerDown Controller
	  Watchdog Timer.

	  To compile this driver as a loadable module, choose M here.
	  The module will be called imgpdc_wdt.

config LANTIQ_WDT
	tristate "Lantiq SoC watchdog"
	depends on LANTIQ
	help
	  Hardware driver for the Lantiq SoC Watchdog Timer.

config RALINK_WDT
	tristate "Ralink SoC watchdog"
	select WATCHDOG_CORE
	depends on RALINK
	help
	  Hardware driver for the Ralink SoC Watchdog Timer.

config MT7621_WDT
	tristate "Mediatek SoC watchdog"
	select WATCHDOG_CORE
	depends on SOC_MT7620 || SOC_MT7621
	help
	  Hardware driver for the Mediatek/Ralink MT7621/8 SoC Watchdog Timer.

config PIC32_WDT
	tristate "Microchip PIC32 hardware watchdog"
	select WATCHDOG_CORE
	depends on MACH_PIC32
	help
	  Watchdog driver for the built in watchdog hardware in a PIC32.

	  Configuration bits must be set appropriately for the watchdog to be
	  controlled by this driver.

	  To compile this driver as a loadable module, choose M here.
	  The module will be called pic32-wdt.

config PIC32_DMT
	tristate "Microchip PIC32 Deadman Timer"
	select WATCHDOG_CORE
	depends on MACH_PIC32
	help
	  Watchdog driver for PIC32 instruction fetch counting timer. This specific
	  timer is typically be used in misson critical and safety critical
	  applications, where any single failure of the software functionality
	  and sequencing must be detected.

	  To compile this driver as a loadable module, choose M here.
	  The module will be called pic32-dmt.

# PARISC Architecture

# POWERPC Architecture

config GEF_WDT
	tristate "GE Watchdog Timer"
	depends on GE_FPGA
	---help---
	  Watchdog timer found in a number of GE single board computers.

config MPC5200_WDT
	bool "MPC52xx Watchdog Timer"
	depends on PPC_MPC52xx
	help
	  Use General Purpose Timer (GPT) 0 on the MPC5200 as Watchdog.

config 8xxx_WDT
	tristate "MPC8xxx Platform Watchdog Timer"
	depends on PPC_8xx || PPC_83xx || PPC_86xx || PPC_MPC512x
	select WATCHDOG_CORE
	help
	  This driver is for a SoC level watchdog that exists on some
	  Freescale PowerPC processors. So far this driver supports:
	  - MPC8xx watchdogs
	  - MPC83xx watchdogs
	  - MPC86xx watchdogs

	  For BookE processors (MPC85xx) use the BOOKE_WDT driver instead.

config MV64X60_WDT
	tristate "MV64X60 (Marvell Discovery) Watchdog Timer"
	depends on MV64X60

config PIKA_WDT
	tristate "PIKA FPGA Watchdog"
	depends on WARP
	default y
	help
	  This enables the watchdog in the PIKA FPGA. Currently used on
	  the Warp platform.

config BOOKE_WDT
	tristate "PowerPC Book-E Watchdog Timer"
	depends on BOOKE || 4xx
	select WATCHDOG_CORE
	---help---
	  Watchdog driver for PowerPC Book-E chips, such as the Freescale
	  MPC85xx SOCs and the IBM PowerPC 440.

	  Please see Documentation/watchdog/watchdog-api.txt for
	  more information.

config BOOKE_WDT_DEFAULT_TIMEOUT
	int "PowerPC Book-E Watchdog Timer Default Timeout"
	depends on BOOKE_WDT
	default 38 if PPC_FSL_BOOK3E
	range 0 63 if PPC_FSL_BOOK3E
	default 3 if !PPC_FSL_BOOK3E
	range 0 3 if !PPC_FSL_BOOK3E
	help
	  Select the default watchdog timer period to be used by the PowerPC
	  Book-E watchdog driver.  A watchdog "event" occurs when the bit
	  position represented by this number transitions from zero to one.

	  For Freescale Book-E processors, this is a number between 0 and 63.
	  For other Book-E processors, this is a number between 0 and 3.

	  The value can be overridden by the wdt_period command-line parameter.

config MEN_A21_WDT
       tristate "MEN A21 VME CPU Carrier Board Watchdog Timer"
       select WATCHDOG_CORE
       depends on GPIOLIB || COMPILE_TEST
       help
        Watchdog driver for MEN A21 VMEbus CPU Carrier Boards.

	The driver can also be built as a module. If so, the module will be
	called mena21_wdt.

	If unsure select N here.

# PPC64 Architecture

config WATCHDOG_RTAS
	tristate "RTAS watchdog"
	depends on PPC_RTAS
	help
	  This driver adds watchdog support for the RTAS watchdog.

	  To compile this driver as a module, choose M here. The module
	  will be called wdrtas.

# S390 Architecture

config DIAG288_WATCHDOG
	tristate "System z diag288 Watchdog"
	depends on S390
	select WATCHDOG_CORE
	help
	  IBM s/390 and zSeries machines running under z/VM 5.1 or later
	  provide a virtual watchdog timer to their guest that cause a
	  user define Control Program command to be executed after a
	  timeout.
	  LPAR provides a very similar interface. This driver handles
	  both.

	  To compile this driver as a module, choose M here. The module
	  will be called diag288_wdt.

# SUPERH (sh + sh64) Architecture

config SH_WDT
	tristate "SuperH Watchdog"
	depends on SUPERH && (CPU_SH3 || CPU_SH4)
	select WATCHDOG_CORE
	help
	  This driver adds watchdog support for the integrated watchdog in the
	  SuperH processors. If you have one of these processors and wish
	  to have watchdog support enabled, say Y, otherwise say N.

	  As a side note, saying Y here will automatically boost HZ to 1000
	  so that the timer has a chance to clear the overflow counter. On
	  slower systems (such as the SH-2 and SH-3) this will likely yield
	  some performance issues. As such, the WDT should be avoided here
	  unless it is absolutely necessary.

	  To compile this driver as a module, choose M here: the
	  module will be called shwdt.

# SPARC Architecture

# SPARC64 Architecture

config WATCHDOG_CP1XXX
	tristate "CP1XXX Hardware Watchdog support"
	depends on SPARC64 && PCI
	---help---
	  This is the driver for the hardware watchdog timers present on
	  Sun Microsystems CompactPCI models CP1400 and CP1500.

	  To compile this driver as a module, choose M here: the
	  module will be called cpwatchdog.

	  If you do not have a CompactPCI model CP1400 or CP1500, or
	  another UltraSPARC-IIi-cEngine boardset with hardware watchdog,
	  you should say N to this option.

config WATCHDOG_RIO
	tristate "RIO Hardware Watchdog support"
	depends on SPARC64 && PCI
	help
	  Say Y here to support the hardware watchdog capability on Sun RIO
	  machines.  The watchdog timeout period is normally one minute but
	  can be changed with a boot-time parameter.

config WATCHDOG_SUN4V
	tristate "Sun4v Watchdog support"
	select WATCHDOG_CORE
	depends on SPARC64
	help
	  Say Y here to support the hypervisor watchdog capability embedded
	  in the SPARC sun4v architecture.

	  To compile this driver as a module, choose M here. The module will
	  be called sun4v_wdt.

# XTENSA Architecture

# Xen Architecture

config XEN_WDT
	tristate "Xen Watchdog support"
	depends on XEN
	help
	  Say Y here to support the hypervisor watchdog capability provided
	  by Xen 4.0 and newer.  The watchdog timeout period is normally one
	  minute but can be changed with a boot-time parameter.

config UML_WATCHDOG
	tristate "UML watchdog"
	depends on UML

#
# ISA-based Watchdog Cards
#

comment "ISA-based Watchdog Cards"
	depends on ISA

config PCWATCHDOG
	tristate "Berkshire Products ISA-PC Watchdog"
	depends on ISA
	---help---
	  This is the driver for the Berkshire Products ISA-PC Watchdog card.
	  This card simply watches your kernel to make sure it doesn't freeze,
	  and if it does, it reboots your computer after a certain amount of
	  time. This driver is like the WDT501 driver but for different
	  hardware. Please read <file:Documentation/watchdog/pcwd-watchdog.txt>. The PC
	  watchdog cards can be ordered from <http://www.berkprod.com/>.

	  To compile this driver as a module, choose M here: the
	  module will be called pcwd.

	  Most people will say N.

config MIXCOMWD
	tristate "Mixcom Watchdog"
	depends on ISA
	---help---
	  This is a driver for the Mixcom hardware watchdog cards.  This
	  watchdog simply watches your kernel to make sure it doesn't freeze,
	  and if it does, it reboots your computer after a certain amount of
	  time.

	  To compile this driver as a module, choose M here: the
	  module will be called mixcomwd.

	  Most people will say N.

config WDT
	tristate "WDT Watchdog timer"
	depends on ISA
	---help---
	  If you have a WDT500P or WDT501P watchdog board, say Y here,
	  otherwise N. It is not possible to probe for this board, which means
	  that you have to inform the kernel about the IO port and IRQ that
	  is needed (you can do this via the io and irq parameters)

	  To compile this driver as a module, choose M here: the
	  module will be called wdt.

#
# PCI-based Watchdog Cards
#

comment "PCI-based Watchdog Cards"
	depends on PCI

config PCIPCWATCHDOG
	tristate "Berkshire Products PCI-PC Watchdog"
	depends on PCI
	---help---
	  This is the driver for the Berkshire Products PCI-PC Watchdog card.
	  This card simply watches your kernel to make sure it doesn't freeze,
	  and if it does, it reboots your computer after a certain amount of
	  time. The card can also monitor the internal temperature of the PC.
	  More info is available at <http://www.berkprod.com/pci_pc_watchdog.htm>.

	  To compile this driver as a module, choose M here: the
	  module will be called pcwd_pci.

	  Most people will say N.

config WDTPCI
	tristate "PCI-WDT500/501 Watchdog timer"
	depends on PCI
	---help---
	  If you have a PCI-WDT500/501 watchdog board, say Y here, otherwise N.

	  If you have a PCI-WDT501 watchdog board then you can enable the
	  temperature sensor by setting the type parameter to 501.

	  If you want to enable the Fan Tachometer on the PCI-WDT501, then you
	  can do this via the tachometer parameter. Only do this if you have a
	  fan tachometer actually set up.

	  To compile this driver as a module, choose M here: the
	  module will be called wdt_pci.

#
# USB-based Watchdog Cards
#

comment "USB-based Watchdog Cards"
	depends on USB

config USBPCWATCHDOG
	tristate "Berkshire Products USB-PC Watchdog"
	depends on USB
	---help---
	  This is the driver for the Berkshire Products USB-PC Watchdog card.
	  This card simply watches your kernel to make sure it doesn't freeze,
	  and if it does, it reboots your computer after a certain amount of
	  time. The card can also monitor the internal temperature of the PC.
	  More info is available at <http://www.berkprod.com/usb_pc_watchdog.htm>.

	  To compile this driver as a module, choose M here: the
	  module will be called pcwd_usb.

	  Most people will say N.

comment "Watchdog Pretimeout Governors"

config WATCHDOG_PRETIMEOUT_GOV
	bool "Enable watchdog pretimeout governors"
	help
	  The option allows to select watchdog pretimeout governors.

if WATCHDOG_PRETIMEOUT_GOV

choice
	prompt "Default Watchdog Pretimeout Governor"
	default WATCHDOG_PRETIMEOUT_DEFAULT_GOV_PANIC
	help
	  This option selects a default watchdog pretimeout governor.
	  The governor takes its action, if a watchdog is capable
	  to report a pretimeout event.

config WATCHDOG_PRETIMEOUT_DEFAULT_GOV_NOOP
	bool "noop"
	select WATCHDOG_PRETIMEOUT_GOV_NOOP
	help
	  Use noop watchdog pretimeout governor by default. If noop
	  governor is selected by a user, write a short message to
	  the kernel log buffer and don't do any system changes.

config WATCHDOG_PRETIMEOUT_DEFAULT_GOV_PANIC
	bool "panic"
	select WATCHDOG_PRETIMEOUT_GOV_PANIC
	help
	  Use panic watchdog pretimeout governor by default, if
	  a watchdog pretimeout event happens, consider that
	  a watchdog feeder is dead and reboot is unavoidable.

endchoice

config WATCHDOG_PRETIMEOUT_GOV_NOOP
	tristate "Noop watchdog pretimeout governor"
	help
	  Noop watchdog pretimeout governor, only an informational
	  message is added to kernel log buffer.

config WATCHDOG_PRETIMEOUT_GOV_PANIC
	tristate "Panic watchdog pretimeout governor"
	help
	  Panic watchdog pretimeout governor, on watchdog pretimeout
	  event put the kernel into panic.

endif # WATCHDOG_PRETIMEOUT_GOV

endif # WATCHDOG<|MERGE_RESOLUTION|>--- conflicted
+++ resolved
@@ -573,8 +573,6 @@
 	  To compile this driver as a module, choose M here: the
 	  module will be called imx7ulp_wdt.
 
-<<<<<<< HEAD
-=======
 config IMX8_WDT
 	tristate "IMX8 Watchdog"
 	depends on OF
@@ -586,7 +584,6 @@
 	  If you have one of these processors and wish to have
 	  watchdog support enabled, say Y, otherwise say N.
 
->>>>>>> 423d9423
 config UX500_WATCHDOG
 	tristate "ST-Ericsson Ux500 watchdog"
 	depends on MFD_DB8500_PRCMU
