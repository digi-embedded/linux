--- conflicted
+++ resolved
@@ -141,7 +141,6 @@
 	  This driver can also be built as a module. If so the module
 	  will be called menf21bmc_wdt.
 
-<<<<<<< HEAD
 config MCA_CC6UL_WATCHDOG
 	tristate "Digi ConnectCore 6UL Micro Controller Assist Watchdog"
 	select WATCHDOG_CORE
@@ -149,7 +148,7 @@
 	help
 	  If you say yes here you will get support for the watchdog in the
 	  Micro Controller Assist of Digi ConnectCore 6UL system-on-module.
-=======
+
 config TANGOX_WATCHDOG
 	tristate "Sigma Designs SMP86xx/SMP87xx watchdog"
 	select WATCHDOG_CORE
@@ -174,7 +173,6 @@
 
 	  To compile this driver as module, choose M here: the module will
 	  be called wdat_wdt.
->>>>>>> f2ed3bfc
 
 config WM831X_WATCHDOG
 	tristate "WM831x watchdog"
