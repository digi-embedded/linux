--- conflicted
+++ resolved
@@ -159,11 +159,7 @@
 
 	wdd = container_of(nb, struct watchdog_device, reboot_nb);
 	if (code == SYS_DOWN || code == SYS_HALT) {
-<<<<<<< HEAD
-		if (watchdog_active(wdd)) {
-=======
 		if (watchdog_active(wdd) || watchdog_hw_running(wdd)) {
->>>>>>> c1084c27
 			int ret;
 
 			ret = wdd->ops->stop(wdd);
@@ -290,18 +286,6 @@
 		}
 	}
 
-<<<<<<< HEAD
-	if (test_bit(WDOG_STOP_ON_REBOOT, &wdd->status)) {
-		wdd->reboot_nb.notifier_call = watchdog_reboot_notifier;
-
-		ret = register_reboot_notifier(&wdd->reboot_nb);
-		if (ret) {
-			pr_err("watchdog%d: Cannot register reboot notifier (%d)\n",
-			       wdd->id, ret);
-			watchdog_dev_unregister(wdd);
-			ida_simple_remove(&watchdog_ida, id);
-			return ret;
-=======
 	/* Module parameter to force watchdog policy on reboot. */
 	if (stop_on_reboot != -1) {
 		if (stop_on_reboot)
@@ -324,7 +308,6 @@
 				ida_simple_remove(&watchdog_ida, id);
 				return ret;
 			}
->>>>>>> c1084c27
 		}
 	}
 
