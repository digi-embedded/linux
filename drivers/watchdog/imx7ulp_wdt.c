// SPDX-License-Identifier: GPL-2.0
/*
 * Copyright 2019 NXP.
 */

#include <linux/clk.h>
#include <linux/io.h>
#include <linux/iopoll.h>
#include <linux/kernel.h>
#include <linux/module.h>
#include <linux/of.h>
#include <linux/platform_device.h>
#include <linux/reboot.h>
#include <linux/watchdog.h>

#define WDOG_CS			0x0
#define WDOG_CS_FLG		BIT(14)
#define WDOG_CS_CMD32EN		BIT(13)
#define WDOG_CS_PRES		BIT(12)
#define WDOG_CS_ULK		BIT(11)
#define WDOG_CS_RCS		BIT(10)
#define LPO_CLK			0x1
#define LPO_CLK_SHIFT		8
#define WDOG_CS_CLK		(LPO_CLK << LPO_CLK_SHIFT)
#define WDOG_CS_EN		BIT(7)
#define WDOG_CS_UPDATE		BIT(5)
#define WDOG_CS_WAIT		BIT(1)
#define WDOG_CS_STOP		BIT(0)

#define WDOG_CNT	0x4
#define WDOG_TOVAL	0x8

#define REFRESH_SEQ0	0xA602
#define REFRESH_SEQ1	0xB480
#define REFRESH		((REFRESH_SEQ1 << 16) | REFRESH_SEQ0)

#define UNLOCK_SEQ0	0xC520
#define UNLOCK_SEQ1	0xD928
#define UNLOCK		((UNLOCK_SEQ1 << 16) | UNLOCK_SEQ0)

#define DEFAULT_TIMEOUT	60
#define MAX_TIMEOUT	128
#define WDOG_CLOCK_RATE	1000
<<<<<<< HEAD
#define WDOG_WAIT_TIMEOUT	20
=======
#define WDOG_ULK_WAIT_TIMEOUT	1000
#define WDOG_RCS_WAIT_TIMEOUT	10000
#define WDOG_RCS_POST_WAIT 3000

#define RETRY_MAX 5
>>>>>>> c1084c27

static bool nowayout = WATCHDOG_NOWAYOUT;
module_param(nowayout, bool, 0000);
MODULE_PARM_DESC(nowayout, "Watchdog cannot be stopped once started (default="
		 __MODULE_STRING(WATCHDOG_NOWAYOUT) ")");

struct imx7ulp_wdt_device {
	struct watchdog_device wdd;
	void __iomem *base;
	struct clk *clk;
	bool post_rcs_wait;
};

<<<<<<< HEAD
static int imx7ulp_wdt_wait(void __iomem *base, u32 mask)
=======
static int imx7ulp_wdt_wait_ulk(void __iomem *base)
>>>>>>> c1084c27
{
	u32 val = readl(base + WDOG_CS);
	if (!(val & WDOG_CS_ULK) &&
	    readl_poll_timeout_atomic(base + WDOG_CS, val,
				      val & WDOG_CS_ULK, 0,
				      WDOG_ULK_WAIT_TIMEOUT))
		return -ETIMEDOUT;

	return 0;
}

static int imx7ulp_wdt_wait_rcs(struct imx7ulp_wdt_device *wdt)
{
	int ret = 0;
	u32 val = readl(wdt->base + WDOG_CS);
	u64 timeout = (val & WDOG_CS_PRES) ?
		WDOG_RCS_WAIT_TIMEOUT * 256 : WDOG_RCS_WAIT_TIMEOUT;
	unsigned long wait_min = (val & WDOG_CS_PRES) ?
		WDOG_RCS_POST_WAIT * 256 : WDOG_RCS_POST_WAIT;

	if (!(val & WDOG_CS_RCS) &&
	    readl_poll_timeout(wdt->base + WDOG_CS, val, val & WDOG_CS_RCS, 0,
			       timeout))
		ret = -ETIMEDOUT;

	/* Wait 2.5 clocks after RCS done */
	if (wdt->post_rcs_wait)
		usleep_range(wait_min, wait_min + 2000);

	return ret;
}

static int _imx7ulp_wdt_enable(struct imx7ulp_wdt_device *wdt, bool enable)
{
	u32 val = readl(wdt->base + WDOG_CS);
	int ret;

<<<<<<< HEAD
	if (!(val & mask) && readl_poll_timeout_atomic(base + WDOG_CS, val,
						       val & mask, 0,
						       WDOG_WAIT_TIMEOUT))
		return -ETIMEDOUT;

	return 0;
}

static int imx7ulp_wdt_enable(struct watchdog_device *wdog, bool enable)
{
	struct imx7ulp_wdt_device *wdt = watchdog_get_drvdata(wdog);

	u32 val = readl(wdt->base + WDOG_CS);
	int ret;

	local_irq_disable();
	writel(UNLOCK, wdt->base + WDOG_CNT);
	ret = imx7ulp_wdt_wait(wdt->base, WDOG_CS_ULK);
=======
	local_irq_disable();
	writel(UNLOCK, wdt->base + WDOG_CNT);
	ret = imx7ulp_wdt_wait_ulk(wdt->base);
>>>>>>> c1084c27
	if (ret)
		goto enable_out;
	if (enable)
		writel(val | WDOG_CS_EN, wdt->base + WDOG_CS);
	else
		writel(val & ~WDOG_CS_EN, wdt->base + WDOG_CS);
<<<<<<< HEAD
	imx7ulp_wdt_wait(wdt->base, WDOG_CS_RCS);

enable_out:
	local_irq_enable();

	return ret;
}

=======

	local_irq_enable();
	ret = imx7ulp_wdt_wait_rcs(wdt);

	return ret;

enable_out:
	local_irq_enable();
	return ret;
}

static int imx7ulp_wdt_enable(struct watchdog_device *wdog, bool enable)
{
	struct imx7ulp_wdt_device *wdt = watchdog_get_drvdata(wdog);
	int ret;
	u32 val;
	u32 loop = RETRY_MAX;

	do {
		ret = _imx7ulp_wdt_enable(wdt, enable);
		val = readl(wdt->base + WDOG_CS);
	} while (--loop > 0 && ((!!(val & WDOG_CS_EN)) != enable || ret));

	if (loop == 0)
		return -EBUSY;

	return ret;
}

>>>>>>> c1084c27
static bool imx7ulp_wdt_is_enabled(void __iomem *base)
{
	u32 val = readl(base + WDOG_CS);

	return val & WDOG_CS_EN;
}

static int imx7ulp_wdt_ping(struct watchdog_device *wdog)
{
	struct imx7ulp_wdt_device *wdt = watchdog_get_drvdata(wdog);

	writel(REFRESH, wdt->base + WDOG_CNT);

	return 0;
}

static int imx7ulp_wdt_start(struct watchdog_device *wdog)
{
	return imx7ulp_wdt_enable(wdog, true);
}

static int imx7ulp_wdt_stop(struct watchdog_device *wdog)
{
	return imx7ulp_wdt_enable(wdog, false);
<<<<<<< HEAD
=======
}

static int _imx7ulp_wdt_set_timeout(struct imx7ulp_wdt_device *wdt,
				   unsigned int toval)
{
	int ret;

	local_irq_disable();
	writel(UNLOCK, wdt->base + WDOG_CNT);
	ret = imx7ulp_wdt_wait_ulk(wdt->base);
	if (ret)
		goto timeout_out;
	writel(toval, wdt->base + WDOG_TOVAL);
	local_irq_enable();
	ret = imx7ulp_wdt_wait_rcs(wdt);
	return ret;

timeout_out:
	local_irq_enable();
	return ret;
>>>>>>> c1084c27
}

static int imx7ulp_wdt_set_timeout(struct watchdog_device *wdog,
				   unsigned int timeout)
{
	struct imx7ulp_wdt_device *wdt = watchdog_get_drvdata(wdog);
<<<<<<< HEAD
	u32 val = WDOG_CLOCK_RATE * timeout;
	int ret;

	local_irq_disable();
	writel(UNLOCK, wdt->base + WDOG_CNT);
	ret = imx7ulp_wdt_wait(wdt->base, WDOG_CS_ULK);
	if (ret)
		goto timeout_out;
	writel(val, wdt->base + WDOG_TOVAL);
	imx7ulp_wdt_wait(wdt->base, WDOG_CS_RCS);
=======
	u32 toval = WDOG_CLOCK_RATE * timeout;
	u32 val;
	int ret;
	u32 loop = RETRY_MAX;

	do {
		ret = _imx7ulp_wdt_set_timeout(wdt, toval);
		val = readl(wdt->base + WDOG_TOVAL);
	} while (--loop > 0 && (val != toval || ret));

	if (loop == 0)
		return -EBUSY;
>>>>>>> c1084c27

	wdog->timeout = timeout;
	return ret;
}

<<<<<<< HEAD
timeout_out:
	local_irq_enable();

	return ret;
}

=======
>>>>>>> c1084c27
static int imx7ulp_wdt_restart(struct watchdog_device *wdog,
			       unsigned long action, void *data)
{
	struct imx7ulp_wdt_device *wdt = watchdog_get_drvdata(wdog);
	int ret;

	ret = imx7ulp_wdt_enable(wdog, true);
	if (ret)
		return ret;

	ret = imx7ulp_wdt_set_timeout(&wdt->wdd, 1);
	if (ret)
		return ret;

	/* wait for wdog to fire */
	while (true)
		;

	return NOTIFY_DONE;
}

static const struct watchdog_ops imx7ulp_wdt_ops = {
	.owner = THIS_MODULE,
	.start = imx7ulp_wdt_start,
	.stop  = imx7ulp_wdt_stop,
	.ping  = imx7ulp_wdt_ping,
	.set_timeout = imx7ulp_wdt_set_timeout,
	.restart = imx7ulp_wdt_restart,
};

static const struct watchdog_info imx7ulp_wdt_info = {
	.identity = "i.MX7ULP watchdog timer",
	.options  = WDIOF_SETTIMEOUT | WDIOF_KEEPALIVEPING |
		    WDIOF_MAGICCLOSE,
};

<<<<<<< HEAD
static int imx7ulp_wdt_init(void __iomem *base, unsigned int timeout)
=======
static int _imx7ulp_wdt_init(struct imx7ulp_wdt_device *wdt, unsigned int timeout, unsigned int cs)
>>>>>>> c1084c27
{
	u32 val;
	int ret;

	local_irq_disable();
<<<<<<< HEAD
	/* unlock the wdog for reconfiguration */
	writel_relaxed(UNLOCK_SEQ0, base + WDOG_CNT);
	writel_relaxed(UNLOCK_SEQ1, base + WDOG_CNT);
	ret = imx7ulp_wdt_wait(base, WDOG_CS_ULK);
=======

	val = readl(wdt->base + WDOG_CS);
	if (val & WDOG_CS_CMD32EN) {
		writel(UNLOCK, wdt->base + WDOG_CNT);
	} else {
		mb();
		/* unlock the wdog for reconfiguration */
		writel_relaxed(UNLOCK_SEQ0, wdt->base + WDOG_CNT);
		writel_relaxed(UNLOCK_SEQ1, wdt->base + WDOG_CNT);
		mb();
	}

	ret = imx7ulp_wdt_wait_ulk(wdt->base);
>>>>>>> c1084c27
	if (ret)
		goto init_out;

	/* set an initial timeout value in TOVAL */
	writel(timeout, wdt->base + WDOG_TOVAL);
	writel(cs, wdt->base + WDOG_CS);
	local_irq_enable();
	ret = imx7ulp_wdt_wait_rcs(wdt);

	return ret;

init_out:
	local_irq_enable();
	return ret;
}

static int imx7ulp_wdt_init(struct imx7ulp_wdt_device *wdt, unsigned int timeout)
{
	/* enable 32bit command sequence and reconfigure */
<<<<<<< HEAD
	val = WDOG_CS_CMD32EN | WDOG_CS_CLK | WDOG_CS_UPDATE |
	      WDOG_CS_WAIT | WDOG_CS_STOP;
	writel(val, base + WDOG_CS);
	imx7ulp_wdt_wait(base, WDOG_CS_RCS);

init_out:
	local_irq_enable();
=======
	u32 val = WDOG_CS_CMD32EN | WDOG_CS_CLK | WDOG_CS_UPDATE |
		  WDOG_CS_WAIT | WDOG_CS_STOP;
	u32 cs, toval;
	int ret;
	u32 loop = RETRY_MAX;

	do {
		ret = _imx7ulp_wdt_init(wdt, timeout, val);
		toval = readl(wdt->base + WDOG_TOVAL);
		cs = readl(wdt->base + WDOG_CS);
		cs &= ~(WDOG_CS_FLG | WDOG_CS_ULK | WDOG_CS_RCS);
	} while (--loop > 0 && (cs != val || toval != timeout || ret));

	if (loop == 0)
		return -EBUSY;
>>>>>>> c1084c27

	return ret;
}

static void imx7ulp_wdt_action(void *data)
{
	clk_disable_unprepare(data);
}

static int imx7ulp_wdt_probe(struct platform_device *pdev)
{
	struct imx7ulp_wdt_device *imx7ulp_wdt;
	struct device *dev = &pdev->dev;
	struct watchdog_device *wdog;
	int ret;

	imx7ulp_wdt = devm_kzalloc(dev, sizeof(*imx7ulp_wdt), GFP_KERNEL);
	if (!imx7ulp_wdt)
		return -ENOMEM;

	platform_set_drvdata(pdev, imx7ulp_wdt);

	imx7ulp_wdt->base = devm_platform_ioremap_resource(pdev, 0);
	if (IS_ERR(imx7ulp_wdt->base))
		return PTR_ERR(imx7ulp_wdt->base);

	imx7ulp_wdt->clk = devm_clk_get(dev, NULL);
	if (IS_ERR(imx7ulp_wdt->clk)) {
		dev_err(dev, "Failed to get watchdog clock\n");
		return PTR_ERR(imx7ulp_wdt->clk);
	}

	imx7ulp_wdt->post_rcs_wait = true;
	if (of_device_is_compatible(dev->of_node,
				    "fsl,imx8ulp-wdt")) {
		dev_info(dev, "imx8ulp wdt probe\n");
		imx7ulp_wdt->post_rcs_wait = false;
	} else {
		dev_info(dev, "imx7ulp wdt probe\n");
	}

	ret = clk_prepare_enable(imx7ulp_wdt->clk);
	if (ret)
		return ret;

	ret = devm_add_action_or_reset(dev, imx7ulp_wdt_action, imx7ulp_wdt->clk);
	if (ret)
		return ret;

	wdog = &imx7ulp_wdt->wdd;
	wdog->info = &imx7ulp_wdt_info;
	wdog->ops = &imx7ulp_wdt_ops;
	wdog->min_timeout = 1;
	wdog->max_timeout = MAX_TIMEOUT;
	wdog->parent = dev;
	wdog->timeout = DEFAULT_TIMEOUT;

	watchdog_init_timeout(wdog, 0, dev);
	watchdog_stop_on_reboot(wdog);
	watchdog_stop_on_unregister(wdog);
	watchdog_set_drvdata(wdog, imx7ulp_wdt);
<<<<<<< HEAD
	ret = imx7ulp_wdt_init(imx7ulp_wdt->base, wdog->timeout * WDOG_CLOCK_RATE);
=======
	ret = imx7ulp_wdt_init(imx7ulp_wdt, wdog->timeout * WDOG_CLOCK_RATE);
>>>>>>> c1084c27
	if (ret)
		return ret;

	return devm_watchdog_register_device(dev, wdog);
}

static int __maybe_unused imx7ulp_wdt_suspend_noirq(struct device *dev)
{
	struct imx7ulp_wdt_device *imx7ulp_wdt = dev_get_drvdata(dev);

	if (watchdog_active(&imx7ulp_wdt->wdd))
		imx7ulp_wdt_stop(&imx7ulp_wdt->wdd);

	clk_disable_unprepare(imx7ulp_wdt->clk);

	return 0;
}

static int __maybe_unused imx7ulp_wdt_resume_noirq(struct device *dev)
{
	struct imx7ulp_wdt_device *imx7ulp_wdt = dev_get_drvdata(dev);
	u32 timeout = imx7ulp_wdt->wdd.timeout * WDOG_CLOCK_RATE;
	int ret;

	ret = clk_prepare_enable(imx7ulp_wdt->clk);
	if (ret)
		return ret;

	if (imx7ulp_wdt_is_enabled(imx7ulp_wdt->base))
		imx7ulp_wdt_init(imx7ulp_wdt, timeout);

	if (watchdog_active(&imx7ulp_wdt->wdd))
		imx7ulp_wdt_start(&imx7ulp_wdt->wdd);

	return 0;
}

static const struct dev_pm_ops imx7ulp_wdt_pm_ops = {
	SET_NOIRQ_SYSTEM_SLEEP_PM_OPS(imx7ulp_wdt_suspend_noirq,
				      imx7ulp_wdt_resume_noirq)
};

static const struct of_device_id imx7ulp_wdt_dt_ids[] = {
	{ .compatible = "fsl,imx8ulp-wdt", },
	{ .compatible = "fsl,imx7ulp-wdt", },
	{ /* sentinel */ }
};
MODULE_DEVICE_TABLE(of, imx7ulp_wdt_dt_ids);

static struct platform_driver imx7ulp_wdt_driver = {
	.probe		= imx7ulp_wdt_probe,
	.driver		= {
		.name	= "imx7ulp-wdt",
		.pm	= &imx7ulp_wdt_pm_ops,
		.of_match_table = imx7ulp_wdt_dt_ids,
	},
};
module_platform_driver(imx7ulp_wdt_driver);

MODULE_AUTHOR("Anson Huang <Anson.Huang@nxp.com>");
MODULE_DESCRIPTION("Freescale i.MX7ULP watchdog driver");
MODULE_LICENSE("GPL v2");<|MERGE_RESOLUTION|>--- conflicted
+++ resolved
@@ -41,15 +41,11 @@
 #define DEFAULT_TIMEOUT	60
 #define MAX_TIMEOUT	128
 #define WDOG_CLOCK_RATE	1000
-<<<<<<< HEAD
-#define WDOG_WAIT_TIMEOUT	20
-=======
 #define WDOG_ULK_WAIT_TIMEOUT	1000
 #define WDOG_RCS_WAIT_TIMEOUT	10000
 #define WDOG_RCS_POST_WAIT 3000
 
 #define RETRY_MAX 5
->>>>>>> c1084c27
 
 static bool nowayout = WATCHDOG_NOWAYOUT;
 module_param(nowayout, bool, 0000);
@@ -63,11 +59,7 @@
 	bool post_rcs_wait;
 };
 
-<<<<<<< HEAD
-static int imx7ulp_wdt_wait(void __iomem *base, u32 mask)
-=======
 static int imx7ulp_wdt_wait_ulk(void __iomem *base)
->>>>>>> c1084c27
 {
 	u32 val = readl(base + WDOG_CS);
 	if (!(val & WDOG_CS_ULK) &&
@@ -105,46 +97,15 @@
 	u32 val = readl(wdt->base + WDOG_CS);
 	int ret;
 
-<<<<<<< HEAD
-	if (!(val & mask) && readl_poll_timeout_atomic(base + WDOG_CS, val,
-						       val & mask, 0,
-						       WDOG_WAIT_TIMEOUT))
-		return -ETIMEDOUT;
-
-	return 0;
-}
-
-static int imx7ulp_wdt_enable(struct watchdog_device *wdog, bool enable)
-{
-	struct imx7ulp_wdt_device *wdt = watchdog_get_drvdata(wdog);
-
-	u32 val = readl(wdt->base + WDOG_CS);
-	int ret;
-
-	local_irq_disable();
-	writel(UNLOCK, wdt->base + WDOG_CNT);
-	ret = imx7ulp_wdt_wait(wdt->base, WDOG_CS_ULK);
-=======
 	local_irq_disable();
 	writel(UNLOCK, wdt->base + WDOG_CNT);
 	ret = imx7ulp_wdt_wait_ulk(wdt->base);
->>>>>>> c1084c27
 	if (ret)
 		goto enable_out;
 	if (enable)
 		writel(val | WDOG_CS_EN, wdt->base + WDOG_CS);
 	else
 		writel(val & ~WDOG_CS_EN, wdt->base + WDOG_CS);
-<<<<<<< HEAD
-	imx7ulp_wdt_wait(wdt->base, WDOG_CS_RCS);
-
-enable_out:
-	local_irq_enable();
-
-	return ret;
-}
-
-=======
 
 	local_irq_enable();
 	ret = imx7ulp_wdt_wait_rcs(wdt);
@@ -174,7 +135,6 @@
 	return ret;
 }
 
->>>>>>> c1084c27
 static bool imx7ulp_wdt_is_enabled(void __iomem *base)
 {
 	u32 val = readl(base + WDOG_CS);
@@ -199,8 +159,6 @@
 static int imx7ulp_wdt_stop(struct watchdog_device *wdog)
 {
 	return imx7ulp_wdt_enable(wdog, false);
-<<<<<<< HEAD
-=======
 }
 
 static int _imx7ulp_wdt_set_timeout(struct imx7ulp_wdt_device *wdt,
@@ -221,25 +179,12 @@
 timeout_out:
 	local_irq_enable();
 	return ret;
->>>>>>> c1084c27
 }
 
 static int imx7ulp_wdt_set_timeout(struct watchdog_device *wdog,
 				   unsigned int timeout)
 {
 	struct imx7ulp_wdt_device *wdt = watchdog_get_drvdata(wdog);
-<<<<<<< HEAD
-	u32 val = WDOG_CLOCK_RATE * timeout;
-	int ret;
-
-	local_irq_disable();
-	writel(UNLOCK, wdt->base + WDOG_CNT);
-	ret = imx7ulp_wdt_wait(wdt->base, WDOG_CS_ULK);
-	if (ret)
-		goto timeout_out;
-	writel(val, wdt->base + WDOG_TOVAL);
-	imx7ulp_wdt_wait(wdt->base, WDOG_CS_RCS);
-=======
 	u32 toval = WDOG_CLOCK_RATE * timeout;
 	u32 val;
 	int ret;
@@ -252,21 +197,11 @@
 
 	if (loop == 0)
 		return -EBUSY;
->>>>>>> c1084c27
 
 	wdog->timeout = timeout;
 	return ret;
 }
 
-<<<<<<< HEAD
-timeout_out:
-	local_irq_enable();
-
-	return ret;
-}
-
-=======
->>>>>>> c1084c27
 static int imx7ulp_wdt_restart(struct watchdog_device *wdog,
 			       unsigned long action, void *data)
 {
@@ -303,22 +238,12 @@
 		    WDIOF_MAGICCLOSE,
 };
 
-<<<<<<< HEAD
-static int imx7ulp_wdt_init(void __iomem *base, unsigned int timeout)
-=======
 static int _imx7ulp_wdt_init(struct imx7ulp_wdt_device *wdt, unsigned int timeout, unsigned int cs)
->>>>>>> c1084c27
 {
 	u32 val;
 	int ret;
 
 	local_irq_disable();
-<<<<<<< HEAD
-	/* unlock the wdog for reconfiguration */
-	writel_relaxed(UNLOCK_SEQ0, base + WDOG_CNT);
-	writel_relaxed(UNLOCK_SEQ1, base + WDOG_CNT);
-	ret = imx7ulp_wdt_wait(base, WDOG_CS_ULK);
-=======
 
 	val = readl(wdt->base + WDOG_CS);
 	if (val & WDOG_CS_CMD32EN) {
@@ -332,7 +257,6 @@
 	}
 
 	ret = imx7ulp_wdt_wait_ulk(wdt->base);
->>>>>>> c1084c27
 	if (ret)
 		goto init_out;
 
@@ -352,15 +276,6 @@
 static int imx7ulp_wdt_init(struct imx7ulp_wdt_device *wdt, unsigned int timeout)
 {
 	/* enable 32bit command sequence and reconfigure */
-<<<<<<< HEAD
-	val = WDOG_CS_CMD32EN | WDOG_CS_CLK | WDOG_CS_UPDATE |
-	      WDOG_CS_WAIT | WDOG_CS_STOP;
-	writel(val, base + WDOG_CS);
-	imx7ulp_wdt_wait(base, WDOG_CS_RCS);
-
-init_out:
-	local_irq_enable();
-=======
 	u32 val = WDOG_CS_CMD32EN | WDOG_CS_CLK | WDOG_CS_UPDATE |
 		  WDOG_CS_WAIT | WDOG_CS_STOP;
 	u32 cs, toval;
@@ -376,7 +291,6 @@
 
 	if (loop == 0)
 		return -EBUSY;
->>>>>>> c1084c27
 
 	return ret;
 }
@@ -438,11 +352,7 @@
 	watchdog_stop_on_reboot(wdog);
 	watchdog_stop_on_unregister(wdog);
 	watchdog_set_drvdata(wdog, imx7ulp_wdt);
-<<<<<<< HEAD
-	ret = imx7ulp_wdt_init(imx7ulp_wdt->base, wdog->timeout * WDOG_CLOCK_RATE);
-=======
 	ret = imx7ulp_wdt_init(imx7ulp_wdt, wdog->timeout * WDOG_CLOCK_RATE);
->>>>>>> c1084c27
 	if (ret)
 		return ret;
 
