--- conflicted
+++ resolved
@@ -3,10 +3,7 @@
  *
  *  Copyright (C) 2010 Wolfram Sang, Pengutronix e.K. <w.sang@pengutronix.de>
  *  Copyright (C) 2015 Freescale Semiconductor, Inc.
-<<<<<<< HEAD
-=======
  *  Copyright 2017 NXP.
->>>>>>> f2ed3bfc
  *
  * some parts adapted by similar drivers from Darius Augulis and Vladimir
  * Zapolskiy, additional improvements by Wim Van Sebroeck.
@@ -30,11 +27,6 @@
 #include <linux/init.h>
 #include <linux/interrupt.h>
 #include <linux/io.h>
-<<<<<<< HEAD
-#include <linux/irq.h>
-#include <linux/jiffies.h>
-=======
->>>>>>> f2ed3bfc
 #include <linux/kernel.h>
 #include <linux/module.h>
 #include <linux/moduleparam.h>
@@ -65,29 +57,18 @@
 #define IMX2_WDT_WICR_WTIS	BIT(14)		/* -> Interrupt Status */
 #define IMX2_WDT_WICR_WICT	0xFF		/* -> Interrupt Count Timeout */
 
-#define IMX2_WDT_WICR		0x06		/*Interrupt Control Register*/
-#define IMX2_WDT_WICR_WIE	(1 << 15)	/* -> Interrupt Enable */
-#define IMX2_WDT_WICR_WTIS	(1 << 14)	/* -> Interrupt Status */
-#define IMX2_WDT_WICR_WICT	(0xFF << 0)	/* -> Watchdog Interrupt Timeout Field */
-
 #define IMX2_WDT_WMCR		0x08		/* Misc Register */
 
 #define IMX2_WDT_MAX_TIME	128
 #define IMX2_WDT_DEFAULT_TIME	60		/* in seconds */
 
 #define WDOG_SEC_TO_COUNT(s)	((s * 2 - 1) << 8)
-#define WDOG_SEC_TO_PRECOUNT(s)	(s * 2)		/* set WDOG pre timeout count*/
 
 struct imx2_wdt_device {
 	struct clk *clk;
 	struct regmap *regmap;
 	struct watchdog_device wdog;
-<<<<<<< HEAD
-	struct notifier_block restart_handler;
-	bool wdog_b;
-=======
 	bool ext_reset;
->>>>>>> f2ed3bfc
 };
 
 static bool nowayout = WATCHDOG_NOWAYOUT;
@@ -103,7 +84,7 @@
 
 static const struct watchdog_info imx2_wdt_info = {
 	.identity = "imx2+ watchdog",
-	.options = WDIOF_KEEPALIVEPING | WDIOF_SETTIMEOUT | WDIOF_MAGICCLOSE | WDIOF_PRETIMEOUT,
+	.options = WDIOF_KEEPALIVEPING | WDIOF_SETTIMEOUT | WDIOF_MAGICCLOSE,
 };
 
 static const struct watchdog_info imx2_wdt_pretimeout_info = {
@@ -135,18 +116,6 @@
 static int imx2_wdt_restart(struct watchdog_device *wdog, unsigned long action,
 			    void *data)
 {
-<<<<<<< HEAD
-	/* Assert SRS signal */
-	unsigned int wcr_enable = IMX2_WDT_WCR_WDE;
-	struct imx2_wdt_device *wdev = container_of(this,
-						    struct imx2_wdt_device,
-						    restart_handler);
-	/* Assert WDOG_B signal */
-	if (wdev->wdog_b)
-		wcr_enable = 0x14;
-
-	regmap_write(wdev->regmap, 0, wcr_enable);
-=======
 	struct imx2_wdt_device *wdev = watchdog_get_drvdata(wdog);
 	unsigned int wcr_enable = IMX2_WDT_WCR_WDE;
 
@@ -162,7 +131,6 @@
 	if (imx2_wdt_is_running(wdev))
 		imx2_wdt_ping(wdog);
 
->>>>>>> f2ed3bfc
 	/*
 	 * Due to imx6q errata ERR004346 (WDOG: WDOG SRS bit requires to be
 	 * written twice), we add another two writes to ensure there must be at
@@ -248,16 +216,7 @@
 
 	watchdog_notify_pretimeout(wdog);
 
-<<<<<<< HEAD
-	regmap_update_bits(wdev->regmap, IMX2_WDT_WCR, IMX2_WDT_WCR_WT,
-			   WDOG_SEC_TO_COUNT(new_timeout));
-
-	wdog->timeout = new_timeout;
-
-	return 0;
-=======
 	return IRQ_HANDLED;
->>>>>>> f2ed3bfc
 }
 
 static int imx2_wdt_start(struct watchdog_device *wdog)
@@ -272,51 +231,6 @@
 	set_bit(WDOG_HW_RUNNING, &wdog->status);
 
 	return imx2_wdt_ping(wdog);
-}
-
-static int imx2_wdt_check_pretimeout_set(struct imx2_wdt_device *wdev)
-{
-	u32 val;
-
-	regmap_read(wdev->regmap, IMX2_WDT_WICR, &val);
-	return (val & IMX2_WDT_WICR_WIE) ? 1 : 0;
-}
-
-static int imx2_wdt_set_pretimeout(struct watchdog_device *wdog, unsigned int new_timeout)
-{
-	struct imx2_wdt_device *wdev = watchdog_get_drvdata(wdog);
-	u32 val;
-
-	regmap_read(wdev->regmap, IMX2_WDT_WICR, &val);
-	/* set the new pre-timeout value in the WSR */
-	val &= ~IMX2_WDT_WICR_WICT;
-	val |= WDOG_SEC_TO_PRECOUNT(new_timeout);
-
-	if (!imx2_wdt_check_pretimeout_set(wdev))
-		val |= IMX2_WDT_WICR_WIE;	/*enable*/
-
-	regmap_write(wdev->regmap, IMX2_WDT_WICR, val);
-
-	wdog->pretimeout = new_timeout;
-
-	return 0;
-}
-
-static irqreturn_t imx2_wdt_isr(int irq, void *dev_id)
-{
-	struct platform_device *pdev = dev_id;
-	struct watchdog_device *wdog = platform_get_drvdata(pdev);
-	struct imx2_wdt_device *wdev = watchdog_get_drvdata(wdog);
-	u32 val;
-
-	regmap_read(wdev->regmap, IMX2_WDT_WICR, &val);
-	if (val & IMX2_WDT_WICR_WTIS) {
-		/*clear interrupt status bit*/
-		regmap_write(wdev->regmap, IMX2_WDT_WICR, val);
-		dev_warn(&pdev->dev, "watchdog pre-timeout:%d, %d Seconds remained\n", \
-			 wdog->pretimeout, wdog->timeout-wdog->pretimeout);
-	}
-	return IRQ_HANDLED;
 }
 
 static const struct watchdog_ops imx2_wdt_ops = {
@@ -325,10 +239,7 @@
 	.ping = imx2_wdt_ping,
 	.set_timeout = imx2_wdt_set_timeout,
 	.set_pretimeout = imx2_wdt_set_pretimeout,
-<<<<<<< HEAD
-=======
 	.restart = imx2_wdt_restart,
->>>>>>> f2ed3bfc
 };
 
 static const struct regmap_config imx2_wdt_regmap_config = {
@@ -345,9 +256,7 @@
 	struct resource *res;
 	void __iomem *base;
 	int ret;
-	int irq;
 	u32 val;
-	struct device_node *of_node = pdev->dev.of_node;
 
 	wdev = devm_kzalloc(&pdev->dev, sizeof(*wdev), GFP_KERNEL);
 	if (!wdev)
@@ -369,19 +278,6 @@
 	if (IS_ERR(wdev->clk)) {
 		dev_err(&pdev->dev, "can't get Watchdog clock\n");
 		return PTR_ERR(wdev->clk);
-	}
-
-	irq = platform_get_irq(pdev, 0);
-	ret = devm_request_irq(&pdev->dev, irq, imx2_wdt_isr, 0,
-			       dev_name(&pdev->dev), pdev);
-	if (ret) {
-		dev_err(&pdev->dev, "can't get irq %d\n", irq);
-		return ret;
-	}
-
-	if (of_get_property(of_node, "fsl,wdog_b", NULL)) {
-		wdev->wdog_b = true;
-		dev_info(&pdev->dev, "use WDOG_B to reboot.\n");
 	}
 
 	wdog			= &wdev->wdog;
