--- conflicted
+++ resolved
@@ -178,8 +178,6 @@
 	regmap_write(wdev->regmap, IMX2_WDT_WCR, val);
 }
 
-<<<<<<< HEAD
-=======
 static void __imx2_wdt_set_timeout(struct watchdog_device *wdog,
 				   unsigned int new_timeout)
 {
@@ -189,7 +187,6 @@
 			   WDOG_SEC_TO_COUNT(new_timeout));
 }
 
->>>>>>> 05f46d3f
 static int imx2_wdt_set_timeout(struct watchdog_device *wdog,
 				unsigned int new_timeout)
 {
