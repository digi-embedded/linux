--- conflicted
+++ resolved
@@ -178,17 +178,13 @@
 	regmap_write(wdev->regmap, IMX2_WDT_WCR, val);
 }
 
-static int imx2_wdt_set_timeout(struct watchdog_device *wdog,
-				unsigned int new_timeout)
-{
-	struct imx2_wdt_device *wdev = watchdog_get_drvdata(wdog);
-
-	wdog->timeout = new_timeout;
+static void __imx2_wdt_set_timeout(struct watchdog_device *wdog,
+				   unsigned int new_timeout)
+{
+	struct imx2_wdt_device *wdev = watchdog_get_drvdata(wdog);
 
 	regmap_update_bits(wdev->regmap, IMX2_WDT_WCR, IMX2_WDT_WCR_WT,
 			   WDOG_SEC_TO_COUNT(new_timeout));
-<<<<<<< HEAD
-=======
 }
 
 static int imx2_wdt_set_timeout(struct watchdog_device *wdog,
@@ -199,7 +195,6 @@
 	actual = min(new_timeout, wdog->max_hw_heartbeat_ms * 1000);
 	__imx2_wdt_set_timeout(wdog, actual);
 	wdog->timeout = new_timeout;
->>>>>>> 09a70683
 	return 0;
 }
 
