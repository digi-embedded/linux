--- conflicted
+++ resolved
@@ -86,14 +86,9 @@
 		"0:	la	%[err],0\n"
 		"1:\n"
 		EX_TABLE(0b, 1b)
-<<<<<<< HEAD
-		: "+d" (err) : "d"(__func), "d"(__timeout),
-		  "d"(__action), "d"(__len) : "1", "cc", "memory");
-=======
 		: [err] "+d" (err)
 		: [r1] "d" (r1.pair), [r3] "d" (r3.pair)
 		: "cc", "memory");
->>>>>>> ccf0a997
 	return err;
 }
 
@@ -194,28 +189,10 @@
 static int __init diag288_init(void)
 {
 	int ret;
-<<<<<<< HEAD
-	char ebc_begin[] = {
-		194, 197, 199, 201, 213
-	};
-	char *ebc_cmd;
-=======
->>>>>>> ccf0a997
 
 	watchdog_set_nowayout(&wdt_dev, nowayout_info);
 
 	if (MACHINE_IS_VM) {
-<<<<<<< HEAD
-		ebc_cmd = kmalloc(sizeof(ebc_begin), GFP_KERNEL);
-		if (!ebc_cmd) {
-			pr_err("The watchdog cannot be initialized\n");
-			return -ENOMEM;
-		}
-		memcpy(ebc_cmd, ebc_begin, sizeof(ebc_begin));
-		ret = __diag288_vm(WDT_FUNC_INIT, 15,
-				   ebc_cmd, sizeof(ebc_begin));
-		kfree(ebc_cmd);
-=======
 		cmd_buf = kmalloc(MAX_CMDLEN, GFP_KERNEL);
 		if (!cmd_buf) {
 			pr_err("The watchdog cannot be initialized\n");
@@ -223,7 +200,6 @@
 		}
 
 		ret = diag288_str(WDT_FUNC_INIT, MIN_INTERVAL, "BEGIN");
->>>>>>> ccf0a997
 		if (ret != 0) {
 			pr_err("The watchdog cannot be initialized\n");
 			kfree(cmd_buf);
