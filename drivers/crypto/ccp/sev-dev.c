// SPDX-License-Identifier: GPL-2.0-only
/*
 * AMD Secure Encrypted Virtualization (SEV) interface
 *
 * Copyright (C) 2016,2019 Advanced Micro Devices, Inc.
 *
 * Author: Brijesh Singh <brijesh.singh@amd.com>
 */

#include <linux/bitfield.h>
#include <linux/module.h>
#include <linux/kernel.h>
#include <linux/kthread.h>
#include <linux/sched.h>
#include <linux/interrupt.h>
#include <linux/spinlock.h>
#include <linux/spinlock_types.h>
#include <linux/types.h>
#include <linux/mutex.h>
#include <linux/delay.h>
#include <linux/hw_random.h>
#include <linux/ccp.h>
#include <linux/firmware.h>
#include <linux/gfp.h>
#include <linux/cpufeature.h>
#include <linux/fs.h>
#include <linux/fs_struct.h>
#include <linux/psp.h>

#include <asm/smp.h>
#include <asm/cacheflush.h>

#include "psp-dev.h"
#include "sev-dev.h"

#define DEVICE_NAME		"sev"
#define SEV_FW_FILE		"amd/sev.fw"
#define SEV_FW_NAME_SIZE	64

static DEFINE_MUTEX(sev_cmd_mutex);
static struct sev_misc_dev *misc_dev;

static int psp_cmd_timeout = 100;
module_param(psp_cmd_timeout, int, 0644);
MODULE_PARM_DESC(psp_cmd_timeout, " default timeout value, in seconds, for PSP commands");

static int psp_probe_timeout = 5;
module_param(psp_probe_timeout, int, 0644);
MODULE_PARM_DESC(psp_probe_timeout, " default timeout value, in seconds, during PSP device probe");

static char *init_ex_path;
module_param(init_ex_path, charp, 0444);
MODULE_PARM_DESC(init_ex_path, " Path for INIT_EX data; if set try INIT_EX");

static bool psp_init_on_probe = true;
module_param(psp_init_on_probe, bool, 0444);
MODULE_PARM_DESC(psp_init_on_probe, "  if true, the PSP will be initialized on module init. Else the PSP will be initialized on the first command requiring it");

MODULE_FIRMWARE("amd/amd_sev_fam17h_model0xh.sbin"); /* 1st gen EPYC */
MODULE_FIRMWARE("amd/amd_sev_fam17h_model3xh.sbin"); /* 2nd gen EPYC */
MODULE_FIRMWARE("amd/amd_sev_fam19h_model0xh.sbin"); /* 3rd gen EPYC */
MODULE_FIRMWARE("amd/amd_sev_fam19h_model1xh.sbin"); /* 4th gen EPYC */

static bool psp_dead;
static int psp_timeout;

/* Trusted Memory Region (TMR):
 *   The TMR is a 1MB area that must be 1MB aligned.  Use the page allocator
 *   to allocate the memory, which will return aligned memory for the specified
 *   allocation order.
 */
#define SEV_ES_TMR_SIZE		(1024 * 1024)
static void *sev_es_tmr;

/* INIT_EX NV Storage:
 *   The NV Storage is a 32Kb area and must be 4Kb page aligned.  Use the page
 *   allocator to allocate the memory, which will return aligned memory for the
 *   specified allocation order.
 */
#define NV_LENGTH (32 * 1024)
static void *sev_init_ex_buffer;

static inline bool sev_version_greater_or_equal(u8 maj, u8 min)
{
	struct sev_device *sev = psp_master->sev_data;

	if (sev->api_major > maj)
		return true;

	if (sev->api_major == maj && sev->api_minor >= min)
		return true;

	return false;
}

static void sev_irq_handler(int irq, void *data, unsigned int status)
{
	struct sev_device *sev = data;
	int reg;

	/* Check if it is command completion: */
	if (!(status & SEV_CMD_COMPLETE))
		return;

	/* Check if it is SEV command completion: */
	reg = ioread32(sev->io_regs + sev->vdata->cmdresp_reg);
	if (FIELD_GET(PSP_CMDRESP_RESP, reg)) {
		sev->int_rcvd = 1;
		wake_up(&sev->int_queue);
	}
}

static int sev_wait_cmd_ioc(struct sev_device *sev,
			    unsigned int *reg, unsigned int timeout)
{
	int ret;

	ret = wait_event_timeout(sev->int_queue,
			sev->int_rcvd, timeout * HZ);
	if (!ret)
		return -ETIMEDOUT;

	*reg = ioread32(sev->io_regs + sev->vdata->cmdresp_reg);

	return 0;
}

static int sev_cmd_buffer_len(int cmd)
{
	switch (cmd) {
	case SEV_CMD_INIT:			return sizeof(struct sev_data_init);
	case SEV_CMD_INIT_EX:                   return sizeof(struct sev_data_init_ex);
	case SEV_CMD_PLATFORM_STATUS:		return sizeof(struct sev_user_data_status);
	case SEV_CMD_PEK_CSR:			return sizeof(struct sev_data_pek_csr);
	case SEV_CMD_PEK_CERT_IMPORT:		return sizeof(struct sev_data_pek_cert_import);
	case SEV_CMD_PDH_CERT_EXPORT:		return sizeof(struct sev_data_pdh_cert_export);
	case SEV_CMD_LAUNCH_START:		return sizeof(struct sev_data_launch_start);
	case SEV_CMD_LAUNCH_UPDATE_DATA:	return sizeof(struct sev_data_launch_update_data);
	case SEV_CMD_LAUNCH_UPDATE_VMSA:	return sizeof(struct sev_data_launch_update_vmsa);
	case SEV_CMD_LAUNCH_FINISH:		return sizeof(struct sev_data_launch_finish);
	case SEV_CMD_LAUNCH_MEASURE:		return sizeof(struct sev_data_launch_measure);
	case SEV_CMD_ACTIVATE:			return sizeof(struct sev_data_activate);
	case SEV_CMD_DEACTIVATE:		return sizeof(struct sev_data_deactivate);
	case SEV_CMD_DECOMMISSION:		return sizeof(struct sev_data_decommission);
	case SEV_CMD_GUEST_STATUS:		return sizeof(struct sev_data_guest_status);
	case SEV_CMD_DBG_DECRYPT:		return sizeof(struct sev_data_dbg);
	case SEV_CMD_DBG_ENCRYPT:		return sizeof(struct sev_data_dbg);
	case SEV_CMD_SEND_START:		return sizeof(struct sev_data_send_start);
	case SEV_CMD_SEND_UPDATE_DATA:		return sizeof(struct sev_data_send_update_data);
	case SEV_CMD_SEND_UPDATE_VMSA:		return sizeof(struct sev_data_send_update_vmsa);
	case SEV_CMD_SEND_FINISH:		return sizeof(struct sev_data_send_finish);
	case SEV_CMD_RECEIVE_START:		return sizeof(struct sev_data_receive_start);
	case SEV_CMD_RECEIVE_FINISH:		return sizeof(struct sev_data_receive_finish);
	case SEV_CMD_RECEIVE_UPDATE_DATA:	return sizeof(struct sev_data_receive_update_data);
	case SEV_CMD_RECEIVE_UPDATE_VMSA:	return sizeof(struct sev_data_receive_update_vmsa);
	case SEV_CMD_LAUNCH_UPDATE_SECRET:	return sizeof(struct sev_data_launch_secret);
	case SEV_CMD_DOWNLOAD_FIRMWARE:		return sizeof(struct sev_data_download_firmware);
	case SEV_CMD_GET_ID:			return sizeof(struct sev_data_get_id);
	case SEV_CMD_ATTESTATION_REPORT:	return sizeof(struct sev_data_attestation_report);
	case SEV_CMD_SEND_CANCEL:		return sizeof(struct sev_data_send_cancel);
	default:				return 0;
	}

	return 0;
}

static void *sev_fw_alloc(unsigned long len)
{
	struct page *page;

	page = alloc_pages(GFP_KERNEL, get_order(len));
	if (!page)
		return NULL;

	return page_address(page);
}

static struct file *open_file_as_root(const char *filename, int flags, umode_t mode)
{
	struct file *fp;
	struct path root;
	struct cred *cred;
	const struct cred *old_cred;

	task_lock(&init_task);
	get_fs_root(init_task.fs, &root);
	task_unlock(&init_task);

	cred = prepare_creds();
	if (!cred)
		return ERR_PTR(-ENOMEM);
	cred->fsuid = GLOBAL_ROOT_UID;
	old_cred = override_creds(cred);

	fp = file_open_root(&root, filename, flags, mode);
	path_put(&root);

	revert_creds(old_cred);

	return fp;
}

static int sev_read_init_ex_file(void)
{
	struct sev_device *sev = psp_master->sev_data;
	struct file *fp;
	ssize_t nread;

	lockdep_assert_held(&sev_cmd_mutex);

	if (!sev_init_ex_buffer)
		return -EOPNOTSUPP;

	fp = open_file_as_root(init_ex_path, O_RDONLY, 0);
	if (IS_ERR(fp)) {
		int ret = PTR_ERR(fp);

		if (ret == -ENOENT) {
			dev_info(sev->dev,
				"SEV: %s does not exist and will be created later.\n",
				init_ex_path);
			ret = 0;
		} else {
			dev_err(sev->dev,
				"SEV: could not open %s for read, error %d\n",
				init_ex_path, ret);
		}
		return ret;
	}

	nread = kernel_read(fp, sev_init_ex_buffer, NV_LENGTH, NULL);
	if (nread != NV_LENGTH) {
		dev_info(sev->dev,
			"SEV: could not read %u bytes to non volatile memory area, ret %ld\n",
			NV_LENGTH, nread);
	}

	dev_dbg(sev->dev, "SEV: read %ld bytes from NV file\n", nread);
	filp_close(fp, NULL);

	return 0;
}

static int sev_write_init_ex_file(void)
{
	struct sev_device *sev = psp_master->sev_data;
	struct file *fp;
	loff_t offset = 0;
	ssize_t nwrite;

	lockdep_assert_held(&sev_cmd_mutex);

	if (!sev_init_ex_buffer)
		return 0;

	fp = open_file_as_root(init_ex_path, O_CREAT | O_WRONLY, 0600);
	if (IS_ERR(fp)) {
		int ret = PTR_ERR(fp);

		dev_err(sev->dev,
			"SEV: could not open file for write, error %d\n",
			ret);
		return ret;
	}

	nwrite = kernel_write(fp, sev_init_ex_buffer, NV_LENGTH, &offset);
	vfs_fsync(fp, 0);
	filp_close(fp, NULL);

	if (nwrite != NV_LENGTH) {
		dev_err(sev->dev,
			"SEV: failed to write %u bytes to non volatile memory area, ret %ld\n",
			NV_LENGTH, nwrite);
		return -EIO;
	}

	dev_dbg(sev->dev, "SEV: write successful to NV file\n");

	return 0;
}

static int sev_write_init_ex_file_if_required(int cmd_id)
{
	lockdep_assert_held(&sev_cmd_mutex);

	if (!sev_init_ex_buffer)
		return 0;

	/*
	 * Only a few platform commands modify the SPI/NV area, but none of the
	 * non-platform commands do. Only INIT(_EX), PLATFORM_RESET, PEK_GEN,
	 * PEK_CERT_IMPORT, and PDH_GEN do.
	 */
	switch (cmd_id) {
	case SEV_CMD_FACTORY_RESET:
	case SEV_CMD_INIT_EX:
	case SEV_CMD_PDH_GEN:
	case SEV_CMD_PEK_CERT_IMPORT:
	case SEV_CMD_PEK_GEN:
		break;
	default:
		return 0;
	}

	return sev_write_init_ex_file();
}

static int __sev_do_cmd_locked(int cmd, void *data, int *psp_ret)
{
	struct psp_device *psp = psp_master;
	struct sev_device *sev;
	unsigned int phys_lsb, phys_msb;
	unsigned int reg, ret = 0;
	int buf_len;

	if (!psp || !psp->sev_data)
		return -ENODEV;

	if (psp_dead)
		return -EBUSY;

	sev = psp->sev_data;

	buf_len = sev_cmd_buffer_len(cmd);
	if (WARN_ON_ONCE(!data != !buf_len))
		return -EINVAL;

	/*
	 * Copy the incoming data to driver's scratch buffer as __pa() will not
	 * work for some memory, e.g. vmalloc'd addresses, and @data may not be
	 * physically contiguous.
	 */
	if (data)
		memcpy(sev->cmd_buf, data, buf_len);

	/* Get the physical address of the command buffer */
	phys_lsb = data ? lower_32_bits(__psp_pa(sev->cmd_buf)) : 0;
	phys_msb = data ? upper_32_bits(__psp_pa(sev->cmd_buf)) : 0;

	dev_dbg(sev->dev, "sev command id %#x buffer 0x%08x%08x timeout %us\n",
		cmd, phys_msb, phys_lsb, psp_timeout);

	print_hex_dump_debug("(in):  ", DUMP_PREFIX_OFFSET, 16, 2, data,
			     buf_len, false);

	iowrite32(phys_lsb, sev->io_regs + sev->vdata->cmdbuff_addr_lo_reg);
	iowrite32(phys_msb, sev->io_regs + sev->vdata->cmdbuff_addr_hi_reg);

	sev->int_rcvd = 0;

	reg = FIELD_PREP(SEV_CMDRESP_CMD, cmd) | SEV_CMDRESP_IOC;
	iowrite32(reg, sev->io_regs + sev->vdata->cmdresp_reg);

	/* wait for command completion */
	ret = sev_wait_cmd_ioc(sev, &reg, psp_timeout);
	if (ret) {
		if (psp_ret)
			*psp_ret = 0;

		dev_err(sev->dev, "sev command %#x timed out, disabling PSP\n", cmd);
		psp_dead = true;

		return ret;
	}

	psp_timeout = psp_cmd_timeout;

	if (psp_ret)
		*psp_ret = FIELD_GET(PSP_CMDRESP_STS, reg);

	if (FIELD_GET(PSP_CMDRESP_STS, reg)) {
		dev_dbg(sev->dev, "sev command %#x failed (%#010lx)\n",
			cmd, FIELD_GET(PSP_CMDRESP_STS, reg));
		ret = -EIO;
	} else {
		ret = sev_write_init_ex_file_if_required(cmd);
	}

	print_hex_dump_debug("(out): ", DUMP_PREFIX_OFFSET, 16, 2, data,
			     buf_len, false);

	/*
	 * Copy potential output from the PSP back to data.  Do this even on
	 * failure in case the caller wants to glean something from the error.
	 */
	if (data)
		memcpy(data, sev->cmd_buf, buf_len);

	return ret;
}

static int sev_do_cmd(int cmd, void *data, int *psp_ret)
{
	int rc;

	mutex_lock(&sev_cmd_mutex);
	rc = __sev_do_cmd_locked(cmd, data, psp_ret);
	mutex_unlock(&sev_cmd_mutex);

	return rc;
}

static int __sev_init_locked(int *error)
{
	struct sev_data_init data;

	memset(&data, 0, sizeof(data));
	if (sev_es_tmr) {
		/*
		 * Do not include the encryption mask on the physical
		 * address of the TMR (firmware should clear it anyway).
		 */
		data.tmr_address = __pa(sev_es_tmr);

		data.flags |= SEV_INIT_FLAGS_SEV_ES;
		data.tmr_len = SEV_ES_TMR_SIZE;
	}

	return __sev_do_cmd_locked(SEV_CMD_INIT, &data, error);
}

static int __sev_init_ex_locked(int *error)
{
	struct sev_data_init_ex data;

	memset(&data, 0, sizeof(data));
	data.length = sizeof(data);
	data.nv_address = __psp_pa(sev_init_ex_buffer);
	data.nv_len = NV_LENGTH;

	if (sev_es_tmr) {
		/*
		 * Do not include the encryption mask on the physical
		 * address of the TMR (firmware should clear it anyway).
		 */
		data.tmr_address = __pa(sev_es_tmr);

		data.flags |= SEV_INIT_FLAGS_SEV_ES;
		data.tmr_len = SEV_ES_TMR_SIZE;
	}

	return __sev_do_cmd_locked(SEV_CMD_INIT_EX, &data, error);
}

static inline int __sev_do_init_locked(int *psp_ret)
{
	if (sev_init_ex_buffer)
		return __sev_init_ex_locked(psp_ret);
	else
		return __sev_init_locked(psp_ret);
}

static int __sev_platform_init_locked(int *error)
{
	int rc = 0, psp_ret = SEV_RET_NO_FW_CALL;
	struct psp_device *psp = psp_master;
	struct sev_device *sev;

	if (!psp || !psp->sev_data)
		return -ENODEV;

	sev = psp->sev_data;

	if (sev->state == SEV_STATE_INIT)
		return 0;

	if (sev_init_ex_buffer) {
		rc = sev_read_init_ex_file();
		if (rc)
			return rc;
	}

	rc = __sev_do_init_locked(&psp_ret);
	if (rc && psp_ret == SEV_RET_SECURE_DATA_INVALID) {
		/*
		 * Initialization command returned an integrity check failure
		 * status code, meaning that firmware load and validation of SEV
		 * related persistent data has failed. Retrying the
		 * initialization function should succeed by replacing the state
		 * with a reset state.
		 */
		dev_err(sev->dev,
"SEV: retrying INIT command because of SECURE_DATA_INVALID error. Retrying once to reset PSP SEV state.");
		rc = __sev_do_init_locked(&psp_ret);
	}

	if (error)
		*error = psp_ret;

	if (rc)
		return rc;

	sev->state = SEV_STATE_INIT;

	/* Prepare for first SEV guest launch after INIT */
	wbinvd_on_all_cpus();
	rc = __sev_do_cmd_locked(SEV_CMD_DF_FLUSH, NULL, error);
	if (rc)
		return rc;

	dev_dbg(sev->dev, "SEV firmware initialized\n");

	dev_info(sev->dev, "SEV API:%d.%d build:%d\n", sev->api_major,
		 sev->api_minor, sev->build);

	return 0;
}

int sev_platform_init(int *error)
{
	int rc;

	mutex_lock(&sev_cmd_mutex);
	rc = __sev_platform_init_locked(error);
	mutex_unlock(&sev_cmd_mutex);

	return rc;
}
EXPORT_SYMBOL_GPL(sev_platform_init);

static int __sev_platform_shutdown_locked(int *error)
{
	struct sev_device *sev = psp_master->sev_data;
	int ret;

	if (!sev || sev->state == SEV_STATE_UNINIT)
		return 0;

	ret = __sev_do_cmd_locked(SEV_CMD_SHUTDOWN, NULL, error);
	if (ret)
		return ret;

	sev->state = SEV_STATE_UNINIT;
	dev_dbg(sev->dev, "SEV firmware shutdown\n");

	return ret;
}

static int sev_platform_shutdown(int *error)
{
	int rc;

	mutex_lock(&sev_cmd_mutex);
	rc = __sev_platform_shutdown_locked(NULL);
	mutex_unlock(&sev_cmd_mutex);

	return rc;
}

static int sev_get_platform_state(int *state, int *error)
{
	struct sev_user_data_status data;
	int rc;

	rc = __sev_do_cmd_locked(SEV_CMD_PLATFORM_STATUS, &data, error);
	if (rc)
		return rc;

	*state = data.state;
	return rc;
}

static int sev_ioctl_do_reset(struct sev_issue_cmd *argp, bool writable)
{
	int state, rc;

	if (!writable)
		return -EPERM;

	/*
	 * The SEV spec requires that FACTORY_RESET must be issued in
	 * UNINIT state. Before we go further lets check if any guest is
	 * active.
	 *
	 * If FW is in WORKING state then deny the request otherwise issue
	 * SHUTDOWN command do INIT -> UNINIT before issuing the FACTORY_RESET.
	 *
	 */
	rc = sev_get_platform_state(&state, &argp->error);
	if (rc)
		return rc;

	if (state == SEV_STATE_WORKING)
		return -EBUSY;

	if (state == SEV_STATE_INIT) {
		rc = __sev_platform_shutdown_locked(&argp->error);
		if (rc)
			return rc;
	}

	return __sev_do_cmd_locked(SEV_CMD_FACTORY_RESET, NULL, &argp->error);
}

static int sev_ioctl_do_platform_status(struct sev_issue_cmd *argp)
{
	struct sev_user_data_status data;
	int ret;

	memset(&data, 0, sizeof(data));

	ret = __sev_do_cmd_locked(SEV_CMD_PLATFORM_STATUS, &data, &argp->error);
	if (ret)
		return ret;

	if (copy_to_user((void __user *)argp->data, &data, sizeof(data)))
		ret = -EFAULT;

	return ret;
}

static int sev_ioctl_do_pek_pdh_gen(int cmd, struct sev_issue_cmd *argp, bool writable)
{
	struct sev_device *sev = psp_master->sev_data;
	int rc;

	if (!writable)
		return -EPERM;

	if (sev->state == SEV_STATE_UNINIT) {
		rc = __sev_platform_init_locked(&argp->error);
		if (rc)
			return rc;
	}

	return __sev_do_cmd_locked(cmd, NULL, &argp->error);
}

static int sev_ioctl_do_pek_csr(struct sev_issue_cmd *argp, bool writable)
{
	struct sev_device *sev = psp_master->sev_data;
	struct sev_user_data_pek_csr input;
	struct sev_data_pek_csr data;
	void __user *input_address;
	void *blob = NULL;
	int ret;

	if (!writable)
		return -EPERM;

	if (copy_from_user(&input, (void __user *)argp->data, sizeof(input)))
		return -EFAULT;

	memset(&data, 0, sizeof(data));

	/* userspace wants to query CSR length */
	if (!input.address || !input.length)
		goto cmd;

	/* allocate a physically contiguous buffer to store the CSR blob */
	input_address = (void __user *)input.address;
	if (input.length > SEV_FW_BLOB_MAX_SIZE)
		return -EFAULT;

	blob = kzalloc(input.length, GFP_KERNEL);
	if (!blob)
		return -ENOMEM;

	data.address = __psp_pa(blob);
	data.len = input.length;

cmd:
	if (sev->state == SEV_STATE_UNINIT) {
		ret = __sev_platform_init_locked(&argp->error);
		if (ret)
			goto e_free_blob;
	}

	ret = __sev_do_cmd_locked(SEV_CMD_PEK_CSR, &data, &argp->error);

	 /* If we query the CSR length, FW responded with expected data. */
	input.length = data.len;

	if (copy_to_user((void __user *)argp->data, &input, sizeof(input))) {
		ret = -EFAULT;
		goto e_free_blob;
	}

	if (blob) {
		if (copy_to_user(input_address, blob, input.length))
			ret = -EFAULT;
	}

e_free_blob:
	kfree(blob);
	return ret;
}

void *psp_copy_user_blob(u64 uaddr, u32 len)
{
	if (!uaddr || !len)
		return ERR_PTR(-EINVAL);

	/* verify that blob length does not exceed our limit */
	if (len > SEV_FW_BLOB_MAX_SIZE)
		return ERR_PTR(-EINVAL);

	return memdup_user((void __user *)uaddr, len);
}
EXPORT_SYMBOL_GPL(psp_copy_user_blob);

static int sev_get_api_version(void)
{
	struct sev_device *sev = psp_master->sev_data;
	struct sev_user_data_status status;
	int error = 0, ret;

	ret = sev_platform_status(&status, &error);
	if (ret) {
		dev_err(sev->dev,
			"SEV: failed to get status. Error: %#x\n", error);
		return 1;
	}

	sev->api_major = status.api_major;
	sev->api_minor = status.api_minor;
	sev->build = status.build;
	sev->state = status.state;

	return 0;
}

static int sev_get_firmware(struct device *dev,
			    const struct firmware **firmware)
{
	char fw_name_specific[SEV_FW_NAME_SIZE];
	char fw_name_subset[SEV_FW_NAME_SIZE];

	snprintf(fw_name_specific, sizeof(fw_name_specific),
		 "amd/amd_sev_fam%.2xh_model%.2xh.sbin",
		 boot_cpu_data.x86, boot_cpu_data.x86_model);

	snprintf(fw_name_subset, sizeof(fw_name_subset),
		 "amd/amd_sev_fam%.2xh_model%.1xxh.sbin",
		 boot_cpu_data.x86, (boot_cpu_data.x86_model & 0xf0) >> 4);

	/* Check for SEV FW for a particular model.
	 * Ex. amd_sev_fam17h_model00h.sbin for Family 17h Model 00h
	 *
	 * or
	 *
	 * Check for SEV FW common to a subset of models.
	 * Ex. amd_sev_fam17h_model0xh.sbin for
	 *     Family 17h Model 00h -- Family 17h Model 0Fh
	 *
	 * or
	 *
	 * Fall-back to using generic name: sev.fw
	 */
	if ((firmware_request_nowarn(firmware, fw_name_specific, dev) >= 0) ||
	    (firmware_request_nowarn(firmware, fw_name_subset, dev) >= 0) ||
	    (firmware_request_nowarn(firmware, SEV_FW_FILE, dev) >= 0))
		return 0;

	return -ENOENT;
}

/* Don't fail if SEV FW couldn't be updated. Continue with existing SEV FW */
static int sev_update_firmware(struct device *dev)
{
	struct sev_data_download_firmware *data;
	const struct firmware *firmware;
	int ret, error, order;
	struct page *p;
	u64 data_size;

	if (!sev_version_greater_or_equal(0, 15)) {
		dev_dbg(dev, "DOWNLOAD_FIRMWARE not supported\n");
		return -1;
	}

	if (sev_get_firmware(dev, &firmware) == -ENOENT) {
		dev_dbg(dev, "No SEV firmware file present\n");
		return -1;
	}

	/*
	 * SEV FW expects the physical address given to it to be 32
	 * byte aligned. Memory allocated has structure placed at the
	 * beginning followed by the firmware being passed to the SEV
	 * FW. Allocate enough memory for data structure + alignment
	 * padding + SEV FW.
	 */
	data_size = ALIGN(sizeof(struct sev_data_download_firmware), 32);

	order = get_order(firmware->size + data_size);
	p = alloc_pages(GFP_KERNEL, order);
	if (!p) {
		ret = -1;
		goto fw_err;
	}

	/*
	 * Copy firmware data to a kernel allocated contiguous
	 * memory region.
	 */
	data = page_address(p);
	memcpy(page_address(p) + data_size, firmware->data, firmware->size);

	data->address = __psp_pa(page_address(p) + data_size);
	data->len = firmware->size;

	ret = sev_do_cmd(SEV_CMD_DOWNLOAD_FIRMWARE, data, &error);

	/*
	 * A quirk for fixing the committed TCB version, when upgrading from
	 * earlier firmware version than 1.50.
	 */
	if (!ret && !sev_version_greater_or_equal(1, 50))
		ret = sev_do_cmd(SEV_CMD_DOWNLOAD_FIRMWARE, data, &error);

	if (ret)
		dev_dbg(dev, "Failed to update SEV firmware: %#x\n", error);
	else
		dev_info(dev, "SEV firmware update successful\n");

	__free_pages(p, order);

fw_err:
	release_firmware(firmware);

	return ret;
}

static int sev_ioctl_do_pek_import(struct sev_issue_cmd *argp, bool writable)
{
	struct sev_device *sev = psp_master->sev_data;
	struct sev_user_data_pek_cert_import input;
	struct sev_data_pek_cert_import data;
	void *pek_blob, *oca_blob;
	int ret;

	if (!writable)
		return -EPERM;

	if (copy_from_user(&input, (void __user *)argp->data, sizeof(input)))
		return -EFAULT;

	/* copy PEK certificate blobs from userspace */
	pek_blob = psp_copy_user_blob(input.pek_cert_address, input.pek_cert_len);
	if (IS_ERR(pek_blob))
		return PTR_ERR(pek_blob);

	data.reserved = 0;
	data.pek_cert_address = __psp_pa(pek_blob);
	data.pek_cert_len = input.pek_cert_len;

	/* copy PEK certificate blobs from userspace */
	oca_blob = psp_copy_user_blob(input.oca_cert_address, input.oca_cert_len);
	if (IS_ERR(oca_blob)) {
		ret = PTR_ERR(oca_blob);
		goto e_free_pek;
	}

	data.oca_cert_address = __psp_pa(oca_blob);
	data.oca_cert_len = input.oca_cert_len;

	/* If platform is not in INIT state then transition it to INIT */
	if (sev->state != SEV_STATE_INIT) {
		ret = __sev_platform_init_locked(&argp->error);
		if (ret)
			goto e_free_oca;
	}

	ret = __sev_do_cmd_locked(SEV_CMD_PEK_CERT_IMPORT, &data, &argp->error);

e_free_oca:
	kfree(oca_blob);
e_free_pek:
	kfree(pek_blob);
	return ret;
}

static int sev_ioctl_do_get_id2(struct sev_issue_cmd *argp)
{
	struct sev_user_data_get_id2 input;
	struct sev_data_get_id data;
	void __user *input_address;
	void *id_blob = NULL;
	int ret;

	/* SEV GET_ID is available from SEV API v0.16 and up */
	if (!sev_version_greater_or_equal(0, 16))
		return -ENOTSUPP;

	if (copy_from_user(&input, (void __user *)argp->data, sizeof(input)))
		return -EFAULT;

	input_address = (void __user *)input.address;

	if (input.address && input.length) {
		/*
		 * The length of the ID shouldn't be assumed by software since
		 * it may change in the future.  The allocation size is limited
<<<<<<< HEAD
		 * to 1 << (PAGE_SHIFT + MAX_ORDER - 1) by the page allocator.
=======
		 * to 1 << (PAGE_SHIFT + MAX_ORDER) by the page allocator.
>>>>>>> ccf0a997
		 * If the allocation fails, simply return ENOMEM rather than
		 * warning in the kernel log.
		 */
		id_blob = kzalloc(input.length, GFP_KERNEL | __GFP_NOWARN);
		if (!id_blob)
			return -ENOMEM;

		data.address = __psp_pa(id_blob);
		data.len = input.length;
	} else {
		data.address = 0;
		data.len = 0;
	}

	ret = __sev_do_cmd_locked(SEV_CMD_GET_ID, &data, &argp->error);

	/*
	 * Firmware will return the length of the ID value (either the minimum
	 * required length or the actual length written), return it to the user.
	 */
	input.length = data.len;

	if (copy_to_user((void __user *)argp->data, &input, sizeof(input))) {
		ret = -EFAULT;
		goto e_free;
	}

	if (id_blob) {
		if (copy_to_user(input_address, id_blob, data.len)) {
			ret = -EFAULT;
			goto e_free;
		}
	}

e_free:
	kfree(id_blob);

	return ret;
}

static int sev_ioctl_do_get_id(struct sev_issue_cmd *argp)
{
	struct sev_data_get_id *data;
	u64 data_size, user_size;
	void *id_blob, *mem;
	int ret;

	/* SEV GET_ID available from SEV API v0.16 and up */
	if (!sev_version_greater_or_equal(0, 16))
		return -ENOTSUPP;

	/* SEV FW expects the buffer it fills with the ID to be
	 * 8-byte aligned. Memory allocated should be enough to
	 * hold data structure + alignment padding + memory
	 * where SEV FW writes the ID.
	 */
	data_size = ALIGN(sizeof(struct sev_data_get_id), 8);
	user_size = sizeof(struct sev_user_data_get_id);

	mem = kzalloc(data_size + user_size, GFP_KERNEL);
	if (!mem)
		return -ENOMEM;

	data = mem;
	id_blob = mem + data_size;

	data->address = __psp_pa(id_blob);
	data->len = user_size;

	ret = __sev_do_cmd_locked(SEV_CMD_GET_ID, data, &argp->error);
	if (!ret) {
		if (copy_to_user((void __user *)argp->data, id_blob, data->len))
			ret = -EFAULT;
	}

	kfree(mem);

	return ret;
}

static int sev_ioctl_do_pdh_export(struct sev_issue_cmd *argp, bool writable)
{
	struct sev_device *sev = psp_master->sev_data;
	struct sev_user_data_pdh_cert_export input;
	void *pdh_blob = NULL, *cert_blob = NULL;
	struct sev_data_pdh_cert_export data;
	void __user *input_cert_chain_address;
	void __user *input_pdh_cert_address;
	int ret;

	/* If platform is not in INIT state then transition it to INIT. */
	if (sev->state != SEV_STATE_INIT) {
		if (!writable)
			return -EPERM;

		ret = __sev_platform_init_locked(&argp->error);
		if (ret)
			return ret;
	}

	if (copy_from_user(&input, (void __user *)argp->data, sizeof(input)))
		return -EFAULT;

	memset(&data, 0, sizeof(data));

	/* Userspace wants to query the certificate length. */
	if (!input.pdh_cert_address ||
	    !input.pdh_cert_len ||
	    !input.cert_chain_address)
		goto cmd;

	input_pdh_cert_address = (void __user *)input.pdh_cert_address;
	input_cert_chain_address = (void __user *)input.cert_chain_address;

	/* Allocate a physically contiguous buffer to store the PDH blob. */
	if (input.pdh_cert_len > SEV_FW_BLOB_MAX_SIZE)
		return -EFAULT;

	/* Allocate a physically contiguous buffer to store the cert chain blob. */
	if (input.cert_chain_len > SEV_FW_BLOB_MAX_SIZE)
		return -EFAULT;

	pdh_blob = kzalloc(input.pdh_cert_len, GFP_KERNEL);
	if (!pdh_blob)
		return -ENOMEM;

	data.pdh_cert_address = __psp_pa(pdh_blob);
	data.pdh_cert_len = input.pdh_cert_len;

	cert_blob = kzalloc(input.cert_chain_len, GFP_KERNEL);
	if (!cert_blob) {
		ret = -ENOMEM;
		goto e_free_pdh;
	}

	data.cert_chain_address = __psp_pa(cert_blob);
	data.cert_chain_len = input.cert_chain_len;

cmd:
	ret = __sev_do_cmd_locked(SEV_CMD_PDH_CERT_EXPORT, &data, &argp->error);

	/* If we query the length, FW responded with expected data. */
	input.cert_chain_len = data.cert_chain_len;
	input.pdh_cert_len = data.pdh_cert_len;

	if (copy_to_user((void __user *)argp->data, &input, sizeof(input))) {
		ret = -EFAULT;
		goto e_free_cert;
	}

	if (pdh_blob) {
		if (copy_to_user(input_pdh_cert_address,
				 pdh_blob, input.pdh_cert_len)) {
			ret = -EFAULT;
			goto e_free_cert;
		}
	}

	if (cert_blob) {
		if (copy_to_user(input_cert_chain_address,
				 cert_blob, input.cert_chain_len))
			ret = -EFAULT;
	}

e_free_cert:
	kfree(cert_blob);
e_free_pdh:
	kfree(pdh_blob);
	return ret;
}

static long sev_ioctl(struct file *file, unsigned int ioctl, unsigned long arg)
{
	void __user *argp = (void __user *)arg;
	struct sev_issue_cmd input;
	int ret = -EFAULT;
	bool writable = file->f_mode & FMODE_WRITE;

	if (!psp_master || !psp_master->sev_data)
		return -ENODEV;

	if (ioctl != SEV_ISSUE_CMD)
		return -EINVAL;

	if (copy_from_user(&input, argp, sizeof(struct sev_issue_cmd)))
		return -EFAULT;

	if (input.cmd > SEV_MAX)
		return -EINVAL;

	mutex_lock(&sev_cmd_mutex);

	switch (input.cmd) {

	case SEV_FACTORY_RESET:
		ret = sev_ioctl_do_reset(&input, writable);
		break;
	case SEV_PLATFORM_STATUS:
		ret = sev_ioctl_do_platform_status(&input);
		break;
	case SEV_PEK_GEN:
		ret = sev_ioctl_do_pek_pdh_gen(SEV_CMD_PEK_GEN, &input, writable);
		break;
	case SEV_PDH_GEN:
		ret = sev_ioctl_do_pek_pdh_gen(SEV_CMD_PDH_GEN, &input, writable);
		break;
	case SEV_PEK_CSR:
		ret = sev_ioctl_do_pek_csr(&input, writable);
		break;
	case SEV_PEK_CERT_IMPORT:
		ret = sev_ioctl_do_pek_import(&input, writable);
		break;
	case SEV_PDH_CERT_EXPORT:
		ret = sev_ioctl_do_pdh_export(&input, writable);
		break;
	case SEV_GET_ID:
		pr_warn_once("SEV_GET_ID command is deprecated, use SEV_GET_ID2\n");
		ret = sev_ioctl_do_get_id(&input);
		break;
	case SEV_GET_ID2:
		ret = sev_ioctl_do_get_id2(&input);
		break;
	default:
		ret = -EINVAL;
		goto out;
	}

	if (copy_to_user(argp, &input, sizeof(struct sev_issue_cmd)))
		ret = -EFAULT;
out:
	mutex_unlock(&sev_cmd_mutex);

	return ret;
}

static const struct file_operations sev_fops = {
	.owner	= THIS_MODULE,
	.unlocked_ioctl = sev_ioctl,
};

int sev_platform_status(struct sev_user_data_status *data, int *error)
{
	return sev_do_cmd(SEV_CMD_PLATFORM_STATUS, data, error);
}
EXPORT_SYMBOL_GPL(sev_platform_status);

int sev_guest_deactivate(struct sev_data_deactivate *data, int *error)
{
	return sev_do_cmd(SEV_CMD_DEACTIVATE, data, error);
}
EXPORT_SYMBOL_GPL(sev_guest_deactivate);

int sev_guest_activate(struct sev_data_activate *data, int *error)
{
	return sev_do_cmd(SEV_CMD_ACTIVATE, data, error);
}
EXPORT_SYMBOL_GPL(sev_guest_activate);

int sev_guest_decommission(struct sev_data_decommission *data, int *error)
{
	return sev_do_cmd(SEV_CMD_DECOMMISSION, data, error);
}
EXPORT_SYMBOL_GPL(sev_guest_decommission);

int sev_guest_df_flush(int *error)
{
	return sev_do_cmd(SEV_CMD_DF_FLUSH, NULL, error);
}
EXPORT_SYMBOL_GPL(sev_guest_df_flush);

static void sev_exit(struct kref *ref)
{
	misc_deregister(&misc_dev->misc);
	kfree(misc_dev);
	misc_dev = NULL;
}

static int sev_misc_init(struct sev_device *sev)
{
	struct device *dev = sev->dev;
	int ret;

	/*
	 * SEV feature support can be detected on multiple devices but the SEV
	 * FW commands must be issued on the master. During probe, we do not
	 * know the master hence we create /dev/sev on the first device probe.
	 * sev_do_cmd() finds the right master device to which to issue the
	 * command to the firmware.
	 */
	if (!misc_dev) {
		struct miscdevice *misc;

		misc_dev = kzalloc(sizeof(*misc_dev), GFP_KERNEL);
		if (!misc_dev)
			return -ENOMEM;

		misc = &misc_dev->misc;
		misc->minor = MISC_DYNAMIC_MINOR;
		misc->name = DEVICE_NAME;
		misc->fops = &sev_fops;

		ret = misc_register(misc);
		if (ret)
			return ret;

		kref_init(&misc_dev->refcount);
	} else {
		kref_get(&misc_dev->refcount);
	}

	init_waitqueue_head(&sev->int_queue);
	sev->misc = misc_dev;
	dev_dbg(dev, "registered SEV device\n");

	return 0;
}

int sev_dev_init(struct psp_device *psp)
{
	struct device *dev = psp->dev;
	struct sev_device *sev;
	int ret = -ENOMEM;

	if (!boot_cpu_has(X86_FEATURE_SEV)) {
		dev_info_once(dev, "SEV: memory encryption not enabled by BIOS\n");
		return 0;
	}

	sev = devm_kzalloc(dev, sizeof(*sev), GFP_KERNEL);
	if (!sev)
		goto e_err;

	sev->cmd_buf = (void *)devm_get_free_pages(dev, GFP_KERNEL, 0);
	if (!sev->cmd_buf)
		goto e_sev;

	psp->sev_data = sev;

	sev->dev = dev;
	sev->psp = psp;

	sev->io_regs = psp->io_regs;

	sev->vdata = (struct sev_vdata *)psp->vdata->sev;
	if (!sev->vdata) {
		ret = -ENODEV;
		dev_err(dev, "sev: missing driver data\n");
		goto e_buf;
	}

	psp_set_sev_irq_handler(psp, sev_irq_handler, sev);

	ret = sev_misc_init(sev);
	if (ret)
		goto e_irq;

	dev_notice(dev, "sev enabled\n");

	return 0;

e_irq:
	psp_clear_sev_irq_handler(psp);
e_buf:
	devm_free_pages(dev, (unsigned long)sev->cmd_buf);
e_sev:
	devm_kfree(dev, sev);
e_err:
	psp->sev_data = NULL;

	dev_notice(dev, "sev initialization failed\n");

	return ret;
}

static void sev_firmware_shutdown(struct sev_device *sev)
{
	sev_platform_shutdown(NULL);

	if (sev_es_tmr) {
		/* The TMR area was encrypted, flush it from the cache */
		wbinvd_on_all_cpus();

		free_pages((unsigned long)sev_es_tmr,
			   get_order(SEV_ES_TMR_SIZE));
		sev_es_tmr = NULL;
	}

	if (sev_init_ex_buffer) {
		free_pages((unsigned long)sev_init_ex_buffer,
			   get_order(NV_LENGTH));
		sev_init_ex_buffer = NULL;
	}
}

void sev_dev_destroy(struct psp_device *psp)
{
	struct sev_device *sev = psp->sev_data;

	if (!sev)
		return;

	sev_firmware_shutdown(sev);

	if (sev->misc)
		kref_put(&misc_dev->refcount, sev_exit);

	psp_clear_sev_irq_handler(psp);
}

int sev_issue_cmd_external_user(struct file *filep, unsigned int cmd,
				void *data, int *error)
{
	if (!filep || filep->f_op != &sev_fops)
		return -EBADF;

	return sev_do_cmd(cmd, data, error);
}
EXPORT_SYMBOL_GPL(sev_issue_cmd_external_user);

void sev_pci_init(void)
{
	struct sev_device *sev = psp_master->sev_data;
	int error, rc;

	if (!sev)
		return;

	psp_timeout = psp_probe_timeout;

	if (sev_get_api_version())
		goto err;

	if (sev_update_firmware(sev->dev) == 0)
		sev_get_api_version();

	/* If an init_ex_path is provided rely on INIT_EX for PSP initialization
	 * instead of INIT.
	 */
	if (init_ex_path) {
		sev_init_ex_buffer = sev_fw_alloc(NV_LENGTH);
		if (!sev_init_ex_buffer) {
			dev_err(sev->dev,
				"SEV: INIT_EX NV memory allocation failed\n");
			goto err;
		}
	}

	/* Obtain the TMR memory area for SEV-ES use */
	sev_es_tmr = sev_fw_alloc(SEV_ES_TMR_SIZE);
	if (sev_es_tmr)
		/* Must flush the cache before giving it to the firmware */
		clflush_cache_range(sev_es_tmr, SEV_ES_TMR_SIZE);
	else
		dev_warn(sev->dev,
			 "SEV: TMR allocation failed, SEV-ES support unavailable\n");

	if (!psp_init_on_probe)
		return;

	/* Initialize the platform */
	rc = sev_platform_init(&error);
	if (rc)
		dev_err(sev->dev, "SEV: failed to INIT error %#x, rc %d\n",
			error, rc);

	return;

err:
	psp_master->sev_data = NULL;
}

void sev_pci_exit(void)
{
	struct sev_device *sev = psp_master->sev_data;

	if (!sev)
		return;

	sev_firmware_shutdown(sev);
}<|MERGE_RESOLUTION|>--- conflicted
+++ resolved
@@ -892,11 +892,7 @@
 		/*
 		 * The length of the ID shouldn't be assumed by software since
 		 * it may change in the future.  The allocation size is limited
-<<<<<<< HEAD
-		 * to 1 << (PAGE_SHIFT + MAX_ORDER - 1) by the page allocator.
-=======
 		 * to 1 << (PAGE_SHIFT + MAX_ORDER) by the page allocator.
->>>>>>> ccf0a997
 		 * If the allocation fails, simply return ENOMEM rather than
 		 * warning in the kernel log.
 		 */
