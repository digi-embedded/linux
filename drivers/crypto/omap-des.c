--- conflicted
+++ resolved
@@ -519,11 +519,7 @@
 	dmaengine_terminate_all(dd->dma_lch_in);
 	dmaengine_terminate_all(dd->dma_lch_out);
 
-<<<<<<< HEAD
-	return err;
-=======
-	return 0;
->>>>>>> f2ed3bfc
+	return 0;
 }
 
 static int omap_des_copy_needed(struct scatterlist *sg)
