--- conflicted
+++ resolved
@@ -12,15 +12,11 @@
 #include <asm/unaligned.h>
 #include <crypto/internal/hash.h>
 #include <linux/device.h>
-<<<<<<< HEAD
-#include <asm/unaligned.h>
-=======
 #include <linux/err.h>
 #include <linux/iopoll.h>
 #include <linux/kernel.h>
 #include <linux/module.h>
 #include <linux/string.h>
->>>>>>> ccf0a997
 #include "rk3288_crypto.h"
 
 /*
@@ -50,13 +46,10 @@
 	struct rk_ahash_rctx *rctx = ahash_request_ctx(areq);
 	struct crypto_ahash *tfm = crypto_ahash_reqtfm(areq);
 	struct rk_ahash_ctx *tfmctx = crypto_ahash_ctx(tfm);
-<<<<<<< HEAD
-=======
 	struct ahash_alg *alg = crypto_ahash_alg(tfm);
 	struct rk_crypto_tmp *algt = container_of(alg, struct rk_crypto_tmp, alg.hash.base);
 
 	algt->stat_fb++;
->>>>>>> ccf0a997
 
 	ahash_request_set_tfm(&rctx->fallback_req, tfmctx->fallback_tfm);
 	rctx->fallback_req.base.flags = areq->base.flags &
@@ -91,17 +84,10 @@
 	return 0;
 }
 
-<<<<<<< HEAD
-static void rk_ahash_reg_init(struct ahash_request *req)
-=======
 static void rk_ahash_reg_init(struct ahash_request *req,
 			      struct rk_crypto_info *dev)
->>>>>>> ccf0a997
-{
-	struct rk_ahash_rctx *rctx = ahash_request_ctx(req);
-	struct crypto_ahash *tfm = crypto_ahash_reqtfm(req);
-	struct rk_ahash_ctx *tctx = crypto_ahash_ctx(tfm);
-	struct rk_crypto_info *dev = tctx->dev;
+{
+	struct rk_ahash_rctx *rctx = ahash_request_ctx(req);
 	int reg_status;
 
 	reg_status = CRYPTO_READ(dev, RK_CRYPTO_CTRL) |
@@ -225,22 +211,15 @@
 	if (rk_ahash_need_fallback(req))
 		return rk_ahash_digest_fb(req);
 
-	if (rk_ahash_need_fallback(req))
-		return rk_ahash_digest_fb(req);
-
 	if (!req->nbytes)
 		return zero_message_process(req);
 
-<<<<<<< HEAD
-	return crypto_transfer_hash_request_to_engine(dev->engine, req);
-=======
 	dev = get_rk_crypto();
 
 	rctx->dev = dev;
 	engine = dev->engine;
 
 	return crypto_transfer_hash_request_to_engine(engine, req);
->>>>>>> ccf0a997
 }
 
 static void crypto_ahash_dma_start(struct rk_crypto_info *dev, struct scatterlist *sg)
@@ -252,48 +231,6 @@
 }
 
 static int rk_hash_prepare(struct crypto_engine *engine, void *breq)
-<<<<<<< HEAD
-{
-	struct ahash_request *areq = container_of(breq, struct ahash_request, base);
-	struct crypto_ahash *tfm = crypto_ahash_reqtfm(areq);
-	struct rk_ahash_rctx *rctx = ahash_request_ctx(areq);
-	struct rk_ahash_ctx *tctx = crypto_ahash_ctx(tfm);
-	int ret;
-
-	ret = dma_map_sg(tctx->dev->dev, areq->src, sg_nents(areq->src), DMA_TO_DEVICE);
-	if (ret <= 0)
-		return -EINVAL;
-
-	rctx->nrsg = ret;
-
-	return 0;
-}
-
-static int rk_hash_unprepare(struct crypto_engine *engine, void *breq)
-{
-	struct ahash_request *areq = container_of(breq, struct ahash_request, base);
-	struct crypto_ahash *tfm = crypto_ahash_reqtfm(areq);
-	struct rk_ahash_rctx *rctx = ahash_request_ctx(areq);
-	struct rk_ahash_ctx *tctx = crypto_ahash_ctx(tfm);
-
-	dma_unmap_sg(tctx->dev->dev, areq->src, rctx->nrsg, DMA_TO_DEVICE);
-	return 0;
-}
-
-static int rk_hash_run(struct crypto_engine *engine, void *breq)
-{
-	struct ahash_request *areq = container_of(breq, struct ahash_request, base);
-	struct crypto_ahash *tfm = crypto_ahash_reqtfm(areq);
-	struct rk_ahash_rctx *rctx = ahash_request_ctx(areq);
-	struct rk_ahash_ctx *tctx = crypto_ahash_ctx(tfm);
-	struct scatterlist *sg = areq->src;
-	int err = 0;
-	int i;
-	u32 v;
-
-	rctx->mode = 0;
-
-=======
 {
 	struct ahash_request *areq = container_of(breq, struct ahash_request, base);
 	struct rk_ahash_rctx *rctx = ahash_request_ctx(areq);
@@ -344,7 +281,6 @@
 	algt->stat_req++;
 	rkc->nreq++;
 
->>>>>>> ccf0a997
 	switch (crypto_ahash_digestsize(tfm)) {
 	case SHA1_DIGEST_SIZE:
 		rctx->mode = RK_CRYPTO_HASH_SHA1;
@@ -360,18 +296,6 @@
 		goto theend;
 	}
 
-<<<<<<< HEAD
-	rk_ahash_reg_init(areq);
-
-	while (sg) {
-		reinit_completion(&tctx->dev->complete);
-		tctx->dev->status = 0;
-		crypto_ahash_dma_start(tctx->dev, sg);
-		wait_for_completion_interruptible_timeout(&tctx->dev->complete,
-							  msecs_to_jiffies(2000));
-		if (!tctx->dev->status) {
-			dev_err(tctx->dev->dev, "DMA timeout\n");
-=======
 	rk_ahash_reg_init(areq, rkc);
 
 	while (sg) {
@@ -382,40 +306,10 @@
 							  msecs_to_jiffies(2000));
 		if (!rkc->status) {
 			dev_err(rkc->dev, "DMA timeout\n");
->>>>>>> ccf0a997
 			err = -EFAULT;
 			goto theend;
 		}
 		sg = sg_next(sg);
-<<<<<<< HEAD
-	}
-
-		/*
-		 * it will take some time to process date after last dma
-		 * transmission.
-		 *
-		 * waiting time is relative with the last date len,
-		 * so cannot set a fixed time here.
-		 * 10us makes system not call here frequently wasting
-		 * efficiency, and make it response quickly when dma
-		 * complete.
-		 */
-	while (!CRYPTO_READ(tctx->dev, RK_CRYPTO_HASH_STS))
-		udelay(10);
-
-	for (i = 0; i < crypto_ahash_digestsize(tfm) / 4; i++) {
-		v = readl(tctx->dev->reg + RK_CRYPTO_HASH_DOUT_0 + i * 4);
-		put_unaligned_le32(v, areq->result + i * 4);
-	}
-
-theend:
-	local_bh_disable();
-	crypto_finalize_hash_request(engine, breq, err);
-	local_bh_enable();
-
-	return 0;
-}
-=======
 	}
 
 	/*
@@ -434,7 +328,6 @@
 		v = readl(rkc->reg + RK_CRYPTO_HASH_DOUT_0 + i * 4);
 		put_unaligned_le32(v, areq->result + i * 4);
 	}
->>>>>>> ccf0a997
 
 theend:
 	pm_runtime_put_autosuspend(rkc->dev);
@@ -445,9 +338,6 @@
 
 	rk_hash_unprepare(engine, breq);
 
-<<<<<<< HEAD
-	tctx->dev = algt->dev;
-=======
 	return 0;
 }
 
@@ -457,7 +347,6 @@
 	const char *alg_name = crypto_ahash_alg_name(tfm);
 	struct ahash_alg *alg = crypto_ahash_alg(tfm);
 	struct rk_crypto_tmp *algt = container_of(alg, struct rk_crypto_tmp, alg.hash.base);
->>>>>>> ccf0a997
 
 	/* for fallback */
 	tctx->fallback_tfm = crypto_alloc_ahash(alg_name, 0,
@@ -467,21 +356,10 @@
 		return PTR_ERR(tctx->fallback_tfm);
 	}
 
-<<<<<<< HEAD
-	crypto_ahash_set_reqsize(__crypto_ahash_cast(tfm),
-				 sizeof(struct rk_ahash_rctx) +
-				 crypto_ahash_reqsize(tctx->fallback_tfm));
-
-	tctx->enginectx.op.do_one_request = rk_hash_run;
-	tctx->enginectx.op.prepare_request = rk_hash_prepare;
-	tctx->enginectx.op.unprepare_request = rk_hash_unprepare;
-
-=======
 	crypto_ahash_set_reqsize(tfm,
 				 sizeof(struct rk_ahash_rctx) +
 				 crypto_ahash_reqsize(tctx->fallback_tfm));
 
->>>>>>> ccf0a997
 	return 0;
 }
 
