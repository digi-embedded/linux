// SPDX-License-Identifier: GPL-2.0
/*
 * Copyright (C) 2017 Marvell
 *
 * Antoine Tenart <antoine.tenart@free-electrons.com>
 */

#include <linux/clk.h>
#include <linux/device.h>
#include <linux/dma-mapping.h>
#include <linux/dmapool.h>
#include <linux/firmware.h>
#include <linux/interrupt.h>
#include <linux/module.h>
#include <linux/of_platform.h>
#include <linux/of_irq.h>
#include <linux/pci.h>
#include <linux/platform_device.h>
#include <linux/workqueue.h>

#include <crypto/internal/aead.h>
#include <crypto/internal/hash.h>
#include <crypto/internal/skcipher.h>

#include "safexcel.h"

static u32 max_rings = EIP197_MAX_RINGS;
module_param(max_rings, uint, 0644);
MODULE_PARM_DESC(max_rings, "Maximum number of rings to use.");

static void eip197_trc_cache_setupvirt(struct safexcel_crypto_priv *priv)
{
	int i;

	/*
	 * Map all interfaces/rings to register index 0
	 * so they can share contexts. Without this, the EIP197 will
	 * assume each interface/ring to be in its own memory domain
	 * i.e. have its own subset of UNIQUE memory addresses.
	 * Which would cause records with the SAME memory address to
	 * use DIFFERENT cache buffers, causing both poor cache utilization
	 * AND serious coherence/invalidation issues.
	 */
	for (i = 0; i < 4; i++)
		writel(0, priv->base + EIP197_FLUE_IFC_LUT(i));

	/*
	 * Initialize other virtualization regs for cache
	 * These may not be in their reset state ...
	 */
	for (i = 0; i < priv->config.rings; i++) {
		writel(0, priv->base + EIP197_FLUE_CACHEBASE_LO(i));
		writel(0, priv->base + EIP197_FLUE_CACHEBASE_HI(i));
		writel(EIP197_FLUE_CONFIG_MAGIC,
		       priv->base + EIP197_FLUE_CONFIG(i));
	}
	writel(0, priv->base + EIP197_FLUE_OFFSETS);
	writel(0, priv->base + EIP197_FLUE_ARC4_OFFSET);
}

static void eip197_trc_cache_banksel(struct safexcel_crypto_priv *priv,
				     u32 addrmid, int *actbank)
{
	u32 val;
	int curbank;

	curbank = addrmid >> 16;
	if (curbank != *actbank) {
		val = readl(priv->base + EIP197_CS_RAM_CTRL);
		val = (val & ~EIP197_CS_BANKSEL_MASK) |
		      (curbank << EIP197_CS_BANKSEL_OFS);
		writel(val, priv->base + EIP197_CS_RAM_CTRL);
		*actbank = curbank;
	}
}

static u32 eip197_trc_cache_probe(struct safexcel_crypto_priv *priv,
				  int maxbanks, u32 probemask, u32 stride)
{
	u32 val, addrhi, addrlo, addrmid, addralias, delta, marker;
	int actbank;

	/*
	 * And probe the actual size of the physically attached cache data RAM
	 * Using a binary subdivision algorithm downto 32 byte cache lines.
	 */
	addrhi = 1 << (16 + maxbanks);
	addrlo = 0;
	actbank = min(maxbanks - 1, 0);
	while ((addrhi - addrlo) > stride) {
		/* write marker to lowest address in top half */
		addrmid = (addrhi + addrlo) >> 1;
		marker = (addrmid ^ 0xabadbabe) & probemask; /* Unique */
		eip197_trc_cache_banksel(priv, addrmid, &actbank);
		writel(marker,
			priv->base + EIP197_CLASSIFICATION_RAMS +
			(addrmid & 0xffff));

		/* write invalid markers to possible aliases */
		delta = 1 << __fls(addrmid);
		while (delta >= stride) {
			addralias = addrmid - delta;
			eip197_trc_cache_banksel(priv, addralias, &actbank);
			writel(~marker,
			       priv->base + EIP197_CLASSIFICATION_RAMS +
			       (addralias & 0xffff));
			delta >>= 1;
		}

		/* read back marker from top half */
		eip197_trc_cache_banksel(priv, addrmid, &actbank);
		val = readl(priv->base + EIP197_CLASSIFICATION_RAMS +
			    (addrmid & 0xffff));

		if ((val & probemask) == marker)
			/* read back correct, continue with top half */
			addrlo = addrmid;
		else
			/* not read back correct, continue with bottom half */
			addrhi = addrmid;
	}
	return addrhi;
}

static void eip197_trc_cache_clear(struct safexcel_crypto_priv *priv,
				   int cs_rc_max, int cs_ht_wc)
{
	int i;
	u32 htable_offset, val, offset;

	/* Clear all records in administration RAM */
	for (i = 0; i < cs_rc_max; i++) {
		offset = EIP197_CLASSIFICATION_RAMS + i * EIP197_CS_RC_SIZE;

		writel(EIP197_CS_RC_NEXT(EIP197_RC_NULL) |
		       EIP197_CS_RC_PREV(EIP197_RC_NULL),
		       priv->base + offset);

		val = EIP197_CS_RC_NEXT(i + 1) | EIP197_CS_RC_PREV(i - 1);
		if (i == 0)
			val |= EIP197_CS_RC_PREV(EIP197_RC_NULL);
		else if (i == cs_rc_max - 1)
			val |= EIP197_CS_RC_NEXT(EIP197_RC_NULL);
		writel(val, priv->base + offset + 4);
		/* must also initialize the address key due to ECC! */
		writel(0, priv->base + offset + 8);
		writel(0, priv->base + offset + 12);
	}

	/* Clear the hash table entries */
	htable_offset = cs_rc_max * EIP197_CS_RC_SIZE;
	for (i = 0; i < cs_ht_wc; i++)
		writel(GENMASK(29, 0),
		       priv->base + EIP197_CLASSIFICATION_RAMS +
		       htable_offset + i * sizeof(u32));
}

static int eip197_trc_cache_init(struct safexcel_crypto_priv *priv)
{
	u32 val, dsize, asize;
	int cs_rc_max, cs_ht_wc, cs_trc_rec_wc, cs_trc_lg_rec_wc;
	int cs_rc_abs_max, cs_ht_sz;
	int maxbanks;

	/* Setup (dummy) virtualization for cache */
	eip197_trc_cache_setupvirt(priv);

	/*
	 * Enable the record cache memory access and
	 * probe the bank select width
	 */
	val = readl(priv->base + EIP197_CS_RAM_CTRL);
	val &= ~EIP197_TRC_ENABLE_MASK;
	val |= EIP197_TRC_ENABLE_0 | EIP197_CS_BANKSEL_MASK;
	writel(val, priv->base + EIP197_CS_RAM_CTRL);
	val = readl(priv->base + EIP197_CS_RAM_CTRL);
	maxbanks = ((val&EIP197_CS_BANKSEL_MASK)>>EIP197_CS_BANKSEL_OFS) + 1;

	/* Clear all ECC errors */
	writel(0, priv->base + EIP197_TRC_ECCCTRL);

	/*
	 * Make sure the cache memory is accessible by taking record cache into
	 * reset. Need data memory access here, not admin access.
	 */
	val = readl(priv->base + EIP197_TRC_PARAMS);
	val |= EIP197_TRC_PARAMS_SW_RESET | EIP197_TRC_PARAMS_DATA_ACCESS;
	writel(val, priv->base + EIP197_TRC_PARAMS);

	/* Probed data RAM size in bytes */
	dsize = eip197_trc_cache_probe(priv, maxbanks, 0xffffffff, 32);

	/*
	 * Now probe the administration RAM size pretty much the same way
	 * Except that only the lower 30 bits are writable and we don't need
	 * bank selects
	 */
	val = readl(priv->base + EIP197_TRC_PARAMS);
	/* admin access now */
	val &= ~(EIP197_TRC_PARAMS_DATA_ACCESS | EIP197_CS_BANKSEL_MASK);
	writel(val, priv->base + EIP197_TRC_PARAMS);

	/* Probed admin RAM size in admin words */
	asize = eip197_trc_cache_probe(priv, 0, 0x3fffffff, 16) >> 4;

	/* Clear any ECC errors detected while probing! */
	writel(0, priv->base + EIP197_TRC_ECCCTRL);

	/* Sanity check probing results */
	if (dsize < EIP197_MIN_DSIZE || asize < EIP197_MIN_ASIZE) {
		dev_err(priv->dev, "Record cache probing failed (%d,%d).",
			dsize, asize);
		return -ENODEV;
	}

	/*
	 * Determine optimal configuration from RAM sizes
	 * Note that we assume that the physical RAM configuration is sane
	 * Therefore, we don't do any parameter error checking here ...
	 */

	/* For now, just use a single record format covering everything */
	cs_trc_rec_wc = EIP197_CS_TRC_REC_WC;
	cs_trc_lg_rec_wc = EIP197_CS_TRC_REC_WC;

	/*
	 * Step #1: How many records will physically fit?
	 * Hard upper limit is 1023!
	 */
	cs_rc_abs_max = min_t(uint, ((dsize >> 2) / cs_trc_lg_rec_wc), 1023);
	/* Step #2: Need at least 2 words in the admin RAM per record */
	cs_rc_max = min_t(uint, cs_rc_abs_max, (asize >> 1));
	/* Step #3: Determine log2 of hash table size */
	cs_ht_sz = __fls(asize - cs_rc_max) - 2;
	/* Step #4: determine current size of hash table in dwords */
	cs_ht_wc = 16 << cs_ht_sz; /* dwords, not admin words */
	/* Step #5: add back excess words and see if we can fit more records */
	cs_rc_max = min_t(uint, cs_rc_abs_max, asize - (cs_ht_wc >> 2));

	/* Clear the cache RAMs */
	eip197_trc_cache_clear(priv, cs_rc_max, cs_ht_wc);

	/* Disable the record cache memory access */
	val = readl(priv->base + EIP197_CS_RAM_CTRL);
	val &= ~EIP197_TRC_ENABLE_MASK;
	writel(val, priv->base + EIP197_CS_RAM_CTRL);

	/* Write head and tail pointers of the record free chain */
	val = EIP197_TRC_FREECHAIN_HEAD_PTR(0) |
	      EIP197_TRC_FREECHAIN_TAIL_PTR(cs_rc_max - 1);
	writel(val, priv->base + EIP197_TRC_FREECHAIN);

	/* Configure the record cache #1 */
	val = EIP197_TRC_PARAMS2_RC_SZ_SMALL(cs_trc_rec_wc) |
	      EIP197_TRC_PARAMS2_HTABLE_PTR(cs_rc_max);
	writel(val, priv->base + EIP197_TRC_PARAMS2);

	/* Configure the record cache #2 */
	val = EIP197_TRC_PARAMS_RC_SZ_LARGE(cs_trc_lg_rec_wc) |
	      EIP197_TRC_PARAMS_BLK_TIMER_SPEED(1) |
	      EIP197_TRC_PARAMS_HTABLE_SZ(cs_ht_sz);
	writel(val, priv->base + EIP197_TRC_PARAMS);

	dev_info(priv->dev, "TRC init: %dd,%da (%dr,%dh)\n",
		 dsize, asize, cs_rc_max, cs_ht_wc + cs_ht_wc);
	return 0;
}

static void eip197_init_firmware(struct safexcel_crypto_priv *priv)
{
	int pe, i;
	u32 val;

	for (pe = 0; pe < priv->config.pes; pe++) {
		/* Configure the token FIFO's */
		writel(3, EIP197_PE(priv) + EIP197_PE_ICE_PUTF_CTRL(pe));
		writel(0, EIP197_PE(priv) + EIP197_PE_ICE_PPTF_CTRL(pe));

		/* Clear the ICE scratchpad memory */
		val = readl(EIP197_PE(priv) + EIP197_PE_ICE_SCRATCH_CTRL(pe));
		val |= EIP197_PE_ICE_SCRATCH_CTRL_CHANGE_TIMER |
		       EIP197_PE_ICE_SCRATCH_CTRL_TIMER_EN |
		       EIP197_PE_ICE_SCRATCH_CTRL_SCRATCH_ACCESS |
		       EIP197_PE_ICE_SCRATCH_CTRL_CHANGE_ACCESS;
		writel(val, EIP197_PE(priv) + EIP197_PE_ICE_SCRATCH_CTRL(pe));

		/* clear the scratchpad RAM using 32 bit writes only */
		for (i = 0; i < EIP197_NUM_OF_SCRATCH_BLOCKS; i++)
			writel(0, EIP197_PE(priv) +
				  EIP197_PE_ICE_SCRATCH_RAM(pe) + (i << 2));

		/* Reset the IFPP engine to make its program mem accessible */
		writel(EIP197_PE_ICE_x_CTRL_SW_RESET |
		       EIP197_PE_ICE_x_CTRL_CLR_ECC_CORR |
		       EIP197_PE_ICE_x_CTRL_CLR_ECC_NON_CORR,
		       EIP197_PE(priv) + EIP197_PE_ICE_FPP_CTRL(pe));

		/* Reset the IPUE engine to make its program mem accessible */
		writel(EIP197_PE_ICE_x_CTRL_SW_RESET |
		       EIP197_PE_ICE_x_CTRL_CLR_ECC_CORR |
		       EIP197_PE_ICE_x_CTRL_CLR_ECC_NON_CORR,
		       EIP197_PE(priv) + EIP197_PE_ICE_PUE_CTRL(pe));

		/* Enable access to all IFPP program memories */
		writel(EIP197_PE_ICE_RAM_CTRL_FPP_PROG_EN,
		       EIP197_PE(priv) + EIP197_PE_ICE_RAM_CTRL(pe));

		/* bypass the OCE, if present */
		if (priv->flags & EIP197_OCE)
			writel(EIP197_DEBUG_OCE_BYPASS, EIP197_PE(priv) +
							EIP197_PE_DEBUG(pe));
	}

}

static int eip197_write_firmware(struct safexcel_crypto_priv *priv,
				  const struct firmware *fw)
{
	const __be32 *data = (const __be32 *)fw->data;
	int i;

	/* Write the firmware */
	for (i = 0; i < fw->size / sizeof(u32); i++)
		writel(be32_to_cpu(data[i]),
		       priv->base + EIP197_CLASSIFICATION_RAMS +
		       i * sizeof(__be32));

	/* Exclude final 2 NOPs from size */
	return i - EIP197_FW_TERMINAL_NOPS;
}

/*
 * If FW is actual production firmware, then poll for its initialization
 * to complete and check if it is good for the HW, otherwise just return OK.
 */
static bool poll_fw_ready(struct safexcel_crypto_priv *priv, int fpp)
{
	int pe, pollcnt;
	u32 base, pollofs;

	if (fpp)
		pollofs  = EIP197_FW_FPP_READY;
	else
		pollofs  = EIP197_FW_PUE_READY;

	for (pe = 0; pe < priv->config.pes; pe++) {
		base = EIP197_PE_ICE_SCRATCH_RAM(pe);
		pollcnt = EIP197_FW_START_POLLCNT;
		while (pollcnt &&
		       (readl_relaxed(EIP197_PE(priv) + base +
			      pollofs) != 1)) {
			pollcnt--;
		}
		if (!pollcnt) {
			dev_err(priv->dev, "FW(%d) for PE %d failed to start\n",
				fpp, pe);
			return false;
		}
	}
	return true;
}

static bool eip197_start_firmware(struct safexcel_crypto_priv *priv,
				  int ipuesz, int ifppsz, int minifw)
{
	int pe;
	u32 val;

	for (pe = 0; pe < priv->config.pes; pe++) {
		/* Disable access to all program memory */
		writel(0, EIP197_PE(priv) + EIP197_PE_ICE_RAM_CTRL(pe));

		/* Start IFPP microengines */
		if (minifw)
			val = 0;
		else
			val = EIP197_PE_ICE_UENG_START_OFFSET((ifppsz - 1) &
					EIP197_PE_ICE_UENG_INIT_ALIGN_MASK) |
				EIP197_PE_ICE_UENG_DEBUG_RESET;
		writel(val, EIP197_PE(priv) + EIP197_PE_ICE_FPP_CTRL(pe));

		/* Start IPUE microengines */
		if (minifw)
			val = 0;
		else
			val = EIP197_PE_ICE_UENG_START_OFFSET((ipuesz - 1) &
					EIP197_PE_ICE_UENG_INIT_ALIGN_MASK) |
				EIP197_PE_ICE_UENG_DEBUG_RESET;
		writel(val, EIP197_PE(priv) + EIP197_PE_ICE_PUE_CTRL(pe));
	}

	/* For miniFW startup, there is no initialization, so always succeed */
	if (minifw)
		return true;

	/* Wait until all the firmwares have properly started up */
	if (!poll_fw_ready(priv, 1))
		return false;
	if (!poll_fw_ready(priv, 0))
		return false;

	return true;
}

static int eip197_load_firmwares(struct safexcel_crypto_priv *priv)
{
	const char *fw_name[] = {"ifpp.bin", "ipue.bin"};
	const struct firmware *fw[FW_NB];
	char fw_path[37], *dir = NULL;
	int i, j, ret = 0, pe;
	int ipuesz, ifppsz, minifw = 0;

	if (priv->version == EIP197D_MRVL)
		dir = "eip197d";
	else if (priv->version == EIP197B_MRVL ||
		 priv->version == EIP197_DEVBRD)
		dir = "eip197b";
	else
		return -ENODEV;

retry_fw:
	for (i = 0; i < FW_NB; i++) {
		snprintf(fw_path, 37, "inside-secure/%s/%s", dir, fw_name[i]);
		ret = firmware_request_nowarn(&fw[i], fw_path, priv->dev);
		if (ret) {
			if (minifw || priv->version != EIP197B_MRVL)
				goto release_fw;

			/* Fallback to the old firmware location for the
			 * EIP197b.
			 */
			ret = firmware_request_nowarn(&fw[i], fw_name[i],
						      priv->dev);
			if (ret)
				goto release_fw;
		}
	}

	eip197_init_firmware(priv);

	ifppsz = eip197_write_firmware(priv, fw[FW_IFPP]);

	/* Enable access to IPUE program memories */
	for (pe = 0; pe < priv->config.pes; pe++)
		writel(EIP197_PE_ICE_RAM_CTRL_PUE_PROG_EN,
		       EIP197_PE(priv) + EIP197_PE_ICE_RAM_CTRL(pe));

	ipuesz = eip197_write_firmware(priv, fw[FW_IPUE]);

	if (eip197_start_firmware(priv, ipuesz, ifppsz, minifw)) {
		dev_dbg(priv->dev, "Firmware loaded successfully\n");
		return 0;
	}

	ret = -ENODEV;

release_fw:
	for (j = 0; j < i; j++)
		release_firmware(fw[j]);

	if (!minifw) {
		/* Retry with minifw path */
		dev_dbg(priv->dev, "Firmware set not (fully) present or init failed, falling back to BCLA mode\n");
		dir = "eip197_minifw";
		minifw = 1;
		goto retry_fw;
	}

	dev_dbg(priv->dev, "Firmware load failed.\n");

	return ret;
}

static int safexcel_hw_setup_cdesc_rings(struct safexcel_crypto_priv *priv)
{
	u32 cd_size_rnd, val;
	int i, cd_fetch_cnt;

	cd_size_rnd  = (priv->config.cd_size +
			(BIT(priv->hwconfig.hwdataw) - 1)) >>
		       priv->hwconfig.hwdataw;
	/* determine number of CD's we can fetch into the CD FIFO as 1 block */
	if (priv->flags & SAFEXCEL_HW_EIP197) {
		/* EIP197: try to fetch enough in 1 go to keep all pipes busy */
		cd_fetch_cnt = (1 << priv->hwconfig.hwcfsize) / cd_size_rnd;
		cd_fetch_cnt = min_t(uint, cd_fetch_cnt,
				     (priv->config.pes * EIP197_FETCH_DEPTH));
	} else {
		/* for the EIP97, just fetch all that fits minus 1 */
		cd_fetch_cnt = ((1 << priv->hwconfig.hwcfsize) /
				cd_size_rnd) - 1;
	}
	/*
	 * Since we're using command desc's way larger than formally specified,
	 * we need to check whether we can fit even 1 for low-end EIP196's!
	 */
	if (!cd_fetch_cnt) {
		dev_err(priv->dev, "Unable to fit even 1 command desc!\n");
		return -ENODEV;
	}

	for (i = 0; i < priv->config.rings; i++) {
		/* ring base address */
		writel(lower_32_bits(priv->ring[i].cdr.base_dma),
		       EIP197_HIA_CDR(priv, i) + EIP197_HIA_xDR_RING_BASE_ADDR_LO);
		writel(upper_32_bits(priv->ring[i].cdr.base_dma),
		       EIP197_HIA_CDR(priv, i) + EIP197_HIA_xDR_RING_BASE_ADDR_HI);

		writel(EIP197_xDR_DESC_MODE_64BIT | EIP197_CDR_DESC_MODE_ADCP |
		       (priv->config.cd_offset << 14) | priv->config.cd_size,
		       EIP197_HIA_CDR(priv, i) + EIP197_HIA_xDR_DESC_SIZE);
		writel(((cd_fetch_cnt *
			 (cd_size_rnd << priv->hwconfig.hwdataw)) << 16) |
		       (cd_fetch_cnt * (priv->config.cd_offset / sizeof(u32))),
		       EIP197_HIA_CDR(priv, i) + EIP197_HIA_xDR_CFG);

		/* Configure DMA tx control */
		val = EIP197_HIA_xDR_CFG_WR_CACHE(WR_CACHE_3BITS);
		val |= EIP197_HIA_xDR_CFG_RD_CACHE(RD_CACHE_3BITS);
		writel(val, EIP197_HIA_CDR(priv, i) + EIP197_HIA_xDR_DMA_CFG);

		/* clear any pending interrupt */
		writel(GENMASK(5, 0),
		       EIP197_HIA_CDR(priv, i) + EIP197_HIA_xDR_STAT);
	}

	return 0;
}

static int safexcel_hw_setup_rdesc_rings(struct safexcel_crypto_priv *priv)
{
	u32 rd_size_rnd, val;
	int i, rd_fetch_cnt;

	/* determine number of RD's we can fetch into the FIFO as one block */
	rd_size_rnd = (EIP197_RD64_FETCH_SIZE +
		       (BIT(priv->hwconfig.hwdataw) - 1)) >>
		      priv->hwconfig.hwdataw;
	if (priv->flags & SAFEXCEL_HW_EIP197) {
		/* EIP197: try to fetch enough in 1 go to keep all pipes busy */
		rd_fetch_cnt = (1 << priv->hwconfig.hwrfsize) / rd_size_rnd;
		rd_fetch_cnt = min_t(uint, rd_fetch_cnt,
				     (priv->config.pes * EIP197_FETCH_DEPTH));
	} else {
		/* for the EIP97, just fetch all that fits minus 1 */
		rd_fetch_cnt = ((1 << priv->hwconfig.hwrfsize) /
				rd_size_rnd) - 1;
	}

	for (i = 0; i < priv->config.rings; i++) {
		/* ring base address */
		writel(lower_32_bits(priv->ring[i].rdr.base_dma),
		       EIP197_HIA_RDR(priv, i) + EIP197_HIA_xDR_RING_BASE_ADDR_LO);
		writel(upper_32_bits(priv->ring[i].rdr.base_dma),
		       EIP197_HIA_RDR(priv, i) + EIP197_HIA_xDR_RING_BASE_ADDR_HI);

		writel(EIP197_xDR_DESC_MODE_64BIT | (priv->config.rd_offset << 14) |
		       priv->config.rd_size,
		       EIP197_HIA_RDR(priv, i) + EIP197_HIA_xDR_DESC_SIZE);

		writel(((rd_fetch_cnt *
			 (rd_size_rnd << priv->hwconfig.hwdataw)) << 16) |
		       (rd_fetch_cnt * (priv->config.rd_offset / sizeof(u32))),
		       EIP197_HIA_RDR(priv, i) + EIP197_HIA_xDR_CFG);

		/* Configure DMA tx control */
		val = EIP197_HIA_xDR_CFG_WR_CACHE(WR_CACHE_3BITS);
		val |= EIP197_HIA_xDR_CFG_RD_CACHE(RD_CACHE_3BITS);
		val |= EIP197_HIA_xDR_WR_RES_BUF | EIP197_HIA_xDR_WR_CTRL_BUF;
		writel(val,
		       EIP197_HIA_RDR(priv, i) + EIP197_HIA_xDR_DMA_CFG);

		/* clear any pending interrupt */
		writel(GENMASK(7, 0),
		       EIP197_HIA_RDR(priv, i) + EIP197_HIA_xDR_STAT);

		/* enable ring interrupt */
		val = readl(EIP197_HIA_AIC_R(priv) + EIP197_HIA_AIC_R_ENABLE_CTRL(i));
		val |= EIP197_RDR_IRQ(i);
		writel(val, EIP197_HIA_AIC_R(priv) + EIP197_HIA_AIC_R_ENABLE_CTRL(i));
	}

	return 0;
}

static int safexcel_hw_init(struct safexcel_crypto_priv *priv)
{
	u32 val;
	int i, ret, pe, opbuflo, opbufhi;

	dev_dbg(priv->dev, "HW init: using %d pipe(s) and %d ring(s)\n",
		priv->config.pes, priv->config.rings);

	/*
	 * For EIP197's only set maximum number of TX commands to 2^5 = 32
	 * Skip for the EIP97 as it does not have this field.
	 */
	if (priv->flags & SAFEXCEL_HW_EIP197) {
		val = readl(EIP197_HIA_AIC(priv) + EIP197_HIA_MST_CTRL);
		val |= EIP197_MST_CTRL_TX_MAX_CMD(5);
		writel(val, EIP197_HIA_AIC(priv) + EIP197_HIA_MST_CTRL);
	}

	/* Configure wr/rd cache values */
	writel(EIP197_MST_CTRL_RD_CACHE(RD_CACHE_4BITS) |
	       EIP197_MST_CTRL_WD_CACHE(WR_CACHE_4BITS),
	       EIP197_HIA_GEN_CFG(priv) + EIP197_MST_CTRL);

	/* Interrupts reset */

	/* Disable all global interrupts */
	writel(0, EIP197_HIA_AIC_G(priv) + EIP197_HIA_AIC_G_ENABLE_CTRL);

	/* Clear any pending interrupt */
	writel(GENMASK(31, 0), EIP197_HIA_AIC_G(priv) + EIP197_HIA_AIC_G_ACK);

	/* Processing Engine configuration */
	for (pe = 0; pe < priv->config.pes; pe++) {
		/* Data Fetch Engine configuration */

		/* Reset all DFE threads */
		writel(EIP197_DxE_THR_CTRL_RESET_PE,
		       EIP197_HIA_DFE_THR(priv) + EIP197_HIA_DFE_THR_CTRL(pe));

		if (priv->flags & EIP197_PE_ARB)
			/* Reset HIA input interface arbiter (if present) */
			writel(EIP197_HIA_RA_PE_CTRL_RESET,
			       EIP197_HIA_AIC(priv) + EIP197_HIA_RA_PE_CTRL(pe));

		/* DMA transfer size to use */
		val = EIP197_HIA_DFE_CFG_DIS_DEBUG;
		val |= EIP197_HIA_DxE_CFG_MIN_DATA_SIZE(6) |
		       EIP197_HIA_DxE_CFG_MAX_DATA_SIZE(9);
		val |= EIP197_HIA_DxE_CFG_MIN_CTRL_SIZE(6) |
		       EIP197_HIA_DxE_CFG_MAX_CTRL_SIZE(7);
		val |= EIP197_HIA_DxE_CFG_DATA_CACHE_CTRL(RD_CACHE_3BITS);
		val |= EIP197_HIA_DxE_CFG_CTRL_CACHE_CTRL(RD_CACHE_3BITS);
		writel(val, EIP197_HIA_DFE(priv) + EIP197_HIA_DFE_CFG(pe));

		/* Leave the DFE threads reset state */
		writel(0, EIP197_HIA_DFE_THR(priv) + EIP197_HIA_DFE_THR_CTRL(pe));

		/* Configure the processing engine thresholds */
		writel(EIP197_PE_IN_xBUF_THRES_MIN(6) |
		       EIP197_PE_IN_xBUF_THRES_MAX(9),
		       EIP197_PE(priv) + EIP197_PE_IN_DBUF_THRES(pe));
		writel(EIP197_PE_IN_xBUF_THRES_MIN(6) |
		       EIP197_PE_IN_xBUF_THRES_MAX(7),
		       EIP197_PE(priv) + EIP197_PE_IN_TBUF_THRES(pe));

		if (priv->flags & SAFEXCEL_HW_EIP197)
			/* enable HIA input interface arbiter and rings */
			writel(EIP197_HIA_RA_PE_CTRL_EN |
			       GENMASK(priv->config.rings - 1, 0),
			       EIP197_HIA_AIC(priv) + EIP197_HIA_RA_PE_CTRL(pe));

		/* Data Store Engine configuration */

		/* Reset all DSE threads */
		writel(EIP197_DxE_THR_CTRL_RESET_PE,
		       EIP197_HIA_DSE_THR(priv) + EIP197_HIA_DSE_THR_CTRL(pe));

		/* Wait for all DSE threads to complete */
		while ((readl(EIP197_HIA_DSE_THR(priv) + EIP197_HIA_DSE_THR_STAT(pe)) &
			GENMASK(15, 12)) != GENMASK(15, 12))
			;

		/* DMA transfer size to use */
		if (priv->hwconfig.hwnumpes > 4) {
			opbuflo = 9;
			opbufhi = 10;
		} else {
			opbuflo = 7;
			opbufhi = 8;
		}
		val = EIP197_HIA_DSE_CFG_DIS_DEBUG;
		val |= EIP197_HIA_DxE_CFG_MIN_DATA_SIZE(opbuflo) |
		       EIP197_HIA_DxE_CFG_MAX_DATA_SIZE(opbufhi);
		val |= EIP197_HIA_DxE_CFG_DATA_CACHE_CTRL(WR_CACHE_3BITS);
		val |= EIP197_HIA_DSE_CFG_ALWAYS_BUFFERABLE;
		/* FIXME: instability issues can occur for EIP97 but disabling
		 * it impacts performance.
		 */
		if (priv->flags & SAFEXCEL_HW_EIP197)
			val |= EIP197_HIA_DSE_CFG_EN_SINGLE_WR;
		writel(val, EIP197_HIA_DSE(priv) + EIP197_HIA_DSE_CFG(pe));

		/* Leave the DSE threads reset state */
		writel(0, EIP197_HIA_DSE_THR(priv) + EIP197_HIA_DSE_THR_CTRL(pe));

		/* Configure the processing engine thresholds */
		writel(EIP197_PE_OUT_DBUF_THRES_MIN(opbuflo) |
		       EIP197_PE_OUT_DBUF_THRES_MAX(opbufhi),
		       EIP197_PE(priv) + EIP197_PE_OUT_DBUF_THRES(pe));

		/* Processing Engine configuration */

		/* Token & context configuration */
		val = EIP197_PE_EIP96_TOKEN_CTRL_CTX_UPDATES |
		      EIP197_PE_EIP96_TOKEN_CTRL_NO_TOKEN_WAIT |
		      EIP197_PE_EIP96_TOKEN_CTRL_ENABLE_TIMEOUT;
		writel(val, EIP197_PE(priv) + EIP197_PE_EIP96_TOKEN_CTRL(pe));

		/* H/W capabilities selection: just enable everything */
		writel(EIP197_FUNCTION_ALL,
		       EIP197_PE(priv) + EIP197_PE_EIP96_FUNCTION_EN(pe));
		writel(EIP197_FUNCTION_ALL,
		       EIP197_PE(priv) + EIP197_PE_EIP96_FUNCTION2_EN(pe));
	}

	/* Command Descriptor Rings prepare */
	for (i = 0; i < priv->config.rings; i++) {
		/* Clear interrupts for this ring */
		writel(GENMASK(31, 0),
		       EIP197_HIA_AIC_R(priv) + EIP197_HIA_AIC_R_ENABLE_CLR(i));

		/* Disable external triggering */
		writel(0, EIP197_HIA_CDR(priv, i) + EIP197_HIA_xDR_CFG);

		/* Clear the pending prepared counter */
		writel(EIP197_xDR_PREP_CLR_COUNT,
		       EIP197_HIA_CDR(priv, i) + EIP197_HIA_xDR_PREP_COUNT);

		/* Clear the pending processed counter */
		writel(EIP197_xDR_PROC_CLR_COUNT,
		       EIP197_HIA_CDR(priv, i) + EIP197_HIA_xDR_PROC_COUNT);

		writel(0,
		       EIP197_HIA_CDR(priv, i) + EIP197_HIA_xDR_PREP_PNTR);
		writel(0,
		       EIP197_HIA_CDR(priv, i) + EIP197_HIA_xDR_PROC_PNTR);

		writel((EIP197_DEFAULT_RING_SIZE * priv->config.cd_offset),
		       EIP197_HIA_CDR(priv, i) + EIP197_HIA_xDR_RING_SIZE);
	}

	/* Result Descriptor Ring prepare */
	for (i = 0; i < priv->config.rings; i++) {
		/* Disable external triggering*/
		writel(0, EIP197_HIA_RDR(priv, i) + EIP197_HIA_xDR_CFG);

		/* Clear the pending prepared counter */
		writel(EIP197_xDR_PREP_CLR_COUNT,
		       EIP197_HIA_RDR(priv, i) + EIP197_HIA_xDR_PREP_COUNT);

		/* Clear the pending processed counter */
		writel(EIP197_xDR_PROC_CLR_COUNT,
		       EIP197_HIA_RDR(priv, i) + EIP197_HIA_xDR_PROC_COUNT);

		writel(0,
		       EIP197_HIA_RDR(priv, i) + EIP197_HIA_xDR_PREP_PNTR);
		writel(0,
		       EIP197_HIA_RDR(priv, i) + EIP197_HIA_xDR_PROC_PNTR);

		/* Ring size */
		writel((EIP197_DEFAULT_RING_SIZE * priv->config.rd_offset),
		       EIP197_HIA_RDR(priv, i) + EIP197_HIA_xDR_RING_SIZE);
	}

	for (pe = 0; pe < priv->config.pes; pe++) {
		/* Enable command descriptor rings */
		writel(EIP197_DxE_THR_CTRL_EN | GENMASK(priv->config.rings - 1, 0),
		       EIP197_HIA_DFE_THR(priv) + EIP197_HIA_DFE_THR_CTRL(pe));

		/* Enable result descriptor rings */
		writel(EIP197_DxE_THR_CTRL_EN | GENMASK(priv->config.rings - 1, 0),
		       EIP197_HIA_DSE_THR(priv) + EIP197_HIA_DSE_THR_CTRL(pe));
	}

	/* Clear any HIA interrupt */
	writel(GENMASK(30, 20), EIP197_HIA_AIC_G(priv) + EIP197_HIA_AIC_G_ACK);

	if (priv->flags & EIP197_SIMPLE_TRC) {
		writel(EIP197_STRC_CONFIG_INIT |
		       EIP197_STRC_CONFIG_LARGE_REC(EIP197_CS_TRC_REC_WC) |
		       EIP197_STRC_CONFIG_SMALL_REC(EIP197_CS_TRC_REC_WC),
		       priv->base + EIP197_STRC_CONFIG);
		writel(EIP197_PE_EIP96_TOKEN_CTRL2_CTX_DONE,
		       EIP197_PE(priv) + EIP197_PE_EIP96_TOKEN_CTRL2(0));
	} else if (priv->flags & SAFEXCEL_HW_EIP197) {
		ret = eip197_trc_cache_init(priv);
		if (ret)
			return ret;
	}

	if (priv->flags & EIP197_ICE) {
		ret = eip197_load_firmwares(priv);
		if (ret)
			return ret;
	}

	return safexcel_hw_setup_cdesc_rings(priv) ?:
	       safexcel_hw_setup_rdesc_rings(priv) ?:
	       0;
}

/* Called with ring's lock taken */
static void safexcel_try_push_requests(struct safexcel_crypto_priv *priv,
				       int ring)
{
	int coal = min_t(int, priv->ring[ring].requests, EIP197_MAX_BATCH_SZ);

	if (!coal)
		return;

	/* Configure when we want an interrupt */
	writel(EIP197_HIA_RDR_THRESH_PKT_MODE |
	       EIP197_HIA_RDR_THRESH_PROC_PKT(coal),
	       EIP197_HIA_RDR(priv, ring) + EIP197_HIA_xDR_THRESH);
}

void safexcel_dequeue(struct safexcel_crypto_priv *priv, int ring)
{
	struct crypto_async_request *req, *backlog;
	struct safexcel_context *ctx;
	int ret, nreq = 0, cdesc = 0, rdesc = 0, commands, results;

	/* If a request wasn't properly dequeued because of a lack of resources,
	 * proceeded it first,
	 */
	req = priv->ring[ring].req;
	backlog = priv->ring[ring].backlog;
	if (req)
		goto handle_req;

	while (true) {
		spin_lock_bh(&priv->ring[ring].queue_lock);
		backlog = crypto_get_backlog(&priv->ring[ring].queue);
		req = crypto_dequeue_request(&priv->ring[ring].queue);
		spin_unlock_bh(&priv->ring[ring].queue_lock);

		if (!req) {
			priv->ring[ring].req = NULL;
			priv->ring[ring].backlog = NULL;
			goto finalize;
		}

handle_req:
		ctx = crypto_tfm_ctx(req->tfm);
		ret = ctx->send(req, ring, &commands, &results);
		if (ret)
			goto request_failed;

		if (backlog)
			backlog->complete(backlog, -EINPROGRESS);

		/* In case the send() helper did not issue any command to push
		 * to the engine because the input data was cached, continue to
		 * dequeue other requests as this is valid and not an error.
		 */
		if (!commands && !results)
			continue;

		cdesc += commands;
		rdesc += results;
		nreq++;
	}

request_failed:
	/* Not enough resources to handle all the requests. Bail out and save
	 * the request and the backlog for the next dequeue call (per-ring).
	 */
	priv->ring[ring].req = req;
	priv->ring[ring].backlog = backlog;

finalize:
	if (!nreq)
		return;

	spin_lock_bh(&priv->ring[ring].lock);

	priv->ring[ring].requests += nreq;

	if (!priv->ring[ring].busy) {
		safexcel_try_push_requests(priv, ring);
		priv->ring[ring].busy = true;
	}

	spin_unlock_bh(&priv->ring[ring].lock);

	/* let the RDR know we have pending descriptors */
	writel((rdesc * priv->config.rd_offset),
	       EIP197_HIA_RDR(priv, ring) + EIP197_HIA_xDR_PREP_COUNT);

	/* let the CDR know we have pending descriptors */
	writel((cdesc * priv->config.cd_offset),
	       EIP197_HIA_CDR(priv, ring) + EIP197_HIA_xDR_PREP_COUNT);
}

inline int safexcel_rdesc_check_errors(struct safexcel_crypto_priv *priv,
				       void *rdp)
{
	struct safexcel_result_desc *rdesc = rdp;
	struct result_data_desc *result_data = rdp + priv->config.res_offset;

	if (likely((!rdesc->last_seg) || /* Rest only valid if last seg! */
		   ((!rdesc->descriptor_overflow) &&
		    (!rdesc->buffer_overflow) &&
		    (!result_data->error_code))))
		return 0;

	if (rdesc->descriptor_overflow)
		dev_err(priv->dev, "Descriptor overflow detected");

	if (rdesc->buffer_overflow)
		dev_err(priv->dev, "Buffer overflow detected");

	if (result_data->error_code & 0x4066) {
		/* Fatal error (bits 1,2,5,6 & 14) */
		dev_err(priv->dev,
			"result descriptor error (%x)",
			result_data->error_code);

		return -EIO;
	} else if (result_data->error_code &
		   (BIT(7) | BIT(4) | BIT(3) | BIT(0))) {
		/*
		 * Give priority over authentication fails:
		 * Blocksize, length & overflow errors,
		 * something wrong with the input!
		 */
		return -EINVAL;
	} else if (result_data->error_code & BIT(9)) {
		/* Authentication failed */
		return -EBADMSG;
	}

	/* All other non-fatal errors */
	return -EINVAL;
}

inline void safexcel_rdr_req_set(struct safexcel_crypto_priv *priv,
				 int ring,
				 struct safexcel_result_desc *rdesc,
				 struct crypto_async_request *req)
{
	int i = safexcel_ring_rdr_rdesc_index(priv, ring, rdesc);

	priv->ring[ring].rdr_req[i] = req;
}

inline struct crypto_async_request *
safexcel_rdr_req_get(struct safexcel_crypto_priv *priv, int ring)
{
	int i = safexcel_ring_first_rdr_index(priv, ring);

	return priv->ring[ring].rdr_req[i];
}

void safexcel_complete(struct safexcel_crypto_priv *priv, int ring)
{
	struct safexcel_command_desc *cdesc;

	/* Acknowledge the command descriptors */
	do {
		cdesc = safexcel_ring_next_rptr(priv, &priv->ring[ring].cdr);
		if (IS_ERR(cdesc)) {
			dev_err(priv->dev,
				"Could not retrieve the command descriptor\n");
			return;
		}
	} while (!cdesc->last_seg);
}

void safexcel_inv_complete(struct crypto_async_request *req, int error)
{
	struct safexcel_inv_result *result = req->data;

	if (error == -EINPROGRESS)
		return;

	result->error = error;
	complete(&result->completion);
}

int safexcel_invalidate_cache(struct crypto_async_request *async,
			      struct safexcel_crypto_priv *priv,
			      dma_addr_t ctxr_dma, int ring)
{
	struct safexcel_command_desc *cdesc;
	struct safexcel_result_desc *rdesc;
	struct safexcel_token  *dmmy;
	int ret = 0;

	/* Prepare command descriptor */
	cdesc = safexcel_add_cdesc(priv, ring, true, true, 0, 0, 0, ctxr_dma,
				   &dmmy);
	if (IS_ERR(cdesc))
		return PTR_ERR(cdesc);

	cdesc->control_data.type = EIP197_TYPE_EXTENDED;
	cdesc->control_data.options = 0;
	cdesc->control_data.context_lo &= ~EIP197_CONTEXT_SIZE_MASK;
	cdesc->control_data.control0 = CONTEXT_CONTROL_INV_TR;

	/* Prepare result descriptor */
	rdesc = safexcel_add_rdesc(priv, ring, true, true, 0, 0);

	if (IS_ERR(rdesc)) {
		ret = PTR_ERR(rdesc);
		goto cdesc_rollback;
	}

	safexcel_rdr_req_set(priv, ring, rdesc, async);

	return ret;

cdesc_rollback:
	safexcel_ring_rollback_wptr(priv, &priv->ring[ring].cdr);

	return ret;
}

static inline void safexcel_handle_result_descriptor(struct safexcel_crypto_priv *priv,
						     int ring)
{
	struct crypto_async_request *req;
	struct safexcel_context *ctx;
	int ret, i, nreq, ndesc, tot_descs, handled = 0;
	bool should_complete;

handle_results:
	tot_descs = 0;

	nreq = readl(EIP197_HIA_RDR(priv, ring) + EIP197_HIA_xDR_PROC_COUNT);
	nreq >>= EIP197_xDR_PROC_xD_PKT_OFFSET;
	nreq &= EIP197_xDR_PROC_xD_PKT_MASK;
	if (!nreq)
		goto requests_left;

	for (i = 0; i < nreq; i++) {
		req = safexcel_rdr_req_get(priv, ring);

		ctx = crypto_tfm_ctx(req->tfm);
		ndesc = ctx->handle_result(priv, ring, req,
					   &should_complete, &ret);
		if (ndesc < 0) {
			dev_err(priv->dev, "failed to handle result (%d)\n",
				ndesc);
			goto acknowledge;
		}

		if (should_complete) {
			local_bh_disable();
			req->complete(req, ret);
			local_bh_enable();
		}

		tot_descs += ndesc;
		handled++;
	}

acknowledge:
	if (i)
		writel(EIP197_xDR_PROC_xD_PKT(i) |
		       (tot_descs * priv->config.rd_offset),
		       EIP197_HIA_RDR(priv, ring) + EIP197_HIA_xDR_PROC_COUNT);

	/* If the number of requests overflowed the counter, try to proceed more
	 * requests.
	 */
	if (nreq == EIP197_xDR_PROC_xD_PKT_MASK)
		goto handle_results;

requests_left:
	spin_lock_bh(&priv->ring[ring].lock);

	priv->ring[ring].requests -= handled;
	safexcel_try_push_requests(priv, ring);

	if (!priv->ring[ring].requests)
		priv->ring[ring].busy = false;

	spin_unlock_bh(&priv->ring[ring].lock);
}

static void safexcel_dequeue_work(struct work_struct *work)
{
	struct safexcel_work_data *data =
			container_of(work, struct safexcel_work_data, work);

	safexcel_dequeue(data->priv, data->ring);
}

struct safexcel_ring_irq_data {
	struct safexcel_crypto_priv *priv;
	int ring;
};

static irqreturn_t safexcel_irq_ring(int irq, void *data)
{
	struct safexcel_ring_irq_data *irq_data = data;
	struct safexcel_crypto_priv *priv = irq_data->priv;
	int ring = irq_data->ring, rc = IRQ_NONE;
	u32 status, stat;

	status = readl(EIP197_HIA_AIC_R(priv) + EIP197_HIA_AIC_R_ENABLED_STAT(ring));
	if (!status)
		return rc;

	/* RDR interrupts */
	if (status & EIP197_RDR_IRQ(ring)) {
		stat = readl(EIP197_HIA_RDR(priv, ring) + EIP197_HIA_xDR_STAT);

		if (unlikely(stat & EIP197_xDR_ERR)) {
			/*
			 * Fatal error, the RDR is unusable and must be
			 * reinitialized. This should not happen under
			 * normal circumstances.
			 */
			dev_err(priv->dev, "RDR: fatal error.\n");
		} else if (likely(stat & EIP197_xDR_THRESH)) {
			rc = IRQ_WAKE_THREAD;
		}

		/* ACK the interrupts */
		writel(stat & 0xff,
		       EIP197_HIA_RDR(priv, ring) + EIP197_HIA_xDR_STAT);
	}

	/* ACK the interrupts */
	writel(status, EIP197_HIA_AIC_R(priv) + EIP197_HIA_AIC_R_ACK(ring));

	return rc;
}

static irqreturn_t safexcel_irq_ring_thread(int irq, void *data)
{
	struct safexcel_ring_irq_data *irq_data = data;
	struct safexcel_crypto_priv *priv = irq_data->priv;
	int ring = irq_data->ring;

	safexcel_handle_result_descriptor(priv, ring);

	queue_work(priv->ring[ring].workqueue,
		   &priv->ring[ring].work_data.work);

	return IRQ_HANDLED;
}

static int safexcel_request_ring_irq(void *pdev, int irqid,
				     int is_pci_dev,
				     int ring_id,
				     irq_handler_t handler,
				     irq_handler_t threaded_handler,
				     struct safexcel_ring_irq_data *ring_irq_priv)
{
	int ret, irq, cpu;
	struct device *dev;

	if (IS_ENABLED(CONFIG_PCI) && is_pci_dev) {
		struct pci_dev *pci_pdev = pdev;

		dev = &pci_pdev->dev;
		irq = pci_irq_vector(pci_pdev, irqid);
		if (irq < 0) {
			dev_err(dev, "unable to get device MSI IRQ %d (err %d)\n",
				irqid, irq);
			return irq;
		}
	} else if (IS_ENABLED(CONFIG_OF)) {
		struct platform_device *plf_pdev = pdev;
		char irq_name[6] = {0}; /* "ringX\0" */

		snprintf(irq_name, 6, "ring%d", irqid);
		dev = &plf_pdev->dev;
		irq = platform_get_irq_byname(plf_pdev, irq_name);

		if (irq < 0)
			return irq;
<<<<<<< HEAD
		}
=======
>>>>>>> c1084c27
	} else {
		return -ENXIO;
	}

	ret = devm_request_threaded_irq(dev, irq, handler,
					threaded_handler, IRQF_ONESHOT,
					dev_name(dev), ring_irq_priv);
	if (ret) {
		dev_err(dev, "unable to request IRQ %d\n", irq);
		return ret;
	}

	/* Set affinity */
	cpu = cpumask_local_spread(ring_id, NUMA_NO_NODE);
	irq_set_affinity_hint(irq, get_cpu_mask(cpu));

	return irq;
}

static struct safexcel_alg_template *safexcel_algs[] = {
	&safexcel_alg_ecb_des,
	&safexcel_alg_cbc_des,
	&safexcel_alg_ecb_des3_ede,
	&safexcel_alg_cbc_des3_ede,
	&safexcel_alg_ecb_aes,
	&safexcel_alg_cbc_aes,
	&safexcel_alg_cfb_aes,
	&safexcel_alg_ofb_aes,
	&safexcel_alg_ctr_aes,
	&safexcel_alg_md5,
	&safexcel_alg_sha1,
	&safexcel_alg_sha224,
	&safexcel_alg_sha256,
	&safexcel_alg_sha384,
	&safexcel_alg_sha512,
	&safexcel_alg_hmac_md5,
	&safexcel_alg_hmac_sha1,
	&safexcel_alg_hmac_sha224,
	&safexcel_alg_hmac_sha256,
	&safexcel_alg_hmac_sha384,
	&safexcel_alg_hmac_sha512,
	&safexcel_alg_authenc_hmac_sha1_cbc_aes,
	&safexcel_alg_authenc_hmac_sha224_cbc_aes,
	&safexcel_alg_authenc_hmac_sha256_cbc_aes,
	&safexcel_alg_authenc_hmac_sha384_cbc_aes,
	&safexcel_alg_authenc_hmac_sha512_cbc_aes,
	&safexcel_alg_authenc_hmac_sha1_cbc_des3_ede,
	&safexcel_alg_authenc_hmac_sha1_ctr_aes,
	&safexcel_alg_authenc_hmac_sha224_ctr_aes,
	&safexcel_alg_authenc_hmac_sha256_ctr_aes,
	&safexcel_alg_authenc_hmac_sha384_ctr_aes,
	&safexcel_alg_authenc_hmac_sha512_ctr_aes,
	&safexcel_alg_xts_aes,
	&safexcel_alg_gcm,
	&safexcel_alg_ccm,
	&safexcel_alg_crc32,
	&safexcel_alg_cbcmac,
	&safexcel_alg_xcbcmac,
	&safexcel_alg_cmac,
	&safexcel_alg_chacha20,
	&safexcel_alg_chachapoly,
	&safexcel_alg_chachapoly_esp,
	&safexcel_alg_sm3,
	&safexcel_alg_hmac_sm3,
	&safexcel_alg_ecb_sm4,
	&safexcel_alg_cbc_sm4,
	&safexcel_alg_ofb_sm4,
	&safexcel_alg_cfb_sm4,
	&safexcel_alg_ctr_sm4,
	&safexcel_alg_authenc_hmac_sha1_cbc_sm4,
	&safexcel_alg_authenc_hmac_sm3_cbc_sm4,
	&safexcel_alg_authenc_hmac_sha1_ctr_sm4,
	&safexcel_alg_authenc_hmac_sm3_ctr_sm4,
	&safexcel_alg_sha3_224,
	&safexcel_alg_sha3_256,
	&safexcel_alg_sha3_384,
	&safexcel_alg_sha3_512,
	&safexcel_alg_hmac_sha3_224,
	&safexcel_alg_hmac_sha3_256,
	&safexcel_alg_hmac_sha3_384,
	&safexcel_alg_hmac_sha3_512,
	&safexcel_alg_authenc_hmac_sha1_cbc_des,
	&safexcel_alg_authenc_hmac_sha256_cbc_des3_ede,
	&safexcel_alg_authenc_hmac_sha224_cbc_des3_ede,
	&safexcel_alg_authenc_hmac_sha512_cbc_des3_ede,
	&safexcel_alg_authenc_hmac_sha384_cbc_des3_ede,
	&safexcel_alg_authenc_hmac_sha256_cbc_des,
	&safexcel_alg_authenc_hmac_sha224_cbc_des,
	&safexcel_alg_authenc_hmac_sha512_cbc_des,
	&safexcel_alg_authenc_hmac_sha384_cbc_des,
	&safexcel_alg_rfc4106_gcm,
	&safexcel_alg_rfc4543_gcm,
	&safexcel_alg_rfc4309_ccm,
};

static int safexcel_register_algorithms(struct safexcel_crypto_priv *priv)
{
	int i, j, ret = 0;

	for (i = 0; i < ARRAY_SIZE(safexcel_algs); i++) {
		safexcel_algs[i]->priv = priv;

		/* Do we have all required base algorithms available? */
		if ((safexcel_algs[i]->algo_mask & priv->hwconfig.algo_flags) !=
		    safexcel_algs[i]->algo_mask)
			/* No, so don't register this ciphersuite */
			continue;

		if (safexcel_algs[i]->type == SAFEXCEL_ALG_TYPE_SKCIPHER)
			ret = crypto_register_skcipher(&safexcel_algs[i]->alg.skcipher);
		else if (safexcel_algs[i]->type == SAFEXCEL_ALG_TYPE_AEAD)
			ret = crypto_register_aead(&safexcel_algs[i]->alg.aead);
		else
			ret = crypto_register_ahash(&safexcel_algs[i]->alg.ahash);

		if (ret)
			goto fail;
	}

	return 0;

fail:
	for (j = 0; j < i; j++) {
		/* Do we have all required base algorithms available? */
		if ((safexcel_algs[j]->algo_mask & priv->hwconfig.algo_flags) !=
		    safexcel_algs[j]->algo_mask)
			/* No, so don't unregister this ciphersuite */
			continue;

		if (safexcel_algs[j]->type == SAFEXCEL_ALG_TYPE_SKCIPHER)
			crypto_unregister_skcipher(&safexcel_algs[j]->alg.skcipher);
		else if (safexcel_algs[j]->type == SAFEXCEL_ALG_TYPE_AEAD)
			crypto_unregister_aead(&safexcel_algs[j]->alg.aead);
		else
			crypto_unregister_ahash(&safexcel_algs[j]->alg.ahash);
	}

	return ret;
}

static void safexcel_unregister_algorithms(struct safexcel_crypto_priv *priv)
{
	int i;

	for (i = 0; i < ARRAY_SIZE(safexcel_algs); i++) {
		/* Do we have all required base algorithms available? */
		if ((safexcel_algs[i]->algo_mask & priv->hwconfig.algo_flags) !=
		    safexcel_algs[i]->algo_mask)
			/* No, so don't unregister this ciphersuite */
			continue;

		if (safexcel_algs[i]->type == SAFEXCEL_ALG_TYPE_SKCIPHER)
			crypto_unregister_skcipher(&safexcel_algs[i]->alg.skcipher);
		else if (safexcel_algs[i]->type == SAFEXCEL_ALG_TYPE_AEAD)
			crypto_unregister_aead(&safexcel_algs[i]->alg.aead);
		else
			crypto_unregister_ahash(&safexcel_algs[i]->alg.ahash);
	}
}

static void safexcel_configure(struct safexcel_crypto_priv *priv)
{
	u32 mask = BIT(priv->hwconfig.hwdataw) - 1;

	priv->config.pes = priv->hwconfig.hwnumpes;
	priv->config.rings = min_t(u32, priv->hwconfig.hwnumrings, max_rings);
	/* Cannot currently support more rings than we have ring AICs! */
	priv->config.rings = min_t(u32, priv->config.rings,
					priv->hwconfig.hwnumraic);

	priv->config.cd_size = EIP197_CD64_FETCH_SIZE;
	priv->config.cd_offset = (priv->config.cd_size + mask) & ~mask;
	priv->config.cdsh_offset = (EIP197_MAX_TOKENS + mask) & ~mask;

	/* res token is behind the descr, but ofs must be rounded to buswdth */
	priv->config.res_offset = (EIP197_RD64_FETCH_SIZE + mask) & ~mask;
	/* now the size of the descr is this 1st part plus the result struct */
	priv->config.rd_size    = priv->config.res_offset +
				  EIP197_RD64_RESULT_SIZE;
	priv->config.rd_offset = (priv->config.rd_size + mask) & ~mask;

	/* convert dwords to bytes */
	priv->config.cd_offset *= sizeof(u32);
	priv->config.cdsh_offset *= sizeof(u32);
	priv->config.rd_offset *= sizeof(u32);
	priv->config.res_offset *= sizeof(u32);
}

static void safexcel_init_register_offsets(struct safexcel_crypto_priv *priv)
{
	struct safexcel_register_offsets *offsets = &priv->offsets;

	if (priv->flags & SAFEXCEL_HW_EIP197) {
		offsets->hia_aic	= EIP197_HIA_AIC_BASE;
		offsets->hia_aic_g	= EIP197_HIA_AIC_G_BASE;
		offsets->hia_aic_r	= EIP197_HIA_AIC_R_BASE;
		offsets->hia_aic_xdr	= EIP197_HIA_AIC_xDR_BASE;
		offsets->hia_dfe	= EIP197_HIA_DFE_BASE;
		offsets->hia_dfe_thr	= EIP197_HIA_DFE_THR_BASE;
		offsets->hia_dse	= EIP197_HIA_DSE_BASE;
		offsets->hia_dse_thr	= EIP197_HIA_DSE_THR_BASE;
		offsets->hia_gen_cfg	= EIP197_HIA_GEN_CFG_BASE;
		offsets->pe		= EIP197_PE_BASE;
		offsets->global		= EIP197_GLOBAL_BASE;
	} else {
		offsets->hia_aic	= EIP97_HIA_AIC_BASE;
		offsets->hia_aic_g	= EIP97_HIA_AIC_G_BASE;
		offsets->hia_aic_r	= EIP97_HIA_AIC_R_BASE;
		offsets->hia_aic_xdr	= EIP97_HIA_AIC_xDR_BASE;
		offsets->hia_dfe	= EIP97_HIA_DFE_BASE;
		offsets->hia_dfe_thr	= EIP97_HIA_DFE_THR_BASE;
		offsets->hia_dse	= EIP97_HIA_DSE_BASE;
		offsets->hia_dse_thr	= EIP97_HIA_DSE_THR_BASE;
		offsets->hia_gen_cfg	= EIP97_HIA_GEN_CFG_BASE;
		offsets->pe		= EIP97_PE_BASE;
		offsets->global		= EIP97_GLOBAL_BASE;
	}
}

/*
 * Generic part of probe routine, shared by platform and PCI driver
 *
 * Assumes IO resources have been mapped, private data mem has been allocated,
 * clocks have been enabled, device pointer has been assigned etc.
 *
 */
static int safexcel_probe_generic(void *pdev,
				  struct safexcel_crypto_priv *priv,
				  int is_pci_dev)
{
	struct device *dev = priv->dev;
	u32 peid, version, mask, val, hiaopt, hwopt, peopt;
	int i, ret, hwctg;

	priv->context_pool = dmam_pool_create("safexcel-context", dev,
					      sizeof(struct safexcel_context_record),
					      1, 0);
	if (!priv->context_pool)
		return -ENOMEM;

	/*
	 * First try the EIP97 HIA version regs
	 * For the EIP197, this is guaranteed to NOT return any of the test
	 * values
	 */
	version = readl(priv->base + EIP97_HIA_AIC_BASE + EIP197_HIA_VERSION);

	mask = 0;  /* do not swap */
	if (EIP197_REG_LO16(version) == EIP197_HIA_VERSION_LE) {
		priv->hwconfig.hiaver = EIP197_VERSION_MASK(version);
	} else if (EIP197_REG_HI16(version) == EIP197_HIA_VERSION_BE) {
		/* read back byte-swapped, so complement byte swap bits */
		mask = EIP197_MST_CTRL_BYTE_SWAP_BITS;
		priv->hwconfig.hiaver = EIP197_VERSION_SWAP(version);
	} else {
		/* So it wasn't an EIP97 ... maybe it's an EIP197? */
		version = readl(priv->base + EIP197_HIA_AIC_BASE +
				EIP197_HIA_VERSION);
		if (EIP197_REG_LO16(version) == EIP197_HIA_VERSION_LE) {
			priv->hwconfig.hiaver = EIP197_VERSION_MASK(version);
			priv->flags |= SAFEXCEL_HW_EIP197;
		} else if (EIP197_REG_HI16(version) ==
			   EIP197_HIA_VERSION_BE) {
			/* read back byte-swapped, so complement swap bits */
			mask = EIP197_MST_CTRL_BYTE_SWAP_BITS;
			priv->hwconfig.hiaver = EIP197_VERSION_SWAP(version);
			priv->flags |= SAFEXCEL_HW_EIP197;
		} else {
			return -ENODEV;
		}
	}

	/* Now initialize the reg offsets based on the probing info so far */
	safexcel_init_register_offsets(priv);

	/*
	 * If the version was read byte-swapped, we need to flip the device
	 * swapping Keep in mind here, though, that what we write will also be
	 * byte-swapped ...
	 */
	if (mask) {
		val = readl(EIP197_HIA_AIC(priv) + EIP197_HIA_MST_CTRL);
		val = val ^ (mask >> 24); /* toggle byte swap bits */
		writel(val, EIP197_HIA_AIC(priv) + EIP197_HIA_MST_CTRL);
	}

	/*
	 * We're not done probing yet! We may fall through to here if no HIA
	 * was found at all. So, with the endianness presumably correct now and
	 * the offsets setup, *really* probe for the EIP97/EIP197.
	 */
	version = readl(EIP197_GLOBAL(priv) + EIP197_VERSION);
	if (((priv->flags & SAFEXCEL_HW_EIP197) &&
	     (EIP197_REG_LO16(version) != EIP197_VERSION_LE) &&
	     (EIP197_REG_LO16(version) != EIP196_VERSION_LE)) ||
	    ((!(priv->flags & SAFEXCEL_HW_EIP197) &&
	     (EIP197_REG_LO16(version) != EIP97_VERSION_LE)))) {
		/*
		 * We did not find the device that matched our initial probing
		 * (or our initial probing failed) Report appropriate error.
		 */
		dev_err(priv->dev, "Probing for EIP97/EIP19x failed - no such device (read %08x)\n",
			version);
		return -ENODEV;
	}

	priv->hwconfig.hwver = EIP197_VERSION_MASK(version);
	hwctg = version >> 28;
	peid = version & 255;

	/* Detect EIP206 processing pipe */
	version = readl(EIP197_PE(priv) + + EIP197_PE_VERSION(0));
	if (EIP197_REG_LO16(version) != EIP206_VERSION_LE) {
		dev_err(priv->dev, "EIP%d: EIP206 not detected\n", peid);
		return -ENODEV;
	}
	priv->hwconfig.ppver = EIP197_VERSION_MASK(version);

	/* Detect EIP96 packet engine and version */
	version = readl(EIP197_PE(priv) + EIP197_PE_EIP96_VERSION(0));
	if (EIP197_REG_LO16(version) != EIP96_VERSION_LE) {
		dev_err(dev, "EIP%d: EIP96 not detected.\n", peid);
		return -ENODEV;
	}
	priv->hwconfig.pever = EIP197_VERSION_MASK(version);

	hwopt = readl(EIP197_GLOBAL(priv) + EIP197_OPTIONS);
	hiaopt = readl(EIP197_HIA_AIC(priv) + EIP197_HIA_OPTIONS);

	priv->hwconfig.icever = 0;
	priv->hwconfig.ocever = 0;
	priv->hwconfig.psever = 0;
	if (priv->flags & SAFEXCEL_HW_EIP197) {
		/* EIP197 */
		peopt = readl(EIP197_PE(priv) + EIP197_PE_OPTIONS(0));

		priv->hwconfig.hwdataw  = (hiaopt >> EIP197_HWDATAW_OFFSET) &
					  EIP197_HWDATAW_MASK;
		priv->hwconfig.hwcfsize = ((hiaopt >> EIP197_CFSIZE_OFFSET) &
					   EIP197_CFSIZE_MASK) +
					  EIP197_CFSIZE_ADJUST;
		priv->hwconfig.hwrfsize = ((hiaopt >> EIP197_RFSIZE_OFFSET) &
					   EIP197_RFSIZE_MASK) +
					  EIP197_RFSIZE_ADJUST;
		priv->hwconfig.hwnumpes	= (hiaopt >> EIP197_N_PES_OFFSET) &
					  EIP197_N_PES_MASK;
		priv->hwconfig.hwnumrings = (hiaopt >> EIP197_N_RINGS_OFFSET) &
					    EIP197_N_RINGS_MASK;
		if (hiaopt & EIP197_HIA_OPT_HAS_PE_ARB)
			priv->flags |= EIP197_PE_ARB;
		if (EIP206_OPT_ICE_TYPE(peopt) == 1) {
			priv->flags |= EIP197_ICE;
			/* Detect ICE EIP207 class. engine and version */
			version = readl(EIP197_PE(priv) +
				  EIP197_PE_ICE_VERSION(0));
			if (EIP197_REG_LO16(version) != EIP207_VERSION_LE) {
				dev_err(dev, "EIP%d: ICE EIP207 not detected.\n",
					peid);
				return -ENODEV;
			}
			priv->hwconfig.icever = EIP197_VERSION_MASK(version);
		}
		if (EIP206_OPT_OCE_TYPE(peopt) == 1) {
			priv->flags |= EIP197_OCE;
			/* Detect EIP96PP packet stream editor and version */
			version = readl(EIP197_PE(priv) + EIP197_PE_PSE_VERSION(0));
			if (EIP197_REG_LO16(version) != EIP96_VERSION_LE) {
				dev_err(dev, "EIP%d: EIP96PP not detected.\n", peid);
				return -ENODEV;
			}
			priv->hwconfig.psever = EIP197_VERSION_MASK(version);
			/* Detect OCE EIP207 class. engine and version */
			version = readl(EIP197_PE(priv) +
				  EIP197_PE_ICE_VERSION(0));
			if (EIP197_REG_LO16(version) != EIP207_VERSION_LE) {
				dev_err(dev, "EIP%d: OCE EIP207 not detected.\n",
					peid);
				return -ENODEV;
			}
			priv->hwconfig.ocever = EIP197_VERSION_MASK(version);
		}
		/* If not a full TRC, then assume simple TRC */
		if (!(hwopt & EIP197_OPT_HAS_TRC))
			priv->flags |= EIP197_SIMPLE_TRC;
		/* EIP197 always has SOME form of TRC */
		priv->flags |= EIP197_TRC_CACHE;
	} else {
		/* EIP97 */
		priv->hwconfig.hwdataw  = (hiaopt >> EIP197_HWDATAW_OFFSET) &
					  EIP97_HWDATAW_MASK;
		priv->hwconfig.hwcfsize = (hiaopt >> EIP97_CFSIZE_OFFSET) &
					  EIP97_CFSIZE_MASK;
		priv->hwconfig.hwrfsize = (hiaopt >> EIP97_RFSIZE_OFFSET) &
					  EIP97_RFSIZE_MASK;
		priv->hwconfig.hwnumpes	= 1; /* by definition */
		priv->hwconfig.hwnumrings = (hiaopt >> EIP197_N_RINGS_OFFSET) &
					    EIP197_N_RINGS_MASK;
	}

	/* Scan for ring AIC's */
	for (i = 0; i < EIP197_MAX_RING_AIC; i++) {
		version = readl(EIP197_HIA_AIC_R(priv) +
				EIP197_HIA_AIC_R_VERSION(i));
		if (EIP197_REG_LO16(version) != EIP201_VERSION_LE)
			break;
	}
	priv->hwconfig.hwnumraic = i;
	/* Low-end EIP196 may not have any ring AIC's ... */
	if (!priv->hwconfig.hwnumraic) {
		dev_err(priv->dev, "No ring interrupt controller present!\n");
		return -ENODEV;
	}

	/* Get supported algorithms from EIP96 transform engine */
	priv->hwconfig.algo_flags = readl(EIP197_PE(priv) +
				    EIP197_PE_EIP96_OPTIONS(0));

	/* Print single info line describing what we just detected */
	dev_info(priv->dev, "EIP%d:%x(%d,%d,%d,%d)-HIA:%x(%d,%d,%d),PE:%x/%x(alg:%08x)/%x/%x/%x\n",
		 peid, priv->hwconfig.hwver, hwctg, priv->hwconfig.hwnumpes,
		 priv->hwconfig.hwnumrings, priv->hwconfig.hwnumraic,
		 priv->hwconfig.hiaver, priv->hwconfig.hwdataw,
		 priv->hwconfig.hwcfsize, priv->hwconfig.hwrfsize,
		 priv->hwconfig.ppver, priv->hwconfig.pever,
		 priv->hwconfig.algo_flags, priv->hwconfig.icever,
		 priv->hwconfig.ocever, priv->hwconfig.psever);

	safexcel_configure(priv);

	if (IS_ENABLED(CONFIG_PCI) && priv->version == EIP197_DEVBRD) {
		/*
		 * Request MSI vectors for global + 1 per ring -
		 * or just 1 for older dev images
		 */
		struct pci_dev *pci_pdev = pdev;

		ret = pci_alloc_irq_vectors(pci_pdev,
					    priv->config.rings + 1,
					    priv->config.rings + 1,
					    PCI_IRQ_MSI | PCI_IRQ_MSIX);
		if (ret < 0) {
			dev_err(dev, "Failed to allocate PCI MSI interrupts\n");
			return ret;
		}
	}

	/* Register the ring IRQ handlers and configure the rings */
	priv->ring = devm_kcalloc(dev, priv->config.rings,
				  sizeof(*priv->ring),
				  GFP_KERNEL);
	if (!priv->ring)
		return -ENOMEM;

	for (i = 0; i < priv->config.rings; i++) {
		char wq_name[9] = {0};
		int irq;
		struct safexcel_ring_irq_data *ring_irq;

		ret = safexcel_init_ring_descriptors(priv,
						     &priv->ring[i].cdr,
						     &priv->ring[i].rdr);
		if (ret) {
			dev_err(dev, "Failed to initialize rings\n");
			return ret;
		}

		priv->ring[i].rdr_req = devm_kcalloc(dev,
			EIP197_DEFAULT_RING_SIZE,
			sizeof(*priv->ring[i].rdr_req),
			GFP_KERNEL);
		if (!priv->ring[i].rdr_req)
			return -ENOMEM;

		ring_irq = devm_kzalloc(dev, sizeof(*ring_irq), GFP_KERNEL);
		if (!ring_irq)
			return -ENOMEM;

		ring_irq->priv = priv;
		ring_irq->ring = i;

		irq = safexcel_request_ring_irq(pdev,
						EIP197_IRQ_NUMBER(i, is_pci_dev),
						is_pci_dev,
						i,
						safexcel_irq_ring,
						safexcel_irq_ring_thread,
						ring_irq);
		if (irq < 0) {
			dev_err(dev, "Failed to get IRQ ID for ring %d\n", i);
			return irq;
		}

		priv->ring[i].irq = irq;
		priv->ring[i].work_data.priv = priv;
		priv->ring[i].work_data.ring = i;
		INIT_WORK(&priv->ring[i].work_data.work,
			  safexcel_dequeue_work);

		snprintf(wq_name, 9, "wq_ring%d", i);
		priv->ring[i].workqueue =
			create_singlethread_workqueue(wq_name);
		if (!priv->ring[i].workqueue)
			return -ENOMEM;

		priv->ring[i].requests = 0;
		priv->ring[i].busy = false;

		crypto_init_queue(&priv->ring[i].queue,
				  EIP197_DEFAULT_RING_SIZE);

		spin_lock_init(&priv->ring[i].lock);
		spin_lock_init(&priv->ring[i].queue_lock);
	}

	atomic_set(&priv->ring_used, 0);

	ret = safexcel_hw_init(priv);
	if (ret) {
		dev_err(dev, "HW init failed (%d)\n", ret);
		return ret;
	}

	ret = safexcel_register_algorithms(priv);
	if (ret) {
		dev_err(dev, "Failed to register algorithms (%d)\n", ret);
		return ret;
	}

	return 0;
}

static void safexcel_hw_reset_rings(struct safexcel_crypto_priv *priv)
{
	int i;

	for (i = 0; i < priv->config.rings; i++) {
		/* clear any pending interrupt */
		writel(GENMASK(5, 0), EIP197_HIA_CDR(priv, i) + EIP197_HIA_xDR_STAT);
		writel(GENMASK(7, 0), EIP197_HIA_RDR(priv, i) + EIP197_HIA_xDR_STAT);

		/* Reset the CDR base address */
		writel(0, EIP197_HIA_CDR(priv, i) + EIP197_HIA_xDR_RING_BASE_ADDR_LO);
		writel(0, EIP197_HIA_CDR(priv, i) + EIP197_HIA_xDR_RING_BASE_ADDR_HI);

		/* Reset the RDR base address */
		writel(0, EIP197_HIA_RDR(priv, i) + EIP197_HIA_xDR_RING_BASE_ADDR_LO);
		writel(0, EIP197_HIA_RDR(priv, i) + EIP197_HIA_xDR_RING_BASE_ADDR_HI);
	}
}

/* for Device Tree platform driver */

static int safexcel_probe(struct platform_device *pdev)
{
	struct device *dev = &pdev->dev;
	struct safexcel_crypto_priv *priv;
	int ret;

	priv = devm_kzalloc(dev, sizeof(*priv), GFP_KERNEL);
	if (!priv)
		return -ENOMEM;

	priv->dev = dev;
	priv->version = (enum safexcel_eip_version)of_device_get_match_data(dev);

	platform_set_drvdata(pdev, priv);

	priv->base = devm_platform_ioremap_resource(pdev, 0);
	if (IS_ERR(priv->base)) {
		dev_err(dev, "failed to get resource\n");
		return PTR_ERR(priv->base);
	}

	priv->clk = devm_clk_get(&pdev->dev, NULL);
	ret = PTR_ERR_OR_ZERO(priv->clk);
	/* The clock isn't mandatory */
	if  (ret != -ENOENT) {
		if (ret)
			return ret;

		ret = clk_prepare_enable(priv->clk);
		if (ret) {
			dev_err(dev, "unable to enable clk (%d)\n", ret);
			return ret;
		}
	}

	priv->reg_clk = devm_clk_get(&pdev->dev, "reg");
	ret = PTR_ERR_OR_ZERO(priv->reg_clk);
	/* The clock isn't mandatory */
	if  (ret != -ENOENT) {
		if (ret)
			goto err_core_clk;

		ret = clk_prepare_enable(priv->reg_clk);
		if (ret) {
			dev_err(dev, "unable to enable reg clk (%d)\n", ret);
			goto err_core_clk;
		}
	}

	ret = dma_set_mask_and_coherent(dev, DMA_BIT_MASK(64));
	if (ret)
		goto err_reg_clk;

	/* Generic EIP97/EIP197 device probing */
	ret = safexcel_probe_generic(pdev, priv, 0);
	if (ret)
		goto err_reg_clk;

	return 0;

err_reg_clk:
	clk_disable_unprepare(priv->reg_clk);
err_core_clk:
	clk_disable_unprepare(priv->clk);
	return ret;
}

static int safexcel_remove(struct platform_device *pdev)
{
	struct safexcel_crypto_priv *priv = platform_get_drvdata(pdev);
	int i;

	safexcel_unregister_algorithms(priv);
	safexcel_hw_reset_rings(priv);

	clk_disable_unprepare(priv->reg_clk);
	clk_disable_unprepare(priv->clk);

	for (i = 0; i < priv->config.rings; i++) {
		irq_set_affinity_hint(priv->ring[i].irq, NULL);
		destroy_workqueue(priv->ring[i].workqueue);
	}

	return 0;
}

static const struct of_device_id safexcel_of_match_table[] = {
	{
		.compatible = "inside-secure,safexcel-eip97ies",
		.data = (void *)EIP97IES_MRVL,
	},
	{
		.compatible = "inside-secure,safexcel-eip197b",
		.data = (void *)EIP197B_MRVL,
	},
	{
		.compatible = "inside-secure,safexcel-eip197d",
		.data = (void *)EIP197D_MRVL,
	},
	/* For backward compatibility and intended for generic use */
	{
		.compatible = "inside-secure,safexcel-eip97",
		.data = (void *)EIP97IES_MRVL,
	},
	{
		.compatible = "inside-secure,safexcel-eip197",
		.data = (void *)EIP197B_MRVL,
	},
	{},
};

static struct platform_driver  crypto_safexcel = {
	.probe		= safexcel_probe,
	.remove		= safexcel_remove,
	.driver		= {
		.name	= "crypto-safexcel",
		.of_match_table = safexcel_of_match_table,
	},
};

/* PCIE devices - i.e. Inside Secure development boards */

static int safexcel_pci_probe(struct pci_dev *pdev,
			       const struct pci_device_id *ent)
{
	struct device *dev = &pdev->dev;
	struct safexcel_crypto_priv *priv;
	void __iomem *pciebase;
	int rc;
	u32 val;

	dev_dbg(dev, "Probing PCIE device: vendor %04x, device %04x, subv %04x, subdev %04x, ctxt %lx\n",
		ent->vendor, ent->device, ent->subvendor,
		ent->subdevice, ent->driver_data);

	priv = kzalloc(sizeof(*priv), GFP_KERNEL);
	if (!priv)
		return -ENOMEM;

	priv->dev = dev;
	priv->version = (enum safexcel_eip_version)ent->driver_data;

	pci_set_drvdata(pdev, priv);

	/* enable the device */
	rc = pcim_enable_device(pdev);
	if (rc) {
		dev_err(dev, "Failed to enable PCI device\n");
		return rc;
	}

	/* take ownership of PCI BAR0 */
	rc = pcim_iomap_regions(pdev, 1, "crypto_safexcel");
	if (rc) {
		dev_err(dev, "Failed to map IO region for BAR0\n");
		return rc;
	}
	priv->base = pcim_iomap_table(pdev)[0];

	if (priv->version == EIP197_DEVBRD) {
		dev_dbg(dev, "Device identified as FPGA based development board - applying HW reset\n");

		rc = pcim_iomap_regions(pdev, 4, "crypto_safexcel");
		if (rc) {
			dev_err(dev, "Failed to map IO region for BAR4\n");
			return rc;
		}

		pciebase = pcim_iomap_table(pdev)[2];
		val = readl(pciebase + EIP197_XLX_IRQ_BLOCK_ID_ADDR);
		if ((val >> 16) == EIP197_XLX_IRQ_BLOCK_ID_VALUE) {
			dev_dbg(dev, "Detected Xilinx PCIE IRQ block version %d, multiple MSI support enabled\n",
				(val & 0xff));

			/* Setup MSI identity map mapping */
			writel(EIP197_XLX_USER_VECT_LUT0_IDENT,
			       pciebase + EIP197_XLX_USER_VECT_LUT0_ADDR);
			writel(EIP197_XLX_USER_VECT_LUT1_IDENT,
			       pciebase + EIP197_XLX_USER_VECT_LUT1_ADDR);
			writel(EIP197_XLX_USER_VECT_LUT2_IDENT,
			       pciebase + EIP197_XLX_USER_VECT_LUT2_ADDR);
			writel(EIP197_XLX_USER_VECT_LUT3_IDENT,
			       pciebase + EIP197_XLX_USER_VECT_LUT3_ADDR);

			/* Enable all device interrupts */
			writel(GENMASK(31, 0),
			       pciebase + EIP197_XLX_USER_INT_ENB_MSK);
		} else {
			dev_err(dev, "Unrecognised IRQ block identifier %x\n",
				val);
			return -ENODEV;
		}

		/* HW reset FPGA dev board */
		/* assert reset */
		writel(1, priv->base + EIP197_XLX_GPIO_BASE);
		wmb(); /* maintain strict ordering for accesses here */
		/* deassert reset */
		writel(0, priv->base + EIP197_XLX_GPIO_BASE);
		wmb(); /* maintain strict ordering for accesses here */
	}

	/* enable bus mastering */
	pci_set_master(pdev);

	/* Generic EIP97/EIP197 device probing */
	rc = safexcel_probe_generic(pdev, priv, 1);
	return rc;
}

static void safexcel_pci_remove(struct pci_dev *pdev)
{
	struct safexcel_crypto_priv *priv = pci_get_drvdata(pdev);
	int i;

	safexcel_unregister_algorithms(priv);

	for (i = 0; i < priv->config.rings; i++)
		destroy_workqueue(priv->ring[i].workqueue);

	safexcel_hw_reset_rings(priv);
}

static const struct pci_device_id safexcel_pci_ids[] = {
	{
		PCI_DEVICE_SUB(PCI_VENDOR_ID_XILINX, 0x9038,
			       0x16ae, 0xc522),
		.driver_data = EIP197_DEVBRD,
	},
	{},
};

MODULE_DEVICE_TABLE(pci, safexcel_pci_ids);

static struct pci_driver safexcel_pci_driver = {
	.name          = "crypto-safexcel",
	.id_table      = safexcel_pci_ids,
	.probe         = safexcel_pci_probe,
	.remove        = safexcel_pci_remove,
};

static int __init safexcel_init(void)
{
	int ret;

	/* Register PCI driver */
	ret = pci_register_driver(&safexcel_pci_driver);

	/* Register platform driver */
	if (IS_ENABLED(CONFIG_OF) && !ret) {
		ret = platform_driver_register(&crypto_safexcel);
		if (ret)
			pci_unregister_driver(&safexcel_pci_driver);
	}

	return ret;
}

static void __exit safexcel_exit(void)
{
	/* Unregister platform driver */
	if (IS_ENABLED(CONFIG_OF))
		platform_driver_unregister(&crypto_safexcel);

	/* Unregister PCI driver if successfully registered before */
	pci_unregister_driver(&safexcel_pci_driver);
}

module_init(safexcel_init);
module_exit(safexcel_exit);

MODULE_AUTHOR("Antoine Tenart <antoine.tenart@free-electrons.com>");
MODULE_AUTHOR("Ofer Heifetz <oferh@marvell.com>");
MODULE_AUTHOR("Igal Liberman <igall@marvell.com>");
MODULE_DESCRIPTION("Support for SafeXcel cryptographic engines: EIP97 & EIP197");
MODULE_LICENSE("GPL v2");
MODULE_IMPORT_NS(CRYPTO_INTERNAL);<|MERGE_RESOLUTION|>--- conflicted
+++ resolved
@@ -1168,10 +1168,6 @@
 
 		if (irq < 0)
 			return irq;
-<<<<<<< HEAD
-		}
-=======
->>>>>>> c1084c27
 	} else {
 		return -ENXIO;
 	}
