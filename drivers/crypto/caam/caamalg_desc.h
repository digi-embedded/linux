/* SPDX-License-Identifier: GPL-2.0 */
/*
 * Shared descriptors for aead, skcipher algorithms
 *
 * Copyright 2016 NXP
 */

#ifndef _CAAMALG_DESC_H_
#define _CAAMALG_DESC_H_

/* length of descriptors text */
#define DESC_AEAD_BASE			(4 * CAAM_CMD_SZ)
#define DESC_AEAD_ENC_LEN		(DESC_AEAD_BASE + 11 * CAAM_CMD_SZ)
#define DESC_AEAD_DEC_LEN		(DESC_AEAD_BASE + 15 * CAAM_CMD_SZ)
#define DESC_AEAD_GIVENC_LEN		(DESC_AEAD_ENC_LEN + 8 * CAAM_CMD_SZ)
#define DESC_QI_AEAD_ENC_LEN		(DESC_AEAD_ENC_LEN + 3 * CAAM_CMD_SZ)
#define DESC_QI_AEAD_DEC_LEN		(DESC_AEAD_DEC_LEN + 3 * CAAM_CMD_SZ)
#define DESC_QI_AEAD_GIVENC_LEN		(DESC_AEAD_GIVENC_LEN + 3 * CAAM_CMD_SZ)

#define DESC_TLS_BASE			(4 * CAAM_CMD_SZ)
<<<<<<< HEAD
#define DESC_TLS10_ENC_LEN		(DESC_TLS_BASE + 29 * CAAM_CMD_SZ)
=======
#define DESC_TLS10_ENC_LEN		(DESC_TLS_BASE + 30  * CAAM_CMD_SZ)
>>>>>>> c1084c27

/* Note: Nonce is counted in cdata.keylen */
#define DESC_AEAD_CTR_RFC3686_LEN	(4 * CAAM_CMD_SZ)

#define DESC_AEAD_NULL_BASE		(3 * CAAM_CMD_SZ)
#define DESC_AEAD_NULL_ENC_LEN		(DESC_AEAD_NULL_BASE + 11 * CAAM_CMD_SZ)
#define DESC_AEAD_NULL_DEC_LEN		(DESC_AEAD_NULL_BASE + 13 * CAAM_CMD_SZ)

#define DESC_GCM_BASE			(3 * CAAM_CMD_SZ)
#define DESC_GCM_ENC_LEN		(DESC_GCM_BASE + 16 * CAAM_CMD_SZ)
#define DESC_GCM_DEC_LEN		(DESC_GCM_BASE + 12 * CAAM_CMD_SZ)
#define DESC_QI_GCM_ENC_LEN		(DESC_GCM_ENC_LEN + 6 * CAAM_CMD_SZ)
#define DESC_QI_GCM_DEC_LEN		(DESC_GCM_DEC_LEN + 3 * CAAM_CMD_SZ)

#define DESC_RFC4106_BASE		(3 * CAAM_CMD_SZ)
#define DESC_RFC4106_ENC_LEN		(DESC_RFC4106_BASE + 16 * CAAM_CMD_SZ)
#define DESC_RFC4106_DEC_LEN		(DESC_RFC4106_BASE + 13 * CAAM_CMD_SZ)
#define DESC_QI_RFC4106_ENC_LEN		(DESC_RFC4106_ENC_LEN + 5 * CAAM_CMD_SZ)
#define DESC_QI_RFC4106_DEC_LEN		(DESC_RFC4106_DEC_LEN + 5 * CAAM_CMD_SZ)

#define DESC_RFC4543_BASE		(3 * CAAM_CMD_SZ)
#define DESC_RFC4543_ENC_LEN		(DESC_RFC4543_BASE + 11 * CAAM_CMD_SZ)
#define DESC_RFC4543_DEC_LEN		(DESC_RFC4543_BASE + 12 * CAAM_CMD_SZ)
#define DESC_QI_RFC4543_ENC_LEN		(DESC_RFC4543_ENC_LEN + 4 * CAAM_CMD_SZ)
#define DESC_QI_RFC4543_DEC_LEN		(DESC_RFC4543_DEC_LEN + 4 * CAAM_CMD_SZ)

#define DESC_SKCIPHER_BASE		(3 * CAAM_CMD_SZ)
#define DESC_SKCIPHER_ENC_LEN		(DESC_SKCIPHER_BASE + \
					 21 * CAAM_CMD_SZ)
#define DESC_SKCIPHER_DEC_LEN		(DESC_SKCIPHER_BASE + \
					 16 * CAAM_CMD_SZ)

void cnstr_shdsc_aead_null_encap(u32 * const desc, struct alginfo *adata,
				 unsigned int icvsize, int era);

void cnstr_shdsc_aead_null_decap(u32 * const desc, struct alginfo *adata,
				 unsigned int icvsize, int era);

void cnstr_shdsc_aead_encap(u32 * const desc, struct alginfo *cdata,
			    struct alginfo *adata, unsigned int ivsize,
			    unsigned int icvsize, const bool is_rfc3686,
			    u32 *nonce, const u32 ctx1_iv_off,
			    const bool is_qi, int era);

void cnstr_shdsc_aead_decap(u32 * const desc, struct alginfo *cdata,
			    struct alginfo *adata, unsigned int ivsize,
			    unsigned int icvsize, const bool geniv,
			    const bool is_rfc3686, u32 *nonce,
			    const u32 ctx1_iv_off, const bool is_qi, int era);

void cnstr_shdsc_aead_givencap(u32 * const desc, struct alginfo *cdata,
			       struct alginfo *adata, unsigned int ivsize,
			       unsigned int icvsize, const bool is_rfc3686,
			       u32 *nonce, const u32 ctx1_iv_off,
			       const bool is_qi, int era);

void cnstr_shdsc_tls_encap(u32 *const desc, struct alginfo *cdata,
			   struct alginfo *adata, unsigned int assoclen,
			   unsigned int ivsize, unsigned int authsize,
			   unsigned int blocksize, int era);

void cnstr_shdsc_tls_decap(u32 *const desc, struct alginfo *cdata,
			   struct alginfo *adata, unsigned int assoclen,
			   unsigned int ivsize, unsigned int authsize,
			   unsigned int blocksize, int era);

void cnstr_shdsc_gcm_encap(u32 * const desc, struct alginfo *cdata,
			   unsigned int ivsize, unsigned int icvsize,
			   const bool is_qi);

void cnstr_shdsc_gcm_decap(u32 * const desc, struct alginfo *cdata,
			   unsigned int ivsize, unsigned int icvsize,
			   const bool is_qi);

void cnstr_shdsc_rfc4106_encap(u32 * const desc, struct alginfo *cdata,
			       unsigned int ivsize, unsigned int icvsize,
			       const bool is_qi);

void cnstr_shdsc_rfc4106_decap(u32 * const desc, struct alginfo *cdata,
			       unsigned int ivsize, unsigned int icvsize,
			       const bool is_qi);

void cnstr_shdsc_rfc4543_encap(u32 * const desc, struct alginfo *cdata,
			       unsigned int ivsize, unsigned int icvsize,
			       const bool is_qi);

void cnstr_shdsc_rfc4543_decap(u32 * const desc, struct alginfo *cdata,
			       unsigned int ivsize, unsigned int icvsize,
			       const bool is_qi);

void cnstr_shdsc_chachapoly(u32 * const desc, struct alginfo *cdata,
			    struct alginfo *adata, unsigned int ivsize,
			    unsigned int icvsize, const bool encap,
			    const bool is_qi);

void cnstr_shdsc_skcipher_encap(u32 * const desc, struct alginfo *cdata,
				unsigned int ivsize, const bool is_rfc3686,
				const u32 ctx1_iv_off);

void cnstr_shdsc_skcipher_decap(u32 * const desc, struct alginfo *cdata,
				unsigned int ivsize, const bool is_rfc3686,
				const u32 ctx1_iv_off);

void cnstr_shdsc_xts_skcipher_encap(u32 * const desc, struct alginfo *cdata);

void cnstr_shdsc_xts_skcipher_decap(u32 * const desc, struct alginfo *cdata);

#endif /* _CAAMALG_DESC_H_ */<|MERGE_RESOLUTION|>--- conflicted
+++ resolved
@@ -18,11 +18,7 @@
 #define DESC_QI_AEAD_GIVENC_LEN		(DESC_AEAD_GIVENC_LEN + 3 * CAAM_CMD_SZ)
 
 #define DESC_TLS_BASE			(4 * CAAM_CMD_SZ)
-<<<<<<< HEAD
-#define DESC_TLS10_ENC_LEN		(DESC_TLS_BASE + 29 * CAAM_CMD_SZ)
-=======
 #define DESC_TLS10_ENC_LEN		(DESC_TLS_BASE + 30  * CAAM_CMD_SZ)
->>>>>>> c1084c27
 
 /* Note: Nonce is counted in cdata.keylen */
 #define DESC_AEAD_CTR_RFC3686_LEN	(4 * CAAM_CMD_SZ)
