/*
 * CAAM/SEC 4.x functions for handling key-generation jobs
 *
 * Copyright 2008-2015 Freescale Semiconductor, Inc.
 *
 */
#include "compat.h"
#include "jr.h"
#include "error.h"
#include "desc_constr.h"
#include "key_gen.h"

void split_key_done(struct device *dev, u32 *desc, u32 err,
			   void *context)
{
	struct split_key_result *res = context;

#ifdef DEBUG
	dev_err(dev, "%s %d: err 0x%x\n", __func__, __LINE__, err);
#endif

	if (err)
		caam_jr_strstatus(dev, err);

	res->err = err;

	complete(&res->completion);
}
EXPORT_SYMBOL(split_key_done);
/*
get a split ipad/opad key

Split key generation-----------------------------------------------

[00] 0xb0810008    jobdesc: stidx=1 share=never len=8
[01] 0x04000014        key: class2->keyreg len=20
			@0xffe01000
[03] 0x84410014  operation: cls2-op sha1 hmac init dec
[04] 0x24940000     fifold: class2 msgdata-last2 len=0 imm
[05] 0xa4000001       jump: class2 local all ->1 [06]
[06] 0x64260028    fifostr: class2 mdsplit-jdk len=40
			@0xffe04000
*/
int gen_split_key(struct device *jrdev, u8 *key_out, int split_key_len,
		  int split_key_pad_len, const u8 *key_in, u32 keylen,
		  u32 alg_op)
{
	u32 *desc;
	struct split_key_result result;
	dma_addr_t dma_addr_in, dma_addr_out;
	int ret = -ENOMEM;

	desc = kmalloc(CAAM_CMD_SZ * 6 + CAAM_PTR_SZ * 2, GFP_KERNEL | GFP_DMA);
	if (!desc) {
		dev_err(jrdev, "unable to allocate key input memory\n");
		return ret;
	}

	dma_addr_in = dma_map_single(jrdev, (void *)key_in, keylen,
				     DMA_TO_DEVICE);
	if (dma_mapping_error(jrdev, dma_addr_in)) {
		dev_err(jrdev, "unable to map key input memory\n");
		goto out_free;
<<<<<<< HEAD
	}

	dma_addr_out = dma_map_single(jrdev, key_out, split_key_pad_len,
				      DMA_FROM_DEVICE);
	if (dma_mapping_error(jrdev, dma_addr_out)) {
		dev_err(jrdev, "unable to map key output memory\n");
		goto out_unmap_in;
	}

=======
	}

	dma_addr_out = dma_map_single(jrdev, key_out, split_key_pad_len,
				      DMA_FROM_DEVICE);
	if (dma_mapping_error(jrdev, dma_addr_out)) {
		dev_err(jrdev, "unable to map key output memory\n");
		goto out_unmap_in;
	}

>>>>>>> 33e8bb5d
	init_job_desc(desc, 0);

	dma_sync_single_for_device(jrdev, dma_addr_in, keylen, DMA_TO_DEVICE);

	append_key(desc, dma_addr_in, keylen, CLASS_2 | KEY_DEST_CLASS_REG);

	/* Sets MDHA up into an HMAC-INIT */
	append_operation(desc, alg_op | OP_ALG_DECRYPT | OP_ALG_AS_INIT);

	/*
	 * do a FIFO_LOAD of zero, this will trigger the internal key expansion
	 * into both pads inside MDHA
	 */
	append_fifo_load_as_imm(desc, NULL, 0, LDST_CLASS_2_CCB |
				FIFOLD_TYPE_MSG | FIFOLD_TYPE_LAST2);

	/*
	 * FIFO_STORE with the explicit split-key content store
	 * (0x26 output type)
	 */
	append_fifo_store(desc, dma_addr_out, split_key_len,
			  LDST_CLASS_2_CCB | FIFOST_TYPE_SPLIT_KEK);

#ifdef DEBUG
	print_hex_dump(KERN_ERR, "ctx.key@"__stringify(__LINE__)": ",
		       DUMP_PREFIX_ADDRESS, 16, 4, key_in, keylen, 1);
	print_hex_dump(KERN_ERR, "jobdesc@"__stringify(__LINE__)": ",
		       DUMP_PREFIX_ADDRESS, 16, 4, desc, desc_bytes(desc), 1);
#endif

	result.err = 0;
	init_completion(&result.completion);

	ret = caam_jr_enqueue(jrdev, desc, split_key_done, &result);
	if (!ret) {
		/* in progress */
		wait_for_completion_interruptible(&result.completion);
		ret = result.err;
#ifdef DEBUG
		print_hex_dump(KERN_ERR, "ctx.key@"__stringify(__LINE__)": ",
			       DUMP_PREFIX_ADDRESS, 16, 4, key_out,
			       split_key_pad_len, 1);
#endif
	}
	dma_sync_single_for_cpu(jrdev, dma_addr_out, split_key_pad_len,
				DMA_FROM_DEVICE);
	dma_unmap_single(jrdev, dma_addr_out, split_key_pad_len,
			 DMA_FROM_DEVICE);
out_unmap_in:
	dma_unmap_single(jrdev, dma_addr_in, keylen, DMA_TO_DEVICE);
out_free:
	kfree(desc);
	return ret;
}
EXPORT_SYMBOL(gen_split_key);<|MERGE_RESOLUTION|>--- conflicted
+++ resolved
@@ -61,7 +61,6 @@
 	if (dma_mapping_error(jrdev, dma_addr_in)) {
 		dev_err(jrdev, "unable to map key input memory\n");
 		goto out_free;
-<<<<<<< HEAD
 	}
 
 	dma_addr_out = dma_map_single(jrdev, key_out, split_key_pad_len,
@@ -71,17 +70,6 @@
 		goto out_unmap_in;
 	}
 
-=======
-	}
-
-	dma_addr_out = dma_map_single(jrdev, key_out, split_key_pad_len,
-				      DMA_FROM_DEVICE);
-	if (dma_mapping_error(jrdev, dma_addr_out)) {
-		dev_err(jrdev, "unable to map key output memory\n");
-		goto out_unmap_in;
-	}
-
->>>>>>> 33e8bb5d
 	init_job_desc(desc, 0);
 
 	dma_sync_single_for_device(jrdev, dma_addr_in, keylen, DMA_TO_DEVICE);
