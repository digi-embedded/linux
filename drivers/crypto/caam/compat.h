--- conflicted
+++ resolved
@@ -1,5 +1,5 @@
 /*
- * Copyright 2008-2015 Freescale Semiconductor, Inc.
+ * Copyright 2008-2011 Freescale Semiconductor, Inc.
  */
 
 #ifndef CAAM_COMPAT_H
@@ -14,8 +14,6 @@
 #include <linux/hash.h>
 #include <linux/hw_random.h>
 #include <linux/of_platform.h>
-#include <linux/of_address.h>
-#include <linux/of_irq.h>
 #include <linux/dma-mapping.h>
 #include <linux/io.h>
 #include <linux/spinlock.h>
@@ -25,14 +23,7 @@
 #include <linux/types.h>
 #include <linux/debugfs.h>
 #include <linux/circ_buf.h>
-<<<<<<< HEAD
-
-#ifdef CONFIG_ARM /* needs the clock control subsystem */
 #include <linux/clk.h>
-#endif
-=======
-#include <linux/clk.h>
->>>>>>> f2ed3bfc
 #include <net/xfrm.h>
 
 #include <crypto/algapi.h>
