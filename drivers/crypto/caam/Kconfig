# SPDX-License-Identifier: GPL-2.0
config CRYPTO_DEV_FSL_CAAM_COMMON
	tristate

config CRYPTO_DEV_FSL_CAAM_CRYPTO_API_DESC
	tristate

config CRYPTO_DEV_FSL_CAAM_AHASH_API_DESC
	tristate

<<<<<<< HEAD
=======
config CRYPTO_DEV_FSL_CAAM_KEYBLOB_API_DESC
	tristate

>>>>>>> ea790475
config CRYPTO_DEV_FSL_CAAM_SECVIO
	tristate "CAAM/SNVS Security Violation Handler (EXPERIMENTAL)"
	depends on ARCH_MXC
	help
	  Enables installation of an interrupt handler with registrable
          handler functions which can be specified to act on the consequences
          of a security violation.

config CRYPTO_DEV_FSL_CAAM
	tristate "Freescale CAAM-Multicore platform driver backend"
	depends on FSL_SOC || ARCH_MXC || ARCH_LAYERSCAPE
	select SOC_BUS
	select CRYPTO_DEV_FSL_CAAM_COMMON
	help
	  Enables the driver module for Freescale's Cryptographic Accelerator
	  and Assurance Module (CAAM), also known as the SEC version 4 (SEC4).
	  This module creates job ring devices, and configures h/w
	  to operate as a DPAA component automatically, depending
	  on h/w feature availability.

	  To compile this driver as a module, choose M here: the module
	  will be called caam.

if CRYPTO_DEV_FSL_CAAM

config CRYPTO_DEV_FSL_CAAM_DEBUG
	bool "Enable debug output in CAAM driver"
	help
	  Selecting this will enable printing of various debug
	  information in the CAAM driver.

menuconfig CRYPTO_DEV_FSL_CAAM_JR
	tristate "Freescale CAAM Job Ring driver backend"
	select CRYPTO_ENGINE
	default y
	help
	  Enables the driver module for Job Rings which are part of
	  Freescale's Cryptographic Accelerator
	  and Assurance Module (CAAM). This module adds a job ring operation
	  interface.

	  To compile this driver as a module, choose M here: the module
	  will be called caam_jr.

if CRYPTO_DEV_FSL_CAAM_JR

config CRYPTO_DEV_FSL_CAAM_RINGSIZE
	int "Job Ring size"
	range 2 9
	default "9"
	help
	  Select size of Job Rings as a power of 2, within the
	  range 2-9 (ring size 4-512).
	  Examples:
		2 => 4
		3 => 8
		4 => 16
		5 => 32
		6 => 64
		7 => 128
		8 => 256
		9 => 512

config CRYPTO_DEV_FSL_CAAM_INTC
	bool "Job Ring interrupt coalescing"
	help
	  Enable the Job Ring's interrupt coalescing feature.

	  Note: the driver already provides adequate
	  interrupt coalescing in software.

config CRYPTO_DEV_FSL_CAAM_INTC_COUNT_THLD
	int "Job Ring interrupt coalescing count threshold"
	depends on CRYPTO_DEV_FSL_CAAM_INTC
	range 1 255
	default 255
	help
	  Select number of descriptor completions to queue before
	  raising an interrupt, in the range 1-255. Note that a selection
	  of 1 functionally defeats the coalescing feature, and a selection
	  equal or greater than the job ring size will force timeouts.

config CRYPTO_DEV_FSL_CAAM_INTC_TIME_THLD
	int "Job Ring interrupt coalescing timer threshold"
	depends on CRYPTO_DEV_FSL_CAAM_INTC
	range 1 65535
	default 2048
	help
	  Select number of bus clocks/64 to timeout in the case that one or
	  more descriptor completions are queued without reaching the count
	  threshold. Range is 1-65535.

config CRYPTO_DEV_FSL_CAAM_CRYPTO_API
	bool "Register algorithm implementations with the Crypto API"
	default y
	select CRYPTO_DEV_FSL_CAAM_CRYPTO_API_DESC
	select CRYPTO_AEAD
	select CRYPTO_AUTHENC
	select CRYPTO_BLKCIPHER
	select CRYPTO_LIB_DES
	help
	  Selecting this will offload crypto for users of the
	  scatterlist crypto API (such as the linux native IPSec
	  stack) to the SEC4 via job ring.

config CRYPTO_DEV_FSL_CAAM_CRYPTO_API_QI
	bool "Queue Interface as Crypto API backend"
	depends on FSL_SDK_DPA && NET
	default y
	select CRYPTO_DEV_FSL_CAAM_CRYPTO_API_DESC
	select CRYPTO_AUTHENC
	select CRYPTO_BLKCIPHER
	select CRYPTO_DES
	help
	  Selecting this will use CAAM Queue Interface (QI) for sending
	  & receiving crypto jobs to/from CAAM. This gives better performance
	  than job ring interface when the number of cores are more than the
	  number of job rings assigned to the kernel. The number of portals
	  assigned to the kernel should also be more than the number of
	  job rings.

config CRYPTO_DEV_FSL_CAAM_AHASH_API
	bool "Register hash algorithm implementations with Crypto API"
	default y
	select CRYPTO_DEV_FSL_CAAM_AHASH_API_DESC
	select CRYPTO_HASH
	help
	  Selecting this will offload ahash for users of the
	  scatterlist crypto API to the SEC4 via job ring.

config CRYPTO_DEV_FSL_CAAM_PKC_API
        bool "Register public key cryptography implementations with Crypto API"
        default y
        select CRYPTO_RSA
        help
          Selecting this will allow SEC Public key support for RSA.
          Supported cryptographic primitives: encryption, decryption,
          signature and verification.

config CRYPTO_DEV_FSL_CAAM_RNG_API
	bool "Register caam device for hwrng API"
	default y
	select CRYPTO_RNG
	select HW_RANDOM
	help
	  Selecting this will register the SEC4 hardware rng to
	  the hw_random API for suppying the kernel entropy pool.

config CRYPTO_DEV_FSL_CAAM_TK_API
	bool "Register tagged key cryptography implementations with Crypto API"
<<<<<<< HEAD
	depends on CRYPTO_DEV_FSL_CAAM_CRYPTO_API
	help
	  Selecting this will register algorithms supporting tagged
	  key.

	  Tagged key are keys that contains metadata indicating what
	  they are and how to handle them.
=======
	default y
	select CRYPTO_DEV_FSL_CAAM_CRYPTO_API
	select CRYPTO_DEV_FSL_CAAM_KEYBLOB_API_DESC
	help
	  Selecting this will register algorithms supporting tagged key and
	  generate black keys and encapsulate them into black blobs.

	  Tagged keys are black keys that contain metadata indicating what
	  they are and how to handle them.
	  CAAM protects data in a data structure called a Blob, which provides
	  both confidentiality and integrity protection.

config CRYPTO_DEV_FSL_CAAM_TK_API_TEST
	tristate "CAAM keys and blobs test"
	depends on CRYPTO_DEV_FSL_CAAM_TK_API
	depends on m
	help
	  Test to exercise black key generation and blob encapsulation and
	  decapsulation.
>>>>>>> ea790475

config CRYPTO_DEV_FSL_CAAM_RNG_TEST
	bool "Test caam rng"
	depends on CRYPTO_DEV_FSL_CAAM_RNG_API
	help
	  Selecting this will enable a self-test to run for the
	  caam RNG. This test is several minutes long and executes
	  just before the RNG is registered with the hw_random API.

config CRYPTO_DEV_FSL_CAAM_SM
	bool "CAAM Secure Memory / Keystore API (EXPERIMENTAL)"
	help
	  Enables use of a prototype kernel-level Keystore API with CAAM
	  Secure Memory for insertion/extraction of bus-protected secrets.

config CRYPTO_DEV_FSL_CAAM_SM_SLOTSIZE
	int "Size of each keystore slot in Secure Memory"
	depends on CRYPTO_DEV_FSL_CAAM_SM
	range 5 9
	default 7
	help
	  Select size of allocation units to divide Secure Memory pages into
	  (the size of a "slot" as referenced inside the API code).
	  Established as powers of two.
	  Examples:
		5 => 32 bytes
		6 => 64 bytes
		7 => 128 bytes
		8 => 256 bytes
		9 => 512 bytes

config CRYPTO_DEV_FSL_CAAM_SM_TEST
	tristate "CAAM Secure Memory - Keystore Test/Example (EXPERIMENTAL)"
	depends on CRYPTO_DEV_FSL_CAAM_SM
	depends on m
	help
	  Example thread to exercise the Keystore API and to verify that
	  stored and recovered secrets can be used for general purpose
	  encryption/decryption.

config CRYPTO_DEV_FSL_CAAM_JR_UIO
	tristate "Freescale Job Ring UIO support"
	depends on UIO
	default y
	help
	  Selecting this will allow job ring UIO support for
	  Userspace drivers

	  To compile this as a module, choose M here: the module
	  will be called fsl_jr_uio.

endif # CRYPTO_DEV_FSL_CAAM_JR

endif # CRYPTO_DEV_FSL_CAAM

config CRYPTO_DEV_FSL_DPAA2_CAAM
	tristate "QorIQ DPAA2 CAAM (DPSECI) driver"
	depends on FSL_MC_DPIO
	depends on NETDEVICES
	select CRYPTO_DEV_FSL_CAAM_COMMON
	select CRYPTO_DEV_FSL_CAAM_CRYPTO_API_DESC
	select CRYPTO_DEV_FSL_CAAM_AHASH_API_DESC
	select CRYPTO_BLKCIPHER
	select CRYPTO_AUTHENC
	select CRYPTO_AEAD
	select CRYPTO_HASH
	select CRYPTO_DES
	help
	  CAAM driver for QorIQ Data Path Acceleration Architecture 2.
	  It handles DPSECI DPAA2 objects that sit on the Management Complex
	  (MC) fsl-mc bus.

	  To compile this as a module, choose M here: the module
	  will be called dpaa2_caam.

config CRYPTO_DEV_FSL_CAAM_KEYBLOB
	tristate "Freescale CAAM memory keyblob driver backend"
	depends on CRYPTO_DEV_FSL_CAAM
	depends on CRYPTO_DEV_FSL_CAAM_JR
	help
	  Enables the driver module for Key Blob which are part of
	  Freescale's Cryptographic Accelerator
	  and Assurance Module (CAAM). This module adds a key blob operation
	  interface.

	  To compile this driver as a module, choose M here: the module
	  will be called caam_keyblob.<|MERGE_RESOLUTION|>--- conflicted
+++ resolved
@@ -8,12 +8,9 @@
 config CRYPTO_DEV_FSL_CAAM_AHASH_API_DESC
 	tristate
 
-<<<<<<< HEAD
-=======
 config CRYPTO_DEV_FSL_CAAM_KEYBLOB_API_DESC
 	tristate
 
->>>>>>> ea790475
 config CRYPTO_DEV_FSL_CAAM_SECVIO
 	tristate "CAAM/SNVS Security Violation Handler (EXPERIMENTAL)"
 	depends on ARCH_MXC
@@ -164,15 +161,6 @@
 
 config CRYPTO_DEV_FSL_CAAM_TK_API
 	bool "Register tagged key cryptography implementations with Crypto API"
-<<<<<<< HEAD
-	depends on CRYPTO_DEV_FSL_CAAM_CRYPTO_API
-	help
-	  Selecting this will register algorithms supporting tagged
-	  key.
-
-	  Tagged key are keys that contains metadata indicating what
-	  they are and how to handle them.
-=======
 	default y
 	select CRYPTO_DEV_FSL_CAAM_CRYPTO_API
 	select CRYPTO_DEV_FSL_CAAM_KEYBLOB_API_DESC
@@ -192,7 +180,6 @@
 	help
 	  Test to exercise black key generation and blob encapsulation and
 	  decapsulation.
->>>>>>> ea790475
 
 config CRYPTO_DEV_FSL_CAAM_RNG_TEST
 	bool "Test caam rng"
