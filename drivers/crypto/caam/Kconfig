config CRYPTO_DEV_FSL_CAAM
	tristate "Freescale CAAM-Multicore driver backend"
	depends on FSL_SOC || ARCH_MXC || ARCH_LAYERSCAPE || ARCH_MXC_ARM64
	select SOC_BUS
	help
	  Enables the driver module for Freescale's Cryptographic Accelerator
	  and Assurance Module (CAAM), also known as the SEC version 4 (SEC4).
	  This module creates job ring devices, and configures h/w
	  to operate as a DPAA component automatically, depending
	  on h/w feature availability.

	  To compile this driver as a module, choose M here: the module
	  will be called caam.

config CRYPTO_DEV_FSL_CAAM_JR
	tristate "Freescale CAAM Job Ring driver backend"
	depends on CRYPTO_DEV_FSL_CAAM
	default y
	help
	  Enables the driver module for Job Rings which are part of
	  Freescale's Cryptographic Accelerator
	  and Assurance Module (CAAM). This module adds a job ring operation
	  interface.

	  To compile this driver as a module, choose M here: the module
	  will be called caam_jr.

config CRYPTO_DEV_FSL_CAAM_RINGSIZE
	int "Job Ring size"
	depends on CRYPTO_DEV_FSL_CAAM_JR
	range 2 9
	default "9"
	help
	  Select size of Job Rings as a power of 2, within the
	  range 2-9 (ring size 4-512).
	  Examples:
		2 => 4
		3 => 8
		4 => 16
		5 => 32
		6 => 64
		7 => 128
		8 => 256
		9 => 512

config CRYPTO_DEV_FSL_CAAM_INTC
	bool "Job Ring interrupt coalescing"
	depends on CRYPTO_DEV_FSL_CAAM_JR
	help
	  Enable the Job Ring's interrupt coalescing feature.

	  Note: the driver already provides adequate
	  interrupt coalescing in software.

config CRYPTO_DEV_FSL_CAAM_INTC_COUNT_THLD
	int "Job Ring interrupt coalescing count threshold"
	depends on CRYPTO_DEV_FSL_CAAM_INTC
	range 1 255
	default 255
	help
	  Select number of descriptor completions to queue before
	  raising an interrupt, in the range 1-255. Note that a selection
	  of 1 functionally defeats the coalescing feature, and a selection
	  equal or greater than the job ring size will force timeouts.

config CRYPTO_DEV_FSL_CAAM_INTC_TIME_THLD
	int "Job Ring interrupt coalescing timer threshold"
	depends on CRYPTO_DEV_FSL_CAAM_INTC
	range 1 65535
	default 2048
	help
	  Select number of bus clocks/64 to timeout in the case that one or
	  more descriptor completions are queued without reaching the count
	  threshold. Range is 1-65535.

config CRYPTO_DEV_FSL_CAAM_CRYPTO_API
	tristate "Register algorithm implementations with the Crypto API"
	depends on CRYPTO_DEV_FSL_CAAM_JR
	default y
	select CRYPTO_AEAD
	select CRYPTO_AUTHENC
	select CRYPTO_BLKCIPHER
	select CRYPTO_DES
	help
	  Selecting this will offload crypto for users of the
	  scatterlist crypto API (such as the linux native IPSec
	  stack) to the SEC4 via job ring.

	  To compile this as a module, choose M here: the module
	  will be called caamalg.

config CRYPTO_DEV_FSL_CAAM_CRYPTO_API_QI
	tristate "Queue Interface as Crypto API backend"
	depends on CRYPTO_DEV_FSL_CAAM_JR && FSL_DPAA && NET
	default y
	select CRYPTO_AUTHENC
	select CRYPTO_BLKCIPHER
	help
	  Selecting this will use CAAM Queue Interface (QI) for sending
	  & receiving crypto jobs to/from CAAM. This gives better performance
	  than job ring interface when the number of cores are more than the
	  number of job rings assigned to the kernel. The number of portals
	  assigned to the kernel should also be more than the number of
	  job rings.

	  To compile this as a module, choose M here: the module
	  will be called caamalg_qi.

config CRYPTO_DEV_FSL_CAAM_AHASH_API
	tristate "Register hash algorithm implementations with Crypto API"
	depends on CRYPTO_DEV_FSL_CAAM_JR
	default y
	select CRYPTO_HASH
	help
	  Selecting this will offload ahash for users of the
	  scatterlist crypto API to the SEC4 via job ring.

	  To compile this as a module, choose M here: the module
	  will be called caamhash.

config CRYPTO_DEV_FSL_CAAM_PKC_API
        tristate "Register public key cryptography implementations with Crypto API"
        depends on CRYPTO_DEV_FSL_CAAM_JR
        default y
        select CRYPTO_RSA
        help
          Selecting this will allow SEC Public key support for RSA.
          Supported cryptographic primitives: encryption, decryption,
          signature and verification.
          To compile this as a module, choose M here: the module
          will be called caam_pkc.

config CRYPTO_DEV_FSL_CAAM_RNG_API
	tristate "Register caam device for hwrng API"
	depends on CRYPTO_DEV_FSL_CAAM_JR
	default y
	select CRYPTO_RNG
	select HW_RANDOM
	help
	  Selecting this will register the SEC4 hardware rng to
	  the hw_random API for suppying the kernel entropy pool.

	  To compile this as a module, choose M here: the module
	  will be called caamrng.

config CRYPTO_DEV_FSL_CAAM_TK_API
	bool "Register tagged key cryptography implementations with Crypto API"
	depends on CRYPTO_DEV_FSL_CAAM_CRYPTO_API
	help
	  Selecting this will register algorithms supporting tagged
	  key.

	  Tagged key are keys that contains metadata indicating what
	  they are and how to handle them.

config CRYPTO_DEV_FSL_CAAM_RNG_TEST
	boolean "Test caam rng"
	depends on CRYPTO_DEV_FSL_CAAM_RNG_API
	default n
	help
	  Selecting this will enable a self-test to run for the
	  caam RNG. This test is several minutes long and executes
	  just before the RNG is registered with the hw_random API.

config CRYPTO_DEV_FSL_CAAM_SM
	tristate "CAAM Secure Memory / Keystore API (EXPERIMENTAL)"
	default n
	help
	  Enables use of a prototype kernel-level Keystore API with CAAM
	  Secure Memory for insertion/extraction of bus-protected secrets.

config CRYPTO_DEV_FSL_CAAM_SM_SLOTSIZE
	int "Size of each keystore slot in Secure Memory"
	depends on CRYPTO_DEV_FSL_CAAM_SM
	range 5 9
	default 7
	help
	  Select size of allocation units to divide Secure Memory pages into
	  (the size of a "slot" as referenced inside the API code).
	  Established as powers of two.
	  Examples:
		5 => 32 bytes
		6 => 64 bytes
		7 => 128 bytes
		8 => 256 bytes
		9 => 512 bytes

config CRYPTO_DEV_FSL_CAAM_SM_TEST
	tristate "CAAM Secure Memory - Keystore Test/Example (EXPERIMENTAL)"
	depends on CRYPTO_DEV_FSL_CAAM_SM
	default n
	help
	  Example thread to exercise the Keystore API and to verify that
	  stored and recovered secrets can be used for general purpose
	  encryption/decryption.

config CRYPTO_DEV_FSL_CAAM_SECVIO
	tristate "CAAM/SNVS Security Violation Handler (EXPERIMENTAL)"
	depends on CRYPTO_DEV_FSL_CAAM
	default n
	help
	  Enables installation of an interrupt handler with registrable
          handler functions which can be specified to act on the consequences
          of a security violation.

config CRYPTO_DEV_FSL_CAAM_DEBUG
	bool "Enable debug output in CAAM driver"
	depends on CRYPTO_DEV_FSL_CAAM
	help
	  Selecting this will enable printing of various debug
	  information in the CAAM driver.

config CRYPTO_DEV_FSL_CAAM_CRYPTO_API_DESC
	def_tristate (CRYPTO_DEV_FSL_CAAM_CRYPTO_API || \
		      CRYPTO_DEV_FSL_CAAM_CRYPTO_API_QI)

<<<<<<< HEAD
config CRYPTO_DEV_FSL_CAAM_KEYBLOB
	tristate "Freescale CAAM memory keyblob driver backend"
	depends on CRYPTO_DEV_FSL_CAAM
	depends on CRYPTO_DEV_FSL_CAAM_JR
	help
	  Enables the driver module for Key Blob which are part of
	  Freescale's Cryptographic Accelerator
	  and Assurance Module (CAAM). This module adds a key blob operation
	  interface.

	  To compile this driver as a module, choose M here: the module
	  will be called caam_keyblob.

=======
config CRYPTO_DEV_FSL_CAAM_AHASH_API_DESC
	def_tristate (CRYPTO_DEV_FSL_CAAM_AHASH_API)
>>>>>>> ee68d467
<|MERGE_RESOLUTION|>--- conflicted
+++ resolved
@@ -214,7 +214,9 @@
 	def_tristate (CRYPTO_DEV_FSL_CAAM_CRYPTO_API || \
 		      CRYPTO_DEV_FSL_CAAM_CRYPTO_API_QI)
 
-<<<<<<< HEAD
+config CRYPTO_DEV_FSL_CAAM_AHASH_API_DESC
+	def_tristate (CRYPTO_DEV_FSL_CAAM_AHASH_API)
+
 config CRYPTO_DEV_FSL_CAAM_KEYBLOB
 	tristate "Freescale CAAM memory keyblob driver backend"
 	depends on CRYPTO_DEV_FSL_CAAM
@@ -226,9 +228,4 @@
 	  interface.
 
 	  To compile this driver as a module, choose M here: the module
-	  will be called caam_keyblob.
-
-=======
-config CRYPTO_DEV_FSL_CAAM_AHASH_API_DESC
-	def_tristate (CRYPTO_DEV_FSL_CAAM_AHASH_API)
->>>>>>> ee68d467
+	  will be called caam_keyblob.