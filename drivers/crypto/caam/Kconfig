# SPDX-License-Identifier: GPL-2.0
config CRYPTO_DEV_FSL_CAAM_COMMON
	tristate

config CRYPTO_DEV_FSL_CAAM_CRYPTO_API_DESC
	tristate

config CRYPTO_DEV_FSL_CAAM_AHASH_API_DESC
	tristate

config CRYPTO_DEV_FSL_CAAM_KEYBLOB_API_DESC
	tristate

config CRYPTO_DEV_FSL_CAAM_SECVIO
	tristate "CAAM/SNVS Security Violation Handler"
	depends on ARCH_MXC
	help
	  Enables installation of an interrupt handler with registrable
          handler functions which can be specified to act on the consequences
          of a security violation.

config CRYPTO_DEV_FSL_CAAM
	tristate "Freescale CAAM-Multicore platform driver backend"
	depends on FSL_SOC || ARCH_MXC || ARCH_LAYERSCAPE
	select SOC_BUS
	select CRYPTO_DEV_FSL_CAAM_COMMON
	imply FSL_MC_BUS
	help
	  Enables the driver module for Freescale's Cryptographic Accelerator
	  and Assurance Module (CAAM), also known as the SEC version 4 (SEC4).
	  This module creates job ring devices, and configures h/w
	  to operate as a DPAA component automatically, depending
	  on h/w feature availability.

	  To compile this driver as a module, choose M here: the module
	  will be called caam.

if CRYPTO_DEV_FSL_CAAM

config CRYPTO_DEV_FSL_CAAM_DEBUG
	bool "Enable debug output in CAAM driver"
	help
	  Selecting this will enable printing of various debug
	  information in the CAAM driver.

menuconfig CRYPTO_DEV_FSL_CAAM_JR
	tristate "Freescale CAAM Job Ring driver backend"
	select CRYPTO_ENGINE
	default y
	help
	  Enables the driver module for Job Rings which are part of
	  Freescale's Cryptographic Accelerator
	  and Assurance Module (CAAM). This module adds a job ring operation
	  interface.

	  To compile this driver as a module, choose M here: the module
	  will be called caam_jr.

if CRYPTO_DEV_FSL_CAAM_JR

config CRYPTO_DEV_FSL_CAAM_RINGSIZE
	int "Job Ring size"
	range 2 9
	default "9"
	help
	  Select size of Job Rings as a power of 2, within the
	  range 2-9 (ring size 4-512).
	  Examples:
		2 => 4
		3 => 8
		4 => 16
		5 => 32
		6 => 64
		7 => 128
		8 => 256
		9 => 512

config CRYPTO_DEV_FSL_CAAM_INTC
	bool "Job Ring interrupt coalescing"
	help
	  Enable the Job Ring's interrupt coalescing feature.

	  Note: the driver already provides adequate
	  interrupt coalescing in software.

config CRYPTO_DEV_FSL_CAAM_INTC_COUNT_THLD
	int "Job Ring interrupt coalescing count threshold"
	depends on CRYPTO_DEV_FSL_CAAM_INTC
	range 1 255
	default 255
	help
	  Select number of descriptor completions to queue before
	  raising an interrupt, in the range 1-255. Note that a selection
	  of 1 functionally defeats the coalescing feature, and a selection
	  equal or greater than the job ring size will force timeouts.

config CRYPTO_DEV_FSL_CAAM_INTC_TIME_THLD
	int "Job Ring interrupt coalescing timer threshold"
	depends on CRYPTO_DEV_FSL_CAAM_INTC
	range 1 65535
	default 2048
	help
	  Select number of bus clocks/64 to timeout in the case that one or
	  more descriptor completions are queued without reaching the count
	  threshold. Range is 1-65535.

config CRYPTO_DEV_FSL_CAAM_CRYPTO_API
	bool "Register algorithm implementations with the Crypto API"
	default y
	select CRYPTO_DEV_FSL_CAAM_CRYPTO_API_DESC
	select CRYPTO_AEAD
	select CRYPTO_AUTHENC
	select CRYPTO_SKCIPHER
	select CRYPTO_LIB_DES
	select CRYPTO_XTS
	help
	  Selecting this will offload crypto for users of the
	  scatterlist crypto API (such as the linux native IPSec
	  stack) to the SEC4 via job ring.

config CRYPTO_DEV_FSL_CAAM_CRYPTO_API_QI
	bool "Queue Interface as Crypto API backend"
	depends on FSL_SDK_DPA && NET
	default y
	select CRYPTO_DEV_FSL_CAAM_CRYPTO_API_DESC
	select CRYPTO_AUTHENC
	select CRYPTO_SKCIPHER
	select CRYPTO_DES
	select CRYPTO_XTS
	help
	  Selecting this will use CAAM Queue Interface (QI) for sending
	  & receiving crypto jobs to/from CAAM. This gives better performance
	  than job ring interface when the number of cores are more than the
	  number of job rings assigned to the kernel. The number of portals
	  assigned to the kernel should also be more than the number of
	  job rings.

config CRYPTO_DEV_FSL_CAAM_AHASH_API
	bool "Register hash algorithm implementations with Crypto API"
	default y
	select CRYPTO_DEV_FSL_CAAM_AHASH_API_DESC
	select CRYPTO_HASH
	help
	  Selecting this will offload ahash for users of the
	  scatterlist crypto API to the SEC4 via job ring.

config CRYPTO_DEV_FSL_CAAM_PKC_API
	bool "Register public key cryptography implementations with Crypto API"
	default y
	select CRYPTO_RSA
	help
	  Selecting this will allow SEC Public key support for RSA.
	  Supported cryptographic primitives: encryption, decryption,
	  signature and verification.

config CRYPTO_DEV_FSL_CAAM_RNG_API
	bool "Register caam device for hwrng API"
	default y
	select CRYPTO_RNG
	select HW_RANDOM
	help
	  Selecting this will register the SEC4 hardware rng to
	  the hw_random API for supplying the kernel entropy pool.

config CRYPTO_DEV_FSL_CAAM_PRNG_API
	bool "Register Pseudo random number generation implementation with Crypto API"
	default y
	select CRYPTO_RNG
	help
	  Selecting this will register the SEC hardware prng to
	  the Crypto API.

config CRYPTO_DEV_FSL_CAAM_BLOB_GEN
	bool

config CRYPTO_DEV_FSL_CAAM_TK_API
	bool "Register tagged key cryptography implementations with Crypto API"
	default y
	select CRYPTO_DEV_FSL_CAAM_CRYPTO_API
	select CRYPTO_DEV_FSL_CAAM_KEYBLOB_API_DESC
	help
	  Selecting this will register algorithms supporting tagged key and
	  generate black keys and encapsulate them into black blobs.

	  Tagged keys are black keys that contain metadata indicating what
	  they are and how to handle them.
	  CAAM protects data in a data structure called a Blob, which provides
	  both confidentiality and integrity protection.

config CRYPTO_DEV_FSL_CAAM_TK_API_TEST
	tristate "CAAM keys and blobs test"
	depends on CRYPTO_DEV_FSL_CAAM_TK_API
	depends on m
	help
	  Test to exercise black key generation and blob encapsulation and
	  decapsulation.

config CRYPTO_DEV_FSL_CAAM_RNG_TEST
	bool "Test caam rng"
<<<<<<< HEAD
	depends on CRYPTO_DEV_FSL_CAAM_RNG_API
	help
	  Selecting this will enable a self-test to run for the
	  caam RNG. This test is several minutes long and executes
=======
	select CRYPTO_DEV_FSL_CAAM_RNG_API
	help
	  Selecting this will enable a self-test to run for the
	  caam RNG.
	  This test is several minutes long and executes
>>>>>>> ccf0a997
	  just before the RNG is registered with the hw_random API.

config CRYPTO_DEV_FSL_CAAM_SM
	bool "CAAM Secure Memory / Keystore API"
	default y
	help
	  Enables use of a prototype kernel-level Keystore API with CAAM
	  Secure Memory for insertion/extraction of bus-protected secrets.

config CRYPTO_DEV_FSL_CAAM_SM_SLOTSIZE
	int "Size of each keystore slot in Secure Memory"
	depends on CRYPTO_DEV_FSL_CAAM_SM
	range 5 9
	default 7
	help
	  Select size of allocation units to divide Secure Memory pages into
	  (the size of a "slot" as referenced inside the API code).
	  Established as powers of two.
	  Examples:
		5 => 32 bytes
		6 => 64 bytes
		7 => 128 bytes
		8 => 256 bytes
		9 => 512 bytes

config CRYPTO_DEV_FSL_CAAM_SM_TEST
	tristate "CAAM Secure Memory - Keystore Test/Example"
	depends on CRYPTO_DEV_FSL_CAAM_SM
	depends on m
	help
	  Example thread to exercise the Keystore API and to verify that
	  stored and recovered secrets can be used for general purpose
	  encryption/decryption.

config CRYPTO_DEV_FSL_CAAM_JR_UIO
	tristate "Freescale Job Ring UIO support"
	depends on UIO
	default m
	help
	  Selecting this will allow job ring UIO support for
	  Userspace drivers

	  To compile this as a module, choose M here: the module
	  will be called fsl_jr_uio.

endif # CRYPTO_DEV_FSL_CAAM_JR

endif # CRYPTO_DEV_FSL_CAAM

config CRYPTO_DEV_FSL_DPAA2_CAAM
	tristate "QorIQ DPAA2 CAAM (DPSECI) driver"
	depends on FSL_MC_DPIO
	depends on NETDEVICES
	select CRYPTO_DEV_FSL_CAAM_COMMON
	select CRYPTO_DEV_FSL_CAAM_CRYPTO_API_DESC
	select CRYPTO_DEV_FSL_CAAM_AHASH_API_DESC
	select CRYPTO_SKCIPHER
	select CRYPTO_AUTHENC
	select CRYPTO_AEAD
	select CRYPTO_HASH
	select CRYPTO_DES
	select CRYPTO_XTS
	help
	  CAAM driver for QorIQ Data Path Acceleration Architecture 2.
	  It handles DPSECI DPAA2 objects that sit on the Management Complex
	  (MC) fsl-mc bus.

	  To compile this as a module, choose M here: the module
	  will be called dpaa2_caam.

config CRYPTO_DEV_FSL_CAAM_KEYBLOB
	tristate "Freescale CAAM memory keyblob driver backend"
	imply CRYPTO_DEV_FSL_CAAM
	imply CRYPTO_DEV_FSL_CAAM_JR
	help
	  Enables the driver module for Key Blob which are part of
	  Freescale's Cryptographic Accelerator
	  and Assurance Module (CAAM). This module adds a key blob operation
	  interface.

	  To compile this driver as a module, choose M here: the module
	  will be called caam_keyblob.<|MERGE_RESOLUTION|>--- conflicted
+++ resolved
@@ -197,18 +197,11 @@
 
 config CRYPTO_DEV_FSL_CAAM_RNG_TEST
 	bool "Test caam rng"
-<<<<<<< HEAD
-	depends on CRYPTO_DEV_FSL_CAAM_RNG_API
-	help
-	  Selecting this will enable a self-test to run for the
-	  caam RNG. This test is several minutes long and executes
-=======
 	select CRYPTO_DEV_FSL_CAAM_RNG_API
 	help
 	  Selecting this will enable a self-test to run for the
 	  caam RNG.
 	  This test is several minutes long and executes
->>>>>>> ccf0a997
 	  just before the RNG is registered with the hw_random API.
 
 config CRYPTO_DEV_FSL_CAAM_SM
