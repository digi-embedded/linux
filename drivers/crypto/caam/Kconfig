--- conflicted
+++ resolved
@@ -1,10 +1,6 @@
 config CRYPTO_DEV_FSL_CAAM
 	tristate "Freescale CAAM-Multicore driver backend"
-<<<<<<< HEAD
-	depends on FSL_SOC || ARCH_MXC
-=======
 	depends on FSL_SOC || ARCH_MXC || ARCH_LAYERSCAPE
->>>>>>> f2ed3bfc
 	help
 	  Enables the driver module for Freescale's Cryptographic Accelerator
 	  and Assurance Module (CAAM), also known as the SEC version 4 (SEC4).
@@ -129,14 +125,11 @@
 	  To compile this as a module, choose M here: the module
 	  will be called caamrng.
 
-<<<<<<< HEAD
-=======
 config CRYPTO_DEV_FSL_CAAM_IMX
 	def_bool SOC_IMX6 || SOC_IMX7D
 	depends on CRYPTO_DEV_FSL_CAAM
 
 
->>>>>>> f2ed3bfc
 config CRYPTO_DEV_FSL_CAAM_RNG_TEST
 	boolean "Test caam rng"
 	depends on CRYPTO_DEV_FSL_CAAM_RNG_API
