--- conflicted
+++ resolved
@@ -214,12 +214,9 @@
 	def_tristate (CRYPTO_DEV_FSL_CAAM_CRYPTO_API || \
 		      CRYPTO_DEV_FSL_CAAM_CRYPTO_API_QI)
 
-<<<<<<< HEAD
-=======
 config CRYPTO_DEV_FSL_CAAM_AHASH_API_DESC
 	def_tristate (CRYPTO_DEV_FSL_CAAM_AHASH_API)
 
->>>>>>> 4f6282ba
 config CRYPTO_DEV_FSL_CAAM_KEYBLOB
 	tristate "Freescale CAAM memory keyblob driver backend"
 	depends on CRYPTO_DEV_FSL_CAAM
@@ -231,9 +228,4 @@
 	  interface.
 
 	  To compile this driver as a module, choose M here: the module
-<<<<<<< HEAD
-	  will be called caam_keyblob.
-
-=======
-	  will be called caam_keyblob.
->>>>>>> 4f6282ba
+	  will be called caam_keyblob.