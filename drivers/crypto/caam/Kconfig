--- conflicted
+++ resolved
@@ -170,12 +170,9 @@
 	  Selecting this will register the SEC hardware prng to
 	  the Crypto API.
 
-<<<<<<< HEAD
-=======
 config CRYPTO_DEV_FSL_CAAM_BLOB_GEN
 	bool
 
->>>>>>> 29549c70
 config CRYPTO_DEV_FSL_CAAM_TK_API
 	bool "Register tagged key cryptography implementations with Crypto API"
 	default y
@@ -249,12 +246,6 @@
 	  To compile this as a module, choose M here: the module
 	  will be called fsl_jr_uio.
 
-<<<<<<< HEAD
-config CRYPTO_DEV_FSL_CAAM_BLOB_GEN
-	bool
-
-=======
->>>>>>> 29549c70
 endif # CRYPTO_DEV_FSL_CAAM_JR
 
 endif # CRYPTO_DEV_FSL_CAAM
