/*
 * CAAM hardware register-level view
 *
 * Copyright (C) 2008-2015 Freescale Semiconductor, Inc.
 */

#ifndef REGS_H
#define REGS_H

#include <linux/types.h>
#include <linux/bitops.h>
#include <linux/io.h>

/*
 * Architecture-specific register access methods
 *
 * CAAM's bus-addressable registers are 64 bits internally.
 * They have been wired to be safely accessible on 32-bit
 * architectures, however. Registers were organized such
 * that (a) they can be contained in 32 bits, (b) if not, then they
 * can be treated as two 32-bit entities, or finally (c) if they
 * must be treated as a single 64-bit value, then this can safely
 * be done with two 32-bit cycles.
 *
 * For 32-bit operations on 64-bit values, CAAM follows the same
 * 64-bit register access conventions as it's predecessors, in that
 * writes are "triggered" by a write to the register at the numerically
 * higher address, thus, a full 64-bit write cycle requires a write
 * to the lower address, followed by a write to the higher address,
 * which will latch/execute the write cycle.
 *
 * For example, let's assume a SW reset of CAAM through the master
 * configuration register.
 * - SWRST is in bit 31 of MCFG.
 * - MCFG begins at base+0x0000.
 * - Bits 63-32 are a 32-bit word at base+0x0000 (numerically-lower)
 * - Bits 31-0 are a 32-bit word at base+0x0004 (numerically-higher)
 *
 * (and on Power, the convention is 0-31, 32-63, I know...)
 *
 * Assuming a 64-bit write to this MCFG to perform a software reset
 * would then require a write of 0 to base+0x0000, followed by a
 * write of 0x80000000 to base+0x0004, which would "execute" the
 * reset.
 *
 * Of course, since MCFG 63-32 is all zero, we could cheat and simply
 * write 0x8000000 to base+0x0004, and the reset would work fine.
 * However, since CAAM does contain some write-and-read-intended
 * 64-bit registers, this code defines 64-bit access methods for
 * the sake of internal consistency and simplicity, and so that a
 * clean transition to 64-bit is possible when it becomes necessary.
 *
 * There are limitations to this that the developer must recognize.
 * 32-bit architectures cannot enforce an atomic-64 operation,
 * Therefore:
 *
 * - On writes, since the HW is assumed to latch the cycle on the
 *   write of the higher-numeric-address word, then ordered
 *   writes work OK.
 *
 * - For reads, where a register contains a relevant value of more
 *   that 32 bits, the hardware employs logic to latch the other
 *   "half" of the data until read, ensuring an accurate value.
 *   This is of particular relevance when dealing with CAAM's
 *   performance counters.
 *
 */

<<<<<<< HEAD
#ifdef __BIG_ENDIAN
#define wr_reg32(reg, data) out_be32(reg, data)
#define rd_reg32(reg) in_be32(reg)
#ifdef CONFIG_64BIT
#define wr_reg64(reg, data) out_be64(reg, data)
#define rd_reg64(reg) in_be64(reg)
#endif
#else
#ifdef __LITTLE_ENDIAN
#define wr_reg32(reg, data) writel(data, reg)
#define rd_reg32(reg) readl(reg)
#ifdef CONFIG_64BIT
#define wr_reg64(reg, data) writeq(data, reg)
#define rd_reg64(reg) readq(reg)
#endif
#endif
#endif

#ifdef CONFIG_ARM
/* These are common macros for Power, put here for ARMs */
#define setbits32(_addr, _v) writel((readl(_addr) | (_v)), (_addr))
#define clrbits32(_addr, _v) writel((readl(_addr) & ~(_v)), (_addr))
#endif

#ifndef CONFIG_64BIT
#ifdef __BIG_ENDIAN
static inline void wr_reg64(u64 __iomem *reg, u64 data)
{
	wr_reg32((u32 __iomem *)reg + 1, (data & 0xffffffff00000000ull) >> 32);
	wr_reg32((u32 __iomem *)reg, data & 0x00000000ffffffffull);
=======
extern bool caam_little_end;

#define caam_to_cpu(len)				\
static inline u##len caam##len ## _to_cpu(u##len val)	\
{							\
	if (caam_little_end)				\
		return le##len ## _to_cpu(val);		\
	else						\
		return be##len ## _to_cpu(val);		\
}

#define cpu_to_caam(len)				\
static inline u##len cpu_to_caam##len(u##len val)	\
{							\
	if (caam_little_end)				\
		return cpu_to_le##len(val);		\
	else						\
		return cpu_to_be##len(val);		\
}

caam_to_cpu(16)
caam_to_cpu(32)
caam_to_cpu(64)
cpu_to_caam(16)
cpu_to_caam(32)
cpu_to_caam(64)

static inline void wr_reg32(void __iomem *reg, u32 data)
{
	if (caam_little_end)
		iowrite32(data, reg);
	else
		iowrite32be(data, reg);
>>>>>>> f2ed3bfc
}

static inline u32 rd_reg32(void __iomem *reg)
{
<<<<<<< HEAD
	return (((u64)rd_reg32((u32 __iomem *)reg + 1)) << 32) |
		((u64)rd_reg32((u32 __iomem *)reg));
=======
	if (caam_little_end)
		return ioread32(reg);

	return ioread32be(reg);
>>>>>>> f2ed3bfc
}

static inline void clrsetbits_32(void __iomem *reg, u32 clear, u32 set)
{
<<<<<<< HEAD
	wr_reg32((u32 __iomem *)reg, (data & 0xffffffff00000000ull) >> 32);
	wr_reg32((u32 __iomem *)reg + 1, data & 0x00000000ffffffffull);
=======
	if (caam_little_end)
		iowrite32((ioread32(reg) & ~clear) | set, reg);
	else
		iowrite32be((ioread32be(reg) & ~clear) | set, reg);
>>>>>>> f2ed3bfc
}

/*
 * The only users of these wr/rd_reg64 functions is the Job Ring (JR).
 * The DMA address registers in the JR are handled differently depending on
 * platform:
 *
 * 1. All BE CAAM platforms and i.MX platforms (LE CAAM):
 *
 *    base + 0x0000 : most-significant 32 bits
 *    base + 0x0004 : least-significant 32 bits
 *
 * The 32-bit version of this core therefore has to write to base + 0x0004
 * to set the 32-bit wide DMA address.
 *
 * 2. All other LE CAAM platforms (LS1021A etc.)
 *    base + 0x0000 : least-significant 32 bits
 *    base + 0x0004 : most-significant 32 bits
 */
#ifdef CONFIG_64BIT
static inline void wr_reg64(void __iomem *reg, u64 data)
{
<<<<<<< HEAD
	return (((u64)rd_reg32((u32 __iomem *)reg)) << 32) |
		((u64)rd_reg32((u32 __iomem *)reg + 1));
=======
	if (caam_little_end)
		iowrite64(data, reg);
	else
		iowrite64be(data, reg);
>>>>>>> f2ed3bfc
}

static inline u64 rd_reg64(void __iomem *reg)
{
	if (caam_little_end)
		return ioread64(reg);
	else
		return ioread64be(reg);
}

#else /* CONFIG_64BIT */
static inline void wr_reg64(void __iomem *reg, u64 data)
{
#ifndef CONFIG_CRYPTO_DEV_FSL_CAAM_IMX
	if (caam_little_end) {
		wr_reg32((u32 __iomem *)(reg) + 1, data >> 32);
		wr_reg32((u32 __iomem *)(reg), data);
	} else
#endif
	{
		wr_reg32((u32 __iomem *)(reg), data >> 32);
		wr_reg32((u32 __iomem *)(reg) + 1, data);
	}
}

static inline u64 rd_reg64(void __iomem *reg)
{
#ifndef CONFIG_CRYPTO_DEV_FSL_CAAM_IMX
	if (caam_little_end)
		return ((u64)rd_reg32((u32 __iomem *)(reg) + 1) << 32 |
			(u64)rd_reg32((u32 __iomem *)(reg)));
	else
#endif
		return ((u64)rd_reg32((u32 __iomem *)(reg)) << 32 |
			(u64)rd_reg32((u32 __iomem *)(reg) + 1));
}
#endif /* CONFIG_64BIT  */

#ifdef CONFIG_ARCH_DMA_ADDR_T_64BIT
#ifdef CONFIG_SOC_IMX7D
#define cpu_to_caam_dma(value) \
		(((u64)cpu_to_caam32(lower_32_bits(value)) << 32) | \
		  (u64)cpu_to_caam32(upper_32_bits(value)))
#define caam_dma_to_cpu(value) \
		(((u64)caam32_to_cpu(lower_32_bits(value)) << 32) | \
		  (u64)caam32_to_cpu(upper_32_bits(value)))
#else
#define cpu_to_caam_dma(value) cpu_to_caam64(value)
#define caam_dma_to_cpu(value) caam64_to_cpu(value)
#endif /* CONFIG_SOC_IMX7D */
#else
#define cpu_to_caam_dma(value) cpu_to_caam32(value)
#define caam_dma_to_cpu(value) caam32_to_cpu(value)
#endif /* CONFIG_ARCH_DMA_ADDR_T_64BIT  */

#ifdef CONFIG_CRYPTO_DEV_FSL_CAAM_IMX
#define cpu_to_caam_dma64(value) \
		(((u64)cpu_to_caam32(lower_32_bits(value)) << 32) | \
		 (u64)cpu_to_caam32(upper_32_bits(value)))
#else
#define cpu_to_caam_dma64(value) cpu_to_caam64(value)
#endif

/*
 * jr_outentry
 * Represents each entry in a JobR output ring
 */
struct jr_outentry {
	dma_addr_t desc;/* Pointer to completed descriptor */
	u32 jrstatus;	/* Status for completed descriptor */
} __packed;

/*
 * CHA version ID / instantiation bitfields
 * Defined for use within cha_id in perfmon
 * Note that the same shift/mask selectors can be used to pull out number
 * of instantiated blocks within cha_num in perfmon, the locations are
 * the same.
 */

/* Job Ring */
#define CHA_ID_MS_JR_SHIFT	28
#define CHA_ID_MS_JR_MASK	(0xfull << CHA_ID_MS_JR_SHIFT)

/* DEscriptor COntroller */
#define CHA_ID_MS_DECO_SHIFT	24
#define CHA_ID_MS_DECO_MASK	(0xfull << CHA_ID_MS_DECO_SHIFT)
#define CHA_NUM_DECONUM_SHIFT	56 /* legacy definition */
#define CHA_NUM_DECONUM_MASK	(0xfull << CHA_NUM_DECONUM_SHIFT)

/* Number of DECOs */
#define CHA_NUM_MS_DECONUM_SHIFT	24
#define CHA_NUM_MS_DECONUM_MASK	(0xfull << CHA_NUM_MS_DECONUM_SHIFT)

/*
<<<<<<< HEAD
 * AES Blockcipher + Combo Mode Accelerator
 * LP = Low Power (includes ECB/CBC/CFB128/OFB/CTR/CCM/CMAC/XCBC-MAC)
 * HP = High Power (LP + CBCXCBC/CTRXCBC/XTS/GCM)
 * DIFFPWR = ORed in if differential-power-analysis resistance implemented
=======
 * CHA version IDs / instantiation bitfields
 * Defined for use with the cha_id fields in perfmon, but the same shift/mask
 * selectors can be used to pull out the number of instantiated blocks within
 * cha_num fields in perfmon because the locations are the same.
>>>>>>> f2ed3bfc
 */
#define CHA_ID_LS_AES_SHIFT	0
#define CHA_ID_LS_AES_MASK	(0xfull << CHA_ID_LS_AES_SHIFT)
#define CHA_ID_LS_AES_LP	(0x3ull << CHA_ID_LS_AES_SHIFT)
#define CHA_ID_LS_AES_HP	(0x4ull << CHA_ID_LS_AES_SHIFT)
<<<<<<< HEAD
#define CHA_ID_LS_AES_DIFFPWR	(0x1ull << CHA_ID_LS_AES_SHIFT)
=======
>>>>>>> f2ed3bfc

/* DES Blockcipher Accelerator */
#define CHA_ID_LS_DES_SHIFT	4
#define CHA_ID_LS_DES_MASK	(0xfull << CHA_ID_LS_DES_SHIFT)

/* ARC4 Streamcipher */
#define CHA_ID_LS_ARC4_SHIFT	8
#define CHA_ID_LS_ARC4_MASK	(0xfull << CHA_ID_LS_ARC4_SHIFT)
#define CHA_ID_LS_ARC4_LP	(0x0ull << CHA_ID_LS_ARC4_SHIFT)
#define CHA_ID_LS_ARC4_HP	(0x1ull << CHA_ID_LS_ARC4_SHIFT)

/*
 * Message Digest
 * LP256 = Low Power (MD5/SHA1/SHA224/SHA256 + HMAC)
 * LP512 = Low Power (LP256 + SHA384/SHA512)
 * HP    = High Power (LP512 + SMAC)
 */
#define CHA_ID_LS_MD_SHIFT	12
#define CHA_ID_LS_MD_MASK	(0xfull << CHA_ID_LS_MD_SHIFT)
#define CHA_ID_LS_MD_LP256	(0x0ull << CHA_ID_LS_MD_SHIFT)
#define CHA_ID_LS_MD_LP512	(0x1ull << CHA_ID_LS_MD_SHIFT)
#define CHA_ID_LS_MD_HP		(0x2ull << CHA_ID_LS_MD_SHIFT)

/*
 * Random Generator
 * RNG4 = FIPS-verification-compliant, requires init kickstart for use
 */
#define CHA_ID_LS_RNG_SHIFT	16
#define CHA_ID_LS_RNG_MASK	(0xfull << CHA_ID_LS_RNG_SHIFT)
#define CHA_ID_LS_RNG_A		(0x1ull << CHA_ID_LS_RNG_SHIFT)
#define CHA_ID_LS_RNG_B		(0x2ull << CHA_ID_LS_RNG_SHIFT)
#define CHA_ID_LS_RNG_C		(0x3ull << CHA_ID_LS_RNG_SHIFT)
#define CHA_ID_LS_RNG_4		(0x4ull << CHA_ID_LS_RNG_SHIFT)

/* ZUC-Authentication */
#define CHA_ID_MS_ZA_SHIFT	12
#define CHA_ID_MS_ZA_MASK	(0xfull << CHA_ID_MS_ZA_SHIFT)

/* ZUC-Encryption */
#define CHA_ID_MS_ZE_SHIFT	8
#define CHA_ID_MS_ZE_MASK	(0xfull << CHA_ID_MS_ZE_SHIFT)

/* SNOW f8 */
#define CHA_ID_LS_SNW8_SHIFT	20
#define CHA_ID_LS_SNW8_MASK	(0xfull << CHA_ID_LS_SNW8_SHIFT)

/* Kasumi */
#define CHA_ID_LS_KAS_SHIFT	24
#define CHA_ID_LS_KAS_MASK	(0xfull << CHA_ID_LS_KAS_SHIFT)

/* Public Key */
#define CHA_ID_LS_PK_SHIFT	28
#define CHA_ID_LS_PK_MASK	(0xfull << CHA_ID_LS_PK_SHIFT)

/* CRC */
#define CHA_ID_MS_CRC_SHIFT	0
#define CHA_ID_MS_CRC_MASK	(0xfull << CHA_ID_MS_CRC_SHIFT)

/* SNOW f9 */
#define CHA_ID_MS_SNW9_SHIFT	4
#define CHA_ID_MS_SNW9_MASK	(0xfull << CHA_ID_MS_SNW9_SHIFT)

/*
 * caam_perfmon - Performance Monitor/Secure Memory Status/
 *                CAAM Global Status/Component Version IDs
 *
 * Spans f00-fff wherever instantiated
 */

/* Number of DECOs */
#define CHA_NUM_DECONUM_SHIFT	56
#define CHA_NUM_DECONUM_MASK	(0xfull << CHA_NUM_DECONUM_SHIFT)

/*
 * caam_perfmon - Performance Monitor/Secure Memory Status/
 *                CAAM Global Status/Component Version IDs
 *
 * Spans f00-fff wherever instantiated
 */

struct sec_vid {
	u16 ip_id;
	u8 maj_rev;
	u8 min_rev;
};

#define SEC_VID_IPID_SHIFT      16
#define SEC_VID_MAJ_SHIFT       8
<<<<<<< HEAD
#define SEC_VID_MAJ_MASK        0xFF00
=======
#define SEC_VID_MAJ_MASK        0x0000FF00

#define CCB_VID_ERA_SHIFT       24
#define CCB_VID_ERA_MASK        0x000000FF
>>>>>>> f2ed3bfc

struct caam_perfmon {
	/* Performance Monitor Registers			f00-f9f */
	u64 req_dequeued;	/* PC_REQ_DEQ - Dequeued Requests	     */
	u64 ob_enc_req;	/* PC_OB_ENC_REQ - Outbound Encrypt Requests */
	u64 ib_dec_req;	/* PC_IB_DEC_REQ - Inbound Decrypt Requests  */
	u64 ob_enc_bytes;	/* PC_OB_ENCRYPT - Outbound Bytes Encrypted  */
	u64 ob_prot_bytes;	/* PC_OB_PROTECT - Outbound Bytes Protected  */
	u64 ib_dec_bytes;	/* PC_IB_DECRYPT - Inbound Bytes Decrypted   */
	u64 ib_valid_bytes;	/* PC_IB_VALIDATED Inbound Bytes Validated   */
	u64 rsvd[13];

	/* CAAM Hardware Instantiation Parameters		fa0-fbf */
	u32 cha_rev_ms;		/* CRNR - CHA Rev No. Most significant half*/
	u32 cha_rev_ls;		/* CRNR - CHA Rev No. Least significant half*/
#define CTPR_MS_QI_SHIFT	25
#define CTPR_MS_QI_MASK		(0x1ull << CTPR_MS_QI_SHIFT)
#define CTPR_MS_VIRT_EN_INCL	0x00000001
#define CTPR_MS_VIRT_EN_POR	0x00000002
#define CTPR_MS_PG_SZ_MASK	0x10
#define CTPR_MS_PG_SZ_SHIFT	4
	u32 comp_parms_ms;	/* CTPR - Compile Parameters Register	*/
	u32 comp_parms_ls;	/* CTPR - Compile Parameters Register	*/
	/* Secure Memory State Visibility */
	u32 rsvd1;
	u32 smstatus;	/* Secure memory status */
	u32 rsvd2;
	u32 smpartown;	/* Secure memory partition owner */

	/* CAAM Global Status					fc0-fdf */
	u64 faultaddr;	/* FAR  - Fault Address		*/
	u32 faultliodn;	/* FALR - Fault Address LIODN	*/
	u32 faultdetail;	/* FADR - Fault Addr Detail	*/
<<<<<<< HEAD
=======
#define CSTA_PLEND		BIT(10)
#define CSTA_ALT_PLEND		BIT(18)
>>>>>>> f2ed3bfc
	u32 rsvd3;
	u32 status;		/* CSTA - CAAM Status */
	u32 smpart;		/* Secure Memory Partition Parameters */
	u32 smvid;		/* Secure Memory Version ID */

	/* Component Instantiation Parameters			fe0-fff */
	u32 rtic_id;		/* RVID - RTIC Version ID	*/
	u32 ccb_id;		/* CCBVID - CCB Version ID	*/
	u32 cha_id_ms;		/* CHAVID - CHA Version ID Most Significant*/
	u32 cha_id_ls;		/* CHAVID - CHA Version ID Least Significant*/
	u32 cha_num_ms;		/* CHANUM - CHA Number Most Significant	*/
	u32 cha_num_ls;		/* CHANUM - CHA Number Least Significant*/
	u32 caam_id_ms;		/* CAAMVID - CAAM Version ID MS	*/
	u32 caam_id_ls;		/* CAAMVID - CAAM Version ID LS	*/
};

#define SMSTATUS_PART_SHIFT	28
#define SMSTATUS_PART_MASK	(0xf << SMSTATUS_PART_SHIFT)
#define SMSTATUS_PAGE_SHIFT	16
#define SMSTATUS_PAGE_MASK	(0x7ff << SMSTATUS_PAGE_SHIFT)
#define SMSTATUS_MID_SHIFT	8
#define SMSTATUS_MID_MASK	(0x3f << SMSTATUS_MID_SHIFT)
#define SMSTATUS_ACCERR_SHIFT	4
#define SMSTATUS_ACCERR_MASK	(0xf << SMSTATUS_ACCERR_SHIFT)
#define SMSTATUS_ACCERR_NONE	0
#define SMSTATUS_ACCERR_ALLOC	1	/* Page not allocated */
#define SMSTATUS_ACCESS_ID	2	/* Not granted by ID */
#define SMSTATUS_ACCESS_WRITE	3	/* Writes not allowed */
#define SMSTATUS_ACCESS_READ	4	/* Reads not allowed */
#define SMSTATUS_ACCESS_NONKEY	6	/* Non-key reads not allowed */
#define SMSTATUS_ACCESS_BLOB	9	/* Blob access not allowed */
#define SMSTATUS_ACCESS_DESCB	10	/* Descriptor Blob access spans pages */
#define SMSTATUS_ACCESS_NON_SM	11	/* Outside Secure Memory range */
#define SMSTATUS_ACCESS_XPAGE	12	/* Access crosses pages */
#define SMSTATUS_ACCESS_INITPG	13	/* Page still initializing */
#define SMSTATUS_STATE_SHIFT	0
#define SMSTATUS_STATE_MASK	(0xf << SMSTATUS_STATE_SHIFT)
#define SMSTATUS_STATE_RESET	0
#define SMSTATUS_STATE_INIT	1
#define SMSTATUS_STATE_NORMAL	2
#define SMSTATUS_STATE_FAIL	3

/* up to 15 rings, 2 bits shifted by ring number */
#define SMPARTOWN_RING_SHIFT	2
#define SMPARTOWN_RING_MASK	3
#define SMPARTOWN_AVAILABLE	0
#define SMPARTOWN_NOEXIST	1
#define SMPARTOWN_UNAVAILABLE	2
#define SMPARTOWN_OURS		3

/* Maximum number of pages possible */
#define SMPART_MAX_NUMPG_SHIFT	16
#define SMPART_MAX_NUMPG_MASK	(0x3f << SMPART_MAX_NUMPG_SHIFT)

/* Maximum partition number */
#define SMPART_MAX_PNUM_SHIFT	12
#define SMPART_MAX_PNUM_MASK	(0xf << SMPART_MAX_PNUM_SHIFT)

/* Highest possible page number */
#define SMPART_MAX_PG_SHIFT	0
#define SMPART_MAX_PG_MASK	(0x3f << SMPART_MAX_PG_SHIFT)

/* Max size of a page */
#define SMVID_PG_SIZE_SHIFT	16
#define SMVID_PG_SIZE_MASK	(0x7 << SMVID_PG_SIZE_SHIFT)

/* Major/Minor Version ID */
#define SMVID_MAJ_VERS_SHIFT	8
#define SMVID_MAJ_VERS		(0xf << SMVID_MAJ_VERS_SHIFT)
#define SMVID_MIN_VERS_SHIFT	0
#define SMVID_MIN_VERS		(0xf << SMVID_MIN_VERS_SHIFT)

/* LIODN programming for DMA configuration */
#define MSTRID_LOCK_LIODN	0x80000000
#define MSTRID_LOCK_MAKETRUSTED	0x00010000	/* only for JR masterid */

#define MSTRID_LIODN_MASK	0x0fff
struct masterid {
	u32 liodn_ms;	/* lock and make-trusted control bits */
	u32 liodn_ls;	/* LIODN for non-sequence and seq access */
};

/* Partition ID for DMA configuration */
struct partid {
	u32 rsvd1;
	u32 pidr;	/* partition ID, DECO */
};

/* RNGB test mode (replicated twice in some configurations) */
/* Padded out to 0x100 */
struct rngtst {
	u32 mode;		/* RTSTMODEx - Test mode */
	u32 rsvd1[3];
	u32 reset;		/* RTSTRESETx - Test reset control */
	u32 rsvd2[3];
	u32 status;		/* RTSTSSTATUSx - Test status */
	u32 rsvd3;
	u32 errstat;		/* RTSTERRSTATx - Test error status */
	u32 rsvd4;
	u32 errctl;		/* RTSTERRCTLx - Test error control */
	u32 rsvd5;
	u32 entropy;		/* RTSTENTROPYx - Test entropy */
	u32 rsvd6[15];
	u32 verifctl;	/* RTSTVERIFCTLx - Test verification control */
	u32 rsvd7;
	u32 verifstat;	/* RTSTVERIFSTATx - Test verification status */
	u32 rsvd8;
	u32 verifdata;	/* RTSTVERIFDx - Test verification data */
	u32 rsvd9;
	u32 xkey;		/* RTSTXKEYx - Test XKEY */
	u32 rsvd10;
	u32 oscctctl;	/* RTSTOSCCTCTLx - Test osc. counter control */
	u32 rsvd11;
	u32 oscct;		/* RTSTOSCCTx - Test oscillator counter */
	u32 rsvd12;
	u32 oscctstat;	/* RTSTODCCTSTATx - Test osc counter status */
	u32 rsvd13[2];
	u32 ofifo[4];	/* RTSTOFIFOx - Test output FIFO */
	u32 rsvd14[15];
};

/* RNG4 TRNG test registers */
struct rng4tst {
#define RTMCTL_PRGM	0x00010000	/* 1 -> program mode, 0 -> run mode */
#define RTMCTL_SAMP_MODE_VON_NEUMANN_ES_SC	0 /* use von Neumann data in
						     both entropy shifter and
						     statistical checker */
#define RTMCTL_SAMP_MODE_RAW_ES_SC		1 /* use raw data in both
						     entropy shifter and
						     statistical checker */
#define RTMCTL_SAMP_MODE_VON_NEUMANN_ES_RAW_SC	2 /* use von Neumann data in
						     entropy shifter, raw data
						     in statistical checker */
#define RTMCTL_SAMP_MODE_INVALID		3 /* invalid combination */
	u32 rtmctl;		/* misc. control register */
	u32 rtscmisc;		/* statistical check misc. register */
	u32 rtpkrrng;		/* poker range register */
	union {
		u32 rtpkrmax;	/* PRGM=1: poker max. limit register */
		u32 rtpkrsq;	/* PRGM=0: poker square calc. result register */
	};
#define RTSDCTL_ENT_DLY_SHIFT 16
#define RTSDCTL_ENT_DLY_MASK (0xffff << RTSDCTL_ENT_DLY_SHIFT)
#define RTSDCTL_ENT_DLY_MIN 3200
#define RTSDCTL_ENT_DLY_MAX 12800
	u32 rtsdctl;		/* seed control register */
	union {
		u32 rtsblim;	/* PRGM=1: sparse bit limit register */
		u32 rttotsam;	/* PRGM=0: total samples register */
	};
	u32 rtfrqmin;		/* frequency count min. limit register */
#define RTFRQMAX_DISABLE	(1 << 20)
	union {
		u32 rtfrqmax;	/* PRGM=1: freq. count max. limit register */
		u32 rtfrqcnt;	/* PRGM=0: freq. count register */
	};
	u32 rsvd1[40];
#define RDSTA_SKVT 0x80000000
#define RDSTA_SKVN 0x40000000
#define RDSTA_IF0 0x00000001
#define RDSTA_IF1 0x00000002
#define RDSTA_IFMASK (RDSTA_IF1 | RDSTA_IF0)
	u32 rdsta;
	u32 rsvd2[15];
};

/*
 * caam_ctrl - basic core configuration
 * starts base + 0x0000 padded out to 0x1000
 */

#define KEK_KEY_SIZE		8
#define TKEK_KEY_SIZE		8
#define TDSK_KEY_SIZE		8

#define DECO_RESET	1	/* Use with DECO reset/availability regs */
#define DECO_RESET_0	(DECO_RESET << 0)
#define DECO_RESET_1	(DECO_RESET << 1)
#define DECO_RESET_2	(DECO_RESET << 2)
#define DECO_RESET_3	(DECO_RESET << 3)
#define DECO_RESET_4	(DECO_RESET << 4)

struct caam_ctrl {
	/* Basic Configuration Section				000-01f */
	/* Read/Writable					        */
	u32 rsvd1;
	u32 mcr;		/* MCFG      Master Config Register  */
	u32 rsvd2;
	u32 scfgr;		/* SCFGR, Security Config Register */

	/* Bus Access Configuration Section			010-11f */
	/* Read/Writable                                                */
	struct masterid jr_mid[4];	/* JRxLIODNR - JobR LIODN setup */
	u32 rsvd3[11];
	u32 jrstart;			/* JRSTART - Job Ring Start Register */
	struct masterid rtic_mid[4];	/* RTICxLIODNR - RTIC LIODN setup */
	u32 rsvd4[5];
	u32 deco_rsr;			/* DECORSR - Deco Request Source */
	u32 rsvd11;
	u32 deco_rq;			/* DECORR - DECO Request */
	struct partid deco_mid[5];	/* DECOxLIODNR - 1 per DECO */
	u32 rsvd5[22];

	/* DECO Availability/Reset Section			120-3ff */
	u32 deco_avail;		/* DAR - DECO availability */
	u32 deco_reset;		/* DRR - DECO reset */
	u32 rsvd6[182];

	/* Key Encryption/Decryption Configuration              400-5ff */
	/* Read/Writable only while in Non-secure mode                  */
	u32 kek[KEK_KEY_SIZE];	/* JDKEKR - Key Encryption Key */
	u32 tkek[TKEK_KEY_SIZE];	/* TDKEKR - Trusted Desc KEK */
	u32 tdsk[TDSK_KEY_SIZE];	/* TDSKR - Trusted Desc Signing Key */
	u32 rsvd7[32];
	u64 sknonce;			/* SKNR - Secure Key Nonce */
	u32 rsvd8[70];

	/* RNG Test/Verification/Debug Access                   600-7ff */
	/* (Useful in Test/Debug modes only...)                         */
	union {
		struct rngtst rtst[2];
		struct rng4tst r4tst[2];
	};

	u32 rsvd9[448];

	/* Performance Monitor                                  f00-fff */
	struct caam_perfmon perfmon;
};

/*
 * Controller master config register defs
 */
#define MCFGR_SWRESET		0x80000000 /* software reset */
#define MCFGR_WDENABLE		0x40000000 /* DECO watchdog enable */
#define MCFGR_WDFAIL		0x20000000 /* DECO watchdog force-fail */
#define MCFGR_DMA_RESET		0x10000000
#define MCFGR_LONG_PTR		0x00010000 /* Use >32-bit desc addressing */
#define SCFGR_RDBENABLE		0x00000400
#define SCFGR_VIRT_EN		0x00008000
#define DECORR_RQD0ENABLE	0x00000001 /* Enable DECO0 for direct access */
#define DECORSR_JR0		0x00000001 /* JR to supply TZ, SDID, ICID */
#define DECORSR_VALID		0x80000000
#define DECORR_DEN0		0x00010000 /* DECO0 available for access*/

/* AXI read cache control */
#define MCFGR_ARCACHE_SHIFT	12
#define MCFGR_ARCACHE_MASK	(0xf << MCFGR_ARCACHE_SHIFT)
#define MCFGR_ARCACHE_BUFF	(0x1 << MCFGR_ARCACHE_SHIFT)
#define MCFGR_ARCACHE_CACH	(0x2 << MCFGR_ARCACHE_SHIFT)
#define MCFGR_ARCACHE_RALL	(0x4 << MCFGR_ARCACHE_SHIFT)

/* AXI write cache control */
#define MCFGR_AWCACHE_SHIFT	8
#define MCFGR_AWCACHE_MASK	(0xf << MCFGR_AWCACHE_SHIFT)
#define MCFGR_AWCACHE_BUFF	(0x1 << MCFGR_AWCACHE_SHIFT)
#define MCFGR_AWCACHE_CACH	(0x2 << MCFGR_AWCACHE_SHIFT)
#define MCFGR_AWCACHE_WALL	(0x8 << MCFGR_AWCACHE_SHIFT)

/* AXI pipeline depth */
#define MCFGR_AXIPIPE_SHIFT	4
#define MCFGR_AXIPIPE_MASK	(0xf << MCFGR_AXIPIPE_SHIFT)

#define MCFGR_AXIPRI		0x00000008 /* Assert AXI priority sideband */
#define MCFGR_LARGE_BURST	0x00000004 /* 128/256-byte burst size */
#define MCFGR_BURST_64		0x00000001 /* 64-byte burst size */

/* JRSTART register offsets */
#define JRSTART_JR0_START       0x00000001 /* Start Job ring 0 */
#define JRSTART_JR1_START       0x00000002 /* Start Job ring 1 */
#define JRSTART_JR2_START       0x00000004 /* Start Job ring 2 */
#define JRSTART_JR3_START       0x00000008 /* Start Job ring 3 */

/* Secure Memory Configuration - if you have it */
/* Secure Memory Register Offset from JR Base Reg*/
#define SM_V1_OFFSET 0x0f4
#define SM_V2_OFFSET 0xa00

/* Minimum SM Version ID requiring v2 SM register mapping */
#define SMVID_V2 0x20105

struct caam_secure_mem_v1 {
	u32 sm_cmd;	/* SMCJRx - Secure memory command */
	u32 rsvd1;
	u32 sm_status;	/* SMCSJRx - Secure memory status */
    u32 rsvd2;

	u32 sm_perm;	/* SMAPJRx - Secure memory access perms */
	u32 sm_group2;	/* SMAP2JRx - Secure memory access group 2 */
	u32 sm_group1;	/* SMAP1JRx - Secure memory access group 1 */
};

struct caam_secure_mem_v2 {
	u32 sm_perm;	/* SMAPJRx - Secure memory access perms */
	u32 sm_group2;	/* SMAP2JRx - Secure memory access group 2 */
	u32 sm_group1;	/* SMAP1JRx - Secure memory access group 1 */
	u32 rsvd1[118];
	u32 sm_cmd;	/* SMCJRx - Secure memory command */
	u32 rsvd2;
	u32 sm_status;	/* SMCSJRx - Secure memory status */
};

/*
 * caam_job_ring - direct job ring setup
 * 1-4 possible per instantiation, base + 1000/2000/3000/4000
 * Padded out to 0x1000
 */
struct caam_job_ring {
	/* Input ring */
	u64 inpring_base;	/* IRBAx -  Input desc ring baseaddr */
	u32 rsvd1;
	u32 inpring_size;	/* IRSx - Input ring size */
	u32 rsvd2;
	u32 inpring_avail;	/* IRSAx - Input ring room remaining */
	u32 rsvd3;
	u32 inpring_jobadd;	/* IRJAx - Input ring jobs added */

	/* Output Ring */
	u64 outring_base;	/* ORBAx - Output status ring base addr */
	u32 rsvd4;
	u32 outring_size;	/* ORSx - Output ring size */
	u32 rsvd5;
	u32 outring_rmvd;	/* ORJRx - Output ring jobs removed */
	u32 rsvd6;
	u32 outring_used;	/* ORSFx - Output ring slots full */

	/* Status/Configuration */
	u32 rsvd7;
	u32 jroutstatus;	/* JRSTAx - JobR output status */
	u32 rsvd8;
	u32 jrintstatus;	/* JRINTx - JobR interrupt status */
	u32 rconfig_hi;	/* JRxCFG - Ring configuration */
	u32 rconfig_lo;

	/* Indices. CAAM maintains as "heads" of each queue */
	u32 rsvd9;
	u32 inp_rdidx;	/* IRRIx - Input ring read index */
	u32 rsvd10;
	u32 out_wtidx;	/* ORWIx - Output ring write index */

	/* Command/control */
	u32 rsvd11;
	u32 jrcommand;	/* JRCRx - JobR command */
	u32 rsvd12[931];

	/* Performance Monitor                                  f00-fff */
	struct caam_perfmon perfmon;
};

#define JR_RINGSIZE_MASK	0x03ff
/*
 * jrstatus - Job Ring Output Status
 * All values in lo word
 * Also note, same values written out as status through QI
 * in the command/status field of a frame descriptor
 */
#define JRSTA_SSRC_SHIFT            28
#define JRSTA_SSRC_MASK             0xf0000000

#define JRSTA_SSRC_NONE             0x00000000
#define JRSTA_SSRC_CCB_ERROR        0x20000000
#define JRSTA_SSRC_JUMP_HALT_USER   0x30000000
#define JRSTA_SSRC_DECO             0x40000000
#define JRSTA_SSRC_JRERROR          0x60000000
#define JRSTA_SSRC_JUMP_HALT_CC     0x70000000

#define JRSTA_DECOERR_JUMP          0x08000000
#define JRSTA_DECOERR_INDEX_SHIFT   8
#define JRSTA_DECOERR_INDEX_MASK    0xff00
#define JRSTA_DECOERR_ERROR_MASK    0x00ff

#define JRSTA_DECOERR_NONE          0x00
#define JRSTA_DECOERR_LINKLEN       0x01
#define JRSTA_DECOERR_LINKPTR       0x02
#define JRSTA_DECOERR_JRCTRL        0x03
#define JRSTA_DECOERR_DESCCMD       0x04
#define JRSTA_DECOERR_ORDER         0x05
#define JRSTA_DECOERR_KEYCMD        0x06
#define JRSTA_DECOERR_LOADCMD       0x07
#define JRSTA_DECOERR_STORECMD      0x08
#define JRSTA_DECOERR_OPCMD         0x09
#define JRSTA_DECOERR_FIFOLDCMD     0x0a
#define JRSTA_DECOERR_FIFOSTCMD     0x0b
#define JRSTA_DECOERR_MOVECMD       0x0c
#define JRSTA_DECOERR_JUMPCMD       0x0d
#define JRSTA_DECOERR_MATHCMD       0x0e
#define JRSTA_DECOERR_SHASHCMD      0x0f
#define JRSTA_DECOERR_SEQCMD        0x10
#define JRSTA_DECOERR_DECOINTERNAL  0x11
#define JRSTA_DECOERR_SHDESCHDR     0x12
#define JRSTA_DECOERR_HDRLEN        0x13
#define JRSTA_DECOERR_BURSTER       0x14
#define JRSTA_DECOERR_DESCSIGNATURE 0x15
#define JRSTA_DECOERR_DMA           0x16
#define JRSTA_DECOERR_BURSTFIFO     0x17
#define JRSTA_DECOERR_JRRESET       0x1a
#define JRSTA_DECOERR_JOBFAIL       0x1b
#define JRSTA_DECOERR_DNRERR        0x80
#define JRSTA_DECOERR_UNDEFPCL      0x81
#define JRSTA_DECOERR_PDBERR        0x82
#define JRSTA_DECOERR_ANRPLY_LATE   0x83
#define JRSTA_DECOERR_ANRPLY_REPLAY 0x84
#define JRSTA_DECOERR_SEQOVF        0x85
#define JRSTA_DECOERR_INVSIGN       0x86
#define JRSTA_DECOERR_DSASIGN       0x87

#define JRSTA_CCBERR_JUMP           0x08000000
#define JRSTA_CCBERR_INDEX_MASK     0xff00
#define JRSTA_CCBERR_INDEX_SHIFT    8
#define JRSTA_CCBERR_CHAID_MASK     0x00f0
#define JRSTA_CCBERR_CHAID_SHIFT    4
#define JRSTA_CCBERR_ERRID_MASK     0x000f

#define JRSTA_CCBERR_CHAID_AES      (0x01 << JRSTA_CCBERR_CHAID_SHIFT)
#define JRSTA_CCBERR_CHAID_DES      (0x02 << JRSTA_CCBERR_CHAID_SHIFT)
#define JRSTA_CCBERR_CHAID_ARC4     (0x03 << JRSTA_CCBERR_CHAID_SHIFT)
#define JRSTA_CCBERR_CHAID_MD       (0x04 << JRSTA_CCBERR_CHAID_SHIFT)
#define JRSTA_CCBERR_CHAID_RNG      (0x05 << JRSTA_CCBERR_CHAID_SHIFT)
#define JRSTA_CCBERR_CHAID_SNOW     (0x06 << JRSTA_CCBERR_CHAID_SHIFT)
#define JRSTA_CCBERR_CHAID_KASUMI   (0x07 << JRSTA_CCBERR_CHAID_SHIFT)
#define JRSTA_CCBERR_CHAID_PK       (0x08 << JRSTA_CCBERR_CHAID_SHIFT)
#define JRSTA_CCBERR_CHAID_CRC      (0x09 << JRSTA_CCBERR_CHAID_SHIFT)

#define JRSTA_CCBERR_ERRID_NONE     0x00
#define JRSTA_CCBERR_ERRID_MODE     0x01
#define JRSTA_CCBERR_ERRID_DATASIZ  0x02
#define JRSTA_CCBERR_ERRID_KEYSIZ   0x03
#define JRSTA_CCBERR_ERRID_PKAMEMSZ 0x04
#define JRSTA_CCBERR_ERRID_PKBMEMSZ 0x05
#define JRSTA_CCBERR_ERRID_SEQUENCE 0x06
#define JRSTA_CCBERR_ERRID_PKDIVZRO 0x07
#define JRSTA_CCBERR_ERRID_PKMODEVN 0x08
#define JRSTA_CCBERR_ERRID_KEYPARIT 0x09
#define JRSTA_CCBERR_ERRID_ICVCHK   0x0a
#define JRSTA_CCBERR_ERRID_HARDWARE 0x0b
#define JRSTA_CCBERR_ERRID_CCMAAD   0x0c
#define JRSTA_CCBERR_ERRID_INVCHA   0x0f

#define JRINT_ERR_INDEX_MASK        0x3fff0000
#define JRINT_ERR_INDEX_SHIFT       16
#define JRINT_ERR_TYPE_MASK         0xf00
#define JRINT_ERR_TYPE_SHIFT        8
#define JRINT_ERR_HALT_MASK         0xc
#define JRINT_ERR_HALT_SHIFT        2
#define JRINT_ERR_HALT_INPROGRESS   0x4
#define JRINT_ERR_HALT_COMPLETE     0x8
#define JRINT_JR_ERROR              0x02
#define JRINT_JR_INT                0x01

#define JRINT_ERR_TYPE_WRITE        1
#define JRINT_ERR_TYPE_BAD_INPADDR  3
#define JRINT_ERR_TYPE_BAD_OUTADDR  4
#define JRINT_ERR_TYPE_INV_INPWRT   5
#define JRINT_ERR_TYPE_INV_OUTWRT   6
#define JRINT_ERR_TYPE_RESET        7
#define JRINT_ERR_TYPE_REMOVE_OFL   8
#define JRINT_ERR_TYPE_ADD_OFL      9

#define JRCFG_SOE		0x04
#define JRCFG_ICEN		0x02
#define JRCFG_IMSK		0x01
#define JRCFG_ICDCT_SHIFT	8
#define JRCFG_ICTT_SHIFT	16

#define JRCR_RESET                  0x01

/* secure memory command */
#define SMC_PAGE_SHIFT	16
#define SMC_PAGE_MASK	(0xffff << SMC_PAGE_SHIFT)
#define SMC_PART_SHIFT	8
#define SMC_PART_MASK	(0x0f << SMC_PART_SHIFT)
#define SMC_CMD_SHIFT	0
#define SMC_CMD_MASK	(0x0f << SMC_CMD_SHIFT)

#define SMC_CMD_ALLOC_PAGE	0x01	/* allocate page to this partition */
#define SMC_CMD_DEALLOC_PAGE	0x02	/* deallocate page from partition */
#define SMC_CMD_DEALLOC_PART	0x03	/* deallocate partition */
#define SMC_CMD_PAGE_INQUIRY	0x05	/* find partition associate with page */

/* secure memory (command) status */
#define SMCS_PAGE_SHIFT		16
#define SMCS_PAGE_MASK		(0x0fff << SMCS_PAGE_SHIFT)
#define SMCS_CMDERR_SHIFT	14
#define SMCS_CMDERR_MASK	(3 << SMCS_CMDERR_SHIFT)
#define SMCS_ALCERR_SHIFT	12
#define SMCS_ALCERR_MASK	(3 << SMCS_ALCERR_SHIFT)
#define SMCS_PGOWN_SHIFT	6
#define SMCS_PGWON_MASK		(3 << SMCS_PGOWN_SHIFT)
#define SMCS_PART_SHIFT		0
#define SMCS_PART_MASK		(0xf << SMCS_PART_SHIFT)

#define SMCS_CMDERR_NONE	0
#define SMCS_CMDERR_INCOMP	1	/* Command not yet complete */
#define SMCS_CMDERR_SECFAIL	2	/* Security failure occurred */
#define SMCS_CMDERR_OVERFLOW	3	/* Command overflow */

#define SMCS_ALCERR_NONE	0
#define SMCS_ALCERR_PSPERR	1	/* Partion marked PSP (dealloc only) */
#define SMCS_ALCERR_PAGEAVAIL	2	/* Page not available */
#define SMCS_ALCERR_PARTOWN	3	/* Partition ownership error */

#define SMCS_PGOWN_AVAIL	0	/* Page is available */
#define SMCS_PGOWN_NOEXIST	1	/* Page initializing or nonexistent */
#define SMCS_PGOWN_NOOWN	2	/* Page owned by another processor */
#define SMCS_PGOWN_OWNED	3	/* Page belongs to this processor */

/* secure memory access permissions */
#define SMCS_PERM_KEYMOD_SHIFT	16
#define SMCA_PERM_KEYMOD_MASK	(0xff << SMCS_PERM_KEYMOD_SHIFT)
#define SMCA_PERM_CSP_ZERO	0x8000	/* Zero when deallocated or released */
#define SMCA_PERM_PSP_LOCK	0x4000	/* Part./pages can't be deallocated */
#define SMCA_PERM_PERM_LOCK	0x2000	/* Lock permissions */
#define SMCA_PERM_GRP_LOCK	0x1000	/* Lock access groups */
#define SMCA_PERM_RINGID_SHIFT	10
#define SMCA_PERM_RINGID_MASK	(3 << SMCA_PERM_RINGID_SHIFT)
#define SMCA_PERM_G2_BLOB	0x0080	/* Group 2 blob import/export */
#define SMCA_PERM_G2_WRITE	0x0020	/* Group 2 write */
#define SMCA_PERM_G2_READ	0x0010	/* Group 2 read */
#define SMCA_PERM_G1_BLOB	0x0008	/* Group 1... */
#define SMCA_PERM_G1_WRITE	0x0002
#define SMCA_PERM_G1_READ	0x0001

/*
 * caam_assurance - Assurance Controller View
 * base + 0x6000 padded out to 0x1000
 */

struct rtic_element {
	u64 address;
	u32 rsvd;
	u32 length;
};

struct rtic_block {
	struct rtic_element element[2];
};

struct rtic_memhash {
	u32 memhash_be[32];
	u32 memhash_le[32];
};

struct caam_assurance {
    /* Status/Command/Watchdog */
	u32 rsvd1;
	u32 status;		/* RSTA - Status */
	u32 rsvd2;
	u32 cmd;		/* RCMD - Command */
	u32 rsvd3;
	u32 ctrl;		/* RCTL - Control */
	u32 rsvd4;
	u32 throttle;	/* RTHR - Throttle */
	u32 rsvd5[2];
	u64 watchdog;	/* RWDOG - Watchdog Timer */
	u32 rsvd6;
	u32 rend;		/* REND - Endian corrections */
	u32 rsvd7[50];

	/* Block access/configuration @ 100/110/120/130 */
	struct rtic_block memblk[4];	/* Memory Blocks A-D */
	u32 rsvd8[32];

	/* Block hashes @ 200/300/400/500 */
	struct rtic_memhash hash[4];	/* Block hash values A-D */
	u32 rsvd_3[640];
};

/*
 * caam_queue_if - QI configuration and control
 * starts base + 0x7000, padded out to 0x1000 long
 */

struct caam_queue_if {
	u32 qi_control_hi;	/* QICTL  - QI Control */
	u32 qi_control_lo;
	u32 rsvd1;
	u32 qi_status;	/* QISTA  - QI Status */
	u32 qi_deq_cfg_hi;	/* QIDQC  - QI Dequeue Configuration */
	u32 qi_deq_cfg_lo;
	u32 qi_enq_cfg_hi;	/* QISEQC - QI Enqueue Command     */
	u32 qi_enq_cfg_lo;
	u32 rsvd2[1016];
};

/* QI control bits - low word */
#define QICTL_DQEN      0x01              /* Enable frame pop          */
#define QICTL_STOP      0x02              /* Stop dequeue/enqueue      */
#define QICTL_SOE       0x04              /* Stop on error             */

/* QI control bits - high word */
#define QICTL_MBSI	0x01
#define QICTL_MHWSI	0x02
#define QICTL_MWSI	0x04
#define QICTL_MDWSI	0x08
#define QICTL_CBSI	0x10		/* CtrlDataByteSwapInput     */
#define QICTL_CHWSI	0x20		/* CtrlDataHalfSwapInput     */
#define QICTL_CWSI	0x40		/* CtrlDataWordSwapInput     */
#define QICTL_CDWSI	0x80		/* CtrlDataDWordSwapInput    */
#define QICTL_MBSO	0x0100
#define QICTL_MHWSO	0x0200
#define QICTL_MWSO	0x0400
#define QICTL_MDWSO	0x0800
#define QICTL_CBSO	0x1000		/* CtrlDataByteSwapOutput    */
#define QICTL_CHWSO	0x2000		/* CtrlDataHalfSwapOutput    */
#define QICTL_CWSO	0x4000		/* CtrlDataWordSwapOutput    */
#define QICTL_CDWSO     0x8000		/* CtrlDataDWordSwapOutput   */
#define QICTL_DMBS	0x010000
#define QICTL_EPO	0x020000

/* QI status bits */
#define QISTA_PHRDERR   0x01              /* PreHeader Read Error      */
#define QISTA_CFRDERR   0x02              /* Compound Frame Read Error */
#define QISTA_OFWRERR   0x04              /* Output Frame Read Error   */
#define QISTA_BPDERR    0x08              /* Buffer Pool Depleted      */
#define QISTA_BTSERR    0x10              /* Buffer Undersize          */
#define QISTA_CFWRERR   0x20              /* Compound Frame Write Err  */
#define QISTA_STOPD     0x80000000        /* QI Stopped (see QICTL)    */

/* deco_sg_table - DECO view of scatter/gather table */
struct deco_sg_table {
	u64 addr;		/* Segment Address */
	u32 elen;		/* E, F bits + 30-bit length */
	u32 bpid_offset;	/* Buffer Pool ID + 16-bit length */
};

/*
 * caam_deco - descriptor controller - CHA cluster block
 *
 * Only accessible when direct DECO access is turned on
 * (done in DECORR, via MID programmed in DECOxMID
 *
 * 5 typical, base + 0x8000/9000/a000/b000
 * Padded out to 0x1000 long
 */
struct caam_deco {
	u32 rsvd1;
	u32 cls1_mode;	/* CxC1MR -  Class 1 Mode */
	u32 rsvd2;
	u32 cls1_keysize;	/* CxC1KSR - Class 1 Key Size */
	u32 cls1_datasize_hi;	/* CxC1DSR - Class 1 Data Size */
	u32 cls1_datasize_lo;
	u32 rsvd3;
	u32 cls1_icvsize;	/* CxC1ICVSR - Class 1 ICV size */
	u32 rsvd4[5];
	u32 cha_ctrl;	/* CCTLR - CHA control */
	u32 rsvd5;
	u32 irq_crtl;	/* CxCIRQ - CCB interrupt done/error/clear */
	u32 rsvd6;
	u32 clr_written;	/* CxCWR - Clear-Written */
	u32 ccb_status_hi;	/* CxCSTA - CCB Status/Error */
	u32 ccb_status_lo;
	u32 rsvd7[3];
	u32 aad_size;	/* CxAADSZR - Current AAD Size */
	u32 rsvd8;
	u32 cls1_iv_size;	/* CxC1IVSZR - Current Class 1 IV Size */
	u32 rsvd9[7];
	u32 pkha_a_size;	/* PKASZRx - Size of PKHA A */
	u32 rsvd10;
	u32 pkha_b_size;	/* PKBSZRx - Size of PKHA B */
	u32 rsvd11;
	u32 pkha_n_size;	/* PKNSZRx - Size of PKHA N */
	u32 rsvd12;
	u32 pkha_e_size;	/* PKESZRx - Size of PKHA E */
	u32 rsvd13[24];
	u32 cls1_ctx[16];	/* CxC1CTXR - Class 1 Context @100 */
	u32 rsvd14[48];
	u32 cls1_key[8];	/* CxC1KEYR - Class 1 Key @200 */
	u32 rsvd15[121];
	u32 cls2_mode;	/* CxC2MR - Class 2 Mode */
	u32 rsvd16;
	u32 cls2_keysize;	/* CxX2KSR - Class 2 Key Size */
	u32 cls2_datasize_hi;	/* CxC2DSR - Class 2 Data Size */
	u32 cls2_datasize_lo;
	u32 rsvd17;
	u32 cls2_icvsize;	/* CxC2ICVSZR - Class 2 ICV Size */
	u32 rsvd18[56];
	u32 cls2_ctx[18];	/* CxC2CTXR - Class 2 Context @500 */
	u32 rsvd19[46];
	u32 cls2_key[32];	/* CxC2KEYR - Class2 Key @600 */
	u32 rsvd20[84];
	u32 inp_infofifo_hi;	/* CxIFIFO - Input Info FIFO @7d0 */
	u32 inp_infofifo_lo;
	u32 rsvd21[2];
	u64 inp_datafifo;	/* CxDFIFO - Input Data FIFO */
	u32 rsvd22[2];
	u64 out_datafifo;	/* CxOFIFO - Output Data FIFO */
	u32 rsvd23[2];
	u32 jr_ctl_hi;	/* CxJRR - JobR Control Register      @800 */
	u32 jr_ctl_lo;
	u64 jr_descaddr;	/* CxDADR - JobR Descriptor Address */
#define DECO_OP_STATUS_HI_ERR_MASK 0xF00000FF
	u32 op_status_hi;	/* DxOPSTA - DECO Operation Status */
	u32 op_status_lo;
	u32 rsvd24[2];
	u32 liodn;		/* DxLSR - DECO LIODN Status - non-seq */
	u32 td_liodn;	/* DxLSR - DECO LIODN Status - trustdesc */
	u32 rsvd26[6];
	u64 math[4];		/* DxMTH - Math register */
	u32 rsvd27[8];
	struct deco_sg_table gthr_tbl[4];	/* DxGTR - Gather Tables */
	u32 rsvd28[16];
	struct deco_sg_table sctr_tbl[4];	/* DxSTR - Scatter Tables */
	u32 rsvd29[48];
	u32 descbuf[64];	/* DxDESB - Descriptor buffer */
	u32 rscvd30[193];
#define DESC_DBG_DECO_STAT_HOST_ERR	0x00D00000
#define DESC_DBG_DECO_STAT_VALID	0x80000000
#define DESC_DBG_DECO_STAT_MASK		0x00F00000
	u32 desc_dbg;		/* DxDDR - DECO Debug Register */
	u32 rsvd31[126];
};

#define DECO_JQCR_WHL		0x20000000
#define DECO_JQCR_FOUR		0x10000000

#define JR_BLOCK_NUMBER		1
#define ASSURE_BLOCK_NUMBER	6
#define QI_BLOCK_NUMBER		7
#define DECO_BLOCK_NUMBER	8
#define PG_SIZE_4K		0x1000
#define PG_SIZE_64K		0x10000
#endif /* REGS_H */<|MERGE_RESOLUTION|>--- conflicted
+++ resolved
@@ -1,7 +1,7 @@
 /*
  * CAAM hardware register-level view
  *
- * Copyright (C) 2008-2015 Freescale Semiconductor, Inc.
+ * Copyright 2008-2011 Freescale Semiconductor, Inc.
  */
 
 #ifndef REGS_H
@@ -66,38 +66,6 @@
  *
  */
 
-<<<<<<< HEAD
-#ifdef __BIG_ENDIAN
-#define wr_reg32(reg, data) out_be32(reg, data)
-#define rd_reg32(reg) in_be32(reg)
-#ifdef CONFIG_64BIT
-#define wr_reg64(reg, data) out_be64(reg, data)
-#define rd_reg64(reg) in_be64(reg)
-#endif
-#else
-#ifdef __LITTLE_ENDIAN
-#define wr_reg32(reg, data) writel(data, reg)
-#define rd_reg32(reg) readl(reg)
-#ifdef CONFIG_64BIT
-#define wr_reg64(reg, data) writeq(data, reg)
-#define rd_reg64(reg) readq(reg)
-#endif
-#endif
-#endif
-
-#ifdef CONFIG_ARM
-/* These are common macros for Power, put here for ARMs */
-#define setbits32(_addr, _v) writel((readl(_addr) | (_v)), (_addr))
-#define clrbits32(_addr, _v) writel((readl(_addr) & ~(_v)), (_addr))
-#endif
-
-#ifndef CONFIG_64BIT
-#ifdef __BIG_ENDIAN
-static inline void wr_reg64(u64 __iomem *reg, u64 data)
-{
-	wr_reg32((u32 __iomem *)reg + 1, (data & 0xffffffff00000000ull) >> 32);
-	wr_reg32((u32 __iomem *)reg, data & 0x00000000ffffffffull);
-=======
 extern bool caam_little_end;
 
 #define caam_to_cpu(len)				\
@@ -131,33 +99,22 @@
 		iowrite32(data, reg);
 	else
 		iowrite32be(data, reg);
->>>>>>> f2ed3bfc
 }
 
 static inline u32 rd_reg32(void __iomem *reg)
 {
-<<<<<<< HEAD
-	return (((u64)rd_reg32((u32 __iomem *)reg + 1)) << 32) |
-		((u64)rd_reg32((u32 __iomem *)reg));
-=======
 	if (caam_little_end)
 		return ioread32(reg);
 
 	return ioread32be(reg);
->>>>>>> f2ed3bfc
 }
 
 static inline void clrsetbits_32(void __iomem *reg, u32 clear, u32 set)
 {
-<<<<<<< HEAD
-	wr_reg32((u32 __iomem *)reg, (data & 0xffffffff00000000ull) >> 32);
-	wr_reg32((u32 __iomem *)reg + 1, data & 0x00000000ffffffffull);
-=======
 	if (caam_little_end)
 		iowrite32((ioread32(reg) & ~clear) | set, reg);
 	else
 		iowrite32be((ioread32be(reg) & ~clear) | set, reg);
->>>>>>> f2ed3bfc
 }
 
 /*
@@ -180,15 +137,10 @@
 #ifdef CONFIG_64BIT
 static inline void wr_reg64(void __iomem *reg, u64 data)
 {
-<<<<<<< HEAD
-	return (((u64)rd_reg32((u32 __iomem *)reg)) << 32) |
-		((u64)rd_reg32((u32 __iomem *)reg + 1));
-=======
 	if (caam_little_end)
 		iowrite64(data, reg);
 	else
 		iowrite64be(data, reg);
->>>>>>> f2ed3bfc
 }
 
 static inline u64 rd_reg64(void __iomem *reg)
@@ -262,120 +214,62 @@
 } __packed;
 
 /*
- * CHA version ID / instantiation bitfields
- * Defined for use within cha_id in perfmon
- * Note that the same shift/mask selectors can be used to pull out number
- * of instantiated blocks within cha_num in perfmon, the locations are
- * the same.
- */
-
-/* Job Ring */
-#define CHA_ID_MS_JR_SHIFT	28
-#define CHA_ID_MS_JR_MASK	(0xfull << CHA_ID_MS_JR_SHIFT)
-
-/* DEscriptor COntroller */
-#define CHA_ID_MS_DECO_SHIFT	24
-#define CHA_ID_MS_DECO_MASK	(0xfull << CHA_ID_MS_DECO_SHIFT)
-#define CHA_NUM_DECONUM_SHIFT	56 /* legacy definition */
-#define CHA_NUM_DECONUM_MASK	(0xfull << CHA_NUM_DECONUM_SHIFT)
+ * caam_perfmon - Performance Monitor/Secure Memory Status/
+ *                CAAM Global Status/Component Version IDs
+ *
+ * Spans f00-fff wherever instantiated
+ */
 
 /* Number of DECOs */
 #define CHA_NUM_MS_DECONUM_SHIFT	24
 #define CHA_NUM_MS_DECONUM_MASK	(0xfull << CHA_NUM_MS_DECONUM_SHIFT)
 
 /*
-<<<<<<< HEAD
- * AES Blockcipher + Combo Mode Accelerator
- * LP = Low Power (includes ECB/CBC/CFB128/OFB/CTR/CCM/CMAC/XCBC-MAC)
- * HP = High Power (LP + CBCXCBC/CTRXCBC/XTS/GCM)
- * DIFFPWR = ORed in if differential-power-analysis resistance implemented
-=======
  * CHA version IDs / instantiation bitfields
  * Defined for use with the cha_id fields in perfmon, but the same shift/mask
  * selectors can be used to pull out the number of instantiated blocks within
  * cha_num fields in perfmon because the locations are the same.
->>>>>>> f2ed3bfc
  */
 #define CHA_ID_LS_AES_SHIFT	0
 #define CHA_ID_LS_AES_MASK	(0xfull << CHA_ID_LS_AES_SHIFT)
 #define CHA_ID_LS_AES_LP	(0x3ull << CHA_ID_LS_AES_SHIFT)
 #define CHA_ID_LS_AES_HP	(0x4ull << CHA_ID_LS_AES_SHIFT)
-<<<<<<< HEAD
-#define CHA_ID_LS_AES_DIFFPWR	(0x1ull << CHA_ID_LS_AES_SHIFT)
-=======
->>>>>>> f2ed3bfc
-
-/* DES Blockcipher Accelerator */
+
 #define CHA_ID_LS_DES_SHIFT	4
 #define CHA_ID_LS_DES_MASK	(0xfull << CHA_ID_LS_DES_SHIFT)
 
-/* ARC4 Streamcipher */
 #define CHA_ID_LS_ARC4_SHIFT	8
 #define CHA_ID_LS_ARC4_MASK	(0xfull << CHA_ID_LS_ARC4_SHIFT)
-#define CHA_ID_LS_ARC4_LP	(0x0ull << CHA_ID_LS_ARC4_SHIFT)
-#define CHA_ID_LS_ARC4_HP	(0x1ull << CHA_ID_LS_ARC4_SHIFT)
-
-/*
- * Message Digest
- * LP256 = Low Power (MD5/SHA1/SHA224/SHA256 + HMAC)
- * LP512 = Low Power (LP256 + SHA384/SHA512)
- * HP    = High Power (LP512 + SMAC)
- */
+
 #define CHA_ID_LS_MD_SHIFT	12
 #define CHA_ID_LS_MD_MASK	(0xfull << CHA_ID_LS_MD_SHIFT)
 #define CHA_ID_LS_MD_LP256	(0x0ull << CHA_ID_LS_MD_SHIFT)
 #define CHA_ID_LS_MD_LP512	(0x1ull << CHA_ID_LS_MD_SHIFT)
 #define CHA_ID_LS_MD_HP		(0x2ull << CHA_ID_LS_MD_SHIFT)
 
-/*
- * Random Generator
- * RNG4 = FIPS-verification-compliant, requires init kickstart for use
- */
 #define CHA_ID_LS_RNG_SHIFT	16
 #define CHA_ID_LS_RNG_MASK	(0xfull << CHA_ID_LS_RNG_SHIFT)
-#define CHA_ID_LS_RNG_A		(0x1ull << CHA_ID_LS_RNG_SHIFT)
-#define CHA_ID_LS_RNG_B		(0x2ull << CHA_ID_LS_RNG_SHIFT)
-#define CHA_ID_LS_RNG_C		(0x3ull << CHA_ID_LS_RNG_SHIFT)
-#define CHA_ID_LS_RNG_4		(0x4ull << CHA_ID_LS_RNG_SHIFT)
-
-/* ZUC-Authentication */
-#define CHA_ID_MS_ZA_SHIFT	12
-#define CHA_ID_MS_ZA_MASK	(0xfull << CHA_ID_MS_ZA_SHIFT)
-
-/* ZUC-Encryption */
-#define CHA_ID_MS_ZE_SHIFT	8
-#define CHA_ID_MS_ZE_MASK	(0xfull << CHA_ID_MS_ZE_SHIFT)
-
-/* SNOW f8 */
+
 #define CHA_ID_LS_SNW8_SHIFT	20
 #define CHA_ID_LS_SNW8_MASK	(0xfull << CHA_ID_LS_SNW8_SHIFT)
 
-/* Kasumi */
 #define CHA_ID_LS_KAS_SHIFT	24
 #define CHA_ID_LS_KAS_MASK	(0xfull << CHA_ID_LS_KAS_SHIFT)
 
-/* Public Key */
 #define CHA_ID_LS_PK_SHIFT	28
 #define CHA_ID_LS_PK_MASK	(0xfull << CHA_ID_LS_PK_SHIFT)
 
-/* CRC */
 #define CHA_ID_MS_CRC_SHIFT	0
 #define CHA_ID_MS_CRC_MASK	(0xfull << CHA_ID_MS_CRC_SHIFT)
 
-/* SNOW f9 */
 #define CHA_ID_MS_SNW9_SHIFT	4
 #define CHA_ID_MS_SNW9_MASK	(0xfull << CHA_ID_MS_SNW9_SHIFT)
 
-/*
- * caam_perfmon - Performance Monitor/Secure Memory Status/
- *                CAAM Global Status/Component Version IDs
- *
- * Spans f00-fff wherever instantiated
- */
-
-/* Number of DECOs */
-#define CHA_NUM_DECONUM_SHIFT	56
-#define CHA_NUM_DECONUM_MASK	(0xfull << CHA_NUM_DECONUM_SHIFT)
+#define CHA_ID_MS_DECO_SHIFT	24
+#define CHA_ID_MS_DECO_MASK	(0xfull << CHA_ID_MS_DECO_SHIFT)
+
+#define CHA_ID_MS_JR_SHIFT	28
+#define CHA_ID_MS_JR_MASK	(0xfull << CHA_ID_MS_JR_SHIFT)
 
 /*
  * caam_perfmon - Performance Monitor/Secure Memory Status/
@@ -392,14 +286,10 @@
 
 #define SEC_VID_IPID_SHIFT      16
 #define SEC_VID_MAJ_SHIFT       8
-<<<<<<< HEAD
-#define SEC_VID_MAJ_MASK        0xFF00
-=======
 #define SEC_VID_MAJ_MASK        0x0000FF00
 
 #define CCB_VID_ERA_SHIFT       24
 #define CCB_VID_ERA_MASK        0x000000FF
->>>>>>> f2ed3bfc
 
 struct caam_perfmon {
 	/* Performance Monitor Registers			f00-f9f */
@@ -433,11 +323,8 @@
 	u64 faultaddr;	/* FAR  - Fault Address		*/
 	u32 faultliodn;	/* FALR - Fault Address LIODN	*/
 	u32 faultdetail;	/* FADR - Fault Addr Detail	*/
-<<<<<<< HEAD
-=======
 #define CSTA_PLEND		BIT(10)
 #define CSTA_ALT_PLEND		BIT(18)
->>>>>>> f2ed3bfc
 	u32 rsvd3;
 	u32 status;		/* CSTA - CAAM Status */
 	u32 smpart;		/* Secure Memory Partition Parameters */
