/*
 * CAAM hardware register-level view
 *
 * Copyright (C) 2008-2015 Freescale Semiconductor, Inc.
 */

#ifndef REGS_H
#define REGS_H

#include <linux/types.h>
#include <linux/io.h>

/*
 * Architecture-specific register access methods
 *
 * CAAM's bus-addressable registers are 64 bits internally.
 * They have been wired to be safely accessible on 32-bit
 * architectures, however. Registers were organized such
 * that (a) they can be contained in 32 bits, (b) if not, then they
 * can be treated as two 32-bit entities, or finally (c) if they
 * must be treated as a single 64-bit value, then this can safely
 * be done with two 32-bit cycles.
 *
 * For 32-bit operations on 64-bit values, CAAM follows the same
 * 64-bit register access conventions as it's predecessors, in that
 * writes are "triggered" by a write to the register at the numerically
 * higher address, thus, a full 64-bit write cycle requires a write
 * to the lower address, followed by a write to the higher address,
 * which will latch/execute the write cycle.
 *
 * For example, let's assume a SW reset of CAAM through the master
 * configuration register.
 * - SWRST is in bit 31 of MCFG.
 * - MCFG begins at base+0x0000.
 * - Bits 63-32 are a 32-bit word at base+0x0000 (numerically-lower)
 * - Bits 31-0 are a 32-bit word at base+0x0004 (numerically-higher)
 *
 * (and on Power, the convention is 0-31, 32-63, I know...)
 *
 * Assuming a 64-bit write to this MCFG to perform a software reset
 * would then require a write of 0 to base+0x0000, followed by a
 * write of 0x80000000 to base+0x0004, which would "execute" the
 * reset.
 *
 * Of course, since MCFG 63-32 is all zero, we could cheat and simply
 * write 0x8000000 to base+0x0004, and the reset would work fine.
 * However, since CAAM does contain some write-and-read-intended
 * 64-bit registers, this code defines 64-bit access methods for
 * the sake of internal consistency and simplicity, and so that a
 * clean transition to 64-bit is possible when it becomes necessary.
 *
 * There are limitations to this that the developer must recognize.
 * 32-bit architectures cannot enforce an atomic-64 operation,
 * Therefore:
 *
 * - On writes, since the HW is assumed to latch the cycle on the
 *   write of the higher-numeric-address word, then ordered
 *   writes work OK.
 *
 * - For reads, where a register contains a relevant value of more
 *   that 32 bits, the hardware employs logic to latch the other
 *   "half" of the data until read, ensuring an accurate value.
 *   This is of particular relevance when dealing with CAAM's
 *   performance counters.
 *
 */

#ifdef __BIG_ENDIAN
#define wr_reg32(reg, data) out_be32(reg, data)
#define rd_reg32(reg) in_be32(reg)
#ifdef CONFIG_64BIT
#define wr_reg64(reg, data) out_be64(reg, data)
#define rd_reg64(reg) in_be64(reg)
#endif
#else
#ifdef __LITTLE_ENDIAN
#define wr_reg32(reg, data) writel(data, reg)
#define rd_reg32(reg) readl(reg)
#ifdef CONFIG_64BIT
#define wr_reg64(reg, data) writeq(data, reg)
#define rd_reg64(reg) readq(reg)
#endif
#endif
#endif

#ifdef CONFIG_ARM
/* These are common macros for Power, put here for ARMs */
#define setbits32(_addr, _v) writel((readl(_addr) | (_v)), (_addr))
#define clrbits32(_addr, _v) writel((readl(_addr) & ~(_v)), (_addr))
#endif

#ifndef CONFIG_64BIT
static inline void wr_reg64(u64 __iomem *reg, u64 data)
{
	wr_reg32((u32 __iomem *)reg, (data & 0xffffffff00000000ull) >> 32);
	wr_reg32((u32 __iomem *)reg + 1, data & 0x00000000ffffffffull);
}

static inline u64 rd_reg64(u64 __iomem *reg)
{
	return (((u64)rd_reg32((u32 __iomem *)reg)) << 32) |
		((u64)rd_reg32((u32 __iomem *)reg + 1));
}
#endif

/*
 * jr_outentry
 * Represents each entry in a JobR output ring
 */
struct jr_outentry {
	dma_addr_t desc;/* Pointer to completed descriptor */
	u32 jrstatus;	/* Status for completed descriptor */
} __packed;

/*
 * CHA version ID / instantiation bitfields
 * Defined for use within cha_id in perfmon
 * Note that the same shift/mask selectors can be used to pull out number
 * of instantiated blocks within cha_num in perfmon, the locations are
 * the same.
 */

/* Job Ring */
#define CHA_ID_JR_SHIFT	60
#define CHA_ID_JR_MASK		(0xfull << CHA_ID_JR_SHIFT)

/* DEscriptor COntroller */
#define CHA_ID_DECO_SHIFT	56
#define CHA_ID_DECO_MASK	(0xfull << CHA_ID_DECO_SHIFT)
#define CHA_NUM_DECONUM_SHIFT	56 /* legacy definition */
#define CHA_NUM_DECONUM_MASK	(0xfull << CHA_NUM_DECONUM_SHIFT)

/* ZUC-Authentication */
#define CHA_ID_ZA_SHIFT	44
#define CHA_ID_ZA_MASK		(0xfull << CHA_ID_ZA_SHIFT)

/* ZUC-Encryption */
#define CHA_ID_ZE_SHIFT	40
#define CHA_ID_ZE_MASK		(0xfull << CHA_ID_ZE_SHIFT)

/* SNOW f9 */
#define CHA_ID_SNW9_SHIFT	36
#define CHA_ID_SNW9_MASK	(0xfull << CHA_ID_SNW9_SHIFT)

/* CRC */
#define CHA_ID_CRC_SHIFT	32
#define CHA_ID_CRC_MASK		(0xfull << CHA_ID_CRC_SHIFT)

/* Public Key */
#define CHA_ID_PK_SHIFT	28
#define CHA_ID_PK_MASK		(0xfull << CHA_ID_PK_SHIFT)
<<<<<<< HEAD

/* Kasumi */
#define CHA_ID_KAS_SHIFT	24
#define CHA_ID_KAS_MASK		(0xfull << CHA_ID_KAS_SHIFT)

=======

/* Kasumi */
#define CHA_ID_KAS_SHIFT	24
#define CHA_ID_KAS_MASK		(0xfull << CHA_ID_KAS_SHIFT)

>>>>>>> 9ea9577d
/* SNOW f8 */
#define CHA_ID_SNW8_SHIFT	20
#define CHA_ID_SNW8_MASK	(0xfull << CHA_ID_SNW8_SHIFT)

/*
 * Random Generator
 * RNG4 = FIPS-verification-compliant, requires init kickstart for use
 */
#define CHA_ID_RNG_SHIFT	16
#define CHA_ID_RNG_MASK		(0xfull << CHA_ID_RNG_SHIFT)
#define CHA_ID_RNG_A		(0x1ull << CHA_ID_RNG_SHIFT)
#define CHA_ID_RNG_B		(0x2ull << CHA_ID_RNG_SHIFT)
#define CHA_ID_RNG_C		(0x3ull << CHA_ID_RNG_SHIFT)
#define CHA_ID_RNG_4		(0x4ull << CHA_ID_RNG_SHIFT)

/*
 * Message Digest
 * LP256 = Low Power (MD5/SHA1/SHA224/SHA256 + HMAC)
 * LP512 = Low Power (LP256 + SHA384/SHA512)
 * HP    = High Power (LP512 + SMAC)
 */
#define CHA_ID_MD_SHIFT		12
#define CHA_ID_MD_MASK		(0xfull << CHA_ID_MD_SHIFT)
#define CHA_ID_MD_LP256		(0x0ull << CHA_ID_MD_SHIFT)
#define CHA_ID_MD_LP512		(0x1ull << CHA_ID_MD_SHIFT)
#define CHA_ID_MD_HP		(0x2ull << CHA_ID_MD_SHIFT)

/* ARC4 Streamcipher */
#define CHA_ID_ARC4_SHIFT	8
#define CHA_ID_ARC4_MASK	(0xfull << CHA_ID_ARC4_SHIFT)
#define CHA_ID_ARC4_LP		(0x0ull << CHA_ID_ARC4_SHIFT)
#define CHA_ID_ARC4_HP		(0x1ull << CHA_ID_ARC4_SHIFT)

/* DES Blockcipher Accelerator */
#define CHA_ID_DES_SHIFT	4
#define CHA_ID_DES_MASK		(0xfull << CHA_ID_DES_SHIFT)

/*
 * AES Blockcipher + Combo Mode Accelerator
 * LP = Low Power (includes ECB/CBC/CFB128/OFB/CTR/CCM/CMAC/XCBC-MAC)
 * HP = High Power (LP + CBCXCBC/CTRXCBC/XTS/GCM)
 * DIFFPWR = ORed in if differential-power-analysis resistance implemented
 */
#define CHA_ID_AES_SHIFT	0
#define CHA_ID_AES_MASK		(0xfull << CHA_ID_AES_SHIFT)
#define CHA_ID_AES_LP		(0x3ull << CHA_ID_AES_SHIFT)
#define CHA_ID_AES_HP		(0x4ull << CHA_ID_AES_SHIFT)
#define CHA_ID_AES_DIFFPWR	(0x1ull << CHA_ID_AES_SHIFT)


/*
 * caam_perfmon - Performance Monitor/Secure Memory Status/
 *                CAAM Global Status/Component Version IDs
 *
 * Spans f00-fff wherever instantiated
 */

/* Number of DECOs */
#define CHA_NUM_DECONUM_SHIFT	56
#define CHA_NUM_DECONUM_MASK	(0xfull << CHA_NUM_DECONUM_SHIFT)

struct sec_vid {
	u16 ip_id;
	u8 maj_rev;
	u8 min_rev;
};

#define SEC_VID_IPID_SHIFT      16
#define SEC_VID_MAJ_SHIFT       8
#define SEC_VID_MAJ_MASK        0xFF00

struct caam_perfmon {
	/* Performance Monitor Registers			f00-f9f */
	u64 req_dequeued;	/* PC_REQ_DEQ - Dequeued Requests	     */
	u64 ob_enc_req;	/* PC_OB_ENC_REQ - Outbound Encrypt Requests */
	u64 ib_dec_req;	/* PC_IB_DEC_REQ - Inbound Decrypt Requests  */
	u64 ob_enc_bytes;	/* PC_OB_ENCRYPT - Outbound Bytes Encrypted  */
	u64 ob_prot_bytes;	/* PC_OB_PROTECT - Outbound Bytes Protected  */
	u64 ib_dec_bytes;	/* PC_IB_DECRYPT - Inbound Bytes Decrypted   */
	u64 ib_valid_bytes;	/* PC_IB_VALIDATED Inbound Bytes Validated   */
	u64 rsvd[13];

	/* CAAM Hardware Instantiation Parameters		fa0-fbf */
	u64 cha_rev;		/* CRNR - CHA Revision Number		*/
#define CTPR_QI_SHIFT		57
#define CTPR_QI_MASK		(0x1ull << CTPR_QI_SHIFT)
	u64 comp_parms;	/* CTPR - Compile Parameters Register	*/

	/* Secure Memory State Visibility */
	u32 rsvd1;
	u32 smstatus;	/* Secure memory status */
	u32 rsvd2;
	u32 smpartown;	/* Secure memory partition owner */

	/* CAAM Global Status					fc0-fdf */
	u64 faultaddr;	/* FAR  - Fault Address		*/
	u32 faultliodn;	/* FALR - Fault Address LIODN	*/
	u32 faultdetail;	/* FADR - Fault Addr Detail	*/
	u32 rsvd3;
	u32 status;		/* CSTA - CAAM Status */
	u32 smpart;		/* Secure Memory Partition Parameters */
	u32 smvid;		/* Secure Memory Version ID */

	/* Component Instantiation Parameters			fe0-fff */
	u32 rtic_id;		/* RVID - RTIC Version ID	*/
	u32 ccb_id;		/* CCBVID - CCB Version ID	*/
	u64 cha_id;		/* CHAVID - CHA Version ID	*/
	u64 cha_num;		/* CHANUM - CHA Number		*/
	u64 caam_id;		/* CAAMVID - CAAM Version ID	*/
};

#define SMSTATUS_PART_SHIFT	28
#define SMSTATUS_PART_MASK	(0xf << SMSTATUS_PART_SHIFT)
#define SMSTATUS_PAGE_SHIFT	16
#define SMSTATUS_PAGE_MASK	(0x7ff << SMSTATUS_PAGE_SHIFT)
#define SMSTATUS_MID_SHIFT	8
#define SMSTATUS_MID_MASK	(0x3f << SMSTATUS_MID_SHIFT)
#define SMSTATUS_ACCERR_SHIFT	4
#define SMSTATUS_ACCERR_MASK	(0xf << SMSTATUS_ACCERR_SHIFT)
#define SMSTATUS_ACCERR_NONE	0
#define SMSTATUS_ACCERR_ALLOC	1	/* Page not allocated */
#define SMSTATUS_ACCESS_ID	2	/* Not granted by ID */
#define SMSTATUS_ACCESS_WRITE	3	/* Writes not allowed */
#define SMSTATUS_ACCESS_READ	4	/* Reads not allowed */
#define SMSTATUS_ACCESS_NONKEY	6	/* Non-key reads not allowed */
#define SMSTATUS_ACCESS_BLOB	9	/* Blob access not allowed */
#define SMSTATUS_ACCESS_DESCB	10	/* Descriptor Blob access spans pages */
#define SMSTATUS_ACCESS_NON_SM	11	/* Outside Secure Memory range */
#define SMSTATUS_ACCESS_XPAGE	12	/* Access crosses pages */
#define SMSTATUS_ACCESS_INITPG	13	/* Page still initializing */
#define SMSTATUS_STATE_SHIFT	0
#define SMSTATUS_STATE_MASK	(0xf << SMSTATUS_STATE_SHIFT)
#define SMSTATUS_STATE_RESET	0
#define SMSTATUS_STATE_INIT	1
#define SMSTATUS_STATE_NORMAL	2
#define SMSTATUS_STATE_FAIL	3

/* up to 15 rings, 2 bits shifted by ring number */
#define SMPARTOWN_RING_SHIFT	2
#define SMPARTOWN_RING_MASK	3
#define SMPARTOWN_AVAILABLE	0
#define SMPARTOWN_NOEXIST	1
#define SMPARTOWN_UNAVAILABLE	2
#define SMPARTOWN_OURS		3

/* Maximum number of pages possible */
#define SMPART_MAX_NUMPG_SHIFT	16
#define SMPART_MAX_NUMPG_MASK	(0x3f << SMPART_MAX_NUMPG_SHIFT)

/* Maximum partition number */
#define SMPART_MAX_PNUM_SHIFT	12
#define SMPART_MAX_PNUM_MASK	(0xf << SMPART_MAX_PNUM_SHIFT)

/* Highest possible page number */
#define SMPART_MAX_PG_SHIFT	0
#define SMPART_MAX_PG_MASK	(0x3f << SMPART_MAX_PG_SHIFT)

/* Max size of a page */
#define SMVID_PG_SIZE_SHIFT	16
#define SMVID_PG_SIZE_MASK	(0x7 << SMVID_PG_SIZE_SHIFT)

/* Major/Minor Version ID */
#define SMVID_MAJ_VERS_SHIFT	8
#define SMVID_MAJ_VERS		(0xf << SMVID_MAJ_VERS_SHIFT)
#define SMVID_MIN_VERS_SHIFT	0
#define SMVID_MIN_VERS		(0xf << SMVID_MIN_VERS_SHIFT)

/* LIODN programming for DMA configuration */
#define MSTRID_LOCK_LIODN	0x80000000
#define MSTRID_LOCK_MAKETRUSTED	0x00010000	/* only for JR masterid */

#define MSTRID_LIODN_MASK	0x0fff
struct masterid {
	u32 liodn_ms;	/* lock and make-trusted control bits */
	u32 liodn_ls;	/* LIODN for non-sequence and seq access */
};

/* Partition ID for DMA configuration */
struct partid {
	u32 rsvd1;
	u32 pidr;	/* partition ID, DECO */
};

/* RNGB test mode (replicated twice in some configurations) */
/* Padded out to 0x100 */
struct rngtst {
	u32 mode;		/* RTSTMODEx - Test mode */
	u32 rsvd1[3];
	u32 reset;		/* RTSTRESETx - Test reset control */
	u32 rsvd2[3];
	u32 status;		/* RTSTSSTATUSx - Test status */
	u32 rsvd3;
	u32 errstat;		/* RTSTERRSTATx - Test error status */
	u32 rsvd4;
	u32 errctl;		/* RTSTERRCTLx - Test error control */
	u32 rsvd5;
	u32 entropy;		/* RTSTENTROPYx - Test entropy */
	u32 rsvd6[15];
	u32 verifctl;	/* RTSTVERIFCTLx - Test verification control */
	u32 rsvd7;
	u32 verifstat;	/* RTSTVERIFSTATx - Test verification status */
	u32 rsvd8;
	u32 verifdata;	/* RTSTVERIFDx - Test verification data */
	u32 rsvd9;
	u32 xkey;		/* RTSTXKEYx - Test XKEY */
	u32 rsvd10;
	u32 oscctctl;	/* RTSTOSCCTCTLx - Test osc. counter control */
	u32 rsvd11;
	u32 oscct;		/* RTSTOSCCTx - Test oscillator counter */
	u32 rsvd12;
	u32 oscctstat;	/* RTSTODCCTSTATx - Test osc counter status */
	u32 rsvd13[2];
	u32 ofifo[4];	/* RTSTOFIFOx - Test output FIFO */
	u32 rsvd14[15];
};

/* RNG4 TRNG test registers */
struct rng4tst {
#define RTMCTL_PRGM	0x00010000	/* 1 -> program mode, 0 -> run mode */
	u32 rtmctl;		/* misc. control register */
	u32 rtscmisc;		/* statistical check misc. register */
	u32 rtpkrrng;		/* poker range register */
	union {
		u32 rtpkrmax;	/* PRGM=1: poker max. limit register */
		u32 rtpkrsq;	/* PRGM=0: poker square calc. result register */
	};
#define RTSDCTL_ENT_DLY_SHIFT 16
#define RTSDCTL_ENT_DLY_MASK (0xffff << RTSDCTL_ENT_DLY_SHIFT)
#define RTSDCTL_ENT_DLY_MIN 3200
#define RTSDCTL_ENT_DLY_MAX 12800
	u32 rtsdctl;		/* seed control register */
	union {
		u32 rtsblim;	/* PRGM=1: sparse bit limit register */
		u32 rttotsam;	/* PRGM=0: total samples register */
	};
	u32 rtfrqmin;		/* frequency count min. limit register */
	union {
		u32 rtfrqmax;	/* PRGM=1: freq. count max. limit register */
		u32 rtfrqcnt;	/* PRGM=0: freq. count register */
	};
	u32 rsvd1[40];
#define RDSTA_SKVT 0x80000000
#define RDSTA_SKVN 0x40000000
#define RDSTA_IF0 0x00000001
#define RDSTA_IF1 0x00000002
#define RDSTA_IFMASK (RDSTA_IF1 | RDSTA_IF0)
	u32 rdsta;
	u32 rsvd2[15];
};

/*
 * caam_ctrl - basic core configuration
 * starts base + 0x0000 padded out to 0x1000
 */

#define KEK_KEY_SIZE		8
#define TKEK_KEY_SIZE		8
#define TDSK_KEY_SIZE		8

#define DECO_RESET	1	/* Use with DECO reset/availability regs */
#define DECO_RESET_0	(DECO_RESET << 0)
#define DECO_RESET_1	(DECO_RESET << 1)
#define DECO_RESET_2	(DECO_RESET << 2)
#define DECO_RESET_3	(DECO_RESET << 3)
#define DECO_RESET_4	(DECO_RESET << 4)

struct caam_ctrl {
	/* Basic Configuration Section				000-01f */
	/* Read/Writable					        */
	u32 rsvd1;
	u32 mcr;		/* MCFG      Master Config Register  */
	u32 rsvd2;
	u32 scfgr;		/* SCFGR, Security Config Register */

	/* Bus Access Configuration Section			010-11f */
	/* Read/Writable                                                */
	struct masterid jr_mid[4];	/* JRxLIODNR - JobR LIODN setup */
	u32 rsvd3[12];
	struct masterid rtic_mid[4];	/* RTICxLIODNR - RTIC LIODN setup */
	u32 rsvd4[7];
	u32 deco_rq;			/* DECORR - DECO Request */
	struct partid deco_mid[5];	/* DECOxLIODNR - 1 per DECO */
	u32 rsvd5[22];

	/* DECO Availability/Reset Section			120-3ff */
	u32 deco_avail;		/* DAR - DECO availability */
	u32 deco_reset;		/* DRR - DECO reset */
	u32 rsvd6[182];

	/* Key Encryption/Decryption Configuration              400-5ff */
	/* Read/Writable only while in Non-secure mode                  */
	u32 kek[KEK_KEY_SIZE];	/* JDKEKR - Key Encryption Key */
	u32 tkek[TKEK_KEY_SIZE];	/* TDKEKR - Trusted Desc KEK */
	u32 tdsk[TDSK_KEY_SIZE];	/* TDSKR - Trusted Desc Signing Key */
	u32 rsvd7[32];
	u64 sknonce;			/* SKNR - Secure Key Nonce */
	u32 rsvd8[70];

	/* RNG Test/Verification/Debug Access                   600-7ff */
	/* (Useful in Test/Debug modes only...)                         */
	union {
		struct rngtst rtst[2];
		struct rng4tst r4tst[2];
	};

	u32 rsvd9[448];

	/* Performance Monitor                                  f00-fff */
	struct caam_perfmon perfmon;
};

/*
 * Controller master config register defs
 */
#define MCFGR_SWRESET		0x80000000 /* software reset */
#define MCFGR_WDENABLE		0x40000000 /* DECO watchdog enable */
#define MCFGR_WDFAIL		0x20000000 /* DECO watchdog force-fail */
#define MCFGR_DMA_RESET		0x10000000
#define MCFGR_LONG_PTR		0x00010000 /* Use >32-bit desc addressing */
#define SCFGR_RDBENABLE		0x00000400
#define DECORR_RQD0ENABLE	0x00000001 /* Enable DECO0 for direct access */
#define DECORR_DEN0		0x00010000 /* DECO0 available for access*/

/* AXI read cache control */
#define MCFGR_ARCACHE_SHIFT	12
#define MCFGR_ARCACHE_MASK	(0xf << MCFGR_ARCACHE_SHIFT)

/* AXI write cache control */
#define MCFGR_AWCACHE_SHIFT	8
#define MCFGR_AWCACHE_MASK	(0xf << MCFGR_AWCACHE_SHIFT)

/* AXI pipeline depth */
#define MCFGR_AXIPIPE_SHIFT	4
#define MCFGR_AXIPIPE_MASK	(0xf << MCFGR_AXIPIPE_SHIFT)

#define MCFGR_AXIPRI		0x00000008 /* Assert AXI priority sideband */
#define MCFGR_BURST_64		0x00000001 /* Max burst size */

/* Secure Memory Configuration - if you have it */
/* Secure Memory Register Offset from JR Base Reg*/
#define SM_V1_OFFSET 0x0f4
#define SM_V2_OFFSET 0xa00

/* Minimum SM Version ID requiring v2 SM register mapping */
#define SMVID_V2 0x20105

struct caam_secure_mem_v1 {
	u32 sm_cmd;	/* SMCJRx - Secure memory command */
	u32 rsvd1;
	u32 sm_status;	/* SMCSJRx - Secure memory status */
    u32 rsvd2;

	u32 sm_perm;	/* SMAPJRx - Secure memory access perms */
	u32 sm_group2;	/* SMAP2JRx - Secure memory access group 2 */
	u32 sm_group1;	/* SMAP1JRx - Secure memory access group 1 */
};

struct caam_secure_mem_v2 {
	u32 sm_perm;	/* SMAPJRx - Secure memory access perms */
	u32 sm_group2;	/* SMAP2JRx - Secure memory access group 2 */
	u32 sm_group1;	/* SMAP1JRx - Secure memory access group 1 */
	u32 rsvd1[118];
	u32 sm_cmd;	/* SMCJRx - Secure memory command */
	u32 rsvd2;
	u32 sm_status;	/* SMCSJRx - Secure memory status */
};

/*
 * caam_job_ring - direct job ring setup
 * 1-4 possible per instantiation, base + 1000/2000/3000/4000
 * Padded out to 0x1000
 */
struct caam_job_ring {
	/* Input ring */
	u64 inpring_base;	/* IRBAx -  Input desc ring baseaddr */
	u32 rsvd1;
	u32 inpring_size;	/* IRSx - Input ring size */
	u32 rsvd2;
	u32 inpring_avail;	/* IRSAx - Input ring room remaining */
	u32 rsvd3;
	u32 inpring_jobadd;	/* IRJAx - Input ring jobs added */

	/* Output Ring */
	u64 outring_base;	/* ORBAx - Output status ring base addr */
	u32 rsvd4;
	u32 outring_size;	/* ORSx - Output ring size */
	u32 rsvd5;
	u32 outring_rmvd;	/* ORJRx - Output ring jobs removed */
	u32 rsvd6;
	u32 outring_used;	/* ORSFx - Output ring slots full */

	/* Status/Configuration */
	u32 rsvd7;
	u32 jroutstatus;	/* JRSTAx - JobR output status */
	u32 rsvd8;
	u32 jrintstatus;	/* JRINTx - JobR interrupt status */
	u32 rconfig_hi;	/* JRxCFG - Ring configuration */
	u32 rconfig_lo;

	/* Indices. CAAM maintains as "heads" of each queue */
	u32 rsvd9;
	u32 inp_rdidx;	/* IRRIx - Input ring read index */
	u32 rsvd10;
	u32 out_wtidx;	/* ORWIx - Output ring write index */

	/* Command/control */
	u32 rsvd11;
	u32 jrcommand;	/* JRCRx - JobR command */
<<<<<<< HEAD

	u32 rsvd12[33];

	/* Secure Memory Configuration - if you have it */
	u32 sm_cmd;	/* SMCJRx - Secure memory command */
	u32 rsvd13;
	u32 sm_status;	/* SMCSJRx - Secure memory status */
	u32 rsvd14;
	u32 sm_perm;	/* SMAPJRx - Secure memory access perms */
	u32 sm_group2;	/* SMAP2JRx - Secure memory access group 2 */
	u32 sm_group1;	/* SMAP1JRx - Secure memory access group 1 */

	u32 rsvd15[891];
=======
	u32 rsvd12[931];
>>>>>>> 9ea9577d

	/* Performance Monitor                                  f00-fff */
	struct caam_perfmon perfmon;
};

#define JR_RINGSIZE_MASK	0x03ff
/*
 * jrstatus - Job Ring Output Status
 * All values in lo word
 * Also note, same values written out as status through QI
 * in the command/status field of a frame descriptor
 */
#define JRSTA_SSRC_SHIFT            28
#define JRSTA_SSRC_MASK             0xf0000000

#define JRSTA_SSRC_NONE             0x00000000
#define JRSTA_SSRC_CCB_ERROR        0x20000000
#define JRSTA_SSRC_JUMP_HALT_USER   0x30000000
#define JRSTA_SSRC_DECO             0x40000000
#define JRSTA_SSRC_JRERROR          0x60000000
#define JRSTA_SSRC_JUMP_HALT_CC     0x70000000

#define JRSTA_DECOERR_JUMP          0x08000000
#define JRSTA_DECOERR_INDEX_SHIFT   8
#define JRSTA_DECOERR_INDEX_MASK    0xff00
#define JRSTA_DECOERR_ERROR_MASK    0x00ff

#define JRSTA_DECOERR_NONE          0x00
#define JRSTA_DECOERR_LINKLEN       0x01
#define JRSTA_DECOERR_LINKPTR       0x02
#define JRSTA_DECOERR_JRCTRL        0x03
#define JRSTA_DECOERR_DESCCMD       0x04
#define JRSTA_DECOERR_ORDER         0x05
#define JRSTA_DECOERR_KEYCMD        0x06
#define JRSTA_DECOERR_LOADCMD       0x07
#define JRSTA_DECOERR_STORECMD      0x08
#define JRSTA_DECOERR_OPCMD         0x09
#define JRSTA_DECOERR_FIFOLDCMD     0x0a
#define JRSTA_DECOERR_FIFOSTCMD     0x0b
#define JRSTA_DECOERR_MOVECMD       0x0c
#define JRSTA_DECOERR_JUMPCMD       0x0d
#define JRSTA_DECOERR_MATHCMD       0x0e
#define JRSTA_DECOERR_SHASHCMD      0x0f
#define JRSTA_DECOERR_SEQCMD        0x10
#define JRSTA_DECOERR_DECOINTERNAL  0x11
#define JRSTA_DECOERR_SHDESCHDR     0x12
#define JRSTA_DECOERR_HDRLEN        0x13
#define JRSTA_DECOERR_BURSTER       0x14
#define JRSTA_DECOERR_DESCSIGNATURE 0x15
#define JRSTA_DECOERR_DMA           0x16
#define JRSTA_DECOERR_BURSTFIFO     0x17
#define JRSTA_DECOERR_JRRESET       0x1a
#define JRSTA_DECOERR_JOBFAIL       0x1b
#define JRSTA_DECOERR_DNRERR        0x80
#define JRSTA_DECOERR_UNDEFPCL      0x81
#define JRSTA_DECOERR_PDBERR        0x82
#define JRSTA_DECOERR_ANRPLY_LATE   0x83
#define JRSTA_DECOERR_ANRPLY_REPLAY 0x84
#define JRSTA_DECOERR_SEQOVF        0x85
#define JRSTA_DECOERR_INVSIGN       0x86
#define JRSTA_DECOERR_DSASIGN       0x87

#define JRSTA_CCBERR_JUMP           0x08000000
#define JRSTA_CCBERR_INDEX_MASK     0xff00
#define JRSTA_CCBERR_INDEX_SHIFT    8
#define JRSTA_CCBERR_CHAID_MASK     0x00f0
#define JRSTA_CCBERR_CHAID_SHIFT    4
#define JRSTA_CCBERR_ERRID_MASK     0x000f

#define JRSTA_CCBERR_CHAID_AES      (0x01 << JRSTA_CCBERR_CHAID_SHIFT)
#define JRSTA_CCBERR_CHAID_DES      (0x02 << JRSTA_CCBERR_CHAID_SHIFT)
#define JRSTA_CCBERR_CHAID_ARC4     (0x03 << JRSTA_CCBERR_CHAID_SHIFT)
#define JRSTA_CCBERR_CHAID_MD       (0x04 << JRSTA_CCBERR_CHAID_SHIFT)
#define JRSTA_CCBERR_CHAID_RNG      (0x05 << JRSTA_CCBERR_CHAID_SHIFT)
#define JRSTA_CCBERR_CHAID_SNOW     (0x06 << JRSTA_CCBERR_CHAID_SHIFT)
#define JRSTA_CCBERR_CHAID_KASUMI   (0x07 << JRSTA_CCBERR_CHAID_SHIFT)
#define JRSTA_CCBERR_CHAID_PK       (0x08 << JRSTA_CCBERR_CHAID_SHIFT)
#define JRSTA_CCBERR_CHAID_CRC      (0x09 << JRSTA_CCBERR_CHAID_SHIFT)

#define JRSTA_CCBERR_ERRID_NONE     0x00
#define JRSTA_CCBERR_ERRID_MODE     0x01
#define JRSTA_CCBERR_ERRID_DATASIZ  0x02
#define JRSTA_CCBERR_ERRID_KEYSIZ   0x03
#define JRSTA_CCBERR_ERRID_PKAMEMSZ 0x04
#define JRSTA_CCBERR_ERRID_PKBMEMSZ 0x05
#define JRSTA_CCBERR_ERRID_SEQUENCE 0x06
#define JRSTA_CCBERR_ERRID_PKDIVZRO 0x07
#define JRSTA_CCBERR_ERRID_PKMODEVN 0x08
#define JRSTA_CCBERR_ERRID_KEYPARIT 0x09
#define JRSTA_CCBERR_ERRID_ICVCHK   0x0a
#define JRSTA_CCBERR_ERRID_HARDWARE 0x0b
#define JRSTA_CCBERR_ERRID_CCMAAD   0x0c
#define JRSTA_CCBERR_ERRID_INVCHA   0x0f

#define JRINT_ERR_INDEX_MASK        0x3fff0000
#define JRINT_ERR_INDEX_SHIFT       16
#define JRINT_ERR_TYPE_MASK         0xf00
#define JRINT_ERR_TYPE_SHIFT        8
#define JRINT_ERR_HALT_MASK         0xc
#define JRINT_ERR_HALT_SHIFT        2
#define JRINT_ERR_HALT_INPROGRESS   0x4
#define JRINT_ERR_HALT_COMPLETE     0x8
#define JRINT_JR_ERROR              0x02
#define JRINT_JR_INT                0x01

#define JRINT_ERR_TYPE_WRITE        1
#define JRINT_ERR_TYPE_BAD_INPADDR  3
#define JRINT_ERR_TYPE_BAD_OUTADDR  4
#define JRINT_ERR_TYPE_INV_INPWRT   5
#define JRINT_ERR_TYPE_INV_OUTWRT   6
#define JRINT_ERR_TYPE_RESET        7
#define JRINT_ERR_TYPE_REMOVE_OFL   8
#define JRINT_ERR_TYPE_ADD_OFL      9

#define JRCFG_SOE		0x04
#define JRCFG_ICEN		0x02
#define JRCFG_IMSK		0x01
#define JRCFG_ICDCT_SHIFT	8
#define JRCFG_ICTT_SHIFT	16

#define JRCR_RESET                  0x01

/* secure memory command */
#define SMC_PAGE_SHIFT	16
#define SMC_PAGE_MASK	(0xffff << SMC_PAGE_SHIFT)
#define SMC_PART_SHIFT	8
#define SMC_PART_MASK	(0x0f << SMC_PART_SHIFT)
#define SMC_CMD_SHIFT	0
#define SMC_CMD_MASK	(0x0f << SMC_CMD_SHIFT)

#define SMC_CMD_ALLOC_PAGE	0x01	/* allocate page to this partition */
#define SMC_CMD_DEALLOC_PAGE	0x02	/* deallocate page from partition */
#define SMC_CMD_DEALLOC_PART	0x03	/* deallocate partition */
#define SMC_CMD_PAGE_INQUIRY	0x05	/* find partition associate with page */

/* secure memory (command) status */
#define SMCS_PAGE_SHIFT		16
#define SMCS_PAGE_MASK		(0x0fff << SMCS_PAGE_SHIFT)
#define SMCS_CMDERR_SHIFT	14
#define SMCS_CMDERR_MASK	(3 << SMCS_CMDERR_SHIFT)
#define SMCS_ALCERR_SHIFT	12
#define SMCS_ALCERR_MASK	(3 << SMCS_ALCERR_SHIFT)
#define SMCS_PGOWN_SHIFT	6
#define SMCS_PGWON_MASK		(3 << SMCS_PGOWN_SHIFT)
#define SMCS_PART_SHIFT		0
#define SMCS_PART_MASK		(0xf << SMCS_PART_SHIFT)

#define SMCS_CMDERR_NONE	0
#define SMCS_CMDERR_INCOMP	1	/* Command not yet complete */
#define SMCS_CMDERR_SECFAIL	2	/* Security failure occurred */
#define SMCS_CMDERR_OVERFLOW	3	/* Command overflow */

#define SMCS_ALCERR_NONE	0
#define SMCS_ALCERR_PSPERR	1	/* Partion marked PSP (dealloc only) */
#define SMCS_ALCERR_PAGEAVAIL	2	/* Page not available */
#define SMCS_ALCERR_PARTOWN	3	/* Partition ownership error */

#define SMCS_PGOWN_AVAIL	0	/* Page is available */
#define SMCS_PGOWN_NOEXIST	1	/* Page initializing or nonexistent */
#define SMCS_PGOWN_NOOWN	2	/* Page owned by another processor */
#define SMCS_PGOWN_OWNED	3	/* Page belongs to this processor */

/* secure memory access permissions */
#define SMCS_PERM_KEYMOD_SHIFT	16
#define SMCA_PERM_KEYMOD_MASK	(0xff << SMCS_PERM_KEYMOD_SHIFT)
#define SMCA_PERM_CSP_ZERO	0x8000	/* Zero when deallocated or released */
#define SMCA_PERM_PSP_LOCK	0x4000	/* Part./pages can't be deallocated */
#define SMCA_PERM_PERM_LOCK	0x2000	/* Lock permissions */
#define SMCA_PERM_GRP_LOCK	0x1000	/* Lock access groups */
#define SMCA_PERM_RINGID_SHIFT	10
#define SMCA_PERM_RINGID_MASK	(3 << SMCA_PERM_RINGID_SHIFT)
#define SMCA_PERM_G2_BLOB	0x0080	/* Group 2 blob import/export */
#define SMCA_PERM_G2_WRITE	0x0020	/* Group 2 write */
#define SMCA_PERM_G2_READ	0x0010	/* Group 2 read */
#define SMCA_PERM_G1_BLOB	0x0008	/* Group 1... */
#define SMCA_PERM_G1_WRITE	0x0002
#define SMCA_PERM_G1_READ	0x0001

/*
 * caam_assurance - Assurance Controller View
 * base + 0x6000 padded out to 0x1000
 */

struct rtic_element {
	u64 address;
	u32 rsvd;
	u32 length;
};

struct rtic_block {
	struct rtic_element element[2];
};

struct rtic_memhash {
	u32 memhash_be[32];
	u32 memhash_le[32];
};

struct caam_assurance {
    /* Status/Command/Watchdog */
	u32 rsvd1;
	u32 status;		/* RSTA - Status */
	u32 rsvd2;
	u32 cmd;		/* RCMD - Command */
	u32 rsvd3;
	u32 ctrl;		/* RCTL - Control */
	u32 rsvd4;
	u32 throttle;	/* RTHR - Throttle */
	u32 rsvd5[2];
	u64 watchdog;	/* RWDOG - Watchdog Timer */
	u32 rsvd6;
	u32 rend;		/* REND - Endian corrections */
	u32 rsvd7[50];

	/* Block access/configuration @ 100/110/120/130 */
	struct rtic_block memblk[4];	/* Memory Blocks A-D */
	u32 rsvd8[32];

	/* Block hashes @ 200/300/400/500 */
	struct rtic_memhash hash[4];	/* Block hash values A-D */
	u32 rsvd_3[640];
};

/*
 * caam_queue_if - QI configuration and control
 * starts base + 0x7000, padded out to 0x1000 long
 */

struct caam_queue_if {
	u32 qi_control_hi;	/* QICTL  - QI Control */
	u32 qi_control_lo;
	u32 rsvd1;
	u32 qi_status;	/* QISTA  - QI Status */
	u32 qi_deq_cfg_hi;	/* QIDQC  - QI Dequeue Configuration */
	u32 qi_deq_cfg_lo;
	u32 qi_enq_cfg_hi;	/* QISEQC - QI Enqueue Command     */
	u32 qi_enq_cfg_lo;
	u32 rsvd2[1016];
};

/* QI control bits - low word */
#define QICTL_DQEN      0x01              /* Enable frame pop          */
#define QICTL_STOP      0x02              /* Stop dequeue/enqueue      */
#define QICTL_SOE       0x04              /* Stop on error             */

/* QI control bits - high word */
#define QICTL_MBSI	0x01
#define QICTL_MHWSI	0x02
#define QICTL_MWSI	0x04
#define QICTL_MDWSI	0x08
#define QICTL_CBSI	0x10		/* CtrlDataByteSwapInput     */
#define QICTL_CHWSI	0x20		/* CtrlDataHalfSwapInput     */
#define QICTL_CWSI	0x40		/* CtrlDataWordSwapInput     */
#define QICTL_CDWSI	0x80		/* CtrlDataDWordSwapInput    */
#define QICTL_MBSO	0x0100
#define QICTL_MHWSO	0x0200
#define QICTL_MWSO	0x0400
#define QICTL_MDWSO	0x0800
#define QICTL_CBSO	0x1000		/* CtrlDataByteSwapOutput    */
#define QICTL_CHWSO	0x2000		/* CtrlDataHalfSwapOutput    */
#define QICTL_CWSO	0x4000		/* CtrlDataWordSwapOutput    */
#define QICTL_CDWSO     0x8000		/* CtrlDataDWordSwapOutput   */
#define QICTL_DMBS	0x010000
#define QICTL_EPO	0x020000

/* QI status bits */
#define QISTA_PHRDERR   0x01              /* PreHeader Read Error      */
#define QISTA_CFRDERR   0x02              /* Compound Frame Read Error */
#define QISTA_OFWRERR   0x04              /* Output Frame Read Error   */
#define QISTA_BPDERR    0x08              /* Buffer Pool Depleted      */
#define QISTA_BTSERR    0x10              /* Buffer Undersize          */
#define QISTA_CFWRERR   0x20              /* Compound Frame Write Err  */
#define QISTA_STOPD     0x80000000        /* QI Stopped (see QICTL)    */

/* deco_sg_table - DECO view of scatter/gather table */
struct deco_sg_table {
	u64 addr;		/* Segment Address */
	u32 elen;		/* E, F bits + 30-bit length */
	u32 bpid_offset;	/* Buffer Pool ID + 16-bit length */
};

/*
 * caam_deco - descriptor controller - CHA cluster block
 *
 * Only accessible when direct DECO access is turned on
 * (done in DECORR, via MID programmed in DECOxMID
 *
 * 5 typical, base + 0x8000/9000/a000/b000
 * Padded out to 0x1000 long
 */
struct caam_deco {
	u32 rsvd1;
	u32 cls1_mode;	/* CxC1MR -  Class 1 Mode */
	u32 rsvd2;
	u32 cls1_keysize;	/* CxC1KSR - Class 1 Key Size */
	u32 cls1_datasize_hi;	/* CxC1DSR - Class 1 Data Size */
	u32 cls1_datasize_lo;
	u32 rsvd3;
	u32 cls1_icvsize;	/* CxC1ICVSR - Class 1 ICV size */
	u32 rsvd4[5];
	u32 cha_ctrl;	/* CCTLR - CHA control */
	u32 rsvd5;
	u32 irq_crtl;	/* CxCIRQ - CCB interrupt done/error/clear */
	u32 rsvd6;
	u32 clr_written;	/* CxCWR - Clear-Written */
	u32 ccb_status_hi;	/* CxCSTA - CCB Status/Error */
	u32 ccb_status_lo;
	u32 rsvd7[3];
	u32 aad_size;	/* CxAADSZR - Current AAD Size */
	u32 rsvd8;
	u32 cls1_iv_size;	/* CxC1IVSZR - Current Class 1 IV Size */
	u32 rsvd9[7];
	u32 pkha_a_size;	/* PKASZRx - Size of PKHA A */
	u32 rsvd10;
	u32 pkha_b_size;	/* PKBSZRx - Size of PKHA B */
	u32 rsvd11;
	u32 pkha_n_size;	/* PKNSZRx - Size of PKHA N */
	u32 rsvd12;
	u32 pkha_e_size;	/* PKESZRx - Size of PKHA E */
	u32 rsvd13[24];
	u32 cls1_ctx[16];	/* CxC1CTXR - Class 1 Context @100 */
	u32 rsvd14[48];
	u32 cls1_key[8];	/* CxC1KEYR - Class 1 Key @200 */
	u32 rsvd15[121];
	u32 cls2_mode;	/* CxC2MR - Class 2 Mode */
	u32 rsvd16;
	u32 cls2_keysize;	/* CxX2KSR - Class 2 Key Size */
	u32 cls2_datasize_hi;	/* CxC2DSR - Class 2 Data Size */
	u32 cls2_datasize_lo;
	u32 rsvd17;
	u32 cls2_icvsize;	/* CxC2ICVSZR - Class 2 ICV Size */
	u32 rsvd18[56];
	u32 cls2_ctx[18];	/* CxC2CTXR - Class 2 Context @500 */
	u32 rsvd19[46];
	u32 cls2_key[32];	/* CxC2KEYR - Class2 Key @600 */
	u32 rsvd20[84];
	u32 inp_infofifo_hi;	/* CxIFIFO - Input Info FIFO @7d0 */
	u32 inp_infofifo_lo;
	u32 rsvd21[2];
	u64 inp_datafifo;	/* CxDFIFO - Input Data FIFO */
	u32 rsvd22[2];
	u64 out_datafifo;	/* CxOFIFO - Output Data FIFO */
	u32 rsvd23[2];
	u32 jr_ctl_hi;	/* CxJRR - JobR Control Register      @800 */
	u32 jr_ctl_lo;
	u64 jr_descaddr;	/* CxDADR - JobR Descriptor Address */
#define DECO_OP_STATUS_HI_ERR_MASK 0xF00000FF
	u32 op_status_hi;	/* DxOPSTA - DECO Operation Status */
	u32 op_status_lo;
	u32 rsvd24[2];
	u32 liodn;		/* DxLSR - DECO LIODN Status - non-seq */
	u32 td_liodn;	/* DxLSR - DECO LIODN Status - trustdesc */
	u32 rsvd26[6];
	u64 math[4];		/* DxMTH - Math register */
	u32 rsvd27[8];
	struct deco_sg_table gthr_tbl[4];	/* DxGTR - Gather Tables */
	u32 rsvd28[16];
	struct deco_sg_table sctr_tbl[4];	/* DxSTR - Scatter Tables */
	u32 rsvd29[48];
	u32 descbuf[64];	/* DxDESB - Descriptor buffer */
	u32 rscvd30[193];
#define DESC_DBG_DECO_STAT_HOST_ERR	0x00D00000
#define DESC_DBG_DECO_STAT_VALID	0x80000000
#define DESC_DBG_DECO_STAT_MASK		0x00F00000
	u32 desc_dbg;		/* DxDDR - DECO Debug Register */
	u32 rsvd31[126];
};

#define DECO_JQCR_WHL		0x20000000
#define DECO_JQCR_FOUR		0x10000000

/*
 * Current top-level view of memory map is:
 *
 * 0x0000 - 0x0fff - CAAM Top-Level Control
 * 0x1000 - 0x1fff - Job Ring 0
 * 0x2000 - 0x2fff - Job Ring 1
 * 0x3000 - 0x3fff - Job Ring 2
 * 0x4000 - 0x4fff - Job Ring 3
 * 0x5000 - 0x5fff - (unused)
 * 0x6000 - 0x6fff - Assurance Controller
 * 0x7000 - 0x7fff - Queue Interface
 * 0x8000 - 0x8fff - DECO-CCB 0
 * 0x9000 - 0x9fff - DECO-CCB 1
 * 0xa000 - 0xafff - DECO-CCB 2
 * 0xb000 - 0xbfff - DECO-CCB 3
 * 0xc000 - 0xcfff - DECO-CCB 4
 *
 * caam_full describes the full register view of CAAM if useful,
 * although many configurations may choose to implement parts of
 * the register map separately, in differing privilege regions
 */
struct caam_full {
	struct caam_ctrl __iomem ctrl;
	struct caam_job_ring jr[4];
	u64 rsvd[512];
	struct caam_assurance assure;
	struct caam_queue_if qi;
	struct caam_deco deco;
};

#endif /* REGS_H */<|MERGE_RESOLUTION|>--- conflicted
+++ resolved
@@ -149,19 +149,11 @@
 /* Public Key */
 #define CHA_ID_PK_SHIFT	28
 #define CHA_ID_PK_MASK		(0xfull << CHA_ID_PK_SHIFT)
-<<<<<<< HEAD
 
 /* Kasumi */
 #define CHA_ID_KAS_SHIFT	24
 #define CHA_ID_KAS_MASK		(0xfull << CHA_ID_KAS_SHIFT)
 
-=======
-
-/* Kasumi */
-#define CHA_ID_KAS_SHIFT	24
-#define CHA_ID_KAS_MASK		(0xfull << CHA_ID_KAS_SHIFT)
-
->>>>>>> 9ea9577d
 /* SNOW f8 */
 #define CHA_ID_SNW8_SHIFT	20
 #define CHA_ID_SNW8_MASK	(0xfull << CHA_ID_SNW8_SHIFT)
@@ -570,23 +562,7 @@
 	/* Command/control */
 	u32 rsvd11;
 	u32 jrcommand;	/* JRCRx - JobR command */
-<<<<<<< HEAD
-
-	u32 rsvd12[33];
-
-	/* Secure Memory Configuration - if you have it */
-	u32 sm_cmd;	/* SMCJRx - Secure memory command */
-	u32 rsvd13;
-	u32 sm_status;	/* SMCSJRx - Secure memory status */
-	u32 rsvd14;
-	u32 sm_perm;	/* SMAPJRx - Secure memory access perms */
-	u32 sm_group2;	/* SMAP2JRx - Secure memory access group 2 */
-	u32 sm_group1;	/* SMAP1JRx - Secure memory access group 1 */
-
-	u32 rsvd15[891];
-=======
 	u32 rsvd12[931];
->>>>>>> 9ea9577d
 
 	/* Performance Monitor                                  f00-fff */
 	struct caam_perfmon perfmon;
