--- conflicted
+++ resolved
@@ -1,7 +1,7 @@
 /* * CAAM control-plane driver backend
  * Controller-level driver, kernel property detection, initialization
  *
- * Copyright 2008-2015 Freescale Semiconductor, Inc.
+ * Copyright 2008-2012 Freescale Semiconductor, Inc.
  */
 
 #include <linux/device.h>
@@ -14,9 +14,6 @@
 #include "jr.h"
 #include "desc_constr.h"
 #include "error.h"
-<<<<<<< HEAD
-#include "sm.h"
-=======
 #include "ctrl.h"
 #include "sm.h"
 
@@ -40,7 +37,6 @@
 	return NULL;
 }
 #endif
->>>>>>> f2ed3bfc
 
 /*
  * Descriptor to instantiate RNG State Handle 0 in normal mode and
@@ -331,23 +327,6 @@
 	/* Unmap controller region */
 	iounmap(ctrl);
 
-<<<<<<< HEAD
-#ifdef CONFIG_ARM
-	/* shut clocks off before finalizing shutdown */
-	clk_disable(ctrlpriv->caam_ipg);
-	clk_disable(ctrlpriv->caam_aclk);
-	/* imx7d only has two caam clock */
-	if (!(of_find_compatible_node(NULL, NULL, "fsl,imx7d-caam"))) {
-		clk_disable(ctrlpriv->caam_mem);
-		clk_disable(ctrlpriv->caam_emi_slow);
-	}
-#endif
-
-	kfree(ctrlpriv->jrpdev);
-	kfree(ctrlpriv);
-
-	return ret;
-=======
 	/* shut clocks off before finalizing shutdown */
 	clk_disable_unprepare(ctrlpriv->caam_ipg);
 	clk_disable_unprepare(ctrlpriv->caam_mem);
@@ -355,7 +334,6 @@
 	clk_disable_unprepare(ctrlpriv->caam_emi_slow);
 
 	return 0;
->>>>>>> f2ed3bfc
 }
 
 /*
@@ -408,28 +386,13 @@
 	 * select raw sampling in both entropy shifter
 	 * and statistical checker
 	 */
-<<<<<<< HEAD
-	setbits32(&val, RTMCTL_SAMP_MODE_RAW_ES_SC);
-
-=======
 	clrsetbits_32(&val, 0, RTMCTL_SAMP_MODE_RAW_ES_SC);
->>>>>>> f2ed3bfc
 	/* put RNG4 into run mode */
 	clrsetbits_32(&val, RTMCTL_PRGM, 0);
 	/* write back the control register */
 	wr_reg32(&r4tst->rtmctl, val);
 }
 
-<<<<<<< HEAD
-/**
- * caam_get_era() - Return the ERA of the SEC on SoC, based
- * on the SEC_VID register.
- * Returns the ERA number (1..4) or -ENOTSUPP if the ERA is unknown.
- * @caam_id - the value of the SEC_VID register
- **/
-int caam_get_era(u64 caam_id)
-{
-=======
 static void detect_era(struct caam_drv_private *ctrlpriv)
 {
 	int ret, i;
@@ -437,7 +400,6 @@
 	u32 caam_id_ms;
 	char *era_source;
 	struct device_node *caam_node;
->>>>>>> f2ed3bfc
 	struct sec_vid sec_vid;
 	static const struct {
 		u16 ip_id;
@@ -471,17 +433,6 @@
 		{0x0A12, 5, 8},
 		{0x0A16, 3, 8},
 	};
-<<<<<<< HEAD
-	int i;
-
-       sec_vid.ip_id = caam_id >> SEC_VID_IPID_SHIFT;
-       sec_vid.maj_rev = (caam_id & SEC_VID_MAJ_MASK) >> SEC_VID_MAJ_SHIFT;
-
-	for (i = 0; i < ARRAY_SIZE(caam_eras); i++)
-		if (caam_eras[i].ip_id == sec_vid.ip_id &&
-			caam_eras[i].maj_rev == sec_vid.maj_rev)
-			return caam_eras[i].era;
-=======
 
 	/* If the user or bootloader has set the property we'll use that */
 	caam_node = of_find_compatible_node(NULL, NULL, "fsl,sec-v4.0");
@@ -501,7 +452,6 @@
 		era_source = "CCBVID";
 		goto era_found;
 	}
->>>>>>> f2ed3bfc
 
 	/* If we can match caamvid to known versions, use that */
 	caam_id_ms = rd_reg32(&ctrlpriv->ctrl->perfmon.caam_id_ms);
@@ -675,104 +625,8 @@
 		goto disable_clocks;
 	}
 
-<<<<<<< HEAD
-	/* Get CAAM-SM node and of_iomap() and save */
-	np = of_find_compatible_node(NULL, NULL, "fsl,imx6q-caam-sm");
-	if (!np)
-		return -ENODEV;
-
-	ctrlpriv->sm_base = of_iomap(np, 0);
-	ctrlpriv->sm_size = 0x3fff;
-
-/*
- * ARM targets tend to have clock control subsystems that can
- * enable/disable clocking to our device. Turn clocking on to proceed
- */
-#ifdef CONFIG_ARM
-	ctrlpriv->caam_ipg = devm_clk_get(&ctrlpriv->pdev->dev, "caam_ipg");
-	if (IS_ERR(ctrlpriv->caam_ipg)) {
-		ret = PTR_ERR(ctrlpriv->caam_ipg);
-		dev_err(&ctrlpriv->pdev->dev,
-			"can't identify CAAM ipg clk: %d\n", ret);
-		return -ENODEV;
-	}
-	ret = clk_prepare(ctrlpriv->caam_ipg);
-	if (ret < 0) {
-		dev_err(&pdev->dev, "can't prepare CAAM ipg clock: %d\n", ret);
-		return -ENODEV;
-	}
-	ret = clk_enable(ctrlpriv->caam_ipg);
-	if (ret < 0) {
-		dev_err(&pdev->dev, "can't enable CAAM ipg clock: %d\n", ret);
-		return -ENODEV;
-	}
-
-	pr_debug("%s caam_ipg clock:%d\n", __func__,
-			 (int)clk_get_rate(ctrlpriv->caam_ipg));
-
-	ctrlpriv->caam_aclk = devm_clk_get(&ctrlpriv->pdev->dev, "caam_aclk");
-	if (IS_ERR(ctrlpriv->caam_aclk)) {
-		ret = PTR_ERR(ctrlpriv->caam_aclk);
-		dev_err(&ctrlpriv->pdev->dev,
-			"can't identify CAAM aclk clk: %d\n", ret);
-			return -ENODEV;
-	}
-	ret = clk_prepare(ctrlpriv->caam_aclk);
-	if (ret < 0) {
-		dev_err(&pdev->dev, "can't prepare CAAM aclk clock: %d\n", ret);
-		return -ENODEV;
-	}
-	ret = clk_enable(ctrlpriv->caam_aclk);
-	if (ret < 0) {
-		dev_err(&pdev->dev, "can't enable CAAM aclk clock: %d\n", ret);
-			return -ENODEV;
-	}
-	pr_debug("%s caam_aclk clock:%d\n", __func__,
-			(int)clk_get_rate(ctrlpriv->caam_aclk));
-
-	/* imx7d only has two caam clock */
-	if (!(of_find_compatible_node(NULL, NULL, "fsl,imx7d-caam"))) {
-		ctrlpriv->caam_mem = devm_clk_get(&ctrlpriv->pdev->dev,
-						  "caam_mem");
-		if (IS_ERR(ctrlpriv->caam_mem)) {
-			ret = PTR_ERR(ctrlpriv->caam_mem);
-			dev_err(&ctrlpriv->pdev->dev,
-					"can't identify CAAM secure mem clk: %d\n",
-					ret);
-			return -ENODEV;
-		}
-		ret = clk_prepare(ctrlpriv->caam_mem);
-		if (ret < 0) {
-			dev_err(&pdev->dev, "can't prepare CAAM secure mem clock: %d\n",
-					ret);
-			return -ENODEV;
-		}
-		ret = clk_enable(ctrlpriv->caam_mem);
-		if (ret < 0) {
-			dev_err(&pdev->dev, "can't enable CAAM secure mem clock: %d\n",
-					ret);
-			return -ENODEV;
-		}
-		pr_debug("%s caam_mem clock:%d\n", __func__,
-				 (int)clk_get_rate(ctrlpriv->caam_mem));
-
-		if (!(of_find_compatible_node(NULL, NULL, "fsl,imx6ul-caam"))) {
-			ctrlpriv->caam_emi_slow = devm_clk_get(&ctrlpriv->pdev->dev,
-							       "caam_emi_slow");
-			ret = clk_prepare_enable(ctrlpriv->caam_emi_slow);
-			if (ret < 0) {
-				dev_err(&pdev->dev,
-					"can'to prepare CAAM emi slow clock: %d\n",
-					ret);
-				return -ENODEV;
-			}
-		}
-	}
-#endif
-=======
 	caam_little_end = !(bool)(rd_reg32(&ctrl->perfmon.status) &
 				  (CSTA_PLEND | CSTA_ALT_PLEND));
->>>>>>> f2ed3bfc
 
 	/* Finding the page size for using the CTPR_MS register */
 	comp_params = rd_reg32(&ctrl->perfmon.comp_parms_ms);
@@ -796,8 +650,6 @@
 			 BLOCK_OFFSET * DECO_BLOCK_NUMBER
 			 );
 
-<<<<<<< HEAD
-=======
 	detect_era(ctrlpriv);
 
 	/* Get CAAM-SM node and of_iomap() and save */
@@ -807,7 +659,6 @@
 
 	ctrlpriv->sm_base = of_iomap(np, 0);
 	ctrlpriv->sm_size = 0x3fff;
->>>>>>> f2ed3bfc
 
 	/*
 	 * Enable DECO watchdogs and, if this is a PHYS_ADDR_T_64BIT kernel,
@@ -819,21 +670,6 @@
 		      (sizeof(dma_addr_t) == sizeof(u64) ? MCFGR_LONG_PTR : 0));
 
 	handle_imx6_err005766(ctrlpriv);
-
-#ifdef CONFIG_ARCH_MX6
-	/*
-	 * ERRATA:  mx6 devices have an issue wherein AXI bus transactions
-	 * may not occur in the correct order. This isn't a problem running
-	 * single descriptors, but can be if running multiple concurrent
-	 * descriptors. Reworking the driver to throttle to single requests
-	 * is impractical, thus the workaround is to limit the AXI pipeline
-	 * to a depth of 1 (from it's default of 4) to preclude this situation
-	 * from occurring.
-	 */
-	wr_reg32(&topregs->ctrl.mcr,
-		 (rd_reg32(&topregs->ctrl.mcr) & ~(MCFGR_AXIPIPE_MASK)) |
-		 ((1 << MCFGR_AXIPIPE_SHIFT) & MCFGR_AXIPIPE_MASK));
-#endif
 
 	/*
 	 *  Read the Compile Time paramters and SCFGR to determine
@@ -1009,11 +845,7 @@
 		  (u64)rd_reg32(&ctrl->perfmon.caam_id_ls);
 
 	dev_info(dev, "device ID = 0x%016llx (Era %d)\n", caam_id,
-<<<<<<< HEAD
-		 caam_get_era(caam_id));
-=======
 		 ctrlpriv->era);
->>>>>>> f2ed3bfc
 
 	dev_info(dev, "job rings = %d, qi = %d\n",
 		 ctrlpriv->total_jobrs, ctrlpriv->qi_present);
