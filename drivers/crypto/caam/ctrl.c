--- conflicted
+++ resolved
@@ -137,90 +137,11 @@
 		goto era_found;
 	}
 
-<<<<<<< HEAD
-	val = rd_reg32(&r4tst->rtsdctl);
-	val = (val & ~RTSDCTL_ENT_DLY_MASK) |
-	      (ent_delay << RTSDCTL_ENT_DLY_SHIFT);
-	wr_reg32(&r4tst->rtsdctl, val);
-	/* min. freq. count, equal to 1/4 of the entropy sample length */
-	wr_reg32(&r4tst->rtfrqmin, ent_delay >> 2);
-	/* max. freq. count, equal to 16 times the entropy sample length */
-	wr_reg32(&r4tst->rtfrqmax, ent_delay << 4);
-	/* read the control register */
-	val = rd_reg32(&r4tst->rtmctl);
-	/*
-	 * select raw sampling in both entropy shifter
-	 * and statistical checker
-	 */
-	clrsetbits_32(&val, 0, RTMCTL_SAMP_MODE_RAW_ES_SC);
-	/* put RNG4 into run mode */
-	clrsetbits_32(&val, RTMCTL_PRGM, 0);
-	/* write back the control register */
-	wr_reg32(&r4tst->rtmctl, val);
-}
-
-static void detect_era(struct caam_drv_private *ctrlpriv)
-{
-	int ret, i;
-	u32 caam_era;
-	u32 caam_id_ms;
-	char *era_source;
-	struct device_node *caam_node;
-	struct sec_vid sec_vid;
-	static const struct {
-		u16 ip_id;
-		u8 maj_rev;
-		u8 era;
-	} caam_eras[] = {
-		{0x0A10, 1, 1},
-		{0x0A10, 2, 2},
-		{0x0A12, 1, 3},
-		{0x0A14, 1, 3},
-		{0x0A10, 3, 4},
-		{0x0A11, 1, 4},
-		{0x0A14, 2, 4},
-		{0x0A16, 1, 4},
-		{0x0A18, 1, 4},
-		{0x0A11, 2, 5},
-		{0x0A12, 2, 5},
-		{0x0A13, 1, 5},
-		{0x0A1C, 1, 5},
-		{0x0A12, 4, 6},
-		{0x0A13, 2, 6},
-		{0x0A16, 2, 6},
-		{0x0A17, 1, 6},
-		{0x0A18, 2, 6},
-		{0x0A1A, 1, 6},
-		{0x0A1C, 2, 6},
-		{0x0A14, 3, 7},
-		{0x0A10, 4, 8},
-		{0x0A11, 3, 8},
-		{0x0A11, 4, 8},
-		{0x0A12, 5, 8},
-		{0x0A16, 3, 8},
-	};
-
-	/* If the user or bootloader has set the property we'll use that */
-	caam_node = of_find_compatible_node(NULL, NULL, "fsl,sec-v4.0");
-	ret = of_property_read_u32(caam_node, "fsl,sec-era", &caam_era);
-	of_node_put(caam_node);
-
-	if (!ret) {
-		era_source = "device tree";
-		goto era_found;
-	}
-
-	/* If ccbvid has the era, use that (era 6 and onwards) */
-	caam_era = rd_reg32(&ctrlpriv->ctrl->perfmon.ccb_id);
-	caam_era = caam_era >> CCB_VID_ERA_SHIFT & CCB_VID_ERA_MASK;
-
-	if (caam_era) {
-		era_source = "CCBVID";
-		goto era_found;
-	}
-
 	/* If we can match caamvid to known versions, use that */
-	caam_id_ms = rd_reg32(&ctrlpriv->ctrl->perfmon.caam_id_ms);
+	if (ctrlpriv->has_seco)
+		caam_id_ms = rd_reg32(&ctrlpriv->jr[i]->perfmon.caam_id_ms);
+	else
+		caam_id_ms = rd_reg32(&ctrlpriv->ctrl->perfmon.caam_id_ms);
 	sec_vid.ip_id = caam_id_ms >> SEC_VID_IPID_SHIFT;
 	sec_vid.maj_rev = (caam_id_ms & SEC_VID_MAJ_MASK) >> SEC_VID_MAJ_SHIFT;
 
@@ -233,6 +154,7 @@
 		}
 
 	ctrlpriv->era = -ENOTSUPP;
+	dev_info(&ctrlpriv->pdev->dev, "ERA undetermined!.\n");
 	return;
 
 era_found:
@@ -254,47 +176,6 @@
 
 	u32 mcr_val;
 
-=======
-	/* If we can match caamvid to known versions, use that */
-	if (ctrlpriv->has_seco)
-		caam_id_ms = rd_reg32(&ctrlpriv->jr[i]->perfmon.caam_id_ms);
-	else
-		caam_id_ms = rd_reg32(&ctrlpriv->ctrl->perfmon.caam_id_ms);
-	sec_vid.ip_id = caam_id_ms >> SEC_VID_IPID_SHIFT;
-	sec_vid.maj_rev = (caam_id_ms & SEC_VID_MAJ_MASK) >> SEC_VID_MAJ_SHIFT;
-
-	for (i = 0; i < ARRAY_SIZE(caam_eras); i++)
-		if (caam_eras[i].ip_id == sec_vid.ip_id &&
-		    caam_eras[i].maj_rev == sec_vid.maj_rev) {
-			caam_era = caam_eras[i].era;
-			era_source = "CAAMVID";
-			goto era_found;
-		}
-
-	ctrlpriv->era = -ENOTSUPP;
-	dev_info(&ctrlpriv->pdev->dev, "ERA undetermined!.\n");
-	return;
-
-era_found:
-	ctrlpriv->era = caam_era;
-	dev_info(&ctrlpriv->pdev->dev, "ERA source: %s.\n", era_source);
-}
-
-static void handle_imx6_err005766(struct caam_drv_private *ctrlpriv)
-{
-	/*
-	 * ERRATA:  mx6 devices have an issue wherein AXI bus transactions
-	 * may not occur in the correct order. This isn't a problem running
-	 * single descriptors, but can be if running multiple concurrent
-	 * descriptors. Reworking the driver to throttle to single requests
-	 * is impractical, thus the workaround is to limit the AXI pipeline
-	 * to a depth of 1 (from it's default of 4) to preclude this situation
-	 * from occurring.
-	 */
-
-	u32 mcr_val;
-
->>>>>>> 423d9423
 	if (ctrlpriv->era != IMX_ERR005766_ERA)
 		return;
 
@@ -438,129 +319,20 @@
 
 	ret = clk_prepare_enable(ctrlpriv->caam_ipg);
 	if (ret < 0) {
-<<<<<<< HEAD
-		dev_err(&pdev->dev, "can't enable CAAM ipg clock: %d\n", ret);
-=======
 		dev_err(dev, "can't enable CAAM ipg clock: %d\n", ret);
->>>>>>> 423d9423
 		return ret;
 	}
 
 	clk = caam_drv_identify_clk(dev, "aclk");
 	if (IS_ERR(clk)) {
 		ret = PTR_ERR(clk);
-<<<<<<< HEAD
-		dev_err(&pdev->dev,
-			"can't identify CAAM aclk clk: %d\n", ret);
-		goto disable_clocks;
-=======
 		dev_err(dev, "can't identify CAAM aclk clk: %d\n", ret);
 		return ret;
->>>>>>> 423d9423
 	}
 	ctrlpriv->caam_aclk = clk;
 
 	ret = clk_prepare_enable(ctrlpriv->caam_aclk);
 	if (ret < 0) {
-<<<<<<< HEAD
-		dev_err(&pdev->dev, "can't enable CAAM aclk clock: %d\n",
-			ret);
-		goto disable_clocks;
-	}
-
-	if (!(of_find_compatible_node(NULL, NULL, "fsl,imx7d-caam"))) {
-
-		clk = caam_drv_identify_clk(&pdev->dev, "mem");
-		if (IS_ERR(clk)) {
-			ret = PTR_ERR(clk);
-			dev_err(&pdev->dev,
-				"can't identify CAAM mem clk: %d\n", ret);
-			goto disable_clocks;
-		}
-		ctrlpriv->caam_mem = clk;
-
-		ret = clk_prepare_enable(ctrlpriv->caam_mem);
-		if (ret < 0) {
-			dev_err(&pdev->dev, "can't enable CAAM secure mem clock: %d\n",
-				ret);
-			goto disable_clocks;
-		}
-
-		if (!(of_find_compatible_node(NULL, NULL, "fsl,imx6ul-caam"))) {
-			clk = caam_drv_identify_clk(&pdev->dev, "emi_slow");
-			if (IS_ERR(clk)) {
-				ret = PTR_ERR(clk);
-				dev_err(&pdev->dev,
-					"can't identify CAAM emi_slow clk: %d\n", ret);
-				goto disable_clocks;
-			}
-			ctrlpriv->caam_emi_slow = clk;
-
-			ret = clk_prepare_enable(ctrlpriv->caam_emi_slow);
-			if (ret < 0) {
-				dev_err(&pdev->dev, "can't enable CAAM emi slow clock: %d\n",
-					ret);
-				goto disable_clocks;
-			}
-		}
-	}
-
-	/* Get configuration properties from device tree */
-	/* First, get register page */
-	ctrl = of_iomap(nprop, 0);
-	if (ctrl == NULL) {
-		dev_err(dev, "caam: of_iomap() failed\n");
-		ret = -ENOMEM;
-		goto disable_clocks;
-	}
-
-	caam_little_end = !(bool)(rd_reg32(&ctrl->perfmon.status) &
-				  (CSTA_PLEND | CSTA_ALT_PLEND));
-
-	/* Finding the page size for using the CTPR_MS register */
-	comp_params = rd_reg32(&ctrl->perfmon.comp_parms_ms);
-	pg_size = (comp_params & CTPR_MS_PG_SZ_MASK) >> CTPR_MS_PG_SZ_SHIFT;
-
-	/* Allocating the BLOCK_OFFSET based on the supported page size on
-	 * the platform
-	 */
-	if (pg_size == 0)
-		BLOCK_OFFSET = PG_SIZE_4K;
-	else
-		BLOCK_OFFSET = PG_SIZE_64K;
-
-	ctrlpriv->ctrl = (struct caam_ctrl __force *)ctrl;
-	ctrlpriv->assure = (struct caam_assurance __force *)
-			   ((uint8_t *)ctrl +
-			    BLOCK_OFFSET * ASSURE_BLOCK_NUMBER
-			   );
-	ctrlpriv->deco = (struct caam_deco __force *)
-			 ((uint8_t *)ctrl +
-			 BLOCK_OFFSET * DECO_BLOCK_NUMBER
-			 );
-
-	detect_era(ctrlpriv);
-
-	/* Get CAAM-SM node and of_iomap() and save */
-	np = of_find_compatible_node(NULL, NULL, "fsl,imx6q-caam-sm");
-	if (!np)
-		return -ENODEV;
-
-	ctrlpriv->sm_base = of_iomap(np, 0);
-	ctrlpriv->sm_size = 0x3fff;
-
-	/*
-	 * Enable DECO watchdogs and, if this is a PHYS_ADDR_T_64BIT kernel,
-	 * long pointers in master configuration register
-	 */
-	clrsetbits_32(&ctrl->mcr, MCFGR_AWCACHE_MASK | MCFGR_LONG_PTR,
-		      MCFGR_AWCACHE_CACH | MCFGR_AWCACHE_BUFF |
-		      MCFGR_WDENABLE | MCFGR_LARGE_BURST |
-		      (sizeof(dma_addr_t) == sizeof(u64) ? MCFGR_LONG_PTR : 0));
-
-	handle_imx6_err005766(ctrlpriv);
-
-=======
 		dev_err(dev, "can't enable CAAM aclk clock: %d\n", ret);
 		return ret;
 	}
@@ -608,7 +380,6 @@
 
 static void check_virt(struct caam_drv_private *ctrlpriv, u32 comp_params)
 {
->>>>>>> 423d9423
 	/*
 	 *  Read the Compile Time parameters and SCFGR to determine
 	 * if Virtualization is enabled for this platform
@@ -638,22 +409,11 @@
 			      JRSTART_JR3_START);
 }
 
-<<<<<<< HEAD
-	/* Set DMA masks according to platform ranging */
-	if (sizeof(dma_addr_t) == sizeof(u64))
-		if (of_device_is_compatible(nprop, "fsl,sec-v5.0"))
-			dma_set_mask_and_coherent(dev, DMA_BIT_MASK(40));
-		else
-			dma_set_mask_and_coherent(dev, DMA_BIT_MASK(36));
-	else
-		dma_set_mask_and_coherent(dev, DMA_BIT_MASK(32));
-=======
 static int enable_jobrings(struct caam_drv_private *ctrlpriv, int block_offset)
 {
 	int ring, index;
 	int rspec = 0;
 	struct device_node *nprop, *np;
->>>>>>> 423d9423
 
 	/*
 	 * Detect and enable JobRs
@@ -791,72 +551,6 @@
 	/*
 	 * can't check for virtualization because we need access to SCFGR for it
 	 */
-<<<<<<< HEAD
-	if ((cha_vid_ls & CHA_ID_LS_RNG_MASK) >> CHA_ID_LS_RNG_SHIFT >= 4) {
-		ctrlpriv->rng4_sh_init =
-			rd_reg32(&ctrl->r4tst[0].rdsta);
-
-		/* verify if the RNG was already initialized */
-		if (ctrlpriv->rng4_sh_init) {
-			deinstantiate_rng(dev, ctrlpriv->rng4_sh_init);
-			ctrlpriv->rng4_sh_init =
-				rd_reg32(&ctrl->r4tst[0].rdsta);
-		}
-
-		/*
-		 * If the secure keys (TDKEK, JDKEK, TDSK), were already
-		 * generated, signal this to the function that is instantiating
-		 * the state handles. An error would occur if RNG4 attempts
-		 * to regenerate these keys before the next POR.
-		 */
-		gen_sk = ctrlpriv->rng4_sh_init & RDSTA_SKVN ? 0 : 1;
-		ctrlpriv->rng4_sh_init &= RDSTA_IFMASK;
-		do {
-			int inst_handles =
-				rd_reg32(&ctrl->r4tst[0].rdsta) &
-								RDSTA_IFMASK;
-			/*
-			 * If either SH were instantiated by somebody else
-			 * (e.g. u-boot) then it is assumed that the entropy
-			 * parameters are properly set and thus the function
-			 * setting these (kick_trng(...)) is skipped.
-			 * Also, if a handle was instantiated, do not change
-			 * the TRNG parameters.
-			 */
-			if (!(ctrlpriv->rng4_sh_init || inst_handles)) {
-				dev_info(dev,
-					 "Entropy delay = %u\n",
-					 ent_delay);
-				kick_trng(pdev, ent_delay);
-				ent_delay += 400;
-			}
-			/*
-			 * if instantiate_rng(...) fails, the loop will rerun
-			 * and the kick_trng(...) function will modfiy the
-			 * upper and lower limits of the entropy sampling
-			 * interval, leading to a sucessful initialization of
-			 * the RNG.
-			 */
-			ret = instantiate_rng(dev, inst_handles,
-					      gen_sk);
-			if (ret == -EAGAIN)
-				/*
-				 * if here, the loop will rerun,
-				 * so don't hog the CPU
-				 */
-				cpu_relax();
-		} while ((ret == -EAGAIN) && (ent_delay < RTSDCTL_ENT_DLY_MAX));
-		if (ret) {
-			dev_err(dev, "failed to instantiate RNG");
-			goto caam_remove;
-		}
-		/*
-		 * Set handles init'ed by this module as the complement of the
-		 * already initialized ones
-		 */
-		ctrlpriv->rng4_sh_init = ~ctrlpriv->rng4_sh_init & RDSTA_IFMASK;
-=======
->>>>>>> 423d9423
 
 	/* Set DMA masks according to platform ranging */
 	if (sizeof(dma_addr_t) == sizeof(u64))
@@ -927,13 +621,6 @@
 
 	ctrlpriv->has_seco = false;
 
-<<<<<<< HEAD
-	dev_info(dev, "device ID = 0x%016llx (Era %d)\n", caam_id,
-		 ctrlpriv->era);
-
-	dev_info(dev, "job rings = %d, qi = %d\n",
-		 ctrlpriv->total_jobrs, ctrlpriv->qi_present);
-=======
 	caam_little_end = !(bool)(rd_reg32(&ctrl->perfmon.status) &
 				  (CSTA_PLEND | CSTA_ALT_PLEND));
 
@@ -972,7 +659,6 @@
 		ctrlpriv->sm_size = 0x3fff;
 	else
 	    ctrlpriv->sm_size = PG_SIZE_64K;
->>>>>>> 423d9423
 
 	/*
 	 * Enable DECO watchdogs and, if this is a PHYS_ADDR_T_64BIT kernel,
@@ -1030,12 +716,6 @@
 iounmap_ctrl:
 	iounmap(ctrl);
 disable_clocks:
-<<<<<<< HEAD
-	clk_disable_unprepare(ctrlpriv->caam_emi_slow);
-	clk_disable_unprepare(ctrlpriv->caam_aclk);
-	clk_disable_unprepare(ctrlpriv->caam_mem);
-	clk_disable_unprepare(ctrlpriv->caam_ipg);
-=======
 	if (!of_machine_is_compatible("fsl,imx8mq") &&
 	    !of_machine_is_compatible("fsl,imx8qm") &&
 	    !of_machine_is_compatible("fsl,imx8qxp")) {
@@ -1044,7 +724,6 @@
 		clk_disable_unprepare(ctrlpriv->caam_mem);
 		clk_disable_unprepare(ctrlpriv->caam_ipg);
 	}
->>>>>>> 423d9423
 	return ret;
 }
 
