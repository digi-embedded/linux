/*
 * caam - Freescale FSL CAAM support for crypto API
 *
 * Copyright 2008-2011 Freescale Semiconductor, Inc.
 *
 * Based on talitos crypto API driver.
 *
 * relationship of job descriptors to shared descriptors (SteveC Dec 10 2008):
 *
 * ---------------                     ---------------
 * | JobDesc #1  |-------------------->|  ShareDesc  |
 * | *(packet 1) |                     |   (PDB)     |
 * ---------------      |------------->|  (hashKey)  |
 *       .              |              | (cipherKey) |
 *       .              |    |-------->| (operation) |
 * ---------------      |    |         ---------------
 * | JobDesc #2  |------|    |
 * | *(packet 2) |           |
 * ---------------           |
 *       .                   |
 *       .                   |
 * ---------------           |
 * | JobDesc #3  |------------
 * | *(packet 3) |
 * ---------------
 *
 * The SharedDesc never changes for a connection unless rekeyed, but
 * each packet will likely be in a different place. So all we need
 * to know to process the packet is where the input is, where the
 * output goes, and what context we want to process with. Context is
 * in the SharedDesc, packet references in the JobDesc.
 *
 * So, a job desc looks like:
 *
 * ---------------------
 * | Header            |
 * | ShareDesc Pointer |
 * | SEQ_OUT_PTR       |
 * | (output buffer)   |
 * | (output length)   |
 * | SEQ_IN_PTR        |
 * | (input buffer)    |
 * | (input length)    |
 * ---------------------
 */

#include "compat.h"

#include "regs.h"
#include "intern.h"
#include "desc_constr.h"
#include "jr.h"
#include "error.h"
#include "sg_sw_sec4.h"
#include "key_gen.h"

/*
 * crypto alg
 */
#define CAAM_CRA_PRIORITY		3000
/* max key is sum of AES_MAX_KEY_SIZE, max split key size */
#define CAAM_MAX_KEY_SIZE		(AES_MAX_KEY_SIZE + \
					 CTR_RFC3686_NONCE_SIZE + \
					 SHA512_DIGEST_SIZE * 2)
/* max IV is max of AES_BLOCK_SIZE, DES3_EDE_BLOCK_SIZE */
#define CAAM_MAX_IV_LENGTH		16

#define AEAD_DESC_JOB_IO_LEN		(DESC_JOB_IO_LEN + CAAM_CMD_SZ * 2)
#define GCM_DESC_JOB_IO_LEN		(AEAD_DESC_JOB_IO_LEN + \
					 CAAM_CMD_SZ * 4)
#define AUTHENC_DESC_JOB_IO_LEN		(AEAD_DESC_JOB_IO_LEN + \
					 CAAM_CMD_SZ * 5)

/* length of descriptors text */
#define DESC_AEAD_BASE			(4 * CAAM_CMD_SZ)
#define DESC_AEAD_ENC_LEN		(DESC_AEAD_BASE + 11 * CAAM_CMD_SZ)
#define DESC_AEAD_DEC_LEN		(DESC_AEAD_BASE + 15 * CAAM_CMD_SZ)
#define DESC_AEAD_GIVENC_LEN		(DESC_AEAD_ENC_LEN + 9 * CAAM_CMD_SZ)

/* Note: Nonce is counted in enckeylen */
#define DESC_AEAD_CTR_RFC3686_LEN	(4 * CAAM_CMD_SZ)

#define DESC_AEAD_NULL_BASE		(3 * CAAM_CMD_SZ)
#define DESC_AEAD_NULL_ENC_LEN		(DESC_AEAD_NULL_BASE + 11 * CAAM_CMD_SZ)
#define DESC_AEAD_NULL_DEC_LEN		(DESC_AEAD_NULL_BASE + 13 * CAAM_CMD_SZ)

#define DESC_GCM_BASE			(3 * CAAM_CMD_SZ)
#define DESC_GCM_ENC_LEN		(DESC_GCM_BASE + 16 * CAAM_CMD_SZ)
#define DESC_GCM_DEC_LEN		(DESC_GCM_BASE + 12 * CAAM_CMD_SZ)

#define DESC_RFC4106_BASE		(3 * CAAM_CMD_SZ)
#define DESC_RFC4106_ENC_LEN		(DESC_RFC4106_BASE + 13 * CAAM_CMD_SZ)
#define DESC_RFC4106_DEC_LEN		(DESC_RFC4106_BASE + 13 * CAAM_CMD_SZ)

#define DESC_RFC4543_BASE		(3 * CAAM_CMD_SZ)
#define DESC_RFC4543_ENC_LEN		(DESC_RFC4543_BASE + 11 * CAAM_CMD_SZ)
#define DESC_RFC4543_DEC_LEN		(DESC_RFC4543_BASE + 12 * CAAM_CMD_SZ)

#define DESC_ABLKCIPHER_BASE		(3 * CAAM_CMD_SZ)
#define DESC_ABLKCIPHER_ENC_LEN		(DESC_ABLKCIPHER_BASE + \
					 20 * CAAM_CMD_SZ)
#define DESC_ABLKCIPHER_DEC_LEN		(DESC_ABLKCIPHER_BASE + \
					 15 * CAAM_CMD_SZ)

#define DESC_MAX_USED_BYTES		(CAAM_DESC_BYTES_MAX - DESC_JOB_IO_LEN)
#define DESC_MAX_USED_LEN		(DESC_MAX_USED_BYTES / CAAM_CMD_SZ)

#ifdef DEBUG
/* for print_hex_dumps with line references */
#define debug(format, arg...) printk(format, arg)
#else
#define debug(format, arg...)
#endif

#ifdef DEBUG
#include <linux/highmem.h>

static void dbg_dump_sg(const char *level, const char *prefix_str,
			int prefix_type, int rowsize, int groupsize,
			struct scatterlist *sg, size_t tlen, bool ascii,
			bool may_sleep)
{
	struct scatterlist *it;
	void *it_page;
	size_t len;
	void *buf;

	for (it = sg; it != NULL && tlen > 0 ; it = sg_next(sg)) {
		/*
		 * make sure the scatterlist's page
		 * has a valid virtual memory mapping
		 */
		it_page = kmap_atomic(sg_page(it));
		if (unlikely(!it_page)) {
			printk(KERN_ERR "dbg_dump_sg: kmap failed\n");
			return;
		}

		buf = it_page + it->offset;
		len = min_t(size_t, tlen, it->length);
		print_hex_dump(level, prefix_str, prefix_type, rowsize,
			       groupsize, buf, len, ascii);
		tlen -= len;

		kunmap_atomic(it_page);
	}
}
#endif

static struct list_head alg_list;

struct caam_alg_entry {
	int class1_alg_type;
	int class2_alg_type;
	int alg_op;
	bool rfc3686;
	bool geniv;
};

struct caam_aead_alg {
	struct aead_alg aead;
	struct caam_alg_entry caam;
	bool registered;
};

static uint8_t *ecb_zero_iv;
static dma_addr_t ecb_ziv_dma;

/* Set DK bit in class 1 operation if shared */
static inline void append_dec_op1(u32 *desc, u32 type)
{
	u32 *jump_cmd, *uncond_jump_cmd;

	/* DK bit is valid only for AES */
	if ((type & OP_ALG_ALGSEL_MASK) != OP_ALG_ALGSEL_AES) {
		append_operation(desc, type | OP_ALG_AS_INITFINAL |
				 OP_ALG_DECRYPT);
		return;
	}

	jump_cmd = append_jump(desc, JUMP_TEST_ALL | JUMP_COND_SHRD);
	append_operation(desc, type | OP_ALG_AS_INITFINAL |
			 OP_ALG_DECRYPT);
	uncond_jump_cmd = append_jump(desc, JUMP_TEST_ALL);
	set_jump_tgt_here(desc, jump_cmd);
	append_operation(desc, type | OP_ALG_AS_INITFINAL |
			 OP_ALG_DECRYPT | OP_ALG_AAI_DK);
	set_jump_tgt_here(desc, uncond_jump_cmd);
}

/*
 * For aead functions, read payload and write payload,
 * both of which are specified in req->src and req->dst
 */
static inline void aead_append_src_dst(u32 *desc, u32 msg_type)
{
	append_seq_fifo_store(desc, 0, FIFOST_TYPE_MESSAGE_DATA | KEY_VLF);
	append_seq_fifo_load(desc, 0, FIFOLD_CLASS_BOTH |
			     KEY_VLF | msg_type | FIFOLD_TYPE_LASTBOTH);
}

/*
 * For ablkcipher encrypt and decrypt, read from req->src and
 * write to req->dst
 */
static inline void ablkcipher_append_src_dst(u32 *desc)
{
	append_math_add(desc, VARSEQOUTLEN, SEQINLEN, REG0, CAAM_CMD_SZ);
	append_math_add(desc, VARSEQINLEN, SEQINLEN, REG0, CAAM_CMD_SZ);
	append_seq_fifo_load(desc, 0, FIFOLD_CLASS_CLASS1 |
			     KEY_VLF | FIFOLD_TYPE_MSG | FIFOLD_TYPE_LAST1);
	append_seq_fifo_store(desc, 0, FIFOST_TYPE_MESSAGE_DATA | KEY_VLF);
}

/*
 * per-session context
 */
struct caam_ctx {
	struct device *jrdev;
	u32 sh_desc_enc[DESC_MAX_USED_LEN];
	u32 sh_desc_dec[DESC_MAX_USED_LEN];
	u32 sh_desc_givenc[DESC_MAX_USED_LEN];
	dma_addr_t sh_desc_enc_dma;
	dma_addr_t sh_desc_dec_dma;
	dma_addr_t sh_desc_givenc_dma;
	u32 class1_alg_type;
	u32 class2_alg_type;
	u32 alg_op;
	u8 key[CAAM_MAX_KEY_SIZE];
	dma_addr_t key_dma;
	unsigned int enckeylen;
	unsigned int split_key_len;
	unsigned int split_key_pad_len;
	unsigned int authsize;
};

static void append_key_aead(u32 *desc, struct caam_ctx *ctx,
			    int keys_fit_inline, bool is_rfc3686)
{
	u32 *nonce;
	unsigned int enckeylen = ctx->enckeylen;

	/*
	 * RFC3686 specific:
	 *	| ctx->key = {AUTH_KEY, ENC_KEY, NONCE}
	 *	| enckeylen = encryption key size + nonce size
	 */
	if (is_rfc3686)
		enckeylen -= CTR_RFC3686_NONCE_SIZE;

	if (keys_fit_inline) {
		append_key_as_imm(desc, ctx->key, ctx->split_key_pad_len,
				  ctx->split_key_len, CLASS_2 |
				  KEY_DEST_MDHA_SPLIT | KEY_ENC);
		append_key_as_imm(desc, (void *)ctx->key +
				  ctx->split_key_pad_len, enckeylen,
				  enckeylen, CLASS_1 | KEY_DEST_CLASS_REG);
	} else {
		append_key(desc, ctx->key_dma, ctx->split_key_len, CLASS_2 |
			   KEY_DEST_MDHA_SPLIT | KEY_ENC);
		append_key(desc, ctx->key_dma + ctx->split_key_pad_len,
			   enckeylen, CLASS_1 | KEY_DEST_CLASS_REG);
	}

	/* Load Counter into CONTEXT1 reg */
	if (is_rfc3686) {
		nonce = (u32 *)((void *)ctx->key + ctx->split_key_pad_len +
			       enckeylen);
		append_load_as_imm(desc, nonce, CTR_RFC3686_NONCE_SIZE,
				   LDST_CLASS_IND_CCB |
				   LDST_SRCDST_BYTE_OUTFIFO | LDST_IMM);
		append_move(desc,
			    MOVE_SRC_OUTFIFO |
			    MOVE_DEST_CLASS1CTX |
			    (16 << MOVE_OFFSET_SHIFT) |
			    (CTR_RFC3686_NONCE_SIZE << MOVE_LEN_SHIFT));
	}
}

static void init_sh_desc_key_aead(u32 *desc, struct caam_ctx *ctx,
				  int keys_fit_inline, bool is_rfc3686)
{
	u32 *key_jump_cmd;

	/* Note: Context registers are saved. */
	init_sh_desc(desc, HDR_SHARE_SERIAL | HDR_SAVECTX);

	/* Skip if already shared */
	key_jump_cmd = append_jump(desc, JUMP_JSL | JUMP_TEST_ALL |
				   JUMP_COND_SHRD);

	append_key_aead(desc, ctx, keys_fit_inline, is_rfc3686);

	set_jump_tgt_here(desc, key_jump_cmd);
}

static int aead_null_set_sh_desc(struct crypto_aead *aead)
{
	struct caam_ctx *ctx = crypto_aead_ctx(aead);
	struct device *jrdev = ctx->jrdev;
	bool keys_fit_inline = false;
	u32 *key_jump_cmd, *jump_cmd, *read_move_cmd, *write_move_cmd;
	u32 *desc;

	/*
	 * Job Descriptor and Shared Descriptors
	 * must all fit into the 64-word Descriptor h/w Buffer
	 */
	if (DESC_AEAD_NULL_ENC_LEN + AEAD_DESC_JOB_IO_LEN +
	    ctx->split_key_pad_len <= CAAM_DESC_BYTES_MAX)
		keys_fit_inline = true;

	/* aead_encrypt shared descriptor */
	desc = ctx->sh_desc_enc;

	init_sh_desc(desc, HDR_SHARE_SERIAL);

	/* Skip if already shared */
	key_jump_cmd = append_jump(desc, JUMP_JSL | JUMP_TEST_ALL |
				   JUMP_COND_SHRD);
	if (keys_fit_inline)
		append_key_as_imm(desc, ctx->key, ctx->split_key_pad_len,
				  ctx->split_key_len, CLASS_2 |
				  KEY_DEST_MDHA_SPLIT | KEY_ENC);
	else
		append_key(desc, ctx->key_dma, ctx->split_key_len, CLASS_2 |
			   KEY_DEST_MDHA_SPLIT | KEY_ENC);
	set_jump_tgt_here(desc, key_jump_cmd);

	/* assoclen + cryptlen = seqinlen */
	append_math_sub(desc, REG3, SEQINLEN, REG0, CAAM_CMD_SZ);

	/* Prepare to read and write cryptlen + assoclen bytes */
	append_math_add(desc, VARSEQINLEN, ZERO, REG3, CAAM_CMD_SZ);
	append_math_add(desc, VARSEQOUTLEN, ZERO, REG3, CAAM_CMD_SZ);

	/*
	 * MOVE_LEN opcode is not available in all SEC HW revisions,
	 * thus need to do some magic, i.e. self-patch the descriptor
	 * buffer.
	 */
	read_move_cmd = append_move(desc, MOVE_SRC_DESCBUF |
				    MOVE_DEST_MATH3 |
				    (0x6 << MOVE_LEN_SHIFT));
	write_move_cmd = append_move(desc, MOVE_SRC_MATH3 |
				     MOVE_DEST_DESCBUF |
				     MOVE_WAITCOMP |
				     (0x8 << MOVE_LEN_SHIFT));

	/* Class 2 operation */
	append_operation(desc, ctx->class2_alg_type |
			 OP_ALG_AS_INITFINAL | OP_ALG_ENCRYPT);

	/* Read and write cryptlen bytes */
	aead_append_src_dst(desc, FIFOLD_TYPE_MSG | FIFOLD_TYPE_FLUSH1);

	set_move_tgt_here(desc, read_move_cmd);
	set_move_tgt_here(desc, write_move_cmd);
	append_cmd(desc, CMD_LOAD | DISABLE_AUTO_INFO_FIFO);
	append_move(desc, MOVE_SRC_INFIFO_CL | MOVE_DEST_OUTFIFO |
		    MOVE_AUX_LS);

	/* Write ICV */
	append_seq_store(desc, ctx->authsize, LDST_CLASS_2_CCB |
			 LDST_SRCDST_BYTE_CONTEXT);

	ctx->sh_desc_enc_dma = dma_map_single(jrdev, desc,
					      desc_bytes(desc),
					      DMA_TO_DEVICE);
	if (dma_mapping_error(jrdev, ctx->sh_desc_enc_dma)) {
		dev_err(jrdev, "unable to map shared descriptor\n");
		return -ENOMEM;
	}
#ifdef DEBUG
	print_hex_dump(KERN_ERR,
		       "aead null enc shdesc@"__stringify(__LINE__)": ",
		       DUMP_PREFIX_ADDRESS, 16, 4, desc,
		       desc_bytes(desc), 1);
#endif

	/*
	 * Job Descriptor and Shared Descriptors
	 * must all fit into the 64-word Descriptor h/w Buffer
	 */
	keys_fit_inline = false;
	if (DESC_AEAD_NULL_DEC_LEN + DESC_JOB_IO_LEN +
	    ctx->split_key_pad_len <= CAAM_DESC_BYTES_MAX)
		keys_fit_inline = true;

	desc = ctx->sh_desc_dec;

	/* aead_decrypt shared descriptor */
	init_sh_desc(desc, HDR_SHARE_SERIAL);

	/* Skip if already shared */
	key_jump_cmd = append_jump(desc, JUMP_JSL | JUMP_TEST_ALL |
				   JUMP_COND_SHRD);
	if (keys_fit_inline)
		append_key_as_imm(desc, ctx->key, ctx->split_key_pad_len,
				  ctx->split_key_len, CLASS_2 |
				  KEY_DEST_MDHA_SPLIT | KEY_ENC);
	else
		append_key(desc, ctx->key_dma, ctx->split_key_len, CLASS_2 |
			   KEY_DEST_MDHA_SPLIT | KEY_ENC);
	set_jump_tgt_here(desc, key_jump_cmd);

	/* Class 2 operation */
	append_operation(desc, ctx->class2_alg_type |
			 OP_ALG_AS_INITFINAL | OP_ALG_DECRYPT | OP_ALG_ICV_ON);

	/* assoclen + cryptlen = seqoutlen */
	append_math_sub(desc, REG2, SEQOUTLEN, REG0, CAAM_CMD_SZ);

	/* Prepare to read and write cryptlen + assoclen bytes */
	append_math_add(desc, VARSEQINLEN, ZERO, REG2, CAAM_CMD_SZ);
	append_math_add(desc, VARSEQOUTLEN, ZERO, REG2, CAAM_CMD_SZ);

	/*
	 * MOVE_LEN opcode is not available in all SEC HW revisions,
	 * thus need to do some magic, i.e. self-patch the descriptor
	 * buffer.
	 */
	read_move_cmd = append_move(desc, MOVE_SRC_DESCBUF |
				    MOVE_DEST_MATH2 |
				    (0x6 << MOVE_LEN_SHIFT));
	write_move_cmd = append_move(desc, MOVE_SRC_MATH2 |
				     MOVE_DEST_DESCBUF |
				     MOVE_WAITCOMP |
				     (0x8 << MOVE_LEN_SHIFT));

	/* Read and write cryptlen bytes */
	aead_append_src_dst(desc, FIFOLD_TYPE_MSG | FIFOLD_TYPE_FLUSH1);

	/*
	 * Insert a NOP here, since we need at least 4 instructions between
	 * code patching the descriptor buffer and the location being patched.
	 */
	jump_cmd = append_jump(desc, JUMP_TEST_ALL);
	set_jump_tgt_here(desc, jump_cmd);

	set_move_tgt_here(desc, read_move_cmd);
	set_move_tgt_here(desc, write_move_cmd);
	append_cmd(desc, CMD_LOAD | DISABLE_AUTO_INFO_FIFO);
	append_move(desc, MOVE_SRC_INFIFO_CL | MOVE_DEST_OUTFIFO |
		    MOVE_AUX_LS);
	append_cmd(desc, CMD_LOAD | ENABLE_AUTO_INFO_FIFO);

	/* Load ICV */
	append_seq_fifo_load(desc, ctx->authsize, FIFOLD_CLASS_CLASS2 |
			     FIFOLD_TYPE_LAST2 | FIFOLD_TYPE_ICV);

	ctx->sh_desc_dec_dma = dma_map_single(jrdev, desc,
					      desc_bytes(desc),
					      DMA_TO_DEVICE);
	if (dma_mapping_error(jrdev, ctx->sh_desc_dec_dma)) {
		dev_err(jrdev, "unable to map shared descriptor\n");
		return -ENOMEM;
	}
#ifdef DEBUG
	print_hex_dump(KERN_ERR,
		       "aead null dec shdesc@"__stringify(__LINE__)": ",
		       DUMP_PREFIX_ADDRESS, 16, 4, desc,
		       desc_bytes(desc), 1);
#endif

	return 0;
}

static int aead_set_sh_desc(struct crypto_aead *aead)
{
	struct caam_aead_alg *alg = container_of(crypto_aead_alg(aead),
						 struct caam_aead_alg, aead);
	unsigned int ivsize = crypto_aead_ivsize(aead);
	struct caam_ctx *ctx = crypto_aead_ctx(aead);
	struct device *jrdev = ctx->jrdev;
	bool keys_fit_inline;
	u32 geniv, moveiv;
	u32 ctx1_iv_off = 0;
	u32 *desc;
	const bool ctr_mode = ((ctx->class1_alg_type & OP_ALG_AAI_MASK) ==
			       OP_ALG_AAI_CTR_MOD128);
	const bool is_rfc3686 = alg->caam.rfc3686;

	if (!ctx->authsize)
		return 0;

	/* NULL encryption / decryption */
	if (!ctx->enckeylen)
		return aead_null_set_sh_desc(aead);

	/*
	 * AES-CTR needs to load IV in CONTEXT1 reg
	 * at an offset of 128bits (16bytes)
	 * CONTEXT1[255:128] = IV
	 */
	if (ctr_mode)
		ctx1_iv_off = 16;

	/*
	 * RFC3686 specific:
	 *	CONTEXT1[255:128] = {NONCE, IV, COUNTER}
	 */
	if (is_rfc3686)
		ctx1_iv_off = 16 + CTR_RFC3686_NONCE_SIZE;

	if (alg->caam.geniv)
		goto skip_enc;

	/*
	 * Job Descriptor and Shared Descriptors
	 * must all fit into the 64-word Descriptor h/w Buffer
	 */
	keys_fit_inline = false;
	if (DESC_AEAD_ENC_LEN + AUTHENC_DESC_JOB_IO_LEN +
	    ctx->split_key_pad_len + ctx->enckeylen +
	    (is_rfc3686 ? DESC_AEAD_CTR_RFC3686_LEN : 0) <=
	    CAAM_DESC_BYTES_MAX)
		keys_fit_inline = true;

	/* aead_encrypt shared descriptor */
	desc = ctx->sh_desc_enc;

	/* Note: Context registers are saved. */
	init_sh_desc_key_aead(desc, ctx, keys_fit_inline, is_rfc3686);

	/* Class 2 operation */
	append_operation(desc, ctx->class2_alg_type |
			 OP_ALG_AS_INITFINAL | OP_ALG_ENCRYPT);

	/* Read and write assoclen bytes */
	append_math_add(desc, VARSEQINLEN, ZERO, REG3, CAAM_CMD_SZ);
	append_math_add(desc, VARSEQOUTLEN, ZERO, REG3, CAAM_CMD_SZ);

	/* Skip assoc data */
	append_seq_fifo_store(desc, 0, FIFOST_TYPE_SKIP | FIFOLDST_VLF);

	/* read assoc before reading payload */
	append_seq_fifo_load(desc, 0, FIFOLD_CLASS_CLASS2 | FIFOLD_TYPE_MSG |
				      FIFOLDST_VLF);

	/* Load Counter into CONTEXT1 reg */
	if (is_rfc3686)
		append_load_imm_be32(desc, 1, LDST_IMM | LDST_CLASS_1_CCB |
				     LDST_SRCDST_BYTE_CONTEXT |
				     ((ctx1_iv_off + CTR_RFC3686_IV_SIZE) <<
				      LDST_OFFSET_SHIFT));

	/* Class 1 operation */
	append_operation(desc, ctx->class1_alg_type |
			 OP_ALG_AS_INITFINAL | OP_ALG_ENCRYPT);

	/* Read and write cryptlen bytes */
	append_math_add(desc, VARSEQINLEN, SEQINLEN, REG0, CAAM_CMD_SZ);
	append_math_add(desc, VARSEQOUTLEN, SEQINLEN, REG0, CAAM_CMD_SZ);
	aead_append_src_dst(desc, FIFOLD_TYPE_MSG1OUT2);

	/* Write ICV */
	append_seq_store(desc, ctx->authsize, LDST_CLASS_2_CCB |
			 LDST_SRCDST_BYTE_CONTEXT);

	ctx->sh_desc_enc_dma = dma_map_single(jrdev, desc,
					      desc_bytes(desc),
					      DMA_TO_DEVICE);
	if (dma_mapping_error(jrdev, ctx->sh_desc_enc_dma)) {
		dev_err(jrdev, "unable to map shared descriptor\n");
		return -ENOMEM;
	}
#ifdef DEBUG
	print_hex_dump(KERN_ERR, "aead enc shdesc@"__stringify(__LINE__)": ",
		       DUMP_PREFIX_ADDRESS, 16, 4, desc,
		       desc_bytes(desc), 1);
#endif

skip_enc:
	/*
	 * Job Descriptor and Shared Descriptors
	 * must all fit into the 64-word Descriptor h/w Buffer
	 */
	keys_fit_inline = false;
	if (DESC_AEAD_DEC_LEN + AUTHENC_DESC_JOB_IO_LEN +
	    ctx->split_key_pad_len + ctx->enckeylen +
	    (is_rfc3686 ? DESC_AEAD_CTR_RFC3686_LEN : 0) <=
	    CAAM_DESC_BYTES_MAX)
		keys_fit_inline = true;

	/* aead_decrypt shared descriptor */
	desc = ctx->sh_desc_dec;

	/* Note: Context registers are saved. */
	init_sh_desc_key_aead(desc, ctx, keys_fit_inline, is_rfc3686);

	/* Class 2 operation */
	append_operation(desc, ctx->class2_alg_type |
			 OP_ALG_AS_INITFINAL | OP_ALG_DECRYPT | OP_ALG_ICV_ON);

	/* Read and write assoclen bytes */
	append_math_add(desc, VARSEQINLEN, ZERO, REG3, CAAM_CMD_SZ);
	if (alg->caam.geniv)
		append_math_add_imm_u32(desc, VARSEQOUTLEN, REG3, IMM, ivsize);
	else
		append_math_add(desc, VARSEQOUTLEN, ZERO, REG3, CAAM_CMD_SZ);

	/* Skip assoc data */
	append_seq_fifo_store(desc, 0, FIFOST_TYPE_SKIP | FIFOLDST_VLF);

	/* read assoc before reading payload */
	append_seq_fifo_load(desc, 0, FIFOLD_CLASS_CLASS2 | FIFOLD_TYPE_MSG |
			     KEY_VLF);

	if (alg->caam.geniv) {
		append_seq_load(desc, ivsize, LDST_CLASS_1_CCB |
				LDST_SRCDST_BYTE_CONTEXT |
				(ctx1_iv_off << LDST_OFFSET_SHIFT));
		append_move(desc, MOVE_SRC_CLASS1CTX | MOVE_DEST_CLASS2INFIFO |
			    (ctx1_iv_off << MOVE_OFFSET_SHIFT) | ivsize);
	}

	/* Load Counter into CONTEXT1 reg */
	if (is_rfc3686)
		append_load_imm_be32(desc, 1, LDST_IMM | LDST_CLASS_1_CCB |
				     LDST_SRCDST_BYTE_CONTEXT |
				     ((ctx1_iv_off + CTR_RFC3686_IV_SIZE) <<
				      LDST_OFFSET_SHIFT));

	/* Choose operation */
	if (ctr_mode)
		append_operation(desc, ctx->class1_alg_type |
				 OP_ALG_AS_INITFINAL | OP_ALG_DECRYPT);
	else
		append_dec_op1(desc, ctx->class1_alg_type);

	/* Read and write cryptlen bytes */
	append_math_add(desc, VARSEQINLEN, SEQOUTLEN, REG0, CAAM_CMD_SZ);
	append_math_add(desc, VARSEQOUTLEN, SEQOUTLEN, REG0, CAAM_CMD_SZ);
	aead_append_src_dst(desc, FIFOLD_TYPE_MSG);

	/* Load ICV */
	append_seq_fifo_load(desc, ctx->authsize, FIFOLD_CLASS_CLASS2 |
			     FIFOLD_TYPE_LAST2 | FIFOLD_TYPE_ICV);

	ctx->sh_desc_dec_dma = dma_map_single(jrdev, desc,
					      desc_bytes(desc),
					      DMA_TO_DEVICE);
	if (dma_mapping_error(jrdev, ctx->sh_desc_dec_dma)) {
		dev_err(jrdev, "unable to map shared descriptor\n");
		return -ENOMEM;
	}
#ifdef DEBUG
	print_hex_dump(KERN_ERR, "aead dec shdesc@"__stringify(__LINE__)": ",
		       DUMP_PREFIX_ADDRESS, 16, 4, desc,
		       desc_bytes(desc), 1);
#endif

	if (!alg->caam.geniv)
		goto skip_givenc;

	/*
	 * Job Descriptor and Shared Descriptors
	 * must all fit into the 64-word Descriptor h/w Buffer
	 */
	keys_fit_inline = false;
	if (DESC_AEAD_GIVENC_LEN + AUTHENC_DESC_JOB_IO_LEN +
	    ctx->split_key_pad_len + ctx->enckeylen +
	    (is_rfc3686 ? DESC_AEAD_CTR_RFC3686_LEN : 0) <=
	    CAAM_DESC_BYTES_MAX)
		keys_fit_inline = true;

	/* aead_givencrypt shared descriptor */
	desc = ctx->sh_desc_enc;

	/* Note: Context registers are saved. */
	init_sh_desc_key_aead(desc, ctx, keys_fit_inline, is_rfc3686);

	if (is_rfc3686)
		goto copy_iv;

	/* Generate IV */
	geniv = NFIFOENTRY_STYPE_PAD | NFIFOENTRY_DEST_DECO |
		NFIFOENTRY_DTYPE_MSG | NFIFOENTRY_LC1 |
		NFIFOENTRY_PTYPE_RND | (ivsize << NFIFOENTRY_DLEN_SHIFT);
	append_load_imm_u32(desc, geniv, LDST_CLASS_IND_CCB |
			    LDST_SRCDST_WORD_INFO_FIFO | LDST_IMM);
	append_cmd(desc, CMD_LOAD | DISABLE_AUTO_INFO_FIFO);
	append_move(desc, MOVE_WAITCOMP |
		    MOVE_SRC_INFIFO | MOVE_DEST_CLASS1CTX |
		    (ctx1_iv_off << MOVE_OFFSET_SHIFT) |
		    (ivsize << MOVE_LEN_SHIFT));
	append_cmd(desc, CMD_LOAD | ENABLE_AUTO_INFO_FIFO);

copy_iv:
	/* Copy IV to class 1 context */
	append_move(desc, MOVE_SRC_CLASS1CTX | MOVE_DEST_OUTFIFO |
		    (ctx1_iv_off << MOVE_OFFSET_SHIFT) |
		    (ivsize << MOVE_LEN_SHIFT));

	/* Return to encryption */
	append_operation(desc, ctx->class2_alg_type |
			 OP_ALG_AS_INITFINAL | OP_ALG_ENCRYPT);

	/* Read and write assoclen bytes */
	append_math_add(desc, VARSEQINLEN, ZERO, REG3, CAAM_CMD_SZ);
	append_math_add(desc, VARSEQOUTLEN, ZERO, REG3, CAAM_CMD_SZ);

	/* ivsize + cryptlen = seqoutlen - authsize */
	append_math_sub_imm_u32(desc, REG3, SEQOUTLEN, IMM, ctx->authsize);

	/* Skip assoc data */
	append_seq_fifo_store(desc, 0, FIFOST_TYPE_SKIP | FIFOLDST_VLF);

	/* read assoc before reading payload */
	append_seq_fifo_load(desc, 0, FIFOLD_CLASS_CLASS2 | FIFOLD_TYPE_MSG |
			     KEY_VLF);

	/* Copy iv from outfifo to class 2 fifo */
	moveiv = NFIFOENTRY_STYPE_OFIFO | NFIFOENTRY_DEST_CLASS2 |
		 NFIFOENTRY_DTYPE_MSG | (ivsize << NFIFOENTRY_DLEN_SHIFT);
	append_load_imm_u32(desc, moveiv, LDST_CLASS_IND_CCB |
			    LDST_SRCDST_WORD_INFO_FIFO | LDST_IMM);
	append_load_imm_u32(desc, ivsize, LDST_CLASS_2_CCB |
			    LDST_SRCDST_WORD_DATASZ_REG | LDST_IMM);

	/* Load Counter into CONTEXT1 reg */
	if (is_rfc3686)
		append_load_imm_be32(desc, 1, LDST_IMM | LDST_CLASS_1_CCB |
				     LDST_SRCDST_BYTE_CONTEXT |
				     ((ctx1_iv_off + CTR_RFC3686_IV_SIZE) <<
				      LDST_OFFSET_SHIFT));

	/* Class 1 operation */
	append_operation(desc, ctx->class1_alg_type |
			 OP_ALG_AS_INITFINAL | OP_ALG_ENCRYPT);

	/* Will write ivsize + cryptlen */
	append_math_add(desc, VARSEQOUTLEN, SEQINLEN, REG0, CAAM_CMD_SZ);

	/* Not need to reload iv */
	append_seq_fifo_load(desc, ivsize,
			     FIFOLD_CLASS_SKIP);

	/* Will read cryptlen */
	append_math_add(desc, VARSEQINLEN, SEQINLEN, REG0, CAAM_CMD_SZ);
	append_seq_fifo_load(desc, 0, FIFOLD_CLASS_BOTH | KEY_VLF |
			     FIFOLD_TYPE_MSG1OUT2 | FIFOLD_TYPE_LASTBOTH);
	append_seq_fifo_store(desc, 0, FIFOST_TYPE_MESSAGE_DATA | KEY_VLF);

	/* Write ICV */
	append_seq_store(desc, ctx->authsize, LDST_CLASS_2_CCB |
			 LDST_SRCDST_BYTE_CONTEXT);

	ctx->sh_desc_enc_dma = dma_map_single(jrdev, desc,
					      desc_bytes(desc),
					      DMA_TO_DEVICE);
	if (dma_mapping_error(jrdev, ctx->sh_desc_enc_dma)) {
		dev_err(jrdev, "unable to map shared descriptor\n");
		return -ENOMEM;
	}
#ifdef DEBUG
	print_hex_dump(KERN_ERR, "aead givenc shdesc@"__stringify(__LINE__)": ",
		       DUMP_PREFIX_ADDRESS, 16, 4, desc,
		       desc_bytes(desc), 1);
#endif

skip_givenc:
	return 0;
}

static int aead_setauthsize(struct crypto_aead *authenc,
				    unsigned int authsize)
{
	struct caam_ctx *ctx = crypto_aead_ctx(authenc);

	ctx->authsize = authsize;
	aead_set_sh_desc(authenc);

	return 0;
}

static int gcm_set_sh_desc(struct crypto_aead *aead)
{
	struct caam_ctx *ctx = crypto_aead_ctx(aead);
	struct device *jrdev = ctx->jrdev;
	bool keys_fit_inline = false;
	u32 *key_jump_cmd, *zero_payload_jump_cmd,
	    *zero_assoc_jump_cmd1, *zero_assoc_jump_cmd2;
	u32 *desc;

	if (!ctx->enckeylen || !ctx->authsize)
		return 0;

	/*
	 * AES GCM encrypt shared descriptor
	 * Job Descriptor and Shared Descriptor
	 * must fit into the 64-word Descriptor h/w Buffer
	 */
	if (DESC_GCM_ENC_LEN + GCM_DESC_JOB_IO_LEN +
	    ctx->enckeylen <= CAAM_DESC_BYTES_MAX)
		keys_fit_inline = true;

	desc = ctx->sh_desc_enc;

	init_sh_desc(desc, HDR_SHARE_SERIAL);

	/* skip key loading if they are loaded due to sharing */
	key_jump_cmd = append_jump(desc, JUMP_JSL | JUMP_TEST_ALL |
				   JUMP_COND_SHRD | JUMP_COND_SELF);
	if (keys_fit_inline)
		append_key_as_imm(desc, (void *)ctx->key, ctx->enckeylen,
				  ctx->enckeylen, CLASS_1 | KEY_DEST_CLASS_REG);
	else
		append_key(desc, ctx->key_dma, ctx->enckeylen,
			   CLASS_1 | KEY_DEST_CLASS_REG);
	set_jump_tgt_here(desc, key_jump_cmd);

	/* class 1 operation */
	append_operation(desc, ctx->class1_alg_type |
			 OP_ALG_AS_INITFINAL | OP_ALG_ENCRYPT);

	/* if assoclen + cryptlen is ZERO, skip to ICV write */
	append_math_sub(desc, VARSEQOUTLEN, SEQINLEN, REG0, CAAM_CMD_SZ);
	zero_assoc_jump_cmd2 = append_jump(desc, JUMP_TEST_ALL |
						 JUMP_COND_MATH_Z);

	/* if assoclen is ZERO, skip reading the assoc data */
	append_math_add(desc, VARSEQINLEN, ZERO, REG3, CAAM_CMD_SZ);
	zero_assoc_jump_cmd1 = append_jump(desc, JUMP_TEST_ALL |
						 JUMP_COND_MATH_Z);

	append_math_add(desc, VARSEQOUTLEN, ZERO, REG3, CAAM_CMD_SZ);

	/* skip assoc data */
	append_seq_fifo_store(desc, 0, FIFOST_TYPE_SKIP | FIFOLDST_VLF);

	/* cryptlen = seqinlen - assoclen */
	append_math_sub(desc, VARSEQOUTLEN, SEQINLEN, REG3, CAAM_CMD_SZ);

	/* if cryptlen is ZERO jump to zero-payload commands */
	zero_payload_jump_cmd = append_jump(desc, JUMP_TEST_ALL |
					    JUMP_COND_MATH_Z);

	/* read assoc data */
	append_seq_fifo_load(desc, 0, FIFOLD_CLASS_CLASS1 | FIFOLDST_VLF |
			     FIFOLD_TYPE_AAD | FIFOLD_TYPE_FLUSH1);
	set_jump_tgt_here(desc, zero_assoc_jump_cmd1);

	append_math_sub(desc, VARSEQINLEN, SEQINLEN, REG0, CAAM_CMD_SZ);

	/* write encrypted data */
	append_seq_fifo_store(desc, 0, FIFOST_TYPE_MESSAGE_DATA | FIFOLDST_VLF);

	/* read payload data */
	append_seq_fifo_load(desc, 0, FIFOLD_CLASS_CLASS1 | FIFOLDST_VLF |
			     FIFOLD_TYPE_MSG | FIFOLD_TYPE_LAST1);

	/* jump the zero-payload commands */
	append_jump(desc, JUMP_TEST_ALL | 2);

	/* zero-payload commands */
	set_jump_tgt_here(desc, zero_payload_jump_cmd);

	/* read assoc data */
	append_seq_fifo_load(desc, 0, FIFOLD_CLASS_CLASS1 | FIFOLDST_VLF |
			     FIFOLD_TYPE_AAD | FIFOLD_TYPE_LAST1);

	/* There is no input data */
	set_jump_tgt_here(desc, zero_assoc_jump_cmd2);

	/* write ICV */
	append_seq_store(desc, ctx->authsize, LDST_CLASS_1_CCB |
			 LDST_SRCDST_BYTE_CONTEXT);

	ctx->sh_desc_enc_dma = dma_map_single(jrdev, desc,
					      desc_bytes(desc),
					      DMA_TO_DEVICE);
	if (dma_mapping_error(jrdev, ctx->sh_desc_enc_dma)) {
		dev_err(jrdev, "unable to map shared descriptor\n");
		return -ENOMEM;
	}
#ifdef DEBUG
	print_hex_dump(KERN_ERR, "gcm enc shdesc@"__stringify(__LINE__)": ",
		       DUMP_PREFIX_ADDRESS, 16, 4, desc,
		       desc_bytes(desc), 1);
#endif

	/*
	 * Job Descriptor and Shared Descriptors
	 * must all fit into the 64-word Descriptor h/w Buffer
	 */
	keys_fit_inline = false;
	if (DESC_GCM_DEC_LEN + GCM_DESC_JOB_IO_LEN +
	    ctx->enckeylen <= CAAM_DESC_BYTES_MAX)
		keys_fit_inline = true;

	desc = ctx->sh_desc_dec;

	init_sh_desc(desc, HDR_SHARE_SERIAL);

	/* skip key loading if they are loaded due to sharing */
	key_jump_cmd = append_jump(desc, JUMP_JSL |
				   JUMP_TEST_ALL | JUMP_COND_SHRD |
				   JUMP_COND_SELF);
	if (keys_fit_inline)
		append_key_as_imm(desc, (void *)ctx->key, ctx->enckeylen,
				  ctx->enckeylen, CLASS_1 | KEY_DEST_CLASS_REG);
	else
		append_key(desc, ctx->key_dma, ctx->enckeylen,
			   CLASS_1 | KEY_DEST_CLASS_REG);
	set_jump_tgt_here(desc, key_jump_cmd);

	/* class 1 operation */
	append_operation(desc, ctx->class1_alg_type |
			 OP_ALG_AS_INITFINAL | OP_ALG_DECRYPT | OP_ALG_ICV_ON);

	/* if assoclen is ZERO, skip reading the assoc data */
	append_math_add(desc, VARSEQINLEN, ZERO, REG3, CAAM_CMD_SZ);
	zero_assoc_jump_cmd1 = append_jump(desc, JUMP_TEST_ALL |
						 JUMP_COND_MATH_Z);

	append_math_add(desc, VARSEQOUTLEN, ZERO, REG3, CAAM_CMD_SZ);

	/* skip assoc data */
	append_seq_fifo_store(desc, 0, FIFOST_TYPE_SKIP | FIFOLDST_VLF);

	/* read assoc data */
	append_seq_fifo_load(desc, 0, FIFOLD_CLASS_CLASS1 | FIFOLDST_VLF |
			     FIFOLD_TYPE_AAD | FIFOLD_TYPE_FLUSH1);

	set_jump_tgt_here(desc, zero_assoc_jump_cmd1);

	/* cryptlen = seqoutlen - assoclen */
	append_math_sub(desc, VARSEQINLEN, SEQOUTLEN, REG0, CAAM_CMD_SZ);

	/* jump to zero-payload command if cryptlen is zero */
	zero_payload_jump_cmd = append_jump(desc, JUMP_TEST_ALL |
					    JUMP_COND_MATH_Z);

	append_math_sub(desc, VARSEQOUTLEN, SEQOUTLEN, REG0, CAAM_CMD_SZ);

	/* store encrypted data */
	append_seq_fifo_store(desc, 0, FIFOST_TYPE_MESSAGE_DATA | FIFOLDST_VLF);

	/* read payload data */
	append_seq_fifo_load(desc, 0, FIFOLD_CLASS_CLASS1 | FIFOLDST_VLF |
			     FIFOLD_TYPE_MSG | FIFOLD_TYPE_FLUSH1);

	/* zero-payload command */
	set_jump_tgt_here(desc, zero_payload_jump_cmd);

	/* read ICV */
	append_seq_fifo_load(desc, ctx->authsize, FIFOLD_CLASS_CLASS1 |
			     FIFOLD_TYPE_ICV | FIFOLD_TYPE_LAST1);

	ctx->sh_desc_dec_dma = dma_map_single(jrdev, desc,
					      desc_bytes(desc),
					      DMA_TO_DEVICE);
	if (dma_mapping_error(jrdev, ctx->sh_desc_dec_dma)) {
		dev_err(jrdev, "unable to map shared descriptor\n");
		return -ENOMEM;
	}
#ifdef DEBUG
	print_hex_dump(KERN_ERR, "gcm dec shdesc@"__stringify(__LINE__)": ",
		       DUMP_PREFIX_ADDRESS, 16, 4, desc,
		       desc_bytes(desc), 1);
#endif

	return 0;
}

static int gcm_setauthsize(struct crypto_aead *authenc, unsigned int authsize)
{
	struct caam_ctx *ctx = crypto_aead_ctx(authenc);

	ctx->authsize = authsize;
	gcm_set_sh_desc(authenc);

	return 0;
}

static int rfc4106_set_sh_desc(struct crypto_aead *aead)
{
	struct caam_ctx *ctx = crypto_aead_ctx(aead);
	struct device *jrdev = ctx->jrdev;
	bool keys_fit_inline = false;
	u32 *key_jump_cmd;
	u32 *desc;

	if (!ctx->enckeylen || !ctx->authsize)
		return 0;

	/*
	 * RFC4106 encrypt shared descriptor
	 * Job Descriptor and Shared Descriptor
	 * must fit into the 64-word Descriptor h/w Buffer
	 */
	if (DESC_RFC4106_ENC_LEN + GCM_DESC_JOB_IO_LEN +
	    ctx->enckeylen <= CAAM_DESC_BYTES_MAX)
		keys_fit_inline = true;

	desc = ctx->sh_desc_enc;

	init_sh_desc(desc, HDR_SHARE_SERIAL);

	/* Skip key loading if it is loaded due to sharing */
	key_jump_cmd = append_jump(desc, JUMP_JSL | JUMP_TEST_ALL |
				   JUMP_COND_SHRD);
	if (keys_fit_inline)
		append_key_as_imm(desc, (void *)ctx->key, ctx->enckeylen,
				  ctx->enckeylen, CLASS_1 | KEY_DEST_CLASS_REG);
	else
		append_key(desc, ctx->key_dma, ctx->enckeylen,
			   CLASS_1 | KEY_DEST_CLASS_REG);
	set_jump_tgt_here(desc, key_jump_cmd);

	/* Class 1 operation */
	append_operation(desc, ctx->class1_alg_type |
			 OP_ALG_AS_INITFINAL | OP_ALG_ENCRYPT);

	append_math_sub_imm_u32(desc, VARSEQINLEN, REG3, IMM, 8);
	append_math_add(desc, VARSEQOUTLEN, ZERO, REG3, CAAM_CMD_SZ);

	/* Read assoc data */
	append_seq_fifo_load(desc, 0, FIFOLD_CLASS_CLASS1 | FIFOLDST_VLF |
			     FIFOLD_TYPE_AAD | FIFOLD_TYPE_FLUSH1);

	/* Skip IV */
	append_seq_fifo_load(desc, 8, FIFOLD_CLASS_SKIP);

	/* Will read cryptlen bytes */
	append_math_sub(desc, VARSEQINLEN, SEQINLEN, REG0, CAAM_CMD_SZ);

	/* Workaround for erratum A-005473 (simultaneous SEQ FIFO skips) */
	append_seq_fifo_load(desc, 0, FIFOLD_CLASS_CLASS1 | FIFOLD_TYPE_MSG);

	/* Skip assoc data */
	append_seq_fifo_store(desc, 0, FIFOST_TYPE_SKIP | FIFOLDST_VLF);

	/* cryptlen = seqoutlen - assoclen */
	append_math_sub(desc, VARSEQOUTLEN, VARSEQINLEN, REG0, CAAM_CMD_SZ);

	/* Write encrypted data */
	append_seq_fifo_store(desc, 0, FIFOST_TYPE_MESSAGE_DATA | FIFOLDST_VLF);

	/* Read payload data */
	append_seq_fifo_load(desc, 0, FIFOLD_CLASS_CLASS1 | FIFOLDST_VLF |
			     FIFOLD_TYPE_MSG | FIFOLD_TYPE_LAST1);

	/* Write ICV */
	append_seq_store(desc, ctx->authsize, LDST_CLASS_1_CCB |
			 LDST_SRCDST_BYTE_CONTEXT);

	ctx->sh_desc_enc_dma = dma_map_single(jrdev, desc,
					      desc_bytes(desc),
					      DMA_TO_DEVICE);
	if (dma_mapping_error(jrdev, ctx->sh_desc_enc_dma)) {
		dev_err(jrdev, "unable to map shared descriptor\n");
		return -ENOMEM;
	}
#ifdef DEBUG
	print_hex_dump(KERN_ERR, "rfc4106 enc shdesc@"__stringify(__LINE__)": ",
		       DUMP_PREFIX_ADDRESS, 16, 4, desc,
		       desc_bytes(desc), 1);
#endif

	/*
	 * Job Descriptor and Shared Descriptors
	 * must all fit into the 64-word Descriptor h/w Buffer
	 */
	keys_fit_inline = false;
	if (DESC_RFC4106_DEC_LEN + DESC_JOB_IO_LEN +
	    ctx->enckeylen <= CAAM_DESC_BYTES_MAX)
		keys_fit_inline = true;

	desc = ctx->sh_desc_dec;

	init_sh_desc(desc, HDR_SHARE_SERIAL);

	/* Skip key loading if it is loaded due to sharing */
	key_jump_cmd = append_jump(desc, JUMP_JSL |
				   JUMP_TEST_ALL | JUMP_COND_SHRD);
	if (keys_fit_inline)
		append_key_as_imm(desc, (void *)ctx->key, ctx->enckeylen,
				  ctx->enckeylen, CLASS_1 | KEY_DEST_CLASS_REG);
	else
		append_key(desc, ctx->key_dma, ctx->enckeylen,
			   CLASS_1 | KEY_DEST_CLASS_REG);
	set_jump_tgt_here(desc, key_jump_cmd);

	/* Class 1 operation */
	append_operation(desc, ctx->class1_alg_type |
			 OP_ALG_AS_INITFINAL | OP_ALG_DECRYPT | OP_ALG_ICV_ON);

	append_math_sub_imm_u32(desc, VARSEQINLEN, REG3, IMM, 8);
	append_math_add(desc, VARSEQOUTLEN, ZERO, REG3, CAAM_CMD_SZ);

	/* Read assoc data */
	append_seq_fifo_load(desc, 0, FIFOLD_CLASS_CLASS1 | FIFOLDST_VLF |
			     FIFOLD_TYPE_AAD | FIFOLD_TYPE_FLUSH1);

	/* Skip IV */
	append_seq_fifo_load(desc, 8, FIFOLD_CLASS_SKIP);

	/* Will read cryptlen bytes */
	append_math_sub(desc, VARSEQINLEN, SEQOUTLEN, REG3, CAAM_CMD_SZ);

	/* Workaround for erratum A-005473 (simultaneous SEQ FIFO skips) */
	append_seq_fifo_load(desc, 0, FIFOLD_CLASS_CLASS1 | FIFOLD_TYPE_MSG);

	/* Skip assoc data */
	append_seq_fifo_store(desc, 0, FIFOST_TYPE_SKIP | FIFOLDST_VLF);

	/* Will write cryptlen bytes */
	append_math_sub(desc, VARSEQOUTLEN, SEQOUTLEN, REG0, CAAM_CMD_SZ);

	/* Store payload data */
	append_seq_fifo_store(desc, 0, FIFOST_TYPE_MESSAGE_DATA | FIFOLDST_VLF);

	/* Read encrypted data */
	append_seq_fifo_load(desc, 0, FIFOLD_CLASS_CLASS1 | FIFOLDST_VLF |
			     FIFOLD_TYPE_MSG | FIFOLD_TYPE_FLUSH1);

	/* Read ICV */
	append_seq_fifo_load(desc, ctx->authsize, FIFOLD_CLASS_CLASS1 |
			     FIFOLD_TYPE_ICV | FIFOLD_TYPE_LAST1);

	ctx->sh_desc_dec_dma = dma_map_single(jrdev, desc,
					      desc_bytes(desc),
					      DMA_TO_DEVICE);
	if (dma_mapping_error(jrdev, ctx->sh_desc_dec_dma)) {
		dev_err(jrdev, "unable to map shared descriptor\n");
		return -ENOMEM;
	}
#ifdef DEBUG
	print_hex_dump(KERN_ERR, "rfc4106 dec shdesc@"__stringify(__LINE__)": ",
		       DUMP_PREFIX_ADDRESS, 16, 4, desc,
		       desc_bytes(desc), 1);
#endif

	return 0;
}

static int rfc4106_setauthsize(struct crypto_aead *authenc,
			       unsigned int authsize)
{
	struct caam_ctx *ctx = crypto_aead_ctx(authenc);

	ctx->authsize = authsize;
	rfc4106_set_sh_desc(authenc);

	return 0;
}

static int rfc4543_set_sh_desc(struct crypto_aead *aead)
{
	struct caam_ctx *ctx = crypto_aead_ctx(aead);
	struct device *jrdev = ctx->jrdev;
	bool keys_fit_inline = false;
	u32 *key_jump_cmd;
	u32 *read_move_cmd, *write_move_cmd;
	u32 *desc;

	if (!ctx->enckeylen || !ctx->authsize)
		return 0;

	/*
	 * RFC4543 encrypt shared descriptor
	 * Job Descriptor and Shared Descriptor
	 * must fit into the 64-word Descriptor h/w Buffer
	 */
	if (DESC_RFC4543_ENC_LEN + GCM_DESC_JOB_IO_LEN +
	    ctx->enckeylen <= CAAM_DESC_BYTES_MAX)
		keys_fit_inline = true;

	desc = ctx->sh_desc_enc;

	init_sh_desc(desc, HDR_SHARE_SERIAL);

	/* Skip key loading if it is loaded due to sharing */
	key_jump_cmd = append_jump(desc, JUMP_JSL | JUMP_TEST_ALL |
				   JUMP_COND_SHRD);
	if (keys_fit_inline)
		append_key_as_imm(desc, (void *)ctx->key, ctx->enckeylen,
				  ctx->enckeylen, CLASS_1 | KEY_DEST_CLASS_REG);
	else
		append_key(desc, ctx->key_dma, ctx->enckeylen,
			   CLASS_1 | KEY_DEST_CLASS_REG);
	set_jump_tgt_here(desc, key_jump_cmd);

	/* Class 1 operation */
	append_operation(desc, ctx->class1_alg_type |
			 OP_ALG_AS_INITFINAL | OP_ALG_ENCRYPT);

	/* assoclen + cryptlen = seqinlen */
	append_math_sub(desc, REG3, SEQINLEN, REG0, CAAM_CMD_SZ);

	/*
	 * MOVE_LEN opcode is not available in all SEC HW revisions,
	 * thus need to do some magic, i.e. self-patch the descriptor
	 * buffer.
	 */
	read_move_cmd = append_move(desc, MOVE_SRC_DESCBUF | MOVE_DEST_MATH3 |
				    (0x6 << MOVE_LEN_SHIFT));
	write_move_cmd = append_move(desc, MOVE_SRC_MATH3 | MOVE_DEST_DESCBUF |
				     (0x8 << MOVE_LEN_SHIFT));

	/* Will read assoclen + cryptlen bytes */
	append_math_sub(desc, VARSEQINLEN, SEQINLEN, REG0, CAAM_CMD_SZ);

	/* Will write assoclen + cryptlen bytes */
	append_math_sub(desc, VARSEQOUTLEN, SEQINLEN, REG0, CAAM_CMD_SZ);

	/* Read and write assoclen + cryptlen bytes */
	aead_append_src_dst(desc, FIFOLD_TYPE_AAD);

	set_move_tgt_here(desc, read_move_cmd);
	set_move_tgt_here(desc, write_move_cmd);
	append_cmd(desc, CMD_LOAD | DISABLE_AUTO_INFO_FIFO);
	/* Move payload data to OFIFO */
	append_move(desc, MOVE_SRC_INFIFO_CL | MOVE_DEST_OUTFIFO);

	/* Write ICV */
	append_seq_store(desc, ctx->authsize, LDST_CLASS_1_CCB |
			 LDST_SRCDST_BYTE_CONTEXT);

	ctx->sh_desc_enc_dma = dma_map_single(jrdev, desc,
					      desc_bytes(desc),
					      DMA_TO_DEVICE);
	if (dma_mapping_error(jrdev, ctx->sh_desc_enc_dma)) {
		dev_err(jrdev, "unable to map shared descriptor\n");
		return -ENOMEM;
	}
#ifdef DEBUG
	print_hex_dump(KERN_ERR, "rfc4543 enc shdesc@"__stringify(__LINE__)": ",
		       DUMP_PREFIX_ADDRESS, 16, 4, desc,
		       desc_bytes(desc), 1);
#endif

	/*
	 * Job Descriptor and Shared Descriptors
	 * must all fit into the 64-word Descriptor h/w Buffer
	 */
	keys_fit_inline = false;
	if (DESC_RFC4543_DEC_LEN + GCM_DESC_JOB_IO_LEN +
	    ctx->enckeylen <= CAAM_DESC_BYTES_MAX)
		keys_fit_inline = true;

	desc = ctx->sh_desc_dec;

	init_sh_desc(desc, HDR_SHARE_SERIAL);

	/* Skip key loading if it is loaded due to sharing */
	key_jump_cmd = append_jump(desc, JUMP_JSL |
				   JUMP_TEST_ALL | JUMP_COND_SHRD);
	if (keys_fit_inline)
		append_key_as_imm(desc, (void *)ctx->key, ctx->enckeylen,
				  ctx->enckeylen, CLASS_1 | KEY_DEST_CLASS_REG);
	else
		append_key(desc, ctx->key_dma, ctx->enckeylen,
			   CLASS_1 | KEY_DEST_CLASS_REG);
	set_jump_tgt_here(desc, key_jump_cmd);

	/* Class 1 operation */
	append_operation(desc, ctx->class1_alg_type |
			 OP_ALG_AS_INITFINAL | OP_ALG_DECRYPT | OP_ALG_ICV_ON);

	/* assoclen + cryptlen = seqoutlen */
	append_math_sub(desc, REG3, SEQOUTLEN, REG0, CAAM_CMD_SZ);

	/*
	 * MOVE_LEN opcode is not available in all SEC HW revisions,
	 * thus need to do some magic, i.e. self-patch the descriptor
	 * buffer.
	 */
	read_move_cmd = append_move(desc, MOVE_SRC_DESCBUF | MOVE_DEST_MATH3 |
				    (0x6 << MOVE_LEN_SHIFT));
	write_move_cmd = append_move(desc, MOVE_SRC_MATH3 | MOVE_DEST_DESCBUF |
				     (0x8 << MOVE_LEN_SHIFT));

	/* Will read assoclen + cryptlen bytes */
	append_math_sub(desc, VARSEQINLEN, SEQOUTLEN, REG0, CAAM_CMD_SZ);

	/* Will write assoclen + cryptlen bytes */
	append_math_sub(desc, VARSEQOUTLEN, SEQOUTLEN, REG0, CAAM_CMD_SZ);

	/* Store payload data */
	append_seq_fifo_store(desc, 0, FIFOST_TYPE_MESSAGE_DATA | FIFOLDST_VLF);

	/* In-snoop assoclen + cryptlen data */
	append_seq_fifo_load(desc, 0, FIFOLD_CLASS_BOTH | FIFOLDST_VLF |
			     FIFOLD_TYPE_AAD | FIFOLD_TYPE_LAST2FLUSH1);

	set_move_tgt_here(desc, read_move_cmd);
	set_move_tgt_here(desc, write_move_cmd);
	append_cmd(desc, CMD_LOAD | DISABLE_AUTO_INFO_FIFO);
	/* Move payload data to OFIFO */
	append_move(desc, MOVE_SRC_INFIFO_CL | MOVE_DEST_OUTFIFO);
	append_cmd(desc, CMD_LOAD | ENABLE_AUTO_INFO_FIFO);

	/* Read ICV */
	append_seq_fifo_load(desc, ctx->authsize, FIFOLD_CLASS_CLASS1 |
			     FIFOLD_TYPE_ICV | FIFOLD_TYPE_LAST1);

	ctx->sh_desc_dec_dma = dma_map_single(jrdev, desc,
					      desc_bytes(desc),
					      DMA_TO_DEVICE);
	if (dma_mapping_error(jrdev, ctx->sh_desc_dec_dma)) {
		dev_err(jrdev, "unable to map shared descriptor\n");
		return -ENOMEM;
	}
#ifdef DEBUG
	print_hex_dump(KERN_ERR, "rfc4543 dec shdesc@"__stringify(__LINE__)": ",
		       DUMP_PREFIX_ADDRESS, 16, 4, desc,
		       desc_bytes(desc), 1);
#endif

	return 0;
}

static int rfc4543_setauthsize(struct crypto_aead *authenc,
			       unsigned int authsize)
{
	struct caam_ctx *ctx = crypto_aead_ctx(authenc);

	ctx->authsize = authsize;
	rfc4543_set_sh_desc(authenc);

	return 0;
}

static u32 gen_split_aead_key(struct caam_ctx *ctx, const u8 *key_in,
			      u32 authkeylen)
{
	return gen_split_key(ctx->jrdev, ctx->key, ctx->split_key_len,
			       ctx->split_key_pad_len, key_in, authkeylen,
			       ctx->alg_op);
}

static int aead_setkey(struct crypto_aead *aead,
			       const u8 *key, unsigned int keylen)
{
	/* Sizes for MDHA pads (*not* keys): MD5, SHA1, 224, 256, 384, 512 */
	static const u8 mdpadlen[] = { 16, 20, 32, 32, 64, 64 };
	struct caam_ctx *ctx = crypto_aead_ctx(aead);
	struct device *jrdev = ctx->jrdev;
	struct crypto_authenc_keys keys;
	int ret = 0;

	if (crypto_authenc_extractkeys(&keys, key, keylen) != 0)
		goto badkey;

	/* Pick class 2 key length from algorithm submask */
	ctx->split_key_len = mdpadlen[(ctx->alg_op & OP_ALG_ALGSEL_SUBMASK) >>
				      OP_ALG_ALGSEL_SHIFT] * 2;
	ctx->split_key_pad_len = ALIGN(ctx->split_key_len, 16);

	if (ctx->split_key_pad_len + keys.enckeylen > CAAM_MAX_KEY_SIZE)
		goto badkey;

#ifdef DEBUG
	printk(KERN_ERR "keylen %d enckeylen %d authkeylen %d\n",
	       keys.authkeylen + keys.enckeylen, keys.enckeylen,
	       keys.authkeylen);
	printk(KERN_ERR "split_key_len %d split_key_pad_len %d\n",
	       ctx->split_key_len, ctx->split_key_pad_len);
	print_hex_dump(KERN_ERR, "key in @"__stringify(__LINE__)": ",
		       DUMP_PREFIX_ADDRESS, 16, 4, key, keylen, 1);
#endif

	ret = gen_split_aead_key(ctx, keys.authkey, keys.authkeylen);
	if (ret) {
		goto badkey;
	}

	/* postpend encryption key to auth split key */
	memcpy(ctx->key + ctx->split_key_pad_len, keys.enckey, keys.enckeylen);

	ctx->key_dma = dma_map_single(jrdev, ctx->key, ctx->split_key_pad_len +
				      keys.enckeylen, DMA_TO_DEVICE);
	if (dma_mapping_error(jrdev, ctx->key_dma)) {
		dev_err(jrdev, "unable to map key i/o memory\n");
		return -ENOMEM;
	}
#ifdef DEBUG
	print_hex_dump(KERN_ERR, "ctx.key@"__stringify(__LINE__)": ",
		       DUMP_PREFIX_ADDRESS, 16, 4, ctx->key,
		       ctx->split_key_pad_len + keys.enckeylen, 1);
#endif

	ctx->enckeylen = keys.enckeylen;

	ret = aead_set_sh_desc(aead);
	if (ret) {
		dma_unmap_single(jrdev, ctx->key_dma, ctx->split_key_pad_len +
				 keys.enckeylen, DMA_TO_DEVICE);
	}

	return ret;
badkey:
	crypto_aead_set_flags(aead, CRYPTO_TFM_RES_BAD_KEY_LEN);
	return -EINVAL;
}

static int gcm_setkey(struct crypto_aead *aead,
		      const u8 *key, unsigned int keylen)
{
	struct caam_ctx *ctx = crypto_aead_ctx(aead);
	struct device *jrdev = ctx->jrdev;
	int ret = 0;

#ifdef DEBUG
	print_hex_dump(KERN_ERR, "key in @"__stringify(__LINE__)": ",
		       DUMP_PREFIX_ADDRESS, 16, 4, key, keylen, 1);
#endif

	memcpy(ctx->key, key, keylen);
	ctx->key_dma = dma_map_single(jrdev, ctx->key, keylen,
				      DMA_TO_DEVICE);
	if (dma_mapping_error(jrdev, ctx->key_dma)) {
		dev_err(jrdev, "unable to map key i/o memory\n");
		return -ENOMEM;
	}
	ctx->enckeylen = keylen;

	ret = gcm_set_sh_desc(aead);
	if (ret) {
		dma_unmap_single(jrdev, ctx->key_dma, ctx->enckeylen,
				 DMA_TO_DEVICE);
	}

	return ret;
}

static int rfc4106_setkey(struct crypto_aead *aead,
			  const u8 *key, unsigned int keylen)
{
	struct caam_ctx *ctx = crypto_aead_ctx(aead);
	struct device *jrdev = ctx->jrdev;
	int ret = 0;

	if (keylen < 4)
		return -EINVAL;

#ifdef DEBUG
	print_hex_dump(KERN_ERR, "key in @"__stringify(__LINE__)": ",
		       DUMP_PREFIX_ADDRESS, 16, 4, key, keylen, 1);
#endif

	memcpy(ctx->key, key, keylen);

	/*
	 * The last four bytes of the key material are used as the salt value
	 * in the nonce. Update the AES key length.
	 */
	ctx->enckeylen = keylen - 4;

	ctx->key_dma = dma_map_single(jrdev, ctx->key, ctx->enckeylen,
				      DMA_TO_DEVICE);
	if (dma_mapping_error(jrdev, ctx->key_dma)) {
		dev_err(jrdev, "unable to map key i/o memory\n");
		return -ENOMEM;
	}

	ret = rfc4106_set_sh_desc(aead);
	if (ret) {
		dma_unmap_single(jrdev, ctx->key_dma, ctx->enckeylen,
				 DMA_TO_DEVICE);
	}

	return ret;
}

static int rfc4543_setkey(struct crypto_aead *aead,
			  const u8 *key, unsigned int keylen)
{
	struct caam_ctx *ctx = crypto_aead_ctx(aead);
	struct device *jrdev = ctx->jrdev;
	int ret = 0;

	if (keylen < 4)
		return -EINVAL;

#ifdef DEBUG
	print_hex_dump(KERN_ERR, "key in @"__stringify(__LINE__)": ",
		       DUMP_PREFIX_ADDRESS, 16, 4, key, keylen, 1);
#endif

	memcpy(ctx->key, key, keylen);

	/*
	 * The last four bytes of the key material are used as the salt value
	 * in the nonce. Update the AES key length.
	 */
	ctx->enckeylen = keylen - 4;

	ctx->key_dma = dma_map_single(jrdev, ctx->key, ctx->enckeylen,
				      DMA_TO_DEVICE);
	if (dma_mapping_error(jrdev, ctx->key_dma)) {
		dev_err(jrdev, "unable to map key i/o memory\n");
		return -ENOMEM;
	}

	ret = rfc4543_set_sh_desc(aead);
	if (ret) {
		dma_unmap_single(jrdev, ctx->key_dma, ctx->enckeylen,
				 DMA_TO_DEVICE);
	}

	return ret;
}

static int ablkcipher_setkey(struct crypto_ablkcipher *ablkcipher,
			     const u8 *key, unsigned int keylen)
{
	struct caam_ctx *ctx = crypto_ablkcipher_ctx(ablkcipher);
	struct ablkcipher_tfm *crt = &ablkcipher->base.crt_ablkcipher;
	struct crypto_tfm *tfm = crypto_ablkcipher_tfm(ablkcipher);
	const char *alg_name = crypto_tfm_alg_name(tfm);
	struct device *jrdev = ctx->jrdev;
	int ret = 0;
	u32 *key_jump_cmd;
	u32 *desc;
	u8 *nonce;
	u32 geniv;
	u32 ctx1_iv_off = 0;
	const bool ctr_mode = ((ctx->class1_alg_type & OP_ALG_AAI_MASK) ==
			       OP_ALG_AAI_CTR_MOD128);
	const bool is_rfc3686 = (ctr_mode &&
				 (strstr(alg_name, "rfc3686") != NULL));

#ifdef DEBUG
	print_hex_dump(KERN_ERR, "key in @"__stringify(__LINE__)": ",
		       DUMP_PREFIX_ADDRESS, 16, 4, key, keylen, 1);
#endif
	/*
	 * AES-CTR needs to load IV in CONTEXT1 reg
	 * at an offset of 128bits (16bytes)
	 * CONTEXT1[255:128] = IV
	 */
	if (ctr_mode)
		ctx1_iv_off = 16;

	/*
	 * RFC3686 specific:
	 *	| CONTEXT1[255:128] = {NONCE, IV, COUNTER}
	 *	| *key = {KEY, NONCE}
	 */
	if (is_rfc3686) {
		ctx1_iv_off = 16 + CTR_RFC3686_NONCE_SIZE;
		keylen -= CTR_RFC3686_NONCE_SIZE;
	}

	memcpy(ctx->key, key, keylen);
	ctx->key_dma = dma_map_single(jrdev, ctx->key, keylen,
				      DMA_TO_DEVICE);
	if (dma_mapping_error(jrdev, ctx->key_dma)) {
		dev_err(jrdev, "unable to map key i/o memory\n");
		return -ENOMEM;
	}
	ctx->enckeylen = keylen;

	/* ablkcipher_encrypt shared descriptor */
	desc = ctx->sh_desc_enc;
	init_sh_desc(desc, HDR_SHARE_SERIAL | HDR_SAVECTX);
	/* Skip if already shared */
	key_jump_cmd = append_jump(desc, JUMP_JSL | JUMP_TEST_ALL |
				   JUMP_COND_SHRD);

	/* Load class1 key only */
	append_key_as_imm(desc, (void *)ctx->key, ctx->enckeylen,
			  ctx->enckeylen, CLASS_1 |
			  KEY_DEST_CLASS_REG);

	/* Load nonce into CONTEXT1 reg */
	if (is_rfc3686) {
		nonce = (u8 *)key + keylen;
		append_load_as_imm(desc, nonce, CTR_RFC3686_NONCE_SIZE,
				   LDST_CLASS_IND_CCB |
				   LDST_SRCDST_BYTE_OUTFIFO | LDST_IMM);
		append_move(desc, MOVE_WAITCOMP |
			    MOVE_SRC_OUTFIFO |
			    MOVE_DEST_CLASS1CTX |
			    (16 << MOVE_OFFSET_SHIFT) |
			    (CTR_RFC3686_NONCE_SIZE << MOVE_LEN_SHIFT));
	}

	set_jump_tgt_here(desc, key_jump_cmd);

	/* Load iv */
	append_seq_load(desc, crt->ivsize, LDST_SRCDST_BYTE_CONTEXT |
			LDST_CLASS_1_CCB | (ctx1_iv_off << LDST_OFFSET_SHIFT));

	/* Load counter into CONTEXT1 reg */
	if (is_rfc3686)
		append_load_imm_be32(desc, 1, LDST_IMM | LDST_CLASS_1_CCB |
				     LDST_SRCDST_BYTE_CONTEXT |
				     ((ctx1_iv_off + CTR_RFC3686_IV_SIZE) <<
				      LDST_OFFSET_SHIFT));

	/* Load operation */
	append_operation(desc, ctx->class1_alg_type |
			 OP_ALG_AS_INITFINAL | OP_ALG_ENCRYPT);

	/* Perform operation */
	ablkcipher_append_src_dst(desc);

	ctx->sh_desc_enc_dma = dma_map_single(jrdev, desc,
					      desc_bytes(desc),
					      DMA_TO_DEVICE);
	if (dma_mapping_error(jrdev, ctx->sh_desc_enc_dma)) {
		dev_err(jrdev, "unable to map shared descriptor\n");
		return -ENOMEM;
	}
#ifdef DEBUG
	print_hex_dump(KERN_ERR,
		       "ablkcipher enc shdesc@"__stringify(__LINE__)": ",
		       DUMP_PREFIX_ADDRESS, 16, 4, desc,
		       desc_bytes(desc), 1);
#endif
	/* ablkcipher_decrypt shared descriptor */
	desc = ctx->sh_desc_dec;

	init_sh_desc(desc, HDR_SHARE_SERIAL | HDR_SAVECTX);
	/* Skip if already shared */
	key_jump_cmd = append_jump(desc, JUMP_JSL | JUMP_TEST_ALL |
				   JUMP_COND_SHRD);

	/* Load class1 key only */
	append_key_as_imm(desc, (void *)ctx->key, ctx->enckeylen,
			  ctx->enckeylen, CLASS_1 |
			  KEY_DEST_CLASS_REG);

	/* Load nonce into CONTEXT1 reg */
	if (is_rfc3686) {
		nonce = (u8 *)key + keylen;
		append_load_as_imm(desc, nonce, CTR_RFC3686_NONCE_SIZE,
				   LDST_CLASS_IND_CCB |
				   LDST_SRCDST_BYTE_OUTFIFO | LDST_IMM);
		append_move(desc, MOVE_WAITCOMP |
			    MOVE_SRC_OUTFIFO |
			    MOVE_DEST_CLASS1CTX |
			    (16 << MOVE_OFFSET_SHIFT) |
			    (CTR_RFC3686_NONCE_SIZE << MOVE_LEN_SHIFT));
	}

	set_jump_tgt_here(desc, key_jump_cmd);

	/* load IV */
	append_seq_load(desc, crt->ivsize, LDST_SRCDST_BYTE_CONTEXT |
			LDST_CLASS_1_CCB | (ctx1_iv_off << LDST_OFFSET_SHIFT));

	/* Load counter into CONTEXT1 reg */
	if (is_rfc3686)
		append_load_imm_be32(desc, 1, LDST_IMM | LDST_CLASS_1_CCB |
				     LDST_SRCDST_BYTE_CONTEXT |
				     ((ctx1_iv_off + CTR_RFC3686_IV_SIZE) <<
				      LDST_OFFSET_SHIFT));

	/* Choose operation */
	if (ctr_mode)
		append_operation(desc, ctx->class1_alg_type |
				 OP_ALG_AS_INITFINAL | OP_ALG_DECRYPT);
	else
		append_dec_op1(desc, ctx->class1_alg_type);

	/* Perform operation */
	ablkcipher_append_src_dst(desc);

	ctx->sh_desc_dec_dma = dma_map_single(jrdev, desc,
					      desc_bytes(desc),
					      DMA_TO_DEVICE);
	if (dma_mapping_error(jrdev, ctx->sh_desc_dec_dma)) {
		dev_err(jrdev, "unable to map shared descriptor\n");
		return -ENOMEM;
	}

#ifdef DEBUG
	print_hex_dump(KERN_ERR,
		       "ablkcipher dec shdesc@"__stringify(__LINE__)": ",
		       DUMP_PREFIX_ADDRESS, 16, 4, desc,
		       desc_bytes(desc), 1);
#endif
	/* ablkcipher_givencrypt shared descriptor */
	desc = ctx->sh_desc_givenc;

	init_sh_desc(desc, HDR_SHARE_SERIAL | HDR_SAVECTX);
	/* Skip if already shared */
	key_jump_cmd = append_jump(desc, JUMP_JSL | JUMP_TEST_ALL |
				   JUMP_COND_SHRD);

	/* Load class1 key only */
	append_key_as_imm(desc, (void *)ctx->key, ctx->enckeylen,
			  ctx->enckeylen, CLASS_1 |
			  KEY_DEST_CLASS_REG);

	/* Load Nonce into CONTEXT1 reg */
	if (is_rfc3686) {
		nonce = (u8 *)key + keylen;
		append_load_as_imm(desc, nonce, CTR_RFC3686_NONCE_SIZE,
				   LDST_CLASS_IND_CCB |
				   LDST_SRCDST_BYTE_OUTFIFO | LDST_IMM);
		append_move(desc, MOVE_WAITCOMP |
			    MOVE_SRC_OUTFIFO |
			    MOVE_DEST_CLASS1CTX |
			    (16 << MOVE_OFFSET_SHIFT) |
			    (CTR_RFC3686_NONCE_SIZE << MOVE_LEN_SHIFT));
	}
	set_jump_tgt_here(desc, key_jump_cmd);

	/* Generate IV */
	geniv = NFIFOENTRY_STYPE_PAD | NFIFOENTRY_DEST_DECO |
		NFIFOENTRY_DTYPE_MSG | NFIFOENTRY_LC1 |
		NFIFOENTRY_PTYPE_RND | (crt->ivsize << NFIFOENTRY_DLEN_SHIFT);
	append_load_imm_u32(desc, geniv, LDST_CLASS_IND_CCB |
			    LDST_SRCDST_WORD_INFO_FIFO | LDST_IMM);
	append_cmd(desc, CMD_LOAD | DISABLE_AUTO_INFO_FIFO);
	append_move(desc, MOVE_WAITCOMP |
		    MOVE_SRC_INFIFO |
		    MOVE_DEST_CLASS1CTX |
		    (crt->ivsize << MOVE_LEN_SHIFT) |
		    (ctx1_iv_off << MOVE_OFFSET_SHIFT));
	append_cmd(desc, CMD_LOAD | ENABLE_AUTO_INFO_FIFO);

	/* Copy generated IV to memory */
	append_seq_store(desc, crt->ivsize,
			 LDST_SRCDST_BYTE_CONTEXT | LDST_CLASS_1_CCB |
			 (ctx1_iv_off << LDST_OFFSET_SHIFT));

	/* Load Counter into CONTEXT1 reg */
	if (is_rfc3686)
		append_load_imm_be32(desc, 1, LDST_IMM | LDST_CLASS_1_CCB |
				     LDST_SRCDST_BYTE_CONTEXT |
				     ((ctx1_iv_off + CTR_RFC3686_IV_SIZE) <<
				      LDST_OFFSET_SHIFT));

	if (ctx1_iv_off)
		append_jump(desc, JUMP_JSL | JUMP_TEST_ALL | JUMP_COND_NCP |
			    (1 << JUMP_OFFSET_SHIFT));

	/* Load operation */
	append_operation(desc, ctx->class1_alg_type |
			 OP_ALG_AS_INITFINAL | OP_ALG_ENCRYPT);

	/* Perform operation */
	ablkcipher_append_src_dst(desc);

	ctx->sh_desc_givenc_dma = dma_map_single(jrdev, desc,
						 desc_bytes(desc),
						 DMA_TO_DEVICE);
	if (dma_mapping_error(jrdev, ctx->sh_desc_givenc_dma)) {
		dev_err(jrdev, "unable to map shared descriptor\n");
		return -ENOMEM;
	}
#ifdef DEBUG
	print_hex_dump(KERN_ERR,
		       "ablkcipher givenc shdesc@" __stringify(__LINE__) ": ",
		       DUMP_PREFIX_ADDRESS, 16, 4, desc,
		       desc_bytes(desc), 1);
#endif

	return ret;
}


static int ablkcipher_des_setkey(struct crypto_ablkcipher *ablkcipher,
				 const u8 *key, unsigned int keylen)
{
	u32 tmp[DES_EXPKEY_WORDS];
	u32 flags;
	int ret;

	if (keylen != DES_KEY_SIZE) {
		crypto_ablkcipher_set_flags(ablkcipher,
					    CRYPTO_TFM_RES_BAD_KEY_LEN);
		return -EINVAL;
	}

	ret = des_ekey(tmp, key);

	flags = crypto_ablkcipher_get_flags(ablkcipher);
	if (!ret && (flags & CRYPTO_TFM_REQ_WEAK_KEY)) {
		crypto_ablkcipher_set_flags(ablkcipher,
					    CRYPTO_TFM_RES_WEAK_KEY);
		return -EINVAL;
	}

	return ablkcipher_setkey(ablkcipher, key, keylen);
}


static int xts_ablkcipher_setkey(struct crypto_ablkcipher *ablkcipher,
				 const u8 *key, unsigned int keylen)
{
	struct caam_ctx *ctx = crypto_ablkcipher_ctx(ablkcipher);
	struct device *jrdev = ctx->jrdev;
	u32 *key_jump_cmd, *desc;
	__be64 sector_size = cpu_to_be64(512);

	if (keylen != 2 * AES_MIN_KEY_SIZE  && keylen != 2 * AES_MAX_KEY_SIZE) {
		crypto_ablkcipher_set_flags(ablkcipher,
					    CRYPTO_TFM_RES_BAD_KEY_LEN);
		dev_err(jrdev, "key size mismatch\n");
		return -EINVAL;
	}

	memcpy(ctx->key, key, keylen);
	ctx->key_dma = dma_map_single(jrdev, ctx->key, keylen, DMA_TO_DEVICE);
	if (dma_mapping_error(jrdev, ctx->key_dma)) {
		dev_err(jrdev, "unable to map key i/o memory\n");
		return -ENOMEM;
	}
	ctx->enckeylen = keylen;

	/* xts_ablkcipher_encrypt shared descriptor */
	desc = ctx->sh_desc_enc;
	init_sh_desc(desc, HDR_SHARE_SERIAL | HDR_SAVECTX);
	/* Skip if already shared */
	key_jump_cmd = append_jump(desc, JUMP_JSL | JUMP_TEST_ALL |
				   JUMP_COND_SHRD);

	/* Load class1 keys only */
	append_key_as_imm(desc, (void *)ctx->key, ctx->enckeylen,
			  ctx->enckeylen, CLASS_1 | KEY_DEST_CLASS_REG);

	/* Load sector size with index 40 bytes (0x28) */
	append_cmd(desc, CMD_LOAD | IMMEDIATE | LDST_SRCDST_BYTE_CONTEXT |
		   LDST_CLASS_1_CCB | (0x28 << LDST_OFFSET_SHIFT) | 8);
	append_data(desc, (void *)&sector_size, 8);

	set_jump_tgt_here(desc, key_jump_cmd);

	/*
	 * create sequence for loading the sector index
	 * Upper 8B of IV - will be used as sector index
	 * Lower 8B of IV - will be discarded
	 */
	append_cmd(desc, CMD_SEQ_LOAD | LDST_SRCDST_BYTE_CONTEXT |
		   LDST_CLASS_1_CCB | (0x20 << LDST_OFFSET_SHIFT) | 8);
	append_seq_fifo_load(desc, 8, FIFOLD_CLASS_SKIP);

	/* Load operation */
	append_operation(desc, ctx->class1_alg_type | OP_ALG_AS_INITFINAL |
			 OP_ALG_ENCRYPT);

	/* Perform operation */
	ablkcipher_append_src_dst(desc);

	ctx->sh_desc_enc_dma = dma_map_single(jrdev, desc, desc_bytes(desc),
					      DMA_TO_DEVICE);
	if (dma_mapping_error(jrdev, ctx->sh_desc_enc_dma)) {
		dev_err(jrdev, "unable to map shared descriptor\n");
		return -ENOMEM;
	}
#ifdef DEBUG
	print_hex_dump(KERN_ERR,
		       "xts ablkcipher enc shdesc@" __stringify(__LINE__) ": ",
		       DUMP_PREFIX_ADDRESS, 16, 4, desc, desc_bytes(desc), 1);
#endif

	/* xts_ablkcipher_decrypt shared descriptor */
	desc = ctx->sh_desc_dec;

	init_sh_desc(desc, HDR_SHARE_SERIAL | HDR_SAVECTX);
	/* Skip if already shared */
	key_jump_cmd = append_jump(desc, JUMP_JSL | JUMP_TEST_ALL |
				   JUMP_COND_SHRD);

	/* Load class1 key only */
	append_key_as_imm(desc, (void *)ctx->key, ctx->enckeylen,
			  ctx->enckeylen, CLASS_1 | KEY_DEST_CLASS_REG);

	/* Load sector size with index 40 bytes (0x28) */
	append_cmd(desc, CMD_LOAD | IMMEDIATE | LDST_SRCDST_BYTE_CONTEXT |
		   LDST_CLASS_1_CCB | (0x28 << LDST_OFFSET_SHIFT) | 8);
	append_data(desc, (void *)&sector_size, 8);

	set_jump_tgt_here(desc, key_jump_cmd);

	/*
	 * create sequence for loading the sector index
	 * Upper 8B of IV - will be used as sector index
	 * Lower 8B of IV - will be discarded
	 */
	append_cmd(desc, CMD_SEQ_LOAD | LDST_SRCDST_BYTE_CONTEXT |
		   LDST_CLASS_1_CCB | (0x20 << LDST_OFFSET_SHIFT) | 8);
	append_seq_fifo_load(desc, 8, FIFOLD_CLASS_SKIP);

	/* Load operation */
	append_dec_op1(desc, ctx->class1_alg_type);

	/* Perform operation */
	ablkcipher_append_src_dst(desc);

	ctx->sh_desc_dec_dma = dma_map_single(jrdev, desc, desc_bytes(desc),
					      DMA_TO_DEVICE);
	if (dma_mapping_error(jrdev, ctx->sh_desc_dec_dma)) {
		dma_unmap_single(jrdev, ctx->sh_desc_enc_dma,
				 desc_bytes(ctx->sh_desc_enc), DMA_TO_DEVICE);
		dev_err(jrdev, "unable to map shared descriptor\n");
		return -ENOMEM;
	}
#ifdef DEBUG
	print_hex_dump(KERN_ERR,
		       "xts ablkcipher dec shdesc@" __stringify(__LINE__) ": ",
		       DUMP_PREFIX_ADDRESS, 16, 4, desc, desc_bytes(desc), 1);
#endif

	return 0;
}

/*
 * aead_edesc - s/w-extended aead descriptor
 * @assoc_nents: number of segments in associated data (SPI+Seq) scatterlist
 * @src_nents: number of segments in input scatterlist
 * @dst_nents: number of segments in output scatterlist
 * @iv_dma: dma address of iv for checking continuity and link table
 * @desc: h/w descriptor (variable length; must not exceed MAX_CAAM_DESCSIZE)
 * @sec4_sg_bytes: length of dma mapped sec4_sg space
 * @sec4_sg_dma: bus physical mapped address of h/w link table
 * @hw_desc: the h/w job descriptor followed by any referenced link tables
 */
struct aead_edesc {
	int assoc_nents;
	int src_nents;
	int dst_nents;
	dma_addr_t iv_dma;
	int sec4_sg_bytes;
	dma_addr_t sec4_sg_dma;
	struct sec4_sg_entry *sec4_sg;
	u32 hw_desc[];
};

/*
 * ablkcipher_edesc - s/w-extended ablkcipher descriptor
 * @src_nents: number of segments in input scatterlist
 * @dst_nents: number of segments in output scatterlist
 * @iv_dma: dma address of iv for checking continuity and link table
 * @desc: h/w descriptor (variable length; must not exceed MAX_CAAM_DESCSIZE)
 * @sec4_sg_bytes: length of dma mapped sec4_sg space
 * @sec4_sg_dma: bus physical mapped address of h/w link table
 * @hw_desc: the h/w job descriptor followed by any referenced link tables
 */
struct ablkcipher_edesc {
	int src_nents;
	int dst_nents;
	dma_addr_t iv_dma;
	int sec4_sg_bytes;
	dma_addr_t sec4_sg_dma;
	struct sec4_sg_entry *sec4_sg;
	u32 hw_desc[0];
};

static void caam_unmap(struct device *dev, struct scatterlist *src,
		       struct scatterlist *dst, int src_nents,
		       int dst_nents,
		       dma_addr_t iv_dma, int ivsize, dma_addr_t sec4_sg_dma,
		       int sec4_sg_bytes)
{
	if (dst != src) {
		dma_unmap_sg(dev, src, src_nents ? : 1, DMA_TO_DEVICE);
		dma_unmap_sg(dev, dst, dst_nents ? : 1, DMA_FROM_DEVICE);
	} else {
		dma_unmap_sg(dev, src, src_nents ? : 1, DMA_BIDIRECTIONAL);
	}

	if (iv_dma)
		dma_unmap_single(dev, iv_dma, ivsize, DMA_TO_DEVICE);
	if (sec4_sg_bytes)
		dma_unmap_single(dev, sec4_sg_dma, sec4_sg_bytes,
				 DMA_TO_DEVICE);
}

static void aead_unmap(struct device *dev,
		       struct aead_edesc *edesc,
		       struct aead_request *req)
{
	caam_unmap(dev, req->src, req->dst,
		   edesc->src_nents, edesc->dst_nents, 0, 0,
		   edesc->sec4_sg_dma, edesc->sec4_sg_bytes);
}

static void ablkcipher_unmap(struct device *dev,
			     struct ablkcipher_edesc *edesc,
			     struct ablkcipher_request *req)
{
	struct crypto_ablkcipher *ablkcipher = crypto_ablkcipher_reqtfm(req);
	int ivsize = crypto_ablkcipher_ivsize(ablkcipher);

	caam_unmap(dev, req->src, req->dst,
		   edesc->src_nents, edesc->dst_nents,
		   edesc->iv_dma, ivsize,
		   edesc->sec4_sg_dma, edesc->sec4_sg_bytes);
}

static void aead_encrypt_done(struct device *jrdev, u32 *desc, u32 err,
				   void *context)
{
	struct aead_request *req = context;
	struct aead_edesc *edesc;

#ifdef DEBUG
	dev_err(jrdev, "%s %d: err 0x%x\n", __func__, __LINE__, err);
#endif

	edesc = container_of(desc, struct aead_edesc, hw_desc[0]);

	if (err)
		caam_jr_strstatus(jrdev, err);

	aead_unmap(jrdev, edesc, req);

	kfree(edesc);

	aead_request_complete(req, err);
}

static void aead_decrypt_done(struct device *jrdev, u32 *desc, u32 err,
				   void *context)
{
	struct aead_request *req = context;
	struct aead_edesc *edesc;

#ifdef DEBUG
	dev_err(jrdev, "%s %d: err 0x%x\n", __func__, __LINE__, err);
#endif

	edesc = container_of(desc, struct aead_edesc, hw_desc[0]);

	if (err)
		caam_jr_strstatus(jrdev, err);

	aead_unmap(jrdev, edesc, req);

	/*
	 * verify hw auth check passed else return -EBADMSG
	 */
	if ((err & JRSTA_CCBERR_ERRID_MASK) == JRSTA_CCBERR_ERRID_ICVCHK)
		err = -EBADMSG;

	kfree(edesc);

	aead_request_complete(req, err);
}

static void ablkcipher_encrypt_done(struct device *jrdev, u32 *desc, u32 err,
				   void *context)
{
	struct ablkcipher_request *req = context;
	struct ablkcipher_edesc *edesc;
	struct crypto_ablkcipher *ablkcipher = crypto_ablkcipher_reqtfm(req);
	struct caam_ctx *ctx = crypto_ablkcipher_ctx(ablkcipher);
<<<<<<< HEAD
	int bsize = crypto_ablkcipher_blocksize(ablkcipher);
=======
>>>>>>> 228e87c3
	int ivsize = crypto_ablkcipher_ivsize(ablkcipher);
	size_t ivcopy = min_t(size_t, bsize, ivsize);

#ifdef DEBUG
	dev_err(jrdev, "%s %d: err 0x%x\n", __func__, __LINE__, err);
#endif

	edesc = (struct ablkcipher_edesc *)((char *)desc -
		 offsetof(struct ablkcipher_edesc, hw_desc));

	if (err)
		caam_jr_strstatus(jrdev, err);

#ifdef DEBUG
	print_hex_dump(KERN_ERR, "dstiv  @"__stringify(__LINE__)": ",
		       DUMP_PREFIX_ADDRESS, 16, 4, req->info,
		       edesc->src_nents > 1 ? 100 : ivsize, 1);
	dbg_dump_sg(KERN_ERR, "dst    @"__stringify(__LINE__)": ",
		    DUMP_PREFIX_ADDRESS, 16, 4, req->dst,
		    edesc->dst_nents > 1 ? 100 : req->nbytes, 1, true);
#endif

	ablkcipher_unmap(jrdev, edesc, req);

	/*
	 * The crypto API expects us to set the IV (req->info) to the last
	 * ciphertext block when running in CBC mode.
	 */
	if ((ctx->class1_alg_type & OP_ALG_AAI_MASK) == OP_ALG_AAI_CBC)
		scatterwalk_map_and_copy(req->info, req->dst, req->nbytes -
					 ivsize, ivsize, 0);

	kfree(edesc);

	/* Pass IV along for cbc */
	if ((ctx->class1_alg_type & OP_ALG_AAI_MASK) == OP_ALG_AAI_CBC) {
		scatterwalk_map_and_copy(req->info, req->dst,
					 req->nbytes - bsize, ivcopy, 0);
	}

	ablkcipher_request_complete(req, err);
}

static void ablkcipher_decrypt_done(struct device *jrdev, u32 *desc, u32 err,
				    void *context)
{
	struct ablkcipher_request *req = context;
	struct ablkcipher_edesc *edesc;
	struct crypto_ablkcipher *ablkcipher = crypto_ablkcipher_reqtfm(req);
	struct caam_ctx *ctx = crypto_ablkcipher_ctx(ablkcipher);
	int ivsize = crypto_ablkcipher_ivsize(ablkcipher);

#ifdef DEBUG
	dev_err(jrdev, "%s %d: err 0x%x\n", __func__, __LINE__, err);
#endif

	edesc = (struct ablkcipher_edesc *)((char *)desc -
		 offsetof(struct ablkcipher_edesc, hw_desc));
	if (err)
		caam_jr_strstatus(jrdev, err);

#ifdef DEBUG
	print_hex_dump(KERN_ERR, "dstiv  @"__stringify(__LINE__)": ",
		       DUMP_PREFIX_ADDRESS, 16, 4, req->info,
		       ivsize, 1);
	dbg_dump_sg(KERN_ERR, "dst    @"__stringify(__LINE__)": ",
		    DUMP_PREFIX_ADDRESS, 16, 4, req->dst,
		    edesc->dst_nents > 1 ? 100 : req->nbytes, 1, true);
#endif

	ablkcipher_unmap(jrdev, edesc, req);

	/*
	 * The crypto API expects us to set the IV (req->info) to the last
	 * ciphertext block when running in CBC mode.
	 */
	if ((ctx->class1_alg_type & OP_ALG_AAI_MASK) == OP_ALG_AAI_CBC)
		scatterwalk_map_and_copy(req->info, req->src, req->nbytes -
					 ivsize, ivsize, 0);

	kfree(edesc);

	ablkcipher_request_complete(req, err);
}

/*
 * Fill in aead job descriptor
 */
static void init_aead_job(struct aead_request *req,
			  struct aead_edesc *edesc,
			  bool all_contig, bool encrypt)
{
	struct crypto_aead *aead = crypto_aead_reqtfm(req);
	struct caam_ctx *ctx = crypto_aead_ctx(aead);
	int authsize = ctx->authsize;
	u32 *desc = edesc->hw_desc;
	u32 out_options, in_options;
	dma_addr_t dst_dma, src_dma;
	int len, sec4_sg_index = 0;
	dma_addr_t ptr;
	u32 *sh_desc;

	sh_desc = encrypt ? ctx->sh_desc_enc : ctx->sh_desc_dec;
	ptr = encrypt ? ctx->sh_desc_enc_dma : ctx->sh_desc_dec_dma;

	len = desc_len(sh_desc);
	init_job_desc_shared(desc, ptr, len, HDR_SHARE_DEFER | HDR_REVERSE);

	if (all_contig) {
		src_dma = sg_dma_address(req->src);
		in_options = 0;
	} else {
		src_dma = edesc->sec4_sg_dma;
		sec4_sg_index += edesc->src_nents;
		in_options = LDST_SGF;
	}

	append_seq_in_ptr(desc, src_dma, req->assoclen + req->cryptlen,
			  in_options);

	dst_dma = src_dma;
	out_options = in_options;

	if (unlikely(req->src != req->dst)) {
		if (!edesc->dst_nents) {
			dst_dma = sg_dma_address(req->dst);
			out_options = 0;
		} else {
			dst_dma = edesc->sec4_sg_dma +
				  sec4_sg_index *
				  sizeof(struct sec4_sg_entry);
			out_options = LDST_SGF;
		}
	}

	if (encrypt)
		append_seq_out_ptr(desc, dst_dma,
				   req->assoclen + req->cryptlen + authsize,
				   out_options);
	else
		append_seq_out_ptr(desc, dst_dma,
				   req->assoclen + req->cryptlen - authsize,
				   out_options);

	/* REG3 = assoclen */
	append_math_add_imm_u32(desc, REG3, ZERO, IMM, req->assoclen);
}

static void init_gcm_job(struct aead_request *req,
			 struct aead_edesc *edesc,
			 bool all_contig, bool encrypt)
{
	struct crypto_aead *aead = crypto_aead_reqtfm(req);
	struct caam_ctx *ctx = crypto_aead_ctx(aead);
	unsigned int ivsize = crypto_aead_ivsize(aead);
	u32 *desc = edesc->hw_desc;
	bool generic_gcm = (ivsize == 12);
	unsigned int last;

	init_aead_job(req, edesc, all_contig, encrypt);

	/* BUG This should not be specific to generic GCM. */
	last = 0;
	if (encrypt && generic_gcm && !(req->assoclen + req->cryptlen))
		last = FIFOLD_TYPE_LAST1;

	/* Read GCM IV */
	append_cmd(desc, CMD_FIFO_LOAD | FIFOLD_CLASS_CLASS1 | IMMEDIATE |
			 FIFOLD_TYPE_IV | FIFOLD_TYPE_FLUSH1 | 12 | last);
	/* Append Salt */
	if (!generic_gcm)
		append_data(desc, ctx->key + ctx->enckeylen, 4);
	/* Append IV */
	append_data(desc, req->iv, ivsize);
	/* End of blank commands */
}

static void init_authenc_job(struct aead_request *req,
			     struct aead_edesc *edesc,
			     bool all_contig, bool encrypt)
{
	struct crypto_aead *aead = crypto_aead_reqtfm(req);
	struct caam_aead_alg *alg = container_of(crypto_aead_alg(aead),
						 struct caam_aead_alg, aead);
	unsigned int ivsize = crypto_aead_ivsize(aead);
	struct caam_ctx *ctx = crypto_aead_ctx(aead);
	const bool ctr_mode = ((ctx->class1_alg_type & OP_ALG_AAI_MASK) ==
			       OP_ALG_AAI_CTR_MOD128);
	const bool is_rfc3686 = alg->caam.rfc3686;
	u32 *desc = edesc->hw_desc;
	u32 ivoffset = 0;

	/*
	 * AES-CTR needs to load IV in CONTEXT1 reg
	 * at an offset of 128bits (16bytes)
	 * CONTEXT1[255:128] = IV
	 */
	if (ctr_mode)
		ivoffset = 16;

	/*
	 * RFC3686 specific:
	 *	CONTEXT1[255:128] = {NONCE, IV, COUNTER}
	 */
	if (is_rfc3686)
		ivoffset = 16 + CTR_RFC3686_NONCE_SIZE;

	init_aead_job(req, edesc, all_contig, encrypt);

	if (ivsize && ((is_rfc3686 && encrypt) || !alg->caam.geniv))
		append_load_as_imm(desc, req->iv, ivsize,
				   LDST_CLASS_1_CCB |
				   LDST_SRCDST_BYTE_CONTEXT |
				   (ivoffset << LDST_OFFSET_SHIFT));
}

/*
 * Fill in ablkcipher job descriptor
 */
static void init_ablkcipher_job(u32 *sh_desc, dma_addr_t ptr,
				struct ablkcipher_edesc *edesc,
				struct ablkcipher_request *req,
				bool iv_contig)
{
	struct crypto_ablkcipher *ablkcipher = crypto_ablkcipher_reqtfm(req);
	int ivsize = crypto_ablkcipher_ivsize(ablkcipher);
	u32 *desc = edesc->hw_desc;
	u32 out_options = 0, in_options;
	dma_addr_t dst_dma, src_dma;
	int len, sec4_sg_index = 0;

#ifdef DEBUG
	bool may_sleep = ((req->base.flags & (CRYPTO_TFM_REQ_MAY_BACKLOG |
					      CRYPTO_TFM_REQ_MAY_SLEEP)) != 0);
	print_hex_dump(KERN_ERR, "presciv@"__stringify(__LINE__)": ",
		       DUMP_PREFIX_ADDRESS, 16, 4, req->info,
		       ivsize, 1);
	printk(KERN_ERR "asked=%d, nbytes%d\n", (int)edesc->src_nents ? 100 : req->nbytes, req->nbytes);
	dbg_dump_sg(KERN_ERR, "src    @"__stringify(__LINE__)": ",
		    DUMP_PREFIX_ADDRESS, 16, 4, req->src,
		    edesc->src_nents ? 100 : req->nbytes, 1, may_sleep);
#endif

	len = desc_len(sh_desc);
	init_job_desc_shared(desc, ptr, len, HDR_SHARE_DEFER | HDR_REVERSE);

	if (iv_contig) {
		src_dma = edesc->iv_dma;
		in_options = 0;
	} else {
		src_dma = edesc->sec4_sg_dma;
		sec4_sg_index += edesc->src_nents + 1;
		in_options = LDST_SGF;
	}
	append_seq_in_ptr(desc, src_dma, req->nbytes + ivsize, in_options);

	if (likely(req->src == req->dst)) {
		if (!edesc->src_nents && iv_contig) {
			dst_dma = sg_dma_address(req->src);
		} else {
			dst_dma = edesc->sec4_sg_dma +
				sizeof(struct sec4_sg_entry);
			out_options = LDST_SGF;
		}
	} else {
		if (!edesc->dst_nents) {
			dst_dma = sg_dma_address(req->dst);
		} else {
			dst_dma = edesc->sec4_sg_dma +
				sec4_sg_index * sizeof(struct sec4_sg_entry);
			out_options = LDST_SGF;
		}
	}
	append_seq_out_ptr(desc, dst_dma, req->nbytes, out_options);
}

/*
 * Fill in ablkcipher givencrypt job descriptor
 */
static void init_ablkcipher_giv_job(u32 *sh_desc, dma_addr_t ptr,
				    struct ablkcipher_edesc *edesc,
				    struct ablkcipher_request *req,
				    bool iv_contig)
{
	struct crypto_ablkcipher *ablkcipher = crypto_ablkcipher_reqtfm(req);
	int ivsize = crypto_ablkcipher_ivsize(ablkcipher);
	u32 *desc = edesc->hw_desc;
	u32 out_options, in_options;
	dma_addr_t dst_dma, src_dma;
	int len, sec4_sg_index = 0;

#ifdef DEBUG
	bool may_sleep = ((req->base.flags & (CRYPTO_TFM_REQ_MAY_BACKLOG |
					      CRYPTO_TFM_REQ_MAY_SLEEP)) != 0);
	print_hex_dump(KERN_ERR, "presciv@" __stringify(__LINE__) ": ",
		       DUMP_PREFIX_ADDRESS, 16, 4, req->info,
		       ivsize, 1);
	dbg_dump_sg(KERN_ERR, "src    @" __stringify(__LINE__) ": ",
		    DUMP_PREFIX_ADDRESS, 16, 4, req->src,
		    edesc->src_nents ? 100 : req->nbytes, 1, may_sleep);
#endif

	len = desc_len(sh_desc);
	init_job_desc_shared(desc, ptr, len, HDR_SHARE_DEFER | HDR_REVERSE);

	if (!edesc->src_nents) {
		src_dma = sg_dma_address(req->src);
		in_options = 0;
	} else {
		src_dma = edesc->sec4_sg_dma;
		sec4_sg_index += edesc->src_nents;
		in_options = LDST_SGF;
	}
	append_seq_in_ptr(desc, src_dma, req->nbytes, in_options);

	if (iv_contig) {
		dst_dma = edesc->iv_dma;
		out_options = 0;
	} else {
		dst_dma = edesc->sec4_sg_dma +
			  sec4_sg_index * sizeof(struct sec4_sg_entry);
		out_options = LDST_SGF;
	}
	append_seq_out_ptr(desc, dst_dma, req->nbytes + ivsize, out_options);
}

/*
 * allocate and map the aead extended descriptor
 */
static struct aead_edesc *aead_edesc_alloc(struct aead_request *req,
					   int desc_bytes, bool *all_contig_ptr,
					   bool encrypt)
{
	struct crypto_aead *aead = crypto_aead_reqtfm(req);
	struct caam_ctx *ctx = crypto_aead_ctx(aead);
	struct device *jrdev = ctx->jrdev;
	gfp_t flags = (req->base.flags & (CRYPTO_TFM_REQ_MAY_BACKLOG |
		       CRYPTO_TFM_REQ_MAY_SLEEP)) ? GFP_KERNEL : GFP_ATOMIC;
	int src_nents, dst_nents = 0;
	struct aead_edesc *edesc;
	int sgc;
	bool all_contig = true;
	int sec4_sg_index, sec4_sg_len = 0, sec4_sg_bytes;
	unsigned int authsize = ctx->authsize;

	if (unlikely(req->dst != req->src)) {
		src_nents = sg_count(req->src, req->assoclen + req->cryptlen);
		dst_nents = sg_count(req->dst,
				     req->assoclen + req->cryptlen +
					(encrypt ? authsize : (-authsize)));
	} else {
		src_nents = sg_count(req->src,
				     req->assoclen + req->cryptlen +
					(encrypt ? authsize : 0));
	}

	/* Check if data are contiguous. */
	all_contig = !src_nents;
	if (!all_contig) {
		src_nents = src_nents ? : 1;
		sec4_sg_len = src_nents;
	}

	sec4_sg_len += dst_nents;

	sec4_sg_bytes = sec4_sg_len * sizeof(struct sec4_sg_entry);

	/* allocate space for base edesc and hw desc commands, link tables */
	edesc = kzalloc(sizeof(*edesc) + desc_bytes + sec4_sg_bytes,
			GFP_DMA | flags);
	if (!edesc) {
		dev_err(jrdev, "could not allocate extended descriptor\n");
		return ERR_PTR(-ENOMEM);
	}

	if (likely(req->src == req->dst)) {
		sgc = dma_map_sg(jrdev, req->src, src_nents ? : 1,
				 DMA_BIDIRECTIONAL);
		if (unlikely(!sgc)) {
			dev_err(jrdev, "unable to map source\n");
			kfree(edesc);
			return ERR_PTR(-ENOMEM);
		}
	} else {
		sgc = dma_map_sg(jrdev, req->src, src_nents ? : 1,
				 DMA_TO_DEVICE);
		if (unlikely(!sgc)) {
			dev_err(jrdev, "unable to map source\n");
			kfree(edesc);
			return ERR_PTR(-ENOMEM);
		}

		sgc = dma_map_sg(jrdev, req->dst, dst_nents ? : 1,
				 DMA_FROM_DEVICE);
		if (unlikely(!sgc)) {
			dev_err(jrdev, "unable to map destination\n");
			dma_unmap_sg(jrdev, req->src, src_nents ? : 1,
				     DMA_TO_DEVICE);
			kfree(edesc);
			return ERR_PTR(-ENOMEM);
		}
	}

	edesc->src_nents = src_nents;
	edesc->dst_nents = dst_nents;
	edesc->sec4_sg = (void *)edesc + sizeof(struct aead_edesc) +
			 desc_bytes;
	*all_contig_ptr = all_contig;

	sec4_sg_index = 0;
	if (!all_contig) {
		sg_to_sec4_sg_last(req->src, src_nents,
			      edesc->sec4_sg + sec4_sg_index, 0);
		sec4_sg_index += src_nents;
	}
	if (dst_nents) {
		sg_to_sec4_sg_last(req->dst, dst_nents,
				   edesc->sec4_sg + sec4_sg_index, 0);
	}

	if (!sec4_sg_bytes)
		return edesc;

	edesc->sec4_sg_dma = dma_map_single(jrdev, edesc->sec4_sg,
					    sec4_sg_bytes, DMA_TO_DEVICE);
	if (dma_mapping_error(jrdev, edesc->sec4_sg_dma)) {
		dev_err(jrdev, "unable to map S/G table\n");
		aead_unmap(jrdev, edesc, req);
		kfree(edesc);
		return ERR_PTR(-ENOMEM);
	}

	edesc->sec4_sg_bytes = sec4_sg_bytes;

	return edesc;
}

static int gcm_encrypt(struct aead_request *req)
{
	struct aead_edesc *edesc;
	struct crypto_aead *aead = crypto_aead_reqtfm(req);
	struct caam_ctx *ctx = crypto_aead_ctx(aead);
	struct device *jrdev = ctx->jrdev;
	bool all_contig;
	u32 *desc;
	int ret = 0;

	/* allocate extended descriptor */
	edesc = aead_edesc_alloc(req, GCM_DESC_JOB_IO_LEN, &all_contig, true);
	if (IS_ERR(edesc))
		return PTR_ERR(edesc);

	/* Create and submit job descriptor */
	init_gcm_job(req, edesc, all_contig, true);
#ifdef DEBUG
	print_hex_dump(KERN_ERR, "aead jobdesc@"__stringify(__LINE__)": ",
		       DUMP_PREFIX_ADDRESS, 16, 4, edesc->hw_desc,
		       desc_bytes(edesc->hw_desc), 1);
#endif

	desc = edesc->hw_desc;
	ret = caam_jr_enqueue(jrdev, desc, aead_encrypt_done, req);
	if (!ret) {
		ret = -EINPROGRESS;
	} else {
		aead_unmap(jrdev, edesc, req);
		kfree(edesc);
	}

	return ret;
}

static int ipsec_gcm_encrypt(struct aead_request *req)
{
	if (req->assoclen < 8)
		return -EINVAL;

	return gcm_encrypt(req);
}

static int aead_encrypt(struct aead_request *req)
{
	struct aead_edesc *edesc;
	struct crypto_aead *aead = crypto_aead_reqtfm(req);
	struct caam_ctx *ctx = crypto_aead_ctx(aead);
	struct device *jrdev = ctx->jrdev;
	bool all_contig;
	u32 *desc;
	int ret = 0;

	/* allocate extended descriptor */
	edesc = aead_edesc_alloc(req, AUTHENC_DESC_JOB_IO_LEN,
				 &all_contig, true);
	if (IS_ERR(edesc))
		return PTR_ERR(edesc);

	/* Create and submit job descriptor */
	init_authenc_job(req, edesc, all_contig, true);
#ifdef DEBUG
	print_hex_dump(KERN_ERR, "aead jobdesc@"__stringify(__LINE__)": ",
		       DUMP_PREFIX_ADDRESS, 16, 4, edesc->hw_desc,
		       desc_bytes(edesc->hw_desc), 1);
#endif

	desc = edesc->hw_desc;
	ret = caam_jr_enqueue(jrdev, desc, aead_encrypt_done, req);
	if (!ret) {
		ret = -EINPROGRESS;
	} else {
		aead_unmap(jrdev, edesc, req);
		kfree(edesc);
	}

	return ret;
}

static int gcm_decrypt(struct aead_request *req)
{
	struct aead_edesc *edesc;
	struct crypto_aead *aead = crypto_aead_reqtfm(req);
	struct caam_ctx *ctx = crypto_aead_ctx(aead);
	struct device *jrdev = ctx->jrdev;
	bool all_contig;
	u32 *desc;
	int ret = 0;

	/* allocate extended descriptor */
	edesc = aead_edesc_alloc(req, GCM_DESC_JOB_IO_LEN, &all_contig, false);
	if (IS_ERR(edesc))
		return PTR_ERR(edesc);

	/* Create and submit job descriptor*/
	init_gcm_job(req, edesc, all_contig, false);
#ifdef DEBUG
	print_hex_dump(KERN_ERR, "aead jobdesc@"__stringify(__LINE__)": ",
		       DUMP_PREFIX_ADDRESS, 16, 4, edesc->hw_desc,
		       desc_bytes(edesc->hw_desc), 1);
#endif

	desc = edesc->hw_desc;
	ret = caam_jr_enqueue(jrdev, desc, aead_decrypt_done, req);
	if (!ret) {
		ret = -EINPROGRESS;
	} else {
		aead_unmap(jrdev, edesc, req);
		kfree(edesc);
	}

	return ret;
}

static int ipsec_gcm_decrypt(struct aead_request *req)
{
	if (req->assoclen < 8)
		return -EINVAL;

	return gcm_decrypt(req);
}

static int aead_decrypt(struct aead_request *req)
{
	struct aead_edesc *edesc;
	struct crypto_aead *aead = crypto_aead_reqtfm(req);
	struct caam_ctx *ctx = crypto_aead_ctx(aead);
	struct device *jrdev = ctx->jrdev;
	bool all_contig;
	u32 *desc;
	int ret = 0;

#ifdef DEBUG
	bool may_sleep = ((req->base.flags & (CRYPTO_TFM_REQ_MAY_BACKLOG |
					      CRYPTO_TFM_REQ_MAY_SLEEP)) != 0);
	dbg_dump_sg(KERN_ERR, "dec src@"__stringify(__LINE__)": ",
		    DUMP_PREFIX_ADDRESS, 16, 4, req->src,
		    req->assoclen + req->cryptlen, 1, may_sleep);
#endif

	/* allocate extended descriptor */
	edesc = aead_edesc_alloc(req, AUTHENC_DESC_JOB_IO_LEN,
				 &all_contig, false);
	if (IS_ERR(edesc))
		return PTR_ERR(edesc);

	/* Create and submit job descriptor*/
	init_authenc_job(req, edesc, all_contig, false);
#ifdef DEBUG
	print_hex_dump(KERN_ERR, "aead jobdesc@"__stringify(__LINE__)": ",
		       DUMP_PREFIX_ADDRESS, 16, 4, edesc->hw_desc,
		       desc_bytes(edesc->hw_desc), 1);
#endif

	desc = edesc->hw_desc;
	ret = caam_jr_enqueue(jrdev, desc, aead_decrypt_done, req);
	if (!ret) {
		ret = -EINPROGRESS;
	} else {
		aead_unmap(jrdev, edesc, req);
		kfree(edesc);
	}

	return ret;
}

/*
 * allocate and map the ablkcipher extended descriptor for ablkcipher
 */
static struct ablkcipher_edesc *ablkcipher_edesc_alloc(struct ablkcipher_request
						       *req, int desc_bytes,
						       bool *iv_contig_out)
{
	struct crypto_ablkcipher *ablkcipher = crypto_ablkcipher_reqtfm(req);
	struct caam_ctx *ctx = crypto_ablkcipher_ctx(ablkcipher);
	struct device *jrdev = ctx->jrdev;
	gfp_t flags = (req->base.flags & CRYPTO_TFM_REQ_MAY_SLEEP) ?
		       GFP_KERNEL : GFP_ATOMIC;
	int src_nents, dst_nents = 0, sec4_sg_bytes;
	struct ablkcipher_edesc *edesc;
	dma_addr_t iv_dma = 0;
	bool iv_contig = false;
	int sgc;
	int ivsize = crypto_ablkcipher_ivsize(ablkcipher);
	int sec4_sg_index;
	uint32_t c1_alg_typ = ctx->class1_alg_type;

	src_nents = sg_count(req->src, req->nbytes);

	if (req->dst != req->src)
		dst_nents = sg_count(req->dst, req->nbytes);

	if (likely(req->src == req->dst)) {
		sgc = dma_map_sg(jrdev, req->src, src_nents ? : 1,
				 DMA_BIDIRECTIONAL);
	} else {
		sgc = dma_map_sg(jrdev, req->src, src_nents ? : 1,
				 DMA_TO_DEVICE);
		sgc = dma_map_sg(jrdev, req->dst, dst_nents ? : 1,
				 DMA_FROM_DEVICE);
	}

	if ((!req->info && ivsize) &&
	    ((c1_alg_typ & OP_ALG_ALGSEL_MASK) == OP_ALG_ALGSEL_AES) &&
	    ((c1_alg_typ & OP_ALG_AAI_MASK) == OP_ALG_AAI_ECB)) {
		iv_dma = ecb_ziv_dma;
	} else {
		iv_dma = dma_map_single(jrdev, req->info, ivsize,
					DMA_TO_DEVICE);
		if (dma_mapping_error(jrdev, iv_dma)) {
			dev_err(jrdev, "unable to map IV\n");
			return ERR_PTR(-ENOMEM);
		}
	}

	/*
	 * Check if iv can be contiguous with source and destination.
	 * If so, include it. If not, create scatterlist.
	 */
	if (!src_nents && iv_dma + ivsize == sg_dma_address(req->src))
		iv_contig = true;
	else
		src_nents = src_nents ? : 1;
	sec4_sg_bytes = ((iv_contig ? 0 : 1) + src_nents + dst_nents) *
			sizeof(struct sec4_sg_entry);

	/* allocate space for base edesc and hw desc commands, link tables */
	edesc = kzalloc(sizeof(*edesc) + desc_bytes + sec4_sg_bytes,
			GFP_DMA | flags);
	if (!edesc) {
		dev_err(jrdev, "could not allocate extended descriptor\n");
		return ERR_PTR(-ENOMEM);
	}

	edesc->src_nents = src_nents;
	edesc->dst_nents = dst_nents;
	edesc->sec4_sg_bytes = sec4_sg_bytes;
	edesc->sec4_sg = (void *)edesc + sizeof(struct ablkcipher_edesc) +
			 desc_bytes;

	sec4_sg_index = 0;
	if (!iv_contig) {
		dma_to_sec4_sg_one(edesc->sec4_sg, iv_dma, ivsize, 0);
		sg_to_sec4_sg_last(req->src, src_nents,
				   edesc->sec4_sg + 1, 0);
		sec4_sg_index += 1 + src_nents;
	}

	if (dst_nents) {
		sg_to_sec4_sg_last(req->dst, dst_nents,
			edesc->sec4_sg + sec4_sg_index, 0);
	}

	edesc->sec4_sg_dma = dma_map_single(jrdev, edesc->sec4_sg,
					    sec4_sg_bytes, DMA_TO_DEVICE);
	if (dma_mapping_error(jrdev, edesc->sec4_sg_dma)) {
		dev_err(jrdev, "unable to map S/G table\n");
		return ERR_PTR(-ENOMEM);
	}

	edesc->iv_dma = iv_dma;

#ifdef DEBUG
	print_hex_dump(KERN_ERR, "ablkcipher sec4_sg@"__stringify(__LINE__)": ",
		       DUMP_PREFIX_ADDRESS, 16, 4, edesc->sec4_sg,
		       sec4_sg_bytes, 1);
#endif

	*iv_contig_out = iv_contig;
	return edesc;
}

static int ablkcipher_encrypt(struct ablkcipher_request *req)
{
	struct ablkcipher_edesc *edesc;
	struct crypto_ablkcipher *ablkcipher = crypto_ablkcipher_reqtfm(req);
	struct caam_ctx *ctx = crypto_ablkcipher_ctx(ablkcipher);
	struct device *jrdev = ctx->jrdev;
	bool iv_contig;
	u32 *desc;
	int ret = 0;

	/* allocate extended descriptor */
	edesc = ablkcipher_edesc_alloc(req, DESC_JOB_IO_LEN *
				       CAAM_CMD_SZ, &iv_contig);
	if (IS_ERR(edesc))
		return PTR_ERR(edesc);

	/* Create and submit job descriptor*/
	init_ablkcipher_job(ctx->sh_desc_enc,
		ctx->sh_desc_enc_dma, edesc, req, iv_contig);
#ifdef DEBUG
	print_hex_dump(KERN_ERR, "ablkcipher jobdesc@"__stringify(__LINE__)": ",
		       DUMP_PREFIX_ADDRESS, 16, 4, edesc->hw_desc,
		       desc_bytes(edesc->hw_desc), 1);
#endif
	desc = edesc->hw_desc;
	ret = caam_jr_enqueue(jrdev, desc, ablkcipher_encrypt_done, req);

	if (!ret) {
		ret = -EINPROGRESS;
	} else {
		ablkcipher_unmap(jrdev, edesc, req);
		kfree(edesc);
	}

	return ret;
}

static int ablkcipher_decrypt(struct ablkcipher_request *req)
{
	struct ablkcipher_edesc *edesc;
	struct crypto_ablkcipher *ablkcipher = crypto_ablkcipher_reqtfm(req);
	struct caam_ctx *ctx = crypto_ablkcipher_ctx(ablkcipher);
	struct device *jrdev = ctx->jrdev;
	bool iv_contig;
	u32 *desc;
	int ret = 0;

	/* allocate extended descriptor */
	edesc = ablkcipher_edesc_alloc(req, DESC_JOB_IO_LEN *
				       CAAM_CMD_SZ, &iv_contig);
	if (IS_ERR(edesc))
		return PTR_ERR(edesc);

	/* Create and submit job descriptor*/
	init_ablkcipher_job(ctx->sh_desc_dec,
		ctx->sh_desc_dec_dma, edesc, req, iv_contig);
	desc = edesc->hw_desc;
#ifdef DEBUG
	print_hex_dump(KERN_ERR, "ablkcipher jobdesc@"__stringify(__LINE__)": ",
		       DUMP_PREFIX_ADDRESS, 16, 4, edesc->hw_desc,
		       desc_bytes(edesc->hw_desc), 1);
#endif

	ret = caam_jr_enqueue(jrdev, desc, ablkcipher_decrypt_done, req);
	if (!ret) {
		ret = -EINPROGRESS;
	} else {
		ablkcipher_unmap(jrdev, edesc, req);
		kfree(edesc);
	}

	return ret;
}

/*
 * allocate and map the ablkcipher extended descriptor
 * for ablkcipher givencrypt
 */
static struct ablkcipher_edesc *ablkcipher_giv_edesc_alloc(
				struct skcipher_givcrypt_request *greq,
				int desc_bytes,
				bool *iv_contig_out)
{
	struct ablkcipher_request *req = &greq->creq;
	struct crypto_ablkcipher *ablkcipher = crypto_ablkcipher_reqtfm(req);
	struct caam_ctx *ctx = crypto_ablkcipher_ctx(ablkcipher);
	struct device *jrdev = ctx->jrdev;
	gfp_t flags = (req->base.flags & (CRYPTO_TFM_REQ_MAY_BACKLOG |
					  CRYPTO_TFM_REQ_MAY_SLEEP)) ?
		       GFP_KERNEL : GFP_ATOMIC;
	int src_nents, dst_nents = 0, sec4_sg_bytes;
	struct ablkcipher_edesc *edesc;
	dma_addr_t iv_dma = 0;
	bool iv_contig = false;
	int sgc;
	int ivsize = crypto_ablkcipher_ivsize(ablkcipher);
	int sec4_sg_index;

	src_nents = sg_count(req->src, req->nbytes);

	if (unlikely(req->dst != req->src))
		dst_nents = sg_count(req->dst, req->nbytes);

	if (likely(req->src == req->dst)) {
		sgc = dma_map_sg(jrdev, req->src, src_nents ? : 1,
				 DMA_BIDIRECTIONAL);
	} else {
		sgc = dma_map_sg(jrdev, req->src, src_nents ? : 1,
				 DMA_TO_DEVICE);
		sgc = dma_map_sg(jrdev, req->dst, dst_nents ? : 1,
				 DMA_FROM_DEVICE);
	}

	/*
	 * Check if iv can be contiguous with source and destination.
	 * If so, include it. If not, create scatterlist.
	 */
	iv_dma = dma_map_single(jrdev, greq->giv, ivsize, DMA_TO_DEVICE);
	if (dma_mapping_error(jrdev, iv_dma)) {
		dev_err(jrdev, "unable to map IV\n");
		return ERR_PTR(-ENOMEM);
	}

	if (!dst_nents && iv_dma + ivsize == sg_dma_address(req->dst))
		iv_contig = true;
	else
		dst_nents = dst_nents ? : 1;
	sec4_sg_bytes = ((iv_contig ? 0 : 1) + src_nents + dst_nents) *
			sizeof(struct sec4_sg_entry);

	/* allocate space for base edesc and hw desc commands, link tables */
	edesc = kzalloc(sizeof(*edesc) + desc_bytes + sec4_sg_bytes,
			GFP_DMA | flags);
	if (!edesc) {
		dev_err(jrdev, "could not allocate extended descriptor\n");
		return ERR_PTR(-ENOMEM);
	}

	edesc->src_nents = src_nents;
	edesc->dst_nents = dst_nents;
	edesc->sec4_sg_bytes = sec4_sg_bytes;
	edesc->sec4_sg = (void *)edesc + sizeof(struct ablkcipher_edesc) +
			 desc_bytes;

	sec4_sg_index = 0;
	if (src_nents) {
		sg_to_sec4_sg_last(req->src, src_nents, edesc->sec4_sg, 0);
		sec4_sg_index += src_nents;
	}

	if (!iv_contig) {
		dma_to_sec4_sg_one(edesc->sec4_sg + sec4_sg_index,
				   iv_dma, ivsize, 0);
		sec4_sg_index += 1;
		sg_to_sec4_sg_last(req->dst, dst_nents,
				   edesc->sec4_sg + sec4_sg_index, 0);
	}

	edesc->sec4_sg_dma = dma_map_single(jrdev, edesc->sec4_sg,
					    sec4_sg_bytes, DMA_TO_DEVICE);
	if (dma_mapping_error(jrdev, edesc->sec4_sg_dma)) {
		dev_err(jrdev, "unable to map S/G table\n");
		return ERR_PTR(-ENOMEM);
	}
	edesc->iv_dma = iv_dma;

#ifdef DEBUG
	print_hex_dump(KERN_ERR,
		       "ablkcipher sec4_sg@" __stringify(__LINE__) ": ",
		       DUMP_PREFIX_ADDRESS, 16, 4, edesc->sec4_sg,
		       sec4_sg_bytes, 1);
#endif

	*iv_contig_out = iv_contig;
	return edesc;
}

static int ablkcipher_givencrypt(struct skcipher_givcrypt_request *creq)
{
	struct ablkcipher_request *req = &creq->creq;
	struct ablkcipher_edesc *edesc;
	struct crypto_ablkcipher *ablkcipher = crypto_ablkcipher_reqtfm(req);
	struct caam_ctx *ctx = crypto_ablkcipher_ctx(ablkcipher);
	struct device *jrdev = ctx->jrdev;
	bool iv_contig;
	u32 *desc;
	int ret = 0;

	/* allocate extended descriptor */
	edesc = ablkcipher_giv_edesc_alloc(creq, DESC_JOB_IO_LEN *
				       CAAM_CMD_SZ, &iv_contig);
	if (IS_ERR(edesc))
		return PTR_ERR(edesc);

	/* Create and submit job descriptor*/
	init_ablkcipher_giv_job(ctx->sh_desc_givenc, ctx->sh_desc_givenc_dma,
				edesc, req, iv_contig);
#ifdef DEBUG
	print_hex_dump(KERN_ERR,
		       "ablkcipher jobdesc@" __stringify(__LINE__) ": ",
		       DUMP_PREFIX_ADDRESS, 16, 4, edesc->hw_desc,
		       desc_bytes(edesc->hw_desc), 1);
#endif
	desc = edesc->hw_desc;
	ret = caam_jr_enqueue(jrdev, desc, ablkcipher_encrypt_done, req);

	if (!ret) {
		ret = -EINPROGRESS;
	} else {
		ablkcipher_unmap(jrdev, edesc, req);
		kfree(edesc);
	}

	return ret;
}

#define template_aead		template_u.aead
#define template_ablkcipher	template_u.ablkcipher
struct caam_alg_template {
	char name[CRYPTO_MAX_ALG_NAME];
	char driver_name[CRYPTO_MAX_ALG_NAME];
	unsigned int blocksize;
	u32 type;
	union {
		struct ablkcipher_alg ablkcipher;
	} template_u;
	u32 class1_alg_type;
	u32 class2_alg_type;
	u32 alg_op;
};

static struct caam_alg_template driver_algs[] = {
	/* ablkcipher descriptor */
	{
		.name = "cbc(aes)",
		.driver_name = "cbc-aes-caam",
		.blocksize = AES_BLOCK_SIZE,
		.type = CRYPTO_ALG_TYPE_GIVCIPHER,
		.template_ablkcipher = {
			.setkey = ablkcipher_setkey,
			.encrypt = ablkcipher_encrypt,
			.decrypt = ablkcipher_decrypt,
			.givencrypt = ablkcipher_givencrypt,
			.geniv = "<built-in>",
			.min_keysize = AES_MIN_KEY_SIZE,
			.max_keysize = AES_MAX_KEY_SIZE,
			.ivsize = AES_BLOCK_SIZE,
			},
		.class1_alg_type = OP_ALG_ALGSEL_AES | OP_ALG_AAI_CBC,
	},
	{
		.name = "ecb(aes)",
		.driver_name = "ecb-aes-caam",
		.blocksize = AES_BLOCK_SIZE,
		.type = CRYPTO_ALG_TYPE_ABLKCIPHER,
		.template_ablkcipher = {
			.setkey = ablkcipher_setkey,
			.encrypt = ablkcipher_encrypt,
			.decrypt = ablkcipher_decrypt,
			.geniv = "eseqiv",
			.min_keysize = AES_MIN_KEY_SIZE,
			.max_keysize = AES_MAX_KEY_SIZE,
			.ivsize = AES_BLOCK_SIZE,
			},
		.class1_alg_type = OP_ALG_ALGSEL_AES | OP_ALG_AAI_ECB,
	},
	{
		.name = "cbc(des3_ede)",
		.driver_name = "cbc-3des-caam",
		.blocksize = DES3_EDE_BLOCK_SIZE,
		.type = CRYPTO_ALG_TYPE_GIVCIPHER,
		.template_ablkcipher = {
			.setkey = ablkcipher_setkey,
			.encrypt = ablkcipher_encrypt,
			.decrypt = ablkcipher_decrypt,
			.givencrypt = ablkcipher_givencrypt,
			.geniv = "<built-in>",
			.min_keysize = DES3_EDE_KEY_SIZE,
			.max_keysize = DES3_EDE_KEY_SIZE,
			.ivsize = DES3_EDE_BLOCK_SIZE,
			},
		.class1_alg_type = OP_ALG_ALGSEL_3DES | OP_ALG_AAI_CBC,
	},
	{
		.name = "ecb(des3_ede)",
		.driver_name = "ecb-des3-caam",
		.blocksize = DES3_EDE_BLOCK_SIZE,
		.type = CRYPTO_ALG_TYPE_ABLKCIPHER,
		.template_ablkcipher = {
			.setkey = ablkcipher_setkey,
			.encrypt = ablkcipher_encrypt,
			.decrypt = ablkcipher_decrypt,
			.geniv = "eseqiv",
			.min_keysize = DES3_EDE_KEY_SIZE,
			.max_keysize = DES3_EDE_KEY_SIZE,
			.ivsize = DES3_EDE_BLOCK_SIZE,
			},
		.class1_alg_type = OP_ALG_ALGSEL_3DES | OP_ALG_AAI_ECB,
	},
	{
		.name = "cbc(des)",
		.driver_name = "cbc-des-caam",
		.blocksize = DES_BLOCK_SIZE,
		.type = CRYPTO_ALG_TYPE_GIVCIPHER,
		.template_ablkcipher = {
			.setkey = ablkcipher_setkey,
			.encrypt = ablkcipher_encrypt,
			.decrypt = ablkcipher_decrypt,
			.givencrypt = ablkcipher_givencrypt,
			.geniv = "<built-in>",
			.min_keysize = DES_KEY_SIZE,
			.max_keysize = DES_KEY_SIZE,
			.ivsize = DES_BLOCK_SIZE,
			},
		.class1_alg_type = OP_ALG_ALGSEL_DES | OP_ALG_AAI_CBC,
	},
	{
		.name = "ecb(des)",
		.driver_name = "ecb-des-caam",
		.blocksize = DES_BLOCK_SIZE,
		.type = CRYPTO_ALG_TYPE_ABLKCIPHER,
		.template_ablkcipher = {
			.setkey = ablkcipher_des_setkey,
			.encrypt = ablkcipher_encrypt,
			.decrypt = ablkcipher_decrypt,
			.geniv = "eseqiv",
			.min_keysize = DES_KEY_SIZE,
			.max_keysize = DES_KEY_SIZE,
			.ivsize = DES_BLOCK_SIZE,
		},
		.class1_alg_type = OP_ALG_ALGSEL_DES | OP_ALG_AAI_ECB,
	},
	{
		.name = "ctr(aes)",
		.driver_name = "ctr-aes-caam",
		.blocksize = 1,
		.type = CRYPTO_ALG_TYPE_ABLKCIPHER,
		.template_ablkcipher = {
			.setkey = ablkcipher_setkey,
			.encrypt = ablkcipher_encrypt,
			.decrypt = ablkcipher_decrypt,
			.geniv = "chainiv",
			.min_keysize = AES_MIN_KEY_SIZE,
			.max_keysize = AES_MAX_KEY_SIZE,
			.ivsize = AES_BLOCK_SIZE,
			},
		.class1_alg_type = OP_ALG_ALGSEL_AES | OP_ALG_AAI_CTR_MOD128,
	},
	{
		.name = "rfc3686(ctr(aes))",
		.driver_name = "rfc3686-ctr-aes-caam",
		.blocksize = 1,
		.type = CRYPTO_ALG_TYPE_GIVCIPHER,
		.template_ablkcipher = {
			.setkey = ablkcipher_setkey,
			.encrypt = ablkcipher_encrypt,
			.decrypt = ablkcipher_decrypt,
			.givencrypt = ablkcipher_givencrypt,
			.geniv = "<built-in>",
			.min_keysize = AES_MIN_KEY_SIZE +
				       CTR_RFC3686_NONCE_SIZE,
			.max_keysize = AES_MAX_KEY_SIZE +
				       CTR_RFC3686_NONCE_SIZE,
			.ivsize = CTR_RFC3686_IV_SIZE,
			},
		.class1_alg_type = OP_ALG_ALGSEL_AES | OP_ALG_AAI_CTR_MOD128,
	},
	{
		.name = "xts(aes)",
		.driver_name = "xts-aes-caam",
		.blocksize = AES_BLOCK_SIZE,
		.type = CRYPTO_ALG_TYPE_ABLKCIPHER,
		.template_ablkcipher = {
			.setkey = xts_ablkcipher_setkey,
			.encrypt = ablkcipher_encrypt,
			.decrypt = ablkcipher_decrypt,
			.geniv = "eseqiv",
			.min_keysize = 2 * AES_MIN_KEY_SIZE,
			.max_keysize = 2 * AES_MAX_KEY_SIZE,
			.ivsize = AES_BLOCK_SIZE,
			},
		.class1_alg_type = OP_ALG_ALGSEL_AES | OP_ALG_AAI_XTS,
	},
	{
		.name = "ecb(arc4)",
		.driver_name = "ecb-arc4-caam",
		.blocksize = ARC4_BLOCK_SIZE,
		.type = CRYPTO_ALG_TYPE_ABLKCIPHER,
		.template_ablkcipher = {
			.setkey = ablkcipher_setkey,
			.encrypt = ablkcipher_encrypt,
			.decrypt = ablkcipher_decrypt,
			.geniv = "eseqiv",
			.min_keysize = ARC4_MIN_KEY_SIZE,
			.max_keysize = ARC4_MAX_KEY_SIZE,
			.ivsize = ARC4_BLOCK_SIZE,
		},
		.class1_alg_type = OP_ALG_ALGSEL_ARC4 | OP_ALG_AAI_ECB
	},

};

static struct caam_aead_alg driver_aeads[] = {
	{
		.aead = {
			.base = {
				.cra_name = "rfc4106(gcm(aes))",
				.cra_driver_name = "rfc4106-gcm-aes-caam",
				.cra_blocksize = 1,
			},
			.setkey = rfc4106_setkey,
			.setauthsize = rfc4106_setauthsize,
			.encrypt = ipsec_gcm_encrypt,
			.decrypt = ipsec_gcm_decrypt,
			.ivsize = 8,
			.maxauthsize = AES_BLOCK_SIZE,
		},
		.caam = {
			.class1_alg_type = OP_ALG_ALGSEL_AES | OP_ALG_AAI_GCM,
		},
	},
	{
		.aead = {
			.base = {
				.cra_name = "rfc4543(gcm(aes))",
				.cra_driver_name = "rfc4543-gcm-aes-caam",
				.cra_blocksize = 1,
			},
			.setkey = rfc4543_setkey,
			.setauthsize = rfc4543_setauthsize,
			.encrypt = ipsec_gcm_encrypt,
			.decrypt = ipsec_gcm_decrypt,
			.ivsize = 8,
			.maxauthsize = AES_BLOCK_SIZE,
		},
		.caam = {
			.class1_alg_type = OP_ALG_ALGSEL_AES | OP_ALG_AAI_GCM,
		},
	},
	/* Galois Counter Mode */
	{
		.aead = {
			.base = {
				.cra_name = "gcm(aes)",
				.cra_driver_name = "gcm-aes-caam",
				.cra_blocksize = 1,
			},
			.setkey = gcm_setkey,
			.setauthsize = gcm_setauthsize,
			.encrypt = gcm_encrypt,
			.decrypt = gcm_decrypt,
			.ivsize = 12,
			.maxauthsize = AES_BLOCK_SIZE,
		},
		.caam = {
			.class1_alg_type = OP_ALG_ALGSEL_AES | OP_ALG_AAI_GCM,
		},
	},
	/* single-pass ipsec_esp descriptor */
	{
		.aead = {
			.base = {
				.cra_name = "authenc(hmac(md5),"
					    "ecb(cipher_null))",
				.cra_driver_name = "authenc-hmac-md5-"
						   "ecb-cipher_null-caam",
				.cra_blocksize = NULL_BLOCK_SIZE,
			},
			.setkey = aead_setkey,
			.setauthsize = aead_setauthsize,
			.encrypt = aead_encrypt,
			.decrypt = aead_decrypt,
			.ivsize = NULL_IV_SIZE,
			.maxauthsize = MD5_DIGEST_SIZE,
		},
		.caam = {
			.class2_alg_type = OP_ALG_ALGSEL_MD5 |
					   OP_ALG_AAI_HMAC_PRECOMP,
			.alg_op = OP_ALG_ALGSEL_MD5 | OP_ALG_AAI_HMAC,
		},
	},
	{
		.aead = {
			.base = {
				.cra_name = "authenc(hmac(sha1),"
					    "ecb(cipher_null))",
				.cra_driver_name = "authenc-hmac-sha1-"
						   "ecb-cipher_null-caam",
				.cra_blocksize = NULL_BLOCK_SIZE,
			},
			.setkey = aead_setkey,
			.setauthsize = aead_setauthsize,
			.encrypt = aead_encrypt,
			.decrypt = aead_decrypt,
			.ivsize = NULL_IV_SIZE,
			.maxauthsize = SHA1_DIGEST_SIZE,
		},
		.caam = {
			.class2_alg_type = OP_ALG_ALGSEL_SHA1 |
					   OP_ALG_AAI_HMAC_PRECOMP,
			.alg_op = OP_ALG_ALGSEL_SHA1 | OP_ALG_AAI_HMAC,
		},
	},
	{
		.aead = {
			.base = {
				.cra_name = "authenc(hmac(sha224),"
					    "ecb(cipher_null))",
				.cra_driver_name = "authenc-hmac-sha224-"
						   "ecb-cipher_null-caam",
				.cra_blocksize = NULL_BLOCK_SIZE,
			},
			.setkey = aead_setkey,
			.setauthsize = aead_setauthsize,
			.encrypt = aead_encrypt,
			.decrypt = aead_decrypt,
			.ivsize = NULL_IV_SIZE,
			.maxauthsize = SHA224_DIGEST_SIZE,
		},
		.caam = {
			.class2_alg_type = OP_ALG_ALGSEL_SHA224 |
					   OP_ALG_AAI_HMAC_PRECOMP,
			.alg_op = OP_ALG_ALGSEL_SHA224 | OP_ALG_AAI_HMAC,
		},
	},
	{
		.aead = {
			.base = {
				.cra_name = "authenc(hmac(sha256),"
					    "ecb(cipher_null))",
				.cra_driver_name = "authenc-hmac-sha256-"
						   "ecb-cipher_null-caam",
				.cra_blocksize = NULL_BLOCK_SIZE,
			},
			.setkey = aead_setkey,
			.setauthsize = aead_setauthsize,
			.encrypt = aead_encrypt,
			.decrypt = aead_decrypt,
			.ivsize = NULL_IV_SIZE,
			.maxauthsize = SHA256_DIGEST_SIZE,
		},
		.caam = {
			.class2_alg_type = OP_ALG_ALGSEL_SHA256 |
					   OP_ALG_AAI_HMAC_PRECOMP,
			.alg_op = OP_ALG_ALGSEL_SHA256 | OP_ALG_AAI_HMAC,
		},
	},
	{
		.aead = {
			.base = {
				.cra_name = "authenc(hmac(sha384),"
					    "ecb(cipher_null))",
				.cra_driver_name = "authenc-hmac-sha384-"
						   "ecb-cipher_null-caam",
				.cra_blocksize = NULL_BLOCK_SIZE,
			},
			.setkey = aead_setkey,
			.setauthsize = aead_setauthsize,
			.encrypt = aead_encrypt,
			.decrypt = aead_decrypt,
			.ivsize = NULL_IV_SIZE,
			.maxauthsize = SHA384_DIGEST_SIZE,
		},
		.caam = {
			.class2_alg_type = OP_ALG_ALGSEL_SHA384 |
					   OP_ALG_AAI_HMAC_PRECOMP,
			.alg_op = OP_ALG_ALGSEL_SHA384 | OP_ALG_AAI_HMAC,
		},
	},
	{
		.aead = {
			.base = {
				.cra_name = "authenc(hmac(sha512),"
					    "ecb(cipher_null))",
				.cra_driver_name = "authenc-hmac-sha512-"
						   "ecb-cipher_null-caam",
				.cra_blocksize = NULL_BLOCK_SIZE,
			},
			.setkey = aead_setkey,
			.setauthsize = aead_setauthsize,
			.encrypt = aead_encrypt,
			.decrypt = aead_decrypt,
			.ivsize = NULL_IV_SIZE,
			.maxauthsize = SHA512_DIGEST_SIZE,
		},
		.caam = {
			.class2_alg_type = OP_ALG_ALGSEL_SHA512 |
					   OP_ALG_AAI_HMAC_PRECOMP,
			.alg_op = OP_ALG_ALGSEL_SHA512 | OP_ALG_AAI_HMAC,
		},
	},
	{
		.aead = {
			.base = {
				.cra_name = "authenc(hmac(md5),cbc(aes))",
				.cra_driver_name = "authenc-hmac-md5-"
						   "cbc-aes-caam",
				.cra_blocksize = AES_BLOCK_SIZE,
			},
			.setkey = aead_setkey,
			.setauthsize = aead_setauthsize,
			.encrypt = aead_encrypt,
			.decrypt = aead_decrypt,
			.ivsize = AES_BLOCK_SIZE,
			.maxauthsize = MD5_DIGEST_SIZE,
		},
		.caam = {
			.class1_alg_type = OP_ALG_ALGSEL_AES | OP_ALG_AAI_CBC,
			.class2_alg_type = OP_ALG_ALGSEL_MD5 |
					   OP_ALG_AAI_HMAC_PRECOMP,
			.alg_op = OP_ALG_ALGSEL_MD5 | OP_ALG_AAI_HMAC,
		},
	},
	{
		.aead = {
			.base = {
				.cra_name = "echainiv(authenc(hmac(md5),"
					    "cbc(aes)))",
				.cra_driver_name = "echainiv-authenc-hmac-md5-"
						   "cbc-aes-caam",
				.cra_blocksize = AES_BLOCK_SIZE,
			},
			.setkey = aead_setkey,
			.setauthsize = aead_setauthsize,
			.encrypt = aead_encrypt,
			.decrypt = aead_decrypt,
			.ivsize = AES_BLOCK_SIZE,
			.maxauthsize = MD5_DIGEST_SIZE,
		},
		.caam = {
			.class1_alg_type = OP_ALG_ALGSEL_AES | OP_ALG_AAI_CBC,
			.class2_alg_type = OP_ALG_ALGSEL_MD5 |
					   OP_ALG_AAI_HMAC_PRECOMP,
			.alg_op = OP_ALG_ALGSEL_MD5 | OP_ALG_AAI_HMAC,
			.geniv = true,
		},
	},
	{
		.aead = {
			.base = {
				.cra_name = "authenc(hmac(sha1),cbc(aes))",
				.cra_driver_name = "authenc-hmac-sha1-"
						   "cbc-aes-caam",
				.cra_blocksize = AES_BLOCK_SIZE,
			},
			.setkey = aead_setkey,
			.setauthsize = aead_setauthsize,
			.encrypt = aead_encrypt,
			.decrypt = aead_decrypt,
			.ivsize = AES_BLOCK_SIZE,
			.maxauthsize = SHA1_DIGEST_SIZE,
		},
		.caam = {
			.class1_alg_type = OP_ALG_ALGSEL_AES | OP_ALG_AAI_CBC,
			.class2_alg_type = OP_ALG_ALGSEL_SHA1 |
					   OP_ALG_AAI_HMAC_PRECOMP,
			.alg_op = OP_ALG_ALGSEL_SHA1 | OP_ALG_AAI_HMAC,
		},
	},
	{
		.aead = {
			.base = {
				.cra_name = "echainiv(authenc(hmac(sha1),"
					    "cbc(aes)))",
				.cra_driver_name = "echainiv-authenc-"
						   "hmac-sha1-cbc-aes-caam",
				.cra_blocksize = AES_BLOCK_SIZE,
			},
			.setkey = aead_setkey,
			.setauthsize = aead_setauthsize,
			.encrypt = aead_encrypt,
			.decrypt = aead_decrypt,
			.ivsize = AES_BLOCK_SIZE,
			.maxauthsize = SHA1_DIGEST_SIZE,
		},
		.caam = {
			.class1_alg_type = OP_ALG_ALGSEL_AES | OP_ALG_AAI_CBC,
			.class2_alg_type = OP_ALG_ALGSEL_SHA1 |
					   OP_ALG_AAI_HMAC_PRECOMP,
			.alg_op = OP_ALG_ALGSEL_SHA1 | OP_ALG_AAI_HMAC,
			.geniv = true,
		},
	},
	{
		.aead = {
			.base = {
				.cra_name = "authenc(hmac(sha224),cbc(aes))",
				.cra_driver_name = "authenc-hmac-sha224-"
						   "cbc-aes-caam",
				.cra_blocksize = AES_BLOCK_SIZE,
			},
			.setkey = aead_setkey,
			.setauthsize = aead_setauthsize,
			.encrypt = aead_encrypt,
			.decrypt = aead_decrypt,
			.ivsize = AES_BLOCK_SIZE,
			.maxauthsize = SHA224_DIGEST_SIZE,
		},
		.caam = {
			.class1_alg_type = OP_ALG_ALGSEL_AES | OP_ALG_AAI_CBC,
			.class2_alg_type = OP_ALG_ALGSEL_SHA224 |
					   OP_ALG_AAI_HMAC_PRECOMP,
			.alg_op = OP_ALG_ALGSEL_SHA224 | OP_ALG_AAI_HMAC,
		},
	},
	{
		.aead = {
			.base = {
				.cra_name = "echainiv(authenc(hmac(sha224),"
					    "cbc(aes)))",
				.cra_driver_name = "echainiv-authenc-"
						   "hmac-sha224-cbc-aes-caam",
				.cra_blocksize = AES_BLOCK_SIZE,
			},
			.setkey = aead_setkey,
			.setauthsize = aead_setauthsize,
			.encrypt = aead_encrypt,
			.decrypt = aead_decrypt,
			.ivsize = AES_BLOCK_SIZE,
			.maxauthsize = SHA224_DIGEST_SIZE,
		},
		.caam = {
			.class1_alg_type = OP_ALG_ALGSEL_AES | OP_ALG_AAI_CBC,
			.class2_alg_type = OP_ALG_ALGSEL_SHA224 |
					   OP_ALG_AAI_HMAC_PRECOMP,
			.alg_op = OP_ALG_ALGSEL_SHA224 | OP_ALG_AAI_HMAC,
			.geniv = true,
		},
	},
	{
		.aead = {
			.base = {
				.cra_name = "authenc(hmac(sha256),cbc(aes))",
				.cra_driver_name = "authenc-hmac-sha256-"
						   "cbc-aes-caam",
				.cra_blocksize = AES_BLOCK_SIZE,
			},
			.setkey = aead_setkey,
			.setauthsize = aead_setauthsize,
			.encrypt = aead_encrypt,
			.decrypt = aead_decrypt,
			.ivsize = AES_BLOCK_SIZE,
			.maxauthsize = SHA256_DIGEST_SIZE,
		},
		.caam = {
			.class1_alg_type = OP_ALG_ALGSEL_AES | OP_ALG_AAI_CBC,
			.class2_alg_type = OP_ALG_ALGSEL_SHA256 |
					   OP_ALG_AAI_HMAC_PRECOMP,
			.alg_op = OP_ALG_ALGSEL_SHA256 | OP_ALG_AAI_HMAC,
		},
	},
	{
		.aead = {
			.base = {
				.cra_name = "echainiv(authenc(hmac(sha256),"
					    "cbc(aes)))",
				.cra_driver_name = "echainiv-authenc-"
						   "hmac-sha256-cbc-aes-caam",
				.cra_blocksize = AES_BLOCK_SIZE,
			},
			.setkey = aead_setkey,
			.setauthsize = aead_setauthsize,
			.encrypt = aead_encrypt,
			.decrypt = aead_decrypt,
			.ivsize = AES_BLOCK_SIZE,
			.maxauthsize = SHA256_DIGEST_SIZE,
		},
		.caam = {
			.class1_alg_type = OP_ALG_ALGSEL_AES | OP_ALG_AAI_CBC,
			.class2_alg_type = OP_ALG_ALGSEL_SHA256 |
					   OP_ALG_AAI_HMAC_PRECOMP,
			.alg_op = OP_ALG_ALGSEL_SHA256 | OP_ALG_AAI_HMAC,
			.geniv = true,
		},
	},
	{
		.aead = {
			.base = {
				.cra_name = "authenc(hmac(sha384),cbc(aes))",
				.cra_driver_name = "authenc-hmac-sha384-"
						   "cbc-aes-caam",
				.cra_blocksize = AES_BLOCK_SIZE,
			},
			.setkey = aead_setkey,
			.setauthsize = aead_setauthsize,
			.encrypt = aead_encrypt,
			.decrypt = aead_decrypt,
			.ivsize = AES_BLOCK_SIZE,
			.maxauthsize = SHA384_DIGEST_SIZE,
		},
		.caam = {
			.class1_alg_type = OP_ALG_ALGSEL_AES | OP_ALG_AAI_CBC,
			.class2_alg_type = OP_ALG_ALGSEL_SHA384 |
					   OP_ALG_AAI_HMAC_PRECOMP,
			.alg_op = OP_ALG_ALGSEL_SHA384 | OP_ALG_AAI_HMAC,
		},
	},
	{
		.aead = {
			.base = {
				.cra_name = "echainiv(authenc(hmac(sha384),"
					    "cbc(aes)))",
				.cra_driver_name = "echainiv-authenc-"
						   "hmac-sha384-cbc-aes-caam",
				.cra_blocksize = AES_BLOCK_SIZE,
			},
			.setkey = aead_setkey,
			.setauthsize = aead_setauthsize,
			.encrypt = aead_encrypt,
			.decrypt = aead_decrypt,
			.ivsize = AES_BLOCK_SIZE,
			.maxauthsize = SHA384_DIGEST_SIZE,
		},
		.caam = {
			.class1_alg_type = OP_ALG_ALGSEL_AES | OP_ALG_AAI_CBC,
			.class2_alg_type = OP_ALG_ALGSEL_SHA384 |
					   OP_ALG_AAI_HMAC_PRECOMP,
			.alg_op = OP_ALG_ALGSEL_SHA384 | OP_ALG_AAI_HMAC,
			.geniv = true,
		},
	},
	{
		.aead = {
			.base = {
				.cra_name = "authenc(hmac(sha512),cbc(aes))",
				.cra_driver_name = "authenc-hmac-sha512-"
						   "cbc-aes-caam",
				.cra_blocksize = AES_BLOCK_SIZE,
			},
			.setkey = aead_setkey,
			.setauthsize = aead_setauthsize,
			.encrypt = aead_encrypt,
			.decrypt = aead_decrypt,
			.ivsize = AES_BLOCK_SIZE,
			.maxauthsize = SHA512_DIGEST_SIZE,
		},
		.caam = {
			.class1_alg_type = OP_ALG_ALGSEL_AES | OP_ALG_AAI_CBC,
			.class2_alg_type = OP_ALG_ALGSEL_SHA512 |
					   OP_ALG_AAI_HMAC_PRECOMP,
			.alg_op = OP_ALG_ALGSEL_SHA512 | OP_ALG_AAI_HMAC,
		},
	},
	{
		.aead = {
			.base = {
				.cra_name = "echainiv(authenc(hmac(sha512),"
					    "cbc(aes)))",
				.cra_driver_name = "echainiv-authenc-"
						   "hmac-sha512-cbc-aes-caam",
				.cra_blocksize = AES_BLOCK_SIZE,
			},
			.setkey = aead_setkey,
			.setauthsize = aead_setauthsize,
			.encrypt = aead_encrypt,
			.decrypt = aead_decrypt,
			.ivsize = AES_BLOCK_SIZE,
			.maxauthsize = SHA512_DIGEST_SIZE,
		},
		.caam = {
			.class1_alg_type = OP_ALG_ALGSEL_AES | OP_ALG_AAI_CBC,
			.class2_alg_type = OP_ALG_ALGSEL_SHA512 |
					   OP_ALG_AAI_HMAC_PRECOMP,
			.alg_op = OP_ALG_ALGSEL_SHA512 | OP_ALG_AAI_HMAC,
			.geniv = true,
		},
	},
	{
		.aead = {
			.base = {
				.cra_name = "authenc(hmac(md5),cbc(des3_ede))",
				.cra_driver_name = "authenc-hmac-md5-"
						   "cbc-des3_ede-caam",
				.cra_blocksize = DES3_EDE_BLOCK_SIZE,
			},
			.setkey = aead_setkey,
			.setauthsize = aead_setauthsize,
			.encrypt = aead_encrypt,
			.decrypt = aead_decrypt,
			.ivsize = DES3_EDE_BLOCK_SIZE,
			.maxauthsize = MD5_DIGEST_SIZE,
		},
		.caam = {
			.class1_alg_type = OP_ALG_ALGSEL_3DES | OP_ALG_AAI_CBC,
			.class2_alg_type = OP_ALG_ALGSEL_MD5 |
					   OP_ALG_AAI_HMAC_PRECOMP,
			.alg_op = OP_ALG_ALGSEL_MD5 | OP_ALG_AAI_HMAC,
		}
	},
	{
		.aead = {
			.base = {
				.cra_name = "echainiv(authenc(hmac(md5),"
					    "cbc(des3_ede)))",
				.cra_driver_name = "echainiv-authenc-hmac-md5-"
						   "cbc-des3_ede-caam",
				.cra_blocksize = DES3_EDE_BLOCK_SIZE,
			},
			.setkey = aead_setkey,
			.setauthsize = aead_setauthsize,
			.encrypt = aead_encrypt,
			.decrypt = aead_decrypt,
			.ivsize = DES3_EDE_BLOCK_SIZE,
			.maxauthsize = MD5_DIGEST_SIZE,
		},
		.caam = {
			.class1_alg_type = OP_ALG_ALGSEL_3DES | OP_ALG_AAI_CBC,
			.class2_alg_type = OP_ALG_ALGSEL_MD5 |
					   OP_ALG_AAI_HMAC_PRECOMP,
			.alg_op = OP_ALG_ALGSEL_MD5 | OP_ALG_AAI_HMAC,
			.geniv = true,
		}
	},
	{
		.aead = {
			.base = {
				.cra_name = "authenc(hmac(sha1),"
					    "cbc(des3_ede))",
				.cra_driver_name = "authenc-hmac-sha1-"
						   "cbc-des3_ede-caam",
				.cra_blocksize = DES3_EDE_BLOCK_SIZE,
			},
			.setkey = aead_setkey,
			.setauthsize = aead_setauthsize,
			.encrypt = aead_encrypt,
			.decrypt = aead_decrypt,
			.ivsize = DES3_EDE_BLOCK_SIZE,
			.maxauthsize = SHA1_DIGEST_SIZE,
		},
		.caam = {
			.class1_alg_type = OP_ALG_ALGSEL_3DES | OP_ALG_AAI_CBC,
			.class2_alg_type = OP_ALG_ALGSEL_SHA1 |
					   OP_ALG_AAI_HMAC_PRECOMP,
			.alg_op = OP_ALG_ALGSEL_SHA1 | OP_ALG_AAI_HMAC,
		},
	},
	{
		.aead = {
			.base = {
				.cra_name = "echainiv(authenc(hmac(sha1),"
					    "cbc(des3_ede)))",
				.cra_driver_name = "echainiv-authenc-"
						   "hmac-sha1-"
						   "cbc-des3_ede-caam",
				.cra_blocksize = DES3_EDE_BLOCK_SIZE,
			},
			.setkey = aead_setkey,
			.setauthsize = aead_setauthsize,
			.encrypt = aead_encrypt,
			.decrypt = aead_decrypt,
			.ivsize = DES3_EDE_BLOCK_SIZE,
			.maxauthsize = SHA1_DIGEST_SIZE,
		},
		.caam = {
			.class1_alg_type = OP_ALG_ALGSEL_3DES | OP_ALG_AAI_CBC,
			.class2_alg_type = OP_ALG_ALGSEL_SHA1 |
					   OP_ALG_AAI_HMAC_PRECOMP,
			.alg_op = OP_ALG_ALGSEL_SHA1 | OP_ALG_AAI_HMAC,
			.geniv = true,
		},
	},
	{
		.aead = {
			.base = {
				.cra_name = "authenc(hmac(sha224),"
					    "cbc(des3_ede))",
				.cra_driver_name = "authenc-hmac-sha224-"
						   "cbc-des3_ede-caam",
				.cra_blocksize = DES3_EDE_BLOCK_SIZE,
			},
			.setkey = aead_setkey,
			.setauthsize = aead_setauthsize,
			.encrypt = aead_encrypt,
			.decrypt = aead_decrypt,
			.ivsize = DES3_EDE_BLOCK_SIZE,
			.maxauthsize = SHA224_DIGEST_SIZE,
		},
		.caam = {
			.class1_alg_type = OP_ALG_ALGSEL_3DES | OP_ALG_AAI_CBC,
			.class2_alg_type = OP_ALG_ALGSEL_SHA224 |
					   OP_ALG_AAI_HMAC_PRECOMP,
			.alg_op = OP_ALG_ALGSEL_SHA224 | OP_ALG_AAI_HMAC,
		},
	},
	{
		.aead = {
			.base = {
				.cra_name = "echainiv(authenc(hmac(sha224),"
					    "cbc(des3_ede)))",
				.cra_driver_name = "echainiv-authenc-"
						   "hmac-sha224-"
						   "cbc-des3_ede-caam",
				.cra_blocksize = DES3_EDE_BLOCK_SIZE,
			},
			.setkey = aead_setkey,
			.setauthsize = aead_setauthsize,
			.encrypt = aead_encrypt,
			.decrypt = aead_decrypt,
			.ivsize = DES3_EDE_BLOCK_SIZE,
			.maxauthsize = SHA224_DIGEST_SIZE,
		},
		.caam = {
			.class1_alg_type = OP_ALG_ALGSEL_3DES | OP_ALG_AAI_CBC,
			.class2_alg_type = OP_ALG_ALGSEL_SHA224 |
					   OP_ALG_AAI_HMAC_PRECOMP,
			.alg_op = OP_ALG_ALGSEL_SHA224 | OP_ALG_AAI_HMAC,
			.geniv = true,
		},
	},
	{
		.aead = {
			.base = {
				.cra_name = "authenc(hmac(sha256),"
					    "cbc(des3_ede))",
				.cra_driver_name = "authenc-hmac-sha256-"
						   "cbc-des3_ede-caam",
				.cra_blocksize = DES3_EDE_BLOCK_SIZE,
			},
			.setkey = aead_setkey,
			.setauthsize = aead_setauthsize,
			.encrypt = aead_encrypt,
			.decrypt = aead_decrypt,
			.ivsize = DES3_EDE_BLOCK_SIZE,
			.maxauthsize = SHA256_DIGEST_SIZE,
		},
		.caam = {
			.class1_alg_type = OP_ALG_ALGSEL_3DES | OP_ALG_AAI_CBC,
			.class2_alg_type = OP_ALG_ALGSEL_SHA256 |
					   OP_ALG_AAI_HMAC_PRECOMP,
			.alg_op = OP_ALG_ALGSEL_SHA256 | OP_ALG_AAI_HMAC,
		},
	},
	{
		.aead = {
			.base = {
				.cra_name = "echainiv(authenc(hmac(sha256),"
					    "cbc(des3_ede)))",
				.cra_driver_name = "echainiv-authenc-"
						   "hmac-sha256-"
						   "cbc-des3_ede-caam",
				.cra_blocksize = DES3_EDE_BLOCK_SIZE,
			},
			.setkey = aead_setkey,
			.setauthsize = aead_setauthsize,
			.encrypt = aead_encrypt,
			.decrypt = aead_decrypt,
			.ivsize = DES3_EDE_BLOCK_SIZE,
			.maxauthsize = SHA256_DIGEST_SIZE,
		},
		.caam = {
			.class1_alg_type = OP_ALG_ALGSEL_3DES | OP_ALG_AAI_CBC,
			.class2_alg_type = OP_ALG_ALGSEL_SHA256 |
					   OP_ALG_AAI_HMAC_PRECOMP,
			.alg_op = OP_ALG_ALGSEL_SHA256 | OP_ALG_AAI_HMAC,
			.geniv = true,
		},
	},
	{
		.aead = {
			.base = {
				.cra_name = "authenc(hmac(sha384),"
					    "cbc(des3_ede))",
				.cra_driver_name = "authenc-hmac-sha384-"
						   "cbc-des3_ede-caam",
				.cra_blocksize = DES3_EDE_BLOCK_SIZE,
			},
			.setkey = aead_setkey,
			.setauthsize = aead_setauthsize,
			.encrypt = aead_encrypt,
			.decrypt = aead_decrypt,
			.ivsize = DES3_EDE_BLOCK_SIZE,
			.maxauthsize = SHA384_DIGEST_SIZE,
		},
		.caam = {
			.class1_alg_type = OP_ALG_ALGSEL_3DES | OP_ALG_AAI_CBC,
			.class2_alg_type = OP_ALG_ALGSEL_SHA384 |
					   OP_ALG_AAI_HMAC_PRECOMP,
			.alg_op = OP_ALG_ALGSEL_SHA384 | OP_ALG_AAI_HMAC,
		},
	},
	{
		.aead = {
			.base = {
				.cra_name = "echainiv(authenc(hmac(sha384),"
					    "cbc(des3_ede)))",
				.cra_driver_name = "echainiv-authenc-"
						   "hmac-sha384-"
						   "cbc-des3_ede-caam",
				.cra_blocksize = DES3_EDE_BLOCK_SIZE,
			},
			.setkey = aead_setkey,
			.setauthsize = aead_setauthsize,
			.encrypt = aead_encrypt,
			.decrypt = aead_decrypt,
			.ivsize = DES3_EDE_BLOCK_SIZE,
			.maxauthsize = SHA384_DIGEST_SIZE,
		},
		.caam = {
			.class1_alg_type = OP_ALG_ALGSEL_3DES | OP_ALG_AAI_CBC,
			.class2_alg_type = OP_ALG_ALGSEL_SHA384 |
					   OP_ALG_AAI_HMAC_PRECOMP,
			.alg_op = OP_ALG_ALGSEL_SHA384 | OP_ALG_AAI_HMAC,
			.geniv = true,
		},
	},
	{
		.aead = {
			.base = {
				.cra_name = "authenc(hmac(sha512),"
					    "cbc(des3_ede))",
				.cra_driver_name = "authenc-hmac-sha512-"
						   "cbc-des3_ede-caam",
				.cra_blocksize = DES3_EDE_BLOCK_SIZE,
			},
			.setkey = aead_setkey,
			.setauthsize = aead_setauthsize,
			.encrypt = aead_encrypt,
			.decrypt = aead_decrypt,
			.ivsize = DES3_EDE_BLOCK_SIZE,
			.maxauthsize = SHA512_DIGEST_SIZE,
		},
		.caam = {
			.class1_alg_type = OP_ALG_ALGSEL_3DES | OP_ALG_AAI_CBC,
			.class2_alg_type = OP_ALG_ALGSEL_SHA512 |
					   OP_ALG_AAI_HMAC_PRECOMP,
			.alg_op = OP_ALG_ALGSEL_SHA512 | OP_ALG_AAI_HMAC,
		},
	},
	{
		.aead = {
			.base = {
				.cra_name = "echainiv(authenc(hmac(sha512),"
					    "cbc(des3_ede)))",
				.cra_driver_name = "echainiv-authenc-"
						   "hmac-sha512-"
						   "cbc-des3_ede-caam",
				.cra_blocksize = DES3_EDE_BLOCK_SIZE,
			},
			.setkey = aead_setkey,
			.setauthsize = aead_setauthsize,
			.encrypt = aead_encrypt,
			.decrypt = aead_decrypt,
			.ivsize = DES3_EDE_BLOCK_SIZE,
			.maxauthsize = SHA512_DIGEST_SIZE,
		},
		.caam = {
			.class1_alg_type = OP_ALG_ALGSEL_3DES | OP_ALG_AAI_CBC,
			.class2_alg_type = OP_ALG_ALGSEL_SHA512 |
					   OP_ALG_AAI_HMAC_PRECOMP,
			.alg_op = OP_ALG_ALGSEL_SHA512 | OP_ALG_AAI_HMAC,
			.geniv = true,
		},
	},
	{
		.aead = {
			.base = {
				.cra_name = "authenc(hmac(md5),cbc(des))",
				.cra_driver_name = "authenc-hmac-md5-"
						   "cbc-des-caam",
				.cra_blocksize = DES_BLOCK_SIZE,
			},
			.setkey = aead_setkey,
			.setauthsize = aead_setauthsize,
			.encrypt = aead_encrypt,
			.decrypt = aead_decrypt,
			.ivsize = DES_BLOCK_SIZE,
			.maxauthsize = MD5_DIGEST_SIZE,
		},
		.caam = {
			.class1_alg_type = OP_ALG_ALGSEL_DES | OP_ALG_AAI_CBC,
			.class2_alg_type = OP_ALG_ALGSEL_MD5 |
					   OP_ALG_AAI_HMAC_PRECOMP,
			.alg_op = OP_ALG_ALGSEL_MD5 | OP_ALG_AAI_HMAC,
		},
	},
	{
		.aead = {
			.base = {
				.cra_name = "echainiv(authenc(hmac(md5),"
					    "cbc(des)))",
				.cra_driver_name = "echainiv-authenc-hmac-md5-"
						   "cbc-des-caam",
				.cra_blocksize = DES_BLOCK_SIZE,
			},
			.setkey = aead_setkey,
			.setauthsize = aead_setauthsize,
			.encrypt = aead_encrypt,
			.decrypt = aead_decrypt,
			.ivsize = DES_BLOCK_SIZE,
			.maxauthsize = MD5_DIGEST_SIZE,
		},
		.caam = {
			.class1_alg_type = OP_ALG_ALGSEL_DES | OP_ALG_AAI_CBC,
			.class2_alg_type = OP_ALG_ALGSEL_MD5 |
					   OP_ALG_AAI_HMAC_PRECOMP,
			.alg_op = OP_ALG_ALGSEL_MD5 | OP_ALG_AAI_HMAC,
			.geniv = true,
		},
	},
	{
		.aead = {
			.base = {
				.cra_name = "authenc(hmac(sha1),cbc(des))",
				.cra_driver_name = "authenc-hmac-sha1-"
						   "cbc-des-caam",
				.cra_blocksize = DES_BLOCK_SIZE,
			},
			.setkey = aead_setkey,
			.setauthsize = aead_setauthsize,
			.encrypt = aead_encrypt,
			.decrypt = aead_decrypt,
			.ivsize = DES_BLOCK_SIZE,
			.maxauthsize = SHA1_DIGEST_SIZE,
		},
		.caam = {
			.class1_alg_type = OP_ALG_ALGSEL_DES | OP_ALG_AAI_CBC,
			.class2_alg_type = OP_ALG_ALGSEL_SHA1 |
					   OP_ALG_AAI_HMAC_PRECOMP,
			.alg_op = OP_ALG_ALGSEL_SHA1 | OP_ALG_AAI_HMAC,
		},
	},
	{
		.aead = {
			.base = {
				.cra_name = "echainiv(authenc(hmac(sha1),"
					    "cbc(des)))",
				.cra_driver_name = "echainiv-authenc-"
						   "hmac-sha1-cbc-des-caam",
				.cra_blocksize = DES_BLOCK_SIZE,
			},
			.setkey = aead_setkey,
			.setauthsize = aead_setauthsize,
			.encrypt = aead_encrypt,
			.decrypt = aead_decrypt,
			.ivsize = DES_BLOCK_SIZE,
			.maxauthsize = SHA1_DIGEST_SIZE,
		},
		.caam = {
			.class1_alg_type = OP_ALG_ALGSEL_DES | OP_ALG_AAI_CBC,
			.class2_alg_type = OP_ALG_ALGSEL_SHA1 |
					   OP_ALG_AAI_HMAC_PRECOMP,
			.alg_op = OP_ALG_ALGSEL_SHA1 | OP_ALG_AAI_HMAC,
			.geniv = true,
		},
	},
	{
		.aead = {
			.base = {
				.cra_name = "authenc(hmac(sha224),cbc(des))",
				.cra_driver_name = "authenc-hmac-sha224-"
						   "cbc-des-caam",
				.cra_blocksize = DES_BLOCK_SIZE,
			},
			.setkey = aead_setkey,
			.setauthsize = aead_setauthsize,
			.encrypt = aead_encrypt,
			.decrypt = aead_decrypt,
			.ivsize = DES_BLOCK_SIZE,
			.maxauthsize = SHA224_DIGEST_SIZE,
		},
		.caam = {
			.class1_alg_type = OP_ALG_ALGSEL_DES | OP_ALG_AAI_CBC,
			.class2_alg_type = OP_ALG_ALGSEL_SHA224 |
					   OP_ALG_AAI_HMAC_PRECOMP,
			.alg_op = OP_ALG_ALGSEL_SHA224 | OP_ALG_AAI_HMAC,
		},
	},
	{
		.aead = {
			.base = {
				.cra_name = "echainiv(authenc(hmac(sha224),"
					    "cbc(des)))",
				.cra_driver_name = "echainiv-authenc-"
						   "hmac-sha224-cbc-des-caam",
				.cra_blocksize = DES_BLOCK_SIZE,
			},
			.setkey = aead_setkey,
			.setauthsize = aead_setauthsize,
			.encrypt = aead_encrypt,
			.decrypt = aead_decrypt,
			.ivsize = DES_BLOCK_SIZE,
			.maxauthsize = SHA224_DIGEST_SIZE,
		},
		.caam = {
			.class1_alg_type = OP_ALG_ALGSEL_DES | OP_ALG_AAI_CBC,
			.class2_alg_type = OP_ALG_ALGSEL_SHA224 |
					   OP_ALG_AAI_HMAC_PRECOMP,
			.alg_op = OP_ALG_ALGSEL_SHA224 | OP_ALG_AAI_HMAC,
			.geniv = true,
		},
	},
	{
		.aead = {
			.base = {
				.cra_name = "authenc(hmac(sha256),cbc(des))",
				.cra_driver_name = "authenc-hmac-sha256-"
						   "cbc-des-caam",
				.cra_blocksize = DES_BLOCK_SIZE,
			},
			.setkey = aead_setkey,
			.setauthsize = aead_setauthsize,
			.encrypt = aead_encrypt,
			.decrypt = aead_decrypt,
			.ivsize = DES_BLOCK_SIZE,
			.maxauthsize = SHA256_DIGEST_SIZE,
		},
		.caam = {
			.class1_alg_type = OP_ALG_ALGSEL_DES | OP_ALG_AAI_CBC,
			.class2_alg_type = OP_ALG_ALGSEL_SHA256 |
					   OP_ALG_AAI_HMAC_PRECOMP,
			.alg_op = OP_ALG_ALGSEL_SHA256 | OP_ALG_AAI_HMAC,
		},
	},
	{
		.aead = {
			.base = {
				.cra_name = "echainiv(authenc(hmac(sha256),"
					    "cbc(des)))",
				.cra_driver_name = "echainiv-authenc-"
						   "hmac-sha256-cbc-des-caam",
				.cra_blocksize = DES_BLOCK_SIZE,
			},
			.setkey = aead_setkey,
			.setauthsize = aead_setauthsize,
			.encrypt = aead_encrypt,
			.decrypt = aead_decrypt,
			.ivsize = DES_BLOCK_SIZE,
			.maxauthsize = SHA256_DIGEST_SIZE,
		},
		.caam = {
			.class1_alg_type = OP_ALG_ALGSEL_DES | OP_ALG_AAI_CBC,
			.class2_alg_type = OP_ALG_ALGSEL_SHA256 |
					   OP_ALG_AAI_HMAC_PRECOMP,
			.alg_op = OP_ALG_ALGSEL_SHA256 | OP_ALG_AAI_HMAC,
			.geniv = true,
		},
	},
	{
		.aead = {
			.base = {
				.cra_name = "authenc(hmac(sha384),cbc(des))",
				.cra_driver_name = "authenc-hmac-sha384-"
						   "cbc-des-caam",
				.cra_blocksize = DES_BLOCK_SIZE,
			},
			.setkey = aead_setkey,
			.setauthsize = aead_setauthsize,
			.encrypt = aead_encrypt,
			.decrypt = aead_decrypt,
			.ivsize = DES_BLOCK_SIZE,
			.maxauthsize = SHA384_DIGEST_SIZE,
		},
		.caam = {
			.class1_alg_type = OP_ALG_ALGSEL_DES | OP_ALG_AAI_CBC,
			.class2_alg_type = OP_ALG_ALGSEL_SHA384 |
					   OP_ALG_AAI_HMAC_PRECOMP,
			.alg_op = OP_ALG_ALGSEL_SHA384 | OP_ALG_AAI_HMAC,
		},
	},
	{
		.aead = {
			.base = {
				.cra_name = "echainiv(authenc(hmac(sha384),"
					    "cbc(des)))",
				.cra_driver_name = "echainiv-authenc-"
						   "hmac-sha384-cbc-des-caam",
				.cra_blocksize = DES_BLOCK_SIZE,
			},
			.setkey = aead_setkey,
			.setauthsize = aead_setauthsize,
			.encrypt = aead_encrypt,
			.decrypt = aead_decrypt,
			.ivsize = DES_BLOCK_SIZE,
			.maxauthsize = SHA384_DIGEST_SIZE,
		},
		.caam = {
			.class1_alg_type = OP_ALG_ALGSEL_DES | OP_ALG_AAI_CBC,
			.class2_alg_type = OP_ALG_ALGSEL_SHA384 |
					   OP_ALG_AAI_HMAC_PRECOMP,
			.alg_op = OP_ALG_ALGSEL_SHA384 | OP_ALG_AAI_HMAC,
			.geniv = true,
		},
	},
	{
		.aead = {
			.base = {
				.cra_name = "authenc(hmac(sha512),cbc(des))",
				.cra_driver_name = "authenc-hmac-sha512-"
						   "cbc-des-caam",
				.cra_blocksize = DES_BLOCK_SIZE,
			},
			.setkey = aead_setkey,
			.setauthsize = aead_setauthsize,
			.encrypt = aead_encrypt,
			.decrypt = aead_decrypt,
			.ivsize = DES_BLOCK_SIZE,
			.maxauthsize = SHA512_DIGEST_SIZE,
		},
		.caam = {
			.class1_alg_type = OP_ALG_ALGSEL_DES | OP_ALG_AAI_CBC,
			.class2_alg_type = OP_ALG_ALGSEL_SHA512 |
					   OP_ALG_AAI_HMAC_PRECOMP,
			.alg_op = OP_ALG_ALGSEL_SHA512 | OP_ALG_AAI_HMAC,
		},
	},
	{
		.aead = {
			.base = {
				.cra_name = "echainiv(authenc(hmac(sha512),"
					    "cbc(des)))",
				.cra_driver_name = "echainiv-authenc-"
						   "hmac-sha512-cbc-des-caam",
				.cra_blocksize = DES_BLOCK_SIZE,
			},
			.setkey = aead_setkey,
			.setauthsize = aead_setauthsize,
			.encrypt = aead_encrypt,
			.decrypt = aead_decrypt,
			.ivsize = DES_BLOCK_SIZE,
			.maxauthsize = SHA512_DIGEST_SIZE,
		},
		.caam = {
			.class1_alg_type = OP_ALG_ALGSEL_DES | OP_ALG_AAI_CBC,
			.class2_alg_type = OP_ALG_ALGSEL_SHA512 |
					   OP_ALG_AAI_HMAC_PRECOMP,
			.alg_op = OP_ALG_ALGSEL_SHA512 | OP_ALG_AAI_HMAC,
			.geniv = true,
		},
	},
	{
		.aead = {
			.base = {
				.cra_name = "authenc(hmac(md5),"
					    "rfc3686(ctr(aes)))",
				.cra_driver_name = "authenc-hmac-md5-"
						   "rfc3686-ctr-aes-caam",
				.cra_blocksize = 1,
			},
			.setkey = aead_setkey,
			.setauthsize = aead_setauthsize,
			.encrypt = aead_encrypt,
			.decrypt = aead_decrypt,
			.ivsize = CTR_RFC3686_IV_SIZE,
			.maxauthsize = MD5_DIGEST_SIZE,
		},
		.caam = {
			.class1_alg_type = OP_ALG_ALGSEL_AES |
					   OP_ALG_AAI_CTR_MOD128,
			.class2_alg_type = OP_ALG_ALGSEL_MD5 |
					   OP_ALG_AAI_HMAC_PRECOMP,
			.alg_op = OP_ALG_ALGSEL_MD5 | OP_ALG_AAI_HMAC,
			.rfc3686 = true,
		},
	},
	{
		.aead = {
			.base = {
				.cra_name = "seqiv(authenc("
					    "hmac(md5),rfc3686(ctr(aes))))",
				.cra_driver_name = "seqiv-authenc-hmac-md5-"
						   "rfc3686-ctr-aes-caam",
				.cra_blocksize = 1,
			},
			.setkey = aead_setkey,
			.setauthsize = aead_setauthsize,
			.encrypt = aead_encrypt,
			.decrypt = aead_decrypt,
			.ivsize = CTR_RFC3686_IV_SIZE,
			.maxauthsize = MD5_DIGEST_SIZE,
		},
		.caam = {
			.class1_alg_type = OP_ALG_ALGSEL_AES |
					   OP_ALG_AAI_CTR_MOD128,
			.class2_alg_type = OP_ALG_ALGSEL_MD5 |
					   OP_ALG_AAI_HMAC_PRECOMP,
			.alg_op = OP_ALG_ALGSEL_MD5 | OP_ALG_AAI_HMAC,
			.rfc3686 = true,
			.geniv = true,
		},
	},
	{
		.aead = {
			.base = {
				.cra_name = "authenc(hmac(sha1),"
					    "rfc3686(ctr(aes)))",
				.cra_driver_name = "authenc-hmac-sha1-"
						   "rfc3686-ctr-aes-caam",
				.cra_blocksize = 1,
			},
			.setkey = aead_setkey,
			.setauthsize = aead_setauthsize,
			.encrypt = aead_encrypt,
			.decrypt = aead_decrypt,
			.ivsize = CTR_RFC3686_IV_SIZE,
			.maxauthsize = SHA1_DIGEST_SIZE,
		},
		.caam = {
			.class1_alg_type = OP_ALG_ALGSEL_AES |
					   OP_ALG_AAI_CTR_MOD128,
			.class2_alg_type = OP_ALG_ALGSEL_SHA1 |
					   OP_ALG_AAI_HMAC_PRECOMP,
			.alg_op = OP_ALG_ALGSEL_SHA1 | OP_ALG_AAI_HMAC,
			.rfc3686 = true,
		},
	},
	{
		.aead = {
			.base = {
				.cra_name = "seqiv(authenc("
					    "hmac(sha1),rfc3686(ctr(aes))))",
				.cra_driver_name = "seqiv-authenc-hmac-sha1-"
						   "rfc3686-ctr-aes-caam",
				.cra_blocksize = 1,
			},
			.setkey = aead_setkey,
			.setauthsize = aead_setauthsize,
			.encrypt = aead_encrypt,
			.decrypt = aead_decrypt,
			.ivsize = CTR_RFC3686_IV_SIZE,
			.maxauthsize = SHA1_DIGEST_SIZE,
		},
		.caam = {
			.class1_alg_type = OP_ALG_ALGSEL_AES |
					   OP_ALG_AAI_CTR_MOD128,
			.class2_alg_type = OP_ALG_ALGSEL_SHA1 |
					   OP_ALG_AAI_HMAC_PRECOMP,
			.alg_op = OP_ALG_ALGSEL_SHA1 | OP_ALG_AAI_HMAC,
			.rfc3686 = true,
			.geniv = true,
		},
	},
	{
		.aead = {
			.base = {
				.cra_name = "authenc(hmac(sha224),"
					    "rfc3686(ctr(aes)))",
				.cra_driver_name = "authenc-hmac-sha224-"
						   "rfc3686-ctr-aes-caam",
				.cra_blocksize = 1,
			},
			.setkey = aead_setkey,
			.setauthsize = aead_setauthsize,
			.encrypt = aead_encrypt,
			.decrypt = aead_decrypt,
			.ivsize = CTR_RFC3686_IV_SIZE,
			.maxauthsize = SHA224_DIGEST_SIZE,
		},
		.caam = {
			.class1_alg_type = OP_ALG_ALGSEL_AES |
					   OP_ALG_AAI_CTR_MOD128,
			.class2_alg_type = OP_ALG_ALGSEL_SHA224 |
					   OP_ALG_AAI_HMAC_PRECOMP,
			.alg_op = OP_ALG_ALGSEL_SHA224 | OP_ALG_AAI_HMAC,
			.rfc3686 = true,
		},
	},
	{
		.aead = {
			.base = {
				.cra_name = "seqiv(authenc("
					    "hmac(sha224),rfc3686(ctr(aes))))",
				.cra_driver_name = "seqiv-authenc-hmac-sha224-"
						   "rfc3686-ctr-aes-caam",
				.cra_blocksize = 1,
			},
			.setkey = aead_setkey,
			.setauthsize = aead_setauthsize,
			.encrypt = aead_encrypt,
			.decrypt = aead_decrypt,
			.ivsize = CTR_RFC3686_IV_SIZE,
			.maxauthsize = SHA224_DIGEST_SIZE,
		},
		.caam = {
			.class1_alg_type = OP_ALG_ALGSEL_AES |
					   OP_ALG_AAI_CTR_MOD128,
			.class2_alg_type = OP_ALG_ALGSEL_SHA224 |
					   OP_ALG_AAI_HMAC_PRECOMP,
			.alg_op = OP_ALG_ALGSEL_SHA224 | OP_ALG_AAI_HMAC,
			.rfc3686 = true,
			.geniv = true,
		},
	},
	{
		.aead = {
			.base = {
				.cra_name = "authenc(hmac(sha256),"
					    "rfc3686(ctr(aes)))",
				.cra_driver_name = "authenc-hmac-sha256-"
						   "rfc3686-ctr-aes-caam",
				.cra_blocksize = 1,
			},
			.setkey = aead_setkey,
			.setauthsize = aead_setauthsize,
			.encrypt = aead_encrypt,
			.decrypt = aead_decrypt,
			.ivsize = CTR_RFC3686_IV_SIZE,
			.maxauthsize = SHA256_DIGEST_SIZE,
		},
		.caam = {
			.class1_alg_type = OP_ALG_ALGSEL_AES |
					   OP_ALG_AAI_CTR_MOD128,
			.class2_alg_type = OP_ALG_ALGSEL_SHA256 |
					   OP_ALG_AAI_HMAC_PRECOMP,
			.alg_op = OP_ALG_ALGSEL_SHA256 | OP_ALG_AAI_HMAC,
			.rfc3686 = true,
		},
	},
	{
		.aead = {
			.base = {
				.cra_name = "seqiv(authenc(hmac(sha256),"
					    "rfc3686(ctr(aes))))",
				.cra_driver_name = "seqiv-authenc-hmac-sha256-"
						   "rfc3686-ctr-aes-caam",
				.cra_blocksize = 1,
			},
			.setkey = aead_setkey,
			.setauthsize = aead_setauthsize,
			.encrypt = aead_encrypt,
			.decrypt = aead_decrypt,
			.ivsize = CTR_RFC3686_IV_SIZE,
			.maxauthsize = SHA256_DIGEST_SIZE,
		},
		.caam = {
			.class1_alg_type = OP_ALG_ALGSEL_AES |
					   OP_ALG_AAI_CTR_MOD128,
			.class2_alg_type = OP_ALG_ALGSEL_SHA256 |
					   OP_ALG_AAI_HMAC_PRECOMP,
			.alg_op = OP_ALG_ALGSEL_SHA256 | OP_ALG_AAI_HMAC,
			.rfc3686 = true,
			.geniv = true,
		},
	},
	{
		.aead = {
			.base = {
				.cra_name = "authenc(hmac(sha384),"
					    "rfc3686(ctr(aes)))",
				.cra_driver_name = "authenc-hmac-sha384-"
						   "rfc3686-ctr-aes-caam",
				.cra_blocksize = 1,
			},
			.setkey = aead_setkey,
			.setauthsize = aead_setauthsize,
			.encrypt = aead_encrypt,
			.decrypt = aead_decrypt,
			.ivsize = CTR_RFC3686_IV_SIZE,
			.maxauthsize = SHA384_DIGEST_SIZE,
		},
		.caam = {
			.class1_alg_type = OP_ALG_ALGSEL_AES |
					   OP_ALG_AAI_CTR_MOD128,
			.class2_alg_type = OP_ALG_ALGSEL_SHA384 |
					   OP_ALG_AAI_HMAC_PRECOMP,
			.alg_op = OP_ALG_ALGSEL_SHA384 | OP_ALG_AAI_HMAC,
			.rfc3686 = true,
		},
	},
	{
		.aead = {
			.base = {
				.cra_name = "seqiv(authenc(hmac(sha384),"
					    "rfc3686(ctr(aes))))",
				.cra_driver_name = "seqiv-authenc-hmac-sha384-"
						   "rfc3686-ctr-aes-caam",
				.cra_blocksize = 1,
			},
			.setkey = aead_setkey,
			.setauthsize = aead_setauthsize,
			.encrypt = aead_encrypt,
			.decrypt = aead_decrypt,
			.ivsize = CTR_RFC3686_IV_SIZE,
			.maxauthsize = SHA384_DIGEST_SIZE,
		},
		.caam = {
			.class1_alg_type = OP_ALG_ALGSEL_AES |
					   OP_ALG_AAI_CTR_MOD128,
			.class2_alg_type = OP_ALG_ALGSEL_SHA384 |
					   OP_ALG_AAI_HMAC_PRECOMP,
			.alg_op = OP_ALG_ALGSEL_SHA384 | OP_ALG_AAI_HMAC,
			.rfc3686 = true,
			.geniv = true,
		},
	},
	{
		.aead = {
			.base = {
				.cra_name = "authenc(hmac(sha512),"
					    "rfc3686(ctr(aes)))",
				.cra_driver_name = "authenc-hmac-sha512-"
						   "rfc3686-ctr-aes-caam",
				.cra_blocksize = 1,
			},
			.setkey = aead_setkey,
			.setauthsize = aead_setauthsize,
			.encrypt = aead_encrypt,
			.decrypt = aead_decrypt,
			.ivsize = CTR_RFC3686_IV_SIZE,
			.maxauthsize = SHA512_DIGEST_SIZE,
		},
		.caam = {
			.class1_alg_type = OP_ALG_ALGSEL_AES |
					   OP_ALG_AAI_CTR_MOD128,
			.class2_alg_type = OP_ALG_ALGSEL_SHA512 |
					   OP_ALG_AAI_HMAC_PRECOMP,
			.alg_op = OP_ALG_ALGSEL_SHA512 | OP_ALG_AAI_HMAC,
			.rfc3686 = true,
		},
	},
	{
		.aead = {
			.base = {
				.cra_name = "seqiv(authenc(hmac(sha512),"
					    "rfc3686(ctr(aes))))",
				.cra_driver_name = "seqiv-authenc-hmac-sha512-"
						   "rfc3686-ctr-aes-caam",
				.cra_blocksize = 1,
			},
			.setkey = aead_setkey,
			.setauthsize = aead_setauthsize,
			.encrypt = aead_encrypt,
			.decrypt = aead_decrypt,
			.ivsize = CTR_RFC3686_IV_SIZE,
			.maxauthsize = SHA512_DIGEST_SIZE,
		},
		.caam = {
			.class1_alg_type = OP_ALG_ALGSEL_AES |
					   OP_ALG_AAI_CTR_MOD128,
			.class2_alg_type = OP_ALG_ALGSEL_SHA512 |
					   OP_ALG_AAI_HMAC_PRECOMP,
			.alg_op = OP_ALG_ALGSEL_SHA512 | OP_ALG_AAI_HMAC,
			.rfc3686 = true,
			.geniv = true,
		},
	},
};

struct caam_crypto_alg {
	struct crypto_alg crypto_alg;
	struct list_head entry;
	struct caam_alg_entry caam;
};

static int caam_init_common(struct caam_ctx *ctx, struct caam_alg_entry *caam)
{
	ctx->jrdev = caam_jr_alloc();
	if (IS_ERR(ctx->jrdev)) {
		pr_err("Job Ring Device allocation for transform failed\n");
		return PTR_ERR(ctx->jrdev);
	}

	/* copy descriptor header template value */
	ctx->class1_alg_type = OP_TYPE_CLASS1_ALG | caam->class1_alg_type;
	ctx->class2_alg_type = OP_TYPE_CLASS2_ALG | caam->class2_alg_type;
	ctx->alg_op = OP_TYPE_CLASS2_ALG | caam->alg_op;

	return 0;
}

static int caam_cra_init(struct crypto_tfm *tfm)
{
	struct crypto_alg *alg = tfm->__crt_alg;
	struct caam_crypto_alg *caam_alg =
		 container_of(alg, struct caam_crypto_alg, crypto_alg);
	struct caam_ctx *ctx = crypto_tfm_ctx(tfm);

	return caam_init_common(ctx, &caam_alg->caam);
}

static int caam_aead_init(struct crypto_aead *tfm)
{
	struct aead_alg *alg = crypto_aead_alg(tfm);
	struct caam_aead_alg *caam_alg =
		 container_of(alg, struct caam_aead_alg, aead);
	struct caam_ctx *ctx = crypto_aead_ctx(tfm);

	return caam_init_common(ctx, &caam_alg->caam);
}

static void caam_exit_common(struct caam_ctx *ctx)
{
	if (ctx->sh_desc_enc_dma &&
	    !dma_mapping_error(ctx->jrdev, ctx->sh_desc_enc_dma))
		dma_unmap_single(ctx->jrdev, ctx->sh_desc_enc_dma,
				 desc_bytes(ctx->sh_desc_enc), DMA_TO_DEVICE);
	if (ctx->sh_desc_dec_dma &&
	    !dma_mapping_error(ctx->jrdev, ctx->sh_desc_dec_dma))
		dma_unmap_single(ctx->jrdev, ctx->sh_desc_dec_dma,
				 desc_bytes(ctx->sh_desc_dec), DMA_TO_DEVICE);
	if (ctx->sh_desc_givenc_dma &&
	    !dma_mapping_error(ctx->jrdev, ctx->sh_desc_givenc_dma))
		dma_unmap_single(ctx->jrdev, ctx->sh_desc_givenc_dma,
				 desc_bytes(ctx->sh_desc_givenc),
				 DMA_TO_DEVICE);
	if (ctx->key_dma &&
	    !dma_mapping_error(ctx->jrdev, ctx->key_dma))
		dma_unmap_single(ctx->jrdev, ctx->key_dma,
				 ctx->enckeylen + ctx->split_key_pad_len,
				 DMA_TO_DEVICE);

	caam_jr_free(ctx->jrdev);
}

static void caam_cra_exit(struct crypto_tfm *tfm)
{
	caam_exit_common(crypto_tfm_ctx(tfm));
}

static void caam_aead_exit(struct crypto_aead *tfm)
{
	caam_exit_common(crypto_aead_ctx(tfm));
}

static void __exit caam_algapi_exit(void)
{
	struct device_node *dev_node;
	struct platform_device *pdev;
	struct device *ctrldev;
	struct caam_crypto_alg *t_alg, *n;
	int i;

	if (!ecb_zero_iv)
		goto skip_ecb_ziv;

	dev_node = of_find_compatible_node(NULL, NULL, "fsl,sec-v4.0");
	if (!dev_node) {
		dev_node = of_find_compatible_node(NULL, NULL, "fsl,sec4.0");
		if (!dev_node)
			goto skip_ecb_ziv;
	}

	pdev = of_find_device_by_node(dev_node);

	if (!pdev) {
		of_node_put(dev_node);
		goto skip_ecb_ziv;
	}

	ctrldev = &pdev->dev;

	dma_unmap_single(ctrldev, ecb_ziv_dma, AES_BLOCK_SIZE, DMA_TO_DEVICE);
	kfree(ecb_zero_iv);

skip_ecb_ziv:
	for (i = 0; i < ARRAY_SIZE(driver_aeads); i++) {
		struct caam_aead_alg *t_alg = driver_aeads + i;

		if (t_alg->registered)
			crypto_unregister_aead(&t_alg->aead);
	}

	if (!alg_list.next)
		return;

	list_for_each_entry_safe(t_alg, n, &alg_list, entry) {
		crypto_unregister_alg(&t_alg->crypto_alg);
		list_del(&t_alg->entry);
		kfree(t_alg);
	}
}

static struct caam_crypto_alg *caam_alg_alloc(struct caam_alg_template
					      *template)
{
	struct caam_crypto_alg *t_alg;
	struct crypto_alg *alg;

	t_alg = kzalloc(sizeof(*t_alg), GFP_KERNEL);
	if (!t_alg) {
		pr_err("failed to allocate t_alg\n");
		return ERR_PTR(-ENOMEM);
	}

	alg = &t_alg->crypto_alg;

	snprintf(alg->cra_name, CRYPTO_MAX_ALG_NAME, "%s", template->name);
	snprintf(alg->cra_driver_name, CRYPTO_MAX_ALG_NAME, "%s",
		 template->driver_name);
	alg->cra_module = THIS_MODULE;
	alg->cra_init = caam_cra_init;
	alg->cra_exit = caam_cra_exit;
	alg->cra_priority = CAAM_CRA_PRIORITY;
	alg->cra_blocksize = template->blocksize;
	alg->cra_alignmask = 0;
	alg->cra_ctxsize = sizeof(struct caam_ctx);
	alg->cra_flags = CRYPTO_ALG_ASYNC | template->type;

#ifdef CRYPTO_ALG_KERN_DRIVER_ONLY
	alg->cra_flags |= CRYPTO_ALG_KERN_DRIVER_ONLY;
#endif

	switch (template->type) {
	case CRYPTO_ALG_TYPE_GIVCIPHER:
		alg->cra_type = &crypto_givcipher_type;
		alg->cra_ablkcipher = template->template_ablkcipher;
		break;
	case CRYPTO_ALG_TYPE_ABLKCIPHER:
		alg->cra_type = &crypto_ablkcipher_type;
		alg->cra_ablkcipher = template->template_ablkcipher;
		break;
	}

	t_alg->caam.class1_alg_type = template->class1_alg_type;
	t_alg->caam.class2_alg_type = template->class2_alg_type;
	t_alg->caam.alg_op = template->alg_op;

	return t_alg;
}

static void caam_aead_alg_init(struct caam_aead_alg *t_alg)
{
	struct aead_alg *alg = &t_alg->aead;

	alg->base.cra_module = THIS_MODULE;
	alg->base.cra_priority = CAAM_CRA_PRIORITY;
	alg->base.cra_ctxsize = sizeof(struct caam_ctx);
	alg->base.cra_flags = CRYPTO_ALG_ASYNC | CRYPTO_ALG_KERN_DRIVER_ONLY;

	alg->init = caam_aead_init;
	alg->exit = caam_aead_exit;
}

static int __init caam_algapi_init(void)
{
	struct device_node *dev_node;
	struct platform_device *pdev;
	struct device *ctrldev;
	struct caam_drv_private *priv;
	int i = 0, err = 0;
	u32 cha_vid, cha_inst, des_inst, aes_inst, md_inst;
	unsigned int md_limit = SHA512_DIGEST_SIZE;
	bool registered = false;

	dev_node = of_find_compatible_node(NULL, NULL, "fsl,sec-v4.0");
	if (!dev_node) {
		dev_node = of_find_compatible_node(NULL, NULL, "fsl,sec4.0");
		if (!dev_node)
			return -ENODEV;
	}

	pdev = of_find_device_by_node(dev_node);
	if (!pdev) {
		of_node_put(dev_node);
		return -ENODEV;
	}

	ctrldev = &pdev->dev;
	priv = dev_get_drvdata(ctrldev);
	of_node_put(dev_node);

	/*
	 * If priv is NULL, it's probably because the caam driver wasn't
	 * properly initialized (e.g. RNG4 init failed). Thus, bail out here.
	 */
	if (!priv)
		return -ENODEV;

	ecb_zero_iv = kzalloc(AES_BLOCK_SIZE, GFP_KERNEL);
	if (!ecb_zero_iv)
		return -ENOMEM;

	ecb_ziv_dma = dma_map_single(ctrldev, ecb_zero_iv, AES_BLOCK_SIZE,
				      DMA_TO_DEVICE);
	if (dma_mapping_error(ctrldev, ecb_ziv_dma)) {
		kfree(ecb_zero_iv);
		return -ENOMEM;
	}

	INIT_LIST_HEAD(&alg_list);

	/*
	 * Register crypto algorithms the device supports.
	 * First, detect presence and attributes of DES, AES, and MD blocks.
	 */
	cha_vid = rd_reg32(&priv->ctrl->perfmon.cha_id_ls);
	cha_inst = rd_reg32(&priv->ctrl->perfmon.cha_num_ls);
	des_inst = (cha_inst & CHA_ID_LS_DES_MASK) >> CHA_ID_LS_DES_SHIFT;
	aes_inst = (cha_inst & CHA_ID_LS_AES_MASK) >> CHA_ID_LS_AES_SHIFT;
	md_inst = (cha_inst & CHA_ID_LS_MD_MASK) >> CHA_ID_LS_MD_SHIFT;

	/* If MD is present, limit digest size based on LP256 */
	if (md_inst && ((cha_vid & CHA_ID_LS_MD_MASK) == CHA_ID_LS_MD_LP256))
		md_limit = SHA256_DIGEST_SIZE;

	for (i = 0; i < ARRAY_SIZE(driver_algs); i++) {
		struct caam_crypto_alg *t_alg;
		struct caam_alg_template *alg = driver_algs + i;
		u32 alg_sel = alg->class1_alg_type & OP_ALG_ALGSEL_MASK;

		/* Skip DES algorithms if not supported by device */
		if (!des_inst &&
		    ((alg_sel == OP_ALG_ALGSEL_3DES) ||
		     (alg_sel == OP_ALG_ALGSEL_DES)))
				continue;

		/* Skip AES algorithms if not supported by device */
		if (!aes_inst && (alg_sel == OP_ALG_ALGSEL_AES))
				continue;

		/*
		 * Check support for AES modes not available
		 * on LP devices.
		 */
		if ((cha_vid & CHA_ID_LS_AES_MASK) == CHA_ID_LS_AES_LP)
			if ((alg->class1_alg_type & OP_ALG_AAI_MASK) ==
			     OP_ALG_AAI_XTS)
				continue;

		/* AES GCM is not supported by the hardware */
		if (((driver_algs[i].class1_alg_type & OP_ALG_ALGSEL_MASK)
			== OP_ALG_ALGSEL_AES) &&
		    ((driver_algs[i].class1_alg_type & OP_ALG_AAI_MASK)
			== OP_ALG_AAI_GCM))
			continue;
			
		t_alg = caam_alg_alloc(alg);
		if (IS_ERR(t_alg)) {
			err = PTR_ERR(t_alg);
			pr_warn("%s alg allocation failed\n", alg->driver_name);
			continue;
		}

		err = crypto_register_alg(&t_alg->crypto_alg);
		if (err) {
			pr_warn("%s alg registration failed\n",
				t_alg->crypto_alg.cra_driver_name);
			kfree(t_alg);
			continue;
		}

		list_add_tail(&t_alg->entry, &alg_list);
		registered = true;
	}

	for (i = 0; i < ARRAY_SIZE(driver_aeads); i++) {
		struct caam_aead_alg *t_alg = driver_aeads + i;
		u32 c1_alg_sel = t_alg->caam.class1_alg_type &
				 OP_ALG_ALGSEL_MASK;
		u32 c2_alg_sel = t_alg->caam.class2_alg_type &
				 OP_ALG_ALGSEL_MASK;
		u32 alg_aai = t_alg->caam.class1_alg_type & OP_ALG_AAI_MASK;

		/* Skip DES algorithms if not supported by device */
		if (!des_inst &&
		    ((c1_alg_sel == OP_ALG_ALGSEL_3DES) ||
		     (c1_alg_sel == OP_ALG_ALGSEL_DES)))
				continue;

		/* Skip AES algorithms if not supported by device */
		if (!aes_inst && (c1_alg_sel == OP_ALG_ALGSEL_AES))
				continue;

		/*
		 * Check support for AES algorithms not available
		 * on LP devices.
		 */
		if ((cha_vid & CHA_ID_LS_AES_MASK) == CHA_ID_LS_AES_LP)
			if (alg_aai == OP_ALG_AAI_GCM)
				continue;

		/*
		 * Skip algorithms requiring message digests
		 * if MD or MD size is not supported by device.
		 */
		if (c2_alg_sel &&
		    (!md_inst || (t_alg->aead.maxauthsize > md_limit)))
				continue;

		caam_aead_alg_init(t_alg);

		err = crypto_register_aead(&t_alg->aead);
		if (err) {
			pr_warn("%s alg registration failed\n",
				t_alg->aead.base.cra_driver_name);
			continue;
		}

		t_alg->registered = true;
		registered = true;
	}

	if (registered)
		pr_info("caam algorithms registered in /proc/crypto\n");

	return err;
}

module_init(caam_algapi_init);
module_exit(caam_algapi_exit);

MODULE_LICENSE("GPL");
MODULE_DESCRIPTION("FSL CAAM support for crypto API");
MODULE_AUTHOR("Freescale Semiconductor - NMG/STC");<|MERGE_RESOLUTION|>--- conflicted
+++ resolved
@@ -2046,12 +2046,7 @@
 	struct ablkcipher_edesc *edesc;
 	struct crypto_ablkcipher *ablkcipher = crypto_ablkcipher_reqtfm(req);
 	struct caam_ctx *ctx = crypto_ablkcipher_ctx(ablkcipher);
-<<<<<<< HEAD
-	int bsize = crypto_ablkcipher_blocksize(ablkcipher);
-=======
->>>>>>> 228e87c3
 	int ivsize = crypto_ablkcipher_ivsize(ablkcipher);
-	size_t ivcopy = min_t(size_t, bsize, ivsize);
 
 #ifdef DEBUG
 	dev_err(jrdev, "%s %d: err 0x%x\n", __func__, __LINE__, err);
@@ -2083,12 +2078,6 @@
 					 ivsize, ivsize, 0);
 
 	kfree(edesc);
-
-	/* Pass IV along for cbc */
-	if ((ctx->class1_alg_type & OP_ALG_AAI_MASK) == OP_ALG_AAI_CBC) {
-		scatterwalk_map_and_copy(req->info, req->dst,
-					 req->nbytes - bsize, ivcopy, 0);
-	}
 
 	ablkcipher_request_complete(req, err);
 }
