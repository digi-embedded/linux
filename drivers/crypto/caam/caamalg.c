/*
 * caam - Freescale FSL CAAM support for crypto API
 *
 * Copyright (C) 2008-2015 Freescale Semiconductor, Inc.
 *
 * Based on talitos crypto API driver.
 *
 * relationship of job descriptors to shared descriptors (SteveC Dec 10 2008):
 *
 * ---------------                     ---------------
 * | JobDesc #1  |-------------------->|  ShareDesc  |
 * | *(packet 1) |                     |   (PDB)     |
 * ---------------      |------------->|  (hashKey)  |
 *       .              |              | (cipherKey) |
 *       .              |    |-------->| (operation) |
 * ---------------      |    |         ---------------
 * | JobDesc #2  |------|    |
 * | *(packet 2) |           |
 * ---------------           |
 *       .                   |
 *       .                   |
 * ---------------           |
 * | JobDesc #3  |------------
 * | *(packet 3) |
 * ---------------
 *
 * The SharedDesc never changes for a connection unless rekeyed, but
 * each packet will likely be in a different place. So all we need
 * to know to process the packet is where the input is, where the
 * output goes, and what context we want to process with. Context is
 * in the SharedDesc, packet references in the JobDesc.
 *
 * So, a job desc looks like:
 *
 * ---------------------
 * | Header            |
 * | ShareDesc Pointer |
 * | SEQ_OUT_PTR       |
 * | (output buffer)   |
 * | (output length)   |
 * | SEQ_IN_PTR        |
 * | (input buffer)    |
 * | (input length)    |
 * ---------------------
 */

#include "compat.h"

#include "regs.h"
#include "intern.h"
#include "desc_constr.h"
#include "jr.h"
#include "error.h"
#include "sg_sw_sec4.h"
#include "key_gen.h"

/*
 * crypto alg
 */
#define CAAM_CRA_PRIORITY		3000
/* max key is sum of AES_MAX_KEY_SIZE, max split key size */
#define CAAM_MAX_KEY_SIZE		(AES_MAX_KEY_SIZE + \
					 CTR_RFC3686_NONCE_SIZE + \
					 SHA512_DIGEST_SIZE * 2)
/* max IV is max of AES_BLOCK_SIZE, DES3_EDE_BLOCK_SIZE */
#define CAAM_MAX_IV_LENGTH		16

#define AEAD_DESC_JOB_IO_LEN		(DESC_JOB_IO_LEN + CAAM_CMD_SZ * 2)
#define GCM_DESC_JOB_IO_LEN		(AEAD_DESC_JOB_IO_LEN + \
					 CAAM_CMD_SZ * 4)
#define AUTHENC_DESC_JOB_IO_LEN		(AEAD_DESC_JOB_IO_LEN + \
					 CAAM_CMD_SZ * 5)

/* length of descriptors text */
#define DESC_AEAD_BASE			(4 * CAAM_CMD_SZ)
#define DESC_AEAD_ENC_LEN		(DESC_AEAD_BASE + 11 * CAAM_CMD_SZ)
#define DESC_AEAD_DEC_LEN		(DESC_AEAD_BASE + 15 * CAAM_CMD_SZ)
#define DESC_AEAD_GIVENC_LEN		(DESC_AEAD_ENC_LEN + 9 * CAAM_CMD_SZ)

/* Note: Nonce is counted in enckeylen */
#define DESC_AEAD_CTR_RFC3686_LEN	(4 * CAAM_CMD_SZ)

#define DESC_AEAD_NULL_BASE		(3 * CAAM_CMD_SZ)
#define DESC_AEAD_NULL_ENC_LEN		(DESC_AEAD_NULL_BASE + 11 * CAAM_CMD_SZ)
#define DESC_AEAD_NULL_DEC_LEN		(DESC_AEAD_NULL_BASE + 13 * CAAM_CMD_SZ)

#define DESC_GCM_BASE			(3 * CAAM_CMD_SZ)
#define DESC_GCM_ENC_LEN		(DESC_GCM_BASE + 16 * CAAM_CMD_SZ)
#define DESC_GCM_DEC_LEN		(DESC_GCM_BASE + 12 * CAAM_CMD_SZ)

#define DESC_RFC4106_BASE		(3 * CAAM_CMD_SZ)
#define DESC_RFC4106_ENC_LEN		(DESC_RFC4106_BASE + 13 * CAAM_CMD_SZ)
#define DESC_RFC4106_DEC_LEN		(DESC_RFC4106_BASE + 13 * CAAM_CMD_SZ)

#define DESC_RFC4543_BASE		(3 * CAAM_CMD_SZ)
#define DESC_RFC4543_ENC_LEN		(DESC_RFC4543_BASE + 11 * CAAM_CMD_SZ)
#define DESC_RFC4543_DEC_LEN		(DESC_RFC4543_BASE + 12 * CAAM_CMD_SZ)

#define DESC_ABLKCIPHER_BASE		(3 * CAAM_CMD_SZ)
#define DESC_ABLKCIPHER_ENC_LEN		(DESC_ABLKCIPHER_BASE + \
					 20 * CAAM_CMD_SZ)
#define DESC_ABLKCIPHER_DEC_LEN		(DESC_ABLKCIPHER_BASE + \
					 15 * CAAM_CMD_SZ)

#define DESC_MAX_USED_BYTES		(CAAM_DESC_BYTES_MAX - DESC_JOB_IO_LEN)
#define DESC_MAX_USED_LEN		(DESC_MAX_USED_BYTES / CAAM_CMD_SZ)

#ifdef DEBUG
/* for print_hex_dumps with line references */
#define debug(format, arg...) printk(format, arg)
#else
#define debug(format, arg...)
#endif

#ifdef DEBUG
#include <linux/highmem.h>

static void dbg_dump_sg(const char *level, const char *prefix_str,
			int prefix_type, int rowsize, int groupsize,
			struct scatterlist *sg, size_t tlen, bool ascii,
			bool may_sleep)
{
	struct scatterlist *it;
	void *it_page;
	size_t len;
	void *buf;

	for (it = sg; it != NULL && tlen > 0 ; it = sg_next(sg)) {
		/*
		 * make sure the scatterlist's page
		 * has a valid virtual memory mapping
		 */
		it_page = kmap_atomic(sg_page(it));
		if (unlikely(!it_page)) {
			printk(KERN_ERR "dbg_dump_sg: kmap failed\n");
			return;
		}

		buf = it_page + it->offset;
		len = min_t(size_t, tlen, it->length);
		print_hex_dump(level, prefix_str, prefix_type, rowsize,
			       groupsize, buf, len, ascii);
		tlen -= len;

		kunmap_atomic(it_page);
	}
}
#endif

static struct list_head alg_list;

struct caam_alg_entry {
	int class1_alg_type;
	int class2_alg_type;
	int alg_op;
	bool rfc3686;
	bool geniv;
};

struct caam_aead_alg {
	struct aead_alg aead;
	struct caam_alg_entry caam;
	bool registered;
};

static uint8_t *ecb_zero_iv;
static dma_addr_t ecb_ziv_dma;

/* Set DK bit in class 1 operation if shared */
static inline void append_dec_op1(u32 *desc, u32 type)
{
	u32 *jump_cmd, *uncond_jump_cmd;

	/* DK bit is valid only for AES */
	if ((type & OP_ALG_ALGSEL_MASK) != OP_ALG_ALGSEL_AES) {
		append_operation(desc, type | OP_ALG_AS_INITFINAL |
				 OP_ALG_DECRYPT);
		return;
	}

	jump_cmd = append_jump(desc, JUMP_TEST_ALL | JUMP_COND_SHRD);
	append_operation(desc, type | OP_ALG_AS_INITFINAL |
			 OP_ALG_DECRYPT);
	uncond_jump_cmd = append_jump(desc, JUMP_TEST_ALL);
	set_jump_tgt_here(desc, jump_cmd);
	append_operation(desc, type | OP_ALG_AS_INITFINAL |
			 OP_ALG_DECRYPT | OP_ALG_AAI_DK);
	set_jump_tgt_here(desc, uncond_jump_cmd);
}

/*
 * For aead functions, read payload and write payload,
 * both of which are specified in req->src and req->dst
 */
static inline void aead_append_src_dst(u32 *desc, u32 msg_type)
{
	append_seq_fifo_store(desc, 0, FIFOST_TYPE_MESSAGE_DATA | KEY_VLF);
	append_seq_fifo_load(desc, 0, FIFOLD_CLASS_BOTH |
			     KEY_VLF | msg_type | FIFOLD_TYPE_LASTBOTH);
}

/*
 * For ablkcipher encrypt and decrypt, read from req->src and
 * write to req->dst
 */
static inline void ablkcipher_append_src_dst(u32 *desc)
{
	append_math_add(desc, VARSEQOUTLEN, SEQINLEN, REG0, CAAM_CMD_SZ);
	append_math_add(desc, VARSEQINLEN, SEQINLEN, REG0, CAAM_CMD_SZ);
	append_seq_fifo_load(desc, 0, FIFOLD_CLASS_CLASS1 |
			     KEY_VLF | FIFOLD_TYPE_MSG | FIFOLD_TYPE_LAST1);
	append_seq_fifo_store(desc, 0, FIFOST_TYPE_MESSAGE_DATA | KEY_VLF);
}

/*
 * per-session context
 */
struct caam_ctx {
	struct device *jrdev;
	u32 sh_desc_enc[DESC_MAX_USED_LEN];
	u32 sh_desc_dec[DESC_MAX_USED_LEN];
	u32 sh_desc_givenc[DESC_MAX_USED_LEN];
	dma_addr_t sh_desc_enc_dma;
	dma_addr_t sh_desc_dec_dma;
	dma_addr_t sh_desc_givenc_dma;
	u32 class1_alg_type;
	u32 class2_alg_type;
	u32 alg_op;
	u8 key[CAAM_MAX_KEY_SIZE];
	dma_addr_t key_dma;
	unsigned int enckeylen;
	unsigned int split_key_len;
	unsigned int split_key_pad_len;
	unsigned int authsize;
};

static void append_key_aead(u32 *desc, struct caam_ctx *ctx,
			    int keys_fit_inline, bool is_rfc3686)
{
	u32 *nonce;
	unsigned int enckeylen = ctx->enckeylen;

	/*
	 * RFC3686 specific:
	 *	| ctx->key = {AUTH_KEY, ENC_KEY, NONCE}
	 *	| enckeylen = encryption key size + nonce size
	 */
	if (is_rfc3686)
		enckeylen -= CTR_RFC3686_NONCE_SIZE;

	if (keys_fit_inline) {
		append_key_as_imm(desc, ctx->key, ctx->split_key_pad_len,
				  ctx->split_key_len, CLASS_2 |
				  KEY_DEST_MDHA_SPLIT | KEY_ENC);
		append_key_as_imm(desc, (void *)ctx->key +
				  ctx->split_key_pad_len, enckeylen,
				  enckeylen, CLASS_1 | KEY_DEST_CLASS_REG);
	} else {
		append_key(desc, ctx->key_dma, ctx->split_key_len, CLASS_2 |
			   KEY_DEST_MDHA_SPLIT | KEY_ENC);
		append_key(desc, ctx->key_dma + ctx->split_key_pad_len,
			   enckeylen, CLASS_1 | KEY_DEST_CLASS_REG);
	}

	/* Load Counter into CONTEXT1 reg */
	if (is_rfc3686) {
		nonce = (u32 *)((void *)ctx->key + ctx->split_key_pad_len +
			       enckeylen);
		append_load_as_imm(desc, nonce, CTR_RFC3686_NONCE_SIZE,
				   LDST_CLASS_IND_CCB |
				   LDST_SRCDST_BYTE_OUTFIFO | LDST_IMM);
		append_move(desc,
			    MOVE_SRC_OUTFIFO |
			    MOVE_DEST_CLASS1CTX |
			    (16 << MOVE_OFFSET_SHIFT) |
			    (CTR_RFC3686_NONCE_SIZE << MOVE_LEN_SHIFT));
	}
}

static void init_sh_desc_key_aead(u32 *desc, struct caam_ctx *ctx,
				  int keys_fit_inline, bool is_rfc3686)
{
	u32 *key_jump_cmd;

	/* Note: Context registers are saved. */
	init_sh_desc(desc, HDR_SHARE_SERIAL | HDR_SAVECTX);

	/* Skip if already shared */
	key_jump_cmd = append_jump(desc, JUMP_JSL | JUMP_TEST_ALL |
				   JUMP_COND_SHRD);

	append_key_aead(desc, ctx, keys_fit_inline, is_rfc3686);

	set_jump_tgt_here(desc, key_jump_cmd);
}

static int aead_null_set_sh_desc(struct crypto_aead *aead)
{
	struct caam_ctx *ctx = crypto_aead_ctx(aead);
	struct device *jrdev = ctx->jrdev;
	bool keys_fit_inline = false;
	u32 *key_jump_cmd, *jump_cmd, *read_move_cmd, *write_move_cmd;
	u32 *desc;

	/*
	 * Job Descriptor and Shared Descriptors
	 * must all fit into the 64-word Descriptor h/w Buffer
	 */
	if (DESC_AEAD_NULL_ENC_LEN + AEAD_DESC_JOB_IO_LEN +
	    ctx->split_key_pad_len <= CAAM_DESC_BYTES_MAX)
		keys_fit_inline = true;

	/* aead_encrypt shared descriptor */
	desc = ctx->sh_desc_enc;

	init_sh_desc(desc, HDR_SHARE_SERIAL);

	/* Skip if already shared */
	key_jump_cmd = append_jump(desc, JUMP_JSL | JUMP_TEST_ALL |
				   JUMP_COND_SHRD);
	if (keys_fit_inline)
		append_key_as_imm(desc, ctx->key, ctx->split_key_pad_len,
				  ctx->split_key_len, CLASS_2 |
				  KEY_DEST_MDHA_SPLIT | KEY_ENC);
	else
		append_key(desc, ctx->key_dma, ctx->split_key_len, CLASS_2 |
			   KEY_DEST_MDHA_SPLIT | KEY_ENC);
	set_jump_tgt_here(desc, key_jump_cmd);

	/* assoclen + cryptlen = seqinlen */
	append_math_sub(desc, REG3, SEQINLEN, REG0, CAAM_CMD_SZ);

	/* Prepare to read and write cryptlen + assoclen bytes */
	append_math_add(desc, VARSEQINLEN, ZERO, REG3, CAAM_CMD_SZ);
	append_math_add(desc, VARSEQOUTLEN, ZERO, REG3, CAAM_CMD_SZ);

	/*
	 * MOVE_LEN opcode is not available in all SEC HW revisions,
	 * thus need to do some magic, i.e. self-patch the descriptor
	 * buffer.
	 */
	read_move_cmd = append_move(desc, MOVE_SRC_DESCBUF |
				    MOVE_DEST_MATH3 |
				    (0x6 << MOVE_LEN_SHIFT));
	write_move_cmd = append_move(desc, MOVE_SRC_MATH3 |
				     MOVE_DEST_DESCBUF |
				     MOVE_WAITCOMP |
				     (0x8 << MOVE_LEN_SHIFT));

	/* Class 2 operation */
	append_operation(desc, ctx->class2_alg_type |
			 OP_ALG_AS_INITFINAL | OP_ALG_ENCRYPT);

	/* Read and write cryptlen bytes */
	aead_append_src_dst(desc, FIFOLD_TYPE_MSG | FIFOLD_TYPE_FLUSH1);

	set_move_tgt_here(desc, read_move_cmd);
	set_move_tgt_here(desc, write_move_cmd);
	append_cmd(desc, CMD_LOAD | DISABLE_AUTO_INFO_FIFO);
	append_move(desc, MOVE_SRC_INFIFO_CL | MOVE_DEST_OUTFIFO |
		    MOVE_AUX_LS);

	/* Write ICV */
	append_seq_store(desc, ctx->authsize, LDST_CLASS_2_CCB |
			 LDST_SRCDST_BYTE_CONTEXT);

	ctx->sh_desc_enc_dma = dma_map_single(jrdev, desc,
					      desc_bytes(desc),
					      DMA_TO_DEVICE);
	if (dma_mapping_error(jrdev, ctx->sh_desc_enc_dma)) {
		dev_err(jrdev, "unable to map shared descriptor\n");
		return -ENOMEM;
	}
#ifdef DEBUG
	print_hex_dump(KERN_ERR,
		       "aead null enc shdesc@"__stringify(__LINE__)": ",
		       DUMP_PREFIX_ADDRESS, 16, 4, desc,
		       desc_bytes(desc), 1);
#endif

	/*
	 * Job Descriptor and Shared Descriptors
	 * must all fit into the 64-word Descriptor h/w Buffer
	 */
	keys_fit_inline = false;
	if (DESC_AEAD_NULL_DEC_LEN + DESC_JOB_IO_LEN +
	    ctx->split_key_pad_len <= CAAM_DESC_BYTES_MAX)
		keys_fit_inline = true;

	desc = ctx->sh_desc_dec;

	/* aead_decrypt shared descriptor */
	init_sh_desc(desc, HDR_SHARE_SERIAL);

	/* Skip if already shared */
	key_jump_cmd = append_jump(desc, JUMP_JSL | JUMP_TEST_ALL |
				   JUMP_COND_SHRD);
	if (keys_fit_inline)
		append_key_as_imm(desc, ctx->key, ctx->split_key_pad_len,
				  ctx->split_key_len, CLASS_2 |
				  KEY_DEST_MDHA_SPLIT | KEY_ENC);
	else
		append_key(desc, ctx->key_dma, ctx->split_key_len, CLASS_2 |
			   KEY_DEST_MDHA_SPLIT | KEY_ENC);
	set_jump_tgt_here(desc, key_jump_cmd);

	/* Class 2 operation */
	append_operation(desc, ctx->class2_alg_type |
			 OP_ALG_AS_INITFINAL | OP_ALG_DECRYPT | OP_ALG_ICV_ON);

	/* assoclen + cryptlen = seqoutlen */
	append_math_sub(desc, REG2, SEQOUTLEN, REG0, CAAM_CMD_SZ);

	/* Prepare to read and write cryptlen + assoclen bytes */
	append_math_add(desc, VARSEQINLEN, ZERO, REG2, CAAM_CMD_SZ);
	append_math_add(desc, VARSEQOUTLEN, ZERO, REG2, CAAM_CMD_SZ);

	/*
	 * MOVE_LEN opcode is not available in all SEC HW revisions,
	 * thus need to do some magic, i.e. self-patch the descriptor
	 * buffer.
	 */
	read_move_cmd = append_move(desc, MOVE_SRC_DESCBUF |
				    MOVE_DEST_MATH2 |
				    (0x6 << MOVE_LEN_SHIFT));
	write_move_cmd = append_move(desc, MOVE_SRC_MATH2 |
				     MOVE_DEST_DESCBUF |
				     MOVE_WAITCOMP |
				     (0x8 << MOVE_LEN_SHIFT));

	/* Read and write cryptlen bytes */
	aead_append_src_dst(desc, FIFOLD_TYPE_MSG | FIFOLD_TYPE_FLUSH1);

	/*
	 * Insert a NOP here, since we need at least 4 instructions between
	 * code patching the descriptor buffer and the location being patched.
	 */
	jump_cmd = append_jump(desc, JUMP_TEST_ALL);
	set_jump_tgt_here(desc, jump_cmd);

	set_move_tgt_here(desc, read_move_cmd);
	set_move_tgt_here(desc, write_move_cmd);
	append_cmd(desc, CMD_LOAD | DISABLE_AUTO_INFO_FIFO);
	append_move(desc, MOVE_SRC_INFIFO_CL | MOVE_DEST_OUTFIFO |
		    MOVE_AUX_LS);
	append_cmd(desc, CMD_LOAD | ENABLE_AUTO_INFO_FIFO);

	/* Load ICV */
	append_seq_fifo_load(desc, ctx->authsize, FIFOLD_CLASS_CLASS2 |
			     FIFOLD_TYPE_LAST2 | FIFOLD_TYPE_ICV);

	ctx->sh_desc_dec_dma = dma_map_single(jrdev, desc,
					      desc_bytes(desc),
					      DMA_TO_DEVICE);
	if (dma_mapping_error(jrdev, ctx->sh_desc_dec_dma)) {
		dev_err(jrdev, "unable to map shared descriptor\n");
		return -ENOMEM;
	}
#ifdef DEBUG
	print_hex_dump(KERN_ERR,
		       "aead null dec shdesc@"__stringify(__LINE__)": ",
		       DUMP_PREFIX_ADDRESS, 16, 4, desc,
		       desc_bytes(desc), 1);
#endif

	return 0;
}

static int aead_set_sh_desc(struct crypto_aead *aead)
{
	struct caam_aead_alg *alg = container_of(crypto_aead_alg(aead),
						 struct caam_aead_alg, aead);
	unsigned int ivsize = crypto_aead_ivsize(aead);
	struct caam_ctx *ctx = crypto_aead_ctx(aead);
	struct device *jrdev = ctx->jrdev;
	bool keys_fit_inline;
	u32 geniv, moveiv;
	u32 ctx1_iv_off = 0;
	u32 *desc;
	const bool ctr_mode = ((ctx->class1_alg_type & OP_ALG_AAI_MASK) ==
			       OP_ALG_AAI_CTR_MOD128);
	const bool is_rfc3686 = alg->caam.rfc3686;

	if (!ctx->authsize)
		return 0;

	/* NULL encryption / decryption */
	if (!ctx->enckeylen)
		return aead_null_set_sh_desc(aead);

	/*
	 * AES-CTR needs to load IV in CONTEXT1 reg
	 * at an offset of 128bits (16bytes)
	 * CONTEXT1[255:128] = IV
	 */
	if (ctr_mode)
		ctx1_iv_off = 16;

	/*
	 * RFC3686 specific:
	 *	CONTEXT1[255:128] = {NONCE, IV, COUNTER}
	 */
	if (is_rfc3686)
		ctx1_iv_off = 16 + CTR_RFC3686_NONCE_SIZE;

	if (alg->caam.geniv)
		goto skip_enc;

	/*
	 * Job Descriptor and Shared Descriptors
	 * must all fit into the 64-word Descriptor h/w Buffer
	 */
	keys_fit_inline = false;
	if (DESC_AEAD_ENC_LEN + AUTHENC_DESC_JOB_IO_LEN +
	    ctx->split_key_pad_len + ctx->enckeylen +
	    (is_rfc3686 ? DESC_AEAD_CTR_RFC3686_LEN : 0) <=
	    CAAM_DESC_BYTES_MAX)
		keys_fit_inline = true;

	/* aead_encrypt shared descriptor */
	desc = ctx->sh_desc_enc;

	/* Note: Context registers are saved. */
	init_sh_desc_key_aead(desc, ctx, keys_fit_inline, is_rfc3686);

	/* Class 2 operation */
	append_operation(desc, ctx->class2_alg_type |
			 OP_ALG_AS_INITFINAL | OP_ALG_ENCRYPT);

	/* Read and write assoclen bytes */
	append_math_add(desc, VARSEQINLEN, ZERO, REG3, CAAM_CMD_SZ);
	append_math_add(desc, VARSEQOUTLEN, ZERO, REG3, CAAM_CMD_SZ);

	/* Skip assoc data */
	append_seq_fifo_store(desc, 0, FIFOST_TYPE_SKIP | FIFOLDST_VLF);

	/* read assoc before reading payload */
	append_seq_fifo_load(desc, 0, FIFOLD_CLASS_CLASS2 | FIFOLD_TYPE_MSG |
				      FIFOLDST_VLF);

	/* Load Counter into CONTEXT1 reg */
	if (is_rfc3686)
		append_load_imm_be32(desc, 1, LDST_IMM | LDST_CLASS_1_CCB |
				     LDST_SRCDST_BYTE_CONTEXT |
				     ((ctx1_iv_off + CTR_RFC3686_IV_SIZE) <<
				      LDST_OFFSET_SHIFT));

	/* Class 1 operation */
	append_operation(desc, ctx->class1_alg_type |
			 OP_ALG_AS_INITFINAL | OP_ALG_ENCRYPT);

	/* Read and write cryptlen bytes */
	append_math_add(desc, VARSEQINLEN, SEQINLEN, REG0, CAAM_CMD_SZ);
	append_math_add(desc, VARSEQOUTLEN, SEQINLEN, REG0, CAAM_CMD_SZ);
	aead_append_src_dst(desc, FIFOLD_TYPE_MSG1OUT2);

	/* Write ICV */
	append_seq_store(desc, ctx->authsize, LDST_CLASS_2_CCB |
			 LDST_SRCDST_BYTE_CONTEXT);

	ctx->sh_desc_enc_dma = dma_map_single(jrdev, desc,
					      desc_bytes(desc),
					      DMA_TO_DEVICE);
	if (dma_mapping_error(jrdev, ctx->sh_desc_enc_dma)) {
		dev_err(jrdev, "unable to map shared descriptor\n");
		return -ENOMEM;
	}
#ifdef DEBUG
	print_hex_dump(KERN_ERR, "aead enc shdesc@"__stringify(__LINE__)": ",
		       DUMP_PREFIX_ADDRESS, 16, 4, desc,
		       desc_bytes(desc), 1);
#endif

<<<<<<< HEAD
	dma_sync_single_for_cpu(jrdev, ctx->sh_desc_enc_dma, desc_bytes(desc),
				DMA_TO_DEVICE);
=======
skip_enc:
>>>>>>> f2ed3bfc
	/*
	 * Job Descriptor and Shared Descriptors
	 * must all fit into the 64-word Descriptor h/w Buffer
	 */
	keys_fit_inline = false;
	if (DESC_AEAD_DEC_LEN + AUTHENC_DESC_JOB_IO_LEN +
	    ctx->split_key_pad_len + ctx->enckeylen +
	    (is_rfc3686 ? DESC_AEAD_CTR_RFC3686_LEN : 0) <=
	    CAAM_DESC_BYTES_MAX)
		keys_fit_inline = true;

	/* aead_decrypt shared descriptor */
	desc = ctx->sh_desc_dec;

	/* Note: Context registers are saved. */
	init_sh_desc_key_aead(desc, ctx, keys_fit_inline, is_rfc3686);

	/* Class 2 operation */
	append_operation(desc, ctx->class2_alg_type |
			 OP_ALG_AS_INITFINAL | OP_ALG_DECRYPT | OP_ALG_ICV_ON);

	/* Read and write assoclen bytes */
	append_math_add(desc, VARSEQINLEN, ZERO, REG3, CAAM_CMD_SZ);
	if (alg->caam.geniv)
		append_math_add_imm_u32(desc, VARSEQOUTLEN, REG3, IMM, ivsize);
	else
		append_math_add(desc, VARSEQOUTLEN, ZERO, REG3, CAAM_CMD_SZ);

	/* Skip assoc data */
	append_seq_fifo_store(desc, 0, FIFOST_TYPE_SKIP | FIFOLDST_VLF);

	/* read assoc before reading payload */
	append_seq_fifo_load(desc, 0, FIFOLD_CLASS_CLASS2 | FIFOLD_TYPE_MSG |
			     KEY_VLF);

	if (alg->caam.geniv) {
		append_seq_load(desc, ivsize, LDST_CLASS_1_CCB |
				LDST_SRCDST_BYTE_CONTEXT |
				(ctx1_iv_off << LDST_OFFSET_SHIFT));
		append_move(desc, MOVE_SRC_CLASS1CTX | MOVE_DEST_CLASS2INFIFO |
			    (ctx1_iv_off << MOVE_OFFSET_SHIFT) | ivsize);
	}

	/* Load Counter into CONTEXT1 reg */
	if (is_rfc3686)
		append_load_imm_be32(desc, 1, LDST_IMM | LDST_CLASS_1_CCB |
				     LDST_SRCDST_BYTE_CONTEXT |
				     ((ctx1_iv_off + CTR_RFC3686_IV_SIZE) <<
				      LDST_OFFSET_SHIFT));

	/* Choose operation */
	if (ctr_mode)
		append_operation(desc, ctx->class1_alg_type |
				 OP_ALG_AS_INITFINAL | OP_ALG_DECRYPT);
	else
		append_dec_op1(desc, ctx->class1_alg_type);

	/* Read and write cryptlen bytes */
	append_math_add(desc, VARSEQINLEN, SEQOUTLEN, REG0, CAAM_CMD_SZ);
	append_math_add(desc, VARSEQOUTLEN, SEQOUTLEN, REG0, CAAM_CMD_SZ);
	aead_append_src_dst(desc, FIFOLD_TYPE_MSG);

	/* Load ICV */
	append_seq_fifo_load(desc, ctx->authsize, FIFOLD_CLASS_CLASS2 |
			     FIFOLD_TYPE_LAST2 | FIFOLD_TYPE_ICV);

	ctx->sh_desc_dec_dma = dma_map_single(jrdev, desc,
					      desc_bytes(desc),
					      DMA_TO_DEVICE);
	if (dma_mapping_error(jrdev, ctx->sh_desc_dec_dma)) {
		dev_err(jrdev, "unable to map shared descriptor\n");
		return -ENOMEM;
	}
#ifdef DEBUG
	print_hex_dump(KERN_ERR, "aead dec shdesc@"__stringify(__LINE__)": ",
		       DUMP_PREFIX_ADDRESS, 16, 4, desc,
		       desc_bytes(desc), 1);
#endif
	dma_sync_single_for_cpu(jrdev, ctx->sh_desc_dec_dma, desc_bytes(desc),
				DMA_TO_DEVICE);

	if (!alg->caam.geniv)
		goto skip_givenc;

	/*
	 * Job Descriptor and Shared Descriptors
	 * must all fit into the 64-word Descriptor h/w Buffer
	 */
	keys_fit_inline = false;
	if (DESC_AEAD_GIVENC_LEN + AUTHENC_DESC_JOB_IO_LEN +
	    ctx->split_key_pad_len + ctx->enckeylen +
	    (is_rfc3686 ? DESC_AEAD_CTR_RFC3686_LEN : 0) <=
	    CAAM_DESC_BYTES_MAX)
		keys_fit_inline = true;

	/* aead_givencrypt shared descriptor */
	desc = ctx->sh_desc_enc;

	/* Note: Context registers are saved. */
	init_sh_desc_key_aead(desc, ctx, keys_fit_inline, is_rfc3686);

	if (is_rfc3686)
		goto copy_iv;

	/* Generate IV */
	geniv = NFIFOENTRY_STYPE_PAD | NFIFOENTRY_DEST_DECO |
		NFIFOENTRY_DTYPE_MSG | NFIFOENTRY_LC1 |
		NFIFOENTRY_PTYPE_RND | (ivsize << NFIFOENTRY_DLEN_SHIFT);
	append_load_imm_u32(desc, geniv, LDST_CLASS_IND_CCB |
			    LDST_SRCDST_WORD_INFO_FIFO | LDST_IMM);
	append_cmd(desc, CMD_LOAD | DISABLE_AUTO_INFO_FIFO);
	append_move(desc, MOVE_WAITCOMP |
		    MOVE_SRC_INFIFO | MOVE_DEST_CLASS1CTX |
		    (ctx1_iv_off << MOVE_OFFSET_SHIFT) |
		    (ivsize << MOVE_LEN_SHIFT));
	append_cmd(desc, CMD_LOAD | ENABLE_AUTO_INFO_FIFO);

copy_iv:
	/* Copy IV to class 1 context */
	append_move(desc, MOVE_SRC_CLASS1CTX | MOVE_DEST_OUTFIFO |
		    (ctx1_iv_off << MOVE_OFFSET_SHIFT) |
		    (ivsize << MOVE_LEN_SHIFT));

	/* Return to encryption */
	append_operation(desc, ctx->class2_alg_type |
			 OP_ALG_AS_INITFINAL | OP_ALG_ENCRYPT);

	/* Read and write assoclen bytes */
	append_math_add(desc, VARSEQINLEN, ZERO, REG3, CAAM_CMD_SZ);
	append_math_add(desc, VARSEQOUTLEN, ZERO, REG3, CAAM_CMD_SZ);

	/* ivsize + cryptlen = seqoutlen - authsize */
	append_math_sub_imm_u32(desc, REG3, SEQOUTLEN, IMM, ctx->authsize);

	/* Skip assoc data */
	append_seq_fifo_store(desc, 0, FIFOST_TYPE_SKIP | FIFOLDST_VLF);

	/* read assoc before reading payload */
	append_seq_fifo_load(desc, 0, FIFOLD_CLASS_CLASS2 | FIFOLD_TYPE_MSG |
			     KEY_VLF);

	/* Copy iv from outfifo to class 2 fifo */
	moveiv = NFIFOENTRY_STYPE_OFIFO | NFIFOENTRY_DEST_CLASS2 |
		 NFIFOENTRY_DTYPE_MSG | (ivsize << NFIFOENTRY_DLEN_SHIFT);
	append_load_imm_u32(desc, moveiv, LDST_CLASS_IND_CCB |
			    LDST_SRCDST_WORD_INFO_FIFO | LDST_IMM);
	append_load_imm_u32(desc, ivsize, LDST_CLASS_2_CCB |
			    LDST_SRCDST_WORD_DATASZ_REG | LDST_IMM);

	/* Load Counter into CONTEXT1 reg */
	if (is_rfc3686)
		append_load_imm_be32(desc, 1, LDST_IMM | LDST_CLASS_1_CCB |
				     LDST_SRCDST_BYTE_CONTEXT |
				     ((ctx1_iv_off + CTR_RFC3686_IV_SIZE) <<
				      LDST_OFFSET_SHIFT));

	/* Class 1 operation */
	append_operation(desc, ctx->class1_alg_type |
			 OP_ALG_AS_INITFINAL | OP_ALG_ENCRYPT);

	/* Will write ivsize + cryptlen */
	append_math_add(desc, VARSEQOUTLEN, SEQINLEN, REG0, CAAM_CMD_SZ);

	/* Not need to reload iv */
	append_seq_fifo_load(desc, ivsize,
			     FIFOLD_CLASS_SKIP);

	/* Will read cryptlen */
	append_math_add(desc, VARSEQINLEN, SEQINLEN, REG0, CAAM_CMD_SZ);
	append_seq_fifo_load(desc, 0, FIFOLD_CLASS_BOTH | KEY_VLF |
			     FIFOLD_TYPE_MSG1OUT2 | FIFOLD_TYPE_LASTBOTH);
	append_seq_fifo_store(desc, 0, FIFOST_TYPE_MESSAGE_DATA | KEY_VLF);

	/* Write ICV */
	append_seq_store(desc, ctx->authsize, LDST_CLASS_2_CCB |
			 LDST_SRCDST_BYTE_CONTEXT);

	ctx->sh_desc_enc_dma = dma_map_single(jrdev, desc,
					      desc_bytes(desc),
					      DMA_TO_DEVICE);
	if (dma_mapping_error(jrdev, ctx->sh_desc_enc_dma)) {
		dev_err(jrdev, "unable to map shared descriptor\n");
		return -ENOMEM;
	}
#ifdef DEBUG
	print_hex_dump(KERN_ERR, "aead givenc shdesc@"__stringify(__LINE__)": ",
		       DUMP_PREFIX_ADDRESS, 16, 4, desc,
		       desc_bytes(desc), 1);
#endif
	dma_sync_single_for_cpu(jrdev, ctx->sh_desc_givenc_dma,
				desc_bytes(desc), DMA_TO_DEVICE);

skip_givenc:
	return 0;
}

static int aead_setauthsize(struct crypto_aead *authenc,
				    unsigned int authsize)
{
	struct caam_ctx *ctx = crypto_aead_ctx(authenc);

	ctx->authsize = authsize;
	aead_set_sh_desc(authenc);

	return 0;
}

static int gcm_set_sh_desc(struct crypto_aead *aead)
{
	struct caam_ctx *ctx = crypto_aead_ctx(aead);
	struct device *jrdev = ctx->jrdev;
	bool keys_fit_inline = false;
	u32 *key_jump_cmd, *zero_payload_jump_cmd,
	    *zero_assoc_jump_cmd1, *zero_assoc_jump_cmd2;
	u32 *desc;

	if (!ctx->enckeylen || !ctx->authsize)
		return 0;

	/*
	 * AES GCM encrypt shared descriptor
	 * Job Descriptor and Shared Descriptor
	 * must fit into the 64-word Descriptor h/w Buffer
	 */
	if (DESC_GCM_ENC_LEN + GCM_DESC_JOB_IO_LEN +
	    ctx->enckeylen <= CAAM_DESC_BYTES_MAX)
		keys_fit_inline = true;

	desc = ctx->sh_desc_enc;

	init_sh_desc(desc, HDR_SHARE_SERIAL);

	/* skip key loading if they are loaded due to sharing */
	key_jump_cmd = append_jump(desc, JUMP_JSL | JUMP_TEST_ALL |
				   JUMP_COND_SHRD | JUMP_COND_SELF);
	if (keys_fit_inline)
		append_key_as_imm(desc, (void *)ctx->key, ctx->enckeylen,
				  ctx->enckeylen, CLASS_1 | KEY_DEST_CLASS_REG);
	else
		append_key(desc, ctx->key_dma, ctx->enckeylen,
			   CLASS_1 | KEY_DEST_CLASS_REG);
	set_jump_tgt_here(desc, key_jump_cmd);

	/* class 1 operation */
	append_operation(desc, ctx->class1_alg_type |
			 OP_ALG_AS_INITFINAL | OP_ALG_ENCRYPT);

	/* if assoclen + cryptlen is ZERO, skip to ICV write */
	append_math_sub(desc, VARSEQOUTLEN, SEQINLEN, REG0, CAAM_CMD_SZ);
	zero_assoc_jump_cmd2 = append_jump(desc, JUMP_TEST_ALL |
						 JUMP_COND_MATH_Z);

	/* if assoclen is ZERO, skip reading the assoc data */
	append_math_add(desc, VARSEQINLEN, ZERO, REG3, CAAM_CMD_SZ);
	zero_assoc_jump_cmd1 = append_jump(desc, JUMP_TEST_ALL |
						 JUMP_COND_MATH_Z);

	append_math_add(desc, VARSEQOUTLEN, ZERO, REG3, CAAM_CMD_SZ);

	/* skip assoc data */
	append_seq_fifo_store(desc, 0, FIFOST_TYPE_SKIP | FIFOLDST_VLF);

	/* cryptlen = seqinlen - assoclen */
	append_math_sub(desc, VARSEQOUTLEN, SEQINLEN, REG3, CAAM_CMD_SZ);

	/* if cryptlen is ZERO jump to zero-payload commands */
	zero_payload_jump_cmd = append_jump(desc, JUMP_TEST_ALL |
					    JUMP_COND_MATH_Z);

	/* read assoc data */
	append_seq_fifo_load(desc, 0, FIFOLD_CLASS_CLASS1 | FIFOLDST_VLF |
			     FIFOLD_TYPE_AAD | FIFOLD_TYPE_FLUSH1);
	set_jump_tgt_here(desc, zero_assoc_jump_cmd1);

	append_math_sub(desc, VARSEQINLEN, SEQINLEN, REG0, CAAM_CMD_SZ);

	/* write encrypted data */
	append_seq_fifo_store(desc, 0, FIFOST_TYPE_MESSAGE_DATA | FIFOLDST_VLF);

	/* read payload data */
	append_seq_fifo_load(desc, 0, FIFOLD_CLASS_CLASS1 | FIFOLDST_VLF |
			     FIFOLD_TYPE_MSG | FIFOLD_TYPE_LAST1);

	/* jump the zero-payload commands */
	append_jump(desc, JUMP_TEST_ALL | 2);

	/* zero-payload commands */
	set_jump_tgt_here(desc, zero_payload_jump_cmd);

	/* read assoc data */
	append_seq_fifo_load(desc, 0, FIFOLD_CLASS_CLASS1 | FIFOLDST_VLF |
			     FIFOLD_TYPE_AAD | FIFOLD_TYPE_LAST1);

	/* There is no input data */
	set_jump_tgt_here(desc, zero_assoc_jump_cmd2);

	/* write ICV */
	append_seq_store(desc, ctx->authsize, LDST_CLASS_1_CCB |
			 LDST_SRCDST_BYTE_CONTEXT);

	ctx->sh_desc_enc_dma = dma_map_single(jrdev, desc,
					      desc_bytes(desc),
					      DMA_TO_DEVICE);
	if (dma_mapping_error(jrdev, ctx->sh_desc_enc_dma)) {
		dev_err(jrdev, "unable to map shared descriptor\n");
		return -ENOMEM;
	}
#ifdef DEBUG
	print_hex_dump(KERN_ERR, "gcm enc shdesc@"__stringify(__LINE__)": ",
		       DUMP_PREFIX_ADDRESS, 16, 4, desc,
		       desc_bytes(desc), 1);
#endif

	/*
	 * Job Descriptor and Shared Descriptors
	 * must all fit into the 64-word Descriptor h/w Buffer
	 */
	keys_fit_inline = false;
	if (DESC_GCM_DEC_LEN + GCM_DESC_JOB_IO_LEN +
	    ctx->enckeylen <= CAAM_DESC_BYTES_MAX)
		keys_fit_inline = true;

	desc = ctx->sh_desc_dec;

	init_sh_desc(desc, HDR_SHARE_SERIAL);

	/* skip key loading if they are loaded due to sharing */
	key_jump_cmd = append_jump(desc, JUMP_JSL |
				   JUMP_TEST_ALL | JUMP_COND_SHRD |
				   JUMP_COND_SELF);
	if (keys_fit_inline)
		append_key_as_imm(desc, (void *)ctx->key, ctx->enckeylen,
				  ctx->enckeylen, CLASS_1 | KEY_DEST_CLASS_REG);
	else
		append_key(desc, ctx->key_dma, ctx->enckeylen,
			   CLASS_1 | KEY_DEST_CLASS_REG);
	set_jump_tgt_here(desc, key_jump_cmd);

	/* class 1 operation */
	append_operation(desc, ctx->class1_alg_type |
			 OP_ALG_AS_INITFINAL | OP_ALG_DECRYPT | OP_ALG_ICV_ON);

	/* if assoclen is ZERO, skip reading the assoc data */
	append_math_add(desc, VARSEQINLEN, ZERO, REG3, CAAM_CMD_SZ);
	zero_assoc_jump_cmd1 = append_jump(desc, JUMP_TEST_ALL |
						 JUMP_COND_MATH_Z);

	append_math_add(desc, VARSEQOUTLEN, ZERO, REG3, CAAM_CMD_SZ);

	/* skip assoc data */
	append_seq_fifo_store(desc, 0, FIFOST_TYPE_SKIP | FIFOLDST_VLF);

	/* read assoc data */
	append_seq_fifo_load(desc, 0, FIFOLD_CLASS_CLASS1 | FIFOLDST_VLF |
			     FIFOLD_TYPE_AAD | FIFOLD_TYPE_FLUSH1);

	set_jump_tgt_here(desc, zero_assoc_jump_cmd1);

	/* cryptlen = seqoutlen - assoclen */
	append_math_sub(desc, VARSEQINLEN, SEQOUTLEN, REG0, CAAM_CMD_SZ);

	/* jump to zero-payload command if cryptlen is zero */
	zero_payload_jump_cmd = append_jump(desc, JUMP_TEST_ALL |
					    JUMP_COND_MATH_Z);

	append_math_sub(desc, VARSEQOUTLEN, SEQOUTLEN, REG0, CAAM_CMD_SZ);

	/* store encrypted data */
	append_seq_fifo_store(desc, 0, FIFOST_TYPE_MESSAGE_DATA | FIFOLDST_VLF);

	/* read payload data */
	append_seq_fifo_load(desc, 0, FIFOLD_CLASS_CLASS1 | FIFOLDST_VLF |
			     FIFOLD_TYPE_MSG | FIFOLD_TYPE_FLUSH1);

	/* zero-payload command */
	set_jump_tgt_here(desc, zero_payload_jump_cmd);

	/* read ICV */
	append_seq_fifo_load(desc, ctx->authsize, FIFOLD_CLASS_CLASS1 |
			     FIFOLD_TYPE_ICV | FIFOLD_TYPE_LAST1);

	ctx->sh_desc_dec_dma = dma_map_single(jrdev, desc,
					      desc_bytes(desc),
					      DMA_TO_DEVICE);
	if (dma_mapping_error(jrdev, ctx->sh_desc_dec_dma)) {
		dev_err(jrdev, "unable to map shared descriptor\n");
		return -ENOMEM;
	}
#ifdef DEBUG
	print_hex_dump(KERN_ERR, "gcm dec shdesc@"__stringify(__LINE__)": ",
		       DUMP_PREFIX_ADDRESS, 16, 4, desc,
		       desc_bytes(desc), 1);
#endif

	return 0;
}

static int gcm_setauthsize(struct crypto_aead *authenc, unsigned int authsize)
{
	struct caam_ctx *ctx = crypto_aead_ctx(authenc);

	ctx->authsize = authsize;
	gcm_set_sh_desc(authenc);

	return 0;
}

static int rfc4106_set_sh_desc(struct crypto_aead *aead)
{
	struct caam_ctx *ctx = crypto_aead_ctx(aead);
	struct device *jrdev = ctx->jrdev;
	bool keys_fit_inline = false;
	u32 *key_jump_cmd;
	u32 *desc;

	if (!ctx->enckeylen || !ctx->authsize)
		return 0;

	/*
	 * RFC4106 encrypt shared descriptor
	 * Job Descriptor and Shared Descriptor
	 * must fit into the 64-word Descriptor h/w Buffer
	 */
	if (DESC_RFC4106_ENC_LEN + GCM_DESC_JOB_IO_LEN +
	    ctx->enckeylen <= CAAM_DESC_BYTES_MAX)
		keys_fit_inline = true;

	desc = ctx->sh_desc_enc;

	init_sh_desc(desc, HDR_SHARE_SERIAL);

	/* Skip key loading if it is loaded due to sharing */
	key_jump_cmd = append_jump(desc, JUMP_JSL | JUMP_TEST_ALL |
				   JUMP_COND_SHRD);
	if (keys_fit_inline)
		append_key_as_imm(desc, (void *)ctx->key, ctx->enckeylen,
				  ctx->enckeylen, CLASS_1 | KEY_DEST_CLASS_REG);
	else
		append_key(desc, ctx->key_dma, ctx->enckeylen,
			   CLASS_1 | KEY_DEST_CLASS_REG);
	set_jump_tgt_here(desc, key_jump_cmd);

	/* Class 1 operation */
	append_operation(desc, ctx->class1_alg_type |
			 OP_ALG_AS_INITFINAL | OP_ALG_ENCRYPT);

	append_math_sub_imm_u32(desc, VARSEQINLEN, REG3, IMM, 8);
	append_math_add(desc, VARSEQOUTLEN, ZERO, REG3, CAAM_CMD_SZ);

	/* Read assoc data */
	append_seq_fifo_load(desc, 0, FIFOLD_CLASS_CLASS1 | FIFOLDST_VLF |
			     FIFOLD_TYPE_AAD | FIFOLD_TYPE_FLUSH1);

	/* Skip IV */
	append_seq_fifo_load(desc, 8, FIFOLD_CLASS_SKIP);

	/* Will read cryptlen bytes */
	append_math_sub(desc, VARSEQINLEN, SEQINLEN, REG0, CAAM_CMD_SZ);

	/* Workaround for erratum A-005473 (simultaneous SEQ FIFO skips) */
	append_seq_fifo_load(desc, 0, FIFOLD_CLASS_CLASS1 | FIFOLD_TYPE_MSG);

	/* Skip assoc data */
	append_seq_fifo_store(desc, 0, FIFOST_TYPE_SKIP | FIFOLDST_VLF);

	/* cryptlen = seqoutlen - assoclen */
	append_math_sub(desc, VARSEQOUTLEN, VARSEQINLEN, REG0, CAAM_CMD_SZ);

	/* Write encrypted data */
	append_seq_fifo_store(desc, 0, FIFOST_TYPE_MESSAGE_DATA | FIFOLDST_VLF);

	/* Read payload data */
	append_seq_fifo_load(desc, 0, FIFOLD_CLASS_CLASS1 | FIFOLDST_VLF |
			     FIFOLD_TYPE_MSG | FIFOLD_TYPE_LAST1);

	/* Write ICV */
	append_seq_store(desc, ctx->authsize, LDST_CLASS_1_CCB |
			 LDST_SRCDST_BYTE_CONTEXT);

	ctx->sh_desc_enc_dma = dma_map_single(jrdev, desc,
					      desc_bytes(desc),
					      DMA_TO_DEVICE);
	if (dma_mapping_error(jrdev, ctx->sh_desc_enc_dma)) {
		dev_err(jrdev, "unable to map shared descriptor\n");
		return -ENOMEM;
	}
#ifdef DEBUG
	print_hex_dump(KERN_ERR, "rfc4106 enc shdesc@"__stringify(__LINE__)": ",
		       DUMP_PREFIX_ADDRESS, 16, 4, desc,
		       desc_bytes(desc), 1);
#endif

	/*
	 * Job Descriptor and Shared Descriptors
	 * must all fit into the 64-word Descriptor h/w Buffer
	 */
	keys_fit_inline = false;
	if (DESC_RFC4106_DEC_LEN + DESC_JOB_IO_LEN +
	    ctx->enckeylen <= CAAM_DESC_BYTES_MAX)
		keys_fit_inline = true;

	desc = ctx->sh_desc_dec;

	init_sh_desc(desc, HDR_SHARE_SERIAL);

	/* Skip key loading if it is loaded due to sharing */
	key_jump_cmd = append_jump(desc, JUMP_JSL |
				   JUMP_TEST_ALL | JUMP_COND_SHRD);
	if (keys_fit_inline)
		append_key_as_imm(desc, (void *)ctx->key, ctx->enckeylen,
				  ctx->enckeylen, CLASS_1 | KEY_DEST_CLASS_REG);
	else
		append_key(desc, ctx->key_dma, ctx->enckeylen,
			   CLASS_1 | KEY_DEST_CLASS_REG);
	set_jump_tgt_here(desc, key_jump_cmd);

	/* Class 1 operation */
	append_operation(desc, ctx->class1_alg_type |
			 OP_ALG_AS_INITFINAL | OP_ALG_DECRYPT | OP_ALG_ICV_ON);

	append_math_sub_imm_u32(desc, VARSEQINLEN, REG3, IMM, 8);
	append_math_add(desc, VARSEQOUTLEN, ZERO, REG3, CAAM_CMD_SZ);

	/* Read assoc data */
	append_seq_fifo_load(desc, 0, FIFOLD_CLASS_CLASS1 | FIFOLDST_VLF |
			     FIFOLD_TYPE_AAD | FIFOLD_TYPE_FLUSH1);

	/* Skip IV */
	append_seq_fifo_load(desc, 8, FIFOLD_CLASS_SKIP);

	/* Will read cryptlen bytes */
	append_math_sub(desc, VARSEQINLEN, SEQOUTLEN, REG3, CAAM_CMD_SZ);

	/* Workaround for erratum A-005473 (simultaneous SEQ FIFO skips) */
	append_seq_fifo_load(desc, 0, FIFOLD_CLASS_CLASS1 | FIFOLD_TYPE_MSG);

	/* Skip assoc data */
	append_seq_fifo_store(desc, 0, FIFOST_TYPE_SKIP | FIFOLDST_VLF);

	/* Will write cryptlen bytes */
	append_math_sub(desc, VARSEQOUTLEN, SEQOUTLEN, REG0, CAAM_CMD_SZ);

	/* Store payload data */
	append_seq_fifo_store(desc, 0, FIFOST_TYPE_MESSAGE_DATA | FIFOLDST_VLF);

	/* Read encrypted data */
	append_seq_fifo_load(desc, 0, FIFOLD_CLASS_CLASS1 | FIFOLDST_VLF |
			     FIFOLD_TYPE_MSG | FIFOLD_TYPE_FLUSH1);

	/* Read ICV */
	append_seq_fifo_load(desc, ctx->authsize, FIFOLD_CLASS_CLASS1 |
			     FIFOLD_TYPE_ICV | FIFOLD_TYPE_LAST1);

	ctx->sh_desc_dec_dma = dma_map_single(jrdev, desc,
					      desc_bytes(desc),
					      DMA_TO_DEVICE);
	if (dma_mapping_error(jrdev, ctx->sh_desc_dec_dma)) {
		dev_err(jrdev, "unable to map shared descriptor\n");
		return -ENOMEM;
	}
#ifdef DEBUG
	print_hex_dump(KERN_ERR, "rfc4106 dec shdesc@"__stringify(__LINE__)": ",
		       DUMP_PREFIX_ADDRESS, 16, 4, desc,
		       desc_bytes(desc), 1);
#endif

	return 0;
}

static int rfc4106_setauthsize(struct crypto_aead *authenc,
			       unsigned int authsize)
{
	struct caam_ctx *ctx = crypto_aead_ctx(authenc);

	ctx->authsize = authsize;
	rfc4106_set_sh_desc(authenc);

	return 0;
}

static int rfc4543_set_sh_desc(struct crypto_aead *aead)
{
	struct caam_ctx *ctx = crypto_aead_ctx(aead);
	struct device *jrdev = ctx->jrdev;
	bool keys_fit_inline = false;
	u32 *key_jump_cmd;
	u32 *read_move_cmd, *write_move_cmd;
	u32 *desc;

	if (!ctx->enckeylen || !ctx->authsize)
		return 0;

	/*
	 * RFC4543 encrypt shared descriptor
	 * Job Descriptor and Shared Descriptor
	 * must fit into the 64-word Descriptor h/w Buffer
	 */
	if (DESC_RFC4543_ENC_LEN + GCM_DESC_JOB_IO_LEN +
	    ctx->enckeylen <= CAAM_DESC_BYTES_MAX)
		keys_fit_inline = true;

	desc = ctx->sh_desc_enc;

	init_sh_desc(desc, HDR_SHARE_SERIAL);

	/* Skip key loading if it is loaded due to sharing */
	key_jump_cmd = append_jump(desc, JUMP_JSL | JUMP_TEST_ALL |
				   JUMP_COND_SHRD);
	if (keys_fit_inline)
		append_key_as_imm(desc, (void *)ctx->key, ctx->enckeylen,
				  ctx->enckeylen, CLASS_1 | KEY_DEST_CLASS_REG);
	else
		append_key(desc, ctx->key_dma, ctx->enckeylen,
			   CLASS_1 | KEY_DEST_CLASS_REG);
	set_jump_tgt_here(desc, key_jump_cmd);

	/* Class 1 operation */
	append_operation(desc, ctx->class1_alg_type |
			 OP_ALG_AS_INITFINAL | OP_ALG_ENCRYPT);

	/* assoclen + cryptlen = seqinlen */
	append_math_sub(desc, REG3, SEQINLEN, REG0, CAAM_CMD_SZ);

	/*
	 * MOVE_LEN opcode is not available in all SEC HW revisions,
	 * thus need to do some magic, i.e. self-patch the descriptor
	 * buffer.
	 */
	read_move_cmd = append_move(desc, MOVE_SRC_DESCBUF | MOVE_DEST_MATH3 |
				    (0x6 << MOVE_LEN_SHIFT));
	write_move_cmd = append_move(desc, MOVE_SRC_MATH3 | MOVE_DEST_DESCBUF |
				     (0x8 << MOVE_LEN_SHIFT));

	/* Will read assoclen + cryptlen bytes */
	append_math_sub(desc, VARSEQINLEN, SEQINLEN, REG0, CAAM_CMD_SZ);

	/* Will write assoclen + cryptlen bytes */
	append_math_sub(desc, VARSEQOUTLEN, SEQINLEN, REG0, CAAM_CMD_SZ);

	/* Read and write assoclen + cryptlen bytes */
	aead_append_src_dst(desc, FIFOLD_TYPE_AAD);

	set_move_tgt_here(desc, read_move_cmd);
	set_move_tgt_here(desc, write_move_cmd);
	append_cmd(desc, CMD_LOAD | DISABLE_AUTO_INFO_FIFO);
	/* Move payload data to OFIFO */
	append_move(desc, MOVE_SRC_INFIFO_CL | MOVE_DEST_OUTFIFO);

	/* Write ICV */
	append_seq_store(desc, ctx->authsize, LDST_CLASS_1_CCB |
			 LDST_SRCDST_BYTE_CONTEXT);

	ctx->sh_desc_enc_dma = dma_map_single(jrdev, desc,
					      desc_bytes(desc),
					      DMA_TO_DEVICE);
	if (dma_mapping_error(jrdev, ctx->sh_desc_enc_dma)) {
		dev_err(jrdev, "unable to map shared descriptor\n");
		return -ENOMEM;
	}
#ifdef DEBUG
	print_hex_dump(KERN_ERR, "rfc4543 enc shdesc@"__stringify(__LINE__)": ",
		       DUMP_PREFIX_ADDRESS, 16, 4, desc,
		       desc_bytes(desc), 1);
#endif

	/*
	 * Job Descriptor and Shared Descriptors
	 * must all fit into the 64-word Descriptor h/w Buffer
	 */
	keys_fit_inline = false;
	if (DESC_RFC4543_DEC_LEN + GCM_DESC_JOB_IO_LEN +
	    ctx->enckeylen <= CAAM_DESC_BYTES_MAX)
		keys_fit_inline = true;

	desc = ctx->sh_desc_dec;

	init_sh_desc(desc, HDR_SHARE_SERIAL);

	/* Skip key loading if it is loaded due to sharing */
	key_jump_cmd = append_jump(desc, JUMP_JSL |
				   JUMP_TEST_ALL | JUMP_COND_SHRD);
	if (keys_fit_inline)
		append_key_as_imm(desc, (void *)ctx->key, ctx->enckeylen,
				  ctx->enckeylen, CLASS_1 | KEY_DEST_CLASS_REG);
	else
		append_key(desc, ctx->key_dma, ctx->enckeylen,
			   CLASS_1 | KEY_DEST_CLASS_REG);
	set_jump_tgt_here(desc, key_jump_cmd);

	/* Class 1 operation */
	append_operation(desc, ctx->class1_alg_type |
			 OP_ALG_AS_INITFINAL | OP_ALG_DECRYPT | OP_ALG_ICV_ON);

	/* assoclen + cryptlen = seqoutlen */
	append_math_sub(desc, REG3, SEQOUTLEN, REG0, CAAM_CMD_SZ);

	/*
	 * MOVE_LEN opcode is not available in all SEC HW revisions,
	 * thus need to do some magic, i.e. self-patch the descriptor
	 * buffer.
	 */
	read_move_cmd = append_move(desc, MOVE_SRC_DESCBUF | MOVE_DEST_MATH3 |
				    (0x6 << MOVE_LEN_SHIFT));
	write_move_cmd = append_move(desc, MOVE_SRC_MATH3 | MOVE_DEST_DESCBUF |
				     (0x8 << MOVE_LEN_SHIFT));

	/* Will read assoclen + cryptlen bytes */
	append_math_sub(desc, VARSEQINLEN, SEQOUTLEN, REG0, CAAM_CMD_SZ);

	/* Will write assoclen + cryptlen bytes */
	append_math_sub(desc, VARSEQOUTLEN, SEQOUTLEN, REG0, CAAM_CMD_SZ);

	/* Store payload data */
	append_seq_fifo_store(desc, 0, FIFOST_TYPE_MESSAGE_DATA | FIFOLDST_VLF);

	/* In-snoop assoclen + cryptlen data */
	append_seq_fifo_load(desc, 0, FIFOLD_CLASS_BOTH | FIFOLDST_VLF |
			     FIFOLD_TYPE_AAD | FIFOLD_TYPE_LAST2FLUSH1);

	set_move_tgt_here(desc, read_move_cmd);
	set_move_tgt_here(desc, write_move_cmd);
	append_cmd(desc, CMD_LOAD | DISABLE_AUTO_INFO_FIFO);
	/* Move payload data to OFIFO */
	append_move(desc, MOVE_SRC_INFIFO_CL | MOVE_DEST_OUTFIFO);
	append_cmd(desc, CMD_LOAD | ENABLE_AUTO_INFO_FIFO);

	/* Read ICV */
	append_seq_fifo_load(desc, ctx->authsize, FIFOLD_CLASS_CLASS1 |
			     FIFOLD_TYPE_ICV | FIFOLD_TYPE_LAST1);

	ctx->sh_desc_dec_dma = dma_map_single(jrdev, desc,
					      desc_bytes(desc),
					      DMA_TO_DEVICE);
	if (dma_mapping_error(jrdev, ctx->sh_desc_dec_dma)) {
		dev_err(jrdev, "unable to map shared descriptor\n");
		return -ENOMEM;
	}
#ifdef DEBUG
	print_hex_dump(KERN_ERR, "rfc4543 dec shdesc@"__stringify(__LINE__)": ",
		       DUMP_PREFIX_ADDRESS, 16, 4, desc,
		       desc_bytes(desc), 1);
#endif

	return 0;
}

static int rfc4543_setauthsize(struct crypto_aead *authenc,
			       unsigned int authsize)
{
	struct caam_ctx *ctx = crypto_aead_ctx(authenc);

	ctx->authsize = authsize;
	rfc4543_set_sh_desc(authenc);

	return 0;
}

static u32 gen_split_aead_key(struct caam_ctx *ctx, const u8 *key_in,
			      u32 authkeylen)
{
	return gen_split_key(ctx->jrdev, ctx->key, ctx->split_key_len,
			       ctx->split_key_pad_len, key_in, authkeylen,
			       ctx->alg_op);
}

static int aead_setkey(struct crypto_aead *aead,
			       const u8 *key, unsigned int keylen)
{
	/* Sizes for MDHA pads (*not* keys): MD5, SHA1, 224, 256, 384, 512 */
	static const u8 mdpadlen[] = { 16, 20, 32, 32, 64, 64 };
	struct caam_ctx *ctx = crypto_aead_ctx(aead);
	struct device *jrdev = ctx->jrdev;
	struct crypto_authenc_keys keys;
	int ret = 0;

	if (crypto_authenc_extractkeys(&keys, key, keylen) != 0)
		goto badkey;

	/* Pick class 2 key length from algorithm submask */
	ctx->split_key_len = mdpadlen[(ctx->alg_op & OP_ALG_ALGSEL_SUBMASK) >>
				      OP_ALG_ALGSEL_SHIFT] * 2;
	ctx->split_key_pad_len = ALIGN(ctx->split_key_len, 16);

	if (ctx->split_key_pad_len + keys.enckeylen > CAAM_MAX_KEY_SIZE)
		goto badkey;

#ifdef DEBUG
	printk(KERN_ERR "keylen %d enckeylen %d authkeylen %d\n",
	       keys.authkeylen + keys.enckeylen, keys.enckeylen,
	       keys.authkeylen);
	printk(KERN_ERR "split_key_len %d split_key_pad_len %d\n",
	       ctx->split_key_len, ctx->split_key_pad_len);
	print_hex_dump(KERN_ERR, "key in @"__stringify(__LINE__)": ",
		       DUMP_PREFIX_ADDRESS, 16, 4, key, keylen, 1);
#endif

	ret = gen_split_aead_key(ctx, keys.authkey, keys.authkeylen);
	if (ret) {
		goto badkey;
	}

	/* postpend encryption key to auth split key */
	memcpy(ctx->key + ctx->split_key_pad_len, keys.enckey, keys.enckeylen);

	ctx->key_dma = dma_map_single(jrdev, ctx->key, ctx->split_key_pad_len +
				      keys.enckeylen, DMA_TO_DEVICE);
	if (dma_mapping_error(jrdev, ctx->key_dma)) {
		dev_err(jrdev, "unable to map key i/o memory\n");
		return -ENOMEM;
	}
#ifdef DEBUG
	print_hex_dump(KERN_ERR, "ctx.key@"__stringify(__LINE__)": ",
		       DUMP_PREFIX_ADDRESS, 16, 4, ctx->key,
		       ctx->split_key_pad_len + keys.enckeylen, 1);
#endif
	dma_sync_single_for_device(jrdev, ctx->key_dma,
				   ctx->split_key_pad_len + keys.enckeylen,
				   DMA_TO_DEVICE);

	ctx->enckeylen = keys.enckeylen;

	ret = aead_set_sh_desc(aead);
	if (ret) {
		dma_unmap_single(jrdev, ctx->key_dma, ctx->split_key_pad_len +
				 keys.enckeylen, DMA_TO_DEVICE);
	}

	return ret;
badkey:
	crypto_aead_set_flags(aead, CRYPTO_TFM_RES_BAD_KEY_LEN);
	return -EINVAL;
}

static int gcm_setkey(struct crypto_aead *aead,
		      const u8 *key, unsigned int keylen)
{
	struct caam_ctx *ctx = crypto_aead_ctx(aead);
	struct device *jrdev = ctx->jrdev;
	int ret = 0;

#ifdef DEBUG
	print_hex_dump(KERN_ERR, "key in @"__stringify(__LINE__)": ",
		       DUMP_PREFIX_ADDRESS, 16, 4, key, keylen, 1);
#endif

	memcpy(ctx->key, key, keylen);
	ctx->key_dma = dma_map_single(jrdev, ctx->key, keylen,
				      DMA_TO_DEVICE);
	if (dma_mapping_error(jrdev, ctx->key_dma)) {
		dev_err(jrdev, "unable to map key i/o memory\n");
		return -ENOMEM;
	}
	ctx->enckeylen = keylen;

	ret = gcm_set_sh_desc(aead);
	if (ret) {
		dma_unmap_single(jrdev, ctx->key_dma, ctx->enckeylen,
				 DMA_TO_DEVICE);
	}

	return ret;
}

static int rfc4106_setkey(struct crypto_aead *aead,
			  const u8 *key, unsigned int keylen)
{
	struct caam_ctx *ctx = crypto_aead_ctx(aead);
	struct device *jrdev = ctx->jrdev;
	int ret = 0;

	if (keylen < 4)
		return -EINVAL;

#ifdef DEBUG
	print_hex_dump(KERN_ERR, "key in @"__stringify(__LINE__)": ",
		       DUMP_PREFIX_ADDRESS, 16, 4, key, keylen, 1);
#endif

	memcpy(ctx->key, key, keylen);

	/*
	 * The last four bytes of the key material are used as the salt value
	 * in the nonce. Update the AES key length.
	 */
	ctx->enckeylen = keylen - 4;

	ctx->key_dma = dma_map_single(jrdev, ctx->key, ctx->enckeylen,
				      DMA_TO_DEVICE);
	if (dma_mapping_error(jrdev, ctx->key_dma)) {
		dev_err(jrdev, "unable to map key i/o memory\n");
		return -ENOMEM;
	}

	ret = rfc4106_set_sh_desc(aead);
	if (ret) {
		dma_unmap_single(jrdev, ctx->key_dma, ctx->enckeylen,
				 DMA_TO_DEVICE);
	}

	return ret;
}

static int rfc4543_setkey(struct crypto_aead *aead,
			  const u8 *key, unsigned int keylen)
{
	struct caam_ctx *ctx = crypto_aead_ctx(aead);
	struct device *jrdev = ctx->jrdev;
	int ret = 0;

	if (keylen < 4)
		return -EINVAL;

#ifdef DEBUG
	print_hex_dump(KERN_ERR, "key in @"__stringify(__LINE__)": ",
		       DUMP_PREFIX_ADDRESS, 16, 4, key, keylen, 1);
#endif

	memcpy(ctx->key, key, keylen);

	/*
	 * The last four bytes of the key material are used as the salt value
	 * in the nonce. Update the AES key length.
	 */
	ctx->enckeylen = keylen - 4;

	ctx->key_dma = dma_map_single(jrdev, ctx->key, ctx->enckeylen,
				      DMA_TO_DEVICE);
	if (dma_mapping_error(jrdev, ctx->key_dma)) {
		dev_err(jrdev, "unable to map key i/o memory\n");
		return -ENOMEM;
	}

	ret = rfc4543_set_sh_desc(aead);
	if (ret) {
		dma_unmap_single(jrdev, ctx->key_dma, ctx->enckeylen,
				 DMA_TO_DEVICE);
	}

	return ret;
}

static int ablkcipher_setkey(struct crypto_ablkcipher *ablkcipher,
			     const u8 *key, unsigned int keylen)
{
	struct caam_ctx *ctx = crypto_ablkcipher_ctx(ablkcipher);
	struct ablkcipher_tfm *crt = &ablkcipher->base.crt_ablkcipher;
	struct crypto_tfm *tfm = crypto_ablkcipher_tfm(ablkcipher);
	const char *alg_name = crypto_tfm_alg_name(tfm);
	struct device *jrdev = ctx->jrdev;
	int ret = 0;
	u32 *key_jump_cmd;
	u32 *desc;
	u8 *nonce;
	u32 geniv;
	u32 ctx1_iv_off = 0;
	const bool ctr_mode = ((ctx->class1_alg_type & OP_ALG_AAI_MASK) ==
			       OP_ALG_AAI_CTR_MOD128);
	const bool is_rfc3686 = (ctr_mode &&
				 (strstr(alg_name, "rfc3686") != NULL));

#ifdef DEBUG
	print_hex_dump(KERN_ERR, "key in @"__stringify(__LINE__)": ",
		       DUMP_PREFIX_ADDRESS, 16, 4, key, keylen, 1);
#endif
	/*
	 * AES-CTR needs to load IV in CONTEXT1 reg
	 * at an offset of 128bits (16bytes)
	 * CONTEXT1[255:128] = IV
	 */
	if (ctr_mode)
		ctx1_iv_off = 16;

	/*
	 * RFC3686 specific:
	 *	| CONTEXT1[255:128] = {NONCE, IV, COUNTER}
	 *	| *key = {KEY, NONCE}
	 */
	if (is_rfc3686) {
		ctx1_iv_off = 16 + CTR_RFC3686_NONCE_SIZE;
		keylen -= CTR_RFC3686_NONCE_SIZE;
	}

	memcpy(ctx->key, key, keylen);
	ctx->key_dma = dma_map_single(jrdev, ctx->key, keylen,
				      DMA_TO_DEVICE);
	if (dma_mapping_error(jrdev, ctx->key_dma)) {
		dev_err(jrdev, "unable to map key i/o memory\n");
		return -ENOMEM;
	}
	ctx->enckeylen = keylen;
	dma_sync_single_for_device(jrdev, ctx->key_dma, keylen, DMA_TO_DEVICE);

	/* ablkcipher_encrypt shared descriptor */
	desc = ctx->sh_desc_enc;
	init_sh_desc(desc, HDR_SHARE_SERIAL | HDR_SAVECTX);
	/* Skip if already shared */
	key_jump_cmd = append_jump(desc, JUMP_JSL | JUMP_TEST_ALL |
				   JUMP_COND_SHRD);

	/* Load class1 key only */
	append_key_as_imm(desc, (void *)ctx->key, ctx->enckeylen,
			  ctx->enckeylen, CLASS_1 |
			  KEY_DEST_CLASS_REG);

	/* Load nonce into CONTEXT1 reg */
	if (is_rfc3686) {
		nonce = (u8 *)key + keylen;
		append_load_as_imm(desc, nonce, CTR_RFC3686_NONCE_SIZE,
				   LDST_CLASS_IND_CCB |
				   LDST_SRCDST_BYTE_OUTFIFO | LDST_IMM);
		append_move(desc, MOVE_WAITCOMP |
			    MOVE_SRC_OUTFIFO |
			    MOVE_DEST_CLASS1CTX |
			    (16 << MOVE_OFFSET_SHIFT) |
			    (CTR_RFC3686_NONCE_SIZE << MOVE_LEN_SHIFT));
	}

	set_jump_tgt_here(desc, key_jump_cmd);

	/* Load iv */
	append_seq_load(desc, crt->ivsize, LDST_SRCDST_BYTE_CONTEXT |
			LDST_CLASS_1_CCB | (ctx1_iv_off << LDST_OFFSET_SHIFT));

	/* Load counter into CONTEXT1 reg */
	if (is_rfc3686)
		append_load_imm_be32(desc, 1, LDST_IMM | LDST_CLASS_1_CCB |
				     LDST_SRCDST_BYTE_CONTEXT |
				     ((ctx1_iv_off + CTR_RFC3686_IV_SIZE) <<
				      LDST_OFFSET_SHIFT));

	/* Load operation */
	append_operation(desc, ctx->class1_alg_type |
			 OP_ALG_AS_INITFINAL | OP_ALG_ENCRYPT);

	/* Perform operation */
	ablkcipher_append_src_dst(desc);

	ctx->sh_desc_enc_dma = dma_map_single(jrdev, desc,
					      desc_bytes(desc),
					      DMA_TO_DEVICE);
	if (dma_mapping_error(jrdev, ctx->sh_desc_enc_dma)) {
		dev_err(jrdev, "unable to map shared descriptor\n");
		return -ENOMEM;
	}
#ifdef DEBUG
	print_hex_dump(KERN_ERR,
		       "ablkcipher enc shdesc@"__stringify(__LINE__)": ",
		       DUMP_PREFIX_ADDRESS, 16, 4, desc,
		       desc_bytes(desc), 1);
#endif
	dma_sync_single_for_device(jrdev, ctx->sh_desc_enc_dma,
				   desc_bytes(desc), DMA_TO_DEVICE);

	/* ablkcipher_decrypt shared descriptor */
	desc = ctx->sh_desc_dec;

	init_sh_desc(desc, HDR_SHARE_SERIAL | HDR_SAVECTX);
	/* Skip if already shared */
	key_jump_cmd = append_jump(desc, JUMP_JSL | JUMP_TEST_ALL |
				   JUMP_COND_SHRD);

	/* Load class1 key only */
	append_key_as_imm(desc, (void *)ctx->key, ctx->enckeylen,
			  ctx->enckeylen, CLASS_1 |
			  KEY_DEST_CLASS_REG);

	/* Load nonce into CONTEXT1 reg */
	if (is_rfc3686) {
		nonce = (u8 *)key + keylen;
		append_load_as_imm(desc, nonce, CTR_RFC3686_NONCE_SIZE,
				   LDST_CLASS_IND_CCB |
				   LDST_SRCDST_BYTE_OUTFIFO | LDST_IMM);
		append_move(desc, MOVE_WAITCOMP |
			    MOVE_SRC_OUTFIFO |
			    MOVE_DEST_CLASS1CTX |
			    (16 << MOVE_OFFSET_SHIFT) |
			    (CTR_RFC3686_NONCE_SIZE << MOVE_LEN_SHIFT));
	}

	set_jump_tgt_here(desc, key_jump_cmd);

	/* load IV */
	append_seq_load(desc, crt->ivsize, LDST_SRCDST_BYTE_CONTEXT |
			LDST_CLASS_1_CCB | (ctx1_iv_off << LDST_OFFSET_SHIFT));

	/* Load counter into CONTEXT1 reg */
	if (is_rfc3686)
		append_load_imm_be32(desc, 1, LDST_IMM | LDST_CLASS_1_CCB |
				     LDST_SRCDST_BYTE_CONTEXT |
				     ((ctx1_iv_off + CTR_RFC3686_IV_SIZE) <<
				      LDST_OFFSET_SHIFT));

	/* Choose operation */
	if (ctr_mode)
		append_operation(desc, ctx->class1_alg_type |
				 OP_ALG_AS_INITFINAL | OP_ALG_DECRYPT);
	else
		append_dec_op1(desc, ctx->class1_alg_type);

	/* Perform operation */
	ablkcipher_append_src_dst(desc);

	ctx->sh_desc_dec_dma = dma_map_single(jrdev, desc,
					      desc_bytes(desc),
					      DMA_TO_DEVICE);
	if (dma_mapping_error(jrdev, ctx->sh_desc_dec_dma)) {
		dev_err(jrdev, "unable to map shared descriptor\n");
		return -ENOMEM;
	}

#ifdef DEBUG
	print_hex_dump(KERN_ERR,
		       "ablkcipher dec shdesc@"__stringify(__LINE__)": ",
		       DUMP_PREFIX_ADDRESS, 16, 4, desc,
		       desc_bytes(desc), 1);
#endif
	/* ablkcipher_givencrypt shared descriptor */
	desc = ctx->sh_desc_givenc;

	init_sh_desc(desc, HDR_SHARE_SERIAL | HDR_SAVECTX);
	/* Skip if already shared */
	key_jump_cmd = append_jump(desc, JUMP_JSL | JUMP_TEST_ALL |
				   JUMP_COND_SHRD);

	/* Load class1 key only */
	append_key_as_imm(desc, (void *)ctx->key, ctx->enckeylen,
			  ctx->enckeylen, CLASS_1 |
			  KEY_DEST_CLASS_REG);

	/* Load Nonce into CONTEXT1 reg */
	if (is_rfc3686) {
		nonce = (u8 *)key + keylen;
		append_load_as_imm(desc, nonce, CTR_RFC3686_NONCE_SIZE,
				   LDST_CLASS_IND_CCB |
				   LDST_SRCDST_BYTE_OUTFIFO | LDST_IMM);
		append_move(desc, MOVE_WAITCOMP |
			    MOVE_SRC_OUTFIFO |
			    MOVE_DEST_CLASS1CTX |
			    (16 << MOVE_OFFSET_SHIFT) |
			    (CTR_RFC3686_NONCE_SIZE << MOVE_LEN_SHIFT));
	}
	set_jump_tgt_here(desc, key_jump_cmd);

	/* Generate IV */
	geniv = NFIFOENTRY_STYPE_PAD | NFIFOENTRY_DEST_DECO |
		NFIFOENTRY_DTYPE_MSG | NFIFOENTRY_LC1 |
		NFIFOENTRY_PTYPE_RND | (crt->ivsize << NFIFOENTRY_DLEN_SHIFT);
	append_load_imm_u32(desc, geniv, LDST_CLASS_IND_CCB |
			    LDST_SRCDST_WORD_INFO_FIFO | LDST_IMM);
	append_cmd(desc, CMD_LOAD | DISABLE_AUTO_INFO_FIFO);
	append_move(desc, MOVE_WAITCOMP |
		    MOVE_SRC_INFIFO |
		    MOVE_DEST_CLASS1CTX |
		    (crt->ivsize << MOVE_LEN_SHIFT) |
		    (ctx1_iv_off << MOVE_OFFSET_SHIFT));
	append_cmd(desc, CMD_LOAD | ENABLE_AUTO_INFO_FIFO);

	/* Copy generated IV to memory */
	append_seq_store(desc, crt->ivsize,
			 LDST_SRCDST_BYTE_CONTEXT | LDST_CLASS_1_CCB |
			 (ctx1_iv_off << LDST_OFFSET_SHIFT));

	/* Load Counter into CONTEXT1 reg */
	if (is_rfc3686)
		append_load_imm_be32(desc, 1, LDST_IMM | LDST_CLASS_1_CCB |
				     LDST_SRCDST_BYTE_CONTEXT |
				     ((ctx1_iv_off + CTR_RFC3686_IV_SIZE) <<
				      LDST_OFFSET_SHIFT));

	if (ctx1_iv_off)
		append_jump(desc, JUMP_JSL | JUMP_TEST_ALL | JUMP_COND_NCP |
			    (1 << JUMP_OFFSET_SHIFT));

	/* Load operation */
	append_operation(desc, ctx->class1_alg_type |
			 OP_ALG_AS_INITFINAL | OP_ALG_ENCRYPT);

	/* Perform operation */
	ablkcipher_append_src_dst(desc);

	ctx->sh_desc_givenc_dma = dma_map_single(jrdev, desc,
						 desc_bytes(desc),
						 DMA_TO_DEVICE);
	if (dma_mapping_error(jrdev, ctx->sh_desc_givenc_dma)) {
		dev_err(jrdev, "unable to map shared descriptor\n");
		return -ENOMEM;
	}
#ifdef DEBUG
	print_hex_dump(KERN_ERR,
		       "ablkcipher givenc shdesc@" __stringify(__LINE__) ": ",
		       DUMP_PREFIX_ADDRESS, 16, 4, desc,
		       desc_bytes(desc), 1);
#endif
	dma_sync_single_for_device(jrdev, ctx->sh_desc_dec_dma,
				   desc_bytes(desc), DMA_TO_DEVICE);

	return ret;
}


static int ablkcipher_des_setkey(struct crypto_ablkcipher *ablkcipher,
				 const u8 *key, unsigned int keylen)
{
	u32 tmp[DES_EXPKEY_WORDS];
	u32 flags;
	int ret;

	if (keylen != DES_KEY_SIZE) {
		crypto_ablkcipher_set_flags(ablkcipher,
					    CRYPTO_TFM_RES_BAD_KEY_LEN);
		return -EINVAL;
	}

	ret = des_ekey(tmp, key);

	flags = crypto_ablkcipher_get_flags(ablkcipher);
	if (!ret && (flags & CRYPTO_TFM_REQ_WEAK_KEY)) {
		crypto_ablkcipher_set_flags(ablkcipher,
					    CRYPTO_TFM_RES_WEAK_KEY);
		return -EINVAL;
	}

	return ablkcipher_setkey(ablkcipher, key, keylen);
}


static int xts_ablkcipher_setkey(struct crypto_ablkcipher *ablkcipher,
				 const u8 *key, unsigned int keylen)
{
	struct caam_ctx *ctx = crypto_ablkcipher_ctx(ablkcipher);
	struct device *jrdev = ctx->jrdev;
	u32 *key_jump_cmd, *desc;
	__be64 sector_size = cpu_to_be64(512);

	if (keylen != 2 * AES_MIN_KEY_SIZE  && keylen != 2 * AES_MAX_KEY_SIZE) {
		crypto_ablkcipher_set_flags(ablkcipher,
					    CRYPTO_TFM_RES_BAD_KEY_LEN);
		dev_err(jrdev, "key size mismatch\n");
		return -EINVAL;
	}

	memcpy(ctx->key, key, keylen);
	ctx->key_dma = dma_map_single(jrdev, ctx->key, keylen, DMA_TO_DEVICE);
	if (dma_mapping_error(jrdev, ctx->key_dma)) {
		dev_err(jrdev, "unable to map key i/o memory\n");
		return -ENOMEM;
	}
	ctx->enckeylen = keylen;

	/* xts_ablkcipher_encrypt shared descriptor */
	desc = ctx->sh_desc_enc;
	init_sh_desc(desc, HDR_SHARE_SERIAL | HDR_SAVECTX);
	/* Skip if already shared */
	key_jump_cmd = append_jump(desc, JUMP_JSL | JUMP_TEST_ALL |
				   JUMP_COND_SHRD);

	/* Load class1 keys only */
	append_key_as_imm(desc, (void *)ctx->key, ctx->enckeylen,
			  ctx->enckeylen, CLASS_1 | KEY_DEST_CLASS_REG);

	/* Load sector size with index 40 bytes (0x28) */
	append_cmd(desc, CMD_LOAD | IMMEDIATE | LDST_SRCDST_BYTE_CONTEXT |
		   LDST_CLASS_1_CCB | (0x28 << LDST_OFFSET_SHIFT) | 8);
	append_data(desc, (void *)&sector_size, 8);

	set_jump_tgt_here(desc, key_jump_cmd);

	/*
	 * create sequence for loading the sector index
	 * Upper 8B of IV - will be used as sector index
	 * Lower 8B of IV - will be discarded
	 */
	append_cmd(desc, CMD_SEQ_LOAD | LDST_SRCDST_BYTE_CONTEXT |
		   LDST_CLASS_1_CCB | (0x20 << LDST_OFFSET_SHIFT) | 8);
	append_seq_fifo_load(desc, 8, FIFOLD_CLASS_SKIP);

	/* Load operation */
	append_operation(desc, ctx->class1_alg_type | OP_ALG_AS_INITFINAL |
			 OP_ALG_ENCRYPT);

	/* Perform operation */
	ablkcipher_append_src_dst(desc);

	ctx->sh_desc_enc_dma = dma_map_single(jrdev, desc, desc_bytes(desc),
					      DMA_TO_DEVICE);
	if (dma_mapping_error(jrdev, ctx->sh_desc_enc_dma)) {
		dev_err(jrdev, "unable to map shared descriptor\n");
		return -ENOMEM;
	}
#ifdef DEBUG
	print_hex_dump(KERN_ERR,
		       "xts ablkcipher enc shdesc@" __stringify(__LINE__) ": ",
		       DUMP_PREFIX_ADDRESS, 16, 4, desc, desc_bytes(desc), 1);
#endif

	/* xts_ablkcipher_decrypt shared descriptor */
	desc = ctx->sh_desc_dec;

	init_sh_desc(desc, HDR_SHARE_SERIAL | HDR_SAVECTX);
	/* Skip if already shared */
	key_jump_cmd = append_jump(desc, JUMP_JSL | JUMP_TEST_ALL |
				   JUMP_COND_SHRD);

	/* Load class1 key only */
	append_key_as_imm(desc, (void *)ctx->key, ctx->enckeylen,
			  ctx->enckeylen, CLASS_1 | KEY_DEST_CLASS_REG);

	/* Load sector size with index 40 bytes (0x28) */
	append_cmd(desc, CMD_LOAD | IMMEDIATE | LDST_SRCDST_BYTE_CONTEXT |
		   LDST_CLASS_1_CCB | (0x28 << LDST_OFFSET_SHIFT) | 8);
	append_data(desc, (void *)&sector_size, 8);

	set_jump_tgt_here(desc, key_jump_cmd);

	/*
	 * create sequence for loading the sector index
	 * Upper 8B of IV - will be used as sector index
	 * Lower 8B of IV - will be discarded
	 */
	append_cmd(desc, CMD_SEQ_LOAD | LDST_SRCDST_BYTE_CONTEXT |
		   LDST_CLASS_1_CCB | (0x20 << LDST_OFFSET_SHIFT) | 8);
	append_seq_fifo_load(desc, 8, FIFOLD_CLASS_SKIP);

	/* Load operation */
	append_dec_op1(desc, ctx->class1_alg_type);

	/* Perform operation */
	ablkcipher_append_src_dst(desc);

	ctx->sh_desc_dec_dma = dma_map_single(jrdev, desc, desc_bytes(desc),
					      DMA_TO_DEVICE);
	if (dma_mapping_error(jrdev, ctx->sh_desc_dec_dma)) {
		dma_unmap_single(jrdev, ctx->sh_desc_enc_dma,
				 desc_bytes(ctx->sh_desc_enc), DMA_TO_DEVICE);
		dev_err(jrdev, "unable to map shared descriptor\n");
		return -ENOMEM;
	}
#ifdef DEBUG
	print_hex_dump(KERN_ERR,
		       "xts ablkcipher dec shdesc@" __stringify(__LINE__) ": ",
		       DUMP_PREFIX_ADDRESS, 16, 4, desc, desc_bytes(desc), 1);
#endif

	return 0;
}

/*
 * aead_edesc - s/w-extended aead descriptor
 * @assoc_nents: number of segments in associated data (SPI+Seq) scatterlist
 * @src_nents: number of segments in input scatterlist
 * @dst_nents: number of segments in output scatterlist
 * @iv_dma: dma address of iv for checking continuity and link table
 * @desc: h/w descriptor (variable length; must not exceed MAX_CAAM_DESCSIZE)
 * @sec4_sg_bytes: length of dma mapped sec4_sg space
 * @sec4_sg_dma: bus physical mapped address of h/w link table
 * @hw_desc: the h/w job descriptor followed by any referenced link tables
 */
struct aead_edesc {
	int assoc_nents;
	int src_nents;
	int dst_nents;
	dma_addr_t iv_dma;
	int sec4_sg_bytes;
	dma_addr_t sec4_sg_dma;
	struct sec4_sg_entry *sec4_sg;
	u32 hw_desc[];
};

/*
 * ablkcipher_edesc - s/w-extended ablkcipher descriptor
 * @src_nents: number of segments in input scatterlist
 * @dst_nents: number of segments in output scatterlist
 * @iv_dma: dma address of iv for checking continuity and link table
 * @desc: h/w descriptor (variable length; must not exceed MAX_CAAM_DESCSIZE)
 * @sec4_sg_bytes: length of dma mapped sec4_sg space
 * @sec4_sg_dma: bus physical mapped address of h/w link table
 * @hw_desc: the h/w job descriptor followed by any referenced link tables
 */
struct ablkcipher_edesc {
	int src_nents;
	int dst_nents;
	dma_addr_t iv_dma;
	int sec4_sg_bytes;
	dma_addr_t sec4_sg_dma;
	struct sec4_sg_entry *sec4_sg;
	u32 hw_desc[0];
};

static void caam_unmap(struct device *dev, struct scatterlist *src,
		       struct scatterlist *dst, int src_nents,
		       int dst_nents,
		       dma_addr_t iv_dma, int ivsize, dma_addr_t sec4_sg_dma,
		       int sec4_sg_bytes)
{
	if (dst != src) {
		dma_unmap_sg(dev, src, src_nents ? : 1, DMA_TO_DEVICE);
		dma_unmap_sg(dev, dst, dst_nents ? : 1, DMA_FROM_DEVICE);
	} else {
		dma_unmap_sg(dev, src, src_nents ? : 1, DMA_BIDIRECTIONAL);
	}

	if (iv_dma)
		dma_unmap_single(dev, iv_dma, ivsize, DMA_TO_DEVICE);
	if (sec4_sg_bytes)
		dma_unmap_single(dev, sec4_sg_dma, sec4_sg_bytes,
				 DMA_TO_DEVICE);
}

static void aead_unmap(struct device *dev,
		       struct aead_edesc *edesc,
		       struct aead_request *req)
{
	caam_unmap(dev, req->src, req->dst,
		   edesc->src_nents, edesc->dst_nents, 0, 0,
		   edesc->sec4_sg_dma, edesc->sec4_sg_bytes);
}

static void ablkcipher_unmap(struct device *dev,
			     struct ablkcipher_edesc *edesc,
			     struct ablkcipher_request *req)
{
	struct crypto_ablkcipher *ablkcipher = crypto_ablkcipher_reqtfm(req);
	int ivsize = crypto_ablkcipher_ivsize(ablkcipher);

	caam_unmap(dev, req->src, req->dst,
		   edesc->src_nents, edesc->dst_nents,
		   edesc->iv_dma, ivsize,
		   edesc->sec4_sg_dma, edesc->sec4_sg_bytes);
}

static void aead_encrypt_done(struct device *jrdev, u32 *desc, u32 err,
				   void *context)
{
	struct aead_request *req = context;
	struct aead_edesc *edesc;

#ifdef DEBUG
	dev_err(jrdev, "%s %d: err 0x%x\n", __func__, __LINE__, err);
#endif

	edesc = container_of(desc, struct aead_edesc, hw_desc[0]);

	if (err)
		caam_jr_strstatus(jrdev, err);

	aead_unmap(jrdev, edesc, req);

	kfree(edesc);

	aead_request_complete(req, err);
}

static void aead_decrypt_done(struct device *jrdev, u32 *desc, u32 err,
				   void *context)
{
	struct aead_request *req = context;
	struct aead_edesc *edesc;

#ifdef DEBUG
	dev_err(jrdev, "%s %d: err 0x%x\n", __func__, __LINE__, err);
#endif

	edesc = container_of(desc, struct aead_edesc, hw_desc[0]);

	if (err)
		caam_jr_strstatus(jrdev, err);

	aead_unmap(jrdev, edesc, req);

	/*
	 * verify hw auth check passed else return -EBADMSG
	 */
	if ((err & JRSTA_CCBERR_ERRID_MASK) == JRSTA_CCBERR_ERRID_ICVCHK)
		err = -EBADMSG;

	kfree(edesc);

	aead_request_complete(req, err);
}

static void ablkcipher_encrypt_done(struct device *jrdev, u32 *desc, u32 err,
				   void *context)
{
	struct ablkcipher_request *req = context;
	struct ablkcipher_edesc *edesc;
	struct crypto_ablkcipher *ablkcipher = crypto_ablkcipher_reqtfm(req);
	struct caam_ctx *ctx = crypto_ablkcipher_ctx(ablkcipher);
	int bsize = crypto_ablkcipher_blocksize(ablkcipher);
	int ivsize = crypto_ablkcipher_ivsize(ablkcipher);
	size_t ivcopy = min_t(size_t, bsize, ivsize);

#ifdef DEBUG
	dev_err(jrdev, "%s %d: err 0x%x\n", __func__, __LINE__, err);
#endif

	edesc = (struct ablkcipher_edesc *)((char *)desc -
		 offsetof(struct ablkcipher_edesc, hw_desc));

	if (err)
		caam_jr_strstatus(jrdev, err);

#ifdef DEBUG
	print_hex_dump(KERN_ERR, "dstiv  @"__stringify(__LINE__)": ",
		       DUMP_PREFIX_ADDRESS, 16, 4, req->info,
		       edesc->src_nents > 1 ? 100 : ivsize, 1);
	dbg_dump_sg(KERN_ERR, "dst    @"__stringify(__LINE__)": ",
		    DUMP_PREFIX_ADDRESS, 16, 4, req->dst,
		    edesc->dst_nents > 1 ? 100 : req->nbytes, 1, true);
#endif

	ablkcipher_unmap(jrdev, edesc, req);
	kfree(edesc);

	/* Pass IV along for cbc */
	if ((ctx->class1_alg_type & OP_ALG_AAI_MASK) == OP_ALG_AAI_CBC) {
		scatterwalk_map_and_copy(req->info, req->dst,
					 req->nbytes - bsize, ivcopy, 0);
	}

	ablkcipher_request_complete(req, err);
}

static void ablkcipher_decrypt_done(struct device *jrdev, u32 *desc, u32 err,
				    void *context)
{
	struct ablkcipher_request *req = context;
	struct ablkcipher_edesc *edesc;
#ifdef DEBUG
	struct crypto_ablkcipher *ablkcipher = crypto_ablkcipher_reqtfm(req);
	int ivsize = crypto_ablkcipher_ivsize(ablkcipher);

	dev_err(jrdev, "%s %d: err 0x%x\n", __func__, __LINE__, err);
#endif

	edesc = (struct ablkcipher_edesc *)((char *)desc -
		 offsetof(struct ablkcipher_edesc, hw_desc));
	if (err)
		caam_jr_strstatus(jrdev, err);

#ifdef DEBUG
	print_hex_dump(KERN_ERR, "dstiv  @"__stringify(__LINE__)": ",
		       DUMP_PREFIX_ADDRESS, 16, 4, req->info,
		       ivsize, 1);
	dbg_dump_sg(KERN_ERR, "dst    @"__stringify(__LINE__)": ",
		    DUMP_PREFIX_ADDRESS, 16, 4, req->dst,
		    edesc->dst_nents > 1 ? 100 : req->nbytes, 1, true);
#endif

	ablkcipher_unmap(jrdev, edesc, req);
	kfree(edesc);

	ablkcipher_request_complete(req, err);
}

/*
 * Fill in aead job descriptor
 */
static void init_aead_job(struct aead_request *req,
			  struct aead_edesc *edesc,
			  bool all_contig, bool encrypt)
{
	struct crypto_aead *aead = crypto_aead_reqtfm(req);
	struct caam_ctx *ctx = crypto_aead_ctx(aead);
	int authsize = ctx->authsize;
	u32 *desc = edesc->hw_desc;
	u32 out_options, in_options;
	dma_addr_t dst_dma, src_dma;
	int len, sec4_sg_index = 0;
	dma_addr_t ptr;
	u32 *sh_desc;

	sh_desc = encrypt ? ctx->sh_desc_enc : ctx->sh_desc_dec;
	ptr = encrypt ? ctx->sh_desc_enc_dma : ctx->sh_desc_dec_dma;

	len = desc_len(sh_desc);
	init_job_desc_shared(desc, ptr, len, HDR_SHARE_DEFER | HDR_REVERSE);

	if (all_contig) {
		src_dma = sg_dma_address(req->src);
		in_options = 0;
	} else {
		src_dma = edesc->sec4_sg_dma;
		sec4_sg_index += edesc->src_nents;
		in_options = LDST_SGF;
	}

	append_seq_in_ptr(desc, src_dma, req->assoclen + req->cryptlen,
			  in_options);

	dst_dma = src_dma;
	out_options = in_options;

	if (unlikely(req->src != req->dst)) {
		if (!edesc->dst_nents) {
			dst_dma = sg_dma_address(req->dst);
		} else {
			dst_dma = edesc->sec4_sg_dma +
				  sec4_sg_index *
				  sizeof(struct sec4_sg_entry);
			out_options = LDST_SGF;
		}
	}

	if (encrypt)
		append_seq_out_ptr(desc, dst_dma,
				   req->assoclen + req->cryptlen + authsize,
				   out_options);
	else
		append_seq_out_ptr(desc, dst_dma,
				   req->assoclen + req->cryptlen - authsize,
				   out_options);

	/* REG3 = assoclen */
	append_math_add_imm_u32(desc, REG3, ZERO, IMM, req->assoclen);
}

static void init_gcm_job(struct aead_request *req,
			 struct aead_edesc *edesc,
			 bool all_contig, bool encrypt)
{
	struct crypto_aead *aead = crypto_aead_reqtfm(req);
	struct caam_ctx *ctx = crypto_aead_ctx(aead);
	unsigned int ivsize = crypto_aead_ivsize(aead);
	u32 *desc = edesc->hw_desc;
	bool generic_gcm = (ivsize == 12);
	unsigned int last;

	init_aead_job(req, edesc, all_contig, encrypt);

	/* BUG This should not be specific to generic GCM. */
	last = 0;
	if (encrypt && generic_gcm && !(req->assoclen + req->cryptlen))
		last = FIFOLD_TYPE_LAST1;

	/* Read GCM IV */
	append_cmd(desc, CMD_FIFO_LOAD | FIFOLD_CLASS_CLASS1 | IMMEDIATE |
			 FIFOLD_TYPE_IV | FIFOLD_TYPE_FLUSH1 | 12 | last);
	/* Append Salt */
	if (!generic_gcm)
		append_data(desc, ctx->key + ctx->enckeylen, 4);
	/* Append IV */
	append_data(desc, req->iv, ivsize);
	/* End of blank commands */
}

static void init_authenc_job(struct aead_request *req,
			     struct aead_edesc *edesc,
			     bool all_contig, bool encrypt)
{
	struct crypto_aead *aead = crypto_aead_reqtfm(req);
	struct caam_aead_alg *alg = container_of(crypto_aead_alg(aead),
						 struct caam_aead_alg, aead);
	unsigned int ivsize = crypto_aead_ivsize(aead);
	struct caam_ctx *ctx = crypto_aead_ctx(aead);
	const bool ctr_mode = ((ctx->class1_alg_type & OP_ALG_AAI_MASK) ==
			       OP_ALG_AAI_CTR_MOD128);
	const bool is_rfc3686 = alg->caam.rfc3686;
	u32 *desc = edesc->hw_desc;
	u32 ivoffset = 0;

	/*
	 * AES-CTR needs to load IV in CONTEXT1 reg
	 * at an offset of 128bits (16bytes)
	 * CONTEXT1[255:128] = IV
	 */
	if (ctr_mode)
		ivoffset = 16;

	/*
	 * RFC3686 specific:
	 *	CONTEXT1[255:128] = {NONCE, IV, COUNTER}
	 */
	if (is_rfc3686)
		ivoffset = 16 + CTR_RFC3686_NONCE_SIZE;

	init_aead_job(req, edesc, all_contig, encrypt);

	if (ivsize && ((is_rfc3686 && encrypt) || !alg->caam.geniv))
		append_load_as_imm(desc, req->iv, ivsize,
				   LDST_CLASS_1_CCB |
				   LDST_SRCDST_BYTE_CONTEXT |
				   (ivoffset << LDST_OFFSET_SHIFT));
}

/*
 * Fill in ablkcipher job descriptor
 */
static void init_ablkcipher_job(u32 *sh_desc, dma_addr_t ptr,
				struct ablkcipher_edesc *edesc,
				struct ablkcipher_request *req,
				bool iv_contig)
{
	struct crypto_ablkcipher *ablkcipher = crypto_ablkcipher_reqtfm(req);
	int ivsize = crypto_ablkcipher_ivsize(ablkcipher);
	u32 *desc = edesc->hw_desc;
	u32 out_options = 0, in_options;
	dma_addr_t dst_dma, src_dma;
	int len, sec4_sg_index = 0;

#ifdef DEBUG
	bool may_sleep = ((req->base.flags & (CRYPTO_TFM_REQ_MAY_BACKLOG |
					      CRYPTO_TFM_REQ_MAY_SLEEP)) != 0);
	print_hex_dump(KERN_ERR, "presciv@"__stringify(__LINE__)": ",
		       DUMP_PREFIX_ADDRESS, 16, 4, req->info,
		       ivsize, 1);
	printk(KERN_ERR "asked=%d, nbytes%d\n", (int)edesc->src_nents ? 100 : req->nbytes, req->nbytes);
	dbg_dump_sg(KERN_ERR, "src    @"__stringify(__LINE__)": ",
		    DUMP_PREFIX_ADDRESS, 16, 4, req->src,
		    edesc->src_nents ? 100 : req->nbytes, 1, may_sleep);
#endif

	len = desc_len(sh_desc);
	init_job_desc_shared(desc, ptr, len, HDR_SHARE_DEFER | HDR_REVERSE);

	if (iv_contig) {
		src_dma = edesc->iv_dma;
		in_options = 0;
	} else {
		src_dma = edesc->sec4_sg_dma;
		sec4_sg_index += edesc->src_nents + 1;
		in_options = LDST_SGF;
	}
	append_seq_in_ptr(desc, src_dma, req->nbytes + ivsize, in_options);

	if (likely(req->src == req->dst)) {
		if (!edesc->src_nents && iv_contig) {
			dst_dma = sg_dma_address(req->src);
		} else {
			dst_dma = edesc->sec4_sg_dma +
				sizeof(struct sec4_sg_entry);
			out_options = LDST_SGF;
		}
	} else {
		if (!edesc->dst_nents) {
			dst_dma = sg_dma_address(req->dst);
		} else {
			dst_dma = edesc->sec4_sg_dma +
				sec4_sg_index * sizeof(struct sec4_sg_entry);
			out_options = LDST_SGF;
		}
	}
	append_seq_out_ptr(desc, dst_dma, req->nbytes, out_options);
}

/*
 * Fill in ablkcipher givencrypt job descriptor
 */
static void init_ablkcipher_giv_job(u32 *sh_desc, dma_addr_t ptr,
				    struct ablkcipher_edesc *edesc,
				    struct ablkcipher_request *req,
				    bool iv_contig)
{
	struct crypto_ablkcipher *ablkcipher = crypto_ablkcipher_reqtfm(req);
	int ivsize = crypto_ablkcipher_ivsize(ablkcipher);
	u32 *desc = edesc->hw_desc;
	u32 out_options, in_options;
	dma_addr_t dst_dma, src_dma;
	int len, sec4_sg_index = 0;

#ifdef DEBUG
	bool may_sleep = ((req->base.flags & (CRYPTO_TFM_REQ_MAY_BACKLOG |
					      CRYPTO_TFM_REQ_MAY_SLEEP)) != 0);
	print_hex_dump(KERN_ERR, "presciv@" __stringify(__LINE__) ": ",
		       DUMP_PREFIX_ADDRESS, 16, 4, req->info,
		       ivsize, 1);
	dbg_dump_sg(KERN_ERR, "src    @" __stringify(__LINE__) ": ",
		    DUMP_PREFIX_ADDRESS, 16, 4, req->src,
		    edesc->src_nents ? 100 : req->nbytes, 1, may_sleep);
#endif

	len = desc_len(sh_desc);
	init_job_desc_shared(desc, ptr, len, HDR_SHARE_DEFER | HDR_REVERSE);

	if (!edesc->src_nents) {
		src_dma = sg_dma_address(req->src);
		in_options = 0;
	} else {
		src_dma = edesc->sec4_sg_dma;
		sec4_sg_index += edesc->src_nents;
		in_options = LDST_SGF;
	}
	append_seq_in_ptr(desc, src_dma, req->nbytes, in_options);

	if (iv_contig) {
		dst_dma = edesc->iv_dma;
		out_options = 0;
	} else {
		dst_dma = edesc->sec4_sg_dma +
			  sec4_sg_index * sizeof(struct sec4_sg_entry);
		out_options = LDST_SGF;
	}
	append_seq_out_ptr(desc, dst_dma, req->nbytes + ivsize, out_options);
}

/*
 * allocate and map the aead extended descriptor
 */
static struct aead_edesc *aead_edesc_alloc(struct aead_request *req,
					   int desc_bytes, bool *all_contig_ptr,
					   bool encrypt)
{
	struct crypto_aead *aead = crypto_aead_reqtfm(req);
	struct caam_ctx *ctx = crypto_aead_ctx(aead);
	struct device *jrdev = ctx->jrdev;
	gfp_t flags = (req->base.flags & (CRYPTO_TFM_REQ_MAY_BACKLOG |
		       CRYPTO_TFM_REQ_MAY_SLEEP)) ? GFP_KERNEL : GFP_ATOMIC;
	int src_nents, dst_nents = 0;
	struct aead_edesc *edesc;
	int sgc;
	bool all_contig = true;
	int sec4_sg_index, sec4_sg_len = 0, sec4_sg_bytes;
	unsigned int authsize = ctx->authsize;

	if (unlikely(req->dst != req->src)) {
		src_nents = sg_count(req->src, req->assoclen + req->cryptlen);
		dst_nents = sg_count(req->dst,
				     req->assoclen + req->cryptlen +
					(encrypt ? authsize : (-authsize)));
	} else {
		src_nents = sg_count(req->src,
<<<<<<< HEAD
				     req->cryptlen +
					(encrypt ? authsize : 0),
				     &src_chained);
	}

	sgc = dma_map_sg_chained(jrdev, req->assoc, assoc_nents ? : 1,
				 DMA_BIDIRECTIONAL, assoc_chained);
	if (likely(req->src == req->dst)) {
		sgc = dma_map_sg_chained(jrdev, req->src, src_nents ? : 1,
					 DMA_BIDIRECTIONAL, src_chained);
	} else {
		sgc = dma_map_sg_chained(jrdev, req->src, src_nents ? : 1,
					 DMA_TO_DEVICE, src_chained);
		sgc = dma_map_sg_chained(jrdev, req->dst, dst_nents ? : 1,
					 DMA_FROM_DEVICE, dst_chained);
	}

	iv_dma = dma_map_single(jrdev, req->iv, ivsize, DMA_TO_DEVICE);
	if (dma_mapping_error(jrdev, iv_dma)) {
		dev_err(jrdev, "unable to map IV\n");
		return ERR_PTR(-ENOMEM);
=======
				     req->assoclen + req->cryptlen +
					(encrypt ? authsize : 0));
>>>>>>> f2ed3bfc
	}

	/* Check if data are contiguous. */
	all_contig = !src_nents;
	if (!all_contig) {
		src_nents = src_nents ? : 1;
		sec4_sg_len = src_nents;
	}

	sec4_sg_len += dst_nents;

	sec4_sg_bytes = sec4_sg_len * sizeof(struct sec4_sg_entry);
	dma_sync_single_for_device(jrdev, iv_dma, ivsize, DMA_TO_DEVICE);

	/* allocate space for base edesc and hw desc commands, link tables */
<<<<<<< HEAD
	edesc = kzalloc(sizeof(struct aead_edesc) + desc_bytes +
			sec4_sg_bytes, GFP_DMA | flags);
=======
	edesc = kzalloc(sizeof(*edesc) + desc_bytes + sec4_sg_bytes,
			GFP_DMA | flags);
>>>>>>> f2ed3bfc
	if (!edesc) {
		dev_err(jrdev, "could not allocate extended descriptor\n");
		return ERR_PTR(-ENOMEM);
	}

	if (likely(req->src == req->dst)) {
		sgc = dma_map_sg(jrdev, req->src, src_nents ? : 1,
				 DMA_BIDIRECTIONAL);
		if (unlikely(!sgc)) {
			dev_err(jrdev, "unable to map source\n");
			kfree(edesc);
			return ERR_PTR(-ENOMEM);
		}
	} else {
		sgc = dma_map_sg(jrdev, req->src, src_nents ? : 1,
				 DMA_TO_DEVICE);
		if (unlikely(!sgc)) {
			dev_err(jrdev, "unable to map source\n");
			kfree(edesc);
			return ERR_PTR(-ENOMEM);
		}

		sgc = dma_map_sg(jrdev, req->dst, dst_nents ? : 1,
				 DMA_FROM_DEVICE);
		if (unlikely(!sgc)) {
			dev_err(jrdev, "unable to map destination\n");
			dma_unmap_sg(jrdev, req->src, src_nents ? : 1,
				     DMA_TO_DEVICE);
			kfree(edesc);
			return ERR_PTR(-ENOMEM);
		}
	}

	edesc->src_nents = src_nents;
	edesc->dst_nents = dst_nents;
	edesc->sec4_sg = (void *)edesc + sizeof(struct aead_edesc) +
			 desc_bytes;
	*all_contig_ptr = all_contig;

	sec4_sg_index = 0;
	if (!all_contig) {
		sg_to_sec4_sg_last(req->src, src_nents,
			      edesc->sec4_sg + sec4_sg_index, 0);
		sec4_sg_index += src_nents;
	}
	if (dst_nents) {
		sg_to_sec4_sg_last(req->dst, dst_nents,
				   edesc->sec4_sg + sec4_sg_index, 0);
	}

<<<<<<< HEAD
	edesc->sec4_sg_dma = dma_map_single(jrdev, edesc->sec4_sg,
					    sec4_sg_bytes, DMA_TO_DEVICE);
	if (dma_mapping_error(jrdev, edesc->sec4_sg_dma)) {
	dev_err(jrdev, "unable to map S/G table\n");
		return ERR_PTR(-ENOMEM);
	}

	dma_sync_single_for_device(jrdev, edesc->sec4_sg_dma, sec4_sg_bytes,
				   DMA_TO_DEVICE);
=======
	if (!sec4_sg_bytes)
		return edesc;

	edesc->sec4_sg_dma = dma_map_single(jrdev, edesc->sec4_sg,
					    sec4_sg_bytes, DMA_TO_DEVICE);
	if (dma_mapping_error(jrdev, edesc->sec4_sg_dma)) {
		dev_err(jrdev, "unable to map S/G table\n");
		aead_unmap(jrdev, edesc, req);
		kfree(edesc);
		return ERR_PTR(-ENOMEM);
	}

	edesc->sec4_sg_bytes = sec4_sg_bytes;

>>>>>>> f2ed3bfc
	return edesc;
}

static int gcm_encrypt(struct aead_request *req)
{
	struct aead_edesc *edesc;
	struct crypto_aead *aead = crypto_aead_reqtfm(req);
	struct caam_ctx *ctx = crypto_aead_ctx(aead);
	struct device *jrdev = ctx->jrdev;
	bool all_contig;
	u32 *desc;
	int ret = 0;

	/* allocate extended descriptor */
	edesc = aead_edesc_alloc(req, GCM_DESC_JOB_IO_LEN, &all_contig, true);
	if (IS_ERR(edesc))
		return PTR_ERR(edesc);

	/* Create and submit job descriptor */
	init_gcm_job(req, edesc, all_contig, true);
#ifdef DEBUG
	print_hex_dump(KERN_ERR, "aead jobdesc@"__stringify(__LINE__)": ",
		       DUMP_PREFIX_ADDRESS, 16, 4, edesc->hw_desc,
		       desc_bytes(edesc->hw_desc), 1);
#endif

	desc = edesc->hw_desc;
	ret = caam_jr_enqueue(jrdev, desc, aead_encrypt_done, req);
	if (!ret) {
		ret = -EINPROGRESS;
	} else {
		aead_unmap(jrdev, edesc, req);
		kfree(edesc);
	}

	return ret;
}

static int ipsec_gcm_encrypt(struct aead_request *req)
{
	if (req->assoclen < 8)
		return -EINVAL;

	return gcm_encrypt(req);
}

static int aead_encrypt(struct aead_request *req)
{
	struct aead_edesc *edesc;
	struct crypto_aead *aead = crypto_aead_reqtfm(req);
	struct caam_ctx *ctx = crypto_aead_ctx(aead);
	struct device *jrdev = ctx->jrdev;
	bool all_contig;
	u32 *desc;
	int ret = 0;

	/* allocate extended descriptor */
	edesc = aead_edesc_alloc(req, AUTHENC_DESC_JOB_IO_LEN,
				 &all_contig, true);
	if (IS_ERR(edesc))
		return PTR_ERR(edesc);

	/* Create and submit job descriptor */
	init_authenc_job(req, edesc, all_contig, true);
#ifdef DEBUG
	print_hex_dump(KERN_ERR, "aead jobdesc@"__stringify(__LINE__)": ",
		       DUMP_PREFIX_ADDRESS, 16, 4, edesc->hw_desc,
		       desc_bytes(edesc->hw_desc), 1);
#endif

	desc = edesc->hw_desc;
	ret = caam_jr_enqueue(jrdev, desc, aead_encrypt_done, req);
	if (!ret) {
		ret = -EINPROGRESS;
	} else {
		aead_unmap(jrdev, edesc, req);
		kfree(edesc);
	}

	return ret;
}

static int gcm_decrypt(struct aead_request *req)
{
	struct aead_edesc *edesc;
	struct crypto_aead *aead = crypto_aead_reqtfm(req);
	struct caam_ctx *ctx = crypto_aead_ctx(aead);
	struct device *jrdev = ctx->jrdev;
<<<<<<< HEAD
	gfp_t flags = (req->base.flags & (CRYPTO_TFM_REQ_MAY_BACKLOG |
		       CRYPTO_TFM_REQ_MAY_SLEEP)) ? GFP_KERNEL : GFP_ATOMIC;
	int assoc_nents, src_nents, dst_nents = 0;
	struct aead_edesc *edesc;
	dma_addr_t iv_dma = 0;
	int sgc;
	u32 contig = GIV_SRC_CONTIG | GIV_DST_CONTIG;
	int ivsize = crypto_aead_ivsize(aead);
	bool assoc_chained = false, src_chained = false, dst_chained = false;
	int sec4_sg_index, sec4_sg_len = 0, sec4_sg_bytes;
	bool is_gcm = false;

	assoc_nents = sg_count(req->assoc, req->assoclen, &assoc_chained);
	src_nents = sg_count(req->src, req->cryptlen, &src_chained);

	if (unlikely(req->dst != req->src))
		dst_nents = sg_count(req->dst, req->cryptlen + ctx->authsize,
				     &dst_chained);

	sgc = dma_map_sg_chained(jrdev, req->assoc, assoc_nents ? : 1,
				 DMA_BIDIRECTIONAL, assoc_chained);
	if (likely(req->src == req->dst)) {
		sgc = dma_map_sg_chained(jrdev, req->src, src_nents ? : 1,
					 DMA_BIDIRECTIONAL, src_chained);
	} else {
		sgc = dma_map_sg_chained(jrdev, req->src, src_nents ? : 1,
					 DMA_TO_DEVICE, src_chained);
		sgc = dma_map_sg_chained(jrdev, req->dst, dst_nents ? : 1,
					 DMA_FROM_DEVICE, dst_chained);
	}

	iv_dma = dma_map_single(jrdev, greq->giv, ivsize, DMA_TO_DEVICE);
	if (dma_mapping_error(jrdev, iv_dma)) {
		dev_err(jrdev, "unable to map IV\n");
		return ERR_PTR(-ENOMEM);
	}
=======
	bool all_contig;
	u32 *desc;
	int ret = 0;
>>>>>>> f2ed3bfc

	/* allocate extended descriptor */
	edesc = aead_edesc_alloc(req, GCM_DESC_JOB_IO_LEN, &all_contig, false);
	if (IS_ERR(edesc))
		return PTR_ERR(edesc);

	/* Create and submit job descriptor*/
	init_gcm_job(req, edesc, all_contig, false);
#ifdef DEBUG
	print_hex_dump(KERN_ERR, "aead jobdesc@"__stringify(__LINE__)": ",
		       DUMP_PREFIX_ADDRESS, 16, 4, edesc->hw_desc,
		       desc_bytes(edesc->hw_desc), 1);
#endif

	desc = edesc->hw_desc;
	ret = caam_jr_enqueue(jrdev, desc, aead_decrypt_done, req);
	if (!ret) {
		ret = -EINPROGRESS;
	} else {
<<<<<<< HEAD
		if (assoc_nents ||
		    sg_dma_address(req->assoc) + req->assoclen != iv_dma ||
		    src_nents || iv_dma + ivsize != sg_dma_address(req->src))
			contig &= ~GIV_SRC_CONTIG;
	}

	if (dst_nents || iv_dma + ivsize != sg_dma_address(req->dst))
		contig &= ~GIV_DST_CONTIG;

	if (!(contig & GIV_SRC_CONTIG)) {
		assoc_nents = assoc_nents ? : 1;
		src_nents = src_nents ? : 1;
		sec4_sg_len += assoc_nents + 1 + src_nents;
		if (req->src == req->dst &&
		    (src_nents || iv_dma + ivsize != sg_dma_address(req->src)))
			contig &= ~GIV_DST_CONTIG;
	}

	/*
	 * Add new sg entries for GCM output sequence.
	 * Expected output sequence: IV, encrypted text.
	 */
	if (is_gcm && req->src == req->dst && !(contig & GIV_DST_CONTIG))
		sec4_sg_len += 1 + src_nents;

	if (unlikely(req->src != req->dst)) {
		dst_nents = dst_nents ? : 1;
		sec4_sg_len += 1 + dst_nents;
	}

	sec4_sg_bytes = sec4_sg_len * sizeof(struct sec4_sg_entry);

	dma_sync_single_for_device(jrdev, iv_dma, ivsize, DMA_TO_DEVICE);

	/* allocate space for base edesc and hw desc commands, link tables */
	edesc = kzalloc(sizeof(struct aead_edesc) + desc_bytes +
			sec4_sg_bytes, GFP_DMA | flags);
	if (!edesc) {
		dev_err(jrdev, "could not allocate extended descriptor\n");
		return ERR_PTR(-ENOMEM);
	}

	edesc->assoc_nents = assoc_nents;
	edesc->assoc_chained = assoc_chained;
	edesc->src_nents = src_nents;
	edesc->src_chained = src_chained;
	edesc->dst_nents = dst_nents;
	edesc->dst_chained = dst_chained;
	edesc->iv_dma = iv_dma;
	edesc->sec4_sg_bytes = sec4_sg_bytes;
	edesc->sec4_sg = (void *)edesc + sizeof(struct aead_edesc) +
			 desc_bytes;
	*contig_ptr = contig;

	sec4_sg_index = 0;
	if (!(contig & GIV_SRC_CONTIG)) {
		if (!is_gcm) {
			sg_to_sec4_sg(req->assoc, assoc_nents,
				      edesc->sec4_sg + sec4_sg_index, 0);
			sec4_sg_index += assoc_nents;
		}

		dma_to_sec4_sg_one(edesc->sec4_sg + sec4_sg_index,
				   iv_dma, ivsize, 0);
		sec4_sg_index += 1;

		if (is_gcm) {
			sg_to_sec4_sg(req->assoc, assoc_nents,
				      edesc->sec4_sg + sec4_sg_index, 0);
			sec4_sg_index += assoc_nents;
		}

		sg_to_sec4_sg_last(req->src, src_nents,
				   edesc->sec4_sg +
				   sec4_sg_index, 0);
		sec4_sg_index += src_nents;
=======
		aead_unmap(jrdev, edesc, req);
		kfree(edesc);
>>>>>>> f2ed3bfc
	}

	return ret;
}

<<<<<<< HEAD
	if (unlikely(req->src != req->dst && !(contig & GIV_DST_CONTIG))) {
		dma_to_sec4_sg_one(edesc->sec4_sg + sec4_sg_index,
				   iv_dma, ivsize, 0);
		sec4_sg_index += 1;
		sg_to_sec4_sg_last(req->dst, dst_nents,
				   edesc->sec4_sg + sec4_sg_index, 0);
	}
	dma_sync_single_for_device(jrdev, edesc->sec4_sg_dma, sec4_sg_bytes,
				   DMA_TO_DEVICE);

	edesc->sec4_sg_dma = dma_map_single(jrdev, edesc->sec4_sg,
					    sec4_sg_bytes, DMA_TO_DEVICE);
	if (dma_mapping_error(jrdev, edesc->sec4_sg_dma)) {
		dev_err(jrdev, "unable to map S/G table\n");
		return ERR_PTR(-ENOMEM);
	}
=======
static int ipsec_gcm_decrypt(struct aead_request *req)
{
	if (req->assoclen < 8)
		return -EINVAL;
>>>>>>> f2ed3bfc

	return gcm_decrypt(req);
}

static int aead_decrypt(struct aead_request *req)
{
	struct aead_edesc *edesc;
	struct crypto_aead *aead = crypto_aead_reqtfm(req);
	struct caam_ctx *ctx = crypto_aead_ctx(aead);
	struct device *jrdev = ctx->jrdev;
	bool all_contig;
	u32 *desc;
	int ret = 0;

#ifdef DEBUG
	bool may_sleep = ((req->base.flags & (CRYPTO_TFM_REQ_MAY_BACKLOG |
					      CRYPTO_TFM_REQ_MAY_SLEEP)) != 0);
	dbg_dump_sg(KERN_ERR, "dec src@"__stringify(__LINE__)": ",
		    DUMP_PREFIX_ADDRESS, 16, 4, req->src,
		    req->assoclen + req->cryptlen, 1, may_sleep);
#endif

	/* allocate extended descriptor */
	edesc = aead_edesc_alloc(req, AUTHENC_DESC_JOB_IO_LEN,
				 &all_contig, false);
	if (IS_ERR(edesc))
		return PTR_ERR(edesc);

	/* Create and submit job descriptor*/
	init_authenc_job(req, edesc, all_contig, false);
#ifdef DEBUG
	print_hex_dump(KERN_ERR, "aead jobdesc@"__stringify(__LINE__)": ",
		       DUMP_PREFIX_ADDRESS, 16, 4, edesc->hw_desc,
		       desc_bytes(edesc->hw_desc), 1);
#endif

	desc = edesc->hw_desc;
	ret = caam_jr_enqueue(jrdev, desc, aead_decrypt_done, req);
	if (!ret) {
		ret = -EINPROGRESS;
	} else {
		aead_unmap(jrdev, edesc, req);
		kfree(edesc);
	}

	return ret;
}

/*
 * allocate and map the ablkcipher extended descriptor for ablkcipher
 */
static struct ablkcipher_edesc *ablkcipher_edesc_alloc(struct ablkcipher_request
						       *req, int desc_bytes,
						       bool *iv_contig_out)
{
	struct crypto_ablkcipher *ablkcipher = crypto_ablkcipher_reqtfm(req);
	struct caam_ctx *ctx = crypto_ablkcipher_ctx(ablkcipher);
	struct device *jrdev = ctx->jrdev;
	gfp_t flags = (req->base.flags & (CRYPTO_TFM_REQ_MAY_BACKLOG |
					  CRYPTO_TFM_REQ_MAY_SLEEP)) ?
		       GFP_KERNEL : GFP_ATOMIC;
	int src_nents, dst_nents = 0, sec4_sg_bytes;
	struct ablkcipher_edesc *edesc;
	dma_addr_t iv_dma = 0;
	bool iv_contig = false;
	int sgc;
	int ivsize = crypto_ablkcipher_ivsize(ablkcipher);
	int sec4_sg_index;
	uint32_t c1_alg_typ = ctx->class1_alg_type;

	src_nents = sg_count(req->src, req->nbytes);

	if (req->dst != req->src)
		dst_nents = sg_count(req->dst, req->nbytes);

	if (likely(req->src == req->dst)) {
		sgc = dma_map_sg(jrdev, req->src, src_nents ? : 1,
				 DMA_BIDIRECTIONAL);
	} else {
		sgc = dma_map_sg(jrdev, req->src, src_nents ? : 1,
				 DMA_TO_DEVICE);
		sgc = dma_map_sg(jrdev, req->dst, dst_nents ? : 1,
				 DMA_FROM_DEVICE);
	}

	if ((!req->info && ivsize) &&
	    ((c1_alg_typ & OP_ALG_ALGSEL_MASK) == OP_ALG_ALGSEL_AES) &&
	    ((c1_alg_typ & OP_ALG_AAI_MASK) == OP_ALG_AAI_ECB)) {
		iv_dma = ecb_ziv_dma;
	} else {
		iv_dma = dma_map_single(jrdev, req->info, ivsize,
					DMA_TO_DEVICE);
		if (dma_mapping_error(jrdev, iv_dma)) {
			dev_err(jrdev, "unable to map IV\n");
			return ERR_PTR(-ENOMEM);
		}
	}
	dma_sync_single_for_device(jrdev, iv_dma, ivsize, DMA_TO_DEVICE);

	/*
	 * Check if iv can be contiguous with source and destination.
	 * If so, include it. If not, create scatterlist.
	 */
	if (!src_nents && iv_dma + ivsize == sg_dma_address(req->src))
		iv_contig = true;
	else
		src_nents = src_nents ? : 1;
	sec4_sg_bytes = ((iv_contig ? 0 : 1) + src_nents + dst_nents) *
			sizeof(struct sec4_sg_entry);

	/* allocate space for base edesc and hw desc commands, link tables */
<<<<<<< HEAD
	edesc = kzalloc(sizeof(struct ablkcipher_edesc) + desc_bytes +
			sec4_sg_bytes, GFP_DMA | flags);
=======
	edesc = kzalloc(sizeof(*edesc) + desc_bytes + sec4_sg_bytes,
			GFP_DMA | flags);
>>>>>>> f2ed3bfc
	if (!edesc) {
		dev_err(jrdev, "could not allocate extended descriptor\n");
		return ERR_PTR(-ENOMEM);
	}

	edesc->src_nents = src_nents;
	edesc->dst_nents = dst_nents;
	edesc->sec4_sg_bytes = sec4_sg_bytes;
	edesc->sec4_sg = (void *)edesc + sizeof(struct ablkcipher_edesc) +
			 desc_bytes;

	sec4_sg_index = 0;
	if (!iv_contig) {
		dma_to_sec4_sg_one(edesc->sec4_sg, iv_dma, ivsize, 0);
		sg_to_sec4_sg_last(req->src, src_nents,
				   edesc->sec4_sg + 1, 0);
		sec4_sg_index += 1 + src_nents;
	}

	if (dst_nents) {
		sg_to_sec4_sg_last(req->dst, dst_nents,
			edesc->sec4_sg + sec4_sg_index, 0);
	}

	edesc->sec4_sg_dma = dma_map_single(jrdev, edesc->sec4_sg,
					    sec4_sg_bytes, DMA_TO_DEVICE);

	if (dma_mapping_error(jrdev, edesc->sec4_sg_dma)) {
		dev_err(jrdev, "unable to map S/G table\n");
		return ERR_PTR(-ENOMEM);
	}

	edesc->iv_dma = iv_dma;

	dma_sync_single_for_device(jrdev, edesc->sec4_sg_dma, sec4_sg_bytes,
				   DMA_TO_DEVICE);

#ifdef DEBUG
	print_hex_dump(KERN_ERR, "ablkcipher sec4_sg@"__stringify(__LINE__)": ",
		       DUMP_PREFIX_ADDRESS, 16, 4, edesc->sec4_sg,
		       sec4_sg_bytes, 1);
#endif

	*iv_contig_out = iv_contig;
	return edesc;
}

static int ablkcipher_encrypt(struct ablkcipher_request *req)
{
	struct ablkcipher_edesc *edesc;
	struct crypto_ablkcipher *ablkcipher = crypto_ablkcipher_reqtfm(req);
	struct caam_ctx *ctx = crypto_ablkcipher_ctx(ablkcipher);
	struct device *jrdev = ctx->jrdev;
	bool iv_contig;
	u32 *desc;
	int ret = 0;

	/* allocate extended descriptor */
	edesc = ablkcipher_edesc_alloc(req, DESC_JOB_IO_LEN *
				       CAAM_CMD_SZ, &iv_contig);
	if (IS_ERR(edesc))
		return PTR_ERR(edesc);

	/* Create and submit job descriptor*/
	init_ablkcipher_job(ctx->sh_desc_enc,
		ctx->sh_desc_enc_dma, edesc, req, iv_contig);
#ifdef DEBUG
	print_hex_dump(KERN_ERR, "ablkcipher jobdesc@"__stringify(__LINE__)": ",
		       DUMP_PREFIX_ADDRESS, 16, 4, edesc->hw_desc,
		       desc_bytes(edesc->hw_desc), 1);
#endif
	desc = edesc->hw_desc;
	ret = caam_jr_enqueue(jrdev, desc, ablkcipher_encrypt_done, req);

	if (!ret) {
		ret = -EINPROGRESS;
	} else {
		ablkcipher_unmap(jrdev, edesc, req);
		kfree(edesc);
	}

	return ret;
}

static int ablkcipher_decrypt(struct ablkcipher_request *req)
{
	struct ablkcipher_edesc *edesc;
	struct crypto_ablkcipher *ablkcipher = crypto_ablkcipher_reqtfm(req);
	struct caam_ctx *ctx = crypto_ablkcipher_ctx(ablkcipher);
	struct device *jrdev = ctx->jrdev;
	bool iv_contig;
	u32 *desc;
	int ret = 0;

	/* allocate extended descriptor */
	edesc = ablkcipher_edesc_alloc(req, DESC_JOB_IO_LEN *
				       CAAM_CMD_SZ, &iv_contig);
	if (IS_ERR(edesc))
		return PTR_ERR(edesc);

	/* Create and submit job descriptor*/
	init_ablkcipher_job(ctx->sh_desc_dec,
		ctx->sh_desc_dec_dma, edesc, req, iv_contig);
	desc = edesc->hw_desc;
#ifdef DEBUG
	print_hex_dump(KERN_ERR, "ablkcipher jobdesc@"__stringify(__LINE__)": ",
		       DUMP_PREFIX_ADDRESS, 16, 4, edesc->hw_desc,
		       desc_bytes(edesc->hw_desc), 1);
#endif

	ret = caam_jr_enqueue(jrdev, desc, ablkcipher_decrypt_done, req);
	if (!ret) {
		ret = -EINPROGRESS;
	} else {
		ablkcipher_unmap(jrdev, edesc, req);
		kfree(edesc);
	}

	return ret;
}

/*
 * allocate and map the ablkcipher extended descriptor
 * for ablkcipher givencrypt
 */
static struct ablkcipher_edesc *ablkcipher_giv_edesc_alloc(
				struct skcipher_givcrypt_request *greq,
				int desc_bytes,
				bool *iv_contig_out)
{
	struct ablkcipher_request *req = &greq->creq;
	struct crypto_ablkcipher *ablkcipher = crypto_ablkcipher_reqtfm(req);
	struct caam_ctx *ctx = crypto_ablkcipher_ctx(ablkcipher);
	struct device *jrdev = ctx->jrdev;
	gfp_t flags = (req->base.flags & (CRYPTO_TFM_REQ_MAY_BACKLOG |
					  CRYPTO_TFM_REQ_MAY_SLEEP)) ?
		       GFP_KERNEL : GFP_ATOMIC;
	int src_nents, dst_nents = 0, sec4_sg_bytes;
	struct ablkcipher_edesc *edesc;
	dma_addr_t iv_dma = 0;
	bool iv_contig = false;
	int sgc;
	int ivsize = crypto_ablkcipher_ivsize(ablkcipher);
	int sec4_sg_index;

	src_nents = sg_count(req->src, req->nbytes);

	if (unlikely(req->dst != req->src))
		dst_nents = sg_count(req->dst, req->nbytes);

	if (likely(req->src == req->dst)) {
		sgc = dma_map_sg(jrdev, req->src, src_nents ? : 1,
				 DMA_BIDIRECTIONAL);
	} else {
		sgc = dma_map_sg(jrdev, req->src, src_nents ? : 1,
				 DMA_TO_DEVICE);
		sgc = dma_map_sg(jrdev, req->dst, dst_nents ? : 1,
				 DMA_FROM_DEVICE);
	}

	/*
	 * Check if iv can be contiguous with source and destination.
	 * If so, include it. If not, create scatterlist.
	 */
	iv_dma = dma_map_single(jrdev, greq->giv, ivsize, DMA_TO_DEVICE);
	if (dma_mapping_error(jrdev, iv_dma)) {
		dev_err(jrdev, "unable to map IV\n");
		return ERR_PTR(-ENOMEM);
	}

	if (!dst_nents && iv_dma + ivsize == sg_dma_address(req->dst))
		iv_contig = true;
	else
		dst_nents = dst_nents ? : 1;
	sec4_sg_bytes = ((iv_contig ? 0 : 1) + src_nents + dst_nents) *
			sizeof(struct sec4_sg_entry);

	/* allocate space for base edesc and hw desc commands, link tables */
	edesc = kzalloc(sizeof(*edesc) + desc_bytes + sec4_sg_bytes,
			GFP_DMA | flags);
	if (!edesc) {
		dev_err(jrdev, "could not allocate extended descriptor\n");
		return ERR_PTR(-ENOMEM);
	}

	edesc->src_nents = src_nents;
	edesc->dst_nents = dst_nents;
	edesc->sec4_sg_bytes = sec4_sg_bytes;
	edesc->sec4_sg = (void *)edesc + sizeof(struct ablkcipher_edesc) +
			 desc_bytes;

	sec4_sg_index = 0;
	if (src_nents) {
		sg_to_sec4_sg_last(req->src, src_nents, edesc->sec4_sg, 0);
		sec4_sg_index += src_nents;
	}

	if (!iv_contig) {
		dma_to_sec4_sg_one(edesc->sec4_sg + sec4_sg_index,
				   iv_dma, ivsize, 0);
		sec4_sg_index += 1;
		sg_to_sec4_sg_last(req->dst, dst_nents,
				   edesc->sec4_sg + sec4_sg_index, 0);
	}

	edesc->sec4_sg_dma = dma_map_single(jrdev, edesc->sec4_sg,
					    sec4_sg_bytes, DMA_TO_DEVICE);
	if (dma_mapping_error(jrdev, edesc->sec4_sg_dma)) {
		dev_err(jrdev, "unable to map S/G table\n");
		return ERR_PTR(-ENOMEM);
	}
	edesc->iv_dma = iv_dma;

#ifdef DEBUG
	print_hex_dump(KERN_ERR,
		       "ablkcipher sec4_sg@" __stringify(__LINE__) ": ",
		       DUMP_PREFIX_ADDRESS, 16, 4, edesc->sec4_sg,
		       sec4_sg_bytes, 1);
#endif

	*iv_contig_out = iv_contig;
	return edesc;
}

static int ablkcipher_givencrypt(struct skcipher_givcrypt_request *creq)
{
	struct ablkcipher_request *req = &creq->creq;
	struct ablkcipher_edesc *edesc;
	struct crypto_ablkcipher *ablkcipher = crypto_ablkcipher_reqtfm(req);
	struct caam_ctx *ctx = crypto_ablkcipher_ctx(ablkcipher);
	struct device *jrdev = ctx->jrdev;
	bool iv_contig;
	u32 *desc;
	int ret = 0;

	/* allocate extended descriptor */
	edesc = ablkcipher_giv_edesc_alloc(creq, DESC_JOB_IO_LEN *
				       CAAM_CMD_SZ, &iv_contig);
	if (IS_ERR(edesc))
		return PTR_ERR(edesc);

	/* Create and submit job descriptor*/
	init_ablkcipher_giv_job(ctx->sh_desc_givenc, ctx->sh_desc_givenc_dma,
				edesc, req, iv_contig);
#ifdef DEBUG
	print_hex_dump(KERN_ERR,
		       "ablkcipher jobdesc@" __stringify(__LINE__) ": ",
		       DUMP_PREFIX_ADDRESS, 16, 4, edesc->hw_desc,
		       desc_bytes(edesc->hw_desc), 1);
#endif
	desc = edesc->hw_desc;
	ret = caam_jr_enqueue(jrdev, desc, ablkcipher_encrypt_done, req);

	if (!ret) {
		ret = -EINPROGRESS;
	} else {
		ablkcipher_unmap(jrdev, edesc, req);
		kfree(edesc);
	}

	return ret;
}

#define template_aead		template_u.aead
#define template_ablkcipher	template_u.ablkcipher
struct caam_alg_template {
	char name[CRYPTO_MAX_ALG_NAME];
	char driver_name[CRYPTO_MAX_ALG_NAME];
	unsigned int blocksize;
	u32 type;
	union {
		struct ablkcipher_alg ablkcipher;
	} template_u;
	u32 class1_alg_type;
	u32 class2_alg_type;
	u32 alg_op;
};

static struct caam_alg_template driver_algs[] = {
	/* ablkcipher descriptor */
	{
		.name = "cbc(aes)",
		.driver_name = "cbc-aes-caam",
		.blocksize = AES_BLOCK_SIZE,
		.type = CRYPTO_ALG_TYPE_GIVCIPHER,
		.template_ablkcipher = {
			.setkey = ablkcipher_setkey,
			.encrypt = ablkcipher_encrypt,
			.decrypt = ablkcipher_decrypt,
			.givencrypt = ablkcipher_givencrypt,
			.geniv = "<built-in>",
			.min_keysize = AES_MIN_KEY_SIZE,
			.max_keysize = AES_MAX_KEY_SIZE,
			.ivsize = AES_BLOCK_SIZE,
			},
		.class1_alg_type = OP_ALG_ALGSEL_AES | OP_ALG_AAI_CBC,
	},
	{
		.name = "ecb(aes)",
		.driver_name = "ecb-aes-caam",
		.blocksize = AES_BLOCK_SIZE,
		.type = CRYPTO_ALG_TYPE_ABLKCIPHER,
		.template_ablkcipher = {
			.setkey = ablkcipher_setkey,
			.encrypt = ablkcipher_encrypt,
			.decrypt = ablkcipher_decrypt,
			.geniv = "eseqiv",
			.min_keysize = AES_MIN_KEY_SIZE,
			.max_keysize = AES_MAX_KEY_SIZE,
			.ivsize = AES_BLOCK_SIZE,
			},
		.class1_alg_type = OP_ALG_ALGSEL_AES | OP_ALG_AAI_ECB,
	},
	{
		.name = "cbc(des3_ede)",
		.driver_name = "cbc-3des-caam",
		.blocksize = DES3_EDE_BLOCK_SIZE,
		.type = CRYPTO_ALG_TYPE_GIVCIPHER,
		.template_ablkcipher = {
			.setkey = ablkcipher_setkey,
			.encrypt = ablkcipher_encrypt,
			.decrypt = ablkcipher_decrypt,
			.givencrypt = ablkcipher_givencrypt,
			.geniv = "<built-in>",
			.min_keysize = DES3_EDE_KEY_SIZE,
			.max_keysize = DES3_EDE_KEY_SIZE,
			.ivsize = DES3_EDE_BLOCK_SIZE,
			},
		.class1_alg_type = OP_ALG_ALGSEL_3DES | OP_ALG_AAI_CBC,
	},
	{
		.name = "ecb(des3_ede)",
		.driver_name = "ecb-des3-caam",
		.blocksize = DES3_EDE_BLOCK_SIZE,
		.type = CRYPTO_ALG_TYPE_ABLKCIPHER,
		.template_ablkcipher = {
			.setkey = ablkcipher_setkey,
			.encrypt = ablkcipher_encrypt,
			.decrypt = ablkcipher_decrypt,
			.geniv = "eseqiv",
			.min_keysize = DES3_EDE_KEY_SIZE,
			.max_keysize = DES3_EDE_KEY_SIZE,
			.ivsize = DES3_EDE_BLOCK_SIZE,
			},
		.class1_alg_type = OP_ALG_ALGSEL_3DES | OP_ALG_AAI_ECB,
	},
	{
		.name = "cbc(des)",
		.driver_name = "cbc-des-caam",
		.blocksize = DES_BLOCK_SIZE,
		.type = CRYPTO_ALG_TYPE_GIVCIPHER,
		.template_ablkcipher = {
			.setkey = ablkcipher_setkey,
			.encrypt = ablkcipher_encrypt,
			.decrypt = ablkcipher_decrypt,
			.givencrypt = ablkcipher_givencrypt,
			.geniv = "<built-in>",
			.min_keysize = DES_KEY_SIZE,
			.max_keysize = DES_KEY_SIZE,
			.ivsize = DES_BLOCK_SIZE,
			},
		.class1_alg_type = OP_ALG_ALGSEL_DES | OP_ALG_AAI_CBC,
	},
	{
		.name = "ecb(des)",
		.driver_name = "ecb-des-caam",
		.blocksize = DES_BLOCK_SIZE,
		.type = CRYPTO_ALG_TYPE_ABLKCIPHER,
		.template_ablkcipher = {
			.setkey = ablkcipher_des_setkey,
			.encrypt = ablkcipher_encrypt,
			.decrypt = ablkcipher_decrypt,
			.geniv = "eseqiv",
			.min_keysize = DES_KEY_SIZE,
			.max_keysize = DES_KEY_SIZE,
			.ivsize = DES_BLOCK_SIZE,
		},
		.class1_alg_type = OP_ALG_ALGSEL_DES | OP_ALG_AAI_ECB,
	},
	{
		.name = "ctr(aes)",
		.driver_name = "ctr-aes-caam",
		.blocksize = 1,
		.type = CRYPTO_ALG_TYPE_ABLKCIPHER,
		.template_ablkcipher = {
			.setkey = ablkcipher_setkey,
			.encrypt = ablkcipher_encrypt,
			.decrypt = ablkcipher_decrypt,
			.geniv = "chainiv",
			.min_keysize = AES_MIN_KEY_SIZE,
			.max_keysize = AES_MAX_KEY_SIZE,
			.ivsize = AES_BLOCK_SIZE,
			},
		.class1_alg_type = OP_ALG_ALGSEL_AES | OP_ALG_AAI_CTR_MOD128,
	},
	{
		.name = "rfc3686(ctr(aes))",
		.driver_name = "rfc3686-ctr-aes-caam",
		.blocksize = 1,
		.type = CRYPTO_ALG_TYPE_GIVCIPHER,
		.template_ablkcipher = {
			.setkey = ablkcipher_setkey,
			.encrypt = ablkcipher_encrypt,
			.decrypt = ablkcipher_decrypt,
			.givencrypt = ablkcipher_givencrypt,
			.geniv = "<built-in>",
			.min_keysize = AES_MIN_KEY_SIZE +
				       CTR_RFC3686_NONCE_SIZE,
			.max_keysize = AES_MAX_KEY_SIZE +
				       CTR_RFC3686_NONCE_SIZE,
			.ivsize = CTR_RFC3686_IV_SIZE,
			},
		.class1_alg_type = OP_ALG_ALGSEL_AES | OP_ALG_AAI_CTR_MOD128,
	},
	{
		.name = "xts(aes)",
		.driver_name = "xts-aes-caam",
		.blocksize = AES_BLOCK_SIZE,
		.type = CRYPTO_ALG_TYPE_ABLKCIPHER,
		.template_ablkcipher = {
			.setkey = xts_ablkcipher_setkey,
			.encrypt = ablkcipher_encrypt,
			.decrypt = ablkcipher_decrypt,
			.geniv = "eseqiv",
			.min_keysize = 2 * AES_MIN_KEY_SIZE,
			.max_keysize = 2 * AES_MAX_KEY_SIZE,
			.ivsize = AES_BLOCK_SIZE,
			},
		.class1_alg_type = OP_ALG_ALGSEL_AES | OP_ALG_AAI_XTS,
	},
	{
		.name = "ecb(arc4)",
		.driver_name = "ecb-arc4-caam",
		.blocksize = ARC4_BLOCK_SIZE,
		.type = CRYPTO_ALG_TYPE_ABLKCIPHER,
		.template_ablkcipher = {
			.setkey = ablkcipher_setkey,
			.encrypt = ablkcipher_encrypt,
			.decrypt = ablkcipher_decrypt,
			.geniv = "eseqiv",
			.min_keysize = ARC4_MIN_KEY_SIZE,
			.max_keysize = ARC4_MAX_KEY_SIZE,
			.ivsize = ARC4_BLOCK_SIZE,
		},
		.class1_alg_type = OP_ALG_ALGSEL_ARC4 | OP_ALG_AAI_ECB
	},

};

static struct caam_aead_alg driver_aeads[] = {
	{
		.aead = {
			.base = {
				.cra_name = "rfc4106(gcm(aes))",
				.cra_driver_name = "rfc4106-gcm-aes-caam",
				.cra_blocksize = 1,
			},
			.setkey = rfc4106_setkey,
			.setauthsize = rfc4106_setauthsize,
			.encrypt = ipsec_gcm_encrypt,
			.decrypt = ipsec_gcm_decrypt,
			.ivsize = 8,
			.maxauthsize = AES_BLOCK_SIZE,
		},
		.caam = {
			.class1_alg_type = OP_ALG_ALGSEL_AES | OP_ALG_AAI_GCM,
		},
	},
	{
		.aead = {
			.base = {
				.cra_name = "rfc4543(gcm(aes))",
				.cra_driver_name = "rfc4543-gcm-aes-caam",
				.cra_blocksize = 1,
			},
			.setkey = rfc4543_setkey,
			.setauthsize = rfc4543_setauthsize,
			.encrypt = ipsec_gcm_encrypt,
			.decrypt = ipsec_gcm_decrypt,
			.ivsize = 8,
			.maxauthsize = AES_BLOCK_SIZE,
		},
		.caam = {
			.class1_alg_type = OP_ALG_ALGSEL_AES | OP_ALG_AAI_GCM,
		},
	},
	/* Galois Counter Mode */
	{
		.aead = {
			.base = {
				.cra_name = "gcm(aes)",
				.cra_driver_name = "gcm-aes-caam",
				.cra_blocksize = 1,
			},
			.setkey = gcm_setkey,
			.setauthsize = gcm_setauthsize,
			.encrypt = gcm_encrypt,
			.decrypt = gcm_decrypt,
			.ivsize = 12,
			.maxauthsize = AES_BLOCK_SIZE,
		},
		.caam = {
			.class1_alg_type = OP_ALG_ALGSEL_AES | OP_ALG_AAI_GCM,
		},
	},
	/* single-pass ipsec_esp descriptor */
	{
		.aead = {
			.base = {
				.cra_name = "authenc(hmac(md5),"
					    "ecb(cipher_null))",
				.cra_driver_name = "authenc-hmac-md5-"
						   "ecb-cipher_null-caam",
				.cra_blocksize = NULL_BLOCK_SIZE,
			},
			.setkey = aead_setkey,
			.setauthsize = aead_setauthsize,
			.encrypt = aead_encrypt,
			.decrypt = aead_decrypt,
			.ivsize = NULL_IV_SIZE,
			.maxauthsize = MD5_DIGEST_SIZE,
		},
		.caam = {
			.class2_alg_type = OP_ALG_ALGSEL_MD5 |
					   OP_ALG_AAI_HMAC_PRECOMP,
			.alg_op = OP_ALG_ALGSEL_MD5 | OP_ALG_AAI_HMAC,
		},
	},
	{
		.aead = {
			.base = {
				.cra_name = "authenc(hmac(sha1),"
					    "ecb(cipher_null))",
				.cra_driver_name = "authenc-hmac-sha1-"
						   "ecb-cipher_null-caam",
				.cra_blocksize = NULL_BLOCK_SIZE,
			},
			.setkey = aead_setkey,
			.setauthsize = aead_setauthsize,
			.encrypt = aead_encrypt,
			.decrypt = aead_decrypt,
			.ivsize = NULL_IV_SIZE,
			.maxauthsize = SHA1_DIGEST_SIZE,
		},
		.caam = {
			.class2_alg_type = OP_ALG_ALGSEL_SHA1 |
					   OP_ALG_AAI_HMAC_PRECOMP,
			.alg_op = OP_ALG_ALGSEL_SHA1 | OP_ALG_AAI_HMAC,
		},
	},
	{
		.aead = {
			.base = {
				.cra_name = "authenc(hmac(sha224),"
					    "ecb(cipher_null))",
				.cra_driver_name = "authenc-hmac-sha224-"
						   "ecb-cipher_null-caam",
				.cra_blocksize = NULL_BLOCK_SIZE,
			},
			.setkey = aead_setkey,
			.setauthsize = aead_setauthsize,
			.encrypt = aead_encrypt,
			.decrypt = aead_decrypt,
			.ivsize = NULL_IV_SIZE,
			.maxauthsize = SHA224_DIGEST_SIZE,
		},
		.caam = {
			.class2_alg_type = OP_ALG_ALGSEL_SHA224 |
					   OP_ALG_AAI_HMAC_PRECOMP,
			.alg_op = OP_ALG_ALGSEL_SHA224 | OP_ALG_AAI_HMAC,
		},
	},
	{
		.aead = {
			.base = {
				.cra_name = "authenc(hmac(sha256),"
					    "ecb(cipher_null))",
				.cra_driver_name = "authenc-hmac-sha256-"
						   "ecb-cipher_null-caam",
				.cra_blocksize = NULL_BLOCK_SIZE,
			},
			.setkey = aead_setkey,
			.setauthsize = aead_setauthsize,
			.encrypt = aead_encrypt,
			.decrypt = aead_decrypt,
			.ivsize = NULL_IV_SIZE,
			.maxauthsize = SHA256_DIGEST_SIZE,
		},
		.caam = {
			.class2_alg_type = OP_ALG_ALGSEL_SHA256 |
					   OP_ALG_AAI_HMAC_PRECOMP,
			.alg_op = OP_ALG_ALGSEL_SHA256 | OP_ALG_AAI_HMAC,
		},
	},
	{
		.aead = {
			.base = {
				.cra_name = "authenc(hmac(sha384),"
					    "ecb(cipher_null))",
				.cra_driver_name = "authenc-hmac-sha384-"
						   "ecb-cipher_null-caam",
				.cra_blocksize = NULL_BLOCK_SIZE,
			},
			.setkey = aead_setkey,
			.setauthsize = aead_setauthsize,
			.encrypt = aead_encrypt,
			.decrypt = aead_decrypt,
			.ivsize = NULL_IV_SIZE,
			.maxauthsize = SHA384_DIGEST_SIZE,
		},
		.caam = {
			.class2_alg_type = OP_ALG_ALGSEL_SHA384 |
					   OP_ALG_AAI_HMAC_PRECOMP,
			.alg_op = OP_ALG_ALGSEL_SHA384 | OP_ALG_AAI_HMAC,
		},
	},
	{
		.aead = {
			.base = {
				.cra_name = "authenc(hmac(sha512),"
					    "ecb(cipher_null))",
				.cra_driver_name = "authenc-hmac-sha512-"
						   "ecb-cipher_null-caam",
				.cra_blocksize = NULL_BLOCK_SIZE,
			},
			.setkey = aead_setkey,
			.setauthsize = aead_setauthsize,
			.encrypt = aead_encrypt,
			.decrypt = aead_decrypt,
			.ivsize = NULL_IV_SIZE,
			.maxauthsize = SHA512_DIGEST_SIZE,
		},
		.caam = {
			.class2_alg_type = OP_ALG_ALGSEL_SHA512 |
					   OP_ALG_AAI_HMAC_PRECOMP,
			.alg_op = OP_ALG_ALGSEL_SHA512 | OP_ALG_AAI_HMAC,
		},
	},
	{
		.aead = {
			.base = {
				.cra_name = "authenc(hmac(md5),cbc(aes))",
				.cra_driver_name = "authenc-hmac-md5-"
						   "cbc-aes-caam",
				.cra_blocksize = AES_BLOCK_SIZE,
			},
			.setkey = aead_setkey,
			.setauthsize = aead_setauthsize,
			.encrypt = aead_encrypt,
			.decrypt = aead_decrypt,
			.ivsize = AES_BLOCK_SIZE,
			.maxauthsize = MD5_DIGEST_SIZE,
		},
		.caam = {
			.class1_alg_type = OP_ALG_ALGSEL_AES | OP_ALG_AAI_CBC,
			.class2_alg_type = OP_ALG_ALGSEL_MD5 |
					   OP_ALG_AAI_HMAC_PRECOMP,
			.alg_op = OP_ALG_ALGSEL_MD5 | OP_ALG_AAI_HMAC,
		},
	},
	{
		.aead = {
			.base = {
				.cra_name = "echainiv(authenc(hmac(md5),"
					    "cbc(aes)))",
				.cra_driver_name = "echainiv-authenc-hmac-md5-"
						   "cbc-aes-caam",
				.cra_blocksize = AES_BLOCK_SIZE,
			},
			.setkey = aead_setkey,
			.setauthsize = aead_setauthsize,
			.encrypt = aead_encrypt,
			.decrypt = aead_decrypt,
			.ivsize = AES_BLOCK_SIZE,
			.maxauthsize = MD5_DIGEST_SIZE,
		},
		.caam = {
			.class1_alg_type = OP_ALG_ALGSEL_AES | OP_ALG_AAI_CBC,
			.class2_alg_type = OP_ALG_ALGSEL_MD5 |
					   OP_ALG_AAI_HMAC_PRECOMP,
			.alg_op = OP_ALG_ALGSEL_MD5 | OP_ALG_AAI_HMAC,
			.geniv = true,
		},
	},
	{
		.aead = {
			.base = {
				.cra_name = "authenc(hmac(sha1),cbc(aes))",
				.cra_driver_name = "authenc-hmac-sha1-"
						   "cbc-aes-caam",
				.cra_blocksize = AES_BLOCK_SIZE,
			},
			.setkey = aead_setkey,
			.setauthsize = aead_setauthsize,
			.encrypt = aead_encrypt,
			.decrypt = aead_decrypt,
			.ivsize = AES_BLOCK_SIZE,
			.maxauthsize = SHA1_DIGEST_SIZE,
		},
		.caam = {
			.class1_alg_type = OP_ALG_ALGSEL_AES | OP_ALG_AAI_CBC,
			.class2_alg_type = OP_ALG_ALGSEL_SHA1 |
					   OP_ALG_AAI_HMAC_PRECOMP,
			.alg_op = OP_ALG_ALGSEL_SHA1 | OP_ALG_AAI_HMAC,
		},
	},
	{
		.aead = {
			.base = {
				.cra_name = "echainiv(authenc(hmac(sha1),"
					    "cbc(aes)))",
				.cra_driver_name = "echainiv-authenc-"
						   "hmac-sha1-cbc-aes-caam",
				.cra_blocksize = AES_BLOCK_SIZE,
			},
			.setkey = aead_setkey,
			.setauthsize = aead_setauthsize,
			.encrypt = aead_encrypt,
			.decrypt = aead_decrypt,
			.ivsize = AES_BLOCK_SIZE,
			.maxauthsize = SHA1_DIGEST_SIZE,
		},
		.caam = {
			.class1_alg_type = OP_ALG_ALGSEL_AES | OP_ALG_AAI_CBC,
			.class2_alg_type = OP_ALG_ALGSEL_SHA1 |
					   OP_ALG_AAI_HMAC_PRECOMP,
			.alg_op = OP_ALG_ALGSEL_SHA1 | OP_ALG_AAI_HMAC,
			.geniv = true,
		},
	},
	{
		.aead = {
			.base = {
				.cra_name = "authenc(hmac(sha224),cbc(aes))",
				.cra_driver_name = "authenc-hmac-sha224-"
						   "cbc-aes-caam",
				.cra_blocksize = AES_BLOCK_SIZE,
			},
			.setkey = aead_setkey,
			.setauthsize = aead_setauthsize,
			.encrypt = aead_encrypt,
			.decrypt = aead_decrypt,
			.ivsize = AES_BLOCK_SIZE,
			.maxauthsize = SHA224_DIGEST_SIZE,
		},
		.caam = {
			.class1_alg_type = OP_ALG_ALGSEL_AES | OP_ALG_AAI_CBC,
			.class2_alg_type = OP_ALG_ALGSEL_SHA224 |
					   OP_ALG_AAI_HMAC_PRECOMP,
			.alg_op = OP_ALG_ALGSEL_SHA224 | OP_ALG_AAI_HMAC,
		},
	},
	{
		.aead = {
			.base = {
				.cra_name = "echainiv(authenc(hmac(sha224),"
					    "cbc(aes)))",
				.cra_driver_name = "echainiv-authenc-"
						   "hmac-sha224-cbc-aes-caam",
				.cra_blocksize = AES_BLOCK_SIZE,
			},
			.setkey = aead_setkey,
			.setauthsize = aead_setauthsize,
			.encrypt = aead_encrypt,
			.decrypt = aead_decrypt,
			.ivsize = AES_BLOCK_SIZE,
			.maxauthsize = SHA224_DIGEST_SIZE,
		},
		.caam = {
			.class1_alg_type = OP_ALG_ALGSEL_AES | OP_ALG_AAI_CBC,
			.class2_alg_type = OP_ALG_ALGSEL_SHA224 |
					   OP_ALG_AAI_HMAC_PRECOMP,
			.alg_op = OP_ALG_ALGSEL_SHA224 | OP_ALG_AAI_HMAC,
			.geniv = true,
		},
	},
	{
		.aead = {
			.base = {
				.cra_name = "authenc(hmac(sha256),cbc(aes))",
				.cra_driver_name = "authenc-hmac-sha256-"
						   "cbc-aes-caam",
				.cra_blocksize = AES_BLOCK_SIZE,
			},
			.setkey = aead_setkey,
			.setauthsize = aead_setauthsize,
			.encrypt = aead_encrypt,
			.decrypt = aead_decrypt,
			.ivsize = AES_BLOCK_SIZE,
			.maxauthsize = SHA256_DIGEST_SIZE,
		},
		.caam = {
			.class1_alg_type = OP_ALG_ALGSEL_AES | OP_ALG_AAI_CBC,
			.class2_alg_type = OP_ALG_ALGSEL_SHA256 |
					   OP_ALG_AAI_HMAC_PRECOMP,
			.alg_op = OP_ALG_ALGSEL_SHA256 | OP_ALG_AAI_HMAC,
		},
	},
	{
		.aead = {
			.base = {
				.cra_name = "echainiv(authenc(hmac(sha256),"
					    "cbc(aes)))",
				.cra_driver_name = "echainiv-authenc-"
						   "hmac-sha256-cbc-aes-caam",
				.cra_blocksize = AES_BLOCK_SIZE,
			},
			.setkey = aead_setkey,
			.setauthsize = aead_setauthsize,
			.encrypt = aead_encrypt,
			.decrypt = aead_decrypt,
			.ivsize = AES_BLOCK_SIZE,
			.maxauthsize = SHA256_DIGEST_SIZE,
		},
		.caam = {
			.class1_alg_type = OP_ALG_ALGSEL_AES | OP_ALG_AAI_CBC,
			.class2_alg_type = OP_ALG_ALGSEL_SHA256 |
					   OP_ALG_AAI_HMAC_PRECOMP,
			.alg_op = OP_ALG_ALGSEL_SHA256 | OP_ALG_AAI_HMAC,
			.geniv = true,
		},
	},
	{
		.aead = {
			.base = {
				.cra_name = "authenc(hmac(sha384),cbc(aes))",
				.cra_driver_name = "authenc-hmac-sha384-"
						   "cbc-aes-caam",
				.cra_blocksize = AES_BLOCK_SIZE,
			},
			.setkey = aead_setkey,
			.setauthsize = aead_setauthsize,
			.encrypt = aead_encrypt,
			.decrypt = aead_decrypt,
			.ivsize = AES_BLOCK_SIZE,
			.maxauthsize = SHA384_DIGEST_SIZE,
		},
		.caam = {
			.class1_alg_type = OP_ALG_ALGSEL_AES | OP_ALG_AAI_CBC,
			.class2_alg_type = OP_ALG_ALGSEL_SHA384 |
					   OP_ALG_AAI_HMAC_PRECOMP,
			.alg_op = OP_ALG_ALGSEL_SHA384 | OP_ALG_AAI_HMAC,
		},
	},
	{
		.aead = {
			.base = {
				.cra_name = "echainiv(authenc(hmac(sha384),"
					    "cbc(aes)))",
				.cra_driver_name = "echainiv-authenc-"
						   "hmac-sha384-cbc-aes-caam",
				.cra_blocksize = AES_BLOCK_SIZE,
			},
			.setkey = aead_setkey,
			.setauthsize = aead_setauthsize,
			.encrypt = aead_encrypt,
			.decrypt = aead_decrypt,
			.ivsize = AES_BLOCK_SIZE,
			.maxauthsize = SHA384_DIGEST_SIZE,
		},
		.caam = {
			.class1_alg_type = OP_ALG_ALGSEL_AES | OP_ALG_AAI_CBC,
			.class2_alg_type = OP_ALG_ALGSEL_SHA384 |
					   OP_ALG_AAI_HMAC_PRECOMP,
			.alg_op = OP_ALG_ALGSEL_SHA384 | OP_ALG_AAI_HMAC,
			.geniv = true,
		},
	},
	{
		.aead = {
			.base = {
				.cra_name = "authenc(hmac(sha512),cbc(aes))",
				.cra_driver_name = "authenc-hmac-sha512-"
						   "cbc-aes-caam",
				.cra_blocksize = AES_BLOCK_SIZE,
			},
			.setkey = aead_setkey,
			.setauthsize = aead_setauthsize,
			.encrypt = aead_encrypt,
			.decrypt = aead_decrypt,
			.ivsize = AES_BLOCK_SIZE,
			.maxauthsize = SHA512_DIGEST_SIZE,
		},
		.caam = {
			.class1_alg_type = OP_ALG_ALGSEL_AES | OP_ALG_AAI_CBC,
			.class2_alg_type = OP_ALG_ALGSEL_SHA512 |
					   OP_ALG_AAI_HMAC_PRECOMP,
			.alg_op = OP_ALG_ALGSEL_SHA512 | OP_ALG_AAI_HMAC,
		},
	},
	{
		.aead = {
			.base = {
				.cra_name = "echainiv(authenc(hmac(sha512),"
					    "cbc(aes)))",
				.cra_driver_name = "echainiv-authenc-"
						   "hmac-sha512-cbc-aes-caam",
				.cra_blocksize = AES_BLOCK_SIZE,
			},
			.setkey = aead_setkey,
			.setauthsize = aead_setauthsize,
			.encrypt = aead_encrypt,
			.decrypt = aead_decrypt,
			.ivsize = AES_BLOCK_SIZE,
			.maxauthsize = SHA512_DIGEST_SIZE,
		},
		.caam = {
			.class1_alg_type = OP_ALG_ALGSEL_AES | OP_ALG_AAI_CBC,
			.class2_alg_type = OP_ALG_ALGSEL_SHA512 |
					   OP_ALG_AAI_HMAC_PRECOMP,
			.alg_op = OP_ALG_ALGSEL_SHA512 | OP_ALG_AAI_HMAC,
			.geniv = true,
		},
	},
	{
		.aead = {
			.base = {
				.cra_name = "authenc(hmac(md5),cbc(des3_ede))",
				.cra_driver_name = "authenc-hmac-md5-"
						   "cbc-des3_ede-caam",
				.cra_blocksize = DES3_EDE_BLOCK_SIZE,
			},
			.setkey = aead_setkey,
			.setauthsize = aead_setauthsize,
			.encrypt = aead_encrypt,
			.decrypt = aead_decrypt,
			.ivsize = DES3_EDE_BLOCK_SIZE,
			.maxauthsize = MD5_DIGEST_SIZE,
		},
		.caam = {
			.class1_alg_type = OP_ALG_ALGSEL_3DES | OP_ALG_AAI_CBC,
			.class2_alg_type = OP_ALG_ALGSEL_MD5 |
					   OP_ALG_AAI_HMAC_PRECOMP,
			.alg_op = OP_ALG_ALGSEL_MD5 | OP_ALG_AAI_HMAC,
		}
	},
	{
		.aead = {
			.base = {
				.cra_name = "echainiv(authenc(hmac(md5),"
					    "cbc(des3_ede)))",
				.cra_driver_name = "echainiv-authenc-hmac-md5-"
						   "cbc-des3_ede-caam",
				.cra_blocksize = DES3_EDE_BLOCK_SIZE,
			},
			.setkey = aead_setkey,
			.setauthsize = aead_setauthsize,
			.encrypt = aead_encrypt,
			.decrypt = aead_decrypt,
			.ivsize = DES3_EDE_BLOCK_SIZE,
			.maxauthsize = MD5_DIGEST_SIZE,
		},
		.caam = {
			.class1_alg_type = OP_ALG_ALGSEL_3DES | OP_ALG_AAI_CBC,
			.class2_alg_type = OP_ALG_ALGSEL_MD5 |
					   OP_ALG_AAI_HMAC_PRECOMP,
			.alg_op = OP_ALG_ALGSEL_MD5 | OP_ALG_AAI_HMAC,
			.geniv = true,
		}
	},
	{
		.aead = {
			.base = {
				.cra_name = "authenc(hmac(sha1),"
					    "cbc(des3_ede))",
				.cra_driver_name = "authenc-hmac-sha1-"
						   "cbc-des3_ede-caam",
				.cra_blocksize = DES3_EDE_BLOCK_SIZE,
			},
			.setkey = aead_setkey,
			.setauthsize = aead_setauthsize,
			.encrypt = aead_encrypt,
			.decrypt = aead_decrypt,
			.ivsize = DES3_EDE_BLOCK_SIZE,
			.maxauthsize = SHA1_DIGEST_SIZE,
		},
		.caam = {
			.class1_alg_type = OP_ALG_ALGSEL_3DES | OP_ALG_AAI_CBC,
			.class2_alg_type = OP_ALG_ALGSEL_SHA1 |
					   OP_ALG_AAI_HMAC_PRECOMP,
			.alg_op = OP_ALG_ALGSEL_SHA1 | OP_ALG_AAI_HMAC,
		},
	},
	{
		.aead = {
			.base = {
				.cra_name = "echainiv(authenc(hmac(sha1),"
					    "cbc(des3_ede)))",
				.cra_driver_name = "echainiv-authenc-"
						   "hmac-sha1-"
						   "cbc-des3_ede-caam",
				.cra_blocksize = DES3_EDE_BLOCK_SIZE,
			},
			.setkey = aead_setkey,
			.setauthsize = aead_setauthsize,
			.encrypt = aead_encrypt,
			.decrypt = aead_decrypt,
			.ivsize = DES3_EDE_BLOCK_SIZE,
			.maxauthsize = SHA1_DIGEST_SIZE,
		},
		.caam = {
			.class1_alg_type = OP_ALG_ALGSEL_3DES | OP_ALG_AAI_CBC,
			.class2_alg_type = OP_ALG_ALGSEL_SHA1 |
					   OP_ALG_AAI_HMAC_PRECOMP,
			.alg_op = OP_ALG_ALGSEL_SHA1 | OP_ALG_AAI_HMAC,
			.geniv = true,
		},
	},
	{
		.aead = {
			.base = {
				.cra_name = "authenc(hmac(sha224),"
					    "cbc(des3_ede))",
				.cra_driver_name = "authenc-hmac-sha224-"
						   "cbc-des3_ede-caam",
				.cra_blocksize = DES3_EDE_BLOCK_SIZE,
			},
			.setkey = aead_setkey,
			.setauthsize = aead_setauthsize,
			.encrypt = aead_encrypt,
			.decrypt = aead_decrypt,
			.ivsize = DES3_EDE_BLOCK_SIZE,
			.maxauthsize = SHA224_DIGEST_SIZE,
		},
		.caam = {
			.class1_alg_type = OP_ALG_ALGSEL_3DES | OP_ALG_AAI_CBC,
			.class2_alg_type = OP_ALG_ALGSEL_SHA224 |
					   OP_ALG_AAI_HMAC_PRECOMP,
			.alg_op = OP_ALG_ALGSEL_SHA224 | OP_ALG_AAI_HMAC,
		},
	},
	{
		.aead = {
			.base = {
				.cra_name = "echainiv(authenc(hmac(sha224),"
					    "cbc(des3_ede)))",
				.cra_driver_name = "echainiv-authenc-"
						   "hmac-sha224-"
						   "cbc-des3_ede-caam",
				.cra_blocksize = DES3_EDE_BLOCK_SIZE,
			},
			.setkey = aead_setkey,
			.setauthsize = aead_setauthsize,
			.encrypt = aead_encrypt,
			.decrypt = aead_decrypt,
			.ivsize = DES3_EDE_BLOCK_SIZE,
			.maxauthsize = SHA224_DIGEST_SIZE,
		},
		.caam = {
			.class1_alg_type = OP_ALG_ALGSEL_3DES | OP_ALG_AAI_CBC,
			.class2_alg_type = OP_ALG_ALGSEL_SHA224 |
					   OP_ALG_AAI_HMAC_PRECOMP,
			.alg_op = OP_ALG_ALGSEL_SHA224 | OP_ALG_AAI_HMAC,
			.geniv = true,
		},
	},
	{
		.aead = {
			.base = {
				.cra_name = "authenc(hmac(sha256),"
					    "cbc(des3_ede))",
				.cra_driver_name = "authenc-hmac-sha256-"
						   "cbc-des3_ede-caam",
				.cra_blocksize = DES3_EDE_BLOCK_SIZE,
			},
			.setkey = aead_setkey,
			.setauthsize = aead_setauthsize,
			.encrypt = aead_encrypt,
			.decrypt = aead_decrypt,
			.ivsize = DES3_EDE_BLOCK_SIZE,
			.maxauthsize = SHA256_DIGEST_SIZE,
		},
		.caam = {
			.class1_alg_type = OP_ALG_ALGSEL_3DES | OP_ALG_AAI_CBC,
			.class2_alg_type = OP_ALG_ALGSEL_SHA256 |
					   OP_ALG_AAI_HMAC_PRECOMP,
			.alg_op = OP_ALG_ALGSEL_SHA256 | OP_ALG_AAI_HMAC,
		},
	},
	{
		.aead = {
			.base = {
				.cra_name = "echainiv(authenc(hmac(sha256),"
					    "cbc(des3_ede)))",
				.cra_driver_name = "echainiv-authenc-"
						   "hmac-sha256-"
						   "cbc-des3_ede-caam",
				.cra_blocksize = DES3_EDE_BLOCK_SIZE,
			},
			.setkey = aead_setkey,
			.setauthsize = aead_setauthsize,
			.encrypt = aead_encrypt,
			.decrypt = aead_decrypt,
			.ivsize = DES3_EDE_BLOCK_SIZE,
			.maxauthsize = SHA256_DIGEST_SIZE,
		},
		.caam = {
			.class1_alg_type = OP_ALG_ALGSEL_3DES | OP_ALG_AAI_CBC,
			.class2_alg_type = OP_ALG_ALGSEL_SHA256 |
					   OP_ALG_AAI_HMAC_PRECOMP,
			.alg_op = OP_ALG_ALGSEL_SHA256 | OP_ALG_AAI_HMAC,
			.geniv = true,
		},
	},
	{
		.aead = {
			.base = {
				.cra_name = "authenc(hmac(sha384),"
					    "cbc(des3_ede))",
				.cra_driver_name = "authenc-hmac-sha384-"
						   "cbc-des3_ede-caam",
				.cra_blocksize = DES3_EDE_BLOCK_SIZE,
			},
			.setkey = aead_setkey,
			.setauthsize = aead_setauthsize,
			.encrypt = aead_encrypt,
			.decrypt = aead_decrypt,
			.ivsize = DES3_EDE_BLOCK_SIZE,
			.maxauthsize = SHA384_DIGEST_SIZE,
		},
		.caam = {
			.class1_alg_type = OP_ALG_ALGSEL_3DES | OP_ALG_AAI_CBC,
			.class2_alg_type = OP_ALG_ALGSEL_SHA384 |
					   OP_ALG_AAI_HMAC_PRECOMP,
			.alg_op = OP_ALG_ALGSEL_SHA384 | OP_ALG_AAI_HMAC,
		},
	},
	{
		.aead = {
			.base = {
				.cra_name = "echainiv(authenc(hmac(sha384),"
					    "cbc(des3_ede)))",
				.cra_driver_name = "echainiv-authenc-"
						   "hmac-sha384-"
						   "cbc-des3_ede-caam",
				.cra_blocksize = DES3_EDE_BLOCK_SIZE,
			},
			.setkey = aead_setkey,
			.setauthsize = aead_setauthsize,
			.encrypt = aead_encrypt,
			.decrypt = aead_decrypt,
			.ivsize = DES3_EDE_BLOCK_SIZE,
			.maxauthsize = SHA384_DIGEST_SIZE,
		},
		.caam = {
			.class1_alg_type = OP_ALG_ALGSEL_3DES | OP_ALG_AAI_CBC,
			.class2_alg_type = OP_ALG_ALGSEL_SHA384 |
					   OP_ALG_AAI_HMAC_PRECOMP,
			.alg_op = OP_ALG_ALGSEL_SHA384 | OP_ALG_AAI_HMAC,
			.geniv = true,
		},
	},
	{
		.aead = {
			.base = {
				.cra_name = "authenc(hmac(sha512),"
					    "cbc(des3_ede))",
				.cra_driver_name = "authenc-hmac-sha512-"
						   "cbc-des3_ede-caam",
				.cra_blocksize = DES3_EDE_BLOCK_SIZE,
			},
			.setkey = aead_setkey,
			.setauthsize = aead_setauthsize,
			.encrypt = aead_encrypt,
			.decrypt = aead_decrypt,
			.ivsize = DES3_EDE_BLOCK_SIZE,
			.maxauthsize = SHA512_DIGEST_SIZE,
		},
		.caam = {
			.class1_alg_type = OP_ALG_ALGSEL_3DES | OP_ALG_AAI_CBC,
			.class2_alg_type = OP_ALG_ALGSEL_SHA512 |
					   OP_ALG_AAI_HMAC_PRECOMP,
			.alg_op = OP_ALG_ALGSEL_SHA512 | OP_ALG_AAI_HMAC,
		},
	},
	{
		.aead = {
			.base = {
				.cra_name = "echainiv(authenc(hmac(sha512),"
					    "cbc(des3_ede)))",
				.cra_driver_name = "echainiv-authenc-"
						   "hmac-sha512-"
						   "cbc-des3_ede-caam",
				.cra_blocksize = DES3_EDE_BLOCK_SIZE,
			},
			.setkey = aead_setkey,
			.setauthsize = aead_setauthsize,
			.encrypt = aead_encrypt,
			.decrypt = aead_decrypt,
			.ivsize = DES3_EDE_BLOCK_SIZE,
			.maxauthsize = SHA512_DIGEST_SIZE,
		},
		.caam = {
			.class1_alg_type = OP_ALG_ALGSEL_3DES | OP_ALG_AAI_CBC,
			.class2_alg_type = OP_ALG_ALGSEL_SHA512 |
					   OP_ALG_AAI_HMAC_PRECOMP,
			.alg_op = OP_ALG_ALGSEL_SHA512 | OP_ALG_AAI_HMAC,
			.geniv = true,
		},
	},
	{
		.aead = {
			.base = {
				.cra_name = "authenc(hmac(md5),cbc(des))",
				.cra_driver_name = "authenc-hmac-md5-"
						   "cbc-des-caam",
				.cra_blocksize = DES_BLOCK_SIZE,
			},
			.setkey = aead_setkey,
			.setauthsize = aead_setauthsize,
			.encrypt = aead_encrypt,
			.decrypt = aead_decrypt,
			.ivsize = DES_BLOCK_SIZE,
			.maxauthsize = MD5_DIGEST_SIZE,
		},
		.caam = {
			.class1_alg_type = OP_ALG_ALGSEL_DES | OP_ALG_AAI_CBC,
			.class2_alg_type = OP_ALG_ALGSEL_MD5 |
					   OP_ALG_AAI_HMAC_PRECOMP,
			.alg_op = OP_ALG_ALGSEL_MD5 | OP_ALG_AAI_HMAC,
		},
	},
	{
		.aead = {
			.base = {
				.cra_name = "echainiv(authenc(hmac(md5),"
					    "cbc(des)))",
				.cra_driver_name = "echainiv-authenc-hmac-md5-"
						   "cbc-des-caam",
				.cra_blocksize = DES_BLOCK_SIZE,
			},
			.setkey = aead_setkey,
			.setauthsize = aead_setauthsize,
			.encrypt = aead_encrypt,
			.decrypt = aead_decrypt,
			.ivsize = DES_BLOCK_SIZE,
			.maxauthsize = MD5_DIGEST_SIZE,
		},
		.caam = {
			.class1_alg_type = OP_ALG_ALGSEL_DES | OP_ALG_AAI_CBC,
			.class2_alg_type = OP_ALG_ALGSEL_MD5 |
					   OP_ALG_AAI_HMAC_PRECOMP,
			.alg_op = OP_ALG_ALGSEL_MD5 | OP_ALG_AAI_HMAC,
			.geniv = true,
		},
	},
	{
		.aead = {
			.base = {
				.cra_name = "authenc(hmac(sha1),cbc(des))",
				.cra_driver_name = "authenc-hmac-sha1-"
						   "cbc-des-caam",
				.cra_blocksize = DES_BLOCK_SIZE,
			},
			.setkey = aead_setkey,
			.setauthsize = aead_setauthsize,
			.encrypt = aead_encrypt,
			.decrypt = aead_decrypt,
			.ivsize = DES_BLOCK_SIZE,
			.maxauthsize = SHA1_DIGEST_SIZE,
		},
		.caam = {
			.class1_alg_type = OP_ALG_ALGSEL_DES | OP_ALG_AAI_CBC,
			.class2_alg_type = OP_ALG_ALGSEL_SHA1 |
					   OP_ALG_AAI_HMAC_PRECOMP,
			.alg_op = OP_ALG_ALGSEL_SHA1 | OP_ALG_AAI_HMAC,
		},
	},
	{
		.aead = {
			.base = {
				.cra_name = "echainiv(authenc(hmac(sha1),"
					    "cbc(des)))",
				.cra_driver_name = "echainiv-authenc-"
						   "hmac-sha1-cbc-des-caam",
				.cra_blocksize = DES_BLOCK_SIZE,
			},
			.setkey = aead_setkey,
			.setauthsize = aead_setauthsize,
			.encrypt = aead_encrypt,
			.decrypt = aead_decrypt,
			.ivsize = DES_BLOCK_SIZE,
			.maxauthsize = SHA1_DIGEST_SIZE,
		},
		.caam = {
			.class1_alg_type = OP_ALG_ALGSEL_DES | OP_ALG_AAI_CBC,
			.class2_alg_type = OP_ALG_ALGSEL_SHA1 |
					   OP_ALG_AAI_HMAC_PRECOMP,
			.alg_op = OP_ALG_ALGSEL_SHA1 | OP_ALG_AAI_HMAC,
			.geniv = true,
		},
	},
	{
		.aead = {
			.base = {
				.cra_name = "authenc(hmac(sha224),cbc(des))",
				.cra_driver_name = "authenc-hmac-sha224-"
						   "cbc-des-caam",
				.cra_blocksize = DES_BLOCK_SIZE,
			},
			.setkey = aead_setkey,
			.setauthsize = aead_setauthsize,
			.encrypt = aead_encrypt,
			.decrypt = aead_decrypt,
			.ivsize = DES_BLOCK_SIZE,
			.maxauthsize = SHA224_DIGEST_SIZE,
		},
		.caam = {
			.class1_alg_type = OP_ALG_ALGSEL_DES | OP_ALG_AAI_CBC,
			.class2_alg_type = OP_ALG_ALGSEL_SHA224 |
					   OP_ALG_AAI_HMAC_PRECOMP,
			.alg_op = OP_ALG_ALGSEL_SHA224 | OP_ALG_AAI_HMAC,
		},
	},
	{
		.aead = {
			.base = {
				.cra_name = "echainiv(authenc(hmac(sha224),"
					    "cbc(des)))",
				.cra_driver_name = "echainiv-authenc-"
						   "hmac-sha224-cbc-des-caam",
				.cra_blocksize = DES_BLOCK_SIZE,
			},
			.setkey = aead_setkey,
			.setauthsize = aead_setauthsize,
			.encrypt = aead_encrypt,
			.decrypt = aead_decrypt,
			.ivsize = DES_BLOCK_SIZE,
			.maxauthsize = SHA224_DIGEST_SIZE,
		},
		.caam = {
			.class1_alg_type = OP_ALG_ALGSEL_DES | OP_ALG_AAI_CBC,
			.class2_alg_type = OP_ALG_ALGSEL_SHA224 |
					   OP_ALG_AAI_HMAC_PRECOMP,
			.alg_op = OP_ALG_ALGSEL_SHA224 | OP_ALG_AAI_HMAC,
			.geniv = true,
		},
	},
	{
		.aead = {
			.base = {
				.cra_name = "authenc(hmac(sha256),cbc(des))",
				.cra_driver_name = "authenc-hmac-sha256-"
						   "cbc-des-caam",
				.cra_blocksize = DES_BLOCK_SIZE,
			},
			.setkey = aead_setkey,
			.setauthsize = aead_setauthsize,
			.encrypt = aead_encrypt,
			.decrypt = aead_decrypt,
			.ivsize = DES_BLOCK_SIZE,
			.maxauthsize = SHA256_DIGEST_SIZE,
		},
		.caam = {
			.class1_alg_type = OP_ALG_ALGSEL_DES | OP_ALG_AAI_CBC,
			.class2_alg_type = OP_ALG_ALGSEL_SHA256 |
					   OP_ALG_AAI_HMAC_PRECOMP,
			.alg_op = OP_ALG_ALGSEL_SHA256 | OP_ALG_AAI_HMAC,
		},
	},
	{
		.aead = {
			.base = {
				.cra_name = "echainiv(authenc(hmac(sha256),"
					    "cbc(des)))",
				.cra_driver_name = "echainiv-authenc-"
						   "hmac-sha256-cbc-des-caam",
				.cra_blocksize = DES_BLOCK_SIZE,
			},
			.setkey = aead_setkey,
			.setauthsize = aead_setauthsize,
			.encrypt = aead_encrypt,
			.decrypt = aead_decrypt,
			.ivsize = DES_BLOCK_SIZE,
			.maxauthsize = SHA256_DIGEST_SIZE,
		},
		.caam = {
			.class1_alg_type = OP_ALG_ALGSEL_DES | OP_ALG_AAI_CBC,
			.class2_alg_type = OP_ALG_ALGSEL_SHA256 |
					   OP_ALG_AAI_HMAC_PRECOMP,
			.alg_op = OP_ALG_ALGSEL_SHA256 | OP_ALG_AAI_HMAC,
			.geniv = true,
		},
	},
	{
		.aead = {
			.base = {
				.cra_name = "authenc(hmac(sha384),cbc(des))",
				.cra_driver_name = "authenc-hmac-sha384-"
						   "cbc-des-caam",
				.cra_blocksize = DES_BLOCK_SIZE,
			},
			.setkey = aead_setkey,
			.setauthsize = aead_setauthsize,
			.encrypt = aead_encrypt,
			.decrypt = aead_decrypt,
			.ivsize = DES_BLOCK_SIZE,
			.maxauthsize = SHA384_DIGEST_SIZE,
		},
		.caam = {
			.class1_alg_type = OP_ALG_ALGSEL_DES | OP_ALG_AAI_CBC,
			.class2_alg_type = OP_ALG_ALGSEL_SHA384 |
					   OP_ALG_AAI_HMAC_PRECOMP,
			.alg_op = OP_ALG_ALGSEL_SHA384 | OP_ALG_AAI_HMAC,
		},
	},
	{
		.aead = {
			.base = {
				.cra_name = "echainiv(authenc(hmac(sha384),"
					    "cbc(des)))",
				.cra_driver_name = "echainiv-authenc-"
						   "hmac-sha384-cbc-des-caam",
				.cra_blocksize = DES_BLOCK_SIZE,
			},
			.setkey = aead_setkey,
			.setauthsize = aead_setauthsize,
			.encrypt = aead_encrypt,
			.decrypt = aead_decrypt,
			.ivsize = DES_BLOCK_SIZE,
			.maxauthsize = SHA384_DIGEST_SIZE,
		},
		.caam = {
			.class1_alg_type = OP_ALG_ALGSEL_DES | OP_ALG_AAI_CBC,
			.class2_alg_type = OP_ALG_ALGSEL_SHA384 |
					   OP_ALG_AAI_HMAC_PRECOMP,
			.alg_op = OP_ALG_ALGSEL_SHA384 | OP_ALG_AAI_HMAC,
			.geniv = true,
		},
	},
	{
		.aead = {
			.base = {
				.cra_name = "authenc(hmac(sha512),cbc(des))",
				.cra_driver_name = "authenc-hmac-sha512-"
						   "cbc-des-caam",
				.cra_blocksize = DES_BLOCK_SIZE,
			},
			.setkey = aead_setkey,
			.setauthsize = aead_setauthsize,
			.encrypt = aead_encrypt,
			.decrypt = aead_decrypt,
			.ivsize = DES_BLOCK_SIZE,
			.maxauthsize = SHA512_DIGEST_SIZE,
		},
		.caam = {
			.class1_alg_type = OP_ALG_ALGSEL_DES | OP_ALG_AAI_CBC,
			.class2_alg_type = OP_ALG_ALGSEL_SHA512 |
					   OP_ALG_AAI_HMAC_PRECOMP,
			.alg_op = OP_ALG_ALGSEL_SHA512 | OP_ALG_AAI_HMAC,
		},
	},
	{
		.aead = {
			.base = {
				.cra_name = "echainiv(authenc(hmac(sha512),"
					    "cbc(des)))",
				.cra_driver_name = "echainiv-authenc-"
						   "hmac-sha512-cbc-des-caam",
				.cra_blocksize = DES_BLOCK_SIZE,
			},
			.setkey = aead_setkey,
			.setauthsize = aead_setauthsize,
			.encrypt = aead_encrypt,
			.decrypt = aead_decrypt,
			.ivsize = DES_BLOCK_SIZE,
			.maxauthsize = SHA512_DIGEST_SIZE,
		},
		.caam = {
			.class1_alg_type = OP_ALG_ALGSEL_DES | OP_ALG_AAI_CBC,
			.class2_alg_type = OP_ALG_ALGSEL_SHA512 |
					   OP_ALG_AAI_HMAC_PRECOMP,
			.alg_op = OP_ALG_ALGSEL_SHA512 | OP_ALG_AAI_HMAC,
			.geniv = true,
		},
	},
	{
<<<<<<< HEAD
		.name = "ecb(des)",
		.driver_name = "ecb-des-caam",
		.blocksize = DES_BLOCK_SIZE,
		.type = CRYPTO_ALG_TYPE_ABLKCIPHER,
		.template_ablkcipher = {
			.setkey = ablkcipher_setkey,
			.encrypt = ablkcipher_encrypt,
			.decrypt = ablkcipher_decrypt,
			.geniv = "<built-in>",
			.min_keysize = DES_KEY_SIZE,
			.max_keysize = DES_KEY_SIZE,
			.ivsize = DES_BLOCK_SIZE,
			},
		.class1_alg_type = OP_ALG_ALGSEL_DES | OP_ALG_AAI_ECB,
	},
	{
		.name = "ecb(arc4)",
		.driver_name = "ecb-arc4-caam",
		.blocksize = ARC4_BLOCK_SIZE,
		.type = CRYPTO_ALG_TYPE_ABLKCIPHER,
		.template_ablkcipher = {
			.setkey = ablkcipher_setkey,
			.encrypt = ablkcipher_encrypt,
			.decrypt = ablkcipher_decrypt,
			.geniv = "eseqiv",
			.min_keysize = ARC4_MIN_KEY_SIZE,
			.max_keysize = ARC4_MAX_KEY_SIZE,
			.ivsize = ARC4_BLOCK_SIZE,
		},
		.class1_alg_type = OP_ALG_ALGSEL_ARC4 | OP_ALG_AAI_ECB
	},
	{
		.name = "ecb(aes)",
		.driver_name = "ecb-aes-caam",
		.blocksize = AES_BLOCK_SIZE,
		.type = CRYPTO_ALG_TYPE_ABLKCIPHER,
		.template_ablkcipher = {
			.setkey = ablkcipher_setkey,
			.encrypt = ablkcipher_encrypt,
			.decrypt = ablkcipher_decrypt,
			.geniv = "eseqiv",
			.min_keysize = AES_MIN_KEY_SIZE,
			.max_keysize = AES_MAX_KEY_SIZE,
			.ivsize = AES_BLOCK_SIZE,
			},
		.class1_alg_type = OP_ALG_ALGSEL_AES | OP_ALG_AAI_ECB,
	},
	{
		.name = "authenc(hmac(md5),rfc3686(ctr(aes)))",
		.driver_name = "authenc-hmac-md5-rfc3686-ctr-aes-caam",
		.blocksize = 1,
		.type = CRYPTO_ALG_TYPE_AEAD,
		.template_aead = {
=======
		.aead = {
			.base = {
				.cra_name = "authenc(hmac(md5),"
					    "rfc3686(ctr(aes)))",
				.cra_driver_name = "authenc-hmac-md5-"
						   "rfc3686-ctr-aes-caam",
				.cra_blocksize = 1,
			},
>>>>>>> f2ed3bfc
			.setkey = aead_setkey,
			.setauthsize = aead_setauthsize,
			.encrypt = aead_encrypt,
			.decrypt = aead_decrypt,
			.ivsize = CTR_RFC3686_IV_SIZE,
			.maxauthsize = MD5_DIGEST_SIZE,
		},
		.caam = {
			.class1_alg_type = OP_ALG_ALGSEL_AES |
					   OP_ALG_AAI_CTR_MOD128,
			.class2_alg_type = OP_ALG_ALGSEL_MD5 |
					   OP_ALG_AAI_HMAC_PRECOMP,
			.alg_op = OP_ALG_ALGSEL_MD5 | OP_ALG_AAI_HMAC,
			.rfc3686 = true,
		},
	},
	{
		.aead = {
			.base = {
				.cra_name = "seqiv(authenc("
					    "hmac(md5),rfc3686(ctr(aes))))",
				.cra_driver_name = "seqiv-authenc-hmac-md5-"
						   "rfc3686-ctr-aes-caam",
				.cra_blocksize = 1,
			},
			.setkey = aead_setkey,
			.setauthsize = aead_setauthsize,
			.encrypt = aead_encrypt,
			.decrypt = aead_decrypt,
			.ivsize = CTR_RFC3686_IV_SIZE,
			.maxauthsize = MD5_DIGEST_SIZE,
		},
		.caam = {
			.class1_alg_type = OP_ALG_ALGSEL_AES |
					   OP_ALG_AAI_CTR_MOD128,
			.class2_alg_type = OP_ALG_ALGSEL_MD5 |
					   OP_ALG_AAI_HMAC_PRECOMP,
			.alg_op = OP_ALG_ALGSEL_MD5 | OP_ALG_AAI_HMAC,
			.rfc3686 = true,
			.geniv = true,
		},
	},
	{
		.aead = {
			.base = {
				.cra_name = "authenc(hmac(sha1),"
					    "rfc3686(ctr(aes)))",
				.cra_driver_name = "authenc-hmac-sha1-"
						   "rfc3686-ctr-aes-caam",
				.cra_blocksize = 1,
			},
			.setkey = aead_setkey,
			.setauthsize = aead_setauthsize,
			.encrypt = aead_encrypt,
			.decrypt = aead_decrypt,
			.ivsize = CTR_RFC3686_IV_SIZE,
			.maxauthsize = SHA1_DIGEST_SIZE,
		},
		.caam = {
			.class1_alg_type = OP_ALG_ALGSEL_AES |
					   OP_ALG_AAI_CTR_MOD128,
			.class2_alg_type = OP_ALG_ALGSEL_SHA1 |
					   OP_ALG_AAI_HMAC_PRECOMP,
			.alg_op = OP_ALG_ALGSEL_SHA1 | OP_ALG_AAI_HMAC,
			.rfc3686 = true,
		},
	},
	{
		.aead = {
			.base = {
				.cra_name = "seqiv(authenc("
					    "hmac(sha1),rfc3686(ctr(aes))))",
				.cra_driver_name = "seqiv-authenc-hmac-sha1-"
						   "rfc3686-ctr-aes-caam",
				.cra_blocksize = 1,
			},
			.setkey = aead_setkey,
			.setauthsize = aead_setauthsize,
			.encrypt = aead_encrypt,
			.decrypt = aead_decrypt,
			.ivsize = CTR_RFC3686_IV_SIZE,
			.maxauthsize = SHA1_DIGEST_SIZE,
		},
		.caam = {
			.class1_alg_type = OP_ALG_ALGSEL_AES |
					   OP_ALG_AAI_CTR_MOD128,
			.class2_alg_type = OP_ALG_ALGSEL_SHA1 |
					   OP_ALG_AAI_HMAC_PRECOMP,
			.alg_op = OP_ALG_ALGSEL_SHA1 | OP_ALG_AAI_HMAC,
			.rfc3686 = true,
			.geniv = true,
		},
	},
	{
		.aead = {
			.base = {
				.cra_name = "authenc(hmac(sha224),"
					    "rfc3686(ctr(aes)))",
				.cra_driver_name = "authenc-hmac-sha224-"
						   "rfc3686-ctr-aes-caam",
				.cra_blocksize = 1,
			},
			.setkey = aead_setkey,
			.setauthsize = aead_setauthsize,
			.encrypt = aead_encrypt,
			.decrypt = aead_decrypt,
			.ivsize = CTR_RFC3686_IV_SIZE,
			.maxauthsize = SHA224_DIGEST_SIZE,
		},
		.caam = {
			.class1_alg_type = OP_ALG_ALGSEL_AES |
					   OP_ALG_AAI_CTR_MOD128,
			.class2_alg_type = OP_ALG_ALGSEL_SHA224 |
					   OP_ALG_AAI_HMAC_PRECOMP,
			.alg_op = OP_ALG_ALGSEL_SHA224 | OP_ALG_AAI_HMAC,
			.rfc3686 = true,
		},
	},
	{
		.aead = {
			.base = {
				.cra_name = "seqiv(authenc("
					    "hmac(sha224),rfc3686(ctr(aes))))",
				.cra_driver_name = "seqiv-authenc-hmac-sha224-"
						   "rfc3686-ctr-aes-caam",
				.cra_blocksize = 1,
			},
			.setkey = aead_setkey,
			.setauthsize = aead_setauthsize,
			.encrypt = aead_encrypt,
			.decrypt = aead_decrypt,
			.ivsize = CTR_RFC3686_IV_SIZE,
			.maxauthsize = SHA224_DIGEST_SIZE,
		},
		.caam = {
			.class1_alg_type = OP_ALG_ALGSEL_AES |
					   OP_ALG_AAI_CTR_MOD128,
			.class2_alg_type = OP_ALG_ALGSEL_SHA224 |
					   OP_ALG_AAI_HMAC_PRECOMP,
			.alg_op = OP_ALG_ALGSEL_SHA224 | OP_ALG_AAI_HMAC,
			.rfc3686 = true,
			.geniv = true,
		},
	},
	{
		.aead = {
			.base = {
				.cra_name = "authenc(hmac(sha256),"
					    "rfc3686(ctr(aes)))",
				.cra_driver_name = "authenc-hmac-sha256-"
						   "rfc3686-ctr-aes-caam",
				.cra_blocksize = 1,
			},
			.setkey = aead_setkey,
			.setauthsize = aead_setauthsize,
			.encrypt = aead_encrypt,
			.decrypt = aead_decrypt,
			.ivsize = CTR_RFC3686_IV_SIZE,
			.maxauthsize = SHA256_DIGEST_SIZE,
		},
		.caam = {
			.class1_alg_type = OP_ALG_ALGSEL_AES |
					   OP_ALG_AAI_CTR_MOD128,
			.class2_alg_type = OP_ALG_ALGSEL_SHA256 |
					   OP_ALG_AAI_HMAC_PRECOMP,
			.alg_op = OP_ALG_ALGSEL_SHA256 | OP_ALG_AAI_HMAC,
			.rfc3686 = true,
		},
	},
	{
		.aead = {
			.base = {
				.cra_name = "seqiv(authenc(hmac(sha256),"
					    "rfc3686(ctr(aes))))",
				.cra_driver_name = "seqiv-authenc-hmac-sha256-"
						   "rfc3686-ctr-aes-caam",
				.cra_blocksize = 1,
			},
			.setkey = aead_setkey,
			.setauthsize = aead_setauthsize,
			.encrypt = aead_encrypt,
			.decrypt = aead_decrypt,
			.ivsize = CTR_RFC3686_IV_SIZE,
			.maxauthsize = SHA256_DIGEST_SIZE,
		},
		.caam = {
			.class1_alg_type = OP_ALG_ALGSEL_AES |
					   OP_ALG_AAI_CTR_MOD128,
			.class2_alg_type = OP_ALG_ALGSEL_SHA256 |
					   OP_ALG_AAI_HMAC_PRECOMP,
			.alg_op = OP_ALG_ALGSEL_SHA256 | OP_ALG_AAI_HMAC,
			.rfc3686 = true,
			.geniv = true,
		},
	},
	{
		.aead = {
			.base = {
				.cra_name = "authenc(hmac(sha384),"
					    "rfc3686(ctr(aes)))",
				.cra_driver_name = "authenc-hmac-sha384-"
						   "rfc3686-ctr-aes-caam",
				.cra_blocksize = 1,
			},
			.setkey = aead_setkey,
			.setauthsize = aead_setauthsize,
			.encrypt = aead_encrypt,
			.decrypt = aead_decrypt,
			.ivsize = CTR_RFC3686_IV_SIZE,
			.maxauthsize = SHA384_DIGEST_SIZE,
		},
		.caam = {
			.class1_alg_type = OP_ALG_ALGSEL_AES |
					   OP_ALG_AAI_CTR_MOD128,
			.class2_alg_type = OP_ALG_ALGSEL_SHA384 |
					   OP_ALG_AAI_HMAC_PRECOMP,
			.alg_op = OP_ALG_ALGSEL_SHA384 | OP_ALG_AAI_HMAC,
			.rfc3686 = true,
		},
	},
	{
<<<<<<< HEAD
		.name = "ecb(des3_ede)",
		.driver_name = "ecb-des3-caam",
		.blocksize = DES3_EDE_BLOCK_SIZE,
		.type = CRYPTO_ALG_TYPE_ABLKCIPHER,
		.template_ablkcipher = {
			.setkey = ablkcipher_setkey,
			.encrypt = ablkcipher_encrypt,
			.decrypt = ablkcipher_decrypt,
			.geniv = "eseqiv",
			.min_keysize = DES3_EDE_KEY_SIZE,
			.max_keysize = DES3_EDE_KEY_SIZE,
			.ivsize = DES3_EDE_BLOCK_SIZE,
			},
		.class1_alg_type = OP_ALG_ALGSEL_3DES | OP_ALG_AAI_ECB,
	},
	{
		.name = "cbc(des3_ede)",
		.driver_name = "cbc-3des-caam",
		.blocksize = DES3_EDE_BLOCK_SIZE,
		.type = CRYPTO_ALG_TYPE_GIVCIPHER,
		.template_ablkcipher = {
			.setkey = ablkcipher_setkey,
			.encrypt = ablkcipher_encrypt,
			.decrypt = ablkcipher_decrypt,
			.givencrypt = ablkcipher_givencrypt,
			.geniv = "<built-in>",
			.min_keysize = DES3_EDE_KEY_SIZE,
			.max_keysize = DES3_EDE_KEY_SIZE,
			.ivsize = DES3_EDE_BLOCK_SIZE,
=======
		.aead = {
			.base = {
				.cra_name = "seqiv(authenc(hmac(sha384),"
					    "rfc3686(ctr(aes))))",
				.cra_driver_name = "seqiv-authenc-hmac-sha384-"
						   "rfc3686-ctr-aes-caam",
				.cra_blocksize = 1,
>>>>>>> f2ed3bfc
			},
			.setkey = aead_setkey,
			.setauthsize = aead_setauthsize,
			.encrypt = aead_encrypt,
			.decrypt = aead_decrypt,
			.ivsize = CTR_RFC3686_IV_SIZE,
			.maxauthsize = SHA384_DIGEST_SIZE,
		},
		.caam = {
			.class1_alg_type = OP_ALG_ALGSEL_AES |
					   OP_ALG_AAI_CTR_MOD128,
			.class2_alg_type = OP_ALG_ALGSEL_SHA384 |
					   OP_ALG_AAI_HMAC_PRECOMP,
			.alg_op = OP_ALG_ALGSEL_SHA384 | OP_ALG_AAI_HMAC,
			.rfc3686 = true,
			.geniv = true,
		},
	},
	{
		.aead = {
			.base = {
				.cra_name = "authenc(hmac(sha512),"
					    "rfc3686(ctr(aes)))",
				.cra_driver_name = "authenc-hmac-sha512-"
						   "rfc3686-ctr-aes-caam",
				.cra_blocksize = 1,
			},
			.setkey = aead_setkey,
			.setauthsize = aead_setauthsize,
			.encrypt = aead_encrypt,
			.decrypt = aead_decrypt,
			.ivsize = CTR_RFC3686_IV_SIZE,
			.maxauthsize = SHA512_DIGEST_SIZE,
		},
		.caam = {
			.class1_alg_type = OP_ALG_ALGSEL_AES |
					   OP_ALG_AAI_CTR_MOD128,
			.class2_alg_type = OP_ALG_ALGSEL_SHA512 |
					   OP_ALG_AAI_HMAC_PRECOMP,
			.alg_op = OP_ALG_ALGSEL_SHA512 | OP_ALG_AAI_HMAC,
			.rfc3686 = true,
		},
	},
	{
		.aead = {
			.base = {
				.cra_name = "seqiv(authenc(hmac(sha512),"
					    "rfc3686(ctr(aes))))",
				.cra_driver_name = "seqiv-authenc-hmac-sha512-"
						   "rfc3686-ctr-aes-caam",
				.cra_blocksize = 1,
			},
			.setkey = aead_setkey,
			.setauthsize = aead_setauthsize,
			.encrypt = aead_encrypt,
			.decrypt = aead_decrypt,
			.ivsize = CTR_RFC3686_IV_SIZE,
			.maxauthsize = SHA512_DIGEST_SIZE,
		},
		.caam = {
			.class1_alg_type = OP_ALG_ALGSEL_AES |
					   OP_ALG_AAI_CTR_MOD128,
			.class2_alg_type = OP_ALG_ALGSEL_SHA512 |
					   OP_ALG_AAI_HMAC_PRECOMP,
			.alg_op = OP_ALG_ALGSEL_SHA512 | OP_ALG_AAI_HMAC,
			.rfc3686 = true,
			.geniv = true,
		},
	},
};

struct caam_crypto_alg {
	struct crypto_alg crypto_alg;
	struct list_head entry;
	struct caam_alg_entry caam;
};

static int caam_init_common(struct caam_ctx *ctx, struct caam_alg_entry *caam)
{
	ctx->jrdev = caam_jr_alloc();
	if (IS_ERR(ctx->jrdev)) {
		pr_err("Job Ring Device allocation for transform failed\n");
		return PTR_ERR(ctx->jrdev);
	}

	/* copy descriptor header template value */
	ctx->class1_alg_type = OP_TYPE_CLASS1_ALG | caam->class1_alg_type;
	ctx->class2_alg_type = OP_TYPE_CLASS2_ALG | caam->class2_alg_type;
	ctx->alg_op = OP_TYPE_CLASS2_ALG | caam->alg_op;

	return 0;
}

static int caam_cra_init(struct crypto_tfm *tfm)
{
	struct crypto_alg *alg = tfm->__crt_alg;
	struct caam_crypto_alg *caam_alg =
		 container_of(alg, struct caam_crypto_alg, crypto_alg);
	struct caam_ctx *ctx = crypto_tfm_ctx(tfm);

	return caam_init_common(ctx, &caam_alg->caam);
}

static int caam_aead_init(struct crypto_aead *tfm)
{
	struct aead_alg *alg = crypto_aead_alg(tfm);
	struct caam_aead_alg *caam_alg =
		 container_of(alg, struct caam_aead_alg, aead);
	struct caam_ctx *ctx = crypto_aead_ctx(tfm);

	return caam_init_common(ctx, &caam_alg->caam);
}

static void caam_exit_common(struct caam_ctx *ctx)
{
	if (ctx->sh_desc_enc_dma &&
	    !dma_mapping_error(ctx->jrdev, ctx->sh_desc_enc_dma))
		dma_unmap_single(ctx->jrdev, ctx->sh_desc_enc_dma,
				 desc_bytes(ctx->sh_desc_enc), DMA_TO_DEVICE);
	if (ctx->sh_desc_dec_dma &&
	    !dma_mapping_error(ctx->jrdev, ctx->sh_desc_dec_dma))
		dma_unmap_single(ctx->jrdev, ctx->sh_desc_dec_dma,
				 desc_bytes(ctx->sh_desc_dec), DMA_TO_DEVICE);
	if (ctx->sh_desc_givenc_dma &&
	    !dma_mapping_error(ctx->jrdev, ctx->sh_desc_givenc_dma))
		dma_unmap_single(ctx->jrdev, ctx->sh_desc_givenc_dma,
				 desc_bytes(ctx->sh_desc_givenc),
				 DMA_TO_DEVICE);
	if (ctx->key_dma &&
	    !dma_mapping_error(ctx->jrdev, ctx->key_dma))
		dma_unmap_single(ctx->jrdev, ctx->key_dma,
				 ctx->enckeylen + ctx->split_key_pad_len,
				 DMA_TO_DEVICE);

	caam_jr_free(ctx->jrdev);
}

static void caam_cra_exit(struct crypto_tfm *tfm)
{
	caam_exit_common(crypto_tfm_ctx(tfm));
}

static void caam_aead_exit(struct crypto_aead *tfm)
{
	caam_exit_common(crypto_aead_ctx(tfm));
}

static void __exit caam_algapi_exit(void)
{
	struct device_node *dev_node;
	struct platform_device *pdev;
	struct device *ctrldev;
	struct caam_crypto_alg *t_alg, *n;
	int i;

	if (!ecb_zero_iv)
		goto skip_ecb_ziv;

	dev_node = of_find_compatible_node(NULL, NULL, "fsl,sec-v4.0");
	if (!dev_node) {
		dev_node = of_find_compatible_node(NULL, NULL, "fsl,sec4.0");
		if (!dev_node)
			goto skip_ecb_ziv;
	}

	pdev = of_find_device_by_node(dev_node);

	if (!pdev) {
		of_node_put(dev_node);
		goto skip_ecb_ziv;
	}

	ctrldev = &pdev->dev;

	dma_unmap_single(ctrldev, ecb_ziv_dma, AES_BLOCK_SIZE, DMA_TO_DEVICE);
	kfree(ecb_zero_iv);

skip_ecb_ziv:
	for (i = 0; i < ARRAY_SIZE(driver_aeads); i++) {
		struct caam_aead_alg *t_alg = driver_aeads + i;

		if (t_alg->registered)
			crypto_unregister_aead(&t_alg->aead);
	}

	if (!alg_list.next)
		return;

	list_for_each_entry_safe(t_alg, n, &alg_list, entry) {
		crypto_unregister_alg(&t_alg->crypto_alg);
		list_del(&t_alg->entry);
		kfree(t_alg);
	}
}

static struct caam_crypto_alg *caam_alg_alloc(struct caam_alg_template
					      *template)
{
	struct caam_crypto_alg *t_alg;
	struct crypto_alg *alg;

	t_alg = kzalloc(sizeof(*t_alg), GFP_KERNEL);
	if (!t_alg) {
		pr_err("failed to allocate t_alg\n");
		return ERR_PTR(-ENOMEM);
	}

	alg = &t_alg->crypto_alg;

	snprintf(alg->cra_name, CRYPTO_MAX_ALG_NAME, "%s", template->name);
	snprintf(alg->cra_driver_name, CRYPTO_MAX_ALG_NAME, "%s",
		 template->driver_name);
	alg->cra_module = THIS_MODULE;
	alg->cra_init = caam_cra_init;
	alg->cra_exit = caam_cra_exit;
	alg->cra_priority = CAAM_CRA_PRIORITY;
	alg->cra_blocksize = template->blocksize;
	alg->cra_alignmask = 0;
	alg->cra_ctxsize = sizeof(struct caam_ctx);
	alg->cra_flags = CRYPTO_ALG_ASYNC | template->type;

#ifdef CRYPTO_ALG_KERN_DRIVER_ONLY
	alg->cra_flags |= CRYPTO_ALG_KERN_DRIVER_ONLY;
#endif

	switch (template->type) {
	case CRYPTO_ALG_TYPE_GIVCIPHER:
		alg->cra_type = &crypto_givcipher_type;
		alg->cra_ablkcipher = template->template_ablkcipher;
		break;
	case CRYPTO_ALG_TYPE_ABLKCIPHER:
		alg->cra_type = &crypto_ablkcipher_type;
		alg->cra_ablkcipher = template->template_ablkcipher;
		break;
	}

	t_alg->caam.class1_alg_type = template->class1_alg_type;
	t_alg->caam.class2_alg_type = template->class2_alg_type;
	t_alg->caam.alg_op = template->alg_op;

	return t_alg;
}

static void caam_aead_alg_init(struct caam_aead_alg *t_alg)
{
	struct aead_alg *alg = &t_alg->aead;

	alg->base.cra_module = THIS_MODULE;
	alg->base.cra_priority = CAAM_CRA_PRIORITY;
	alg->base.cra_ctxsize = sizeof(struct caam_ctx);
	alg->base.cra_flags = CRYPTO_ALG_ASYNC | CRYPTO_ALG_KERN_DRIVER_ONLY;

	alg->init = caam_aead_init;
	alg->exit = caam_aead_exit;
}

static int __init caam_algapi_init(void)
{
	struct device_node *dev_node;
	struct platform_device *pdev;
	struct device *ctrldev;
	struct caam_drv_private *priv;
<<<<<<< HEAD
	int i = 0, err = 0, md_limit = 0;
	int des_inst, aes_inst, md_inst;
	u64 cha_inst;
=======
	int i = 0, err = 0;
	u32 cha_vid, cha_inst, des_inst, aes_inst, md_inst;
	unsigned int md_limit = SHA512_DIGEST_SIZE;
	bool registered = false;
>>>>>>> f2ed3bfc

	dev_node = of_find_compatible_node(NULL, NULL, "fsl,sec-v4.0");
	if (!dev_node) {
		dev_node = of_find_compatible_node(NULL, NULL, "fsl,sec4.0");
		if (!dev_node)
			return -ENODEV;
	}

	pdev = of_find_device_by_node(dev_node);
	if (!pdev) {
		of_node_put(dev_node);
		return -ENODEV;
	}

	ctrldev = &pdev->dev;
	priv = dev_get_drvdata(ctrldev);

	/*
	 * If priv is NULL, it's probably because the caam driver wasn't
	 * properly initialized (e.g. RNG4 init failed). Thus, bail out here.
	 */
	if (!priv) {
		of_node_put(dev_node);
		return -ENODEV;
<<<<<<< HEAD
=======

	ecb_zero_iv = kzalloc(AES_BLOCK_SIZE, GFP_KERNEL);
	if (!ecb_zero_iv)
		return -ENOMEM;

	ecb_ziv_dma = dma_map_single(ctrldev, ecb_zero_iv, AES_BLOCK_SIZE,
				      DMA_TO_DEVICE);
	if (dma_mapping_error(ctrldev, ecb_ziv_dma)) {
		kfree(ecb_zero_iv);
		return -ENOMEM;
>>>>>>> f2ed3bfc
	}

	INIT_LIST_HEAD(&alg_list);

	/*
<<<<<<< HEAD
	 * register crypto algorithms the device supports
	 * first, detect presence of DES, AES, and MD blocks. If MD present,
	 * determine limit of supported digest size
	 */
=======
	 * Register crypto algorithms the device supports.
	 * First, detect presence and attributes of DES, AES, and MD blocks.
	 */
	cha_vid = rd_reg32(&priv->ctrl->perfmon.cha_id_ls);
>>>>>>> f2ed3bfc
	cha_inst = rd_reg32(&priv->ctrl->perfmon.cha_num_ls);
	des_inst = (cha_inst & CHA_ID_LS_DES_MASK) >> CHA_ID_LS_DES_SHIFT;
	aes_inst = (cha_inst & CHA_ID_LS_AES_MASK) >> CHA_ID_LS_AES_SHIFT;
	md_inst = (cha_inst & CHA_ID_LS_MD_MASK) >> CHA_ID_LS_MD_SHIFT;
<<<<<<< HEAD
	if (md_inst) {
		md_limit = SHA512_DIGEST_SIZE;
		if ((rd_reg32(&priv->ctrl->perfmon.cha_id_ls) & CHA_ID_LS_MD_MASK)
		     == CHA_ID_LS_MD_LP256) /* LP256 limits digest size */
			md_limit = SHA256_DIGEST_SIZE;
	}

	for (i = 0; i < ARRAY_SIZE(driver_algs); i++) {
		struct caam_crypto_alg *t_alg;
		bool done = false;

authencesn:
		/*
		 * All registrable algs in this module require a blockcipher
		 * All aead algs require message digests, so check them for
		 * instantiation and size.
		 */
		if (driver_algs[i].type == CRYPTO_ALG_TYPE_AEAD) {
			/* If no MD instantiated, or MD too small, skip */
			if ((!md_inst) ||
			    (driver_algs[i].template_aead.maxauthsize >
			     md_limit))
				continue;
		}
		/* If DES alg, and CHA not instantiated, skip */
		if ((driver_algs[i].class1_alg_type & OP_ALG_ALGSEL_3DES) ||
		    (driver_algs[i].class1_alg_type & OP_ALG_ALGSEL_DES))
			if (!des_inst)
				continue;
		/* If AES alg, and CHA not instantiated, skip */
		if (driver_algs[i].class1_alg_type & OP_ALG_ALGSEL_AES)
			if (!aes_inst)
				continue;

		/* AES GCM is not supported by the hardware */
		if (((driver_algs[i].class1_alg_type & OP_ALG_ALGSEL_MASK) 
			== OP_ALG_ALGSEL_AES) &&
		    ((driver_algs[i].class1_alg_type & OP_ALG_AAI_MASK) 
			== OP_ALG_AAI_GCM))
			continue;
			
		t_alg = caam_alg_alloc(&driver_algs[i]);
=======

	/* If MD is present, limit digest size based on LP256 */
	if (md_inst && ((cha_vid & CHA_ID_LS_MD_MASK) == CHA_ID_LS_MD_LP256))
		md_limit = SHA256_DIGEST_SIZE;

	for (i = 0; i < ARRAY_SIZE(driver_algs); i++) {
		struct caam_crypto_alg *t_alg;
		struct caam_alg_template *alg = driver_algs + i;
		u32 alg_sel = alg->class1_alg_type & OP_ALG_ALGSEL_MASK;

		/* Skip DES algorithms if not supported by device */
		if (!des_inst &&
		    ((alg_sel == OP_ALG_ALGSEL_3DES) ||
		     (alg_sel == OP_ALG_ALGSEL_DES)))
				continue;

		/* Skip AES algorithms if not supported by device */
		if (!aes_inst && (alg_sel == OP_ALG_ALGSEL_AES))
				continue;

		/*
		 * Check support for AES modes not available
		 * on LP devices.
		 */
		if ((cha_vid & CHA_ID_LS_AES_MASK) == CHA_ID_LS_AES_LP)
			if ((alg->class1_alg_type & OP_ALG_AAI_MASK) ==
			     OP_ALG_AAI_XTS)
				continue;

		t_alg = caam_alg_alloc(alg);
>>>>>>> f2ed3bfc
		if (IS_ERR(t_alg)) {
			err = PTR_ERR(t_alg);
			pr_warn("%s alg allocation failed\n", alg->driver_name);
			continue;
		}

		err = crypto_register_alg(&t_alg->crypto_alg);
		if (err) {
			pr_warn("%s alg registration failed\n",
				t_alg->crypto_alg.cra_driver_name);
			kfree(t_alg);
<<<<<<< HEAD
		} else {
			list_add_tail(&t_alg->entry, &alg_list);
#ifdef DEBUG
			dev_info(ctrldev, "%s\n",
				 t_alg->crypto_alg.cra_driver_name);
#endif

			if (driver_algs[i].type == CRYPTO_ALG_TYPE_AEAD &&
			    !memcmp(driver_algs[i].name, "authenc", 7) &&
			    !done) {
				char *name;

				name = driver_algs[i].name;
				memmove(name + 10, name + 7, strlen(name) - 7);
				memcpy(name + 7, "esn", 3);

				name = driver_algs[i].driver_name;
				memmove(name + 10, name + 7, strlen(name) - 7);
				memcpy(name + 7, "esn", 3);

				done = true;
				goto authencesn;
			}
		}
	}

	if (!list_empty(&alg_list))
=======
			continue;
		}

		list_add_tail(&t_alg->entry, &alg_list);
		registered = true;
	}

	for (i = 0; i < ARRAY_SIZE(driver_aeads); i++) {
		struct caam_aead_alg *t_alg = driver_aeads + i;
		u32 c1_alg_sel = t_alg->caam.class1_alg_type &
				 OP_ALG_ALGSEL_MASK;
		u32 c2_alg_sel = t_alg->caam.class2_alg_type &
				 OP_ALG_ALGSEL_MASK;
		u32 alg_aai = t_alg->caam.class1_alg_type & OP_ALG_AAI_MASK;

		/* Skip DES algorithms if not supported by device */
		if (!des_inst &&
		    ((c1_alg_sel == OP_ALG_ALGSEL_3DES) ||
		     (c1_alg_sel == OP_ALG_ALGSEL_DES)))
				continue;

		/* Skip AES algorithms if not supported by device */
		if (!aes_inst && (c1_alg_sel == OP_ALG_ALGSEL_AES))
				continue;

		/*
		 * Check support for AES algorithms not available
		 * on LP devices.
		 */
		if ((cha_vid & CHA_ID_LS_AES_MASK) == CHA_ID_LS_AES_LP)
			if (alg_aai == OP_ALG_AAI_GCM)
				continue;

		/*
		 * Skip algorithms requiring message digests
		 * if MD or MD size is not supported by device.
		 */
		if (c2_alg_sel &&
		    (!md_inst || (t_alg->aead.maxauthsize > md_limit)))
				continue;

		caam_aead_alg_init(t_alg);

		err = crypto_register_aead(&t_alg->aead);
		if (err) {
			pr_warn("%s alg registration failed\n",
				t_alg->aead.base.cra_driver_name);
			continue;
		}

		t_alg->registered = true;
		registered = true;
	}

	if (registered)
>>>>>>> f2ed3bfc
		pr_info("caam algorithms registered in /proc/crypto\n");

	of_node_put(dev_node);
	return err;
}

module_init(caam_algapi_init);
module_exit(caam_algapi_exit);

MODULE_LICENSE("GPL");
MODULE_DESCRIPTION("FSL CAAM support for crypto API");
MODULE_AUTHOR("Freescale Semiconductor - NMG/STC");<|MERGE_RESOLUTION|>--- conflicted
+++ resolved
@@ -1,7 +1,7 @@
 /*
  * caam - Freescale FSL CAAM support for crypto API
  *
- * Copyright (C) 2008-2015 Freescale Semiconductor, Inc.
+ * Copyright 2008-2011 Freescale Semiconductor, Inc.
  *
  * Based on talitos crypto API driver.
  *
@@ -571,12 +571,7 @@
 		       desc_bytes(desc), 1);
 #endif
 
-<<<<<<< HEAD
-	dma_sync_single_for_cpu(jrdev, ctx->sh_desc_enc_dma, desc_bytes(desc),
-				DMA_TO_DEVICE);
-=======
 skip_enc:
->>>>>>> f2ed3bfc
 	/*
 	 * Job Descriptor and Shared Descriptors
 	 * must all fit into the 64-word Descriptor h/w Buffer
@@ -655,8 +650,6 @@
 		       DUMP_PREFIX_ADDRESS, 16, 4, desc,
 		       desc_bytes(desc), 1);
 #endif
-	dma_sync_single_for_cpu(jrdev, ctx->sh_desc_dec_dma, desc_bytes(desc),
-				DMA_TO_DEVICE);
 
 	if (!alg->caam.geniv)
 		goto skip_givenc;
@@ -766,8 +759,6 @@
 		       DUMP_PREFIX_ADDRESS, 16, 4, desc,
 		       desc_bytes(desc), 1);
 #endif
-	dma_sync_single_for_cpu(jrdev, ctx->sh_desc_givenc_dma,
-				desc_bytes(desc), DMA_TO_DEVICE);
 
 skip_givenc:
 	return 0;
@@ -1392,9 +1383,6 @@
 		       DUMP_PREFIX_ADDRESS, 16, 4, ctx->key,
 		       ctx->split_key_pad_len + keys.enckeylen, 1);
 #endif
-	dma_sync_single_for_device(jrdev, ctx->key_dma,
-				   ctx->split_key_pad_len + keys.enckeylen,
-				   DMA_TO_DEVICE);
 
 	ctx->enckeylen = keys.enckeylen;
 
@@ -1567,7 +1555,6 @@
 		return -ENOMEM;
 	}
 	ctx->enckeylen = keylen;
-	dma_sync_single_for_device(jrdev, ctx->key_dma, keylen, DMA_TO_DEVICE);
 
 	/* ablkcipher_encrypt shared descriptor */
 	desc = ctx->sh_desc_enc;
@@ -1627,9 +1614,6 @@
 		       DUMP_PREFIX_ADDRESS, 16, 4, desc,
 		       desc_bytes(desc), 1);
 #endif
-	dma_sync_single_for_device(jrdev, ctx->sh_desc_enc_dma,
-				   desc_bytes(desc), DMA_TO_DEVICE);
-
 	/* ablkcipher_decrypt shared descriptor */
 	desc = ctx->sh_desc_dec;
 
@@ -1770,8 +1754,6 @@
 		       DUMP_PREFIX_ADDRESS, 16, 4, desc,
 		       desc_bytes(desc), 1);
 #endif
-	dma_sync_single_for_device(jrdev, ctx->sh_desc_dec_dma,
-				   desc_bytes(desc), DMA_TO_DEVICE);
 
 	return ret;
 }
@@ -2397,32 +2379,8 @@
 					(encrypt ? authsize : (-authsize)));
 	} else {
 		src_nents = sg_count(req->src,
-<<<<<<< HEAD
-				     req->cryptlen +
-					(encrypt ? authsize : 0),
-				     &src_chained);
-	}
-
-	sgc = dma_map_sg_chained(jrdev, req->assoc, assoc_nents ? : 1,
-				 DMA_BIDIRECTIONAL, assoc_chained);
-	if (likely(req->src == req->dst)) {
-		sgc = dma_map_sg_chained(jrdev, req->src, src_nents ? : 1,
-					 DMA_BIDIRECTIONAL, src_chained);
-	} else {
-		sgc = dma_map_sg_chained(jrdev, req->src, src_nents ? : 1,
-					 DMA_TO_DEVICE, src_chained);
-		sgc = dma_map_sg_chained(jrdev, req->dst, dst_nents ? : 1,
-					 DMA_FROM_DEVICE, dst_chained);
-	}
-
-	iv_dma = dma_map_single(jrdev, req->iv, ivsize, DMA_TO_DEVICE);
-	if (dma_mapping_error(jrdev, iv_dma)) {
-		dev_err(jrdev, "unable to map IV\n");
-		return ERR_PTR(-ENOMEM);
-=======
 				     req->assoclen + req->cryptlen +
 					(encrypt ? authsize : 0));
->>>>>>> f2ed3bfc
 	}
 
 	/* Check if data are contiguous. */
@@ -2435,16 +2393,10 @@
 	sec4_sg_len += dst_nents;
 
 	sec4_sg_bytes = sec4_sg_len * sizeof(struct sec4_sg_entry);
-	dma_sync_single_for_device(jrdev, iv_dma, ivsize, DMA_TO_DEVICE);
 
 	/* allocate space for base edesc and hw desc commands, link tables */
-<<<<<<< HEAD
-	edesc = kzalloc(sizeof(struct aead_edesc) + desc_bytes +
-			sec4_sg_bytes, GFP_DMA | flags);
-=======
 	edesc = kzalloc(sizeof(*edesc) + desc_bytes + sec4_sg_bytes,
 			GFP_DMA | flags);
->>>>>>> f2ed3bfc
 	if (!edesc) {
 		dev_err(jrdev, "could not allocate extended descriptor\n");
 		return ERR_PTR(-ENOMEM);
@@ -2495,17 +2447,6 @@
 				   edesc->sec4_sg + sec4_sg_index, 0);
 	}
 
-<<<<<<< HEAD
-	edesc->sec4_sg_dma = dma_map_single(jrdev, edesc->sec4_sg,
-					    sec4_sg_bytes, DMA_TO_DEVICE);
-	if (dma_mapping_error(jrdev, edesc->sec4_sg_dma)) {
-	dev_err(jrdev, "unable to map S/G table\n");
-		return ERR_PTR(-ENOMEM);
-	}
-
-	dma_sync_single_for_device(jrdev, edesc->sec4_sg_dma, sec4_sg_bytes,
-				   DMA_TO_DEVICE);
-=======
 	if (!sec4_sg_bytes)
 		return edesc;
 
@@ -2520,7 +2461,6 @@
 
 	edesc->sec4_sg_bytes = sec4_sg_bytes;
 
->>>>>>> f2ed3bfc
 	return edesc;
 }
 
@@ -2609,48 +2549,9 @@
 	struct crypto_aead *aead = crypto_aead_reqtfm(req);
 	struct caam_ctx *ctx = crypto_aead_ctx(aead);
 	struct device *jrdev = ctx->jrdev;
-<<<<<<< HEAD
-	gfp_t flags = (req->base.flags & (CRYPTO_TFM_REQ_MAY_BACKLOG |
-		       CRYPTO_TFM_REQ_MAY_SLEEP)) ? GFP_KERNEL : GFP_ATOMIC;
-	int assoc_nents, src_nents, dst_nents = 0;
-	struct aead_edesc *edesc;
-	dma_addr_t iv_dma = 0;
-	int sgc;
-	u32 contig = GIV_SRC_CONTIG | GIV_DST_CONTIG;
-	int ivsize = crypto_aead_ivsize(aead);
-	bool assoc_chained = false, src_chained = false, dst_chained = false;
-	int sec4_sg_index, sec4_sg_len = 0, sec4_sg_bytes;
-	bool is_gcm = false;
-
-	assoc_nents = sg_count(req->assoc, req->assoclen, &assoc_chained);
-	src_nents = sg_count(req->src, req->cryptlen, &src_chained);
-
-	if (unlikely(req->dst != req->src))
-		dst_nents = sg_count(req->dst, req->cryptlen + ctx->authsize,
-				     &dst_chained);
-
-	sgc = dma_map_sg_chained(jrdev, req->assoc, assoc_nents ? : 1,
-				 DMA_BIDIRECTIONAL, assoc_chained);
-	if (likely(req->src == req->dst)) {
-		sgc = dma_map_sg_chained(jrdev, req->src, src_nents ? : 1,
-					 DMA_BIDIRECTIONAL, src_chained);
-	} else {
-		sgc = dma_map_sg_chained(jrdev, req->src, src_nents ? : 1,
-					 DMA_TO_DEVICE, src_chained);
-		sgc = dma_map_sg_chained(jrdev, req->dst, dst_nents ? : 1,
-					 DMA_FROM_DEVICE, dst_chained);
-	}
-
-	iv_dma = dma_map_single(jrdev, greq->giv, ivsize, DMA_TO_DEVICE);
-	if (dma_mapping_error(jrdev, iv_dma)) {
-		dev_err(jrdev, "unable to map IV\n");
-		return ERR_PTR(-ENOMEM);
-	}
-=======
 	bool all_contig;
 	u32 *desc;
 	int ret = 0;
->>>>>>> f2ed3bfc
 
 	/* allocate extended descriptor */
 	edesc = aead_edesc_alloc(req, GCM_DESC_JOB_IO_LEN, &all_contig, false);
@@ -2670,115 +2571,17 @@
 	if (!ret) {
 		ret = -EINPROGRESS;
 	} else {
-<<<<<<< HEAD
-		if (assoc_nents ||
-		    sg_dma_address(req->assoc) + req->assoclen != iv_dma ||
-		    src_nents || iv_dma + ivsize != sg_dma_address(req->src))
-			contig &= ~GIV_SRC_CONTIG;
-	}
-
-	if (dst_nents || iv_dma + ivsize != sg_dma_address(req->dst))
-		contig &= ~GIV_DST_CONTIG;
-
-	if (!(contig & GIV_SRC_CONTIG)) {
-		assoc_nents = assoc_nents ? : 1;
-		src_nents = src_nents ? : 1;
-		sec4_sg_len += assoc_nents + 1 + src_nents;
-		if (req->src == req->dst &&
-		    (src_nents || iv_dma + ivsize != sg_dma_address(req->src)))
-			contig &= ~GIV_DST_CONTIG;
-	}
-
-	/*
-	 * Add new sg entries for GCM output sequence.
-	 * Expected output sequence: IV, encrypted text.
-	 */
-	if (is_gcm && req->src == req->dst && !(contig & GIV_DST_CONTIG))
-		sec4_sg_len += 1 + src_nents;
-
-	if (unlikely(req->src != req->dst)) {
-		dst_nents = dst_nents ? : 1;
-		sec4_sg_len += 1 + dst_nents;
-	}
-
-	sec4_sg_bytes = sec4_sg_len * sizeof(struct sec4_sg_entry);
-
-	dma_sync_single_for_device(jrdev, iv_dma, ivsize, DMA_TO_DEVICE);
-
-	/* allocate space for base edesc and hw desc commands, link tables */
-	edesc = kzalloc(sizeof(struct aead_edesc) + desc_bytes +
-			sec4_sg_bytes, GFP_DMA | flags);
-	if (!edesc) {
-		dev_err(jrdev, "could not allocate extended descriptor\n");
-		return ERR_PTR(-ENOMEM);
-	}
-
-	edesc->assoc_nents = assoc_nents;
-	edesc->assoc_chained = assoc_chained;
-	edesc->src_nents = src_nents;
-	edesc->src_chained = src_chained;
-	edesc->dst_nents = dst_nents;
-	edesc->dst_chained = dst_chained;
-	edesc->iv_dma = iv_dma;
-	edesc->sec4_sg_bytes = sec4_sg_bytes;
-	edesc->sec4_sg = (void *)edesc + sizeof(struct aead_edesc) +
-			 desc_bytes;
-	*contig_ptr = contig;
-
-	sec4_sg_index = 0;
-	if (!(contig & GIV_SRC_CONTIG)) {
-		if (!is_gcm) {
-			sg_to_sec4_sg(req->assoc, assoc_nents,
-				      edesc->sec4_sg + sec4_sg_index, 0);
-			sec4_sg_index += assoc_nents;
-		}
-
-		dma_to_sec4_sg_one(edesc->sec4_sg + sec4_sg_index,
-				   iv_dma, ivsize, 0);
-		sec4_sg_index += 1;
-
-		if (is_gcm) {
-			sg_to_sec4_sg(req->assoc, assoc_nents,
-				      edesc->sec4_sg + sec4_sg_index, 0);
-			sec4_sg_index += assoc_nents;
-		}
-
-		sg_to_sec4_sg_last(req->src, src_nents,
-				   edesc->sec4_sg +
-				   sec4_sg_index, 0);
-		sec4_sg_index += src_nents;
-=======
 		aead_unmap(jrdev, edesc, req);
 		kfree(edesc);
->>>>>>> f2ed3bfc
 	}
 
 	return ret;
 }
 
-<<<<<<< HEAD
-	if (unlikely(req->src != req->dst && !(contig & GIV_DST_CONTIG))) {
-		dma_to_sec4_sg_one(edesc->sec4_sg + sec4_sg_index,
-				   iv_dma, ivsize, 0);
-		sec4_sg_index += 1;
-		sg_to_sec4_sg_last(req->dst, dst_nents,
-				   edesc->sec4_sg + sec4_sg_index, 0);
-	}
-	dma_sync_single_for_device(jrdev, edesc->sec4_sg_dma, sec4_sg_bytes,
-				   DMA_TO_DEVICE);
-
-	edesc->sec4_sg_dma = dma_map_single(jrdev, edesc->sec4_sg,
-					    sec4_sg_bytes, DMA_TO_DEVICE);
-	if (dma_mapping_error(jrdev, edesc->sec4_sg_dma)) {
-		dev_err(jrdev, "unable to map S/G table\n");
-		return ERR_PTR(-ENOMEM);
-	}
-=======
 static int ipsec_gcm_decrypt(struct aead_request *req)
 {
 	if (req->assoclen < 8)
 		return -EINVAL;
->>>>>>> f2ed3bfc
 
 	return gcm_decrypt(req);
 }
@@ -2876,7 +2679,6 @@
 			return ERR_PTR(-ENOMEM);
 		}
 	}
-	dma_sync_single_for_device(jrdev, iv_dma, ivsize, DMA_TO_DEVICE);
 
 	/*
 	 * Check if iv can be contiguous with source and destination.
@@ -2890,13 +2692,8 @@
 			sizeof(struct sec4_sg_entry);
 
 	/* allocate space for base edesc and hw desc commands, link tables */
-<<<<<<< HEAD
-	edesc = kzalloc(sizeof(struct ablkcipher_edesc) + desc_bytes +
-			sec4_sg_bytes, GFP_DMA | flags);
-=======
 	edesc = kzalloc(sizeof(*edesc) + desc_bytes + sec4_sg_bytes,
 			GFP_DMA | flags);
->>>>>>> f2ed3bfc
 	if (!edesc) {
 		dev_err(jrdev, "could not allocate extended descriptor\n");
 		return ERR_PTR(-ENOMEM);
@@ -2923,16 +2720,12 @@
 
 	edesc->sec4_sg_dma = dma_map_single(jrdev, edesc->sec4_sg,
 					    sec4_sg_bytes, DMA_TO_DEVICE);
-
 	if (dma_mapping_error(jrdev, edesc->sec4_sg_dma)) {
 		dev_err(jrdev, "unable to map S/G table\n");
 		return ERR_PTR(-ENOMEM);
 	}
 
 	edesc->iv_dma = iv_dma;
-
-	dma_sync_single_for_device(jrdev, edesc->sec4_sg_dma, sec4_sg_bytes,
-				   DMA_TO_DEVICE);
 
 #ifdef DEBUG
 	print_hex_dump(KERN_ERR, "ablkcipher sec4_sg@"__stringify(__LINE__)": ",
@@ -4374,61 +4167,6 @@
 		},
 	},
 	{
-<<<<<<< HEAD
-		.name = "ecb(des)",
-		.driver_name = "ecb-des-caam",
-		.blocksize = DES_BLOCK_SIZE,
-		.type = CRYPTO_ALG_TYPE_ABLKCIPHER,
-		.template_ablkcipher = {
-			.setkey = ablkcipher_setkey,
-			.encrypt = ablkcipher_encrypt,
-			.decrypt = ablkcipher_decrypt,
-			.geniv = "<built-in>",
-			.min_keysize = DES_KEY_SIZE,
-			.max_keysize = DES_KEY_SIZE,
-			.ivsize = DES_BLOCK_SIZE,
-			},
-		.class1_alg_type = OP_ALG_ALGSEL_DES | OP_ALG_AAI_ECB,
-	},
-	{
-		.name = "ecb(arc4)",
-		.driver_name = "ecb-arc4-caam",
-		.blocksize = ARC4_BLOCK_SIZE,
-		.type = CRYPTO_ALG_TYPE_ABLKCIPHER,
-		.template_ablkcipher = {
-			.setkey = ablkcipher_setkey,
-			.encrypt = ablkcipher_encrypt,
-			.decrypt = ablkcipher_decrypt,
-			.geniv = "eseqiv",
-			.min_keysize = ARC4_MIN_KEY_SIZE,
-			.max_keysize = ARC4_MAX_KEY_SIZE,
-			.ivsize = ARC4_BLOCK_SIZE,
-		},
-		.class1_alg_type = OP_ALG_ALGSEL_ARC4 | OP_ALG_AAI_ECB
-	},
-	{
-		.name = "ecb(aes)",
-		.driver_name = "ecb-aes-caam",
-		.blocksize = AES_BLOCK_SIZE,
-		.type = CRYPTO_ALG_TYPE_ABLKCIPHER,
-		.template_ablkcipher = {
-			.setkey = ablkcipher_setkey,
-			.encrypt = ablkcipher_encrypt,
-			.decrypt = ablkcipher_decrypt,
-			.geniv = "eseqiv",
-			.min_keysize = AES_MIN_KEY_SIZE,
-			.max_keysize = AES_MAX_KEY_SIZE,
-			.ivsize = AES_BLOCK_SIZE,
-			},
-		.class1_alg_type = OP_ALG_ALGSEL_AES | OP_ALG_AAI_ECB,
-	},
-	{
-		.name = "authenc(hmac(md5),rfc3686(ctr(aes)))",
-		.driver_name = "authenc-hmac-md5-rfc3686-ctr-aes-caam",
-		.blocksize = 1,
-		.type = CRYPTO_ALG_TYPE_AEAD,
-		.template_aead = {
-=======
 		.aead = {
 			.base = {
 				.cra_name = "authenc(hmac(md5),"
@@ -4437,7 +4175,6 @@
 						   "rfc3686-ctr-aes-caam",
 				.cra_blocksize = 1,
 			},
->>>>>>> f2ed3bfc
 			.setkey = aead_setkey,
 			.setauthsize = aead_setauthsize,
 			.encrypt = aead_encrypt,
@@ -4659,37 +4396,6 @@
 		},
 	},
 	{
-<<<<<<< HEAD
-		.name = "ecb(des3_ede)",
-		.driver_name = "ecb-des3-caam",
-		.blocksize = DES3_EDE_BLOCK_SIZE,
-		.type = CRYPTO_ALG_TYPE_ABLKCIPHER,
-		.template_ablkcipher = {
-			.setkey = ablkcipher_setkey,
-			.encrypt = ablkcipher_encrypt,
-			.decrypt = ablkcipher_decrypt,
-			.geniv = "eseqiv",
-			.min_keysize = DES3_EDE_KEY_SIZE,
-			.max_keysize = DES3_EDE_KEY_SIZE,
-			.ivsize = DES3_EDE_BLOCK_SIZE,
-			},
-		.class1_alg_type = OP_ALG_ALGSEL_3DES | OP_ALG_AAI_ECB,
-	},
-	{
-		.name = "cbc(des3_ede)",
-		.driver_name = "cbc-3des-caam",
-		.blocksize = DES3_EDE_BLOCK_SIZE,
-		.type = CRYPTO_ALG_TYPE_GIVCIPHER,
-		.template_ablkcipher = {
-			.setkey = ablkcipher_setkey,
-			.encrypt = ablkcipher_encrypt,
-			.decrypt = ablkcipher_decrypt,
-			.givencrypt = ablkcipher_givencrypt,
-			.geniv = "<built-in>",
-			.min_keysize = DES3_EDE_KEY_SIZE,
-			.max_keysize = DES3_EDE_KEY_SIZE,
-			.ivsize = DES3_EDE_BLOCK_SIZE,
-=======
 		.aead = {
 			.base = {
 				.cra_name = "seqiv(authenc(hmac(sha384),"
@@ -4697,7 +4403,6 @@
 				.cra_driver_name = "seqiv-authenc-hmac-sha384-"
 						   "rfc3686-ctr-aes-caam",
 				.cra_blocksize = 1,
->>>>>>> f2ed3bfc
 			},
 			.setkey = aead_setkey,
 			.setauthsize = aead_setauthsize,
@@ -4960,16 +4665,10 @@
 	struct platform_device *pdev;
 	struct device *ctrldev;
 	struct caam_drv_private *priv;
-<<<<<<< HEAD
-	int i = 0, err = 0, md_limit = 0;
-	int des_inst, aes_inst, md_inst;
-	u64 cha_inst;
-=======
 	int i = 0, err = 0;
 	u32 cha_vid, cha_inst, des_inst, aes_inst, md_inst;
 	unsigned int md_limit = SHA512_DIGEST_SIZE;
 	bool registered = false;
->>>>>>> f2ed3bfc
 
 	dev_node = of_find_compatible_node(NULL, NULL, "fsl,sec-v4.0");
 	if (!dev_node) {
@@ -4986,16 +4685,14 @@
 
 	ctrldev = &pdev->dev;
 	priv = dev_get_drvdata(ctrldev);
+	of_node_put(dev_node);
 
 	/*
 	 * If priv is NULL, it's probably because the caam driver wasn't
 	 * properly initialized (e.g. RNG4 init failed). Thus, bail out here.
 	 */
-	if (!priv) {
-		of_node_put(dev_node);
+	if (!priv)
 		return -ENODEV;
-<<<<<<< HEAD
-=======
 
 	ecb_zero_iv = kzalloc(AES_BLOCK_SIZE, GFP_KERNEL);
 	if (!ecb_zero_iv)
@@ -5006,71 +4703,19 @@
 	if (dma_mapping_error(ctrldev, ecb_ziv_dma)) {
 		kfree(ecb_zero_iv);
 		return -ENOMEM;
->>>>>>> f2ed3bfc
 	}
 
 	INIT_LIST_HEAD(&alg_list);
 
 	/*
-<<<<<<< HEAD
-	 * register crypto algorithms the device supports
-	 * first, detect presence of DES, AES, and MD blocks. If MD present,
-	 * determine limit of supported digest size
-	 */
-=======
 	 * Register crypto algorithms the device supports.
 	 * First, detect presence and attributes of DES, AES, and MD blocks.
 	 */
 	cha_vid = rd_reg32(&priv->ctrl->perfmon.cha_id_ls);
->>>>>>> f2ed3bfc
 	cha_inst = rd_reg32(&priv->ctrl->perfmon.cha_num_ls);
 	des_inst = (cha_inst & CHA_ID_LS_DES_MASK) >> CHA_ID_LS_DES_SHIFT;
 	aes_inst = (cha_inst & CHA_ID_LS_AES_MASK) >> CHA_ID_LS_AES_SHIFT;
 	md_inst = (cha_inst & CHA_ID_LS_MD_MASK) >> CHA_ID_LS_MD_SHIFT;
-<<<<<<< HEAD
-	if (md_inst) {
-		md_limit = SHA512_DIGEST_SIZE;
-		if ((rd_reg32(&priv->ctrl->perfmon.cha_id_ls) & CHA_ID_LS_MD_MASK)
-		     == CHA_ID_LS_MD_LP256) /* LP256 limits digest size */
-			md_limit = SHA256_DIGEST_SIZE;
-	}
-
-	for (i = 0; i < ARRAY_SIZE(driver_algs); i++) {
-		struct caam_crypto_alg *t_alg;
-		bool done = false;
-
-authencesn:
-		/*
-		 * All registrable algs in this module require a blockcipher
-		 * All aead algs require message digests, so check them for
-		 * instantiation and size.
-		 */
-		if (driver_algs[i].type == CRYPTO_ALG_TYPE_AEAD) {
-			/* If no MD instantiated, or MD too small, skip */
-			if ((!md_inst) ||
-			    (driver_algs[i].template_aead.maxauthsize >
-			     md_limit))
-				continue;
-		}
-		/* If DES alg, and CHA not instantiated, skip */
-		if ((driver_algs[i].class1_alg_type & OP_ALG_ALGSEL_3DES) ||
-		    (driver_algs[i].class1_alg_type & OP_ALG_ALGSEL_DES))
-			if (!des_inst)
-				continue;
-		/* If AES alg, and CHA not instantiated, skip */
-		if (driver_algs[i].class1_alg_type & OP_ALG_ALGSEL_AES)
-			if (!aes_inst)
-				continue;
-
-		/* AES GCM is not supported by the hardware */
-		if (((driver_algs[i].class1_alg_type & OP_ALG_ALGSEL_MASK) 
-			== OP_ALG_ALGSEL_AES) &&
-		    ((driver_algs[i].class1_alg_type & OP_ALG_AAI_MASK) 
-			== OP_ALG_AAI_GCM))
-			continue;
-			
-		t_alg = caam_alg_alloc(&driver_algs[i]);
-=======
 
 	/* If MD is present, limit digest size based on LP256 */
 	if (md_inst && ((cha_vid & CHA_ID_LS_MD_MASK) == CHA_ID_LS_MD_LP256))
@@ -5100,8 +4745,14 @@
 			     OP_ALG_AAI_XTS)
 				continue;
 
+		/* AES GCM is not supported by the hardware */
+		if (((driver_algs[i].class1_alg_type & OP_ALG_ALGSEL_MASK)
+			== OP_ALG_ALGSEL_AES) &&
+		    ((driver_algs[i].class1_alg_type & OP_ALG_AAI_MASK)
+			== OP_ALG_AAI_GCM))
+			continue;
+			
 		t_alg = caam_alg_alloc(alg);
->>>>>>> f2ed3bfc
 		if (IS_ERR(t_alg)) {
 			err = PTR_ERR(t_alg);
 			pr_warn("%s alg allocation failed\n", alg->driver_name);
@@ -5113,35 +4764,6 @@
 			pr_warn("%s alg registration failed\n",
 				t_alg->crypto_alg.cra_driver_name);
 			kfree(t_alg);
-<<<<<<< HEAD
-		} else {
-			list_add_tail(&t_alg->entry, &alg_list);
-#ifdef DEBUG
-			dev_info(ctrldev, "%s\n",
-				 t_alg->crypto_alg.cra_driver_name);
-#endif
-
-			if (driver_algs[i].type == CRYPTO_ALG_TYPE_AEAD &&
-			    !memcmp(driver_algs[i].name, "authenc", 7) &&
-			    !done) {
-				char *name;
-
-				name = driver_algs[i].name;
-				memmove(name + 10, name + 7, strlen(name) - 7);
-				memcpy(name + 7, "esn", 3);
-
-				name = driver_algs[i].driver_name;
-				memmove(name + 10, name + 7, strlen(name) - 7);
-				memcpy(name + 7, "esn", 3);
-
-				done = true;
-				goto authencesn;
-			}
-		}
-	}
-
-	if (!list_empty(&alg_list))
-=======
 			continue;
 		}
 
@@ -5197,10 +4819,8 @@
 	}
 
 	if (registered)
->>>>>>> f2ed3bfc
 		pr_info("caam algorithms registered in /proc/crypto\n");
 
-	of_node_put(dev_node);
 	return err;
 }
 
