/*
 * caam - Freescale FSL CAAM support for crypto API
 *
 * Copyright 2008-2016 Freescale Semiconductor, Inc.
 * Copyright 2017-2018 NXP
 *
 * Based on talitos crypto API driver.
 *
 * relationship of job descriptors to shared descriptors (SteveC Dec 10 2008):
 *
 * ---------------                     ---------------
 * | JobDesc #1  |-------------------->|  ShareDesc  |
 * | *(packet 1) |                     |   (PDB)     |
 * ---------------      |------------->|  (hashKey)  |
 *       .              |              | (cipherKey) |
 *       .              |    |-------->| (operation) |
 * ---------------      |    |         ---------------
 * | JobDesc #2  |------|    |
 * | *(packet 2) |           |
 * ---------------           |
 *       .                   |
 *       .                   |
 * ---------------           |
 * | JobDesc #3  |------------
 * | *(packet 3) |
 * ---------------
 *
 * The SharedDesc never changes for a connection unless rekeyed, but
 * each packet will likely be in a different place. So all we need
 * to know to process the packet is where the input is, where the
 * output goes, and what context we want to process with. Context is
 * in the SharedDesc, packet references in the JobDesc.
 *
 * So, a job desc looks like:
 *
 * ---------------------
 * | Header            |
 * | ShareDesc Pointer |
 * | SEQ_OUT_PTR       |
 * | (output buffer)   |
 * | (output length)   |
 * | SEQ_IN_PTR        |
 * | (input buffer)    |
 * | (input length)    |
 * ---------------------
 */

#include "compat.h"

#include "regs.h"
#include "intern.h"
#include "desc_constr.h"
#include "jr.h"
#include "error.h"
#include "sg_sw_sec4.h"
#include "key_gen.h"
#include "caamalg_desc.h"

#ifdef CONFIG_CRYPTO_DEV_FSL_CAAM_TK_API
#include "tag_object.h"
#endif /* CONFIG_CRYPTO_DEV_FSL_CAAM_TK_API */

/*
 * crypto alg
 */
#define CAAM_CRA_PRIORITY		3000
/* max key is sum of AES_MAX_KEY_SIZE, max split key size */
#define CAAM_MAX_KEY_SIZE		(AES_MAX_KEY_SIZE + \
					 CTR_RFC3686_NONCE_SIZE + \
					 SHA512_DIGEST_SIZE * 2)

#define AEAD_DESC_JOB_IO_LEN		(DESC_JOB_IO_LEN + CAAM_CMD_SZ * 2)
#define GCM_DESC_JOB_IO_LEN		(AEAD_DESC_JOB_IO_LEN + \
					 CAAM_CMD_SZ * 4)
#define AUTHENC_DESC_JOB_IO_LEN		(AEAD_DESC_JOB_IO_LEN + \
					 CAAM_CMD_SZ * 5)

#define DESC_MAX_USED_BYTES		(CAAM_DESC_BYTES_MAX - DESC_JOB_IO_LEN)
#define DESC_MAX_USED_LEN		(DESC_MAX_USED_BYTES / CAAM_CMD_SZ)

#ifdef DEBUG
/* for print_hex_dumps with line references */
#define debug(format, arg...) printk(format, arg)
#else
#define debug(format, arg...)
#endif

static struct list_head alg_list;

struct caam_alg_entry {
	int class1_alg_type;
	int class2_alg_type;
	bool rfc3686;
	bool geniv;

#ifdef CONFIG_CRYPTO_DEV_FSL_CAAM_TK_API
	bool is_tagged_key;
#endif /* CONFIG_CRYPTO_DEV_FSL_CAAM_TK_API */
};

struct caam_aead_alg {
	struct aead_alg aead;
	struct caam_alg_entry caam;
	bool registered;
};

/*
 * per-session context
 */
struct caam_ctx {
	u32 sh_desc_enc[DESC_MAX_USED_LEN];
	u32 sh_desc_dec[DESC_MAX_USED_LEN];
	u32 sh_desc_givenc[DESC_MAX_USED_LEN];
	u8 key[CAAM_MAX_KEY_SIZE];
	dma_addr_t sh_desc_enc_dma;
	dma_addr_t sh_desc_dec_dma;
	dma_addr_t sh_desc_givenc_dma;
	dma_addr_t key_dma;
	struct device *jrdev;
	struct alginfo adata;
	struct alginfo cdata;
	unsigned int authsize;

#ifdef CONFIG_CRYPTO_DEV_FSL_CAAM_TK_API
	bool is_tagged_key;
#endif /* CONFIG_CRYPTO_DEV_FSL_CAAM_TK_API */
};

static int aead_null_set_sh_desc(struct crypto_aead *aead)
{
	struct caam_ctx *ctx = crypto_aead_ctx(aead);
	struct device *jrdev = ctx->jrdev;
	u32 *desc;
	int rem_bytes = CAAM_DESC_BYTES_MAX - AEAD_DESC_JOB_IO_LEN -
			ctx->adata.keylen_pad;

	/*
	 * Job Descriptor and Shared Descriptors
	 * must all fit into the 64-word Descriptor h/w Buffer
	 */
	if (rem_bytes >= DESC_AEAD_NULL_ENC_LEN) {
		ctx->adata.key_inline = true;
		ctx->adata.key_virt = ctx->key;
	} else {
		ctx->adata.key_inline = false;
		ctx->adata.key_dma = ctx->key_dma;
	}

	/* aead_encrypt shared descriptor */
	desc = ctx->sh_desc_enc;
	cnstr_shdsc_aead_null_encap(desc, &ctx->adata, ctx->authsize);
	dma_sync_single_for_device(jrdev, ctx->sh_desc_enc_dma,
				   desc_bytes(desc), DMA_TO_DEVICE);

	/*
	 * Job Descriptor and Shared Descriptors
	 * must all fit into the 64-word Descriptor h/w Buffer
	 */
	if (rem_bytes >= DESC_AEAD_NULL_DEC_LEN) {
		ctx->adata.key_inline = true;
		ctx->adata.key_virt = ctx->key;
	} else {
		ctx->adata.key_inline = false;
		ctx->adata.key_dma = ctx->key_dma;
	}

	/* aead_decrypt shared descriptor */
	desc = ctx->sh_desc_dec;
	cnstr_shdsc_aead_null_decap(desc, &ctx->adata, ctx->authsize);
	dma_sync_single_for_device(jrdev, ctx->sh_desc_dec_dma,
				   desc_bytes(desc), DMA_TO_DEVICE);

	return 0;
}

static int aead_set_sh_desc(struct crypto_aead *aead)
{
	struct caam_aead_alg *alg = container_of(crypto_aead_alg(aead),
						 struct caam_aead_alg, aead);
	unsigned int ivsize = crypto_aead_ivsize(aead);
	struct caam_ctx *ctx = crypto_aead_ctx(aead);
	struct device *jrdev = ctx->jrdev;
	u32 ctx1_iv_off = 0;
	u32 *desc, *nonce = NULL;
	u32 inl_mask;
	unsigned int data_len[2];
	const bool ctr_mode = ((ctx->cdata.algtype & OP_ALG_AAI_MASK) ==
			       OP_ALG_AAI_CTR_MOD128);
	const bool is_rfc3686 = alg->caam.rfc3686;

	if (!ctx->authsize)
		return 0;

	/* NULL encryption / decryption */
	if (!ctx->cdata.keylen)
		return aead_null_set_sh_desc(aead);

	/*
	 * AES-CTR needs to load IV in CONTEXT1 reg
	 * at an offset of 128bits (16bytes)
	 * CONTEXT1[255:128] = IV
	 */
	if (ctr_mode)
		ctx1_iv_off = 16;

	/*
	 * RFC3686 specific:
	 *	CONTEXT1[255:128] = {NONCE, IV, COUNTER}
	 */
	if (is_rfc3686) {
		ctx1_iv_off = 16 + CTR_RFC3686_NONCE_SIZE;
		nonce = (u32 *)((void *)ctx->key + ctx->adata.keylen_pad +
				ctx->cdata.keylen - CTR_RFC3686_NONCE_SIZE);
	}

	data_len[0] = ctx->adata.keylen_pad;
	data_len[1] = ctx->cdata.keylen;

	if (alg->caam.geniv)
		goto skip_enc;

	/*
	 * Job Descriptor and Shared Descriptors
	 * must all fit into the 64-word Descriptor h/w Buffer
	 */
	if (desc_inline_query(DESC_AEAD_ENC_LEN +
			      (is_rfc3686 ? DESC_AEAD_CTR_RFC3686_LEN : 0),
			      AUTHENC_DESC_JOB_IO_LEN, data_len, &inl_mask,
			      ARRAY_SIZE(data_len)) < 0)
		return -EINVAL;

	if (inl_mask & 1)
		ctx->adata.key_virt = ctx->key;
	else
		ctx->adata.key_dma = ctx->key_dma;

	if (inl_mask & 2)
		ctx->cdata.key_virt = ctx->key + ctx->adata.keylen_pad;
	else
		ctx->cdata.key_dma = ctx->key_dma + ctx->adata.keylen_pad;

	ctx->adata.key_inline = !!(inl_mask & 1);
	ctx->cdata.key_inline = !!(inl_mask & 2);

	/* aead_encrypt shared descriptor */
	desc = ctx->sh_desc_enc;
	cnstr_shdsc_aead_encap(desc, &ctx->cdata, &ctx->adata, ivsize,
			       ctx->authsize, is_rfc3686, nonce, ctx1_iv_off,
			       false);
	dma_sync_single_for_device(jrdev, ctx->sh_desc_enc_dma,
				   desc_bytes(desc), DMA_TO_DEVICE);

skip_enc:
	/*
	 * Job Descriptor and Shared Descriptors
	 * must all fit into the 64-word Descriptor h/w Buffer
	 */
	if (desc_inline_query(DESC_AEAD_DEC_LEN +
			      (is_rfc3686 ? DESC_AEAD_CTR_RFC3686_LEN : 0),
			      AUTHENC_DESC_JOB_IO_LEN, data_len, &inl_mask,
			      ARRAY_SIZE(data_len)) < 0)
		return -EINVAL;

	if (inl_mask & 1)
		ctx->adata.key_virt = ctx->key;
	else
		ctx->adata.key_dma = ctx->key_dma;

	if (inl_mask & 2)
		ctx->cdata.key_virt = ctx->key + ctx->adata.keylen_pad;
	else
		ctx->cdata.key_dma = ctx->key_dma + ctx->adata.keylen_pad;

	ctx->adata.key_inline = !!(inl_mask & 1);
	ctx->cdata.key_inline = !!(inl_mask & 2);

	/* aead_decrypt shared descriptor */
	desc = ctx->sh_desc_dec;
	cnstr_shdsc_aead_decap(desc, &ctx->cdata, &ctx->adata, ivsize,
			       ctx->authsize, alg->caam.geniv, is_rfc3686,
			       nonce, ctx1_iv_off, false);
	dma_sync_single_for_device(jrdev, ctx->sh_desc_dec_dma,
				   desc_bytes(desc), DMA_TO_DEVICE);

	if (!alg->caam.geniv)
		goto skip_givenc;

	/*
	 * Job Descriptor and Shared Descriptors
	 * must all fit into the 64-word Descriptor h/w Buffer
	 */
	if (desc_inline_query(DESC_AEAD_GIVENC_LEN +
			      (is_rfc3686 ? DESC_AEAD_CTR_RFC3686_LEN : 0),
			      AUTHENC_DESC_JOB_IO_LEN, data_len, &inl_mask,
			      ARRAY_SIZE(data_len)) < 0)
		return -EINVAL;

	if (inl_mask & 1)
		ctx->adata.key_virt = ctx->key;
	else
		ctx->adata.key_dma = ctx->key_dma;

	if (inl_mask & 2)
		ctx->cdata.key_virt = ctx->key + ctx->adata.keylen_pad;
	else
		ctx->cdata.key_dma = ctx->key_dma + ctx->adata.keylen_pad;

	ctx->adata.key_inline = !!(inl_mask & 1);
	ctx->cdata.key_inline = !!(inl_mask & 2);

	/* aead_givencrypt shared descriptor */
	desc = ctx->sh_desc_enc;
	cnstr_shdsc_aead_givencap(desc, &ctx->cdata, &ctx->adata, ivsize,
				  ctx->authsize, is_rfc3686, nonce,
				  ctx1_iv_off, false);
	dma_sync_single_for_device(jrdev, ctx->sh_desc_enc_dma,
				   desc_bytes(desc), DMA_TO_DEVICE);

skip_givenc:
	return 0;
}

static int aead_setauthsize(struct crypto_aead *authenc,
				    unsigned int authsize)
{
	struct caam_ctx *ctx = crypto_aead_ctx(authenc);

	ctx->authsize = authsize;
	aead_set_sh_desc(authenc);

	return 0;
}

static int gcm_set_sh_desc(struct crypto_aead *aead)
{
	struct caam_ctx *ctx = crypto_aead_ctx(aead);
	struct device *jrdev = ctx->jrdev;
	u32 *desc;
	int rem_bytes = CAAM_DESC_BYTES_MAX - GCM_DESC_JOB_IO_LEN -
			ctx->cdata.keylen;

	if (!ctx->cdata.keylen || !ctx->authsize)
		return 0;

	/*
	 * AES GCM encrypt shared descriptor
	 * Job Descriptor and Shared Descriptor
	 * must fit into the 64-word Descriptor h/w Buffer
	 */
	if (rem_bytes >= DESC_GCM_ENC_LEN) {
		ctx->cdata.key_inline = true;
		ctx->cdata.key_virt = ctx->key;
	} else {
		ctx->cdata.key_inline = false;
		ctx->cdata.key_dma = ctx->key_dma;
	}

	desc = ctx->sh_desc_enc;
	cnstr_shdsc_gcm_encap(desc, &ctx->cdata, ctx->authsize);
	dma_sync_single_for_device(jrdev, ctx->sh_desc_enc_dma,
				   desc_bytes(desc), DMA_TO_DEVICE);

	/*
	 * Job Descriptor and Shared Descriptors
	 * must all fit into the 64-word Descriptor h/w Buffer
	 */
	if (rem_bytes >= DESC_GCM_DEC_LEN) {
		ctx->cdata.key_inline = true;
		ctx->cdata.key_virt = ctx->key;
	} else {
		ctx->cdata.key_inline = false;
		ctx->cdata.key_dma = ctx->key_dma;
	}

	desc = ctx->sh_desc_dec;
	cnstr_shdsc_gcm_decap(desc, &ctx->cdata, ctx->authsize);
	dma_sync_single_for_device(jrdev, ctx->sh_desc_dec_dma,
				   desc_bytes(desc), DMA_TO_DEVICE);

	return 0;
}

static int gcm_setauthsize(struct crypto_aead *authenc, unsigned int authsize)
{
	struct caam_ctx *ctx = crypto_aead_ctx(authenc);

	ctx->authsize = authsize;
	gcm_set_sh_desc(authenc);

	return 0;
}

static int rfc4106_set_sh_desc(struct crypto_aead *aead)
{
	struct caam_ctx *ctx = crypto_aead_ctx(aead);
	struct device *jrdev = ctx->jrdev;
	u32 *desc;
	int rem_bytes = CAAM_DESC_BYTES_MAX - GCM_DESC_JOB_IO_LEN -
			ctx->cdata.keylen;

	if (!ctx->cdata.keylen || !ctx->authsize)
		return 0;

	/*
	 * RFC4106 encrypt shared descriptor
	 * Job Descriptor and Shared Descriptor
	 * must fit into the 64-word Descriptor h/w Buffer
	 */
	if (rem_bytes >= DESC_RFC4106_ENC_LEN) {
		ctx->cdata.key_inline = true;
		ctx->cdata.key_virt = ctx->key;
	} else {
		ctx->cdata.key_inline = false;
		ctx->cdata.key_dma = ctx->key_dma;
	}

	desc = ctx->sh_desc_enc;
	cnstr_shdsc_rfc4106_encap(desc, &ctx->cdata, ctx->authsize);
	dma_sync_single_for_device(jrdev, ctx->sh_desc_enc_dma,
				   desc_bytes(desc), DMA_TO_DEVICE);

	/*
	 * Job Descriptor and Shared Descriptors
	 * must all fit into the 64-word Descriptor h/w Buffer
	 */
	if (rem_bytes >= DESC_RFC4106_DEC_LEN) {
		ctx->cdata.key_inline = true;
		ctx->cdata.key_virt = ctx->key;
	} else {
		ctx->cdata.key_inline = false;
		ctx->cdata.key_dma = ctx->key_dma;
	}

	desc = ctx->sh_desc_dec;
	cnstr_shdsc_rfc4106_decap(desc, &ctx->cdata, ctx->authsize);
	dma_sync_single_for_device(jrdev, ctx->sh_desc_dec_dma,
				   desc_bytes(desc), DMA_TO_DEVICE);

	return 0;
}

static int rfc4106_setauthsize(struct crypto_aead *authenc,
			       unsigned int authsize)
{
	struct caam_ctx *ctx = crypto_aead_ctx(authenc);

	ctx->authsize = authsize;
	rfc4106_set_sh_desc(authenc);

	return 0;
}

static int rfc4543_set_sh_desc(struct crypto_aead *aead)
{
	struct caam_ctx *ctx = crypto_aead_ctx(aead);
	struct device *jrdev = ctx->jrdev;
	u32 *desc;
	int rem_bytes = CAAM_DESC_BYTES_MAX - GCM_DESC_JOB_IO_LEN -
			ctx->cdata.keylen;

	if (!ctx->cdata.keylen || !ctx->authsize)
		return 0;

	/*
	 * RFC4543 encrypt shared descriptor
	 * Job Descriptor and Shared Descriptor
	 * must fit into the 64-word Descriptor h/w Buffer
	 */
	if (rem_bytes >= DESC_RFC4543_ENC_LEN) {
		ctx->cdata.key_inline = true;
		ctx->cdata.key_virt = ctx->key;
	} else {
		ctx->cdata.key_inline = false;
		ctx->cdata.key_dma = ctx->key_dma;
	}

	desc = ctx->sh_desc_enc;
	cnstr_shdsc_rfc4543_encap(desc, &ctx->cdata, ctx->authsize);
	dma_sync_single_for_device(jrdev, ctx->sh_desc_enc_dma,
				   desc_bytes(desc), DMA_TO_DEVICE);

	/*
	 * Job Descriptor and Shared Descriptors
	 * must all fit into the 64-word Descriptor h/w Buffer
	 */
	if (rem_bytes >= DESC_RFC4543_DEC_LEN) {
		ctx->cdata.key_inline = true;
		ctx->cdata.key_virt = ctx->key;
	} else {
		ctx->cdata.key_inline = false;
		ctx->cdata.key_dma = ctx->key_dma;
	}

	desc = ctx->sh_desc_dec;
	cnstr_shdsc_rfc4543_decap(desc, &ctx->cdata, ctx->authsize);
	dma_sync_single_for_device(jrdev, ctx->sh_desc_dec_dma,
				   desc_bytes(desc), DMA_TO_DEVICE);

	return 0;
}

static int rfc4543_setauthsize(struct crypto_aead *authenc,
			       unsigned int authsize)
{
	struct caam_ctx *ctx = crypto_aead_ctx(authenc);

	ctx->authsize = authsize;
	rfc4543_set_sh_desc(authenc);

	return 0;
}

static int aead_setkey(struct crypto_aead *aead,
			       const u8 *key, unsigned int keylen)
{
	struct caam_ctx *ctx = crypto_aead_ctx(aead);
	struct device *jrdev = ctx->jrdev;
	struct crypto_authenc_keys keys;
	int ret = 0;

	if (crypto_authenc_extractkeys(&keys, key, keylen) != 0)
		goto badkey;

#ifdef DEBUG
	printk(KERN_ERR "keylen %d enckeylen %d authkeylen %d\n",
	       keys.authkeylen + keys.enckeylen, keys.enckeylen,
	       keys.authkeylen);
	print_hex_dump(KERN_ERR, "key in @"__stringify(__LINE__)": ",
		       DUMP_PREFIX_ADDRESS, 16, 4, key, keylen, 1);
#endif

	ret = gen_split_key(ctx->jrdev, ctx->key, &ctx->adata, keys.authkey,
			    keys.authkeylen, CAAM_MAX_KEY_SIZE -
			    keys.enckeylen);
	if (ret) {
		goto badkey;
	}

	/* postpend encryption key to auth split key */
	memcpy(ctx->key + ctx->adata.keylen_pad, keys.enckey, keys.enckeylen);
	dma_sync_single_for_device(jrdev, ctx->key_dma, ctx->adata.keylen_pad +
				   keys.enckeylen, DMA_TO_DEVICE);
#ifdef DEBUG
	print_hex_dump(KERN_ERR, "ctx.key@"__stringify(__LINE__)": ",
		       DUMP_PREFIX_ADDRESS, 16, 4, ctx->key,
		       ctx->adata.keylen_pad + keys.enckeylen, 1);
#endif
	ctx->cdata.keylen = keys.enckeylen;
	return aead_set_sh_desc(aead);
badkey:
	crypto_aead_set_flags(aead, CRYPTO_TFM_RES_BAD_KEY_LEN);
	return -EINVAL;
}

static int gcm_setkey(struct crypto_aead *aead,
		      const u8 *key, unsigned int keylen)
{
	struct caam_ctx *ctx = crypto_aead_ctx(aead);
	struct device *jrdev = ctx->jrdev;

#ifdef DEBUG
	print_hex_dump(KERN_ERR, "key in @"__stringify(__LINE__)": ",
		       DUMP_PREFIX_ADDRESS, 16, 4, key, keylen, 1);
#endif

	memcpy(ctx->key, key, keylen);
	dma_sync_single_for_device(jrdev, ctx->key_dma, keylen, DMA_TO_DEVICE);
	ctx->cdata.keylen = keylen;

	return gcm_set_sh_desc(aead);
}

static int rfc4106_setkey(struct crypto_aead *aead,
			  const u8 *key, unsigned int keylen)
{
	struct caam_ctx *ctx = crypto_aead_ctx(aead);
	struct device *jrdev = ctx->jrdev;

	if (keylen < 4)
		return -EINVAL;

#ifdef DEBUG
	print_hex_dump(KERN_ERR, "key in @"__stringify(__LINE__)": ",
		       DUMP_PREFIX_ADDRESS, 16, 4, key, keylen, 1);
#endif

	memcpy(ctx->key, key, keylen);

	/*
	 * The last four bytes of the key material are used as the salt value
	 * in the nonce. Update the AES key length.
	 */
	ctx->cdata.keylen = keylen - 4;
	dma_sync_single_for_device(jrdev, ctx->key_dma, ctx->cdata.keylen,
				   DMA_TO_DEVICE);
	return rfc4106_set_sh_desc(aead);
}

static int rfc4543_setkey(struct crypto_aead *aead,
			  const u8 *key, unsigned int keylen)
{
	struct caam_ctx *ctx = crypto_aead_ctx(aead);
	struct device *jrdev = ctx->jrdev;

	if (keylen < 4)
		return -EINVAL;

#ifdef DEBUG
	print_hex_dump(KERN_ERR, "key in @"__stringify(__LINE__)": ",
		       DUMP_PREFIX_ADDRESS, 16, 4, key, keylen, 1);
#endif

	memcpy(ctx->key, key, keylen);

	/*
	 * The last four bytes of the key material are used as the salt value
	 * in the nonce. Update the AES key length.
	 */
	ctx->cdata.keylen = keylen - 4;
	dma_sync_single_for_device(jrdev, ctx->key_dma, ctx->cdata.keylen,
				   DMA_TO_DEVICE);
	return rfc4543_set_sh_desc(aead);
}

static int ablkcipher_setkey(struct crypto_ablkcipher *ablkcipher,
			     const u8 *key, unsigned int keylen)
{
	int ret = 0;
	struct caam_ctx *ctx = crypto_ablkcipher_ctx(ablkcipher);
	struct crypto_tfm *tfm = crypto_ablkcipher_tfm(ablkcipher);
	const char *alg_name = crypto_tfm_alg_name(tfm);
	struct device *jrdev = ctx->jrdev;
	unsigned int ivsize = crypto_ablkcipher_ivsize(ablkcipher);
	u32 *desc;
	u32 ctx1_iv_off = 0;
	const bool ctr_mode = ((ctx->cdata.algtype & OP_ALG_AAI_MASK) ==
			       OP_ALG_AAI_CTR_MOD128);
	const bool is_rfc3686 = (ctr_mode &&
				 (strstr(alg_name, "rfc3686") != NULL));

#ifdef DEBUG
	print_hex_dump(KERN_ERR, "key in @"__stringify(__LINE__)": ",
		       DUMP_PREFIX_ADDRESS, 16, 4, key, keylen, 1);
#endif

	/* Check the key can be copied in context */
	if (keylen > sizeof(ctx->key)) {
		dev_err(jrdev, "Key cannot be copied\n");
		ret = -ENOMEM;
		goto exit;
	}

	/* Copy the key in context */
	memcpy(ctx->key, key, keylen);

	/* The key to load is in the context */
	ctx->cdata.key_virt = ctx->key;
	ctx->cdata.keylen = keylen;
	ctx->cdata.key_real_len = keylen;
	ctx->cdata.key_cmd_opt = 0;

	ctx->cdata.key_inline = true;

#ifdef CONFIG_CRYPTO_DEV_FSL_CAAM_TK_API
	/*
	 * Check if the key is not in plaintext format
	 */
	if (ctx->is_tagged_key) {
		struct tag_object_conf *tagged_key_conf;

		/* Get the configuration */
		ret = get_tag_object_conf(ctx->cdata.key_virt,
					  ctx->cdata.keylen, &tagged_key_conf);
		if (ret) {
			dev_err(jrdev,
				"caam algorithms can't process tagged key\n");
			goto exit;
		}

		/* Only support black key */
		if (!is_bk_conf(tagged_key_conf)) {
			ret = -EINVAL;
			dev_err(jrdev,
				"The tagged key provided is not a black key\n");
			goto exit;
		}

		get_blackey_conf(&tagged_key_conf->conf.bk_conf,
				 &ctx->cdata.key_real_len,
				 &ctx->cdata.key_cmd_opt);

		ret = get_tagged_data(ctx->cdata.key_virt, ctx->cdata.keylen,
				      &ctx->cdata.key_virt, &ctx->cdata.keylen);
		if (ret) {
			dev_err(jrdev,
				"caam algorithms wrong data from tagged key\n");
			goto exit;
		}
	}
#endif /* CONFIG_CRYPTO_DEV_FSL_CAAM_TK_API */

	/*
	 * AES-CTR needs to load IV in CONTEXT1 reg
	 * at an offset of 128bits (16bytes)
	 * CONTEXT1[255:128] = IV
	 */
	if (ctr_mode)
		ctx1_iv_off = 16;

	/*
	 * RFC3686 specific:
	 *	| CONTEXT1[255:128] = {NONCE, IV, COUNTER}
	 *	| *key = {KEY, NONCE}
	 */
	if (is_rfc3686) {
		ctx1_iv_off = 16 + CTR_RFC3686_NONCE_SIZE;
		ctx->cdata.keylen -= CTR_RFC3686_NONCE_SIZE;
		ctx->cdata.key_real_len = ctx->cdata.keylen;
	}

	if (!ctx->cdata.key_inline)
		dma_sync_single_for_device(jrdev, ctx->key_dma,
					   ctx->cdata.keylen, DMA_TO_DEVICE);

	/* ablkcipher_encrypt shared descriptor */
	desc = ctx->sh_desc_enc;
	cnstr_shdsc_ablkcipher_encap(desc, &ctx->cdata, ivsize, is_rfc3686,
				     ctx1_iv_off);

	dma_sync_single_for_device(jrdev, ctx->sh_desc_enc_dma,
				   desc_bytes(desc), DMA_TO_DEVICE);

	/* ablkcipher_decrypt shared descriptor */
	desc = ctx->sh_desc_dec;
	cnstr_shdsc_ablkcipher_decap(desc, &ctx->cdata, ivsize, is_rfc3686,
				     ctx1_iv_off);

	dma_sync_single_for_device(jrdev, ctx->sh_desc_dec_dma,
				   desc_bytes(desc), DMA_TO_DEVICE);

	/* ablkcipher_givencrypt shared descriptor */
	desc = ctx->sh_desc_givenc;
	cnstr_shdsc_ablkcipher_givencap(desc, &ctx->cdata, ivsize, is_rfc3686,
					ctx1_iv_off);

	dma_sync_single_for_device(jrdev, ctx->sh_desc_givenc_dma,
				   desc_bytes(desc), DMA_TO_DEVICE);

exit:
	return ret;
}


static int ablkcipher_des_setkey(struct crypto_ablkcipher *ablkcipher,
				 const u8 *key, unsigned int keylen)
{
	u32 tmp[DES_EXPKEY_WORDS];
	u32 flags;
	int ret;

	if (keylen != DES_KEY_SIZE) {
		crypto_ablkcipher_set_flags(ablkcipher,
					    CRYPTO_TFM_RES_BAD_KEY_LEN);
		return -EINVAL;
	}

	ret = des_ekey(tmp, key);

	flags = crypto_ablkcipher_get_flags(ablkcipher);
	if (!ret && (flags & CRYPTO_TFM_REQ_WEAK_KEY)) {
		crypto_ablkcipher_set_flags(ablkcipher,
					    CRYPTO_TFM_RES_WEAK_KEY);
		return -EINVAL;
	}

	return ablkcipher_setkey(ablkcipher, key, keylen);
}


static int xts_ablkcipher_setkey(struct crypto_ablkcipher *ablkcipher,
				 const u8 *key, unsigned int keylen)
{
	struct caam_ctx *ctx = crypto_ablkcipher_ctx(ablkcipher);
	struct device *jrdev = ctx->jrdev;
	u32 *desc;

	if (keylen != 2 * AES_MIN_KEY_SIZE  && keylen != 2 * AES_MAX_KEY_SIZE) {
		crypto_ablkcipher_set_flags(ablkcipher,
					    CRYPTO_TFM_RES_BAD_KEY_LEN);
		dev_err(jrdev, "key size mismatch\n");
		return -EINVAL;
	}

	memcpy(ctx->key, key, keylen);
	dma_sync_single_for_device(jrdev, ctx->key_dma, keylen, DMA_TO_DEVICE);
	ctx->cdata.keylen = keylen;
	ctx->cdata.key_virt = ctx->key;
	ctx->cdata.key_inline = true;

	/* xts_ablkcipher_encrypt shared descriptor */
	desc = ctx->sh_desc_enc;
	cnstr_shdsc_xts_ablkcipher_encap(desc, &ctx->cdata);
	dma_sync_single_for_device(jrdev, ctx->sh_desc_enc_dma,
				   desc_bytes(desc), DMA_TO_DEVICE);

	/* xts_ablkcipher_decrypt shared descriptor */
	desc = ctx->sh_desc_dec;
	cnstr_shdsc_xts_ablkcipher_decap(desc, &ctx->cdata);
	dma_sync_single_for_device(jrdev, ctx->sh_desc_dec_dma,
				   desc_bytes(desc), DMA_TO_DEVICE);

	return 0;
}

/*
 * aead_edesc - s/w-extended aead descriptor
 * @src_nents: number of segments in input s/w scatterlist
 * @dst_nents: number of segments in output s/w scatterlist
 * @sec4_sg_bytes: length of dma mapped sec4_sg space
 * @sec4_sg_dma: bus physical mapped address of h/w link table
 * @sec4_sg: pointer to h/w link table
 * @hw_desc: the h/w job descriptor followed by any referenced link tables
 */
struct aead_edesc {
	int src_nents;
	int dst_nents;
	int sec4_sg_bytes;
	dma_addr_t sec4_sg_dma;
	struct sec4_sg_entry *sec4_sg;
	u32 hw_desc[];
};

/*
 * ablkcipher_edesc - s/w-extended ablkcipher descriptor
 * @src_nents: number of segments in input s/w scatterlist
 * @dst_nents: number of segments in output s/w scatterlist
 * @iv_dma: dma address of iv for checking continuity and link table
 * @iv_dir: DMA mapping direction for IV
 * @sec4_sg_bytes: length of dma mapped sec4_sg space
 * @sec4_sg_dma: bus physical mapped address of h/w link table
 * @sec4_sg: pointer to h/w link table
 * @hw_desc: the h/w job descriptor followed by any referenced link tables
 *	     and IV
 */
struct ablkcipher_edesc {
	int src_nents;
	int dst_nents;
	dma_addr_t iv_dma;
	enum dma_data_direction iv_dir;
	int sec4_sg_bytes;
	dma_addr_t sec4_sg_dma;
	struct sec4_sg_entry *sec4_sg;
	u32 hw_desc[0];
};

static void caam_unmap(struct device *dev, struct scatterlist *src,
		       struct scatterlist *dst, int src_nents,
		       int dst_nents,
		       dma_addr_t iv_dma, int ivsize,
		       enum dma_data_direction iv_dir, dma_addr_t sec4_sg_dma,
		       int sec4_sg_bytes)
{
	if (dst != src) {
		if (src_nents)
			dma_unmap_sg(dev, src, src_nents, DMA_TO_DEVICE);
		dma_unmap_sg(dev, dst, dst_nents, DMA_FROM_DEVICE);
	} else {
		dma_unmap_sg(dev, src, src_nents, DMA_BIDIRECTIONAL);
	}

	if (iv_dma)
		dma_unmap_single(dev, iv_dma, ivsize, iv_dir);
	if (sec4_sg_bytes)
		dma_unmap_single(dev, sec4_sg_dma, sec4_sg_bytes,
				 DMA_TO_DEVICE);
}

static void aead_unmap(struct device *dev,
		       struct aead_edesc *edesc,
		       struct aead_request *req)
{
	caam_unmap(dev, req->src, req->dst,
		   edesc->src_nents, edesc->dst_nents, 0, 0, DMA_NONE,
		   edesc->sec4_sg_dma, edesc->sec4_sg_bytes);
}

static void ablkcipher_unmap(struct device *dev,
			     struct ablkcipher_edesc *edesc,
			     struct ablkcipher_request *req)
{
	struct crypto_ablkcipher *ablkcipher = crypto_ablkcipher_reqtfm(req);
	int ivsize = crypto_ablkcipher_ivsize(ablkcipher);

	caam_unmap(dev, req->src, req->dst,
		   edesc->src_nents, edesc->dst_nents,
		   edesc->iv_dma, ivsize, edesc->iv_dir,
		   edesc->sec4_sg_dma, edesc->sec4_sg_bytes);
}

static void aead_encrypt_done(struct device *jrdev, u32 *desc, u32 err,
				   void *context)
{
	struct aead_request *req = context;
	struct aead_edesc *edesc;

#ifdef DEBUG
	dev_err(jrdev, "%s %d: err 0x%x\n", __func__, __LINE__, err);
#endif

	edesc = container_of(desc, struct aead_edesc, hw_desc[0]);

	if (err)
		caam_jr_strstatus(jrdev, err);

	aead_unmap(jrdev, edesc, req);

	kfree(edesc);

	aead_request_complete(req, err);
}

static void aead_decrypt_done(struct device *jrdev, u32 *desc, u32 err,
				   void *context)
{
	struct aead_request *req = context;
	struct aead_edesc *edesc;

#ifdef DEBUG
	dev_err(jrdev, "%s %d: err 0x%x\n", __func__, __LINE__, err);
#endif

	edesc = container_of(desc, struct aead_edesc, hw_desc[0]);

	if (err)
		caam_jr_strstatus(jrdev, err);

	aead_unmap(jrdev, edesc, req);

	/*
	 * verify hw auth check passed else return -EBADMSG
	 */
	if ((err & JRSTA_CCBERR_ERRID_MASK) == JRSTA_CCBERR_ERRID_ICVCHK)
		err = -EBADMSG;

	kfree(edesc);

	aead_request_complete(req, err);
}

static void ablkcipher_encrypt_done(struct device *jrdev, u32 *desc, u32 err,
				   void *context)
{
	struct ablkcipher_request *req = context;
	struct ablkcipher_edesc *edesc;
	struct crypto_ablkcipher *ablkcipher = crypto_ablkcipher_reqtfm(req);
	struct caam_ctx *ctx = crypto_ablkcipher_ctx(ablkcipher);
<<<<<<< HEAD
	int bsize = crypto_ablkcipher_blocksize(ablkcipher);
=======
>>>>>>> 4762bcd4
	int ivsize = crypto_ablkcipher_ivsize(ablkcipher);
	size_t ivcopy = min_t(size_t, bsize, ivsize);

#ifdef DEBUG
	dev_err(jrdev, "%s %d: err 0x%x\n", __func__, __LINE__, err);
#endif

	edesc = container_of(desc, struct ablkcipher_edesc, hw_desc[0]);

	if (err)
		caam_jr_strstatus(jrdev, err);

#ifdef DEBUG
	print_hex_dump(KERN_ERR, "dstiv  @"__stringify(__LINE__)": ",
		       DUMP_PREFIX_ADDRESS, 16, 4, req->info,
		       edesc->src_nents > 1 ? 100 : ivsize, 1);
#endif
	caam_dump_sg(KERN_ERR, "dst    @" __stringify(__LINE__)": ",
		     DUMP_PREFIX_ADDRESS, 16, 4, req->dst,
		     edesc->dst_nents > 1 ? 100 : req->nbytes, 1);

	ablkcipher_unmap(jrdev, edesc, req);

	/*
	 * The crypto API expects us to set the IV (req->info) to the last
	 * ciphertext block when running in CBC mode.
	 */
	if ((ctx->cdata.algtype & OP_ALG_AAI_MASK) == OP_ALG_AAI_CBC)
		scatterwalk_map_and_copy(req->info, req->dst, req->nbytes -
					 ivsize, ivsize, 0);

	/* In case initial IV was generated, copy it in GIVCIPHER request */
	if (edesc->iv_dir == DMA_FROM_DEVICE) {
		u8 *iv;
		struct skcipher_givcrypt_request *greq;

		greq = container_of(req, struct skcipher_givcrypt_request,
				    creq);
		iv = (u8 *)edesc->hw_desc + desc_bytes(edesc->hw_desc) +
		     edesc->sec4_sg_bytes;
		memcpy(greq->giv, iv, ivsize);
	}

	kfree(edesc);

	/* Pass IV along for cbc */
	if ((ctx->cdata.algtype & OP_ALG_AAI_MASK) == OP_ALG_AAI_CBC) {
		scatterwalk_map_and_copy(req->info, req->dst,
					 req->nbytes - bsize, ivcopy, 0);
	}

	ablkcipher_request_complete(req, err);
}

static void ablkcipher_decrypt_done(struct device *jrdev, u32 *desc, u32 err,
				    void *context)
{
	struct ablkcipher_request *req = context;
	struct ablkcipher_edesc *edesc;
#ifdef DEBUG
	struct crypto_ablkcipher *ablkcipher = crypto_ablkcipher_reqtfm(req);
	int ivsize = crypto_ablkcipher_ivsize(ablkcipher);

	dev_err(jrdev, "%s %d: err 0x%x\n", __func__, __LINE__, err);
#endif

	edesc = container_of(desc, struct ablkcipher_edesc, hw_desc[0]);
	if (err)
		caam_jr_strstatus(jrdev, err);

#ifdef DEBUG
	print_hex_dump(KERN_ERR, "dstiv  @"__stringify(__LINE__)": ",
		       DUMP_PREFIX_ADDRESS, 16, 4, req->info,
		       ivsize, 1);
#endif
	caam_dump_sg(KERN_ERR, "dst    @" __stringify(__LINE__)": ",
		     DUMP_PREFIX_ADDRESS, 16, 4, req->dst,
		     edesc->dst_nents > 1 ? 100 : req->nbytes, 1);

	ablkcipher_unmap(jrdev, edesc, req);
	kfree(edesc);

	ablkcipher_request_complete(req, err);
}

/*
 * Fill in aead job descriptor
 */
static void init_aead_job(struct aead_request *req,
			  struct aead_edesc *edesc,
			  bool all_contig, bool encrypt)
{
	struct crypto_aead *aead = crypto_aead_reqtfm(req);
	struct caam_ctx *ctx = crypto_aead_ctx(aead);
	int authsize = ctx->authsize;
	u32 *desc = edesc->hw_desc;
	u32 out_options, in_options;
	dma_addr_t dst_dma, src_dma;
	int len, sec4_sg_index = 0;
	dma_addr_t ptr;
	u32 *sh_desc;

	sh_desc = encrypt ? ctx->sh_desc_enc : ctx->sh_desc_dec;
	ptr = encrypt ? ctx->sh_desc_enc_dma : ctx->sh_desc_dec_dma;

	len = desc_len(sh_desc);
	init_job_desc_shared(desc, ptr, len, HDR_SHARE_DEFER | HDR_REVERSE);

	if (all_contig) {
		src_dma = edesc->src_nents ? sg_dma_address(req->src) : 0;
		in_options = 0;
	} else {
		src_dma = edesc->sec4_sg_dma;
		sec4_sg_index += edesc->src_nents;
		in_options = LDST_SGF;
	}

	append_seq_in_ptr(desc, src_dma, req->assoclen + req->cryptlen,
			  in_options);

	dst_dma = src_dma;
	out_options = in_options;

	if (unlikely(req->src != req->dst)) {
		if (edesc->dst_nents == 1) {
			dst_dma = sg_dma_address(req->dst);
		} else {
			dst_dma = edesc->sec4_sg_dma +
				  sec4_sg_index *
				  sizeof(struct sec4_sg_entry);
			out_options = LDST_SGF;
		}
	}

	if (encrypt)
		append_seq_out_ptr(desc, dst_dma,
				   req->assoclen + req->cryptlen + authsize,
				   out_options);
	else
		append_seq_out_ptr(desc, dst_dma,
				   req->assoclen + req->cryptlen - authsize,
				   out_options);

	/* REG3 = assoclen */
	append_math_add_imm_u32(desc, REG3, ZERO, IMM, req->assoclen);
}

static void init_gcm_job(struct aead_request *req,
			 struct aead_edesc *edesc,
			 bool all_contig, bool encrypt)
{
	struct crypto_aead *aead = crypto_aead_reqtfm(req);
	struct caam_ctx *ctx = crypto_aead_ctx(aead);
	unsigned int ivsize = crypto_aead_ivsize(aead);
	u32 *desc = edesc->hw_desc;
	bool generic_gcm = (ivsize == 12);
	unsigned int last;

	init_aead_job(req, edesc, all_contig, encrypt);

	/* BUG This should not be specific to generic GCM. */
	last = 0;
	if (encrypt && generic_gcm && !(req->assoclen + req->cryptlen))
		last = FIFOLD_TYPE_LAST1;

	/* Read GCM IV */
	append_cmd(desc, CMD_FIFO_LOAD | FIFOLD_CLASS_CLASS1 | IMMEDIATE |
			 FIFOLD_TYPE_IV | FIFOLD_TYPE_FLUSH1 | 12 | last);
	/* Append Salt */
	if (!generic_gcm)
		append_data(desc, ctx->key + ctx->cdata.keylen, 4);
	/* Append IV */
	append_data(desc, req->iv, ivsize);
	/* End of blank commands */
}

static void init_authenc_job(struct aead_request *req,
			     struct aead_edesc *edesc,
			     bool all_contig, bool encrypt)
{
	struct crypto_aead *aead = crypto_aead_reqtfm(req);
	struct caam_aead_alg *alg = container_of(crypto_aead_alg(aead),
						 struct caam_aead_alg, aead);
	unsigned int ivsize = crypto_aead_ivsize(aead);
	struct caam_ctx *ctx = crypto_aead_ctx(aead);
	const bool ctr_mode = ((ctx->cdata.algtype & OP_ALG_AAI_MASK) ==
			       OP_ALG_AAI_CTR_MOD128);
	const bool is_rfc3686 = alg->caam.rfc3686;
	u32 *desc = edesc->hw_desc;
	u32 ivoffset = 0;

	/*
	 * AES-CTR needs to load IV in CONTEXT1 reg
	 * at an offset of 128bits (16bytes)
	 * CONTEXT1[255:128] = IV
	 */
	if (ctr_mode)
		ivoffset = 16;

	/*
	 * RFC3686 specific:
	 *	CONTEXT1[255:128] = {NONCE, IV, COUNTER}
	 */
	if (is_rfc3686)
		ivoffset = 16 + CTR_RFC3686_NONCE_SIZE;

	init_aead_job(req, edesc, all_contig, encrypt);

	if (ivsize && ((is_rfc3686 && encrypt) || !alg->caam.geniv))
		append_load_as_imm(desc, req->iv, ivsize,
				   LDST_CLASS_1_CCB |
				   LDST_SRCDST_BYTE_CONTEXT |
				   (ivoffset << LDST_OFFSET_SHIFT));
}

/*
 * Fill in ablkcipher job descriptor
 */
static void init_ablkcipher_job(u32 *sh_desc, dma_addr_t ptr,
				struct ablkcipher_edesc *edesc,
				struct ablkcipher_request *req)
{
	struct crypto_ablkcipher *ablkcipher = crypto_ablkcipher_reqtfm(req);
	int ivsize = crypto_ablkcipher_ivsize(ablkcipher);
	u32 *desc = edesc->hw_desc;
	u32 out_options = 0;
	dma_addr_t dst_dma;
	int len;

#ifdef DEBUG
	print_hex_dump(KERN_ERR, "presciv@"__stringify(__LINE__)": ",
		       DUMP_PREFIX_ADDRESS, 16, 4, req->info,
		       ivsize, 1);
	pr_err("asked=%d, nbytes%d\n",
	       (int)edesc->src_nents > 1 ? 100 : req->nbytes, req->nbytes);
#endif
	caam_dump_sg(KERN_ERR, "src    @" __stringify(__LINE__)": ",
		     DUMP_PREFIX_ADDRESS, 16, 4, req->src,
		     edesc->src_nents > 1 ? 100 : req->nbytes, 1);

	len = desc_len(sh_desc);
	init_job_desc_shared(desc, ptr, len, HDR_SHARE_DEFER | HDR_REVERSE);

	append_seq_in_ptr(desc, edesc->sec4_sg_dma, req->nbytes + ivsize,
			  LDST_SGF);

	if (likely(req->src == req->dst)) {
		dst_dma = edesc->sec4_sg_dma + sizeof(struct sec4_sg_entry);
		out_options = LDST_SGF;
	} else {
		if (edesc->dst_nents == 1) {
			dst_dma = sg_dma_address(req->dst);
			out_options = 0;
		} else {
			dst_dma = edesc->sec4_sg_dma + (edesc->src_nents + 1) *
				  sizeof(struct sec4_sg_entry);
			out_options = LDST_SGF;
		}
	}
	append_seq_out_ptr(desc, dst_dma, req->nbytes, out_options);
}

/*
 * Fill in ablkcipher givencrypt job descriptor
 */
static void init_ablkcipher_giv_job(u32 *sh_desc, dma_addr_t ptr,
				    struct ablkcipher_edesc *edesc,
				    struct ablkcipher_request *req)
{
	struct crypto_ablkcipher *ablkcipher = crypto_ablkcipher_reqtfm(req);
	int ivsize = crypto_ablkcipher_ivsize(ablkcipher);
	u32 *desc = edesc->hw_desc;
	u32 in_options;
	dma_addr_t dst_dma, src_dma;
	int len, sec4_sg_index = 0;

#ifdef DEBUG
	print_hex_dump(KERN_ERR, "presciv@" __stringify(__LINE__) ": ",
		       DUMP_PREFIX_ADDRESS, 16, 4, req->info,
		       ivsize, 1);
#endif
	caam_dump_sg(KERN_ERR, "src    @" __stringify(__LINE__) ": ",
		     DUMP_PREFIX_ADDRESS, 16, 4, req->src,
		     edesc->src_nents > 1 ? 100 : req->nbytes, 1);

	len = desc_len(sh_desc);
	init_job_desc_shared(desc, ptr, len, HDR_SHARE_DEFER | HDR_REVERSE);

	if (edesc->src_nents == 1) {
		src_dma = sg_dma_address(req->src);
		in_options = 0;
	} else {
		src_dma = edesc->sec4_sg_dma;
		sec4_sg_index += edesc->src_nents;
		in_options = LDST_SGF;
	}
	append_seq_in_ptr(desc, src_dma, req->nbytes, in_options);

	dst_dma = edesc->sec4_sg_dma + sec4_sg_index *
		  sizeof(struct sec4_sg_entry);
	append_seq_out_ptr(desc, dst_dma, req->nbytes + ivsize, LDST_SGF);
}

static uint8_t *ecb_zero_iv;
static dma_addr_t ecb_ziv_dma;

/*
 * allocate and map the aead extended descriptor
 */
static struct aead_edesc *aead_edesc_alloc(struct aead_request *req,
					   int desc_bytes, bool *all_contig_ptr,
					   bool encrypt)
{
	struct crypto_aead *aead = crypto_aead_reqtfm(req);
	struct caam_ctx *ctx = crypto_aead_ctx(aead);
	struct device *jrdev = ctx->jrdev;
	gfp_t flags = (req->base.flags & CRYPTO_TFM_REQ_MAY_SLEEP) ?
		       GFP_KERNEL : GFP_ATOMIC;
	int src_nents, mapped_src_nents, dst_nents = 0, mapped_dst_nents = 0;
	struct aead_edesc *edesc;
	int sec4_sg_index, sec4_sg_len, sec4_sg_bytes;
	unsigned int authsize = ctx->authsize;

	if (unlikely(req->dst != req->src)) {
		src_nents = sg_nents_for_len(req->src, req->assoclen +
					     req->cryptlen);
		if (unlikely(src_nents < 0)) {
			dev_err(jrdev, "Insufficient bytes (%d) in src S/G\n",
				req->assoclen + req->cryptlen);
			return ERR_PTR(src_nents);
		}

		dst_nents = sg_nents_for_len(req->dst, req->assoclen +
					     req->cryptlen +
						(encrypt ? authsize :
							   (-authsize)));
		if (unlikely(dst_nents < 0)) {
			dev_err(jrdev, "Insufficient bytes (%d) in dst S/G\n",
				req->assoclen + req->cryptlen +
				(encrypt ? authsize : (-authsize)));
			return ERR_PTR(dst_nents);
		}
	} else {
		src_nents = sg_nents_for_len(req->src, req->assoclen +
					     req->cryptlen +
					     (encrypt ? authsize : 0));
		if (unlikely(src_nents < 0)) {
			dev_err(jrdev, "Insufficient bytes (%d) in src S/G\n",
				req->assoclen + req->cryptlen +
				(encrypt ? authsize : 0));
			return ERR_PTR(src_nents);
		}
	}

	if (likely(req->src == req->dst)) {
		mapped_src_nents = dma_map_sg(jrdev, req->src, src_nents,
					      DMA_BIDIRECTIONAL);
		if (unlikely(!mapped_src_nents)) {
			dev_err(jrdev, "unable to map source\n");
			return ERR_PTR(-ENOMEM);
		}
	} else {
		/* Cover also the case of null (zero length) input data */
		if (src_nents) {
			mapped_src_nents = dma_map_sg(jrdev, req->src,
						      src_nents, DMA_TO_DEVICE);
			if (unlikely(!mapped_src_nents)) {
				dev_err(jrdev, "unable to map source\n");
				return ERR_PTR(-ENOMEM);
			}
		} else {
			mapped_src_nents = 0;
		}

		mapped_dst_nents = dma_map_sg(jrdev, req->dst, dst_nents,
					      DMA_FROM_DEVICE);
		if (unlikely(!mapped_dst_nents)) {
			dev_err(jrdev, "unable to map destination\n");
			dma_unmap_sg(jrdev, req->src, src_nents, DMA_TO_DEVICE);
			return ERR_PTR(-ENOMEM);
		}
	}

	sec4_sg_len = mapped_src_nents > 1 ? mapped_src_nents : 0;
	sec4_sg_len += mapped_dst_nents > 1 ? mapped_dst_nents : 0;
	sec4_sg_bytes = sec4_sg_len * sizeof(struct sec4_sg_entry);

	/* allocate space for base edesc and hw desc commands, link tables */
	edesc = kzalloc(sizeof(*edesc) + desc_bytes + sec4_sg_bytes,
			GFP_DMA | flags);
	if (!edesc) {
		caam_unmap(jrdev, req->src, req->dst, src_nents, dst_nents, 0,
			   0, DMA_NONE, 0, 0);
		return ERR_PTR(-ENOMEM);
	}

	edesc->src_nents = src_nents;
	edesc->dst_nents = dst_nents;
	edesc->sec4_sg = (void *)edesc + sizeof(struct aead_edesc) +
			 desc_bytes;
	*all_contig_ptr = !(mapped_src_nents > 1);

	sec4_sg_index = 0;
	if (mapped_src_nents > 1) {
		sg_to_sec4_sg_last(req->src, mapped_src_nents,
				   edesc->sec4_sg + sec4_sg_index, 0);
		sec4_sg_index += mapped_src_nents;
	}
	if (mapped_dst_nents > 1) {
		sg_to_sec4_sg_last(req->dst, mapped_dst_nents,
				   edesc->sec4_sg + sec4_sg_index, 0);
	}

	if (!sec4_sg_bytes)
		return edesc;

	edesc->sec4_sg_dma = dma_map_single(jrdev, edesc->sec4_sg,
					    sec4_sg_bytes, DMA_TO_DEVICE);
	if (dma_mapping_error(jrdev, edesc->sec4_sg_dma)) {
		dev_err(jrdev, "unable to map S/G table\n");
		aead_unmap(jrdev, edesc, req);
		kfree(edesc);
		return ERR_PTR(-ENOMEM);
	}

	edesc->sec4_sg_bytes = sec4_sg_bytes;

	return edesc;
}

static int gcm_encrypt(struct aead_request *req)
{
	struct aead_edesc *edesc;
	struct crypto_aead *aead = crypto_aead_reqtfm(req);
	struct caam_ctx *ctx = crypto_aead_ctx(aead);
	struct device *jrdev = ctx->jrdev;
	bool all_contig;
	u32 *desc;
	int ret = 0;

	/* allocate extended descriptor */
	edesc = aead_edesc_alloc(req, GCM_DESC_JOB_IO_LEN, &all_contig, true);
	if (IS_ERR(edesc))
		return PTR_ERR(edesc);

	/* Create and submit job descriptor */
	init_gcm_job(req, edesc, all_contig, true);
#ifdef DEBUG
	print_hex_dump(KERN_ERR, "aead jobdesc@"__stringify(__LINE__)": ",
		       DUMP_PREFIX_ADDRESS, 16, 4, edesc->hw_desc,
		       desc_bytes(edesc->hw_desc), 1);
#endif

	desc = edesc->hw_desc;
	ret = caam_jr_enqueue(jrdev, desc, aead_encrypt_done, req);
	if (!ret) {
		ret = -EINPROGRESS;
	} else {
		aead_unmap(jrdev, edesc, req);
		kfree(edesc);
	}

	return ret;
}

static int ipsec_gcm_encrypt(struct aead_request *req)
{
	if (req->assoclen < 8)
		return -EINVAL;

	return gcm_encrypt(req);
}

static int aead_encrypt(struct aead_request *req)
{
	struct aead_edesc *edesc;
	struct crypto_aead *aead = crypto_aead_reqtfm(req);
	struct caam_ctx *ctx = crypto_aead_ctx(aead);
	struct device *jrdev = ctx->jrdev;
	bool all_contig;
	u32 *desc;
	int ret = 0;

	/* allocate extended descriptor */
	edesc = aead_edesc_alloc(req, AUTHENC_DESC_JOB_IO_LEN,
				 &all_contig, true);
	if (IS_ERR(edesc))
		return PTR_ERR(edesc);

	/* Create and submit job descriptor */
	init_authenc_job(req, edesc, all_contig, true);
#ifdef DEBUG
	print_hex_dump(KERN_ERR, "aead jobdesc@"__stringify(__LINE__)": ",
		       DUMP_PREFIX_ADDRESS, 16, 4, edesc->hw_desc,
		       desc_bytes(edesc->hw_desc), 1);
#endif

	desc = edesc->hw_desc;
	ret = caam_jr_enqueue(jrdev, desc, aead_encrypt_done, req);
	if (!ret) {
		ret = -EINPROGRESS;
	} else {
		aead_unmap(jrdev, edesc, req);
		kfree(edesc);
	}

	return ret;
}

static int gcm_decrypt(struct aead_request *req)
{
	struct aead_edesc *edesc;
	struct crypto_aead *aead = crypto_aead_reqtfm(req);
	struct caam_ctx *ctx = crypto_aead_ctx(aead);
	struct device *jrdev = ctx->jrdev;
	bool all_contig;
	u32 *desc;
	int ret = 0;

	/* allocate extended descriptor */
	edesc = aead_edesc_alloc(req, GCM_DESC_JOB_IO_LEN, &all_contig, false);
	if (IS_ERR(edesc))
		return PTR_ERR(edesc);

	/* Create and submit job descriptor*/
	init_gcm_job(req, edesc, all_contig, false);
#ifdef DEBUG
	print_hex_dump(KERN_ERR, "aead jobdesc@"__stringify(__LINE__)": ",
		       DUMP_PREFIX_ADDRESS, 16, 4, edesc->hw_desc,
		       desc_bytes(edesc->hw_desc), 1);
#endif

	desc = edesc->hw_desc;
	ret = caam_jr_enqueue(jrdev, desc, aead_decrypt_done, req);
	if (!ret) {
		ret = -EINPROGRESS;
	} else {
		aead_unmap(jrdev, edesc, req);
		kfree(edesc);
	}

	return ret;
}

static int ipsec_gcm_decrypt(struct aead_request *req)
{
	if (req->assoclen < 8)
		return -EINVAL;

	return gcm_decrypt(req);
}

static int aead_decrypt(struct aead_request *req)
{
	struct aead_edesc *edesc;
	struct crypto_aead *aead = crypto_aead_reqtfm(req);
	struct caam_ctx *ctx = crypto_aead_ctx(aead);
	struct device *jrdev = ctx->jrdev;
	bool all_contig;
	u32 *desc;
	int ret = 0;

	caam_dump_sg(KERN_ERR, "dec src@" __stringify(__LINE__)": ",
		     DUMP_PREFIX_ADDRESS, 16, 4, req->src,
		     req->assoclen + req->cryptlen, 1);

	/* allocate extended descriptor */
	edesc = aead_edesc_alloc(req, AUTHENC_DESC_JOB_IO_LEN,
				 &all_contig, false);
	if (IS_ERR(edesc))
		return PTR_ERR(edesc);

	/* Create and submit job descriptor*/
	init_authenc_job(req, edesc, all_contig, false);
#ifdef DEBUG
	print_hex_dump(KERN_ERR, "aead jobdesc@"__stringify(__LINE__)": ",
		       DUMP_PREFIX_ADDRESS, 16, 4, edesc->hw_desc,
		       desc_bytes(edesc->hw_desc), 1);
#endif

	desc = edesc->hw_desc;
	ret = caam_jr_enqueue(jrdev, desc, aead_decrypt_done, req);
	if (!ret) {
		ret = -EINPROGRESS;
	} else {
		aead_unmap(jrdev, edesc, req);
		kfree(edesc);
	}

	return ret;
}

/*
 * allocate and map the ablkcipher extended descriptor for ablkcipher
 */
static struct ablkcipher_edesc *ablkcipher_edesc_alloc(struct ablkcipher_request
						       *req, int desc_bytes)
{
	struct crypto_ablkcipher *ablkcipher = crypto_ablkcipher_reqtfm(req);
	struct caam_ctx *ctx = crypto_ablkcipher_ctx(ablkcipher);
	struct device *jrdev = ctx->jrdev;
	gfp_t flags = (req->base.flags & CRYPTO_TFM_REQ_MAY_SLEEP) ?
		       GFP_KERNEL : GFP_ATOMIC;
	int src_nents, mapped_src_nents, dst_nents = 0, mapped_dst_nents = 0;
	struct ablkcipher_edesc *edesc;
	dma_addr_t iv_dma;
	u8 *iv;
	int ivsize = crypto_ablkcipher_ivsize(ablkcipher);
	int dst_sg_idx, sec4_sg_ents, sec4_sg_bytes;
	uint32_t c1_alg_typ = ctx->cdata.algtype;

	src_nents = sg_nents_for_len(req->src, req->nbytes);
	if (unlikely(src_nents < 0)) {
		dev_err(jrdev, "Insufficient bytes (%d) in src S/G\n",
			req->nbytes);
		return ERR_PTR(src_nents);
	}

	if (req->dst != req->src) {
		dst_nents = sg_nents_for_len(req->dst, req->nbytes);
		if (unlikely(dst_nents < 0)) {
			dev_err(jrdev, "Insufficient bytes (%d) in dst S/G\n",
				req->nbytes);
			return ERR_PTR(dst_nents);
		}
	}

	if (likely(req->src == req->dst)) {
		mapped_src_nents = dma_map_sg(jrdev, req->src, src_nents,
					      DMA_BIDIRECTIONAL);
		if (unlikely(!mapped_src_nents)) {
			dev_err(jrdev, "unable to map source\n");
			return ERR_PTR(-ENOMEM);
		}
	} else {
		mapped_src_nents = dma_map_sg(jrdev, req->src, src_nents,
					      DMA_TO_DEVICE);
		if (unlikely(!mapped_src_nents)) {
			dev_err(jrdev, "unable to map source\n");
			return ERR_PTR(-ENOMEM);
		}

		mapped_dst_nents = dma_map_sg(jrdev, req->dst, dst_nents,
					      DMA_FROM_DEVICE);
		if (unlikely(!mapped_dst_nents)) {
			dev_err(jrdev, "unable to map destination\n");
			dma_unmap_sg(jrdev, req->src, src_nents, DMA_TO_DEVICE);
			return ERR_PTR(-ENOMEM);
		}
	}

	sec4_sg_ents = 1 + mapped_src_nents;
	dst_sg_idx = sec4_sg_ents;
	sec4_sg_ents += mapped_dst_nents > 1 ? mapped_dst_nents : 0;
	sec4_sg_bytes = sec4_sg_ents * sizeof(struct sec4_sg_entry);

	/*
	 * allocate space for base edesc and hw desc commands, link tables, IV
	 */
	edesc = kzalloc(sizeof(*edesc) + desc_bytes + sec4_sg_bytes + ivsize,
			GFP_DMA | flags);
	if (!edesc) {
		dev_err(jrdev, "could not allocate extended descriptor\n");
		caam_unmap(jrdev, req->src, req->dst, src_nents, dst_nents, 0,
			   0, DMA_NONE, 0, 0);
		return ERR_PTR(-ENOMEM);
	}

	edesc->src_nents = src_nents;
	edesc->dst_nents = dst_nents;
	edesc->sec4_sg_bytes = sec4_sg_bytes;
	edesc->sec4_sg = (struct sec4_sg_entry *)((u8 *)edesc->hw_desc +
						  desc_bytes);
	edesc->iv_dir = DMA_TO_DEVICE;

	/* Make sure IV is located in a DMAable area */
	iv = (u8 *)edesc->hw_desc + desc_bytes + sec4_sg_bytes;
	memcpy(iv, req->info, ivsize);

	if ((!req->info && ivsize) &&
	    ((c1_alg_typ & OP_ALG_ALGSEL_MASK) == OP_ALG_ALGSEL_AES) &&
	    ((c1_alg_typ & OP_ALG_AAI_MASK) == OP_ALG_AAI_ECB)) {
		iv_dma = ecb_ziv_dma;
	} else {
		iv_dma = dma_map_single(jrdev, iv, ivsize, DMA_TO_DEVICE);
		if (dma_mapping_error(jrdev, iv_dma)) {
			dev_err(jrdev, "unable to map IV\n");
			caam_unmap(jrdev, req->src, req->dst, src_nents, dst_nents, 0,
				   0, DMA_NONE, 0, 0);
			kfree(edesc);
			return ERR_PTR(-ENOMEM);
		}
	}

	dma_to_sec4_sg_one(edesc->sec4_sg, iv_dma, ivsize, 0);
	sg_to_sec4_sg_last(req->src, mapped_src_nents, edesc->sec4_sg + 1, 0);

	if (mapped_dst_nents > 1) {
		sg_to_sec4_sg_last(req->dst, mapped_dst_nents,
				   edesc->sec4_sg + dst_sg_idx, 0);
	}

	edesc->sec4_sg_dma = dma_map_single(jrdev, edesc->sec4_sg,
					    sec4_sg_bytes, DMA_TO_DEVICE);
	if (dma_mapping_error(jrdev, edesc->sec4_sg_dma)) {
		dev_err(jrdev, "unable to map S/G table\n");
		caam_unmap(jrdev, req->src, req->dst, src_nents, dst_nents,
			   iv_dma, ivsize, DMA_TO_DEVICE, 0, 0);
		kfree(edesc);
		return ERR_PTR(-ENOMEM);
	}

	edesc->iv_dma = iv_dma;

#ifdef DEBUG
	print_hex_dump(KERN_ERR, "ablkcipher sec4_sg@"__stringify(__LINE__)": ",
		       DUMP_PREFIX_ADDRESS, 16, 4, edesc->sec4_sg,
		       sec4_sg_bytes, 1);
#endif

	return edesc;
}

static int ablkcipher_encrypt(struct ablkcipher_request *req)
{
	struct ablkcipher_edesc *edesc;
	struct crypto_ablkcipher *ablkcipher = crypto_ablkcipher_reqtfm(req);
	struct caam_ctx *ctx = crypto_ablkcipher_ctx(ablkcipher);
	struct device *jrdev = ctx->jrdev;
	u32 *desc;
	int ret = 0;

	/* allocate extended descriptor */
	edesc = ablkcipher_edesc_alloc(req, DESC_JOB_IO_LEN * CAAM_CMD_SZ);
	if (IS_ERR(edesc))
		return PTR_ERR(edesc);

	/* Create and submit job descriptor*/
	init_ablkcipher_job(ctx->sh_desc_enc, ctx->sh_desc_enc_dma, edesc, req);
#ifdef DEBUG
	print_hex_dump(KERN_ERR, "ablkcipher jobdesc@"__stringify(__LINE__)": ",
		       DUMP_PREFIX_ADDRESS, 16, 4, edesc->hw_desc,
		       desc_bytes(edesc->hw_desc), 1);
#endif
	desc = edesc->hw_desc;
	ret = caam_jr_enqueue(jrdev, desc, ablkcipher_encrypt_done, req);

	if (!ret) {
		ret = -EINPROGRESS;
	} else {
		ablkcipher_unmap(jrdev, edesc, req);
		kfree(edesc);
	}

	return ret;
}

static int ablkcipher_decrypt(struct ablkcipher_request *req)
{
	struct ablkcipher_edesc *edesc;
	struct crypto_ablkcipher *ablkcipher = crypto_ablkcipher_reqtfm(req);
	struct caam_ctx *ctx = crypto_ablkcipher_ctx(ablkcipher);
	int ivsize = crypto_ablkcipher_ivsize(ablkcipher);
	struct device *jrdev = ctx->jrdev;
	u32 *desc;
	int ret = 0;

	/* allocate extended descriptor */
	edesc = ablkcipher_edesc_alloc(req, DESC_JOB_IO_LEN * CAAM_CMD_SZ);
	if (IS_ERR(edesc))
		return PTR_ERR(edesc);

	/*
	 * The crypto API expects us to set the IV (req->info) to the last
	 * ciphertext block when running in CBC mode.
	 */
	if ((ctx->cdata.algtype & OP_ALG_AAI_MASK) == OP_ALG_AAI_CBC)
		scatterwalk_map_and_copy(req->info, req->src, req->nbytes -
					 ivsize, ivsize, 0);

	/* Create and submit job descriptor*/
	init_ablkcipher_job(ctx->sh_desc_dec, ctx->sh_desc_dec_dma, edesc, req);
	desc = edesc->hw_desc;
#ifdef DEBUG
	print_hex_dump(KERN_ERR, "ablkcipher jobdesc@"__stringify(__LINE__)": ",
		       DUMP_PREFIX_ADDRESS, 16, 4, edesc->hw_desc,
		       desc_bytes(edesc->hw_desc), 1);
#endif

	ret = caam_jr_enqueue(jrdev, desc, ablkcipher_decrypt_done, req);
	if (!ret) {
		ret = -EINPROGRESS;
	} else {
		ablkcipher_unmap(jrdev, edesc, req);
		kfree(edesc);
	}

	return ret;
}

/*
 * allocate and map the ablkcipher extended descriptor
 * for ablkcipher givencrypt
 */
static struct ablkcipher_edesc *ablkcipher_giv_edesc_alloc(
				struct skcipher_givcrypt_request *greq,
				int desc_bytes)
{
	struct ablkcipher_request *req = &greq->creq;
	struct crypto_ablkcipher *ablkcipher = crypto_ablkcipher_reqtfm(req);
	struct caam_ctx *ctx = crypto_ablkcipher_ctx(ablkcipher);
	struct device *jrdev = ctx->jrdev;
	gfp_t flags = (req->base.flags &  CRYPTO_TFM_REQ_MAY_SLEEP) ?
		       GFP_KERNEL : GFP_ATOMIC;
	int src_nents, mapped_src_nents, dst_nents, mapped_dst_nents;
	struct ablkcipher_edesc *edesc;
	dma_addr_t iv_dma;
	u8 *iv;
	int ivsize = crypto_ablkcipher_ivsize(ablkcipher);
	int dst_sg_idx, sec4_sg_ents, sec4_sg_bytes;

	src_nents = sg_nents_for_len(req->src, req->nbytes);
	if (unlikely(src_nents < 0)) {
		dev_err(jrdev, "Insufficient bytes (%d) in src S/G\n",
			req->nbytes);
		return ERR_PTR(src_nents);
	}

	if (likely(req->src == req->dst)) {
		mapped_src_nents = dma_map_sg(jrdev, req->src, src_nents,
					      DMA_BIDIRECTIONAL);
		if (unlikely(!mapped_src_nents)) {
			dev_err(jrdev, "unable to map source\n");
			return ERR_PTR(-ENOMEM);
		}

		dst_nents = src_nents;
		mapped_dst_nents = src_nents;
	} else {
		mapped_src_nents = dma_map_sg(jrdev, req->src, src_nents,
					      DMA_TO_DEVICE);
		if (unlikely(!mapped_src_nents)) {
			dev_err(jrdev, "unable to map source\n");
			return ERR_PTR(-ENOMEM);
		}

		dst_nents = sg_nents_for_len(req->dst, req->nbytes);
		if (unlikely(dst_nents < 0)) {
			dev_err(jrdev, "Insufficient bytes (%d) in dst S/G\n",
				req->nbytes);
			return ERR_PTR(dst_nents);
		}

		mapped_dst_nents = dma_map_sg(jrdev, req->dst, dst_nents,
					      DMA_FROM_DEVICE);
		if (unlikely(!mapped_dst_nents)) {
			dev_err(jrdev, "unable to map destination\n");
			dma_unmap_sg(jrdev, req->src, src_nents, DMA_TO_DEVICE);
			return ERR_PTR(-ENOMEM);
		}
	}

	sec4_sg_ents = mapped_src_nents > 1 ? mapped_src_nents : 0;
	dst_sg_idx = sec4_sg_ents;
	sec4_sg_ents += 1 + mapped_dst_nents;

	/*
	 * allocate space for base edesc and hw desc commands, link tables, IV
	 */
	sec4_sg_bytes = sec4_sg_ents * sizeof(struct sec4_sg_entry);
	edesc = kzalloc(sizeof(*edesc) + desc_bytes + sec4_sg_bytes + ivsize,
			GFP_DMA | flags);
	if (!edesc) {
		dev_err(jrdev, "could not allocate extended descriptor\n");
		caam_unmap(jrdev, req->src, req->dst, src_nents, dst_nents, 0,
			   0, DMA_NONE, 0, 0);
		return ERR_PTR(-ENOMEM);
	}

	edesc->src_nents = src_nents;
	edesc->dst_nents = dst_nents;
	edesc->sec4_sg_bytes = sec4_sg_bytes;
	edesc->sec4_sg = (struct sec4_sg_entry *)((u8 *)edesc->hw_desc +
						  desc_bytes);
	edesc->iv_dir = DMA_FROM_DEVICE;

	/* Make sure IV is located in a DMAable area */
	iv = (u8 *)edesc->hw_desc + desc_bytes + sec4_sg_bytes;
	iv_dma = dma_map_single(jrdev, iv, ivsize, DMA_FROM_DEVICE);
	if (dma_mapping_error(jrdev, iv_dma)) {
		dev_err(jrdev, "unable to map IV\n");
		caam_unmap(jrdev, req->src, req->dst, src_nents, dst_nents, 0,
			   0, DMA_NONE, 0, 0);
		kfree(edesc);
		return ERR_PTR(-ENOMEM);
	}

	if (mapped_src_nents > 1)
		sg_to_sec4_sg_last(req->src, mapped_src_nents, edesc->sec4_sg,
				   0);

	dma_to_sec4_sg_one(edesc->sec4_sg + dst_sg_idx, iv_dma, ivsize, 0);
	sg_to_sec4_sg_last(req->dst, mapped_dst_nents, edesc->sec4_sg +
			   dst_sg_idx + 1, 0);

	edesc->sec4_sg_dma = dma_map_single(jrdev, edesc->sec4_sg,
					    sec4_sg_bytes, DMA_TO_DEVICE);
	if (dma_mapping_error(jrdev, edesc->sec4_sg_dma)) {
		dev_err(jrdev, "unable to map S/G table\n");
		caam_unmap(jrdev, req->src, req->dst, src_nents, dst_nents,
			   iv_dma, ivsize, DMA_FROM_DEVICE, 0, 0);
		kfree(edesc);
		return ERR_PTR(-ENOMEM);
	}
	edesc->iv_dma = iv_dma;

#ifdef DEBUG
	print_hex_dump(KERN_ERR,
		       "ablkcipher sec4_sg@" __stringify(__LINE__) ": ",
		       DUMP_PREFIX_ADDRESS, 16, 4, edesc->sec4_sg,
		       sec4_sg_bytes, 1);
#endif

	return edesc;
}

static int ablkcipher_givencrypt(struct skcipher_givcrypt_request *creq)
{
	struct ablkcipher_request *req = &creq->creq;
	struct ablkcipher_edesc *edesc;
	struct crypto_ablkcipher *ablkcipher = crypto_ablkcipher_reqtfm(req);
	struct caam_ctx *ctx = crypto_ablkcipher_ctx(ablkcipher);
	struct device *jrdev = ctx->jrdev;
	u32 *desc;
	int ret = 0;

	/* allocate extended descriptor */
	edesc = ablkcipher_giv_edesc_alloc(creq, DESC_JOB_IO_LEN * CAAM_CMD_SZ);
	if (IS_ERR(edesc))
		return PTR_ERR(edesc);

	/* Create and submit job descriptor*/
	init_ablkcipher_giv_job(ctx->sh_desc_givenc, ctx->sh_desc_givenc_dma,
				edesc, req);
#ifdef DEBUG
	print_hex_dump(KERN_ERR,
		       "ablkcipher jobdesc@" __stringify(__LINE__) ": ",
		       DUMP_PREFIX_ADDRESS, 16, 4, edesc->hw_desc,
		       desc_bytes(edesc->hw_desc), 1);
#endif
	desc = edesc->hw_desc;
	ret = caam_jr_enqueue(jrdev, desc, ablkcipher_encrypt_done, req);

	if (!ret) {
		ret = -EINPROGRESS;
	} else {
		ablkcipher_unmap(jrdev, edesc, req);
		kfree(edesc);
	}

	return ret;
}

#define template_aead		template_u.aead
#define template_ablkcipher	template_u.ablkcipher
struct caam_alg_template {
	char name[CRYPTO_MAX_ALG_NAME];
	char driver_name[CRYPTO_MAX_ALG_NAME];
	unsigned int blocksize;
	u32 type;
	union {
		struct ablkcipher_alg ablkcipher;
	} template_u;
	u32 class1_alg_type;
	u32 class2_alg_type;
	bool support_tagged_key;
};

static struct caam_alg_template driver_algs[] = {
	/* ablkcipher descriptor */
	{
		.name = "cbc(aes)",
		.driver_name = "cbc-aes-caam",
		.blocksize = AES_BLOCK_SIZE,
		.type = CRYPTO_ALG_TYPE_GIVCIPHER,
		.template_ablkcipher = {
			.setkey = ablkcipher_setkey,
			.encrypt = ablkcipher_encrypt,
			.decrypt = ablkcipher_decrypt,
			.givencrypt = ablkcipher_givencrypt,
			.geniv = "<built-in>",
			.min_keysize = AES_MIN_KEY_SIZE,
			.max_keysize = AES_MAX_KEY_SIZE,
			.ivsize = AES_BLOCK_SIZE,
			},
		.class1_alg_type = OP_ALG_ALGSEL_AES | OP_ALG_AAI_CBC,
		.support_tagged_key = true,
	},
	{
		.name = "ecb(aes)",
		.driver_name = "ecb-aes-caam",
		.blocksize = AES_BLOCK_SIZE,
		.type = CRYPTO_ALG_TYPE_ABLKCIPHER,
		.template_ablkcipher = {
			.setkey = ablkcipher_setkey,
			.encrypt = ablkcipher_encrypt,
			.decrypt = ablkcipher_decrypt,
			.geniv = "eseqiv",
			.min_keysize = AES_MIN_KEY_SIZE,
			.max_keysize = AES_MAX_KEY_SIZE,
			.ivsize = 0,
			},
		.class1_alg_type = OP_ALG_ALGSEL_AES | OP_ALG_AAI_ECB,
		.support_tagged_key = true,
	},
	{
		.name = "cbc(des3_ede)",
		.driver_name = "cbc-3des-caam",
		.blocksize = DES3_EDE_BLOCK_SIZE,
		.type = CRYPTO_ALG_TYPE_GIVCIPHER,
		.template_ablkcipher = {
			.setkey = ablkcipher_setkey,
			.encrypt = ablkcipher_encrypt,
			.decrypt = ablkcipher_decrypt,
			.givencrypt = ablkcipher_givencrypt,
			.geniv = "<built-in>",
			.min_keysize = DES3_EDE_KEY_SIZE,
			.max_keysize = DES3_EDE_KEY_SIZE,
			.ivsize = DES3_EDE_BLOCK_SIZE,
			},
		.class1_alg_type = OP_ALG_ALGSEL_3DES | OP_ALG_AAI_CBC,
	},
	{
		.name = "ecb(des3_ede)",
		.driver_name = "ecb-des3-caam",
		.blocksize = DES3_EDE_BLOCK_SIZE,
		.type = CRYPTO_ALG_TYPE_ABLKCIPHER,
		.template_ablkcipher = {
			.setkey = ablkcipher_setkey,
			.encrypt = ablkcipher_encrypt,
			.decrypt = ablkcipher_decrypt,
			.geniv = "eseqiv",
			.min_keysize = DES3_EDE_KEY_SIZE,
			.max_keysize = DES3_EDE_KEY_SIZE,
			.ivsize = DES3_EDE_BLOCK_SIZE,
			},
		.class1_alg_type = OP_ALG_ALGSEL_3DES | OP_ALG_AAI_ECB,
	},
	{
		.name = "cbc(des)",
		.driver_name = "cbc-des-caam",
		.blocksize = DES_BLOCK_SIZE,
		.type = CRYPTO_ALG_TYPE_GIVCIPHER,
		.template_ablkcipher = {
			.setkey = ablkcipher_setkey,
			.encrypt = ablkcipher_encrypt,
			.decrypt = ablkcipher_decrypt,
			.givencrypt = ablkcipher_givencrypt,
			.geniv = "<built-in>",
			.min_keysize = DES_KEY_SIZE,
			.max_keysize = DES_KEY_SIZE,
			.ivsize = DES_BLOCK_SIZE,
			},
		.class1_alg_type = OP_ALG_ALGSEL_DES | OP_ALG_AAI_CBC,
	},
	{
		.name = "ecb(des)",
		.driver_name = "ecb-des-caam",
		.blocksize = DES_BLOCK_SIZE,
		.type = CRYPTO_ALG_TYPE_ABLKCIPHER,
		.template_ablkcipher = {
			.setkey = ablkcipher_des_setkey,
			.encrypt = ablkcipher_encrypt,
			.decrypt = ablkcipher_decrypt,
			.geniv = "eseqiv",
			.min_keysize = DES_KEY_SIZE,
			.max_keysize = DES_KEY_SIZE,
			.ivsize = DES_BLOCK_SIZE,
		},
		.class1_alg_type = OP_ALG_ALGSEL_DES | OP_ALG_AAI_ECB,
	},
	{
		.name = "ctr(aes)",
		.driver_name = "ctr-aes-caam",
		.blocksize = 1,
		.type = CRYPTO_ALG_TYPE_ABLKCIPHER,
		.template_ablkcipher = {
			.setkey = ablkcipher_setkey,
			.encrypt = ablkcipher_encrypt,
			.decrypt = ablkcipher_decrypt,
			.geniv = "chainiv",
			.min_keysize = AES_MIN_KEY_SIZE,
			.max_keysize = AES_MAX_KEY_SIZE,
			.ivsize = AES_BLOCK_SIZE,
			},
		.class1_alg_type = OP_ALG_ALGSEL_AES | OP_ALG_AAI_CTR_MOD128,
	},
	{
		.name = "rfc3686(ctr(aes))",
		.driver_name = "rfc3686-ctr-aes-caam",
		.blocksize = 1,
		.type = CRYPTO_ALG_TYPE_GIVCIPHER,
		.template_ablkcipher = {
			.setkey = ablkcipher_setkey,
			.encrypt = ablkcipher_encrypt,
			.decrypt = ablkcipher_decrypt,
			.givencrypt = ablkcipher_givencrypt,
			.geniv = "<built-in>",
			.min_keysize = AES_MIN_KEY_SIZE +
				       CTR_RFC3686_NONCE_SIZE,
			.max_keysize = AES_MAX_KEY_SIZE +
				       CTR_RFC3686_NONCE_SIZE,
			.ivsize = CTR_RFC3686_IV_SIZE,
			},
		.class1_alg_type = OP_ALG_ALGSEL_AES | OP_ALG_AAI_CTR_MOD128,
	},
	{
		.name = "xts(aes)",
		.driver_name = "xts-aes-caam",
		.blocksize = AES_BLOCK_SIZE,
		.type = CRYPTO_ALG_TYPE_ABLKCIPHER,
		.template_ablkcipher = {
			.setkey = xts_ablkcipher_setkey,
			.encrypt = ablkcipher_encrypt,
			.decrypt = ablkcipher_decrypt,
			.geniv = "eseqiv",
			.min_keysize = 2 * AES_MIN_KEY_SIZE,
			.max_keysize = 2 * AES_MAX_KEY_SIZE,
			.ivsize = AES_BLOCK_SIZE,
			},
		.class1_alg_type = OP_ALG_ALGSEL_AES | OP_ALG_AAI_XTS,
	},
	{
		.name = "ecb(arc4)",
		.driver_name = "ecb-arc4-caam",
		.blocksize = ARC4_BLOCK_SIZE,
		.type = CRYPTO_ALG_TYPE_ABLKCIPHER,
		.template_ablkcipher = {
			.setkey = ablkcipher_setkey,
			.encrypt = ablkcipher_encrypt,
			.decrypt = ablkcipher_decrypt,
			.geniv = "eseqiv",
			.min_keysize = ARC4_MIN_KEY_SIZE,
			.max_keysize = ARC4_MAX_KEY_SIZE,
			.ivsize = ARC4_BLOCK_SIZE,
		},
		.class1_alg_type = OP_ALG_ALGSEL_ARC4 | OP_ALG_AAI_ECB
	},

};

static struct caam_aead_alg driver_aeads[] = {
	{
		.aead = {
			.base = {
				.cra_name = "rfc4106(gcm(aes))",
				.cra_driver_name = "rfc4106-gcm-aes-caam",
				.cra_blocksize = 1,
			},
			.setkey = rfc4106_setkey,
			.setauthsize = rfc4106_setauthsize,
			.encrypt = ipsec_gcm_encrypt,
			.decrypt = ipsec_gcm_decrypt,
			.ivsize = 8,
			.maxauthsize = AES_BLOCK_SIZE,
		},
		.caam = {
			.class1_alg_type = OP_ALG_ALGSEL_AES | OP_ALG_AAI_GCM,
		},
	},
	{
		.aead = {
			.base = {
				.cra_name = "rfc4543(gcm(aes))",
				.cra_driver_name = "rfc4543-gcm-aes-caam",
				.cra_blocksize = 1,
			},
			.setkey = rfc4543_setkey,
			.setauthsize = rfc4543_setauthsize,
			.encrypt = ipsec_gcm_encrypt,
			.decrypt = ipsec_gcm_decrypt,
			.ivsize = 8,
			.maxauthsize = AES_BLOCK_SIZE,
		},
		.caam = {
			.class1_alg_type = OP_ALG_ALGSEL_AES | OP_ALG_AAI_GCM,
		},
	},
	/* Galois Counter Mode */
	{
		.aead = {
			.base = {
				.cra_name = "gcm(aes)",
				.cra_driver_name = "gcm-aes-caam",
				.cra_blocksize = 1,
			},
			.setkey = gcm_setkey,
			.setauthsize = gcm_setauthsize,
			.encrypt = gcm_encrypt,
			.decrypt = gcm_decrypt,
			.ivsize = 12,
			.maxauthsize = AES_BLOCK_SIZE,
		},
		.caam = {
			.class1_alg_type = OP_ALG_ALGSEL_AES | OP_ALG_AAI_GCM,
		},
	},
	/* single-pass ipsec_esp descriptor */
	{
		.aead = {
			.base = {
				.cra_name = "authenc(hmac(md5),"
					    "ecb(cipher_null))",
				.cra_driver_name = "authenc-hmac-md5-"
						   "ecb-cipher_null-caam",
				.cra_blocksize = NULL_BLOCK_SIZE,
			},
			.setkey = aead_setkey,
			.setauthsize = aead_setauthsize,
			.encrypt = aead_encrypt,
			.decrypt = aead_decrypt,
			.ivsize = NULL_IV_SIZE,
			.maxauthsize = MD5_DIGEST_SIZE,
		},
		.caam = {
			.class2_alg_type = OP_ALG_ALGSEL_MD5 |
					   OP_ALG_AAI_HMAC_PRECOMP,
		},
	},
	{
		.aead = {
			.base = {
				.cra_name = "authenc(hmac(sha1),"
					    "ecb(cipher_null))",
				.cra_driver_name = "authenc-hmac-sha1-"
						   "ecb-cipher_null-caam",
				.cra_blocksize = NULL_BLOCK_SIZE,
			},
			.setkey = aead_setkey,
			.setauthsize = aead_setauthsize,
			.encrypt = aead_encrypt,
			.decrypt = aead_decrypt,
			.ivsize = NULL_IV_SIZE,
			.maxauthsize = SHA1_DIGEST_SIZE,
		},
		.caam = {
			.class2_alg_type = OP_ALG_ALGSEL_SHA1 |
					   OP_ALG_AAI_HMAC_PRECOMP,
		},
	},
	{
		.aead = {
			.base = {
				.cra_name = "authenc(hmac(sha224),"
					    "ecb(cipher_null))",
				.cra_driver_name = "authenc-hmac-sha224-"
						   "ecb-cipher_null-caam",
				.cra_blocksize = NULL_BLOCK_SIZE,
			},
			.setkey = aead_setkey,
			.setauthsize = aead_setauthsize,
			.encrypt = aead_encrypt,
			.decrypt = aead_decrypt,
			.ivsize = NULL_IV_SIZE,
			.maxauthsize = SHA224_DIGEST_SIZE,
		},
		.caam = {
			.class2_alg_type = OP_ALG_ALGSEL_SHA224 |
					   OP_ALG_AAI_HMAC_PRECOMP,
		},
	},
	{
		.aead = {
			.base = {
				.cra_name = "authenc(hmac(sha256),"
					    "ecb(cipher_null))",
				.cra_driver_name = "authenc-hmac-sha256-"
						   "ecb-cipher_null-caam",
				.cra_blocksize = NULL_BLOCK_SIZE,
			},
			.setkey = aead_setkey,
			.setauthsize = aead_setauthsize,
			.encrypt = aead_encrypt,
			.decrypt = aead_decrypt,
			.ivsize = NULL_IV_SIZE,
			.maxauthsize = SHA256_DIGEST_SIZE,
		},
		.caam = {
			.class2_alg_type = OP_ALG_ALGSEL_SHA256 |
					   OP_ALG_AAI_HMAC_PRECOMP,
		},
	},
	{
		.aead = {
			.base = {
				.cra_name = "authenc(hmac(sha384),"
					    "ecb(cipher_null))",
				.cra_driver_name = "authenc-hmac-sha384-"
						   "ecb-cipher_null-caam",
				.cra_blocksize = NULL_BLOCK_SIZE,
			},
			.setkey = aead_setkey,
			.setauthsize = aead_setauthsize,
			.encrypt = aead_encrypt,
			.decrypt = aead_decrypt,
			.ivsize = NULL_IV_SIZE,
			.maxauthsize = SHA384_DIGEST_SIZE,
		},
		.caam = {
			.class2_alg_type = OP_ALG_ALGSEL_SHA384 |
					   OP_ALG_AAI_HMAC_PRECOMP,
		},
	},
	{
		.aead = {
			.base = {
				.cra_name = "authenc(hmac(sha512),"
					    "ecb(cipher_null))",
				.cra_driver_name = "authenc-hmac-sha512-"
						   "ecb-cipher_null-caam",
				.cra_blocksize = NULL_BLOCK_SIZE,
			},
			.setkey = aead_setkey,
			.setauthsize = aead_setauthsize,
			.encrypt = aead_encrypt,
			.decrypt = aead_decrypt,
			.ivsize = NULL_IV_SIZE,
			.maxauthsize = SHA512_DIGEST_SIZE,
		},
		.caam = {
			.class2_alg_type = OP_ALG_ALGSEL_SHA512 |
					   OP_ALG_AAI_HMAC_PRECOMP,
		},
	},
	{
		.aead = {
			.base = {
				.cra_name = "authenc(hmac(md5),cbc(aes))",
				.cra_driver_name = "authenc-hmac-md5-"
						   "cbc-aes-caam",
				.cra_blocksize = AES_BLOCK_SIZE,
			},
			.setkey = aead_setkey,
			.setauthsize = aead_setauthsize,
			.encrypt = aead_encrypt,
			.decrypt = aead_decrypt,
			.ivsize = AES_BLOCK_SIZE,
			.maxauthsize = MD5_DIGEST_SIZE,
		},
		.caam = {
			.class1_alg_type = OP_ALG_ALGSEL_AES | OP_ALG_AAI_CBC,
			.class2_alg_type = OP_ALG_ALGSEL_MD5 |
					   OP_ALG_AAI_HMAC_PRECOMP,
		},
	},
	{
		.aead = {
			.base = {
				.cra_name = "echainiv(authenc(hmac(md5),"
					    "cbc(aes)))",
				.cra_driver_name = "echainiv-authenc-hmac-md5-"
						   "cbc-aes-caam",
				.cra_blocksize = AES_BLOCK_SIZE,
			},
			.setkey = aead_setkey,
			.setauthsize = aead_setauthsize,
			.encrypt = aead_encrypt,
			.decrypt = aead_decrypt,
			.ivsize = AES_BLOCK_SIZE,
			.maxauthsize = MD5_DIGEST_SIZE,
		},
		.caam = {
			.class1_alg_type = OP_ALG_ALGSEL_AES | OP_ALG_AAI_CBC,
			.class2_alg_type = OP_ALG_ALGSEL_MD5 |
					   OP_ALG_AAI_HMAC_PRECOMP,
			.geniv = true,
		},
	},
	{
		.aead = {
			.base = {
				.cra_name = "authenc(hmac(sha1),cbc(aes))",
				.cra_driver_name = "authenc-hmac-sha1-"
						   "cbc-aes-caam",
				.cra_blocksize = AES_BLOCK_SIZE,
			},
			.setkey = aead_setkey,
			.setauthsize = aead_setauthsize,
			.encrypt = aead_encrypt,
			.decrypt = aead_decrypt,
			.ivsize = AES_BLOCK_SIZE,
			.maxauthsize = SHA1_DIGEST_SIZE,
		},
		.caam = {
			.class1_alg_type = OP_ALG_ALGSEL_AES | OP_ALG_AAI_CBC,
			.class2_alg_type = OP_ALG_ALGSEL_SHA1 |
					   OP_ALG_AAI_HMAC_PRECOMP,
		},
	},
	{
		.aead = {
			.base = {
				.cra_name = "echainiv(authenc(hmac(sha1),"
					    "cbc(aes)))",
				.cra_driver_name = "echainiv-authenc-"
						   "hmac-sha1-cbc-aes-caam",
				.cra_blocksize = AES_BLOCK_SIZE,
			},
			.setkey = aead_setkey,
			.setauthsize = aead_setauthsize,
			.encrypt = aead_encrypt,
			.decrypt = aead_decrypt,
			.ivsize = AES_BLOCK_SIZE,
			.maxauthsize = SHA1_DIGEST_SIZE,
		},
		.caam = {
			.class1_alg_type = OP_ALG_ALGSEL_AES | OP_ALG_AAI_CBC,
			.class2_alg_type = OP_ALG_ALGSEL_SHA1 |
					   OP_ALG_AAI_HMAC_PRECOMP,
			.geniv = true,
		},
	},
	{
		.aead = {
			.base = {
				.cra_name = "authenc(hmac(sha224),cbc(aes))",
				.cra_driver_name = "authenc-hmac-sha224-"
						   "cbc-aes-caam",
				.cra_blocksize = AES_BLOCK_SIZE,
			},
			.setkey = aead_setkey,
			.setauthsize = aead_setauthsize,
			.encrypt = aead_encrypt,
			.decrypt = aead_decrypt,
			.ivsize = AES_BLOCK_SIZE,
			.maxauthsize = SHA224_DIGEST_SIZE,
		},
		.caam = {
			.class1_alg_type = OP_ALG_ALGSEL_AES | OP_ALG_AAI_CBC,
			.class2_alg_type = OP_ALG_ALGSEL_SHA224 |
					   OP_ALG_AAI_HMAC_PRECOMP,
		},
	},
	{
		.aead = {
			.base = {
				.cra_name = "echainiv(authenc(hmac(sha224),"
					    "cbc(aes)))",
				.cra_driver_name = "echainiv-authenc-"
						   "hmac-sha224-cbc-aes-caam",
				.cra_blocksize = AES_BLOCK_SIZE,
			},
			.setkey = aead_setkey,
			.setauthsize = aead_setauthsize,
			.encrypt = aead_encrypt,
			.decrypt = aead_decrypt,
			.ivsize = AES_BLOCK_SIZE,
			.maxauthsize = SHA224_DIGEST_SIZE,
		},
		.caam = {
			.class1_alg_type = OP_ALG_ALGSEL_AES | OP_ALG_AAI_CBC,
			.class2_alg_type = OP_ALG_ALGSEL_SHA224 |
					   OP_ALG_AAI_HMAC_PRECOMP,
			.geniv = true,
		},
	},
	{
		.aead = {
			.base = {
				.cra_name = "authenc(hmac(sha256),cbc(aes))",
				.cra_driver_name = "authenc-hmac-sha256-"
						   "cbc-aes-caam",
				.cra_blocksize = AES_BLOCK_SIZE,
			},
			.setkey = aead_setkey,
			.setauthsize = aead_setauthsize,
			.encrypt = aead_encrypt,
			.decrypt = aead_decrypt,
			.ivsize = AES_BLOCK_SIZE,
			.maxauthsize = SHA256_DIGEST_SIZE,
		},
		.caam = {
			.class1_alg_type = OP_ALG_ALGSEL_AES | OP_ALG_AAI_CBC,
			.class2_alg_type = OP_ALG_ALGSEL_SHA256 |
					   OP_ALG_AAI_HMAC_PRECOMP,
		},
	},
	{
		.aead = {
			.base = {
				.cra_name = "echainiv(authenc(hmac(sha256),"
					    "cbc(aes)))",
				.cra_driver_name = "echainiv-authenc-"
						   "hmac-sha256-cbc-aes-caam",
				.cra_blocksize = AES_BLOCK_SIZE,
			},
			.setkey = aead_setkey,
			.setauthsize = aead_setauthsize,
			.encrypt = aead_encrypt,
			.decrypt = aead_decrypt,
			.ivsize = AES_BLOCK_SIZE,
			.maxauthsize = SHA256_DIGEST_SIZE,
		},
		.caam = {
			.class1_alg_type = OP_ALG_ALGSEL_AES | OP_ALG_AAI_CBC,
			.class2_alg_type = OP_ALG_ALGSEL_SHA256 |
					   OP_ALG_AAI_HMAC_PRECOMP,
			.geniv = true,
		},
	},
	{
		.aead = {
			.base = {
				.cra_name = "authenc(hmac(sha384),cbc(aes))",
				.cra_driver_name = "authenc-hmac-sha384-"
						   "cbc-aes-caam",
				.cra_blocksize = AES_BLOCK_SIZE,
			},
			.setkey = aead_setkey,
			.setauthsize = aead_setauthsize,
			.encrypt = aead_encrypt,
			.decrypt = aead_decrypt,
			.ivsize = AES_BLOCK_SIZE,
			.maxauthsize = SHA384_DIGEST_SIZE,
		},
		.caam = {
			.class1_alg_type = OP_ALG_ALGSEL_AES | OP_ALG_AAI_CBC,
			.class2_alg_type = OP_ALG_ALGSEL_SHA384 |
					   OP_ALG_AAI_HMAC_PRECOMP,
		},
	},
	{
		.aead = {
			.base = {
				.cra_name = "echainiv(authenc(hmac(sha384),"
					    "cbc(aes)))",
				.cra_driver_name = "echainiv-authenc-"
						   "hmac-sha384-cbc-aes-caam",
				.cra_blocksize = AES_BLOCK_SIZE,
			},
			.setkey = aead_setkey,
			.setauthsize = aead_setauthsize,
			.encrypt = aead_encrypt,
			.decrypt = aead_decrypt,
			.ivsize = AES_BLOCK_SIZE,
			.maxauthsize = SHA384_DIGEST_SIZE,
		},
		.caam = {
			.class1_alg_type = OP_ALG_ALGSEL_AES | OP_ALG_AAI_CBC,
			.class2_alg_type = OP_ALG_ALGSEL_SHA384 |
					   OP_ALG_AAI_HMAC_PRECOMP,
			.geniv = true,
		},
	},
	{
		.aead = {
			.base = {
				.cra_name = "authenc(hmac(sha512),cbc(aes))",
				.cra_driver_name = "authenc-hmac-sha512-"
						   "cbc-aes-caam",
				.cra_blocksize = AES_BLOCK_SIZE,
			},
			.setkey = aead_setkey,
			.setauthsize = aead_setauthsize,
			.encrypt = aead_encrypt,
			.decrypt = aead_decrypt,
			.ivsize = AES_BLOCK_SIZE,
			.maxauthsize = SHA512_DIGEST_SIZE,
		},
		.caam = {
			.class1_alg_type = OP_ALG_ALGSEL_AES | OP_ALG_AAI_CBC,
			.class2_alg_type = OP_ALG_ALGSEL_SHA512 |
					   OP_ALG_AAI_HMAC_PRECOMP,
		},
	},
	{
		.aead = {
			.base = {
				.cra_name = "echainiv(authenc(hmac(sha512),"
					    "cbc(aes)))",
				.cra_driver_name = "echainiv-authenc-"
						   "hmac-sha512-cbc-aes-caam",
				.cra_blocksize = AES_BLOCK_SIZE,
			},
			.setkey = aead_setkey,
			.setauthsize = aead_setauthsize,
			.encrypt = aead_encrypt,
			.decrypt = aead_decrypt,
			.ivsize = AES_BLOCK_SIZE,
			.maxauthsize = SHA512_DIGEST_SIZE,
		},
		.caam = {
			.class1_alg_type = OP_ALG_ALGSEL_AES | OP_ALG_AAI_CBC,
			.class2_alg_type = OP_ALG_ALGSEL_SHA512 |
					   OP_ALG_AAI_HMAC_PRECOMP,
			.geniv = true,
		},
	},
	{
		.aead = {
			.base = {
				.cra_name = "authenc(hmac(md5),cbc(des3_ede))",
				.cra_driver_name = "authenc-hmac-md5-"
						   "cbc-des3_ede-caam",
				.cra_blocksize = DES3_EDE_BLOCK_SIZE,
			},
			.setkey = aead_setkey,
			.setauthsize = aead_setauthsize,
			.encrypt = aead_encrypt,
			.decrypt = aead_decrypt,
			.ivsize = DES3_EDE_BLOCK_SIZE,
			.maxauthsize = MD5_DIGEST_SIZE,
		},
		.caam = {
			.class1_alg_type = OP_ALG_ALGSEL_3DES | OP_ALG_AAI_CBC,
			.class2_alg_type = OP_ALG_ALGSEL_MD5 |
					   OP_ALG_AAI_HMAC_PRECOMP,
		}
	},
	{
		.aead = {
			.base = {
				.cra_name = "echainiv(authenc(hmac(md5),"
					    "cbc(des3_ede)))",
				.cra_driver_name = "echainiv-authenc-hmac-md5-"
						   "cbc-des3_ede-caam",
				.cra_blocksize = DES3_EDE_BLOCK_SIZE,
			},
			.setkey = aead_setkey,
			.setauthsize = aead_setauthsize,
			.encrypt = aead_encrypt,
			.decrypt = aead_decrypt,
			.ivsize = DES3_EDE_BLOCK_SIZE,
			.maxauthsize = MD5_DIGEST_SIZE,
		},
		.caam = {
			.class1_alg_type = OP_ALG_ALGSEL_3DES | OP_ALG_AAI_CBC,
			.class2_alg_type = OP_ALG_ALGSEL_MD5 |
					   OP_ALG_AAI_HMAC_PRECOMP,
			.geniv = true,
		}
	},
	{
		.aead = {
			.base = {
				.cra_name = "authenc(hmac(sha1),"
					    "cbc(des3_ede))",
				.cra_driver_name = "authenc-hmac-sha1-"
						   "cbc-des3_ede-caam",
				.cra_blocksize = DES3_EDE_BLOCK_SIZE,
			},
			.setkey = aead_setkey,
			.setauthsize = aead_setauthsize,
			.encrypt = aead_encrypt,
			.decrypt = aead_decrypt,
			.ivsize = DES3_EDE_BLOCK_SIZE,
			.maxauthsize = SHA1_DIGEST_SIZE,
		},
		.caam = {
			.class1_alg_type = OP_ALG_ALGSEL_3DES | OP_ALG_AAI_CBC,
			.class2_alg_type = OP_ALG_ALGSEL_SHA1 |
					   OP_ALG_AAI_HMAC_PRECOMP,
		},
	},
	{
		.aead = {
			.base = {
				.cra_name = "echainiv(authenc(hmac(sha1),"
					    "cbc(des3_ede)))",
				.cra_driver_name = "echainiv-authenc-"
						   "hmac-sha1-"
						   "cbc-des3_ede-caam",
				.cra_blocksize = DES3_EDE_BLOCK_SIZE,
			},
			.setkey = aead_setkey,
			.setauthsize = aead_setauthsize,
			.encrypt = aead_encrypt,
			.decrypt = aead_decrypt,
			.ivsize = DES3_EDE_BLOCK_SIZE,
			.maxauthsize = SHA1_DIGEST_SIZE,
		},
		.caam = {
			.class1_alg_type = OP_ALG_ALGSEL_3DES | OP_ALG_AAI_CBC,
			.class2_alg_type = OP_ALG_ALGSEL_SHA1 |
					   OP_ALG_AAI_HMAC_PRECOMP,
			.geniv = true,
		},
	},
	{
		.aead = {
			.base = {
				.cra_name = "authenc(hmac(sha224),"
					    "cbc(des3_ede))",
				.cra_driver_name = "authenc-hmac-sha224-"
						   "cbc-des3_ede-caam",
				.cra_blocksize = DES3_EDE_BLOCK_SIZE,
			},
			.setkey = aead_setkey,
			.setauthsize = aead_setauthsize,
			.encrypt = aead_encrypt,
			.decrypt = aead_decrypt,
			.ivsize = DES3_EDE_BLOCK_SIZE,
			.maxauthsize = SHA224_DIGEST_SIZE,
		},
		.caam = {
			.class1_alg_type = OP_ALG_ALGSEL_3DES | OP_ALG_AAI_CBC,
			.class2_alg_type = OP_ALG_ALGSEL_SHA224 |
					   OP_ALG_AAI_HMAC_PRECOMP,
		},
	},
	{
		.aead = {
			.base = {
				.cra_name = "echainiv(authenc(hmac(sha224),"
					    "cbc(des3_ede)))",
				.cra_driver_name = "echainiv-authenc-"
						   "hmac-sha224-"
						   "cbc-des3_ede-caam",
				.cra_blocksize = DES3_EDE_BLOCK_SIZE,
			},
			.setkey = aead_setkey,
			.setauthsize = aead_setauthsize,
			.encrypt = aead_encrypt,
			.decrypt = aead_decrypt,
			.ivsize = DES3_EDE_BLOCK_SIZE,
			.maxauthsize = SHA224_DIGEST_SIZE,
		},
		.caam = {
			.class1_alg_type = OP_ALG_ALGSEL_3DES | OP_ALG_AAI_CBC,
			.class2_alg_type = OP_ALG_ALGSEL_SHA224 |
					   OP_ALG_AAI_HMAC_PRECOMP,
			.geniv = true,
		},
	},
	{
		.aead = {
			.base = {
				.cra_name = "authenc(hmac(sha256),"
					    "cbc(des3_ede))",
				.cra_driver_name = "authenc-hmac-sha256-"
						   "cbc-des3_ede-caam",
				.cra_blocksize = DES3_EDE_BLOCK_SIZE,
			},
			.setkey = aead_setkey,
			.setauthsize = aead_setauthsize,
			.encrypt = aead_encrypt,
			.decrypt = aead_decrypt,
			.ivsize = DES3_EDE_BLOCK_SIZE,
			.maxauthsize = SHA256_DIGEST_SIZE,
		},
		.caam = {
			.class1_alg_type = OP_ALG_ALGSEL_3DES | OP_ALG_AAI_CBC,
			.class2_alg_type = OP_ALG_ALGSEL_SHA256 |
					   OP_ALG_AAI_HMAC_PRECOMP,
		},
	},
	{
		.aead = {
			.base = {
				.cra_name = "echainiv(authenc(hmac(sha256),"
					    "cbc(des3_ede)))",
				.cra_driver_name = "echainiv-authenc-"
						   "hmac-sha256-"
						   "cbc-des3_ede-caam",
				.cra_blocksize = DES3_EDE_BLOCK_SIZE,
			},
			.setkey = aead_setkey,
			.setauthsize = aead_setauthsize,
			.encrypt = aead_encrypt,
			.decrypt = aead_decrypt,
			.ivsize = DES3_EDE_BLOCK_SIZE,
			.maxauthsize = SHA256_DIGEST_SIZE,
		},
		.caam = {
			.class1_alg_type = OP_ALG_ALGSEL_3DES | OP_ALG_AAI_CBC,
			.class2_alg_type = OP_ALG_ALGSEL_SHA256 |
					   OP_ALG_AAI_HMAC_PRECOMP,
			.geniv = true,
		},
	},
	{
		.aead = {
			.base = {
				.cra_name = "authenc(hmac(sha384),"
					    "cbc(des3_ede))",
				.cra_driver_name = "authenc-hmac-sha384-"
						   "cbc-des3_ede-caam",
				.cra_blocksize = DES3_EDE_BLOCK_SIZE,
			},
			.setkey = aead_setkey,
			.setauthsize = aead_setauthsize,
			.encrypt = aead_encrypt,
			.decrypt = aead_decrypt,
			.ivsize = DES3_EDE_BLOCK_SIZE,
			.maxauthsize = SHA384_DIGEST_SIZE,
		},
		.caam = {
			.class1_alg_type = OP_ALG_ALGSEL_3DES | OP_ALG_AAI_CBC,
			.class2_alg_type = OP_ALG_ALGSEL_SHA384 |
					   OP_ALG_AAI_HMAC_PRECOMP,
		},
	},
	{
		.aead = {
			.base = {
				.cra_name = "echainiv(authenc(hmac(sha384),"
					    "cbc(des3_ede)))",
				.cra_driver_name = "echainiv-authenc-"
						   "hmac-sha384-"
						   "cbc-des3_ede-caam",
				.cra_blocksize = DES3_EDE_BLOCK_SIZE,
			},
			.setkey = aead_setkey,
			.setauthsize = aead_setauthsize,
			.encrypt = aead_encrypt,
			.decrypt = aead_decrypt,
			.ivsize = DES3_EDE_BLOCK_SIZE,
			.maxauthsize = SHA384_DIGEST_SIZE,
		},
		.caam = {
			.class1_alg_type = OP_ALG_ALGSEL_3DES | OP_ALG_AAI_CBC,
			.class2_alg_type = OP_ALG_ALGSEL_SHA384 |
					   OP_ALG_AAI_HMAC_PRECOMP,
			.geniv = true,
		},
	},
	{
		.aead = {
			.base = {
				.cra_name = "authenc(hmac(sha512),"
					    "cbc(des3_ede))",
				.cra_driver_name = "authenc-hmac-sha512-"
						   "cbc-des3_ede-caam",
				.cra_blocksize = DES3_EDE_BLOCK_SIZE,
			},
			.setkey = aead_setkey,
			.setauthsize = aead_setauthsize,
			.encrypt = aead_encrypt,
			.decrypt = aead_decrypt,
			.ivsize = DES3_EDE_BLOCK_SIZE,
			.maxauthsize = SHA512_DIGEST_SIZE,
		},
		.caam = {
			.class1_alg_type = OP_ALG_ALGSEL_3DES | OP_ALG_AAI_CBC,
			.class2_alg_type = OP_ALG_ALGSEL_SHA512 |
					   OP_ALG_AAI_HMAC_PRECOMP,
		},
	},
	{
		.aead = {
			.base = {
				.cra_name = "echainiv(authenc(hmac(sha512),"
					    "cbc(des3_ede)))",
				.cra_driver_name = "echainiv-authenc-"
						   "hmac-sha512-"
						   "cbc-des3_ede-caam",
				.cra_blocksize = DES3_EDE_BLOCK_SIZE,
			},
			.setkey = aead_setkey,
			.setauthsize = aead_setauthsize,
			.encrypt = aead_encrypt,
			.decrypt = aead_decrypt,
			.ivsize = DES3_EDE_BLOCK_SIZE,
			.maxauthsize = SHA512_DIGEST_SIZE,
		},
		.caam = {
			.class1_alg_type = OP_ALG_ALGSEL_3DES | OP_ALG_AAI_CBC,
			.class2_alg_type = OP_ALG_ALGSEL_SHA512 |
					   OP_ALG_AAI_HMAC_PRECOMP,
			.geniv = true,
		},
	},
	{
		.aead = {
			.base = {
				.cra_name = "authenc(hmac(md5),cbc(des))",
				.cra_driver_name = "authenc-hmac-md5-"
						   "cbc-des-caam",
				.cra_blocksize = DES_BLOCK_SIZE,
			},
			.setkey = aead_setkey,
			.setauthsize = aead_setauthsize,
			.encrypt = aead_encrypt,
			.decrypt = aead_decrypt,
			.ivsize = DES_BLOCK_SIZE,
			.maxauthsize = MD5_DIGEST_SIZE,
		},
		.caam = {
			.class1_alg_type = OP_ALG_ALGSEL_DES | OP_ALG_AAI_CBC,
			.class2_alg_type = OP_ALG_ALGSEL_MD5 |
					   OP_ALG_AAI_HMAC_PRECOMP,
		},
	},
	{
		.aead = {
			.base = {
				.cra_name = "echainiv(authenc(hmac(md5),"
					    "cbc(des)))",
				.cra_driver_name = "echainiv-authenc-hmac-md5-"
						   "cbc-des-caam",
				.cra_blocksize = DES_BLOCK_SIZE,
			},
			.setkey = aead_setkey,
			.setauthsize = aead_setauthsize,
			.encrypt = aead_encrypt,
			.decrypt = aead_decrypt,
			.ivsize = DES_BLOCK_SIZE,
			.maxauthsize = MD5_DIGEST_SIZE,
		},
		.caam = {
			.class1_alg_type = OP_ALG_ALGSEL_DES | OP_ALG_AAI_CBC,
			.class2_alg_type = OP_ALG_ALGSEL_MD5 |
					   OP_ALG_AAI_HMAC_PRECOMP,
			.geniv = true,
		},
	},
	{
		.aead = {
			.base = {
				.cra_name = "authenc(hmac(sha1),cbc(des))",
				.cra_driver_name = "authenc-hmac-sha1-"
						   "cbc-des-caam",
				.cra_blocksize = DES_BLOCK_SIZE,
			},
			.setkey = aead_setkey,
			.setauthsize = aead_setauthsize,
			.encrypt = aead_encrypt,
			.decrypt = aead_decrypt,
			.ivsize = DES_BLOCK_SIZE,
			.maxauthsize = SHA1_DIGEST_SIZE,
		},
		.caam = {
			.class1_alg_type = OP_ALG_ALGSEL_DES | OP_ALG_AAI_CBC,
			.class2_alg_type = OP_ALG_ALGSEL_SHA1 |
					   OP_ALG_AAI_HMAC_PRECOMP,
		},
	},
	{
		.aead = {
			.base = {
				.cra_name = "echainiv(authenc(hmac(sha1),"
					    "cbc(des)))",
				.cra_driver_name = "echainiv-authenc-"
						   "hmac-sha1-cbc-des-caam",
				.cra_blocksize = DES_BLOCK_SIZE,
			},
			.setkey = aead_setkey,
			.setauthsize = aead_setauthsize,
			.encrypt = aead_encrypt,
			.decrypt = aead_decrypt,
			.ivsize = DES_BLOCK_SIZE,
			.maxauthsize = SHA1_DIGEST_SIZE,
		},
		.caam = {
			.class1_alg_type = OP_ALG_ALGSEL_DES | OP_ALG_AAI_CBC,
			.class2_alg_type = OP_ALG_ALGSEL_SHA1 |
					   OP_ALG_AAI_HMAC_PRECOMP,
			.geniv = true,
		},
	},
	{
		.aead = {
			.base = {
				.cra_name = "authenc(hmac(sha224),cbc(des))",
				.cra_driver_name = "authenc-hmac-sha224-"
						   "cbc-des-caam",
				.cra_blocksize = DES_BLOCK_SIZE,
			},
			.setkey = aead_setkey,
			.setauthsize = aead_setauthsize,
			.encrypt = aead_encrypt,
			.decrypt = aead_decrypt,
			.ivsize = DES_BLOCK_SIZE,
			.maxauthsize = SHA224_DIGEST_SIZE,
		},
		.caam = {
			.class1_alg_type = OP_ALG_ALGSEL_DES | OP_ALG_AAI_CBC,
			.class2_alg_type = OP_ALG_ALGSEL_SHA224 |
					   OP_ALG_AAI_HMAC_PRECOMP,
		},
	},
	{
		.aead = {
			.base = {
				.cra_name = "echainiv(authenc(hmac(sha224),"
					    "cbc(des)))",
				.cra_driver_name = "echainiv-authenc-"
						   "hmac-sha224-cbc-des-caam",
				.cra_blocksize = DES_BLOCK_SIZE,
			},
			.setkey = aead_setkey,
			.setauthsize = aead_setauthsize,
			.encrypt = aead_encrypt,
			.decrypt = aead_decrypt,
			.ivsize = DES_BLOCK_SIZE,
			.maxauthsize = SHA224_DIGEST_SIZE,
		},
		.caam = {
			.class1_alg_type = OP_ALG_ALGSEL_DES | OP_ALG_AAI_CBC,
			.class2_alg_type = OP_ALG_ALGSEL_SHA224 |
					   OP_ALG_AAI_HMAC_PRECOMP,
			.geniv = true,
		},
	},
	{
		.aead = {
			.base = {
				.cra_name = "authenc(hmac(sha256),cbc(des))",
				.cra_driver_name = "authenc-hmac-sha256-"
						   "cbc-des-caam",
				.cra_blocksize = DES_BLOCK_SIZE,
			},
			.setkey = aead_setkey,
			.setauthsize = aead_setauthsize,
			.encrypt = aead_encrypt,
			.decrypt = aead_decrypt,
			.ivsize = DES_BLOCK_SIZE,
			.maxauthsize = SHA256_DIGEST_SIZE,
		},
		.caam = {
			.class1_alg_type = OP_ALG_ALGSEL_DES | OP_ALG_AAI_CBC,
			.class2_alg_type = OP_ALG_ALGSEL_SHA256 |
					   OP_ALG_AAI_HMAC_PRECOMP,
		},
	},
	{
		.aead = {
			.base = {
				.cra_name = "echainiv(authenc(hmac(sha256),"
					    "cbc(des)))",
				.cra_driver_name = "echainiv-authenc-"
						   "hmac-sha256-cbc-des-caam",
				.cra_blocksize = DES_BLOCK_SIZE,
			},
			.setkey = aead_setkey,
			.setauthsize = aead_setauthsize,
			.encrypt = aead_encrypt,
			.decrypt = aead_decrypt,
			.ivsize = DES_BLOCK_SIZE,
			.maxauthsize = SHA256_DIGEST_SIZE,
		},
		.caam = {
			.class1_alg_type = OP_ALG_ALGSEL_DES | OP_ALG_AAI_CBC,
			.class2_alg_type = OP_ALG_ALGSEL_SHA256 |
					   OP_ALG_AAI_HMAC_PRECOMP,
			.geniv = true,
		},
	},
	{
		.aead = {
			.base = {
				.cra_name = "authenc(hmac(sha384),cbc(des))",
				.cra_driver_name = "authenc-hmac-sha384-"
						   "cbc-des-caam",
				.cra_blocksize = DES_BLOCK_SIZE,
			},
			.setkey = aead_setkey,
			.setauthsize = aead_setauthsize,
			.encrypt = aead_encrypt,
			.decrypt = aead_decrypt,
			.ivsize = DES_BLOCK_SIZE,
			.maxauthsize = SHA384_DIGEST_SIZE,
		},
		.caam = {
			.class1_alg_type = OP_ALG_ALGSEL_DES | OP_ALG_AAI_CBC,
			.class2_alg_type = OP_ALG_ALGSEL_SHA384 |
					   OP_ALG_AAI_HMAC_PRECOMP,
		},
	},
	{
		.aead = {
			.base = {
				.cra_name = "echainiv(authenc(hmac(sha384),"
					    "cbc(des)))",
				.cra_driver_name = "echainiv-authenc-"
						   "hmac-sha384-cbc-des-caam",
				.cra_blocksize = DES_BLOCK_SIZE,
			},
			.setkey = aead_setkey,
			.setauthsize = aead_setauthsize,
			.encrypt = aead_encrypt,
			.decrypt = aead_decrypt,
			.ivsize = DES_BLOCK_SIZE,
			.maxauthsize = SHA384_DIGEST_SIZE,
		},
		.caam = {
			.class1_alg_type = OP_ALG_ALGSEL_DES | OP_ALG_AAI_CBC,
			.class2_alg_type = OP_ALG_ALGSEL_SHA384 |
					   OP_ALG_AAI_HMAC_PRECOMP,
			.geniv = true,
		},
	},
	{
		.aead = {
			.base = {
				.cra_name = "authenc(hmac(sha512),cbc(des))",
				.cra_driver_name = "authenc-hmac-sha512-"
						   "cbc-des-caam",
				.cra_blocksize = DES_BLOCK_SIZE,
			},
			.setkey = aead_setkey,
			.setauthsize = aead_setauthsize,
			.encrypt = aead_encrypt,
			.decrypt = aead_decrypt,
			.ivsize = DES_BLOCK_SIZE,
			.maxauthsize = SHA512_DIGEST_SIZE,
		},
		.caam = {
			.class1_alg_type = OP_ALG_ALGSEL_DES | OP_ALG_AAI_CBC,
			.class2_alg_type = OP_ALG_ALGSEL_SHA512 |
					   OP_ALG_AAI_HMAC_PRECOMP,
		},
	},
	{
		.aead = {
			.base = {
				.cra_name = "echainiv(authenc(hmac(sha512),"
					    "cbc(des)))",
				.cra_driver_name = "echainiv-authenc-"
						   "hmac-sha512-cbc-des-caam",
				.cra_blocksize = DES_BLOCK_SIZE,
			},
			.setkey = aead_setkey,
			.setauthsize = aead_setauthsize,
			.encrypt = aead_encrypt,
			.decrypt = aead_decrypt,
			.ivsize = DES_BLOCK_SIZE,
			.maxauthsize = SHA512_DIGEST_SIZE,
		},
		.caam = {
			.class1_alg_type = OP_ALG_ALGSEL_DES | OP_ALG_AAI_CBC,
			.class2_alg_type = OP_ALG_ALGSEL_SHA512 |
					   OP_ALG_AAI_HMAC_PRECOMP,
			.geniv = true,
		},
	},
	{
		.aead = {
			.base = {
				.cra_name = "authenc(hmac(md5),"
					    "rfc3686(ctr(aes)))",
				.cra_driver_name = "authenc-hmac-md5-"
						   "rfc3686-ctr-aes-caam",
				.cra_blocksize = 1,
			},
			.setkey = aead_setkey,
			.setauthsize = aead_setauthsize,
			.encrypt = aead_encrypt,
			.decrypt = aead_decrypt,
			.ivsize = CTR_RFC3686_IV_SIZE,
			.maxauthsize = MD5_DIGEST_SIZE,
		},
		.caam = {
			.class1_alg_type = OP_ALG_ALGSEL_AES |
					   OP_ALG_AAI_CTR_MOD128,
			.class2_alg_type = OP_ALG_ALGSEL_MD5 |
					   OP_ALG_AAI_HMAC_PRECOMP,
			.rfc3686 = true,
		},
	},
	{
		.aead = {
			.base = {
				.cra_name = "seqiv(authenc("
					    "hmac(md5),rfc3686(ctr(aes))))",
				.cra_driver_name = "seqiv-authenc-hmac-md5-"
						   "rfc3686-ctr-aes-caam",
				.cra_blocksize = 1,
			},
			.setkey = aead_setkey,
			.setauthsize = aead_setauthsize,
			.encrypt = aead_encrypt,
			.decrypt = aead_decrypt,
			.ivsize = CTR_RFC3686_IV_SIZE,
			.maxauthsize = MD5_DIGEST_SIZE,
		},
		.caam = {
			.class1_alg_type = OP_ALG_ALGSEL_AES |
					   OP_ALG_AAI_CTR_MOD128,
			.class2_alg_type = OP_ALG_ALGSEL_MD5 |
					   OP_ALG_AAI_HMAC_PRECOMP,
			.rfc3686 = true,
			.geniv = true,
		},
	},
	{
		.aead = {
			.base = {
				.cra_name = "authenc(hmac(sha1),"
					    "rfc3686(ctr(aes)))",
				.cra_driver_name = "authenc-hmac-sha1-"
						   "rfc3686-ctr-aes-caam",
				.cra_blocksize = 1,
			},
			.setkey = aead_setkey,
			.setauthsize = aead_setauthsize,
			.encrypt = aead_encrypt,
			.decrypt = aead_decrypt,
			.ivsize = CTR_RFC3686_IV_SIZE,
			.maxauthsize = SHA1_DIGEST_SIZE,
		},
		.caam = {
			.class1_alg_type = OP_ALG_ALGSEL_AES |
					   OP_ALG_AAI_CTR_MOD128,
			.class2_alg_type = OP_ALG_ALGSEL_SHA1 |
					   OP_ALG_AAI_HMAC_PRECOMP,
			.rfc3686 = true,
		},
	},
	{
		.aead = {
			.base = {
				.cra_name = "seqiv(authenc("
					    "hmac(sha1),rfc3686(ctr(aes))))",
				.cra_driver_name = "seqiv-authenc-hmac-sha1-"
						   "rfc3686-ctr-aes-caam",
				.cra_blocksize = 1,
			},
			.setkey = aead_setkey,
			.setauthsize = aead_setauthsize,
			.encrypt = aead_encrypt,
			.decrypt = aead_decrypt,
			.ivsize = CTR_RFC3686_IV_SIZE,
			.maxauthsize = SHA1_DIGEST_SIZE,
		},
		.caam = {
			.class1_alg_type = OP_ALG_ALGSEL_AES |
					   OP_ALG_AAI_CTR_MOD128,
			.class2_alg_type = OP_ALG_ALGSEL_SHA1 |
					   OP_ALG_AAI_HMAC_PRECOMP,
			.rfc3686 = true,
			.geniv = true,
		},
	},
	{
		.aead = {
			.base = {
				.cra_name = "authenc(hmac(sha224),"
					    "rfc3686(ctr(aes)))",
				.cra_driver_name = "authenc-hmac-sha224-"
						   "rfc3686-ctr-aes-caam",
				.cra_blocksize = 1,
			},
			.setkey = aead_setkey,
			.setauthsize = aead_setauthsize,
			.encrypt = aead_encrypt,
			.decrypt = aead_decrypt,
			.ivsize = CTR_RFC3686_IV_SIZE,
			.maxauthsize = SHA224_DIGEST_SIZE,
		},
		.caam = {
			.class1_alg_type = OP_ALG_ALGSEL_AES |
					   OP_ALG_AAI_CTR_MOD128,
			.class2_alg_type = OP_ALG_ALGSEL_SHA224 |
					   OP_ALG_AAI_HMAC_PRECOMP,
			.rfc3686 = true,
		},
	},
	{
		.aead = {
			.base = {
				.cra_name = "seqiv(authenc("
					    "hmac(sha224),rfc3686(ctr(aes))))",
				.cra_driver_name = "seqiv-authenc-hmac-sha224-"
						   "rfc3686-ctr-aes-caam",
				.cra_blocksize = 1,
			},
			.setkey = aead_setkey,
			.setauthsize = aead_setauthsize,
			.encrypt = aead_encrypt,
			.decrypt = aead_decrypt,
			.ivsize = CTR_RFC3686_IV_SIZE,
			.maxauthsize = SHA224_DIGEST_SIZE,
		},
		.caam = {
			.class1_alg_type = OP_ALG_ALGSEL_AES |
					   OP_ALG_AAI_CTR_MOD128,
			.class2_alg_type = OP_ALG_ALGSEL_SHA224 |
					   OP_ALG_AAI_HMAC_PRECOMP,
			.rfc3686 = true,
			.geniv = true,
		},
	},
	{
		.aead = {
			.base = {
				.cra_name = "authenc(hmac(sha256),"
					    "rfc3686(ctr(aes)))",
				.cra_driver_name = "authenc-hmac-sha256-"
						   "rfc3686-ctr-aes-caam",
				.cra_blocksize = 1,
			},
			.setkey = aead_setkey,
			.setauthsize = aead_setauthsize,
			.encrypt = aead_encrypt,
			.decrypt = aead_decrypt,
			.ivsize = CTR_RFC3686_IV_SIZE,
			.maxauthsize = SHA256_DIGEST_SIZE,
		},
		.caam = {
			.class1_alg_type = OP_ALG_ALGSEL_AES |
					   OP_ALG_AAI_CTR_MOD128,
			.class2_alg_type = OP_ALG_ALGSEL_SHA256 |
					   OP_ALG_AAI_HMAC_PRECOMP,
			.rfc3686 = true,
		},
	},
	{
		.aead = {
			.base = {
				.cra_name = "seqiv(authenc(hmac(sha256),"
					    "rfc3686(ctr(aes))))",
				.cra_driver_name = "seqiv-authenc-hmac-sha256-"
						   "rfc3686-ctr-aes-caam",
				.cra_blocksize = 1,
			},
			.setkey = aead_setkey,
			.setauthsize = aead_setauthsize,
			.encrypt = aead_encrypt,
			.decrypt = aead_decrypt,
			.ivsize = CTR_RFC3686_IV_SIZE,
			.maxauthsize = SHA256_DIGEST_SIZE,
		},
		.caam = {
			.class1_alg_type = OP_ALG_ALGSEL_AES |
					   OP_ALG_AAI_CTR_MOD128,
			.class2_alg_type = OP_ALG_ALGSEL_SHA256 |
					   OP_ALG_AAI_HMAC_PRECOMP,
			.rfc3686 = true,
			.geniv = true,
		},
	},
	{
		.aead = {
			.base = {
				.cra_name = "authenc(hmac(sha384),"
					    "rfc3686(ctr(aes)))",
				.cra_driver_name = "authenc-hmac-sha384-"
						   "rfc3686-ctr-aes-caam",
				.cra_blocksize = 1,
			},
			.setkey = aead_setkey,
			.setauthsize = aead_setauthsize,
			.encrypt = aead_encrypt,
			.decrypt = aead_decrypt,
			.ivsize = CTR_RFC3686_IV_SIZE,
			.maxauthsize = SHA384_DIGEST_SIZE,
		},
		.caam = {
			.class1_alg_type = OP_ALG_ALGSEL_AES |
					   OP_ALG_AAI_CTR_MOD128,
			.class2_alg_type = OP_ALG_ALGSEL_SHA384 |
					   OP_ALG_AAI_HMAC_PRECOMP,
			.rfc3686 = true,
		},
	},
	{
		.aead = {
			.base = {
				.cra_name = "seqiv(authenc(hmac(sha384),"
					    "rfc3686(ctr(aes))))",
				.cra_driver_name = "seqiv-authenc-hmac-sha384-"
						   "rfc3686-ctr-aes-caam",
				.cra_blocksize = 1,
			},
			.setkey = aead_setkey,
			.setauthsize = aead_setauthsize,
			.encrypt = aead_encrypt,
			.decrypt = aead_decrypt,
			.ivsize = CTR_RFC3686_IV_SIZE,
			.maxauthsize = SHA384_DIGEST_SIZE,
		},
		.caam = {
			.class1_alg_type = OP_ALG_ALGSEL_AES |
					   OP_ALG_AAI_CTR_MOD128,
			.class2_alg_type = OP_ALG_ALGSEL_SHA384 |
					   OP_ALG_AAI_HMAC_PRECOMP,
			.rfc3686 = true,
			.geniv = true,
		},
	},
	{
		.aead = {
			.base = {
				.cra_name = "authenc(hmac(sha512),"
					    "rfc3686(ctr(aes)))",
				.cra_driver_name = "authenc-hmac-sha512-"
						   "rfc3686-ctr-aes-caam",
				.cra_blocksize = 1,
			},
			.setkey = aead_setkey,
			.setauthsize = aead_setauthsize,
			.encrypt = aead_encrypt,
			.decrypt = aead_decrypt,
			.ivsize = CTR_RFC3686_IV_SIZE,
			.maxauthsize = SHA512_DIGEST_SIZE,
		},
		.caam = {
			.class1_alg_type = OP_ALG_ALGSEL_AES |
					   OP_ALG_AAI_CTR_MOD128,
			.class2_alg_type = OP_ALG_ALGSEL_SHA512 |
					   OP_ALG_AAI_HMAC_PRECOMP,
			.rfc3686 = true,
		},
	},
	{
		.aead = {
			.base = {
				.cra_name = "seqiv(authenc(hmac(sha512),"
					    "rfc3686(ctr(aes))))",
				.cra_driver_name = "seqiv-authenc-hmac-sha512-"
						   "rfc3686-ctr-aes-caam",
				.cra_blocksize = 1,
			},
			.setkey = aead_setkey,
			.setauthsize = aead_setauthsize,
			.encrypt = aead_encrypt,
			.decrypt = aead_decrypt,
			.ivsize = CTR_RFC3686_IV_SIZE,
			.maxauthsize = SHA512_DIGEST_SIZE,
		},
		.caam = {
			.class1_alg_type = OP_ALG_ALGSEL_AES |
					   OP_ALG_AAI_CTR_MOD128,
			.class2_alg_type = OP_ALG_ALGSEL_SHA512 |
					   OP_ALG_AAI_HMAC_PRECOMP,
			.rfc3686 = true,
			.geniv = true,
		},
	},
};

struct caam_crypto_alg {
	struct crypto_alg crypto_alg;
	struct list_head entry;
	struct caam_alg_entry caam;
};

static int caam_init_common(struct caam_ctx *ctx, struct caam_alg_entry *caam)
{
	dma_addr_t dma_addr;

	ctx->jrdev = caam_jr_alloc();
	if (IS_ERR(ctx->jrdev)) {
		pr_err("Job Ring Device allocation for transform failed\n");
		return PTR_ERR(ctx->jrdev);
	}

	dma_addr = dma_map_single_attrs(ctx->jrdev, ctx->sh_desc_enc,
					offsetof(struct caam_ctx,
						 sh_desc_enc_dma),
					DMA_TO_DEVICE, DMA_ATTR_SKIP_CPU_SYNC);
	if (dma_mapping_error(ctx->jrdev, dma_addr)) {
		dev_err(ctx->jrdev, "unable to map key, shared descriptors\n");
		caam_jr_free(ctx->jrdev);
		return -ENOMEM;
	}

	ctx->sh_desc_enc_dma = dma_addr;
	ctx->sh_desc_dec_dma = dma_addr + offsetof(struct caam_ctx,
						   sh_desc_dec);
	ctx->sh_desc_givenc_dma = dma_addr + offsetof(struct caam_ctx,
						      sh_desc_givenc);
	ctx->key_dma = dma_addr + offsetof(struct caam_ctx, key);

	/* copy descriptor header template value */
	ctx->cdata.algtype = OP_TYPE_CLASS1_ALG | caam->class1_alg_type;
	ctx->adata.algtype = OP_TYPE_CLASS2_ALG | caam->class2_alg_type;

#ifdef CONFIG_CRYPTO_DEV_FSL_CAAM_TK_API
	/* Pass the information if the input key is a tagged key */
	ctx->is_tagged_key = caam->is_tagged_key;
#endif

	return 0;
}

static int caam_cra_init(struct crypto_tfm *tfm)
{
	struct crypto_alg *alg = tfm->__crt_alg;
	struct caam_crypto_alg *caam_alg =
		 container_of(alg, struct caam_crypto_alg, crypto_alg);
	struct caam_ctx *ctx = crypto_tfm_ctx(tfm);

	return caam_init_common(ctx, &caam_alg->caam);
}

static int caam_aead_init(struct crypto_aead *tfm)
{
	struct aead_alg *alg = crypto_aead_alg(tfm);
	struct caam_aead_alg *caam_alg =
		 container_of(alg, struct caam_aead_alg, aead);
	struct caam_ctx *ctx = crypto_aead_ctx(tfm);

	return caam_init_common(ctx, &caam_alg->caam);
}

static void caam_exit_common(struct caam_ctx *ctx)
{
	dma_unmap_single_attrs(ctx->jrdev, ctx->sh_desc_enc_dma,
			       offsetof(struct caam_ctx, sh_desc_enc_dma),
			       DMA_TO_DEVICE, DMA_ATTR_SKIP_CPU_SYNC);
	caam_jr_free(ctx->jrdev);
}

static void caam_cra_exit(struct crypto_tfm *tfm)
{
	caam_exit_common(crypto_tfm_ctx(tfm));
}

static void caam_aead_exit(struct crypto_aead *tfm)
{
	caam_exit_common(crypto_aead_ctx(tfm));
}

static void __exit caam_algapi_exit(void)
{
	struct device_node *dev_node;
	struct platform_device *pdev;
	struct device *ctrldev;
	struct caam_crypto_alg *t_alg, *n;
	int i;

	if (!ecb_zero_iv)
		goto skip_ecb_ziv;

	dev_node = of_find_compatible_node(NULL, NULL, "fsl,sec-v4.0");
	if (!dev_node) {
		dev_node = of_find_compatible_node(NULL, NULL, "fsl,sec4.0");
		if (!dev_node)
			goto skip_ecb_ziv;
	}

	pdev = of_find_device_by_node(dev_node);

	if (!pdev) {
		of_node_put(dev_node);
		goto skip_ecb_ziv;
	}

	ctrldev = &pdev->dev;

	dma_unmap_single(ctrldev, ecb_ziv_dma, AES_BLOCK_SIZE, DMA_TO_DEVICE);
	kfree(ecb_zero_iv);

skip_ecb_ziv:
	for (i = 0; i < ARRAY_SIZE(driver_aeads); i++) {
		struct caam_aead_alg *t_alg = driver_aeads + i;

		if (t_alg->registered)
			crypto_unregister_aead(&t_alg->aead);
	}

	if (!alg_list.next)
		return;

	list_for_each_entry_safe(t_alg, n, &alg_list, entry) {
		crypto_unregister_alg(&t_alg->crypto_alg);
		list_del(&t_alg->entry);
		kfree(t_alg);
	}
}

static struct caam_crypto_alg *caam_alg_alloc(struct caam_alg_template
					      *template, bool sup_tag_key)
{
	struct caam_crypto_alg *t_alg;
	struct crypto_alg *alg;

	t_alg = kzalloc(sizeof(*t_alg), GFP_KERNEL);
	if (!t_alg) {
		pr_err("failed to allocate t_alg\n");
		return ERR_PTR(-ENOMEM);
	}

	alg = &t_alg->crypto_alg;

	snprintf(alg->cra_name, CRYPTO_MAX_ALG_NAME, "%s", template->name);
	snprintf(alg->cra_driver_name, CRYPTO_MAX_ALG_NAME, "%s",
		 template->driver_name);
	alg->cra_module = THIS_MODULE;
	alg->cra_init = caam_cra_init;
	alg->cra_exit = caam_cra_exit;
	alg->cra_priority = CAAM_CRA_PRIORITY;
	alg->cra_blocksize = template->blocksize;
	alg->cra_alignmask = 0;
	alg->cra_ctxsize = sizeof(struct caam_ctx);
	alg->cra_flags = CRYPTO_ALG_ASYNC | template->type;

#ifdef CRYPTO_ALG_KERN_DRIVER_ONLY
	alg->cra_flags |= CRYPTO_ALG_KERN_DRIVER_ONLY;
#endif

	switch (template->type) {
	case CRYPTO_ALG_TYPE_GIVCIPHER:
		alg->cra_type = &crypto_givcipher_type;
		alg->cra_ablkcipher = template->template_ablkcipher;
		break;
	case CRYPTO_ALG_TYPE_ABLKCIPHER:
		alg->cra_type = &crypto_ablkcipher_type;
		alg->cra_ablkcipher = template->template_ablkcipher;
		break;
	}

	t_alg->caam.class1_alg_type = template->class1_alg_type;
	t_alg->caam.class2_alg_type = template->class2_alg_type;

#ifdef CONFIG_CRYPTO_DEV_FSL_CAAM_TK_API
	/* Modifications of algo to support tagged keys */
	if (sup_tag_key) {
		/* Indicate it only supports tagged keys */
		t_alg->caam.is_tagged_key = true;

		/* Adapt name and driver name */
		snprintf(alg->cra_name, CRYPTO_MAX_ALG_NAME, "tk(%s)",
			 template->name);
		snprintf(alg->cra_driver_name, CRYPTO_MAX_ALG_NAME, "tk-%s",
			 template->driver_name);

		/* Minimal priority because it is a special case */
		alg->cra_priority = 1;

		/*
		 * The tagged key can have the size varying from only the size
		 * of the tag (no key) or CAAM_MAX_KEY_SIZE as it will be copied
		 * in the context
		 */
		switch (template->type) {
		case CRYPTO_ALG_TYPE_GIVCIPHER:
			alg->cra_ablkcipher.min_keysize = TAG_MIN_SIZE;
			alg->cra_ablkcipher.max_keysize = CAAM_MAX_KEY_SIZE;
			break;
		case CRYPTO_ALG_TYPE_ABLKCIPHER:
			alg->cra_ablkcipher.min_keysize = TAG_MIN_SIZE;
			alg->cra_ablkcipher.max_keysize = CAAM_MAX_KEY_SIZE;
			break;
		}
	}
#endif /* CONFIG_CRYPTO_DEV_FSL_CAAM_TK_API */

	return t_alg;
}

static void caam_aead_alg_init(struct caam_aead_alg *t_alg)
{
	struct aead_alg *alg = &t_alg->aead;

	alg->base.cra_module = THIS_MODULE;
	alg->base.cra_priority = CAAM_CRA_PRIORITY;
	alg->base.cra_ctxsize = sizeof(struct caam_ctx);
	alg->base.cra_flags = CRYPTO_ALG_ASYNC | CRYPTO_ALG_KERN_DRIVER_ONLY;

	alg->init = caam_aead_init;
	alg->exit = caam_aead_exit;
}

static bool caam_aes_support_gcm(const struct caam_drv_private *priv,
				 u32 aes_vid, u32 aes_rn)
{
	/*
	 * For ERA 10 and later, bit 9 of the AESA_VERSION register should be
	 * used to detect presence of GCM.
	 * For ERA 9 and earlier, the AESRNs 8, 9, and 10 with AESVID=3 all
	 * have GCM.
	 */
	if (priv->era < 10) {
		if (aes_vid == CHA_ID_LS_AES_LP) {
			/* Only specific RN support GCM */
			if (aes_rn >= 8)
				return true;
			else
				return false;
		} else {
			/* AES HP support GCM */
			return true;
		}

	} else {
		/* We do not support ERA 10 for now */
		return false;
	}
}

static int __init caam_algapi_init(void)
{
	struct device_node *dev_node;
	struct platform_device *pdev;
	struct device *ctrldev;
	struct caam_drv_private *priv;
	int i = 0, err = 0;
	u32 cha_vid, cha_inst, des_inst, aes_inst, md_inst, arc4_inst;
	u32 cha_rn;
	unsigned int md_limit = SHA512_DIGEST_SIZE;
	bool registered = false;

	dev_node = of_find_compatible_node(NULL, NULL, "fsl,sec-v4.0");
	if (!dev_node) {
		dev_node = of_find_compatible_node(NULL, NULL, "fsl,sec4.0");
		if (!dev_node)
			return -ENODEV;
	}

	pdev = of_find_device_by_node(dev_node);
	if (!pdev) {
		of_node_put(dev_node);
		return -ENODEV;
	}

	ctrldev = &pdev->dev;
	priv = dev_get_drvdata(ctrldev);
	of_node_put(dev_node);

	/*
	 * If priv is NULL, it's probably because the caam driver wasn't
	 * properly initialized (e.g. RNG4 init failed). Thus, bail out here.
	 */
	if (!priv)
		return -ENODEV;

	ecb_zero_iv = kzalloc(AES_BLOCK_SIZE, GFP_KERNEL);
	if (!ecb_zero_iv)
		return -ENOMEM;

	ecb_ziv_dma = dma_map_single(ctrldev, ecb_zero_iv, AES_BLOCK_SIZE,
				      DMA_TO_DEVICE);
	if (dma_mapping_error(ctrldev, ecb_ziv_dma)) {
		kfree(ecb_zero_iv);
		return -ENOMEM;
	}

	INIT_LIST_HEAD(&alg_list);

	/*
	 * Register crypto algorithms the device supports.
	 * First, detect presence and attributes of DES, AES, and MD blocks.
	 */
	if (priv->has_seco) {
		cha_vid = rd_reg32(&priv->jr[0]->perfmon.cha_id_ls);
		cha_inst = rd_reg32(&priv->jr[0]->perfmon.cha_num_ls);
		cha_rn = rd_reg32(&priv->jr[0]->perfmon.cha_rev_ls);
	} else {
		cha_vid = rd_reg32(&priv->ctrl->perfmon.cha_id_ls);
		cha_inst = rd_reg32(&priv->ctrl->perfmon.cha_num_ls);
		cha_rn = rd_reg32(&priv->ctrl->perfmon.cha_rev_ls);
	}
	des_inst = (cha_inst & CHA_ID_LS_DES_MASK) >> CHA_ID_LS_DES_SHIFT;
	aes_inst = (cha_inst & CHA_ID_LS_AES_MASK) >> CHA_ID_LS_AES_SHIFT;
	md_inst = (cha_inst & CHA_ID_LS_MD_MASK) >> CHA_ID_LS_MD_SHIFT;
	arc4_inst = (cha_inst & CHA_ID_LS_ARC4_MASK) >> CHA_ID_LS_ARC4_SHIFT;

	/* If MD is present, limit digest size based on LP256 */
	if (md_inst && ((cha_vid & CHA_ID_LS_MD_MASK) == CHA_ID_LS_MD_LP256))
		md_limit = SHA256_DIGEST_SIZE;

	for (i = 0; i < ARRAY_SIZE(driver_algs); i++) {
		struct caam_crypto_alg *t_alg;
		struct caam_alg_template *alg = driver_algs + i;
		u32 alg_sel = alg->class1_alg_type & OP_ALG_ALGSEL_MASK;

		/* Skip DES algorithms if not supported by device */
		if (!des_inst &&
		    ((alg_sel == OP_ALG_ALGSEL_3DES) ||
		     (alg_sel == OP_ALG_ALGSEL_DES)))
				continue;

		/* Skip AES algorithms if not supported by device */
		if (!aes_inst && (alg_sel == OP_ALG_ALGSEL_AES))
				continue;

		/* Skip ARC4 algorithms if not supported by device */
		if (!arc4_inst && (alg_sel == OP_ALG_ALGSEL_ARC4))
			continue;

		/*
		 * Check support for AES modes not available
		 * on LP devices.
		 */
		if ((cha_vid & CHA_ID_LS_AES_MASK) == CHA_ID_LS_AES_LP)
			if ((alg->class1_alg_type & OP_ALG_AAI_MASK) ==
			     OP_ALG_AAI_XTS)
				continue;

		t_alg = caam_alg_alloc(alg, false);
		if (IS_ERR(t_alg)) {
			err = PTR_ERR(t_alg);
			pr_warn("%s alg allocation failed\n", alg->driver_name);
			continue;
		}

		err = crypto_register_alg(&t_alg->crypto_alg);
		if (err) {
			pr_warn("%s alg registration failed\n",
				t_alg->crypto_alg.cra_driver_name);
			kfree(t_alg);
			continue;
		}

		list_add_tail(&t_alg->entry, &alg_list);
		registered = true;

#ifdef CONFIG_CRYPTO_DEV_FSL_CAAM_TK_API
		if (alg->support_tagged_key) {
			/* Register algo for tagged key */
			t_alg = caam_alg_alloc(alg, true);
			if (IS_ERR(t_alg)) {
				err = PTR_ERR(t_alg);
				pr_warn("%s alg allocation failed\n",
					alg->driver_name);
				continue;
			}

			err = crypto_register_alg(&t_alg->crypto_alg);
			if (err) {
				pr_warn("%s alg registration failed\n",
					t_alg->crypto_alg.cra_driver_name);
				kfree(t_alg);
				continue;
			}

			list_add_tail(&t_alg->entry, &alg_list);
		}
#endif /* CONFIG_CRYPTO_DEV_FSL_CAAM_TK_API */
	}

	for (i = 0; i < ARRAY_SIZE(driver_aeads); i++) {
		struct caam_aead_alg *t_alg = driver_aeads + i;
		u32 c1_alg_sel = t_alg->caam.class1_alg_type &
				 OP_ALG_ALGSEL_MASK;
		u32 c2_alg_sel = t_alg->caam.class2_alg_type &
				 OP_ALG_ALGSEL_MASK;
		u32 alg_aai = t_alg->caam.class1_alg_type & OP_ALG_AAI_MASK;

		/* Skip DES algorithms if not supported by device */
		if (!des_inst &&
		    ((c1_alg_sel == OP_ALG_ALGSEL_3DES) ||
		     (c1_alg_sel == OP_ALG_ALGSEL_DES)))
				continue;

		/* Skip AES algorithms if not supported by device */
		if (!aes_inst && (c1_alg_sel == OP_ALG_ALGSEL_AES))
				continue;

		/*
		 * If we try to register gcm aes, check it is supported.
		 */
		if (c1_alg_sel == OP_ALG_ALGSEL_AES &&
		    alg_aai == OP_ALG_AAI_GCM)
			if (!caam_aes_support_gcm(priv,
						  cha_vid & CHA_ID_LS_AES_MASK,
						  cha_rn & CHA_ID_LS_AES_MASK))
				continue;

		/*
		 * Skip algorithms requiring message digests
		 * if MD or MD size is not supported by device.
		 */
		if (c2_alg_sel &&
		    (!md_inst || (t_alg->aead.maxauthsize > md_limit)))
				continue;

		caam_aead_alg_init(t_alg);

		err = crypto_register_aead(&t_alg->aead);
		if (err) {
			pr_warn("%s alg registration failed\n",
				t_alg->aead.base.cra_driver_name);
			continue;
		}

		t_alg->registered = true;
		registered = true;
	}

	if (registered)
		pr_info("caam algorithms registered in /proc/crypto\n");

	return err;
}

module_init(caam_algapi_init);
module_exit(caam_algapi_exit);

MODULE_LICENSE("GPL");
MODULE_DESCRIPTION("FSL CAAM support for crypto API");
MODULE_AUTHOR("Freescale Semiconductor - NMG/STC");<|MERGE_RESOLUTION|>--- conflicted
+++ resolved
@@ -954,10 +954,7 @@
 	struct ablkcipher_edesc *edesc;
 	struct crypto_ablkcipher *ablkcipher = crypto_ablkcipher_reqtfm(req);
 	struct caam_ctx *ctx = crypto_ablkcipher_ctx(ablkcipher);
-<<<<<<< HEAD
 	int bsize = crypto_ablkcipher_blocksize(ablkcipher);
-=======
->>>>>>> 4762bcd4
 	int ivsize = crypto_ablkcipher_ivsize(ablkcipher);
 	size_t ivcopy = min_t(size_t, bsize, ivsize);
 
