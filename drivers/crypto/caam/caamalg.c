--- conflicted
+++ resolved
@@ -53,7 +53,6 @@
 #include "error.h"
 #include "sg_sw_sec4.h"
 #include "key_gen.h"
-#include <linux/string.h>
 
 /*
  * crypto alg
@@ -1505,8 +1504,6 @@
 		       DUMP_PREFIX_ADDRESS, 16, 4, desc,
 		       desc_bytes(desc), 1);
 #endif
-	dma_sync_single_for_cpu(jrdev, ctx->sh_desc_dec_dma, desc_bytes(desc),
-				DMA_TO_DEVICE);
 
 	/*
 	 * Job Descriptor and Shared Descriptors
@@ -1636,8 +1633,6 @@
 		       DUMP_PREFIX_ADDRESS, 16, 4, desc,
 		       desc_bytes(desc), 1);
 #endif
-	dma_sync_single_for_cpu(jrdev, ctx->sh_desc_givenc_dma,
-				desc_bytes(desc), DMA_TO_DEVICE);
 
 	return 0;
 }
@@ -1706,7 +1701,6 @@
 		dev_err(jrdev, "unable to map key i/o memory\n");
 		return -ENOMEM;
 	}
-
 #ifdef DEBUG
 	print_hex_dump(KERN_ERR, "ctx.key@"__stringify(__LINE__)": ",
 		       DUMP_PREFIX_ADDRESS, 16, 4, ctx->key,
@@ -1915,17 +1909,6 @@
 
 	set_jump_tgt_here(desc, key_jump_cmd);
 
-<<<<<<< HEAD
-	/* load IV */
-	if (strncmp(ablkcipher->base.__crt_alg->cra_name, "ctr(aes)", 8) == 0) {
-		append_cmd(desc, CMD_SEQ_LOAD | LDST_SRCDST_BYTE_CONTEXT |
-			LDST_CLASS_1_CCB | tfm->ivsize |
-			(16 << LDST_OFFSET_SHIFT));
-	} else {
-		append_cmd(desc, CMD_SEQ_LOAD | LDST_SRCDST_BYTE_CONTEXT |
-				    LDST_CLASS_1_CCB | tfm->ivsize);
-	}
-=======
 	/* Load iv */
 	append_seq_load(desc, crt->ivsize, LDST_SRCDST_BYTE_CONTEXT |
 			LDST_CLASS_1_CCB | (ctx1_iv_off << LDST_OFFSET_SHIFT));
@@ -1938,7 +1921,6 @@
 				    ((ctx1_iv_off + CTR_RFC3686_IV_SIZE) <<
 				     LDST_OFFSET_SHIFT));
 
->>>>>>> 33e8bb5d
 	/* Load operation */
 	append_operation(desc, ctx->class1_alg_type |
 			 OP_ALG_AS_INITFINAL | OP_ALG_ENCRYPT);
@@ -1990,22 +1972,6 @@
 	set_jump_tgt_here(desc, key_jump_cmd);
 
 	/* load IV */
-<<<<<<< HEAD
-	if (strncmp(ablkcipher->base.__crt_alg->cra_name, "ctr(aes)", 8) == 0) {
-		append_cmd(desc, CMD_SEQ_LOAD | LDST_SRCDST_BYTE_CONTEXT |
-			LDST_CLASS_1_CCB | tfm->ivsize |
-			(16 << LDST_OFFSET_SHIFT));
-
-		append_operation(desc, ctx->class1_alg_type |
-			OP_ALG_AS_INITFINAL | OP_ALG_DECRYPT);
-	} else {
-		append_cmd(desc, CMD_SEQ_LOAD | LDST_SRCDST_BYTE_CONTEXT |
-				    LDST_CLASS_1_CCB | tfm->ivsize);
-
-		/* Choose operation */
-		append_dec_op1(desc, ctx->class1_alg_type);
-	}
-=======
 	append_seq_load(desc, crt->ivsize, LDST_SRCDST_BYTE_CONTEXT |
 			LDST_CLASS_1_CCB | (ctx1_iv_off << LDST_OFFSET_SHIFT));
 
@@ -2023,7 +1989,6 @@
 				 OP_ALG_AS_INITFINAL | OP_ALG_DECRYPT);
 	else
 		append_dec_op1(desc, ctx->class1_alg_type);
->>>>>>> 33e8bb5d
 
 	/* Perform operation */
 	ablkcipher_append_src_dst(desc);
@@ -2042,8 +2007,6 @@
 		       DUMP_PREFIX_ADDRESS, 16, 4, desc,
 		       desc_bytes(desc), 1);
 #endif
-<<<<<<< HEAD
-=======
 	/* ablkcipher_givencrypt shared descriptor */
 	desc = ctx->sh_desc_givenc;
 
@@ -2121,7 +2084,6 @@
 		       DUMP_PREFIX_ADDRESS, 16, 4, desc,
 		       desc_bytes(desc), 1);
 #endif
->>>>>>> 33e8bb5d
 	dma_sync_single_for_device(jrdev, ctx->sh_desc_dec_dma,
 				   desc_bytes(desc), DMA_TO_DEVICE);
 
@@ -2796,8 +2758,6 @@
 		sg_to_sec4_sg_last(req->dst, dst_nents,
 				   edesc->sec4_sg + sec4_sg_index, 0);
 	}
-	dma_sync_single_for_device(jrdev, edesc->sec4_sg_dma, sec4_sg_bytes,
-				   DMA_TO_DEVICE);
 
 	edesc->sec4_sg_dma = dma_map_single(jrdev, edesc->sec4_sg,
 					    sec4_sg_bytes, DMA_TO_DEVICE);
@@ -3052,8 +3012,6 @@
 	}
 	dma_sync_single_for_device(jrdev, edesc->sec4_sg_dma, sec4_sg_bytes,
 				   DMA_TO_DEVICE);
-<<<<<<< HEAD
-=======
 
 	edesc->sec4_sg_dma = dma_map_single(jrdev, edesc->sec4_sg,
 					    sec4_sg_bytes, DMA_TO_DEVICE);
@@ -3061,7 +3019,6 @@
 		dev_err(jrdev, "unable to map S/G table\n");
 		return ERR_PTR(-ENOMEM);
 	}
->>>>>>> 33e8bb5d
 
 	return edesc;
 }
@@ -3164,11 +3121,6 @@
 	 * Check if iv can be contiguous with source and destination.
 	 * If so, include it. If not, create scatterlist.
 	 */
-<<<<<<< HEAD
-	iv_dma = dma_map_single(jrdev, req->info, ivsize, DMA_TO_DEVICE);
-	dma_sync_single_for_device(jrdev, iv_dma, ivsize, DMA_TO_DEVICE);
-=======
->>>>>>> 33e8bb5d
 	if (!src_nents && iv_dma + ivsize == sg_dma_address(req->src))
 		iv_contig = true;
 	else
@@ -3208,14 +3160,11 @@
 	edesc->sec4_sg_dma = dma_map_single(jrdev, edesc->sec4_sg,
 					    sec4_sg_bytes, DMA_TO_DEVICE);
 
-<<<<<<< HEAD
-=======
 	if (dma_mapping_error(jrdev, edesc->sec4_sg_dma)) {
 		dev_err(jrdev, "unable to map S/G table\n");
 		return ERR_PTR(-ENOMEM);
 	}
 
->>>>>>> 33e8bb5d
 	edesc->iv_dma = iv_dma;
 
 	dma_sync_single_for_device(jrdev, edesc->sec4_sg_dma, sec4_sg_bytes,
@@ -4165,70 +4114,6 @@
 	},
 	/* ablkcipher descriptor */
 	{
-		.name = "ecb(des)",
-		.driver_name = "ecb-des-caam",
-		.blocksize = DES_BLOCK_SIZE,
-		.type = CRYPTO_ALG_TYPE_ABLKCIPHER,
-		.template_ablkcipher = {
-			.setkey = ablkcipher_setkey,
-			.encrypt = ablkcipher_encrypt,
-			.decrypt = ablkcipher_decrypt,
-			.geniv = "eseqiv",
-			.min_keysize = DES_KEY_SIZE,
-			.max_keysize = DES_KEY_SIZE,
-			.ivsize = DES_BLOCK_SIZE,
-			},
-		.class1_alg_type = OP_ALG_ALGSEL_DES | OP_ALG_AAI_ECB,
-	},
-	{
-		.name = "ecb(arc4)",
-		.driver_name = "ecb-arc4-caam",
-		.blocksize = ARC4_BLOCK_SIZE,
-		.type = CRYPTO_ALG_TYPE_ABLKCIPHER,
-		.template_ablkcipher = {
-			.setkey = ablkcipher_setkey,
-			.encrypt = ablkcipher_encrypt,
-			.decrypt = ablkcipher_decrypt,
-			.geniv = "eseqiv",
-			.min_keysize = ARC4_MIN_KEY_SIZE,
-			.max_keysize = ARC4_MAX_KEY_SIZE,
-			.ivsize = ARC4_BLOCK_SIZE,
-		},
-		.class1_alg_type = OP_ALG_ALGSEL_ARC4 | OP_ALG_AAI_ECB
-	},
-	{
-		.name = "ecb(aes)",
-		.driver_name = "ecb-aes-caam",
-		.blocksize = AES_BLOCK_SIZE,
-		.type = CRYPTO_ALG_TYPE_ABLKCIPHER,
-		.template_ablkcipher = {
-			.setkey = ablkcipher_setkey,
-			.encrypt = ablkcipher_encrypt,
-			.decrypt = ablkcipher_decrypt,
-			.geniv = "eseqiv",
-			.min_keysize = AES_MIN_KEY_SIZE,
-			.max_keysize = AES_MAX_KEY_SIZE,
-			.ivsize = AES_BLOCK_SIZE,
-			},
-		.class1_alg_type = OP_ALG_ALGSEL_AES | OP_ALG_AAI_ECB,
-	},
-	{
-		.name = "ctr(aes)",
-		.driver_name = "ctr-aes-caam",
-		.blocksize = AES_BLOCK_SIZE,
-		.type = CRYPTO_ALG_TYPE_ABLKCIPHER,
-		.template_ablkcipher = {
-			.setkey = ablkcipher_setkey,
-			.encrypt = ablkcipher_encrypt,
-			.decrypt = ablkcipher_decrypt,
-			.geniv = "eseqiv",
-			.min_keysize = AES_MIN_KEY_SIZE,
-			.max_keysize = AES_MAX_KEY_SIZE,
-			.ivsize = AES_BLOCK_SIZE,
-			},
-		.class1_alg_type = OP_ALG_ALGSEL_AES | OP_ALG_AAI_CTR_MOD128,
-	},
-	{
 		.name = "cbc(aes)",
 		.driver_name = "cbc-aes-caam",
 		.blocksize = AES_BLOCK_SIZE,
@@ -4248,25 +4133,6 @@
 	{
 		.name = "ecb(des3_ede)",
 		.driver_name = "ecb-des3-caam",
-<<<<<<< HEAD
-		.blocksize = DES3_EDE_BLOCK_SIZE,
-		.type = CRYPTO_ALG_TYPE_ABLKCIPHER,
-		.template_ablkcipher = {
-			.setkey = ablkcipher_setkey,
-			.encrypt = ablkcipher_encrypt,
-			.decrypt = ablkcipher_decrypt,
-			.geniv = "eseqiv",
-			.min_keysize = DES3_EDE_KEY_SIZE,
-			.max_keysize = DES3_EDE_KEY_SIZE,
-			.ivsize = DES3_EDE_BLOCK_SIZE,
-			},
-		.class1_alg_type = OP_ALG_ALGSEL_3DES | OP_ALG_AAI_ECB,
-	},
-	{
-		.name = "cbc(des3_ede)",
-		.driver_name = "cbc-3des-caam",
-=======
->>>>>>> 33e8bb5d
 		.blocksize = DES3_EDE_BLOCK_SIZE,
 		.type = CRYPTO_ALG_TYPE_ABLKCIPHER,
 		.template_ablkcipher = {
@@ -4515,16 +4381,6 @@
 	 * first, detect presence of DES, AES, and MD blocks. If MD present,
 	 * determine limit of supported digest size
 	 */
-<<<<<<< HEAD
-	cha_inst = rd_reg64(&priv->ctrl->perfmon.cha_num);
-	des_inst = (cha_inst & CHA_ID_DES_MASK) >> CHA_ID_DES_SHIFT;
-	aes_inst = (cha_inst & CHA_ID_AES_MASK) >> CHA_ID_AES_SHIFT;
-	md_inst = (cha_inst & CHA_ID_MD_MASK) >> CHA_ID_MD_SHIFT;
-	if (md_inst) {
-		md_limit = SHA512_DIGEST_SIZE;
-		if ((rd_reg64(&priv->ctrl->perfmon.cha_id) & CHA_ID_MD_MASK)
-		     == CHA_ID_MD_LP256) /* LP256 limits digest size */
-=======
 	cha_inst = rd_reg32(&priv->ctrl->perfmon.cha_num_ls);
 	des_inst = (cha_inst & CHA_ID_LS_DES_MASK) >> CHA_ID_LS_DES_SHIFT;
 	aes_inst = (cha_inst & CHA_ID_LS_AES_MASK) >> CHA_ID_LS_AES_SHIFT;
@@ -4533,7 +4389,6 @@
 		md_limit = SHA512_DIGEST_SIZE;
 		if ((rd_reg32(&priv->ctrl->perfmon.cha_id_ls) & CHA_ID_LS_MD_MASK)
 		     == CHA_ID_LS_MD_LP256) /* LP256 limits digest size */
->>>>>>> 33e8bb5d
 			md_limit = SHA256_DIGEST_SIZE;
 	}
 
