// SPDX-License-Identifier: GPL-2.0+
/*
 * caam - Freescale FSL CAAM support for crypto API
 *
 * Copyright 2008-2011 Freescale Semiconductor, Inc.
 * Copyright 2016-2019 NXP
 *
 * Based on talitos crypto API driver.
 *
 * relationship of job descriptors to shared descriptors (SteveC Dec 10 2008):
 *
 * ---------------                     ---------------
 * | JobDesc #1  |-------------------->|  ShareDesc  |
 * | *(packet 1) |                     |   (PDB)     |
 * ---------------      |------------->|  (hashKey)  |
 *       .              |              | (cipherKey) |
 *       .              |    |-------->| (operation) |
 * ---------------      |    |         ---------------
 * | JobDesc #2  |------|    |
 * | *(packet 2) |           |
 * ---------------           |
 *       .                   |
 *       .                   |
 * ---------------           |
 * | JobDesc #3  |------------
 * | *(packet 3) |
 * ---------------
 *
 * The SharedDesc never changes for a connection unless rekeyed, but
 * each packet will likely be in a different place. So all we need
 * to know to process the packet is where the input is, where the
 * output goes, and what context we want to process with. Context is
 * in the SharedDesc, packet references in the JobDesc.
 *
 * So, a job desc looks like:
 *
 * ---------------------
 * | Header            |
 * | ShareDesc Pointer |
 * | SEQ_OUT_PTR       |
 * | (output buffer)   |
 * | (output length)   |
 * | SEQ_IN_PTR        |
 * | (input buffer)    |
 * | (input length)    |
 * ---------------------
 */

#include "compat.h"

#include "regs.h"
#include "intern.h"
#include "desc_constr.h"
#include "jr.h"
#include "error.h"
#include "sg_sw_sec4.h"
#include "key_gen.h"
#include "caamalg_desc.h"
#include <crypto/engine.h>

#ifdef CONFIG_CRYPTO_DEV_FSL_CAAM_TK_API
#include "tag_object.h"
#endif /* CONFIG_CRYPTO_DEV_FSL_CAAM_TK_API */

/*
 * crypto alg
 */
#define CAAM_CRA_PRIORITY		3000
/* max key is sum of AES_MAX_KEY_SIZE, max split key size */
#define CAAM_MAX_KEY_SIZE		(AES_MAX_KEY_SIZE + \
					 CTR_RFC3686_NONCE_SIZE + \
					 SHA512_DIGEST_SIZE * 2)

#define AEAD_DESC_JOB_IO_LEN		(DESC_JOB_IO_LEN + CAAM_CMD_SZ * 2)
#define GCM_DESC_JOB_IO_LEN		(AEAD_DESC_JOB_IO_LEN + \
					 CAAM_CMD_SZ * 4)
#define AUTHENC_DESC_JOB_IO_LEN		(AEAD_DESC_JOB_IO_LEN + \
					 CAAM_CMD_SZ * 5)

#define CHACHAPOLY_DESC_JOB_IO_LEN	(AEAD_DESC_JOB_IO_LEN + CAAM_CMD_SZ * 6)

#define DESC_MAX_USED_BYTES		(CAAM_DESC_BYTES_MAX - DESC_JOB_IO_LEN_MIN)
#define DESC_MAX_USED_LEN		(DESC_MAX_USED_BYTES / CAAM_CMD_SZ)

struct caam_alg_entry {
	int class1_alg_type;
	int class2_alg_type;
	bool rfc3686;
	bool geniv;
	bool nodkp;
	bool support_tagged_key;
};

struct caam_aead_alg {
	struct aead_alg aead;
	struct caam_alg_entry caam;
	bool registered;
};

struct caam_skcipher_alg {
	struct skcipher_alg skcipher;
	struct caam_alg_entry caam;
	bool registered;
};

/*
 * per-session context
 */
struct caam_ctx {
	struct crypto_engine_ctx enginectx;
	u32 sh_desc_enc[DESC_MAX_USED_LEN];
	u32 sh_desc_dec[DESC_MAX_USED_LEN];
	u8 key[CAAM_MAX_KEY_SIZE];
	dma_addr_t sh_desc_enc_dma;
	dma_addr_t sh_desc_dec_dma;
	dma_addr_t key_dma;
	enum dma_data_direction dir;
	struct device *jrdev;
	struct alginfo adata;
	struct alginfo cdata;
	unsigned int authsize;
};

struct caam_skcipher_req_ctx {
	struct skcipher_edesc *edesc;
};

struct caam_aead_req_ctx {
	struct aead_edesc *edesc;
};

static int aead_null_set_sh_desc(struct crypto_aead *aead)
{
	struct caam_ctx *ctx = crypto_aead_ctx(aead);
	struct device *jrdev = ctx->jrdev;
	struct caam_drv_private *ctrlpriv = dev_get_drvdata(jrdev->parent);
	u32 *desc;
	int rem_bytes = CAAM_DESC_BYTES_MAX - AEAD_DESC_JOB_IO_LEN -
			ctx->adata.keylen_pad;

	/*
	 * Job Descriptor and Shared Descriptors
	 * must all fit into the 64-word Descriptor h/w Buffer
	 */
	if (rem_bytes >= DESC_AEAD_NULL_ENC_LEN) {
		ctx->adata.key_inline = true;
		ctx->adata.key_virt = ctx->key;
	} else {
		ctx->adata.key_inline = false;
		ctx->adata.key_dma = ctx->key_dma;
	}

	/* aead_encrypt shared descriptor */
	desc = ctx->sh_desc_enc;
	cnstr_shdsc_aead_null_encap(desc, &ctx->adata, ctx->authsize,
				    ctrlpriv->era);
	dma_sync_single_for_device(jrdev, ctx->sh_desc_enc_dma,
				   desc_bytes(desc), ctx->dir);

	/*
	 * Job Descriptor and Shared Descriptors
	 * must all fit into the 64-word Descriptor h/w Buffer
	 */
	if (rem_bytes >= DESC_AEAD_NULL_DEC_LEN) {
		ctx->adata.key_inline = true;
		ctx->adata.key_virt = ctx->key;
	} else {
		ctx->adata.key_inline = false;
		ctx->adata.key_dma = ctx->key_dma;
	}

	/* aead_decrypt shared descriptor */
	desc = ctx->sh_desc_dec;
	cnstr_shdsc_aead_null_decap(desc, &ctx->adata, ctx->authsize,
				    ctrlpriv->era);
	dma_sync_single_for_device(jrdev, ctx->sh_desc_dec_dma,
				   desc_bytes(desc), ctx->dir);

	return 0;
}

static int aead_set_sh_desc(struct crypto_aead *aead)
{
	struct caam_aead_alg *alg = container_of(crypto_aead_alg(aead),
						 struct caam_aead_alg, aead);
	unsigned int ivsize = crypto_aead_ivsize(aead);
	struct caam_ctx *ctx = crypto_aead_ctx(aead);
	struct device *jrdev = ctx->jrdev;
	struct caam_drv_private *ctrlpriv = dev_get_drvdata(jrdev->parent);
	u32 ctx1_iv_off = 0;
	u32 *desc, *nonce = NULL;
	u32 inl_mask;
	unsigned int data_len[2];
	const bool ctr_mode = ((ctx->cdata.algtype & OP_ALG_AAI_MASK) ==
			       OP_ALG_AAI_CTR_MOD128);
	const bool is_rfc3686 = alg->caam.rfc3686;

	if (!ctx->authsize)
		return 0;

	/* NULL encryption / decryption */
	if (!ctx->cdata.keylen)
		return aead_null_set_sh_desc(aead);

	/*
	 * AES-CTR needs to load IV in CONTEXT1 reg
	 * at an offset of 128bits (16bytes)
	 * CONTEXT1[255:128] = IV
	 */
	if (ctr_mode)
		ctx1_iv_off = 16;

	/*
	 * RFC3686 specific:
	 *	CONTEXT1[255:128] = {NONCE, IV, COUNTER}
	 */
	if (is_rfc3686) {
		ctx1_iv_off = 16 + CTR_RFC3686_NONCE_SIZE;
		nonce = (u32 *)((void *)ctx->key + ctx->adata.keylen_pad +
				ctx->cdata.keylen - CTR_RFC3686_NONCE_SIZE);
	}

	/*
	 * In case |user key| > |derived key|, using DKP<imm,imm>
	 * would result in invalid opcodes (last bytes of user key) in
	 * the resulting descriptor. Use DKP<ptr,imm> instead => both
	 * virtual and dma key addresses are needed.
	 */
	ctx->adata.key_virt = ctx->key;
	ctx->adata.key_dma = ctx->key_dma;

	ctx->cdata.key_virt = ctx->key + ctx->adata.keylen_pad;
	ctx->cdata.key_dma = ctx->key_dma + ctx->adata.keylen_pad;

	data_len[0] = ctx->adata.keylen_pad;
	data_len[1] = ctx->cdata.keylen;

	if (alg->caam.geniv)
		goto skip_enc;

	/*
	 * Job Descriptor and Shared Descriptors
	 * must all fit into the 64-word Descriptor h/w Buffer
	 */
	if (desc_inline_query(DESC_AEAD_ENC_LEN +
			      (is_rfc3686 ? DESC_AEAD_CTR_RFC3686_LEN : 0),
			      AUTHENC_DESC_JOB_IO_LEN, data_len, &inl_mask,
			      ARRAY_SIZE(data_len)) < 0)
		return -EINVAL;

	ctx->adata.key_inline = !!(inl_mask & 1);
	ctx->cdata.key_inline = !!(inl_mask & 2);

	/* aead_encrypt shared descriptor */
	desc = ctx->sh_desc_enc;
	cnstr_shdsc_aead_encap(desc, &ctx->cdata, &ctx->adata, ivsize,
			       ctx->authsize, is_rfc3686, nonce, ctx1_iv_off,
			       false, ctrlpriv->era);
	dma_sync_single_for_device(jrdev, ctx->sh_desc_enc_dma,
				   desc_bytes(desc), ctx->dir);

skip_enc:
	/*
	 * Job Descriptor and Shared Descriptors
	 * must all fit into the 64-word Descriptor h/w Buffer
	 */
	if (desc_inline_query(DESC_AEAD_DEC_LEN +
			      (is_rfc3686 ? DESC_AEAD_CTR_RFC3686_LEN : 0),
			      AUTHENC_DESC_JOB_IO_LEN, data_len, &inl_mask,
			      ARRAY_SIZE(data_len)) < 0)
		return -EINVAL;

	ctx->adata.key_inline = !!(inl_mask & 1);
	ctx->cdata.key_inline = !!(inl_mask & 2);

	/* aead_decrypt shared descriptor */
	desc = ctx->sh_desc_dec;
	cnstr_shdsc_aead_decap(desc, &ctx->cdata, &ctx->adata, ivsize,
			       ctx->authsize, alg->caam.geniv, is_rfc3686,
			       nonce, ctx1_iv_off, false, ctrlpriv->era);
	dma_sync_single_for_device(jrdev, ctx->sh_desc_dec_dma,
				   desc_bytes(desc), ctx->dir);

	if (!alg->caam.geniv)
		goto skip_givenc;

	/*
	 * Job Descriptor and Shared Descriptors
	 * must all fit into the 64-word Descriptor h/w Buffer
	 */
	if (desc_inline_query(DESC_AEAD_GIVENC_LEN +
			      (is_rfc3686 ? DESC_AEAD_CTR_RFC3686_LEN : 0),
			      AUTHENC_DESC_JOB_IO_LEN, data_len, &inl_mask,
			      ARRAY_SIZE(data_len)) < 0)
		return -EINVAL;

	ctx->adata.key_inline = !!(inl_mask & 1);
	ctx->cdata.key_inline = !!(inl_mask & 2);

	/* aead_givencrypt shared descriptor */
	desc = ctx->sh_desc_enc;
	cnstr_shdsc_aead_givencap(desc, &ctx->cdata, &ctx->adata, ivsize,
				  ctx->authsize, is_rfc3686, nonce,
				  ctx1_iv_off, false, ctrlpriv->era);
	dma_sync_single_for_device(jrdev, ctx->sh_desc_enc_dma,
				   desc_bytes(desc), ctx->dir);

skip_givenc:
	return 0;
}

static int aead_setauthsize(struct crypto_aead *authenc,
				    unsigned int authsize)
{
	struct caam_ctx *ctx = crypto_aead_ctx(authenc);

	ctx->authsize = authsize;
	aead_set_sh_desc(authenc);

	return 0;
}

static int gcm_set_sh_desc(struct crypto_aead *aead)
{
	struct caam_ctx *ctx = crypto_aead_ctx(aead);
	struct device *jrdev = ctx->jrdev;
	unsigned int ivsize = crypto_aead_ivsize(aead);
	u32 *desc;
	int rem_bytes = CAAM_DESC_BYTES_MAX - GCM_DESC_JOB_IO_LEN -
			ctx->cdata.keylen;

	if (!ctx->cdata.keylen || !ctx->authsize)
		return 0;

	/*
	 * AES GCM encrypt shared descriptor
	 * Job Descriptor and Shared Descriptor
	 * must fit into the 64-word Descriptor h/w Buffer
	 */
	if (rem_bytes >= DESC_GCM_ENC_LEN) {
		ctx->cdata.key_inline = true;
		ctx->cdata.key_virt = ctx->key;
	} else {
		ctx->cdata.key_inline = false;
		ctx->cdata.key_dma = ctx->key_dma;
	}

	desc = ctx->sh_desc_enc;
	cnstr_shdsc_gcm_encap(desc, &ctx->cdata, ivsize, ctx->authsize, false);
	dma_sync_single_for_device(jrdev, ctx->sh_desc_enc_dma,
				   desc_bytes(desc), ctx->dir);

	/*
	 * Job Descriptor and Shared Descriptors
	 * must all fit into the 64-word Descriptor h/w Buffer
	 */
	if (rem_bytes >= DESC_GCM_DEC_LEN) {
		ctx->cdata.key_inline = true;
		ctx->cdata.key_virt = ctx->key;
	} else {
		ctx->cdata.key_inline = false;
		ctx->cdata.key_dma = ctx->key_dma;
	}

	desc = ctx->sh_desc_dec;
	cnstr_shdsc_gcm_decap(desc, &ctx->cdata, ivsize, ctx->authsize, false);
	dma_sync_single_for_device(jrdev, ctx->sh_desc_dec_dma,
				   desc_bytes(desc), ctx->dir);

	return 0;
}

static int gcm_setauthsize(struct crypto_aead *authenc, unsigned int authsize)
{
	struct caam_ctx *ctx = crypto_aead_ctx(authenc);
	int err;

	err = crypto_gcm_check_authsize(authsize);
	if (err)
		return err;

	ctx->authsize = authsize;
	gcm_set_sh_desc(authenc);

	return 0;
}

static int rfc4106_set_sh_desc(struct crypto_aead *aead)
{
	struct caam_ctx *ctx = crypto_aead_ctx(aead);
	struct device *jrdev = ctx->jrdev;
	unsigned int ivsize = crypto_aead_ivsize(aead);
	u32 *desc;
	int rem_bytes = CAAM_DESC_BYTES_MAX - GCM_DESC_JOB_IO_LEN -
			ctx->cdata.keylen;

	if (!ctx->cdata.keylen || !ctx->authsize)
		return 0;

	/*
	 * RFC4106 encrypt shared descriptor
	 * Job Descriptor and Shared Descriptor
	 * must fit into the 64-word Descriptor h/w Buffer
	 */
	if (rem_bytes >= DESC_RFC4106_ENC_LEN) {
		ctx->cdata.key_inline = true;
		ctx->cdata.key_virt = ctx->key;
	} else {
		ctx->cdata.key_inline = false;
		ctx->cdata.key_dma = ctx->key_dma;
	}

	desc = ctx->sh_desc_enc;
	cnstr_shdsc_rfc4106_encap(desc, &ctx->cdata, ivsize, ctx->authsize,
				  false);
	dma_sync_single_for_device(jrdev, ctx->sh_desc_enc_dma,
				   desc_bytes(desc), ctx->dir);

	/*
	 * Job Descriptor and Shared Descriptors
	 * must all fit into the 64-word Descriptor h/w Buffer
	 */
	if (rem_bytes >= DESC_RFC4106_DEC_LEN) {
		ctx->cdata.key_inline = true;
		ctx->cdata.key_virt = ctx->key;
	} else {
		ctx->cdata.key_inline = false;
		ctx->cdata.key_dma = ctx->key_dma;
	}

	desc = ctx->sh_desc_dec;
	cnstr_shdsc_rfc4106_decap(desc, &ctx->cdata, ivsize, ctx->authsize,
				  false);
	dma_sync_single_for_device(jrdev, ctx->sh_desc_dec_dma,
				   desc_bytes(desc), ctx->dir);

	return 0;
}

static int rfc4106_setauthsize(struct crypto_aead *authenc,
			       unsigned int authsize)
{
	struct caam_ctx *ctx = crypto_aead_ctx(authenc);
	int err;

	err = crypto_rfc4106_check_authsize(authsize);
	if (err)
		return err;

	ctx->authsize = authsize;
	rfc4106_set_sh_desc(authenc);

	return 0;
}

static int rfc4543_set_sh_desc(struct crypto_aead *aead)
{
	struct caam_ctx *ctx = crypto_aead_ctx(aead);
	struct device *jrdev = ctx->jrdev;
	unsigned int ivsize = crypto_aead_ivsize(aead);
	u32 *desc;
	int rem_bytes = CAAM_DESC_BYTES_MAX - GCM_DESC_JOB_IO_LEN -
			ctx->cdata.keylen;

	if (!ctx->cdata.keylen || !ctx->authsize)
		return 0;

	/*
	 * RFC4543 encrypt shared descriptor
	 * Job Descriptor and Shared Descriptor
	 * must fit into the 64-word Descriptor h/w Buffer
	 */
	if (rem_bytes >= DESC_RFC4543_ENC_LEN) {
		ctx->cdata.key_inline = true;
		ctx->cdata.key_virt = ctx->key;
	} else {
		ctx->cdata.key_inline = false;
		ctx->cdata.key_dma = ctx->key_dma;
	}

	desc = ctx->sh_desc_enc;
	cnstr_shdsc_rfc4543_encap(desc, &ctx->cdata, ivsize, ctx->authsize,
				  false);
	dma_sync_single_for_device(jrdev, ctx->sh_desc_enc_dma,
				   desc_bytes(desc), ctx->dir);

	/*
	 * Job Descriptor and Shared Descriptors
	 * must all fit into the 64-word Descriptor h/w Buffer
	 */
	if (rem_bytes >= DESC_RFC4543_DEC_LEN) {
		ctx->cdata.key_inline = true;
		ctx->cdata.key_virt = ctx->key;
	} else {
		ctx->cdata.key_inline = false;
		ctx->cdata.key_dma = ctx->key_dma;
	}

	desc = ctx->sh_desc_dec;
	cnstr_shdsc_rfc4543_decap(desc, &ctx->cdata, ivsize, ctx->authsize,
				  false);
	dma_sync_single_for_device(jrdev, ctx->sh_desc_dec_dma,
				   desc_bytes(desc), ctx->dir);

	return 0;
}

static int rfc4543_setauthsize(struct crypto_aead *authenc,
			       unsigned int authsize)
{
	struct caam_ctx *ctx = crypto_aead_ctx(authenc);

	if (authsize != 16)
		return -EINVAL;

	ctx->authsize = authsize;
	rfc4543_set_sh_desc(authenc);

	return 0;
}

static int chachapoly_set_sh_desc(struct crypto_aead *aead)
{
	struct caam_ctx *ctx = crypto_aead_ctx(aead);
	struct device *jrdev = ctx->jrdev;
	unsigned int ivsize = crypto_aead_ivsize(aead);
	u32 *desc;

	if (!ctx->cdata.keylen || !ctx->authsize)
		return 0;

	desc = ctx->sh_desc_enc;
	cnstr_shdsc_chachapoly(desc, &ctx->cdata, &ctx->adata, ivsize,
			       ctx->authsize, true, false);
	dma_sync_single_for_device(jrdev, ctx->sh_desc_enc_dma,
				   desc_bytes(desc), ctx->dir);

	desc = ctx->sh_desc_dec;
	cnstr_shdsc_chachapoly(desc, &ctx->cdata, &ctx->adata, ivsize,
			       ctx->authsize, false, false);
	dma_sync_single_for_device(jrdev, ctx->sh_desc_dec_dma,
				   desc_bytes(desc), ctx->dir);

	return 0;
}

static int chachapoly_setauthsize(struct crypto_aead *aead,
				  unsigned int authsize)
{
	struct caam_ctx *ctx = crypto_aead_ctx(aead);

	if (authsize != POLY1305_DIGEST_SIZE)
		return -EINVAL;

	ctx->authsize = authsize;
	return chachapoly_set_sh_desc(aead);
}

static int chachapoly_setkey(struct crypto_aead *aead, const u8 *key,
			     unsigned int keylen)
{
	struct caam_ctx *ctx = crypto_aead_ctx(aead);
	unsigned int ivsize = crypto_aead_ivsize(aead);
	unsigned int saltlen = CHACHAPOLY_IV_SIZE - ivsize;

	if (keylen != CHACHA_KEY_SIZE + saltlen) {
		crypto_aead_set_flags(aead, CRYPTO_TFM_RES_BAD_KEY_LEN);
		return -EINVAL;
	}

	ctx->cdata.key_virt = key;
	ctx->cdata.keylen = keylen - saltlen;

	return chachapoly_set_sh_desc(aead);
}

static int aead_setkey(struct crypto_aead *aead,
			       const u8 *key, unsigned int keylen)
{
	struct caam_ctx *ctx = crypto_aead_ctx(aead);
	struct device *jrdev = ctx->jrdev;
	struct caam_drv_private *ctrlpriv = dev_get_drvdata(jrdev->parent);
	struct crypto_authenc_keys keys;
	int ret = 0;

	if (crypto_authenc_extractkeys(&keys, key, keylen) != 0)
		goto badkey;

	dev_dbg(jrdev, "keylen %d enckeylen %d authkeylen %d\n",
	       keys.authkeylen + keys.enckeylen, keys.enckeylen,
	       keys.authkeylen);
	print_hex_dump_debug("key in @"__stringify(__LINE__)": ",
			     DUMP_PREFIX_ADDRESS, 16, 4, key, keylen, 1);

	/*
	 * If DKP is supported, use it in the shared descriptor to generate
	 * the split key.
	 */
	if (ctrlpriv->era >= 6) {
		ctx->adata.keylen = keys.authkeylen;
		ctx->adata.keylen_pad = split_key_len(ctx->adata.algtype &
						      OP_ALG_ALGSEL_MASK);

		if (ctx->adata.keylen_pad + keys.enckeylen > CAAM_MAX_KEY_SIZE)
			goto badkey;

		memcpy(ctx->key, keys.authkey, keys.authkeylen);
		memcpy(ctx->key + ctx->adata.keylen_pad, keys.enckey,
		       keys.enckeylen);
		dma_sync_single_for_device(jrdev, ctx->key_dma,
					   ctx->adata.keylen_pad +
					   keys.enckeylen, ctx->dir);
		goto skip_split_key;
	}

	ret = gen_split_key(ctx->jrdev, ctx->key, &ctx->adata, keys.authkey,
			    keys.authkeylen, CAAM_MAX_KEY_SIZE -
			    keys.enckeylen);
	if (ret) {
		goto badkey;
	}

	/* postpend encryption key to auth split key */
	memcpy(ctx->key + ctx->adata.keylen_pad, keys.enckey, keys.enckeylen);
	dma_sync_single_for_device(jrdev, ctx->key_dma, ctx->adata.keylen_pad +
				   keys.enckeylen, ctx->dir);

	print_hex_dump_debug("ctx.key@"__stringify(__LINE__)": ",
			     DUMP_PREFIX_ADDRESS, 16, 4, ctx->key,
			     ctx->adata.keylen_pad + keys.enckeylen, 1);

skip_split_key:
	ctx->cdata.keylen = keys.enckeylen;
	memzero_explicit(&keys, sizeof(keys));
	return aead_set_sh_desc(aead);
badkey:
	crypto_aead_set_flags(aead, CRYPTO_TFM_RES_BAD_KEY_LEN);
	memzero_explicit(&keys, sizeof(keys));
	return -EINVAL;
}

static int des3_aead_setkey(struct crypto_aead *aead, const u8 *key,
			    unsigned int keylen)
{
	struct crypto_authenc_keys keys;
	int err;

	err = crypto_authenc_extractkeys(&keys, key, keylen);
	if (unlikely(err))
		return err;

	err = verify_aead_des3_key(aead, keys.enckey, keys.enckeylen) ?:
	      aead_setkey(aead, key, keylen);

	memzero_explicit(&keys, sizeof(keys));
	return err;
}

static int gcm_setkey(struct crypto_aead *aead,
		      const u8 *key, unsigned int keylen)
{
	struct caam_ctx *ctx = crypto_aead_ctx(aead);
	struct device *jrdev = ctx->jrdev;
	int err;

	err = aes_check_keylen(keylen);
	if (err) {
		crypto_aead_set_flags(aead, CRYPTO_TFM_RES_BAD_KEY_LEN);
		return err;
	}

	print_hex_dump_debug("key in @"__stringify(__LINE__)": ",
			     DUMP_PREFIX_ADDRESS, 16, 4, key, keylen, 1);

	memcpy(ctx->key, key, keylen);
	dma_sync_single_for_device(jrdev, ctx->key_dma, keylen, ctx->dir);
	ctx->cdata.keylen = keylen;

	return gcm_set_sh_desc(aead);
}

static int rfc4106_setkey(struct crypto_aead *aead,
			  const u8 *key, unsigned int keylen)
{
	struct caam_ctx *ctx = crypto_aead_ctx(aead);
	struct device *jrdev = ctx->jrdev;
	int err;

	err = aes_check_keylen(keylen - 4);
	if (err) {
		crypto_aead_set_flags(aead, CRYPTO_TFM_RES_BAD_KEY_LEN);
		return err;
	}

	print_hex_dump_debug("key in @"__stringify(__LINE__)": ",
			     DUMP_PREFIX_ADDRESS, 16, 4, key, keylen, 1);

	memcpy(ctx->key, key, keylen);

	/*
	 * The last four bytes of the key material are used as the salt value
	 * in the nonce. Update the AES key length.
	 */
	ctx->cdata.keylen = keylen - 4;
	dma_sync_single_for_device(jrdev, ctx->key_dma, ctx->cdata.keylen,
				   ctx->dir);
	return rfc4106_set_sh_desc(aead);
}

static int rfc4543_setkey(struct crypto_aead *aead,
			  const u8 *key, unsigned int keylen)
{
	struct caam_ctx *ctx = crypto_aead_ctx(aead);
	struct device *jrdev = ctx->jrdev;
	int err;

	err = aes_check_keylen(keylen - 4);
	if (err) {
		crypto_aead_set_flags(aead, CRYPTO_TFM_RES_BAD_KEY_LEN);
		return err;
	}

	print_hex_dump_debug("key in @"__stringify(__LINE__)": ",
			     DUMP_PREFIX_ADDRESS, 16, 4, key, keylen, 1);

	memcpy(ctx->key, key, keylen);

	/*
	 * The last four bytes of the key material are used as the salt value
	 * in the nonce. Update the AES key length.
	 */
	ctx->cdata.keylen = keylen - 4;
	dma_sync_single_for_device(jrdev, ctx->key_dma, ctx->cdata.keylen,
				   ctx->dir);
	return rfc4543_set_sh_desc(aead);
}

static int skcipher_setkey(struct crypto_skcipher *skcipher, const u8 *key,
			   unsigned int keylen, const u32 ctx1_iv_off)
{
	struct caam_ctx *ctx = crypto_skcipher_ctx(skcipher);
	struct caam_skcipher_alg *alg =
		container_of(crypto_skcipher_alg(skcipher), typeof(*alg),
			     skcipher);
	struct device *jrdev = ctx->jrdev;
	unsigned int ivsize = crypto_skcipher_ivsize(skcipher);
	u32 *desc;
	const bool is_rfc3686 = alg->caam.rfc3686;

	print_hex_dump_debug("key in @"__stringify(__LINE__)": ",
			     DUMP_PREFIX_ADDRESS, 16, 4, key, keylen, 1);

	ctx->cdata.keylen = keylen;
	ctx->cdata.key_virt = key;
	ctx->cdata.key_inline = true;

#ifdef CONFIG_CRYPTO_DEV_FSL_CAAM_TK_API
	/*
	 * Check if the key is not in plaintext format
	 */
	if (alg->caam.support_tagged_key) {
		struct tag_object_conf *tagged_key_conf;
		int ret;

		/* Get the configuration */
		ret = get_tag_object_conf(ctx->cdata.key_virt,
					  ctx->cdata.keylen, &tagged_key_conf);
		if (ret) {
			dev_err(jrdev,
				"caam algorithms can't process tagged key\n");
			return ret;
		}

		/* Only support black key */
		if (!is_bk_conf(tagged_key_conf)) {
			dev_err(jrdev,
				"The tagged key provided is not a black key\n");
			return -EINVAL;
		}

		get_blackey_conf(&tagged_key_conf->conf.bk_conf,
				 &ctx->cdata.key_real_len,
				 &ctx->cdata.key_cmd_opt);

		ret = get_tagged_data(ctx->cdata.key_virt, ctx->cdata.keylen,
				      &ctx->cdata.key_virt, &ctx->cdata.keylen);
		if (ret) {
			dev_err(jrdev,
				"caam algorithms wrong data from tagged key\n");
			return ret;
		}
	}
#endif /* CONFIG_CRYPTO_DEV_FSL_CAAM_TK_API */

	/* skcipher_encrypt shared descriptor */
	desc = ctx->sh_desc_enc;
	cnstr_shdsc_skcipher_encap(desc, &ctx->cdata, ivsize, is_rfc3686,
				   ctx1_iv_off);
	dma_sync_single_for_device(jrdev, ctx->sh_desc_enc_dma,
				   desc_bytes(desc), ctx->dir);

	/* skcipher_decrypt shared descriptor */
	desc = ctx->sh_desc_dec;
	cnstr_shdsc_skcipher_decap(desc, &ctx->cdata, ivsize, is_rfc3686,
				   ctx1_iv_off);
	dma_sync_single_for_device(jrdev, ctx->sh_desc_dec_dma,
				   desc_bytes(desc), ctx->dir);

	return 0;
}

static int aes_skcipher_setkey(struct crypto_skcipher *skcipher,
			       const u8 *key, unsigned int keylen)
{
	int err;

	err = aes_check_keylen(keylen);
	if (err) {
		crypto_skcipher_set_flags(skcipher,
					  CRYPTO_TFM_RES_BAD_KEY_LEN);
		return err;
	}

	return skcipher_setkey(skcipher, key, keylen, 0);
}

static int rfc3686_skcipher_setkey(struct crypto_skcipher *skcipher,
				   const u8 *key, unsigned int keylen)
{
	u32 ctx1_iv_off;
	int err;

	/*
	 * RFC3686 specific:
	 *	| CONTEXT1[255:128] = {NONCE, IV, COUNTER}
	 *	| *key = {KEY, NONCE}
	 */
	ctx1_iv_off = 16 + CTR_RFC3686_NONCE_SIZE;
	keylen -= CTR_RFC3686_NONCE_SIZE;

	err = aes_check_keylen(keylen);
	if (err) {
		crypto_skcipher_set_flags(skcipher,
					  CRYPTO_TFM_RES_BAD_KEY_LEN);
		return err;
	}

	return skcipher_setkey(skcipher, key, keylen, ctx1_iv_off);
}

static int ctr_skcipher_setkey(struct crypto_skcipher *skcipher,
			       const u8 *key, unsigned int keylen)
{
	u32 ctx1_iv_off;
	int err;

	/*
	 * AES-CTR needs to load IV in CONTEXT1 reg
	 * at an offset of 128bits (16bytes)
	 * CONTEXT1[255:128] = IV
	 */
	ctx1_iv_off = 16;

	err = aes_check_keylen(keylen);
	if (err) {
		crypto_skcipher_set_flags(skcipher,
					  CRYPTO_TFM_RES_BAD_KEY_LEN);
		return err;
	}

	return skcipher_setkey(skcipher, key, keylen, ctx1_iv_off);
}

static int arc4_skcipher_setkey(struct crypto_skcipher *skcipher,
				const u8 *key, unsigned int keylen)
{
	return skcipher_setkey(skcipher, key, keylen, 0);
}

#ifdef CONFIG_CRYPTO_DEV_FSL_CAAM_TK_API
static int tk_skcipher_setkey(struct crypto_skcipher *skcipher,
				const u8 *key, unsigned int keylen)
{
	return skcipher_setkey(skcipher, key, keylen, 0);
}
#endif /* CONFIG_CRYPTO_DEV_FSL_CAAM_TK_API */

static int des_skcipher_setkey(struct crypto_skcipher *skcipher,
			       const u8 *key, unsigned int keylen)
{
	return verify_skcipher_des_key(skcipher, key) ?:
	       skcipher_setkey(skcipher, key, keylen, 0);
}

static int des3_skcipher_setkey(struct crypto_skcipher *skcipher,
				const u8 *key, unsigned int keylen)
{
	return verify_skcipher_des3_key(skcipher, key) ?:
	       skcipher_setkey(skcipher, key, keylen, 0);
}

static int xts_skcipher_setkey(struct crypto_skcipher *skcipher, const u8 *key,
			       unsigned int keylen)
{
	struct caam_ctx *ctx = crypto_skcipher_ctx(skcipher);
	struct device *jrdev = ctx->jrdev;
	u32 *desc;

	if (keylen != 2 * AES_MIN_KEY_SIZE  && keylen != 2 * AES_MAX_KEY_SIZE) {
		crypto_skcipher_set_flags(skcipher, CRYPTO_TFM_RES_BAD_KEY_LEN);
		dev_err(jrdev, "key size mismatch\n");
		return -EINVAL;
	}

	ctx->cdata.keylen = keylen;
	ctx->cdata.key_virt = key;
	ctx->cdata.key_inline = true;

	/* xts_skcipher_encrypt shared descriptor */
	desc = ctx->sh_desc_enc;
	cnstr_shdsc_xts_skcipher_encap(desc, &ctx->cdata);
	dma_sync_single_for_device(jrdev, ctx->sh_desc_enc_dma,
				   desc_bytes(desc), ctx->dir);

	/* xts_skcipher_decrypt shared descriptor */
	desc = ctx->sh_desc_dec;
	cnstr_shdsc_xts_skcipher_decap(desc, &ctx->cdata);
	dma_sync_single_for_device(jrdev, ctx->sh_desc_dec_dma,
				   desc_bytes(desc), ctx->dir);

	return 0;
}

/*
 * aead_edesc - s/w-extended aead descriptor
 * @src_nents: number of segments in input s/w scatterlist
 * @dst_nents: number of segments in output s/w scatterlist
 * @mapped_src_nents: number of segments in input h/w link table
 * @mapped_dst_nents: number of segments in output h/w link table
 * @sec4_sg_bytes: length of dma mapped sec4_sg space
 * @bklog: stored to determine if the request needs backlog
 * @sec4_sg_dma: bus physical mapped address of h/w link table
 * @sec4_sg: pointer to h/w link table
 * @hw_desc: the h/w job descriptor followed by any referenced link tables
 */
struct aead_edesc {
	int src_nents;
	int dst_nents;
	int mapped_src_nents;
	int mapped_dst_nents;
	int sec4_sg_bytes;
	bool bklog;
	dma_addr_t sec4_sg_dma;
	struct sec4_sg_entry *sec4_sg;
	u32 hw_desc[];
};

/*
 * skcipher_edesc - s/w-extended skcipher descriptor
 * @src_nents: number of segments in input s/w scatterlist
 * @dst_nents: number of segments in output s/w scatterlist
 * @mapped_src_nents: number of segments in input h/w link table
 * @mapped_dst_nents: number of segments in output h/w link table
 * @iv_dma: dma address of iv for checking continuity and link table
 * @sec4_sg_bytes: length of dma mapped sec4_sg space
 * @bklog: stored to determine if the request needs backlog
 * @sec4_sg_dma: bus physical mapped address of h/w link table
 * @sec4_sg: pointer to h/w link table
 * @hw_desc: the h/w job descriptor followed by any referenced link tables
 *	     and IV
 */
struct skcipher_edesc {
	int src_nents;
	int dst_nents;
	int mapped_src_nents;
	int mapped_dst_nents;
	dma_addr_t iv_dma;
	int sec4_sg_bytes;
	bool bklog;
	dma_addr_t sec4_sg_dma;
	struct sec4_sg_entry *sec4_sg;
	u32 hw_desc[0];
};

static void caam_unmap(struct device *dev, struct scatterlist *src,
		       struct scatterlist *dst, int src_nents,
		       int dst_nents,
		       dma_addr_t iv_dma, int ivsize, dma_addr_t sec4_sg_dma,
		       int sec4_sg_bytes)
{
	if (dst != src) {
		if (src_nents)
			dma_unmap_sg(dev, src, src_nents, DMA_TO_DEVICE);
		if (dst_nents)
			dma_unmap_sg(dev, dst, dst_nents, DMA_FROM_DEVICE);
	} else {
		dma_unmap_sg(dev, src, src_nents, DMA_BIDIRECTIONAL);
	}

	if (iv_dma)
		dma_unmap_single(dev, iv_dma, ivsize, DMA_BIDIRECTIONAL);
	if (sec4_sg_bytes)
		dma_unmap_single(dev, sec4_sg_dma, sec4_sg_bytes,
				 DMA_TO_DEVICE);
}

static void aead_unmap(struct device *dev,
		       struct aead_edesc *edesc,
		       struct aead_request *req)
{
	caam_unmap(dev, req->src, req->dst,
		   edesc->src_nents, edesc->dst_nents, 0, 0,
		   edesc->sec4_sg_dma, edesc->sec4_sg_bytes);
}

static void skcipher_unmap(struct device *dev, struct skcipher_edesc *edesc,
			   struct skcipher_request *req)
{
	struct crypto_skcipher *skcipher = crypto_skcipher_reqtfm(req);
	int ivsize = crypto_skcipher_ivsize(skcipher);

	caam_unmap(dev, req->src, req->dst,
		   edesc->src_nents, edesc->dst_nents,
		   edesc->iv_dma, ivsize,
		   edesc->sec4_sg_dma, edesc->sec4_sg_bytes);
}

static void aead_crypt_done(struct device *jrdev, u32 *desc, u32 err,
			    void *context)
{
	struct aead_request *req = context;
	struct caam_aead_req_ctx *rctx = aead_request_ctx(req);
	struct caam_drv_private_jr *jrp = dev_get_drvdata(jrdev);
	struct aead_edesc *edesc;
	int ecode = 0;
	bool has_bklog;

	dev_dbg(jrdev, "%s %d: err 0x%x\n", __func__, __LINE__, err);

	edesc = rctx->edesc;
<<<<<<< HEAD
=======
	has_bklog = edesc->bklog;
>>>>>>> f69558f3

	if (err)
		ecode = caam_jr_strstatus(jrdev, err);

	aead_unmap(jrdev, edesc, req);

	kfree(edesc);

	/*
	 * If no backlog flag, the completion of the request is done
	 * by CAAM, not crypto engine.
	 */
<<<<<<< HEAD
	if (!edesc->bklog)
=======
	if (!has_bklog)
>>>>>>> f69558f3
		aead_request_complete(req, ecode);
	else
		crypto_finalize_aead_request(jrp->engine, req, ecode);
}

static void skcipher_crypt_done(struct device *jrdev, u32 *desc, u32 err,
				void *context)
{
	struct skcipher_request *req = context;
	struct skcipher_edesc *edesc;
	struct caam_skcipher_req_ctx *rctx = skcipher_request_ctx(req);
	struct crypto_skcipher *skcipher = crypto_skcipher_reqtfm(req);
	struct caam_drv_private_jr *jrp = dev_get_drvdata(jrdev);
	int ivsize = crypto_skcipher_ivsize(skcipher);
	int ecode = 0;
	bool has_bklog;

	dev_dbg(jrdev, "%s %d: err 0x%x\n", __func__, __LINE__, err);

	edesc = rctx->edesc;
<<<<<<< HEAD
=======
	has_bklog = edesc->bklog;
>>>>>>> f69558f3
	if (err)
		ecode = caam_jr_strstatus(jrdev, err);

	skcipher_unmap(jrdev, edesc, req);

	/*
	 * The crypto API expects us to set the IV (req->iv) to the last
	 * ciphertext block (CBC mode) or last counter (CTR mode).
	 * This is used e.g. by the CTS mode.
	 */
	if (ivsize && !ecode) {
		memcpy(req->iv, (u8 *)edesc->sec4_sg + edesc->sec4_sg_bytes,
		       ivsize);

		print_hex_dump_debug("dstiv  @" __stringify(__LINE__)": ",
				     DUMP_PREFIX_ADDRESS, 16, 4, req->iv,
				     ivsize, 1);
	}

	caam_dump_sg("dst    @" __stringify(__LINE__)": ",
		     DUMP_PREFIX_ADDRESS, 16, 4, req->dst,
		     edesc->dst_nents > 1 ? 100 : req->cryptlen, 1);

	kfree(edesc);

	/*
	 * If no backlog flag, the completion of the request is done
	 * by CAAM, not crypto engine.
	 */
<<<<<<< HEAD
	if (!edesc->bklog)
=======
	if (!has_bklog)
>>>>>>> f69558f3
		skcipher_request_complete(req, ecode);
	else
		crypto_finalize_skcipher_request(jrp->engine, req, ecode);
}

/*
 * Fill in aead job descriptor
 */
static void init_aead_job(struct aead_request *req,
			  struct aead_edesc *edesc,
			  bool all_contig, bool encrypt)
{
	struct crypto_aead *aead = crypto_aead_reqtfm(req);
	struct caam_ctx *ctx = crypto_aead_ctx(aead);
	int authsize = ctx->authsize;
	u32 *desc = edesc->hw_desc;
	u32 out_options, in_options;
	dma_addr_t dst_dma, src_dma;
	int len, sec4_sg_index = 0;
	dma_addr_t ptr;
	u32 *sh_desc;

	sh_desc = encrypt ? ctx->sh_desc_enc : ctx->sh_desc_dec;
	ptr = encrypt ? ctx->sh_desc_enc_dma : ctx->sh_desc_dec_dma;

	len = desc_len(sh_desc);
	init_job_desc_shared(desc, ptr, len, HDR_SHARE_DEFER | HDR_REVERSE);

	if (all_contig) {
		src_dma = edesc->mapped_src_nents ? sg_dma_address(req->src) :
						    0;
		in_options = 0;
	} else {
		src_dma = edesc->sec4_sg_dma;
		sec4_sg_index += edesc->mapped_src_nents;
		in_options = LDST_SGF;
	}

	append_seq_in_ptr(desc, src_dma, req->assoclen + req->cryptlen,
			  in_options);

	dst_dma = src_dma;
	out_options = in_options;

	if (unlikely(req->src != req->dst)) {
		if (!edesc->mapped_dst_nents) {
			dst_dma = 0;
			out_options = 0;
		} else if (edesc->mapped_dst_nents == 1) {
			dst_dma = sg_dma_address(req->dst);
			out_options = 0;
		} else {
			dst_dma = edesc->sec4_sg_dma +
				  sec4_sg_index *
				  sizeof(struct sec4_sg_entry);
			out_options = LDST_SGF;
		}
	}

	if (encrypt)
		append_seq_out_ptr(desc, dst_dma,
				   req->assoclen + req->cryptlen + authsize,
				   out_options);
	else
		append_seq_out_ptr(desc, dst_dma,
				   req->assoclen + req->cryptlen - authsize,
				   out_options);
}

static void init_gcm_job(struct aead_request *req,
			 struct aead_edesc *edesc,
			 bool all_contig, bool encrypt)
{
	struct crypto_aead *aead = crypto_aead_reqtfm(req);
	struct caam_ctx *ctx = crypto_aead_ctx(aead);
	unsigned int ivsize = crypto_aead_ivsize(aead);
	u32 *desc = edesc->hw_desc;
	bool generic_gcm = (ivsize == GCM_AES_IV_SIZE);
	unsigned int last;

	init_aead_job(req, edesc, all_contig, encrypt);
	append_math_add_imm_u32(desc, REG3, ZERO, IMM, req->assoclen);

	/* BUG This should not be specific to generic GCM. */
	last = 0;
	if (encrypt && generic_gcm && !(req->assoclen + req->cryptlen))
		last = FIFOLD_TYPE_LAST1;

	/* Read GCM IV */
	append_cmd(desc, CMD_FIFO_LOAD | FIFOLD_CLASS_CLASS1 | IMMEDIATE |
			 FIFOLD_TYPE_IV | FIFOLD_TYPE_FLUSH1 | GCM_AES_IV_SIZE | last);
	/* Append Salt */
	if (!generic_gcm)
		append_data(desc, ctx->key + ctx->cdata.keylen, 4);
	/* Append IV */
	append_data(desc, req->iv, ivsize);
	/* End of blank commands */
}

static void init_chachapoly_job(struct aead_request *req,
				struct aead_edesc *edesc, bool all_contig,
				bool encrypt)
{
	struct crypto_aead *aead = crypto_aead_reqtfm(req);
	unsigned int ivsize = crypto_aead_ivsize(aead);
	unsigned int assoclen = req->assoclen;
	u32 *desc = edesc->hw_desc;
	u32 ctx_iv_off = 4;

	init_aead_job(req, edesc, all_contig, encrypt);

	if (ivsize != CHACHAPOLY_IV_SIZE) {
		/* IPsec specific: CONTEXT1[223:128] = {NONCE, IV} */
		ctx_iv_off += 4;

		/*
		 * The associated data comes already with the IV but we need
		 * to skip it when we authenticate or encrypt...
		 */
		assoclen -= ivsize;
	}

	append_math_add_imm_u32(desc, REG3, ZERO, IMM, assoclen);

	/*
	 * For IPsec load the IV further in the same register.
	 * For RFC7539 simply load the 12 bytes nonce in a single operation
	 */
	append_load_as_imm(desc, req->iv, ivsize, LDST_CLASS_1_CCB |
			   LDST_SRCDST_BYTE_CONTEXT |
			   ctx_iv_off << LDST_OFFSET_SHIFT);
}

static void init_authenc_job(struct aead_request *req,
			     struct aead_edesc *edesc,
			     bool all_contig, bool encrypt)
{
	struct crypto_aead *aead = crypto_aead_reqtfm(req);
	struct caam_aead_alg *alg = container_of(crypto_aead_alg(aead),
						 struct caam_aead_alg, aead);
	unsigned int ivsize = crypto_aead_ivsize(aead);
	struct caam_ctx *ctx = crypto_aead_ctx(aead);
	struct caam_drv_private *ctrlpriv = dev_get_drvdata(ctx->jrdev->parent);
	const bool ctr_mode = ((ctx->cdata.algtype & OP_ALG_AAI_MASK) ==
			       OP_ALG_AAI_CTR_MOD128);
	const bool is_rfc3686 = alg->caam.rfc3686;
	u32 *desc = edesc->hw_desc;
	u32 ivoffset = 0;

	/*
	 * AES-CTR needs to load IV in CONTEXT1 reg
	 * at an offset of 128bits (16bytes)
	 * CONTEXT1[255:128] = IV
	 */
	if (ctr_mode)
		ivoffset = 16;

	/*
	 * RFC3686 specific:
	 *	CONTEXT1[255:128] = {NONCE, IV, COUNTER}
	 */
	if (is_rfc3686)
		ivoffset = 16 + CTR_RFC3686_NONCE_SIZE;

	init_aead_job(req, edesc, all_contig, encrypt);

	/*
	 * {REG3, DPOVRD} = assoclen, depending on whether MATH command supports
	 * having DPOVRD as destination.
	 */
	if (ctrlpriv->era < 3)
		append_math_add_imm_u32(desc, REG3, ZERO, IMM, req->assoclen);
	else
		append_math_add_imm_u32(desc, DPOVRD, ZERO, IMM, req->assoclen);

	if (ivsize && ((is_rfc3686 && encrypt) || !alg->caam.geniv))
		append_load_as_imm(desc, req->iv, ivsize,
				   LDST_CLASS_1_CCB |
				   LDST_SRCDST_BYTE_CONTEXT |
				   (ivoffset << LDST_OFFSET_SHIFT));
}

/*
 * Fill in skcipher job descriptor
 */
static void init_skcipher_job(struct skcipher_request *req,
			      struct skcipher_edesc *edesc,
			      const bool encrypt)
{
	struct crypto_skcipher *skcipher = crypto_skcipher_reqtfm(req);
	struct caam_ctx *ctx = crypto_skcipher_ctx(skcipher);
	struct device *jrdev = ctx->jrdev;
	int ivsize = crypto_skcipher_ivsize(skcipher);
	u32 *desc = edesc->hw_desc;
	u32 *sh_desc;
	u32 in_options = 0, out_options = 0;
	dma_addr_t src_dma, dst_dma, ptr;
	int len, sec4_sg_index = 0;

	print_hex_dump_debug("presciv@"__stringify(__LINE__)": ",
			     DUMP_PREFIX_ADDRESS, 16, 4, req->iv, ivsize, 1);
	dev_dbg(jrdev, "asked=%d, cryptlen%d\n",
	       (int)edesc->src_nents > 1 ? 100 : req->cryptlen, req->cryptlen);

	caam_dump_sg("src    @" __stringify(__LINE__)": ",
		     DUMP_PREFIX_ADDRESS, 16, 4, req->src,
		     edesc->src_nents > 1 ? 100 : req->cryptlen, 1);

	sh_desc = encrypt ? ctx->sh_desc_enc : ctx->sh_desc_dec;
	ptr = encrypt ? ctx->sh_desc_enc_dma : ctx->sh_desc_dec_dma;

	len = desc_len(sh_desc);
	init_job_desc_shared(desc, ptr, len, HDR_SHARE_DEFER | HDR_REVERSE);

	if (ivsize || edesc->mapped_src_nents > 1) {
		src_dma = edesc->sec4_sg_dma;
		sec4_sg_index = edesc->mapped_src_nents + !!ivsize;
		in_options = LDST_SGF;
	} else {
		src_dma = sg_dma_address(req->src);
	}

	append_seq_in_ptr(desc, src_dma, req->cryptlen + ivsize, in_options);

	if (likely(req->src == req->dst)) {
		dst_dma = src_dma + !!ivsize * sizeof(struct sec4_sg_entry);
		out_options = in_options;
	} else if (!ivsize && edesc->mapped_dst_nents == 1) {
		dst_dma = sg_dma_address(req->dst);
	} else {
		dst_dma = edesc->sec4_sg_dma + sec4_sg_index *
			  sizeof(struct sec4_sg_entry);
		out_options = LDST_SGF;
	}

	append_seq_out_ptr(desc, dst_dma, req->cryptlen + ivsize, out_options);
}

/*
 * allocate and map the aead extended descriptor
 */
static struct aead_edesc *aead_edesc_alloc(struct aead_request *req,
					   int desc_bytes, bool *all_contig_ptr,
					   bool encrypt)
{
	struct crypto_aead *aead = crypto_aead_reqtfm(req);
	struct caam_ctx *ctx = crypto_aead_ctx(aead);
	struct device *jrdev = ctx->jrdev;
	struct caam_aead_req_ctx *rctx = aead_request_ctx(req);
	gfp_t flags = (req->base.flags & CRYPTO_TFM_REQ_MAY_SLEEP) ?
		       GFP_KERNEL : GFP_ATOMIC;
	int src_nents, mapped_src_nents, dst_nents = 0, mapped_dst_nents = 0;
	int src_len, dst_len = 0;
	struct aead_edesc *edesc;
	int sec4_sg_index, sec4_sg_len, sec4_sg_bytes;
	unsigned int authsize = ctx->authsize;

	if (unlikely(req->dst != req->src)) {
		src_len = req->assoclen + req->cryptlen;
		dst_len = src_len + (encrypt ? authsize : (-authsize));

		src_nents = sg_nents_for_len(req->src, src_len);
		if (unlikely(src_nents < 0)) {
			dev_err(jrdev, "Insufficient bytes (%d) in src S/G\n",
				src_len);
			return ERR_PTR(src_nents);
		}

		dst_nents = sg_nents_for_len(req->dst, dst_len);
		if (unlikely(dst_nents < 0)) {
			dev_err(jrdev, "Insufficient bytes (%d) in dst S/G\n",
				dst_len);
			return ERR_PTR(dst_nents);
		}
	} else {
		src_len = req->assoclen + req->cryptlen +
			  (encrypt ? authsize : 0);

		src_nents = sg_nents_for_len(req->src, src_len);
		if (unlikely(src_nents < 0)) {
			dev_err(jrdev, "Insufficient bytes (%d) in src S/G\n",
				src_len);
			return ERR_PTR(src_nents);
		}
	}

	if (likely(req->src == req->dst)) {
		mapped_src_nents = dma_map_sg(jrdev, req->src, src_nents,
					      DMA_BIDIRECTIONAL);
		if (unlikely(!mapped_src_nents)) {
			dev_err(jrdev, "unable to map source\n");
			return ERR_PTR(-ENOMEM);
		}
	} else {
		/* Cover also the case of null (zero length) input data */
		if (src_nents) {
			mapped_src_nents = dma_map_sg(jrdev, req->src,
						      src_nents, DMA_TO_DEVICE);
			if (unlikely(!mapped_src_nents)) {
				dev_err(jrdev, "unable to map source\n");
				return ERR_PTR(-ENOMEM);
			}
		} else {
			mapped_src_nents = 0;
		}

		/* Cover also the case of null (zero length) output data */
		if (dst_nents) {
			mapped_dst_nents = dma_map_sg(jrdev, req->dst,
						      dst_nents,
						      DMA_FROM_DEVICE);
			if (unlikely(!mapped_dst_nents)) {
				dev_err(jrdev, "unable to map destination\n");
				dma_unmap_sg(jrdev, req->src, src_nents,
					     DMA_TO_DEVICE);
				return ERR_PTR(-ENOMEM);
			}
		} else {
			mapped_dst_nents = 0;
		}
	}

	/*
	 * HW reads 4 S/G entries at a time; make sure the reads don't go beyond
	 * the end of the table by allocating more S/G entries.
	 */
	sec4_sg_len = mapped_src_nents > 1 ? mapped_src_nents : 0;
	if (mapped_dst_nents > 1)
		sec4_sg_len += pad_sg_nents(mapped_dst_nents);
	else
		sec4_sg_len = pad_sg_nents(sec4_sg_len);

	sec4_sg_bytes = sec4_sg_len * sizeof(struct sec4_sg_entry);

	/* allocate space for base edesc and hw desc commands, link tables */
	edesc = kzalloc(sizeof(*edesc) + desc_bytes + sec4_sg_bytes,
			GFP_DMA | flags);
	if (!edesc) {
		caam_unmap(jrdev, req->src, req->dst, src_nents, dst_nents, 0,
			   0, 0, 0);
		return ERR_PTR(-ENOMEM);
	}

	edesc->src_nents = src_nents;
	edesc->dst_nents = dst_nents;
	edesc->mapped_src_nents = mapped_src_nents;
	edesc->mapped_dst_nents = mapped_dst_nents;
	edesc->sec4_sg = (void *)edesc + sizeof(struct aead_edesc) +
			 desc_bytes;

	rctx->edesc = edesc;

	*all_contig_ptr = !(mapped_src_nents > 1);

	sec4_sg_index = 0;
	if (mapped_src_nents > 1) {
		sg_to_sec4_sg_last(req->src, src_len,
				   edesc->sec4_sg + sec4_sg_index, 0);
		sec4_sg_index += mapped_src_nents;
	}
	if (mapped_dst_nents > 1) {
		sg_to_sec4_sg_last(req->dst, dst_len,
				   edesc->sec4_sg + sec4_sg_index, 0);
	}

	if (!sec4_sg_bytes)
		return edesc;

	edesc->sec4_sg_dma = dma_map_single(jrdev, edesc->sec4_sg,
					    sec4_sg_bytes, DMA_TO_DEVICE);
	if (dma_mapping_error(jrdev, edesc->sec4_sg_dma)) {
		dev_err(jrdev, "unable to map S/G table\n");
		aead_unmap(jrdev, edesc, req);
		kfree(edesc);
		return ERR_PTR(-ENOMEM);
	}

	edesc->sec4_sg_bytes = sec4_sg_bytes;

	return edesc;
}

static int aead_enqueue_req(struct device *jrdev, struct aead_request *req)
{
	struct caam_drv_private_jr *jrpriv = dev_get_drvdata(jrdev);
	struct caam_aead_req_ctx *rctx = aead_request_ctx(req);
	struct aead_edesc *edesc = rctx->edesc;
	u32 *desc = edesc->hw_desc;
	int ret;

	/*
	 * Only the backlog request are sent to crypto-engine since the others
	 * can be handled by CAAM, if free, especially since JR has up to 1024
	 * entries (more than the 10 entries from crypto-engine).
	 */
	if (req->base.flags & CRYPTO_TFM_REQ_MAY_BACKLOG)
		ret = crypto_transfer_aead_request_to_engine(jrpriv->engine,
							     req);
	else
		ret = caam_jr_enqueue(jrdev, desc, aead_crypt_done, req);

	if ((ret != -EINPROGRESS) && (ret != -EBUSY)) {
		aead_unmap(jrdev, edesc, req);
		kfree(rctx->edesc);
	}

	return ret;
}

static inline int chachapoly_crypt(struct aead_request *req, bool encrypt)
{
	struct aead_edesc *edesc;
	struct crypto_aead *aead = crypto_aead_reqtfm(req);
	struct caam_ctx *ctx = crypto_aead_ctx(aead);
	struct device *jrdev = ctx->jrdev;
	bool all_contig;
	u32 *desc;

	edesc = aead_edesc_alloc(req, CHACHAPOLY_DESC_JOB_IO_LEN, &all_contig,
				 encrypt);
	if (IS_ERR(edesc))
		return PTR_ERR(edesc);

	desc = edesc->hw_desc;

	init_chachapoly_job(req, edesc, all_contig, encrypt);
	print_hex_dump_debug("chachapoly jobdesc@" __stringify(__LINE__)": ",
			     DUMP_PREFIX_ADDRESS, 16, 4, desc, desc_bytes(desc),
			     1);

	return aead_enqueue_req(jrdev, req);
}

static int chachapoly_encrypt(struct aead_request *req)
{
	return chachapoly_crypt(req, true);
}

static int chachapoly_decrypt(struct aead_request *req)
{
	return chachapoly_crypt(req, false);
}

static inline int aead_crypt(struct aead_request *req, bool encrypt)
{
	struct aead_edesc *edesc;
	struct crypto_aead *aead = crypto_aead_reqtfm(req);
	struct caam_ctx *ctx = crypto_aead_ctx(aead);
	struct device *jrdev = ctx->jrdev;
	bool all_contig;

	/* allocate extended descriptor */
	edesc = aead_edesc_alloc(req, AUTHENC_DESC_JOB_IO_LEN,
				 &all_contig, encrypt);
	if (IS_ERR(edesc))
		return PTR_ERR(edesc);

	/* Create and submit job descriptor */
	init_authenc_job(req, edesc, all_contig, encrypt);

	print_hex_dump_debug("aead jobdesc@"__stringify(__LINE__)": ",
			     DUMP_PREFIX_ADDRESS, 16, 4, edesc->hw_desc,
			     desc_bytes(edesc->hw_desc), 1);

	return aead_enqueue_req(jrdev, req);
}

static int aead_encrypt(struct aead_request *req)
{
	return aead_crypt(req, true);
}

static int aead_decrypt(struct aead_request *req)
{
	return aead_crypt(req, false);
}

static int aead_do_one_req(struct crypto_engine *engine, void *areq)
{
	struct aead_request *req = aead_request_cast(areq);
	struct caam_ctx *ctx = crypto_aead_ctx(crypto_aead_reqtfm(req));
	struct caam_aead_req_ctx *rctx = aead_request_ctx(req);
	u32 *desc = rctx->edesc->hw_desc;
	int ret;

	rctx->edesc->bklog = true;

	ret = caam_jr_enqueue(ctx->jrdev, desc, aead_crypt_done, req);

	if (ret != -EINPROGRESS) {
		aead_unmap(ctx->jrdev, rctx->edesc, req);
		kfree(rctx->edesc);
	} else {
		ret = 0;
	}

	return ret;
}

static inline int gcm_crypt(struct aead_request *req, bool encrypt)
{
	struct aead_edesc *edesc;
	struct crypto_aead *aead = crypto_aead_reqtfm(req);
	struct caam_ctx *ctx = crypto_aead_ctx(aead);
	struct device *jrdev = ctx->jrdev;
	bool all_contig;

	/* allocate extended descriptor */
	edesc = aead_edesc_alloc(req, GCM_DESC_JOB_IO_LEN, &all_contig,
				 encrypt);
	if (IS_ERR(edesc))
		return PTR_ERR(edesc);

	/* Create and submit job descriptor */
	init_gcm_job(req, edesc, all_contig, encrypt);

	print_hex_dump_debug("aead jobdesc@"__stringify(__LINE__)": ",
			     DUMP_PREFIX_ADDRESS, 16, 4, edesc->hw_desc,
			     desc_bytes(edesc->hw_desc), 1);

	return aead_enqueue_req(jrdev, req);
}

static int gcm_encrypt(struct aead_request *req)
{
	return gcm_crypt(req, true);
}

static int gcm_decrypt(struct aead_request *req)
{
	return gcm_crypt(req, false);
}

static int ipsec_gcm_encrypt(struct aead_request *req)
{
	return crypto_ipsec_check_assoclen(req->assoclen) ? : gcm_encrypt(req);
}

static int ipsec_gcm_decrypt(struct aead_request *req)
{
	return crypto_ipsec_check_assoclen(req->assoclen) ? : gcm_decrypt(req);
}

/*
 * allocate and map the skcipher extended descriptor for skcipher
 */
static struct skcipher_edesc *skcipher_edesc_alloc(struct skcipher_request *req,
						   int desc_bytes)
{
	struct crypto_skcipher *skcipher = crypto_skcipher_reqtfm(req);
	struct caam_ctx *ctx = crypto_skcipher_ctx(skcipher);
	struct caam_skcipher_req_ctx *rctx = skcipher_request_ctx(req);
	struct device *jrdev = ctx->jrdev;
	gfp_t flags = (req->base.flags & CRYPTO_TFM_REQ_MAY_SLEEP) ?
		       GFP_KERNEL : GFP_ATOMIC;
	int src_nents, mapped_src_nents, dst_nents = 0, mapped_dst_nents = 0;
	struct skcipher_edesc *edesc;
	dma_addr_t iv_dma = 0;
	u8 *iv;
	int ivsize = crypto_skcipher_ivsize(skcipher);
	int dst_sg_idx, sec4_sg_ents, sec4_sg_bytes;

	src_nents = sg_nents_for_len(req->src, req->cryptlen);
	if (unlikely(src_nents < 0)) {
		dev_err(jrdev, "Insufficient bytes (%d) in src S/G\n",
			req->cryptlen);
		return ERR_PTR(src_nents);
	}

	if (req->dst != req->src) {
		dst_nents = sg_nents_for_len(req->dst, req->cryptlen);
		if (unlikely(dst_nents < 0)) {
			dev_err(jrdev, "Insufficient bytes (%d) in dst S/G\n",
				req->cryptlen);
			return ERR_PTR(dst_nents);
		}
	}

	if (likely(req->src == req->dst)) {
		mapped_src_nents = dma_map_sg(jrdev, req->src, src_nents,
					      DMA_BIDIRECTIONAL);
		if (unlikely(!mapped_src_nents)) {
			dev_err(jrdev, "unable to map source\n");
			return ERR_PTR(-ENOMEM);
		}
	} else {
		mapped_src_nents = dma_map_sg(jrdev, req->src, src_nents,
					      DMA_TO_DEVICE);
		if (unlikely(!mapped_src_nents)) {
			dev_err(jrdev, "unable to map source\n");
			return ERR_PTR(-ENOMEM);
		}
		mapped_dst_nents = dma_map_sg(jrdev, req->dst, dst_nents,
					      DMA_FROM_DEVICE);
		if (unlikely(!mapped_dst_nents)) {
			dev_err(jrdev, "unable to map destination\n");
			dma_unmap_sg(jrdev, req->src, src_nents, DMA_TO_DEVICE);
			return ERR_PTR(-ENOMEM);
		}
	}

	if (!ivsize && mapped_src_nents == 1)
		sec4_sg_ents = 0; // no need for an input hw s/g table
	else
		sec4_sg_ents = mapped_src_nents + !!ivsize;
	dst_sg_idx = sec4_sg_ents;

	/*
	 * Input, output HW S/G tables: [IV, src][dst, IV]
	 * IV entries point to the same buffer
	 * If src == dst, S/G entries are reused (S/G tables overlap)
	 *
	 * HW reads 4 S/G entries at a time; make sure the reads don't go beyond
	 * the end of the table by allocating more S/G entries. Logic:
	 * if (output S/G)
	 *      pad output S/G, if needed
	 * else if (input S/G) ...
	 *      pad input S/G, if needed
	 */
	if (ivsize || mapped_dst_nents > 1) {
		if (req->src == req->dst)
			sec4_sg_ents = !!ivsize + pad_sg_nents(sec4_sg_ents);
		else
			sec4_sg_ents += pad_sg_nents(mapped_dst_nents +
						     !!ivsize);
	} else {
		sec4_sg_ents = pad_sg_nents(sec4_sg_ents);
	}

	sec4_sg_bytes = sec4_sg_ents * sizeof(struct sec4_sg_entry);

	/*
	 * allocate space for base edesc and hw desc commands, link tables, IV
	 */
	edesc = kzalloc(sizeof(*edesc) + desc_bytes + sec4_sg_bytes + ivsize,
			GFP_DMA | flags);
	if (!edesc) {
		dev_err(jrdev, "could not allocate extended descriptor\n");
		caam_unmap(jrdev, req->src, req->dst, src_nents, dst_nents, 0,
			   0, 0, 0);
		return ERR_PTR(-ENOMEM);
	}

	edesc->src_nents = src_nents;
	edesc->dst_nents = dst_nents;
	edesc->mapped_src_nents = mapped_src_nents;
	edesc->mapped_dst_nents = mapped_dst_nents;
	edesc->sec4_sg_bytes = sec4_sg_bytes;
	edesc->sec4_sg = (struct sec4_sg_entry *)((u8 *)edesc->hw_desc +
						  desc_bytes);
	rctx->edesc = edesc;

	/* Make sure IV is located in a DMAable area */
	if (ivsize) {
		iv = (u8 *)edesc->sec4_sg + sec4_sg_bytes;
		memcpy(iv, req->iv, ivsize);

		iv_dma = dma_map_single(jrdev, iv, ivsize, DMA_BIDIRECTIONAL);
		if (dma_mapping_error(jrdev, iv_dma)) {
			dev_err(jrdev, "unable to map IV\n");
			caam_unmap(jrdev, req->src, req->dst, src_nents,
				   dst_nents, 0, 0, 0, 0);
			kfree(edesc);
			return ERR_PTR(-ENOMEM);
		}

		dma_to_sec4_sg_one(edesc->sec4_sg, iv_dma, ivsize, 0);
	}
	if (dst_sg_idx)
		sg_to_sec4_sg(req->src, req->cryptlen, edesc->sec4_sg +
			      !!ivsize, 0);

	if (req->src != req->dst && (ivsize || mapped_dst_nents > 1))
		sg_to_sec4_sg(req->dst, req->cryptlen, edesc->sec4_sg +
			      dst_sg_idx, 0);

	if (ivsize)
		dma_to_sec4_sg_one(edesc->sec4_sg + dst_sg_idx +
				   mapped_dst_nents, iv_dma, ivsize, 0);

	if (ivsize || mapped_dst_nents > 1)
		sg_to_sec4_set_last(edesc->sec4_sg + dst_sg_idx +
				    mapped_dst_nents - 1 + !!ivsize);

	if (sec4_sg_bytes) {
		edesc->sec4_sg_dma = dma_map_single(jrdev, edesc->sec4_sg,
						    sec4_sg_bytes,
						    DMA_TO_DEVICE);
		if (dma_mapping_error(jrdev, edesc->sec4_sg_dma)) {
			dev_err(jrdev, "unable to map S/G table\n");
			caam_unmap(jrdev, req->src, req->dst, src_nents,
				   dst_nents, iv_dma, ivsize, 0, 0);
			kfree(edesc);
			return ERR_PTR(-ENOMEM);
		}
	}

	edesc->iv_dma = iv_dma;

	print_hex_dump_debug("skcipher sec4_sg@" __stringify(__LINE__)": ",
			     DUMP_PREFIX_ADDRESS, 16, 4, edesc->sec4_sg,
			     sec4_sg_bytes, 1);

	return edesc;
}

static int skcipher_do_one_req(struct crypto_engine *engine, void *areq)
{
	struct skcipher_request *req = skcipher_request_cast(areq);
	struct caam_ctx *ctx = crypto_skcipher_ctx(crypto_skcipher_reqtfm(req));
	struct caam_skcipher_req_ctx *rctx = skcipher_request_ctx(req);
	u32 *desc = rctx->edesc->hw_desc;
	int ret;

	rctx->edesc->bklog = true;

	ret = caam_jr_enqueue(ctx->jrdev, desc, skcipher_crypt_done, req);

	if (ret != -EINPROGRESS) {
		skcipher_unmap(ctx->jrdev, rctx->edesc, req);
		kfree(rctx->edesc);
	} else {
		ret = 0;
	}

	return ret;
}

static inline int skcipher_crypt(struct skcipher_request *req, bool encrypt)
{
	struct skcipher_edesc *edesc;
	struct crypto_skcipher *skcipher = crypto_skcipher_reqtfm(req);
	struct caam_ctx *ctx = crypto_skcipher_ctx(skcipher);
	struct device *jrdev = ctx->jrdev;
	struct caam_drv_private_jr *jrpriv = dev_get_drvdata(jrdev);
	u32 *desc;
	int ret = 0;

	if (!req->cryptlen)
		return 0;

	/* allocate extended descriptor */
	edesc = skcipher_edesc_alloc(req, DESC_JOB_IO_LEN * CAAM_CMD_SZ);
	if (IS_ERR(edesc))
		return PTR_ERR(edesc);

	/* Create and submit job descriptor*/
	init_skcipher_job(req, edesc, encrypt);

	print_hex_dump_debug("skcipher jobdesc@" __stringify(__LINE__)": ",
			     DUMP_PREFIX_ADDRESS, 16, 4, edesc->hw_desc,
			     desc_bytes(edesc->hw_desc), 1);

	desc = edesc->hw_desc;
	/*
	 * Only the backlog request are sent to crypto-engine since the others
	 * can be handled by CAAM, if free, especially since JR has up to 1024
	 * entries (more than the 10 entries from crypto-engine).
	 */
	if (req->base.flags & CRYPTO_TFM_REQ_MAY_BACKLOG)
		ret = crypto_transfer_skcipher_request_to_engine(jrpriv->engine,
								 req);
	else
		ret = caam_jr_enqueue(jrdev, desc, skcipher_crypt_done, req);

	if ((ret != -EINPROGRESS) && (ret != -EBUSY)) {
		skcipher_unmap(jrdev, edesc, req);
		kfree(edesc);
	}

	return ret;
}

static int skcipher_encrypt(struct skcipher_request *req)
{
	return skcipher_crypt(req, true);
}

static int skcipher_decrypt(struct skcipher_request *req)
{
	return skcipher_crypt(req, false);
}

static struct caam_skcipher_alg driver_algs[] = {
	{
		.skcipher = {
			.base = {
				.cra_name = "cbc(aes)",
				.cra_driver_name = "cbc-aes-caam",
				.cra_blocksize = AES_BLOCK_SIZE,
			},
			.setkey = aes_skcipher_setkey,
			.encrypt = skcipher_encrypt,
			.decrypt = skcipher_decrypt,
			.min_keysize = AES_MIN_KEY_SIZE,
			.max_keysize = AES_MAX_KEY_SIZE,
			.ivsize = AES_BLOCK_SIZE,
		},
		.caam.class1_alg_type = OP_ALG_ALGSEL_AES | OP_ALG_AAI_CBC,
	},
#ifdef CONFIG_CRYPTO_DEV_FSL_CAAM_TK_API
	{
		.skcipher = {
			.base = {
				.cra_name = "tk(cbc(aes))",
				.cra_driver_name = "tk-cbc-aes-caam",
				.cra_blocksize = AES_BLOCK_SIZE,
			},
			.setkey = tk_skcipher_setkey,
			.encrypt = skcipher_encrypt,
			.decrypt = skcipher_decrypt,
			.min_keysize = TAG_MIN_SIZE,
			.max_keysize = CAAM_MAX_KEY_SIZE,
			.ivsize = AES_BLOCK_SIZE,
		},
		.caam.class1_alg_type = OP_ALG_ALGSEL_AES | OP_ALG_AAI_CBC,
		.caam.support_tagged_key = true,
	},
#endif /* CONFIG_CRYPTO_DEV_FSL_CAAM_TK_API */
	{
		.skcipher = {
			.base = {
				.cra_name = "cbc(des3_ede)",
				.cra_driver_name = "cbc-3des-caam",
				.cra_blocksize = DES3_EDE_BLOCK_SIZE,
			},
			.setkey = des3_skcipher_setkey,
			.encrypt = skcipher_encrypt,
			.decrypt = skcipher_decrypt,
			.min_keysize = DES3_EDE_KEY_SIZE,
			.max_keysize = DES3_EDE_KEY_SIZE,
			.ivsize = DES3_EDE_BLOCK_SIZE,
		},
		.caam.class1_alg_type = OP_ALG_ALGSEL_3DES | OP_ALG_AAI_CBC,
	},
	{
		.skcipher = {
			.base = {
				.cra_name = "cbc(des)",
				.cra_driver_name = "cbc-des-caam",
				.cra_blocksize = DES_BLOCK_SIZE,
			},
			.setkey = des_skcipher_setkey,
			.encrypt = skcipher_encrypt,
			.decrypt = skcipher_decrypt,
			.min_keysize = DES_KEY_SIZE,
			.max_keysize = DES_KEY_SIZE,
			.ivsize = DES_BLOCK_SIZE,
		},
		.caam.class1_alg_type = OP_ALG_ALGSEL_DES | OP_ALG_AAI_CBC,
	},
	{
		.skcipher = {
			.base = {
				.cra_name = "ctr(aes)",
				.cra_driver_name = "ctr-aes-caam",
				.cra_blocksize = 1,
			},
			.setkey = ctr_skcipher_setkey,
			.encrypt = skcipher_encrypt,
			.decrypt = skcipher_decrypt,
			.min_keysize = AES_MIN_KEY_SIZE,
			.max_keysize = AES_MAX_KEY_SIZE,
			.ivsize = AES_BLOCK_SIZE,
			.chunksize = AES_BLOCK_SIZE,
		},
		.caam.class1_alg_type = OP_ALG_ALGSEL_AES |
					OP_ALG_AAI_CTR_MOD128,
	},
	{
		.skcipher = {
			.base = {
				.cra_name = "rfc3686(ctr(aes))",
				.cra_driver_name = "rfc3686-ctr-aes-caam",
				.cra_blocksize = 1,
			},
			.setkey = rfc3686_skcipher_setkey,
			.encrypt = skcipher_encrypt,
			.decrypt = skcipher_decrypt,
			.min_keysize = AES_MIN_KEY_SIZE +
				       CTR_RFC3686_NONCE_SIZE,
			.max_keysize = AES_MAX_KEY_SIZE +
				       CTR_RFC3686_NONCE_SIZE,
			.ivsize = CTR_RFC3686_IV_SIZE,
			.chunksize = AES_BLOCK_SIZE,
		},
		.caam = {
			.class1_alg_type = OP_ALG_ALGSEL_AES |
					   OP_ALG_AAI_CTR_MOD128,
			.rfc3686 = true,
		},
	},
	{
		.skcipher = {
			.base = {
				.cra_name = "xts(aes)",
				.cra_driver_name = "xts-aes-caam",
				.cra_blocksize = AES_BLOCK_SIZE,
			},
			.setkey = xts_skcipher_setkey,
			.encrypt = skcipher_encrypt,
			.decrypt = skcipher_decrypt,
			.min_keysize = 2 * AES_MIN_KEY_SIZE,
			.max_keysize = 2 * AES_MAX_KEY_SIZE,
			.ivsize = AES_BLOCK_SIZE,
		},
		.caam.class1_alg_type = OP_ALG_ALGSEL_AES | OP_ALG_AAI_XTS,
	},
	{
		.skcipher = {
			.base = {
				.cra_name = "ecb(des)",
				.cra_driver_name = "ecb-des-caam",
				.cra_blocksize = DES_BLOCK_SIZE,
			},
			.setkey = des_skcipher_setkey,
			.encrypt = skcipher_encrypt,
			.decrypt = skcipher_decrypt,
			.min_keysize = DES_KEY_SIZE,
			.max_keysize = DES_KEY_SIZE,
		},
		.caam.class1_alg_type = OP_ALG_ALGSEL_DES | OP_ALG_AAI_ECB,
	},
	{
		.skcipher = {
			.base = {
				.cra_name = "ecb(aes)",
				.cra_driver_name = "ecb-aes-caam",
				.cra_blocksize = AES_BLOCK_SIZE,
			},
			.setkey = aes_skcipher_setkey,
			.encrypt = skcipher_encrypt,
			.decrypt = skcipher_decrypt,
			.min_keysize = AES_MIN_KEY_SIZE,
			.max_keysize = AES_MAX_KEY_SIZE,
		},
		.caam.class1_alg_type = OP_ALG_ALGSEL_AES | OP_ALG_AAI_ECB,
	},
#ifdef CONFIG_CRYPTO_DEV_FSL_CAAM_TK_API
	{
		.skcipher = {
			.base = {
				.cra_name = "tk(ecb(aes))",
				.cra_driver_name = "tk-ecb-aes-caam",
				.cra_blocksize = AES_BLOCK_SIZE,
			},
			.setkey = tk_skcipher_setkey,
			.encrypt = skcipher_encrypt,
			.decrypt = skcipher_decrypt,
			.min_keysize = TAG_MIN_SIZE,
			.max_keysize = CAAM_MAX_KEY_SIZE,
		},
		.caam.class1_alg_type = OP_ALG_ALGSEL_AES | OP_ALG_AAI_ECB,
		.caam.support_tagged_key = true,
	},
#endif /* CONFIG_CRYPTO_DEV_FSL_CAAM_TK_API */
	{
		.skcipher = {
			.base = {
				.cra_name = "ecb(des3_ede)",
				.cra_driver_name = "ecb-des3-caam",
				.cra_blocksize = DES3_EDE_BLOCK_SIZE,
			},
			.setkey = des3_skcipher_setkey,
			.encrypt = skcipher_encrypt,
			.decrypt = skcipher_decrypt,
			.min_keysize = DES3_EDE_KEY_SIZE,
			.max_keysize = DES3_EDE_KEY_SIZE,
		},
		.caam.class1_alg_type = OP_ALG_ALGSEL_3DES | OP_ALG_AAI_ECB,
	},
	{
		.skcipher = {
			.base = {
				.cra_name = "ecb(arc4)",
				.cra_driver_name = "ecb-arc4-caam",
				.cra_blocksize = ARC4_BLOCK_SIZE,
			},
			.setkey = arc4_skcipher_setkey,
			.encrypt = skcipher_encrypt,
			.decrypt = skcipher_decrypt,
			.min_keysize = ARC4_MIN_KEY_SIZE,
			.max_keysize = ARC4_MAX_KEY_SIZE,
		},
		.caam.class1_alg_type = OP_ALG_ALGSEL_ARC4 | OP_ALG_AAI_ECB,
	},
};

static struct caam_aead_alg driver_aeads[] = {
	{
		.aead = {
			.base = {
				.cra_name = "rfc4106(gcm(aes))",
				.cra_driver_name = "rfc4106-gcm-aes-caam",
				.cra_blocksize = 1,
			},
			.setkey = rfc4106_setkey,
			.setauthsize = rfc4106_setauthsize,
			.encrypt = ipsec_gcm_encrypt,
			.decrypt = ipsec_gcm_decrypt,
			.ivsize = GCM_RFC4106_IV_SIZE,
			.maxauthsize = AES_BLOCK_SIZE,
		},
		.caam = {
			.class1_alg_type = OP_ALG_ALGSEL_AES | OP_ALG_AAI_GCM,
			.nodkp = true,
		},
	},
	{
		.aead = {
			.base = {
				.cra_name = "rfc4543(gcm(aes))",
				.cra_driver_name = "rfc4543-gcm-aes-caam",
				.cra_blocksize = 1,
			},
			.setkey = rfc4543_setkey,
			.setauthsize = rfc4543_setauthsize,
			.encrypt = ipsec_gcm_encrypt,
			.decrypt = ipsec_gcm_decrypt,
			.ivsize = GCM_RFC4543_IV_SIZE,
			.maxauthsize = AES_BLOCK_SIZE,
		},
		.caam = {
			.class1_alg_type = OP_ALG_ALGSEL_AES | OP_ALG_AAI_GCM,
			.nodkp = true,
		},
	},
	/* Galois Counter Mode */
	{
		.aead = {
			.base = {
				.cra_name = "gcm(aes)",
				.cra_driver_name = "gcm-aes-caam",
				.cra_blocksize = 1,
			},
			.setkey = gcm_setkey,
			.setauthsize = gcm_setauthsize,
			.encrypt = gcm_encrypt,
			.decrypt = gcm_decrypt,
			.ivsize = GCM_AES_IV_SIZE,
			.maxauthsize = AES_BLOCK_SIZE,
		},
		.caam = {
			.class1_alg_type = OP_ALG_ALGSEL_AES | OP_ALG_AAI_GCM,
			.nodkp = true,
		},
	},
	/* single-pass ipsec_esp descriptor */
	{
		.aead = {
			.base = {
				.cra_name = "authenc(hmac(md5),"
					    "ecb(cipher_null))",
				.cra_driver_name = "authenc-hmac-md5-"
						   "ecb-cipher_null-caam",
				.cra_blocksize = NULL_BLOCK_SIZE,
			},
			.setkey = aead_setkey,
			.setauthsize = aead_setauthsize,
			.encrypt = aead_encrypt,
			.decrypt = aead_decrypt,
			.ivsize = NULL_IV_SIZE,
			.maxauthsize = MD5_DIGEST_SIZE,
		},
		.caam = {
			.class2_alg_type = OP_ALG_ALGSEL_MD5 |
					   OP_ALG_AAI_HMAC_PRECOMP,
		},
	},
	{
		.aead = {
			.base = {
				.cra_name = "authenc(hmac(sha1),"
					    "ecb(cipher_null))",
				.cra_driver_name = "authenc-hmac-sha1-"
						   "ecb-cipher_null-caam",
				.cra_blocksize = NULL_BLOCK_SIZE,
			},
			.setkey = aead_setkey,
			.setauthsize = aead_setauthsize,
			.encrypt = aead_encrypt,
			.decrypt = aead_decrypt,
			.ivsize = NULL_IV_SIZE,
			.maxauthsize = SHA1_DIGEST_SIZE,
		},
		.caam = {
			.class2_alg_type = OP_ALG_ALGSEL_SHA1 |
					   OP_ALG_AAI_HMAC_PRECOMP,
		},
	},
	{
		.aead = {
			.base = {
				.cra_name = "authenc(hmac(sha224),"
					    "ecb(cipher_null))",
				.cra_driver_name = "authenc-hmac-sha224-"
						   "ecb-cipher_null-caam",
				.cra_blocksize = NULL_BLOCK_SIZE,
			},
			.setkey = aead_setkey,
			.setauthsize = aead_setauthsize,
			.encrypt = aead_encrypt,
			.decrypt = aead_decrypt,
			.ivsize = NULL_IV_SIZE,
			.maxauthsize = SHA224_DIGEST_SIZE,
		},
		.caam = {
			.class2_alg_type = OP_ALG_ALGSEL_SHA224 |
					   OP_ALG_AAI_HMAC_PRECOMP,
		},
	},
	{
		.aead = {
			.base = {
				.cra_name = "authenc(hmac(sha256),"
					    "ecb(cipher_null))",
				.cra_driver_name = "authenc-hmac-sha256-"
						   "ecb-cipher_null-caam",
				.cra_blocksize = NULL_BLOCK_SIZE,
			},
			.setkey = aead_setkey,
			.setauthsize = aead_setauthsize,
			.encrypt = aead_encrypt,
			.decrypt = aead_decrypt,
			.ivsize = NULL_IV_SIZE,
			.maxauthsize = SHA256_DIGEST_SIZE,
		},
		.caam = {
			.class2_alg_type = OP_ALG_ALGSEL_SHA256 |
					   OP_ALG_AAI_HMAC_PRECOMP,
		},
	},
	{
		.aead = {
			.base = {
				.cra_name = "authenc(hmac(sha384),"
					    "ecb(cipher_null))",
				.cra_driver_name = "authenc-hmac-sha384-"
						   "ecb-cipher_null-caam",
				.cra_blocksize = NULL_BLOCK_SIZE,
			},
			.setkey = aead_setkey,
			.setauthsize = aead_setauthsize,
			.encrypt = aead_encrypt,
			.decrypt = aead_decrypt,
			.ivsize = NULL_IV_SIZE,
			.maxauthsize = SHA384_DIGEST_SIZE,
		},
		.caam = {
			.class2_alg_type = OP_ALG_ALGSEL_SHA384 |
					   OP_ALG_AAI_HMAC_PRECOMP,
		},
	},
	{
		.aead = {
			.base = {
				.cra_name = "authenc(hmac(sha512),"
					    "ecb(cipher_null))",
				.cra_driver_name = "authenc-hmac-sha512-"
						   "ecb-cipher_null-caam",
				.cra_blocksize = NULL_BLOCK_SIZE,
			},
			.setkey = aead_setkey,
			.setauthsize = aead_setauthsize,
			.encrypt = aead_encrypt,
			.decrypt = aead_decrypt,
			.ivsize = NULL_IV_SIZE,
			.maxauthsize = SHA512_DIGEST_SIZE,
		},
		.caam = {
			.class2_alg_type = OP_ALG_ALGSEL_SHA512 |
					   OP_ALG_AAI_HMAC_PRECOMP,
		},
	},
	{
		.aead = {
			.base = {
				.cra_name = "authenc(hmac(md5),cbc(aes))",
				.cra_driver_name = "authenc-hmac-md5-"
						   "cbc-aes-caam",
				.cra_blocksize = AES_BLOCK_SIZE,
			},
			.setkey = aead_setkey,
			.setauthsize = aead_setauthsize,
			.encrypt = aead_encrypt,
			.decrypt = aead_decrypt,
			.ivsize = AES_BLOCK_SIZE,
			.maxauthsize = MD5_DIGEST_SIZE,
		},
		.caam = {
			.class1_alg_type = OP_ALG_ALGSEL_AES | OP_ALG_AAI_CBC,
			.class2_alg_type = OP_ALG_ALGSEL_MD5 |
					   OP_ALG_AAI_HMAC_PRECOMP,
		},
	},
	{
		.aead = {
			.base = {
				.cra_name = "echainiv(authenc(hmac(md5),"
					    "cbc(aes)))",
				.cra_driver_name = "echainiv-authenc-hmac-md5-"
						   "cbc-aes-caam",
				.cra_blocksize = AES_BLOCK_SIZE,
			},
			.setkey = aead_setkey,
			.setauthsize = aead_setauthsize,
			.encrypt = aead_encrypt,
			.decrypt = aead_decrypt,
			.ivsize = AES_BLOCK_SIZE,
			.maxauthsize = MD5_DIGEST_SIZE,
		},
		.caam = {
			.class1_alg_type = OP_ALG_ALGSEL_AES | OP_ALG_AAI_CBC,
			.class2_alg_type = OP_ALG_ALGSEL_MD5 |
					   OP_ALG_AAI_HMAC_PRECOMP,
			.geniv = true,
		},
	},
	{
		.aead = {
			.base = {
				.cra_name = "authenc(hmac(sha1),cbc(aes))",
				.cra_driver_name = "authenc-hmac-sha1-"
						   "cbc-aes-caam",
				.cra_blocksize = AES_BLOCK_SIZE,
			},
			.setkey = aead_setkey,
			.setauthsize = aead_setauthsize,
			.encrypt = aead_encrypt,
			.decrypt = aead_decrypt,
			.ivsize = AES_BLOCK_SIZE,
			.maxauthsize = SHA1_DIGEST_SIZE,
		},
		.caam = {
			.class1_alg_type = OP_ALG_ALGSEL_AES | OP_ALG_AAI_CBC,
			.class2_alg_type = OP_ALG_ALGSEL_SHA1 |
					   OP_ALG_AAI_HMAC_PRECOMP,
		},
	},
	{
		.aead = {
			.base = {
				.cra_name = "echainiv(authenc(hmac(sha1),"
					    "cbc(aes)))",
				.cra_driver_name = "echainiv-authenc-"
						   "hmac-sha1-cbc-aes-caam",
				.cra_blocksize = AES_BLOCK_SIZE,
			},
			.setkey = aead_setkey,
			.setauthsize = aead_setauthsize,
			.encrypt = aead_encrypt,
			.decrypt = aead_decrypt,
			.ivsize = AES_BLOCK_SIZE,
			.maxauthsize = SHA1_DIGEST_SIZE,
		},
		.caam = {
			.class1_alg_type = OP_ALG_ALGSEL_AES | OP_ALG_AAI_CBC,
			.class2_alg_type = OP_ALG_ALGSEL_SHA1 |
					   OP_ALG_AAI_HMAC_PRECOMP,
			.geniv = true,
		},
	},
	{
		.aead = {
			.base = {
				.cra_name = "authenc(hmac(sha224),cbc(aes))",
				.cra_driver_name = "authenc-hmac-sha224-"
						   "cbc-aes-caam",
				.cra_blocksize = AES_BLOCK_SIZE,
			},
			.setkey = aead_setkey,
			.setauthsize = aead_setauthsize,
			.encrypt = aead_encrypt,
			.decrypt = aead_decrypt,
			.ivsize = AES_BLOCK_SIZE,
			.maxauthsize = SHA224_DIGEST_SIZE,
		},
		.caam = {
			.class1_alg_type = OP_ALG_ALGSEL_AES | OP_ALG_AAI_CBC,
			.class2_alg_type = OP_ALG_ALGSEL_SHA224 |
					   OP_ALG_AAI_HMAC_PRECOMP,
		},
	},
	{
		.aead = {
			.base = {
				.cra_name = "echainiv(authenc(hmac(sha224),"
					    "cbc(aes)))",
				.cra_driver_name = "echainiv-authenc-"
						   "hmac-sha224-cbc-aes-caam",
				.cra_blocksize = AES_BLOCK_SIZE,
			},
			.setkey = aead_setkey,
			.setauthsize = aead_setauthsize,
			.encrypt = aead_encrypt,
			.decrypt = aead_decrypt,
			.ivsize = AES_BLOCK_SIZE,
			.maxauthsize = SHA224_DIGEST_SIZE,
		},
		.caam = {
			.class1_alg_type = OP_ALG_ALGSEL_AES | OP_ALG_AAI_CBC,
			.class2_alg_type = OP_ALG_ALGSEL_SHA224 |
					   OP_ALG_AAI_HMAC_PRECOMP,
			.geniv = true,
		},
	},
	{
		.aead = {
			.base = {
				.cra_name = "authenc(hmac(sha256),cbc(aes))",
				.cra_driver_name = "authenc-hmac-sha256-"
						   "cbc-aes-caam",
				.cra_blocksize = AES_BLOCK_SIZE,
			},
			.setkey = aead_setkey,
			.setauthsize = aead_setauthsize,
			.encrypt = aead_encrypt,
			.decrypt = aead_decrypt,
			.ivsize = AES_BLOCK_SIZE,
			.maxauthsize = SHA256_DIGEST_SIZE,
		},
		.caam = {
			.class1_alg_type = OP_ALG_ALGSEL_AES | OP_ALG_AAI_CBC,
			.class2_alg_type = OP_ALG_ALGSEL_SHA256 |
					   OP_ALG_AAI_HMAC_PRECOMP,
		},
	},
	{
		.aead = {
			.base = {
				.cra_name = "echainiv(authenc(hmac(sha256),"
					    "cbc(aes)))",
				.cra_driver_name = "echainiv-authenc-"
						   "hmac-sha256-cbc-aes-caam",
				.cra_blocksize = AES_BLOCK_SIZE,
			},
			.setkey = aead_setkey,
			.setauthsize = aead_setauthsize,
			.encrypt = aead_encrypt,
			.decrypt = aead_decrypt,
			.ivsize = AES_BLOCK_SIZE,
			.maxauthsize = SHA256_DIGEST_SIZE,
		},
		.caam = {
			.class1_alg_type = OP_ALG_ALGSEL_AES | OP_ALG_AAI_CBC,
			.class2_alg_type = OP_ALG_ALGSEL_SHA256 |
					   OP_ALG_AAI_HMAC_PRECOMP,
			.geniv = true,
		},
	},
	{
		.aead = {
			.base = {
				.cra_name = "authenc(hmac(sha384),cbc(aes))",
				.cra_driver_name = "authenc-hmac-sha384-"
						   "cbc-aes-caam",
				.cra_blocksize = AES_BLOCK_SIZE,
			},
			.setkey = aead_setkey,
			.setauthsize = aead_setauthsize,
			.encrypt = aead_encrypt,
			.decrypt = aead_decrypt,
			.ivsize = AES_BLOCK_SIZE,
			.maxauthsize = SHA384_DIGEST_SIZE,
		},
		.caam = {
			.class1_alg_type = OP_ALG_ALGSEL_AES | OP_ALG_AAI_CBC,
			.class2_alg_type = OP_ALG_ALGSEL_SHA384 |
					   OP_ALG_AAI_HMAC_PRECOMP,
		},
	},
	{
		.aead = {
			.base = {
				.cra_name = "echainiv(authenc(hmac(sha384),"
					    "cbc(aes)))",
				.cra_driver_name = "echainiv-authenc-"
						   "hmac-sha384-cbc-aes-caam",
				.cra_blocksize = AES_BLOCK_SIZE,
			},
			.setkey = aead_setkey,
			.setauthsize = aead_setauthsize,
			.encrypt = aead_encrypt,
			.decrypt = aead_decrypt,
			.ivsize = AES_BLOCK_SIZE,
			.maxauthsize = SHA384_DIGEST_SIZE,
		},
		.caam = {
			.class1_alg_type = OP_ALG_ALGSEL_AES | OP_ALG_AAI_CBC,
			.class2_alg_type = OP_ALG_ALGSEL_SHA384 |
					   OP_ALG_AAI_HMAC_PRECOMP,
			.geniv = true,
		},
	},
	{
		.aead = {
			.base = {
				.cra_name = "authenc(hmac(sha512),cbc(aes))",
				.cra_driver_name = "authenc-hmac-sha512-"
						   "cbc-aes-caam",
				.cra_blocksize = AES_BLOCK_SIZE,
			},
			.setkey = aead_setkey,
			.setauthsize = aead_setauthsize,
			.encrypt = aead_encrypt,
			.decrypt = aead_decrypt,
			.ivsize = AES_BLOCK_SIZE,
			.maxauthsize = SHA512_DIGEST_SIZE,
		},
		.caam = {
			.class1_alg_type = OP_ALG_ALGSEL_AES | OP_ALG_AAI_CBC,
			.class2_alg_type = OP_ALG_ALGSEL_SHA512 |
					   OP_ALG_AAI_HMAC_PRECOMP,
		},
	},
	{
		.aead = {
			.base = {
				.cra_name = "echainiv(authenc(hmac(sha512),"
					    "cbc(aes)))",
				.cra_driver_name = "echainiv-authenc-"
						   "hmac-sha512-cbc-aes-caam",
				.cra_blocksize = AES_BLOCK_SIZE,
			},
			.setkey = aead_setkey,
			.setauthsize = aead_setauthsize,
			.encrypt = aead_encrypt,
			.decrypt = aead_decrypt,
			.ivsize = AES_BLOCK_SIZE,
			.maxauthsize = SHA512_DIGEST_SIZE,
		},
		.caam = {
			.class1_alg_type = OP_ALG_ALGSEL_AES | OP_ALG_AAI_CBC,
			.class2_alg_type = OP_ALG_ALGSEL_SHA512 |
					   OP_ALG_AAI_HMAC_PRECOMP,
			.geniv = true,
		},
	},
	{
		.aead = {
			.base = {
				.cra_name = "authenc(hmac(md5),cbc(des3_ede))",
				.cra_driver_name = "authenc-hmac-md5-"
						   "cbc-des3_ede-caam",
				.cra_blocksize = DES3_EDE_BLOCK_SIZE,
			},
			.setkey = des3_aead_setkey,
			.setauthsize = aead_setauthsize,
			.encrypt = aead_encrypt,
			.decrypt = aead_decrypt,
			.ivsize = DES3_EDE_BLOCK_SIZE,
			.maxauthsize = MD5_DIGEST_SIZE,
		},
		.caam = {
			.class1_alg_type = OP_ALG_ALGSEL_3DES | OP_ALG_AAI_CBC,
			.class2_alg_type = OP_ALG_ALGSEL_MD5 |
					   OP_ALG_AAI_HMAC_PRECOMP,
		}
	},
	{
		.aead = {
			.base = {
				.cra_name = "echainiv(authenc(hmac(md5),"
					    "cbc(des3_ede)))",
				.cra_driver_name = "echainiv-authenc-hmac-md5-"
						   "cbc-des3_ede-caam",
				.cra_blocksize = DES3_EDE_BLOCK_SIZE,
			},
			.setkey = des3_aead_setkey,
			.setauthsize = aead_setauthsize,
			.encrypt = aead_encrypt,
			.decrypt = aead_decrypt,
			.ivsize = DES3_EDE_BLOCK_SIZE,
			.maxauthsize = MD5_DIGEST_SIZE,
		},
		.caam = {
			.class1_alg_type = OP_ALG_ALGSEL_3DES | OP_ALG_AAI_CBC,
			.class2_alg_type = OP_ALG_ALGSEL_MD5 |
					   OP_ALG_AAI_HMAC_PRECOMP,
			.geniv = true,
		}
	},
	{
		.aead = {
			.base = {
				.cra_name = "authenc(hmac(sha1),"
					    "cbc(des3_ede))",
				.cra_driver_name = "authenc-hmac-sha1-"
						   "cbc-des3_ede-caam",
				.cra_blocksize = DES3_EDE_BLOCK_SIZE,
			},
			.setkey = des3_aead_setkey,
			.setauthsize = aead_setauthsize,
			.encrypt = aead_encrypt,
			.decrypt = aead_decrypt,
			.ivsize = DES3_EDE_BLOCK_SIZE,
			.maxauthsize = SHA1_DIGEST_SIZE,
		},
		.caam = {
			.class1_alg_type = OP_ALG_ALGSEL_3DES | OP_ALG_AAI_CBC,
			.class2_alg_type = OP_ALG_ALGSEL_SHA1 |
					   OP_ALG_AAI_HMAC_PRECOMP,
		},
	},
	{
		.aead = {
			.base = {
				.cra_name = "echainiv(authenc(hmac(sha1),"
					    "cbc(des3_ede)))",
				.cra_driver_name = "echainiv-authenc-"
						   "hmac-sha1-"
						   "cbc-des3_ede-caam",
				.cra_blocksize = DES3_EDE_BLOCK_SIZE,
			},
			.setkey = des3_aead_setkey,
			.setauthsize = aead_setauthsize,
			.encrypt = aead_encrypt,
			.decrypt = aead_decrypt,
			.ivsize = DES3_EDE_BLOCK_SIZE,
			.maxauthsize = SHA1_DIGEST_SIZE,
		},
		.caam = {
			.class1_alg_type = OP_ALG_ALGSEL_3DES | OP_ALG_AAI_CBC,
			.class2_alg_type = OP_ALG_ALGSEL_SHA1 |
					   OP_ALG_AAI_HMAC_PRECOMP,
			.geniv = true,
		},
	},
	{
		.aead = {
			.base = {
				.cra_name = "authenc(hmac(sha224),"
					    "cbc(des3_ede))",
				.cra_driver_name = "authenc-hmac-sha224-"
						   "cbc-des3_ede-caam",
				.cra_blocksize = DES3_EDE_BLOCK_SIZE,
			},
			.setkey = des3_aead_setkey,
			.setauthsize = aead_setauthsize,
			.encrypt = aead_encrypt,
			.decrypt = aead_decrypt,
			.ivsize = DES3_EDE_BLOCK_SIZE,
			.maxauthsize = SHA224_DIGEST_SIZE,
		},
		.caam = {
			.class1_alg_type = OP_ALG_ALGSEL_3DES | OP_ALG_AAI_CBC,
			.class2_alg_type = OP_ALG_ALGSEL_SHA224 |
					   OP_ALG_AAI_HMAC_PRECOMP,
		},
	},
	{
		.aead = {
			.base = {
				.cra_name = "echainiv(authenc(hmac(sha224),"
					    "cbc(des3_ede)))",
				.cra_driver_name = "echainiv-authenc-"
						   "hmac-sha224-"
						   "cbc-des3_ede-caam",
				.cra_blocksize = DES3_EDE_BLOCK_SIZE,
			},
			.setkey = des3_aead_setkey,
			.setauthsize = aead_setauthsize,
			.encrypt = aead_encrypt,
			.decrypt = aead_decrypt,
			.ivsize = DES3_EDE_BLOCK_SIZE,
			.maxauthsize = SHA224_DIGEST_SIZE,
		},
		.caam = {
			.class1_alg_type = OP_ALG_ALGSEL_3DES | OP_ALG_AAI_CBC,
			.class2_alg_type = OP_ALG_ALGSEL_SHA224 |
					   OP_ALG_AAI_HMAC_PRECOMP,
			.geniv = true,
		},
	},
	{
		.aead = {
			.base = {
				.cra_name = "authenc(hmac(sha256),"
					    "cbc(des3_ede))",
				.cra_driver_name = "authenc-hmac-sha256-"
						   "cbc-des3_ede-caam",
				.cra_blocksize = DES3_EDE_BLOCK_SIZE,
			},
			.setkey = des3_aead_setkey,
			.setauthsize = aead_setauthsize,
			.encrypt = aead_encrypt,
			.decrypt = aead_decrypt,
			.ivsize = DES3_EDE_BLOCK_SIZE,
			.maxauthsize = SHA256_DIGEST_SIZE,
		},
		.caam = {
			.class1_alg_type = OP_ALG_ALGSEL_3DES | OP_ALG_AAI_CBC,
			.class2_alg_type = OP_ALG_ALGSEL_SHA256 |
					   OP_ALG_AAI_HMAC_PRECOMP,
		},
	},
	{
		.aead = {
			.base = {
				.cra_name = "echainiv(authenc(hmac(sha256),"
					    "cbc(des3_ede)))",
				.cra_driver_name = "echainiv-authenc-"
						   "hmac-sha256-"
						   "cbc-des3_ede-caam",
				.cra_blocksize = DES3_EDE_BLOCK_SIZE,
			},
			.setkey = des3_aead_setkey,
			.setauthsize = aead_setauthsize,
			.encrypt = aead_encrypt,
			.decrypt = aead_decrypt,
			.ivsize = DES3_EDE_BLOCK_SIZE,
			.maxauthsize = SHA256_DIGEST_SIZE,
		},
		.caam = {
			.class1_alg_type = OP_ALG_ALGSEL_3DES | OP_ALG_AAI_CBC,
			.class2_alg_type = OP_ALG_ALGSEL_SHA256 |
					   OP_ALG_AAI_HMAC_PRECOMP,
			.geniv = true,
		},
	},
	{
		.aead = {
			.base = {
				.cra_name = "authenc(hmac(sha384),"
					    "cbc(des3_ede))",
				.cra_driver_name = "authenc-hmac-sha384-"
						   "cbc-des3_ede-caam",
				.cra_blocksize = DES3_EDE_BLOCK_SIZE,
			},
			.setkey = des3_aead_setkey,
			.setauthsize = aead_setauthsize,
			.encrypt = aead_encrypt,
			.decrypt = aead_decrypt,
			.ivsize = DES3_EDE_BLOCK_SIZE,
			.maxauthsize = SHA384_DIGEST_SIZE,
		},
		.caam = {
			.class1_alg_type = OP_ALG_ALGSEL_3DES | OP_ALG_AAI_CBC,
			.class2_alg_type = OP_ALG_ALGSEL_SHA384 |
					   OP_ALG_AAI_HMAC_PRECOMP,
		},
	},
	{
		.aead = {
			.base = {
				.cra_name = "echainiv(authenc(hmac(sha384),"
					    "cbc(des3_ede)))",
				.cra_driver_name = "echainiv-authenc-"
						   "hmac-sha384-"
						   "cbc-des3_ede-caam",
				.cra_blocksize = DES3_EDE_BLOCK_SIZE,
			},
			.setkey = des3_aead_setkey,
			.setauthsize = aead_setauthsize,
			.encrypt = aead_encrypt,
			.decrypt = aead_decrypt,
			.ivsize = DES3_EDE_BLOCK_SIZE,
			.maxauthsize = SHA384_DIGEST_SIZE,
		},
		.caam = {
			.class1_alg_type = OP_ALG_ALGSEL_3DES | OP_ALG_AAI_CBC,
			.class2_alg_type = OP_ALG_ALGSEL_SHA384 |
					   OP_ALG_AAI_HMAC_PRECOMP,
			.geniv = true,
		},
	},
	{
		.aead = {
			.base = {
				.cra_name = "authenc(hmac(sha512),"
					    "cbc(des3_ede))",
				.cra_driver_name = "authenc-hmac-sha512-"
						   "cbc-des3_ede-caam",
				.cra_blocksize = DES3_EDE_BLOCK_SIZE,
			},
			.setkey = des3_aead_setkey,
			.setauthsize = aead_setauthsize,
			.encrypt = aead_encrypt,
			.decrypt = aead_decrypt,
			.ivsize = DES3_EDE_BLOCK_SIZE,
			.maxauthsize = SHA512_DIGEST_SIZE,
		},
		.caam = {
			.class1_alg_type = OP_ALG_ALGSEL_3DES | OP_ALG_AAI_CBC,
			.class2_alg_type = OP_ALG_ALGSEL_SHA512 |
					   OP_ALG_AAI_HMAC_PRECOMP,
		},
	},
	{
		.aead = {
			.base = {
				.cra_name = "echainiv(authenc(hmac(sha512),"
					    "cbc(des3_ede)))",
				.cra_driver_name = "echainiv-authenc-"
						   "hmac-sha512-"
						   "cbc-des3_ede-caam",
				.cra_blocksize = DES3_EDE_BLOCK_SIZE,
			},
			.setkey = des3_aead_setkey,
			.setauthsize = aead_setauthsize,
			.encrypt = aead_encrypt,
			.decrypt = aead_decrypt,
			.ivsize = DES3_EDE_BLOCK_SIZE,
			.maxauthsize = SHA512_DIGEST_SIZE,
		},
		.caam = {
			.class1_alg_type = OP_ALG_ALGSEL_3DES | OP_ALG_AAI_CBC,
			.class2_alg_type = OP_ALG_ALGSEL_SHA512 |
					   OP_ALG_AAI_HMAC_PRECOMP,
			.geniv = true,
		},
	},
	{
		.aead = {
			.base = {
				.cra_name = "authenc(hmac(md5),cbc(des))",
				.cra_driver_name = "authenc-hmac-md5-"
						   "cbc-des-caam",
				.cra_blocksize = DES_BLOCK_SIZE,
			},
			.setkey = aead_setkey,
			.setauthsize = aead_setauthsize,
			.encrypt = aead_encrypt,
			.decrypt = aead_decrypt,
			.ivsize = DES_BLOCK_SIZE,
			.maxauthsize = MD5_DIGEST_SIZE,
		},
		.caam = {
			.class1_alg_type = OP_ALG_ALGSEL_DES | OP_ALG_AAI_CBC,
			.class2_alg_type = OP_ALG_ALGSEL_MD5 |
					   OP_ALG_AAI_HMAC_PRECOMP,
		},
	},
	{
		.aead = {
			.base = {
				.cra_name = "echainiv(authenc(hmac(md5),"
					    "cbc(des)))",
				.cra_driver_name = "echainiv-authenc-hmac-md5-"
						   "cbc-des-caam",
				.cra_blocksize = DES_BLOCK_SIZE,
			},
			.setkey = aead_setkey,
			.setauthsize = aead_setauthsize,
			.encrypt = aead_encrypt,
			.decrypt = aead_decrypt,
			.ivsize = DES_BLOCK_SIZE,
			.maxauthsize = MD5_DIGEST_SIZE,
		},
		.caam = {
			.class1_alg_type = OP_ALG_ALGSEL_DES | OP_ALG_AAI_CBC,
			.class2_alg_type = OP_ALG_ALGSEL_MD5 |
					   OP_ALG_AAI_HMAC_PRECOMP,
			.geniv = true,
		},
	},
	{
		.aead = {
			.base = {
				.cra_name = "authenc(hmac(sha1),cbc(des))",
				.cra_driver_name = "authenc-hmac-sha1-"
						   "cbc-des-caam",
				.cra_blocksize = DES_BLOCK_SIZE,
			},
			.setkey = aead_setkey,
			.setauthsize = aead_setauthsize,
			.encrypt = aead_encrypt,
			.decrypt = aead_decrypt,
			.ivsize = DES_BLOCK_SIZE,
			.maxauthsize = SHA1_DIGEST_SIZE,
		},
		.caam = {
			.class1_alg_type = OP_ALG_ALGSEL_DES | OP_ALG_AAI_CBC,
			.class2_alg_type = OP_ALG_ALGSEL_SHA1 |
					   OP_ALG_AAI_HMAC_PRECOMP,
		},
	},
	{
		.aead = {
			.base = {
				.cra_name = "echainiv(authenc(hmac(sha1),"
					    "cbc(des)))",
				.cra_driver_name = "echainiv-authenc-"
						   "hmac-sha1-cbc-des-caam",
				.cra_blocksize = DES_BLOCK_SIZE,
			},
			.setkey = aead_setkey,
			.setauthsize = aead_setauthsize,
			.encrypt = aead_encrypt,
			.decrypt = aead_decrypt,
			.ivsize = DES_BLOCK_SIZE,
			.maxauthsize = SHA1_DIGEST_SIZE,
		},
		.caam = {
			.class1_alg_type = OP_ALG_ALGSEL_DES | OP_ALG_AAI_CBC,
			.class2_alg_type = OP_ALG_ALGSEL_SHA1 |
					   OP_ALG_AAI_HMAC_PRECOMP,
			.geniv = true,
		},
	},
	{
		.aead = {
			.base = {
				.cra_name = "authenc(hmac(sha224),cbc(des))",
				.cra_driver_name = "authenc-hmac-sha224-"
						   "cbc-des-caam",
				.cra_blocksize = DES_BLOCK_SIZE,
			},
			.setkey = aead_setkey,
			.setauthsize = aead_setauthsize,
			.encrypt = aead_encrypt,
			.decrypt = aead_decrypt,
			.ivsize = DES_BLOCK_SIZE,
			.maxauthsize = SHA224_DIGEST_SIZE,
		},
		.caam = {
			.class1_alg_type = OP_ALG_ALGSEL_DES | OP_ALG_AAI_CBC,
			.class2_alg_type = OP_ALG_ALGSEL_SHA224 |
					   OP_ALG_AAI_HMAC_PRECOMP,
		},
	},
	{
		.aead = {
			.base = {
				.cra_name = "echainiv(authenc(hmac(sha224),"
					    "cbc(des)))",
				.cra_driver_name = "echainiv-authenc-"
						   "hmac-sha224-cbc-des-caam",
				.cra_blocksize = DES_BLOCK_SIZE,
			},
			.setkey = aead_setkey,
			.setauthsize = aead_setauthsize,
			.encrypt = aead_encrypt,
			.decrypt = aead_decrypt,
			.ivsize = DES_BLOCK_SIZE,
			.maxauthsize = SHA224_DIGEST_SIZE,
		},
		.caam = {
			.class1_alg_type = OP_ALG_ALGSEL_DES | OP_ALG_AAI_CBC,
			.class2_alg_type = OP_ALG_ALGSEL_SHA224 |
					   OP_ALG_AAI_HMAC_PRECOMP,
			.geniv = true,
		},
	},
	{
		.aead = {
			.base = {
				.cra_name = "authenc(hmac(sha256),cbc(des))",
				.cra_driver_name = "authenc-hmac-sha256-"
						   "cbc-des-caam",
				.cra_blocksize = DES_BLOCK_SIZE,
			},
			.setkey = aead_setkey,
			.setauthsize = aead_setauthsize,
			.encrypt = aead_encrypt,
			.decrypt = aead_decrypt,
			.ivsize = DES_BLOCK_SIZE,
			.maxauthsize = SHA256_DIGEST_SIZE,
		},
		.caam = {
			.class1_alg_type = OP_ALG_ALGSEL_DES | OP_ALG_AAI_CBC,
			.class2_alg_type = OP_ALG_ALGSEL_SHA256 |
					   OP_ALG_AAI_HMAC_PRECOMP,
		},
	},
	{
		.aead = {
			.base = {
				.cra_name = "echainiv(authenc(hmac(sha256),"
					    "cbc(des)))",
				.cra_driver_name = "echainiv-authenc-"
						   "hmac-sha256-cbc-des-caam",
				.cra_blocksize = DES_BLOCK_SIZE,
			},
			.setkey = aead_setkey,
			.setauthsize = aead_setauthsize,
			.encrypt = aead_encrypt,
			.decrypt = aead_decrypt,
			.ivsize = DES_BLOCK_SIZE,
			.maxauthsize = SHA256_DIGEST_SIZE,
		},
		.caam = {
			.class1_alg_type = OP_ALG_ALGSEL_DES | OP_ALG_AAI_CBC,
			.class2_alg_type = OP_ALG_ALGSEL_SHA256 |
					   OP_ALG_AAI_HMAC_PRECOMP,
			.geniv = true,
		},
	},
	{
		.aead = {
			.base = {
				.cra_name = "authenc(hmac(sha384),cbc(des))",
				.cra_driver_name = "authenc-hmac-sha384-"
						   "cbc-des-caam",
				.cra_blocksize = DES_BLOCK_SIZE,
			},
			.setkey = aead_setkey,
			.setauthsize = aead_setauthsize,
			.encrypt = aead_encrypt,
			.decrypt = aead_decrypt,
			.ivsize = DES_BLOCK_SIZE,
			.maxauthsize = SHA384_DIGEST_SIZE,
		},
		.caam = {
			.class1_alg_type = OP_ALG_ALGSEL_DES | OP_ALG_AAI_CBC,
			.class2_alg_type = OP_ALG_ALGSEL_SHA384 |
					   OP_ALG_AAI_HMAC_PRECOMP,
		},
	},
	{
		.aead = {
			.base = {
				.cra_name = "echainiv(authenc(hmac(sha384),"
					    "cbc(des)))",
				.cra_driver_name = "echainiv-authenc-"
						   "hmac-sha384-cbc-des-caam",
				.cra_blocksize = DES_BLOCK_SIZE,
			},
			.setkey = aead_setkey,
			.setauthsize = aead_setauthsize,
			.encrypt = aead_encrypt,
			.decrypt = aead_decrypt,
			.ivsize = DES_BLOCK_SIZE,
			.maxauthsize = SHA384_DIGEST_SIZE,
		},
		.caam = {
			.class1_alg_type = OP_ALG_ALGSEL_DES | OP_ALG_AAI_CBC,
			.class2_alg_type = OP_ALG_ALGSEL_SHA384 |
					   OP_ALG_AAI_HMAC_PRECOMP,
			.geniv = true,
		},
	},
	{
		.aead = {
			.base = {
				.cra_name = "authenc(hmac(sha512),cbc(des))",
				.cra_driver_name = "authenc-hmac-sha512-"
						   "cbc-des-caam",
				.cra_blocksize = DES_BLOCK_SIZE,
			},
			.setkey = aead_setkey,
			.setauthsize = aead_setauthsize,
			.encrypt = aead_encrypt,
			.decrypt = aead_decrypt,
			.ivsize = DES_BLOCK_SIZE,
			.maxauthsize = SHA512_DIGEST_SIZE,
		},
		.caam = {
			.class1_alg_type = OP_ALG_ALGSEL_DES | OP_ALG_AAI_CBC,
			.class2_alg_type = OP_ALG_ALGSEL_SHA512 |
					   OP_ALG_AAI_HMAC_PRECOMP,
		},
	},
	{
		.aead = {
			.base = {
				.cra_name = "echainiv(authenc(hmac(sha512),"
					    "cbc(des)))",
				.cra_driver_name = "echainiv-authenc-"
						   "hmac-sha512-cbc-des-caam",
				.cra_blocksize = DES_BLOCK_SIZE,
			},
			.setkey = aead_setkey,
			.setauthsize = aead_setauthsize,
			.encrypt = aead_encrypt,
			.decrypt = aead_decrypt,
			.ivsize = DES_BLOCK_SIZE,
			.maxauthsize = SHA512_DIGEST_SIZE,
		},
		.caam = {
			.class1_alg_type = OP_ALG_ALGSEL_DES | OP_ALG_AAI_CBC,
			.class2_alg_type = OP_ALG_ALGSEL_SHA512 |
					   OP_ALG_AAI_HMAC_PRECOMP,
			.geniv = true,
		},
	},
	{
		.aead = {
			.base = {
				.cra_name = "authenc(hmac(md5),"
					    "rfc3686(ctr(aes)))",
				.cra_driver_name = "authenc-hmac-md5-"
						   "rfc3686-ctr-aes-caam",
				.cra_blocksize = 1,
			},
			.setkey = aead_setkey,
			.setauthsize = aead_setauthsize,
			.encrypt = aead_encrypt,
			.decrypt = aead_decrypt,
			.ivsize = CTR_RFC3686_IV_SIZE,
			.maxauthsize = MD5_DIGEST_SIZE,
		},
		.caam = {
			.class1_alg_type = OP_ALG_ALGSEL_AES |
					   OP_ALG_AAI_CTR_MOD128,
			.class2_alg_type = OP_ALG_ALGSEL_MD5 |
					   OP_ALG_AAI_HMAC_PRECOMP,
			.rfc3686 = true,
		},
	},
	{
		.aead = {
			.base = {
				.cra_name = "seqiv(authenc("
					    "hmac(md5),rfc3686(ctr(aes))))",
				.cra_driver_name = "seqiv-authenc-hmac-md5-"
						   "rfc3686-ctr-aes-caam",
				.cra_blocksize = 1,
			},
			.setkey = aead_setkey,
			.setauthsize = aead_setauthsize,
			.encrypt = aead_encrypt,
			.decrypt = aead_decrypt,
			.ivsize = CTR_RFC3686_IV_SIZE,
			.maxauthsize = MD5_DIGEST_SIZE,
		},
		.caam = {
			.class1_alg_type = OP_ALG_ALGSEL_AES |
					   OP_ALG_AAI_CTR_MOD128,
			.class2_alg_type = OP_ALG_ALGSEL_MD5 |
					   OP_ALG_AAI_HMAC_PRECOMP,
			.rfc3686 = true,
			.geniv = true,
		},
	},
	{
		.aead = {
			.base = {
				.cra_name = "authenc(hmac(sha1),"
					    "rfc3686(ctr(aes)))",
				.cra_driver_name = "authenc-hmac-sha1-"
						   "rfc3686-ctr-aes-caam",
				.cra_blocksize = 1,
			},
			.setkey = aead_setkey,
			.setauthsize = aead_setauthsize,
			.encrypt = aead_encrypt,
			.decrypt = aead_decrypt,
			.ivsize = CTR_RFC3686_IV_SIZE,
			.maxauthsize = SHA1_DIGEST_SIZE,
		},
		.caam = {
			.class1_alg_type = OP_ALG_ALGSEL_AES |
					   OP_ALG_AAI_CTR_MOD128,
			.class2_alg_type = OP_ALG_ALGSEL_SHA1 |
					   OP_ALG_AAI_HMAC_PRECOMP,
			.rfc3686 = true,
		},
	},
	{
		.aead = {
			.base = {
				.cra_name = "seqiv(authenc("
					    "hmac(sha1),rfc3686(ctr(aes))))",
				.cra_driver_name = "seqiv-authenc-hmac-sha1-"
						   "rfc3686-ctr-aes-caam",
				.cra_blocksize = 1,
			},
			.setkey = aead_setkey,
			.setauthsize = aead_setauthsize,
			.encrypt = aead_encrypt,
			.decrypt = aead_decrypt,
			.ivsize = CTR_RFC3686_IV_SIZE,
			.maxauthsize = SHA1_DIGEST_SIZE,
		},
		.caam = {
			.class1_alg_type = OP_ALG_ALGSEL_AES |
					   OP_ALG_AAI_CTR_MOD128,
			.class2_alg_type = OP_ALG_ALGSEL_SHA1 |
					   OP_ALG_AAI_HMAC_PRECOMP,
			.rfc3686 = true,
			.geniv = true,
		},
	},
	{
		.aead = {
			.base = {
				.cra_name = "authenc(hmac(sha224),"
					    "rfc3686(ctr(aes)))",
				.cra_driver_name = "authenc-hmac-sha224-"
						   "rfc3686-ctr-aes-caam",
				.cra_blocksize = 1,
			},
			.setkey = aead_setkey,
			.setauthsize = aead_setauthsize,
			.encrypt = aead_encrypt,
			.decrypt = aead_decrypt,
			.ivsize = CTR_RFC3686_IV_SIZE,
			.maxauthsize = SHA224_DIGEST_SIZE,
		},
		.caam = {
			.class1_alg_type = OP_ALG_ALGSEL_AES |
					   OP_ALG_AAI_CTR_MOD128,
			.class2_alg_type = OP_ALG_ALGSEL_SHA224 |
					   OP_ALG_AAI_HMAC_PRECOMP,
			.rfc3686 = true,
		},
	},
	{
		.aead = {
			.base = {
				.cra_name = "seqiv(authenc("
					    "hmac(sha224),rfc3686(ctr(aes))))",
				.cra_driver_name = "seqiv-authenc-hmac-sha224-"
						   "rfc3686-ctr-aes-caam",
				.cra_blocksize = 1,
			},
			.setkey = aead_setkey,
			.setauthsize = aead_setauthsize,
			.encrypt = aead_encrypt,
			.decrypt = aead_decrypt,
			.ivsize = CTR_RFC3686_IV_SIZE,
			.maxauthsize = SHA224_DIGEST_SIZE,
		},
		.caam = {
			.class1_alg_type = OP_ALG_ALGSEL_AES |
					   OP_ALG_AAI_CTR_MOD128,
			.class2_alg_type = OP_ALG_ALGSEL_SHA224 |
					   OP_ALG_AAI_HMAC_PRECOMP,
			.rfc3686 = true,
			.geniv = true,
		},
	},
	{
		.aead = {
			.base = {
				.cra_name = "authenc(hmac(sha256),"
					    "rfc3686(ctr(aes)))",
				.cra_driver_name = "authenc-hmac-sha256-"
						   "rfc3686-ctr-aes-caam",
				.cra_blocksize = 1,
			},
			.setkey = aead_setkey,
			.setauthsize = aead_setauthsize,
			.encrypt = aead_encrypt,
			.decrypt = aead_decrypt,
			.ivsize = CTR_RFC3686_IV_SIZE,
			.maxauthsize = SHA256_DIGEST_SIZE,
		},
		.caam = {
			.class1_alg_type = OP_ALG_ALGSEL_AES |
					   OP_ALG_AAI_CTR_MOD128,
			.class2_alg_type = OP_ALG_ALGSEL_SHA256 |
					   OP_ALG_AAI_HMAC_PRECOMP,
			.rfc3686 = true,
		},
	},
	{
		.aead = {
			.base = {
				.cra_name = "seqiv(authenc(hmac(sha256),"
					    "rfc3686(ctr(aes))))",
				.cra_driver_name = "seqiv-authenc-hmac-sha256-"
						   "rfc3686-ctr-aes-caam",
				.cra_blocksize = 1,
			},
			.setkey = aead_setkey,
			.setauthsize = aead_setauthsize,
			.encrypt = aead_encrypt,
			.decrypt = aead_decrypt,
			.ivsize = CTR_RFC3686_IV_SIZE,
			.maxauthsize = SHA256_DIGEST_SIZE,
		},
		.caam = {
			.class1_alg_type = OP_ALG_ALGSEL_AES |
					   OP_ALG_AAI_CTR_MOD128,
			.class2_alg_type = OP_ALG_ALGSEL_SHA256 |
					   OP_ALG_AAI_HMAC_PRECOMP,
			.rfc3686 = true,
			.geniv = true,
		},
	},
	{
		.aead = {
			.base = {
				.cra_name = "authenc(hmac(sha384),"
					    "rfc3686(ctr(aes)))",
				.cra_driver_name = "authenc-hmac-sha384-"
						   "rfc3686-ctr-aes-caam",
				.cra_blocksize = 1,
			},
			.setkey = aead_setkey,
			.setauthsize = aead_setauthsize,
			.encrypt = aead_encrypt,
			.decrypt = aead_decrypt,
			.ivsize = CTR_RFC3686_IV_SIZE,
			.maxauthsize = SHA384_DIGEST_SIZE,
		},
		.caam = {
			.class1_alg_type = OP_ALG_ALGSEL_AES |
					   OP_ALG_AAI_CTR_MOD128,
			.class2_alg_type = OP_ALG_ALGSEL_SHA384 |
					   OP_ALG_AAI_HMAC_PRECOMP,
			.rfc3686 = true,
		},
	},
	{
		.aead = {
			.base = {
				.cra_name = "seqiv(authenc(hmac(sha384),"
					    "rfc3686(ctr(aes))))",
				.cra_driver_name = "seqiv-authenc-hmac-sha384-"
						   "rfc3686-ctr-aes-caam",
				.cra_blocksize = 1,
			},
			.setkey = aead_setkey,
			.setauthsize = aead_setauthsize,
			.encrypt = aead_encrypt,
			.decrypt = aead_decrypt,
			.ivsize = CTR_RFC3686_IV_SIZE,
			.maxauthsize = SHA384_DIGEST_SIZE,
		},
		.caam = {
			.class1_alg_type = OP_ALG_ALGSEL_AES |
					   OP_ALG_AAI_CTR_MOD128,
			.class2_alg_type = OP_ALG_ALGSEL_SHA384 |
					   OP_ALG_AAI_HMAC_PRECOMP,
			.rfc3686 = true,
			.geniv = true,
		},
	},
	{
		.aead = {
			.base = {
				.cra_name = "authenc(hmac(sha512),"
					    "rfc3686(ctr(aes)))",
				.cra_driver_name = "authenc-hmac-sha512-"
						   "rfc3686-ctr-aes-caam",
				.cra_blocksize = 1,
			},
			.setkey = aead_setkey,
			.setauthsize = aead_setauthsize,
			.encrypt = aead_encrypt,
			.decrypt = aead_decrypt,
			.ivsize = CTR_RFC3686_IV_SIZE,
			.maxauthsize = SHA512_DIGEST_SIZE,
		},
		.caam = {
			.class1_alg_type = OP_ALG_ALGSEL_AES |
					   OP_ALG_AAI_CTR_MOD128,
			.class2_alg_type = OP_ALG_ALGSEL_SHA512 |
					   OP_ALG_AAI_HMAC_PRECOMP,
			.rfc3686 = true,
		},
	},
	{
		.aead = {
			.base = {
				.cra_name = "seqiv(authenc(hmac(sha512),"
					    "rfc3686(ctr(aes))))",
				.cra_driver_name = "seqiv-authenc-hmac-sha512-"
						   "rfc3686-ctr-aes-caam",
				.cra_blocksize = 1,
			},
			.setkey = aead_setkey,
			.setauthsize = aead_setauthsize,
			.encrypt = aead_encrypt,
			.decrypt = aead_decrypt,
			.ivsize = CTR_RFC3686_IV_SIZE,
			.maxauthsize = SHA512_DIGEST_SIZE,
		},
		.caam = {
			.class1_alg_type = OP_ALG_ALGSEL_AES |
					   OP_ALG_AAI_CTR_MOD128,
			.class2_alg_type = OP_ALG_ALGSEL_SHA512 |
					   OP_ALG_AAI_HMAC_PRECOMP,
			.rfc3686 = true,
			.geniv = true,
		},
	},
	{
		.aead = {
			.base = {
				.cra_name = "rfc7539(chacha20,poly1305)",
				.cra_driver_name = "rfc7539-chacha20-poly1305-"
						   "caam",
				.cra_blocksize = 1,
			},
			.setkey = chachapoly_setkey,
			.setauthsize = chachapoly_setauthsize,
			.encrypt = chachapoly_encrypt,
			.decrypt = chachapoly_decrypt,
			.ivsize = CHACHAPOLY_IV_SIZE,
			.maxauthsize = POLY1305_DIGEST_SIZE,
		},
		.caam = {
			.class1_alg_type = OP_ALG_ALGSEL_CHACHA20 |
					   OP_ALG_AAI_AEAD,
			.class2_alg_type = OP_ALG_ALGSEL_POLY1305 |
					   OP_ALG_AAI_AEAD,
			.nodkp = true,
		},
	},
	{
		.aead = {
			.base = {
				.cra_name = "rfc7539esp(chacha20,poly1305)",
				.cra_driver_name = "rfc7539esp-chacha20-"
						   "poly1305-caam",
				.cra_blocksize = 1,
			},
			.setkey = chachapoly_setkey,
			.setauthsize = chachapoly_setauthsize,
			.encrypt = chachapoly_encrypt,
			.decrypt = chachapoly_decrypt,
			.ivsize = 8,
			.maxauthsize = POLY1305_DIGEST_SIZE,
		},
		.caam = {
			.class1_alg_type = OP_ALG_ALGSEL_CHACHA20 |
					   OP_ALG_AAI_AEAD,
			.class2_alg_type = OP_ALG_ALGSEL_POLY1305 |
					   OP_ALG_AAI_AEAD,
			.nodkp = true,
		},
	},
};

static int caam_init_common(struct caam_ctx *ctx, struct caam_alg_entry *caam,
			    bool uses_dkp)
{
	dma_addr_t dma_addr;
	struct caam_drv_private *priv;
	const size_t sh_desc_enc_offset = offsetof(struct caam_ctx,
						   sh_desc_enc);

	ctx->jrdev = caam_jr_alloc();
	if (IS_ERR(ctx->jrdev)) {
		pr_err("Job Ring Device allocation for transform failed\n");
		return PTR_ERR(ctx->jrdev);
	}

	priv = dev_get_drvdata(ctx->jrdev->parent);
	if (priv->era >= 6 && uses_dkp)
		ctx->dir = DMA_BIDIRECTIONAL;
	else
		ctx->dir = DMA_TO_DEVICE;

	dma_addr = dma_map_single_attrs(ctx->jrdev, ctx->sh_desc_enc,
					offsetof(struct caam_ctx,
						 sh_desc_enc_dma) -
					sh_desc_enc_offset,
					ctx->dir, DMA_ATTR_SKIP_CPU_SYNC);
	if (dma_mapping_error(ctx->jrdev, dma_addr)) {
		dev_err(ctx->jrdev, "unable to map key, shared descriptors\n");
		caam_jr_free(ctx->jrdev);
		return -ENOMEM;
	}

	ctx->sh_desc_enc_dma = dma_addr;
	ctx->sh_desc_dec_dma = dma_addr + offsetof(struct caam_ctx,
						   sh_desc_dec) -
					sh_desc_enc_offset;
	ctx->key_dma = dma_addr + offsetof(struct caam_ctx, key) -
					sh_desc_enc_offset;

	/* copy descriptor header template value */
	ctx->cdata.algtype = OP_TYPE_CLASS1_ALG | caam->class1_alg_type;
	ctx->adata.algtype = OP_TYPE_CLASS2_ALG | caam->class2_alg_type;

	return 0;
}

static int caam_cra_init(struct crypto_skcipher *tfm)
{
	struct skcipher_alg *alg = crypto_skcipher_alg(tfm);
	struct caam_skcipher_alg *caam_alg =
		container_of(alg, typeof(*caam_alg), skcipher);
	struct caam_ctx *ctx = crypto_skcipher_ctx(tfm);

	crypto_skcipher_set_reqsize(tfm, sizeof(struct caam_skcipher_req_ctx));

	ctx->enginectx.op.do_one_request = skcipher_do_one_req;

	return caam_init_common(crypto_skcipher_ctx(tfm), &caam_alg->caam,
				false);
}

static int caam_aead_init(struct crypto_aead *tfm)
{
	struct aead_alg *alg = crypto_aead_alg(tfm);
	struct caam_aead_alg *caam_alg =
		 container_of(alg, struct caam_aead_alg, aead);
	struct caam_ctx *ctx = crypto_aead_ctx(tfm);

	crypto_aead_set_reqsize(tfm, sizeof(struct caam_aead_req_ctx));

	ctx->enginectx.op.do_one_request = aead_do_one_req;

	return caam_init_common(ctx, &caam_alg->caam, !caam_alg->caam.nodkp);
}

static void caam_exit_common(struct caam_ctx *ctx)
{
	dma_unmap_single_attrs(ctx->jrdev, ctx->sh_desc_enc_dma,
			       offsetof(struct caam_ctx, sh_desc_enc_dma) -
			       offsetof(struct caam_ctx, sh_desc_enc),
			       ctx->dir, DMA_ATTR_SKIP_CPU_SYNC);
	caam_jr_free(ctx->jrdev);
}

static void caam_cra_exit(struct crypto_skcipher *tfm)
{
	caam_exit_common(crypto_skcipher_ctx(tfm));
}

static void caam_aead_exit(struct crypto_aead *tfm)
{
	caam_exit_common(crypto_aead_ctx(tfm));
}

void caam_algapi_exit(void)
{
	int i;

	for (i = 0; i < ARRAY_SIZE(driver_aeads); i++) {
		struct caam_aead_alg *t_alg = driver_aeads + i;

		if (t_alg->registered)
			crypto_unregister_aead(&t_alg->aead);
	}

	for (i = 0; i < ARRAY_SIZE(driver_algs); i++) {
		struct caam_skcipher_alg *t_alg = driver_algs + i;

		if (t_alg->registered)
			crypto_unregister_skcipher(&t_alg->skcipher);
	}
}

static void caam_skcipher_alg_init(struct caam_skcipher_alg *t_alg)
{
	struct skcipher_alg *alg = &t_alg->skcipher;

	alg->base.cra_module = THIS_MODULE;
	alg->base.cra_priority =
		t_alg->caam.support_tagged_key ? 1 : CAAM_CRA_PRIORITY;
	alg->base.cra_ctxsize = sizeof(struct caam_ctx);
	alg->base.cra_flags = CRYPTO_ALG_ASYNC | CRYPTO_ALG_KERN_DRIVER_ONLY;

	alg->init = caam_cra_init;
	alg->exit = caam_cra_exit;
}

static void caam_aead_alg_init(struct caam_aead_alg *t_alg)
{
	struct aead_alg *alg = &t_alg->aead;

	alg->base.cra_module = THIS_MODULE;
	alg->base.cra_priority = CAAM_CRA_PRIORITY;
	alg->base.cra_ctxsize = sizeof(struct caam_ctx);
	alg->base.cra_flags = CRYPTO_ALG_ASYNC | CRYPTO_ALG_KERN_DRIVER_ONLY;

	alg->init = caam_aead_init;
	alg->exit = caam_aead_exit;
}

int caam_algapi_init(struct device *ctrldev)
{
	struct caam_drv_private *priv = dev_get_drvdata(ctrldev);
	int i = 0, err = 0;
	u32 aes_vid, aes_inst, des_inst, md_vid, md_inst, ccha_inst, ptha_inst;
	u32 arc4_inst;
	unsigned int md_limit = SHA512_DIGEST_SIZE;
	bool registered = false, gcm_support;

	/*
	 * Register crypto algorithms the device supports.
	 * First, detect presence and attributes of DES, AES, and MD blocks.
	 */
	if (priv->era < 10) {
		struct caam_perfmon __iomem *perfmon = &priv->jr[0]->perfmon;
		u32 cha_vid, cha_inst, aes_rn;

		cha_vid = rd_reg32(&perfmon->cha_id_ls);
		aes_vid = cha_vid & CHA_ID_LS_AES_MASK;
		md_vid = (cha_vid & CHA_ID_LS_MD_MASK) >> CHA_ID_LS_MD_SHIFT;

		cha_inst = rd_reg32(&perfmon->cha_num_ls);
		des_inst = (cha_inst & CHA_ID_LS_DES_MASK) >>
			   CHA_ID_LS_DES_SHIFT;
		aes_inst = cha_inst & CHA_ID_LS_AES_MASK;
		md_inst = (cha_inst & CHA_ID_LS_MD_MASK) >> CHA_ID_LS_MD_SHIFT;
		arc4_inst = (cha_inst & CHA_ID_LS_ARC4_MASK) >>
			    CHA_ID_LS_ARC4_SHIFT;
		ccha_inst = 0;
		ptha_inst = 0;

		aes_rn = rd_reg32(&perfmon->cha_rev_ls) & CHA_ID_LS_AES_MASK;
		gcm_support = !(aes_vid == CHA_VER_VID_AES_LP && aes_rn < 8);
	} else {
		struct version_regs __iomem *vreg = &priv->jr[0]->vreg;
		u32 aesa, mdha;

		aesa = rd_reg32(&vreg->aesa);
		mdha = rd_reg32(&vreg->mdha);

		aes_vid = (aesa & CHA_VER_VID_MASK) >> CHA_VER_VID_SHIFT;
		md_vid = (mdha & CHA_VER_VID_MASK) >> CHA_VER_VID_SHIFT;

		des_inst = rd_reg32(&vreg->desa) & CHA_VER_NUM_MASK;
		aes_inst = aesa & CHA_VER_NUM_MASK;
		md_inst = mdha & CHA_VER_NUM_MASK;
		ccha_inst = rd_reg32(&vreg->ccha) & CHA_VER_NUM_MASK;
		ptha_inst = rd_reg32(&vreg->ptha) & CHA_VER_NUM_MASK;
		arc4_inst = rd_reg32(&vreg->afha) & CHA_VER_NUM_MASK;

		gcm_support = aesa & CHA_VER_MISC_AES_GCM;
	}

	/* If MD is present, limit digest size based on LP256 */
	if (md_inst && md_vid  == CHA_VER_VID_MD_LP256)
		md_limit = SHA256_DIGEST_SIZE;

	for (i = 0; i < ARRAY_SIZE(driver_algs); i++) {
		struct caam_skcipher_alg *t_alg = driver_algs + i;
		u32 alg_sel = t_alg->caam.class1_alg_type & OP_ALG_ALGSEL_MASK;

		/* Skip DES algorithms if not supported by device */
		if (!des_inst &&
		    ((alg_sel == OP_ALG_ALGSEL_3DES) ||
		     (alg_sel == OP_ALG_ALGSEL_DES)))
				continue;

		/* Skip AES algorithms if not supported by device */
		if (!aes_inst && (alg_sel == OP_ALG_ALGSEL_AES))
				continue;

		/* Skip ARC4 algorithms if not supported by device */
		if (!arc4_inst && alg_sel == OP_ALG_ALGSEL_ARC4)
			continue;

		/*
		 * Check support for AES modes not available
		 * on LP devices.
		 */
		if (aes_vid == CHA_VER_VID_AES_LP &&
		    (t_alg->caam.class1_alg_type & OP_ALG_AAI_MASK) ==
		    OP_ALG_AAI_XTS)
			continue;

		caam_skcipher_alg_init(t_alg);

		err = crypto_register_skcipher(&t_alg->skcipher);
		if (err) {
			pr_warn("%s alg registration failed\n",
				t_alg->skcipher.base.cra_driver_name);
			continue;
		}

		t_alg->registered = true;
		registered = true;
	}

	for (i = 0; i < ARRAY_SIZE(driver_aeads); i++) {
		struct caam_aead_alg *t_alg = driver_aeads + i;
		u32 c1_alg_sel = t_alg->caam.class1_alg_type &
				 OP_ALG_ALGSEL_MASK;
		u32 c2_alg_sel = t_alg->caam.class2_alg_type &
				 OP_ALG_ALGSEL_MASK;
		u32 alg_aai = t_alg->caam.class1_alg_type & OP_ALG_AAI_MASK;

		/* Skip DES algorithms if not supported by device */
		if (!des_inst &&
		    ((c1_alg_sel == OP_ALG_ALGSEL_3DES) ||
		     (c1_alg_sel == OP_ALG_ALGSEL_DES)))
				continue;

		/* Skip AES algorithms if not supported by device */
		if (!aes_inst && (c1_alg_sel == OP_ALG_ALGSEL_AES))
				continue;

		/* Skip CHACHA20 algorithms if not supported by device */
		if (c1_alg_sel == OP_ALG_ALGSEL_CHACHA20 && !ccha_inst)
			continue;

		/* Skip POLY1305 algorithms if not supported by device */
		if (c2_alg_sel == OP_ALG_ALGSEL_POLY1305 && !ptha_inst)
			continue;

		/* Skip GCM algorithms if not supported by device */
		if (c1_alg_sel == OP_ALG_ALGSEL_AES &&
		    alg_aai == OP_ALG_AAI_GCM && !gcm_support)
			continue;

		/*
		 * Skip algorithms requiring message digests
		 * if MD or MD size is not supported by device.
		 */
		if (is_mdha(c2_alg_sel) &&
		    (!md_inst || t_alg->aead.maxauthsize > md_limit))
			continue;

		caam_aead_alg_init(t_alg);

		err = crypto_register_aead(&t_alg->aead);
		if (err) {
			pr_warn("%s alg registration failed\n",
				t_alg->aead.base.cra_driver_name);
			continue;
		}

		t_alg->registered = true;
		registered = true;
	}

	if (registered)
		pr_info("caam algorithms registered in /proc/crypto\n");

	return err;
}<|MERGE_RESOLUTION|>--- conflicted
+++ resolved
@@ -1038,10 +1038,7 @@
 	dev_dbg(jrdev, "%s %d: err 0x%x\n", __func__, __LINE__, err);
 
 	edesc = rctx->edesc;
-<<<<<<< HEAD
-=======
 	has_bklog = edesc->bklog;
->>>>>>> f69558f3
 
 	if (err)
 		ecode = caam_jr_strstatus(jrdev, err);
@@ -1054,11 +1051,7 @@
 	 * If no backlog flag, the completion of the request is done
 	 * by CAAM, not crypto engine.
 	 */
-<<<<<<< HEAD
-	if (!edesc->bklog)
-=======
 	if (!has_bklog)
->>>>>>> f69558f3
 		aead_request_complete(req, ecode);
 	else
 		crypto_finalize_aead_request(jrp->engine, req, ecode);
@@ -1079,10 +1072,7 @@
 	dev_dbg(jrdev, "%s %d: err 0x%x\n", __func__, __LINE__, err);
 
 	edesc = rctx->edesc;
-<<<<<<< HEAD
-=======
 	has_bklog = edesc->bklog;
->>>>>>> f69558f3
 	if (err)
 		ecode = caam_jr_strstatus(jrdev, err);
 
@@ -1112,11 +1102,7 @@
 	 * If no backlog flag, the completion of the request is done
 	 * by CAAM, not crypto engine.
 	 */
-<<<<<<< HEAD
-	if (!edesc->bklog)
-=======
 	if (!has_bklog)
->>>>>>> f69558f3
 		skcipher_request_complete(req, ecode);
 	else
 		crypto_finalize_skcipher_request(jrp->engine, req, ecode);
