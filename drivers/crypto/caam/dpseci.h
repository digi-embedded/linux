--- conflicted
+++ resolved
@@ -84,11 +84,6 @@
 int dpseci_is_enabled(struct fsl_mc_io *mc_io, u32 cmd_flags, u16 token,
 		      int *en);
 
-<<<<<<< HEAD
-int dpseci_reset(struct fsl_mc_io *mc_io, u32 cmd_flags, u16 token);
-
-=======
->>>>>>> c1084c27
 int dpseci_get_irq_enable(struct fsl_mc_io *mc_io, u32 cmd_flags, u16 token,
 			  u8 irq_index, u8 *en);
 
