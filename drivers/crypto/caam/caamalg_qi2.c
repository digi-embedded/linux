--- conflicted
+++ resolved
@@ -593,17 +593,10 @@
 	struct crypto_aead *tls = crypto_aead_reqtfm(req);
 	unsigned int blocksize = crypto_aead_blocksize(tls);
 	unsigned int padsize, authsize;
-<<<<<<< HEAD
-	struct caam_request *req_ctx = aead_request_ctx(req);
-	struct dpaa2_fl_entry *in_fle = &req_ctx->fd_flt[1];
-	struct dpaa2_fl_entry *out_fle = &req_ctx->fd_flt[0];
-	struct caam_ctx *ctx = crypto_aead_ctx(tls);
-=======
 	struct caam_request *req_ctx = aead_request_ctx_dma(req);
 	struct dpaa2_fl_entry *in_fle = &req_ctx->fd_flt[1];
 	struct dpaa2_fl_entry *out_fle = &req_ctx->fd_flt[0];
 	struct caam_ctx *ctx = crypto_aead_ctx_dma(tls);
->>>>>>> ccf0a997
 	struct caam_aead_alg *alg = container_of(crypto_aead_alg(tls),
 						 typeof(*alg), aead);
 	struct device *dev = ctx->dev;
@@ -773,11 +766,7 @@
 
 static int tls_set_sh_desc(struct crypto_aead *tls)
 {
-<<<<<<< HEAD
-	struct caam_ctx *ctx = crypto_aead_ctx(tls);
-=======
 	struct caam_ctx *ctx = crypto_aead_ctx_dma(tls);
->>>>>>> ccf0a997
 	unsigned int ivsize = crypto_aead_ivsize(tls);
 	unsigned int blocksize = crypto_aead_blocksize(tls);
 	struct device *dev = ctx->dev;
@@ -893,11 +882,7 @@
 static int tls_setkey(struct crypto_aead *tls, const u8 *key,
 		      unsigned int keylen)
 {
-<<<<<<< HEAD
-	struct caam_ctx *ctx = crypto_aead_ctx(tls);
-=======
 	struct caam_ctx *ctx = crypto_aead_ctx_dma(tls);
->>>>>>> ccf0a997
 	struct device *dev = ctx->dev;
 	struct crypto_authenc_keys keys;
 
@@ -940,11 +925,7 @@
 
 static int tls_setauthsize(struct crypto_aead *tls, unsigned int authsize)
 {
-<<<<<<< HEAD
-	struct caam_ctx *ctx = crypto_aead_ctx(tls);
-=======
 	struct caam_ctx *ctx = crypto_aead_ctx_dma(tls);
->>>>>>> ccf0a997
 
 	ctx->authsize = authsize;
 	tls_set_sh_desc(tls);
@@ -1680,11 +1661,7 @@
 	struct caam_request *req_ctx = to_caam_req(areq);
 	struct tls_edesc *edesc = req_ctx->edesc;
 	struct crypto_aead *tls = crypto_aead_reqtfm(req);
-<<<<<<< HEAD
-	struct caam_ctx *ctx = crypto_aead_ctx(tls);
-=======
 	struct caam_ctx *ctx = crypto_aead_ctx_dma(tls);
->>>>>>> ccf0a997
 	int ecode = 0;
 
 #ifdef DEBUG
@@ -1703,13 +1680,8 @@
 {
 	struct tls_edesc *edesc;
 	struct crypto_aead *tls = crypto_aead_reqtfm(req);
-<<<<<<< HEAD
-	struct caam_ctx *ctx = crypto_aead_ctx(tls);
-	struct caam_request *caam_req = aead_request_ctx(req);
-=======
 	struct caam_ctx *ctx = crypto_aead_ctx_dma(tls);
 	struct caam_request *caam_req = aead_request_ctx_dma(req);
->>>>>>> ccf0a997
 	int ret;
 
 	/* allocate extended descriptor */
