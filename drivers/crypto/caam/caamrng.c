// SPDX-License-Identifier: GPL-2.0+
/*
 * caam - Freescale FSL CAAM support for hw_random
 *
 * Copyright 2011 Freescale Semiconductor, Inc.
 * Copyright 2018-2019, 2023 NXP
 *
 * Based on caamalg.c crypto API driver.
 *
 */

#include <linux/hw_random.h>
#include <linux/completion.h>
#include <linux/atomic.h>
#include <linux/dma-mapping.h>
#include <linux/kernel.h>
#include <linux/kfifo.h>
#include <linux/busfreq-imx.h>

#include "compat.h"

#include "regs.h"
#include "intern.h"
#include "desc_constr.h"
#include "jr.h"
#include "error.h"

#define CAAM_RNG_MAX_FIFO_STORE_SIZE	16

/*
 * Length of used descriptors, see caam_init_desc()
 */
#define CAAM_RNG_DESC_LEN (CAAM_CMD_SZ +				\
			   CAAM_CMD_SZ +				\
			   CAAM_CMD_SZ + CAAM_PTR_SZ_MAX)

/* rng per-device context */
struct caam_rng_ctx {
	struct hwrng rng;
	struct device *jrdev;
	struct device *ctrldev;
	void *desc_async;
	void *desc_sync;
	struct work_struct worker;
	struct kfifo fifo;
};

struct caam_rng_job_ctx {
	struct completion *done;
	int *err;
};

static struct caam_rng_ctx *to_caam_rng_ctx(struct hwrng *r)
{
	return (struct caam_rng_ctx *)r->priv;
}

static void caam_rng_done(struct device *jrdev, u32 *desc, u32 err,
			  void *context)
{
	struct caam_rng_job_ctx *jctx = context;

	if (err)
		*jctx->err = caam_jr_strstatus(jrdev, err);

	complete(jctx->done);
}

static u32 *caam_init_desc(u32 *desc, dma_addr_t dst_dma)
{
	init_job_desc(desc, 0);	/* + 1 cmd_sz */
	/* Generate random bytes: + 1 cmd_sz */
	append_operation(desc, OP_ALG_ALGSEL_RNG | OP_TYPE_CLASS1_ALG |
			 OP_ALG_PR_ON);
	/* Store bytes: + 1 cmd_sz + caam_ptr_sz  */
	append_fifo_store(desc, dst_dma,
			  CAAM_RNG_MAX_FIFO_STORE_SIZE, FIFOST_TYPE_RNGSTORE);

	print_hex_dump_debug("rng job desc@: ", DUMP_PREFIX_ADDRESS,
			     16, 4, desc, desc_bytes(desc), 1);

	return desc;
}

static int caam_rng_read_one(struct device *jrdev,
			     void *dst, int len,
			     void *desc,
			     struct completion *done)
{
	dma_addr_t dst_dma;
	int err, ret = 0;
	struct caam_rng_job_ctx jctx = {
		.done = done,
		.err  = &ret,
	};

	len = CAAM_RNG_MAX_FIFO_STORE_SIZE;

	dst_dma = dma_map_single(jrdev, dst, len, DMA_FROM_DEVICE);
	if (dma_mapping_error(jrdev, dst_dma)) {
		dev_err(jrdev, "unable to map destination memory\n");
		return -ENOMEM;
	}

	request_bus_freq(BUS_FREQ_HIGH);
	init_completion(done);
	err = caam_jr_enqueue(jrdev,
			      caam_init_desc(desc, dst_dma),
			      caam_rng_done, &jctx);
	if (err == -EINPROGRESS) {
		wait_for_completion(done);
		err = 0;
	}

	release_bus_freq(BUS_FREQ_HIGH);
	dma_unmap_single(jrdev, dst_dma, len, DMA_FROM_DEVICE);

	return err ?: (ret ?: len);
}

static void caam_rng_fill_async(struct caam_rng_ctx *ctx)
{
	struct scatterlist sg[1];
	struct completion done;
	int len, nents;

	sg_init_table(sg, ARRAY_SIZE(sg));
	nents = kfifo_dma_in_prepare(&ctx->fifo, sg, ARRAY_SIZE(sg),
				     CAAM_RNG_MAX_FIFO_STORE_SIZE);
	if (!nents)
		return;

	len = caam_rng_read_one(ctx->jrdev, sg_virt(&sg[0]),
				sg[0].length,
				ctx->desc_async,
				&done);
	if (len < 0)
		return;

	kfifo_dma_in_finish(&ctx->fifo, len);
}

static void caam_rng_worker(struct work_struct *work)
{
	struct caam_rng_ctx *ctx = container_of(work, struct caam_rng_ctx,
						worker);
	caam_rng_fill_async(ctx);
}

static int caam_read(struct hwrng *rng, void *dst, size_t max, bool wait)
{
	struct caam_rng_ctx *ctx = to_caam_rng_ctx(rng);
	int out;

	if (wait) {
		struct completion done;

		return caam_rng_read_one(ctx->jrdev, dst, max,
					 ctx->desc_sync, &done);
	}

	out = kfifo_out(&ctx->fifo, dst, max);
	if (kfifo_is_empty(&ctx->fifo))
		schedule_work(&ctx->worker);

	return out;
}

static void caam_cleanup(struct hwrng *rng)
{
	struct caam_rng_ctx *ctx = to_caam_rng_ctx(rng);

	flush_work(&ctx->worker);
	caam_jr_free(ctx->jrdev);
	kfifo_free(&ctx->fifo);
}

#ifdef CONFIG_CRYPTO_DEV_FSL_CAAM_RNG_TEST
static inline void test_len(struct hwrng *rng, size_t len, bool wait)
{
	u8 *buf;
<<<<<<< HEAD
	int real_len;
	struct caam_rng_ctx *ctx = to_caam_rng_ctx(rng);
	struct device *dev = ctx->ctrldev;

	buf = kzalloc(sizeof(u8) * len, GFP_KERNEL);
	real_len = rng->read(rng, buf, len, wait);
	dev_info(dev, "wanted %zu bytes, got %d\n", len, real_len);
	if (real_len < 0)
		dev_err(dev, "READ FAILED\n");
	else if (real_len == 0 && wait)
		dev_err(dev, "WAITING FAILED\n");
	if (real_len > 0)
		print_hex_dump_debug("random bytes@: ", DUMP_PREFIX_ADDRESS, 16,
				     4, buf, real_len, 1);
=======
	int read_len;
	struct caam_rng_ctx *ctx = to_caam_rng_ctx(rng);
	struct device *dev = ctx->ctrldev;

	buf = kcalloc(CAAM_RNG_MAX_FIFO_STORE_SIZE, sizeof(u8), GFP_KERNEL);

	while (len > 0) {
		read_len = rng->read(rng, buf, len, wait);

		if (read_len < 0 || (read_len == 0 && wait)) {
			dev_err(dev, "RNG Read FAILED received %d bytes\n",
				read_len);
			kfree(buf);
			return;
		}

		print_hex_dump_debug("random bytes@: ",
			DUMP_PREFIX_ADDRESS, 16, 4,
			buf, read_len, 1);

		len = len - read_len;
	}

>>>>>>> ccf0a997
	kfree(buf);
}

static inline void test_mode_once(struct hwrng *rng, bool wait)
{
	test_len(rng, 32, wait);
	test_len(rng, 64, wait);
	test_len(rng, 128, wait);
}

<<<<<<< HEAD
static inline void test_mode(struct hwrng *rng, bool wait)
{
#define TEST_PASS 1
	int i;

	for (i = 0; i < TEST_PASS; i++)
		test_mode_once(rng, wait);
}

static void self_test(struct hwrng *rng)
{
	pr_info("testing without waiting\n");
	test_mode(rng, false);
	pr_info("testing with waiting\n");
	test_mode(rng, true);
=======
static void self_test(struct hwrng *rng)
{
	pr_info("Executing RNG SELF-TEST with wait\n");
	test_mode_once(rng, true);
>>>>>>> ccf0a997
}
#endif

static int caam_init(struct hwrng *rng)
{
	struct caam_rng_ctx *ctx = to_caam_rng_ctx(rng);
	int err;

	ctx->desc_sync = devm_kzalloc(ctx->ctrldev, CAAM_RNG_DESC_LEN,
				      GFP_KERNEL);
	if (!ctx->desc_sync)
		return -ENOMEM;

	ctx->desc_async = devm_kzalloc(ctx->ctrldev, CAAM_RNG_DESC_LEN,
				       GFP_KERNEL);
	if (!ctx->desc_async)
		return -ENOMEM;

	if (kfifo_alloc(&ctx->fifo, ALIGN(CAAM_RNG_MAX_FIFO_STORE_SIZE,
					  dma_get_cache_alignment()),
			GFP_KERNEL))
		return -ENOMEM;

	INIT_WORK(&ctx->worker, caam_rng_worker);

	ctx->jrdev = caam_jr_alloc();
	err = PTR_ERR_OR_ZERO(ctx->jrdev);
	if (err) {
		kfifo_free(&ctx->fifo);
		pr_err("Job Ring Device allocation for transform failed\n");
		return err;
	}

	/*
	 * Fill async buffer to have early randomness data for
	 * hw_random
	 */
	caam_rng_fill_async(ctx);

	return 0;
}

int caam_rng_init(struct device *ctrldev);

void caam_rng_exit(struct device *ctrldev)
{
	devres_release_group(ctrldev, caam_rng_init);
}

int caam_rng_init(struct device *ctrldev)
{
	struct caam_rng_ctx *ctx;
	u32 rng_inst;
	struct caam_drv_private *priv = dev_get_drvdata(ctrldev);
	int ret;

	/* Check for an instantiated RNG before registration */
	if (priv->era < 10)
		rng_inst = (rd_reg32(&priv->jr[0]->perfmon.cha_num_ls) &
			    CHA_ID_LS_RNG_MASK) >> CHA_ID_LS_RNG_SHIFT;
	else
		rng_inst = rd_reg32(&priv->jr[0]->vreg.rng) & CHA_VER_NUM_MASK;

	if (!rng_inst)
		return 0;

	if (!devres_open_group(ctrldev, caam_rng_init, GFP_KERNEL))
		return -ENOMEM;

	ctx = devm_kzalloc(ctrldev, sizeof(*ctx), GFP_KERNEL);
	if (!ctx)
		return -ENOMEM;

	ctx->ctrldev = ctrldev;

	ctx->rng.name    = "rng-caam";
	ctx->rng.init    = caam_init;
	ctx->rng.cleanup = caam_cleanup;
	ctx->rng.read    = caam_read;
	ctx->rng.priv    = (unsigned long)ctx;

	dev_info(ctrldev, "registering rng-caam\n");

	ret = devm_hwrng_register(ctrldev, &ctx->rng);
	if (ret) {
		caam_rng_exit(ctrldev);
		return ret;
	}

#ifdef CONFIG_CRYPTO_DEV_FSL_CAAM_RNG_TEST
	self_test(&ctx->rng);
#endif

	devres_close_group(ctrldev, caam_rng_init);
	return 0;
}<|MERGE_RESOLUTION|>--- conflicted
+++ resolved
@@ -179,22 +179,6 @@
 static inline void test_len(struct hwrng *rng, size_t len, bool wait)
 {
 	u8 *buf;
-<<<<<<< HEAD
-	int real_len;
-	struct caam_rng_ctx *ctx = to_caam_rng_ctx(rng);
-	struct device *dev = ctx->ctrldev;
-
-	buf = kzalloc(sizeof(u8) * len, GFP_KERNEL);
-	real_len = rng->read(rng, buf, len, wait);
-	dev_info(dev, "wanted %zu bytes, got %d\n", len, real_len);
-	if (real_len < 0)
-		dev_err(dev, "READ FAILED\n");
-	else if (real_len == 0 && wait)
-		dev_err(dev, "WAITING FAILED\n");
-	if (real_len > 0)
-		print_hex_dump_debug("random bytes@: ", DUMP_PREFIX_ADDRESS, 16,
-				     4, buf, real_len, 1);
-=======
 	int read_len;
 	struct caam_rng_ctx *ctx = to_caam_rng_ctx(rng);
 	struct device *dev = ctx->ctrldev;
@@ -218,7 +202,6 @@
 		len = len - read_len;
 	}
 
->>>>>>> ccf0a997
 	kfree(buf);
 }
 
@@ -229,28 +212,10 @@
 	test_len(rng, 128, wait);
 }
 
-<<<<<<< HEAD
-static inline void test_mode(struct hwrng *rng, bool wait)
-{
-#define TEST_PASS 1
-	int i;
-
-	for (i = 0; i < TEST_PASS; i++)
-		test_mode_once(rng, wait);
-}
-
-static void self_test(struct hwrng *rng)
-{
-	pr_info("testing without waiting\n");
-	test_mode(rng, false);
-	pr_info("testing with waiting\n");
-	test_mode(rng, true);
-=======
 static void self_test(struct hwrng *rng)
 {
 	pr_info("Executing RNG SELF-TEST with wait\n");
 	test_mode_once(rng, true);
->>>>>>> ccf0a997
 }
 #endif
 
