--- conflicted
+++ resolved
@@ -381,21 +381,11 @@
 		return -ENODEV;
 
 	/* Check for an instantiated RNG before registration */
-<<<<<<< HEAD
-	if (priv->has_seco) {
-		int i = priv->first_jr_index;
-
-		cha_inst = rd_reg32(&priv->jr[i]->perfmon.cha_num_ls);
-	} else {
-		cha_inst = rd_reg32(&priv->ctrl->perfmon.cha_num_ls);
-	}
-=======
 	if (priv->has_seco)
 		cha_inst = rd_reg32(&priv->jr[0]->perfmon.cha_num_ls);
 	else
 		cha_inst = rd_reg32(&priv->ctrl->perfmon.cha_num_ls);
 
->>>>>>> ee68d467
 	if (!(cha_inst & CHA_ID_LS_RNG_MASK))
 		return -ENODEV;
 
