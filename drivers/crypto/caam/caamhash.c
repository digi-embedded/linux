/*
 * caam - Freescale FSL CAAM support for ahash functions of crypto API
 *
<<<<<<< HEAD
 * Copyright 2017 NXP
=======
 * Copyright 2017-2018 NXP
>>>>>>> 05f46d3f
 *
 * Based on caamalg.c crypto API driver.
 *
 * relationship of digest job descriptor or first job descriptor after init to
 * shared descriptors:
 *
 * ---------------                     ---------------
 * | JobDesc #1  |-------------------->|  ShareDesc  |
 * | *(packet 1) |                     |  (hashKey)  |
 * ---------------                     | (operation) |
 *                                     ---------------
 *
 * relationship of subsequent job descriptors to shared descriptors:
 *
 * ---------------                     ---------------
 * | JobDesc #2  |-------------------->|  ShareDesc  |
 * | *(packet 2) |      |------------->|  (hashKey)  |
 * ---------------      |    |-------->| (operation) |
 *       .              |    |         | (load ctx2) |
 *       .              |    |         ---------------
 * ---------------      |    |
 * | JobDesc #3  |------|    |
 * | *(packet 3) |           |
 * ---------------           |
 *       .                   |
 *       .                   |
 * ---------------           |
 * | JobDesc #4  |------------
 * | *(packet 4) |
 * ---------------
 *
 * The SharedDesc never changes for a connection unless rekeyed, but
 * each packet will likely be in a different place. So all we need
 * to know to process the packet is where the input is, where the
 * output goes, and what context we want to process with. Context is
 * in the SharedDesc, packet references in the JobDesc.
 *
 * So, a job desc looks like:
 *
 * ---------------------
 * | Header            |
 * | ShareDesc Pointer |
 * | SEQ_OUT_PTR       |
 * | (output buffer)   |
 * | (output length)   |
 * | SEQ_IN_PTR        |
 * | (input buffer)    |
 * | (input length)    |
 * ---------------------
 */

#include "compat.h"

#include "regs.h"
#include "intern.h"
#include "desc_constr.h"
#include "jr.h"
#include "error.h"
#include "sg_sw_sec4.h"
#include "key_gen.h"
#include <linux/string.h>

#define CAAM_CRA_PRIORITY		3000

/* max hash key is max split key size */
#define CAAM_MAX_HASH_KEY_SIZE		(SHA512_DIGEST_SIZE * 2)

#define CAAM_MAX_HASH_BLOCK_SIZE	SHA512_BLOCK_SIZE
#define CAAM_MAX_HASH_DIGEST_SIZE	SHA512_DIGEST_SIZE

/* length of descriptors text */
#define DESC_AHASH_BASE			(4 * CAAM_CMD_SZ)
#define DESC_AHASH_UPDATE_LEN		(6 * CAAM_CMD_SZ)
#define DESC_AHASH_UPDATE_FIRST_LEN	(DESC_AHASH_BASE + 4 * CAAM_CMD_SZ)
#define DESC_AHASH_FINAL_LEN		(DESC_AHASH_BASE + 5 * CAAM_CMD_SZ)
#define DESC_AHASH_FINUP_LEN		(DESC_AHASH_BASE + 5 * CAAM_CMD_SZ)
#define DESC_AHASH_DIGEST_LEN		(DESC_AHASH_BASE + 4 * CAAM_CMD_SZ)

#define DESC_HASH_MAX_USED_BYTES	(DESC_AHASH_FINAL_LEN + \
					 CAAM_MAX_HASH_KEY_SIZE)
#define DESC_HASH_MAX_USED_LEN		(DESC_HASH_MAX_USED_BYTES / CAAM_CMD_SZ)

/* caam context sizes for hashes: running digest + 8 */
#define HASH_MSG_LEN			8
#define MAX_CTX_LEN			(HASH_MSG_LEN + SHA512_DIGEST_SIZE)

#ifdef DEBUG
/* for print_hex_dumps with line references */
#define debug(format, arg...) printk(format, arg)
#else
#define debug(format, arg...)
#endif


static struct list_head hash_list;

/* ahash per-session context */
struct caam_hash_ctx {
	u32 sh_desc_update[DESC_HASH_MAX_USED_LEN] ____cacheline_aligned;
	u32 sh_desc_update_first[DESC_HASH_MAX_USED_LEN] ____cacheline_aligned;
	u32 sh_desc_fin[DESC_HASH_MAX_USED_LEN] ____cacheline_aligned;
	u32 sh_desc_digest[DESC_HASH_MAX_USED_LEN] ____cacheline_aligned;
	u32 sh_desc_finup[DESC_HASH_MAX_USED_LEN] ____cacheline_aligned;
	dma_addr_t sh_desc_update_dma ____cacheline_aligned;
	dma_addr_t sh_desc_update_first_dma;
	dma_addr_t sh_desc_fin_dma;
	dma_addr_t sh_desc_digest_dma;
	dma_addr_t sh_desc_finup_dma;
	struct device *jrdev;
	u32 alg_type;
	u32 alg_op;
	u8 key[CAAM_MAX_HASH_KEY_SIZE];
	dma_addr_t key_dma;
	int ctx_len;
	unsigned int key_len;
	unsigned int split_key_len;
	unsigned int split_key_pad_len;
};

/* ahash state */
struct caam_hash_state {
	dma_addr_t buf_dma;
	dma_addr_t ctx_dma;
	u8 buf_0[CAAM_MAX_HASH_BLOCK_SIZE] ____cacheline_aligned;
	int buflen_0;
	u8 buf_1[CAAM_MAX_HASH_BLOCK_SIZE] ____cacheline_aligned;
	int buflen_1;
	u8 caam_ctx[MAX_CTX_LEN] ____cacheline_aligned;
	int (*update)(struct ahash_request *req);
	int (*final)(struct ahash_request *req);
	int (*finup)(struct ahash_request *req);
	int current_buf;
};

struct caam_export_state {
	u8 buf[CAAM_MAX_HASH_BLOCK_SIZE];
	u8 caam_ctx[MAX_CTX_LEN];
	int buflen;
	int (*update)(struct ahash_request *req);
	int (*final)(struct ahash_request *req);
	int (*finup)(struct ahash_request *req);
};

/* Common job descriptor seq in/out ptr routines */

/* Map state->caam_ctx, and append seq_out_ptr command that points to it */
static inline int map_seq_out_ptr_ctx(u32 *desc, struct device *jrdev,
				      struct caam_hash_state *state,
				      int ctx_len)
{
	state->ctx_dma = dma_map_single(jrdev, state->caam_ctx,
					ctx_len, DMA_FROM_DEVICE);
	if (dma_mapping_error(jrdev, state->ctx_dma)) {
		dev_err(jrdev, "unable to map ctx\n");
		state->ctx_dma = 0;
		return -ENOMEM;
	}

	append_seq_out_ptr(desc, state->ctx_dma, ctx_len, 0);

	return 0;
}

/* Map req->result, and append seq_out_ptr command that points to it */
static inline dma_addr_t map_seq_out_ptr_result(u32 *desc, struct device *jrdev,
						u8 *result, int digestsize)
{
	dma_addr_t dst_dma;

	dst_dma = dma_map_single(jrdev, result, digestsize, DMA_FROM_DEVICE);
	append_seq_out_ptr(desc, dst_dma, digestsize, 0);

	return dst_dma;
}

/* Map current buffer in state and put it in link table */
static inline dma_addr_t buf_map_to_sec4_sg(struct device *jrdev,
					    struct sec4_sg_entry *sec4_sg,
					    u8 *buf, int buflen)
{
	dma_addr_t buf_dma;

	buf_dma = dma_map_single(jrdev, buf, buflen, DMA_TO_DEVICE);
	dma_to_sec4_sg_one(sec4_sg, buf_dma, buflen, 0);

	return buf_dma;
}

/*
 * Only put buffer in link table if it contains data, which is possible,
 * since a buffer has previously been used, and needs to be unmapped,
 */
static inline dma_addr_t
try_buf_map_to_sec4_sg(struct device *jrdev, struct sec4_sg_entry *sec4_sg,
		       u8 *buf, dma_addr_t buf_dma, int buflen,
		       int last_buflen)
{
	if (buf_dma && !dma_mapping_error(jrdev, buf_dma))
		dma_unmap_single(jrdev, buf_dma, last_buflen, DMA_TO_DEVICE);
	if (buflen)
		buf_dma = buf_map_to_sec4_sg(jrdev, sec4_sg, buf, buflen);
	else
		buf_dma = 0;

	return buf_dma;
}

/* Map state->caam_ctx, and add it to link table */
static inline int ctx_map_to_sec4_sg(u32 *desc, struct device *jrdev,
				     struct caam_hash_state *state, int ctx_len,
				     struct sec4_sg_entry *sec4_sg, u32 flag)
{
	state->ctx_dma = dma_map_single(jrdev, state->caam_ctx, ctx_len, flag);
	if (dma_mapping_error(jrdev, state->ctx_dma)) {
		dev_err(jrdev, "unable to map ctx\n");
		state->ctx_dma = 0;
		return -ENOMEM;
	}

	dma_to_sec4_sg_one(sec4_sg, state->ctx_dma, ctx_len, 0);

	return 0;
}

/* Common shared descriptor commands */
static inline void append_key_ahash(u32 *desc, struct caam_hash_ctx *ctx)
{
	append_key_as_imm(desc, ctx->key, ctx->split_key_pad_len,
			  ctx->split_key_len, CLASS_2 |
			  KEY_DEST_MDHA_SPLIT | KEY_ENC);
}

static inline void append_key_axcbc(u32 *desc, struct caam_hash_ctx *ctx)
{
	append_key_as_imm(desc, ctx->key, ctx->key_len,
			  ctx->key_len, CLASS_1 |
			  KEY_DEST_CLASS_REG);
}

/* Append key if it has been set */
static inline void init_sh_desc_key_ahash(u32 *desc, struct caam_hash_ctx *ctx)
{
	u32 *key_jump_cmd;

	init_sh_desc(desc, HDR_SHARE_SERIAL);

	if (ctx->split_key_len) {
		/* Skip if already shared */
		key_jump_cmd = append_jump(desc, JUMP_JSL | JUMP_TEST_ALL |
					   JUMP_COND_SHRD);

		append_key_ahash(desc, ctx);

		set_jump_tgt_here(desc, key_jump_cmd);
	}

	/* Propagate errors from shared to job descriptor */
	append_cmd(desc, SET_OK_NO_PROP_ERRORS | CMD_LOAD);
}

static inline void init_sh_desc_key_axcbc(u32 *desc, struct caam_hash_ctx *ctx)
{
	u32 *key_jump_cmd;

	init_sh_desc(desc, HDR_SHARE_SERIAL);

	if (ctx->key_len) {
		key_jump_cmd = append_jump(desc, JUMP_JSL | JUMP_TEST_ALL |
					   JUMP_COND_SHRD);

		append_key_axcbc(desc, ctx);

		set_jump_tgt_here(desc, key_jump_cmd);
	}

	/* Propagate errors from shared to job descriptor */
	append_cmd(desc, SET_OK_NO_PROP_ERRORS | CMD_LOAD);

}
/*
 * For ahash read data from seqin following state->caam_ctx,
 * and write resulting class2 context to seqout, which may be state->caam_ctx
 * or req->result
 */
static inline void ahash_append_load_str(u32 *desc, int digestsize)
{
	/* Calculate remaining bytes to read */
	append_math_add(desc, VARSEQINLEN, SEQINLEN, REG0, CAAM_CMD_SZ);

	/* Read remaining bytes */
	append_seq_fifo_load(desc, 0, FIFOLD_CLASS_CLASS2 | FIFOLD_TYPE_LAST2 |
			     FIFOLD_TYPE_MSG | KEY_VLF);

	/* Store class2 context bytes */
	append_seq_store(desc, digestsize, LDST_CLASS_2_CCB |
			 LDST_SRCDST_BYTE_CONTEXT);
}

static inline void axcbc_append_load_str(u32 *desc, int digestsize)
{
	/* Calculate remaining bytes to read */
	 append_math_add(desc, VARSEQINLEN, SEQINLEN, REG0, CAAM_CMD_SZ);

	/* Read remaining bytes */
	append_seq_fifo_load(desc, 0, FIFOLD_CLASS_CLASS1 | FIFOLD_TYPE_LAST1 |
			     FIFOLD_TYPE_MSG | KEY_VLF);

	/* Store class1 context bytes */
	append_seq_store(desc, digestsize, LDST_CLASS_1_CCB |
			 LDST_SRCDST_BYTE_CONTEXT);
}

/*
 * For ahash update, final and finup, import context, read and write to seqout
 */
static inline void ahash_ctx_data_to_out(u32 *desc, u32 op, u32 state,
					 int digestsize,
					 struct caam_hash_ctx *ctx)
{
	init_sh_desc_key_ahash(desc, ctx);

	/* Import context from software */
	append_cmd(desc, CMD_SEQ_LOAD | LDST_SRCDST_BYTE_CONTEXT |
		   LDST_CLASS_2_CCB | ctx->ctx_len);

	/* Class 2 operation */
	append_operation(desc, op | state | OP_ALG_ENCRYPT);

	/*
	 * Load from buf and/or src and write to req->result or state->context
	 */
	ahash_append_load_str(desc, digestsize);
}

/*
 * For ahash update, final and finup, import context, read and write to seqout
 */
static inline void axcbc_ctx_data_to_out(u32 *desc, u32 op, u32 state,
					 int digestsize,
					 struct caam_hash_ctx *ctx)
{
	init_sh_desc_key_axcbc(desc, ctx);

	/* Import context from software */
	append_cmd(desc, CMD_SEQ_LOAD | LDST_SRCDST_BYTE_CONTEXT |
		   LDST_CLASS_1_CCB | ctx->ctx_len);

	/* Class 1 operation */
	append_operation(desc, op | state | OP_ALG_ENCRYPT);

	/*
	 * Load from buf and/or src and write to req->result or state->context
	 */
	axcbc_append_load_str(desc, digestsize);
}
/* For ahash firsts and digest, read and write to seqout */
static inline void ahash_data_to_out(u32 *desc, u32 op, u32 state,
				     int digestsize, struct caam_hash_ctx *ctx)
{
	init_sh_desc_key_ahash(desc, ctx);

	/* Class 2 operation */
	append_operation(desc, op | state | OP_ALG_ENCRYPT);

	/*
	 * Load from buf and/or src and write to req->result or state->context
	 */
	ahash_append_load_str(desc, digestsize);
}

/* For ahash firsts and digest, read and write to seqout */
static inline void axcbc_data_to_out(u32 *desc, u32 op, u32 state,
				     int digestsize, struct caam_hash_ctx *ctx)
{
	init_sh_desc_key_axcbc(desc, ctx);

	/* Class 1 operation */
	append_operation(desc, op | state | OP_ALG_ENCRYPT);

	/*
	 * Load from buf and/or src and write to req->result or state->context
	 */
	axcbc_append_load_str(desc, digestsize);
}

static int ahash_set_sh_desc(struct crypto_ahash *ahash)
{
	struct caam_hash_ctx *ctx = crypto_ahash_ctx(ahash);
	int digestsize = crypto_ahash_digestsize(ahash);
	struct device *jrdev = ctx->jrdev;
	u32 have_key = 0;
	u32 *desc;

	if (ctx->split_key_len)
		have_key = OP_ALG_AAI_HMAC_PRECOMP;

	/* ahash_update shared descriptor */
	desc = ctx->sh_desc_update;

	init_sh_desc(desc, HDR_SHARE_SERIAL);

	/* Import context from software */
	append_cmd(desc, CMD_SEQ_LOAD | LDST_SRCDST_BYTE_CONTEXT |
		   LDST_CLASS_2_CCB | ctx->ctx_len);

	/* Class 2 operation */
	append_operation(desc, ctx->alg_type | OP_ALG_AS_UPDATE |
			 OP_ALG_ENCRYPT);

	/* Load data and write to result or context */
	ahash_append_load_str(desc, ctx->ctx_len);

	ctx->sh_desc_update_dma = dma_map_single(jrdev, desc, desc_bytes(desc),
						 DMA_TO_DEVICE);
	if (dma_mapping_error(jrdev, ctx->sh_desc_update_dma)) {
		dev_err(jrdev, "unable to map shared descriptor\n");
		return -ENOMEM;
	}
#ifdef DEBUG
	print_hex_dump(KERN_ERR,
		       "ahash update shdesc@"__stringify(__LINE__)": ",
		       DUMP_PREFIX_ADDRESS, 16, 4, desc, desc_bytes(desc), 1);
#endif

	/* ahash_update_first shared descriptor */
	desc = ctx->sh_desc_update_first;

	ahash_data_to_out(desc, have_key | ctx->alg_type, OP_ALG_AS_INIT,
			  ctx->ctx_len, ctx);

	ctx->sh_desc_update_first_dma = dma_map_single(jrdev, desc,
						       desc_bytes(desc),
						       DMA_TO_DEVICE);
	if (dma_mapping_error(jrdev, ctx->sh_desc_update_first_dma)) {
		dev_err(jrdev, "unable to map shared descriptor\n");
		return -ENOMEM;
	}
#ifdef DEBUG
	print_hex_dump(KERN_ERR,
		       "ahash update first shdesc@"__stringify(__LINE__)": ",
		       DUMP_PREFIX_ADDRESS, 16, 4, desc, desc_bytes(desc), 1);
#endif

	/* ahash_final shared descriptor */
	desc = ctx->sh_desc_fin;

	ahash_ctx_data_to_out(desc, have_key | ctx->alg_type,
			      OP_ALG_AS_FINALIZE, digestsize, ctx);

	ctx->sh_desc_fin_dma = dma_map_single(jrdev, desc, desc_bytes(desc),
					      DMA_TO_DEVICE);
	if (dma_mapping_error(jrdev, ctx->sh_desc_fin_dma)) {
		dev_err(jrdev, "unable to map shared descriptor\n");
		return -ENOMEM;
	}
#ifdef DEBUG
	print_hex_dump(KERN_ERR, "ahash final shdesc@"__stringify(__LINE__)": ",
		       DUMP_PREFIX_ADDRESS, 16, 4, desc,
		       desc_bytes(desc), 1);
#endif

	/* ahash_finup shared descriptor */
	desc = ctx->sh_desc_finup;

	ahash_ctx_data_to_out(desc, have_key | ctx->alg_type,
			      OP_ALG_AS_FINALIZE, digestsize, ctx);

	ctx->sh_desc_finup_dma = dma_map_single(jrdev, desc, desc_bytes(desc),
						DMA_TO_DEVICE);
	if (dma_mapping_error(jrdev, ctx->sh_desc_finup_dma)) {
		dev_err(jrdev, "unable to map shared descriptor\n");
		return -ENOMEM;
	}
#ifdef DEBUG
	print_hex_dump(KERN_ERR, "ahash finup shdesc@"__stringify(__LINE__)": ",
		       DUMP_PREFIX_ADDRESS, 16, 4, desc,
		       desc_bytes(desc), 1);
#endif

	/* ahash_digest shared descriptor */
	desc = ctx->sh_desc_digest;

	ahash_data_to_out(desc, have_key | ctx->alg_type, OP_ALG_AS_INITFINAL,
			  digestsize, ctx);

	ctx->sh_desc_digest_dma = dma_map_single(jrdev, desc,
						 desc_bytes(desc),
						 DMA_TO_DEVICE);
	if (dma_mapping_error(jrdev, ctx->sh_desc_digest_dma)) {
		dev_err(jrdev, "unable to map shared descriptor\n");
		return -ENOMEM;
	}
#ifdef DEBUG
	print_hex_dump(KERN_ERR,
		       "ahash digest shdesc@"__stringify(__LINE__)": ",
		       DUMP_PREFIX_ADDRESS, 16, 4, desc,
		       desc_bytes(desc), 1);
#endif

	return 0;
}

static int axcbc_set_sh_desc(struct crypto_ahash *ahash)
{
	struct caam_hash_ctx *ctx = crypto_ahash_ctx(ahash);
	int digestsize = crypto_ahash_digestsize(ahash);
	struct device *jrdev = ctx->jrdev;
	u32 have_key = 0;
	u32 *desc;

	/* ahash_update shared descriptor */
	desc = ctx->sh_desc_update;

	init_sh_desc(desc, HDR_SHARE_SERIAL);

	/* Import context from software */
	 append_cmd(desc, CMD_SEQ_LOAD | LDST_SRCDST_BYTE_CONTEXT |
		   LDST_CLASS_1_CCB | ctx->ctx_len);

	/* Class 1 operation */
	append_operation(desc, ctx->alg_type | OP_ALG_AS_UPDATE |
			 OP_ALG_ENCRYPT);

	/* Load data and write to result or context */
	axcbc_append_load_str(desc, ctx->ctx_len);

	ctx->sh_desc_update_dma = dma_map_single(jrdev, desc, desc_bytes(desc),
						 DMA_TO_DEVICE);
	if (dma_mapping_error(jrdev, ctx->sh_desc_update_dma)) {
		dev_err(jrdev, "unable to map shared descriptor\n");
		return -ENOMEM;
	}
#ifdef DEBUG
	print_hex_dump(KERN_ERR, "ahash update shdesc@"__stringify(__LINE__)": ",
		       DUMP_PREFIX_ADDRESS, 16, 4, desc, desc_bytes(desc), 1);
#endif

	/* ahash_update_first shared descriptor */
	desc = ctx->sh_desc_update_first;

	axcbc_data_to_out(desc, have_key | ctx->alg_type, OP_ALG_AS_INIT,
			  ctx->ctx_len, ctx);

	ctx->sh_desc_update_first_dma = dma_map_single(jrdev, desc,
						       desc_bytes(desc),
						       DMA_TO_DEVICE);
	if (dma_mapping_error(jrdev, ctx->sh_desc_update_first_dma)) {
		dev_err(jrdev, "unable to map shared descriptor\n");
		return -ENOMEM;
	}
#ifdef DEBUG
	print_hex_dump(KERN_ERR, "ahash update first shdesc@"__stringify(__LINE__)": ",
		       DUMP_PREFIX_ADDRESS, 16, 4, desc, desc_bytes(desc), 1);
#endif
	dma_sync_single_for_device(jrdev, ctx->sh_desc_update_first_dma,
				   desc_bytes(desc), DMA_TO_DEVICE);

	/* ahash_final shared descriptor */
	desc = ctx->sh_desc_fin;

	axcbc_ctx_data_to_out(desc, have_key | ctx->alg_type,
			      OP_ALG_AS_FINALIZE, digestsize, ctx);

	ctx->sh_desc_fin_dma = dma_map_single(jrdev, desc, desc_bytes(desc),
					      DMA_TO_DEVICE);
	if (dma_mapping_error(jrdev, ctx->sh_desc_fin_dma)) {
		dev_err(jrdev, "unable to map shared descriptor\n");
		return -ENOMEM;
	}
#ifdef DEBUG
	print_hex_dump(KERN_ERR, "ahash final shdesc@"__stringify(__LINE__)": ",
		       DUMP_PREFIX_ADDRESS, 16, 4, desc,
		       desc_bytes(desc), 1);
#endif
	dma_sync_single_for_device(jrdev, ctx->sh_desc_fin_dma,
				   desc_bytes(desc), DMA_TO_DEVICE);

	/* ahash_finup shared descriptor */
	desc = ctx->sh_desc_finup;

	axcbc_ctx_data_to_out(desc, have_key | ctx->alg_type,
			      OP_ALG_AS_FINALIZE, digestsize, ctx);

	ctx->sh_desc_finup_dma = dma_map_single(jrdev, desc, desc_bytes(desc),
						DMA_TO_DEVICE);
	if (dma_mapping_error(jrdev, ctx->sh_desc_finup_dma)) {
		dev_err(jrdev, "unable to map shared descriptor\n");
		return -ENOMEM;
	}
#ifdef DEBUG
	print_hex_dump(KERN_ERR, "ahash finup shdesc@"__stringify(__LINE__)": ",
		       DUMP_PREFIX_ADDRESS, 16, 4, desc,
		       desc_bytes(desc), 1);
#endif
	dma_sync_single_for_device(jrdev, ctx->sh_desc_finup_dma,
				   desc_bytes(desc), DMA_TO_DEVICE);

	/* ahash_digest shared descriptor */
	desc = ctx->sh_desc_digest;

	axcbc_data_to_out(desc, have_key | ctx->alg_type, OP_ALG_AS_INITFINAL,
			  digestsize, ctx);

	ctx->sh_desc_digest_dma = dma_map_single(jrdev, desc,
						 desc_bytes(desc),
						 DMA_TO_DEVICE);
	if (dma_mapping_error(jrdev, ctx->sh_desc_digest_dma)) {
		dev_err(jrdev, "unable to map shared descriptor\n");
		return -ENOMEM;
	}
#ifdef DEBUG
	print_hex_dump(KERN_ERR, "ahash digest shdesc@"__stringify(__LINE__)": ",
		       DUMP_PREFIX_ADDRESS, 16, 4, desc,
		       desc_bytes(desc), 1);
#endif
	dma_sync_single_for_device(jrdev, ctx->sh_desc_digest_dma,
				   desc_bytes(desc), DMA_TO_DEVICE);

	return 0;
}
static int gen_split_hash_key(struct caam_hash_ctx *ctx, const u8 *key_in,
			      u32 keylen)
{
	return gen_split_key(ctx->jrdev, ctx->key, ctx->split_key_len,
			       ctx->split_key_pad_len, key_in, keylen,
			       ctx->alg_op);
}

/* Digest hash size if it is too large */
static int hash_digest_key(struct caam_hash_ctx *ctx, const u8 *key_in,
			   u32 *keylen, u8 *key_out, u32 digestsize)
{
	struct device *jrdev = ctx->jrdev;
	u32 *desc;
	struct split_key_result result;
	dma_addr_t src_dma, dst_dma;
	int ret;

	desc = kmalloc(CAAM_CMD_SZ * 8 + CAAM_PTR_SZ * 2, GFP_KERNEL | GFP_DMA);
	if (!desc) {
		dev_err(jrdev, "unable to allocate key input memory\n");
		return -ENOMEM;
	}

	init_job_desc(desc, 0);

	src_dma = dma_map_single(jrdev, (void *)key_in, *keylen,
				 DMA_TO_DEVICE);
	if (dma_mapping_error(jrdev, src_dma)) {
		dev_err(jrdev, "unable to map key input memory\n");
		kfree(desc);
		return -ENOMEM;
	}
	dst_dma = dma_map_single(jrdev, (void *)key_out, digestsize,
				 DMA_FROM_DEVICE);
	if (dma_mapping_error(jrdev, dst_dma)) {
		dev_err(jrdev, "unable to map key output memory\n");
		dma_unmap_single(jrdev, src_dma, *keylen, DMA_TO_DEVICE);
		kfree(desc);
		return -ENOMEM;
	}

	/* Job descriptor to perform unkeyed hash on key_in */
	append_operation(desc, ctx->alg_type | OP_ALG_ENCRYPT |
			 OP_ALG_AS_INITFINAL);
	append_seq_in_ptr(desc, src_dma, *keylen, 0);
	append_seq_fifo_load(desc, *keylen, FIFOLD_CLASS_CLASS2 |
			     FIFOLD_TYPE_LAST2 | FIFOLD_TYPE_MSG);
	append_seq_out_ptr(desc, dst_dma, digestsize, 0);
	append_seq_store(desc, digestsize, LDST_CLASS_2_CCB |
			 LDST_SRCDST_BYTE_CONTEXT);

#ifdef DEBUG
	print_hex_dump(KERN_ERR, "key_in@"__stringify(__LINE__)": ",
		       DUMP_PREFIX_ADDRESS, 16, 4, key_in, *keylen, 1);
	print_hex_dump(KERN_ERR, "jobdesc@"__stringify(__LINE__)": ",
		       DUMP_PREFIX_ADDRESS, 16, 4, desc, desc_bytes(desc), 1);
#endif

	result.err = 0;
	init_completion(&result.completion);

	ret = caam_jr_enqueue(jrdev, desc, split_key_done, &result);
	if (!ret) {
		/* in progress */
		wait_for_completion(&result.completion);
		ret = result.err;
#ifdef DEBUG
		print_hex_dump(KERN_ERR,
			       "digested key@"__stringify(__LINE__)": ",
			       DUMP_PREFIX_ADDRESS, 16, 4, key_in,
			       digestsize, 1);
#endif
	}
	dma_unmap_single(jrdev, src_dma, *keylen, DMA_TO_DEVICE);
	dma_unmap_single(jrdev, dst_dma, digestsize, DMA_FROM_DEVICE);

	*keylen = digestsize;

	kfree(desc);

	return ret;
}

static int ahash_setkey(struct crypto_ahash *ahash,
			const u8 *key, unsigned int keylen)
{
	/* Sizes for MDHA pads (*not* keys): MD5, SHA1, 224, 256, 384, 512 */
	static const u8 mdpadlen[] = { 16, 20, 32, 32, 64, 64 };
	struct caam_hash_ctx *ctx = crypto_ahash_ctx(ahash);
	struct device *jrdev = ctx->jrdev;
	int blocksize = crypto_tfm_alg_blocksize(&ahash->base);
	int digestsize = crypto_ahash_digestsize(ahash);
	int ret;
	u8 *hashed_key = NULL;

#ifdef DEBUG
	printk(KERN_ERR "keylen %d\n", keylen);
#endif

	if (keylen > blocksize) {
		hashed_key = kmalloc_array(digestsize,
					   sizeof(*hashed_key),
					   GFP_KERNEL | GFP_DMA);
		if (!hashed_key)
			return -ENOMEM;
		ret = hash_digest_key(ctx, key, &keylen, hashed_key,
				      digestsize);
		if (ret)
			goto bad_free_key;
		key = hashed_key;
	}

	/* Pick class 2 key length from algorithm submask */
	ctx->split_key_len = mdpadlen[(ctx->alg_op & OP_ALG_ALGSEL_SUBMASK) >>
				      OP_ALG_ALGSEL_SHIFT] * 2;
	ctx->split_key_pad_len = ALIGN(ctx->split_key_len, 16);

#ifdef DEBUG
	printk(KERN_ERR "split_key_len %d split_key_pad_len %d\n",
	       ctx->split_key_len, ctx->split_key_pad_len);
	print_hex_dump(KERN_ERR, "key in @"__stringify(__LINE__)": ",
		       DUMP_PREFIX_ADDRESS, 16, 4, key, keylen, 1);
#endif

	ret = gen_split_hash_key(ctx, key, keylen);
	if (ret)
		goto bad_free_key;

	ctx->key_dma = dma_map_single(jrdev, ctx->key, ctx->split_key_pad_len,
				      DMA_TO_DEVICE);
	if (dma_mapping_error(jrdev, ctx->key_dma)) {
		dev_err(jrdev, "unable to map key i/o memory\n");
		ret = -ENOMEM;
		goto error_free_key;
	}
#ifdef DEBUG
	print_hex_dump(KERN_ERR, "ctx.key@"__stringify(__LINE__)": ",
		       DUMP_PREFIX_ADDRESS, 16, 4, ctx->key,
		       ctx->split_key_pad_len, 1);
#endif

	ret = ahash_set_sh_desc(ahash);
	if (ret) {
		dma_unmap_single(jrdev, ctx->key_dma, ctx->split_key_pad_len,
				 DMA_TO_DEVICE);
	}
 error_free_key:
	kfree(hashed_key);
	return ret;
 bad_free_key:
	kfree(hashed_key);
	crypto_ahash_set_flags(ahash, CRYPTO_TFM_RES_BAD_KEY_LEN);
	return -EINVAL;
}

static int axcbc_setkey(struct crypto_ahash *ahash,
			const u8 *key, unsigned int keylen)
{
	struct caam_hash_ctx *ctx = crypto_ahash_ctx(ahash);
	int ret = 0;

	ctx->key_len = keylen;
	memcpy(ctx->key, key, keylen);

#ifdef DEBUG
	print_hex_dump(KERN_ERR, "ctx.key@"__stringify(__LINE__)": ",
		       DUMP_PREFIX_ADDRESS, 16, 4, ctx->key,
		       ctx->key_len, 1);
#endif

	ret = axcbc_set_sh_desc(ahash);

	return ret;
}
/*
 * ahash_edesc - s/w-extended ahash descriptor
 * @dst_dma: physical mapped address of req->result
 * @sec4_sg_dma: physical mapped address of h/w link table
 * @src_nents: number of segments in input scatterlist
 * @sec4_sg_bytes: length of dma mapped sec4_sg space
 * @hw_desc: the h/w job descriptor followed by any referenced link tables
 * @sec4_sg: h/w link table
 */
struct ahash_edesc {
	dma_addr_t dst_dma;
	dma_addr_t sec4_sg_dma;
	int src_nents;
	int sec4_sg_bytes;
	u32 hw_desc[DESC_JOB_IO_LEN / sizeof(u32)] ____cacheline_aligned;
	struct sec4_sg_entry sec4_sg[0];
};

static inline void ahash_unmap(struct device *dev,
			struct ahash_edesc *edesc,
			struct ahash_request *req, int dst_len)
{
	struct caam_hash_state *state = ahash_request_ctx(req);
	int len;

	if (edesc->src_nents)
		dma_unmap_sg(dev, req->src, edesc->src_nents, DMA_TO_DEVICE);
	if (edesc->dst_dma)
		dma_unmap_single(dev, edesc->dst_dma, dst_len, DMA_FROM_DEVICE);

	len = state->current_buf ? state->buflen_1 : state->buflen_0;
	if (state->buf_dma && len) {
		dma_unmap_single(dev, state->buf_dma, len, DMA_TO_DEVICE);
		state->buf_dma = 0;
	}

	if (edesc->sec4_sg_bytes)
		dma_unmap_single(dev, edesc->sec4_sg_dma,
				 edesc->sec4_sg_bytes, DMA_TO_DEVICE);
}

static inline void ahash_unmap_ctx(struct device *dev,
			struct ahash_edesc *edesc,
			struct ahash_request *req, int dst_len, u32 flag)
{
	struct crypto_ahash *ahash = crypto_ahash_reqtfm(req);
	struct caam_hash_ctx *ctx = crypto_ahash_ctx(ahash);
	struct caam_hash_state *state = ahash_request_ctx(req);

	if (state->ctx_dma) {
		dma_unmap_single(dev, state->ctx_dma, ctx->ctx_len, flag);
		state->ctx_dma = 0;
	}
	ahash_unmap(dev, edesc, req, dst_len);
}

static void ahash_done(struct device *jrdev, u32 *desc, u32 err,
		       void *context)
{
	struct ahash_request *req = context;
	struct ahash_edesc *edesc;
	struct crypto_ahash *ahash = crypto_ahash_reqtfm(req);
	int digestsize = crypto_ahash_digestsize(ahash);
#ifdef DEBUG
	struct caam_hash_ctx *ctx = crypto_ahash_ctx(ahash);
	struct caam_hash_state *state = ahash_request_ctx(req);

	dev_err(jrdev, "%s %d: err 0x%x\n", __func__, __LINE__, err);
#endif

	edesc = (struct ahash_edesc *)((char *)desc -
		 offsetof(struct ahash_edesc, hw_desc));
	if (err)
		caam_jr_strstatus(jrdev, err);

	ahash_unmap(jrdev, edesc, req, digestsize);
	kfree(edesc);

#ifdef DEBUG
	print_hex_dump(KERN_ERR, "ctx@"__stringify(__LINE__)": ",
		       DUMP_PREFIX_ADDRESS, 16, 4, state->caam_ctx,
		       ctx->ctx_len, 1);
	if (req->result)
		print_hex_dump(KERN_ERR, "result@"__stringify(__LINE__)": ",
			       DUMP_PREFIX_ADDRESS, 16, 4, req->result,
			       digestsize, 1);
#endif

	req->base.complete(&req->base, err);
}

static void ahash_done_bi(struct device *jrdev, u32 *desc, u32 err,
			    void *context)
{
	struct ahash_request *req = context;
	struct ahash_edesc *edesc;
	struct crypto_ahash *ahash = crypto_ahash_reqtfm(req);
	struct caam_hash_ctx *ctx = crypto_ahash_ctx(ahash);
#ifdef DEBUG
	struct caam_hash_state *state = ahash_request_ctx(req);
	int digestsize = crypto_ahash_digestsize(ahash);

	dev_err(jrdev, "%s %d: err 0x%x\n", __func__, __LINE__, err);
#endif

	edesc = (struct ahash_edesc *)((char *)desc -
		 offsetof(struct ahash_edesc, hw_desc));
	if (err)
		caam_jr_strstatus(jrdev, err);

	ahash_unmap_ctx(jrdev, edesc, req, ctx->ctx_len, DMA_BIDIRECTIONAL);
	kfree(edesc);

#ifdef DEBUG
	print_hex_dump(KERN_ERR, "ctx@"__stringify(__LINE__)": ",
		       DUMP_PREFIX_ADDRESS, 16, 4, state->caam_ctx,
		       ctx->ctx_len, 1);
	if (req->result)
		print_hex_dump(KERN_ERR, "result@"__stringify(__LINE__)": ",
			       DUMP_PREFIX_ADDRESS, 16, 4, req->result,
			       digestsize, 1);
#endif

	req->base.complete(&req->base, err);
}

static void ahash_done_ctx_src(struct device *jrdev, u32 *desc, u32 err,
			       void *context)
{
	struct ahash_request *req = context;
	struct ahash_edesc *edesc;
	struct crypto_ahash *ahash = crypto_ahash_reqtfm(req);
	int digestsize = crypto_ahash_digestsize(ahash);
#ifdef DEBUG
	struct caam_hash_ctx *ctx = crypto_ahash_ctx(ahash);
	struct caam_hash_state *state = ahash_request_ctx(req);

	dev_err(jrdev, "%s %d: err 0x%x\n", __func__, __LINE__, err);
#endif

	edesc = (struct ahash_edesc *)((char *)desc -
		 offsetof(struct ahash_edesc, hw_desc));
	if (err)
		caam_jr_strstatus(jrdev, err);

	ahash_unmap_ctx(jrdev, edesc, req, digestsize, DMA_TO_DEVICE);
	kfree(edesc);

#ifdef DEBUG
	print_hex_dump(KERN_ERR, "ctx@"__stringify(__LINE__)": ",
		       DUMP_PREFIX_ADDRESS, 16, 4, state->caam_ctx,
		       ctx->ctx_len, 1);
	if (req->result)
		print_hex_dump(KERN_ERR, "result@"__stringify(__LINE__)": ",
			       DUMP_PREFIX_ADDRESS, 16, 4, req->result,
			       digestsize, 1);
#endif

	req->base.complete(&req->base, err);
}

static void ahash_done_ctx_dst(struct device *jrdev, u32 *desc, u32 err,
			       void *context)
{
	struct ahash_request *req = context;
	struct ahash_edesc *edesc;
	struct crypto_ahash *ahash = crypto_ahash_reqtfm(req);
	struct caam_hash_ctx *ctx = crypto_ahash_ctx(ahash);
#ifdef DEBUG
	struct caam_hash_state *state = ahash_request_ctx(req);
	int digestsize = crypto_ahash_digestsize(ahash);

	dev_err(jrdev, "%s %d: err 0x%x\n", __func__, __LINE__, err);
#endif

	edesc = (struct ahash_edesc *)((char *)desc -
		 offsetof(struct ahash_edesc, hw_desc));
	if (err)
		caam_jr_strstatus(jrdev, err);

	ahash_unmap_ctx(jrdev, edesc, req, ctx->ctx_len, DMA_FROM_DEVICE);
	kfree(edesc);

#ifdef DEBUG
	print_hex_dump(KERN_ERR, "ctx@"__stringify(__LINE__)": ",
		       DUMP_PREFIX_ADDRESS, 16, 4, state->caam_ctx,
		       ctx->ctx_len, 1);
	if (req->result)
		print_hex_dump(KERN_ERR, "result@"__stringify(__LINE__)": ",
			       DUMP_PREFIX_ADDRESS, 16, 4, req->result,
			       digestsize, 1);
#endif

	req->base.complete(&req->base, err);
}

/*
 * Allocate an enhanced descriptor, which contains the hardware descriptor
 * and space for hardware scatter table containing sg_num entries.
 */
static struct ahash_edesc *ahash_edesc_alloc(struct caam_hash_ctx *ctx,
					     int sg_num, u32 *sh_desc,
					     dma_addr_t sh_desc_dma,
					     gfp_t flags)
{
	struct ahash_edesc *edesc;
	unsigned int sg_size = sg_num * sizeof(struct sec4_sg_entry);

	edesc = kzalloc(sizeof(*edesc) + sg_size, GFP_DMA | flags);
	if (!edesc) {
		dev_err(ctx->jrdev, "could not allocate extended descriptor\n");
		return NULL;
	}

	init_job_desc_shared(edesc->hw_desc, sh_desc_dma, desc_len(sh_desc),
			     HDR_SHARE_DEFER | HDR_REVERSE);

	return edesc;
}

static int ahash_edesc_add_src(struct caam_hash_ctx *ctx,
			       struct ahash_edesc *edesc,
			       struct ahash_request *req, int nents,
			       unsigned int first_sg,
			       unsigned int first_bytes, size_t to_hash)
{
	dma_addr_t src_dma;
	u32 options;

	if (nents > 1 || first_sg) {
		struct sec4_sg_entry *sg = edesc->sec4_sg;
		unsigned int sgsize = sizeof(*sg) * (first_sg + nents);

		sg_to_sec4_sg_last(req->src, nents, sg + first_sg, 0);

		src_dma = dma_map_single(ctx->jrdev, sg, sgsize, DMA_TO_DEVICE);
		if (dma_mapping_error(ctx->jrdev, src_dma)) {
			dev_err(ctx->jrdev, "unable to map S/G table\n");
			return -ENOMEM;
		}

		edesc->sec4_sg_bytes = sgsize;
		edesc->sec4_sg_dma = src_dma;
		options = LDST_SGF;
	} else {
		src_dma = sg_dma_address(req->src);
		options = 0;
	}

	append_seq_in_ptr(edesc->hw_desc, src_dma, first_bytes + to_hash,
			  options);

	return 0;
}

/* submit update job descriptor */
static int ahash_update_ctx(struct ahash_request *req)
{
	struct crypto_ahash *ahash = crypto_ahash_reqtfm(req);
	struct caam_hash_ctx *ctx = crypto_ahash_ctx(ahash);
	struct caam_hash_state *state = ahash_request_ctx(req);
	struct device *jrdev = ctx->jrdev;
	gfp_t flags = (req->base.flags & (CRYPTO_TFM_REQ_MAY_BACKLOG |
		       CRYPTO_TFM_REQ_MAY_SLEEP)) ? GFP_KERNEL : GFP_ATOMIC;
	u8 *buf = state->current_buf ? state->buf_1 : state->buf_0;
	int *buflen = state->current_buf ? &state->buflen_1 : &state->buflen_0;
	u8 *next_buf = state->current_buf ? state->buf_0 : state->buf_1;
	int *next_buflen = state->current_buf ? &state->buflen_0 :
			   &state->buflen_1, last_buflen;
	int in_len = *buflen + req->nbytes, to_hash;
	u32 *desc;
	int src_nents, mapped_nents, sec4_sg_bytes, sec4_sg_src_index;
	struct ahash_edesc *edesc;
	int ret = 0;

	last_buflen = *next_buflen;
	*next_buflen = in_len & (crypto_tfm_alg_blocksize(&ahash->base) - 1);
	to_hash = in_len - *next_buflen;

	if (to_hash) {
		src_nents = sg_nents_for_len(req->src,
					     req->nbytes - (*next_buflen));
		if (src_nents < 0) {
			dev_err(jrdev, "Invalid number of src SG.\n");
			return src_nents;
		}

		if (src_nents) {
			mapped_nents = dma_map_sg(jrdev, req->src, src_nents,
						  DMA_TO_DEVICE);
			if (!mapped_nents) {
				dev_err(jrdev, "unable to DMA map source\n");
				return -ENOMEM;
			}
		} else {
			mapped_nents = 0;
		}

		sec4_sg_src_index = 1 + (*buflen ? 1 : 0);
		sec4_sg_bytes = (sec4_sg_src_index + mapped_nents) *
				 sizeof(struct sec4_sg_entry);

		/*
		 * allocate space for base edesc and hw desc commands,
		 * link tables
		 */
		edesc = ahash_edesc_alloc(ctx, sec4_sg_src_index + mapped_nents,
					  ctx->sh_desc_update,
					  ctx->sh_desc_update_dma, flags);
		if (!edesc) {
			dma_unmap_sg(jrdev, req->src, src_nents, DMA_TO_DEVICE);
			return -ENOMEM;
		}

		edesc->src_nents = src_nents;
		edesc->sec4_sg_bytes = sec4_sg_bytes;

		ret = ctx_map_to_sec4_sg(desc, jrdev, state, ctx->ctx_len,
					 edesc->sec4_sg, DMA_BIDIRECTIONAL);
		if (ret)
			goto unmap_ctx;

		state->buf_dma = try_buf_map_to_sec4_sg(jrdev,
							edesc->sec4_sg + 1,
							buf, state->buf_dma,
							*buflen, last_buflen);

		if (mapped_nents) {
			sg_to_sec4_sg_last(req->src, mapped_nents,
					   edesc->sec4_sg + sec4_sg_src_index,
					   0);
			if (*next_buflen)
				scatterwalk_map_and_copy(next_buf, req->src,
							 to_hash - *buflen,
							 *next_buflen, 0);
		} else {
			(edesc->sec4_sg + sec4_sg_src_index - 1)->len |=
				cpu_to_caam32(SEC4_SG_LEN_FIN);
		}

		state->current_buf = !state->current_buf;

		desc = edesc->hw_desc;

		edesc->sec4_sg_dma = dma_map_single(jrdev, edesc->sec4_sg,
						     sec4_sg_bytes,
						     DMA_TO_DEVICE);
		if (dma_mapping_error(jrdev, edesc->sec4_sg_dma)) {
			dev_err(jrdev, "unable to map S/G table\n");
			ret = -ENOMEM;
			goto unmap_ctx;
		}

		append_seq_in_ptr(desc, edesc->sec4_sg_dma, ctx->ctx_len +
				       to_hash, LDST_SGF);

		append_seq_out_ptr(desc, state->ctx_dma, ctx->ctx_len, 0);

#ifdef DEBUG
		print_hex_dump(KERN_ERR, "jobdesc@"__stringify(__LINE__)": ",
			       DUMP_PREFIX_ADDRESS, 16, 4, desc,
			       desc_bytes(desc), 1);
#endif

		ret = caam_jr_enqueue(jrdev, desc, ahash_done_bi, req);
		if (ret)
			goto unmap_ctx;

		ret = -EINPROGRESS;
	} else if (*next_buflen) {
		scatterwalk_map_and_copy(buf + *buflen, req->src, 0,
					 req->nbytes, 0);
		*buflen = *next_buflen;
		*next_buflen = last_buflen;
	}
#ifdef DEBUG
	print_hex_dump(KERN_ERR, "buf@"__stringify(__LINE__)": ",
		       DUMP_PREFIX_ADDRESS, 16, 4, buf, *buflen, 1);
	print_hex_dump(KERN_ERR, "next buf@"__stringify(__LINE__)": ",
		       DUMP_PREFIX_ADDRESS, 16, 4, next_buf,
		       *next_buflen, 1);
#endif

	return ret;
 unmap_ctx:
	ahash_unmap_ctx(jrdev, edesc, req, ctx->ctx_len, DMA_BIDIRECTIONAL);
	kfree(edesc);
	return ret;
}

static int ahash_final_ctx(struct ahash_request *req)
{
	struct crypto_ahash *ahash = crypto_ahash_reqtfm(req);
	struct caam_hash_ctx *ctx = crypto_ahash_ctx(ahash);
	struct caam_hash_state *state = ahash_request_ctx(req);
	struct device *jrdev = ctx->jrdev;
	gfp_t flags = (req->base.flags & (CRYPTO_TFM_REQ_MAY_BACKLOG |
		       CRYPTO_TFM_REQ_MAY_SLEEP)) ? GFP_KERNEL : GFP_ATOMIC;
	u8 *buf = state->current_buf ? state->buf_1 : state->buf_0;
	int buflen = state->current_buf ? state->buflen_1 : state->buflen_0;
	int last_buflen = state->current_buf ? state->buflen_0 :
			  state->buflen_1;
	u32 *desc;
	int sec4_sg_bytes, sec4_sg_src_index;
	int digestsize = crypto_ahash_digestsize(ahash);
	struct ahash_edesc *edesc;
	int ret;

	sec4_sg_src_index = 1 + (buflen ? 1 : 0);
	sec4_sg_bytes = sec4_sg_src_index * sizeof(struct sec4_sg_entry);

	/* allocate space for base edesc and hw desc commands, link tables */
	edesc = ahash_edesc_alloc(ctx, sec4_sg_src_index,
				  ctx->sh_desc_fin, ctx->sh_desc_fin_dma,
				  flags);
	if (!edesc)
		return -ENOMEM;

	desc = edesc->hw_desc;

	edesc->sec4_sg_bytes = sec4_sg_bytes;
	edesc->src_nents = 0;

	ret = ctx_map_to_sec4_sg(desc, jrdev, state, ctx->ctx_len,
				 edesc->sec4_sg, DMA_TO_DEVICE);
	if (ret)
		goto unmap_ctx;

	state->buf_dma = try_buf_map_to_sec4_sg(jrdev, edesc->sec4_sg + 1,
						buf, state->buf_dma, buflen,
						last_buflen);
	(edesc->sec4_sg + sec4_sg_src_index - 1)->len |=
		cpu_to_caam32(SEC4_SG_LEN_FIN);

	edesc->sec4_sg_dma = dma_map_single(jrdev, edesc->sec4_sg,
					    sec4_sg_bytes, DMA_TO_DEVICE);
	if (dma_mapping_error(jrdev, edesc->sec4_sg_dma)) {
		dev_err(jrdev, "unable to map S/G table\n");
		ret = -ENOMEM;
		goto unmap_ctx;
	}

	append_seq_in_ptr(desc, edesc->sec4_sg_dma, ctx->ctx_len + buflen,
			  LDST_SGF);

	edesc->dst_dma = map_seq_out_ptr_result(desc, jrdev, req->result,
						digestsize);
	if (dma_mapping_error(jrdev, edesc->dst_dma)) {
		dev_err(jrdev, "unable to map dst\n");
		ret = -ENOMEM;
		goto unmap_ctx;
	}

#ifdef DEBUG
	print_hex_dump(KERN_ERR, "jobdesc@"__stringify(__LINE__)": ",
		       DUMP_PREFIX_ADDRESS, 16, 4, desc, desc_bytes(desc), 1);
#endif

	ret = caam_jr_enqueue(jrdev, desc, ahash_done_ctx_src, req);
	if (ret)
		goto unmap_ctx;

	return -EINPROGRESS;
 unmap_ctx:
	ahash_unmap_ctx(jrdev, edesc, req, digestsize, DMA_FROM_DEVICE);
	kfree(edesc);
	return ret;
}

static int ahash_finup_ctx(struct ahash_request *req)
{
	struct crypto_ahash *ahash = crypto_ahash_reqtfm(req);
	struct caam_hash_ctx *ctx = crypto_ahash_ctx(ahash);
	struct caam_hash_state *state = ahash_request_ctx(req);
	struct device *jrdev = ctx->jrdev;
	gfp_t flags = (req->base.flags & (CRYPTO_TFM_REQ_MAY_BACKLOG |
		       CRYPTO_TFM_REQ_MAY_SLEEP)) ? GFP_KERNEL : GFP_ATOMIC;
	u8 *buf = state->current_buf ? state->buf_1 : state->buf_0;
	int buflen = state->current_buf ? state->buflen_1 : state->buflen_0;
	int last_buflen = state->current_buf ? state->buflen_0 :
			  state->buflen_1;
	u32 *desc;
	int sec4_sg_src_index;
	int src_nents, mapped_nents;
	int digestsize = crypto_ahash_digestsize(ahash);
	struct ahash_edesc *edesc;
	int ret;

	src_nents = sg_nents_for_len(req->src, req->nbytes);
	if (src_nents < 0) {
		dev_err(jrdev, "Invalid number of src SG.\n");
		return src_nents;
	}

	if (src_nents) {
		mapped_nents = dma_map_sg(jrdev, req->src, src_nents,
					  DMA_TO_DEVICE);
		if (!mapped_nents) {
			dev_err(jrdev, "unable to DMA map source\n");
			return -ENOMEM;
		}
	} else {
		mapped_nents = 0;
	}

	sec4_sg_src_index = 1 + (buflen ? 1 : 0);

	/* allocate space for base edesc and hw desc commands, link tables */
	edesc = ahash_edesc_alloc(ctx, sec4_sg_src_index + mapped_nents,
				  ctx->sh_desc_finup, ctx->sh_desc_finup_dma,
				  flags);
	if (!edesc) {
		dma_unmap_sg(jrdev, req->src, src_nents, DMA_TO_DEVICE);
		return -ENOMEM;
	}

	desc = edesc->hw_desc;

	edesc->src_nents = src_nents;

	ret = ctx_map_to_sec4_sg(desc, jrdev, state, ctx->ctx_len,
				 edesc->sec4_sg, DMA_TO_DEVICE);
	if (ret)
		goto unmap_ctx;

	state->buf_dma = try_buf_map_to_sec4_sg(jrdev, edesc->sec4_sg + 1,
						buf, state->buf_dma, buflen,
						last_buflen);

	ret = ahash_edesc_add_src(ctx, edesc, req, mapped_nents,
				  sec4_sg_src_index, ctx->ctx_len + buflen,
				  req->nbytes);
	if (ret)
		goto unmap_ctx;

	edesc->dst_dma = map_seq_out_ptr_result(desc, jrdev, req->result,
						digestsize);
	if (dma_mapping_error(jrdev, edesc->dst_dma)) {
		dev_err(jrdev, "unable to map dst\n");
		ret = -ENOMEM;
		goto unmap_ctx;
	}

#ifdef DEBUG
	print_hex_dump(KERN_ERR, "jobdesc@"__stringify(__LINE__)": ",
		       DUMP_PREFIX_ADDRESS, 16, 4, desc, desc_bytes(desc), 1);
#endif

	ret = caam_jr_enqueue(jrdev, desc, ahash_done_ctx_src, req);
	if (ret)
		goto unmap_ctx;

	return -EINPROGRESS;
 unmap_ctx:
	ahash_unmap_ctx(jrdev, edesc, req, digestsize, DMA_FROM_DEVICE);
	kfree(edesc);
	return ret;
}

static int ahash_digest(struct ahash_request *req)
{
	struct crypto_ahash *ahash = crypto_ahash_reqtfm(req);
	struct caam_hash_ctx *ctx = crypto_ahash_ctx(ahash);
	struct device *jrdev = ctx->jrdev;
	gfp_t flags = (req->base.flags & (CRYPTO_TFM_REQ_MAY_BACKLOG |
		       CRYPTO_TFM_REQ_MAY_SLEEP)) ? GFP_KERNEL : GFP_ATOMIC;
	u32 *desc;
	int digestsize = crypto_ahash_digestsize(ahash);
	int src_nents, mapped_nents;
	struct ahash_edesc *edesc;
	int ret;

	src_nents = sg_nents_for_len(req->src, req->nbytes);
	if (src_nents < 0) {
		dev_err(jrdev, "Invalid number of src SG.\n");
		return src_nents;
	}

	if (src_nents) {
		mapped_nents = dma_map_sg(jrdev, req->src, src_nents,
					  DMA_TO_DEVICE);
		if (!mapped_nents) {
			dev_err(jrdev, "unable to map source for DMA\n");
			return -ENOMEM;
		}
	} else {
		mapped_nents = 0;
	}

	/* allocate space for base edesc and hw desc commands, link tables */
	edesc = ahash_edesc_alloc(ctx, mapped_nents > 1 ? mapped_nents : 0,
				  ctx->sh_desc_digest, ctx->sh_desc_digest_dma,
				  flags);
	if (!edesc) {
		dma_unmap_sg(jrdev, req->src, src_nents, DMA_TO_DEVICE);
		return -ENOMEM;
	}

	edesc->src_nents = src_nents;

	ret = ahash_edesc_add_src(ctx, edesc, req, mapped_nents, 0, 0,
				  req->nbytes);
	if (ret) {
		ahash_unmap(jrdev, edesc, req, digestsize);
		kfree(edesc);
		return ret;
	}

	desc = edesc->hw_desc;

	edesc->dst_dma = map_seq_out_ptr_result(desc, jrdev, req->result,
						digestsize);
	if (dma_mapping_error(jrdev, edesc->dst_dma)) {
		dev_err(jrdev, "unable to map dst\n");
		ahash_unmap(jrdev, edesc, req, digestsize);
		kfree(edesc);
		return -ENOMEM;
	}

#ifdef DEBUG
	print_hex_dump(KERN_ERR, "jobdesc@"__stringify(__LINE__)": ",
		       DUMP_PREFIX_ADDRESS, 16, 4, desc, desc_bytes(desc), 1);
#endif

	ret = caam_jr_enqueue(jrdev, desc, ahash_done, req);
	if (!ret) {
		ret = -EINPROGRESS;
	} else {
		ahash_unmap(jrdev, edesc, req, digestsize);
		kfree(edesc);
	}

	return ret;
}

/* submit ahash final if it the first job descriptor */
static int ahash_final_no_ctx(struct ahash_request *req)
{
	struct crypto_ahash *ahash = crypto_ahash_reqtfm(req);
	struct caam_hash_ctx *ctx = crypto_ahash_ctx(ahash);
	struct caam_hash_state *state = ahash_request_ctx(req);
	struct device *jrdev = ctx->jrdev;
	gfp_t flags = (req->base.flags & (CRYPTO_TFM_REQ_MAY_BACKLOG |
		       CRYPTO_TFM_REQ_MAY_SLEEP)) ? GFP_KERNEL : GFP_ATOMIC;
	u8 *buf = state->current_buf ? state->buf_1 : state->buf_0;
	int buflen = state->current_buf ? state->buflen_1 : state->buflen_0;
	u32 *desc;
	int digestsize = crypto_ahash_digestsize(ahash);
	struct ahash_edesc *edesc;
	int ret;

	/* allocate space for base edesc and hw desc commands, link tables */
	edesc = ahash_edesc_alloc(ctx, 0, ctx->sh_desc_digest,
				  ctx->sh_desc_digest_dma, flags);
	if (!edesc)
		return -ENOMEM;

	desc = edesc->hw_desc;

	if (buflen) {
		state->buf_dma = dma_map_single(jrdev, buf, buflen,
						DMA_TO_DEVICE);
		if (dma_mapping_error(jrdev, state->buf_dma)) {
			dev_err(jrdev, "unable to map src\n");
			goto unmap;
		}

		append_seq_in_ptr(desc, state->buf_dma, buflen, 0);
	}

	edesc->dst_dma = map_seq_out_ptr_result(desc, jrdev, req->result,
						digestsize);
	if (dma_mapping_error(jrdev, edesc->dst_dma)) {
		dev_err(jrdev, "unable to map dst\n");
		goto unmap;
	}
	edesc->src_nents = 0;

#ifdef DEBUG
	print_hex_dump(KERN_ERR, "jobdesc@"__stringify(__LINE__)": ",
		       DUMP_PREFIX_ADDRESS, 16, 4, desc, desc_bytes(desc), 1);
#endif

	ret = caam_jr_enqueue(jrdev, desc, ahash_done, req);
	if (!ret) {
		ret = -EINPROGRESS;
	} else {
		ahash_unmap(jrdev, edesc, req, digestsize);
		kfree(edesc);
	}

	return ret;
 unmap:
	ahash_unmap(jrdev, edesc, req, digestsize);
	kfree(edesc);
	return -ENOMEM;

}

/* submit ahash update if it the first job descriptor after update */
static int ahash_update_no_ctx(struct ahash_request *req)
{
	struct crypto_ahash *ahash = crypto_ahash_reqtfm(req);
	struct caam_hash_ctx *ctx = crypto_ahash_ctx(ahash);
	struct caam_hash_state *state = ahash_request_ctx(req);
	struct device *jrdev = ctx->jrdev;
	gfp_t flags = (req->base.flags & (CRYPTO_TFM_REQ_MAY_BACKLOG |
		       CRYPTO_TFM_REQ_MAY_SLEEP)) ? GFP_KERNEL : GFP_ATOMIC;
	u8 *buf = state->current_buf ? state->buf_1 : state->buf_0;
	int *buflen = state->current_buf ? &state->buflen_1 : &state->buflen_0;
	u8 *next_buf = state->current_buf ? state->buf_0 : state->buf_1;
	int *next_buflen = state->current_buf ? &state->buflen_0 :
			   &state->buflen_1;
	int in_len = *buflen + req->nbytes, to_hash;
	int sec4_sg_bytes, src_nents, mapped_nents;
	struct ahash_edesc *edesc;
	u32 *desc;
	int ret = 0;

	*next_buflen = in_len & (crypto_tfm_alg_blocksize(&ahash->base) - 1);
	to_hash = in_len - *next_buflen;

	if (to_hash) {
		src_nents = sg_nents_for_len(req->src,
					     req->nbytes - *next_buflen);
		if (src_nents < 0) {
			dev_err(jrdev, "Invalid number of src SG.\n");
			return src_nents;
		}

		if (src_nents) {
			mapped_nents = dma_map_sg(jrdev, req->src, src_nents,
						  DMA_TO_DEVICE);
			if (!mapped_nents) {
				dev_err(jrdev, "unable to DMA map source\n");
				return -ENOMEM;
			}
		} else {
			mapped_nents = 0;
		}

		sec4_sg_bytes = (1 + mapped_nents) *
				sizeof(struct sec4_sg_entry);

		/*
		 * allocate space for base edesc and hw desc commands,
		 * link tables
		 */
		edesc = ahash_edesc_alloc(ctx, 1 + mapped_nents,
					  ctx->sh_desc_update_first,
					  ctx->sh_desc_update_first_dma,
					  flags);
		if (!edesc) {
			dma_unmap_sg(jrdev, req->src, src_nents, DMA_TO_DEVICE);
			return -ENOMEM;
		}

		edesc->src_nents = src_nents;
		edesc->sec4_sg_bytes = sec4_sg_bytes;
		edesc->dst_dma = 0;

		state->buf_dma = buf_map_to_sec4_sg(jrdev, edesc->sec4_sg,
						    buf, *buflen);
		sg_to_sec4_sg_last(req->src, mapped_nents,
				   edesc->sec4_sg + 1, 0);

		if (*next_buflen) {
			scatterwalk_map_and_copy(next_buf, req->src,
						 to_hash - *buflen,
						 *next_buflen, 0);
		}

		state->current_buf = !state->current_buf;

		desc = edesc->hw_desc;

		edesc->sec4_sg_dma = dma_map_single(jrdev, edesc->sec4_sg,
						    sec4_sg_bytes,
						    DMA_TO_DEVICE);
		if (dma_mapping_error(jrdev, edesc->sec4_sg_dma)) {
			dev_err(jrdev, "unable to map S/G table\n");
			ret = -ENOMEM;
			goto unmap_ctx;
		}

		append_seq_in_ptr(desc, edesc->sec4_sg_dma, to_hash, LDST_SGF);

		ret = map_seq_out_ptr_ctx(desc, jrdev, state, ctx->ctx_len);
		if (ret)
			goto unmap_ctx;

#ifdef DEBUG
		print_hex_dump(KERN_ERR, "jobdesc@"__stringify(__LINE__)": ",
			       DUMP_PREFIX_ADDRESS, 16, 4, desc,
			       desc_bytes(desc), 1);
#endif

		ret = caam_jr_enqueue(jrdev, desc, ahash_done_ctx_dst, req);
		if (ret)
			goto unmap_ctx;

		ret = -EINPROGRESS;
		state->update = ahash_update_ctx;
		state->finup = ahash_finup_ctx;
		state->final = ahash_final_ctx;
	} else if (*next_buflen) {
		scatterwalk_map_and_copy(buf + *buflen, req->src, 0,
					 req->nbytes, 0);
		*buflen = *next_buflen;
		*next_buflen = 0;
	}
#ifdef DEBUG
	print_hex_dump(KERN_ERR, "buf@"__stringify(__LINE__)": ",
		       DUMP_PREFIX_ADDRESS, 16, 4, buf, *buflen, 1);
	print_hex_dump(KERN_ERR, "next buf@"__stringify(__LINE__)": ",
		       DUMP_PREFIX_ADDRESS, 16, 4, next_buf,
		       *next_buflen, 1);
#endif

	return ret;
 unmap_ctx:
	ahash_unmap_ctx(jrdev, edesc, req, ctx->ctx_len, DMA_TO_DEVICE);
	kfree(edesc);
	return ret;
}

/* submit ahash finup if it the first job descriptor after update */
static int ahash_finup_no_ctx(struct ahash_request *req)
{
	struct crypto_ahash *ahash = crypto_ahash_reqtfm(req);
	struct caam_hash_ctx *ctx = crypto_ahash_ctx(ahash);
	struct caam_hash_state *state = ahash_request_ctx(req);
	struct device *jrdev = ctx->jrdev;
	gfp_t flags = (req->base.flags & (CRYPTO_TFM_REQ_MAY_BACKLOG |
		       CRYPTO_TFM_REQ_MAY_SLEEP)) ? GFP_KERNEL : GFP_ATOMIC;
	u8 *buf = state->current_buf ? state->buf_1 : state->buf_0;
	int buflen = state->current_buf ? state->buflen_1 : state->buflen_0;
	int last_buflen = state->current_buf ? state->buflen_0 :
			  state->buflen_1;
	u32 *desc;
	int sec4_sg_bytes, sec4_sg_src_index, src_nents, mapped_nents;
	int digestsize = crypto_ahash_digestsize(ahash);
	struct ahash_edesc *edesc;
	int ret;

	src_nents = sg_nents_for_len(req->src, req->nbytes);
	if (src_nents < 0) {
		dev_err(jrdev, "Invalid number of src SG.\n");
		return src_nents;
	}

	if (src_nents) {
		mapped_nents = dma_map_sg(jrdev, req->src, src_nents,
					  DMA_TO_DEVICE);
		if (!mapped_nents) {
			dev_err(jrdev, "unable to DMA map source\n");
			return -ENOMEM;
		}
	} else {
		mapped_nents = 0;
	}

	sec4_sg_src_index = 2;
	sec4_sg_bytes = (sec4_sg_src_index + mapped_nents) *
			 sizeof(struct sec4_sg_entry);

	/* allocate space for base edesc and hw desc commands, link tables */
	edesc = ahash_edesc_alloc(ctx, sec4_sg_src_index + mapped_nents,
				  ctx->sh_desc_digest, ctx->sh_desc_digest_dma,
				  flags);
	if (!edesc) {
		dma_unmap_sg(jrdev, req->src, src_nents, DMA_TO_DEVICE);
		return -ENOMEM;
	}

	desc = edesc->hw_desc;

	edesc->src_nents = src_nents;
	edesc->sec4_sg_bytes = sec4_sg_bytes;

	state->buf_dma = try_buf_map_to_sec4_sg(jrdev, edesc->sec4_sg, buf,
						state->buf_dma, buflen,
						last_buflen);

	ret = ahash_edesc_add_src(ctx, edesc, req, mapped_nents, 1, buflen,
				  req->nbytes);
	if (ret) {
		dev_err(jrdev, "unable to map S/G table\n");
		goto unmap;
	}

	edesc->dst_dma = map_seq_out_ptr_result(desc, jrdev, req->result,
						digestsize);
	if (dma_mapping_error(jrdev, edesc->dst_dma)) {
		dev_err(jrdev, "unable to map dst\n");
		goto unmap;
	}

#ifdef DEBUG
	print_hex_dump(KERN_ERR, "jobdesc@"__stringify(__LINE__)": ",
		       DUMP_PREFIX_ADDRESS, 16, 4, desc, desc_bytes(desc), 1);
#endif

	ret = caam_jr_enqueue(jrdev, desc, ahash_done, req);
	if (!ret) {
		ret = -EINPROGRESS;
	} else {
		ahash_unmap(jrdev, edesc, req, digestsize);
		kfree(edesc);
	}

	return ret;
 unmap:
	ahash_unmap(jrdev, edesc, req, digestsize);
	kfree(edesc);
	return -ENOMEM;

}

/* submit first update job descriptor after init */
static int ahash_update_first(struct ahash_request *req)
{
	struct crypto_ahash *ahash = crypto_ahash_reqtfm(req);
	struct caam_hash_ctx *ctx = crypto_ahash_ctx(ahash);
	struct caam_hash_state *state = ahash_request_ctx(req);
	struct device *jrdev = ctx->jrdev;
	gfp_t flags = (req->base.flags & (CRYPTO_TFM_REQ_MAY_BACKLOG |
		       CRYPTO_TFM_REQ_MAY_SLEEP)) ? GFP_KERNEL : GFP_ATOMIC;
	u8 *next_buf = state->current_buf ? state->buf_1 : state->buf_0;
	int *next_buflen = state->current_buf ?
		&state->buflen_1 : &state->buflen_0;
	int to_hash;
	u32 *desc;
	int src_nents, mapped_nents;
	struct ahash_edesc *edesc;
	int ret = 0;

	*next_buflen = req->nbytes & (crypto_tfm_alg_blocksize(&ahash->base) -
				      1);
	to_hash = req->nbytes - *next_buflen;

	if (to_hash) {
		src_nents = sg_nents_for_len(req->src,
					     req->nbytes - *next_buflen);
		if (src_nents < 0) {
			dev_err(jrdev, "Invalid number of src SG.\n");
			return src_nents;
		}

		if (src_nents) {
			mapped_nents = dma_map_sg(jrdev, req->src, src_nents,
						  DMA_TO_DEVICE);
			if (!mapped_nents) {
				dev_err(jrdev, "unable to map source for DMA\n");
				return -ENOMEM;
			}
		} else {
			mapped_nents = 0;
		}

		/*
		 * allocate space for base edesc and hw desc commands,
		 * link tables
		 */
		edesc = ahash_edesc_alloc(ctx, mapped_nents > 1 ?
					  mapped_nents : 0,
					  ctx->sh_desc_update_first,
					  ctx->sh_desc_update_first_dma,
					  flags);
		if (!edesc) {
			dma_unmap_sg(jrdev, req->src, src_nents, DMA_TO_DEVICE);
			return -ENOMEM;
		}

		edesc->src_nents = src_nents;
		edesc->dst_dma = 0;

		ret = ahash_edesc_add_src(ctx, edesc, req, mapped_nents, 0, 0,
					  to_hash);
		if (ret)
			goto unmap_ctx;

		if (*next_buflen)
			scatterwalk_map_and_copy(next_buf, req->src, to_hash,
						 *next_buflen, 0);

		desc = edesc->hw_desc;

		ret = map_seq_out_ptr_ctx(desc, jrdev, state, ctx->ctx_len);
		if (ret)
			goto unmap_ctx;

#ifdef DEBUG
		print_hex_dump(KERN_ERR, "jobdesc@"__stringify(__LINE__)": ",
			       DUMP_PREFIX_ADDRESS, 16, 4, desc,
			       desc_bytes(desc), 1);
#endif

		ret = caam_jr_enqueue(jrdev, desc, ahash_done_ctx_dst, req);
		if (ret)
			goto unmap_ctx;

		ret = -EINPROGRESS;
		state->update = ahash_update_ctx;
		state->finup = ahash_finup_ctx;
		state->final = ahash_final_ctx;
	} else if (*next_buflen) {
		state->update = ahash_update_no_ctx;
		state->finup = ahash_finup_no_ctx;
		state->final = ahash_final_no_ctx;
		scatterwalk_map_and_copy(next_buf, req->src, 0,
					 req->nbytes, 0);
	}
#ifdef DEBUG
	print_hex_dump(KERN_ERR, "next buf@"__stringify(__LINE__)": ",
		       DUMP_PREFIX_ADDRESS, 16, 4, next_buf,
		       *next_buflen, 1);
#endif

	return ret;
 unmap_ctx:
	ahash_unmap_ctx(jrdev, edesc, req, ctx->ctx_len, DMA_TO_DEVICE);
	kfree(edesc);
	return ret;
}

static int ahash_finup_first(struct ahash_request *req)
{
	return ahash_digest(req);
}

static int ahash_init(struct ahash_request *req)
{
	struct caam_hash_state *state = ahash_request_ctx(req);

	state->update = ahash_update_first;
	state->finup = ahash_finup_first;
	state->final = ahash_final_no_ctx;

	state->ctx_dma = 0;
	state->current_buf = 0;
	state->buf_dma = 0;
	state->buflen_0 = 0;
	state->buflen_1 = 0;

	return 0;
}

static int ahash_update(struct ahash_request *req)
{
	struct caam_hash_state *state = ahash_request_ctx(req);

	return state->update(req);
}

static int ahash_finup(struct ahash_request *req)
{
	struct caam_hash_state *state = ahash_request_ctx(req);

	return state->finup(req);
}

static int ahash_final(struct ahash_request *req)
{
	struct caam_hash_state *state = ahash_request_ctx(req);

	return state->final(req);
}

static int ahash_export(struct ahash_request *req, void *out)
{
	struct caam_hash_state *state = ahash_request_ctx(req);
	struct caam_export_state *export = out;
	int len;
	u8 *buf;

	if (state->current_buf) {
		buf = state->buf_1;
		len = state->buflen_1;
	} else {
		buf = state->buf_0;
		len = state->buflen_0;
	}

	memcpy(export->buf, buf, len);
	memcpy(export->caam_ctx, state->caam_ctx, sizeof(export->caam_ctx));
	export->buflen = len;
	export->update = state->update;
	export->final = state->final;
	export->finup = state->finup;

	return 0;
}

static int ahash_import(struct ahash_request *req, const void *in)
{
	struct caam_hash_state *state = ahash_request_ctx(req);
	const struct caam_export_state *export = in;

	memset(state, 0, sizeof(*state));
	memcpy(state->buf_0, export->buf, export->buflen);
	memcpy(state->caam_ctx, export->caam_ctx, sizeof(state->caam_ctx));
	state->buflen_0 = export->buflen;
	state->update = export->update;
	state->final = export->final;
	state->finup = export->finup;

	return 0;
}

struct caam_hash_template {
	char name[CRYPTO_MAX_ALG_NAME];
	char driver_name[CRYPTO_MAX_ALG_NAME];
	char hmac_name[CRYPTO_MAX_ALG_NAME];
	char hmac_driver_name[CRYPTO_MAX_ALG_NAME];
	unsigned int blocksize;
	struct ahash_alg template_ahash;
	u32 alg_type;
	u32 alg_op;
};

/* ahash descriptors */
static struct caam_hash_template driver_hash[] = {
	{
		.name = "sha1",
		.driver_name = "sha1-caam",
		.hmac_name = "hmac(sha1)",
		.hmac_driver_name = "hmac-sha1-caam",
		.blocksize = SHA1_BLOCK_SIZE,
		.template_ahash = {
			.init = ahash_init,
			.update = ahash_update,
			.final = ahash_final,
			.finup = ahash_finup,
			.digest = ahash_digest,
			.export = ahash_export,
			.import = ahash_import,
			.setkey = ahash_setkey,
			.halg = {
				.digestsize = SHA1_DIGEST_SIZE,
				.statesize = sizeof(struct caam_export_state),
			},
		},
		.alg_type = OP_ALG_ALGSEL_SHA1,
		.alg_op = OP_ALG_ALGSEL_SHA1 | OP_ALG_AAI_HMAC,
	}, {
		.name = "sha224",
		.driver_name = "sha224-caam",
		.hmac_name = "hmac(sha224)",
		.hmac_driver_name = "hmac-sha224-caam",
		.blocksize = SHA224_BLOCK_SIZE,
		.template_ahash = {
			.init = ahash_init,
			.update = ahash_update,
			.final = ahash_final,
			.finup = ahash_finup,
			.digest = ahash_digest,
			.export = ahash_export,
			.import = ahash_import,
			.setkey = ahash_setkey,
			.halg = {
				.digestsize = SHA224_DIGEST_SIZE,
				.statesize = sizeof(struct caam_export_state),
			},
		},
		.alg_type = OP_ALG_ALGSEL_SHA224,
		.alg_op = OP_ALG_ALGSEL_SHA224 | OP_ALG_AAI_HMAC,
	}, {
		.name = "sha256",
		.driver_name = "sha256-caam",
		.hmac_name = "hmac(sha256)",
		.hmac_driver_name = "hmac-sha256-caam",
		.blocksize = SHA256_BLOCK_SIZE,
		.template_ahash = {
			.init = ahash_init,
			.update = ahash_update,
			.final = ahash_final,
			.finup = ahash_finup,
			.digest = ahash_digest,
			.export = ahash_export,
			.import = ahash_import,
			.setkey = ahash_setkey,
			.halg = {
				.digestsize = SHA256_DIGEST_SIZE,
				.statesize = sizeof(struct caam_export_state),
			},
		},
		.alg_type = OP_ALG_ALGSEL_SHA256,
		.alg_op = OP_ALG_ALGSEL_SHA256 | OP_ALG_AAI_HMAC,
	}, {
		.name = "sha384",
		.driver_name = "sha384-caam",
		.hmac_name = "hmac(sha384)",
		.hmac_driver_name = "hmac-sha384-caam",
		.blocksize = SHA384_BLOCK_SIZE,
		.template_ahash = {
			.init = ahash_init,
			.update = ahash_update,
			.final = ahash_final,
			.finup = ahash_finup,
			.digest = ahash_digest,
			.export = ahash_export,
			.import = ahash_import,
			.setkey = ahash_setkey,
			.halg = {
				.digestsize = SHA384_DIGEST_SIZE,
				.statesize = sizeof(struct caam_export_state),
			},
		},
		.alg_type = OP_ALG_ALGSEL_SHA384,
		.alg_op = OP_ALG_ALGSEL_SHA384 | OP_ALG_AAI_HMAC,
	}, {
		.name = "sha512",
		.driver_name = "sha512-caam",
		.hmac_name = "hmac(sha512)",
		.hmac_driver_name = "hmac-sha512-caam",
		.blocksize = SHA512_BLOCK_SIZE,
		.template_ahash = {
			.init = ahash_init,
			.update = ahash_update,
			.final = ahash_final,
			.finup = ahash_finup,
			.digest = ahash_digest,
			.export = ahash_export,
			.import = ahash_import,
			.setkey = ahash_setkey,
			.halg = {
				.digestsize = SHA512_DIGEST_SIZE,
				.statesize = sizeof(struct caam_export_state),
			},
		},
		.alg_type = OP_ALG_ALGSEL_SHA512,
		.alg_op = OP_ALG_ALGSEL_SHA512 | OP_ALG_AAI_HMAC,
	}, {
		.name = "md5",
		.driver_name = "md5-caam",
		.hmac_name = "hmac(md5)",
		.hmac_driver_name = "hmac-md5-caam",
		.blocksize = MD5_BLOCK_WORDS * 4,
		.template_ahash = {
			.init = ahash_init,
			.update = ahash_update,
			.final = ahash_final,
			.finup = ahash_finup,
			.digest = ahash_digest,
			.export = ahash_export,
			.import = ahash_import,
			.setkey = ahash_setkey,
			.halg = {
				.digestsize = MD5_DIGEST_SIZE,
				.statesize = sizeof(struct caam_export_state),
			},
		},
		.alg_type = OP_ALG_ALGSEL_MD5,
		.alg_op = OP_ALG_ALGSEL_MD5 | OP_ALG_AAI_HMAC,
	},
	 {
		.name = "xcbc(aes)",
		.driver_name = "xcbc-aes-caam",
		.hmac_name = "xcbc(aes)",
		.hmac_driver_name = "xcbc-aes-caam",
		.blocksize = XCBC_MAC_BLOCK_WORDS * 4,
		.template_ahash = {
			.init = ahash_init,
			.update = ahash_update,
			.final = ahash_final,
			.finup = ahash_finup,
			.digest = ahash_digest,
			.export = ahash_export,
			.import = ahash_import,
			.setkey = axcbc_setkey,
			.halg = {
				.digestsize = XCBC_MAC_DIGEST_SIZE,
				.statesize = sizeof(struct caam_export_state),
			},
		 },
		.alg_type = OP_ALG_ALGSEL_AES | OP_ALG_AAI_XCBC_MAC,
		.alg_op = OP_ALG_ALGSEL_AES,
	},
};

struct caam_hash_alg {
	struct list_head entry;
	int alg_type;
	int alg_op;
	struct ahash_alg ahash_alg;
};

static int caam_hash_cra_init(struct crypto_tfm *tfm)
{
	struct crypto_ahash *ahash = __crypto_ahash_cast(tfm);
	struct crypto_alg *base = tfm->__crt_alg;
	struct hash_alg_common *halg =
		 container_of(base, struct hash_alg_common, base);
	struct ahash_alg *alg =
		 container_of(halg, struct ahash_alg, halg);
	struct caam_hash_alg *caam_hash =
		 container_of(alg, struct caam_hash_alg, ahash_alg);
	struct caam_hash_ctx *ctx = crypto_tfm_ctx(tfm);
	/* Sizes for MDHA running digests: MD5, SHA1, 224, 256, 384, 512 */
	static const u8 runninglen[] = { HASH_MSG_LEN + MD5_DIGEST_SIZE,
					 HASH_MSG_LEN + SHA1_DIGEST_SIZE,
					 HASH_MSG_LEN + 32,
					 HASH_MSG_LEN + SHA256_DIGEST_SIZE,
					 HASH_MSG_LEN + 64,
					 HASH_MSG_LEN + SHA512_DIGEST_SIZE };

	/*
	 * Get a Job ring from Job Ring driver to ensure in-order
	 * crypto request processing per tfm
	 */
	ctx->jrdev = caam_jr_alloc();
	if (IS_ERR(ctx->jrdev)) {
		pr_err("Job Ring Device allocation for transform failed\n");
		return PTR_ERR(ctx->jrdev);
	}
	/* copy descriptor header template value */
	ctx->alg_type = OP_TYPE_CLASS2_ALG | caam_hash->alg_type;
	ctx->alg_op = OP_TYPE_CLASS2_ALG | caam_hash->alg_op;

	ctx->ctx_len = runninglen[(ctx->alg_op & OP_ALG_ALGSEL_SUBMASK) >>
				  OP_ALG_ALGSEL_SHIFT];

	crypto_ahash_set_reqsize(__crypto_ahash_cast(tfm),
				 sizeof(struct caam_hash_state));
	return ahash_set_sh_desc(ahash);
}

static int caam_axcbc_cra_init(struct crypto_tfm *tfm)
{
	struct crypto_ahash *ahash = __crypto_ahash_cast(tfm);
	struct crypto_alg *base = tfm->__crt_alg;
	struct hash_alg_common *halg =
		 container_of(base, struct hash_alg_common, base);
	struct ahash_alg *alg =
		 container_of(halg, struct ahash_alg, halg);
	struct caam_hash_alg *caam_hash =
		 container_of(alg, struct caam_hash_alg, ahash_alg);
	struct caam_hash_ctx *ctx = crypto_tfm_ctx(tfm);
	int ret = 0;

	/*
	 * Get a Job ring from Job Ring driver to ensure in-order
	 * crypto request processing per tfm
	 */
	ctx->jrdev = caam_jr_alloc();
	if (IS_ERR(ctx->jrdev)) {
		pr_err("Job Ring Device allocation for transform failed\n");
		return PTR_ERR(ctx->jrdev);
	}

	/* copy descriptor header template value */
	ctx->alg_type = OP_TYPE_CLASS1_ALG | caam_hash->alg_type;
	ctx->alg_op = OP_TYPE_CLASS1_ALG | caam_hash->alg_op;

	crypto_ahash_set_reqsize(__crypto_ahash_cast(tfm),
				 sizeof(struct caam_hash_state));

	ret = axcbc_set_sh_desc(ahash);

	return ret;
}

static void caam_hash_cra_exit(struct crypto_tfm *tfm)
{
	struct caam_hash_ctx *ctx = crypto_tfm_ctx(tfm);

	if (ctx->sh_desc_update_dma &&
	    !dma_mapping_error(ctx->jrdev, ctx->sh_desc_update_dma))
		dma_unmap_single(ctx->jrdev, ctx->sh_desc_update_dma,
				 desc_bytes(ctx->sh_desc_update),
				 DMA_TO_DEVICE);
	if (ctx->sh_desc_update_first_dma &&
	    !dma_mapping_error(ctx->jrdev, ctx->sh_desc_update_first_dma))
		dma_unmap_single(ctx->jrdev, ctx->sh_desc_update_first_dma,
				 desc_bytes(ctx->sh_desc_update_first),
				 DMA_TO_DEVICE);
	if (ctx->sh_desc_fin_dma &&
	    !dma_mapping_error(ctx->jrdev, ctx->sh_desc_fin_dma))
		dma_unmap_single(ctx->jrdev, ctx->sh_desc_fin_dma,
				 desc_bytes(ctx->sh_desc_fin), DMA_TO_DEVICE);
	if (ctx->sh_desc_digest_dma &&
	    !dma_mapping_error(ctx->jrdev, ctx->sh_desc_digest_dma))
		dma_unmap_single(ctx->jrdev, ctx->sh_desc_digest_dma,
				 desc_bytes(ctx->sh_desc_digest),
				 DMA_TO_DEVICE);
	if (ctx->sh_desc_finup_dma &&
	    !dma_mapping_error(ctx->jrdev, ctx->sh_desc_finup_dma))
		dma_unmap_single(ctx->jrdev, ctx->sh_desc_finup_dma,
				 desc_bytes(ctx->sh_desc_finup), DMA_TO_DEVICE);

	caam_jr_free(ctx->jrdev);
}

static void __exit caam_algapi_hash_exit(void)
{
	struct caam_hash_alg *t_alg, *n;

	if (!hash_list.next)
		return;

	list_for_each_entry_safe(t_alg, n, &hash_list, entry) {
		crypto_unregister_ahash(&t_alg->ahash_alg);
		list_del(&t_alg->entry);
		kfree(t_alg);
	}
}

static struct caam_hash_alg *
caam_hash_alloc(struct caam_hash_template *template,
		bool keyed)
{
	struct caam_hash_alg *t_alg;
	struct ahash_alg *halg;
	struct crypto_alg *alg;

	t_alg = kzalloc(sizeof(*t_alg), GFP_KERNEL);
	if (!t_alg) {
		pr_err("failed to allocate t_alg\n");
		return ERR_PTR(-ENOMEM);
	}

	t_alg->ahash_alg = template->template_ahash;
	halg = &t_alg->ahash_alg;
	alg = &halg->halg.base;

	if (keyed) {
		snprintf(alg->cra_name, CRYPTO_MAX_ALG_NAME, "%s",
			 template->hmac_name);
		snprintf(alg->cra_driver_name, CRYPTO_MAX_ALG_NAME, "%s",
			 template->hmac_driver_name);
	} else {
		snprintf(alg->cra_name, CRYPTO_MAX_ALG_NAME, "%s",
			 template->name);
		snprintf(alg->cra_driver_name, CRYPTO_MAX_ALG_NAME, "%s",
			 template->driver_name);
		t_alg->ahash_alg.setkey = NULL;
	}
	alg->cra_module = THIS_MODULE;

	if (strstr(alg->cra_name, "xcbc") > 0)
		alg->cra_init = caam_axcbc_cra_init;
	else
		alg->cra_init = caam_hash_cra_init;
	alg->cra_exit = caam_hash_cra_exit;
	alg->cra_ctxsize = sizeof(struct caam_hash_ctx);
	alg->cra_priority = CAAM_CRA_PRIORITY;
	alg->cra_blocksize = template->blocksize;
	alg->cra_alignmask = 0;
	alg->cra_flags = CRYPTO_ALG_ASYNC | CRYPTO_ALG_TYPE_AHASH;
	alg->cra_type = &crypto_ahash_type;

	t_alg->alg_type = template->alg_type;
	t_alg->alg_op = template->alg_op;

	return t_alg;
}

static int __init caam_algapi_hash_init(void)
{
	struct device_node *dev_node;
	struct platform_device *pdev;
	struct device *ctrldev;
	int i = 0, err = 0;
	struct caam_drv_private *priv;
	unsigned int md_limit = SHA512_DIGEST_SIZE;
	u32 cha_inst, cha_vid;

	dev_node = of_find_compatible_node(NULL, NULL, "fsl,sec-v4.0");
	if (!dev_node) {
		dev_node = of_find_compatible_node(NULL, NULL, "fsl,sec4.0");
		if (!dev_node)
			return -ENODEV;
	}

	pdev = of_find_device_by_node(dev_node);
	if (!pdev) {
		of_node_put(dev_node);
		return -ENODEV;
	}

	ctrldev = &pdev->dev;
	priv = dev_get_drvdata(ctrldev);
	of_node_put(dev_node);

	/*
	 * If priv is NULL, it's probably because the caam driver wasn't
	 * properly initialized (e.g. RNG4 init failed). Thus, bail out here.
	 */
	if (!priv)
		return -ENODEV;

	/*
	 * Register crypto algorithms the device supports.  First, identify
	 * presence and attributes of MD block.
	 */
	if (priv->has_seco) {
		i = priv->first_jr_index;
		cha_vid = rd_reg32(&priv->jr[i]->perfmon.cha_id_ls);
		cha_inst = rd_reg32(&priv->jr[i]->perfmon.cha_num_ls);
	} else {
		cha_vid = rd_reg32(&priv->ctrl->perfmon.cha_id_ls);
		cha_inst = rd_reg32(&priv->ctrl->perfmon.cha_num_ls);
	}

	/*
	 * Skip registration of any hashing algorithms if MD block
	 * is not present.
	 */
	if (!((cha_inst & CHA_ID_LS_MD_MASK) >> CHA_ID_LS_MD_SHIFT))
		return -ENODEV;

	/* Limit digest size based on LP256 */
	if ((cha_vid & CHA_ID_LS_MD_MASK) == CHA_ID_LS_MD_LP256)
		md_limit = SHA256_DIGEST_SIZE;

	INIT_LIST_HEAD(&hash_list);

	/* register crypto algorithms the device supports */
	for (i = 0; i < ARRAY_SIZE(driver_hash); i++) {
		struct caam_hash_alg *t_alg;
		struct caam_hash_template *alg = driver_hash + i;

		/* If MD size is not supported by device, skip registration */
		if (alg->template_ahash.halg.digestsize > md_limit)
			continue;

		/* register hmac version */
		t_alg = caam_hash_alloc(alg, true);
		if (IS_ERR(t_alg)) {
			err = PTR_ERR(t_alg);
			pr_warn("%s alg allocation failed\n", alg->driver_name);
			continue;
		}

		err = crypto_register_ahash(&t_alg->ahash_alg);
		if (err) {
			pr_warn("%s alg registration failed: %d\n",
				t_alg->ahash_alg.halg.base.cra_driver_name,
				err);
			kfree(t_alg);
		} else
			list_add_tail(&t_alg->entry, &hash_list);

		if (alg->alg_op == OP_ALG_ALGSEL_AES)
			continue;

		/* register unkeyed version */
		t_alg = caam_hash_alloc(alg, false);
		if (IS_ERR(t_alg)) {
			err = PTR_ERR(t_alg);
			pr_warn("%s alg allocation failed\n", alg->driver_name);
			continue;
		}

		err = crypto_register_ahash(&t_alg->ahash_alg);
		if (err) {
			pr_warn("%s alg registration failed: %d\n",
				t_alg->ahash_alg.halg.base.cra_driver_name,
				err);
			kfree(t_alg);
		} else
			list_add_tail(&t_alg->entry, &hash_list);
	}

	return err;
}

module_init(caam_algapi_hash_init);
module_exit(caam_algapi_hash_exit);

MODULE_LICENSE("GPL");
MODULE_DESCRIPTION("FSL CAAM support for ahash functions of crypto API");
MODULE_AUTHOR("Freescale Semiconductor - NMG");<|MERGE_RESOLUTION|>--- conflicted
+++ resolved
@@ -1,11 +1,7 @@
 /*
  * caam - Freescale FSL CAAM support for ahash functions of crypto API
  *
-<<<<<<< HEAD
- * Copyright 2017 NXP
-=======
  * Copyright 2017-2018 NXP
->>>>>>> 05f46d3f
  *
  * Based on caamalg.c crypto API driver.
  *
