--- conflicted
+++ resolved
@@ -1,7 +1,7 @@
 /*
  * caam - Freescale FSL CAAM support for ahash functions of crypto API
  *
- * Copyright 2011-2015 Freescale Semiconductor, Inc.
+ * Copyright 2011 Freescale Semiconductor, Inc.
  *
  * Based on caamalg.c crypto API driver.
  *
@@ -184,7 +184,6 @@
 	dma_addr_t buf_dma;
 
 	buf_dma = dma_map_single(jrdev, buf, buflen, DMA_TO_DEVICE);
-	dma_sync_single_for_device(jrdev, buf_dma, buflen, DMA_TO_DEVICE);
 	dma_to_sec4_sg_one(sec4_sg, buf_dma, buflen, 0);
 
 	return buf_dma;
@@ -220,10 +219,6 @@
 		return -ENOMEM;
 	}
 
-	if ((flag == DMA_TO_DEVICE) || (flag == DMA_BIDIRECTIONAL))
-		dma_sync_single_for_device(jrdev, state->ctx_dma, ctx_len,
-					   flag);
-
 	dma_to_sec4_sg_one(sec4_sg, state->ctx_dma, ctx_len, 0);
 
 	return 0;
@@ -447,8 +442,6 @@
 		       "ahash update first shdesc@"__stringify(__LINE__)": ",
 		       DUMP_PREFIX_ADDRESS, 16, 4, desc, desc_bytes(desc), 1);
 #endif
-	dma_sync_single_for_device(jrdev, ctx->sh_desc_update_first_dma,
-				   desc_bytes(desc), DMA_TO_DEVICE);
 
 	/* ahash_final shared descriptor */
 	desc = ctx->sh_desc_fin;
@@ -467,8 +460,6 @@
 		       DUMP_PREFIX_ADDRESS, 16, 4, desc,
 		       desc_bytes(desc), 1);
 #endif
-	dma_sync_single_for_device(jrdev, ctx->sh_desc_fin_dma,
-				   desc_bytes(desc), DMA_TO_DEVICE);
 
 	/* ahash_finup shared descriptor */
 	desc = ctx->sh_desc_finup;
@@ -487,8 +478,6 @@
 		       DUMP_PREFIX_ADDRESS, 16, 4, desc,
 		       desc_bytes(desc), 1);
 #endif
-	dma_sync_single_for_device(jrdev, ctx->sh_desc_finup_dma,
-				   desc_bytes(desc), DMA_TO_DEVICE);
 
 	/* ahash_digest shared descriptor */
 	desc = ctx->sh_desc_digest;
@@ -509,8 +498,6 @@
 		       DUMP_PREFIX_ADDRESS, 16, 4, desc,
 		       desc_bytes(desc), 1);
 #endif
-	dma_sync_single_for_device(jrdev, ctx->sh_desc_digest_dma,
-				   desc_bytes(desc), DMA_TO_DEVICE);
 
 	return 0;
 }
@@ -666,8 +653,6 @@
 		kfree(desc);
 		return -ENOMEM;
 	}
-	dma_sync_single_for_device(jrdev, src_dma, *keylen, DMA_TO_DEVICE);
-
 	dst_dma = dma_map_single(jrdev, (void *)key_out, digestsize,
 				 DMA_FROM_DEVICE);
 	if (dma_mapping_error(jrdev, dst_dma)) {
@@ -710,7 +695,6 @@
 #endif
 	}
 	dma_unmap_single(jrdev, src_dma, *keylen, DMA_TO_DEVICE);
-	dma_sync_single_for_cpu(jrdev, dst_dma, digestsize, DMA_FROM_DEVICE);
 	dma_unmap_single(jrdev, dst_dma, digestsize, DMA_FROM_DEVICE);
 
 	*keylen = digestsize;
@@ -772,10 +756,6 @@
 		ret = -ENOMEM;
 		goto error_free_key;
 	}
-
-	dma_sync_single_for_device(jrdev, ctx->key_dma, ctx->split_key_pad_len,
-				   DMA_TO_DEVICE);
-
 #ifdef DEBUG
 	print_hex_dump(KERN_ERR, "ctx.key@"__stringify(__LINE__)": ",
 		       DUMP_PREFIX_ADDRESS, 16, 4, ctx->key,
@@ -838,18 +818,9 @@
 			struct ahash_request *req, int dst_len)
 {
 	if (edesc->src_nents)
-<<<<<<< HEAD
-		dma_unmap_sg_chained(dev, req->src, edesc->src_nents,
-				     DMA_TO_DEVICE, edesc->chained);
-	if (edesc->dst_dma) {
-		dma_sync_single_for_cpu(dev, edesc->dst_dma, dst_len,
-					DMA_FROM_DEVICE);
-=======
 		dma_unmap_sg(dev, req->src, edesc->src_nents, DMA_TO_DEVICE);
 	if (edesc->dst_dma)
->>>>>>> f2ed3bfc
 		dma_unmap_single(dev, edesc->dst_dma, dst_len, DMA_FROM_DEVICE);
-	}
 
 	if (edesc->sec4_sg_bytes)
 		dma_unmap_single(dev, edesc->sec4_sg_dma,
@@ -864,12 +835,8 @@
 	struct caam_hash_ctx *ctx = crypto_ahash_ctx(ahash);
 	struct caam_hash_state *state = ahash_request_ctx(req);
 
-	if (state->ctx_dma) {
-		if ((flag == DMA_FROM_DEVICE) || (flag == DMA_BIDIRECTIONAL))
-			dma_sync_single_for_cpu(dev, state->ctx_dma,
-						ctx->ctx_len, flag);
+	if (state->ctx_dma)
 		dma_unmap_single(dev, state->ctx_dma, ctx->ctx_len, flag);
-	}
 	ahash_unmap(dev, edesc, req, dst_len);
 }
 
@@ -1123,14 +1090,9 @@
 		 * allocate space for base edesc and hw desc commands,
 		 * link tables
 		 */
-<<<<<<< HEAD
-		edesc = kzalloc(sizeof(struct ahash_edesc) + DESC_JOB_IO_LEN +
-				sec4_sg_bytes, GFP_DMA | flags);
-=======
 		edesc = ahash_edesc_alloc(ctx, sec4_sg_src_index + mapped_nents,
 					  ctx->sh_desc_update,
 					  ctx->sh_desc_update_dma, flags);
->>>>>>> f2ed3bfc
 		if (!edesc) {
 			dma_unmap_sg(jrdev, req->src, src_nents, DMA_TO_DEVICE);
 			return -ENOMEM;
@@ -1180,9 +1142,6 @@
 
 		append_seq_out_ptr(desc, state->ctx_dma, ctx->ctx_len, 0);
 
-		dma_sync_single_for_device(jrdev, edesc->sec4_sg_dma,
-					   sec4_sg_bytes, DMA_TO_DEVICE);
-
 #ifdef DEBUG
 		print_hex_dump(KERN_ERR, "jobdesc@"__stringify(__LINE__)": ",
 			       DUMP_PREFIX_ADDRESS, 16, 4, desc,
@@ -1227,12 +1186,7 @@
 	int buflen = state->current_buf ? state->buflen_1 : state->buflen_0;
 	int last_buflen = state->current_buf ? state->buflen_0 :
 			  state->buflen_1;
-<<<<<<< HEAD
-	u32 *sh_desc = ctx->sh_desc_fin, *desc;
-	dma_addr_t ptr = ctx->sh_desc_fin_dma;
-=======
 	u32 *desc;
->>>>>>> f2ed3bfc
 	int sec4_sg_bytes, sec4_sg_src_index;
 	int digestsize = crypto_ahash_digestsize(ahash);
 	struct ahash_edesc *edesc;
@@ -1242,17 +1196,10 @@
 	sec4_sg_bytes = sec4_sg_src_index * sizeof(struct sec4_sg_entry);
 
 	/* allocate space for base edesc and hw desc commands, link tables */
-<<<<<<< HEAD
-	edesc = kzalloc(sizeof(struct ahash_edesc) + DESC_JOB_IO_LEN +
-			sec4_sg_bytes, GFP_DMA | flags);
-	if (!edesc) {
-		dev_err(jrdev, "could not allocate extended descriptor\n");
-=======
 	edesc = ahash_edesc_alloc(ctx, sec4_sg_src_index,
 				  ctx->sh_desc_fin, ctx->sh_desc_fin_dma,
 				  flags);
 	if (!edesc)
->>>>>>> f2ed3bfc
 		return -ENOMEM;
 
 	desc = edesc->hw_desc;
@@ -1268,12 +1215,8 @@
 	state->buf_dma = try_buf_map_to_sec4_sg(jrdev, edesc->sec4_sg + 1,
 						buf, state->buf_dma, buflen,
 						last_buflen);
-<<<<<<< HEAD
-	(edesc->sec4_sg + sec4_sg_src_index - 1)->len |= SEC4_SG_LEN_FIN;
-=======
 	(edesc->sec4_sg + sec4_sg_src_index - 1)->len |=
 		cpu_to_caam32(SEC4_SG_LEN_FIN);
->>>>>>> f2ed3bfc
 
 	edesc->sec4_sg_dma = dma_map_single(jrdev, edesc->sec4_sg,
 					    sec4_sg_bytes, DMA_TO_DEVICE);
@@ -1293,9 +1236,6 @@
 		ret = -ENOMEM;
 		goto unmap_ctx;
 	}
-
-	dma_sync_single_for_device(jrdev, edesc->sec4_sg_dma, sec4_sg_bytes,
-				   DMA_TO_DEVICE);
 
 #ifdef DEBUG
 	print_hex_dump(KERN_ERR, "jobdesc@"__stringify(__LINE__)": ",
@@ -1352,14 +1292,9 @@
 	sec4_sg_src_index = 1 + (buflen ? 1 : 0);
 
 	/* allocate space for base edesc and hw desc commands, link tables */
-<<<<<<< HEAD
-	edesc = kzalloc(sizeof(struct ahash_edesc) + DESC_JOB_IO_LEN +
-			sec4_sg_bytes, GFP_DMA | flags);
-=======
 	edesc = ahash_edesc_alloc(ctx, sec4_sg_src_index + mapped_nents,
 				  ctx->sh_desc_finup, ctx->sh_desc_finup_dma,
 				  flags);
->>>>>>> f2ed3bfc
 	if (!edesc) {
 		dma_unmap_sg(jrdev, req->src, src_nents, DMA_TO_DEVICE);
 		return -ENOMEM;
@@ -1391,9 +1326,6 @@
 		ret = -ENOMEM;
 		goto unmap_ctx;
 	}
-
-	dma_sync_single_for_device(jrdev, edesc->sec4_sg_dma, sec4_sg_bytes,
-				   DMA_TO_DEVICE);
 
 #ifdef DEBUG
 	print_hex_dump(KERN_ERR, "jobdesc@"__stringify(__LINE__)": ",
@@ -1442,14 +1374,9 @@
 	}
 
 	/* allocate space for base edesc and hw desc commands, link tables */
-<<<<<<< HEAD
-	edesc = kzalloc(sizeof(struct ahash_edesc) + sec4_sg_bytes +
-			DESC_JOB_IO_LEN, GFP_DMA | flags);
-=======
 	edesc = ahash_edesc_alloc(ctx, mapped_nents > 1 ? mapped_nents : 0,
 				  ctx->sh_desc_digest, ctx->sh_desc_digest_dma,
 				  flags);
->>>>>>> f2ed3bfc
 	if (!edesc) {
 		dma_unmap_sg(jrdev, req->src, src_nents, DMA_TO_DEVICE);
 		return -ENOMEM;
@@ -1466,10 +1393,6 @@
 	}
 
 	desc = edesc->hw_desc;
-
-	if (edesc->sec4_sg_dma)
-		dma_sync_single_for_device(jrdev, edesc->sec4_sg_dma,
-				   edesc->sec4_sg_bytes, DMA_TO_DEVICE);
 
 	edesc->dst_dma = map_seq_out_ptr_result(desc, jrdev, req->result,
 						digestsize);
@@ -1513,16 +1436,9 @@
 	int ret;
 
 	/* allocate space for base edesc and hw desc commands, link tables */
-<<<<<<< HEAD
-	edesc = kzalloc(sizeof(struct ahash_edesc) + DESC_JOB_IO_LEN,
-			GFP_DMA | flags);
-	if (!edesc) {
-		dev_err(jrdev, "could not allocate extended descriptor\n");
-=======
 	edesc = ahash_edesc_alloc(ctx, 0, ctx->sh_desc_digest,
 				  ctx->sh_desc_digest_dma, flags);
 	if (!edesc)
->>>>>>> f2ed3bfc
 		return -ENOMEM;
 
 	desc = edesc->hw_desc;
@@ -1543,8 +1459,6 @@
 	}
 	edesc->src_nents = 0;
 
-	dma_sync_single_for_device(jrdev, state->buf_dma, buflen,
-				   DMA_TO_DEVICE);
 #ifdef DEBUG
 	print_hex_dump(KERN_ERR, "jobdesc@"__stringify(__LINE__)": ",
 		       DUMP_PREFIX_ADDRESS, 16, 4, desc, desc_bytes(desc), 1);
@@ -1615,15 +1529,10 @@
 		 * allocate space for base edesc and hw desc commands,
 		 * link tables
 		 */
-<<<<<<< HEAD
-		edesc = kzalloc(sizeof(struct ahash_edesc) + DESC_JOB_IO_LEN +
-				sec4_sg_bytes, GFP_DMA | flags);
-=======
 		edesc = ahash_edesc_alloc(ctx, 1 + mapped_nents,
 					  ctx->sh_desc_update_first,
 					  ctx->sh_desc_update_first_dma,
 					  flags);
->>>>>>> f2ed3bfc
 		if (!edesc) {
 			dma_unmap_sg(jrdev, req->src, src_nents, DMA_TO_DEVICE);
 			return -ENOMEM;
@@ -1663,8 +1572,6 @@
 		if (ret)
 			goto unmap_ctx;
 
-		dma_sync_single_for_device(jrdev, edesc->sec4_sg_dma,
-					   sec4_sg_bytes, DMA_TO_DEVICE);
 #ifdef DEBUG
 		print_hex_dump(KERN_ERR, "jobdesc@"__stringify(__LINE__)": ",
 			       DUMP_PREFIX_ADDRESS, 16, 4, desc,
@@ -1741,14 +1648,9 @@
 			 sizeof(struct sec4_sg_entry);
 
 	/* allocate space for base edesc and hw desc commands, link tables */
-<<<<<<< HEAD
-	edesc = kzalloc(sizeof(struct ahash_edesc) + DESC_JOB_IO_LEN +
-			sec4_sg_bytes, GFP_DMA | flags);
-=======
 	edesc = ahash_edesc_alloc(ctx, sec4_sg_src_index + mapped_nents,
 				  ctx->sh_desc_digest, ctx->sh_desc_digest_dma,
 				  flags);
->>>>>>> f2ed3bfc
 	if (!edesc) {
 		dma_unmap_sg(jrdev, req->src, src_nents, DMA_TO_DEVICE);
 		return -ENOMEM;
@@ -1776,9 +1678,6 @@
 		dev_err(jrdev, "unable to map dst\n");
 		goto unmap;
 	}
-
-	dma_sync_single_for_device(jrdev, edesc->sec4_sg_dma, sec4_sg_bytes,
-				   DMA_TO_DEVICE);
 
 #ifdef DEBUG
 	print_hex_dump(KERN_ERR, "jobdesc@"__stringify(__LINE__)": ",
@@ -1846,16 +1745,11 @@
 		 * allocate space for base edesc and hw desc commands,
 		 * link tables
 		 */
-<<<<<<< HEAD
-		edesc = kzalloc(sizeof(struct ahash_edesc) + DESC_JOB_IO_LEN +
-				sec4_sg_bytes, GFP_DMA | flags);
-=======
 		edesc = ahash_edesc_alloc(ctx, mapped_nents > 1 ?
 					  mapped_nents : 0,
 					  ctx->sh_desc_update_first,
 					  ctx->sh_desc_update_first_dma,
 					  flags);
->>>>>>> f2ed3bfc
 		if (!edesc) {
 			dma_unmap_sg(jrdev, req->src, src_nents, DMA_TO_DEVICE);
 			return -ENOMEM;
@@ -1879,9 +1773,6 @@
 		if (ret)
 			goto unmap_ctx;
 
-		if (edesc->sec4_sg_dma)
-			dma_sync_single_for_device(jrdev, edesc->sec4_sg_dma,
-					   sec4_sg_bytes, DMA_TO_DEVICE);
 #ifdef DEBUG
 		print_hex_dump(KERN_ERR, "jobdesc@"__stringify(__LINE__)": ",
 			       DUMP_PREFIX_ADDRESS, 16, 4, desc,
@@ -2030,10 +1921,6 @@
 			.halg = {
 				.digestsize = SHA1_DIGEST_SIZE,
 				.statesize = sizeof(struct caam_export_state),
-<<<<<<< HEAD
-				},
-=======
->>>>>>> f2ed3bfc
 			},
 		},
 		.alg_type = OP_ALG_ALGSEL_SHA1,
@@ -2056,10 +1943,6 @@
 			.halg = {
 				.digestsize = SHA224_DIGEST_SIZE,
 				.statesize = sizeof(struct caam_export_state),
-<<<<<<< HEAD
-				},
-=======
->>>>>>> f2ed3bfc
 			},
 		},
 		.alg_type = OP_ALG_ALGSEL_SHA224,
@@ -2082,10 +1965,6 @@
 			.halg = {
 				.digestsize = SHA256_DIGEST_SIZE,
 				.statesize = sizeof(struct caam_export_state),
-<<<<<<< HEAD
-				},
-=======
->>>>>>> f2ed3bfc
 			},
 		},
 		.alg_type = OP_ALG_ALGSEL_SHA256,
@@ -2108,10 +1987,6 @@
 			.halg = {
 				.digestsize = SHA384_DIGEST_SIZE,
 				.statesize = sizeof(struct caam_export_state),
-<<<<<<< HEAD
-				},
-=======
->>>>>>> f2ed3bfc
 			},
 		},
 		.alg_type = OP_ALG_ALGSEL_SHA384,
@@ -2134,10 +2009,6 @@
 			.halg = {
 				.digestsize = SHA512_DIGEST_SIZE,
 				.statesize = sizeof(struct caam_export_state),
-<<<<<<< HEAD
-				},
-=======
->>>>>>> f2ed3bfc
 			},
 		},
 		.alg_type = OP_ALG_ALGSEL_SHA512,
@@ -2160,10 +2031,6 @@
 			.halg = {
 				.digestsize = MD5_DIGEST_SIZE,
 				.statesize = sizeof(struct caam_export_state),
-<<<<<<< HEAD
-				},
-=======
->>>>>>> f2ed3bfc
 			},
 		},
 		.alg_type = OP_ALG_ALGSEL_MD5,
@@ -2187,13 +2054,8 @@
 			.halg = {
 				.digestsize = XCBC_MAC_DIGEST_SIZE,
 				.statesize = sizeof(struct caam_export_state),
-<<<<<<< HEAD
-				},
-			},
-=======
 			},
 		 },
->>>>>>> f2ed3bfc
 		.alg_type = OP_ALG_ALGSEL_AES | OP_ALG_AAI_XCBC_MAC,
 		.alg_op = OP_ALG_ALGSEL_AES,
 	},
@@ -2244,41 +2106,6 @@
 	crypto_ahash_set_reqsize(__crypto_ahash_cast(tfm),
 				 sizeof(struct caam_hash_state));
 	return ahash_set_sh_desc(ahash);
-}
-
-static int caam_axcbc_cra_init(struct crypto_tfm *tfm)
-{
-	struct crypto_ahash *ahash = __crypto_ahash_cast(tfm);
-	struct crypto_alg *base = tfm->__crt_alg;
-	struct hash_alg_common *halg =
-		 container_of(base, struct hash_alg_common, base);
-	struct ahash_alg *alg =
-		 container_of(halg, struct ahash_alg, halg);
-	struct caam_hash_alg *caam_hash =
-		 container_of(alg, struct caam_hash_alg, ahash_alg);
-	struct caam_hash_ctx *ctx = crypto_tfm_ctx(tfm);
-	int ret = 0;
-
-	/*
-	 * Get a Job ring from Job Ring driver to ensure in-order
-	 * crypto request processing per tfm
-	 */
-	ctx->jrdev = caam_jr_alloc();
-	if (IS_ERR(ctx->jrdev)) {
-		pr_err("Job Ring Device allocation for transform failed\n");
-		return PTR_ERR(ctx->jrdev);
-	}
-
-	/* copy descriptor header template value */
-	ctx->alg_type = OP_TYPE_CLASS1_ALG | caam_hash->alg_type;
-	ctx->alg_op = OP_TYPE_CLASS1_ALG | caam_hash->alg_op;
-
-	crypto_ahash_set_reqsize(__crypto_ahash_cast(tfm),
-				 sizeof(struct caam_hash_state));
-
-	ret = axcbc_set_sh_desc(ahash);
-
-	return ret;
 }
 
 static int caam_axcbc_cra_init(struct crypto_tfm *tfm)
@@ -2416,16 +2243,10 @@
 	struct device_node *dev_node;
 	struct platform_device *pdev;
 	struct device *ctrldev;
-<<<<<<< HEAD
-	struct caam_drv_private *priv;
-	int i = 0, err = 0, md_limit = 0, md_inst;
-	u64 cha_inst;
-=======
 	int i = 0, err = 0;
 	struct caam_drv_private *priv;
 	unsigned int md_limit = SHA512_DIGEST_SIZE;
 	u32 cha_inst, cha_vid;
->>>>>>> f2ed3bfc
 
 	dev_node = of_find_compatible_node(NULL, NULL, "fsl,sec-v4.0");
 	if (!dev_node) {
@@ -2435,9 +2256,10 @@
 	}
 
 	pdev = of_find_device_by_node(dev_node);
-	of_node_put(dev_node);
-	if (!pdev)
+	if (!pdev) {
+		of_node_put(dev_node);
 		return -ENODEV;
+	}
 
 	ctrldev = &pdev->dev;
 	priv = dev_get_drvdata(ctrldev);
@@ -2470,28 +2292,13 @@
 
 	INIT_LIST_HEAD(&hash_list);
 
-	/* register algorithms the device supports */
-	cha_inst = rd_reg32(&priv->ctrl->perfmon.cha_num_ls);
-	md_inst = (cha_inst & CHA_ID_LS_MD_MASK) >> CHA_ID_LS_MD_SHIFT;
-	if (md_inst) {
-		md_limit = SHA512_DIGEST_SIZE;
-		if ((rd_reg32(&priv->ctrl->perfmon.cha_id_ls) & CHA_ID_LS_MD_MASK)
-		     == CHA_ID_LS_MD_LP256) /* LP256 limits digest size */
-			md_limit = SHA256_DIGEST_SIZE;
-	}
-
+	/* register crypto algorithms the device supports */
 	for (i = 0; i < ARRAY_SIZE(driver_hash); i++) {
 		struct caam_hash_alg *t_alg;
 		struct caam_hash_template *alg = driver_hash + i;
 
 		/* If MD size is not supported by device, skip registration */
 		if (alg->template_ahash.halg.digestsize > md_limit)
-			continue;
-
-		/* If no MD instantiated, or MD too small, skip */
-		if ((!md_inst) ||
-		    (driver_hash[i].template_ahash.halg.digestsize >
-		     md_limit))
 			continue;
 
 		/* register hmac version */
