--- conflicted
+++ resolved
@@ -3,11 +3,7 @@
  * Private/internal definitions between modules
  *
  * Copyright 2008-2016 Freescale Semiconductor, Inc.
-<<<<<<< HEAD
- * Copyright 2017 NXP
-=======
  * Copyright 2017-2018 NXP
->>>>>>> 05f46d3f
  *
  */
 
@@ -40,12 +36,7 @@
 	void (*callbk)(struct device *dev, u32 *desc, u32 status, void *arg);
 	void *cbkarg;	/* Argument per ring entry */
 	u32 *desc_addr_virt;	/* Stored virt addr for postprocessing */
-<<<<<<< HEAD
-	/* CAAM Pointer Size in MCFGR[PS] is 0 by default (32bits) */
-	u32 desc_addr_dma;	/* Stored bus addr for done matching */
-=======
 	caam_dma_addr_t desc_addr_dma;	/* Stored bus addr for done matching */
->>>>>>> 05f46d3f
 	u32 desc_size;	/* Stored size for postprocessing, header derived */
 };
 
@@ -67,12 +58,7 @@
 	spinlock_t inplock ____cacheline_aligned; /* Input ring index lock */
 	int inp_ring_write_index;	/* Input index "tail" */
 	int head;			/* entinfo (s/w ring) head index */
-<<<<<<< HEAD
-	/* CAAM Pointer Size in MCFGR[PS] is 0 by default (32bits) */
-	u32 *inpring;	/* Base of input ring, alloc DMA-safe */
-=======
 	caam_dma_addr_t *inpring;	/* Base of input ring, alloc DMA-safe */
->>>>>>> 05f46d3f
 	spinlock_t outlock ____cacheline_aligned; /* Output ring index lock */
 	int out_ring_read_index;	/* Output index "tail" */
 	int tail;			/* entinfo (s/w ring) tail index */
@@ -104,10 +90,7 @@
 	/* JobR's register space */
 	struct caam_job_ring __iomem *jr[JOBR_MAX_COUNT];
 	dma_addr_t __iomem *sm_base;	/* Secure memory storage base */
-<<<<<<< HEAD
-=======
 	phys_addr_t sm_phy;		/* Secure memory storage physical */
->>>>>>> 05f46d3f
 	u32 sm_size;
 
 	/*
