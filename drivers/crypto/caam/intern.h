--- conflicted
+++ resolved
@@ -87,12 +87,8 @@
 	struct caam_deco __iomem *deco; /* DECO/CCB views */
 	struct caam_assurance __iomem *assure;
 	struct caam_queue_if __iomem *qi; /* QI control region */
-<<<<<<< HEAD
-	struct caam_job_ring __iomem *jr[4];	/* JobR's register space */
-=======
 	/* JobR's register space */
 	struct caam_job_ring __iomem *jr[JOBR_MAX_COUNT];
->>>>>>> 423d9423
 	dma_addr_t __iomem *sm_base;	/* Secure memory storage base */
 	u32 sm_size;
 
