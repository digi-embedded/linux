--- conflicted
+++ resolved
@@ -4,11 +4,7 @@
  * Private/internal definitions between modules
  *
  * Copyright 2008-2016 Freescale Semiconductor, Inc.
-<<<<<<< HEAD
- * Copyright 2017-2018 NXP
-=======
  * Copyright 2017-2019 NXP
->>>>>>> 4f6282ba
  *
  */
 
@@ -143,10 +139,6 @@
 	struct clk *caam_emi_slow;
 
 	bool has_seco;
-<<<<<<< HEAD
-	u32 first_jr_index;
-=======
->>>>>>> 4f6282ba
 	/*
 	 * debugfs entries for developer view into driver/device
 	 * variables at runtime.
