--- conflicted
+++ resolved
@@ -304,11 +304,7 @@
 
 static int tls_set_sh_desc(struct crypto_aead *tls)
 {
-<<<<<<< HEAD
-	struct caam_ctx *ctx = crypto_aead_ctx(tls);
-=======
 	struct caam_ctx *ctx = crypto_aead_ctx_dma(tls);
->>>>>>> ccf0a997
 	unsigned int ivsize = crypto_aead_ivsize(tls);
 	unsigned int blocksize = crypto_aead_blocksize(tls);
 	unsigned int assoclen = 13; /* always 13 bytes for TLS */
@@ -365,11 +361,7 @@
 
 static int tls_setauthsize(struct crypto_aead *tls, unsigned int authsize)
 {
-<<<<<<< HEAD
-	struct caam_ctx *ctx = crypto_aead_ctx(tls);
-=======
 	struct caam_ctx *ctx = crypto_aead_ctx_dma(tls);
->>>>>>> ccf0a997
 
 	ctx->authsize = authsize;
 	tls_set_sh_desc(tls);
@@ -380,11 +372,7 @@
 static int tls_setkey(struct crypto_aead *tls, const u8 *key,
 		      unsigned int keylen)
 {
-<<<<<<< HEAD
-	struct caam_ctx *ctx = crypto_aead_ctx(tls);
-=======
 	struct caam_ctx *ctx = crypto_aead_ctx_dma(tls);
->>>>>>> ccf0a997
 	struct device *jrdev = ctx->jrdev;
 	struct caam_drv_private *ctrlpriv = dev_get_drvdata(jrdev->parent);
 	struct crypto_authenc_keys keys;
@@ -1408,11 +1396,7 @@
 	struct tls_edesc *edesc;
 	struct aead_request *aead_req = drv_req->app_ctx;
 	struct crypto_aead *aead = crypto_aead_reqtfm(aead_req);
-<<<<<<< HEAD
-	struct caam_ctx *caam_ctx = crypto_aead_ctx(aead);
-=======
 	struct caam_ctx *caam_ctx = crypto_aead_ctx_dma(aead);
->>>>>>> ccf0a997
 	int ecode = 0;
 
 	qidev = caam_ctx->qidev;
@@ -1433,11 +1417,7 @@
 static struct tls_edesc *tls_edesc_alloc(struct aead_request *req, bool encrypt)
 {
 	struct crypto_aead *aead = crypto_aead_reqtfm(req);
-<<<<<<< HEAD
-	struct caam_ctx *ctx = crypto_aead_ctx(aead);
-=======
 	struct caam_ctx *ctx = crypto_aead_ctx_dma(aead);
->>>>>>> ccf0a997
 	unsigned int blocksize = crypto_aead_blocksize(aead);
 	unsigned int padsize, authsize;
 	struct caam_aead_alg *alg = container_of(crypto_aead_alg(aead),
@@ -1611,11 +1591,7 @@
 {
 	struct tls_edesc *edesc;
 	struct crypto_aead *aead = crypto_aead_reqtfm(req);
-<<<<<<< HEAD
-	struct caam_ctx *ctx = crypto_aead_ctx(aead);
-=======
 	struct caam_ctx *ctx = crypto_aead_ctx_dma(aead);
->>>>>>> ccf0a997
 	int ret;
 
 	if (unlikely(caam_congested))
