// SPDX-License-Identifier: (GPL-2.0+ OR BSD-3-Clause)
/*
 * Copyright 2013-2016 Freescale Semiconductor Inc.
 * Copyright 2017-2018 NXP
 */

#include <linux/fsl/mc.h>
#include <soc/fsl/dpaa2-io.h>
#include "dpseci.h"
#include "dpseci_cmd.h"

/**
 * dpseci_open() - Open a control session for the specified object
 * @mc_io:	Pointer to MC portal's I/O object
 * @cmd_flags:	Command flags; one or more of 'MC_CMD_FLAG_'
 * @dpseci_id:	DPSECI unique ID
 * @token:	Returned token; use in subsequent API calls
 *
 * This function can be used to open a control session for an already created
 * object; an object may have been declared in the DPL or by calling the
 * dpseci_create() function.
 * This function returns a unique authentication token, associated with the
 * specific object ID and the specific MC portal; this token must be used in all
 * subsequent commands for this specific object.
 *
 * Return:	'0' on success, error code otherwise
 */
int dpseci_open(struct fsl_mc_io *mc_io, u32 cmd_flags, int dpseci_id,
		u16 *token)
{
	struct fsl_mc_command cmd = { 0 };
	struct dpseci_cmd_open *cmd_params;
	int err;

	cmd.header = mc_encode_cmd_header(DPSECI_CMDID_OPEN,
					  cmd_flags,
					  0);
	cmd_params = (struct dpseci_cmd_open *)cmd.params;
	cmd_params->dpseci_id = cpu_to_le32(dpseci_id);
	err = mc_send_command(mc_io, &cmd);
	if (err)
		return err;

	*token = mc_cmd_hdr_read_token(&cmd);

	return 0;
}

/**
 * dpseci_close() - Close the control session of the object
 * @mc_io:	Pointer to MC portal's I/O object
 * @cmd_flags:	Command flags; one or more of 'MC_CMD_FLAG_'
 * @token:	Token of DPSECI object
 *
 * After this function is called, no further operations are allowed on the
 * object without opening a new control session.
 *
 * Return:	'0' on success, error code otherwise
 */
int dpseci_close(struct fsl_mc_io *mc_io, u32 cmd_flags, u16 token)
{
	struct fsl_mc_command cmd = { 0 };

	cmd.header = mc_encode_cmd_header(DPSECI_CMDID_CLOSE,
					  cmd_flags,
					  token);
	return mc_send_command(mc_io, &cmd);
}

/**
 * dpseci_create() - Create the DPSECI object
 * @mc_io:	Pointer to MC portal's I/O object
 * @dprc_token:	Parent container token; '0' for default container
 * @cmd_flags:	Command flags; one or more of 'MC_CMD_FLAG_'
 * @cfg:	Configuration structure
 * @obj_id:	returned object id
 *
 * Create the DPSECI object, allocate required resources and perform required
 * initialization.
 *
 * The object can be created either by declaring it in the DPL file, or by
 * calling this function.
 *
 * The function accepts an authentication token of a parent container that this
 * object should be assigned to. The token can be '0' so the object will be
 * assigned to the default container.
 * The newly created object can be opened with the returned object id and using
 * the container's associated tokens and MC portals.
 *
 * Return:	'0' on success, error code otherwise
 */
int dpseci_create(struct fsl_mc_io *mc_io, u16 dprc_token, u32 cmd_flags,
		  const struct dpseci_cfg *cfg, u32 *obj_id)
{
	struct fsl_mc_command cmd = { 0 };
	struct dpseci_cmd_create *cmd_params;
	int i, err;

	cmd.header = mc_encode_cmd_header(DPSECI_CMDID_CREATE,
					  cmd_flags,
					  dprc_token);
	cmd_params = (struct dpseci_cmd_create *)cmd.params;
	for (i = 0; i < 8; i++)
		cmd_params->priorities[i] = cfg->priorities[i];
	for (i = 0; i < 8; i++)
		cmd_params->priorities2[i] = cfg->priorities[8 + i];
	cmd_params->num_tx_queues = cfg->num_tx_queues;
	cmd_params->num_rx_queues = cfg->num_rx_queues;
	cmd_params->options = cpu_to_le32(cfg->options);
	err = mc_send_command(mc_io, &cmd);
	if (err)
		return err;

	*obj_id = mc_cmd_read_object_id(&cmd);

	return 0;
}

/**
 * dpseci_destroy() - Destroy the DPSECI object and release all its resources
 * @mc_io:	Pointer to MC portal's I/O object
 * @dprc_token: Parent container token; '0' for default container
 * @cmd_flags:	Command flags; one or more of 'MC_CMD_FLAG_'
 * @object_id:	The object id; it must be a valid id within the container that
 *		created this object
 *
 * The function accepts the authentication token of the parent container that
 * created the object (not the one that currently owns the object). The object
 * is searched within parent using the provided 'object_id'.
 * All tokens to the object must be closed before calling destroy.
 *
 * Return:	'0' on success, error code otherwise
 */
int dpseci_destroy(struct fsl_mc_io *mc_io, u16 dprc_token, u32 cmd_flags,
		   u32 object_id)
{
	struct fsl_mc_command cmd = { 0 };
	struct dpseci_cmd_destroy *cmd_params;

	cmd.header = mc_encode_cmd_header(DPSECI_CMDID_DESTROY,
					  cmd_flags,
					  dprc_token);
	cmd_params = (struct dpseci_cmd_destroy *)cmd.params;
	cmd_params->object_id = cpu_to_le32(object_id);

	return mc_send_command(mc_io, &cmd);
}

/**
 * dpseci_enable() - Enable the DPSECI, allow sending and receiving frames
 * @mc_io:	Pointer to MC portal's I/O object
 * @cmd_flags:	Command flags; one or more of 'MC_CMD_FLAG_'
 * @token:	Token of DPSECI object
 *
 * Return:	'0' on success, error code otherwise
 */
int dpseci_enable(struct fsl_mc_io *mc_io, u32 cmd_flags, u16 token)
{
	struct fsl_mc_command cmd = { 0 };

	cmd.header = mc_encode_cmd_header(DPSECI_CMDID_ENABLE,
					  cmd_flags,
					  token);
	return mc_send_command(mc_io, &cmd);
}

/**
 * dpseci_disable() - Disable the DPSECI, stop sending and receiving frames
 * @mc_io:	Pointer to MC portal's I/O object
 * @cmd_flags:	Command flags; one or more of 'MC_CMD_FLAG_'
 * @token:	Token of DPSECI object
 *
 * Return:	'0' on success, error code otherwise
 */
int dpseci_disable(struct fsl_mc_io *mc_io, u32 cmd_flags, u16 token)
{
	struct fsl_mc_command cmd = { 0 };

	cmd.header = mc_encode_cmd_header(DPSECI_CMDID_DISABLE,
					  cmd_flags,
					  token);

	return mc_send_command(mc_io, &cmd);
}

/**
 * dpseci_reset() - Reset the DPSECI, returns the object to initial state
 * @mc_io:	Pointer to MC portal's I/O object
 * @cmd_flags:	Command flags; one or more of 'MC_CMD_FLAG_'
 * @token:	Token of DPSECI object
 *
 * Return:	'0' on success, error code otherwise
 */
int dpseci_reset(struct fsl_mc_io *mc_io, u32 cmd_flags, u16 token)
{
	struct fsl_mc_command cmd = { 0 };

	cmd.header = mc_encode_cmd_header(DPSECI_CMDID_RESET,
					  cmd_flags,
					  token);
	return mc_send_command(mc_io, &cmd);
}

/**
 * dpseci_is_enabled() - Check if the DPSECI is enabled.
 * @mc_io:	Pointer to MC portal's I/O object
 * @cmd_flags:	Command flags; one or more of 'MC_CMD_FLAG_'
 * @token:	Token of DPSECI object
 * @en:		Returns '1' if object is enabled; '0' otherwise
 *
 * Return:	'0' on success, error code otherwise
 */
int dpseci_is_enabled(struct fsl_mc_io *mc_io, u32 cmd_flags, u16 token,
		      int *en)
{
	struct fsl_mc_command cmd = { 0 };
	struct dpseci_rsp_is_enabled *rsp_params;
	int err;

	cmd.header = mc_encode_cmd_header(DPSECI_CMDID_IS_ENABLED,
					  cmd_flags,
					  token);
	err = mc_send_command(mc_io, &cmd);
	if (err)
		return err;

	rsp_params = (struct dpseci_rsp_is_enabled *)cmd.params;
	*en = dpseci_get_field(rsp_params->is_enabled, ENABLE);

	return 0;
}

/**
<<<<<<< HEAD
 * dpseci_reset() - Reset the DPSECI, returns the object to initial state.
 * @mc_io:	Pointer to MC portal's I/O object
 * @cmd_flags:	Command flags; one or more of 'MC_CMD_FLAG_'
 * @token:	Token of DPSECI object
 *
 * Return:	'0' on success, error code otherwise
 */
int dpseci_reset(struct fsl_mc_io *mc_io, u32 cmd_flags, u16 token)
{
	struct fsl_mc_command cmd = { 0 };

	cmd.header = mc_encode_cmd_header(DPSECI_CMDID_RESET,
					  cmd_flags,
					  token);

	return mc_send_command(mc_io, &cmd);
}

/**
=======
>>>>>>> c1084c27
 * dpseci_get_irq_enable() - Get overall interrupt state
 * @mc_io:	Pointer to MC portal's I/O object
 * @cmd_flags:	Command flags; one or more of 'MC_CMD_FLAG_'
 * @token:	Token of DPSECI object
 * @irq_index:	The interrupt index to configure
 * @en:		Returned Interrupt state - enable = 1, disable = 0
 *
 * Return:	'0' on success, error code otherwise
 */
int dpseci_get_irq_enable(struct fsl_mc_io *mc_io, u32 cmd_flags, u16 token,
			  u8 irq_index, u8 *en)
{
	struct fsl_mc_command cmd = { 0 };
	struct dpseci_cmd_irq_enable *cmd_params;
	struct dpseci_rsp_get_irq_enable *rsp_params;
	int err;

	cmd.header = mc_encode_cmd_header(DPSECI_CMDID_GET_IRQ_ENABLE,
					  cmd_flags,
					  token);
	cmd_params = (struct dpseci_cmd_irq_enable *)cmd.params;
	cmd_params->irq_index = irq_index;
	err = mc_send_command(mc_io, &cmd);
	if (err)
		return err;

	rsp_params = (struct dpseci_rsp_get_irq_enable *)cmd.params;
	*en = rsp_params->enable_state;

	return 0;
}

/**
 * dpseci_set_irq_enable() - Set overall interrupt state.
 * @mc_io:	Pointer to MC portal's I/O object
 * @cmd_flags:	Command flags; one or more of 'MC_CMD_FLAG_'
 * @token:	Token of DPSECI object
 * @irq_index:	The interrupt index to configure
 * @en:		Interrupt state - enable = 1, disable = 0
 *
 * Allows GPP software to control when interrupts are generated.
 * Each interrupt can have up to 32 causes. The enable/disable control's the
 * overall interrupt state. If the interrupt is disabled no causes will cause
 * an interrupt.
 *
 * Return:	'0' on success, error code otherwise
 */
int dpseci_set_irq_enable(struct fsl_mc_io *mc_io, u32 cmd_flags, u16 token,
			  u8 irq_index, u8 en)
{
	struct fsl_mc_command cmd = { 0 };
	struct dpseci_cmd_irq_enable *cmd_params;

	cmd.header = mc_encode_cmd_header(DPSECI_CMDID_SET_IRQ_ENABLE,
					  cmd_flags,
					  token);
	cmd_params = (struct dpseci_cmd_irq_enable *)cmd.params;
	cmd_params->irq_index = irq_index;
	cmd_params->enable_state = en;

	return mc_send_command(mc_io, &cmd);
}

/**
 * dpseci_get_irq_mask() - Get interrupt mask.
 * @mc_io:	Pointer to MC portal's I/O object
 * @cmd_flags:	Command flags; one or more of 'MC_CMD_FLAG_'
 * @token:	Token of DPSECI object
 * @irq_index:	The interrupt index to configure
 * @mask:	Returned event mask to trigger interrupt
 *
 * Every interrupt can have up to 32 causes and the interrupt model supports
 * masking/unmasking each cause independently.
 *
 * Return:	'0' on success, error code otherwise
 */
int dpseci_get_irq_mask(struct fsl_mc_io *mc_io, u32 cmd_flags, u16 token,
			u8 irq_index, u32 *mask)
{
	struct fsl_mc_command cmd = { 0 };
	struct dpseci_cmd_irq_mask *cmd_params;
	int err;

	cmd.header = mc_encode_cmd_header(DPSECI_CMDID_GET_IRQ_MASK,
					  cmd_flags,
					  token);
	cmd_params = (struct dpseci_cmd_irq_mask *)cmd.params;
	cmd_params->irq_index = irq_index;
	err = mc_send_command(mc_io, &cmd);
	if (err)
		return err;

	*mask = le32_to_cpu(cmd_params->mask);

	return 0;
}

/**
 * dpseci_set_irq_mask() - Set interrupt mask.
 * @mc_io:	Pointer to MC portal's I/O object
 * @cmd_flags:	Command flags; one or more of 'MC_CMD_FLAG_'
 * @token:	Token of DPSECI object
 * @irq_index:	The interrupt index to configure
 * @mask:	event mask to trigger interrupt;
 *		each bit:
 *			0 = ignore event
 *			1 = consider event for asserting IRQ
 *
 * Every interrupt can have up to 32 causes and the interrupt model supports
 * masking/unmasking each cause independently
 *
 * Return:	'0' on success, error code otherwise
 */
int dpseci_set_irq_mask(struct fsl_mc_io *mc_io, u32 cmd_flags, u16 token,
			u8 irq_index, u32 mask)
{
	struct fsl_mc_command cmd = { 0 };
	struct dpseci_cmd_irq_mask *cmd_params;

	cmd.header = mc_encode_cmd_header(DPSECI_CMDID_SET_IRQ_MASK,
					  cmd_flags,
					  token);
	cmd_params = (struct dpseci_cmd_irq_mask *)cmd.params;
	cmd_params->mask = cpu_to_le32(mask);
	cmd_params->irq_index = irq_index;

	return mc_send_command(mc_io, &cmd);
}

/**
 * dpseci_get_irq_status() - Get the current status of any pending interrupts
 * @mc_io:	Pointer to MC portal's I/O object
 * @cmd_flags:	Command flags; one or more of 'MC_CMD_FLAG_'
 * @token:	Token of DPSECI object
 * @irq_index:	The interrupt index to configure
 * @status:	Returned interrupts status - one bit per cause:
 *			0 = no interrupt pending
 *			1 = interrupt pending
 *
 * Return:	'0' on success, error code otherwise
 */
int dpseci_get_irq_status(struct fsl_mc_io *mc_io, u32 cmd_flags, u16 token,
			  u8 irq_index, u32 *status)
{
	struct fsl_mc_command cmd = { 0 };
	struct dpseci_cmd_irq_status *cmd_params;
	int err;

	cmd.header = mc_encode_cmd_header(DPSECI_CMDID_GET_IRQ_STATUS,
					  cmd_flags,
					  token);
	cmd_params = (struct dpseci_cmd_irq_status *)cmd.params;
	cmd_params->status = cpu_to_le32(*status);
	cmd_params->irq_index = irq_index;
	err = mc_send_command(mc_io, &cmd);
	if (err)
		return err;

	*status = le32_to_cpu(cmd_params->status);

	return 0;
}

/**
 * dpseci_clear_irq_status() - Clear a pending interrupt's status
 * @mc_io:	Pointer to MC portal's I/O object
 * @cmd_flags:	Command flags; one or more of 'MC_CMD_FLAG_'
 * @token:	Token of DPSECI object
 * @irq_index:	The interrupt index to configure
 * @status:	bits to clear (W1C) - one bit per cause:
 *			0 = don't change
 *			1 = clear status bit
 *
 * Return:	'0' on success, error code otherwise
 */
int dpseci_clear_irq_status(struct fsl_mc_io *mc_io, u32 cmd_flags, u16 token,
			    u8 irq_index, u32 status)
{
	struct fsl_mc_command cmd = { 0 };
	struct dpseci_cmd_irq_status *cmd_params;

	cmd.header = mc_encode_cmd_header(DPSECI_CMDID_CLEAR_IRQ_STATUS,
					  cmd_flags,
					  token);
	cmd_params = (struct dpseci_cmd_irq_status *)cmd.params;
	cmd_params->status = cpu_to_le32(status);
	cmd_params->irq_index = irq_index;

	return mc_send_command(mc_io, &cmd);
}

/**
 * dpseci_get_attributes() - Retrieve DPSECI attributes
 * @mc_io:	Pointer to MC portal's I/O object
 * @cmd_flags:	Command flags; one or more of 'MC_CMD_FLAG_'
 * @token:	Token of DPSECI object
 * @attr:	Returned object's attributes
 *
 * Return:	'0' on success, error code otherwise
 */
int dpseci_get_attributes(struct fsl_mc_io *mc_io, u32 cmd_flags, u16 token,
			  struct dpseci_attr *attr)
{
	struct fsl_mc_command cmd = { 0 };
	struct dpseci_rsp_get_attributes *rsp_params;
	int err;

	cmd.header = mc_encode_cmd_header(DPSECI_CMDID_GET_ATTR,
					  cmd_flags,
					  token);
	err = mc_send_command(mc_io, &cmd);
	if (err)
		return err;

	rsp_params = (struct dpseci_rsp_get_attributes *)cmd.params;
	attr->id = le32_to_cpu(rsp_params->id);
	attr->num_tx_queues = rsp_params->num_tx_queues;
	attr->num_rx_queues = rsp_params->num_rx_queues;
	attr->options = le32_to_cpu(rsp_params->options);

	return 0;
}

/**
 * dpseci_set_rx_queue() - Set Rx queue configuration
 * @mc_io:	Pointer to MC portal's I/O object
 * @cmd_flags:	Command flags; one or more of 'MC_CMD_FLAG_'
 * @token:	Token of DPSECI object
 * @queue:	Select the queue relative to number of priorities configured at
 *		DPSECI creation; use DPSECI_ALL_QUEUES to configure all
 *		Rx queues identically.
 * @cfg:	Rx queue configuration
 *
 * Return:	'0' on success, error code otherwise
 */
int dpseci_set_rx_queue(struct fsl_mc_io *mc_io, u32 cmd_flags, u16 token,
			u8 queue, const struct dpseci_rx_queue_cfg *cfg)
{
	struct fsl_mc_command cmd = { 0 };
	struct dpseci_cmd_queue *cmd_params;

	cmd.header = mc_encode_cmd_header(DPSECI_CMDID_SET_RX_QUEUE,
					  cmd_flags,
					  token);
	cmd_params = (struct dpseci_cmd_queue *)cmd.params;
	cmd_params->dest_id = cpu_to_le32(cfg->dest_cfg.dest_id);
	cmd_params->priority = cfg->dest_cfg.priority;
	cmd_params->queue = queue;
	dpseci_set_field(cmd_params->dest_type, DEST_TYPE,
			 cfg->dest_cfg.dest_type);
	cmd_params->user_ctx = cpu_to_le64(cfg->user_ctx);
	cmd_params->options = cpu_to_le32(cfg->options);
	dpseci_set_field(cmd_params->order_preservation_en, ORDER_PRESERVATION,
			 cfg->order_preservation_en);

	return mc_send_command(mc_io, &cmd);
}

/**
 * dpseci_get_rx_queue() - Retrieve Rx queue attributes
 * @mc_io:	Pointer to MC portal's I/O object
 * @cmd_flags:	Command flags; one or more of 'MC_CMD_FLAG_'
 * @token:	Token of DPSECI object
 * @queue:	Select the queue relative to number of priorities configured at
 *		DPSECI creation
 * @attr:	Returned Rx queue attributes
 *
 * Return:	'0' on success, error code otherwise
 */
int dpseci_get_rx_queue(struct fsl_mc_io *mc_io, u32 cmd_flags, u16 token,
			u8 queue, struct dpseci_rx_queue_attr *attr)
{
	struct fsl_mc_command cmd = { 0 };
	struct dpseci_cmd_queue *cmd_params;
	int err;

	cmd.header = mc_encode_cmd_header(DPSECI_CMDID_GET_RX_QUEUE,
					  cmd_flags,
					  token);
	cmd_params = (struct dpseci_cmd_queue *)cmd.params;
	cmd_params->queue = queue;
	err = mc_send_command(mc_io, &cmd);
	if (err)
		return err;

	attr->dest_cfg.dest_id = le32_to_cpu(cmd_params->dest_id);
	attr->dest_cfg.priority = cmd_params->priority;
	attr->dest_cfg.dest_type = dpseci_get_field(cmd_params->dest_type,
						    DEST_TYPE);
	attr->user_ctx = le64_to_cpu(cmd_params->user_ctx);
	attr->fqid = le32_to_cpu(cmd_params->fqid);
	attr->order_preservation_en =
		dpseci_get_field(cmd_params->order_preservation_en,
				 ORDER_PRESERVATION);

	return 0;
}

/**
 * dpseci_get_tx_queue() - Retrieve Tx queue attributes
 * @mc_io:	Pointer to MC portal's I/O object
 * @cmd_flags:	Command flags; one or more of 'MC_CMD_FLAG_'
 * @token:	Token of DPSECI object
 * @queue:	Select the queue relative to number of priorities configured at
 *		DPSECI creation
 * @attr:	Returned Tx queue attributes
 *
 * Return:	'0' on success, error code otherwise
 */
int dpseci_get_tx_queue(struct fsl_mc_io *mc_io, u32 cmd_flags, u16 token,
			u8 queue, struct dpseci_tx_queue_attr *attr)
{
	struct fsl_mc_command cmd = { 0 };
	struct dpseci_cmd_queue *cmd_params;
	struct dpseci_rsp_get_tx_queue *rsp_params;
	int err;

	cmd.header = mc_encode_cmd_header(DPSECI_CMDID_GET_TX_QUEUE,
					  cmd_flags,
					  token);
	cmd_params = (struct dpseci_cmd_queue *)cmd.params;
	cmd_params->queue = queue;
	err = mc_send_command(mc_io, &cmd);
	if (err)
		return err;

	rsp_params = (struct dpseci_rsp_get_tx_queue *)cmd.params;
	attr->fqid = le32_to_cpu(rsp_params->fqid);
	attr->priority = rsp_params->priority;

	return 0;
}

/**
 * dpseci_get_sec_attr() - Retrieve SEC accelerator attributes
 * @mc_io:	Pointer to MC portal's I/O object
 * @cmd_flags:	Command flags; one or more of 'MC_CMD_FLAG_'
 * @token:	Token of DPSECI object
 * @attr:	Returned SEC attributes
 *
 * Return:	'0' on success, error code otherwise
 */
int dpseci_get_sec_attr(struct fsl_mc_io *mc_io, u32 cmd_flags, u16 token,
			struct dpseci_sec_attr *attr)
{
	struct fsl_mc_command cmd = { 0 };
	struct dpseci_rsp_get_sec_attr *rsp_params;
	int err;

	cmd.header = mc_encode_cmd_header(DPSECI_CMDID_GET_SEC_ATTR,
					  cmd_flags,
					  token);
	err = mc_send_command(mc_io, &cmd);
	if (err)
		return err;

	rsp_params = (struct dpseci_rsp_get_sec_attr *)cmd.params;
	attr->ip_id = le16_to_cpu(rsp_params->ip_id);
	attr->major_rev = rsp_params->major_rev;
	attr->minor_rev = rsp_params->minor_rev;
	attr->era = rsp_params->era;
	attr->deco_num = rsp_params->deco_num;
	attr->zuc_auth_acc_num = rsp_params->zuc_auth_acc_num;
	attr->zuc_enc_acc_num = rsp_params->zuc_enc_acc_num;
	attr->snow_f8_acc_num = rsp_params->snow_f8_acc_num;
	attr->snow_f9_acc_num = rsp_params->snow_f9_acc_num;
	attr->crc_acc_num = rsp_params->crc_acc_num;
	attr->pk_acc_num = rsp_params->pk_acc_num;
	attr->kasumi_acc_num = rsp_params->kasumi_acc_num;
	attr->rng_acc_num = rsp_params->rng_acc_num;
	attr->md_acc_num = rsp_params->md_acc_num;
	attr->arc4_acc_num = rsp_params->arc4_acc_num;
	attr->des_acc_num = rsp_params->des_acc_num;
	attr->aes_acc_num = rsp_params->aes_acc_num;
	attr->ccha_acc_num = rsp_params->ccha_acc_num;
	attr->ptha_acc_num = rsp_params->ptha_acc_num;

	return 0;
}

/**
 * dpseci_get_sec_counters() - Retrieve SEC accelerator counters
 * @mc_io:	Pointer to MC portal's I/O object
 * @cmd_flags:	Command flags; one or more of 'MC_CMD_FLAG_'
 * @token:	Token of DPSECI object
 * @counters:	Returned SEC counters
 *
 * Return:	'0' on success, error code otherwise
 */
int dpseci_get_sec_counters(struct fsl_mc_io *mc_io, u32 cmd_flags, u16 token,
			    struct dpseci_sec_counters *counters)
{
	struct fsl_mc_command cmd = { 0 };
	struct dpseci_rsp_get_sec_counters *rsp_params;
	int err;

	cmd.header = mc_encode_cmd_header(DPSECI_CMDID_GET_SEC_COUNTERS,
					  cmd_flags,
					  token);
	err = mc_send_command(mc_io, &cmd);
	if (err)
		return err;

	rsp_params = (struct dpseci_rsp_get_sec_counters *)cmd.params;
	counters->dequeued_requests =
		le64_to_cpu(rsp_params->dequeued_requests);
	counters->ob_enc_requests = le64_to_cpu(rsp_params->ob_enc_requests);
	counters->ib_dec_requests = le64_to_cpu(rsp_params->ib_dec_requests);
	counters->ob_enc_bytes = le64_to_cpu(rsp_params->ob_enc_bytes);
	counters->ob_prot_bytes = le64_to_cpu(rsp_params->ob_prot_bytes);
	counters->ib_dec_bytes = le64_to_cpu(rsp_params->ib_dec_bytes);
	counters->ib_valid_bytes = le64_to_cpu(rsp_params->ib_valid_bytes);

	return 0;
}

/**
 * dpseci_get_api_version() - Get Data Path SEC Interface API version
 * @mc_io:	Pointer to MC portal's I/O object
 * @cmd_flags:	Command flags; one or more of 'MC_CMD_FLAG_'
 * @major_ver:	Major version of data path sec API
 * @minor_ver:	Minor version of data path sec API
 *
 * Return:	'0' on success, error code otherwise
 */
int dpseci_get_api_version(struct fsl_mc_io *mc_io, u32 cmd_flags,
			   u16 *major_ver, u16 *minor_ver)
{
	struct fsl_mc_command cmd = { 0 };
	struct dpseci_rsp_get_api_version *rsp_params;
	int err;

	cmd.header = mc_encode_cmd_header(DPSECI_CMDID_GET_API_VERSION,
					  cmd_flags, 0);
	err = mc_send_command(mc_io, &cmd);
	if (err)
		return err;

	rsp_params = (struct dpseci_rsp_get_api_version *)cmd.params;
	*major_ver = le16_to_cpu(rsp_params->major);
	*minor_ver = le16_to_cpu(rsp_params->minor);

	return 0;
}

/**
 * dpseci_set_opr() - Set Order Restoration configuration
 * @mc_io:	Pointer to MC portal's I/O object
 * @cmd_flags:	Command flags; one or more of 'MC_CMD_FLAG_'
 * @token:	Token of DPSECI object
 * @index:	The queue index
 * @options:	Configuration mode options; can be OPR_OPT_CREATE or
 *		OPR_OPT_RETIRE
 * @cfg:	Configuration options for the OPR
 *
 * Return:	'0' on success, error code otherwise
 */
int dpseci_set_opr(struct fsl_mc_io *mc_io, u32 cmd_flags, u16 token, u8 index,
		   u8 options, struct opr_cfg *cfg)
{
	struct fsl_mc_command cmd = { 0 };
	struct dpseci_cmd_opr *cmd_params;

	cmd.header = mc_encode_cmd_header(
			DPSECI_CMDID_SET_OPR,
			cmd_flags,
			token);
	cmd_params = (struct dpseci_cmd_opr *)cmd.params;
	cmd_params->index = index;
	cmd_params->options = options;
	cmd_params->oloe = cfg->oloe;
	cmd_params->oeane = cfg->oeane;
	cmd_params->olws = cfg->olws;
	cmd_params->oa = cfg->oa;
	cmd_params->oprrws = cfg->oprrws;

	return mc_send_command(mc_io, &cmd);
}

/**
 * dpseci_get_opr() - Retrieve Order Restoration config and query
 * @mc_io:	Pointer to MC portal's I/O object
 * @cmd_flags:	Command flags; one or more of 'MC_CMD_FLAG_'
 * @token:	Token of DPSECI object
 * @index:	The queue index
 * @cfg:	Returned OPR configuration
 * @qry:	Returned OPR query
 *
 * Return:	'0' on success, error code otherwise
 */
int dpseci_get_opr(struct fsl_mc_io *mc_io, u32 cmd_flags, u16 token, u8 index,
		   struct opr_cfg *cfg, struct opr_qry *qry)
{
	struct fsl_mc_command cmd = { 0 };
	struct dpseci_cmd_opr *cmd_params;
	struct dpseci_rsp_get_opr *rsp_params;
	int err;

	cmd.header = mc_encode_cmd_header(DPSECI_CMDID_GET_OPR,
					  cmd_flags,
					  token);
	cmd_params = (struct dpseci_cmd_opr *)cmd.params;
	cmd_params->index = index;
	err = mc_send_command(mc_io, &cmd);
	if (err)
		return err;

	rsp_params = (struct dpseci_rsp_get_opr *)cmd.params;
	qry->rip = dpseci_get_field(rsp_params->flags, OPR_RIP);
	qry->enable = dpseci_get_field(rsp_params->flags, OPR_ENABLE);
	cfg->oloe = rsp_params->oloe;
	cfg->oeane = rsp_params->oeane;
	cfg->olws = rsp_params->olws;
	cfg->oa = rsp_params->oa;
	cfg->oprrws = rsp_params->oprrws;
	qry->nesn = le16_to_cpu(rsp_params->nesn);
	qry->ndsn = le16_to_cpu(rsp_params->ndsn);
	qry->ea_tseq = le16_to_cpu(rsp_params->ea_tseq);
	qry->tseq_nlis = dpseci_get_field(rsp_params->tseq_nlis, OPR_TSEQ_NLIS);
	qry->ea_hseq = le16_to_cpu(rsp_params->ea_hseq);
	qry->hseq_nlis = dpseci_get_field(rsp_params->hseq_nlis, OPR_HSEQ_NLIS);
	qry->ea_hptr = le16_to_cpu(rsp_params->ea_hptr);
	qry->ea_tptr = le16_to_cpu(rsp_params->ea_tptr);
	qry->opr_vid = le16_to_cpu(rsp_params->opr_vid);
	qry->opr_id = le16_to_cpu(rsp_params->opr_id);

	return 0;
}

/**
 * dpseci_set_congestion_notification() - Set congestion group
 *	notification configuration
 * @mc_io:	Pointer to MC portal's I/O object
 * @cmd_flags:	Command flags; one or more of 'MC_CMD_FLAG_'
 * @token:	Token of DPSECI object
 * @cfg:	congestion notification configuration
 *
 * Return:	'0' on success, error code otherwise
 */
int dpseci_set_congestion_notification(struct fsl_mc_io *mc_io, u32 cmd_flags,
	u16 token, const struct dpseci_congestion_notification_cfg *cfg)
{
	struct fsl_mc_command cmd = { 0 };
	struct dpseci_cmd_congestion_notification *cmd_params;

	cmd.header = mc_encode_cmd_header(
			DPSECI_CMDID_SET_CONGESTION_NOTIFICATION,
			cmd_flags,
			token);
	cmd_params = (struct dpseci_cmd_congestion_notification *)cmd.params;
	cmd_params->dest_id = cpu_to_le32(cfg->dest_cfg.dest_id);
	cmd_params->notification_mode = cpu_to_le16(cfg->notification_mode);
	cmd_params->priority = cfg->dest_cfg.priority;
	dpseci_set_field(cmd_params->options, CGN_DEST_TYPE,
			 cfg->dest_cfg.dest_type);
	dpseci_set_field(cmd_params->options, CGN_UNITS, cfg->units);
	cmd_params->message_iova = cpu_to_le64(cfg->message_iova);
	cmd_params->message_ctx = cpu_to_le64(cfg->message_ctx);
	cmd_params->threshold_entry = cpu_to_le32(cfg->threshold_entry);
	cmd_params->threshold_exit = cpu_to_le32(cfg->threshold_exit);

	return mc_send_command(mc_io, &cmd);
}

/**
 * dpseci_get_congestion_notification() - Get congestion group notification
 *	configuration
 * @mc_io:	Pointer to MC portal's I/O object
 * @cmd_flags:	Command flags; one or more of 'MC_CMD_FLAG_'
 * @token:	Token of DPSECI object
 * @cfg:	congestion notification configuration
 *
 * Return:	'0' on success, error code otherwise
 */
int dpseci_get_congestion_notification(struct fsl_mc_io *mc_io, u32 cmd_flags,
	u16 token, struct dpseci_congestion_notification_cfg *cfg)
{
	struct fsl_mc_command cmd = { 0 };
	struct dpseci_cmd_congestion_notification *rsp_params;
	int err;

	cmd.header = mc_encode_cmd_header(
			DPSECI_CMDID_GET_CONGESTION_NOTIFICATION,
			cmd_flags,
			token);
	err = mc_send_command(mc_io, &cmd);
	if (err)
		return err;

	rsp_params = (struct dpseci_cmd_congestion_notification *)cmd.params;
	cfg->dest_cfg.dest_id = le32_to_cpu(rsp_params->dest_id);
	cfg->notification_mode = le16_to_cpu(rsp_params->notification_mode);
	cfg->dest_cfg.priority = rsp_params->priority;
	cfg->dest_cfg.dest_type = dpseci_get_field(rsp_params->options,
						   CGN_DEST_TYPE);
	cfg->units = dpseci_get_field(rsp_params->options, CGN_UNITS);
	cfg->message_iova = le64_to_cpu(rsp_params->message_iova);
	cfg->message_ctx = le64_to_cpu(rsp_params->message_ctx);
	cfg->threshold_entry = le32_to_cpu(rsp_params->threshold_entry);
	cfg->threshold_exit = le32_to_cpu(rsp_params->threshold_exit);

	return 0;
}<|MERGE_RESOLUTION|>--- conflicted
+++ resolved
@@ -231,28 +231,6 @@
 }
 
 /**
-<<<<<<< HEAD
- * dpseci_reset() - Reset the DPSECI, returns the object to initial state.
- * @mc_io:	Pointer to MC portal's I/O object
- * @cmd_flags:	Command flags; one or more of 'MC_CMD_FLAG_'
- * @token:	Token of DPSECI object
- *
- * Return:	'0' on success, error code otherwise
- */
-int dpseci_reset(struct fsl_mc_io *mc_io, u32 cmd_flags, u16 token)
-{
-	struct fsl_mc_command cmd = { 0 };
-
-	cmd.header = mc_encode_cmd_header(DPSECI_CMDID_RESET,
-					  cmd_flags,
-					  token);
-
-	return mc_send_command(mc_io, &cmd);
-}
-
-/**
-=======
->>>>>>> c1084c27
  * dpseci_get_irq_enable() - Get overall interrupt state
  * @mc_io:	Pointer to MC portal's I/O object
  * @cmd_flags:	Command flags; one or more of 'MC_CMD_FLAG_'
