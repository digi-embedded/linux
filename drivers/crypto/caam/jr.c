--- conflicted
+++ resolved
@@ -2,12 +2,8 @@
  * CAAM/SEC 4.x transport/backend driver
  * JobR backend functionality
  *
-<<<<<<< HEAD
- * Copyright 2008-2015 Freescale Semiconductor, Inc.
-=======
  * Copyright 2008-2016 Freescale Semiconductor, Inc.
  * Copyright 2017 NXP
->>>>>>> 423d9423
  */
 
 #include <linux/of_irq.h>
@@ -541,10 +537,6 @@
 
 	device_init_wakeup(&pdev->dev, 1);
 	device_set_wakeup_enable(&pdev->dev, false);
-<<<<<<< HEAD
-
-	return 0;
-=======
 	/*
 	 * Instantiate RNG by JR rather than DECO
 	 */
@@ -594,7 +586,6 @@
 		spin_unlock(&driver_data.jr_alloc_lock);
 	}
 	return error;
->>>>>>> 423d9423
 }
 
 #ifdef CONFIG_PM
