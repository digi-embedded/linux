/*
 * CAAM/SEC 4.x transport/backend driver
 * JobR backend functionality
 *
 * Copyright 2008-2016 Freescale Semiconductor, Inc.
<<<<<<< HEAD
 * Copyright 2017-2018 NXP
=======
 * Copyright 2017-2019 NXP
>>>>>>> ee68d467
 */

#include <linux/of_irq.h>
#include <linux/of_address.h>

#include "compat.h"
#include "ctrl.h"
#include "regs.h"
#include "jr.h"
#include "desc.h"
#include "intern.h"
#include "inst_rng.h"

struct jr_driver_data {
	/* List of Physical JobR's with the Driver */
	struct list_head	jr_list;
	spinlock_t		jr_alloc_lock;	/* jr_list lock */
} ____cacheline_aligned;

static struct jr_driver_data driver_data;

static inline void mask_itr(struct device *dev)
{
	struct caam_drv_private_jr *jrp = dev_get_drvdata(dev);

	clrsetbits_32(&jrp->rregs->rconfig_lo, 0, JRCFG_IMSK);
}

static inline void unmask_itr(struct device *dev)
{
	struct caam_drv_private_jr *jrp = dev_get_drvdata(dev);

	clrsetbits_32(&jrp->rregs->rconfig_lo, JRCFG_IMSK, 0);
}

/*
 * Put the CAAM in quiesce, ie stop
 *
 * Must be called with itr disabled
 */
static int caam_jr_stop_processing(struct device *dev, u32 jrcr_bits)
{
	unsigned int timeout = 100000;
	unsigned int halt_status;
	struct caam_drv_private_jr *jrp = dev_get_drvdata(dev);

	if (rd_reg32(&jrp->rregs->jrintstatus) & JRINT_ERR_HALT_MASK) {
		dev_err(dev, "Not ready to quiesce\n");
		return -EINVAL;
	}

	/* initiate quiesce */
	wr_reg32(&jrp->rregs->jrcommand, jrcr_bits);

	/* Wait for the quiesce completion or timeout run out */
	do {
		cpu_relax();
		halt_status = rd_reg32(&jrp->rregs->jrintstatus) &
			      JRINT_ERR_HALT_MASK;
	} while ((halt_status == JRINT_ERR_HALT_INPROGRESS) &&
		 --timeout);

	halt_status = rd_reg32(&jrp->rregs->jrintstatus) & JRINT_ERR_HALT_MASK;

	/* Check that the flush is complete */
	if (halt_status != JRINT_ERR_HALT_COMPLETE) {
		dev_err(dev, "failed to quiesce\n");
		return -EIO;
	}

	return 0;
}

/*
 * Flush the job ring, so the jobs running will be stopped, jobs queued will be
 * invalidated and the CAAM will no longer fetch fron input ring.
 *
 * Must be called with itr disabled
 */
static int caam_jr_flush(struct device *dev)
{
	return caam_jr_stop_processing(dev, JRCR_RESET);
}

#ifdef CONFIG_PM_SLEEP

/* The resume can be used after a park or a flush if CAAM has not been reset */
static int caam_jr_restart_processing(struct device *dev)
{
	struct caam_drv_private_jr *jrp = dev_get_drvdata(dev);
	u32 park_status = rd_reg32(&jrp->rregs->jrintstatus) &
			  JRINT_ERR_HALT_MASK;

	/* Check that the flush/park is completed */
	if (park_status != JRINT_ERR_HALT_COMPLETE)
		return -1;

	/* Resume processing of jobs */
	wr_reg32(&jrp->rregs->jrintstatus, JRINT_ERR_HALT_COMPLETE);

	return 0;
}

#endif /* CONFIG_PM_SLEEP */

static int caam_reset_hw_jr(struct device *dev)
{
	int err = 0;
	struct caam_drv_private_jr *jrp = dev_get_drvdata(dev);
	unsigned int timeout = 100000;
<<<<<<< HEAD
	unsigned int reg_value;
=======
	unsigned int reset_status;
>>>>>>> ee68d467

	/*
	 * mask interrupts since we are going to poll
	 * for reset completion status
	 */
	mask_itr(dev);

<<<<<<< HEAD
	/* initiate flush (required prior to reset) */
	wr_reg32(&jrp->rregs->jrcommand, JRCR_RESET);
	do {
		cpu_relax();
		reg_value = rd_reg32(&jrp->rregs->jrintstatus);
	} while (((reg_value & JRINT_ERR_HALT_MASK) ==
		JRINT_ERR_HALT_INPROGRESS) && --timeout);

	if ((rd_reg32(&jrp->rregs->jrintstatus) & JRINT_ERR_HALT_MASK) !=
	    JRINT_ERR_HALT_COMPLETE || timeout == 0) {
		dev_err(dev, "failed to flush job ring %d\n", jrp->ridx);
		return -EIO;
	}
=======
	err = caam_jr_flush(dev);
	if (err)
		return err;
>>>>>>> ee68d467

	/* initiate reset */
	wr_reg32(&jrp->rregs->jrcommand, JRCR_RESET);
	do {
		cpu_relax();
<<<<<<< HEAD
		reg_value = rd_reg32(&jrp->rregs->jrcommand);
	} while ((reg_value & JRCR_RESET) && --timeout);
=======
		reset_status = rd_reg32(&jrp->rregs->jrcommand) & JRCR_RESET;
	} while (reset_status && --timeout);
>>>>>>> ee68d467

	reset_status = rd_reg32(&jrp->rregs->jrcommand) & JRCR_RESET;
	if (reset_status != 0) {
		dev_err(dev, "failed to reset job ring %d\n", jrp->ridx);
		return -EIO;
	}

	/* unmask interrupts */
	unmask_itr(dev);

	return 0;
}

/*
 * Shutdown JobR independent of platform property code
 */
static int caam_jr_shutdown(struct device *dev)
{
	struct caam_drv_private_jr *jrp = dev_get_drvdata(dev);
	dma_addr_t inpbusaddr, outbusaddr;
	int ret;

	ret = caam_reset_hw_jr(dev);

	tasklet_kill(&jrp->irqtask);

	/* Release interrupt */
	free_irq(jrp->irq, dev);

	/* Free rings */
	inpbusaddr = rd_reg64(&jrp->rregs->inpring_base);
	outbusaddr = rd_reg64(&jrp->rregs->outring_base);
	dma_free_coherent(dev, sizeof(dma_addr_t) * JOBR_DEPTH,
			  jrp->inpring, inpbusaddr);
	dma_free_coherent(dev, sizeof(struct jr_outentry) * JOBR_DEPTH,
			  jrp->outring, outbusaddr);
	kfree(jrp->entinfo);

	return ret;
}

static int caam_jr_remove(struct platform_device *pdev)
{
	int ret;
	struct device *jrdev;
	struct caam_drv_private_jr *jrpriv;

	jrdev = &pdev->dev;
	jrpriv = dev_get_drvdata(jrdev);

	/*
	 * Deinstantiate RNG by first JR
	 */
	if (jrpriv->ridx == 0)
		deinst_rng(pdev);

	/*
	 * Return EBUSY if job ring already allocated.
	 */
	if (atomic_read(&jrpriv->tfm_count)) {
		dev_err(jrdev, "Device is busy\n");
		return -EBUSY;
	}

	/* Remove the node from Physical JobR list maintained by driver */
	spin_lock(&driver_data.jr_alloc_lock);
	list_del(&jrpriv->list_node);
	spin_unlock(&driver_data.jr_alloc_lock);

	/* Release ring */
	ret = caam_jr_shutdown(jrdev);
	if (ret)
		dev_err(jrdev, "Failed to shut down job ring\n");
	irq_dispose_mapping(jrpriv->irq);

	return ret;
}

/* Main per-ring interrupt handler */
static irqreturn_t caam_jr_interrupt(int irq, void *st_dev)
{
	struct device *dev = st_dev;
	struct caam_drv_private_jr *jrp = dev_get_drvdata(dev);
	u32 irqstate;

	/*
	 * Check the output ring for ready responses, kick
	 * tasklet if jobs done.
	 */
	irqstate = rd_reg32(&jrp->rregs->jrintstatus);
	if (!irqstate)
		return IRQ_NONE;

	/*
	 * If JobR error, we got more development work to do
	 * Flag a bug now, but we really need to shut down and
	 * restart the queue (and fix code).
	 */
	if (irqstate & JRINT_JR_ERROR) {
		dev_err(dev, "job ring error: irqstate: %08x\n", irqstate);
		BUG();
	}

	/* mask valid interrupts */
	mask_itr(dev);

	/* Have valid interrupt at this point, just ACK and trigger */
	wr_reg32(&jrp->rregs->jrintstatus, irqstate);

	preempt_disable();
	tasklet_schedule(&jrp->irqtask);
	preempt_enable();

	return IRQ_HANDLED;
}

/* Deferred service handler, run as interrupt-fired tasklet */
static void caam_jr_dequeue(unsigned long data)
{
	int hw_idx, sw_idx, i, head, tail;
	struct caam_jr_dequeue_params *params = (void *)data;
	struct device *dev = params->dev;
	struct caam_drv_private_jr *jrp = dev_get_drvdata(dev);
	void (*usercall)(struct device *dev, u32 *desc, u32 status, void *arg);
	u32 *userdesc, userstatus;
	void *userarg;

	while (rd_reg32(&jrp->rregs->outring_used)) {

		head = ACCESS_ONCE(jrp->head);

		spin_lock(&jrp->outlock);

		sw_idx = tail = jrp->tail;
		hw_idx = jrp->out_ring_read_index;

		for (i = 0; CIRC_CNT(head, tail + i, JOBR_DEPTH) >= 1; i++) {
			sw_idx = (tail + i) & (JOBR_DEPTH - 1);

			if (jrp->outring[hw_idx].desc ==
			    caam_dma_to_cpu(jrp->entinfo[sw_idx].desc_addr_dma))
				break; /* found */
		}
		/* we should never fail to find a matching descriptor */
		BUG_ON(CIRC_CNT(head, tail + i, JOBR_DEPTH) <= 0);

		/* Unmap just-run descriptor so we can post-process */
		dma_unmap_single(dev,
				 caam_dma_to_cpu(jrp->outring[hw_idx].desc),
				 jrp->entinfo[sw_idx].desc_size,
				 DMA_TO_DEVICE);

		/* mark completed, avoid matching on a recycled desc addr */
		jrp->entinfo[sw_idx].desc_addr_dma = 0;

		/* Stash callback params for use outside of lock */
		usercall = jrp->entinfo[sw_idx].callbk;
		userarg = jrp->entinfo[sw_idx].cbkarg;
		userdesc = jrp->entinfo[sw_idx].desc_addr_virt;
		userstatus = caam32_to_cpu(jrp->outring[hw_idx].jrstatus);

		/*
		 * Make sure all information from the job has been obtained
		 * before telling CAAM that the job has been removed from the
		 * output ring.
		 */
		mb();

		/* set done */
		wr_reg32(&jrp->rregs->outring_rmvd, 1);

		jrp->out_ring_read_index = (jrp->out_ring_read_index + 1) &
					   (JOBR_DEPTH - 1);

		/*
		 * if this job completed out-of-order, do not increment
		 * the tail.  Otherwise, increment tail by 1 plus the
		 * number of subsequent jobs already completed out-of-order
		 */
		if (sw_idx == tail) {
			do {
				tail = (tail + 1) & (JOBR_DEPTH - 1);
			} while (CIRC_CNT(head, tail, JOBR_DEPTH) >= 1 &&
				 jrp->entinfo[tail].desc_addr_dma == 0);

			jrp->tail = tail;
		}

		spin_unlock(&jrp->outlock);

		/* Finally, execute user's callback */
		usercall(dev, userdesc, userstatus, userarg);
	}

	/* reenable / unmask IRQs */
	if (params->enable_itr)
		unmask_itr(dev);
}

/**
 * caam_jr_alloc() - Alloc a job ring for someone to use as needed.
 *
 * returns :  pointer to the newly allocated physical
 *	      JobR dev can be written to if successful.
 **/
struct device *caam_jr_alloc(void)
{
	struct caam_drv_private_jr *jrpriv, *min_jrpriv = NULL;
	struct device *dev = ERR_PTR(-ENODEV);
	int min_tfm_cnt	= INT_MAX;
	int tfm_cnt;

	spin_lock(&driver_data.jr_alloc_lock);

	if (list_empty(&driver_data.jr_list)) {
		spin_unlock(&driver_data.jr_alloc_lock);
		return ERR_PTR(-ENODEV);
	}

	list_for_each_entry(jrpriv, &driver_data.jr_list, list_node) {
		tfm_cnt = atomic_read(&jrpriv->tfm_count);
		if (tfm_cnt < min_tfm_cnt) {
			min_tfm_cnt = tfm_cnt;
			min_jrpriv = jrpriv;
		}
		if (!min_tfm_cnt)
			break;
	}

	if (min_jrpriv) {
		atomic_inc(&min_jrpriv->tfm_count);
		dev = min_jrpriv->dev;
	}
	spin_unlock(&driver_data.jr_alloc_lock);

	return dev;
}
EXPORT_SYMBOL(caam_jr_alloc);

/**
 * caam_jr_free() - Free the Job Ring
 * @rdev     - points to the dev that identifies the Job ring to
 *             be released.
 **/
void caam_jr_free(struct device *rdev)
{
	struct caam_drv_private_jr *jrpriv = dev_get_drvdata(rdev);

	atomic_dec(&jrpriv->tfm_count);
}
EXPORT_SYMBOL(caam_jr_free);

/**
 * caam_jr_enqueue() - Enqueue a job descriptor head. Returns 0 if OK,
 * -EBUSY if the queue is full, -EIO if it cannot map the caller's
 * descriptor.
 * @dev:  device of the job ring to be used.
 * @desc: points to a job descriptor that execute our request. All
 *        descriptors (and all referenced data) must be in a DMAable
 *        region, and all data references must be physical addresses
 *        accessible to CAAM (i.e. within a PAMU window granted
 *        to it).
 * @cbk:  pointer to a callback function to be invoked upon completion
 *        of this request. This has the form:
 *        callback(struct device *dev, u32 *desc, u32 stat, void *arg)
 *        where:
 *        @dev:    contains the job ring device that processed this
 *                 response.
 *        @desc:   descriptor that initiated the request, same as
 *                 "desc" being argued to caam_jr_enqueue().
 *        @status: untranslated status received from CAAM. See the
 *                 reference manual for a detailed description of
 *                 error meaning, or see the JRSTA definitions in the
 *                 register header file
 *        @areq:   optional pointer to an argument passed with the
 *                 original request
 * @areq: optional pointer to a user argument for use at callback
 *        time.
 **/
int caam_jr_enqueue(struct device *dev, u32 *desc,
		    void (*cbk)(struct device *dev, u32 *desc,
				u32 status, void *areq),
		    void *areq)
{
	struct caam_drv_private_jr *jrp = dev_get_drvdata(dev);
	struct caam_jrentry_info *head_entry;
	int head, tail, desc_size;
	dma_addr_t desc_dma;

	desc_size = (caam32_to_cpu(*desc) & HDR_JD_LENGTH_MASK) * sizeof(u32);
	desc_dma = dma_map_single(dev, desc, desc_size, DMA_TO_DEVICE);
	if (dma_mapping_error(dev, desc_dma)) {
		dev_err(dev, "caam_jr_enqueue(): can't map jobdesc\n");
		return -EIO;
	}

	spin_lock_bh(&jrp->inplock);

	head = jrp->head;
	tail = ACCESS_ONCE(jrp->tail);

	if (!rd_reg32(&jrp->rregs->inpring_avail) ||
	    CIRC_SPACE(head, tail, JOBR_DEPTH) <= 0) {
		spin_unlock_bh(&jrp->inplock);
		dma_unmap_single(dev, desc_dma, desc_size, DMA_TO_DEVICE);
		return -EBUSY;
	}

	head_entry = &jrp->entinfo[head];
	head_entry->desc_addr_virt = desc;
	head_entry->desc_size = desc_size;
	head_entry->callbk = (void *)cbk;
	head_entry->cbkarg = areq;
	head_entry->desc_addr_dma = desc_dma;

	jrp->inpring[jrp->inp_ring_write_index] = cpu_to_caam_dma(desc_dma);
	/*
	 * Guarantee that the descriptor's DMA address has been written to
	 * the next slot in the ring before the write index is updated, since
	 * other cores may update this index independently.
	 */
	smp_wmb();

	jrp->inp_ring_write_index = (jrp->inp_ring_write_index + 1) &
				    (JOBR_DEPTH - 1);
	jrp->head = (head + 1) & (JOBR_DEPTH - 1);

	/*
	 * Ensure that all job information has been written before
	 * notifying CAAM that a new job was added to the input ring.
	 */
	wmb();

	wr_reg32(&jrp->rregs->inpring_jobadd, 1);

	spin_unlock_bh(&jrp->inplock);

	return 0;
}
EXPORT_SYMBOL(caam_jr_enqueue);

static void caam_jr_init_hw(struct device *dev, dma_addr_t inpbusaddr,
			    dma_addr_t outbusaddr)
{
	struct caam_drv_private_jr *jrp = dev_get_drvdata(dev);

	wr_reg64(&jrp->rregs->inpring_base, inpbusaddr);
	wr_reg64(&jrp->rregs->outring_base, outbusaddr);
	wr_reg32(&jrp->rregs->inpring_size, JOBR_DEPTH);
	wr_reg32(&jrp->rregs->outring_size, JOBR_DEPTH);

	/* Select interrupt coalescing parameters */
	clrsetbits_32(&jrp->rregs->rconfig_lo, 0, JOBR_INTC |
		      (JOBR_INTC_COUNT_THLD << JRCFG_ICDCT_SHIFT) |
		      (JOBR_INTC_TIME_THLD << JRCFG_ICTT_SHIFT));
}

static void caam_jr_reset_index(struct caam_drv_private_jr *jrp)
{
	jrp->inp_ring_write_index = 0;
	jrp->out_ring_read_index = 0;
	jrp->head = 0;
	jrp->tail = 0;
}

/*
 * Init JobR independent of platform property detection
 */
static int caam_jr_init(struct device *dev)
{
	struct caam_drv_private_jr *jrp;
	dma_addr_t inpbusaddr, outbusaddr;
	int i, error;

	jrp = dev_get_drvdata(dev);

	error = caam_reset_hw_jr(dev);
	if (error)
		goto out_kill_deq;

<<<<<<< HEAD
	tasklet_init(&jrp->irqtask, caam_jr_dequeue, (unsigned long)dev);
=======
	jrp->tasklet_params.dev = dev;
	jrp->tasklet_params.enable_itr = 1;
	tasklet_init(&jrp->irqtask, caam_jr_dequeue,
		     (unsigned long)&jrp->tasklet_params);
>>>>>>> ee68d467

	/* Connect job ring interrupt handler. */
	error = request_irq(jrp->irq, caam_jr_interrupt, IRQF_SHARED,
			    dev_name(dev), dev);
	if (error) {
		dev_err(dev, "can't connect JobR %d interrupt (%d)\n",
			jrp->ridx, jrp->irq);
		goto out_kill_deq;
	}

	error = -ENOMEM;
	jrp->inpring = dma_alloc_coherent(dev, sizeof(*jrp->inpring) *
					  JOBR_DEPTH, &inpbusaddr, GFP_KERNEL);
	if (!jrp->inpring)
		goto out_free_irq;

	jrp->outring = dma_alloc_coherent(dev, sizeof(*jrp->outring) *
					  JOBR_DEPTH, &outbusaddr, GFP_KERNEL);
	if (!jrp->outring)
		goto out_free_inpring;

	jrp->entinfo = kcalloc(JOBR_DEPTH, sizeof(*jrp->entinfo), GFP_KERNEL);
	if (!jrp->entinfo)
		goto out_free_outring;

	for (i = 0; i < JOBR_DEPTH; i++)
		jrp->entinfo[i].desc_addr_dma = !0;

	/* Setup rings */
	caam_jr_reset_index(jrp);

	jrp->ringsize = JOBR_DEPTH;

	caam_jr_init_hw(dev, inpbusaddr, outbusaddr);

	spin_lock_init(&jrp->inplock);
	spin_lock_init(&jrp->outlock);

	return 0;

out_free_outring:
	dma_free_coherent(dev, sizeof(struct jr_outentry) * JOBR_DEPTH,
			  jrp->outring, outbusaddr);
out_free_inpring:
	dma_free_coherent(dev, sizeof(dma_addr_t) * JOBR_DEPTH,
			  jrp->inpring, inpbusaddr);
	dev_err(dev, "can't allocate job rings for %d\n", jrp->ridx);
out_free_irq:
	free_irq(jrp->irq, dev);
out_kill_deq:
	tasklet_kill(&jrp->irqtask);
	return error;
}

static int caam_jr_instantiate_rng(struct device *jrdev)
{
	int error = 0;
	struct caam_drv_private_jr *jrpriv;
	struct caam_drv_private *ctrlpriv = dev_get_drvdata(jrdev->parent);

	if (ctrlpriv->has_seco || ctrlpriv->has_optee) {
		dev_dbg(jrdev, "RNG instantiated by secure component\n");
		goto exit;
	}

	jrpriv = dev_get_drvdata(jrdev);

	/*
	 * If this is the first available JR
	 * then try to instantiate RNG
	 */
	if (jrpriv->ridx == 0)
		error = inst_rng_imx(to_platform_device(jrdev));

exit:
	return error;
}

/*
 * Probe routine for each detected JobR subsystem.
 */
static int caam_jr_probe(struct platform_device *pdev)
{
	struct device *jrdev;
	struct device_node *nprop;
	struct caam_job_ring __iomem *ctrl;
	struct caam_drv_private_jr *jrpriv, *jrppriv;
	static int total_jobrs;
	int error;

	jrdev = &pdev->dev;
	jrpriv = devm_kmalloc(jrdev, sizeof(*jrpriv), GFP_KERNEL);
	if (!jrpriv) {
		error = -ENOMEM;
		goto exit;
	}

	dev_set_drvdata(jrdev, jrpriv);
	jrpriv->dev = jrdev;

	/* save ring identity relative to detection */
	jrpriv->ridx = total_jobrs++;

	nprop = pdev->dev.of_node;
	/* Get configuration properties from device tree */
	/* First, get register page */
	ctrl = of_iomap(nprop, 0);
	if (!ctrl) {
		dev_err(jrdev, "of_iomap() failed\n");
		error = -ENOMEM;
		goto exit;
	}

	jrpriv->rregs = (struct caam_job_ring __iomem __force *)ctrl;

<<<<<<< HEAD
	if (of_machine_is_compatible("fsl,imx8mm") ||
		of_machine_is_compatible("fsl,imx8qm") ||
		of_machine_is_compatible("fsl,imx8qxp") ||
		of_machine_is_compatible("fsl,imx8mq")) {
=======
	if (of_machine_is_compatible("fsl,imx8mn") ||
	    of_machine_is_compatible("fsl,imx8mm") ||
	    of_machine_is_compatible("fsl,imx8qm") ||
	    of_machine_is_compatible("fsl,imx8qxp") ||
	    of_machine_is_compatible("fsl,imx8mq")) {
>>>>>>> ee68d467
		error = dma_set_mask_and_coherent(jrdev, DMA_BIT_MASK(32));
	} else if (sizeof(dma_addr_t) == sizeof(u64)) {
		if (caam_dpaa2)
			error = dma_set_mask_and_coherent(jrdev,
							  DMA_BIT_MASK(49));
		else if (of_device_is_compatible(nprop,
						 "fsl,sec-v5.0-job-ring"))
			error = dma_set_mask_and_coherent(jrdev,
							  DMA_BIT_MASK(40));
		else
			error = dma_set_mask_and_coherent(jrdev,
							  DMA_BIT_MASK(36));
	} else {
		error = dma_set_mask_and_coherent(jrdev, DMA_BIT_MASK(32));
	}
	if (error) {
		dev_err(jrdev, "dma_set_mask_and_coherent failed (%d)\n",
			error);
		goto unmap_ctrl;
	}

	/* Identify the interrupt */
	jrpriv->irq = irq_of_parse_and_map(nprop, 0);
	if (jrpriv->irq <= 0) {
		kfree(jrpriv);
		return -EINVAL;
	}

	/* Now do the platform independent part */
	error = caam_jr_init(jrdev); /* now turn on hardware */
<<<<<<< HEAD
	if (error) {
		goto dispose_irq_mapping;
	}
=======
	if (error)
		goto dispose_irq_mapping;
>>>>>>> ee68d467

	spin_lock(&driver_data.jr_alloc_lock);
	list_add_tail(&jrpriv->list_node, &driver_data.jr_list);
	spin_unlock(&driver_data.jr_alloc_lock);

	atomic_set(&jrpriv->tfm_count, 0);

	device_init_wakeup(&pdev->dev, 1);
	device_set_wakeup_enable(&pdev->dev, false);
<<<<<<< HEAD
	/*
	 * Instantiate RNG by JR rather than DECO
	 */
	spin_lock(&driver_data.jr_alloc_lock);
	if (list_empty(&driver_data.jr_list)) {
		spin_unlock(&driver_data.jr_alloc_lock);
		dev_err(jrdev, "jr_list is empty\n");
		error = -ENODEV;
		goto dispose_irq_mapping;
	}
	jrppriv = list_first_entry(&driver_data.jr_list,
		struct caam_drv_private_jr, list_node);
	spin_unlock(&driver_data.jr_alloc_lock);
	/*
	 * If this is the first available JR
	 * then try to instantiate RNG
	 */
	if (jrppriv->ridx == jrpriv->ridx) {
		if (!of_machine_is_compatible("fsl,imx8qm") &&
		    !of_machine_is_compatible("fsl,imx8qxp"))
			/*
			 * This call is done for legacy SOCs:
			 * i.MX6 i.MX7 and i.MX8M (mScale).
			 */
			error = inst_rng_imx(pdev);
	}
=======

	error = caam_jr_instantiate_rng(jrdev);
>>>>>>> ee68d467
	if (error)
		goto remove_jr_from_list;

	goto exit;

remove_jr_from_list:
	spin_lock(&driver_data.jr_alloc_lock);
	list_del(&jrpriv->list_node);
	spin_unlock(&driver_data.jr_alloc_lock);
dispose_irq_mapping:
	irq_dispose_mapping(jrpriv->irq);
unmap_ctrl:
	iounmap(ctrl);

exit:
	return error;
}

<<<<<<< HEAD
#ifdef CONFIG_PM
static int caam_jr_suspend(struct device *dev)
{
	struct platform_device *pdev = to_platform_device(dev);
	struct caam_drv_private_jr *jrpriv = platform_get_drvdata(pdev);

	if (device_may_wakeup(&pdev->dev))
		enable_irq_wake(jrpriv->irq);

	return 0;
=======
#ifdef CONFIG_PM_SLEEP

static void caam_jr_get_hw_state(struct device *dev)
{
	struct caam_drv_private_jr *jrp = dev_get_drvdata(dev);

	jrp->state.inpbusaddr = rd_reg64(&jrp->rregs->inpring_base);
	jrp->state.outbusaddr = rd_reg64(&jrp->rregs->outring_base);
}

static int caam_jr_suspend(struct device *dev)
{
	int err = 0;
	struct platform_device *pdev = to_platform_device(dev);
	struct caam_drv_private_jr *jrpriv = platform_get_drvdata(pdev);
	struct caam_drv_private *ctrlpriv = dev_get_drvdata(dev->parent);
	struct caam_jr_dequeue_params suspend_params = {
		.dev = dev,
		.enable_itr = 0,
	};

	if (ctrlpriv->caam_off_during_pm) {
		tasklet_disable(&jrpriv->irqtask);

		/* mask itr to call flush */
		mask_itr(dev);

		/* Invalid job in process */
		err = caam_jr_flush(dev);
		if (err) {
			dev_err(dev, "Failed to flush\n");
			goto exit;
		}

		/* Dequeing jobs flushed */
		caam_jr_dequeue((unsigned long)&suspend_params);

		/* Save state */
		caam_jr_get_hw_state(dev);

	} else if (device_may_wakeup(&pdev->dev)) {
		enable_irq_wake(jrpriv->irq);
	}

exit:
	return err;
>>>>>>> ee68d467
}

static int caam_jr_resume(struct device *dev)
{
<<<<<<< HEAD
	struct platform_device *pdev = to_platform_device(dev);
	struct caam_drv_private_jr *jrpriv = platform_get_drvdata(pdev);

	if (device_may_wakeup(&pdev->dev))
		disable_irq_wake(jrpriv->irq);

	return 0;
}

static SIMPLE_DEV_PM_OPS(caam_jr_pm_ops, caam_jr_suspend,
			 caam_jr_resume);
#endif
=======
	int err = 0;
	struct platform_device *pdev = to_platform_device(dev);
	struct caam_drv_private_jr *jrpriv = platform_get_drvdata(pdev);
	struct caam_drv_private *ctrlpriv = dev_get_drvdata(dev->parent);

	if (ctrlpriv->caam_off_during_pm) {
		u64 inp_addr;

		/*
		 * Check if the CAAM has been resetted checking the address of
		 * the input ring
		 */
		inp_addr = rd_reg64(&jrpriv->rregs->inpring_base);
		if (inp_addr != 0) {
			/* JR still has some configuration */
			if (inp_addr == jrpriv->state.inpbusaddr) {
				/* JR has not been resetted */
				err = caam_jr_restart_processing(dev);
				if (err)
					goto exit;

				tasklet_enable(&jrpriv->irqtask);

				unmask_itr(dev);

				goto exit;
			} else if (ctrlpriv->has_optee) {
				/* JR has been used by OPTEE, reset it */
				err = caam_reset_hw_jr(dev);
				if (err) {
					dev_err(dev, "Failed to reset JR\n");
					goto exit;
				}
			} else {
				/* No explanation, return error */
				err = -EIO;
				goto exit;
			}
		}

		caam_jr_reset_index(jrpriv);

		caam_jr_init_hw(dev, jrpriv->state.inpbusaddr,
				jrpriv->state.outbusaddr);

		tasklet_enable(&jrpriv->irqtask);

		err = caam_jr_instantiate_rng(dev);
		if (err) {
			dev_err(dev, "Failed to instantiate RNG\n");
			goto exit;
		}

	} else if (device_may_wakeup(&pdev->dev)) {
		disable_irq_wake(jrpriv->irq);
	}

exit:
	return err;
}

SIMPLE_DEV_PM_OPS(caam_jr_pm_ops, caam_jr_suspend, caam_jr_resume);

#endif /* CONFIG_PM_SLEEP */
>>>>>>> ee68d467

static const struct of_device_id caam_jr_match[] = {
	{
		.compatible = "fsl,sec-v4.0-job-ring",
	},
	{
		.compatible = "fsl,sec4.0-job-ring",
	},
	{},
};
MODULE_DEVICE_TABLE(of, caam_jr_match);

static struct platform_driver caam_jr_driver = {
	.driver = {
		.name = "caam_jr",
		.of_match_table = caam_jr_match,
<<<<<<< HEAD
#ifdef CONFIG_PM
=======
#ifdef CONFIG_PM_SLEEP
>>>>>>> ee68d467
		.pm = &caam_jr_pm_ops,
#endif
	},
	.probe       = caam_jr_probe,
	.remove      = caam_jr_remove,
};

static int __init jr_driver_init(void)
{
	spin_lock_init(&driver_data.jr_alloc_lock);
	INIT_LIST_HEAD(&driver_data.jr_list);
	return platform_driver_register(&caam_jr_driver);
}

static void __exit jr_driver_exit(void)
{
	platform_driver_unregister(&caam_jr_driver);
}

module_init(jr_driver_init);
module_exit(jr_driver_exit);

MODULE_LICENSE("GPL");
MODULE_DESCRIPTION("FSL CAAM JR request backend");
MODULE_AUTHOR("Freescale Semiconductor - NMG/STC");<|MERGE_RESOLUTION|>--- conflicted
+++ resolved
@@ -3,11 +3,7 @@
  * JobR backend functionality
  *
  * Copyright 2008-2016 Freescale Semiconductor, Inc.
-<<<<<<< HEAD
- * Copyright 2017-2018 NXP
-=======
  * Copyright 2017-2019 NXP
->>>>>>> ee68d467
  */
 
 #include <linux/of_irq.h>
@@ -118,11 +114,7 @@
 	int err = 0;
 	struct caam_drv_private_jr *jrp = dev_get_drvdata(dev);
 	unsigned int timeout = 100000;
-<<<<<<< HEAD
-	unsigned int reg_value;
-=======
 	unsigned int reset_status;
->>>>>>> ee68d467
 
 	/*
 	 * mask interrupts since we are going to poll
@@ -130,37 +122,16 @@
 	 */
 	mask_itr(dev);
 
-<<<<<<< HEAD
-	/* initiate flush (required prior to reset) */
-	wr_reg32(&jrp->rregs->jrcommand, JRCR_RESET);
-	do {
-		cpu_relax();
-		reg_value = rd_reg32(&jrp->rregs->jrintstatus);
-	} while (((reg_value & JRINT_ERR_HALT_MASK) ==
-		JRINT_ERR_HALT_INPROGRESS) && --timeout);
-
-	if ((rd_reg32(&jrp->rregs->jrintstatus) & JRINT_ERR_HALT_MASK) !=
-	    JRINT_ERR_HALT_COMPLETE || timeout == 0) {
-		dev_err(dev, "failed to flush job ring %d\n", jrp->ridx);
-		return -EIO;
-	}
-=======
 	err = caam_jr_flush(dev);
 	if (err)
 		return err;
->>>>>>> ee68d467
 
 	/* initiate reset */
 	wr_reg32(&jrp->rregs->jrcommand, JRCR_RESET);
 	do {
 		cpu_relax();
-<<<<<<< HEAD
-		reg_value = rd_reg32(&jrp->rregs->jrcommand);
-	} while ((reg_value & JRCR_RESET) && --timeout);
-=======
 		reset_status = rd_reg32(&jrp->rregs->jrcommand) & JRCR_RESET;
 	} while (reset_status && --timeout);
->>>>>>> ee68d467
 
 	reset_status = rd_reg32(&jrp->rregs->jrcommand) & JRCR_RESET;
 	if (reset_status != 0) {
@@ -541,14 +512,10 @@
 	if (error)
 		goto out_kill_deq;
 
-<<<<<<< HEAD
-	tasklet_init(&jrp->irqtask, caam_jr_dequeue, (unsigned long)dev);
-=======
 	jrp->tasklet_params.dev = dev;
 	jrp->tasklet_params.enable_itr = 1;
 	tasklet_init(&jrp->irqtask, caam_jr_dequeue,
 		     (unsigned long)&jrp->tasklet_params);
->>>>>>> ee68d467
 
 	/* Connect job ring interrupt handler. */
 	error = request_irq(jrp->irq, caam_jr_interrupt, IRQF_SHARED,
@@ -635,7 +602,7 @@
 	struct device *jrdev;
 	struct device_node *nprop;
 	struct caam_job_ring __iomem *ctrl;
-	struct caam_drv_private_jr *jrpriv, *jrppriv;
+	struct caam_drv_private_jr *jrpriv;
 	static int total_jobrs;
 	int error;
 
@@ -664,18 +631,11 @@
 
 	jrpriv->rregs = (struct caam_job_ring __iomem __force *)ctrl;
 
-<<<<<<< HEAD
-	if (of_machine_is_compatible("fsl,imx8mm") ||
-		of_machine_is_compatible("fsl,imx8qm") ||
-		of_machine_is_compatible("fsl,imx8qxp") ||
-		of_machine_is_compatible("fsl,imx8mq")) {
-=======
 	if (of_machine_is_compatible("fsl,imx8mn") ||
 	    of_machine_is_compatible("fsl,imx8mm") ||
 	    of_machine_is_compatible("fsl,imx8qm") ||
 	    of_machine_is_compatible("fsl,imx8qxp") ||
 	    of_machine_is_compatible("fsl,imx8mq")) {
->>>>>>> ee68d467
 		error = dma_set_mask_and_coherent(jrdev, DMA_BIT_MASK(32));
 	} else if (sizeof(dma_addr_t) == sizeof(u64)) {
 		if (caam_dpaa2)
@@ -706,14 +666,8 @@
 
 	/* Now do the platform independent part */
 	error = caam_jr_init(jrdev); /* now turn on hardware */
-<<<<<<< HEAD
-	if (error) {
-		goto dispose_irq_mapping;
-	}
-=======
 	if (error)
 		goto dispose_irq_mapping;
->>>>>>> ee68d467
 
 	spin_lock(&driver_data.jr_alloc_lock);
 	list_add_tail(&jrpriv->list_node, &driver_data.jr_list);
@@ -723,37 +677,8 @@
 
 	device_init_wakeup(&pdev->dev, 1);
 	device_set_wakeup_enable(&pdev->dev, false);
-<<<<<<< HEAD
-	/*
-	 * Instantiate RNG by JR rather than DECO
-	 */
-	spin_lock(&driver_data.jr_alloc_lock);
-	if (list_empty(&driver_data.jr_list)) {
-		spin_unlock(&driver_data.jr_alloc_lock);
-		dev_err(jrdev, "jr_list is empty\n");
-		error = -ENODEV;
-		goto dispose_irq_mapping;
-	}
-	jrppriv = list_first_entry(&driver_data.jr_list,
-		struct caam_drv_private_jr, list_node);
-	spin_unlock(&driver_data.jr_alloc_lock);
-	/*
-	 * If this is the first available JR
-	 * then try to instantiate RNG
-	 */
-	if (jrppriv->ridx == jrpriv->ridx) {
-		if (!of_machine_is_compatible("fsl,imx8qm") &&
-		    !of_machine_is_compatible("fsl,imx8qxp"))
-			/*
-			 * This call is done for legacy SOCs:
-			 * i.MX6 i.MX7 and i.MX8M (mScale).
-			 */
-			error = inst_rng_imx(pdev);
-	}
-=======
 
 	error = caam_jr_instantiate_rng(jrdev);
->>>>>>> ee68d467
 	if (error)
 		goto remove_jr_from_list;
 
@@ -772,18 +697,6 @@
 	return error;
 }
 
-<<<<<<< HEAD
-#ifdef CONFIG_PM
-static int caam_jr_suspend(struct device *dev)
-{
-	struct platform_device *pdev = to_platform_device(dev);
-	struct caam_drv_private_jr *jrpriv = platform_get_drvdata(pdev);
-
-	if (device_may_wakeup(&pdev->dev))
-		enable_irq_wake(jrpriv->irq);
-
-	return 0;
-=======
 #ifdef CONFIG_PM_SLEEP
 
 static void caam_jr_get_hw_state(struct device *dev)
@@ -830,25 +743,10 @@
 
 exit:
 	return err;
->>>>>>> ee68d467
 }
 
 static int caam_jr_resume(struct device *dev)
 {
-<<<<<<< HEAD
-	struct platform_device *pdev = to_platform_device(dev);
-	struct caam_drv_private_jr *jrpriv = platform_get_drvdata(pdev);
-
-	if (device_may_wakeup(&pdev->dev))
-		disable_irq_wake(jrpriv->irq);
-
-	return 0;
-}
-
-static SIMPLE_DEV_PM_OPS(caam_jr_pm_ops, caam_jr_suspend,
-			 caam_jr_resume);
-#endif
-=======
 	int err = 0;
 	struct platform_device *pdev = to_platform_device(dev);
 	struct caam_drv_private_jr *jrpriv = platform_get_drvdata(pdev);
@@ -913,7 +811,6 @@
 SIMPLE_DEV_PM_OPS(caam_jr_pm_ops, caam_jr_suspend, caam_jr_resume);
 
 #endif /* CONFIG_PM_SLEEP */
->>>>>>> ee68d467
 
 static const struct of_device_id caam_jr_match[] = {
 	{
@@ -930,11 +827,7 @@
 	.driver = {
 		.name = "caam_jr",
 		.of_match_table = caam_jr_match,
-<<<<<<< HEAD
-#ifdef CONFIG_PM
-=======
 #ifdef CONFIG_PM_SLEEP
->>>>>>> ee68d467
 		.pm = &caam_jr_pm_ops,
 #endif
 	},
