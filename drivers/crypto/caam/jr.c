--- conflicted
+++ resolved
@@ -534,7 +534,6 @@
 	device_init_wakeup(&pdev->dev, 1);
 	device_set_wakeup_enable(&pdev->dev, false);
 
-<<<<<<< HEAD
 	return 0;
 }
 
@@ -561,34 +560,6 @@
 	return 0;
 }
 
-=======
-	return 0;
-}
-
-#ifdef CONFIG_PM
-static int caam_jr_suspend(struct device *dev)
-{
-	struct platform_device *pdev = to_platform_device(dev);
-	struct caam_drv_private_jr *jrpriv = platform_get_drvdata(pdev);
-
-	if (device_may_wakeup(&pdev->dev))
-		enable_irq_wake(jrpriv->irq);
-
-	return 0;
-}
-
-static int caam_jr_resume(struct device *dev)
-{
-	struct platform_device *pdev = to_platform_device(dev);
-	struct caam_drv_private_jr *jrpriv = platform_get_drvdata(pdev);
-
-	if (device_may_wakeup(&pdev->dev))
-		disable_irq_wake(jrpriv->irq);
-
-	return 0;
-}
-
->>>>>>> 33e8bb5d
 static SIMPLE_DEV_PM_OPS(caam_jr_pm_ops, caam_jr_suspend,
 			 caam_jr_resume);
 #endif
