/*
 * CAAM/SEC 4.x transport/backend driver
 * JobR backend functionality
 *
 * Copyright 2008-2015 Freescale Semiconductor, Inc.
 */

#include <linux/of_irq.h>
#include <linux/of_address.h>

#include "compat.h"
#include "regs.h"
#include "jr.h"
#include "desc.h"
#include "intern.h"

struct jr_driver_data {
	/* List of Physical JobR's with the Driver */
	struct list_head	jr_list;
	spinlock_t		jr_alloc_lock;	/* jr_list lock */
} ____cacheline_aligned;

static struct jr_driver_data driver_data;

static int caam_reset_hw_jr(struct device *dev)
{
	struct caam_drv_private_jr *jrp = dev_get_drvdata(dev);
	unsigned int timeout = 100000;

	/*
	 * mask interrupts since we are going to poll
	 * for reset completion status
	 */
	clrsetbits_32(&jrp->rregs->rconfig_lo, 0, JRCFG_IMSK);

	/* initiate flush (required prior to reset) */
	wr_reg32(&jrp->rregs->jrcommand, JRCR_RESET);
	while (((rd_reg32(&jrp->rregs->jrintstatus) & JRINT_ERR_HALT_MASK) ==
		JRINT_ERR_HALT_INPROGRESS) && --timeout)
		cpu_relax();

	if ((rd_reg32(&jrp->rregs->jrintstatus) & JRINT_ERR_HALT_MASK) !=
	    JRINT_ERR_HALT_COMPLETE || timeout == 0) {
		dev_err(dev, "failed to flush job ring %d\n", jrp->ridx);
		return -EIO;
	}

	/* initiate reset */
	timeout = 100000;
	wr_reg32(&jrp->rregs->jrcommand, JRCR_RESET);
	while ((rd_reg32(&jrp->rregs->jrcommand) & JRCR_RESET) && --timeout)
		cpu_relax();

	if (timeout == 0) {
		dev_err(dev, "failed to reset job ring %d\n", jrp->ridx);
		return -EIO;
	}

	/* unmask interrupts */
	clrsetbits_32(&jrp->rregs->rconfig_lo, JRCFG_IMSK, 0);

	return 0;
}

/*
 * Shutdown JobR independent of platform property code
 */
static int caam_jr_shutdown(struct device *dev)
{
	struct caam_drv_private_jr *jrp = dev_get_drvdata(dev);
	dma_addr_t inpbusaddr, outbusaddr;
	int ret;

	ret = caam_reset_hw_jr(dev);

	/* Release interrupt */
	free_irq(jrp->irq, dev);

	/* Free rings */
	inpbusaddr = rd_reg64(&jrp->rregs->inpring_base);
	outbusaddr = rd_reg64(&jrp->rregs->outring_base);
	dma_free_coherent(dev, sizeof(dma_addr_t) * JOBR_DEPTH,
			  jrp->inpring, inpbusaddr);
	dma_free_coherent(dev, sizeof(struct jr_outentry) * JOBR_DEPTH,
			  jrp->outring, outbusaddr);
	kfree(jrp->entinfo);

	return ret;
}

static int caam_jr_remove(struct platform_device *pdev)
{
	int ret;
	struct device *jrdev;
	struct caam_drv_private_jr *jrpriv;

	jrdev = &pdev->dev;
	jrpriv = dev_get_drvdata(jrdev);

	/*
	 * Return EBUSY if job ring already allocated.
	 */
	if (atomic_read(&jrpriv->tfm_count)) {
		dev_err(jrdev, "Device is busy\n");
		return -EBUSY;
	}

	/* Remove the node from Physical JobR list maintained by driver */
	spin_lock(&driver_data.jr_alloc_lock);
	list_del(&jrpriv->list_node);
	spin_unlock(&driver_data.jr_alloc_lock);

	/* Release ring */
	ret = caam_jr_shutdown(jrdev);
	if (ret)
		dev_err(jrdev, "Failed to shut down job ring\n");
	irq_dispose_mapping(jrpriv->irq);

	return ret;
}

/* Main per-ring interrupt handler */
static irqreturn_t caam_jr_interrupt(int irq, void *st_dev)
{
	struct device *dev = st_dev;
	struct caam_drv_private_jr *jrp = dev_get_drvdata(dev);
	u32 irqstate;

	/*
	 * Check the output ring for ready responses, kick
	 * the threaded irq if jobs done.
	 */
	irqstate = rd_reg32(&jrp->rregs->jrintstatus);
	if (!irqstate)
		return IRQ_NONE;

	/*
	 * If JobR error, we got more development work to do
	 * Flag a bug now, but we really need to shut down and
	 * restart the queue (and fix code).
	 */
	if (irqstate & JRINT_JR_ERROR) {
		dev_err(dev, "job ring error: irqstate: %08x\n", irqstate);
		BUG();
	}

	/* mask valid interrupts */
	clrsetbits_32(&jrp->rregs->rconfig_lo, 0, JRCFG_IMSK);

	/* Have valid interrupt at this point, just ACK and trigger */
	wr_reg32(&jrp->rregs->jrintstatus, irqstate);

	return IRQ_WAKE_THREAD;
}

static irqreturn_t caam_jr_threadirq(int irq, void *st_dev)
{
	int hw_idx, sw_idx, i, head, tail;
	struct device *dev = st_dev;
	struct caam_drv_private_jr *jrp = dev_get_drvdata(dev);
	void (*usercall)(struct device *dev, u32 *desc, u32 status, void *arg);
	u32 *userdesc, userstatus;
	void *userarg;
	dma_addr_t outbusaddr;

	outbusaddr = rd_reg64(&jrp->rregs->outring_base);

	while (rd_reg32(&jrp->rregs->outring_used)) {

		head = ACCESS_ONCE(jrp->head);

		spin_lock(&jrp->outlock);

		sw_idx = tail = jrp->tail;
		hw_idx = jrp->out_ring_read_index;
		dma_sync_single_for_cpu(dev, outbusaddr,
					sizeof(struct jr_outentry) * JOBR_DEPTH,
					DMA_FROM_DEVICE);

		for (i = 0; CIRC_CNT(head, tail + i, JOBR_DEPTH) >= 1; i++) {
			sw_idx = (tail + i) & (JOBR_DEPTH - 1);

			if (jrp->outring[hw_idx].desc ==
			    caam_dma_to_cpu(jrp->entinfo[sw_idx].desc_addr_dma))
				break; /* found */
		}
		/* we should never fail to find a matching descriptor */
		BUG_ON(CIRC_CNT(head, tail + i, JOBR_DEPTH) <= 0);

		/* Unmap just-run descriptor so we can post-process */
		dma_unmap_single(dev, jrp->outring[hw_idx].desc,
				 jrp->entinfo[sw_idx].desc_size,
				 DMA_TO_DEVICE);

		/* mark completed, avoid matching on a recycled desc addr */
		jrp->entinfo[sw_idx].desc_addr_dma = 0;

		/* Stash callback params for use outside of lock */
		usercall = jrp->entinfo[sw_idx].callbk;
		userarg = jrp->entinfo[sw_idx].cbkarg;
		userdesc = jrp->entinfo[sw_idx].desc_addr_virt;
		userstatus = caam32_to_cpu(jrp->outring[hw_idx].jrstatus);

		/*
		 * Make sure all information from the job has been obtained
		 * before telling CAAM that the job has been removed from the
		 * output ring.
		 */
		mb();

		smp_mb();

		/* set done */
		wr_reg32(&jrp->rregs->outring_rmvd, 1);

		jrp->out_ring_read_index = (jrp->out_ring_read_index + 1) &
					   (JOBR_DEPTH - 1);

		/*
		 * if this job completed out-of-order, do not increment
		 * the tail.  Otherwise, increment tail by 1 plus the
		 * number of subsequent jobs already completed out-of-order
		 */
		if (sw_idx == tail) {
			do {
				tail = (tail + 1) & (JOBR_DEPTH - 1);
			} while (CIRC_CNT(head, tail, JOBR_DEPTH) >= 1 &&
				 jrp->entinfo[tail].desc_addr_dma == 0);

			jrp->tail = tail;
		}

		spin_unlock(&jrp->outlock);

		/* Finally, execute user's callback */
		usercall(dev, userdesc, userstatus, userarg);
	}

	/* reenable / unmask IRQs */
	clrsetbits_32(&jrp->rregs->rconfig_lo, JRCFG_IMSK, 0);

	return IRQ_HANDLED;
}

/**
 * caam_jr_alloc() - Alloc a job ring for someone to use as needed.
 *
 * returns :  pointer to the newly allocated physical
 *	      JobR dev can be written to if successful.
 **/
struct device *caam_jr_alloc(void)
{
	struct caam_drv_private_jr *jrpriv, *min_jrpriv = NULL;
	struct device *dev = ERR_PTR(-ENODEV);
	int min_tfm_cnt	= INT_MAX;
	int tfm_cnt;

	spin_lock(&driver_data.jr_alloc_lock);

	if (list_empty(&driver_data.jr_list)) {
		spin_unlock(&driver_data.jr_alloc_lock);
		return ERR_PTR(-ENODEV);
	}

	list_for_each_entry(jrpriv, &driver_data.jr_list, list_node) {
		tfm_cnt = atomic_read(&jrpriv->tfm_count);
		if (tfm_cnt < min_tfm_cnt) {
			min_tfm_cnt = tfm_cnt;
			min_jrpriv = jrpriv;
		}
		if (!min_tfm_cnt)
			break;
	}

	if (min_jrpriv) {
		atomic_inc(&min_jrpriv->tfm_count);
		dev = min_jrpriv->dev;
	}
	spin_unlock(&driver_data.jr_alloc_lock);

	return dev;
}
EXPORT_SYMBOL(caam_jr_alloc);

/**
 * caam_jr_free() - Free the Job Ring
 * @rdev     - points to the dev that identifies the Job ring to
 *             be released.
 **/
void caam_jr_free(struct device *rdev)
{
	struct caam_drv_private_jr *jrpriv = dev_get_drvdata(rdev);

	atomic_dec(&jrpriv->tfm_count);
}
EXPORT_SYMBOL(caam_jr_free);

/**
 * caam_jr_enqueue() - Enqueue a job descriptor head. Returns 0 if OK,
 * -EBUSY if the queue is full, -EIO if it cannot map the caller's
 * descriptor.
 * @dev:  device of the job ring to be used.
 * @desc: points to a job descriptor that execute our request. All
 *        descriptors (and all referenced data) must be in a DMAable
 *        region, and all data references must be physical addresses
 *        accessible to CAAM (i.e. within a PAMU window granted
 *        to it).
 * @cbk:  pointer to a callback function to be invoked upon completion
 *        of this request. This has the form:
 *        callback(struct device *dev, u32 *desc, u32 stat, void *arg)
 *        where:
 *        @dev:    contains the job ring device that processed this
 *                 response.
 *        @desc:   descriptor that initiated the request, same as
 *                 "desc" being argued to caam_jr_enqueue().
 *        @status: untranslated status received from CAAM. See the
 *                 reference manual for a detailed description of
 *                 error meaning, or see the JRSTA definitions in the
 *                 register header file
 *        @areq:   optional pointer to an argument passed with the
 *                 original request
 * @areq: optional pointer to a user argument for use at callback
 *        time.
 **/
int caam_jr_enqueue(struct device *dev, u32 *desc,
		    void (*cbk)(struct device *dev, u32 *desc,
				u32 status, void *areq),
		    void *areq)
{
	struct caam_drv_private_jr *jrp = dev_get_drvdata(dev);
	struct caam_jrentry_info *head_entry;
	int head, tail, desc_size;
	dma_addr_t desc_dma, inpbusaddr;

	desc_size = (caam32_to_cpu(*desc) & HDR_JD_LENGTH_MASK) * sizeof(u32);
	desc_dma = dma_map_single(dev, desc, desc_size, DMA_TO_DEVICE);
	if (dma_mapping_error(dev, desc_dma)) {
		dev_err(dev, "caam_jr_enqueue(): can't map jobdesc\n");
		return -EIO;
	}

	dma_sync_single_for_device(dev, desc_dma, desc_size, DMA_TO_DEVICE);

	inpbusaddr = rd_reg64(&jrp->rregs->inpring_base);
	dma_sync_single_for_device(dev, inpbusaddr,
					sizeof(dma_addr_t) * JOBR_DEPTH,
					DMA_TO_DEVICE);

	spin_lock_bh(&jrp->inplock);

	head = jrp->head;
	tail = ACCESS_ONCE(jrp->tail);

	if (!rd_reg32(&jrp->rregs->inpring_avail) ||
	    CIRC_SPACE(head, tail, JOBR_DEPTH) <= 0) {
		spin_unlock_bh(&jrp->inplock);
		dma_unmap_single(dev, desc_dma, desc_size, DMA_TO_DEVICE);
		return -EBUSY;
	}

	head_entry = &jrp->entinfo[head];
	head_entry->desc_addr_virt = desc;
	head_entry->desc_size = desc_size;
	head_entry->callbk = (void *)cbk;
	head_entry->cbkarg = areq;
	head_entry->desc_addr_dma = desc_dma;

	jrp->inpring[jrp->inp_ring_write_index] = cpu_to_caam_dma(desc_dma);

<<<<<<< HEAD
	dma_sync_single_for_device(dev, inpbusaddr,
					sizeof(dma_addr_t) * JOBR_DEPTH,
					DMA_TO_DEVICE);

=======
	/*
	 * Guarantee that the descriptor's DMA address has been written to
	 * the next slot in the ring before the write index is updated, since
	 * other cores may update this index independently.
	 */
>>>>>>> f2ed3bfc
	smp_wmb();

	jrp->inp_ring_write_index = (jrp->inp_ring_write_index + 1) &
				    (JOBR_DEPTH - 1);
	jrp->head = (head + 1) & (JOBR_DEPTH - 1);

<<<<<<< HEAD
=======
	/*
	 * Ensure that all job information has been written before
	 * notifying CAAM that a new job was added to the input ring.
	 */
>>>>>>> f2ed3bfc
	wmb();

	wr_reg32(&jrp->rregs->inpring_jobadd, 1);

	spin_unlock_bh(&jrp->inplock);

	return 0;
}
EXPORT_SYMBOL(caam_jr_enqueue);

/*
 * Init JobR independent of platform property detection
 */
static int caam_jr_init(struct device *dev)
{
	struct caam_drv_private_jr *jrp;
	dma_addr_t inpbusaddr, outbusaddr;
	int i, error;

	jrp = dev_get_drvdata(dev);

	/* Connect job ring interrupt handler. */
	error = request_threaded_irq(jrp->irq, caam_jr_interrupt,
				     caam_jr_threadirq, IRQF_SHARED,
				     dev_name(dev), dev);
	if (error) {
		dev_err(dev, "can't connect JobR %d interrupt (%d)\n",
			jrp->ridx, jrp->irq);
		goto out_kill_deq;
	}

	error = caam_reset_hw_jr(dev);
	if (error)
		goto out_free_irq;

	error = -ENOMEM;
	jrp->inpring = dma_alloc_coherent(dev, sizeof(*jrp->inpring) *
					  JOBR_DEPTH, &inpbusaddr, GFP_KERNEL);
	if (!jrp->inpring)
		goto out_free_irq;

	jrp->outring = dma_alloc_coherent(dev, sizeof(*jrp->outring) *
					  JOBR_DEPTH, &outbusaddr, GFP_KERNEL);
	if (!jrp->outring)
		goto out_free_inpring;

	jrp->entinfo = kcalloc(JOBR_DEPTH, sizeof(*jrp->entinfo), GFP_KERNEL);
	if (!jrp->entinfo)
		goto out_free_outring;

	for (i = 0; i < JOBR_DEPTH; i++)
		jrp->entinfo[i].desc_addr_dma = !0;

	/* Setup rings */
	jrp->inp_ring_write_index = 0;
	jrp->out_ring_read_index = 0;
	jrp->head = 0;
	jrp->tail = 0;

	wr_reg64(&jrp->rregs->inpring_base, inpbusaddr);
	wr_reg64(&jrp->rregs->outring_base, outbusaddr);
	wr_reg32(&jrp->rregs->inpring_size, JOBR_DEPTH);
	wr_reg32(&jrp->rregs->outring_size, JOBR_DEPTH);

	jrp->ringsize = JOBR_DEPTH;

	spin_lock_init(&jrp->inplock);
	spin_lock_init(&jrp->outlock);

	/* Select interrupt coalescing parameters */
	clrsetbits_32(&jrp->rregs->rconfig_lo, 0, JOBR_INTC |
		      (JOBR_INTC_COUNT_THLD << JRCFG_ICDCT_SHIFT) |
		      (JOBR_INTC_TIME_THLD << JRCFG_ICTT_SHIFT));

	return 0;

out_free_outring:
	dma_free_coherent(dev, sizeof(struct jr_outentry) * JOBR_DEPTH,
			  jrp->outring, outbusaddr);
out_free_inpring:
	dma_free_coherent(dev, sizeof(dma_addr_t) * JOBR_DEPTH,
			  jrp->inpring, inpbusaddr);
	dev_err(dev, "can't allocate job rings for %d\n", jrp->ridx);
out_free_irq:
	free_irq(jrp->irq, dev);
out_kill_deq:
	return error;
}


/*
 * Probe routine for each detected JobR subsystem.
 */
static int caam_jr_probe(struct platform_device *pdev)
{
	struct device *jrdev;
	struct device_node *nprop;
	struct caam_job_ring __iomem *ctrl;
	struct caam_drv_private_jr *jrpriv;
	static int total_jobrs;
	int error;

	jrdev = &pdev->dev;
	jrpriv = devm_kmalloc(jrdev, sizeof(*jrpriv), GFP_KERNEL);
	if (!jrpriv)
		return -ENOMEM;

	dev_set_drvdata(jrdev, jrpriv);

	/* save ring identity relative to detection */
	jrpriv->ridx = total_jobrs++;

	nprop = pdev->dev.of_node;
	/* Get configuration properties from device tree */
	/* First, get register page */
	ctrl = of_iomap(nprop, 0);
	if (!ctrl) {
		dev_err(jrdev, "of_iomap() failed\n");
		return -ENOMEM;
	}

	jrpriv->rregs = (struct caam_job_ring __force *)ctrl;

	if (sizeof(dma_addr_t) == sizeof(u64))
		if (of_device_is_compatible(nprop, "fsl,sec-v5.0-job-ring"))
			dma_set_mask_and_coherent(jrdev, DMA_BIT_MASK(40));
		else
			dma_set_mask_and_coherent(jrdev, DMA_BIT_MASK(36));
	else
		dma_set_mask_and_coherent(jrdev, DMA_BIT_MASK(32));

	/* Identify the interrupt */
	jrpriv->irq = irq_of_parse_and_map(nprop, 0);
	if (jrpriv->irq <= 0) {
		kfree(jrpriv);
		return -EINVAL;
	}

	/* Now do the platform independent part */
	error = caam_jr_init(jrdev); /* now turn on hardware */
	if (error) {
		irq_dispose_mapping(jrpriv->irq);
		iounmap(ctrl);
		return error;
    }

	jrpriv->dev = jrdev;
	spin_lock(&driver_data.jr_alloc_lock);
	list_add_tail(&jrpriv->list_node, &driver_data.jr_list);
	spin_unlock(&driver_data.jr_alloc_lock);

	atomic_set(&jrpriv->tfm_count, 0);

	device_init_wakeup(&pdev->dev, 1);
	device_set_wakeup_enable(&pdev->dev, false);

	return 0;
}

#ifdef CONFIG_PM
static int caam_jr_suspend(struct device *dev)
{
	struct platform_device *pdev = to_platform_device(dev);
	struct caam_drv_private_jr *jrpriv = platform_get_drvdata(pdev);

	if (device_may_wakeup(&pdev->dev))
		enable_irq_wake(jrpriv->irq);

<<<<<<< HEAD
	return 0;
}

static int caam_jr_resume(struct device *dev)
{
	struct platform_device *pdev = to_platform_device(dev);
	struct caam_drv_private_jr *jrpriv = platform_get_drvdata(pdev);

	if (device_may_wakeup(&pdev->dev))
		disable_irq_wake(jrpriv->irq);

	return 0;
}

=======
	return 0;
}

static int caam_jr_resume(struct device *dev)
{
	struct platform_device *pdev = to_platform_device(dev);
	struct caam_drv_private_jr *jrpriv = platform_get_drvdata(pdev);

	if (device_may_wakeup(&pdev->dev))
		disable_irq_wake(jrpriv->irq);

	return 0;
}

>>>>>>> f2ed3bfc
static SIMPLE_DEV_PM_OPS(caam_jr_pm_ops, caam_jr_suspend,
			 caam_jr_resume);
#endif

static struct of_device_id caam_jr_match[] = {
	{
		.compatible = "fsl,sec-v4.0-job-ring",
	},
	{
		.compatible = "fsl,sec4.0-job-ring",
	},
	{},
};
MODULE_DEVICE_TABLE(of, caam_jr_match);

static struct platform_driver caam_jr_driver = {
	.driver = {
		.name = "caam_jr",
		.of_match_table = caam_jr_match,
#ifdef CONFIG_PM
		.pm = &caam_jr_pm_ops,
#endif
	},
	.probe       = caam_jr_probe,
	.remove      = caam_jr_remove,
};

static int __init jr_driver_init(void)
{
	spin_lock_init(&driver_data.jr_alloc_lock);
	INIT_LIST_HEAD(&driver_data.jr_list);
	return platform_driver_register(&caam_jr_driver);
}

static void __exit jr_driver_exit(void)
{
	platform_driver_unregister(&caam_jr_driver);
}

module_init(jr_driver_init);
module_exit(jr_driver_exit);

MODULE_LICENSE("GPL");
MODULE_DESCRIPTION("FSL CAAM JR request backend");
MODULE_AUTHOR("Freescale Semiconductor - NMG/STC");<|MERGE_RESOLUTION|>--- conflicted
+++ resolved
@@ -161,9 +161,6 @@
 	void (*usercall)(struct device *dev, u32 *desc, u32 status, void *arg);
 	u32 *userdesc, userstatus;
 	void *userarg;
-	dma_addr_t outbusaddr;
-
-	outbusaddr = rd_reg64(&jrp->rregs->outring_base);
 
 	while (rd_reg32(&jrp->rregs->outring_used)) {
 
@@ -173,9 +170,6 @@
 
 		sw_idx = tail = jrp->tail;
 		hw_idx = jrp->out_ring_read_index;
-		dma_sync_single_for_cpu(dev, outbusaddr,
-					sizeof(struct jr_outentry) * JOBR_DEPTH,
-					DMA_FROM_DEVICE);
 
 		for (i = 0; CIRC_CNT(head, tail + i, JOBR_DEPTH) >= 1; i++) {
 			sw_idx = (tail + i) & (JOBR_DEPTH - 1);
@@ -207,8 +201,6 @@
 		 * output ring.
 		 */
 		mb();
-
-		smp_mb();
 
 		/* set done */
 		wr_reg32(&jrp->rregs->outring_rmvd, 1);
@@ -330,7 +322,7 @@
 	struct caam_drv_private_jr *jrp = dev_get_drvdata(dev);
 	struct caam_jrentry_info *head_entry;
 	int head, tail, desc_size;
-	dma_addr_t desc_dma, inpbusaddr;
+	dma_addr_t desc_dma;
 
 	desc_size = (caam32_to_cpu(*desc) & HDR_JD_LENGTH_MASK) * sizeof(u32);
 	desc_dma = dma_map_single(dev, desc, desc_size, DMA_TO_DEVICE);
@@ -338,13 +330,6 @@
 		dev_err(dev, "caam_jr_enqueue(): can't map jobdesc\n");
 		return -EIO;
 	}
-
-	dma_sync_single_for_device(dev, desc_dma, desc_size, DMA_TO_DEVICE);
-
-	inpbusaddr = rd_reg64(&jrp->rregs->inpring_base);
-	dma_sync_single_for_device(dev, inpbusaddr,
-					sizeof(dma_addr_t) * JOBR_DEPTH,
-					DMA_TO_DEVICE);
 
 	spin_lock_bh(&jrp->inplock);
 
@@ -367,31 +352,21 @@
 
 	jrp->inpring[jrp->inp_ring_write_index] = cpu_to_caam_dma(desc_dma);
 
-<<<<<<< HEAD
-	dma_sync_single_for_device(dev, inpbusaddr,
-					sizeof(dma_addr_t) * JOBR_DEPTH,
-					DMA_TO_DEVICE);
-
-=======
 	/*
 	 * Guarantee that the descriptor's DMA address has been written to
 	 * the next slot in the ring before the write index is updated, since
 	 * other cores may update this index independently.
 	 */
->>>>>>> f2ed3bfc
 	smp_wmb();
 
 	jrp->inp_ring_write_index = (jrp->inp_ring_write_index + 1) &
 				    (JOBR_DEPTH - 1);
 	jrp->head = (head + 1) & (JOBR_DEPTH - 1);
 
-<<<<<<< HEAD
-=======
 	/*
 	 * Ensure that all job information has been written before
 	 * notifying CAAM that a new job was added to the input ring.
 	 */
->>>>>>> f2ed3bfc
 	wmb();
 
 	wr_reg32(&jrp->rregs->inpring_jobadd, 1);
@@ -560,7 +535,6 @@
 	if (device_may_wakeup(&pdev->dev))
 		enable_irq_wake(jrpriv->irq);
 
-<<<<<<< HEAD
 	return 0;
 }
 
@@ -575,22 +549,6 @@
 	return 0;
 }
 
-=======
-	return 0;
-}
-
-static int caam_jr_resume(struct device *dev)
-{
-	struct platform_device *pdev = to_platform_device(dev);
-	struct caam_drv_private_jr *jrpriv = platform_get_drvdata(pdev);
-
-	if (device_may_wakeup(&pdev->dev))
-		disable_irq_wake(jrpriv->irq);
-
-	return 0;
-}
-
->>>>>>> f2ed3bfc
 static SIMPLE_DEV_PM_OPS(caam_jr_pm_ops, caam_jr_suspend,
 			 caam_jr_resume);
 #endif
