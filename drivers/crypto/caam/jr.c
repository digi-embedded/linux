--- conflicted
+++ resolved
@@ -3,22 +3,11 @@
  * JobR backend functionality
  *
  * Copyright 2008-2016 Freescale Semiconductor, Inc.
-<<<<<<< HEAD
- * Copyright 2017 NXP
-=======
  * Copyright 2017-2018 NXP
->>>>>>> 05f46d3f
  */
 
 #include <linux/of_irq.h>
 #include <linux/of_address.h>
-<<<<<<< HEAD
-#ifdef CONFIG_HAVE_IMX8_SOC
-#include <soc/imx/revision.h>
-#include <soc/imx8/soc.h>
-#endif
-=======
->>>>>>> 05f46d3f
 #include "compat.h"
 #include "regs.h"
 #include "jr.h"
@@ -419,11 +408,8 @@
 	if (error)
 		goto out_kill_deq;
 
-<<<<<<< HEAD
-=======
 	tasklet_init(&jrp->irqtask, caam_jr_dequeue, (unsigned long)dev);
 
->>>>>>> 05f46d3f
 	/* Connect job ring interrupt handler. */
 	error = request_irq(jrp->irq, caam_jr_interrupt, IRQF_SHARED,
 			    dev_name(dev), dev);
@@ -571,44 +557,15 @@
 	 * then try to instantiate RNG
 	 */
 	if (jrppriv->ridx == jrpriv->ridx) {
-<<<<<<< HEAD
-		if (of_machine_is_compatible("fsl,imx8qm") ||
-			of_machine_is_compatible("fsl,imx8qxp")) {
-			/*
-			 * This is a workaround for SOC REV_A0:
-			 * i.MX8QM and i.MX8QXP reach kernel level
-			 * with RNG un-instantiated. It is instantiated
-			 * here unlike REV_B0 and later.
-			 */
-#ifdef CONFIG_HAVE_IMX8_SOC
-			if (imx8_get_soc_revision() == IMX_CHIP_REVISION_1_0)
-				error = inst_rng_imx8(pdev);
-#endif /* CONFIG_HAVE_IMX8_SOC */
-		} else {
-=======
 		if (!of_machine_is_compatible("fsl,imx8qm") &&
 		    !of_machine_is_compatible("fsl,imx8qxp"))
->>>>>>> 05f46d3f
 			/*
 			 * This call is done for legacy SOCs:
 			 * i.MX6 i.MX7 and i.MX8M (mScale).
 			 */
-<<<<<<< HEAD
-			error = inst_rng_imx6(pdev);
-		}
+			error = inst_rng_imx(pdev);
 	}
 	if (error != 0) {
-#ifdef CONFIG_HAVE_IMX8_SOC
-		if (imx8_get_soc_revision() == IMX_CHIP_REVISION_1_0)
-			dev_err(jrdev,
-				"This is a known limitation on A0 SOC revision\n"
-				"RNG instantiation failed, CAAM needs a reboot\n");
-#endif /* CONFIG_HAVE_IMX8_SOC */
-=======
-			error = inst_rng_imx(pdev);
-	}
-	if (error != 0) {
->>>>>>> 05f46d3f
 		spin_lock(&driver_data.jr_alloc_lock);
 		list_del(&jrpriv->list_node);
 		spin_unlock(&driver_data.jr_alloc_lock);
