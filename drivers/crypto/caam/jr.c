// SPDX-License-Identifier: GPL-2.0+
/*
 * CAAM/SEC 4.x transport/backend driver
 * JobR backend functionality
 *
 * Copyright 2008-2012 Freescale Semiconductor, Inc.
 * Copyright 2019-2020 NXP
 */

#include <linux/of_irq.h>
#include <linux/of_address.h>

#include "compat.h"
#include "ctrl.h"
#include "regs.h"
#include "jr.h"
#include "desc.h"
#include "intern.h"

struct jr_driver_data {
	/* List of Physical JobR's with the Driver */
	struct list_head	jr_list;
	spinlock_t		jr_alloc_lock;	/* jr_list lock */
} ____cacheline_aligned;

static struct jr_driver_data driver_data;
static DEFINE_MUTEX(algs_lock);
static unsigned int active_devs;

<<<<<<< HEAD
static void register_algs(struct caam_drv_private_jr *jrpriv,
			  struct device *dev)
=======
static void init_misc_func(struct caam_drv_private_jr *jrpriv,
			   struct device *dev)
{
	mutex_lock(&algs_lock);

	if (active_devs != 1)
		goto algs_unlock;

	jrpriv->hwrng = !caam_rng_init(dev);
	caam_sm_startup(dev);
	caam_keygen_init();

algs_unlock:
	mutex_unlock(&algs_lock);
}

static void exit_misc_func(struct caam_drv_private_jr *jrpriv,
			   struct device *dev)
{
	mutex_lock(&algs_lock);

	if (active_devs != 1)
		goto algs_unlock;

	caam_keygen_exit();
	caam_sm_shutdown(dev);
	if (jrpriv->hwrng)
		caam_rng_exit(dev);

algs_unlock:
	mutex_unlock(&algs_lock);
}

static void register_algs(struct device *dev)
>>>>>>> c1084c27
{
	mutex_lock(&algs_lock);

	if (++active_devs != 1)
		goto algs_unlock;

	caam_sm_startup(dev);
	caam_algapi_init(dev);
	caam_algapi_hash_init(dev);
	caam_pkc_init(dev);
<<<<<<< HEAD
	jrpriv->hwrng = !caam_rng_init(dev);
=======
>>>>>>> c1084c27
	caam_qi_algapi_init(dev);
	caam_keygen_init();

algs_unlock:
	mutex_unlock(&algs_lock);
}

static void unregister_algs(struct device *dev)
{
	mutex_lock(&algs_lock);

	if (--active_devs != 0)
		goto algs_unlock;

	caam_keygen_exit();
	caam_qi_algapi_exit();

	caam_pkc_exit();
	caam_algapi_hash_exit();
	caam_algapi_exit();
	caam_sm_shutdown(dev);

algs_unlock:
	mutex_unlock(&algs_lock);
}

static int jr_driver_probed;

int caam_jr_driver_probed(void)
{
	return jr_driver_probed;
}
EXPORT_SYMBOL(caam_jr_driver_probed);

static void caam_jr_crypto_engine_exit(void *data)
{
	struct device *jrdev = data;
	struct caam_drv_private_jr *jrpriv = dev_get_drvdata(jrdev);

	/* Free the resources of crypto-engine */
	crypto_engine_exit(jrpriv->engine);
}

/*
 * Put the CAAM in quiesce, ie stop
 *
 * Must be called with itr disabled
 */
static int caam_jr_stop_processing(struct device *dev, u32 jrcr_bits)
{
	struct caam_drv_private_jr *jrp = dev_get_drvdata(dev);
	unsigned int timeout = 100000;

	/* Check the current status */
	if (rd_reg32(&jrp->rregs->jrintstatus) & JRINT_ERR_HALT_INPROGRESS)
		goto wait_quiesce_completion;

	/* Reset the field */
	clrsetbits_32(&jrp->rregs->jrintstatus, JRINT_ERR_HALT_MASK, 0);

	/* initiate flush / park (required prior to reset) */
	wr_reg32(&jrp->rregs->jrcommand, jrcr_bits);

wait_quiesce_completion:
	while (((rd_reg32(&jrp->rregs->jrintstatus) & JRINT_ERR_HALT_MASK) ==
		JRINT_ERR_HALT_INPROGRESS) && --timeout)
		cpu_relax();

	if ((rd_reg32(&jrp->rregs->jrintstatus) & JRINT_ERR_HALT_MASK) !=
	    JRINT_ERR_HALT_COMPLETE || timeout == 0) {
		dev_err(dev, "failed to flush job ring %d\n", jrp->ridx);
		return -EIO;
	}

	return 0;
}

/*
 * Flush the job ring, so the jobs running will be stopped, jobs queued will be
 * invalidated and the CAAM will no longer fetch fron input ring.
 *
 * Must be called with itr disabled
 */
static int caam_jr_flush(struct device *dev)
{
	return caam_jr_stop_processing(dev, JRCR_RESET);
}

#ifdef CONFIG_PM_SLEEP
/* The resume can be used after a park or a flush if CAAM has not been reset */
static int caam_jr_restart_processing(struct device *dev)
{
	struct caam_drv_private_jr *jrp = dev_get_drvdata(dev);
	u32 halt_status = rd_reg32(&jrp->rregs->jrintstatus) &
			  JRINT_ERR_HALT_MASK;

	/* Check that the flush/park is completed */
	if (halt_status != JRINT_ERR_HALT_COMPLETE)
		return -1;

	/* Resume processing of jobs */
	clrsetbits_32(&jrp->rregs->jrintstatus, 0, JRINT_ERR_HALT_COMPLETE);

	return 0;
}
#endif /* CONFIG_PM_SLEEP */

static int caam_reset_hw_jr(struct device *dev)
{
	struct caam_drv_private_jr *jrp = dev_get_drvdata(dev);
	unsigned int timeout = 100000;
	int err;

	/*
	 * mask interrupts since we are going to poll
	 * for reset completion status
	 */
	clrsetbits_32(&jrp->rregs->rconfig_lo, 0, JRCFG_IMSK);

	err = caam_jr_flush(dev);
	if (err)
		return err;

	/* initiate reset */
	wr_reg32(&jrp->rregs->jrcommand, JRCR_RESET);
	while ((rd_reg32(&jrp->rregs->jrcommand) & JRCR_RESET) && --timeout)
		cpu_relax();

	if (timeout == 0) {
		dev_err(dev, "failed to reset job ring %d\n", jrp->ridx);
		return -EIO;
	}

	/* unmask interrupts */
	clrsetbits_32(&jrp->rregs->rconfig_lo, JRCFG_IMSK, 0);

	return 0;
}

/*
 * Shutdown JobR independent of platform property code
 */
static int caam_jr_shutdown(struct device *dev)
{
	struct caam_drv_private_jr *jrp = dev_get_drvdata(dev);
	int ret;

	ret = caam_reset_hw_jr(dev);

	tasklet_kill(&jrp->irqtask);

	return ret;
}

static int caam_jr_remove(struct platform_device *pdev)
{
	int ret;
	struct device *jrdev;
	struct caam_drv_private_jr *jrpriv;

	jrdev = &pdev->dev;
	jrpriv = dev_get_drvdata(jrdev);

<<<<<<< HEAD
	if (jrpriv->hwrng)
		caam_rng_exit(jrdev->parent);
=======
	exit_misc_func(jrpriv, jrdev->parent);
>>>>>>> c1084c27

	/*
	 * Return EBUSY if job ring already allocated.
	 */
	if (atomic_read(&jrpriv->tfm_count)) {
		dev_err(jrdev, "Device is busy\n");
		return -EBUSY;
	}

	/* Unregister JR-based RNG & crypto algorithms */
	unregister_algs(jrdev->parent);

	/* Remove the node from Physical JobR list maintained by driver */
	spin_lock(&driver_data.jr_alloc_lock);
	list_del(&jrpriv->list_node);
	spin_unlock(&driver_data.jr_alloc_lock);

	/* Release ring */
	ret = caam_jr_shutdown(jrdev);
	if (ret)
		dev_err(jrdev, "Failed to shut down job ring\n");

	jr_driver_probed--;

	return ret;
}

/* Main per-ring interrupt handler */
static irqreturn_t caam_jr_interrupt(int irq, void *st_dev)
{
	struct device *dev = st_dev;
	struct caam_drv_private_jr *jrp = dev_get_drvdata(dev);
	u32 irqstate;

	/*
	 * Check the output ring for ready responses, kick
	 * tasklet if jobs done.
	 */
	irqstate = rd_reg32(&jrp->rregs->jrintstatus);
	if (!(irqstate & JRINT_JR_INT))
		return IRQ_NONE;

	/*
	 * If JobR error, we got more development work to do
	 * Flag a bug now, but we really need to shut down and
	 * restart the queue (and fix code).
	 */
	if (irqstate & JRINT_JR_ERROR) {
		dev_err(dev, "job ring error: irqstate: %08x\n", irqstate);
		BUG();
	}

	/* mask valid interrupts */
	clrsetbits_32(&jrp->rregs->rconfig_lo, 0, JRCFG_IMSK);

	/* Have valid interrupt at this point, just ACK and trigger */
	wr_reg32(&jrp->rregs->jrintstatus, irqstate);

	preempt_disable();
	tasklet_schedule(&jrp->irqtask);
	preempt_enable();

	return IRQ_HANDLED;
}

/* Deferred service handler, run as interrupt-fired tasklet */
static void caam_jr_dequeue(unsigned long devarg)
{
	int hw_idx, sw_idx, i, head, tail;
	struct caam_jr_dequeue_params *params = (void *)devarg;
	struct device *dev = params->dev;
	struct caam_drv_private_jr *jrp = dev_get_drvdata(dev);
	void (*usercall)(struct device *dev, u32 *desc, u32 status, void *arg);
	u32 *userdesc, userstatus;
	void *userarg;
	u32 outring_used = 0;

	while (outring_used ||
	       (outring_used = rd_reg32(&jrp->rregs->outring_used))) {

		head = READ_ONCE(jrp->head);

		sw_idx = tail = jrp->tail;
		hw_idx = jrp->out_ring_read_index;

		for (i = 0; CIRC_CNT(head, tail + i, JOBR_DEPTH) >= 1; i++) {
			sw_idx = (tail + i) & (JOBR_DEPTH - 1);

			if (jr_outentry_desc(jrp->outring, hw_idx) ==
			    caam_dma_to_cpu(jrp->entinfo[sw_idx].desc_addr_dma))
				break; /* found */
		}
		/* we should never fail to find a matching descriptor */
		BUG_ON(CIRC_CNT(head, tail + i, JOBR_DEPTH) <= 0);

		/* Unmap just-run descriptor so we can post-process */
		dma_unmap_single(dev,
				 caam_dma_to_cpu(jr_outentry_desc(jrp->outring,
								  hw_idx)),
				 jrp->entinfo[sw_idx].desc_size,
				 DMA_TO_DEVICE);

		/* mark completed, avoid matching on a recycled desc addr */
		jrp->entinfo[sw_idx].desc_addr_dma = 0;

		/* Stash callback params */
		usercall = jrp->entinfo[sw_idx].callbk;
		userarg = jrp->entinfo[sw_idx].cbkarg;
		userdesc = jrp->entinfo[sw_idx].desc_addr_virt;
		userstatus = caam32_to_cpu(jr_outentry_jrstatus(jrp->outring,
								hw_idx));

		/*
		 * Make sure all information from the job has been obtained
		 * before telling CAAM that the job has been removed from the
		 * output ring.
		 */
		mb();

		/* set done */
		wr_reg32(&jrp->rregs->outring_rmvd, 1);

		jrp->out_ring_read_index = (jrp->out_ring_read_index + 1) &
					   (JOBR_DEPTH - 1);

		/*
		 * if this job completed out-of-order, do not increment
		 * the tail.  Otherwise, increment tail by 1 plus the
		 * number of subsequent jobs already completed out-of-order
		 */
		if (sw_idx == tail) {
			do {
				tail = (tail + 1) & (JOBR_DEPTH - 1);
			} while (CIRC_CNT(head, tail, JOBR_DEPTH) >= 1 &&
				 jrp->entinfo[tail].desc_addr_dma == 0);

			jrp->tail = tail;
		}

		/* Finally, execute user's callback */
		usercall(dev, userdesc, userstatus, userarg);
		outring_used--;
	}

	if (params->enable_itr)
		/* reenable / unmask IRQs */
		clrsetbits_32(&jrp->rregs->rconfig_lo, JRCFG_IMSK, 0);
}

/**
 * caam_jr_alloc() - Alloc a job ring for someone to use as needed.
 *
 * returns :  pointer to the newly allocated physical
 *	      JobR dev can be written to if successful.
 **/
struct device *caam_jr_alloc(void)
{
	struct caam_drv_private_jr *jrpriv, *min_jrpriv = NULL;
	struct device *dev = ERR_PTR(-ENODEV);
	int min_tfm_cnt	= INT_MAX;
	int tfm_cnt;

	spin_lock(&driver_data.jr_alloc_lock);

	if (list_empty(&driver_data.jr_list)) {
		spin_unlock(&driver_data.jr_alloc_lock);
		return ERR_PTR(-ENODEV);
	}

	list_for_each_entry(jrpriv, &driver_data.jr_list, list_node) {
		tfm_cnt = atomic_read(&jrpriv->tfm_count);
		if (tfm_cnt < min_tfm_cnt) {
			min_tfm_cnt = tfm_cnt;
			min_jrpriv = jrpriv;
		}
		if (!min_tfm_cnt)
			break;
	}

	if (min_jrpriv) {
		atomic_inc(&min_jrpriv->tfm_count);
		dev = min_jrpriv->dev;
	}
	spin_unlock(&driver_data.jr_alloc_lock);

	return dev;
}
EXPORT_SYMBOL(caam_jr_alloc);

/**
 * caam_jridx_alloc() - Alloc a specific job ring based on its index.
 *
 * returns :  pointer to the newly allocated physical
 *	      JobR dev can be written to if successful.
 **/
struct device *caam_jridx_alloc(int idx)
{
	struct caam_drv_private_jr *jrpriv;
	struct device *dev = ERR_PTR(-ENODEV);

	spin_lock(&driver_data.jr_alloc_lock);

	if (list_empty(&driver_data.jr_list))
		goto end;

	list_for_each_entry(jrpriv, &driver_data.jr_list, list_node) {
		if (jrpriv->ridx == idx) {
			atomic_inc(&jrpriv->tfm_count);
			dev = jrpriv->dev;
			break;
		}
	}

end:
	spin_unlock(&driver_data.jr_alloc_lock);
	return dev;
}
EXPORT_SYMBOL(caam_jridx_alloc);

/**
 * caam_jr_free() - Free the Job Ring
 * @rdev:      points to the dev that identifies the Job ring to
 *             be released.
 **/
void caam_jr_free(struct device *rdev)
{
	struct caam_drv_private_jr *jrpriv = dev_get_drvdata(rdev);

	atomic_dec(&jrpriv->tfm_count);
}
EXPORT_SYMBOL(caam_jr_free);

/**
 * caam_jr_enqueue() - Enqueue a job descriptor head. Returns -EINPROGRESS
 * if OK, -ENOSPC if the queue is full, -EIO if it cannot map the caller's
 * descriptor.
 * @dev:  struct device of the job ring to be used
 * @desc: points to a job descriptor that execute our request. All
 *        descriptors (and all referenced data) must be in a DMAable
 *        region, and all data references must be physical addresses
 *        accessible to CAAM (i.e. within a PAMU window granted
 *        to it).
 * @cbk:  pointer to a callback function to be invoked upon completion
 *        of this request. This has the form:
 *        callback(struct device *dev, u32 *desc, u32 stat, void *arg)
 *        where:
 *        dev:     contains the job ring device that processed this
 *                 response.
 *        desc:    descriptor that initiated the request, same as
 *                 "desc" being argued to caam_jr_enqueue().
 *        status:  untranslated status received from CAAM. See the
 *                 reference manual for a detailed description of
 *                 error meaning, or see the JRSTA definitions in the
 *                 register header file
 *        areq:    optional pointer to an argument passed with the
 *                 original request
 * @areq: optional pointer to a user argument for use at callback
 *        time.
 **/
int caam_jr_enqueue(struct device *dev, u32 *desc,
		    void (*cbk)(struct device *dev, u32 *desc,
				u32 status, void *areq),
		    void *areq)
{
	struct caam_drv_private_jr *jrp = dev_get_drvdata(dev);
	struct caam_jrentry_info *head_entry;
	int head, tail, desc_size;
	dma_addr_t desc_dma;

	desc_size = (caam32_to_cpu(*desc) & HDR_JD_LENGTH_MASK) * sizeof(u32);
	desc_dma = dma_map_single(dev, desc, desc_size, DMA_TO_DEVICE);
	if (dma_mapping_error(dev, desc_dma)) {
		dev_err(dev, "caam_jr_enqueue(): can't map jobdesc\n");
		return -EIO;
	}

	spin_lock_bh(&jrp->inplock);

	head = jrp->head;
	tail = READ_ONCE(jrp->tail);

	if (!jrp->inpring_avail ||
	    CIRC_SPACE(head, tail, JOBR_DEPTH) <= 0) {
		spin_unlock_bh(&jrp->inplock);
		dma_unmap_single(dev, desc_dma, desc_size, DMA_TO_DEVICE);
		return -ENOSPC;
	}

	head_entry = &jrp->entinfo[head];
	head_entry->desc_addr_virt = desc;
	head_entry->desc_size = desc_size;
	head_entry->callbk = (void *)cbk;
	head_entry->cbkarg = areq;
	head_entry->desc_addr_dma = desc_dma;

	jr_inpentry_set(jrp->inpring, head, cpu_to_caam_dma(desc_dma));

	/*
	 * Guarantee that the descriptor's DMA address has been written to
	 * the next slot in the ring before the write index is updated, since
	 * other cores may update this index independently.
	 *
	 * Under heavy DDR load, smp_wmb() or dma_wmb() fail to make the input
	 * ring be updated before the CAAM starts reading it. So, CAAM will
	 * process, again, an old descriptor address and will put it in the
	 * output ring. This will make caam_jr_dequeue() to fail, since this
	 * old descriptor is not in the software ring.
	 * To fix this, use wmb() which works on the full system instead of
	 * inner/outer shareable domains.
	 */
	wmb();

	jrp->head = (head + 1) & (JOBR_DEPTH - 1);

	/*
	 * Ensure that all job information has been written before
	 * notifying CAAM that a new job was added to the input ring
	 * using a memory barrier. The wr_reg32() uses api iowrite32()
	 * to do the register write. iowrite32() issues a memory barrier
	 * before the write operation.
	 */

	wr_reg32(&jrp->rregs->inpring_jobadd, 1);

	jrp->inpring_avail--;
	if (!jrp->inpring_avail)
		jrp->inpring_avail = rd_reg32(&jrp->rregs->inpring_avail);

	spin_unlock_bh(&jrp->inplock);

	return -EINPROGRESS;
}
EXPORT_SYMBOL(caam_jr_enqueue);

/**
 * caam_jr_run_and_wait_for_completion() - Enqueue a job and wait for its
 * completion. Returns 0 if OK, -ENOSPC if the queue is full,
 * -EIO if it cannot map the caller's descriptor.
 * @dev:  struct device of the job ring to be used
 * @desc: points to a job descriptor that execute our request. All
 *        descriptors (and all referenced data) must be in a DMAable
 *        region, and all data references must be physical addresses
 *        accessible to CAAM (i.e. within a PAMU window granted
 *        to it).
 * @cbk:  pointer to a callback function to be invoked upon completion
 *        of this request. This has the form:
 *        callback(struct device *dev, u32 *desc, u32 stat, void *arg)
 *        where:
 *        @dev:    contains the job ring device that processed this
 *                 response.
 *        @desc:   descriptor that initiated the request, same as
 *                 "desc" being argued to caam_jr_enqueue().
 *        @status: untranslated status received from CAAM. See the
 *                 reference manual for a detailed description of
 *                 error meaning, or see the JRSTA definitions in the
 *                 register header file
 *        @areq:   optional pointer to an argument passed with the
 *                 original request
 **/
int caam_jr_run_and_wait_for_completion(struct device *dev, u32 *desc,
					void (*cbk)(struct device *dev,
						    u32 *desc, u32 status,
						    void *areq))
{
	int ret = 0;
	struct jr_job_result jobres = {0};

	/* Initialize the completion structure */
	init_completion(&jobres.completion);

	/* Enqueue job for execution */
	ret = caam_jr_enqueue(dev, desc, cbk, &jobres);
	if (ret != -EINPROGRESS)
		return ret;

	/* Wait for job completion */
	wait_for_completion(&jobres.completion);

	/* Get return code processed in cbk */
	ret = jobres.error;

	return ret;
}
EXPORT_SYMBOL(caam_jr_run_and_wait_for_completion);

static void caam_jr_init_hw(struct device *dev, dma_addr_t inpbusaddr,
			    dma_addr_t outbusaddr)
{
	struct caam_drv_private_jr *jrp = dev_get_drvdata(dev);

	wr_reg64(&jrp->rregs->inpring_base, inpbusaddr);
	wr_reg64(&jrp->rregs->outring_base, outbusaddr);
	wr_reg32(&jrp->rregs->inpring_size, JOBR_DEPTH);
	wr_reg32(&jrp->rregs->outring_size, JOBR_DEPTH);

	/* Select interrupt coalescing parameters */
	clrsetbits_32(&jrp->rregs->rconfig_lo, 0, JOBR_INTC |
		      (JOBR_INTC_COUNT_THLD << JRCFG_ICDCT_SHIFT) |
		      (JOBR_INTC_TIME_THLD << JRCFG_ICTT_SHIFT));
}

static void caam_jr_reset_index(struct caam_drv_private_jr *jrp)
{
	jrp->out_ring_read_index = 0;
	jrp->head = 0;
	jrp->tail = 0;
}

/*
 * Init JobR independent of platform property detection
 */
static int caam_jr_init(struct device *dev)
{
	struct caam_drv_private_jr *jrp;
	dma_addr_t inpbusaddr, outbusaddr;
	int i, error;

	jrp = dev_get_drvdata(dev);

	error = caam_reset_hw_jr(dev);
	if (error)
		return error;

	jrp->inpring = dmam_alloc_coherent(dev, SIZEOF_JR_INPENTRY *
					   JOBR_DEPTH, &inpbusaddr,
					   GFP_KERNEL);
	if (!jrp->inpring)
		return -ENOMEM;

	jrp->outring = dmam_alloc_coherent(dev, SIZEOF_JR_OUTENTRY *
					   JOBR_DEPTH, &outbusaddr,
					   GFP_KERNEL);
	if (!jrp->outring)
		return -ENOMEM;

	jrp->entinfo = devm_kcalloc(dev, JOBR_DEPTH, sizeof(*jrp->entinfo),
				    GFP_KERNEL);
	if (!jrp->entinfo)
		return -ENOMEM;

	for (i = 0; i < JOBR_DEPTH; i++)
		jrp->entinfo[i].desc_addr_dma = !0;

	/* Setup rings */
	caam_jr_reset_index(jrp);
	jrp->inpring_avail = JOBR_DEPTH;
	caam_jr_init_hw(dev, inpbusaddr, outbusaddr);

	spin_lock_init(&jrp->inplock);

	jrp->tasklet_params.dev = dev;
	jrp->tasklet_params.enable_itr = 1;
	tasklet_init(&jrp->irqtask, caam_jr_dequeue,
		     (unsigned long)&jrp->tasklet_params);

	/* Connect job ring interrupt handler. */
	error = devm_request_irq(dev, jrp->irq, caam_jr_interrupt, IRQF_SHARED,
				 dev_name(dev), dev);
	if (error) {
		dev_err(dev, "can't connect JobR %d interrupt (%d)\n",
			jrp->ridx, jrp->irq);
		tasklet_kill(&jrp->irqtask);
	}

	return error;
}

static void caam_jr_irq_dispose_mapping(void *data)
{
	irq_dispose_mapping((unsigned long)data);
}

/*
 * Probe routine for each detected JobR subsystem.
 */
static int caam_jr_probe(struct platform_device *pdev)
{
	struct device *jrdev;
	struct device_node *nprop;
	struct caam_job_ring __iomem *ctrl;
	struct caam_drv_private_jr *jrpriv;
	static int total_jobrs;
	struct resource *r;
	int error;

	jrdev = &pdev->dev;
	jrpriv = devm_kzalloc(jrdev, sizeof(*jrpriv), GFP_KERNEL);
	if (!jrpriv)
		return -ENOMEM;

	dev_set_drvdata(jrdev, jrpriv);

	/* save ring identity relative to detection */
	jrpriv->ridx = total_jobrs++;

	nprop = pdev->dev.of_node;
	/* Get configuration properties from device tree */
	/* First, get register page */
	r = platform_get_resource(pdev, IORESOURCE_MEM, 0);
	if (!r) {
		dev_err(jrdev, "platform_get_resource() failed\n");
		return -ENOMEM;
	}

	ctrl = devm_ioremap(jrdev, r->start, resource_size(r));
	if (!ctrl) {
		dev_err(jrdev, "devm_ioremap() failed\n");
		return -ENOMEM;
	}

	jrpriv->rregs = (struct caam_job_ring __iomem __force *)ctrl;

	error = dma_set_mask_and_coherent(jrdev, caam_get_dma_mask(jrdev));
	if (error) {
		dev_err(jrdev, "dma_set_mask_and_coherent failed (%d)\n",
			error);
		return error;
	}

	/* Initialize crypto engine */
<<<<<<< HEAD
	jrpriv->engine = crypto_engine_alloc_init(jrdev, false);
=======
	jrpriv->engine = crypto_engine_alloc_init_and_set(jrdev, true, NULL,
							  false,
							  CRYPTO_ENGINE_MAX_QLEN);
>>>>>>> c1084c27
	if (!jrpriv->engine) {
		dev_err(jrdev, "Could not init crypto-engine\n");
		return -ENOMEM;
	}

	error = devm_add_action_or_reset(jrdev, caam_jr_crypto_engine_exit,
					 jrdev);
	if (error)
		return error;

	/* Start crypto engine */
	error = crypto_engine_start(jrpriv->engine);
	if (error) {
		dev_err(jrdev, "Could not start crypto-engine\n");
		return error;
	}

	/* Identify the interrupt */
	jrpriv->irq = irq_of_parse_and_map(nprop, 0);
	if (!jrpriv->irq) {
		dev_err(jrdev, "irq_of_parse_and_map failed\n");
		return -EINVAL;
	}

	error = devm_add_action_or_reset(jrdev, caam_jr_irq_dispose_mapping,
					 (void *)(unsigned long)jrpriv->irq);
	if (error)
		return error;

	/* Now do the platform independent part */
	error = caam_jr_init(jrdev); /* now turn on hardware */
	if (error)
		return error;

	jrpriv->dev = jrdev;
	spin_lock(&driver_data.jr_alloc_lock);
	list_add_tail(&jrpriv->list_node, &driver_data.jr_list);
	spin_unlock(&driver_data.jr_alloc_lock);

	atomic_set(&jrpriv->tfm_count, 0);

	device_init_wakeup(&pdev->dev, 1);
	device_set_wakeup_enable(&pdev->dev, false);

<<<<<<< HEAD
	register_algs(jrpriv, jrdev->parent);
=======
	register_algs(jrdev->parent);
	init_misc_func(jrpriv, jrdev->parent);
>>>>>>> c1084c27
	jr_driver_probed++;

	return 0;
}

#ifdef CONFIG_PM_SLEEP
static void caam_jr_get_hw_state(struct device *dev)
{
	struct caam_drv_private_jr *jrp = dev_get_drvdata(dev);

	jrp->state.inpbusaddr = rd_reg64(&jrp->rregs->inpring_base);
	jrp->state.outbusaddr = rd_reg64(&jrp->rregs->outring_base);
}

static int caam_jr_suspend(struct device *dev)
{
	struct platform_device *pdev = to_platform_device(dev);
	struct caam_drv_private_jr *jrpriv = platform_get_drvdata(pdev);
	struct caam_drv_private *ctrlpriv = dev_get_drvdata(dev->parent);
	struct caam_jr_dequeue_params suspend_params = {
		.dev = dev,
		.enable_itr = 0,
	};

	/* Remove the node from Physical JobR list maintained by driver */
	spin_lock(&driver_data.jr_alloc_lock);
	list_del(&jrpriv->list_node);
	spin_unlock(&driver_data.jr_alloc_lock);

	if (jrpriv->hwrng)
		caam_rng_exit(dev->parent);

	if (ctrlpriv->caam_off_during_pm) {
		int err;

		tasklet_disable(&jrpriv->irqtask);

		/* mask itr to call flush */
		clrsetbits_32(&jrpriv->rregs->rconfig_lo, 0, JRCFG_IMSK);

		/* Invalid job in process */
		err = caam_jr_flush(dev);
		if (err) {
			dev_err(dev, "Failed to flush\n");
			return err;
		}

		/* Dequeing jobs flushed */
		caam_jr_dequeue((unsigned long)&suspend_params);

		/* Save state */
		caam_jr_get_hw_state(dev);
	} else if (device_may_wakeup(&pdev->dev)) {
		enable_irq_wake(jrpriv->irq);
	}
<<<<<<< HEAD

	return 0;
}

static int caam_jr_resume(struct device *dev)
{
	struct platform_device *pdev = to_platform_device(dev);
	struct caam_drv_private_jr *jrpriv = platform_get_drvdata(pdev);
	struct caam_drv_private *ctrlpriv = dev_get_drvdata(dev->parent);

	if (ctrlpriv->caam_off_during_pm) {
		u64 inp_addr;
		int err;

		/*
		 * Check if the CAAM has been resetted checking the address of
		 * the input ring
		 */
		inp_addr = rd_reg64(&jrpriv->rregs->inpring_base);
		if (inp_addr != 0) {
			/* JR still has some configuration */
			if (inp_addr == jrpriv->state.inpbusaddr) {
				/* JR has not been resetted */
				err = caam_jr_restart_processing(dev);
				if (err) {
					dev_err(dev,
						"Restart processing failed\n");
					return err;
				}

				tasklet_enable(&jrpriv->irqtask);

				clrsetbits_32(&jrpriv->rregs->rconfig_lo,
					      JRCFG_IMSK, 0);

				goto add_jr;
			} else if (ctrlpriv->optee_en) {
				/* JR has been used by OPTEE, reset it */
				err = caam_reset_hw_jr(dev);
				if (err) {
					dev_err(dev, "Failed to reset JR\n");
					return err;
				}
			} else {
				/* No explanation, return error */
				return -EIO;
			}
		}

		caam_jr_reset_index(jrpriv);
		caam_jr_init_hw(dev, jrpriv->state.inpbusaddr,
				jrpriv->state.outbusaddr);

		tasklet_enable(&jrpriv->irqtask);
	} else if (device_may_wakeup(&pdev->dev)) {
		disable_irq_wake(jrpriv->irq);
	}

add_jr:
	spin_lock(&driver_data.jr_alloc_lock);
	list_add_tail(&jrpriv->list_node, &driver_data.jr_list);
	spin_unlock(&driver_data.jr_alloc_lock);

	if (jrpriv->hwrng)
		jrpriv->hwrng = !caam_rng_init(dev->parent);
=======
>>>>>>> c1084c27

	return 0;
}

<<<<<<< HEAD
=======
static int caam_jr_resume(struct device *dev)
{
	struct platform_device *pdev = to_platform_device(dev);
	struct caam_drv_private_jr *jrpriv = platform_get_drvdata(pdev);
	struct caam_drv_private *ctrlpriv = dev_get_drvdata(dev->parent);

	if (ctrlpriv->caam_off_during_pm) {
		u64 inp_addr;
		int err;

		/*
		 * Check if the CAAM has been resetted checking the address of
		 * the input ring
		 */
		inp_addr = rd_reg64(&jrpriv->rregs->inpring_base);
		if (inp_addr != 0) {
			/* JR still has some configuration */
			if (inp_addr == jrpriv->state.inpbusaddr) {
				/* JR has not been resetted */
				err = caam_jr_restart_processing(dev);
				if (err) {
					dev_err(dev,
						"Restart processing failed\n");
					return err;
				}

				tasklet_enable(&jrpriv->irqtask);

				clrsetbits_32(&jrpriv->rregs->rconfig_lo,
					      JRCFG_IMSK, 0);

				goto add_jr;
			} else if (ctrlpriv->optee_en) {
				/* JR has been used by OPTEE, reset it */
				err = caam_reset_hw_jr(dev);
				if (err) {
					dev_err(dev, "Failed to reset JR\n");
					return err;
				}
			} else {
				/* No explanation, return error */
				return -EIO;
			}
		}

		caam_jr_reset_index(jrpriv);
		caam_jr_init_hw(dev, jrpriv->state.inpbusaddr,
				jrpriv->state.outbusaddr);

		tasklet_enable(&jrpriv->irqtask);
	} else if (device_may_wakeup(&pdev->dev)) {
		disable_irq_wake(jrpriv->irq);
	}

add_jr:
	spin_lock(&driver_data.jr_alloc_lock);
	list_add_tail(&jrpriv->list_node, &driver_data.jr_list);
	spin_unlock(&driver_data.jr_alloc_lock);

	if (jrpriv->hwrng)
		jrpriv->hwrng = !caam_rng_init(dev->parent);

	return 0;
}

>>>>>>> c1084c27
SIMPLE_DEV_PM_OPS(caam_jr_pm_ops, caam_jr_suspend, caam_jr_resume);
#endif /* CONFIG_PM_SLEEP */

static const struct of_device_id caam_jr_match[] = {
	{
		.compatible = "fsl,sec-v4.0-job-ring",
	},
	{
		.compatible = "fsl,sec4.0-job-ring",
	},
	{},
};
MODULE_DEVICE_TABLE(of, caam_jr_match);

static struct platform_driver caam_jr_driver = {
	.driver = {
		.name = "caam_jr",
		.of_match_table = caam_jr_match,
#ifdef CONFIG_PM_SLEEP
		.pm = &caam_jr_pm_ops,
#endif
	},
	.probe       = caam_jr_probe,
	.remove      = caam_jr_remove,
};

static int __init jr_driver_init(void)
{
	spin_lock_init(&driver_data.jr_alloc_lock);
	INIT_LIST_HEAD(&driver_data.jr_list);
	return platform_driver_register(&caam_jr_driver);
}

static void __exit jr_driver_exit(void)
{
	platform_driver_unregister(&caam_jr_driver);
}

module_init(jr_driver_init);
module_exit(jr_driver_exit);

MODULE_LICENSE("GPL");
MODULE_DESCRIPTION("FSL CAAM JR request backend");
MODULE_AUTHOR("Freescale Semiconductor - NMG/STC");<|MERGE_RESOLUTION|>--- conflicted
+++ resolved
@@ -27,10 +27,6 @@
 static DEFINE_MUTEX(algs_lock);
 static unsigned int active_devs;
 
-<<<<<<< HEAD
-static void register_algs(struct caam_drv_private_jr *jrpriv,
-			  struct device *dev)
-=======
 static void init_misc_func(struct caam_drv_private_jr *jrpriv,
 			   struct device *dev)
 {
@@ -65,23 +61,16 @@
 }
 
 static void register_algs(struct device *dev)
->>>>>>> c1084c27
 {
 	mutex_lock(&algs_lock);
 
 	if (++active_devs != 1)
 		goto algs_unlock;
 
-	caam_sm_startup(dev);
 	caam_algapi_init(dev);
 	caam_algapi_hash_init(dev);
 	caam_pkc_init(dev);
-<<<<<<< HEAD
-	jrpriv->hwrng = !caam_rng_init(dev);
-=======
->>>>>>> c1084c27
 	caam_qi_algapi_init(dev);
-	caam_keygen_init();
 
 algs_unlock:
 	mutex_unlock(&algs_lock);
@@ -94,13 +83,11 @@
 	if (--active_devs != 0)
 		goto algs_unlock;
 
-	caam_keygen_exit();
 	caam_qi_algapi_exit();
 
 	caam_pkc_exit();
 	caam_algapi_hash_exit();
 	caam_algapi_exit();
-	caam_sm_shutdown(dev);
 
 algs_unlock:
 	mutex_unlock(&algs_lock);
@@ -243,12 +230,7 @@
 	jrdev = &pdev->dev;
 	jrpriv = dev_get_drvdata(jrdev);
 
-<<<<<<< HEAD
-	if (jrpriv->hwrng)
-		caam_rng_exit(jrdev->parent);
-=======
 	exit_misc_func(jrpriv, jrdev->parent);
->>>>>>> c1084c27
 
 	/*
 	 * Return EBUSY if job ring already allocated.
@@ -769,13 +751,9 @@
 	}
 
 	/* Initialize crypto engine */
-<<<<<<< HEAD
-	jrpriv->engine = crypto_engine_alloc_init(jrdev, false);
-=======
 	jrpriv->engine = crypto_engine_alloc_init_and_set(jrdev, true, NULL,
 							  false,
 							  CRYPTO_ENGINE_MAX_QLEN);
->>>>>>> c1084c27
 	if (!jrpriv->engine) {
 		dev_err(jrdev, "Could not init crypto-engine\n");
 		return -ENOMEM;
@@ -820,12 +798,8 @@
 	device_init_wakeup(&pdev->dev, 1);
 	device_set_wakeup_enable(&pdev->dev, false);
 
-<<<<<<< HEAD
-	register_algs(jrpriv, jrdev->parent);
-=======
 	register_algs(jrdev->parent);
 	init_misc_func(jrpriv, jrdev->parent);
->>>>>>> c1084c27
 	jr_driver_probed++;
 
 	return 0;
@@ -881,7 +855,6 @@
 	} else if (device_may_wakeup(&pdev->dev)) {
 		enable_irq_wake(jrpriv->irq);
 	}
-<<<<<<< HEAD
 
 	return 0;
 }
@@ -947,80 +920,10 @@
 
 	if (jrpriv->hwrng)
 		jrpriv->hwrng = !caam_rng_init(dev->parent);
-=======
->>>>>>> c1084c27
 
 	return 0;
 }
 
-<<<<<<< HEAD
-=======
-static int caam_jr_resume(struct device *dev)
-{
-	struct platform_device *pdev = to_platform_device(dev);
-	struct caam_drv_private_jr *jrpriv = platform_get_drvdata(pdev);
-	struct caam_drv_private *ctrlpriv = dev_get_drvdata(dev->parent);
-
-	if (ctrlpriv->caam_off_during_pm) {
-		u64 inp_addr;
-		int err;
-
-		/*
-		 * Check if the CAAM has been resetted checking the address of
-		 * the input ring
-		 */
-		inp_addr = rd_reg64(&jrpriv->rregs->inpring_base);
-		if (inp_addr != 0) {
-			/* JR still has some configuration */
-			if (inp_addr == jrpriv->state.inpbusaddr) {
-				/* JR has not been resetted */
-				err = caam_jr_restart_processing(dev);
-				if (err) {
-					dev_err(dev,
-						"Restart processing failed\n");
-					return err;
-				}
-
-				tasklet_enable(&jrpriv->irqtask);
-
-				clrsetbits_32(&jrpriv->rregs->rconfig_lo,
-					      JRCFG_IMSK, 0);
-
-				goto add_jr;
-			} else if (ctrlpriv->optee_en) {
-				/* JR has been used by OPTEE, reset it */
-				err = caam_reset_hw_jr(dev);
-				if (err) {
-					dev_err(dev, "Failed to reset JR\n");
-					return err;
-				}
-			} else {
-				/* No explanation, return error */
-				return -EIO;
-			}
-		}
-
-		caam_jr_reset_index(jrpriv);
-		caam_jr_init_hw(dev, jrpriv->state.inpbusaddr,
-				jrpriv->state.outbusaddr);
-
-		tasklet_enable(&jrpriv->irqtask);
-	} else if (device_may_wakeup(&pdev->dev)) {
-		disable_irq_wake(jrpriv->irq);
-	}
-
-add_jr:
-	spin_lock(&driver_data.jr_alloc_lock);
-	list_add_tail(&jrpriv->list_node, &driver_data.jr_list);
-	spin_unlock(&driver_data.jr_alloc_lock);
-
-	if (jrpriv->hwrng)
-		jrpriv->hwrng = !caam_rng_init(dev->parent);
-
-	return 0;
-}
-
->>>>>>> c1084c27
 SIMPLE_DEV_PM_OPS(caam_jr_pm_ops, caam_jr_suspend, caam_jr_resume);
 #endif /* CONFIG_PM_SLEEP */
 
