// SPDX-License-Identifier: GPL-2.0
/*
 * CAAM/SEC 4.x QI transport/backend driver
 * Queue Interface backend functionality
 *
 * Copyright 2013-2016 Freescale Semiconductor, Inc.
 * Copyright 2016-2017, 2019-2020 NXP
 */

#include <linux/cpumask.h>
#include <linux/kthread.h>
#include <linux/fsl_qman.h>

#include "debugfs.h"
#include "regs.h"
#include "qi.h"
#include "desc.h"
#include "intern.h"
#include "desc_constr.h"

#define PREHDR_RSLS_SHIFT	31
#define PREHDR_ABS		BIT(25)

/*
 * Use a reasonable backlog of frames (per CPU) as congestion threshold,
 * so that resources used by the in-flight buffers do not become a memory hog.
 */
#define MAX_RSP_FQ_BACKLOG_PER_CPU	256

#define CAAM_QI_ENQUEUE_RETRIES	10000

#define CAAM_NAPI_WEIGHT	63

/*
 * caam_napi - struct holding CAAM NAPI-related params
 * @irqtask: IRQ task for QI backend
 * @p: QMan portal
 */
struct caam_napi {
	struct napi_struct irqtask;
	struct qman_portal *p;
};

/*
 * caam_qi_pcpu_priv - percpu private data structure to main list of pending
 *                     responses expected on each cpu.
 * @caam_napi: CAAM NAPI params
 * @net_dev: netdev used by NAPI
 * @rsp_fq: response FQ from CAAM
 */
struct caam_qi_pcpu_priv {
	struct caam_napi caam_napi;
	struct net_device net_dev;
	struct qman_fq *rsp_fq;
} ____cacheline_aligned;

static DEFINE_PER_CPU(struct caam_qi_pcpu_priv, pcpu_qipriv);
static DEFINE_PER_CPU(int, last_cpu);

/*
 * caam_qi_priv - CAAM QI backend private params
 * @cgr: QMan congestion group
 */
struct caam_qi_priv {
	struct qman_cgr cgr;
};

static struct caam_qi_priv qipriv ____cacheline_aligned;

/*
 * This is written by only one core - the one that initialized the CGR - and
 * read by multiple cores (all the others).
 */
bool caam_congested __read_mostly;
EXPORT_SYMBOL(caam_congested);

/*
 * This is a a cache of buffers, from which the users of CAAM QI driver
 * can allocate short (CAAM_QI_MEMCACHE_SIZE) buffers. It's faster than
 * doing malloc on the hotpath.
 * NOTE: A more elegant solution would be to have some headroom in the frames
 *       being processed. This could be added by the dpaa-ethernet driver.
 *       This would pose a problem for userspace application processing which
 *       cannot know of this limitation. So for now, this will work.
 * NOTE: The memcache is SMP-safe. No need to handle spinlocks in-here
 */
static struct kmem_cache *qi_cache;

static void *caam_iova_to_virt(struct iommu_domain *domain,
			       dma_addr_t iova_addr)
{
	phys_addr_t phys_addr;

	phys_addr = domain ? iommu_iova_to_phys(domain, iova_addr) : iova_addr;

	return phys_to_virt(phys_addr);
}

int caam_qi_enqueue(struct device *qidev, struct caam_drv_req *req)
{
	struct qm_fd fd;
	int ret;
	int num_retries = 0;

	fd.cmd = 0;
	fd.format = qm_fd_compound;
	fd.cong_weight = caam32_to_cpu(req->fd_sgt[1].length);
	fd.addr = dma_map_single(qidev, req->fd_sgt, sizeof(req->fd_sgt),
			      DMA_BIDIRECTIONAL);
	if (dma_mapping_error(qidev, fd.addr)) {
		dev_err(qidev, "DMA mapping error for QI enqueue request\n");
		return -EIO;
	}

	do {
		ret = qman_enqueue(req->drv_ctx->req_fq, &fd, 0);
<<<<<<< HEAD
		if (likely(!ret))
=======
		if (likely(!ret)) {
			refcount_inc(&req->drv_ctx->refcnt);
>>>>>>> c1084c27
			return 0;
		}

		if (ret != -EBUSY)
			break;
		num_retries++;
	} while (num_retries < CAAM_QI_ENQUEUE_RETRIES);

	dev_err(qidev, "qman_enqueue failed: %d\n", ret);

	return ret;
}
EXPORT_SYMBOL(caam_qi_enqueue);

static void caam_fq_ern_cb(struct qman_portal *qm, struct qman_fq *fq,
			   const struct qm_mr_entry *msg)
{
	const struct qm_fd *fd;
	struct caam_drv_req *drv_req;
	struct device *qidev = &(raw_cpu_ptr(&pcpu_qipriv)->net_dev.dev);
	struct caam_drv_private *priv = dev_get_drvdata(qidev);

	fd = &msg->ern.fd;

<<<<<<< HEAD
	if (fd->format != qm_fd_compound) {
		dev_err(qidev, "Non-compound FD from CAAM\n");
		return;
	}

=======
>>>>>>> c1084c27
	drv_req = caam_iova_to_virt(priv->domain, qm_fd_addr_get64(fd));
	if (!drv_req) {
		dev_err(qidev,
			"Can't find original request for CAAM response\n");
		return;
	}

	refcount_dec(&drv_req->drv_ctx->refcnt);

	if (fd->format != qm_fd_compound) {
		dev_err(qidev, "Non-compound FD from CAAM\n");
		return;
	}

	dma_unmap_single(drv_req->drv_ctx->qidev, qm_fd_addr(fd),
			 sizeof(drv_req->fd_sgt), DMA_BIDIRECTIONAL);

	if (fd->status)
		drv_req->cbk(drv_req, be32_to_cpu(fd->status));
	else
		drv_req->cbk(drv_req, JRSTA_SSRC_QI);
}

static struct qman_fq *create_caam_req_fq(struct device *qidev,
					  struct qman_fq *rsp_fq,
					  dma_addr_t hwdesc,
					  int fq_sched_flag)
{
	int ret;
	struct qman_fq *req_fq;
	struct qm_mcc_initfq opts;

	req_fq = kzalloc(sizeof(*req_fq), GFP_ATOMIC);
	if (!req_fq)
		return ERR_PTR(-ENOMEM);

	req_fq->cb.ern = caam_fq_ern_cb;
	req_fq->cb.fqs = NULL;

	ret = qman_create_fq(0, QMAN_FQ_FLAG_DYNAMIC_FQID |
				QMAN_FQ_FLAG_TO_DCPORTAL | QMAN_FQ_FLAG_LOCKED,
			     req_fq);
	if (ret) {
		dev_err(qidev, "Failed to create session req FQ\n");
		goto create_req_fq_fail;
	}

	opts.we_mask = QM_INITFQ_WE_FQCTRL | QM_INITFQ_WE_DESTWQ |
		       QM_INITFQ_WE_CONTEXTB | QM_INITFQ_WE_CONTEXTA |
		       QM_INITFQ_WE_CGID;
	opts.fqd.fq_ctrl = QM_FQCTRL_CPCSTASH | QM_FQCTRL_CGE;
	opts.fqd.dest.channel = qm_channel_caam;
	opts.fqd.dest.wq = 2;
	opts.fqd.context_b = qman_fq_fqid(rsp_fq);
	opts.fqd.context_a.hi = upper_32_bits(hwdesc);
	opts.fqd.context_a.lo = lower_32_bits(hwdesc);
	opts.fqd.cgid = qipriv.cgr.cgrid;

	ret = qman_init_fq(req_fq, fq_sched_flag, &opts);
	if (ret) {
		dev_err(qidev, "Failed to init session req FQ\n");
		goto init_req_fq_fail;
	}

	dev_dbg(qidev, "Allocated request FQ %u for CPU %u\n", req_fq->fqid,
		smp_processor_id());
	return req_fq;

init_req_fq_fail:
	qman_destroy_fq(req_fq, 0);
create_req_fq_fail:
	kfree(req_fq);
	return ERR_PTR(ret);
}

static int empty_retired_fq(struct device *qidev, struct qman_fq *fq)
{
	int ret;

	ret = qman_volatile_dequeue(fq, QMAN_VOLATILE_FLAG_WAIT_INT |
				    QMAN_VOLATILE_FLAG_FINISH,
				    QM_VDQCR_PRECEDENCE_VDQCR |
				    QM_VDQCR_NUMFRAMES_TILLEMPTY);
	if (ret) {
		dev_err(qidev, "Volatile dequeue fail for FQ: %u\n", fq->fqid);
		return ret;
	}

	do {
		struct qman_portal *p;

		p = qman_get_affine_portal(smp_processor_id());
		qman_p_poll_dqrr(p, 16);
	} while (fq->flags & QMAN_FQ_STATE_NE);

	return 0;
}

static int kill_fq(struct device *qidev, struct qman_fq *fq)
{
	u32 flags;
	int ret;

	ret = qman_retire_fq(fq, &flags);
	if (ret < 0) {
		dev_err(qidev, "qman_retire_fq failed: %d\n", ret);
		return ret;
	}

	if (!ret)
		goto empty_fq;

	/* Async FQ retirement condition */
	if (ret == 1) {
		/* Retry till FQ gets in retired state */
		do {
			msleep(20);
		} while (fq->state != qman_fq_state_retired);

		WARN_ON(fq->flags & QMAN_FQ_STATE_BLOCKOOS);
		WARN_ON(fq->flags & QMAN_FQ_STATE_ORL);
	}

empty_fq:
	if (fq->flags & QMAN_FQ_STATE_NE) {
		ret = empty_retired_fq(qidev, fq);
		if (ret) {
			dev_err(qidev, "empty_retired_fq fail for FQ: %u\n",
				fq->fqid);
			return ret;
		}
	}

	ret = qman_oos_fq(fq);
	if (ret)
		dev_err(qidev, "OOS of FQID: %u failed\n", fq->fqid);

	qman_destroy_fq(fq, 0);
	kfree(fq);

	return ret;
}

static int empty_caam_fq(struct qman_fq *fq, struct caam_drv_ctx *drv_ctx)
{
	int ret;
	int retries = 10;
	struct qm_mcr_queryfq_np np;

	/* Wait till the older CAAM FQ get empty */
	do {
		ret = qman_query_fq_np(fq, &np);
		if (ret)
			return ret;

		if (!np.frm_cnt)
			break;

		msleep(20);
	} while (1);

	/* Wait until pending jobs from this FQ are processed by CAAM */
	do {
		if (refcount_read(&drv_ctx->refcnt) == 1)
			break;

		msleep(20);
	} while (--retries);

	if (!retries)
		dev_warn_once(drv_ctx->qidev, "%d frames from FQID %u still pending in CAAM\n",
			      refcount_read(&drv_ctx->refcnt), fq->fqid);

	return 0;
}

int caam_drv_ctx_update(struct caam_drv_ctx *drv_ctx, u32 *sh_desc)
{
	int ret;
	u32 num_words;
	struct qman_fq *new_fq, *old_fq;
	struct device *qidev = drv_ctx->qidev;

	num_words = desc_len(sh_desc);
	if (num_words > MAX_SDLEN) {
		dev_err(qidev, "Invalid descriptor len: %d words\n", num_words);
		return -EINVAL;
	}

	/* Note down older req FQ */
	old_fq = drv_ctx->req_fq;

	/* Create a new req FQ in parked state */
	new_fq = create_caam_req_fq(drv_ctx->qidev, drv_ctx->rsp_fq,
				    drv_ctx->context_a, 0);
	if (IS_ERR(new_fq)) {
		dev_err(qidev, "FQ allocation for shdesc update failed\n");
		return PTR_ERR(new_fq);
	}

	/* Hook up new FQ to context so that new requests keep queuing */
	drv_ctx->req_fq = new_fq;

	/* Empty and remove the older FQ */
	ret = empty_caam_fq(old_fq, drv_ctx);
	if (ret) {
		dev_err(qidev, "Old CAAM FQ empty failed: %d\n", ret);

		/* We can revert to older FQ */
		drv_ctx->req_fq = old_fq;

		if (kill_fq(qidev, new_fq))
			dev_warn(qidev, "New CAAM FQ kill failed\n");

		return ret;
	}

	/*
	 * Re-initialise pre-header. Set RSLS and SDLEN.
	 * Update the shared descriptor for driver context.
	 */
	drv_ctx->prehdr[0] = cpu_to_caam32((1 << PREHDR_RSLS_SHIFT) |
					   num_words);
	drv_ctx->prehdr[1] = cpu_to_caam32(PREHDR_ABS);
	memcpy(drv_ctx->sh_desc, sh_desc, desc_bytes(sh_desc));
	dma_sync_single_for_device(qidev, drv_ctx->context_a,
				   sizeof(drv_ctx->sh_desc) +
				   sizeof(drv_ctx->prehdr),
				   DMA_BIDIRECTIONAL);

	/* Put the new FQ in scheduled state */
	ret = qman_schedule_fq(new_fq);
	if (ret) {
		dev_err(qidev, "Fail to sched new CAAM FQ, ecode = %d\n", ret);

		/*
		 * We can kill new FQ and revert to old FQ.
		 * Since the desc is already modified, it is success case
		 */

		drv_ctx->req_fq = old_fq;

		if (kill_fq(qidev, new_fq))
			dev_warn(qidev, "New CAAM FQ kill failed\n");
	} else if (kill_fq(qidev, old_fq)) {
		dev_warn(qidev, "Old CAAM FQ kill failed\n");
	}

	return 0;
}
EXPORT_SYMBOL(caam_drv_ctx_update);

struct caam_drv_ctx *caam_drv_ctx_init(struct device *qidev,
				       int *cpu,
				       u32 *sh_desc)
{
	size_t size;
	u32 num_words;
	dma_addr_t hwdesc;
	struct caam_drv_ctx *drv_ctx;
	const cpumask_t *cpus = qman_affine_cpus();

	num_words = desc_len(sh_desc);
	if (num_words > MAX_SDLEN) {
		dev_err(qidev, "Invalid descriptor len: %d words\n",
			num_words);
		return ERR_PTR(-EINVAL);
	}

	drv_ctx = kzalloc(sizeof(*drv_ctx), GFP_ATOMIC);
	if (!drv_ctx)
		return ERR_PTR(-ENOMEM);

	/*
	 * Initialise pre-header - set RSLS and SDLEN - and shared descriptor
	 * and dma-map them.
	 */
	drv_ctx->prehdr[0] = cpu_to_caam32((1 << PREHDR_RSLS_SHIFT) |
					   num_words);
	drv_ctx->prehdr[1] = cpu_to_caam32(PREHDR_ABS);
	memcpy(drv_ctx->sh_desc, sh_desc, desc_bytes(sh_desc));
	size = sizeof(drv_ctx->prehdr) + sizeof(drv_ctx->sh_desc);
	hwdesc = dma_map_single(qidev, drv_ctx->prehdr, size,
				DMA_BIDIRECTIONAL);
	if (dma_mapping_error(qidev, hwdesc)) {
		dev_err(qidev, "DMA map error for preheader + shdesc\n");
		kfree(drv_ctx);
		return ERR_PTR(-ENOMEM);
	}
	drv_ctx->context_a = hwdesc;

	/* If given CPU does not own the portal, choose another one that does */
	if (!cpumask_test_cpu(*cpu, cpus)) {
		int *pcpu = &get_cpu_var(last_cpu);

		*pcpu = cpumask_next(*pcpu, cpus);
		if (*pcpu >= nr_cpu_ids)
			*pcpu = cpumask_first(cpus);
		*cpu = *pcpu;

		put_cpu_var(last_cpu);
	}
	drv_ctx->cpu = *cpu;

	/* Find response FQ hooked with this CPU */
	drv_ctx->rsp_fq = per_cpu(pcpu_qipriv.rsp_fq, drv_ctx->cpu);

	/* Attach request FQ */
	drv_ctx->req_fq = create_caam_req_fq(qidev, drv_ctx->rsp_fq, hwdesc,
					     QMAN_INITFQ_FLAG_SCHED);
	if (IS_ERR(drv_ctx->req_fq)) {
		dev_err(qidev, "create_caam_req_fq failed\n");
		dma_unmap_single(qidev, hwdesc, size, DMA_BIDIRECTIONAL);
		kfree(drv_ctx);
		return ERR_PTR(-ENOMEM);
	}

	/* init reference counter used to track references to request FQ */
	refcount_set(&drv_ctx->refcnt, 1);

	drv_ctx->qidev = qidev;
	return drv_ctx;
}
EXPORT_SYMBOL(caam_drv_ctx_init);

void *qi_cache_alloc(gfp_t flags)
{
	return kmem_cache_alloc(qi_cache, flags);
}
EXPORT_SYMBOL(qi_cache_alloc);

void qi_cache_free(void *obj)
{
	kmem_cache_free(qi_cache, obj);
}
EXPORT_SYMBOL(qi_cache_free);

static int caam_qi_poll(struct napi_struct *napi, int budget)
{
	struct caam_napi *np = container_of(napi, struct caam_napi, irqtask);

	int cleaned = qman_p_poll_dqrr(np->p, budget);

	if (cleaned < budget) {
		napi_complete(napi);
		qman_p_irqsource_add(np->p, QM_PIRQ_DQRI);
	}

	return cleaned;
}

void caam_drv_ctx_rel(struct caam_drv_ctx *drv_ctx)
{
	if (IS_ERR_OR_NULL(drv_ctx))
		return;

	/* Remove request FQ */
	if (kill_fq(drv_ctx->qidev, drv_ctx->req_fq))
		dev_err(drv_ctx->qidev, "Crypto session req FQ kill failed\n");

	dma_unmap_single(drv_ctx->qidev, drv_ctx->context_a,
			 sizeof(drv_ctx->sh_desc) + sizeof(drv_ctx->prehdr),
			 DMA_BIDIRECTIONAL);
	kfree(drv_ctx);
}
EXPORT_SYMBOL(caam_drv_ctx_rel);

static void caam_qi_shutdown(void *data)
{
	int i;
	struct device *qidev = data;
	struct caam_qi_priv *priv = &qipriv;
	const cpumask_t *cpus = qman_affine_cpus();

	for_each_cpu(i, cpus) {
		struct napi_struct *irqtask;

		irqtask = &per_cpu_ptr(&pcpu_qipriv.caam_napi, i)->irqtask;
		napi_disable(irqtask);
		netif_napi_del(irqtask);

		if (kill_fq(qidev, per_cpu(pcpu_qipriv.rsp_fq, i)))
			dev_err(qidev, "Rsp FQ kill failed, cpu: %d\n", i);
	}

	qman_delete_cgr_safe(&priv->cgr);
	qman_release_cgrid(priv->cgr.cgrid);

	kmem_cache_destroy(qi_cache);
}

static void cgr_cb(struct qman_portal *qm, struct qman_cgr *cgr, int congested)
{
	caam_congested = congested;

	if (congested) {
		caam_debugfs_qi_congested();

		pr_debug_ratelimited("CAAM entered congestion\n");

	} else {
		pr_debug_ratelimited("CAAM exited congestion\n");
	}
}

static int caam_qi_napi_schedule(struct qman_portal *p, struct caam_napi *np)
{
	/*
	 * In case of threaded ISR, for RT kernels in_irq() does not return
	 * appropriate value, so use in_serving_softirq to distinguish between
	 * softirq and irq contexts.
	 */
	if (unlikely(in_irq() || !in_serving_softirq())) {
		/* Disable QMan IRQ source and invoke NAPI */
		qman_p_irqsource_remove(p, QM_PIRQ_DQRI);
		np->p = p;
		napi_schedule(&np->irqtask);
		return 1;
	}
	return 0;
}

static enum qman_cb_dqrr_result caam_rsp_fq_dqrr_cb(struct qman_portal *p,
						    struct qman_fq *rsp_fq,
						    const struct qm_dqrr_entry *dqrr)
{
	struct caam_napi *caam_napi = raw_cpu_ptr(&pcpu_qipriv.caam_napi);
	struct caam_drv_req *drv_req;
	const struct qm_fd *fd;
	struct device *qidev = &(raw_cpu_ptr(&pcpu_qipriv)->net_dev.dev);
	struct caam_drv_private *priv = dev_get_drvdata(qidev);

	if (caam_qi_napi_schedule(p, caam_napi))
		return qman_cb_dqrr_stop;

	fd = &dqrr->fd;
<<<<<<< HEAD
=======

	drv_req = caam_iova_to_virt(priv->domain, fd->addr);
	if (unlikely(!drv_req)) {
		dev_err(qidev,
			"Can't find original request for caam response\n");
		return qman_cb_dqrr_consume;
	}

	refcount_dec(&drv_req->drv_ctx->refcnt);

>>>>>>> c1084c27
	if (unlikely(fd->status)) {
		u32 ssrc = fd->status & JRSTA_SSRC_MASK;
		u8 err_id = fd->status & JRSTA_CCBERR_ERRID_MASK;

		if (ssrc != JRSTA_SSRC_CCB_ERROR ||
		    err_id != JRSTA_CCBERR_ERRID_ICVCHK)
			dev_err_ratelimited(qidev,
					    "Error: %#x in CAAM response FD\n",
					    fd->status);
	}

	if (unlikely(fd->format != qm_fd_compound)) {
		dev_err(qidev, "Non-compound FD from CAAM\n");
		return qman_cb_dqrr_consume;
	}

<<<<<<< HEAD
	drv_req = caam_iova_to_virt(priv->domain, fd->addr);
	if (unlikely(!drv_req)) {
		dev_err(qidev,
			"Can't find original request for caam response\n");
		return qman_cb_dqrr_consume;
	}

=======
>>>>>>> c1084c27
	dma_unmap_single(drv_req->drv_ctx->qidev, qm_fd_addr(fd),
			 sizeof(drv_req->fd_sgt), DMA_BIDIRECTIONAL);

	drv_req->cbk(drv_req, fd->status);
	return qman_cb_dqrr_consume;
}

static int alloc_rsp_fq_cpu(struct device *qidev, unsigned int cpu)
{
	struct qm_mcc_initfq opts;
	struct qman_fq *fq;
	int ret;

	fq = kzalloc(sizeof(*fq), GFP_KERNEL | GFP_DMA);
	if (!fq)
		return -ENOMEM;

	fq->cb.dqrr = caam_rsp_fq_dqrr_cb;

	ret = qman_create_fq(0, QMAN_FQ_FLAG_NO_ENQUEUE |
			     QMAN_FQ_FLAG_DYNAMIC_FQID, fq);
	if (ret) {
		dev_err(qidev, "Rsp FQ create failed\n");
		kfree(fq);
		return -ENODEV;
	}

	opts.we_mask = QM_INITFQ_WE_FQCTRL | QM_INITFQ_WE_DESTWQ |
		QM_INITFQ_WE_CONTEXTB | QM_INITFQ_WE_CONTEXTA |
		QM_INITFQ_WE_CGID;
	opts.fqd.fq_ctrl = QM_FQCTRL_CTXASTASHING | QM_FQCTRL_CPCSTASH |
			   QM_FQCTRL_CGE;
	opts.fqd.dest.channel = qman_affine_channel(cpu);
	opts.fqd.dest.wq = 3;
	opts.fqd.cgid = qipriv.cgr.cgrid;
	opts.fqd.context_a.stashing.exclusive =	QM_STASHING_EXCL_CTX |
						QM_STASHING_EXCL_DATA;
	opts.fqd.context_a.stashing.data_cl = 1;
	opts.fqd.context_a.stashing.context_cl = 1;

	ret = qman_init_fq(fq, QMAN_INITFQ_FLAG_SCHED, &opts);
	if (ret) {
		dev_err(qidev, "Rsp FQ init failed\n");
		kfree(fq);
		return -ENODEV;
	}

	per_cpu(pcpu_qipriv.rsp_fq, cpu) = fq;

	dev_dbg(qidev, "Allocated response FQ %u for CPU %u", fq->fqid, cpu);
	return 0;
}

static int init_cgr(struct device *qidev)
{
	int ret;
	struct qm_mcc_initcgr opts;
	const u64 val = (u64)cpumask_weight(qman_affine_cpus()) *
			MAX_RSP_FQ_BACKLOG_PER_CPU;

	ret = qman_alloc_cgrid(&qipriv.cgr.cgrid);
	if (ret) {
		dev_err(qidev, "CGR alloc failed for rsp FQs: %d\n", ret);
		return ret;
	}

	qipriv.cgr.cb = cgr_cb;
	memset(&opts, 0, sizeof(opts));
	opts.we_mask = QM_CGR_WE_CSCN_EN | QM_CGR_WE_CS_THRES | QM_CGR_WE_MODE;
	opts.cgr.cscn_en = QM_CGR_EN;
	opts.cgr.mode = QMAN_CGR_MODE_FRAME;
	qm_cgr_cs_thres_set64(&opts.cgr.cs_thres, val, 1);

	ret = qman_create_cgr(&qipriv.cgr, QMAN_CGR_FLAG_USE_INIT, &opts);
	if (ret) {
		dev_err(qidev, "Error %d creating CAAM CGRID: %u\n", ret,
			qipriv.cgr.cgrid);
		return ret;
	}

	dev_dbg(qidev, "Congestion threshold set to %llu\n", val);
	return 0;
}

static int alloc_rsp_fqs(struct device *qidev)
{
	int ret, i;
	const cpumask_t *cpus = qman_affine_cpus();

	/*Now create response FQs*/
	for_each_cpu(i, cpus) {
		ret = alloc_rsp_fq_cpu(qidev, i);
		if (ret) {
			dev_err(qidev, "CAAM rsp FQ alloc failed, cpu: %u", i);
			return ret;
		}
	}

	return 0;
}

static void free_rsp_fqs(void)
{
	int i;
	const cpumask_t *cpus = qman_affine_cpus();

	for_each_cpu(i, cpus)
		kfree(per_cpu(pcpu_qipriv.rsp_fq, i));
}

int caam_qi_init(struct platform_device *caam_pdev)
{
	int err, i;
	struct device *ctrldev = &caam_pdev->dev, *qidev;
	struct caam_drv_private *ctrlpriv;
	const cpumask_t *cpus = qman_affine_cpus();

	ctrlpriv = dev_get_drvdata(ctrldev);
	qidev = ctrldev;

	/* Initialize the congestion detection */
	err = init_cgr(qidev);
	if (err) {
		dev_err(qidev, "CGR initialization failed: %d\n", err);
		return err;
	}

	/* Initialise response FQs */
	err = alloc_rsp_fqs(qidev);
	if (err) {
		dev_err(qidev, "Can't allocate CAAM response FQs: %d\n", err);
		free_rsp_fqs();
		return err;
	}

	/*
	 * Enable the NAPI contexts on each of the core which has an affine
	 * portal.
	 */
	for_each_cpu(i, cpus) {
		struct caam_qi_pcpu_priv *priv = per_cpu_ptr(&pcpu_qipriv, i);
		struct caam_napi *caam_napi = &priv->caam_napi;
		struct napi_struct *irqtask = &caam_napi->irqtask;
		struct net_device *net_dev = &priv->net_dev;

		net_dev->dev = *qidev;
		INIT_LIST_HEAD(&net_dev->napi_list);

		netif_napi_add(net_dev, irqtask, caam_qi_poll,
			       CAAM_NAPI_WEIGHT);

		napi_enable(irqtask);
	}

	qi_cache = kmem_cache_create("caamqicache", CAAM_QI_MEMCACHE_SIZE, 0,
				     SLAB_CACHE_DMA, NULL);
	if (!qi_cache) {
		dev_err(qidev, "Can't allocate CAAM cache\n");
		free_rsp_fqs();
		return -ENOMEM;
	}

	caam_debugfs_qi_init(ctrlpriv);

	err = devm_add_action_or_reset(qidev, caam_qi_shutdown, ctrlpriv);
	if (err)
		return err;

<<<<<<< HEAD
	err = devm_add_action_or_reset(qidev, caam_qi_shutdown, ctrlpriv);
	if (err)
		return err;

=======
>>>>>>> c1084c27
	dev_info(qidev, "Linux CAAM Queue I/F driver initialised\n");
	return 0;
}<|MERGE_RESOLUTION|>--- conflicted
+++ resolved
@@ -114,12 +114,8 @@
 
 	do {
 		ret = qman_enqueue(req->drv_ctx->req_fq, &fd, 0);
-<<<<<<< HEAD
-		if (likely(!ret))
-=======
 		if (likely(!ret)) {
 			refcount_inc(&req->drv_ctx->refcnt);
->>>>>>> c1084c27
 			return 0;
 		}
 
@@ -144,14 +140,6 @@
 
 	fd = &msg->ern.fd;
 
-<<<<<<< HEAD
-	if (fd->format != qm_fd_compound) {
-		dev_err(qidev, "Non-compound FD from CAAM\n");
-		return;
-	}
-
-=======
->>>>>>> c1084c27
 	drv_req = caam_iova_to_virt(priv->domain, qm_fd_addr_get64(fd));
 	if (!drv_req) {
 		dev_err(qidev,
@@ -588,8 +576,6 @@
 		return qman_cb_dqrr_stop;
 
 	fd = &dqrr->fd;
-<<<<<<< HEAD
-=======
 
 	drv_req = caam_iova_to_virt(priv->domain, fd->addr);
 	if (unlikely(!drv_req)) {
@@ -600,7 +586,6 @@
 
 	refcount_dec(&drv_req->drv_ctx->refcnt);
 
->>>>>>> c1084c27
 	if (unlikely(fd->status)) {
 		u32 ssrc = fd->status & JRSTA_SSRC_MASK;
 		u8 err_id = fd->status & JRSTA_CCBERR_ERRID_MASK;
@@ -617,16 +602,6 @@
 		return qman_cb_dqrr_consume;
 	}
 
-<<<<<<< HEAD
-	drv_req = caam_iova_to_virt(priv->domain, fd->addr);
-	if (unlikely(!drv_req)) {
-		dev_err(qidev,
-			"Can't find original request for caam response\n");
-		return qman_cb_dqrr_consume;
-	}
-
-=======
->>>>>>> c1084c27
 	dma_unmap_single(drv_req->drv_ctx->qidev, qm_fd_addr(fd),
 			 sizeof(drv_req->fd_sgt), DMA_BIDIRECTIONAL);
 
@@ -795,13 +770,6 @@
 	if (err)
 		return err;
 
-<<<<<<< HEAD
-	err = devm_add_action_or_reset(qidev, caam_qi_shutdown, ctrlpriv);
-	if (err)
-		return err;
-
-=======
->>>>>>> c1084c27
 	dev_info(qidev, "Linux CAAM Queue I/F driver initialised\n");
 	return 0;
 }