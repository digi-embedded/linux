--- conflicted
+++ resolved
@@ -87,10 +87,7 @@
 #ifdef CONFIG_ARM
 	struct clk *dcp_clk;
 #endif
-<<<<<<< HEAD
-=======
 	int                             enable_sha_workaround;
->>>>>>> f2ed3bfc
 };
 
 enum dcp_chan {
@@ -822,11 +819,7 @@
 
 	memcpy(&export->req_ctx, rctx_state, sizeof(struct dcp_sha_req_ctx));
 	memcpy(&export->async_ctx, actx_state, sizeof(struct dcp_async_ctx));
-<<<<<<< HEAD
-	
-=======
-
->>>>>>> f2ed3bfc
+
 	return 0;
 }
 
@@ -839,11 +832,7 @@
 
 	memset(rctx, 0, sizeof(struct dcp_sha_req_ctx));
 	memset(actx, 0, sizeof(struct dcp_async_ctx));
-<<<<<<< HEAD
-	
-=======
-
->>>>>>> f2ed3bfc
+
 	memcpy(rctx, &export->req_ctx, sizeof(struct dcp_sha_req_ctx));
 	memcpy(actx, &export->async_ctx, sizeof(struct dcp_async_ctx));
 
