/*
 * Freescale i.MX23/i.MX28 Data Co-Processor driver
 *
 * Copyright (C) 2013 Marek Vasut <marex@denx.de>
 *
 * The code contained herein is licensed under the GNU General Public
 * License. You may obtain a copy of the GNU General Public License
 * Version 2 or later at the following locations:
 *
 * http://www.opensource.org/licenses/gpl-license.html
 * http://www.gnu.org/copyleft/gpl.html
 */

#include <linux/dma-mapping.h>
#include <linux/interrupt.h>
#include <linux/io.h>
#include <linux/kernel.h>
#include <linux/kthread.h>
#include <linux/module.h>
#include <linux/of.h>
#include <linux/platform_device.h>
#include <linux/stmp_device.h>
#include <linux/clk.h>

#include <crypto/aes.h>
#include <crypto/sha.h>
#include <crypto/internal/hash.h>
#include <crypto/internal/skcipher.h>

#define DCP_MAX_CHANS	4
#define DCP_BUF_SZ	PAGE_SIZE
#define DCP_SHA_PAY_SZ  64

#define DCP_ALIGNMENT	64

<<<<<<< HEAD

=======
>>>>>>> 6f8dc956
/*
 * Null hashes to align with hw behavior on imx6sl and ull
 * these are flipped for consistency with hw output
 */
const uint8_t sha1_null_hash[] =
	"\x09\x07\xd8\xaf\x90\x18\x60\x95\xef\xbf"
	"\x55\x32\x0d\x4b\x6b\x5e\xee\xa3\x39\xda";

const uint8_t sha256_null_hash[] =
	"\x55\xb8\x52\x78\x1b\x99\x95\xa4"
	"\x4c\x93\x9b\x64\xe4\x41\xae\x27"
	"\x24\xb9\x6f\x99\xc8\xf4\xfb\x9a"
	"\x14\x1c\xfc\x98\x42\xc4\xb0\xe3";

/* DCP DMA descriptor. */
struct dcp_dma_desc {
	uint32_t	next_cmd_addr;
	uint32_t	control0;
	uint32_t	control1;
	uint32_t	source;
	uint32_t	destination;
	uint32_t	size;
	uint32_t	payload;
	uint32_t	status;
};

/* Coherent aligned block for bounce buffering. */
struct dcp_coherent_block {
	uint8_t			aes_in_buf[DCP_BUF_SZ];
	uint8_t			aes_out_buf[DCP_BUF_SZ];
	uint8_t			sha_in_buf[DCP_BUF_SZ];
	uint8_t			sha_out_buf[DCP_SHA_PAY_SZ];

	uint8_t			aes_key[2 * AES_KEYSIZE_128];

	struct dcp_dma_desc	desc[DCP_MAX_CHANS];
};

struct dcp {
	struct device			*dev;
	void __iomem			*base;

	uint32_t			caps;

	struct dcp_coherent_block	*coh;

	struct completion		completion[DCP_MAX_CHANS];
	spinlock_t			lock[DCP_MAX_CHANS];
	struct task_struct		*thread[DCP_MAX_CHANS];
	struct crypto_queue		queue[DCP_MAX_CHANS];
#ifdef CONFIG_ARM
	struct clk *dcp_clk;
#endif
	int                             enable_sha_workaround;
};

enum dcp_chan {
	DCP_CHAN_HASH_SHA	= 0,
	DCP_CHAN_CRYPTO		= 2,
};

struct dcp_async_ctx {
	/* Common context */
	enum dcp_chan	chan;
	uint32_t	fill;

	/* SHA Hash-specific context */
	struct mutex			mutex;
	uint32_t			alg;
	unsigned int			hot:1;

	/* Crypto-specific context */
	struct crypto_skcipher		*fallback;
	unsigned int			key_len;
	uint8_t				key[AES_KEYSIZE_128];
};

struct dcp_aes_req_ctx {
	unsigned int	enc:1;
	unsigned int	ecb:1;
};

struct dcp_sha_req_ctx {
	unsigned int	init:1;
	unsigned int	fini:1;
};

struct dcp_export_state {
	struct dcp_sha_req_ctx req_ctx;
	struct dcp_async_ctx async_ctx;
};

/*
 * There can even be only one instance of the MXS DCP due to the
 * design of Linux Crypto API.
 */
static struct dcp *global_sdcp;

/* DCP register layout. */
#define MXS_DCP_CTRL				0x00
#define MXS_DCP_CTRL_GATHER_RESIDUAL_WRITES	(1 << 23)
#define MXS_DCP_CTRL_ENABLE_CONTEXT_CACHING	(1 << 22)

#define MXS_DCP_STAT				0x10
#define MXS_DCP_STAT_CLR			0x18
#define MXS_DCP_STAT_IRQ_MASK			0xf

#define MXS_DCP_CHANNELCTRL			0x20
#define MXS_DCP_CHANNELCTRL_ENABLE_CHANNEL_MASK	0xff

#define MXS_DCP_CAPABILITY1			0x40
#define MXS_DCP_CAPABILITY1_SHA256		(4 << 16)
#define MXS_DCP_CAPABILITY1_SHA1		(1 << 16)
#define MXS_DCP_CAPABILITY1_AES128		(1 << 0)

#define MXS_DCP_CONTEXT				0x50

#define MXS_DCP_CH_N_CMDPTR(n)			(0x100 + ((n) * 0x40))

#define MXS_DCP_CH_N_SEMA(n)			(0x110 + ((n) * 0x40))

#define MXS_DCP_CH_N_STAT(n)			(0x120 + ((n) * 0x40))
#define MXS_DCP_CH_N_STAT_CLR(n)		(0x128 + ((n) * 0x40))

/* DMA descriptor bits. */
#define MXS_DCP_CONTROL0_HASH_TERM		(1 << 13)
#define MXS_DCP_CONTROL0_HASH_INIT		(1 << 12)
#define MXS_DCP_CONTROL0_PAYLOAD_KEY		(1 << 11)
#define MXS_DCP_CONTROL0_CIPHER_ENCRYPT		(1 << 8)
#define MXS_DCP_CONTROL0_CIPHER_INIT		(1 << 9)
#define MXS_DCP_CONTROL0_ENABLE_HASH		(1 << 6)
#define MXS_DCP_CONTROL0_ENABLE_CIPHER		(1 << 5)
#define MXS_DCP_CONTROL0_DECR_SEMAPHORE		(1 << 1)
#define MXS_DCP_CONTROL0_INTERRUPT		(1 << 0)

#define MXS_DCP_CONTROL1_HASH_SELECT_SHA256	(2 << 16)
#define MXS_DCP_CONTROL1_HASH_SELECT_SHA1	(0 << 16)
#define MXS_DCP_CONTROL1_CIPHER_MODE_CBC	(1 << 4)
#define MXS_DCP_CONTROL1_CIPHER_MODE_ECB	(0 << 4)
#define MXS_DCP_CONTROL1_CIPHER_SELECT_AES128	(0 << 0)

static int mxs_dcp_start_dma(struct dcp_async_ctx *actx)
{
	struct dcp *sdcp = global_sdcp;
	const int chan = actx->chan;
	uint32_t stat;
	unsigned long ret;
	struct dcp_dma_desc *desc = &sdcp->coh->desc[actx->chan];

	dma_addr_t desc_phys = dma_map_single(sdcp->dev, desc, sizeof(*desc),
					      DMA_TO_DEVICE);

	reinit_completion(&sdcp->completion[chan]);

	/* Clear status register. */
	writel(0xffffffff, sdcp->base + MXS_DCP_CH_N_STAT_CLR(chan));

	/* Load the DMA descriptor. */
	writel(desc_phys, sdcp->base + MXS_DCP_CH_N_CMDPTR(chan));

	/* Increment the semaphore to start the DMA transfer. */
	writel(1, sdcp->base + MXS_DCP_CH_N_SEMA(chan));

	ret = wait_for_completion_timeout(&sdcp->completion[chan],
					  msecs_to_jiffies(1000));
	if (!ret) {
		dev_err(sdcp->dev, "Channel %i timeout (DCP_STAT=0x%08x)\n",
			chan, readl(sdcp->base + MXS_DCP_STAT));
		return -ETIMEDOUT;
	}

	stat = readl(sdcp->base + MXS_DCP_CH_N_STAT(chan));
	if (stat & 0xff) {
		dev_err(sdcp->dev, "Channel %i error (CH_STAT=0x%08x)\n",
			chan, stat);
		return -EINVAL;
	}

	dma_unmap_single(sdcp->dev, desc_phys, sizeof(*desc), DMA_TO_DEVICE);

	return 0;
}

/*
 * Encryption (AES128)
 */
static int mxs_dcp_run_aes(struct dcp_async_ctx *actx,
			   struct ablkcipher_request *req, int init)
{
	struct dcp *sdcp = global_sdcp;
	struct dcp_dma_desc *desc = &sdcp->coh->desc[actx->chan];
	struct dcp_aes_req_ctx *rctx = ablkcipher_request_ctx(req);
	int ret;

	dma_addr_t key_phys = dma_map_single(sdcp->dev, sdcp->coh->aes_key,
					     2 * AES_KEYSIZE_128,
					     DMA_TO_DEVICE);
	dma_addr_t src_phys = dma_map_single(sdcp->dev, sdcp->coh->aes_in_buf,
					     DCP_BUF_SZ, DMA_TO_DEVICE);
	dma_addr_t dst_phys = dma_map_single(sdcp->dev, sdcp->coh->aes_out_buf,
					     DCP_BUF_SZ, DMA_FROM_DEVICE);

	if (actx->fill % AES_BLOCK_SIZE) {
		dev_err(sdcp->dev, "Invalid block size!\n");
		ret = -EINVAL;
		goto aes_done_run;
	}

	/* Fill in the DMA descriptor. */
	desc->control0 = MXS_DCP_CONTROL0_DECR_SEMAPHORE |
		    MXS_DCP_CONTROL0_INTERRUPT |
		    MXS_DCP_CONTROL0_ENABLE_CIPHER;

	/* Payload contains the key. */
	desc->control0 |= MXS_DCP_CONTROL0_PAYLOAD_KEY;

	if (rctx->enc)
		desc->control0 |= MXS_DCP_CONTROL0_CIPHER_ENCRYPT;
	if (init)
		desc->control0 |= MXS_DCP_CONTROL0_CIPHER_INIT;

	desc->control1 = MXS_DCP_CONTROL1_CIPHER_SELECT_AES128;

	if (rctx->ecb)
		desc->control1 |= MXS_DCP_CONTROL1_CIPHER_MODE_ECB;
	else
		desc->control1 |= MXS_DCP_CONTROL1_CIPHER_MODE_CBC;

	desc->next_cmd_addr = 0;
	desc->source = src_phys;
	desc->destination = dst_phys;
	desc->size = actx->fill;
	desc->payload = key_phys;
	desc->status = 0;

	ret = mxs_dcp_start_dma(actx);

aes_done_run:
	dma_unmap_single(sdcp->dev, key_phys, 2 * AES_KEYSIZE_128,
			 DMA_TO_DEVICE);
	dma_unmap_single(sdcp->dev, src_phys, DCP_BUF_SZ, DMA_TO_DEVICE);
	dma_unmap_single(sdcp->dev, dst_phys, DCP_BUF_SZ, DMA_FROM_DEVICE);

	return ret;
}

static int mxs_dcp_aes_block_crypt(struct crypto_async_request *arq)
{
	struct dcp *sdcp = global_sdcp;

	struct ablkcipher_request *req = ablkcipher_request_cast(arq);
	struct dcp_async_ctx *actx = crypto_tfm_ctx(arq->tfm);
	struct dcp_aes_req_ctx *rctx = ablkcipher_request_ctx(req);

	struct scatterlist *dst = req->dst;
	struct scatterlist *src = req->src;
	const int nents = sg_nents(req->src);

	const int out_off = DCP_BUF_SZ;
	uint8_t *in_buf = sdcp->coh->aes_in_buf;
	uint8_t *out_buf = sdcp->coh->aes_out_buf;

	uint8_t *out_tmp, *src_buf, *dst_buf = NULL;
	uint32_t dst_off = 0;
	uint32_t last_out_len = 0;

	uint8_t *key = sdcp->coh->aes_key;

	int ret = 0;
	int split = 0;
	unsigned int i, len, clen, rem = 0, tlen = 0;
	int init = 0;
	bool limit_hit = false;

	actx->fill = 0;

	/* Copy the key from the temporary location. */
	memcpy(key, actx->key, actx->key_len);

	if (!rctx->ecb) {
		/* Copy the CBC IV just past the key. */
		memcpy(key + AES_KEYSIZE_128, req->info, AES_KEYSIZE_128);
		/* CBC needs the INIT set. */
		init = 1;
	} else {
		memset(key + AES_KEYSIZE_128, 0, AES_KEYSIZE_128);
	}

	for_each_sg(req->src, src, nents, i) {
		src_buf = sg_virt(src);
		len = sg_dma_len(src);
		tlen += len;
		limit_hit = tlen > req->nbytes;

		if (limit_hit)
			len = req->nbytes - (tlen - len);

		do {
			if (actx->fill + len > out_off)
				clen = out_off - actx->fill;
			else
				clen = len;

			memcpy(in_buf + actx->fill, src_buf, clen);
			len -= clen;
			src_buf += clen;
			actx->fill += clen;

			/*
			 * If we filled the buffer or this is the last SG,
			 * submit the buffer.
			 */
			if (actx->fill == out_off || sg_is_last(src) ||
				limit_hit) {
				ret = mxs_dcp_run_aes(actx, req, init);
				if (ret)
					return ret;
				init = 0;

				out_tmp = out_buf;
				last_out_len = actx->fill;
				while (dst && actx->fill) {
					if (!split) {
						dst_buf = sg_virt(dst);
						dst_off = 0;
					}
					rem = min(sg_dma_len(dst) - dst_off,
						  actx->fill);

					memcpy(dst_buf + dst_off, out_tmp, rem);
					out_tmp += rem;
					dst_off += rem;
					actx->fill -= rem;

					if (dst_off == sg_dma_len(dst)) {
						dst = sg_next(dst);
						split = 0;
					} else {
						split = 1;
					}
				}
			}
		} while (len);

		if (limit_hit)
			break;
	}
<<<<<<< HEAD
	if (last_out_len >= AES_BLOCK_SIZE) {
		memcpy(req->info, out_buf+(last_out_len-AES_BLOCK_SIZE),
		       AES_BLOCK_SIZE);
=======

	/* Copy the IV for CBC for chaining */
	if (!rctx->ecb) {
		if (rctx->enc)
			memcpy(req->info, out_buf+(last_out_len-AES_BLOCK_SIZE),
				AES_BLOCK_SIZE);
		else
			memcpy(req->info, in_buf+(last_out_len-AES_BLOCK_SIZE),
				AES_BLOCK_SIZE);
>>>>>>> 6f8dc956
	}

	return ret;
}

static int dcp_chan_thread_aes(void *data)
{
	struct dcp *sdcp = global_sdcp;
	const int chan = DCP_CHAN_CRYPTO;

	struct crypto_async_request *backlog;
	struct crypto_async_request *arq;

	int ret;

	while (!kthread_should_stop()) {
		set_current_state(TASK_INTERRUPTIBLE);

		spin_lock(&sdcp->lock[chan]);
		backlog = crypto_get_backlog(&sdcp->queue[chan]);
		arq = crypto_dequeue_request(&sdcp->queue[chan]);
		spin_unlock(&sdcp->lock[chan]);

		if (!backlog && !arq) {
			schedule();
			continue;
		}

		set_current_state(TASK_RUNNING);

		if (backlog)
			backlog->complete(backlog, -EINPROGRESS);

		if (arq) {
			ret = mxs_dcp_aes_block_crypt(arq);
			arq->complete(arq, ret);
		}
	}

	return 0;
}

static int mxs_dcp_block_fallback(struct ablkcipher_request *req, int enc)
{
	struct crypto_ablkcipher *tfm = crypto_ablkcipher_reqtfm(req);
	struct dcp_async_ctx *ctx = crypto_ablkcipher_ctx(tfm);
	SKCIPHER_REQUEST_ON_STACK(subreq, ctx->fallback);
	int ret;

	skcipher_request_set_tfm(subreq, ctx->fallback);
	skcipher_request_set_callback(subreq, req->base.flags, NULL, NULL);
	skcipher_request_set_crypt(subreq, req->src, req->dst,
				   req->nbytes, req->info);

	if (enc)
		ret = crypto_skcipher_encrypt(subreq);
	else
		ret = crypto_skcipher_decrypt(subreq);

	skcipher_request_zero(subreq);

	return ret;
}

static int mxs_dcp_aes_enqueue(struct ablkcipher_request *req, int enc, int ecb)
{
	struct dcp *sdcp = global_sdcp;
	struct crypto_async_request *arq = &req->base;
	struct dcp_async_ctx *actx = crypto_tfm_ctx(arq->tfm);
	struct dcp_aes_req_ctx *rctx = ablkcipher_request_ctx(req);
	int ret;

	if (unlikely(actx->key_len != AES_KEYSIZE_128))
		return mxs_dcp_block_fallback(req, enc);

	rctx->enc = enc;
	rctx->ecb = ecb;
	actx->chan = DCP_CHAN_CRYPTO;

	spin_lock(&sdcp->lock[actx->chan]);
	ret = crypto_enqueue_request(&sdcp->queue[actx->chan], &req->base);
	spin_unlock(&sdcp->lock[actx->chan]);

	wake_up_process(sdcp->thread[actx->chan]);

	return -EINPROGRESS;
}

static int mxs_dcp_aes_ecb_decrypt(struct ablkcipher_request *req)
{
	return mxs_dcp_aes_enqueue(req, 0, 1);
}

static int mxs_dcp_aes_ecb_encrypt(struct ablkcipher_request *req)
{
	return mxs_dcp_aes_enqueue(req, 1, 1);
}

static int mxs_dcp_aes_cbc_decrypt(struct ablkcipher_request *req)
{
	return mxs_dcp_aes_enqueue(req, 0, 0);
}

static int mxs_dcp_aes_cbc_encrypt(struct ablkcipher_request *req)
{
	return mxs_dcp_aes_enqueue(req, 1, 0);
}

static int mxs_dcp_aes_setkey(struct crypto_ablkcipher *tfm, const u8 *key,
			      unsigned int len)
{
	struct dcp_async_ctx *actx = crypto_ablkcipher_ctx(tfm);
	unsigned int ret;

	/*
	 * AES 128 is supposed by the hardware, store key into temporary
	 * buffer and exit. We must use the temporary buffer here, since
	 * there can still be an operation in progress.
	 */
	actx->key_len = len;
	if (len == AES_KEYSIZE_128) {
		memcpy(actx->key, key, len);
		return 0;
	}

	/*
	 * If the requested AES key size is not supported by the hardware,
	 * but is supported by in-kernel software implementation, we use
	 * software fallback.
	 */
	crypto_skcipher_clear_flags(actx->fallback, CRYPTO_TFM_REQ_MASK);
	crypto_skcipher_set_flags(actx->fallback,
				  tfm->base.crt_flags & CRYPTO_TFM_REQ_MASK);

	ret = crypto_skcipher_setkey(actx->fallback, key, len);
	if (!ret)
		return 0;

	tfm->base.crt_flags &= ~CRYPTO_TFM_RES_MASK;
	tfm->base.crt_flags |= crypto_skcipher_get_flags(actx->fallback) &
			       CRYPTO_TFM_RES_MASK;

	return ret;
}

static int mxs_dcp_aes_fallback_init(struct crypto_tfm *tfm)
{
	const char *name = crypto_tfm_alg_name(tfm);
	const uint32_t flags = CRYPTO_ALG_ASYNC | CRYPTO_ALG_NEED_FALLBACK;
	struct dcp_async_ctx *actx = crypto_tfm_ctx(tfm);
	struct crypto_skcipher *blk;

	blk = crypto_alloc_skcipher(name, 0, flags);
	if (IS_ERR(blk))
		return PTR_ERR(blk);

	actx->fallback = blk;
	tfm->crt_ablkcipher.reqsize = sizeof(struct dcp_aes_req_ctx);
	return 0;
}

static void mxs_dcp_aes_fallback_exit(struct crypto_tfm *tfm)
{
	struct dcp_async_ctx *actx = crypto_tfm_ctx(tfm);

	crypto_free_skcipher(actx->fallback);
}

/*
 * Hashing (SHA1/SHA256)
 */
static int mxs_dcp_run_sha(struct ahash_request *req)
{
	struct dcp *sdcp = global_sdcp;
	int ret;

	struct crypto_ahash *tfm = crypto_ahash_reqtfm(req);
	struct dcp_async_ctx *actx = crypto_ahash_ctx(tfm);
	struct dcp_sha_req_ctx *rctx = ahash_request_ctx(req);
	struct dcp_dma_desc *desc = &sdcp->coh->desc[actx->chan];

	dma_addr_t digest_phys = 0;
	dma_addr_t buf_phys = dma_map_single(sdcp->dev, sdcp->coh->sha_in_buf,
					     DCP_BUF_SZ, DMA_TO_DEVICE);

	/* Fill in the DMA descriptor. */
	desc->control0 = MXS_DCP_CONTROL0_DECR_SEMAPHORE |
		    MXS_DCP_CONTROL0_INTERRUPT |
		    MXS_DCP_CONTROL0_ENABLE_HASH;
	if (rctx->init)
		desc->control0 |= MXS_DCP_CONTROL0_HASH_INIT;

	desc->control1 = actx->alg;
	desc->next_cmd_addr = 0;
	desc->source = buf_phys;
	desc->destination = 0;
	desc->size = actx->fill;
	desc->payload = 0;
	desc->status = 0;

	/*
	 * Align driver with hw behavior when generating null hashes
	 */
<<<<<<< HEAD
	if (rctx->init && rctx->fini && desc->size == 0 &&
	    sdcp->enable_sha_workaround) {
=======
	if (rctx->init && rctx->fini && desc->size == 0) {
>>>>>>> 6f8dc956
		struct hash_alg_common *halg = crypto_hash_alg_common(tfm);
		const uint8_t *sha_buf =
			(actx->alg == MXS_DCP_CONTROL1_HASH_SELECT_SHA1) ?
			sha1_null_hash : sha256_null_hash;
		memcpy(sdcp->coh->sha_out_buf, sha_buf, halg->digestsize);
		ret = 0;
		goto done_run;
	}

	/* Set HASH_TERM bit for last transfer block. */
	if (rctx->fini) {
		digest_phys = dma_map_single(sdcp->dev, sdcp->coh->sha_out_buf,
					     DCP_SHA_PAY_SZ, DMA_FROM_DEVICE);
		desc->control0 |= MXS_DCP_CONTROL0_HASH_TERM;
		desc->payload = digest_phys;
	}

	ret = mxs_dcp_start_dma(actx);

	if (rctx->fini)
		dma_unmap_single(sdcp->dev, digest_phys, DCP_SHA_PAY_SZ,
				 DMA_FROM_DEVICE);

done_run:
	dma_unmap_single(sdcp->dev, buf_phys, DCP_BUF_SZ, DMA_TO_DEVICE);

	return ret;
}

static int dcp_sha_req_to_buf(struct crypto_async_request *arq)
{
	struct dcp *sdcp = global_sdcp;

	struct ahash_request *req = ahash_request_cast(arq);
	struct crypto_ahash *tfm = crypto_ahash_reqtfm(req);
	struct dcp_async_ctx *actx = crypto_ahash_ctx(tfm);
	struct dcp_sha_req_ctx *rctx = ahash_request_ctx(req);
	struct hash_alg_common *halg = crypto_hash_alg_common(tfm);
	const int nents = sg_nents(req->src);

	uint8_t *in_buf = sdcp->coh->sha_in_buf;
	uint8_t *out_buf = sdcp->coh->sha_out_buf;

	uint8_t *src_buf;

	struct scatterlist *src;

	unsigned int i, len, clen;
	int ret;

	int fin = rctx->fini;
	if (fin)
		rctx->fini = 0;

	for_each_sg(req->src, src, nents, i) {
		src_buf = sg_virt(src);
		len = sg_dma_len(src);

		do {
			if (actx->fill + len > DCP_BUF_SZ)
				clen = DCP_BUF_SZ - actx->fill;
			else
				clen = len;

			memcpy(in_buf + actx->fill, src_buf, clen);
			len -= clen;
			src_buf += clen;
			actx->fill += clen;

			/*
			 * If we filled the buffer and still have some
			 * more data, submit the buffer.
			 */
			if (len && actx->fill == DCP_BUF_SZ) {
				ret = mxs_dcp_run_sha(req);
				if (ret)
					return ret;
				actx->fill = 0;
				rctx->init = 0;
			}
		} while (len);
	}

	if (fin) {
		rctx->fini = 1;

		/* Submit whatever is left. */
		if (!req->result)
			return -EINVAL;

		ret = mxs_dcp_run_sha(req);
		if (ret)
			return ret;

		actx->fill = 0;

		/* For some reason the result is flipped */
		for (i = 0; i < halg->digestsize; i++)
			req->result[i] = out_buf[halg->digestsize - i - 1];
	}

	return 0;
}

static int dcp_chan_thread_sha(void *data)
{
	struct dcp *sdcp = global_sdcp;
	const int chan = DCP_CHAN_HASH_SHA;

	struct crypto_async_request *backlog;
	struct crypto_async_request *arq;

	struct dcp_sha_req_ctx *rctx;

	struct ahash_request *req;
	int ret, fini;

	while (!kthread_should_stop()) {
		set_current_state(TASK_INTERRUPTIBLE);

		spin_lock(&sdcp->lock[chan]);
		backlog = crypto_get_backlog(&sdcp->queue[chan]);
		arq = crypto_dequeue_request(&sdcp->queue[chan]);
		spin_unlock(&sdcp->lock[chan]);

		if (!backlog && !arq) {
			schedule();
			continue;
		}

		set_current_state(TASK_RUNNING);

		if (backlog)
			backlog->complete(backlog, -EINPROGRESS);

		if (arq) {
			req = ahash_request_cast(arq);
			rctx = ahash_request_ctx(req);

			ret = dcp_sha_req_to_buf(arq);
			fini = rctx->fini;
			arq->complete(arq, ret);
		}
	}

	return 0;
}

static int dcp_sha_init(struct ahash_request *req)
{
	struct crypto_ahash *tfm = crypto_ahash_reqtfm(req);
	struct dcp_async_ctx *actx = crypto_ahash_ctx(tfm);

	struct hash_alg_common *halg = crypto_hash_alg_common(tfm);

	/*
	 * Start hashing session. The code below only inits the
	 * hashing session context, nothing more.
	 */
	memset(actx, 0, sizeof(*actx));

	if (strcmp(halg->base.cra_name, "sha1") == 0)
		actx->alg = MXS_DCP_CONTROL1_HASH_SELECT_SHA1;
	else
		actx->alg = MXS_DCP_CONTROL1_HASH_SELECT_SHA256;

	actx->fill = 0;
	actx->hot = 0;
	actx->chan = DCP_CHAN_HASH_SHA;

	mutex_init(&actx->mutex);

	return 0;
}

static int dcp_sha_update_fx(struct ahash_request *req, int fini)
{
	struct dcp *sdcp = global_sdcp;

	struct dcp_sha_req_ctx *rctx = ahash_request_ctx(req);
	struct crypto_ahash *tfm = crypto_ahash_reqtfm(req);
	struct dcp_async_ctx *actx = crypto_ahash_ctx(tfm);

	int ret;

	/*
	 * Ignore requests that have no data in them and are not
	 * the trailing requests in the stream of requests.
	 */
	if (!req->nbytes && !fini)
		return 0;

	mutex_lock(&actx->mutex);

	rctx->fini = fini;

	if (!actx->hot) {
		actx->hot = 1;
		rctx->init = 1;
	}

	spin_lock(&sdcp->lock[actx->chan]);
	ret = crypto_enqueue_request(&sdcp->queue[actx->chan], &req->base);
	spin_unlock(&sdcp->lock[actx->chan]);

	wake_up_process(sdcp->thread[actx->chan]);
	mutex_unlock(&actx->mutex);

	return -EINPROGRESS;
}

static int dcp_sha_update(struct ahash_request *req)
{
	return dcp_sha_update_fx(req, 0);
}

static int dcp_sha_final(struct ahash_request *req)
{
	ahash_request_set_crypt(req, NULL, req->result, 0);
	req->nbytes = 0;
	return dcp_sha_update_fx(req, 1);
}

static int dcp_sha_finup(struct ahash_request *req)
{
	return dcp_sha_update_fx(req, 1);
}

static int dcp_sha_export(struct ahash_request *req, void *out)
{
	struct dcp_sha_req_ctx *rctx_state = ahash_request_ctx(req);
	struct crypto_ahash *tfm = crypto_ahash_reqtfm(req);
	struct dcp_async_ctx *actx_state = crypto_ahash_ctx(tfm);
	struct dcp_export_state *export = out;

	memcpy(&export->req_ctx, rctx_state, sizeof(struct dcp_sha_req_ctx));
	memcpy(&export->async_ctx, actx_state, sizeof(struct dcp_async_ctx));

	return 0;
}

static int dcp_sha_import(struct ahash_request *req, const void *in)
{
	struct dcp_sha_req_ctx *rctx = ahash_request_ctx(req);
	struct crypto_ahash *tfm = crypto_ahash_reqtfm(req);
	struct dcp_async_ctx *actx = crypto_ahash_ctx(tfm);
	const struct dcp_export_state *export = in;

	memset(rctx, 0, sizeof(struct dcp_sha_req_ctx));
	memset(actx, 0, sizeof(struct dcp_async_ctx));

	memcpy(rctx, &export->req_ctx, sizeof(struct dcp_sha_req_ctx));
	memcpy(actx, &export->async_ctx, sizeof(struct dcp_async_ctx));

	return 0;
}

static int dcp_sha_digest(struct ahash_request *req)
{
	int ret;

	ret = dcp_sha_init(req);
	if (ret)
		return ret;

	return dcp_sha_finup(req);
}

static int dcp_sha_cra_init(struct crypto_tfm *tfm)
{
	crypto_ahash_set_reqsize(__crypto_ahash_cast(tfm),
				 sizeof(struct dcp_sha_req_ctx));
	return 0;
}

static void dcp_sha_cra_exit(struct crypto_tfm *tfm)
{
}

/* AES 128 ECB and AES 128 CBC */
static struct crypto_alg dcp_aes_algs[] = {
	{
		.cra_name		= "ecb(aes)",
		.cra_driver_name	= "ecb-aes-dcp",
		.cra_priority		= 400,
		.cra_alignmask		= 15,
		.cra_flags		= CRYPTO_ALG_TYPE_ABLKCIPHER |
					  CRYPTO_ALG_ASYNC |
					  CRYPTO_ALG_NEED_FALLBACK,
		.cra_init		= mxs_dcp_aes_fallback_init,
		.cra_exit		= mxs_dcp_aes_fallback_exit,
		.cra_blocksize		= AES_BLOCK_SIZE,
		.cra_ctxsize		= sizeof(struct dcp_async_ctx),
		.cra_type		= &crypto_ablkcipher_type,
		.cra_module		= THIS_MODULE,
		.cra_u	= {
			.ablkcipher = {
				.min_keysize	= AES_MIN_KEY_SIZE,
				.max_keysize	= AES_MAX_KEY_SIZE,
				.setkey		= mxs_dcp_aes_setkey,
				.encrypt	= mxs_dcp_aes_ecb_encrypt,
				.decrypt	= mxs_dcp_aes_ecb_decrypt
			},
		},
	}, {
		.cra_name		= "cbc(aes)",
		.cra_driver_name	= "cbc-aes-dcp",
		.cra_priority		= 400,
		.cra_alignmask		= 15,
		.cra_flags		= CRYPTO_ALG_TYPE_ABLKCIPHER |
					  CRYPTO_ALG_ASYNC |
					  CRYPTO_ALG_NEED_FALLBACK,
		.cra_init		= mxs_dcp_aes_fallback_init,
		.cra_exit		= mxs_dcp_aes_fallback_exit,
		.cra_blocksize		= AES_BLOCK_SIZE,
		.cra_ctxsize		= sizeof(struct dcp_async_ctx),
		.cra_type		= &crypto_ablkcipher_type,
		.cra_module		= THIS_MODULE,
		.cra_u = {
			.ablkcipher = {
				.min_keysize	= AES_MIN_KEY_SIZE,
				.max_keysize	= AES_MAX_KEY_SIZE,
				.setkey		= mxs_dcp_aes_setkey,
				.encrypt	= mxs_dcp_aes_cbc_encrypt,
				.decrypt	= mxs_dcp_aes_cbc_decrypt,
				.ivsize		= AES_BLOCK_SIZE,
			},
		},
	},
};

/* SHA1 */
static struct ahash_alg dcp_sha1_alg = {
	.init	= dcp_sha_init,
	.update	= dcp_sha_update,
	.final	= dcp_sha_final,
	.finup	= dcp_sha_finup,
	.digest	= dcp_sha_digest,
	.export = dcp_sha_export,
	.import = dcp_sha_import,
	.halg	= {
		.digestsize	= SHA1_DIGEST_SIZE,
		.statesize	= sizeof(struct dcp_export_state),
		.base		= {
			.cra_name		= "sha1",
			.cra_driver_name	= "sha1-dcp",
			.cra_priority		= 400,
			.cra_alignmask		= 63,
			.cra_flags		= CRYPTO_ALG_ASYNC,
			.cra_blocksize		= SHA1_BLOCK_SIZE,
			.cra_ctxsize		= sizeof(struct dcp_async_ctx),
			.cra_module		= THIS_MODULE,
			.cra_init		= dcp_sha_cra_init,
			.cra_exit		= dcp_sha_cra_exit,
		},
	},
};

/* SHA256 */
static struct ahash_alg dcp_sha256_alg = {
	.init	= dcp_sha_init,
	.update	= dcp_sha_update,
	.final	= dcp_sha_final,
	.finup	= dcp_sha_finup,
	.digest	= dcp_sha_digest,
	.export = dcp_sha_export,
	.import = dcp_sha_import,
	.halg	= {
		.digestsize	= SHA256_DIGEST_SIZE,
		.statesize	= sizeof(struct dcp_export_state),
		.base		= {
			.cra_name		= "sha256",
			.cra_driver_name	= "sha256-dcp",
			.cra_priority		= 400,
			.cra_alignmask		= 63,
			.cra_flags		= CRYPTO_ALG_ASYNC,
			.cra_blocksize		= SHA256_BLOCK_SIZE,
			.cra_ctxsize		= sizeof(struct dcp_async_ctx),
			.cra_module		= THIS_MODULE,
			.cra_init		= dcp_sha_cra_init,
			.cra_exit		= dcp_sha_cra_exit,
		},
	},
};

static irqreturn_t mxs_dcp_irq(int irq, void *context)
{
	struct dcp *sdcp = context;
	uint32_t stat;
	int i;

	stat = readl(sdcp->base + MXS_DCP_STAT);
	stat &= MXS_DCP_STAT_IRQ_MASK;
	if (!stat)
		return IRQ_NONE;

	/* Clear the interrupts. */
	writel(stat, sdcp->base + MXS_DCP_STAT_CLR);

	/* Complete the DMA requests that finished. */
	for (i = 0; i < DCP_MAX_CHANS; i++)
		if (stat & (1 << i))
			complete(&sdcp->completion[i]);

	return IRQ_HANDLED;
}

static int mxs_dcp_probe(struct platform_device *pdev)
{
	struct device *dev = &pdev->dev;
	struct dcp *sdcp = NULL;
	int i, ret;

	struct resource *iores;
	int dcp_vmi_irq, dcp_irq;

	if (global_sdcp) {
		dev_err(dev, "Only one DCP instance allowed!\n");
		return -ENODEV;
	}

	iores = platform_get_resource(pdev, IORESOURCE_MEM, 0);
	dcp_vmi_irq = platform_get_irq(pdev, 0);
	if (dcp_vmi_irq < 0)
		return dcp_vmi_irq;

	dcp_irq = platform_get_irq(pdev, 1);
	if (dcp_irq < 0)
		return dcp_irq;

	sdcp = devm_kzalloc(dev, sizeof(*sdcp), GFP_KERNEL);
	if (!sdcp)
		return -ENOMEM;

	sdcp->dev = dev;
	sdcp->base = devm_ioremap_resource(dev, iores);
	if (IS_ERR(sdcp->base))
		return PTR_ERR(sdcp->base);

#ifdef CONFIG_ARM
	sdcp->dcp_clk = devm_clk_get(dev, "dcp");

	if (IS_ERR(sdcp->dcp_clk)) {
		ret = PTR_ERR(sdcp->dcp_clk);
		dev_err(dev, "can't identify DCP clk: %d\n", ret);
		return -ENODEV;
	}

	ret = clk_prepare(sdcp->dcp_clk);
	if (ret < 0) {
		dev_err(&pdev->dev, "can't prepare DCP clock: %d\n", ret);
		return -ENODEV;
	}
	ret = clk_enable(sdcp->dcp_clk);
	if (ret < 0) {
		dev_err(&pdev->dev, "can't enable DCP clock: %d\n", ret);
		return -ENODEV;
	}
#endif

	ret = devm_request_irq(dev, dcp_vmi_irq, mxs_dcp_irq, 0,
			       "dcp-vmi-irq", sdcp);
	if (ret) {
		dev_err(dev, "Failed to claim DCP VMI IRQ!\n");
		return ret;
	}

	ret = devm_request_irq(dev, dcp_irq, mxs_dcp_irq, 0,
			       "dcp-irq", sdcp);
	if (ret) {
		dev_err(dev, "Failed to claim DCP IRQ!\n");
		return ret;
	}

	/* Allocate coherent helper block. */
	sdcp->coh = devm_kzalloc(dev, sizeof(*sdcp->coh) + DCP_ALIGNMENT,
				   GFP_KERNEL);
	if (!sdcp->coh)
		return -ENOMEM;

	/* Re-align the structure so it fits the DCP constraints. */
	sdcp->coh = PTR_ALIGN(sdcp->coh, DCP_ALIGNMENT);

	/* Restart the DCP block. */
	ret = stmp_reset_block(sdcp->base);
	if (ret)
		return ret;

	/* Initialize control register. */
	writel(MXS_DCP_CTRL_GATHER_RESIDUAL_WRITES |
	       MXS_DCP_CTRL_ENABLE_CONTEXT_CACHING | 0xf,
	       sdcp->base + MXS_DCP_CTRL);

	/* Enable all DCP DMA channels. */
	writel(MXS_DCP_CHANNELCTRL_ENABLE_CHANNEL_MASK,
	       sdcp->base + MXS_DCP_CHANNELCTRL);

	/*
	 * We do not enable context switching. Give the context buffer a
	 * pointer to an illegal address so if context switching is
	 * inadvertantly enabled, the DCP will return an error instead of
	 * trashing good memory. The DCP DMA cannot access ROM, so any ROM
	 * address will do.
	 */
	writel(0xffff0000, sdcp->base + MXS_DCP_CONTEXT);
	for (i = 0; i < DCP_MAX_CHANS; i++)
		writel(0xffffffff, sdcp->base + MXS_DCP_CH_N_STAT_CLR(i));
	writel(0xffffffff, sdcp->base + MXS_DCP_STAT_CLR);

	global_sdcp = sdcp;

	platform_set_drvdata(pdev, sdcp);

	for (i = 0; i < DCP_MAX_CHANS; i++) {
		spin_lock_init(&sdcp->lock[i]);
		init_completion(&sdcp->completion[i]);
		crypto_init_queue(&sdcp->queue[i], 50);
	}

	/*
	 * Enable driver alignment with hw behavior for sha generation
	 */
	sdcp->enable_sha_workaround = 1;

	/* Create the SHA and AES handler threads. */
	sdcp->thread[DCP_CHAN_HASH_SHA] = kthread_run(dcp_chan_thread_sha,
						      NULL, "mxs_dcp_chan/sha");
	if (IS_ERR(sdcp->thread[DCP_CHAN_HASH_SHA])) {
		dev_err(dev, "Error starting SHA thread!\n");
		return PTR_ERR(sdcp->thread[DCP_CHAN_HASH_SHA]);
	}

	sdcp->thread[DCP_CHAN_CRYPTO] = kthread_run(dcp_chan_thread_aes,
						    NULL, "mxs_dcp_chan/aes");
	if (IS_ERR(sdcp->thread[DCP_CHAN_CRYPTO])) {
		dev_err(dev, "Error starting SHA thread!\n");
		ret = PTR_ERR(sdcp->thread[DCP_CHAN_CRYPTO]);
		goto err_destroy_sha_thread;
	}

	/* Register the various crypto algorithms. */
	sdcp->caps = readl(sdcp->base + MXS_DCP_CAPABILITY1);

	if (sdcp->caps & MXS_DCP_CAPABILITY1_AES128) {
		ret = crypto_register_algs(dcp_aes_algs,
					   ARRAY_SIZE(dcp_aes_algs));
		if (ret) {
			/* Failed to register algorithm. */
			dev_err(dev, "Failed to register AES crypto!\n");
			goto err_destroy_aes_thread;
		}
	}

	if (sdcp->caps & MXS_DCP_CAPABILITY1_SHA1) {
		ret = crypto_register_ahash(&dcp_sha1_alg);
		if (ret) {
			dev_err(dev, "Failed to register %s hash!\n",
				dcp_sha1_alg.halg.base.cra_name);
			goto err_unregister_aes;
		}
	}

	if (sdcp->caps & MXS_DCP_CAPABILITY1_SHA256) {
		ret = crypto_register_ahash(&dcp_sha256_alg);
		if (ret) {
			dev_err(dev, "Failed to register %s hash!\n",
				dcp_sha256_alg.halg.base.cra_name);
			goto err_unregister_sha1;
		}
	}

	return 0;

err_unregister_sha1:
	if (sdcp->caps & MXS_DCP_CAPABILITY1_SHA1)
		crypto_unregister_ahash(&dcp_sha1_alg);

err_unregister_aes:
	if (sdcp->caps & MXS_DCP_CAPABILITY1_AES128)
		crypto_unregister_algs(dcp_aes_algs, ARRAY_SIZE(dcp_aes_algs));

err_destroy_aes_thread:
	kthread_stop(sdcp->thread[DCP_CHAN_CRYPTO]);

err_destroy_sha_thread:
	kthread_stop(sdcp->thread[DCP_CHAN_HASH_SHA]);
	return ret;
}

static int mxs_dcp_remove(struct platform_device *pdev)
{
	struct dcp *sdcp = platform_get_drvdata(pdev);

	if (sdcp->caps & MXS_DCP_CAPABILITY1_SHA256)
		crypto_unregister_ahash(&dcp_sha256_alg);

	if (sdcp->caps & MXS_DCP_CAPABILITY1_SHA1)
		crypto_unregister_ahash(&dcp_sha1_alg);

	if (sdcp->caps & MXS_DCP_CAPABILITY1_AES128)
		crypto_unregister_algs(dcp_aes_algs, ARRAY_SIZE(dcp_aes_algs));

	kthread_stop(sdcp->thread[DCP_CHAN_HASH_SHA]);
	kthread_stop(sdcp->thread[DCP_CHAN_CRYPTO]);

#ifdef CONFIG_ARM
	/* shut clocks off before finalizing shutdown */
	clk_disable(sdcp->dcp_clk);
#endif

	platform_set_drvdata(pdev, NULL);

	global_sdcp = NULL;

	return 0;
}

static const struct of_device_id mxs_dcp_dt_ids[] = {
	{ .compatible = "fsl,imx23-dcp", .data = NULL, },
	{ .compatible = "fsl,imx28-dcp", .data = NULL, },
	{ .compatible = "fsl,imx6sl-dcp", .data = NULL, },
	{ /* sentinel */ }
};

MODULE_DEVICE_TABLE(of, mxs_dcp_dt_ids);

static struct platform_driver mxs_dcp_driver = {
	.probe	= mxs_dcp_probe,
	.remove	= mxs_dcp_remove,
	.driver	= {
		.name		= "mxs-dcp",
		.of_match_table	= mxs_dcp_dt_ids,
	},
};

module_platform_driver(mxs_dcp_driver);

MODULE_AUTHOR("Marek Vasut <marex@denx.de>");
MODULE_DESCRIPTION("Freescale MXS DCP Driver");
MODULE_LICENSE("GPL");
MODULE_ALIAS("platform:mxs-dcp");<|MERGE_RESOLUTION|>--- conflicted
+++ resolved
@@ -33,10 +33,6 @@
 
 #define DCP_ALIGNMENT	64
 
-<<<<<<< HEAD
-
-=======
->>>>>>> 6f8dc956
 /*
  * Null hashes to align with hw behavior on imx6sl and ull
  * these are flipped for consistency with hw output
@@ -384,11 +380,6 @@
 		if (limit_hit)
 			break;
 	}
-<<<<<<< HEAD
-	if (last_out_len >= AES_BLOCK_SIZE) {
-		memcpy(req->info, out_buf+(last_out_len-AES_BLOCK_SIZE),
-		       AES_BLOCK_SIZE);
-=======
 
 	/* Copy the IV for CBC for chaining */
 	if (!rctx->ecb) {
@@ -398,7 +389,6 @@
 		else
 			memcpy(req->info, in_buf+(last_out_len-AES_BLOCK_SIZE),
 				AES_BLOCK_SIZE);
->>>>>>> 6f8dc956
 	}
 
 	return ret;
@@ -602,12 +592,8 @@
 	/*
 	 * Align driver with hw behavior when generating null hashes
 	 */
-<<<<<<< HEAD
 	if (rctx->init && rctx->fini && desc->size == 0 &&
 	    sdcp->enable_sha_workaround) {
-=======
-	if (rctx->init && rctx->fini && desc->size == 0) {
->>>>>>> 6f8dc956
 		struct hash_alg_common *halg = crypto_hash_alg_common(tfm);
 		const uint8_t *sha_buf =
 			(actx->alg == MXS_DCP_CONTROL1_HASH_SELECT_SHA1) ?
