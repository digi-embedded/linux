--- conflicted
+++ resolved
@@ -324,11 +324,7 @@
 	int init = 0;
 	bool limit_hit = false;
 
-<<<<<<< HEAD
-	if (!req->nbytes)
-=======
 	if (!req->cryptlen)
->>>>>>> c1084c27
 		return 0;
 
 	actx->fill = 0;
@@ -458,13 +454,8 @@
 				   req->cryptlen, req->iv);
 
 #ifdef CONFIG_PM_SLEEP
-<<<<<<< HEAD
-	set_freezable();
-	try_to_freeze();
-=======
 set_freezable();
 try_to_freeze();
->>>>>>> c1084c27
 #endif
 	if (enc)
 		ret = crypto_skcipher_encrypt(&rctx->fallback_req);
