--- conflicted
+++ resolved
@@ -469,14 +469,8 @@
 
 config CRYPTO_DEV_MXS_DCP
 	tristate "Support for Freescale MXS DCP"
-<<<<<<< HEAD
-	depends on ARCH_MXS || ARCH_MXC
-	select CRYPTO_SHA1
-	select CRYPTO_SHA256
-=======
 	depends on (ARCH_MXS || ARCH_MXC)
 	select STMP_DEVICE
->>>>>>> f2ed3bfc
 	select CRYPTO_CBC
 	select CRYPTO_ECB
 	select CRYPTO_AES
