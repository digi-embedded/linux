--- conflicted
+++ resolved
@@ -80,19 +80,11 @@
 	int ret;
 	struct p8_aes_ctr_ctx *ctx = crypto_tfm_ctx(tfm);
 
-<<<<<<< HEAD
-    pagefault_disable();
-    enable_kernel_altivec();
-    enable_kernel_vsx();
-    ret = aes_p8_set_encrypt_key(key, keylen * 8, &ctx->enc_key);
-    pagefault_enable();
-=======
 	pagefault_disable();
 	enable_kernel_vsx();
 	ret = aes_p8_set_encrypt_key(key, keylen * 8, &ctx->enc_key);
 	disable_kernel_vsx();
 	pagefault_enable();
->>>>>>> f2ed3bfc
 
 	ret += crypto_blkcipher_setkey(ctx->fallback, key, keylen);
 	return ret;
@@ -101,23 +93,6 @@
 static void p8_aes_ctr_final(struct p8_aes_ctr_ctx *ctx,
 			     struct blkcipher_walk *walk)
 {
-<<<<<<< HEAD
-    u8 *ctrblk = walk->iv;
-    u8 keystream[AES_BLOCK_SIZE];
-    u8 *src = walk->src.virt.addr;
-    u8 *dst = walk->dst.virt.addr;
-    unsigned int nbytes = walk->nbytes;
-
-    pagefault_disable();
-    enable_kernel_altivec();
-    enable_kernel_vsx();
-    aes_p8_encrypt(ctrblk, keystream, &ctx->enc_key);
-    pagefault_enable();
-
-    crypto_xor(keystream, src, nbytes);
-    memcpy(dst, keystream, nbytes);
-    crypto_inc(ctrblk, AES_BLOCK_SIZE);
-=======
 	u8 *ctrblk = walk->iv;
 	u8 keystream[AES_BLOCK_SIZE];
 	u8 *src = walk->src.virt.addr;
@@ -133,49 +108,12 @@
 	crypto_xor(keystream, src, nbytes);
 	memcpy(dst, keystream, nbytes);
 	crypto_inc(ctrblk, AES_BLOCK_SIZE);
->>>>>>> f2ed3bfc
 }
 
 static int p8_aes_ctr_crypt(struct blkcipher_desc *desc,
 			    struct scatterlist *dst,
 			    struct scatterlist *src, unsigned int nbytes)
 {
-<<<<<<< HEAD
-    int ret;
-    struct blkcipher_walk walk;
-    struct p8_aes_ctr_ctx *ctx = crypto_tfm_ctx(
-            crypto_blkcipher_tfm(desc->tfm));
-    struct blkcipher_desc fallback_desc = {
-        .tfm = ctx->fallback,
-        .info = desc->info,
-        .flags = desc->flags
-    };
-
-    if (in_interrupt()) {
-        ret = crypto_blkcipher_encrypt(&fallback_desc, dst, src, nbytes);
-    } else {
-        blkcipher_walk_init(&walk, dst, src, nbytes);
-        ret = blkcipher_walk_virt_block(desc, &walk, AES_BLOCK_SIZE);
-        while ((nbytes = walk.nbytes) >= AES_BLOCK_SIZE) {
-            pagefault_disable();
-            enable_kernel_altivec();
-            enable_kernel_vsx();
-            aes_p8_ctr32_encrypt_blocks(walk.src.virt.addr, walk.dst.virt.addr,
-                (nbytes & AES_BLOCK_MASK)/AES_BLOCK_SIZE, &ctx->enc_key, walk.iv);
-            pagefault_enable();
-
-            crypto_inc(walk.iv, AES_BLOCK_SIZE);
-            nbytes &= AES_BLOCK_SIZE - 1;
-            ret = blkcipher_walk_done(desc, &walk, nbytes);
-        }
-        if (walk.nbytes) {
-            p8_aes_ctr_final(ctx, &walk);
-            ret = blkcipher_walk_done(desc, &walk, 0);
-        }
-    }
-
-    return ret;
-=======
 	int ret;
 	u64 inc;
 	struct blkcipher_walk walk;
@@ -222,7 +160,6 @@
 	}
 
 	return ret;
->>>>>>> f2ed3bfc
 }
 
 struct crypto_alg p8_aes_ctr_alg = {
