--- conflicted
+++ resolved
@@ -1269,43 +1269,12 @@
 
 int qat_algs_register(void)
 {
-<<<<<<< HEAD
-	int ret = 0;
-
-	mutex_lock(&algs_lock);
-	if (++active_devs == 1) {
-		int i;
-=======
 	int ret = 0, i;
->>>>>>> f2ed3bfc
 
 	mutex_lock(&algs_lock);
 	if (++active_devs != 1)
 		goto unlock;
 
-<<<<<<< HEAD
-		ret = crypto_register_algs(qat_algs, ARRAY_SIZE(qat_algs));
-	}
-	mutex_unlock(&algs_lock);
-	return ret;
-}
-
-int qat_algs_unregister(void)
-{
-	int ret = 0;
-
-	mutex_lock(&algs_lock);
-	if (--active_devs == 0)
-		ret = crypto_unregister_algs(qat_algs, ARRAY_SIZE(qat_algs));
-	mutex_unlock(&algs_lock);
-	return ret;
-}
-
-int qat_algs_init(void)
-{
-	crypto_get_default_rng();
-	return 0;
-=======
 	for (i = 0; i < ARRAY_SIZE(qat_algs); i++)
 		qat_algs[i].cra_flags = CRYPTO_ALG_TYPE_ABLKCIPHER | CRYPTO_ALG_ASYNC;
 
@@ -1327,7 +1296,6 @@
 unreg_algs:
 	crypto_unregister_algs(qat_algs, ARRAY_SIZE(qat_algs));
 	goto unlock;
->>>>>>> f2ed3bfc
 }
 
 void qat_algs_unregister(void)
