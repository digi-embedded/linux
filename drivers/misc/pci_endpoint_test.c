--- conflicted
+++ resolved
@@ -69,16 +69,12 @@
 #define FLAG_USE_DMA				BIT(0)
 
 #define PCI_DEVICE_ID_TI_AM654			0xb00c
-<<<<<<< HEAD
-#define PCI_DEVICE_ID_LX2160A			0x8d80
-=======
 #define PCI_DEVICE_ID_TI_J7200			0xb00f
 #define PCI_DEVICE_ID_TI_AM64			0xb010
 #define PCI_DEVICE_ID_LS1028A			0x82c0
 #define PCI_DEVICE_ID_LS1088A			0x80c0
 #define PCI_DEVICE_ID_LX2160A			0x8d80
 #define PCI_DEVICE_ID_LX2162A			0x8d88
->>>>>>> c1084c27
 #define PCI_DEVICE_ID_IMX8			0x0808
 #define PCI_DEVICE_ID_IMX6			0x0606
 
@@ -496,10 +492,7 @@
 	size_t offset;
 	size_t alignment = test->alignment;
 	int irq_type = test->irq_type;
-<<<<<<< HEAD
-=======
 	size_t size;
->>>>>>> c1084c27
 	u32 crc32;
 	int err;
 
@@ -943,15 +936,12 @@
 	pci_disable_device(pdev);
 }
 
-<<<<<<< HEAD
-=======
 static const struct pci_endpoint_test_data default_data = {
 	.test_reg_bar = BAR_0,
 	.alignment = SZ_4K,
 	.irq_type = IRQ_TYPE_MSI,
 };
 
->>>>>>> c1084c27
 static const struct pci_endpoint_test_data imx6q_data = {
 	.test_reg_bar = BAR_3,
 	.alignment = SZ_64K,
@@ -970,13 +960,6 @@
 };
 
 static const struct pci_device_id pci_endpoint_test_tbl[] = {
-<<<<<<< HEAD
-	{ PCI_DEVICE(PCI_VENDOR_ID_TI, PCI_DEVICE_ID_TI_DRA74x) },
-	{ PCI_DEVICE(PCI_VENDOR_ID_TI, PCI_DEVICE_ID_TI_DRA72x) },
-	{ PCI_DEVICE(PCI_VENDOR_ID_FREESCALE, 0x81c0) },
-	{ PCI_DEVICE(PCI_VENDOR_ID_FREESCALE, PCI_DEVICE_ID_LX2160A) },
-	{ PCI_DEVICE(PCI_VENDOR_ID_FREESCALE, PCI_DEVICE_ID_IMX8) },
-=======
 	{ PCI_DEVICE(PCI_VENDOR_ID_TI, PCI_DEVICE_ID_TI_DRA74x),
 	  .driver_data = (kernel_ulong_t)&default_data,
 	},
@@ -1001,7 +984,6 @@
 	{ PCI_DEVICE(PCI_VENDOR_ID_FREESCALE, PCI_DEVICE_ID_IMX8),
 	  .driver_data = (kernel_ulong_t)&default_data,
 	},
->>>>>>> c1084c27
 	{ PCI_DEVICE(PCI_VENDOR_ID_FREESCALE, PCI_DEVICE_ID_IMX6),
 	  .driver_data = (kernel_ulong_t)&imx6q_data
 	},
