// SPDX-License-Identifier: GPL-2.0

/*
 * Copyright 2016-2019 HabanaLabs, Ltd.
 * All Rights Reserved.
 */

#include "goyaP.h"
#include "include/hw_ip/mmu/mmu_general.h"
#include "include/hw_ip/mmu/mmu_v1_0.h"
#include "include/goya/asic_reg/goya_masks.h"
#include "include/goya/goya_reg_map.h"

#include <linux/pci.h>
#include <linux/genalloc.h>
#include <linux/hwmon.h>
#include <linux/io-64-nonatomic-lo-hi.h>
#include <linux/iommu.h>
#include <linux/seq_file.h>

/*
 * GOYA security scheme:
 *
 * 1. Host is protected by:
 *        - Range registers (When MMU is enabled, DMA RR does NOT protect host)
 *        - MMU
 *
 * 2. DRAM is protected by:
 *        - Range registers (protect the first 512MB)
 *        - MMU (isolation between users)
 *
 * 3. Configuration is protected by:
 *        - Range registers
 *        - Protection bits
 *
 * When MMU is disabled:
 *
 * QMAN DMA: PQ, CQ, CP, DMA are secured.
 * PQ, CB and the data are on the host.
 *
 * QMAN TPC/MME:
 * PQ, CQ and CP are not secured.
 * PQ, CB and the data are on the SRAM/DRAM.
 *
 * Since QMAN DMA is secured, the driver is parsing the DMA CB:
 *     - checks DMA pointer
 *     - WREG, MSG_PROT are not allowed.
 *     - MSG_LONG/SHORT are allowed.
 *
 * A read/write transaction by the QMAN to a protected area will succeed if
 * and only if the QMAN's CP is secured and MSG_PROT is used
 *
 *
 * When MMU is enabled:
 *
 * QMAN DMA: PQ, CQ and CP are secured.
 * MMU is set to bypass on the Secure props register of the QMAN.
 * The reasons we don't enable MMU for PQ, CQ and CP are:
 *     - PQ entry is in kernel address space and the driver doesn't map it.
 *     - CP writes to MSIX register and to kernel address space (completion
 *       queue).
 *
 * DMA is not secured but because CP is secured, the driver still needs to parse
 * the CB, but doesn't need to check the DMA addresses.
 *
 * For QMAN DMA 0, DMA is also secured because only the driver uses this DMA and
 * the driver doesn't map memory in MMU.
 *
 * QMAN TPC/MME: PQ, CQ and CP aren't secured (no change from MMU disabled mode)
 *
 * DMA RR does NOT protect host because DMA is not secured
 *
 */

#define GOYA_BOOT_FIT_FILE	"habanalabs/goya/goya-boot-fit.itb"
#define GOYA_LINUX_FW_FILE	"habanalabs/goya/goya-fit.itb"

#define GOYA_MMU_REGS_NUM		63

#define GOYA_DMA_POOL_BLK_SIZE		0x100		/* 256 bytes */

#define GOYA_RESET_TIMEOUT_MSEC		500		/* 500ms */
#define GOYA_PLDM_RESET_TIMEOUT_MSEC	20000		/* 20s */
#define GOYA_RESET_WAIT_MSEC		1		/* 1ms */
#define GOYA_CPU_RESET_WAIT_MSEC	100		/* 100ms */
#define GOYA_PLDM_RESET_WAIT_MSEC	1000		/* 1s */
#define GOYA_TEST_QUEUE_WAIT_USEC	100000		/* 100ms */
#define GOYA_PLDM_MMU_TIMEOUT_USEC	(MMU_CONFIG_TIMEOUT_USEC * 100)
#define GOYA_PLDM_QMAN0_TIMEOUT_USEC	(HL_DEVICE_TIMEOUT_USEC * 30)
#define GOYA_BOOT_FIT_REQ_TIMEOUT_USEC	1000000		/* 1s */
<<<<<<< HEAD
=======
#define GOYA_MSG_TO_CPU_TIMEOUT_USEC	4000000		/* 4s */
>>>>>>> 84569f32

#define GOYA_QMAN0_FENCE_VAL		0xD169B243

#define GOYA_MAX_STRING_LEN		20

#define GOYA_CB_POOL_CB_CNT		512
#define GOYA_CB_POOL_CB_SIZE		0x20000		/* 128KB */

#define IS_QM_IDLE(engine, qm_glbl_sts0) \
	(((qm_glbl_sts0) & engine##_QM_IDLE_MASK) == engine##_QM_IDLE_MASK)
#define IS_DMA_QM_IDLE(qm_glbl_sts0)	IS_QM_IDLE(DMA, qm_glbl_sts0)
#define IS_TPC_QM_IDLE(qm_glbl_sts0)	IS_QM_IDLE(TPC, qm_glbl_sts0)
#define IS_MME_QM_IDLE(qm_glbl_sts0)	IS_QM_IDLE(MME, qm_glbl_sts0)

#define IS_CMDQ_IDLE(engine, cmdq_glbl_sts0) \
	(((cmdq_glbl_sts0) & engine##_CMDQ_IDLE_MASK) == \
			engine##_CMDQ_IDLE_MASK)
#define IS_TPC_CMDQ_IDLE(cmdq_glbl_sts0) \
	IS_CMDQ_IDLE(TPC, cmdq_glbl_sts0)
#define IS_MME_CMDQ_IDLE(cmdq_glbl_sts0) \
	IS_CMDQ_IDLE(MME, cmdq_glbl_sts0)

#define IS_DMA_IDLE(dma_core_sts0) \
	!((dma_core_sts0) & DMA_CH_0_STS0_DMA_BUSY_MASK)

#define IS_TPC_IDLE(tpc_cfg_sts) \
	(((tpc_cfg_sts) & TPC_CFG_IDLE_MASK) == TPC_CFG_IDLE_MASK)

#define IS_MME_IDLE(mme_arch_sts) \
	(((mme_arch_sts) & MME_ARCH_IDLE_MASK) == MME_ARCH_IDLE_MASK)


static const char goya_irq_name[GOYA_MSIX_ENTRIES][GOYA_MAX_STRING_LEN] = {
		"goya cq 0", "goya cq 1", "goya cq 2", "goya cq 3",
		"goya cq 4", "goya cpu eq"
};

static u16 goya_packet_sizes[MAX_PACKET_ID] = {
	[PACKET_WREG_32]	= sizeof(struct packet_wreg32),
	[PACKET_WREG_BULK]	= sizeof(struct packet_wreg_bulk),
	[PACKET_MSG_LONG]	= sizeof(struct packet_msg_long),
	[PACKET_MSG_SHORT]	= sizeof(struct packet_msg_short),
	[PACKET_CP_DMA]		= sizeof(struct packet_cp_dma),
	[PACKET_MSG_PROT]	= sizeof(struct packet_msg_prot),
	[PACKET_FENCE]		= sizeof(struct packet_fence),
	[PACKET_LIN_DMA]	= sizeof(struct packet_lin_dma),
	[PACKET_NOP]		= sizeof(struct packet_nop),
	[PACKET_STOP]		= sizeof(struct packet_stop)
};

static u64 goya_mmu_regs[GOYA_MMU_REGS_NUM] = {
	mmDMA_QM_0_GLBL_NON_SECURE_PROPS,
	mmDMA_QM_1_GLBL_NON_SECURE_PROPS,
	mmDMA_QM_2_GLBL_NON_SECURE_PROPS,
	mmDMA_QM_3_GLBL_NON_SECURE_PROPS,
	mmDMA_QM_4_GLBL_NON_SECURE_PROPS,
	mmTPC0_QM_GLBL_SECURE_PROPS,
	mmTPC0_QM_GLBL_NON_SECURE_PROPS,
	mmTPC0_CMDQ_GLBL_SECURE_PROPS,
	mmTPC0_CMDQ_GLBL_NON_SECURE_PROPS,
	mmTPC0_CFG_ARUSER,
	mmTPC0_CFG_AWUSER,
	mmTPC1_QM_GLBL_SECURE_PROPS,
	mmTPC1_QM_GLBL_NON_SECURE_PROPS,
	mmTPC1_CMDQ_GLBL_SECURE_PROPS,
	mmTPC1_CMDQ_GLBL_NON_SECURE_PROPS,
	mmTPC1_CFG_ARUSER,
	mmTPC1_CFG_AWUSER,
	mmTPC2_QM_GLBL_SECURE_PROPS,
	mmTPC2_QM_GLBL_NON_SECURE_PROPS,
	mmTPC2_CMDQ_GLBL_SECURE_PROPS,
	mmTPC2_CMDQ_GLBL_NON_SECURE_PROPS,
	mmTPC2_CFG_ARUSER,
	mmTPC2_CFG_AWUSER,
	mmTPC3_QM_GLBL_SECURE_PROPS,
	mmTPC3_QM_GLBL_NON_SECURE_PROPS,
	mmTPC3_CMDQ_GLBL_SECURE_PROPS,
	mmTPC3_CMDQ_GLBL_NON_SECURE_PROPS,
	mmTPC3_CFG_ARUSER,
	mmTPC3_CFG_AWUSER,
	mmTPC4_QM_GLBL_SECURE_PROPS,
	mmTPC4_QM_GLBL_NON_SECURE_PROPS,
	mmTPC4_CMDQ_GLBL_SECURE_PROPS,
	mmTPC4_CMDQ_GLBL_NON_SECURE_PROPS,
	mmTPC4_CFG_ARUSER,
	mmTPC4_CFG_AWUSER,
	mmTPC5_QM_GLBL_SECURE_PROPS,
	mmTPC5_QM_GLBL_NON_SECURE_PROPS,
	mmTPC5_CMDQ_GLBL_SECURE_PROPS,
	mmTPC5_CMDQ_GLBL_NON_SECURE_PROPS,
	mmTPC5_CFG_ARUSER,
	mmTPC5_CFG_AWUSER,
	mmTPC6_QM_GLBL_SECURE_PROPS,
	mmTPC6_QM_GLBL_NON_SECURE_PROPS,
	mmTPC6_CMDQ_GLBL_SECURE_PROPS,
	mmTPC6_CMDQ_GLBL_NON_SECURE_PROPS,
	mmTPC6_CFG_ARUSER,
	mmTPC6_CFG_AWUSER,
	mmTPC7_QM_GLBL_SECURE_PROPS,
	mmTPC7_QM_GLBL_NON_SECURE_PROPS,
	mmTPC7_CMDQ_GLBL_SECURE_PROPS,
	mmTPC7_CMDQ_GLBL_NON_SECURE_PROPS,
	mmTPC7_CFG_ARUSER,
	mmTPC7_CFG_AWUSER,
	mmMME_QM_GLBL_SECURE_PROPS,
	mmMME_QM_GLBL_NON_SECURE_PROPS,
	mmMME_CMDQ_GLBL_SECURE_PROPS,
	mmMME_CMDQ_GLBL_NON_SECURE_PROPS,
	mmMME_SBA_CONTROL_DATA,
	mmMME_SBB_CONTROL_DATA,
	mmMME_SBC_CONTROL_DATA,
	mmMME_WBC_CONTROL_DATA,
	mmPCIE_WRAP_PSOC_ARUSER,
	mmPCIE_WRAP_PSOC_AWUSER
};

static u32 goya_all_events[] = {
	GOYA_ASYNC_EVENT_ID_PCIE_IF,
	GOYA_ASYNC_EVENT_ID_TPC0_ECC,
	GOYA_ASYNC_EVENT_ID_TPC1_ECC,
	GOYA_ASYNC_EVENT_ID_TPC2_ECC,
	GOYA_ASYNC_EVENT_ID_TPC3_ECC,
	GOYA_ASYNC_EVENT_ID_TPC4_ECC,
	GOYA_ASYNC_EVENT_ID_TPC5_ECC,
	GOYA_ASYNC_EVENT_ID_TPC6_ECC,
	GOYA_ASYNC_EVENT_ID_TPC7_ECC,
	GOYA_ASYNC_EVENT_ID_MME_ECC,
	GOYA_ASYNC_EVENT_ID_MME_ECC_EXT,
	GOYA_ASYNC_EVENT_ID_MMU_ECC,
	GOYA_ASYNC_EVENT_ID_DMA_MACRO,
	GOYA_ASYNC_EVENT_ID_DMA_ECC,
	GOYA_ASYNC_EVENT_ID_CPU_IF_ECC,
	GOYA_ASYNC_EVENT_ID_PSOC_MEM,
	GOYA_ASYNC_EVENT_ID_PSOC_CORESIGHT,
	GOYA_ASYNC_EVENT_ID_SRAM0,
	GOYA_ASYNC_EVENT_ID_SRAM1,
	GOYA_ASYNC_EVENT_ID_SRAM2,
	GOYA_ASYNC_EVENT_ID_SRAM3,
	GOYA_ASYNC_EVENT_ID_SRAM4,
	GOYA_ASYNC_EVENT_ID_SRAM5,
	GOYA_ASYNC_EVENT_ID_SRAM6,
	GOYA_ASYNC_EVENT_ID_SRAM7,
	GOYA_ASYNC_EVENT_ID_SRAM8,
	GOYA_ASYNC_EVENT_ID_SRAM9,
	GOYA_ASYNC_EVENT_ID_SRAM10,
	GOYA_ASYNC_EVENT_ID_SRAM11,
	GOYA_ASYNC_EVENT_ID_SRAM12,
	GOYA_ASYNC_EVENT_ID_SRAM13,
	GOYA_ASYNC_EVENT_ID_SRAM14,
	GOYA_ASYNC_EVENT_ID_SRAM15,
	GOYA_ASYNC_EVENT_ID_SRAM16,
	GOYA_ASYNC_EVENT_ID_SRAM17,
	GOYA_ASYNC_EVENT_ID_SRAM18,
	GOYA_ASYNC_EVENT_ID_SRAM19,
	GOYA_ASYNC_EVENT_ID_SRAM20,
	GOYA_ASYNC_EVENT_ID_SRAM21,
	GOYA_ASYNC_EVENT_ID_SRAM22,
	GOYA_ASYNC_EVENT_ID_SRAM23,
	GOYA_ASYNC_EVENT_ID_SRAM24,
	GOYA_ASYNC_EVENT_ID_SRAM25,
	GOYA_ASYNC_EVENT_ID_SRAM26,
	GOYA_ASYNC_EVENT_ID_SRAM27,
	GOYA_ASYNC_EVENT_ID_SRAM28,
	GOYA_ASYNC_EVENT_ID_SRAM29,
	GOYA_ASYNC_EVENT_ID_GIC500,
	GOYA_ASYNC_EVENT_ID_PLL0,
	GOYA_ASYNC_EVENT_ID_PLL1,
	GOYA_ASYNC_EVENT_ID_PLL3,
	GOYA_ASYNC_EVENT_ID_PLL4,
	GOYA_ASYNC_EVENT_ID_PLL5,
	GOYA_ASYNC_EVENT_ID_PLL6,
	GOYA_ASYNC_EVENT_ID_AXI_ECC,
	GOYA_ASYNC_EVENT_ID_L2_RAM_ECC,
	GOYA_ASYNC_EVENT_ID_PSOC_GPIO_05_SW_RESET,
	GOYA_ASYNC_EVENT_ID_PSOC_GPIO_10_VRHOT_ICRIT,
	GOYA_ASYNC_EVENT_ID_PCIE_DEC,
	GOYA_ASYNC_EVENT_ID_TPC0_DEC,
	GOYA_ASYNC_EVENT_ID_TPC1_DEC,
	GOYA_ASYNC_EVENT_ID_TPC2_DEC,
	GOYA_ASYNC_EVENT_ID_TPC3_DEC,
	GOYA_ASYNC_EVENT_ID_TPC4_DEC,
	GOYA_ASYNC_EVENT_ID_TPC5_DEC,
	GOYA_ASYNC_EVENT_ID_TPC6_DEC,
	GOYA_ASYNC_EVENT_ID_TPC7_DEC,
	GOYA_ASYNC_EVENT_ID_MME_WACS,
	GOYA_ASYNC_EVENT_ID_MME_WACSD,
	GOYA_ASYNC_EVENT_ID_CPU_AXI_SPLITTER,
	GOYA_ASYNC_EVENT_ID_PSOC_AXI_DEC,
	GOYA_ASYNC_EVENT_ID_PSOC,
	GOYA_ASYNC_EVENT_ID_TPC0_KRN_ERR,
	GOYA_ASYNC_EVENT_ID_TPC1_KRN_ERR,
	GOYA_ASYNC_EVENT_ID_TPC2_KRN_ERR,
	GOYA_ASYNC_EVENT_ID_TPC3_KRN_ERR,
	GOYA_ASYNC_EVENT_ID_TPC4_KRN_ERR,
	GOYA_ASYNC_EVENT_ID_TPC5_KRN_ERR,
	GOYA_ASYNC_EVENT_ID_TPC6_KRN_ERR,
	GOYA_ASYNC_EVENT_ID_TPC7_KRN_ERR,
	GOYA_ASYNC_EVENT_ID_TPC0_CMDQ,
	GOYA_ASYNC_EVENT_ID_TPC1_CMDQ,
	GOYA_ASYNC_EVENT_ID_TPC2_CMDQ,
	GOYA_ASYNC_EVENT_ID_TPC3_CMDQ,
	GOYA_ASYNC_EVENT_ID_TPC4_CMDQ,
	GOYA_ASYNC_EVENT_ID_TPC5_CMDQ,
	GOYA_ASYNC_EVENT_ID_TPC6_CMDQ,
	GOYA_ASYNC_EVENT_ID_TPC7_CMDQ,
	GOYA_ASYNC_EVENT_ID_TPC0_QM,
	GOYA_ASYNC_EVENT_ID_TPC1_QM,
	GOYA_ASYNC_EVENT_ID_TPC2_QM,
	GOYA_ASYNC_EVENT_ID_TPC3_QM,
	GOYA_ASYNC_EVENT_ID_TPC4_QM,
	GOYA_ASYNC_EVENT_ID_TPC5_QM,
	GOYA_ASYNC_EVENT_ID_TPC6_QM,
	GOYA_ASYNC_EVENT_ID_TPC7_QM,
	GOYA_ASYNC_EVENT_ID_MME_QM,
	GOYA_ASYNC_EVENT_ID_MME_CMDQ,
	GOYA_ASYNC_EVENT_ID_DMA0_QM,
	GOYA_ASYNC_EVENT_ID_DMA1_QM,
	GOYA_ASYNC_EVENT_ID_DMA2_QM,
	GOYA_ASYNC_EVENT_ID_DMA3_QM,
	GOYA_ASYNC_EVENT_ID_DMA4_QM,
	GOYA_ASYNC_EVENT_ID_DMA0_CH,
	GOYA_ASYNC_EVENT_ID_DMA1_CH,
	GOYA_ASYNC_EVENT_ID_DMA2_CH,
	GOYA_ASYNC_EVENT_ID_DMA3_CH,
	GOYA_ASYNC_EVENT_ID_DMA4_CH,
	GOYA_ASYNC_EVENT_ID_TPC0_BMON_SPMU,
	GOYA_ASYNC_EVENT_ID_TPC1_BMON_SPMU,
	GOYA_ASYNC_EVENT_ID_TPC2_BMON_SPMU,
	GOYA_ASYNC_EVENT_ID_TPC3_BMON_SPMU,
	GOYA_ASYNC_EVENT_ID_TPC4_BMON_SPMU,
	GOYA_ASYNC_EVENT_ID_TPC5_BMON_SPMU,
	GOYA_ASYNC_EVENT_ID_TPC6_BMON_SPMU,
	GOYA_ASYNC_EVENT_ID_TPC7_BMON_SPMU,
	GOYA_ASYNC_EVENT_ID_DMA_BM_CH0,
	GOYA_ASYNC_EVENT_ID_DMA_BM_CH1,
	GOYA_ASYNC_EVENT_ID_DMA_BM_CH2,
	GOYA_ASYNC_EVENT_ID_DMA_BM_CH3,
	GOYA_ASYNC_EVENT_ID_DMA_BM_CH4,
	GOYA_ASYNC_EVENT_ID_FIX_POWER_ENV_S,
	GOYA_ASYNC_EVENT_ID_FIX_POWER_ENV_E,
	GOYA_ASYNC_EVENT_ID_FIX_THERMAL_ENV_S,
	GOYA_ASYNC_EVENT_ID_FIX_THERMAL_ENV_E
};

static int goya_mmu_clear_pgt_range(struct hl_device *hdev);
static int goya_mmu_set_dram_default_page(struct hl_device *hdev);
static int goya_mmu_add_mappings_for_device_cpu(struct hl_device *hdev);
static void goya_mmu_prepare(struct hl_device *hdev, u32 asid);

void goya_get_fixed_properties(struct hl_device *hdev)
{
	struct asic_fixed_properties *prop = &hdev->asic_prop;
	int i;

	for (i = 0 ; i < NUMBER_OF_EXT_HW_QUEUES ; i++) {
		prop->hw_queues_props[i].type = QUEUE_TYPE_EXT;
		prop->hw_queues_props[i].driver_only = 0;
		prop->hw_queues_props[i].requires_kernel_cb = 1;
	}

	for (; i < NUMBER_OF_EXT_HW_QUEUES + NUMBER_OF_CPU_HW_QUEUES ; i++) {
		prop->hw_queues_props[i].type = QUEUE_TYPE_CPU;
		prop->hw_queues_props[i].driver_only = 1;
		prop->hw_queues_props[i].requires_kernel_cb = 0;
	}

	for (; i < NUMBER_OF_EXT_HW_QUEUES + NUMBER_OF_CPU_HW_QUEUES +
			NUMBER_OF_INT_HW_QUEUES; i++) {
		prop->hw_queues_props[i].type = QUEUE_TYPE_INT;
		prop->hw_queues_props[i].driver_only = 0;
		prop->hw_queues_props[i].requires_kernel_cb = 0;
	}

	for (; i < HL_MAX_QUEUES; i++)
		prop->hw_queues_props[i].type = QUEUE_TYPE_NA;

	prop->completion_queues_count = NUMBER_OF_CMPLT_QUEUES;

	prop->dram_base_address = DRAM_PHYS_BASE;
	prop->dram_size = DRAM_PHYS_DEFAULT_SIZE;
	prop->dram_end_address = prop->dram_base_address + prop->dram_size;
	prop->dram_user_base_address = DRAM_BASE_ADDR_USER;

	prop->sram_base_address = SRAM_BASE_ADDR;
	prop->sram_size = SRAM_SIZE;
	prop->sram_end_address = prop->sram_base_address + prop->sram_size;
	prop->sram_user_base_address = prop->sram_base_address +
						SRAM_USER_BASE_OFFSET;

	prop->mmu_pgt_addr = MMU_PAGE_TABLES_ADDR;
	prop->mmu_dram_default_page_addr = MMU_DRAM_DEFAULT_PAGE_ADDR;
	if (hdev->pldm)
		prop->mmu_pgt_size = 0x800000; /* 8MB */
	else
		prop->mmu_pgt_size = MMU_PAGE_TABLES_SIZE;
	prop->mmu_pte_size = HL_PTE_SIZE;
	prop->mmu_hop_table_size = HOP_TABLE_SIZE;
	prop->mmu_hop0_tables_total_size = HOP0_TABLES_TOTAL_SIZE;
	prop->dram_page_size = PAGE_SIZE_2MB;

	prop->dmmu.hop0_shift = HOP0_SHIFT;
	prop->dmmu.hop1_shift = HOP1_SHIFT;
	prop->dmmu.hop2_shift = HOP2_SHIFT;
	prop->dmmu.hop3_shift = HOP3_SHIFT;
	prop->dmmu.hop4_shift = HOP4_SHIFT;
	prop->dmmu.hop0_mask = HOP0_MASK;
	prop->dmmu.hop1_mask = HOP1_MASK;
	prop->dmmu.hop2_mask = HOP2_MASK;
	prop->dmmu.hop3_mask = HOP3_MASK;
	prop->dmmu.hop4_mask = HOP4_MASK;
	prop->dmmu.start_addr = VA_DDR_SPACE_START;
	prop->dmmu.end_addr = VA_DDR_SPACE_END;
	prop->dmmu.page_size = PAGE_SIZE_2MB;

	/* shifts and masks are the same in PMMU and DMMU */
	memcpy(&prop->pmmu, &prop->dmmu, sizeof(prop->dmmu));
	prop->pmmu.start_addr = VA_HOST_SPACE_START;
	prop->pmmu.end_addr = VA_HOST_SPACE_END;
	prop->pmmu.page_size = PAGE_SIZE_4KB;

	/* PMMU and HPMMU are the same except of page size */
	memcpy(&prop->pmmu_huge, &prop->pmmu, sizeof(prop->pmmu));
	prop->pmmu_huge.page_size = PAGE_SIZE_2MB;

	prop->dram_size_for_default_page_mapping = VA_DDR_SPACE_END;
	prop->cfg_size = CFG_SIZE;
	prop->max_asid = MAX_ASID;
	prop->num_of_events = GOYA_ASYNC_EVENT_ID_SIZE;
	prop->high_pll = PLL_HIGH_DEFAULT;
	prop->cb_pool_cb_cnt = GOYA_CB_POOL_CB_CNT;
	prop->cb_pool_cb_size = GOYA_CB_POOL_CB_SIZE;
	prop->max_power_default = MAX_POWER_DEFAULT;
	prop->tpc_enabled_mask = TPC_ENABLED_MASK;
	prop->pcie_dbi_base_address = mmPCIE_DBI_BASE;
	prop->pcie_aux_dbi_reg_addr = CFG_BASE + mmPCIE_AUX_DBI;

	strncpy(prop->armcp_info.card_name, GOYA_DEFAULT_CARD_NAME,
		CARD_NAME_MAX_LEN);
}

/*
 * goya_pci_bars_map - Map PCI BARS of Goya device
 *
 * @hdev: pointer to hl_device structure
 *
 * Request PCI regions and map them to kernel virtual addresses.
 * Returns 0 on success
 *
 */
static int goya_pci_bars_map(struct hl_device *hdev)
{
	static const char * const name[] = {"SRAM_CFG", "MSIX", "DDR"};
	bool is_wc[3] = {false, false, true};
	int rc;

	rc = hl_pci_bars_map(hdev, name, is_wc);
	if (rc)
		return rc;

	hdev->rmmio = hdev->pcie_bar[SRAM_CFG_BAR_ID] +
			(CFG_BASE - SRAM_BASE_ADDR);

	return 0;
}

static u64 goya_set_ddr_bar_base(struct hl_device *hdev, u64 addr)
{
	struct goya_device *goya = hdev->asic_specific;
	u64 old_addr = addr;
	int rc;

	if ((goya) && (goya->ddr_bar_cur_addr == addr))
		return old_addr;

	/* Inbound Region 1 - Bar 4 - Point to DDR */
	rc = hl_pci_set_dram_bar_base(hdev, 1, 4, addr);
	if (rc)
		return U64_MAX;

	if (goya) {
		old_addr = goya->ddr_bar_cur_addr;
		goya->ddr_bar_cur_addr = addr;
	}

	return old_addr;
}

/*
 * goya_init_iatu - Initialize the iATU unit inside the PCI controller
 *
 * @hdev: pointer to hl_device structure
 *
 * This is needed in case the firmware doesn't initialize the iATU
 *
 */
static int goya_init_iatu(struct hl_device *hdev)
{
	return hl_pci_init_iatu(hdev, SRAM_BASE_ADDR, DRAM_PHYS_BASE,
				HOST_PHYS_BASE, HOST_PHYS_SIZE);
}

/*
 * goya_early_init - GOYA early initialization code
 *
 * @hdev: pointer to hl_device structure
 *
 * Verify PCI bars
 * Set DMA masks
 * PCI controller initialization
 * Map PCI bars
 *
 */
static int goya_early_init(struct hl_device *hdev)
{
	struct asic_fixed_properties *prop = &hdev->asic_prop;
	struct pci_dev *pdev = hdev->pdev;
	u32 val;
	int rc;

	goya_get_fixed_properties(hdev);

	/* Check BAR sizes */
	if (pci_resource_len(pdev, SRAM_CFG_BAR_ID) != CFG_BAR_SIZE) {
		dev_err(hdev->dev,
			"Not " HL_NAME "? BAR %d size %llu, expecting %llu\n",
			SRAM_CFG_BAR_ID,
			(unsigned long long) pci_resource_len(pdev,
							SRAM_CFG_BAR_ID),
			CFG_BAR_SIZE);
		return -ENODEV;
	}

	if (pci_resource_len(pdev, MSIX_BAR_ID) != MSIX_BAR_SIZE) {
		dev_err(hdev->dev,
			"Not " HL_NAME "? BAR %d size %llu, expecting %llu\n",
			MSIX_BAR_ID,
			(unsigned long long) pci_resource_len(pdev,
								MSIX_BAR_ID),
			MSIX_BAR_SIZE);
		return -ENODEV;
	}

	prop->dram_pci_bar_size = pci_resource_len(pdev, DDR_BAR_ID);

	rc = hl_pci_init(hdev);
	if (rc)
		return rc;

	if (!hdev->pldm) {
		val = RREG32(mmPSOC_GLOBAL_CONF_BOOT_STRAP_PINS);
		if (val & PSOC_GLOBAL_CONF_BOOT_STRAP_PINS_SRIOV_EN_MASK)
			dev_warn(hdev->dev,
				"PCI strap is not configured correctly, PCI bus errors may occur\n");
	}

	return 0;
}

/*
 * goya_early_fini - GOYA early finalization code
 *
 * @hdev: pointer to hl_device structure
 *
 * Unmap PCI bars
 *
 */
static int goya_early_fini(struct hl_device *hdev)
{
	hl_pci_fini(hdev);

	return 0;
}

static void goya_mmu_prepare_reg(struct hl_device *hdev, u64 reg, u32 asid)
{
	/* mask to zero the MMBP and ASID bits */
	WREG32_AND(reg, ~0x7FF);
	WREG32_OR(reg, asid);
}

static void goya_qman0_set_security(struct hl_device *hdev, bool secure)
{
	struct goya_device *goya = hdev->asic_specific;

	if (!(goya->hw_cap_initialized & HW_CAP_MMU))
		return;

	if (secure)
		WREG32(mmDMA_QM_0_GLBL_PROT, QMAN_DMA_FULLY_TRUSTED);
	else
		WREG32(mmDMA_QM_0_GLBL_PROT, QMAN_DMA_PARTLY_TRUSTED);

	RREG32(mmDMA_QM_0_GLBL_PROT);
}

/*
 * goya_fetch_psoc_frequency - Fetch PSOC frequency values
 *
 * @hdev: pointer to hl_device structure
 *
 */
static void goya_fetch_psoc_frequency(struct hl_device *hdev)
{
	struct asic_fixed_properties *prop = &hdev->asic_prop;

	prop->psoc_pci_pll_nr = RREG32(mmPSOC_PCI_PLL_NR);
	prop->psoc_pci_pll_nf = RREG32(mmPSOC_PCI_PLL_NF);
	prop->psoc_pci_pll_od = RREG32(mmPSOC_PCI_PLL_OD);
	prop->psoc_pci_pll_div_factor = RREG32(mmPSOC_PCI_PLL_DIV_FACTOR_1);
}

int goya_late_init(struct hl_device *hdev)
{
	struct asic_fixed_properties *prop = &hdev->asic_prop;
	int rc;

	goya_fetch_psoc_frequency(hdev);

	rc = goya_mmu_clear_pgt_range(hdev);
	if (rc) {
		dev_err(hdev->dev,
			"Failed to clear MMU page tables range %d\n", rc);
		return rc;
	}

	rc = goya_mmu_set_dram_default_page(hdev);
	if (rc) {
		dev_err(hdev->dev, "Failed to set DRAM default page %d\n", rc);
		return rc;
	}

	rc = goya_mmu_add_mappings_for_device_cpu(hdev);
	if (rc)
		return rc;

	rc = goya_init_cpu_queues(hdev);
	if (rc)
		return rc;

	rc = goya_test_cpu_queue(hdev);
	if (rc)
		return rc;

	rc = goya_armcp_info_get(hdev);
	if (rc) {
		dev_err(hdev->dev, "Failed to get armcp info %d\n", rc);
		return rc;
	}

	/* Now that we have the DRAM size in ASIC prop, we need to check
	 * its size and configure the DMA_IF DDR wrap protection (which is in
	 * the MMU block) accordingly. The value is the log2 of the DRAM size
	 */
	WREG32(mmMMU_LOG2_DDR_SIZE, ilog2(prop->dram_size));

	rc = hl_fw_send_pci_access_msg(hdev, ARMCP_PACKET_ENABLE_PCI_ACCESS);
	if (rc) {
		dev_err(hdev->dev,
			"Failed to enable PCI access from CPU %d\n", rc);
		return rc;
	}

	WREG32(mmGIC_DISTRIBUTOR__5_GICD_SETSPI_NSR,
			GOYA_ASYNC_EVENT_ID_INTS_REGISTER);

	return 0;
}

/*
 * goya_late_fini - GOYA late tear-down code
 *
 * @hdev: pointer to hl_device structure
 *
 * Free sensors allocated structures
 */
void goya_late_fini(struct hl_device *hdev)
{
	const struct hwmon_channel_info **channel_info_arr;
	int i = 0;

	if (!hdev->hl_chip_info->info)
		return;

	channel_info_arr = hdev->hl_chip_info->info;

	while (channel_info_arr[i]) {
		kfree(channel_info_arr[i]->config);
		kfree(channel_info_arr[i]);
		i++;
	}

	kfree(channel_info_arr);

	hdev->hl_chip_info->info = NULL;
}

/*
 * goya_sw_init - Goya software initialization code
 *
 * @hdev: pointer to hl_device structure
 *
 */
static int goya_sw_init(struct hl_device *hdev)
{
	struct goya_device *goya;
	int rc;

	/* Allocate device structure */
	goya = kzalloc(sizeof(*goya), GFP_KERNEL);
	if (!goya)
		return -ENOMEM;

	/* according to goya_init_iatu */
	goya->ddr_bar_cur_addr = DRAM_PHYS_BASE;

	goya->mme_clk = GOYA_PLL_FREQ_LOW;
	goya->tpc_clk = GOYA_PLL_FREQ_LOW;
	goya->ic_clk = GOYA_PLL_FREQ_LOW;

	hdev->asic_specific = goya;

	/* Create DMA pool for small allocations */
	hdev->dma_pool = dma_pool_create(dev_name(hdev->dev),
			&hdev->pdev->dev, GOYA_DMA_POOL_BLK_SIZE, 8, 0);
	if (!hdev->dma_pool) {
		dev_err(hdev->dev, "failed to create DMA pool\n");
		rc = -ENOMEM;
		goto free_goya_device;
	}

	hdev->cpu_accessible_dma_mem =
			hdev->asic_funcs->asic_dma_alloc_coherent(hdev,
					HL_CPU_ACCESSIBLE_MEM_SIZE,
					&hdev->cpu_accessible_dma_address,
					GFP_KERNEL | __GFP_ZERO);

	if (!hdev->cpu_accessible_dma_mem) {
		rc = -ENOMEM;
		goto free_dma_pool;
	}

	dev_dbg(hdev->dev, "cpu accessible memory at bus address %pad\n",
		&hdev->cpu_accessible_dma_address);

	hdev->cpu_accessible_dma_pool = gen_pool_create(ilog2(32), -1);
	if (!hdev->cpu_accessible_dma_pool) {
		dev_err(hdev->dev,
			"Failed to create CPU accessible DMA pool\n");
		rc = -ENOMEM;
		goto free_cpu_dma_mem;
	}

	rc = gen_pool_add(hdev->cpu_accessible_dma_pool,
				(uintptr_t) hdev->cpu_accessible_dma_mem,
				HL_CPU_ACCESSIBLE_MEM_SIZE, -1);
	if (rc) {
		dev_err(hdev->dev,
			"Failed to add memory to CPU accessible DMA pool\n");
		rc = -EFAULT;
		goto free_cpu_accessible_dma_pool;
	}

	spin_lock_init(&goya->hw_queues_lock);
	hdev->supports_coresight = true;
	hdev->supports_soft_reset = true;

	return 0;

free_cpu_accessible_dma_pool:
	gen_pool_destroy(hdev->cpu_accessible_dma_pool);
free_cpu_dma_mem:
	hdev->asic_funcs->asic_dma_free_coherent(hdev,
			HL_CPU_ACCESSIBLE_MEM_SIZE,
			hdev->cpu_accessible_dma_mem,
			hdev->cpu_accessible_dma_address);
free_dma_pool:
	dma_pool_destroy(hdev->dma_pool);
free_goya_device:
	kfree(goya);

	return rc;
}

/*
 * goya_sw_fini - Goya software tear-down code
 *
 * @hdev: pointer to hl_device structure
 *
 */
static int goya_sw_fini(struct hl_device *hdev)
{
	struct goya_device *goya = hdev->asic_specific;

	gen_pool_destroy(hdev->cpu_accessible_dma_pool);

	hdev->asic_funcs->asic_dma_free_coherent(hdev,
			HL_CPU_ACCESSIBLE_MEM_SIZE,
			hdev->cpu_accessible_dma_mem,
			hdev->cpu_accessible_dma_address);

	dma_pool_destroy(hdev->dma_pool);

	kfree(goya);

	return 0;
}

static void goya_init_dma_qman(struct hl_device *hdev, int dma_id,
		dma_addr_t bus_address)
{
	struct goya_device *goya = hdev->asic_specific;
	u32 mtr_base_lo, mtr_base_hi;
	u32 so_base_lo, so_base_hi;
	u32 gic_base_lo, gic_base_hi;
	u32 reg_off = dma_id * (mmDMA_QM_1_PQ_PI - mmDMA_QM_0_PQ_PI);
	u32 dma_err_cfg = QMAN_DMA_ERR_MSG_EN;

	mtr_base_lo = lower_32_bits(CFG_BASE + mmSYNC_MNGR_MON_PAY_ADDRL_0);
	mtr_base_hi = upper_32_bits(CFG_BASE + mmSYNC_MNGR_MON_PAY_ADDRL_0);
	so_base_lo = lower_32_bits(CFG_BASE + mmSYNC_MNGR_SOB_OBJ_0);
	so_base_hi = upper_32_bits(CFG_BASE + mmSYNC_MNGR_SOB_OBJ_0);

	gic_base_lo =
		lower_32_bits(CFG_BASE + mmGIC_DISTRIBUTOR__5_GICD_SETSPI_NSR);
	gic_base_hi =
		upper_32_bits(CFG_BASE + mmGIC_DISTRIBUTOR__5_GICD_SETSPI_NSR);

	WREG32(mmDMA_QM_0_PQ_BASE_LO + reg_off, lower_32_bits(bus_address));
	WREG32(mmDMA_QM_0_PQ_BASE_HI + reg_off, upper_32_bits(bus_address));

	WREG32(mmDMA_QM_0_PQ_SIZE + reg_off, ilog2(HL_QUEUE_LENGTH));
	WREG32(mmDMA_QM_0_PQ_PI + reg_off, 0);
	WREG32(mmDMA_QM_0_PQ_CI + reg_off, 0);

	WREG32(mmDMA_QM_0_CP_MSG_BASE0_ADDR_LO + reg_off, mtr_base_lo);
	WREG32(mmDMA_QM_0_CP_MSG_BASE0_ADDR_HI + reg_off, mtr_base_hi);
	WREG32(mmDMA_QM_0_CP_MSG_BASE1_ADDR_LO + reg_off, so_base_lo);
	WREG32(mmDMA_QM_0_CP_MSG_BASE1_ADDR_HI + reg_off, so_base_hi);
	WREG32(mmDMA_QM_0_GLBL_ERR_ADDR_LO + reg_off, gic_base_lo);
	WREG32(mmDMA_QM_0_GLBL_ERR_ADDR_HI + reg_off, gic_base_hi);
	WREG32(mmDMA_QM_0_GLBL_ERR_WDATA + reg_off,
			GOYA_ASYNC_EVENT_ID_DMA0_QM + dma_id);

	/* PQ has buffer of 2 cache lines, while CQ has 8 lines */
	WREG32(mmDMA_QM_0_PQ_CFG1 + reg_off, 0x00020002);
	WREG32(mmDMA_QM_0_CQ_CFG1 + reg_off, 0x00080008);

	if (goya->hw_cap_initialized & HW_CAP_MMU)
		WREG32(mmDMA_QM_0_GLBL_PROT + reg_off, QMAN_DMA_PARTLY_TRUSTED);
	else
		WREG32(mmDMA_QM_0_GLBL_PROT + reg_off, QMAN_DMA_FULLY_TRUSTED);

	if (hdev->stop_on_err)
		dma_err_cfg |= 1 << DMA_QM_0_GLBL_ERR_CFG_DMA_STOP_ON_ERR_SHIFT;

	WREG32(mmDMA_QM_0_GLBL_ERR_CFG + reg_off, dma_err_cfg);
	WREG32(mmDMA_QM_0_GLBL_CFG0 + reg_off, QMAN_DMA_ENABLE);
}

static void goya_init_dma_ch(struct hl_device *hdev, int dma_id)
{
	u32 gic_base_lo, gic_base_hi;
	u64 sob_addr;
	u32 reg_off = dma_id * (mmDMA_CH_1_CFG1 - mmDMA_CH_0_CFG1);

	gic_base_lo =
		lower_32_bits(CFG_BASE + mmGIC_DISTRIBUTOR__5_GICD_SETSPI_NSR);
	gic_base_hi =
		upper_32_bits(CFG_BASE + mmGIC_DISTRIBUTOR__5_GICD_SETSPI_NSR);

	WREG32(mmDMA_CH_0_ERRMSG_ADDR_LO + reg_off, gic_base_lo);
	WREG32(mmDMA_CH_0_ERRMSG_ADDR_HI + reg_off, gic_base_hi);
	WREG32(mmDMA_CH_0_ERRMSG_WDATA + reg_off,
			GOYA_ASYNC_EVENT_ID_DMA0_CH + dma_id);

	if (dma_id)
		sob_addr = CFG_BASE + mmSYNC_MNGR_SOB_OBJ_1000 +
				(dma_id - 1) * 4;
	else
		sob_addr = CFG_BASE + mmSYNC_MNGR_SOB_OBJ_1007;

	WREG32(mmDMA_CH_0_WR_COMP_ADDR_HI + reg_off, upper_32_bits(sob_addr));
	WREG32(mmDMA_CH_0_WR_COMP_WDATA + reg_off, 0x80000001);
}

/*
 * goya_init_dma_qmans - Initialize QMAN DMA registers
 *
 * @hdev: pointer to hl_device structure
 *
 * Initialize the H/W registers of the QMAN DMA channels
 *
 */
void goya_init_dma_qmans(struct hl_device *hdev)
{
	struct goya_device *goya = hdev->asic_specific;
	struct hl_hw_queue *q;
	int i;

	if (goya->hw_cap_initialized & HW_CAP_DMA)
		return;

	q = &hdev->kernel_queues[0];

	for (i = 0 ; i < NUMBER_OF_EXT_HW_QUEUES ; i++, q++) {
		q->cq_id = q->msi_vec = i;
		goya_init_dma_qman(hdev, i, q->bus_address);
		goya_init_dma_ch(hdev, i);
	}

	goya->hw_cap_initialized |= HW_CAP_DMA;
}

/*
 * goya_disable_external_queues - Disable external queues
 *
 * @hdev: pointer to hl_device structure
 *
 */
static void goya_disable_external_queues(struct hl_device *hdev)
{
	struct goya_device *goya = hdev->asic_specific;

	if (!(goya->hw_cap_initialized & HW_CAP_DMA))
		return;

	WREG32(mmDMA_QM_0_GLBL_CFG0, 0);
	WREG32(mmDMA_QM_1_GLBL_CFG0, 0);
	WREG32(mmDMA_QM_2_GLBL_CFG0, 0);
	WREG32(mmDMA_QM_3_GLBL_CFG0, 0);
	WREG32(mmDMA_QM_4_GLBL_CFG0, 0);
}

static int goya_stop_queue(struct hl_device *hdev, u32 cfg_reg,
				u32 cp_sts_reg, u32 glbl_sts0_reg)
{
	int rc;
	u32 status;

	/* use the values of TPC0 as they are all the same*/

	WREG32(cfg_reg, 1 << TPC0_QM_GLBL_CFG1_CP_STOP_SHIFT);

	status = RREG32(cp_sts_reg);
	if (status & TPC0_QM_CP_STS_FENCE_IN_PROGRESS_MASK) {
		rc = hl_poll_timeout(
			hdev,
			cp_sts_reg,
			status,
			!(status & TPC0_QM_CP_STS_FENCE_IN_PROGRESS_MASK),
			1000,
			QMAN_FENCE_TIMEOUT_USEC);

		/* if QMAN is stuck in fence no need to check for stop */
		if (rc)
			return 0;
	}

	rc = hl_poll_timeout(
		hdev,
		glbl_sts0_reg,
		status,
		(status & TPC0_QM_GLBL_STS0_CP_IS_STOP_MASK),
		1000,
		QMAN_STOP_TIMEOUT_USEC);

	if (rc) {
		dev_err(hdev->dev,
			"Timeout while waiting for QMAN to stop\n");
		return -EINVAL;
	}

	return 0;
}

/*
 * goya_stop_external_queues - Stop external queues
 *
 * @hdev: pointer to hl_device structure
 *
 * Returns 0 on success
 *
 */
static int goya_stop_external_queues(struct hl_device *hdev)
{
	int rc, retval = 0;

	struct goya_device *goya = hdev->asic_specific;

	if (!(goya->hw_cap_initialized & HW_CAP_DMA))
		return retval;

	rc = goya_stop_queue(hdev,
			mmDMA_QM_0_GLBL_CFG1,
			mmDMA_QM_0_CP_STS,
			mmDMA_QM_0_GLBL_STS0);

	if (rc) {
		dev_err(hdev->dev, "failed to stop DMA QMAN 0\n");
		retval = -EIO;
	}

	rc = goya_stop_queue(hdev,
			mmDMA_QM_1_GLBL_CFG1,
			mmDMA_QM_1_CP_STS,
			mmDMA_QM_1_GLBL_STS0);

	if (rc) {
		dev_err(hdev->dev, "failed to stop DMA QMAN 1\n");
		retval = -EIO;
	}

	rc = goya_stop_queue(hdev,
			mmDMA_QM_2_GLBL_CFG1,
			mmDMA_QM_2_CP_STS,
			mmDMA_QM_2_GLBL_STS0);

	if (rc) {
		dev_err(hdev->dev, "failed to stop DMA QMAN 2\n");
		retval = -EIO;
	}

	rc = goya_stop_queue(hdev,
			mmDMA_QM_3_GLBL_CFG1,
			mmDMA_QM_3_CP_STS,
			mmDMA_QM_3_GLBL_STS0);

	if (rc) {
		dev_err(hdev->dev, "failed to stop DMA QMAN 3\n");
		retval = -EIO;
	}

	rc = goya_stop_queue(hdev,
			mmDMA_QM_4_GLBL_CFG1,
			mmDMA_QM_4_CP_STS,
			mmDMA_QM_4_GLBL_STS0);

	if (rc) {
		dev_err(hdev->dev, "failed to stop DMA QMAN 4\n");
		retval = -EIO;
	}

	return retval;
}

/*
 * goya_init_cpu_queues - Initialize PQ/CQ/EQ of CPU
 *
 * @hdev: pointer to hl_device structure
 *
 * Returns 0 on success
 *
 */
int goya_init_cpu_queues(struct hl_device *hdev)
{
	struct goya_device *goya = hdev->asic_specific;
	struct hl_eq *eq;
	u32 status;
	struct hl_hw_queue *cpu_pq = &hdev->kernel_queues[GOYA_QUEUE_ID_CPU_PQ];
	int err;

	if (!hdev->cpu_queues_enable)
		return 0;

	if (goya->hw_cap_initialized & HW_CAP_CPU_Q)
		return 0;

	eq = &hdev->event_queue;

	WREG32(mmCPU_PQ_BASE_ADDR_LOW, lower_32_bits(cpu_pq->bus_address));
	WREG32(mmCPU_PQ_BASE_ADDR_HIGH, upper_32_bits(cpu_pq->bus_address));

	WREG32(mmCPU_EQ_BASE_ADDR_LOW, lower_32_bits(eq->bus_address));
	WREG32(mmCPU_EQ_BASE_ADDR_HIGH, upper_32_bits(eq->bus_address));

	WREG32(mmCPU_CQ_BASE_ADDR_LOW,
			lower_32_bits(VA_CPU_ACCESSIBLE_MEM_ADDR));
	WREG32(mmCPU_CQ_BASE_ADDR_HIGH,
			upper_32_bits(VA_CPU_ACCESSIBLE_MEM_ADDR));

	WREG32(mmCPU_PQ_LENGTH, HL_QUEUE_SIZE_IN_BYTES);
	WREG32(mmCPU_EQ_LENGTH, HL_EQ_SIZE_IN_BYTES);
	WREG32(mmCPU_CQ_LENGTH, HL_CPU_ACCESSIBLE_MEM_SIZE);

	/* Used for EQ CI */
	WREG32(mmCPU_EQ_CI, 0);

	WREG32(mmCPU_IF_PF_PQ_PI, 0);

	WREG32(mmCPU_PQ_INIT_STATUS, PQ_INIT_STATUS_READY_FOR_CP);

	WREG32(mmGIC_DISTRIBUTOR__5_GICD_SETSPI_NSR,
			GOYA_ASYNC_EVENT_ID_PI_UPDATE);

	err = hl_poll_timeout(
		hdev,
		mmCPU_PQ_INIT_STATUS,
		status,
		(status == PQ_INIT_STATUS_READY_FOR_HOST),
		1000,
		GOYA_CPU_TIMEOUT_USEC);

	if (err) {
		dev_err(hdev->dev,
			"Failed to setup communication with device CPU\n");
		return -EIO;
	}

	goya->hw_cap_initialized |= HW_CAP_CPU_Q;
	return 0;
}

static void goya_set_pll_refclk(struct hl_device *hdev)
{
	WREG32(mmCPU_PLL_DIV_SEL_0, 0x0);
	WREG32(mmCPU_PLL_DIV_SEL_1, 0x0);
	WREG32(mmCPU_PLL_DIV_SEL_2, 0x0);
	WREG32(mmCPU_PLL_DIV_SEL_3, 0x0);

	WREG32(mmIC_PLL_DIV_SEL_0, 0x0);
	WREG32(mmIC_PLL_DIV_SEL_1, 0x0);
	WREG32(mmIC_PLL_DIV_SEL_2, 0x0);
	WREG32(mmIC_PLL_DIV_SEL_3, 0x0);

	WREG32(mmMC_PLL_DIV_SEL_0, 0x0);
	WREG32(mmMC_PLL_DIV_SEL_1, 0x0);
	WREG32(mmMC_PLL_DIV_SEL_2, 0x0);
	WREG32(mmMC_PLL_DIV_SEL_3, 0x0);

	WREG32(mmPSOC_MME_PLL_DIV_SEL_0, 0x0);
	WREG32(mmPSOC_MME_PLL_DIV_SEL_1, 0x0);
	WREG32(mmPSOC_MME_PLL_DIV_SEL_2, 0x0);
	WREG32(mmPSOC_MME_PLL_DIV_SEL_3, 0x0);

	WREG32(mmPSOC_PCI_PLL_DIV_SEL_0, 0x0);
	WREG32(mmPSOC_PCI_PLL_DIV_SEL_1, 0x0);
	WREG32(mmPSOC_PCI_PLL_DIV_SEL_2, 0x0);
	WREG32(mmPSOC_PCI_PLL_DIV_SEL_3, 0x0);

	WREG32(mmPSOC_EMMC_PLL_DIV_SEL_0, 0x0);
	WREG32(mmPSOC_EMMC_PLL_DIV_SEL_1, 0x0);
	WREG32(mmPSOC_EMMC_PLL_DIV_SEL_2, 0x0);
	WREG32(mmPSOC_EMMC_PLL_DIV_SEL_3, 0x0);

	WREG32(mmTPC_PLL_DIV_SEL_0, 0x0);
	WREG32(mmTPC_PLL_DIV_SEL_1, 0x0);
	WREG32(mmTPC_PLL_DIV_SEL_2, 0x0);
	WREG32(mmTPC_PLL_DIV_SEL_3, 0x0);
}

static void goya_disable_clk_rlx(struct hl_device *hdev)
{
	WREG32(mmPSOC_MME_PLL_CLK_RLX_0, 0x100010);
	WREG32(mmIC_PLL_CLK_RLX_0, 0x100010);
}

static void _goya_tpc_mbist_workaround(struct hl_device *hdev, u8 tpc_id)
{
	u64 tpc_eml_address;
	u32 val, tpc_offset, tpc_eml_offset, tpc_slm_offset;
	int err, slm_index;

	tpc_offset = tpc_id * 0x40000;
	tpc_eml_offset = tpc_id * 0x200000;
	tpc_eml_address = (mmTPC0_EML_CFG_BASE + tpc_eml_offset - CFG_BASE);
	tpc_slm_offset = tpc_eml_address + 0x100000;

	/*
	 * Workaround for Bug H2 #2443 :
	 * "TPC SB is not initialized on chip reset"
	 */

	val = RREG32(mmTPC0_CFG_FUNC_MBIST_CNTRL + tpc_offset);
	if (val & TPC0_CFG_FUNC_MBIST_CNTRL_MBIST_ACTIVE_MASK)
		dev_warn(hdev->dev, "TPC%d MBIST ACTIVE is not cleared\n",
			tpc_id);

	WREG32(mmTPC0_CFG_FUNC_MBIST_PAT + tpc_offset, val & 0xFFFFF000);

	WREG32(mmTPC0_CFG_FUNC_MBIST_MEM_0 + tpc_offset, 0x37FF);
	WREG32(mmTPC0_CFG_FUNC_MBIST_MEM_1 + tpc_offset, 0x303F);
	WREG32(mmTPC0_CFG_FUNC_MBIST_MEM_2 + tpc_offset, 0x71FF);
	WREG32(mmTPC0_CFG_FUNC_MBIST_MEM_3 + tpc_offset, 0x71FF);
	WREG32(mmTPC0_CFG_FUNC_MBIST_MEM_4 + tpc_offset, 0x70FF);
	WREG32(mmTPC0_CFG_FUNC_MBIST_MEM_5 + tpc_offset, 0x70FF);
	WREG32(mmTPC0_CFG_FUNC_MBIST_MEM_6 + tpc_offset, 0x70FF);
	WREG32(mmTPC0_CFG_FUNC_MBIST_MEM_7 + tpc_offset, 0x70FF);
	WREG32(mmTPC0_CFG_FUNC_MBIST_MEM_8 + tpc_offset, 0x70FF);
	WREG32(mmTPC0_CFG_FUNC_MBIST_MEM_9 + tpc_offset, 0x70FF);

	WREG32_OR(mmTPC0_CFG_FUNC_MBIST_CNTRL + tpc_offset,
		1 << TPC0_CFG_FUNC_MBIST_CNTRL_MBIST_START_SHIFT);

	err = hl_poll_timeout(
		hdev,
		mmTPC0_CFG_FUNC_MBIST_CNTRL + tpc_offset,
		val,
		(val & TPC0_CFG_FUNC_MBIST_CNTRL_MBIST_DONE_MASK),
		1000,
		HL_DEVICE_TIMEOUT_USEC);

	if (err)
		dev_err(hdev->dev,
			"Timeout while waiting for TPC%d MBIST DONE\n", tpc_id);

	WREG32_OR(mmTPC0_EML_CFG_DBG_CNT + tpc_eml_offset,
		1 << TPC0_EML_CFG_DBG_CNT_CORE_RST_SHIFT);

	msleep(GOYA_RESET_WAIT_MSEC);

	WREG32_AND(mmTPC0_EML_CFG_DBG_CNT + tpc_eml_offset,
		~(1 << TPC0_EML_CFG_DBG_CNT_CORE_RST_SHIFT));

	msleep(GOYA_RESET_WAIT_MSEC);

	for (slm_index = 0 ; slm_index < 256 ; slm_index++)
		WREG32(tpc_slm_offset + (slm_index << 2), 0);

	val = RREG32(tpc_slm_offset);
}

static void goya_tpc_mbist_workaround(struct hl_device *hdev)
{
	struct goya_device *goya = hdev->asic_specific;
	int i;

	if (hdev->pldm)
		return;

	if (goya->hw_cap_initialized & HW_CAP_TPC_MBIST)
		return;

	/* Workaround for H2 #2443 */

	for (i = 0 ; i < TPC_MAX_NUM ; i++)
		_goya_tpc_mbist_workaround(hdev, i);

	goya->hw_cap_initialized |= HW_CAP_TPC_MBIST;
}

/*
 * goya_init_golden_registers - Initialize golden registers
 *
 * @hdev: pointer to hl_device structure
 *
 * Initialize the H/W registers of the device
 *
 */
static void goya_init_golden_registers(struct hl_device *hdev)
{
	struct goya_device *goya = hdev->asic_specific;
	u32 polynom[10], tpc_intr_mask, offset;
	int i;

	if (goya->hw_cap_initialized & HW_CAP_GOLDEN)
		return;

	polynom[0] = 0x00020080;
	polynom[1] = 0x00401000;
	polynom[2] = 0x00200800;
	polynom[3] = 0x00002000;
	polynom[4] = 0x00080200;
	polynom[5] = 0x00040100;
	polynom[6] = 0x00100400;
	polynom[7] = 0x00004000;
	polynom[8] = 0x00010000;
	polynom[9] = 0x00008000;

	/* Mask all arithmetic interrupts from TPC */
	tpc_intr_mask = 0x7FFF;

	for (i = 0, offset = 0 ; i < 6 ; i++, offset += 0x20000) {
		WREG32(mmSRAM_Y0_X0_RTR_HBW_RD_RQ_L_ARB + offset, 0x302);
		WREG32(mmSRAM_Y0_X1_RTR_HBW_RD_RQ_L_ARB + offset, 0x302);
		WREG32(mmSRAM_Y0_X2_RTR_HBW_RD_RQ_L_ARB + offset, 0x302);
		WREG32(mmSRAM_Y0_X3_RTR_HBW_RD_RQ_L_ARB + offset, 0x302);
		WREG32(mmSRAM_Y0_X4_RTR_HBW_RD_RQ_L_ARB + offset, 0x302);

		WREG32(mmSRAM_Y0_X0_RTR_HBW_DATA_L_ARB + offset, 0x204);
		WREG32(mmSRAM_Y0_X1_RTR_HBW_DATA_L_ARB + offset, 0x204);
		WREG32(mmSRAM_Y0_X2_RTR_HBW_DATA_L_ARB + offset, 0x204);
		WREG32(mmSRAM_Y0_X3_RTR_HBW_DATA_L_ARB + offset, 0x204);
		WREG32(mmSRAM_Y0_X4_RTR_HBW_DATA_L_ARB + offset, 0x204);


		WREG32(mmSRAM_Y0_X0_RTR_HBW_DATA_E_ARB + offset, 0x206);
		WREG32(mmSRAM_Y0_X1_RTR_HBW_DATA_E_ARB + offset, 0x206);
		WREG32(mmSRAM_Y0_X2_RTR_HBW_DATA_E_ARB + offset, 0x206);
		WREG32(mmSRAM_Y0_X3_RTR_HBW_DATA_E_ARB + offset, 0x207);
		WREG32(mmSRAM_Y0_X4_RTR_HBW_DATA_E_ARB + offset, 0x207);

		WREG32(mmSRAM_Y0_X0_RTR_HBW_DATA_W_ARB + offset, 0x207);
		WREG32(mmSRAM_Y0_X1_RTR_HBW_DATA_W_ARB + offset, 0x207);
		WREG32(mmSRAM_Y0_X2_RTR_HBW_DATA_W_ARB + offset, 0x206);
		WREG32(mmSRAM_Y0_X3_RTR_HBW_DATA_W_ARB + offset, 0x206);
		WREG32(mmSRAM_Y0_X4_RTR_HBW_DATA_W_ARB + offset, 0x206);

		WREG32(mmSRAM_Y0_X0_RTR_HBW_WR_RS_E_ARB + offset, 0x101);
		WREG32(mmSRAM_Y0_X1_RTR_HBW_WR_RS_E_ARB + offset, 0x102);
		WREG32(mmSRAM_Y0_X2_RTR_HBW_WR_RS_E_ARB + offset, 0x103);
		WREG32(mmSRAM_Y0_X3_RTR_HBW_WR_RS_E_ARB + offset, 0x104);
		WREG32(mmSRAM_Y0_X4_RTR_HBW_WR_RS_E_ARB + offset, 0x105);

		WREG32(mmSRAM_Y0_X0_RTR_HBW_WR_RS_W_ARB + offset, 0x105);
		WREG32(mmSRAM_Y0_X1_RTR_HBW_WR_RS_W_ARB + offset, 0x104);
		WREG32(mmSRAM_Y0_X2_RTR_HBW_WR_RS_W_ARB + offset, 0x103);
		WREG32(mmSRAM_Y0_X3_RTR_HBW_WR_RS_W_ARB + offset, 0x102);
		WREG32(mmSRAM_Y0_X4_RTR_HBW_WR_RS_W_ARB + offset, 0x101);
	}

	WREG32(mmMME_STORE_MAX_CREDIT, 0x21);
	WREG32(mmMME_AGU, 0x0f0f0f10);
	WREG32(mmMME_SEI_MASK, ~0x0);

	WREG32(mmMME6_RTR_HBW_RD_RQ_N_ARB, 0x01010101);
	WREG32(mmMME5_RTR_HBW_RD_RQ_N_ARB, 0x01040101);
	WREG32(mmMME4_RTR_HBW_RD_RQ_N_ARB, 0x01030101);
	WREG32(mmMME3_RTR_HBW_RD_RQ_N_ARB, 0x01020101);
	WREG32(mmMME2_RTR_HBW_RD_RQ_N_ARB, 0x01010101);
	WREG32(mmMME1_RTR_HBW_RD_RQ_N_ARB, 0x07010701);
	WREG32(mmMME6_RTR_HBW_RD_RQ_S_ARB, 0x04010401);
	WREG32(mmMME5_RTR_HBW_RD_RQ_S_ARB, 0x04050401);
	WREG32(mmMME4_RTR_HBW_RD_RQ_S_ARB, 0x03070301);
	WREG32(mmMME3_RTR_HBW_RD_RQ_S_ARB, 0x01030101);
	WREG32(mmMME2_RTR_HBW_RD_RQ_S_ARB, 0x01040101);
	WREG32(mmMME1_RTR_HBW_RD_RQ_S_ARB, 0x01050105);
	WREG32(mmMME6_RTR_HBW_RD_RQ_W_ARB, 0x01010501);
	WREG32(mmMME5_RTR_HBW_RD_RQ_W_ARB, 0x01010501);
	WREG32(mmMME4_RTR_HBW_RD_RQ_W_ARB, 0x01040301);
	WREG32(mmMME3_RTR_HBW_RD_RQ_W_ARB, 0x01030401);
	WREG32(mmMME2_RTR_HBW_RD_RQ_W_ARB, 0x01040101);
	WREG32(mmMME1_RTR_HBW_RD_RQ_W_ARB, 0x01050101);
	WREG32(mmMME6_RTR_HBW_WR_RQ_N_ARB, 0x02020202);
	WREG32(mmMME5_RTR_HBW_WR_RQ_N_ARB, 0x01070101);
	WREG32(mmMME4_RTR_HBW_WR_RQ_N_ARB, 0x02020201);
	WREG32(mmMME3_RTR_HBW_WR_RQ_N_ARB, 0x07020701);
	WREG32(mmMME2_RTR_HBW_WR_RQ_N_ARB, 0x01020101);
	WREG32(mmMME1_RTR_HBW_WR_RQ_S_ARB, 0x01010101);
	WREG32(mmMME6_RTR_HBW_WR_RQ_S_ARB, 0x01070101);
	WREG32(mmMME5_RTR_HBW_WR_RQ_S_ARB, 0x01070101);
	WREG32(mmMME4_RTR_HBW_WR_RQ_S_ARB, 0x07020701);
	WREG32(mmMME3_RTR_HBW_WR_RQ_S_ARB, 0x02020201);
	WREG32(mmMME2_RTR_HBW_WR_RQ_S_ARB, 0x01070101);
	WREG32(mmMME1_RTR_HBW_WR_RQ_S_ARB, 0x01020102);
	WREG32(mmMME6_RTR_HBW_WR_RQ_W_ARB, 0x01020701);
	WREG32(mmMME5_RTR_HBW_WR_RQ_W_ARB, 0x01020701);
	WREG32(mmMME4_RTR_HBW_WR_RQ_W_ARB, 0x07020707);
	WREG32(mmMME3_RTR_HBW_WR_RQ_W_ARB, 0x01020201);
	WREG32(mmMME2_RTR_HBW_WR_RQ_W_ARB, 0x01070201);
	WREG32(mmMME1_RTR_HBW_WR_RQ_W_ARB, 0x01070201);
	WREG32(mmMME6_RTR_HBW_RD_RS_N_ARB, 0x01070102);
	WREG32(mmMME5_RTR_HBW_RD_RS_N_ARB, 0x01070102);
	WREG32(mmMME4_RTR_HBW_RD_RS_N_ARB, 0x01060102);
	WREG32(mmMME3_RTR_HBW_RD_RS_N_ARB, 0x01040102);
	WREG32(mmMME2_RTR_HBW_RD_RS_N_ARB, 0x01020102);
	WREG32(mmMME1_RTR_HBW_RD_RS_N_ARB, 0x01020107);
	WREG32(mmMME6_RTR_HBW_RD_RS_S_ARB, 0x01020106);
	WREG32(mmMME5_RTR_HBW_RD_RS_S_ARB, 0x01020102);
	WREG32(mmMME4_RTR_HBW_RD_RS_S_ARB, 0x01040102);
	WREG32(mmMME3_RTR_HBW_RD_RS_S_ARB, 0x01060102);
	WREG32(mmMME2_RTR_HBW_RD_RS_S_ARB, 0x01070102);
	WREG32(mmMME1_RTR_HBW_RD_RS_S_ARB, 0x01070102);
	WREG32(mmMME6_RTR_HBW_RD_RS_E_ARB, 0x01020702);
	WREG32(mmMME5_RTR_HBW_RD_RS_E_ARB, 0x01020702);
	WREG32(mmMME4_RTR_HBW_RD_RS_E_ARB, 0x01040602);
	WREG32(mmMME3_RTR_HBW_RD_RS_E_ARB, 0x01060402);
	WREG32(mmMME2_RTR_HBW_RD_RS_E_ARB, 0x01070202);
	WREG32(mmMME1_RTR_HBW_RD_RS_E_ARB, 0x01070102);
	WREG32(mmMME6_RTR_HBW_RD_RS_W_ARB, 0x01060401);
	WREG32(mmMME5_RTR_HBW_RD_RS_W_ARB, 0x01060401);
	WREG32(mmMME4_RTR_HBW_RD_RS_W_ARB, 0x01060401);
	WREG32(mmMME3_RTR_HBW_RD_RS_W_ARB, 0x01060401);
	WREG32(mmMME2_RTR_HBW_RD_RS_W_ARB, 0x01060401);
	WREG32(mmMME1_RTR_HBW_RD_RS_W_ARB, 0x01060401);
	WREG32(mmMME6_RTR_HBW_WR_RS_N_ARB, 0x01050101);
	WREG32(mmMME5_RTR_HBW_WR_RS_N_ARB, 0x01040101);
	WREG32(mmMME4_RTR_HBW_WR_RS_N_ARB, 0x01030101);
	WREG32(mmMME3_RTR_HBW_WR_RS_N_ARB, 0x01020101);
	WREG32(mmMME2_RTR_HBW_WR_RS_N_ARB, 0x01010101);
	WREG32(mmMME1_RTR_HBW_WR_RS_N_ARB, 0x01010107);
	WREG32(mmMME6_RTR_HBW_WR_RS_S_ARB, 0x01010107);
	WREG32(mmMME5_RTR_HBW_WR_RS_S_ARB, 0x01010101);
	WREG32(mmMME4_RTR_HBW_WR_RS_S_ARB, 0x01020101);
	WREG32(mmMME3_RTR_HBW_WR_RS_S_ARB, 0x01030101);
	WREG32(mmMME2_RTR_HBW_WR_RS_S_ARB, 0x01040101);
	WREG32(mmMME1_RTR_HBW_WR_RS_S_ARB, 0x01050101);
	WREG32(mmMME6_RTR_HBW_WR_RS_E_ARB, 0x01010501);
	WREG32(mmMME5_RTR_HBW_WR_RS_E_ARB, 0x01010501);
	WREG32(mmMME4_RTR_HBW_WR_RS_E_ARB, 0x01040301);
	WREG32(mmMME3_RTR_HBW_WR_RS_E_ARB, 0x01030401);
	WREG32(mmMME2_RTR_HBW_WR_RS_E_ARB, 0x01040101);
	WREG32(mmMME1_RTR_HBW_WR_RS_E_ARB, 0x01050101);
	WREG32(mmMME6_RTR_HBW_WR_RS_W_ARB, 0x01010101);
	WREG32(mmMME5_RTR_HBW_WR_RS_W_ARB, 0x01010101);
	WREG32(mmMME4_RTR_HBW_WR_RS_W_ARB, 0x01010101);
	WREG32(mmMME3_RTR_HBW_WR_RS_W_ARB, 0x01010101);
	WREG32(mmMME2_RTR_HBW_WR_RS_W_ARB, 0x01010101);
	WREG32(mmMME1_RTR_HBW_WR_RS_W_ARB, 0x01010101);

	WREG32(mmTPC1_RTR_HBW_RD_RQ_N_ARB, 0x01010101);
	WREG32(mmTPC1_RTR_HBW_RD_RQ_S_ARB, 0x01010101);
	WREG32(mmTPC1_RTR_HBW_RD_RQ_E_ARB, 0x01060101);
	WREG32(mmTPC1_RTR_HBW_WR_RQ_N_ARB, 0x02020102);
	WREG32(mmTPC1_RTR_HBW_WR_RQ_S_ARB, 0x01010101);
	WREG32(mmTPC1_RTR_HBW_WR_RQ_E_ARB, 0x02070202);
	WREG32(mmTPC1_RTR_HBW_RD_RS_N_ARB, 0x01020201);
	WREG32(mmTPC1_RTR_HBW_RD_RS_S_ARB, 0x01070201);
	WREG32(mmTPC1_RTR_HBW_RD_RS_W_ARB, 0x01070202);
	WREG32(mmTPC1_RTR_HBW_WR_RS_N_ARB, 0x01010101);
	WREG32(mmTPC1_RTR_HBW_WR_RS_S_ARB, 0x01050101);
	WREG32(mmTPC1_RTR_HBW_WR_RS_W_ARB, 0x01050101);

	WREG32(mmTPC2_RTR_HBW_RD_RQ_N_ARB, 0x01020101);
	WREG32(mmTPC2_RTR_HBW_RD_RQ_S_ARB, 0x01050101);
	WREG32(mmTPC2_RTR_HBW_RD_RQ_E_ARB, 0x01010201);
	WREG32(mmTPC2_RTR_HBW_WR_RQ_N_ARB, 0x02040102);
	WREG32(mmTPC2_RTR_HBW_WR_RQ_S_ARB, 0x01050101);
	WREG32(mmTPC2_RTR_HBW_WR_RQ_E_ARB, 0x02060202);
	WREG32(mmTPC2_RTR_HBW_RD_RS_N_ARB, 0x01020201);
	WREG32(mmTPC2_RTR_HBW_RD_RS_S_ARB, 0x01070201);
	WREG32(mmTPC2_RTR_HBW_RD_RS_W_ARB, 0x01070202);
	WREG32(mmTPC2_RTR_HBW_WR_RS_N_ARB, 0x01010101);
	WREG32(mmTPC2_RTR_HBW_WR_RS_S_ARB, 0x01040101);
	WREG32(mmTPC2_RTR_HBW_WR_RS_W_ARB, 0x01040101);

	WREG32(mmTPC3_RTR_HBW_RD_RQ_N_ARB, 0x01030101);
	WREG32(mmTPC3_RTR_HBW_RD_RQ_S_ARB, 0x01040101);
	WREG32(mmTPC3_RTR_HBW_RD_RQ_E_ARB, 0x01040301);
	WREG32(mmTPC3_RTR_HBW_WR_RQ_N_ARB, 0x02060102);
	WREG32(mmTPC3_RTR_HBW_WR_RQ_S_ARB, 0x01040101);
	WREG32(mmTPC3_RTR_HBW_WR_RQ_E_ARB, 0x01040301);
	WREG32(mmTPC3_RTR_HBW_RD_RS_N_ARB, 0x01040201);
	WREG32(mmTPC3_RTR_HBW_RD_RS_S_ARB, 0x01060201);
	WREG32(mmTPC3_RTR_HBW_RD_RS_W_ARB, 0x01060402);
	WREG32(mmTPC3_RTR_HBW_WR_RS_N_ARB, 0x01020101);
	WREG32(mmTPC3_RTR_HBW_WR_RS_S_ARB, 0x01030101);
	WREG32(mmTPC3_RTR_HBW_WR_RS_W_ARB, 0x01030401);

	WREG32(mmTPC4_RTR_HBW_RD_RQ_N_ARB, 0x01040101);
	WREG32(mmTPC4_RTR_HBW_RD_RQ_S_ARB, 0x01030101);
	WREG32(mmTPC4_RTR_HBW_RD_RQ_E_ARB, 0x01030401);
	WREG32(mmTPC4_RTR_HBW_WR_RQ_N_ARB, 0x02070102);
	WREG32(mmTPC4_RTR_HBW_WR_RQ_S_ARB, 0x01030101);
	WREG32(mmTPC4_RTR_HBW_WR_RQ_E_ARB, 0x02060702);
	WREG32(mmTPC4_RTR_HBW_RD_RS_N_ARB, 0x01060201);
	WREG32(mmTPC4_RTR_HBW_RD_RS_S_ARB, 0x01040201);
	WREG32(mmTPC4_RTR_HBW_RD_RS_W_ARB, 0x01040602);
	WREG32(mmTPC4_RTR_HBW_WR_RS_N_ARB, 0x01030101);
	WREG32(mmTPC4_RTR_HBW_WR_RS_S_ARB, 0x01020101);
	WREG32(mmTPC4_RTR_HBW_WR_RS_W_ARB, 0x01040301);

	WREG32(mmTPC5_RTR_HBW_RD_RQ_N_ARB, 0x01050101);
	WREG32(mmTPC5_RTR_HBW_RD_RQ_S_ARB, 0x01020101);
	WREG32(mmTPC5_RTR_HBW_RD_RQ_E_ARB, 0x01200501);
	WREG32(mmTPC5_RTR_HBW_WR_RQ_N_ARB, 0x02070102);
	WREG32(mmTPC5_RTR_HBW_WR_RQ_S_ARB, 0x01020101);
	WREG32(mmTPC5_RTR_HBW_WR_RQ_E_ARB, 0x02020602);
	WREG32(mmTPC5_RTR_HBW_RD_RS_N_ARB, 0x01070201);
	WREG32(mmTPC5_RTR_HBW_RD_RS_S_ARB, 0x01020201);
	WREG32(mmTPC5_RTR_HBW_RD_RS_W_ARB, 0x01020702);
	WREG32(mmTPC5_RTR_HBW_WR_RS_N_ARB, 0x01040101);
	WREG32(mmTPC5_RTR_HBW_WR_RS_S_ARB, 0x01010101);
	WREG32(mmTPC5_RTR_HBW_WR_RS_W_ARB, 0x01010501);

	WREG32(mmTPC6_RTR_HBW_RD_RQ_N_ARB, 0x01010101);
	WREG32(mmTPC6_RTR_HBW_RD_RQ_S_ARB, 0x01010101);
	WREG32(mmTPC6_RTR_HBW_RD_RQ_E_ARB, 0x01010601);
	WREG32(mmTPC6_RTR_HBW_WR_RQ_N_ARB, 0x01010101);
	WREG32(mmTPC6_RTR_HBW_WR_RQ_S_ARB, 0x01010101);
	WREG32(mmTPC6_RTR_HBW_WR_RQ_E_ARB, 0x02020702);
	WREG32(mmTPC6_RTR_HBW_RD_RS_N_ARB, 0x01010101);
	WREG32(mmTPC6_RTR_HBW_RD_RS_S_ARB, 0x01010101);
	WREG32(mmTPC6_RTR_HBW_RD_RS_W_ARB, 0x01020702);
	WREG32(mmTPC6_RTR_HBW_WR_RS_N_ARB, 0x01050101);
	WREG32(mmTPC6_RTR_HBW_WR_RS_S_ARB, 0x01010101);
	WREG32(mmTPC6_RTR_HBW_WR_RS_W_ARB, 0x01010501);

	for (i = 0, offset = 0 ; i < 10 ; i++, offset += 4) {
		WREG32(mmMME1_RTR_SPLIT_COEF_0 + offset, polynom[i] >> 7);
		WREG32(mmMME2_RTR_SPLIT_COEF_0 + offset, polynom[i] >> 7);
		WREG32(mmMME3_RTR_SPLIT_COEF_0 + offset, polynom[i] >> 7);
		WREG32(mmMME4_RTR_SPLIT_COEF_0 + offset, polynom[i] >> 7);
		WREG32(mmMME5_RTR_SPLIT_COEF_0 + offset, polynom[i] >> 7);
		WREG32(mmMME6_RTR_SPLIT_COEF_0 + offset, polynom[i] >> 7);

		WREG32(mmTPC0_NRTR_SPLIT_COEF_0 + offset, polynom[i] >> 7);
		WREG32(mmTPC1_RTR_SPLIT_COEF_0 + offset, polynom[i] >> 7);
		WREG32(mmTPC2_RTR_SPLIT_COEF_0 + offset, polynom[i] >> 7);
		WREG32(mmTPC3_RTR_SPLIT_COEF_0 + offset, polynom[i] >> 7);
		WREG32(mmTPC4_RTR_SPLIT_COEF_0 + offset, polynom[i] >> 7);
		WREG32(mmTPC5_RTR_SPLIT_COEF_0 + offset, polynom[i] >> 7);
		WREG32(mmTPC6_RTR_SPLIT_COEF_0 + offset, polynom[i] >> 7);
		WREG32(mmTPC7_NRTR_SPLIT_COEF_0 + offset, polynom[i] >> 7);

		WREG32(mmPCI_NRTR_SPLIT_COEF_0 + offset, polynom[i] >> 7);
		WREG32(mmDMA_NRTR_SPLIT_COEF_0 + offset, polynom[i] >> 7);
	}

	for (i = 0, offset = 0 ; i < 6 ; i++, offset += 0x40000) {
		WREG32(mmMME1_RTR_SCRAMB_EN + offset,
				1 << MME1_RTR_SCRAMB_EN_VAL_SHIFT);
		WREG32(mmMME1_RTR_NON_LIN_SCRAMB + offset,
				1 << MME1_RTR_NON_LIN_SCRAMB_EN_SHIFT);
	}

	for (i = 0, offset = 0 ; i < 8 ; i++, offset += 0x40000) {
		/*
		 * Workaround for Bug H2 #2441 :
		 * "ST.NOP set trace event illegal opcode"
		 */
		WREG32(mmTPC0_CFG_TPC_INTR_MASK + offset, tpc_intr_mask);

		WREG32(mmTPC0_NRTR_SCRAMB_EN + offset,
				1 << TPC0_NRTR_SCRAMB_EN_VAL_SHIFT);
		WREG32(mmTPC0_NRTR_NON_LIN_SCRAMB + offset,
				1 << TPC0_NRTR_NON_LIN_SCRAMB_EN_SHIFT);

		WREG32_FIELD(TPC0_CFG_MSS_CONFIG, offset,
				ICACHE_FETCH_LINE_NUM, 2);
	}

	WREG32(mmDMA_NRTR_SCRAMB_EN, 1 << DMA_NRTR_SCRAMB_EN_VAL_SHIFT);
	WREG32(mmDMA_NRTR_NON_LIN_SCRAMB,
			1 << DMA_NRTR_NON_LIN_SCRAMB_EN_SHIFT);

	WREG32(mmPCI_NRTR_SCRAMB_EN, 1 << PCI_NRTR_SCRAMB_EN_VAL_SHIFT);
	WREG32(mmPCI_NRTR_NON_LIN_SCRAMB,
			1 << PCI_NRTR_NON_LIN_SCRAMB_EN_SHIFT);

	/*
	 * Workaround for H2 #HW-23 bug
	 * Set DMA max outstanding read requests to 240 on DMA CH 1.
	 * This limitation is still large enough to not affect Gen4 bandwidth.
	 * We need to only limit that DMA channel because the user can only read
	 * from Host using DMA CH 1
	 */
	WREG32(mmDMA_CH_1_CFG0, 0x0fff00F0);

	WREG32(mmTPC_PLL_CLK_RLX_0, 0x200020);

	goya->hw_cap_initialized |= HW_CAP_GOLDEN;
}

static void goya_init_mme_qman(struct hl_device *hdev)
{
	u32 mtr_base_lo, mtr_base_hi;
	u32 so_base_lo, so_base_hi;
	u32 gic_base_lo, gic_base_hi;
	u64 qman_base_addr;

	mtr_base_lo = lower_32_bits(CFG_BASE + mmSYNC_MNGR_MON_PAY_ADDRL_0);
	mtr_base_hi = upper_32_bits(CFG_BASE + mmSYNC_MNGR_MON_PAY_ADDRL_0);
	so_base_lo = lower_32_bits(CFG_BASE + mmSYNC_MNGR_SOB_OBJ_0);
	so_base_hi = upper_32_bits(CFG_BASE + mmSYNC_MNGR_SOB_OBJ_0);

	gic_base_lo =
		lower_32_bits(CFG_BASE + mmGIC_DISTRIBUTOR__5_GICD_SETSPI_NSR);
	gic_base_hi =
		upper_32_bits(CFG_BASE + mmGIC_DISTRIBUTOR__5_GICD_SETSPI_NSR);

	qman_base_addr = hdev->asic_prop.sram_base_address +
				MME_QMAN_BASE_OFFSET;

	WREG32(mmMME_QM_PQ_BASE_LO, lower_32_bits(qman_base_addr));
	WREG32(mmMME_QM_PQ_BASE_HI, upper_32_bits(qman_base_addr));
	WREG32(mmMME_QM_PQ_SIZE, ilog2(MME_QMAN_LENGTH));
	WREG32(mmMME_QM_PQ_PI, 0);
	WREG32(mmMME_QM_PQ_CI, 0);
	WREG32(mmMME_QM_CP_LDMA_SRC_BASE_LO_OFFSET, 0x10C0);
	WREG32(mmMME_QM_CP_LDMA_SRC_BASE_HI_OFFSET, 0x10C4);
	WREG32(mmMME_QM_CP_LDMA_TSIZE_OFFSET, 0x10C8);
	WREG32(mmMME_QM_CP_LDMA_COMMIT_OFFSET, 0x10CC);

	WREG32(mmMME_QM_CP_MSG_BASE0_ADDR_LO, mtr_base_lo);
	WREG32(mmMME_QM_CP_MSG_BASE0_ADDR_HI, mtr_base_hi);
	WREG32(mmMME_QM_CP_MSG_BASE1_ADDR_LO, so_base_lo);
	WREG32(mmMME_QM_CP_MSG_BASE1_ADDR_HI, so_base_hi);

	/* QMAN CQ has 8 cache lines */
	WREG32(mmMME_QM_CQ_CFG1, 0x00080008);

	WREG32(mmMME_QM_GLBL_ERR_ADDR_LO, gic_base_lo);
	WREG32(mmMME_QM_GLBL_ERR_ADDR_HI, gic_base_hi);

	WREG32(mmMME_QM_GLBL_ERR_WDATA, GOYA_ASYNC_EVENT_ID_MME_QM);

	WREG32(mmMME_QM_GLBL_ERR_CFG, QMAN_MME_ERR_MSG_EN);

	WREG32(mmMME_QM_GLBL_PROT, QMAN_MME_ERR_PROT);

	WREG32(mmMME_QM_GLBL_CFG0, QMAN_MME_ENABLE);
}

static void goya_init_mme_cmdq(struct hl_device *hdev)
{
	u32 mtr_base_lo, mtr_base_hi;
	u32 so_base_lo, so_base_hi;
	u32 gic_base_lo, gic_base_hi;

	mtr_base_lo = lower_32_bits(CFG_BASE + mmSYNC_MNGR_MON_PAY_ADDRL_0);
	mtr_base_hi = upper_32_bits(CFG_BASE + mmSYNC_MNGR_MON_PAY_ADDRL_0);
	so_base_lo = lower_32_bits(CFG_BASE + mmSYNC_MNGR_SOB_OBJ_0);
	so_base_hi = upper_32_bits(CFG_BASE + mmSYNC_MNGR_SOB_OBJ_0);

	gic_base_lo =
		lower_32_bits(CFG_BASE + mmGIC_DISTRIBUTOR__5_GICD_SETSPI_NSR);
	gic_base_hi =
		upper_32_bits(CFG_BASE + mmGIC_DISTRIBUTOR__5_GICD_SETSPI_NSR);

	WREG32(mmMME_CMDQ_CP_MSG_BASE0_ADDR_LO, mtr_base_lo);
	WREG32(mmMME_CMDQ_CP_MSG_BASE0_ADDR_HI, mtr_base_hi);
	WREG32(mmMME_CMDQ_CP_MSG_BASE1_ADDR_LO,	so_base_lo);
	WREG32(mmMME_CMDQ_CP_MSG_BASE1_ADDR_HI, so_base_hi);

	/* CMDQ CQ has 20 cache lines */
	WREG32(mmMME_CMDQ_CQ_CFG1, 0x00140014);

	WREG32(mmMME_CMDQ_GLBL_ERR_ADDR_LO, gic_base_lo);
	WREG32(mmMME_CMDQ_GLBL_ERR_ADDR_HI, gic_base_hi);

	WREG32(mmMME_CMDQ_GLBL_ERR_WDATA, GOYA_ASYNC_EVENT_ID_MME_CMDQ);

	WREG32(mmMME_CMDQ_GLBL_ERR_CFG, CMDQ_MME_ERR_MSG_EN);

	WREG32(mmMME_CMDQ_GLBL_PROT, CMDQ_MME_ERR_PROT);

	WREG32(mmMME_CMDQ_GLBL_CFG0, CMDQ_MME_ENABLE);
}

void goya_init_mme_qmans(struct hl_device *hdev)
{
	struct goya_device *goya = hdev->asic_specific;
	u32 so_base_lo, so_base_hi;

	if (goya->hw_cap_initialized & HW_CAP_MME)
		return;

	so_base_lo = lower_32_bits(CFG_BASE + mmSYNC_MNGR_SOB_OBJ_0);
	so_base_hi = upper_32_bits(CFG_BASE + mmSYNC_MNGR_SOB_OBJ_0);

	WREG32(mmMME_SM_BASE_ADDRESS_LOW, so_base_lo);
	WREG32(mmMME_SM_BASE_ADDRESS_HIGH, so_base_hi);

	goya_init_mme_qman(hdev);
	goya_init_mme_cmdq(hdev);

	goya->hw_cap_initialized |= HW_CAP_MME;
}

static void goya_init_tpc_qman(struct hl_device *hdev, u32 base_off, int tpc_id)
{
	u32 mtr_base_lo, mtr_base_hi;
	u32 so_base_lo, so_base_hi;
	u32 gic_base_lo, gic_base_hi;
	u64 qman_base_addr;
	u32 reg_off = tpc_id * (mmTPC1_QM_PQ_PI - mmTPC0_QM_PQ_PI);

	mtr_base_lo = lower_32_bits(CFG_BASE + mmSYNC_MNGR_MON_PAY_ADDRL_0);
	mtr_base_hi = upper_32_bits(CFG_BASE + mmSYNC_MNGR_MON_PAY_ADDRL_0);
	so_base_lo = lower_32_bits(CFG_BASE + mmSYNC_MNGR_SOB_OBJ_0);
	so_base_hi = upper_32_bits(CFG_BASE + mmSYNC_MNGR_SOB_OBJ_0);

	gic_base_lo =
		lower_32_bits(CFG_BASE + mmGIC_DISTRIBUTOR__5_GICD_SETSPI_NSR);
	gic_base_hi =
		upper_32_bits(CFG_BASE + mmGIC_DISTRIBUTOR__5_GICD_SETSPI_NSR);

	qman_base_addr = hdev->asic_prop.sram_base_address + base_off;

	WREG32(mmTPC0_QM_PQ_BASE_LO + reg_off, lower_32_bits(qman_base_addr));
	WREG32(mmTPC0_QM_PQ_BASE_HI + reg_off, upper_32_bits(qman_base_addr));
	WREG32(mmTPC0_QM_PQ_SIZE + reg_off, ilog2(TPC_QMAN_LENGTH));
	WREG32(mmTPC0_QM_PQ_PI + reg_off, 0);
	WREG32(mmTPC0_QM_PQ_CI + reg_off, 0);
	WREG32(mmTPC0_QM_CP_LDMA_SRC_BASE_LO_OFFSET + reg_off, 0x10C0);
	WREG32(mmTPC0_QM_CP_LDMA_SRC_BASE_HI_OFFSET + reg_off, 0x10C4);
	WREG32(mmTPC0_QM_CP_LDMA_TSIZE_OFFSET + reg_off, 0x10C8);
	WREG32(mmTPC0_QM_CP_LDMA_COMMIT_OFFSET + reg_off, 0x10CC);

	WREG32(mmTPC0_QM_CP_MSG_BASE0_ADDR_LO + reg_off, mtr_base_lo);
	WREG32(mmTPC0_QM_CP_MSG_BASE0_ADDR_HI + reg_off, mtr_base_hi);
	WREG32(mmTPC0_QM_CP_MSG_BASE1_ADDR_LO + reg_off, so_base_lo);
	WREG32(mmTPC0_QM_CP_MSG_BASE1_ADDR_HI + reg_off, so_base_hi);

	WREG32(mmTPC0_QM_CQ_CFG1 + reg_off, 0x00080008);

	WREG32(mmTPC0_QM_GLBL_ERR_ADDR_LO + reg_off, gic_base_lo);
	WREG32(mmTPC0_QM_GLBL_ERR_ADDR_HI + reg_off, gic_base_hi);

	WREG32(mmTPC0_QM_GLBL_ERR_WDATA + reg_off,
			GOYA_ASYNC_EVENT_ID_TPC0_QM + tpc_id);

	WREG32(mmTPC0_QM_GLBL_ERR_CFG + reg_off, QMAN_TPC_ERR_MSG_EN);

	WREG32(mmTPC0_QM_GLBL_PROT + reg_off, QMAN_TPC_ERR_PROT);

	WREG32(mmTPC0_QM_GLBL_CFG0 + reg_off, QMAN_TPC_ENABLE);
}

static void goya_init_tpc_cmdq(struct hl_device *hdev, int tpc_id)
{
	u32 mtr_base_lo, mtr_base_hi;
	u32 so_base_lo, so_base_hi;
	u32 gic_base_lo, gic_base_hi;
	u32 reg_off = tpc_id * (mmTPC1_CMDQ_CQ_CFG1 - mmTPC0_CMDQ_CQ_CFG1);

	mtr_base_lo = lower_32_bits(CFG_BASE + mmSYNC_MNGR_MON_PAY_ADDRL_0);
	mtr_base_hi = upper_32_bits(CFG_BASE + mmSYNC_MNGR_MON_PAY_ADDRL_0);
	so_base_lo = lower_32_bits(CFG_BASE + mmSYNC_MNGR_SOB_OBJ_0);
	so_base_hi = upper_32_bits(CFG_BASE + mmSYNC_MNGR_SOB_OBJ_0);

	gic_base_lo =
		lower_32_bits(CFG_BASE + mmGIC_DISTRIBUTOR__5_GICD_SETSPI_NSR);
	gic_base_hi =
		upper_32_bits(CFG_BASE + mmGIC_DISTRIBUTOR__5_GICD_SETSPI_NSR);

	WREG32(mmTPC0_CMDQ_CP_MSG_BASE0_ADDR_LO + reg_off, mtr_base_lo);
	WREG32(mmTPC0_CMDQ_CP_MSG_BASE0_ADDR_HI + reg_off, mtr_base_hi);
	WREG32(mmTPC0_CMDQ_CP_MSG_BASE1_ADDR_LO + reg_off, so_base_lo);
	WREG32(mmTPC0_CMDQ_CP_MSG_BASE1_ADDR_HI + reg_off, so_base_hi);

	WREG32(mmTPC0_CMDQ_CQ_CFG1 + reg_off, 0x00140014);

	WREG32(mmTPC0_CMDQ_GLBL_ERR_ADDR_LO + reg_off, gic_base_lo);
	WREG32(mmTPC0_CMDQ_GLBL_ERR_ADDR_HI + reg_off, gic_base_hi);

	WREG32(mmTPC0_CMDQ_GLBL_ERR_WDATA + reg_off,
			GOYA_ASYNC_EVENT_ID_TPC0_CMDQ + tpc_id);

	WREG32(mmTPC0_CMDQ_GLBL_ERR_CFG + reg_off, CMDQ_TPC_ERR_MSG_EN);

	WREG32(mmTPC0_CMDQ_GLBL_PROT + reg_off, CMDQ_TPC_ERR_PROT);

	WREG32(mmTPC0_CMDQ_GLBL_CFG0 + reg_off, CMDQ_TPC_ENABLE);
}

void goya_init_tpc_qmans(struct hl_device *hdev)
{
	struct goya_device *goya = hdev->asic_specific;
	u32 so_base_lo, so_base_hi;
	u32 cfg_off = mmTPC1_CFG_SM_BASE_ADDRESS_LOW -
			mmTPC0_CFG_SM_BASE_ADDRESS_LOW;
	int i;

	if (goya->hw_cap_initialized & HW_CAP_TPC)
		return;

	so_base_lo = lower_32_bits(CFG_BASE + mmSYNC_MNGR_SOB_OBJ_0);
	so_base_hi = upper_32_bits(CFG_BASE + mmSYNC_MNGR_SOB_OBJ_0);

	for (i = 0 ; i < TPC_MAX_NUM ; i++) {
		WREG32(mmTPC0_CFG_SM_BASE_ADDRESS_LOW + i * cfg_off,
				so_base_lo);
		WREG32(mmTPC0_CFG_SM_BASE_ADDRESS_HIGH + i * cfg_off,
				so_base_hi);
	}

	goya_init_tpc_qman(hdev, TPC0_QMAN_BASE_OFFSET, 0);
	goya_init_tpc_qman(hdev, TPC1_QMAN_BASE_OFFSET, 1);
	goya_init_tpc_qman(hdev, TPC2_QMAN_BASE_OFFSET, 2);
	goya_init_tpc_qman(hdev, TPC3_QMAN_BASE_OFFSET, 3);
	goya_init_tpc_qman(hdev, TPC4_QMAN_BASE_OFFSET, 4);
	goya_init_tpc_qman(hdev, TPC5_QMAN_BASE_OFFSET, 5);
	goya_init_tpc_qman(hdev, TPC6_QMAN_BASE_OFFSET, 6);
	goya_init_tpc_qman(hdev, TPC7_QMAN_BASE_OFFSET, 7);

	for (i = 0 ; i < TPC_MAX_NUM ; i++)
		goya_init_tpc_cmdq(hdev, i);

	goya->hw_cap_initialized |= HW_CAP_TPC;
}

/*
 * goya_disable_internal_queues - Disable internal queues
 *
 * @hdev: pointer to hl_device structure
 *
 */
static void goya_disable_internal_queues(struct hl_device *hdev)
{
	struct goya_device *goya = hdev->asic_specific;

	if (!(goya->hw_cap_initialized & HW_CAP_MME))
		goto disable_tpc;

	WREG32(mmMME_QM_GLBL_CFG0, 0);
	WREG32(mmMME_CMDQ_GLBL_CFG0, 0);

disable_tpc:
	if (!(goya->hw_cap_initialized & HW_CAP_TPC))
		return;

	WREG32(mmTPC0_QM_GLBL_CFG0, 0);
	WREG32(mmTPC0_CMDQ_GLBL_CFG0, 0);

	WREG32(mmTPC1_QM_GLBL_CFG0, 0);
	WREG32(mmTPC1_CMDQ_GLBL_CFG0, 0);

	WREG32(mmTPC2_QM_GLBL_CFG0, 0);
	WREG32(mmTPC2_CMDQ_GLBL_CFG0, 0);

	WREG32(mmTPC3_QM_GLBL_CFG0, 0);
	WREG32(mmTPC3_CMDQ_GLBL_CFG0, 0);

	WREG32(mmTPC4_QM_GLBL_CFG0, 0);
	WREG32(mmTPC4_CMDQ_GLBL_CFG0, 0);

	WREG32(mmTPC5_QM_GLBL_CFG0, 0);
	WREG32(mmTPC5_CMDQ_GLBL_CFG0, 0);

	WREG32(mmTPC6_QM_GLBL_CFG0, 0);
	WREG32(mmTPC6_CMDQ_GLBL_CFG0, 0);

	WREG32(mmTPC7_QM_GLBL_CFG0, 0);
	WREG32(mmTPC7_CMDQ_GLBL_CFG0, 0);
}

/*
 * goya_stop_internal_queues - Stop internal queues
 *
 * @hdev: pointer to hl_device structure
 *
 * Returns 0 on success
 *
 */
static int goya_stop_internal_queues(struct hl_device *hdev)
{
	struct goya_device *goya = hdev->asic_specific;
	int rc, retval = 0;

	if (!(goya->hw_cap_initialized & HW_CAP_MME))
		goto stop_tpc;

	/*
	 * Each queue (QMAN) is a separate H/W logic. That means that each
	 * QMAN can be stopped independently and failure to stop one does NOT
	 * mandate we should not try to stop other QMANs
	 */

	rc = goya_stop_queue(hdev,
			mmMME_QM_GLBL_CFG1,
			mmMME_QM_CP_STS,
			mmMME_QM_GLBL_STS0);

	if (rc) {
		dev_err(hdev->dev, "failed to stop MME QMAN\n");
		retval = -EIO;
	}

	rc = goya_stop_queue(hdev,
			mmMME_CMDQ_GLBL_CFG1,
			mmMME_CMDQ_CP_STS,
			mmMME_CMDQ_GLBL_STS0);

	if (rc) {
		dev_err(hdev->dev, "failed to stop MME CMDQ\n");
		retval = -EIO;
	}

stop_tpc:
	if (!(goya->hw_cap_initialized & HW_CAP_TPC))
		return retval;

	rc = goya_stop_queue(hdev,
			mmTPC0_QM_GLBL_CFG1,
			mmTPC0_QM_CP_STS,
			mmTPC0_QM_GLBL_STS0);

	if (rc) {
		dev_err(hdev->dev, "failed to stop TPC 0 QMAN\n");
		retval = -EIO;
	}

	rc = goya_stop_queue(hdev,
			mmTPC0_CMDQ_GLBL_CFG1,
			mmTPC0_CMDQ_CP_STS,
			mmTPC0_CMDQ_GLBL_STS0);

	if (rc) {
		dev_err(hdev->dev, "failed to stop TPC 0 CMDQ\n");
		retval = -EIO;
	}

	rc = goya_stop_queue(hdev,
			mmTPC1_QM_GLBL_CFG1,
			mmTPC1_QM_CP_STS,
			mmTPC1_QM_GLBL_STS0);

	if (rc) {
		dev_err(hdev->dev, "failed to stop TPC 1 QMAN\n");
		retval = -EIO;
	}

	rc = goya_stop_queue(hdev,
			mmTPC1_CMDQ_GLBL_CFG1,
			mmTPC1_CMDQ_CP_STS,
			mmTPC1_CMDQ_GLBL_STS0);

	if (rc) {
		dev_err(hdev->dev, "failed to stop TPC 1 CMDQ\n");
		retval = -EIO;
	}

	rc = goya_stop_queue(hdev,
			mmTPC2_QM_GLBL_CFG1,
			mmTPC2_QM_CP_STS,
			mmTPC2_QM_GLBL_STS0);

	if (rc) {
		dev_err(hdev->dev, "failed to stop TPC 2 QMAN\n");
		retval = -EIO;
	}

	rc = goya_stop_queue(hdev,
			mmTPC2_CMDQ_GLBL_CFG1,
			mmTPC2_CMDQ_CP_STS,
			mmTPC2_CMDQ_GLBL_STS0);

	if (rc) {
		dev_err(hdev->dev, "failed to stop TPC 2 CMDQ\n");
		retval = -EIO;
	}

	rc = goya_stop_queue(hdev,
			mmTPC3_QM_GLBL_CFG1,
			mmTPC3_QM_CP_STS,
			mmTPC3_QM_GLBL_STS0);

	if (rc) {
		dev_err(hdev->dev, "failed to stop TPC 3 QMAN\n");
		retval = -EIO;
	}

	rc = goya_stop_queue(hdev,
			mmTPC3_CMDQ_GLBL_CFG1,
			mmTPC3_CMDQ_CP_STS,
			mmTPC3_CMDQ_GLBL_STS0);

	if (rc) {
		dev_err(hdev->dev, "failed to stop TPC 3 CMDQ\n");
		retval = -EIO;
	}

	rc = goya_stop_queue(hdev,
			mmTPC4_QM_GLBL_CFG1,
			mmTPC4_QM_CP_STS,
			mmTPC4_QM_GLBL_STS0);

	if (rc) {
		dev_err(hdev->dev, "failed to stop TPC 4 QMAN\n");
		retval = -EIO;
	}

	rc = goya_stop_queue(hdev,
			mmTPC4_CMDQ_GLBL_CFG1,
			mmTPC4_CMDQ_CP_STS,
			mmTPC4_CMDQ_GLBL_STS0);

	if (rc) {
		dev_err(hdev->dev, "failed to stop TPC 4 CMDQ\n");
		retval = -EIO;
	}

	rc = goya_stop_queue(hdev,
			mmTPC5_QM_GLBL_CFG1,
			mmTPC5_QM_CP_STS,
			mmTPC5_QM_GLBL_STS0);

	if (rc) {
		dev_err(hdev->dev, "failed to stop TPC 5 QMAN\n");
		retval = -EIO;
	}

	rc = goya_stop_queue(hdev,
			mmTPC5_CMDQ_GLBL_CFG1,
			mmTPC5_CMDQ_CP_STS,
			mmTPC5_CMDQ_GLBL_STS0);

	if (rc) {
		dev_err(hdev->dev, "failed to stop TPC 5 CMDQ\n");
		retval = -EIO;
	}

	rc = goya_stop_queue(hdev,
			mmTPC6_QM_GLBL_CFG1,
			mmTPC6_QM_CP_STS,
			mmTPC6_QM_GLBL_STS0);

	if (rc) {
		dev_err(hdev->dev, "failed to stop TPC 6 QMAN\n");
		retval = -EIO;
	}

	rc = goya_stop_queue(hdev,
			mmTPC6_CMDQ_GLBL_CFG1,
			mmTPC6_CMDQ_CP_STS,
			mmTPC6_CMDQ_GLBL_STS0);

	if (rc) {
		dev_err(hdev->dev, "failed to stop TPC 6 CMDQ\n");
		retval = -EIO;
	}

	rc = goya_stop_queue(hdev,
			mmTPC7_QM_GLBL_CFG1,
			mmTPC7_QM_CP_STS,
			mmTPC7_QM_GLBL_STS0);

	if (rc) {
		dev_err(hdev->dev, "failed to stop TPC 7 QMAN\n");
		retval = -EIO;
	}

	rc = goya_stop_queue(hdev,
			mmTPC7_CMDQ_GLBL_CFG1,
			mmTPC7_CMDQ_CP_STS,
			mmTPC7_CMDQ_GLBL_STS0);

	if (rc) {
		dev_err(hdev->dev, "failed to stop TPC 7 CMDQ\n");
		retval = -EIO;
	}

	return retval;
}

static void goya_dma_stall(struct hl_device *hdev)
{
	struct goya_device *goya = hdev->asic_specific;

	if (!(goya->hw_cap_initialized & HW_CAP_DMA))
		return;

	WREG32(mmDMA_QM_0_GLBL_CFG1, 1 << DMA_QM_0_GLBL_CFG1_DMA_STOP_SHIFT);
	WREG32(mmDMA_QM_1_GLBL_CFG1, 1 << DMA_QM_1_GLBL_CFG1_DMA_STOP_SHIFT);
	WREG32(mmDMA_QM_2_GLBL_CFG1, 1 << DMA_QM_2_GLBL_CFG1_DMA_STOP_SHIFT);
	WREG32(mmDMA_QM_3_GLBL_CFG1, 1 << DMA_QM_3_GLBL_CFG1_DMA_STOP_SHIFT);
	WREG32(mmDMA_QM_4_GLBL_CFG1, 1 << DMA_QM_4_GLBL_CFG1_DMA_STOP_SHIFT);
}

static void goya_tpc_stall(struct hl_device *hdev)
{
	struct goya_device *goya = hdev->asic_specific;

	if (!(goya->hw_cap_initialized & HW_CAP_TPC))
		return;

	WREG32(mmTPC0_CFG_TPC_STALL, 1 << TPC0_CFG_TPC_STALL_V_SHIFT);
	WREG32(mmTPC1_CFG_TPC_STALL, 1 << TPC1_CFG_TPC_STALL_V_SHIFT);
	WREG32(mmTPC2_CFG_TPC_STALL, 1 << TPC2_CFG_TPC_STALL_V_SHIFT);
	WREG32(mmTPC3_CFG_TPC_STALL, 1 << TPC3_CFG_TPC_STALL_V_SHIFT);
	WREG32(mmTPC4_CFG_TPC_STALL, 1 << TPC4_CFG_TPC_STALL_V_SHIFT);
	WREG32(mmTPC5_CFG_TPC_STALL, 1 << TPC5_CFG_TPC_STALL_V_SHIFT);
	WREG32(mmTPC6_CFG_TPC_STALL, 1 << TPC6_CFG_TPC_STALL_V_SHIFT);
	WREG32(mmTPC7_CFG_TPC_STALL, 1 << TPC7_CFG_TPC_STALL_V_SHIFT);
}

static void goya_mme_stall(struct hl_device *hdev)
{
	struct goya_device *goya = hdev->asic_specific;

	if (!(goya->hw_cap_initialized & HW_CAP_MME))
		return;

	WREG32(mmMME_STALL, 0xFFFFFFFF);
}

static int goya_enable_msix(struct hl_device *hdev)
{
	struct goya_device *goya = hdev->asic_specific;
	int cq_cnt = hdev->asic_prop.completion_queues_count;
	int rc, i, irq_cnt_init, irq;

	if (goya->hw_cap_initialized & HW_CAP_MSIX)
		return 0;

	rc = pci_alloc_irq_vectors(hdev->pdev, GOYA_MSIX_ENTRIES,
				GOYA_MSIX_ENTRIES, PCI_IRQ_MSIX);
	if (rc < 0) {
		dev_err(hdev->dev,
			"MSI-X: Failed to enable support -- %d/%d\n",
			GOYA_MSIX_ENTRIES, rc);
		return rc;
	}

	for (i = 0, irq_cnt_init = 0 ; i < cq_cnt ; i++, irq_cnt_init++) {
		irq = pci_irq_vector(hdev->pdev, i);
		rc = request_irq(irq, hl_irq_handler_cq, 0, goya_irq_name[i],
				&hdev->completion_queue[i]);
		if (rc) {
			dev_err(hdev->dev, "Failed to request IRQ %d", irq);
			goto free_irqs;
		}
	}

	irq = pci_irq_vector(hdev->pdev, GOYA_EVENT_QUEUE_MSIX_IDX);

	rc = request_irq(irq, hl_irq_handler_eq, 0,
			goya_irq_name[GOYA_EVENT_QUEUE_MSIX_IDX],
			&hdev->event_queue);
	if (rc) {
		dev_err(hdev->dev, "Failed to request IRQ %d", irq);
		goto free_irqs;
	}

	goya->hw_cap_initialized |= HW_CAP_MSIX;
	return 0;

free_irqs:
	for (i = 0 ; i < irq_cnt_init ; i++)
		free_irq(pci_irq_vector(hdev->pdev, i),
			&hdev->completion_queue[i]);

	pci_free_irq_vectors(hdev->pdev);
	return rc;
}

static void goya_sync_irqs(struct hl_device *hdev)
{
	struct goya_device *goya = hdev->asic_specific;
	int i;

	if (!(goya->hw_cap_initialized & HW_CAP_MSIX))
		return;

	/* Wait for all pending IRQs to be finished */
	for (i = 0 ; i < hdev->asic_prop.completion_queues_count ; i++)
		synchronize_irq(pci_irq_vector(hdev->pdev, i));

	synchronize_irq(pci_irq_vector(hdev->pdev, GOYA_EVENT_QUEUE_MSIX_IDX));
}

static void goya_disable_msix(struct hl_device *hdev)
{
	struct goya_device *goya = hdev->asic_specific;
	int i, irq;

	if (!(goya->hw_cap_initialized & HW_CAP_MSIX))
		return;

	goya_sync_irqs(hdev);

	irq = pci_irq_vector(hdev->pdev, GOYA_EVENT_QUEUE_MSIX_IDX);
	free_irq(irq, &hdev->event_queue);

	for (i = 0 ; i < hdev->asic_prop.completion_queues_count ; i++) {
		irq = pci_irq_vector(hdev->pdev, i);
		free_irq(irq, &hdev->completion_queue[i]);
	}

	pci_free_irq_vectors(hdev->pdev);

	goya->hw_cap_initialized &= ~HW_CAP_MSIX;
}

static void goya_enable_timestamp(struct hl_device *hdev)
{
	/* Disable the timestamp counter */
	WREG32(mmPSOC_TIMESTAMP_BASE - CFG_BASE, 0);

	/* Zero the lower/upper parts of the 64-bit counter */
	WREG32(mmPSOC_TIMESTAMP_BASE - CFG_BASE + 0xC, 0);
	WREG32(mmPSOC_TIMESTAMP_BASE - CFG_BASE + 0x8, 0);

	/* Enable the counter */
	WREG32(mmPSOC_TIMESTAMP_BASE - CFG_BASE, 1);
}

static void goya_disable_timestamp(struct hl_device *hdev)
{
	/* Disable the timestamp counter */
	WREG32(mmPSOC_TIMESTAMP_BASE - CFG_BASE, 0);
}

static void goya_halt_engines(struct hl_device *hdev, bool hard_reset)
{
	u32 wait_timeout_ms, cpu_timeout_ms;

	dev_info(hdev->dev,
		"Halting compute engines and disabling interrupts\n");

	if (hdev->pldm) {
		wait_timeout_ms = GOYA_PLDM_RESET_WAIT_MSEC;
		cpu_timeout_ms = GOYA_PLDM_RESET_WAIT_MSEC;
	} else {
		wait_timeout_ms = GOYA_RESET_WAIT_MSEC;
		cpu_timeout_ms = GOYA_CPU_RESET_WAIT_MSEC;
	}

	if (hard_reset) {
		/*
		 * I don't know what is the state of the CPU so make sure it is
		 * stopped in any means necessary
		 */
		WREG32(mmPSOC_GLOBAL_CONF_UBOOT_MAGIC, KMD_MSG_GOTO_WFE);
		WREG32(mmGIC_DISTRIBUTOR__5_GICD_SETSPI_NSR,
			GOYA_ASYNC_EVENT_ID_HALT_MACHINE);
		msleep(cpu_timeout_ms);
	}

	goya_stop_external_queues(hdev);
	goya_stop_internal_queues(hdev);

	msleep(wait_timeout_ms);

	goya_dma_stall(hdev);
	goya_tpc_stall(hdev);
	goya_mme_stall(hdev);

	msleep(wait_timeout_ms);

	goya_disable_external_queues(hdev);
	goya_disable_internal_queues(hdev);

	goya_disable_timestamp(hdev);

	if (hard_reset) {
		goya_disable_msix(hdev);
		goya_mmu_remove_device_cpu_mappings(hdev);
	} else {
		goya_sync_irqs(hdev);
	}
}

/*
 * goya_load_firmware_to_device() - Load LINUX FW code to device.
 * @hdev: Pointer to hl_device structure.
 *
 * Copy LINUX fw code from firmware file to HBM BAR.
 *
 * Return: 0 on success, non-zero for failure.
 */
static int goya_load_firmware_to_device(struct hl_device *hdev)
{
	void __iomem *dst;

	dst = hdev->pcie_bar[DDR_BAR_ID] + LINUX_FW_OFFSET;

	return hl_fw_load_fw_to_device(hdev, GOYA_LINUX_FW_FILE, dst);
}

/*
 * goya_load_boot_fit_to_device() - Load boot fit to device.
 * @hdev: Pointer to hl_device structure.
 *
 * Copy boot fit file to SRAM BAR.
 *
 * Return: 0 on success, non-zero for failure.
 */
static int goya_load_boot_fit_to_device(struct hl_device *hdev)
{
	void __iomem *dst;

	dst = hdev->pcie_bar[SRAM_CFG_BAR_ID] + BOOT_FIT_SRAM_OFFSET;

	return hl_fw_load_fw_to_device(hdev, GOYA_BOOT_FIT_FILE, dst);
}

/*
 * FW component passes an offset from SRAM_BASE_ADDR in SCRATCHPAD_xx.
 * The version string should be located by that offset.
 */
static void goya_read_device_fw_version(struct hl_device *hdev,
					enum hl_fw_component fwc)
{
	const char *name;
	u32 ver_off;
	char *dest;

	switch (fwc) {
	case FW_COMP_UBOOT:
		ver_off = RREG32(mmUBOOT_VER_OFFSET);
		dest = hdev->asic_prop.uboot_ver;
		name = "U-Boot";
		break;
	case FW_COMP_PREBOOT:
		ver_off = RREG32(mmPREBOOT_VER_OFFSET);
		dest = hdev->asic_prop.preboot_ver;
		name = "Preboot";
		break;
	default:
		dev_warn(hdev->dev, "Undefined FW component: %d\n", fwc);
		return;
	}

	ver_off &= ~((u32)SRAM_BASE_ADDR);

	if (ver_off < SRAM_SIZE - VERSION_MAX_LEN) {
		memcpy_fromio(dest, hdev->pcie_bar[SRAM_CFG_BAR_ID] + ver_off,
							VERSION_MAX_LEN);
	} else {
		dev_err(hdev->dev, "%s version offset (0x%x) is above SRAM\n",
								name, ver_off);
		strcpy(dest, "unavailable");
	}
}

static int goya_init_cpu(struct hl_device *hdev)
{
	struct goya_device *goya = hdev->asic_specific;
	int rc;

	if (!hdev->cpu_enable)
		return 0;

	if (goya->hw_cap_initialized & HW_CAP_CPU)
		return 0;

	/*
	 * Before pushing u-boot/linux to device, need to set the ddr bar to
	 * base address of dram
	 */
	if (goya_set_ddr_bar_base(hdev, DRAM_PHYS_BASE) == U64_MAX) {
		dev_err(hdev->dev,
			"failed to map DDR bar to DRAM base address\n");
		return -EIO;
	}

	rc = hl_fw_init_cpu(hdev, mmPSOC_GLOBAL_CONF_CPU_BOOT_STATUS,
			mmPSOC_GLOBAL_CONF_UBOOT_MAGIC,
			mmCPU_CMD_STATUS_TO_HOST, mmCPU_BOOT_ERR0,
			false, GOYA_CPU_TIMEOUT_USEC,
			GOYA_BOOT_FIT_REQ_TIMEOUT_USEC);

	if (rc)
		return rc;

	goya->hw_cap_initialized |= HW_CAP_CPU;

	return 0;
}

static int goya_mmu_update_asid_hop0_addr(struct hl_device *hdev, u32 asid,
						u64 phys_addr)
{
	u32 status, timeout_usec;
	int rc;

	if (hdev->pldm)
		timeout_usec = GOYA_PLDM_MMU_TIMEOUT_USEC;
	else
		timeout_usec = MMU_CONFIG_TIMEOUT_USEC;

	WREG32(MMU_HOP0_PA43_12, phys_addr >> MMU_HOP0_PA43_12_SHIFT);
	WREG32(MMU_HOP0_PA49_44, phys_addr >> MMU_HOP0_PA49_44_SHIFT);
	WREG32(MMU_ASID_BUSY, 0x80000000 | asid);

	rc = hl_poll_timeout(
		hdev,
		MMU_ASID_BUSY,
		status,
		!(status & 0x80000000),
		1000,
		timeout_usec);

	if (rc) {
		dev_err(hdev->dev,
			"Timeout during MMU hop0 config of asid %d\n", asid);
		return rc;
	}

	return 0;
}

int goya_mmu_init(struct hl_device *hdev)
{
	struct asic_fixed_properties *prop = &hdev->asic_prop;
	struct goya_device *goya = hdev->asic_specific;
	u64 hop0_addr;
	int rc, i;

	if (!hdev->mmu_enable)
		return 0;

	if (goya->hw_cap_initialized & HW_CAP_MMU)
		return 0;

	hdev->dram_supports_virtual_memory = true;
	hdev->dram_default_page_mapping = true;

	for (i = 0 ; i < prop->max_asid ; i++) {
		hop0_addr = prop->mmu_pgt_addr +
				(i * prop->mmu_hop_table_size);

		rc = goya_mmu_update_asid_hop0_addr(hdev, i, hop0_addr);
		if (rc) {
			dev_err(hdev->dev,
				"failed to set hop0 addr for asid %d\n", i);
			goto err;
		}
	}

	goya->hw_cap_initialized |= HW_CAP_MMU;

	/* init MMU cache manage page */
	WREG32(mmSTLB_CACHE_INV_BASE_39_8,
				lower_32_bits(MMU_CACHE_MNG_ADDR >> 8));
	WREG32(mmSTLB_CACHE_INV_BASE_49_40, MMU_CACHE_MNG_ADDR >> 40);

	/* Remove follower feature due to performance bug */
	WREG32_AND(mmSTLB_STLB_FEATURE_EN,
			(~STLB_STLB_FEATURE_EN_FOLLOWER_EN_MASK));

	hdev->asic_funcs->mmu_invalidate_cache(hdev, true,
					VM_TYPE_USERPTR | VM_TYPE_PHYS_PACK);

	WREG32(mmMMU_MMU_ENABLE, 1);
	WREG32(mmMMU_SPI_MASK, 0xF);

	return 0;

err:
	return rc;
}

/*
 * goya_hw_init - Goya hardware initialization code
 *
 * @hdev: pointer to hl_device structure
 *
 * Returns 0 on success
 *
 */
static int goya_hw_init(struct hl_device *hdev)
{
	struct asic_fixed_properties *prop = &hdev->asic_prop;
	int rc;

	dev_info(hdev->dev, "Starting initialization of H/W\n");

	/* Perform read from the device to make sure device is up */
	RREG32(mmPCIE_DBI_DEVICE_ID_VENDOR_ID_REG);

	/*
	 * Let's mark in the H/W that we have reached this point. We check
	 * this value in the reset_before_init function to understand whether
	 * we need to reset the chip before doing H/W init. This register is
	 * cleared by the H/W upon H/W reset
	 */
	WREG32(mmHW_STATE, HL_DEVICE_HW_STATE_DIRTY);

	rc = goya_init_cpu(hdev);
	if (rc) {
		dev_err(hdev->dev, "failed to initialize CPU\n");
		return rc;
	}

	goya_tpc_mbist_workaround(hdev);

	goya_init_golden_registers(hdev);

	/*
	 * After CPU initialization is finished, change DDR bar mapping inside
	 * iATU to point to the start address of the MMU page tables
	 */
	if (goya_set_ddr_bar_base(hdev, (MMU_PAGE_TABLES_ADDR &
			~(prop->dram_pci_bar_size - 0x1ull))) == U64_MAX) {
		dev_err(hdev->dev,
			"failed to map DDR bar to MMU page tables\n");
		return -EIO;
	}

	rc = goya_mmu_init(hdev);
	if (rc)
		return rc;

	goya_init_security(hdev);

	goya_init_dma_qmans(hdev);

	goya_init_mme_qmans(hdev);

	goya_init_tpc_qmans(hdev);

	goya_enable_timestamp(hdev);

	/* MSI-X must be enabled before CPU queues are initialized */
	rc = goya_enable_msix(hdev);
	if (rc)
		goto disable_queues;

	/* Perform read from the device to flush all MSI-X configuration */
	RREG32(mmPCIE_DBI_DEVICE_ID_VENDOR_ID_REG);

	return 0;

disable_queues:
	goya_disable_internal_queues(hdev);
	goya_disable_external_queues(hdev);

	return rc;
}

/*
 * goya_hw_fini - Goya hardware tear-down code
 *
 * @hdev: pointer to hl_device structure
 * @hard_reset: should we do hard reset to all engines or just reset the
 *              compute/dma engines
 */
static void goya_hw_fini(struct hl_device *hdev, bool hard_reset)
{
	struct goya_device *goya = hdev->asic_specific;
	u32 reset_timeout_ms, status;

	if (hdev->pldm)
		reset_timeout_ms = GOYA_PLDM_RESET_TIMEOUT_MSEC;
	else
		reset_timeout_ms = GOYA_RESET_TIMEOUT_MSEC;

	if (hard_reset) {
		goya_set_ddr_bar_base(hdev, DRAM_PHYS_BASE);
		goya_disable_clk_rlx(hdev);
		goya_set_pll_refclk(hdev);

		WREG32(mmPSOC_GLOBAL_CONF_SW_ALL_RST_CFG, RESET_ALL);
		dev_info(hdev->dev,
			"Issued HARD reset command, going to wait %dms\n",
			reset_timeout_ms);
	} else {
		WREG32(mmPSOC_GLOBAL_CONF_SW_ALL_RST_CFG, DMA_MME_TPC_RESET);
		dev_info(hdev->dev,
			"Issued SOFT reset command, going to wait %dms\n",
			reset_timeout_ms);
	}

	/*
	 * After hard reset, we can't poll the BTM_FSM register because the PSOC
	 * itself is in reset. In either reset we need to wait until the reset
	 * is deasserted
	 */
	msleep(reset_timeout_ms);

	status = RREG32(mmPSOC_GLOBAL_CONF_BTM_FSM);
	if (status & PSOC_GLOBAL_CONF_BTM_FSM_STATE_MASK)
		dev_err(hdev->dev,
			"Timeout while waiting for device to reset 0x%x\n",
			status);

	if (!hard_reset) {
		goya->hw_cap_initialized &= ~(HW_CAP_DMA | HW_CAP_MME |
						HW_CAP_GOLDEN | HW_CAP_TPC);
		WREG32(mmGIC_DISTRIBUTOR__5_GICD_SETSPI_NSR,
				GOYA_ASYNC_EVENT_ID_SOFT_RESET);
		return;
	}

	/* Chicken bit to re-initiate boot sequencer flow */
	WREG32(mmPSOC_GLOBAL_CONF_BOOT_SEQ_RE_START,
		1 << PSOC_GLOBAL_CONF_BOOT_SEQ_RE_START_IND_SHIFT);
	/* Move boot manager FSM to pre boot sequencer init state */
	WREG32(mmPSOC_GLOBAL_CONF_SW_BTM_FSM,
			0xA << PSOC_GLOBAL_CONF_SW_BTM_FSM_CTRL_SHIFT);

	goya->hw_cap_initialized &= ~(HW_CAP_CPU | HW_CAP_CPU_Q |
					HW_CAP_DDR_0 | HW_CAP_DDR_1 |
					HW_CAP_DMA | HW_CAP_MME |
					HW_CAP_MMU | HW_CAP_TPC_MBIST |
					HW_CAP_GOLDEN | HW_CAP_TPC);
	memset(goya->events_stat, 0, sizeof(goya->events_stat));
}

int goya_suspend(struct hl_device *hdev)
{
	int rc;

	rc = hl_fw_send_pci_access_msg(hdev, ARMCP_PACKET_DISABLE_PCI_ACCESS);
	if (rc)
		dev_err(hdev->dev, "Failed to disable PCI access from CPU\n");

	return rc;
}

int goya_resume(struct hl_device *hdev)
{
	return goya_init_iatu(hdev);
}

static int goya_cb_mmap(struct hl_device *hdev, struct vm_area_struct *vma,
		u64 kaddress, phys_addr_t paddress, u32 size)
{
	int rc;

	vma->vm_flags |= VM_IO | VM_PFNMAP | VM_DONTEXPAND | VM_DONTDUMP |
			VM_DONTCOPY | VM_NORESERVE;

	rc = remap_pfn_range(vma, vma->vm_start, paddress >> PAGE_SHIFT,
				size, vma->vm_page_prot);
	if (rc)
		dev_err(hdev->dev, "remap_pfn_range error %d", rc);

	return rc;
}

void goya_ring_doorbell(struct hl_device *hdev, u32 hw_queue_id, u32 pi)
{
	u32 db_reg_offset, db_value;

	switch (hw_queue_id) {
	case GOYA_QUEUE_ID_DMA_0:
		db_reg_offset = mmDMA_QM_0_PQ_PI;
		break;

	case GOYA_QUEUE_ID_DMA_1:
		db_reg_offset = mmDMA_QM_1_PQ_PI;
		break;

	case GOYA_QUEUE_ID_DMA_2:
		db_reg_offset = mmDMA_QM_2_PQ_PI;
		break;

	case GOYA_QUEUE_ID_DMA_3:
		db_reg_offset = mmDMA_QM_3_PQ_PI;
		break;

	case GOYA_QUEUE_ID_DMA_4:
		db_reg_offset = mmDMA_QM_4_PQ_PI;
		break;

	case GOYA_QUEUE_ID_CPU_PQ:
		db_reg_offset = mmCPU_IF_PF_PQ_PI;
		break;

	case GOYA_QUEUE_ID_MME:
		db_reg_offset = mmMME_QM_PQ_PI;
		break;

	case GOYA_QUEUE_ID_TPC0:
		db_reg_offset = mmTPC0_QM_PQ_PI;
		break;

	case GOYA_QUEUE_ID_TPC1:
		db_reg_offset = mmTPC1_QM_PQ_PI;
		break;

	case GOYA_QUEUE_ID_TPC2:
		db_reg_offset = mmTPC2_QM_PQ_PI;
		break;

	case GOYA_QUEUE_ID_TPC3:
		db_reg_offset = mmTPC3_QM_PQ_PI;
		break;

	case GOYA_QUEUE_ID_TPC4:
		db_reg_offset = mmTPC4_QM_PQ_PI;
		break;

	case GOYA_QUEUE_ID_TPC5:
		db_reg_offset = mmTPC5_QM_PQ_PI;
		break;

	case GOYA_QUEUE_ID_TPC6:
		db_reg_offset = mmTPC6_QM_PQ_PI;
		break;

	case GOYA_QUEUE_ID_TPC7:
		db_reg_offset = mmTPC7_QM_PQ_PI;
		break;

	default:
		/* Should never get here */
		dev_err(hdev->dev, "H/W queue %d is invalid. Can't set pi\n",
			hw_queue_id);
		return;
	}

	db_value = pi;

	/* ring the doorbell */
	WREG32(db_reg_offset, db_value);

	if (hw_queue_id == GOYA_QUEUE_ID_CPU_PQ)
		WREG32(mmGIC_DISTRIBUTOR__5_GICD_SETSPI_NSR,
				GOYA_ASYNC_EVENT_ID_PI_UPDATE);
}

void goya_pqe_write(struct hl_device *hdev, __le64 *pqe, struct hl_bd *bd)
{
	/* The QMANs are on the SRAM so need to copy to IO space */
	memcpy_toio((void __iomem *) pqe, bd, sizeof(struct hl_bd));
}

static void *goya_dma_alloc_coherent(struct hl_device *hdev, size_t size,
					dma_addr_t *dma_handle, gfp_t flags)
{
	void *kernel_addr = dma_alloc_coherent(&hdev->pdev->dev, size,
						dma_handle, flags);

	/* Shift to the device's base physical address of host memory */
	if (kernel_addr)
		*dma_handle += HOST_PHYS_BASE;

	return kernel_addr;
}

static void goya_dma_free_coherent(struct hl_device *hdev, size_t size,
					void *cpu_addr, dma_addr_t dma_handle)
{
	/* Cancel the device's base physical address of host memory */
	dma_addr_t fixed_dma_handle = dma_handle - HOST_PHYS_BASE;

	dma_free_coherent(&hdev->pdev->dev, size, cpu_addr, fixed_dma_handle);
}

void *goya_get_int_queue_base(struct hl_device *hdev, u32 queue_id,
				dma_addr_t *dma_handle,	u16 *queue_len)
{
	void *base;
	u32 offset;

	*dma_handle = hdev->asic_prop.sram_base_address;

	base = (void *) hdev->pcie_bar[SRAM_CFG_BAR_ID];

	switch (queue_id) {
	case GOYA_QUEUE_ID_MME:
		offset = MME_QMAN_BASE_OFFSET;
		*queue_len = MME_QMAN_LENGTH;
		break;
	case GOYA_QUEUE_ID_TPC0:
		offset = TPC0_QMAN_BASE_OFFSET;
		*queue_len = TPC_QMAN_LENGTH;
		break;
	case GOYA_QUEUE_ID_TPC1:
		offset = TPC1_QMAN_BASE_OFFSET;
		*queue_len = TPC_QMAN_LENGTH;
		break;
	case GOYA_QUEUE_ID_TPC2:
		offset = TPC2_QMAN_BASE_OFFSET;
		*queue_len = TPC_QMAN_LENGTH;
		break;
	case GOYA_QUEUE_ID_TPC3:
		offset = TPC3_QMAN_BASE_OFFSET;
		*queue_len = TPC_QMAN_LENGTH;
		break;
	case GOYA_QUEUE_ID_TPC4:
		offset = TPC4_QMAN_BASE_OFFSET;
		*queue_len = TPC_QMAN_LENGTH;
		break;
	case GOYA_QUEUE_ID_TPC5:
		offset = TPC5_QMAN_BASE_OFFSET;
		*queue_len = TPC_QMAN_LENGTH;
		break;
	case GOYA_QUEUE_ID_TPC6:
		offset = TPC6_QMAN_BASE_OFFSET;
		*queue_len = TPC_QMAN_LENGTH;
		break;
	case GOYA_QUEUE_ID_TPC7:
		offset = TPC7_QMAN_BASE_OFFSET;
		*queue_len = TPC_QMAN_LENGTH;
		break;
	default:
		dev_err(hdev->dev, "Got invalid queue id %d\n", queue_id);
		return NULL;
	}

	base += offset;
	*dma_handle += offset;

	return base;
}

static int goya_send_job_on_qman0(struct hl_device *hdev, struct hl_cs_job *job)
{
	struct packet_msg_prot *fence_pkt;
	u32 *fence_ptr;
	dma_addr_t fence_dma_addr;
	struct hl_cb *cb;
	u32 tmp, timeout;
	int rc;

	if (hdev->pldm)
		timeout = GOYA_PLDM_QMAN0_TIMEOUT_USEC;
	else
		timeout = HL_DEVICE_TIMEOUT_USEC;

	if (!hdev->asic_funcs->is_device_idle(hdev, NULL, NULL)) {
		dev_err_ratelimited(hdev->dev,
			"Can't send driver job on QMAN0 because the device is not idle\n");
		return -EBUSY;
	}

	fence_ptr = hdev->asic_funcs->asic_dma_pool_zalloc(hdev, 4, GFP_KERNEL,
							&fence_dma_addr);
	if (!fence_ptr) {
		dev_err(hdev->dev,
			"Failed to allocate fence memory for QMAN0\n");
		return -ENOMEM;
	}

	goya_qman0_set_security(hdev, true);

	cb = job->patched_cb;

	fence_pkt = (struct packet_msg_prot *) (uintptr_t) (cb->kernel_address +
			job->job_cb_size - sizeof(struct packet_msg_prot));

	tmp = (PACKET_MSG_PROT << GOYA_PKT_CTL_OPCODE_SHIFT) |
			(1 << GOYA_PKT_CTL_EB_SHIFT) |
			(1 << GOYA_PKT_CTL_MB_SHIFT);
	fence_pkt->ctl = cpu_to_le32(tmp);
	fence_pkt->value = cpu_to_le32(GOYA_QMAN0_FENCE_VAL);
	fence_pkt->addr = cpu_to_le64(fence_dma_addr);

	rc = hl_hw_queue_send_cb_no_cmpl(hdev, GOYA_QUEUE_ID_DMA_0,
					job->job_cb_size, cb->bus_address);
	if (rc) {
		dev_err(hdev->dev, "Failed to send CB on QMAN0, %d\n", rc);
		goto free_fence_ptr;
	}

	rc = hl_poll_timeout_memory(hdev, fence_ptr, tmp,
				(tmp == GOYA_QMAN0_FENCE_VAL), 1000,
				timeout, true);

	hl_hw_queue_inc_ci_kernel(hdev, GOYA_QUEUE_ID_DMA_0);

	if (rc == -ETIMEDOUT) {
		dev_err(hdev->dev, "QMAN0 Job timeout (0x%x)\n", tmp);
		goto free_fence_ptr;
	}

free_fence_ptr:
	hdev->asic_funcs->asic_dma_pool_free(hdev, (void *) fence_ptr,
					fence_dma_addr);

	goya_qman0_set_security(hdev, false);

	return rc;
}

int goya_send_cpu_message(struct hl_device *hdev, u32 *msg, u16 len,
				u32 timeout, long *result)
{
	struct goya_device *goya = hdev->asic_specific;

	if (!(goya->hw_cap_initialized & HW_CAP_CPU_Q)) {
		if (result)
			*result = 0;
		return 0;
	}

	if (!timeout)
		timeout = GOYA_MSG_TO_CPU_TIMEOUT_USEC;

	return hl_fw_send_cpu_message(hdev, GOYA_QUEUE_ID_CPU_PQ, msg, len,
					timeout, result);
}

int goya_test_queue(struct hl_device *hdev, u32 hw_queue_id)
{
	struct packet_msg_prot *fence_pkt;
	dma_addr_t pkt_dma_addr;
	u32 fence_val, tmp;
	dma_addr_t fence_dma_addr;
	u32 *fence_ptr;
	int rc;

	fence_val = GOYA_QMAN0_FENCE_VAL;

	fence_ptr = hdev->asic_funcs->asic_dma_pool_zalloc(hdev, 4, GFP_KERNEL,
							&fence_dma_addr);
	if (!fence_ptr) {
		dev_err(hdev->dev,
			"Failed to allocate memory for queue testing\n");
		return -ENOMEM;
	}

	*fence_ptr = 0;

	fence_pkt = hdev->asic_funcs->asic_dma_pool_zalloc(hdev,
					sizeof(struct packet_msg_prot),
					GFP_KERNEL, &pkt_dma_addr);
	if (!fence_pkt) {
		dev_err(hdev->dev,
			"Failed to allocate packet for queue testing\n");
		rc = -ENOMEM;
		goto free_fence_ptr;
	}

	tmp = (PACKET_MSG_PROT << GOYA_PKT_CTL_OPCODE_SHIFT) |
			(1 << GOYA_PKT_CTL_EB_SHIFT) |
			(1 << GOYA_PKT_CTL_MB_SHIFT);
	fence_pkt->ctl = cpu_to_le32(tmp);
	fence_pkt->value = cpu_to_le32(fence_val);
	fence_pkt->addr = cpu_to_le64(fence_dma_addr);

	rc = hl_hw_queue_send_cb_no_cmpl(hdev, hw_queue_id,
					sizeof(struct packet_msg_prot),
					pkt_dma_addr);
	if (rc) {
		dev_err(hdev->dev,
			"Failed to send fence packet\n");
		goto free_pkt;
	}

	rc = hl_poll_timeout_memory(hdev, fence_ptr, tmp, (tmp == fence_val),
					1000, GOYA_TEST_QUEUE_WAIT_USEC, true);

	hl_hw_queue_inc_ci_kernel(hdev, hw_queue_id);

	if (rc == -ETIMEDOUT) {
		dev_err(hdev->dev,
			"H/W queue %d test failed (scratch(0x%08llX) == 0x%08X)\n",
			hw_queue_id, (unsigned long long) fence_dma_addr, tmp);
		rc = -EIO;
	}

free_pkt:
	hdev->asic_funcs->asic_dma_pool_free(hdev, (void *) fence_pkt,
					pkt_dma_addr);
free_fence_ptr:
	hdev->asic_funcs->asic_dma_pool_free(hdev, (void *) fence_ptr,
					fence_dma_addr);
	return rc;
}

int goya_test_cpu_queue(struct hl_device *hdev)
{
	struct goya_device *goya = hdev->asic_specific;

	/*
	 * check capability here as send_cpu_message() won't update the result
	 * value if no capability
	 */
	if (!(goya->hw_cap_initialized & HW_CAP_CPU_Q))
		return 0;

	return hl_fw_test_cpu_queue(hdev);
}

int goya_test_queues(struct hl_device *hdev)
{
	int i, rc, ret_val = 0;

	for (i = 0 ; i < NUMBER_OF_EXT_HW_QUEUES ; i++) {
		rc = goya_test_queue(hdev, i);
		if (rc)
			ret_val = -EINVAL;
	}

	return ret_val;
}

static void *goya_dma_pool_zalloc(struct hl_device *hdev, size_t size,
					gfp_t mem_flags, dma_addr_t *dma_handle)
{
	void *kernel_addr;

	if (size > GOYA_DMA_POOL_BLK_SIZE)
		return NULL;

	kernel_addr =  dma_pool_zalloc(hdev->dma_pool, mem_flags, dma_handle);

	/* Shift to the device's base physical address of host memory */
	if (kernel_addr)
		*dma_handle += HOST_PHYS_BASE;

	return kernel_addr;
}

static void goya_dma_pool_free(struct hl_device *hdev, void *vaddr,
				dma_addr_t dma_addr)
{
	/* Cancel the device's base physical address of host memory */
	dma_addr_t fixed_dma_addr = dma_addr - HOST_PHYS_BASE;

	dma_pool_free(hdev->dma_pool, vaddr, fixed_dma_addr);
}

void *goya_cpu_accessible_dma_pool_alloc(struct hl_device *hdev, size_t size,
					dma_addr_t *dma_handle)
{
	void *vaddr;

	vaddr = hl_fw_cpu_accessible_dma_pool_alloc(hdev, size, dma_handle);
	*dma_handle = (*dma_handle) - hdev->cpu_accessible_dma_address +
			VA_CPU_ACCESSIBLE_MEM_ADDR;

	return vaddr;
}

void goya_cpu_accessible_dma_pool_free(struct hl_device *hdev, size_t size,
					void *vaddr)
{
	hl_fw_cpu_accessible_dma_pool_free(hdev, size, vaddr);
}

static int goya_dma_map_sg(struct hl_device *hdev, struct scatterlist *sgl,
				int nents, enum dma_data_direction dir)
{
	struct scatterlist *sg;
	int i;

	if (!dma_map_sg(&hdev->pdev->dev, sgl, nents, dir))
		return -ENOMEM;

	/* Shift to the device's base physical address of host memory */
	for_each_sg(sgl, sg, nents, i)
		sg->dma_address += HOST_PHYS_BASE;

	return 0;
}

static void goya_dma_unmap_sg(struct hl_device *hdev, struct scatterlist *sgl,
				int nents, enum dma_data_direction dir)
{
	struct scatterlist *sg;
	int i;

	/* Cancel the device's base physical address of host memory */
	for_each_sg(sgl, sg, nents, i)
		sg->dma_address -= HOST_PHYS_BASE;

	dma_unmap_sg(&hdev->pdev->dev, sgl, nents, dir);
}

u32 goya_get_dma_desc_list_size(struct hl_device *hdev, struct sg_table *sgt)
{
	struct scatterlist *sg, *sg_next_iter;
	u32 count, dma_desc_cnt;
	u64 len, len_next;
	dma_addr_t addr, addr_next;

	dma_desc_cnt = 0;

	for_each_sg(sgt->sgl, sg, sgt->nents, count) {

		len = sg_dma_len(sg);
		addr = sg_dma_address(sg);

		if (len == 0)
			break;

		while ((count + 1) < sgt->nents) {
			sg_next_iter = sg_next(sg);
			len_next = sg_dma_len(sg_next_iter);
			addr_next = sg_dma_address(sg_next_iter);

			if (len_next == 0)
				break;

			if ((addr + len == addr_next) &&
				(len + len_next <= DMA_MAX_TRANSFER_SIZE)) {
				len += len_next;
				count++;
				sg = sg_next_iter;
			} else {
				break;
			}
		}

		dma_desc_cnt++;
	}

	return dma_desc_cnt * sizeof(struct packet_lin_dma);
}

static int goya_pin_memory_before_cs(struct hl_device *hdev,
				struct hl_cs_parser *parser,
				struct packet_lin_dma *user_dma_pkt,
				u64 addr, enum dma_data_direction dir)
{
	struct hl_userptr *userptr;
	int rc;

	if (hl_userptr_is_pinned(hdev, addr, le32_to_cpu(user_dma_pkt->tsize),
			parser->job_userptr_list, &userptr))
		goto already_pinned;

	userptr = kzalloc(sizeof(*userptr), GFP_ATOMIC);
	if (!userptr)
		return -ENOMEM;

	rc = hl_pin_host_memory(hdev, addr, le32_to_cpu(user_dma_pkt->tsize),
				userptr);
	if (rc)
		goto free_userptr;

	list_add_tail(&userptr->job_node, parser->job_userptr_list);

	rc = hdev->asic_funcs->asic_dma_map_sg(hdev, userptr->sgt->sgl,
					userptr->sgt->nents, dir);
	if (rc) {
		dev_err(hdev->dev, "failed to map sgt with DMA region\n");
		goto unpin_memory;
	}

	userptr->dma_mapped = true;
	userptr->dir = dir;

already_pinned:
	parser->patched_cb_size +=
			goya_get_dma_desc_list_size(hdev, userptr->sgt);

	return 0;

unpin_memory:
	hl_unpin_host_memory(hdev, userptr);
free_userptr:
	kfree(userptr);
	return rc;
}

static int goya_validate_dma_pkt_host(struct hl_device *hdev,
				struct hl_cs_parser *parser,
				struct packet_lin_dma *user_dma_pkt)
{
	u64 device_memory_addr, addr;
	enum dma_data_direction dir;
	enum goya_dma_direction user_dir;
	bool sram_addr = true;
	bool skip_host_mem_pin = false;
	bool user_memset;
	u32 ctl;
	int rc = 0;

	ctl = le32_to_cpu(user_dma_pkt->ctl);

	user_dir = (ctl & GOYA_PKT_LIN_DMA_CTL_DMA_DIR_MASK) >>
			GOYA_PKT_LIN_DMA_CTL_DMA_DIR_SHIFT;

	user_memset = (ctl & GOYA_PKT_LIN_DMA_CTL_MEMSET_MASK) >>
			GOYA_PKT_LIN_DMA_CTL_MEMSET_SHIFT;

	switch (user_dir) {
	case DMA_HOST_TO_DRAM:
		dev_dbg(hdev->dev, "DMA direction is HOST --> DRAM\n");
		dir = DMA_TO_DEVICE;
		sram_addr = false;
		addr = le64_to_cpu(user_dma_pkt->src_addr);
		device_memory_addr = le64_to_cpu(user_dma_pkt->dst_addr);
		if (user_memset)
			skip_host_mem_pin = true;
		break;

	case DMA_DRAM_TO_HOST:
		dev_dbg(hdev->dev, "DMA direction is DRAM --> HOST\n");
		dir = DMA_FROM_DEVICE;
		sram_addr = false;
		addr = le64_to_cpu(user_dma_pkt->dst_addr);
		device_memory_addr = le64_to_cpu(user_dma_pkt->src_addr);
		break;

	case DMA_HOST_TO_SRAM:
		dev_dbg(hdev->dev, "DMA direction is HOST --> SRAM\n");
		dir = DMA_TO_DEVICE;
		addr = le64_to_cpu(user_dma_pkt->src_addr);
		device_memory_addr = le64_to_cpu(user_dma_pkt->dst_addr);
		if (user_memset)
			skip_host_mem_pin = true;
		break;

	case DMA_SRAM_TO_HOST:
		dev_dbg(hdev->dev, "DMA direction is SRAM --> HOST\n");
		dir = DMA_FROM_DEVICE;
		addr = le64_to_cpu(user_dma_pkt->dst_addr);
		device_memory_addr = le64_to_cpu(user_dma_pkt->src_addr);
		break;
	default:
		dev_err(hdev->dev, "DMA direction is undefined\n");
		return -EFAULT;
	}

	if (sram_addr) {
		if (!hl_mem_area_inside_range(device_memory_addr,
				le32_to_cpu(user_dma_pkt->tsize),
				hdev->asic_prop.sram_user_base_address,
				hdev->asic_prop.sram_end_address)) {

			dev_err(hdev->dev,
				"SRAM address 0x%llx + 0x%x is invalid\n",
				device_memory_addr,
				user_dma_pkt->tsize);
			return -EFAULT;
		}
	} else {
		if (!hl_mem_area_inside_range(device_memory_addr,
				le32_to_cpu(user_dma_pkt->tsize),
				hdev->asic_prop.dram_user_base_address,
				hdev->asic_prop.dram_end_address)) {

			dev_err(hdev->dev,
				"DRAM address 0x%llx + 0x%x is invalid\n",
				device_memory_addr,
				user_dma_pkt->tsize);
			return -EFAULT;
		}
	}

	if (skip_host_mem_pin)
		parser->patched_cb_size += sizeof(*user_dma_pkt);
	else {
		if ((dir == DMA_TO_DEVICE) &&
				(parser->hw_queue_id > GOYA_QUEUE_ID_DMA_1)) {
			dev_err(hdev->dev,
				"Can't DMA from host on queue other then 1\n");
			return -EFAULT;
		}

		rc = goya_pin_memory_before_cs(hdev, parser, user_dma_pkt,
						addr, dir);
	}

	return rc;
}

static int goya_validate_dma_pkt_no_host(struct hl_device *hdev,
				struct hl_cs_parser *parser,
				struct packet_lin_dma *user_dma_pkt)
{
	u64 sram_memory_addr, dram_memory_addr;
	enum goya_dma_direction user_dir;
	u32 ctl;

	ctl = le32_to_cpu(user_dma_pkt->ctl);
	user_dir = (ctl & GOYA_PKT_LIN_DMA_CTL_DMA_DIR_MASK) >>
			GOYA_PKT_LIN_DMA_CTL_DMA_DIR_SHIFT;

	if (user_dir == DMA_DRAM_TO_SRAM) {
		dev_dbg(hdev->dev, "DMA direction is DRAM --> SRAM\n");
		dram_memory_addr = le64_to_cpu(user_dma_pkt->src_addr);
		sram_memory_addr = le64_to_cpu(user_dma_pkt->dst_addr);
	} else {
		dev_dbg(hdev->dev, "DMA direction is SRAM --> DRAM\n");
		sram_memory_addr = le64_to_cpu(user_dma_pkt->src_addr);
		dram_memory_addr = le64_to_cpu(user_dma_pkt->dst_addr);
	}

	if (!hl_mem_area_inside_range(sram_memory_addr,
				le32_to_cpu(user_dma_pkt->tsize),
				hdev->asic_prop.sram_user_base_address,
				hdev->asic_prop.sram_end_address)) {
		dev_err(hdev->dev, "SRAM address 0x%llx + 0x%x is invalid\n",
			sram_memory_addr, user_dma_pkt->tsize);
		return -EFAULT;
	}

	if (!hl_mem_area_inside_range(dram_memory_addr,
				le32_to_cpu(user_dma_pkt->tsize),
				hdev->asic_prop.dram_user_base_address,
				hdev->asic_prop.dram_end_address)) {
		dev_err(hdev->dev, "DRAM address 0x%llx + 0x%x is invalid\n",
			dram_memory_addr, user_dma_pkt->tsize);
		return -EFAULT;
	}

	parser->patched_cb_size += sizeof(*user_dma_pkt);

	return 0;
}

static int goya_validate_dma_pkt_no_mmu(struct hl_device *hdev,
				struct hl_cs_parser *parser,
				struct packet_lin_dma *user_dma_pkt)
{
	enum goya_dma_direction user_dir;
	u32 ctl;
	int rc;

	dev_dbg(hdev->dev, "DMA packet details:\n");
	dev_dbg(hdev->dev, "source == 0x%llx\n",
		le64_to_cpu(user_dma_pkt->src_addr));
	dev_dbg(hdev->dev, "destination == 0x%llx\n",
		le64_to_cpu(user_dma_pkt->dst_addr));
	dev_dbg(hdev->dev, "size == %u\n", le32_to_cpu(user_dma_pkt->tsize));

	ctl = le32_to_cpu(user_dma_pkt->ctl);
	user_dir = (ctl & GOYA_PKT_LIN_DMA_CTL_DMA_DIR_MASK) >>
			GOYA_PKT_LIN_DMA_CTL_DMA_DIR_SHIFT;

	/*
	 * Special handling for DMA with size 0. The H/W has a bug where
	 * this can cause the QMAN DMA to get stuck, so block it here.
	 */
	if (user_dma_pkt->tsize == 0) {
		dev_err(hdev->dev,
			"Got DMA with size 0, might reset the device\n");
		return -EINVAL;
	}

	if ((user_dir == DMA_DRAM_TO_SRAM) || (user_dir == DMA_SRAM_TO_DRAM))
		rc = goya_validate_dma_pkt_no_host(hdev, parser, user_dma_pkt);
	else
		rc = goya_validate_dma_pkt_host(hdev, parser, user_dma_pkt);

	return rc;
}

static int goya_validate_dma_pkt_mmu(struct hl_device *hdev,
				struct hl_cs_parser *parser,
				struct packet_lin_dma *user_dma_pkt)
{
	dev_dbg(hdev->dev, "DMA packet details:\n");
	dev_dbg(hdev->dev, "source == 0x%llx\n",
		le64_to_cpu(user_dma_pkt->src_addr));
	dev_dbg(hdev->dev, "destination == 0x%llx\n",
		le64_to_cpu(user_dma_pkt->dst_addr));
	dev_dbg(hdev->dev, "size == %u\n", le32_to_cpu(user_dma_pkt->tsize));

	/*
	 * WA for HW-23.
	 * We can't allow user to read from Host using QMANs other than 1.
	 * PMMU and HPMMU addresses are equal, check only one of them.
	 */
	if (parser->hw_queue_id != GOYA_QUEUE_ID_DMA_1 &&
		hl_mem_area_inside_range(le64_to_cpu(user_dma_pkt->src_addr),
				le32_to_cpu(user_dma_pkt->tsize),
				hdev->asic_prop.pmmu.start_addr,
				hdev->asic_prop.pmmu.end_addr)) {
		dev_err(hdev->dev,
			"Can't DMA from host on queue other then 1\n");
		return -EFAULT;
	}

	if (user_dma_pkt->tsize == 0) {
		dev_err(hdev->dev,
			"Got DMA with size 0, might reset the device\n");
		return -EINVAL;
	}

	parser->patched_cb_size += sizeof(*user_dma_pkt);

	return 0;
}

static int goya_validate_wreg32(struct hl_device *hdev,
				struct hl_cs_parser *parser,
				struct packet_wreg32 *wreg_pkt)
{
	struct goya_device *goya = hdev->asic_specific;
	u32 sob_start_addr, sob_end_addr;
	u16 reg_offset;

	reg_offset = le32_to_cpu(wreg_pkt->ctl) &
			GOYA_PKT_WREG32_CTL_REG_OFFSET_MASK;

	dev_dbg(hdev->dev, "WREG32 packet details:\n");
	dev_dbg(hdev->dev, "reg_offset == 0x%x\n", reg_offset);
	dev_dbg(hdev->dev, "value      == 0x%x\n",
		le32_to_cpu(wreg_pkt->value));

	if (reg_offset != (mmDMA_CH_0_WR_COMP_ADDR_LO & 0x1FFF)) {
		dev_err(hdev->dev, "WREG32 packet with illegal address 0x%x\n",
			reg_offset);
		return -EPERM;
	}

	/*
	 * With MMU, DMA channels are not secured, so it doesn't matter where
	 * the WR COMP will be written to because it will go out with
	 * non-secured property
	 */
	if (goya->hw_cap_initialized & HW_CAP_MMU)
		return 0;

	sob_start_addr = lower_32_bits(CFG_BASE + mmSYNC_MNGR_SOB_OBJ_0);
	sob_end_addr = lower_32_bits(CFG_BASE + mmSYNC_MNGR_SOB_OBJ_1023);

	if ((le32_to_cpu(wreg_pkt->value) < sob_start_addr) ||
			(le32_to_cpu(wreg_pkt->value) > sob_end_addr)) {

		dev_err(hdev->dev, "WREG32 packet with illegal value 0x%x\n",
			wreg_pkt->value);
		return -EPERM;
	}

	return 0;
}

static int goya_validate_cb(struct hl_device *hdev,
			struct hl_cs_parser *parser, bool is_mmu)
{
	u32 cb_parsed_length = 0;
	int rc = 0;

	parser->patched_cb_size = 0;

	/* cb_user_size is more than 0 so loop will always be executed */
	while (cb_parsed_length < parser->user_cb_size) {
		enum packet_id pkt_id;
		u16 pkt_size;
		struct goya_packet *user_pkt;

		user_pkt = (struct goya_packet *) (uintptr_t)
			(parser->user_cb->kernel_address + cb_parsed_length);

		pkt_id = (enum packet_id) (
				(le64_to_cpu(user_pkt->header) &
				PACKET_HEADER_PACKET_ID_MASK) >>
					PACKET_HEADER_PACKET_ID_SHIFT);

		pkt_size = goya_packet_sizes[pkt_id];
		cb_parsed_length += pkt_size;
		if (cb_parsed_length > parser->user_cb_size) {
			dev_err(hdev->dev,
				"packet 0x%x is out of CB boundary\n", pkt_id);
			rc = -EINVAL;
			break;
		}

		switch (pkt_id) {
		case PACKET_WREG_32:
			/*
			 * Although it is validated after copy in patch_cb(),
			 * need to validate here as well because patch_cb() is
			 * not called in MMU path while this function is called
			 */
			rc = goya_validate_wreg32(hdev,
				parser, (struct packet_wreg32 *) user_pkt);
			parser->patched_cb_size += pkt_size;
			break;

		case PACKET_WREG_BULK:
			dev_err(hdev->dev,
				"User not allowed to use WREG_BULK\n");
			rc = -EPERM;
			break;

		case PACKET_MSG_PROT:
			dev_err(hdev->dev,
				"User not allowed to use MSG_PROT\n");
			rc = -EPERM;
			break;

		case PACKET_CP_DMA:
			dev_err(hdev->dev, "User not allowed to use CP_DMA\n");
			rc = -EPERM;
			break;

		case PACKET_STOP:
			dev_err(hdev->dev, "User not allowed to use STOP\n");
			rc = -EPERM;
			break;

		case PACKET_LIN_DMA:
			if (is_mmu)
				rc = goya_validate_dma_pkt_mmu(hdev, parser,
					(struct packet_lin_dma *) user_pkt);
			else
				rc = goya_validate_dma_pkt_no_mmu(hdev, parser,
					(struct packet_lin_dma *) user_pkt);
			break;

		case PACKET_MSG_LONG:
		case PACKET_MSG_SHORT:
		case PACKET_FENCE:
		case PACKET_NOP:
			parser->patched_cb_size += pkt_size;
			break;

		default:
			dev_err(hdev->dev, "Invalid packet header 0x%x\n",
				pkt_id);
			rc = -EINVAL;
			break;
		}

		if (rc)
			break;
	}

	/*
	 * The new CB should have space at the end for two MSG_PROT packets:
	 * 1. A packet that will act as a completion packet
	 * 2. A packet that will generate MSI-X interrupt
	 */
	parser->patched_cb_size += sizeof(struct packet_msg_prot) * 2;

	return rc;
}

static int goya_patch_dma_packet(struct hl_device *hdev,
				struct hl_cs_parser *parser,
				struct packet_lin_dma *user_dma_pkt,
				struct packet_lin_dma *new_dma_pkt,
				u32 *new_dma_pkt_size)
{
	struct hl_userptr *userptr;
	struct scatterlist *sg, *sg_next_iter;
	u32 count, dma_desc_cnt;
	u64 len, len_next;
	dma_addr_t dma_addr, dma_addr_next;
	enum goya_dma_direction user_dir;
	u64 device_memory_addr, addr;
	enum dma_data_direction dir;
	struct sg_table *sgt;
	bool skip_host_mem_pin = false;
	bool user_memset;
	u32 user_rdcomp_mask, user_wrcomp_mask, ctl;

	ctl = le32_to_cpu(user_dma_pkt->ctl);

	user_dir = (ctl & GOYA_PKT_LIN_DMA_CTL_DMA_DIR_MASK) >>
			GOYA_PKT_LIN_DMA_CTL_DMA_DIR_SHIFT;

	user_memset = (ctl & GOYA_PKT_LIN_DMA_CTL_MEMSET_MASK) >>
			GOYA_PKT_LIN_DMA_CTL_MEMSET_SHIFT;

	if ((user_dir == DMA_DRAM_TO_SRAM) || (user_dir == DMA_SRAM_TO_DRAM) ||
			(user_dma_pkt->tsize == 0)) {
		memcpy(new_dma_pkt, user_dma_pkt, sizeof(*new_dma_pkt));
		*new_dma_pkt_size = sizeof(*new_dma_pkt);
		return 0;
	}

	if ((user_dir == DMA_HOST_TO_DRAM) || (user_dir == DMA_HOST_TO_SRAM)) {
		addr = le64_to_cpu(user_dma_pkt->src_addr);
		device_memory_addr = le64_to_cpu(user_dma_pkt->dst_addr);
		dir = DMA_TO_DEVICE;
		if (user_memset)
			skip_host_mem_pin = true;
	} else {
		addr = le64_to_cpu(user_dma_pkt->dst_addr);
		device_memory_addr = le64_to_cpu(user_dma_pkt->src_addr);
		dir = DMA_FROM_DEVICE;
	}

	if ((!skip_host_mem_pin) &&
		(hl_userptr_is_pinned(hdev, addr,
			le32_to_cpu(user_dma_pkt->tsize),
			parser->job_userptr_list, &userptr) == false)) {
		dev_err(hdev->dev, "Userptr 0x%llx + 0x%x NOT mapped\n",
				addr, user_dma_pkt->tsize);
		return -EFAULT;
	}

	if ((user_memset) && (dir == DMA_TO_DEVICE)) {
		memcpy(new_dma_pkt, user_dma_pkt, sizeof(*user_dma_pkt));
		*new_dma_pkt_size = sizeof(*user_dma_pkt);
		return 0;
	}

	user_rdcomp_mask = ctl & GOYA_PKT_LIN_DMA_CTL_RDCOMP_MASK;

	user_wrcomp_mask = ctl & GOYA_PKT_LIN_DMA_CTL_WRCOMP_MASK;

	sgt = userptr->sgt;
	dma_desc_cnt = 0;

	for_each_sg(sgt->sgl, sg, sgt->nents, count) {
		len = sg_dma_len(sg);
		dma_addr = sg_dma_address(sg);

		if (len == 0)
			break;

		while ((count + 1) < sgt->nents) {
			sg_next_iter = sg_next(sg);
			len_next = sg_dma_len(sg_next_iter);
			dma_addr_next = sg_dma_address(sg_next_iter);

			if (len_next == 0)
				break;

			if ((dma_addr + len == dma_addr_next) &&
				(len + len_next <= DMA_MAX_TRANSFER_SIZE)) {
				len += len_next;
				count++;
				sg = sg_next_iter;
			} else {
				break;
			}
		}

		ctl = le32_to_cpu(user_dma_pkt->ctl);
		if (likely(dma_desc_cnt))
			ctl &= ~GOYA_PKT_CTL_EB_MASK;
		ctl &= ~(GOYA_PKT_LIN_DMA_CTL_RDCOMP_MASK |
				GOYA_PKT_LIN_DMA_CTL_WRCOMP_MASK);
		new_dma_pkt->ctl = cpu_to_le32(ctl);
		new_dma_pkt->tsize = cpu_to_le32((u32) len);

		if (dir == DMA_TO_DEVICE) {
			new_dma_pkt->src_addr = cpu_to_le64(dma_addr);
			new_dma_pkt->dst_addr = cpu_to_le64(device_memory_addr);
		} else {
			new_dma_pkt->src_addr = cpu_to_le64(device_memory_addr);
			new_dma_pkt->dst_addr = cpu_to_le64(dma_addr);
		}

		if (!user_memset)
			device_memory_addr += len;
		dma_desc_cnt++;
		new_dma_pkt++;
	}

	if (!dma_desc_cnt) {
		dev_err(hdev->dev,
			"Error of 0 SG entries when patching DMA packet\n");
		return -EFAULT;
	}

	/* Fix the last dma packet - rdcomp/wrcomp must be as user set them */
	new_dma_pkt--;
	new_dma_pkt->ctl |= cpu_to_le32(user_rdcomp_mask | user_wrcomp_mask);

	*new_dma_pkt_size = dma_desc_cnt * sizeof(struct packet_lin_dma);

	return 0;
}

static int goya_patch_cb(struct hl_device *hdev,
				struct hl_cs_parser *parser)
{
	u32 cb_parsed_length = 0;
	u32 cb_patched_cur_length = 0;
	int rc = 0;

	/* cb_user_size is more than 0 so loop will always be executed */
	while (cb_parsed_length < parser->user_cb_size) {
		enum packet_id pkt_id;
		u16 pkt_size;
		u32 new_pkt_size = 0;
		struct goya_packet *user_pkt, *kernel_pkt;

		user_pkt = (struct goya_packet *) (uintptr_t)
			(parser->user_cb->kernel_address + cb_parsed_length);
		kernel_pkt = (struct goya_packet *) (uintptr_t)
			(parser->patched_cb->kernel_address +
					cb_patched_cur_length);

		pkt_id = (enum packet_id) (
				(le64_to_cpu(user_pkt->header) &
				PACKET_HEADER_PACKET_ID_MASK) >>
					PACKET_HEADER_PACKET_ID_SHIFT);

		pkt_size = goya_packet_sizes[pkt_id];
		cb_parsed_length += pkt_size;
		if (cb_parsed_length > parser->user_cb_size) {
			dev_err(hdev->dev,
				"packet 0x%x is out of CB boundary\n", pkt_id);
			rc = -EINVAL;
			break;
		}

		switch (pkt_id) {
		case PACKET_LIN_DMA:
			rc = goya_patch_dma_packet(hdev, parser,
					(struct packet_lin_dma *) user_pkt,
					(struct packet_lin_dma *) kernel_pkt,
					&new_pkt_size);
			cb_patched_cur_length += new_pkt_size;
			break;

		case PACKET_WREG_32:
			memcpy(kernel_pkt, user_pkt, pkt_size);
			cb_patched_cur_length += pkt_size;
			rc = goya_validate_wreg32(hdev, parser,
					(struct packet_wreg32 *) kernel_pkt);
			break;

		case PACKET_WREG_BULK:
			dev_err(hdev->dev,
				"User not allowed to use WREG_BULK\n");
			rc = -EPERM;
			break;

		case PACKET_MSG_PROT:
			dev_err(hdev->dev,
				"User not allowed to use MSG_PROT\n");
			rc = -EPERM;
			break;

		case PACKET_CP_DMA:
			dev_err(hdev->dev, "User not allowed to use CP_DMA\n");
			rc = -EPERM;
			break;

		case PACKET_STOP:
			dev_err(hdev->dev, "User not allowed to use STOP\n");
			rc = -EPERM;
			break;

		case PACKET_MSG_LONG:
		case PACKET_MSG_SHORT:
		case PACKET_FENCE:
		case PACKET_NOP:
			memcpy(kernel_pkt, user_pkt, pkt_size);
			cb_patched_cur_length += pkt_size;
			break;

		default:
			dev_err(hdev->dev, "Invalid packet header 0x%x\n",
				pkt_id);
			rc = -EINVAL;
			break;
		}

		if (rc)
			break;
	}

	return rc;
}

static int goya_parse_cb_mmu(struct hl_device *hdev,
		struct hl_cs_parser *parser)
{
	u64 patched_cb_handle;
	u32 patched_cb_size;
	struct hl_cb *user_cb;
	int rc;

	/*
	 * The new CB should have space at the end for two MSG_PROT pkt:
	 * 1. A packet that will act as a completion packet
	 * 2. A packet that will generate MSI-X interrupt
	 */
	parser->patched_cb_size = parser->user_cb_size +
			sizeof(struct packet_msg_prot) * 2;

	rc = hl_cb_create(hdev, &hdev->kernel_cb_mgr,
				parser->patched_cb_size,
				&patched_cb_handle, HL_KERNEL_ASID_ID);

	if (rc) {
		dev_err(hdev->dev,
			"Failed to allocate patched CB for DMA CS %d\n",
			rc);
		return rc;
	}

	patched_cb_handle >>= PAGE_SHIFT;
	parser->patched_cb = hl_cb_get(hdev, &hdev->kernel_cb_mgr,
				(u32) patched_cb_handle);
	/* hl_cb_get should never fail here so use kernel WARN */
	WARN(!parser->patched_cb, "DMA CB handle invalid 0x%x\n",
			(u32) patched_cb_handle);
	if (!parser->patched_cb) {
		rc = -EFAULT;
		goto out;
	}

	/*
	 * The check that parser->user_cb_size <= parser->user_cb->size was done
	 * in validate_queue_index().
	 */
	memcpy((void *) (uintptr_t) parser->patched_cb->kernel_address,
		(void *) (uintptr_t) parser->user_cb->kernel_address,
		parser->user_cb_size);

	patched_cb_size = parser->patched_cb_size;

	/* validate patched CB instead of user CB */
	user_cb = parser->user_cb;
	parser->user_cb = parser->patched_cb;
	rc = goya_validate_cb(hdev, parser, true);
	parser->user_cb = user_cb;

	if (rc) {
		hl_cb_put(parser->patched_cb);
		goto out;
	}

	if (patched_cb_size != parser->patched_cb_size) {
		dev_err(hdev->dev, "user CB size mismatch\n");
		hl_cb_put(parser->patched_cb);
		rc = -EINVAL;
		goto out;
	}

out:
	/*
	 * Always call cb destroy here because we still have 1 reference
	 * to it by calling cb_get earlier. After the job will be completed,
	 * cb_put will release it, but here we want to remove it from the
	 * idr
	 */
	hl_cb_destroy(hdev, &hdev->kernel_cb_mgr,
					patched_cb_handle << PAGE_SHIFT);

	return rc;
}

static int goya_parse_cb_no_mmu(struct hl_device *hdev,
				struct hl_cs_parser *parser)
{
	u64 patched_cb_handle;
	int rc;

	rc = goya_validate_cb(hdev, parser, false);

	if (rc)
		goto free_userptr;

	rc = hl_cb_create(hdev, &hdev->kernel_cb_mgr,
				parser->patched_cb_size,
				&patched_cb_handle, HL_KERNEL_ASID_ID);
	if (rc) {
		dev_err(hdev->dev,
			"Failed to allocate patched CB for DMA CS %d\n", rc);
		goto free_userptr;
	}

	patched_cb_handle >>= PAGE_SHIFT;
	parser->patched_cb = hl_cb_get(hdev, &hdev->kernel_cb_mgr,
				(u32) patched_cb_handle);
	/* hl_cb_get should never fail here so use kernel WARN */
	WARN(!parser->patched_cb, "DMA CB handle invalid 0x%x\n",
			(u32) patched_cb_handle);
	if (!parser->patched_cb) {
		rc = -EFAULT;
		goto out;
	}

	rc = goya_patch_cb(hdev, parser);

	if (rc)
		hl_cb_put(parser->patched_cb);

out:
	/*
	 * Always call cb destroy here because we still have 1 reference
	 * to it by calling cb_get earlier. After the job will be completed,
	 * cb_put will release it, but here we want to remove it from the
	 * idr
	 */
	hl_cb_destroy(hdev, &hdev->kernel_cb_mgr,
				patched_cb_handle << PAGE_SHIFT);

free_userptr:
	if (rc)
		hl_userptr_delete_list(hdev, parser->job_userptr_list);
	return rc;
}

static int goya_parse_cb_no_ext_queue(struct hl_device *hdev,
					struct hl_cs_parser *parser)
{
	struct asic_fixed_properties *asic_prop = &hdev->asic_prop;
	struct goya_device *goya = hdev->asic_specific;

	if (goya->hw_cap_initialized & HW_CAP_MMU)
		return 0;

	/* For internal queue jobs, just check if CB address is valid */
	if (hl_mem_area_inside_range(
			(u64) (uintptr_t) parser->user_cb,
			parser->user_cb_size,
			asic_prop->sram_user_base_address,
			asic_prop->sram_end_address))
		return 0;

	if (hl_mem_area_inside_range(
			(u64) (uintptr_t) parser->user_cb,
			parser->user_cb_size,
			asic_prop->dram_user_base_address,
			asic_prop->dram_end_address))
		return 0;

	dev_err(hdev->dev,
		"Internal CB address 0x%px + 0x%x is not in SRAM nor in DRAM\n",
		parser->user_cb, parser->user_cb_size);

	return -EFAULT;
}

int goya_cs_parser(struct hl_device *hdev, struct hl_cs_parser *parser)
{
	struct goya_device *goya = hdev->asic_specific;

	if (parser->queue_type == QUEUE_TYPE_INT)
		return goya_parse_cb_no_ext_queue(hdev, parser);

	if (goya->hw_cap_initialized & HW_CAP_MMU)
		return goya_parse_cb_mmu(hdev, parser);
	else
		return goya_parse_cb_no_mmu(hdev, parser);
}

void goya_add_end_of_cb_packets(struct hl_device *hdev, u64 kernel_address,
				u32 len, u64 cq_addr, u32 cq_val, u32 msix_vec,
				bool eb)
{
	struct packet_msg_prot *cq_pkt;
	u32 tmp;

	cq_pkt = (struct packet_msg_prot *) (uintptr_t)
		(kernel_address + len - (sizeof(struct packet_msg_prot) * 2));

	tmp = (PACKET_MSG_PROT << GOYA_PKT_CTL_OPCODE_SHIFT) |
			(1 << GOYA_PKT_CTL_EB_SHIFT) |
			(1 << GOYA_PKT_CTL_MB_SHIFT);
	cq_pkt->ctl = cpu_to_le32(tmp);
	cq_pkt->value = cpu_to_le32(cq_val);
	cq_pkt->addr = cpu_to_le64(cq_addr);

	cq_pkt++;

	tmp = (PACKET_MSG_PROT << GOYA_PKT_CTL_OPCODE_SHIFT) |
			(1 << GOYA_PKT_CTL_MB_SHIFT);
	cq_pkt->ctl = cpu_to_le32(tmp);
	cq_pkt->value = cpu_to_le32(msix_vec & 0x7FF);
	cq_pkt->addr = cpu_to_le64(CFG_BASE + mmPCIE_DBI_MSIX_DOORBELL_OFF);
}

void goya_update_eq_ci(struct hl_device *hdev, u32 val)
{
	WREG32(mmCPU_EQ_CI, val);
}

void goya_restore_phase_topology(struct hl_device *hdev)
{

}

static void goya_clear_sm_regs(struct hl_device *hdev)
{
	int i, num_of_sob_in_longs, num_of_mon_in_longs;

	num_of_sob_in_longs =
		((mmSYNC_MNGR_SOB_OBJ_1023 - mmSYNC_MNGR_SOB_OBJ_0) + 4);

	num_of_mon_in_longs =
		((mmSYNC_MNGR_MON_STATUS_255 - mmSYNC_MNGR_MON_STATUS_0) + 4);

	for (i = 0 ; i < num_of_sob_in_longs ; i += 4)
		WREG32(mmSYNC_MNGR_SOB_OBJ_0 + i, 0);

	for (i = 0 ; i < num_of_mon_in_longs ; i += 4)
		WREG32(mmSYNC_MNGR_MON_STATUS_0 + i, 0);

	/* Flush all WREG to prevent race */
	i = RREG32(mmSYNC_MNGR_SOB_OBJ_0);
}

/*
 * goya_debugfs_read32 - read a 32bit value from a given device or a host mapped
 *                       address.
 *
 * @hdev:	pointer to hl_device structure
 * @addr:	device or host mapped address
 * @val:	returned value
 *
 * In case of DDR address that is not mapped into the default aperture that
 * the DDR bar exposes, the function will configure the iATU so that the DDR
 * bar will be positioned at a base address that allows reading from the
 * required address. Configuring the iATU during normal operation can
 * lead to undefined behavior and therefore, should be done with extreme care
 *
 */
static int goya_debugfs_read32(struct hl_device *hdev, u64 addr, u32 *val)
{
	struct asic_fixed_properties *prop = &hdev->asic_prop;
	u64 ddr_bar_addr;
	int rc = 0;

	if ((addr >= CFG_BASE) && (addr < CFG_BASE + CFG_SIZE)) {
		*val = RREG32(addr - CFG_BASE);

	} else if ((addr >= SRAM_BASE_ADDR) &&
			(addr < SRAM_BASE_ADDR + SRAM_SIZE)) {

		*val = readl(hdev->pcie_bar[SRAM_CFG_BAR_ID] +
				(addr - SRAM_BASE_ADDR));

	} else if ((addr >= DRAM_PHYS_BASE) &&
			(addr < DRAM_PHYS_BASE + hdev->asic_prop.dram_size)) {

		u64 bar_base_addr = DRAM_PHYS_BASE +
				(addr & ~(prop->dram_pci_bar_size - 0x1ull));

		ddr_bar_addr = goya_set_ddr_bar_base(hdev, bar_base_addr);
		if (ddr_bar_addr != U64_MAX) {
			*val = readl(hdev->pcie_bar[DDR_BAR_ID] +
						(addr - bar_base_addr));

			ddr_bar_addr = goya_set_ddr_bar_base(hdev,
							ddr_bar_addr);
		}
		if (ddr_bar_addr == U64_MAX)
			rc = -EIO;

	} else if (addr >= HOST_PHYS_BASE && !iommu_present(&pci_bus_type)) {
		*val = *(u32 *) phys_to_virt(addr - HOST_PHYS_BASE);

	} else {
		rc = -EFAULT;
	}

	return rc;
}

/*
 * goya_debugfs_write32 - write a 32bit value to a given device or a host mapped
 *                        address.
 *
 * @hdev:	pointer to hl_device structure
 * @addr:	device or host mapped address
 * @val:	returned value
 *
 * In case of DDR address that is not mapped into the default aperture that
 * the DDR bar exposes, the function will configure the iATU so that the DDR
 * bar will be positioned at a base address that allows writing to the
 * required address. Configuring the iATU during normal operation can
 * lead to undefined behavior and therefore, should be done with extreme care
 *
 */
static int goya_debugfs_write32(struct hl_device *hdev, u64 addr, u32 val)
{
	struct asic_fixed_properties *prop = &hdev->asic_prop;
	u64 ddr_bar_addr;
	int rc = 0;

	if ((addr >= CFG_BASE) && (addr < CFG_BASE + CFG_SIZE)) {
		WREG32(addr - CFG_BASE, val);

	} else if ((addr >= SRAM_BASE_ADDR) &&
			(addr < SRAM_BASE_ADDR + SRAM_SIZE)) {

		writel(val, hdev->pcie_bar[SRAM_CFG_BAR_ID] +
					(addr - SRAM_BASE_ADDR));

	} else if ((addr >= DRAM_PHYS_BASE) &&
			(addr < DRAM_PHYS_BASE + hdev->asic_prop.dram_size)) {

		u64 bar_base_addr = DRAM_PHYS_BASE +
				(addr & ~(prop->dram_pci_bar_size - 0x1ull));

		ddr_bar_addr = goya_set_ddr_bar_base(hdev, bar_base_addr);
		if (ddr_bar_addr != U64_MAX) {
			writel(val, hdev->pcie_bar[DDR_BAR_ID] +
						(addr - bar_base_addr));

			ddr_bar_addr = goya_set_ddr_bar_base(hdev,
							ddr_bar_addr);
		}
		if (ddr_bar_addr == U64_MAX)
			rc = -EIO;

	} else if (addr >= HOST_PHYS_BASE && !iommu_present(&pci_bus_type)) {
		*(u32 *) phys_to_virt(addr - HOST_PHYS_BASE) = val;

	} else {
		rc = -EFAULT;
	}

	return rc;
}

static int goya_debugfs_read64(struct hl_device *hdev, u64 addr, u64 *val)
{
	struct asic_fixed_properties *prop = &hdev->asic_prop;
	u64 ddr_bar_addr;
	int rc = 0;

	if ((addr >= CFG_BASE) && (addr <= CFG_BASE + CFG_SIZE - sizeof(u64))) {
		u32 val_l = RREG32(addr - CFG_BASE);
		u32 val_h = RREG32(addr + sizeof(u32) - CFG_BASE);

		*val = (((u64) val_h) << 32) | val_l;

	} else if ((addr >= SRAM_BASE_ADDR) &&
			(addr <= SRAM_BASE_ADDR + SRAM_SIZE - sizeof(u64))) {

		*val = readq(hdev->pcie_bar[SRAM_CFG_BAR_ID] +
				(addr - SRAM_BASE_ADDR));

	} else if ((addr >= DRAM_PHYS_BASE) &&
		   (addr <=
		    DRAM_PHYS_BASE + hdev->asic_prop.dram_size - sizeof(u64))) {

		u64 bar_base_addr = DRAM_PHYS_BASE +
				(addr & ~(prop->dram_pci_bar_size - 0x1ull));

		ddr_bar_addr = goya_set_ddr_bar_base(hdev, bar_base_addr);
		if (ddr_bar_addr != U64_MAX) {
			*val = readq(hdev->pcie_bar[DDR_BAR_ID] +
						(addr - bar_base_addr));

			ddr_bar_addr = goya_set_ddr_bar_base(hdev,
							ddr_bar_addr);
		}
		if (ddr_bar_addr == U64_MAX)
			rc = -EIO;

	} else if (addr >= HOST_PHYS_BASE && !iommu_present(&pci_bus_type)) {
		*val = *(u64 *) phys_to_virt(addr - HOST_PHYS_BASE);

	} else {
		rc = -EFAULT;
	}

	return rc;
}

static int goya_debugfs_write64(struct hl_device *hdev, u64 addr, u64 val)
{
	struct asic_fixed_properties *prop = &hdev->asic_prop;
	u64 ddr_bar_addr;
	int rc = 0;

	if ((addr >= CFG_BASE) && (addr <= CFG_BASE + CFG_SIZE - sizeof(u64))) {
		WREG32(addr - CFG_BASE, lower_32_bits(val));
		WREG32(addr + sizeof(u32) - CFG_BASE, upper_32_bits(val));

	} else if ((addr >= SRAM_BASE_ADDR) &&
			(addr <= SRAM_BASE_ADDR + SRAM_SIZE - sizeof(u64))) {

		writeq(val, hdev->pcie_bar[SRAM_CFG_BAR_ID] +
					(addr - SRAM_BASE_ADDR));

	} else if ((addr >= DRAM_PHYS_BASE) &&
		   (addr <=
		    DRAM_PHYS_BASE + hdev->asic_prop.dram_size - sizeof(u64))) {

		u64 bar_base_addr = DRAM_PHYS_BASE +
				(addr & ~(prop->dram_pci_bar_size - 0x1ull));

		ddr_bar_addr = goya_set_ddr_bar_base(hdev, bar_base_addr);
		if (ddr_bar_addr != U64_MAX) {
			writeq(val, hdev->pcie_bar[DDR_BAR_ID] +
						(addr - bar_base_addr));

			ddr_bar_addr = goya_set_ddr_bar_base(hdev,
							ddr_bar_addr);
		}
		if (ddr_bar_addr == U64_MAX)
			rc = -EIO;

	} else if (addr >= HOST_PHYS_BASE && !iommu_present(&pci_bus_type)) {
		*(u64 *) phys_to_virt(addr - HOST_PHYS_BASE) = val;

	} else {
		rc = -EFAULT;
	}

	return rc;
}

static u64 goya_read_pte(struct hl_device *hdev, u64 addr)
{
	struct goya_device *goya = hdev->asic_specific;

	if (hdev->hard_reset_pending)
		return U64_MAX;

	return readq(hdev->pcie_bar[DDR_BAR_ID] +
			(addr - goya->ddr_bar_cur_addr));
}

static void goya_write_pte(struct hl_device *hdev, u64 addr, u64 val)
{
	struct goya_device *goya = hdev->asic_specific;

	if (hdev->hard_reset_pending)
		return;

	writeq(val, hdev->pcie_bar[DDR_BAR_ID] +
			(addr - goya->ddr_bar_cur_addr));
}

static const char *_goya_get_event_desc(u16 event_type)
{
	switch (event_type) {
	case GOYA_ASYNC_EVENT_ID_PCIE_IF:
		return "PCIe_if";
	case GOYA_ASYNC_EVENT_ID_TPC0_ECC:
	case GOYA_ASYNC_EVENT_ID_TPC1_ECC:
	case GOYA_ASYNC_EVENT_ID_TPC2_ECC:
	case GOYA_ASYNC_EVENT_ID_TPC3_ECC:
	case GOYA_ASYNC_EVENT_ID_TPC4_ECC:
	case GOYA_ASYNC_EVENT_ID_TPC5_ECC:
	case GOYA_ASYNC_EVENT_ID_TPC6_ECC:
	case GOYA_ASYNC_EVENT_ID_TPC7_ECC:
		return "TPC%d_ecc";
	case GOYA_ASYNC_EVENT_ID_MME_ECC:
		return "MME_ecc";
	case GOYA_ASYNC_EVENT_ID_MME_ECC_EXT:
		return "MME_ecc_ext";
	case GOYA_ASYNC_EVENT_ID_MMU_ECC:
		return "MMU_ecc";
	case GOYA_ASYNC_EVENT_ID_DMA_MACRO:
		return "DMA_macro";
	case GOYA_ASYNC_EVENT_ID_DMA_ECC:
		return "DMA_ecc";
	case GOYA_ASYNC_EVENT_ID_CPU_IF_ECC:
		return "CPU_if_ecc";
	case GOYA_ASYNC_EVENT_ID_PSOC_MEM:
		return "PSOC_mem";
	case GOYA_ASYNC_EVENT_ID_PSOC_CORESIGHT:
		return "PSOC_coresight";
	case GOYA_ASYNC_EVENT_ID_SRAM0 ... GOYA_ASYNC_EVENT_ID_SRAM29:
		return "SRAM%d";
	case GOYA_ASYNC_EVENT_ID_GIC500:
		return "GIC500";
	case GOYA_ASYNC_EVENT_ID_PLL0 ... GOYA_ASYNC_EVENT_ID_PLL6:
		return "PLL%d";
	case GOYA_ASYNC_EVENT_ID_AXI_ECC:
		return "AXI_ecc";
	case GOYA_ASYNC_EVENT_ID_L2_RAM_ECC:
		return "L2_ram_ecc";
	case GOYA_ASYNC_EVENT_ID_PSOC_GPIO_05_SW_RESET:
		return "PSOC_gpio_05_sw_reset";
	case GOYA_ASYNC_EVENT_ID_PSOC_GPIO_10_VRHOT_ICRIT:
		return "PSOC_gpio_10_vrhot_icrit";
	case GOYA_ASYNC_EVENT_ID_PCIE_DEC:
		return "PCIe_dec";
	case GOYA_ASYNC_EVENT_ID_TPC0_DEC:
	case GOYA_ASYNC_EVENT_ID_TPC1_DEC:
	case GOYA_ASYNC_EVENT_ID_TPC2_DEC:
	case GOYA_ASYNC_EVENT_ID_TPC3_DEC:
	case GOYA_ASYNC_EVENT_ID_TPC4_DEC:
	case GOYA_ASYNC_EVENT_ID_TPC5_DEC:
	case GOYA_ASYNC_EVENT_ID_TPC6_DEC:
	case GOYA_ASYNC_EVENT_ID_TPC7_DEC:
		return "TPC%d_dec";
	case GOYA_ASYNC_EVENT_ID_MME_WACS:
		return "MME_wacs";
	case GOYA_ASYNC_EVENT_ID_MME_WACSD:
		return "MME_wacsd";
	case GOYA_ASYNC_EVENT_ID_CPU_AXI_SPLITTER:
		return "CPU_axi_splitter";
	case GOYA_ASYNC_EVENT_ID_PSOC_AXI_DEC:
		return "PSOC_axi_dec";
	case GOYA_ASYNC_EVENT_ID_PSOC:
		return "PSOC";
	case GOYA_ASYNC_EVENT_ID_TPC0_KRN_ERR:
	case GOYA_ASYNC_EVENT_ID_TPC1_KRN_ERR:
	case GOYA_ASYNC_EVENT_ID_TPC2_KRN_ERR:
	case GOYA_ASYNC_EVENT_ID_TPC3_KRN_ERR:
	case GOYA_ASYNC_EVENT_ID_TPC4_KRN_ERR:
	case GOYA_ASYNC_EVENT_ID_TPC5_KRN_ERR:
	case GOYA_ASYNC_EVENT_ID_TPC6_KRN_ERR:
	case GOYA_ASYNC_EVENT_ID_TPC7_KRN_ERR:
		return "TPC%d_krn_err";
	case GOYA_ASYNC_EVENT_ID_TPC0_CMDQ ... GOYA_ASYNC_EVENT_ID_TPC7_CMDQ:
		return "TPC%d_cq";
	case GOYA_ASYNC_EVENT_ID_TPC0_QM ... GOYA_ASYNC_EVENT_ID_TPC7_QM:
		return "TPC%d_qm";
	case GOYA_ASYNC_EVENT_ID_MME_QM:
		return "MME_qm";
	case GOYA_ASYNC_EVENT_ID_MME_CMDQ:
		return "MME_cq";
	case GOYA_ASYNC_EVENT_ID_DMA0_QM ... GOYA_ASYNC_EVENT_ID_DMA4_QM:
		return "DMA%d_qm";
	case GOYA_ASYNC_EVENT_ID_DMA0_CH ... GOYA_ASYNC_EVENT_ID_DMA4_CH:
		return "DMA%d_ch";
	case GOYA_ASYNC_EVENT_ID_TPC0_BMON_SPMU:
	case GOYA_ASYNC_EVENT_ID_TPC1_BMON_SPMU:
	case GOYA_ASYNC_EVENT_ID_TPC2_BMON_SPMU:
	case GOYA_ASYNC_EVENT_ID_TPC3_BMON_SPMU:
	case GOYA_ASYNC_EVENT_ID_TPC4_BMON_SPMU:
	case GOYA_ASYNC_EVENT_ID_TPC5_BMON_SPMU:
	case GOYA_ASYNC_EVENT_ID_TPC6_BMON_SPMU:
	case GOYA_ASYNC_EVENT_ID_TPC7_BMON_SPMU:
		return "TPC%d_bmon_spmu";
	case GOYA_ASYNC_EVENT_ID_DMA_BM_CH0 ... GOYA_ASYNC_EVENT_ID_DMA_BM_CH4:
		return "DMA_bm_ch%d";
	case GOYA_ASYNC_EVENT_ID_FIX_POWER_ENV_S:
		return "POWER_ENV_S";
	case GOYA_ASYNC_EVENT_ID_FIX_POWER_ENV_E:
		return "POWER_ENV_E";
	case GOYA_ASYNC_EVENT_ID_FIX_THERMAL_ENV_S:
		return "THERMAL_ENV_S";
	case GOYA_ASYNC_EVENT_ID_FIX_THERMAL_ENV_E:
		return "THERMAL_ENV_E";
	default:
		return "N/A";
	}
}

static void goya_get_event_desc(u16 event_type, char *desc, size_t size)
{
	u8 index;

	switch (event_type) {
	case GOYA_ASYNC_EVENT_ID_TPC0_ECC:
	case GOYA_ASYNC_EVENT_ID_TPC1_ECC:
	case GOYA_ASYNC_EVENT_ID_TPC2_ECC:
	case GOYA_ASYNC_EVENT_ID_TPC3_ECC:
	case GOYA_ASYNC_EVENT_ID_TPC4_ECC:
	case GOYA_ASYNC_EVENT_ID_TPC5_ECC:
	case GOYA_ASYNC_EVENT_ID_TPC6_ECC:
	case GOYA_ASYNC_EVENT_ID_TPC7_ECC:
		index = (event_type - GOYA_ASYNC_EVENT_ID_TPC0_ECC) / 3;
		snprintf(desc, size, _goya_get_event_desc(event_type), index);
		break;
	case GOYA_ASYNC_EVENT_ID_SRAM0 ... GOYA_ASYNC_EVENT_ID_SRAM29:
		index = event_type - GOYA_ASYNC_EVENT_ID_SRAM0;
		snprintf(desc, size, _goya_get_event_desc(event_type), index);
		break;
	case GOYA_ASYNC_EVENT_ID_PLL0 ... GOYA_ASYNC_EVENT_ID_PLL6:
		index = event_type - GOYA_ASYNC_EVENT_ID_PLL0;
		snprintf(desc, size, _goya_get_event_desc(event_type), index);
		break;
	case GOYA_ASYNC_EVENT_ID_TPC0_DEC:
	case GOYA_ASYNC_EVENT_ID_TPC1_DEC:
	case GOYA_ASYNC_EVENT_ID_TPC2_DEC:
	case GOYA_ASYNC_EVENT_ID_TPC3_DEC:
	case GOYA_ASYNC_EVENT_ID_TPC4_DEC:
	case GOYA_ASYNC_EVENT_ID_TPC5_DEC:
	case GOYA_ASYNC_EVENT_ID_TPC6_DEC:
	case GOYA_ASYNC_EVENT_ID_TPC7_DEC:
		index = (event_type - GOYA_ASYNC_EVENT_ID_TPC0_DEC) / 3;
		snprintf(desc, size, _goya_get_event_desc(event_type), index);
		break;
	case GOYA_ASYNC_EVENT_ID_TPC0_KRN_ERR:
	case GOYA_ASYNC_EVENT_ID_TPC1_KRN_ERR:
	case GOYA_ASYNC_EVENT_ID_TPC2_KRN_ERR:
	case GOYA_ASYNC_EVENT_ID_TPC3_KRN_ERR:
	case GOYA_ASYNC_EVENT_ID_TPC4_KRN_ERR:
	case GOYA_ASYNC_EVENT_ID_TPC5_KRN_ERR:
	case GOYA_ASYNC_EVENT_ID_TPC6_KRN_ERR:
	case GOYA_ASYNC_EVENT_ID_TPC7_KRN_ERR:
		index = (event_type - GOYA_ASYNC_EVENT_ID_TPC0_KRN_ERR) / 10;
		snprintf(desc, size, _goya_get_event_desc(event_type), index);
		break;
	case GOYA_ASYNC_EVENT_ID_TPC0_CMDQ ... GOYA_ASYNC_EVENT_ID_TPC7_CMDQ:
		index = event_type - GOYA_ASYNC_EVENT_ID_TPC0_CMDQ;
		snprintf(desc, size, _goya_get_event_desc(event_type), index);
		break;
	case GOYA_ASYNC_EVENT_ID_TPC0_QM ... GOYA_ASYNC_EVENT_ID_TPC7_QM:
		index = event_type - GOYA_ASYNC_EVENT_ID_TPC0_QM;
		snprintf(desc, size, _goya_get_event_desc(event_type), index);
		break;
	case GOYA_ASYNC_EVENT_ID_DMA0_QM ... GOYA_ASYNC_EVENT_ID_DMA4_QM:
		index = event_type - GOYA_ASYNC_EVENT_ID_DMA0_QM;
		snprintf(desc, size, _goya_get_event_desc(event_type), index);
		break;
	case GOYA_ASYNC_EVENT_ID_DMA0_CH ... GOYA_ASYNC_EVENT_ID_DMA4_CH:
		index = event_type - GOYA_ASYNC_EVENT_ID_DMA0_CH;
		snprintf(desc, size, _goya_get_event_desc(event_type), index);
		break;
	case GOYA_ASYNC_EVENT_ID_TPC0_BMON_SPMU:
	case GOYA_ASYNC_EVENT_ID_TPC1_BMON_SPMU:
	case GOYA_ASYNC_EVENT_ID_TPC2_BMON_SPMU:
	case GOYA_ASYNC_EVENT_ID_TPC3_BMON_SPMU:
	case GOYA_ASYNC_EVENT_ID_TPC4_BMON_SPMU:
	case GOYA_ASYNC_EVENT_ID_TPC5_BMON_SPMU:
	case GOYA_ASYNC_EVENT_ID_TPC6_BMON_SPMU:
	case GOYA_ASYNC_EVENT_ID_TPC7_BMON_SPMU:
		index = (event_type - GOYA_ASYNC_EVENT_ID_TPC0_BMON_SPMU) / 10;
		snprintf(desc, size, _goya_get_event_desc(event_type), index);
		break;
	case GOYA_ASYNC_EVENT_ID_DMA_BM_CH0 ... GOYA_ASYNC_EVENT_ID_DMA_BM_CH4:
		index = event_type - GOYA_ASYNC_EVENT_ID_DMA_BM_CH0;
		snprintf(desc, size, _goya_get_event_desc(event_type), index);
		break;
	default:
		snprintf(desc, size, _goya_get_event_desc(event_type));
		break;
	}
}

static void goya_print_razwi_info(struct hl_device *hdev)
{
	if (RREG32(mmDMA_MACRO_RAZWI_LBW_WT_VLD)) {
		dev_err_ratelimited(hdev->dev, "Illegal write to LBW\n");
		WREG32(mmDMA_MACRO_RAZWI_LBW_WT_VLD, 0);
	}

	if (RREG32(mmDMA_MACRO_RAZWI_LBW_RD_VLD)) {
		dev_err_ratelimited(hdev->dev, "Illegal read from LBW\n");
		WREG32(mmDMA_MACRO_RAZWI_LBW_RD_VLD, 0);
	}

	if (RREG32(mmDMA_MACRO_RAZWI_HBW_WT_VLD)) {
		dev_err_ratelimited(hdev->dev, "Illegal write to HBW\n");
		WREG32(mmDMA_MACRO_RAZWI_HBW_WT_VLD, 0);
	}

	if (RREG32(mmDMA_MACRO_RAZWI_HBW_RD_VLD)) {
		dev_err_ratelimited(hdev->dev, "Illegal read from HBW\n");
		WREG32(mmDMA_MACRO_RAZWI_HBW_RD_VLD, 0);
	}
}

static void goya_print_mmu_error_info(struct hl_device *hdev)
{
	struct goya_device *goya = hdev->asic_specific;
	u64 addr;
	u32 val;

	if (!(goya->hw_cap_initialized & HW_CAP_MMU))
		return;

	val = RREG32(mmMMU_PAGE_ERROR_CAPTURE);
	if (val & MMU_PAGE_ERROR_CAPTURE_ENTRY_VALID_MASK) {
		addr = val & MMU_PAGE_ERROR_CAPTURE_VA_49_32_MASK;
		addr <<= 32;
		addr |= RREG32(mmMMU_PAGE_ERROR_CAPTURE_VA);

		dev_err_ratelimited(hdev->dev, "MMU page fault on va 0x%llx\n",
					addr);

		WREG32(mmMMU_PAGE_ERROR_CAPTURE, 0);
	}
}

static void goya_print_irq_info(struct hl_device *hdev, u16 event_type,
				bool razwi)
{
	char desc[20] = "";

	goya_get_event_desc(event_type, desc, sizeof(desc));
	dev_err_ratelimited(hdev->dev, "Received H/W interrupt %d [\"%s\"]\n",
		event_type, desc);

	if (razwi) {
		goya_print_razwi_info(hdev);
		goya_print_mmu_error_info(hdev);
	}
}

static int goya_unmask_irq_arr(struct hl_device *hdev, u32 *irq_arr,
		size_t irq_arr_size)
{
	struct armcp_unmask_irq_arr_packet *pkt;
	size_t total_pkt_size;
	long result;
	int rc;
	int irq_num_entries, irq_arr_index;
	__le32 *goya_irq_arr;

	total_pkt_size = sizeof(struct armcp_unmask_irq_arr_packet) +
			irq_arr_size;

	/* data should be aligned to 8 bytes in order to ArmCP to copy it */
	total_pkt_size = (total_pkt_size + 0x7) & ~0x7;

	/* total_pkt_size is casted to u16 later on */
	if (total_pkt_size > USHRT_MAX) {
		dev_err(hdev->dev, "too many elements in IRQ array\n");
		return -EINVAL;
	}

	pkt = kzalloc(total_pkt_size, GFP_KERNEL);
	if (!pkt)
		return -ENOMEM;

	irq_num_entries = irq_arr_size / sizeof(irq_arr[0]);
	pkt->length = cpu_to_le32(irq_num_entries);

	/* We must perform any necessary endianness conversation on the irq
	 * array being passed to the goya hardware
	 */
	for (irq_arr_index = 0, goya_irq_arr = (__le32 *) &pkt->irqs;
			irq_arr_index < irq_num_entries ; irq_arr_index++)
		goya_irq_arr[irq_arr_index] =
				cpu_to_le32(irq_arr[irq_arr_index]);

	pkt->armcp_pkt.ctl = cpu_to_le32(ARMCP_PACKET_UNMASK_RAZWI_IRQ_ARRAY <<
						ARMCP_PKT_CTL_OPCODE_SHIFT);

	rc = hdev->asic_funcs->send_cpu_message(hdev, (u32 *) pkt,
						total_pkt_size,	0, &result);

	if (rc)
		dev_err(hdev->dev, "failed to unmask IRQ array\n");

	kfree(pkt);

	return rc;
}

static int goya_soft_reset_late_init(struct hl_device *hdev)
{
	/*
	 * Unmask all IRQs since some could have been received
	 * during the soft reset
	 */
	return goya_unmask_irq_arr(hdev, goya_all_events,
					sizeof(goya_all_events));
}

static int goya_unmask_irq(struct hl_device *hdev, u16 event_type)
{
	struct armcp_packet pkt;
	long result;
	int rc;

	memset(&pkt, 0, sizeof(pkt));

	pkt.ctl = cpu_to_le32(ARMCP_PACKET_UNMASK_RAZWI_IRQ <<
				ARMCP_PKT_CTL_OPCODE_SHIFT);
	pkt.value = cpu_to_le64(event_type);

	rc = hdev->asic_funcs->send_cpu_message(hdev, (u32 *) &pkt, sizeof(pkt),
						0, &result);

	if (rc)
		dev_err(hdev->dev, "failed to unmask RAZWI IRQ %d", event_type);

	return rc;
}

static void goya_print_clk_change_info(struct hl_device *hdev, u16 event_type)
{
	switch (event_type) {
	case GOYA_ASYNC_EVENT_ID_FIX_POWER_ENV_S:
		dev_info_ratelimited(hdev->dev,
			"Clock throttling due to power consumption\n");
		break;
	case GOYA_ASYNC_EVENT_ID_FIX_POWER_ENV_E:
		dev_info_ratelimited(hdev->dev,
			"Power envelop is safe, back to optimal clock\n");
		break;
	case GOYA_ASYNC_EVENT_ID_FIX_THERMAL_ENV_S:
		dev_info_ratelimited(hdev->dev,
			"Clock throttling due to overheating\n");
		break;
	case GOYA_ASYNC_EVENT_ID_FIX_THERMAL_ENV_E:
		dev_info_ratelimited(hdev->dev,
			"Thermal envelop is safe, back to optimal clock\n");
		break;

	default:
		dev_err(hdev->dev, "Received invalid clock change event %d\n",
			event_type);
		break;
	}
}

void goya_handle_eqe(struct hl_device *hdev, struct hl_eq_entry *eq_entry)
{
	u32 ctl = le32_to_cpu(eq_entry->hdr.ctl);
	u16 event_type = ((ctl & EQ_CTL_EVENT_TYPE_MASK)
				>> EQ_CTL_EVENT_TYPE_SHIFT);
	struct goya_device *goya = hdev->asic_specific;

	goya->events_stat[event_type]++;
	goya->events_stat_aggregate[event_type]++;

	switch (event_type) {
	case GOYA_ASYNC_EVENT_ID_PCIE_IF:
	case GOYA_ASYNC_EVENT_ID_TPC0_ECC:
	case GOYA_ASYNC_EVENT_ID_TPC1_ECC:
	case GOYA_ASYNC_EVENT_ID_TPC2_ECC:
	case GOYA_ASYNC_EVENT_ID_TPC3_ECC:
	case GOYA_ASYNC_EVENT_ID_TPC4_ECC:
	case GOYA_ASYNC_EVENT_ID_TPC5_ECC:
	case GOYA_ASYNC_EVENT_ID_TPC6_ECC:
	case GOYA_ASYNC_EVENT_ID_TPC7_ECC:
	case GOYA_ASYNC_EVENT_ID_MME_ECC:
	case GOYA_ASYNC_EVENT_ID_MME_ECC_EXT:
	case GOYA_ASYNC_EVENT_ID_MMU_ECC:
	case GOYA_ASYNC_EVENT_ID_DMA_MACRO:
	case GOYA_ASYNC_EVENT_ID_DMA_ECC:
	case GOYA_ASYNC_EVENT_ID_CPU_IF_ECC:
	case GOYA_ASYNC_EVENT_ID_PSOC_MEM:
	case GOYA_ASYNC_EVENT_ID_PSOC_CORESIGHT:
	case GOYA_ASYNC_EVENT_ID_SRAM0 ... GOYA_ASYNC_EVENT_ID_SRAM29:
	case GOYA_ASYNC_EVENT_ID_GIC500:
	case GOYA_ASYNC_EVENT_ID_PLL0 ... GOYA_ASYNC_EVENT_ID_PLL6:
	case GOYA_ASYNC_EVENT_ID_AXI_ECC:
	case GOYA_ASYNC_EVENT_ID_L2_RAM_ECC:
	case GOYA_ASYNC_EVENT_ID_PSOC_GPIO_05_SW_RESET:
		goya_print_irq_info(hdev, event_type, false);
		hl_device_reset(hdev, true, false);
		break;

	case GOYA_ASYNC_EVENT_ID_PCIE_DEC:
	case GOYA_ASYNC_EVENT_ID_TPC0_DEC:
	case GOYA_ASYNC_EVENT_ID_TPC1_DEC:
	case GOYA_ASYNC_EVENT_ID_TPC2_DEC:
	case GOYA_ASYNC_EVENT_ID_TPC3_DEC:
	case GOYA_ASYNC_EVENT_ID_TPC4_DEC:
	case GOYA_ASYNC_EVENT_ID_TPC5_DEC:
	case GOYA_ASYNC_EVENT_ID_TPC6_DEC:
	case GOYA_ASYNC_EVENT_ID_TPC7_DEC:
	case GOYA_ASYNC_EVENT_ID_MME_WACS:
	case GOYA_ASYNC_EVENT_ID_MME_WACSD:
	case GOYA_ASYNC_EVENT_ID_CPU_AXI_SPLITTER:
	case GOYA_ASYNC_EVENT_ID_PSOC_AXI_DEC:
	case GOYA_ASYNC_EVENT_ID_PSOC:
	case GOYA_ASYNC_EVENT_ID_TPC0_KRN_ERR:
	case GOYA_ASYNC_EVENT_ID_TPC1_KRN_ERR:
	case GOYA_ASYNC_EVENT_ID_TPC2_KRN_ERR:
	case GOYA_ASYNC_EVENT_ID_TPC3_KRN_ERR:
	case GOYA_ASYNC_EVENT_ID_TPC4_KRN_ERR:
	case GOYA_ASYNC_EVENT_ID_TPC5_KRN_ERR:
	case GOYA_ASYNC_EVENT_ID_TPC6_KRN_ERR:
	case GOYA_ASYNC_EVENT_ID_TPC7_KRN_ERR:
	case GOYA_ASYNC_EVENT_ID_TPC0_CMDQ ... GOYA_ASYNC_EVENT_ID_TPC7_QM:
	case GOYA_ASYNC_EVENT_ID_MME_QM:
	case GOYA_ASYNC_EVENT_ID_MME_CMDQ:
	case GOYA_ASYNC_EVENT_ID_DMA0_QM ... GOYA_ASYNC_EVENT_ID_DMA4_QM:
	case GOYA_ASYNC_EVENT_ID_DMA0_CH ... GOYA_ASYNC_EVENT_ID_DMA4_CH:
		goya_print_irq_info(hdev, event_type, true);
		goya_unmask_irq(hdev, event_type);
		break;

	case GOYA_ASYNC_EVENT_ID_PSOC_GPIO_10_VRHOT_ICRIT:
	case GOYA_ASYNC_EVENT_ID_TPC0_BMON_SPMU:
	case GOYA_ASYNC_EVENT_ID_TPC1_BMON_SPMU:
	case GOYA_ASYNC_EVENT_ID_TPC2_BMON_SPMU:
	case GOYA_ASYNC_EVENT_ID_TPC3_BMON_SPMU:
	case GOYA_ASYNC_EVENT_ID_TPC4_BMON_SPMU:
	case GOYA_ASYNC_EVENT_ID_TPC5_BMON_SPMU:
	case GOYA_ASYNC_EVENT_ID_TPC6_BMON_SPMU:
	case GOYA_ASYNC_EVENT_ID_TPC7_BMON_SPMU:
	case GOYA_ASYNC_EVENT_ID_DMA_BM_CH0 ... GOYA_ASYNC_EVENT_ID_DMA_BM_CH4:
		goya_print_irq_info(hdev, event_type, false);
		goya_unmask_irq(hdev, event_type);
		break;

	case GOYA_ASYNC_EVENT_ID_FIX_POWER_ENV_S:
	case GOYA_ASYNC_EVENT_ID_FIX_POWER_ENV_E:
	case GOYA_ASYNC_EVENT_ID_FIX_THERMAL_ENV_S:
	case GOYA_ASYNC_EVENT_ID_FIX_THERMAL_ENV_E:
		goya_print_clk_change_info(hdev, event_type);
		goya_unmask_irq(hdev, event_type);
		break;

	default:
		dev_err(hdev->dev, "Received invalid H/W interrupt %d\n",
				event_type);
		break;
	}
}

void *goya_get_events_stat(struct hl_device *hdev, bool aggregate, u32 *size)
{
	struct goya_device *goya = hdev->asic_specific;

	if (aggregate) {
		*size = (u32) sizeof(goya->events_stat_aggregate);
		return goya->events_stat_aggregate;
	}

	*size = (u32) sizeof(goya->events_stat);
	return goya->events_stat;
}

static int goya_memset_device_memory(struct hl_device *hdev, u64 addr, u64 size,
				u64 val, bool is_dram)
{
	struct packet_lin_dma *lin_dma_pkt;
	struct hl_cs_job *job;
	u32 cb_size, ctl;
	struct hl_cb *cb;
	int rc, lin_dma_pkts_cnt;

	lin_dma_pkts_cnt = DIV_ROUND_UP_ULL(size, SZ_2G);
	cb_size = lin_dma_pkts_cnt * sizeof(struct packet_lin_dma) +
						sizeof(struct packet_msg_prot);
	cb = hl_cb_kernel_create(hdev, cb_size);
	if (!cb)
		return -ENOMEM;

	lin_dma_pkt = (struct packet_lin_dma *) (uintptr_t) cb->kernel_address;

	do {
		memset(lin_dma_pkt, 0, sizeof(*lin_dma_pkt));

		ctl = ((PACKET_LIN_DMA << GOYA_PKT_CTL_OPCODE_SHIFT) |
				(1 << GOYA_PKT_LIN_DMA_CTL_MEMSET_SHIFT) |
				(1 << GOYA_PKT_LIN_DMA_CTL_WO_SHIFT) |
				(1 << GOYA_PKT_CTL_RB_SHIFT) |
				(1 << GOYA_PKT_CTL_MB_SHIFT));
		ctl |= (is_dram ? DMA_HOST_TO_DRAM : DMA_HOST_TO_SRAM) <<
				GOYA_PKT_LIN_DMA_CTL_DMA_DIR_SHIFT;
		lin_dma_pkt->ctl = cpu_to_le32(ctl);

		lin_dma_pkt->src_addr = cpu_to_le64(val);
		lin_dma_pkt->dst_addr = cpu_to_le64(addr);
		if (lin_dma_pkts_cnt > 1)
			lin_dma_pkt->tsize = cpu_to_le32(SZ_2G);
		else
			lin_dma_pkt->tsize = cpu_to_le32(size);

		size -= SZ_2G;
		addr += SZ_2G;
		lin_dma_pkt++;
	} while (--lin_dma_pkts_cnt);

	job = hl_cs_allocate_job(hdev, QUEUE_TYPE_EXT, true);
	if (!job) {
		dev_err(hdev->dev, "Failed to allocate a new job\n");
		rc = -ENOMEM;
		goto release_cb;
	}

	job->id = 0;
	job->user_cb = cb;
	job->user_cb->cs_cnt++;
	job->user_cb_size = cb_size;
	job->hw_queue_id = GOYA_QUEUE_ID_DMA_0;
	job->patched_cb = job->user_cb;
	job->job_cb_size = job->user_cb_size;

	hl_debugfs_add_job(hdev, job);

	rc = goya_send_job_on_qman0(hdev, job);

	hl_debugfs_remove_job(hdev, job);
	kfree(job);
	cb->cs_cnt--;

release_cb:
	hl_cb_put(cb);
	hl_cb_destroy(hdev, &hdev->kernel_cb_mgr, cb->id << PAGE_SHIFT);

	return rc;
}

int goya_context_switch(struct hl_device *hdev, u32 asid)
{
	struct asic_fixed_properties *prop = &hdev->asic_prop;
	u64 addr = prop->sram_base_address, sob_addr;
	u32 size = hdev->pldm ? 0x10000 : prop->sram_size;
	u64 val = 0x7777777777777777ull;
	int rc, dma_id;
	u32 channel_off = mmDMA_CH_1_WR_COMP_ADDR_LO -
					mmDMA_CH_0_WR_COMP_ADDR_LO;

	rc = goya_memset_device_memory(hdev, addr, size, val, false);
	if (rc) {
		dev_err(hdev->dev, "Failed to clear SRAM in context switch\n");
		return rc;
	}

	/* we need to reset registers that the user is allowed to change */
	sob_addr = CFG_BASE + mmSYNC_MNGR_SOB_OBJ_1007;
	WREG32(mmDMA_CH_0_WR_COMP_ADDR_LO, lower_32_bits(sob_addr));

	for (dma_id = 1 ; dma_id < NUMBER_OF_EXT_HW_QUEUES ; dma_id++) {
		sob_addr = CFG_BASE + mmSYNC_MNGR_SOB_OBJ_1000 +
							(dma_id - 1) * 4;
		WREG32(mmDMA_CH_0_WR_COMP_ADDR_LO + channel_off * dma_id,
						lower_32_bits(sob_addr));
	}

	WREG32(mmTPC_PLL_CLK_RLX_0, 0x200020);

	goya_mmu_prepare(hdev, asid);

	goya_clear_sm_regs(hdev);

	return 0;
}

static int goya_mmu_clear_pgt_range(struct hl_device *hdev)
{
	struct asic_fixed_properties *prop = &hdev->asic_prop;
	struct goya_device *goya = hdev->asic_specific;
	u64 addr = prop->mmu_pgt_addr;
	u32 size = prop->mmu_pgt_size + MMU_DRAM_DEFAULT_PAGE_SIZE +
			MMU_CACHE_MNG_SIZE;

	if (!(goya->hw_cap_initialized & HW_CAP_MMU))
		return 0;

	return goya_memset_device_memory(hdev, addr, size, 0, true);
}

static int goya_mmu_set_dram_default_page(struct hl_device *hdev)
{
	struct goya_device *goya = hdev->asic_specific;
	u64 addr = hdev->asic_prop.mmu_dram_default_page_addr;
	u32 size = MMU_DRAM_DEFAULT_PAGE_SIZE;
	u64 val = 0x9999999999999999ull;

	if (!(goya->hw_cap_initialized & HW_CAP_MMU))
		return 0;

	return goya_memset_device_memory(hdev, addr, size, val, true);
}

static int goya_mmu_add_mappings_for_device_cpu(struct hl_device *hdev)
{
	struct asic_fixed_properties *prop = &hdev->asic_prop;
	struct goya_device *goya = hdev->asic_specific;
	s64 off, cpu_off;
	int rc;

	if (!(goya->hw_cap_initialized & HW_CAP_MMU))
		return 0;

	for (off = 0 ; off < CPU_FW_IMAGE_SIZE ; off += PAGE_SIZE_2MB) {
		rc = hl_mmu_map(hdev->kernel_ctx, prop->dram_base_address + off,
				prop->dram_base_address + off, PAGE_SIZE_2MB,
				(off + PAGE_SIZE_2MB) == CPU_FW_IMAGE_SIZE);
		if (rc) {
			dev_err(hdev->dev, "Map failed for address 0x%llx\n",
				prop->dram_base_address + off);
			goto unmap;
		}
	}

	if (!(hdev->cpu_accessible_dma_address & (PAGE_SIZE_2MB - 1))) {
		rc = hl_mmu_map(hdev->kernel_ctx, VA_CPU_ACCESSIBLE_MEM_ADDR,
			hdev->cpu_accessible_dma_address, PAGE_SIZE_2MB, true);

		if (rc) {
			dev_err(hdev->dev,
				"Map failed for CPU accessible memory\n");
			off -= PAGE_SIZE_2MB;
			goto unmap;
		}
	} else {
		for (cpu_off = 0 ; cpu_off < SZ_2M ; cpu_off += PAGE_SIZE_4KB) {
			rc = hl_mmu_map(hdev->kernel_ctx,
				VA_CPU_ACCESSIBLE_MEM_ADDR + cpu_off,
				hdev->cpu_accessible_dma_address + cpu_off,
				PAGE_SIZE_4KB, true);
			if (rc) {
				dev_err(hdev->dev,
					"Map failed for CPU accessible memory\n");
				cpu_off -= PAGE_SIZE_4KB;
				goto unmap_cpu;
			}
		}
	}

	goya_mmu_prepare_reg(hdev, mmCPU_IF_ARUSER_OVR, HL_KERNEL_ASID_ID);
	goya_mmu_prepare_reg(hdev, mmCPU_IF_AWUSER_OVR, HL_KERNEL_ASID_ID);
	WREG32(mmCPU_IF_ARUSER_OVR_EN, 0x7FF);
	WREG32(mmCPU_IF_AWUSER_OVR_EN, 0x7FF);

	/* Make sure configuration is flushed to device */
	RREG32(mmCPU_IF_AWUSER_OVR_EN);

	goya->device_cpu_mmu_mappings_done = true;

	return 0;

unmap_cpu:
	for (; cpu_off >= 0 ; cpu_off -= PAGE_SIZE_4KB)
		if (hl_mmu_unmap(hdev->kernel_ctx,
				VA_CPU_ACCESSIBLE_MEM_ADDR + cpu_off,
				PAGE_SIZE_4KB, true))
			dev_warn_ratelimited(hdev->dev,
				"failed to unmap address 0x%llx\n",
				VA_CPU_ACCESSIBLE_MEM_ADDR + cpu_off);
unmap:
	for (; off >= 0 ; off -= PAGE_SIZE_2MB)
		if (hl_mmu_unmap(hdev->kernel_ctx,
				prop->dram_base_address + off, PAGE_SIZE_2MB,
				true))
			dev_warn_ratelimited(hdev->dev,
				"failed to unmap address 0x%llx\n",
				prop->dram_base_address + off);

	return rc;
}

void goya_mmu_remove_device_cpu_mappings(struct hl_device *hdev)
{
	struct asic_fixed_properties *prop = &hdev->asic_prop;
	struct goya_device *goya = hdev->asic_specific;
	u32 off, cpu_off;

	if (!(goya->hw_cap_initialized & HW_CAP_MMU))
		return;

	if (!goya->device_cpu_mmu_mappings_done)
		return;

	WREG32(mmCPU_IF_ARUSER_OVR_EN, 0);
	WREG32(mmCPU_IF_AWUSER_OVR_EN, 0);

	if (!(hdev->cpu_accessible_dma_address & (PAGE_SIZE_2MB - 1))) {
		if (hl_mmu_unmap(hdev->kernel_ctx, VA_CPU_ACCESSIBLE_MEM_ADDR,
				PAGE_SIZE_2MB, true))
			dev_warn(hdev->dev,
				"Failed to unmap CPU accessible memory\n");
	} else {
		for (cpu_off = 0 ; cpu_off < SZ_2M ; cpu_off += PAGE_SIZE_4KB)
			if (hl_mmu_unmap(hdev->kernel_ctx,
					VA_CPU_ACCESSIBLE_MEM_ADDR + cpu_off,
					PAGE_SIZE_4KB,
					(cpu_off + PAGE_SIZE_4KB) >= SZ_2M))
				dev_warn_ratelimited(hdev->dev,
					"failed to unmap address 0x%llx\n",
					VA_CPU_ACCESSIBLE_MEM_ADDR + cpu_off);
	}

	for (off = 0 ; off < CPU_FW_IMAGE_SIZE ; off += PAGE_SIZE_2MB)
		if (hl_mmu_unmap(hdev->kernel_ctx,
				prop->dram_base_address + off, PAGE_SIZE_2MB,
				(off + PAGE_SIZE_2MB) >= CPU_FW_IMAGE_SIZE))
			dev_warn_ratelimited(hdev->dev,
					"Failed to unmap address 0x%llx\n",
					prop->dram_base_address + off);

	goya->device_cpu_mmu_mappings_done = false;
}

static void goya_mmu_prepare(struct hl_device *hdev, u32 asid)
{
	struct goya_device *goya = hdev->asic_specific;
	int i;

	if (!(goya->hw_cap_initialized & HW_CAP_MMU))
		return;

	if (asid & ~MME_QM_GLBL_SECURE_PROPS_ASID_MASK) {
		WARN(1, "asid %u is too big\n", asid);
		return;
	}

	/* zero the MMBP and ASID bits and then set the ASID */
	for (i = 0 ; i < GOYA_MMU_REGS_NUM ; i++)
		goya_mmu_prepare_reg(hdev, goya_mmu_regs[i], asid);
}

static int goya_mmu_invalidate_cache(struct hl_device *hdev, bool is_hard,
					u32 flags)
{
	struct goya_device *goya = hdev->asic_specific;
	u32 status, timeout_usec;
	int rc;

	if (!(goya->hw_cap_initialized & HW_CAP_MMU) ||
		hdev->hard_reset_pending)
		return 0;

	/* no need in L1 only invalidation in Goya */
	if (!is_hard)
		return 0;

	if (hdev->pldm)
		timeout_usec = GOYA_PLDM_MMU_TIMEOUT_USEC;
	else
		timeout_usec = MMU_CONFIG_TIMEOUT_USEC;

	mutex_lock(&hdev->mmu_cache_lock);

	/* L0 & L1 invalidation */
	WREG32(mmSTLB_INV_ALL_START, 1);

	rc = hl_poll_timeout(
		hdev,
		mmSTLB_INV_ALL_START,
		status,
		!status,
		1000,
		timeout_usec);

	mutex_unlock(&hdev->mmu_cache_lock);

	if (rc) {
		dev_err_ratelimited(hdev->dev,
					"MMU cache invalidation timeout\n");
		hl_device_reset(hdev, true, false);
	}

	return rc;
}

static int goya_mmu_invalidate_cache_range(struct hl_device *hdev,
				bool is_hard, u32 asid, u64 va, u64 size)
{
	struct goya_device *goya = hdev->asic_specific;
	u32 status, timeout_usec, inv_data, pi;
	int rc;

	if (!(goya->hw_cap_initialized & HW_CAP_MMU) ||
		hdev->hard_reset_pending)
		return 0;

	/* no need in L1 only invalidation in Goya */
	if (!is_hard)
		return 0;

	if (hdev->pldm)
		timeout_usec = GOYA_PLDM_MMU_TIMEOUT_USEC;
	else
		timeout_usec = MMU_CONFIG_TIMEOUT_USEC;

	mutex_lock(&hdev->mmu_cache_lock);

	/*
	 * TODO: currently invalidate entire L0 & L1 as in regular hard
	 * invalidation. Need to apply invalidation of specific cache lines with
	 * mask of ASID & VA & size.
	 * Note that L1 with be flushed entirely in any case.
	 */

	/* L0 & L1 invalidation */
	inv_data = RREG32(mmSTLB_CACHE_INV);
	/* PI is 8 bit */
	pi = ((inv_data & STLB_CACHE_INV_PRODUCER_INDEX_MASK) + 1) & 0xFF;
	WREG32(mmSTLB_CACHE_INV,
			(inv_data & STLB_CACHE_INV_INDEX_MASK_MASK) | pi);

	rc = hl_poll_timeout(
		hdev,
		mmSTLB_INV_CONSUMER_INDEX,
		status,
		status == pi,
		1000,
		timeout_usec);

	mutex_unlock(&hdev->mmu_cache_lock);

	if (rc) {
		dev_err_ratelimited(hdev->dev,
					"MMU cache invalidation timeout\n");
		hl_device_reset(hdev, true, false);
	}

	return rc;
}

int goya_send_heartbeat(struct hl_device *hdev)
{
	struct goya_device *goya = hdev->asic_specific;

	if (!(goya->hw_cap_initialized & HW_CAP_CPU_Q))
		return 0;

	return hl_fw_send_heartbeat(hdev);
}

int goya_armcp_info_get(struct hl_device *hdev)
{
	struct goya_device *goya = hdev->asic_specific;
	struct asic_fixed_properties *prop = &hdev->asic_prop;
	u64 dram_size;
	int rc;

	if (!(goya->hw_cap_initialized & HW_CAP_CPU_Q))
		return 0;

	rc = hl_fw_armcp_info_get(hdev);
	if (rc)
		return rc;

	dram_size = le64_to_cpu(prop->armcp_info.dram_size);
	if (dram_size) {
		if ((!is_power_of_2(dram_size)) ||
				(dram_size < DRAM_PHYS_DEFAULT_SIZE)) {
			dev_err(hdev->dev,
				"F/W reported invalid DRAM size %llu. Trying to use default size\n",
				dram_size);
			dram_size = DRAM_PHYS_DEFAULT_SIZE;
		}

		prop->dram_size = dram_size;
		prop->dram_end_address = prop->dram_base_address + dram_size;
	}

	if (!strlen(prop->armcp_info.card_name))
		strncpy(prop->armcp_info.card_name, GOYA_DEFAULT_CARD_NAME,
				CARD_NAME_MAX_LEN);

	return 0;
}

<<<<<<< HEAD
static void goya_enable_clock_gating(struct hl_device *hdev)
{

=======
static void goya_set_clock_gating(struct hl_device *hdev)
{
	/* clock gating not supported in Goya */
>>>>>>> 84569f32
}

static void goya_disable_clock_gating(struct hl_device *hdev)
{
<<<<<<< HEAD

=======
	/* clock gating not supported in Goya */
>>>>>>> 84569f32
}

static bool goya_is_device_idle(struct hl_device *hdev, u32 *mask,
				struct seq_file *s)
{
	const char *fmt = "%-5d%-9s%#-14x%#-16x%#x\n";
	const char *dma_fmt = "%-5d%-9s%#-14x%#x\n";
	u32 qm_glbl_sts0, cmdq_glbl_sts0, dma_core_sts0, tpc_cfg_sts,
		mme_arch_sts;
	bool is_idle = true, is_eng_idle;
	u64 offset;
	int i;

	if (s)
		seq_puts(s, "\nDMA  is_idle  QM_GLBL_STS0  DMA_CORE_STS0\n"
				"---  -------  ------------  -------------\n");

	offset = mmDMA_QM_1_GLBL_STS0 - mmDMA_QM_0_GLBL_STS0;

	for (i = 0 ; i < DMA_MAX_NUM ; i++) {
		qm_glbl_sts0 = RREG32(mmDMA_QM_0_GLBL_STS0 + i * offset);
		dma_core_sts0 = RREG32(mmDMA_CH_0_STS0 + i * offset);
		is_eng_idle = IS_DMA_QM_IDLE(qm_glbl_sts0) &&
				IS_DMA_IDLE(dma_core_sts0);
		is_idle &= is_eng_idle;

		if (mask)
			*mask |= !is_eng_idle << (GOYA_ENGINE_ID_DMA_0 + i);
		if (s)
			seq_printf(s, dma_fmt, i, is_eng_idle ? "Y" : "N",
					qm_glbl_sts0, dma_core_sts0);
	}

	if (s)
		seq_puts(s,
			"\nTPC  is_idle  QM_GLBL_STS0  CMDQ_GLBL_STS0  CFG_STATUS\n"
			"---  -------  ------------  --------------  ----------\n");

	offset = mmTPC1_QM_GLBL_STS0 - mmTPC0_QM_GLBL_STS0;

	for (i = 0 ; i < TPC_MAX_NUM ; i++) {
		qm_glbl_sts0 = RREG32(mmTPC0_QM_GLBL_STS0 + i * offset);
		cmdq_glbl_sts0 = RREG32(mmTPC0_CMDQ_GLBL_STS0 + i * offset);
		tpc_cfg_sts = RREG32(mmTPC0_CFG_STATUS + i * offset);
		is_eng_idle = IS_TPC_QM_IDLE(qm_glbl_sts0) &&
				IS_TPC_CMDQ_IDLE(cmdq_glbl_sts0) &&
				IS_TPC_IDLE(tpc_cfg_sts);
		is_idle &= is_eng_idle;

		if (mask)
			*mask |= !is_eng_idle << (GOYA_ENGINE_ID_TPC_0 + i);
		if (s)
			seq_printf(s, fmt, i, is_eng_idle ? "Y" : "N",
				qm_glbl_sts0, cmdq_glbl_sts0, tpc_cfg_sts);
	}

	if (s)
		seq_puts(s,
			"\nMME  is_idle  QM_GLBL_STS0  CMDQ_GLBL_STS0  ARCH_STATUS\n"
			"---  -------  ------------  --------------  -----------\n");

	qm_glbl_sts0 = RREG32(mmMME_QM_GLBL_STS0);
	cmdq_glbl_sts0 = RREG32(mmMME_CMDQ_GLBL_STS0);
	mme_arch_sts = RREG32(mmMME_ARCH_STATUS);
	is_eng_idle = IS_MME_QM_IDLE(qm_glbl_sts0) &&
			IS_MME_CMDQ_IDLE(cmdq_glbl_sts0) &&
			IS_MME_IDLE(mme_arch_sts);
	is_idle &= is_eng_idle;

	if (mask)
		*mask |= !is_eng_idle << GOYA_ENGINE_ID_MME_0;
	if (s) {
		seq_printf(s, fmt, 0, is_eng_idle ? "Y" : "N", qm_glbl_sts0,
				cmdq_glbl_sts0, mme_arch_sts);
		seq_puts(s, "\n");
	}

	return is_idle;
}

static void goya_hw_queues_lock(struct hl_device *hdev)
	__acquires(&goya->hw_queues_lock)
{
	struct goya_device *goya = hdev->asic_specific;

	spin_lock(&goya->hw_queues_lock);
}

static void goya_hw_queues_unlock(struct hl_device *hdev)
	__releases(&goya->hw_queues_lock)
{
	struct goya_device *goya = hdev->asic_specific;

	spin_unlock(&goya->hw_queues_lock);
}

static u32 goya_get_pci_id(struct hl_device *hdev)
{
	return hdev->pdev->device;
}

static int goya_get_eeprom_data(struct hl_device *hdev, void *data,
				size_t max_size)
{
	struct goya_device *goya = hdev->asic_specific;

	if (!(goya->hw_cap_initialized & HW_CAP_CPU_Q))
		return 0;

	return hl_fw_get_eeprom_data(hdev, data, max_size);
}

static enum hl_device_hw_state goya_get_hw_state(struct hl_device *hdev)
{
	return RREG32(mmHW_STATE);
}

u32 goya_get_queue_id_for_cq(struct hl_device *hdev, u32 cq_idx)
{
	return cq_idx;
}

static void goya_ext_queue_init(struct hl_device *hdev, u32 q_idx)
{

}

static void goya_ext_queue_reset(struct hl_device *hdev, u32 q_idx)
{

}

static u32 goya_get_signal_cb_size(struct hl_device *hdev)
{
	return 0;
}

static u32 goya_get_wait_cb_size(struct hl_device *hdev)
{
	return 0;
}

static void goya_gen_signal_cb(struct hl_device *hdev, void *data, u16 sob_id)
{

}

static void goya_gen_wait_cb(struct hl_device *hdev, void *data, u16 sob_id,
			u16 sob_val, u16 mon_id, u32 q_idx)
{

}

static void goya_reset_sob(struct hl_device *hdev, void *data)
{

}

static void goya_set_dma_mask_from_fw(struct hl_device *hdev)
{
	if (RREG32(mmPSOC_GLOBAL_CONF_NON_RST_FLOPS_0) ==
							HL_POWER9_HOST_MAGIC) {
		dev_dbg(hdev->dev, "Working in 64-bit DMA mode\n");
		hdev->power9_64bit_dma_enable = 1;
		hdev->dma_mask = 64;
	} else {
		dev_dbg(hdev->dev, "Working in 48-bit DMA mode\n");
		hdev->power9_64bit_dma_enable = 0;
		hdev->dma_mask = 48;
	}
}

u64 goya_get_device_time(struct hl_device *hdev)
{
	u64 device_time = ((u64) RREG32(mmPSOC_TIMESTAMP_CNTCVU)) << 32;

	return device_time | RREG32(mmPSOC_TIMESTAMP_CNTCVL);
}

static const struct hl_asic_funcs goya_funcs = {
	.early_init = goya_early_init,
	.early_fini = goya_early_fini,
	.late_init = goya_late_init,
	.late_fini = goya_late_fini,
	.sw_init = goya_sw_init,
	.sw_fini = goya_sw_fini,
	.hw_init = goya_hw_init,
	.hw_fini = goya_hw_fini,
	.halt_engines = goya_halt_engines,
	.suspend = goya_suspend,
	.resume = goya_resume,
	.cb_mmap = goya_cb_mmap,
	.ring_doorbell = goya_ring_doorbell,
	.pqe_write = goya_pqe_write,
	.asic_dma_alloc_coherent = goya_dma_alloc_coherent,
	.asic_dma_free_coherent = goya_dma_free_coherent,
	.get_int_queue_base = goya_get_int_queue_base,
	.test_queues = goya_test_queues,
	.asic_dma_pool_zalloc = goya_dma_pool_zalloc,
	.asic_dma_pool_free = goya_dma_pool_free,
	.cpu_accessible_dma_pool_alloc = goya_cpu_accessible_dma_pool_alloc,
	.cpu_accessible_dma_pool_free = goya_cpu_accessible_dma_pool_free,
	.hl_dma_unmap_sg = goya_dma_unmap_sg,
	.cs_parser = goya_cs_parser,
	.asic_dma_map_sg = goya_dma_map_sg,
	.get_dma_desc_list_size = goya_get_dma_desc_list_size,
	.add_end_of_cb_packets = goya_add_end_of_cb_packets,
	.update_eq_ci = goya_update_eq_ci,
	.context_switch = goya_context_switch,
	.restore_phase_topology = goya_restore_phase_topology,
	.debugfs_read32 = goya_debugfs_read32,
	.debugfs_write32 = goya_debugfs_write32,
	.debugfs_read64 = goya_debugfs_read64,
	.debugfs_write64 = goya_debugfs_write64,
	.add_device_attr = goya_add_device_attr,
	.handle_eqe = goya_handle_eqe,
	.set_pll_profile = goya_set_pll_profile,
	.get_events_stat = goya_get_events_stat,
	.read_pte = goya_read_pte,
	.write_pte = goya_write_pte,
	.mmu_invalidate_cache = goya_mmu_invalidate_cache,
	.mmu_invalidate_cache_range = goya_mmu_invalidate_cache_range,
	.send_heartbeat = goya_send_heartbeat,
<<<<<<< HEAD
	.enable_clock_gating = goya_enable_clock_gating,
=======
	.set_clock_gating = goya_set_clock_gating,
>>>>>>> 84569f32
	.disable_clock_gating = goya_disable_clock_gating,
	.debug_coresight = goya_debug_coresight,
	.is_device_idle = goya_is_device_idle,
	.soft_reset_late_init = goya_soft_reset_late_init,
	.hw_queues_lock = goya_hw_queues_lock,
	.hw_queues_unlock = goya_hw_queues_unlock,
	.get_pci_id = goya_get_pci_id,
	.get_eeprom_data = goya_get_eeprom_data,
	.send_cpu_message = goya_send_cpu_message,
	.get_hw_state = goya_get_hw_state,
	.pci_bars_map = goya_pci_bars_map,
	.set_dram_bar_base = goya_set_ddr_bar_base,
	.init_iatu = goya_init_iatu,
	.rreg = hl_rreg,
	.wreg = hl_wreg,
	.halt_coresight = goya_halt_coresight,
	.get_clk_rate = goya_get_clk_rate,
	.get_queue_id_for_cq = goya_get_queue_id_for_cq,
	.read_device_fw_version = goya_read_device_fw_version,
	.load_firmware_to_device = goya_load_firmware_to_device,
	.load_boot_fit_to_device = goya_load_boot_fit_to_device,
	.ext_queue_init = goya_ext_queue_init,
	.ext_queue_reset = goya_ext_queue_reset,
	.get_signal_cb_size = goya_get_signal_cb_size,
	.get_wait_cb_size = goya_get_wait_cb_size,
	.gen_signal_cb = goya_gen_signal_cb,
	.gen_wait_cb = goya_gen_wait_cb,
	.reset_sob = goya_reset_sob,
	.set_dma_mask_from_fw = goya_set_dma_mask_from_fw,
	.get_device_time = goya_get_device_time
};

/*
 * goya_set_asic_funcs - set Goya function pointers
 *
 * @*hdev: pointer to hl_device structure
 *
 */
void goya_set_asic_funcs(struct hl_device *hdev)
{
	hdev->asic_funcs = &goya_funcs;
}<|MERGE_RESOLUTION|>--- conflicted
+++ resolved
@@ -88,10 +88,7 @@
 #define GOYA_PLDM_MMU_TIMEOUT_USEC	(MMU_CONFIG_TIMEOUT_USEC * 100)
 #define GOYA_PLDM_QMAN0_TIMEOUT_USEC	(HL_DEVICE_TIMEOUT_USEC * 30)
 #define GOYA_BOOT_FIT_REQ_TIMEOUT_USEC	1000000		/* 1s */
-<<<<<<< HEAD
-=======
 #define GOYA_MSG_TO_CPU_TIMEOUT_USEC	4000000		/* 4s */
->>>>>>> 84569f32
 
 #define GOYA_QMAN0_FENCE_VAL		0xD169B243
 
@@ -5035,24 +5032,14 @@
 	return 0;
 }
 
-<<<<<<< HEAD
-static void goya_enable_clock_gating(struct hl_device *hdev)
-{
-
-=======
 static void goya_set_clock_gating(struct hl_device *hdev)
 {
 	/* clock gating not supported in Goya */
->>>>>>> 84569f32
 }
 
 static void goya_disable_clock_gating(struct hl_device *hdev)
 {
-<<<<<<< HEAD
-
-=======
 	/* clock gating not supported in Goya */
->>>>>>> 84569f32
 }
 
 static bool goya_is_device_idle(struct hl_device *hdev, u32 *mask,
@@ -5276,11 +5263,7 @@
 	.mmu_invalidate_cache = goya_mmu_invalidate_cache,
 	.mmu_invalidate_cache_range = goya_mmu_invalidate_cache_range,
 	.send_heartbeat = goya_send_heartbeat,
-<<<<<<< HEAD
-	.enable_clock_gating = goya_enable_clock_gating,
-=======
 	.set_clock_gating = goya_set_clock_gating,
->>>>>>> 84569f32
 	.disable_clock_gating = goya_disable_clock_gating,
 	.debug_coresight = goya_debug_coresight,
 	.is_device_idle = goya_is_device_idle,
