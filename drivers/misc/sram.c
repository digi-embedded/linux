--- conflicted
+++ resolved
@@ -27,8 +27,6 @@
 #include <linux/slab.h>
 
 #define SRAM_GRANULARITY	4096
-<<<<<<< HEAD
-=======
 
 struct sram_partition {
 	void __iomem *base;
@@ -37,7 +35,6 @@
 	struct bin_attribute battr;
 	struct mutex lock;
 };
->>>>>>> f2ed3bfc
 
 struct sram_dev {
 	struct device *dev;
