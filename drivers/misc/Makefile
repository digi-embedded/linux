#
# Makefile for misc devices that really don't fit anywhere else.
#

obj-$(CONFIG_IBM_ASM)		+= ibmasm/
obj-$(CONFIG_AD525X_DPOT)	+= ad525x_dpot.o
obj-$(CONFIG_AD525X_DPOT_I2C)	+= ad525x_dpot-i2c.o
obj-$(CONFIG_AD525X_DPOT_SPI)	+= ad525x_dpot-spi.o
obj-$(CONFIG_INTEL_MID_PTI)	+= pti.o
obj-$(CONFIG_ATMEL_SSC)		+= atmel-ssc.o
obj-$(CONFIG_ATMEL_TCLIB)	+= atmel_tclib.o
obj-$(CONFIG_DUMMY_IRQ)		+= dummy-irq.o
obj-$(CONFIG_ICS932S401)	+= ics932s401.o
obj-$(CONFIG_LKDTM)		+= lkdtm.o
obj-$(CONFIG_TIFM_CORE)       	+= tifm_core.o
obj-$(CONFIG_TIFM_7XX1)       	+= tifm_7xx1.o
obj-$(CONFIG_PHANTOM)		+= phantom.o
<<<<<<< HEAD
obj-$(CONFIG_SENSORS_FXOS8700)  += fxos8700.o
obj-$(CONFIG_SENSORS_FXAS2100X) += fxas2100x.o
obj-$(CONFIG_SENSORS_BH1780)	+= bh1780gli.o
=======
obj-$(CONFIG_QCOM_COINCELL)	+= qcom-coincell.o
obj-$(CONFIG_SENSORS_FXOS8700)  += fxos8700.o
obj-$(CONFIG_SENSORS_FXAS2100X) += fxas2100x.o
>>>>>>> f2ed3bfc
obj-$(CONFIG_SENSORS_BH1770)	+= bh1770glc.o
obj-$(CONFIG_SENSORS_APDS990X)	+= apds990x.o
obj-$(CONFIG_SGI_IOC4)		+= ioc4.o
obj-$(CONFIG_ENCLOSURE_SERVICES) += enclosure.o
obj-$(CONFIG_KGDB_TESTS)	+= kgdbts.o
obj-$(CONFIG_SGI_XP)		+= sgi-xp/
obj-$(CONFIG_SGI_GRU)		+= sgi-gru/
obj-$(CONFIG_CS5535_MFGPT)	+= cs5535-mfgpt.o
obj-$(CONFIG_HP_ILO)		+= hpilo.o
obj-$(CONFIG_APDS9802ALS)	+= apds9802als.o
obj-$(CONFIG_ISL29003)		+= isl29003.o
obj-$(CONFIG_ISL29020)		+= isl29020.o
obj-$(CONFIG_SENSORS_TSL2550)	+= tsl2550.o
obj-$(CONFIG_DS1682)		+= ds1682.o
obj-$(CONFIG_TI_DAC7512)	+= ti_dac7512.o
obj-$(CONFIG_C2PORT)		+= c2port/
obj-$(CONFIG_HMC6352)		+= hmc6352.o
obj-y				+= eeprom/
obj-y				+= cb710/
obj-$(CONFIG_SPEAR13XX_PCIE_GADGET)	+= spear13xx_pcie_gadget.o
obj-$(CONFIG_VMWARE_BALLOON)	+= vmw_balloon.o
obj-$(CONFIG_ARM_CHARLCD)	+= arm-charlcd.o
obj-$(CONFIG_PCH_PHUB)		+= pch_phub.o
obj-y				+= ti-st/
obj-y				+= lis3lv02d/
obj-$(CONFIG_USB_SWITCH_FSA9480) += fsa9480.o
obj-$(CONFIG_ALTERA_STAPL)	+=altera-stapl/
obj-$(CONFIG_INTEL_MEI)		+= mei/
obj-$(CONFIG_VMWARE_VMCI)	+= vmw_vmci/
obj-$(CONFIG_LATTICE_ECP3_CONFIG)	+= lattice-ecp3-config.o
obj-$(CONFIG_SRAM)		+= sram.o
obj-y				+= mic/
obj-$(CONFIG_GENWQE)		+= genwqe/
obj-$(CONFIG_ECHO)		+= echo/
obj-$(CONFIG_VEXPRESS_SYSCFG)	+= vexpress-syscfg.o
obj-$(CONFIG_CXL_BASE)		+= cxl/
obj-$(CONFIG_PANEL)             += panel.o

lkdtm-$(CONFIG_LKDTM)		+= lkdtm_core.o
lkdtm-$(CONFIG_LKDTM)		+= lkdtm_bugs.o
lkdtm-$(CONFIG_LKDTM)		+= lkdtm_heap.o
lkdtm-$(CONFIG_LKDTM)		+= lkdtm_perms.o
lkdtm-$(CONFIG_LKDTM)		+= lkdtm_rodata_objcopy.o
lkdtm-$(CONFIG_LKDTM)		+= lkdtm_usercopy.o

OBJCOPYFLAGS :=
OBJCOPYFLAGS_lkdtm_rodata_objcopy.o := \
			--set-section-flags .text=alloc,readonly \
			--rename-section .text=.rodata
targets += lkdtm_rodata.o lkdtm_rodata_objcopy.o
$(obj)/lkdtm_rodata_objcopy.o: $(obj)/lkdtm_rodata.o FORCE
	$(call if_changed,objcopy)<|MERGE_RESOLUTION|>--- conflicted
+++ resolved
@@ -15,15 +15,9 @@
 obj-$(CONFIG_TIFM_CORE)       	+= tifm_core.o
 obj-$(CONFIG_TIFM_7XX1)       	+= tifm_7xx1.o
 obj-$(CONFIG_PHANTOM)		+= phantom.o
-<<<<<<< HEAD
-obj-$(CONFIG_SENSORS_FXOS8700)  += fxos8700.o
-obj-$(CONFIG_SENSORS_FXAS2100X) += fxas2100x.o
-obj-$(CONFIG_SENSORS_BH1780)	+= bh1780gli.o
-=======
 obj-$(CONFIG_QCOM_COINCELL)	+= qcom-coincell.o
 obj-$(CONFIG_SENSORS_FXOS8700)  += fxos8700.o
 obj-$(CONFIG_SENSORS_FXAS2100X) += fxas2100x.o
->>>>>>> f2ed3bfc
 obj-$(CONFIG_SENSORS_BH1770)	+= bh1770glc.o
 obj-$(CONFIG_SENSORS_APDS990X)	+= apds990x.o
 obj-$(CONFIG_SGI_IOC4)		+= ioc4.o
