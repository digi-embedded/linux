#
# Misc strange devices
#

menu "Misc devices"

config SENSORS_LIS3LV02D
	tristate
	depends on INPUT
	select INPUT_POLLDEV
	default n

config AD525X_DPOT
	tristate "Analog Devices Digital Potentiometers"
	depends on (I2C || SPI) && SYSFS
	help
	  If you say yes here, you get support for the Analog Devices
	  AD5258, AD5259, AD5251, AD5252, AD5253, AD5254, AD5255
	  AD5160, AD5161, AD5162, AD5165, AD5200, AD5201, AD5203,
	  AD5204, AD5206, AD5207, AD5231, AD5232, AD5233, AD5235,
	  AD5260, AD5262, AD5263, AD5290, AD5291, AD5292, AD5293,
	  AD7376, AD8400, AD8402, AD8403, ADN2850, AD5241, AD5242,
	  AD5243, AD5245, AD5246, AD5247, AD5248, AD5280, AD5282,
	  ADN2860, AD5273, AD5171, AD5170, AD5172, AD5173, AD5270,
	  AD5271, AD5272, AD5274
	  digital potentiometer chips.

	  See Documentation/misc-devices/ad525x_dpot.txt for the
	  userspace interface.

	  This driver can also be built as a module.  If so, the module
	  will be called ad525x_dpot.

config AD525X_DPOT_I2C
	tristate "support I2C bus connection"
	depends on AD525X_DPOT && I2C
	help
	  Say Y here if you have a digital potentiometers hooked to an I2C bus.

	  To compile this driver as a module, choose M here: the
	  module will be called ad525x_dpot-i2c.

config AD525X_DPOT_SPI
	tristate "support SPI bus connection"
	depends on AD525X_DPOT && SPI_MASTER
	help
	  Say Y here if you have a digital potentiometers hooked to an SPI bus.

	  If unsure, say N (but it's safe to say "Y").

	  To compile this driver as a module, choose M here: the
	  module will be called ad525x_dpot-spi.

config ATMEL_TCLIB
	bool "Atmel AT32/AT91 Timer/Counter Library"
	depends on (AVR32 || ARCH_AT91)
	help
	  Select this if you want a library to allocate the Timer/Counter
	  blocks found on many Atmel processors.  This facilitates using
	  these blocks by different drivers despite processor differences.

config ATMEL_TCB_CLKSRC
	bool "TC Block Clocksource"
	depends on ATMEL_TCLIB
	default y
	help
	  Select this to get a high precision clocksource based on a
	  TC block with a 5+ MHz base clock rate.  Two timer channels
	  are combined to make a single 32-bit timer.

	  When GENERIC_CLOCKEVENTS is defined, the third timer channel
	  may be used as a clock event device supporting oneshot mode
	  (delays of up to two seconds) based on the 32 KiHz clock.

config ATMEL_TCB_CLKSRC_BLOCK
	int
	depends on ATMEL_TCB_CLKSRC
	prompt "TC Block" if CPU_AT32AP700X
	default 0
	range 0 1
	help
	  Some chips provide more than one TC block, so you have the
	  choice of which one to use for the clock framework.  The other
	  TC can be used for other purposes, such as PWM generation and
	  interval timing.

config DUMMY_IRQ
	tristate "Dummy IRQ handler"
	default n
	---help---
	  This module accepts a single 'irq' parameter, which it should register for.
	  The sole purpose of this module is to help with debugging of systems on
	  which spurious IRQs would happen on disabled IRQ vector.

config IBM_ASM
	tristate "Device driver for IBM RSA service processor"
	depends on X86 && PCI && INPUT
	depends on SERIAL_8250 || SERIAL_8250=n
	---help---
	  This option enables device driver support for in-band access to the
	  IBM RSA (Condor) service processor in eServer xSeries systems.
	  The ibmasm device driver allows user space application to access
	  ASM (Advanced Systems Management) functions on the service
	  processor. The driver is meant to be used in conjunction with
	  a user space API.
	  The ibmasm driver also enables the OS to use the UART on the
	  service processor board as a regular serial port. To make use of
	  this feature serial driver support (CONFIG_SERIAL_8250) must be
	  enabled.

	  WARNING: This software may not be supported or function
	  correctly on your IBM server. Please consult the IBM ServerProven
	  website <http://www-03.ibm.com/systems/info/x86servers/serverproven/compat/us/>
	  for information on the specific driver level and support statement
	  for your IBM server.

config PHANTOM
	tristate "Sensable PHANToM (PCI)"
	depends on PCI
	help
	  Say Y here if you want to build a driver for Sensable PHANToM device.

	  This driver is only for PCI PHANToMs.

	  If you choose to build module, its name will be phantom. If unsure,
	  say N here.

config INTEL_MID_PTI
	tristate "Parallel Trace Interface for MIPI P1149.7 cJTAG standard"
	depends on PCI && TTY && (X86_INTEL_MID || COMPILE_TEST)
	default n
	help
	  The PTI (Parallel Trace Interface) driver directs
	  trace data routed from various parts in the system out
	  through an Intel Penwell PTI port and out of the mobile
	  device for analysis with a debugging tool (Lauterbach or Fido).

	  You should select this driver if the target kernel is meant for
	  an Intel Atom (non-netbook) mobile device containing a MIPI
	  P1149.7 standard implementation.

config SGI_IOC4
	tristate "SGI IOC4 Base IO support"
	depends on PCI
	---help---
	  This option enables basic support for the IOC4 chip on certain
	  SGI IO controller cards (IO9, IO10, and PCI-RT).  This option
	  does not enable any specific functions on such a card, but provides
	  necessary infrastructure for other drivers to utilize.

	  If you have an SGI Altix with an IOC4-based card say Y.
	  Otherwise say N.

config TIFM_CORE
	tristate "TI Flash Media interface support"
	depends on PCI
	help
	  If you want support for Texas Instruments(R) Flash Media adapters
	  you should select this option and then also choose an appropriate
	  host adapter, such as 'TI Flash Media PCI74xx/PCI76xx host adapter
	  support', if you have a TI PCI74xx compatible card reader, for
	  example.
	  You will also have to select some flash card format drivers. MMC/SD
	  cards are supported via 'MMC/SD Card support: TI Flash Media MMC/SD
	  Interface support (MMC_TIFM_SD)'.

	  To compile this driver as a module, choose M here: the module will
	  be called tifm_core.

config TIFM_7XX1
	tristate "TI Flash Media PCI74xx/PCI76xx host adapter support"
	depends on PCI && TIFM_CORE
	default TIFM_CORE
	help
	  This option enables support for Texas Instruments(R) PCI74xx and
	  PCI76xx families of Flash Media adapters, found in many laptops.
	  To make actual use of the device, you will have to select some
	  flash card format drivers, as outlined in the TIFM_CORE Help.

	  To compile this driver as a module, choose M here: the module will
	  be called tifm_7xx1.

config ICS932S401
	tristate "Integrated Circuits ICS932S401"
	depends on I2C
	help
	  If you say yes here you get support for the Integrated Circuits
	  ICS932S401 clock control chips.

	  This driver can also be built as a module. If so, the module
	  will be called ics932s401.

config ATMEL_SSC
	tristate "Device driver for Atmel SSC peripheral"
	depends on HAS_IOMEM && (AVR32 || ARCH_AT91 || COMPILE_TEST)
	---help---
	  This option enables device driver support for Atmel Synchronized
	  Serial Communication peripheral (SSC).

	  The SSC peripheral supports a wide variety of serial frame based
	  communications, i.e. I2S, SPI, etc.

	  If unsure, say N.

config ENCLOSURE_SERVICES
	tristate "Enclosure Services"
	default n
	help
	  Provides support for intelligent enclosures (bays which
	  contain storage devices).  You also need either a host
	  driver (SCSI/ATA) which supports enclosures
	  or a SCSI enclosure device (SES) to use these services.

config SGI_XP
	tristate "Support communication between SGI SSIs"
	depends on NET
	depends on (IA64_GENERIC || IA64_SGI_SN2 || IA64_SGI_UV || X86_UV) && SMP
	select IA64_UNCACHED_ALLOCATOR if IA64_GENERIC || IA64_SGI_SN2
	select GENERIC_ALLOCATOR if IA64_GENERIC || IA64_SGI_SN2
	select SGI_GRU if X86_64 && SMP
	---help---
	  An SGI machine can be divided into multiple Single System
	  Images which act independently of each other and have
	  hardware based memory protection from the others.  Enabling
	  this feature will allow for direct communication between SSIs
	  based on a network adapter and DMA messaging.

config CS5535_MFGPT
	tristate "CS5535/CS5536 Geode Multi-Function General Purpose Timer (MFGPT) support"
	depends on MFD_CS5535
	default n
	help
	  This driver provides access to MFGPT functionality for other
	  drivers that need timers.  MFGPTs are available in the CS5535 and
	  CS5536 companion chips that are found in AMD Geode and several
	  other platforms.  They have a better resolution and max interval
	  than the generic PIT, and are suitable for use as high-res timers.
	  You probably don't want to enable this manually; other drivers that
	  make use of it should enable it.

config CS5535_MFGPT_DEFAULT_IRQ
	int
	depends on CS5535_MFGPT
	default 7
	help
	  MFGPTs on the CS5535 require an interrupt.  The selected IRQ
	  can be overridden as a module option as well as by driver that
	  use the cs5535_mfgpt_ API; however, different architectures might
	  want to use a different IRQ by default.  This is here for
	  architectures to set as necessary.

config CS5535_CLOCK_EVENT_SRC
	tristate "CS5535/CS5536 high-res timer (MFGPT) events"
	depends on GENERIC_CLOCKEVENTS && CS5535_MFGPT
	help
	  This driver provides a clock event source based on the MFGPT
	  timer(s) in the CS5535 and CS5536 companion chips.
	  MFGPTs have a better resolution and max interval than the
	  generic PIT, and are suitable for use as high-res timers.

config HP_ILO
	tristate "Channel interface driver for the HP iLO processor"
	depends on PCI
	default n
	help
	  The channel interface driver allows applications to communicate
	  with iLO management processors present on HP ProLiant servers.
	  Upon loading, the driver creates /dev/hpilo/dXccbN files, which
	  can be used to gather data from the management processor, via
	  read and write system calls.

	  To compile this driver as a module, choose M here: the
	  module will be called hpilo.

config QCOM_COINCELL
	tristate "Qualcomm coincell charger support"
	depends on MFD_SPMI_PMIC || COMPILE_TEST
	help
	  This driver supports the coincell block found inside of
	  Qualcomm PMICs.  The coincell charger provides a means to
	  charge a coincell battery or backup capacitor which is used
	  to maintain PMIC register and RTC state in the absence of
	  external power.

config SGI_GRU
	tristate "SGI GRU driver"
	depends on X86_UV && SMP
	default n
	select MMU_NOTIFIER
	---help---
	The GRU is a hardware resource located in the system chipset. The GRU
	contains memory that can be mmapped into the user address space. This memory is
	used to communicate with the GRU to perform functions such as load/store,
	scatter/gather, bcopy, AMOs, etc.  The GRU is directly accessed by user
	instructions using user virtual addresses. GRU instructions (ex., bcopy) use
	user virtual addresses for operands.

	If you are not running on a SGI UV system, say N.

config SGI_GRU_DEBUG
	bool  "SGI GRU driver debug"
	depends on SGI_GRU
	default n
	---help---
	This option enables additional debugging code for the SGI GRU driver.
	If you are unsure, say N.

config APDS9802ALS
	tristate "Medfield Avago APDS9802 ALS Sensor module"
	depends on I2C
	help
	  If you say yes here you get support for the ALS APDS9802 ambient
	  light sensor.

	  This driver can also be built as a module.  If so, the module
	  will be called apds9802als.

config ISL29003
	tristate "Intersil ISL29003 ambient light sensor"
	depends on I2C && SYSFS
	help
	  If you say yes here you get support for the Intersil ISL29003
	  ambient light sensor.

	  This driver can also be built as a module.  If so, the module
	  will be called isl29003.

config ISL29020
	tristate "Intersil ISL29020 ambient light sensor"
	depends on I2C
	help
	  If you say yes here you get support for the Intersil ISL29020
	  ambient light sensor.

	  This driver can also be built as a module.  If so, the module
	  will be called isl29020.

config SENSORS_FXOS8700
	tristate "Freescale FXOS8700 M+G combo sensor"
<<<<<<< HEAD
	depends on I2C && SYSFS
	help
	  If you say yes here you get support for the Freescale FXOS8700
	  m+g combo  sensor.

	  This driver can also be built as a module.  If so, the module
	  will be called fxos8700.

config SENSORS_FXAS2100X
	tristate "Freescale FXAS2100X gyroscope sensor"
	depends on I2C && SYSFS
	help
	  If you say yes here you get support for the Freescale FXAS2100X
	  gyroscope sensor.

	  This driver can also be built as a module.  If so, the module
	  will be called fxas2100x.

config SENSORS_TSL2550
	tristate "Taos TSL2550 ambient light sensor"
=======
>>>>>>> f2ed3bfc
	depends on I2C && SYSFS
	help
	  If you say yes here you get support for the Freescale FXOS8700
	  m+g combo  sensor.

	  This driver can also be built as a module.  If so, the module
	  will be called fxos8700.

config SENSORS_FXAS2100X
	tristate "Freescale FXAS2100X gyroscope sensor"
	depends on I2C && SYSFS
	help
	  If you say yes here you get support for the Freescale FXAS2100X
	  gyroscope sensor.

	  This driver can also be built as a module.  If so, the module
	  will be called fxas2100x.

config SENSORS_TSL2550
	tristate "Taos TSL2550 ambient light sensor"
	depends on I2C && SYSFS
	help
	  If you say yes here you get support for the Taos TSL2550
	  ambient light sensor.

	  This driver can also be built as a module.  If so, the module
	  will be called tsl2550.

config SENSORS_BH1770
         tristate "BH1770GLC / SFH7770 combined ALS - Proximity sensor"
         depends on I2C
         ---help---
           Say Y here if you want to build a driver for BH1770GLC (ROHM) or
	   SFH7770 (Osram) combined ambient light and proximity sensor chip.

           To compile this driver as a module, choose M here: the
           module will be called bh1770glc. If unsure, say N here.

config SENSORS_APDS990X
	 tristate "APDS990X combined als and proximity sensors"
	 depends on I2C
	 default n
	 ---help---
	   Say Y here if you want to build a driver for Avago APDS990x
	   combined ambient light and proximity sensor chip.

	   To compile this driver as a module, choose M here: the
	   module will be called apds990x. If unsure, say N here.

config HMC6352
	tristate "Honeywell HMC6352 compass"
	depends on I2C
	help
	  This driver provides support for the Honeywell HMC6352 compass,
	  providing configuration and heading data via sysfs.

config DS1682
	tristate "Dallas DS1682 Total Elapsed Time Recorder with Alarm"
	depends on I2C
	help
	  If you say yes here you get support for Dallas Semiconductor
	  DS1682 Total Elapsed Time Recorder.

	  This driver can also be built as a module.  If so, the module
	  will be called ds1682.

config SPEAR13XX_PCIE_GADGET
	bool "PCIe gadget support for SPEAr13XX platform"
	depends on ARCH_SPEAR13XX && BROKEN
	default n
	help
	 This option enables gadget support for PCIe controller. If
	 board file defines any controller as PCIe endpoint then a sysfs
	 entry will be created for that controller. User can use these
	 sysfs node to configure PCIe EP as per his requirements.

config TI_DAC7512
	tristate "Texas Instruments DAC7512"
	depends on SPI && SYSFS
	help
	  If you say yes here you get support for the Texas Instruments
	  DAC7512 16-bit digital-to-analog converter.

	  This driver can also be built as a module. If so, the module
	  will be called ti_dac7512.

config VMWARE_BALLOON
	tristate "VMware Balloon Driver"
	depends on VMWARE_VMCI && X86 && HYPERVISOR_GUEST
	help
	  This is VMware physical memory management driver which acts
	  like a "balloon" that can be inflated to reclaim physical pages
	  by reserving them in the guest and invalidating them in the
	  monitor, freeing up the underlying machine pages so they can
	  be allocated to other guests. The balloon can also be deflated
	  to allow the guest to use more physical memory.

	  If unsure, say N.

	  To compile this driver as a module, choose M here: the
	  module will be called vmw_balloon.

config ARM_CHARLCD
	bool "ARM Ltd. Character LCD Driver"
	depends on PLAT_VERSATILE
	help
	  This is a driver for the character LCD found on the ARM Ltd.
	  Versatile and RealView Platform Baseboards. It doesn't do
	  very much more than display the text "ARM Linux" on the first
	  line and the Linux version on the second line, but that's
	  still useful.

config PCH_PHUB
	tristate "Intel EG20T PCH/LAPIS Semicon IOH(ML7213/ML7223/ML7831) PHUB"
	select GENERIC_NET_UTILS
	depends on PCI && (X86_32 || MIPS || COMPILE_TEST)
	help
	  This driver is for PCH(Platform controller Hub) PHUB(Packet Hub) of
	  Intel Topcliff which is an IOH(Input/Output Hub) for x86 embedded
	  processor. The Topcliff has MAC address and Option ROM data in SROM.
	  This driver can access MAC address and Option ROM data in SROM.

	  This driver also can be used for LAPIS Semiconductor's IOH,
	  ML7213/ML7223/ML7831.
	  ML7213 which is for IVI(In-Vehicle Infotainment) use.
	  ML7223 IOH is for MP(Media Phone) use.
	  ML7831 IOH is for general purpose use.
	  ML7213/ML7223/ML7831 is companion chip for Intel Atom E6xx series.
	  ML7213/ML7223/ML7831 is completely compatible for Intel EG20T PCH.

	  To compile this driver as a module, choose M here: the module will
	  be called pch_phub.

config USB_SWITCH_FSA9480
	tristate "FSA9480 USB Switch"
	depends on I2C
	help
	  The FSA9480 is a USB port accessory detector and switch.
	  The FSA9480 is fully controlled using I2C and enables USB data,
	  stereo and mono audio, video, microphone and UART data to use
	  a common connector port.

config LATTICE_ECP3_CONFIG
	tristate "Lattice ECP3 FPGA bitstream configuration via SPI"
	depends on SPI && SYSFS
	select FW_LOADER
	default	n
	help
	  This option enables support for bitstream configuration (programming
	  or loading) of the Lattice ECP3 FPGA family via SPI.

	  If unsure, say N.

config SRAM
	bool "Generic on-chip SRAM driver"
	depends on HAS_IOMEM
	select GENERIC_ALLOCATOR
	help
	  This driver allows you to declare a memory region to be managed by
	  the genalloc API. It is supposed to be used for small on-chip SRAM
	  areas found on many SoCs.

config VEXPRESS_SYSCFG
	bool "Versatile Express System Configuration driver"
	depends on VEXPRESS_CONFIG
	default y
	help
	  ARM Ltd. Versatile Express uses specialised platform configuration
	  bus. System Configuration interface is one of the possible means
	  of generating transactions on this bus.
config PANEL
	tristate "Parallel port LCD/Keypad Panel support"
	depends on PARPORT
	---help---
	  Say Y here if you have an HD44780 or KS-0074 LCD connected to your
	  parallel port. This driver also features 4 and 6-key keypads. The LCD
	  is accessible through the /dev/lcd char device (10, 156), and the
	  keypad through /dev/keypad (10, 185). Both require misc device to be
	  enabled. This code can either be compiled as a module, or linked into
	  the kernel and started at boot. If you don't understand what all this
	  is about, say N.

config PANEL_PARPORT
	int "Default parallel port number (0=LPT1)"
	depends on PANEL
	range 0 255
	default "0"
	---help---
	  This is the index of the parallel port the panel is connected to. One
	  driver instance only supports one parallel port, so if your keypad
	  and LCD are connected to two separate ports, you have to start two
	  modules with different arguments. Numbering starts with '0' for LPT1,
	  and so on.

config PANEL_PROFILE
	int "Default panel profile (0-5, 0=custom)"
	depends on PANEL
	range 0 5
	default "5"
	---help---
	  To ease configuration, the driver supports different configuration
	  profiles for past and recent wirings. These profiles can also be
	  used to define an approximative configuration, completed by a few
	  other options. Here are the profiles :

	    0 = custom (see further)
	    1 = 2x16 parallel LCD, old keypad
	    2 = 2x16 serial LCD (KS-0074), new keypad
	    3 = 2x16 parallel LCD (Hantronix), no keypad
	    4 = 2x16 parallel LCD (Nexcom NSA1045) with Nexcom's keypad
	    5 = 2x40 parallel LCD (old one), with old keypad

	  Custom configurations allow you to define how your display is
	  wired to the parallel port, and how it works. This is only intended
	  for experts.

config PANEL_KEYPAD
	depends on PANEL && PANEL_PROFILE="0"
	int "Keypad type (0=none, 1=old 6 keys, 2=new 6 keys, 3=Nexcom 4 keys)"
	range 0 3
	default 0
	---help---
	  This enables and configures a keypad connected to the parallel port.
	  The keys will be read from character device 10,185. Valid values are :

	    0 : do not enable this driver
	    1 : old 6 keys keypad
	    2 : new 6 keys keypad, as used on the server at www.ant-computing.com
	    3 : Nexcom NSA1045's 4 keys keypad

	  New profiles can be described in the driver source. The driver also
	  supports simultaneous keys pressed when the keypad supports them.

config PANEL_LCD
	depends on PANEL && PANEL_PROFILE="0"
	int "LCD type (0=none, 1=custom, 2=old //, 3=ks0074, 4=hantronix, 5=Nexcom)"
	range 0 5
	default 0
	---help---
	   This enables and configures an LCD connected to the parallel port.
	   The driver includes an interpreter for escape codes starting with
	   '\e[L' which are specific to the LCD, and a few ANSI codes. The
	   driver will be registered as character device 10,156, usually
	   under the name '/dev/lcd'. There are a total of 6 supported types :

	     0 : do not enable the driver
	     1 : custom configuration and wiring (see further)
	     2 : 2x16 & 2x40 parallel LCD (old wiring)
	     3 : 2x16 serial LCD (KS-0074 based)
	     4 : 2x16 parallel LCD (Hantronix wiring)
	     5 : 2x16 parallel LCD (Nexcom wiring)

	   When type '1' is specified, other options will appear to configure
	   more precise aspects (wiring, dimensions, protocol, ...). Please note
	   that those values changed from the 2.4 driver for better consistency.

config PANEL_LCD_HEIGHT
	depends on PANEL && PANEL_PROFILE="0" && PANEL_LCD="1"
	int "Number of lines on the LCD (1-2)"
	range 1 2
	default 2
	---help---
	  This is the number of visible character lines on the LCD in custom profile.
	  It can either be 1 or 2.

config PANEL_LCD_WIDTH
	depends on PANEL && PANEL_PROFILE="0" && PANEL_LCD="1"
	int "Number of characters per line on the LCD (1-40)"
	range 1 40
	default 40
	---help---
	  This is the number of characters per line on the LCD in custom profile.
	  Common values are 16,20,24,40.

config PANEL_LCD_BWIDTH
	depends on PANEL && PANEL_PROFILE="0" && PANEL_LCD="1"
	int "Internal LCD line width (1-40, 40 by default)"
	range 1 40
	default 40
	---help---
	  Most LCDs use a standard controller which supports hardware lines of 40
	  characters, although sometimes only 16, 20 or 24 of them are really wired
	  to the terminal. This results in some non-visible but addressable characters,
	  and is the case for most parallel LCDs. Other LCDs, and some serial ones,
	  however, use the same line width internally as what is visible. The KS0074
	  for example, uses 16 characters per line for 16 visible characters per line.

	  This option lets you configure the value used by your LCD in 'custom' profile.
	  If you don't know, put '40' here.

config PANEL_LCD_HWIDTH
	depends on PANEL && PANEL_PROFILE="0" && PANEL_LCD="1"
	int "Hardware LCD line width (1-64, 64 by default)"
	range 1 64
	default 64
	---help---
	  Most LCDs use a single address bit to differentiate line 0 and line 1. Since
	  some of them need to be able to address 40 chars with the lower bits, they
	  often use the immediately superior power of 2, which is 64, to address the
	  next line.

	  If you don't know what your LCD uses, in doubt let 16 here for a 2x16, and
	  64 here for a 2x40.

config PANEL_LCD_CHARSET
	depends on PANEL && PANEL_PROFILE="0" && PANEL_LCD="1"
	int "LCD character set (0=normal, 1=KS0074)"
	range 0 1
	default 0
	---help---
	  Some controllers such as the KS0074 use a somewhat strange character set
	  where many symbols are at unusual places. The driver knows how to map
	  'standard' ASCII characters to the character sets used by these controllers.
	  Valid values are :

	     0 : normal (untranslated) character set
	     1 : KS0074 character set

	  If you don't know, use the normal one (0).

config PANEL_LCD_PROTO
	depends on PANEL && PANEL_PROFILE="0" && PANEL_LCD="1"
	int "LCD communication mode (0=parallel 8 bits, 1=serial)"
	range 0 1
	default 0
	---help---
	  This driver now supports any serial or parallel LCD wired to a parallel
	  port. But before assigning signals, the driver needs to know if it will
	  be driving a serial LCD or a parallel one. Serial LCDs only use 2 wires
	  (SDA/SCL), while parallel ones use 2 or 3 wires for the control signals
	  (E, RS, sometimes RW), and 4 or 8 for the data. Use 0 here for a 8 bits
	  parallel LCD, and 1 for a serial LCD.

config PANEL_LCD_PIN_E
	depends on PANEL && PANEL_PROFILE="0" && PANEL_LCD="1" && PANEL_LCD_PROTO="0"
        int "Parallel port pin number & polarity connected to the LCD E signal (-17...17) "
	range -17 17
	default 14
	---help---
	  This describes the number of the parallel port pin to which the LCD 'E'
	  signal has been connected. It can be :

	          0 : no connection (eg: connected to ground)
	      1..17 : directly connected to any of these pins on the DB25 plug
	    -1..-17 : connected to the same pin through an inverter (eg: transistor).

	  Default for the 'E' pin in custom profile is '14' (AUTOFEED).

config PANEL_LCD_PIN_RS
	depends on PANEL && PANEL_PROFILE="0" && PANEL_LCD="1" && PANEL_LCD_PROTO="0"
        int "Parallel port pin number & polarity connected to the LCD RS signal (-17...17) "
	range -17 17
	default 17
	---help---
	  This describes the number of the parallel port pin to which the LCD 'RS'
	  signal has been connected. It can be :

	          0 : no connection (eg: connected to ground)
	      1..17 : directly connected to any of these pins on the DB25 plug
	    -1..-17 : connected to the same pin through an inverter (eg: transistor).

	  Default for the 'RS' pin in custom profile is '17' (SELECT IN).

config PANEL_LCD_PIN_RW
	depends on PANEL && PANEL_PROFILE="0" && PANEL_LCD="1" && PANEL_LCD_PROTO="0"
        int "Parallel port pin number & polarity connected to the LCD RW signal (-17...17) "
	range -17 17
	default 16
	---help---
	  This describes the number of the parallel port pin to which the LCD 'RW'
	  signal has been connected. It can be :

	          0 : no connection (eg: connected to ground)
	      1..17 : directly connected to any of these pins on the DB25 plug
	    -1..-17 : connected to the same pin through an inverter (eg: transistor).

	  Default for the 'RW' pin in custom profile is '16' (INIT).

config PANEL_LCD_PIN_SCL
	depends on PANEL && PANEL_PROFILE="0" && PANEL_LCD="1" && PANEL_LCD_PROTO!="0"
        int "Parallel port pin number & polarity connected to the LCD SCL signal (-17...17) "
	range -17 17
	default 1
	---help---
	  This describes the number of the parallel port pin to which the serial
	  LCD 'SCL' signal has been connected. It can be :

	          0 : no connection (eg: connected to ground)
	      1..17 : directly connected to any of these pins on the DB25 plug
	    -1..-17 : connected to the same pin through an inverter (eg: transistor).

	  Default for the 'SCL' pin in custom profile is '1' (STROBE).

config PANEL_LCD_PIN_SDA
	depends on PANEL && PANEL_PROFILE="0" && PANEL_LCD="1" && PANEL_LCD_PROTO!="0"
        int "Parallel port pin number & polarity connected to the LCD SDA signal (-17...17) "
	range -17 17
	default 2
	---help---
	  This describes the number of the parallel port pin to which the serial
	  LCD 'SDA' signal has been connected. It can be :

	          0 : no connection (eg: connected to ground)
	      1..17 : directly connected to any of these pins on the DB25 plug
	    -1..-17 : connected to the same pin through an inverter (eg: transistor).

	  Default for the 'SDA' pin in custom profile is '2' (D0).

config PANEL_LCD_PIN_BL
	depends on PANEL && PANEL_PROFILE="0" && PANEL_LCD="1"
        int "Parallel port pin number & polarity connected to the LCD backlight signal (-17...17) "
	range -17 17
	default 0
	---help---
	  This describes the number of the parallel port pin to which the LCD 'BL' signal
          has been connected. It can be :

	          0 : no connection (eg: connected to ground)
	      1..17 : directly connected to any of these pins on the DB25 plug
	    -1..-17 : connected to the same pin through an inverter (eg: transistor).

	  Default for the 'BL' pin in custom profile is '0' (uncontrolled).

config PANEL_CHANGE_MESSAGE
	depends on PANEL
	bool "Change LCD initialization message ?"
	default "n"
	---help---
	  This allows you to replace the boot message indicating the kernel version
	  and the driver version with a custom message. This is useful on appliances
	  where a simple 'Starting system' message can be enough to stop a customer
	  from worrying.

	  If you say 'Y' here, you'll be able to choose a message yourself. Otherwise,
	  say 'N' and keep the default message with the version.

config PANEL_BOOT_MESSAGE
	depends on PANEL && PANEL_CHANGE_MESSAGE="y"
	string "New initialization message"
	default ""
	---help---
	  This allows you to replace the boot message indicating the kernel version
	  and the driver version with a custom message. This is useful on appliances
	  where a simple 'Starting system' message can be enough to stop a customer
	  from worrying.

	  An empty message will only clear the display at driver init time. Any other
	  printf()-formatted message is valid with newline and escape codes.

source "drivers/misc/c2port/Kconfig"
source "drivers/misc/eeprom/Kconfig"
source "drivers/misc/cb710/Kconfig"
source "drivers/misc/ti-st/Kconfig"
source "drivers/misc/lis3lv02d/Kconfig"
source "drivers/misc/altera-stapl/Kconfig"
source "drivers/misc/mei/Kconfig"
source "drivers/misc/vmw_vmci/Kconfig"
source "drivers/misc/mic/Kconfig"
source "drivers/misc/genwqe/Kconfig"
source "drivers/misc/echo/Kconfig"
source "drivers/misc/cxl/Kconfig"
endmenu<|MERGE_RESOLUTION|>--- conflicted
+++ resolved
@@ -337,29 +337,6 @@
 
 config SENSORS_FXOS8700
 	tristate "Freescale FXOS8700 M+G combo sensor"
-<<<<<<< HEAD
-	depends on I2C && SYSFS
-	help
-	  If you say yes here you get support for the Freescale FXOS8700
-	  m+g combo  sensor.
-
-	  This driver can also be built as a module.  If so, the module
-	  will be called fxos8700.
-
-config SENSORS_FXAS2100X
-	tristate "Freescale FXAS2100X gyroscope sensor"
-	depends on I2C && SYSFS
-	help
-	  If you say yes here you get support for the Freescale FXAS2100X
-	  gyroscope sensor.
-
-	  This driver can also be built as a module.  If so, the module
-	  will be called fxas2100x.
-
-config SENSORS_TSL2550
-	tristate "Taos TSL2550 ambient light sensor"
-=======
->>>>>>> f2ed3bfc
 	depends on I2C && SYSFS
 	help
 	  If you say yes here you get support for the Freescale FXOS8700
