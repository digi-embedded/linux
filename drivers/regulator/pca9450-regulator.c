// SPDX-License-Identifier: GPL-2.0
/*
 * Copyright 2020 NXP.
 * NXP PCA9450 pmic driver
 */

#include <linux/err.h>
#include <linux/gpio/consumer.h>
#include <linux/i2c.h>
#include <linux/interrupt.h>
#include <linux/kernel.h>
#include <linux/module.h>
#include <linux/of.h>
#include <linux/platform_device.h>
#include <linux/regulator/driver.h>
#include <linux/regulator/machine.h>
#include <linux/regulator/of_regulator.h>
#include <linux/regulator/pca9450.h>

struct pc9450_dvs_config {
	unsigned int run_reg; /* dvs0 */
	unsigned int run_mask;
	unsigned int standby_reg; /* dvs1 */
	unsigned int standby_mask;
};

struct pca9450_regulator_desc {
	struct regulator_desc desc;
	const struct pc9450_dvs_config dvs;
};

struct pca9450 {
	struct device *dev;
	struct regmap *regmap;
	struct gpio_desc *sd_vsel_gpio;
	enum pca9450_chip_type type;
	unsigned int rcnt;
	int irq;
};

static bool wdog_disabled_in_suspend = false;
static unsigned int reset_ctrl;

static const struct regmap_range pca9450_status_range = {
	.range_min = PCA9450_REG_INT1,
	.range_max = PCA9450_REG_PWRON_STAT,
};

static const struct regmap_access_table pca9450_volatile_regs = {
	.yes_ranges = &pca9450_status_range,
	.n_yes_ranges = 1,
};

static const struct regmap_config pca9450_regmap_config = {
	.reg_bits = 8,
	.val_bits = 8,
	.volatile_table = &pca9450_volatile_regs,
	.max_register = PCA9450_MAX_REGISTER - 1,
	.cache_type = REGCACHE_RBTREE,
};

/*
 * BUCK1/2/3
 * BUCK1RAM[1:0] BUCK1 DVS ramp rate setting
 * 00: 25mV/1usec
 * 01: 25mV/2usec
 * 10: 25mV/4usec
 * 11: 25mV/8usec
 */
static const unsigned int pca9450_dvs_buck_ramp_table[] = {
	25000, 12500, 6250, 3125
};

static int pca9450_ldo_suspend_do_enable(struct regulator_dev *rdev, bool en)
{
	struct regmap *rmap = rdev_get_regmap(rdev);
	int id = rdev->desc->id - PCA9450_LDO1;
	unsigned int ldoctrl[5] = {PCA9450_REG_LDO1CTRL, PCA9450_REG_LDO2CTRL,
				   PCA9450_REG_LDO3CTRL, PCA9450_REG_LDO4CTRL,
				   PCA9450_REG_LDO5CTRL_L};

	dev_dbg(rdev_get_dev(rdev), "LDO[%d] suspend state=%s\n", id + 1, en ? "on" : "off");

	return regmap_update_bits(rmap, ldoctrl[id], LDO1_EN_MASK,
				  en ? LDO_ENMODE_ONREQ  :
				  LDO_ENMODE_ONREQ_STBYREQ);
}

static int pca9450_ldo_suspend_enable(struct regulator_dev *rdev)
{
	return pca9450_ldo_suspend_do_enable(rdev, true);
}

static int pca9450_ldo_suspend_disable(struct regulator_dev *rdev)
{
	return pca9450_ldo_suspend_do_enable(rdev, false);
}

static int pca9450_buck_suspend_do_enable(struct regulator_dev *rdev, bool en)
{
	struct regmap *rmap = rdev_get_regmap(rdev);
	int id = rdev->desc->id;
	unsigned int buckctrl[6] = {PCA9450_REG_BUCK1CTRL, PCA9450_REG_BUCK2CTRL,
				    PCA9450_REG_BUCK3CTRL, PCA9450_REG_BUCK4CTRL,
				    PCA9450_REG_BUCK5CTRL, PCA9450_REG_BUCK6CTRL};

	dev_dbg(rdev_get_dev(rdev), "Buck[%d] suspend state=%s\n", id + 1, en ? "on" : "off");

	return regmap_update_bits(rmap, buckctrl[id], BUCK1_ENMODE_MASK,
				  en ? BUCK_ENMODE_ONREQ :
				  BUCK_ENMODE_ONREQ_STBYREQ);
}

static int pca9450_buck_suspend_enable(struct regulator_dev *rdev)
{
	return pca9450_buck_suspend_do_enable(rdev, true);
}

static int pca9450_buck_resume(struct regulator_dev *rdev) {
	int ret = 0;

	if (rdev->desc->id == PCA9450_BUCK4 && wdog_disabled_in_suspend) {
		dev_dbg(rdev_get_dev(rdev), "Restoring WDOG_B mask\n");
		/* Disable reset behavior on assertion of WDOG_B signal */
		ret = regmap_update_bits(rdev->regmap, PCA9450_REG_RESET_CTRL,
					 WDOG_B_CFG_MASK, reset_ctrl);
		if (ret)
			dev_err(rdev_get_dev(rdev), "Error (%d) restoring WDOG_B mask\n", ret);
	}

	return ret;
}

static int pca9450_buck_suspend_disable(struct regulator_dev *rdev)
{

	int ret;

	if (rdev->desc->id == PCA9450_BUCK4 && wdog_disabled_in_suspend) {
		dev_dbg(rdev_get_dev(rdev), "Ignoring WDOG_B mask before disabling BUCK4\n");
		/* Disable reset behavior on assertion of WDOG_B signal */
		ret = regmap_update_bits(rdev->regmap, PCA9450_REG_RESET_CTRL,
					 WDOG_B_CFG_MASK, WDOG_B_CFG_NONE);
		if (ret)
			dev_err(rdev_get_dev(rdev), "Error (%d) disabling WDOG_B mask\n", ret);
	}

	return pca9450_buck_suspend_do_enable(rdev, false);
}

static const struct regulator_ops pca9450_dvs_buck_regulator_ops = {
	.enable = regulator_enable_regmap,
	.disable = regulator_disable_regmap,
	.is_enabled = regulator_is_enabled_regmap,
	.list_voltage = regulator_list_voltage_linear_range,
	.set_voltage_sel = regulator_set_voltage_sel_regmap,
	.get_voltage_sel = regulator_get_voltage_sel_regmap,
	.set_voltage_time_sel = regulator_set_voltage_time_sel,
	.set_ramp_delay	= regulator_set_ramp_delay_regmap,
	.set_suspend_enable = pca9450_buck_suspend_enable,
	.set_suspend_disable = pca9450_buck_suspend_disable,
};

static const struct regulator_ops pca9450_buck_regulator_ops = {
	.enable = regulator_enable_regmap,
	.disable = regulator_disable_regmap,
	.is_enabled = regulator_is_enabled_regmap,
	.list_voltage = regulator_list_voltage_linear_range,
	.set_voltage_sel = regulator_set_voltage_sel_regmap,
	.get_voltage_sel = regulator_get_voltage_sel_regmap,
	.set_voltage_time_sel = regulator_set_voltage_time_sel,
	.set_suspend_enable = pca9450_buck_suspend_enable,
	.set_suspend_disable = pca9450_buck_suspend_disable,
	.resume = pca9450_buck_resume,
};

static const struct regulator_ops pca9450_ldo_regulator_ops = {
	.enable = regulator_enable_regmap,
	.disable = regulator_disable_regmap,
	.is_enabled = regulator_is_enabled_regmap,
	.list_voltage = regulator_list_voltage_linear_range,
	.set_voltage_sel = regulator_set_voltage_sel_regmap,
	.get_voltage_sel = regulator_get_voltage_sel_regmap,
	.set_suspend_enable = pca9450_ldo_suspend_enable,
	.set_suspend_disable = pca9450_ldo_suspend_disable,
};

/*
 * BUCK1/2/3
 * 0.60 to 2.1875V (12.5mV step)
 */
static const struct linear_range pca9450_dvs_buck_volts[] = {
	REGULATOR_LINEAR_RANGE(600000, 0x00, 0x7F, 12500),
};

/*
 * BUCK1/3
 * 0.65 to 2.2375V (12.5mV step)
 */
static const struct linear_range pca9450_trim_dvs_buck_volts[] = {
	REGULATOR_LINEAR_RANGE(650000, 0x00, 0x7F, 12500),
};

/*
 * BUCK4/5/6
 * 0.6V to 3.4V (25mV step)
 */
static const struct linear_range pca9450_buck_volts[] = {
	REGULATOR_LINEAR_RANGE(600000, 0x00, 0x70, 25000),
	REGULATOR_LINEAR_RANGE(3400000, 0x71, 0x7F, 0),
};

/*
 * LDO1
 * 1.6 to 3.3V ()
 */
static const struct linear_range pca9450_ldo1_volts[] = {
	REGULATOR_LINEAR_RANGE(1600000, 0x00, 0x03, 100000),
	REGULATOR_LINEAR_RANGE(3000000, 0x04, 0x07, 100000),
};

/*
 * LDO2
 * 0.8 to 1.15V (50mV step)
 */
static const struct linear_range pca9450_ldo2_volts[] = {
	REGULATOR_LINEAR_RANGE(800000, 0x00, 0x07, 50000),
};

/*
 * LDO3/4
 * 0.8 to 3.3V (100mV step)
 */
static const struct linear_range pca9450_ldo34_volts[] = {
	REGULATOR_LINEAR_RANGE(800000, 0x00, 0x19, 100000),
	REGULATOR_LINEAR_RANGE(3300000, 0x1A, 0x1F, 0),
};

/*
 * LDO5
 * 1.8 to 3.3V (100mV step)
 */
static const struct linear_range pca9450_ldo5_volts[] = {
	REGULATOR_LINEAR_RANGE(1800000,  0x00, 0x0F, 100000),
};

static int buck_set_dvs(const struct regulator_desc *desc,
			struct device_node *np, struct regmap *regmap,
			char *prop, unsigned int reg, unsigned int mask)
{
	int ret, i;
	uint32_t uv;

	ret = of_property_read_u32(np, prop, &uv);
	if (ret == -EINVAL)
		return 0;
	else if (ret)
		return ret;

	for (i = 0; i < desc->n_voltages; i++) {
		ret = regulator_desc_list_voltage_linear_range(desc, i);
		if (ret < 0)
			continue;
		if (ret == uv) {
			i <<= ffs(desc->vsel_mask) - 1;
			ret = regmap_update_bits(regmap, reg, mask, i);
			break;
		}
	}

	if (ret == 0) {
		struct pca9450_regulator_desc *regulator = container_of(desc,
					struct pca9450_regulator_desc, desc);

		/* Enable DVS control through PMIC_STBY_REQ for this BUCK */
		ret = regmap_update_bits(regmap, regulator->desc.enable_reg,
					 BUCK1_DVS_CTRL, BUCK1_DVS_CTRL);
	}
	return ret;
}

static int pca9450_set_dvs_levels(struct device_node *np,
			    const struct regulator_desc *desc,
			    struct regulator_config *cfg)
{
	struct pca9450_regulator_desc *data = container_of(desc,
					struct pca9450_regulator_desc, desc);
	const struct pc9450_dvs_config *dvs = &data->dvs;
	unsigned int reg, mask;
	char *prop;
	int i, ret = 0;

	for (i = 0; i < PCA9450_DVS_LEVEL_MAX; i++) {
		switch (i) {
		case PCA9450_DVS_LEVEL_RUN:
			prop = "nxp,dvs-run-voltage";
			reg = dvs->run_reg;
			mask = dvs->run_mask;
			break;
		case PCA9450_DVS_LEVEL_STANDBY:
			prop = "nxp,dvs-standby-voltage";
			reg = dvs->standby_reg;
			mask = dvs->standby_mask;
			break;
		default:
			return -EINVAL;
		}

		ret = buck_set_dvs(desc, np, cfg->regmap, prop, reg, mask);
		if (ret)
			break;
	}

	return ret;
}

static const struct pca9450_regulator_desc pca9450a_regulators[] = {
	{
		.desc = {
			.name = "buck1",
			.of_match = of_match_ptr("BUCK1"),
			.regulators_node = of_match_ptr("regulators"),
			.id = PCA9450_BUCK1,
			.ops = &pca9450_dvs_buck_regulator_ops,
			.type = REGULATOR_VOLTAGE,
			.n_voltages = PCA9450_BUCK1_VOLTAGE_NUM,
			.linear_ranges = pca9450_dvs_buck_volts,
			.n_linear_ranges = ARRAY_SIZE(pca9450_dvs_buck_volts),
			.vsel_reg = PCA9450_REG_BUCK1OUT_DVS0,
			.vsel_mask = BUCK1OUT_DVS0_MASK,
			.enable_reg = PCA9450_REG_BUCK1CTRL,
			.enable_mask = BUCK1_ENMODE_MASK,
			.ramp_reg = PCA9450_REG_BUCK1CTRL,
			.ramp_mask = BUCK1_RAMP_MASK,
			.ramp_delay_table = pca9450_dvs_buck_ramp_table,
			.n_ramp_values = ARRAY_SIZE(pca9450_dvs_buck_ramp_table),
			.enable_val = BUCK_ENMODE_ONREQ,
			.owner = THIS_MODULE,
			.of_parse_cb = pca9450_set_dvs_levels,
		},
		.dvs = {
			.run_reg = PCA9450_REG_BUCK1OUT_DVS0,
			.run_mask = BUCK1OUT_DVS0_MASK,
			.standby_reg = PCA9450_REG_BUCK1OUT_DVS1,
			.standby_mask = BUCK1OUT_DVS1_MASK,
		},
	},
	{
		.desc = {
			.name = "buck2",
			.of_match = of_match_ptr("BUCK2"),
			.regulators_node = of_match_ptr("regulators"),
			.id = PCA9450_BUCK2,
			.ops = &pca9450_dvs_buck_regulator_ops,
			.type = REGULATOR_VOLTAGE,
			.n_voltages = PCA9450_BUCK2_VOLTAGE_NUM,
			.linear_ranges = pca9450_dvs_buck_volts,
			.n_linear_ranges = ARRAY_SIZE(pca9450_dvs_buck_volts),
			.vsel_reg = PCA9450_REG_BUCK2OUT_DVS0,
			.vsel_mask = BUCK2OUT_DVS0_MASK,
			.enable_reg = PCA9450_REG_BUCK2CTRL,
			.enable_mask = BUCK2_ENMODE_MASK,
			.enable_val = BUCK_ENMODE_ONREQ_STBYREQ,
			.ramp_reg = PCA9450_REG_BUCK2CTRL,
			.ramp_mask = BUCK2_RAMP_MASK,
			.ramp_delay_table = pca9450_dvs_buck_ramp_table,
			.n_ramp_values = ARRAY_SIZE(pca9450_dvs_buck_ramp_table),
			.owner = THIS_MODULE,
			.of_parse_cb = pca9450_set_dvs_levels,
		},
		.dvs = {
			.run_reg = PCA9450_REG_BUCK2OUT_DVS0,
			.run_mask = BUCK2OUT_DVS0_MASK,
			.standby_reg = PCA9450_REG_BUCK2OUT_DVS1,
			.standby_mask = BUCK2OUT_DVS1_MASK,
		},
	},
	{
		.desc = {
			.name = "buck3",
			.of_match = of_match_ptr("BUCK3"),
			.regulators_node = of_match_ptr("regulators"),
			.id = PCA9450_BUCK3,
			.ops = &pca9450_dvs_buck_regulator_ops,
			.type = REGULATOR_VOLTAGE,
			.n_voltages = PCA9450_BUCK3_VOLTAGE_NUM,
			.linear_ranges = pca9450_dvs_buck_volts,
			.n_linear_ranges = ARRAY_SIZE(pca9450_dvs_buck_volts),
			.vsel_reg = PCA9450_REG_BUCK3OUT_DVS0,
			.vsel_mask = BUCK3OUT_DVS0_MASK,
			.enable_reg = PCA9450_REG_BUCK3CTRL,
			.enable_mask = BUCK3_ENMODE_MASK,
			.enable_val = BUCK_ENMODE_ONREQ,
			.ramp_reg = PCA9450_REG_BUCK3CTRL,
			.ramp_mask = BUCK3_RAMP_MASK,
			.ramp_delay_table = pca9450_dvs_buck_ramp_table,
			.n_ramp_values = ARRAY_SIZE(pca9450_dvs_buck_ramp_table),
			.owner = THIS_MODULE,
			.of_parse_cb = pca9450_set_dvs_levels,
		},
		.dvs = {
			.run_reg = PCA9450_REG_BUCK3OUT_DVS0,
			.run_mask = BUCK3OUT_DVS0_MASK,
			.standby_reg = PCA9450_REG_BUCK3OUT_DVS1,
			.standby_mask = BUCK3OUT_DVS1_MASK,
		},
	},
	{
		.desc = {
			.name = "buck4",
			.of_match = of_match_ptr("BUCK4"),
			.regulators_node = of_match_ptr("regulators"),
			.id = PCA9450_BUCK4,
			.ops = &pca9450_buck_regulator_ops,
			.type = REGULATOR_VOLTAGE,
			.n_voltages = PCA9450_BUCK4_VOLTAGE_NUM,
			.linear_ranges = pca9450_buck_volts,
			.n_linear_ranges = ARRAY_SIZE(pca9450_buck_volts),
			.vsel_reg = PCA9450_REG_BUCK4OUT,
			.vsel_mask = BUCK4OUT_MASK,
			.enable_reg = PCA9450_REG_BUCK4CTRL,
			.enable_mask = BUCK4_ENMODE_MASK,
			.enable_val = BUCK_ENMODE_ONREQ,
			.owner = THIS_MODULE,
		},
	},
	{
		.desc = {
			.name = "buck5",
			.of_match = of_match_ptr("BUCK5"),
			.regulators_node = of_match_ptr("regulators"),
			.id = PCA9450_BUCK5,
			.ops = &pca9450_buck_regulator_ops,
			.type = REGULATOR_VOLTAGE,
			.n_voltages = PCA9450_BUCK5_VOLTAGE_NUM,
			.linear_ranges = pca9450_buck_volts,
			.n_linear_ranges = ARRAY_SIZE(pca9450_buck_volts),
			.vsel_reg = PCA9450_REG_BUCK5OUT,
			.vsel_mask = BUCK5OUT_MASK,
			.enable_reg = PCA9450_REG_BUCK5CTRL,
			.enable_mask = BUCK5_ENMODE_MASK,
			.enable_val = BUCK_ENMODE_ONREQ,
			.owner = THIS_MODULE,
		},
	},
	{
		.desc = {
			.name = "buck6",
			.of_match = of_match_ptr("BUCK6"),
			.regulators_node = of_match_ptr("regulators"),
			.id = PCA9450_BUCK6,
			.ops = &pca9450_buck_regulator_ops,
			.type = REGULATOR_VOLTAGE,
			.n_voltages = PCA9450_BUCK6_VOLTAGE_NUM,
			.linear_ranges = pca9450_buck_volts,
			.n_linear_ranges = ARRAY_SIZE(pca9450_buck_volts),
			.vsel_reg = PCA9450_REG_BUCK6OUT,
			.vsel_mask = BUCK6OUT_MASK,
			.enable_reg = PCA9450_REG_BUCK6CTRL,
			.enable_mask = BUCK6_ENMODE_MASK,
			.enable_val = BUCK_ENMODE_ONREQ,
			.owner = THIS_MODULE,
		},
	},
	{
		.desc = {
			.name = "ldo1",
			.of_match = of_match_ptr("LDO1"),
			.regulators_node = of_match_ptr("regulators"),
			.id = PCA9450_LDO1,
			.ops = &pca9450_ldo_regulator_ops,
			.type = REGULATOR_VOLTAGE,
			.n_voltages = PCA9450_LDO1_VOLTAGE_NUM,
			.linear_ranges = pca9450_ldo1_volts,
			.n_linear_ranges = ARRAY_SIZE(pca9450_ldo1_volts),
			.vsel_reg = PCA9450_REG_LDO1CTRL,
			.vsel_mask = LDO1OUT_MASK,
			.enable_reg = PCA9450_REG_LDO1CTRL,
			.enable_mask = LDO1_EN_MASK,
			.owner = THIS_MODULE,
		},
	},
	{
		.desc = {
			.name = "ldo2",
			.of_match = of_match_ptr("LDO2"),
			.regulators_node = of_match_ptr("regulators"),
			.id = PCA9450_LDO2,
			.ops = &pca9450_ldo_regulator_ops,
			.type = REGULATOR_VOLTAGE,
			.n_voltages = PCA9450_LDO2_VOLTAGE_NUM,
			.linear_ranges = pca9450_ldo2_volts,
			.n_linear_ranges = ARRAY_SIZE(pca9450_ldo2_volts),
			.vsel_reg = PCA9450_REG_LDO2CTRL,
			.vsel_mask = LDO2OUT_MASK,
			.enable_reg = PCA9450_REG_LDO2CTRL,
			.enable_mask = LDO2_EN_MASK,
			.owner = THIS_MODULE,
		},
	},
	{
		.desc = {
			.name = "ldo3",
			.of_match = of_match_ptr("LDO3"),
			.regulators_node = of_match_ptr("regulators"),
			.id = PCA9450_LDO3,
			.ops = &pca9450_ldo_regulator_ops,
			.type = REGULATOR_VOLTAGE,
			.n_voltages = PCA9450_LDO3_VOLTAGE_NUM,
			.linear_ranges = pca9450_ldo34_volts,
			.n_linear_ranges = ARRAY_SIZE(pca9450_ldo34_volts),
			.vsel_reg = PCA9450_REG_LDO3CTRL,
			.vsel_mask = LDO3OUT_MASK,
			.enable_reg = PCA9450_REG_LDO3CTRL,
			.enable_mask = LDO3_EN_MASK,
			.owner = THIS_MODULE,
		},
	},
	{
		.desc = {
			.name = "ldo4",
			.of_match = of_match_ptr("LDO4"),
			.regulators_node = of_match_ptr("regulators"),
			.id = PCA9450_LDO4,
			.ops = &pca9450_ldo_regulator_ops,
			.type = REGULATOR_VOLTAGE,
			.n_voltages = PCA9450_LDO4_VOLTAGE_NUM,
			.linear_ranges = pca9450_ldo34_volts,
			.n_linear_ranges = ARRAY_SIZE(pca9450_ldo34_volts),
			.vsel_reg = PCA9450_REG_LDO4CTRL,
			.vsel_mask = LDO4OUT_MASK,
			.enable_reg = PCA9450_REG_LDO4CTRL,
			.enable_mask = LDO4_EN_MASK,
			.owner = THIS_MODULE,
		},
	},
	{
		.desc = {
			.name = "ldo5",
			.of_match = of_match_ptr("LDO5"),
			.regulators_node = of_match_ptr("regulators"),
			.id = PCA9450_LDO5,
			.ops = &pca9450_ldo_regulator_ops,
			.type = REGULATOR_VOLTAGE,
			.n_voltages = PCA9450_LDO5_VOLTAGE_NUM,
			.linear_ranges = pca9450_ldo5_volts,
			.n_linear_ranges = ARRAY_SIZE(pca9450_ldo5_volts),
			.vsel_reg = PCA9450_REG_LDO5CTRL_H,
			.vsel_mask = LDO5HOUT_MASK,
			.enable_reg = PCA9450_REG_LDO5CTRL_H,
			.enable_mask = LDO5H_EN_MASK,
			.owner = THIS_MODULE,
		},
	},
};

/*
 * Buck3 removed on PCA9450B and connected with Buck1 internal for dual phase
 * on PCA9450C as no Buck3.
 */
static const struct pca9450_regulator_desc pca9450bc_regulators[] = {
	{
		.desc = {
			.name = "buck1",
			.of_match = of_match_ptr("BUCK1"),
			.regulators_node = of_match_ptr("regulators"),
			.id = PCA9450_BUCK1,
			.ops = &pca9450_dvs_buck_regulator_ops,
			.type = REGULATOR_VOLTAGE,
			.n_voltages = PCA9450_BUCK1_VOLTAGE_NUM,
			.linear_ranges = pca9450_dvs_buck_volts,
			.n_linear_ranges = ARRAY_SIZE(pca9450_dvs_buck_volts),
			.vsel_reg = PCA9450_REG_BUCK1OUT_DVS0,
			.vsel_mask = BUCK1OUT_DVS0_MASK,
			.enable_reg = PCA9450_REG_BUCK1CTRL,
			.enable_mask = BUCK1_ENMODE_MASK,
			.enable_val = BUCK_ENMODE_ONREQ,
			.ramp_reg = PCA9450_REG_BUCK1CTRL,
			.ramp_mask = BUCK1_RAMP_MASK,
			.ramp_delay_table = pca9450_dvs_buck_ramp_table,
			.n_ramp_values = ARRAY_SIZE(pca9450_dvs_buck_ramp_table),
			.owner = THIS_MODULE,
			.of_parse_cb = pca9450_set_dvs_levels,
		},
		.dvs = {
			.run_reg = PCA9450_REG_BUCK1OUT_DVS0,
			.run_mask = BUCK1OUT_DVS0_MASK,
			.standby_reg = PCA9450_REG_BUCK1OUT_DVS1,
			.standby_mask = BUCK1OUT_DVS1_MASK,
		},
	},
	{
		.desc = {
			.name = "buck2",
			.of_match = of_match_ptr("BUCK2"),
			.regulators_node = of_match_ptr("regulators"),
			.id = PCA9450_BUCK2,
			.ops = &pca9450_dvs_buck_regulator_ops,
			.type = REGULATOR_VOLTAGE,
			.n_voltages = PCA9450_BUCK2_VOLTAGE_NUM,
			.linear_ranges = pca9450_dvs_buck_volts,
			.n_linear_ranges = ARRAY_SIZE(pca9450_dvs_buck_volts),
			.vsel_reg = PCA9450_REG_BUCK2OUT_DVS0,
			.vsel_mask = BUCK2OUT_DVS0_MASK,
			.enable_reg = PCA9450_REG_BUCK2CTRL,
			.enable_mask = BUCK2_ENMODE_MASK,
			.enable_val = BUCK_ENMODE_ONREQ_STBYREQ,
			.ramp_reg = PCA9450_REG_BUCK2CTRL,
			.ramp_mask = BUCK2_RAMP_MASK,
			.ramp_delay_table = pca9450_dvs_buck_ramp_table,
			.n_ramp_values = ARRAY_SIZE(pca9450_dvs_buck_ramp_table),
			.owner = THIS_MODULE,
			.of_parse_cb = pca9450_set_dvs_levels,
		},
		.dvs = {
			.run_reg = PCA9450_REG_BUCK2OUT_DVS0,
			.run_mask = BUCK2OUT_DVS0_MASK,
			.standby_reg = PCA9450_REG_BUCK2OUT_DVS1,
			.standby_mask = BUCK2OUT_DVS1_MASK,
		},
	},
	{
		.desc = {
			.name = "buck4",
			.of_match = of_match_ptr("BUCK4"),
			.regulators_node = of_match_ptr("regulators"),
			.id = PCA9450_BUCK4,
			.ops = &pca9450_buck_regulator_ops,
			.type = REGULATOR_VOLTAGE,
			.n_voltages = PCA9450_BUCK4_VOLTAGE_NUM,
			.linear_ranges = pca9450_buck_volts,
			.n_linear_ranges = ARRAY_SIZE(pca9450_buck_volts),
			.vsel_reg = PCA9450_REG_BUCK4OUT,
			.vsel_mask = BUCK4OUT_MASK,
			.enable_reg = PCA9450_REG_BUCK4CTRL,
			.enable_mask = BUCK4_ENMODE_MASK,
			.enable_val = BUCK_ENMODE_ONREQ,
			.owner = THIS_MODULE,
		},
	},
	{
		.desc = {
			.name = "buck5",
			.of_match = of_match_ptr("BUCK5"),
			.regulators_node = of_match_ptr("regulators"),
			.id = PCA9450_BUCK5,
			.ops = &pca9450_buck_regulator_ops,
			.type = REGULATOR_VOLTAGE,
			.n_voltages = PCA9450_BUCK5_VOLTAGE_NUM,
			.linear_ranges = pca9450_buck_volts,
			.n_linear_ranges = ARRAY_SIZE(pca9450_buck_volts),
			.vsel_reg = PCA9450_REG_BUCK5OUT,
			.vsel_mask = BUCK5OUT_MASK,
			.enable_reg = PCA9450_REG_BUCK5CTRL,
			.enable_mask = BUCK5_ENMODE_MASK,
			.enable_val = BUCK_ENMODE_ONREQ,
			.owner = THIS_MODULE,
		},
	},
	{
		.desc = {
			.name = "buck6",
			.of_match = of_match_ptr("BUCK6"),
			.regulators_node = of_match_ptr("regulators"),
			.id = PCA9450_BUCK6,
			.ops = &pca9450_buck_regulator_ops,
			.type = REGULATOR_VOLTAGE,
			.n_voltages = PCA9450_BUCK6_VOLTAGE_NUM,
			.linear_ranges = pca9450_buck_volts,
			.n_linear_ranges = ARRAY_SIZE(pca9450_buck_volts),
			.vsel_reg = PCA9450_REG_BUCK6OUT,
			.vsel_mask = BUCK6OUT_MASK,
			.enable_reg = PCA9450_REG_BUCK6CTRL,
			.enable_mask = BUCK6_ENMODE_MASK,
			.enable_val = BUCK_ENMODE_ONREQ,
			.owner = THIS_MODULE,
		},
	},
	{
		.desc = {
			.name = "ldo1",
			.of_match = of_match_ptr("LDO1"),
			.regulators_node = of_match_ptr("regulators"),
			.id = PCA9450_LDO1,
			.ops = &pca9450_ldo_regulator_ops,
			.type = REGULATOR_VOLTAGE,
			.n_voltages = PCA9450_LDO1_VOLTAGE_NUM,
			.linear_ranges = pca9450_ldo1_volts,
			.n_linear_ranges = ARRAY_SIZE(pca9450_ldo1_volts),
			.vsel_reg = PCA9450_REG_LDO1CTRL,
			.vsel_mask = LDO1OUT_MASK,
			.enable_reg = PCA9450_REG_LDO1CTRL,
			.enable_mask = LDO1_EN_MASK,
			.owner = THIS_MODULE,
		},
	},
	{
		.desc = {
			.name = "ldo2",
			.of_match = of_match_ptr("LDO2"),
			.regulators_node = of_match_ptr("regulators"),
			.id = PCA9450_LDO2,
			.ops = &pca9450_ldo_regulator_ops,
			.type = REGULATOR_VOLTAGE,
			.n_voltages = PCA9450_LDO2_VOLTAGE_NUM,
			.linear_ranges = pca9450_ldo2_volts,
			.n_linear_ranges = ARRAY_SIZE(pca9450_ldo2_volts),
			.vsel_reg = PCA9450_REG_LDO2CTRL,
			.vsel_mask = LDO2OUT_MASK,
			.enable_reg = PCA9450_REG_LDO2CTRL,
			.enable_mask = LDO2_EN_MASK,
			.owner = THIS_MODULE,
		},
	},
	{
		.desc = {
			.name = "ldo3",
			.of_match = of_match_ptr("LDO3"),
			.regulators_node = of_match_ptr("regulators"),
			.id = PCA9450_LDO3,
			.ops = &pca9450_ldo_regulator_ops,
			.type = REGULATOR_VOLTAGE,
			.n_voltages = PCA9450_LDO3_VOLTAGE_NUM,
			.linear_ranges = pca9450_ldo34_volts,
			.n_linear_ranges = ARRAY_SIZE(pca9450_ldo34_volts),
			.vsel_reg = PCA9450_REG_LDO3CTRL,
			.vsel_mask = LDO3OUT_MASK,
			.enable_reg = PCA9450_REG_LDO3CTRL,
			.enable_mask = LDO3_EN_MASK,
			.owner = THIS_MODULE,
		},
	},
	{
		.desc = {
			.name = "ldo4",
			.of_match = of_match_ptr("LDO4"),
			.regulators_node = of_match_ptr("regulators"),
			.id = PCA9450_LDO4,
			.ops = &pca9450_ldo_regulator_ops,
			.type = REGULATOR_VOLTAGE,
			.n_voltages = PCA9450_LDO4_VOLTAGE_NUM,
			.linear_ranges = pca9450_ldo34_volts,
			.n_linear_ranges = ARRAY_SIZE(pca9450_ldo34_volts),
			.vsel_reg = PCA9450_REG_LDO4CTRL,
			.vsel_mask = LDO4OUT_MASK,
			.enable_reg = PCA9450_REG_LDO4CTRL,
			.enable_mask = LDO4_EN_MASK,
			.owner = THIS_MODULE,
		},
	},
	{
		.desc = {
			.name = "ldo5",
			.of_match = of_match_ptr("LDO5"),
			.regulators_node = of_match_ptr("regulators"),
			.id = PCA9450_LDO5,
			.ops = &pca9450_ldo_regulator_ops,
			.type = REGULATOR_VOLTAGE,
			.n_voltages = PCA9450_LDO5_VOLTAGE_NUM,
			.linear_ranges = pca9450_ldo5_volts,
			.n_linear_ranges = ARRAY_SIZE(pca9450_ldo5_volts),
			.vsel_reg = PCA9450_REG_LDO5CTRL_H,
			.vsel_mask = LDO5HOUT_MASK,
			.enable_reg = PCA9450_REG_LDO5CTRL_H,
			.enable_mask = LDO5H_EN_MASK,
			.owner = THIS_MODULE,
		},
	},
};

static const struct pca9450_regulator_desc pca9451a_regulators[] = {
	{
		.desc = {
			.name = "buck1",
			.of_match = of_match_ptr("BUCK1"),
			.regulators_node = of_match_ptr("regulators"),
			.id = PCA9450_BUCK1,
			.ops = &pca9450_dvs_buck_regulator_ops,
			.type = REGULATOR_VOLTAGE,
			.n_voltages = PCA9450_BUCK1_VOLTAGE_NUM,
			.linear_ranges = pca9450_dvs_buck_volts,
			.n_linear_ranges = ARRAY_SIZE(pca9450_dvs_buck_volts),
			.vsel_reg = PCA9450_REG_BUCK1OUT_DVS0,
			.vsel_mask = BUCK1OUT_DVS0_MASK,
			.enable_reg = PCA9450_REG_BUCK1CTRL,
			.enable_mask = BUCK1_ENMODE_MASK,
			.enable_val = BUCK_ENMODE_ONREQ,
			.ramp_mask = BUCK1_RAMP_MASK,
			.ramp_delay_table = pca9450_dvs_buck_ramp_table,
			.n_ramp_values = ARRAY_SIZE(pca9450_dvs_buck_ramp_table),
			.owner = THIS_MODULE,
			.of_parse_cb = pca9450_set_dvs_levels,
		},
		.dvs = {
			.run_reg = PCA9450_REG_BUCK1OUT_DVS0,
			.run_mask = BUCK1OUT_DVS0_MASK,
			.standby_reg = PCA9450_REG_BUCK1OUT_DVS1,
			.standby_mask = BUCK1OUT_DVS1_MASK,
		},
	},
	{
		.desc = {
			.name = "buck1_trim",
			.of_match = of_match_ptr("BUCK1"),
			.regulators_node = of_match_ptr("regulators"),
			.id = PCA9450_BUCK1,
			.ops = &pca9450_dvs_buck_regulator_ops,
			.type = REGULATOR_VOLTAGE,
			.n_voltages = PCA9450_BUCK1_VOLTAGE_NUM,
			.linear_ranges = pca9450_trim_dvs_buck_volts,
			.n_linear_ranges = ARRAY_SIZE(pca9450_trim_dvs_buck_volts),
			.vsel_reg = PCA9450_REG_BUCK1OUT_DVS0,
			.vsel_mask = BUCK1OUT_DVS0_MASK,
			.enable_reg = PCA9450_REG_BUCK1CTRL,
			.enable_mask = BUCK1_ENMODE_MASK,
			.enable_val = BUCK_ENMODE_ONREQ,
			.ramp_mask = BUCK1_RAMP_MASK,
			.ramp_delay_table = pca9450_dvs_buck_ramp_table,
			.n_ramp_values = ARRAY_SIZE(pca9450_dvs_buck_ramp_table),
			.owner = THIS_MODULE,
			.of_parse_cb = pca9450_set_dvs_levels,
		},
		.dvs = {
			.run_reg = PCA9450_REG_BUCK1OUT_DVS0,
			.run_mask = BUCK1OUT_DVS0_MASK,
			.standby_reg = PCA9450_REG_BUCK1OUT_DVS1,
			.standby_mask = BUCK1OUT_DVS1_MASK,
		},
	},
	{
		.desc = {
			.name = "buck2",
			.of_match = of_match_ptr("BUCK2"),
			.regulators_node = of_match_ptr("regulators"),
			.id = PCA9450_BUCK2,
			.ops = &pca9450_dvs_buck_regulator_ops,
			.type = REGULATOR_VOLTAGE,
			.n_voltages = PCA9450_BUCK2_VOLTAGE_NUM,
			.linear_ranges = pca9450_dvs_buck_volts,
			.n_linear_ranges = ARRAY_SIZE(pca9450_dvs_buck_volts),
			.vsel_reg = PCA9450_REG_BUCK2OUT_DVS0,
			.vsel_mask = BUCK2OUT_DVS0_MASK,
			.enable_reg = PCA9450_REG_BUCK2CTRL,
			.enable_mask = BUCK2_ENMODE_MASK,
			.enable_val = BUCK_ENMODE_ONREQ_STBYREQ,
			.ramp_mask = BUCK2_RAMP_MASK,
			.ramp_delay_table = pca9450_dvs_buck_ramp_table,
			.n_ramp_values = ARRAY_SIZE(pca9450_dvs_buck_ramp_table),
			.owner = THIS_MODULE,
			.of_parse_cb = pca9450_set_dvs_levels,
		},
		.dvs = {
			.run_reg = PCA9450_REG_BUCK2OUT_DVS0,
			.run_mask = BUCK2OUT_DVS0_MASK,
			.standby_reg = PCA9450_REG_BUCK2OUT_DVS1,
			.standby_mask = BUCK2OUT_DVS1_MASK,
		},
	},
	{
		.desc = {
			.name = "buck4",
			.of_match = of_match_ptr("BUCK4"),
			.regulators_node = of_match_ptr("regulators"),
			.id = PCA9450_BUCK4,
			.ops = &pca9450_buck_regulator_ops,
			.type = REGULATOR_VOLTAGE,
			.n_voltages = PCA9450_BUCK4_VOLTAGE_NUM,
			.linear_ranges = pca9450_buck_volts,
			.n_linear_ranges = ARRAY_SIZE(pca9450_buck_volts),
			.vsel_reg = PCA9450_REG_BUCK4OUT,
			.vsel_mask = BUCK4OUT_MASK,
			.enable_reg = PCA9450_REG_BUCK4CTRL,
			.enable_mask = BUCK4_ENMODE_MASK,
			.enable_val = BUCK_ENMODE_ONREQ,
			.owner = THIS_MODULE,
		},
	},
	{
		.desc = {
			.name = "buck5",
			.of_match = of_match_ptr("BUCK5"),
			.regulators_node = of_match_ptr("regulators"),
			.id = PCA9450_BUCK5,
			.ops = &pca9450_buck_regulator_ops,
			.type = REGULATOR_VOLTAGE,
			.n_voltages = PCA9450_BUCK5_VOLTAGE_NUM,
			.linear_ranges = pca9450_buck_volts,
			.n_linear_ranges = ARRAY_SIZE(pca9450_buck_volts),
			.vsel_reg = PCA9450_REG_BUCK5OUT,
			.vsel_mask = BUCK5OUT_MASK,
			.enable_reg = PCA9450_REG_BUCK5CTRL,
			.enable_mask = BUCK5_ENMODE_MASK,
			.enable_val = BUCK_ENMODE_ONREQ,
			.owner = THIS_MODULE,
		},
	},
	{
		.desc = {
			.name = "buck6",
			.of_match = of_match_ptr("BUCK6"),
			.regulators_node = of_match_ptr("regulators"),
			.id = PCA9450_BUCK6,
			.ops = &pca9450_buck_regulator_ops,
			.type = REGULATOR_VOLTAGE,
			.n_voltages = PCA9450_BUCK6_VOLTAGE_NUM,
			.linear_ranges = pca9450_buck_volts,
			.n_linear_ranges = ARRAY_SIZE(pca9450_buck_volts),
			.vsel_reg = PCA9450_REG_BUCK6OUT,
			.vsel_mask = BUCK6OUT_MASK,
			.enable_reg = PCA9450_REG_BUCK6CTRL,
			.enable_mask = BUCK6_ENMODE_MASK,
			.enable_val = BUCK_ENMODE_ONREQ,
			.owner = THIS_MODULE,
		},
	},
	{
		.desc = {
			.name = "ldo1",
			.of_match = of_match_ptr("LDO1"),
			.regulators_node = of_match_ptr("regulators"),
			.id = PCA9450_LDO1,
			.ops = &pca9450_ldo_regulator_ops,
			.type = REGULATOR_VOLTAGE,
			.n_voltages = PCA9450_LDO1_VOLTAGE_NUM,
			.linear_ranges = pca9450_ldo1_volts,
			.n_linear_ranges = ARRAY_SIZE(pca9450_ldo1_volts),
			.vsel_reg = PCA9450_REG_LDO1CTRL,
			.vsel_mask = LDO1OUT_MASK,
			.enable_reg = PCA9450_REG_LDO1CTRL,
			.enable_mask = LDO1_EN_MASK,
			.owner = THIS_MODULE,
		},
	},
	{
		.desc = {
			.name = "ldo3",
			.of_match = of_match_ptr("LDO3"),
			.regulators_node = of_match_ptr("regulators"),
			.id = PCA9450_LDO3,
			.ops = &pca9450_ldo_regulator_ops,
			.type = REGULATOR_VOLTAGE,
			.n_voltages = PCA9450_LDO3_VOLTAGE_NUM,
			.linear_ranges = pca9450_ldo34_volts,
			.n_linear_ranges = ARRAY_SIZE(pca9450_ldo34_volts),
			.vsel_reg = PCA9450_REG_LDO3CTRL,
			.vsel_mask = LDO3OUT_MASK,
			.enable_reg = PCA9450_REG_LDO3CTRL,
			.enable_mask = LDO3_EN_MASK,
			.owner = THIS_MODULE,
		},
	},
	{
		.desc = {
			.name = "ldo4",
			.of_match = of_match_ptr("LDO4"),
			.regulators_node = of_match_ptr("regulators"),
			.id = PCA9450_LDO4,
			.ops = &pca9450_ldo_regulator_ops,
			.type = REGULATOR_VOLTAGE,
			.n_voltages = PCA9450_LDO4_VOLTAGE_NUM,
			.linear_ranges = pca9450_ldo34_volts,
			.n_linear_ranges = ARRAY_SIZE(pca9450_ldo34_volts),
			.vsel_reg = PCA9450_REG_LDO4CTRL,
			.vsel_mask = LDO4OUT_MASK,
			.enable_reg = PCA9450_REG_LDO4CTRL,
			.enable_mask = LDO4_EN_MASK,
			.owner = THIS_MODULE,
		},
	},
	{
		.desc = {
			.name = "ldo5",
			.of_match = of_match_ptr("LDO5"),
			.regulators_node = of_match_ptr("regulators"),
			.id = PCA9450_LDO5,
			.ops = &pca9450_ldo_regulator_ops,
			.type = REGULATOR_VOLTAGE,
			.n_voltages = PCA9450_LDO5_VOLTAGE_NUM,
			.linear_ranges = pca9450_ldo5_volts,
			.n_linear_ranges = ARRAY_SIZE(pca9450_ldo5_volts),
			.vsel_reg = PCA9450_REG_LDO5CTRL_H,
			.vsel_mask = LDO5HOUT_MASK,
			.enable_reg = PCA9450_REG_LDO5CTRL_H,
			.enable_mask = LDO5H_EN_MASK,
			.owner = THIS_MODULE,
		},
	},
};

static irqreturn_t pca9450_irq_handler(int irq, void *data)
{
	struct pca9450 *pca9450 = data;
	struct regmap *regmap = pca9450->regmap;
	unsigned int status;
	int ret;

	ret = regmap_read(regmap, PCA9450_REG_INT1, &status);
	if (ret < 0) {
		dev_err(pca9450->dev,
			"Failed to read INT1(%d)\n", ret);
		return IRQ_NONE;
	}

	if (status & IRQ_PWRON)
		dev_warn(pca9450->dev, "PWRON interrupt.\n");

	if (status & IRQ_WDOGB)
		dev_warn(pca9450->dev, "WDOGB interrupt.\n");

	if (status & IRQ_VR_FLT1)
		dev_warn(pca9450->dev, "VRFLT1 interrupt.\n");

	if (status & IRQ_VR_FLT2)
		dev_warn(pca9450->dev, "VRFLT2 interrupt.\n");

	if (status & IRQ_LOWVSYS)
		dev_warn(pca9450->dev, "LOWVSYS interrupt.\n");

	if (status & IRQ_THERM_105)
		dev_warn(pca9450->dev, "IRQ_THERM_105 interrupt.\n");

	if (status & IRQ_THERM_125)
		dev_warn(pca9450->dev, "IRQ_THERM_125 interrupt.\n");

	return IRQ_HANDLED;
}

static int pca9450_i2c_probe(struct i2c_client *i2c)
{
	enum pca9450_chip_type type = (unsigned int)(uintptr_t)
				      of_device_get_match_data(&i2c->dev);
	const struct pca9450_regulator_desc	*regulator_desc;
	struct regulator_config config = { };
	struct pca9450 *pca9450;
	unsigned int device_id, i, val;
<<<<<<< HEAD
	unsigned int irq_flags = IRQF_TRIGGER_FALLING | IRQF_ONESHOT;
=======
	unsigned int reset_ctrl;
>>>>>>> ccf0a997
	bool pmic_trim = false;
	int ret;

	if (!i2c->irq) {
		dev_err(&i2c->dev, "No IRQ configured?\n");
		return -EINVAL;
	}

	of_property_read_u32(i2c->dev.of_node, "interrupt-flags", &irq_flags);

	pca9450 = devm_kzalloc(&i2c->dev, sizeof(struct pca9450), GFP_KERNEL);
	if (!pca9450)
		return -ENOMEM;

	pca9450->regmap = devm_regmap_init_i2c(i2c,
					       &pca9450_regmap_config);
	if (IS_ERR(pca9450->regmap)) {
		dev_err(&i2c->dev, "regmap initialization failed\n");
		return PTR_ERR(pca9450->regmap);
	}

	ret = regmap_read(pca9450->regmap, PCA9450_REG_PWRCTRL, &val);
	if (ret) {
		dev_err(&i2c->dev, "Read device id error\n");
		return ret;
	}

	if (val & PCA9450_REG_PWRCTRL_TOFF_DEB)
		pmic_trim = true;

	switch (type) {
	case PCA9450_TYPE_PCA9450A:
		regulator_desc = pca9450a_regulators;
		pca9450->rcnt = ARRAY_SIZE(pca9450a_regulators);
		break;
	case PCA9450_TYPE_PCA9450BC:
		regulator_desc = pca9450bc_regulators;
		pca9450->rcnt = ARRAY_SIZE(pca9450bc_regulators);
		break;
	case PCA9450_TYPE_PCA9451A:
	case PCA9450_TYPE_PCA9452:
		regulator_desc = pca9451a_regulators;
		pca9450->rcnt = ARRAY_SIZE(pca9451a_regulators);
		break;
	default:
		dev_err(&i2c->dev, "Unknown device type");
		return -EINVAL;
	}

	pca9450->irq = i2c->irq;
	pca9450->type = type;
	pca9450->dev = &i2c->dev;

	dev_set_drvdata(&i2c->dev, pca9450);

	ret = regmap_read(pca9450->regmap, PCA9450_REG_DEV_ID, &device_id);
	if (ret) {
		dev_err(&i2c->dev, "Read device id error\n");
		return ret;
	}

	/* Check your board and dts for match the right pmic */
	if (((device_id >> 4) != 0x1 && type == PCA9450_TYPE_PCA9450A) ||
	    ((device_id >> 4) != 0x3 && type == PCA9450_TYPE_PCA9450BC) ||
	    ((device_id >> 4) != 0x9 && type == PCA9450_TYPE_PCA9451A) ||
	    ((device_id >> 4) != 0x9 && type == PCA9450_TYPE_PCA9452)) {
		dev_err(&i2c->dev, "Device id(%x) mismatched\n",
			device_id >> 4);
		return -EINVAL;
	}

	for (i = 0; i < pca9450->rcnt; i++) {
		const struct regulator_desc *desc;
		struct regulator_dev *rdev;
		const struct pca9450_regulator_desc *r;

		if ((type == PCA9450_TYPE_PCA9451A || type == PCA9450_TYPE_PCA9452) &&
		    !strcmp((&regulator_desc[i])->desc.name, "buck1") && pmic_trim) {
			r = &regulator_desc[i + 1];
			i = i + 1;
		} else if ((type == PCA9450_TYPE_PCA9451A || type == PCA9450_TYPE_PCA9452) &&
			   !strcmp((&regulator_desc[i])->desc.name, "buck1")) {
			r = &regulator_desc[i];
			i = i + 1;
		} else if (type == PCA9450_TYPE_PCA9451A &&
			 !strcmp((&regulator_desc[i])->desc.name, "ldo3"))
			continue;
		else
			r = &regulator_desc[i];

		desc = &r->desc;

		config.regmap = pca9450->regmap;
		config.dev = pca9450->dev;

		rdev = devm_regulator_register(pca9450->dev, desc, &config);
		if (IS_ERR(rdev)) {
			ret = PTR_ERR(rdev);
			dev_err(pca9450->dev,
				"Failed to register regulator(%s): %d\n",
				desc->name, ret);
			return ret;
		}
	}

	ret = devm_request_threaded_irq(pca9450->dev, pca9450->irq, NULL,
					pca9450_irq_handler,
					irq_flags,
					"pca9450-irq", pca9450);
	if (ret != 0) {
		dev_err(pca9450->dev, "Failed to request IRQ: %d\n",
			pca9450->irq);
		return ret;
	}
	/* Unmask all interrupt except PWRON/WDOG/RSVD */
	ret = regmap_update_bits(pca9450->regmap, PCA9450_REG_INT1_MSK,
				IRQ_VR_FLT1 | IRQ_VR_FLT2 | IRQ_LOWVSYS |
				IRQ_THERM_105 | IRQ_THERM_125,
				IRQ_PWRON | IRQ_WDOGB | IRQ_RSVD);
	if (ret) {
		dev_err(&i2c->dev, "Unmask irq error\n");
		return ret;
	}

	/* Clear PRESET_EN bit in BUCK123_DVS to use DVS registers */
	ret = regmap_clear_bits(pca9450->regmap, PCA9450_REG_BUCK123_DVS,
				BUCK123_PRESET_EN);
	if (ret) {
		dev_err(&i2c->dev, "Failed to clear PRESET_EN bit: %d\n", ret);
		return ret;
	}

	if (of_property_read_bool(i2c->dev.of_node, "nxp,wdog_b-warm-reset"))
		reset_ctrl = WDOG_B_CFG_WARM;
	else
		reset_ctrl = WDOG_B_CFG_COLD_LDO12;

	/* Set reset behavior on assertion of WDOG_B signal */
	ret = regmap_update_bits(pca9450->regmap, PCA9450_REG_RESET_CTRL,
				 WDOG_B_CFG_MASK, reset_ctrl);
	if (ret) {
		dev_err(&i2c->dev, "Failed to set WDOG_B reset behavior\n");
		return ret;
	}

	if (of_property_read_bool(i2c->dev.of_node, "digi,wdog_b-disabled-in-suspend"))
		wdog_disabled_in_suspend = true;

	if (of_property_read_bool(i2c->dev.of_node, "nxp,i2c-lt-enable")) {
		/* Enable I2C Level Translator */
		ret = regmap_update_bits(pca9450->regmap, PCA9450_REG_CONFIG2,
					 I2C_LT_MASK, I2C_LT_ON_STANDBY_RUN);
		if (ret) {
			dev_err(&i2c->dev,
				"Failed to enable I2C level translator\n");
			return ret;
		}
	}

	/*
	 * The driver uses the LDO5CTRL_H register to control the LDO5 regulator.
	 * This is only valid if the SD_VSEL input of the PMIC is high. Let's
	 * check if the pin is available as GPIO and set it to high.
	 */
	pca9450->sd_vsel_gpio = gpiod_get_optional(pca9450->dev, "sd-vsel", GPIOD_OUT_HIGH);

	if (IS_ERR(pca9450->sd_vsel_gpio)) {
		dev_err(&i2c->dev, "Failed to get SD_VSEL GPIO\n");
		return PTR_ERR(pca9450->sd_vsel_gpio);
	}

<<<<<<< HEAD
	dev_info(&i2c->dev, "%s probed (irq-flags %x).\n",
		type == PCA9450_TYPE_PCA9450A ? "pca9450a" :
		(type == PCA9450_TYPE_PCA9451A ? "pca9451a" : "pca9450bc"),
		irq_flags);
=======
	dev_info(&i2c->dev, "%s probed.\n",
		type == PCA9450_TYPE_PCA9450A ? "pca9450a" :
		(type == PCA9450_TYPE_PCA9451A ? "pca9451a" : "pca9450bc"));
>>>>>>> ccf0a997

	return 0;
}

static const struct of_device_id pca9450_of_match[] = {
	{
		.compatible = "nxp,pca9450a",
		.data = (void *)PCA9450_TYPE_PCA9450A,
	},
	{
		.compatible = "nxp,pca9450b",
		.data = (void *)PCA9450_TYPE_PCA9450BC,
	},
	{
		.compatible = "nxp,pca9450c",
		.data = (void *)PCA9450_TYPE_PCA9450BC,
	},
	{
		.compatible = "nxp,pca9451a",
		.data = (void *)PCA9450_TYPE_PCA9451A,
	},
	{
		.compatible = "nxp,pca9452",
		.data = (void *)PCA9450_TYPE_PCA9452,
	},
	{ }
};
MODULE_DEVICE_TABLE(of, pca9450_of_match);

static struct i2c_driver pca9450_i2c_driver = {
	.driver = {
		.name = "nxp-pca9450",
		.probe_type = PROBE_PREFER_ASYNCHRONOUS,
		.of_match_table = pca9450_of_match,
	},
	.probe = pca9450_i2c_probe,
};

module_i2c_driver(pca9450_i2c_driver);

MODULE_AUTHOR("Robin Gong <yibin.gong@nxp.com>");
MODULE_DESCRIPTION("NXP PCA9450 Power Management IC driver");
MODULE_LICENSE("GPL");<|MERGE_RESOLUTION|>--- conflicted
+++ resolved
@@ -1033,11 +1033,7 @@
 	struct regulator_config config = { };
 	struct pca9450 *pca9450;
 	unsigned int device_id, i, val;
-<<<<<<< HEAD
 	unsigned int irq_flags = IRQF_TRIGGER_FALLING | IRQF_ONESHOT;
-=======
-	unsigned int reset_ctrl;
->>>>>>> ccf0a997
 	bool pmic_trim = false;
 	int ret;
 
@@ -1209,16 +1205,10 @@
 		return PTR_ERR(pca9450->sd_vsel_gpio);
 	}
 
-<<<<<<< HEAD
 	dev_info(&i2c->dev, "%s probed (irq-flags %x).\n",
 		type == PCA9450_TYPE_PCA9450A ? "pca9450a" :
 		(type == PCA9450_TYPE_PCA9451A ? "pca9451a" : "pca9450bc"),
 		irq_flags);
-=======
-	dev_info(&i2c->dev, "%s probed.\n",
-		type == PCA9450_TYPE_PCA9450A ? "pca9450a" :
-		(type == PCA9450_TYPE_PCA9451A ? "pca9451a" : "pca9450bc"));
->>>>>>> ccf0a997
 
 	return 0;
 }
