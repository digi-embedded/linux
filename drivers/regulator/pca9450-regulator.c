--- conflicted
+++ resolved
@@ -1003,12 +1003,8 @@
 	const struct pca9450_regulator_desc	*regulator_desc;
 	struct regulator_config config = { };
 	struct pca9450 *pca9450;
-<<<<<<< HEAD
-	unsigned int device_id, i;
+	unsigned int device_id, i, val;
 	unsigned int irq_flags = IRQF_TRIGGER_FALLING | IRQF_ONESHOT;
-=======
-	unsigned int device_id, i, val;
->>>>>>> 66e442bc
 	unsigned int reset_ctrl;
 	bool pmic_trim = false;
 	int ret;
@@ -1178,7 +1174,7 @@
 		return PTR_ERR(pca9450->sd_vsel_gpio);
 	}
 
-	dev_info(&i2c->dev, "%s probed (irq-flags %x)\n",
+	dev_info(&i2c->dev, "%s probed (irq-flags %x).\n",
 		type == PCA9450_TYPE_PCA9450A ? "pca9450a" :
 		(type == PCA9450_TYPE_PCA9451A ? "pca9451a" : "pca9450bc"),
 		irq_flags);
