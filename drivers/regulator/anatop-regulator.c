/*
 * Copyright (C) 2011-2015 Freescale Semiconductor, Inc. All Rights Reserved.
 */

/*
 * This program is free software; you can redistribute it and/or modify
 * it under the terms of the GNU General Public License as published by
 * the Free Software Foundation; either version 2 of the License, or
 * (at your option) any later version.

 * This program is distributed in the hope that it will be useful,
 * but WITHOUT ANY WARRANTY; without even the implied warranty of
 * MERCHANTABILITY or FITNESS FOR A PARTICULAR PURPOSE.  See the
 * GNU General Public License for more details.

 * You should have received a copy of the GNU General Public License along
 * with this program; if not, write to the Free Software Foundation, Inc.,
 * 51 Franklin Street, Fifth Floor, Boston, MA 02110-1301 USA.
 */

#include <linux/slab.h>
#include <linux/device.h>
#include <linux/module.h>
#include <linux/mfd/syscon.h>
#include <linux/err.h>
#include <linux/io.h>
#include <linux/platform_device.h>
#include <linux/of.h>
#include <linux/of_address.h>
#include <linux/regmap.h>
#include <linux/regulator/driver.h>
#include <linux/regulator/of_regulator.h>
#include <linux/regulator/machine.h>

#define LDO_RAMP_UP_UNIT_IN_CYCLES      64 /* 64 cycles per step */
#define LDO_RAMP_UP_FREQ_IN_MHZ         24 /* cycle based on 24M OSC */

#define LDO_POWER_GATE			0x00
#define LDO_FET_FULL_ON			0x1f

#define LDO_MIN_DROPOUT_UV		125000

struct anatop_regulator {
	const char *name;
	u32 control_reg;
	struct regmap *anatop;
	int vol_bit_shift;
	int vol_bit_width;
	u32 delay_reg;
	int delay_bit_shift;
	int delay_bit_width;
	int min_bit_val;
	int min_voltage;
	int max_voltage;
	struct regulator_desc rdesc;
	struct regulator_init_data *initdata;
	bool bypass;
	int sel;
	u32 enable_bit;
};

static struct anatop_regulator *vddpu;
static struct anatop_regulator *vddsoc;

static int anatop_regmap_set_voltage_time_sel(struct regulator_dev *reg,
	unsigned int old_sel,
	unsigned int new_sel)
{
	struct anatop_regulator *anatop_reg = rdev_get_drvdata(reg);
	u32 val;
	int ret = 0;

	/* check whether need to care about LDO ramp up speed */
	if (anatop_reg->delay_bit_width && new_sel > old_sel) {
		/*
		 * the delay for LDO ramp up time is
		 * based on the register setting, we need
		 * to calculate how many steps LDO need to
		 * ramp up, and how much delay needed. (us)
		 */
		regmap_read(anatop_reg->anatop, anatop_reg->delay_reg, &val);
		val = (val >> anatop_reg->delay_bit_shift) &
			((1 << anatop_reg->delay_bit_width) - 1);
		ret = (new_sel - old_sel) * (LDO_RAMP_UP_UNIT_IN_CYCLES <<
			val) / LDO_RAMP_UP_FREQ_IN_MHZ + 1;
	}

	return ret;
}

static int anatop_core_regmap_enable(struct regulator_dev *reg)
{
	struct anatop_regulator *anatop_reg = rdev_get_drvdata(reg);
	int sel;

	/*
	 * The vddpu has to stay at the same voltage level as vddsoc
	 * whenever it's about to be enabled.
	 */
<<<<<<< HEAD
	if (anatop_reg == vddpu && vddsoc)
		anatop_reg->sel = vddsoc->sel;
=======
	if (anatop_reg == vddpu && vddsoc) {
		anatop_reg->sel = vddsoc->sel;
		anatop_reg->bypass = vddsoc->bypass;
		if (anatop_reg->bypass)
			anatop_reg->rdesc.min_dropout_uV = 0;
	}
>>>>>>> f2ed3bfc

	sel = anatop_reg->bypass ? LDO_FET_FULL_ON : anatop_reg->sel;
	return regulator_set_voltage_sel_regmap(reg, sel);
}

static int anatop_core_regmap_disable(struct regulator_dev *reg)
{
	return regulator_set_voltage_sel_regmap(reg, LDO_POWER_GATE);
}

static int anatop_core_regmap_is_enabled(struct regulator_dev *reg)
{
	return regulator_get_voltage_sel_regmap(reg) != LDO_POWER_GATE;
}

static int anatop_regmap_core_set_voltage_sel(struct regulator_dev *reg,
					      unsigned selector)
{
	struct anatop_regulator *anatop_reg = rdev_get_drvdata(reg);
	int ret;

	if (anatop_reg->bypass || !anatop_core_regmap_is_enabled(reg)) {
		anatop_reg->sel = selector;
		return 0;
	}

	ret = regulator_set_voltage_sel_regmap(reg, selector);
	if (!ret)
		anatop_reg->sel = selector;
	return ret;
}

static int anatop_regmap_core_get_voltage_sel(struct regulator_dev *reg)
{
	struct anatop_regulator *anatop_reg = rdev_get_drvdata(reg);

	if (anatop_reg->bypass || !anatop_core_regmap_is_enabled(reg))
		return anatop_reg->sel;

	return regulator_get_voltage_sel_regmap(reg);
}

static int anatop_regmap_get_bypass(struct regulator_dev *reg, bool *enable)
{
	struct anatop_regulator *anatop_reg = rdev_get_drvdata(reg);
	int sel;

	sel = regulator_get_voltage_sel_regmap(reg);
	if (sel == LDO_FET_FULL_ON)
		WARN_ON(!anatop_reg->bypass);
	else if (sel != LDO_POWER_GATE)
		WARN_ON(anatop_reg->bypass);

	*enable = anatop_reg->bypass;
	return 0;
}

static int anatop_regmap_set_bypass(struct regulator_dev *reg, bool enable)
{
	struct anatop_regulator *anatop_reg = rdev_get_drvdata(reg);
	int sel;

	if (enable == anatop_reg->bypass)
		return 0;

	sel = enable ? LDO_FET_FULL_ON : anatop_reg->sel;
	anatop_reg->bypass = enable;
	if (anatop_reg->bypass)
		anatop_reg->rdesc.min_dropout_uV = 0;
	else
		anatop_reg->rdesc.min_dropout_uV = LDO_MIN_DROPOUT_UV;

	return regulator_set_voltage_sel_regmap(reg, sel);
}

static int anatop_regmap_enable(struct regulator_dev *reg)
{
	u32 val;
	struct anatop_regulator *anatop_reg = rdev_get_drvdata(reg);

	regmap_read(anatop_reg->anatop, anatop_reg->control_reg, &val);
	val |= (1 << anatop_reg->enable_bit);
	regmap_write(anatop_reg->anatop, anatop_reg->control_reg, val);

	return 0;
}

static int anatop_regmap_disable(struct regulator_dev *reg)
{
	u32 val;
	struct anatop_regulator *anatop_reg = rdev_get_drvdata(reg);

	regmap_read(anatop_reg->anatop, anatop_reg->control_reg, &val);
	val &= ~(1 << anatop_reg->enable_bit);
	regmap_write(anatop_reg->anatop, anatop_reg->control_reg, val);

	return 0;
}

static int anatop_regmap_is_enabled(struct regulator_dev *reg)
{
	u32 val;
	struct anatop_regulator *anatop_reg = rdev_get_drvdata(reg);

	regmap_read(anatop_reg->anatop, anatop_reg->control_reg, &val);

	return !!(val & (1 << anatop_reg->enable_bit));
}

static struct regulator_ops anatop_rops = {
	.enable = anatop_regmap_enable,
	.disable = anatop_regmap_disable,
	.is_enabled = anatop_regmap_is_enabled,
	.set_voltage_sel = regulator_set_voltage_sel_regmap,
	.get_voltage_sel = regulator_get_voltage_sel_regmap,
	.list_voltage = regulator_list_voltage_linear,
	.map_voltage = regulator_map_voltage_linear,
};

static struct regulator_ops anatop_core_rops = {
	.enable = anatop_core_regmap_enable,
	.disable = anatop_core_regmap_disable,
	.is_enabled = anatop_core_regmap_is_enabled,
	.set_voltage_sel = anatop_regmap_core_set_voltage_sel,
	.set_voltage_time_sel = anatop_regmap_set_voltage_time_sel,
	.get_voltage_sel = anatop_regmap_core_get_voltage_sel,
	.list_voltage = regulator_list_voltage_linear,
	.map_voltage = regulator_map_voltage_linear,
	.get_bypass = anatop_regmap_get_bypass,
	.set_bypass = anatop_regmap_set_bypass,
};

static int anatop_regulator_probe(struct platform_device *pdev)
{
	struct device *dev = &pdev->dev;
	struct device_node *np = dev->of_node;
	struct device_node *anatop_np;
	struct regulator_desc *rdesc;
	struct regulator_dev *rdev;
	struct anatop_regulator *sreg;
	struct regulator_init_data *initdata;
	struct regulator_config config = { };
	int ret = 0;
	u32 val;

	sreg = devm_kzalloc(dev, sizeof(*sreg), GFP_KERNEL);
	if (!sreg)
		return -ENOMEM;
	sreg->name = of_get_property(np, "regulator-name", NULL);

	if (!sreg->name) {
		dev_err(dev, "no regulator-name set\n");
		return -EINVAL;
	}

	rdesc = &sreg->rdesc;
	rdesc->name = sreg->name;
	rdesc->type = REGULATOR_VOLTAGE;
	rdesc->owner = THIS_MODULE;

	initdata = of_get_regulator_init_data(dev, np, rdesc);
	initdata->supply_regulator = "vin";
	sreg->initdata = initdata;

	if (strcmp(sreg->name, "vddpu") == 0)
		vddpu = sreg;
	else if (strcmp(sreg->name, "vddsoc") == 0)
		vddsoc = sreg;

	anatop_np = of_get_parent(np);
	if (!anatop_np)
		return -ENODEV;
	sreg->anatop = syscon_node_to_regmap(anatop_np);
	of_node_put(anatop_np);
	if (IS_ERR(sreg->anatop))
		return PTR_ERR(sreg->anatop);

	ret = of_property_read_u32(np, "anatop-reg-offset",
				   &sreg->control_reg);
	if (ret) {
		dev_err(dev, "no anatop-reg-offset property set\n");
		return ret;
	}
	ret = of_property_read_u32(np, "anatop-vol-bit-width",
				   &sreg->vol_bit_width);
	if (ret) {
		dev_err(dev, "no anatop-vol-bit-width property set\n");
		return ret;
	}
	ret = of_property_read_u32(np, "anatop-vol-bit-shift",
				   &sreg->vol_bit_shift);
	if (ret) {
		dev_err(dev, "no anatop-vol-bit-shift property set\n");
		return ret;
	}
	ret = of_property_read_u32(np, "anatop-min-bit-val",
				   &sreg->min_bit_val);
	if (ret) {
		dev_err(dev, "no anatop-min-bit-val property set\n");
		return ret;
	}
	ret = of_property_read_u32(np, "anatop-min-voltage",
				   &sreg->min_voltage);
	if (ret) {
		dev_err(dev, "no anatop-min-voltage property set\n");
		return ret;
	}
	ret = of_property_read_u32(np, "anatop-max-voltage",
				   &sreg->max_voltage);
	if (ret) {
		dev_err(dev, "no anatop-max-voltage property set\n");
		return ret;
	}

	/* read LDO ramp up setting, only for core reg */
	of_property_read_u32(np, "anatop-delay-reg-offset",
			     &sreg->delay_reg);
	of_property_read_u32(np, "anatop-delay-bit-width",
			     &sreg->delay_bit_width);
	of_property_read_u32(np, "anatop-delay-bit-shift",
			     &sreg->delay_bit_shift);

	/* Only 3p0, 2p5, and 1p1 has enable bit */
	of_property_read_u32(np, "anatop-enable-bit", &sreg->enable_bit);

	rdesc->n_voltages = (sreg->max_voltage - sreg->min_voltage) / 25000 + 1
			    + sreg->min_bit_val;
	rdesc->min_uV = sreg->min_voltage;
	rdesc->uV_step = 25000;
	rdesc->linear_min_sel = sreg->min_bit_val;
	rdesc->vsel_reg = sreg->control_reg;
	rdesc->vsel_mask = ((1 << sreg->vol_bit_width) - 1) <<
			   sreg->vol_bit_shift;
	rdesc->min_dropout_uV = LDO_MIN_DROPOUT_UV;

	config.dev = &pdev->dev;
	config.init_data = initdata;
	config.driver_data = sreg;
	config.of_node = pdev->dev.of_node;
	config.regmap = sreg->anatop;

	/* Only core regulators have the ramp up delay configuration. */
	if (sreg->control_reg && sreg->delay_bit_width) {
		rdesc->ops = &anatop_core_rops;

		ret = regmap_read(config.regmap, rdesc->vsel_reg, &val);
		if (ret) {
			dev_err(dev, "failed to read initial state\n");
			return ret;
		}

		sreg->sel = (val & rdesc->vsel_mask) >> sreg->vol_bit_shift;
		if (sreg->sel == LDO_FET_FULL_ON) {
			sreg->sel = 0;
			sreg->bypass = true;
			rdesc->min_dropout_uV = 0;
		}

		/*
		 * In case vddpu was disabled by the bootloader, we need to set
		 * a sane default until imx6-cpufreq was probed and changes the
		 * voltage to the correct value. In this case we set 1.25V.
		 */
		if (!sreg->sel && !strcmp(sreg->name, "vddpu"))
			sreg->sel = 22;

		/* set the default voltage of the pcie phy to be 1.100v */
		if (!sreg->sel && !strcmp(sreg->name, "vddpcie-phy"))
			sreg->sel = 0x10;

		if (!sreg->bypass && !sreg->sel) {
			dev_err(&pdev->dev, "Failed to read a valid default voltage selector.\n");
			return -EINVAL;
		}
	} else {
		rdesc->ops = &anatop_rops;
	}

	/* register regulator */
	rdev = devm_regulator_register(dev, rdesc, &config);
	if (IS_ERR(rdev)) {
		ret = PTR_ERR(rdev);
		if (ret != -EPROBE_DEFER)
			dev_err(dev, "failed to register %s\n",	rdesc->name);
		return ret;
	}

	platform_set_drvdata(pdev, rdev);

	return 0;
}

static const struct of_device_id of_anatop_regulator_match_tbl[] = {
	{ .compatible = "fsl,anatop-regulator", },
	{ /* end */ }
};
MODULE_DEVICE_TABLE(of, of_anatop_regulator_match_tbl);

static struct platform_driver anatop_regulator_driver = {
	.driver = {
		.name	= "anatop_regulator",
		.of_match_table = of_anatop_regulator_match_tbl,
	},
	.probe	= anatop_regulator_probe,
};

static int __init anatop_regulator_init(void)
{
	return platform_driver_register(&anatop_regulator_driver);
}
postcore_initcall(anatop_regulator_init);

static void __exit anatop_regulator_exit(void)
{
	platform_driver_unregister(&anatop_regulator_driver);
}
module_exit(anatop_regulator_exit);

MODULE_AUTHOR("Nancy Chen <Nancy.Chen@freescale.com>");
MODULE_AUTHOR("Ying-Chun Liu (PaulLiu) <paul.liu@linaro.org>");
MODULE_DESCRIPTION("ANATOP Regulator driver");
MODULE_LICENSE("GPL v2");
MODULE_ALIAS("platform:anatop_regulator");<|MERGE_RESOLUTION|>--- conflicted
+++ resolved
@@ -97,17 +97,12 @@
 	 * The vddpu has to stay at the same voltage level as vddsoc
 	 * whenever it's about to be enabled.
 	 */
-<<<<<<< HEAD
-	if (anatop_reg == vddpu && vddsoc)
-		anatop_reg->sel = vddsoc->sel;
-=======
 	if (anatop_reg == vddpu && vddsoc) {
 		anatop_reg->sel = vddsoc->sel;
 		anatop_reg->bypass = vddsoc->bypass;
 		if (anatop_reg->bypass)
 			anatop_reg->rdesc.min_dropout_uV = 0;
 	}
->>>>>>> f2ed3bfc
 
 	sel = anatop_reg->bypass ? LDO_FET_FULL_ON : anatop_reg->sel;
 	return regulator_set_voltage_sel_regmap(reg, sel);
