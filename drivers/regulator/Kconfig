menuconfig REGULATOR
	bool "Voltage and Current Regulator Support"
	help
	  Generic Voltage and Current Regulator support.

	  This framework is designed to provide a generic interface to voltage
	  and current regulators within the Linux kernel. It's intended to
	  provide voltage and current control to client or consumer drivers and
	  also provide status information to user space applications through a
	  sysfs interface.

	  The intention is to allow systems to dynamically control regulator
	  output in order to save power and prolong battery life. This applies
	  to both voltage regulators (where voltage output is controllable) and
	  current sinks (where current output is controllable).

	  This framework safely compiles out if not selected so that client
	  drivers can still be used in systems with no software controllable
	  regulators.

	  If unsure, say no.


if REGULATOR

config REGULATOR_DEBUG
	bool "Regulator debug support"
	help
	  Say yes here to enable debugging support.

config REGULATOR_FIXED_VOLTAGE
	tristate "Fixed voltage regulator support"
	help
	  This driver provides support for fixed voltage regulators,
	  useful for systems which use a combination of software
	  managed regulators and simple non-configurable regulators.

config REGULATOR_VIRTUAL_CONSUMER
	tristate "Virtual regulator consumer support"
	help
	  This driver provides a virtual consumer for the voltage and
	  current regulator API which provides sysfs controls for
	  configuring the supplies requested.  This is mainly useful
	  for test purposes.

	  If unsure, say no.

config REGULATOR_USERSPACE_CONSUMER
	tristate "Userspace regulator consumer support"
	help
	  There are some classes of devices that are controlled entirely
	  from user space. Userspace consumer driver provides ability to
	  control power supplies for such devices.

	  If unsure, say no.

config REGULATOR_88PM800
	tristate "Marvell 88PM800 Power regulators"
	depends on MFD_88PM800
	help
	  This driver supports Marvell 88PM800 voltage regulator chips.
	  It delivers digitally programmable output,
	  the voltage is programmed via I2C interface.
	  It's suitable to support PXA988 chips to control VCC_MAIN and
	  various voltages.

config REGULATOR_88PM8607
	tristate "Marvell 88PM8607 Power regulators"
	depends on MFD_88PM860X=y
	help
	  This driver supports 88PM8607 voltage regulator chips.

config REGULATOR_ACT8865
	tristate "Active-semi act8865 voltage regulator"
	depends on I2C
	select REGMAP_I2C
	help
	  This driver controls a active-semi act8865 voltage output
	  regulator via I2C bus.

config REGULATOR_ACT8945A
	tristate "Active-semi ACT8945A voltage regulator"
	depends on MFD_ACT8945A
	help
	  This driver controls a active-semi ACT8945A voltage regulator
	  via I2C bus. The ACT8945A features three step-down DC/DC converters
	  and four low-dropout linear regulators, along with a ActivePath
	  battery charger.

config REGULATOR_AD5398
	tristate "Analog Devices AD5398/AD5821 regulators"
	depends on I2C
	help
	  This driver supports AD5398 and AD5821 current regulator chips.
	  If building into module, its name is ad5398.ko.

config REGULATOR_ANATOP
	tristate "Freescale i.MX on-chip ANATOP LDO regulators"
	depends on MFD_SYSCON
	help
	  Say y here to support Freescale i.MX on-chip ANATOP LDOs
	  regulators. It is recommended that this option be
	  enabled on i.MX6 platform.

config REGULATOR_AAT2870
	tristate "AnalogicTech AAT2870 Regulators"
	depends on MFD_AAT2870_CORE
	help
	  If you have a AnalogicTech AAT2870 say Y to enable the
	  regulator driver.

config REGULATOR_AB3100
	tristate "ST-Ericsson AB3100 Regulator functions"
	depends on AB3100_CORE
	default y if AB3100_CORE
	help
	 These regulators correspond to functionality in the
	 AB3100 analog baseband dealing with power regulators
	 for the system.

config REGULATOR_AB8500
	bool "ST-Ericsson AB8500 Power Regulators"
	depends on AB8500_CORE
	help
	  This driver supports the regulators found on the ST-Ericsson mixed
	  signal AB8500 PMIC

config REGULATOR_ARIZONA
	tristate "Wolfson Arizona class devices"
	depends on MFD_ARIZONA
	depends on SND_SOC
	help
	  Support for the regulators found on Wolfson Arizona class
	  devices.

config REGULATOR_AS3711
	tristate "AS3711 PMIC"
	depends on MFD_AS3711
	help
	  This driver provides support for the voltage regulators on the
	  AS3711 PMIC

config REGULATOR_AS3722
	tristate "AMS AS3722 PMIC Regulators"
	depends on MFD_AS3722
	help
	  This driver provides support for the voltage regulators on the
	  AS3722 PMIC. This will enable support for all the software
	  controllable DCDC/LDO regulators.

config REGULATOR_AXP20X
	tristate "X-POWERS AXP20X PMIC Regulators"
	depends on MFD_AXP20X
	help
	  This driver provides support for the voltage regulators on the
	  AXP20X PMIC.

config REGULATOR_BCM590XX
	tristate "Broadcom BCM590xx PMU Regulators"
	depends on MFD_BCM590XX
	help
	  This driver provides support for the voltage regulators on the
	  BCM590xx PMUs. This will enable support for the software
	  controllable LDO/Switching regulators.

config REGULATOR_DA903X
	tristate "Dialog Semiconductor DA9030/DA9034 regulators"
	depends on PMIC_DA903X
	help
	  Say y here to support the BUCKs and LDOs regulators found on
	  Dialog Semiconductor DA9030/DA9034 PMIC.

config REGULATOR_DA9052
	tristate "Dialog Semiconductor DA9052/DA9053 regulators"
	depends on PMIC_DA9052
	help
	  This driver supports the voltage regulators of DA9052-BC and
	  DA9053-AA/Bx PMIC.

config REGULATOR_DA9055
	tristate "Dialog Semiconductor DA9055 regulators"
	depends on MFD_DA9055
	help
	  Say y here to support the BUCKs and LDOs regulators found on
	  Dialog Semiconductor DA9055 PMIC.

	  This driver can also be built as a module. If so, the module
	  will be called da9055-regulator.

config REGULATOR_DA9062
	tristate "Dialog Semiconductor DA9062 regulators"
	depends on MFD_DA9062
	help
	  Say y here to support the BUCKs and LDOs regulators found on
	  DA9062 PMICs.

	  This driver can also be built as a module. If so, the module
	  will be called da9062-regulator.

config REGULATOR_DA9063
	tristate "Dialog Semiconductor DA9063 regulators"
	depends on MFD_DA9063
	help
	  Say y here to support the BUCKs and LDOs regulators found on
	  DA9063 PMICs.

	  This driver can also be built as a module. If so, the module
	  will be called da9063-regulator.

config REGULATOR_DA9210
	tristate "Dialog Semiconductor DA9210 regulator"
	depends on I2C
	select REGMAP_I2C
	help
	  Say y here to support for the Dialog Semiconductor DA9210.
	  The DA9210 is a multi-phase synchronous step down
	  converter 12A DC-DC Buck controlled through an I2C
	  interface.

config REGULATOR_DA9211
	tristate "Dialog Semiconductor DA9211/DA9212/DA9213/DA9214/DA9215 regulator"
	depends on I2C
	select REGMAP_I2C
	help
	  Say y here to support for the Dialog Semiconductor DA9211/DA9212
	  /DA9213/DA9214/DA9215.
	  The DA9211/DA9212/DA9213/DA9214/DA9215 is a multi-phase synchronous
	  step down converter 12A or 16A DC-DC Buck controlled through an I2C
	  interface.

config REGULATOR_DBX500_PRCMU
	bool

config REGULATOR_DB8500_PRCMU
	bool "ST-Ericsson DB8500 Voltage Domain Regulators"
	depends on MFD_DB8500_PRCMU
	select REGULATOR_DBX500_PRCMU
	help
	  This driver supports the voltage domain regulators controlled by the
	  DB8500 PRCMU

config REGULATOR_FAN53555
	tristate "Fairchild FAN53555 Regulator"
	depends on I2C
	select REGMAP_I2C
	help
	  This driver supports Fairchild FAN53555 Digitally Programmable
	  TinyBuck Regulator. The FAN53555 is a step-down switching voltage
	  regulator that delivers a digitally programmable output from an
	  input voltage supply of 2.5V to 5.5V. The output voltage is
	  programmed through an I2C interface.

config REGULATOR_GPIO
	tristate "GPIO regulator support"
	depends on GPIOLIB || COMPILE_TEST
	help
	  This driver provides support for regulators that can be
	  controlled via gpios.
	  It is capable of supporting current and voltage regulators
	  and the platform has to provide a mapping of GPIO-states
	  to target volts/amps.

config REGULATOR_HI6421
	tristate "HiSilicon Hi6421 PMIC voltage regulator support"
	depends on MFD_HI6421_PMIC && OF
	help
	  This driver provides support for the voltage regulators on the
	  HiSilicon Hi6421 PMU / Codec IC.
	  Hi6421 is a multi-function device which, on regulator part, provides
	  21 general purpose LDOs, 3 dedicated LDOs, and 5 BUCKs. All
	  of them come with support to either ECO (idle) or sleep mode.

config REGULATOR_HI655X
	tristate "Hisilicon HI655X PMIC regulators support"
	depends on ARCH_HISI || COMPILE_TEST
	depends on MFD_HI655X_PMIC && OF
	help
	  This driver provides support for the voltage regulators of the
	  Hisilicon Hi655x PMIC device.

config REGULATOR_ISL9305
	tristate "Intersil ISL9305 regulator"
	depends on I2C
	select REGMAP_I2C
	help
	  This driver supports ISL9305 voltage regulator chip.

config REGULATOR_ISL6271A
	tristate "Intersil ISL6271A Power regulator"
	depends on I2C
	help
	  This driver supports ISL6271A voltage regulator chip.

config REGULATOR_LM363X
	tristate "TI LM363X voltage regulators"
	depends on MFD_TI_LMU
	help
	  This driver supports LM3631 and LM3632 voltage regulators for
	  the LCD bias.
	  One boost output voltage is configurable and always on.
	  Other LDOs are used for the display module.

config REGULATOR_LP3971
	tristate "National Semiconductors LP3971 PMIC regulator driver"
	depends on I2C
	help
	 Say Y here to support the voltage regulators and convertors
	 on National Semiconductors LP3971 PMIC

config REGULATOR_LP3972
	tristate "National Semiconductors LP3972 PMIC regulator driver"
	depends on I2C
	help
	 Say Y here to support the voltage regulators and convertors
	 on National Semiconductors LP3972 PMIC

config REGULATOR_LP872X
	tristate "TI/National Semiconductor LP8720/LP8725 voltage regulators"
	depends on I2C
	select REGMAP_I2C
	help
	  This driver supports LP8720/LP8725 PMIC

config REGULATOR_LP873X
	tristate "TI LP873X Power regulators"
	depends on MFD_TI_LP873X && OF
	help
	  This driver supports LP873X voltage regulator chips. LP873X
	  provides two step-down converters and two general-purpose LDO
	  voltage regulators. It supports software based voltage control
	  for different voltage domains

config REGULATOR_LP8755
	tristate "TI LP8755 High Performance PMU driver"
	depends on I2C
	select REGMAP_I2C
	help
	  This driver supports LP8755 High Performance PMU driver. This
	  chip contains six step-down DC/DC converters which can support
	  9 mode multiphase configuration.

config REGULATOR_LP8788
	tristate "TI LP8788 Power Regulators"
	depends on MFD_LP8788
	help
	  This driver supports LP8788 voltage regulator chip.

config REGULATOR_LTC3589
	tristate "LTC3589 8-output voltage regulator"
	depends on I2C
	select REGMAP_I2C
	help
	  This enables support for the LTC3589, LTC3589-1, and LTC3589-2
	  8-output regulators controlled via I2C.

config REGULATOR_LTC3676
	tristate "LTC3676 8-output voltage regulator"
	depends on I2C
	select REGMAP_I2C
	help
	  This enables support for the LTC3676
	  8-output regulators controlled via I2C.

config REGULATOR_MAX14577
	tristate "Maxim 14577/77836 regulator"
	depends on MFD_MAX14577
	help
	  This driver controls a Maxim MAX14577/77836 regulator via I2C bus.
	  The MAX14577 regulators include safeout LDO and charger current
	  regulator. The MAX77836 has two additional LDOs.

config REGULATOR_MAX1586
	tristate "Maxim 1586/1587 voltage regulator"
	depends on I2C
	help
	  This driver controls a Maxim 1586 or 1587 voltage output
	  regulator via I2C bus. The provided regulator is suitable
	  for PXA27x chips to control VCC_CORE and VCC_USIM voltages.

config REGULATOR_MAX17135
	tristate "Maxim MAX17135 Regulator Support"
	depends on MFD_MAX17135

<<<<<<< HEAD
=======
config REGULATOR_MAX77620
	tristate "Maxim 77620/MAX20024 voltage regulator"
	depends on MFD_MAX77620
	help
	  This driver controls Maxim MAX77620 voltage output regulator
	  via I2C bus. The provided regulator is suitable for Tegra
	  chip to control Step-Down DC-DC and LDOs. Say Y here to
	  enable the regulator driver.

>>>>>>> f2ed3bfc
config REGULATOR_MAX8649
	tristate "Maxim 8649 voltage regulator"
	depends on I2C
	select REGMAP_I2C
	help
	  This driver controls a Maxim 8649 voltage output regulator via
	  I2C bus.

config REGULATOR_MAX8660
	tristate "Maxim 8660/8661 voltage regulator"
	depends on I2C
	help
	  This driver controls a Maxim 8660/8661 voltage output
	  regulator via I2C bus.

config REGULATOR_MAX8907
	tristate "Maxim 8907 voltage regulator"
	depends on MFD_MAX8907
	help
	  This driver controls a Maxim 8907 voltage output regulator
	  via I2C bus. The provided regulator is suitable for Tegra
	  chip to control Step-Down DC-DC and LDOs.

config REGULATOR_MAX8925
	tristate "Maxim MAX8925 Power Management IC"
	depends on MFD_MAX8925
	help
	  Say y here to support the voltage regulaltor of Maxim MAX8925 PMIC.

config REGULATOR_MAX8952
	tristate "Maxim MAX8952 Power Management IC"
	depends on I2C
	help
	  This driver controls a Maxim 8952 voltage output regulator
	  via I2C bus. Maxim 8952 has one voltage output and supports 4 DVS
	  modes ranging from 0.77V to 1.40V by 0.01V steps.

config REGULATOR_MAX8973
	tristate "Maxim MAX8973 voltage regulator "
	depends on I2C
	depends on THERMAL && THERMAL_OF
	select REGMAP_I2C
	help
	  The MAXIM MAX8973 high-efficiency. three phase, DC-DC step-down
	  switching regulator delievers up to 9A of output current. Each
	  phase operates at a 2MHz fixed frequency with a 120 deg shift
	  from the adjacent phase, allowing the use of small magnetic component.

config REGULATOR_MAX8997
	tristate "Maxim 8997/8966 regulator"
	depends on MFD_MAX8997
	help
	  This driver controls a Maxim 8997/8966 regulator
	  via I2C bus. The provided regulator is suitable for S5PC110,
	  S5PV210, and Exynos-4 chips to control VCC_CORE and
	  VCC_USIM voltages.

config REGULATOR_MAX8998
	tristate "Maxim 8998 voltage regulator"
	depends on MFD_MAX8998
	help
	  This driver controls a Maxim 8998 voltage output regulator
	  via I2C bus. The provided regulator is suitable for S3C6410
	  and S5PC1XX chips to control VCC_CORE and VCC_USIM voltages.

config REGULATOR_MAX77686
	tristate "Maxim 77686 regulator"
	depends on MFD_MAX77686
	help
	  This driver controls a Maxim 77686 regulator
	  via I2C bus. The provided regulator is suitable for
	  Exynos-4 chips to control VARM and VINT voltages.

config REGULATOR_MAX77693
	tristate "Maxim 77693/77843 regulator"
	depends on (MFD_MAX77693 || MFD_MAX77843)
	help
	  This driver controls a Maxim 77693/77843 regulators via I2C bus.
	  The regulators include two LDOs, 'SAFEOUT1', 'SAFEOUT2'
	  and one current regulator 'CHARGER'. This is suitable for
	  Exynos-4x12 (MAX77693) or Exynos5433 (MAX77843) SoC chips.

config REGULATOR_MAX77802
	tristate "Maxim 77802 regulator"
	depends on MFD_MAX77686
	help
	  This driver controls a Maxim 77802 regulator
	  via I2C bus. The provided regulator is suitable for
	  Exynos5420/Exynos5800 SoCs to control various voltages.
	  It includes support for control of voltage and ramp speed.

config REGULATOR_MC13XXX_CORE
	tristate

config REGULATOR_MC13783
	tristate "Freescale MC13783 regulator driver"
	depends on MFD_MC13XXX
	select REGULATOR_MC13XXX_CORE
	help
	  Say y here to support the regulators found on the Freescale MC13783
	  PMIC.

config REGULATOR_MC13892
	tristate "Freescale MC13892 regulator driver"
	depends on MFD_MC13XXX
	select REGULATOR_MC13XXX_CORE
	help
	  Say y here to support the regulators found on the Freescale MC13892
	  PMIC.

config REGULATOR_MT6311
	tristate "MediaTek MT6311 PMIC"
	depends on I2C
	select REGMAP_I2C
	help
	  Say y here to select this option to enable the power regulator of
	  MediaTek MT6311 PMIC.
	  This driver supports the control of different power rails of device
	  through regulator interface.

config REGULATOR_MT6323
	tristate "MediaTek MT6323 PMIC"
	depends on MFD_MT6397
	help
	  Say y here to select this option to enable the power regulator of
	  MediaTek MT6323 PMIC.
	  This driver supports the control of different power rails of device
	  through regulator interface.

config REGULATOR_MT6397
	tristate "MediaTek MT6397 PMIC"
	depends on MFD_MT6397
	help
	  Say y here to select this option to enable the power regulator of
	  MediaTek MT6397 PMIC.
	  This driver supports the control of different power rails of device
	  through regulator interface.

config REGULATOR_PALMAS
	tristate "TI Palmas PMIC Regulators"
	depends on MFD_PALMAS
	help
	  If you wish to control the regulators on the Palmas series of
	  chips say Y here. This will enable support for all the software
	  controllable SMPS/LDO regulators.

	  The regulators available on Palmas series chips vary depending
	  on the muxing. This is handled automatically in the driver by
	  reading the mux info from OTP.

config REGULATOR_PBIAS
	tristate "PBIAS OMAP regulator driver"
	depends on (ARCH_OMAP || COMPILE_TEST) && MFD_SYSCON
	help
	 Say y here to support pbias regulator for mmc1:SD card i/o
	 on OMAP SoCs.
	 This driver provides support for OMAP pbias modelled
	 regulators.

config REGULATOR_PCAP
	tristate "Motorola PCAP2 regulator driver"
	depends on EZX_PCAP
	help
	 This driver provides support for the voltage regulators of the
	 PCAP2 PMIC.

config REGULATOR_PCF50633
	tristate "NXP PCF50633 regulator driver"
	depends on MFD_PCF50633
	help
	 Say Y here to support the voltage regulators and convertors
	 on PCF50633

config REGULATOR_PFUZE100
	tristate "Freescale PFUZE100/200/3000 regulator driver"
	depends on I2C
	select REGMAP_I2C
	help
	  Say y here to support the regulators found on the Freescale
	  PFUZE100/200/3000 PMIC.

config REGULATOR_PV88060
	tristate "Powerventure Semiconductor PV88060 regulator"
	depends on I2C
	select REGMAP_I2C
	help
	  Say y here to support the voltage regulators and convertors
	  PV88060

config REGULATOR_PV88080
	tristate "Powerventure Semiconductor PV88080 regulator"
	depends on I2C
	select REGMAP_I2C
	help
	  Say y here to support the buck convertors on PV88080

config REGULATOR_PV88090
	tristate "Powerventure Semiconductor PV88090 regulator"
	depends on I2C
	select REGMAP_I2C
	help
	  Say y here to support the voltage regulators and convertors
	  on PV88090

config REGULATOR_PF1550
	tristate "Freescale PF1550 regulator"
	depends on MFD_PF1550
	help
	  This driver controls a PF1550 regulator via I2C bus.
	  The regulators include three switch and three ldo.

config REGULATOR_PF1550_RPMSG
	tristate "Freescale PF1550 rpmsg regulator driver"
	depends on RPMSG
	help
	  This driver controls a PF1550 regulator which connected in M4
	  side via RPMSG.The regulators include three switch and three
	  ldo.

config REGULATOR_PWM
	tristate "PWM voltage regulator"
	depends on PWM
	help
	  This driver supports PWM controlled voltage regulators. PWM
	  duty cycle can increase or decrease the voltage.

config REGULATOR_QCOM_RPM
	tristate "Qualcomm RPM regulator driver"
	depends on MFD_QCOM_RPM
	help
	  If you say yes to this option, support will be included for the
	  regulators exposed by the Resource Power Manager found in Qualcomm
	  8660, 8960 and 8064 based devices.

	  Say M here if you want to include support for the regulators on the
	  Qualcomm RPM as a module. The module will be named
	  "qcom_rpm-regulator".

config REGULATOR_QCOM_SMD_RPM
	tristate "Qualcomm SMD based RPM regulator driver"
	depends on QCOM_SMD_RPM
	help
	  If you say yes to this option, support will be included for the
	  regulators exposed by the Resource Power Manager found in Qualcomm
	  8974 based devices.

	  Say M here if you want to include support for the regulators on the
	  Qualcomm RPM as a module. The module will be named
	  "qcom_smd-regulator".

config REGULATOR_QCOM_SPMI
	tristate "Qualcomm SPMI regulator driver"
	depends on SPMI || COMPILE_TEST
	help
	  If you say yes to this option, support will be included for the
	  regulators found in Qualcomm SPMI PMICs.

	  Say M here if you want to include support for the regulators on the
	  Qualcomm SPMI PMICs as a module. The module will be named
	  "qcom_spmi-regulator".

config REGULATOR_RC5T583
	tristate "RICOH RC5T583 Power regulators"
	depends on MFD_RC5T583
	help
	  Select this option to enable the power regulator of RICOH
	  PMIC RC5T583.
	  This driver supports the control of different power rails of device
	  through regulator interface. The device supports multiple DCDC/LDO
	  outputs which can be controlled by i2c communication.

config REGULATOR_RK808
	tristate "Rockchip RK808/RK818 Power regulators"
	depends on MFD_RK808
	help
	  Select this option to enable the power regulator of ROCKCHIP
	  PMIC RK808 and RK818.
	  This driver supports the control of different power rails of device
	  through regulator interface. The device supports multiple DCDC/LDO
	  outputs which can be controlled by i2c communication.

config REGULATOR_RN5T618
	tristate "Ricoh RN5T567/618 voltage regulators"
	depends on MFD_RN5T618
	help
	  Say y here to support the regulators found on Ricoh RN5T567 or
	  RN5T618 PMIC.

config REGULATOR_RT5033
	tristate "Richtek RT5033 Regulators"
	depends on MFD_RT5033
	help
	  This adds support for voltage and current regulators in Richtek
	  RT5033 PMIC. The device supports multiple regulators like
	  current source, LDO and Buck.

config REGULATOR_S2MPA01
	tristate "Samsung S2MPA01 voltage regulator"
	depends on MFD_SEC_CORE
	help
	 This driver controls Samsung S2MPA01 voltage output regulator
	 via I2C bus. S2MPA01 has 10 Bucks and 26 LDO outputs.

config REGULATOR_S2MPS11
	tristate "Samsung S2MPS11/13/14/15/S2MPU02 voltage regulator"
	depends on MFD_SEC_CORE
	help
	 This driver supports a Samsung S2MPS11/13/14/15/S2MPU02 voltage
	 output regulator via I2C bus. The chip is comprised of high efficient
	 Buck converters including Dual-Phase Buck converter, Buck-Boost
	 converter, various LDOs.

config REGULATOR_S5M8767
	tristate "Samsung S5M8767A voltage regulator"
	depends on MFD_SEC_CORE
	help
	 This driver supports a Samsung S5M8767A voltage output regulator
	 via I2C bus. S5M8767A have 9 Bucks and 28 LDOs output and
	 supports DVS mode with 8bits of output voltage control.

config REGULATOR_SKY81452
	tristate "Skyworks Solutions SKY81452 voltage regulator"
	depends on MFD_SKY81452
	help
	  This driver supports Skyworks SKY81452 voltage output regulator
	  via I2C bus. SKY81452 has one voltage linear regulator can be
	  programmed from 4.5V to 20V.

	  This driver can also be built as a module. If so, the module
	  will be called sky81452-regulator.

config REGULATOR_TI_ABB
	tristate "TI Adaptive Body Bias on-chip LDO"
	depends on ARCH_OMAP
	help
	  Select this option to support Texas Instruments' on-chip Adaptive Body
	  Bias (ABB) LDO regulators. It is recommended that this option be
	  enabled on required TI SoC. Certain Operating Performance Points
	  on TI SoCs may be unstable without enabling this as it provides
	  device specific optimized bias to allow/optimize functionality.

config REGULATOR_STW481X_VMMC
	bool "ST Microelectronics STW481X VMMC regulator"
	depends on MFD_STW481X || COMPILE_TEST
	default y if MFD_STW481X
	help
	  This driver supports the internal VMMC regulator in the STw481x
	  PMIC chips.

config REGULATOR_TPS51632
	tristate "TI TPS51632 Power Regulator"
	depends on I2C
	select REGMAP_I2C
	help
	  This driver supports TPS51632 voltage regulator chip.
	  The TPS51632 is 3-2-1 Phase D-Cap+ Step Down Driverless Controller
	  with Serial VID control and DVFS.
	  The voltage output can be configure through I2C interface or PWM
	  interface.

config REGULATOR_TPS6105X
	tristate "TI TPS6105X Power regulators"
	depends on TPS6105X
	default y if TPS6105X
	help
	  This driver supports TPS61050/TPS61052 voltage regulator chips.
	  It is a single boost converter primarily for white LEDs and
	  audio amplifiers.

config REGULATOR_TPS62360
	tristate "TI TPS6236x Power Regulator"
	depends on I2C
	select REGMAP_I2C
	help
	  This driver supports TPS6236x voltage regulator chip. This
	  regulator is meant for processor core supply. This chip is
	  high-frequency synchronous step down dc-dc converter optimized
	  for battery-powered portable applications.

config REGULATOR_TPS65023
	tristate "TI TPS65023 Power regulators"
	depends on I2C
	select REGMAP_I2C
	help
	  This driver supports TPS65023 voltage regulator chips. TPS65023 provides
	  three step-down converters and two general-purpose LDO voltage regulators.
	  It supports TI's software based Class-2 SmartReflex implementation.

config REGULATOR_TPS6507X
	tristate "TI TPS6507X Power regulators"
	depends on I2C
	help
	  This driver supports TPS6507X voltage regulator chips. TPS6507X provides
	  three step-down converters and two general-purpose LDO voltage regulators.
	  It supports TI's software based Class-2 SmartReflex implementation.

config REGULATOR_TPS65086
	tristate "TI TPS65086 Power regulators"
	depends on MFD_TPS65086
	help
	  This driver provides support for the voltage regulators on
	  TI TPS65086 PMICs.

config REGULATOR_TPS65090
	tristate "TI TPS65090 Power regulator"
	depends on MFD_TPS65090
	help
	  This driver provides support for the voltage regulators on the
	  TI TPS65090 PMIC.

config REGULATOR_TPS65217
	tristate "TI TPS65217 Power regulators"
	depends on MFD_TPS65217
	help
	  This driver supports TPS65217 voltage regulator chips. TPS65217
	  provides three step-down converters and four general-purpose LDO
	  voltage regulators. It supports software based voltage control
	  for different voltage domains

config REGULATOR_TPS65218
	tristate "TI TPS65218 Power regulators"
	depends on MFD_TPS65218 && OF
	help
	  This driver supports TPS65218 voltage regulator chips. TPS65218
	  provides six step-down converters and one general-purpose LDO
	  voltage regulators. It supports software based voltage control
	  for different voltage domains

config REGULATOR_TPS6524X
	tristate "TI TPS6524X Power regulators"
	depends on SPI
	help
	  This driver supports TPS6524X voltage regulator chips. TPS6524X
	  provides three step-down converters and two general-purpose LDO
	  voltage regulators.  This device is interfaced using a customized
	  serial interface currently supported on the sequencer serial
	  port controller.

config REGULATOR_TPS6586X
	tristate "TI TPS6586X Power regulators"
	depends on MFD_TPS6586X
	help
	  This driver supports TPS6586X voltage regulator chips.

config REGULATOR_TPS65910
	tristate "TI TPS65910/TPS65911 Power Regulators"
	depends on MFD_TPS65910
	help
	  This driver supports TPS65910/TPS65911 voltage regulator chips.

config REGULATOR_TPS65912
	tristate "TI TPS65912 Power regulator"
	depends on MFD_TPS65912
	help
	    This driver supports TPS65912 voltage regulator chip.

config REGULATOR_TPS80031
	tristate "TI TPS80031/TPS80032 power regulator driver"
	depends on MFD_TPS80031
	help
	  TPS80031/ TPS80032 Fully Integrated Power Management with Power
	  Path and Battery Charger. It has 5 configurable step-down
	  converters, 11 general purpose LDOs, VBUS generator and digital
	  output to control regulators.

config REGULATOR_TWL4030
	tristate "TI TWL4030/TWL5030/TWL6030/TPS659x0 PMIC"
	depends on TWL4030_CORE
	help
	  This driver supports the voltage regulators provided by
	  this family of companion chips.

config REGULATOR_VEXPRESS
	tristate "Versatile Express regulators"
	depends on VEXPRESS_CONFIG
	help
	  This driver provides support for voltage regulators available
	  on the ARM Ltd's Versatile Express platform.

config REGULATOR_WM831X
	tristate "Wolfson Microelectronics WM831x PMIC regulators"
	depends on MFD_WM831X
	help
	  Support the voltage and current regulators of the WM831x series
	  of PMIC devices.

config REGULATOR_WM8350
	tristate "Wolfson Microelectronics WM8350 AudioPlus PMIC"
	depends on MFD_WM8350
	help
	  This driver provides support for the voltage and current regulators
	  of the WM8350 AudioPlus PMIC.

config REGULATOR_WM8400
	tristate "Wolfson Microelectronics WM8400 AudioPlus PMIC"
	depends on MFD_WM8400
	help
	  This driver provides support for the voltage regulators of the
	  WM8400 AudioPlus PMIC.

config REGULATOR_WM8994
	tristate "Wolfson Microelectronics WM8994 CODEC"
	depends on MFD_WM8994
	help
	  This driver provides support for the voltage regulators on the
	  WM8994 CODEC.

endif
<|MERGE_RESOLUTION|>--- conflicted
+++ resolved
@@ -381,8 +381,6 @@
 	tristate "Maxim MAX17135 Regulator Support"
 	depends on MFD_MAX17135
 
-<<<<<<< HEAD
-=======
 config REGULATOR_MAX77620
 	tristate "Maxim 77620/MAX20024 voltage regulator"
 	depends on MFD_MAX77620
@@ -392,7 +390,6 @@
 	  chip to control Step-Down DC-DC and LDOs. Say Y here to
 	  enable the regulator driver.
 
->>>>>>> f2ed3bfc
 config REGULATOR_MAX8649
 	tristate "Maxim 8649 voltage regulator"
 	depends on I2C
