--- conflicted
+++ resolved
@@ -65,11 +65,7 @@
 #define PFUZE100_VGEN5VOL	0x70
 #define PFUZE100_VGEN6VOL	0x71
 
-<<<<<<< HEAD
-enum chips { PFUZE100, PFUZE200 };
-=======
 enum chips { PFUZE100, PFUZE200, PFUZE3000 = 3, PFUZE3001 = 0x31, };
->>>>>>> 9ea9577d
 
 struct pfuze_regulator {
 	struct regulator_desc desc;
@@ -113,11 +109,8 @@
 static const struct i2c_device_id pfuze_device_id[] = {
 	{.name = "pfuze100", .driver_data = PFUZE100},
 	{.name = "pfuze200", .driver_data = PFUZE200},
-<<<<<<< HEAD
-=======
 	{.name = "pfuze3000", .driver_data = PFUZE3000},
 	{.name = "pfuze3001", .driver_data = PFUZE3001},
->>>>>>> 9ea9577d
 	{ }
 };
 MODULE_DEVICE_TABLE(i2c, pfuze_device_id);
@@ -125,11 +118,8 @@
 static const struct of_device_id pfuze_dt_ids[] = {
 	{ .compatible = "fsl,pfuze100", .data = (void *)PFUZE100},
 	{ .compatible = "fsl,pfuze200", .data = (void *)PFUZE200},
-<<<<<<< HEAD
-=======
 	{ .compatible = "fsl,pfuze3000", .data = (void *)PFUZE3000},
 	{ .compatible = "fsl,pfuze3001", .data = (void *)PFUZE3001},
->>>>>>> 9ea9577d
 	{ }
 };
 MODULE_DEVICE_TABLE(of, pfuze_dt_ids);
@@ -252,8 +242,6 @@
 		.stby_mask = 0x20,	\
 	}
 
-<<<<<<< HEAD
-=======
 #define PFUZE3000_VCC_REG(_chip, _name, base, min, max, step)	{	\
 	.desc = {	\
 		.name = #_name,	\
@@ -308,7 +296,6 @@
 	.stby_mask = 0xf,	\
 }
 
->>>>>>> 9ea9577d
 /* PFUZE100 */
 static struct pfuze_regulator pfuze100_regulators[] = {
 	PFUZE100_SW_REG(PFUZE100, SW1AB, PFUZE100_SW1ABVOL, 300000, 1875000, 25000),
@@ -344,8 +331,6 @@
 	PFUZE100_VGEN_REG(PFUZE200, VGEN6, PFUZE100_VGEN6VOL, 1800000, 3300000, 100000),
 };
 
-<<<<<<< HEAD
-=======
 static struct pfuze_regulator pfuze3000_regulators[] = {
 	PFUZE100_SWB_REG(PFUZE3000, SW1A, PFUZE100_SW1ABVOL, 0x1f, pfuze3000_sw1a),
 	PFUZE100_SW_REG(PFUZE3000, SW1B, PFUZE100_SW1CVOL, 700000, 1475000, 25000),
@@ -376,7 +361,6 @@
 	PFUZE100_VGEN_REG(PFUZE3001, VLDO4, PFUZE100_VGEN6VOL, 1800000, 3300000, 100000),
 };
 
->>>>>>> 9ea9577d
 static struct pfuze_regulator *pfuze_regulators;
 
 #ifdef CONFIG_OF
@@ -417,8 +401,6 @@
 	{ .name = "vgen6",	},
 };
 
-<<<<<<< HEAD
-=======
 /* PFUZE3000 */
 static struct of_regulator_match pfuze3000_matches[] = {
 
@@ -453,7 +435,6 @@
 	{ .name = "vldo4",	},
 };
 
->>>>>>> 9ea9577d
 static struct of_regulator_match *pfuze_matches;
 
 static int pfuze_parse_regulators_dt(struct pfuze_chip *chip)
@@ -473,8 +454,6 @@
 	}
 
 	switch (chip->chip_id) {
-<<<<<<< HEAD
-=======
 	case PFUZE3001:
 		pfuze_matches = pfuze3001_matches;
 		ret = of_regulator_match(dev, parent, pfuze3001_matches,
@@ -485,7 +464,6 @@
 		ret = of_regulator_match(dev, parent, pfuze3000_matches,
 					 ARRAY_SIZE(pfuze3000_matches));
 		break;
->>>>>>> 9ea9577d
 	case PFUZE200:
 		pfuze_matches = pfuze200_matches;
 		ret = of_regulator_match(dev, parent, pfuze200_matches,
@@ -551,13 +529,9 @@
 		 * as ID=8 in PFUZE100
 		 */
 		dev_info(pfuze_chip->dev, "Assuming misprogrammed ID=0x8");
-<<<<<<< HEAD
-	} else if ((value & 0x0f) != pfuze_chip->chip_id) {
-=======
 	} else if ((value & 0x0f) != pfuze_chip->chip_id &&
 		   (value & 0xf0) >> 4 != pfuze_chip->chip_id &&
 		   (value != pfuze_chip->chip_id)) {
->>>>>>> 9ea9577d
 		/* device id NOT match with your setting */
 		dev_warn(pfuze_chip->dev, "Illegal ID: %x\n", value);
 		return -ENODEV;
@@ -596,11 +570,7 @@
 	int i, ret;
 	const struct of_device_id *match;
 	u32 regulator_num;
-<<<<<<< HEAD
-	u32 sw_check_start, sw_check_end;
-=======
 	u32 sw_check_start, sw_check_end, sw_hi = 0x40;
->>>>>>> 9ea9577d
 
 	pfuze_chip = devm_kzalloc(&client->dev, sizeof(*pfuze_chip),
 			GFP_KERNEL);
@@ -641,8 +611,6 @@
 
 	/* use the right regulators after identify the right device */
 	switch (pfuze_chip->chip_id) {
-<<<<<<< HEAD
-=======
 	case PFUZE3001:
 		pfuze_regulators = pfuze3001_regulators;
 		regulator_num = ARRAY_SIZE(pfuze3001_regulators);
@@ -657,17 +625,12 @@
 		sw_check_end = PFUZE3000_SW2;
 		sw_hi = 1 << 3;
 		break;
->>>>>>> 9ea9577d
 	case PFUZE200:
 		pfuze_regulators = pfuze200_regulators;
 		regulator_num = ARRAY_SIZE(pfuze200_regulators);
 		sw_check_start = PFUZE200_SW2;
 		sw_check_end = PFUZE200_SW3B;
 		break;
-<<<<<<< HEAD
-
-=======
->>>>>>> 9ea9577d
 	case PFUZE100:
 	default:
 		pfuze_regulators = pfuze100_regulators;
@@ -677,13 +640,9 @@
 		break;
 	}
 	dev_info(&client->dev, "pfuze%s found.\n",
-<<<<<<< HEAD
-		(pfuze_chip->chip_id == PFUZE100) ? "100" : "200");
-=======
 		(pfuze_chip->chip_id == PFUZE100) ? "100" :
 		(((pfuze_chip->chip_id == PFUZE200) ? "200" :
 		((pfuze_chip->chip_id == PFUZE3000) ? "3000" : "3001"))));
->>>>>>> 9ea9577d
 
 	memcpy(pfuze_chip->regulator_descs, pfuze_regulators,
 		sizeof(pfuze_chip->regulator_descs));
