// SPDX-License-Identifier: GPL-2.0+
//
// Regulator driver for DA9063 PMIC series
//
// Copyright 2012 Dialog Semiconductors Ltd.
// Copyright 2013 Philipp Zabel, Pengutronix
//
// Author: Krystian Garbaciak <krystian.garbaciak@diasemi.com>

#include <linux/kernel.h>
#include <linux/module.h>
#include <linux/init.h>
#include <linux/err.h>
#include <linux/slab.h>
#include <linux/of.h>
#include <linux/platform_device.h>
#include <linux/regmap.h>
#include <linux/regulator/driver.h>
#include <linux/regulator/machine.h>
#include <linux/regulator/of_regulator.h>
#include <linux/mfd/da9063/core.h>
#include <linux/mfd/da9063/registers.h>


/* Definition for registering regmap bit fields using a mask */
#define BFIELD(_reg, _mask) \
	REG_FIELD(_reg, __builtin_ffs((int)_mask) - 1, \
		sizeof(unsigned int) * 8 - __builtin_clz((_mask)) - 1)

/* DA9063 and DA9063L regulator IDs */
enum {
	/* BUCKs */
	DA9063_ID_BCORE1,
	DA9063_ID_BCORE2,
	DA9063_ID_BPRO,
	DA9063_ID_BMEM,
	DA9063_ID_BIO,
	DA9063_ID_BPERI,

	/* BCORE1 and BCORE2 in merged mode */
	DA9063_ID_BCORES_MERGED,
	/* BMEM and BIO in merged mode */
	DA9063_ID_BMEM_BIO_MERGED,
	/* When two BUCKs are merged, they cannot be reused separately */

	/* LDOs on both DA9063 and DA9063L */
	DA9063_ID_LDO3,
	DA9063_ID_LDO7,
	DA9063_ID_LDO8,
	DA9063_ID_LDO9,
	DA9063_ID_LDO11,

	/* DA9063-only LDOs */
	DA9063_ID_LDO1,
	DA9063_ID_LDO2,
	DA9063_ID_LDO4,
	DA9063_ID_LDO5,
	DA9063_ID_LDO6,
	DA9063_ID_LDO10,
};

/* Old regulator platform data */
struct da9063_regulator_data {
	int				id;
	struct regulator_init_data	*initdata;
};

struct da9063_regulators_pdata {
	unsigned int			n_regulators;
	struct da9063_regulator_data	*regulator_data;
};

/* Regulator capabilities and registers description */
struct da9063_regulator_info {
	struct regulator_desc desc;

	/* DA9063 main register fields */
	struct reg_field mode;		/* buck mode of operation */
	struct reg_field suspend;
	struct reg_field sleep;
	struct reg_field suspend_sleep;
	struct reg_field suspend_keep_on;
	unsigned int suspend_vsel_reg;

	/* DA9063 event detection bit */
	struct reg_field oc_event;

	/* DA9063 voltage monitor bit */
	struct reg_field vmon;
};

/* Macros for LDO */
#define DA9063_LDO(chip, regl_name, min_mV, step_mV, max_mV) \
	.desc.id = chip##_ID_##regl_name, \
	.desc.name = __stringify(chip##_##regl_name), \
	.desc.ops = &da9063_ldo_ops, \
	.desc.min_uV = (min_mV) * 1000, \
	.desc.uV_step = (step_mV) * 1000, \
	.desc.n_voltages = (((max_mV) - (min_mV))/(step_mV) + 1 \
		+ (DA9063_V##regl_name##_BIAS)), \
	.desc.enable_reg = DA9063_REG_##regl_name##_CONT, \
	.desc.enable_mask = DA9063_LDO_EN, \
	.desc.vsel_reg = DA9063_REG_V##regl_name##_A, \
	.desc.vsel_mask = DA9063_V##regl_name##_MASK, \
	.desc.linear_min_sel = DA9063_V##regl_name##_BIAS, \
	.sleep = BFIELD(DA9063_REG_V##regl_name##_A, DA9063_LDO_SL), \
	.suspend = BFIELD(DA9063_REG_##regl_name##_CONT, DA9063_LDO_CONF), \
	.suspend_sleep = BFIELD(DA9063_REG_V##regl_name##_B, DA9063_LDO_SL), \
	.suspend_keep_on = BFIELD(DA9063_REG_##regl_name##_CONT,\
			DA9063_LDO_CONF), \
	.suspend_vsel_reg = DA9063_REG_V##regl_name##_B

/* Macros for voltage DC/DC converters (BUCKs) */
#define DA9063_BUCK(chip, regl_name, min_mV, step_mV, max_mV, limits_array, \
		    creg, cmask) \
	.desc.id = chip##_ID_##regl_name, \
	.desc.name = __stringify(chip##_##regl_name), \
	.desc.ops = &da9063_buck_ops, \
	.desc.min_uV = (min_mV) * 1000, \
	.desc.uV_step = (step_mV) * 1000, \
	.desc.n_voltages = ((max_mV) - (min_mV))/(step_mV) + 1, \
	.desc.csel_reg = (creg), \
	.desc.csel_mask = (cmask), \
	.desc.curr_table = limits_array, \
	.desc.n_current_limits = ARRAY_SIZE(limits_array)

#define DA9063_BUCK_COMMON_FIELDS(regl_name) \
	.desc.enable_reg = DA9063_REG_##regl_name##_CONT, \
	.desc.enable_mask = DA9063_BUCK_EN, \
	.desc.vsel_reg = DA9063_REG_V##regl_name##_A, \
	.desc.vsel_mask = DA9063_VBUCK_MASK, \
	.desc.linear_min_sel = DA9063_VBUCK_BIAS, \
	.sleep = BFIELD(DA9063_REG_V##regl_name##_A, DA9063_BUCK_SL), \
	.suspend = BFIELD(DA9063_REG_##regl_name##_CONT, DA9063_BUCK_CONF), \
	.suspend_sleep = BFIELD(DA9063_REG_V##regl_name##_B, DA9063_BUCK_SL), \
	.suspend_keep_on = BFIELD(DA9063_REG_##regl_name##_CONT,\
			DA9063_BUCK_CONF), \
	.suspend_vsel_reg = DA9063_REG_V##regl_name##_B, \
	.mode = BFIELD(DA9063_REG_##regl_name##_CFG, DA9063_BUCK_MODE_MASK)

/* Defines asignment of regulators info table to chip model */
struct da9063_dev_model {
	const struct da9063_regulator_info	*regulator_info;
	unsigned int				n_regulators;
	enum da9063_type			type;
};

/* Single regulator settings */
struct da9063_regulator {
	struct regulator_desc			desc;
	struct regulator_dev			*rdev;
	struct da9063				*hw;
	const struct da9063_regulator_info	*info;

	struct regmap_field			*mode;
	struct regmap_field			*suspend;
	struct regmap_field			*sleep;
	struct regmap_field			*suspend_sleep;
<<<<<<< HEAD
	struct regmap_field			*suspend_keep_on;
=======
	struct regmap_field			*vmon;
>>>>>>> ccf0a997
};

/* Encapsulates all information for the regulators driver */
struct da9063_regulators {
	unsigned int				n_regulators;
	/* Array size to be defined during init. Keep at end. */
	struct da9063_regulator			regulator[];
};

/* BUCK modes for DA9063 */
enum {
	BUCK_MODE_MANUAL,	/* 0 */
	BUCK_MODE_SLEEP,	/* 1 */
	BUCK_MODE_SYNC,		/* 2 */
	BUCK_MODE_AUTO		/* 3 */
};

/* Regulator operations */

/*
 * Current limits array (in uA) for BCORE1, BCORE2, BPRO.
 * Entry indexes corresponds to register values.
 */
static const unsigned int da9063_buck_a_limits[] = {
	 500000,  600000,  700000,  800000,  900000, 1000000, 1100000, 1200000,
	1300000, 1400000, 1500000, 1600000, 1700000, 1800000, 1900000, 2000000
};

/*
 * Current limits array (in uA) for BMEM, BIO, BPERI.
 * Entry indexes corresponds to register values.
 */
static const unsigned int da9063_buck_b_limits[] = {
	1500000, 1600000, 1700000, 1800000, 1900000, 2000000, 2100000, 2200000,
	2300000, 2400000, 2500000, 2600000, 2700000, 2800000, 2900000, 3000000
};

/*
 * Current limits array (in uA) for merged BCORE1 and BCORE2.
 * Entry indexes corresponds to register values.
 */
static const unsigned int da9063_bcores_merged_limits[] = {
	1000000, 1200000, 1400000, 1600000, 1800000, 2000000, 2200000, 2400000,
	2600000, 2800000, 3000000, 3200000, 3400000, 3600000, 3800000, 4000000
};

/*
 * Current limits array (in uA) for merged BMEM and BIO.
 * Entry indexes corresponds to register values.
 */
static const unsigned int da9063_bmem_bio_merged_limits[] = {
	3000000, 3200000, 3400000, 3600000, 3800000, 4000000, 4200000, 4400000,
	4600000, 4800000, 5000000, 5200000, 5400000, 5600000, 5800000, 6000000
};

static int da9063_set_xvp(struct regulator_dev *rdev, int lim_uV, int severity, bool enable)
{
	struct da9063_regulator *regl = rdev_get_drvdata(rdev);
	struct device *dev = regl->hw->dev;

	dev_dbg(dev, "%s: lim: %d, sev: %d, en: %d\n", regl->desc.name, lim_uV, severity, enable);

	/*
	 * only support enable and disable.
	 * the da9063 offers a GPIO (GP_FB2) which is unasserted if an XV happens.
	 * therefore ignore severity here, as there might be handlers in hardware.
	 */
	if (lim_uV)
		return -EINVAL;

	return regmap_field_write(regl->vmon, enable ? 1 : 0);
}

static int da9063_buck_set_mode(struct regulator_dev *rdev, unsigned int mode)
{
	struct da9063_regulator *regl = rdev_get_drvdata(rdev);
	unsigned int val;

	switch (mode) {
	case REGULATOR_MODE_FAST:
		val = BUCK_MODE_SYNC;
		break;
	case REGULATOR_MODE_NORMAL:
		val = BUCK_MODE_AUTO;
		break;
	case REGULATOR_MODE_STANDBY:
		val = BUCK_MODE_SLEEP;
		break;
	default:
		return -EINVAL;
	}

	return regmap_field_write(regl->mode, val);
}

/*
 * Bucks use single mode register field for normal operation
 * and suspend state.
 * There are 3 modes to map to: FAST, NORMAL, and STANDBY.
 */

static unsigned int da9063_buck_get_mode(struct regulator_dev *rdev)
{
	struct da9063_regulator *regl = rdev_get_drvdata(rdev);
	unsigned int val;
	int ret;

	ret = regmap_field_read(regl->mode, &val);
	if (ret < 0)
		return ret;

	switch (val) {
	default:
	case BUCK_MODE_MANUAL:
		/* Sleep flag bit decides the mode */
		break;
	case BUCK_MODE_SLEEP:
		return REGULATOR_MODE_STANDBY;
	case BUCK_MODE_SYNC:
		return REGULATOR_MODE_FAST;
	case BUCK_MODE_AUTO:
		return REGULATOR_MODE_NORMAL;
	}

	ret = regmap_field_read(regl->sleep, &val);
	if (ret < 0)
		return 0;

	if (val)
		return REGULATOR_MODE_STANDBY;
	else
		return REGULATOR_MODE_FAST;
}

/*
 * LDOs use sleep flags - one for normal and one for suspend state.
 * There are 2 modes to map to: NORMAL and STANDBY (sleep) for each state.
 */

static int da9063_ldo_set_mode(struct regulator_dev *rdev, unsigned int mode)
{
	struct da9063_regulator *regl = rdev_get_drvdata(rdev);
	unsigned int val;

	switch (mode) {
	case REGULATOR_MODE_NORMAL:
		val = 0;
		break;
	case REGULATOR_MODE_STANDBY:
		val = 1;
		break;
	default:
		return -EINVAL;
	}

	return regmap_field_write(regl->sleep, val);
}

static unsigned int da9063_ldo_get_mode(struct regulator_dev *rdev)
{
	struct da9063_regulator *regl = rdev_get_drvdata(rdev);
	int ret, val;

	ret = regmap_field_read(regl->sleep, &val);
	if (ret < 0)
		return 0;

	if (val)
		return REGULATOR_MODE_STANDBY;
	else
		return REGULATOR_MODE_NORMAL;
}

static int da9063_buck_get_status(struct regulator_dev *rdev)
{
	int ret = regulator_is_enabled_regmap(rdev);

	if (ret == 0) {
		ret = REGULATOR_STATUS_OFF;
	} else if (ret > 0) {
		ret = da9063_buck_get_mode(rdev);
		if (ret > 0)
			ret = regulator_mode_to_status(ret);
		else if (ret == 0)
			ret = -EIO;
	}

	return ret;
}

static int da9063_ldo_get_status(struct regulator_dev *rdev)
{
	int ret = regulator_is_enabled_regmap(rdev);

	if (ret == 0) {
		ret = REGULATOR_STATUS_OFF;
	} else if (ret > 0) {
		ret = da9063_ldo_get_mode(rdev);
		if (ret > 0)
			ret = regulator_mode_to_status(ret);
		else if (ret == 0)
			ret = -EIO;
	}

	return ret;
}

static int da9063_set_suspend_voltage(struct regulator_dev *rdev, int uV)
{
	struct da9063_regulator *regl = rdev_get_drvdata(rdev);
	const struct da9063_regulator_info *rinfo = regl->info;
	int ret, sel;

	sel = regulator_map_voltage_linear(rdev, uV, uV);
	if (sel < 0)
		return sel;

	sel <<= ffs(rdev->desc->vsel_mask) - 1;

	ret = regmap_update_bits(regl->hw->regmap, rinfo->suspend_vsel_reg,
				 rdev->desc->vsel_mask, sel);

	return ret;
}

static int da9063_suspend_enable(struct regulator_dev *rdev)
{
	struct da9063_regulator *regl = rdev_get_drvdata(rdev);
	int ret;

	ret = regmap_update_bits(regl->hw->regmap, DA9063_REG_CONTROL_C ,
			DA9063_OTPREAD_EN, 0);
	if (ret)
		return ret;

	/* do not disable on standby */
	ret = regmap_field_write(regl->suspend_keep_on, 1);
	if (ret)
		return ret;

	return regmap_field_write(regl->suspend, 1);
}

static int da9063_suspend_disable(struct regulator_dev *rdev)
{
	struct da9063_regulator *regl = rdev_get_drvdata(rdev);

	return regmap_field_write(regl->suspend, 0);
}

static int da9063_buck_set_suspend_mode(struct regulator_dev *rdev,
				unsigned int mode)
{
	struct da9063_regulator *regl = rdev_get_drvdata(rdev);
	int val;

	switch (mode) {
	case REGULATOR_MODE_FAST:
		val = BUCK_MODE_SYNC;
		break;
	case REGULATOR_MODE_NORMAL:
		val = BUCK_MODE_AUTO;
		break;
	case REGULATOR_MODE_STANDBY:
		val = BUCK_MODE_SLEEP;
		break;
	default:
		return -EINVAL;
	}

	return regmap_field_write(regl->mode, val);
}

static int da9063_ldo_set_suspend_mode(struct regulator_dev *rdev,
				unsigned int mode)
{
	struct da9063_regulator *regl = rdev_get_drvdata(rdev);
	unsigned int val;

	switch (mode) {
	case REGULATOR_MODE_NORMAL:
		val = 0;
		break;
	case REGULATOR_MODE_STANDBY:
		val = 1;
		break;
	default:
		return -EINVAL;
	}

	return regmap_field_write(regl->suspend_sleep, val);
}

static unsigned int da9063_get_overdrive_mask(const struct regulator_desc *desc)
{
	switch (desc->id) {
	case DA9063_ID_BCORES_MERGED:
	case DA9063_ID_BCORE1:
		return DA9063_BCORE1_OD;
	case DA9063_ID_BCORE2:
		return DA9063_BCORE2_OD;
	case DA9063_ID_BPRO:
		return DA9063_BPRO_OD;
	default:
		return 0;
	}
}

static int da9063_buck_set_limit_set_overdrive(struct regulator_dev *rdev,
					       int min_uA, int max_uA,
					       unsigned int overdrive_mask)
{
	/*
	 * When enabling overdrive, do it before changing the current limit to
	 * ensure sufficient supply throughout the switch.
	 */
	struct da9063_regulator *regl = rdev_get_drvdata(rdev);
	int ret;
	unsigned int orig_overdrive;

	ret = regmap_read(regl->hw->regmap, DA9063_REG_CONFIG_H,
			  &orig_overdrive);
	if (ret < 0)
		return ret;
	orig_overdrive &= overdrive_mask;

	if (orig_overdrive == 0) {
		ret = regmap_set_bits(regl->hw->regmap, DA9063_REG_CONFIG_H,
				overdrive_mask);
		if (ret < 0)
			return ret;
	}

	ret = regulator_set_current_limit_regmap(rdev, min_uA / 2, max_uA / 2);
	if (ret < 0 && orig_overdrive == 0)
		/*
		 * regulator_set_current_limit_regmap may have rejected the
		 * change because of unusable min_uA and/or max_uA inputs.
		 * Attempt to restore original overdrive state, ignore failure-
		 * on-failure.
		 */
		regmap_clear_bits(regl->hw->regmap, DA9063_REG_CONFIG_H,
				  overdrive_mask);

	return ret;
}

static int da9063_buck_set_limit_clear_overdrive(struct regulator_dev *rdev,
						 int min_uA, int max_uA,
						 unsigned int overdrive_mask)
{
	/*
	 * When disabling overdrive, do it after changing the current limit to
	 * ensure sufficient supply throughout the switch.
	 */
	struct da9063_regulator *regl = rdev_get_drvdata(rdev);
	int ret, orig_limit;

	ret = regmap_read(rdev->regmap, rdev->desc->csel_reg, &orig_limit);
	if (ret < 0)
		return ret;

	ret = regulator_set_current_limit_regmap(rdev, min_uA, max_uA);
	if (ret < 0)
		return ret;

	ret = regmap_clear_bits(regl->hw->regmap, DA9063_REG_CONFIG_H,
				overdrive_mask);
	if (ret < 0)
		/*
		 * Attempt to restore original current limit, ignore failure-
		 * on-failure.
		 */
		regmap_write(rdev->regmap, rdev->desc->csel_reg, orig_limit);

	return ret;
}

static int da9063_buck_set_current_limit(struct regulator_dev *rdev,
					 int min_uA, int max_uA)
{
	unsigned int overdrive_mask, n_currents;

	overdrive_mask = da9063_get_overdrive_mask(rdev->desc);
	if (overdrive_mask) {
		n_currents = rdev->desc->n_current_limits;
		if (n_currents == 0)
			return -EINVAL;

		if (max_uA > rdev->desc->curr_table[n_currents - 1])
			return da9063_buck_set_limit_set_overdrive(rdev, min_uA,
								   max_uA,
								   overdrive_mask);

		return da9063_buck_set_limit_clear_overdrive(rdev, min_uA,
							     max_uA,
							     overdrive_mask);
	}
	return regulator_set_current_limit_regmap(rdev, min_uA, max_uA);
}

static int da9063_buck_get_current_limit(struct regulator_dev *rdev)
{
	struct da9063_regulator *regl = rdev_get_drvdata(rdev);
	int val, ret, limit;
	unsigned int mask;

	limit = regulator_get_current_limit_regmap(rdev);
	if (limit < 0)
		return limit;
	mask = da9063_get_overdrive_mask(rdev->desc);
	if (mask) {
		ret = regmap_read(regl->hw->regmap, DA9063_REG_CONFIG_H, &val);
		if (ret < 0)
			return ret;
		if (val & mask)
			limit *= 2;
	}
	return limit;
}

static const struct regulator_ops da9063_buck_ops = {
	.enable				= regulator_enable_regmap,
	.disable			= regulator_disable_regmap,
	.is_enabled			= regulator_is_enabled_regmap,
	.get_voltage_sel		= regulator_get_voltage_sel_regmap,
	.set_voltage_sel		= regulator_set_voltage_sel_regmap,
	.list_voltage			= regulator_list_voltage_linear,
	.set_current_limit		= da9063_buck_set_current_limit,
	.get_current_limit		= da9063_buck_get_current_limit,
	.set_mode			= da9063_buck_set_mode,
	.get_mode			= da9063_buck_get_mode,
	.get_status			= da9063_buck_get_status,
	.set_suspend_voltage		= da9063_set_suspend_voltage,
	.set_suspend_enable		= da9063_suspend_enable,
	.set_suspend_disable		= da9063_suspend_disable,
	.set_suspend_mode		= da9063_buck_set_suspend_mode,
	.set_over_voltage_protection	= da9063_set_xvp,
	.set_under_voltage_protection	= da9063_set_xvp,
};

static const struct regulator_ops da9063_ldo_ops = {
	.enable				= regulator_enable_regmap,
	.disable			= regulator_disable_regmap,
	.is_enabled			= regulator_is_enabled_regmap,
	.get_voltage_sel		= regulator_get_voltage_sel_regmap,
	.set_voltage_sel		= regulator_set_voltage_sel_regmap,
	.list_voltage			= regulator_list_voltage_linear,
	.set_mode			= da9063_ldo_set_mode,
	.get_mode			= da9063_ldo_get_mode,
	.get_status			= da9063_ldo_get_status,
	.set_suspend_voltage		= da9063_set_suspend_voltage,
	.set_suspend_enable		= da9063_suspend_enable,
	.set_suspend_disable		= da9063_suspend_disable,
	.set_suspend_mode		= da9063_ldo_set_suspend_mode,
	.set_over_voltage_protection	= da9063_set_xvp,
	.set_under_voltage_protection	= da9063_set_xvp,
};

/* Info of regulators for DA9063 */
static const struct da9063_regulator_info da9063_regulator_info[] = {
	{
		DA9063_BUCK(DA9063, BCORE1, 300, 10, 1570,
			    da9063_buck_a_limits,
			    DA9063_REG_BUCK_ILIM_C, DA9063_BCORE1_ILIM_MASK),
		DA9063_BUCK_COMMON_FIELDS(BCORE1),
		.vmon = BFIELD(DA9063_BB_REG_MON_REG_4, DA9063_BCORE1_MON_EN),
	},
	{
		DA9063_BUCK(DA9063, BCORE2, 300, 10, 1570,
			    da9063_buck_a_limits,
			    DA9063_REG_BUCK_ILIM_C, DA9063_BCORE2_ILIM_MASK),
		DA9063_BUCK_COMMON_FIELDS(BCORE2),
		.vmon = BFIELD(DA9063_BB_REG_MON_REG_4, DA9063_BCORE2_MON_EN),
	},
	{
		DA9063_BUCK(DA9063, BPRO, 530, 10, 1800,
			    da9063_buck_a_limits,
			    DA9063_REG_BUCK_ILIM_B, DA9063_BPRO_ILIM_MASK),
		DA9063_BUCK_COMMON_FIELDS(BPRO),
		.vmon = BFIELD(DA9063_BB_REG_MON_REG_4, DA9063_BPRO_MON_EN),
	},
	{
		DA9063_BUCK(DA9063, BMEM, 800, 20, 3340,
			    da9063_buck_b_limits,
			    DA9063_REG_BUCK_ILIM_A, DA9063_BMEM_ILIM_MASK),
		DA9063_BUCK_COMMON_FIELDS(BMEM),
		.vmon = BFIELD(DA9063_BB_REG_MON_REG_4, DA9063_BMEM_MON_EN),
	},
	{
		DA9063_BUCK(DA9063, BIO, 800, 20, 3340,
			    da9063_buck_b_limits,
			    DA9063_REG_BUCK_ILIM_A, DA9063_BIO_ILIM_MASK),
		DA9063_BUCK_COMMON_FIELDS(BIO),
		.vmon = BFIELD(DA9063_BB_REG_MON_REG_4, DA9063_BIO_MON_EN),
	},
	{
		DA9063_BUCK(DA9063, BPERI, 800, 20, 3340,
			    da9063_buck_b_limits,
			    DA9063_REG_BUCK_ILIM_B, DA9063_BPERI_ILIM_MASK),
		DA9063_BUCK_COMMON_FIELDS(BPERI),
		.vmon = BFIELD(DA9063_BB_REG_MON_REG_4, DA9063_BPERI_MON_EN),
	},
	{
		DA9063_BUCK(DA9063, BCORES_MERGED, 300, 10, 1570,
			    da9063_bcores_merged_limits,
			    DA9063_REG_BUCK_ILIM_C, DA9063_BCORE1_ILIM_MASK),
		/* BCORES_MERGED uses the same register fields as BCORE1 */
		DA9063_BUCK_COMMON_FIELDS(BCORE1),
		.vmon = BFIELD(DA9063_BB_REG_MON_REG_4, DA9063_BCORE1_MON_EN),
	},
	{
		DA9063_BUCK(DA9063, BMEM_BIO_MERGED, 800, 20, 3340,
			    da9063_bmem_bio_merged_limits,
			    DA9063_REG_BUCK_ILIM_A, DA9063_BMEM_ILIM_MASK),
		/* BMEM_BIO_MERGED uses the same register fields as BMEM */
		DA9063_BUCK_COMMON_FIELDS(BMEM),
		.vmon = BFIELD(DA9063_BB_REG_MON_REG_4, DA9063_BMEM_MON_EN),
	},
	{
		DA9063_LDO(DA9063, LDO3, 900, 20, 3440),
		.oc_event = BFIELD(DA9063_REG_STATUS_D, DA9063_LDO3_LIM),
		.vmon = BFIELD(DA9063_BB_REG_MON_REG_2, DA9063_LDO3_MON_EN),
	},
	{
		DA9063_LDO(DA9063, LDO7, 900, 50, 3600),
		.oc_event = BFIELD(DA9063_REG_STATUS_D, DA9063_LDO7_LIM),
		.vmon = BFIELD(DA9063_BB_REG_MON_REG_2, DA9063_LDO7_MON_EN),
	},
	{
		DA9063_LDO(DA9063, LDO8, 900, 50, 3600),
		.oc_event = BFIELD(DA9063_REG_STATUS_D, DA9063_LDO8_LIM),
		.vmon = BFIELD(DA9063_BB_REG_MON_REG_2, DA9063_LDO8_MON_EN),
	},
	{
		DA9063_LDO(DA9063, LDO9, 950, 50, 3600),
		.vmon = BFIELD(DA9063_BB_REG_MON_REG_3, DA9063_LDO9_MON_EN),
	},
	{
		DA9063_LDO(DA9063, LDO11, 900, 50, 3600),
		.oc_event = BFIELD(DA9063_REG_STATUS_D, DA9063_LDO11_LIM),
		.vmon = BFIELD(DA9063_BB_REG_MON_REG_3, DA9063_LDO11_MON_EN),
	},

	/* The following LDOs are present only on DA9063, not on DA9063L */
	{
		DA9063_LDO(DA9063, LDO1, 600, 20, 1860),
		.vmon = BFIELD(DA9063_BB_REG_MON_REG_2, DA9063_LDO1_MON_EN),
	},
	{
		DA9063_LDO(DA9063, LDO2, 600, 20, 1860),
		.vmon = BFIELD(DA9063_BB_REG_MON_REG_2, DA9063_LDO2_MON_EN),
	},
	{
		DA9063_LDO(DA9063, LDO4, 900, 20, 3440),
		.oc_event = BFIELD(DA9063_REG_STATUS_D, DA9063_LDO4_LIM),
		.vmon = BFIELD(DA9063_BB_REG_MON_REG_2, DA9063_LDO4_MON_EN),
	},
	{
		DA9063_LDO(DA9063, LDO5, 900, 50, 3600),
		.vmon = BFIELD(DA9063_BB_REG_MON_REG_2, DA9063_LDO5_MON_EN),
	},
	{
		DA9063_LDO(DA9063, LDO6, 900, 50, 3600),
		.vmon = BFIELD(DA9063_BB_REG_MON_REG_2, DA9063_LDO6_MON_EN),
	},

	{
		DA9063_LDO(DA9063, LDO10, 900, 50, 3600),
		.vmon = BFIELD(DA9063_BB_REG_MON_REG_3, DA9063_LDO10_MON_EN),
	},
};

/* Link chip model with regulators info table */
static struct da9063_dev_model regulators_models[] = {
	{
		.regulator_info = da9063_regulator_info,
		.n_regulators = ARRAY_SIZE(da9063_regulator_info),
		.type = PMIC_TYPE_DA9063,
	},
	{
		.regulator_info = da9063_regulator_info,
		.n_regulators = ARRAY_SIZE(da9063_regulator_info) - 6,
		.type = PMIC_TYPE_DA9063L,
	},
	{ }
};

/* Regulator interrupt handlers */
static irqreturn_t da9063_ldo_lim_event(int irq, void *data)
{
	struct da9063_regulators *regulators = data;
	struct da9063 *hw = regulators->regulator[0].hw;
	struct da9063_regulator *regl;
	int bits, i, ret;

	ret = regmap_read(hw->regmap, DA9063_REG_STATUS_D, &bits);
	if (ret < 0)
		return IRQ_NONE;

	for (i = regulators->n_regulators - 1; i >= 0; i--) {
		regl = &regulators->regulator[i];
		if (regl->info->oc_event.reg != DA9063_REG_STATUS_D)
			continue;

		if (BIT(regl->info->oc_event.lsb) & bits) {
			regulator_notifier_call_chain(regl->rdev,
					REGULATOR_EVENT_OVER_CURRENT, NULL);
		}
	}

	return IRQ_HANDLED;
}

/*
 * Probing and Initialisation functions
 */
static const struct regulator_init_data *da9063_get_regulator_initdata(
		const struct da9063_regulators_pdata *regl_pdata, int id)
{
	int i;

	for (i = 0; i < regl_pdata->n_regulators; i++) {
		if (id == regl_pdata->regulator_data[i].id)
			return regl_pdata->regulator_data[i].initdata;
	}

	return NULL;
}

static int da9063_check_xvp_constraints(struct regulator_config *config)
{
	struct da9063_regulator *regl = config->driver_data;
	const struct regulation_constraints *constr = &config->init_data->constraints;
	const struct notification_limit *uv_l = &constr->under_voltage_limits;
	const struct notification_limit *ov_l = &constr->over_voltage_limits;

	/* make sure that only one severity is used to clarify if unchanged, enabled or disabled */
	if ((!!uv_l->prot + !!uv_l->err + !!uv_l->warn) > 1) {
		dev_err(config->dev, "%s: at most one voltage monitoring severity allowed!\n",
			regl->desc.name);
		return -EINVAL;
	}

	/* make sure that UV and OV monitoring is set to the same severity and value */
	if (uv_l->prot != ov_l->prot) {
		dev_err(config->dev,
			"%s: protection-microvolt: value must be equal for uv and ov!\n",
			regl->desc.name);
		return -EINVAL;
	}
	if (uv_l->err != ov_l->err) {
		dev_err(config->dev, "%s: error-microvolt: value must be equal for uv and ov!\n",
			regl->desc.name);
		return -EINVAL;
	}
	if (uv_l->warn != ov_l->warn) {
		dev_err(config->dev, "%s: warn-microvolt: value must be equal for uv and ov!\n",
			regl->desc.name);
		return -EINVAL;
	}

	return 0;
}

static struct of_regulator_match da9063_matches[] = {
	[DA9063_ID_BCORE1]           = { .name = "bcore1"           },
	[DA9063_ID_BCORE2]           = { .name = "bcore2"           },
	[DA9063_ID_BPRO]             = { .name = "bpro",            },
	[DA9063_ID_BMEM]             = { .name = "bmem",            },
	[DA9063_ID_BIO]              = { .name = "bio",             },
	[DA9063_ID_BPERI]            = { .name = "bperi",           },
	[DA9063_ID_BCORES_MERGED]    = { .name = "bcores-merged"    },
	[DA9063_ID_BMEM_BIO_MERGED]  = { .name = "bmem-bio-merged", },
	[DA9063_ID_LDO3]             = { .name = "ldo3",            },
	[DA9063_ID_LDO7]             = { .name = "ldo7",            },
	[DA9063_ID_LDO8]             = { .name = "ldo8",            },
	[DA9063_ID_LDO9]             = { .name = "ldo9",            },
	[DA9063_ID_LDO11]            = { .name = "ldo11",           },
	/* The following LDOs are present only on DA9063, not on DA9063L */
	[DA9063_ID_LDO1]             = { .name = "ldo1",            },
	[DA9063_ID_LDO2]             = { .name = "ldo2",            },
	[DA9063_ID_LDO4]             = { .name = "ldo4",            },
	[DA9063_ID_LDO5]             = { .name = "ldo5",            },
	[DA9063_ID_LDO6]             = { .name = "ldo6",            },
	[DA9063_ID_LDO10]            = { .name = "ldo10",           },
};

static struct da9063_regulators_pdata *da9063_parse_regulators_dt(
		struct platform_device *pdev,
		struct of_regulator_match **da9063_reg_matches)
{
	struct da9063 *da9063 = dev_get_drvdata(pdev->dev.parent);
	struct da9063_regulators_pdata *pdata;
	struct da9063_regulator_data *rdata;
	struct device_node *node;
	int da9063_matches_len = ARRAY_SIZE(da9063_matches);
	int i, n, num;

	if (da9063->type == PMIC_TYPE_DA9063L)
		da9063_matches_len -= 6;

	node = of_get_child_by_name(pdev->dev.parent->of_node, "regulators");
	if (!node) {
		dev_err(&pdev->dev, "Regulators device node not found\n");
		return ERR_PTR(-ENODEV);
	}

	num = of_regulator_match(&pdev->dev, node, da9063_matches,
				 da9063_matches_len);
	of_node_put(node);
	if (num < 0) {
		dev_err(&pdev->dev, "Failed to match regulators\n");
		return ERR_PTR(-EINVAL);
	}

	pdata = devm_kzalloc(&pdev->dev, sizeof(*pdata), GFP_KERNEL);
	if (!pdata)
		return ERR_PTR(-ENOMEM);

	pdata->regulator_data = devm_kcalloc(&pdev->dev,
					num, sizeof(*pdata->regulator_data),
					GFP_KERNEL);
	if (!pdata->regulator_data)
		return ERR_PTR(-ENOMEM);
	pdata->n_regulators = num;

	n = 0;
	for (i = 0; i < da9063_matches_len; i++) {
		if (!da9063_matches[i].init_data)
			continue;

		rdata = &pdata->regulator_data[n];
		rdata->id = i;
		rdata->initdata = da9063_matches[i].init_data;

		n++;
	}

	*da9063_reg_matches = da9063_matches;
	return pdata;
}

static int da9063_regulator_probe(struct platform_device *pdev)
{
	struct da9063 *da9063 = dev_get_drvdata(pdev->dev.parent);
	struct of_regulator_match *da9063_reg_matches = NULL;
	struct da9063_regulators_pdata *regl_pdata;
	const struct da9063_dev_model *model;
	struct da9063_regulators *regulators;
	struct da9063_regulator *regl;
	struct regulator_config config;
	bool bcores_merged, bmem_bio_merged;
	int id, irq, n, n_regulators, ret, val;

	regl_pdata = da9063_parse_regulators_dt(pdev, &da9063_reg_matches);

	if (IS_ERR(regl_pdata) || regl_pdata->n_regulators == 0) {
		dev_err(&pdev->dev,
			"No regulators defined for the platform\n");
		return -ENODEV;
	}

	/* Find regulators set for particular device model */
	for (model = regulators_models; model->regulator_info; model++) {
		if (model->type == da9063->type)
			break;
	}
	if (!model->regulator_info) {
		dev_err(&pdev->dev, "Chip model not recognised (%u)\n",
			da9063->type);
		return -ENODEV;
	}

	ret = regmap_read(da9063->regmap, DA9063_REG_CONFIG_H, &val);
	if (ret < 0) {
		dev_err(&pdev->dev,
			"Error while reading BUCKs configuration\n");
		return ret;
	}
	bcores_merged = val & DA9063_BCORE_MERGE;
	bmem_bio_merged = val & DA9063_BUCK_MERGE;

	n_regulators = model->n_regulators;
	if (bcores_merged)
		n_regulators -= 2; /* remove BCORE1, BCORE2 */
	else
		n_regulators--;    /* remove BCORES_MERGED */
	if (bmem_bio_merged)
		n_regulators -= 2; /* remove BMEM, BIO */
	else
		n_regulators--;    /* remove BMEM_BIO_MERGED */

	/* Allocate memory required by usable regulators */
	regulators = devm_kzalloc(&pdev->dev, struct_size(regulators,
				  regulator, n_regulators), GFP_KERNEL);
	if (!regulators)
		return -ENOMEM;

	regulators->n_regulators = n_regulators;
	platform_set_drvdata(pdev, regulators);

	/* Register all regulators declared in platform information */
	n = 0;
	id = 0;
	while (n < regulators->n_regulators) {
		/* Skip regulator IDs depending on merge mode configuration */
		switch (id) {
		case DA9063_ID_BCORE1:
		case DA9063_ID_BCORE2:
			if (bcores_merged) {
				id++;
				continue;
			}
			break;
		case DA9063_ID_BMEM:
		case DA9063_ID_BIO:
			if (bmem_bio_merged) {
				id++;
				continue;
			}
			break;
		case DA9063_ID_BCORES_MERGED:
			if (!bcores_merged) {
				id++;
				continue;
			}
			break;
		case DA9063_ID_BMEM_BIO_MERGED:
			if (!bmem_bio_merged) {
				id++;
				continue;
			}
			break;
		}

		/* Initialise regulator structure */
		regl = &regulators->regulator[n];
		regl->hw = da9063;
		regl->info = &model->regulator_info[id];
		regl->desc = regl->info->desc;
		regl->desc.type = REGULATOR_VOLTAGE;
		regl->desc.owner = THIS_MODULE;

		if (regl->info->mode.reg) {
			regl->mode = devm_regmap_field_alloc(&pdev->dev,
					da9063->regmap, regl->info->mode);
			if (IS_ERR(regl->mode))
				return PTR_ERR(regl->mode);
		}

		if (regl->info->suspend.reg) {
			regl->suspend = devm_regmap_field_alloc(&pdev->dev,
					da9063->regmap, regl->info->suspend);
			if (IS_ERR(regl->suspend))
				return PTR_ERR(regl->suspend);
		}

		if (regl->info->sleep.reg) {
			regl->sleep = devm_regmap_field_alloc(&pdev->dev,
					da9063->regmap, regl->info->sleep);
			if (IS_ERR(regl->sleep))
				return PTR_ERR(regl->sleep);
		}

		if (regl->info->suspend_sleep.reg) {
			regl->suspend_sleep = devm_regmap_field_alloc(&pdev->dev,
				da9063->regmap, regl->info->suspend_sleep);
			if (IS_ERR(regl->suspend_sleep))
				return PTR_ERR(regl->suspend_sleep);
		}
		if (regl->info->vmon.reg) {
			regl->vmon = devm_regmap_field_alloc(&pdev->dev,
				da9063->regmap, regl->info->vmon);
			if (IS_ERR(regl->vmon))
				return PTR_ERR(regl->vmon);
		}

		if (regl->info->suspend_keep_on.reg) {
			regl->suspend_keep_on = devm_regmap_field_alloc(&pdev->dev,
					da9063->regmap, regl->info->suspend_keep_on);
			if (IS_ERR(regl->suspend_keep_on))
				return PTR_ERR(regl->suspend_keep_on);
		}

		/* Register regulator */
		memset(&config, 0, sizeof(config));
		config.dev = &pdev->dev;
		config.init_data = da9063_get_regulator_initdata(regl_pdata, id);
		config.driver_data = regl;
		if (da9063_reg_matches)
			config.of_node = da9063_reg_matches[id].of_node;
		config.regmap = da9063->regmap;

		/* Checking constraints requires init_data from DT. */
		if (config.init_data) {
			ret = da9063_check_xvp_constraints(&config);
			if (ret)
				return ret;
		}

		regl->rdev = devm_regulator_register(&pdev->dev, &regl->desc,
						     &config);
		if (IS_ERR(regl->rdev)) {
			dev_err(&pdev->dev,
				"Failed to register %s regulator\n",
				regl->desc.name);
			return PTR_ERR(regl->rdev);
		}
		id++;
		n++;
	}

	/* LDOs overcurrent event support */
	irq = platform_get_irq_byname(pdev, "LDO_LIM");
	if (irq < 0)
		return irq;

	ret = devm_request_threaded_irq(&pdev->dev, irq,
				NULL, da9063_ldo_lim_event,
				IRQF_TRIGGER_LOW | IRQF_ONESHOT,
				"LDO_LIM", regulators);
	if (ret)
		dev_err(&pdev->dev, "Failed to request LDO_LIM IRQ.\n");

	return ret;
}

static struct platform_driver da9063_regulator_driver = {
	.driver = {
		.name = DA9063_DRVNAME_REGULATORS,
		.probe_type = PROBE_PREFER_ASYNCHRONOUS,
	},
	.probe = da9063_regulator_probe,
};

static int __init da9063_regulator_init(void)
{
	return platform_driver_register(&da9063_regulator_driver);
}
subsys_initcall(da9063_regulator_init);

static void __exit da9063_regulator_cleanup(void)
{
	platform_driver_unregister(&da9063_regulator_driver);
}
module_exit(da9063_regulator_cleanup);


/* Module information */
MODULE_AUTHOR("Krystian Garbaciak <krystian.garbaciak@diasemi.com>");
MODULE_DESCRIPTION("DA9063 regulators driver");
MODULE_LICENSE("GPL");
MODULE_ALIAS("platform:" DA9063_DRVNAME_REGULATORS);<|MERGE_RESOLUTION|>--- conflicted
+++ resolved
@@ -156,11 +156,8 @@
 	struct regmap_field			*suspend;
 	struct regmap_field			*sleep;
 	struct regmap_field			*suspend_sleep;
-<<<<<<< HEAD
+	struct regmap_field			*vmon;
 	struct regmap_field			*suspend_keep_on;
-=======
-	struct regmap_field			*vmon;
->>>>>>> ccf0a997
 };
 
 /* Encapsulates all information for the regulators driver */
