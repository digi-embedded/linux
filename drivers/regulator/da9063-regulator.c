
/*
 * Regulator driver for DA9063 PMIC series
 *
 * Copyright 2012 Dialog Semiconductors Ltd.
 * Copyright 2013 Philipp Zabel, Pengutronix
 *
 * Author: Krystian Garbaciak <krystian.garbaciak@diasemi.com>
 *
 *  This program is free software; you can redistribute  it and/or modify it
 *  under  the terms of  the GNU General  Public License as published by the
 *  Free Software Foundation;  either version 2 of the  License, or (at your
 *  option) any later version.
 *
 */
#include <linux/kernel.h>
#include <linux/module.h>
#include <linux/init.h>
#include <linux/err.h>
#include <linux/slab.h>
#include <linux/of.h>
#include <linux/platform_device.h>
#include <linux/regmap.h>
#include <linux/regulator/driver.h>
#include <linux/regulator/machine.h>
#include <linux/regulator/of_regulator.h>
#include <linux/mfd/da9063/core.h>
#include <linux/mfd/da9063/pdata.h>
#include <linux/mfd/da9063/registers.h>


/* Definition for registering regmap bit fields using a mask */
#define BFIELD(_reg, _mask) \
	REG_FIELD(_reg, __builtin_ffs((int)_mask) - 1, \
		sizeof(unsigned int) * 8 - __builtin_clz((_mask)) - 1)

/* Regulator capabilities and registers description */
struct da9063_regulator_info {
	struct regulator_desc desc;

	/* Current limiting */
	unsigned	n_current_limits;
	const int	*current_limits;

	/* DA9063 main register fields */
	struct reg_field mode;		/* buck mode of operation */
	struct reg_field suspend;
	struct reg_field sleep;
	struct reg_field suspend_sleep;
	unsigned int suspend_vsel_reg;
	struct reg_field ilimit;

	/* DA9063 event detection bit */
	struct reg_field oc_event;
};

/* Macros for LDO */
#define DA9063_LDO(chip, regl_name, min_mV, step_mV, max_mV) \
	.desc.id = chip##_ID_##regl_name, \
	.desc.name = __stringify(chip##_##regl_name), \
	.desc.ops = &da9063_ldo_ops, \
	.desc.min_uV = (min_mV) * 1000, \
	.desc.uV_step = (step_mV) * 1000, \
	.desc.n_voltages = (((max_mV) - (min_mV))/(step_mV) + 1 \
		+ (DA9063_V##regl_name##_BIAS)), \
	.desc.enable_reg = DA9063_REG_##regl_name##_CONT, \
	.desc.enable_mask = DA9063_LDO_EN, \
	.desc.vsel_reg = DA9063_REG_V##regl_name##_A, \
	.desc.vsel_mask = DA9063_V##regl_name##_MASK, \
	.desc.linear_min_sel = DA9063_V##regl_name##_BIAS, \
	.sleep = BFIELD(DA9063_REG_V##regl_name##_A, DA9063_LDO_SL), \
	.suspend_sleep = BFIELD(DA9063_REG_V##regl_name##_B, DA9063_LDO_SL), \
	.suspend_vsel_reg = DA9063_REG_V##regl_name##_B

/* Macros for voltage DC/DC converters (BUCKs) */
#define DA9063_BUCK(chip, regl_name, min_mV, step_mV, max_mV, limits_array) \
	.desc.id = chip##_ID_##regl_name, \
	.desc.name = __stringify(chip##_##regl_name), \
	.desc.ops = &da9063_buck_ops, \
	.desc.min_uV = (min_mV) * 1000, \
	.desc.uV_step = (step_mV) * 1000, \
	.desc.n_voltages = ((max_mV) - (min_mV))/(step_mV) + 1, \
	.current_limits = limits_array, \
	.n_current_limits = ARRAY_SIZE(limits_array)

#define DA9063_BUCK_COMMON_FIELDS(regl_name) \
	.desc.enable_reg = DA9063_REG_##regl_name##_CONT, \
	.desc.enable_mask = DA9063_BUCK_EN, \
	.desc.vsel_reg = DA9063_REG_V##regl_name##_A, \
	.desc.vsel_mask = DA9063_VBUCK_MASK, \
	.desc.linear_min_sel = DA9063_VBUCK_BIAS, \
	.sleep = BFIELD(DA9063_REG_V##regl_name##_A, DA9063_BUCK_SL), \
	.suspend_sleep = BFIELD(DA9063_REG_V##regl_name##_B, DA9063_BUCK_SL), \
	.suspend_vsel_reg = DA9063_REG_V##regl_name##_B, \
	.mode = BFIELD(DA9063_REG_##regl_name##_CFG, DA9063_BUCK_MODE_MASK)

/* Defines asignment of regulators info table to chip model */
struct da9063_dev_model {
	const struct da9063_regulator_info	*regulator_info;
	unsigned				n_regulators;
	unsigned				dev_model;
};

/* Single regulator settings */
struct da9063_regulator {
	struct regulator_desc			desc;
	struct regulator_dev			*rdev;
	struct da9063				*hw;
	const struct da9063_regulator_info	*info;

	struct regmap_field			*mode;
	struct regmap_field			*suspend;
	struct regmap_field			*sleep;
	struct regmap_field			*suspend_sleep;
	struct regmap_field			*ilimit;
};

/* Encapsulates all information for the regulators driver */
struct da9063_regulators {
	int					irq_ldo_lim;
	int					irq_uvov;

	unsigned				n_regulators;
	/* Array size to be defined during init. Keep at end. */
	struct da9063_regulator			regulator[0];
};

/* BUCK modes for DA9063 */
enum {
	BUCK_MODE_MANUAL,	/* 0 */
	BUCK_MODE_SLEEP,	/* 1 */
	BUCK_MODE_SYNC,		/* 2 */
	BUCK_MODE_AUTO		/* 3 */
};

/* Regulator operations */

/* Current limits array (in uA) for BCORE1, BCORE2, BPRO.
   Entry indexes corresponds to register values. */
static const int da9063_buck_a_limits[] = {
	 500000,  600000,  700000,  800000,  900000, 1000000, 1100000, 1200000,
	1300000, 1400000, 1500000, 1600000, 1700000, 1800000, 1900000, 2000000
};

/* Current limits array (in uA) for BMEM, BIO, BPERI.
   Entry indexes corresponds to register values. */
static const int da9063_buck_b_limits[] = {
	1500000, 1600000, 1700000, 1800000, 1900000, 2000000, 2100000, 2200000,
	2300000, 2400000, 2500000, 2600000, 2700000, 2800000, 2900000, 3000000
};

/* Current limits array (in uA) for merged BCORE1 and BCORE2.
   Entry indexes corresponds to register values. */
static const int da9063_bcores_merged_limits[] = {
	1000000, 1200000, 1400000, 1600000, 1800000, 2000000, 2200000, 2400000,
	2600000, 2800000, 3000000, 3200000, 3400000, 3600000, 3800000, 4000000
};

/* Current limits array (in uA) for merged BMEM and BIO.
   Entry indexes corresponds to register values. */
static const int da9063_bmem_bio_merged_limits[] = {
	3000000, 3200000, 3400000, 3600000, 3800000, 4000000, 4200000, 4400000,
	4600000, 4800000, 5000000, 5200000, 5400000, 5600000, 5800000, 6000000
};

static int da9063_set_current_limit(struct regulator_dev *rdev,
							int min_uA, int max_uA)
{
	struct da9063_regulator *regl = rdev_get_drvdata(rdev);
	const struct da9063_regulator_info *rinfo = regl->info;
	int n, tval;

	for (n = 0; n < rinfo->n_current_limits; n++) {
		tval = rinfo->current_limits[n];
		if (tval >= min_uA && tval <= max_uA)
			return regmap_field_write(regl->ilimit, n);
	}

	return -EINVAL;
}

static int da9063_get_current_limit(struct regulator_dev *rdev)
{
	struct da9063_regulator *regl = rdev_get_drvdata(rdev);
	const struct da9063_regulator_info *rinfo = regl->info;
	unsigned int sel;
	int ret;

	ret = regmap_field_read(regl->ilimit, &sel);
	if (ret < 0)
		return ret;

	if (sel >= rinfo->n_current_limits)
		sel = rinfo->n_current_limits - 1;

	return rinfo->current_limits[sel];
}

static int da9063_buck_set_mode(struct regulator_dev *rdev, unsigned mode)
{
	struct da9063_regulator *regl = rdev_get_drvdata(rdev);
	unsigned val;

	switch (mode) {
	case REGULATOR_MODE_FAST:
		val = BUCK_MODE_SYNC;
		break;
	case REGULATOR_MODE_NORMAL:
		val = BUCK_MODE_AUTO;
		break;
	case REGULATOR_MODE_STANDBY:
		val = BUCK_MODE_SLEEP;
		break;
	default:
		return -EINVAL;
	}

	return regmap_field_write(regl->mode, val);
}

/*
 * Bucks use single mode register field for normal operation
 * and suspend state.
 * There are 3 modes to map to: FAST, NORMAL, and STANDBY.
 */

static unsigned da9063_buck_get_mode(struct regulator_dev *rdev)
{
	struct da9063_regulator *regl = rdev_get_drvdata(rdev);
	struct regmap_field *field;
	unsigned int val, mode = 0;
	int ret;

	ret = regmap_field_read(regl->mode, &val);
	if (ret < 0)
		return ret;

	switch (val) {
	default:
	case BUCK_MODE_MANUAL:
		mode = REGULATOR_MODE_FAST | REGULATOR_MODE_STANDBY;
		/* Sleep flag bit decides the mode */
		break;
	case BUCK_MODE_SLEEP:
		return REGULATOR_MODE_STANDBY;
	case BUCK_MODE_SYNC:
		return REGULATOR_MODE_FAST;
	case BUCK_MODE_AUTO:
		return REGULATOR_MODE_NORMAL;
	}

	/* Detect current regulator state */
	ret = regmap_field_read(regl->suspend, &val);
	if (ret < 0)
		return 0;

	/* Read regulator mode from proper register, depending on state */
	if (val)
		field = regl->suspend_sleep;
	else
		field = regl->sleep;

	ret = regmap_field_read(field, &val);
	if (ret < 0)
		return 0;

	if (val)
		mode &= REGULATOR_MODE_STANDBY;
	else
		mode &= REGULATOR_MODE_NORMAL | REGULATOR_MODE_FAST;

	return mode;
}

/*
 * LDOs use sleep flags - one for normal and one for suspend state.
 * There are 2 modes to map to: NORMAL and STANDBY (sleep) for each state.
 */

static int da9063_ldo_set_mode(struct regulator_dev *rdev, unsigned mode)
{
	struct da9063_regulator *regl = rdev_get_drvdata(rdev);
	unsigned val;

	switch (mode) {
	case REGULATOR_MODE_NORMAL:
		val = 0;
		break;
	case REGULATOR_MODE_STANDBY:
		val = 1;
		break;
	default:
		return -EINVAL;
	}

	return regmap_field_write(regl->sleep, val);
}

static unsigned da9063_ldo_get_mode(struct regulator_dev *rdev)
{
	struct da9063_regulator *regl = rdev_get_drvdata(rdev);
	struct regmap_field *field;
	int ret, val;

	/* Detect current regulator state */
	ret = regmap_field_read(regl->suspend, &val);
	if (ret < 0)
		return 0;

	/* Read regulator mode from proper register, depending on state */
	if (val)
		field = regl->suspend_sleep;
	else
		field = regl->sleep;

	ret = regmap_field_read(field, &val);
	if (ret < 0)
		return 0;

	if (val)
		return REGULATOR_MODE_STANDBY;
	else
		return REGULATOR_MODE_NORMAL;
}

static int da9063_buck_get_status(struct regulator_dev *rdev)
{
	int ret = regulator_is_enabled_regmap(rdev);

	if (ret == 0) {
		ret = REGULATOR_STATUS_OFF;
	} else if (ret > 0) {
		ret = da9063_buck_get_mode(rdev);
		if (ret > 0)
			ret = regulator_mode_to_status(ret);
		else if (ret == 0)
			ret = -EIO;
	}

	return ret;
}

static int da9063_ldo_get_status(struct regulator_dev *rdev)
{
	int ret = regulator_is_enabled_regmap(rdev);

	if (ret == 0) {
		ret = REGULATOR_STATUS_OFF;
	} else if (ret > 0) {
		ret = da9063_ldo_get_mode(rdev);
		if (ret > 0)
			ret = regulator_mode_to_status(ret);
		else if (ret == 0)
			ret = -EIO;
	}

	return ret;
}

static int da9063_set_suspend_voltage(struct regulator_dev *rdev, int uV)
{
	struct da9063_regulator *regl = rdev_get_drvdata(rdev);
	const struct da9063_regulator_info *rinfo = regl->info;
	int ret, sel;

	sel = regulator_map_voltage_linear(rdev, uV, uV);
	if (sel < 0)
		return -EINVAL;

	sel <<= ffs(rdev->desc->vsel_mask) - 1;

	ret = regmap_update_bits(regl->hw->regmap, rinfo->suspend_vsel_reg,
				 rdev->desc->vsel_mask, sel);

	return ret;
}

static int da9063_suspend_enable(struct regulator_dev *rdev)
{
	struct da9063_regulator *regl = rdev_get_drvdata(rdev);

	return regmap_field_write(regl->suspend, 1);
}

static int da9063_suspend_disable(struct regulator_dev *rdev)
{
	struct da9063_regulator *regl = rdev_get_drvdata(rdev);

	return regmap_field_write(regl->suspend, 0);
}

static int da9063_buck_set_suspend_mode(struct regulator_dev *rdev, unsigned mode)
{
	struct da9063_regulator *regl = rdev_get_drvdata(rdev);
	int val;

	switch (mode) {
	case REGULATOR_MODE_FAST:
		val = BUCK_MODE_SYNC;
		break;
	case REGULATOR_MODE_NORMAL:
		val = BUCK_MODE_AUTO;
		break;
	case REGULATOR_MODE_STANDBY:
		val = BUCK_MODE_SLEEP;
		break;
	default:
		return -EINVAL;
	}

	return regmap_field_write(regl->mode, val);
}

static int da9063_ldo_set_suspend_mode(struct regulator_dev *rdev, unsigned mode)
{
	struct da9063_regulator *regl = rdev_get_drvdata(rdev);
	unsigned val;

	switch (mode) {
	case REGULATOR_MODE_NORMAL:
		val = 0;
		break;
	case REGULATOR_MODE_STANDBY:
		val = 1;
		break;
	default:
		return -EINVAL;
	}

	return regmap_field_write(regl->suspend_sleep, val);
}

static struct regulator_ops da9063_buck_ops = {
	.enable			= regulator_enable_regmap,
	.disable		= regulator_disable_regmap,
	.is_enabled		= regulator_is_enabled_regmap,
	.get_voltage_sel	= regulator_get_voltage_sel_regmap,
	.set_voltage_sel	= regulator_set_voltage_sel_regmap,
	.list_voltage		= regulator_list_voltage_linear,
	.set_current_limit	= da9063_set_current_limit,
	.get_current_limit	= da9063_get_current_limit,
	.set_mode		= da9063_buck_set_mode,
	.get_mode		= da9063_buck_get_mode,
	.get_status		= da9063_buck_get_status,
	.set_suspend_voltage	= da9063_set_suspend_voltage,
	.set_suspend_enable	= da9063_suspend_enable,
	.set_suspend_disable	= da9063_suspend_disable,
	.set_suspend_mode	= da9063_buck_set_suspend_mode,
};

static struct regulator_ops da9063_ldo_ops = {
	.enable			= regulator_enable_regmap,
	.disable		= regulator_disable_regmap,
	.is_enabled		= regulator_is_enabled_regmap,
	.get_voltage_sel	= regulator_get_voltage_sel_regmap,
	.set_voltage_sel	= regulator_set_voltage_sel_regmap,
	.list_voltage		= regulator_list_voltage_linear,
	.set_mode		= da9063_ldo_set_mode,
	.get_mode		= da9063_ldo_get_mode,
	.get_status		= da9063_ldo_get_status,
	.set_suspend_voltage	= da9063_set_suspend_voltage,
	.set_suspend_enable	= da9063_suspend_enable,
	.set_suspend_disable	= da9063_suspend_disable,
	.set_suspend_mode	= da9063_ldo_set_suspend_mode,
};

/* Info of regulators for DA9063 */
static const struct da9063_regulator_info da9063_regulator_info[] = {
	{
		DA9063_BUCK(DA9063, BCORE1, 300, 10, 1570,
			    da9063_buck_a_limits),
		DA9063_BUCK_COMMON_FIELDS(BCORE1),
		.suspend = BFIELD(DA9063_REG_DVC_1, DA9063_VBCORE1_SEL),
		.ilimit = BFIELD(DA9063_REG_BUCK_ILIM_C,
				 DA9063_BCORE1_ILIM_MASK),
	},
	{
		DA9063_BUCK(DA9063, BCORE2, 300, 10, 1570,
			    da9063_buck_a_limits),
		DA9063_BUCK_COMMON_FIELDS(BCORE2),
		.suspend = BFIELD(DA9063_REG_DVC_1, DA9063_VBCORE2_SEL),
		.ilimit = BFIELD(DA9063_REG_BUCK_ILIM_C,
				 DA9063_BCORE2_ILIM_MASK),
	},
	{
		DA9063_BUCK(DA9063, BPRO, 530, 10, 1800,
			    da9063_buck_a_limits),
		DA9063_BUCK_COMMON_FIELDS(BPRO),
		.suspend = BFIELD(DA9063_REG_DVC_1, DA9063_VBPRO_SEL),
		.ilimit = BFIELD(DA9063_REG_BUCK_ILIM_B,
				 DA9063_BPRO_ILIM_MASK),
	},
	{
		DA9063_BUCK(DA9063, BMEM, 800, 20, 3340,
			    da9063_buck_b_limits),
		DA9063_BUCK_COMMON_FIELDS(BMEM),
		.suspend = BFIELD(DA9063_REG_DVC_1, DA9063_VBMEM_SEL),
		.ilimit = BFIELD(DA9063_REG_BUCK_ILIM_A,
				 DA9063_BMEM_ILIM_MASK),
	},
	{
		DA9063_BUCK(DA9063, BIO, 800, 20, 3340,
			    da9063_buck_b_limits),
		DA9063_BUCK_COMMON_FIELDS(BIO),
		.suspend = BFIELD(DA9063_REG_DVC_2, DA9063_VBIO_SEL),
		.ilimit = BFIELD(DA9063_REG_BUCK_ILIM_A,
				 DA9063_BIO_ILIM_MASK),
	},
	{
		DA9063_BUCK(DA9063, BPERI, 800, 20, 3340,
			    da9063_buck_b_limits),
		DA9063_BUCK_COMMON_FIELDS(BPERI),
		.suspend = BFIELD(DA9063_REG_DVC_1, DA9063_VBPERI_SEL),
		.ilimit = BFIELD(DA9063_REG_BUCK_ILIM_B,
				 DA9063_BPERI_ILIM_MASK),
	},
	{
		DA9063_BUCK(DA9063, BCORES_MERGED, 300, 10, 1570,
			    da9063_bcores_merged_limits),
		/* BCORES_MERGED uses the same register fields as BCORE1 */
		DA9063_BUCK_COMMON_FIELDS(BCORE1),
		.suspend = BFIELD(DA9063_REG_DVC_1, DA9063_VBCORE1_SEL),
		.ilimit = BFIELD(DA9063_REG_BUCK_ILIM_C,
				 DA9063_BCORE1_ILIM_MASK),
	},
	{
		DA9063_BUCK(DA9063, BMEM_BIO_MERGED, 800, 20, 3340,
			    da9063_bmem_bio_merged_limits),
		/* BMEM_BIO_MERGED uses the same register fields as BMEM */
		DA9063_BUCK_COMMON_FIELDS(BMEM),
		.suspend = BFIELD(DA9063_REG_DVC_1, DA9063_VBMEM_SEL),
		.ilimit = BFIELD(DA9063_REG_BUCK_ILIM_A,
				 DA9063_BMEM_ILIM_MASK),
	},
	{
		DA9063_LDO(DA9063, LDO1, 600, 20, 1860),
		.suspend = BFIELD(DA9063_REG_DVC_1, DA9063_VLDO1_SEL),
	},
	{
		DA9063_LDO(DA9063, LDO2, 600, 20, 1860),
		.suspend = BFIELD(DA9063_REG_DVC_1, DA9063_VLDO2_SEL),
	},
	{
		DA9063_LDO(DA9063, LDO3, 900, 20, 3440),
		.suspend = BFIELD(DA9063_REG_DVC_1, DA9063_VLDO3_SEL),
		.oc_event = BFIELD(DA9063_REG_STATUS_D, DA9063_LDO3_LIM),
	},
	{
		DA9063_LDO(DA9063, LDO4, 900, 20, 3440),
		.suspend = BFIELD(DA9063_REG_DVC_2, DA9063_VLDO4_SEL),
		.oc_event = BFIELD(DA9063_REG_STATUS_D, DA9063_LDO4_LIM),
	},
	{
		DA9063_LDO(DA9063, LDO5, 900, 50, 3600),
		.suspend = BFIELD(DA9063_REG_LDO5_CONT, DA9063_VLDO5_SEL),
	},
	{
		DA9063_LDO(DA9063, LDO6, 900, 50, 3600),
		.suspend = BFIELD(DA9063_REG_LDO6_CONT, DA9063_VLDO6_SEL),
	},
	{
		DA9063_LDO(DA9063, LDO7, 900, 50, 3600),
		.suspend = BFIELD(DA9063_REG_LDO7_CONT, DA9063_VLDO7_SEL),
		.oc_event = BFIELD(DA9063_REG_STATUS_D, DA9063_LDO7_LIM),
	},
	{
		DA9063_LDO(DA9063, LDO8, 900, 50, 3600),
		.suspend = BFIELD(DA9063_REG_LDO8_CONT, DA9063_VLDO8_SEL),
		.oc_event = BFIELD(DA9063_REG_STATUS_D, DA9063_LDO8_LIM),
	},
	{
		DA9063_LDO(DA9063, LDO9, 950, 50, 3600),
		.suspend = BFIELD(DA9063_REG_LDO9_CONT, DA9063_VLDO9_SEL),
	},
	{
		DA9063_LDO(DA9063, LDO10, 900, 50, 3600),
		.suspend = BFIELD(DA9063_REG_LDO10_CONT, DA9063_VLDO10_SEL),
	},
	{
		DA9063_LDO(DA9063, LDO11, 900, 50, 3600),
		.suspend = BFIELD(DA9063_REG_LDO11_CONT, DA9063_VLDO11_SEL),
		.oc_event = BFIELD(DA9063_REG_STATUS_D, DA9063_LDO11_LIM),
	},
};

/* Link chip model with regulators info table */
static struct da9063_dev_model regulators_models[] = {
	{
		.regulator_info = da9063_regulator_info,
		.n_regulators = ARRAY_SIZE(da9063_regulator_info),
		.dev_model = PMIC_DA9063,
	},
	{ }
};

/* Regulator interrupt handlers */
static irqreturn_t da9063_ldo_lim_event(int irq, void *data)
{
	struct da9063_regulators *regulators = data;
	struct da9063 *hw = regulators->regulator[0].hw;
	struct da9063_regulator *regl;
	int bits, i , ret;

	ret = regmap_read(hw->regmap, DA9063_REG_STATUS_D, &bits);
	if (ret < 0)
		return IRQ_NONE;

	for (i = regulators->n_regulators - 1; i >= 0; i--) {
		regl = &regulators->regulator[i];
		if (regl->info->oc_event.reg != DA9063_REG_STATUS_D)
			continue;

		if (BIT(regl->info->oc_event.lsb) & bits)
			regulator_notifier_call_chain(regl->rdev,
					REGULATOR_EVENT_OVER_CURRENT, NULL);
	}

	return IRQ_HANDLED;
}

/*
 * Probing and Initialisation functions
 */
static const struct regulator_init_data *da9063_get_regulator_initdata(
		const struct da9063_regulators_pdata *regl_pdata, int id)
{
	int i;

	for (i = 0; i < regl_pdata->n_regulators; i++) {
		if (id == regl_pdata->regulator_data[i].id)
			return regl_pdata->regulator_data[i].initdata;
	}

	return NULL;
}

#ifdef CONFIG_OF
static struct of_regulator_match da9063_matches[] = {
	[DA9063_ID_BCORE1]           = { .name = "bcore1"           },
	[DA9063_ID_BCORE2]           = { .name = "bcore2"           },
	[DA9063_ID_BPRO]             = { .name = "bpro",            },
	[DA9063_ID_BMEM]             = { .name = "bmem",            },
	[DA9063_ID_BIO]              = { .name = "bio",             },
	[DA9063_ID_BPERI]            = { .name = "bperi",           },
	[DA9063_ID_BCORES_MERGED]    = { .name = "bcores-merged"    },
	[DA9063_ID_BMEM_BIO_MERGED]  = { .name = "bmem-bio-merged", },
	[DA9063_ID_LDO1]             = { .name = "ldo1",            },
	[DA9063_ID_LDO2]             = { .name = "ldo2",            },
	[DA9063_ID_LDO3]             = { .name = "ldo3",            },
	[DA9063_ID_LDO4]             = { .name = "ldo4",            },
	[DA9063_ID_LDO5]             = { .name = "ldo5",            },
	[DA9063_ID_LDO6]             = { .name = "ldo6",            },
	[DA9063_ID_LDO7]             = { .name = "ldo7",            },
	[DA9063_ID_LDO8]             = { .name = "ldo8",            },
	[DA9063_ID_LDO9]             = { .name = "ldo9",            },
	[DA9063_ID_LDO10]            = { .name = "ldo10",           },
	[DA9063_ID_LDO11]            = { .name = "ldo11",           },
};

static struct da9063_regulators_pdata *da9063_parse_regulators_dt(
		struct platform_device *pdev,
		struct of_regulator_match **da9063_reg_matches)
{
	struct da9063_regulators_pdata *pdata;
	struct da9063_regulator_data *rdata;
	struct device_node *node;
	int i, n, num;

	node = of_find_node_by_name(pdev->dev.parent->of_node, "regulators");
	if (!node) {
		dev_err(&pdev->dev, "Regulators device node not found\n");
		return ERR_PTR(-ENODEV);
	}

	num = of_regulator_match(&pdev->dev, node, da9063_matches,
				 ARRAY_SIZE(da9063_matches));
	if (num < 0) {
		dev_err(&pdev->dev, "Failed to match regulators\n");
		return ERR_PTR(-EINVAL);
	}

	pdata = devm_kzalloc(&pdev->dev, sizeof(*pdata), GFP_KERNEL);
	if (!pdata)
		return ERR_PTR(-ENOMEM);

	pdata->regulator_data = devm_kzalloc(&pdev->dev,
					num * sizeof(*pdata->regulator_data),
					GFP_KERNEL);
	if (!pdata->regulator_data)
		return ERR_PTR(-ENOMEM);
	pdata->n_regulators = num;

	n = 0;
	for (i = 0; i < ARRAY_SIZE(da9063_matches); i++) {
		if (!da9063_matches[i].init_data)
			continue;

		rdata = &pdata->regulator_data[n];
		rdata->id = i;
		rdata->initdata = da9063_matches[i].init_data;

		n++;
	};

	*da9063_reg_matches = da9063_matches;
	return pdata;
}
#else
static struct da9063_regulators_pdata *da9063_parse_regulators_dt(
		struct platform_device *pdev,
		struct of_regulator_match **da9063_reg_matches)
{
	da9063_reg_matches = NULL;
	return ERR_PTR(-ENODEV);
}
#endif

static int da9063_regulator_probe(struct platform_device *pdev)
{
	struct da9063 *da9063 = dev_get_drvdata(pdev->dev.parent);
	struct da9063_pdata *da9063_pdata = dev_get_platdata(da9063->dev);
	struct of_regulator_match *da9063_reg_matches = NULL;
	struct da9063_regulators_pdata *regl_pdata;
	const struct da9063_dev_model *model;
	struct da9063_regulators *regulators;
	struct da9063_regulator *regl;
	struct regulator_config config;
	bool bcores_merged, bmem_bio_merged;
	int id, irq, n, n_regulators, ret, val;
	size_t size;

	regl_pdata = da9063_pdata ? da9063_pdata->regulators_pdata : NULL;

	if (!regl_pdata)
		regl_pdata = da9063_parse_regulators_dt(pdev,
							&da9063_reg_matches);

	if (IS_ERR(regl_pdata) || regl_pdata->n_regulators == 0) {
		dev_err(&pdev->dev,
			"No regulators defined for the platform\n");
		return PTR_ERR(regl_pdata);
	}

	/* Find regulators set for particular device model */
	for (model = regulators_models; model->regulator_info; model++) {
		if (model->dev_model == da9063->model)
			break;
	}
	if (!model->regulator_info) {
		dev_err(&pdev->dev, "Chip model not recognised (%u)\n",
			da9063->model);
		return -ENODEV;
	}

	ret = regmap_read(da9063->regmap, DA9063_REG_CONFIG_H, &val);
	if (ret < 0) {
		dev_err(&pdev->dev,
			"Error while reading BUCKs configuration\n");
		return -EIO;
	}
	bcores_merged = val & DA9063_BCORE_MERGE;
	bmem_bio_merged = val & DA9063_BUCK_MERGE;

	n_regulators = model->n_regulators;
	if (bcores_merged)
		n_regulators -= 2; /* remove BCORE1, BCORE2 */
	else
		n_regulators--;    /* remove BCORES_MERGED */
	if (bmem_bio_merged)
		n_regulators -= 2; /* remove BMEM, BIO */
	else
		n_regulators--;    /* remove BMEM_BIO_MERGED */

	/* Allocate memory required by usable regulators */
	size = sizeof(struct da9063_regulators) +
		n_regulators * sizeof(struct da9063_regulator);
	regulators = devm_kzalloc(&pdev->dev, size, GFP_KERNEL);
	if (!regulators) {
		dev_err(&pdev->dev, "No memory for regulators\n");
		return -ENOMEM;
	}

	regulators->n_regulators = n_regulators;
	platform_set_drvdata(pdev, regulators);

	/* Register all regulators declared in platform information */
	n = 0;
	id = 0;
	while (n < regulators->n_regulators) {
		/* Skip regulator IDs depending on merge mode configuration */
		switch (id) {
		case DA9063_ID_BCORE1:
		case DA9063_ID_BCORE2:
			if (bcores_merged) {
				id++;
				continue;
			}
			break;
		case DA9063_ID_BMEM:
		case DA9063_ID_BIO:
			if (bmem_bio_merged) {
				id++;
				continue;
			}
			break;
		case DA9063_ID_BCORES_MERGED:
			if (!bcores_merged) {
				id++;
				continue;
			}
			break;
		case DA9063_ID_BMEM_BIO_MERGED:
			if (!bmem_bio_merged) {
				id++;
				continue;
			}
			break;
		}

		/* Initialise regulator structure */
		regl = &regulators->regulator[n];
		regl->hw = da9063;
		regl->info = &model->regulator_info[id];
		regl->desc = regl->info->desc;
		regl->desc.type = REGULATOR_VOLTAGE;
		regl->desc.owner = THIS_MODULE;

		if (regl->info->mode.reg)
			regl->mode = devm_regmap_field_alloc(&pdev->dev,
					da9063->regmap, regl->info->mode);
		if (regl->info->suspend.reg)
			regl->suspend = devm_regmap_field_alloc(&pdev->dev,
					da9063->regmap, regl->info->suspend);
		if (regl->info->sleep.reg)
			regl->sleep = devm_regmap_field_alloc(&pdev->dev,
					da9063->regmap, regl->info->sleep);
		if (regl->info->suspend_sleep.reg)
			regl->suspend_sleep = devm_regmap_field_alloc(&pdev->dev,
					da9063->regmap, regl->info->suspend_sleep);
		if (regl->info->ilimit.reg)
			regl->ilimit = devm_regmap_field_alloc(&pdev->dev,
					da9063->regmap, regl->info->ilimit);

		/* Register regulator */
		memset(&config, 0, sizeof(config));
		config.dev = &pdev->dev;
		config.init_data = da9063_get_regulator_initdata(regl_pdata, id);
		config.driver_data = regl;
		if (da9063_reg_matches)
			config.of_node = da9063_reg_matches[id].of_node;
		config.regmap = da9063->regmap;
		regl->rdev = devm_regulator_register(&pdev->dev, &regl->desc,
						     &config);
		if (IS_ERR(regl->rdev)) {
			dev_err(&pdev->dev,
				"Failed to register %s regulator\n",
				regl->desc.name);
			return PTR_ERR(regl->rdev);
		}
		id++;
		n++;
	}

	/* LDOs overcurrent event support */
	irq = platform_get_irq_byname(pdev, "LDO_LIM");
	if (irq < 0) {
		dev_err(&pdev->dev, "Failed to get IRQ.\n");
		return irq;
	}

	regulators->irq_ldo_lim = regmap_irq_get_virq(da9063->regmap_irq, irq);
	if (regulators->irq_ldo_lim >= 0) {
		ret = request_threaded_irq(regulators->irq_ldo_lim,
					   NULL, da9063_ldo_lim_event,
					   IRQF_TRIGGER_LOW | IRQF_ONESHOT,
					   "LDO_LIM", regulators);
		if (ret) {
			dev_err(&pdev->dev,
					"Failed to request LDO_LIM IRQ.\n");
			regulators->irq_ldo_lim = -ENXIO;
		}
<<<<<<< HEAD
=======

		/* Disable by default unless always on specified. */
		if (!of_property_read_bool(np, "regulator-always-on"))
			da9063_disable(regulator->rdev);
>>>>>>> 03b5a0f0
	}

	return 0;
}

static int da9063_regulator_remove(struct platform_device *pdev)
{
	struct da9063_regulators *regulators = platform_get_drvdata(pdev);

	free_irq(regulators->irq_ldo_lim, regulators);
	free_irq(regulators->irq_uvov, regulators);

	return 0;
}

static struct platform_driver da9063_regulator_driver = {
	.driver = {
		.name = DA9063_DRVNAME_REGULATORS,
		.owner = THIS_MODULE,
	},
	.probe = da9063_regulator_probe,
	.remove = da9063_regulator_remove,
};

static int __init da9063_regulator_init(void)
{
	return platform_driver_register(&da9063_regulator_driver);
}
subsys_initcall(da9063_regulator_init);

static void __exit da9063_regulator_cleanup(void)
{
	platform_driver_unregister(&da9063_regulator_driver);
}
module_exit(da9063_regulator_cleanup);


/* Module information */
MODULE_AUTHOR("Krystian Garbaciak <krystian.garbaciak@diasemi.com>");
MODULE_DESCRIPTION("DA9063 regulators driver");
MODULE_LICENSE("GPL");
MODULE_ALIAS("paltform:" DA9063_DRVNAME_REGULATORS);<|MERGE_RESOLUTION|>--- conflicted
+++ resolved
@@ -879,13 +879,10 @@
 					"Failed to request LDO_LIM IRQ.\n");
 			regulators->irq_ldo_lim = -ENXIO;
 		}
-<<<<<<< HEAD
-=======
 
 		/* Disable by default unless always on specified. */
 		if (!of_property_read_bool(np, "regulator-always-on"))
 			da9063_disable(regulator->rdev);
->>>>>>> 03b5a0f0
 	}
 
 	return 0;
