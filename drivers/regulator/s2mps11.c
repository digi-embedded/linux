--- conflicted
+++ resolved
@@ -1111,43 +1111,27 @@
 	case S2MPS11X:
 		rdev_num = ARRAY_SIZE(s2mps11_regulators);
 		regulators = s2mps11_regulators;
-<<<<<<< HEAD
-		BUILD_BUG_ON(S2MPS_REGULATOR_MAX < s2mps11->rdev_num);
-=======
 		BUILD_BUG_ON(S2MPS_REGULATOR_MAX < ARRAY_SIZE(s2mps11_regulators));
->>>>>>> f2ed3bfc
 		break;
 	case S2MPS13X:
 		rdev_num = ARRAY_SIZE(s2mps13_regulators);
 		regulators = s2mps13_regulators;
-<<<<<<< HEAD
-		BUILD_BUG_ON(S2MPS_REGULATOR_MAX < s2mps11->rdev_num);
-=======
 		BUILD_BUG_ON(S2MPS_REGULATOR_MAX < ARRAY_SIZE(s2mps13_regulators));
->>>>>>> f2ed3bfc
 		break;
 	case S2MPS14X:
 		rdev_num = ARRAY_SIZE(s2mps14_regulators);
 		regulators = s2mps14_regulators;
-<<<<<<< HEAD
-		BUILD_BUG_ON(S2MPS_REGULATOR_MAX < s2mps11->rdev_num);
-=======
 		BUILD_BUG_ON(S2MPS_REGULATOR_MAX < ARRAY_SIZE(s2mps14_regulators));
 		break;
 	case S2MPS15X:
 		rdev_num = ARRAY_SIZE(s2mps15_regulators);
 		regulators = s2mps15_regulators;
 		BUILD_BUG_ON(S2MPS_REGULATOR_MAX < ARRAY_SIZE(s2mps15_regulators));
->>>>>>> f2ed3bfc
 		break;
 	case S2MPU02:
 		rdev_num = ARRAY_SIZE(s2mpu02_regulators);
 		regulators = s2mpu02_regulators;
-<<<<<<< HEAD
-		BUILD_BUG_ON(S2MPS_REGULATOR_MAX < s2mps11->rdev_num);
-=======
 		BUILD_BUG_ON(S2MPS_REGULATOR_MAX < ARRAY_SIZE(s2mpu02_regulators));
->>>>>>> f2ed3bfc
 		break;
 	default:
 		dev_err(&pdev->dev, "Invalid device type: %u\n",
