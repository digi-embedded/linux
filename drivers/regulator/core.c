--- conflicted
+++ resolved
@@ -1548,11 +1548,8 @@
 
 		if (rdev->constraints->always_on)
 			rdev->use_count++;
-<<<<<<< HEAD
-=======
 	} else if (rdev->desc->off_on_delay) {
 		rdev->last_off = ktime_get();
->>>>>>> c1084c27
 	}
 
 	print_constraints(rdev);
@@ -1731,11 +1728,7 @@
 					  const char *supply_name)
 {
 	struct regulator *regulator;
-<<<<<<< HEAD
-	int err;
-=======
 	int err = 0;
->>>>>>> c1084c27
 
 	if (dev) {
 		char buf[REG_STR_SIZE];
@@ -1781,13 +1774,8 @@
 		}
 	}
 
-<<<<<<< HEAD
-	regulator->debugfs = debugfs_create_dir(supply_name,
-						rdev->debugfs);
-=======
 	if (err != -EEXIST)
 		regulator->debugfs = debugfs_create_dir(supply_name, rdev->debugfs);
->>>>>>> c1084c27
 	if (!regulator->debugfs) {
 		rdev_dbg(rdev, "Failed to create debugfs directory\n");
 	} else {
@@ -5394,10 +5382,7 @@
 		goto rinse;
 	}
 	device_initialize(&rdev->dev);
-<<<<<<< HEAD
-=======
 	spin_lock_init(&rdev->err_lock);
->>>>>>> c1084c27
 
 	/*
 	 * Duplicate the config so the driver could override it after
