--- conflicted
+++ resolved
@@ -273,21 +273,13 @@
 			      struct cxl_component_reg_map *map);
 void cxl_probe_device_regs(struct device *dev, void __iomem *base,
 			   struct cxl_device_reg_map *map);
-<<<<<<< HEAD
-int cxl_map_component_regs(struct device *dev, struct cxl_component_regs *regs,
-			   const struct cxl_register_map *map,
+int cxl_map_component_regs(const struct cxl_register_map *map,
+			   struct cxl_component_regs *regs,
 			   unsigned long map_mask);
-int cxl_map_device_regs(struct device *dev, struct cxl_device_regs *regs,
-			const struct cxl_register_map *map);
+int cxl_map_device_regs(const struct cxl_register_map *map,
+			struct cxl_device_regs *regs);
 int cxl_map_pmu_regs(struct pci_dev *pdev, struct cxl_pmu_regs *regs,
 		     struct cxl_register_map *map);
-=======
-int cxl_map_component_regs(struct cxl_register_map *map,
-			   struct cxl_component_regs *regs,
-			   unsigned long map_mask);
-int cxl_map_device_regs(struct cxl_register_map *map,
-			struct cxl_device_regs *regs);
->>>>>>> 5d2ffbe4
 
 enum cxl_regloc_type;
 int cxl_count_regblock(struct pci_dev *pdev, enum cxl_regloc_type type);
