// SPDX-License-Identifier: GPL-2.0-only
/* Copyright(c) 2022 Intel Corporation. All rights reserved. */
#include <linux/memregion.h>
#include <linux/genalloc.h>
#include <linux/device.h>
#include <linux/module.h>
#include <linux/slab.h>
#include <linux/uuid.h>
#include <linux/sort.h>
#include <linux/idr.h>
#include <cxlmem.h>
#include <cxl.h>
#include "core.h"

/**
 * DOC: cxl core region
 *
 * CXL Regions represent mapped memory capacity in system physical address
 * space. Whereas the CXL Root Decoders identify the bounds of potential CXL
 * Memory ranges, Regions represent the active mapped capacity by the HDM
 * Decoder Capability structures throughout the Host Bridges, Switches, and
 * Endpoints in the topology.
 *
 * Region configuration has ordering constraints. UUID may be set at any time
 * but is only visible for persistent regions.
 * 1. Interleave granularity
 * 2. Interleave size
 * 3. Decoder targets
 */

static struct cxl_region *to_cxl_region(struct device *dev);

static ssize_t uuid_show(struct device *dev, struct device_attribute *attr,
			 char *buf)
{
	struct cxl_region *cxlr = to_cxl_region(dev);
	struct cxl_region_params *p = &cxlr->params;
	ssize_t rc;

	rc = down_read_interruptible(&cxl_region_rwsem);
	if (rc)
		return rc;
	if (cxlr->mode != CXL_DECODER_PMEM)
		rc = sysfs_emit(buf, "\n");
	else
		rc = sysfs_emit(buf, "%pUb\n", &p->uuid);
	up_read(&cxl_region_rwsem);

	return rc;
}

static int is_dup(struct device *match, void *data)
{
	struct cxl_region_params *p;
	struct cxl_region *cxlr;
	uuid_t *uuid = data;

	if (!is_cxl_region(match))
		return 0;

	lockdep_assert_held(&cxl_region_rwsem);
	cxlr = to_cxl_region(match);
	p = &cxlr->params;

	if (uuid_equal(&p->uuid, uuid)) {
		dev_dbg(match, "already has uuid: %pUb\n", uuid);
		return -EBUSY;
	}

	return 0;
}

static ssize_t uuid_store(struct device *dev, struct device_attribute *attr,
			  const char *buf, size_t len)
{
	struct cxl_region *cxlr = to_cxl_region(dev);
	struct cxl_region_params *p = &cxlr->params;
	uuid_t temp;
	ssize_t rc;

	if (len != UUID_STRING_LEN + 1)
		return -EINVAL;

	rc = uuid_parse(buf, &temp);
	if (rc)
		return rc;

	if (uuid_is_null(&temp))
		return -EINVAL;

	rc = down_write_killable(&cxl_region_rwsem);
	if (rc)
		return rc;

	if (uuid_equal(&p->uuid, &temp))
		goto out;

	rc = -EBUSY;
	if (p->state >= CXL_CONFIG_ACTIVE)
		goto out;

	rc = bus_for_each_dev(&cxl_bus_type, NULL, &temp, is_dup);
	if (rc < 0)
		goto out;

	uuid_copy(&p->uuid, &temp);
out:
	up_write(&cxl_region_rwsem);

	if (rc)
		return rc;
	return len;
}
static DEVICE_ATTR_RW(uuid);

static struct cxl_region_ref *cxl_rr_load(struct cxl_port *port,
					  struct cxl_region *cxlr)
{
	return xa_load(&port->regions, (unsigned long)cxlr);
}

static int cxl_region_invalidate_memregion(struct cxl_region *cxlr)
{
	if (!cpu_cache_has_invalidate_memregion()) {
		if (IS_ENABLED(CONFIG_CXL_REGION_INVALIDATION_TEST)) {
			dev_warn_once(
				&cxlr->dev,
				"Bypassing cpu_cache_invalidate_memregion() for testing!\n");
			return 0;
		} else {
			dev_err(&cxlr->dev,
				"Failed to synchronize CPU cache state\n");
			return -ENXIO;
		}
	}

	cpu_cache_invalidate_memregion(IORES_DESC_CXL);
	return 0;
}

static int cxl_region_decode_reset(struct cxl_region *cxlr, int count)
{
	struct cxl_region_params *p = &cxlr->params;
	int i, rc = 0;

	/*
	 * Before region teardown attempt to flush, and if the flush
	 * fails cancel the region teardown for data consistency
	 * concerns
	 */
	rc = cxl_region_invalidate_memregion(cxlr);
	if (rc)
		return rc;

	for (i = count - 1; i >= 0; i--) {
		struct cxl_endpoint_decoder *cxled = p->targets[i];
		struct cxl_memdev *cxlmd = cxled_to_memdev(cxled);
		struct cxl_port *iter = cxled_to_port(cxled);
		struct cxl_dev_state *cxlds = cxlmd->cxlds;
		struct cxl_ep *ep;
<<<<<<< HEAD
		int rc = 0;
=======

		if (cxlds->rcd)
			goto endpoint_reset;
>>>>>>> ccf0a997

		while (!is_cxl_root(to_cxl_port(iter->dev.parent)))
			iter = to_cxl_port(iter->dev.parent);

		for (ep = cxl_ep_load(iter, cxlmd); iter;
		     iter = ep->next, ep = cxl_ep_load(iter, cxlmd)) {
			struct cxl_region_ref *cxl_rr;
			struct cxl_decoder *cxld;

			cxl_rr = cxl_rr_load(iter, cxlr);
			cxld = cxl_rr->decoder;
			if (cxld->reset)
				rc = cxld->reset(cxld);
			if (rc)
				return rc;
			set_bit(CXL_REGION_F_NEEDS_RESET, &cxlr->flags);
		}

endpoint_reset:
		rc = cxled->cxld.reset(&cxled->cxld);
		if (rc)
			return rc;
		set_bit(CXL_REGION_F_NEEDS_RESET, &cxlr->flags);
	}

	/* all decoders associated with this region have been torn down */
	clear_bit(CXL_REGION_F_NEEDS_RESET, &cxlr->flags);

	return 0;
}

static int commit_decoder(struct cxl_decoder *cxld)
{
	struct cxl_switch_decoder *cxlsd = NULL;

	if (cxld->commit)
		return cxld->commit(cxld);

	if (is_switch_decoder(&cxld->dev))
		cxlsd = to_cxl_switch_decoder(&cxld->dev);

	if (dev_WARN_ONCE(&cxld->dev, !cxlsd || cxlsd->nr_targets > 1,
			  "->commit() is required\n"))
		return -ENXIO;
	return 0;
}

static int cxl_region_decode_commit(struct cxl_region *cxlr)
{
	struct cxl_region_params *p = &cxlr->params;
	int i, rc = 0;

	for (i = 0; i < p->nr_targets; i++) {
		struct cxl_endpoint_decoder *cxled = p->targets[i];
		struct cxl_memdev *cxlmd = cxled_to_memdev(cxled);
		struct cxl_region_ref *cxl_rr;
		struct cxl_decoder *cxld;
		struct cxl_port *iter;
		struct cxl_ep *ep;

		/* commit bottom up */
		for (iter = cxled_to_port(cxled); !is_cxl_root(iter);
		     iter = to_cxl_port(iter->dev.parent)) {
			cxl_rr = cxl_rr_load(iter, cxlr);
			cxld = cxl_rr->decoder;
			rc = commit_decoder(cxld);
			if (rc)
				break;
		}

		if (rc) {
			/* programming @iter failed, teardown */
			for (ep = cxl_ep_load(iter, cxlmd); ep && iter;
			     iter = ep->next, ep = cxl_ep_load(iter, cxlmd)) {
				cxl_rr = cxl_rr_load(iter, cxlr);
				cxld = cxl_rr->decoder;
				if (cxld->reset)
					cxld->reset(cxld);
			}

			cxled->cxld.reset(&cxled->cxld);
			goto err;
		}
	}

	return 0;

err:
	/* undo the targets that were successfully committed */
	cxl_region_decode_reset(cxlr, i);
	return rc;
}

static ssize_t commit_store(struct device *dev, struct device_attribute *attr,
			    const char *buf, size_t len)
{
	struct cxl_region *cxlr = to_cxl_region(dev);
	struct cxl_region_params *p = &cxlr->params;
	bool commit;
	ssize_t rc;

	rc = kstrtobool(buf, &commit);
	if (rc)
		return rc;

	rc = down_write_killable(&cxl_region_rwsem);
	if (rc)
		return rc;

	/* Already in the requested state? */
	if (commit && p->state >= CXL_CONFIG_COMMIT)
		goto out;
	if (!commit && p->state < CXL_CONFIG_COMMIT)
		goto out;

	/* Not ready to commit? */
	if (commit && p->state < CXL_CONFIG_ACTIVE) {
		rc = -ENXIO;
		goto out;
	}

	/*
	 * Invalidate caches before region setup to drop any speculative
	 * consumption of this address space
	 */
	rc = cxl_region_invalidate_memregion(cxlr);
	if (rc)
		goto out;

	if (commit) {
		rc = cxl_region_decode_commit(cxlr);
		if (rc == 0)
			p->state = CXL_CONFIG_COMMIT;
	} else {
		p->state = CXL_CONFIG_RESET_PENDING;
		up_write(&cxl_region_rwsem);
		device_release_driver(&cxlr->dev);
		down_write(&cxl_region_rwsem);

		/*
		 * The lock was dropped, so need to revalidate that the reset is
		 * still pending.
		 */
		if (p->state == CXL_CONFIG_RESET_PENDING) {
			rc = cxl_region_decode_reset(cxlr, p->interleave_ways);
			/*
			 * Revert to committed since there may still be active
			 * decoders associated with this region, or move forward
			 * to active to mark the reset successful
			 */
			if (rc)
				p->state = CXL_CONFIG_COMMIT;
			else
				p->state = CXL_CONFIG_ACTIVE;
		}
	}

out:
	up_write(&cxl_region_rwsem);

	if (rc)
		return rc;
	return len;
}

static ssize_t commit_show(struct device *dev, struct device_attribute *attr,
			   char *buf)
{
	struct cxl_region *cxlr = to_cxl_region(dev);
	struct cxl_region_params *p = &cxlr->params;
	ssize_t rc;

	rc = down_read_interruptible(&cxl_region_rwsem);
	if (rc)
		return rc;
	rc = sysfs_emit(buf, "%d\n", p->state >= CXL_CONFIG_COMMIT);
	up_read(&cxl_region_rwsem);

	return rc;
}
static DEVICE_ATTR_RW(commit);

static umode_t cxl_region_visible(struct kobject *kobj, struct attribute *a,
				  int n)
{
	struct device *dev = kobj_to_dev(kobj);
	struct cxl_region *cxlr = to_cxl_region(dev);

	/*
	 * Support tooling that expects to find a 'uuid' attribute for all
	 * regions regardless of mode.
	 */
	if (a == &dev_attr_uuid.attr && cxlr->mode != CXL_DECODER_PMEM)
		return 0444;
	return a->mode;
}

static ssize_t interleave_ways_show(struct device *dev,
				    struct device_attribute *attr, char *buf)
{
	struct cxl_region *cxlr = to_cxl_region(dev);
	struct cxl_region_params *p = &cxlr->params;
	ssize_t rc;

	rc = down_read_interruptible(&cxl_region_rwsem);
	if (rc)
		return rc;
	rc = sysfs_emit(buf, "%d\n", p->interleave_ways);
	up_read(&cxl_region_rwsem);

	return rc;
}

static const struct attribute_group *get_cxl_region_target_group(void);

static ssize_t interleave_ways_store(struct device *dev,
				     struct device_attribute *attr,
				     const char *buf, size_t len)
{
	struct cxl_root_decoder *cxlrd = to_cxl_root_decoder(dev->parent);
	struct cxl_decoder *cxld = &cxlrd->cxlsd.cxld;
	struct cxl_region *cxlr = to_cxl_region(dev);
	struct cxl_region_params *p = &cxlr->params;
	unsigned int val, save;
	int rc;
	u8 iw;

	rc = kstrtouint(buf, 0, &val);
	if (rc)
		return rc;

	rc = ways_to_eiw(val, &iw);
	if (rc)
		return rc;

	/*
	 * Even for x3, x9, and x12 interleaves the region interleave must be a
	 * power of 2 multiple of the host bridge interleave.
	 */
	if (!is_power_of_2(val / cxld->interleave_ways) ||
	    (val % cxld->interleave_ways)) {
		dev_dbg(&cxlr->dev, "invalid interleave: %d\n", val);
		return -EINVAL;
	}

	rc = down_write_killable(&cxl_region_rwsem);
	if (rc)
		return rc;
	if (p->state >= CXL_CONFIG_INTERLEAVE_ACTIVE) {
		rc = -EBUSY;
		goto out;
	}

	save = p->interleave_ways;
	p->interleave_ways = val;
	rc = sysfs_update_group(&cxlr->dev.kobj, get_cxl_region_target_group());
	if (rc)
		p->interleave_ways = save;
out:
	up_write(&cxl_region_rwsem);
	if (rc)
		return rc;
	return len;
}
static DEVICE_ATTR_RW(interleave_ways);

static ssize_t interleave_granularity_show(struct device *dev,
					   struct device_attribute *attr,
					   char *buf)
{
	struct cxl_region *cxlr = to_cxl_region(dev);
	struct cxl_region_params *p = &cxlr->params;
	ssize_t rc;

	rc = down_read_interruptible(&cxl_region_rwsem);
	if (rc)
		return rc;
	rc = sysfs_emit(buf, "%d\n", p->interleave_granularity);
	up_read(&cxl_region_rwsem);

	return rc;
}

static ssize_t interleave_granularity_store(struct device *dev,
					    struct device_attribute *attr,
					    const char *buf, size_t len)
{
	struct cxl_root_decoder *cxlrd = to_cxl_root_decoder(dev->parent);
	struct cxl_decoder *cxld = &cxlrd->cxlsd.cxld;
	struct cxl_region *cxlr = to_cxl_region(dev);
	struct cxl_region_params *p = &cxlr->params;
	int rc, val;
	u16 ig;

	rc = kstrtoint(buf, 0, &val);
	if (rc)
		return rc;

	rc = granularity_to_eig(val, &ig);
	if (rc)
		return rc;

	/*
	 * When the host-bridge is interleaved, disallow region granularity !=
	 * root granularity. Regions with a granularity less than the root
	 * interleave result in needing multiple endpoints to support a single
	 * slot in the interleave (possible to support in the future). Regions
	 * with a granularity greater than the root interleave result in invalid
	 * DPA translations (invalid to support).
	 */
	if (cxld->interleave_ways > 1 && val != cxld->interleave_granularity)
		return -EINVAL;

	rc = down_write_killable(&cxl_region_rwsem);
	if (rc)
		return rc;
	if (p->state >= CXL_CONFIG_INTERLEAVE_ACTIVE) {
		rc = -EBUSY;
		goto out;
	}

	p->interleave_granularity = val;
out:
	up_write(&cxl_region_rwsem);
	if (rc)
		return rc;
	return len;
}
static DEVICE_ATTR_RW(interleave_granularity);

static ssize_t resource_show(struct device *dev, struct device_attribute *attr,
			     char *buf)
{
	struct cxl_region *cxlr = to_cxl_region(dev);
	struct cxl_region_params *p = &cxlr->params;
	u64 resource = -1ULL;
	ssize_t rc;

	rc = down_read_interruptible(&cxl_region_rwsem);
	if (rc)
		return rc;
	if (p->res)
		resource = p->res->start;
	rc = sysfs_emit(buf, "%#llx\n", resource);
	up_read(&cxl_region_rwsem);

	return rc;
}
static DEVICE_ATTR_RO(resource);

static ssize_t mode_show(struct device *dev, struct device_attribute *attr,
			 char *buf)
{
	struct cxl_region *cxlr = to_cxl_region(dev);

	return sysfs_emit(buf, "%s\n", cxl_decoder_mode_name(cxlr->mode));
}
static DEVICE_ATTR_RO(mode);

static int alloc_hpa(struct cxl_region *cxlr, resource_size_t size)
{
	struct cxl_root_decoder *cxlrd = to_cxl_root_decoder(cxlr->dev.parent);
	struct cxl_region_params *p = &cxlr->params;
	struct resource *res;
	u32 remainder = 0;

	lockdep_assert_held_write(&cxl_region_rwsem);

	/* Nothing to do... */
	if (p->res && resource_size(p->res) == size)
		return 0;

	/* To change size the old size must be freed first */
	if (p->res)
		return -EBUSY;

	if (p->state >= CXL_CONFIG_INTERLEAVE_ACTIVE)
		return -EBUSY;

	/* ways, granularity and uuid (if PMEM) need to be set before HPA */
	if (!p->interleave_ways || !p->interleave_granularity ||
	    (cxlr->mode == CXL_DECODER_PMEM && uuid_is_null(&p->uuid)))
		return -ENXIO;

	div_u64_rem(size, SZ_256M * p->interleave_ways, &remainder);
	if (remainder)
		return -EINVAL;

	res = alloc_free_mem_region(cxlrd->res, size, SZ_256M,
				    dev_name(&cxlr->dev));
	if (IS_ERR(res)) {
		dev_dbg(&cxlr->dev, "failed to allocate HPA: %ld\n",
			PTR_ERR(res));
		return PTR_ERR(res);
	}

	p->res = res;
	p->state = CXL_CONFIG_INTERLEAVE_ACTIVE;

	return 0;
}

static void cxl_region_iomem_release(struct cxl_region *cxlr)
{
	struct cxl_region_params *p = &cxlr->params;

	if (device_is_registered(&cxlr->dev))
		lockdep_assert_held_write(&cxl_region_rwsem);
	if (p->res) {
		/*
		 * Autodiscovered regions may not have been able to insert their
		 * resource.
		 */
		if (p->res->parent)
			remove_resource(p->res);
		kfree(p->res);
		p->res = NULL;
	}
}

static int free_hpa(struct cxl_region *cxlr)
{
	struct cxl_region_params *p = &cxlr->params;

	lockdep_assert_held_write(&cxl_region_rwsem);

	if (!p->res)
		return 0;

	if (p->state >= CXL_CONFIG_ACTIVE)
		return -EBUSY;

	cxl_region_iomem_release(cxlr);
	p->state = CXL_CONFIG_IDLE;
	return 0;
}

static ssize_t size_store(struct device *dev, struct device_attribute *attr,
			  const char *buf, size_t len)
{
	struct cxl_region *cxlr = to_cxl_region(dev);
	u64 val;
	int rc;

	rc = kstrtou64(buf, 0, &val);
	if (rc)
		return rc;

	rc = down_write_killable(&cxl_region_rwsem);
	if (rc)
		return rc;

	if (val)
		rc = alloc_hpa(cxlr, val);
	else
		rc = free_hpa(cxlr);
	up_write(&cxl_region_rwsem);

	if (rc)
		return rc;

	return len;
}

static ssize_t size_show(struct device *dev, struct device_attribute *attr,
			 char *buf)
{
	struct cxl_region *cxlr = to_cxl_region(dev);
	struct cxl_region_params *p = &cxlr->params;
	u64 size = 0;
	ssize_t rc;

	rc = down_read_interruptible(&cxl_region_rwsem);
	if (rc)
		return rc;
	if (p->res)
		size = resource_size(p->res);
	rc = sysfs_emit(buf, "%#llx\n", size);
	up_read(&cxl_region_rwsem);

	return rc;
}
static DEVICE_ATTR_RW(size);

static struct attribute *cxl_region_attrs[] = {
	&dev_attr_uuid.attr,
	&dev_attr_commit.attr,
	&dev_attr_interleave_ways.attr,
	&dev_attr_interleave_granularity.attr,
	&dev_attr_resource.attr,
	&dev_attr_size.attr,
	&dev_attr_mode.attr,
	NULL,
};

static const struct attribute_group cxl_region_group = {
	.attrs = cxl_region_attrs,
	.is_visible = cxl_region_visible,
};

static size_t show_targetN(struct cxl_region *cxlr, char *buf, int pos)
{
	struct cxl_region_params *p = &cxlr->params;
	struct cxl_endpoint_decoder *cxled;
	int rc;

	rc = down_read_interruptible(&cxl_region_rwsem);
	if (rc)
		return rc;

	if (pos >= p->interleave_ways) {
		dev_dbg(&cxlr->dev, "position %d out of range %d\n", pos,
			p->interleave_ways);
		rc = -ENXIO;
		goto out;
	}

	cxled = p->targets[pos];
	if (!cxled)
		rc = sysfs_emit(buf, "\n");
	else
		rc = sysfs_emit(buf, "%s\n", dev_name(&cxled->cxld.dev));
out:
	up_read(&cxl_region_rwsem);

	return rc;
}

static int match_free_decoder(struct device *dev, void *data)
{
	struct cxl_decoder *cxld;
	int *id = data;

	if (!is_switch_decoder(dev))
		return 0;

	cxld = to_cxl_decoder(dev);

	/* enforce ordered allocation */
	if (cxld->id != *id)
		return 0;

	if (!cxld->region)
		return 1;

	(*id)++;

	return 0;
}

static int match_auto_decoder(struct device *dev, void *data)
{
	struct cxl_region_params *p = data;
	struct cxl_decoder *cxld;
	struct range *r;

	if (!is_switch_decoder(dev))
		return 0;

	cxld = to_cxl_decoder(dev);
	r = &cxld->hpa_range;

	if (p->res && p->res->start == r->start && p->res->end == r->end)
		return 1;

	return 0;
}

static struct cxl_decoder *cxl_region_find_decoder(struct cxl_port *port,
						   struct cxl_region *cxlr)
{
	struct device *dev;
	int id = 0;

	if (test_bit(CXL_REGION_F_AUTO, &cxlr->flags))
		dev = device_find_child(&port->dev, &cxlr->params,
					match_auto_decoder);
	else
		dev = device_find_child(&port->dev, &id, match_free_decoder);
	if (!dev)
		return NULL;
	/*
	 * This decoder is pinned registered as long as the endpoint decoder is
	 * registered, and endpoint decoder unregistration holds the
	 * cxl_region_rwsem over unregister events, so no need to hold on to
	 * this extra reference.
	 */
	put_device(dev);
	return to_cxl_decoder(dev);
}

static struct cxl_region_ref *alloc_region_ref(struct cxl_port *port,
					       struct cxl_region *cxlr)
{
	struct cxl_region_params *p = &cxlr->params;
	struct cxl_region_ref *cxl_rr, *iter;
	unsigned long index;
	int rc;

	xa_for_each(&port->regions, index, iter) {
		struct cxl_region_params *ip = &iter->region->params;

		if (!ip->res)
			continue;

		if (ip->res->start > p->res->start) {
			dev_dbg(&cxlr->dev,
				"%s: HPA order violation %s:%pr vs %pr\n",
				dev_name(&port->dev),
				dev_name(&iter->region->dev), ip->res, p->res);
			return ERR_PTR(-EBUSY);
		}
	}

	cxl_rr = kzalloc(sizeof(*cxl_rr), GFP_KERNEL);
	if (!cxl_rr)
		return ERR_PTR(-ENOMEM);
	cxl_rr->port = port;
	cxl_rr->region = cxlr;
	cxl_rr->nr_targets = 1;
	xa_init(&cxl_rr->endpoints);

	rc = xa_insert(&port->regions, (unsigned long)cxlr, cxl_rr, GFP_KERNEL);
	if (rc) {
		dev_dbg(&cxlr->dev,
			"%s: failed to track region reference: %d\n",
			dev_name(&port->dev), rc);
		kfree(cxl_rr);
		return ERR_PTR(rc);
	}

	return cxl_rr;
}

static void cxl_rr_free_decoder(struct cxl_region_ref *cxl_rr)
{
	struct cxl_region *cxlr = cxl_rr->region;
	struct cxl_decoder *cxld = cxl_rr->decoder;

	if (!cxld)
		return;

	dev_WARN_ONCE(&cxlr->dev, cxld->region != cxlr, "region mismatch\n");
	if (cxld->region == cxlr) {
		cxld->region = NULL;
		put_device(&cxlr->dev);
	}
}

static void free_region_ref(struct cxl_region_ref *cxl_rr)
{
	struct cxl_port *port = cxl_rr->port;
	struct cxl_region *cxlr = cxl_rr->region;

	cxl_rr_free_decoder(cxl_rr);
	xa_erase(&port->regions, (unsigned long)cxlr);
	xa_destroy(&cxl_rr->endpoints);
	kfree(cxl_rr);
}

static int cxl_rr_ep_add(struct cxl_region_ref *cxl_rr,
			 struct cxl_endpoint_decoder *cxled)
{
	int rc;
	struct cxl_port *port = cxl_rr->port;
	struct cxl_region *cxlr = cxl_rr->region;
	struct cxl_decoder *cxld = cxl_rr->decoder;
	struct cxl_ep *ep = cxl_ep_load(port, cxled_to_memdev(cxled));

	if (ep) {
		rc = xa_insert(&cxl_rr->endpoints, (unsigned long)cxled, ep,
			       GFP_KERNEL);
		if (rc)
			return rc;
	}
	cxl_rr->nr_eps++;

	if (!cxld->region) {
		cxld->region = cxlr;
		get_device(&cxlr->dev);
	}

	return 0;
}

static int cxl_rr_alloc_decoder(struct cxl_port *port, struct cxl_region *cxlr,
				struct cxl_endpoint_decoder *cxled,
				struct cxl_region_ref *cxl_rr)
{
	struct cxl_decoder *cxld;

	if (port == cxled_to_port(cxled))
		cxld = &cxled->cxld;
	else
		cxld = cxl_region_find_decoder(port, cxlr);
	if (!cxld) {
		dev_dbg(&cxlr->dev, "%s: no decoder available\n",
			dev_name(&port->dev));
		return -EBUSY;
	}

	if (cxld->region) {
		dev_dbg(&cxlr->dev, "%s: %s already attached to %s\n",
			dev_name(&port->dev), dev_name(&cxld->dev),
			dev_name(&cxld->region->dev));
		return -EBUSY;
	}

	/*
	 * Endpoints should already match the region type, but backstop that
	 * assumption with an assertion. Switch-decoders change mapping-type
	 * based on what is mapped when they are assigned to a region.
	 */
	dev_WARN_ONCE(&cxlr->dev,
		      port == cxled_to_port(cxled) &&
			      cxld->target_type != cxlr->type,
		      "%s:%s mismatch decoder type %d -> %d\n",
		      dev_name(&cxled_to_memdev(cxled)->dev),
		      dev_name(&cxld->dev), cxld->target_type, cxlr->type);
	cxld->target_type = cxlr->type;
	cxl_rr->decoder = cxld;
	return 0;
}

/**
 * cxl_port_attach_region() - track a region's interest in a port by endpoint
 * @port: port to add a new region reference 'struct cxl_region_ref'
 * @cxlr: region to attach to @port
 * @cxled: endpoint decoder used to create or further pin a region reference
 * @pos: interleave position of @cxled in @cxlr
 *
 * The attach event is an opportunity to validate CXL decode setup
 * constraints and record metadata needed for programming HDM decoders,
 * in particular decoder target lists.
 *
 * The steps are:
 *
 * - validate that there are no other regions with a higher HPA already
 *   associated with @port
 * - establish a region reference if one is not already present
 *
 *   - additionally allocate a decoder instance that will host @cxlr on
 *     @port
 *
 * - pin the region reference by the endpoint
 * - account for how many entries in @port's target list are needed to
 *   cover all of the added endpoints.
 */
static int cxl_port_attach_region(struct cxl_port *port,
				  struct cxl_region *cxlr,
				  struct cxl_endpoint_decoder *cxled, int pos)
{
	struct cxl_memdev *cxlmd = cxled_to_memdev(cxled);
	struct cxl_ep *ep = cxl_ep_load(port, cxlmd);
	struct cxl_region_ref *cxl_rr;
	bool nr_targets_inc = false;
	struct cxl_decoder *cxld;
	unsigned long index;
	int rc = -EBUSY;

	lockdep_assert_held_write(&cxl_region_rwsem);

	cxl_rr = cxl_rr_load(port, cxlr);
	if (cxl_rr) {
		struct cxl_ep *ep_iter;
		int found = 0;

		/*
		 * Walk the existing endpoints that have been attached to
		 * @cxlr at @port and see if they share the same 'next' port
		 * in the downstream direction. I.e. endpoints that share common
		 * upstream switch.
		 */
		xa_for_each(&cxl_rr->endpoints, index, ep_iter) {
			if (ep_iter == ep)
				continue;
			if (ep_iter->next == ep->next) {
				found++;
				break;
			}
		}

		/*
		 * New target port, or @port is an endpoint port that always
		 * accounts its own local decode as a target.
		 */
		if (!found || !ep->next) {
			cxl_rr->nr_targets++;
			nr_targets_inc = true;
		}
	} else {
		cxl_rr = alloc_region_ref(port, cxlr);
		if (IS_ERR(cxl_rr)) {
			dev_dbg(&cxlr->dev,
				"%s: failed to allocate region reference\n",
				dev_name(&port->dev));
			return PTR_ERR(cxl_rr);
		}
		nr_targets_inc = true;

		rc = cxl_rr_alloc_decoder(port, cxlr, cxled, cxl_rr);
		if (rc)
			goto out_erase;
	}
	cxld = cxl_rr->decoder;

	rc = cxl_rr_ep_add(cxl_rr, cxled);
	if (rc) {
		dev_dbg(&cxlr->dev,
			"%s: failed to track endpoint %s:%s reference\n",
			dev_name(&port->dev), dev_name(&cxlmd->dev),
			dev_name(&cxld->dev));
		goto out_erase;
	}

	dev_dbg(&cxlr->dev,
		"%s:%s %s add: %s:%s @ %d next: %s nr_eps: %d nr_targets: %d\n",
		dev_name(port->uport_dev), dev_name(&port->dev),
		dev_name(&cxld->dev), dev_name(&cxlmd->dev),
		dev_name(&cxled->cxld.dev), pos,
		ep ? ep->next ? dev_name(ep->next->uport_dev) :
				      dev_name(&cxlmd->dev) :
			   "none",
		cxl_rr->nr_eps, cxl_rr->nr_targets);

	return 0;
out_erase:
	if (nr_targets_inc)
		cxl_rr->nr_targets--;
	if (cxl_rr->nr_eps == 0)
		free_region_ref(cxl_rr);
	return rc;
}

static void cxl_port_detach_region(struct cxl_port *port,
				   struct cxl_region *cxlr,
				   struct cxl_endpoint_decoder *cxled)
{
	struct cxl_region_ref *cxl_rr;
	struct cxl_ep *ep = NULL;

	lockdep_assert_held_write(&cxl_region_rwsem);

	cxl_rr = cxl_rr_load(port, cxlr);
	if (!cxl_rr)
		return;

	/*
	 * Endpoint ports do not carry cxl_ep references, and they
	 * never target more than one endpoint by definition
	 */
	if (cxl_rr->decoder == &cxled->cxld)
		cxl_rr->nr_eps--;
	else
		ep = xa_erase(&cxl_rr->endpoints, (unsigned long)cxled);
	if (ep) {
		struct cxl_ep *ep_iter;
		unsigned long index;
		int found = 0;

		cxl_rr->nr_eps--;
		xa_for_each(&cxl_rr->endpoints, index, ep_iter) {
			if (ep_iter->next == ep->next) {
				found++;
				break;
			}
		}
		if (!found)
			cxl_rr->nr_targets--;
	}

	if (cxl_rr->nr_eps == 0)
		free_region_ref(cxl_rr);
}

static int check_last_peer(struct cxl_endpoint_decoder *cxled,
			   struct cxl_ep *ep, struct cxl_region_ref *cxl_rr,
			   int distance)
{
	struct cxl_memdev *cxlmd = cxled_to_memdev(cxled);
	struct cxl_region *cxlr = cxl_rr->region;
	struct cxl_region_params *p = &cxlr->params;
	struct cxl_endpoint_decoder *cxled_peer;
	struct cxl_port *port = cxl_rr->port;
	struct cxl_memdev *cxlmd_peer;
	struct cxl_ep *ep_peer;
	int pos = cxled->pos;

	/*
	 * If this position wants to share a dport with the last endpoint mapped
	 * then that endpoint, at index 'position - distance', must also be
	 * mapped by this dport.
	 */
	if (pos < distance) {
		dev_dbg(&cxlr->dev, "%s:%s: cannot host %s:%s at %d\n",
			dev_name(port->uport_dev), dev_name(&port->dev),
			dev_name(&cxlmd->dev), dev_name(&cxled->cxld.dev), pos);
		return -ENXIO;
	}
	cxled_peer = p->targets[pos - distance];
	cxlmd_peer = cxled_to_memdev(cxled_peer);
	ep_peer = cxl_ep_load(port, cxlmd_peer);
	if (ep->dport != ep_peer->dport) {
		dev_dbg(&cxlr->dev,
			"%s:%s: %s:%s pos %d mismatched peer %s:%s\n",
			dev_name(port->uport_dev), dev_name(&port->dev),
			dev_name(&cxlmd->dev), dev_name(&cxled->cxld.dev), pos,
			dev_name(&cxlmd_peer->dev),
			dev_name(&cxled_peer->cxld.dev));
		return -ENXIO;
	}

	return 0;
}

static int cxl_port_setup_targets(struct cxl_port *port,
				  struct cxl_region *cxlr,
				  struct cxl_endpoint_decoder *cxled)
{
	struct cxl_root_decoder *cxlrd = to_cxl_root_decoder(cxlr->dev.parent);
	int parent_iw, parent_ig, ig, iw, rc, inc = 0, pos = cxled->pos;
	struct cxl_port *parent_port = to_cxl_port(port->dev.parent);
	struct cxl_region_ref *cxl_rr = cxl_rr_load(port, cxlr);
	struct cxl_memdev *cxlmd = cxled_to_memdev(cxled);
	struct cxl_ep *ep = cxl_ep_load(port, cxlmd);
	struct cxl_region_params *p = &cxlr->params;
	struct cxl_decoder *cxld = cxl_rr->decoder;
	struct cxl_switch_decoder *cxlsd;
	u16 eig, peig;
	u8 eiw, peiw;

	/*
	 * While root level decoders support x3, x6, x12, switch level
	 * decoders only support powers of 2 up to x16.
	 */
	if (!is_power_of_2(cxl_rr->nr_targets)) {
		dev_dbg(&cxlr->dev, "%s:%s: invalid target count %d\n",
			dev_name(port->uport_dev), dev_name(&port->dev),
			cxl_rr->nr_targets);
		return -EINVAL;
	}

	cxlsd = to_cxl_switch_decoder(&cxld->dev);
	if (cxl_rr->nr_targets_set) {
		int i, distance;

		/*
		 * Passthrough decoders impose no distance requirements between
		 * peers
		 */
		if (cxl_rr->nr_targets == 1)
			distance = 0;
		else
			distance = p->nr_targets / cxl_rr->nr_targets;
		for (i = 0; i < cxl_rr->nr_targets_set; i++)
			if (ep->dport == cxlsd->target[i]) {
				rc = check_last_peer(cxled, ep, cxl_rr,
						     distance);
				if (rc)
					return rc;
				goto out_target_set;
			}
		goto add_target;
	}

	if (is_cxl_root(parent_port)) {
		/*
		 * Root decoder IG is always set to value in CFMWS which
		 * may be different than this region's IG.  We can use the
		 * region's IG here since interleave_granularity_store()
		 * does not allow interleaved host-bridges with
		 * root IG != region IG.
		 */
		parent_ig = p->interleave_granularity;
		parent_iw = cxlrd->cxlsd.cxld.interleave_ways;
		/*
		 * For purposes of address bit routing, use power-of-2 math for
		 * switch ports.
		 */
		if (!is_power_of_2(parent_iw))
			parent_iw /= 3;
	} else {
		struct cxl_region_ref *parent_rr;
		struct cxl_decoder *parent_cxld;

		parent_rr = cxl_rr_load(parent_port, cxlr);
		parent_cxld = parent_rr->decoder;
		parent_ig = parent_cxld->interleave_granularity;
		parent_iw = parent_cxld->interleave_ways;
	}

	rc = granularity_to_eig(parent_ig, &peig);
	if (rc) {
		dev_dbg(&cxlr->dev, "%s:%s: invalid parent granularity: %d\n",
			dev_name(parent_port->uport_dev),
			dev_name(&parent_port->dev), parent_ig);
		return rc;
	}

	rc = ways_to_eiw(parent_iw, &peiw);
	if (rc) {
		dev_dbg(&cxlr->dev, "%s:%s: invalid parent interleave: %d\n",
			dev_name(parent_port->uport_dev),
			dev_name(&parent_port->dev), parent_iw);
		return rc;
	}

	iw = cxl_rr->nr_targets;
	rc = ways_to_eiw(iw, &eiw);
	if (rc) {
		dev_dbg(&cxlr->dev, "%s:%s: invalid port interleave: %d\n",
			dev_name(port->uport_dev), dev_name(&port->dev), iw);
		return rc;
	}

	/*
	 * Interleave granularity is a multiple of @parent_port granularity.
	 * Multiplier is the parent port interleave ways.
	 */
	rc = granularity_to_eig(parent_ig * parent_iw, &eig);
	if (rc) {
		dev_dbg(&cxlr->dev,
			"%s: invalid granularity calculation (%d * %d)\n",
			dev_name(&parent_port->dev), parent_ig, parent_iw);
		return rc;
	}

	rc = eig_to_granularity(eig, &ig);
	if (rc) {
		dev_dbg(&cxlr->dev, "%s:%s: invalid interleave: %d\n",
			dev_name(port->uport_dev), dev_name(&port->dev),
			256 << eig);
		return rc;
	}

	if (iw > 8 || iw > cxlsd->nr_targets) {
		dev_dbg(&cxlr->dev,
			"%s:%s:%s: ways: %d overflows targets: %d\n",
			dev_name(port->uport_dev), dev_name(&port->dev),
			dev_name(&cxld->dev), iw, cxlsd->nr_targets);
		return -ENXIO;
	}

	if (test_bit(CXL_REGION_F_AUTO, &cxlr->flags)) {
		if (cxld->interleave_ways != iw ||
		    cxld->interleave_granularity != ig ||
		    cxld->hpa_range.start != p->res->start ||
		    cxld->hpa_range.end != p->res->end ||
		    ((cxld->flags & CXL_DECODER_F_ENABLE) == 0)) {
			dev_err(&cxlr->dev,
				"%s:%s %s expected iw: %d ig: %d %pr\n",
				dev_name(port->uport_dev), dev_name(&port->dev),
				__func__, iw, ig, p->res);
			dev_err(&cxlr->dev,
				"%s:%s %s got iw: %d ig: %d state: %s %#llx:%#llx\n",
				dev_name(port->uport_dev), dev_name(&port->dev),
				__func__, cxld->interleave_ways,
				cxld->interleave_granularity,
				(cxld->flags & CXL_DECODER_F_ENABLE) ?
					"enabled" :
					"disabled",
				cxld->hpa_range.start, cxld->hpa_range.end);
			return -ENXIO;
		}
	} else {
		cxld->interleave_ways = iw;
		cxld->interleave_granularity = ig;
		cxld->hpa_range = (struct range) {
			.start = p->res->start,
			.end = p->res->end,
		};
	}
	dev_dbg(&cxlr->dev, "%s:%s iw: %d ig: %d\n", dev_name(port->uport_dev),
		dev_name(&port->dev), iw, ig);
add_target:
	if (cxl_rr->nr_targets_set == cxl_rr->nr_targets) {
		dev_dbg(&cxlr->dev,
			"%s:%s: targets full trying to add %s:%s at %d\n",
			dev_name(port->uport_dev), dev_name(&port->dev),
			dev_name(&cxlmd->dev), dev_name(&cxled->cxld.dev), pos);
		return -ENXIO;
	}
	if (test_bit(CXL_REGION_F_AUTO, &cxlr->flags)) {
		if (cxlsd->target[cxl_rr->nr_targets_set] != ep->dport) {
			dev_dbg(&cxlr->dev, "%s:%s: %s expected %s at %d\n",
				dev_name(port->uport_dev), dev_name(&port->dev),
				dev_name(&cxlsd->cxld.dev),
				dev_name(ep->dport->dport_dev),
				cxl_rr->nr_targets_set);
			return -ENXIO;
		}
	} else
		cxlsd->target[cxl_rr->nr_targets_set] = ep->dport;
	inc = 1;
out_target_set:
	cxl_rr->nr_targets_set += inc;
	dev_dbg(&cxlr->dev, "%s:%s target[%d] = %s for %s:%s @ %d\n",
		dev_name(port->uport_dev), dev_name(&port->dev),
		cxl_rr->nr_targets_set - 1, dev_name(ep->dport->dport_dev),
		dev_name(&cxlmd->dev), dev_name(&cxled->cxld.dev), pos);

	return 0;
}

static void cxl_port_reset_targets(struct cxl_port *port,
				   struct cxl_region *cxlr)
{
	struct cxl_region_ref *cxl_rr = cxl_rr_load(port, cxlr);
	struct cxl_decoder *cxld;

	/*
	 * After the last endpoint has been detached the entire cxl_rr may now
	 * be gone.
	 */
	if (!cxl_rr)
		return;
	cxl_rr->nr_targets_set = 0;

	cxld = cxl_rr->decoder;
	cxld->hpa_range = (struct range) {
		.start = 0,
		.end = -1,
	};
}

static void cxl_region_teardown_targets(struct cxl_region *cxlr)
{
	struct cxl_region_params *p = &cxlr->params;
	struct cxl_endpoint_decoder *cxled;
	struct cxl_dev_state *cxlds;
	struct cxl_memdev *cxlmd;
	struct cxl_port *iter;
	struct cxl_ep *ep;
	int i;

	/*
	 * In the auto-discovery case skip automatic teardown since the
	 * address space is already active
	 */
	if (test_bit(CXL_REGION_F_AUTO, &cxlr->flags))
		return;

	for (i = 0; i < p->nr_targets; i++) {
		cxled = p->targets[i];
		cxlmd = cxled_to_memdev(cxled);
		cxlds = cxlmd->cxlds;

		if (cxlds->rcd)
			continue;

		iter = cxled_to_port(cxled);
		while (!is_cxl_root(to_cxl_port(iter->dev.parent)))
			iter = to_cxl_port(iter->dev.parent);

		for (ep = cxl_ep_load(iter, cxlmd); iter;
		     iter = ep->next, ep = cxl_ep_load(iter, cxlmd))
			cxl_port_reset_targets(iter, cxlr);
	}
}

static int cxl_region_setup_targets(struct cxl_region *cxlr)
{
	struct cxl_region_params *p = &cxlr->params;
	struct cxl_endpoint_decoder *cxled;
	struct cxl_dev_state *cxlds;
	int i, rc, rch = 0, vh = 0;
	struct cxl_memdev *cxlmd;
	struct cxl_port *iter;
	struct cxl_ep *ep;

	for (i = 0; i < p->nr_targets; i++) {
		cxled = p->targets[i];
		cxlmd = cxled_to_memdev(cxled);
		cxlds = cxlmd->cxlds;

		/* validate that all targets agree on topology */
		if (!cxlds->rcd) {
			vh++;
		} else {
			rch++;
			continue;
		}

		iter = cxled_to_port(cxled);
		while (!is_cxl_root(to_cxl_port(iter->dev.parent)))
			iter = to_cxl_port(iter->dev.parent);

		/*
		 * Descend the topology tree programming / validating
		 * targets while looking for conflicts.
		 */
		for (ep = cxl_ep_load(iter, cxlmd); iter;
		     iter = ep->next, ep = cxl_ep_load(iter, cxlmd)) {
			rc = cxl_port_setup_targets(iter, cxlr, cxled);
			if (rc) {
				cxl_region_teardown_targets(cxlr);
				return rc;
			}
		}
	}

	if (rch && vh) {
		dev_err(&cxlr->dev, "mismatched CXL topologies detected\n");
		cxl_region_teardown_targets(cxlr);
		return -ENXIO;
	}

	return 0;
}

static int cxl_region_validate_position(struct cxl_region *cxlr,
					struct cxl_endpoint_decoder *cxled,
					int pos)
{
	struct cxl_memdev *cxlmd = cxled_to_memdev(cxled);
	struct cxl_region_params *p = &cxlr->params;
	int i;

	if (pos < 0 || pos >= p->interleave_ways) {
		dev_dbg(&cxlr->dev, "position %d out of range %d\n", pos,
			p->interleave_ways);
		return -ENXIO;
	}

	if (p->targets[pos] == cxled)
		return 0;

	if (p->targets[pos]) {
		struct cxl_endpoint_decoder *cxled_target = p->targets[pos];
		struct cxl_memdev *cxlmd_target = cxled_to_memdev(cxled_target);

		dev_dbg(&cxlr->dev, "position %d already assigned to %s:%s\n",
			pos, dev_name(&cxlmd_target->dev),
			dev_name(&cxled_target->cxld.dev));
		return -EBUSY;
	}

	for (i = 0; i < p->interleave_ways; i++) {
		struct cxl_endpoint_decoder *cxled_target;
		struct cxl_memdev *cxlmd_target;

		cxled_target = p->targets[i];
		if (!cxled_target)
			continue;

		cxlmd_target = cxled_to_memdev(cxled_target);
		if (cxlmd_target == cxlmd) {
			dev_dbg(&cxlr->dev,
				"%s already specified at position %d via: %s\n",
				dev_name(&cxlmd->dev), pos,
				dev_name(&cxled_target->cxld.dev));
			return -EBUSY;
		}
	}

	return 0;
}

static int cxl_region_attach_position(struct cxl_region *cxlr,
				      struct cxl_root_decoder *cxlrd,
				      struct cxl_endpoint_decoder *cxled,
				      const struct cxl_dport *dport, int pos)
{
	struct cxl_memdev *cxlmd = cxled_to_memdev(cxled);
	struct cxl_port *iter;
	int rc;

	if (cxlrd->calc_hb(cxlrd, pos) != dport) {
		dev_dbg(&cxlr->dev, "%s:%s invalid target position for %s\n",
			dev_name(&cxlmd->dev), dev_name(&cxled->cxld.dev),
			dev_name(&cxlrd->cxlsd.cxld.dev));
		return -ENXIO;
	}

	for (iter = cxled_to_port(cxled); !is_cxl_root(iter);
	     iter = to_cxl_port(iter->dev.parent)) {
		rc = cxl_port_attach_region(iter, cxlr, cxled, pos);
		if (rc)
			goto err;
	}

	return 0;

err:
	for (iter = cxled_to_port(cxled); !is_cxl_root(iter);
	     iter = to_cxl_port(iter->dev.parent))
		cxl_port_detach_region(iter, cxlr, cxled);
	return rc;
}

static int cxl_region_attach_auto(struct cxl_region *cxlr,
				  struct cxl_endpoint_decoder *cxled, int pos)
{
	struct cxl_region_params *p = &cxlr->params;

	if (cxled->state != CXL_DECODER_STATE_AUTO) {
		dev_err(&cxlr->dev,
			"%s: unable to add decoder to autodetected region\n",
			dev_name(&cxled->cxld.dev));
		return -EINVAL;
	}

	if (pos >= 0) {
		dev_dbg(&cxlr->dev, "%s: expected auto position, not %d\n",
			dev_name(&cxled->cxld.dev), pos);
		return -EINVAL;
	}

	if (p->nr_targets >= p->interleave_ways) {
		dev_err(&cxlr->dev, "%s: no more target slots available\n",
			dev_name(&cxled->cxld.dev));
		return -ENXIO;
	}

	/*
	 * Temporarily record the endpoint decoder into the target array. Yes,
	 * this means that userspace can view devices in the wrong position
	 * before the region activates, and must be careful to understand when
	 * it might be racing region autodiscovery.
	 */
	pos = p->nr_targets;
	p->targets[pos] = cxled;
	cxled->pos = pos;
	p->nr_targets++;

	return 0;
}

static int cmp_interleave_pos(const void *a, const void *b)
{
	struct cxl_endpoint_decoder *cxled_a = *(typeof(cxled_a) *)a;
	struct cxl_endpoint_decoder *cxled_b = *(typeof(cxled_b) *)b;

	return cxled_a->pos - cxled_b->pos;
}

static struct cxl_port *next_port(struct cxl_port *port)
{
	if (!port->parent_dport)
		return NULL;
	return port->parent_dport->port;
}

static int match_switch_decoder_by_range(struct device *dev, void *data)
{
	struct cxl_switch_decoder *cxlsd;
	struct range *r1, *r2 = data;

	if (!is_switch_decoder(dev))
		return 0;

	cxlsd = to_cxl_switch_decoder(dev);
	r1 = &cxlsd->cxld.hpa_range;

	if (is_root_decoder(dev))
		return range_contains(r1, r2);
	return (r1->start == r2->start && r1->end == r2->end);
}

static int find_pos_and_ways(struct cxl_port *port, struct range *range,
			     int *pos, int *ways)
{
	struct cxl_switch_decoder *cxlsd;
	struct cxl_port *parent;
	struct device *dev;
	int rc = -ENXIO;

	parent = next_port(port);
	if (!parent)
		return rc;

	dev = device_find_child(&parent->dev, range,
				match_switch_decoder_by_range);
	if (!dev) {
		dev_err(port->uport_dev,
			"failed to find decoder mapping %#llx-%#llx\n",
			range->start, range->end);
		return rc;
	}
	cxlsd = to_cxl_switch_decoder(dev);
	*ways = cxlsd->cxld.interleave_ways;

	for (int i = 0; i < *ways; i++) {
		if (cxlsd->target[i] == port->parent_dport) {
			*pos = i;
			rc = 0;
			break;
		}
	}
	put_device(dev);

	return rc;
}

/**
 * cxl_calc_interleave_pos() - calculate an endpoint position in a region
 * @cxled: endpoint decoder member of given region
 *
 * The endpoint position is calculated by traversing the topology from
 * the endpoint to the root decoder and iteratively applying this
 * calculation:
 *
 *    position = position * parent_ways + parent_pos;
 *
 * ...where @position is inferred from switch and root decoder target lists.
 *
 * Return: position >= 0 on success
 *	   -ENXIO on failure
 */
static int cxl_calc_interleave_pos(struct cxl_endpoint_decoder *cxled)
{
	struct cxl_port *iter, *port = cxled_to_port(cxled);
	struct cxl_memdev *cxlmd = cxled_to_memdev(cxled);
	struct range *range = &cxled->cxld.hpa_range;
	int parent_ways = 0, parent_pos = 0, pos = 0;
	int rc;

	/*
	 * Example: the expected interleave order of the 4-way region shown
	 * below is: mem0, mem2, mem1, mem3
	 *
	 *		  root_port
	 *                 /      \
	 *      host_bridge_0    host_bridge_1
	 *        |    |           |    |
	 *       mem0 mem1        mem2 mem3
	 *
	 * In the example the calculator will iterate twice. The first iteration
	 * uses the mem position in the host-bridge and the ways of the host-
	 * bridge to generate the first, or local, position. The second
	 * iteration uses the host-bridge position in the root_port and the ways
	 * of the root_port to refine the position.
	 *
	 * A trace of the calculation per endpoint looks like this:
	 * mem0: pos = 0 * 2 + 0    mem2: pos = 0 * 2 + 0
	 *       pos = 0 * 2 + 0          pos = 0 * 2 + 1
	 *       pos: 0                   pos: 1
	 *
	 * mem1: pos = 0 * 2 + 1    mem3: pos = 0 * 2 + 1
	 *       pos = 1 * 2 + 0          pos = 1 * 2 + 1
	 *       pos: 2                   pos = 3
	 *
	 * Note that while this example is simple, the method applies to more
	 * complex topologies, including those with switches.
	 */

	/* Iterate from endpoint to root_port refining the position */
	for (iter = port; iter; iter = next_port(iter)) {
		if (is_cxl_root(iter))
			break;

		rc = find_pos_and_ways(iter, range, &parent_pos, &parent_ways);
		if (rc)
			return rc;

		pos = pos * parent_ways + parent_pos;
	}

	dev_dbg(&cxlmd->dev,
		"decoder:%s parent:%s port:%s range:%#llx-%#llx pos:%d\n",
		dev_name(&cxled->cxld.dev), dev_name(cxlmd->dev.parent),
		dev_name(&port->dev), range->start, range->end, pos);

	return pos;
}

static int cxl_region_sort_targets(struct cxl_region *cxlr)
{
	struct cxl_region_params *p = &cxlr->params;
	int i, rc = 0;

	for (i = 0; i < p->nr_targets; i++) {
		struct cxl_endpoint_decoder *cxled = p->targets[i];

		cxled->pos = cxl_calc_interleave_pos(cxled);
		/*
		 * Record that sorting failed, but still continue to calc
		 * cxled->pos so that follow-on code paths can reliably
		 * do p->targets[cxled->pos] to self-reference their entry.
		 */
		if (cxled->pos < 0)
			rc = -ENXIO;
	}
	/* Keep the cxlr target list in interleave position order */
	sort(p->targets, p->nr_targets, sizeof(p->targets[0]),
	     cmp_interleave_pos, NULL);

	dev_dbg(&cxlr->dev, "region sort %s\n", rc ? "failed" : "successful");
	return rc;
}

static int cxl_region_attach(struct cxl_region *cxlr,
			     struct cxl_endpoint_decoder *cxled, int pos)
{
	struct cxl_root_decoder *cxlrd = to_cxl_root_decoder(cxlr->dev.parent);
	struct cxl_memdev *cxlmd = cxled_to_memdev(cxled);
	struct cxl_region_params *p = &cxlr->params;
	struct cxl_port *ep_port, *root_port;
	struct cxl_dport *dport;
	int rc = -ENXIO;

	if (cxled->mode != cxlr->mode) {
		dev_dbg(&cxlr->dev, "%s region mode: %d mismatch: %d\n",
			dev_name(&cxled->cxld.dev), cxlr->mode, cxled->mode);
		return -EINVAL;
	}

	if (cxled->mode == CXL_DECODER_DEAD) {
		dev_dbg(&cxlr->dev, "%s dead\n", dev_name(&cxled->cxld.dev));
		return -ENODEV;
	}

	/* all full of members, or interleave config not established? */
	if (p->state > CXL_CONFIG_INTERLEAVE_ACTIVE) {
		dev_dbg(&cxlr->dev, "region already active\n");
		return -EBUSY;
	} else if (p->state < CXL_CONFIG_INTERLEAVE_ACTIVE) {
		dev_dbg(&cxlr->dev, "interleave config missing\n");
		return -ENXIO;
	}

	if (p->nr_targets >= p->interleave_ways) {
		dev_dbg(&cxlr->dev, "region already has %d endpoints\n",
			p->nr_targets);
		return -EINVAL;
	}

	ep_port = cxled_to_port(cxled);
	root_port = cxlrd_to_port(cxlrd);
	dport = cxl_find_dport_by_dev(root_port, ep_port->host_bridge);
	if (!dport) {
		dev_dbg(&cxlr->dev, "%s:%s invalid target for %s\n",
			dev_name(&cxlmd->dev), dev_name(&cxled->cxld.dev),
			dev_name(cxlr->dev.parent));
		return -ENXIO;
	}

	if (cxled->cxld.target_type != cxlr->type) {
		dev_dbg(&cxlr->dev, "%s:%s type mismatch: %d vs %d\n",
			dev_name(&cxlmd->dev), dev_name(&cxled->cxld.dev),
			cxled->cxld.target_type, cxlr->type);
		return -ENXIO;
	}

	if (!cxled->dpa_res) {
		dev_dbg(&cxlr->dev, "%s:%s: missing DPA allocation.\n",
			dev_name(&cxlmd->dev), dev_name(&cxled->cxld.dev));
		return -ENXIO;
	}

	if (resource_size(cxled->dpa_res) * p->interleave_ways !=
	    resource_size(p->res)) {
		dev_dbg(&cxlr->dev,
			"%s:%s: decoder-size-%#llx * ways-%d != region-size-%#llx\n",
			dev_name(&cxlmd->dev), dev_name(&cxled->cxld.dev),
			(u64)resource_size(cxled->dpa_res), p->interleave_ways,
			(u64)resource_size(p->res));
		return -EINVAL;
	}

	if (test_bit(CXL_REGION_F_AUTO, &cxlr->flags)) {
		int i;

		rc = cxl_region_attach_auto(cxlr, cxled, pos);
		if (rc)
			return rc;

		/* await more targets to arrive... */
		if (p->nr_targets < p->interleave_ways)
			return 0;

		/*
		 * All targets are here, which implies all PCI enumeration that
		 * affects this region has been completed. Walk the topology to
		 * sort the devices into their relative region decode position.
		 */
		rc = cxl_region_sort_targets(cxlr);
		if (rc)
			return rc;

		for (i = 0; i < p->nr_targets; i++) {
			cxled = p->targets[i];
			ep_port = cxled_to_port(cxled);
			dport = cxl_find_dport_by_dev(root_port,
						      ep_port->host_bridge);
			rc = cxl_region_attach_position(cxlr, cxlrd, cxled,
							dport, i);
			if (rc)
				return rc;
		}

		rc = cxl_region_setup_targets(cxlr);
		if (rc)
			return rc;

		/*
		 * If target setup succeeds in the autodiscovery case
		 * then the region is already committed.
		 */
		p->state = CXL_CONFIG_COMMIT;

		return 0;
	}

	rc = cxl_region_validate_position(cxlr, cxled, pos);
	if (rc)
		return rc;

	rc = cxl_region_attach_position(cxlr, cxlrd, cxled, dport, pos);
	if (rc)
		return rc;

	p->targets[pos] = cxled;
	cxled->pos = pos;
	p->nr_targets++;

	if (p->nr_targets == p->interleave_ways) {
		rc = cxl_region_setup_targets(cxlr);
		if (rc)
			return rc;
		p->state = CXL_CONFIG_ACTIVE;
	}

	cxled->cxld.interleave_ways = p->interleave_ways;
	cxled->cxld.interleave_granularity = p->interleave_granularity;
	cxled->cxld.hpa_range = (struct range) {
		.start = p->res->start,
		.end = p->res->end,
	};

	if (p->nr_targets != p->interleave_ways)
		return 0;

	/*
	 * Test the auto-discovery position calculator function
	 * against this successfully created user-defined region.
	 * A fail message here means that this interleave config
	 * will fail when presented as CXL_REGION_F_AUTO.
	 */
	for (int i = 0; i < p->nr_targets; i++) {
		struct cxl_endpoint_decoder *cxled = p->targets[i];
		int test_pos;

		test_pos = cxl_calc_interleave_pos(cxled);
		dev_dbg(&cxled->cxld.dev,
			"Test cxl_calc_interleave_pos(): %s test_pos:%d cxled->pos:%d\n",
			(test_pos == cxled->pos) ? "success" : "fail",
			test_pos, cxled->pos);
	}

	return 0;
}

static int cxl_region_detach(struct cxl_endpoint_decoder *cxled)
{
	struct cxl_port *iter, *ep_port = cxled_to_port(cxled);
	struct cxl_region *cxlr = cxled->cxld.region;
	struct cxl_region_params *p;
	int rc = 0;

	lockdep_assert_held_write(&cxl_region_rwsem);

	if (!cxlr)
		return 0;

	p = &cxlr->params;
	get_device(&cxlr->dev);

	if (p->state > CXL_CONFIG_ACTIVE) {
		/*
		 * TODO: tear down all impacted regions if a device is
		 * removed out of order
		 */
		rc = cxl_region_decode_reset(cxlr, p->interleave_ways);
		if (rc)
			goto out;
		p->state = CXL_CONFIG_ACTIVE;
	}

	for (iter = ep_port; !is_cxl_root(iter);
	     iter = to_cxl_port(iter->dev.parent))
		cxl_port_detach_region(iter, cxlr, cxled);

	if (cxled->pos < 0 || cxled->pos >= p->interleave_ways ||
	    p->targets[cxled->pos] != cxled) {
		struct cxl_memdev *cxlmd = cxled_to_memdev(cxled);

		dev_WARN_ONCE(&cxlr->dev, 1, "expected %s:%s at position %d\n",
			      dev_name(&cxlmd->dev), dev_name(&cxled->cxld.dev),
			      cxled->pos);
		goto out;
	}

	if (p->state == CXL_CONFIG_ACTIVE) {
		p->state = CXL_CONFIG_INTERLEAVE_ACTIVE;
		cxl_region_teardown_targets(cxlr);
	}
	p->targets[cxled->pos] = NULL;
	p->nr_targets--;
	cxled->cxld.hpa_range = (struct range) {
		.start = 0,
		.end = -1,
	};

	/* notify the region driver that one of its targets has departed */
	up_write(&cxl_region_rwsem);
	device_release_driver(&cxlr->dev);
	down_write(&cxl_region_rwsem);
out:
	put_device(&cxlr->dev);
	return rc;
}

void cxl_decoder_kill_region(struct cxl_endpoint_decoder *cxled)
{
	down_write(&cxl_region_rwsem);
	cxled->mode = CXL_DECODER_DEAD;
	cxl_region_detach(cxled);
	up_write(&cxl_region_rwsem);
}

static int attach_target(struct cxl_region *cxlr,
			 struct cxl_endpoint_decoder *cxled, int pos,
			 unsigned int state)
{
	int rc = 0;

	if (state == TASK_INTERRUPTIBLE)
		rc = down_write_killable(&cxl_region_rwsem);
	else
		down_write(&cxl_region_rwsem);
	if (rc)
		return rc;

	down_read(&cxl_dpa_rwsem);
	rc = cxl_region_attach(cxlr, cxled, pos);
	up_read(&cxl_dpa_rwsem);
	up_write(&cxl_region_rwsem);
	return rc;
}

static int detach_target(struct cxl_region *cxlr, int pos)
{
	struct cxl_region_params *p = &cxlr->params;
	int rc;

	rc = down_write_killable(&cxl_region_rwsem);
	if (rc)
		return rc;

	if (pos >= p->interleave_ways) {
		dev_dbg(&cxlr->dev, "position %d out of range %d\n", pos,
			p->interleave_ways);
		rc = -ENXIO;
		goto out;
	}

	if (!p->targets[pos]) {
		rc = 0;
		goto out;
	}

	rc = cxl_region_detach(p->targets[pos]);
out:
	up_write(&cxl_region_rwsem);
	return rc;
}

static size_t store_targetN(struct cxl_region *cxlr, const char *buf, int pos,
			    size_t len)
{
	int rc;

	if (sysfs_streq(buf, "\n"))
		rc = detach_target(cxlr, pos);
	else {
		struct device *dev;

		dev = bus_find_device_by_name(&cxl_bus_type, NULL, buf);
		if (!dev)
			return -ENODEV;

		if (!is_endpoint_decoder(dev)) {
			rc = -EINVAL;
			goto out;
		}

		rc = attach_target(cxlr, to_cxl_endpoint_decoder(dev), pos,
				   TASK_INTERRUPTIBLE);
out:
		put_device(dev);
	}

	if (rc < 0)
		return rc;
	return len;
}

#define TARGET_ATTR_RW(n)                                              \
static ssize_t target##n##_show(                                       \
	struct device *dev, struct device_attribute *attr, char *buf)  \
{                                                                      \
	return show_targetN(to_cxl_region(dev), buf, (n));             \
}                                                                      \
static ssize_t target##n##_store(struct device *dev,                   \
				 struct device_attribute *attr,        \
				 const char *buf, size_t len)          \
{                                                                      \
	return store_targetN(to_cxl_region(dev), buf, (n), len);       \
}                                                                      \
static DEVICE_ATTR_RW(target##n)

TARGET_ATTR_RW(0);
TARGET_ATTR_RW(1);
TARGET_ATTR_RW(2);
TARGET_ATTR_RW(3);
TARGET_ATTR_RW(4);
TARGET_ATTR_RW(5);
TARGET_ATTR_RW(6);
TARGET_ATTR_RW(7);
TARGET_ATTR_RW(8);
TARGET_ATTR_RW(9);
TARGET_ATTR_RW(10);
TARGET_ATTR_RW(11);
TARGET_ATTR_RW(12);
TARGET_ATTR_RW(13);
TARGET_ATTR_RW(14);
TARGET_ATTR_RW(15);

static struct attribute *target_attrs[] = {
	&dev_attr_target0.attr,
	&dev_attr_target1.attr,
	&dev_attr_target2.attr,
	&dev_attr_target3.attr,
	&dev_attr_target4.attr,
	&dev_attr_target5.attr,
	&dev_attr_target6.attr,
	&dev_attr_target7.attr,
	&dev_attr_target8.attr,
	&dev_attr_target9.attr,
	&dev_attr_target10.attr,
	&dev_attr_target11.attr,
	&dev_attr_target12.attr,
	&dev_attr_target13.attr,
	&dev_attr_target14.attr,
	&dev_attr_target15.attr,
	NULL,
};

static umode_t cxl_region_target_visible(struct kobject *kobj,
					 struct attribute *a, int n)
{
	struct device *dev = kobj_to_dev(kobj);
	struct cxl_region *cxlr = to_cxl_region(dev);
	struct cxl_region_params *p = &cxlr->params;

	if (n < p->interleave_ways)
		return a->mode;
	return 0;
}

static const struct attribute_group cxl_region_target_group = {
	.attrs = target_attrs,
	.is_visible = cxl_region_target_visible,
};

static const struct attribute_group *get_cxl_region_target_group(void)
{
	return &cxl_region_target_group;
}

static const struct attribute_group *region_groups[] = {
	&cxl_base_attribute_group,
	&cxl_region_group,
	&cxl_region_target_group,
	NULL,
};

static void cxl_region_release(struct device *dev)
{
	struct cxl_root_decoder *cxlrd = to_cxl_root_decoder(dev->parent);
	struct cxl_region *cxlr = to_cxl_region(dev);
	int id = atomic_read(&cxlrd->region_id);

	/*
	 * Try to reuse the recently idled id rather than the cached
	 * next id to prevent the region id space from increasing
	 * unnecessarily.
	 */
	if (cxlr->id < id)
		if (atomic_try_cmpxchg(&cxlrd->region_id, &id, cxlr->id)) {
			memregion_free(id);
			goto out;
		}

	memregion_free(cxlr->id);
out:
	put_device(dev->parent);
	kfree(cxlr);
}

const struct device_type cxl_region_type = {
	.name = "cxl_region",
	.release = cxl_region_release,
	.groups = region_groups
};

bool is_cxl_region(struct device *dev)
{
	return dev->type == &cxl_region_type;
}
EXPORT_SYMBOL_NS_GPL(is_cxl_region, CXL);

static struct cxl_region *to_cxl_region(struct device *dev)
{
	if (dev_WARN_ONCE(dev, dev->type != &cxl_region_type,
			  "not a cxl_region device\n"))
		return NULL;

	return container_of(dev, struct cxl_region, dev);
}

static void unregister_region(void *dev)
{
	struct cxl_region *cxlr = to_cxl_region(dev);
	struct cxl_region_params *p = &cxlr->params;
	int i;

	device_del(dev);

	/*
	 * Now that region sysfs is shutdown, the parameter block is now
	 * read-only, so no need to hold the region rwsem to access the
	 * region parameters.
	 */
	for (i = 0; i < p->interleave_ways; i++)
		detach_target(cxlr, i);

	cxl_region_iomem_release(cxlr);
	put_device(dev);
}

static struct lock_class_key cxl_region_key;

static struct cxl_region *cxl_region_alloc(struct cxl_root_decoder *cxlrd, int id)
{
	struct cxl_region *cxlr;
	struct device *dev;

	cxlr = kzalloc(sizeof(*cxlr), GFP_KERNEL);
	if (!cxlr) {
		memregion_free(id);
		return ERR_PTR(-ENOMEM);
	}

	dev = &cxlr->dev;
	device_initialize(dev);
	lockdep_set_class(&dev->mutex, &cxl_region_key);
	dev->parent = &cxlrd->cxlsd.cxld.dev;
	/*
	 * Keep root decoder pinned through cxl_region_release to fixup
	 * region id allocations
	 */
	get_device(dev->parent);
	device_set_pm_not_required(dev);
	dev->bus = &cxl_bus_type;
	dev->type = &cxl_region_type;
	cxlr->id = id;

	return cxlr;
}

/**
 * devm_cxl_add_region - Adds a region to a decoder
 * @cxlrd: root decoder
 * @id: memregion id to create, or memregion_free() on failure
 * @mode: mode for the endpoint decoders of this region
 * @type: select whether this is an expander or accelerator (type-2 or type-3)
 *
 * This is the second step of region initialization. Regions exist within an
 * address space which is mapped by a @cxlrd.
 *
 * Return: 0 if the region was added to the @cxlrd, else returns negative error
 * code. The region will be named "regionZ" where Z is the unique region number.
 */
static struct cxl_region *devm_cxl_add_region(struct cxl_root_decoder *cxlrd,
					      int id,
					      enum cxl_decoder_mode mode,
					      enum cxl_decoder_type type)
{
	struct cxl_port *port = to_cxl_port(cxlrd->cxlsd.cxld.dev.parent);
	struct cxl_region *cxlr;
	struct device *dev;
	int rc;

	switch (mode) {
	case CXL_DECODER_RAM:
	case CXL_DECODER_PMEM:
		break;
	default:
		dev_err(&cxlrd->cxlsd.cxld.dev, "unsupported mode %d\n", mode);
		return ERR_PTR(-EINVAL);
	}

	cxlr = cxl_region_alloc(cxlrd, id);
	if (IS_ERR(cxlr))
		return cxlr;
	cxlr->mode = mode;
	cxlr->type = type;

	dev = &cxlr->dev;
	rc = dev_set_name(dev, "region%d", id);
	if (rc)
		goto err;

	rc = device_add(dev);
	if (rc)
		goto err;

	rc = devm_add_action_or_reset(port->uport_dev, unregister_region, cxlr);
	if (rc)
		return ERR_PTR(rc);

	dev_dbg(port->uport_dev, "%s: created %s\n",
		dev_name(&cxlrd->cxlsd.cxld.dev), dev_name(dev));
	return cxlr;

err:
	put_device(dev);
	return ERR_PTR(rc);
}

static ssize_t __create_region_show(struct cxl_root_decoder *cxlrd, char *buf)
{
	return sysfs_emit(buf, "region%u\n", atomic_read(&cxlrd->region_id));
}

static ssize_t create_pmem_region_show(struct device *dev,
				       struct device_attribute *attr, char *buf)
{
	return __create_region_show(to_cxl_root_decoder(dev), buf);
}

static ssize_t create_ram_region_show(struct device *dev,
				      struct device_attribute *attr, char *buf)
{
	return __create_region_show(to_cxl_root_decoder(dev), buf);
}

static struct cxl_region *__create_region(struct cxl_root_decoder *cxlrd,
					  enum cxl_decoder_mode mode, int id)
{
	int rc;

	rc = memregion_alloc(GFP_KERNEL);
	if (rc < 0)
		return ERR_PTR(rc);

	if (atomic_cmpxchg(&cxlrd->region_id, id, rc) != id) {
		memregion_free(rc);
		return ERR_PTR(-EBUSY);
	}

	return devm_cxl_add_region(cxlrd, id, mode, CXL_DECODER_HOSTONLYMEM);
}

static ssize_t create_pmem_region_store(struct device *dev,
					struct device_attribute *attr,
					const char *buf, size_t len)
{
	struct cxl_root_decoder *cxlrd = to_cxl_root_decoder(dev);
	struct cxl_region *cxlr;
	int rc, id;

	rc = sscanf(buf, "region%d\n", &id);
	if (rc != 1)
		return -EINVAL;

	cxlr = __create_region(cxlrd, CXL_DECODER_PMEM, id);
	if (IS_ERR(cxlr))
		return PTR_ERR(cxlr);

	return len;
}
DEVICE_ATTR_RW(create_pmem_region);

static ssize_t create_ram_region_store(struct device *dev,
				       struct device_attribute *attr,
				       const char *buf, size_t len)
{
	struct cxl_root_decoder *cxlrd = to_cxl_root_decoder(dev);
	struct cxl_region *cxlr;
	int rc, id;

	rc = sscanf(buf, "region%d\n", &id);
	if (rc != 1)
		return -EINVAL;

	cxlr = __create_region(cxlrd, CXL_DECODER_RAM, id);
	if (IS_ERR(cxlr))
		return PTR_ERR(cxlr);

	return len;
}
DEVICE_ATTR_RW(create_ram_region);

static ssize_t region_show(struct device *dev, struct device_attribute *attr,
			   char *buf)
{
	struct cxl_decoder *cxld = to_cxl_decoder(dev);
	ssize_t rc;

	rc = down_read_interruptible(&cxl_region_rwsem);
	if (rc)
		return rc;

	if (cxld->region)
		rc = sysfs_emit(buf, "%s\n", dev_name(&cxld->region->dev));
	else
		rc = sysfs_emit(buf, "\n");
	up_read(&cxl_region_rwsem);

	return rc;
}
DEVICE_ATTR_RO(region);

static struct cxl_region *
cxl_find_region_by_name(struct cxl_root_decoder *cxlrd, const char *name)
{
	struct cxl_decoder *cxld = &cxlrd->cxlsd.cxld;
	struct device *region_dev;

	region_dev = device_find_child_by_name(&cxld->dev, name);
	if (!region_dev)
		return ERR_PTR(-ENODEV);

	return to_cxl_region(region_dev);
}

static ssize_t delete_region_store(struct device *dev,
				   struct device_attribute *attr,
				   const char *buf, size_t len)
{
	struct cxl_root_decoder *cxlrd = to_cxl_root_decoder(dev);
	struct cxl_port *port = to_cxl_port(dev->parent);
	struct cxl_region *cxlr;

	cxlr = cxl_find_region_by_name(cxlrd, buf);
	if (IS_ERR(cxlr))
		return PTR_ERR(cxlr);

	devm_release_action(port->uport_dev, unregister_region, cxlr);
	put_device(&cxlr->dev);

	return len;
}
DEVICE_ATTR_WO(delete_region);

static void cxl_pmem_region_release(struct device *dev)
{
	struct cxl_pmem_region *cxlr_pmem = to_cxl_pmem_region(dev);
	int i;

	for (i = 0; i < cxlr_pmem->nr_mappings; i++) {
		struct cxl_memdev *cxlmd = cxlr_pmem->mapping[i].cxlmd;

		put_device(&cxlmd->dev);
	}

	kfree(cxlr_pmem);
}

static const struct attribute_group *cxl_pmem_region_attribute_groups[] = {
	&cxl_base_attribute_group,
	NULL,
};

const struct device_type cxl_pmem_region_type = {
	.name = "cxl_pmem_region",
	.release = cxl_pmem_region_release,
	.groups = cxl_pmem_region_attribute_groups,
};

bool is_cxl_pmem_region(struct device *dev)
{
	return dev->type == &cxl_pmem_region_type;
}
EXPORT_SYMBOL_NS_GPL(is_cxl_pmem_region, CXL);

struct cxl_pmem_region *to_cxl_pmem_region(struct device *dev)
{
	if (dev_WARN_ONCE(dev, !is_cxl_pmem_region(dev),
			  "not a cxl_pmem_region device\n"))
		return NULL;
	return container_of(dev, struct cxl_pmem_region, dev);
}
EXPORT_SYMBOL_NS_GPL(to_cxl_pmem_region, CXL);

struct cxl_poison_context {
	struct cxl_port *port;
	enum cxl_decoder_mode mode;
	u64 offset;
};

static int cxl_get_poison_unmapped(struct cxl_memdev *cxlmd,
				   struct cxl_poison_context *ctx)
{
	struct cxl_dev_state *cxlds = cxlmd->cxlds;
	u64 offset, length;
	int rc = 0;

	/*
	 * Collect poison for the remaining unmapped resources
	 * after poison is collected by committed endpoints.
	 *
	 * Knowing that PMEM must always follow RAM, get poison
	 * for unmapped resources based on the last decoder's mode:
	 *	ram: scan remains of ram range, then any pmem range
	 *	pmem: scan remains of pmem range
	 */

	if (ctx->mode == CXL_DECODER_RAM) {
		offset = ctx->offset;
		length = resource_size(&cxlds->ram_res) - offset;
		rc = cxl_mem_get_poison(cxlmd, offset, length, NULL);
		if (rc == -EFAULT)
			rc = 0;
		if (rc)
			return rc;
	}
	if (ctx->mode == CXL_DECODER_PMEM) {
		offset = ctx->offset;
		length = resource_size(&cxlds->dpa_res) - offset;
		if (!length)
			return 0;
	} else if (resource_size(&cxlds->pmem_res)) {
		offset = cxlds->pmem_res.start;
		length = resource_size(&cxlds->pmem_res);
	} else {
		return 0;
	}

	return cxl_mem_get_poison(cxlmd, offset, length, NULL);
}

static int poison_by_decoder(struct device *dev, void *arg)
{
	struct cxl_poison_context *ctx = arg;
	struct cxl_endpoint_decoder *cxled;
	struct cxl_memdev *cxlmd;
	u64 offset, length;
	int rc = 0;

	if (!is_endpoint_decoder(dev))
		return rc;

	cxled = to_cxl_endpoint_decoder(dev);
	if (!cxled->dpa_res || !resource_size(cxled->dpa_res))
		return rc;

	/*
	 * Regions are only created with single mode decoders: pmem or ram.
	 * Linux does not support mixed mode decoders. This means that
	 * reading poison per endpoint decoder adheres to the requirement
	 * that poison reads of pmem and ram must be separated.
	 * CXL 3.0 Spec 8.2.9.8.4.1
	 */
	if (cxled->mode == CXL_DECODER_MIXED) {
		dev_dbg(dev, "poison list read unsupported in mixed mode\n");
		return rc;
	}

	cxlmd = cxled_to_memdev(cxled);
	if (cxled->skip) {
		offset = cxled->dpa_res->start - cxled->skip;
		length = cxled->skip;
		rc = cxl_mem_get_poison(cxlmd, offset, length, NULL);
		if (rc == -EFAULT && cxled->mode == CXL_DECODER_RAM)
			rc = 0;
		if (rc)
			return rc;
	}

	offset = cxled->dpa_res->start;
	length = cxled->dpa_res->end - offset + 1;
	rc = cxl_mem_get_poison(cxlmd, offset, length, cxled->cxld.region);
	if (rc == -EFAULT && cxled->mode == CXL_DECODER_RAM)
		rc = 0;
	if (rc)
		return rc;

	/* Iterate until commit_end is reached */
	if (cxled->cxld.id == ctx->port->commit_end) {
		ctx->offset = cxled->dpa_res->end + 1;
		ctx->mode = cxled->mode;
		return 1;
	}

	return 0;
}

int cxl_get_poison_by_endpoint(struct cxl_port *port)
{
	struct cxl_poison_context ctx;
	int rc = 0;

	rc = down_read_interruptible(&cxl_region_rwsem);
	if (rc)
		return rc;

	ctx = (struct cxl_poison_context) {
		.port = port
	};

	rc = device_for_each_child(&port->dev, &ctx, poison_by_decoder);
	if (rc == 1)
		rc = cxl_get_poison_unmapped(to_cxl_memdev(port->uport_dev),
					     &ctx);

	up_read(&cxl_region_rwsem);
	return rc;
}

static struct lock_class_key cxl_pmem_region_key;

static struct cxl_pmem_region *cxl_pmem_region_alloc(struct cxl_region *cxlr)
{
	struct cxl_region_params *p = &cxlr->params;
	struct cxl_nvdimm_bridge *cxl_nvb;
	struct cxl_pmem_region *cxlr_pmem;
	struct device *dev;
	int i;

	down_read(&cxl_region_rwsem);
	if (p->state != CXL_CONFIG_COMMIT) {
		cxlr_pmem = ERR_PTR(-ENXIO);
		goto out;
	}

	cxlr_pmem = kzalloc(struct_size(cxlr_pmem, mapping, p->nr_targets),
			    GFP_KERNEL);
	if (!cxlr_pmem) {
		cxlr_pmem = ERR_PTR(-ENOMEM);
		goto out;
	}

	cxlr_pmem->hpa_range.start = p->res->start;
	cxlr_pmem->hpa_range.end = p->res->end;

	/* Snapshot the region configuration underneath the cxl_region_rwsem */
	cxlr_pmem->nr_mappings = p->nr_targets;
	for (i = 0; i < p->nr_targets; i++) {
		struct cxl_endpoint_decoder *cxled = p->targets[i];
		struct cxl_memdev *cxlmd = cxled_to_memdev(cxled);
		struct cxl_pmem_region_mapping *m = &cxlr_pmem->mapping[i];

		/*
		 * Regions never span CXL root devices, so by definition the
		 * bridge for one device is the same for all.
		 */
		if (i == 0) {
			cxl_nvb = cxl_find_nvdimm_bridge(cxlmd);
			if (!cxl_nvb) {
				cxlr_pmem = ERR_PTR(-ENODEV);
				goto out;
			}
			cxlr->cxl_nvb = cxl_nvb;
		}
		m->cxlmd = cxlmd;
		get_device(&cxlmd->dev);
		m->start = cxled->dpa_res->start;
		m->size = resource_size(cxled->dpa_res);
		m->position = i;
	}

	dev = &cxlr_pmem->dev;
	cxlr_pmem->cxlr = cxlr;
	cxlr->cxlr_pmem = cxlr_pmem;
	device_initialize(dev);
	lockdep_set_class(&dev->mutex, &cxl_pmem_region_key);
	device_set_pm_not_required(dev);
	dev->parent = &cxlr->dev;
	dev->bus = &cxl_bus_type;
	dev->type = &cxl_pmem_region_type;
out:
	up_read(&cxl_region_rwsem);

	return cxlr_pmem;
}

static void cxl_dax_region_release(struct device *dev)
{
	struct cxl_dax_region *cxlr_dax = to_cxl_dax_region(dev);

	kfree(cxlr_dax);
}

static const struct attribute_group *cxl_dax_region_attribute_groups[] = {
	&cxl_base_attribute_group,
	NULL,
};

const struct device_type cxl_dax_region_type = {
	.name = "cxl_dax_region",
	.release = cxl_dax_region_release,
	.groups = cxl_dax_region_attribute_groups,
};

static bool is_cxl_dax_region(struct device *dev)
{
	return dev->type == &cxl_dax_region_type;
}

struct cxl_dax_region *to_cxl_dax_region(struct device *dev)
{
	if (dev_WARN_ONCE(dev, !is_cxl_dax_region(dev),
			  "not a cxl_dax_region device\n"))
		return NULL;
	return container_of(dev, struct cxl_dax_region, dev);
}
EXPORT_SYMBOL_NS_GPL(to_cxl_dax_region, CXL);

static struct lock_class_key cxl_dax_region_key;

static struct cxl_dax_region *cxl_dax_region_alloc(struct cxl_region *cxlr)
{
	struct cxl_region_params *p = &cxlr->params;
	struct cxl_dax_region *cxlr_dax;
	struct device *dev;

	down_read(&cxl_region_rwsem);
	if (p->state != CXL_CONFIG_COMMIT) {
		cxlr_dax = ERR_PTR(-ENXIO);
		goto out;
	}

	cxlr_dax = kzalloc(sizeof(*cxlr_dax), GFP_KERNEL);
	if (!cxlr_dax) {
		cxlr_dax = ERR_PTR(-ENOMEM);
		goto out;
	}

	cxlr_dax->hpa_range.start = p->res->start;
	cxlr_dax->hpa_range.end = p->res->end;

	dev = &cxlr_dax->dev;
	cxlr_dax->cxlr = cxlr;
	device_initialize(dev);
	lockdep_set_class(&dev->mutex, &cxl_dax_region_key);
	device_set_pm_not_required(dev);
	dev->parent = &cxlr->dev;
	dev->bus = &cxl_bus_type;
	dev->type = &cxl_dax_region_type;
out:
	up_read(&cxl_region_rwsem);

	return cxlr_dax;
}

static void cxlr_pmem_unregister(void *_cxlr_pmem)
{
	struct cxl_pmem_region *cxlr_pmem = _cxlr_pmem;
	struct cxl_region *cxlr = cxlr_pmem->cxlr;
	struct cxl_nvdimm_bridge *cxl_nvb = cxlr->cxl_nvb;

	/*
	 * Either the bridge is in ->remove() context under the device_lock(),
	 * or cxlr_release_nvdimm() is cancelling the bridge's release action
	 * for @cxlr_pmem and doing it itself (while manually holding the bridge
	 * lock).
	 */
	device_lock_assert(&cxl_nvb->dev);
	cxlr->cxlr_pmem = NULL;
	cxlr_pmem->cxlr = NULL;
	device_unregister(&cxlr_pmem->dev);
}

static void cxlr_release_nvdimm(void *_cxlr)
{
	struct cxl_region *cxlr = _cxlr;
	struct cxl_nvdimm_bridge *cxl_nvb = cxlr->cxl_nvb;

	device_lock(&cxl_nvb->dev);
	if (cxlr->cxlr_pmem)
		devm_release_action(&cxl_nvb->dev, cxlr_pmem_unregister,
				    cxlr->cxlr_pmem);
	device_unlock(&cxl_nvb->dev);
	cxlr->cxl_nvb = NULL;
	put_device(&cxl_nvb->dev);
}

/**
 * devm_cxl_add_pmem_region() - add a cxl_region-to-nd_region bridge
 * @cxlr: parent CXL region for this pmem region bridge device
 *
 * Return: 0 on success negative error code on failure.
 */
static int devm_cxl_add_pmem_region(struct cxl_region *cxlr)
{
	struct cxl_pmem_region *cxlr_pmem;
	struct cxl_nvdimm_bridge *cxl_nvb;
	struct device *dev;
	int rc;

	cxlr_pmem = cxl_pmem_region_alloc(cxlr);
	if (IS_ERR(cxlr_pmem))
		return PTR_ERR(cxlr_pmem);
	cxl_nvb = cxlr->cxl_nvb;

	dev = &cxlr_pmem->dev;
	rc = dev_set_name(dev, "pmem_region%d", cxlr->id);
	if (rc)
		goto err;

	rc = device_add(dev);
	if (rc)
		goto err;

	dev_dbg(&cxlr->dev, "%s: register %s\n", dev_name(dev->parent),
		dev_name(dev));

	device_lock(&cxl_nvb->dev);
	if (cxl_nvb->dev.driver)
		rc = devm_add_action_or_reset(&cxl_nvb->dev,
					      cxlr_pmem_unregister, cxlr_pmem);
	else
		rc = -ENXIO;
	device_unlock(&cxl_nvb->dev);

	if (rc)
		goto err_bridge;

	/* @cxlr carries a reference on @cxl_nvb until cxlr_release_nvdimm */
	return devm_add_action_or_reset(&cxlr->dev, cxlr_release_nvdimm, cxlr);

err:
	put_device(dev);
err_bridge:
	put_device(&cxl_nvb->dev);
	cxlr->cxl_nvb = NULL;
	return rc;
}

static void cxlr_dax_unregister(void *_cxlr_dax)
{
	struct cxl_dax_region *cxlr_dax = _cxlr_dax;

	device_unregister(&cxlr_dax->dev);
}

static int devm_cxl_add_dax_region(struct cxl_region *cxlr)
{
	struct cxl_dax_region *cxlr_dax;
	struct device *dev;
	int rc;

	cxlr_dax = cxl_dax_region_alloc(cxlr);
	if (IS_ERR(cxlr_dax))
		return PTR_ERR(cxlr_dax);

	dev = &cxlr_dax->dev;
	rc = dev_set_name(dev, "dax_region%d", cxlr->id);
	if (rc)
		goto err;

	rc = device_add(dev);
	if (rc)
		goto err;

	dev_dbg(&cxlr->dev, "%s: register %s\n", dev_name(dev->parent),
		dev_name(dev));

	return devm_add_action_or_reset(&cxlr->dev, cxlr_dax_unregister,
					cxlr_dax);
err:
	put_device(dev);
	return rc;
}

static int match_root_decoder_by_range(struct device *dev, void *data)
{
	struct range *r1, *r2 = data;
	struct cxl_root_decoder *cxlrd;

	if (!is_root_decoder(dev))
		return 0;

	cxlrd = to_cxl_root_decoder(dev);
	r1 = &cxlrd->cxlsd.cxld.hpa_range;
	return range_contains(r1, r2);
}

static int match_region_by_range(struct device *dev, void *data)
{
	struct cxl_region_params *p;
	struct cxl_region *cxlr;
	struct range *r = data;
	int rc = 0;

	if (!is_cxl_region(dev))
		return 0;

	cxlr = to_cxl_region(dev);
	p = &cxlr->params;

	down_read(&cxl_region_rwsem);
	if (p->res && p->res->start == r->start && p->res->end == r->end)
		rc = 1;
	up_read(&cxl_region_rwsem);

	return rc;
}

/* Establish an empty region covering the given HPA range */
static struct cxl_region *construct_region(struct cxl_root_decoder *cxlrd,
					   struct cxl_endpoint_decoder *cxled)
{
	struct cxl_memdev *cxlmd = cxled_to_memdev(cxled);
	struct cxl_port *port = cxlrd_to_port(cxlrd);
	struct range *hpa = &cxled->cxld.hpa_range;
	struct cxl_region_params *p;
	struct cxl_region *cxlr;
	struct resource *res;
	int rc;

	do {
		cxlr = __create_region(cxlrd, cxled->mode,
				       atomic_read(&cxlrd->region_id));
	} while (IS_ERR(cxlr) && PTR_ERR(cxlr) == -EBUSY);

	if (IS_ERR(cxlr)) {
		dev_err(cxlmd->dev.parent,
			"%s:%s: %s failed assign region: %ld\n",
			dev_name(&cxlmd->dev), dev_name(&cxled->cxld.dev),
			__func__, PTR_ERR(cxlr));
		return cxlr;
	}

	down_write(&cxl_region_rwsem);
	p = &cxlr->params;
	if (p->state >= CXL_CONFIG_INTERLEAVE_ACTIVE) {
		dev_err(cxlmd->dev.parent,
			"%s:%s: %s autodiscovery interrupted\n",
			dev_name(&cxlmd->dev), dev_name(&cxled->cxld.dev),
			__func__);
		rc = -EBUSY;
		goto err;
	}

	set_bit(CXL_REGION_F_AUTO, &cxlr->flags);

	res = kmalloc(sizeof(*res), GFP_KERNEL);
	if (!res) {
		rc = -ENOMEM;
		goto err;
	}

	*res = DEFINE_RES_MEM_NAMED(hpa->start, range_len(hpa),
				    dev_name(&cxlr->dev));
	rc = insert_resource(cxlrd->res, res);
	if (rc) {
		/*
		 * Platform-firmware may not have split resources like "System
		 * RAM" on CXL window boundaries see cxl_region_iomem_release()
		 */
		dev_warn(cxlmd->dev.parent,
			 "%s:%s: %s %s cannot insert resource\n",
			 dev_name(&cxlmd->dev), dev_name(&cxled->cxld.dev),
			 __func__, dev_name(&cxlr->dev));
	}

	p->res = res;
	p->interleave_ways = cxled->cxld.interleave_ways;
	p->interleave_granularity = cxled->cxld.interleave_granularity;
	p->state = CXL_CONFIG_INTERLEAVE_ACTIVE;

	rc = sysfs_update_group(&cxlr->dev.kobj, get_cxl_region_target_group());
	if (rc)
		goto err;

	dev_dbg(cxlmd->dev.parent, "%s:%s: %s %s res: %pr iw: %d ig: %d\n",
		dev_name(&cxlmd->dev), dev_name(&cxled->cxld.dev), __func__,
		dev_name(&cxlr->dev), p->res, p->interleave_ways,
		p->interleave_granularity);

	/* ...to match put_device() in cxl_add_to_region() */
	get_device(&cxlr->dev);
	up_write(&cxl_region_rwsem);

	return cxlr;

err:
	up_write(&cxl_region_rwsem);
	devm_release_action(port->uport_dev, unregister_region, cxlr);
	return ERR_PTR(rc);
}

int cxl_add_to_region(struct cxl_port *root, struct cxl_endpoint_decoder *cxled)
{
	struct cxl_memdev *cxlmd = cxled_to_memdev(cxled);
	struct range *hpa = &cxled->cxld.hpa_range;
	struct cxl_decoder *cxld = &cxled->cxld;
	struct device *cxlrd_dev, *region_dev;
	struct cxl_root_decoder *cxlrd;
	struct cxl_region_params *p;
	struct cxl_region *cxlr;
	bool attach = false;
	int rc;

	cxlrd_dev = device_find_child(&root->dev, &cxld->hpa_range,
				      match_root_decoder_by_range);
	if (!cxlrd_dev) {
		dev_err(cxlmd->dev.parent,
			"%s:%s no CXL window for range %#llx:%#llx\n",
			dev_name(&cxlmd->dev), dev_name(&cxld->dev),
			cxld->hpa_range.start, cxld->hpa_range.end);
		return -ENXIO;
	}

	cxlrd = to_cxl_root_decoder(cxlrd_dev);

	/*
	 * Ensure that if multiple threads race to construct_region() for @hpa
	 * one does the construction and the others add to that.
	 */
	mutex_lock(&cxlrd->range_lock);
	region_dev = device_find_child(&cxlrd->cxlsd.cxld.dev, hpa,
				       match_region_by_range);
	if (!region_dev) {
		cxlr = construct_region(cxlrd, cxled);
		region_dev = &cxlr->dev;
	} else
		cxlr = to_cxl_region(region_dev);
	mutex_unlock(&cxlrd->range_lock);

	rc = PTR_ERR_OR_ZERO(cxlr);
	if (rc)
		goto out;

	attach_target(cxlr, cxled, -1, TASK_UNINTERRUPTIBLE);

	down_read(&cxl_region_rwsem);
	p = &cxlr->params;
	attach = p->state == CXL_CONFIG_COMMIT;
	up_read(&cxl_region_rwsem);

	if (attach) {
		/*
		 * If device_attach() fails the range may still be active via
		 * the platform-firmware memory map, otherwise the driver for
		 * regions is local to this file, so driver matching can't fail.
		 */
		if (device_attach(&cxlr->dev) < 0)
			dev_err(&cxlr->dev, "failed to enable, range: %pr\n",
				p->res);
	}

	put_device(region_dev);
out:
	put_device(cxlrd_dev);
	return rc;
}
EXPORT_SYMBOL_NS_GPL(cxl_add_to_region, CXL);

static int is_system_ram(struct resource *res, void *arg)
{
	struct cxl_region *cxlr = arg;
	struct cxl_region_params *p = &cxlr->params;

	dev_dbg(&cxlr->dev, "%pr has System RAM: %pr\n", p->res, res);
	return 1;
}

static int cxl_region_probe(struct device *dev)
{
	struct cxl_region *cxlr = to_cxl_region(dev);
	struct cxl_region_params *p = &cxlr->params;
	int rc;

	rc = down_read_interruptible(&cxl_region_rwsem);
	if (rc) {
		dev_dbg(&cxlr->dev, "probe interrupted\n");
		return rc;
	}

	if (p->state < CXL_CONFIG_COMMIT) {
		dev_dbg(&cxlr->dev, "config state: %d\n", p->state);
		rc = -ENXIO;
		goto out;
	}

	if (test_bit(CXL_REGION_F_NEEDS_RESET, &cxlr->flags)) {
		dev_err(&cxlr->dev,
			"failed to activate, re-commit region and retry\n");
		rc = -ENXIO;
		goto out;
	}

	/*
	 * From this point on any path that changes the region's state away from
	 * CXL_CONFIG_COMMIT is also responsible for releasing the driver.
	 */
out:
	up_read(&cxl_region_rwsem);

	if (rc)
		return rc;

	switch (cxlr->mode) {
	case CXL_DECODER_PMEM:
		return devm_cxl_add_pmem_region(cxlr);
	case CXL_DECODER_RAM:
		/*
		 * The region can not be manged by CXL if any portion of
		 * it is already online as 'System RAM'
		 */
		if (walk_iomem_res_desc(IORES_DESC_NONE,
					IORESOURCE_SYSTEM_RAM | IORESOURCE_BUSY,
					p->res->start, p->res->end, cxlr,
					is_system_ram) > 0)
			return 0;
		return devm_cxl_add_dax_region(cxlr);
	default:
		dev_dbg(&cxlr->dev, "unsupported region mode: %d\n",
			cxlr->mode);
		return -ENXIO;
	}
}

static struct cxl_driver cxl_region_driver = {
	.name = "cxl_region",
	.probe = cxl_region_probe,
	.id = CXL_DEVICE_REGION,
};

int cxl_region_init(void)
{
	return cxl_driver_register(&cxl_region_driver);
}

void cxl_region_exit(void)
{
	cxl_driver_unregister(&cxl_region_driver);
}

MODULE_IMPORT_NS(CXL);
MODULE_IMPORT_NS(DEVMEM);
MODULE_ALIAS_CXL(CXL_DEVICE_REGION);<|MERGE_RESOLUTION|>--- conflicted
+++ resolved
@@ -158,13 +158,9 @@
 		struct cxl_port *iter = cxled_to_port(cxled);
 		struct cxl_dev_state *cxlds = cxlmd->cxlds;
 		struct cxl_ep *ep;
-<<<<<<< HEAD
-		int rc = 0;
-=======
 
 		if (cxlds->rcd)
 			goto endpoint_reset;
->>>>>>> ccf0a997
 
 		while (!is_cxl_root(to_cxl_port(iter->dev.parent)))
 			iter = to_cxl_port(iter->dev.parent);
