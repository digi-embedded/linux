--- conflicted
+++ resolved
@@ -212,10 +212,7 @@
 	if (wait)
 		pcie_wait_cmd(ctrl);
 
-<<<<<<< HEAD
-=======
 out:
->>>>>>> f2ed3bfc
 	mutex_unlock(&ctrl->ctrl_lock);
 }
 
