/*
 * Synopsys Designware PCIe host controller driver
 *
 * Copyright (C) 2013 Samsung Electronics Co., Ltd.
 *		http://www.samsung.com
 *
 * Author: Jingoo Han <jg1.han@samsung.com>
 *
 * This program is free software; you can redistribute it and/or modify
 * it under the terms of the GNU General Public License version 2 as
 * published by the Free Software Foundation.
 */

#include <linux/irq.h>
#include <linux/irqdomain.h>
#include <linux/kernel.h>
#include <linux/msi.h>
#include <linux/of_address.h>
#include <linux/of_pci.h>
#include <linux/pci.h>
#include <linux/pci_regs.h>
#include <linux/platform_device.h>
#include <linux/types.h>
#include <linux/delay.h>

#include "pcie-designware.h"

/* Parameters for the waiting for link up routine */
#define LINK_WAIT_MAX_RETRIES		10
#define LINK_WAIT_USLEEP_MIN		90000
#define LINK_WAIT_USLEEP_MAX		100000

/* Parameters for the waiting for iATU enabled routine */
#define LINK_WAIT_MAX_IATU_RETRIES	5
#define LINK_WAIT_IATU_MIN		9000
#define LINK_WAIT_IATU_MAX		10000

/* Synopsys-specific PCIe configuration registers */
#define PCIE_PORT_LINK_CONTROL		0x710
#define PORT_LINK_MODE_MASK		(0x3f << 16)
#define PORT_LINK_MODE_1_LANES		(0x1 << 16)
#define PORT_LINK_MODE_2_LANES		(0x3 << 16)
#define PORT_LINK_MODE_4_LANES		(0x7 << 16)
#define PORT_LINK_MODE_8_LANES		(0xf << 16)

#define PCIE_LINK_WIDTH_SPEED_CONTROL	0x80C
#define PORT_LOGIC_SPEED_CHANGE		(0x1 << 17)
#define PORT_LOGIC_LINK_WIDTH_MASK	(0x1f << 8)
#define PORT_LOGIC_LINK_WIDTH_1_LANES	(0x1 << 8)
#define PORT_LOGIC_LINK_WIDTH_2_LANES	(0x2 << 8)
#define PORT_LOGIC_LINK_WIDTH_4_LANES	(0x4 << 8)
#define PORT_LOGIC_LINK_WIDTH_8_LANES	(0x8 << 8)

#define PCIE_MSI_ADDR_LO		0x820
#define PCIE_MSI_ADDR_HI		0x824
#define PCIE_MSI_INTR0_ENABLE		0x828
#define PCIE_MSI_INTR0_MASK		0x82C
#define PCIE_MSI_INTR0_STATUS		0x830

#define PCIE_ATU_VIEWPORT		0x900
#define PCIE_ATU_REGION_INBOUND		(0x1 << 31)
#define PCIE_ATU_REGION_OUTBOUND	(0x0 << 31)
#define PCIE_ATU_REGION_INDEX2		(0x2 << 0)
#define PCIE_ATU_REGION_INDEX1		(0x1 << 0)
#define PCIE_ATU_REGION_INDEX0		(0x0 << 0)
#define PCIE_ATU_CR1			0x904
#define PCIE_ATU_TYPE_MEM		(0x0 << 0)
#define PCIE_ATU_TYPE_IO		(0x2 << 0)
#define PCIE_ATU_TYPE_CFG0		(0x4 << 0)
#define PCIE_ATU_TYPE_CFG1		(0x5 << 0)
#define PCIE_ATU_CR2			0x908
#define PCIE_ATU_ENABLE			(0x1 << 31)
#define PCIE_ATU_BAR_MODE_ENABLE	(0x1 << 30)
#define PCIE_ATU_LOWER_BASE		0x90C
#define PCIE_ATU_UPPER_BASE		0x910
#define PCIE_ATU_LIMIT			0x914
#define PCIE_ATU_LOWER_TARGET		0x918
#define PCIE_ATU_BUS(x)			(((x) & 0xff) << 24)
#define PCIE_ATU_DEV(x)			(((x) & 0x1f) << 19)
#define PCIE_ATU_FUNC(x)		(((x) & 0x7) << 16)
#define PCIE_ATU_UPPER_TARGET		0x91C

/*
 * iATU Unroll-specific register definitions
 * From 4.80 core version the address translation will be made by unroll
 */
#define PCIE_ATU_UNR_REGION_CTRL1	0x00
#define PCIE_ATU_UNR_REGION_CTRL2	0x04
#define PCIE_ATU_UNR_LOWER_BASE		0x08
#define PCIE_ATU_UNR_UPPER_BASE		0x0C
#define PCIE_ATU_UNR_LIMIT		0x10
#define PCIE_ATU_UNR_LOWER_TARGET	0x14
#define PCIE_ATU_UNR_UPPER_TARGET	0x18

/* Register address builder */
#define PCIE_GET_ATU_OUTB_UNR_REG_OFFSET(region)  ((0x3 << 20) | (region << 9))

/* PCIe Port Logic registers */
#define PLR_OFFSET			0x700
#define PCIE_PHY_DEBUG_R1		(PLR_OFFSET + 0x2c)
#define PCIE_PHY_DEBUG_R1_LINK_UP	(0x1 << 4)
#define PCIE_PHY_DEBUG_R1_LINK_IN_TRAINING	(0x1 << 29)

static struct pci_ops dw_pcie_ops;

int dw_pcie_cfg_read(void __iomem *addr, int size, u32 *val)
{
	if ((uintptr_t)addr & (size - 1)) {
		*val = 0;
		return PCIBIOS_BAD_REGISTER_NUMBER;
	}

	if (size == 4)
		*val = readl(addr);
	else if (size == 2)
		*val = readw(addr);
	else if (size == 1)
		*val = readb(addr);
	else {
		*val = 0;
		return PCIBIOS_BAD_REGISTER_NUMBER;
	}

	return PCIBIOS_SUCCESSFUL;
}

int dw_pcie_cfg_write(void __iomem *addr, int size, u32 val)
{
	if ((uintptr_t)addr & (size - 1))
		return PCIBIOS_BAD_REGISTER_NUMBER;

	if (size == 4)
		writel(val, addr);
	else if (size == 2)
		writew(val, addr);
	else if (size == 1)
		writeb(val, addr);
	else
		return PCIBIOS_BAD_REGISTER_NUMBER;

	return PCIBIOS_SUCCESSFUL;
}

u32 dw_pcie_readl_rc(struct pcie_port *pp, u32 reg)
{
	if (pp->ops->readl_rc)
		return pp->ops->readl_rc(pp, reg);

	return readl(pp->dbi_base + reg);
}

void dw_pcie_writel_rc(struct pcie_port *pp, u32 reg, u32 val)
{
	if (pp->ops->writel_rc)
		pp->ops->writel_rc(pp, reg, val);
	else
		writel(val, pp->dbi_base + reg);
}

static u32 dw_pcie_readl_unroll(struct pcie_port *pp, u32 index, u32 reg)
{
	u32 offset = PCIE_GET_ATU_OUTB_UNR_REG_OFFSET(index);

	return dw_pcie_readl_rc(pp, offset + reg);
}

static void dw_pcie_writel_unroll(struct pcie_port *pp, u32 index, u32 reg,
				  u32 val)
{
	u32 offset = PCIE_GET_ATU_OUTB_UNR_REG_OFFSET(index);

	dw_pcie_writel_rc(pp, offset + reg, val);
}

static int dw_pcie_rd_own_conf(struct pcie_port *pp, int where, int size,
			       u32 *val)
{
	if (pp->ops->rd_own_conf)
		return pp->ops->rd_own_conf(pp, where, size, val);

	return dw_pcie_cfg_read(pp->dbi_base + where, size, val);
}

static int dw_pcie_wr_own_conf(struct pcie_port *pp, int where, int size,
			       u32 val)
{
	if (pp->ops->wr_own_conf)
		return pp->ops->wr_own_conf(pp, where, size, val);

	return dw_pcie_cfg_write(pp->dbi_base + where, size, val);
}

static void dw_pcie_prog_outbound_atu(struct pcie_port *pp, int index,
		int type, u64 cpu_addr, u64 pci_addr, u32 size)
{
	u32 retries, val;

	if (pp->iatu_unroll_enabled) {
		dw_pcie_writel_unroll(pp, index, PCIE_ATU_UNR_LOWER_BASE,
			lower_32_bits(cpu_addr));
		dw_pcie_writel_unroll(pp, index, PCIE_ATU_UNR_UPPER_BASE,
			upper_32_bits(cpu_addr));
		dw_pcie_writel_unroll(pp, index, PCIE_ATU_UNR_LIMIT,
			lower_32_bits(cpu_addr + size - 1));
		dw_pcie_writel_unroll(pp, index, PCIE_ATU_UNR_LOWER_TARGET,
			lower_32_bits(pci_addr));
		dw_pcie_writel_unroll(pp, index, PCIE_ATU_UNR_UPPER_TARGET,
			upper_32_bits(pci_addr));
		dw_pcie_writel_unroll(pp, index, PCIE_ATU_UNR_REGION_CTRL1,
			type);
		dw_pcie_writel_unroll(pp, index, PCIE_ATU_UNR_REGION_CTRL2,
			PCIE_ATU_ENABLE);
	} else {
		dw_pcie_writel_rc(pp, PCIE_ATU_VIEWPORT,
				  PCIE_ATU_REGION_OUTBOUND | index);
		dw_pcie_writel_rc(pp, PCIE_ATU_LOWER_BASE,
				  lower_32_bits(cpu_addr));
		dw_pcie_writel_rc(pp, PCIE_ATU_UPPER_BASE,
				  upper_32_bits(cpu_addr));
		dw_pcie_writel_rc(pp, PCIE_ATU_LIMIT,
				  lower_32_bits(cpu_addr + size - 1));
		dw_pcie_writel_rc(pp, PCIE_ATU_LOWER_TARGET,
				  lower_32_bits(pci_addr));
		dw_pcie_writel_rc(pp, PCIE_ATU_UPPER_TARGET,
				  upper_32_bits(pci_addr));
		dw_pcie_writel_rc(pp, PCIE_ATU_CR1, type);
		dw_pcie_writel_rc(pp, PCIE_ATU_CR2, PCIE_ATU_ENABLE);
	}

	/*
	 * Make sure ATU enable takes effect before any subsequent config
	 * and I/O accesses.
	 */
	for (retries = 0; retries < LINK_WAIT_MAX_IATU_RETRIES; retries++) {
		if (pp->iatu_unroll_enabled)
			val = dw_pcie_readl_unroll(pp, index,
						   PCIE_ATU_UNR_REGION_CTRL2);
		else
			val = dw_pcie_readl_rc(pp, PCIE_ATU_CR2);

		if (val == PCIE_ATU_ENABLE)
			return;

		if (!IS_ENABLED(CONFIG_PCI_IMX6))
			usleep_range(LINK_WAIT_IATU_MIN, LINK_WAIT_IATU_MAX);
	}
	dev_err(pp->dev, "iATU is not being enabled\n");
}

static struct irq_chip dw_msi_irq_chip = {
	.name = "PCI-MSI",
	.irq_enable = pci_msi_unmask_irq,
	.irq_disable = pci_msi_mask_irq,
	.irq_mask = pci_msi_mask_irq,
	.irq_unmask = pci_msi_unmask_irq,
};

/* MSI int handler */
irqreturn_t dw_handle_msi_irq(struct pcie_port *pp)
{
	unsigned long val;
	int i, pos, irq;
	irqreturn_t ret = IRQ_NONE;

	for (i = 0; i < MAX_MSI_CTRLS; i++) {
		dw_pcie_rd_own_conf(pp, PCIE_MSI_INTR0_STATUS + i * 12, 4,
				(u32 *)&val);
		if (val) {
			ret = IRQ_HANDLED;
			pos = 0;
			while ((pos = find_next_bit(&val, 32, pos)) != 32) {
				irq = irq_find_mapping(pp->irq_domain,
						i * 32 + pos);
				dw_pcie_wr_own_conf(pp,
						PCIE_MSI_INTR0_STATUS + i * 12,
						4, 1 << pos);
				generic_handle_irq(irq);
				pos++;
			}
		}
	}

	return ret;
}

void dw_pcie_msi_init(struct pcie_port *pp)
{
	u64 msi_target;

	pp->msi_data = __get_free_pages(GFP_KERNEL, 0);
	msi_target = virt_to_phys((void *)pp->msi_data);

	/* program the msi_data */
	dw_pcie_wr_own_conf(pp, PCIE_MSI_ADDR_LO, 4,
			    (u32)(msi_target & 0xffffffff));
	dw_pcie_wr_own_conf(pp, PCIE_MSI_ADDR_HI, 4,
			    (u32)(msi_target >> 32 & 0xffffffff));
}

void dw_pcie_msi_cfg_store(struct pcie_port *pp)
{
	int i;

	for (i = 0; i < MAX_MSI_CTRLS; i++)
		dw_pcie_rd_own_conf(pp, PCIE_MSI_INTR0_ENABLE + i * 12, 4,
				&pp->msi_enable[i]);
}

void dw_pcie_msi_cfg_restore(struct pcie_port *pp)
{
	int i;

	for (i = 0; i < MAX_MSI_CTRLS; i++) {
		dw_pcie_wr_own_conf(pp, PCIE_MSI_ADDR_LO, 4,
				virt_to_phys((void *)pp->msi_data));
		dw_pcie_wr_own_conf(pp, PCIE_MSI_ADDR_HI, 4, 0);
		dw_pcie_wr_own_conf(pp, PCIE_MSI_INTR0_ENABLE + i * 12, 4,
				pp->msi_enable[i]);
	}
}

void dw_pcie_msi_cfg_store(struct pcie_port *pp)
{
	int i;

	for (i = 0; i < MAX_MSI_CTRLS; i++)
		dw_pcie_rd_own_conf(pp, PCIE_MSI_INTR0_ENABLE + i * 12, 4,
				&pp->msi_enable[i]);
}

void dw_pcie_msi_cfg_restore(struct pcie_port *pp)
{
	int i;

	for (i = 0; i < MAX_MSI_CTRLS; i++) {
		dw_pcie_wr_own_conf(pp, PCIE_MSI_ADDR_LO, 4,
				virt_to_phys((void *)pp->msi_data));
		dw_pcie_wr_own_conf(pp, PCIE_MSI_ADDR_HI, 4, 0);
		dw_pcie_wr_own_conf(pp, PCIE_MSI_INTR0_ENABLE + i * 12, 4,
				pp->msi_enable[i]);
	}
}

static void dw_pcie_msi_clear_irq(struct pcie_port *pp, int irq)
{
	unsigned int res, bit, val;

	res = (irq / 32) * 12;
	bit = irq % 32;
	dw_pcie_rd_own_conf(pp, PCIE_MSI_INTR0_ENABLE + res, 4, &val);
	val &= ~(1 << bit);
	dw_pcie_wr_own_conf(pp, PCIE_MSI_INTR0_ENABLE + res, 4, val);
}

static void clear_irq_range(struct pcie_port *pp, unsigned int irq_base,
			    unsigned int nvec, unsigned int pos)
{
	unsigned int i;

	for (i = 0; i < nvec; i++) {
		irq_set_msi_desc_off(irq_base, i, NULL);
		/* Disable corresponding interrupt on MSI controller */
		if (pp->ops->msi_clear_irq)
			pp->ops->msi_clear_irq(pp, pos + i);
		else
			dw_pcie_msi_clear_irq(pp, pos + i);
	}

	bitmap_release_region(pp->msi_irq_in_use, pos, order_base_2(nvec));
}

static void dw_pcie_msi_set_irq(struct pcie_port *pp, int irq)
{
	unsigned int res, bit, val;

	res = (irq / 32) * 12;
	bit = irq % 32;
	dw_pcie_rd_own_conf(pp, PCIE_MSI_INTR0_ENABLE + res, 4, &val);
	val |= 1 << bit;
	dw_pcie_wr_own_conf(pp, PCIE_MSI_INTR0_ENABLE + res, 4, val);
}

static int assign_irq(int no_irqs, struct msi_desc *desc, int *pos)
{
	int irq, pos0, i;
	struct pcie_port *pp = (struct pcie_port *) msi_desc_to_pci_sysdata(desc);

	pos0 = bitmap_find_free_region(pp->msi_irq_in_use, MAX_MSI_IRQS,
				       order_base_2(no_irqs));
	if (pos0 < 0)
		goto no_valid_irq;

	irq = irq_find_mapping(pp->irq_domain, pos0);
	if (!irq)
		goto no_valid_irq;

	/*
	 * irq_create_mapping (called from dw_pcie_host_init) pre-allocates
	 * descs so there is no need to allocate descs here. We can therefore
	 * assume that if irq_find_mapping above returns non-zero, then the
	 * descs are also successfully allocated.
	 */

	for (i = 0; i < no_irqs; i++) {
		if (irq_set_msi_desc_off(irq, i, desc) != 0) {
			clear_irq_range(pp, irq, i, pos0);
			goto no_valid_irq;
		}
		/*Enable corresponding interrupt in MSI interrupt controller */
		if (pp->ops->msi_set_irq)
			pp->ops->msi_set_irq(pp, pos0 + i);
		else
			dw_pcie_msi_set_irq(pp, pos0 + i);
	}

	*pos = pos0;
	desc->nvec_used = no_irqs;
	desc->msi_attrib.multiple = order_base_2(no_irqs);

	return irq;

no_valid_irq:
	*pos = pos0;
	return -ENOSPC;
}

static void dw_msi_setup_msg(struct pcie_port *pp, unsigned int irq, u32 pos)
{
	struct msi_msg msg;
	u64 msi_target;

	if (pp->ops->get_msi_addr)
		msi_target = pp->ops->get_msi_addr(pp);
	else
		msi_target = virt_to_phys((void *)pp->msi_data);

	msg.address_lo = (u32)(msi_target & 0xffffffff);
	msg.address_hi = (u32)(msi_target >> 32 & 0xffffffff);

	if (pp->ops->get_msi_data)
		msg.data = pp->ops->get_msi_data(pp, pos);
	else
		msg.data = pos;

	pci_write_msi_msg(irq, &msg);
}

static int dw_msi_setup_irq(struct msi_controller *chip, struct pci_dev *pdev,
			struct msi_desc *desc)
{
	int irq, pos;
	struct pcie_port *pp = pdev->bus->sysdata;

	if (desc->msi_attrib.is_msix)
		return -EINVAL;

	irq = assign_irq(1, desc, &pos);
	if (irq < 0)
		return irq;

	dw_msi_setup_msg(pp, irq, pos);

	return 0;
}

static int dw_msi_setup_irqs(struct msi_controller *chip, struct pci_dev *pdev,
			     int nvec, int type)
{
#ifdef CONFIG_PCI_MSI
	int irq, pos;
	struct msi_desc *desc;
	struct pcie_port *pp = pdev->bus->sysdata;

	/* MSI-X interrupts are not supported */
	if (type == PCI_CAP_ID_MSIX)
		return -EINVAL;

	WARN_ON(!list_is_singular(&pdev->dev.msi_list));
	desc = list_entry(pdev->dev.msi_list.next, struct msi_desc, list);

	irq = assign_irq(nvec, desc, &pos);
	if (irq < 0)
		return irq;

	dw_msi_setup_msg(pp, irq, pos);

	return 0;
#else
	return -EINVAL;
#endif
}

static void dw_msi_teardown_irq(struct msi_controller *chip, unsigned int irq)
{
	struct irq_data *data = irq_get_irq_data(irq);
	struct msi_desc *msi = irq_data_get_msi_desc(data);
	struct pcie_port *pp = (struct pcie_port *) msi_desc_to_pci_sysdata(msi);

	clear_irq_range(pp, irq, 1, data->hwirq);
}

static struct msi_controller dw_pcie_msi_chip = {
	.setup_irq = dw_msi_setup_irq,
	.setup_irqs = dw_msi_setup_irqs,
	.teardown_irq = dw_msi_teardown_irq,
};

int dw_pcie_wait_for_link(struct pcie_port *pp)
{
	int retries;

	/* check if the link is up or not */
	for (retries = 0; retries < LINK_WAIT_MAX_RETRIES; retries++) {
		if (dw_pcie_link_up(pp)) {
			dev_info(pp->dev, "link up\n");
			return 0;
		}
		usleep_range(LINK_WAIT_USLEEP_MIN, LINK_WAIT_USLEEP_MAX);
	}

	dev_err(pp->dev, "phy link never came up\n");

	return -ETIMEDOUT;
}

int dw_pcie_link_up(struct pcie_port *pp)
{
	u32 val;

	if (pp->ops->link_up)
		return pp->ops->link_up(pp);

	val = readl(pp->dbi_base + PCIE_PHY_DEBUG_R1);
	return ((val & PCIE_PHY_DEBUG_R1_LINK_UP) &&
		(!(val & PCIE_PHY_DEBUG_R1_LINK_IN_TRAINING)));
}

static int dw_pcie_msi_map(struct irq_domain *domain, unsigned int irq,
			irq_hw_number_t hwirq)
{
	irq_set_chip_and_handler(irq, &dw_msi_irq_chip, handle_simple_irq);
	irq_set_chip_data(irq, domain->host_data);

	return 0;
}

static const struct irq_domain_ops msi_domain_ops = {
	.map = dw_pcie_msi_map,
};

static u8 dw_pcie_iatu_unroll_enabled(struct pcie_port *pp)
{
	u32 val;

	val = dw_pcie_readl_rc(pp, PCIE_ATU_VIEWPORT);
	if (val == 0xffffffff)
		return 1;

	return 0;
}

int dw_pcie_host_init(struct pcie_port *pp)
{
	struct device_node *np = pp->dev->of_node;
	struct platform_device *pdev = to_platform_device(pp->dev);
	struct pci_bus *bus, *child;
	struct resource *cfg_res;
	int i, ret;
	LIST_HEAD(res);
	struct resource_entry *win, *tmp;

	cfg_res = platform_get_resource_byname(pdev, IORESOURCE_MEM, "config");
	if (cfg_res) {
		pp->cfg0_size = resource_size(cfg_res)/2;
		pp->cfg1_size = resource_size(cfg_res)/2;
		pp->cfg0_base = cfg_res->start;
		pp->cfg1_base = cfg_res->start + pp->cfg0_size;
	} else if (!pp->va_cfg0_base) {
		dev_err(pp->dev, "missing *config* reg space\n");
	}

	ret = of_pci_get_host_bridge_resources(np, 0, 0xff, &res, &pp->io_base);
	if (ret)
		return ret;

	ret = devm_request_pci_bus_resources(&pdev->dev, &res);
	if (ret)
		goto error;

	/* Get the I/O and memory ranges from DT */
	resource_list_for_each_entry_safe(win, tmp, &res) {
		switch (resource_type(win->res)) {
		case IORESOURCE_IO:
			ret = pci_remap_iospace(win->res, pp->io_base);
			if (ret) {
				dev_warn(pp->dev, "error %d: failed to map resource %pR\n",
					 ret, win->res);
				resource_list_destroy_entry(win);
			} else {
				pp->io = win->res;
				pp->io->name = "I/O";
				pp->io_size = resource_size(pp->io);
				pp->io_bus_addr = pp->io->start - win->offset;
			}
			break;
		case IORESOURCE_MEM:
			pp->mem = win->res;
			pp->mem->name = "MEM";
			pp->mem_size = resource_size(pp->mem);
			pp->mem_bus_addr = pp->mem->start - win->offset;
			break;
		case 0:
			pp->cfg = win->res;
			pp->cfg0_size = resource_size(pp->cfg)/2;
			pp->cfg1_size = resource_size(pp->cfg)/2;
			pp->cfg0_base = pp->cfg->start;
			pp->cfg1_base = pp->cfg->start + pp->cfg0_size;
			break;
		case IORESOURCE_BUS:
			pp->busn = win->res;
			break;
		}
	}

	if (!pp->dbi_base) {
		pp->dbi_base = devm_ioremap(pp->dev, pp->cfg->start,
					resource_size(pp->cfg));
		if (!pp->dbi_base) {
			dev_err(pp->dev, "error with ioremap\n");
			ret = -ENOMEM;
			goto error;
		}
	}

	pp->mem_base = pp->mem->start;

	if (!pp->va_cfg0_base) {
		pp->va_cfg0_base = devm_ioremap(pp->dev, pp->cfg0_base,
						pp->cfg0_size);
		if (!pp->va_cfg0_base) {
			dev_err(pp->dev, "error with ioremap in function\n");
			ret = -ENOMEM;
			goto error;
		}
	}

	if (!pp->va_cfg1_base) {
		pp->va_cfg1_base = devm_ioremap(pp->dev, pp->cfg1_base,
						pp->cfg1_size);
		if (!pp->va_cfg1_base) {
			dev_err(pp->dev, "error with ioremap\n");
			ret = -ENOMEM;
			goto error;
		}
	}

	ret = of_property_read_u32(np, "num-lanes", &pp->lanes);
	if (ret)
		pp->lanes = 0;

	ret = of_property_read_u32(np, "num-viewport", &pp->num_viewport);
	if (ret)
		pp->num_viewport = 2;

	if (IS_ENABLED(CONFIG_PCI_MSI)) {
		if (!pp->ops->msi_host_init) {
			pp->irq_domain = irq_domain_add_linear(pp->dev->of_node,
						MAX_MSI_IRQS, &msi_domain_ops,
						&dw_pcie_msi_chip);
			if (!pp->irq_domain) {
				dev_err(pp->dev, "irq domain init failed\n");
				ret = -ENXIO;
				goto error;
			}

			for (i = 0; i < MAX_MSI_IRQS; i++)
				irq_create_mapping(pp->irq_domain, i);
		} else {
			ret = pp->ops->msi_host_init(pp, &dw_pcie_msi_chip);
			if (ret < 0)
				goto error;
		}
	}

	if (pp->ops->host_init) {
		ret = pp->ops->host_init(pp);
		if (ret < 0)
			return ret;
	}
<<<<<<< HEAD

	dw_pcie_wr_own_conf(pp, PCI_BASE_ADDRESS_0, 4, 0);

	dw_pcie_rd_own_conf(pp, PCIE_LINK_WIDTH_SPEED_CONTROL, 4, &val);
	val |= PORT_LOGIC_SPEED_CHANGE;
	dw_pcie_wr_own_conf(pp, PCIE_LINK_WIDTH_SPEED_CONTROL, 4, val);
=======

	pp->root_bus_nr = pp->busn->start;
	if (IS_ENABLED(CONFIG_PCI_MSI)) {
		bus = pci_scan_root_bus_msi(pp->dev, pp->root_bus_nr,
					    &dw_pcie_ops, pp, &res,
					    &dw_pcie_msi_chip);
		dw_pcie_msi_chip.dev = pp->dev;
	} else
		bus = pci_scan_root_bus(pp->dev, pp->root_bus_nr, &dw_pcie_ops,
					pp, &res);
	if (!bus) {
		ret = -ENOMEM;
		goto error;
	}

	if (pp->ops->scan_bus)
		pp->ops->scan_bus(pp);
>>>>>>> f2ed3bfc

#ifdef CONFIG_ARM
	/* support old dtbs that incorrectly describe IRQs */
	pci_fixup_irqs(pci_common_swizzle, of_irq_parse_and_map_pci);
#endif

	pci_bus_size_bridges(bus);
	pci_bus_assign_resources(bus);

	list_for_each_entry(child, &bus->children, node)
		pcie_bus_configure_settings(child);

	pci_bus_add_devices(bus);
	return 0;

error:
	pci_free_resource_list(&res);
	return ret;
}

static int dw_pcie_rd_other_conf(struct pcie_port *pp, struct pci_bus *bus,
		u32 devfn, int where, int size, u32 *val)
{
	int ret, type;
	u32 busdev, cfg_size;
	u64 cpu_addr;
	void __iomem *va_cfg_base;

	if (pp->ops->rd_other_conf)
		return pp->ops->rd_other_conf(pp, bus, devfn, where, size, val);

	busdev = PCIE_ATU_BUS(bus->number) | PCIE_ATU_DEV(PCI_SLOT(devfn)) |
		 PCIE_ATU_FUNC(PCI_FUNC(devfn));

	if (bus->parent->number == pp->root_bus_nr) {
<<<<<<< HEAD
		dw_pcie_prog_viewport_cfg0(pp, busdev);
		ret = dw_pcie_cfg_read(pp->va_cfg0_base + address, where, size,
				val);
		if (!IS_ENABLED(CONFIG_EP_MODE_IN_EP_RC_SYS)
			&& !IS_ENABLED(CONFIG_RC_MODE_IN_EP_RC_SYS))
			dw_pcie_prog_viewport_mem_outbound(pp);
=======
		type = PCIE_ATU_TYPE_CFG0;
		cpu_addr = pp->cfg0_base;
		cfg_size = pp->cfg0_size;
		va_cfg_base = pp->va_cfg0_base;
>>>>>>> f2ed3bfc
	} else {
		type = PCIE_ATU_TYPE_CFG1;
		cpu_addr = pp->cfg1_base;
		cfg_size = pp->cfg1_size;
		va_cfg_base = pp->va_cfg1_base;
	}

	dw_pcie_prog_outbound_atu(pp, PCIE_ATU_REGION_INDEX1,
				  type, cpu_addr,
				  busdev, cfg_size);
	ret = dw_pcie_cfg_read(va_cfg_base + where, size, val);
	if (pp->num_viewport <= 2)
		dw_pcie_prog_outbound_atu(pp, PCIE_ATU_REGION_INDEX1,
					  PCIE_ATU_TYPE_IO, pp->io_base,
					  pp->io_bus_addr, pp->io_size);

	return ret;
}

static int dw_pcie_wr_other_conf(struct pcie_port *pp, struct pci_bus *bus,
		u32 devfn, int where, int size, u32 val)
{
	int ret, type;
	u32 busdev, cfg_size;
	u64 cpu_addr;
	void __iomem *va_cfg_base;

	if (pp->ops->wr_other_conf)
		return pp->ops->wr_other_conf(pp, bus, devfn, where, size, val);

	busdev = PCIE_ATU_BUS(bus->number) | PCIE_ATU_DEV(PCI_SLOT(devfn)) |
		 PCIE_ATU_FUNC(PCI_FUNC(devfn));

	if (bus->parent->number == pp->root_bus_nr) {
<<<<<<< HEAD
		dw_pcie_prog_viewport_cfg0(pp, busdev);
		ret = dw_pcie_cfg_write(pp->va_cfg0_base + address, where, size,
				val);
		if (!IS_ENABLED(CONFIG_EP_MODE_IN_EP_RC_SYS)
			&& !IS_ENABLED(CONFIG_RC_MODE_IN_EP_RC_SYS))
			dw_pcie_prog_viewport_mem_outbound(pp);
=======
		type = PCIE_ATU_TYPE_CFG0;
		cpu_addr = pp->cfg0_base;
		cfg_size = pp->cfg0_size;
		va_cfg_base = pp->va_cfg0_base;
>>>>>>> f2ed3bfc
	} else {
		type = PCIE_ATU_TYPE_CFG1;
		cpu_addr = pp->cfg1_base;
		cfg_size = pp->cfg1_size;
		va_cfg_base = pp->va_cfg1_base;
	}

	dw_pcie_prog_outbound_atu(pp, PCIE_ATU_REGION_INDEX1,
				  type, cpu_addr,
				  busdev, cfg_size);
	ret = dw_pcie_cfg_write(va_cfg_base + where, size, val);
	if (pp->num_viewport <= 2)
		dw_pcie_prog_outbound_atu(pp, PCIE_ATU_REGION_INDEX1,
					  PCIE_ATU_TYPE_IO, pp->io_base,
					  pp->io_bus_addr, pp->io_size);

	return ret;
}

static int dw_pcie_valid_device(struct pcie_port *pp, struct pci_bus *bus,
				int dev)
{
	/* If there is no link, then there is no device */
	if (bus->number != pp->root_bus_nr) {
		if (!dw_pcie_link_up(pp))
			return 0;
	}

	/* access only one slot on each root port */
	if (bus->number == pp->root_bus_nr && dev > 0)
		return 0;

	return 1;
}

static int dw_pcie_rd_conf(struct pci_bus *bus, u32 devfn, int where,
			int size, u32 *val)
{
	struct pcie_port *pp = bus->sysdata;

	if (!dw_pcie_valid_device(pp, bus, PCI_SLOT(devfn))) {
		*val = 0xffffffff;
		return PCIBIOS_DEVICE_NOT_FOUND;
	}

	if (bus->number == pp->root_bus_nr)
		return dw_pcie_rd_own_conf(pp, where, size, val);

	return dw_pcie_rd_other_conf(pp, bus, devfn, where, size, val);
}

static int dw_pcie_wr_conf(struct pci_bus *bus, u32 devfn,
			int where, int size, u32 val)
{
	struct pcie_port *pp = bus->sysdata;

	if (!dw_pcie_valid_device(pp, bus, PCI_SLOT(devfn)))
		return PCIBIOS_DEVICE_NOT_FOUND;

	if (bus->number == pp->root_bus_nr)
		return dw_pcie_wr_own_conf(pp, where, size, val);

	return dw_pcie_wr_other_conf(pp, bus, devfn, where, size, val);
}

static struct pci_ops dw_pcie_ops = {
	.read = dw_pcie_rd_conf,
	.write = dw_pcie_wr_conf,
};

void dw_pcie_setup_rc(struct pcie_port *pp)
{
	u32 val;

	/* set the number of lanes */
	val = dw_pcie_readl_rc(pp, PCIE_PORT_LINK_CONTROL);
	val &= ~PORT_LINK_MODE_MASK;
	switch (pp->lanes) {
	case 1:
		val |= PORT_LINK_MODE_1_LANES;
		break;
	case 2:
		val |= PORT_LINK_MODE_2_LANES;
		break;
	case 4:
		val |= PORT_LINK_MODE_4_LANES;
		break;
	case 8:
		val |= PORT_LINK_MODE_8_LANES;
		break;
	default:
		dev_err(pp->dev, "num-lanes %u: invalid value\n", pp->lanes);
		return;
	}
	dw_pcie_writel_rc(pp, PCIE_PORT_LINK_CONTROL, val);

	/* set link width speed control register */
	val = dw_pcie_readl_rc(pp, PCIE_LINK_WIDTH_SPEED_CONTROL);
	val &= ~PORT_LOGIC_LINK_WIDTH_MASK;
	switch (pp->lanes) {
	case 1:
		val |= PORT_LOGIC_LINK_WIDTH_1_LANES;
		break;
	case 2:
		val |= PORT_LOGIC_LINK_WIDTH_2_LANES;
		break;
	case 4:
		val |= PORT_LOGIC_LINK_WIDTH_4_LANES;
		break;
	case 8:
		val |= PORT_LOGIC_LINK_WIDTH_8_LANES;
		break;
	}
	dw_pcie_writel_rc(pp, PCIE_LINK_WIDTH_SPEED_CONTROL, val);

	/* setup RC BARs */
	dw_pcie_writel_rc(pp, PCI_BASE_ADDRESS_0, 0x00000004);
	dw_pcie_writel_rc(pp, PCI_BASE_ADDRESS_1, 0x00000000);

	/* setup interrupt pins */
	val = dw_pcie_readl_rc(pp, PCI_INTERRUPT_LINE);
	val &= 0xffff00ff;
	val |= 0x00000100;
	dw_pcie_writel_rc(pp, PCI_INTERRUPT_LINE, val);

	/* setup bus numbers */
	val = dw_pcie_readl_rc(pp, PCI_PRIMARY_BUS);
	val &= 0xff000000;
	val |= 0x00010100;
	dw_pcie_writel_rc(pp, PCI_PRIMARY_BUS, val);

	/* program correct class for RC */
	dw_pcie_readl_rc(pp, PCI_CLASS_REVISION, &val);
	val |= PCI_CLASS_BRIDGE_PCI << 16;
	dw_pcie_writel_rc(pp, val, PCI_CLASS_REVISION);

	/* setup command register */
	val = dw_pcie_readl_rc(pp, PCI_COMMAND);
	val &= 0xffff0000;
	val |= PCI_COMMAND_IO | PCI_COMMAND_MEMORY |
		PCI_COMMAND_MASTER | PCI_COMMAND_SERR;
	dw_pcie_writel_rc(pp, PCI_COMMAND, val);

	/*
	 * If the platform provides ->rd_other_conf, it means the platform
	 * uses its own address translation component rather than ATU, so
	 * we should not program the ATU here.
	 */
	if (!pp->ops->rd_other_conf) {
		/* get iATU unroll support */
		pp->iatu_unroll_enabled = dw_pcie_iatu_unroll_enabled(pp);
		dev_dbg(pp->dev, "iATU unroll: %s\n",
			pp->iatu_unroll_enabled ? "enabled" : "disabled");

		if (!IS_ENABLED(CONFIG_EP_MODE_IN_EP_RC_SYS)
			&& !IS_ENABLED(CONFIG_RC_MODE_IN_EP_RC_SYS))
			dw_pcie_prog_outbound_atu(pp, PCIE_ATU_REGION_INDEX0,
						  PCIE_ATU_TYPE_MEM, pp->mem_base,
						  pp->mem_bus_addr, pp->mem_size);
		if (pp->num_viewport > 2)
			dw_pcie_prog_outbound_atu(pp, PCIE_ATU_REGION_INDEX2,
						  PCIE_ATU_TYPE_IO, pp->io_base,
						  pp->io_bus_addr, pp->io_size);
	}

	dw_pcie_wr_own_conf(pp, PCI_BASE_ADDRESS_0, 4, 0);

	/* program correct class for RC */
	dw_pcie_wr_own_conf(pp, PCI_CLASS_DEVICE, 2, PCI_CLASS_BRIDGE_PCI);

	dw_pcie_rd_own_conf(pp, PCIE_LINK_WIDTH_SPEED_CONTROL, 4, &val);
	val |= PORT_LOGIC_SPEED_CHANGE;
	dw_pcie_wr_own_conf(pp, PCIE_LINK_WIDTH_SPEED_CONTROL, 4, val);
}<|MERGE_RESOLUTION|>--- conflicted
+++ resolved
@@ -295,28 +295,6 @@
 			    (u32)(msi_target & 0xffffffff));
 	dw_pcie_wr_own_conf(pp, PCIE_MSI_ADDR_HI, 4,
 			    (u32)(msi_target >> 32 & 0xffffffff));
-}
-
-void dw_pcie_msi_cfg_store(struct pcie_port *pp)
-{
-	int i;
-
-	for (i = 0; i < MAX_MSI_CTRLS; i++)
-		dw_pcie_rd_own_conf(pp, PCIE_MSI_INTR0_ENABLE + i * 12, 4,
-				&pp->msi_enable[i]);
-}
-
-void dw_pcie_msi_cfg_restore(struct pcie_port *pp)
-{
-	int i;
-
-	for (i = 0; i < MAX_MSI_CTRLS; i++) {
-		dw_pcie_wr_own_conf(pp, PCIE_MSI_ADDR_LO, 4,
-				virt_to_phys((void *)pp->msi_data));
-		dw_pcie_wr_own_conf(pp, PCIE_MSI_ADDR_HI, 4, 0);
-		dw_pcie_wr_own_conf(pp, PCIE_MSI_INTR0_ENABLE + i * 12, 4,
-				pp->msi_enable[i]);
-	}
 }
 
 void dw_pcie_msi_cfg_store(struct pcie_port *pp)
@@ -687,14 +665,6 @@
 		if (ret < 0)
 			return ret;
 	}
-<<<<<<< HEAD
-
-	dw_pcie_wr_own_conf(pp, PCI_BASE_ADDRESS_0, 4, 0);
-
-	dw_pcie_rd_own_conf(pp, PCIE_LINK_WIDTH_SPEED_CONTROL, 4, &val);
-	val |= PORT_LOGIC_SPEED_CHANGE;
-	dw_pcie_wr_own_conf(pp, PCIE_LINK_WIDTH_SPEED_CONTROL, 4, val);
-=======
 
 	pp->root_bus_nr = pp->busn->start;
 	if (IS_ENABLED(CONFIG_PCI_MSI)) {
@@ -712,7 +682,6 @@
 
 	if (pp->ops->scan_bus)
 		pp->ops->scan_bus(pp);
->>>>>>> f2ed3bfc
 
 #ifdef CONFIG_ARM
 	/* support old dtbs that incorrectly describe IRQs */
@@ -748,19 +717,10 @@
 		 PCIE_ATU_FUNC(PCI_FUNC(devfn));
 
 	if (bus->parent->number == pp->root_bus_nr) {
-<<<<<<< HEAD
-		dw_pcie_prog_viewport_cfg0(pp, busdev);
-		ret = dw_pcie_cfg_read(pp->va_cfg0_base + address, where, size,
-				val);
-		if (!IS_ENABLED(CONFIG_EP_MODE_IN_EP_RC_SYS)
-			&& !IS_ENABLED(CONFIG_RC_MODE_IN_EP_RC_SYS))
-			dw_pcie_prog_viewport_mem_outbound(pp);
-=======
 		type = PCIE_ATU_TYPE_CFG0;
 		cpu_addr = pp->cfg0_base;
 		cfg_size = pp->cfg0_size;
 		va_cfg_base = pp->va_cfg0_base;
->>>>>>> f2ed3bfc
 	} else {
 		type = PCIE_ATU_TYPE_CFG1;
 		cpu_addr = pp->cfg1_base;
@@ -795,19 +755,10 @@
 		 PCIE_ATU_FUNC(PCI_FUNC(devfn));
 
 	if (bus->parent->number == pp->root_bus_nr) {
-<<<<<<< HEAD
-		dw_pcie_prog_viewport_cfg0(pp, busdev);
-		ret = dw_pcie_cfg_write(pp->va_cfg0_base + address, where, size,
-				val);
-		if (!IS_ENABLED(CONFIG_EP_MODE_IN_EP_RC_SYS)
-			&& !IS_ENABLED(CONFIG_RC_MODE_IN_EP_RC_SYS))
-			dw_pcie_prog_viewport_mem_outbound(pp);
-=======
 		type = PCIE_ATU_TYPE_CFG0;
 		cpu_addr = pp->cfg0_base;
 		cfg_size = pp->cfg0_size;
 		va_cfg_base = pp->va_cfg0_base;
->>>>>>> f2ed3bfc
 	} else {
 		type = PCIE_ATU_TYPE_CFG1;
 		cpu_addr = pp->cfg1_base;
@@ -939,11 +890,6 @@
 	val |= 0x00010100;
 	dw_pcie_writel_rc(pp, PCI_PRIMARY_BUS, val);
 
-	/* program correct class for RC */
-	dw_pcie_readl_rc(pp, PCI_CLASS_REVISION, &val);
-	val |= PCI_CLASS_BRIDGE_PCI << 16;
-	dw_pcie_writel_rc(pp, val, PCI_CLASS_REVISION);
-
 	/* setup command register */
 	val = dw_pcie_readl_rc(pp, PCI_COMMAND);
 	val &= 0xffff0000;
