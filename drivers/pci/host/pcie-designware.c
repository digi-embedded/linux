--- conflicted
+++ resolved
@@ -244,12 +244,7 @@
 		if (val == PCIE_ATU_ENABLE)
 			return;
 
-<<<<<<< HEAD
-		if (!IS_ENABLED(CONFIG_PCI_IMX6))
-			usleep_range(LINK_WAIT_IATU_MIN, LINK_WAIT_IATU_MAX);
-=======
 		mdelay(LINK_WAIT_IATU_MAX/1000);
->>>>>>> 423d9423
 	}
 	dev_err(pp->dev, "iATU is not being enabled\n");
 }
@@ -318,28 +313,6 @@
 
 	for (i = 0; i < MAX_MSI_CTRLS; i++) {
 		dw_pcie_wr_own_conf(pp, PCIE_MSI_ADDR_LO, 4, pp->msi_target);
-		dw_pcie_wr_own_conf(pp, PCIE_MSI_ADDR_HI, 4, 0);
-		dw_pcie_wr_own_conf(pp, PCIE_MSI_INTR0_ENABLE + i * 12, 4,
-				pp->msi_enable[i]);
-	}
-}
-
-void dw_pcie_msi_cfg_store(struct pcie_port *pp)
-{
-	int i;
-
-	for (i = 0; i < MAX_MSI_CTRLS; i++)
-		dw_pcie_rd_own_conf(pp, PCIE_MSI_INTR0_ENABLE + i * 12, 4,
-				&pp->msi_enable[i]);
-}
-
-void dw_pcie_msi_cfg_restore(struct pcie_port *pp)
-{
-	int i;
-
-	for (i = 0; i < MAX_MSI_CTRLS; i++) {
-		dw_pcie_wr_own_conf(pp, PCIE_MSI_ADDR_LO, 4,
-				virt_to_phys((void *)pp->msi_data));
 		dw_pcie_wr_own_conf(pp, PCIE_MSI_ADDR_HI, 4, 0);
 		dw_pcie_wr_own_conf(pp, PCIE_MSI_INTR0_ENABLE + i * 12, 4,
 				pp->msi_enable[i]);
