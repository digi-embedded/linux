/*
 * PCIe host controller driver for Freescale i.MX6 SoCs
 *
 * Copyright (C) 2014-2015 Freescale Semiconductor, Inc. All Rights Reserved.
 * Copyright (C) 2013 Kosagi
 *		http://www.kosagi.com
 *
 * Author: Sean Cross <xobs@kosagi.com>
 *
 * This program is free software; you can redistribute it and/or modify
 * it under the terms of the GNU General Public License version 2 as
 * published by the Free Software Foundation.
 */

#include <linux/clk.h>
#include <linux/delay.h>
#include <linux/gpio.h>
#include <linux/interrupt.h>
#include <linux/kernel.h>
#include <linux/mfd/syscon.h>
#include <linux/mfd/syscon/imx6q-iomuxc-gpr.h>
#include <linux/mfd/syscon/imx7-iomuxc-gpr.h>
#include <linux/module.h>
#include <linux/of_gpio.h>
#include <linux/of_address.h>
#include <linux/pci.h>
#include <linux/pci_regs.h>
#include <linux/platform_device.h>
#include <linux/pm_runtime.h>
#include <linux/regmap.h>
<<<<<<< HEAD
#include <linux/busfreq-imx6.h>
=======
#include <linux/busfreq-imx.h>
>>>>>>> 9ea9577d
#include <linux/regulator/consumer.h>

#include "pcie-designware.h"

#define to_imx6_pcie(x)	container_of(x, struct imx6_pcie, pp)

/*
 * The default value of the reserved ddr memory
 * used to verify EP/RC memory space access operations.
 * The layout of the 1G ddr on SD boards
 * [others]0x1000_0000 ~ 0x4FFF_FFFF
 * [imx6sx]0x8000_0000 ~ 0xBFFF_FFFF
 *
 */
static u32 ddr_test_region = 0, test_region_size = SZ_2M;

struct imx6_pcie {
	int			dis_gpio;
	int			reset_gpio;
	int			power_on_gpio;
<<<<<<< HEAD
	int			power_on_delay;
	struct regulator	*regulator;
=======
>>>>>>> 9ea9577d
	struct clk		*pcie_bus;
	struct clk		*pcie_phy;
	struct clk		*pcie_inbound_axi;
	struct clk		*ref_100m;
	struct clk		*pcie;
	struct pcie_port	pp;
	struct regmap		*iomuxc_gpr;
<<<<<<< HEAD
	struct regulator	*pcie_phy_regulator;
	void __iomem		*mem_base;
=======
	struct regmap		*reg_src;
	struct regulator	*pcie_phy_regulator;
>>>>>>> 9ea9577d
};

/* PCIe Root Complex registers (memory-mapped) */
#define PCIE_RC_LCR				0x7c
#define PCIE_RC_LCR_MAX_LINK_SPEEDS_GEN1	0x1
#define PCIE_RC_LCR_MAX_LINK_SPEEDS_GEN2	0x2
#define PCIE_RC_LCR_MAX_LINK_SPEEDS_MASK	0xf

/* PCIe Port Logic registers (memory-mapped) */
#define PL_OFFSET 0x700
#define PCIE_PL_PFLR (PL_OFFSET + 0x08)
#define PCIE_PL_PFLR_LINK_STATE_MASK		(0x3f << 16)
#define PCIE_PL_PFLR_FORCE_LINK			(1 << 15)
#define PCIE_PHY_DEBUG_R0 (PL_OFFSET + 0x28)
#define PCIE_PHY_DEBUG_R1 (PL_OFFSET + 0x2c)
#define PCIE_PHY_DEBUG_R1_XMLH_LINK_IN_TRAINING	(1 << 29)
#define PCIE_PHY_DEBUG_R1_XMLH_LINK_UP		(1 << 4)

#define PCIE_PHY_CTRL (PL_OFFSET + 0x114)
#define PCIE_PHY_CTRL_DATA_LOC 0
#define PCIE_PHY_CTRL_CAP_ADR_LOC 16
#define PCIE_PHY_CTRL_CAP_DAT_LOC 17
#define PCIE_PHY_CTRL_WR_LOC 18
#define PCIE_PHY_CTRL_RD_LOC 19

#define PCIE_PHY_STAT (PL_OFFSET + 0x110)
#define PCIE_PHY_STAT_ACK_LOC 16

#define PCIE_LINK_WIDTH_SPEED_CONTROL	0x80C
#define PORT_LOGIC_SPEED_CHANGE		(0x1 << 17)

/* PHY registers (not memory-mapped) */
#define PCIE_PHY_RX_ASIC_OUT 0x100D

#define PHY_RX_OVRD_IN_LO 0x1005
#define PHY_RX_OVRD_IN_LO_RX_DATA_EN (1 << 5)
#define PHY_RX_OVRD_IN_LO_RX_PLL_EN (1 << 3)

<<<<<<< HEAD
=======
static inline bool is_imx6qp_pcie(struct imx6_pcie *imx6_pcie)
{
	struct pcie_port *pp = &imx6_pcie->pp;
	struct device_node *np = pp->dev->of_node;

	return of_device_is_compatible(np, "fsl,imx6qp-pcie");
}

>>>>>>> 9ea9577d
static inline bool is_imx6sx_pcie(struct imx6_pcie *imx6_pcie)
{
	struct pcie_port *pp = &imx6_pcie->pp;
	struct device_node *np = pp->dev->of_node;

	return of_device_is_compatible(np, "fsl,imx6sx-pcie");
}

<<<<<<< HEAD
=======
static inline bool is_imx7d_pcie(struct imx6_pcie *imx6_pcie)
{
	struct pcie_port *pp = &imx6_pcie->pp;
	struct device_node *np = pp->dev->of_node;

	return of_device_is_compatible(np, "fsl,imx7d-pcie");
}

>>>>>>> 9ea9577d
static int pcie_phy_poll_ack(void __iomem *dbi_base, int exp_val)
{
	u32 val;
	u32 max_iterations = 10;
	u32 wait_counter = 0;

	do {
		val = readl(dbi_base + PCIE_PHY_STAT);
		val = (val >> PCIE_PHY_STAT_ACK_LOC) & 0x1;
		wait_counter++;

		if (val == exp_val)
			return 0;

		udelay(1);
	} while (wait_counter < max_iterations);

	return -ETIMEDOUT;
}

static int pcie_phy_wait_ack(void __iomem *dbi_base, int addr)
{
	u32 val;
	int ret;

	val = addr << PCIE_PHY_CTRL_DATA_LOC;
	writel(val, dbi_base + PCIE_PHY_CTRL);

	val |= (0x1 << PCIE_PHY_CTRL_CAP_ADR_LOC);
	writel(val, dbi_base + PCIE_PHY_CTRL);

	ret = pcie_phy_poll_ack(dbi_base, 1);
	if (ret)
		return ret;

	val = addr << PCIE_PHY_CTRL_DATA_LOC;
	writel(val, dbi_base + PCIE_PHY_CTRL);

	ret = pcie_phy_poll_ack(dbi_base, 0);
	if (ret)
		return ret;

	return 0;
}

/* Read from the 16-bit PCIe PHY control registers (not memory-mapped) */
static int pcie_phy_read(void __iomem *dbi_base, int addr , int *data)
{
	u32 val, phy_ctl;
	int ret;

	ret = pcie_phy_wait_ack(dbi_base, addr);
	if (ret)
		return ret;

	/* assert Read signal */
	phy_ctl = 0x1 << PCIE_PHY_CTRL_RD_LOC;
	writel(phy_ctl, dbi_base + PCIE_PHY_CTRL);

	ret = pcie_phy_poll_ack(dbi_base, 1);
	if (ret)
		return ret;

	val = readl(dbi_base + PCIE_PHY_STAT);
	*data = val & 0xffff;

	/* deassert Read signal */
	writel(0x00, dbi_base + PCIE_PHY_CTRL);

	ret = pcie_phy_poll_ack(dbi_base, 0);
	if (ret)
		return ret;

	return 0;
}

static int pcie_phy_write(void __iomem *dbi_base, int addr, int data)
{
	u32 var;
	int ret;

	/* write addr */
	/* cap addr */
	ret = pcie_phy_wait_ack(dbi_base, addr);
	if (ret)
		return ret;

	var = data << PCIE_PHY_CTRL_DATA_LOC;
	writel(var, dbi_base + PCIE_PHY_CTRL);

	/* capture data */
	var |= (0x1 << PCIE_PHY_CTRL_CAP_DAT_LOC);
	writel(var, dbi_base + PCIE_PHY_CTRL);

	ret = pcie_phy_poll_ack(dbi_base, 1);
	if (ret)
		return ret;

	/* deassert cap data */
	var = data << PCIE_PHY_CTRL_DATA_LOC;
	writel(var, dbi_base + PCIE_PHY_CTRL);

	/* wait for ack de-assertion */
	ret = pcie_phy_poll_ack(dbi_base, 0);
	if (ret)
		return ret;

	/* assert wr signal */
	var = 0x1 << PCIE_PHY_CTRL_WR_LOC;
	writel(var, dbi_base + PCIE_PHY_CTRL);

	/* wait for ack */
	ret = pcie_phy_poll_ack(dbi_base, 1);
	if (ret)
		return ret;

	/* deassert wr signal */
	var = data << PCIE_PHY_CTRL_DATA_LOC;
	writel(var, dbi_base + PCIE_PHY_CTRL);

	/* wait for ack de-assertion */
	ret = pcie_phy_poll_ack(dbi_base, 0);
	if (ret)
		return ret;

	writel(0x0, dbi_base + PCIE_PHY_CTRL);

	return 0;
}

/*  Added for PCI abort handling */
static int imx6q_pcie_abort_handler(unsigned long addr,
		unsigned int fsr, struct pt_regs *regs)
{
	return 0;
}

static int imx6_pcie_assert_core_reset(struct pcie_port *pp)
{
	struct imx6_pcie *imx6_pcie = to_imx6_pcie(pp);
	u32 val, gpr1, gpr12;

<<<<<<< HEAD
	if (is_imx6sx_pcie(imx6_pcie)) {
=======
	if (is_imx7d_pcie(imx6_pcie)) {
		/* G_RST */
		regmap_update_bits(imx6_pcie->reg_src, 0x2c, BIT(1), BIT(1));

		/* BTNRST */
		regmap_update_bits(imx6_pcie->reg_src, 0x2c, BIT(2), BIT(2));
	} else if (is_imx6sx_pcie(imx6_pcie)) {
>>>>>>> 9ea9577d
		regmap_update_bits(imx6_pcie->iomuxc_gpr, IOMUXC_GPR12,
				IMX6SX_GPR12_PCIE_TEST_PD,
				IMX6SX_GPR12_PCIE_TEST_PD);
		/* Force PCIe PHY reset */
		regmap_update_bits(imx6_pcie->iomuxc_gpr, IOMUXC_GPR5,
				IMX6SX_GPR5_PCIE_BTNRST,
				IMX6SX_GPR5_PCIE_BTNRST);
<<<<<<< HEAD
=======
	} else if (is_imx6qp_pcie(imx6_pcie)) {
		regmap_update_bits(imx6_pcie->iomuxc_gpr, IOMUXC_GPR1,
				IMX6Q_GPR1_PCIE_SW_RST, IMX6Q_GPR1_PCIE_SW_RST);
>>>>>>> 9ea9577d
	} else {
		/*
		 * If the bootloader already enabled the link we need
		 * some special handling to get the core back into a
		 * state where it is safe to touch it for configuration.
		 * As there is no dedicated reset signal wired up for
		 * MX6QDL, we need to manually force LTSSM into "detect"
		 * state before completely disabling LTSSM, which is a
		 * prerequisite for core configuration.
		 *
		 * If both LTSSM_ENABLE and REF_SSP_ENABLE are active we
		 * have a strong indication that the bootloader
		 * activated the link.
		 */
		regmap_read(imx6_pcie->iomuxc_gpr, IOMUXC_GPR1, &gpr1);
		regmap_read(imx6_pcie->iomuxc_gpr, IOMUXC_GPR12, &gpr12);

		if ((gpr1 & IMX6Q_GPR1_PCIE_REF_CLK_EN) &&
		    (gpr12 & IMX6Q_GPR12_PCIE_CTL_2)) {
			val = readl(pp->dbi_base + PCIE_PL_PFLR);
			val &= ~PCIE_PL_PFLR_LINK_STATE_MASK;
			val |= PCIE_PL_PFLR_FORCE_LINK;
			writel(val, pp->dbi_base + PCIE_PL_PFLR);

			regmap_update_bits(imx6_pcie->iomuxc_gpr, IOMUXC_GPR12,
					IMX6Q_GPR12_PCIE_CTL_2, 0);
		}

		regmap_update_bits(imx6_pcie->iomuxc_gpr, IOMUXC_GPR1,
				IMX6Q_GPR1_PCIE_TEST_PD,
				IMX6Q_GPR1_PCIE_TEST_PD);
		regmap_update_bits(imx6_pcie->iomuxc_gpr, IOMUXC_GPR1,
				IMX6Q_GPR1_PCIE_REF_CLK_EN, 0);
	}

	return 0;
}

static void pci_imx_phy_pll_locked(struct imx6_pcie *imx6_pcie)
{

	u32 val;
	int count = 20000;

	while (count--) {
		regmap_read(imx6_pcie->iomuxc_gpr, IOMUXC_GPR22, &val);
		if (val & BIT(31))
			break;
		udelay(10);
		if (count == 0)
			pr_info("pcie phy pll can't be locked.\n");
	}
}

static int imx6_pcie_deassert_core_reset(struct pcie_port *pp)
{
	int ret;
	struct imx6_pcie *imx6_pcie = to_imx6_pcie(pp);

	if (gpio_is_valid(imx6_pcie->power_on_gpio))
		gpio_set_value(imx6_pcie->power_on_gpio, 1);

	request_bus_freq(BUS_FREQ_HIGH);
	ret = clk_prepare_enable(imx6_pcie->pcie_phy);
	if (ret) {
		dev_err(pp->dev, "unable to enable pcie_phy clock\n");
		goto err_pcie_phy;
	}

	if (!IS_ENABLED(CONFIG_EP_MODE_IN_EP_RC_SYS)
			&& !IS_ENABLED(CONFIG_RC_MODE_IN_EP_RC_SYS)) {
		ret = clk_prepare_enable(imx6_pcie->pcie_bus);
		if (ret) {
			dev_err(pp->dev, "unable to enable pcie_bus clock\n");
			goto err_pcie_bus;
		}
	}

	ret = clk_prepare_enable(imx6_pcie->pcie);
	if (ret) {
		dev_err(pp->dev, "unable to enable pcie clock\n");
		goto err_pcie;
	}

	if (is_imx6sx_pcie(imx6_pcie)) {
		ret = clk_prepare_enable(imx6_pcie->pcie_inbound_axi);
		if (ret) {
			dev_err(pp->dev, "unable to enable pcie clock\n");
			goto err_inbound_axi;
		}

		regmap_update_bits(imx6_pcie->iomuxc_gpr, IOMUXC_GPR12,
				IMX6SX_GPR12_PCIE_TEST_PD, 0);
<<<<<<< HEAD
	} else {
		/* power up core phy and enable ref clock */
		regmap_update_bits(imx6_pcie->iomuxc_gpr, IOMUXC_GPR1,
				IMX6Q_GPR1_PCIE_TEST_PD, 0);

		/* sata_ref is not used by pcie on imx6sx */
		ret = clk_prepare_enable(imx6_pcie->ref_100m);
		if (ret) {
			dev_err(pp->dev, "unable to enable ref_100m\n");
			goto err_inbound_axi;
		}
		/*
		 * the async reset input need ref clock to sync internally,
		 * when the ref clock comes after reset, internal synced
		 * reset time is too short , cannot meet the requirement.
		 * add one ~10us delay here.
		 */
		udelay(10);
		regmap_update_bits(imx6_pcie->iomuxc_gpr, IOMUXC_GPR1,
				IMX6Q_GPR1_PCIE_REF_CLK_EN,
				IMX6Q_GPR1_PCIE_REF_CLK_EN);
	}

	/* allow the clocks to stabilize */
	udelay(200);
=======
	} else if (!is_imx7d_pcie(imx6_pcie)) {
		/* power up core phy and enable ref clock */
		regmap_update_bits(imx6_pcie->iomuxc_gpr, IOMUXC_GPR1,
				IMX6Q_GPR1_PCIE_TEST_PD, 0);

		/* sata_ref is not used by pcie on imx6sx */
		ret = clk_prepare_enable(imx6_pcie->ref_100m);
		if (ret) {
			dev_err(pp->dev, "unable to enable ref_100m\n");
			goto err_inbound_axi;
		}
		/*
		 * the async reset input need ref clock to sync internally,
		 * when the ref clock comes after reset, internal synced
		 * reset time is too short , cannot meet the requirement.
		 * add one ~10us delay here.
		 */
		udelay(10);
		regmap_update_bits(imx6_pcie->iomuxc_gpr, IOMUXC_GPR1,
				IMX6Q_GPR1_PCIE_REF_CLK_EN,
				IMX6Q_GPR1_PCIE_REF_CLK_EN);
	}
>>>>>>> 9ea9577d

	/* Some boards don't have PCIe reset GPIO. */
	if (gpio_is_valid(imx6_pcie->reset_gpio)) {
		gpio_set_value_cansleep(imx6_pcie->reset_gpio, 0);
		mdelay(100);
		gpio_set_value_cansleep(imx6_pcie->reset_gpio, 1);
<<<<<<< HEAD
	}

	/*
	 * Release the PCIe PHY reset here, that we have set in
	 * imx6_pcie_init_phy() now
	 */
	if (is_imx6sx_pcie(imx6_pcie))
		regmap_update_bits(imx6_pcie->iomuxc_gpr, IOMUXC_GPR5,
				IMX6SX_GPR5_PCIE_BTNRST, 0);

=======
		/*
		 * See 'PCI EXPRESS BASE SPECIFICATION, REV 3.0, SECTION 6.6.1'
		 * for detailed understanding of the PCIe CR reset logic.
		 *
		 * The PCIe #PERST reset line _MUST_ be connected, otherwise
		 * your design does not conform to the specification. You must
		 * wait at least 20 mS after de-asserting the #PERST so the
		 * EP device can do self-initialisation.
		 *
		 * In case your #PERST pin is connected to a plain GPIO pin of
		 * the CPU, you can define CONFIG_PCIE_IMX_PERST_GPIO in your
		 * board's configuration file and the condition below will
		 * handle the rest of the reset toggling.
		 */
		mdelay(20);
	} else {
		/* allow the clocks to stabilize */
		udelay(200);
	}

	/*
	 * Release the PCIe PHY reset here
	 */
	if (is_imx7d_pcie(imx6_pcie)) {
		/* wait for more than 10us to release phy g_rst and btnrst */
		udelay(10);
		regmap_update_bits(imx6_pcie->reg_src, 0x2c, BIT(6), 0);
		regmap_update_bits(imx6_pcie->reg_src, 0x2c, BIT(1), 0);
		regmap_update_bits(imx6_pcie->reg_src, 0x2c, BIT(2), 0);

		/* wait for phy pll lock firstly. */
		pci_imx_phy_pll_locked(imx6_pcie);
	} else if (is_imx6sx_pcie(imx6_pcie)) {
		regmap_update_bits(imx6_pcie->iomuxc_gpr, IOMUXC_GPR5,
				IMX6SX_GPR5_PCIE_BTNRST, 0);
		/*
		 * some delay are required by 6qp, after the SW_RST is
		 * cleared, before access the cfg register.
		 */
		udelay(200);
	} else if (is_imx6qp_pcie(imx6_pcie)) {
		regmap_update_bits(imx6_pcie->iomuxc_gpr, IOMUXC_GPR1,
				IMX6Q_GPR1_PCIE_SW_RST, 0);
		/*
		 * some delay are required by 6qp, after the SW_RST is
		 * cleared, before access the cfg register.
		 */
		udelay(200);
	}

>>>>>>> 9ea9577d
	return 0;

err_inbound_axi:
	clk_disable_unprepare(imx6_pcie->pcie);
err_pcie:
	if (!IS_ENABLED(CONFIG_EP_MODE_IN_EP_RC_SYS)
			&& !IS_ENABLED(CONFIG_RC_MODE_IN_EP_RC_SYS))
		clk_disable_unprepare(imx6_pcie->pcie_bus);
err_pcie_bus:
	clk_disable_unprepare(imx6_pcie->pcie_phy);
err_pcie_phy:
	return ret;

}

static int imx6_pcie_init_phy(struct pcie_port *pp)
{
	struct imx6_pcie *imx6_pcie = to_imx6_pcie(pp);
	int ret;
<<<<<<< HEAD

	/* Power up the separate domain available on i.MX6SX */
	if (is_imx6sx_pcie(imx6_pcie)) {
		/* Force PCIe PHY reset */
		regmap_update_bits(imx6_pcie->iomuxc_gpr, IOMUXC_GPR5,
				IMX6SX_GPR5_PCIE_BTNRST,
				IMX6SX_GPR5_PCIE_BTNRST);

		regulator_set_voltage(imx6_pcie->pcie_phy_regulator,
				1100000, 1100000);
		ret = regulator_enable(imx6_pcie->pcie_phy_regulator);
		if (ret) {
			dev_err(pp->dev, "failed to enable pcie regulator.\n");
			return ret;
		}
		regmap_update_bits(imx6_pcie->iomuxc_gpr, IOMUXC_GPR12,
				IMX6SX_GPR12_RX_EQ_MASK, IMX6SX_GPR12_RX_EQ_2);
	}
=======
>>>>>>> 9ea9577d

	/* Power up the separate domain available on i.MX6SX */
	if (is_imx7d_pcie(imx6_pcie)) {
		/* Enable PCIe PHY 1P0D */
		regulator_set_voltage(imx6_pcie->pcie_phy_regulator,
				1000000, 1000000);
		ret = regulator_enable(imx6_pcie->pcie_phy_regulator);
		if (ret) {
			dev_err(pp->dev, "failed to enable pcie regulator.\n");
			return ret;
		}

		/* pcie phy ref clock select; 1? internal pll : external osc */
		regmap_update_bits(imx6_pcie->iomuxc_gpr, IOMUXC_GPR12,
				BIT(5), 0);
	} else if (is_imx6sx_pcie(imx6_pcie)) {
		/* Force PCIe PHY reset */
		regmap_update_bits(imx6_pcie->iomuxc_gpr, IOMUXC_GPR5,
				IMX6SX_GPR5_PCIE_BTNRST,
				IMX6SX_GPR5_PCIE_BTNRST);

		regulator_set_voltage(imx6_pcie->pcie_phy_regulator,
				1100000, 1100000);
		ret = regulator_enable(imx6_pcie->pcie_phy_regulator);
		if (ret) {
			dev_err(pp->dev, "failed to enable pcie regulator.\n");
			return ret;
		}
		regmap_update_bits(imx6_pcie->iomuxc_gpr, IOMUXC_GPR12,
				IMX6SX_GPR12_RX_EQ_MASK, IMX6SX_GPR12_RX_EQ_2);
	}

	if (!is_imx7d_pcie(imx6_pcie))
		regmap_update_bits(imx6_pcie->iomuxc_gpr, IOMUXC_GPR12,
				IMX6Q_GPR12_PCIE_CTL_2, 0 << 10);

	/* configure constant input signal to the pcie ctrl and phy */
	if (IS_ENABLED(CONFIG_EP_MODE_IN_EP_RC_SYS))
		regmap_update_bits(imx6_pcie->iomuxc_gpr, IOMUXC_GPR12,
				IMX6Q_GPR12_DEVICE_TYPE,
				PCI_EXP_TYPE_ENDPOINT << 12);
	else
		regmap_update_bits(imx6_pcie->iomuxc_gpr, IOMUXC_GPR12,
				IMX6Q_GPR12_DEVICE_TYPE,
				PCI_EXP_TYPE_ROOT_PORT << 12);
<<<<<<< HEAD
	regmap_update_bits(imx6_pcie->iomuxc_gpr, IOMUXC_GPR12,
			IMX6Q_GPR12_LOS_LEVEL, IMX6Q_GPR12_LOS_LEVEL_9);

	regmap_update_bits(imx6_pcie->iomuxc_gpr, IOMUXC_GPR8,
			IMX6Q_GPR8_TX_DEEMPH_GEN1, 0 << 0);
	regmap_update_bits(imx6_pcie->iomuxc_gpr, IOMUXC_GPR8,
			IMX6Q_GPR8_TX_DEEMPH_GEN2_3P5DB, 0 << 6);
	regmap_update_bits(imx6_pcie->iomuxc_gpr, IOMUXC_GPR8,
			IMX6Q_GPR8_TX_DEEMPH_GEN2_6DB, 20 << 12);
	regmap_update_bits(imx6_pcie->iomuxc_gpr, IOMUXC_GPR8,
			IMX6Q_GPR8_TX_SWING_FULL, 127 << 18);
	regmap_update_bits(imx6_pcie->iomuxc_gpr, IOMUXC_GPR8,
			IMX6Q_GPR8_TX_SWING_LOW, 127 << 25);
=======
	if (!is_imx7d_pcie(imx6_pcie)) {
		regmap_update_bits(imx6_pcie->iomuxc_gpr, IOMUXC_GPR12,
				IMX6Q_GPR12_LOS_LEVEL, IMX6Q_GPR12_LOS_LEVEL_9);

		regmap_update_bits(imx6_pcie->iomuxc_gpr, IOMUXC_GPR8,
				IMX6Q_GPR8_TX_DEEMPH_GEN1, 20 << 0);
		regmap_update_bits(imx6_pcie->iomuxc_gpr, IOMUXC_GPR8,
				IMX6Q_GPR8_TX_DEEMPH_GEN2_3P5DB, 20 << 6);
		regmap_update_bits(imx6_pcie->iomuxc_gpr, IOMUXC_GPR8,
				IMX6Q_GPR8_TX_DEEMPH_GEN2_6DB, 20 << 12);
		regmap_update_bits(imx6_pcie->iomuxc_gpr, IOMUXC_GPR8,
				IMX6Q_GPR8_TX_SWING_FULL, 115 << 18);
		regmap_update_bits(imx6_pcie->iomuxc_gpr, IOMUXC_GPR8,
				IMX6Q_GPR8_TX_SWING_LOW, 115 << 25);
	}
>>>>>>> 9ea9577d

	return 0;
}

static int imx6_pcie_wait_for_link(struct pcie_port *pp)
{
	int count = 2000;

	while (!dw_pcie_link_up(pp)) {
		udelay(100);
		if (--count)
			continue;

		dev_err(pp->dev, "phy link never came up\n");
		dev_dbg(pp->dev, "DEBUG_R0: 0x%08x, DEBUG_R1: 0x%08x\n",
			readl(pp->dbi_base + PCIE_PHY_DEBUG_R0),
			readl(pp->dbi_base + PCIE_PHY_DEBUG_R1));
		return -EINVAL;
	}

	return 0;
}

static irqreturn_t imx6_pcie_msi_handler(int irq, void *arg)
{
	struct pcie_port *pp = arg;

	return dw_handle_msi_irq(pp);
}

static int imx6_pcie_start_link(struct pcie_port *pp)
{
	struct imx6_pcie *imx6_pcie = to_imx6_pcie(pp);
	uint32_t tmp;
	int ret, count;

	/*
	 * Force Gen1 operation when starting the link.  In case the link is
	 * started in Gen2 mode, there is a possibility the devices on the
	 * bus will not be detected at all.  This happens with PCIe switches.
	 */
	tmp = readl(pp->dbi_base + PCIE_RC_LCR);
	tmp &= ~PCIE_RC_LCR_MAX_LINK_SPEEDS_MASK;
	tmp |= PCIE_RC_LCR_MAX_LINK_SPEEDS_GEN1;
	writel(tmp, pp->dbi_base + PCIE_RC_LCR);

	/* Start LTSSM. */
<<<<<<< HEAD
	regmap_update_bits(imx6_pcie->iomuxc_gpr, IOMUXC_GPR12,
			IMX6Q_GPR12_PCIE_CTL_2,
			IMX6Q_GPR12_PCIE_CTL_2);
=======
	if (is_imx7d_pcie(imx6_pcie)) {
		regmap_update_bits(imx6_pcie->reg_src, 0x2c, BIT(6), BIT(6));
	} else {
		regmap_update_bits(imx6_pcie->iomuxc_gpr, IOMUXC_GPR12,
				IMX6Q_GPR12_PCIE_CTL_2,
				IMX6Q_GPR12_PCIE_CTL_2);
	}
>>>>>>> 9ea9577d

	ret = imx6_pcie_wait_for_link(pp);
	if (ret)
		goto out;

	/* Allow Gen2 mode after the link is up. */
	tmp = readl(pp->dbi_base + PCIE_RC_LCR);
	tmp &= ~PCIE_RC_LCR_MAX_LINK_SPEEDS_MASK;
	tmp |= PCIE_RC_LCR_MAX_LINK_SPEEDS_GEN2;
	writel(tmp, pp->dbi_base + PCIE_RC_LCR);

	/*
	 * Start Directed Speed Change so the best possible speed both link
	 * partners support can be negotiated.
	 */
	tmp = readl(pp->dbi_base + PCIE_LINK_WIDTH_SPEED_CONTROL);
	tmp |= PORT_LOGIC_SPEED_CHANGE;
	writel(tmp, pp->dbi_base + PCIE_LINK_WIDTH_SPEED_CONTROL);

	count = 200;
	while (count--) {
		tmp = readl(pp->dbi_base + PCIE_LINK_WIDTH_SPEED_CONTROL);
		/* Test if the speed change finished. */
		if (!(tmp & PORT_LOGIC_SPEED_CHANGE))
			break;
		udelay(100);
	}

	/* Make sure link training is finished as well! */
	if (count)
		ret = imx6_pcie_wait_for_link(pp);
	else
		ret = -EINVAL;

out:
	if (ret) {
		dev_err(pp->dev, "Failed to bring link up!\n");
		clk_disable_unprepare(imx6_pcie->pcie);
		if (!IS_ENABLED(CONFIG_EP_MODE_IN_EP_RC_SYS)
			&& !IS_ENABLED(CONFIG_RC_MODE_IN_EP_RC_SYS))
			clk_disable_unprepare(imx6_pcie->pcie_bus);
		clk_disable_unprepare(imx6_pcie->pcie_phy);
		if (is_imx6sx_pcie(imx6_pcie)) {
			/* Disable clks and power down PCIe PHY */
			clk_disable_unprepare(imx6_pcie->pcie_inbound_axi);
			release_bus_freq(BUS_FREQ_HIGH);

			/*
			 * Power down PCIe PHY.
			 */
			regulator_disable(imx6_pcie->pcie_phy_regulator);
<<<<<<< HEAD
=======
		} else if (is_imx7d_pcie(imx6_pcie)) {
			release_bus_freq(BUS_FREQ_HIGH);
			/*
			 * Power down PCIe PHY.
			 */
			regulator_disable(imx6_pcie->pcie_phy_regulator);
>>>>>>> 9ea9577d
		} else {
			clk_disable_unprepare(imx6_pcie->ref_100m);
			release_bus_freq(BUS_FREQ_HIGH);
		}
	} else {
		tmp = readl(pp->dbi_base + 0x80);
		dev_dbg(pp->dev, "Link up, Gen=%i\n", (tmp >> 16) & 0xf);
	}

	return ret;
}

static int imx6_pcie_host_init(struct pcie_port *pp)
{
	int ret;

	/* enable disp_mix power domain */
	pm_runtime_get_sync(pp->dev);

	imx6_pcie_assert_core_reset(pp);

	ret = imx6_pcie_init_phy(pp);
	if (ret < 0)
		return ret;

	ret = imx6_pcie_deassert_core_reset(pp);
	if (ret < 0)
		return ret;

	dw_pcie_setup_rc(pp);

	ret = imx6_pcie_start_link(pp);
	if (ret < 0)
		return ret;

	if (IS_ENABLED(CONFIG_PCI_MSI))
		dw_pcie_msi_init(pp);

	return 0;
}

static void imx6_pcie_reset_phy(struct pcie_port *pp)
{
	uint32_t temp;

	pcie_phy_read(pp->dbi_base, PHY_RX_OVRD_IN_LO, &temp);
	temp |= (PHY_RX_OVRD_IN_LO_RX_DATA_EN |
		 PHY_RX_OVRD_IN_LO_RX_PLL_EN);
	pcie_phy_write(pp->dbi_base, PHY_RX_OVRD_IN_LO, temp);

	udelay(2000);

	pcie_phy_read(pp->dbi_base, PHY_RX_OVRD_IN_LO, &temp);
	temp &= ~(PHY_RX_OVRD_IN_LO_RX_DATA_EN |
		  PHY_RX_OVRD_IN_LO_RX_PLL_EN);
	pcie_phy_write(pp->dbi_base, PHY_RX_OVRD_IN_LO, temp);
}

static int imx6_pcie_link_up(struct pcie_port *pp)
{
<<<<<<< HEAD
	u32 rc, ltssm, rx_valid;
	int count = 500;
=======
	struct imx6_pcie *imx6_pcie = to_imx6_pcie(pp);
	u32 rc, debug_r0, rx_valid;
	int count = 5000;
>>>>>>> 9ea9577d

	/*
	 * Test if the PHY reports that the link is up and also that
	 * the link training finished.  It might happen that the PHY
	 * reports the link is already up, but the link training bit
	 * is still set, so make sure to check the training is done
	 * as well here.
	 */
	while (1) {
		rc = readl(pp->dbi_base + PCIE_PHY_DEBUG_R1);
		if (!(rc & PCIE_PHY_DEBUG_R1_XMLH_LINK_UP))
			break;
		if (!(rc & PCIE_PHY_DEBUG_R1_XMLH_LINK_IN_TRAINING))
			return 1;
		if (!count--)
			break;
		dev_dbg(pp->dev, "Link is up, but still in training\n");
		/*
		 * Wait a little bit, then re-check if the link finished
		 * the training.
		 */
		udelay(10);
	}
<<<<<<< HEAD

	/*
	 * From L0, initiate MAC entry to gen2 if EP/RC supports gen2.
	 * Wait 2ms (LTSSM timeout is 24ms, PHY lock is ~5us in gen2).
	 * If (MAC/LTSSM.state == Recovery.RcvrLock)
	 * && (PHY/rx_valid==0) then pulse PHY/rx_reset. Transition
	 * to gen2 is stuck
	 */
	pcie_phy_read(pp->dbi_base, PCIE_PHY_RX_ASIC_OUT, &rx_valid);
	ltssm = readl(pp->dbi_base + PCIE_PHY_DEBUG_R0) & 0x3F;
=======
>>>>>>> 9ea9577d

	if (!is_imx7d_pcie(imx6_pcie)) {
		/*
		 * From L0, initiate MAC entry to gen2 if EP/RC supports gen2.
		 * Wait 2ms (LTSSM timeout is 24ms, PHY lock is ~5us in gen2).
		 * If (MAC/LTSSM.state == Recovery.RcvrLock)
		 * && (PHY/rx_valid==0) then pulse PHY/rx_reset. Transition
		 * to gen2 is stuck
		 */
		pcie_phy_read(pp->dbi_base, PCIE_PHY_RX_ASIC_OUT, &rx_valid);
		debug_r0 = readl(pp->dbi_base + PCIE_PHY_DEBUG_R0);

		if (rx_valid & 0x01)
			return 0;

		if ((debug_r0 & 0x3f) != 0x0d)
			return 0;

		dev_err(pp->dev, "transition to gen2 is stuck, reset PHY!\n");
		dev_dbg(pp->dev, "debug_r0=%08x debug_r1=%08x\n", debug_r0, rc);

		imx6_pcie_reset_phy(pp);
	}

	return 0;
}

static struct pcie_host_ops imx6_pcie_host_ops = {
	.link_up = imx6_pcie_link_up,
	.host_init = imx6_pcie_host_init,
};

static int __init imx6_add_pcie_port(struct pcie_port *pp,
			struct platform_device *pdev)
{
	int ret;

	if (IS_ENABLED(CONFIG_PCI_MSI)) {
		pp->msi_irq = platform_get_irq_byname(pdev, "msi");
		if (pp->msi_irq <= 0) {
			dev_err(&pdev->dev, "failed to get MSI irq\n");
			return -ENODEV;
		}

		ret = devm_request_irq(&pdev->dev, pp->msi_irq,
		                       imx6_pcie_msi_handler,
		                       IRQF_SHARED, "mx6-pcie-msi", pp);
		if (ret) {
			dev_err(&pdev->dev, "failed to request MSI irq\n");
			return -ENODEV;
		}
	}

	pp->root_bus_nr = -1;
	pp->ops = &imx6_pcie_host_ops;

	ret = dw_pcie_host_init(pp);
	if (ret) {
		dev_err(&pdev->dev, "failed to initialize host\n");
		return ret;
	}

	return 0;
}

static ssize_t imx_pcie_bar0_addr_info(struct device *dev,
		struct device_attribute *devattr, char *buf)
{
	struct imx6_pcie *imx6_pcie = dev_get_drvdata(dev);
	struct pcie_port *pp = &imx6_pcie->pp;

	return sprintf(buf, "imx-pcie-bar0-addr-info start 0x%08x\n",
			readl(pp->dbi_base + PCI_BASE_ADDRESS_0));
}

static ssize_t imx_pcie_bar0_addr_start(struct device *dev,
		struct device_attribute *attr, const char *buf, size_t count)
{
	u32 bar_start;
	struct imx6_pcie *imx6_pcie = dev_get_drvdata(dev);
	struct pcie_port *pp = &imx6_pcie->pp;

	sscanf(buf, "%x\n", &bar_start);
	writel(bar_start, pp->dbi_base + PCI_BASE_ADDRESS_0);

	return count;
}

static void imx_pcie_regions_setup(struct device *dev)
{
	struct imx6_pcie *imx6_pcie = dev_get_drvdata(dev);
	struct pcie_port *pp = &imx6_pcie->pp;

<<<<<<< HEAD
	if (is_imx6sx_pcie(imx6_pcie) && ddr_test_region == 0)
=======
	if (is_imx7d_pcie(imx6_pcie) && ddr_test_region == 0)
		ddr_test_region = 0xb0000000;
	else if (is_imx6sx_pcie(imx6_pcie) && ddr_test_region == 0)
>>>>>>> 9ea9577d
		ddr_test_region = 0xb0000000;
	else if (ddr_test_region == 0)
		ddr_test_region = 0x40000000;

	/*
	 * region2 outbound used to access rc/ep mem
	 * in imx6 pcie ep/rc validation system
	 */
	writel(2, pp->dbi_base + 0x900);
<<<<<<< HEAD
	writel(pp->mem_base, pp->dbi_base + 0x90c);
	writel(0, pp->dbi_base + 0x910);
	writel(pp->mem_base + test_region_size, pp->dbi_base + 0x914);
=======
	writel((u32)pp->mem_base, pp->dbi_base + 0x90c);
	writel(0, pp->dbi_base + 0x910);
	writel((u32)pp->mem_base + test_region_size, pp->dbi_base + 0x914);
>>>>>>> 9ea9577d

	writel(ddr_test_region, pp->dbi_base + 0x918);
	writel(0, pp->dbi_base + 0x91c);
	writel(0, pp->dbi_base + 0x904);
	writel(1 << 31, pp->dbi_base + 0x908);
}

static ssize_t imx_pcie_memw_info(struct device *dev,
		struct device_attribute *devattr, char *buf)
{
	return sprintf(buf, "imx-pcie-rc-memw-info start 0x%08x, size 0x%08x\n",
			ddr_test_region, test_region_size);
}

static ssize_t
imx_pcie_memw_start(struct device *dev, struct device_attribute *attr,
		const char *buf, size_t count)
{
	u32 memw_start;
	struct imx6_pcie *imx6_pcie = dev_get_drvdata(dev);

	sscanf(buf, "%x\n", &memw_start);

	if (is_imx6sx_pcie(imx6_pcie)) {
		if (memw_start < 0x80000000 || memw_start > 0xb0000000) {
			dev_err(dev, "Invalid imx6sx sdb memory start addr.\n");
			dev_info(dev, "e.x: echo 0xb1000000 > /sys/...");
			return -1;
		}
	} else {
		if (memw_start < 0x10000000 || memw_start > 0x40000000) {
			dev_err(dev, "Invalid imx6q sd memory start addr.\n");
			dev_info(dev, "e.x: echo 0xb1000000 > /sys/...");
			return -1;
		}
	}

	if (ddr_test_region != memw_start) {
		ddr_test_region = memw_start;
		imx_pcie_regions_setup(dev);
	}

	return count;
}

static ssize_t
imx_pcie_memw_size(struct device *dev, struct device_attribute *attr,
		const char *buf, size_t count)
{
	u32 memw_size;

	sscanf(buf, "%x\n", &memw_size);

	if ((memw_size > (SZ_16M - SZ_1M)) || (memw_size < SZ_64K)) {
		dev_err(dev, "Invalid, should be [SZ_64K,SZ_16M - SZ_1MB].\n");
		dev_info(dev, "For example: echo 0x800000 > /sys/...");
		return -1;
	}

	if (test_region_size != memw_size) {
		test_region_size = memw_size;
		imx_pcie_regions_setup(dev);
	}

	return count;
}

static DEVICE_ATTR(memw_info, S_IRUGO, imx_pcie_memw_info, NULL);
static DEVICE_ATTR(memw_start_set, S_IWUGO, NULL, imx_pcie_memw_start);
static DEVICE_ATTR(memw_size_set, S_IWUGO, NULL, imx_pcie_memw_size);
static DEVICE_ATTR(ep_bar0_addr, S_IRWXUGO, imx_pcie_bar0_addr_info,
		imx_pcie_bar0_addr_start);

static struct attribute *imx_pcie_attrs[] = {
	/*
	 * The start address, and the limitation (64KB ~ (16MB - 1MB))
	 * of the ddr mem window reserved by RC, and used for EP to access.
	 * BTW, these attrs are only configured at EP side.
	 */
	&dev_attr_memw_info.attr,
	&dev_attr_memw_start_set.attr,
	&dev_attr_memw_size_set.attr,
	&dev_attr_ep_bar0_addr.attr,
	NULL
};

static struct attribute_group imx_pcie_attrgroup = {
	.attrs	= imx_pcie_attrs,
};

static void imx6_pcie_setup_ep(struct pcie_port *pp)
{
		/* CMD reg:I/O space, MEM space, and Bus Master Enable */
		writel(readl(pp->dbi_base + PCI_COMMAND)
				| PCI_COMMAND_IO
				| PCI_COMMAND_MEMORY
				| PCI_COMMAND_MASTER,
				pp->dbi_base + PCI_COMMAND);

		/*
		 * configure the class_rev(emaluate one memory ram ep device),
		 * bar0 and bar1 of ep
		 */
		writel(0xdeadbeaf, pp->dbi_base + PCI_VENDOR_ID);
		writel(readl(pp->dbi_base + PCI_CLASS_REVISION)
				| (PCI_CLASS_MEMORY_RAM	<< 16),
				pp->dbi_base + PCI_CLASS_REVISION);
		writel(0xdeadbeaf, pp->dbi_base
				+ PCI_SUBSYSTEM_VENDOR_ID);

		/* 32bit none-prefetchable 8M bytes memory on bar0 */
		writel(0x0, pp->dbi_base + PCI_BASE_ADDRESS_0);
		writel(SZ_8M - 1, pp->dbi_base + (1 << 12)
				+ PCI_BASE_ADDRESS_0);

		/* None used bar1 */
		writel(0x0, pp->dbi_base + PCI_BASE_ADDRESS_1);
		writel(0, pp->dbi_base + (1 << 12) + PCI_BASE_ADDRESS_1);

		/* 4K bytes IO on bar2 */
		writel(0x1, pp->dbi_base + PCI_BASE_ADDRESS_2);
		writel(SZ_4K - 1, pp->dbi_base + (1 << 12) +
				PCI_BASE_ADDRESS_2);

		/*
		 * 32bit prefetchable 1M bytes memory on bar3
		 * FIXME BAR MASK3 is not changable, the size
		 * is fixed to 256 bytes.
		 */
		writel(0x8, pp->dbi_base + PCI_BASE_ADDRESS_3);
		writel(SZ_1M - 1, pp->dbi_base + (1 << 12)
				+ PCI_BASE_ADDRESS_3);

		/*
		 * 64bit prefetchable 1M bytes memory on bar4-5.
		 * FIXME BAR4,5 are not enabled yet
		 */
		writel(0xc, pp->dbi_base + PCI_BASE_ADDRESS_4);
		writel(SZ_1M - 1, pp->dbi_base + (1 << 12)
				+ PCI_BASE_ADDRESS_4);
		writel(0, pp->dbi_base + (1 << 12) + PCI_BASE_ADDRESS_5);
}

#ifdef CONFIG_PM_SLEEP
<<<<<<< HEAD
=======
/* PM_TURN_OFF */
static void pci_imx_pm_turn_off(struct imx6_pcie *imx6_pcie)
{
	/* PM_TURN_OFF */
	if (is_imx6sx_pcie(imx6_pcie)) {
		regmap_update_bits(imx6_pcie->iomuxc_gpr, IOMUXC_GPR12,
				IMX6SX_GPR12_PCIE_PM_TURN_OFF,
				IMX6SX_GPR12_PCIE_PM_TURN_OFF);
		regmap_update_bits(imx6_pcie->iomuxc_gpr, IOMUXC_GPR12,
				IMX6SX_GPR12_PCIE_PM_TURN_OFF, 0);
	} else if (is_imx6qp_pcie(imx6_pcie)) {
		/* PM_TURN_OFF */
		regmap_update_bits(imx6_pcie->iomuxc_gpr, IOMUXC_GPR12,
				IMX6Q_GPR12_PCIE_PM_TURN_OFF,
				IMX6Q_GPR12_PCIE_PM_TURN_OFF);
		regmap_update_bits(imx6_pcie->iomuxc_gpr, IOMUXC_GPR12,
				IMX6Q_GPR12_PCIE_PM_TURN_OFF, 0);
	} else if (is_imx7d_pcie(imx6_pcie)) {
		regmap_update_bits(imx6_pcie->reg_src, 0x2c,
				BIT(11), BIT(11));
		regmap_update_bits(imx6_pcie->reg_src, 0x2c,
				BIT(11), 0);
	} else {
		pr_info("Info: don't support pm_turn_off yet.\n");
		return;
	}

	udelay(1000);
	if (gpio_is_valid(imx6_pcie->reset_gpio))
		gpio_set_value_cansleep(imx6_pcie->reset_gpio, 0);
}

>>>>>>> 9ea9577d
static int pci_imx_suspend_noirq(struct device *dev)
{
	struct imx6_pcie *imx6_pcie = dev_get_drvdata(dev);
	struct pcie_port *pp = &imx6_pcie->pp;

<<<<<<< HEAD
	if (is_imx6sx_pcie(imx6_pcie)) {
		if (IS_ENABLED(CONFIG_PCI_MSI))
			dw_pcie_msi_cfg_store(pp);

		if (IS_ENABLED(CONFIG_PCI_IMX6SX_EXTREMELY_PWR_SAVE)) {
			/* PM_TURN_OFF */
			regmap_update_bits(imx6_pcie->iomuxc_gpr, IOMUXC_GPR12,
					IMX6SX_GPR12_PCIE_PM_TURN_OFF,
					IMX6SX_GPR12_PCIE_PM_TURN_OFF);
			udelay(10);
			regmap_update_bits(imx6_pcie->iomuxc_gpr, IOMUXC_GPR12,
					IMX6SX_GPR12_PCIE_PM_TURN_OFF, 0);
			/* Disable clks and power down PCIe PHY */
			clk_disable_unprepare(imx6_pcie->pcie);
			if (!IS_ENABLED(CONFIG_EP_MODE_IN_EP_RC_SYS)
				&& !IS_ENABLED(CONFIG_RC_MODE_IN_EP_RC_SYS))
				clk_disable_unprepare(imx6_pcie->pcie_bus);
			clk_disable_unprepare(imx6_pcie->pcie_phy);
			clk_disable_unprepare(imx6_pcie->pcie_inbound_axi);
			release_bus_freq(BUS_FREQ_HIGH);

			/*
			 * Power down PCIe PHY.
			 */
			regulator_disable(imx6_pcie->pcie_phy_regulator);
		} else {
			/* PM_TURN_OFF */
			regmap_update_bits(imx6_pcie->iomuxc_gpr, IOMUXC_GPR12,
					IMX6SX_GPR12_PCIE_PM_TURN_OFF,
					IMX6SX_GPR12_PCIE_PM_TURN_OFF);
			udelay(10);
			regmap_update_bits(imx6_pcie->iomuxc_gpr, IOMUXC_GPR12,
					IMX6SX_GPR12_PCIE_PM_TURN_OFF, 0);
			clk_disable_unprepare(imx6_pcie->pcie);
			clk_disable_unprepare(imx6_pcie->pcie_bus);
			clk_disable_unprepare(imx6_pcie->pcie_phy);
			clk_disable_unprepare(imx6_pcie->pcie_inbound_axi);
			release_bus_freq(BUS_FREQ_HIGH);
		}
=======
	if (IS_ENABLED(CONFIG_PCI_MSI))
		dw_pcie_msi_cfg_store(pp);

	pci_imx_pm_turn_off(imx6_pcie);

	if (is_imx6sx_pcie(imx6_pcie) || is_imx7d_pcie(imx6_pcie)) {
		/* Disable clks */
		clk_disable_unprepare(imx6_pcie->pcie);
		clk_disable_unprepare(imx6_pcie->pcie_phy);
		clk_disable_unprepare(imx6_pcie->pcie_bus);
		if (is_imx6sx_pcie(imx6_pcie)) {
			clk_disable_unprepare(imx6_pcie->pcie_inbound_axi);
		} else {
			/* turn off external osc input */
			regmap_update_bits(imx6_pcie->iomuxc_gpr, IOMUXC_GPR12,
					BIT(5), BIT(5));
		}
		release_bus_freq(BUS_FREQ_HIGH);

		/* Power down PCIe PHY. */
		regulator_disable(imx6_pcie->pcie_phy_regulator);
		if (gpio_is_valid(imx6_pcie->power_on_gpio))
			gpio_set_value(imx6_pcie->power_on_gpio, 0);
	} else if (is_imx6qp_pcie(imx6_pcie)) {
		regmap_update_bits(imx6_pcie->iomuxc_gpr, IOMUXC_GPR1,
				IMX6Q_GPR1_PCIE_REF_CLK_EN, 0);
		clk_disable_unprepare(imx6_pcie->pcie_bus);
		clk_disable_unprepare(imx6_pcie->ref_100m);
		clk_disable_unprepare(imx6_pcie->pcie_phy);
		clk_disable_unprepare(imx6_pcie->pcie);
		release_bus_freq(BUS_FREQ_HIGH);
>>>>>>> 9ea9577d
	} else {
		/*
		 * L2 can exit by 'reset' or Inband beacon (from remote EP)
		 * toggling phy_powerdown has same effect as 'inband beacon'
		 * So, toggle bit18 of GPR1, used as a workaround of errata
		 * "PCIe PCIe does not support L2 Power Down"
		 */
		regmap_update_bits(imx6_pcie->iomuxc_gpr, IOMUXC_GPR1,
				IMX6Q_GPR1_PCIE_TEST_PD,
				IMX6Q_GPR1_PCIE_TEST_PD);
	}

	return 0;
}

static int pci_imx_resume_noirq(struct device *dev)
{
	int ret = 0;
	struct imx6_pcie *imx6_pcie = dev_get_drvdata(dev);
	struct pcie_port *pp = &imx6_pcie->pp;

<<<<<<< HEAD
	if (is_imx6sx_pcie(imx6_pcie)) {
		if (IS_ENABLED(CONFIG_PCI_IMX6SX_EXTREMELY_PWR_SAVE)) {
			imx6_pcie_assert_core_reset(pp);

			ret = imx6_pcie_init_phy(pp);
			if (ret < 0)
				return ret;

			ret = imx6_pcie_deassert_core_reset(pp);
			if (ret < 0)
				return ret;

			if (IS_ENABLED(CONFIG_EP_MODE_IN_EP_RC_SYS))
				imx6_pcie_setup_ep(pp);
			else
				dw_pcie_setup_rc(pp);

			if (IS_ENABLED(CONFIG_PCI_MSI))
				dw_pcie_msi_cfg_restore(pp);

			/* Start LTSSM. */
			regmap_update_bits(imx6_pcie->iomuxc_gpr, IOMUXC_GPR12,
					IMX6Q_GPR12_PCIE_CTL_2,
					IMX6Q_GPR12_PCIE_CTL_2);
		} else {
			request_bus_freq(BUS_FREQ_HIGH);
			clk_prepare_enable(imx6_pcie->pcie_inbound_axi);
			clk_prepare_enable(imx6_pcie->pcie_bus);
			clk_prepare_enable(imx6_pcie->pcie_phy);
			clk_prepare_enable(imx6_pcie->pcie);

			/* Reset iMX6SX PCIe */
			regmap_update_bits(imx6_pcie->iomuxc_gpr, IOMUXC_GPR5,
					IMX6SX_GPR5_PCIE_PERST,
					IMX6SX_GPR5_PCIE_PERST);
			regmap_update_bits(imx6_pcie->iomuxc_gpr, IOMUXC_GPR5,
					IMX6SX_GPR5_PCIE_PERST, 0);
			/*
			 * controller maybe turn off, re-configure again
			 */
			dw_pcie_setup_rc(pp);

			if (IS_ENABLED(CONFIG_PCI_MSI))
				dw_pcie_msi_cfg_restore(pp);
		}
=======
	if (is_imx6sx_pcie(imx6_pcie) || is_imx7d_pcie(imx6_pcie)) {
		if (is_imx7d_pcie(imx6_pcie))
			regmap_update_bits(imx6_pcie->reg_src, 0x2c, BIT(6), 0);
		else
			regmap_update_bits(imx6_pcie->iomuxc_gpr, IOMUXC_GPR12,
					IMX6Q_GPR12_PCIE_CTL_2, 0);

		imx6_pcie_assert_core_reset(pp);

		ret = imx6_pcie_init_phy(pp);
		if (ret < 0)
			return ret;

		ret = imx6_pcie_deassert_core_reset(pp);
		if (ret < 0)
			return ret;

		/*
		 * controller maybe turn off, re-configure again
		 */
		dw_pcie_setup_rc(pp);

		if (IS_ENABLED(CONFIG_PCI_MSI))
			dw_pcie_msi_cfg_restore(pp);

		if (is_imx7d_pcie(imx6_pcie)) {
			/* wait for phy pll lock firstly. */
			pci_imx_phy_pll_locked(imx6_pcie);
			regmap_update_bits(imx6_pcie->reg_src, 0x2c,
					BIT(6), BIT(6));
		} else {
			regmap_update_bits(imx6_pcie->iomuxc_gpr, IOMUXC_GPR12,
					IMX6Q_GPR12_PCIE_CTL_2,
					IMX6Q_GPR12_PCIE_CTL_2);
		}
		ret = imx6_pcie_wait_for_link(pp);
		if (ret < 0)
			pr_info("pcie link is down after resume.\n");
	} else if (is_imx6qp_pcie(imx6_pcie)) {
		regmap_update_bits(imx6_pcie->iomuxc_gpr, IOMUXC_GPR12,
				IMX6Q_GPR12_PCIE_CTL_2, 0);

		/* Reset iMX6QP PCIe */
		regmap_update_bits(imx6_pcie->iomuxc_gpr, IOMUXC_GPR1,
				IMX6Q_GPR1_PCIE_SW_RST, IMX6Q_GPR1_PCIE_SW_RST);

		request_bus_freq(BUS_FREQ_HIGH);
		clk_prepare_enable(imx6_pcie->pcie);
		clk_prepare_enable(imx6_pcie->ref_100m);
		clk_prepare_enable(imx6_pcie->pcie_phy);
		clk_prepare_enable(imx6_pcie->pcie_bus);

		udelay(10);
		regmap_update_bits(imx6_pcie->iomuxc_gpr, IOMUXC_GPR1,
				IMX6Q_GPR1_PCIE_REF_CLK_EN,
				IMX6Q_GPR1_PCIE_REF_CLK_EN);

		if (gpio_is_valid(imx6_pcie->reset_gpio)) {
			gpio_set_value_cansleep(imx6_pcie->reset_gpio, 1);
			mdelay(20);
		} else {
			/* allow the clocks to stabilize */
			udelay(200);
		}

		regmap_update_bits(imx6_pcie->iomuxc_gpr, IOMUXC_GPR1,
				IMX6Q_GPR1_PCIE_SW_RST, 0);
		/*
		 * controller maybe turn off, re-configure again
		 */
		dw_pcie_setup_rc(pp);

		if (IS_ENABLED(CONFIG_PCI_MSI))
			dw_pcie_msi_cfg_restore(pp);

		/* Start LTSSM. */
		regmap_update_bits(imx6_pcie->iomuxc_gpr, IOMUXC_GPR12,
				IMX6Q_GPR12_PCIE_CTL_2,
				IMX6Q_GPR12_PCIE_CTL_2);

		ret = imx6_pcie_wait_for_link(pp);
		if (ret < 0)
			pr_info("pcie link is down after resume back.\n");
		/* Delay for a while, give ep some times to resume from D3 */
		udelay(2000);
>>>>>>> 9ea9577d
	} else {
		/*
		 * L2 can exit by 'reset' or Inband beacon (from remote EP)
		 * toggling phy_powerdown has same effect as 'inband beacon'
		 * So, toggle bit18 of GPR1, used as a workaround of errata
		 * "PCIe PCIe does not support L2 Power Down"
		 */
		regmap_update_bits(imx6_pcie->iomuxc_gpr, IOMUXC_GPR1,
				IMX6Q_GPR1_PCIE_TEST_PD, 0);
	}

	return 0;
}

static const struct dev_pm_ops pci_imx_pm_ops = {
	.suspend_noirq = pci_imx_suspend_noirq,
	.resume_noirq = pci_imx_resume_noirq,
	.freeze_noirq = pci_imx_suspend_noirq,
	.thaw_noirq = pci_imx_resume_noirq,
	.poweroff_noirq = pci_imx_suspend_noirq,
	.restore_noirq = pci_imx_resume_noirq,
};
#endif

static int __init imx6_pcie_probe(struct platform_device *pdev)
{
	struct imx6_pcie *imx6_pcie;
	struct pcie_port *pp;
	struct device_node *np = pdev->dev.of_node;
	struct resource *dbi_base;
	int ret;

	imx6_pcie = devm_kzalloc(&pdev->dev, sizeof(*imx6_pcie), GFP_KERNEL);
	if (!imx6_pcie)
		return -ENOMEM;

	pp = &imx6_pcie->pp;
	pp->dev = &pdev->dev;

	if (IS_ENABLED(CONFIG_EP_MODE_IN_EP_RC_SYS)) {
		/* add attributes for device */
		ret = sysfs_create_group(&pdev->dev.kobj, &imx_pcie_attrgroup);
		if (ret)
			return -EINVAL;
	}

	/* Added for PCI abort handling */
	hook_fault_code(16 + 6, imx6q_pcie_abort_handler, SIGBUS, 0,
		"imprecise external abort");

	dbi_base = platform_get_resource(pdev, IORESOURCE_MEM, 0);
	pp->dbi_base = devm_ioremap_resource(&pdev->dev, dbi_base);
	if (IS_ERR(pp->dbi_base))
		return PTR_ERR(pp->dbi_base);

	/* Fetch supply */
	imx6_pcie->regulator = devm_regulator_get(&pdev->dev, "vin");
	if (!IS_ERR(imx6_pcie->regulator)) {
		regulator_set_voltage(imx6_pcie->regulator, 3300000, 3300000);
		ret = regulator_enable(imx6_pcie->regulator);
		if (ret) {
			dev_err(&pdev->dev, "set regulator voltage failed\n");
			goto err;
		}
	} else {
		imx6_pcie->regulator = NULL;
		dev_warn(&pdev->dev, "cannot get regulator voltage\n");
	}

	/* Fetch GPIOs */
	imx6_pcie->dis_gpio = of_get_named_gpio(np, "disable-gpio", 0);
	if (gpio_is_valid(imx6_pcie->dis_gpio)) {
		ret = devm_gpio_request_one(&pdev->dev, imx6_pcie->dis_gpio,
					    GPIOF_OUT_INIT_HIGH, "PCIe DIS");
		if (ret) {
			dev_err(&pdev->dev, "unable to get disable gpio\n");
			return ret;
		}
	}

	imx6_pcie->reset_gpio = of_get_named_gpio(np, "reset-gpio", 0);
	if (gpio_is_valid(imx6_pcie->reset_gpio)) {
		ret = devm_gpio_request_one(&pdev->dev, imx6_pcie->reset_gpio,
					    GPIOF_OUT_INIT_LOW, "PCIe reset");
		if (ret) {
			dev_err(&pdev->dev, "unable to get reset gpio\n");
			return ret;
		}
	}

	imx6_pcie->power_on_gpio = of_get_named_gpio(np, "power-on-gpio", 0);
	if (gpio_is_valid(imx6_pcie->power_on_gpio)) {
		ret = devm_gpio_request_one(&pdev->dev,
					imx6_pcie->power_on_gpio,
					GPIOF_OUT_INIT_LOW,
					"PCIe power enable");
		if (ret) {
			dev_err(&pdev->dev, "unable to get power-on gpio\n");
			return ret;
		}

<<<<<<< HEAD
		if (!of_property_read_u32(np, "power-on-delay-ms",
				&imx6_pcie->power_on_delay))
			msleep(imx6_pcie->power_on_delay);
	}

=======
>>>>>>> 9ea9577d
	/* Fetch clocks */
	imx6_pcie->pcie_phy = devm_clk_get(&pdev->dev, "pcie_phy");
	if (IS_ERR(imx6_pcie->pcie_phy)) {
		dev_err(&pdev->dev,
			"pcie_phy clock source missing or invalid\n");
		return PTR_ERR(imx6_pcie->pcie_phy);
	}

	imx6_pcie->pcie_bus = devm_clk_get(&pdev->dev, "pcie_bus");
	if (IS_ERR(imx6_pcie->pcie_bus)) {
		dev_err(&pdev->dev,
			"pcie_bus clock source missing or invalid\n");
		return PTR_ERR(imx6_pcie->pcie_bus);
	}

	imx6_pcie->pcie = devm_clk_get(&pdev->dev, "pcie");
	if (IS_ERR(imx6_pcie->pcie)) {
		dev_err(&pdev->dev,
			"pcie clock source missing or invalid\n");
		return PTR_ERR(imx6_pcie->pcie);
	}

<<<<<<< HEAD
	if (is_imx6sx_pcie(imx6_pcie)) {
=======
	if (is_imx7d_pcie(imx6_pcie)) {
		imx6_pcie->iomuxc_gpr =
			 syscon_regmap_lookup_by_compatible
			 ("fsl,imx7d-iomuxc-gpr");
		imx6_pcie->reg_src =
			 syscon_regmap_lookup_by_compatible("fsl,imx7d-src");
		if (IS_ERR(imx6_pcie->reg_src)) {
			dev_err(&pdev->dev,
				"imx7d pcie phy src missing or invalid\n");
			return PTR_ERR(imx6_pcie->reg_src);
		}
		imx6_pcie->pcie_phy_regulator = devm_regulator_get(pp->dev,
				"pcie-phy");
	} else if (is_imx6sx_pcie(imx6_pcie)) {
>>>>>>> 9ea9577d
		imx6_pcie->pcie_inbound_axi = devm_clk_get(&pdev->dev,
				"pcie_inbound_axi");
		if (IS_ERR(imx6_pcie->pcie_inbound_axi)) {
			dev_err(&pdev->dev,
				"pcie clock source missing or invalid\n");
			return PTR_ERR(imx6_pcie->pcie_inbound_axi);
		}
<<<<<<< HEAD

		imx6_pcie->pcie_phy_regulator = devm_regulator_get(pp->dev,
				"pcie-phy");

=======

		imx6_pcie->pcie_phy_regulator = devm_regulator_get(pp->dev,
				"pcie-phy");

>>>>>>> 9ea9577d
		imx6_pcie->iomuxc_gpr =
			 syscon_regmap_lookup_by_compatible
			 ("fsl,imx6sx-iomuxc-gpr");
	} else {
		/* sata_ref is not used by pcie on imx6sx */
		imx6_pcie->ref_100m = devm_clk_get(&pdev->dev, "ref_100m");
		if (IS_ERR(imx6_pcie->ref_100m)) {
			dev_err(&pdev->dev,
				"ref_100m clock source missing or invalid\n");
			return PTR_ERR(imx6_pcie->ref_100m);
		}

		imx6_pcie->iomuxc_gpr =
			syscon_regmap_lookup_by_compatible
			("fsl,imx6q-iomuxc-gpr");
	}
	if (IS_ERR(imx6_pcie->iomuxc_gpr)) {
		dev_err(&pdev->dev, "unable to find iomuxc registers\n");
		return PTR_ERR(imx6_pcie->iomuxc_gpr);
	}

	if (IS_ENABLED(CONFIG_EP_MODE_IN_EP_RC_SYS)) {
		int i;
		void *test_reg1, *test_reg2;
		void __iomem *pcie_arb_base_addr;
<<<<<<< HEAD
		struct timeval tv1, tv2, tv3;
=======
		struct timeval tv1s, tv1e, tv2s, tv2e;
>>>>>>> 9ea9577d
		u32 tv_count1, tv_count2;
		struct device_node *np = pp->dev->of_node;
		struct of_pci_range range;
		struct of_pci_range_parser parser;
		unsigned long restype;

		if (of_pci_range_parser_init(&parser, np)) {
			dev_err(pp->dev, "missing ranges property\n");
			return -EINVAL;
		}

		/* Get the memory ranges from DT */
		for_each_of_pci_range(&parser, &range) {
			restype = range.flags & IORESOURCE_TYPE_BITS;
			if (restype == IORESOURCE_MEM) {
				of_pci_range_to_resource(&range,
						np, &pp->mem);
				pp->mem.name = "MEM";
			}
		}

		pp->mem_base = pp->mem.start;

<<<<<<< HEAD
=======
		/* enable disp_mix power domain */
		if (is_imx7d_pcie(imx6_pcie))
			pm_runtime_get_sync(pp->dev);

>>>>>>> 9ea9577d
		imx6_pcie_assert_core_reset(pp);
		ret = imx6_pcie_init_phy(pp);
		ret |= imx6_pcie_deassert_core_reset(pp);
		if (ret < 0) {
			dev_err(&pdev->dev, "unable to init pcie ep.\n");
			return ret;
		}

		/*
		 * iMX6SX PCIe has the stand-alone power domain.
		 * refer to the initialization for iMX6SX PCIe,
		 * release the PCIe PHY reset here,
		 * before LTSSM enable is set
		 * .
		 */
		if (is_imx6sx_pcie(imx6_pcie))
			regmap_update_bits(imx6_pcie->iomuxc_gpr, IOMUXC_GPR5,
					BIT(19), 0 << 19);

		/* assert LTSSM enable */
<<<<<<< HEAD
		regmap_update_bits(imx6_pcie->iomuxc_gpr, IOMUXC_GPR12,
				IMX6Q_GPR12_PCIE_CTL_2, 1 << 10);
=======
		if (is_imx7d_pcie(imx6_pcie)) {
			regmap_update_bits(imx6_pcie->reg_src, 0x2c,
					BIT(6), BIT(6));
		} else {
			regmap_update_bits(imx6_pcie->iomuxc_gpr, IOMUXC_GPR12,
					IMX6Q_GPR12_PCIE_CTL_2, 1 << 10);
		}
>>>>>>> 9ea9577d

		dev_info(&pdev->dev, "PCIe EP: waiting for link up...\n");

		platform_set_drvdata(pdev, imx6_pcie);
		/* link is indicated by the bit4 of DB_R1 register */
		do {
			usleep_range(10, 20);
		} while ((readl(pp->dbi_base + PCIE_PHY_DEBUG_R1) & 0x10) == 0);

		imx6_pcie_setup_ep(pp);

		imx_pcie_regions_setup(&pdev->dev);

		/* self io test */
		test_reg1 = devm_kzalloc(&pdev->dev,
				test_region_size, GFP_KERNEL);
		if (!test_reg1) {
			pr_err("pcie ep: can't alloc the test reg1.\n");
			ret = PTR_ERR(test_reg1);
			goto err;
		}

		test_reg2 = devm_kzalloc(&pdev->dev,
				test_region_size, GFP_KERNEL);
		if (!test_reg2) {
			pr_err("pcie ep: can't alloc the test reg2.\n");
			ret = PTR_ERR(test_reg1);
			goto err;
		}

<<<<<<< HEAD
		pcie_arb_base_addr = ioremap_cache(pp->mem_base,
				test_region_size);
=======
		/*
		 * FIXME when the ddr_test_region is mapped as cache-able,
		 * system hang when read the ddr memory content back from rc
		 * reserved ddr memory after write the ddr_test_region
		 * content to rc.
		 */
		pcie_arb_base_addr = ioremap_nocache(pp->mem_base,
					test_region_size);
>>>>>>> 9ea9577d

		if (!pcie_arb_base_addr) {
			pr_err("error with ioremap in ep selftest\n");
			ret = PTR_ERR(pcie_arb_base_addr);
			goto err;
		}

		for (i = 0; i < test_region_size; i = i + 4) {
			writel(0xE6600D00 + i, test_reg1 + i);
			writel(0xDEADBEAF, test_reg2 + i);
		}

		/* PCIe EP start the data transfer after link up */
		pr_info("pcie ep: Starting data transfer...\n");
<<<<<<< HEAD
		do_gettimeofday(&tv1);

		memcpy((unsigned long *)pcie_arb_base_addr,
				(unsigned long *)test_reg1,
				test_region_size);

		do_gettimeofday(&tv2);

		memcpy((unsigned long *)test_reg2,
				(unsigned long *)pcie_arb_base_addr,
				test_region_size);

		do_gettimeofday(&tv3);

		if (memcmp(test_reg2, test_reg1, test_region_size) == 0) {
			tv_count1 = (tv2.tv_sec - tv1.tv_sec)
				* USEC_PER_SEC
				+ tv2.tv_usec - tv1.tv_usec;
			tv_count2 = (tv3.tv_sec - tv2.tv_sec)
				* USEC_PER_SEC
				+ tv3.tv_usec - tv2.tv_usec;
=======
		do_gettimeofday(&tv1s);

		memcpy((unsigned int *)pcie_arb_base_addr,
				(unsigned int *)test_reg1,
				test_region_size);

		do_gettimeofday(&tv1e);

		do_gettimeofday(&tv2s);

		memcpy((unsigned int *)test_reg2,
				(unsigned int *)pcie_arb_base_addr,
				test_region_size);

		do_gettimeofday(&tv2e);
		if (memcmp(test_reg2, test_reg1, test_region_size) == 0) {
			tv_count1 = (tv1e.tv_sec - tv1s.tv_sec)
				* USEC_PER_SEC
				+ tv1e.tv_usec - tv1s.tv_usec;
			tv_count2 = (tv2e.tv_sec - tv2s.tv_sec)
				* USEC_PER_SEC
				+ tv2e.tv_usec - tv2s.tv_usec;
>>>>>>> 9ea9577d

			pr_info("pcie ep: Data transfer is successful."
					" tv_count1 %dus,"
					" tv_count2 %dus.\n",
					tv_count1, tv_count2);
			pr_info("pcie ep: Data write speed:%ldMB/s.\n",
					((test_region_size/1024)
					   * MSEC_PER_SEC)
					/(tv_count1));
			pr_info("pcie ep: Data read speed:%ldMB/s.\n",
					((test_region_size/1024)
					   * MSEC_PER_SEC)
					/(tv_count2));
		} else {
			pr_info("pcie ep: Data transfer is failed.\n");
		} /* end of self io test. */
	} else {
		ret = imx6_add_pcie_port(pp, pdev);
		if (ret < 0)
			return ret;

		platform_set_drvdata(pdev, imx6_pcie);

		if (IS_ENABLED(CONFIG_RC_MODE_IN_EP_RC_SYS))
			imx_pcie_regions_setup(&pdev->dev);
	}

	return 0;
err:
	return ret;
}

static void imx6_pcie_shutdown(struct platform_device *pdev)
{
	struct imx6_pcie *imx6_pcie = platform_get_drvdata(pdev);

	/* bring down link, so bootloader gets clean state in case of reboot */
	imx6_pcie_assert_core_reset(&imx6_pcie->pp);
}

static const struct of_device_id imx6_pcie_of_match[] = {
	{ .compatible = "fsl,imx6q-pcie", },
	{ .compatible = "fsl,imx6sx-pcie", },
<<<<<<< HEAD
=======
	{ .compatible = "fsl,imx7d-pcie", },
	{ .compatible = "fsl,imx6qp-pcie", },
>>>>>>> 9ea9577d
	{},
};
MODULE_DEVICE_TABLE(of, imx6_pcie_of_match);

static struct platform_driver imx6_pcie_driver = {
	.driver = {
		.name	= "imx6q-pcie",
		.owner	= THIS_MODULE,
		.of_match_table = imx6_pcie_of_match,
		.pm = &pci_imx_pm_ops,
	},
	.shutdown = imx6_pcie_shutdown,
};

/* Freescale PCIe driver does not allow module unload */

static int __init imx6_pcie_init(void)
{
	return platform_driver_probe(&imx6_pcie_driver, imx6_pcie_probe);
}
<<<<<<< HEAD
module_init(imx6_pcie_init);
=======
late_initcall(imx6_pcie_init);
>>>>>>> 9ea9577d

MODULE_AUTHOR("Sean Cross <xobs@kosagi.com>");
MODULE_DESCRIPTION("Freescale i.MX6 PCIe host controller driver");
MODULE_LICENSE("GPL v2");<|MERGE_RESOLUTION|>--- conflicted
+++ resolved
@@ -28,11 +28,7 @@
 #include <linux/platform_device.h>
 #include <linux/pm_runtime.h>
 #include <linux/regmap.h>
-<<<<<<< HEAD
-#include <linux/busfreq-imx6.h>
-=======
 #include <linux/busfreq-imx.h>
->>>>>>> 9ea9577d
 #include <linux/regulator/consumer.h>
 
 #include "pcie-designware.h"
@@ -53,11 +49,6 @@
 	int			dis_gpio;
 	int			reset_gpio;
 	int			power_on_gpio;
-<<<<<<< HEAD
-	int			power_on_delay;
-	struct regulator	*regulator;
-=======
->>>>>>> 9ea9577d
 	struct clk		*pcie_bus;
 	struct clk		*pcie_phy;
 	struct clk		*pcie_inbound_axi;
@@ -65,13 +56,8 @@
 	struct clk		*pcie;
 	struct pcie_port	pp;
 	struct regmap		*iomuxc_gpr;
-<<<<<<< HEAD
-	struct regulator	*pcie_phy_regulator;
-	void __iomem		*mem_base;
-=======
 	struct regmap		*reg_src;
 	struct regulator	*pcie_phy_regulator;
->>>>>>> 9ea9577d
 };
 
 /* PCIe Root Complex registers (memory-mapped) */
@@ -110,8 +96,6 @@
 #define PHY_RX_OVRD_IN_LO_RX_DATA_EN (1 << 5)
 #define PHY_RX_OVRD_IN_LO_RX_PLL_EN (1 << 3)
 
-<<<<<<< HEAD
-=======
 static inline bool is_imx6qp_pcie(struct imx6_pcie *imx6_pcie)
 {
 	struct pcie_port *pp = &imx6_pcie->pp;
@@ -120,7 +104,6 @@
 	return of_device_is_compatible(np, "fsl,imx6qp-pcie");
 }
 
->>>>>>> 9ea9577d
 static inline bool is_imx6sx_pcie(struct imx6_pcie *imx6_pcie)
 {
 	struct pcie_port *pp = &imx6_pcie->pp;
@@ -129,8 +112,6 @@
 	return of_device_is_compatible(np, "fsl,imx6sx-pcie");
 }
 
-<<<<<<< HEAD
-=======
 static inline bool is_imx7d_pcie(struct imx6_pcie *imx6_pcie)
 {
 	struct pcie_port *pp = &imx6_pcie->pp;
@@ -139,7 +120,6 @@
 	return of_device_is_compatible(np, "fsl,imx7d-pcie");
 }
 
->>>>>>> 9ea9577d
 static int pcie_phy_poll_ack(void __iomem *dbi_base, int exp_val)
 {
 	u32 val;
@@ -282,9 +262,6 @@
 	struct imx6_pcie *imx6_pcie = to_imx6_pcie(pp);
 	u32 val, gpr1, gpr12;
 
-<<<<<<< HEAD
-	if (is_imx6sx_pcie(imx6_pcie)) {
-=======
 	if (is_imx7d_pcie(imx6_pcie)) {
 		/* G_RST */
 		regmap_update_bits(imx6_pcie->reg_src, 0x2c, BIT(1), BIT(1));
@@ -292,7 +269,6 @@
 		/* BTNRST */
 		regmap_update_bits(imx6_pcie->reg_src, 0x2c, BIT(2), BIT(2));
 	} else if (is_imx6sx_pcie(imx6_pcie)) {
->>>>>>> 9ea9577d
 		regmap_update_bits(imx6_pcie->iomuxc_gpr, IOMUXC_GPR12,
 				IMX6SX_GPR12_PCIE_TEST_PD,
 				IMX6SX_GPR12_PCIE_TEST_PD);
@@ -300,12 +276,9 @@
 		regmap_update_bits(imx6_pcie->iomuxc_gpr, IOMUXC_GPR5,
 				IMX6SX_GPR5_PCIE_BTNRST,
 				IMX6SX_GPR5_PCIE_BTNRST);
-<<<<<<< HEAD
-=======
 	} else if (is_imx6qp_pcie(imx6_pcie)) {
 		regmap_update_bits(imx6_pcie->iomuxc_gpr, IOMUXC_GPR1,
 				IMX6Q_GPR1_PCIE_SW_RST, IMX6Q_GPR1_PCIE_SW_RST);
->>>>>>> 9ea9577d
 	} else {
 		/*
 		 * If the bootloader already enabled the link we need
@@ -399,8 +372,7 @@
 
 		regmap_update_bits(imx6_pcie->iomuxc_gpr, IOMUXC_GPR12,
 				IMX6SX_GPR12_PCIE_TEST_PD, 0);
-<<<<<<< HEAD
-	} else {
+	} else if (!is_imx7d_pcie(imx6_pcie)) {
 		/* power up core phy and enable ref clock */
 		regmap_update_bits(imx6_pcie->iomuxc_gpr, IOMUXC_GPR1,
 				IMX6Q_GPR1_PCIE_TEST_PD, 0);
@@ -423,50 +395,11 @@
 				IMX6Q_GPR1_PCIE_REF_CLK_EN);
 	}
 
-	/* allow the clocks to stabilize */
-	udelay(200);
-=======
-	} else if (!is_imx7d_pcie(imx6_pcie)) {
-		/* power up core phy and enable ref clock */
-		regmap_update_bits(imx6_pcie->iomuxc_gpr, IOMUXC_GPR1,
-				IMX6Q_GPR1_PCIE_TEST_PD, 0);
-
-		/* sata_ref is not used by pcie on imx6sx */
-		ret = clk_prepare_enable(imx6_pcie->ref_100m);
-		if (ret) {
-			dev_err(pp->dev, "unable to enable ref_100m\n");
-			goto err_inbound_axi;
-		}
-		/*
-		 * the async reset input need ref clock to sync internally,
-		 * when the ref clock comes after reset, internal synced
-		 * reset time is too short , cannot meet the requirement.
-		 * add one ~10us delay here.
-		 */
-		udelay(10);
-		regmap_update_bits(imx6_pcie->iomuxc_gpr, IOMUXC_GPR1,
-				IMX6Q_GPR1_PCIE_REF_CLK_EN,
-				IMX6Q_GPR1_PCIE_REF_CLK_EN);
-	}
->>>>>>> 9ea9577d
-
 	/* Some boards don't have PCIe reset GPIO. */
 	if (gpio_is_valid(imx6_pcie->reset_gpio)) {
 		gpio_set_value_cansleep(imx6_pcie->reset_gpio, 0);
 		mdelay(100);
 		gpio_set_value_cansleep(imx6_pcie->reset_gpio, 1);
-<<<<<<< HEAD
-	}
-
-	/*
-	 * Release the PCIe PHY reset here, that we have set in
-	 * imx6_pcie_init_phy() now
-	 */
-	if (is_imx6sx_pcie(imx6_pcie))
-		regmap_update_bits(imx6_pcie->iomuxc_gpr, IOMUXC_GPR5,
-				IMX6SX_GPR5_PCIE_BTNRST, 0);
-
-=======
 		/*
 		 * See 'PCI EXPRESS BASE SPECIFICATION, REV 3.0, SECTION 6.6.1'
 		 * for detailed understanding of the PCIe CR reset logic.
@@ -517,7 +450,6 @@
 		udelay(200);
 	}
 
->>>>>>> 9ea9577d
 	return 0;
 
 err_inbound_axi:
@@ -537,27 +469,6 @@
 {
 	struct imx6_pcie *imx6_pcie = to_imx6_pcie(pp);
 	int ret;
-<<<<<<< HEAD
-
-	/* Power up the separate domain available on i.MX6SX */
-	if (is_imx6sx_pcie(imx6_pcie)) {
-		/* Force PCIe PHY reset */
-		regmap_update_bits(imx6_pcie->iomuxc_gpr, IOMUXC_GPR5,
-				IMX6SX_GPR5_PCIE_BTNRST,
-				IMX6SX_GPR5_PCIE_BTNRST);
-
-		regulator_set_voltage(imx6_pcie->pcie_phy_regulator,
-				1100000, 1100000);
-		ret = regulator_enable(imx6_pcie->pcie_phy_regulator);
-		if (ret) {
-			dev_err(pp->dev, "failed to enable pcie regulator.\n");
-			return ret;
-		}
-		regmap_update_bits(imx6_pcie->iomuxc_gpr, IOMUXC_GPR12,
-				IMX6SX_GPR12_RX_EQ_MASK, IMX6SX_GPR12_RX_EQ_2);
-	}
-=======
->>>>>>> 9ea9577d
 
 	/* Power up the separate domain available on i.MX6SX */
 	if (is_imx7d_pcie(imx6_pcie)) {
@@ -603,21 +514,6 @@
 		regmap_update_bits(imx6_pcie->iomuxc_gpr, IOMUXC_GPR12,
 				IMX6Q_GPR12_DEVICE_TYPE,
 				PCI_EXP_TYPE_ROOT_PORT << 12);
-<<<<<<< HEAD
-	regmap_update_bits(imx6_pcie->iomuxc_gpr, IOMUXC_GPR12,
-			IMX6Q_GPR12_LOS_LEVEL, IMX6Q_GPR12_LOS_LEVEL_9);
-
-	regmap_update_bits(imx6_pcie->iomuxc_gpr, IOMUXC_GPR8,
-			IMX6Q_GPR8_TX_DEEMPH_GEN1, 0 << 0);
-	regmap_update_bits(imx6_pcie->iomuxc_gpr, IOMUXC_GPR8,
-			IMX6Q_GPR8_TX_DEEMPH_GEN2_3P5DB, 0 << 6);
-	regmap_update_bits(imx6_pcie->iomuxc_gpr, IOMUXC_GPR8,
-			IMX6Q_GPR8_TX_DEEMPH_GEN2_6DB, 20 << 12);
-	regmap_update_bits(imx6_pcie->iomuxc_gpr, IOMUXC_GPR8,
-			IMX6Q_GPR8_TX_SWING_FULL, 127 << 18);
-	regmap_update_bits(imx6_pcie->iomuxc_gpr, IOMUXC_GPR8,
-			IMX6Q_GPR8_TX_SWING_LOW, 127 << 25);
-=======
 	if (!is_imx7d_pcie(imx6_pcie)) {
 		regmap_update_bits(imx6_pcie->iomuxc_gpr, IOMUXC_GPR12,
 				IMX6Q_GPR12_LOS_LEVEL, IMX6Q_GPR12_LOS_LEVEL_9);
@@ -633,7 +529,6 @@
 		regmap_update_bits(imx6_pcie->iomuxc_gpr, IOMUXC_GPR8,
 				IMX6Q_GPR8_TX_SWING_LOW, 115 << 25);
 	}
->>>>>>> 9ea9577d
 
 	return 0;
 }
@@ -681,11 +576,6 @@
 	writel(tmp, pp->dbi_base + PCIE_RC_LCR);
 
 	/* Start LTSSM. */
-<<<<<<< HEAD
-	regmap_update_bits(imx6_pcie->iomuxc_gpr, IOMUXC_GPR12,
-			IMX6Q_GPR12_PCIE_CTL_2,
-			IMX6Q_GPR12_PCIE_CTL_2);
-=======
 	if (is_imx7d_pcie(imx6_pcie)) {
 		regmap_update_bits(imx6_pcie->reg_src, 0x2c, BIT(6), BIT(6));
 	} else {
@@ -693,7 +583,6 @@
 				IMX6Q_GPR12_PCIE_CTL_2,
 				IMX6Q_GPR12_PCIE_CTL_2);
 	}
->>>>>>> 9ea9577d
 
 	ret = imx6_pcie_wait_for_link(pp);
 	if (ret)
@@ -745,15 +634,12 @@
 			 * Power down PCIe PHY.
 			 */
 			regulator_disable(imx6_pcie->pcie_phy_regulator);
-<<<<<<< HEAD
-=======
 		} else if (is_imx7d_pcie(imx6_pcie)) {
 			release_bus_freq(BUS_FREQ_HIGH);
 			/*
 			 * Power down PCIe PHY.
 			 */
 			regulator_disable(imx6_pcie->pcie_phy_regulator);
->>>>>>> 9ea9577d
 		} else {
 			clk_disable_unprepare(imx6_pcie->ref_100m);
 			release_bus_freq(BUS_FREQ_HIGH);
@@ -814,14 +700,9 @@
 
 static int imx6_pcie_link_up(struct pcie_port *pp)
 {
-<<<<<<< HEAD
-	u32 rc, ltssm, rx_valid;
-	int count = 500;
-=======
 	struct imx6_pcie *imx6_pcie = to_imx6_pcie(pp);
 	u32 rc, debug_r0, rx_valid;
 	int count = 5000;
->>>>>>> 9ea9577d
 
 	/*
 	 * Test if the PHY reports that the link is up and also that
@@ -845,19 +726,6 @@
 		 */
 		udelay(10);
 	}
-<<<<<<< HEAD
-
-	/*
-	 * From L0, initiate MAC entry to gen2 if EP/RC supports gen2.
-	 * Wait 2ms (LTSSM timeout is 24ms, PHY lock is ~5us in gen2).
-	 * If (MAC/LTSSM.state == Recovery.RcvrLock)
-	 * && (PHY/rx_valid==0) then pulse PHY/rx_reset. Transition
-	 * to gen2 is stuck
-	 */
-	pcie_phy_read(pp->dbi_base, PCIE_PHY_RX_ASIC_OUT, &rx_valid);
-	ltssm = readl(pp->dbi_base + PCIE_PHY_DEBUG_R0) & 0x3F;
-=======
->>>>>>> 9ea9577d
 
 	if (!is_imx7d_pcie(imx6_pcie)) {
 		/*
@@ -951,13 +819,9 @@
 	struct imx6_pcie *imx6_pcie = dev_get_drvdata(dev);
 	struct pcie_port *pp = &imx6_pcie->pp;
 
-<<<<<<< HEAD
-	if (is_imx6sx_pcie(imx6_pcie) && ddr_test_region == 0)
-=======
 	if (is_imx7d_pcie(imx6_pcie) && ddr_test_region == 0)
 		ddr_test_region = 0xb0000000;
 	else if (is_imx6sx_pcie(imx6_pcie) && ddr_test_region == 0)
->>>>>>> 9ea9577d
 		ddr_test_region = 0xb0000000;
 	else if (ddr_test_region == 0)
 		ddr_test_region = 0x40000000;
@@ -967,15 +831,9 @@
 	 * in imx6 pcie ep/rc validation system
 	 */
 	writel(2, pp->dbi_base + 0x900);
-<<<<<<< HEAD
-	writel(pp->mem_base, pp->dbi_base + 0x90c);
-	writel(0, pp->dbi_base + 0x910);
-	writel(pp->mem_base + test_region_size, pp->dbi_base + 0x914);
-=======
 	writel((u32)pp->mem_base, pp->dbi_base + 0x90c);
 	writel(0, pp->dbi_base + 0x910);
 	writel((u32)pp->mem_base + test_region_size, pp->dbi_base + 0x914);
->>>>>>> 9ea9577d
 
 	writel(ddr_test_region, pp->dbi_base + 0x918);
 	writel(0, pp->dbi_base + 0x91c);
@@ -1120,8 +978,6 @@
 }
 
 #ifdef CONFIG_PM_SLEEP
-<<<<<<< HEAD
-=======
 /* PM_TURN_OFF */
 static void pci_imx_pm_turn_off(struct imx6_pcie *imx6_pcie)
 {
@@ -1154,53 +1010,11 @@
 		gpio_set_value_cansleep(imx6_pcie->reset_gpio, 0);
 }
 
->>>>>>> 9ea9577d
 static int pci_imx_suspend_noirq(struct device *dev)
 {
 	struct imx6_pcie *imx6_pcie = dev_get_drvdata(dev);
 	struct pcie_port *pp = &imx6_pcie->pp;
 
-<<<<<<< HEAD
-	if (is_imx6sx_pcie(imx6_pcie)) {
-		if (IS_ENABLED(CONFIG_PCI_MSI))
-			dw_pcie_msi_cfg_store(pp);
-
-		if (IS_ENABLED(CONFIG_PCI_IMX6SX_EXTREMELY_PWR_SAVE)) {
-			/* PM_TURN_OFF */
-			regmap_update_bits(imx6_pcie->iomuxc_gpr, IOMUXC_GPR12,
-					IMX6SX_GPR12_PCIE_PM_TURN_OFF,
-					IMX6SX_GPR12_PCIE_PM_TURN_OFF);
-			udelay(10);
-			regmap_update_bits(imx6_pcie->iomuxc_gpr, IOMUXC_GPR12,
-					IMX6SX_GPR12_PCIE_PM_TURN_OFF, 0);
-			/* Disable clks and power down PCIe PHY */
-			clk_disable_unprepare(imx6_pcie->pcie);
-			if (!IS_ENABLED(CONFIG_EP_MODE_IN_EP_RC_SYS)
-				&& !IS_ENABLED(CONFIG_RC_MODE_IN_EP_RC_SYS))
-				clk_disable_unprepare(imx6_pcie->pcie_bus);
-			clk_disable_unprepare(imx6_pcie->pcie_phy);
-			clk_disable_unprepare(imx6_pcie->pcie_inbound_axi);
-			release_bus_freq(BUS_FREQ_HIGH);
-
-			/*
-			 * Power down PCIe PHY.
-			 */
-			regulator_disable(imx6_pcie->pcie_phy_regulator);
-		} else {
-			/* PM_TURN_OFF */
-			regmap_update_bits(imx6_pcie->iomuxc_gpr, IOMUXC_GPR12,
-					IMX6SX_GPR12_PCIE_PM_TURN_OFF,
-					IMX6SX_GPR12_PCIE_PM_TURN_OFF);
-			udelay(10);
-			regmap_update_bits(imx6_pcie->iomuxc_gpr, IOMUXC_GPR12,
-					IMX6SX_GPR12_PCIE_PM_TURN_OFF, 0);
-			clk_disable_unprepare(imx6_pcie->pcie);
-			clk_disable_unprepare(imx6_pcie->pcie_bus);
-			clk_disable_unprepare(imx6_pcie->pcie_phy);
-			clk_disable_unprepare(imx6_pcie->pcie_inbound_axi);
-			release_bus_freq(BUS_FREQ_HIGH);
-		}
-=======
 	if (IS_ENABLED(CONFIG_PCI_MSI))
 		dw_pcie_msi_cfg_store(pp);
 
@@ -1232,7 +1046,6 @@
 		clk_disable_unprepare(imx6_pcie->pcie_phy);
 		clk_disable_unprepare(imx6_pcie->pcie);
 		release_bus_freq(BUS_FREQ_HIGH);
->>>>>>> 9ea9577d
 	} else {
 		/*
 		 * L2 can exit by 'reset' or Inband beacon (from remote EP)
@@ -1254,53 +1067,6 @@
 	struct imx6_pcie *imx6_pcie = dev_get_drvdata(dev);
 	struct pcie_port *pp = &imx6_pcie->pp;
 
-<<<<<<< HEAD
-	if (is_imx6sx_pcie(imx6_pcie)) {
-		if (IS_ENABLED(CONFIG_PCI_IMX6SX_EXTREMELY_PWR_SAVE)) {
-			imx6_pcie_assert_core_reset(pp);
-
-			ret = imx6_pcie_init_phy(pp);
-			if (ret < 0)
-				return ret;
-
-			ret = imx6_pcie_deassert_core_reset(pp);
-			if (ret < 0)
-				return ret;
-
-			if (IS_ENABLED(CONFIG_EP_MODE_IN_EP_RC_SYS))
-				imx6_pcie_setup_ep(pp);
-			else
-				dw_pcie_setup_rc(pp);
-
-			if (IS_ENABLED(CONFIG_PCI_MSI))
-				dw_pcie_msi_cfg_restore(pp);
-
-			/* Start LTSSM. */
-			regmap_update_bits(imx6_pcie->iomuxc_gpr, IOMUXC_GPR12,
-					IMX6Q_GPR12_PCIE_CTL_2,
-					IMX6Q_GPR12_PCIE_CTL_2);
-		} else {
-			request_bus_freq(BUS_FREQ_HIGH);
-			clk_prepare_enable(imx6_pcie->pcie_inbound_axi);
-			clk_prepare_enable(imx6_pcie->pcie_bus);
-			clk_prepare_enable(imx6_pcie->pcie_phy);
-			clk_prepare_enable(imx6_pcie->pcie);
-
-			/* Reset iMX6SX PCIe */
-			regmap_update_bits(imx6_pcie->iomuxc_gpr, IOMUXC_GPR5,
-					IMX6SX_GPR5_PCIE_PERST,
-					IMX6SX_GPR5_PCIE_PERST);
-			regmap_update_bits(imx6_pcie->iomuxc_gpr, IOMUXC_GPR5,
-					IMX6SX_GPR5_PCIE_PERST, 0);
-			/*
-			 * controller maybe turn off, re-configure again
-			 */
-			dw_pcie_setup_rc(pp);
-
-			if (IS_ENABLED(CONFIG_PCI_MSI))
-				dw_pcie_msi_cfg_restore(pp);
-		}
-=======
 	if (is_imx6sx_pcie(imx6_pcie) || is_imx7d_pcie(imx6_pcie)) {
 		if (is_imx7d_pcie(imx6_pcie))
 			regmap_update_bits(imx6_pcie->reg_src, 0x2c, BIT(6), 0);
@@ -1386,7 +1152,6 @@
 			pr_info("pcie link is down after resume back.\n");
 		/* Delay for a while, give ep some times to resume from D3 */
 		udelay(2000);
->>>>>>> 9ea9577d
 	} else {
 		/*
 		 * L2 can exit by 'reset' or Inband beacon (from remote EP)
@@ -1442,20 +1207,6 @@
 	if (IS_ERR(pp->dbi_base))
 		return PTR_ERR(pp->dbi_base);
 
-	/* Fetch supply */
-	imx6_pcie->regulator = devm_regulator_get(&pdev->dev, "vin");
-	if (!IS_ERR(imx6_pcie->regulator)) {
-		regulator_set_voltage(imx6_pcie->regulator, 3300000, 3300000);
-		ret = regulator_enable(imx6_pcie->regulator);
-		if (ret) {
-			dev_err(&pdev->dev, "set regulator voltage failed\n");
-			goto err;
-		}
-	} else {
-		imx6_pcie->regulator = NULL;
-		dev_warn(&pdev->dev, "cannot get regulator voltage\n");
-	}
-
 	/* Fetch GPIOs */
 	imx6_pcie->dis_gpio = of_get_named_gpio(np, "disable-gpio", 0);
 	if (gpio_is_valid(imx6_pcie->dis_gpio)) {
@@ -1487,15 +1238,8 @@
 			dev_err(&pdev->dev, "unable to get power-on gpio\n");
 			return ret;
 		}
-
-<<<<<<< HEAD
-		if (!of_property_read_u32(np, "power-on-delay-ms",
-				&imx6_pcie->power_on_delay))
-			msleep(imx6_pcie->power_on_delay);
-	}
-
-=======
->>>>>>> 9ea9577d
+	}
+
 	/* Fetch clocks */
 	imx6_pcie->pcie_phy = devm_clk_get(&pdev->dev, "pcie_phy");
 	if (IS_ERR(imx6_pcie->pcie_phy)) {
@@ -1518,9 +1262,6 @@
 		return PTR_ERR(imx6_pcie->pcie);
 	}
 
-<<<<<<< HEAD
-	if (is_imx6sx_pcie(imx6_pcie)) {
-=======
 	if (is_imx7d_pcie(imx6_pcie)) {
 		imx6_pcie->iomuxc_gpr =
 			 syscon_regmap_lookup_by_compatible
@@ -1535,7 +1276,6 @@
 		imx6_pcie->pcie_phy_regulator = devm_regulator_get(pp->dev,
 				"pcie-phy");
 	} else if (is_imx6sx_pcie(imx6_pcie)) {
->>>>>>> 9ea9577d
 		imx6_pcie->pcie_inbound_axi = devm_clk_get(&pdev->dev,
 				"pcie_inbound_axi");
 		if (IS_ERR(imx6_pcie->pcie_inbound_axi)) {
@@ -1543,17 +1283,10 @@
 				"pcie clock source missing or invalid\n");
 			return PTR_ERR(imx6_pcie->pcie_inbound_axi);
 		}
-<<<<<<< HEAD
 
 		imx6_pcie->pcie_phy_regulator = devm_regulator_get(pp->dev,
 				"pcie-phy");
 
-=======
-
-		imx6_pcie->pcie_phy_regulator = devm_regulator_get(pp->dev,
-				"pcie-phy");
-
->>>>>>> 9ea9577d
 		imx6_pcie->iomuxc_gpr =
 			 syscon_regmap_lookup_by_compatible
 			 ("fsl,imx6sx-iomuxc-gpr");
@@ -1579,11 +1312,7 @@
 		int i;
 		void *test_reg1, *test_reg2;
 		void __iomem *pcie_arb_base_addr;
-<<<<<<< HEAD
-		struct timeval tv1, tv2, tv3;
-=======
 		struct timeval tv1s, tv1e, tv2s, tv2e;
->>>>>>> 9ea9577d
 		u32 tv_count1, tv_count2;
 		struct device_node *np = pp->dev->of_node;
 		struct of_pci_range range;
@@ -1607,13 +1336,10 @@
 
 		pp->mem_base = pp->mem.start;
 
-<<<<<<< HEAD
-=======
 		/* enable disp_mix power domain */
 		if (is_imx7d_pcie(imx6_pcie))
 			pm_runtime_get_sync(pp->dev);
 
->>>>>>> 9ea9577d
 		imx6_pcie_assert_core_reset(pp);
 		ret = imx6_pcie_init_phy(pp);
 		ret |= imx6_pcie_deassert_core_reset(pp);
@@ -1634,10 +1360,6 @@
 					BIT(19), 0 << 19);
 
 		/* assert LTSSM enable */
-<<<<<<< HEAD
-		regmap_update_bits(imx6_pcie->iomuxc_gpr, IOMUXC_GPR12,
-				IMX6Q_GPR12_PCIE_CTL_2, 1 << 10);
-=======
 		if (is_imx7d_pcie(imx6_pcie)) {
 			regmap_update_bits(imx6_pcie->reg_src, 0x2c,
 					BIT(6), BIT(6));
@@ -1645,7 +1367,6 @@
 			regmap_update_bits(imx6_pcie->iomuxc_gpr, IOMUXC_GPR12,
 					IMX6Q_GPR12_PCIE_CTL_2, 1 << 10);
 		}
->>>>>>> 9ea9577d
 
 		dev_info(&pdev->dev, "PCIe EP: waiting for link up...\n");
 
@@ -1676,10 +1397,6 @@
 			goto err;
 		}
 
-<<<<<<< HEAD
-		pcie_arb_base_addr = ioremap_cache(pp->mem_base,
-				test_region_size);
-=======
 		/*
 		 * FIXME when the ddr_test_region is mapped as cache-able,
 		 * system hang when read the ddr memory content back from rc
@@ -1688,7 +1405,6 @@
 		 */
 		pcie_arb_base_addr = ioremap_nocache(pp->mem_base,
 					test_region_size);
->>>>>>> 9ea9577d
 
 		if (!pcie_arb_base_addr) {
 			pr_err("error with ioremap in ep selftest\n");
@@ -1703,29 +1419,6 @@
 
 		/* PCIe EP start the data transfer after link up */
 		pr_info("pcie ep: Starting data transfer...\n");
-<<<<<<< HEAD
-		do_gettimeofday(&tv1);
-
-		memcpy((unsigned long *)pcie_arb_base_addr,
-				(unsigned long *)test_reg1,
-				test_region_size);
-
-		do_gettimeofday(&tv2);
-
-		memcpy((unsigned long *)test_reg2,
-				(unsigned long *)pcie_arb_base_addr,
-				test_region_size);
-
-		do_gettimeofday(&tv3);
-
-		if (memcmp(test_reg2, test_reg1, test_region_size) == 0) {
-			tv_count1 = (tv2.tv_sec - tv1.tv_sec)
-				* USEC_PER_SEC
-				+ tv2.tv_usec - tv1.tv_usec;
-			tv_count2 = (tv3.tv_sec - tv2.tv_sec)
-				* USEC_PER_SEC
-				+ tv3.tv_usec - tv2.tv_usec;
-=======
 		do_gettimeofday(&tv1s);
 
 		memcpy((unsigned int *)pcie_arb_base_addr,
@@ -1748,7 +1441,6 @@
 			tv_count2 = (tv2e.tv_sec - tv2s.tv_sec)
 				* USEC_PER_SEC
 				+ tv2e.tv_usec - tv2s.tv_usec;
->>>>>>> 9ea9577d
 
 			pr_info("pcie ep: Data transfer is successful."
 					" tv_count1 %dus,"
@@ -1792,11 +1484,8 @@
 static const struct of_device_id imx6_pcie_of_match[] = {
 	{ .compatible = "fsl,imx6q-pcie", },
 	{ .compatible = "fsl,imx6sx-pcie", },
-<<<<<<< HEAD
-=======
 	{ .compatible = "fsl,imx7d-pcie", },
 	{ .compatible = "fsl,imx6qp-pcie", },
->>>>>>> 9ea9577d
 	{},
 };
 MODULE_DEVICE_TABLE(of, imx6_pcie_of_match);
@@ -1817,11 +1506,7 @@
 {
 	return platform_driver_probe(&imx6_pcie_driver, imx6_pcie_probe);
 }
-<<<<<<< HEAD
-module_init(imx6_pcie_init);
-=======
 late_initcall(imx6_pcie_init);
->>>>>>> 9ea9577d
 
 MODULE_AUTHOR("Sean Cross <xobs@kosagi.com>");
 MODULE_DESCRIPTION("Freescale i.MX6 PCIe host controller driver");
