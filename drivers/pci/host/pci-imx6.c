/*
 * PCIe host controller driver for Freescale i.MX6 SoCs
 *
 * Copyright (C) 2014-2015 Freescale Semiconductor, Inc. All Rights Reserved.
 * Copyright (C) 2013 Kosagi
 *		http://www.kosagi.com
 *
 * Author: Sean Cross <xobs@kosagi.com>
 *
 * This program is free software; you can redistribute it and/or modify
 * it under the terms of the GNU General Public License version 2 as
 * published by the Free Software Foundation.
 */

#include <linux/clk.h>
#include <linux/delay.h>
#include <linux/gpio.h>
#include <linux/interrupt.h>
#include <linux/kernel.h>
#include <linux/mfd/syscon.h>
#include <linux/mfd/syscon/imx6q-iomuxc-gpr.h>
#include <linux/module.h>
#include <linux/of_gpio.h>
#include <linux/of_address.h>
#include <linux/pci.h>
#include <linux/pci_regs.h>
#include <linux/platform_device.h>
#include <linux/pm_runtime.h>
#include <linux/regmap.h>
<<<<<<< HEAD
#include <linux/resource.h>
#include <linux/signal.h>
#include <linux/types.h>
=======
>>>>>>> 825dd90e
#include <linux/busfreq-imx6.h>
#include <linux/regulator/consumer.h>

#include "pcie-designware.h"

#define to_imx6_pcie(x)	container_of(x, struct imx6_pcie, pp)

/*
 * The default value of the reserved ddr memory
 * used to verify EP/RC memory space access operations.
 * The layout of the 1G ddr on SD boards
 * [others]0x1000_0000 ~ 0x4FFF_FFFF
 * [imx6sx]0x8000_0000 ~ 0xBFFF_FFFF
 *
 */
static u32 ddr_test_region = 0, test_region_size = SZ_2M;

struct imx6_pcie {
	int			reset_gpio;
	int			power_on_gpio;
<<<<<<< HEAD
	int			wake_up_gpio;
	int			disable_gpio;
	struct regulator	*regulator;
	struct clk		*lvds_gate;
	struct clk		*sata_ref_100m;
	struct clk		*pcie_ref_125m;
	struct clk		*pcie_axi;
=======
	struct clk		*pcie_bus;
	struct clk		*pcie_phy;
	struct clk		*pcie_inbound_axi;
	struct clk		*ref_100m;
	struct clk		*pcie;
>>>>>>> 825dd90e
	struct pcie_port	pp;
	struct regmap		*iomuxc_gpr;
	struct regulator	*pcie_phy_regulator;
	void __iomem		*mem_base;
};

/* PCIe Root Complex registers (memory-mapped) */
#define PCIE_RC_LCR				0x7c
#define PCIE_RC_LCR_MAX_LINK_SPEEDS_GEN1	0x1
#define PCIE_RC_LCR_MAX_LINK_SPEEDS_GEN2	0x2
#define PCIE_RC_LCR_MAX_LINK_SPEEDS_MASK	0xf

/* PCIe Port Logic registers (memory-mapped) */
#define PL_OFFSET 0x700
#define PCIE_PL_PFLR (PL_OFFSET + 0x08)
#define PCIE_PL_PFLR_LINK_STATE_MASK		(0x3f << 16)
#define PCIE_PL_PFLR_FORCE_LINK			(1 << 15)
#define PCIE_PHY_DEBUG_R0 (PL_OFFSET + 0x28)
#define PCIE_PHY_DEBUG_R1 (PL_OFFSET + 0x2c)
#define PCIE_PHY_DEBUG_R1_XMLH_LINK_IN_TRAINING	(1 << 29)
#define PCIE_PHY_DEBUG_R1_XMLH_LINK_UP		(1 << 4)

#define PCIE_PHY_CTRL (PL_OFFSET + 0x114)
#define PCIE_PHY_CTRL_DATA_LOC 0
#define PCIE_PHY_CTRL_CAP_ADR_LOC 16
#define PCIE_PHY_CTRL_CAP_DAT_LOC 17
#define PCIE_PHY_CTRL_WR_LOC 18
#define PCIE_PHY_CTRL_RD_LOC 19

#define PCIE_PHY_STAT (PL_OFFSET + 0x110)
#define PCIE_PHY_STAT_ACK_LOC 16

#define PCIE_LINK_WIDTH_SPEED_CONTROL	0x80C
#define PORT_LOGIC_SPEED_CHANGE		(0x1 << 17)

/* PHY registers (not memory-mapped) */
#define PCIE_PHY_RX_ASIC_OUT 0x100D

#define PHY_RX_OVRD_IN_LO 0x1005
#define PHY_RX_OVRD_IN_LO_RX_DATA_EN (1 << 5)
#define PHY_RX_OVRD_IN_LO_RX_PLL_EN (1 << 3)

static inline bool is_imx6sx_pcie(struct imx6_pcie *imx6_pcie)
{
	struct pcie_port *pp = &imx6_pcie->pp;
	struct device_node *np = pp->dev->of_node;

	return of_device_is_compatible(np, "fsl,imx6sx-pcie");
}

static int pcie_phy_poll_ack(void __iomem *dbi_base, int exp_val)
{
	u32 val;
	u32 max_iterations = 10;
	u32 wait_counter = 0;

	do {
		val = readl(dbi_base + PCIE_PHY_STAT);
		val = (val >> PCIE_PHY_STAT_ACK_LOC) & 0x1;
		wait_counter++;

		if (val == exp_val)
			return 0;

		udelay(1);
	} while (wait_counter < max_iterations);

	return -ETIMEDOUT;
}

static int pcie_phy_wait_ack(void __iomem *dbi_base, int addr)
{
	u32 val;
	int ret;

	val = addr << PCIE_PHY_CTRL_DATA_LOC;
	writel(val, dbi_base + PCIE_PHY_CTRL);

	val |= (0x1 << PCIE_PHY_CTRL_CAP_ADR_LOC);
	writel(val, dbi_base + PCIE_PHY_CTRL);

	ret = pcie_phy_poll_ack(dbi_base, 1);
	if (ret)
		return ret;

	val = addr << PCIE_PHY_CTRL_DATA_LOC;
	writel(val, dbi_base + PCIE_PHY_CTRL);

	ret = pcie_phy_poll_ack(dbi_base, 0);
	if (ret)
		return ret;

	return 0;
}

/* Read from the 16-bit PCIe PHY control registers (not memory-mapped) */
static int pcie_phy_read(void __iomem *dbi_base, int addr , int *data)
{
	u32 val, phy_ctl;
	int ret;

	ret = pcie_phy_wait_ack(dbi_base, addr);
	if (ret)
		return ret;

	/* assert Read signal */
	phy_ctl = 0x1 << PCIE_PHY_CTRL_RD_LOC;
	writel(phy_ctl, dbi_base + PCIE_PHY_CTRL);

	ret = pcie_phy_poll_ack(dbi_base, 1);
	if (ret)
		return ret;

	val = readl(dbi_base + PCIE_PHY_STAT);
	*data = val & 0xffff;

	/* deassert Read signal */
	writel(0x00, dbi_base + PCIE_PHY_CTRL);

	ret = pcie_phy_poll_ack(dbi_base, 0);
	if (ret)
		return ret;

	return 0;
}

static int pcie_phy_write(void __iomem *dbi_base, int addr, int data)
{
	u32 var;
	int ret;

	/* write addr */
	/* cap addr */
	ret = pcie_phy_wait_ack(dbi_base, addr);
	if (ret)
		return ret;

	var = data << PCIE_PHY_CTRL_DATA_LOC;
	writel(var, dbi_base + PCIE_PHY_CTRL);

	/* capture data */
	var |= (0x1 << PCIE_PHY_CTRL_CAP_DAT_LOC);
	writel(var, dbi_base + PCIE_PHY_CTRL);

	ret = pcie_phy_poll_ack(dbi_base, 1);
	if (ret)
		return ret;

	/* deassert cap data */
	var = data << PCIE_PHY_CTRL_DATA_LOC;
	writel(var, dbi_base + PCIE_PHY_CTRL);

	/* wait for ack de-assertion */
	ret = pcie_phy_poll_ack(dbi_base, 0);
	if (ret)
		return ret;

	/* assert wr signal */
	var = 0x1 << PCIE_PHY_CTRL_WR_LOC;
	writel(var, dbi_base + PCIE_PHY_CTRL);

	/* wait for ack */
	ret = pcie_phy_poll_ack(dbi_base, 1);
	if (ret)
		return ret;

	/* deassert wr signal */
	var = data << PCIE_PHY_CTRL_DATA_LOC;
	writel(var, dbi_base + PCIE_PHY_CTRL);

	/* wait for ack de-assertion */
	ret = pcie_phy_poll_ack(dbi_base, 0);
	if (ret)
		return ret;

	writel(0x0, dbi_base + PCIE_PHY_CTRL);

	return 0;
}

/*  Added for PCI abort handling */
static int imx6q_pcie_abort_handler(unsigned long addr,
		unsigned int fsr, struct pt_regs *regs)
{
	return 0;
}

static int imx6_pcie_assert_core_reset(struct pcie_port *pp)
{
	struct imx6_pcie *imx6_pcie = to_imx6_pcie(pp);
	u32 val, gpr1, gpr12;

	if (is_imx6sx_pcie(imx6_pcie)) {
		regmap_update_bits(imx6_pcie->iomuxc_gpr, IOMUXC_GPR12,
				IMX6SX_GPR12_PCIE_TEST_PD,
				IMX6SX_GPR12_PCIE_TEST_PD);
		/* Force PCIe PHY reset */
		regmap_update_bits(imx6_pcie->iomuxc_gpr, IOMUXC_GPR5,
				IMX6SX_GPR5_PCIE_BTNRST,
				IMX6SX_GPR5_PCIE_BTNRST);
	} else {
		/*
		 * If the bootloader already enabled the link we need
		 * some special handling to get the core back into a
		 * state where it is safe to touch it for configuration.
		 * As there is no dedicated reset signal wired up for
		 * MX6QDL, we need to manually force LTSSM into "detect"
		 * state before completely disabling LTSSM, which is a
		 * prerequisite for core configuration.
		 *
		 * If both LTSSM_ENABLE and REF_SSP_ENABLE are active we
		 * have a strong indication that the bootloader
		 * activated the link.
		 */
		regmap_read(imx6_pcie->iomuxc_gpr, IOMUXC_GPR1, &gpr1);
		regmap_read(imx6_pcie->iomuxc_gpr, IOMUXC_GPR12, &gpr12);

		if ((gpr1 & IMX6Q_GPR1_PCIE_REF_CLK_EN) &&
		    (gpr12 & IMX6Q_GPR12_PCIE_CTL_2)) {
			val = readl(pp->dbi_base + PCIE_PL_PFLR);
			val &= ~PCIE_PL_PFLR_LINK_STATE_MASK;
			val |= PCIE_PL_PFLR_FORCE_LINK;
			writel(val, pp->dbi_base + PCIE_PL_PFLR);

			regmap_update_bits(imx6_pcie->iomuxc_gpr, IOMUXC_GPR12,
					IMX6Q_GPR12_PCIE_CTL_2, 0);
		}

		regmap_update_bits(imx6_pcie->iomuxc_gpr, IOMUXC_GPR1,
				IMX6Q_GPR1_PCIE_TEST_PD,
				IMX6Q_GPR1_PCIE_TEST_PD);
		regmap_update_bits(imx6_pcie->iomuxc_gpr, IOMUXC_GPR1,
				IMX6Q_GPR1_PCIE_REF_CLK_EN, 0);
	}

	return 0;
}

static int imx6_pcie_deassert_core_reset(struct pcie_port *pp)
{
	struct imx6_pcie *imx6_pcie = to_imx6_pcie(pp);
	int ret;

	if (gpio_is_valid(imx6_pcie->power_on_gpio))
		gpio_set_value(imx6_pcie->power_on_gpio, 1);

	request_bus_freq(BUS_FREQ_HIGH);
	ret = clk_prepare_enable(imx6_pcie->pcie_phy);
	if (ret) {
		dev_err(pp->dev, "unable to enable pcie_phy clock\n");
		goto err_pcie_phy;
	}

	if (!IS_ENABLED(CONFIG_EP_MODE_IN_EP_RC_SYS)
			&& !IS_ENABLED(CONFIG_RC_MODE_IN_EP_RC_SYS)) {
		ret = clk_prepare_enable(imx6_pcie->pcie_bus);
		if (ret) {
			dev_err(pp->dev, "unable to enable pcie_bus clock\n");
			goto err_pcie_bus;
		}
	}

	ret = clk_prepare_enable(imx6_pcie->pcie);
	if (ret) {
		dev_err(pp->dev, "unable to enable pcie clock\n");
		goto err_pcie;
	}

	if (is_imx6sx_pcie(imx6_pcie)) {
		ret = clk_prepare_enable(imx6_pcie->pcie_inbound_axi);
		if (ret) {
			dev_err(pp->dev, "unable to enable pcie clock\n");
			goto err_inbound_axi;
		}

		regmap_update_bits(imx6_pcie->iomuxc_gpr, IOMUXC_GPR12,
				IMX6SX_GPR12_PCIE_TEST_PD, 0);
	} else {
		/* power up core phy and enable ref clock */
		regmap_update_bits(imx6_pcie->iomuxc_gpr, IOMUXC_GPR1,
				IMX6Q_GPR1_PCIE_TEST_PD, 0);

		/* sata_ref is not used by pcie on imx6sx */
		ret = clk_prepare_enable(imx6_pcie->ref_100m);
		if (ret) {
			dev_err(pp->dev, "unable to enable ref_100m\n");
			goto err_inbound_axi;
		}
		/*
		 * the async reset input need ref clock to sync internally,
		 * when the ref clock comes after reset, internal synced
		 * reset time is too short , cannot meet the requirement.
		 * add one ~10us delay here.
		 */
		udelay(10);
		regmap_update_bits(imx6_pcie->iomuxc_gpr, IOMUXC_GPR1,
				IMX6Q_GPR1_PCIE_REF_CLK_EN,
				IMX6Q_GPR1_PCIE_REF_CLK_EN);
	}

	/* allow the clocks to stabilize */
	udelay(200);

	/* Some boards don't have PCIe reset GPIO. */
	if (gpio_is_valid(imx6_pcie->reset_gpio)) {
		gpio_set_value_cansleep(imx6_pcie->reset_gpio, 0);
		mdelay(100);
		gpio_set_value_cansleep(imx6_pcie->reset_gpio, 1);
	}

	/*
	 * Release the PCIe PHY reset here, that we have set in
	 * imx6_pcie_init_phy() now
	 */
	if (is_imx6sx_pcie(imx6_pcie))
		regmap_update_bits(imx6_pcie->iomuxc_gpr, IOMUXC_GPR5,
				IMX6SX_GPR5_PCIE_BTNRST, 0);

	return 0;

err_inbound_axi:
	clk_disable_unprepare(imx6_pcie->pcie);
err_pcie:
	if (!IS_ENABLED(CONFIG_EP_MODE_IN_EP_RC_SYS)
			&& !IS_ENABLED(CONFIG_RC_MODE_IN_EP_RC_SYS))
		clk_disable_unprepare(imx6_pcie->pcie_bus);
err_pcie_bus:
	clk_disable_unprepare(imx6_pcie->pcie_phy);
err_pcie_phy:
	return ret;

}

static int imx6_pcie_init_phy(struct pcie_port *pp)
{
	struct imx6_pcie *imx6_pcie = to_imx6_pcie(pp);
	int ret;

	/* Power up the separate domain available on i.MX6SX */
	if (is_imx6sx_pcie(imx6_pcie)) {
		/* Force PCIe PHY reset */
		regmap_update_bits(imx6_pcie->iomuxc_gpr, IOMUXC_GPR5,
				IMX6SX_GPR5_PCIE_BTNRST,
				IMX6SX_GPR5_PCIE_BTNRST);

		regulator_set_voltage(imx6_pcie->pcie_phy_regulator,
				1100000, 1100000);
		ret = regulator_enable(imx6_pcie->pcie_phy_regulator);
		if (ret) {
			dev_err(pp->dev, "failed to enable pcie regulator.\n");
			return ret;
		}
		regmap_update_bits(imx6_pcie->iomuxc_gpr, IOMUXC_GPR12,
				IMX6SX_GPR12_RX_EQ_MASK, IMX6SX_GPR12_RX_EQ_2);
	}

	regmap_update_bits(imx6_pcie->iomuxc_gpr, IOMUXC_GPR12,
			IMX6Q_GPR12_PCIE_CTL_2, 0 << 10);

	/* configure constant input signal to the pcie ctrl and phy */
	if (IS_ENABLED(CONFIG_EP_MODE_IN_EP_RC_SYS))
		regmap_update_bits(imx6_pcie->iomuxc_gpr, IOMUXC_GPR12,
				IMX6Q_GPR12_DEVICE_TYPE,
				PCI_EXP_TYPE_ENDPOINT << 12);
	else
		regmap_update_bits(imx6_pcie->iomuxc_gpr, IOMUXC_GPR12,
				IMX6Q_GPR12_DEVICE_TYPE,
				PCI_EXP_TYPE_ROOT_PORT << 12);
	regmap_update_bits(imx6_pcie->iomuxc_gpr, IOMUXC_GPR12,
			IMX6Q_GPR12_LOS_LEVEL, IMX6Q_GPR12_LOS_LEVEL_9);

	regmap_update_bits(imx6_pcie->iomuxc_gpr, IOMUXC_GPR8,
			IMX6Q_GPR8_TX_DEEMPH_GEN1, 0 << 0);
	regmap_update_bits(imx6_pcie->iomuxc_gpr, IOMUXC_GPR8,
			IMX6Q_GPR8_TX_DEEMPH_GEN2_3P5DB, 0 << 6);
	regmap_update_bits(imx6_pcie->iomuxc_gpr, IOMUXC_GPR8,
			IMX6Q_GPR8_TX_DEEMPH_GEN2_6DB, 20 << 12);
	regmap_update_bits(imx6_pcie->iomuxc_gpr, IOMUXC_GPR8,
			IMX6Q_GPR8_TX_SWING_FULL, 127 << 18);
	regmap_update_bits(imx6_pcie->iomuxc_gpr, IOMUXC_GPR8,
			IMX6Q_GPR8_TX_SWING_LOW, 127 << 25);

	return 0;
}

static int imx6_pcie_wait_for_link(struct pcie_port *pp)
{
	int count = 200;

	while (!dw_pcie_link_up(pp)) {
		udelay(100);
		if (--count)
			continue;

		dev_err(pp->dev, "phy link never came up\n");
		dev_dbg(pp->dev, "DEBUG_R0: 0x%08x, DEBUG_R1: 0x%08x\n",
			readl(pp->dbi_base + PCIE_PHY_DEBUG_R0),
			readl(pp->dbi_base + PCIE_PHY_DEBUG_R1));
		return -EINVAL;
	}

	return 0;
}

static irqreturn_t imx6_pcie_msi_handler(int irq, void *arg)
{
	struct pcie_port *pp = arg;

	return dw_handle_msi_irq(pp);
}

static int imx6_pcie_start_link(struct pcie_port *pp)
{
	struct imx6_pcie *imx6_pcie = to_imx6_pcie(pp);
	uint32_t tmp;
	int ret, count;

	/*
	 * Force Gen1 operation when starting the link.  In case the link is
	 * started in Gen2 mode, there is a possibility the devices on the
	 * bus will not be detected at all.  This happens with PCIe switches.
	 */
	tmp = readl(pp->dbi_base + PCIE_RC_LCR);
	tmp &= ~PCIE_RC_LCR_MAX_LINK_SPEEDS_MASK;
	tmp |= PCIE_RC_LCR_MAX_LINK_SPEEDS_GEN1;
	writel(tmp, pp->dbi_base + PCIE_RC_LCR);

	/* Start LTSSM. */
	regmap_update_bits(imx6_pcie->iomuxc_gpr, IOMUXC_GPR12,
			IMX6Q_GPR12_PCIE_CTL_2,
			IMX6Q_GPR12_PCIE_CTL_2);

	ret = imx6_pcie_wait_for_link(pp);
	if (ret)
		goto out;

	/* Allow Gen2 mode after the link is up. */
	tmp = readl(pp->dbi_base + PCIE_RC_LCR);
	tmp &= ~PCIE_RC_LCR_MAX_LINK_SPEEDS_MASK;
	tmp |= PCIE_RC_LCR_MAX_LINK_SPEEDS_GEN2;
	writel(tmp, pp->dbi_base + PCIE_RC_LCR);

	/*
	 * Start Directed Speed Change so the best possible speed both link
	 * partners support can be negotiated.
	 */
	tmp = readl(pp->dbi_base + PCIE_LINK_WIDTH_SPEED_CONTROL);
	tmp |= PORT_LOGIC_SPEED_CHANGE;
	writel(tmp, pp->dbi_base + PCIE_LINK_WIDTH_SPEED_CONTROL);

	count = 200;
	while (count--) {
		tmp = readl(pp->dbi_base + PCIE_LINK_WIDTH_SPEED_CONTROL);
		/* Test if the speed change finished. */
		if (!(tmp & PORT_LOGIC_SPEED_CHANGE))
			break;
		udelay(100);
	}

	/* Make sure link training is finished as well! */
	if (count)
		ret = imx6_pcie_wait_for_link(pp);
	else
		ret = -EINVAL;

out:
	if (ret) {
		dev_err(pp->dev, "Failed to bring link up!\n");
		clk_disable_unprepare(imx6_pcie->pcie);
		if (!IS_ENABLED(CONFIG_EP_MODE_IN_EP_RC_SYS)
			&& !IS_ENABLED(CONFIG_RC_MODE_IN_EP_RC_SYS))
			clk_disable_unprepare(imx6_pcie->pcie_bus);
		clk_disable_unprepare(imx6_pcie->pcie_phy);
		if (is_imx6sx_pcie(imx6_pcie)) {
			/* Disable clks and power down PCIe PHY */
			clk_disable_unprepare(imx6_pcie->pcie_inbound_axi);
			release_bus_freq(BUS_FREQ_HIGH);

			/*
			 * Power down PCIe PHY.
			 */
			regulator_disable(imx6_pcie->pcie_phy_regulator);
		} else {
			clk_disable_unprepare(imx6_pcie->ref_100m);
			release_bus_freq(BUS_FREQ_HIGH);
		}
	} else {
		tmp = readl(pp->dbi_base + 0x80);
		dev_dbg(pp->dev, "Link up, Gen=%i\n", (tmp >> 16) & 0xf);
	}

	return ret;
}

static int imx6_pcie_host_init(struct pcie_port *pp)
{
	int ret;

	/* enable disp_mix power domain */
	pm_runtime_get_sync(pp->dev);

	imx6_pcie_assert_core_reset(pp);

	ret = imx6_pcie_init_phy(pp);
	if (ret < 0)
		return ret;

	ret = imx6_pcie_deassert_core_reset(pp);
	if (ret < 0)
		return ret;

	dw_pcie_setup_rc(pp);

	ret = imx6_pcie_start_link(pp);
	if (ret < 0)
		return ret;

	if (IS_ENABLED(CONFIG_PCI_MSI))
		dw_pcie_msi_init(pp);

	return 0;
}

static void imx6_pcie_reset_phy(struct pcie_port *pp)
{
	uint32_t temp;

	pcie_phy_read(pp->dbi_base, PHY_RX_OVRD_IN_LO, &temp);
	temp |= (PHY_RX_OVRD_IN_LO_RX_DATA_EN |
		 PHY_RX_OVRD_IN_LO_RX_PLL_EN);
	pcie_phy_write(pp->dbi_base, PHY_RX_OVRD_IN_LO, temp);

	udelay(2000);

	pcie_phy_read(pp->dbi_base, PHY_RX_OVRD_IN_LO, &temp);
	temp &= ~(PHY_RX_OVRD_IN_LO_RX_DATA_EN |
		  PHY_RX_OVRD_IN_LO_RX_PLL_EN);
	pcie_phy_write(pp->dbi_base, PHY_RX_OVRD_IN_LO, temp);
}

static int imx6_pcie_link_up(struct pcie_port *pp)
{
	u32 rc, debug_r0, rx_valid;
	int count = 500;

	/*
	 * Test if the PHY reports that the link is up and also that
	 * the link training finished.  It might happen that the PHY
	 * reports the link is already up, but the link training bit
	 * is still set, so make sure to check the training is done
	 * as well here.
	 */
	while (1) {
		rc = readl(pp->dbi_base + PCIE_PHY_DEBUG_R1);
		if (!(rc & PCIE_PHY_DEBUG_R1_XMLH_LINK_UP))
			break;
		if (!(rc & PCIE_PHY_DEBUG_R1_XMLH_LINK_IN_TRAINING))
			return 1;
		if (!count--)
			break;
		dev_dbg(pp->dev, "Link is up, but still in training\n");
		/*
		 * Wait a little bit, then re-check if the link finished
		 * the training.
		 */
		udelay(10);
	}

	/*
	 * From L0, initiate MAC entry to gen2 if EP/RC supports gen2.
	 * Wait 2ms (LTSSM timeout is 24ms, PHY lock is ~5us in gen2).
	 * If (MAC/LTSSM.state == Recovery.RcvrLock)
	 * && (PHY/rx_valid==0) then pulse PHY/rx_reset. Transition
	 * to gen2 is stuck
	 */
	pcie_phy_read(pp->dbi_base, PCIE_PHY_RX_ASIC_OUT, &rx_valid);
	ltssm = readl(pp->dbi_base + PCIE_PHY_DEBUG_R0) & 0x3F;

	if (rx_valid & 0x01)
		return 0;

	if (ltssm != 0x0d)
		return 0;

	dev_err(pp->dev, "transition to gen2 is stuck, reset PHY!\n");

	imx6_pcie_reset_phy(pp);

	return 0;
}

static struct pcie_host_ops imx6_pcie_host_ops = {
	.link_up = imx6_pcie_link_up,
	.host_init = imx6_pcie_host_init,
};

static int __init imx6_add_pcie_port(struct pcie_port *pp,
			struct platform_device *pdev)
{
	int ret;

	if (IS_ENABLED(CONFIG_PCI_MSI)) {
		pp->msi_irq = platform_get_irq_byname(pdev, "msi");
		if (pp->msi_irq <= 0) {
			dev_err(&pdev->dev, "failed to get MSI irq\n");
			return -ENODEV;
		}

		ret = devm_request_irq(&pdev->dev, pp->msi_irq,
		                       imx6_pcie_msi_handler,
		                       IRQF_SHARED, "mx6-pcie-msi", pp);
		if (ret) {
			dev_err(&pdev->dev, "failed to request MSI irq\n");
			return -ENODEV;
		}
	}

	pp->root_bus_nr = -1;
	pp->ops = &imx6_pcie_host_ops;

	ret = dw_pcie_host_init(pp);
	if (ret) {
		dev_err(&pdev->dev, "failed to initialize host\n");
		return ret;
	}

	return 0;
}

static ssize_t imx_pcie_bar0_addr_info(struct device *dev,
		struct device_attribute *devattr, char *buf)
{
	struct imx6_pcie *imx6_pcie = dev_get_drvdata(dev);
	struct pcie_port *pp = &imx6_pcie->pp;

	return sprintf(buf, "imx-pcie-bar0-addr-info start 0x%08x\n",
			readl(pp->dbi_base + PCI_BASE_ADDRESS_0));
}

static ssize_t imx_pcie_bar0_addr_start(struct device *dev,
		struct device_attribute *attr, const char *buf, size_t count)
{
	u32 bar_start;
	struct imx6_pcie *imx6_pcie = dev_get_drvdata(dev);
	struct pcie_port *pp = &imx6_pcie->pp;

	sscanf(buf, "%x\n", &bar_start);
	writel(bar_start, pp->dbi_base + PCI_BASE_ADDRESS_0);

	return count;
}

static void imx_pcie_regions_setup(struct device *dev)
{
	struct imx6_pcie *imx6_pcie = dev_get_drvdata(dev);
	struct pcie_port *pp = &imx6_pcie->pp;

	if (is_imx6sx_pcie(imx6_pcie) && ddr_test_region == 0)
		ddr_test_region = 0xb0000000;
	else if (ddr_test_region == 0)
		ddr_test_region = 0x40000000;

	/*
	 * region2 outbound used to access rc/ep mem
	 * in imx6 pcie ep/rc validation system
	 */
	writel(2, pp->dbi_base + 0x900);
	writel(pp->mem_base, pp->dbi_base + 0x90c);
	writel(0, pp->dbi_base + 0x910);
	writel(pp->mem_base + test_region_size, pp->dbi_base + 0x914);

	writel(ddr_test_region, pp->dbi_base + 0x918);
	writel(0, pp->dbi_base + 0x91c);
	writel(0, pp->dbi_base + 0x904);
	writel(1 << 31, pp->dbi_base + 0x908);
}

static ssize_t imx_pcie_memw_info(struct device *dev,
		struct device_attribute *devattr, char *buf)
{
	return sprintf(buf, "imx-pcie-rc-memw-info start 0x%08x, size 0x%08x\n",
			ddr_test_region, test_region_size);
}

static ssize_t
imx_pcie_memw_start(struct device *dev, struct device_attribute *attr,
		const char *buf, size_t count)
{
	u32 memw_start;
	struct imx6_pcie *imx6_pcie = dev_get_drvdata(dev);

	sscanf(buf, "%x\n", &memw_start);

	if (is_imx6sx_pcie(imx6_pcie)) {
		if (memw_start < 0x80000000 || memw_start > 0xb0000000) {
			dev_err(dev, "Invalid imx6sx sdb memory start addr.\n");
			dev_info(dev, "e.x: echo 0xb1000000 > /sys/...");
			return -1;
		}
	} else {
		if (memw_start < 0x10000000 || memw_start > 0x40000000) {
			dev_err(dev, "Invalid imx6q sd memory start addr.\n");
			dev_info(dev, "e.x: echo 0xb1000000 > /sys/...");
			return -1;
		}
	}

	if (ddr_test_region != memw_start) {
		ddr_test_region = memw_start;
		imx_pcie_regions_setup(dev);
	}

	return count;
}

static ssize_t
imx_pcie_memw_size(struct device *dev, struct device_attribute *attr,
		const char *buf, size_t count)
{
	u32 memw_size;

	sscanf(buf, "%x\n", &memw_size);

	if ((memw_size > (SZ_16M - SZ_1M)) || (memw_size < SZ_64K)) {
		dev_err(dev, "Invalid, should be [SZ_64K,SZ_16M - SZ_1MB].\n");
		dev_info(dev, "For example: echo 0x800000 > /sys/...");
		return -1;
	}

	if (test_region_size != memw_size) {
		test_region_size = memw_size;
		imx_pcie_regions_setup(dev);
	}

	return count;
}

static DEVICE_ATTR(memw_info, S_IRUGO, imx_pcie_memw_info, NULL);
static DEVICE_ATTR(memw_start_set, S_IWUGO, NULL, imx_pcie_memw_start);
static DEVICE_ATTR(memw_size_set, S_IWUGO, NULL, imx_pcie_memw_size);
static DEVICE_ATTR(ep_bar0_addr, S_IRWXUGO, imx_pcie_bar0_addr_info,
		imx_pcie_bar0_addr_start);

static struct attribute *imx_pcie_attrs[] = {
	/*
	 * The start address, and the limitation (64KB ~ (16MB - 1MB))
	 * of the ddr mem window reserved by RC, and used for EP to access.
	 * BTW, these attrs are only configured at EP side.
	 */
	&dev_attr_memw_info.attr,
	&dev_attr_memw_start_set.attr,
	&dev_attr_memw_size_set.attr,
	&dev_attr_ep_bar0_addr.attr,
	NULL
};

static struct attribute_group imx_pcie_attrgroup = {
	.attrs	= imx_pcie_attrs,
};

static void imx6_pcie_setup_ep(struct pcie_port *pp)
{
		/* CMD reg:I/O space, MEM space, and Bus Master Enable */
		writel(readl(pp->dbi_base + PCI_COMMAND)
				| PCI_COMMAND_IO
				| PCI_COMMAND_MEMORY
				| PCI_COMMAND_MASTER,
				pp->dbi_base + PCI_COMMAND);

		/*
		 * configure the class_rev(emaluate one memory ram ep device),
		 * bar0 and bar1 of ep
		 */
		writel(0xdeadbeaf, pp->dbi_base + PCI_VENDOR_ID);
		writel(readl(pp->dbi_base + PCI_CLASS_REVISION)
				| (PCI_CLASS_MEMORY_RAM	<< 16),
				pp->dbi_base + PCI_CLASS_REVISION);
		writel(0xdeadbeaf, pp->dbi_base
				+ PCI_SUBSYSTEM_VENDOR_ID);

		/* 32bit none-prefetchable 8M bytes memory on bar0 */
		writel(0x0, pp->dbi_base + PCI_BASE_ADDRESS_0);
		writel(SZ_8M - 1, pp->dbi_base + (1 << 12)
				+ PCI_BASE_ADDRESS_0);

		/* None used bar1 */
		writel(0x0, pp->dbi_base + PCI_BASE_ADDRESS_1);
		writel(0, pp->dbi_base + (1 << 12) + PCI_BASE_ADDRESS_1);

		/* 4K bytes IO on bar2 */
		writel(0x1, pp->dbi_base + PCI_BASE_ADDRESS_2);
		writel(SZ_4K - 1, pp->dbi_base + (1 << 12) +
				PCI_BASE_ADDRESS_2);

		/*
		 * 32bit prefetchable 1M bytes memory on bar3
		 * FIXME BAR MASK3 is not changable, the size
		 * is fixed to 256 bytes.
		 */
		writel(0x8, pp->dbi_base + PCI_BASE_ADDRESS_3);
		writel(SZ_1M - 1, pp->dbi_base + (1 << 12)
				+ PCI_BASE_ADDRESS_3);

		/*
		 * 64bit prefetchable 1M bytes memory on bar4-5.
		 * FIXME BAR4,5 are not enabled yet
		 */
		writel(0xc, pp->dbi_base + PCI_BASE_ADDRESS_4);
		writel(SZ_1M - 1, pp->dbi_base + (1 << 12)
				+ PCI_BASE_ADDRESS_4);
		writel(0, pp->dbi_base + (1 << 12) + PCI_BASE_ADDRESS_5);
}

#ifdef CONFIG_PM_SLEEP
static int pci_imx_suspend_noirq(struct device *dev)
{
	struct imx6_pcie *imx6_pcie = dev_get_drvdata(dev);
	struct pcie_port *pp = &imx6_pcie->pp;

	if (is_imx6sx_pcie(imx6_pcie)) {
		if (IS_ENABLED(CONFIG_PCI_MSI))
			dw_pcie_msi_cfg_store(pp);

		if (IS_ENABLED(CONFIG_PCI_IMX6SX_EXTREMELY_PWR_SAVE)) {
			/* PM_TURN_OFF */
			regmap_update_bits(imx6_pcie->iomuxc_gpr, IOMUXC_GPR12,
					IMX6SX_GPR12_PCIE_PM_TURN_OFF,
					IMX6SX_GPR12_PCIE_PM_TURN_OFF);
			udelay(10);
			regmap_update_bits(imx6_pcie->iomuxc_gpr, IOMUXC_GPR12,
					IMX6SX_GPR12_PCIE_PM_TURN_OFF, 0);
			/* Disable clks and power down PCIe PHY */
			clk_disable_unprepare(imx6_pcie->pcie);
			if (!IS_ENABLED(CONFIG_EP_MODE_IN_EP_RC_SYS)
				&& !IS_ENABLED(CONFIG_RC_MODE_IN_EP_RC_SYS))
				clk_disable_unprepare(imx6_pcie->pcie_bus);
			clk_disable_unprepare(imx6_pcie->pcie_phy);
			clk_disable_unprepare(imx6_pcie->pcie_inbound_axi);
			release_bus_freq(BUS_FREQ_HIGH);

			/*
			 * Power down PCIe PHY.
			 */
			regulator_disable(imx6_pcie->pcie_phy_regulator);
		} else {
			/* PM_TURN_OFF */
			regmap_update_bits(imx6_pcie->iomuxc_gpr, IOMUXC_GPR12,
					IMX6SX_GPR12_PCIE_PM_TURN_OFF,
					IMX6SX_GPR12_PCIE_PM_TURN_OFF);
			udelay(10);
			regmap_update_bits(imx6_pcie->iomuxc_gpr, IOMUXC_GPR12,
					IMX6SX_GPR12_PCIE_PM_TURN_OFF, 0);
			clk_disable_unprepare(imx6_pcie->pcie);
			clk_disable_unprepare(imx6_pcie->pcie_bus);
			clk_disable_unprepare(imx6_pcie->pcie_phy);
			clk_disable_unprepare(imx6_pcie->pcie_inbound_axi);
			release_bus_freq(BUS_FREQ_HIGH);
		}
	} else {
		/*
		 * L2 can exit by 'reset' or Inband beacon (from remote EP)
		 * toggling phy_powerdown has same effect as 'inband beacon'
		 * So, toggle bit18 of GPR1, used as a workaround of errata
		 * "PCIe PCIe does not support L2 Power Down"
		 */
		regmap_update_bits(imx6_pcie->iomuxc_gpr, IOMUXC_GPR1,
				IMX6Q_GPR1_PCIE_TEST_PD,
				IMX6Q_GPR1_PCIE_TEST_PD);
	}

	return 0;
}

static int pci_imx_resume_noirq(struct device *dev)
{
	int ret = 0;
	struct imx6_pcie *imx6_pcie = dev_get_drvdata(dev);
	struct pcie_port *pp = &imx6_pcie->pp;

	if (is_imx6sx_pcie(imx6_pcie)) {
		if (IS_ENABLED(CONFIG_PCI_IMX6SX_EXTREMELY_PWR_SAVE)) {
			imx6_pcie_assert_core_reset(pp);

			ret = imx6_pcie_init_phy(pp);
			if (ret < 0)
				return ret;

			ret = imx6_pcie_deassert_core_reset(pp);
			if (ret < 0)
				return ret;

			if (IS_ENABLED(CONFIG_EP_MODE_IN_EP_RC_SYS))
				imx6_pcie_setup_ep(pp);
			else
				dw_pcie_setup_rc(pp);

			if (IS_ENABLED(CONFIG_PCI_MSI))
				dw_pcie_msi_cfg_restore(pp);

			/* Start LTSSM. */
			regmap_update_bits(imx6_pcie->iomuxc_gpr, IOMUXC_GPR12,
					IMX6Q_GPR12_PCIE_CTL_2,
					IMX6Q_GPR12_PCIE_CTL_2);
		} else {
			request_bus_freq(BUS_FREQ_HIGH);
			clk_prepare_enable(imx6_pcie->pcie_inbound_axi);
			clk_prepare_enable(imx6_pcie->pcie_bus);
			clk_prepare_enable(imx6_pcie->pcie_phy);
			clk_prepare_enable(imx6_pcie->pcie);

			/* Reset iMX6SX PCIe */
			regmap_update_bits(imx6_pcie->iomuxc_gpr, IOMUXC_GPR5,
					IMX6SX_GPR5_PCIE_PERST,
					IMX6SX_GPR5_PCIE_PERST);
			regmap_update_bits(imx6_pcie->iomuxc_gpr, IOMUXC_GPR5,
					IMX6SX_GPR5_PCIE_PERST, 0);
			/*
			 * controller maybe turn off, re-configure again
			 */
			dw_pcie_setup_rc(pp);

			if (IS_ENABLED(CONFIG_PCI_MSI))
				dw_pcie_msi_cfg_restore(pp);
		}
	} else {
		/*
		 * L2 can exit by 'reset' or Inband beacon (from remote EP)
		 * toggling phy_powerdown has same effect as 'inband beacon'
		 * So, toggle bit18 of GPR1, used as a workaround of errata
		 * "PCIe PCIe does not support L2 Power Down"
		 */
		regmap_update_bits(imx6_pcie->iomuxc_gpr, IOMUXC_GPR1,
				IMX6Q_GPR1_PCIE_TEST_PD, 0);
	}

	return 0;
}

static const struct dev_pm_ops pci_imx_pm_ops = {
	.suspend_noirq = pci_imx_suspend_noirq,
	.resume_noirq = pci_imx_resume_noirq,
	.freeze_noirq = pci_imx_suspend_noirq,
	.thaw_noirq = pci_imx_resume_noirq,
	.poweroff_noirq = pci_imx_suspend_noirq,
	.restore_noirq = pci_imx_resume_noirq,
};
#endif

static int __init imx6_pcie_probe(struct platform_device *pdev)
{
	struct imx6_pcie *imx6_pcie;
	struct pcie_port *pp;
	struct device_node *np = pdev->dev.of_node;
	struct resource *dbi_base;
	int ret;

	imx6_pcie = devm_kzalloc(&pdev->dev, sizeof(*imx6_pcie), GFP_KERNEL);
	if (!imx6_pcie)
		return -ENOMEM;

	pp = &imx6_pcie->pp;
	pp->dev = &pdev->dev;

	if (IS_ENABLED(CONFIG_EP_MODE_IN_EP_RC_SYS)) {
		/* add attributes for device */
		ret = sysfs_create_group(&pdev->dev.kobj, &imx_pcie_attrgroup);
		if (ret)
			return -EINVAL;
	}

	/* Added for PCI abort handling */
	hook_fault_code(16 + 6, imx6q_pcie_abort_handler, SIGBUS, 0,
		"imprecise external abort");

	dbi_base = platform_get_resource(pdev, IORESOURCE_MEM, 0);
	pp->dbi_base = devm_ioremap_resource(&pdev->dev, dbi_base);
	if (IS_ERR(pp->dbi_base))
		return PTR_ERR(pp->dbi_base);

	/* Fetch supply */
	imx6_pcie->regulator = devm_regulator_get(&pdev->dev, "vin");
	if (!IS_ERR(imx6_pcie->regulator)) {
		regulator_set_voltage(imx6_pcie->regulator, 3300000, 3300000);
		ret = regulator_enable(imx6_pcie->regulator);
		if (ret) {
			dev_err(&pdev->dev, "set regulator voltage failed\n");
			goto err;
		}
	} else {
		imx6_pcie->regulator = NULL;
		dev_warn(&pdev->dev, "cannot get regulator voltage\n");
	}

	/* Fetch GPIOs */
	imx6_pcie->reset_gpio = of_get_named_gpio(np, "reset-gpio", 0);
	if (gpio_is_valid(imx6_pcie->reset_gpio)) {
		ret = devm_gpio_request_one(&pdev->dev, imx6_pcie->reset_gpio,
					    GPIOF_OUT_INIT_LOW, "PCIe reset");
		if (ret) {
			dev_err(&pdev->dev, "unable to get reset gpio\n");
			return ret;
		}
	}

	imx6_pcie->power_on_gpio = of_get_named_gpio(np, "power-on-gpio", 0);
	if (gpio_is_valid(imx6_pcie->power_on_gpio)) {
		ret = devm_gpio_request_one(&pdev->dev,
					imx6_pcie->power_on_gpio,
					GPIOF_OUT_INIT_LOW,
					"PCIe power enable");
		if (ret) {
			dev_err(&pdev->dev, "unable to get power-on gpio\n");
			return ret;
		}
	}

	/* Fetch clocks */
	imx6_pcie->pcie_phy = devm_clk_get(&pdev->dev, "pcie_phy");
	if (IS_ERR(imx6_pcie->pcie_phy)) {
		dev_err(&pdev->dev,
			"pcie_phy clock source missing or invalid\n");
		return PTR_ERR(imx6_pcie->pcie_phy);
	}

	imx6_pcie->pcie_bus = devm_clk_get(&pdev->dev, "pcie_bus");
	if (IS_ERR(imx6_pcie->pcie_bus)) {
		dev_err(&pdev->dev,
			"pcie_bus clock source missing or invalid\n");
		return PTR_ERR(imx6_pcie->pcie_bus);
	}

	imx6_pcie->pcie = devm_clk_get(&pdev->dev, "pcie");
	if (IS_ERR(imx6_pcie->pcie)) {
		dev_err(&pdev->dev,
			"pcie clock source missing or invalid\n");
		return PTR_ERR(imx6_pcie->pcie);
	}

	if (is_imx6sx_pcie(imx6_pcie)) {
		imx6_pcie->pcie_inbound_axi = devm_clk_get(&pdev->dev,
				"pcie_inbound_axi");
		if (IS_ERR(imx6_pcie->pcie_inbound_axi)) {
			dev_err(&pdev->dev,
				"pcie clock source missing or invalid\n");
			return PTR_ERR(imx6_pcie->pcie_inbound_axi);
		}

		imx6_pcie->pcie_phy_regulator = devm_regulator_get(pp->dev,
				"pcie-phy");

		imx6_pcie->iomuxc_gpr =
			 syscon_regmap_lookup_by_compatible
			 ("fsl,imx6sx-iomuxc-gpr");
	} else {
		/* sata_ref is not used by pcie on imx6sx */
		imx6_pcie->ref_100m = devm_clk_get(&pdev->dev, "ref_100m");
		if (IS_ERR(imx6_pcie->ref_100m)) {
			dev_err(&pdev->dev,
				"ref_100m clock source missing or invalid\n");
			return PTR_ERR(imx6_pcie->ref_100m);
		}

		imx6_pcie->iomuxc_gpr =
			syscon_regmap_lookup_by_compatible
			("fsl,imx6q-iomuxc-gpr");
	}
	if (IS_ERR(imx6_pcie->iomuxc_gpr)) {
		dev_err(&pdev->dev, "unable to find iomuxc registers\n");
		return PTR_ERR(imx6_pcie->iomuxc_gpr);
	}

	if (IS_ENABLED(CONFIG_EP_MODE_IN_EP_RC_SYS)) {
		int i;
		void *test_reg1, *test_reg2;
		void __iomem *pcie_arb_base_addr;
		struct timeval tv1, tv2, tv3;
		u32 tv_count1, tv_count2;
		struct device_node *np = pp->dev->of_node;
		struct of_pci_range range;
		struct of_pci_range_parser parser;
		unsigned long restype;

		if (of_pci_range_parser_init(&parser, np)) {
			dev_err(pp->dev, "missing ranges property\n");
			return -EINVAL;
		}

		/* Get the memory ranges from DT */
		for_each_of_pci_range(&parser, &range) {
			restype = range.flags & IORESOURCE_TYPE_BITS;
			if (restype == IORESOURCE_MEM) {
				of_pci_range_to_resource(&range,
						np, &pp->mem);
				pp->mem.name = "MEM";
			}
		}

		pp->mem_base = pp->mem.start;

		imx6_pcie_assert_core_reset(pp);
		ret = imx6_pcie_init_phy(pp);
		ret |= imx6_pcie_deassert_core_reset(pp);
		if (ret < 0) {
			dev_err(&pdev->dev, "unable to init pcie ep.\n");
			return ret;
		}

		/*
		 * iMX6SX PCIe has the stand-alone power domain.
		 * refer to the initialization for iMX6SX PCIe,
		 * release the PCIe PHY reset here,
		 * before LTSSM enable is set
		 * .
		 */
		if (is_imx6sx_pcie(imx6_pcie))
			regmap_update_bits(imx6_pcie->iomuxc_gpr, IOMUXC_GPR5,
					BIT(19), 0 << 19);

		/* assert LTSSM enable */
		regmap_update_bits(imx6_pcie->iomuxc_gpr, IOMUXC_GPR12,
				IMX6Q_GPR12_PCIE_CTL_2, 1 << 10);

		dev_info(&pdev->dev, "PCIe EP: waiting for link up...\n");

		platform_set_drvdata(pdev, imx6_pcie);
		/* link is indicated by the bit4 of DB_R1 register */
		do {
			usleep_range(10, 20);
		} while ((readl(pp->dbi_base + PCIE_PHY_DEBUG_R1) & 0x10) == 0);

		imx6_pcie_setup_ep(pp);

		imx_pcie_regions_setup(&pdev->dev);

		/* self io test */
		test_reg1 = devm_kzalloc(&pdev->dev,
				test_region_size, GFP_KERNEL);
		if (!test_reg1) {
			pr_err("pcie ep: can't alloc the test reg1.\n");
			ret = PTR_ERR(test_reg1);
			goto err;
		}

		test_reg2 = devm_kzalloc(&pdev->dev,
				test_region_size, GFP_KERNEL);
		if (!test_reg2) {
			pr_err("pcie ep: can't alloc the test reg2.\n");
			ret = PTR_ERR(test_reg1);
			goto err;
		}

		pcie_arb_base_addr = ioremap_cache(pp->mem_base,
				test_region_size);

		if (!pcie_arb_base_addr) {
			pr_err("error with ioremap in ep selftest\n");
			ret = PTR_ERR(pcie_arb_base_addr);
			goto err;
		}

		for (i = 0; i < test_region_size; i = i + 4) {
			writel(0xE6600D00 + i, test_reg1 + i);
			writel(0xDEADBEAF, test_reg2 + i);
		}

		/* PCIe EP start the data transfer after link up */
		pr_info("pcie ep: Starting data transfer...\n");
		do_gettimeofday(&tv1);

		memcpy((unsigned long *)pcie_arb_base_addr,
				(unsigned long *)test_reg1,
				test_region_size);

		do_gettimeofday(&tv2);

		memcpy((unsigned long *)test_reg2,
				(unsigned long *)pcie_arb_base_addr,
				test_region_size);

		do_gettimeofday(&tv3);

		if (memcmp(test_reg2, test_reg1, test_region_size) == 0) {
			tv_count1 = (tv2.tv_sec - tv1.tv_sec)
				* USEC_PER_SEC
				+ tv2.tv_usec - tv1.tv_usec;
			tv_count2 = (tv3.tv_sec - tv2.tv_sec)
				* USEC_PER_SEC
				+ tv3.tv_usec - tv2.tv_usec;

			pr_info("pcie ep: Data transfer is successful."
					" tv_count1 %dus,"
					" tv_count2 %dus.\n",
					tv_count1, tv_count2);
			pr_info("pcie ep: Data write speed:%ldMB/s.\n",
					((test_region_size/1024)
					   * MSEC_PER_SEC)
					/(tv_count1));
			pr_info("pcie ep: Data read speed:%ldMB/s.\n",
					((test_region_size/1024)
					   * MSEC_PER_SEC)
					/(tv_count2));
		} else {
			pr_info("pcie ep: Data transfer is failed.\n");
		} /* end of self io test. */
	} else {
		ret = imx6_add_pcie_port(pp, pdev);
		if (ret < 0)
			return ret;

		platform_set_drvdata(pdev, imx6_pcie);

		if (IS_ENABLED(CONFIG_RC_MODE_IN_EP_RC_SYS))
			imx_pcie_regions_setup(&pdev->dev);
	}

	return 0;
err:
	return ret;
}

static void imx6_pcie_shutdown(struct platform_device *pdev)
{
	struct imx6_pcie *imx6_pcie = platform_get_drvdata(pdev);

	/* bring down link, so bootloader gets clean state in case of reboot */
	imx6_pcie_assert_core_reset(&imx6_pcie->pp);
}

static const struct of_device_id imx6_pcie_of_match[] = {
	{ .compatible = "fsl,imx6q-pcie", },
	{ .compatible = "fsl,imx6sx-pcie", },
	{},
};
MODULE_DEVICE_TABLE(of, imx6_pcie_of_match);

static struct platform_driver imx6_pcie_driver = {
	.driver = {
		.name	= "imx6q-pcie",
		.owner	= THIS_MODULE,
		.of_match_table = imx6_pcie_of_match,
		.pm = &pci_imx_pm_ops,
	},
	.shutdown = imx6_pcie_shutdown,
};

/* Freescale PCIe driver does not allow module unload */

static int __init imx6_pcie_init(void)
{
	return platform_driver_probe(&imx6_pcie_driver, imx6_pcie_probe);
}
module_init(imx6_pcie_init);

MODULE_AUTHOR("Sean Cross <xobs@kosagi.com>");
MODULE_DESCRIPTION("Freescale i.MX6 PCIe host controller driver");
MODULE_LICENSE("GPL v2");<|MERGE_RESOLUTION|>--- conflicted
+++ resolved
@@ -27,12 +27,6 @@
 #include <linux/platform_device.h>
 #include <linux/pm_runtime.h>
 #include <linux/regmap.h>
-<<<<<<< HEAD
-#include <linux/resource.h>
-#include <linux/signal.h>
-#include <linux/types.h>
-=======
->>>>>>> 825dd90e
 #include <linux/busfreq-imx6.h>
 #include <linux/regulator/consumer.h>
 
@@ -53,21 +47,12 @@
 struct imx6_pcie {
 	int			reset_gpio;
 	int			power_on_gpio;
-<<<<<<< HEAD
-	int			wake_up_gpio;
-	int			disable_gpio;
 	struct regulator	*regulator;
-	struct clk		*lvds_gate;
-	struct clk		*sata_ref_100m;
-	struct clk		*pcie_ref_125m;
-	struct clk		*pcie_axi;
-=======
 	struct clk		*pcie_bus;
 	struct clk		*pcie_phy;
 	struct clk		*pcie_inbound_axi;
 	struct clk		*ref_100m;
 	struct clk		*pcie;
->>>>>>> 825dd90e
 	struct pcie_port	pp;
 	struct regmap		*iomuxc_gpr;
 	struct regulator	*pcie_phy_regulator;
