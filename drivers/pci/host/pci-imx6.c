--- conflicted
+++ resolved
@@ -47,35 +47,24 @@
 static u32 ddr_test_region = 0, test_region_size = SZ_2M;
 
 struct imx6_pcie {
-<<<<<<< HEAD
+	u32 			ext_osc;
 	int			dis_gpio;
 	int			power_on_gpio;
 	int			power_on_delay;
-=======
-	u32 			ext_osc;
-	int			dis_gpio;
-	int			power_on_gpio;
->>>>>>> b63f3f52
 	int			reset_gpio;
 	struct clk		*pcie_bus;
 	struct clk		*pcie_inbound_axi;
 	struct clk		*pcie_phy;
 	struct clk		*pcie;
-<<<<<<< HEAD
-	struct regulator	*regulator;
-=======
 	struct clk		*pcie_ext;
 	struct clk		*pcie_ext_src;
->>>>>>> b63f3f52
+	struct regulator	*regulator;
 	struct pcie_port	pp;
 	struct regmap		*iomuxc_gpr;
 	struct regmap		*reg_src;
 	void __iomem		*mem_base;
 	struct regulator	*pcie_phy_regulator;
-<<<<<<< HEAD
-=======
 	struct regulator	*pcie_bus_regulator;
->>>>>>> b63f3f52
 };
 
 /* PCIe Root Complex registers (memory-mapped) */
@@ -114,8 +103,6 @@
 #define PHY_RX_OVRD_IN_LO_RX_DATA_EN (1 << 5)
 #define PHY_RX_OVRD_IN_LO_RX_PLL_EN (1 << 3)
 
-<<<<<<< HEAD
-=======
 #define SSP_CR_SUP_DIG_MPLL_OVRD_IN_LO 0x0011
 /* FIELD: RES_ACK_IN_OVRD [15:15]
  * FIELD: RES_ACK_IN [14:14]
@@ -135,7 +122,6 @@
  * FIELD: ref_clkdiv2 [0:0]
  */
 
->>>>>>> b63f3f52
 static inline bool is_imx7d_pcie(struct imx6_pcie *imx6_pcie)
 {
 	struct pcie_port *pp = &imx6_pcie->pp;
@@ -374,21 +360,14 @@
 static int imx6_pcie_deassert_core_reset(struct pcie_port *pp)
 {
 	int ret;
-<<<<<<< HEAD
-=======
 	u32 val;
->>>>>>> b63f3f52
 	struct imx6_pcie *imx6_pcie = to_imx6_pcie(pp);
 
 	if (gpio_is_valid(imx6_pcie->power_on_gpio))
 		gpio_set_value_cansleep(imx6_pcie->power_on_gpio, 1);
 
 	request_bus_freq(BUS_FREQ_HIGH);
-<<<<<<< HEAD
-	ret = clk_prepare_enable(imx6_pcie->pcie_phy);
-=======
 	ret = clk_prepare_enable(imx6_pcie->pcie);
->>>>>>> b63f3f52
 	if (ret) {
 		dev_err(pp->dev, "unable to enable pcie clock\n");
 		goto err_pcie;
@@ -396,12 +375,6 @@
 
 	if (!IS_ENABLED(CONFIG_EP_MODE_IN_EP_RC_SYS)
 			&& !IS_ENABLED(CONFIG_RC_MODE_IN_EP_RC_SYS)) {
-<<<<<<< HEAD
-		ret = clk_prepare_enable(imx6_pcie->pcie_bus);
-		if (ret) {
-			dev_err(pp->dev, "unable to enable pcie_bus clock\n");
-			goto err_pcie_bus;
-=======
 		if (imx6_pcie->ext_osc) {
 			clk_set_parent(imx6_pcie->pcie_ext,
 					imx6_pcie->pcie_ext_src);
@@ -416,7 +389,6 @@
 				dev_err(pp->dev, "unable to enable pcie_bus clock\n");
 				goto err_pcie_bus;
 			}
->>>>>>> b63f3f52
 		}
 	}
 
@@ -461,6 +433,9 @@
 		mdelay(20);
 	}
 
+	/* power up core phy and enable ref clock */
+	regmap_update_bits(imx6_pcie->iomuxc_gpr, IOMUXC_GPR1,
+			IMX6Q_GPR1_PCIE_TEST_PD, 0 << 18);
 	/*
 	 * Release the PCIe PHY reset here
 	 */
@@ -486,8 +461,6 @@
 		udelay(200);
 	}
 
-<<<<<<< HEAD
-=======
 	/* Configure the PHY when 100Mhz external OSC is used as input clock */
 	if (imx6_pcie->ext_osc && is_imx6qp_pcie(imx6_pcie)) {
 		mdelay(4);
@@ -509,20 +482,10 @@
 		mdelay(4);
 	}
 
->>>>>>> b63f3f52
 	return 0;
 
 err_inbound_axi:
 	clk_disable_unprepare(imx6_pcie->pcie);
-<<<<<<< HEAD
-err_pcie:
-	if (!IS_ENABLED(CONFIG_EP_MODE_IN_EP_RC_SYS)
-			&& !IS_ENABLED(CONFIG_RC_MODE_IN_EP_RC_SYS))
-		clk_disable_unprepare(imx6_pcie->pcie_bus);
-err_pcie_bus:
-	clk_disable_unprepare(imx6_pcie->pcie_phy);
-=======
->>>>>>> b63f3f52
 err_pcie_phy:
 	if (!IS_ENABLED(CONFIG_EP_MODE_IN_EP_RC_SYS)
 			&& !IS_ENABLED(CONFIG_RC_MODE_IN_EP_RC_SYS)
@@ -566,12 +529,6 @@
 				IMX6SX_GPR12_RX_EQ_MASK, IMX6SX_GPR12_RX_EQ_2);
 	}
 
-<<<<<<< HEAD
-	if (!is_imx7d_pcie(imx6_pcie)) {
-		regmap_update_bits(imx6_pcie->iomuxc_gpr, IOMUXC_GPR12,
-				IMX6Q_GPR12_PCIE_CTL_2, 0 << 10);
-
-=======
 	if (imx6_pcie->pcie_bus_regulator != NULL) {
 		ret = regulator_enable(imx6_pcie->pcie_bus_regulator);
 		if (ret)
@@ -582,23 +539,11 @@
 		regmap_update_bits(imx6_pcie->iomuxc_gpr, IOMUXC_GPR12,
 				IMX6Q_GPR12_PCIE_CTL_2, 0 << 10);
 
->>>>>>> b63f3f52
 		/* configure constant input signal to the pcie ctrl and phy */
 		regmap_update_bits(imx6_pcie->iomuxc_gpr, IOMUXC_GPR12,
 				IMX6Q_GPR12_LOS_LEVEL, IMX6Q_GPR12_LOS_LEVEL_9);
 
 		regmap_update_bits(imx6_pcie->iomuxc_gpr, IOMUXC_GPR8,
-<<<<<<< HEAD
-				IMX6Q_GPR8_TX_DEEMPH_GEN1, 0 << 0);
-		regmap_update_bits(imx6_pcie->iomuxc_gpr, IOMUXC_GPR8,
-				IMX6Q_GPR8_TX_DEEMPH_GEN2_3P5DB, 0 << 6);
-		regmap_update_bits(imx6_pcie->iomuxc_gpr, IOMUXC_GPR8,
-				IMX6Q_GPR8_TX_DEEMPH_GEN2_6DB, 20 << 12);
-		regmap_update_bits(imx6_pcie->iomuxc_gpr, IOMUXC_GPR8,
-				IMX6Q_GPR8_TX_SWING_FULL, 127 << 18);
-		regmap_update_bits(imx6_pcie->iomuxc_gpr, IOMUXC_GPR8,
-				IMX6Q_GPR8_TX_SWING_LOW, 127 << 25);
-=======
 				IMX6Q_GPR8_TX_DEEMPH_GEN1, 20 << 0);
 		regmap_update_bits(imx6_pcie->iomuxc_gpr, IOMUXC_GPR8,
 				IMX6Q_GPR8_TX_DEEMPH_GEN2_3P5DB, 20 << 6);
@@ -608,7 +553,6 @@
 				IMX6Q_GPR8_TX_SWING_FULL, 115 << 18);
 		regmap_update_bits(imx6_pcie->iomuxc_gpr, IOMUXC_GPR8,
 				IMX6Q_GPR8_TX_SWING_LOW, 115 << 25);
->>>>>>> b63f3f52
 	}
 
 	/* configure the device type */
@@ -646,11 +590,8 @@
 			release_bus_freq(BUS_FREQ_HIGH);
 			if (imx6_pcie->pcie_phy_regulator != NULL)
 				regulator_disable(imx6_pcie->pcie_phy_regulator);
-<<<<<<< HEAD
-=======
 			if (imx6_pcie->pcie_bus_regulator != NULL)
 				regulator_disable(imx6_pcie->pcie_bus_regulator);
->>>>>>> b63f3f52
 		}
 		return -EINVAL;
 	}
@@ -1112,12 +1053,8 @@
 		/* Disable clks */
 		clk_disable_unprepare(imx6_pcie->pcie);
 		clk_disable_unprepare(imx6_pcie->pcie_phy);
-<<<<<<< HEAD
-		clk_disable_unprepare(imx6_pcie->pcie_bus);
-=======
 		if (!imx6_pcie->ext_osc)
 			clk_disable_unprepare(imx6_pcie->pcie_bus);
->>>>>>> b63f3f52
 		if (is_imx6sx_pcie(imx6_pcie))
 			clk_disable_unprepare(imx6_pcie->pcie_inbound_axi);
 		else if (is_imx7d_pcie(imx6_pcie))
@@ -1136,11 +1073,8 @@
 		/* Power down PCIe PHY. */
 		if (imx6_pcie->pcie_phy_regulator != NULL)
 			regulator_disable(imx6_pcie->pcie_phy_regulator);
-<<<<<<< HEAD
-=======
 		if (imx6_pcie->pcie_bus_regulator != NULL)
 			regulator_disable(imx6_pcie->pcie_bus_regulator);
->>>>>>> b63f3f52
 		if (gpio_is_valid(imx6_pcie->power_on_gpio))
 			gpio_set_value_cansleep(imx6_pcie->power_on_gpio, 0);
 	} else {
@@ -1292,13 +1226,10 @@
 			dev_err(&pdev->dev, "unable to get power-on gpio\n");
 			return ret;
 		}
-<<<<<<< HEAD
 
 		if (!of_property_read_u32(np, "power-on-delay-ms",
 				&imx6_pcie->power_on_delay))
 			msleep(imx6_pcie->power_on_delay);
-=======
->>>>>>> b63f3f52
 	}
 
 	imx6_pcie->reset_gpio = of_get_named_gpio(np, "reset-gpio", 0);
@@ -1421,7 +1352,6 @@
 				pp->mem.name = "MEM";
 			}
 		}
-<<<<<<< HEAD
 
 		pp->mem_base = pp->mem.start;
 
@@ -1465,51 +1395,6 @@
 			usleep_range(10, 20);
 		} while ((readl(pp->dbi_base + PCIE_PHY_DEBUG_R1) & 0x10) == 0);
 
-=======
-
-		pp->mem_base = pp->mem.start;
-
-		/* enable disp_mix power domain */
-		if (is_imx7d_pcie(imx6_pcie))
-			pm_runtime_get_sync(pp->dev);
-
-		imx6_pcie_assert_core_reset(pp);
-		imx6_pcie_init_phy(pp);
-		ret = imx6_pcie_deassert_core_reset(pp);
-		if (ret < 0) {
-			dev_err(&pdev->dev, "unable to init pcie ep.\n");
-			return ret;
-		}
-
-		/*
-		 * iMX6SX PCIe has the stand-alone power domain.
-		 * refer to the initialization for iMX6SX PCIe,
-		 * release the PCIe PHY reset here,
-		 * before LTSSM enable is set
-		 * .
-		 */
-		if (is_imx6sx_pcie(imx6_pcie))
-			regmap_update_bits(imx6_pcie->iomuxc_gpr, IOMUXC_GPR5,
-					BIT(19), 0 << 19);
-
-		/* assert LTSSM enable */
-		if (is_imx7d_pcie(imx6_pcie)) {
-			regmap_update_bits(imx6_pcie->reg_src, 0x2c,
-					BIT(6), BIT(6));
-		} else {
-			regmap_update_bits(imx6_pcie->iomuxc_gpr, IOMUXC_GPR12,
-					IMX6Q_GPR12_PCIE_CTL_2, 1 << 10);
-		}
-
-		dev_info(&pdev->dev, "PCIe EP: waiting for link up...\n");
-
-		platform_set_drvdata(pdev, imx6_pcie);
-		/* link is indicated by the bit4 of DB_R1 register */
-		do {
-			usleep_range(10, 20);
-		} while ((readl(pp->dbi_base + PCIE_PHY_DEBUG_R1) & 0x10) == 0);
-
->>>>>>> b63f3f52
 		imx6_pcie_setup_ep(pp);
 
 		imx_pcie_regions_setup(&pdev->dev);
