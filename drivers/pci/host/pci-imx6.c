--- conflicted
+++ resolved
@@ -22,11 +22,7 @@
 #include <linux/of_address.h>
 #include <linux/of_device.h>
 #include <linux/of_gpio.h>
-<<<<<<< HEAD
-#include <linux/of_address.h>
-=======
 #include <linux/of_pci.h>
->>>>>>> f2ed3bfc
 #include <linux/pci.h>
 #include <linux/platform_device.h>
 #include <linux/pm_runtime.h>
@@ -42,8 +38,6 @@
 
 #define to_imx6_pcie(x)	container_of(x, struct imx6_pcie, pp)
 
-<<<<<<< HEAD
-=======
 enum imx6_pcie_variants {
 	IMX6Q,
 	IMX6SX,
@@ -51,7 +45,6 @@
 	IMX7D,
 };
 
->>>>>>> f2ed3bfc
 /*
  * The default value of the reserved ddr memory
  * used to verify EP/RC memory space access operations.
@@ -63,17 +56,11 @@
 static u32 ddr_test_region = 0, test_region_size = SZ_2M;
 
 struct imx6_pcie {
-<<<<<<< HEAD
-	u32 			ext_osc;
-	int			dis_gpio;
-	int			power_on_gpio;
-	int			power_on_delay;
-=======
 	struct pcie_port	pp;	/* pp.dbi_base is DT 0th resource */
 	u32 			ext_osc;
 	int			dis_gpio;
 	int			power_on_gpio;
->>>>>>> f2ed3bfc
+	int                     power_on_delay;
 	int			reset_gpio;
 	bool			gpio_active_high;
 	struct clk		*pcie_bus;
@@ -82,13 +69,7 @@
 	struct clk		*pcie;
 	struct clk		*pcie_ext;
 	struct clk		*pcie_ext_src;
-<<<<<<< HEAD
 	struct regulator	*regulator;
-	struct pcie_port	pp;
-	struct regmap		*iomuxc_gpr;
-	struct regmap		*reg_src;
-	void __iomem		*mem_base;
-=======
 	struct regmap		*iomuxc_gpr;
 	enum imx6_pcie_variants variant;
 	u32			tx_deemph_gen1;
@@ -99,7 +80,6 @@
 	int			link_gen;
 	struct regmap		*reg_src;
 	void __iomem		*phy_base;
->>>>>>> f2ed3bfc
 	struct regulator	*pcie_phy_regulator;
 	struct regulator	*pcie_bus_regulator;
 };
@@ -162,33 +142,6 @@
  * FIELD: ref_clkdiv2 [0:0]
  */
 
-<<<<<<< HEAD
-static inline bool is_imx7d_pcie(struct imx6_pcie *imx6_pcie)
-{
-	struct pcie_port *pp = &imx6_pcie->pp;
-	struct device_node *np = pp->dev->of_node;
-
-	return of_device_is_compatible(np, "fsl,imx7d-pcie");
-}
-
-static inline bool is_imx6sx_pcie(struct imx6_pcie *imx6_pcie)
-{
-	struct pcie_port *pp = &imx6_pcie->pp;
-	struct device_node *np = pp->dev->of_node;
-
-	return of_device_is_compatible(np, "fsl,imx6sx-pcie");
-}
-
-static inline bool is_imx6qp_pcie(struct imx6_pcie *imx6_pcie)
-{
-	struct pcie_port *pp = &imx6_pcie->pp;
-	struct device_node *np = pp->dev->of_node;
-
-	return of_device_is_compatible(np, "fsl,imx6qp-pcie");
-}
-
-static int pcie_phy_poll_ack(void __iomem *dbi_base, int exp_val)
-=======
 /* iMX7 PCIe PHY registers */
 #define PCIE_PHY_CMN_REG15	0x54
 #define PCIE_PHY_CMN_REG15_DLY_4	(1 << 2)
@@ -196,7 +149,6 @@
 #define PCIE_PHY_CMN_REG15_OVRD_PLL_PD	(1 << 7)
 
 static int pcie_phy_poll_ack(struct imx6_pcie *imx6_pcie, int exp_val)
->>>>>>> f2ed3bfc
 {
 	struct pcie_port *pp = &imx6_pcie->pp;
 	u32 val;
@@ -351,11 +303,6 @@
 	struct pcie_port *pp = &imx6_pcie->pp;
 	u32 val, gpr1, gpr12;
 
-<<<<<<< HEAD
-	if (is_imx7d_pcie(imx6_pcie)) {
-		/* G_RST */
-		regmap_update_bits(imx6_pcie->reg_src, 0x2c, BIT(1), BIT(1));
-=======
 	switch (imx6_pcie->variant) {
 	case IMX6SX:
 		regmap_update_bits(imx6_pcie->iomuxc_gpr, IOMUXC_GPR12,
@@ -426,56 +373,8 @@
 			dev_err(dev, "unable to enable pcie_axi clock\n");
 			break;
 		}
->>>>>>> f2ed3bfc
-
-		/* BTNRST */
-		regmap_update_bits(imx6_pcie->reg_src, 0x2c, BIT(2), BIT(2));
-	} else if (is_imx6sx_pcie(imx6_pcie)) {
+
 		regmap_update_bits(imx6_pcie->iomuxc_gpr, IOMUXC_GPR12,
-<<<<<<< HEAD
-				IMX6SX_GPR12_PCIE_TEST_PD,
-				IMX6SX_GPR12_PCIE_TEST_PD);
-		/* Force PCIe PHY reset */
-		regmap_update_bits(imx6_pcie->iomuxc_gpr, IOMUXC_GPR5,
-				IMX6SX_GPR5_PCIE_BTNRST,
-				IMX6SX_GPR5_PCIE_BTNRST);
-	} else if (is_imx6qp_pcie(imx6_pcie)) {
-		regmap_update_bits(imx6_pcie->iomuxc_gpr, IOMUXC_GPR1,
-				IMX6Q_GPR1_PCIE_SW_RST, IMX6Q_GPR1_PCIE_SW_RST);
-	} else {
-		/*
-		 * If the bootloader already enabled the link we need some
-		 * special handling to get the core back into a state where
-		 * it is safe to touch it for configuration.  As there is
-		 * no dedicated reset signal wired up for MX6QDL, we need
-		 * to manually force LTSSM into "detect" state before
-		 * completely disabling LTSSM, which is a prerequisite
-		 * for core configuration.
-		 *
-		 * If both LTSSM_ENABLE and REF_SSP_ENABLE are active we
-		 * have a strong indication that the bootloader activated
-		 * the link.
-		 */
-		regmap_read(imx6_pcie->iomuxc_gpr, IOMUXC_GPR1, &gpr1);
-		regmap_read(imx6_pcie->iomuxc_gpr, IOMUXC_GPR12, &gpr12);
-
-		if ((gpr1 & IMX6Q_GPR1_PCIE_REF_CLK_EN) &&
-		    (gpr12 & IMX6Q_GPR12_PCIE_CTL_2)) {
-			val = readl(pp->dbi_base + PCIE_PL_PFLR);
-			val &= ~PCIE_PL_PFLR_LINK_STATE_MASK;
-			val |= PCIE_PL_PFLR_FORCE_LINK;
-			writel(val, pp->dbi_base + PCIE_PL_PFLR);
-
-			regmap_update_bits(imx6_pcie->iomuxc_gpr, IOMUXC_GPR12,
-					IMX6Q_GPR12_PCIE_CTL_2, 0 << 10);
-		}
-
-		regmap_update_bits(imx6_pcie->iomuxc_gpr, IOMUXC_GPR1,
-				IMX6Q_GPR1_PCIE_TEST_PD, 1 << 18);
-		regmap_update_bits(imx6_pcie->iomuxc_gpr, IOMUXC_GPR1,
-				IMX6Q_GPR1_PCIE_REF_CLK_EN, 0 << 16);
-	}
-=======
 				   IMX6SX_GPR12_PCIE_TEST_POWERDOWN, 0);
 		break;
 	case IMX6QP: 		/* FALLTHROUGH */
@@ -499,7 +398,6 @@
 
 	return ret;
 }
->>>>>>> f2ed3bfc
 
 static void pci_imx_phy_pll_locked(struct imx6_pcie *imx6_pcie)
 {
@@ -516,64 +414,12 @@
 	}
 }
 
-<<<<<<< HEAD
-static void pci_imx_phy_pll_locked(struct imx6_pcie *imx6_pcie)
-{
-	u32 val;
-	int count = 20000;
-
-	while (count--) {
-		regmap_read(imx6_pcie->iomuxc_gpr, IOMUXC_GPR22, &val);
-		if (val & BIT(31))
-			break;
-		udelay(10);
-		if (count == 0)
-			pr_info("pcie phy pll can't be locked.\n");
-	}
-}
-
-static int imx6_pcie_deassert_core_reset(struct pcie_port *pp)
-{
-	int ret;
-	u32 val;
-	struct imx6_pcie *imx6_pcie = to_imx6_pcie(pp);
-
-	if (gpio_is_valid(imx6_pcie->power_on_gpio))
-		gpio_set_value_cansleep(imx6_pcie->power_on_gpio, 1);
-
-	request_bus_freq(BUS_FREQ_HIGH);
-	ret = clk_prepare_enable(imx6_pcie->pcie);
-	if (ret) {
-		dev_err(pp->dev, "unable to enable pcie clock\n");
-		goto err_pcie;
-	}
-
-	if (!IS_ENABLED(CONFIG_EP_MODE_IN_EP_RC_SYS)
-			&& !IS_ENABLED(CONFIG_RC_MODE_IN_EP_RC_SYS)) {
-		if (imx6_pcie->ext_osc) {
-			clk_set_parent(imx6_pcie->pcie_ext,
-					imx6_pcie->pcie_ext_src);
-			ret = clk_prepare_enable(imx6_pcie->pcie_ext);
-			if (ret) {
-				dev_err(pp->dev, "unable to enable pcie_ext clock\n");
-				goto err_pcie_bus;
-			}
-		} else {
-			ret = clk_prepare_enable(imx6_pcie->pcie_bus);
-			if (ret) {
-				dev_err(pp->dev, "unable to enable pcie_bus clock\n");
-				goto err_pcie_bus;
-			}
-		}
-	}
-=======
 static void imx6_pcie_deassert_core_reset(struct imx6_pcie *imx6_pcie)
 {
 	struct pcie_port *pp = &imx6_pcie->pp;
 	struct device *dev = pp->dev;
 	int ret;
 	u32 val;
->>>>>>> f2ed3bfc
 
 	if (gpio_is_valid(imx6_pcie->power_on_gpio))
 		gpio_set_value_cansleep(imx6_pcie->power_on_gpio, 1);
@@ -585,64 +431,6 @@
 		return;
 	}
 
-<<<<<<< HEAD
-	if (is_imx6sx_pcie(imx6_pcie)) {
-		ret = clk_prepare_enable(imx6_pcie->pcie_inbound_axi);
-		if (ret) {
-			dev_err(pp->dev, "unable to enable pcie clock\n");
-			goto err_inbound_axi;
-		}
-
-		regmap_update_bits(imx6_pcie->iomuxc_gpr, IOMUXC_GPR12,
-				IMX6SX_GPR12_PCIE_TEST_PD, 0);
-	} else if (!is_imx7d_pcie(imx6_pcie)) {
-		/* power up core phy and enable ref clock */
-		regmap_update_bits(imx6_pcie->iomuxc_gpr, IOMUXC_GPR1,
-				IMX6Q_GPR1_PCIE_TEST_PD, 0 << 18);
-		/*
-		 * the async reset input need ref clock to sync internally,
-		 * when the ref clock comes after reset, internal synced
-		 * reset time is too short, cannot meet the requirement.
-		 * add one ~10us delay here.
-		 */
-		udelay(10);
-		regmap_update_bits(imx6_pcie->iomuxc_gpr, IOMUXC_GPR1,
-				IMX6Q_GPR1_PCIE_REF_CLK_EN, 1 << 16);
-	}
-
-	/* allow the clocks to stabilize */
-	udelay(200);
-
-	/* Some boards don't have PCIe reset GPIO. */
-	if (gpio_is_valid(imx6_pcie->reset_gpio)) {
-		gpio_set_value_cansleep(imx6_pcie->reset_gpio, 0);
-		mdelay(20);
-		gpio_set_value_cansleep(imx6_pcie->reset_gpio, 1);
-		mdelay(20);
-	}
-
-	/* power up core phy and enable ref clock */
-	regmap_update_bits(imx6_pcie->iomuxc_gpr, IOMUXC_GPR1,
-			IMX6Q_GPR1_PCIE_TEST_PD, 0 << 18);
-	/*
-	 * Release the PCIe PHY reset here
-	 */
-	if (is_imx7d_pcie(imx6_pcie)) {
-		/* wait for more than 10us to release phy g_rst and btnrst */
-		udelay(10);
-		regmap_update_bits(imx6_pcie->reg_src, 0x2c, BIT(6), 0);
-		regmap_update_bits(imx6_pcie->reg_src, 0x2c, BIT(1), 0);
-		regmap_update_bits(imx6_pcie->reg_src, 0x2c, BIT(2), 0);
-
-		/* wait for phy pll lock firstly. */
-		pci_imx_phy_pll_locked(imx6_pcie);
-	} else if (is_imx6sx_pcie(imx6_pcie)) {
-		regmap_update_bits(imx6_pcie->iomuxc_gpr, IOMUXC_GPR5,
-				IMX6SX_GPR5_PCIE_BTNRST, 0);
-	} else if (is_imx6qp_pcie(imx6_pcie)) {
-		regmap_update_bits(imx6_pcie->iomuxc_gpr, IOMUXC_GPR1,
-				IMX6Q_GPR1_PCIE_SW_RST, 0);
-=======
 	if (imx6_pcie->ext_osc) {
 		clk_set_parent(imx6_pcie->pcie_ext,
 				imx6_pcie->pcie_ext_src);
@@ -711,51 +499,11 @@
 	case IMX6Q:
 		regmap_update_bits(imx6_pcie->iomuxc_gpr, IOMUXC_GPR1,
 				   IMX6Q_GPR1_PCIE_SW_RST, 0);
->>>>>>> f2ed3bfc
 		/*
 		 * some delay are required by 6qp, after the SW_RST is
 		 * cleared, before access the cfg register.
 		 */
 		udelay(200);
-<<<<<<< HEAD
-	}
-
-	/* Configure the PHY when 100Mhz external OSC is used as input clock */
-	if (imx6_pcie->ext_osc && is_imx6qp_pcie(imx6_pcie)) {
-		mdelay(4);
-		pcie_phy_read(pp->dbi_base, SSP_CR_SUP_DIG_MPLL_OVRD_IN_LO, &val);
-		/* MPLL_MULTIPLIER [8:2] */
-		val &= ~(0x7F << 2);
-		val |= (0x19 << 2);
-		/* MPLL_MULTIPLIER_OVRD [9:9] */
-		val |= (0x1 << 9);
-		pcie_phy_write(pp->dbi_base, SSP_CR_SUP_DIG_MPLL_OVRD_IN_LO, val);
-		mdelay(4);
-
-		pcie_phy_read(pp->dbi_base, SSP_CR_SUP_DIG_ATEOVRD, &val);
-		/* ref_clkdiv2 [0:0] */
-		val &= ~0x1;
-		/* ateovrd_en [2:2] */
-		val |=  0x4;
-		pcie_phy_write(pp->dbi_base, SSP_CR_SUP_DIG_ATEOVRD, val);
-		mdelay(4);
-	}
-
-	return 0;
-
-err_inbound_axi:
-	clk_disable_unprepare(imx6_pcie->pcie);
-err_pcie_phy:
-	if (!IS_ENABLED(CONFIG_EP_MODE_IN_EP_RC_SYS)
-			&& !IS_ENABLED(CONFIG_RC_MODE_IN_EP_RC_SYS)
-			&& !imx6_pcie->ext_osc)
-		clk_disable_unprepare(imx6_pcie->pcie_bus);
-err_pcie_bus:
-	clk_disable_unprepare(imx6_pcie->pcie);
-err_pcie:
-	return ret;
-
-=======
 		break;
 	case IMX7D:
 		/* wait for more than 10us to release phy g_rst and btnrst */
@@ -803,49 +551,11 @@
 		clk_disable_unprepare(imx6_pcie->pcie_bus);
 err_pcie_bus:
 	clk_disable_unprepare(imx6_pcie->pcie);
->>>>>>> f2ed3bfc
 }
 
 static void imx6_pcie_init_phy(struct imx6_pcie *imx6_pcie)
 {
 	int ret;
-<<<<<<< HEAD
-	struct imx6_pcie *imx6_pcie = to_imx6_pcie(pp);
-
-	if (is_imx7d_pcie(imx6_pcie)) {
-		/* Enable PCIe PHY 1P0D */
-		regulator_set_voltage(imx6_pcie->pcie_phy_regulator,
-				1000000, 1000000);
-		ret = regulator_enable(imx6_pcie->pcie_phy_regulator);
-		if (ret)
-			dev_err(pp->dev, "failed to enable pcie regulator.\n");
-
-		/* pcie phy ref clock select; 1? internal pll : external osc */
-		regmap_update_bits(imx6_pcie->iomuxc_gpr, IOMUXC_GPR12,
-				BIT(5), 0);
-	} else if (is_imx6sx_pcie(imx6_pcie)) {
-		/* Force PCIe PHY reset */
-		regmap_update_bits(imx6_pcie->iomuxc_gpr, IOMUXC_GPR5,
-				IMX6SX_GPR5_PCIE_BTNRST,
-				IMX6SX_GPR5_PCIE_BTNRST);
-
-		regulator_set_voltage(imx6_pcie->pcie_phy_regulator,
-				1100000, 1100000);
-		ret = regulator_enable(imx6_pcie->pcie_phy_regulator);
-		if (ret)
-			dev_err(pp->dev, "failed to enable pcie regulator.\n");
-		regmap_update_bits(imx6_pcie->iomuxc_gpr, IOMUXC_GPR12,
-				IMX6SX_GPR12_RX_EQ_MASK, IMX6SX_GPR12_RX_EQ_2);
-	}
-
-	if (imx6_pcie->pcie_bus_regulator != NULL) {
-		ret = regulator_enable(imx6_pcie->pcie_bus_regulator);
-		if (ret)
-			dev_err(pp->dev, "failed to enable pcie regulator.\n");
-	}
-
-	if (!is_imx7d_pcie(imx6_pcie)) {
-=======
 
 	if (imx6_pcie->variant == IMX6SX)
 		regmap_update_bits(imx6_pcie->iomuxc_gpr, IOMUXC_GPR12,
@@ -888,7 +598,6 @@
 	}
 
 	if (imx6_pcie->variant != IMX7D) {
->>>>>>> f2ed3bfc
 		regmap_update_bits(imx6_pcie->iomuxc_gpr, IOMUXC_GPR12,
 				IMX6Q_GPR12_PCIE_CTL_2, 0 << 10);
 
@@ -896,18 +605,6 @@
 		regmap_update_bits(imx6_pcie->iomuxc_gpr, IOMUXC_GPR12,
 				IMX6Q_GPR12_LOS_LEVEL, IMX6Q_GPR12_LOS_LEVEL_9);
 
-<<<<<<< HEAD
-		regmap_update_bits(imx6_pcie->iomuxc_gpr, IOMUXC_GPR8,
-				IMX6Q_GPR8_TX_DEEMPH_GEN1, 20 << 0);
-		regmap_update_bits(imx6_pcie->iomuxc_gpr, IOMUXC_GPR8,
-				IMX6Q_GPR8_TX_DEEMPH_GEN2_3P5DB, 20 << 6);
-		regmap_update_bits(imx6_pcie->iomuxc_gpr, IOMUXC_GPR8,
-				IMX6Q_GPR8_TX_DEEMPH_GEN2_6DB, 20 << 12);
-		regmap_update_bits(imx6_pcie->iomuxc_gpr, IOMUXC_GPR8,
-				IMX6Q_GPR8_TX_SWING_FULL, 115 << 18);
-		regmap_update_bits(imx6_pcie->iomuxc_gpr, IOMUXC_GPR8,
-				IMX6Q_GPR8_TX_SWING_LOW, 115 << 25);
-=======
 
 		regmap_update_bits(imx6_pcie->iomuxc_gpr, IOMUXC_GPR8,
 				   IMX6Q_GPR8_TX_DEEMPH_GEN1,
@@ -924,40 +621,26 @@
 		regmap_update_bits(imx6_pcie->iomuxc_gpr, IOMUXC_GPR8,
 				   IMX6Q_GPR8_TX_SWING_LOW,
 				   imx6_pcie->tx_swing_low << 25);
->>>>>>> f2ed3bfc
 	}
 
 	/* configure the device type */
 	if (IS_ENABLED(CONFIG_EP_MODE_IN_EP_RC_SYS))
 		regmap_update_bits(imx6_pcie->iomuxc_gpr, IOMUXC_GPR12,
-<<<<<<< HEAD
-				IMX6Q_GPR12_DEVICE_TYPE,
-				PCI_EXP_TYPE_ENDPOINT << 12);
-	else
-		regmap_update_bits(imx6_pcie->iomuxc_gpr, IOMUXC_GPR12,
-				IMX6Q_GPR12_DEVICE_TYPE,
-				PCI_EXP_TYPE_ROOT_PORT << 12);
-=======
 				   IMX6Q_GPR12_DEVICE_TYPE,
 				   PCI_EXP_TYPE_ENDPOINT << 12);
 	else
 		regmap_update_bits(imx6_pcie->iomuxc_gpr, IOMUXC_GPR12,
 				   IMX6Q_GPR12_DEVICE_TYPE,
 				   PCI_EXP_TYPE_ROOT_PORT << 12);
->>>>>>> f2ed3bfc
 }
 
 static int imx6_pcie_wait_for_link(struct imx6_pcie *imx6_pcie)
 {
 	int count = 20000;
-<<<<<<< HEAD
-	struct imx6_pcie *imx6_pcie = to_imx6_pcie(pp);
-=======
 	struct pcie_port *pp = &imx6_pcie->pp;
 	struct device *dev = pp->dev;
 
 	/* check if the link is up or not */
->>>>>>> f2ed3bfc
 
 	while (!dw_pcie_link_up(pp)) {
 		udelay(10);
@@ -965,30 +648,10 @@
 			continue;
 
 		dev_err(pp->dev, "phy link never came up\n");
-<<<<<<< HEAD
-		dev_dbg(pp->dev, "DEBUG_R0: 0x%08x, DEBUG_R1: 0x%08x\n",
-			readl(pp->dbi_base + PCIE_PHY_DEBUG_R0),
-			readl(pp->dbi_base + PCIE_PHY_DEBUG_R1));
-
-		if (!IS_ENABLED(CONFIG_PCI_IMX6_COMPLIANCE_TEST)) {
-			clk_disable_unprepare(imx6_pcie->pcie);
-			clk_disable_unprepare(imx6_pcie->pcie_bus);
-			clk_disable_unprepare(imx6_pcie->pcie_phy);
-			if (is_imx6sx_pcie(imx6_pcie))
-				clk_disable_unprepare(imx6_pcie->pcie_inbound_axi);
-			release_bus_freq(BUS_FREQ_HIGH);
-			if (imx6_pcie->pcie_phy_regulator != NULL)
-				regulator_disable(imx6_pcie->pcie_phy_regulator);
-			if (imx6_pcie->pcie_bus_regulator != NULL)
-				regulator_disable(imx6_pcie->pcie_bus_regulator);
-		}
-		return -EINVAL;
-=======
 		dev_dbg(dev, "DEBUG_R0: 0x%08x, DEBUG_R1: 0x%08x\n",
 			dw_pcie_readl_rc(pp, PCIE_PHY_DEBUG_R0),
 			dw_pcie_readl_rc(pp, PCIE_PHY_DEBUG_R1));
 		return -ETIMEDOUT;
->>>>>>> f2ed3bfc
 	}
 
 	return 0;
@@ -1023,34 +686,16 @@
 
 static int imx6_pcie_establish_link(struct imx6_pcie *imx6_pcie)
 {
-<<<<<<< HEAD
-	struct imx6_pcie *imx6_pcie = to_imx6_pcie(pp);
-	uint32_t tmp;
-	int ret, count;
-=======
 	struct pcie_port *pp = &imx6_pcie->pp;
 	struct device *dev = pp->dev;
 	u32 tmp;
 	int ret;
 
->>>>>>> f2ed3bfc
 	/*
 	 * Force Gen1 operation when starting the link.  In case the link is
 	 * started in Gen2 mode, there is a possibility the devices on the
 	 * bus will not be detected at all.  This happens with PCIe switches.
 	 */
-<<<<<<< HEAD
-
-	if (!IS_ENABLED(CONFIG_PCI_IMX6_COMPLIANCE_TEST)) {
-		tmp = readl(pp->dbi_base + PCIE_RC_LCR);
-		tmp &= ~PCIE_RC_LCR_MAX_LINK_SPEEDS_MASK;
-		tmp |= PCIE_RC_LCR_MAX_LINK_SPEEDS_GEN1;
-		writel(tmp, pp->dbi_base + PCIE_RC_LCR);
-	}
-
-	/* Start LTSSM. */
-	if (is_imx7d_pcie(imx6_pcie))
-=======
 	if (!IS_ENABLED(CONFIG_PCI_IMX6_COMPLIANCE_TEST)) {
 		tmp = dw_pcie_readl_rc(pp, PCIE_RC_LCR);
 		tmp &= ~PCIE_RC_LCR_MAX_LINK_SPEEDS_MASK;
@@ -1060,7 +705,6 @@
 
 	/* Start LTSSM. */
 	if (imx6_pcie->variant == IMX7D)
->>>>>>> f2ed3bfc
 		regmap_update_bits(imx6_pcie->reg_src, 0x2c, BIT(6), BIT(6));
 	else
 		regmap_update_bits(imx6_pcie->iomuxc_gpr, IOMUXC_GPR12,
@@ -1091,19 +735,9 @@
 	tmp |= PORT_LOGIC_SPEED_CHANGE;
 	dw_pcie_writel_rc(pp, PCIE_LINK_WIDTH_SPEED_CONTROL, tmp);
 
-<<<<<<< HEAD
-	count = 2000;
-	while (count--) {
-		tmp = readl(pp->dbi_base + PCIE_LINK_WIDTH_SPEED_CONTROL);
-		/* Test if the speed change finished. */
-		if (!(tmp & PORT_LOGIC_SPEED_CHANGE))
-			break;
-		udelay(10);
-=======
 	ret = imx6_pcie_wait_for_speed_change(imx6_pcie);
 	if (ret) {
 		dev_info(dev, "Roll back to GEN1 link!\n");
->>>>>>> f2ed3bfc
 	}
 
 	/* Make sure link training is finished as well! */
@@ -1145,17 +779,6 @@
 {
 	int ret;
 	struct imx6_pcie *imx6_pcie = to_imx6_pcie(pp);
-<<<<<<< HEAD
-
-	/* enable disp_mix power domain */
-	if (is_imx7d_pcie(imx6_pcie))
-		pm_runtime_get_sync(pp->dev);
-
-	imx6_pcie_assert_core_reset(pp);
-
-	imx6_pcie_init_phy(pp);
-=======
->>>>>>> f2ed3bfc
 
 	/* enable disp_mix power domain */
 	if (imx6_pcie->variant == IMX7D)
@@ -1165,103 +788,20 @@
 	imx6_pcie_init_phy(imx6_pcie);
 	imx6_pcie_deassert_core_reset(imx6_pcie);
 	dw_pcie_setup_rc(pp);
-<<<<<<< HEAD
-
-	ret = imx6_pcie_start_link(pp);
-=======
 	ret = imx6_pcie_establish_link(imx6_pcie);
->>>>>>> f2ed3bfc
 	if (ret < 0)
 		return ret;
 
 	if (IS_ENABLED(CONFIG_PCI_MSI))
 		dw_pcie_msi_init(pp);
-<<<<<<< HEAD
 
 	return 0;
 }
 
-static void imx6_pcie_reset_phy(struct pcie_port *pp)
-{
-	uint32_t temp;
-
-	pcie_phy_read(pp->dbi_base, PHY_RX_OVRD_IN_LO, &temp);
-	temp |= (PHY_RX_OVRD_IN_LO_RX_DATA_EN |
-		 PHY_RX_OVRD_IN_LO_RX_PLL_EN);
-	pcie_phy_write(pp->dbi_base, PHY_RX_OVRD_IN_LO, temp);
-=======
->>>>>>> f2ed3bfc
-
-	return 0;
-}
-
 static int imx6_pcie_link_up(struct pcie_port *pp)
 {
-<<<<<<< HEAD
-	u32 rc, debug_r0, rx_valid;
-	int count = 5000;
-	struct imx6_pcie *imx6_pcie = to_imx6_pcie(pp);
-
-	/*
-	 * Test if the PHY reports that the link is up and also that the LTSSM
-	 * training finished. There are three possible states of the link when
-	 * this code is called:
-	 * 1) The link is DOWN (unlikely)
-	 *     The link didn't come up yet for some reason. This usually means
-	 *     we have a real problem somewhere. Reset the PHY and exit. This
-	 *     state calls for inspection of the DEBUG registers.
-	 * 2) The link is UP, but still in LTSSM training
-	 *     Wait for the training to finish, which should take a very short
-	 *     time. If the training does not finish, we have a problem and we
-	 *     need to inspect the DEBUG registers. If the training does finish,
-	 *     the link is up and operating correctly.
-	 * 3) The link is UP and no longer in LTSSM training
-	 *     The link is up and operating correctly.
-	 */
-	while (1) {
-		rc = readl(pp->dbi_base + PCIE_PHY_DEBUG_R1);
-		if (!(rc & PCIE_PHY_DEBUG_R1_XMLH_LINK_UP))
-			break;
-		if (!(rc & PCIE_PHY_DEBUG_R1_XMLH_LINK_IN_TRAINING))
-			return 1;
-		if (!count--)
-			break;
-		dev_dbg(pp->dev, "Link is up, but still in training\n");
-		/*
-		 * Wait a little bit, then re-check if the link finished
-		 * the training.
-		 */
-		udelay(10);
-	}
-
-	if (!is_imx7d_pcie(imx6_pcie)) {
-		/*
-		 * From L0, initiate MAC entry to gen2 if EP/RC supports gen2.
-		 * Wait 2ms (LTSSM timeout is 24ms, PHY lock is ~5us in gen2).
-		 * If (MAC/LTSSM.state == Recovery.RcvrLock)
-		 * && (PHY/rx_valid==0) then pulse PHY/rx_reset. Transition
-		 * to gen2 is stuck
-		 */
-		pcie_phy_read(pp->dbi_base, PCIE_PHY_RX_ASIC_OUT, &rx_valid);
-		debug_r0 = readl(pp->dbi_base + PCIE_PHY_DEBUG_R0);
-
-		if (rx_valid & 0x01)
-			return 0;
-
-		if ((debug_r0 & 0x3f) != 0x0d)
-			return 0;
-
-		dev_err(pp->dev, "transition to gen2 is stuck, reset PHY!\n");
-		dev_dbg(pp->dev, "debug_r0=%08x debug_r1=%08x\n", debug_r0, rc);
-
-		imx6_pcie_reset_phy(pp);
-	}
-
-	return 0;
-=======
 	return dw_pcie_readl_rc(pp, PCIE_PHY_DEBUG_R1) &
 			PCIE_PHY_DEBUG_R1_XMLH_LINK_UP;
->>>>>>> f2ed3bfc
 }
 
 static struct pcie_host_ops imx6_pcie_host_ops = {
@@ -1307,348 +847,6 @@
 
 static ssize_t imx_pcie_bar0_addr_info(struct device *dev,
 		struct device_attribute *devattr, char *buf)
-<<<<<<< HEAD
-{
-	struct imx6_pcie *imx6_pcie = dev_get_drvdata(dev);
-	struct pcie_port *pp = &imx6_pcie->pp;
-
-	return sprintf(buf, "imx-pcie-bar0-addr-info start 0x%08x\n",
-			readl(pp->dbi_base + PCI_BASE_ADDRESS_0));
-}
-
-static ssize_t imx_pcie_bar0_addr_start(struct device *dev,
-		struct device_attribute *attr, const char *buf, size_t count)
-{
-	u32 bar_start;
-	struct imx6_pcie *imx6_pcie = dev_get_drvdata(dev);
-	struct pcie_port *pp = &imx6_pcie->pp;
-
-	sscanf(buf, "%x\n", &bar_start);
-	writel(bar_start, pp->dbi_base + PCI_BASE_ADDRESS_0);
-
-	return count;
-}
-
-static void imx_pcie_regions_setup(struct device *dev)
-{
-	struct imx6_pcie *imx6_pcie = dev_get_drvdata(dev);
-	struct pcie_port *pp = &imx6_pcie->pp;
-
-	if (is_imx7d_pcie(imx6_pcie) && ddr_test_region == 0)
-		ddr_test_region = 0xb0000000;
-	else if (is_imx6sx_pcie(imx6_pcie) && ddr_test_region == 0)
-		ddr_test_region = 0xb0000000;
-	else if (ddr_test_region == 0)
-		ddr_test_region = 0x40000000;
-
-	/*
-	 * region2 outbound used to access rc/ep mem
-	 * in imx6 pcie ep/rc validation system
-	 */
-	writel(2, pp->dbi_base + 0x900);
-	writel((u32)pp->mem_base, pp->dbi_base + 0x90c);
-	writel(0, pp->dbi_base + 0x910);
-	writel((u32)pp->mem_base + test_region_size, pp->dbi_base + 0x914);
-
-	writel(ddr_test_region, pp->dbi_base + 0x918);
-	writel(0, pp->dbi_base + 0x91c);
-	writel(0, pp->dbi_base + 0x904);
-	writel(1 << 31, pp->dbi_base + 0x908);
-}
-
-static ssize_t imx_pcie_memw_info(struct device *dev,
-		struct device_attribute *devattr, char *buf)
-{
-	return sprintf(buf, "imx-pcie-rc-memw-info start 0x%08x, size 0x%08x\n",
-			ddr_test_region, test_region_size);
-}
-
-static ssize_t
-imx_pcie_memw_start(struct device *dev, struct device_attribute *attr,
-		const char *buf, size_t count)
-{
-	u32 memw_start;
-	struct imx6_pcie *imx6_pcie = dev_get_drvdata(dev);
-
-	sscanf(buf, "%x\n", &memw_start);
-
-	if (is_imx7d_pcie(imx6_pcie) || is_imx6sx_pcie(imx6_pcie)) {
-		if (memw_start < 0x80000000 || memw_start > 0xb0000000) {
-			dev_err(dev, "Invalid memory start addr.\n");
-			dev_info(dev, "e.x: echo 0xb0000000 > /sys/...");
-			return -1;
-		}
-	} else {
-		if (memw_start < 0x10000000 || memw_start > 0x40000000) {
-			dev_err(dev, "Invalid imx6q sd memory start addr.\n");
-			dev_info(dev, "e.x: echo 0x30000000 > /sys/...");
-			return -1;
-		}
-	}
-
-	if (ddr_test_region != memw_start) {
-		ddr_test_region = memw_start;
-		imx_pcie_regions_setup(dev);
-	}
-
-	return count;
-}
-
-static ssize_t
-imx_pcie_memw_size(struct device *dev, struct device_attribute *attr,
-		const char *buf, size_t count)
-{
-	u32 memw_size;
-
-	sscanf(buf, "%x\n", &memw_size);
-
-	if ((memw_size > (SZ_16M - SZ_1M)) || (memw_size < SZ_64K)) {
-		dev_err(dev, "Invalid, should be [SZ_64K,SZ_16M - SZ_1MB].\n");
-		dev_info(dev, "For example: echo 0x200000 > /sys/...");
-		return -1;
-	}
-
-	if (test_region_size != memw_size) {
-		test_region_size = memw_size;
-		imx_pcie_regions_setup(dev);
-	}
-
-	return count;
-}
-
-static DEVICE_ATTR(memw_info, S_IRUGO, imx_pcie_memw_info, NULL);
-static DEVICE_ATTR(memw_start_set, S_IWUSR, NULL, imx_pcie_memw_start);
-static DEVICE_ATTR(memw_size_set, S_IWUSR, NULL, imx_pcie_memw_size);
-static DEVICE_ATTR(ep_bar0_addr, S_IWUSR | S_IRUGO, imx_pcie_bar0_addr_info,
-		imx_pcie_bar0_addr_start);
-
-static struct attribute *imx_pcie_attrs[] = {
-	/*
-	 * The start address, and the limitation (64KB ~ (16MB - 1MB))
-	 * of the ddr mem window reserved by RC, and used for EP to access.
-	 * BTW, these attrs are only configured at EP side.
-	 */
-	&dev_attr_memw_info.attr,
-	&dev_attr_memw_start_set.attr,
-	&dev_attr_memw_size_set.attr,
-	&dev_attr_ep_bar0_addr.attr,
-	NULL
-};
-
-static struct attribute_group imx_pcie_attrgroup = {
-	.attrs	= imx_pcie_attrs,
-};
-
-static void imx6_pcie_setup_ep(struct pcie_port *pp)
-{
-		/* CMD reg:I/O space, MEM space, and Bus Master Enable */
-		writel(readl(pp->dbi_base + PCI_COMMAND)
-				| PCI_COMMAND_IO
-				| PCI_COMMAND_MEMORY
-				| PCI_COMMAND_MASTER,
-				pp->dbi_base + PCI_COMMAND);
-
-		/*
-		 * configure the class_rev(emaluate one memory ram ep device),
-		 * bar0 and bar1 of ep
-		 */
-		writel(0xdeadbeaf, pp->dbi_base + PCI_VENDOR_ID);
-		writel(readl(pp->dbi_base + PCI_CLASS_REVISION)
-				| (PCI_CLASS_MEMORY_RAM	<< 16),
-				pp->dbi_base + PCI_CLASS_REVISION);
-		writel(0xdeadbeaf, pp->dbi_base
-				+ PCI_SUBSYSTEM_VENDOR_ID);
-
-		/* 32bit none-prefetchable 8M bytes memory on bar0 */
-		writel(0x0, pp->dbi_base + PCI_BASE_ADDRESS_0);
-		writel(SZ_8M - 1, pp->dbi_base + (1 << 12)
-				+ PCI_BASE_ADDRESS_0);
-
-		/* None used bar1 */
-		writel(0x0, pp->dbi_base + PCI_BASE_ADDRESS_1);
-		writel(0, pp->dbi_base + (1 << 12) + PCI_BASE_ADDRESS_1);
-
-		/* 4K bytes IO on bar2 */
-		writel(0x1, pp->dbi_base + PCI_BASE_ADDRESS_2);
-		writel(SZ_4K - 1, pp->dbi_base + (1 << 12) +
-				PCI_BASE_ADDRESS_2);
-
-		/*
-		 * 32bit prefetchable 1M bytes memory on bar3
-		 * FIXME BAR MASK3 is not changable, the size
-		 * is fixed to 256 bytes.
-		 */
-		writel(0x8, pp->dbi_base + PCI_BASE_ADDRESS_3);
-		writel(SZ_1M - 1, pp->dbi_base + (1 << 12)
-				+ PCI_BASE_ADDRESS_3);
-
-		/*
-		 * 64bit prefetchable 1M bytes memory on bar4-5.
-		 * FIXME BAR4,5 are not enabled yet
-		 */
-		writel(0xc, pp->dbi_base + PCI_BASE_ADDRESS_4);
-		writel(SZ_1M - 1, pp->dbi_base + (1 << 12)
-				+ PCI_BASE_ADDRESS_4);
-		writel(0, pp->dbi_base + (1 << 12) + PCI_BASE_ADDRESS_5);
-}
-
-#ifdef CONFIG_PM_SLEEP
-/* PM_TURN_OFF */
-static void pci_imx_pm_turn_off(struct imx6_pcie *imx6_pcie)
-{
-	/* PM_TURN_OFF */
-	if (is_imx7d_pcie(imx6_pcie)) {
-		regmap_update_bits(imx6_pcie->reg_src, 0x2c,
-				BIT(11), BIT(11));
-		regmap_update_bits(imx6_pcie->reg_src, 0x2c,
-				BIT(11), 0);
-	} else if (is_imx6sx_pcie(imx6_pcie)) {
-		regmap_update_bits(imx6_pcie->iomuxc_gpr, IOMUXC_GPR12,
-				IMX6SX_GPR12_PCIE_PM_TURN_OFF,
-				IMX6SX_GPR12_PCIE_PM_TURN_OFF);
-		regmap_update_bits(imx6_pcie->iomuxc_gpr, IOMUXC_GPR12,
-				IMX6SX_GPR12_PCIE_PM_TURN_OFF, 0);
-	} else if (is_imx6qp_pcie(imx6_pcie)) {
-		regmap_update_bits(imx6_pcie->iomuxc_gpr, IOMUXC_GPR12,
-				IMX6Q_GPR12_PCIE_PM_TURN_OFF,
-				IMX6Q_GPR12_PCIE_PM_TURN_OFF);
-		regmap_update_bits(imx6_pcie->iomuxc_gpr, IOMUXC_GPR12,
-				IMX6Q_GPR12_PCIE_PM_TURN_OFF, 0);
-	} else {
-		pr_info("Info: don't support pm_turn_off yet.\n");
-		return;
-	}
-
-	udelay(1000);
-	if (gpio_is_valid(imx6_pcie->reset_gpio))
-		gpio_set_value_cansleep(imx6_pcie->reset_gpio, 0);
-}
-
-static int pci_imx_suspend_noirq(struct device *dev)
-{
-	struct imx6_pcie *imx6_pcie = dev_get_drvdata(dev);
-	struct pcie_port *pp = &imx6_pcie->pp;
-
-	if (IS_ENABLED(CONFIG_PCI_MSI))
-		dw_pcie_msi_cfg_store(pp);
-
-	pci_imx_pm_turn_off(imx6_pcie);
-
-	if (is_imx6sx_pcie(imx6_pcie) || is_imx7d_pcie(imx6_pcie)
-			|| is_imx6qp_pcie(imx6_pcie)) {
-		/* Disable clks */
-		clk_disable_unprepare(imx6_pcie->pcie);
-		clk_disable_unprepare(imx6_pcie->pcie_phy);
-		if (!imx6_pcie->ext_osc)
-			clk_disable_unprepare(imx6_pcie->pcie_bus);
-		if (is_imx6sx_pcie(imx6_pcie))
-			clk_disable_unprepare(imx6_pcie->pcie_inbound_axi);
-		else if (is_imx7d_pcie(imx6_pcie))
-			/* turn off external osc input */
-			regmap_update_bits(imx6_pcie->iomuxc_gpr, IOMUXC_GPR12,
-					BIT(5), BIT(5));
-		else if (is_imx6qp_pcie(imx6_pcie)) {
-			regmap_update_bits(imx6_pcie->iomuxc_gpr, IOMUXC_GPR1,
-					IMX6Q_GPR1_PCIE_REF_CLK_EN, 0);
-			regmap_update_bits(imx6_pcie->iomuxc_gpr, IOMUXC_GPR1,
-					IMX6Q_GPR1_PCIE_TEST_PD,
-					IMX6Q_GPR1_PCIE_TEST_PD);
-		}
-		release_bus_freq(BUS_FREQ_HIGH);
-
-		/* Power down PCIe PHY. */
-		if (imx6_pcie->pcie_phy_regulator != NULL)
-			regulator_disable(imx6_pcie->pcie_phy_regulator);
-		if (imx6_pcie->pcie_bus_regulator != NULL)
-			regulator_disable(imx6_pcie->pcie_bus_regulator);
-		if (gpio_is_valid(imx6_pcie->power_on_gpio))
-			gpio_set_value_cansleep(imx6_pcie->power_on_gpio, 0);
-	} else {
-		/*
-		 * L2 can exit by 'reset' or Inband beacon (from remote EP)
-		 * toggling phy_powerdown has same effect as 'inband beacon'
-		 * So, toggle bit18 of GPR1, used as a workaround of errata
-		 * "PCIe PCIe does not support L2 Power Down"
-		 */
-		regmap_update_bits(imx6_pcie->iomuxc_gpr, IOMUXC_GPR1,
-				IMX6Q_GPR1_PCIE_TEST_PD,
-				IMX6Q_GPR1_PCIE_TEST_PD);
-	}
-
-	return 0;
-}
-
-static int pci_imx_resume_noirq(struct device *dev)
-{
-	int ret = 0;
-	struct imx6_pcie *imx6_pcie = dev_get_drvdata(dev);
-	struct pcie_port *pp = &imx6_pcie->pp;
-
-	if (is_imx6sx_pcie(imx6_pcie) || is_imx7d_pcie(imx6_pcie)
-			|| is_imx6qp_pcie(imx6_pcie)) {
-		if (is_imx7d_pcie(imx6_pcie))
-			regmap_update_bits(imx6_pcie->reg_src, 0x2c, BIT(6), 0);
-		else
-			regmap_update_bits(imx6_pcie->iomuxc_gpr, IOMUXC_GPR12,
-					IMX6Q_GPR12_PCIE_CTL_2, 0);
-
-		imx6_pcie_assert_core_reset(pp);
-
-		imx6_pcie_init_phy(pp);
-
-		ret = imx6_pcie_deassert_core_reset(pp);
-		if (ret < 0)
-			return ret;
-
-		/*
-		 * controller maybe turn off, re-configure again
-		 */
-		dw_pcie_setup_rc(pp);
-
-		if (IS_ENABLED(CONFIG_PCI_MSI))
-			dw_pcie_msi_cfg_restore(pp);
-
-		if (is_imx7d_pcie(imx6_pcie)) {
-			/* wait for phy pll lock firstly. */
-			pci_imx_phy_pll_locked(imx6_pcie);
-			regmap_update_bits(imx6_pcie->reg_src, 0x2c,
-					BIT(6), BIT(6));
-		} else {
-			regmap_update_bits(imx6_pcie->iomuxc_gpr, IOMUXC_GPR12,
-					IMX6Q_GPR12_PCIE_CTL_2,
-					IMX6Q_GPR12_PCIE_CTL_2);
-		}
-
-		ret = imx6_pcie_start_link(pp);
-		if (ret < 0)
-			pr_info("pcie link is down after resume.\n");
-	} else {
-		/*
-		 * L2 can exit by 'reset' or Inband beacon (from remote EP)
-		 * toggling phy_powerdown has same effect as 'inband beacon'
-		 * So, toggle bit18 of GPR1, used as a workaround of errata
-		 * "PCIe PCIe does not support L2 Power Down"
-		 */
-		regmap_update_bits(imx6_pcie->iomuxc_gpr, IOMUXC_GPR1,
-				IMX6Q_GPR1_PCIE_TEST_PD, 0);
-	}
-
-	return 0;
-}
-
-static const struct dev_pm_ops pci_imx_pm_ops = {
-	.suspend_noirq = pci_imx_suspend_noirq,
-	.resume_noirq = pci_imx_resume_noirq,
-	.freeze_noirq = pci_imx_suspend_noirq,
-	.thaw_noirq = pci_imx_resume_noirq,
-	.poweroff_noirq = pci_imx_suspend_noirq,
-	.restore_noirq = pci_imx_resume_noirq,
-};
-#endif
-
-static int __init imx6_pcie_probe(struct platform_device *pdev)
-=======
->>>>>>> f2ed3bfc
 {
 	struct imx6_pcie *imx6_pcie = dev_get_drvdata(dev);
 	struct pcie_port *pp = &imx6_pcie->pp;
@@ -2002,18 +1200,6 @@
 	pp = &imx6_pcie->pp;
 	pp->dev = dev;
 
-<<<<<<< HEAD
-	if (IS_ENABLED(CONFIG_EP_MODE_IN_EP_RC_SYS)) {
-		/* add attributes for device */
-		ret = sysfs_create_group(&pdev->dev.kobj, &imx_pcie_attrgroup);
-		if (ret)
-			return -EINVAL;
-	}
-
-	/* Added for PCI abort handling */
-	hook_fault_code(16 + 6, imx6q_pcie_abort_handler, SIGBUS, 0,
-		"imprecise external abort");
-=======
 	imx6_pcie->variant =
 		(enum imx6_pcie_variants)of_device_get_match_data(dev);
 
@@ -2024,7 +1210,6 @@
 	} else {
 		imx6_pcie->phy_base = NULL;
 	}
->>>>>>> f2ed3bfc
 
 	dbi_base = platform_get_resource(pdev, IORESOURCE_MEM, 0);
 	pp->dbi_base = devm_ioremap_resource(dev, dbi_base);
@@ -2046,11 +1231,7 @@
 	}
 
 	/* Fetch GPIOs */
-<<<<<<< HEAD
-	imx6_pcie->dis_gpio = of_get_named_gpio(np, "disable-gpio", 0);
-=======
 	imx6_pcie->dis_gpio = of_get_named_gpio(node, "disable-gpio", 0);
->>>>>>> f2ed3bfc
 	if (gpio_is_valid(imx6_pcie->dis_gpio)) {
 		ret = devm_gpio_request_one(&pdev->dev, imx6_pcie->dis_gpio,
 					    GPIOF_OUT_INIT_HIGH, "PCIe DIS");
@@ -2060,40 +1241,25 @@
 		}
 	}
 
-<<<<<<< HEAD
-	imx6_pcie->power_on_gpio = of_get_named_gpio(np, "power-on-gpio", 0);
-	if (gpio_is_valid(imx6_pcie->power_on_gpio)) {
-		ret = devm_gpio_request_one(&pdev->dev,
-					imx6_pcie->power_on_gpio,
-					GPIOF_OUT_INIT_LOW,
-					"PCIe power enable");
-=======
 	imx6_pcie->power_on_gpio = of_get_named_gpio(node, "power-on-gpio", 0);
 	if (gpio_is_valid(imx6_pcie->power_on_gpio)) {
 		ret = devm_gpio_request_one(&pdev->dev,
 					    imx6_pcie->power_on_gpio,
 					    GPIOF_OUT_INIT_LOW,
 					    "PCIe power enable");
->>>>>>> f2ed3bfc
 		if (ret) {
 			dev_err(&pdev->dev, "unable to get power-on gpio\n");
 			return ret;
 		}
-<<<<<<< HEAD
-
-		if (!of_property_read_u32(np, "power-on-delay-ms",
+
+		if (!of_property_read_u32(node, "power-on-delay-ms",
 				&imx6_pcie->power_on_delay))
 			msleep(imx6_pcie->power_on_delay);
-	}
-
-	imx6_pcie->reset_gpio = of_get_named_gpio(np, "reset-gpio", 0);
-=======
 	}
 
 	imx6_pcie->reset_gpio = of_get_named_gpio(node, "reset-gpio", 0);
 	imx6_pcie->gpio_active_high = of_property_read_bool(node,
 						"reset-gpio-active-high");
->>>>>>> f2ed3bfc
 	if (gpio_is_valid(imx6_pcie->reset_gpio)) {
 		ret = devm_gpio_request_one(dev, imx6_pcie->reset_gpio,
 				imx6_pcie->gpio_active_high ?
@@ -2121,11 +1287,7 @@
 		return PTR_ERR(imx6_pcie->pcie_bus);
 	}
 
-<<<<<<< HEAD
-	if (of_property_read_u32(np, "ext_osc", &imx6_pcie->ext_osc) < 0)
-=======
 	if (of_property_read_u32(node, "ext_osc", &imx6_pcie->ext_osc) < 0)
->>>>>>> f2ed3bfc
 		imx6_pcie->ext_osc = 0;
 
 	if (imx6_pcie->ext_osc) {
@@ -2145,25 +1307,12 @@
 		}
 	}
 
-<<<<<<< HEAD
-	imx6_pcie->pcie = devm_clk_get(&pdev->dev, "pcie");
-=======
 	imx6_pcie->pcie = devm_clk_get(dev, "pcie");
->>>>>>> f2ed3bfc
 	if (IS_ERR(imx6_pcie->pcie)) {
 		dev_err(dev, "pcie clock source missing or invalid\n");
 		return PTR_ERR(imx6_pcie->pcie);
 	}
 
-<<<<<<< HEAD
-	imx6_pcie->pcie_bus_regulator = devm_regulator_get(pp->dev,
-			"pcie-bus");
-	if (IS_ERR(imx6_pcie->pcie_bus_regulator))
-		imx6_pcie->pcie_bus_regulator = NULL;
-
-	/* Grab GPR config register range */
-	if (is_imx7d_pcie(imx6_pcie)) {
-=======
 	if (imx6_pcie->variant == IMX6SX) {
 		imx6_pcie->pcie_inbound_axi = devm_clk_get(dev,
 							   "pcie_inbound_axi");
@@ -2186,7 +1335,6 @@
 
 	/* Grab GPR config register range */
 	if (imx6_pcie->variant == IMX7D) {
->>>>>>> f2ed3bfc
 		imx6_pcie->iomuxc_gpr =
 			 syscon_regmap_lookup_by_compatible
 			 ("fsl,imx7d-iomuxc-gpr");
@@ -2199,11 +1347,7 @@
 		}
 		imx6_pcie->pcie_phy_regulator = devm_regulator_get(pp->dev,
 				"pcie-phy");
-<<<<<<< HEAD
-	} else if (is_imx6sx_pcie(imx6_pcie)) {
-=======
 	} else if (imx6_pcie->variant == IMX6SX) {
->>>>>>> f2ed3bfc
 		imx6_pcie->pcie_inbound_axi = devm_clk_get(&pdev->dev,
 				"pcie_inbound_axi");
 		if (IS_ERR(imx6_pcie->pcie_inbound_axi)) {
@@ -2227,112 +1371,6 @@
 		return PTR_ERR(imx6_pcie->iomuxc_gpr);
 	}
 
-<<<<<<< HEAD
-	if (IS_ENABLED(CONFIG_EP_MODE_IN_EP_RC_SYS)) {
-		int i;
-		void *test_reg1, *test_reg2;
-		void __iomem *pcie_arb_base_addr;
-		struct timeval tv1s, tv1e, tv2s, tv2e;
-		u32 tv_count1, tv_count2;
-		struct device_node *np = pp->dev->of_node;
-		struct of_pci_range range;
-		struct of_pci_range_parser parser;
-		unsigned long restype;
-
-		if (of_pci_range_parser_init(&parser, np)) {
-			dev_err(pp->dev, "missing ranges property\n");
-			return -EINVAL;
-		}
-
-		/* Get the memory ranges from DT */
-		for_each_of_pci_range(&parser, &range) {
-			restype = range.flags & IORESOURCE_TYPE_BITS;
-			if (restype == IORESOURCE_MEM) {
-				of_pci_range_to_resource(&range,
-						np, &pp->mem);
-				pp->mem.name = "MEM";
-			}
-		}
-
-		pp->mem_base = pp->mem.start;
-
-		/* enable disp_mix power domain */
-		if (is_imx7d_pcie(imx6_pcie))
-			pm_runtime_get_sync(pp->dev);
-
-		imx6_pcie_assert_core_reset(pp);
-		imx6_pcie_init_phy(pp);
-		ret = imx6_pcie_deassert_core_reset(pp);
-		if (ret < 0) {
-			dev_err(&pdev->dev, "unable to init pcie ep.\n");
-			return ret;
-		}
-
-		/*
-		 * iMX6SX PCIe has the stand-alone power domain.
-		 * refer to the initialization for iMX6SX PCIe,
-		 * release the PCIe PHY reset here,
-		 * before LTSSM enable is set
-		 * .
-		 */
-		if (is_imx6sx_pcie(imx6_pcie))
-			regmap_update_bits(imx6_pcie->iomuxc_gpr, IOMUXC_GPR5,
-					BIT(19), 0 << 19);
-
-		/* assert LTSSM enable */
-		if (is_imx7d_pcie(imx6_pcie)) {
-			regmap_update_bits(imx6_pcie->reg_src, 0x2c,
-					BIT(6), BIT(6));
-		} else {
-			regmap_update_bits(imx6_pcie->iomuxc_gpr, IOMUXC_GPR12,
-					IMX6Q_GPR12_PCIE_CTL_2, 1 << 10);
-		}
-
-		dev_info(&pdev->dev, "PCIe EP: waiting for link up...\n");
-
-		platform_set_drvdata(pdev, imx6_pcie);
-		/* link is indicated by the bit4 of DB_R1 register */
-		do {
-			usleep_range(10, 20);
-		} while ((readl(pp->dbi_base + PCIE_PHY_DEBUG_R1) & 0x10) == 0);
-
-		imx6_pcie_setup_ep(pp);
-
-		imx_pcie_regions_setup(&pdev->dev);
-
-		/* self io test */
-		test_reg1 = devm_kzalloc(&pdev->dev,
-				test_region_size, GFP_KERNEL);
-		if (!test_reg1) {
-			pr_err("pcie ep: can't alloc the test reg1.\n");
-			ret = PTR_ERR(test_reg1);
-			return ret;
-		}
-
-		test_reg2 = devm_kzalloc(&pdev->dev,
-				test_region_size, GFP_KERNEL);
-		if (!test_reg2) {
-			pr_err("pcie ep: can't alloc the test reg2.\n");
-			ret = PTR_ERR(test_reg1);
-			return ret;
-		}
-
-		/*
-		 * FIXME when the ddr_test_region is mapped as cache-able,
-		 * system hang when read the ddr memory content back from rc
-		 * reserved ddr memory after write the ddr_test_region
-		 * content to rc.
-		 */
-		pcie_arb_base_addr = ioremap_nocache(pp->mem_base,
-					test_region_size);
-
-		if (!pcie_arb_base_addr) {
-			pr_err("error with ioremap in ep selftest\n");
-			ret = PTR_ERR(pcie_arb_base_addr);
-			return ret;
-		}
-
-=======
 	/* Grab PCIe PHY Tx Settings */
 	if (of_property_read_u32(node, "fsl,tx-deemph-gen1",
 				 &imx6_pcie->tx_deemph_gen1))
@@ -2474,7 +1512,6 @@
 			return ret;
 		}
 
->>>>>>> f2ed3bfc
 		for (i = 0; i < test_region_size; i = i + 4) {
 			writel(0xE6600D00 + i, test_reg1 + i);
 			writel(0xDEADBEAF, test_reg2 + i);
@@ -2521,11 +1558,7 @@
 			pr_info("pcie ep: Data transfer is failed.\n");
 		} /* end of self io test. */
 	} else {
-<<<<<<< HEAD
-		ret = imx6_add_pcie_port(pp, pdev);
-=======
 		ret = imx6_add_pcie_port(imx6_pcie, pdev);
->>>>>>> f2ed3bfc
 		if (ret < 0)
 			return ret;
 
@@ -2546,17 +1579,10 @@
 }
 
 static const struct of_device_id imx6_pcie_of_match[] = {
-<<<<<<< HEAD
-	{ .compatible = "fsl,imx6q-pcie", },
-	{ .compatible = "fsl,imx6sx-pcie", },
-	{ .compatible = "fsl,imx7d-pcie", },
-	{ .compatible = "fsl,imx6qp-pcie", },
-=======
 	{ .compatible = "fsl,imx6q-pcie",  .data = (void *)IMX6Q,  },
 	{ .compatible = "fsl,imx6sx-pcie", .data = (void *)IMX6SX, },
 	{ .compatible = "fsl,imx6qp-pcie", .data = (void *)IMX6QP, },
 	{ .compatible = "fsl,imx7d-pcie",  .data = (void *)IMX7D, },
->>>>>>> f2ed3bfc
 	{},
 };
 
@@ -2572,11 +1598,6 @@
 
 static int __init imx6_pcie_init(void)
 {
-<<<<<<< HEAD
-	return platform_driver_probe(&imx6_pcie_driver, imx6_pcie_probe);
-}
-late_initcall(imx6_pcie_init);
-=======
 	/*
 	 * Since probe() can be deferred we need to make sure that
 	 * hook_fault_code is not called after __init memory is freed
@@ -2586,7 +1607,6 @@
 	 */
 	hook_fault_code(16 + 6, imx6q_pcie_abort_handler, SIGBUS, 0,
 		"imprecise external abort");
->>>>>>> f2ed3bfc
 
 	return platform_driver_register(&imx6_pcie_driver);
 }
