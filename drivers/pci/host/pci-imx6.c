--- conflicted
+++ resolved
@@ -595,13 +595,8 @@
 
 static int imx6_pcie_link_up(struct pcie_port *pp)
 {
-<<<<<<< HEAD
-	u32 rc, ltssm, rx_valid;
-	int count = 500;
-=======
 	u32 rc, debug_r0, rx_valid;
 	int count = 5;
->>>>>>> 769b79eb
 
 	/*
 	 * Test if the PHY reports that the link is up and also that the LTSSM
@@ -632,14 +627,9 @@
 		 * Wait a little bit, then re-check if the link finished
 		 * the training.
 		 */
-<<<<<<< HEAD
-		udelay(10);
-	}
-
-=======
 		usleep_range(1000, 2000);
 	}
->>>>>>> 769b79eb
+
 	/*
 	 * From L0, initiate MAC entry to gen2 if EP/RC supports gen2.
 	 * Wait 2ms (LTSSM timeout is 24ms, PHY lock is ~5us in gen2).
