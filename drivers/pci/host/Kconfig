--- conflicted
+++ resolved
@@ -62,11 +62,7 @@
 
 config PCI_IMX6
 	bool "Freescale i.MX6 PCIe controller"
-<<<<<<< HEAD
-	depends on SOC_IMX6Q || SOC_IMX6SX || SOC_IMX7D
-=======
 	depends on SOC_IMX6Q || SOC_IMX6SX || SOC_IMX7D || ARCH_MXC_ARM64
->>>>>>> 423d9423
 	depends on PCI_MSI_IRQ_DOMAIN
 	select PCIEPORTBUS
 	select PCIE_DW
