menu "PCI host controller drivers"
	depends on PCI

config PCI_DRA7XX
	bool "TI DRA7xx PCIe controller"
	depends on OF && HAS_IOMEM && TI_PIPE3
	depends on PCI_MSI_IRQ_DOMAIN
	select PCIE_DW
	help
	 Enables support for the PCIe controller in the DRA7xx SoC.  There
	 are two instances of PCIe controller in DRA7xx.  This controller can
	 act both as EP and RC.  This reuses the Designware core.

config PCI_MVEBU
	bool "Marvell EBU PCIe controller"
	depends on ARCH_MVEBU || ARCH_DOVE
	depends on ARM
	depends on OF

config PCI_AARDVARK
	bool "Aardvark PCIe controller"
	depends on ARCH_MVEBU && ARM64
	depends on OF
	depends on PCI_MSI_IRQ_DOMAIN
	help
	 Add support for Aardvark 64bit PCIe Host Controller. This
	 controller is part of the South Bridge of the Marvel Armada
	 3700 SoC.

config PCIE_XILINX_NWL
	bool "NWL PCIe Core"
	depends on ARCH_ZYNQMP
	depends on PCI_MSI_IRQ_DOMAIN
	help
	 Say 'Y' here if you want kernel support for Xilinx
	 NWL PCIe controller. The controller can act as Root Port
	 or End Point. The current option selection will only
	 support root port enabling.

config PCIE_DW_PLAT
	bool "Platform bus based DesignWare PCIe Controller"
	depends on PCI_MSI_IRQ_DOMAIN
	select PCIE_DW
	---help---
	 This selects the DesignWare PCIe controller support. Select this if
	 you have a PCIe controller on Platform bus.

	 If you have a controller with this interface, say Y or M here.

	 If unsure, say N.

config PCIE_DW
	bool
	depends on PCI_MSI_IRQ_DOMAIN

config PCI_EXYNOS
	bool "Samsung Exynos PCIe controller"
	depends on SOC_EXYNOS5440
	depends on PCI_MSI_IRQ_DOMAIN
	select PCIEPORTBUS
	select PCIE_DW

config PCI_IMX6
	bool "Freescale i.MX6 PCIe controller"
	depends on SOC_IMX6Q || SOC_IMX6SX || SOC_IMX7D
<<<<<<< HEAD
=======
	depends on PCI_MSI_IRQ_DOMAIN
>>>>>>> f2ed3bfc
	select PCIEPORTBUS
	select PCIE_DW

config PCI_IMX6_COMPLIANCE_TEST
	bool "Enable pcie compliance tests on imx6"
	depends on PCI_IMX6
	default n
	help
	  Say Y here if you want do the compliance tests on imx6 pcie rc found
	  on FSL iMX SoCs. The pcie clks wouldn't be turned off, and the link
	  speed wouldn't be limited to gen1 when the Y is set here.

config EP_MODE_IN_EP_RC_SYS
	bool "PCI Express EP mode in the IMX6 RC/EP interconnection system"
	depends on PCI_IMX6

config RC_MODE_IN_EP_RC_SYS
	bool "PCI Express RC mode in the IMX6 RC/EP interconnection system"
	depends on PCI_IMX6 && EP_MODE_IN_EP_RC_SYS!=y

config PCI_IMX_EP_DRV
	bool "i.MX6 PCI Express EP skeleton driver"
	depends on RC_MODE_IN_EP_RC_SYS
	default y

config PCI_TEGRA
	bool "NVIDIA Tegra PCIe controller"
	depends on ARCH_TEGRA && !ARM64
	help
	  Say Y here if you want support for the PCIe host controller found
	  on NVIDIA Tegra SoCs.

config PCI_RCAR_GEN2
	bool "Renesas R-Car Gen2 Internal PCI controller"
	depends on ARM
	depends on ARCH_RENESAS || COMPILE_TEST
	help
	  Say Y here if you want internal PCI support on R-Car Gen2 SoC.
	  There are 3 internal PCI controllers available with a single
	  built-in EHCI/OHCI host controller present on each one.

config PCIE_RCAR
	bool "Renesas R-Car PCIe controller"
	depends on ARCH_RENESAS || (ARM && COMPILE_TEST)
	depends on PCI_MSI_IRQ_DOMAIN
	help
	  Say Y here if you want PCIe controller support on R-Car SoCs.

config PCI_HOST_COMMON
	bool
	select PCI_ECAM

config PCI_HOST_GENERIC
	bool "Generic PCI host controller"
	depends on (ARM || ARM64) && OF
	select PCI_HOST_COMMON
	select IRQ_DOMAIN
	help
	  Say Y here if you want to support a simple generic PCI host
	  controller, such as the one emulated by kvmtool.

config PCIE_SPEAR13XX
	bool "STMicroelectronics SPEAr PCIe controller"
	depends on ARCH_SPEAR13XX
	depends on PCI_MSI_IRQ_DOMAIN
	select PCIEPORTBUS
	select PCIE_DW
	help
	  Say Y here if you want PCIe support on SPEAr13XX SoCs.

config PCI_KEYSTONE
	bool "TI Keystone PCIe controller"
	depends on ARCH_KEYSTONE
	depends on PCI_MSI_IRQ_DOMAIN
	select PCIE_DW
	select PCIEPORTBUS
	help
	  Say Y here if you want to enable PCI controller support on Keystone
	  SoCs. The PCI controller on Keystone is based on Designware hardware
	  and therefore the driver re-uses the Designware core functions to
	  implement the driver.

config PCIE_XILINX
	bool "Xilinx AXI PCIe host bridge support"
	depends on ARCH_ZYNQ || MICROBLAZE
	help
	  Say 'Y' here if you want kernel to support the Xilinx AXI PCIe
	  Host Bridge driver.

config PCI_XGENE
	bool "X-Gene PCIe controller"
	depends on ARCH_XGENE
	depends on OF
	select PCIEPORTBUS
	help
	  Say Y here if you want internal PCI support on APM X-Gene SoC.
	  There are 5 internal PCIe ports available. Each port is GEN3 capable
	  and have varied lanes from x1 to x8.

config PCI_XGENE_MSI
	bool "X-Gene v1 PCIe MSI feature"
	depends on PCI_XGENE
	depends on PCI_MSI_IRQ_DOMAIN
	default y
	help
	  Say Y here if you want PCIe MSI support for the APM X-Gene v1 SoC.
	  This MSI driver supports 5 PCIe ports on the APM X-Gene v1 SoC.

config PCI_LAYERSCAPE
	bool "Freescale Layerscape PCIe controller"
	depends on OF && (ARM || ARCH_LAYERSCAPE)
	depends on PCI_MSI_IRQ_DOMAIN
	select PCIE_DW
	select MFD_SYSCON
	help
	  Say Y here if you want PCIe controller support on Layerscape SoCs.

config PCI_VERSATILE
	bool "ARM Versatile PB PCI controller"
	depends on ARCH_VERSATILE

config PCIE_IPROC
	tristate
	help
	  This enables the iProc PCIe core controller support for Broadcom's
	  iProc family of SoCs. An appropriate bus interface driver needs
	  to be enabled to select this.

config PCIE_IPROC_PLATFORM
	tristate "Broadcom iProc PCIe platform bus driver"
	depends on ARCH_BCM_IPROC || (ARM && COMPILE_TEST)
	depends on OF
	select PCIE_IPROC
	default ARCH_BCM_IPROC
	help
	  Say Y here if you want to use the Broadcom iProc PCIe controller
	  through the generic platform bus interface

config PCIE_IPROC_BCMA
	tristate "Broadcom iProc PCIe BCMA bus driver"
	depends on ARM && (ARCH_BCM_IPROC || COMPILE_TEST)
	select PCIE_IPROC
	select BCMA
	select PCI_DOMAINS
	default ARCH_BCM_5301X
	help
	  Say Y here if you want to use the Broadcom iProc PCIe controller
	  through the BCMA bus interface

config PCIE_IPROC_MSI
	bool "Broadcom iProc PCIe MSI support"
	depends on PCIE_IPROC_PLATFORM || PCIE_IPROC_BCMA
	depends on PCI_MSI_IRQ_DOMAIN
	default ARCH_BCM_IPROC
	help
	  Say Y here if you want to enable MSI support for Broadcom's iProc
	  PCIe controller

config PCIE_ALTERA
	bool "Altera PCIe controller"
	depends on ARM || NIOS2
	depends on OF_PCI
	select PCI_DOMAINS
	help
	  Say Y here if you want to enable PCIe controller support on Altera
	  FPGA.

config PCIE_ALTERA_MSI
	bool "Altera PCIe MSI feature"
	depends on PCIE_ALTERA
	depends on PCI_MSI_IRQ_DOMAIN
	help
	  Say Y here if you want PCIe MSI support for the Altera FPGA.
	  This MSI driver supports Altera MSI to GIC controller IP.

config PCI_HISI
	depends on OF && ARM64
	bool "HiSilicon Hip05 and Hip06 SoCs PCIe controllers"
	depends on PCI_MSI_IRQ_DOMAIN
	select PCIEPORTBUS
	select PCIE_DW
	help
	  Say Y here if you want PCIe controller support on HiSilicon
	  Hip05 and Hip06 SoCs

config PCIE_QCOM
	bool "Qualcomm PCIe controller"
	depends on ARCH_QCOM && OF
	depends on PCI_MSI_IRQ_DOMAIN
	select PCIE_DW
	select PCIEPORTBUS
	help
	  Say Y here to enable PCIe controller support on Qualcomm SoCs. The
	  PCIe controller uses the Designware core plus Qualcomm-specific
	  hardware wrappers.

config PCI_HOST_THUNDER_PEM
	bool "Cavium Thunder PCIe controller to off-chip devices"
	depends on OF && ARM64
	select PCI_HOST_COMMON
	help
	  Say Y here if you want PCIe support for CN88XX Cavium Thunder SoCs.

config PCI_HOST_THUNDER_ECAM
	bool "Cavium Thunder ECAM controller to on-chip devices on pass-1.x silicon"
	depends on OF && ARM64
	select PCI_HOST_COMMON
	help
	  Say Y here if you want ECAM support for CN88XX-Pass-1.x Cavium Thunder SoCs.

config PCIE_ARMADA_8K
	bool "Marvell Armada-8K PCIe controller"
	depends on ARCH_MVEBU
	depends on PCI_MSI_IRQ_DOMAIN
	select PCIE_DW
	select PCIEPORTBUS
	help
	  Say Y here if you want to enable PCIe controller support on
	  Armada-8K SoCs. The PCIe controller on Armada-8K is based on
	  Designware hardware and therefore the driver re-uses the
	  Designware core functions to implement the driver.

config PCIE_ARTPEC6
	bool "Axis ARTPEC-6 PCIe controller"
	depends on MACH_ARTPEC6
	depends on PCI_MSI_IRQ_DOMAIN
	select PCIE_DW
	select PCIEPORTBUS
	help
	  Say Y here to enable PCIe controller support on Axis ARTPEC-6
	  SoCs.  This PCIe controller uses the DesignWare core.

config PCIE_ROCKCHIP
	bool "Rockchip PCIe controller"
	depends on ARCH_ROCKCHIP
	depends on OF
	depends on PCI_MSI_IRQ_DOMAIN
	select MFD_SYSCON
	help
	  Say Y here if you want internal PCI support on Rockchip SoC.
	  There is 1 internal PCIe port available to support GEN2 with
	  4 slots.

config VMD
	depends on PCI_MSI && X86_64
	tristate "Intel Volume Management Device Driver"
	default N
	---help---
	  Adds support for the Intel Volume Management Device (VMD). VMD is a
	  secondary PCI host bridge that allows PCI Express root ports,
	  and devices attached to them, to be removed from the default
	  PCI domain and placed within the VMD domain. This provides
	  more bus resources than are otherwise possible with a
	  single domain. If you know your system provides one of these and
	  has devices attached to it, say Y; if you are not sure, say N.

	  To compile this driver as a module, choose M here: the
	  module will be called vmd.

endmenu<|MERGE_RESOLUTION|>--- conflicted
+++ resolved
@@ -63,10 +63,7 @@
 config PCI_IMX6
 	bool "Freescale i.MX6 PCIe controller"
 	depends on SOC_IMX6Q || SOC_IMX6SX || SOC_IMX7D
-<<<<<<< HEAD
-=======
-	depends on PCI_MSI_IRQ_DOMAIN
->>>>>>> f2ed3bfc
+	depends on PCI_MSI_IRQ_DOMAIN
 	select PCIEPORTBUS
 	select PCIE_DW
 
