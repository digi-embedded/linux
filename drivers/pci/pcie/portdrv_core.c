// SPDX-License-Identifier: GPL-2.0
/*
 * Purpose:	PCI Express Port Bus Driver's Core Functions
 *
 * Copyright (C) 2004 Intel
 * Copyright (C) Tom Long Nguyen (tom.l.nguyen@intel.com)
 */

#include <linux/module.h>
#include <linux/pci.h>
#include <linux/kernel.h>
#include <linux/errno.h>
#include <linux/pm.h>
#include <linux/pm_runtime.h>
#include <linux/string.h>
#include <linux/slab.h>
#include <linux/aer.h>

#include "../pci.h"
#include "portdrv.h"

struct portdrv_service_data {
	struct pcie_port_service_driver *drv;
	struct device *dev;
	u32 service;
};

/**
 * release_pcie_device - free PCI Express port service device structure
 * @dev: Port service device to release
 *
 * Invoked automatically when device is being removed in response to
 * device_unregister(dev).  Release all resources being claimed.
 */
static void release_pcie_device(struct device *dev)
{
	kfree(to_pcie_device(dev));
}

/**
 * pcibios_check_service_irqs - check irqs in the device tree
 * @dev: PCI Express port to handle
 * @irqs: Array of irqs to populate
 * @mask: Bitmask of port capabilities returned by get_port_device_capability()
 *
 * Return value: 0 means no service irqs in the device tree
 *
 */
int __weak pcibios_check_service_irqs(struct pci_dev *dev, int *irqs, int mask)
{
	return 0;
}

/*
 * Fill in *pme, *aer, *dpc with the relevant Interrupt Message Numbers if
 * services are enabled in "mask".  Return the number of MSI/MSI-X vectors
 * required to accommodate the largest Message Number.
 */
static int pcie_message_numbers(struct pci_dev *dev, int mask,
				u32 *pme, u32 *aer, u32 *dpc)
{
	u32 nvec = 0, pos;
	u16 reg16;

	/*
	 * The Interrupt Message Number indicates which vector is used, i.e.,
	 * the MSI-X table entry or the MSI offset between the base Message
	 * Data and the generated interrupt message.  See PCIe r3.1, sec
	 * 7.8.2, 7.10.10, 7.31.2.
	 */

	if (mask & (PCIE_PORT_SERVICE_PME | PCIE_PORT_SERVICE_HP |
		    PCIE_PORT_SERVICE_BWNOTIF)) {
		pcie_capability_read_word(dev, PCI_EXP_FLAGS, &reg16);
		*pme = (reg16 & PCI_EXP_FLAGS_IRQ) >> 9;
		nvec = *pme + 1;
	}

#ifdef CONFIG_PCIEAER
	if (mask & PCIE_PORT_SERVICE_AER) {
		u32 reg32;

		pos = dev->aer_cap;
		if (pos) {
			pci_read_config_dword(dev, pos + PCI_ERR_ROOT_STATUS,
					      &reg32);
			*aer = (reg32 & PCI_ERR_ROOT_AER_IRQ) >> 27;
			nvec = max(nvec, *aer + 1);
		}
	}
#endif

	if (mask & PCIE_PORT_SERVICE_DPC) {
		pos = pci_find_ext_capability(dev, PCI_EXT_CAP_ID_DPC);
		if (pos) {
			pci_read_config_word(dev, pos + PCI_EXP_DPC_CAP,
					     &reg16);
			*dpc = reg16 & PCI_EXP_DPC_IRQ;
			nvec = max(nvec, *dpc + 1);
		}
	}

	return nvec;
}

/**
 * pcie_port_enable_irq_vec - try to set up MSI-X or MSI as interrupt mode
 * for given port
 * @dev: PCI Express port to handle
 * @irqs: Array of interrupt vectors to populate
 * @mask: Bitmask of port capabilities returned by get_port_device_capability()
 *
 * Return value: 0 on success, error code on failure
 */
static int pcie_port_enable_irq_vec(struct pci_dev *dev, int *irqs, int mask)
{
	int nr_entries, nvec, pcie_irq;
	u32 pme = 0, aer = 0, dpc = 0;

	/* Allocate the maximum possible number of MSI/MSI-X vectors */
	nr_entries = pci_alloc_irq_vectors(dev, 1, PCIE_PORT_MAX_MSI_ENTRIES,
			PCI_IRQ_MSIX | PCI_IRQ_MSI);
	if (nr_entries < 0)
		return nr_entries;

	/* See how many and which Interrupt Message Numbers we actually use */
	nvec = pcie_message_numbers(dev, mask, &pme, &aer, &dpc);
	if (nvec > nr_entries) {
		pci_free_irq_vectors(dev);
		return -EIO;
	}

	/*
	 * If we allocated more than we need, free them and reallocate fewer.
	 *
	 * Reallocating may change the specific vectors we get, so
	 * pci_irq_vector() must be done *after* the reallocation.
	 *
	 * If we're using MSI, hardware is *allowed* to change the Interrupt
	 * Message Numbers when we free and reallocate the vectors, but we
	 * assume it won't because we allocate enough vectors for the
	 * biggest Message Number we found.
	 */
	if (nvec != nr_entries) {
		pci_free_irq_vectors(dev);

		nr_entries = pci_alloc_irq_vectors(dev, nvec, nvec,
				PCI_IRQ_MSIX | PCI_IRQ_MSI);
		if (nr_entries < 0)
			return nr_entries;
	}

	/* PME, hotplug and bandwidth notification share an MSI/MSI-X vector */
	if (mask & (PCIE_PORT_SERVICE_PME | PCIE_PORT_SERVICE_HP |
		    PCIE_PORT_SERVICE_BWNOTIF)) {
		pcie_irq = pci_irq_vector(dev, pme);
		irqs[PCIE_PORT_SERVICE_PME_SHIFT] = pcie_irq;
		irqs[PCIE_PORT_SERVICE_HP_SHIFT] = pcie_irq;
		irqs[PCIE_PORT_SERVICE_BWNOTIF_SHIFT] = pcie_irq;
	}

	if (mask & PCIE_PORT_SERVICE_AER)
		irqs[PCIE_PORT_SERVICE_AER_SHIFT] = pci_irq_vector(dev, aer);

	if (mask & PCIE_PORT_SERVICE_DPC)
		irqs[PCIE_PORT_SERVICE_DPC_SHIFT] = pci_irq_vector(dev, dpc);

	return 0;
}

/**
 * pcie_init_service_irqs - initialize irqs for PCI Express port services
 * @dev: PCI Express port to handle
 * @irqs: Array of irqs to populate
 * @mask: Bitmask of port capabilities returned by get_port_device_capability()
 *
 * Return value: Interrupt mode associated with the port
 */
static int pcie_init_service_irqs(struct pci_dev *dev, int *irqs, int mask)
{
	int ret, i;
	int irq = -1;
<<<<<<< HEAD
=======

	/* Check if some platforms owns independent irq pins for AER/PME etc.
	 * Some platforms may own independent AER/PME interrupts and set
	 * them in the device tree file.
	 */
	ret = pcibios_check_service_irqs(dev, irqs, mask);
	if (ret) {
		if (dev->irq)
			irq = dev->irq;
		for (i = 0; i < PCIE_PORT_DEVICE_MAXSERVICES; i++)
			if (irqs[i] == -1)
				irqs[i] = irq;
		return 0;
	}
>>>>>>> 29549c70

	for (i = 0; i < PCIE_PORT_DEVICE_MAXSERVICES; i++)
		irqs[i] = -1;

	/* Check if some platforms owns independent irq pins for AER/PME etc.
	 * Some platforms may own independent AER/PME interrupts and set
	 * them in the device tree file.
	 */
	ret = pcibios_check_service_irqs(dev, irqs, mask);
	if (ret) {
		if (dev->irq)
			irq = dev->irq;
		for (i = 0; i < PCIE_PORT_DEVICE_MAXSERVICES; i++)
			if (irqs[i] == -1)
				irqs[i] = irq;
		return 0;
	}

	/*
	 * If we support PME but can't use MSI/MSI-X for it, we have to
	 * fall back to INTx or other interrupts, e.g., a system shared
	 * interrupt.
	 */
	if ((mask & PCIE_PORT_SERVICE_PME) && pcie_pme_no_msi())
		goto legacy_irq;

	/* Try to use MSI-X or MSI if supported */
	if (pcie_port_enable_irq_vec(dev, irqs, mask) == 0)
		return 0;

legacy_irq:
	/* fall back to legacy IRQ */
	ret = pci_alloc_irq_vectors(dev, 1, 1, PCI_IRQ_LEGACY);
	if (ret < 0)
		return -ENODEV;

	for (i = 0; i < PCIE_PORT_DEVICE_MAXSERVICES; i++)
		irqs[i] = pci_irq_vector(dev, 0);

	return 0;
}

/**
 * get_port_device_capability - discover capabilities of a PCI Express port
 * @dev: PCI Express port to examine
 *
 * The capabilities are read from the port's PCI Express configuration registers
 * as described in PCI Express Base Specification 1.0a sections 7.8.2, 7.8.9 and
 * 7.9 - 7.11.
 *
 * Return value: Bitmask of discovered port capabilities
 */
static int get_port_device_capability(struct pci_dev *dev)
{
	struct pci_host_bridge *host = pci_find_host_bridge(dev->bus);
	int services = 0;

	if (dev->is_hotplug_bridge &&
	    (pcie_ports_native || host->native_pcie_hotplug)) {
		services |= PCIE_PORT_SERVICE_HP;

		/*
		 * Disable hot-plug interrupts in case they have been enabled
		 * by the BIOS and the hot-plug service driver is not loaded.
		 */
		pcie_capability_clear_word(dev, PCI_EXP_SLTCTL,
			  PCI_EXP_SLTCTL_CCIE | PCI_EXP_SLTCTL_HPIE);
	}

#ifdef CONFIG_PCIEAER
	if (dev->aer_cap && pci_aer_available() &&
	    (pcie_ports_native || host->native_aer))
		services |= PCIE_PORT_SERVICE_AER;
#endif

	/* Root Ports and Root Complex Event Collectors may generate PMEs */
	if ((pci_pcie_type(dev) == PCI_EXP_TYPE_ROOT_PORT ||
	     pci_pcie_type(dev) == PCI_EXP_TYPE_RC_EC) &&
	    (pcie_ports_native || host->native_pme)) {
		services |= PCIE_PORT_SERVICE_PME;

		/*
		 * Disable PME interrupt on this port in case it's been enabled
		 * by the BIOS (the PME service driver will enable it when
		 * necessary).
		 */
		pcie_pme_interrupt_enable(dev, false);
	}

	/*
	 * With dpc-native, allow Linux to use DPC even if it doesn't have
	 * permission to use AER.
	 */
	if (pci_find_ext_capability(dev, PCI_EXT_CAP_ID_DPC) &&
	    pci_aer_available() &&
	    (pcie_ports_dpc_native || (services & PCIE_PORT_SERVICE_AER)))
		services |= PCIE_PORT_SERVICE_DPC;

	if (pci_pcie_type(dev) == PCI_EXP_TYPE_DOWNSTREAM ||
	    pci_pcie_type(dev) == PCI_EXP_TYPE_ROOT_PORT) {
		u32 linkcap;

		pcie_capability_read_dword(dev, PCI_EXP_LNKCAP, &linkcap);
		if (linkcap & PCI_EXP_LNKCAP_LBNC)
			services |= PCIE_PORT_SERVICE_BWNOTIF;
	}

	return services;
}

/**
 * pcie_device_init - allocate and initialize PCI Express port service device
 * @pdev: PCI Express port to associate the service device with
 * @service: Type of service to associate with the service device
 * @irq: Interrupt vector to associate with the service device
 */
static int pcie_device_init(struct pci_dev *pdev, int service, int irq)
{
	int retval;
	struct pcie_device *pcie;
	struct device *device;

	pcie = kzalloc(sizeof(*pcie), GFP_KERNEL);
	if (!pcie)
		return -ENOMEM;
	pcie->port = pdev;
	pcie->irq = irq;
	pcie->service = service;

	/* Initialize generic device interface */
	device = &pcie->device;
	device->bus = &pcie_port_bus_type;
	device->release = release_pcie_device;	/* callback to free pcie dev */
	dev_set_name(device, "%s:pcie%03x",
		     pci_name(pdev),
		     get_descriptor_id(pci_pcie_type(pdev), service));
	device->parent = &pdev->dev;
	device_enable_async_suspend(device);

	retval = device_register(device);
	if (retval) {
		put_device(device);
		return retval;
	}

	pm_runtime_no_callbacks(device);

	return 0;
}

/**
 * pcie_port_device_register - register PCI Express port
 * @dev: PCI Express port to register
 *
 * Allocate the port extension structure and register services associated with
 * the port.
 */
int pcie_port_device_register(struct pci_dev *dev)
{
	int status, capabilities, i, nr_service;
	int irqs[PCIE_PORT_DEVICE_MAXSERVICES];

	/* Enable PCI Express port device */
	status = pci_enable_device(dev);
	if (status)
		return status;

	/* Get and check PCI Express port services */
	capabilities = get_port_device_capability(dev);
	if (!capabilities)
		return 0;

	pci_set_master(dev);
	/*
	 * Initialize service irqs. Don't use service devices that
	 * require interrupts if there is no way to generate them.
	 * However, some drivers may have a polling mode (e.g. pciehp_poll_mode)
	 * that can be used in the absence of irqs.  Allow them to determine
	 * if that is to be used.
	 */
	status = pcie_init_service_irqs(dev, irqs, capabilities);
	if (status) {
		capabilities &= PCIE_PORT_SERVICE_HP;
		if (!capabilities)
			goto error_disable;
	}

	/* Allocate child services if any */
	status = -ENODEV;
	nr_service = 0;
	for (i = 0; i < PCIE_PORT_DEVICE_MAXSERVICES; i++) {
		int service = 1 << i;
		if (!(capabilities & service))
			continue;
		if (!pcie_device_init(dev, service, irqs[i]))
			nr_service++;
	}
	if (!nr_service)
		goto error_cleanup_irqs;

	return 0;

error_cleanup_irqs:
	pci_free_irq_vectors(dev);
error_disable:
	pci_disable_device(dev);
	return status;
}

typedef int (*pcie_callback_t)(struct pcie_device *);

int pcie_port_device_iter(struct device *dev, void *data)
{
	struct pcie_port_service_driver *service_driver;
	size_t offset = *(size_t *)data;
	pcie_callback_t cb;

	if ((dev->bus == &pcie_port_bus_type) && dev->driver) {
		service_driver = to_service_driver(dev->driver);
		cb = *(pcie_callback_t *)((void *)service_driver + offset);
		if (cb)
			return cb(to_pcie_device(dev));
	}
	return 0;
}

#ifdef CONFIG_PM
/**
 * pcie_port_device_suspend - suspend port services associated with a PCIe port
 * @dev: PCI Express port to handle
 */
int pcie_port_device_suspend(struct device *dev)
{
	size_t off = offsetof(struct pcie_port_service_driver, suspend);
	return device_for_each_child(dev, &off, pcie_port_device_iter);
}

int pcie_port_device_resume_noirq(struct device *dev)
{
	size_t off = offsetof(struct pcie_port_service_driver, resume_noirq);
	return device_for_each_child(dev, &off, pcie_port_device_iter);
}

/**
 * pcie_port_device_resume - resume port services associated with a PCIe port
 * @dev: PCI Express port to handle
 */
int pcie_port_device_resume(struct device *dev)
{
	size_t off = offsetof(struct pcie_port_service_driver, resume);
	return device_for_each_child(dev, &off, pcie_port_device_iter);
}

/**
 * pcie_port_device_runtime_suspend - runtime suspend port services
 * @dev: PCI Express port to handle
 */
int pcie_port_device_runtime_suspend(struct device *dev)
{
	size_t off = offsetof(struct pcie_port_service_driver, runtime_suspend);
	return device_for_each_child(dev, &off, pcie_port_device_iter);
}

/**
 * pcie_port_device_runtime_resume - runtime resume port services
 * @dev: PCI Express port to handle
 */
int pcie_port_device_runtime_resume(struct device *dev)
{
	size_t off = offsetof(struct pcie_port_service_driver, runtime_resume);
	return device_for_each_child(dev, &off, pcie_port_device_iter);
}
#endif /* PM */

static int remove_iter(struct device *dev, void *data)
{
	if (dev->bus == &pcie_port_bus_type)
		device_unregister(dev);
	return 0;
}

static int find_service_iter(struct device *device, void *data)
{
	struct pcie_port_service_driver *service_driver;
	struct portdrv_service_data *pdrvs;
	u32 service;

	pdrvs = (struct portdrv_service_data *) data;
	service = pdrvs->service;

	if (device->bus == &pcie_port_bus_type && device->driver) {
		service_driver = to_service_driver(device->driver);
		if (service_driver->service == service) {
			pdrvs->drv = service_driver;
			pdrvs->dev = device;
			return 1;
		}
	}

	return 0;
}

/**
 * pcie_port_find_device - find the struct device
 * @dev: PCI Express port the service is associated with
 * @service: For the service to find
 *
 * Find the struct device associated with given service on a pci_dev
 */
struct device *pcie_port_find_device(struct pci_dev *dev,
				      u32 service)
{
	struct device *device;
	struct portdrv_service_data pdrvs;

	pdrvs.dev = NULL;
	pdrvs.service = service;
	device_for_each_child(&dev->dev, &pdrvs, find_service_iter);

	device = pdrvs.dev;
	return device;
}
EXPORT_SYMBOL_GPL(pcie_port_find_device);

/**
 * pcie_port_device_remove - unregister PCI Express port service devices
 * @dev: PCI Express port the service devices to unregister are associated with
 *
 * Remove PCI Express port service devices associated with given port and
 * disable MSI-X or MSI for the port.
 */
void pcie_port_device_remove(struct pci_dev *dev)
{
	device_for_each_child(&dev->dev, NULL, remove_iter);
	pci_free_irq_vectors(dev);
	pci_disable_device(dev);
}

/**
 * pcie_port_probe_service - probe driver for given PCI Express port service
 * @dev: PCI Express port service device to probe against
 *
 * If PCI Express port service driver is registered with
 * pcie_port_service_register(), this function will be called by the driver core
 * whenever match is found between the driver and a port service device.
 */
static int pcie_port_probe_service(struct device *dev)
{
	struct pcie_device *pciedev;
	struct pcie_port_service_driver *driver;
	int status;

	if (!dev || !dev->driver)
		return -ENODEV;

	driver = to_service_driver(dev->driver);
	if (!driver || !driver->probe)
		return -ENODEV;

	pciedev = to_pcie_device(dev);
	status = driver->probe(pciedev);
	if (status)
		return status;

	get_device(dev);
	return 0;
}

/**
 * pcie_port_remove_service - detach driver from given PCI Express port service
 * @dev: PCI Express port service device to handle
 *
 * If PCI Express port service driver is registered with
 * pcie_port_service_register(), this function will be called by the driver core
 * when device_unregister() is called for the port service device associated
 * with the driver.
 */
static int pcie_port_remove_service(struct device *dev)
{
	struct pcie_device *pciedev;
	struct pcie_port_service_driver *driver;

	if (!dev || !dev->driver)
		return 0;

	pciedev = to_pcie_device(dev);
	driver = to_service_driver(dev->driver);
	if (driver && driver->remove) {
		driver->remove(pciedev);
		put_device(dev);
	}
	return 0;
}

/**
 * pcie_port_shutdown_service - shut down given PCI Express port service
 * @dev: PCI Express port service device to handle
 *
 * If PCI Express port service driver is registered with
 * pcie_port_service_register(), this function will be called by the driver core
 * when device_shutdown() is called for the port service device associated
 * with the driver.
 */
static void pcie_port_shutdown_service(struct device *dev) {}

/**
 * pcie_port_service_register - register PCI Express port service driver
 * @new: PCI Express port service driver to register
 */
int pcie_port_service_register(struct pcie_port_service_driver *new)
{
	if (pcie_ports_disabled)
		return -ENODEV;

	new->driver.name = new->name;
	new->driver.bus = &pcie_port_bus_type;
	new->driver.probe = pcie_port_probe_service;
	new->driver.remove = pcie_port_remove_service;
	new->driver.shutdown = pcie_port_shutdown_service;

	return driver_register(&new->driver);
}
EXPORT_SYMBOL(pcie_port_service_register);

/**
 * pcie_port_service_unregister - unregister PCI Express port service driver
 * @drv: PCI Express port service driver to unregister
 */
void pcie_port_service_unregister(struct pcie_port_service_driver *drv)
{
	driver_unregister(&drv->driver);
}
EXPORT_SYMBOL(pcie_port_service_unregister);<|MERGE_RESOLUTION|>--- conflicted
+++ resolved
@@ -180,8 +180,6 @@
 {
 	int ret, i;
 	int irq = -1;
-<<<<<<< HEAD
-=======
 
 	/* Check if some platforms owns independent irq pins for AER/PME etc.
 	 * Some platforms may own independent AER/PME interrupts and set
@@ -196,24 +194,9 @@
 				irqs[i] = irq;
 		return 0;
 	}
->>>>>>> 29549c70
 
 	for (i = 0; i < PCIE_PORT_DEVICE_MAXSERVICES; i++)
 		irqs[i] = -1;
-
-	/* Check if some platforms owns independent irq pins for AER/PME etc.
-	 * Some platforms may own independent AER/PME interrupts and set
-	 * them in the device tree file.
-	 */
-	ret = pcibios_check_service_irqs(dev, irqs, mask);
-	if (ret) {
-		if (dev->irq)
-			irq = dev->irq;
-		for (i = 0; i < PCIE_PORT_DEVICE_MAXSERVICES; i++)
-			if (irqs[i] == -1)
-				irqs[i] = irq;
-		return 0;
-	}
 
 	/*
 	 * If we support PME but can't use MSI/MSI-X for it, we have to
