--- conflicted
+++ resolved
@@ -678,26 +678,6 @@
 	 */
 	if (features & VMD_FEAT_HAS_MEMBAR_SHADOW) {
 		membar2_offset = MB2_SHADOW_OFFSET + MB2_SHADOW_SIZE;
-<<<<<<< HEAD
-		ret = pci_read_config_dword(vmd->dev, PCI_REG_VMLOCK, &vmlock);
-		if (ret || vmlock == ~0)
-			return -ENODEV;
-
-		if (MB2_SHADOW_EN(vmlock)) {
-			void __iomem *membar2;
-
-			membar2 = pci_iomap(vmd->dev, VMD_MEMBAR2, 0);
-			if (!membar2)
-				return -ENOMEM;
-			offset[0] = vmd->dev->resource[VMD_MEMBAR1].start -
-					(readq(membar2 + MB2_SHADOW_OFFSET) &
-					 PCI_BASE_ADDRESS_MEM_MASK);
-			offset[1] = vmd->dev->resource[VMD_MEMBAR2].start -
-					(readq(membar2 + MB2_SHADOW_OFFSET + 8) &
-					 PCI_BASE_ADDRESS_MEM_MASK);
-			pci_iounmap(vmd->dev, membar2);
-		}
-=======
 		ret = vmd_get_phys_offsets(vmd, true, &offset[0], &offset[1]);
 		if (ret)
 			return ret;
@@ -705,7 +685,6 @@
 		ret = vmd_get_phys_offsets(vmd, false, &offset[0], &offset[1]);
 		if (ret)
 			return ret;
->>>>>>> c1084c27
 	}
 
 	/*
@@ -776,17 +755,6 @@
 
 	sd->node = pcibus_to_node(vmd->dev->bus);
 
-<<<<<<< HEAD
-	fn = irq_domain_alloc_named_id_fwnode("VMD-MSI", vmd->sysdata.domain);
-	if (!fn)
-		return -ENODEV;
-
-	vmd->irq_domain = pci_msi_create_irq_domain(fn, &vmd_msi_domain_info,
-						    x86_vector_domain);
-	if (!vmd->irq_domain) {
-		irq_domain_free_fwnode(fn);
-		return -ENODEV;
-=======
 	/*
 	 * Currently MSI remapping must be enabled in guest passthrough mode
 	 * due to some missing interrupt remapping plumbing. This is probably
@@ -812,7 +780,6 @@
 		irq_domain_update_bus_token(vmd->irq_domain, DOMAIN_BUS_VMD_MSI);
 	} else {
 		vmd_set_msi_remapping(vmd, false);
->>>>>>> c1084c27
 	}
 
 	pci_add_resource(&resources, &vmd->resources[0]);
@@ -823,12 +790,7 @@
 				       &vmd_ops, sd, &resources);
 	if (!vmd->bus) {
 		pci_free_resource_list(&resources);
-<<<<<<< HEAD
-		irq_domain_remove(vmd->irq_domain);
-		irq_domain_free_fwnode(fn);
-=======
 		vmd_remove_irq_domain(vmd);
->>>>>>> c1084c27
 		return -ENODEV;
 	}
 
@@ -910,19 +872,13 @@
 static void vmd_remove(struct pci_dev *dev)
 {
 	struct vmd_dev *vmd = pci_get_drvdata(dev);
-	struct fwnode_handle *fn = vmd->irq_domain->fwnode;
 
 	sysfs_remove_link(&vmd->dev->dev.kobj, "domain");
 	pci_stop_root_bus(vmd->bus);
 	pci_remove_root_bus(vmd->bus);
 	vmd_cleanup_srcu(vmd);
 	vmd_detach_resources(vmd);
-<<<<<<< HEAD
-	irq_domain_remove(vmd->irq_domain);
-	irq_domain_free_fwnode(fn);
-=======
 	vmd_remove_irq_domain(vmd);
->>>>>>> c1084c27
 }
 
 #ifdef CONFIG_PM_SLEEP
@@ -962,11 +918,6 @@
 		.driver_data = VMD_FEAT_HAS_MEMBAR_SHADOW_VSCAP,},
 	{PCI_DEVICE(PCI_VENDOR_ID_INTEL, PCI_DEVICE_ID_INTEL_VMD_28C0),
 		.driver_data = VMD_FEAT_HAS_MEMBAR_SHADOW |
-<<<<<<< HEAD
-				VMD_FEAT_HAS_BUS_RESTRICTIONS,},
-	{PCI_DEVICE(PCI_VENDOR_ID_INTEL, PCI_DEVICE_ID_INTEL_VMD_9A0B),
-		.driver_data = VMD_FEAT_HAS_BUS_RESTRICTIONS,},
-=======
 				VMD_FEAT_HAS_BUS_RESTRICTIONS |
 				VMD_FEAT_CAN_BYPASS_MSI_REMAP,},
 	{PCI_DEVICE(PCI_VENDOR_ID_INTEL, 0x467f),
@@ -981,7 +932,6 @@
 		.driver_data = VMD_FEAT_HAS_MEMBAR_SHADOW_VSCAP |
 				VMD_FEAT_HAS_BUS_RESTRICTIONS |
 				VMD_FEAT_OFFSET_FIRST_VECTOR,},
->>>>>>> c1084c27
 	{0,}
 };
 MODULE_DEVICE_TABLE(pci, vmd_ids);
