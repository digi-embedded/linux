--- conflicted
+++ resolved
@@ -539,8 +539,6 @@
 		(!(val & PCIE_PORT_DEBUG1_LINK_IN_TRAINING)));
 }
 EXPORT_SYMBOL_GPL(dw_pcie_link_up);
-<<<<<<< HEAD
-=======
 
 void dw_pcie_upconfig_setup(struct dw_pcie *pci)
 {
@@ -587,7 +585,6 @@
 	dw_pcie_writel_dbi(pci, offset + PCI_EXP_LNKCAP, cap | link_speed);
 
 }
->>>>>>> c1084c27
 
 static u8 dw_pcie_iatu_unroll_enabled(struct dw_pcie *pci)
 {
