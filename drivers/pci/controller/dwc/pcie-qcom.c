// SPDX-License-Identifier: GPL-2.0
/*
 * Qualcomm PCIe root complex driver
 *
 * Copyright (c) 2014-2015, The Linux Foundation. All rights reserved.
 * Copyright 2015 Linaro Limited.
 *
 * Author: Stanimir Varbanov <svarbanov@mm-sol.com>
 */

#include <linux/clk.h>
#include <linux/crc8.h>
#include <linux/debugfs.h>
#include <linux/delay.h>
#include <linux/gpio/consumer.h>
#include <linux/interconnect.h>
#include <linux/interrupt.h>
#include <linux/io.h>
#include <linux/iopoll.h>
#include <linux/kernel.h>
#include <linux/init.h>
#include <linux/of.h>
#include <linux/of_gpio.h>
#include <linux/pci.h>
#include <linux/pm_runtime.h>
#include <linux/platform_device.h>
#include <linux/phy/pcie.h>
#include <linux/phy/phy.h>
#include <linux/regulator/consumer.h>
#include <linux/reset.h>
#include <linux/slab.h>
#include <linux/types.h>

#include "../../pci.h"
#include "pcie-designware.h"

/* PARF registers */
#define PARF_SYS_CTRL				0x00
#define PARF_PM_CTRL				0x20
#define PARF_PCS_DEEMPH				0x34
#define PARF_PCS_SWING				0x38
#define PARF_PHY_CTRL				0x40
#define PARF_PHY_REFCLK				0x4c
#define PARF_CONFIG_BITS			0x50
#define PARF_DBI_BASE_ADDR			0x168
<<<<<<< HEAD
#define PARF_SLV_ADDR_SPACE_SIZE_2_3_3		0x16c /* Register offset specific to IP ver 2.3.3 */
=======
>>>>>>> ccf0a997
#define PARF_MHI_CLOCK_RESET_CTRL		0x174
#define PARF_AXI_MSTR_WR_ADDR_HALT		0x178
#define PARF_AXI_MSTR_WR_ADDR_HALT_V2		0x1a8
#define PARF_Q2A_FLUSH				0x1ac
#define PARF_LTSSM				0x1b0
#define PARF_SID_OFFSET				0x234
#define PARF_BDF_TRANSLATE_CFG			0x24c
#define PARF_SLV_ADDR_SPACE_SIZE		0x358
#define PARF_DEVICE_TYPE			0x1000
#define PARF_BDF_TO_SID_TABLE_N			0x2000

/* ELBI registers */
#define ELBI_SYS_CTRL				0x04

/* DBI registers */
#define AXI_MSTR_RESP_COMP_CTRL0		0x818
#define AXI_MSTR_RESP_COMP_CTRL1		0x81c

<<<<<<< HEAD
/* PARF_SYS_CTRL register fields */
=======
/* MHI registers */
#define PARF_DEBUG_CNT_PM_LINKST_IN_L2		0xc04
#define PARF_DEBUG_CNT_PM_LINKST_IN_L1		0xc0c
#define PARF_DEBUG_CNT_PM_LINKST_IN_L0S		0xc10
#define PARF_DEBUG_CNT_AUX_CLK_IN_L1SUB_L1	0xc84
#define PARF_DEBUG_CNT_AUX_CLK_IN_L1SUB_L2	0xc88

/* PARF_SYS_CTRL register fields */
#define MAC_PHY_POWERDOWN_IN_P2_D_MUX_EN	BIT(29)
>>>>>>> ccf0a997
#define MST_WAKEUP_EN				BIT(13)
#define SLV_WAKEUP_EN				BIT(12)
#define MSTR_ACLK_CGC_DIS			BIT(10)
#define SLV_ACLK_CGC_DIS			BIT(9)
#define CORE_CLK_CGC_DIS			BIT(6)
#define AUX_PWR_DET				BIT(4)
#define L23_CLK_RMV_DIS				BIT(2)
#define L1_CLK_RMV_DIS				BIT(1)

/* PARF_PM_CTRL register fields */
#define REQ_NOT_ENTR_L1				BIT(5)

/* PARF_PCS_DEEMPH register fields */
<<<<<<< HEAD
#define PCS_DEEMPH_TX_DEEMPH_GEN1(x)		((x) << 16)
#define PCS_DEEMPH_TX_DEEMPH_GEN2_3_5DB(x)	((x) << 8)
#define PCS_DEEMPH_TX_DEEMPH_GEN2_6DB(x)	((x) << 0)

/* PARF_PCS_SWING register fields */
#define PCS_SWING_TX_SWING_FULL(x)		((x) << 8)
#define PCS_SWING_TX_SWING_LOW(x)		((x) << 0)
=======
#define PCS_DEEMPH_TX_DEEMPH_GEN1(x)		FIELD_PREP(GENMASK(21, 16), x)
#define PCS_DEEMPH_TX_DEEMPH_GEN2_3_5DB(x)	FIELD_PREP(GENMASK(13, 8), x)
#define PCS_DEEMPH_TX_DEEMPH_GEN2_6DB(x)	FIELD_PREP(GENMASK(5, 0), x)

/* PARF_PCS_SWING register fields */
#define PCS_SWING_TX_SWING_FULL(x)		FIELD_PREP(GENMASK(14, 8), x)
#define PCS_SWING_TX_SWING_LOW(x)		FIELD_PREP(GENMASK(6, 0), x)
>>>>>>> ccf0a997

/* PARF_PHY_CTRL register fields */
#define PHY_CTRL_PHY_TX0_TERM_OFFSET_MASK	GENMASK(20, 16)
#define PHY_CTRL_PHY_TX0_TERM_OFFSET(x)		FIELD_PREP(PHY_CTRL_PHY_TX0_TERM_OFFSET_MASK, x)
#define PHY_TEST_PWR_DOWN			BIT(0)

/* PARF_PHY_REFCLK register fields */
#define PHY_REFCLK_SSP_EN			BIT(16)
#define PHY_REFCLK_USE_PAD			BIT(12)

/* PARF_CONFIG_BITS register fields */
<<<<<<< HEAD
#define PHY_RX0_EQ(x)				((x) << 24)
=======
#define PHY_RX0_EQ(x)				FIELD_PREP(GENMASK(26, 24), x)
>>>>>>> ccf0a997

/* PARF_SLV_ADDR_SPACE_SIZE register value */
#define SLV_ADDR_SPACE_SZ			0x10000000

/* PARF_MHI_CLOCK_RESET_CTRL register fields */
#define AHB_CLK_EN				BIT(0)
#define MSTR_AXI_CLK_EN				BIT(1)
#define BYPASS					BIT(4)

<<<<<<< HEAD
=======
/* PARF_AXI_MSTR_WR_ADDR_HALT register fields */
#define EN					BIT(31)

/* PARF_LTSSM register fields */
#define LTSSM_EN				BIT(8)

>>>>>>> ccf0a997
/* PARF_DEVICE_TYPE register fields */
#define DEVICE_TYPE_RC				0x4

/* ELBI_SYS_CTRL register fields */
#define ELBI_SYS_CTRL_LT_ENABLE			BIT(0)

/* AXI_MSTR_RESP_COMP_CTRL0 register fields */
#define CFG_REMOTE_RD_REQ_BRIDGE_SIZE_2K	0x4
#define CFG_REMOTE_RD_REQ_BRIDGE_SIZE_4K	0x5

/* AXI_MSTR_RESP_COMP_CTRL1 register fields */
#define CFG_BRIDGE_SB_INIT			BIT(0)

/* PCI_EXP_SLTCAP register fields */
#define PCIE_CAP_SLOT_POWER_LIMIT_VAL		FIELD_PREP(PCI_EXP_SLTCAP_SPLV, 250)
#define PCIE_CAP_SLOT_POWER_LIMIT_SCALE		FIELD_PREP(PCI_EXP_SLTCAP_SPLS, 1)
#define PCIE_CAP_SLOT_VAL			(PCI_EXP_SLTCAP_ABP | \
						PCI_EXP_SLTCAP_PCP | \
						PCI_EXP_SLTCAP_MRLSP | \
						PCI_EXP_SLTCAP_AIP | \
						PCI_EXP_SLTCAP_PIP | \
						PCI_EXP_SLTCAP_HPS | \
						PCI_EXP_SLTCAP_EIP | \
						PCIE_CAP_SLOT_POWER_LIMIT_VAL | \
						PCIE_CAP_SLOT_POWER_LIMIT_SCALE)

#define PERST_DELAY_US				1000

<<<<<<< HEAD
#define QCOM_PCIE_2_1_0_MAX_SUPPLY		3
#define QCOM_PCIE_2_1_0_MAX_CLOCKS		5

#define QCOM_PCIE_CRC8_POLYNOMIAL		(BIT(2) | BIT(1) | BIT(0))
=======
#define QCOM_PCIE_CRC8_POLYNOMIAL		(BIT(2) | BIT(1) | BIT(0))

#define QCOM_PCIE_1_0_0_MAX_CLOCKS		4
struct qcom_pcie_resources_1_0_0 {
	struct clk_bulk_data clks[QCOM_PCIE_1_0_0_MAX_CLOCKS];
	struct reset_control *core;
	struct regulator *vdda;
};
>>>>>>> ccf0a997

#define QCOM_PCIE_2_1_0_MAX_CLOCKS		5
#define QCOM_PCIE_2_1_0_MAX_RESETS		6
#define QCOM_PCIE_2_1_0_MAX_SUPPLY		3
struct qcom_pcie_resources_2_1_0 {
	struct clk_bulk_data clks[QCOM_PCIE_2_1_0_MAX_CLOCKS];
	struct reset_control_bulk_data resets[QCOM_PCIE_2_1_0_MAX_RESETS];
	int num_resets;
	struct regulator_bulk_data supplies[QCOM_PCIE_2_1_0_MAX_SUPPLY];
};

#define QCOM_PCIE_2_3_2_MAX_CLOCKS		4
#define QCOM_PCIE_2_3_2_MAX_SUPPLY		2
struct qcom_pcie_resources_2_3_2 {
	struct clk_bulk_data clks[QCOM_PCIE_2_3_2_MAX_CLOCKS];
	struct regulator_bulk_data supplies[QCOM_PCIE_2_3_2_MAX_SUPPLY];
};

#define QCOM_PCIE_2_3_3_MAX_CLOCKS		5
#define QCOM_PCIE_2_3_3_MAX_RESETS		7
struct qcom_pcie_resources_2_3_3 {
	struct clk_bulk_data clks[QCOM_PCIE_2_3_3_MAX_CLOCKS];
	struct reset_control_bulk_data rst[QCOM_PCIE_2_3_3_MAX_RESETS];
};

#define QCOM_PCIE_2_4_0_MAX_CLOCKS		4
#define QCOM_PCIE_2_4_0_MAX_RESETS		12
struct qcom_pcie_resources_2_4_0 {
	struct clk_bulk_data clks[QCOM_PCIE_2_4_0_MAX_CLOCKS];
	int num_clks;
	struct reset_control_bulk_data resets[QCOM_PCIE_2_4_0_MAX_RESETS];
	int num_resets;
};

#define QCOM_PCIE_2_7_0_MAX_CLOCKS		15
#define QCOM_PCIE_2_7_0_MAX_SUPPLIES		2
struct qcom_pcie_resources_2_7_0 {
	struct clk_bulk_data clks[QCOM_PCIE_2_7_0_MAX_CLOCKS];
	int num_clks;
	struct regulator_bulk_data supplies[QCOM_PCIE_2_7_0_MAX_SUPPLIES];
	struct reset_control *rst;
};

#define QCOM_PCIE_2_9_0_MAX_CLOCKS		5
struct qcom_pcie_resources_2_9_0 {
	struct clk_bulk_data clks[QCOM_PCIE_2_9_0_MAX_CLOCKS];
	struct reset_control *rst;
};

union qcom_pcie_resources {
	struct qcom_pcie_resources_1_0_0 v1_0_0;
	struct qcom_pcie_resources_2_1_0 v2_1_0;
	struct qcom_pcie_resources_2_3_2 v2_3_2;
	struct qcom_pcie_resources_2_3_3 v2_3_3;
	struct qcom_pcie_resources_2_4_0 v2_4_0;
	struct qcom_pcie_resources_2_7_0 v2_7_0;
	struct qcom_pcie_resources_2_9_0 v2_9_0;
};

struct qcom_pcie;

struct qcom_pcie_ops {
	int (*get_resources)(struct qcom_pcie *pcie);
	int (*init)(struct qcom_pcie *pcie);
	int (*post_init)(struct qcom_pcie *pcie);
	void (*deinit)(struct qcom_pcie *pcie);
	void (*ltssm_enable)(struct qcom_pcie *pcie);
	int (*config_sid)(struct qcom_pcie *pcie);
};

struct qcom_pcie_cfg {
	const struct qcom_pcie_ops *ops;
};

struct qcom_pcie {
	struct dw_pcie *pci;
	void __iomem *parf;			/* DT parf */
	void __iomem *elbi;			/* DT elbi */
	void __iomem *mhi;
	union qcom_pcie_resources res;
	struct phy *phy;
	struct gpio_desc *reset;
	struct icc_path *icc_mem;
	const struct qcom_pcie_cfg *cfg;
	struct dentry *debugfs;
	bool suspended;
};

#define to_qcom_pcie(x)		dev_get_drvdata((x)->dev)

static void qcom_ep_reset_assert(struct qcom_pcie *pcie)
{
	gpiod_set_value_cansleep(pcie->reset, 1);
	usleep_range(PERST_DELAY_US, PERST_DELAY_US + 500);
}

static void qcom_ep_reset_deassert(struct qcom_pcie *pcie)
{
	/* Ensure that PERST has been asserted for at least 100 ms */
	msleep(100);
	gpiod_set_value_cansleep(pcie->reset, 0);
	usleep_range(PERST_DELAY_US, PERST_DELAY_US + 500);
}

static int qcom_pcie_start_link(struct dw_pcie *pci)
{
	struct qcom_pcie *pcie = to_qcom_pcie(pci);

	/* Enable Link Training state machine */
	if (pcie->cfg->ops->ltssm_enable)
		pcie->cfg->ops->ltssm_enable(pcie);

	return 0;
}

static void qcom_pcie_clear_hpc(struct dw_pcie *pci)
{
	u16 offset = dw_pcie_find_capability(pci, PCI_CAP_ID_EXP);
	u32 val;

	dw_pcie_dbi_ro_wr_en(pci);

	val = readl(pci->dbi_base + offset + PCI_EXP_SLTCAP);
	val &= ~PCI_EXP_SLTCAP_HPC;
	writel(val, pci->dbi_base + offset + PCI_EXP_SLTCAP);

	dw_pcie_dbi_ro_wr_dis(pci);
}

static void qcom_pcie_2_1_0_ltssm_enable(struct qcom_pcie *pcie)
{
	u32 val;

	/* enable link training */
	val = readl(pcie->elbi + ELBI_SYS_CTRL);
	val |= ELBI_SYS_CTRL_LT_ENABLE;
	writel(val, pcie->elbi + ELBI_SYS_CTRL);
}

static int qcom_pcie_get_resources_2_1_0(struct qcom_pcie *pcie)
{
	struct qcom_pcie_resources_2_1_0 *res = &pcie->res.v2_1_0;
	struct dw_pcie *pci = pcie->pci;
	struct device *dev = pci->dev;
	bool is_apq = of_device_is_compatible(dev->of_node, "qcom,pcie-apq8064");
	int ret;

	res->supplies[0].supply = "vdda";
	res->supplies[1].supply = "vdda_phy";
	res->supplies[2].supply = "vdda_refclk";
	ret = devm_regulator_bulk_get(dev, ARRAY_SIZE(res->supplies),
				      res->supplies);
	if (ret)
		return ret;

	res->clks[0].id = "iface";
	res->clks[1].id = "core";
	res->clks[2].id = "phy";
	res->clks[3].id = "aux";
	res->clks[4].id = "ref";

	/* iface, core, phy are required */
	ret = devm_clk_bulk_get(dev, 3, res->clks);
	if (ret < 0)
		return ret;

	/* aux, ref are optional */
	ret = devm_clk_bulk_get_optional(dev, 2, res->clks + 3);
	if (ret < 0)
		return ret;

	res->resets[0].id = "pci";
	res->resets[1].id = "axi";
	res->resets[2].id = "ahb";
	res->resets[3].id = "por";
	res->resets[4].id = "phy";
	res->resets[5].id = "ext";

	/* ext is optional on APQ8016 */
	res->num_resets = is_apq ? 5 : 6;
	ret = devm_reset_control_bulk_get_exclusive(dev, res->num_resets, res->resets);
	if (ret < 0)
		return ret;

	return 0;
}

static void qcom_pcie_deinit_2_1_0(struct qcom_pcie *pcie)
{
	struct qcom_pcie_resources_2_1_0 *res = &pcie->res.v2_1_0;

	clk_bulk_disable_unprepare(ARRAY_SIZE(res->clks), res->clks);
	reset_control_bulk_assert(res->num_resets, res->resets);

	writel(1, pcie->parf + PARF_PHY_CTRL);

	regulator_bulk_disable(ARRAY_SIZE(res->supplies), res->supplies);
}

static int qcom_pcie_init_2_1_0(struct qcom_pcie *pcie)
{
	struct qcom_pcie_resources_2_1_0 *res = &pcie->res.v2_1_0;
	struct dw_pcie *pci = pcie->pci;
	struct device *dev = pci->dev;
	int ret;

	/* reset the PCIe interface as uboot can leave it undefined state */
	ret = reset_control_bulk_assert(res->num_resets, res->resets);
	if (ret < 0) {
		dev_err(dev, "cannot assert resets\n");
		return ret;
	}

	ret = regulator_bulk_enable(ARRAY_SIZE(res->supplies), res->supplies);
	if (ret < 0) {
		dev_err(dev, "cannot enable regulators\n");
		return ret;
	}

	ret = reset_control_bulk_deassert(res->num_resets, res->resets);
	if (ret < 0) {
		dev_err(dev, "cannot deassert resets\n");
		regulator_bulk_disable(ARRAY_SIZE(res->supplies), res->supplies);
		return ret;
	}

	return 0;
}

static int qcom_pcie_post_init_2_1_0(struct qcom_pcie *pcie)
{
	struct qcom_pcie_resources_2_1_0 *res = &pcie->res.v2_1_0;
	struct dw_pcie *pci = pcie->pci;
	struct device *dev = pci->dev;
	struct device_node *node = dev->of_node;
	u32 val;
	int ret;

	/* enable PCIe clocks and resets */
	val = readl(pcie->parf + PARF_PHY_CTRL);
<<<<<<< HEAD
	val &= ~BIT(0);
=======
	val &= ~PHY_TEST_PWR_DOWN;
>>>>>>> ccf0a997
	writel(val, pcie->parf + PARF_PHY_CTRL);

	ret = clk_bulk_prepare_enable(ARRAY_SIZE(res->clks), res->clks);
	if (ret)
		return ret;

	if (of_device_is_compatible(node, "qcom,pcie-ipq8064") ||
	    of_device_is_compatible(node, "qcom,pcie-ipq8064-v2")) {
		writel(PCS_DEEMPH_TX_DEEMPH_GEN1(24) |
			       PCS_DEEMPH_TX_DEEMPH_GEN2_3_5DB(24) |
			       PCS_DEEMPH_TX_DEEMPH_GEN2_6DB(34),
		       pcie->parf + PARF_PCS_DEEMPH);
		writel(PCS_SWING_TX_SWING_FULL(120) |
			       PCS_SWING_TX_SWING_LOW(120),
		       pcie->parf + PARF_PCS_SWING);
		writel(PHY_RX0_EQ(4), pcie->parf + PARF_CONFIG_BITS);
	}

	if (of_device_is_compatible(node, "qcom,pcie-ipq8064")) {
		/* set TX termination offset */
		val = readl(pcie->parf + PARF_PHY_CTRL);
		val &= ~PHY_CTRL_PHY_TX0_TERM_OFFSET_MASK;
		val |= PHY_CTRL_PHY_TX0_TERM_OFFSET(7);
		writel(val, pcie->parf + PARF_PHY_CTRL);
	}

	/* enable external reference clock */
	val = readl(pcie->parf + PARF_PHY_REFCLK);
	/* USE_PAD is required only for ipq806x */
	if (!of_device_is_compatible(node, "qcom,pcie-apq8064"))
		val &= ~PHY_REFCLK_USE_PAD;
	val |= PHY_REFCLK_SSP_EN;
	writel(val, pcie->parf + PARF_PHY_REFCLK);

	/* wait for clock acquisition */
	usleep_range(1000, 1500);

	/* Set the Max TLP size to 2K, instead of using default of 4K */
	writel(CFG_REMOTE_RD_REQ_BRIDGE_SIZE_2K,
	       pci->dbi_base + AXI_MSTR_RESP_COMP_CTRL0);
	writel(CFG_BRIDGE_SB_INIT,
	       pci->dbi_base + AXI_MSTR_RESP_COMP_CTRL1);
<<<<<<< HEAD
=======

	qcom_pcie_clear_hpc(pcie->pci);
>>>>>>> ccf0a997

	return 0;
}

static int qcom_pcie_get_resources_1_0_0(struct qcom_pcie *pcie)
{
	struct qcom_pcie_resources_1_0_0 *res = &pcie->res.v1_0_0;
	struct dw_pcie *pci = pcie->pci;
	struct device *dev = pci->dev;
	int ret;

	res->vdda = devm_regulator_get(dev, "vdda");
	if (IS_ERR(res->vdda))
		return PTR_ERR(res->vdda);

	res->clks[0].id = "iface";
	res->clks[1].id = "aux";
	res->clks[2].id = "master_bus";
	res->clks[3].id = "slave_bus";

	ret = devm_clk_bulk_get(dev, ARRAY_SIZE(res->clks), res->clks);
	if (ret < 0)
		return ret;

	res->core = devm_reset_control_get_exclusive(dev, "core");
	return PTR_ERR_OR_ZERO(res->core);
}

static void qcom_pcie_deinit_1_0_0(struct qcom_pcie *pcie)
{
	struct qcom_pcie_resources_1_0_0 *res = &pcie->res.v1_0_0;

	reset_control_assert(res->core);
	clk_bulk_disable_unprepare(ARRAY_SIZE(res->clks), res->clks);
	regulator_disable(res->vdda);
}

static int qcom_pcie_init_1_0_0(struct qcom_pcie *pcie)
{
	struct qcom_pcie_resources_1_0_0 *res = &pcie->res.v1_0_0;
	struct dw_pcie *pci = pcie->pci;
	struct device *dev = pci->dev;
	int ret;

	ret = reset_control_deassert(res->core);
	if (ret) {
		dev_err(dev, "cannot deassert core reset\n");
		return ret;
	}

	ret = clk_bulk_prepare_enable(ARRAY_SIZE(res->clks), res->clks);
	if (ret) {
		dev_err(dev, "cannot prepare/enable clocks\n");
		goto err_assert_reset;
	}

	ret = regulator_enable(res->vdda);
	if (ret) {
		dev_err(dev, "cannot enable vdda regulator\n");
		goto err_disable_clks;
	}

	return 0;

err_disable_clks:
	clk_bulk_disable_unprepare(ARRAY_SIZE(res->clks), res->clks);
err_assert_reset:
	reset_control_assert(res->core);

	return ret;
}

static int qcom_pcie_post_init_1_0_0(struct qcom_pcie *pcie)
{
	/* change DBI base address */
	writel(0, pcie->parf + PARF_DBI_BASE_ADDR);

	if (IS_ENABLED(CONFIG_PCI_MSI)) {
		u32 val = readl(pcie->parf + PARF_AXI_MSTR_WR_ADDR_HALT);

<<<<<<< HEAD
		val |= BIT(31);
=======
		val |= EN;
>>>>>>> ccf0a997
		writel(val, pcie->parf + PARF_AXI_MSTR_WR_ADDR_HALT);
	}

	qcom_pcie_clear_hpc(pcie->pci);

	return 0;
}

static void qcom_pcie_2_3_2_ltssm_enable(struct qcom_pcie *pcie)
{
	u32 val;

	/* enable link training */
	val = readl(pcie->parf + PARF_LTSSM);
<<<<<<< HEAD
	val |= BIT(8);
=======
	val |= LTSSM_EN;
>>>>>>> ccf0a997
	writel(val, pcie->parf + PARF_LTSSM);
}

static int qcom_pcie_get_resources_2_3_2(struct qcom_pcie *pcie)
{
	struct qcom_pcie_resources_2_3_2 *res = &pcie->res.v2_3_2;
	struct dw_pcie *pci = pcie->pci;
	struct device *dev = pci->dev;
	int ret;

	res->supplies[0].supply = "vdda";
	res->supplies[1].supply = "vddpe-3v3";
	ret = devm_regulator_bulk_get(dev, ARRAY_SIZE(res->supplies),
				      res->supplies);
	if (ret)
		return ret;

	res->clks[0].id = "aux";
	res->clks[1].id = "cfg";
	res->clks[2].id = "bus_master";
	res->clks[3].id = "bus_slave";

	ret = devm_clk_bulk_get(dev, ARRAY_SIZE(res->clks), res->clks);
	if (ret < 0)
		return ret;

	return 0;
}

static void qcom_pcie_deinit_2_3_2(struct qcom_pcie *pcie)
{
	struct qcom_pcie_resources_2_3_2 *res = &pcie->res.v2_3_2;

	clk_bulk_disable_unprepare(ARRAY_SIZE(res->clks), res->clks);
	regulator_bulk_disable(ARRAY_SIZE(res->supplies), res->supplies);
}

static int qcom_pcie_init_2_3_2(struct qcom_pcie *pcie)
{
	struct qcom_pcie_resources_2_3_2 *res = &pcie->res.v2_3_2;
	struct dw_pcie *pci = pcie->pci;
	struct device *dev = pci->dev;
	int ret;

	ret = regulator_bulk_enable(ARRAY_SIZE(res->supplies), res->supplies);
	if (ret < 0) {
		dev_err(dev, "cannot enable regulators\n");
		return ret;
	}

	ret = clk_bulk_prepare_enable(ARRAY_SIZE(res->clks), res->clks);
	if (ret) {
		dev_err(dev, "cannot prepare/enable clocks\n");
		regulator_bulk_disable(ARRAY_SIZE(res->supplies), res->supplies);
		return ret;
	}

	return 0;
}

static int qcom_pcie_post_init_2_3_2(struct qcom_pcie *pcie)
{
	u32 val;

	/* enable PCIe clocks and resets */
	val = readl(pcie->parf + PARF_PHY_CTRL);
<<<<<<< HEAD
	val &= ~BIT(0);
=======
	val &= ~PHY_TEST_PWR_DOWN;
>>>>>>> ccf0a997
	writel(val, pcie->parf + PARF_PHY_CTRL);

	/* change DBI base address */
	writel(0, pcie->parf + PARF_DBI_BASE_ADDR);

	/* MAC PHY_POWERDOWN MUX DISABLE  */
	val = readl(pcie->parf + PARF_SYS_CTRL);
<<<<<<< HEAD
	val &= ~BIT(29);
	writel(val, pcie->parf + PARF_SYS_CTRL);

	val = readl(pcie->parf + PARF_MHI_CLOCK_RESET_CTRL);
	val |= BIT(4);
	writel(val, pcie->parf + PARF_MHI_CLOCK_RESET_CTRL);

	val = readl(pcie->parf + PARF_AXI_MSTR_WR_ADDR_HALT_V2);
	val |= BIT(31);
	writel(val, pcie->parf + PARF_AXI_MSTR_WR_ADDR_HALT_V2);
=======
	val &= ~MAC_PHY_POWERDOWN_IN_P2_D_MUX_EN;
	writel(val, pcie->parf + PARF_SYS_CTRL);

	val = readl(pcie->parf + PARF_MHI_CLOCK_RESET_CTRL);
	val |= BYPASS;
	writel(val, pcie->parf + PARF_MHI_CLOCK_RESET_CTRL);

	val = readl(pcie->parf + PARF_AXI_MSTR_WR_ADDR_HALT_V2);
	val |= EN;
	writel(val, pcie->parf + PARF_AXI_MSTR_WR_ADDR_HALT_V2);

	qcom_pcie_clear_hpc(pcie->pci);
>>>>>>> ccf0a997

	return 0;
}

static int qcom_pcie_get_resources_2_4_0(struct qcom_pcie *pcie)
{
	struct qcom_pcie_resources_2_4_0 *res = &pcie->res.v2_4_0;
	struct dw_pcie *pci = pcie->pci;
	struct device *dev = pci->dev;
	bool is_ipq = of_device_is_compatible(dev->of_node, "qcom,pcie-ipq4019");
	int ret;

	res->clks[0].id = "aux";
	res->clks[1].id = "master_bus";
	res->clks[2].id = "slave_bus";
	res->clks[3].id = "iface";

	/* qcom,pcie-ipq4019 is defined without "iface" */
	res->num_clks = is_ipq ? 3 : 4;

	ret = devm_clk_bulk_get(dev, res->num_clks, res->clks);
	if (ret < 0)
		return ret;

	res->resets[0].id = "axi_m";
	res->resets[1].id = "axi_s";
	res->resets[2].id = "axi_m_sticky";
	res->resets[3].id = "pipe_sticky";
	res->resets[4].id = "pwr";
	res->resets[5].id = "ahb";
	res->resets[6].id = "pipe";
	res->resets[7].id = "axi_m_vmid";
	res->resets[8].id = "axi_s_xpu";
	res->resets[9].id = "parf";
	res->resets[10].id = "phy";
	res->resets[11].id = "phy_ahb";

	res->num_resets = is_ipq ? 12 : 6;

	ret = devm_reset_control_bulk_get_exclusive(dev, res->num_resets, res->resets);
	if (ret < 0)
		return ret;

	return 0;
}

static void qcom_pcie_deinit_2_4_0(struct qcom_pcie *pcie)
{
	struct qcom_pcie_resources_2_4_0 *res = &pcie->res.v2_4_0;

	reset_control_bulk_assert(res->num_resets, res->resets);
	clk_bulk_disable_unprepare(res->num_clks, res->clks);
}

static int qcom_pcie_init_2_4_0(struct qcom_pcie *pcie)
{
	struct qcom_pcie_resources_2_4_0 *res = &pcie->res.v2_4_0;
	struct dw_pcie *pci = pcie->pci;
	struct device *dev = pci->dev;
	int ret;

	ret = reset_control_bulk_assert(res->num_resets, res->resets);
	if (ret < 0) {
		dev_err(dev, "cannot assert resets\n");
		return ret;
	}

	usleep_range(10000, 12000);

	ret = reset_control_bulk_deassert(res->num_resets, res->resets);
	if (ret < 0) {
		dev_err(dev, "cannot deassert resets\n");
		return ret;
	}

	usleep_range(10000, 12000);

	ret = clk_bulk_prepare_enable(res->num_clks, res->clks);
	if (ret) {
		reset_control_bulk_assert(res->num_resets, res->resets);
		return ret;
	}

<<<<<<< HEAD
	ret = reset_control_deassert(res->phy_reset);
	if (ret) {
		dev_err(dev, "cannot deassert phy reset\n");
		goto err_rst_phy;
	}

	ret = reset_control_deassert(res->pipe_reset);
	if (ret) {
		dev_err(dev, "cannot deassert pipe reset\n");
		goto err_rst_pipe;
	}

	ret = reset_control_deassert(res->pipe_sticky_reset);
	if (ret) {
		dev_err(dev, "cannot deassert pipe sticky reset\n");
		goto err_rst_pipe_sticky;
	}

	usleep_range(10000, 12000);

	ret = reset_control_deassert(res->axi_m_reset);
	if (ret) {
		dev_err(dev, "cannot deassert axi master reset\n");
		goto err_rst_axi_m;
	}

	ret = reset_control_deassert(res->axi_m_sticky_reset);
	if (ret) {
		dev_err(dev, "cannot deassert axi master sticky reset\n");
		goto err_rst_axi_m_sticky;
	}

	ret = reset_control_deassert(res->axi_s_reset);
	if (ret) {
		dev_err(dev, "cannot deassert axi slave reset\n");
		goto err_rst_axi_s;
	}

	ret = reset_control_deassert(res->pwr_reset);
	if (ret) {
		dev_err(dev, "cannot deassert power reset\n");
		goto err_rst_pwr;
	}

	ret = reset_control_deassert(res->ahb_reset);
	if (ret) {
		dev_err(dev, "cannot deassert ahb reset\n");
		goto err_rst_ahb;
	}

	usleep_range(10000, 12000);

	ret = clk_bulk_prepare_enable(res->num_clks, res->clks);
	if (ret)
		goto err_clks;

	return 0;

err_clks:
	reset_control_assert(res->ahb_reset);
err_rst_ahb:
	reset_control_assert(res->pwr_reset);
err_rst_pwr:
	reset_control_assert(res->axi_s_reset);
err_rst_axi_s:
	reset_control_assert(res->axi_m_sticky_reset);
err_rst_axi_m_sticky:
	reset_control_assert(res->axi_m_reset);
err_rst_axi_m:
	reset_control_assert(res->pipe_sticky_reset);
err_rst_pipe_sticky:
	reset_control_assert(res->pipe_reset);
err_rst_pipe:
	reset_control_assert(res->phy_reset);
err_rst_phy:
	reset_control_assert(res->phy_ahb_reset);
	return ret;
}

static int qcom_pcie_post_init_2_4_0(struct qcom_pcie *pcie)
{
	u32 val;

	/* enable PCIe clocks and resets */
	val = readl(pcie->parf + PARF_PHY_CTRL);
	val &= ~BIT(0);
	writel(val, pcie->parf + PARF_PHY_CTRL);

	/* change DBI base address */
	writel(0, pcie->parf + PARF_DBI_BASE_ADDR);

	/* MAC PHY_POWERDOWN MUX DISABLE  */
	val = readl(pcie->parf + PARF_SYS_CTRL);
	val &= ~BIT(29);
	writel(val, pcie->parf + PARF_SYS_CTRL);

	val = readl(pcie->parf + PARF_MHI_CLOCK_RESET_CTRL);
	val |= BIT(4);
	writel(val, pcie->parf + PARF_MHI_CLOCK_RESET_CTRL);

	val = readl(pcie->parf + PARF_AXI_MSTR_WR_ADDR_HALT_V2);
	val |= BIT(31);
	writel(val, pcie->parf + PARF_AXI_MSTR_WR_ADDR_HALT_V2);

=======
>>>>>>> ccf0a997
	return 0;
}

static int qcom_pcie_get_resources_2_3_3(struct qcom_pcie *pcie)
{
	struct qcom_pcie_resources_2_3_3 *res = &pcie->res.v2_3_3;
	struct dw_pcie *pci = pcie->pci;
	struct device *dev = pci->dev;
	int ret;

	res->clks[0].id = "iface";
	res->clks[1].id = "axi_m";
	res->clks[2].id = "axi_s";
	res->clks[3].id = "ahb";
	res->clks[4].id = "aux";

	ret = devm_clk_bulk_get(dev, ARRAY_SIZE(res->clks), res->clks);
	if (ret < 0)
		return ret;

	res->rst[0].id = "axi_m";
	res->rst[1].id = "axi_s";
	res->rst[2].id = "pipe";
	res->rst[3].id = "axi_m_sticky";
	res->rst[4].id = "sticky";
	res->rst[5].id = "ahb";
	res->rst[6].id = "sleep";

	ret = devm_reset_control_bulk_get_exclusive(dev, ARRAY_SIZE(res->rst), res->rst);
	if (ret < 0)
		return ret;

	return 0;
}

static void qcom_pcie_deinit_2_3_3(struct qcom_pcie *pcie)
{
	struct qcom_pcie_resources_2_3_3 *res = &pcie->res.v2_3_3;

	clk_bulk_disable_unprepare(ARRAY_SIZE(res->clks), res->clks);
}

static int qcom_pcie_init_2_3_3(struct qcom_pcie *pcie)
{
	struct qcom_pcie_resources_2_3_3 *res = &pcie->res.v2_3_3;
	struct dw_pcie *pci = pcie->pci;
	struct device *dev = pci->dev;
	int ret;

	ret = reset_control_bulk_assert(ARRAY_SIZE(res->rst), res->rst);
	if (ret < 0) {
		dev_err(dev, "cannot assert resets\n");
		return ret;
	}

	usleep_range(2000, 2500);

	ret = reset_control_bulk_deassert(ARRAY_SIZE(res->rst), res->rst);
	if (ret < 0) {
		dev_err(dev, "cannot deassert resets\n");
		return ret;
	}

	/*
	 * Don't have a way to see if the reset has completed.
	 * Wait for some time.
	 */
	usleep_range(2000, 2500);

	ret = clk_bulk_prepare_enable(ARRAY_SIZE(res->clks), res->clks);
	if (ret) {
		dev_err(dev, "cannot prepare/enable clocks\n");
		goto err_assert_resets;
	}

	return 0;

err_assert_resets:
	/*
	 * Not checking for failure, will anyway return
	 * the original failure in 'ret'.
	 */
	reset_control_bulk_assert(ARRAY_SIZE(res->rst), res->rst);

	return ret;
}

static int qcom_pcie_post_init_2_3_3(struct qcom_pcie *pcie)
{
	struct dw_pcie *pci = pcie->pci;
	u16 offset = dw_pcie_find_capability(pci, PCI_CAP_ID_EXP);
	u32 val;

<<<<<<< HEAD
	writel(SLV_ADDR_SPACE_SZ,
		pcie->parf + PARF_SLV_ADDR_SPACE_SIZE_2_3_3);

	val = readl(pcie->parf + PARF_PHY_CTRL);
	val &= ~BIT(0);
=======
	writel(SLV_ADDR_SPACE_SZ, pcie->parf + PARF_SLV_ADDR_SPACE_SIZE);

	val = readl(pcie->parf + PARF_PHY_CTRL);
	val &= ~PHY_TEST_PWR_DOWN;
>>>>>>> ccf0a997
	writel(val, pcie->parf + PARF_PHY_CTRL);

	writel(0, pcie->parf + PARF_DBI_BASE_ADDR);

	writel(MST_WAKEUP_EN | SLV_WAKEUP_EN | MSTR_ACLK_CGC_DIS
		| SLV_ACLK_CGC_DIS | CORE_CLK_CGC_DIS |
		AUX_PWR_DET | L23_CLK_RMV_DIS | L1_CLK_RMV_DIS,
		pcie->parf + PARF_SYS_CTRL);
	writel(0, pcie->parf + PARF_Q2A_FLUSH);

	writel(PCI_COMMAND_MASTER, pci->dbi_base + PCI_COMMAND);

	dw_pcie_dbi_ro_wr_en(pci);

	writel(PCIE_CAP_SLOT_VAL, pci->dbi_base + offset + PCI_EXP_SLTCAP);

	val = readl(pci->dbi_base + offset + PCI_EXP_LNKCAP);
	val &= ~PCI_EXP_LNKCAP_ASPMS;
	writel(val, pci->dbi_base + offset + PCI_EXP_LNKCAP);

	writel(PCI_EXP_DEVCTL2_COMP_TMOUT_DIS, pci->dbi_base + offset +
		PCI_EXP_DEVCTL2);

	dw_pcie_dbi_ro_wr_dis(pci);

	return 0;
}

static int qcom_pcie_get_resources_2_7_0(struct qcom_pcie *pcie)
{
	struct qcom_pcie_resources_2_7_0 *res = &pcie->res.v2_7_0;
	struct dw_pcie *pci = pcie->pci;
	struct device *dev = pci->dev;
	unsigned int num_clks, num_opt_clks;
	unsigned int idx;
	int ret;

	res->rst = devm_reset_control_array_get_exclusive(dev);
	if (IS_ERR(res->rst))
		return PTR_ERR(res->rst);

	res->supplies[0].supply = "vdda";
	res->supplies[1].supply = "vddpe-3v3";
	ret = devm_regulator_bulk_get(dev, ARRAY_SIZE(res->supplies),
				      res->supplies);
	if (ret)
		return ret;

	idx = 0;
	res->clks[idx++].id = "aux";
	res->clks[idx++].id = "cfg";
	res->clks[idx++].id = "bus_master";
	res->clks[idx++].id = "bus_slave";
	res->clks[idx++].id = "slave_q2a";

	num_clks = idx;

	ret = devm_clk_bulk_get(dev, num_clks, res->clks);
	if (ret < 0)
		return ret;

	res->clks[idx++].id = "tbu";
	res->clks[idx++].id = "ddrss_sf_tbu";
	res->clks[idx++].id = "aggre0";
	res->clks[idx++].id = "aggre1";
	res->clks[idx++].id = "noc_aggr";
	res->clks[idx++].id = "noc_aggr_4";
	res->clks[idx++].id = "noc_aggr_south_sf";
	res->clks[idx++].id = "cnoc_qx";
	res->clks[idx++].id = "sleep";
	res->clks[idx++].id = "cnoc_sf_axi";

	num_opt_clks = idx - num_clks;
	res->num_clks = idx;

	ret = devm_clk_bulk_get_optional(dev, num_opt_clks, res->clks + num_clks);
	if (ret < 0)
		return ret;

	return 0;
}

static int qcom_pcie_init_2_7_0(struct qcom_pcie *pcie)
{
	struct qcom_pcie_resources_2_7_0 *res = &pcie->res.v2_7_0;
	struct dw_pcie *pci = pcie->pci;
	struct device *dev = pci->dev;
	u32 val;
	int ret;

	ret = regulator_bulk_enable(ARRAY_SIZE(res->supplies), res->supplies);
	if (ret < 0) {
		dev_err(dev, "cannot enable regulators\n");
		return ret;
	}

	ret = clk_bulk_prepare_enable(res->num_clks, res->clks);
	if (ret < 0)
		goto err_disable_regulators;

	ret = reset_control_assert(res->rst);
	if (ret) {
		dev_err(dev, "reset assert failed (%d)\n", ret);
		goto err_disable_clocks;
	}

	usleep_range(1000, 1500);

	ret = reset_control_deassert(res->rst);
	if (ret) {
		dev_err(dev, "reset deassert failed (%d)\n", ret);
		goto err_disable_clocks;
	}

	/* Wait for reset to complete, required on SM8450 */
	usleep_range(1000, 1500);

	/* configure PCIe to RC mode */
	writel(DEVICE_TYPE_RC, pcie->parf + PARF_DEVICE_TYPE);

	/* enable PCIe clocks and resets */
	val = readl(pcie->parf + PARF_PHY_CTRL);
<<<<<<< HEAD
	val &= ~BIT(0);
=======
	val &= ~PHY_TEST_PWR_DOWN;
>>>>>>> ccf0a997
	writel(val, pcie->parf + PARF_PHY_CTRL);

	/* change DBI base address */
	writel(0, pcie->parf + PARF_DBI_BASE_ADDR);

	/* MAC PHY_POWERDOWN MUX DISABLE  */
	val = readl(pcie->parf + PARF_SYS_CTRL);
<<<<<<< HEAD
	val &= ~BIT(29);
	writel(val, pcie->parf + PARF_SYS_CTRL);

	val = readl(pcie->parf + PARF_MHI_CLOCK_RESET_CTRL);
	val |= BIT(4);
=======
	val &= ~MAC_PHY_POWERDOWN_IN_P2_D_MUX_EN;
	writel(val, pcie->parf + PARF_SYS_CTRL);

	val = readl(pcie->parf + PARF_MHI_CLOCK_RESET_CTRL);
	val |= BYPASS;
>>>>>>> ccf0a997
	writel(val, pcie->parf + PARF_MHI_CLOCK_RESET_CTRL);

	/* Enable L1 and L1SS */
	val = readl(pcie->parf + PARF_PM_CTRL);
	val &= ~REQ_NOT_ENTR_L1;
	writel(val, pcie->parf + PARF_PM_CTRL);

	val = readl(pcie->parf + PARF_AXI_MSTR_WR_ADDR_HALT_V2);
<<<<<<< HEAD
	val |= BIT(31);
=======
	val |= EN;
>>>>>>> ccf0a997
	writel(val, pcie->parf + PARF_AXI_MSTR_WR_ADDR_HALT_V2);

	return 0;
err_disable_clocks:
	clk_bulk_disable_unprepare(res->num_clks, res->clks);
err_disable_regulators:
	regulator_bulk_disable(ARRAY_SIZE(res->supplies), res->supplies);

	return ret;
}

static int qcom_pcie_post_init_2_7_0(struct qcom_pcie *pcie)
{
	qcom_pcie_clear_hpc(pcie->pci);

	return 0;
}

static void qcom_pcie_deinit_2_7_0(struct qcom_pcie *pcie)
{
	struct qcom_pcie_resources_2_7_0 *res = &pcie->res.v2_7_0;

	clk_bulk_disable_unprepare(res->num_clks, res->clks);

	regulator_bulk_disable(ARRAY_SIZE(res->supplies), res->supplies);
}

static int qcom_pcie_config_sid_1_9_0(struct qcom_pcie *pcie)
{
	/* iommu map structure */
	struct {
		u32 bdf;
		u32 phandle;
		u32 smmu_sid;
		u32 smmu_sid_len;
	} *map;
	void __iomem *bdf_to_sid_base = pcie->parf + PARF_BDF_TO_SID_TABLE_N;
	struct device *dev = pcie->pci->dev;
	u8 qcom_pcie_crc8_table[CRC8_TABLE_SIZE];
	int i, nr_map, size = 0;
	u32 smmu_sid_base;

	of_get_property(dev->of_node, "iommu-map", &size);
	if (!size)
		return 0;

	map = kzalloc(size, GFP_KERNEL);
	if (!map)
		return -ENOMEM;

	of_property_read_u32_array(dev->of_node, "iommu-map", (u32 *)map,
				   size / sizeof(u32));

	nr_map = size / (sizeof(*map));

	crc8_populate_msb(qcom_pcie_crc8_table, QCOM_PCIE_CRC8_POLYNOMIAL);

	/* Registers need to be zero out first */
	memset_io(bdf_to_sid_base, 0, CRC8_TABLE_SIZE * sizeof(u32));

	/* Extract the SMMU SID base from the first entry of iommu-map */
	smmu_sid_base = map[0].smmu_sid;

	/* Look for an available entry to hold the mapping */
	for (i = 0; i < nr_map; i++) {
		__be16 bdf_be = cpu_to_be16(map[i].bdf);
		u32 val;
		u8 hash;

		hash = crc8(qcom_pcie_crc8_table, (u8 *)&bdf_be, sizeof(bdf_be), 0);

		val = readl(bdf_to_sid_base + hash * sizeof(u32));

		/* If the register is already populated, look for next available entry */
		while (val) {
			u8 current_hash = hash++;
			u8 next_mask = 0xff;

			/* If NEXT field is NULL then update it with next hash */
			if (!(val & next_mask)) {
				val |= (u32)hash;
				writel(val, bdf_to_sid_base + current_hash * sizeof(u32));
			}

			val = readl(bdf_to_sid_base + hash * sizeof(u32));
		}

		/* BDF [31:16] | SID [15:8] | NEXT [7:0] */
		val = map[i].bdf << 16 | (map[i].smmu_sid - smmu_sid_base) << 8 | 0;
		writel(val, bdf_to_sid_base + hash * sizeof(u32));
	}

	kfree(map);

	return 0;
}

static int qcom_pcie_get_resources_2_9_0(struct qcom_pcie *pcie)
{
	struct qcom_pcie_resources_2_9_0 *res = &pcie->res.v2_9_0;
	struct dw_pcie *pci = pcie->pci;
	struct device *dev = pci->dev;
	int ret;

	res->clks[0].id = "iface";
	res->clks[1].id = "axi_m";
	res->clks[2].id = "axi_s";
	res->clks[3].id = "axi_bridge";
	res->clks[4].id = "rchng";

	ret = devm_clk_bulk_get(dev, ARRAY_SIZE(res->clks), res->clks);
	if (ret < 0)
		return ret;

	res->rst = devm_reset_control_array_get_exclusive(dev);
	if (IS_ERR(res->rst))
		return PTR_ERR(res->rst);

	return 0;
}

static void qcom_pcie_deinit_2_9_0(struct qcom_pcie *pcie)
{
	struct qcom_pcie_resources_2_9_0 *res = &pcie->res.v2_9_0;

	clk_bulk_disable_unprepare(ARRAY_SIZE(res->clks), res->clks);
}

static int qcom_pcie_init_2_9_0(struct qcom_pcie *pcie)
{
	struct qcom_pcie_resources_2_9_0 *res = &pcie->res.v2_9_0;
	struct device *dev = pcie->pci->dev;
	int ret;

	ret = reset_control_assert(res->rst);
	if (ret) {
		dev_err(dev, "reset assert failed (%d)\n", ret);
		return ret;
	}

	/*
	 * Delay periods before and after reset deassert are working values
	 * from downstream Codeaurora kernel
	 */
	usleep_range(2000, 2500);

	ret = reset_control_deassert(res->rst);
	if (ret) {
		dev_err(dev, "reset deassert failed (%d)\n", ret);
		return ret;
	}

	usleep_range(2000, 2500);

	return clk_bulk_prepare_enable(ARRAY_SIZE(res->clks), res->clks);
}

static int qcom_pcie_post_init_2_9_0(struct qcom_pcie *pcie)
{
	struct dw_pcie *pci = pcie->pci;
	u16 offset = dw_pcie_find_capability(pci, PCI_CAP_ID_EXP);
	u32 val;
	int i;

	writel(SLV_ADDR_SPACE_SZ,
		pcie->parf + PARF_SLV_ADDR_SPACE_SIZE);

	val = readl(pcie->parf + PARF_PHY_CTRL);
<<<<<<< HEAD
	val &= ~BIT(0);
=======
	val &= ~PHY_TEST_PWR_DOWN;
>>>>>>> ccf0a997
	writel(val, pcie->parf + PARF_PHY_CTRL);

	writel(0, pcie->parf + PARF_DBI_BASE_ADDR);

	writel(DEVICE_TYPE_RC, pcie->parf + PARF_DEVICE_TYPE);
	writel(BYPASS | MSTR_AXI_CLK_EN | AHB_CLK_EN,
		pcie->parf + PARF_MHI_CLOCK_RESET_CTRL);
	writel(GEN3_RELATED_OFF_RXEQ_RGRDLESS_RXTS |
		GEN3_RELATED_OFF_GEN3_ZRXDC_NONCOMPL,
		pci->dbi_base + GEN3_RELATED_OFF);

	writel(MST_WAKEUP_EN | SLV_WAKEUP_EN | MSTR_ACLK_CGC_DIS |
		SLV_ACLK_CGC_DIS | CORE_CLK_CGC_DIS |
		AUX_PWR_DET | L23_CLK_RMV_DIS | L1_CLK_RMV_DIS,
		pcie->parf + PARF_SYS_CTRL);

	writel(0, pcie->parf + PARF_Q2A_FLUSH);

	dw_pcie_dbi_ro_wr_en(pci);

	writel(PCIE_CAP_SLOT_VAL, pci->dbi_base + offset + PCI_EXP_SLTCAP);

	val = readl(pci->dbi_base + offset + PCI_EXP_LNKCAP);
	val &= ~PCI_EXP_LNKCAP_ASPMS;
	writel(val, pci->dbi_base + offset + PCI_EXP_LNKCAP);

	writel(PCI_EXP_DEVCTL2_COMP_TMOUT_DIS, pci->dbi_base + offset +
			PCI_EXP_DEVCTL2);

	dw_pcie_dbi_ro_wr_dis(pci);

	for (i = 0; i < 256; i++)
		writel(0, pcie->parf + PARF_BDF_TO_SID_TABLE_N + (4 * i));

	return 0;
}

static int qcom_pcie_link_up(struct dw_pcie *pci)
{
	u16 offset = dw_pcie_find_capability(pci, PCI_CAP_ID_EXP);
	u16 val = readw(pci->dbi_base + offset + PCI_EXP_LNKSTA);

	return !!(val & PCI_EXP_LNKSTA_DLLLA);
}

<<<<<<< HEAD
static int qcom_pcie_config_sid_sm8250(struct qcom_pcie *pcie)
{
	/* iommu map structure */
	struct {
		u32 bdf;
		u32 phandle;
		u32 smmu_sid;
		u32 smmu_sid_len;
	} *map;
	void __iomem *bdf_to_sid_base = pcie->parf + PARF_BDF_TO_SID_TABLE_N;
	struct device *dev = pcie->pci->dev;
	u8 qcom_pcie_crc8_table[CRC8_TABLE_SIZE];
	int i, nr_map, size = 0;
	u32 smmu_sid_base;

	of_get_property(dev->of_node, "iommu-map", &size);
	if (!size)
		return 0;

	map = kzalloc(size, GFP_KERNEL);
	if (!map)
		return -ENOMEM;

	of_property_read_u32_array(dev->of_node,
		"iommu-map", (u32 *)map, size / sizeof(u32));

	nr_map = size / (sizeof(*map));

	crc8_populate_msb(qcom_pcie_crc8_table, QCOM_PCIE_CRC8_POLYNOMIAL);

	/* Registers need to be zero out first */
	memset_io(bdf_to_sid_base, 0, CRC8_TABLE_SIZE * sizeof(u32));

	/* Extract the SMMU SID base from the first entry of iommu-map */
	smmu_sid_base = map[0].smmu_sid;

	/* Look for an available entry to hold the mapping */
	for (i = 0; i < nr_map; i++) {
		__be16 bdf_be = cpu_to_be16(map[i].bdf);
		u32 val;
		u8 hash;

		hash = crc8(qcom_pcie_crc8_table, (u8 *)&bdf_be, sizeof(bdf_be),
			0);

		val = readl(bdf_to_sid_base + hash * sizeof(u32));

		/* If the register is already populated, look for next available entry */
		while (val) {
			u8 current_hash = hash++;
			u8 next_mask = 0xff;

			/* If NEXT field is NULL then update it with next hash */
			if (!(val & next_mask)) {
				val |= (u32)hash;
				writel(val, bdf_to_sid_base + current_hash * sizeof(u32));
			}

			val = readl(bdf_to_sid_base + hash * sizeof(u32));
		}

		/* BDF [31:16] | SID [15:8] | NEXT [7:0] */
		val = map[i].bdf << 16 | (map[i].smmu_sid - smmu_sid_base) << 8 | 0;
		writel(val, bdf_to_sid_base + hash * sizeof(u32));
	}

	kfree(map);

	return 0;
}

=======
>>>>>>> ccf0a997
static int qcom_pcie_host_init(struct dw_pcie_rp *pp)
{
	struct dw_pcie *pci = to_dw_pcie_from_pp(pp);
	struct qcom_pcie *pcie = to_qcom_pcie(pci);
	int ret;

	qcom_ep_reset_assert(pcie);

	ret = pcie->cfg->ops->init(pcie);
	if (ret)
		return ret;

	ret = phy_set_mode_ext(pcie->phy, PHY_MODE_PCIE, PHY_MODE_PCIE_RC);
	if (ret)
		goto err_deinit;

	ret = phy_power_on(pcie->phy);
	if (ret)
		goto err_deinit;

	if (pcie->cfg->ops->post_init) {
		ret = pcie->cfg->ops->post_init(pcie);
		if (ret)
			goto err_disable_phy;
	}

	qcom_ep_reset_deassert(pcie);

	if (pcie->cfg->ops->config_sid) {
		ret = pcie->cfg->ops->config_sid(pcie);
		if (ret)
			goto err_assert_reset;
	}

	return 0;

err_assert_reset:
	qcom_ep_reset_assert(pcie);
err_disable_phy:
	phy_power_off(pcie->phy);
err_deinit:
	pcie->cfg->ops->deinit(pcie);

	return ret;
}

static void qcom_pcie_host_deinit(struct dw_pcie_rp *pp)
{
	struct dw_pcie *pci = to_dw_pcie_from_pp(pp);
	struct qcom_pcie *pcie = to_qcom_pcie(pci);

	qcom_ep_reset_assert(pcie);
	phy_power_off(pcie->phy);
	pcie->cfg->ops->deinit(pcie);
}

static const struct dw_pcie_host_ops qcom_pcie_dw_ops = {
	.host_init	= qcom_pcie_host_init,
	.host_deinit	= qcom_pcie_host_deinit,
};

/* Qcom IP rev.: 2.1.0	Synopsys IP rev.: 4.01a */
static const struct qcom_pcie_ops ops_2_1_0 = {
	.get_resources = qcom_pcie_get_resources_2_1_0,
	.init = qcom_pcie_init_2_1_0,
	.post_init = qcom_pcie_post_init_2_1_0,
	.deinit = qcom_pcie_deinit_2_1_0,
	.ltssm_enable = qcom_pcie_2_1_0_ltssm_enable,
};

/* Qcom IP rev.: 1.0.0	Synopsys IP rev.: 4.11a */
static const struct qcom_pcie_ops ops_1_0_0 = {
	.get_resources = qcom_pcie_get_resources_1_0_0,
	.init = qcom_pcie_init_1_0_0,
	.post_init = qcom_pcie_post_init_1_0_0,
	.deinit = qcom_pcie_deinit_1_0_0,
	.ltssm_enable = qcom_pcie_2_1_0_ltssm_enable,
};

/* Qcom IP rev.: 2.3.2	Synopsys IP rev.: 4.21a */
static const struct qcom_pcie_ops ops_2_3_2 = {
	.get_resources = qcom_pcie_get_resources_2_3_2,
	.init = qcom_pcie_init_2_3_2,
	.post_init = qcom_pcie_post_init_2_3_2,
	.deinit = qcom_pcie_deinit_2_3_2,
	.ltssm_enable = qcom_pcie_2_3_2_ltssm_enable,
};

/* Qcom IP rev.: 2.4.0	Synopsys IP rev.: 4.20a */
static const struct qcom_pcie_ops ops_2_4_0 = {
	.get_resources = qcom_pcie_get_resources_2_4_0,
	.init = qcom_pcie_init_2_4_0,
	.post_init = qcom_pcie_post_init_2_3_2,
	.deinit = qcom_pcie_deinit_2_4_0,
	.ltssm_enable = qcom_pcie_2_3_2_ltssm_enable,
};

/* Qcom IP rev.: 2.3.3	Synopsys IP rev.: 4.30a */
static const struct qcom_pcie_ops ops_2_3_3 = {
	.get_resources = qcom_pcie_get_resources_2_3_3,
	.init = qcom_pcie_init_2_3_3,
	.post_init = qcom_pcie_post_init_2_3_3,
	.deinit = qcom_pcie_deinit_2_3_3,
	.ltssm_enable = qcom_pcie_2_3_2_ltssm_enable,
};

/* Qcom IP rev.: 2.7.0	Synopsys IP rev.: 4.30a */
static const struct qcom_pcie_ops ops_2_7_0 = {
	.get_resources = qcom_pcie_get_resources_2_7_0,
	.init = qcom_pcie_init_2_7_0,
	.post_init = qcom_pcie_post_init_2_7_0,
	.deinit = qcom_pcie_deinit_2_7_0,
	.ltssm_enable = qcom_pcie_2_3_2_ltssm_enable,
};

/* Qcom IP rev.: 1.9.0 */
static const struct qcom_pcie_ops ops_1_9_0 = {
	.get_resources = qcom_pcie_get_resources_2_7_0,
	.init = qcom_pcie_init_2_7_0,
	.post_init = qcom_pcie_post_init_2_7_0,
	.deinit = qcom_pcie_deinit_2_7_0,
	.ltssm_enable = qcom_pcie_2_3_2_ltssm_enable,
	.config_sid = qcom_pcie_config_sid_1_9_0,
};

/* Qcom IP rev.: 2.9.0  Synopsys IP rev.: 5.00a */
static const struct qcom_pcie_ops ops_2_9_0 = {
	.get_resources = qcom_pcie_get_resources_2_9_0,
	.init = qcom_pcie_init_2_9_0,
	.post_init = qcom_pcie_post_init_2_9_0,
	.deinit = qcom_pcie_deinit_2_9_0,
	.ltssm_enable = qcom_pcie_2_3_2_ltssm_enable,
};

static const struct qcom_pcie_cfg cfg_1_0_0 = {
	.ops = &ops_1_0_0,
};

static const struct qcom_pcie_cfg cfg_1_9_0 = {
	.ops = &ops_1_9_0,
};

static const struct qcom_pcie_cfg cfg_2_1_0 = {
	.ops = &ops_2_1_0,
};

static const struct qcom_pcie_cfg cfg_2_3_2 = {
	.ops = &ops_2_3_2,
};

static const struct qcom_pcie_cfg cfg_2_3_3 = {
	.ops = &ops_2_3_3,
};

static const struct qcom_pcie_cfg cfg_2_4_0 = {
	.ops = &ops_2_4_0,
};

static const struct qcom_pcie_cfg cfg_2_7_0 = {
	.ops = &ops_2_7_0,
};

static const struct qcom_pcie_cfg cfg_2_9_0 = {
	.ops = &ops_2_9_0,
};

static const struct dw_pcie_ops dw_pcie_ops = {
	.link_up = qcom_pcie_link_up,
	.start_link = qcom_pcie_start_link,
};

static int qcom_pcie_icc_init(struct qcom_pcie *pcie)
{
	struct dw_pcie *pci = pcie->pci;
	int ret;

	pcie->icc_mem = devm_of_icc_get(pci->dev, "pcie-mem");
	if (IS_ERR(pcie->icc_mem))
		return PTR_ERR(pcie->icc_mem);

	/*
	 * Some Qualcomm platforms require interconnect bandwidth constraints
	 * to be set before enabling interconnect clocks.
	 *
	 * Set an initial peak bandwidth corresponding to single-lane Gen 1
	 * for the pcie-mem path.
	 */
	ret = icc_set_bw(pcie->icc_mem, 0, MBps_to_icc(250));
	if (ret) {
		dev_err(pci->dev, "failed to set interconnect bandwidth: %d\n",
			ret);
		return ret;
	}

	return 0;
}

static void qcom_pcie_icc_update(struct qcom_pcie *pcie)
{
	struct dw_pcie *pci = pcie->pci;
	u32 offset, status, bw;
	int speed, width;
	int ret;

	if (!pcie->icc_mem)
		return;

	offset = dw_pcie_find_capability(pci, PCI_CAP_ID_EXP);
	status = readw(pci->dbi_base + offset + PCI_EXP_LNKSTA);

	/* Only update constraints if link is up. */
	if (!(status & PCI_EXP_LNKSTA_DLLLA))
		return;

	speed = FIELD_GET(PCI_EXP_LNKSTA_CLS, status);
	width = FIELD_GET(PCI_EXP_LNKSTA_NLW, status);

	switch (speed) {
	case 1:
		bw = MBps_to_icc(250);
		break;
	case 2:
		bw = MBps_to_icc(500);
		break;
	default:
		WARN_ON_ONCE(1);
		fallthrough;
	case 3:
		bw = MBps_to_icc(985);
		break;
	}

	ret = icc_set_bw(pcie->icc_mem, 0, width * bw);
	if (ret) {
		dev_err(pci->dev, "failed to set interconnect bandwidth: %d\n",
			ret);
	}
}

static int qcom_pcie_link_transition_count(struct seq_file *s, void *data)
{
	struct qcom_pcie *pcie = (struct qcom_pcie *)dev_get_drvdata(s->private);

	seq_printf(s, "L0s transition count: %u\n",
		   readl_relaxed(pcie->mhi + PARF_DEBUG_CNT_PM_LINKST_IN_L0S));

	seq_printf(s, "L1 transition count: %u\n",
		   readl_relaxed(pcie->mhi + PARF_DEBUG_CNT_PM_LINKST_IN_L1));

	seq_printf(s, "L1.1 transition count: %u\n",
		   readl_relaxed(pcie->mhi + PARF_DEBUG_CNT_AUX_CLK_IN_L1SUB_L1));

	seq_printf(s, "L1.2 transition count: %u\n",
		   readl_relaxed(pcie->mhi + PARF_DEBUG_CNT_AUX_CLK_IN_L1SUB_L2));

	seq_printf(s, "L2 transition count: %u\n",
		   readl_relaxed(pcie->mhi + PARF_DEBUG_CNT_PM_LINKST_IN_L2));

	return 0;
}

static void qcom_pcie_init_debugfs(struct qcom_pcie *pcie)
{
	struct dw_pcie *pci = pcie->pci;
	struct device *dev = pci->dev;
	char *name;

	name = devm_kasprintf(dev, GFP_KERNEL, "%pOFP", dev->of_node);
	if (!name)
		return;

	pcie->debugfs = debugfs_create_dir(name, NULL);
	debugfs_create_devm_seqfile(dev, "link_transition_count", pcie->debugfs,
				    qcom_pcie_link_transition_count);
}

static int qcom_pcie_probe(struct platform_device *pdev)
{
	const struct qcom_pcie_cfg *pcie_cfg;
	struct device *dev = &pdev->dev;
	struct qcom_pcie *pcie;
	struct dw_pcie_rp *pp;
	struct resource *res;
	struct dw_pcie *pci;
	int ret;

	pcie_cfg = of_device_get_match_data(dev);
	if (!pcie_cfg || !pcie_cfg->ops) {
		dev_err(dev, "Invalid platform data\n");
		return -EINVAL;
	}

	pcie = devm_kzalloc(dev, sizeof(*pcie), GFP_KERNEL);
	if (!pcie)
		return -ENOMEM;

	pci = devm_kzalloc(dev, sizeof(*pci), GFP_KERNEL);
	if (!pci)
		return -ENOMEM;

	pm_runtime_enable(dev);
	ret = pm_runtime_get_sync(dev);
	if (ret < 0)
		goto err_pm_runtime_put;

	pci->dev = dev;
	pci->ops = &dw_pcie_ops;
	pp = &pci->pp;

	pcie->pci = pci;

	pcie->cfg = pcie_cfg;

	pcie->reset = devm_gpiod_get_optional(dev, "perst", GPIOD_OUT_HIGH);
	if (IS_ERR(pcie->reset)) {
		ret = PTR_ERR(pcie->reset);
		goto err_pm_runtime_put;
	}

	pcie->parf = devm_platform_ioremap_resource_byname(pdev, "parf");
	if (IS_ERR(pcie->parf)) {
		ret = PTR_ERR(pcie->parf);
		goto err_pm_runtime_put;
	}

	pcie->elbi = devm_platform_ioremap_resource_byname(pdev, "elbi");
	if (IS_ERR(pcie->elbi)) {
		ret = PTR_ERR(pcie->elbi);
		goto err_pm_runtime_put;
	}

	/* MHI region is optional */
	res = platform_get_resource_byname(pdev, IORESOURCE_MEM, "mhi");
	if (res) {
		pcie->mhi = devm_ioremap_resource(dev, res);
		if (IS_ERR(pcie->mhi)) {
			ret = PTR_ERR(pcie->mhi);
			goto err_pm_runtime_put;
		}
	}

	pcie->phy = devm_phy_optional_get(dev, "pciephy");
	if (IS_ERR(pcie->phy)) {
		ret = PTR_ERR(pcie->phy);
		goto err_pm_runtime_put;
	}

	ret = qcom_pcie_icc_init(pcie);
	if (ret)
		goto err_pm_runtime_put;

	ret = pcie->cfg->ops->get_resources(pcie);
	if (ret)
		goto err_pm_runtime_put;

	pp->ops = &qcom_pcie_dw_ops;

	ret = phy_init(pcie->phy);
	if (ret)
		goto err_pm_runtime_put;

	platform_set_drvdata(pdev, pcie);

	ret = dw_pcie_host_init(pp);
	if (ret) {
		dev_err(dev, "cannot initialize host\n");
		goto err_phy_exit;
	}

	qcom_pcie_icc_update(pcie);

	if (pcie->mhi)
		qcom_pcie_init_debugfs(pcie);

	return 0;

err_phy_exit:
	phy_exit(pcie->phy);
err_pm_runtime_put:
	pm_runtime_put(dev);
	pm_runtime_disable(dev);

	return ret;
}

static int qcom_pcie_suspend_noirq(struct device *dev)
{
	struct qcom_pcie *pcie = dev_get_drvdata(dev);
	int ret;

	/*
	 * Set minimum bandwidth required to keep data path functional during
	 * suspend.
	 */
	ret = icc_set_bw(pcie->icc_mem, 0, kBps_to_icc(1));
	if (ret) {
		dev_err(dev, "Failed to set interconnect bandwidth: %d\n", ret);
		return ret;
	}

	/*
	 * Turn OFF the resources only for controllers without active PCIe
	 * devices. For controllers with active devices, the resources are kept
	 * ON and the link is expected to be in L0/L1 (sub)states.
	 *
	 * Turning OFF the resources for controllers with active PCIe devices
	 * will trigger access violation during the end of the suspend cycle,
	 * as kernel tries to access the PCIe devices config space for masking
	 * MSIs.
	 *
	 * Also, it is not desirable to put the link into L2/L3 state as that
	 * implies VDD supply will be removed and the devices may go into
	 * powerdown state. This will affect the lifetime of the storage devices
	 * like NVMe.
	 */
	if (!dw_pcie_link_up(pcie->pci)) {
		qcom_pcie_host_deinit(&pcie->pci->pp);
		pcie->suspended = true;
	}

	return 0;
}

static int qcom_pcie_resume_noirq(struct device *dev)
{
	struct qcom_pcie *pcie = dev_get_drvdata(dev);
	int ret;

	if (pcie->suspended) {
		ret = qcom_pcie_host_init(&pcie->pci->pp);
		if (ret)
			return ret;

		pcie->suspended = false;
	}

	qcom_pcie_icc_update(pcie);

	return 0;
}

static const struct of_device_id qcom_pcie_match[] = {
	{ .compatible = "qcom,pcie-apq8064", .data = &cfg_2_1_0 },
	{ .compatible = "qcom,pcie-apq8084", .data = &cfg_1_0_0 },
	{ .compatible = "qcom,pcie-ipq4019", .data = &cfg_2_4_0 },
	{ .compatible = "qcom,pcie-ipq6018", .data = &cfg_2_9_0 },
	{ .compatible = "qcom,pcie-ipq8064", .data = &cfg_2_1_0 },
	{ .compatible = "qcom,pcie-ipq8064-v2", .data = &cfg_2_1_0 },
	{ .compatible = "qcom,pcie-ipq8074", .data = &cfg_2_3_3 },
	{ .compatible = "qcom,pcie-ipq8074-gen3", .data = &cfg_2_9_0 },
	{ .compatible = "qcom,pcie-msm8996", .data = &cfg_2_3_2 },
	{ .compatible = "qcom,pcie-qcs404", .data = &cfg_2_4_0 },
	{ .compatible = "qcom,pcie-sa8540p", .data = &cfg_1_9_0 },
	{ .compatible = "qcom,pcie-sa8775p", .data = &cfg_1_9_0},
	{ .compatible = "qcom,pcie-sc7280", .data = &cfg_1_9_0 },
	{ .compatible = "qcom,pcie-sc8180x", .data = &cfg_1_9_0 },
	{ .compatible = "qcom,pcie-sc8280xp", .data = &cfg_1_9_0 },
	{ .compatible = "qcom,pcie-sdm845", .data = &cfg_2_7_0 },
	{ .compatible = "qcom,pcie-sdx55", .data = &cfg_1_9_0 },
	{ .compatible = "qcom,pcie-sm8150", .data = &cfg_1_9_0 },
	{ .compatible = "qcom,pcie-sm8250", .data = &cfg_1_9_0 },
	{ .compatible = "qcom,pcie-sm8350", .data = &cfg_1_9_0 },
	{ .compatible = "qcom,pcie-sm8450-pcie0", .data = &cfg_1_9_0 },
	{ .compatible = "qcom,pcie-sm8450-pcie1", .data = &cfg_1_9_0 },
	{ .compatible = "qcom,pcie-sm8550", .data = &cfg_1_9_0 },
	{ }
};

static void qcom_fixup_class(struct pci_dev *dev)
{
	dev->class = PCI_CLASS_BRIDGE_PCI_NORMAL;
}
DECLARE_PCI_FIXUP_EARLY(PCI_VENDOR_ID_QCOM, 0x0101, qcom_fixup_class);
DECLARE_PCI_FIXUP_EARLY(PCI_VENDOR_ID_QCOM, 0x0104, qcom_fixup_class);
DECLARE_PCI_FIXUP_EARLY(PCI_VENDOR_ID_QCOM, 0x0106, qcom_fixup_class);
DECLARE_PCI_FIXUP_EARLY(PCI_VENDOR_ID_QCOM, 0x0107, qcom_fixup_class);
DECLARE_PCI_FIXUP_EARLY(PCI_VENDOR_ID_QCOM, 0x0302, qcom_fixup_class);
DECLARE_PCI_FIXUP_EARLY(PCI_VENDOR_ID_QCOM, 0x1000, qcom_fixup_class);
DECLARE_PCI_FIXUP_EARLY(PCI_VENDOR_ID_QCOM, 0x1001, qcom_fixup_class);

static const struct dev_pm_ops qcom_pcie_pm_ops = {
	NOIRQ_SYSTEM_SLEEP_PM_OPS(qcom_pcie_suspend_noirq, qcom_pcie_resume_noirq)
};

static struct platform_driver qcom_pcie_driver = {
	.probe = qcom_pcie_probe,
	.driver = {
		.name = "qcom-pcie",
		.suppress_bind_attrs = true,
		.of_match_table = qcom_pcie_match,
		.pm = &qcom_pcie_pm_ops,
		.probe_type = PROBE_PREFER_ASYNCHRONOUS,
	},
};
builtin_platform_driver(qcom_pcie_driver);<|MERGE_RESOLUTION|>--- conflicted
+++ resolved
@@ -43,10 +43,6 @@
 #define PARF_PHY_REFCLK				0x4c
 #define PARF_CONFIG_BITS			0x50
 #define PARF_DBI_BASE_ADDR			0x168
-<<<<<<< HEAD
-#define PARF_SLV_ADDR_SPACE_SIZE_2_3_3		0x16c /* Register offset specific to IP ver 2.3.3 */
-=======
->>>>>>> ccf0a997
 #define PARF_MHI_CLOCK_RESET_CTRL		0x174
 #define PARF_AXI_MSTR_WR_ADDR_HALT		0x178
 #define PARF_AXI_MSTR_WR_ADDR_HALT_V2		0x1a8
@@ -65,9 +61,6 @@
 #define AXI_MSTR_RESP_COMP_CTRL0		0x818
 #define AXI_MSTR_RESP_COMP_CTRL1		0x81c
 
-<<<<<<< HEAD
-/* PARF_SYS_CTRL register fields */
-=======
 /* MHI registers */
 #define PARF_DEBUG_CNT_PM_LINKST_IN_L2		0xc04
 #define PARF_DEBUG_CNT_PM_LINKST_IN_L1		0xc0c
@@ -77,7 +70,6 @@
 
 /* PARF_SYS_CTRL register fields */
 #define MAC_PHY_POWERDOWN_IN_P2_D_MUX_EN	BIT(29)
->>>>>>> ccf0a997
 #define MST_WAKEUP_EN				BIT(13)
 #define SLV_WAKEUP_EN				BIT(12)
 #define MSTR_ACLK_CGC_DIS			BIT(10)
@@ -91,15 +83,6 @@
 #define REQ_NOT_ENTR_L1				BIT(5)
 
 /* PARF_PCS_DEEMPH register fields */
-<<<<<<< HEAD
-#define PCS_DEEMPH_TX_DEEMPH_GEN1(x)		((x) << 16)
-#define PCS_DEEMPH_TX_DEEMPH_GEN2_3_5DB(x)	((x) << 8)
-#define PCS_DEEMPH_TX_DEEMPH_GEN2_6DB(x)	((x) << 0)
-
-/* PARF_PCS_SWING register fields */
-#define PCS_SWING_TX_SWING_FULL(x)		((x) << 8)
-#define PCS_SWING_TX_SWING_LOW(x)		((x) << 0)
-=======
 #define PCS_DEEMPH_TX_DEEMPH_GEN1(x)		FIELD_PREP(GENMASK(21, 16), x)
 #define PCS_DEEMPH_TX_DEEMPH_GEN2_3_5DB(x)	FIELD_PREP(GENMASK(13, 8), x)
 #define PCS_DEEMPH_TX_DEEMPH_GEN2_6DB(x)	FIELD_PREP(GENMASK(5, 0), x)
@@ -107,7 +90,6 @@
 /* PARF_PCS_SWING register fields */
 #define PCS_SWING_TX_SWING_FULL(x)		FIELD_PREP(GENMASK(14, 8), x)
 #define PCS_SWING_TX_SWING_LOW(x)		FIELD_PREP(GENMASK(6, 0), x)
->>>>>>> ccf0a997
 
 /* PARF_PHY_CTRL register fields */
 #define PHY_CTRL_PHY_TX0_TERM_OFFSET_MASK	GENMASK(20, 16)
@@ -119,11 +101,7 @@
 #define PHY_REFCLK_USE_PAD			BIT(12)
 
 /* PARF_CONFIG_BITS register fields */
-<<<<<<< HEAD
-#define PHY_RX0_EQ(x)				((x) << 24)
-=======
 #define PHY_RX0_EQ(x)				FIELD_PREP(GENMASK(26, 24), x)
->>>>>>> ccf0a997
 
 /* PARF_SLV_ADDR_SPACE_SIZE register value */
 #define SLV_ADDR_SPACE_SZ			0x10000000
@@ -133,15 +111,12 @@
 #define MSTR_AXI_CLK_EN				BIT(1)
 #define BYPASS					BIT(4)
 
-<<<<<<< HEAD
-=======
 /* PARF_AXI_MSTR_WR_ADDR_HALT register fields */
 #define EN					BIT(31)
 
 /* PARF_LTSSM register fields */
 #define LTSSM_EN				BIT(8)
 
->>>>>>> ccf0a997
 /* PARF_DEVICE_TYPE register fields */
 #define DEVICE_TYPE_RC				0x4
 
@@ -170,12 +145,6 @@
 
 #define PERST_DELAY_US				1000
 
-<<<<<<< HEAD
-#define QCOM_PCIE_2_1_0_MAX_SUPPLY		3
-#define QCOM_PCIE_2_1_0_MAX_CLOCKS		5
-
-#define QCOM_PCIE_CRC8_POLYNOMIAL		(BIT(2) | BIT(1) | BIT(0))
-=======
 #define QCOM_PCIE_CRC8_POLYNOMIAL		(BIT(2) | BIT(1) | BIT(0))
 
 #define QCOM_PCIE_1_0_0_MAX_CLOCKS		4
@@ -184,7 +153,6 @@
 	struct reset_control *core;
 	struct regulator *vdda;
 };
->>>>>>> ccf0a997
 
 #define QCOM_PCIE_2_1_0_MAX_CLOCKS		5
 #define QCOM_PCIE_2_1_0_MAX_RESETS		6
@@ -425,11 +393,7 @@
 
 	/* enable PCIe clocks and resets */
 	val = readl(pcie->parf + PARF_PHY_CTRL);
-<<<<<<< HEAD
-	val &= ~BIT(0);
-=======
 	val &= ~PHY_TEST_PWR_DOWN;
->>>>>>> ccf0a997
 	writel(val, pcie->parf + PARF_PHY_CTRL);
 
 	ret = clk_bulk_prepare_enable(ARRAY_SIZE(res->clks), res->clks);
@@ -472,11 +436,8 @@
 	       pci->dbi_base + AXI_MSTR_RESP_COMP_CTRL0);
 	writel(CFG_BRIDGE_SB_INIT,
 	       pci->dbi_base + AXI_MSTR_RESP_COMP_CTRL1);
-<<<<<<< HEAD
-=======
 
 	qcom_pcie_clear_hpc(pcie->pci);
->>>>>>> ccf0a997
 
 	return 0;
 }
@@ -557,11 +518,7 @@
 	if (IS_ENABLED(CONFIG_PCI_MSI)) {
 		u32 val = readl(pcie->parf + PARF_AXI_MSTR_WR_ADDR_HALT);
 
-<<<<<<< HEAD
-		val |= BIT(31);
-=======
 		val |= EN;
->>>>>>> ccf0a997
 		writel(val, pcie->parf + PARF_AXI_MSTR_WR_ADDR_HALT);
 	}
 
@@ -576,11 +533,7 @@
 
 	/* enable link training */
 	val = readl(pcie->parf + PARF_LTSSM);
-<<<<<<< HEAD
-	val |= BIT(8);
-=======
 	val |= LTSSM_EN;
->>>>>>> ccf0a997
 	writel(val, pcie->parf + PARF_LTSSM);
 }
 
@@ -647,11 +600,7 @@
 
 	/* enable PCIe clocks and resets */
 	val = readl(pcie->parf + PARF_PHY_CTRL);
-<<<<<<< HEAD
-	val &= ~BIT(0);
-=======
 	val &= ~PHY_TEST_PWR_DOWN;
->>>>>>> ccf0a997
 	writel(val, pcie->parf + PARF_PHY_CTRL);
 
 	/* change DBI base address */
@@ -659,18 +608,6 @@
 
 	/* MAC PHY_POWERDOWN MUX DISABLE  */
 	val = readl(pcie->parf + PARF_SYS_CTRL);
-<<<<<<< HEAD
-	val &= ~BIT(29);
-	writel(val, pcie->parf + PARF_SYS_CTRL);
-
-	val = readl(pcie->parf + PARF_MHI_CLOCK_RESET_CTRL);
-	val |= BIT(4);
-	writel(val, pcie->parf + PARF_MHI_CLOCK_RESET_CTRL);
-
-	val = readl(pcie->parf + PARF_AXI_MSTR_WR_ADDR_HALT_V2);
-	val |= BIT(31);
-	writel(val, pcie->parf + PARF_AXI_MSTR_WR_ADDR_HALT_V2);
-=======
 	val &= ~MAC_PHY_POWERDOWN_IN_P2_D_MUX_EN;
 	writel(val, pcie->parf + PARF_SYS_CTRL);
 
@@ -683,7 +620,6 @@
 	writel(val, pcie->parf + PARF_AXI_MSTR_WR_ADDR_HALT_V2);
 
 	qcom_pcie_clear_hpc(pcie->pci);
->>>>>>> ccf0a997
 
 	return 0;
 }
@@ -767,113 +703,6 @@
 		return ret;
 	}
 
-<<<<<<< HEAD
-	ret = reset_control_deassert(res->phy_reset);
-	if (ret) {
-		dev_err(dev, "cannot deassert phy reset\n");
-		goto err_rst_phy;
-	}
-
-	ret = reset_control_deassert(res->pipe_reset);
-	if (ret) {
-		dev_err(dev, "cannot deassert pipe reset\n");
-		goto err_rst_pipe;
-	}
-
-	ret = reset_control_deassert(res->pipe_sticky_reset);
-	if (ret) {
-		dev_err(dev, "cannot deassert pipe sticky reset\n");
-		goto err_rst_pipe_sticky;
-	}
-
-	usleep_range(10000, 12000);
-
-	ret = reset_control_deassert(res->axi_m_reset);
-	if (ret) {
-		dev_err(dev, "cannot deassert axi master reset\n");
-		goto err_rst_axi_m;
-	}
-
-	ret = reset_control_deassert(res->axi_m_sticky_reset);
-	if (ret) {
-		dev_err(dev, "cannot deassert axi master sticky reset\n");
-		goto err_rst_axi_m_sticky;
-	}
-
-	ret = reset_control_deassert(res->axi_s_reset);
-	if (ret) {
-		dev_err(dev, "cannot deassert axi slave reset\n");
-		goto err_rst_axi_s;
-	}
-
-	ret = reset_control_deassert(res->pwr_reset);
-	if (ret) {
-		dev_err(dev, "cannot deassert power reset\n");
-		goto err_rst_pwr;
-	}
-
-	ret = reset_control_deassert(res->ahb_reset);
-	if (ret) {
-		dev_err(dev, "cannot deassert ahb reset\n");
-		goto err_rst_ahb;
-	}
-
-	usleep_range(10000, 12000);
-
-	ret = clk_bulk_prepare_enable(res->num_clks, res->clks);
-	if (ret)
-		goto err_clks;
-
-	return 0;
-
-err_clks:
-	reset_control_assert(res->ahb_reset);
-err_rst_ahb:
-	reset_control_assert(res->pwr_reset);
-err_rst_pwr:
-	reset_control_assert(res->axi_s_reset);
-err_rst_axi_s:
-	reset_control_assert(res->axi_m_sticky_reset);
-err_rst_axi_m_sticky:
-	reset_control_assert(res->axi_m_reset);
-err_rst_axi_m:
-	reset_control_assert(res->pipe_sticky_reset);
-err_rst_pipe_sticky:
-	reset_control_assert(res->pipe_reset);
-err_rst_pipe:
-	reset_control_assert(res->phy_reset);
-err_rst_phy:
-	reset_control_assert(res->phy_ahb_reset);
-	return ret;
-}
-
-static int qcom_pcie_post_init_2_4_0(struct qcom_pcie *pcie)
-{
-	u32 val;
-
-	/* enable PCIe clocks and resets */
-	val = readl(pcie->parf + PARF_PHY_CTRL);
-	val &= ~BIT(0);
-	writel(val, pcie->parf + PARF_PHY_CTRL);
-
-	/* change DBI base address */
-	writel(0, pcie->parf + PARF_DBI_BASE_ADDR);
-
-	/* MAC PHY_POWERDOWN MUX DISABLE  */
-	val = readl(pcie->parf + PARF_SYS_CTRL);
-	val &= ~BIT(29);
-	writel(val, pcie->parf + PARF_SYS_CTRL);
-
-	val = readl(pcie->parf + PARF_MHI_CLOCK_RESET_CTRL);
-	val |= BIT(4);
-	writel(val, pcie->parf + PARF_MHI_CLOCK_RESET_CTRL);
-
-	val = readl(pcie->parf + PARF_AXI_MSTR_WR_ADDR_HALT_V2);
-	val |= BIT(31);
-	writel(val, pcie->parf + PARF_AXI_MSTR_WR_ADDR_HALT_V2);
-
-=======
->>>>>>> ccf0a997
 	return 0;
 }
 
@@ -967,18 +796,10 @@
 	u16 offset = dw_pcie_find_capability(pci, PCI_CAP_ID_EXP);
 	u32 val;
 
-<<<<<<< HEAD
-	writel(SLV_ADDR_SPACE_SZ,
-		pcie->parf + PARF_SLV_ADDR_SPACE_SIZE_2_3_3);
-
-	val = readl(pcie->parf + PARF_PHY_CTRL);
-	val &= ~BIT(0);
-=======
 	writel(SLV_ADDR_SPACE_SZ, pcie->parf + PARF_SLV_ADDR_SPACE_SIZE);
 
 	val = readl(pcie->parf + PARF_PHY_CTRL);
 	val &= ~PHY_TEST_PWR_DOWN;
->>>>>>> ccf0a997
 	writel(val, pcie->parf + PARF_PHY_CTRL);
 
 	writel(0, pcie->parf + PARF_DBI_BASE_ADDR);
@@ -1101,11 +922,7 @@
 
 	/* enable PCIe clocks and resets */
 	val = readl(pcie->parf + PARF_PHY_CTRL);
-<<<<<<< HEAD
-	val &= ~BIT(0);
-=======
 	val &= ~PHY_TEST_PWR_DOWN;
->>>>>>> ccf0a997
 	writel(val, pcie->parf + PARF_PHY_CTRL);
 
 	/* change DBI base address */
@@ -1113,19 +930,11 @@
 
 	/* MAC PHY_POWERDOWN MUX DISABLE  */
 	val = readl(pcie->parf + PARF_SYS_CTRL);
-<<<<<<< HEAD
-	val &= ~BIT(29);
-	writel(val, pcie->parf + PARF_SYS_CTRL);
-
-	val = readl(pcie->parf + PARF_MHI_CLOCK_RESET_CTRL);
-	val |= BIT(4);
-=======
 	val &= ~MAC_PHY_POWERDOWN_IN_P2_D_MUX_EN;
 	writel(val, pcie->parf + PARF_SYS_CTRL);
 
 	val = readl(pcie->parf + PARF_MHI_CLOCK_RESET_CTRL);
 	val |= BYPASS;
->>>>>>> ccf0a997
 	writel(val, pcie->parf + PARF_MHI_CLOCK_RESET_CTRL);
 
 	/* Enable L1 and L1SS */
@@ -1134,11 +943,7 @@
 	writel(val, pcie->parf + PARF_PM_CTRL);
 
 	val = readl(pcie->parf + PARF_AXI_MSTR_WR_ADDR_HALT_V2);
-<<<<<<< HEAD
-	val |= BIT(31);
-=======
 	val |= EN;
->>>>>>> ccf0a997
 	writel(val, pcie->parf + PARF_AXI_MSTR_WR_ADDR_HALT_V2);
 
 	return 0;
@@ -1307,11 +1112,7 @@
 		pcie->parf + PARF_SLV_ADDR_SPACE_SIZE);
 
 	val = readl(pcie->parf + PARF_PHY_CTRL);
-<<<<<<< HEAD
-	val &= ~BIT(0);
-=======
 	val &= ~PHY_TEST_PWR_DOWN;
->>>>>>> ccf0a997
 	writel(val, pcie->parf + PARF_PHY_CTRL);
 
 	writel(0, pcie->parf + PARF_DBI_BASE_ADDR);
@@ -1357,80 +1158,6 @@
 	return !!(val & PCI_EXP_LNKSTA_DLLLA);
 }
 
-<<<<<<< HEAD
-static int qcom_pcie_config_sid_sm8250(struct qcom_pcie *pcie)
-{
-	/* iommu map structure */
-	struct {
-		u32 bdf;
-		u32 phandle;
-		u32 smmu_sid;
-		u32 smmu_sid_len;
-	} *map;
-	void __iomem *bdf_to_sid_base = pcie->parf + PARF_BDF_TO_SID_TABLE_N;
-	struct device *dev = pcie->pci->dev;
-	u8 qcom_pcie_crc8_table[CRC8_TABLE_SIZE];
-	int i, nr_map, size = 0;
-	u32 smmu_sid_base;
-
-	of_get_property(dev->of_node, "iommu-map", &size);
-	if (!size)
-		return 0;
-
-	map = kzalloc(size, GFP_KERNEL);
-	if (!map)
-		return -ENOMEM;
-
-	of_property_read_u32_array(dev->of_node,
-		"iommu-map", (u32 *)map, size / sizeof(u32));
-
-	nr_map = size / (sizeof(*map));
-
-	crc8_populate_msb(qcom_pcie_crc8_table, QCOM_PCIE_CRC8_POLYNOMIAL);
-
-	/* Registers need to be zero out first */
-	memset_io(bdf_to_sid_base, 0, CRC8_TABLE_SIZE * sizeof(u32));
-
-	/* Extract the SMMU SID base from the first entry of iommu-map */
-	smmu_sid_base = map[0].smmu_sid;
-
-	/* Look for an available entry to hold the mapping */
-	for (i = 0; i < nr_map; i++) {
-		__be16 bdf_be = cpu_to_be16(map[i].bdf);
-		u32 val;
-		u8 hash;
-
-		hash = crc8(qcom_pcie_crc8_table, (u8 *)&bdf_be, sizeof(bdf_be),
-			0);
-
-		val = readl(bdf_to_sid_base + hash * sizeof(u32));
-
-		/* If the register is already populated, look for next available entry */
-		while (val) {
-			u8 current_hash = hash++;
-			u8 next_mask = 0xff;
-
-			/* If NEXT field is NULL then update it with next hash */
-			if (!(val & next_mask)) {
-				val |= (u32)hash;
-				writel(val, bdf_to_sid_base + current_hash * sizeof(u32));
-			}
-
-			val = readl(bdf_to_sid_base + hash * sizeof(u32));
-		}
-
-		/* BDF [31:16] | SID [15:8] | NEXT [7:0] */
-		val = map[i].bdf << 16 | (map[i].smmu_sid - smmu_sid_base) << 8 | 0;
-		writel(val, bdf_to_sid_base + hash * sizeof(u32));
-	}
-
-	kfree(map);
-
-	return 0;
-}
-
-=======
->>>>>>> ccf0a997
 static int qcom_pcie_host_init(struct dw_pcie_rp *pp)
 {
 	struct dw_pcie *pci = to_dw_pcie_from_pp(pp);
