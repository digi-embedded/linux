// SPDX-License-Identifier: GPL-2.0
/*
 * PCIe controller EP driver for Freescale Layerscape SoCs
 *
 * Copyright (C) 2018 NXP Semiconductor.
 *
 * Author: Xiaowei Bao <xiaowei.bao@nxp.com>
 */

#include <linux/kernel.h>
#include <linux/init.h>
#include <linux/of_pci.h>
#include <linux/of_platform.h>
#include <linux/of_address.h>
#include <linux/pci.h>
#include <linux/platform_device.h>
#include <linux/resource.h>

#include "pcie-designware.h"

<<<<<<< HEAD
#define PCIE_LINK_CAP			0x7C	/* PCIe Link Capabilities*/
#define MAX_LINK_SP_MASK		0x0F
#define MAX_LINK_W_MASK			0x3F
#define MAX_LINK_W_SHIFT		4

/* PEX PFa PCIE pme and message interrupt registers*/
#define PEX_PF0_PME_MES_DR             0xC0020
#define PEX_PF0_PME_MES_DR_LUD         (1 << 7)
#define PEX_PF0_PME_MES_DR_LDD         (1 << 9)
#define PEX_PF0_PME_MES_DR_HRD         (1 << 10)

#define PEX_PF0_PME_MES_IER            0xC0028
#define PEX_PF0_PME_MES_IER_LUDIE      (1 << 7)
#define PEX_PF0_PME_MES_IER_LDDIE      (1 << 9)
#define PEX_PF0_PME_MES_IER_HRDIE      (1 << 10)
=======
#define PEX_PF0_CONFIG			0xC0014
#define PEX_PF0_CFG_READY		BIT(0)

/* PEX PFa PCIE PME and message interrupt registers*/
#define PEX_PF0_PME_MES_DR		0xC0020
#define PEX_PF0_PME_MES_DR_LUD		BIT(7)
#define PEX_PF0_PME_MES_DR_LDD		BIT(9)
#define PEX_PF0_PME_MES_DR_HRD		BIT(10)

#define PEX_PF0_PME_MES_IER		0xC0028
#define PEX_PF0_PME_MES_IER_LUDIE	BIT(7)
#define PEX_PF0_PME_MES_IER_LDDIE	BIT(9)
#define PEX_PF0_PME_MES_IER_HRDIE	BIT(10)
>>>>>>> ccf0a997

#define to_ls_pcie_ep(x)	dev_get_drvdata((x)->dev)

struct ls_pcie_ep_drvdata {
	u32				func_offset;
	const struct dw_pcie_ep_ops	*ops;
	const struct dw_pcie_ops	*dw_pcie_ops;
};

struct ls_pcie_ep {
	struct dw_pcie			*pci;
	struct pci_epc_features		*ls_epc;
	const struct ls_pcie_ep_drvdata *drvdata;
<<<<<<< HEAD
	u8				max_speed;
	u8				max_width;
	bool				big_endian;
	int				irq;
=======
	int				irq;
	u32				lnkcap;
	bool				big_endian;
>>>>>>> ccf0a997
};

static u32 ls_lut_readl(struct ls_pcie_ep *pcie, u32 offset)
{
	struct dw_pcie *pci = pcie->pci;

	if (pcie->big_endian)
		return ioread32be(pci->dbi_base + offset);
	else
		return ioread32(pci->dbi_base + offset);
}

<<<<<<< HEAD
static void ls_lut_writel(struct ls_pcie_ep *pcie, u32 offset,
			  u32 value)
=======
static void ls_lut_writel(struct ls_pcie_ep *pcie, u32 offset, u32 value)
>>>>>>> ccf0a997
{
	struct dw_pcie *pci = pcie->pci;

	if (pcie->big_endian)
		iowrite32be(value, pci->dbi_base + offset);
	else
		iowrite32(value, pci->dbi_base + offset);
}

static irqreturn_t ls_pcie_ep_event_handler(int irq, void *dev_id)
{
<<<<<<< HEAD
	struct ls_pcie_ep *pcie = (struct ls_pcie_ep *)dev_id;
	struct dw_pcie *pci = pcie->pci;
	u32 val;

	val = ls_lut_readl(pcie, PEX_PF0_PME_MES_DR);
	if (!val)
		return IRQ_NONE;

	if (val & PEX_PF0_PME_MES_DR_LUD)
		dev_info(pci->dev, "Detect the link up state !\n");
	else if (val & PEX_PF0_PME_MES_DR_LDD)
		dev_info(pci->dev, "Detect the link down state !\n");
	else if (val & PEX_PF0_PME_MES_DR_HRD)
		dev_info(pci->dev, "Detect the hot reset state !\n");

	dw_pcie_dbi_ro_wr_en(pci);
	dw_pcie_writew_dbi(pci, PCIE_LINK_CAP,
			   (pcie->max_width << MAX_LINK_W_SHIFT) |
			   pcie->max_speed);
	dw_pcie_dbi_ro_wr_dis(pci);

	ls_lut_writel(pcie, PEX_PF0_PME_MES_DR, val);
=======
	struct ls_pcie_ep *pcie = dev_id;
	struct dw_pcie *pci = pcie->pci;
	u32 val, cfg;
	u8 offset;

	val = ls_lut_readl(pcie, PEX_PF0_PME_MES_DR);
	ls_lut_writel(pcie, PEX_PF0_PME_MES_DR, val);

	if (!val)
		return IRQ_NONE;

	if (val & PEX_PF0_PME_MES_DR_LUD) {

		offset = dw_pcie_find_capability(pci, PCI_CAP_ID_EXP);

		/*
		 * The values of the Maximum Link Width and Supported Link
		 * Speed from the Link Capabilities Register will be lost
		 * during link down or hot reset. Restore initial value
		 * that configured by the Reset Configuration Word (RCW).
		 */
		dw_pcie_dbi_ro_wr_en(pci);
		dw_pcie_writel_dbi(pci, offset + PCI_EXP_LNKCAP, pcie->lnkcap);
		dw_pcie_dbi_ro_wr_dis(pci);

		cfg = ls_lut_readl(pcie, PEX_PF0_CONFIG);
		cfg |= PEX_PF0_CFG_READY;
		ls_lut_writel(pcie, PEX_PF0_CONFIG, cfg);
		dw_pcie_ep_linkup(&pci->ep);

		dev_dbg(pci->dev, "Link up\n");
	} else if (val & PEX_PF0_PME_MES_DR_LDD) {
		dev_dbg(pci->dev, "Link down\n");
		pci_epc_linkdown(pci->ep.epc);
	} else if (val & PEX_PF0_PME_MES_DR_HRD) {
		dev_dbg(pci->dev, "Hot reset\n");
	}
>>>>>>> ccf0a997

	return IRQ_HANDLED;
}

static int ls_pcie_ep_interrupt_init(struct ls_pcie_ep *pcie,
				     struct platform_device *pdev)
{
	u32 val;
	int ret;

	pcie->irq = platform_get_irq_byname(pdev, "pme");
<<<<<<< HEAD
	if (pcie->irq < 0) {
		dev_err(&pdev->dev, "Can't get 'pme' irq.\n");
		return pcie->irq;
	}

	ret = devm_request_irq(&pdev->dev, pcie->irq,
			       ls_pcie_ep_event_handler, IRQF_SHARED,
			       pdev->name, pcie);
	if (ret) {
		dev_err(&pdev->dev, "Can't register PCIe IRQ.\n");
=======
	if (pcie->irq < 0)
		return pcie->irq;

	ret = devm_request_irq(&pdev->dev, pcie->irq, ls_pcie_ep_event_handler,
			       IRQF_SHARED, pdev->name, pcie);
	if (ret) {
		dev_err(&pdev->dev, "Can't register PCIe IRQ\n");
>>>>>>> ccf0a997
		return ret;
	}

	/* Enable interrupts */
	val = ls_lut_readl(pcie, PEX_PF0_PME_MES_IER);
	val |=  PEX_PF0_PME_MES_IER_LDDIE | PEX_PF0_PME_MES_IER_HRDIE |
		PEX_PF0_PME_MES_IER_LUDIE;
	ls_lut_writel(pcie, PEX_PF0_PME_MES_IER, val);

	return 0;
}

static const struct pci_epc_features*
ls_pcie_ep_get_features(struct dw_pcie_ep *ep)
{
	struct dw_pcie *pci = to_dw_pcie_from_ep(ep);
	struct ls_pcie_ep *pcie = to_ls_pcie_ep(pci);

	return pcie->ls_epc;
}

static void ls_pcie_ep_init(struct dw_pcie_ep *ep)
{
	struct dw_pcie *pci = to_dw_pcie_from_ep(ep);
	struct ls_pcie_ep *pcie = to_ls_pcie_ep(pci);
	struct dw_pcie_ep_func *ep_func;
	enum pci_barno bar;

	ep_func = dw_pcie_ep_get_func_from_ep(ep, 0);
	if (!ep_func)
		return;

	for (bar = 0; bar < PCI_STD_NUM_BARS; bar++)
		dw_pcie_ep_reset_bar(pci, bar);

	pcie->ls_epc->msi_capable = ep_func->msi_cap ? true : false;
	pcie->ls_epc->msix_capable = ep_func->msix_cap ? true : false;
}

static int ls_pcie_ep_raise_irq(struct dw_pcie_ep *ep, u8 func_no,
				enum pci_epc_irq_type type, u16 interrupt_num)
{
	struct dw_pcie *pci = to_dw_pcie_from_ep(ep);

	switch (type) {
	case PCI_EPC_IRQ_LEGACY:
		return dw_pcie_ep_raise_legacy_irq(ep, func_no);
	case PCI_EPC_IRQ_MSI:
		return dw_pcie_ep_raise_msi_irq(ep, func_no, interrupt_num);
	case PCI_EPC_IRQ_MSIX:
		return dw_pcie_ep_raise_msix_irq_doorbell(ep, func_no,
							  interrupt_num);
	default:
		dev_err(pci->dev, "UNKNOWN IRQ type\n");
		return -EINVAL;
	}
}

static unsigned int ls_pcie_ep_func_conf_select(struct dw_pcie_ep *ep,
						u8 func_no)
{
	struct dw_pcie *pci = to_dw_pcie_from_ep(ep);
	struct ls_pcie_ep *pcie = to_ls_pcie_ep(pci);

	WARN_ON(func_no && !pcie->drvdata->func_offset);
	return pcie->drvdata->func_offset * func_no;
}

static const struct dw_pcie_ep_ops ls_pcie_ep_ops = {
	.ep_init = ls_pcie_ep_init,
	.raise_irq = ls_pcie_ep_raise_irq,
	.get_features = ls_pcie_ep_get_features,
	.func_conf_select = ls_pcie_ep_func_conf_select,
};

static const struct ls_pcie_ep_drvdata ls1_ep_drvdata = {
	.ops = &ls_pcie_ep_ops,
};

static const struct ls_pcie_ep_drvdata ls2_ep_drvdata = {
	.func_offset = 0x20000,
	.ops = &ls_pcie_ep_ops,
};

static const struct ls_pcie_ep_drvdata lx2_ep_drvdata = {
	.func_offset = 0x8000,
	.ops = &ls_pcie_ep_ops,
};

static const struct of_device_id ls_pcie_ep_of_match[] = {
	{ .compatible = "fsl,ls1028a-pcie-ep", .data = &ls1_ep_drvdata },
	{ .compatible = "fsl,ls1046a-pcie-ep", .data = &ls1_ep_drvdata },
	{ .compatible = "fsl,ls1088a-pcie-ep", .data = &ls2_ep_drvdata },
	{ .compatible = "fsl,ls1028a-pcie-ep", .data = &ls1_ep_drvdata },
	{ .compatible = "fsl,ls2088a-pcie-ep", .data = &ls2_ep_drvdata },
	{ .compatible = "fsl,lx2160ar2-pcie-ep", .data = &lx2_ep_drvdata },
	{ },
};

static int __init ls_pcie_ep_probe(struct platform_device *pdev)
{
	struct device *dev = &pdev->dev;
	struct dw_pcie *pci;
	struct ls_pcie_ep *pcie;
	struct pci_epc_features *ls_epc;
	struct resource *dbi_base;
<<<<<<< HEAD
=======
	u8 offset;
>>>>>>> ccf0a997
	int ret;

	pcie = devm_kzalloc(dev, sizeof(*pcie), GFP_KERNEL);
	if (!pcie)
		return -ENOMEM;

	pci = devm_kzalloc(dev, sizeof(*pci), GFP_KERNEL);
	if (!pci)
		return -ENOMEM;

	ls_epc = devm_kzalloc(dev, sizeof(*ls_epc), GFP_KERNEL);
	if (!ls_epc)
		return -ENOMEM;

	pcie->drvdata = of_device_get_match_data(dev);

	pci->dev = dev;
	pci->ops = pcie->drvdata->dw_pcie_ops;

	ls_epc->bar_fixed_64bit = (1 << BAR_2) | (1 << BAR_4);
	ls_epc->linkup_notifier = true;

	pcie->pci = pci;
	pcie->ls_epc = ls_epc;

	dbi_base = platform_get_resource_byname(pdev, IORESOURCE_MEM, "regs");
	pci->dbi_base = devm_pci_remap_cfg_resource(dev, dbi_base);
	if (IS_ERR(pci->dbi_base))
		return PTR_ERR(pci->dbi_base);

	pci->ep.ops = &ls_pcie_ep_ops;

	pcie->big_endian = of_property_read_bool(dev->of_node, "big-endian");

<<<<<<< HEAD
	pcie->max_speed = dw_pcie_readw_dbi(pci, PCIE_LINK_CAP) &
			  MAX_LINK_SP_MASK;
	pcie->max_width = (dw_pcie_readw_dbi(pci, PCIE_LINK_CAP) >>
			  MAX_LINK_W_SHIFT) & MAX_LINK_W_MASK;

=======
>>>>>>> ccf0a997
	/* set 64-bit DMA mask and coherent DMA mask */
	if (dma_set_mask_and_coherent(dev, DMA_BIT_MASK(64)))
		dev_warn(dev, "Failed to set 64-bit DMA mask.\n");

	platform_set_drvdata(pdev, pcie);

<<<<<<< HEAD
	ret = dw_pcie_ep_init(&pci->ep);
	if (ret)
		return  ret;

	return  ls_pcie_ep_interrupt_init(pcie, pdev);
=======
	offset = dw_pcie_find_capability(pci, PCI_CAP_ID_EXP);
	pcie->lnkcap = dw_pcie_readl_dbi(pci, offset + PCI_EXP_LNKCAP);

	ret = dw_pcie_ep_init(&pci->ep);
	if (ret)
		return ret;

	return ls_pcie_ep_interrupt_init(pcie, pdev);
>>>>>>> ccf0a997
}

static struct platform_driver ls_pcie_ep_driver = {
	.driver = {
		.name = "layerscape-pcie-ep",
		.of_match_table = ls_pcie_ep_of_match,
		.suppress_bind_attrs = true,
	},
};
builtin_platform_driver_probe(ls_pcie_ep_driver, ls_pcie_ep_probe);<|MERGE_RESOLUTION|>--- conflicted
+++ resolved
@@ -18,23 +18,6 @@
 
 #include "pcie-designware.h"
 
-<<<<<<< HEAD
-#define PCIE_LINK_CAP			0x7C	/* PCIe Link Capabilities*/
-#define MAX_LINK_SP_MASK		0x0F
-#define MAX_LINK_W_MASK			0x3F
-#define MAX_LINK_W_SHIFT		4
-
-/* PEX PFa PCIE pme and message interrupt registers*/
-#define PEX_PF0_PME_MES_DR             0xC0020
-#define PEX_PF0_PME_MES_DR_LUD         (1 << 7)
-#define PEX_PF0_PME_MES_DR_LDD         (1 << 9)
-#define PEX_PF0_PME_MES_DR_HRD         (1 << 10)
-
-#define PEX_PF0_PME_MES_IER            0xC0028
-#define PEX_PF0_PME_MES_IER_LUDIE      (1 << 7)
-#define PEX_PF0_PME_MES_IER_LDDIE      (1 << 9)
-#define PEX_PF0_PME_MES_IER_HRDIE      (1 << 10)
-=======
 #define PEX_PF0_CONFIG			0xC0014
 #define PEX_PF0_CFG_READY		BIT(0)
 
@@ -48,7 +31,6 @@
 #define PEX_PF0_PME_MES_IER_LUDIE	BIT(7)
 #define PEX_PF0_PME_MES_IER_LDDIE	BIT(9)
 #define PEX_PF0_PME_MES_IER_HRDIE	BIT(10)
->>>>>>> ccf0a997
 
 #define to_ls_pcie_ep(x)	dev_get_drvdata((x)->dev)
 
@@ -62,16 +44,9 @@
 	struct dw_pcie			*pci;
 	struct pci_epc_features		*ls_epc;
 	const struct ls_pcie_ep_drvdata *drvdata;
-<<<<<<< HEAD
-	u8				max_speed;
-	u8				max_width;
-	bool				big_endian;
-	int				irq;
-=======
 	int				irq;
 	u32				lnkcap;
 	bool				big_endian;
->>>>>>> ccf0a997
 };
 
 static u32 ls_lut_readl(struct ls_pcie_ep *pcie, u32 offset)
@@ -84,12 +59,7 @@
 		return ioread32(pci->dbi_base + offset);
 }
 
-<<<<<<< HEAD
-static void ls_lut_writel(struct ls_pcie_ep *pcie, u32 offset,
-			  u32 value)
-=======
 static void ls_lut_writel(struct ls_pcie_ep *pcie, u32 offset, u32 value)
->>>>>>> ccf0a997
 {
 	struct dw_pcie *pci = pcie->pci;
 
@@ -101,30 +71,6 @@
 
 static irqreturn_t ls_pcie_ep_event_handler(int irq, void *dev_id)
 {
-<<<<<<< HEAD
-	struct ls_pcie_ep *pcie = (struct ls_pcie_ep *)dev_id;
-	struct dw_pcie *pci = pcie->pci;
-	u32 val;
-
-	val = ls_lut_readl(pcie, PEX_PF0_PME_MES_DR);
-	if (!val)
-		return IRQ_NONE;
-
-	if (val & PEX_PF0_PME_MES_DR_LUD)
-		dev_info(pci->dev, "Detect the link up state !\n");
-	else if (val & PEX_PF0_PME_MES_DR_LDD)
-		dev_info(pci->dev, "Detect the link down state !\n");
-	else if (val & PEX_PF0_PME_MES_DR_HRD)
-		dev_info(pci->dev, "Detect the hot reset state !\n");
-
-	dw_pcie_dbi_ro_wr_en(pci);
-	dw_pcie_writew_dbi(pci, PCIE_LINK_CAP,
-			   (pcie->max_width << MAX_LINK_W_SHIFT) |
-			   pcie->max_speed);
-	dw_pcie_dbi_ro_wr_dis(pci);
-
-	ls_lut_writel(pcie, PEX_PF0_PME_MES_DR, val);
-=======
 	struct ls_pcie_ep *pcie = dev_id;
 	struct dw_pcie *pci = pcie->pci;
 	u32 val, cfg;
@@ -162,7 +108,6 @@
 	} else if (val & PEX_PF0_PME_MES_DR_HRD) {
 		dev_dbg(pci->dev, "Hot reset\n");
 	}
->>>>>>> ccf0a997
 
 	return IRQ_HANDLED;
 }
@@ -174,18 +119,6 @@
 	int ret;
 
 	pcie->irq = platform_get_irq_byname(pdev, "pme");
-<<<<<<< HEAD
-	if (pcie->irq < 0) {
-		dev_err(&pdev->dev, "Can't get 'pme' irq.\n");
-		return pcie->irq;
-	}
-
-	ret = devm_request_irq(&pdev->dev, pcie->irq,
-			       ls_pcie_ep_event_handler, IRQF_SHARED,
-			       pdev->name, pcie);
-	if (ret) {
-		dev_err(&pdev->dev, "Can't register PCIe IRQ.\n");
-=======
 	if (pcie->irq < 0)
 		return pcie->irq;
 
@@ -193,7 +126,6 @@
 			       IRQF_SHARED, pdev->name, pcie);
 	if (ret) {
 		dev_err(&pdev->dev, "Can't register PCIe IRQ\n");
->>>>>>> ccf0a997
 		return ret;
 	}
 
@@ -287,7 +219,6 @@
 	{ .compatible = "fsl,ls1028a-pcie-ep", .data = &ls1_ep_drvdata },
 	{ .compatible = "fsl,ls1046a-pcie-ep", .data = &ls1_ep_drvdata },
 	{ .compatible = "fsl,ls1088a-pcie-ep", .data = &ls2_ep_drvdata },
-	{ .compatible = "fsl,ls1028a-pcie-ep", .data = &ls1_ep_drvdata },
 	{ .compatible = "fsl,ls2088a-pcie-ep", .data = &ls2_ep_drvdata },
 	{ .compatible = "fsl,lx2160ar2-pcie-ep", .data = &lx2_ep_drvdata },
 	{ },
@@ -300,10 +231,7 @@
 	struct ls_pcie_ep *pcie;
 	struct pci_epc_features *ls_epc;
 	struct resource *dbi_base;
-<<<<<<< HEAD
-=======
 	u8 offset;
->>>>>>> ccf0a997
 	int ret;
 
 	pcie = devm_kzalloc(dev, sizeof(*pcie), GFP_KERNEL);
@@ -338,27 +266,12 @@
 
 	pcie->big_endian = of_property_read_bool(dev->of_node, "big-endian");
 
-<<<<<<< HEAD
-	pcie->max_speed = dw_pcie_readw_dbi(pci, PCIE_LINK_CAP) &
-			  MAX_LINK_SP_MASK;
-	pcie->max_width = (dw_pcie_readw_dbi(pci, PCIE_LINK_CAP) >>
-			  MAX_LINK_W_SHIFT) & MAX_LINK_W_MASK;
-
-=======
->>>>>>> ccf0a997
 	/* set 64-bit DMA mask and coherent DMA mask */
 	if (dma_set_mask_and_coherent(dev, DMA_BIT_MASK(64)))
 		dev_warn(dev, "Failed to set 64-bit DMA mask.\n");
 
 	platform_set_drvdata(pdev, pcie);
 
-<<<<<<< HEAD
-	ret = dw_pcie_ep_init(&pci->ep);
-	if (ret)
-		return  ret;
-
-	return  ls_pcie_ep_interrupt_init(pcie, pdev);
-=======
 	offset = dw_pcie_find_capability(pci, PCI_CAP_ID_EXP);
 	pcie->lnkcap = dw_pcie_readl_dbi(pci, offset + PCI_EXP_LNKCAP);
 
@@ -367,7 +280,6 @@
 		return ret;
 
 	return ls_pcie_ep_interrupt_init(pcie, pdev);
->>>>>>> ccf0a997
 }
 
 static struct platform_driver ls_pcie_ep_driver = {
