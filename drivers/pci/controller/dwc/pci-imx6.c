// SPDX-License-Identifier: GPL-2.0
/*
 * PCIe host controller driver for Freescale i.MX6 SoCs
 *
 * Copyright (C) 2013 Kosagi
 *		http://www.kosagi.com
 *
 * Author: Sean Cross <xobs@kosagi.com>
 */

#include <dt-bindings/soc/imx8_hsio.h>
#include <linux/bitfield.h>
#include <linux/clk.h>
#include <linux/delay.h>
#include <linux/gpio.h>
#include <linux/kernel.h>
#include <linux/mfd/syscon.h>
#include <linux/mfd/syscon/imx6q-iomuxc-gpr.h>
#include <linux/mfd/syscon/imx7-iomuxc-gpr.h>
#include <linux/module.h>
#include <linux/of_address.h>
#include <linux/of_gpio.h>
#include <linux/of_device.h>
#include <linux/of_address.h>
#include <linux/of_pci.h>
#include <linux/pci.h>
#include <linux/platform_device.h>
#include <linux/regmap.h>
#include <linux/regulator/consumer.h>
#include <linux/resource.h>
#include <linux/signal.h>
#include <linux/types.h>
#include <linux/interrupt.h>
#include <linux/phy/phy.h>
#include <linux/reset.h>
#include <linux/pm_domain.h>
#include <linux/pm_runtime.h>
#include "../../pci.h"

#include "pcie-designware.h"

#define IMX8MQ_PCIE_LINK_CAP_REG_OFFSET		0x7c
#define IMX8MQ_PCIE_LINK_CAP_L1EL_64US		(BIT(18) | BIT(17))
#define IMX8MQ_PCIE_L1SUB_CTRL1_REG_EN_MASK	0xf
#define IMX8MQ_GPR_PCIE_REF_USE_PAD		BIT(9)
#define IMX8MQ_GPR_PCIE_CLK_REQ_OVERRIDE_EN	BIT(10)
#define IMX8MQ_GPR_PCIE_CLK_REQ_OVERRIDE	BIT(11)
#define IMX8MQ_GPR12_PCIE2_CTRL_DEVICE_TYPE	GENMASK(11, 8)
#define IMX8MQ_PCIE2_BASE_ADDR			0x33c00000
#define IMX8_HSIO_PCIEB_BASE_ADDR		0x5f010000
#define IMX8MP_GPR_REG0				0x0
#define IMX8MP_GPR_REG0_CLK_MOD_EN		BIT(0)
#define IMX8MP_GPR_REG0_PHY_APB_RST		BIT(4)
#define IMX8MP_GPR_REG0_PHY_INIT_RST		BIT(5)
#define IMX8MP_GPR_REG1				0x4
#define IMX8MP_GPR_REG1_PM_EN_CORE_CLK		BIT(0)
#define IMX8MP_GPR_REG1_PLL_LOCK		BIT(13)
#define IMX8MP_GPR_REG2				0x8
#define IMX8MP_GPR_REG2_P_PLL_MASK		GENMASK(5, 0)
#define IMX8MP_GPR_REG2_M_PLL_MASK		GENMASK(15, 6)
#define IMX8MP_GPR_REG2_S_PLL_MASK		GENMASK(18, 16)
#define IMX8MP_GPR_REG2_P_PLL			(0xc << 0)
#define IMX8MP_GPR_REG2_M_PLL			(0x320 << 6)
#define IMX8MP_GPR_REG2_S_PLL			(0x4 << 16)
#define IMX8MP_GPR_REG2_BYPASS_PLL		BIT(21)
#define IMX8MP_GPR_REG3				0xc
#define IMX8MP_GPR_REG3_PLL_CKE			BIT(17)
#define IMX8MP_GPR_REG3_PLL_EXT_BYPASS		BIT(18)
#define IMX8MP_GPR_REG3_PLL_RST			BIT(31)
#define IMX8MP_GPR_PCIE_REF_SEL_MASK		GENMASK(25, 24)
#define IMX8MP_GPR_PCIE_REF_PLL			(BIT(24) | BIT(25))
#define IMX8MP_GPR_PCIE_REF_EXT_OSC		BIT(25)
#define IMX8MP_GPR_PCIE_REF_EXT_XO		BIT(24)

#define to_imx6_pcie(x)	dev_get_drvdata((x)->dev)

enum imx6_pcie_variants {
	IMX6Q,
	IMX6SX,
	IMX6QP,
	IMX7D,
	IMX8MQ,
	IMX8MM,
	IMX8QM,
	IMX8QXP,
	IMX8MP,
};

#define IMX6_PCIE_FLAG_IMX6_PHY			BIT(0)
#define IMX6_PCIE_FLAG_IMX6_SPEED_CHANGE	BIT(1)
#define IMX6_PCIE_FLAG_SUPPORTS_SUSPEND		BIT(2)
#define IMX6_PCIE_FLAG_IMX6_CPU_ADDR_FIXUP	BIT(3)
#define IMX6_PCIE_FLAG_SUPPORTS_L1SS		BIT(4)

struct imx6_pcie_drvdata {
	enum imx6_pcie_variants variant;
	u32 flags;
	int dbi_length;
};

struct imx6_pcie {
	struct dw_pcie		*pci;
	int			clkreq_gpio;
	int			dis_gpio;
	int			reset_gpio;
	bool			gpio_active_high;
	struct clk		*pcie_bus;
	struct clk		*pcie_phy;
<<<<<<< HEAD
	struct clk		*pcie_per;
=======
	struct clk		*pcie_phy_pclk;
	struct clk		*pcie_per;
	struct clk		*pciex2_per;
>>>>>>> f69558f3
	struct clk		*pcie_inbound_axi;
	struct clk		*pcie;
	struct clk		*pcie_aux;
	struct clk		*phy_per;
	struct clk		*misc_per;
	struct regmap		*iomuxc_gpr;
	struct regmap		*hsiomix;
	u32			controller_id;
	struct reset_control	*pciephy_reset;
	struct reset_control	*pciephy_perst;
	struct reset_control	*apps_reset;
	struct reset_control	*turnoff_reset;
	struct reset_control	*clkreq_reset;
	u32			tx_deemph_gen1;
	u32			tx_deemph_gen2_3p5db;
	u32			tx_deemph_gen2_6db;
	u32			tx_swing_full;
	u32			tx_swing_low;
	u32			hsio_cfg;
	u32			ext_osc;
	u32			local_addr;
	u32			hard_wired;
	u32			dma_unroll_offset;
	int			link_gen;
	struct regulator	*vpcie;
	void __iomem		*phy_base;
	void __iomem		*hsmix_base;

	/* power domain for pcie */
	struct device		*pd_pcie;
	/* power domain for pcie csr access */
	struct device		*pd_pcie_per;
	/* power domain for pcie phy */
	struct device		*pd_pcie_phy;
	/* power domain for hsio gpio used by pcie */
	struct device		*pd_hsio_gpio;
<<<<<<< HEAD
=======
	struct device_link	*pd_link;
	struct device_link	*pd_per_link;
	struct device_link	*pd_phy_link;
	struct device_link	*pd_hsio_link;

>>>>>>> f69558f3
	const struct imx6_pcie_drvdata *drvdata;
	struct regulator	*epdev_on;
	struct phy		*phy;
};

/* Parameters for the waiting for PCIe PHY PLL to lock on i.MX7 */
#define PHY_PLL_LOCK_WAIT_MAX_RETRIES	2000
#define PHY_PLL_LOCK_WAIT_USLEEP_MIN	50
#define PHY_PLL_LOCK_WAIT_USLEEP_MAX	200
#define PHY_PLL_LOCK_WAIT_TIMEOUT	(2000 * PHY_PLL_LOCK_WAIT_USLEEP_MAX)

/* PCIe Root Complex registers (memory-mapped) */
#define PCIE_RC_IMX6_MSI_CAP			0x50
#define PCIE_RC_LCR				0x7c
#define PCIE_RC_LCR_MAX_LINK_SPEEDS_GEN1	0x1
#define PCIE_RC_LCR_MAX_LINK_SPEEDS_GEN2	0x2
#define PCIE_RC_LCR_MAX_LINK_SPEEDS_MASK	0xf

#define PCIE_RC_LCSR				0x80

/* PCIe Port Logic registers (memory-mapped) */
#define PL_OFFSET 0x700

#define PCIE_PHY_DEBUG_R1 (PL_OFFSET + 0x2c)

#define PCIE_PHY_CTRL (PL_OFFSET + 0x114)
#define PCIE_PHY_CTRL_DATA(x)		FIELD_PREP(GENMASK(15, 0), (x))
#define PCIE_PHY_CTRL_CAP_ADR		BIT(16)
#define PCIE_PHY_CTRL_CAP_DAT		BIT(17)
#define PCIE_PHY_CTRL_WR		BIT(18)
#define PCIE_PHY_CTRL_RD		BIT(19)

#define PCIE_PHY_STAT (PL_OFFSET + 0x110)
#define PCIE_PHY_STAT_ACK		BIT(16)

#define PCIE_LINK_WIDTH_SPEED_CONTROL	0x80C

/* DMA registers */
#define MAX_PCIE_DMA_CHANNELS	8
#define DMA_UNROLL_CDM_OFFSET	(0x7 << 19)
#define DMA_REG_OFFSET		0x970
#define DMA_CTRL_VIEWPORT_OFF	(DMA_REG_OFFSET + 0x8)
#define DMA_WRITE_ENGINE_EN_OFF	(DMA_REG_OFFSET + 0xC)
#define DMA_WRITE_ENGINE_EN	BIT(0)
#define DMA_WRITE_DOORBELL	(DMA_REG_OFFSET + 0x10)
#define DMA_READ_ENGINE_EN_OFF	(DMA_REG_OFFSET + 0x2C)
#define DMA_READ_ENGINE_EN	BIT(0)
#define DMA_READ_DOORBELL	(DMA_REG_OFFSET + 0x30)
#define DMA_WRITE_INT_STS	(DMA_REG_OFFSET + 0x4C)
#define DMA_WRITE_INT_MASK	(DMA_REG_OFFSET + 0x54)
#define DMA_WRITE_INT_CLR	(DMA_REG_OFFSET + 0x58)
#define DMA_READ_INT_STS	(DMA_REG_OFFSET + 0xA0)
#define DMA_READ_INT_MASK	(DMA_REG_OFFSET + 0xA8)
#define DMA_READ_INT_CLR	(DMA_REG_OFFSET + 0xAC)
#define DMA_DONE_INT_STS	0xFF
#define DMA_ABORT_INT_STS	(0xFF << 16)
#define DMA_VIEWPOT_SEL_OFF	(DMA_REG_OFFSET + 0xFC)
#define DMA_CHANNEL_CTRL_1	(DMA_REG_OFFSET + 0x100)
#define DMA_CHANNEL_CTRL_1_LIE	BIT(3)
#define DMA_CHANNEL_CTRL_2	(DMA_REG_OFFSET + 0x104)
#define DMA_TRANSFER_SIZE	(DMA_REG_OFFSET + 0x108)
#define DMA_SAR_LOW		(DMA_REG_OFFSET + 0x10C)
#define DMA_SAR_HIGH		(DMA_REG_OFFSET + 0x110)
#define DMA_DAR_LOW		(DMA_REG_OFFSET + 0x114)
#define DMA_DAR_HIGH		(DMA_REG_OFFSET + 0x118)

/* PHY registers (not memory-mapped) */
#define PCIE_PHY_ATEOVRD			0x10
#define  PCIE_PHY_ATEOVRD_EN			BIT(2)
#define  PCIE_PHY_ATEOVRD_REF_CLKDIV_SHIFT	0
#define  PCIE_PHY_ATEOVRD_REF_CLKDIV_MASK	0x1

#define PCIE_PHY_MPLL_OVRD_IN_LO		0x11
#define  PCIE_PHY_MPLL_MULTIPLIER_SHIFT		2
#define  PCIE_PHY_MPLL_MULTIPLIER_MASK		0x7f
#define  PCIE_PHY_MPLL_MULTIPLIER_OVRD		BIT(9)

#define PCIE_PHY_RX_ASIC_OUT 0x100D
#define PCIE_PHY_RX_ASIC_OUT_VALID	(1 << 0)

/* iMX7 PCIe PHY registers */
#define PCIE_PHY_CMN_REG4		0x14
/* These are probably the bits that *aren't* DCC_FB_EN */
#define PCIE_PHY_CMN_REG4_DCC_FB_EN	0x29

#define PCIE_PHY_CMN_REG15	        0x54
#define PCIE_PHY_CMN_REG15_DLY_4	BIT(2)
#define PCIE_PHY_CMN_REG15_PLL_PD	BIT(5)
#define PCIE_PHY_CMN_REG15_OVRD_PLL_PD	BIT(7)

#define PCIE_PHY_CMN_REG24		0x90
#define PCIE_PHY_CMN_REG24_RX_EQ	BIT(6)
#define PCIE_PHY_CMN_REG24_RX_EQ_SEL	BIT(3)

#define PCIE_PHY_CMN_REG26		0x98
#define PCIE_PHY_CMN_REG26_ATT_MODE	0xBC

#define PCIE_PHY_CMN_REG62			0x188
#define PCIE_PHY_CMN_REG62_PLL_CLK_OUT		0x08
#define PCIE_PHY_CMN_REG64			0x190
#define PCIE_PHY_CMN_REG64_AUX_RX_TX_TERM	0x8C
#define PCIE_PHY_CMN_REG75			0x1D4
#define PCIE_PHY_CMN_REG75_PLL_DONE		0x3
#define PCIE_PHY_TRSV_REG5			0x414
#define PCIE_PHY_TRSV_REG5_GEN1_DEEMP		0x2D
#define PCIE_PHY_TRSV_REG6			0x418
#define PCIE_PHY_TRSV_REG6_GEN2_DEEMP		0xF

#define PHY_RX_OVRD_IN_LO 0x1005
#define PHY_RX_OVRD_IN_LO_RX_DATA_EN		BIT(5)
#define PHY_RX_OVRD_IN_LO_RX_PLL_EN		BIT(3)

/* iMX8 HSIO registers */
<<<<<<< HEAD
#define IMX8QM_CSR_PHYX2_OFFSET			0x00000
#define IMX8QM_CSR_PHYX1_OFFSET			0x10000
#define IMX8QM_CSR_PHYX_STTS0_OFFSET		0x4
#define IMX8QM_CSR_PCIEA_OFFSET			0x20000
#define IMX8QM_CSR_PCIEB_OFFSET			0x30000
#define IMX8QM_CSR_PCIE_CTRL1_OFFSET		0x4
#define IMX8QM_CSR_PCIE_CTRL2_OFFSET		0x8
#define IMX8QM_CSR_PCIE_STTS0_OFFSET		0xC
#define IMX8QM_CSR_MISC_OFFSET			0x50000
=======
#define IMX8QM_PHYX2_LPCG_OFFSET		0x00000
#define	IMX8QM_PHYX2_LPCG_PCLK0_MASK		GENMASK(17, 16)
#define	IMX8QM_PHYX2_LPCG_PCLK1_MASK		GENMASK(21, 20)
#define IMX8QM_CSR_PHYX2_OFFSET			0x90000
#define IMX8QM_CSR_PHYX1_OFFSET			0xA0000
#define IMX8QM_CSR_PHYX_STTS0_OFFSET		0x4
#define IMX8QM_CSR_PCIEA_OFFSET			0xB0000
#define IMX8QM_CSR_PCIEB_OFFSET			0xC0000
#define IMX8QM_CSR_PCIE_CTRL1_OFFSET		0x4
#define IMX8QM_CSR_PCIE_CTRL2_OFFSET		0x8
#define IMX8QM_CSR_PCIE_STTS0_OFFSET		0xC
#define IMX8QM_CSR_MISC_OFFSET			0xE0000
>>>>>>> f69558f3

#define IMX8QM_CTRL_LTSSM_ENABLE		BIT(4)
#define IMX8QM_CTRL_READY_ENTR_L23		BIT(5)
#define IMX8QM_CTRL_PM_XMT_TURNOFF		BIT(9)
#define IMX8QM_CTRL_BUTTON_RST_N		BIT(21)
#define IMX8QM_CTRL_PERST_N			BIT(22)
#define IMX8QM_CTRL_POWER_UP_RST_N		BIT(23)

#define IMX8QM_CTRL_STTS0_PM_LINKST_IN_L2	BIT(13)
#define IMX8QM_CTRL_STTS0_PM_REQ_CORE_RST	BIT(19)
#define IMX8QM_STTS0_LANE0_TX_PLL_LOCK		BIT(4)
#define IMX8QM_STTS0_LANE1_TX_PLL_LOCK		BIT(12)

#define IMX8QM_PCIE_TYPE_MASK			(0xF << 24)

#define IMX8QM_PHYX2_CTRL0_APB_MASK		0x3
#define IMX8QM_PHY_APB_RSTN_0			BIT(0)
#define IMX8QM_PHY_APB_RSTN_1			BIT(1)

#define IMX8QM_MISC_IOB_RXENA			BIT(0)
#define IMX8QM_MISC_IOB_TXENA			BIT(1)
#define IMX8QM_CSR_MISC_IOB_A_0_TXOE		BIT(2)
#define IMX8QM_CSR_MISC_IOB_A_0_M1M0_MASK	(0x3 << 3)
#define IMX8QM_CSR_MISC_IOB_A_0_M1M0_2		BIT(4)
#define IMX8QM_MISC_PHYX1_EPCS_SEL		BIT(12)
#define IMX8QM_MISC_PCIE_AB_SELECT		BIT(13)
<<<<<<< HEAD
=======
#define IMX8QM_MISC_CLKREQ_1			BIT(22)
#define IMX8QM_MISC_CLKREQ_0			BIT(23)
#define IMX8QM_MISC_CLKREQ_OVERRIDE_EN_1	BIT(24)
#define IMX8QM_MISC_CLKREQ_OVERRIDE_EN_0	BIT(25)
>>>>>>> f69558f3

#define IMX8MM_GPR_PCIE_REF_CLK_SEL		(0x3 << 24)
#define IMX8MM_GPR_PCIE_REF_CLK_PLL		(0x3 << 24)
#define IMX8MM_GPR_PCIE_REF_CLK_EXT		(0x2 << 24)
#define IMX8MM_GPR_PCIE_AUX_EN			BIT(19)
#define IMX8MM_GPR_PCIE_CMN_RST			BIT(18)
#define IMX8MM_GPR_PCIE_POWER_OFF		BIT(17)
#define IMX8MM_GPR_PCIE_SSC_EN			BIT(16)

static void imx6_pcie_ltssm_disable(struct device *dev);

/*
 * The default value of the reserved ddr memory
 * used to verify EP/RC memory space access operations.
 * The layout of the 1G ddr on SD boards
 * [imx6qdl-sd-ard boards]0x1000_0000 ~ 0x4FFF_FFFF
 * [imx6sx,imx7d platforms]0x8000_0000 ~ 0xBFFF_FFFF
 *
 */
static u32 ddr_test_region = 0, test_region_size = SZ_2M;
static bool dma_w_end, dma_r_end, dma_en;

static bool imx6_pcie_readable_reg(struct device *dev, unsigned int reg)
{
	enum imx6_pcie_variants variant;
	struct imx6_pcie *imx6_pcie = dev_get_drvdata(dev);

	variant = imx6_pcie->drvdata->variant;
	if (variant == IMX8QXP) {
		switch (reg) {
		case IMX8QM_CSR_PHYX1_OFFSET:
		case IMX8QM_CSR_PCIEB_OFFSET:
		case IMX8QM_CSR_MISC_OFFSET:
		case IMX8QM_CSR_PHYX1_OFFSET + IMX8QM_CSR_PHYX_STTS0_OFFSET:
		case IMX8QM_CSR_PCIEB_OFFSET + IMX8QM_CSR_PCIE_CTRL1_OFFSET:
		case IMX8QM_CSR_PCIEB_OFFSET + IMX8QM_CSR_PCIE_CTRL2_OFFSET:
		case IMX8QM_CSR_PCIEB_OFFSET + IMX8QM_CSR_PCIE_STTS0_OFFSET:
			return true;

		default:
			return false;
		}
	} else {
		switch (reg) {
<<<<<<< HEAD
		case IMX8QM_CSR_PHYX2_OFFSET:
		case IMX8QM_CSR_PCIEA_OFFSET:
		case IMX8QM_CSR_MISC_OFFSET:
		case IMX8QM_CSR_PHYX2_OFFSET + IMX8QM_CSR_PHYX_STTS0_OFFSET:
		case IMX8QM_CSR_PCIEA_OFFSET + IMX8QM_CSR_PCIE_CTRL1_OFFSET:
		case IMX8QM_CSR_PCIEA_OFFSET + IMX8QM_CSR_PCIE_CTRL2_OFFSET:
		case IMX8QM_CSR_PCIEA_OFFSET + IMX8QM_CSR_PCIE_STTS0_OFFSET:
=======
		case IMX8QM_PHYX2_LPCG_OFFSET:
		case IMX8QM_CSR_PHYX2_OFFSET:
		case IMX8QM_CSR_PHYX1_OFFSET:
		case IMX8QM_CSR_PCIEA_OFFSET:
		case IMX8QM_CSR_PCIEB_OFFSET:
		case IMX8QM_CSR_MISC_OFFSET:
		case IMX8QM_CSR_PHYX2_OFFSET + IMX8QM_CSR_PHYX_STTS0_OFFSET:
		case IMX8QM_CSR_PHYX1_OFFSET + IMX8QM_CSR_PHYX_STTS0_OFFSET:
		case IMX8QM_CSR_PCIEA_OFFSET + IMX8QM_CSR_PCIE_CTRL1_OFFSET:
		case IMX8QM_CSR_PCIEA_OFFSET + IMX8QM_CSR_PCIE_CTRL2_OFFSET:
		case IMX8QM_CSR_PCIEA_OFFSET + IMX8QM_CSR_PCIE_STTS0_OFFSET:
		case IMX8QM_CSR_PCIEB_OFFSET + IMX8QM_CSR_PCIE_CTRL1_OFFSET:
		case IMX8QM_CSR_PCIEB_OFFSET + IMX8QM_CSR_PCIE_CTRL2_OFFSET:
		case IMX8QM_CSR_PCIEB_OFFSET + IMX8QM_CSR_PCIE_STTS0_OFFSET:
>>>>>>> f69558f3
			return true;
		default:
			return false;
		}
	}
}

static bool imx6_pcie_writeable_reg(struct device *dev, unsigned int reg)
{
	enum imx6_pcie_variants variant;
	struct imx6_pcie *imx6_pcie = dev_get_drvdata(dev);

	variant = imx6_pcie->drvdata->variant;
	if (variant == IMX8QXP) {
		switch (reg) {
		case IMX8QM_CSR_PHYX1_OFFSET:
		case IMX8QM_CSR_PCIEB_OFFSET:
		case IMX8QM_CSR_MISC_OFFSET:
		case IMX8QM_CSR_PCIEB_OFFSET + IMX8QM_CSR_PCIE_CTRL1_OFFSET:
		case IMX8QM_CSR_PCIEB_OFFSET + IMX8QM_CSR_PCIE_CTRL2_OFFSET:
			return true;

		default:
			return false;
		}
	} else {
		switch (reg) {
<<<<<<< HEAD
		case IMX8QM_CSR_PHYX2_OFFSET:
		case IMX8QM_CSR_PCIEA_OFFSET:
		case IMX8QM_CSR_MISC_OFFSET:
		case IMX8QM_CSR_PCIEA_OFFSET + IMX8QM_CSR_PCIE_CTRL1_OFFSET:
		case IMX8QM_CSR_PCIEA_OFFSET + IMX8QM_CSR_PCIE_CTRL2_OFFSET:
=======
		case IMX8QM_PHYX2_LPCG_OFFSET:
		case IMX8QM_CSR_PHYX2_OFFSET:
		case IMX8QM_CSR_PHYX1_OFFSET:
		case IMX8QM_CSR_PCIEA_OFFSET:
		case IMX8QM_CSR_PCIEB_OFFSET:
		case IMX8QM_CSR_MISC_OFFSET:
		case IMX8QM_CSR_PCIEA_OFFSET + IMX8QM_CSR_PCIE_CTRL1_OFFSET:
		case IMX8QM_CSR_PCIEA_OFFSET + IMX8QM_CSR_PCIE_CTRL2_OFFSET:
		case IMX8QM_CSR_PCIEB_OFFSET + IMX8QM_CSR_PCIE_CTRL1_OFFSET:
		case IMX8QM_CSR_PCIEB_OFFSET + IMX8QM_CSR_PCIE_CTRL2_OFFSET:
>>>>>>> f69558f3
			return true;
		default:
			return false;
		}
	}
}

static const struct regmap_config imx6_pcie_regconfig = {
	.max_register = IMX8QM_CSR_MISC_OFFSET,
	.reg_bits = 32,
	.val_bits = 32,
	.reg_stride = 4,
	.val_format_endian = REGMAP_ENDIAN_NATIVE,
	.num_reg_defaults_raw =  IMX8QM_CSR_MISC_OFFSET / sizeof(uint32_t) + 1,
	.readable_reg = imx6_pcie_readable_reg,
	.writeable_reg = imx6_pcie_writeable_reg,
	.cache_type = REGCACHE_NONE,
};

static int pcie_phy_poll_ack(struct imx6_pcie *imx6_pcie, bool exp_val)
{
	struct dw_pcie *pci = imx6_pcie->pci;
	bool val;
	u32 max_iterations = 10;
	u32 wait_counter = 0;

	do {
		val = dw_pcie_readl_dbi(pci, PCIE_PHY_STAT) &
			PCIE_PHY_STAT_ACK;
		wait_counter++;

		if (val == exp_val)
			return 0;

		udelay(1);
	} while (wait_counter < max_iterations);

	return -ETIMEDOUT;
}

static int pcie_phy_wait_ack(struct imx6_pcie *imx6_pcie, int addr)
{
	struct dw_pcie *pci = imx6_pcie->pci;
	u32 val;
	int ret;

	val = PCIE_PHY_CTRL_DATA(addr);
	dw_pcie_writel_dbi(pci, PCIE_PHY_CTRL, val);

	val |= PCIE_PHY_CTRL_CAP_ADR;
	dw_pcie_writel_dbi(pci, PCIE_PHY_CTRL, val);

	ret = pcie_phy_poll_ack(imx6_pcie, true);
	if (ret)
		return ret;

	val = PCIE_PHY_CTRL_DATA(addr);
	dw_pcie_writel_dbi(pci, PCIE_PHY_CTRL, val);

	return pcie_phy_poll_ack(imx6_pcie, false);
}

/* Read from the 16-bit PCIe PHY control registers (not memory-mapped) */
static int pcie_phy_read(struct imx6_pcie *imx6_pcie, int addr, u16 *data)
{
	struct dw_pcie *pci = imx6_pcie->pci;
	u32 phy_ctl;
	int ret;

	ret = pcie_phy_wait_ack(imx6_pcie, addr);
	if (ret)
		return ret;

	/* assert Read signal */
	phy_ctl = PCIE_PHY_CTRL_RD;
	dw_pcie_writel_dbi(pci, PCIE_PHY_CTRL, phy_ctl);

	ret = pcie_phy_poll_ack(imx6_pcie, true);
	if (ret)
		return ret;

	*data = dw_pcie_readl_dbi(pci, PCIE_PHY_STAT);

	/* deassert Read signal */
	dw_pcie_writel_dbi(pci, PCIE_PHY_CTRL, 0x00);

	return pcie_phy_poll_ack(imx6_pcie, false);
}

static int pcie_phy_write(struct imx6_pcie *imx6_pcie, int addr, u16 data)
{
	struct dw_pcie *pci = imx6_pcie->pci;
	u32 var;
	int ret;

	/* write addr */
	/* cap addr */
	ret = pcie_phy_wait_ack(imx6_pcie, addr);
	if (ret)
		return ret;

	var = PCIE_PHY_CTRL_DATA(data);
	dw_pcie_writel_dbi(pci, PCIE_PHY_CTRL, var);

	/* capture data */
	var |= PCIE_PHY_CTRL_CAP_DAT;
	dw_pcie_writel_dbi(pci, PCIE_PHY_CTRL, var);

	ret = pcie_phy_poll_ack(imx6_pcie, true);
	if (ret)
		return ret;

	/* deassert cap data */
	var = PCIE_PHY_CTRL_DATA(data);
	dw_pcie_writel_dbi(pci, PCIE_PHY_CTRL, var);

	/* wait for ack de-assertion */
	ret = pcie_phy_poll_ack(imx6_pcie, false);
	if (ret)
		return ret;

	/* assert wr signal */
	var = PCIE_PHY_CTRL_WR;
	dw_pcie_writel_dbi(pci, PCIE_PHY_CTRL, var);

	/* wait for ack */
	ret = pcie_phy_poll_ack(imx6_pcie, true);
	if (ret)
		return ret;

	/* deassert wr signal */
	var = PCIE_PHY_CTRL_DATA(data);
	dw_pcie_writel_dbi(pci, PCIE_PHY_CTRL, var);

	/* wait for ack de-assertion */
	ret = pcie_phy_poll_ack(imx6_pcie, false);
	if (ret)
		return ret;

	dw_pcie_writel_dbi(pci, PCIE_PHY_CTRL, 0x0);

	return 0;
}

static void imx6_pcie_reset_phy(struct imx6_pcie *imx6_pcie)
{
	u16 tmp;

	if (!(imx6_pcie->drvdata->flags & IMX6_PCIE_FLAG_IMX6_PHY))
		return;

	pcie_phy_read(imx6_pcie, PHY_RX_OVRD_IN_LO, &tmp);
	tmp |= (PHY_RX_OVRD_IN_LO_RX_DATA_EN |
		PHY_RX_OVRD_IN_LO_RX_PLL_EN);
	pcie_phy_write(imx6_pcie, PHY_RX_OVRD_IN_LO, tmp);

	usleep_range(2000, 3000);

	pcie_phy_read(imx6_pcie, PHY_RX_OVRD_IN_LO, &tmp);
	tmp &= ~(PHY_RX_OVRD_IN_LO_RX_DATA_EN |
		  PHY_RX_OVRD_IN_LO_RX_PLL_EN);
	pcie_phy_write(imx6_pcie, PHY_RX_OVRD_IN_LO, tmp);
}

#ifdef CONFIG_ARM
/*  Added for PCI abort handling */
static int imx6q_pcie_abort_handler(unsigned long addr,
		unsigned int fsr, struct pt_regs *regs)
{
	unsigned long pc = instruction_pointer(regs);
	unsigned long instr;
	int reg ;

	/* if the abort from user-space, just return and report it */
	if (user_mode(regs))
		return 1;

	instr = *(unsigned long *)pc;
	reg = (instr >> 12) & 15;

	/*
	 * If the instruction being executed was a read,
	 * make it look like it read all-ones.
	 */
	if ((instr & 0x0c100000) == 0x04100000) {
		unsigned long val;

		if (instr & 0x00400000)
			val = 255;
		else
			val = -1;

		regs->uregs[reg] = val;
		regs->ARM_pc += 4;
		return 0;
	}

	if ((instr & 0x0e100090) == 0x00100090) {
		regs->uregs[reg] = -1;
		regs->ARM_pc += 4;
		return 0;
	}

	return 1;
}
#endif

static void imx6_pcie_detach_pd(struct device *dev)
{
	struct imx6_pcie *imx6_pcie = dev_get_drvdata(dev);

	if (imx6_pcie->pd_hsio_link && !IS_ERR(imx6_pcie->pd_hsio_link))
		device_link_del(imx6_pcie->pd_hsio_link);
	if (imx6_pcie->pd_hsio_gpio && !IS_ERR(imx6_pcie->pd_hsio_gpio))
		dev_pm_domain_detach(imx6_pcie->pd_hsio_gpio, true);
	if (imx6_pcie->pd_phy_link && !IS_ERR(imx6_pcie->pd_phy_link))
		device_link_del(imx6_pcie->pd_phy_link);
	if (imx6_pcie->pd_pcie_phy && !IS_ERR(imx6_pcie->pd_pcie_phy))
		dev_pm_domain_detach(imx6_pcie->pd_pcie_phy, true);
	if (imx6_pcie->pd_per_link && !IS_ERR(imx6_pcie->pd_per_link))
		device_link_del(imx6_pcie->pd_per_link);
	if (imx6_pcie->pd_pcie_per && !IS_ERR(imx6_pcie->pd_pcie_per))
		dev_pm_domain_detach(imx6_pcie->pd_pcie_per, true);
	if (imx6_pcie->pd_link && !IS_ERR(imx6_pcie->pd_link))
		device_link_del(imx6_pcie->pd_link);
	if (imx6_pcie->pd_pcie && !IS_ERR(imx6_pcie->pd_pcie))
		dev_pm_domain_detach(imx6_pcie->pd_pcie, true);

	imx6_pcie->pd_hsio_gpio = NULL;
	imx6_pcie->pd_hsio_link = NULL;
	imx6_pcie->pd_pcie_phy = NULL;
	imx6_pcie->pd_phy_link = NULL;
	imx6_pcie->pd_pcie_per = NULL;
	imx6_pcie->pd_per_link = NULL;
	imx6_pcie->pd_pcie = NULL;
	imx6_pcie->pd_link = NULL;
}

static int imx6_pcie_attach_pd(struct device *dev)
{
	int ret = 0;
	struct imx6_pcie *imx6_pcie = dev_get_drvdata(dev);
	struct device_link *link;
	struct device *pd_dev;

	/* Do nothing when in a single power domain */
	if (dev->pm_domain)
		return 0;

	imx6_pcie->pd_pcie = dev_pm_domain_attach_by_name(dev, "pcie");
	if (IS_ERR(imx6_pcie->pd_pcie))
		return PTR_ERR(imx6_pcie->pd_pcie);
	/* Do nothing when power domain missing */
	if (!imx6_pcie->pd_pcie)
		return 0;
	link = device_link_add(dev, imx6_pcie->pd_pcie,
			DL_FLAG_STATELESS |
			DL_FLAG_PM_RUNTIME |
			DL_FLAG_RPM_ACTIVE);
	if (!link) {
		dev_err(dev, "Failed to add device_link to pcie pd.\n");
		return -EINVAL;
	} else {
		imx6_pcie->pd_link = link;
	}

	imx6_pcie->pd_pcie_phy = dev_pm_domain_attach_by_name(dev, "pcie_phy");
	if (IS_ERR(imx6_pcie->pd_pcie_phy)) {
		ret = PTR_ERR(imx6_pcie->pd_pcie_phy);
		goto err_ret;
	}

	link = device_link_add(dev, imx6_pcie->pd_pcie_phy,
			DL_FLAG_STATELESS |
			DL_FLAG_PM_RUNTIME |
			DL_FLAG_RPM_ACTIVE);
	if (!link) {
		dev_err(dev, "Failed to add device_link to pcie_phy pd.\n");
		ret = -EINVAL;
		goto err_ret;
	} else {
		imx6_pcie->pd_phy_link = link;
	}

	switch (imx6_pcie->drvdata->variant) {
	case IMX8QM:
<<<<<<< HEAD
	case IMX8QXP:
		imx6_pcie->pd_hsio_gpio = dev_pm_domain_attach_by_name(dev, "hsio_gpio");
		if (IS_ERR(imx6_pcie->pd_hsio_gpio))
			return PTR_ERR(imx6_pcie->pd_hsio_gpio);
=======
		/*
		 * PCIA CSR would be touched during the initialization of the
		 * PCIEB of 8QM.
		 * Enable the PCIEA PD for this case here.
		 */
		if (imx6_pcie->controller_id) {
			pd_dev = dev_pm_domain_attach_by_name(dev, "pcie_per");
			if (IS_ERR(pd_dev)) {
				ret = PTR_ERR(pd_dev);
				goto err_ret;
			} else {
				imx6_pcie->pd_pcie_per = pd_dev;
			}
			link = device_link_add(dev, imx6_pcie->pd_pcie_per,
					DL_FLAG_STATELESS |
					DL_FLAG_PM_RUNTIME |
					DL_FLAG_RPM_ACTIVE);
			if (!link) {
				dev_err(dev, "Failed to link pcie_per pd\n");
				ret = -EINVAL;
				goto err_ret;
			} else {
				imx6_pcie->pd_per_link = link;
			}
		}
		/* fall through */
	case IMX8QXP:
		pd_dev = dev_pm_domain_attach_by_name(dev, "hsio_gpio");
		if (IS_ERR(pd_dev)) {
			ret = PTR_ERR(pd_dev);
			goto err_ret;
		} else {
			imx6_pcie->pd_hsio_gpio = pd_dev;
		}
>>>>>>> f69558f3

		link = device_link_add(dev, imx6_pcie->pd_hsio_gpio,
				DL_FLAG_STATELESS |
				DL_FLAG_PM_RUNTIME |
				DL_FLAG_RPM_ACTIVE);
		if (!link) {
			dev_err(dev, "Failed to add device_link to hsio_gpio pd.\n");
<<<<<<< HEAD
			return -EINVAL;
=======
			ret = -EINVAL;
			goto err_ret;
		} else {
			imx6_pcie->pd_hsio_link = link;
>>>>>>> f69558f3
		}

		break;
	default:
		break;
	}

	return 0;
<<<<<<< HEAD
=======

err_ret:
	imx6_pcie_detach_pd(dev);
	return ret;
>>>>>>> f69558f3
}

static unsigned int imx6_pcie_grp_offset(const struct imx6_pcie *imx6_pcie)
{
	return imx6_pcie->controller_id == 1 ? IOMUXC_GPR16 : IOMUXC_GPR14;
}

static int imx6_pcie_enable_ref_clk(struct imx6_pcie *imx6_pcie)
{
	struct dw_pcie *pci = imx6_pcie->pci;
	struct device *dev = pci->dev;
	unsigned int offset;
	int ret = 0;

	switch (imx6_pcie->drvdata->variant) {
	case IMX6SX:
		ret = clk_prepare_enable(imx6_pcie->pcie_inbound_axi);
		if (ret) {
			dev_err(dev, "unable to enable pcie_axi clock\n");
			break;
		}

		regmap_update_bits(imx6_pcie->iomuxc_gpr, IOMUXC_GPR12,
				   IMX6SX_GPR12_PCIE_TEST_POWERDOWN, 0);
		break;
	case IMX6QP:		/* FALLTHROUGH */
	case IMX6Q:
		/* power up core phy and enable ref clock */
		regmap_update_bits(imx6_pcie->iomuxc_gpr, IOMUXC_GPR1,
				   IMX6Q_GPR1_PCIE_TEST_PD, 0 << 18);
		/*
		 * the async reset input need ref clock to sync internally,
		 * when the ref clock comes after reset, internal synced
		 * reset time is too short, cannot meet the requirement.
		 * add one ~10us delay here.
		 */
		usleep_range(10, 100);
		regmap_update_bits(imx6_pcie->iomuxc_gpr, IOMUXC_GPR1,
				   IMX6Q_GPR1_PCIE_REF_CLK_EN, 1 << 16);
		break;
	case IMX7D:
		break;
	case IMX8MQ:
	case IMX8MM:
	case IMX8MP:
		ret = clk_prepare_enable(imx6_pcie->pcie_aux);
		if (ret) {
			dev_err(dev, "unable to enable pcie_aux clock\n");
			break;
		}

		offset = imx6_pcie_grp_offset(imx6_pcie);
		/*
		 * Set the over ride low and enabled
		 * make sure that REF_CLK is turned on.
		 */
		regmap_update_bits(imx6_pcie->iomuxc_gpr, offset,
				   IMX8MQ_GPR_PCIE_CLK_REQ_OVERRIDE,
				   0);
		regmap_update_bits(imx6_pcie->iomuxc_gpr, offset,
				   IMX8MQ_GPR_PCIE_CLK_REQ_OVERRIDE_EN,
				   IMX8MQ_GPR_PCIE_CLK_REQ_OVERRIDE_EN);
		break;
	case IMX8QXP:
	case IMX8QM:
		ret = clk_prepare_enable(imx6_pcie->pcie_inbound_axi);
		if (ret) {
			dev_err(dev, "unable to enable pcie_axi clock\n");
<<<<<<< HEAD
			break;
=======
			return ret;
>>>>>>> f69558f3
		}
		ret = clk_prepare_enable(imx6_pcie->pcie_per);
		if (ret) {
			dev_err(dev, "unable to enable pcie_per clock\n");
<<<<<<< HEAD
			clk_disable_unprepare(imx6_pcie->pcie_inbound_axi);
			break;
=======
			goto err_pcie_per;
>>>>>>> f69558f3
		}

		ret = clk_prepare_enable(imx6_pcie->phy_per);
		if (unlikely(ret)) {
<<<<<<< HEAD
			clk_disable_unprepare(imx6_pcie->pcie_per);
			clk_disable_unprepare(imx6_pcie->pcie_inbound_axi);
			dev_err(dev, "unable to enable phy per clock\n");
		}
		ret = clk_prepare_enable(imx6_pcie->misc_per);
		if (unlikely(ret)) {
			clk_disable_unprepare(imx6_pcie->phy_per);
			clk_disable_unprepare(imx6_pcie->pcie_per);
			clk_disable_unprepare(imx6_pcie->pcie_inbound_axi);
			dev_err(dev, "unable to enable misc per clock\n");
		}
=======
			dev_err(dev, "unable to enable phy per clock\n");
			goto err_phy_per;
		}
		ret = clk_prepare_enable(imx6_pcie->misc_per);
		if (unlikely(ret)) {
			dev_err(dev, "unable to enable misc per clock\n");
			goto err_misc_per;
		}
		/*
		 * PCIA CSR would be touched during the initialization of the
		 * PCIEB of 8QM.
		 * Enable the PCIEA peripheral clock for this case here.
		 */
		if (imx6_pcie->drvdata->variant == IMX8QM
				&& imx6_pcie->controller_id == 1) {
			ret = clk_prepare_enable(imx6_pcie->pcie_phy_pclk);
			if (unlikely(ret)) {
				dev_err(dev, "can't enable pciephyp clock\n");
				goto err_pcie_phy_pclk;
			}
			ret = clk_prepare_enable(imx6_pcie->pciex2_per);
			if (unlikely(ret)) {
				dev_err(dev, "can't enable pciex2 per clock\n");
				goto err_pciex2_per;
			}
		}
		break;
	default:
>>>>>>> f69558f3
		break;
	}

	return ret;
err_pciex2_per:
	clk_disable_unprepare(imx6_pcie->pcie_phy_pclk);
err_pcie_phy_pclk:
	clk_disable_unprepare(imx6_pcie->misc_per);
err_misc_per:
	clk_disable_unprepare(imx6_pcie->phy_per);
err_phy_per:
	clk_disable_unprepare(imx6_pcie->pcie_per);
err_pcie_per:
	clk_disable_unprepare(imx6_pcie->pcie_inbound_axi);
	return ret;
}

static void imx7d_pcie_wait_for_phy_pll_lock(struct imx6_pcie *imx6_pcie)
{
	u32 val;
	struct device *dev = imx6_pcie->pci->dev;

	if (regmap_read_poll_timeout(imx6_pcie->iomuxc_gpr,
				     IOMUXC_GPR22, val,
				     val & IMX7D_GPR22_PCIE_PHY_PLL_LOCKED,
				     PHY_PLL_LOCK_WAIT_USLEEP_MAX,
				     PHY_PLL_LOCK_WAIT_TIMEOUT))
		dev_err(dev, "PCIe PLL lock timeout\n");
}
static void imx8_pcie_wait_for_phy_pll_lock(struct imx6_pcie *imx6_pcie)
{
	u32 val, retries = 0, tmp = 0, orig = 0;
	struct dw_pcie *pci = imx6_pcie->pci;
	struct device *dev = pci->dev;

	switch (imx6_pcie->drvdata->variant) {
	case IMX8MP:
		if (phy_init(imx6_pcie->phy) != 0)
			dev_err(dev, "Waiting for PHY PLL ready timeout!\n");
		/* wait for core_clk enabled */
		for (retries = 0; retries < PHY_PLL_LOCK_WAIT_MAX_RETRIES;
		     retries++) {
			tmp = readl(imx6_pcie->hsmix_base + IMX8MP_GPR_REG1);
			if (tmp & IMX8MP_GPR_REG1_PM_EN_CORE_CLK)
				break;
			udelay(10);
<<<<<<< HEAD
		}
		break;
	case IMX8MM:
		for (retries = 0; retries < PHY_PLL_LOCK_WAIT_MAX_RETRIES;
		     retries++) {
			tmp = readl(imx6_pcie->phy_base + PCIE_PHY_CMN_REG75);
			if (tmp == PCIE_PHY_CMN_REG75_PLL_DONE)
				break;
			udelay(10);
		}
		break;

	case IMX8QXP:
	case IMX8QM:
		for (retries = 0; retries < PHY_PLL_LOCK_WAIT_MAX_RETRIES;
		     retries++) {
			if (imx6_pcie->hsio_cfg == PCIEAX1PCIEBX1SATA) {
				regmap_read(imx6_pcie->iomuxc_gpr,
					    IMX8QM_CSR_PHYX2_OFFSET + 0x4,
					    &tmp);
				if (imx6_pcie->controller_id == 0) /* pciea 1 lanes */
					orig = IMX8QM_STTS0_LANE0_TX_PLL_LOCK;
				else /* pcieb 1 lanes */
					orig = IMX8QM_STTS0_LANE1_TX_PLL_LOCK;
			} else if (imx6_pcie->hsio_cfg == PCIEAX2PCIEBX1) {
				val = IMX8QM_CSR_PHYX2_OFFSET
					+ imx6_pcie->controller_id * SZ_64K;
				regmap_read(imx6_pcie->iomuxc_gpr,
					    val + IMX8QM_CSR_PHYX_STTS0_OFFSET,
					    &tmp);
				orig = IMX8QM_STTS0_LANE0_TX_PLL_LOCK;
				if (imx6_pcie->controller_id == 0) /* pciea 2 lanes */
					orig |= IMX8QM_STTS0_LANE1_TX_PLL_LOCK;
			} else if (imx6_pcie->hsio_cfg == PCIEAX2SATA) {
				regmap_read(imx6_pcie->iomuxc_gpr,
					    IMX8QM_CSR_PHYX2_OFFSET + 0x4,
					    &tmp);
				orig = IMX8QM_STTS0_LANE0_TX_PLL_LOCK;
				orig |= IMX8QM_STTS0_LANE1_TX_PLL_LOCK;
			}
			tmp &= orig;
			if (tmp == orig)
				break;
			udelay(10);
		}
		break;
=======
		}
		break;
	case IMX8MM:
		for (retries = 0; retries < PHY_PLL_LOCK_WAIT_MAX_RETRIES;
		     retries++) {
			tmp = readl(imx6_pcie->phy_base + PCIE_PHY_CMN_REG75);
			if (tmp == PCIE_PHY_CMN_REG75_PLL_DONE)
				break;
			udelay(10);
		}
		break;

	case IMX8QXP:
	case IMX8QM:
		for (retries = 0; retries < PHY_PLL_LOCK_WAIT_MAX_RETRIES;
		     retries++) {
			if (imx6_pcie->hsio_cfg == PCIEAX1PCIEBX1SATA) {
				regmap_read(imx6_pcie->iomuxc_gpr,
					    IMX8QM_CSR_PHYX2_OFFSET + 0x4,
					    &tmp);
				if (imx6_pcie->controller_id == 0) /* pciea 1 lanes */
					orig = IMX8QM_STTS0_LANE0_TX_PLL_LOCK;
				else /* pcieb 1 lanes */
					orig = IMX8QM_STTS0_LANE1_TX_PLL_LOCK;
			} else if (imx6_pcie->hsio_cfg == PCIEAX2PCIEBX1) {
				val = IMX8QM_CSR_PHYX2_OFFSET
					+ imx6_pcie->controller_id * SZ_64K;
				regmap_read(imx6_pcie->iomuxc_gpr,
					    val + IMX8QM_CSR_PHYX_STTS0_OFFSET,
					    &tmp);
				orig = IMX8QM_STTS0_LANE0_TX_PLL_LOCK;
				if (imx6_pcie->controller_id == 0) /* pciea 2 lanes */
					orig |= IMX8QM_STTS0_LANE1_TX_PLL_LOCK;
			} else if (imx6_pcie->hsio_cfg == PCIEAX2SATA) {
				regmap_read(imx6_pcie->iomuxc_gpr,
					    IMX8QM_CSR_PHYX2_OFFSET + 0x4,
					    &tmp);
				orig = IMX8QM_STTS0_LANE0_TX_PLL_LOCK;
				orig |= IMX8QM_STTS0_LANE1_TX_PLL_LOCK;
			}
			tmp &= orig;
			if (tmp == orig)
				break;
			udelay(10);
		}
		break;
>>>>>>> f69558f3

	default:
		break;
	}

	if (retries >= PHY_PLL_LOCK_WAIT_MAX_RETRIES)
		dev_err(dev, "PCIe PLL lock timeout\n");
<<<<<<< HEAD
=======
	else
		dev_info(dev, "PCIe PLL locked after %d us.\n", retries * 10);
>>>>>>> f69558f3
}

static void imx6_pcie_clk_enable(struct imx6_pcie *imx6_pcie)
{
	int ret;
	struct dw_pcie *pci = imx6_pcie->pci;
	struct device *dev = pci->dev;

	ret = clk_prepare_enable(imx6_pcie->pcie_phy);
	if (ret)
		dev_err(dev, "unable to enable pcie_phy clock\n");

	ret = clk_prepare_enable(imx6_pcie->pcie_bus);
	if (ret)
		dev_err(dev, "unable to enable pcie_bus clock\n");

	ret = clk_prepare_enable(imx6_pcie->pcie);
	if (ret)
		dev_err(dev, "unable to enable pcie clock\n");

	ret = imx6_pcie_enable_ref_clk(imx6_pcie);
	if (ret)
		dev_err(dev, "unable to enable pcie ref clock\n");

	/* allow the clocks to stabilize */
	usleep_range(200, 500);
}

static void imx6_pcie_clk_disable(struct imx6_pcie *imx6_pcie)
{
	clk_disable_unprepare(imx6_pcie->pcie);
	clk_disable_unprepare(imx6_pcie->pcie_phy);
	clk_disable_unprepare(imx6_pcie->pcie_bus);

	switch (imx6_pcie->drvdata->variant) {
	case IMX6Q:
	case IMX6QP:
		regmap_update_bits(imx6_pcie->iomuxc_gpr, IOMUXC_GPR1,
				IMX6Q_GPR1_PCIE_REF_CLK_EN, 0);
		regmap_update_bits(imx6_pcie->iomuxc_gpr, IOMUXC_GPR1,
				IMX6Q_GPR1_PCIE_TEST_PD,
				IMX6Q_GPR1_PCIE_TEST_PD);
		break;
	case IMX6SX:
		clk_disable_unprepare(imx6_pcie->pcie_inbound_axi);
		break;
	case IMX7D:
		regmap_update_bits(imx6_pcie->iomuxc_gpr, IOMUXC_GPR12,
				   IMX7D_GPR12_PCIE_PHY_REFCLK_SEL,
				   IMX7D_GPR12_PCIE_PHY_REFCLK_SEL);
<<<<<<< HEAD
		break;
	case IMX8MP:
		phy_exit(imx6_pcie->phy);
		phy_power_off(imx6_pcie->phy);
		/* fall through */
	case IMX8MQ:
	case IMX8MM:
		clk_disable_unprepare(imx6_pcie->pcie_aux);
		break;
	case IMX8QXP:
	case IMX8QM:
		clk_disable_unprepare(imx6_pcie->pcie_per);
		clk_disable_unprepare(imx6_pcie->pcie_inbound_axi);
		clk_disable_unprepare(imx6_pcie->phy_per);
		clk_disable_unprepare(imx6_pcie->misc_per);
		break;
	default:
		break;
	}
}

static void imx6_pcie_assert_core_reset(struct imx6_pcie *imx6_pcie)
{
	u32 val;
	int i;
	struct device *dev = imx6_pcie->pci->dev;

	switch (imx6_pcie->drvdata->variant) {
	case IMX7D:
	case IMX8MQ:
	case IMX8MM:
		reset_control_assert(imx6_pcie->pciephy_reset);

		/* fall through */
	case IMX8MP:
		reset_control_assert(imx6_pcie->apps_reset);
		break;
	case IMX6SX:
		regmap_update_bits(imx6_pcie->iomuxc_gpr, IOMUXC_GPR12,
				   IMX6SX_GPR12_PCIE_TEST_POWERDOWN,
				   IMX6SX_GPR12_PCIE_TEST_POWERDOWN);
		/* Force PCIe PHY reset */
		regmap_update_bits(imx6_pcie->iomuxc_gpr, IOMUXC_GPR5,
				   IMX6SX_GPR5_PCIE_BTNRST_RESET,
				   IMX6SX_GPR5_PCIE_BTNRST_RESET);
		break;
	case IMX6QP:
		regmap_update_bits(imx6_pcie->iomuxc_gpr, IOMUXC_GPR1,
				   IMX6Q_GPR1_PCIE_SW_RST,
				   IMX6Q_GPR1_PCIE_SW_RST);
		break;
	case IMX6Q:
		regmap_update_bits(imx6_pcie->iomuxc_gpr, IOMUXC_GPR1,
				   IMX6Q_GPR1_PCIE_TEST_PD, 1 << 18);
		regmap_update_bits(imx6_pcie->iomuxc_gpr, IOMUXC_GPR1,
				   IMX6Q_GPR1_PCIE_REF_CLK_EN, 0 << 16);
		break;
	case IMX8QXP:
		imx6_pcie_clk_enable(imx6_pcie);
		val = IMX8QM_CSR_PCIEB_OFFSET;
		regmap_update_bits(imx6_pcie->iomuxc_gpr,
				val + IMX8QM_CSR_PCIE_CTRL2_OFFSET,
				IMX8QM_CTRL_BUTTON_RST_N,
				IMX8QM_CTRL_BUTTON_RST_N);
		regmap_update_bits(imx6_pcie->iomuxc_gpr,
				val + IMX8QM_CSR_PCIE_CTRL2_OFFSET,
				IMX8QM_CTRL_PERST_N,
				IMX8QM_CTRL_PERST_N);
		regmap_update_bits(imx6_pcie->iomuxc_gpr,
				val + IMX8QM_CSR_PCIE_CTRL2_OFFSET,
				IMX8QM_CTRL_POWER_UP_RST_N,
				IMX8QM_CTRL_POWER_UP_RST_N);
		break;
	case IMX8QM:
		imx6_pcie_clk_enable(imx6_pcie);
		for (i = 0; i <= imx6_pcie->controller_id; i++) {
			val = IMX8QM_CSR_PCIEA_OFFSET + i * SZ_64K;
			regmap_update_bits(imx6_pcie->iomuxc_gpr,
					val + IMX8QM_CSR_PCIE_CTRL2_OFFSET,
					IMX8QM_CTRL_BUTTON_RST_N,
					IMX8QM_CTRL_BUTTON_RST_N);
			regmap_update_bits(imx6_pcie->iomuxc_gpr,
					val + IMX8QM_CSR_PCIE_CTRL2_OFFSET,
					IMX8QM_CTRL_PERST_N,
					IMX8QM_CTRL_PERST_N);
			regmap_update_bits(imx6_pcie->iomuxc_gpr,
					val + IMX8QM_CSR_PCIE_CTRL2_OFFSET,
					IMX8QM_CTRL_POWER_UP_RST_N,
					IMX8QM_CTRL_POWER_UP_RST_N);
		}
		break;
	}

	if (imx6_pcie->vpcie && regulator_is_enabled(imx6_pcie->vpcie) > 0) {
		int ret = regulator_disable(imx6_pcie->vpcie);

		if (ret)
			dev_err(dev, "failed to disable vpcie regulator: %d\n",
				ret);
	}
}

static void imx6_pcie_deassert_core_reset(struct imx6_pcie *imx6_pcie)
{
	struct dw_pcie *pci = imx6_pcie->pci;
	struct device *dev = pci->dev;
	int ret, i;
	u32 val, tmp;

	if (imx6_pcie->vpcie && !regulator_is_enabled(imx6_pcie->vpcie)) {
		ret = regulator_enable(imx6_pcie->vpcie);
		if (ret) {
			dev_err(dev, "failed to enable vpcie regulator: %d\n",
				ret);
			return;
		}
	}

	switch (imx6_pcie->drvdata->variant) {
=======
		break;
	case IMX8MP:
		phy_exit(imx6_pcie->phy);
		phy_power_off(imx6_pcie->phy);
		/* fall through */
	case IMX8MQ:
	case IMX8MM:
		clk_disable_unprepare(imx6_pcie->pcie_aux);
		break;
	case IMX8QM:
		if (imx6_pcie->controller_id == 1) {
			clk_disable_unprepare(imx6_pcie->pciex2_per);
			clk_disable_unprepare(imx6_pcie->pcie_phy_pclk);
		}
		/* fall through */
	case IMX8QXP:
		clk_disable_unprepare(imx6_pcie->pcie_per);
		clk_disable_unprepare(imx6_pcie->pcie_inbound_axi);
		clk_disable_unprepare(imx6_pcie->phy_per);
		clk_disable_unprepare(imx6_pcie->misc_per);
		break;
	default:
		break;
	}
}

static void imx6_pcie_assert_core_reset(struct imx6_pcie *imx6_pcie)
{
	u32 val;
	int i;
	struct device *dev = imx6_pcie->pci->dev;

	switch (imx6_pcie->drvdata->variant) {
	case IMX7D:
	case IMX8MQ:
	case IMX8MM:
		reset_control_assert(imx6_pcie->pciephy_reset);

		/* fall through */
	case IMX8MP:
		reset_control_assert(imx6_pcie->apps_reset);
		break;
	case IMX6SX:
		regmap_update_bits(imx6_pcie->iomuxc_gpr, IOMUXC_GPR12,
				   IMX6SX_GPR12_PCIE_TEST_POWERDOWN,
				   IMX6SX_GPR12_PCIE_TEST_POWERDOWN);
		/* Force PCIe PHY reset */
		regmap_update_bits(imx6_pcie->iomuxc_gpr, IOMUXC_GPR5,
				   IMX6SX_GPR5_PCIE_BTNRST_RESET,
				   IMX6SX_GPR5_PCIE_BTNRST_RESET);
		break;
	case IMX6QP:
		regmap_update_bits(imx6_pcie->iomuxc_gpr, IOMUXC_GPR1,
				   IMX6Q_GPR1_PCIE_SW_RST,
				   IMX6Q_GPR1_PCIE_SW_RST);
		break;
	case IMX6Q:
		regmap_update_bits(imx6_pcie->iomuxc_gpr, IOMUXC_GPR1,
				   IMX6Q_GPR1_PCIE_TEST_PD, 1 << 18);
		regmap_update_bits(imx6_pcie->iomuxc_gpr, IOMUXC_GPR1,
				   IMX6Q_GPR1_PCIE_REF_CLK_EN, 0 << 16);
		break;
	case IMX8QXP:
		imx6_pcie_clk_enable(imx6_pcie);
		/*
		 * Set the over ride low and enabled
		 * make sure that REF_CLK is turned on.
		 */
		regmap_update_bits(imx6_pcie->iomuxc_gpr,
			IMX8QM_CSR_MISC_OFFSET,
			IMX8QM_MISC_CLKREQ_1,
			0);
		regmap_update_bits(imx6_pcie->iomuxc_gpr,
			IMX8QM_CSR_MISC_OFFSET,
			IMX8QM_MISC_CLKREQ_OVERRIDE_EN_1,
			IMX8QM_MISC_CLKREQ_OVERRIDE_EN_1);
		val = IMX8QM_CSR_PCIEB_OFFSET;
		regmap_update_bits(imx6_pcie->iomuxc_gpr,
				val + IMX8QM_CSR_PCIE_CTRL2_OFFSET,
				IMX8QM_CTRL_BUTTON_RST_N,
				IMX8QM_CTRL_BUTTON_RST_N);
		regmap_update_bits(imx6_pcie->iomuxc_gpr,
				val + IMX8QM_CSR_PCIE_CTRL2_OFFSET,
				IMX8QM_CTRL_PERST_N,
				IMX8QM_CTRL_PERST_N);
		regmap_update_bits(imx6_pcie->iomuxc_gpr,
				val + IMX8QM_CSR_PCIE_CTRL2_OFFSET,
				IMX8QM_CTRL_POWER_UP_RST_N,
				IMX8QM_CTRL_POWER_UP_RST_N);
		break;
	case IMX8QM:
		imx6_pcie_clk_enable(imx6_pcie);
		/*
		 * Set the over ride low and enabled
		 * make sure that REF_CLK is turned on.
		 */
		if (imx6_pcie->controller_id) {
			regmap_update_bits(imx6_pcie->iomuxc_gpr,
				IMX8QM_CSR_MISC_OFFSET,
				IMX8QM_MISC_CLKREQ_1,
				0);
			regmap_update_bits(imx6_pcie->iomuxc_gpr,
				IMX8QM_CSR_MISC_OFFSET,
				IMX8QM_MISC_CLKREQ_OVERRIDE_EN_1,
				IMX8QM_MISC_CLKREQ_OVERRIDE_EN_1);
		} else {
			regmap_update_bits(imx6_pcie->iomuxc_gpr,
				IMX8QM_CSR_MISC_OFFSET,
				IMX8QM_MISC_CLKREQ_0,
				0);
			regmap_update_bits(imx6_pcie->iomuxc_gpr,
				IMX8QM_CSR_MISC_OFFSET,
				IMX8QM_MISC_CLKREQ_OVERRIDE_EN_0,
				IMX8QM_MISC_CLKREQ_OVERRIDE_EN_0);
		}
		for (i = 0; i <= imx6_pcie->controller_id; i++) {
			val = IMX8QM_CSR_PCIEA_OFFSET + i * SZ_64K;
			regmap_update_bits(imx6_pcie->iomuxc_gpr,
					val + IMX8QM_CSR_PCIE_CTRL2_OFFSET,
					IMX8QM_CTRL_BUTTON_RST_N,
					IMX8QM_CTRL_BUTTON_RST_N);
			regmap_update_bits(imx6_pcie->iomuxc_gpr,
					val + IMX8QM_CSR_PCIE_CTRL2_OFFSET,
					IMX8QM_CTRL_PERST_N,
					IMX8QM_CTRL_PERST_N);
			regmap_update_bits(imx6_pcie->iomuxc_gpr,
					val + IMX8QM_CSR_PCIE_CTRL2_OFFSET,
					IMX8QM_CTRL_POWER_UP_RST_N,
					IMX8QM_CTRL_POWER_UP_RST_N);
		}
		break;
	}

	if (imx6_pcie->vpcie && regulator_is_enabled(imx6_pcie->vpcie) > 0) {
		int ret = regulator_disable(imx6_pcie->vpcie);

		if (ret)
			dev_err(dev, "failed to disable vpcie regulator: %d\n",
				ret);
	}
}

static void imx6_pcie_deassert_core_reset(struct imx6_pcie *imx6_pcie)
{
	struct dw_pcie *pci = imx6_pcie->pci;
	struct device *dev = pci->dev;
	int ret, i;
	u32 val, tmp;

	if (imx6_pcie->vpcie && !regulator_is_enabled(imx6_pcie->vpcie)) {
		ret = regulator_enable(imx6_pcie->vpcie);
		if (ret) {
			dev_err(dev, "failed to enable vpcie regulator: %d\n",
				ret);
			return;
		}
	}

	switch (imx6_pcie->drvdata->variant) {
>>>>>>> f69558f3
	case IMX8QXP:
	case IMX8QM:
	case IMX8MP:
		/* ClKs had been enabled */
		break;
	default:
		imx6_pcie_clk_enable(imx6_pcie);
<<<<<<< HEAD
=======
		break;
	}

	/* Some boards don't have PCIe reset GPIO. */
	if (gpio_is_valid(imx6_pcie->reset_gpio)) {
		gpio_set_value_cansleep(imx6_pcie->reset_gpio,
					imx6_pcie->gpio_active_high);
		msleep(100);
		gpio_set_value_cansleep(imx6_pcie->reset_gpio,
					!imx6_pcie->gpio_active_high);
	}

	switch (imx6_pcie->drvdata->variant) {
	case IMX8QM:
		if (imx6_pcie->controller_id)
			/* Set the APB clock masks */
			regmap_update_bits(imx6_pcie->iomuxc_gpr,
				IMX8QM_PHYX2_LPCG_OFFSET,
				IMX8QM_PHYX2_LPCG_PCLK0_MASK |
				IMX8QM_PHYX2_LPCG_PCLK1_MASK,
				IMX8QM_PHYX2_LPCG_PCLK0_MASK |
				IMX8QM_PHYX2_LPCG_PCLK1_MASK);
		/* fall through */
	case IMX8QXP:
		val = IMX8QM_CSR_PCIEA_OFFSET
			+ imx6_pcie->controller_id * SZ_64K;
		/* bit19 PM_REQ_CORE_RST of pciex#_stts0 should be cleared. */
		for (i = 0; i < PHY_PLL_LOCK_WAIT_MAX_RETRIES; i++) {
			regmap_read(imx6_pcie->iomuxc_gpr,
					val + IMX8QM_CSR_PCIE_STTS0_OFFSET,
					&tmp);
			if ((tmp & IMX8QM_CTRL_STTS0_PM_REQ_CORE_RST) == 0)
				break;
			udelay(10);
		}

		if ((tmp & IMX8QM_CTRL_STTS0_PM_REQ_CORE_RST) != 0)
			dev_err(dev, "ERROR PM_REQ_CORE_RST is still set.\n");

		/* wait for phy pll lock firstly. */
		imx8_pcie_wait_for_phy_pll_lock(imx6_pcie);
		break;
	case IMX8MQ:
	case IMX8MM:
		reset_control_deassert(imx6_pcie->pciephy_reset);

		imx8_pcie_wait_for_phy_pll_lock(imx6_pcie);
		/*
		 * Set the over ride low and enabled
		 * make sure that REF_CLK is turned on.
		 */
		val = imx6_pcie_grp_offset(imx6_pcie);
		regmap_update_bits(imx6_pcie->iomuxc_gpr, val,
				   IMX8MQ_GPR_PCIE_CLK_REQ_OVERRIDE,
				   0);
		regmap_update_bits(imx6_pcie->iomuxc_gpr, val,
				   IMX8MQ_GPR_PCIE_CLK_REQ_OVERRIDE_EN,
				   IMX8MQ_GPR_PCIE_CLK_REQ_OVERRIDE_EN);

		if (imx6_pcie->drvdata->flags & IMX6_PCIE_FLAG_SUPPORTS_L1SS) {
			/*
			 * Configure the CLK_REQ# high, let the L1SS
			 * automatically controlled by HW later.
			 */
			reset_control_deassert(imx6_pcie->clkreq_reset);
			/*
			 * Configure the L1 latency of rc to less than 64us
			 * Otherwise, the L1/L1SUB wouldn't be enable by ASPM.
			 */
			dw_pcie_dbi_ro_wr_en(pci);
			val = readl(pci->dbi_base + SZ_1M +
					IMX8MQ_PCIE_LINK_CAP_REG_OFFSET);
			val &= ~PCI_EXP_LNKCAP_L1EL;
			val |= IMX8MQ_PCIE_LINK_CAP_L1EL_64US;
			writel(val, pci->dbi_base + SZ_1M +
					IMX8MQ_PCIE_LINK_CAP_REG_OFFSET);
			dw_pcie_dbi_ro_wr_dis(pci);
		}
		break;
	case IMX8MP:
		if (phy_power_on(imx6_pcie->phy) < 0)
			dev_err(dev, "Failed to power on PHY!\n");
		reset_control_assert(imx6_pcie->pciephy_perst);
		reset_control_assert(imx6_pcie->pciephy_reset);
		udelay(10);
		val = imx6_pcie_grp_offset(imx6_pcie);
		if (imx6_pcie->ext_osc) {
			/*TODO Configure the external OSC as REF clock */
			regmap_update_bits(imx6_pcie->iomuxc_gpr, val,
					   IMX8MP_GPR_PCIE_REF_SEL_MASK,
					   IMX8MP_GPR_PCIE_REF_EXT_OSC);
		} else {
			/* Configure the internal PLL as REF clock */
			regmap_update_bits(imx6_pcie->iomuxc_gpr, val,
					   IMX8MP_GPR_PCIE_REF_SEL_MASK,
					   IMX8MP_GPR_PCIE_REF_PLL);
		}
		udelay(100);

		/* release pcie_phy_apb_reset and pcie_phy_init_resetn */
		val = readl(imx6_pcie->hsmix_base + IMX8MP_GPR_REG0);
		val |= IMX8MP_GPR_REG0_PHY_APB_RST;
		val |= IMX8MP_GPR_REG0_PHY_INIT_RST;
		writel(val, imx6_pcie->hsmix_base + IMX8MP_GPR_REG0);
		udelay(1);

		/* turn off pcie ltssm */
		imx6_pcie_ltssm_disable(dev);

		/*
		 * GPR_PCIE_PHY_CTRL_BUS[3:0]
		 * 0:i_ssc_en 1:i_power_off
		 * 2:i_cmn_rstn 3:aux_en_glue.ctrl_bus
		 */
		val = imx6_pcie_grp_offset(imx6_pcie);
		regmap_update_bits(imx6_pcie->iomuxc_gpr, val,
				   BIT(18),
				   BIT(18));
		udelay(200);

		reset_control_deassert(imx6_pcie->pciephy_reset);
		udelay(10);

		imx8_pcie_wait_for_phy_pll_lock(imx6_pcie);
		break;
	case IMX7D:
		reset_control_deassert(imx6_pcie->pciephy_reset);

		/* Workaround for ERR010728, failure of PCI-e PLL VCO to
		 * oscillate, especially when cold.  This turns off "Duty-cycle
		 * Corrector" and other mysterious undocumented things.
		 */
		if (likely(imx6_pcie->phy_base)) {
			/* De-assert DCC_FB_EN */
			writel(PCIE_PHY_CMN_REG4_DCC_FB_EN,
			       imx6_pcie->phy_base + PCIE_PHY_CMN_REG4);
			/* Assert RX_EQS and RX_EQS_SEL */
			writel(PCIE_PHY_CMN_REG24_RX_EQ_SEL
				| PCIE_PHY_CMN_REG24_RX_EQ,
			       imx6_pcie->phy_base + PCIE_PHY_CMN_REG24);
			/* Assert ATT_MODE */
			writel(PCIE_PHY_CMN_REG26_ATT_MODE,
			       imx6_pcie->phy_base + PCIE_PHY_CMN_REG26);
		} else {
			dev_warn(dev, "Unable to apply ERR010728 workaround. DT missing fsl,imx7d-pcie-phy phandle ?\n");
		}

		imx7d_pcie_wait_for_phy_pll_lock(imx6_pcie);
		break;
	case IMX6SX:
		regmap_update_bits(imx6_pcie->iomuxc_gpr, IOMUXC_GPR5,
				   IMX6SX_GPR5_PCIE_BTNRST_RESET, 0);
		break;
	case IMX6QP:
		regmap_update_bits(imx6_pcie->iomuxc_gpr, IOMUXC_GPR1,
				   IMX6Q_GPR1_PCIE_SW_RST, 0);

		usleep_range(200, 500);
		break;
	case IMX6Q:		/* Nothing to do */
		break;
	}

	return;
}

static void imx6_pcie_configure_type(struct imx6_pcie *imx6_pcie)
{
	unsigned int mask, val;

	if (IS_ENABLED(CONFIG_EP_MODE_IN_EP_RC_SYS)
			&& (imx6_pcie->hard_wired == 0)) {
		if (imx6_pcie->drvdata->variant == IMX8QM
				|| imx6_pcie->drvdata->variant == IMX8QXP) {
			val = IMX8QM_CSR_PCIEA_OFFSET
				+ imx6_pcie->controller_id * SZ_64K;
			regmap_update_bits(imx6_pcie->iomuxc_gpr,
					val, IMX8QM_PCIE_TYPE_MASK,
					PCI_EXP_TYPE_ENDPOINT << 24);
		} else {
			if (unlikely(imx6_pcie->controller_id))
				/* iMX8MQ second PCIE */
				regmap_update_bits(imx6_pcie->iomuxc_gpr,
						IOMUXC_GPR12,
						IMX6Q_GPR12_DEVICE_TYPE >> 4,
						PCI_EXP_TYPE_ENDPOINT << 8);
			else
				regmap_update_bits(imx6_pcie->iomuxc_gpr,
						IOMUXC_GPR12,
						IMX6Q_GPR12_DEVICE_TYPE,
						PCI_EXP_TYPE_ENDPOINT << 12);
		}
	} else {
		if (imx6_pcie->drvdata->variant == IMX8QM ||
		    imx6_pcie->drvdata->variant == IMX8QXP) {
			val = IMX8QM_CSR_PCIEA_OFFSET
				+ imx6_pcie->controller_id * SZ_64K;
			regmap_update_bits(imx6_pcie->iomuxc_gpr,
					val, IMX8QM_PCIE_TYPE_MASK,
					PCI_EXP_TYPE_ROOT_PORT << 24);
		} else if (imx6_pcie->drvdata->variant == IMX8MQ &&
		    imx6_pcie->controller_id == 1) {
			mask   = IMX8MQ_GPR12_PCIE2_CTRL_DEVICE_TYPE;
			val    = FIELD_PREP(IMX8MQ_GPR12_PCIE2_CTRL_DEVICE_TYPE,
					    PCI_EXP_TYPE_ROOT_PORT);
			regmap_update_bits(imx6_pcie->iomuxc_gpr, IOMUXC_GPR12,
					mask, val);
		} else {
			mask = IMX6Q_GPR12_DEVICE_TYPE;
			val  = FIELD_PREP(IMX6Q_GPR12_DEVICE_TYPE,
					  PCI_EXP_TYPE_ROOT_PORT);
			regmap_update_bits(imx6_pcie->iomuxc_gpr, IOMUXC_GPR12,
					mask, val);
		}
	}
}

static void imx6_pcie_init_phy(struct imx6_pcie *imx6_pcie)
{
	int i;
	unsigned int offset, val;

	switch (imx6_pcie->drvdata->variant) {
	case IMX8QXP:
	case IMX8QM:
		if (imx6_pcie->hsio_cfg == PCIEAX2SATA) {
			/*
			 * bit 0 rx ena 1.
			 * bit12 PHY_X1_EPCS_SEL 1.
			 * bit13 phy_ab_select 0.
			 */
			regmap_update_bits(imx6_pcie->iomuxc_gpr,
				IMX8QM_CSR_PHYX2_OFFSET,
				IMX8QM_PHYX2_CTRL0_APB_MASK,
				IMX8QM_PHY_APB_RSTN_0
				| IMX8QM_PHY_APB_RSTN_1);

			regmap_update_bits(imx6_pcie->iomuxc_gpr,
				IMX8QM_CSR_MISC_OFFSET,
				IMX8QM_MISC_PHYX1_EPCS_SEL,
				IMX8QM_MISC_PHYX1_EPCS_SEL);
			regmap_update_bits(imx6_pcie->iomuxc_gpr,
				IMX8QM_CSR_MISC_OFFSET,
				IMX8QM_MISC_PCIE_AB_SELECT,
				0);
		} else if (imx6_pcie->hsio_cfg == PCIEAX1PCIEBX1SATA) {
			regmap_update_bits(imx6_pcie->iomuxc_gpr,
				IMX8QM_CSR_PHYX2_OFFSET,
				IMX8QM_PHYX2_CTRL0_APB_MASK,
				IMX8QM_PHY_APB_RSTN_0
				| IMX8QM_PHY_APB_RSTN_1);

			regmap_update_bits(imx6_pcie->iomuxc_gpr,
				IMX8QM_CSR_MISC_OFFSET,
				IMX8QM_MISC_PHYX1_EPCS_SEL,
				IMX8QM_MISC_PHYX1_EPCS_SEL);
			regmap_update_bits(imx6_pcie->iomuxc_gpr,
				IMX8QM_CSR_MISC_OFFSET,
				IMX8QM_MISC_PCIE_AB_SELECT,
				IMX8QM_MISC_PCIE_AB_SELECT);
		} else if (imx6_pcie->hsio_cfg == PCIEAX2PCIEBX1) {
			/*
			 * bit 0 rx ena 1.
			 * bit12 PHY_X1_EPCS_SEL 0.
			 * bit13 phy_ab_select 1.
			 */
			if (imx6_pcie->controller_id)
				regmap_update_bits(imx6_pcie->iomuxc_gpr,
					IMX8QM_CSR_PHYX1_OFFSET,
					IMX8QM_PHY_APB_RSTN_0,
					IMX8QM_PHY_APB_RSTN_0);
			else
				regmap_update_bits(imx6_pcie->iomuxc_gpr,
					IMX8QM_CSR_PHYX2_OFFSET,
					IMX8QM_PHYX2_CTRL0_APB_MASK,
					IMX8QM_PHY_APB_RSTN_0
					| IMX8QM_PHY_APB_RSTN_1);

			regmap_update_bits(imx6_pcie->iomuxc_gpr,
				IMX8QM_CSR_MISC_OFFSET,
				IMX8QM_MISC_PHYX1_EPCS_SEL,
				0);
			regmap_update_bits(imx6_pcie->iomuxc_gpr,
				IMX8QM_CSR_MISC_OFFSET,
				IMX8QM_MISC_PCIE_AB_SELECT,
				IMX8QM_MISC_PCIE_AB_SELECT);
		}

		if (imx6_pcie->ext_osc) {
			regmap_update_bits(imx6_pcie->iomuxc_gpr,
				IMX8QM_CSR_MISC_OFFSET,
				IMX8QM_MISC_IOB_RXENA,
				IMX8QM_MISC_IOB_RXENA);
			regmap_update_bits(imx6_pcie->iomuxc_gpr,
				IMX8QM_CSR_MISC_OFFSET,
				IMX8QM_MISC_IOB_TXENA,
				0);
		} else {
			/* Try to used the internal pll as ref clk */
			regmap_update_bits(imx6_pcie->iomuxc_gpr,
				IMX8QM_CSR_MISC_OFFSET,
				IMX8QM_MISC_IOB_RXENA,
				0);
			regmap_update_bits(imx6_pcie->iomuxc_gpr,
				IMX8QM_CSR_MISC_OFFSET,
				IMX8QM_MISC_IOB_TXENA,
				IMX8QM_MISC_IOB_TXENA);
			regmap_update_bits(imx6_pcie->iomuxc_gpr,
				IMX8QM_CSR_MISC_OFFSET,
				IMX8QM_CSR_MISC_IOB_A_0_TXOE
				| IMX8QM_CSR_MISC_IOB_A_0_M1M0_MASK,
				IMX8QM_CSR_MISC_IOB_A_0_TXOE
				| IMX8QM_CSR_MISC_IOB_A_0_M1M0_2);
		}

		break;
	case IMX8MM:
		offset = imx6_pcie_grp_offset(imx6_pcie);

		dev_info(imx6_pcie->pci->dev, "%s REF_CLK is used!.\n",
			 imx6_pcie->ext_osc ? "EXT" : "PLL");
		if (imx6_pcie->ext_osc) {
			regmap_update_bits(imx6_pcie->iomuxc_gpr, offset,
					   IMX8MQ_GPR_PCIE_REF_USE_PAD, 0);
			regmap_update_bits(imx6_pcie->iomuxc_gpr, offset,
					   IMX8MM_GPR_PCIE_REF_CLK_SEL,
					   IMX8MM_GPR_PCIE_REF_CLK_SEL);
			regmap_update_bits(imx6_pcie->iomuxc_gpr, offset,
					   IMX8MM_GPR_PCIE_AUX_EN,
					   IMX8MM_GPR_PCIE_AUX_EN);
			regmap_update_bits(imx6_pcie->iomuxc_gpr, offset,
					   IMX8MM_GPR_PCIE_POWER_OFF, 0);
			regmap_update_bits(imx6_pcie->iomuxc_gpr, offset,
					   IMX8MM_GPR_PCIE_SSC_EN, 0);
			regmap_update_bits(imx6_pcie->iomuxc_gpr, offset,
					   IMX8MM_GPR_PCIE_REF_CLK_SEL,
					   IMX8MM_GPR_PCIE_REF_CLK_EXT);
			udelay(100);
			/* Do the PHY common block reset */
			regmap_update_bits(imx6_pcie->iomuxc_gpr, offset,
					   IMX8MM_GPR_PCIE_CMN_RST,
					   IMX8MM_GPR_PCIE_CMN_RST);
			udelay(200);
		} else {
			/* Configure the internal PLL as REF clock */
			regmap_update_bits(imx6_pcie->iomuxc_gpr, offset,
					   IMX8MQ_GPR_PCIE_REF_USE_PAD, 0);
			regmap_update_bits(imx6_pcie->iomuxc_gpr, offset,
					   IMX8MM_GPR_PCIE_REF_CLK_SEL,
					   IMX8MM_GPR_PCIE_REF_CLK_SEL);
			regmap_update_bits(imx6_pcie->iomuxc_gpr, offset,
					   IMX8MM_GPR_PCIE_AUX_EN,
					   IMX8MM_GPR_PCIE_AUX_EN);
			regmap_update_bits(imx6_pcie->iomuxc_gpr, offset,
					   IMX8MM_GPR_PCIE_POWER_OFF, 0);
			regmap_update_bits(imx6_pcie->iomuxc_gpr, offset,
					   IMX8MM_GPR_PCIE_SSC_EN, 0);
			regmap_update_bits(imx6_pcie->iomuxc_gpr, offset,
					   IMX8MM_GPR_PCIE_REF_CLK_SEL,
					   IMX8MM_GPR_PCIE_REF_CLK_PLL);
			udelay(100);
			/* Configure the PHY */
			writel(PCIE_PHY_CMN_REG62_PLL_CLK_OUT,
			       imx6_pcie->phy_base + PCIE_PHY_CMN_REG62);
			writel(PCIE_PHY_CMN_REG64_AUX_RX_TX_TERM,
			       imx6_pcie->phy_base + PCIE_PHY_CMN_REG64);
			/* Do the PHY common block reset */
			regmap_update_bits(imx6_pcie->iomuxc_gpr, offset,
					   IMX8MM_GPR_PCIE_CMN_RST,
					   IMX8MM_GPR_PCIE_CMN_RST);
			udelay(200);
		}

		/*
		 * In order to pass the compliance tests.
		 * Configure the TRSV regiser of iMX8MM PCIe PHY.
		 */
		writel(PCIE_PHY_TRSV_REG5_GEN1_DEEMP,
		       imx6_pcie->phy_base + PCIE_PHY_TRSV_REG5);
		writel(PCIE_PHY_TRSV_REG6_GEN2_DEEMP,
		       imx6_pcie->phy_base + PCIE_PHY_TRSV_REG6);

		break;
	case IMX8MQ:
		/*
		 * TODO: Currently this code assumes external
		 * oscillator is being used
		 */
		regmap_update_bits(imx6_pcie->iomuxc_gpr,
				   imx6_pcie_grp_offset(imx6_pcie),
				   IMX8MQ_GPR_PCIE_REF_USE_PAD,
				   IMX8MQ_GPR_PCIE_REF_USE_PAD);
		break;
	case IMX8MP:
		dev_info(imx6_pcie->pci->dev, "%s REF_CLK is used!.\n",
			 imx6_pcie->ext_osc ? "EXT" : "PLL");
		imx6_pcie_clk_enable(imx6_pcie);

		/*
		 * Make sure that the bypass_pll of gpr_reg2 is set to
		 * 1'b1. Set P=12,M=800,S=4 and must set ICP=2'b01.
		 */
		val = readl(imx6_pcie->hsmix_base + IMX8MP_GPR_REG2);
		val &= ~IMX8MP_GPR_REG2_P_PLL_MASK;
		val |= IMX8MP_GPR_REG2_P_PLL;
		val &= ~IMX8MP_GPR_REG2_M_PLL_MASK;
		val |= IMX8MP_GPR_REG2_M_PLL;
		val &= ~IMX8MP_GPR_REG2_S_PLL_MASK;
		val |= IMX8MP_GPR_REG2_S_PLL;
		val |= IMX8MP_GPR_REG2_BYPASS_PLL;
		writel(val, imx6_pcie->hsmix_base + IMX8MP_GPR_REG2);
		/* wait greater than 1/F_FREF =1/2MHZ=0.5us */
		udelay(1);
		/* release reset */
		val = readl(imx6_pcie->hsmix_base + IMX8MP_GPR_REG3);
		val |= IMX8MP_GPR_REG3_PLL_RST;
		writel(val, imx6_pcie->hsmix_base + IMX8MP_GPR_REG3);

		/*
		 * Make sure that the pll_ext_bypass of gpr_reg3 is set
		 * to 1'b0. set 1 to pll_cke of GPR_REG3
		 */
		val = readl(imx6_pcie->hsmix_base + IMX8MP_GPR_REG2);
		val &= ~IMX8MP_GPR_REG2_BYPASS_PLL;
		writel(val, imx6_pcie->hsmix_base + IMX8MP_GPR_REG2);

		/*
		 * Make sure that the pll_ext_bypass of gpr_reg3 is set
		 * to 1'b0. set 1 to pll_cke of GPR_REG3
		 */
		val = readl(imx6_pcie->hsmix_base + IMX8MP_GPR_REG3);
		val &= ~IMX8MP_GPR_REG3_PLL_EXT_BYPASS;
		val |= IMX8MP_GPR_REG3_PLL_CKE;
		writel(val, imx6_pcie->hsmix_base + IMX8MP_GPR_REG3);

		/* Lock time should be greater than 300cycle=300*0.5us=150us */
		val = readl(imx6_pcie->hsmix_base + IMX8MP_GPR_REG1);
		for (i = 0; i < 100; i++) {
			val = readl(imx6_pcie->hsmix_base + IMX8MP_GPR_REG1);
			if (val & IMX8MP_GPR_REG1_PLL_LOCK)
				break;
			udelay(10);
		}
		if (i >= 100) {
			dev_err(imx6_pcie->pci->dev,
				"PCIe PHY PLL clock is not locked.\n");
		}

		/* pcie_clock_module_en */
		val = readl(imx6_pcie->hsmix_base + IMX8MP_GPR_REG0);
		val |= IMX8MP_GPR_REG0_CLK_MOD_EN;
		writel(val, imx6_pcie->hsmix_base + IMX8MP_GPR_REG0);
		break;
	case IMX7D:
		regmap_update_bits(imx6_pcie->iomuxc_gpr, IOMUXC_GPR12,
				   IMX7D_GPR12_PCIE_PHY_REFCLK_SEL, 0);
>>>>>>> f69558f3
		break;
	}

	/* Some boards don't have PCIe reset GPIO. */
	if (gpio_is_valid(imx6_pcie->reset_gpio)) {
		gpio_set_value_cansleep(imx6_pcie->reset_gpio,
					imx6_pcie->gpio_active_high);
		msleep(100);
		gpio_set_value_cansleep(imx6_pcie->reset_gpio,
					!imx6_pcie->gpio_active_high);
	}

	switch (imx6_pcie->drvdata->variant) {
	case IMX8QXP:
	case IMX8QM:
		val = IMX8QM_CSR_PCIEA_OFFSET
			+ imx6_pcie->controller_id * SZ_64K;
		/* bit19 PM_REQ_CORE_RST of pciex#_stts0 should be cleared. */
		for (i = 0; i < 100; i++) {
			regmap_read(imx6_pcie->iomuxc_gpr,
					val + IMX8QM_CSR_PCIE_STTS0_OFFSET,
					&tmp);
			if ((tmp & IMX8QM_CTRL_STTS0_PM_REQ_CORE_RST) == 0)
				break;
			udelay(10);
		}

		if ((tmp & IMX8QM_CTRL_STTS0_PM_REQ_CORE_RST) != 0)
			dev_err(dev, "ERROR PM_REQ_CORE_RST is still set.\n");

		/* wait for phy pll lock firstly. */
		imx8_pcie_wait_for_phy_pll_lock(imx6_pcie);
		break;
	case IMX8MQ:
	case IMX8MM:
		reset_control_deassert(imx6_pcie->pciephy_reset);

		imx8_pcie_wait_for_phy_pll_lock(imx6_pcie);
		/*
		 * Set the over ride low and enabled
		 * make sure that REF_CLK is turned on.
		 */
		val = imx6_pcie_grp_offset(imx6_pcie);
		regmap_update_bits(imx6_pcie->iomuxc_gpr, val,
				   IMX8MQ_GPR_PCIE_CLK_REQ_OVERRIDE,
				   0);
		regmap_update_bits(imx6_pcie->iomuxc_gpr, val,
				   IMX8MQ_GPR_PCIE_CLK_REQ_OVERRIDE_EN,
				   IMX8MQ_GPR_PCIE_CLK_REQ_OVERRIDE_EN);

		if (imx6_pcie->drvdata->flags & IMX6_PCIE_FLAG_SUPPORTS_L1SS) {
			/*
			 * Configure the CLK_REQ# high, let the L1SS
			 * automatically controlled by HW later.
			 */
			reset_control_deassert(imx6_pcie->clkreq_reset);
			/*
			 * Configure the L1 latency of rc to less than 64us
			 * Otherwise, the L1/L1SUB wouldn't be enable by ASPM.
			 */
			dw_pcie_dbi_ro_wr_en(pci);
			val = readl(pci->dbi_base + SZ_1M +
					IMX8MQ_PCIE_LINK_CAP_REG_OFFSET);
			val &= ~PCI_EXP_LNKCAP_L1EL;
			val |= IMX8MQ_PCIE_LINK_CAP_L1EL_64US;
			writel(val, pci->dbi_base + SZ_1M +
					IMX8MQ_PCIE_LINK_CAP_REG_OFFSET);
			dw_pcie_dbi_ro_wr_dis(pci);
		}
		break;
	case IMX8MP:
		if (phy_power_on(imx6_pcie->phy) < 0)
			dev_err(dev, "Failed to power on PHY!\n");
		reset_control_assert(imx6_pcie->pciephy_perst);
		reset_control_assert(imx6_pcie->pciephy_reset);
		udelay(10);
		val = imx6_pcie_grp_offset(imx6_pcie);
		if (imx6_pcie->ext_osc) {
			/*TODO Configure the external OSC as REF clock */
			regmap_update_bits(imx6_pcie->iomuxc_gpr, val,
					   IMX8MP_GPR_PCIE_REF_SEL_MASK,
					   IMX8MP_GPR_PCIE_REF_EXT_OSC);
		} else {
			/* Configure the internal PLL as REF clock */
			regmap_update_bits(imx6_pcie->iomuxc_gpr, val,
					   IMX8MP_GPR_PCIE_REF_SEL_MASK,
					   IMX8MP_GPR_PCIE_REF_PLL);
		}
		udelay(100);

		/* release pcie_phy_apb_reset and pcie_phy_init_resetn */
		val = readl(imx6_pcie->hsmix_base + IMX8MP_GPR_REG0);
		val |= IMX8MP_GPR_REG0_PHY_APB_RST;
		val |= IMX8MP_GPR_REG0_PHY_INIT_RST;
		writel(val, imx6_pcie->hsmix_base + IMX8MP_GPR_REG0);
		udelay(1);

		/* turn off pcie ltssm */
		imx6_pcie_ltssm_disable(dev);

		/*
		 * GPR_PCIE_PHY_CTRL_BUS[3:0]
		 * 0:i_ssc_en 1:i_power_off
		 * 2:i_cmn_rstn 3:aux_en_glue.ctrl_bus
		 */
		val = imx6_pcie_grp_offset(imx6_pcie);
		regmap_update_bits(imx6_pcie->iomuxc_gpr, val,
				   BIT(18),
				   BIT(18));
		udelay(200);

		reset_control_deassert(imx6_pcie->pciephy_reset);
		udelay(10);

		imx8_pcie_wait_for_phy_pll_lock(imx6_pcie);
		break;
	case IMX7D:
		reset_control_deassert(imx6_pcie->pciephy_reset);

		/* Workaround for ERR010728, failure of PCI-e PLL VCO to
		 * oscillate, especially when cold.  This turns off "Duty-cycle
		 * Corrector" and other mysterious undocumented things.
		 */
		if (likely(imx6_pcie->phy_base)) {
			/* De-assert DCC_FB_EN */
			writel(PCIE_PHY_CMN_REG4_DCC_FB_EN,
			       imx6_pcie->phy_base + PCIE_PHY_CMN_REG4);
			/* Assert RX_EQS and RX_EQS_SEL */
			writel(PCIE_PHY_CMN_REG24_RX_EQ_SEL
				| PCIE_PHY_CMN_REG24_RX_EQ,
			       imx6_pcie->phy_base + PCIE_PHY_CMN_REG24);
			/* Assert ATT_MODE */
			writel(PCIE_PHY_CMN_REG26_ATT_MODE,
			       imx6_pcie->phy_base + PCIE_PHY_CMN_REG26);
		} else {
			dev_warn(dev, "Unable to apply ERR010728 workaround. DT missing fsl,imx7d-pcie-phy phandle ?\n");
		}

		imx7d_pcie_wait_for_phy_pll_lock(imx6_pcie);
		break;
	case IMX6SX:
		regmap_update_bits(imx6_pcie->iomuxc_gpr, IOMUXC_GPR5,
				   IMX6SX_GPR5_PCIE_BTNRST_RESET, 0);
		break;
	case IMX6QP:
		regmap_update_bits(imx6_pcie->iomuxc_gpr, IOMUXC_GPR1,
				   IMX6Q_GPR1_PCIE_SW_RST, 0);

		usleep_range(200, 500);
		break;
	case IMX6Q:		/* Nothing to do */
		break;
	}

	return;
}

static void imx6_pcie_configure_type(struct imx6_pcie *imx6_pcie)
{
	unsigned int mask, val;

	if (IS_ENABLED(CONFIG_EP_MODE_IN_EP_RC_SYS)
			&& (imx6_pcie->hard_wired == 0)) {
		if (imx6_pcie->drvdata->variant == IMX8QM
				|| imx6_pcie->drvdata->variant == IMX8QXP) {
			val = IMX8QM_CSR_PCIEA_OFFSET
				+ imx6_pcie->controller_id * SZ_64K;
			regmap_update_bits(imx6_pcie->iomuxc_gpr,
					val, IMX8QM_PCIE_TYPE_MASK,
					PCI_EXP_TYPE_ENDPOINT << 24);
		} else {
			if (unlikely(imx6_pcie->controller_id))
				/* iMX8MQ second PCIE */
				regmap_update_bits(imx6_pcie->iomuxc_gpr,
						IOMUXC_GPR12,
						IMX6Q_GPR12_DEVICE_TYPE >> 4,
						PCI_EXP_TYPE_ENDPOINT << 8);
			else
				regmap_update_bits(imx6_pcie->iomuxc_gpr,
						IOMUXC_GPR12,
						IMX6Q_GPR12_DEVICE_TYPE,
						PCI_EXP_TYPE_ENDPOINT << 12);
		}
	} else {
		if (imx6_pcie->drvdata->variant == IMX8QM ||
		    imx6_pcie->drvdata->variant == IMX8QXP) {
			val = IMX8QM_CSR_PCIEA_OFFSET
				+ imx6_pcie->controller_id * SZ_64K;
			regmap_update_bits(imx6_pcie->iomuxc_gpr,
					val, IMX8QM_PCIE_TYPE_MASK,
					PCI_EXP_TYPE_ROOT_PORT << 24);
		} else if (imx6_pcie->drvdata->variant == IMX8MQ &&
		    imx6_pcie->controller_id == 1) {
			mask   = IMX8MQ_GPR12_PCIE2_CTRL_DEVICE_TYPE;
			val    = FIELD_PREP(IMX8MQ_GPR12_PCIE2_CTRL_DEVICE_TYPE,
					    PCI_EXP_TYPE_ROOT_PORT);
			regmap_update_bits(imx6_pcie->iomuxc_gpr, IOMUXC_GPR12,
					mask, val);
		} else {
			mask = IMX6Q_GPR12_DEVICE_TYPE;
			val  = FIELD_PREP(IMX6Q_GPR12_DEVICE_TYPE,
					  PCI_EXP_TYPE_ROOT_PORT);
			regmap_update_bits(imx6_pcie->iomuxc_gpr, IOMUXC_GPR12,
					mask, val);
		}
	}
}

static void imx6_pcie_init_phy(struct imx6_pcie *imx6_pcie)
{
	int i;
	unsigned int offset, val;

	switch (imx6_pcie->drvdata->variant) {
	case IMX8QXP:
	case IMX8QM:
		if (imx6_pcie->hsio_cfg == PCIEAX2SATA) {
			/*
			 * bit 0 rx ena 1.
			 * bit12 PHY_X1_EPCS_SEL 1.
			 * bit13 phy_ab_select 0.
			 */
			regmap_update_bits(imx6_pcie->iomuxc_gpr,
				IMX8QM_CSR_PHYX2_OFFSET,
				IMX8QM_PHYX2_CTRL0_APB_MASK,
				IMX8QM_PHY_APB_RSTN_0
				| IMX8QM_PHY_APB_RSTN_1);

			regmap_update_bits(imx6_pcie->iomuxc_gpr,
				IMX8QM_CSR_MISC_OFFSET,
				IMX8QM_MISC_PHYX1_EPCS_SEL,
				IMX8QM_MISC_PHYX1_EPCS_SEL);
			regmap_update_bits(imx6_pcie->iomuxc_gpr,
				IMX8QM_CSR_MISC_OFFSET,
				IMX8QM_MISC_PCIE_AB_SELECT,
				0);
		} else if (imx6_pcie->hsio_cfg == PCIEAX1PCIEBX1SATA) {
			regmap_update_bits(imx6_pcie->iomuxc_gpr,
				IMX8QM_CSR_PHYX2_OFFSET,
				IMX8QM_PHYX2_CTRL0_APB_MASK,
				IMX8QM_PHY_APB_RSTN_0
				| IMX8QM_PHY_APB_RSTN_1);

			regmap_update_bits(imx6_pcie->iomuxc_gpr,
				IMX8QM_CSR_MISC_OFFSET,
				IMX8QM_MISC_PHYX1_EPCS_SEL,
				IMX8QM_MISC_PHYX1_EPCS_SEL);
			regmap_update_bits(imx6_pcie->iomuxc_gpr,
				IMX8QM_CSR_MISC_OFFSET,
				IMX8QM_MISC_PCIE_AB_SELECT,
				IMX8QM_MISC_PCIE_AB_SELECT);
		} else if (imx6_pcie->hsio_cfg == PCIEAX2PCIEBX1) {
			/*
			 * bit 0 rx ena 1.
			 * bit12 PHY_X1_EPCS_SEL 0.
			 * bit13 phy_ab_select 1.
			 */
			if (imx6_pcie->controller_id)
				regmap_update_bits(imx6_pcie->iomuxc_gpr,
					IMX8QM_CSR_PHYX1_OFFSET,
					IMX8QM_PHY_APB_RSTN_0,
					IMX8QM_PHY_APB_RSTN_0);
			else
				regmap_update_bits(imx6_pcie->iomuxc_gpr,
					IMX8QM_CSR_PHYX2_OFFSET,
					IMX8QM_PHYX2_CTRL0_APB_MASK,
					IMX8QM_PHY_APB_RSTN_0
					| IMX8QM_PHY_APB_RSTN_1);

			regmap_update_bits(imx6_pcie->iomuxc_gpr,
				IMX8QM_CSR_MISC_OFFSET,
				IMX8QM_MISC_PHYX1_EPCS_SEL,
				0);
			regmap_update_bits(imx6_pcie->iomuxc_gpr,
				IMX8QM_CSR_MISC_OFFSET,
				IMX8QM_MISC_PCIE_AB_SELECT,
				IMX8QM_MISC_PCIE_AB_SELECT);
		}

		if (imx6_pcie->ext_osc) {
			regmap_update_bits(imx6_pcie->iomuxc_gpr,
				IMX8QM_CSR_MISC_OFFSET,
				IMX8QM_MISC_IOB_RXENA,
				IMX8QM_MISC_IOB_RXENA);
			regmap_update_bits(imx6_pcie->iomuxc_gpr,
				IMX8QM_CSR_MISC_OFFSET,
				IMX8QM_MISC_IOB_TXENA,
				0);
		} else {
			/* Try to used the internal pll as ref clk */
			regmap_update_bits(imx6_pcie->iomuxc_gpr,
				IMX8QM_CSR_MISC_OFFSET,
				IMX8QM_MISC_IOB_RXENA,
				0);
			regmap_update_bits(imx6_pcie->iomuxc_gpr,
				IMX8QM_CSR_MISC_OFFSET,
				IMX8QM_MISC_IOB_TXENA,
				IMX8QM_MISC_IOB_TXENA);
			regmap_update_bits(imx6_pcie->iomuxc_gpr,
				IMX8QM_CSR_MISC_OFFSET,
				IMX8QM_CSR_MISC_IOB_A_0_TXOE
				| IMX8QM_CSR_MISC_IOB_A_0_M1M0_MASK,
				IMX8QM_CSR_MISC_IOB_A_0_TXOE
				| IMX8QM_CSR_MISC_IOB_A_0_M1M0_2);
		}

		break;
	case IMX8MM:
		offset = imx6_pcie_grp_offset(imx6_pcie);

		dev_info(imx6_pcie->pci->dev, "%s REF_CLK is used!.\n",
			 imx6_pcie->ext_osc ? "EXT" : "PLL");
		if (imx6_pcie->ext_osc) {
			regmap_update_bits(imx6_pcie->iomuxc_gpr, offset,
					   IMX8MQ_GPR_PCIE_REF_USE_PAD, 0);
			regmap_update_bits(imx6_pcie->iomuxc_gpr, offset,
					   IMX8MM_GPR_PCIE_REF_CLK_SEL,
					   IMX8MM_GPR_PCIE_REF_CLK_SEL);
			regmap_update_bits(imx6_pcie->iomuxc_gpr, offset,
					   IMX8MM_GPR_PCIE_AUX_EN,
					   IMX8MM_GPR_PCIE_AUX_EN);
			regmap_update_bits(imx6_pcie->iomuxc_gpr, offset,
					   IMX8MM_GPR_PCIE_POWER_OFF, 0);
			regmap_update_bits(imx6_pcie->iomuxc_gpr, offset,
					   IMX8MM_GPR_PCIE_SSC_EN, 0);
			regmap_update_bits(imx6_pcie->iomuxc_gpr, offset,
					   IMX8MM_GPR_PCIE_REF_CLK_SEL,
					   IMX8MM_GPR_PCIE_REF_CLK_EXT);
			udelay(100);
			/* Do the PHY common block reset */
			regmap_update_bits(imx6_pcie->iomuxc_gpr, offset,
					   IMX8MM_GPR_PCIE_CMN_RST,
					   IMX8MM_GPR_PCIE_CMN_RST);
			udelay(200);
		} else {
			/* Configure the internal PLL as REF clock */
			regmap_update_bits(imx6_pcie->iomuxc_gpr, offset,
					   IMX8MQ_GPR_PCIE_REF_USE_PAD, 0);
			regmap_update_bits(imx6_pcie->iomuxc_gpr, offset,
					   IMX8MM_GPR_PCIE_REF_CLK_SEL,
					   IMX8MM_GPR_PCIE_REF_CLK_SEL);
			regmap_update_bits(imx6_pcie->iomuxc_gpr, offset,
					   IMX8MM_GPR_PCIE_AUX_EN,
					   IMX8MM_GPR_PCIE_AUX_EN);
			regmap_update_bits(imx6_pcie->iomuxc_gpr, offset,
					   IMX8MM_GPR_PCIE_POWER_OFF, 0);
			regmap_update_bits(imx6_pcie->iomuxc_gpr, offset,
					   IMX8MM_GPR_PCIE_SSC_EN, 0);
			regmap_update_bits(imx6_pcie->iomuxc_gpr, offset,
					   IMX8MM_GPR_PCIE_REF_CLK_SEL,
					   IMX8MM_GPR_PCIE_REF_CLK_PLL);
			udelay(100);
			/* Configure the PHY */
			writel(PCIE_PHY_CMN_REG62_PLL_CLK_OUT,
			       imx6_pcie->phy_base + PCIE_PHY_CMN_REG62);
			writel(PCIE_PHY_CMN_REG64_AUX_RX_TX_TERM,
			       imx6_pcie->phy_base + PCIE_PHY_CMN_REG64);
			/* Do the PHY common block reset */
			regmap_update_bits(imx6_pcie->iomuxc_gpr, offset,
					   IMX8MM_GPR_PCIE_CMN_RST,
					   IMX8MM_GPR_PCIE_CMN_RST);
			udelay(200);
		}

		/*
		 * In order to pass the compliance tests.
		 * Configure the TRSV regiser of iMX8MM PCIe PHY.
		 */
		writel(PCIE_PHY_TRSV_REG5_GEN1_DEEMP,
		       imx6_pcie->phy_base + PCIE_PHY_TRSV_REG5);
		writel(PCIE_PHY_TRSV_REG6_GEN2_DEEMP,
		       imx6_pcie->phy_base + PCIE_PHY_TRSV_REG6);

		break;
	case IMX8MQ:
		/*
		 * TODO: Currently this code assumes external
		 * oscillator is being used
		 */
		regmap_update_bits(imx6_pcie->iomuxc_gpr,
				   imx6_pcie_grp_offset(imx6_pcie),
				   IMX8MQ_GPR_PCIE_REF_USE_PAD,
				   IMX8MQ_GPR_PCIE_REF_USE_PAD);
		break;
	case IMX8MP:
		dev_info(imx6_pcie->pci->dev, "%s REF_CLK is used!.\n",
			 imx6_pcie->ext_osc ? "EXT" : "PLL");
		imx6_pcie_clk_enable(imx6_pcie);

		/*
		 * Make sure that the bypass_pll of gpr_reg2 is set to
		 * 1'b1. Set P=12,M=800,S=4 and must set ICP=2'b01.
		 */
		val = readl(imx6_pcie->hsmix_base + IMX8MP_GPR_REG2);
		val &= ~IMX8MP_GPR_REG2_P_PLL_MASK;
		val |= IMX8MP_GPR_REG2_P_PLL;
		val &= ~IMX8MP_GPR_REG2_M_PLL_MASK;
		val |= IMX8MP_GPR_REG2_M_PLL;
		val &= ~IMX8MP_GPR_REG2_S_PLL_MASK;
		val |= IMX8MP_GPR_REG2_S_PLL;
		val |= IMX8MP_GPR_REG2_BYPASS_PLL;
		writel(val, imx6_pcie->hsmix_base + IMX8MP_GPR_REG2);
		/* wait greater than 1/F_FREF =1/2MHZ=0.5us */
		udelay(1);
		/* release reset */
		val = readl(imx6_pcie->hsmix_base + IMX8MP_GPR_REG3);
		val |= IMX8MP_GPR_REG3_PLL_RST;
		writel(val, imx6_pcie->hsmix_base + IMX8MP_GPR_REG3);

		/*
		 * Make sure that the pll_ext_bypass of gpr_reg3 is set
		 * to 1'b0. set 1 to pll_cke of GPR_REG3
		 */
		val = readl(imx6_pcie->hsmix_base + IMX8MP_GPR_REG2);
		val &= ~IMX8MP_GPR_REG2_BYPASS_PLL;
		writel(val, imx6_pcie->hsmix_base + IMX8MP_GPR_REG2);

		/*
		 * Make sure that the pll_ext_bypass of gpr_reg3 is set
		 * to 1'b0. set 1 to pll_cke of GPR_REG3
		 */
		val = readl(imx6_pcie->hsmix_base + IMX8MP_GPR_REG3);
		val &= ~IMX8MP_GPR_REG3_PLL_EXT_BYPASS;
		val |= IMX8MP_GPR_REG3_PLL_CKE;
		writel(val, imx6_pcie->hsmix_base + IMX8MP_GPR_REG3);

		/* Lock time should be greater than 300cycle=300*0.5us=150us */
		val = readl(imx6_pcie->hsmix_base + IMX8MP_GPR_REG1);
		for (i = 0; i < 100; i++) {
			val = readl(imx6_pcie->hsmix_base + IMX8MP_GPR_REG1);
			if (val & IMX8MP_GPR_REG1_PLL_LOCK)
				break;
			udelay(10);
		}
		if (i >= 100) {
			dev_err(imx6_pcie->pci->dev,
				"PCIe PHY PLL clock is not locked.\n");
		}

		/* pcie_clock_module_en */
		val = readl(imx6_pcie->hsmix_base + IMX8MP_GPR_REG0);
		val |= IMX8MP_GPR_REG0_CLK_MOD_EN;
		writel(val, imx6_pcie->hsmix_base + IMX8MP_GPR_REG0);
		break;
	case IMX7D:
		regmap_update_bits(imx6_pcie->iomuxc_gpr, IOMUXC_GPR12,
				   IMX7D_GPR12_PCIE_PHY_REFCLK_SEL, 0);
		break;
	case IMX6SX:
		regmap_update_bits(imx6_pcie->iomuxc_gpr, IOMUXC_GPR12,
				   IMX6SX_GPR12_PCIE_RX_EQ_MASK,
				   IMX6SX_GPR12_PCIE_RX_EQ_2);
		/* FALLTHROUGH */
	default:
		regmap_update_bits(imx6_pcie->iomuxc_gpr, IOMUXC_GPR12,
				   IMX6Q_GPR12_PCIE_CTL_2, 0 << 10);

		/* configure constant input signal to the pcie ctrl and phy */
		regmap_update_bits(imx6_pcie->iomuxc_gpr, IOMUXC_GPR12,
				   IMX6Q_GPR12_LOS_LEVEL, 9 << 4);

		regmap_update_bits(imx6_pcie->iomuxc_gpr, IOMUXC_GPR8,
				   IMX6Q_GPR8_TX_DEEMPH_GEN1,
				   imx6_pcie->tx_deemph_gen1 << 0);
		regmap_update_bits(imx6_pcie->iomuxc_gpr, IOMUXC_GPR8,
				   IMX6Q_GPR8_TX_DEEMPH_GEN2_3P5DB,
				   imx6_pcie->tx_deemph_gen2_3p5db << 6);
		regmap_update_bits(imx6_pcie->iomuxc_gpr, IOMUXC_GPR8,
				   IMX6Q_GPR8_TX_DEEMPH_GEN2_6DB,
				   imx6_pcie->tx_deemph_gen2_6db << 12);
		regmap_update_bits(imx6_pcie->iomuxc_gpr, IOMUXC_GPR8,
				   IMX6Q_GPR8_TX_SWING_FULL,
				   imx6_pcie->tx_swing_full << 18);
		regmap_update_bits(imx6_pcie->iomuxc_gpr, IOMUXC_GPR8,
				   IMX6Q_GPR8_TX_SWING_LOW,
				   imx6_pcie->tx_swing_low << 25);
		break;
	}

	imx6_pcie_configure_type(imx6_pcie);
}

static int imx6_setup_phy_mpll(struct imx6_pcie *imx6_pcie)
{
	unsigned long phy_rate = clk_get_rate(imx6_pcie->pcie_phy);
	int mult, div;
	u16 val;

	if (!(imx6_pcie->drvdata->flags & IMX6_PCIE_FLAG_IMX6_PHY))
		return 0;

	switch (phy_rate) {
	case 125000000:
		/*
		 * The default settings of the MPLL are for a 125MHz input
		 * clock, so no need to reconfigure anything in that case.
		 */
		return 0;
	case 100000000:
		mult = 25;
		div = 0;
		break;
	case 200000000:
		mult = 25;
		div = 1;
		break;
	default:
		dev_err(imx6_pcie->pci->dev,
			"Unsupported PHY reference clock rate %lu\n", phy_rate);
		return -EINVAL;
	}

	pcie_phy_read(imx6_pcie, PCIE_PHY_MPLL_OVRD_IN_LO, &val);
	val &= ~(PCIE_PHY_MPLL_MULTIPLIER_MASK <<
		 PCIE_PHY_MPLL_MULTIPLIER_SHIFT);
	val |= mult << PCIE_PHY_MPLL_MULTIPLIER_SHIFT;
	val |= PCIE_PHY_MPLL_MULTIPLIER_OVRD;
	pcie_phy_write(imx6_pcie, PCIE_PHY_MPLL_OVRD_IN_LO, val);

	pcie_phy_read(imx6_pcie, PCIE_PHY_ATEOVRD, &val);
	val &= ~(PCIE_PHY_ATEOVRD_REF_CLKDIV_MASK <<
		 PCIE_PHY_ATEOVRD_REF_CLKDIV_SHIFT);
	val |= div << PCIE_PHY_ATEOVRD_REF_CLKDIV_SHIFT;
	val |= PCIE_PHY_ATEOVRD_EN;
	pcie_phy_write(imx6_pcie, PCIE_PHY_ATEOVRD, val);

	return 0;
}

static int imx6_pcie_wait_for_speed_change(struct imx6_pcie *imx6_pcie)
{
	struct dw_pcie *pci = imx6_pcie->pci;
	struct device *dev = pci->dev;
	u32 tmp;
	unsigned int retries;

	for (retries = 0; retries < 200; retries++) {
		tmp = dw_pcie_readl_dbi(pci, PCIE_LINK_WIDTH_SPEED_CONTROL);
		/* Test if the speed change finished. */
		if (!(tmp & PORT_LOGIC_SPEED_CHANGE))
			return 0;
		usleep_range(100, 1000);
	}

	dev_err(dev, "Speed change timeout\n");
	return -ETIMEDOUT;
}

static void imx6_pcie_ltssm_enable(struct device *dev)
{
	u32 val;
	struct imx6_pcie *imx6_pcie = dev_get_drvdata(dev);

	switch (imx6_pcie->drvdata->variant) {
	case IMX6Q:
	case IMX6SX:
	case IMX6QP:
		regmap_update_bits(imx6_pcie->iomuxc_gpr, IOMUXC_GPR12,
				   IMX6Q_GPR12_PCIE_CTL_2,
				   IMX6Q_GPR12_PCIE_CTL_2);
		break;
	case IMX7D:
	case IMX8MQ:
	case IMX8MM:
	case IMX8MP:
		reset_control_deassert(imx6_pcie->apps_reset);
		break;
	case IMX8QXP:
	case IMX8QM:
		/* Bit4 of the CTRL2 */
		val = IMX8QM_CSR_PCIEA_OFFSET
			+ imx6_pcie->controller_id * SZ_64K;
		regmap_update_bits(imx6_pcie->iomuxc_gpr,
				val + IMX8QM_CSR_PCIE_CTRL2_OFFSET,
				IMX8QM_CTRL_LTSSM_ENABLE,
				IMX8QM_CTRL_LTSSM_ENABLE);
		break;
	}
}

static int imx6_pcie_establish_link(struct imx6_pcie *imx6_pcie)
{
	struct dw_pcie *pci = imx6_pcie->pci;
	struct device *dev = pci->dev;
	u32 tmp;
	int ret;

	/*
	 * Force Gen1 operation when starting the link.  In case the link is
	 * started in Gen2 mode, there is a possibility the devices on the
	 * bus will not be detected at all.  This happens with PCIe switches.
	 */
	if (!IS_ENABLED(CONFIG_PCI_IMX6_COMPLIANCE_TEST)) {
		tmp = dw_pcie_readl_dbi(pci, PCIE_RC_LCR);
		tmp &= ~PCIE_RC_LCR_MAX_LINK_SPEEDS_MASK;
		tmp |= PCIE_RC_LCR_MAX_LINK_SPEEDS_GEN1;
		dw_pcie_writel_dbi(pci, PCIE_RC_LCR, tmp);
	}

	/* Start LTSSM. */
	imx6_pcie_ltssm_enable(dev);

	ret = dw_pcie_wait_for_link(pci);
	if (ret)
		goto err_reset_phy;

	if (imx6_pcie->link_gen >= 2) {
		/* Allow Gen2 mode after the link is up. */
		tmp = dw_pcie_readl_dbi(pci, PCIE_RC_LCR);
		tmp &= ~PCIE_RC_LCR_MAX_LINK_SPEEDS_MASK;
		tmp |= imx6_pcie->link_gen;
		dw_pcie_writel_dbi(pci, PCIE_RC_LCR, tmp);

		/*
		 * Start Directed Speed Change so the best possible
		 * speed both link partners support can be negotiated.
		 */
		tmp = dw_pcie_readl_dbi(pci, PCIE_LINK_WIDTH_SPEED_CONTROL);
		tmp |= PORT_LOGIC_SPEED_CHANGE;
		dw_pcie_writel_dbi(pci, PCIE_LINK_WIDTH_SPEED_CONTROL, tmp);

		if (imx6_pcie->drvdata->flags &
		    IMX6_PCIE_FLAG_IMX6_SPEED_CHANGE) {
			/*
			 * On i.MX7, DIRECT_SPEED_CHANGE behaves differently
			 * from i.MX6 family when no link speed transition
			 * occurs and we go Gen1 -> yep, Gen1. The difference
			 * is that, in such case, it will not be cleared by HW
			 * which will cause the following code to report false
			 * failure.
			 */

			ret = imx6_pcie_wait_for_speed_change(imx6_pcie);
			if (ret) {
				dev_err(dev, "Failed to bring link up!\n");
				goto err_reset_phy;
			}
		}

		/* Make sure link training is finished as well! */
		ret = dw_pcie_wait_for_link(pci);
		if (ret) {
			dev_err(dev, "Failed to bring link up!\n");
			goto err_reset_phy;
		}
	} else {
		dev_info(dev, "Link: Gen2 disabled\n");
	}

	tmp = dw_pcie_readl_dbi(pci, PCIE_RC_LCSR);
	dev_info(dev, "Link up, Gen%i\n", (tmp >> 16) & 0xf);
	return 0;

err_reset_phy:
	dev_dbg(dev, "PHY DEBUG_R0=0x%08x DEBUG_R1=0x%08x\n",
		dw_pcie_readl_dbi(pci, PCIE_PORT_DEBUG0),
		dw_pcie_readl_dbi(pci, PCIE_PORT_DEBUG1));
	imx6_pcie_reset_phy(imx6_pcie);
	if (!IS_ENABLED(CONFIG_PCI_IMX6_COMPLIANCE_TEST)) {
		imx6_pcie_clk_disable(imx6_pcie);
		if (imx6_pcie->vpcie != NULL)
			regulator_disable(imx6_pcie->vpcie);
		if (imx6_pcie->epdev_on != NULL)
			regulator_disable(imx6_pcie->epdev_on);
	}

	return ret;
}

static void pci_imx_set_msi_en(struct pcie_port *pp)
{
	u16 val;
	struct dw_pcie *pci = to_dw_pcie_from_pp(pp);

	if (pci_msi_enabled()) {
		dw_pcie_dbi_ro_wr_en(pci);
		val = dw_pcie_readw_dbi(pci, PCIE_RC_IMX6_MSI_CAP +
					PCI_MSI_FLAGS);
		val |= PCI_MSI_FLAGS_ENABLE;
		dw_pcie_writew_dbi(pci, PCIE_RC_IMX6_MSI_CAP + PCI_MSI_FLAGS,
				   val);
		dw_pcie_dbi_ro_wr_dis(pci);
	}
}

static int imx6_pcie_host_init(struct pcie_port *pp)
{
	struct dw_pcie *pci = to_dw_pcie_from_pp(pp);
	struct imx6_pcie *imx6_pcie = to_imx6_pcie(pci);

	if (gpio_is_valid(imx6_pcie->dis_gpio))
		gpio_set_value_cansleep(imx6_pcie->dis_gpio, 1);

	imx6_pcie_assert_core_reset(imx6_pcie);
	imx6_pcie_init_phy(imx6_pcie);
	imx6_pcie_deassert_core_reset(imx6_pcie);
	imx6_setup_phy_mpll(imx6_pcie);
	if (!(IS_ENABLED(CONFIG_EP_MODE_IN_EP_RC_SYS)
			&& (imx6_pcie->hard_wired == 0))) {
		dw_pcie_setup_rc(pp);
		pci_imx_set_msi_en(pp);
		if (imx6_pcie_establish_link(imx6_pcie))
			return -ENODEV;

		if (IS_ENABLED(CONFIG_PCI_MSI))
			dw_pcie_msi_init(pp);
	}

	return 0;
}

static const struct dw_pcie_host_ops imx6_pcie_host_ops = {
	.host_init = imx6_pcie_host_init,
};

static int imx6_add_pcie_port(struct imx6_pcie *imx6_pcie,
			      struct platform_device *pdev)
{
	struct dw_pcie *pci = imx6_pcie->pci;
	struct pcie_port *pp = &pci->pp;
	struct device *dev = &pdev->dev;
	int ret;

	if (IS_ENABLED(CONFIG_PCI_MSI)) {
		pp->msi_irq = platform_get_irq_byname(pdev, "msi");
		if (pp->msi_irq <= 0) {
			dev_err(dev, "failed to get MSI irq\n");
			return -ENODEV;
		}
	}

	pp->ops = &imx6_pcie_host_ops;

	ret = dw_pcie_host_init(pp);
	if (ret) {
		dev_err(dev, "failed to initialize host\n");
		return ret;
	}

	return 0;
}

static u64 imx6_pcie_cpu_addr_fixup(struct dw_pcie *pcie, u64 cpu_addr)
{
	struct pcie_port *pp = &pcie->pp;
	struct imx6_pcie *imx6_pcie = to_imx6_pcie(pcie);

	if (imx6_pcie->drvdata->flags & IMX6_PCIE_FLAG_IMX6_CPU_ADDR_FIXUP)
		return (cpu_addr + imx6_pcie->local_addr - pp->mem_base);
	else
		return cpu_addr;
}

static const struct dw_pcie_ops dw_pcie_ops = {
	/* No special ops needed, but pcie-designware still expects this struct */
	.cpu_addr_fixup = imx6_pcie_cpu_addr_fixup,
};

static ssize_t ep_bar0_addr_show(struct device *dev,
		struct device_attribute *attr, char *buf)
{
	struct imx6_pcie *imx6_pcie = dev_get_drvdata(dev);
	struct dw_pcie *pci = imx6_pcie->pci;

	return sprintf(buf, "imx-pcie-bar0-addr-info start 0x%08x\n",
			readl(pci->dbi_base + PCI_BASE_ADDRESS_0));
}

static ssize_t ep_bar0_addr_store(struct device *dev,
		struct device_attribute *attr, const char *buf, size_t count)
{
	u32 bar_start;
	struct imx6_pcie *imx6_pcie = dev_get_drvdata(dev);
	struct dw_pcie *pci = imx6_pcie->pci;

	if (sscanf(buf, "%x\n", &bar_start) != 1)
		return -EINVAL;
	writel(bar_start, pci->dbi_base + PCI_BASE_ADDRESS_0);

	return count;
}

static void imx6_pcie_regions_setup(struct device *dev)
{
	struct imx6_pcie *imx6_pcie = dev_get_drvdata(dev);
	struct dw_pcie *pci = imx6_pcie->pci;
	struct pcie_port *pp = &pci->pp;

	dw_pcie_dbi_ro_wr_en(pci);

	switch (imx6_pcie->drvdata->variant) {
	case IMX8QM:
	case IMX8QXP:
	case IMX8MQ:
	case IMX8MM:
	case IMX8MP:
		/*
		 * RPMSG reserved 4Mbytes, but only used up to 2Mbytes.
		 * The left 2Mbytes can be used here.
		 */
		if (ddr_test_region == 0)
			dev_err(dev, "invalid ddr test region.\n");
		break;
	case IMX6SX:
	case IMX7D:
		ddr_test_region = 0xb0000000;
		break;

	case IMX6Q:
	case IMX6QP:
		ddr_test_region = 0x40000000;
		break;
	}
	dev_info(dev, "ddr_test_region is 0x%08x.\n", ddr_test_region);

	dw_pcie_prog_outbound_atu(pci, 0, 0, pp->mem_base,
				  ddr_test_region, test_region_size);
}

static DEVICE_ATTR_RW(ep_bar0_addr);

static struct attribute *imx6_pcie_ep_attrs[] = {
	&dev_attr_ep_bar0_addr.attr,
	NULL
};

static struct attribute_group imx6_pcie_attrgroup = {
	.attrs	= imx6_pcie_ep_attrs,
};

static void imx6_pcie_setup_ep(struct dw_pcie *pci, unsigned int bar_offset)
{
	int ret;
	u32 val;
	u32 lanes;
	struct device_node *np = pci->dev->of_node;

	ret = of_property_read_u32(np, "num-lanes", &lanes);
	if (ret)
		lanes = 0;

	/* set the number of lanes */
	val = dw_pcie_readl_dbi(pci, PCIE_PORT_LINK_CONTROL);
	val &= ~PORT_LINK_MODE_MASK;
	switch (lanes) {
	case 1:
		val |= PORT_LINK_MODE_1_LANES;
		break;
	default:
		dev_err(pci->dev, "num-lanes %u: invalid value\n", lanes);
		return;
	}
	dw_pcie_writel_dbi(pci, PCIE_PORT_LINK_CONTROL, val);

	/* set link width speed control register */
	val = dw_pcie_readl_dbi(pci, PCIE_LINK_WIDTH_SPEED_CONTROL);
	val &= ~PORT_LOGIC_LINK_WIDTH_MASK;
	switch (lanes) {
	case 1:
		val |= PORT_LOGIC_LINK_WIDTH_1_LANES;
		break;
	default:
		dev_err(pci->dev, "num-lanes %u: invalid value\n", lanes);
		return;
	}
	dw_pcie_writel_dbi(pci, PCIE_LINK_WIDTH_SPEED_CONTROL, val);

	/* get iATU unroll support */
	val = dw_pcie_readl_dbi(pci, PCIE_ATU_VIEWPORT);
	if (val == 0xffffffff) {
		pci->iatu_unroll_enabled = 1;
		if (!pci->atu_base)
			pci->atu_base = pci->dbi_base + DEFAULT_DBI_ATU_OFFSET;
	}
	dev_info(pci->dev, "iATU unroll: %s\n",
		pci->iatu_unroll_enabled ? "enabled" : "disabled");

	/* CMD reg:I/O space, MEM space, and Bus Master Enable */
	writel(readl(pci->dbi_base + PCI_COMMAND)
			| PCI_COMMAND_IO
			| PCI_COMMAND_MEMORY
			| PCI_COMMAND_MASTER,
			pci->dbi_base + PCI_COMMAND);

<<<<<<< HEAD
err_reset_phy:
	dev_dbg(dev, "PHY DEBUG_R0=0x%08x DEBUG_R1=0x%08x\n",
		dw_pcie_readl_dbi(pci, PCIE_PORT_DEBUG0),
		dw_pcie_readl_dbi(pci, PCIE_PORT_DEBUG1));
	imx6_pcie_reset_phy(imx6_pcie);
	if (!IS_ENABLED(CONFIG_PCI_IMX6_COMPLIANCE_TEST)) {
		imx6_pcie_clk_disable(imx6_pcie);
		if (imx6_pcie->vpcie != NULL)
			regulator_disable(imx6_pcie->vpcie);
		if (imx6_pcie->epdev_on != NULL)
			regulator_disable(imx6_pcie->epdev_on);
	}

	return ret;
}

static void pci_imx_set_msi_en(struct pcie_port *pp)
{
	u16 val;
	struct dw_pcie *pci = to_dw_pcie_from_pp(pp);

	if (pci_msi_enabled()) {
		dw_pcie_dbi_ro_wr_en(pci);
		val = dw_pcie_readw_dbi(pci, PCIE_RC_IMX6_MSI_CAP +
					PCI_MSI_FLAGS);
		val |= PCI_MSI_FLAGS_ENABLE;
		dw_pcie_writew_dbi(pci, PCIE_RC_IMX6_MSI_CAP + PCI_MSI_FLAGS,
				   val);
		dw_pcie_dbi_ro_wr_dis(pci);
	}
}

static int imx6_pcie_host_init(struct pcie_port *pp)
=======
	/*
	 * configure the class_rev(emaluate one memory ram ep device),
	 * bar0 and bar1 of ep
	 */
	writel(0xdeadbeaf, pci->dbi_base + PCI_VENDOR_ID);
	writel((readl(pci->dbi_base + PCI_CLASS_REVISION) & 0xFFFF)
			| (PCI_CLASS_MEMORY_RAM	<< 16),
			pci->dbi_base + PCI_CLASS_REVISION);
	writel(0xdeadbeaf, pci->dbi_base
			+ PCI_SUBSYSTEM_VENDOR_ID);

	/* 32bit none-prefetchable 8M bytes memory on bar0 */
	writel(0x0, pci->dbi_base + PCI_BASE_ADDRESS_0);
	writel(SZ_8M - 1, pci->dbi_base + bar_offset
			+ PCI_BASE_ADDRESS_0);

	/* None used bar1 */
	writel(0x0, pci->dbi_base + PCI_BASE_ADDRESS_1);
	writel(0, pci->dbi_base + bar_offset + PCI_BASE_ADDRESS_1);

	/* 4K bytes IO on bar2 */
	writel(0x1, pci->dbi_base + PCI_BASE_ADDRESS_2);
	writel(SZ_4K - 1, pci->dbi_base + bar_offset +
			PCI_BASE_ADDRESS_2);

	/*
	 * 32bit prefetchable 1M bytes memory on bar3
	 * FIXME BAR MASK3 is not changeable, the size
	 * is fixed to 256 bytes.
	 */
	writel(0x8, pci->dbi_base + PCI_BASE_ADDRESS_3);
	writel(SZ_1M - 1, pci->dbi_base + bar_offset
			+ PCI_BASE_ADDRESS_3);

	/*
	 * 64bit prefetchable 1M bytes memory on bar4-5.
	 * FIXME BAR4,5 are not enabled yet
	 */
	writel(0xc, pci->dbi_base + PCI_BASE_ADDRESS_4);
	writel(SZ_1M - 1, pci->dbi_base + bar_offset
			+ PCI_BASE_ADDRESS_4);
	writel(0, pci->dbi_base + bar_offset + PCI_BASE_ADDRESS_5);
}

static irqreturn_t imx6_pcie_dma_isr(int irq, void *param)
>>>>>>> f69558f3
{
	u32 irqs, offset;
	struct pcie_port *pp = (struct pcie_port *)param;
	struct dw_pcie *pci = to_dw_pcie_from_pp(pp);
	struct imx6_pcie *imx6_pcie = to_imx6_pcie(pci);

<<<<<<< HEAD
	if (gpio_is_valid(imx6_pcie->dis_gpio))
		gpio_set_value_cansleep(imx6_pcie->dis_gpio, 1);

	imx6_pcie_assert_core_reset(imx6_pcie);
	imx6_pcie_init_phy(imx6_pcie);
	imx6_pcie_deassert_core_reset(imx6_pcie);
	imx6_setup_phy_mpll(imx6_pcie);
	if (!(IS_ENABLED(CONFIG_EP_MODE_IN_EP_RC_SYS)
			&& (imx6_pcie->hard_wired == 0))) {
		dw_pcie_setup_rc(pp);
		pci_imx_set_msi_en(pp);
		if (imx6_pcie_establish_link(imx6_pcie))
			return -ENODEV;

		if (IS_ENABLED(CONFIG_PCI_MSI))
			dw_pcie_msi_init(pp);
	}

	return 0;
=======
	offset = imx6_pcie->dma_unroll_offset;

	/* check write isr */
	irqs = readl(pci->dbi_base + offset + DMA_WRITE_INT_STS);
	if (irqs & DMA_DONE_INT_STS) {
		/* write 1 clear */
		writel(irqs & DMA_DONE_INT_STS,
				pci->dbi_base + offset + DMA_WRITE_INT_CLR);
		dma_w_end = 1;
	} else if (irqs & DMA_ABORT_INT_STS) {
		pr_info("imx pcie dma write error 0x%0x.\n", irqs);
	}
	/* check read isr */
	irqs = readl(pci->dbi_base + offset + DMA_READ_INT_STS);
	if (irqs & DMA_DONE_INT_STS) {
		/* write 1 clear */
		writel(irqs & DMA_DONE_INT_STS,
				pci->dbi_base + offset + DMA_READ_INT_CLR);
		dma_r_end = 1;
	} else if (irqs & DMA_ABORT_INT_STS) {
		pr_info("imx pcie dma read error 0x%0x.", irqs);
	}
	return IRQ_HANDLED;
>>>>>>> f69558f3
}

/**
 * imx6_pcie_local_dma_start - Start one local iMX PCIE DMA.
 * @pp: the port start the dma transmission.
 * @dir: direction of the dma, 1 read, 0 write;
 * @chl: the channel num of the iMX PCIE DMA(0 - 7).
 * @src: source DMA address.
 * @dst: destination DMA address.
 * @len: transfer length.
 */
static int imx6_pcie_local_dma_start(struct pcie_port *pp, bool dir,
		unsigned int chl, dma_addr_t src, dma_addr_t dst,
		unsigned int len)
{
	u32 offset, doorbell, unroll_cal;
	struct dw_pcie *pci = to_dw_pcie_from_pp(pp);
	struct imx6_pcie *imx6_pcie = to_imx6_pcie(pci);

	if (pp == NULL)
		return -EINVAL;
	if (chl > MAX_PCIE_DMA_CHANNELS)
		return -EINVAL;

	offset = imx6_pcie->dma_unroll_offset;
	/* enable dma engine, dir 1:read. 0:write. */
	if (dir)
		writel(DMA_READ_ENGINE_EN,
				pci->dbi_base + offset
				+ DMA_READ_ENGINE_EN_OFF);
	else
		writel(DMA_WRITE_ENGINE_EN,
				pci->dbi_base + offset
				+ DMA_WRITE_ENGINE_EN_OFF);
	writel(0x0, pci->dbi_base + offset + DMA_WRITE_INT_MASK);
	writel(0x0, pci->dbi_base + offset + DMA_READ_INT_MASK);
	 /* ch dir and ch num */
	if (offset == 0) {
		writel((dir << 31) | chl, pci->dbi_base + DMA_VIEWPOT_SEL_OFF);
		writel(DMA_CHANNEL_CTRL_1_LIE,
				pci->dbi_base + DMA_CHANNEL_CTRL_1);
		writel(0x0, pci->dbi_base + DMA_CHANNEL_CTRL_2);
		writel(len, pci->dbi_base + DMA_TRANSFER_SIZE);
		writel((u32)src, pci->dbi_base + DMA_SAR_LOW);
		writel(0x0, pci->dbi_base + DMA_SAR_HIGH);
		writel((u32)dst, pci->dbi_base + DMA_DAR_LOW);
		writel(0x0, pci->dbi_base + DMA_DAR_HIGH);
	} else {
		unroll_cal = DMA_UNROLL_CDM_OFFSET
			+ 0x200 * (chl + 1) + 0x100 * dir;
		writel(DMA_CHANNEL_CTRL_1_LIE, pci->dbi_base + unroll_cal);
		writel(0x0, pci->dbi_base + unroll_cal + 0x4);
		writel(len, pci->dbi_base + unroll_cal + 0x8);
		writel((u32)src, pci->dbi_base + unroll_cal + 0xc);
		writel(0x0, pci->dbi_base + unroll_cal + 0x10);
		writel((u32)dst, pci->dbi_base + unroll_cal + 0x14);
		writel(0x0, pci->dbi_base + unroll_cal + 0x18);
	}

	doorbell = dir ? DMA_READ_DOORBELL : DMA_WRITE_DOORBELL;
	writel(chl, pci->dbi_base + offset + doorbell);

	return 0;
}

<<<<<<< HEAD
static u64 imx6_pcie_cpu_addr_fixup(struct dw_pcie *pcie, u64 cpu_addr)
{
	struct pcie_port *pp = &pcie->pp;
	struct imx6_pcie *imx6_pcie = to_imx6_pcie(pcie);

	if (imx6_pcie->drvdata->flags & IMX6_PCIE_FLAG_IMX6_CPU_ADDR_FIXUP)
		return (cpu_addr + imx6_pcie->local_addr - pp->mem_base);
	else
		return cpu_addr;
}

static const struct dw_pcie_ops dw_pcie_ops = {
	/* No special ops needed, but pcie-designware still expects this struct */
	.cpu_addr_fixup = imx6_pcie_cpu_addr_fixup,
};

static ssize_t ep_bar0_addr_show(struct device *dev,
		struct device_attribute *attr, char *buf)
{
	struct imx6_pcie *imx6_pcie = dev_get_drvdata(dev);
	struct dw_pcie *pci = imx6_pcie->pci;

	return sprintf(buf, "imx-pcie-bar0-addr-info start 0x%08x\n",
			readl(pci->dbi_base + PCI_BASE_ADDRESS_0));
}

static ssize_t ep_bar0_addr_store(struct device *dev,
		struct device_attribute *attr, const char *buf, size_t count)
{
	u32 bar_start;
	struct imx6_pcie *imx6_pcie = dev_get_drvdata(dev);
	struct dw_pcie *pci = imx6_pcie->pci;

	if (sscanf(buf, "%x\n", &bar_start) != 1)
		return -EINVAL;
	writel(bar_start, pci->dbi_base + PCI_BASE_ADDRESS_0);

	return count;
}

static void imx6_pcie_regions_setup(struct device *dev)
{
	struct imx6_pcie *imx6_pcie = dev_get_drvdata(dev);
	struct dw_pcie *pci = imx6_pcie->pci;
	struct pcie_port *pp = &pci->pp;

	dw_pcie_dbi_ro_wr_en(pci);

	switch (imx6_pcie->drvdata->variant) {
	case IMX8QM:
	case IMX8QXP:
	case IMX8MQ:
	case IMX8MM:
	case IMX8MP:
		/*
		 * RPMSG reserved 4Mbytes, but only used up to 2Mbytes.
		 * The left 2Mbytes can be used here.
		 */
		if (ddr_test_region == 0)
			dev_err(dev, "invalid ddr test region.\n");
		break;
	case IMX6SX:
	case IMX7D:
		ddr_test_region = 0xb0000000;
		break;

	case IMX6Q:
	case IMX6QP:
		ddr_test_region = 0x40000000;
		break;
	}
	dev_info(dev, "ddr_test_region is 0x%08x.\n", ddr_test_region);

	dw_pcie_prog_outbound_atu(pci, 0, 0, pp->mem_base,
				  ddr_test_region, test_region_size);
}

static DEVICE_ATTR_RW(ep_bar0_addr);

static struct attribute *imx6_pcie_ep_attrs[] = {
	&dev_attr_ep_bar0_addr.attr,
	NULL
};

static struct attribute_group imx6_pcie_attrgroup = {
	.attrs	= imx6_pcie_ep_attrs,
};

static void imx6_pcie_setup_ep(struct dw_pcie *pci, unsigned int bar_offset)
{
	int ret;
	u32 val;
	u32 lanes;
	struct device_node *np = pci->dev->of_node;

	ret = of_property_read_u32(np, "num-lanes", &lanes);
	if (ret)
		lanes = 0;

	/* set the number of lanes */
	val = dw_pcie_readl_dbi(pci, PCIE_PORT_LINK_CONTROL);
	val &= ~PORT_LINK_MODE_MASK;
	switch (lanes) {
	case 1:
		val |= PORT_LINK_MODE_1_LANES;
		break;
	default:
		dev_err(pci->dev, "num-lanes %u: invalid value\n", lanes);
		return;
	}
	dw_pcie_writel_dbi(pci, PCIE_PORT_LINK_CONTROL, val);

	/* set link width speed control register */
	val = dw_pcie_readl_dbi(pci, PCIE_LINK_WIDTH_SPEED_CONTROL);
	val &= ~PORT_LOGIC_LINK_WIDTH_MASK;
	switch (lanes) {
	case 1:
		val |= PORT_LOGIC_LINK_WIDTH_1_LANES;
		break;
	default:
		dev_err(pci->dev, "num-lanes %u: invalid value\n", lanes);
		return;
	}
	dw_pcie_writel_dbi(pci, PCIE_LINK_WIDTH_SPEED_CONTROL, val);

	/* get iATU unroll support */
	val = dw_pcie_readl_dbi(pci, PCIE_ATU_VIEWPORT);
	if (val == 0xffffffff) {
		pci->iatu_unroll_enabled = 1;
		if (!pci->atu_base)
			pci->atu_base = pci->dbi_base + DEFAULT_DBI_ATU_OFFSET;
	}
	dev_info(pci->dev, "iATU unroll: %s\n",
		pci->iatu_unroll_enabled ? "enabled" : "disabled");

	/* CMD reg:I/O space, MEM space, and Bus Master Enable */
	writel(readl(pci->dbi_base + PCI_COMMAND)
			| PCI_COMMAND_IO
			| PCI_COMMAND_MEMORY
			| PCI_COMMAND_MASTER,
			pci->dbi_base + PCI_COMMAND);

	/*
	 * configure the class_rev(emaluate one memory ram ep device),
	 * bar0 and bar1 of ep
	 */
	writel(0xdeadbeaf, pci->dbi_base + PCI_VENDOR_ID);
	writel((readl(pci->dbi_base + PCI_CLASS_REVISION) & 0xFFFF)
			| (PCI_CLASS_MEMORY_RAM	<< 16),
			pci->dbi_base + PCI_CLASS_REVISION);
	writel(0xdeadbeaf, pci->dbi_base
			+ PCI_SUBSYSTEM_VENDOR_ID);

	/* 32bit none-prefetchable 8M bytes memory on bar0 */
	writel(0x0, pci->dbi_base + PCI_BASE_ADDRESS_0);
	writel(SZ_8M - 1, pci->dbi_base + bar_offset
			+ PCI_BASE_ADDRESS_0);

	/* None used bar1 */
	writel(0x0, pci->dbi_base + PCI_BASE_ADDRESS_1);
	writel(0, pci->dbi_base + bar_offset + PCI_BASE_ADDRESS_1);

	/* 4K bytes IO on bar2 */
	writel(0x1, pci->dbi_base + PCI_BASE_ADDRESS_2);
	writel(SZ_4K - 1, pci->dbi_base + bar_offset +
			PCI_BASE_ADDRESS_2);

	/*
	 * 32bit prefetchable 1M bytes memory on bar3
	 * FIXME BAR MASK3 is not changeable, the size
	 * is fixed to 256 bytes.
	 */
	writel(0x8, pci->dbi_base + PCI_BASE_ADDRESS_3);
	writel(SZ_1M - 1, pci->dbi_base + bar_offset
			+ PCI_BASE_ADDRESS_3);

	/*
	 * 64bit prefetchable 1M bytes memory on bar4-5.
	 * FIXME BAR4,5 are not enabled yet
	 */
	writel(0xc, pci->dbi_base + PCI_BASE_ADDRESS_4);
	writel(SZ_1M - 1, pci->dbi_base + bar_offset
			+ PCI_BASE_ADDRESS_4);
	writel(0, pci->dbi_base + bar_offset + PCI_BASE_ADDRESS_5);
}

static irqreturn_t imx6_pcie_dma_isr(int irq, void *param)
{
	u32 irqs, offset;
	struct pcie_port *pp = (struct pcie_port *)param;
	struct dw_pcie *pci = to_dw_pcie_from_pp(pp);
	struct imx6_pcie *imx6_pcie = to_imx6_pcie(pci);

	offset = imx6_pcie->dma_unroll_offset;

	/* check write isr */
	irqs = readl(pci->dbi_base + offset + DMA_WRITE_INT_STS);
	if (irqs & DMA_DONE_INT_STS) {
		/* write 1 clear */
		writel(irqs & DMA_DONE_INT_STS,
				pci->dbi_base + offset + DMA_WRITE_INT_CLR);
		dma_w_end = 1;
	} else if (irqs & DMA_ABORT_INT_STS) {
		pr_info("imx pcie dma write error 0x%0x.\n", irqs);
	}
	/* check read isr */
	irqs = readl(pci->dbi_base + offset + DMA_READ_INT_STS);
	if (irqs & DMA_DONE_INT_STS) {
		/* write 1 clear */
		writel(irqs & DMA_DONE_INT_STS,
				pci->dbi_base + offset + DMA_READ_INT_CLR);
		dma_r_end = 1;
	} else if (irqs & DMA_ABORT_INT_STS) {
		pr_info("imx pcie dma read error 0x%0x.", irqs);
	}
	return IRQ_HANDLED;
}

/**
 * imx6_pcie_local_dma_start - Start one local iMX PCIE DMA.
 * @pp: the port start the dma transmission.
 * @dir: direction of the dma, 1 read, 0 write;
 * @chl: the channel num of the iMX PCIE DMA(0 - 7).
 * @src: source DMA address.
 * @dst: destination DMA address.
 * @len: transfer length.
 */
static int imx6_pcie_local_dma_start(struct pcie_port *pp, bool dir,
		unsigned int chl, dma_addr_t src, dma_addr_t dst,
		unsigned int len)
{
	u32 offset, doorbell, unroll_cal;
	struct dw_pcie *pci = to_dw_pcie_from_pp(pp);
	struct imx6_pcie *imx6_pcie = to_imx6_pcie(pci);

	if (pp == NULL)
		return -EINVAL;
	if (chl > MAX_PCIE_DMA_CHANNELS)
		return -EINVAL;

	offset = imx6_pcie->dma_unroll_offset;
	/* enable dma engine, dir 1:read. 0:write. */
	if (dir)
		writel(DMA_READ_ENGINE_EN,
				pci->dbi_base + offset
				+ DMA_READ_ENGINE_EN_OFF);
	else
		writel(DMA_WRITE_ENGINE_EN,
				pci->dbi_base + offset
				+ DMA_WRITE_ENGINE_EN_OFF);
	writel(0x0, pci->dbi_base + offset + DMA_WRITE_INT_MASK);
	writel(0x0, pci->dbi_base + offset + DMA_READ_INT_MASK);
	 /* ch dir and ch num */
	if (offset == 0) {
		writel((dir << 31) | chl, pci->dbi_base + DMA_VIEWPOT_SEL_OFF);
		writel(DMA_CHANNEL_CTRL_1_LIE,
				pci->dbi_base + DMA_CHANNEL_CTRL_1);
		writel(0x0, pci->dbi_base + DMA_CHANNEL_CTRL_2);
		writel(len, pci->dbi_base + DMA_TRANSFER_SIZE);
		writel((u32)src, pci->dbi_base + DMA_SAR_LOW);
		writel(0x0, pci->dbi_base + DMA_SAR_HIGH);
		writel((u32)dst, pci->dbi_base + DMA_DAR_LOW);
		writel(0x0, pci->dbi_base + DMA_DAR_HIGH);
	} else {
		unroll_cal = DMA_UNROLL_CDM_OFFSET
			+ 0x200 * (chl + 1) + 0x100 * dir;
		writel(DMA_CHANNEL_CTRL_1_LIE, pci->dbi_base + unroll_cal);
		writel(0x0, pci->dbi_base + unroll_cal + 0x4);
		writel(len, pci->dbi_base + unroll_cal + 0x8);
		writel((u32)src, pci->dbi_base + unroll_cal + 0xc);
		writel(0x0, pci->dbi_base + unroll_cal + 0x10);
		writel((u32)dst, pci->dbi_base + unroll_cal + 0x14);
		writel(0x0, pci->dbi_base + unroll_cal + 0x18);
	}

	doorbell = dir ? DMA_READ_DOORBELL : DMA_WRITE_DOORBELL;
	writel(chl, pci->dbi_base + offset + doorbell);

	return 0;
}

=======
>>>>>>> f69558f3
static void imx6_pcie_ltssm_disable(struct device *dev)
{
	u32 val;
	struct imx6_pcie *imx6_pcie = dev_get_drvdata(dev);

	switch (imx6_pcie->drvdata->variant) {
	case IMX6SX:
	case IMX6QP:
		regmap_update_bits(imx6_pcie->iomuxc_gpr, IOMUXC_GPR12,
				   IMX6Q_GPR12_PCIE_CTL_2, 0);
		break;
	case IMX7D:
	case IMX8MQ:
	case IMX8MM:
	case IMX8MP:
		reset_control_assert(imx6_pcie->apps_reset);
		break;
	case IMX8QXP:
	case IMX8QM:
		/* Bit4 of the CTRL2 */
		val = IMX8QM_CSR_PCIEA_OFFSET
			+ imx6_pcie->controller_id * SZ_64K;
		regmap_update_bits(imx6_pcie->iomuxc_gpr,
				val + IMX8QM_CSR_PCIE_CTRL2_OFFSET,
				IMX8QM_CTRL_LTSSM_ENABLE, 0);
		regmap_update_bits(imx6_pcie->iomuxc_gpr,
				val + IMX8QM_CSR_PCIE_CTRL2_OFFSET,
				IMX8QM_CTRL_READY_ENTR_L23, 0);
		break;
	default:
		dev_err(dev, "ltssm_disable not supported\n");
	}
}

#ifdef CONFIG_PM_SLEEP
static void imx6_pcie_pm_turnoff(struct imx6_pcie *imx6_pcie)
{
	int i;
	u32 dst, val;
	struct device *dev = imx6_pcie->pci->dev;

	/* Some variants have a turnoff reset in DT */
	if (imx6_pcie->turnoff_reset) {
		reset_control_assert(imx6_pcie->turnoff_reset);
		reset_control_deassert(imx6_pcie->turnoff_reset);
		goto pm_turnoff_sleep;
	}

	/* Others poke directly at IOMUXC registers */
	switch (imx6_pcie->drvdata->variant) {
	case IMX6SX:
		regmap_update_bits(imx6_pcie->iomuxc_gpr, IOMUXC_GPR12,
				IMX6SX_GPR12_PCIE_PM_TURN_OFF,
				IMX6SX_GPR12_PCIE_PM_TURN_OFF);
		regmap_update_bits(imx6_pcie->iomuxc_gpr, IOMUXC_GPR12,
				IMX6SX_GPR12_PCIE_PM_TURN_OFF, 0);
		break;
	case IMX6QP:
		regmap_update_bits(imx6_pcie->iomuxc_gpr, IOMUXC_GPR12,
				   IMX6SX_GPR12_PCIE_PM_TURN_OFF,
				   IMX6SX_GPR12_PCIE_PM_TURN_OFF);
		regmap_update_bits(imx6_pcie->iomuxc_gpr, IOMUXC_GPR12,
				   IMX6SX_GPR12_PCIE_PM_TURN_OFF, 0);
		break;
	case IMX8QXP:
	case IMX8QM:
		dst = IMX8QM_CSR_PCIEA_OFFSET + imx6_pcie->controller_id * SZ_64K;
		regmap_update_bits(imx6_pcie->iomuxc_gpr,
				dst + IMX8QM_CSR_PCIE_CTRL2_OFFSET,
				IMX8QM_CTRL_PM_XMT_TURNOFF,
				IMX8QM_CTRL_PM_XMT_TURNOFF);
		regmap_update_bits(imx6_pcie->iomuxc_gpr,
				dst + IMX8QM_CSR_PCIE_CTRL2_OFFSET,
				IMX8QM_CTRL_PM_XMT_TURNOFF,
				0);
		regmap_update_bits(imx6_pcie->iomuxc_gpr,
				dst + IMX8QM_CSR_PCIE_CTRL2_OFFSET,
				IMX8QM_CTRL_READY_ENTR_L23,
				IMX8QM_CTRL_READY_ENTR_L23);
		/* check the L2 is entered or not. */
		for (i = 0; i < 10000; i++) {
			regmap_read(imx6_pcie->iomuxc_gpr,
					dst + IMX8QM_CSR_PCIE_STTS0_OFFSET,
					&val);
			if (val & IMX8QM_CTRL_STTS0_PM_LINKST_IN_L2)
				break;
			udelay(10);
		}
		if ((val & IMX8QM_CTRL_STTS0_PM_LINKST_IN_L2) == 0)
			dev_err(dev, "PCIE%d can't enter into L2.\n",
					imx6_pcie->controller_id);
		break;
	default:
		dev_err(dev, "PME_Turn_Off not implemented\n");
		return;
	}

	/*
	 * Components with an upstream port must respond to
	 * PME_Turn_Off with PME_TO_Ack but we can't check.
	 *
	 * The standard recommends a 1-10ms timeout after which to
	 * proceed anyway as if acks were received.
	 */
pm_turnoff_sleep:
	usleep_range(1000, 10000);
}

static int imx6_pcie_suspend_noirq(struct device *dev)
{
	struct imx6_pcie *imx6_pcie = dev_get_drvdata(dev);

	if (!(imx6_pcie->drvdata->flags & IMX6_PCIE_FLAG_SUPPORTS_SUSPEND))
		return 0;
	if (unlikely(imx6_pcie->drvdata->variant == IMX6Q)) {
		/*
		 * L2 can exit by 'reset' or Inband beacon (from remote EP)
		 * toggling phy_powerdown has same effect as 'inband beacon'
		 * So, toggle bit18 of GPR1, used as a workaround of errata
		 * ERR005723 "PCIe PCIe does not support L2 Power Down"
		 */
		regmap_update_bits(imx6_pcie->iomuxc_gpr, IOMUXC_GPR1,
				   IMX6Q_GPR1_PCIE_TEST_PD,
				   IMX6Q_GPR1_PCIE_TEST_PD);
	} else {
		imx6_pcie_pm_turnoff(imx6_pcie);
		imx6_pcie_ltssm_disable(dev);
		imx6_pcie_clk_disable(imx6_pcie);
	}

	return 0;
}

static int imx6_pcie_resume_noirq(struct device *dev)
{
	int ret;
	struct imx6_pcie *imx6_pcie = dev_get_drvdata(dev);
	struct pcie_port *pp = &imx6_pcie->pci->pp;

	if (!(imx6_pcie->drvdata->flags & IMX6_PCIE_FLAG_SUPPORTS_SUSPEND))
		return 0;
	if (unlikely(imx6_pcie->drvdata->variant == IMX6Q)) {
		/*
		 * L2 can exit by 'reset' or Inband beacon (from remote EP)
		 * toggling phy_powerdown has same effect as 'inband beacon'
		 * So, toggle bit18 of GPR1, used as a workaround of errata
		 * ERR005723 "PCIe PCIe does not support L2 Power Down"
		 */
		regmap_update_bits(imx6_pcie->iomuxc_gpr, IOMUXC_GPR1,
				IMX6Q_GPR1_PCIE_TEST_PD, 0);
	} else {
		imx6_pcie_assert_core_reset(imx6_pcie);
		imx6_pcie_init_phy(imx6_pcie);
		imx6_pcie_deassert_core_reset(imx6_pcie);
		dw_pcie_setup_rc(pp);
		pci_imx_set_msi_en(pp);

		ret = imx6_pcie_establish_link(imx6_pcie);
		if (ret < 0)
			dev_info(dev, "pcie link is down after resume.\n");
	}

	return 0;
}
#endif

static const struct dev_pm_ops imx6_pcie_pm_ops = {
	SET_NOIRQ_SYSTEM_SLEEP_PM_OPS(imx6_pcie_suspend_noirq,
				      imx6_pcie_resume_noirq)
};

static int imx6_pcie_probe(struct platform_device *pdev)
{
	struct device *dev = &pdev->dev;
	struct dw_pcie *pci;
	struct imx6_pcie *imx6_pcie;
	struct device_node *np;
	struct resource *dbi_base, *hsio_res;
	struct device_node *node = dev->of_node;
	void __iomem *iomem;
	struct regmap_config regconfig = imx6_pcie_regconfig;
	int ret;
<<<<<<< HEAD
=======
	u32 reg;
>>>>>>> f69558f3

	imx6_pcie = devm_kzalloc(dev, sizeof(*imx6_pcie), GFP_KERNEL);
	if (!imx6_pcie)
		return -ENOMEM;

	pci = devm_kzalloc(dev, sizeof(*pci), GFP_KERNEL);
	if (!pci)
		return -ENOMEM;

	pci->dev = dev;
	pci->ops = &dw_pcie_ops;

	imx6_pcie->pci = pci;
	imx6_pcie->drvdata = of_device_get_match_data(dev);

	/* Find the PHY if one is defined, only imx7d uses it */
	np = of_parse_phandle(node, "fsl,imx7d-pcie-phy", 0);
	if (np) {
		struct resource res;

		ret = of_address_to_resource(np, 0, &res);
		if (ret) {
			dev_err(dev, "Unable to map PCIe PHY\n");
			return ret;
		}
		imx6_pcie->phy_base = devm_ioremap_resource(dev, &res);
		if (IS_ERR(imx6_pcie->phy_base)) {
			dev_err(dev, "Unable to map PCIe PHY\n");
			return PTR_ERR(imx6_pcie->phy_base);
		}
	}

	imx6_pcie->phy = devm_phy_get(dev, "pcie-phy");
	if (IS_ERR(imx6_pcie->phy)) {
		if (PTR_ERR(imx6_pcie->phy) == -EPROBE_DEFER)
			return -EPROBE_DEFER;
		dev_info(dev, "couldn't get pcie-phy\n");
		imx6_pcie->phy = NULL;
	}

	/* Find the HSIO MIX if one is defined, only imx8mp uses it */
	np = of_parse_phandle(node, "fsl,imx8mp-hsio-mix", 0);
	if (np) {
		struct resource res;

		ret = of_address_to_resource(np, 0, &res);
		if (ret) {
			dev_err(dev, "Unable to find HSIO MIX res\n");
			return ret;
		}
		imx6_pcie->hsmix_base = devm_ioremap_resource(dev, &res);
		if (IS_ERR(imx6_pcie->hsmix_base)) {
			dev_err(dev, "Unable to map HSIO MIX res\n");
			return PTR_ERR(imx6_pcie->hsmix_base);
		}
	}

	dbi_base = platform_get_resource(pdev, IORESOURCE_MEM, 0);
	pci->dbi_base = devm_ioremap_resource(dev, dbi_base);
	if (IS_ERR(pci->dbi_base))
		return PTR_ERR(pci->dbi_base);

	if (of_property_read_u32(node, "hsio-cfg", &imx6_pcie->hsio_cfg))
		imx6_pcie->hsio_cfg = 0;
	if (of_property_read_u32(node, "ext_osc", &imx6_pcie->ext_osc) < 0)
		imx6_pcie->ext_osc = 0;

	if (of_property_read_u32(node, "local-addr", &imx6_pcie->local_addr))
		imx6_pcie->local_addr = 0;
	if (of_property_read_u32(node, "hard-wired", &imx6_pcie->hard_wired))
		imx6_pcie->hard_wired = 0;

	np = of_parse_phandle(node, "reserved-region", 0);
	if (np) {
		struct resource res;

		if (of_address_to_resource(np, 0, &res)) {
			dev_err(dev, "failed to get reserved region address\n");
			of_node_put(np);
			return -EINVAL;
		}
		ddr_test_region = res.start + SZ_2M;
		of_node_put(np);
	}

	/* Fetch GPIOs */
	imx6_pcie->clkreq_gpio = of_get_named_gpio(node, "clkreq-gpio", 0);
	if (gpio_is_valid(imx6_pcie->clkreq_gpio)) {
		devm_gpio_request_one(&pdev->dev, imx6_pcie->clkreq_gpio,
				      GPIOF_OUT_INIT_LOW, "PCIe CLKREQ");
	} else if (imx6_pcie->clkreq_gpio == -EPROBE_DEFER) {
		return imx6_pcie->clkreq_gpio;
	}

	imx6_pcie->dis_gpio = of_get_named_gpio(node, "disable-gpio", 0);
	if (gpio_is_valid(imx6_pcie->dis_gpio)) {
		ret = devm_gpio_request_one(&pdev->dev, imx6_pcie->dis_gpio,
					    GPIOF_OUT_INIT_LOW, "PCIe DIS");
		if (ret) {
			dev_err(&pdev->dev, "unable to get disable gpio\n");
			return ret;
		}
	} else if (imx6_pcie->dis_gpio == -EPROBE_DEFER) {
		return imx6_pcie->dis_gpio;
	}

	imx6_pcie->epdev_on = devm_regulator_get(&pdev->dev,
						 "epdev_on");
	if (IS_ERR(imx6_pcie->epdev_on))
		return -EPROBE_DEFER;

	imx6_pcie->reset_gpio = of_get_named_gpio(node, "reset-gpio", 0);
	imx6_pcie->gpio_active_high = of_property_read_bool(node,
						"reset-gpio-active-high");
	if (gpio_is_valid(imx6_pcie->reset_gpio)) {
		ret = devm_gpio_request_one(dev, imx6_pcie->reset_gpio,
				imx6_pcie->gpio_active_high ?
					GPIOF_OUT_INIT_HIGH :
					GPIOF_OUT_INIT_LOW,
				"PCIe reset");
		if (ret) {
			dev_err(dev, "unable to get reset gpio\n");
			return ret;
		}
	} else if (imx6_pcie->reset_gpio == -EPROBE_DEFER) {
		return imx6_pcie->reset_gpio;
	}

	/* Fetch clocks */
	imx6_pcie->pcie_phy = devm_clk_get(dev, "pcie_phy");
	if (IS_ERR(imx6_pcie->pcie_phy)) {
		dev_err(dev, "pcie_phy clock source missing or invalid\n");
		return PTR_ERR(imx6_pcie->pcie_phy);
	}

	imx6_pcie->pcie_bus = devm_clk_get(dev, "pcie_bus");
	if (IS_ERR(imx6_pcie->pcie_bus)) {
		dev_err(dev, "pcie_bus clock source missing or invalid\n");
		return PTR_ERR(imx6_pcie->pcie_bus);
	}

	imx6_pcie->pcie = devm_clk_get(dev, "pcie");
	if (IS_ERR(imx6_pcie->pcie)) {
		dev_err(dev, "pcie clock source missing or invalid\n");
		return PTR_ERR(imx6_pcie->pcie);
	}

	switch (imx6_pcie->drvdata->variant) {
	case IMX6SX:
		imx6_pcie->pcie_inbound_axi = devm_clk_get(dev,
							   "pcie_inbound_axi");
		if (IS_ERR(imx6_pcie->pcie_inbound_axi)) {
			dev_err(dev, "pcie_inbound_axi clock missing or invalid\n");
			return PTR_ERR(imx6_pcie->pcie_inbound_axi);
		}
		break;
	case IMX8MP:
		imx6_pcie->pciephy_perst = devm_reset_control_get_exclusive(dev,
									    "pciephy_perst");
		if (IS_ERR(imx6_pcie->pciephy_perst)) {
			dev_err(dev, "Failed to get PCIEPHY perst control\n");
			return PTR_ERR(imx6_pcie->pciephy_perst);
		}
		/* fall through */
	case IMX8MQ:
	case IMX8MM:
		imx6_pcie->pcie_aux = devm_clk_get(dev, "pcie_aux");
		if (IS_ERR(imx6_pcie->pcie_aux)) {
			dev_err(dev, "pcie_aux clock source missing or invalid\n");
			return PTR_ERR(imx6_pcie->pcie_aux);
		}

		/* fall through */
	case IMX7D:
		if (dbi_base->start == IMX8MQ_PCIE2_BASE_ADDR)
			imx6_pcie->controller_id = 1;

		imx6_pcie->pciephy_reset = devm_reset_control_get_exclusive(dev,
									    "pciephy");
		if (IS_ERR(imx6_pcie->pciephy_reset)) {
			dev_err(dev, "Failed to get PCIEPHY reset control\n");
			return PTR_ERR(imx6_pcie->pciephy_reset);
		}

		imx6_pcie->apps_reset = devm_reset_control_get_exclusive(dev,
									 "apps");
		if (IS_ERR(imx6_pcie->apps_reset)) {
			dev_err(dev, "Failed to get PCIE APPS reset control\n");
			return PTR_ERR(imx6_pcie->apps_reset);
		}
		break;
	case IMX8QM:
	case IMX8QXP:
		if (dbi_base->start == IMX8_HSIO_PCIEB_BASE_ADDR)
			imx6_pcie->controller_id = 1;

		imx6_pcie->pcie_per = devm_clk_get(dev, "pcie_per");
		if (IS_ERR(imx6_pcie->pcie_per)) {
			dev_err(dev, "pcie_per clock source missing or invalid\n");
			return PTR_ERR(imx6_pcie->pcie_per);
		}

		imx6_pcie->pcie_inbound_axi = devm_clk_get(&pdev->dev,
				"pcie_inbound_axi");
		if (IS_ERR(imx6_pcie->pcie_inbound_axi)) {
			dev_err(&pdev->dev,
				"pcie clock source missing or invalid\n");
			return PTR_ERR(imx6_pcie->pcie_inbound_axi);
		}

		imx6_pcie->phy_per = devm_clk_get(dev, "phy_per");
		if (IS_ERR(imx6_pcie->phy_per)) {
<<<<<<< HEAD
			dev_err(dev, "failed to get per clock.\n");
=======
			dev_err(dev, "failed to get phy per clock.\n");
>>>>>>> f69558f3
			return PTR_ERR(imx6_pcie->phy_per);
		}

		imx6_pcie->misc_per = devm_clk_get(dev, "misc_per");
		if (IS_ERR(imx6_pcie->misc_per)) {
<<<<<<< HEAD
			dev_err(dev, "failed to get per clock.\n");
			return PTR_ERR(imx6_pcie->misc_per);
		}
=======
			dev_err(dev, "failed to get misc per clock.\n");
			return PTR_ERR(imx6_pcie->misc_per);
		}
		if (imx6_pcie->drvdata->variant == IMX8QM
				&& imx6_pcie->controller_id == 1) {
			imx6_pcie->pcie_phy_pclk = devm_clk_get(dev,
					"pcie_phy_pclk");
			if (IS_ERR(imx6_pcie->pcie_phy_pclk)) {
				dev_err(dev, "no pcie_phy_pclk clock\n");
				return PTR_ERR(imx6_pcie->pcie_phy_pclk);
			}

			imx6_pcie->pciex2_per = devm_clk_get(dev, "pciex2_per");
			if (IS_ERR(imx6_pcie->pciex2_per)) {
				dev_err(dev, "can't get pciex2_per.\n");
				return PTR_ERR(imx6_pcie->pciex2_per);
			}
		}
>>>>>>> f69558f3

		hsio_res = platform_get_resource_byname(pdev, IORESOURCE_MEM,
							"hsio");
		if (hsio_res) {
<<<<<<< HEAD
			iomem = devm_ioremap_resource(dev, hsio_res);
=======
			iomem = devm_ioremap(dev, hsio_res->start,
					     resource_size(hsio_res));
>>>>>>> f69558f3
			if (IS_ERR(iomem))
				return PTR_ERR(iomem);
			imx6_pcie->iomuxc_gpr =
				devm_regmap_init_mmio(dev, iomem, &regconfig);
			if (IS_ERR(imx6_pcie->iomuxc_gpr)) {
				dev_err(dev, "failed to init register map\n");
				return PTR_ERR(imx6_pcie->iomuxc_gpr);
			}
		} else {
			dev_err(dev, "missing *hsio* reg space\n");
		}
		break;
	default:
		break;
	}

	/* Grab turnoff reset */
	imx6_pcie->turnoff_reset = devm_reset_control_get_optional_exclusive(dev, "turnoff");
	if (IS_ERR(imx6_pcie->turnoff_reset)) {
		dev_err(dev, "Failed to get TURNOFF reset control\n");
		return PTR_ERR(imx6_pcie->turnoff_reset);
	}

	imx6_pcie->clkreq_reset = devm_reset_control_get_optional_exclusive(dev, "clkreq");
	if (IS_ERR(imx6_pcie->clkreq_reset)) {
		dev_err(dev, "Failed to get CLKREQ reset control\n");
		return PTR_ERR(imx6_pcie->clkreq_reset);
	}


	/* Grab GPR config register range */
	if (imx6_pcie->iomuxc_gpr == NULL) {
		imx6_pcie->iomuxc_gpr =
			syscon_regmap_lookup_by_compatible("fsl,imx6q-iomuxc-gpr");
		if (IS_ERR(imx6_pcie->iomuxc_gpr)) {
			dev_err(dev, "unable to find iomuxc registers\n");
			return PTR_ERR(imx6_pcie->iomuxc_gpr);
		}
	}

	/* Grab PCIe PHY Tx Settings */
	if (of_property_read_u32(node, "fsl,tx-deemph-gen1",
				 &imx6_pcie->tx_deemph_gen1))
		imx6_pcie->tx_deemph_gen1 = 0;

	if (of_property_read_u32(node, "fsl,tx-deemph-gen2-3p5db",
				 &imx6_pcie->tx_deemph_gen2_3p5db))
		imx6_pcie->tx_deemph_gen2_3p5db = 0;

	if (of_property_read_u32(node, "fsl,tx-deemph-gen2-6db",
				 &imx6_pcie->tx_deemph_gen2_6db))
		imx6_pcie->tx_deemph_gen2_6db = 20;

	if (of_property_read_u32(node, "fsl,tx-swing-full",
				 &imx6_pcie->tx_swing_full))
		imx6_pcie->tx_swing_full = 127;

	if (of_property_read_u32(node, "fsl,tx-swing-low",
				 &imx6_pcie->tx_swing_low))
		imx6_pcie->tx_swing_low = 127;

	/* Disable PCI MSI support when property is present */
	if (of_property_read_bool(node, "digi,disable_pci_msi"))
		pci_no_msi();

	/* Limit link speed */
	ret = of_property_read_u32(node, "fsl,max-link-speed",
				   &imx6_pcie->link_gen);
	if (ret)
		imx6_pcie->link_gen = 1;

	imx6_pcie->vpcie = devm_regulator_get_optional(&pdev->dev, "vpcie");
	if (IS_ERR(imx6_pcie->vpcie)) {
		if (PTR_ERR(imx6_pcie->vpcie) != -ENODEV)
			return PTR_ERR(imx6_pcie->vpcie);
		imx6_pcie->vpcie = NULL;
	}

	platform_set_drvdata(pdev, imx6_pcie);

	ret = imx6_pcie_attach_pd(dev);
	if (ret)
		return ret;

	ret = regulator_enable(imx6_pcie->epdev_on);
<<<<<<< HEAD
	if (ret)
		dev_err(dev, "failed to enable the epdev_on regulator\n");

	if (IS_ENABLED(CONFIG_EP_MODE_IN_EP_RC_SYS)
			&& (imx6_pcie->hard_wired == 0)) {
		int i = 0, irq;
		u32 val, tv_count1, tv_count2;
		dma_addr_t test_reg1_dma, test_reg2_dma;
		void *test_reg1, *test_reg2;
		void __iomem *pcie_arb_base_addr;
		struct timespec64 tv1s, tv1e, tv2s, tv2e;
		struct resource_entry *win, *tmp;
		LIST_HEAD(res);
		struct pcie_port *pp = &pci->pp;
		unsigned long timeout = jiffies + msecs_to_jiffies(300000);

		/* add attributes for device */
		imx6_pcie_attrgroup.attrs = imx6_pcie_ep_attrs;
		ret = sysfs_create_group(&pdev->dev.kobj, &imx6_pcie_attrgroup);
		if (ret)
			return -EINVAL;

=======
	if (ret) {
		dev_err(dev, "failed to enable the epdev_on regulator\n");
		goto err_ret;
	}

	if (IS_ENABLED(CONFIG_EP_MODE_IN_EP_RC_SYS)
			&& (imx6_pcie->hard_wired == 0)) {
		int i = 0, irq;
		u32 val, tv_count1, tv_count2;
		dma_addr_t test_reg1_dma, test_reg2_dma;
		void *test_reg1, *test_reg2;
		void __iomem *pcie_arb_base_addr;
		struct timespec64 tv1s, tv1e, tv2s, tv2e;
		struct resource_entry *win, *tmp;
		LIST_HEAD(res);
		struct pcie_port *pp = &pci->pp;
		unsigned long timeout = jiffies + msecs_to_jiffies(300000);

		/* add attributes for device */
		imx6_pcie_attrgroup.attrs = imx6_pcie_ep_attrs;
		ret = sysfs_create_group(&pdev->dev.kobj, &imx6_pcie_attrgroup);
		if (ret)
			return -EINVAL;

>>>>>>> f69558f3
		ret = devm_of_pci_get_host_bridge_resources(dev, 0, 0xff, &res,
							    &pp->io_base);
		if (ret)
			return ret;

		ret = devm_request_pci_bus_resources(&pdev->dev, &res);
		if (ret) {
			dev_err(dev, "missing ranges property\n");
			pci_free_resource_list(&res);
			return ret;
		}

		/* Get the I/O and memory ranges from DT */
		resource_list_for_each_entry_safe(win, tmp, &res) {
			switch (resource_type(win->res)) {
			case IORESOURCE_MEM:
				pp->mem = win->res;
				pp->mem->name = "MEM";
				pp->mem_size = resource_size(pp->mem);
				pp->mem_bus_addr = pp->mem->start - win->offset;
				break;
			}
		}

		pp->mem_base = pp->mem->start;
		pp->ops = &imx6_pcie_host_ops;
		dev_info(dev, " try to initialize pcie ep.\n");
		ret = imx6_pcie_host_init(pp);
		if (ret) {
			dev_info(dev, " fail to initialize pcie ep.\n");
			return ret;
		}

		dw_pcie_dbi_ro_wr_en(pci);
		switch (imx6_pcie->drvdata->variant) {
		case IMX8MQ:
		case IMX8MM:
		case IMX8MP:
			imx6_pcie_setup_ep(pci, SZ_1M);
			break;
		default:
			imx6_pcie_setup_ep(pci, SZ_4K);
			break;
		}
		pci_imx_set_msi_en(pp);
		platform_set_drvdata(pdev, imx6_pcie);
		imx6_pcie_regions_setup(dev);

		/*
		 * iMX6SX PCIe has the stand-alone power domain.
		 * refer to the initialization for iMX6SX PCIe,
		 * release the PCIe PHY reset here,
		 * before LTSSM enable is set.
		 */
		if (imx6_pcie->drvdata->variant == IMX6SX)
			regmap_update_bits(imx6_pcie->iomuxc_gpr, IOMUXC_GPR5,
					BIT(19), 0 << 19);

		/* assert LTSSM enable */
		imx6_pcie_ltssm_enable(dev);

		dev_info(dev, "PCIe EP: waiting for link up...\n");
		/* link is indicated by the bit4 of DB_R1 register */
		do {
			usleep_range(10, 20);
			if (time_after(jiffies, timeout)) {
				dev_info(dev, "PCIe EP: link down.\n");
				return 0;
			}
			val = readl(pci->dbi_base + PCIE_PHY_DEBUG_R1);
		} while ((val & 0x10) == 0);

		/* self io test */
		/* Check the DMA INT exist or not */
		irq =  platform_get_irq_byname(pdev, "dma");
		if (irq > 0)
			dma_en = 1;
		else
			dma_en = 0;
		if (dma_en) {
			/* configure the DMA INT ISR */
			ret = request_irq(irq, imx6_pcie_dma_isr,
					  IRQF_SHARED, "imx-pcie-dma", pp);
			if (ret) {
				pr_err("register interrupt %d failed, rc %d\n",
					irq, ret);
				dma_en = 0;
			}
			test_reg1 = dma_alloc_coherent(dev, test_region_size,
					&test_reg1_dma, GFP_KERNEL);
			test_reg2 = dma_alloc_coherent(dev, test_region_size,
					&test_reg2_dma, GFP_KERNEL);
			if (!(test_reg1 && test_reg2))
				dma_en = 0; /* Roll back to PIO. */
			dma_r_end = dma_w_end = 0;

			val = readl(pci->dbi_base + DMA_CTRL_VIEWPORT_OFF);
			if (val == 0xffffffff)
				imx6_pcie->dma_unroll_offset =
					DMA_UNROLL_CDM_OFFSET - DMA_REG_OFFSET;
			else
				imx6_pcie->dma_unroll_offset = 0;
		}

		if (unlikely(dma_en == 0)) {
			test_reg1 = devm_kzalloc(&pdev->dev,
					test_region_size, GFP_KERNEL);
			if (!test_reg1) {
				ret = -ENOMEM;
				return ret;
			}

			test_reg2 = devm_kzalloc(&pdev->dev,
					test_region_size, GFP_KERNEL);
			if (!test_reg2) {
				ret = -ENOMEM;
				return ret;
			}
		}

		pcie_arb_base_addr = ioremap_nocache(pp->mem_base,
					test_region_size);
		if (!pcie_arb_base_addr) {
			dev_err(dev, "ioremap error in ep io test\n");
			ret = -ENOMEM;
			return ret;
		}

		for (i = 0; i < test_region_size; i = i + 4) {
			writel(0xE6600D00 + i, test_reg1 + i);
			writel(0xDEADBEAF, test_reg2 + i);
		}

		/* PCIe EP start the data transfer after link up */
		dev_info(dev, "pcie ep: Starting data transfer...\n");
		ktime_get_real_ts64(&tv1s);


		/* EP write the test region to remote RC's DDR memory */
		if (dma_en) {
			imx6_pcie_local_dma_start(pp, 0, 0, test_reg1_dma,
			imx6_pcie_cpu_addr_fixup(imx6_pcie->pci, pp->mem_base),
					test_region_size);
			timeout = jiffies + msecs_to_jiffies(300);
			do {
				udelay(1);
				if (time_after(jiffies, timeout)) {
					dev_info(dev, "dma write no end ...\n");
					break;
				}
			} while (!dma_w_end);
		} else {
			memcpy((unsigned int *)pcie_arb_base_addr,
					(unsigned int *)test_reg1,
					test_region_size);
		}

		ktime_get_real_ts64(&tv1e);

		ktime_get_real_ts64(&tv2s);
		/* EP read the test region back from remote RC's DDR memory */
		if (dma_en) {
			imx6_pcie_local_dma_start(pp, 1, 0,
			imx6_pcie_cpu_addr_fixup(imx6_pcie->pci, pp->mem_base),
					test_reg2_dma, test_region_size);
			timeout = jiffies + msecs_to_jiffies(300);
			do {
				udelay(1);
				if (time_after(jiffies, timeout)) {
					dev_info(dev, "dma read no end\n");
					break;
				}
			} while (!dma_r_end);
		} else {
			memcpy((unsigned int *)test_reg2,
					(unsigned int *)pcie_arb_base_addr,
					test_region_size);
		}

		ktime_get_real_ts64(&tv2e);
		if (memcmp(test_reg2, test_reg1, test_region_size) == 0) {
			tv_count1 = (tv1e.tv_sec - tv1s.tv_sec)
				* USEC_PER_SEC
				+ (tv1e.tv_nsec - tv1s.tv_nsec) / 1000;
			tv_count2 = (tv2e.tv_sec - tv2s.tv_sec)
				* USEC_PER_SEC
				+ (tv2e.tv_nsec - tv2s.tv_nsec) / 1000;

			dev_info(dev, "ep: Data %s transfer is successful.\n",
					dma_en ? "DMA" : "PIO");
			dev_info(dev, "ep: Data write %dus speed:%ldMB/s.\n",
					tv_count1,
					((test_region_size/1024)
					   * MSEC_PER_SEC)
					/(tv_count1));
			dev_info(dev, "ep: Data read %dus speed:%ldMB/s.\n",
					tv_count2,
					((test_region_size/1024)
					   * MSEC_PER_SEC)
					/(tv_count2));
		} else {
			dev_info(dev, "ep: Data transfer is failed.\n");
		} /* end of self io test. */
	} else {
		ret = imx6_add_pcie_port(imx6_pcie, pdev);
		if (ret < 0) {
			if (IS_ENABLED(CONFIG_PCI_IMX6_COMPLIANCE_TEST)) {
				/* The PCIE clocks wouldn't be turned off */
				dev_info(dev, "To do the compliance tests.\n");
				ret = 0;
			} else {
				dev_err(dev, "unable to add pcie port.\n");
			}
<<<<<<< HEAD
			return ret;
=======
			goto err_ret;
>>>>>>> f69558f3
		}
		pci_imx_set_msi_en(&imx6_pcie->pci->pp);

		if (IS_ENABLED(CONFIG_RC_MODE_IN_EP_RC_SYS)
				&& (imx6_pcie->hard_wired == 0))
			imx6_pcie_regions_setup(&pdev->dev);

		/*
		 * If the L1SS is enabled, disable the over ride after link up.
		 * Let the the CLK_REQ# controlled by HW L1SS automatically.
		 */
		ret = imx6_pcie->drvdata->flags & IMX6_PCIE_FLAG_SUPPORTS_L1SS;
		if (IS_ENABLED(CONFIG_PCIEASPM_POWER_SUPERSAVE) && (ret > 0)) {
			switch (imx6_pcie->drvdata->variant) {
			case IMX8MQ:
			case IMX8MM:
			case IMX8MP:
				regmap_update_bits(imx6_pcie->iomuxc_gpr,
					imx6_pcie_grp_offset(imx6_pcie),
					IMX8MQ_GPR_PCIE_CLK_REQ_OVERRIDE_EN,
					0);
				break;
<<<<<<< HEAD
=======
			case IMX8QXP:
				regmap_update_bits(imx6_pcie->iomuxc_gpr,
					IMX8QM_CSR_MISC_OFFSET,
					IMX8QM_MISC_CLKREQ_OVERRIDE_EN_1,
					0);
				break;
			case IMX8QM:
				if (imx6_pcie->controller_id)
					reg = IMX8QM_MISC_CLKREQ_OVERRIDE_EN_1;
				else
					reg = IMX8QM_MISC_CLKREQ_OVERRIDE_EN_0;
				regmap_update_bits(imx6_pcie->iomuxc_gpr,
					IMX8QM_CSR_MISC_OFFSET,
					reg, 0);
				break;
>>>>>>> f69558f3
			default:
				break;
			};
		}
	}

	return 0;

err_ret:
	imx6_pcie_detach_pd(dev);
	return ret;
}

static void imx6_pcie_shutdown(struct platform_device *pdev)
{
	struct imx6_pcie *imx6_pcie = platform_get_drvdata(pdev);

	/* bring down link, so bootloader gets clean state in case of reboot */
	imx6_pcie_assert_core_reset(imx6_pcie);
}

static const struct imx6_pcie_drvdata drvdata[] = {
	[IMX6Q] = {
		.variant = IMX6Q,
		.flags = IMX6_PCIE_FLAG_IMX6_PHY |
			 IMX6_PCIE_FLAG_SUPPORTS_SUSPEND |
			 IMX6_PCIE_FLAG_IMX6_SPEED_CHANGE,
		.dbi_length = 0x200,
	},
	[IMX6SX] = {
		.variant = IMX6SX,
		.flags = IMX6_PCIE_FLAG_IMX6_PHY |
			 IMX6_PCIE_FLAG_IMX6_SPEED_CHANGE |
			 IMX6_PCIE_FLAG_SUPPORTS_SUSPEND,
	},
	[IMX6QP] = {
		.variant = IMX6QP,
		.flags = IMX6_PCIE_FLAG_IMX6_PHY |
			 IMX6_PCIE_FLAG_IMX6_SPEED_CHANGE |
			 IMX6_PCIE_FLAG_SUPPORTS_SUSPEND,
	},
	[IMX7D] = {
		.variant = IMX7D,
		.flags = IMX6_PCIE_FLAG_SUPPORTS_SUSPEND,
	},
	[IMX8MQ] = {
		.variant = IMX8MQ,
		.flags = IMX6_PCIE_FLAG_SUPPORTS_SUSPEND |
			 IMX6_PCIE_FLAG_SUPPORTS_L1SS,
	},
	[IMX8MM] = {
		.variant = IMX8MM,
		.flags = IMX6_PCIE_FLAG_SUPPORTS_SUSPEND |
			 IMX6_PCIE_FLAG_SUPPORTS_L1SS,
	},
	[IMX8QM] = {
		.variant = IMX8QM,
		.flags = IMX6_PCIE_FLAG_SUPPORTS_SUSPEND |
			 IMX6_PCIE_FLAG_IMX6_CPU_ADDR_FIXUP,
	},
	[IMX8QXP] = {
		.variant = IMX8QXP,
		.flags = IMX6_PCIE_FLAG_SUPPORTS_SUSPEND |
			 IMX6_PCIE_FLAG_IMX6_CPU_ADDR_FIXUP,
	},
	[IMX8MP] = {
		.variant = IMX8MP,
		.flags = IMX6_PCIE_FLAG_SUPPORTS_SUSPEND,
	},
};

static const struct of_device_id imx6_pcie_of_match[] = {
	{ .compatible = "fsl,imx6q-pcie",  .data = &drvdata[IMX6Q],  },
	{ .compatible = "fsl,imx6sx-pcie", .data = &drvdata[IMX6SX], },
	{ .compatible = "fsl,imx6qp-pcie", .data = &drvdata[IMX6QP], },
	{ .compatible = "fsl,imx7d-pcie",  .data = &drvdata[IMX7D],  },
	{ .compatible = "fsl,imx8mq-pcie", .data = &drvdata[IMX8MQ], },
	{ .compatible = "fsl,imx8mm-pcie", .data = &drvdata[IMX8MM], },
	{ .compatible = "fsl,imx8qm-pcie", .data = &drvdata[IMX8QM], },
	{ .compatible = "fsl,imx8qxp-pcie", .data = &drvdata[IMX8QXP], },
	{ .compatible = "fsl,imx8mp-pcie", .data = &drvdata[IMX8MP], },
	{},
};

static struct platform_driver imx6_pcie_driver = {
	.driver = {
		.name	= "imx6q-pcie",
		.of_match_table = imx6_pcie_of_match,
		.suppress_bind_attrs = true,
		.pm = &imx6_pcie_pm_ops,
		.probe_type = PROBE_PREFER_ASYNCHRONOUS,
	},
	.probe    = imx6_pcie_probe,
	.shutdown = imx6_pcie_shutdown,
};

static void imx6_pcie_quirk(struct pci_dev *dev)
{
	struct pci_bus *bus = dev->bus;
	struct pcie_port *pp = bus->sysdata;

	/* Bus parent is the PCI bridge, its parent is this platform driver */
	if (!bus->dev.parent || !bus->dev.parent->parent)
		return;

	/* Make sure we only quirk devices associated with this driver */
	if (bus->dev.parent->parent->driver != &imx6_pcie_driver.driver)
		return;

	if (bus->number == pp->root_bus_nr) {
		struct dw_pcie *pci = to_dw_pcie_from_pp(pp);
		struct imx6_pcie *imx6_pcie = to_imx6_pcie(pci);

		/*
		 * Limit config length to avoid the kernel reading beyond
		 * the register set and causing an abort on i.MX 6Quad
		 */
		if (imx6_pcie->drvdata->dbi_length) {
			dev->cfg_size = imx6_pcie->drvdata->dbi_length;
			dev_info(&dev->dev, "Limiting cfg_size to %d\n",
					dev->cfg_size);
		}
	}
}
DECLARE_PCI_FIXUP_CLASS_HEADER(PCI_VENDOR_ID_SYNOPSYS, 0xabcd,
			PCI_CLASS_BRIDGE_PCI, 8, imx6_pcie_quirk);

static int __init imx6_pcie_init(void)
{
#ifdef CONFIG_ARM
	/*
	 * Since probe() can be deferred we need to make sure that
	 * hook_fault_code is not called after __init memory is freed
	 * by kernel and since imx6q_pcie_abort_handler() is a no-op,
	 * we can install the handler here without risking it
	 * accessing some uninitialized driver state.
	 */
	hook_fault_code(8, imx6q_pcie_abort_handler, SIGBUS, 0,
			"external abort on non-linefetch");
#endif

	return platform_driver_register(&imx6_pcie_driver);
}
device_initcall(imx6_pcie_init);<|MERGE_RESOLUTION|>--- conflicted
+++ resolved
@@ -106,13 +106,9 @@
 	bool			gpio_active_high;
 	struct clk		*pcie_bus;
 	struct clk		*pcie_phy;
-<<<<<<< HEAD
-	struct clk		*pcie_per;
-=======
 	struct clk		*pcie_phy_pclk;
 	struct clk		*pcie_per;
 	struct clk		*pciex2_per;
->>>>>>> f69558f3
 	struct clk		*pcie_inbound_axi;
 	struct clk		*pcie;
 	struct clk		*pcie_aux;
@@ -149,14 +145,11 @@
 	struct device		*pd_pcie_phy;
 	/* power domain for hsio gpio used by pcie */
 	struct device		*pd_hsio_gpio;
-<<<<<<< HEAD
-=======
 	struct device_link	*pd_link;
 	struct device_link	*pd_per_link;
 	struct device_link	*pd_phy_link;
 	struct device_link	*pd_hsio_link;
 
->>>>>>> f69558f3
 	const struct imx6_pcie_drvdata *drvdata;
 	struct regulator	*epdev_on;
 	struct phy		*phy;
@@ -270,17 +263,6 @@
 #define PHY_RX_OVRD_IN_LO_RX_PLL_EN		BIT(3)
 
 /* iMX8 HSIO registers */
-<<<<<<< HEAD
-#define IMX8QM_CSR_PHYX2_OFFSET			0x00000
-#define IMX8QM_CSR_PHYX1_OFFSET			0x10000
-#define IMX8QM_CSR_PHYX_STTS0_OFFSET		0x4
-#define IMX8QM_CSR_PCIEA_OFFSET			0x20000
-#define IMX8QM_CSR_PCIEB_OFFSET			0x30000
-#define IMX8QM_CSR_PCIE_CTRL1_OFFSET		0x4
-#define IMX8QM_CSR_PCIE_CTRL2_OFFSET		0x8
-#define IMX8QM_CSR_PCIE_STTS0_OFFSET		0xC
-#define IMX8QM_CSR_MISC_OFFSET			0x50000
-=======
 #define IMX8QM_PHYX2_LPCG_OFFSET		0x00000
 #define	IMX8QM_PHYX2_LPCG_PCLK0_MASK		GENMASK(17, 16)
 #define	IMX8QM_PHYX2_LPCG_PCLK1_MASK		GENMASK(21, 20)
@@ -293,7 +275,6 @@
 #define IMX8QM_CSR_PCIE_CTRL2_OFFSET		0x8
 #define IMX8QM_CSR_PCIE_STTS0_OFFSET		0xC
 #define IMX8QM_CSR_MISC_OFFSET			0xE0000
->>>>>>> f69558f3
 
 #define IMX8QM_CTRL_LTSSM_ENABLE		BIT(4)
 #define IMX8QM_CTRL_READY_ENTR_L23		BIT(5)
@@ -320,13 +301,10 @@
 #define IMX8QM_CSR_MISC_IOB_A_0_M1M0_2		BIT(4)
 #define IMX8QM_MISC_PHYX1_EPCS_SEL		BIT(12)
 #define IMX8QM_MISC_PCIE_AB_SELECT		BIT(13)
-<<<<<<< HEAD
-=======
 #define IMX8QM_MISC_CLKREQ_1			BIT(22)
 #define IMX8QM_MISC_CLKREQ_0			BIT(23)
 #define IMX8QM_MISC_CLKREQ_OVERRIDE_EN_1	BIT(24)
 #define IMX8QM_MISC_CLKREQ_OVERRIDE_EN_0	BIT(25)
->>>>>>> f69558f3
 
 #define IMX8MM_GPR_PCIE_REF_CLK_SEL		(0x3 << 24)
 #define IMX8MM_GPR_PCIE_REF_CLK_PLL		(0x3 << 24)
@@ -371,15 +349,6 @@
 		}
 	} else {
 		switch (reg) {
-<<<<<<< HEAD
-		case IMX8QM_CSR_PHYX2_OFFSET:
-		case IMX8QM_CSR_PCIEA_OFFSET:
-		case IMX8QM_CSR_MISC_OFFSET:
-		case IMX8QM_CSR_PHYX2_OFFSET + IMX8QM_CSR_PHYX_STTS0_OFFSET:
-		case IMX8QM_CSR_PCIEA_OFFSET + IMX8QM_CSR_PCIE_CTRL1_OFFSET:
-		case IMX8QM_CSR_PCIEA_OFFSET + IMX8QM_CSR_PCIE_CTRL2_OFFSET:
-		case IMX8QM_CSR_PCIEA_OFFSET + IMX8QM_CSR_PCIE_STTS0_OFFSET:
-=======
 		case IMX8QM_PHYX2_LPCG_OFFSET:
 		case IMX8QM_CSR_PHYX2_OFFSET:
 		case IMX8QM_CSR_PHYX1_OFFSET:
@@ -394,7 +363,6 @@
 		case IMX8QM_CSR_PCIEB_OFFSET + IMX8QM_CSR_PCIE_CTRL1_OFFSET:
 		case IMX8QM_CSR_PCIEB_OFFSET + IMX8QM_CSR_PCIE_CTRL2_OFFSET:
 		case IMX8QM_CSR_PCIEB_OFFSET + IMX8QM_CSR_PCIE_STTS0_OFFSET:
->>>>>>> f69558f3
 			return true;
 		default:
 			return false;
@@ -422,13 +390,6 @@
 		}
 	} else {
 		switch (reg) {
-<<<<<<< HEAD
-		case IMX8QM_CSR_PHYX2_OFFSET:
-		case IMX8QM_CSR_PCIEA_OFFSET:
-		case IMX8QM_CSR_MISC_OFFSET:
-		case IMX8QM_CSR_PCIEA_OFFSET + IMX8QM_CSR_PCIE_CTRL1_OFFSET:
-		case IMX8QM_CSR_PCIEA_OFFSET + IMX8QM_CSR_PCIE_CTRL2_OFFSET:
-=======
 		case IMX8QM_PHYX2_LPCG_OFFSET:
 		case IMX8QM_CSR_PHYX2_OFFSET:
 		case IMX8QM_CSR_PHYX1_OFFSET:
@@ -439,7 +400,6 @@
 		case IMX8QM_CSR_PCIEA_OFFSET + IMX8QM_CSR_PCIE_CTRL2_OFFSET:
 		case IMX8QM_CSR_PCIEB_OFFSET + IMX8QM_CSR_PCIE_CTRL1_OFFSET:
 		case IMX8QM_CSR_PCIEB_OFFSET + IMX8QM_CSR_PCIE_CTRL2_OFFSET:
->>>>>>> f69558f3
 			return true;
 		default:
 			return false;
@@ -726,12 +686,6 @@
 
 	switch (imx6_pcie->drvdata->variant) {
 	case IMX8QM:
-<<<<<<< HEAD
-	case IMX8QXP:
-		imx6_pcie->pd_hsio_gpio = dev_pm_domain_attach_by_name(dev, "hsio_gpio");
-		if (IS_ERR(imx6_pcie->pd_hsio_gpio))
-			return PTR_ERR(imx6_pcie->pd_hsio_gpio);
-=======
 		/*
 		 * PCIA CSR would be touched during the initialization of the
 		 * PCIEB of 8QM.
@@ -766,7 +720,6 @@
 		} else {
 			imx6_pcie->pd_hsio_gpio = pd_dev;
 		}
->>>>>>> f69558f3
 
 		link = device_link_add(dev, imx6_pcie->pd_hsio_gpio,
 				DL_FLAG_STATELESS |
@@ -774,14 +727,10 @@
 				DL_FLAG_RPM_ACTIVE);
 		if (!link) {
 			dev_err(dev, "Failed to add device_link to hsio_gpio pd.\n");
-<<<<<<< HEAD
-			return -EINVAL;
-=======
 			ret = -EINVAL;
 			goto err_ret;
 		} else {
 			imx6_pcie->pd_hsio_link = link;
->>>>>>> f69558f3
 		}
 
 		break;
@@ -790,13 +739,10 @@
 	}
 
 	return 0;
-<<<<<<< HEAD
-=======
 
 err_ret:
 	imx6_pcie_detach_pd(dev);
 	return ret;
->>>>>>> f69558f3
 }
 
 static unsigned int imx6_pcie_grp_offset(const struct imx6_pcie *imx6_pcie)
@@ -865,38 +811,16 @@
 		ret = clk_prepare_enable(imx6_pcie->pcie_inbound_axi);
 		if (ret) {
 			dev_err(dev, "unable to enable pcie_axi clock\n");
-<<<<<<< HEAD
-			break;
-=======
 			return ret;
->>>>>>> f69558f3
 		}
 		ret = clk_prepare_enable(imx6_pcie->pcie_per);
 		if (ret) {
 			dev_err(dev, "unable to enable pcie_per clock\n");
-<<<<<<< HEAD
-			clk_disable_unprepare(imx6_pcie->pcie_inbound_axi);
-			break;
-=======
 			goto err_pcie_per;
->>>>>>> f69558f3
 		}
 
 		ret = clk_prepare_enable(imx6_pcie->phy_per);
 		if (unlikely(ret)) {
-<<<<<<< HEAD
-			clk_disable_unprepare(imx6_pcie->pcie_per);
-			clk_disable_unprepare(imx6_pcie->pcie_inbound_axi);
-			dev_err(dev, "unable to enable phy per clock\n");
-		}
-		ret = clk_prepare_enable(imx6_pcie->misc_per);
-		if (unlikely(ret)) {
-			clk_disable_unprepare(imx6_pcie->phy_per);
-			clk_disable_unprepare(imx6_pcie->pcie_per);
-			clk_disable_unprepare(imx6_pcie->pcie_inbound_axi);
-			dev_err(dev, "unable to enable misc per clock\n");
-		}
-=======
 			dev_err(dev, "unable to enable phy per clock\n");
 			goto err_phy_per;
 		}
@@ -925,7 +849,6 @@
 		}
 		break;
 	default:
->>>>>>> f69558f3
 		break;
 	}
 
@@ -972,7 +895,6 @@
 			if (tmp & IMX8MP_GPR_REG1_PM_EN_CORE_CLK)
 				break;
 			udelay(10);
-<<<<<<< HEAD
 		}
 		break;
 	case IMX8MM:
@@ -1019,54 +941,6 @@
 			udelay(10);
 		}
 		break;
-=======
-		}
-		break;
-	case IMX8MM:
-		for (retries = 0; retries < PHY_PLL_LOCK_WAIT_MAX_RETRIES;
-		     retries++) {
-			tmp = readl(imx6_pcie->phy_base + PCIE_PHY_CMN_REG75);
-			if (tmp == PCIE_PHY_CMN_REG75_PLL_DONE)
-				break;
-			udelay(10);
-		}
-		break;
-
-	case IMX8QXP:
-	case IMX8QM:
-		for (retries = 0; retries < PHY_PLL_LOCK_WAIT_MAX_RETRIES;
-		     retries++) {
-			if (imx6_pcie->hsio_cfg == PCIEAX1PCIEBX1SATA) {
-				regmap_read(imx6_pcie->iomuxc_gpr,
-					    IMX8QM_CSR_PHYX2_OFFSET + 0x4,
-					    &tmp);
-				if (imx6_pcie->controller_id == 0) /* pciea 1 lanes */
-					orig = IMX8QM_STTS0_LANE0_TX_PLL_LOCK;
-				else /* pcieb 1 lanes */
-					orig = IMX8QM_STTS0_LANE1_TX_PLL_LOCK;
-			} else if (imx6_pcie->hsio_cfg == PCIEAX2PCIEBX1) {
-				val = IMX8QM_CSR_PHYX2_OFFSET
-					+ imx6_pcie->controller_id * SZ_64K;
-				regmap_read(imx6_pcie->iomuxc_gpr,
-					    val + IMX8QM_CSR_PHYX_STTS0_OFFSET,
-					    &tmp);
-				orig = IMX8QM_STTS0_LANE0_TX_PLL_LOCK;
-				if (imx6_pcie->controller_id == 0) /* pciea 2 lanes */
-					orig |= IMX8QM_STTS0_LANE1_TX_PLL_LOCK;
-			} else if (imx6_pcie->hsio_cfg == PCIEAX2SATA) {
-				regmap_read(imx6_pcie->iomuxc_gpr,
-					    IMX8QM_CSR_PHYX2_OFFSET + 0x4,
-					    &tmp);
-				orig = IMX8QM_STTS0_LANE0_TX_PLL_LOCK;
-				orig |= IMX8QM_STTS0_LANE1_TX_PLL_LOCK;
-			}
-			tmp &= orig;
-			if (tmp == orig)
-				break;
-			udelay(10);
-		}
-		break;
->>>>>>> f69558f3
 
 	default:
 		break;
@@ -1074,11 +948,8 @@
 
 	if (retries >= PHY_PLL_LOCK_WAIT_MAX_RETRIES)
 		dev_err(dev, "PCIe PLL lock timeout\n");
-<<<<<<< HEAD
-=======
 	else
 		dev_info(dev, "PCIe PLL locked after %d us.\n", retries * 10);
->>>>>>> f69558f3
 }
 
 static void imx6_pcie_clk_enable(struct imx6_pcie *imx6_pcie)
@@ -1129,127 +1000,6 @@
 		regmap_update_bits(imx6_pcie->iomuxc_gpr, IOMUXC_GPR12,
 				   IMX7D_GPR12_PCIE_PHY_REFCLK_SEL,
 				   IMX7D_GPR12_PCIE_PHY_REFCLK_SEL);
-<<<<<<< HEAD
-		break;
-	case IMX8MP:
-		phy_exit(imx6_pcie->phy);
-		phy_power_off(imx6_pcie->phy);
-		/* fall through */
-	case IMX8MQ:
-	case IMX8MM:
-		clk_disable_unprepare(imx6_pcie->pcie_aux);
-		break;
-	case IMX8QXP:
-	case IMX8QM:
-		clk_disable_unprepare(imx6_pcie->pcie_per);
-		clk_disable_unprepare(imx6_pcie->pcie_inbound_axi);
-		clk_disable_unprepare(imx6_pcie->phy_per);
-		clk_disable_unprepare(imx6_pcie->misc_per);
-		break;
-	default:
-		break;
-	}
-}
-
-static void imx6_pcie_assert_core_reset(struct imx6_pcie *imx6_pcie)
-{
-	u32 val;
-	int i;
-	struct device *dev = imx6_pcie->pci->dev;
-
-	switch (imx6_pcie->drvdata->variant) {
-	case IMX7D:
-	case IMX8MQ:
-	case IMX8MM:
-		reset_control_assert(imx6_pcie->pciephy_reset);
-
-		/* fall through */
-	case IMX8MP:
-		reset_control_assert(imx6_pcie->apps_reset);
-		break;
-	case IMX6SX:
-		regmap_update_bits(imx6_pcie->iomuxc_gpr, IOMUXC_GPR12,
-				   IMX6SX_GPR12_PCIE_TEST_POWERDOWN,
-				   IMX6SX_GPR12_PCIE_TEST_POWERDOWN);
-		/* Force PCIe PHY reset */
-		regmap_update_bits(imx6_pcie->iomuxc_gpr, IOMUXC_GPR5,
-				   IMX6SX_GPR5_PCIE_BTNRST_RESET,
-				   IMX6SX_GPR5_PCIE_BTNRST_RESET);
-		break;
-	case IMX6QP:
-		regmap_update_bits(imx6_pcie->iomuxc_gpr, IOMUXC_GPR1,
-				   IMX6Q_GPR1_PCIE_SW_RST,
-				   IMX6Q_GPR1_PCIE_SW_RST);
-		break;
-	case IMX6Q:
-		regmap_update_bits(imx6_pcie->iomuxc_gpr, IOMUXC_GPR1,
-				   IMX6Q_GPR1_PCIE_TEST_PD, 1 << 18);
-		regmap_update_bits(imx6_pcie->iomuxc_gpr, IOMUXC_GPR1,
-				   IMX6Q_GPR1_PCIE_REF_CLK_EN, 0 << 16);
-		break;
-	case IMX8QXP:
-		imx6_pcie_clk_enable(imx6_pcie);
-		val = IMX8QM_CSR_PCIEB_OFFSET;
-		regmap_update_bits(imx6_pcie->iomuxc_gpr,
-				val + IMX8QM_CSR_PCIE_CTRL2_OFFSET,
-				IMX8QM_CTRL_BUTTON_RST_N,
-				IMX8QM_CTRL_BUTTON_RST_N);
-		regmap_update_bits(imx6_pcie->iomuxc_gpr,
-				val + IMX8QM_CSR_PCIE_CTRL2_OFFSET,
-				IMX8QM_CTRL_PERST_N,
-				IMX8QM_CTRL_PERST_N);
-		regmap_update_bits(imx6_pcie->iomuxc_gpr,
-				val + IMX8QM_CSR_PCIE_CTRL2_OFFSET,
-				IMX8QM_CTRL_POWER_UP_RST_N,
-				IMX8QM_CTRL_POWER_UP_RST_N);
-		break;
-	case IMX8QM:
-		imx6_pcie_clk_enable(imx6_pcie);
-		for (i = 0; i <= imx6_pcie->controller_id; i++) {
-			val = IMX8QM_CSR_PCIEA_OFFSET + i * SZ_64K;
-			regmap_update_bits(imx6_pcie->iomuxc_gpr,
-					val + IMX8QM_CSR_PCIE_CTRL2_OFFSET,
-					IMX8QM_CTRL_BUTTON_RST_N,
-					IMX8QM_CTRL_BUTTON_RST_N);
-			regmap_update_bits(imx6_pcie->iomuxc_gpr,
-					val + IMX8QM_CSR_PCIE_CTRL2_OFFSET,
-					IMX8QM_CTRL_PERST_N,
-					IMX8QM_CTRL_PERST_N);
-			regmap_update_bits(imx6_pcie->iomuxc_gpr,
-					val + IMX8QM_CSR_PCIE_CTRL2_OFFSET,
-					IMX8QM_CTRL_POWER_UP_RST_N,
-					IMX8QM_CTRL_POWER_UP_RST_N);
-		}
-		break;
-	}
-
-	if (imx6_pcie->vpcie && regulator_is_enabled(imx6_pcie->vpcie) > 0) {
-		int ret = regulator_disable(imx6_pcie->vpcie);
-
-		if (ret)
-			dev_err(dev, "failed to disable vpcie regulator: %d\n",
-				ret);
-	}
-}
-
-static void imx6_pcie_deassert_core_reset(struct imx6_pcie *imx6_pcie)
-{
-	struct dw_pcie *pci = imx6_pcie->pci;
-	struct device *dev = pci->dev;
-	int ret, i;
-	u32 val, tmp;
-
-	if (imx6_pcie->vpcie && !regulator_is_enabled(imx6_pcie->vpcie)) {
-		ret = regulator_enable(imx6_pcie->vpcie);
-		if (ret) {
-			dev_err(dev, "failed to enable vpcie regulator: %d\n",
-				ret);
-			return;
-		}
-	}
-
-	switch (imx6_pcie->drvdata->variant) {
-=======
 		break;
 	case IMX8MP:
 		phy_exit(imx6_pcie->phy);
@@ -1409,7 +1159,6 @@
 	}
 
 	switch (imx6_pcie->drvdata->variant) {
->>>>>>> f69558f3
 	case IMX8QXP:
 	case IMX8QM:
 	case IMX8MP:
@@ -1417,8 +1166,6 @@
 		break;
 	default:
 		imx6_pcie_clk_enable(imx6_pcie);
-<<<<<<< HEAD
-=======
 		break;
 	}
 
@@ -1875,454 +1622,6 @@
 	case IMX7D:
 		regmap_update_bits(imx6_pcie->iomuxc_gpr, IOMUXC_GPR12,
 				   IMX7D_GPR12_PCIE_PHY_REFCLK_SEL, 0);
->>>>>>> f69558f3
-		break;
-	}
-
-	/* Some boards don't have PCIe reset GPIO. */
-	if (gpio_is_valid(imx6_pcie->reset_gpio)) {
-		gpio_set_value_cansleep(imx6_pcie->reset_gpio,
-					imx6_pcie->gpio_active_high);
-		msleep(100);
-		gpio_set_value_cansleep(imx6_pcie->reset_gpio,
-					!imx6_pcie->gpio_active_high);
-	}
-
-	switch (imx6_pcie->drvdata->variant) {
-	case IMX8QXP:
-	case IMX8QM:
-		val = IMX8QM_CSR_PCIEA_OFFSET
-			+ imx6_pcie->controller_id * SZ_64K;
-		/* bit19 PM_REQ_CORE_RST of pciex#_stts0 should be cleared. */
-		for (i = 0; i < 100; i++) {
-			regmap_read(imx6_pcie->iomuxc_gpr,
-					val + IMX8QM_CSR_PCIE_STTS0_OFFSET,
-					&tmp);
-			if ((tmp & IMX8QM_CTRL_STTS0_PM_REQ_CORE_RST) == 0)
-				break;
-			udelay(10);
-		}
-
-		if ((tmp & IMX8QM_CTRL_STTS0_PM_REQ_CORE_RST) != 0)
-			dev_err(dev, "ERROR PM_REQ_CORE_RST is still set.\n");
-
-		/* wait for phy pll lock firstly. */
-		imx8_pcie_wait_for_phy_pll_lock(imx6_pcie);
-		break;
-	case IMX8MQ:
-	case IMX8MM:
-		reset_control_deassert(imx6_pcie->pciephy_reset);
-
-		imx8_pcie_wait_for_phy_pll_lock(imx6_pcie);
-		/*
-		 * Set the over ride low and enabled
-		 * make sure that REF_CLK is turned on.
-		 */
-		val = imx6_pcie_grp_offset(imx6_pcie);
-		regmap_update_bits(imx6_pcie->iomuxc_gpr, val,
-				   IMX8MQ_GPR_PCIE_CLK_REQ_OVERRIDE,
-				   0);
-		regmap_update_bits(imx6_pcie->iomuxc_gpr, val,
-				   IMX8MQ_GPR_PCIE_CLK_REQ_OVERRIDE_EN,
-				   IMX8MQ_GPR_PCIE_CLK_REQ_OVERRIDE_EN);
-
-		if (imx6_pcie->drvdata->flags & IMX6_PCIE_FLAG_SUPPORTS_L1SS) {
-			/*
-			 * Configure the CLK_REQ# high, let the L1SS
-			 * automatically controlled by HW later.
-			 */
-			reset_control_deassert(imx6_pcie->clkreq_reset);
-			/*
-			 * Configure the L1 latency of rc to less than 64us
-			 * Otherwise, the L1/L1SUB wouldn't be enable by ASPM.
-			 */
-			dw_pcie_dbi_ro_wr_en(pci);
-			val = readl(pci->dbi_base + SZ_1M +
-					IMX8MQ_PCIE_LINK_CAP_REG_OFFSET);
-			val &= ~PCI_EXP_LNKCAP_L1EL;
-			val |= IMX8MQ_PCIE_LINK_CAP_L1EL_64US;
-			writel(val, pci->dbi_base + SZ_1M +
-					IMX8MQ_PCIE_LINK_CAP_REG_OFFSET);
-			dw_pcie_dbi_ro_wr_dis(pci);
-		}
-		break;
-	case IMX8MP:
-		if (phy_power_on(imx6_pcie->phy) < 0)
-			dev_err(dev, "Failed to power on PHY!\n");
-		reset_control_assert(imx6_pcie->pciephy_perst);
-		reset_control_assert(imx6_pcie->pciephy_reset);
-		udelay(10);
-		val = imx6_pcie_grp_offset(imx6_pcie);
-		if (imx6_pcie->ext_osc) {
-			/*TODO Configure the external OSC as REF clock */
-			regmap_update_bits(imx6_pcie->iomuxc_gpr, val,
-					   IMX8MP_GPR_PCIE_REF_SEL_MASK,
-					   IMX8MP_GPR_PCIE_REF_EXT_OSC);
-		} else {
-			/* Configure the internal PLL as REF clock */
-			regmap_update_bits(imx6_pcie->iomuxc_gpr, val,
-					   IMX8MP_GPR_PCIE_REF_SEL_MASK,
-					   IMX8MP_GPR_PCIE_REF_PLL);
-		}
-		udelay(100);
-
-		/* release pcie_phy_apb_reset and pcie_phy_init_resetn */
-		val = readl(imx6_pcie->hsmix_base + IMX8MP_GPR_REG0);
-		val |= IMX8MP_GPR_REG0_PHY_APB_RST;
-		val |= IMX8MP_GPR_REG0_PHY_INIT_RST;
-		writel(val, imx6_pcie->hsmix_base + IMX8MP_GPR_REG0);
-		udelay(1);
-
-		/* turn off pcie ltssm */
-		imx6_pcie_ltssm_disable(dev);
-
-		/*
-		 * GPR_PCIE_PHY_CTRL_BUS[3:0]
-		 * 0:i_ssc_en 1:i_power_off
-		 * 2:i_cmn_rstn 3:aux_en_glue.ctrl_bus
-		 */
-		val = imx6_pcie_grp_offset(imx6_pcie);
-		regmap_update_bits(imx6_pcie->iomuxc_gpr, val,
-				   BIT(18),
-				   BIT(18));
-		udelay(200);
-
-		reset_control_deassert(imx6_pcie->pciephy_reset);
-		udelay(10);
-
-		imx8_pcie_wait_for_phy_pll_lock(imx6_pcie);
-		break;
-	case IMX7D:
-		reset_control_deassert(imx6_pcie->pciephy_reset);
-
-		/* Workaround for ERR010728, failure of PCI-e PLL VCO to
-		 * oscillate, especially when cold.  This turns off "Duty-cycle
-		 * Corrector" and other mysterious undocumented things.
-		 */
-		if (likely(imx6_pcie->phy_base)) {
-			/* De-assert DCC_FB_EN */
-			writel(PCIE_PHY_CMN_REG4_DCC_FB_EN,
-			       imx6_pcie->phy_base + PCIE_PHY_CMN_REG4);
-			/* Assert RX_EQS and RX_EQS_SEL */
-			writel(PCIE_PHY_CMN_REG24_RX_EQ_SEL
-				| PCIE_PHY_CMN_REG24_RX_EQ,
-			       imx6_pcie->phy_base + PCIE_PHY_CMN_REG24);
-			/* Assert ATT_MODE */
-			writel(PCIE_PHY_CMN_REG26_ATT_MODE,
-			       imx6_pcie->phy_base + PCIE_PHY_CMN_REG26);
-		} else {
-			dev_warn(dev, "Unable to apply ERR010728 workaround. DT missing fsl,imx7d-pcie-phy phandle ?\n");
-		}
-
-		imx7d_pcie_wait_for_phy_pll_lock(imx6_pcie);
-		break;
-	case IMX6SX:
-		regmap_update_bits(imx6_pcie->iomuxc_gpr, IOMUXC_GPR5,
-				   IMX6SX_GPR5_PCIE_BTNRST_RESET, 0);
-		break;
-	case IMX6QP:
-		regmap_update_bits(imx6_pcie->iomuxc_gpr, IOMUXC_GPR1,
-				   IMX6Q_GPR1_PCIE_SW_RST, 0);
-
-		usleep_range(200, 500);
-		break;
-	case IMX6Q:		/* Nothing to do */
-		break;
-	}
-
-	return;
-}
-
-static void imx6_pcie_configure_type(struct imx6_pcie *imx6_pcie)
-{
-	unsigned int mask, val;
-
-	if (IS_ENABLED(CONFIG_EP_MODE_IN_EP_RC_SYS)
-			&& (imx6_pcie->hard_wired == 0)) {
-		if (imx6_pcie->drvdata->variant == IMX8QM
-				|| imx6_pcie->drvdata->variant == IMX8QXP) {
-			val = IMX8QM_CSR_PCIEA_OFFSET
-				+ imx6_pcie->controller_id * SZ_64K;
-			regmap_update_bits(imx6_pcie->iomuxc_gpr,
-					val, IMX8QM_PCIE_TYPE_MASK,
-					PCI_EXP_TYPE_ENDPOINT << 24);
-		} else {
-			if (unlikely(imx6_pcie->controller_id))
-				/* iMX8MQ second PCIE */
-				regmap_update_bits(imx6_pcie->iomuxc_gpr,
-						IOMUXC_GPR12,
-						IMX6Q_GPR12_DEVICE_TYPE >> 4,
-						PCI_EXP_TYPE_ENDPOINT << 8);
-			else
-				regmap_update_bits(imx6_pcie->iomuxc_gpr,
-						IOMUXC_GPR12,
-						IMX6Q_GPR12_DEVICE_TYPE,
-						PCI_EXP_TYPE_ENDPOINT << 12);
-		}
-	} else {
-		if (imx6_pcie->drvdata->variant == IMX8QM ||
-		    imx6_pcie->drvdata->variant == IMX8QXP) {
-			val = IMX8QM_CSR_PCIEA_OFFSET
-				+ imx6_pcie->controller_id * SZ_64K;
-			regmap_update_bits(imx6_pcie->iomuxc_gpr,
-					val, IMX8QM_PCIE_TYPE_MASK,
-					PCI_EXP_TYPE_ROOT_PORT << 24);
-		} else if (imx6_pcie->drvdata->variant == IMX8MQ &&
-		    imx6_pcie->controller_id == 1) {
-			mask   = IMX8MQ_GPR12_PCIE2_CTRL_DEVICE_TYPE;
-			val    = FIELD_PREP(IMX8MQ_GPR12_PCIE2_CTRL_DEVICE_TYPE,
-					    PCI_EXP_TYPE_ROOT_PORT);
-			regmap_update_bits(imx6_pcie->iomuxc_gpr, IOMUXC_GPR12,
-					mask, val);
-		} else {
-			mask = IMX6Q_GPR12_DEVICE_TYPE;
-			val  = FIELD_PREP(IMX6Q_GPR12_DEVICE_TYPE,
-					  PCI_EXP_TYPE_ROOT_PORT);
-			regmap_update_bits(imx6_pcie->iomuxc_gpr, IOMUXC_GPR12,
-					mask, val);
-		}
-	}
-}
-
-static void imx6_pcie_init_phy(struct imx6_pcie *imx6_pcie)
-{
-	int i;
-	unsigned int offset, val;
-
-	switch (imx6_pcie->drvdata->variant) {
-	case IMX8QXP:
-	case IMX8QM:
-		if (imx6_pcie->hsio_cfg == PCIEAX2SATA) {
-			/*
-			 * bit 0 rx ena 1.
-			 * bit12 PHY_X1_EPCS_SEL 1.
-			 * bit13 phy_ab_select 0.
-			 */
-			regmap_update_bits(imx6_pcie->iomuxc_gpr,
-				IMX8QM_CSR_PHYX2_OFFSET,
-				IMX8QM_PHYX2_CTRL0_APB_MASK,
-				IMX8QM_PHY_APB_RSTN_0
-				| IMX8QM_PHY_APB_RSTN_1);
-
-			regmap_update_bits(imx6_pcie->iomuxc_gpr,
-				IMX8QM_CSR_MISC_OFFSET,
-				IMX8QM_MISC_PHYX1_EPCS_SEL,
-				IMX8QM_MISC_PHYX1_EPCS_SEL);
-			regmap_update_bits(imx6_pcie->iomuxc_gpr,
-				IMX8QM_CSR_MISC_OFFSET,
-				IMX8QM_MISC_PCIE_AB_SELECT,
-				0);
-		} else if (imx6_pcie->hsio_cfg == PCIEAX1PCIEBX1SATA) {
-			regmap_update_bits(imx6_pcie->iomuxc_gpr,
-				IMX8QM_CSR_PHYX2_OFFSET,
-				IMX8QM_PHYX2_CTRL0_APB_MASK,
-				IMX8QM_PHY_APB_RSTN_0
-				| IMX8QM_PHY_APB_RSTN_1);
-
-			regmap_update_bits(imx6_pcie->iomuxc_gpr,
-				IMX8QM_CSR_MISC_OFFSET,
-				IMX8QM_MISC_PHYX1_EPCS_SEL,
-				IMX8QM_MISC_PHYX1_EPCS_SEL);
-			regmap_update_bits(imx6_pcie->iomuxc_gpr,
-				IMX8QM_CSR_MISC_OFFSET,
-				IMX8QM_MISC_PCIE_AB_SELECT,
-				IMX8QM_MISC_PCIE_AB_SELECT);
-		} else if (imx6_pcie->hsio_cfg == PCIEAX2PCIEBX1) {
-			/*
-			 * bit 0 rx ena 1.
-			 * bit12 PHY_X1_EPCS_SEL 0.
-			 * bit13 phy_ab_select 1.
-			 */
-			if (imx6_pcie->controller_id)
-				regmap_update_bits(imx6_pcie->iomuxc_gpr,
-					IMX8QM_CSR_PHYX1_OFFSET,
-					IMX8QM_PHY_APB_RSTN_0,
-					IMX8QM_PHY_APB_RSTN_0);
-			else
-				regmap_update_bits(imx6_pcie->iomuxc_gpr,
-					IMX8QM_CSR_PHYX2_OFFSET,
-					IMX8QM_PHYX2_CTRL0_APB_MASK,
-					IMX8QM_PHY_APB_RSTN_0
-					| IMX8QM_PHY_APB_RSTN_1);
-
-			regmap_update_bits(imx6_pcie->iomuxc_gpr,
-				IMX8QM_CSR_MISC_OFFSET,
-				IMX8QM_MISC_PHYX1_EPCS_SEL,
-				0);
-			regmap_update_bits(imx6_pcie->iomuxc_gpr,
-				IMX8QM_CSR_MISC_OFFSET,
-				IMX8QM_MISC_PCIE_AB_SELECT,
-				IMX8QM_MISC_PCIE_AB_SELECT);
-		}
-
-		if (imx6_pcie->ext_osc) {
-			regmap_update_bits(imx6_pcie->iomuxc_gpr,
-				IMX8QM_CSR_MISC_OFFSET,
-				IMX8QM_MISC_IOB_RXENA,
-				IMX8QM_MISC_IOB_RXENA);
-			regmap_update_bits(imx6_pcie->iomuxc_gpr,
-				IMX8QM_CSR_MISC_OFFSET,
-				IMX8QM_MISC_IOB_TXENA,
-				0);
-		} else {
-			/* Try to used the internal pll as ref clk */
-			regmap_update_bits(imx6_pcie->iomuxc_gpr,
-				IMX8QM_CSR_MISC_OFFSET,
-				IMX8QM_MISC_IOB_RXENA,
-				0);
-			regmap_update_bits(imx6_pcie->iomuxc_gpr,
-				IMX8QM_CSR_MISC_OFFSET,
-				IMX8QM_MISC_IOB_TXENA,
-				IMX8QM_MISC_IOB_TXENA);
-			regmap_update_bits(imx6_pcie->iomuxc_gpr,
-				IMX8QM_CSR_MISC_OFFSET,
-				IMX8QM_CSR_MISC_IOB_A_0_TXOE
-				| IMX8QM_CSR_MISC_IOB_A_0_M1M0_MASK,
-				IMX8QM_CSR_MISC_IOB_A_0_TXOE
-				| IMX8QM_CSR_MISC_IOB_A_0_M1M0_2);
-		}
-
-		break;
-	case IMX8MM:
-		offset = imx6_pcie_grp_offset(imx6_pcie);
-
-		dev_info(imx6_pcie->pci->dev, "%s REF_CLK is used!.\n",
-			 imx6_pcie->ext_osc ? "EXT" : "PLL");
-		if (imx6_pcie->ext_osc) {
-			regmap_update_bits(imx6_pcie->iomuxc_gpr, offset,
-					   IMX8MQ_GPR_PCIE_REF_USE_PAD, 0);
-			regmap_update_bits(imx6_pcie->iomuxc_gpr, offset,
-					   IMX8MM_GPR_PCIE_REF_CLK_SEL,
-					   IMX8MM_GPR_PCIE_REF_CLK_SEL);
-			regmap_update_bits(imx6_pcie->iomuxc_gpr, offset,
-					   IMX8MM_GPR_PCIE_AUX_EN,
-					   IMX8MM_GPR_PCIE_AUX_EN);
-			regmap_update_bits(imx6_pcie->iomuxc_gpr, offset,
-					   IMX8MM_GPR_PCIE_POWER_OFF, 0);
-			regmap_update_bits(imx6_pcie->iomuxc_gpr, offset,
-					   IMX8MM_GPR_PCIE_SSC_EN, 0);
-			regmap_update_bits(imx6_pcie->iomuxc_gpr, offset,
-					   IMX8MM_GPR_PCIE_REF_CLK_SEL,
-					   IMX8MM_GPR_PCIE_REF_CLK_EXT);
-			udelay(100);
-			/* Do the PHY common block reset */
-			regmap_update_bits(imx6_pcie->iomuxc_gpr, offset,
-					   IMX8MM_GPR_PCIE_CMN_RST,
-					   IMX8MM_GPR_PCIE_CMN_RST);
-			udelay(200);
-		} else {
-			/* Configure the internal PLL as REF clock */
-			regmap_update_bits(imx6_pcie->iomuxc_gpr, offset,
-					   IMX8MQ_GPR_PCIE_REF_USE_PAD, 0);
-			regmap_update_bits(imx6_pcie->iomuxc_gpr, offset,
-					   IMX8MM_GPR_PCIE_REF_CLK_SEL,
-					   IMX8MM_GPR_PCIE_REF_CLK_SEL);
-			regmap_update_bits(imx6_pcie->iomuxc_gpr, offset,
-					   IMX8MM_GPR_PCIE_AUX_EN,
-					   IMX8MM_GPR_PCIE_AUX_EN);
-			regmap_update_bits(imx6_pcie->iomuxc_gpr, offset,
-					   IMX8MM_GPR_PCIE_POWER_OFF, 0);
-			regmap_update_bits(imx6_pcie->iomuxc_gpr, offset,
-					   IMX8MM_GPR_PCIE_SSC_EN, 0);
-			regmap_update_bits(imx6_pcie->iomuxc_gpr, offset,
-					   IMX8MM_GPR_PCIE_REF_CLK_SEL,
-					   IMX8MM_GPR_PCIE_REF_CLK_PLL);
-			udelay(100);
-			/* Configure the PHY */
-			writel(PCIE_PHY_CMN_REG62_PLL_CLK_OUT,
-			       imx6_pcie->phy_base + PCIE_PHY_CMN_REG62);
-			writel(PCIE_PHY_CMN_REG64_AUX_RX_TX_TERM,
-			       imx6_pcie->phy_base + PCIE_PHY_CMN_REG64);
-			/* Do the PHY common block reset */
-			regmap_update_bits(imx6_pcie->iomuxc_gpr, offset,
-					   IMX8MM_GPR_PCIE_CMN_RST,
-					   IMX8MM_GPR_PCIE_CMN_RST);
-			udelay(200);
-		}
-
-		/*
-		 * In order to pass the compliance tests.
-		 * Configure the TRSV regiser of iMX8MM PCIe PHY.
-		 */
-		writel(PCIE_PHY_TRSV_REG5_GEN1_DEEMP,
-		       imx6_pcie->phy_base + PCIE_PHY_TRSV_REG5);
-		writel(PCIE_PHY_TRSV_REG6_GEN2_DEEMP,
-		       imx6_pcie->phy_base + PCIE_PHY_TRSV_REG6);
-
-		break;
-	case IMX8MQ:
-		/*
-		 * TODO: Currently this code assumes external
-		 * oscillator is being used
-		 */
-		regmap_update_bits(imx6_pcie->iomuxc_gpr,
-				   imx6_pcie_grp_offset(imx6_pcie),
-				   IMX8MQ_GPR_PCIE_REF_USE_PAD,
-				   IMX8MQ_GPR_PCIE_REF_USE_PAD);
-		break;
-	case IMX8MP:
-		dev_info(imx6_pcie->pci->dev, "%s REF_CLK is used!.\n",
-			 imx6_pcie->ext_osc ? "EXT" : "PLL");
-		imx6_pcie_clk_enable(imx6_pcie);
-
-		/*
-		 * Make sure that the bypass_pll of gpr_reg2 is set to
-		 * 1'b1. Set P=12,M=800,S=4 and must set ICP=2'b01.
-		 */
-		val = readl(imx6_pcie->hsmix_base + IMX8MP_GPR_REG2);
-		val &= ~IMX8MP_GPR_REG2_P_PLL_MASK;
-		val |= IMX8MP_GPR_REG2_P_PLL;
-		val &= ~IMX8MP_GPR_REG2_M_PLL_MASK;
-		val |= IMX8MP_GPR_REG2_M_PLL;
-		val &= ~IMX8MP_GPR_REG2_S_PLL_MASK;
-		val |= IMX8MP_GPR_REG2_S_PLL;
-		val |= IMX8MP_GPR_REG2_BYPASS_PLL;
-		writel(val, imx6_pcie->hsmix_base + IMX8MP_GPR_REG2);
-		/* wait greater than 1/F_FREF =1/2MHZ=0.5us */
-		udelay(1);
-		/* release reset */
-		val = readl(imx6_pcie->hsmix_base + IMX8MP_GPR_REG3);
-		val |= IMX8MP_GPR_REG3_PLL_RST;
-		writel(val, imx6_pcie->hsmix_base + IMX8MP_GPR_REG3);
-
-		/*
-		 * Make sure that the pll_ext_bypass of gpr_reg3 is set
-		 * to 1'b0. set 1 to pll_cke of GPR_REG3
-		 */
-		val = readl(imx6_pcie->hsmix_base + IMX8MP_GPR_REG2);
-		val &= ~IMX8MP_GPR_REG2_BYPASS_PLL;
-		writel(val, imx6_pcie->hsmix_base + IMX8MP_GPR_REG2);
-
-		/*
-		 * Make sure that the pll_ext_bypass of gpr_reg3 is set
-		 * to 1'b0. set 1 to pll_cke of GPR_REG3
-		 */
-		val = readl(imx6_pcie->hsmix_base + IMX8MP_GPR_REG3);
-		val &= ~IMX8MP_GPR_REG3_PLL_EXT_BYPASS;
-		val |= IMX8MP_GPR_REG3_PLL_CKE;
-		writel(val, imx6_pcie->hsmix_base + IMX8MP_GPR_REG3);
-
-		/* Lock time should be greater than 300cycle=300*0.5us=150us */
-		val = readl(imx6_pcie->hsmix_base + IMX8MP_GPR_REG1);
-		for (i = 0; i < 100; i++) {
-			val = readl(imx6_pcie->hsmix_base + IMX8MP_GPR_REG1);
-			if (val & IMX8MP_GPR_REG1_PLL_LOCK)
-				break;
-			udelay(10);
-		}
-		if (i >= 100) {
-			dev_err(imx6_pcie->pci->dev,
-				"PCIe PHY PLL clock is not locked.\n");
-		}
-
-		/* pcie_clock_module_en */
-		val = readl(imx6_pcie->hsmix_base + IMX8MP_GPR_REG0);
-		val |= IMX8MP_GPR_REG0_CLK_MOD_EN;
-		writel(val, imx6_pcie->hsmix_base + IMX8MP_GPR_REG0);
-		break;
-	case IMX7D:
-		regmap_update_bits(imx6_pcie->iomuxc_gpr, IOMUXC_GPR12,
-				   IMX7D_GPR12_PCIE_PHY_REFCLK_SEL, 0);
 		break;
 	case IMX6SX:
 		regmap_update_bits(imx6_pcie->iomuxc_gpr, IOMUXC_GPR12,
@@ -2760,41 +2059,6 @@
 			| PCI_COMMAND_MASTER,
 			pci->dbi_base + PCI_COMMAND);
 
-<<<<<<< HEAD
-err_reset_phy:
-	dev_dbg(dev, "PHY DEBUG_R0=0x%08x DEBUG_R1=0x%08x\n",
-		dw_pcie_readl_dbi(pci, PCIE_PORT_DEBUG0),
-		dw_pcie_readl_dbi(pci, PCIE_PORT_DEBUG1));
-	imx6_pcie_reset_phy(imx6_pcie);
-	if (!IS_ENABLED(CONFIG_PCI_IMX6_COMPLIANCE_TEST)) {
-		imx6_pcie_clk_disable(imx6_pcie);
-		if (imx6_pcie->vpcie != NULL)
-			regulator_disable(imx6_pcie->vpcie);
-		if (imx6_pcie->epdev_on != NULL)
-			regulator_disable(imx6_pcie->epdev_on);
-	}
-
-	return ret;
-}
-
-static void pci_imx_set_msi_en(struct pcie_port *pp)
-{
-	u16 val;
-	struct dw_pcie *pci = to_dw_pcie_from_pp(pp);
-
-	if (pci_msi_enabled()) {
-		dw_pcie_dbi_ro_wr_en(pci);
-		val = dw_pcie_readw_dbi(pci, PCIE_RC_IMX6_MSI_CAP +
-					PCI_MSI_FLAGS);
-		val |= PCI_MSI_FLAGS_ENABLE;
-		dw_pcie_writew_dbi(pci, PCIE_RC_IMX6_MSI_CAP + PCI_MSI_FLAGS,
-				   val);
-		dw_pcie_dbi_ro_wr_dis(pci);
-	}
-}
-
-static int imx6_pcie_host_init(struct pcie_port *pp)
-=======
 	/*
 	 * configure the class_rev(emaluate one memory ram ep device),
 	 * bar0 and bar1 of ep
@@ -2840,34 +2104,12 @@
 }
 
 static irqreturn_t imx6_pcie_dma_isr(int irq, void *param)
->>>>>>> f69558f3
 {
 	u32 irqs, offset;
 	struct pcie_port *pp = (struct pcie_port *)param;
 	struct dw_pcie *pci = to_dw_pcie_from_pp(pp);
 	struct imx6_pcie *imx6_pcie = to_imx6_pcie(pci);
 
-<<<<<<< HEAD
-	if (gpio_is_valid(imx6_pcie->dis_gpio))
-		gpio_set_value_cansleep(imx6_pcie->dis_gpio, 1);
-
-	imx6_pcie_assert_core_reset(imx6_pcie);
-	imx6_pcie_init_phy(imx6_pcie);
-	imx6_pcie_deassert_core_reset(imx6_pcie);
-	imx6_setup_phy_mpll(imx6_pcie);
-	if (!(IS_ENABLED(CONFIG_EP_MODE_IN_EP_RC_SYS)
-			&& (imx6_pcie->hard_wired == 0))) {
-		dw_pcie_setup_rc(pp);
-		pci_imx_set_msi_en(pp);
-		if (imx6_pcie_establish_link(imx6_pcie))
-			return -ENODEV;
-
-		if (IS_ENABLED(CONFIG_PCI_MSI))
-			dw_pcie_msi_init(pp);
-	}
-
-	return 0;
-=======
 	offset = imx6_pcie->dma_unroll_offset;
 
 	/* check write isr */
@@ -2891,7 +2133,6 @@
 		pr_info("imx pcie dma read error 0x%0x.", irqs);
 	}
 	return IRQ_HANDLED;
->>>>>>> f69558f3
 }
 
 /**
@@ -2957,290 +2198,6 @@
 	return 0;
 }
 
-<<<<<<< HEAD
-static u64 imx6_pcie_cpu_addr_fixup(struct dw_pcie *pcie, u64 cpu_addr)
-{
-	struct pcie_port *pp = &pcie->pp;
-	struct imx6_pcie *imx6_pcie = to_imx6_pcie(pcie);
-
-	if (imx6_pcie->drvdata->flags & IMX6_PCIE_FLAG_IMX6_CPU_ADDR_FIXUP)
-		return (cpu_addr + imx6_pcie->local_addr - pp->mem_base);
-	else
-		return cpu_addr;
-}
-
-static const struct dw_pcie_ops dw_pcie_ops = {
-	/* No special ops needed, but pcie-designware still expects this struct */
-	.cpu_addr_fixup = imx6_pcie_cpu_addr_fixup,
-};
-
-static ssize_t ep_bar0_addr_show(struct device *dev,
-		struct device_attribute *attr, char *buf)
-{
-	struct imx6_pcie *imx6_pcie = dev_get_drvdata(dev);
-	struct dw_pcie *pci = imx6_pcie->pci;
-
-	return sprintf(buf, "imx-pcie-bar0-addr-info start 0x%08x\n",
-			readl(pci->dbi_base + PCI_BASE_ADDRESS_0));
-}
-
-static ssize_t ep_bar0_addr_store(struct device *dev,
-		struct device_attribute *attr, const char *buf, size_t count)
-{
-	u32 bar_start;
-	struct imx6_pcie *imx6_pcie = dev_get_drvdata(dev);
-	struct dw_pcie *pci = imx6_pcie->pci;
-
-	if (sscanf(buf, "%x\n", &bar_start) != 1)
-		return -EINVAL;
-	writel(bar_start, pci->dbi_base + PCI_BASE_ADDRESS_0);
-
-	return count;
-}
-
-static void imx6_pcie_regions_setup(struct device *dev)
-{
-	struct imx6_pcie *imx6_pcie = dev_get_drvdata(dev);
-	struct dw_pcie *pci = imx6_pcie->pci;
-	struct pcie_port *pp = &pci->pp;
-
-	dw_pcie_dbi_ro_wr_en(pci);
-
-	switch (imx6_pcie->drvdata->variant) {
-	case IMX8QM:
-	case IMX8QXP:
-	case IMX8MQ:
-	case IMX8MM:
-	case IMX8MP:
-		/*
-		 * RPMSG reserved 4Mbytes, but only used up to 2Mbytes.
-		 * The left 2Mbytes can be used here.
-		 */
-		if (ddr_test_region == 0)
-			dev_err(dev, "invalid ddr test region.\n");
-		break;
-	case IMX6SX:
-	case IMX7D:
-		ddr_test_region = 0xb0000000;
-		break;
-
-	case IMX6Q:
-	case IMX6QP:
-		ddr_test_region = 0x40000000;
-		break;
-	}
-	dev_info(dev, "ddr_test_region is 0x%08x.\n", ddr_test_region);
-
-	dw_pcie_prog_outbound_atu(pci, 0, 0, pp->mem_base,
-				  ddr_test_region, test_region_size);
-}
-
-static DEVICE_ATTR_RW(ep_bar0_addr);
-
-static struct attribute *imx6_pcie_ep_attrs[] = {
-	&dev_attr_ep_bar0_addr.attr,
-	NULL
-};
-
-static struct attribute_group imx6_pcie_attrgroup = {
-	.attrs	= imx6_pcie_ep_attrs,
-};
-
-static void imx6_pcie_setup_ep(struct dw_pcie *pci, unsigned int bar_offset)
-{
-	int ret;
-	u32 val;
-	u32 lanes;
-	struct device_node *np = pci->dev->of_node;
-
-	ret = of_property_read_u32(np, "num-lanes", &lanes);
-	if (ret)
-		lanes = 0;
-
-	/* set the number of lanes */
-	val = dw_pcie_readl_dbi(pci, PCIE_PORT_LINK_CONTROL);
-	val &= ~PORT_LINK_MODE_MASK;
-	switch (lanes) {
-	case 1:
-		val |= PORT_LINK_MODE_1_LANES;
-		break;
-	default:
-		dev_err(pci->dev, "num-lanes %u: invalid value\n", lanes);
-		return;
-	}
-	dw_pcie_writel_dbi(pci, PCIE_PORT_LINK_CONTROL, val);
-
-	/* set link width speed control register */
-	val = dw_pcie_readl_dbi(pci, PCIE_LINK_WIDTH_SPEED_CONTROL);
-	val &= ~PORT_LOGIC_LINK_WIDTH_MASK;
-	switch (lanes) {
-	case 1:
-		val |= PORT_LOGIC_LINK_WIDTH_1_LANES;
-		break;
-	default:
-		dev_err(pci->dev, "num-lanes %u: invalid value\n", lanes);
-		return;
-	}
-	dw_pcie_writel_dbi(pci, PCIE_LINK_WIDTH_SPEED_CONTROL, val);
-
-	/* get iATU unroll support */
-	val = dw_pcie_readl_dbi(pci, PCIE_ATU_VIEWPORT);
-	if (val == 0xffffffff) {
-		pci->iatu_unroll_enabled = 1;
-		if (!pci->atu_base)
-			pci->atu_base = pci->dbi_base + DEFAULT_DBI_ATU_OFFSET;
-	}
-	dev_info(pci->dev, "iATU unroll: %s\n",
-		pci->iatu_unroll_enabled ? "enabled" : "disabled");
-
-	/* CMD reg:I/O space, MEM space, and Bus Master Enable */
-	writel(readl(pci->dbi_base + PCI_COMMAND)
-			| PCI_COMMAND_IO
-			| PCI_COMMAND_MEMORY
-			| PCI_COMMAND_MASTER,
-			pci->dbi_base + PCI_COMMAND);
-
-	/*
-	 * configure the class_rev(emaluate one memory ram ep device),
-	 * bar0 and bar1 of ep
-	 */
-	writel(0xdeadbeaf, pci->dbi_base + PCI_VENDOR_ID);
-	writel((readl(pci->dbi_base + PCI_CLASS_REVISION) & 0xFFFF)
-			| (PCI_CLASS_MEMORY_RAM	<< 16),
-			pci->dbi_base + PCI_CLASS_REVISION);
-	writel(0xdeadbeaf, pci->dbi_base
-			+ PCI_SUBSYSTEM_VENDOR_ID);
-
-	/* 32bit none-prefetchable 8M bytes memory on bar0 */
-	writel(0x0, pci->dbi_base + PCI_BASE_ADDRESS_0);
-	writel(SZ_8M - 1, pci->dbi_base + bar_offset
-			+ PCI_BASE_ADDRESS_0);
-
-	/* None used bar1 */
-	writel(0x0, pci->dbi_base + PCI_BASE_ADDRESS_1);
-	writel(0, pci->dbi_base + bar_offset + PCI_BASE_ADDRESS_1);
-
-	/* 4K bytes IO on bar2 */
-	writel(0x1, pci->dbi_base + PCI_BASE_ADDRESS_2);
-	writel(SZ_4K - 1, pci->dbi_base + bar_offset +
-			PCI_BASE_ADDRESS_2);
-
-	/*
-	 * 32bit prefetchable 1M bytes memory on bar3
-	 * FIXME BAR MASK3 is not changeable, the size
-	 * is fixed to 256 bytes.
-	 */
-	writel(0x8, pci->dbi_base + PCI_BASE_ADDRESS_3);
-	writel(SZ_1M - 1, pci->dbi_base + bar_offset
-			+ PCI_BASE_ADDRESS_3);
-
-	/*
-	 * 64bit prefetchable 1M bytes memory on bar4-5.
-	 * FIXME BAR4,5 are not enabled yet
-	 */
-	writel(0xc, pci->dbi_base + PCI_BASE_ADDRESS_4);
-	writel(SZ_1M - 1, pci->dbi_base + bar_offset
-			+ PCI_BASE_ADDRESS_4);
-	writel(0, pci->dbi_base + bar_offset + PCI_BASE_ADDRESS_5);
-}
-
-static irqreturn_t imx6_pcie_dma_isr(int irq, void *param)
-{
-	u32 irqs, offset;
-	struct pcie_port *pp = (struct pcie_port *)param;
-	struct dw_pcie *pci = to_dw_pcie_from_pp(pp);
-	struct imx6_pcie *imx6_pcie = to_imx6_pcie(pci);
-
-	offset = imx6_pcie->dma_unroll_offset;
-
-	/* check write isr */
-	irqs = readl(pci->dbi_base + offset + DMA_WRITE_INT_STS);
-	if (irqs & DMA_DONE_INT_STS) {
-		/* write 1 clear */
-		writel(irqs & DMA_DONE_INT_STS,
-				pci->dbi_base + offset + DMA_WRITE_INT_CLR);
-		dma_w_end = 1;
-	} else if (irqs & DMA_ABORT_INT_STS) {
-		pr_info("imx pcie dma write error 0x%0x.\n", irqs);
-	}
-	/* check read isr */
-	irqs = readl(pci->dbi_base + offset + DMA_READ_INT_STS);
-	if (irqs & DMA_DONE_INT_STS) {
-		/* write 1 clear */
-		writel(irqs & DMA_DONE_INT_STS,
-				pci->dbi_base + offset + DMA_READ_INT_CLR);
-		dma_r_end = 1;
-	} else if (irqs & DMA_ABORT_INT_STS) {
-		pr_info("imx pcie dma read error 0x%0x.", irqs);
-	}
-	return IRQ_HANDLED;
-}
-
-/**
- * imx6_pcie_local_dma_start - Start one local iMX PCIE DMA.
- * @pp: the port start the dma transmission.
- * @dir: direction of the dma, 1 read, 0 write;
- * @chl: the channel num of the iMX PCIE DMA(0 - 7).
- * @src: source DMA address.
- * @dst: destination DMA address.
- * @len: transfer length.
- */
-static int imx6_pcie_local_dma_start(struct pcie_port *pp, bool dir,
-		unsigned int chl, dma_addr_t src, dma_addr_t dst,
-		unsigned int len)
-{
-	u32 offset, doorbell, unroll_cal;
-	struct dw_pcie *pci = to_dw_pcie_from_pp(pp);
-	struct imx6_pcie *imx6_pcie = to_imx6_pcie(pci);
-
-	if (pp == NULL)
-		return -EINVAL;
-	if (chl > MAX_PCIE_DMA_CHANNELS)
-		return -EINVAL;
-
-	offset = imx6_pcie->dma_unroll_offset;
-	/* enable dma engine, dir 1:read. 0:write. */
-	if (dir)
-		writel(DMA_READ_ENGINE_EN,
-				pci->dbi_base + offset
-				+ DMA_READ_ENGINE_EN_OFF);
-	else
-		writel(DMA_WRITE_ENGINE_EN,
-				pci->dbi_base + offset
-				+ DMA_WRITE_ENGINE_EN_OFF);
-	writel(0x0, pci->dbi_base + offset + DMA_WRITE_INT_MASK);
-	writel(0x0, pci->dbi_base + offset + DMA_READ_INT_MASK);
-	 /* ch dir and ch num */
-	if (offset == 0) {
-		writel((dir << 31) | chl, pci->dbi_base + DMA_VIEWPOT_SEL_OFF);
-		writel(DMA_CHANNEL_CTRL_1_LIE,
-				pci->dbi_base + DMA_CHANNEL_CTRL_1);
-		writel(0x0, pci->dbi_base + DMA_CHANNEL_CTRL_2);
-		writel(len, pci->dbi_base + DMA_TRANSFER_SIZE);
-		writel((u32)src, pci->dbi_base + DMA_SAR_LOW);
-		writel(0x0, pci->dbi_base + DMA_SAR_HIGH);
-		writel((u32)dst, pci->dbi_base + DMA_DAR_LOW);
-		writel(0x0, pci->dbi_base + DMA_DAR_HIGH);
-	} else {
-		unroll_cal = DMA_UNROLL_CDM_OFFSET
-			+ 0x200 * (chl + 1) + 0x100 * dir;
-		writel(DMA_CHANNEL_CTRL_1_LIE, pci->dbi_base + unroll_cal);
-		writel(0x0, pci->dbi_base + unroll_cal + 0x4);
-		writel(len, pci->dbi_base + unroll_cal + 0x8);
-		writel((u32)src, pci->dbi_base + unroll_cal + 0xc);
-		writel(0x0, pci->dbi_base + unroll_cal + 0x10);
-		writel((u32)dst, pci->dbi_base + unroll_cal + 0x14);
-		writel(0x0, pci->dbi_base + unroll_cal + 0x18);
-	}
-
-	doorbell = dir ? DMA_READ_DOORBELL : DMA_WRITE_DOORBELL;
-	writel(chl, pci->dbi_base + offset + doorbell);
-
-	return 0;
-}
-
-=======
->>>>>>> f69558f3
 static void imx6_pcie_ltssm_disable(struct device *dev)
 {
 	u32 val;
@@ -3423,10 +2380,7 @@
 	void __iomem *iomem;
 	struct regmap_config regconfig = imx6_pcie_regconfig;
 	int ret;
-<<<<<<< HEAD
-=======
 	u32 reg;
->>>>>>> f69558f3
 
 	imx6_pcie = devm_kzalloc(dev, sizeof(*imx6_pcie), GFP_KERNEL);
 	if (!imx6_pcie)
@@ -3639,21 +2593,12 @@
 
 		imx6_pcie->phy_per = devm_clk_get(dev, "phy_per");
 		if (IS_ERR(imx6_pcie->phy_per)) {
-<<<<<<< HEAD
-			dev_err(dev, "failed to get per clock.\n");
-=======
 			dev_err(dev, "failed to get phy per clock.\n");
->>>>>>> f69558f3
 			return PTR_ERR(imx6_pcie->phy_per);
 		}
 
 		imx6_pcie->misc_per = devm_clk_get(dev, "misc_per");
 		if (IS_ERR(imx6_pcie->misc_per)) {
-<<<<<<< HEAD
-			dev_err(dev, "failed to get per clock.\n");
-			return PTR_ERR(imx6_pcie->misc_per);
-		}
-=======
 			dev_err(dev, "failed to get misc per clock.\n");
 			return PTR_ERR(imx6_pcie->misc_per);
 		}
@@ -3672,17 +2617,12 @@
 				return PTR_ERR(imx6_pcie->pciex2_per);
 			}
 		}
->>>>>>> f69558f3
 
 		hsio_res = platform_get_resource_byname(pdev, IORESOURCE_MEM,
 							"hsio");
 		if (hsio_res) {
-<<<<<<< HEAD
-			iomem = devm_ioremap_resource(dev, hsio_res);
-=======
 			iomem = devm_ioremap(dev, hsio_res->start,
 					     resource_size(hsio_res));
->>>>>>> f69558f3
 			if (IS_ERR(iomem))
 				return PTR_ERR(iomem);
 			imx6_pcie->iomuxc_gpr =
@@ -3768,9 +2708,10 @@
 		return ret;
 
 	ret = regulator_enable(imx6_pcie->epdev_on);
-<<<<<<< HEAD
-	if (ret)
+	if (ret) {
 		dev_err(dev, "failed to enable the epdev_on regulator\n");
+		goto err_ret;
+	}
 
 	if (IS_ENABLED(CONFIG_EP_MODE_IN_EP_RC_SYS)
 			&& (imx6_pcie->hard_wired == 0)) {
@@ -3791,32 +2732,6 @@
 		if (ret)
 			return -EINVAL;
 
-=======
-	if (ret) {
-		dev_err(dev, "failed to enable the epdev_on regulator\n");
-		goto err_ret;
-	}
-
-	if (IS_ENABLED(CONFIG_EP_MODE_IN_EP_RC_SYS)
-			&& (imx6_pcie->hard_wired == 0)) {
-		int i = 0, irq;
-		u32 val, tv_count1, tv_count2;
-		dma_addr_t test_reg1_dma, test_reg2_dma;
-		void *test_reg1, *test_reg2;
-		void __iomem *pcie_arb_base_addr;
-		struct timespec64 tv1s, tv1e, tv2s, tv2e;
-		struct resource_entry *win, *tmp;
-		LIST_HEAD(res);
-		struct pcie_port *pp = &pci->pp;
-		unsigned long timeout = jiffies + msecs_to_jiffies(300000);
-
-		/* add attributes for device */
-		imx6_pcie_attrgroup.attrs = imx6_pcie_ep_attrs;
-		ret = sysfs_create_group(&pdev->dev.kobj, &imx6_pcie_attrgroup);
-		if (ret)
-			return -EINVAL;
-
->>>>>>> f69558f3
 		ret = devm_of_pci_get_host_bridge_resources(dev, 0, 0xff, &res,
 							    &pp->io_base);
 		if (ret)
@@ -4030,11 +2945,7 @@
 			} else {
 				dev_err(dev, "unable to add pcie port.\n");
 			}
-<<<<<<< HEAD
-			return ret;
-=======
 			goto err_ret;
->>>>>>> f69558f3
 		}
 		pci_imx_set_msi_en(&imx6_pcie->pci->pp);
 
@@ -4057,8 +2968,6 @@
 					IMX8MQ_GPR_PCIE_CLK_REQ_OVERRIDE_EN,
 					0);
 				break;
-<<<<<<< HEAD
-=======
 			case IMX8QXP:
 				regmap_update_bits(imx6_pcie->iomuxc_gpr,
 					IMX8QM_CSR_MISC_OFFSET,
@@ -4074,7 +2983,6 @@
 					IMX8QM_CSR_MISC_OFFSET,
 					reg, 0);
 				break;
->>>>>>> f69558f3
 			default:
 				break;
 			};
