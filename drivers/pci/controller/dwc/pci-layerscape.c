// SPDX-License-Identifier: GPL-2.0
/*
 * PCIe host controller driver for Freescale Layerscape SoCs
 *
 * Copyright (C) 2014 Freescale Semiconductor.
 * Copyright 2021 NXP
 *
 * Author: Minghuan Lian <Minghuan.Lian@freescale.com>
 */

#include <linux/delay.h>
#include <linux/kernel.h>
#include <linux/interrupt.h>
#include <linux/init.h>
#include <linux/iopoll.h>
#include <linux/of_pci.h>
#include <linux/of_platform.h>
#include <linux/of_address.h>
#include <linux/pci.h>
#include <linux/platform_device.h>
#include <linux/resource.h>
#include <linux/mfd/syscon.h>
#include <linux/regmap.h>

#include "../../pci.h"
#include "pcie-designware.h"

/* PEX Internal Configuration Registers */
#define PCIE_STRFMR1		0x71c /* Symbol Timer & Filter Mask Register1 */
#define PCIE_ABSERR		0x8d0 /* Bridge Slave Error Response Register */
#define PCIE_ABSERR_SETTING	0x9401 /* Forward error of non-posted request */

/* PF Message Command Register */
#define LS_PCIE_PF_MCR		0x2c
#define PF_MCR_PTOMR		BIT(0)
#define PF_MCR_EXL2S		BIT(1)

/* LS1021A PEXn PM Write Control Register */
#define SCFG_PEXPMWRCR(idx)	(0x5c + (idx) * 0x64)
#define PMXMTTURNOFF		BIT(31)
#define SCFG_PEXSFTRSTCR	0x190
#define PEXSR(idx)		BIT(idx)

/* LS1043A PEX PME control register */
#define SCFG_PEXPMECR		0x144
#define PEXPME(idx)		BIT(31 - (idx) * 4)

/* LS1043A PEX LUT debug register */
#define LS_PCIE_LDBG	0x7fc
#define LDBG_SR		BIT(30)
#define LDBG_WE		BIT(31)

#define PCIE_IATU_NUM		6

<<<<<<< HEAD
#define LS_PCIE_IS_L2(v)	\
	(((v) & PORT_LOGIC_LTSSM_STATE_MASK) == PORT_LOGIC_LTSSM_STATE_L2)

struct ls_pcie;

struct ls_pcie_host_pm_ops {
	int (*pm_init)(struct ls_pcie *pcie);
	void (*send_turn_off_message)(struct ls_pcie *pcie);
	void (*exit_from_l2)(struct ls_pcie *pcie);
};

struct ls_pcie_drvdata {
	const u32 pf_off;
	const u32 lut_off;
	const struct ls_pcie_host_pm_ops *pm_ops;
=======
struct ls_pcie_drvdata {
	const u32 pf_off;
	const u32 lut_off;
	const struct dw_pcie_host_ops *ops;
	void (*exit_from_l2)(struct dw_pcie_rp *pp);
	bool pm_support;
>>>>>>> ccf0a997
};

struct ls_pcie {
	struct dw_pcie *pci;
	const struct ls_pcie_drvdata *drvdata;
	void __iomem *pf_base;
	void __iomem *lut_base;
<<<<<<< HEAD
	bool big_endian;
	bool ep_presence;
	bool pm_support;
	struct regmap *scfg;
	int index;
};

#define ls_pcie_lut_readl_addr(addr)	ls_pcie_lut_readl(pcie, addr)
=======
	struct regmap *scfg;
	int index;
	bool big_endian;
};

>>>>>>> ccf0a997
#define ls_pcie_pf_readl_addr(addr)	ls_pcie_pf_readl(pcie, addr)
#define to_ls_pcie(x)	dev_get_drvdata((x)->dev)

static bool ls_pcie_is_bridge(struct ls_pcie *pcie)
{
	struct dw_pcie *pci = pcie->pci;
	u32 header_type;

	header_type = ioread8(pci->dbi_base + PCI_HEADER_TYPE);
	header_type &= 0x7f;

	return header_type == PCI_HEADER_TYPE_BRIDGE;
}

/* Clear multi-function bit */
static void ls_pcie_clear_multifunction(struct ls_pcie *pcie)
{
	struct dw_pcie *pci = pcie->pci;

	iowrite8(PCI_HEADER_TYPE_BRIDGE, pci->dbi_base + PCI_HEADER_TYPE);
}

/* Drop MSG TLP except for Vendor MSG */
static void ls_pcie_drop_msg_tlp(struct ls_pcie *pcie)
{
	u32 val;
	struct dw_pcie *pci = pcie->pci;

	val = ioread32(pci->dbi_base + PCIE_STRFMR1);
	val &= 0xDFFFFFFF;
	iowrite32(val, pci->dbi_base + PCIE_STRFMR1);
}

/* Forward error response of outbound non-posted requests */
static void ls_pcie_fix_error_response(struct ls_pcie *pcie)
{
	struct dw_pcie *pci = pcie->pci;

	iowrite32(PCIE_ABSERR_SETTING, pci->dbi_base + PCIE_ABSERR);
}

<<<<<<< HEAD
static u32 ls_pcie_lut_readl(struct ls_pcie *pcie, u32 off)
{
	if (pcie->big_endian)
		return ioread32be(pcie->lut_base + off);

	return ioread32(pcie->lut_base + off);
}

static void ls_pcie_lut_writel(struct ls_pcie *pcie, u32 off, u32 val)
{
	if (pcie->big_endian)
		return iowrite32be(val, pcie->lut_base + off);

	return iowrite32(val, pcie->lut_base + off);

}

static u32 ls_pcie_pf_readl(struct ls_pcie *pcie, u32 off)
{
	if (pcie->big_endian)
		return ioread32be(pcie->pf_base + off);

	return ioread32(pcie->pf_base + off);
}

static void ls_pcie_pf_writel(struct ls_pcie *pcie, u32 off, u32 val)
{
	if (pcie->big_endian)
		return iowrite32be(val, pcie->pf_base + off);

	return iowrite32(val, pcie->pf_base + off);

}

static void ls_pcie_send_turnoff_msg(struct ls_pcie *pcie)
{
=======
static u32 ls_pcie_pf_readl(struct ls_pcie *pcie, u32 off)
{
	if (pcie->big_endian)
		return ioread32be(pcie->pf_base + off);

	return ioread32(pcie->pf_base + off);
}

static void ls_pcie_pf_writel(struct ls_pcie *pcie, u32 off, u32 val)
{
	if (pcie->big_endian)
		iowrite32be(val, pcie->pf_base + off);
	else
		iowrite32(val, pcie->pf_base + off);
}

static u32 ls_pcie_lut_readl(struct ls_pcie *pcie, u32 off)
{
	if (pcie->big_endian)
		return ioread32be(pcie->lut_base + off);

	return ioread32(pcie->lut_base + off);
}

static void ls_pcie_lut_writel(struct ls_pcie *pcie, u32 off, u32 val)
{
	if (pcie->big_endian)
		iowrite32be(val, pcie->lut_base + off);
	else
		iowrite32(val, pcie->lut_base + off);
}


static void ls_pcie_send_turnoff_msg(struct dw_pcie_rp *pp)
{
	struct dw_pcie *pci = to_dw_pcie_from_pp(pp);
	struct ls_pcie *pcie = to_ls_pcie(pci);
>>>>>>> ccf0a997
	u32 val;
	int ret;

	val = ls_pcie_pf_readl(pcie, LS_PCIE_PF_MCR);
	val |= PF_MCR_PTOMR;
	ls_pcie_pf_writel(pcie, LS_PCIE_PF_MCR, val);

	ret = readx_poll_timeout(ls_pcie_pf_readl_addr, LS_PCIE_PF_MCR,
<<<<<<< HEAD
				 val, !(val & PF_MCR_PTOMR), 100, 10000);
	if (ret)
		dev_info(pcie->pci->dev, "poll turn off message timeout\n");
}

static void ls1021a_pcie_send_turnoff_msg(struct ls_pcie *pcie)
{
	u32 val;

	if (!pcie->scfg) {
		dev_dbg(pcie->pci->dev, "SYSCFG is NULL\n");
		return;
	}

	/* Send Turn_off message */
	regmap_read(pcie->scfg, SCFG_PEXPMWRCR(pcie->index), &val);
	val |= PMXMTTURNOFF;
	regmap_write(pcie->scfg, SCFG_PEXPMWRCR(pcie->index), val);

	mdelay(10);

	/* Clear Turn_off message */
	regmap_read(pcie->scfg, SCFG_PEXPMWRCR(pcie->index), &val);
	val &= ~PMXMTTURNOFF;
	regmap_write(pcie->scfg, SCFG_PEXPMWRCR(pcie->index), val);
}

static void ls1043a_pcie_send_turnoff_msg(struct ls_pcie *pcie)
{
	u32 val;

	if (!pcie->scfg) {
		dev_dbg(pcie->pci->dev, "SYSCFG is NULL\n");
		return;
	}

	/* Send Turn_off message */
	regmap_read(pcie->scfg, SCFG_PEXPMECR, &val);
	val |= PEXPME(pcie->index);
	regmap_write(pcie->scfg, SCFG_PEXPMECR, val);

	mdelay(10);

	/* Clear Turn_off message */
	regmap_read(pcie->scfg, SCFG_PEXPMECR, &val);
	val &= ~PEXPME(pcie->index);
	regmap_write(pcie->scfg, SCFG_PEXPMECR, val);
}

static void ls_pcie_exit_from_l2(struct ls_pcie *pcie)
{
	u32 val;
	int ret;

=======
				 val, !(val & PF_MCR_PTOMR),
				 PCIE_PME_TO_L2_TIMEOUT_US/10,
				 PCIE_PME_TO_L2_TIMEOUT_US);
	if (ret)
		dev_err(pcie->pci->dev, "PME_Turn_off timeout\n");
}

static void ls_pcie_exit_from_l2(struct dw_pcie_rp *pp)
{
	struct dw_pcie *pci = to_dw_pcie_from_pp(pp);
	struct ls_pcie *pcie = to_ls_pcie(pci);
	u32 val;
	int ret;

	/*
	 * Set PF_MCR_EXL2S bit in LS_PCIE_PF_MCR register for the link
	 * to exit L2 state.
	 */
>>>>>>> ccf0a997
	val = ls_pcie_pf_readl(pcie, LS_PCIE_PF_MCR);
	val |= PF_MCR_EXL2S;
	ls_pcie_pf_writel(pcie, LS_PCIE_PF_MCR, val);

<<<<<<< HEAD
	ret = readx_poll_timeout(ls_pcie_pf_readl_addr, LS_PCIE_PF_MCR,
				 val, !(val & PF_MCR_EXL2S), 100, 10000);
	if (ret)
		dev_info(pcie->pci->dev, "poll exit L2 state timeout\n");
}

static void ls_pcie_retrain_link(struct ls_pcie *pcie)
{
	struct dw_pcie *pci = pcie->pci;
	u8 offset = dw_pcie_find_capability(pci, PCI_CAP_ID_EXP);
	u32 val;

	val = dw_pcie_readw_dbi(pci, offset + PCI_EXP_LNKCTL);
	val |= PCI_EXP_LNKCTL_RL;
	dw_pcie_writew_dbi(pci, offset + PCI_EXP_LNKCTL, val);
}

static void ls1021a_pcie_exit_from_l2(struct ls_pcie *pcie)
{
	u32 val;

	regmap_read(pcie->scfg, SCFG_PEXSFTRSTCR, &val);
	val |= PEXSR(pcie->index);
	regmap_write(pcie->scfg, SCFG_PEXSFTRSTCR, val);

	regmap_read(pcie->scfg, SCFG_PEXSFTRSTCR, &val);
	val &= ~PEXSR(pcie->index);
	regmap_write(pcie->scfg, SCFG_PEXSFTRSTCR, val);

	mdelay(1);

	ls_pcie_retrain_link(pcie);
}
static void ls1043a_pcie_exit_from_l2(struct ls_pcie *pcie)
{
	u32 val;

	val = ls_pcie_lut_readl(pcie, LS_PCIE_LDBG);
	val |= LDBG_WE;
	ls_pcie_lut_writel(pcie, LS_PCIE_LDBG, val);

	val = ls_pcie_lut_readl(pcie, LS_PCIE_LDBG);
	val |= LDBG_SR;
	ls_pcie_lut_writel(pcie, LS_PCIE_LDBG, val);

	val = ls_pcie_lut_readl(pcie, LS_PCIE_LDBG);
	val &= ~LDBG_SR;
	ls_pcie_lut_writel(pcie, LS_PCIE_LDBG, val);

	val = ls_pcie_lut_readl(pcie, LS_PCIE_LDBG);
	val &= ~LDBG_WE;
	ls_pcie_lut_writel(pcie, LS_PCIE_LDBG, val);

	mdelay(1);

	ls_pcie_retrain_link(pcie);
}

static int ls1021a_pcie_pm_init(struct ls_pcie *pcie)
{
	struct device *dev = pcie->pci->dev;
	u32 index[2];
	int ret;

	pcie->scfg = syscon_regmap_lookup_by_phandle(dev->of_node,
						     "fsl,pcie-scfg");
	if (IS_ERR(pcie->scfg)) {
		ret = PTR_ERR(pcie->scfg);
		dev_err(dev, "No syscfg phandle specified\n");
		pcie->scfg = NULL;
		return ret;
	}

	ret = of_property_read_u32_array(dev->of_node, "fsl,pcie-scfg",
					 index, 2);
	if (ret) {
		pcie->scfg = NULL;
		return ret;
	}

	pcie->index = index[1];

	return 0;
}

static int ls_pcie_pm_init(struct ls_pcie *pcie)
{
	return 0;
}

static void ls_pcie_set_dstate(struct ls_pcie *pcie, u32 dstate)
{
	struct dw_pcie *pci = pcie->pci;
	u8 offset = dw_pcie_find_capability(pci, PCI_CAP_ID_PM);
	u32 val;

	val = dw_pcie_readw_dbi(pci, offset + PCI_PM_CTRL);
	val &= ~PCI_PM_CTRL_STATE_MASK;
	val |= dstate;
	dw_pcie_writew_dbi(pci, offset + PCI_PM_CTRL, val);
=======
	/*
	 * L2 exit timeout of 10ms is not defined in the specifications,
	 * it was chosen based on empirical observations.
	 */
	ret = readx_poll_timeout(ls_pcie_pf_readl_addr, LS_PCIE_PF_MCR,
				 val, !(val & PF_MCR_EXL2S),
				 1000,
				 10000);
	if (ret)
		dev_err(pcie->pci->dev, "L2 exit timeout\n");
>>>>>>> ccf0a997
}

static int ls_pcie_host_init(struct dw_pcie_rp *pp)
{
	struct dw_pcie *pci = to_dw_pcie_from_pp(pp);
	struct ls_pcie *pcie = to_ls_pcie(pci);

	ls_pcie_fix_error_response(pcie);

	dw_pcie_dbi_ro_wr_en(pci);
	ls_pcie_clear_multifunction(pcie);
	dw_pcie_dbi_ro_wr_dis(pci);

	ls_pcie_drop_msg_tlp(pcie);

	if (dw_pcie_link_up(pci)) {
		dev_dbg(pci->dev, "Endpoint is present\n");
		pcie->ep_presence = true;
	}

	if (pcie->drvdata->pm_ops && pcie->drvdata->pm_ops->pm_init &&
	    !pcie->drvdata->pm_ops->pm_init(pcie))
		pcie->pm_support = true;

	return 0;
}

<<<<<<< HEAD
static struct ls_pcie_host_pm_ops ls1021a_pcie_host_pm_ops = {
	.pm_init = &ls1021a_pcie_pm_init,
	.send_turn_off_message = &ls1021a_pcie_send_turnoff_msg,
	.exit_from_l2 = &ls1021a_pcie_exit_from_l2,
};

static struct ls_pcie_host_pm_ops ls1043a_pcie_host_pm_ops = {
	.pm_init = &ls1021a_pcie_pm_init,
	.send_turn_off_message = &ls1043a_pcie_send_turnoff_msg,
	.exit_from_l2 = &ls1043a_pcie_exit_from_l2,
};

static struct ls_pcie_host_pm_ops ls_pcie_host_pm_ops = {
	.pm_init = &ls_pcie_pm_init,
	.send_turn_off_message = &ls_pcie_send_turnoff_msg,
	.exit_from_l2 = &ls_pcie_exit_from_l2,
};
=======
static void ls1021a_pcie_send_turnoff_msg(struct dw_pcie_rp *pp)
{
	struct dw_pcie *pci = to_dw_pcie_from_pp(pp);
	struct ls_pcie *pcie = to_ls_pcie(pci);
	u32 val;

	if (!pcie->scfg) {
		dev_dbg(pcie->pci->dev, "SYSCFG is NULL\n");
		return;
	}

	/* Send Turn_off message */
	regmap_read(pcie->scfg, SCFG_PEXPMWRCR(pcie->index), &val);
	val |= PMXMTTURNOFF;
	regmap_write(pcie->scfg, SCFG_PEXPMWRCR(pcie->index), val);

	/* There are not register to check ACK, so wait PCIE_PME_TO_L2_TIMEOUT_US */
	mdelay(PCIE_PME_TO_L2_TIMEOUT_US/1000);

	/* Clear Turn_off message */
	regmap_read(pcie->scfg, SCFG_PEXPMWRCR(pcie->index), &val);
	val &= ~PMXMTTURNOFF;
	regmap_write(pcie->scfg, SCFG_PEXPMWRCR(pcie->index), val);
}

static void ls1021a_pcie_exit_from_l2(struct dw_pcie_rp *pp)
{
	struct dw_pcie *pci = to_dw_pcie_from_pp(pp);
	struct ls_pcie *pcie = to_ls_pcie(pci);
	u32 val;

	regmap_read(pcie->scfg, SCFG_PEXSFTRSTCR, &val);
	val |= PEXSR(pcie->index);
	regmap_write(pcie->scfg, SCFG_PEXSFTRSTCR, val);

	regmap_read(pcie->scfg, SCFG_PEXSFTRSTCR, &val);
	val &= ~PEXSR(pcie->index);
	regmap_write(pcie->scfg, SCFG_PEXSFTRSTCR, val);
}

static int ls1021a_pcie_host_init(struct dw_pcie_rp *pp)
{
	struct dw_pcie *pci = to_dw_pcie_from_pp(pp);
	struct ls_pcie *pcie = to_ls_pcie(pci);
	struct device *dev = pcie->pci->dev;
	u32 index[2];
	int ret;

	ret = ls_pcie_host_init(pp);
	if (ret)
		return ret;

	pcie->scfg = syscon_regmap_lookup_by_phandle(dev->of_node, "fsl,pcie-scfg");
	if (IS_ERR(pcie->scfg)) {
		ret = PTR_ERR(pcie->scfg);
		dev_err(dev, "No syscfg phandle specified\n");
		pcie->scfg = NULL;
		return ret;
	}

	ret = of_property_read_u32_array(dev->of_node, "fsl,pcie-scfg", index, 2);
	if (ret) {
		pcie->scfg = NULL;
		return ret;
	}

	pcie->index = index[1];

	return ret;
}

static void ls1043a_pcie_send_turnoff_msg(struct dw_pcie_rp *pp)
{
	struct dw_pcie *pci = to_dw_pcie_from_pp(pp);
	struct ls_pcie *pcie = to_ls_pcie(pci);
	u32 val;

	if (!pcie->scfg) {
		dev_dbg(pcie->pci->dev, "SYSCFG is NULL\n");
		return;
	}

	/* Send Turn_off message */
	regmap_read(pcie->scfg, SCFG_PEXPMECR, &val);
	val |= PEXPME(pcie->index);
	regmap_write(pcie->scfg, SCFG_PEXPMECR, val);

	/* There are not register to check ACK, so wait PCIE_PME_TO_L2_TIMEOUT_US */
	mdelay(PCIE_PME_TO_L2_TIMEOUT_US/1000);

	/* Clear Turn_off message */
	regmap_read(pcie->scfg, SCFG_PEXPMECR, &val);
	val &= ~PEXPME(pcie->index);
	regmap_write(pcie->scfg, SCFG_PEXPMECR, val);
}

static void ls1043a_pcie_exit_from_l2(struct dw_pcie_rp *pp)
{
	struct dw_pcie *pci = to_dw_pcie_from_pp(pp);
	struct ls_pcie *pcie = to_ls_pcie(pci);
	u32 val;

	val = ls_pcie_lut_readl(pcie, LS_PCIE_LDBG);
	val |= LDBG_WE;
	ls_pcie_lut_writel(pcie, LS_PCIE_LDBG, val);

	val = ls_pcie_lut_readl(pcie, LS_PCIE_LDBG);
	val |= LDBG_SR;
	ls_pcie_lut_writel(pcie, LS_PCIE_LDBG, val);

	val = ls_pcie_lut_readl(pcie, LS_PCIE_LDBG);
	val &= ~LDBG_SR;
	ls_pcie_lut_writel(pcie, LS_PCIE_LDBG, val);

	val = ls_pcie_lut_readl(pcie, LS_PCIE_LDBG);
	val &= ~LDBG_WE;
	ls_pcie_lut_writel(pcie, LS_PCIE_LDBG, val);
}
>>>>>>> ccf0a997

static const struct dw_pcie_host_ops ls_pcie_host_ops = {
	.host_init = ls_pcie_host_init,
	.pme_turn_off = ls_pcie_send_turnoff_msg,
};

static const struct dw_pcie_host_ops ls1021a_pcie_host_ops = {
	.host_init = ls1021a_pcie_host_init,
	.pme_turn_off = ls1021a_pcie_send_turnoff_msg,
};

static const struct ls_pcie_drvdata ls1021a_drvdata = {
	.pm_support = true,
	.ops = &ls1021a_pcie_host_ops,
	.exit_from_l2 = ls1021a_pcie_exit_from_l2,
};

static const struct dw_pcie_host_ops ls1043a_pcie_host_ops = {
	.host_init = ls1021a_pcie_host_init, /* the same as ls1021 */
	.pme_turn_off = ls1043a_pcie_send_turnoff_msg,
};

static const struct ls_pcie_drvdata ls1043a_drvdata = {
	.lut_off = 0x10000,
	.pm_support = true,
	.ops = &ls1043a_pcie_host_ops,
	.exit_from_l2 = ls1043a_pcie_exit_from_l2,
};

static const struct ls_pcie_drvdata layerscape_drvdata = {
	.pf_off = 0xc0000,
	.pm_support = true,
	.exit_from_l2 = ls_pcie_exit_from_l2,
};

static const struct ls_pcie_drvdata ls1021a_drvdata = {
	.pm_ops = &ls1021a_pcie_host_pm_ops,
};

static const struct ls_pcie_drvdata ls1043a_drvdata = {
	.lut_off = 0x10000,
	.pm_ops = &ls1043a_pcie_host_pm_ops,
};

static const struct ls_pcie_drvdata layerscape_drvdata = {
	.lut_off = 0x80000,
	.pf_off = 0xc0000,
	.pm_ops = &ls_pcie_host_pm_ops,
};

static const struct of_device_id ls_pcie_of_match[] = {
	{ .compatible = "fsl,ls1012a-pcie", .data = &layerscape_drvdata },
	{ .compatible = "fsl,ls1021a-pcie", .data = &ls1021a_drvdata },
	{ .compatible = "fsl,ls1028a-pcie", .data = &layerscape_drvdata },
	{ .compatible = "fsl,ls1043a-pcie", .data = &ls1043a_drvdata },
	{ .compatible = "fsl,ls1046a-pcie", .data = &layerscape_drvdata },
	{ .compatible = "fsl,ls2080a-pcie", .data = &layerscape_drvdata },
	{ .compatible = "fsl,ls2085a-pcie", .data = &layerscape_drvdata },
	{ .compatible = "fsl,ls2088a-pcie", .data = &layerscape_drvdata },
	{ .compatible = "fsl,ls1088a-pcie", .data = &layerscape_drvdata },
	{ },
};

static int ls_pcie_probe(struct platform_device *pdev)
{
	struct device *dev = &pdev->dev;
	struct dw_pcie *pci;
	struct ls_pcie *pcie;
	struct resource *dbi_base;

	pcie = devm_kzalloc(dev, sizeof(*pcie), GFP_KERNEL);
	if (!pcie)
		return -ENOMEM;

	pci = devm_kzalloc(dev, sizeof(*pci), GFP_KERNEL);
	if (!pci)
		return -ENOMEM;

	pcie->drvdata = of_device_get_match_data(dev);

	pci->dev = dev;
	pci->pp.ops = pcie->drvdata->ops ? pcie->drvdata->ops : &ls_pcie_host_ops;

	pcie->pci = pci;

	dbi_base = platform_get_resource_byname(pdev, IORESOURCE_MEM, "regs");
	pci->dbi_base = devm_pci_remap_cfg_resource(dev, dbi_base);
	if (IS_ERR(pci->dbi_base))
		return PTR_ERR(pci->dbi_base);

	pcie->big_endian = of_property_read_bool(dev->of_node, "big-endian");

<<<<<<< HEAD
	if (pcie->drvdata->lut_off)
		pcie->lut_base = pci->dbi_base + pcie->drvdata->lut_off;

	if (pcie->drvdata->pf_off)
		pcie->pf_base = pci->dbi_base + pcie->drvdata->pf_off;
=======
	pcie->pf_base = pci->dbi_base + pcie->drvdata->pf_off;
	pcie->lut_base = pci->dbi_base + pcie->drvdata->lut_off;
>>>>>>> ccf0a997

	if (!ls_pcie_is_bridge(pcie))
		return -ENODEV;

	platform_set_drvdata(pdev, pcie);

	return dw_pcie_host_init(&pci->pp);
}

<<<<<<< HEAD
static bool ls_pcie_pm_check(struct ls_pcie *pcie)
{
	if (!pcie->ep_presence) {
		dev_dbg(pcie->pci->dev, "Endpoint isn't present\n");
		return false;
	}

	if (!pcie->pm_support)
		return false;

	return true;
}

#ifdef CONFIG_PM_SLEEP
static int ls_pcie_suspend_noirq(struct device *dev)
{
	struct ls_pcie *pcie = dev_get_drvdata(dev);
	struct dw_pcie *pci = pcie->pci;
	u32 val;
	int ret;

	if (!ls_pcie_pm_check(pcie))
		return 0;

	pcie->drvdata->pm_ops->send_turn_off_message(pcie);

	/* 10ms timeout to check L2 ready */
	ret = readl_poll_timeout(pci->dbi_base + PCIE_PORT_DEBUG0,
				 val, LS_PCIE_IS_L2(val), 100, 10000);
	if (ret) {
		dev_err(dev, "PCIe link enter L2 timeout! ltssm = 0x%x\n", val);
		return ret;
	}

	ls_pcie_set_dstate(pcie, 0x3);

	return 0;
=======
static int ls_pcie_suspend_noirq(struct device *dev)
{
	struct ls_pcie *pcie = dev_get_drvdata(dev);

	if (!pcie->drvdata->pm_support)
		return 0;

	return dw_pcie_suspend_noirq(pcie->pci);
>>>>>>> ccf0a997
}

static int ls_pcie_resume_noirq(struct device *dev)
{
	struct ls_pcie *pcie = dev_get_drvdata(dev);
<<<<<<< HEAD
	struct dw_pcie *pci = pcie->pci;
	int ret;

	if (!ls_pcie_pm_check(pcie))
		return 0;

	ls_pcie_set_dstate(pcie, 0x0);

	pcie->drvdata->pm_ops->exit_from_l2(pcie);

	/* delay 10 ms to access EP */
	mdelay(10);

	ret = ls_pcie_host_init(&pci->pp);
	if (ret) {
		dev_err(dev, "ls_pcie_host_init failed! ret = 0x%x\n", ret);
		return ret;
	}

	dw_pcie_setup_rc(&pci->pp);

	ret = dw_pcie_wait_for_link(pci);
	if (ret) {
		dev_err(dev, "wait link up timeout! ret = 0x%x\n", ret);
		return ret;
	}

	return 0;
}
#endif /* CONFIG_PM_SLEEP */

static const struct dev_pm_ops ls_pcie_pm_ops = {
	SET_NOIRQ_SYSTEM_SLEEP_PM_OPS(ls_pcie_suspend_noirq,
				      ls_pcie_resume_noirq)
=======

	if (!pcie->drvdata->pm_support)
		return 0;

	pcie->drvdata->exit_from_l2(&pcie->pci->pp);

	return dw_pcie_resume_noirq(pcie->pci);
}

static const struct dev_pm_ops ls_pcie_pm_ops = {
	NOIRQ_SYSTEM_SLEEP_PM_OPS(ls_pcie_suspend_noirq, ls_pcie_resume_noirq)
>>>>>>> ccf0a997
};

static struct platform_driver ls_pcie_driver = {
	.probe = ls_pcie_probe,
	.driver = {
		.name = "layerscape-pcie",
		.of_match_table = ls_pcie_of_match,
		.suppress_bind_attrs = true,
		.pm = &ls_pcie_pm_ops,
	},
};
builtin_platform_driver(ls_pcie_driver);<|MERGE_RESOLUTION|>--- conflicted
+++ resolved
@@ -52,30 +52,12 @@
 
 #define PCIE_IATU_NUM		6
 
-<<<<<<< HEAD
-#define LS_PCIE_IS_L2(v)	\
-	(((v) & PORT_LOGIC_LTSSM_STATE_MASK) == PORT_LOGIC_LTSSM_STATE_L2)
-
-struct ls_pcie;
-
-struct ls_pcie_host_pm_ops {
-	int (*pm_init)(struct ls_pcie *pcie);
-	void (*send_turn_off_message)(struct ls_pcie *pcie);
-	void (*exit_from_l2)(struct ls_pcie *pcie);
-};
-
-struct ls_pcie_drvdata {
-	const u32 pf_off;
-	const u32 lut_off;
-	const struct ls_pcie_host_pm_ops *pm_ops;
-=======
 struct ls_pcie_drvdata {
 	const u32 pf_off;
 	const u32 lut_off;
 	const struct dw_pcie_host_ops *ops;
 	void (*exit_from_l2)(struct dw_pcie_rp *pp);
 	bool pm_support;
->>>>>>> ccf0a997
 };
 
 struct ls_pcie {
@@ -83,22 +65,11 @@
 	const struct ls_pcie_drvdata *drvdata;
 	void __iomem *pf_base;
 	void __iomem *lut_base;
-<<<<<<< HEAD
-	bool big_endian;
-	bool ep_presence;
-	bool pm_support;
-	struct regmap *scfg;
-	int index;
-};
-
-#define ls_pcie_lut_readl_addr(addr)	ls_pcie_lut_readl(pcie, addr)
-=======
 	struct regmap *scfg;
 	int index;
 	bool big_endian;
 };
 
->>>>>>> ccf0a997
 #define ls_pcie_pf_readl_addr(addr)	ls_pcie_pf_readl(pcie, addr)
 #define to_ls_pcie(x)	dev_get_drvdata((x)->dev)
 
@@ -140,44 +111,6 @@
 	iowrite32(PCIE_ABSERR_SETTING, pci->dbi_base + PCIE_ABSERR);
 }
 
-<<<<<<< HEAD
-static u32 ls_pcie_lut_readl(struct ls_pcie *pcie, u32 off)
-{
-	if (pcie->big_endian)
-		return ioread32be(pcie->lut_base + off);
-
-	return ioread32(pcie->lut_base + off);
-}
-
-static void ls_pcie_lut_writel(struct ls_pcie *pcie, u32 off, u32 val)
-{
-	if (pcie->big_endian)
-		return iowrite32be(val, pcie->lut_base + off);
-
-	return iowrite32(val, pcie->lut_base + off);
-
-}
-
-static u32 ls_pcie_pf_readl(struct ls_pcie *pcie, u32 off)
-{
-	if (pcie->big_endian)
-		return ioread32be(pcie->pf_base + off);
-
-	return ioread32(pcie->pf_base + off);
-}
-
-static void ls_pcie_pf_writel(struct ls_pcie *pcie, u32 off, u32 val)
-{
-	if (pcie->big_endian)
-		return iowrite32be(val, pcie->pf_base + off);
-
-	return iowrite32(val, pcie->pf_base + off);
-
-}
-
-static void ls_pcie_send_turnoff_msg(struct ls_pcie *pcie)
-{
-=======
 static u32 ls_pcie_pf_readl(struct ls_pcie *pcie, u32 off)
 {
 	if (pcie->big_endian)
@@ -215,7 +148,6 @@
 {
 	struct dw_pcie *pci = to_dw_pcie_from_pp(pp);
 	struct ls_pcie *pcie = to_ls_pcie(pci);
->>>>>>> ccf0a997
 	u32 val;
 	int ret;
 
@@ -224,62 +156,6 @@
 	ls_pcie_pf_writel(pcie, LS_PCIE_PF_MCR, val);
 
 	ret = readx_poll_timeout(ls_pcie_pf_readl_addr, LS_PCIE_PF_MCR,
-<<<<<<< HEAD
-				 val, !(val & PF_MCR_PTOMR), 100, 10000);
-	if (ret)
-		dev_info(pcie->pci->dev, "poll turn off message timeout\n");
-}
-
-static void ls1021a_pcie_send_turnoff_msg(struct ls_pcie *pcie)
-{
-	u32 val;
-
-	if (!pcie->scfg) {
-		dev_dbg(pcie->pci->dev, "SYSCFG is NULL\n");
-		return;
-	}
-
-	/* Send Turn_off message */
-	regmap_read(pcie->scfg, SCFG_PEXPMWRCR(pcie->index), &val);
-	val |= PMXMTTURNOFF;
-	regmap_write(pcie->scfg, SCFG_PEXPMWRCR(pcie->index), val);
-
-	mdelay(10);
-
-	/* Clear Turn_off message */
-	regmap_read(pcie->scfg, SCFG_PEXPMWRCR(pcie->index), &val);
-	val &= ~PMXMTTURNOFF;
-	regmap_write(pcie->scfg, SCFG_PEXPMWRCR(pcie->index), val);
-}
-
-static void ls1043a_pcie_send_turnoff_msg(struct ls_pcie *pcie)
-{
-	u32 val;
-
-	if (!pcie->scfg) {
-		dev_dbg(pcie->pci->dev, "SYSCFG is NULL\n");
-		return;
-	}
-
-	/* Send Turn_off message */
-	regmap_read(pcie->scfg, SCFG_PEXPMECR, &val);
-	val |= PEXPME(pcie->index);
-	regmap_write(pcie->scfg, SCFG_PEXPMECR, val);
-
-	mdelay(10);
-
-	/* Clear Turn_off message */
-	regmap_read(pcie->scfg, SCFG_PEXPMECR, &val);
-	val &= ~PEXPME(pcie->index);
-	regmap_write(pcie->scfg, SCFG_PEXPMECR, val);
-}
-
-static void ls_pcie_exit_from_l2(struct ls_pcie *pcie)
-{
-	u32 val;
-	int ret;
-
-=======
 				 val, !(val & PF_MCR_PTOMR),
 				 PCIE_PME_TO_L2_TIMEOUT_US/10,
 				 PCIE_PME_TO_L2_TIMEOUT_US);
@@ -298,113 +174,10 @@
 	 * Set PF_MCR_EXL2S bit in LS_PCIE_PF_MCR register for the link
 	 * to exit L2 state.
 	 */
->>>>>>> ccf0a997
 	val = ls_pcie_pf_readl(pcie, LS_PCIE_PF_MCR);
 	val |= PF_MCR_EXL2S;
 	ls_pcie_pf_writel(pcie, LS_PCIE_PF_MCR, val);
 
-<<<<<<< HEAD
-	ret = readx_poll_timeout(ls_pcie_pf_readl_addr, LS_PCIE_PF_MCR,
-				 val, !(val & PF_MCR_EXL2S), 100, 10000);
-	if (ret)
-		dev_info(pcie->pci->dev, "poll exit L2 state timeout\n");
-}
-
-static void ls_pcie_retrain_link(struct ls_pcie *pcie)
-{
-	struct dw_pcie *pci = pcie->pci;
-	u8 offset = dw_pcie_find_capability(pci, PCI_CAP_ID_EXP);
-	u32 val;
-
-	val = dw_pcie_readw_dbi(pci, offset + PCI_EXP_LNKCTL);
-	val |= PCI_EXP_LNKCTL_RL;
-	dw_pcie_writew_dbi(pci, offset + PCI_EXP_LNKCTL, val);
-}
-
-static void ls1021a_pcie_exit_from_l2(struct ls_pcie *pcie)
-{
-	u32 val;
-
-	regmap_read(pcie->scfg, SCFG_PEXSFTRSTCR, &val);
-	val |= PEXSR(pcie->index);
-	regmap_write(pcie->scfg, SCFG_PEXSFTRSTCR, val);
-
-	regmap_read(pcie->scfg, SCFG_PEXSFTRSTCR, &val);
-	val &= ~PEXSR(pcie->index);
-	regmap_write(pcie->scfg, SCFG_PEXSFTRSTCR, val);
-
-	mdelay(1);
-
-	ls_pcie_retrain_link(pcie);
-}
-static void ls1043a_pcie_exit_from_l2(struct ls_pcie *pcie)
-{
-	u32 val;
-
-	val = ls_pcie_lut_readl(pcie, LS_PCIE_LDBG);
-	val |= LDBG_WE;
-	ls_pcie_lut_writel(pcie, LS_PCIE_LDBG, val);
-
-	val = ls_pcie_lut_readl(pcie, LS_PCIE_LDBG);
-	val |= LDBG_SR;
-	ls_pcie_lut_writel(pcie, LS_PCIE_LDBG, val);
-
-	val = ls_pcie_lut_readl(pcie, LS_PCIE_LDBG);
-	val &= ~LDBG_SR;
-	ls_pcie_lut_writel(pcie, LS_PCIE_LDBG, val);
-
-	val = ls_pcie_lut_readl(pcie, LS_PCIE_LDBG);
-	val &= ~LDBG_WE;
-	ls_pcie_lut_writel(pcie, LS_PCIE_LDBG, val);
-
-	mdelay(1);
-
-	ls_pcie_retrain_link(pcie);
-}
-
-static int ls1021a_pcie_pm_init(struct ls_pcie *pcie)
-{
-	struct device *dev = pcie->pci->dev;
-	u32 index[2];
-	int ret;
-
-	pcie->scfg = syscon_regmap_lookup_by_phandle(dev->of_node,
-						     "fsl,pcie-scfg");
-	if (IS_ERR(pcie->scfg)) {
-		ret = PTR_ERR(pcie->scfg);
-		dev_err(dev, "No syscfg phandle specified\n");
-		pcie->scfg = NULL;
-		return ret;
-	}
-
-	ret = of_property_read_u32_array(dev->of_node, "fsl,pcie-scfg",
-					 index, 2);
-	if (ret) {
-		pcie->scfg = NULL;
-		return ret;
-	}
-
-	pcie->index = index[1];
-
-	return 0;
-}
-
-static int ls_pcie_pm_init(struct ls_pcie *pcie)
-{
-	return 0;
-}
-
-static void ls_pcie_set_dstate(struct ls_pcie *pcie, u32 dstate)
-{
-	struct dw_pcie *pci = pcie->pci;
-	u8 offset = dw_pcie_find_capability(pci, PCI_CAP_ID_PM);
-	u32 val;
-
-	val = dw_pcie_readw_dbi(pci, offset + PCI_PM_CTRL);
-	val &= ~PCI_PM_CTRL_STATE_MASK;
-	val |= dstate;
-	dw_pcie_writew_dbi(pci, offset + PCI_PM_CTRL, val);
-=======
 	/*
 	 * L2 exit timeout of 10ms is not defined in the specifications,
 	 * it was chosen based on empirical observations.
@@ -415,7 +188,6 @@
 				 10000);
 	if (ret)
 		dev_err(pcie->pci->dev, "L2 exit timeout\n");
->>>>>>> ccf0a997
 }
 
 static int ls_pcie_host_init(struct dw_pcie_rp *pp)
@@ -431,37 +203,9 @@
 
 	ls_pcie_drop_msg_tlp(pcie);
 
-	if (dw_pcie_link_up(pci)) {
-		dev_dbg(pci->dev, "Endpoint is present\n");
-		pcie->ep_presence = true;
-	}
-
-	if (pcie->drvdata->pm_ops && pcie->drvdata->pm_ops->pm_init &&
-	    !pcie->drvdata->pm_ops->pm_init(pcie))
-		pcie->pm_support = true;
-
 	return 0;
 }
 
-<<<<<<< HEAD
-static struct ls_pcie_host_pm_ops ls1021a_pcie_host_pm_ops = {
-	.pm_init = &ls1021a_pcie_pm_init,
-	.send_turn_off_message = &ls1021a_pcie_send_turnoff_msg,
-	.exit_from_l2 = &ls1021a_pcie_exit_from_l2,
-};
-
-static struct ls_pcie_host_pm_ops ls1043a_pcie_host_pm_ops = {
-	.pm_init = &ls1021a_pcie_pm_init,
-	.send_turn_off_message = &ls1043a_pcie_send_turnoff_msg,
-	.exit_from_l2 = &ls1043a_pcie_exit_from_l2,
-};
-
-static struct ls_pcie_host_pm_ops ls_pcie_host_pm_ops = {
-	.pm_init = &ls_pcie_pm_init,
-	.send_turn_off_message = &ls_pcie_send_turnoff_msg,
-	.exit_from_l2 = &ls_pcie_exit_from_l2,
-};
-=======
 static void ls1021a_pcie_send_turnoff_msg(struct dw_pcie_rp *pp)
 {
 	struct dw_pcie *pci = to_dw_pcie_from_pp(pp);
@@ -580,7 +324,6 @@
 	val &= ~LDBG_WE;
 	ls_pcie_lut_writel(pcie, LS_PCIE_LDBG, val);
 }
->>>>>>> ccf0a997
 
 static const struct dw_pcie_host_ops ls_pcie_host_ops = {
 	.host_init = ls_pcie_host_init,
@@ -614,21 +357,6 @@
 	.pf_off = 0xc0000,
 	.pm_support = true,
 	.exit_from_l2 = ls_pcie_exit_from_l2,
-};
-
-static const struct ls_pcie_drvdata ls1021a_drvdata = {
-	.pm_ops = &ls1021a_pcie_host_pm_ops,
-};
-
-static const struct ls_pcie_drvdata ls1043a_drvdata = {
-	.lut_off = 0x10000,
-	.pm_ops = &ls1043a_pcie_host_pm_ops,
-};
-
-static const struct ls_pcie_drvdata layerscape_drvdata = {
-	.lut_off = 0x80000,
-	.pf_off = 0xc0000,
-	.pm_ops = &ls_pcie_host_pm_ops,
 };
 
 static const struct of_device_id ls_pcie_of_match[] = {
@@ -673,16 +401,8 @@
 
 	pcie->big_endian = of_property_read_bool(dev->of_node, "big-endian");
 
-<<<<<<< HEAD
-	if (pcie->drvdata->lut_off)
-		pcie->lut_base = pci->dbi_base + pcie->drvdata->lut_off;
-
-	if (pcie->drvdata->pf_off)
-		pcie->pf_base = pci->dbi_base + pcie->drvdata->pf_off;
-=======
 	pcie->pf_base = pci->dbi_base + pcie->drvdata->pf_off;
 	pcie->lut_base = pci->dbi_base + pcie->drvdata->lut_off;
->>>>>>> ccf0a997
 
 	if (!ls_pcie_is_bridge(pcie))
 		return -ENODEV;
@@ -692,45 +412,6 @@
 	return dw_pcie_host_init(&pci->pp);
 }
 
-<<<<<<< HEAD
-static bool ls_pcie_pm_check(struct ls_pcie *pcie)
-{
-	if (!pcie->ep_presence) {
-		dev_dbg(pcie->pci->dev, "Endpoint isn't present\n");
-		return false;
-	}
-
-	if (!pcie->pm_support)
-		return false;
-
-	return true;
-}
-
-#ifdef CONFIG_PM_SLEEP
-static int ls_pcie_suspend_noirq(struct device *dev)
-{
-	struct ls_pcie *pcie = dev_get_drvdata(dev);
-	struct dw_pcie *pci = pcie->pci;
-	u32 val;
-	int ret;
-
-	if (!ls_pcie_pm_check(pcie))
-		return 0;
-
-	pcie->drvdata->pm_ops->send_turn_off_message(pcie);
-
-	/* 10ms timeout to check L2 ready */
-	ret = readl_poll_timeout(pci->dbi_base + PCIE_PORT_DEBUG0,
-				 val, LS_PCIE_IS_L2(val), 100, 10000);
-	if (ret) {
-		dev_err(dev, "PCIe link enter L2 timeout! ltssm = 0x%x\n", val);
-		return ret;
-	}
-
-	ls_pcie_set_dstate(pcie, 0x3);
-
-	return 0;
-=======
 static int ls_pcie_suspend_noirq(struct device *dev)
 {
 	struct ls_pcie *pcie = dev_get_drvdata(dev);
@@ -739,48 +420,11 @@
 		return 0;
 
 	return dw_pcie_suspend_noirq(pcie->pci);
->>>>>>> ccf0a997
 }
 
 static int ls_pcie_resume_noirq(struct device *dev)
 {
 	struct ls_pcie *pcie = dev_get_drvdata(dev);
-<<<<<<< HEAD
-	struct dw_pcie *pci = pcie->pci;
-	int ret;
-
-	if (!ls_pcie_pm_check(pcie))
-		return 0;
-
-	ls_pcie_set_dstate(pcie, 0x0);
-
-	pcie->drvdata->pm_ops->exit_from_l2(pcie);
-
-	/* delay 10 ms to access EP */
-	mdelay(10);
-
-	ret = ls_pcie_host_init(&pci->pp);
-	if (ret) {
-		dev_err(dev, "ls_pcie_host_init failed! ret = 0x%x\n", ret);
-		return ret;
-	}
-
-	dw_pcie_setup_rc(&pci->pp);
-
-	ret = dw_pcie_wait_for_link(pci);
-	if (ret) {
-		dev_err(dev, "wait link up timeout! ret = 0x%x\n", ret);
-		return ret;
-	}
-
-	return 0;
-}
-#endif /* CONFIG_PM_SLEEP */
-
-static const struct dev_pm_ops ls_pcie_pm_ops = {
-	SET_NOIRQ_SYSTEM_SLEEP_PM_OPS(ls_pcie_suspend_noirq,
-				      ls_pcie_resume_noirq)
-=======
 
 	if (!pcie->drvdata->pm_support)
 		return 0;
@@ -792,7 +436,6 @@
 
 static const struct dev_pm_ops ls_pcie_pm_ops = {
 	NOIRQ_SYSTEM_SLEEP_PM_OPS(ls_pcie_suspend_noirq, ls_pcie_resume_noirq)
->>>>>>> ccf0a997
 };
 
 static struct platform_driver ls_pcie_driver = {
