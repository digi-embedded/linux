// SPDX-License-Identifier: GPL-2.0
/*
 * PCIe host controller driver for Freescale Layerscape SoCs
 *
 * Copyright (C) 2014 Freescale Semiconductor.
<<<<<<< HEAD
 * Copyright 2020 NXP
=======
 * Copyright 2021 NXP
>>>>>>> 29549c70
 *
 * Author: Minghuan Lian <Minghuan.Lian@freescale.com>
 */

#include <linux/delay.h>
#include <linux/kernel.h>
#include <linux/interrupt.h>
#include <linux/init.h>
#include <linux/iopoll.h>
#include <linux/of_pci.h>
#include <linux/of_platform.h>
#include <linux/of_irq.h>
#include <linux/of_address.h>
#include <linux/pci.h>
#include <linux/platform_device.h>
#include <linux/resource.h>
#include <linux/mfd/syscon.h>
#include <linux/regmap.h>

#include "pcie-designware.h"

/* PEX Internal Configuration Registers */
#define PCIE_STRFMR1		0x71c /* Symbol Timer & Filter Mask Register1 */
#define PCIE_ABSERR		0x8d0 /* Bridge Slave Error Response Register */
#define PCIE_ABSERR_SETTING	0x9401 /* Forward error of non-posted request */

/* PF Message Command Register */
#define LS_PCIE_PF_MCR		0x2c
#define PF_MCR_PTOMR		BIT(0)
#define PF_MCR_EXL2S		BIT(1)

/* LS1021A PEXn PM Write Control Register */
#define SCFG_PEXPMWRCR(idx)	(0x5c + (idx) * 0x64)
#define PMXMTTURNOFF		BIT(31)
#define SCFG_PEXSFTRSTCR	0x190
#define PEXSR(idx)		BIT(idx)

/* LS1043A PEX PME control register */
#define SCFG_PEXPMECR		0x144
#define PEXPME(idx)		BIT(31 - (idx) * 4)

/* LS1043A PEX LUT debug register */
#define LS_PCIE_LDBG	0x7fc
#define LDBG_SR		BIT(30)
#define LDBG_WE		BIT(31)

#define PCIE_IATU_NUM		6

#define LS_PCIE_IS_L2(v)	\
	(((v) & PORT_LOGIC_LTSSM_STATE_MASK) == PORT_LOGIC_LTSSM_STATE_L2)

struct ls_pcie;

struct ls_pcie_host_pm_ops {
	int (*pm_init)(struct ls_pcie *pcie);
	void (*send_turn_off_message)(struct ls_pcie *pcie);
	void (*exit_from_l2)(struct ls_pcie *pcie);
};

struct ls_pcie_drvdata {
	const u32 pf_off;
	const u32 lut_off;
<<<<<<< HEAD
	const struct dw_pcie_host_ops *ops;
=======
>>>>>>> 29549c70
	const struct ls_pcie_host_pm_ops *pm_ops;
};

struct ls_pcie {
	struct dw_pcie *pci;
	const struct ls_pcie_drvdata *drvdata;
	void __iomem *pf_base;
	void __iomem *lut_base;
	bool big_endian;
	bool ep_presence;
	bool pm_support;
	struct regmap *scfg;
	int index;
};

#define ls_pcie_lut_readl_addr(addr)	ls_pcie_lut_readl(pcie, addr)
#define ls_pcie_pf_readl_addr(addr)	ls_pcie_pf_readl(pcie, addr)
#define to_ls_pcie(x)	dev_get_drvdata((x)->dev)

static bool ls_pcie_is_bridge(struct ls_pcie *pcie)
{
	struct dw_pcie *pci = pcie->pci;
	u32 header_type;

	header_type = ioread8(pci->dbi_base + PCI_HEADER_TYPE);
	header_type &= 0x7f;

	return header_type == PCI_HEADER_TYPE_BRIDGE;
}

/* Clear multi-function bit */
static void ls_pcie_clear_multifunction(struct ls_pcie *pcie)
{
	struct dw_pcie *pci = pcie->pci;

	iowrite8(PCI_HEADER_TYPE_BRIDGE, pci->dbi_base + PCI_HEADER_TYPE);
}

/* Drop MSG TLP except for Vendor MSG */
static void ls_pcie_drop_msg_tlp(struct ls_pcie *pcie)
{
	u32 val;
	struct dw_pcie *pci = pcie->pci;

	val = ioread32(pci->dbi_base + PCIE_STRFMR1);
	val &= 0xDFFFFFFF;
	iowrite32(val, pci->dbi_base + PCIE_STRFMR1);
}

/* Forward error response of outbound non-posted requests */
static void ls_pcie_fix_error_response(struct ls_pcie *pcie)
{
	struct dw_pcie *pci = pcie->pci;

	iowrite32(PCIE_ABSERR_SETTING, pci->dbi_base + PCIE_ABSERR);
}

static u32 ls_pcie_lut_readl(struct ls_pcie *pcie, u32 off)
{
	if (pcie->big_endian)
		return ioread32be(pcie->lut_base + off);

	return ioread32(pcie->lut_base + off);
}

static void ls_pcie_lut_writel(struct ls_pcie *pcie, u32 off, u32 val)
{
	if (pcie->big_endian)
		return iowrite32be(val, pcie->lut_base + off);

	return iowrite32(val, pcie->lut_base + off);

}

static u32 ls_pcie_pf_readl(struct ls_pcie *pcie, u32 off)
{
	if (pcie->big_endian)
		return ioread32be(pcie->pf_base + off);
<<<<<<< HEAD

	return ioread32(pcie->pf_base + off);
}

static void ls_pcie_pf_writel(struct ls_pcie *pcie, u32 off, u32 val)
{
	if (pcie->big_endian)
		return iowrite32be(val, pcie->pf_base + off);

=======

	return ioread32(pcie->pf_base + off);
}

static void ls_pcie_pf_writel(struct ls_pcie *pcie, u32 off, u32 val)
{
	if (pcie->big_endian)
		return iowrite32be(val, pcie->pf_base + off);

>>>>>>> 29549c70
	return iowrite32(val, pcie->pf_base + off);

}

static void ls_pcie_send_turnoff_msg(struct ls_pcie *pcie)
{
	u32 val;
	int ret;

	val = ls_pcie_pf_readl(pcie, LS_PCIE_PF_MCR);
	val |= PF_MCR_PTOMR;
	ls_pcie_pf_writel(pcie, LS_PCIE_PF_MCR, val);

	ret = readx_poll_timeout(ls_pcie_pf_readl_addr, LS_PCIE_PF_MCR,
				 val, !(val & PF_MCR_PTOMR), 100, 10000);
	if (ret)
		dev_info(pcie->pci->dev, "poll turn off message timeout\n");
}

static void ls1021a_pcie_send_turnoff_msg(struct ls_pcie *pcie)
{
	u32 val;

	if (!pcie->scfg) {
		dev_dbg(pcie->pci->dev, "SYSCFG is NULL\n");
		return;
	}

	/* Send Turn_off message */
	regmap_read(pcie->scfg, SCFG_PEXPMWRCR(pcie->index), &val);
	val |= PMXMTTURNOFF;
	regmap_write(pcie->scfg, SCFG_PEXPMWRCR(pcie->index), val);

	mdelay(10);

	/* Clear Turn_off message */
	regmap_read(pcie->scfg, SCFG_PEXPMWRCR(pcie->index), &val);
	val &= ~PMXMTTURNOFF;
	regmap_write(pcie->scfg, SCFG_PEXPMWRCR(pcie->index), val);
}

static void ls1043a_pcie_send_turnoff_msg(struct ls_pcie *pcie)
{
	u32 val;

	if (!pcie->scfg) {
		dev_dbg(pcie->pci->dev, "SYSCFG is NULL\n");
		return;
	}

	/* Send Turn_off message */
	regmap_read(pcie->scfg, SCFG_PEXPMECR, &val);
	val |= PEXPME(pcie->index);
	regmap_write(pcie->scfg, SCFG_PEXPMECR, val);

	mdelay(10);

	/* Clear Turn_off message */
	regmap_read(pcie->scfg, SCFG_PEXPMECR, &val);
	val &= ~PEXPME(pcie->index);
	regmap_write(pcie->scfg, SCFG_PEXPMECR, val);
}

static void ls_pcie_exit_from_l2(struct ls_pcie *pcie)
{
	u32 val;
	int ret;

	val = ls_pcie_pf_readl(pcie, LS_PCIE_PF_MCR);
	val |= PF_MCR_EXL2S;
	ls_pcie_pf_writel(pcie, LS_PCIE_PF_MCR, val);

	ret = readx_poll_timeout(ls_pcie_pf_readl_addr, LS_PCIE_PF_MCR,
				 val, !(val & PF_MCR_EXL2S), 100, 10000);
	if (ret)
		dev_info(pcie->pci->dev, "poll exit L2 state timeout\n");
}

static void ls_pcie_retrain_link(struct ls_pcie *pcie)
{
	struct dw_pcie *pci = pcie->pci;
	u8 offset = dw_pcie_find_capability(pci, PCI_CAP_ID_EXP);
	u32 val;

	val = dw_pcie_readw_dbi(pci, offset + PCI_EXP_LNKCTL);
	val |= PCI_EXP_LNKCTL_RL;
	dw_pcie_writew_dbi(pci, offset + PCI_EXP_LNKCTL, val);
}

static void ls1021a_pcie_exit_from_l2(struct ls_pcie *pcie)
{
	u32 val;

	regmap_read(pcie->scfg, SCFG_PEXSFTRSTCR, &val);
	val |= PEXSR(pcie->index);
	regmap_write(pcie->scfg, SCFG_PEXSFTRSTCR, val);

	regmap_read(pcie->scfg, SCFG_PEXSFTRSTCR, &val);
	val &= ~PEXSR(pcie->index);
	regmap_write(pcie->scfg, SCFG_PEXSFTRSTCR, val);

	mdelay(1);

	ls_pcie_retrain_link(pcie);
<<<<<<< HEAD
=======
}
static void ls1043a_pcie_exit_from_l2(struct ls_pcie *pcie)
{
	u32 val;

	val = ls_pcie_lut_readl(pcie, LS_PCIE_LDBG);
	val |= LDBG_WE;
	ls_pcie_lut_writel(pcie, LS_PCIE_LDBG, val);

	val = ls_pcie_lut_readl(pcie, LS_PCIE_LDBG);
	val |= LDBG_SR;
	ls_pcie_lut_writel(pcie, LS_PCIE_LDBG, val);

	val = ls_pcie_lut_readl(pcie, LS_PCIE_LDBG);
	val &= ~LDBG_SR;
	ls_pcie_lut_writel(pcie, LS_PCIE_LDBG, val);

	val = ls_pcie_lut_readl(pcie, LS_PCIE_LDBG);
	val &= ~LDBG_WE;
	ls_pcie_lut_writel(pcie, LS_PCIE_LDBG, val);

	mdelay(1);

	ls_pcie_retrain_link(pcie);
>>>>>>> 29549c70
}
static void ls1043a_pcie_exit_from_l2(struct ls_pcie *pcie)
{
	u32 val;

	val = ls_pcie_lut_readl(pcie, LS_PCIE_LDBG);
	val |= LDBG_WE;
	ls_pcie_lut_writel(pcie, LS_PCIE_LDBG, val);

	val = ls_pcie_lut_readl(pcie, LS_PCIE_LDBG);
	val |= LDBG_SR;
	ls_pcie_lut_writel(pcie, LS_PCIE_LDBG, val);

	val = ls_pcie_lut_readl(pcie, LS_PCIE_LDBG);
	val &= ~LDBG_SR;
	ls_pcie_lut_writel(pcie, LS_PCIE_LDBG, val);

	val = ls_pcie_lut_readl(pcie, LS_PCIE_LDBG);
	val &= ~LDBG_WE;
	ls_pcie_lut_writel(pcie, LS_PCIE_LDBG, val);

<<<<<<< HEAD
	mdelay(1);

	ls_pcie_retrain_link(pcie);
}

=======
>>>>>>> 29549c70
static int ls1021a_pcie_pm_init(struct ls_pcie *pcie)
{
	struct device *dev = pcie->pci->dev;
	u32 index[2];
	int ret;

	pcie->scfg = syscon_regmap_lookup_by_phandle(dev->of_node,
						     "fsl,pcie-scfg");
	if (IS_ERR(pcie->scfg)) {
		ret = PTR_ERR(pcie->scfg);
		dev_err(dev, "No syscfg phandle specified\n");
		pcie->scfg = NULL;
		return ret;
	}

	ret = of_property_read_u32_array(dev->of_node, "fsl,pcie-scfg",
					 index, 2);
	if (ret) {
		pcie->scfg = NULL;
		return ret;
	}

	pcie->index = index[1];

	return 0;
}

static int ls_pcie_pm_init(struct ls_pcie *pcie)
{
	return 0;
}

static void ls_pcie_set_dstate(struct ls_pcie *pcie, u32 dstate)
{
	struct dw_pcie *pci = pcie->pci;
	u8 offset = dw_pcie_find_capability(pci, PCI_CAP_ID_PM);
	u32 val;
<<<<<<< HEAD

	val = dw_pcie_readw_dbi(pci, offset + PCI_PM_CTRL);
	val &= ~PCI_PM_CTRL_STATE_MASK;
	val |= dstate;
	dw_pcie_writew_dbi(pci, offset + PCI_PM_CTRL, val);
}

static int ls_pcie_host_init(struct pcie_port *pp)
{
	struct dw_pcie *pci = to_dw_pcie_from_pp(pp);
	struct ls_pcie *pcie = to_ls_pcie(pci);

	ls_pcie_fix_error_response(pcie);

=======

	val = dw_pcie_readw_dbi(pci, offset + PCI_PM_CTRL);
	val &= ~PCI_PM_CTRL_STATE_MASK;
	val |= dstate;
	dw_pcie_writew_dbi(pci, offset + PCI_PM_CTRL, val);
}

static int ls_pcie_host_init(struct dw_pcie_rp *pp)
{
	struct dw_pcie *pci = to_dw_pcie_from_pp(pp);
	struct ls_pcie *pcie = to_ls_pcie(pci);

	ls_pcie_fix_error_response(pcie);

>>>>>>> 29549c70
	dw_pcie_dbi_ro_wr_en(pci);
	ls_pcie_clear_multifunction(pcie);
	dw_pcie_dbi_ro_wr_dis(pci);

	ls_pcie_drop_msg_tlp(pcie);

<<<<<<< HEAD
=======
	if (dw_pcie_link_up(pci)) {
		dev_dbg(pci->dev, "Endpoint is present\n");
		pcie->ep_presence = true;
	}

	if (pcie->drvdata->pm_ops && pcie->drvdata->pm_ops->pm_init &&
	    !pcie->drvdata->pm_ops->pm_init(pcie))
		pcie->pm_support = true;

>>>>>>> 29549c70
	return 0;
}

static struct ls_pcie_host_pm_ops ls1021a_pcie_host_pm_ops = {
	.pm_init = &ls1021a_pcie_pm_init,
	.send_turn_off_message = &ls1021a_pcie_send_turnoff_msg,
	.exit_from_l2 = &ls1021a_pcie_exit_from_l2,
};

static struct ls_pcie_host_pm_ops ls1043a_pcie_host_pm_ops = {
	.pm_init = &ls1021a_pcie_pm_init,
	.send_turn_off_message = &ls1043a_pcie_send_turnoff_msg,
	.exit_from_l2 = &ls1043a_pcie_exit_from_l2,
};

static struct ls_pcie_host_pm_ops ls_pcie_host_pm_ops = {
	.pm_init = &ls_pcie_pm_init,
	.send_turn_off_message = &ls_pcie_send_turnoff_msg,
	.exit_from_l2 = &ls_pcie_exit_from_l2,
};

static const struct dw_pcie_host_ops ls_pcie_host_ops = {
	.host_init = ls_pcie_host_init,
};

static const struct ls_pcie_drvdata ls1021a_drvdata = {
<<<<<<< HEAD
	.ops = &ls_pcie_host_ops,
=======
>>>>>>> 29549c70
	.pm_ops = &ls1021a_pcie_host_pm_ops,
};

static const struct ls_pcie_drvdata ls1043a_drvdata = {
<<<<<<< HEAD
	.ops = &ls_pcie_host_ops,
=======
>>>>>>> 29549c70
	.lut_off = 0x10000,
	.pm_ops = &ls1043a_pcie_host_pm_ops,
};

static const struct ls_pcie_drvdata layerscape_drvdata = {
<<<<<<< HEAD
	.ops = &ls_pcie_host_ops,
=======
>>>>>>> 29549c70
	.lut_off = 0x80000,
	.pf_off = 0xc0000,
	.pm_ops = &ls_pcie_host_pm_ops,
};

static const struct of_device_id ls_pcie_of_match[] = {
	{ .compatible = "fsl,ls1012a-pcie", .data = &layerscape_drvdata },
	{ .compatible = "fsl,ls1021a-pcie", .data = &ls1021a_drvdata },
	{ .compatible = "fsl,ls1028a-pcie", .data = &layerscape_drvdata },
	{ .compatible = "fsl,ls1043a-pcie", .data = &ls1043a_drvdata },
	{ .compatible = "fsl,ls1046a-pcie", .data = &layerscape_drvdata },
	{ .compatible = "fsl,ls2080a-pcie", .data = &layerscape_drvdata },
	{ .compatible = "fsl,ls2085a-pcie", .data = &layerscape_drvdata },
	{ .compatible = "fsl,ls2088a-pcie", .data = &layerscape_drvdata },
	{ .compatible = "fsl,ls1088a-pcie", .data = &layerscape_drvdata },
	{ },
};

static int ls_pcie_probe(struct platform_device *pdev)
{
	struct device *dev = &pdev->dev;
	struct dw_pcie *pci;
	struct ls_pcie *pcie;
	struct resource *dbi_base;
	int ret;

	pcie = devm_kzalloc(dev, sizeof(*pcie), GFP_KERNEL);
	if (!pcie)
		return -ENOMEM;

	pci = devm_kzalloc(dev, sizeof(*pci), GFP_KERNEL);
	if (!pci)
		return -ENOMEM;

	pcie->drvdata = of_device_get_match_data(dev);

	pci->dev = dev;
<<<<<<< HEAD
	pci->pp.ops = pcie->drvdata->ops;
=======
	pci->pp.ops = &ls_pcie_host_ops;
>>>>>>> 29549c70

	pcie->pci = pci;

	dbi_base = platform_get_resource_byname(pdev, IORESOURCE_MEM, "regs");
	pci->dbi_base = devm_pci_remap_cfg_resource(dev, dbi_base);
	if (IS_ERR(pci->dbi_base))
		return PTR_ERR(pci->dbi_base);

	pcie->big_endian = of_property_read_bool(dev->of_node, "big-endian");

	if (pcie->drvdata->lut_off)
		pcie->lut_base = pci->dbi_base + pcie->drvdata->lut_off;

	if (pcie->drvdata->pf_off)
		pcie->pf_base = pci->dbi_base + pcie->drvdata->pf_off;

	if (!ls_pcie_is_bridge(pcie))
		return -ENODEV;

	platform_set_drvdata(pdev, pcie);

	ret = dw_pcie_host_init(&pci->pp);
	if (ret)
		return ret;

	if (dw_pcie_link_up(pci)) {
		dev_dbg(pci->dev, "Endpoint is present\n");
		pcie->ep_presence = true;
	}

	if (pcie->drvdata->pm_ops && pcie->drvdata->pm_ops->pm_init &&
	    !pcie->drvdata->pm_ops->pm_init(pcie))
		pcie->pm_support = true;

	return 0;
}

static bool ls_pcie_pm_check(struct ls_pcie *pcie)
{
	if (!pcie->ep_presence) {
		dev_dbg(pcie->pci->dev, "Endpoint isn't present\n");
		return false;
	}

	if (!pcie->pm_support)
		return false;

	return true;
}

#ifdef CONFIG_PM_SLEEP
static int ls_pcie_suspend_noirq(struct device *dev)
{
	struct ls_pcie *pcie = dev_get_drvdata(dev);
	struct dw_pcie *pci = pcie->pci;
	u32 val;
	int ret;

	if (!ls_pcie_pm_check(pcie))
		return 0;

	pcie->drvdata->pm_ops->send_turn_off_message(pcie);

	/* 10ms timeout to check L2 ready */
	ret = readl_poll_timeout(pci->dbi_base + PCIE_PORT_DEBUG0,
				 val, LS_PCIE_IS_L2(val), 100, 10000);
	if (ret) {
		dev_err(dev, "PCIe link enter L2 timeout! ltssm = 0x%x\n", val);
		return ret;
	}

	ls_pcie_set_dstate(pcie, 0x3);

	return 0;
}

static int ls_pcie_resume_noirq(struct device *dev)
{
	struct ls_pcie *pcie = dev_get_drvdata(dev);
	struct dw_pcie *pci = pcie->pci;
	int ret;

	if (!ls_pcie_pm_check(pcie))
		return 0;

	ls_pcie_set_dstate(pcie, 0x0);

	pcie->drvdata->pm_ops->exit_from_l2(pcie);

<<<<<<< HEAD
	/* delay 10ms to access EP */
=======
	/* delay 10 ms to access EP */
>>>>>>> 29549c70
	mdelay(10);

	ret = ls_pcie_host_init(&pci->pp);
	if (ret) {
		dev_err(dev, "ls_pcie_host_init failed! ret = 0x%x\n", ret);
		return ret;
	}

	dw_pcie_setup_rc(&pci->pp);

	ret = dw_pcie_wait_for_link(pci);
	if (ret) {
		dev_err(dev, "wait link up timeout! ret = 0x%x\n", ret);
		return ret;
	}

	return 0;
}
#endif /* CONFIG_PM_SLEEP */

static const struct dev_pm_ops ls_pcie_pm_ops = {
	SET_NOIRQ_SYSTEM_SLEEP_PM_OPS(ls_pcie_suspend_noirq,
				      ls_pcie_resume_noirq)
};

static struct platform_driver ls_pcie_driver = {
	.probe = ls_pcie_probe,
	.driver = {
		.name = "layerscape-pcie",
		.of_match_table = ls_pcie_of_match,
		.suppress_bind_attrs = true,
		.pm = &ls_pcie_pm_ops,
	},
};
builtin_platform_driver(ls_pcie_driver);<|MERGE_RESOLUTION|>--- conflicted
+++ resolved
@@ -3,11 +3,7 @@
  * PCIe host controller driver for Freescale Layerscape SoCs
  *
  * Copyright (C) 2014 Freescale Semiconductor.
-<<<<<<< HEAD
- * Copyright 2020 NXP
-=======
  * Copyright 2021 NXP
->>>>>>> 29549c70
  *
  * Author: Minghuan Lian <Minghuan.Lian@freescale.com>
  */
@@ -70,10 +66,6 @@
 struct ls_pcie_drvdata {
 	const u32 pf_off;
 	const u32 lut_off;
-<<<<<<< HEAD
-	const struct dw_pcie_host_ops *ops;
-=======
->>>>>>> 29549c70
 	const struct ls_pcie_host_pm_ops *pm_ops;
 };
 
@@ -152,7 +144,6 @@
 {
 	if (pcie->big_endian)
 		return ioread32be(pcie->pf_base + off);
-<<<<<<< HEAD
 
 	return ioread32(pcie->pf_base + off);
 }
@@ -162,17 +153,6 @@
 	if (pcie->big_endian)
 		return iowrite32be(val, pcie->pf_base + off);
 
-=======
-
-	return ioread32(pcie->pf_base + off);
-}
-
-static void ls_pcie_pf_writel(struct ls_pcie *pcie, u32 off, u32 val)
-{
-	if (pcie->big_endian)
-		return iowrite32be(val, pcie->pf_base + off);
-
->>>>>>> 29549c70
 	return iowrite32(val, pcie->pf_base + off);
 
 }
@@ -277,8 +257,6 @@
 	mdelay(1);
 
 	ls_pcie_retrain_link(pcie);
-<<<<<<< HEAD
-=======
 }
 static void ls1043a_pcie_exit_from_l2(struct ls_pcie *pcie)
 {
@@ -303,36 +281,8 @@
 	mdelay(1);
 
 	ls_pcie_retrain_link(pcie);
->>>>>>> 29549c70
-}
-static void ls1043a_pcie_exit_from_l2(struct ls_pcie *pcie)
-{
-	u32 val;
-
-	val = ls_pcie_lut_readl(pcie, LS_PCIE_LDBG);
-	val |= LDBG_WE;
-	ls_pcie_lut_writel(pcie, LS_PCIE_LDBG, val);
-
-	val = ls_pcie_lut_readl(pcie, LS_PCIE_LDBG);
-	val |= LDBG_SR;
-	ls_pcie_lut_writel(pcie, LS_PCIE_LDBG, val);
-
-	val = ls_pcie_lut_readl(pcie, LS_PCIE_LDBG);
-	val &= ~LDBG_SR;
-	ls_pcie_lut_writel(pcie, LS_PCIE_LDBG, val);
-
-	val = ls_pcie_lut_readl(pcie, LS_PCIE_LDBG);
-	val &= ~LDBG_WE;
-	ls_pcie_lut_writel(pcie, LS_PCIE_LDBG, val);
-
-<<<<<<< HEAD
-	mdelay(1);
-
-	ls_pcie_retrain_link(pcie);
-}
-
-=======
->>>>>>> 29549c70
+}
+
 static int ls1021a_pcie_pm_init(struct ls_pcie *pcie)
 {
 	struct device *dev = pcie->pci->dev;
@@ -370,7 +320,6 @@
 	struct dw_pcie *pci = pcie->pci;
 	u8 offset = dw_pcie_find_capability(pci, PCI_CAP_ID_PM);
 	u32 val;
-<<<<<<< HEAD
 
 	val = dw_pcie_readw_dbi(pci, offset + PCI_PM_CTRL);
 	val &= ~PCI_PM_CTRL_STATE_MASK;
@@ -378,37 +327,19 @@
 	dw_pcie_writew_dbi(pci, offset + PCI_PM_CTRL, val);
 }
 
-static int ls_pcie_host_init(struct pcie_port *pp)
+static int ls_pcie_host_init(struct dw_pcie_rp *pp)
 {
 	struct dw_pcie *pci = to_dw_pcie_from_pp(pp);
 	struct ls_pcie *pcie = to_ls_pcie(pci);
 
 	ls_pcie_fix_error_response(pcie);
 
-=======
-
-	val = dw_pcie_readw_dbi(pci, offset + PCI_PM_CTRL);
-	val &= ~PCI_PM_CTRL_STATE_MASK;
-	val |= dstate;
-	dw_pcie_writew_dbi(pci, offset + PCI_PM_CTRL, val);
-}
-
-static int ls_pcie_host_init(struct dw_pcie_rp *pp)
-{
-	struct dw_pcie *pci = to_dw_pcie_from_pp(pp);
-	struct ls_pcie *pcie = to_ls_pcie(pci);
-
-	ls_pcie_fix_error_response(pcie);
-
->>>>>>> 29549c70
 	dw_pcie_dbi_ro_wr_en(pci);
 	ls_pcie_clear_multifunction(pcie);
 	dw_pcie_dbi_ro_wr_dis(pci);
 
 	ls_pcie_drop_msg_tlp(pcie);
 
-<<<<<<< HEAD
-=======
 	if (dw_pcie_link_up(pci)) {
 		dev_dbg(pci->dev, "Endpoint is present\n");
 		pcie->ep_presence = true;
@@ -418,7 +349,6 @@
 	    !pcie->drvdata->pm_ops->pm_init(pcie))
 		pcie->pm_support = true;
 
->>>>>>> 29549c70
 	return 0;
 }
 
@@ -445,27 +375,15 @@
 };
 
 static const struct ls_pcie_drvdata ls1021a_drvdata = {
-<<<<<<< HEAD
-	.ops = &ls_pcie_host_ops,
-=======
->>>>>>> 29549c70
 	.pm_ops = &ls1021a_pcie_host_pm_ops,
 };
 
 static const struct ls_pcie_drvdata ls1043a_drvdata = {
-<<<<<<< HEAD
-	.ops = &ls_pcie_host_ops,
-=======
->>>>>>> 29549c70
 	.lut_off = 0x10000,
 	.pm_ops = &ls1043a_pcie_host_pm_ops,
 };
 
 static const struct ls_pcie_drvdata layerscape_drvdata = {
-<<<<<<< HEAD
-	.ops = &ls_pcie_host_ops,
-=======
->>>>>>> 29549c70
 	.lut_off = 0x80000,
 	.pf_off = 0xc0000,
 	.pm_ops = &ls_pcie_host_pm_ops,
@@ -490,7 +408,6 @@
 	struct dw_pcie *pci;
 	struct ls_pcie *pcie;
 	struct resource *dbi_base;
-	int ret;
 
 	pcie = devm_kzalloc(dev, sizeof(*pcie), GFP_KERNEL);
 	if (!pcie)
@@ -503,11 +420,7 @@
 	pcie->drvdata = of_device_get_match_data(dev);
 
 	pci->dev = dev;
-<<<<<<< HEAD
-	pci->pp.ops = pcie->drvdata->ops;
-=======
 	pci->pp.ops = &ls_pcie_host_ops;
->>>>>>> 29549c70
 
 	pcie->pci = pci;
 
@@ -529,20 +442,7 @@
 
 	platform_set_drvdata(pdev, pcie);
 
-	ret = dw_pcie_host_init(&pci->pp);
-	if (ret)
-		return ret;
-
-	if (dw_pcie_link_up(pci)) {
-		dev_dbg(pci->dev, "Endpoint is present\n");
-		pcie->ep_presence = true;
-	}
-
-	if (pcie->drvdata->pm_ops && pcie->drvdata->pm_ops->pm_init &&
-	    !pcie->drvdata->pm_ops->pm_init(pcie))
-		pcie->pm_support = true;
-
-	return 0;
+	return dw_pcie_host_init(&pci->pp);
 }
 
 static bool ls_pcie_pm_check(struct ls_pcie *pcie)
@@ -597,11 +497,7 @@
 
 	pcie->drvdata->pm_ops->exit_from_l2(pcie);
 
-<<<<<<< HEAD
-	/* delay 10ms to access EP */
-=======
 	/* delay 10 ms to access EP */
->>>>>>> 29549c70
 	mdelay(10);
 
 	ret = ls_pcie_host_init(&pci->pp);
