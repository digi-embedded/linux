/* SPDX-License-Identifier: GPL-2.0 */
/*
 * Synopsys DesignWare PCIe host controller driver
 *
 * Copyright (C) 2013 Samsung Electronics Co., Ltd.
 *		https://www.samsung.com
 *
 * Author: Jingoo Han <jg1.han@samsung.com>
 */

#ifndef _PCIE_DESIGNWARE_H
#define _PCIE_DESIGNWARE_H

#include <linux/bitfield.h>
#include <linux/dma-mapping.h>
#include <linux/irq.h>
#include <linux/msi.h>
#include <linux/pci.h>

#include <linux/pci-epc.h>
#include <linux/pci-epf.h>

/* Parameters for the waiting for link up routine */
#define LINK_WAIT_MAX_RETRIES		10
#define LINK_WAIT_USLEEP_MIN		90000
#define LINK_WAIT_USLEEP_MAX		100000

/* Parameters for the waiting for iATU enabled routine */
#define LINK_WAIT_MAX_IATU_RETRIES	5
#define LINK_WAIT_IATU			9

/* Synopsys-specific PCIe configuration registers */
#define PCIE_PORT_AFR			0x70C
#define PORT_AFR_N_FTS_MASK		GENMASK(15, 8)
#define PORT_AFR_N_FTS(n)		FIELD_PREP(PORT_AFR_N_FTS_MASK, n)
#define PORT_AFR_CC_N_FTS_MASK		GENMASK(23, 16)
#define PORT_AFR_CC_N_FTS(n)		FIELD_PREP(PORT_AFR_CC_N_FTS_MASK, n)
#define PORT_AFR_ENTER_ASPM		BIT(30)
#define PORT_AFR_L0S_ENTRANCE_LAT_SHIFT	24
#define PORT_AFR_L0S_ENTRANCE_LAT_MASK	GENMASK(26, 24)
#define PORT_AFR_L1_ENTRANCE_LAT_SHIFT	27
#define PORT_AFR_L1_ENTRANCE_LAT_MASK	GENMASK(29, 27)

#define PCIE_PORT_LINK_CONTROL		0x710
#define PORT_LINK_DLL_LINK_EN		BIT(5)
#define PORT_LINK_FAST_LINK_MODE	BIT(7)
#define PORT_LINK_MODE_MASK		GENMASK(21, 16)
#define PORT_LINK_MODE(n)		FIELD_PREP(PORT_LINK_MODE_MASK, n)
#define PORT_LINK_MODE_1_LANES		PORT_LINK_MODE(0x1)
#define PORT_LINK_MODE_2_LANES		PORT_LINK_MODE(0x3)
#define PORT_LINK_MODE_4_LANES		PORT_LINK_MODE(0x7)
#define PORT_LINK_MODE_8_LANES		PORT_LINK_MODE(0xf)

#define PCIE_PORT_DEBUG0		0x728
#define PORT_LOGIC_LTSSM_STATE_MASK	0x1f
#define PORT_LOGIC_LTSSM_STATE_L0	0x11
#define PORT_LOGIC_LTSSM_STATE_L2	0x15
#define PCIE_PORT_DEBUG1		0x72C
#define PCIE_PORT_DEBUG1_LINK_UP		BIT(4)
#define PCIE_PORT_DEBUG1_LINK_IN_TRAINING	BIT(29)

#define PCIE_LINK_WIDTH_SPEED_CONTROL	0x80C
#define PORT_LOGIC_N_FTS_MASK		GENMASK(7, 0)
#define PORT_LOGIC_SPEED_CHANGE		BIT(17)
#define PORT_LOGIC_LINK_WIDTH_MASK	GENMASK(12, 8)
#define PORT_LOGIC_LINK_WIDTH(n)	FIELD_PREP(PORT_LOGIC_LINK_WIDTH_MASK, n)
#define PORT_LOGIC_LINK_WIDTH_1_LANES	PORT_LOGIC_LINK_WIDTH(0x1)
#define PORT_LOGIC_LINK_WIDTH_2_LANES	PORT_LOGIC_LINK_WIDTH(0x2)
#define PORT_LOGIC_LINK_WIDTH_4_LANES	PORT_LOGIC_LINK_WIDTH(0x4)
#define PORT_LOGIC_LINK_WIDTH_8_LANES	PORT_LOGIC_LINK_WIDTH(0x8)

#define PCIE_MSI_ADDR_LO		0x820
#define PCIE_MSI_ADDR_HI		0x824
#define PCIE_MSI_INTR0_ENABLE		0x828
#define PCIE_MSI_INTR0_MASK		0x82C
#define PCIE_MSI_INTR0_STATUS		0x830

<<<<<<< HEAD
#define PCIE_AMBA_ORDERING_CTRL_OFF	0x8D8
=======
#define PCIE_PORT_MULTI_LANE_CTRL	0x8C0
#define PORT_MLTI_UPCFG_SUPPORT		BIT(7)

>>>>>>> c1084c27
#define PCIE_ATU_VIEWPORT		0x900
#define PCIE_ATU_REGION_INBOUND		BIT(31)
#define PCIE_ATU_REGION_OUTBOUND	0
#define PCIE_ATU_CR1			0x904
#define PCIE_ATU_INCREASE_REGION_SIZE	BIT(13)
#define PCIE_ATU_TYPE_MEM		0x0
#define PCIE_ATU_TYPE_IO		0x2
#define PCIE_ATU_TYPE_CFG0		0x4
#define PCIE_ATU_TYPE_CFG1		0x5
#define PCIE_ATU_TD			BIT(8)
#define PCIE_ATU_FUNC_NUM(pf)           ((pf) << 20)
#define PCIE_ATU_CR2			0x908
#define PCIE_ATU_ENABLE			BIT(31)
#define PCIE_ATU_BAR_MODE_ENABLE	BIT(30)
#define PCIE_ATU_FUNC_NUM_MATCH_EN      BIT(19)
#define PCIE_ATU_LOWER_BASE		0x90C
#define PCIE_ATU_UPPER_BASE		0x910
#define PCIE_ATU_LIMIT			0x914
#define PCIE_ATU_LOWER_TARGET		0x918
#define PCIE_ATU_BUS(x)			FIELD_PREP(GENMASK(31, 24), x)
#define PCIE_ATU_DEV(x)			FIELD_PREP(GENMASK(23, 19), x)
#define PCIE_ATU_FUNC(x)		FIELD_PREP(GENMASK(18, 16), x)
#define PCIE_ATU_UPPER_TARGET		0x91C
#define PCIE_ATU_UPPER_LIMIT		0x924

#define PCIE_MISC_CONTROL_1_OFF		0x8BC
#define PCIE_DBI_RO_WR_EN		BIT(0)

#define PCIE_MSIX_DOORBELL		0x948
#define PCIE_MSIX_DOORBELL_PF_SHIFT	24

#define PCIE_PL_CHK_REG_CONTROL_STATUS			0xB20
#define PCIE_PL_CHK_REG_CHK_REG_START			BIT(0)
#define PCIE_PL_CHK_REG_CHK_REG_CONTINUOUS		BIT(1)
#define PCIE_PL_CHK_REG_CHK_REG_COMPARISON_ERROR	BIT(16)
#define PCIE_PL_CHK_REG_CHK_REG_LOGIC_ERROR		BIT(17)
#define PCIE_PL_CHK_REG_CHK_REG_COMPLETE		BIT(18)

#define PCIE_PL_CHK_REG_ERR_ADDR			0xB28

/*
 * iATU Unroll-specific register definitions
 * From 4.80 core version the address translation will be made by unroll
 */
#define PCIE_ATU_UNR_REGION_CTRL1	0x00
#define PCIE_ATU_UNR_REGION_CTRL2	0x04
#define PCIE_ATU_UNR_LOWER_BASE		0x08
#define PCIE_ATU_UNR_UPPER_BASE		0x0C
#define PCIE_ATU_UNR_LOWER_LIMIT	0x10
#define PCIE_ATU_UNR_LOWER_TARGET	0x14
#define PCIE_ATU_UNR_UPPER_TARGET	0x18
#define PCIE_ATU_UNR_UPPER_LIMIT	0x20

/*
 * The default address offset between dbi_base and atu_base. Root controller
 * drivers are not required to initialize atu_base if the offset matches this
 * default; the driver core automatically derives atu_base from dbi_base using
 * this offset, if atu_base not set.
 */
#define DEFAULT_DBI_ATU_OFFSET (0x3 << 20)

/* Register address builder */
#define PCIE_GET_ATU_OUTB_UNR_REG_OFFSET(region) \
		((region) << 9)

#define PCIE_GET_ATU_INB_UNR_REG_OFFSET(region) \
		(((region) << 9) | BIT(8))

#define MAX_MSI_IRQS			256
#define MAX_MSI_IRQS_PER_CTRL		32
#define MAX_MSI_CTRLS			(MAX_MSI_IRQS / MAX_MSI_IRQS_PER_CTRL)
#define MSI_REG_CTRL_BLOCK_SIZE		12
#define MSI_DEF_NUM_VECTORS		32

/* Maximum number of inbound/outbound iATUs */
#define MAX_IATU_IN			256
#define MAX_IATU_OUT			256

struct pcie_port;
struct dw_pcie;
struct dw_pcie_ep;

enum dw_pcie_region_type {
	DW_PCIE_REGION_UNKNOWN,
	DW_PCIE_REGION_INBOUND,
	DW_PCIE_REGION_OUTBOUND,
};

enum dw_pcie_device_mode {
	DW_PCIE_UNKNOWN_TYPE,
	DW_PCIE_EP_TYPE,
	DW_PCIE_LEG_EP_TYPE,
	DW_PCIE_RC_TYPE,
};

struct dw_pcie_host_ops {
	int (*host_init)(struct pcie_port *pp);
	int (*msi_host_init)(struct pcie_port *pp);
};

struct pcie_port {
	bool			has_msi_ctrl:1;
	u64			cfg0_base;
	void __iomem		*va_cfg0_base;
	u32			cfg0_size;
	resource_size_t		io_base;
	phys_addr_t		io_bus_addr;
	u32			io_size;
	int			irq;
	const struct dw_pcie_host_ops *ops;
	int			msi_irq;
	struct irq_domain	*irq_domain;
	struct irq_domain	*msi_domain;
	u16			msi_msg;
	dma_addr_t		msi_data;
	struct irq_chip		*msi_irq_chip;
	u32			num_vectors;
	u32			irq_mask[MAX_MSI_CTRLS];
	struct pci_host_bridge  *bridge;
	raw_spinlock_t		lock;
	DECLARE_BITMAP(msi_irq_in_use, MAX_MSI_IRQS);
};

enum dw_pcie_as_type {
	DW_PCIE_AS_UNKNOWN,
	DW_PCIE_AS_MEM,
	DW_PCIE_AS_IO,
};

struct dw_pcie_ep_ops {
	void	(*ep_init)(struct dw_pcie_ep *ep);
	int	(*raise_irq)(struct dw_pcie_ep *ep, u8 func_no,
			     enum pci_epc_irq_type type, u16 interrupt_num);
	const struct pci_epc_features* (*get_features)(struct dw_pcie_ep *ep);
	/*
	 * Provide a method to implement the different func config space
	 * access for different platform, if different func have different
	 * offset, return the offset of func. if use write a register way
	 * return a 0, and implement code in callback function of platform
	 * driver.
	 */
	unsigned int (*func_conf_select)(struct dw_pcie_ep *ep, u8 func_no);
};

struct dw_pcie_ep_func {
	struct list_head	list;
	u8			func_no;
	u8			msi_cap;	/* MSI capability offset */
	u8			msix_cap;	/* MSI-X capability offset */
};

struct dw_pcie_ep {
	struct pci_epc		*epc;
	struct list_head	func_list;
	const struct dw_pcie_ep_ops *ops;
	phys_addr_t		phys_base;
	size_t			addr_size;
	size_t			page_size;
	u8			bar_to_atu[PCI_STD_NUM_BARS];
	phys_addr_t		*outbound_addr;
	unsigned long		*ib_window_map;
	unsigned long		*ob_window_map;
	void __iomem		*msi_mem;
	phys_addr_t		msi_mem_phys;
	struct pci_epf_bar	*epf_bar[PCI_STD_NUM_BARS];
};

struct dw_pcie_ops {
	u64	(*cpu_addr_fixup)(struct dw_pcie *pcie, u64 cpu_addr);
	u32	(*read_dbi)(struct dw_pcie *pcie, void __iomem *base, u32 reg,
			    size_t size);
	void	(*write_dbi)(struct dw_pcie *pcie, void __iomem *base, u32 reg,
			     size_t size, u32 val);
	void    (*write_dbi2)(struct dw_pcie *pcie, void __iomem *base, u32 reg,
			      size_t size, u32 val);
	int	(*link_up)(struct dw_pcie *pcie);
	int	(*start_link)(struct dw_pcie *pcie);
	void	(*stop_link)(struct dw_pcie *pcie);
};

struct dw_pcie {
	struct device		*dev;
	void __iomem		*dbi_base;
	void __iomem		*dbi_base2;
	/* Used when iatu_unroll_enabled is true */
	void __iomem		*atu_base;
	size_t			atu_size;
	u32			num_ib_windows;
	u32			num_ob_windows;
	struct pcie_port	pp;
	struct dw_pcie_ep	ep;
	const struct dw_pcie_ops *ops;
	unsigned int		version;
	int			num_lanes;
	int			link_gen;
	u8			n_fts[2];
	bool			iatu_unroll_enabled: 1;
	bool			io_cfg_atu_shared: 1;
};

#define to_dw_pcie_from_pp(port) container_of((port), struct dw_pcie, pp)

#define to_dw_pcie_from_ep(endpoint)   \
		container_of((endpoint), struct dw_pcie, ep)

u8 dw_pcie_find_capability(struct dw_pcie *pci, u8 cap);
u16 dw_pcie_find_ext_capability(struct dw_pcie *pci, u8 cap);

int dw_pcie_read(void __iomem *addr, int size, u32 *val);
int dw_pcie_write(void __iomem *addr, int size, u32 val);

u32 dw_pcie_read_dbi(struct dw_pcie *pci, u32 reg, size_t size);
void dw_pcie_write_dbi(struct dw_pcie *pci, u32 reg, size_t size, u32 val);
void dw_pcie_write_dbi2(struct dw_pcie *pci, u32 reg, size_t size, u32 val);
int dw_pcie_link_up(struct dw_pcie *pci);
void dw_pcie_upconfig_setup(struct dw_pcie *pci);
int dw_pcie_wait_for_link(struct dw_pcie *pci);
void dw_pcie_prog_outbound_atu(struct dw_pcie *pci, int index,
			       int type, u64 cpu_addr, u64 pci_addr,
			       u64 size);
void dw_pcie_prog_ep_outbound_atu(struct dw_pcie *pci, u8 func_no, int index,
				  int type, u64 cpu_addr, u64 pci_addr,
				  u64 size);
int dw_pcie_prog_inbound_atu(struct dw_pcie *pci, u8 func_no, int index,
			     int bar, u64 cpu_addr,
			     enum dw_pcie_as_type as_type);
void dw_pcie_disable_atu(struct dw_pcie *pci, int index,
			 enum dw_pcie_region_type type);
void dw_pcie_setup(struct dw_pcie *pci);
void dw_pcie_iatu_detect(struct dw_pcie *pci);

static inline void dw_pcie_writel_dbi(struct dw_pcie *pci, u32 reg, u32 val)
{
	dw_pcie_write_dbi(pci, reg, 0x4, val);
}

static inline u32 dw_pcie_readl_dbi(struct dw_pcie *pci, u32 reg)
{
	return dw_pcie_read_dbi(pci, reg, 0x4);
}

static inline void dw_pcie_writew_dbi(struct dw_pcie *pci, u32 reg, u16 val)
{
	dw_pcie_write_dbi(pci, reg, 0x2, val);
}

static inline u16 dw_pcie_readw_dbi(struct dw_pcie *pci, u32 reg)
{
	return dw_pcie_read_dbi(pci, reg, 0x2);
}

static inline void dw_pcie_writeb_dbi(struct dw_pcie *pci, u32 reg, u8 val)
{
	dw_pcie_write_dbi(pci, reg, 0x1, val);
}

static inline u8 dw_pcie_readb_dbi(struct dw_pcie *pci, u32 reg)
{
	return dw_pcie_read_dbi(pci, reg, 0x1);
}

static inline void dw_pcie_writel_dbi2(struct dw_pcie *pci, u32 reg, u32 val)
{
	dw_pcie_write_dbi2(pci, reg, 0x4, val);
}

static inline void dw_pcie_dbi_ro_wr_en(struct dw_pcie *pci)
{
	u32 reg;
	u32 val;

	reg = PCIE_MISC_CONTROL_1_OFF;
	val = dw_pcie_readl_dbi(pci, reg);
	val |= PCIE_DBI_RO_WR_EN;
	dw_pcie_writel_dbi(pci, reg, val);
}

static inline void dw_pcie_dbi_ro_wr_dis(struct dw_pcie *pci)
{
	u32 reg;
	u32 val;

	reg = PCIE_MISC_CONTROL_1_OFF;
	val = dw_pcie_readl_dbi(pci, reg);
	val &= ~PCIE_DBI_RO_WR_EN;
	dw_pcie_writel_dbi(pci, reg, val);
}

#ifdef CONFIG_PCIE_DW_HOST
irqreturn_t dw_handle_msi_irq(struct pcie_port *pp);
void dw_pcie_setup_rc(struct pcie_port *pp);
int dw_pcie_host_init(struct pcie_port *pp);
void dw_pcie_host_deinit(struct pcie_port *pp);
int dw_pcie_allocate_domains(struct pcie_port *pp);
void __iomem *dw_pcie_own_conf_map_bus(struct pci_bus *bus, unsigned int devfn,
				       int where);
#else
static inline irqreturn_t dw_handle_msi_irq(struct pcie_port *pp)
{
	return IRQ_NONE;
}

static inline void dw_pcie_setup_rc(struct pcie_port *pp)
{
}

static inline int dw_pcie_host_init(struct pcie_port *pp)
{
	return 0;
}

static inline void dw_pcie_host_deinit(struct pcie_port *pp)
{
}

static inline int dw_pcie_allocate_domains(struct pcie_port *pp)
{
	return 0;
}
static inline void __iomem *dw_pcie_own_conf_map_bus(struct pci_bus *bus,
						     unsigned int devfn,
						     int where)
{
	return NULL;
}
#endif

#ifdef CONFIG_PCIE_DW_EP
void dw_pcie_ep_linkup(struct dw_pcie_ep *ep);
int dw_pcie_ep_init(struct dw_pcie_ep *ep);
int dw_pcie_ep_init_complete(struct dw_pcie_ep *ep);
void dw_pcie_ep_init_notify(struct dw_pcie_ep *ep);
void dw_pcie_ep_exit(struct dw_pcie_ep *ep);
int dw_pcie_ep_raise_legacy_irq(struct dw_pcie_ep *ep, u8 func_no);
int dw_pcie_ep_raise_msi_irq(struct dw_pcie_ep *ep, u8 func_no,
			     u8 interrupt_num);
int dw_pcie_ep_raise_msix_irq(struct dw_pcie_ep *ep, u8 func_no,
			     u16 interrupt_num);
int dw_pcie_ep_raise_msix_irq_doorbell(struct dw_pcie_ep *ep, u8 func_no,
				       u16 interrupt_num);
void dw_pcie_ep_reset_bar(struct dw_pcie *pci, enum pci_barno bar);
struct dw_pcie_ep_func *
dw_pcie_ep_get_func_from_ep(struct dw_pcie_ep *ep, u8 func_no);
#else
static inline void dw_pcie_ep_linkup(struct dw_pcie_ep *ep)
{
}

static inline int dw_pcie_ep_init(struct dw_pcie_ep *ep)
{
	return 0;
}

static inline int dw_pcie_ep_init_complete(struct dw_pcie_ep *ep)
{
	return 0;
}

static inline void dw_pcie_ep_init_notify(struct dw_pcie_ep *ep)
{
}

static inline void dw_pcie_ep_exit(struct dw_pcie_ep *ep)
{
}

static inline int dw_pcie_ep_raise_legacy_irq(struct dw_pcie_ep *ep, u8 func_no)
{
	return 0;
}

static inline int dw_pcie_ep_raise_msi_irq(struct dw_pcie_ep *ep, u8 func_no,
					   u8 interrupt_num)
{
	return 0;
}

static inline int dw_pcie_ep_raise_msix_irq(struct dw_pcie_ep *ep, u8 func_no,
					   u16 interrupt_num)
{
	return 0;
}

static inline int dw_pcie_ep_raise_msix_irq_doorbell(struct dw_pcie_ep *ep,
						     u8 func_no,
						     u16 interrupt_num)
{
	return 0;
}

static inline void dw_pcie_ep_reset_bar(struct dw_pcie *pci, enum pci_barno bar)
{
}

static inline struct dw_pcie_ep_func *
dw_pcie_ep_get_func_from_ep(struct dw_pcie_ep *ep, u8 func_no)
{
	return NULL;
}
#endif
#endif /* _PCIE_DESIGNWARE_H */<|MERGE_RESOLUTION|>--- conflicted
+++ resolved
@@ -75,13 +75,9 @@
 #define PCIE_MSI_INTR0_MASK		0x82C
 #define PCIE_MSI_INTR0_STATUS		0x830
 
-<<<<<<< HEAD
-#define PCIE_AMBA_ORDERING_CTRL_OFF	0x8D8
-=======
 #define PCIE_PORT_MULTI_LANE_CTRL	0x8C0
 #define PORT_MLTI_UPCFG_SUPPORT		BIT(7)
 
->>>>>>> c1084c27
 #define PCIE_ATU_VIEWPORT		0x900
 #define PCIE_ATU_REGION_INBOUND		BIT(31)
 #define PCIE_ATU_REGION_OUTBOUND	0
