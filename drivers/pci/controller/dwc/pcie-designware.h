/* SPDX-License-Identifier: GPL-2.0 */
/*
 * Synopsys DesignWare PCIe host controller driver
 *
 * Copyright (C) 2013 Samsung Electronics Co., Ltd.
 *		https://www.samsung.com
 *
 * Author: Jingoo Han <jg1.han@samsung.com>
 */

#ifndef _PCIE_DESIGNWARE_H
#define _PCIE_DESIGNWARE_H

#include <linux/bitfield.h>
#include <linux/bitops.h>
#include <linux/clk.h>
#include <linux/dma-mapping.h>
#include <linux/dma/edma.h>
#include <linux/gpio/consumer.h>
#include <linux/irq.h>
#include <linux/msi.h>
#include <linux/pci.h>
#include <linux/reset.h>

#include <linux/pci-epc.h>
#include <linux/pci-epf.h>

/* DWC PCIe IP-core versions (native support since v4.70a) */
#define DW_PCIE_VER_365A		0x3336352a
#define DW_PCIE_VER_460A		0x3436302a
#define DW_PCIE_VER_470A		0x3437302a
#define DW_PCIE_VER_480A		0x3438302a
#define DW_PCIE_VER_490A		0x3439302a
#define DW_PCIE_VER_520A		0x3532302a
#define DW_PCIE_VER_540A		0x3534302a

#define __dw_pcie_ver_cmp(_pci, _ver, _op) \
	((_pci)->version _op DW_PCIE_VER_ ## _ver)

#define dw_pcie_ver_is(_pci, _ver) __dw_pcie_ver_cmp(_pci, _ver, ==)

#define dw_pcie_ver_is_ge(_pci, _ver) __dw_pcie_ver_cmp(_pci, _ver, >=)

#define dw_pcie_ver_type_is(_pci, _ver, _type) \
	(__dw_pcie_ver_cmp(_pci, _ver, ==) && \
	 __dw_pcie_ver_cmp(_pci, TYPE_ ## _type, ==))

#define dw_pcie_ver_type_is_ge(_pci, _ver, _type) \
	(__dw_pcie_ver_cmp(_pci, _ver, ==) && \
	 __dw_pcie_ver_cmp(_pci, TYPE_ ## _type, >=))

/* DWC PCIe controller capabilities */
#define DW_PCIE_CAP_REQ_RES		0
#define DW_PCIE_CAP_IATU_UNROLL		1
#define DW_PCIE_CAP_CDM_CHECK		2

#define dw_pcie_cap_is(_pci, _cap) \
	test_bit(DW_PCIE_CAP_ ## _cap, &(_pci)->caps)

#define dw_pcie_cap_set(_pci, _cap) \
	set_bit(DW_PCIE_CAP_ ## _cap, &(_pci)->caps)

/* Parameters for the waiting for link up routine */
#define LINK_WAIT_MAX_RETRIES		10
#define LINK_WAIT_USLEEP_MIN		90000
#define LINK_WAIT_USLEEP_MAX		100000

/* Parameters for the waiting for iATU enabled routine */
#define LINK_WAIT_MAX_IATU_RETRIES	5
#define LINK_WAIT_IATU			9

/* Synopsys-specific PCIe configuration registers */
#define PCIE_PORT_AFR			0x70C
#define PORT_AFR_N_FTS_MASK		GENMASK(15, 8)
#define PORT_AFR_N_FTS(n)		FIELD_PREP(PORT_AFR_N_FTS_MASK, n)
#define PORT_AFR_CC_N_FTS_MASK		GENMASK(23, 16)
#define PORT_AFR_CC_N_FTS(n)		FIELD_PREP(PORT_AFR_CC_N_FTS_MASK, n)
#define PORT_AFR_ENTER_ASPM		BIT(30)
#define PORT_AFR_L0S_ENTRANCE_LAT_SHIFT	24
#define PORT_AFR_L0S_ENTRANCE_LAT_MASK	GENMASK(26, 24)
#define PORT_AFR_L1_ENTRANCE_LAT_SHIFT	27
#define PORT_AFR_L1_ENTRANCE_LAT_MASK	GENMASK(29, 27)

#define PCIE_PORT_LINK_CONTROL		0x710
#define PORT_LINK_DLL_LINK_EN		BIT(5)
#define PORT_LINK_FAST_LINK_MODE	BIT(7)
#define PORT_LINK_MODE_MASK		GENMASK(21, 16)
#define PORT_LINK_MODE(n)		FIELD_PREP(PORT_LINK_MODE_MASK, n)
#define PORT_LINK_MODE_1_LANES		PORT_LINK_MODE(0x1)
#define PORT_LINK_MODE_2_LANES		PORT_LINK_MODE(0x3)
#define PORT_LINK_MODE_4_LANES		PORT_LINK_MODE(0x7)
#define PORT_LINK_MODE_8_LANES		PORT_LINK_MODE(0xf)

#define PCIE_PORT_DEBUG0		0x728
#define PORT_LOGIC_LTSSM_STATE_MASK	0x1f
#define PORT_LOGIC_LTSSM_STATE_L0	0x11
#define PORT_LOGIC_LTSSM_STATE_L2	0x15
#define PCIE_PORT_DEBUG1		0x72C
#define PCIE_PORT_DEBUG1_LINK_UP		BIT(4)
#define PCIE_PORT_DEBUG1_LINK_IN_TRAINING	BIT(29)

#define PCIE_LINK_WIDTH_SPEED_CONTROL	0x80C
#define PORT_LOGIC_N_FTS_MASK		GENMASK(7, 0)
#define PORT_LOGIC_SPEED_CHANGE		BIT(17)
#define PORT_LOGIC_LINK_WIDTH_MASK	GENMASK(12, 8)
#define PORT_LOGIC_LINK_WIDTH(n)	FIELD_PREP(PORT_LOGIC_LINK_WIDTH_MASK, n)
#define PORT_LOGIC_LINK_WIDTH_1_LANES	PORT_LOGIC_LINK_WIDTH(0x1)
#define PORT_LOGIC_LINK_WIDTH_2_LANES	PORT_LOGIC_LINK_WIDTH(0x2)
#define PORT_LOGIC_LINK_WIDTH_4_LANES	PORT_LOGIC_LINK_WIDTH(0x4)
#define PORT_LOGIC_LINK_WIDTH_8_LANES	PORT_LOGIC_LINK_WIDTH(0x8)

#define PCIE_MSI_ADDR_LO		0x820
#define PCIE_MSI_ADDR_HI		0x824
#define PCIE_MSI_INTR0_ENABLE		0x828
#define PCIE_MSI_INTR0_MASK		0x82C
#define PCIE_MSI_INTR0_STATUS		0x830

#define GEN3_RELATED_OFF			0x890
#define GEN3_RELATED_OFF_GEN3_ZRXDC_NONCOMPL	BIT(0)
#define GEN3_RELATED_OFF_RXEQ_RGRDLESS_RXTS	BIT(13)
#define GEN3_RELATED_OFF_GEN3_EQ_DISABLE	BIT(16)
#define GEN3_RELATED_OFF_RATE_SHADOW_SEL_SHIFT	24
#define GEN3_RELATED_OFF_RATE_SHADOW_SEL_MASK	GENMASK(25, 24)

#define PCIE_PORT_MULTI_LANE_CTRL	0x8C0
#define PORT_MLTI_UPCFG_SUPPORT		BIT(7)

#define PCIE_VERSION_NUMBER		0x8F8
#define PCIE_VERSION_TYPE		0x8FC

/*
 * iATU inbound and outbound windows CSRs. Before the IP-core v4.80a each
 * iATU region CSRs had been indirectly accessible by means of the dedicated
 * viewport selector. The iATU/eDMA CSRs space was re-designed in DWC PCIe
 * v4.80a in a way so the viewport was unrolled into the directly accessible
 * iATU/eDMA CSRs space.
 */
#define PCIE_ATU_VIEWPORT		0x900
#define PCIE_ATU_REGION_DIR_IB		BIT(31)
#define PCIE_ATU_REGION_DIR_OB		0
#define PCIE_ATU_VIEWPORT_BASE		0x904
#define PCIE_ATU_UNROLL_BASE(dir, index) \
	(((index) << 9) | ((dir == PCIE_ATU_REGION_DIR_IB) ? BIT(8) : 0))
#define PCIE_ATU_VIEWPORT_SIZE		0x2C
#define PCIE_ATU_REGION_CTRL1		0x000
#define PCIE_ATU_INCREASE_REGION_SIZE	BIT(13)
#define PCIE_ATU_TYPE_MEM		0x0
#define PCIE_ATU_TYPE_IO		0x2
#define PCIE_ATU_TYPE_CFG0		0x4
#define PCIE_ATU_TYPE_CFG1		0x5
#define PCIE_ATU_TD			BIT(8)
#define PCIE_ATU_FUNC_NUM(pf)           ((pf) << 20)
#define PCIE_ATU_REGION_CTRL2		0x004
#define PCIE_ATU_ENABLE			BIT(31)
#define PCIE_ATU_BAR_MODE_ENABLE	BIT(30)
#define PCIE_ATU_FUNC_NUM_MATCH_EN      BIT(19)
#define PCIE_ATU_LOWER_BASE		0x008
#define PCIE_ATU_UPPER_BASE		0x00C
#define PCIE_ATU_LIMIT			0x010
#define PCIE_ATU_LOWER_TARGET		0x014
#define PCIE_ATU_BUS(x)			FIELD_PREP(GENMASK(31, 24), x)
#define PCIE_ATU_DEV(x)			FIELD_PREP(GENMASK(23, 19), x)
#define PCIE_ATU_FUNC(x)		FIELD_PREP(GENMASK(18, 16), x)
#define PCIE_ATU_UPPER_TARGET		0x018
#define PCIE_ATU_UPPER_LIMIT		0x020

#define PCIE_MISC_CONTROL_1_OFF		0x8BC
#define PCIE_DBI_RO_WR_EN		BIT(0)

#define PCIE_MSIX_DOORBELL		0x948
#define PCIE_MSIX_DOORBELL_PF_SHIFT	24

/*
 * eDMA CSRs. DW PCIe IP-core v4.70a and older had the eDMA registers accessible
 * over the Port Logic registers space. Afterwards the unrolled mapping was
 * introduced so eDMA and iATU could be accessed via a dedicated registers
 * space.
 */
#define PCIE_DMA_VIEWPORT_BASE		0x970
#define PCIE_DMA_UNROLL_BASE		0x80000
#define PCIE_DMA_CTRL			0x008
#define PCIE_DMA_NUM_WR_CHAN		GENMASK(3, 0)
#define PCIE_DMA_NUM_RD_CHAN		GENMASK(19, 16)

#define PCIE_PL_CHK_REG_CONTROL_STATUS			0xB20
#define PCIE_PL_CHK_REG_CHK_REG_START			BIT(0)
#define PCIE_PL_CHK_REG_CHK_REG_CONTINUOUS		BIT(1)
#define PCIE_PL_CHK_REG_CHK_REG_COMPARISON_ERROR	BIT(16)
#define PCIE_PL_CHK_REG_CHK_REG_LOGIC_ERROR		BIT(17)
#define PCIE_PL_CHK_REG_CHK_REG_COMPLETE		BIT(18)

#define PCIE_PL_CHK_REG_ERR_ADDR			0xB28

/*
 * iATU Unroll-specific register definitions
 * From 4.80 core version the address translation will be made by unroll
 */
#define PCIE_ATU_UNR_REGION_CTRL1	0x00
#define PCIE_ATU_UNR_REGION_CTRL2	0x04
#define PCIE_ATU_UNR_LOWER_BASE		0x08
#define PCIE_ATU_UNR_UPPER_BASE		0x0C
#define PCIE_ATU_UNR_LOWER_LIMIT	0x10
#define PCIE_ATU_UNR_LOWER_TARGET	0x14
#define PCIE_ATU_UNR_UPPER_TARGET	0x18
#define PCIE_ATU_UNR_UPPER_LIMIT	0x20

/*
 * RAS-DES register definitions
 */
#define PCIE_RAS_DES_EVENT_COUNTER_CONTROL	0x8
#define EVENT_COUNTER_ALL_CLEAR		0x3
#define EVENT_COUNTER_ENABLE_ALL	0x7
#define EVENT_COUNTER_ENABLE_SHIFT	2
#define EVENT_COUNTER_EVENT_SEL_MASK	GENMASK(7, 0)
#define EVENT_COUNTER_EVENT_SEL_SHIFT	16
#define EVENT_COUNTER_EVENT_Tx_L0S	0x2
#define EVENT_COUNTER_EVENT_Rx_L0S	0x3
#define EVENT_COUNTER_EVENT_L1		0x5
#define EVENT_COUNTER_EVENT_L1_1	0x7
#define EVENT_COUNTER_EVENT_L1_2	0x8
#define EVENT_COUNTER_GROUP_SEL_SHIFT	24
#define EVENT_COUNTER_GROUP_5		0x5

#define PCIE_RAS_DES_EVENT_COUNTER_DATA		0xc

/*
 * The default address offset between dbi_base and atu_base. Root controller
 * drivers are not required to initialize atu_base if the offset matches this
 * default; the driver core automatically derives atu_base from dbi_base using
 * this offset, if atu_base not set.
 */
#define DEFAULT_DBI_ATU_OFFSET (0x3 << 20)
#define DEFAULT_DBI_DMA_OFFSET PCIE_DMA_UNROLL_BASE

#define MAX_MSI_IRQS			256
#define MAX_MSI_IRQS_PER_CTRL		32
#define MAX_MSI_CTRLS			(MAX_MSI_IRQS / MAX_MSI_IRQS_PER_CTRL)
#define MSI_REG_CTRL_BLOCK_SIZE		12
#define MSI_DEF_NUM_VECTORS		32

/* Maximum number of inbound/outbound iATUs */
#define MAX_IATU_IN			256
#define MAX_IATU_OUT			256

/* Default eDMA LLP memory size */
#define DMA_LLP_MEM_SIZE		PAGE_SIZE

struct dw_pcie;
struct dw_pcie_rp;
struct dw_pcie_ep;

enum dw_pcie_device_mode {
	DW_PCIE_UNKNOWN_TYPE,
	DW_PCIE_EP_TYPE,
	DW_PCIE_LEG_EP_TYPE,
	DW_PCIE_RC_TYPE,
};

enum dw_pcie_app_clk {
	DW_PCIE_DBI_CLK,
	DW_PCIE_MSTR_CLK,
	DW_PCIE_SLV_CLK,
	DW_PCIE_NUM_APP_CLKS
};

enum dw_pcie_core_clk {
	DW_PCIE_PIPE_CLK,
	DW_PCIE_CORE_CLK,
	DW_PCIE_AUX_CLK,
	DW_PCIE_REF_CLK,
	DW_PCIE_NUM_CORE_CLKS
};

enum dw_pcie_app_rst {
	DW_PCIE_DBI_RST,
	DW_PCIE_MSTR_RST,
	DW_PCIE_SLV_RST,
	DW_PCIE_NUM_APP_RSTS
};

enum dw_pcie_core_rst {
	DW_PCIE_NON_STICKY_RST,
	DW_PCIE_STICKY_RST,
	DW_PCIE_CORE_RST,
	DW_PCIE_PIPE_RST,
	DW_PCIE_PHY_RST,
	DW_PCIE_HOT_RST,
	DW_PCIE_PWR_RST,
	DW_PCIE_NUM_CORE_RSTS
};

<<<<<<< HEAD
=======
enum dw_pcie_ltssm {
	/* Need to align with PCIE_PORT_DEBUG0 bits 0:5 */
	DW_PCIE_LTSSM_DETECT_QUIET = 0x0,
	DW_PCIE_LTSSM_DETECT_ACT = 0x1,
	DW_PCIE_LTSSM_L0 = 0x11,
	DW_PCIE_LTSSM_L2_IDLE = 0x15,

	DW_PCIE_LTSSM_UNKNOWN = 0xFFFFFFFF,
};

>>>>>>> ccf0a997
struct dw_pcie_host_ops {
	int (*host_init)(struct dw_pcie_rp *pp);
	void (*host_deinit)(struct dw_pcie_rp *pp);
	int (*msi_host_init)(struct dw_pcie_rp *pp);
	void (*pme_turn_off)(struct dw_pcie_rp *pp);
};

struct dw_pcie_rp {
	bool			has_msi_ctrl:1;
	bool			cfg0_io_shared:1;
	u64			cfg0_base;
	void __iomem		*va_cfg0_base;
	u32			cfg0_size;
	resource_size_t		io_base;
	phys_addr_t		io_bus_addr;
	u32			io_size;
	int			irq;
	const struct dw_pcie_host_ops *ops;
	int			msi_irq[MAX_MSI_CTRLS];
	struct irq_domain	*irq_domain;
	struct irq_domain	*msi_domain;
	dma_addr_t		msi_data;
	struct irq_chip		*msi_irq_chip;
	u32			num_vectors;
	u32			irq_mask[MAX_MSI_CTRLS];
	struct pci_host_bridge  *bridge;
	raw_spinlock_t		lock;
	DECLARE_BITMAP(msi_irq_in_use, MAX_MSI_IRQS);
};

struct dw_pcie_ep_ops {
	void	(*ep_init)(struct dw_pcie_ep *ep);
	int	(*raise_irq)(struct dw_pcie_ep *ep, u8 func_no,
			     enum pci_epc_irq_type type, u16 interrupt_num);
	const struct pci_epc_features* (*get_features)(struct dw_pcie_ep *ep);
	/*
	 * Provide a method to implement the different func config space
	 * access for different platform, if different func have different
	 * offset, return the offset of func. if use write a register way
	 * return a 0, and implement code in callback function of platform
	 * driver.
	 */
	unsigned int (*func_conf_select)(struct dw_pcie_ep *ep, u8 func_no);
};

struct dw_pcie_ep_func {
	struct list_head	list;
	u8			func_no;
	u8			msi_cap;	/* MSI capability offset */
	u8			msix_cap;	/* MSI-X capability offset */
};

struct dw_pcie_ep {
	struct pci_epc		*epc;
	struct list_head	func_list;
	const struct dw_pcie_ep_ops *ops;
	phys_addr_t		phys_base;
	size_t			addr_size;
	size_t			page_size;
	u8			bar_to_atu[PCI_STD_NUM_BARS];
	phys_addr_t		*outbound_addr;
	unsigned long		*ib_window_map;
	unsigned long		*ob_window_map;
	void __iomem		*msi_mem;
	phys_addr_t		msi_mem_phys;
	struct pci_epf_bar	*epf_bar[PCI_STD_NUM_BARS];
};

struct dw_pcie_ops {
	u64	(*cpu_addr_fixup)(struct dw_pcie *pcie, u64 cpu_addr);
	u32	(*read_dbi)(struct dw_pcie *pcie, void __iomem *base, u32 reg,
			    size_t size);
	void	(*write_dbi)(struct dw_pcie *pcie, void __iomem *base, u32 reg,
			     size_t size, u32 val);
	void    (*write_dbi2)(struct dw_pcie *pcie, void __iomem *base, u32 reg,
			      size_t size, u32 val);
	int	(*link_up)(struct dw_pcie *pcie);
	enum dw_pcie_ltssm (*get_ltssm)(struct dw_pcie *pcie);
	int	(*start_link)(struct dw_pcie *pcie);
	void	(*stop_link)(struct dw_pcie *pcie);
};

struct dw_pcie {
	struct device		*dev;
	void __iomem		*dbi_base;
	void __iomem		*dbi_base2;
	void __iomem		*atu_base;
	size_t			atu_size;
	u32			num_ib_windows;
	u32			num_ob_windows;
	u32			region_align;
	u64			region_limit;
	struct dw_pcie_rp	pp;
	struct dw_pcie_ep	ep;
	const struct dw_pcie_ops *ops;
	u32			version;
	u32			type;
	unsigned long		caps;
	int			num_lanes;
	int			link_gen;
	u8			n_fts[2];
	struct dw_edma_chip	edma;
	struct clk_bulk_data	app_clks[DW_PCIE_NUM_APP_CLKS];
	struct clk_bulk_data	core_clks[DW_PCIE_NUM_CORE_CLKS];
	struct reset_control_bulk_data	app_rsts[DW_PCIE_NUM_APP_RSTS];
	struct reset_control_bulk_data	core_rsts[DW_PCIE_NUM_CORE_RSTS];
	struct gpio_desc		*pe_rst;
<<<<<<< HEAD
=======
	bool			suspended;
>>>>>>> ccf0a997
};

#define to_dw_pcie_from_pp(port) container_of((port), struct dw_pcie, pp)

#define to_dw_pcie_from_ep(endpoint)   \
		container_of((endpoint), struct dw_pcie, ep)

int dw_pcie_get_resources(struct dw_pcie *pci);

void dw_pcie_version_detect(struct dw_pcie *pci);

u8 dw_pcie_find_capability(struct dw_pcie *pci, u8 cap);
u16 dw_pcie_find_ext_capability(struct dw_pcie *pci, u8 cap);

int dw_pcie_read(void __iomem *addr, int size, u32 *val);
int dw_pcie_write(void __iomem *addr, int size, u32 val);

u32 dw_pcie_read_dbi(struct dw_pcie *pci, u32 reg, size_t size);
void dw_pcie_write_dbi(struct dw_pcie *pci, u32 reg, size_t size, u32 val);
void dw_pcie_write_dbi2(struct dw_pcie *pci, u32 reg, size_t size, u32 val);
int dw_pcie_link_up(struct dw_pcie *pci);
void dw_pcie_upconfig_setup(struct dw_pcie *pci);
int dw_pcie_wait_for_link(struct dw_pcie *pci);
int dw_pcie_prog_outbound_atu(struct dw_pcie *pci, int index, int type,
			      u64 cpu_addr, u64 pci_addr, u64 size);
int dw_pcie_prog_ep_outbound_atu(struct dw_pcie *pci, u8 func_no, int index,
				 int type, u64 cpu_addr, u64 pci_addr, u64 size);
int dw_pcie_prog_inbound_atu(struct dw_pcie *pci, int index, int type,
			     u64 cpu_addr, u64 pci_addr, u64 size);
int dw_pcie_prog_ep_inbound_atu(struct dw_pcie *pci, u8 func_no, int index,
				int type, u64 cpu_addr, u8 bar);
void dw_pcie_disable_atu(struct dw_pcie *pci, u32 dir, int index);
void dw_pcie_setup(struct dw_pcie *pci);
void dw_pcie_iatu_detect(struct dw_pcie *pci);
int dw_pcie_edma_detect(struct dw_pcie *pci);
void dw_pcie_edma_remove(struct dw_pcie *pci);
<<<<<<< HEAD
=======

int dw_pcie_suspend_noirq(struct dw_pcie *pci);
int dw_pcie_resume_noirq(struct dw_pcie *pci);
>>>>>>> ccf0a997

static inline void dw_pcie_writel_dbi(struct dw_pcie *pci, u32 reg, u32 val)
{
	dw_pcie_write_dbi(pci, reg, 0x4, val);
}

static inline u32 dw_pcie_readl_dbi(struct dw_pcie *pci, u32 reg)
{
	return dw_pcie_read_dbi(pci, reg, 0x4);
}

static inline void dw_pcie_writew_dbi(struct dw_pcie *pci, u32 reg, u16 val)
{
	dw_pcie_write_dbi(pci, reg, 0x2, val);
}

static inline u16 dw_pcie_readw_dbi(struct dw_pcie *pci, u32 reg)
{
	return dw_pcie_read_dbi(pci, reg, 0x2);
}

static inline void dw_pcie_writeb_dbi(struct dw_pcie *pci, u32 reg, u8 val)
{
	dw_pcie_write_dbi(pci, reg, 0x1, val);
}

static inline u8 dw_pcie_readb_dbi(struct dw_pcie *pci, u32 reg)
{
	return dw_pcie_read_dbi(pci, reg, 0x1);
}

static inline void dw_pcie_writel_dbi2(struct dw_pcie *pci, u32 reg, u32 val)
{
	dw_pcie_write_dbi2(pci, reg, 0x4, val);
}

static inline void dw_pcie_dbi_ro_wr_en(struct dw_pcie *pci)
{
	u32 reg;
	u32 val;

	reg = PCIE_MISC_CONTROL_1_OFF;
	val = dw_pcie_readl_dbi(pci, reg);
	val |= PCIE_DBI_RO_WR_EN;
	dw_pcie_writel_dbi(pci, reg, val);
}

static inline void dw_pcie_dbi_ro_wr_dis(struct dw_pcie *pci)
{
	u32 reg;
	u32 val;

	reg = PCIE_MISC_CONTROL_1_OFF;
	val = dw_pcie_readl_dbi(pci, reg);
	val &= ~PCIE_DBI_RO_WR_EN;
	dw_pcie_writel_dbi(pci, reg, val);
}

static inline int dw_pcie_start_link(struct dw_pcie *pci)
{
	if (pci->ops && pci->ops->start_link)
		return pci->ops->start_link(pci);

	return 0;
}

static inline void dw_pcie_stop_link(struct dw_pcie *pci)
{
	if (pci->ops && pci->ops->stop_link)
		pci->ops->stop_link(pci);
}

static inline enum dw_pcie_ltssm dw_pcie_get_ltssm(struct dw_pcie *pci)
{
	u32 val;

	if (pci->ops && pci->ops->get_ltssm)
		return pci->ops->get_ltssm(pci);

	val = dw_pcie_readl_dbi(pci, PCIE_PORT_DEBUG0);

	return (enum dw_pcie_ltssm)FIELD_GET(PORT_LOGIC_LTSSM_STATE_MASK, val);
}

#ifdef CONFIG_PCIE_DW_HOST
irqreturn_t dw_handle_msi_irq(struct dw_pcie_rp *pp);
int dw_pcie_setup_rc(struct dw_pcie_rp *pp);
int dw_pcie_host_init(struct dw_pcie_rp *pp);
void dw_pcie_host_deinit(struct dw_pcie_rp *pp);
int dw_pcie_allocate_domains(struct dw_pcie_rp *pp);
void __iomem *dw_pcie_own_conf_map_bus(struct pci_bus *bus, unsigned int devfn,
				       int where);
#else
static inline irqreturn_t dw_handle_msi_irq(struct dw_pcie_rp *pp)
{
	return IRQ_NONE;
}

static inline int dw_pcie_setup_rc(struct dw_pcie_rp *pp)
{
	return 0;
}

static inline int dw_pcie_host_init(struct dw_pcie_rp *pp)
{
	return 0;
}

static inline void dw_pcie_host_deinit(struct dw_pcie_rp *pp)
{
}

static inline int dw_pcie_allocate_domains(struct dw_pcie_rp *pp)
{
	return 0;
}
static inline void __iomem *dw_pcie_own_conf_map_bus(struct pci_bus *bus,
						     unsigned int devfn,
						     int where)
{
	return NULL;
}
#endif

#ifdef CONFIG_PCIE_DW_EP
void dw_pcie_ep_linkup(struct dw_pcie_ep *ep);
int dw_pcie_ep_init(struct dw_pcie_ep *ep);
int dw_pcie_ep_init_complete(struct dw_pcie_ep *ep);
void dw_pcie_ep_init_notify(struct dw_pcie_ep *ep);
void dw_pcie_ep_exit(struct dw_pcie_ep *ep);
int dw_pcie_ep_raise_legacy_irq(struct dw_pcie_ep *ep, u8 func_no);
int dw_pcie_ep_raise_msi_irq(struct dw_pcie_ep *ep, u8 func_no,
			     u8 interrupt_num);
int dw_pcie_ep_raise_msix_irq(struct dw_pcie_ep *ep, u8 func_no,
			     u16 interrupt_num);
int dw_pcie_ep_raise_msix_irq_doorbell(struct dw_pcie_ep *ep, u8 func_no,
				       u16 interrupt_num);
void dw_pcie_ep_reset_bar(struct dw_pcie *pci, enum pci_barno bar);
struct dw_pcie_ep_func *
dw_pcie_ep_get_func_from_ep(struct dw_pcie_ep *ep, u8 func_no);
#else
static inline void dw_pcie_ep_linkup(struct dw_pcie_ep *ep)
{
}

static inline int dw_pcie_ep_init(struct dw_pcie_ep *ep)
{
	return 0;
}

static inline int dw_pcie_ep_init_complete(struct dw_pcie_ep *ep)
{
	return 0;
}

static inline void dw_pcie_ep_init_notify(struct dw_pcie_ep *ep)
{
}

static inline void dw_pcie_ep_exit(struct dw_pcie_ep *ep)
{
}

static inline int dw_pcie_ep_raise_legacy_irq(struct dw_pcie_ep *ep, u8 func_no)
{
	return 0;
}

static inline int dw_pcie_ep_raise_msi_irq(struct dw_pcie_ep *ep, u8 func_no,
					   u8 interrupt_num)
{
	return 0;
}

static inline int dw_pcie_ep_raise_msix_irq(struct dw_pcie_ep *ep, u8 func_no,
					   u16 interrupt_num)
{
	return 0;
}

static inline int dw_pcie_ep_raise_msix_irq_doorbell(struct dw_pcie_ep *ep,
						     u8 func_no,
						     u16 interrupt_num)
{
	return 0;
}

static inline void dw_pcie_ep_reset_bar(struct dw_pcie *pci, enum pci_barno bar)
{
}

static inline struct dw_pcie_ep_func *
dw_pcie_ep_get_func_from_ep(struct dw_pcie_ep *ep, u8 func_no)
{
	return NULL;
}
#endif
#endif /* _PCIE_DESIGNWARE_H */<|MERGE_RESOLUTION|>--- conflicted
+++ resolved
@@ -94,7 +94,6 @@
 #define PCIE_PORT_DEBUG0		0x728
 #define PORT_LOGIC_LTSSM_STATE_MASK	0x1f
 #define PORT_LOGIC_LTSSM_STATE_L0	0x11
-#define PORT_LOGIC_LTSSM_STATE_L2	0x15
 #define PCIE_PORT_DEBUG1		0x72C
 #define PCIE_PORT_DEBUG1_LINK_UP		BIT(4)
 #define PCIE_PORT_DEBUG1_LINK_IN_TRAINING	BIT(29)
@@ -289,8 +288,6 @@
 	DW_PCIE_NUM_CORE_RSTS
 };
 
-<<<<<<< HEAD
-=======
 enum dw_pcie_ltssm {
 	/* Need to align with PCIE_PORT_DEBUG0 bits 0:5 */
 	DW_PCIE_LTSSM_DETECT_QUIET = 0x0,
@@ -301,7 +298,6 @@
 	DW_PCIE_LTSSM_UNKNOWN = 0xFFFFFFFF,
 };
 
->>>>>>> ccf0a997
 struct dw_pcie_host_ops {
 	int (*host_init)(struct dw_pcie_rp *pp);
 	void (*host_deinit)(struct dw_pcie_rp *pp);
@@ -409,10 +405,7 @@
 	struct reset_control_bulk_data	app_rsts[DW_PCIE_NUM_APP_RSTS];
 	struct reset_control_bulk_data	core_rsts[DW_PCIE_NUM_CORE_RSTS];
 	struct gpio_desc		*pe_rst;
-<<<<<<< HEAD
-=======
 	bool			suspended;
->>>>>>> ccf0a997
 };
 
 #define to_dw_pcie_from_pp(port) container_of((port), struct dw_pcie, pp)
@@ -449,12 +442,9 @@
 void dw_pcie_iatu_detect(struct dw_pcie *pci);
 int dw_pcie_edma_detect(struct dw_pcie *pci);
 void dw_pcie_edma_remove(struct dw_pcie *pci);
-<<<<<<< HEAD
-=======
 
 int dw_pcie_suspend_noirq(struct dw_pcie *pci);
 int dw_pcie_resume_noirq(struct dw_pcie *pci);
->>>>>>> ccf0a997
 
 static inline void dw_pcie_writel_dbi(struct dw_pcie *pci, u32 reg, u32 val)
 {
