# SPDX-License-Identifier: GPL-2.0
#
# PCI Endpoint Functions
#

config PCI_EPF_TEST
	tristate "PCI Endpoint Test driver"
	depends on PCI_ENDPOINT
	select CRC32
	help
	   Enable this configuration option to enable the test driver
	   for PCI Endpoint.

	   If in doubt, say "N" to disable Endpoint test driver.

<<<<<<< HEAD
config IMX_MIC_EPF
	tristate "i.MX MIC Endpoint driver"
	depends on PCI_ENDPOINT && IMX_MIC_CARD
	help
	   Enable this configuration option to enable endpoint driver
	   for i.MX MIC.
=======
config PCI_EPF_NTB
	tristate "PCI Endpoint NTB driver"
	depends on PCI_ENDPOINT
	select CONFIGFS_FS
	help
	  Select this configuration option to enable the Non-Transparent
	  Bridge (NTB) driver for PCI Endpoint. NTB driver implements NTB
	  controller functionality using multiple PCIe endpoint instances.
	  It can support NTB endpoint function devices created using
	  device tree.

	  If in doubt, say "N" to disable Endpoint NTB driver.
>>>>>>> c1084c27
<|MERGE_RESOLUTION|>--- conflicted
+++ resolved
@@ -13,14 +13,6 @@
 
 	   If in doubt, say "N" to disable Endpoint test driver.
 
-<<<<<<< HEAD
-config IMX_MIC_EPF
-	tristate "i.MX MIC Endpoint driver"
-	depends on PCI_ENDPOINT && IMX_MIC_CARD
-	help
-	   Enable this configuration option to enable endpoint driver
-	   for i.MX MIC.
-=======
 config PCI_EPF_NTB
 	tristate "PCI Endpoint NTB driver"
 	depends on PCI_ENDPOINT
@@ -32,5 +24,4 @@
 	  It can support NTB endpoint function devices created using
 	  device tree.
 
-	  If in doubt, say "N" to disable Endpoint NTB driver.
->>>>>>> c1084c27
+	  If in doubt, say "N" to disable Endpoint NTB driver.