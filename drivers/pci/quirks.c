--- conflicted
+++ resolved
@@ -1351,10 +1351,6 @@
    occur when mode detecting */
 DECLARE_PCI_FIXUP_CLASS_EARLY(PCI_VENDOR_ID_VIA, PCI_ANY_ID,
 				PCI_CLASS_STORAGE_IDE, 8, quirk_no_ata_d3);
-/* Quirk the CYW4356 WIFI chip because the firmware still doesn't support
-   D3 mode */
-DECLARE_PCI_FIXUP_CLASS_EARLY(PCI_VENDOR_ID_BROADCOM, 0x43ec,
-				PCI_CLASS_NETWORK_OTHER, 8, quirk_no_ata_d3);
 
 /*
  * This was originally an Alpha-specific thing, but it really fits here.
@@ -1912,21 +1908,12 @@
 
 static void quirk_d3hot_delay(struct pci_dev *dev, unsigned int delay)
 {
-<<<<<<< HEAD
-	if (dev->d3_delay >= delay)
-		return;
-
-	dev->d3_delay = delay;
-	pci_info(dev, "extending delay after power-on from D3hot to %d msec\n",
-		 dev->d3_delay);
-=======
 	if (dev->d3hot_delay >= delay)
 		return;
 
 	dev->d3hot_delay = delay;
 	pci_info(dev, "extending delay after power-on from D3hot to %d msec\n",
 		 dev->d3hot_delay);
->>>>>>> c1084c27
 }
 
 static void quirk_radeon_pm(struct pci_dev *dev)
@@ -1952,10 +1939,7 @@
 }
 DECLARE_PCI_FIXUP_FINAL(PCI_VENDOR_ID_AMD, 0x15e0, quirk_ryzen_xhci_d3hot);
 DECLARE_PCI_FIXUP_FINAL(PCI_VENDOR_ID_AMD, 0x15e1, quirk_ryzen_xhci_d3hot);
-<<<<<<< HEAD
-=======
 DECLARE_PCI_FIXUP_FINAL(PCI_VENDOR_ID_AMD, 0x1639, quirk_ryzen_xhci_d3hot);
->>>>>>> c1084c27
 
 #ifdef CONFIG_X86_IO_APIC
 static int dmi_disable_ioapicreroute(const struct dmi_system_id *d)
@@ -2566,33 +2550,6 @@
 	pci_no_msi();
 	pci_warn(dev, "MSI quirk detected; MSI disabled\n");
 }
-
-static void quirk_disable_nxp_imx_msi(struct pci_dev *dev)
-{
-	struct pci_dev *host_bridge;
-	bool msi_dis = false;
-
-	host_bridge = pci_get_domain_bus_and_slot(pci_domain_nr(dev->bus), 0,
-						  PCI_DEVFN(0, 0));
-	if (host_bridge) {
-		switch (host_bridge->vendor) {
-		case PCI_VENDOR_ID_SYNOPSYS:
-			if (host_bridge->device == 0xabcd)
-				msi_dis = true;
-			break;
-		case PCI_VENDOR_ID_FREESCALE:
-			if (host_bridge->device == 0x0)
-				msi_dis = true;
-		default:
-			break;
-		}
-
-		if (msi_dis)
-			pci_no_msi();
-		pci_dev_put(host_bridge);
-	}
-}
-
 DECLARE_PCI_FIXUP_FINAL(PCI_VENDOR_ID_SERVERWORKS, PCI_DEVICE_ID_SERVERWORKS_GCNB_LE, quirk_disable_all_msi);
 DECLARE_PCI_FIXUP_FINAL(PCI_VENDOR_ID_ATI, PCI_DEVICE_ID_ATI_RS400_200, quirk_disable_all_msi);
 DECLARE_PCI_FIXUP_FINAL(PCI_VENDOR_ID_ATI, PCI_DEVICE_ID_ATI_RS480, quirk_disable_all_msi);
@@ -2601,15 +2558,7 @@
 DECLARE_PCI_FIXUP_FINAL(PCI_VENDOR_ID_VIA, PCI_DEVICE_ID_VIA_VT3364, quirk_disable_all_msi);
 DECLARE_PCI_FIXUP_FINAL(PCI_VENDOR_ID_VIA, PCI_DEVICE_ID_VIA_8380_0, quirk_disable_all_msi);
 DECLARE_PCI_FIXUP_FINAL(PCI_VENDOR_ID_SI, 0x0761, quirk_disable_all_msi);
-<<<<<<< HEAD
-DECLARE_PCI_FIXUP_EARLY(PCI_VENDOR_ID_BROADCOM, 0x43ec, quirk_disable_nxp_imx_msi);
-DECLARE_PCI_FIXUP_EARLY(PCI_VENDOR_ID_BROADCOM, 0x43ef, quirk_disable_nxp_imx_msi);
-DECLARE_PCI_FIXUP_EARLY(PCI_VENDOR_ID_MARVELL_EXT, 0x2b42, quirk_disable_nxp_imx_msi);
-DECLARE_PCI_FIXUP_EARLY(PCI_VENDOR_ID_MARVELL_EXT, 0x2b43, quirk_disable_nxp_imx_msi);
-DECLARE_PCI_FIXUP_EARLY(PCI_VENDOR_ID_MARVELL_EXT, 0x2b44, quirk_disable_nxp_imx_msi);
-=======
 DECLARE_PCI_FIXUP_FINAL(PCI_VENDOR_ID_SAMSUNG, 0xa5e3, quirk_disable_all_msi);
->>>>>>> c1084c27
 
 /* Disable MSI on chipsets that are known to not support it */
 static void quirk_disable_msi(struct pci_dev *dev)
@@ -4507,32 +4456,6 @@
 }
 
 /*
-<<<<<<< HEAD
- * Many Zhaoxin Root Ports and Switch Downstream Ports have no ACS capability.
- * But the implementation could block peer-to-peer transactions between them
- * and provide ACS-like functionality.
- */
-static int  pci_quirk_zhaoxin_pcie_ports_acs(struct pci_dev *dev, u16 acs_flags)
-{
-	if (!pci_is_pcie(dev) ||
-	    ((pci_pcie_type(dev) != PCI_EXP_TYPE_ROOT_PORT) &&
-	     (pci_pcie_type(dev) != PCI_EXP_TYPE_DOWNSTREAM)))
-		return -ENOTTY;
-
-	switch (dev->device) {
-	case 0x0710 ... 0x071e:
-	case 0x0721:
-	case 0x0723 ... 0x0732:
-		return pci_acs_ctrl_enabled(acs_flags,
-			PCI_ACS_SV | PCI_ACS_RR | PCI_ACS_CR | PCI_ACS_UF);
-	}
-
-	return false;
-}
-
-/*
-=======
->>>>>>> c1084c27
  * AMD has indicated that the devices below do not support peer-to-peer
  * in any system where they are found in the southbridge with an AMD
  * IOMMU in the system.  Multifunction devices that do not support
@@ -4628,8 +4551,6 @@
 	 */
 	return pci_acs_ctrl_enabled(acs_flags,
 		PCI_ACS_SV | PCI_ACS_RR | PCI_ACS_CR | PCI_ACS_UF);
-<<<<<<< HEAD
-=======
 }
 
 /*
@@ -4653,7 +4574,6 @@
 	}
 
 	return false;
->>>>>>> c1084c27
 }
 
 /*
@@ -4731,8 +4651,6 @@
 {
 	return pci_acs_ctrl_enabled(acs_flags,
 		PCI_ACS_SV | PCI_ACS_RR | PCI_ACS_CR | PCI_ACS_UF);
-<<<<<<< HEAD
-=======
 }
 
 /*
@@ -4745,7 +4663,6 @@
 {
 	return pci_acs_ctrl_enabled(acs_flags,
 		PCI_ACS_SV | PCI_ACS_RR | PCI_ACS_CR | PCI_ACS_UF);
->>>>>>> c1084c27
 }
 
 static int pci_quirk_al_acs(struct pci_dev *dev, u16 acs_flags)
@@ -4998,8 +4915,6 @@
 	{ PCI_VENDOR_ID_ZHAOXIN, 0x3038, pci_quirk_mf_endpoint_acs },
 	{ PCI_VENDOR_ID_ZHAOXIN, 0x3104, pci_quirk_mf_endpoint_acs },
 	{ PCI_VENDOR_ID_ZHAOXIN, 0x9083, pci_quirk_mf_endpoint_acs },
-<<<<<<< HEAD
-=======
 	/* NXP root ports, xx=16, 12, or 08 cores */
 	/* LX2xx0A : without security features + CAN-FD */
 	{ PCI_VENDOR_ID_NXP, 0x8d81, pci_quirk_nxp_rp_acs },
@@ -5033,7 +4948,6 @@
 	{ PCI_VENDOR_ID_NXP, 0x8d99, pci_quirk_nxp_rp_acs },
 	{ PCI_VENDOR_ID_NXP, 0x8db9, pci_quirk_nxp_rp_acs },
 	{ PCI_VENDOR_ID_NXP, 0x8d9b, pci_quirk_nxp_rp_acs },
->>>>>>> c1084c27
 	/* Zhaoxin Root/Downstream Ports */
 	{ PCI_VENDOR_ID_ZHAOXIN, PCI_ANY_ID, pci_quirk_zhaoxin_pcie_ports_acs },
 	{ 0 }
@@ -5428,11 +5342,6 @@
 static void quirk_amd_harvest_no_ats(struct pci_dev *pdev)
 {
 	if ((pdev->device == 0x7312 && pdev->revision != 0x00) ||
-<<<<<<< HEAD
-	    (pdev->device == 0x7340 && pdev->revision != 0xc5))
-		return;
-
-=======
 	    (pdev->device == 0x7340 && pdev->revision != 0xc5) ||
 	    (pdev->device == 0x7341 && pdev->revision != 0x00))
 		return;
@@ -5449,7 +5358,6 @@
 	}
 
 no_ats:
->>>>>>> c1084c27
 	pci_info(pdev, "disabling ATS\n");
 	pdev->ats_cap = 0;
 }
@@ -5462,12 +5370,9 @@
 DECLARE_PCI_FIXUP_FINAL(PCI_VENDOR_ID_ATI, 0x7312, quirk_amd_harvest_no_ats);
 /* AMD Navi14 dGPU */
 DECLARE_PCI_FIXUP_FINAL(PCI_VENDOR_ID_ATI, 0x7340, quirk_amd_harvest_no_ats);
-<<<<<<< HEAD
-=======
 DECLARE_PCI_FIXUP_FINAL(PCI_VENDOR_ID_ATI, 0x7341, quirk_amd_harvest_no_ats);
 /* AMD Raven platform iGPU */
 DECLARE_PCI_FIXUP_FINAL(PCI_VENDOR_ID_ATI, 0x15d8, quirk_amd_harvest_no_ats);
->>>>>>> c1084c27
 #endif /* CONFIG_PCI_ATS */
 
 /* Freescale PCIe doesn't support MSI in RC mode */
@@ -5795,21 +5700,6 @@
 DECLARE_PCI_FIXUP_HEADER(PCI_VENDOR_ID_PLX, 0x87b1, quirk_plx_ntb_dma_alias);
 
 /*
- * The PLX NTB uses devfn proxy IDs to move TLPs between NT endpoints.
- * These IDs are used to forward responses to the originator on the other
- * side of the NTB.  Alias all possible IDs to the NTB to permit access when
- * the IOMMU is turned on.
- */
-static void quirk_plx_ntb_dma_alias(struct pci_dev *pdev)
-{
-	pci_info(pdev, "Setting PLX NTB proxy ID aliases\n");
-	/* PLX NTB may use all 256 devfns */
-	pci_add_dma_alias(pdev, 0, 256);
-}
-DECLARE_PCI_FIXUP_HEADER(PCI_VENDOR_ID_PLX, 0x87b0, quirk_plx_ntb_dma_alias);
-DECLARE_PCI_FIXUP_HEADER(PCI_VENDOR_ID_PLX, 0x87b1, quirk_plx_ntb_dma_alias);
-
-/*
  * On Lenovo Thinkpad P50 SKUs with a Nvidia Quadro M1000M, the BIOS does
  * not always reset the secondary Nvidia GPU between reboots if the system
  * is configured to use Hybrid Graphics mode.  This results in the GPU
@@ -5879,19 +5769,6 @@
 DECLARE_PCI_FIXUP_FINAL(PCI_VENDOR_ID_ASMEDIA, 0x2142, pci_fixup_no_d0_pme);
 
 /*
-<<<<<<< HEAD
- * Device [12d8:0x400e] and [12d8:0x400f]
- * These devices advertise PME# support in all power states but don't
- * reliably assert it.
- */
-static void pci_fixup_no_pme(struct pci_dev *dev)
-{
-	pci_info(dev, "PME# is unreliable, disabling it\n");
-	dev->pme_support = 0;
-}
-DECLARE_PCI_FIXUP_FINAL(PCI_VENDOR_ID_PERICOM, 0x400e, pci_fixup_no_pme);
-DECLARE_PCI_FIXUP_FINAL(PCI_VENDOR_ID_PERICOM, 0x400f, pci_fixup_no_pme);
-=======
  * Device 12d8:0x400e [OHCI] and 12d8:0x400f [EHCI]
  *
  * These devices advertise PME# support in all power states but don't
@@ -5912,21 +5789,16 @@
 }
 DECLARE_PCI_FIXUP_FINAL(PCI_VENDOR_ID_PERICOM, 0x400e, pci_fixup_no_msi_no_pme);
 DECLARE_PCI_FIXUP_FINAL(PCI_VENDOR_ID_PERICOM, 0x400f, pci_fixup_no_msi_no_pme);
->>>>>>> c1084c27
 
 static void apex_pci_fixup_class(struct pci_dev *pdev)
 {
 	pdev->class = (PCI_CLASS_SYSTEM_OTHER << 8) | pdev->class;
 }
 DECLARE_PCI_FIXUP_CLASS_HEADER(0x1ac1, 0x089a,
-<<<<<<< HEAD
 			       PCI_CLASS_NOT_DEFINED, 8, apex_pci_fixup_class);
-=======
-			       PCI_CLASS_NOT_DEFINED, 8, apex_pci_fixup_class);
 
 static void nvidia_ion_ahci_fixup(struct pci_dev *pdev)
 {
 	pdev->dev_flags |= PCI_DEV_FLAGS_HAS_MSI_MASKING;
 }
-DECLARE_PCI_FIXUP_FINAL(PCI_VENDOR_ID_NVIDIA, 0x0ab8, nvidia_ion_ahci_fixup);
->>>>>>> c1084c27
+DECLARE_PCI_FIXUP_FINAL(PCI_VENDOR_ID_NVIDIA, 0x0ab8, nvidia_ion_ahci_fixup);