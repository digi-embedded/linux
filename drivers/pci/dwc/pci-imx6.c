--- conflicted
+++ resolved
@@ -494,10 +494,7 @@
 
 static void imx_pcie_assert_core_reset(struct imx_pcie *imx_pcie)
 {
-<<<<<<< HEAD
-=======
 	struct device *dev = imx_pcie->pci->dev;
->>>>>>> ee68d467
 	u32 val;
 	int i;
 
@@ -577,8 +574,6 @@
 				IMX8MQ_PCIEPHY_DOMAIN_EN);
 	}
 
-<<<<<<< HEAD
-=======
 	if (imx_pcie->vpcie && regulator_is_enabled(imx_pcie->vpcie) > 0) {
 		int ret = regulator_disable(imx_pcie->vpcie);
 
@@ -586,7 +581,6 @@
 			dev_err(dev, "failed to disable vpcie regulator: %d\n",
 				ret);
 	}
->>>>>>> ee68d467
 }
 
 static int imx_pcie_enable_ref_clk(struct imx_pcie *imx_pcie)
@@ -741,7 +735,6 @@
 				}
 			}
 			udelay(10);
-<<<<<<< HEAD
 		}
 	}
 
@@ -762,30 +755,6 @@
 	int ret, i;
 	u32 val, tmp;
 
-	if (gpio_is_valid(imx_pcie->power_on_gpio))
-		gpio_set_value_cansleep(imx_pcie->power_on_gpio, 1);
-
-=======
-		}
-	}
-
-	if (retries >= PHY_PLL_LOCK_WAIT_MAX_RETRIES) {
-		dev_info(dev, "pcie phy pll can't be locked.\n");
-		return -ENODEV;
-	} else {
-		dev_info(dev, "pcie phy pll is locked.\n");
-		return 0;
-	}
-}
-
-static int imx_pcie_deassert_core_reset(struct imx_pcie *imx_pcie)
-{
-	struct dw_pcie *pci = imx_pcie->pci;
-	struct pcie_port *pp = &pci->pp;
-	struct device *dev = pci->dev;
-	int ret, i;
-	u32 val, tmp;
-
 	if (imx_pcie->vpcie && !regulator_is_enabled(imx_pcie->vpcie)) {
 		ret = regulator_enable(imx_pcie->vpcie);
 		if (ret) {
@@ -795,7 +764,6 @@
 		}
 	}
 
->>>>>>> ee68d467
 	ret = clk_prepare_enable(imx_pcie->pcie);
 	if (ret) {
 		dev_err(dev, "unable to enable pcie clock\n");
@@ -1003,8 +971,12 @@
 err_pcie_bus:
 	clk_disable_unprepare(imx_pcie->pcie);
 err_pcie:
-<<<<<<< HEAD
-
+	if (imx_pcie->vpcie && regulator_is_enabled(imx_pcie->vpcie) > 0) {
+		ret = regulator_disable(imx_pcie->vpcie);
+		if (ret)
+			dev_err(dev, "failed to disable vpcie regulator: %d\n",
+				ret);
+	}
 	return ret;
 }
 
@@ -1053,18 +1025,6 @@
 }
 
 static void imx_pcie_phy_pwr_dn(struct imx_pcie *imx_pcie)
-=======
-	if (imx_pcie->vpcie && regulator_is_enabled(imx_pcie->vpcie) > 0) {
-		ret = regulator_disable(imx_pcie->vpcie);
-		if (ret)
-			dev_err(dev, "failed to disable vpcie regulator: %d\n",
-				ret);
-	}
-	return ret;
-}
-
-static void imx_pcie_phy_pwr_up(struct imx_pcie *imx_pcie)
->>>>>>> ee68d467
 {
 	u32 val, offset;
 	unsigned long timeout = jiffies + msecs_to_jiffies(500);
@@ -1078,53 +1038,6 @@
 	 * 1? external osc : internal pll
 	 */
 
-<<<<<<< HEAD
-=======
-	if (imx_pcie->ctrl_id == 0)
-		offset = 0;
-	else
-		offset = IMX8MQ_GPC_PGC_PCIE2_BIT_OFFSET;
-
-	regmap_update_bits(imx_pcie->reg_gpc,
-			IMX8MQ_GPC_PGC_CPU_0_1_MAPPING_OFFSET,
-			IMX8MQ_GPC_PGC_PCIE_A53_DOMAIN << offset,
-			IMX8MQ_GPC_PGC_PCIE_A53_DOMAIN << offset);
-	regmap_update_bits(imx_pcie->reg_gpc,
-			IMX8MQ_GPC_PU_PGC_SW_PUP_REQ_OFFSET,
-			IMX8MQ_GPC_PU_PGC_PCIE_SW_PWR_REQ << offset,
-			IMX8MQ_GPC_PU_PGC_PCIE_SW_PWR_REQ << offset);
-
-	regmap_read(imx_pcie->reg_gpc,
-			IMX8MQ_GPC_PU_PGC_SW_PUP_REQ_OFFSET,
-			&val);
-	while (val & (IMX8MQ_GPC_PU_PGC_PCIE_SW_PWR_REQ << offset)) {
-		regmap_read(imx_pcie->reg_gpc,
-				IMX8MQ_GPC_PU_PGC_SW_PUP_REQ_OFFSET,
-				&val);
-		if (time_after(jiffies, timeout)) {
-			dev_err(dev, "CAN NOT PWR UP PCIE%d PHY!\n",
-					imx_pcie->ctrl_id);
-			break;
-		}
-	}
-	udelay(1);
-}
-
-static void imx_pcie_phy_pwr_dn(struct imx_pcie *imx_pcie)
-{
-	u32 val, offset;
-	unsigned long timeout = jiffies + msecs_to_jiffies(500);
-	struct device *dev = imx_pcie->pci->dev;
-
-	if ((imx_pcie->variant != IMX8MQ) && (imx_pcie->variant != IMX8MM))
-		return;
-	/*
-	 * Power up PHY.
-	 * pcie phy ref clock select by gpr configuration.
-	 * 1? external osc : internal pll
-	 */
-
->>>>>>> ee68d467
 	if (imx_pcie->ctrl_id == 0) {
 		offset = 0;
 		regmap_update_bits(imx_pcie->reg_gpc,
@@ -1724,12 +1637,9 @@
 	/* enable disp_mix power domain */
 	pm_runtime_get_sync(pci->dev);
 
-<<<<<<< HEAD
-=======
 	if (gpio_is_valid(imx_pcie->power_on_gpio))
 		gpio_set_value_cansleep(imx_pcie->power_on_gpio, 1);
 
->>>>>>> ee68d467
 	imx_pcie_assert_core_reset(imx_pcie);
 	imx_pcie_init_phy(imx_pcie);
 	ret = imx_pcie_deassert_core_reset(imx_pcie);
@@ -2649,13 +2559,6 @@
 		if (PTR_ERR(imx_pcie->vpcie) == -EPROBE_DEFER)
 			return -EPROBE_DEFER;
 		imx_pcie->vpcie = NULL;
-<<<<<<< HEAD
-	} else {
-		ret = regulator_enable(imx_pcie->vpcie);
-		if (ret)
-			dev_err(dev, "failed to enable the vpcie regulator\n");
-=======
->>>>>>> ee68d467
 	}
 
 	platform_set_drvdata(pdev, imx_pcie);
@@ -2691,7 +2594,6 @@
 			pci_free_resource_list(&res);
 			return ret;
 		}
-<<<<<<< HEAD
 
 		/* Get the I/O and memory ranges from DT */
 		resource_list_for_each_entry_safe(win, tmp, &res) {
@@ -2718,34 +2620,6 @@
 		platform_set_drvdata(pdev, imx_pcie);
 		imx_pcie_regions_setup(dev);
 
-=======
-
-		/* Get the I/O and memory ranges from DT */
-		resource_list_for_each_entry_safe(win, tmp, &res) {
-			switch (resource_type(win->res)) {
-			case IORESOURCE_MEM:
-				pp->mem = win->res;
-				pp->mem->name = "MEM";
-				pp->mem_size = resource_size(pp->mem);
-				pp->mem_bus_addr = pp->mem->start - win->offset;
-				break;
-			}
-		}
-
-		pp->mem_base = pp->mem->start;
-		pp->ops = &imx_pcie_host_ops;
-		dev_info(dev, " try to initialize pcie ep.\n");
-		ret = imx_pcie_host_init(pp);
-		if (ret) {
-			dev_info(dev, " fail to initialize pcie ep.\n");
-			return ret;
-		}
-
-		imx_pcie_setup_ep(pci);
-		platform_set_drvdata(pdev, imx_pcie);
-		imx_pcie_regions_setup(dev);
-
->>>>>>> ee68d467
 		/*
 		 * iMX6SX PCIe has the stand-alone power domain.
 		 * refer to the initialization for iMX6SX PCIe,
