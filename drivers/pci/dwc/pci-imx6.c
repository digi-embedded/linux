--- conflicted
+++ resolved
@@ -747,12 +747,6 @@
 	int ret, i;
 	u32 val, tmp;
 
-<<<<<<< HEAD
-	if (gpio_is_valid(imx_pcie->power_on_gpio))
-		gpio_set_value_cansleep(imx_pcie->power_on_gpio, 1);
-
-=======
->>>>>>> 4f6282ba
 	ret = clk_prepare_enable(imx_pcie->pcie);
 	if (ret) {
 		dev_err(dev, "unable to enable pcie clock\n");
@@ -1621,12 +1615,9 @@
 	/* enable disp_mix power domain */
 	pm_runtime_get_sync(pci->dev);
 
-<<<<<<< HEAD
-=======
 	if (gpio_is_valid(imx_pcie->power_on_gpio))
 		gpio_set_value_cansleep(imx_pcie->power_on_gpio, 1);
 
->>>>>>> 4f6282ba
 	imx_pcie_assert_core_reset(imx_pcie);
 	imx_pcie_init_phy(imx_pcie);
 	ret = imx_pcie_deassert_core_reset(imx_pcie);
@@ -1646,15 +1637,12 @@
 	return 0;
 }
 
-<<<<<<< HEAD
-=======
 static int imx_pcie_link_up(struct dw_pcie *pci)
 {
 	return dw_pcie_readl_dbi(pci, PCIE_PHY_DEBUG_R1) &
 			PCIE_PHY_DEBUG_R1_XMLH_LINK_UP;
 }
 
->>>>>>> 4f6282ba
 static const struct dw_pcie_host_ops imx_pcie_host_ops = {
 	.host_init = imx_pcie_host_init,
 };
@@ -1728,7 +1716,6 @@
 	struct imx_pcie *imx_pcie = dev_get_drvdata(dev);
 	struct dw_pcie *pci = imx_pcie->pci;
 	struct pcie_port *pp = &pci->pp;
-<<<<<<< HEAD
 
 	switch (imx_pcie->variant) {
 	case IMX8QM:
@@ -2325,604 +2312,6 @@
 		of_node_put(reserved_node);
 	}
 
-=======
-
-	switch (imx_pcie->variant) {
-	case IMX8QM:
-	case IMX8QXP:
-	case IMX8MQ:
-	case IMX8MM:
-		/*
-		 * RPMSG reserved 4Mbytes, but only used up to 2Mbytes.
-		 * The left 2Mbytes can be used here.
-		 */
-		if (ddr_test_region == 0)
-			dev_err(dev, "invalid ddr test region.\n");
-		break;
-	case IMX6SX:
-	case IMX7D:
-		ddr_test_region = 0xb0000000;
-		break;
-
-	case IMX6Q:
-	case IMX6QP:
-		ddr_test_region = 0x40000000;
-		break;
-	}
-	dev_info(dev, "ddr_test_region is 0x%08x.\n", ddr_test_region);
-
-	dw_pcie_prog_outbound_atu(pci, 2, 0, pp->mem_base,
-				  ddr_test_region, test_region_size);
-}
-
-static ssize_t imx_pcie_memw_info(struct device *dev,
-		struct device_attribute *devattr, char *buf)
-{
-	return sprintf(buf, "imx-pcie-rc-memw-info start 0x%08x, size 0x%08x\n",
-			ddr_test_region, test_region_size);
-}
-
-static ssize_t
-imx_pcie_memw_start(struct device *dev, struct device_attribute *attr,
-		const char *buf, size_t count)
-{
-	u32 memw_start;
-	struct imx_pcie *imx_pcie = dev_get_drvdata(dev);
-
-	sscanf(buf, "%x\n", &memw_start);
-
-	if (imx_pcie->variant == IMX7D || imx_pcie->variant == IMX6SX) {
-		if (memw_start < 0x80000000 || memw_start > 0xb0000000) {
-			dev_err(dev, "Invalid memory start addr.\n");
-			dev_info(dev, "e.x: echo 0xb0000000 > /sys/...");
-			return -1;
-		}
-	} else {
-		if (memw_start < 0x10000000 || memw_start > 0x40000000) {
-			dev_err(dev, "Invalid imx6q sd memory start addr.\n");
-			dev_info(dev, "e.x: echo 0x30000000 > /sys/...");
-			return -1;
-		}
-	}
-
-	if (ddr_test_region != memw_start) {
-		ddr_test_region = memw_start;
-		imx_pcie_regions_setup(dev);
-	}
-
-	return count;
-}
-
-static ssize_t
-imx_pcie_memw_size(struct device *dev, struct device_attribute *attr,
-		const char *buf, size_t count)
-{
-	u32 memw_size;
-
-	sscanf(buf, "%x\n", &memw_size);
-
-	if ((memw_size > (SZ_16M - SZ_1M)) || (memw_size < SZ_64K)) {
-		dev_err(dev, "Invalid, should be [SZ_64K,SZ_16M - SZ_1MB].\n");
-		dev_info(dev, "For example: echo 0x200000 > /sys/...");
-		return -1;
-	}
-
-	if (test_region_size != memw_size) {
-		test_region_size = memw_size;
-		imx_pcie_regions_setup(dev);
-	}
-
-	return count;
-}
-
-static ssize_t imx_pcie_bus_freq(struct device *dev,
-		struct device_attribute *attr, const char *buf, size_t count)
-{
-	int ret;
-	u32 bus_freq;
-
-	ret = sscanf(buf, "%x\n", &bus_freq);
-	if (ret != 1)
-		return -EINVAL;
-	if (bus_freq) {
-		dev_info(dev, "pcie request bus freq high.\n");
-		request_bus_freq(BUS_FREQ_HIGH);
-	} else {
-		dev_info(dev, "pcie release bus freq high.\n");
-		release_bus_freq(BUS_FREQ_HIGH);
-	}
-
-	return count;
-}
-
-static DEVICE_ATTR(memw_info, S_IRUGO, imx_pcie_memw_info, NULL);
-static DEVICE_ATTR(memw_start_set, S_IWUSR, NULL, imx_pcie_memw_start);
-static DEVICE_ATTR(memw_size_set, S_IWUSR, NULL, imx_pcie_memw_size);
-static DEVICE_ATTR(ep_bar0_addr, S_IWUSR | S_IRUGO, imx_pcie_bar0_addr_info,
-		imx_pcie_bar0_addr_start);
-static DEVICE_ATTR(bus_freq, 0200, NULL, imx_pcie_bus_freq);
-
-static struct attribute *imx_pcie_ep_attrs[] = {
-	/*
-	 * The start address, and the limitation (64KB ~ (16MB - 1MB))
-	 * of the ddr mem window reserved by RC, and used for EP to access.
-	 * BTW, these attrs are only configured at EP side.
-	 */
-	&dev_attr_memw_info.attr,
-	&dev_attr_memw_start_set.attr,
-	&dev_attr_memw_size_set.attr,
-	&dev_attr_ep_bar0_addr.attr,
-	NULL
-};
-
-static struct attribute *imx_pcie_rc_attrs[] = {
-	&dev_attr_bus_freq.attr,
-	NULL
-};
-
-static struct attribute_group imx_pcie_attrgroup = {
-	.attrs	= imx_pcie_ep_attrs,
-};
-
-static void imx_pcie_setup_ep(struct dw_pcie *pci)
-{
-	int ret;
-	u32 val;
-	u32 lanes;
-	struct device_node *np = pci->dev->of_node;
-
-	ret = of_property_read_u32(np, "num-lanes", &lanes);
-	if (ret)
-		lanes = 0;
-
-	/* set the number of lanes */
-	val = dw_pcie_readl_dbi(pci, PCIE_PORT_LINK_CONTROL);
-	val &= ~PORT_LINK_MODE_MASK;
-	switch (lanes) {
-	case 1:
-		val |= PORT_LINK_MODE_1_LANES;
-		break;
-	case 2:
-		val |= PORT_LINK_MODE_2_LANES;
-		break;
-	default:
-		dev_err(pci->dev, "num-lanes %u: invalid value\n", lanes);
-		return;
-	}
-	dw_pcie_writel_dbi(pci, PCIE_PORT_LINK_CONTROL, val);
-
-	/* set link width speed control register */
-	val = dw_pcie_readl_dbi(pci, PCIE_LINK_WIDTH_SPEED_CONTROL);
-	val &= ~PORT_LOGIC_LINK_WIDTH_MASK;
-	switch (lanes) {
-	case 1:
-		val |= PORT_LOGIC_LINK_WIDTH_1_LANES;
-		break;
-	case 2:
-		val |= PORT_LOGIC_LINK_WIDTH_2_LANES;
-		break;
-	}
-	dw_pcie_writel_dbi(pci, PCIE_LINK_WIDTH_SPEED_CONTROL, val);
-
-	/* get iATU unroll support */
-	val = dw_pcie_readl_dbi(pci, PCIE_ATU_VIEWPORT);
-	if (val == 0xffffffff)
-		pci->iatu_unroll_enabled = 1;
-	dev_info(pci->dev, "iATU unroll: %s\n",
-		pci->iatu_unroll_enabled ? "enabled" : "disabled");
-
-	/* CMD reg:I/O space, MEM space, and Bus Master Enable */
-	writel(readl(pci->dbi_base + PCI_COMMAND)
-			| PCI_COMMAND_IO
-			| PCI_COMMAND_MEMORY
-			| PCI_COMMAND_MASTER,
-			pci->dbi_base + PCI_COMMAND);
-
-	/*
-	 * configure the class_rev(emaluate one memory ram ep device),
-	 * bar0 and bar1 of ep
-	 */
-	writel(0xdeadbeaf, pci->dbi_base + PCI_VENDOR_ID);
-	writel((readl(pci->dbi_base + PCI_CLASS_REVISION) & 0xFFFF)
-			| (PCI_CLASS_MEMORY_RAM	<< 16),
-			pci->dbi_base + PCI_CLASS_REVISION);
-	writel(0xdeadbeaf, pci->dbi_base
-			+ PCI_SUBSYSTEM_VENDOR_ID);
-
-	/* 32bit none-prefetchable 8M bytes memory on bar0 */
-	writel(0x0, pci->dbi_base + PCI_BASE_ADDRESS_0);
-	writel(SZ_8M - 1, pci->dbi_base + (1 << 12)
-			+ PCI_BASE_ADDRESS_0);
-
-	/* None used bar1 */
-	writel(0x0, pci->dbi_base + PCI_BASE_ADDRESS_1);
-	writel(0, pci->dbi_base + (1 << 12) + PCI_BASE_ADDRESS_1);
-
-	/* 4K bytes IO on bar2 */
-	writel(0x1, pci->dbi_base + PCI_BASE_ADDRESS_2);
-	writel(SZ_4K - 1, pci->dbi_base + (1 << 12) +
-			PCI_BASE_ADDRESS_2);
-
-	/*
-	 * 32bit prefetchable 1M bytes memory on bar3
-	 * FIXME BAR MASK3 is not changable, the size
-	 * is fixed to 256 bytes.
-	 */
-	writel(0x8, pci->dbi_base + PCI_BASE_ADDRESS_3);
-	writel(SZ_1M - 1, pci->dbi_base + (1 << 12)
-			+ PCI_BASE_ADDRESS_3);
-
-	/*
-	 * 64bit prefetchable 1M bytes memory on bar4-5.
-	 * FIXME BAR4,5 are not enabled yet
-	 */
-	writel(0xc, pci->dbi_base + PCI_BASE_ADDRESS_4);
-	writel(SZ_1M - 1, pci->dbi_base + (1 << 12)
-			+ PCI_BASE_ADDRESS_4);
-	writel(0, pci->dbi_base + (1 << 12) + PCI_BASE_ADDRESS_5);
-}
-
-#ifdef CONFIG_PM_SLEEP
-/* PM_TURN_OFF */
-static void pci_imx_pm_turn_off(struct imx_pcie *imx_pcie)
-{
-	int i;
-	u32 dst, val;
-	struct device *dev = imx_pcie->pci->dev;
-
-	/* PM_TURN_OFF */
-	switch (imx_pcie->variant) {
-	case IMX6SX:
-		regmap_update_bits(imx_pcie->iomuxc_gpr, IOMUXC_GPR12,
-				IMX6SX_GPR12_PCIE_PM_TURN_OFF,
-				IMX6SX_GPR12_PCIE_PM_TURN_OFF);
-		regmap_update_bits(imx_pcie->iomuxc_gpr, IOMUXC_GPR12,
-				IMX6SX_GPR12_PCIE_PM_TURN_OFF, 0);
-		break;
-	case IMX6QP:
-		regmap_update_bits(imx_pcie->iomuxc_gpr, IOMUXC_GPR12,
-				IMX6Q_GPR12_PCIE_PM_TURN_OFF,
-				IMX6Q_GPR12_PCIE_PM_TURN_OFF);
-		regmap_update_bits(imx_pcie->iomuxc_gpr, IOMUXC_GPR12,
-				IMX6Q_GPR12_PCIE_PM_TURN_OFF, 0);
-		break;
-	case IMX7D:
-	case IMX8MQ:
-	case IMX8MM:
-		if (imx_pcie->ctrl_id == 0)
-			dst = IMX8MQ_SRC_PCIEPHY_RCR_OFFSET;
-		else
-			dst = IMX8MQ_SRC_PCIE2PHY_RCR_OFFSET;
-		regmap_update_bits(imx_pcie->reg_src, dst,
-				IMX8MQ_PCIE_CTRL_APPS_TURNOFF |
-				IMX8MQ_PCIEPHY_DOMAIN_EN,
-				IMX8MQ_PCIE_CTRL_APPS_TURNOFF |
-				IMX8MQ_PCIEPHY_DOMAIN_EN);
-		regmap_update_bits(imx_pcie->reg_src, dst,
-				IMX8MQ_PCIE_CTRL_APPS_TURNOFF |
-				IMX8MQ_PCIEPHY_DOMAIN_EN,
-				IMX8MQ_PCIEPHY_DOMAIN_EN);
-		break;
-	case IMX8QXP:
-	case IMX8QM:
-		dst = IMX8QM_CSR_PCIEA_OFFSET + imx_pcie->ctrl_id * SZ_64K;
-		regmap_update_bits(imx_pcie->iomuxc_gpr,
-				dst + IMX8QM_CSR_PCIE_CTRL2_OFFSET,
-				IMX8QM_CTRL_PM_XMT_TURNOFF,
-				IMX8QM_CTRL_PM_XMT_TURNOFF);
-		regmap_update_bits(imx_pcie->iomuxc_gpr,
-				dst + IMX8QM_CSR_PCIE_CTRL2_OFFSET,
-				IMX8QM_CTRL_PM_XMT_TURNOFF,
-				0);
-		regmap_update_bits(imx_pcie->iomuxc_gpr,
-				dst + IMX8QM_CSR_PCIE_CTRL2_OFFSET,
-				IMX8QM_CTRL_READY_ENTR_L23,
-				IMX8QM_CTRL_READY_ENTR_L23);
-		/* check the L2 is entered or not. */
-		for (i = 0; i < 10000; i++) {
-			regmap_read(imx_pcie->iomuxc_gpr,
-					dst + IMX8QM_CSR_PCIE_STTS0_OFFSET,
-					&val);
-			if (val & IMX8QM_CTRL_STTS0_PM_LINKST_IN_L2)
-				break;
-			udelay(10);
-		}
-		if ((val & IMX8QM_CTRL_STTS0_PM_LINKST_IN_L2) == 0)
-			dev_err(dev, "PCIE%d can't enter into L2.\n",
-					imx_pcie->ctrl_id);
-		break;
-	case IMX6Q:
-		dev_info(dev, "Info: don't support pm_turn_off yet.\n");
-		return;
-	}
-
-	udelay(1000);
-	if (gpio_is_valid(imx_pcie->reset_gpio))
-		gpio_set_value_cansleep(imx_pcie->reset_gpio, 0);
-}
-
-static int pci_imx_suspend_noirq(struct device *dev)
-{
-	struct imx_pcie *imx_pcie = dev_get_drvdata(dev);
-	struct pcie_port *pp = &imx_pcie->pci->pp;
-
-	if (IS_ENABLED(CONFIG_PCI_MSI))
-		dw_pcie_msi_cfg_store(pp);
-
-	pci_imx_pm_turn_off(imx_pcie);
-
-	if (unlikely(imx_pcie->variant == IMX6Q)) {
-		/*
-		 * L2 can exit by 'reset' or Inband beacon (from remote EP)
-		 * toggling phy_powerdown has same effect as 'inband beacon'
-		 * So, toggle bit18 of GPR1, used as a workaround of errata
-		 * "PCIe PCIe does not support L2 Power Down"
-		 */
-		regmap_update_bits(imx_pcie->iomuxc_gpr, IOMUXC_GPR1,
-				IMX6Q_GPR1_PCIE_TEST_PD,
-				IMX6Q_GPR1_PCIE_TEST_PD);
-	} else {
-		pci_imx_clk_disable(dev);
-
-		imx_pcie_phy_pwr_dn(imx_pcie);
-		/* Power down PCIe PHY. */
-		if (imx_pcie->pcie_phy_regulator != NULL)
-			regulator_disable(imx_pcie->pcie_phy_regulator);
-		if (imx_pcie->pcie_bus_regulator != NULL)
-			regulator_disable(imx_pcie->pcie_bus_regulator);
-	}
-
-	return 0;
-}
-
-static void pci_imx_ltssm_disable(struct device *dev)
-{
-	u32 val;
-	struct imx_pcie *imx_pcie = dev_get_drvdata(dev);
-
-	switch (imx_pcie->variant) {
-	case IMX6Q:
-	case IMX6SX:
-	case IMX6QP:
-		regmap_update_bits(imx_pcie->iomuxc_gpr, IOMUXC_GPR12,
-				IMX6Q_GPR12_PCIE_CTL_2, 0);
-		break;
-	case IMX7D:
-	case IMX8MQ:
-	case IMX8MM:
-		if (imx_pcie->ctrl_id == 0)
-			val = IMX8MQ_SRC_PCIEPHY_RCR_OFFSET;
-		else
-			val = IMX8MQ_SRC_PCIE2PHY_RCR_OFFSET;
-		regmap_update_bits(imx_pcie->reg_src, val,
-				IMX8MQ_PCIE_CTRL_APPS_EN |
-				IMX8MQ_PCIEPHY_DOMAIN_EN,
-				IMX8MQ_PCIEPHY_DOMAIN_EN);
-		break;
-	case IMX8QXP:
-	case IMX8QM:
-		/* Bit4 of the CTRL2 */
-		val = IMX8QM_CSR_PCIEA_OFFSET
-			+ imx_pcie->ctrl_id * SZ_64K;
-		regmap_update_bits(imx_pcie->iomuxc_gpr,
-				val + IMX8QM_CSR_PCIE_CTRL2_OFFSET,
-				IMX8QM_CTRL_LTSSM_ENABLE, 0);
-		regmap_update_bits(imx_pcie->iomuxc_gpr,
-				val + IMX8QM_CSR_PCIE_CTRL2_OFFSET,
-				IMX8QM_CTRL_READY_ENTR_L23, 0);
-		break;
-	}
-}
-
-static int pci_imx_resume_noirq(struct device *dev)
-{
-	int ret = 0;
-	struct imx_pcie *imx_pcie = dev_get_drvdata(dev);
-	struct pcie_port *pp = &imx_pcie->pci->pp;
-
-	if (unlikely(imx_pcie->variant == IMX6Q)) {
-		/*
-		 * L2 can exit by 'reset' or Inband beacon (from remote EP)
-		 * toggling phy_powerdown has same effect as 'inband beacon'
-		 * So, toggle bit18 of GPR1, used as a workaround of errata
-		 * "PCIe PCIe does not support L2 Power Down"
-		 */
-		regmap_update_bits(imx_pcie->iomuxc_gpr, IOMUXC_GPR1,
-				IMX6Q_GPR1_PCIE_TEST_PD, 0);
-	} else {
-		pci_imx_ltssm_disable(dev);
-		imx_pcie_assert_core_reset(imx_pcie);
-		imx_pcie_init_phy(imx_pcie);
-		ret = imx_pcie_deassert_core_reset(imx_pcie);
-		if (ret < 0)
-			return ret;
-
-		/*
-		 * controller maybe turn off, re-configure again
-		 */
-		dw_pcie_setup_rc(pp);
-
-		if (IS_ENABLED(CONFIG_PCI_MSI))
-			dw_pcie_msi_cfg_restore(pp);
-		pci_imx_ltssm_enable(dev);
-
-		ret = imx_pcie_wait_for_link(imx_pcie);
-		if (ret < 0)
-			dev_info(dev, "pcie link is down after resume.\n");
-	}
-
-	return ret;
-}
-
-static const struct dev_pm_ops pci_imx_pm_ops = {
-	.suspend_noirq = pci_imx_suspend_noirq,
-	.resume_noirq = pci_imx_resume_noirq,
-	.freeze_noirq = pci_imx_suspend_noirq,
-	.thaw_noirq = pci_imx_resume_noirq,
-	.poweroff_noirq = pci_imx_suspend_noirq,
-	.restore_noirq = pci_imx_resume_noirq,
-};
-#endif
-
-static irqreturn_t imx_pcie_dma_isr(int irq, void *param)
-{
-	u32 irqs, offset;
-	struct pcie_port *pp = (struct pcie_port *)param;
-	struct dw_pcie *pci = to_dw_pcie_from_pp(pp);
-	struct imx_pcie *imx_pcie = to_imx_pcie(pci);
-
-	offset = imx_pcie->dma_unroll_offset;
-
-	/* check write isr */
-	irqs = readl(pci->dbi_base + offset + DMA_WRITE_INT_STS);
-	if (irqs & DMA_DONE_INT_STS) {
-		/* write 1 clear */
-		writel(irqs & DMA_DONE_INT_STS,
-				pci->dbi_base + offset + DMA_WRITE_INT_CLR);
-		dma_w_end = 1;
-	} else if (irqs & DMA_ABORT_INT_STS) {
-		pr_info("imx pcie dma write error 0x%0x.\n", irqs);
-	}
-	/* check read isr */
-	irqs = readl(pci->dbi_base + offset + DMA_READ_INT_STS);
-	if (irqs & DMA_DONE_INT_STS) {
-		/* write 1 clear */
-		writel(irqs & DMA_DONE_INT_STS,
-				pci->dbi_base + offset + DMA_READ_INT_CLR);
-		dma_r_end = 1;
-	} else if (irqs & DMA_ABORT_INT_STS) {
-		pr_info("imx pcie dma read error 0x%0x.", irqs);
-	}
-	return IRQ_HANDLED;
-}
-
-/**
- * imx_pcie_local_dma_start - Start one local iMX PCIE DMA.
- * @pp: the port start the dma transmission.
- * @dir: direction of the dma, 1 read, 0 write;
- * @chl: the channel num of the iMX PCIE DMA(0 - 7).
- * @src: source DMA address.
- * @dst: destination DMA address.
- * @len: transfer length.
- */
-static int imx_pcie_local_dma_start(struct pcie_port *pp, bool dir,
-		unsigned int chl, dma_addr_t src, dma_addr_t dst,
-		unsigned int len)
-{
-	u32 offset, doorbell, unroll_cal;
-	struct dw_pcie *pci = to_dw_pcie_from_pp(pp);
-	struct imx_pcie *imx_pcie = to_imx_pcie(pci);
-
-	if (pp == NULL)
-		return -EINVAL;
-	if (chl > MAX_PCIE_DMA_CHANNELS)
-		return -EINVAL;
-
-	offset = imx_pcie->dma_unroll_offset;
-	/* enable dma engine, dir 1:read. 0:write. */
-	if (dir)
-		writel(DMA_READ_ENGINE_EN,
-				pci->dbi_base + offset
-				+ DMA_READ_ENGINE_EN_OFF);
-	else
-		writel(DMA_WRITE_ENGINE_EN,
-				pci->dbi_base + offset
-				+ DMA_WRITE_ENGINE_EN_OFF);
-	writel(0x0, pci->dbi_base + offset + DMA_WRITE_INT_MASK);
-	writel(0x0, pci->dbi_base + offset + DMA_READ_INT_MASK);
-	 /* ch dir and ch num */
-	if (offset == 0) {
-		writel((dir << 31) | chl, pci->dbi_base + DMA_VIEWPOT_SEL_OFF);
-		writel(DMA_CHANNEL_CTRL_1_LIE,
-				pci->dbi_base + DMA_CHANNEL_CTRL_1);
-		writel(0x0, pci->dbi_base + DMA_CHANNEL_CTRL_2);
-		writel(len, pci->dbi_base + DMA_TRANSFER_SIZE);
-		writel((u32)src, pci->dbi_base + DMA_SAR_LOW);
-		writel(0x0, pci->dbi_base + DMA_SAR_HIGH);
-		writel((u32)dst, pci->dbi_base + DMA_DAR_LOW);
-		writel(0x0, pci->dbi_base + DMA_DAR_HIGH);
-	} else {
-		unroll_cal = DMA_UNROLL_CDM_OFFSET
-			+ 0x200 * (chl + 1) + 0x100 * dir;
-		writel(DMA_CHANNEL_CTRL_1_LIE, pci->dbi_base + unroll_cal);
-		writel(0x0, pci->dbi_base + unroll_cal + 0x4);
-		writel(len, pci->dbi_base + unroll_cal + 0x8);
-		writel((u32)src, pci->dbi_base + unroll_cal + 0xc);
-		writel(0x0, pci->dbi_base + unroll_cal + 0x10);
-		writel((u32)dst, pci->dbi_base + unroll_cal + 0x14);
-		writel(0x0, pci->dbi_base + unroll_cal + 0x18);
-	}
-
-	doorbell = dir ? DMA_READ_DOORBELL : DMA_WRITE_DOORBELL;
-	writel(chl, pci->dbi_base + offset + doorbell);
-
-	return 0;
-}
-
-static int imx_pcie_probe(struct platform_device *pdev)
-{
-	struct device *dev = &pdev->dev;
-	struct dw_pcie *pci;
-	struct imx_pcie *imx_pcie;
-	struct resource *res, reserved_res;
-	struct device_node *reserved_node, *node = dev->of_node;
-	int ret;
-	u32 val;
-
-	imx_pcie = devm_kzalloc(dev, sizeof(*imx_pcie), GFP_KERNEL);
-	if (!imx_pcie)
-		return -ENOMEM;
-
-	pci = devm_kzalloc(dev, sizeof(*pci), GFP_KERNEL);
-	if (!pci)
-		return -ENOMEM;
-
-	pci->dev = dev;
-	pci->ops = &dw_pcie_ops;
-
-	imx_pcie->pci = pci;
-	imx_pcie->variant =
-		(enum imx_pcie_variants)of_device_get_match_data(dev);
-
-	if (of_property_read_u32(node, "hsio-cfg", &imx_pcie->hsio_cfg))
-		imx_pcie->hsio_cfg = 0;
-
-	if (of_property_read_u32(node, "ctrl-id", &imx_pcie->ctrl_id))
-		imx_pcie->ctrl_id = 0;
-
-	if (of_property_read_u32(node, "cpu-base-addr", &imx_pcie->cpu_base))
-		imx_pcie->cpu_base = 0;
-	if (of_property_read_u32(node, "hard-wired", &imx_pcie->hard_wired))
-		imx_pcie->hard_wired = 0;
-
-	res = platform_get_resource_byname(pdev, IORESOURCE_MEM, "phy");
-	if (res)
-		imx_pcie->phy_base = devm_ioremap_resource(dev, res);
-	else
-		imx_pcie->phy_base = NULL;
-
-	res = platform_get_resource_byname(pdev, IORESOURCE_MEM, "dbi");
-	if (res)
-		pci->dbi_base = devm_ioremap_resource(dev, res);
-	else
-		dev_err(dev, "missing *dbi* reg space\n");
-	if (IS_ERR(pci->dbi_base))
-		return PTR_ERR(pci->dbi_base);
-
-	reserved_node = of_parse_phandle(node, "reserved-region", 0);
-	if (!reserved_node) {
-		dev_info(dev, "no reserved region node.\n");
-	} else {
-		if (of_address_to_resource(reserved_node, 0, &reserved_res)) {
-			dev_err(dev, "failed to get reserved region address\n");
-			of_node_put(reserved_node);
-			return -EINVAL;
-		}
-		ddr_test_region = reserved_res.start + SZ_2M;
-		of_node_put(reserved_node);
-	}
-
->>>>>>> 4f6282ba
 	/* Fetch GPIOs */
 	imx_pcie->clkreq_gpio = of_get_named_gpio(node, "clkreq-gpio", 0);
 	if (gpio_is_valid(imx_pcie->clkreq_gpio)) {
@@ -3187,7 +2576,6 @@
 			pci_free_resource_list(&res);
 			return ret;
 		}
-<<<<<<< HEAD
 
 		/* Get the I/O and memory ranges from DT */
 		resource_list_for_each_entry_safe(win, tmp, &res) {
@@ -3214,34 +2602,6 @@
 		platform_set_drvdata(pdev, imx_pcie);
 		imx_pcie_regions_setup(dev);
 
-=======
-
-		/* Get the I/O and memory ranges from DT */
-		resource_list_for_each_entry_safe(win, tmp, &res) {
-			switch (resource_type(win->res)) {
-			case IORESOURCE_MEM:
-				pp->mem = win->res;
-				pp->mem->name = "MEM";
-				pp->mem_size = resource_size(pp->mem);
-				pp->mem_bus_addr = pp->mem->start - win->offset;
-				break;
-			}
-		}
-
-		pp->mem_base = pp->mem->start;
-		pp->ops = &imx_pcie_host_ops;
-		dev_info(dev, " try to initialize pcie ep.\n");
-		ret = imx_pcie_host_init(pp);
-		if (ret) {
-			dev_info(dev, " fail to initialize pcie ep.\n");
-			return ret;
-		}
-
-		imx_pcie_setup_ep(pci);
-		platform_set_drvdata(pdev, imx_pcie);
-		imx_pcie_regions_setup(dev);
-
->>>>>>> 4f6282ba
 		/*
 		 * iMX6SX PCIe has the stand-alone power domain.
 		 * refer to the initialization for iMX6SX PCIe,
