/*
 * PCIe host controller driver for Freescale i.MX6 SoCs
 *
 * Copyright (C) 2013 Kosagi
 *		http://www.kosagi.com
 *
 * Author: Sean Cross <xobs@kosagi.com>
 *
 * This program is free software; you can redistribute it and/or modify
 * it under the terms of the GNU General Public License version 2 as
 * published by the Free Software Foundation.
 */

#include <dt-bindings/soc/imx8_hsio.h>
#include <linux/clk.h>
#include <linux/delay.h>
#include <linux/gpio.h>
#include <linux/kernel.h>
#include <linux/mfd/syscon.h>
#include <linux/mfd/syscon/imx6q-iomuxc-gpr.h>
#include <linux/mfd/syscon/imx7-iomuxc-gpr.h>
#include <linux/module.h>
#include <linux/of_gpio.h>
#include <linux/of_device.h>
#include <linux/of_address.h>
#include <linux/of_irq.h>
#include <linux/of_pci.h>
#include <linux/pci.h>
#include <linux/platform_device.h>
#include <linux/pm_runtime.h>
#include <linux/regmap.h>
#include <linux/regulator/consumer.h>
#include <linux/resource.h>
#include <linux/signal.h>
#include <linux/types.h>
#include <linux/interrupt.h>
#include <linux/reset.h>
#include <linux/busfreq-imx.h>
#include <linux/regulator/consumer.h>

#include "pcie-designware.h"

#define to_imx_pcie(x)	dev_get_drvdata((x)->dev)

enum imx_pcie_variants {
	IMX6Q,
	IMX6SX,
	IMX6QP,
	IMX7D,
	IMX8QM,
	IMX8QXP,
	IMX8MQ,
	IMX8MM,
};

/*
 * The default value of the reserved ddr memory
 * used to verify EP/RC memory space access operations.
 * The layout of the 1G ddr on SD boards
 * [imx6qdl-sd-ard boards]0x1000_0000 ~ 0x4FFF_FFFF
 * [imx6sx,imx7d platforms]0x8000_0000 ~ 0xBFFF_FFFF
 *
 */
static u32 ddr_test_region = 0, test_region_size = SZ_2M;
static bool dma_w_end, dma_r_end, dma_en;

struct imx_pcie {
	struct dw_pcie		*pci;
	u32 			ext_osc;
	u32			ctrl_id;
	u32			cpu_base;
	u32			hard_wired;
	int			clkreq_gpio;
	int			dis_gpio;
	int			power_on_gpio;
	int			reset_gpio;
	bool			gpio_active_high;
	struct clk		*pcie_bus;
	struct clk		*pcie_phy;
	struct clk		*pcie_inbound_axi;
	struct clk		*pcie_per;
	struct clk		*pcie;
	struct clk		*pcie_ext_src;
	struct regmap		*iomuxc_gpr;
	enum imx_pcie_variants variant;
	u32			hsio_cfg;
	u32			tx_deemph_gen1;
	u32			tx_deemph_gen2_3p5db;
	u32			tx_deemph_gen2_6db;
	u32			tx_swing_full;
	u32			tx_swing_low;
	u32			dma_unroll_offset;
	int			link_gen;
	struct regulator	*vpcie;
	struct regmap		*reg_src;
	struct regmap		*reg_gpc;
	void __iomem		*phy_base;
	struct regulator	*pcie_phy_regulator;
	struct regulator	*pcie_bus_regulator;
	struct regulator	*epdev_on;
};

/* Parameters for the waiting for PCIe PHY PLL to lock on i.MX7 */
#define PHY_PLL_LOCK_WAIT_MAX_RETRIES	2000
#define PHY_PLL_LOCK_WAIT_USLEEP_MIN	50
#define PHY_PLL_LOCK_WAIT_USLEEP_MAX	200

/* PCIe Root Complex registers (memory-mapped) */
#define PCIE_RC_LCR				0x7c
#define PCIE_RC_LCR_MAX_LINK_SPEEDS_GEN1	0x1
#define PCIE_RC_LCR_MAX_LINK_SPEEDS_GEN2	0x2
#define PCIE_RC_LCR_MAX_LINK_SPEEDS_MASK	0xf
#define PCIE_RC_LCSR				0x80

/* PCIe Port Logic registers (memory-mapped) */
#define PL_OFFSET 0x700
#define PCIE_PL_PFLR (PL_OFFSET + 0x08)
#define PCIE_PL_PFLR_LINK_STATE_MASK		(0x3f << 16)
#define PCIE_PL_PFLR_FORCE_LINK			(1 << 15)
#define PCIE_PORT_LINK_CONTROL		0x710
#define PORT_LINK_MODE_MASK		(0x3f << 16)
#define PORT_LINK_MODE_1_LANES		(0x1 << 16)
#define PORT_LINK_MODE_2_LANES		(0x3 << 16)

#define PCIE_PHY_DEBUG_R0 (PL_OFFSET + 0x28)
#define PCIE_PHY_DEBUG_R1 (PL_OFFSET + 0x2c)
#define PCIE_PHY_DEBUG_R1_XMLH_LINK_IN_TRAINING	(1 << 29)
#define PCIE_PHY_DEBUG_R1_XMLH_LINK_UP		(1 << 4)

#define PCIE_PHY_CTRL (PL_OFFSET + 0x114)
#define PCIE_PHY_CTRL_DATA_LOC 0
#define PCIE_PHY_CTRL_CAP_ADR_LOC 16
#define PCIE_PHY_CTRL_CAP_DAT_LOC 17
#define PCIE_PHY_CTRL_WR_LOC 18
#define PCIE_PHY_CTRL_RD_LOC 19

#define PCIE_PHY_STAT (PL_OFFSET + 0x110)
#define PCIE_PHY_STAT_ACK_LOC 16

#define PCIE_LINK_WIDTH_SPEED_CONTROL	0x80C
#define PORT_LOGIC_SPEED_CHANGE		(0x1 << 17)
#define PORT_LOGIC_LINK_WIDTH_MASK	(0x1f << 8)
#define PORT_LOGIC_LINK_WIDTH_1_LANES	(0x1 << 8)
#define PORT_LOGIC_LINK_WIDTH_2_LANES	(0x2 << 8)

#define PCIE_MISC_CTRL			(PL_OFFSET + 0x1BC)
#define PCIE_MISC_DBI_RO_WR_EN		BIT(0)

#define PCIE_ATU_VIEWPORT		0x900

/* DMA registers */
#define MAX_PCIE_DMA_CHANNELS	8
#define DMA_UNROLL_CDM_OFFSET	(0x7 << 19)
#define DMA_REG_OFFSET		0x970
#define DMA_CTRL_VIEWPORT_OFF	(DMA_REG_OFFSET + 0x8)
#define DMA_WRITE_ENGINE_EN_OFF	(DMA_REG_OFFSET + 0xC)
#define DMA_WRITE_ENGINE_EN	BIT(0)
#define DMA_WRITE_DOORBELL	(DMA_REG_OFFSET + 0x10)
#define DMA_READ_ENGINE_EN_OFF	(DMA_REG_OFFSET + 0x2C)
#define DMA_READ_ENGINE_EN	BIT(0)
#define DMA_READ_DOORBELL	(DMA_REG_OFFSET + 0x30)
#define DMA_WRITE_INT_STS	(DMA_REG_OFFSET + 0x4C)
#define DMA_WRITE_INT_MASK	(DMA_REG_OFFSET + 0x54)
#define DMA_WRITE_INT_CLR	(DMA_REG_OFFSET + 0x58)
#define DMA_READ_INT_STS	(DMA_REG_OFFSET + 0xA0)
#define DMA_READ_INT_MASK	(DMA_REG_OFFSET + 0xA8)
#define DMA_READ_INT_CLR	(DMA_REG_OFFSET + 0xAC)
#define DMA_DONE_INT_STS	0xFF
#define DMA_ABORT_INT_STS	(0xFF << 16)
#define DMA_VIEWPOT_SEL_OFF	(DMA_REG_OFFSET + 0xFC)
#define DMA_CHANNEL_CTRL_1	(DMA_REG_OFFSET + 0x100)
#define DMA_CHANNEL_CTRL_1_LIE	BIT(3)
#define DMA_CHANNEL_CTRL_2	(DMA_REG_OFFSET + 0x104)
#define DMA_TRANSFER_SIZE	(DMA_REG_OFFSET + 0x108)
#define DMA_SAR_LOW		(DMA_REG_OFFSET + 0x10C)
#define DMA_SAR_HIGH		(DMA_REG_OFFSET + 0x110)
#define DMA_DAR_LOW		(DMA_REG_OFFSET + 0x114)
#define DMA_DAR_HIGH		(DMA_REG_OFFSET + 0x118)

/* PHY registers (not memory-mapped) */
#define PCIE_PHY_RX_ASIC_OUT 0x100D
#define PCIE_PHY_RX_ASIC_OUT_VALID	(1 << 0)

#define PHY_RX_OVRD_IN_LO 0x1005
#define PHY_RX_OVRD_IN_LO_RX_DATA_EN (1 << 5)
#define PHY_RX_OVRD_IN_LO_RX_PLL_EN (1 << 3)

#define SSP_CR_SUP_DIG_MPLL_OVRD_IN_LO 0x0011
/* FIELD: RES_ACK_IN_OVRD [15:15]
 * FIELD: RES_ACK_IN [14:14]
 * FIELD: RES_REQ_IN_OVRD [13:13]
 * FIELD: RES_REQ_IN [12:12]
 * FIELD: RTUNE_REQ_OVRD [11:11]
 * FIELD: RTUNE_REQ [10:10]
 * FIELD: MPLL_MULTIPLIER_OVRD [9:9]
 * FIELD: MPLL_MULTIPLIER [8:2]
 * FIELD: MPLL_EN_OVRD [1:1]
 * FIELD: MPLL_EN [0:0]
 */

#define SSP_CR_SUP_DIG_ATEOVRD 0x0010
/* FIELD: ateovrd_en [2:2]
 * FIELD: ref_usb2_en [1:1]
 * FIELD: ref_clkdiv2 [0:0]
 */

/* iMX7 PCIe PHY registers */
#define PCIE_PHY_CMN_REG4		0x14
#define PCIE_PHY_CMN_REG4_DCC_FB_EN	(0x29)

#define PCIE_PHY_CMN_REG24		0x90
#define PCIE_PHY_CMN_REG24_RX_EQ	BIT(6)
#define PCIE_PHY_CMN_REG24_RX_EQ_SEL	BIT(3)

#define PCIE_PHY_CMN_REG26		0x98
#define PCIE_PHY_CMN_REG26_ATT_MODE	0xBC

#define PCIE_PHY_CMN_REG62			0x188
#define PCIE_PHY_CMN_REG62_PLL_CLK_OUT		0x08
#define PCIE_PHY_CMN_REG64			0x190
#define PCIE_PHY_CMN_REG64_AUX_RX_TX_TERM	0x8C
#define PCIE_PHY_CMN_REG75			0x1D4
#define PCIE_PHY_CMN_REG75_PLL_DONE		0x3
#define PCIE_PHY_TRSV_REG5			0x414
#define PCIE_PHY_TRSV_REG5_GEN1_DEEMP		0x2D
#define PCIE_PHY_TRSV_REG6			0x418
#define PCIE_PHY_TRSV_REG6_GEN2_DEEMP		0xF

/* iMX8 HSIO registers */
#define IMX8QM_LPCG_PHYX2_OFFSET		0x00000
#define IMX8QM_LPCG_PHYX1_OFFSET		0x10000
#define IMX8QM_CSR_PHYX2_OFFSET			0x90000
#define IMX8QM_CSR_PHYX1_OFFSET			0xA0000
#define IMX8QM_CSR_PHYX_STTS0_OFFSET		0x4
#define IMX8QM_CSR_PCIEA_OFFSET			0xB0000
#define IMX8QM_CSR_PCIEB_OFFSET			0xC0000
#define IMX8QM_CSR_PCIE_CTRL1_OFFSET		0x4
#define IMX8QM_CSR_PCIE_CTRL2_OFFSET		0x8
#define IMX8QM_CSR_PCIE_STTS0_OFFSET		0xC
#define IMX8QM_CSR_MISC_OFFSET			0xE0000

#define IMX8QM_LPCG_PHY_PCG0			BIT(1)
#define IMX8QM_LPCG_PHY_PCG1			BIT(5)

#define IMX8QM_CTRL_LTSSM_ENABLE		BIT(4)
#define IMX8QM_CTRL_READY_ENTR_L23		BIT(5)
#define IMX8QM_CTRL_PM_XMT_TURNOFF		BIT(9)
#define IMX8QM_CTRL_BUTTON_RST_N		BIT(21)
#define IMX8QM_CTRL_PERST_N			BIT(22)
#define IMX8QM_CTRL_POWER_UP_RST_N		BIT(23)

#define IMX8QM_CTRL_STTS0_PM_LINKST_IN_L2	BIT(13)
#define IMX8QM_CTRL_STTS0_PM_REQ_CORE_RST	BIT(19)
#define IMX8QM_STTS0_LANE0_TX_PLL_LOCK		BIT(4)
#define IMX8QM_STTS0_LANE1_TX_PLL_LOCK		BIT(12)

#define IMX8QM_PCIE_TYPE_MASK			(0xF << 24)

#define IMX8QM_PHYX2_CTRL0_APB_MASK		0x3
#define IMX8QM_PHY_APB_RSTN_0			BIT(0)
#define IMX8QM_PHY_APB_RSTN_1			BIT(1)

#define IMX8QM_MISC_IOB_RXENA			BIT(0)
#define IMX8QM_MISC_IOB_TXENA			BIT(1)
#define IMX8QM_CSR_MISC_IOB_A_0_TXOE		BIT(2)
#define IMX8QM_CSR_MISC_IOB_A_0_M1M0_MASK	(0x3 << 3)
#define IMX8QM_CSR_MISC_IOB_A_0_M1M0_2		BIT(4)
#define IMX8QM_MISC_PHYX1_EPCS_SEL		BIT(12)
#define IMX8QM_MISC_PCIE_AB_SELECT		BIT(13)

#define IMX8MQ_PCIE_LINK_CAP_REG_OFFSET		0x7C
#define IMX8MQ_PCIE_LINK_CAP_L1EL_64US		(0x6 << 15)
#define IMX8MQ_SRC_PCIEPHY_RCR_OFFSET		0x2C
#define IMX8MQ_SRC_PCIE2PHY_RCR_OFFSET		0x48
#define IMX8MQ_PCIEPHY_DOMAIN_EN		(BIT(31) | (0xF << 24))
#define IMX8MQ_PCIEPHY_PWR_ON_RST		BIT(0)
#define IMX8MQ_PCIEPHY_G_RST			BIT(1)
#define IMX8MQ_PCIEPHY_BTN			BIT(2)
#define IMX8MQ_PCIEPHY_PERST			BIT(3)
#define IMX8MQ_PCIE_CTRL_APPS_CLK_REQ		BIT(4)
#define IMX8MQ_PCIE_CTRL_APPS_EN		BIT(6)
#define IMX8MQ_PCIE_CTRL_APPS_TURNOFF		BIT(11)
#define IMX8MQ_PCIE_L1SUB_CTRL1_REG_OFFSET	0x170
#define IMX8MQ_PCIE_L1SUB_CTRL1_REG_EN_MASK	0xF

#define IMX8MQ_GPC_PGC_CPU_0_1_MAPPING_OFFSET	0xEC
#define IMX8MQ_GPC_PU_PGC_SW_PUP_REQ_OFFSET	0xF8
#define IMX8MQ_GPC_PU_PGC_SW_PDN_REQ_OFFSET	0x104
#define IMX8MQ_GPC_PGC_PCIE_CTRL_OFFSET		0xC40
#define IMX8MQ_GPC_PGC_PCIE2_CTRL_OFFSET	0xF00
#define IMX8MQ_GPC_PGC_PCIE_A53_DOMAIN		BIT(3)
#define IMX8MQ_GPC_PU_PGC_PCIE_SW_PWR_REQ	BIT(1)
#define IMX8MQ_GPC_PGC_PCIE2_BIT_OFFSET		12
#define IMX8MQ_GPC_PCG_PCIE_CTRL_PCR		BIT(0)
#define IMX8MQ_GPR_PCIE_REF_USE_PAD		BIT(9)
#define IMX8MQ_GPR_PCIE_CLK_REQ_OVERRIDE_EN	BIT(10)
#define IMX8MQ_GPR_PCIE_CLK_REQ_OVERRIDE	BIT(11)
#define IMX8MQ_ANA_PLLOUT_REG			0x74
#define IMX8MQ_ANA_PLLOUT_CKE			BIT(4)
#define IMX8MQ_ANA_PLLOUT_SEL_MASK		0xF
#define IMX8MQ_ANA_PLLOUT_SEL_SYSPLL1		0xB
#define IMX8MQ_ANA_PLLOUT_DIV_REG		0x7C
#define IMX8MQ_ANA_PLLOUT_SYSPLL1_DIV		0x7

#define IMX8MM_GPR_PCIE_REF_CLK_SEL		(0x3 << 24)
#define IMX8MM_GPR_PCIE_REF_CLK_PLL		(0x3 << 24)
#define IMX8MM_GPR_PCIE_REF_CLK_EXT		(0x2 << 24)
#define IMX8MM_GPR_PCIE_AUX_EN			BIT(19)
#define IMX8MM_GPR_PCIE_CMN_RST			BIT(18)
#define IMX8MM_GPR_PCIE_POWER_OFF		BIT(17)
#define IMX8MM_GPR_PCIE_SSC_EN			BIT(16)

static int pcie_phy_poll_ack(struct imx_pcie *imx_pcie, int exp_val)
{
	struct dw_pcie *pci = imx_pcie->pci;
	u32 val;
	u32 max_iterations = 10;
	u32 wait_counter = 0;

	do {
		val = dw_pcie_readl_dbi(pci, PCIE_PHY_STAT);
		val = (val >> PCIE_PHY_STAT_ACK_LOC) & 0x1;
		wait_counter++;

		if (val == exp_val)
			return 0;

		udelay(1);
	} while (wait_counter < max_iterations);

	return -ETIMEDOUT;
}

static int pcie_phy_wait_ack(struct imx_pcie *imx_pcie, int addr)
{
	struct dw_pcie *pci = imx_pcie->pci;
	u32 val;
	int ret;

	val = addr << PCIE_PHY_CTRL_DATA_LOC;
	dw_pcie_writel_dbi(pci, PCIE_PHY_CTRL, val);

	val |= (0x1 << PCIE_PHY_CTRL_CAP_ADR_LOC);
	dw_pcie_writel_dbi(pci, PCIE_PHY_CTRL, val);

	ret = pcie_phy_poll_ack(imx_pcie, 1);
	if (ret)
		return ret;

	val = addr << PCIE_PHY_CTRL_DATA_LOC;
	dw_pcie_writel_dbi(pci, PCIE_PHY_CTRL, val);

	return pcie_phy_poll_ack(imx_pcie, 0);
}

/* Read from the 16-bit PCIe PHY control registers (not memory-mapped) */
static int pcie_phy_read(struct imx_pcie *imx_pcie, int addr, int *data)
{
	struct dw_pcie *pci = imx_pcie->pci;
	u32 val, phy_ctl;
	int ret;

	ret = pcie_phy_wait_ack(imx_pcie, addr);
	if (ret)
		return ret;

	/* assert Read signal */
	phy_ctl = 0x1 << PCIE_PHY_CTRL_RD_LOC;
	dw_pcie_writel_dbi(pci, PCIE_PHY_CTRL, phy_ctl);

	ret = pcie_phy_poll_ack(imx_pcie, 1);
	if (ret)
		return ret;

	val = dw_pcie_readl_dbi(pci, PCIE_PHY_STAT);
	*data = val & 0xffff;

	/* deassert Read signal */
	dw_pcie_writel_dbi(pci, PCIE_PHY_CTRL, 0x00);

	return pcie_phy_poll_ack(imx_pcie, 0);
}

static int pcie_phy_write(struct imx_pcie *imx_pcie, int addr, int data)
{
	struct dw_pcie *pci = imx_pcie->pci;
	u32 var;
	int ret;

	/* write addr */
	/* cap addr */
	ret = pcie_phy_wait_ack(imx_pcie, addr);
	if (ret)
		return ret;

	var = data << PCIE_PHY_CTRL_DATA_LOC;
	dw_pcie_writel_dbi(pci, PCIE_PHY_CTRL, var);

	/* capture data */
	var |= (0x1 << PCIE_PHY_CTRL_CAP_DAT_LOC);
	dw_pcie_writel_dbi(pci, PCIE_PHY_CTRL, var);

	ret = pcie_phy_poll_ack(imx_pcie, 1);
	if (ret)
		return ret;

	/* deassert cap data */
	var = data << PCIE_PHY_CTRL_DATA_LOC;
	dw_pcie_writel_dbi(pci, PCIE_PHY_CTRL, var);

	/* wait for ack de-assertion */
	ret = pcie_phy_poll_ack(imx_pcie, 0);
	if (ret)
		return ret;

	/* assert wr signal */
	var = 0x1 << PCIE_PHY_CTRL_WR_LOC;
	dw_pcie_writel_dbi(pci, PCIE_PHY_CTRL, var);

	/* wait for ack */
	ret = pcie_phy_poll_ack(imx_pcie, 1);
	if (ret)
		return ret;

	/* deassert wr signal */
	var = data << PCIE_PHY_CTRL_DATA_LOC;
	dw_pcie_writel_dbi(pci, PCIE_PHY_CTRL, var);

	/* wait for ack de-assertion */
	ret = pcie_phy_poll_ack(imx_pcie, 0);
	if (ret)
		return ret;

	dw_pcie_writel_dbi(pci, PCIE_PHY_CTRL, 0x0);

	return 0;
}

static void imx_pcie_reset_phy(struct imx_pcie *imx_pcie)
{
	u32 tmp;

	if (imx_pcie->variant == IMX6Q || imx_pcie->variant == IMX6SX
	    || imx_pcie->variant == IMX6QP) {
		pcie_phy_read(imx_pcie, PHY_RX_OVRD_IN_LO, &tmp);
		tmp |= (PHY_RX_OVRD_IN_LO_RX_DATA_EN |
			PHY_RX_OVRD_IN_LO_RX_PLL_EN);
		pcie_phy_write(imx_pcie, PHY_RX_OVRD_IN_LO, tmp);

		usleep_range(2000, 3000);

		pcie_phy_read(imx_pcie, PHY_RX_OVRD_IN_LO, &tmp);
		tmp &= ~(PHY_RX_OVRD_IN_LO_RX_DATA_EN |
			  PHY_RX_OVRD_IN_LO_RX_PLL_EN);
		pcie_phy_write(imx_pcie, PHY_RX_OVRD_IN_LO, tmp);
	}
}

#ifdef CONFIG_ARM
/*  Added for PCI abort handling */
static int imx_pcie_abort_handler(unsigned long addr,
		unsigned int fsr, struct pt_regs *regs)
{
	unsigned long pc = instruction_pointer(regs);
	unsigned long instr = *(unsigned long *)pc;
	int reg = (instr >> 12) & 15;

	/*
	 * If the instruction being executed was a read,
	 * make it look like it read all-ones.
	 */
	if ((instr & 0x0c100000) == 0x04100000) {
		unsigned long val;

		if (instr & 0x00400000)
			val = 255;
		else
			val = -1;

		regs->uregs[reg] = val;
		regs->ARM_pc += 4;
		return 0;
	}

	if ((instr & 0x0e100090) == 0x00100090) {
		regs->uregs[reg] = -1;
		regs->ARM_pc += 4;
		return 0;
	}

	return 1;
}
#endif

static void imx_pcie_assert_core_reset(struct imx_pcie *imx_pcie)
{
	u32 val;
	int i;

	switch (imx_pcie->variant) {
	case IMX6SX:
		regmap_update_bits(imx_pcie->iomuxc_gpr, IOMUXC_GPR12,
				   IMX6SX_GPR12_PCIE_TEST_POWERDOWN,
				   IMX6SX_GPR12_PCIE_TEST_POWERDOWN);
		/* Force PCIe PHY reset */
		regmap_update_bits(imx_pcie->iomuxc_gpr, IOMUXC_GPR5,
				   IMX6SX_GPR5_PCIE_BTNRST_RESET,
				   IMX6SX_GPR5_PCIE_BTNRST_RESET);
		break;
	case IMX6QP:
		regmap_update_bits(imx_pcie->iomuxc_gpr, IOMUXC_GPR1,
				   IMX6Q_GPR1_PCIE_SW_RST,
				   IMX6Q_GPR1_PCIE_SW_RST);
		break;
	case IMX6Q:
		regmap_update_bits(imx_pcie->iomuxc_gpr, IOMUXC_GPR1,
				   IMX6Q_GPR1_PCIE_TEST_PD, 1 << 18);
		regmap_update_bits(imx_pcie->iomuxc_gpr, IOMUXC_GPR1,
				   IMX6Q_GPR1_PCIE_REF_CLK_EN, 0 << 16);
		break;
	case IMX7D:
		/* G_RST */
		regmap_update_bits(imx_pcie->reg_src, 0x2c, BIT(1), BIT(1));
		/* BTNRST */
		regmap_update_bits(imx_pcie->reg_src, 0x2c, BIT(2), BIT(2));
		break;
	case IMX8QXP:
			val = IMX8QM_CSR_PCIEB_OFFSET;
			regmap_update_bits(imx_pcie->iomuxc_gpr,
					val + IMX8QM_CSR_PCIE_CTRL2_OFFSET,
					IMX8QM_CTRL_BUTTON_RST_N,
					IMX8QM_CTRL_BUTTON_RST_N);
			regmap_update_bits(imx_pcie->iomuxc_gpr,
					val + IMX8QM_CSR_PCIE_CTRL2_OFFSET,
					IMX8QM_CTRL_PERST_N,
					IMX8QM_CTRL_PERST_N);
			regmap_update_bits(imx_pcie->iomuxc_gpr,
					val + IMX8QM_CSR_PCIE_CTRL2_OFFSET,
					IMX8QM_CTRL_POWER_UP_RST_N,
					IMX8QM_CTRL_POWER_UP_RST_N);
		break;
	case IMX8QM:
		for (i = 0; i <= imx_pcie->ctrl_id; i++) {
			val = IMX8QM_CSR_PCIEA_OFFSET + i * SZ_64K;
			regmap_update_bits(imx_pcie->iomuxc_gpr,
					val + IMX8QM_CSR_PCIE_CTRL2_OFFSET,
					IMX8QM_CTRL_BUTTON_RST_N,
					IMX8QM_CTRL_BUTTON_RST_N);
			regmap_update_bits(imx_pcie->iomuxc_gpr,
					val + IMX8QM_CSR_PCIE_CTRL2_OFFSET,
					IMX8QM_CTRL_PERST_N,
					IMX8QM_CTRL_PERST_N);
			regmap_update_bits(imx_pcie->iomuxc_gpr,
					val + IMX8QM_CSR_PCIE_CTRL2_OFFSET,
					IMX8QM_CTRL_POWER_UP_RST_N,
					IMX8QM_CTRL_POWER_UP_RST_N);
		}
		break;
	case IMX8MQ:
	case IMX8MM:
		if (imx_pcie->ctrl_id == 0)
			val = IMX8MQ_SRC_PCIEPHY_RCR_OFFSET;
		else
			val = IMX8MQ_SRC_PCIE2PHY_RCR_OFFSET;
		/* Do RSTs */
		regmap_update_bits(imx_pcie->reg_src, val,
				IMX8MQ_PCIEPHY_BTN | IMX8MQ_PCIEPHY_DOMAIN_EN,
				IMX8MQ_PCIEPHY_BTN | IMX8MQ_PCIEPHY_DOMAIN_EN);
		regmap_update_bits(imx_pcie->reg_src, val,
				IMX8MQ_PCIEPHY_G_RST |
				IMX8MQ_PCIEPHY_DOMAIN_EN,
				IMX8MQ_PCIEPHY_G_RST |
				IMX8MQ_PCIEPHY_DOMAIN_EN);
	}

}

static int imx_pcie_enable_ref_clk(struct imx_pcie *imx_pcie)
{
	u32 val;
	int ret = 0;
	struct dw_pcie *pci = imx_pcie->pci;
	struct device *dev = pci->dev;

	switch (imx_pcie->variant) {
	case IMX6SX:
		ret = clk_prepare_enable(imx_pcie->pcie_inbound_axi);
		if (ret) {
			dev_err(dev, "unable to enable pcie_axi clock\n");
			break;
		}

		regmap_update_bits(imx_pcie->iomuxc_gpr, IOMUXC_GPR12,
				   IMX6SX_GPR12_PCIE_TEST_POWERDOWN, 0);
		break;
	case IMX6QP: 		/* FALLTHROUGH */
	case IMX6Q:
		/* power up core phy and enable ref clock */
		regmap_update_bits(imx_pcie->iomuxc_gpr, IOMUXC_GPR1,
				   IMX6Q_GPR1_PCIE_TEST_PD, 0 << 18);
		/*
		 * the async reset input need ref clock to sync internally,
		 * when the ref clock comes after reset, internal synced
		 * reset time is too short, cannot meet the requirement.
		 * add one ~10us delay here.
		 */
		udelay(10);
		regmap_update_bits(imx_pcie->iomuxc_gpr, IOMUXC_GPR1,
				   IMX6Q_GPR1_PCIE_REF_CLK_EN, 1 << 16);
		break;
	case IMX7D:
		break;
	case IMX8MQ:
	case IMX8MM:
		/*
		 * Set the over ride low and enabled
		 * make sure that REF_CLK is turned on.
		 */
		if (imx_pcie->ctrl_id == 0)
			val = IOMUXC_GPR14;
		else
			val = IOMUXC_GPR16;

		regmap_update_bits(imx_pcie->iomuxc_gpr, val,
				IMX8MQ_GPR_PCIE_CLK_REQ_OVERRIDE,
				0);
		regmap_update_bits(imx_pcie->iomuxc_gpr, val,
				IMX8MQ_GPR_PCIE_CLK_REQ_OVERRIDE_EN,
				IMX8MQ_GPR_PCIE_CLK_REQ_OVERRIDE_EN);

		break;
	case IMX8QXP:
	case IMX8QM:
		ret = clk_prepare_enable(imx_pcie->pcie_inbound_axi);
		if (ret) {
			dev_err(dev, "unable to enable pcie_axi clock\n");
			break;
		}
		ret = clk_prepare_enable(imx_pcie->pcie_per);
		if (ret) {
			dev_err(dev, "unable to enable pcie_per clock\n");
			clk_disable_unprepare(imx_pcie->pcie_inbound_axi);
			break;
		}

		break;
	}

	return ret;
}

static int imx7d_pcie_wait_for_phy_pll_lock(struct imx_pcie *imx_pcie)
{
	u32 val;
	unsigned int retries;
	struct device *dev = imx_pcie->pci->dev;

	for (retries = 0; retries < PHY_PLL_LOCK_WAIT_MAX_RETRIES; retries++) {
		regmap_read(imx_pcie->iomuxc_gpr, IOMUXC_GPR22, &val);

		if (val & IMX7D_GPR22_PCIE_PHY_PLL_LOCKED)
			return 0;

		udelay(PHY_PLL_LOCK_WAIT_USLEEP_MIN);
	}

	dev_err(dev, "PCIe PLL lock timeout\n");
	return -ENODEV;
}

static int imx8_pcie_wait_for_phy_pll_lock(struct imx_pcie *imx_pcie)
{
	u32 val, tmp, orig;
	unsigned int retries = 0;
	struct dw_pcie *pci = imx_pcie->pci;
	struct device *dev = pci->dev;

	if (imx_pcie->variant == IMX8MM) {
		for (retries = 0; retries < PHY_PLL_LOCK_WAIT_MAX_RETRIES;
				retries++) {
			tmp = readl(imx_pcie->phy_base + PCIE_PHY_CMN_REG75);
			if (tmp == PCIE_PHY_CMN_REG75_PLL_DONE)
				break;
			udelay(10);
		}
	} else if (imx_pcie->variant == IMX8QXP
			|| imx_pcie->variant == IMX8QM) {
		for (retries = 0; retries < PHY_PLL_LOCK_WAIT_MAX_RETRIES;
				retries++) {
			if (imx_pcie->hsio_cfg == PCIEAX1PCIEBX1SATA) {
				regmap_read(imx_pcie->iomuxc_gpr,
					    IMX8QM_CSR_PHYX2_OFFSET + 0x4,
					    &tmp);
				if (imx_pcie->ctrl_id == 0) /* pciea 1 lanes */
					orig = IMX8QM_STTS0_LANE0_TX_PLL_LOCK;
				else /* pcieb 1 lanes */
					orig = IMX8QM_STTS0_LANE1_TX_PLL_LOCK;
				tmp &= orig;
				if (tmp == orig) {
					regmap_update_bits(imx_pcie->iomuxc_gpr,
						IMX8QM_LPCG_PHYX2_OFFSET,
						IMX8QM_LPCG_PHY_PCG0
						| IMX8QM_LPCG_PHY_PCG1,
						IMX8QM_LPCG_PHY_PCG0
						| IMX8QM_LPCG_PHY_PCG1);
					break;
				}
			}

			if (imx_pcie->hsio_cfg == PCIEAX2PCIEBX1) {
				val = IMX8QM_CSR_PHYX2_OFFSET
					+ imx_pcie->ctrl_id * SZ_64K;
				regmap_read(imx_pcie->iomuxc_gpr,
					    val + IMX8QM_CSR_PHYX_STTS0_OFFSET,
					    &tmp);
				orig = IMX8QM_STTS0_LANE0_TX_PLL_LOCK;
				if (imx_pcie->ctrl_id == 0) /* pciea 2 lanes */
					orig |= IMX8QM_STTS0_LANE1_TX_PLL_LOCK;
				tmp &= orig;
				if (tmp == orig) {
					val = IMX8QM_CSR_PHYX2_OFFSET
						+ imx_pcie->ctrl_id * SZ_64K;
					regmap_update_bits(imx_pcie->iomuxc_gpr,
						val, IMX8QM_LPCG_PHY_PCG0,
						IMX8QM_LPCG_PHY_PCG0);
					break;
				}
			}
			udelay(10);
		}
	}

	if (retries >= PHY_PLL_LOCK_WAIT_MAX_RETRIES) {
		dev_info(dev, "pcie phy pll can't be locked.\n");
		return -ENODEV;
	} else {
		dev_info(dev, "pcie phy pll is locked.\n");
		return 0;
	}
}

static int imx_pcie_deassert_core_reset(struct imx_pcie *imx_pcie)
{
	struct dw_pcie *pci = imx_pcie->pci;
	struct pcie_port *pp = &pci->pp;
	struct device *dev = pci->dev;
	int ret, i;
	u32 val, tmp;

	ret = clk_prepare_enable(imx_pcie->pcie);
	if (ret) {
		dev_err(dev, "unable to enable pcie clock\n");
		goto err_pcie;
	}

	if (imx_pcie->ext_osc && (imx_pcie->variant == IMX6QP))
		clk_set_parent(imx_pcie->pcie_bus,
				imx_pcie->pcie_ext_src);
	ret = clk_prepare_enable(imx_pcie->pcie_bus);
	if (ret) {
		dev_err(dev, "unable to enable pcie_bus clock\n");
		goto err_pcie_bus;
	}

	ret = clk_prepare_enable(imx_pcie->pcie_phy);
	if (ret) {
		dev_err(dev, "unable to enable pcie_phy clock\n");
		goto err_pcie_phy;
	}

	ret = imx_pcie_enable_ref_clk(imx_pcie);
	if (ret) {
		dev_err(dev, "unable to enable pcie ref clock\n");
		goto err_ref_clk;
	}

	/* allow the clocks to stabilize */
	udelay(200);

	switch (imx_pcie->variant) {
	case IMX6SX:
		regmap_update_bits(imx_pcie->iomuxc_gpr, IOMUXC_GPR5,
				   IMX6SX_GPR5_PCIE_BTNRST_RESET, 0);
		break;
	case IMX6QP:
		regmap_update_bits(imx_pcie->iomuxc_gpr, IOMUXC_GPR1,
				   IMX6Q_GPR1_PCIE_SW_RST, 0);

		udelay(200);

		/* Configure the PHY when 100Mhz external OSC is used as input clock */
		if (!imx_pcie->ext_osc)
			break;

		mdelay(4);
		pcie_phy_read(imx_pcie, SSP_CR_SUP_DIG_MPLL_OVRD_IN_LO, &val);
		/* MPLL_MULTIPLIER [8:2] */
		val &= ~(0x7F << 2);
		val |= (0x19 << 2);
		/* MPLL_MULTIPLIER_OVRD [9:9] */
		val |= (0x1 << 9);
		pcie_phy_write(imx_pcie, SSP_CR_SUP_DIG_MPLL_OVRD_IN_LO, val);
		mdelay(4);

		pcie_phy_read(imx_pcie, SSP_CR_SUP_DIG_ATEOVRD, &val);
		/* ref_clkdiv2 [0:0] */
		val &= ~0x1;
		/* ateovrd_en [2:2] */
		val |=  0x4;
		pcie_phy_write(imx_pcie, SSP_CR_SUP_DIG_ATEOVRD, val);
		mdelay(4);

		break;
	case IMX6Q:
		regmap_update_bits(imx_pcie->iomuxc_gpr, IOMUXC_GPR1,
				   IMX6Q_GPR1_PCIE_SW_RST, 0);
		/*
		 * some delay are required by 6qp, after the SW_RST is
		 * cleared, before access the cfg register.
		 */
		udelay(200);
		break;
	case IMX7D:
		/* wait for more than 10us to release phy g_rst and btnrst */
		udelay(10);
		regmap_update_bits(imx_pcie->reg_src, 0x2c, BIT(6), 0);
		regmap_update_bits(imx_pcie->reg_src, 0x2c, BIT(1), 0);

		/* Add the workaround for ERR010728 */
		if (unlikely(imx_pcie->phy_base == NULL)) {
			dev_err(dev, "phy base shouldn't be null.\n");
		} else {
			/* De-assert DCC_FB_EN by writing data "0x29". */
			writel(PCIE_PHY_CMN_REG4_DCC_FB_EN,
			       imx_pcie->phy_base + PCIE_PHY_CMN_REG4);
			/* Assert RX_EQS and RX_EQS_SEL */
			writel(PCIE_PHY_CMN_REG24_RX_EQ_SEL
				| PCIE_PHY_CMN_REG24_RX_EQ,
			       imx_pcie->phy_base + PCIE_PHY_CMN_REG24);
			/* Assert ATT_MODE by writing data "0xBC". */
			writel(PCIE_PHY_CMN_REG26_ATT_MODE,
			       imx_pcie->phy_base + PCIE_PHY_CMN_REG26);
		}

		regmap_update_bits(imx_pcie->reg_src, 0x2c, BIT(2), 0);

		/* wait for phy pll lock firstly. */
		if (imx7d_pcie_wait_for_phy_pll_lock(imx_pcie))
			ret = -ENODEV;
		break;
	case IMX8QXP:
	case IMX8QM:
		/* bit19 PM_REQ_CORE_RST of pciex#_stts0 should be cleared. */
		for (i = 0; i < 100; i++) {
			val = IMX8QM_CSR_PCIEA_OFFSET
				+ imx_pcie->ctrl_id * SZ_64K;
			regmap_read(imx_pcie->iomuxc_gpr,
					val + IMX8QM_CSR_PCIE_STTS0_OFFSET,
					&tmp);
			if ((tmp & IMX8QM_CTRL_STTS0_PM_REQ_CORE_RST) == 0)
				break;
			udelay(10);
		}

		if ((tmp & IMX8QM_CTRL_STTS0_PM_REQ_CORE_RST) != 0)
			dev_err(dev, "ERROR PM_REQ_CORE_RST is still set.\n");

		/* wait for phy pll lock firstly. */
		if (imx8_pcie_wait_for_phy_pll_lock(imx_pcie)) {
			ret = -ENODEV;
			break;
		}

		/* set up the cpu address offset */
		if (imx_pcie->cpu_base)
			pp->cpu_addr_offset = imx_pcie->cpu_base
				- pp->mem_base;
		else
			pp->cpu_addr_offset = 0;

		if (dw_pcie_readl_dbi(pci, PCIE_MISC_CTRL) == 0)
			dw_pcie_writel_dbi(pci, PCIE_MISC_CTRL,
					PCIE_MISC_DBI_RO_WR_EN);
		break;
	case IMX8MM:
	case IMX8MQ:
		/* wait for more than 10us to release phy g_rst and btnrst */
		udelay(10);
		if (imx_pcie->ctrl_id == 0)
			val = IMX8MQ_SRC_PCIEPHY_RCR_OFFSET;
		else
			val = IMX8MQ_SRC_PCIE2PHY_RCR_OFFSET;
		regmap_update_bits(imx_pcie->reg_src, val,
				IMX8MQ_PCIEPHY_BTN |
				IMX8MQ_PCIEPHY_DOMAIN_EN,
				IMX8MQ_PCIEPHY_DOMAIN_EN);
		regmap_update_bits(imx_pcie->reg_src, val,
				IMX8MQ_PCIEPHY_G_RST |
				IMX8MQ_PCIEPHY_DOMAIN_EN,
				IMX8MQ_PCIEPHY_DOMAIN_EN);

		udelay(100);
		/* wait for phy pll lock firstly. */
		if (imx8_pcie_wait_for_phy_pll_lock(imx_pcie)) {
			ret = -ENODEV;
			break;
		}

		/*
		 * Configure the CLK_REQ# high, let the L1SS
		 * automatically controlled by HW.
		 */
		regmap_update_bits(imx_pcie->reg_src, val,
				IMX8MQ_PCIE_CTRL_APPS_CLK_REQ,
				IMX8MQ_PCIE_CTRL_APPS_CLK_REQ);
		regmap_update_bits(imx_pcie->reg_src, val,
				IMX8MQ_PCIE_CTRL_APPS_EN |
				IMX8MQ_PCIEPHY_DOMAIN_EN,
				IMX8MQ_PCIEPHY_DOMAIN_EN);

		if (dw_pcie_readl_dbi(pci, PCIE_MISC_CTRL) == 0)
			dw_pcie_writel_dbi(pci, PCIE_MISC_CTRL,
					PCIE_MISC_DBI_RO_WR_EN);
		/*
		 * Configure the L1 latency of rc to less than 64us
		 * Otherwise, the L1/L1SUB wouldn't be enable by ASPM.
		 */
		val = readl(pci->dbi_base + SZ_1M +
				IMX8MQ_PCIE_LINK_CAP_REG_OFFSET);
		val &= ~PCI_EXP_LNKCAP_L1EL;
		val |= IMX8MQ_PCIE_LINK_CAP_L1EL_64US;
		writel(val, pci->dbi_base + SZ_1M +
				IMX8MQ_PCIE_LINK_CAP_REG_OFFSET);
		break;
	}

	/* Some boards don't have PCIe reset GPIO. */
	if (gpio_is_valid(imx_pcie->reset_gpio)) {
		gpio_set_value_cansleep(imx_pcie->reset_gpio,
					imx_pcie->gpio_active_high);
		mdelay(20);
		gpio_set_value_cansleep(imx_pcie->reset_gpio,
					!imx_pcie->gpio_active_high);
		mdelay(20);
	}

	if (ret == 0)
		return ret;

err_ref_clk:
	clk_disable_unprepare(imx_pcie->pcie_phy);
err_pcie_phy:
	clk_disable_unprepare(imx_pcie->pcie_bus);
err_pcie_bus:
	clk_disable_unprepare(imx_pcie->pcie);
err_pcie:

	return ret;
}

static void imx_pcie_phy_pwr_up(struct imx_pcie *imx_pcie)
{
	u32 val, offset;
	unsigned long timeout = jiffies + msecs_to_jiffies(500);
	struct device *dev = imx_pcie->pci->dev;

	if ((imx_pcie->variant != IMX8MQ) && (imx_pcie->variant != IMX8MM))
		return;
	/*
	 * Power up PHY.
	 * pcie phy ref clock select by gpr configuration.
	 * 1? external osc : internal pll
	 */

	if (imx_pcie->ctrl_id == 0)
		offset = 0;
	else
		offset = IMX8MQ_GPC_PGC_PCIE2_BIT_OFFSET;

	regmap_update_bits(imx_pcie->reg_gpc,
			IMX8MQ_GPC_PGC_CPU_0_1_MAPPING_OFFSET,
			IMX8MQ_GPC_PGC_PCIE_A53_DOMAIN << offset,
			IMX8MQ_GPC_PGC_PCIE_A53_DOMAIN << offset);
	regmap_update_bits(imx_pcie->reg_gpc,
			IMX8MQ_GPC_PU_PGC_SW_PUP_REQ_OFFSET,
			IMX8MQ_GPC_PU_PGC_PCIE_SW_PWR_REQ << offset,
			IMX8MQ_GPC_PU_PGC_PCIE_SW_PWR_REQ << offset);

	regmap_read(imx_pcie->reg_gpc,
			IMX8MQ_GPC_PU_PGC_SW_PUP_REQ_OFFSET,
			&val);
	while (val & (IMX8MQ_GPC_PU_PGC_PCIE_SW_PWR_REQ << offset)) {
		regmap_read(imx_pcie->reg_gpc,
				IMX8MQ_GPC_PU_PGC_SW_PUP_REQ_OFFSET,
				&val);
		if (time_after(jiffies, timeout)) {
			dev_err(dev, "CAN NOT PWR UP PCIE%d PHY!\n",
					imx_pcie->ctrl_id);
			break;
		}
	}
	udelay(1);
}

static void imx_pcie_phy_pwr_dn(struct imx_pcie *imx_pcie)
{
	u32 val, offset;
	unsigned long timeout = jiffies + msecs_to_jiffies(500);
	struct device *dev = imx_pcie->pci->dev;

	if ((imx_pcie->variant != IMX8MQ) && (imx_pcie->variant != IMX8MM))
		return;
	/*
	 * Power up PHY.
	 * pcie phy ref clock select by gpr configuration.
	 * 1? external osc : internal pll
	 */

	if (imx_pcie->ctrl_id == 0) {
		offset = 0;
		regmap_update_bits(imx_pcie->reg_gpc,
				IMX8MQ_GPC_PGC_PCIE_CTRL_OFFSET,
				IMX8MQ_GPC_PCG_PCIE_CTRL_PCR,
				IMX8MQ_GPC_PCG_PCIE_CTRL_PCR);
	} else {
		offset = IMX8MQ_GPC_PGC_PCIE2_BIT_OFFSET;
		regmap_update_bits(imx_pcie->reg_gpc,
				IMX8MQ_GPC_PGC_PCIE2_CTRL_OFFSET,
				IMX8MQ_GPC_PCG_PCIE_CTRL_PCR,
				IMX8MQ_GPC_PCG_PCIE_CTRL_PCR);
	}

	regmap_update_bits(imx_pcie->reg_gpc,
			IMX8MQ_GPC_PGC_CPU_0_1_MAPPING_OFFSET,
			IMX8MQ_GPC_PGC_PCIE_A53_DOMAIN << offset,
			IMX8MQ_GPC_PGC_PCIE_A53_DOMAIN << offset);
	regmap_update_bits(imx_pcie->reg_gpc,
			IMX8MQ_GPC_PU_PGC_SW_PDN_REQ_OFFSET,
			IMX8MQ_GPC_PU_PGC_PCIE_SW_PWR_REQ << offset,
			IMX8MQ_GPC_PU_PGC_PCIE_SW_PWR_REQ << offset);

	regmap_read(imx_pcie->reg_gpc,
			IMX8MQ_GPC_PU_PGC_SW_PDN_REQ_OFFSET,
			&val);
	while (val & (IMX8MQ_GPC_PU_PGC_PCIE_SW_PWR_REQ << offset)) {
		regmap_read(imx_pcie->reg_gpc,
				IMX8MQ_GPC_PU_PGC_SW_PDN_REQ_OFFSET,
				&val);
		if (time_after(jiffies, timeout)) {
			dev_err(dev, "CAN NOT PWR DN PCIE%d PHY!\n",
					imx_pcie->ctrl_id);
			break;
		}
	}
	udelay(1);
}

static void imx_pcie_init_phy(struct imx_pcie *imx_pcie)
{
	u32 tmp, val;
	int ret;
	struct device_node *np;
	void __iomem *base;

	if (imx_pcie->variant == IMX8QM
			|| imx_pcie->variant == IMX8QXP) {
		switch (imx_pcie->hsio_cfg) {
		case PCIEAX2SATA:
			/*
			 * bit 0 rx ena 1.
			 * bit12 PHY_X1_EPCS_SEL 1.
			 * bit13 phy_ab_select 0.
			 */
			regmap_update_bits(imx_pcie->iomuxc_gpr,
				IMX8QM_CSR_PHYX2_OFFSET,
				IMX8QM_PHYX2_CTRL0_APB_MASK,
				IMX8QM_PHY_APB_RSTN_0
				| IMX8QM_PHY_APB_RSTN_1);

			regmap_update_bits(imx_pcie->iomuxc_gpr,
				IMX8QM_CSR_MISC_OFFSET,
				IMX8QM_MISC_PHYX1_EPCS_SEL,
				IMX8QM_MISC_PHYX1_EPCS_SEL);
			regmap_update_bits(imx_pcie->iomuxc_gpr,
				IMX8QM_CSR_MISC_OFFSET,
				IMX8QM_MISC_PCIE_AB_SELECT,
				0);
			break;

		case PCIEAX1PCIEBX1SATA:
			tmp = IMX8QM_PHY_APB_RSTN_1;
			tmp |= IMX8QM_PHY_APB_RSTN_0;
			regmap_update_bits(imx_pcie->iomuxc_gpr,
				IMX8QM_CSR_PHYX2_OFFSET,
				IMX8QM_PHYX2_CTRL0_APB_MASK, tmp);

			regmap_update_bits(imx_pcie->iomuxc_gpr,
				IMX8QM_CSR_MISC_OFFSET,
				IMX8QM_MISC_PHYX1_EPCS_SEL,
				IMX8QM_MISC_PHYX1_EPCS_SEL);
			regmap_update_bits(imx_pcie->iomuxc_gpr,
				IMX8QM_CSR_MISC_OFFSET,
				IMX8QM_MISC_PCIE_AB_SELECT,
				IMX8QM_MISC_PCIE_AB_SELECT);
			break;

		case PCIEAX2PCIEBX1:
			/*
			 * bit 0 rx ena 1.
			 * bit12 PHY_X1_EPCS_SEL 0.
			 * bit13 phy_ab_select 1.
			 */
			if (imx_pcie->ctrl_id)
				regmap_update_bits(imx_pcie->iomuxc_gpr,
					IMX8QM_CSR_PHYX1_OFFSET,
					IMX8QM_PHY_APB_RSTN_0,
					IMX8QM_PHY_APB_RSTN_0);
			else
				regmap_update_bits(imx_pcie->iomuxc_gpr,
					IMX8QM_CSR_PHYX2_OFFSET,
					IMX8QM_PHYX2_CTRL0_APB_MASK,
					IMX8QM_PHY_APB_RSTN_0
					| IMX8QM_PHY_APB_RSTN_1);

			regmap_update_bits(imx_pcie->iomuxc_gpr,
				IMX8QM_CSR_MISC_OFFSET,
				IMX8QM_MISC_PHYX1_EPCS_SEL,
				0);
			regmap_update_bits(imx_pcie->iomuxc_gpr,
				IMX8QM_CSR_MISC_OFFSET,
				IMX8QM_MISC_PCIE_AB_SELECT,
				IMX8QM_MISC_PCIE_AB_SELECT);
			break;
		}

		if (imx_pcie->ext_osc) {
			regmap_update_bits(imx_pcie->iomuxc_gpr,
				IMX8QM_CSR_MISC_OFFSET,
				IMX8QM_MISC_IOB_RXENA,
				IMX8QM_MISC_IOB_RXENA);
			regmap_update_bits(imx_pcie->iomuxc_gpr,
				IMX8QM_CSR_MISC_OFFSET,
				IMX8QM_MISC_IOB_TXENA,
				0);
		} else {
			/* Try to used the internal pll as ref clk */
			regmap_update_bits(imx_pcie->iomuxc_gpr,
				IMX8QM_CSR_MISC_OFFSET,
				IMX8QM_MISC_IOB_RXENA,
				0);
			regmap_update_bits(imx_pcie->iomuxc_gpr,
				IMX8QM_CSR_MISC_OFFSET,
				IMX8QM_MISC_IOB_TXENA,
				IMX8QM_MISC_IOB_TXENA);
			regmap_update_bits(imx_pcie->iomuxc_gpr,
				IMX8QM_CSR_MISC_OFFSET,
				IMX8QM_CSR_MISC_IOB_A_0_TXOE
				| IMX8QM_CSR_MISC_IOB_A_0_M1M0_MASK,
				IMX8QM_CSR_MISC_IOB_A_0_TXOE
				| IMX8QM_CSR_MISC_IOB_A_0_M1M0_2);
		}
	} else if (imx_pcie->variant == IMX8MQ || imx_pcie->variant == IMX8MM) {
		imx_pcie_phy_pwr_up(imx_pcie);

		if (imx_pcie->ctrl_id == 0)
			val = IOMUXC_GPR14;
		else
			val = IOMUXC_GPR16;

		if (imx_pcie->ext_osc) {
			regmap_update_bits(imx_pcie->iomuxc_gpr, val,
					IMX8MQ_GPR_PCIE_REF_USE_PAD,
					IMX8MQ_GPR_PCIE_REF_USE_PAD);
			if (imx_pcie->variant == IMX8MM) {
				dev_info(imx_pcie->pci->dev,
					"Initialize PHY with EXT REfCLK!.\n");
				regmap_update_bits(imx_pcie->iomuxc_gpr, val,
						IMX8MQ_GPR_PCIE_REF_USE_PAD,
						0);
				regmap_update_bits(imx_pcie->iomuxc_gpr, val,
						IMX8MM_GPR_PCIE_REF_CLK_SEL,
						IMX8MM_GPR_PCIE_REF_CLK_SEL);
				regmap_update_bits(imx_pcie->iomuxc_gpr, val,
						IMX8MM_GPR_PCIE_AUX_EN,
						IMX8MM_GPR_PCIE_AUX_EN);
				regmap_update_bits(imx_pcie->iomuxc_gpr, val,
						IMX8MM_GPR_PCIE_POWER_OFF,
						0);
				regmap_update_bits(imx_pcie->iomuxc_gpr, val,
						IMX8MM_GPR_PCIE_SSC_EN,
						0);
				regmap_update_bits(imx_pcie->iomuxc_gpr, val,
						IMX8MM_GPR_PCIE_REF_CLK_SEL,
						IMX8MM_GPR_PCIE_REF_CLK_EXT);
				udelay(100);
				/* Do the PHY common block reset */
				regmap_update_bits(imx_pcie->iomuxc_gpr, val,
						IMX8MM_GPR_PCIE_CMN_RST,
						IMX8MM_GPR_PCIE_CMN_RST);
				udelay(200);
				dev_info(imx_pcie->pci->dev,
					"PHY Initialization End!.\n");
			}
		} else {
			if (imx_pcie->variant == IMX8MM) {
				/* Configure the internal PLL as REF clock */
				dev_info(imx_pcie->pci->dev,
					"Initialize PHY with PLL REfCLK!.\n");
				regmap_update_bits(imx_pcie->iomuxc_gpr, val,
						IMX8MQ_GPR_PCIE_REF_USE_PAD,
						0);
				regmap_update_bits(imx_pcie->iomuxc_gpr, val,
						IMX8MM_GPR_PCIE_REF_CLK_SEL,
						IMX8MM_GPR_PCIE_REF_CLK_SEL);
				regmap_update_bits(imx_pcie->iomuxc_gpr, val,
						IMX8MM_GPR_PCIE_AUX_EN,
						IMX8MM_GPR_PCIE_AUX_EN);
				regmap_update_bits(imx_pcie->iomuxc_gpr, val,
						IMX8MM_GPR_PCIE_POWER_OFF,
						0);
				regmap_update_bits(imx_pcie->iomuxc_gpr, val,
						IMX8MM_GPR_PCIE_SSC_EN,
						0);
				regmap_update_bits(imx_pcie->iomuxc_gpr, val,
						IMX8MM_GPR_PCIE_REF_CLK_SEL,
						IMX8MM_GPR_PCIE_REF_CLK_PLL);
				udelay(100);
				/* Configure the PHY */
				writel(PCIE_PHY_CMN_REG62_PLL_CLK_OUT,
				       imx_pcie->phy_base + PCIE_PHY_CMN_REG62);
				writel(PCIE_PHY_CMN_REG64_AUX_RX_TX_TERM,
				       imx_pcie->phy_base + PCIE_PHY_CMN_REG64);

				/* Do the PHY common block reset */
				regmap_update_bits(imx_pcie->iomuxc_gpr, val,
						IMX8MM_GPR_PCIE_CMN_RST,
						IMX8MM_GPR_PCIE_CMN_RST);
				udelay(200);
				dev_info(imx_pcie->pci->dev,
					"PHY Initialization End!.\n");
			} else {
				np = of_find_compatible_node(NULL, NULL,
						"fsl,imx8mq-anatop");
				base = of_iomap(np, 0);
				WARN_ON(!base);

				val = readl(base + IMX8MQ_ANA_PLLOUT_REG);
				val &= ~IMX8MQ_ANA_PLLOUT_SEL_MASK;
				val |= IMX8MQ_ANA_PLLOUT_SEL_SYSPLL1;
				writel(val, base + IMX8MQ_ANA_PLLOUT_REG);
				/* SYS_PLL1 is 800M, PCIE REF CLK is 100M */
				val = readl(base + IMX8MQ_ANA_PLLOUT_DIV_REG);
				val |= IMX8MQ_ANA_PLLOUT_SYSPLL1_DIV;
				writel(val, base + IMX8MQ_ANA_PLLOUT_DIV_REG);

				val = readl(base + IMX8MQ_ANA_PLLOUT_REG);
				val |= IMX8MQ_ANA_PLLOUT_CKE;
				writel(val, base + IMX8MQ_ANA_PLLOUT_REG);
			}
		}
		/*
		 * In order to pass the compliance tests.
		 * Configure the TRSV regiser of iMX8MM PCIe PHY.
		 */
		if (imx_pcie->variant == IMX8MM) {
			writel(PCIE_PHY_TRSV_REG5_GEN1_DEEMP,
			       imx_pcie->phy_base + PCIE_PHY_TRSV_REG5);
			writel(PCIE_PHY_TRSV_REG6_GEN2_DEEMP,
			       imx_pcie->phy_base + PCIE_PHY_TRSV_REG6);
		}
	} else if (imx_pcie->variant == IMX7D) {
		/* Enable PCIe PHY 1P0D */
		regulator_set_voltage(imx_pcie->pcie_phy_regulator,
				1000000, 1000000);
		ret = regulator_enable(imx_pcie->pcie_phy_regulator);
		if (ret)
			dev_err(imx_pcie->pci->dev,
				"failed to enable pcie regulator\n");

		/* pcie phy ref clock select; 1? internal pll : external osc */
		regmap_update_bits(imx_pcie->iomuxc_gpr, IOMUXC_GPR12,
				   IMX7D_GPR12_PCIE_PHY_REFCLK_SEL, 0);
	} else if (imx_pcie->variant == IMX6SX) {
		/* Force PCIe PHY reset */
		regmap_update_bits(imx_pcie->iomuxc_gpr, IOMUXC_GPR5,
				IMX6SX_GPR5_PCIE_BTNRST_RESET,
				IMX6SX_GPR5_PCIE_BTNRST_RESET);

		regulator_set_voltage(imx_pcie->pcie_phy_regulator,
				1100000, 1100000);
		ret = regulator_enable(imx_pcie->pcie_phy_regulator);
		if (ret)
			dev_err(imx_pcie->pci->dev,
				"failed to enable pcie regulator.\n");
		regmap_update_bits(imx_pcie->iomuxc_gpr, IOMUXC_GPR12,
				   IMX6SX_GPR12_PCIE_RX_EQ_MASK,
				   IMX6SX_GPR12_PCIE_RX_EQ_2);
	}

	if (imx_pcie->pcie_bus_regulator != NULL) {
		ret = regulator_enable(imx_pcie->pcie_bus_regulator);
		if (ret)
			dev_err(imx_pcie->pci->dev, "failed to enable pcie regulator.\n");
	}

	if ((imx_pcie->variant == IMX6Q) || (imx_pcie->variant == IMX6QP)
					  || (imx_pcie->variant == IMX6SX)) {
		regmap_update_bits(imx_pcie->iomuxc_gpr, IOMUXC_GPR12,
				   IMX6Q_GPR12_PCIE_CTL_2, 0 << 10);

		/* configure constant input signal to the pcie ctrl and phy */
		regmap_update_bits(imx_pcie->iomuxc_gpr, IOMUXC_GPR12,
				   IMX6Q_GPR12_LOS_LEVEL, IMX6Q_GPR12_LOS_LEVEL_9);

		regmap_update_bits(imx_pcie->iomuxc_gpr, IOMUXC_GPR8,
				   IMX6Q_GPR8_TX_DEEMPH_GEN1,
				   imx_pcie->tx_deemph_gen1 << 0);
		regmap_update_bits(imx_pcie->iomuxc_gpr, IOMUXC_GPR8,
				   IMX6Q_GPR8_TX_DEEMPH_GEN2_3P5DB,
				   imx_pcie->tx_deemph_gen2_3p5db << 6);
		regmap_update_bits(imx_pcie->iomuxc_gpr, IOMUXC_GPR8,
				   IMX6Q_GPR8_TX_DEEMPH_GEN2_6DB,
				   imx_pcie->tx_deemph_gen2_6db << 12);
		regmap_update_bits(imx_pcie->iomuxc_gpr, IOMUXC_GPR8,
				   IMX6Q_GPR8_TX_SWING_FULL,
				   imx_pcie->tx_swing_full << 18);
		regmap_update_bits(imx_pcie->iomuxc_gpr, IOMUXC_GPR8,
				   IMX6Q_GPR8_TX_SWING_LOW,
				   imx_pcie->tx_swing_low << 25);
	}

	/* configure the device type */
	if (IS_ENABLED(CONFIG_EP_MODE_IN_EP_RC_SYS)) {
		if (imx_pcie->variant == IMX8QM
				|| imx_pcie->variant == IMX8QXP) {
			val = IMX8QM_CSR_PCIEA_OFFSET
				+ imx_pcie->ctrl_id * SZ_64K;
			regmap_update_bits(imx_pcie->iomuxc_gpr,
					val, IMX8QM_PCIE_TYPE_MASK,
					PCI_EXP_TYPE_ENDPOINT << 24);
		} else {
			if (unlikely(imx_pcie->ctrl_id))
				/* iMX8MQ second PCIE */
				regmap_update_bits(imx_pcie->iomuxc_gpr,
						IOMUXC_GPR12,
						IMX6Q_GPR12_DEVICE_TYPE >> 4,
						PCI_EXP_TYPE_ENDPOINT << 8);
			else
				regmap_update_bits(imx_pcie->iomuxc_gpr,
						IOMUXC_GPR12,
						IMX6Q_GPR12_DEVICE_TYPE,
						PCI_EXP_TYPE_ENDPOINT << 12);
		}
	} else {
		if (imx_pcie->variant == IMX8QM
				|| imx_pcie->variant == IMX8QXP) {
			val = IMX8QM_CSR_PCIEA_OFFSET
				+ imx_pcie->ctrl_id * SZ_64K;
			regmap_update_bits(imx_pcie->iomuxc_gpr,
					val, IMX8QM_PCIE_TYPE_MASK,
					PCI_EXP_TYPE_ROOT_PORT << 24);
		} else {
			if (unlikely(imx_pcie->ctrl_id))
				/* iMX8MQ second PCIE */
				regmap_update_bits(imx_pcie->iomuxc_gpr,
						IOMUXC_GPR12,
						IMX6Q_GPR12_DEVICE_TYPE >> 4,
						PCI_EXP_TYPE_ROOT_PORT << 8);
			else
				regmap_update_bits(imx_pcie->iomuxc_gpr,
						IOMUXC_GPR12,
						IMX6Q_GPR12_DEVICE_TYPE,
						PCI_EXP_TYPE_ROOT_PORT << 12);
		}
	}
}

static int imx_pcie_wait_for_link(struct imx_pcie *imx_pcie)
{
	int count = 20000;
	struct dw_pcie *pci = imx_pcie->pci;
	struct device *dev = pci->dev;

	/* check if the link is up or not */
	while (!dw_pcie_link_up(pci)) {
		udelay(10);
		if (--count)
			continue;

		dev_err(dev, "phy link never came up\n");
		dev_dbg(dev, "DEBUG_R0: 0x%08x, DEBUG_R1: 0x%08x\n",
			dw_pcie_readl_dbi(pci, PCIE_PHY_DEBUG_R0),
			dw_pcie_readl_dbi(pci, PCIE_PHY_DEBUG_R1));
		return -ETIMEDOUT;
	}

	return 0;
}

static int imx_pcie_wait_for_speed_change(struct imx_pcie *imx_pcie)
{
	struct dw_pcie *pci = imx_pcie->pci;
	struct device *dev = pci->dev;
	u32 tmp;
	unsigned int retries;

	for (retries = 0; retries < 200; retries++) {
		tmp = dw_pcie_readl_dbi(pci, PCIE_LINK_WIDTH_SPEED_CONTROL);
		/* Test if the speed change finished. */
		if (!(tmp & PORT_LOGIC_SPEED_CHANGE))
			return 0;
		udelay(100);
	}

	dev_err(dev, "Speed change timeout\n");
	return -EINVAL;
}

static irqreturn_t imx_pcie_msi_handler(int irq, void *arg)
{
	struct imx_pcie *imx_pcie = arg;
	struct dw_pcie *pci = imx_pcie->pci;
	struct pcie_port *pp = &pci->pp;

	return dw_handle_msi_irq(pp);
}

static void pci_imx_clk_disable(struct device *dev)
{
	u32 val;
	struct imx_pcie *imx_pcie = dev_get_drvdata(dev);

	clk_disable_unprepare(imx_pcie->pcie);
	clk_disable_unprepare(imx_pcie->pcie_phy);
	clk_disable_unprepare(imx_pcie->pcie_bus);
	switch (imx_pcie->variant) {
	case IMX6Q:
		break;
	case IMX6SX:
		clk_disable_unprepare(imx_pcie->pcie_inbound_axi);
		break;
	case IMX6QP:
		regmap_update_bits(imx_pcie->iomuxc_gpr, IOMUXC_GPR1,
				IMX6Q_GPR1_PCIE_REF_CLK_EN, 0);
		regmap_update_bits(imx_pcie->iomuxc_gpr, IOMUXC_GPR1,
				IMX6Q_GPR1_PCIE_TEST_PD,
				IMX6Q_GPR1_PCIE_TEST_PD);
		break;
	case IMX7D:
		/* turn off external osc input */
		regmap_update_bits(imx_pcie->iomuxc_gpr, IOMUXC_GPR12,
				BIT(5), BIT(5));
		break;
	/*
	 * Disable the over ride.
	 * Configure the CLK_REQ# high, let the L1SS automatically
	 * controlled by HW when link is up.
	 * Otherwise, turn off the REF_CLK to save power consumption.
	 */
	case IMX8MQ:
	case IMX8MM:
		if (imx_pcie->ctrl_id == 0)
			val = IOMUXC_GPR14;
		else
			val = IOMUXC_GPR16;

		regmap_update_bits(imx_pcie->iomuxc_gpr, val,
				IMX8MQ_GPR_PCIE_CLK_REQ_OVERRIDE_EN,
				0);
		break;
	case IMX8QXP:
	case IMX8QM:
		clk_disable_unprepare(imx_pcie->pcie_per);
		clk_disable_unprepare(imx_pcie->pcie_inbound_axi);
		break;
	}
}

static void pci_imx_ltssm_enable(struct device *dev)
{
	u32 val;
	struct imx_pcie *imx_pcie = dev_get_drvdata(dev);

	switch (imx_pcie->variant) {
	case IMX6Q:
	case IMX6SX:
	case IMX6QP:
		regmap_update_bits(imx_pcie->iomuxc_gpr, IOMUXC_GPR12,
				IMX6Q_GPR12_PCIE_CTL_2,
				IMX6Q_GPR12_PCIE_CTL_2);
		break;
	case IMX7D:
	case IMX8MQ:
	case IMX8MM:
		if (imx_pcie->ctrl_id == 0)
			val = IMX8MQ_SRC_PCIEPHY_RCR_OFFSET;
		else
			val = IMX8MQ_SRC_PCIE2PHY_RCR_OFFSET;
		regmap_update_bits(imx_pcie->reg_src, val,
				IMX8MQ_PCIE_CTRL_APPS_EN |
				IMX8MQ_PCIEPHY_DOMAIN_EN,
				IMX8MQ_PCIE_CTRL_APPS_EN |
				IMX8MQ_PCIEPHY_DOMAIN_EN);
		break;
	case IMX8QXP:
	case IMX8QM:
		/* Bit4 of the CTRL2 */
		val = IMX8QM_CSR_PCIEA_OFFSET
			+ imx_pcie->ctrl_id * SZ_64K;
		regmap_update_bits(imx_pcie->iomuxc_gpr,
				val + IMX8QM_CSR_PCIE_CTRL2_OFFSET,
				IMX8QM_CTRL_LTSSM_ENABLE,
				IMX8QM_CTRL_LTSSM_ENABLE);
		break;
	}

}

static int imx_pcie_establish_link(struct imx_pcie *imx_pcie)
{
	struct dw_pcie *pci = imx_pcie->pci;
	struct device *dev = pci->dev;
	u32 tmp;
	int ret;

	/*
	 * Force Gen1 operation when starting the link.  In case the link is
	 * started in Gen2 mode, there is a possibility the devices on the
	 * bus will not be detected at all.  This happens with PCIe switches.
	 */
	if (!IS_ENABLED(CONFIG_PCI_IMX6_COMPLIANCE_TEST)) {
		tmp = dw_pcie_readl_dbi(pci, PCIE_RC_LCR);
		tmp &= ~PCIE_RC_LCR_MAX_LINK_SPEEDS_MASK;
		tmp |= PCIE_RC_LCR_MAX_LINK_SPEEDS_GEN1;
		dw_pcie_writel_dbi(pci, PCIE_RC_LCR, tmp);
	}

	/* Start LTSSM. */
	pci_imx_ltssm_enable(dev);

	ret = imx_pcie_wait_for_link(imx_pcie);
	if (ret)
		goto err_reset_phy;

	if (imx_pcie->link_gen >= 2) {
		/* Allow Gen2 mode after the link is up. */
		tmp = dw_pcie_readl_dbi(pci, PCIE_RC_LCR);
		tmp &= ~PCIE_RC_LCR_MAX_LINK_SPEEDS_MASK;
		tmp |= imx_pcie->link_gen;
		dw_pcie_writel_dbi(pci, PCIE_RC_LCR, tmp);

		/*
		 * Start Directed Speed Change so the best possible
		 * speed both link partners support can be negotiated.
		 */
		tmp = dw_pcie_readl_dbi(pci, PCIE_LINK_WIDTH_SPEED_CONTROL);
		tmp |= PORT_LOGIC_SPEED_CHANGE;
		dw_pcie_writel_dbi(pci, PCIE_LINK_WIDTH_SPEED_CONTROL, tmp);

		if (imx_pcie->variant != IMX7D) {
			/*
			 * On i.MX7, DIRECT_SPEED_CHANGE behaves differently
			 * from i.MX6 family when no link speed transition
			 * occurs and we go Gen1 -> yep, Gen1. The difference
			 * is that, in such case, it will not be cleared by HW
			 * which will cause the following code to report false
			 * failure.
			 */

			ret = imx_pcie_wait_for_speed_change(imx_pcie);
			if (ret) {
				dev_info(dev, "Roll back to GEN1 link!\n");
			}
		}

		/* Make sure link training is finished as well! */
		ret = imx_pcie_wait_for_link(imx_pcie);
		if (ret) {
			dev_err(dev, "Failed to bring link up!\n");
			goto err_reset_phy;
		}
	} else {
		dev_info(dev, "Link: Gen2 disabled\n");
	}

	tmp = dw_pcie_readl_dbi(pci, PCIE_RC_LCSR);
	dev_info(dev, "Link up, Gen%i\n", (tmp >> 16) & 0xf);
	return 0;

err_reset_phy:
	dev_dbg(dev, "PHY DEBUG_R0=0x%08x DEBUG_R1=0x%08x\n",
		dw_pcie_readl_dbi(pci, PCIE_PHY_DEBUG_R0),
		dw_pcie_readl_dbi(pci, PCIE_PHY_DEBUG_R1));
	imx_pcie_reset_phy(imx_pcie);

	if (!IS_ENABLED(CONFIG_PCI_IMX6_COMPLIANCE_TEST)) {
		pci_imx_clk_disable(dev);
		pm_runtime_put_sync(pci->dev);
		imx_pcie_phy_pwr_dn(imx_pcie);
		if (imx_pcie->pcie_phy_regulator != NULL)
			regulator_disable(imx_pcie->pcie_phy_regulator);
		if (imx_pcie->pcie_bus_regulator != NULL)
			regulator_disable(imx_pcie->pcie_bus_regulator);
	}

	return ret;
}

static int imx_pcie_host_init(struct pcie_port *pp)
{
	int ret;
	struct dw_pcie *pci = to_dw_pcie_from_pp(pp);
	struct imx_pcie *imx_pcie = to_imx_pcie(pci);

	/* enable disp_mix power domain */
	pm_runtime_get_sync(pci->dev);

	if (gpio_is_valid(imx_pcie->power_on_gpio))
		gpio_set_value_cansleep(imx_pcie->power_on_gpio, 1);

	imx_pcie_assert_core_reset(imx_pcie);
	imx_pcie_init_phy(imx_pcie);
	ret = imx_pcie_deassert_core_reset(imx_pcie);
	if (ret < 0)
		return ret;

	if (!IS_ENABLED(CONFIG_EP_MODE_IN_EP_RC_SYS)) {
		dw_pcie_setup_rc(pp);
		ret = imx_pcie_establish_link(imx_pcie);
		if (ret < 0)
			return ret;

		if (IS_ENABLED(CONFIG_PCI_MSI))
			dw_pcie_msi_init(pp);
	}

	return 0;
}

static int imx_pcie_link_up(struct dw_pcie *pci)
{
	return dw_pcie_readl_dbi(pci, PCIE_PHY_DEBUG_R1) &
			PCIE_PHY_DEBUG_R1_XMLH_LINK_UP;
}

static const struct dw_pcie_host_ops imx_pcie_host_ops = {
	.host_init = imx_pcie_host_init,
};

static int imx_add_pcie_port(struct imx_pcie *imx_pcie,
			      struct platform_device *pdev)
{
	struct dw_pcie *pci = imx_pcie->pci;
	struct pcie_port *pp = &pci->pp;
	struct device *dev = &pdev->dev;
	int ret;

	if (IS_ENABLED(CONFIG_PCI_MSI)) {
		pp->msi_irq = platform_get_irq_byname(pdev, "msi");
		if (pp->msi_irq <= 0) {
			dev_err(dev, "failed to get MSI irq\n");
			return -ENODEV;
		}

		ret = devm_request_irq(dev, pp->msi_irq,
				       imx_pcie_msi_handler,
				       IRQF_SHARED | IRQF_NO_THREAD,
				       "mx6-pcie-msi", imx_pcie);
		if (ret) {
			dev_err(dev, "failed to request MSI irq\n");
			return ret;
		}
	}

	pp->root_bus_nr = -1;
	pp->ops = &imx_pcie_host_ops;

	ret = dw_pcie_host_init(pp);
	if (ret) {
		dev_err(dev, "failed to initialize host\n");
		return ret;
	}

	return 0;
}

static const struct dw_pcie_ops dw_pcie_ops = {
	.link_up = imx_pcie_link_up,
};

static ssize_t imx_pcie_bar0_addr_info(struct device *dev,
		struct device_attribute *devattr, char *buf)
{
	struct imx_pcie *imx_pcie = dev_get_drvdata(dev);
	struct dw_pcie *pci = imx_pcie->pci;

	return sprintf(buf, "imx-pcie-bar0-addr-info start 0x%08x\n",
			readl(pci->dbi_base + PCI_BASE_ADDRESS_0));
}

static ssize_t imx_pcie_bar0_addr_start(struct device *dev,
		struct device_attribute *attr, const char *buf, size_t count)
{
	u32 bar_start;
	struct imx_pcie *imx_pcie = dev_get_drvdata(dev);
	struct dw_pcie *pci = imx_pcie->pci;

	sscanf(buf, "%x\n", &bar_start);
	writel(bar_start, pci->dbi_base + PCI_BASE_ADDRESS_0);

	return count;
}

static void imx_pcie_regions_setup(struct device *dev)
{
	struct imx_pcie *imx_pcie = dev_get_drvdata(dev);
	struct dw_pcie *pci = imx_pcie->pci;
	struct pcie_port *pp = &pci->pp;

	switch (imx_pcie->variant) {
	case IMX8QM:
	case IMX8QXP:
	case IMX8MQ:
	case IMX8MM:
		/*
		 * RPMSG reserved 4Mbytes, but only used up to 2Mbytes.
		 * The left 2Mbytes can be used here.
		 */
		if (ddr_test_region == 0)
			dev_err(dev, "invalid ddr test region.\n");
		break;
	case IMX6SX:
	case IMX7D:
		ddr_test_region = 0xb0000000;
		break;

	case IMX6Q:
	case IMX6QP:
		ddr_test_region = 0x40000000;
		break;
	}
	dev_info(dev, "ddr_test_region is 0x%08x.\n", ddr_test_region);

	dw_pcie_prog_outbound_atu(pci, 2, 0, pp->mem_base,
				  ddr_test_region, test_region_size);
}

static ssize_t imx_pcie_memw_info(struct device *dev,
		struct device_attribute *devattr, char *buf)
{
	return sprintf(buf, "imx-pcie-rc-memw-info start 0x%08x, size 0x%08x\n",
			ddr_test_region, test_region_size);
}

static ssize_t
imx_pcie_memw_start(struct device *dev, struct device_attribute *attr,
		const char *buf, size_t count)
{
	u32 memw_start;
	struct imx_pcie *imx_pcie = dev_get_drvdata(dev);

	sscanf(buf, "%x\n", &memw_start);

	if (imx_pcie->variant == IMX7D || imx_pcie->variant == IMX6SX) {
		if (memw_start < 0x80000000 || memw_start > 0xb0000000) {
			dev_err(dev, "Invalid memory start addr.\n");
			dev_info(dev, "e.x: echo 0xb0000000 > /sys/...");
			return -1;
		}
	} else {
		if (memw_start < 0x10000000 || memw_start > 0x40000000) {
			dev_err(dev, "Invalid imx6q sd memory start addr.\n");
			dev_info(dev, "e.x: echo 0x30000000 > /sys/...");
			return -1;
		}
	}

	if (ddr_test_region != memw_start) {
		ddr_test_region = memw_start;
		imx_pcie_regions_setup(dev);
	}

	return count;
}

static ssize_t
imx_pcie_memw_size(struct device *dev, struct device_attribute *attr,
		const char *buf, size_t count)
{
	u32 memw_size;

	sscanf(buf, "%x\n", &memw_size);

	if ((memw_size > (SZ_16M - SZ_1M)) || (memw_size < SZ_64K)) {
		dev_err(dev, "Invalid, should be [SZ_64K,SZ_16M - SZ_1MB].\n");
		dev_info(dev, "For example: echo 0x200000 > /sys/...");
		return -1;
	}

	if (test_region_size != memw_size) {
		test_region_size = memw_size;
		imx_pcie_regions_setup(dev);
	}

	return count;
}

static ssize_t imx_pcie_bus_freq(struct device *dev,
		struct device_attribute *attr, const char *buf, size_t count)
{
	int ret;
	u32 bus_freq;

	ret = sscanf(buf, "%x\n", &bus_freq);
	if (ret != 1)
		return -EINVAL;
	if (bus_freq) {
		dev_info(dev, "pcie request bus freq high.\n");
		request_bus_freq(BUS_FREQ_HIGH);
	} else {
		dev_info(dev, "pcie release bus freq high.\n");
		release_bus_freq(BUS_FREQ_HIGH);
	}

	return count;
}

static DEVICE_ATTR(memw_info, S_IRUGO, imx_pcie_memw_info, NULL);
static DEVICE_ATTR(memw_start_set, S_IWUSR, NULL, imx_pcie_memw_start);
static DEVICE_ATTR(memw_size_set, S_IWUSR, NULL, imx_pcie_memw_size);
static DEVICE_ATTR(ep_bar0_addr, S_IWUSR | S_IRUGO, imx_pcie_bar0_addr_info,
		imx_pcie_bar0_addr_start);
static DEVICE_ATTR(bus_freq, 0200, NULL, imx_pcie_bus_freq);

static struct attribute *imx_pcie_ep_attrs[] = {
	/*
	 * The start address, and the limitation (64KB ~ (16MB - 1MB))
	 * of the ddr mem window reserved by RC, and used for EP to access.
	 * BTW, these attrs are only configured at EP side.
	 */
	&dev_attr_memw_info.attr,
	&dev_attr_memw_start_set.attr,
	&dev_attr_memw_size_set.attr,
	&dev_attr_ep_bar0_addr.attr,
	NULL
};

static struct attribute *imx_pcie_rc_attrs[] = {
	&dev_attr_bus_freq.attr,
	NULL
};

static struct attribute_group imx_pcie_attrgroup = {
	.attrs	= imx_pcie_ep_attrs,
};

static void imx_pcie_setup_ep(struct dw_pcie *pci)
{
	int ret;
	u32 val;
	u32 lanes;
	struct device_node *np = pci->dev->of_node;

	ret = of_property_read_u32(np, "num-lanes", &lanes);
	if (ret)
		lanes = 0;

	/* set the number of lanes */
	val = dw_pcie_readl_dbi(pci, PCIE_PORT_LINK_CONTROL);
	val &= ~PORT_LINK_MODE_MASK;
	switch (lanes) {
	case 1:
		val |= PORT_LINK_MODE_1_LANES;
		break;
	case 2:
		val |= PORT_LINK_MODE_2_LANES;
		break;
	default:
		dev_err(pci->dev, "num-lanes %u: invalid value\n", lanes);
		return;
	}
	dw_pcie_writel_dbi(pci, PCIE_PORT_LINK_CONTROL, val);

	/* set link width speed control register */
	val = dw_pcie_readl_dbi(pci, PCIE_LINK_WIDTH_SPEED_CONTROL);
	val &= ~PORT_LOGIC_LINK_WIDTH_MASK;
	switch (lanes) {
	case 1:
		val |= PORT_LOGIC_LINK_WIDTH_1_LANES;
		break;
	case 2:
		val |= PORT_LOGIC_LINK_WIDTH_2_LANES;
		break;
	}
	dw_pcie_writel_dbi(pci, PCIE_LINK_WIDTH_SPEED_CONTROL, val);

	/* get iATU unroll support */
	val = dw_pcie_readl_dbi(pci, PCIE_ATU_VIEWPORT);
	if (val == 0xffffffff)
		pci->iatu_unroll_enabled = 1;
	dev_info(pci->dev, "iATU unroll: %s\n",
		pci->iatu_unroll_enabled ? "enabled" : "disabled");

	/* CMD reg:I/O space, MEM space, and Bus Master Enable */
	writel(readl(pci->dbi_base + PCI_COMMAND)
			| PCI_COMMAND_IO
			| PCI_COMMAND_MEMORY
			| PCI_COMMAND_MASTER,
			pci->dbi_base + PCI_COMMAND);

	/*
	 * configure the class_rev(emaluate one memory ram ep device),
	 * bar0 and bar1 of ep
	 */
	writel(0xdeadbeaf, pci->dbi_base + PCI_VENDOR_ID);
	writel((readl(pci->dbi_base + PCI_CLASS_REVISION) & 0xFFFF)
			| (PCI_CLASS_MEMORY_RAM	<< 16),
			pci->dbi_base + PCI_CLASS_REVISION);
	writel(0xdeadbeaf, pci->dbi_base
			+ PCI_SUBSYSTEM_VENDOR_ID);

	/* 32bit none-prefetchable 8M bytes memory on bar0 */
	writel(0x0, pci->dbi_base + PCI_BASE_ADDRESS_0);
	writel(SZ_8M - 1, pci->dbi_base + (1 << 12)
			+ PCI_BASE_ADDRESS_0);

	/* None used bar1 */
	writel(0x0, pci->dbi_base + PCI_BASE_ADDRESS_1);
	writel(0, pci->dbi_base + (1 << 12) + PCI_BASE_ADDRESS_1);

	/* 4K bytes IO on bar2 */
	writel(0x1, pci->dbi_base + PCI_BASE_ADDRESS_2);
	writel(SZ_4K - 1, pci->dbi_base + (1 << 12) +
			PCI_BASE_ADDRESS_2);

	/*
	 * 32bit prefetchable 1M bytes memory on bar3
	 * FIXME BAR MASK3 is not changable, the size
	 * is fixed to 256 bytes.
	 */
	writel(0x8, pci->dbi_base + PCI_BASE_ADDRESS_3);
	writel(SZ_1M - 1, pci->dbi_base + (1 << 12)
			+ PCI_BASE_ADDRESS_3);

	/*
	 * 64bit prefetchable 1M bytes memory on bar4-5.
	 * FIXME BAR4,5 are not enabled yet
	 */
	writel(0xc, pci->dbi_base + PCI_BASE_ADDRESS_4);
	writel(SZ_1M - 1, pci->dbi_base + (1 << 12)
			+ PCI_BASE_ADDRESS_4);
	writel(0, pci->dbi_base + (1 << 12) + PCI_BASE_ADDRESS_5);
}

#ifdef CONFIG_PM_SLEEP
/* PM_TURN_OFF */
static void pci_imx_pm_turn_off(struct imx_pcie *imx_pcie)
{
	int i;
	u32 dst, val;
	struct device *dev = imx_pcie->pci->dev;

	/* PM_TURN_OFF */
	switch (imx_pcie->variant) {
	case IMX6SX:
		regmap_update_bits(imx_pcie->iomuxc_gpr, IOMUXC_GPR12,
				IMX6SX_GPR12_PCIE_PM_TURN_OFF,
				IMX6SX_GPR12_PCIE_PM_TURN_OFF);
		regmap_update_bits(imx_pcie->iomuxc_gpr, IOMUXC_GPR12,
				IMX6SX_GPR12_PCIE_PM_TURN_OFF, 0);
		break;
	case IMX6QP:
		regmap_update_bits(imx_pcie->iomuxc_gpr, IOMUXC_GPR12,
				IMX6Q_GPR12_PCIE_PM_TURN_OFF,
				IMX6Q_GPR12_PCIE_PM_TURN_OFF);
		regmap_update_bits(imx_pcie->iomuxc_gpr, IOMUXC_GPR12,
				IMX6Q_GPR12_PCIE_PM_TURN_OFF, 0);
		break;
	case IMX7D:
	case IMX8MQ:
	case IMX8MM:
		if (imx_pcie->ctrl_id == 0)
			dst = IMX8MQ_SRC_PCIEPHY_RCR_OFFSET;
		else
			dst = IMX8MQ_SRC_PCIE2PHY_RCR_OFFSET;
		regmap_update_bits(imx_pcie->reg_src, dst,
				IMX8MQ_PCIE_CTRL_APPS_TURNOFF |
				IMX8MQ_PCIEPHY_DOMAIN_EN,
				IMX8MQ_PCIE_CTRL_APPS_TURNOFF |
				IMX8MQ_PCIEPHY_DOMAIN_EN);
		regmap_update_bits(imx_pcie->reg_src, dst,
				IMX8MQ_PCIE_CTRL_APPS_TURNOFF |
				IMX8MQ_PCIEPHY_DOMAIN_EN,
				IMX8MQ_PCIEPHY_DOMAIN_EN);
		break;
	case IMX8QXP:
	case IMX8QM:
		dst = IMX8QM_CSR_PCIEA_OFFSET + imx_pcie->ctrl_id * SZ_64K;
		regmap_update_bits(imx_pcie->iomuxc_gpr,
				dst + IMX8QM_CSR_PCIE_CTRL2_OFFSET,
				IMX8QM_CTRL_PM_XMT_TURNOFF,
				IMX8QM_CTRL_PM_XMT_TURNOFF);
		regmap_update_bits(imx_pcie->iomuxc_gpr,
				dst + IMX8QM_CSR_PCIE_CTRL2_OFFSET,
				IMX8QM_CTRL_PM_XMT_TURNOFF,
				0);
		regmap_update_bits(imx_pcie->iomuxc_gpr,
				dst + IMX8QM_CSR_PCIE_CTRL2_OFFSET,
				IMX8QM_CTRL_READY_ENTR_L23,
				IMX8QM_CTRL_READY_ENTR_L23);
		/* check the L2 is entered or not. */
		for (i = 0; i < 10000; i++) {
			regmap_read(imx_pcie->iomuxc_gpr,
					dst + IMX8QM_CSR_PCIE_STTS0_OFFSET,
					&val);
			if (val & IMX8QM_CTRL_STTS0_PM_LINKST_IN_L2)
				break;
			udelay(10);
		}
		if ((val & IMX8QM_CTRL_STTS0_PM_LINKST_IN_L2) == 0)
			dev_err(dev, "PCIE%d can't enter into L2.\n",
					imx_pcie->ctrl_id);
		break;
	case IMX6Q:
		dev_info(dev, "Info: don't support pm_turn_off yet.\n");
		return;
	}

	udelay(1000);
	if (gpio_is_valid(imx_pcie->reset_gpio))
		gpio_set_value_cansleep(imx_pcie->reset_gpio, 0);
}

static int pci_imx_suspend_noirq(struct device *dev)
{
	struct imx_pcie *imx_pcie = dev_get_drvdata(dev);
	struct pcie_port *pp = &imx_pcie->pci->pp;

	if (IS_ENABLED(CONFIG_PCI_MSI))
		dw_pcie_msi_cfg_store(pp);

	pci_imx_pm_turn_off(imx_pcie);

	if (unlikely(imx_pcie->variant == IMX6Q)) {
		/*
		 * L2 can exit by 'reset' or Inband beacon (from remote EP)
		 * toggling phy_powerdown has same effect as 'inband beacon'
		 * So, toggle bit18 of GPR1, used as a workaround of errata
		 * "PCIe PCIe does not support L2 Power Down"
		 */
		regmap_update_bits(imx_pcie->iomuxc_gpr, IOMUXC_GPR1,
				IMX6Q_GPR1_PCIE_TEST_PD,
				IMX6Q_GPR1_PCIE_TEST_PD);
	} else {
		pci_imx_clk_disable(dev);

		imx_pcie_phy_pwr_dn(imx_pcie);
		/* Power down PCIe PHY. */
		if (imx_pcie->pcie_phy_regulator != NULL)
			regulator_disable(imx_pcie->pcie_phy_regulator);
		if (imx_pcie->pcie_bus_regulator != NULL)
			regulator_disable(imx_pcie->pcie_bus_regulator);
		if (imx_pcie->vpcie != NULL) {
			regulator_disable(imx_pcie->vpcie);
			pinctrl_pm_select_sleep_state(dev);
		}
	}

	return 0;
}

static void pci_imx_ltssm_disable(struct device *dev)
{
	u32 val;
	struct imx_pcie *imx_pcie = dev_get_drvdata(dev);

	switch (imx_pcie->variant) {
	case IMX6Q:
	case IMX6SX:
	case IMX6QP:
		regmap_update_bits(imx_pcie->iomuxc_gpr, IOMUXC_GPR12,
				IMX6Q_GPR12_PCIE_CTL_2, 0);
		break;
	case IMX7D:
	case IMX8MQ:
	case IMX8MM:
		if (imx_pcie->ctrl_id == 0)
			val = IMX8MQ_SRC_PCIEPHY_RCR_OFFSET;
		else
			val = IMX8MQ_SRC_PCIE2PHY_RCR_OFFSET;
		regmap_update_bits(imx_pcie->reg_src, val,
				IMX8MQ_PCIE_CTRL_APPS_EN |
				IMX8MQ_PCIEPHY_DOMAIN_EN,
				IMX8MQ_PCIEPHY_DOMAIN_EN);
		break;
	case IMX8QXP:
	case IMX8QM:
		/* Bit4 of the CTRL2 */
		val = IMX8QM_CSR_PCIEA_OFFSET
			+ imx_pcie->ctrl_id * SZ_64K;
		regmap_update_bits(imx_pcie->iomuxc_gpr,
				val + IMX8QM_CSR_PCIE_CTRL2_OFFSET,
				IMX8QM_CTRL_LTSSM_ENABLE, 0);
		regmap_update_bits(imx_pcie->iomuxc_gpr,
				val + IMX8QM_CSR_PCIE_CTRL2_OFFSET,
				IMX8QM_CTRL_READY_ENTR_L23, 0);
		break;
	}
}

static int pci_imx_resume_noirq(struct device *dev)
{
	int ret = 0;
	struct imx_pcie *imx_pcie = dev_get_drvdata(dev);
	struct pcie_port *pp = &imx_pcie->pci->pp;

	if (unlikely(imx_pcie->variant == IMX6Q)) {
		/*
		 * L2 can exit by 'reset' or Inband beacon (from remote EP)
		 * toggling phy_powerdown has same effect as 'inband beacon'
		 * So, toggle bit18 of GPR1, used as a workaround of errata
		 * "PCIe PCIe does not support L2 Power Down"
		 */
		regmap_update_bits(imx_pcie->iomuxc_gpr, IOMUXC_GPR1,
				IMX6Q_GPR1_PCIE_TEST_PD, 0);
	} else {
		if (imx_pcie->vpcie != NULL) {
			pinctrl_pm_select_default_state(dev);
			ret = regulator_enable(imx_pcie->vpcie);
			if (ret)
				dev_err(dev, "failed to enable the vpcie regulator\n");
		}
		pci_imx_ltssm_disable(dev);
		imx_pcie_assert_core_reset(imx_pcie);
		imx_pcie_init_phy(imx_pcie);
		ret = imx_pcie_deassert_core_reset(imx_pcie);
		if (ret < 0)
			return ret;

		/*
		 * controller maybe turn off, re-configure again
		 */
		dw_pcie_setup_rc(pp);

		if (IS_ENABLED(CONFIG_PCI_MSI))
			dw_pcie_msi_cfg_restore(pp);
		pci_imx_ltssm_enable(dev);

		ret = imx_pcie_wait_for_link(imx_pcie);
		if (ret < 0)
			dev_info(dev, "pcie link is down after resume.\n");
	}

	return ret;
}

static const struct dev_pm_ops pci_imx_pm_ops = {
	.suspend_noirq = pci_imx_suspend_noirq,
	.resume_noirq = pci_imx_resume_noirq,
	.freeze_noirq = pci_imx_suspend_noirq,
	.thaw_noirq = pci_imx_resume_noirq,
	.poweroff_noirq = pci_imx_suspend_noirq,
	.restore_noirq = pci_imx_resume_noirq,
};
#endif

static irqreturn_t imx_pcie_dma_isr(int irq, void *param)
{
	u32 irqs, offset;
	struct pcie_port *pp = (struct pcie_port *)param;
	struct dw_pcie *pci = to_dw_pcie_from_pp(pp);
	struct imx_pcie *imx_pcie = to_imx_pcie(pci);

	offset = imx_pcie->dma_unroll_offset;

	/* check write isr */
	irqs = readl(pci->dbi_base + offset + DMA_WRITE_INT_STS);
	if (irqs & DMA_DONE_INT_STS) {
		/* write 1 clear */
		writel(irqs & DMA_DONE_INT_STS,
				pci->dbi_base + offset + DMA_WRITE_INT_CLR);
		dma_w_end = 1;
	} else if (irqs & DMA_ABORT_INT_STS) {
		pr_info("imx pcie dma write error 0x%0x.\n", irqs);
	}
	/* check read isr */
	irqs = readl(pci->dbi_base + offset + DMA_READ_INT_STS);
	if (irqs & DMA_DONE_INT_STS) {
		/* write 1 clear */
		writel(irqs & DMA_DONE_INT_STS,
				pci->dbi_base + offset + DMA_READ_INT_CLR);
		dma_r_end = 1;
	} else if (irqs & DMA_ABORT_INT_STS) {
		pr_info("imx pcie dma read error 0x%0x.", irqs);
	}
	return IRQ_HANDLED;
}

/**
 * imx_pcie_local_dma_start - Start one local iMX PCIE DMA.
 * @pp: the port start the dma transmission.
 * @dir: direction of the dma, 1 read, 0 write;
 * @chl: the channel num of the iMX PCIE DMA(0 - 7).
 * @src: source DMA address.
 * @dst: destination DMA address.
 * @len: transfer length.
 */
static int imx_pcie_local_dma_start(struct pcie_port *pp, bool dir,
		unsigned int chl, dma_addr_t src, dma_addr_t dst,
		unsigned int len)
{
	u32 offset, doorbell, unroll_cal;
	struct dw_pcie *pci = to_dw_pcie_from_pp(pp);
	struct imx_pcie *imx_pcie = to_imx_pcie(pci);

	if (pp == NULL)
		return -EINVAL;
	if (chl > MAX_PCIE_DMA_CHANNELS)
		return -EINVAL;

	offset = imx_pcie->dma_unroll_offset;
	/* enable dma engine, dir 1:read. 0:write. */
	if (dir)
		writel(DMA_READ_ENGINE_EN,
				pci->dbi_base + offset
				+ DMA_READ_ENGINE_EN_OFF);
	else
		writel(DMA_WRITE_ENGINE_EN,
				pci->dbi_base + offset
				+ DMA_WRITE_ENGINE_EN_OFF);
	writel(0x0, pci->dbi_base + offset + DMA_WRITE_INT_MASK);
	writel(0x0, pci->dbi_base + offset + DMA_READ_INT_MASK);
	 /* ch dir and ch num */
	if (offset == 0) {
		writel((dir << 31) | chl, pci->dbi_base + DMA_VIEWPOT_SEL_OFF);
		writel(DMA_CHANNEL_CTRL_1_LIE,
				pci->dbi_base + DMA_CHANNEL_CTRL_1);
		writel(0x0, pci->dbi_base + DMA_CHANNEL_CTRL_2);
		writel(len, pci->dbi_base + DMA_TRANSFER_SIZE);
		writel((u32)src, pci->dbi_base + DMA_SAR_LOW);
		writel(0x0, pci->dbi_base + DMA_SAR_HIGH);
		writel((u32)dst, pci->dbi_base + DMA_DAR_LOW);
		writel(0x0, pci->dbi_base + DMA_DAR_HIGH);
	} else {
		unroll_cal = DMA_UNROLL_CDM_OFFSET
			+ 0x200 * (chl + 1) + 0x100 * dir;
		writel(DMA_CHANNEL_CTRL_1_LIE, pci->dbi_base + unroll_cal);
		writel(0x0, pci->dbi_base + unroll_cal + 0x4);
		writel(len, pci->dbi_base + unroll_cal + 0x8);
		writel((u32)src, pci->dbi_base + unroll_cal + 0xc);
		writel(0x0, pci->dbi_base + unroll_cal + 0x10);
		writel((u32)dst, pci->dbi_base + unroll_cal + 0x14);
		writel(0x0, pci->dbi_base + unroll_cal + 0x18);
	}

	doorbell = dir ? DMA_READ_DOORBELL : DMA_WRITE_DOORBELL;
	writel(chl, pci->dbi_base + offset + doorbell);

	return 0;
}

static int imx_pcie_probe(struct platform_device *pdev)
{
	struct device *dev = &pdev->dev;
	struct dw_pcie *pci;
	struct imx_pcie *imx_pcie;
	struct resource *res, reserved_res;
	struct device_node *reserved_node, *node = dev->of_node;
	int ret;
	u32 val;

	imx_pcie = devm_kzalloc(dev, sizeof(*imx_pcie), GFP_KERNEL);
	if (!imx_pcie)
		return -ENOMEM;

	pci = devm_kzalloc(dev, sizeof(*pci), GFP_KERNEL);
	if (!pci)
		return -ENOMEM;

	pci->dev = dev;
	pci->ops = &dw_pcie_ops;

	imx_pcie->pci = pci;
	imx_pcie->variant =
		(enum imx_pcie_variants)of_device_get_match_data(dev);

	if (of_property_read_u32(node, "hsio-cfg", &imx_pcie->hsio_cfg))
		imx_pcie->hsio_cfg = 0;

	if (of_property_read_u32(node, "ctrl-id", &imx_pcie->ctrl_id))
		imx_pcie->ctrl_id = 0;

	if (of_property_read_u32(node, "cpu-base-addr", &imx_pcie->cpu_base))
		imx_pcie->cpu_base = 0;
	if (of_property_read_u32(node, "hard-wired", &imx_pcie->hard_wired))
		imx_pcie->hard_wired = 0;

	res = platform_get_resource_byname(pdev, IORESOURCE_MEM, "phy");
	if (res)
		imx_pcie->phy_base = devm_ioremap_resource(dev, res);
	else
		imx_pcie->phy_base = NULL;

	res = platform_get_resource_byname(pdev, IORESOURCE_MEM, "dbi");
	if (res)
		pci->dbi_base = devm_ioremap_resource(dev, res);
	else
		dev_err(dev, "missing *dbi* reg space\n");
	if (IS_ERR(pci->dbi_base))
		return PTR_ERR(pci->dbi_base);

	reserved_node = of_parse_phandle(node, "reserved-region", 0);
	if (!reserved_node) {
		dev_info(dev, "no reserved region node.\n");
	} else {
		if (of_address_to_resource(reserved_node, 0, &reserved_res)) {
			dev_err(dev, "failed to get reserved region address\n");
			of_node_put(reserved_node);
			return -EINVAL;
		}
		ddr_test_region = reserved_res.start + SZ_2M;
		of_node_put(reserved_node);
	}

	/* Fetch GPIOs */
	imx_pcie->clkreq_gpio = of_get_named_gpio(node, "clkreq-gpio", 0);
	if (gpio_is_valid(imx_pcie->clkreq_gpio)) {
		ret = devm_gpio_request_one(&pdev->dev, imx_pcie->clkreq_gpio,
					    GPIOF_OUT_INIT_LOW, "PCIe CLKREQ");
		if (ret) {
			dev_err(&pdev->dev, "unable to get clkreq gpio\n");
			return ret;
		}
	} else if (imx_pcie->clkreq_gpio == -EPROBE_DEFER) {
		return imx_pcie->clkreq_gpio;
	}

	imx_pcie->dis_gpio = of_get_named_gpio(node, "disable-gpio", 0);
	if (gpio_is_valid(imx_pcie->dis_gpio)) {
		ret = devm_gpio_request_one(&pdev->dev, imx_pcie->dis_gpio,
					    GPIOF_OUT_INIT_HIGH, "PCIe DIS");
		if (ret) {
			dev_err(&pdev->dev, "unable to get disable gpio\n");
			return ret;
		}
	} else if (imx_pcie->dis_gpio == -EPROBE_DEFER) {
		return imx_pcie->dis_gpio;
	}

	imx_pcie->power_on_gpio = of_get_named_gpio(node, "power-on-gpio", 0);
	if (gpio_is_valid(imx_pcie->power_on_gpio)) {
		ret = devm_gpio_request_one(&pdev->dev,
					    imx_pcie->power_on_gpio,
					    GPIOF_OUT_INIT_LOW,
					    "PCIe power enable");
		if (ret) {
			dev_err(&pdev->dev, "unable to get power-on gpio\n");
			return ret;
		}
	} else if (imx_pcie->power_on_gpio == -EPROBE_DEFER) {
		return imx_pcie->power_on_gpio;
	}

	imx_pcie->reset_gpio = of_get_named_gpio(node, "reset-gpio", 0);
	imx_pcie->gpio_active_high = of_property_read_bool(node,
						"reset-gpio-active-high");
	if (gpio_is_valid(imx_pcie->reset_gpio)) {
		ret = devm_gpio_request_one(dev, imx_pcie->reset_gpio,
				imx_pcie->gpio_active_high ?
					GPIOF_OUT_INIT_HIGH :
					GPIOF_OUT_INIT_LOW,
				"PCIe reset");
		if (ret) {
			dev_err(dev, "unable to get reset gpio\n");
			return ret;
		}
	} else if (imx_pcie->reset_gpio == -EPROBE_DEFER) {
		return imx_pcie->reset_gpio;
	}

	imx_pcie->epdev_on = devm_regulator_get(&pdev->dev, "epdev_on");
	if (IS_ERR(imx_pcie->epdev_on)) {
		if (PTR_ERR(imx_pcie->epdev_on) == -EPROBE_DEFER)
			return -EPROBE_DEFER;
		dev_info(dev, "no ep regulator found\n");
		imx_pcie->epdev_on = NULL;
	} else {
		ret = regulator_enable(imx_pcie->epdev_on);
		if (ret)
			dev_err(dev, "failed to enable the epdev_on regulator\n");
	}

	/* Fetch clocks */
	imx_pcie->pcie_phy = devm_clk_get(dev, "pcie_phy");
	if (IS_ERR(imx_pcie->pcie_phy)) {
		dev_err(dev, "pcie_phy clock source missing or invalid\n");
		return PTR_ERR(imx_pcie->pcie_phy);
	}

	imx_pcie->pcie_bus = devm_clk_get(dev, "pcie_bus");
	if (IS_ERR(imx_pcie->pcie_bus)) {
		dev_err(dev, "pcie_bus clock source missing or invalid\n");
		return PTR_ERR(imx_pcie->pcie_bus);
	}

	if (of_property_read_u32(node, "ext_osc", &imx_pcie->ext_osc) < 0)
		imx_pcie->ext_osc = 0;

	if (imx_pcie->ext_osc && (imx_pcie->variant == IMX6QP)) {
		/* Change the pcie_bus clock to pcie external OSC */
		imx_pcie->pcie_bus = devm_clk_get(&pdev->dev, "pcie_ext");
		if (IS_ERR(imx_pcie->pcie_bus)) {
			dev_err(&pdev->dev,
				"pcie_bus clock source missing or invalid\n");
			return PTR_ERR(imx_pcie->pcie_bus);
		}

		imx_pcie->pcie_ext_src = devm_clk_get(&pdev->dev,
				"pcie_ext_src");
		if (IS_ERR(imx_pcie->pcie_ext_src)) {
			dev_err(&pdev->dev,
				"pcie_ext_src clk src missing or invalid\n");
			return PTR_ERR(imx_pcie->pcie_ext_src);
		}
	}

	imx_pcie->pcie = devm_clk_get(dev, "pcie");
	if (IS_ERR(imx_pcie->pcie)) {
		dev_err(dev, "pcie clock source missing or invalid\n");
		return PTR_ERR(imx_pcie->pcie);
	}

	if (imx_pcie->variant == IMX6QP) {
		imx_pcie->pcie_bus_regulator = devm_regulator_get(dev,
				"pcie-bus");
		if (PTR_ERR(imx_pcie->pcie_bus_regulator) == -EPROBE_DEFER)
			return -EPROBE_DEFER;
		if (IS_ERR(imx_pcie->pcie_bus_regulator))
			imx_pcie->pcie_bus_regulator = NULL;
	} else {
		imx_pcie->pcie_bus_regulator = NULL;
	}

	/* Grab GPR config register range */
	if (imx_pcie->variant == IMX7D) {
		imx_pcie->iomuxc_gpr =
			 syscon_regmap_lookup_by_compatible
			 ("fsl,imx7d-iomuxc-gpr");
		imx_pcie->reg_src =
			 syscon_regmap_lookup_by_compatible("fsl,imx7d-src");
		if (IS_ERR(imx_pcie->reg_src)) {
			dev_err(&pdev->dev,
				"imx7d pcie phy src missing or invalid\n");
			return PTR_ERR(imx_pcie->reg_src);
		}
		imx_pcie->pcie_phy_regulator = devm_regulator_get(&pdev->dev,
				"pcie-phy");
	} else if (imx_pcie->variant == IMX8MQ || imx_pcie->variant == IMX8MM) {
		imx_pcie->iomuxc_gpr =
			 syscon_regmap_lookup_by_compatible
			 ("fsl,imx7d-iomuxc-gpr");
		imx_pcie->reg_src =
			 syscon_regmap_lookup_by_compatible("fsl,imx8mq-src");
		if (IS_ERR(imx_pcie->reg_src)) {
			dev_err(&pdev->dev,
				"imx8mq pcie phy src missing or invalid\n");
			return PTR_ERR(imx_pcie->reg_src);
		}
		imx_pcie->reg_gpc =
			 syscon_regmap_lookup_by_compatible("fsl,imx8mq-gpc");
		if (IS_ERR(imx_pcie->reg_gpc)) {
			dev_err(&pdev->dev,
				"imx8mq pcie phy src missing or invalid\n");
			return PTR_ERR(imx_pcie->reg_gpc);
		}
	} else if (imx_pcie->variant == IMX6SX) {
		imx_pcie->pcie_inbound_axi = devm_clk_get(&pdev->dev,
				"pcie_inbound_axi");
		if (IS_ERR(imx_pcie->pcie_inbound_axi)) {
			dev_err(&pdev->dev,
				"pcie clock source missing or invalid\n");
			return PTR_ERR(imx_pcie->pcie_inbound_axi);
		}

		imx_pcie->pcie_phy_regulator = devm_regulator_get(&pdev->dev,
				"pcie-phy");

		imx_pcie->iomuxc_gpr =
			 syscon_regmap_lookup_by_compatible
			 ("fsl,imx6sx-iomuxc-gpr");
	} else if (imx_pcie->variant == IMX8QM
			|| imx_pcie->variant == IMX8QXP) {
		imx_pcie->pcie_per = devm_clk_get(dev, "pcie_per");
		if (IS_ERR(imx_pcie->pcie_per)) {
			dev_err(dev, "pcie_per clock source missing or invalid\n");
			return PTR_ERR(imx_pcie->pcie_per);
		}

		imx_pcie->iomuxc_gpr =
			 syscon_regmap_lookup_by_phandle(node, "hsio");
		imx_pcie->pcie_inbound_axi = devm_clk_get(&pdev->dev,
				"pcie_inbound_axi");
		if (IS_ERR(imx_pcie->pcie_inbound_axi)) {
			dev_err(&pdev->dev,
				"pcie clock source missing or invalid\n");
			return PTR_ERR(imx_pcie->pcie_inbound_axi);
		}
	} else {
		imx_pcie->iomuxc_gpr =
		 syscon_regmap_lookup_by_compatible("fsl,imx6q-iomuxc-gpr");
	}

	if (IS_ERR(imx_pcie->iomuxc_gpr)) {
		dev_err(dev, "unable to find iomuxc registers\n");
		return PTR_ERR(imx_pcie->iomuxc_gpr);
	}

	/* Grab PCIe PHY Tx Settings */
	if (of_property_read_u32(node, "fsl,tx-deemph-gen1",
				 &imx_pcie->tx_deemph_gen1))
		imx_pcie->tx_deemph_gen1 = 20;

	if (of_property_read_u32(node, "fsl,tx-deemph-gen2-3p5db",
				 &imx_pcie->tx_deemph_gen2_3p5db))
		imx_pcie->tx_deemph_gen2_3p5db = 20;

	if (of_property_read_u32(node, "fsl,tx-deemph-gen2-6db",
				 &imx_pcie->tx_deemph_gen2_6db))
		imx_pcie->tx_deemph_gen2_6db = 20;

	if (of_property_read_u32(node, "fsl,tx-swing-full",
				 &imx_pcie->tx_swing_full))
		imx_pcie->tx_swing_full = 115;

	if (of_property_read_u32(node, "fsl,tx-swing-low",
				 &imx_pcie->tx_swing_low))
		imx_pcie->tx_swing_low = 115;

	/* Limit link speed */
	ret = of_property_read_u32(node, "fsl,max-link-speed",
				   &imx_pcie->link_gen);
	if (ret)
		imx_pcie->link_gen = 1;

<<<<<<< HEAD
	imx_pcie->vpcie = devm_regulator_get_optional(&pdev->dev, "vpcie");
	if (IS_ERR(imx_pcie->vpcie)) {
		if (PTR_ERR(imx_pcie->vpcie) == -EPROBE_DEFER)
			return -EPROBE_DEFER;
		imx_pcie->vpcie = NULL;
	} else {
		ret = regulator_enable(imx_pcie->vpcie);
		if (ret)
			dev_err(dev, "failed to enable the vpcie regulator\n");
=======
	imx6_pcie->vpcie = devm_regulator_get_optional(&pdev->dev, "vpcie");
	if (IS_ERR(imx6_pcie->vpcie)) {
		if (PTR_ERR(imx6_pcie->vpcie) != -ENODEV)
			return PTR_ERR(imx6_pcie->vpcie);
		imx6_pcie->vpcie = NULL;
>>>>>>> e0f8b8a6
	}

	platform_set_drvdata(pdev, imx_pcie);

	if (IS_ENABLED(CONFIG_EP_MODE_IN_EP_RC_SYS)
			&& (imx_pcie->hard_wired == 0)) {
		int i = 0, irq;
		void *test_reg1, *test_reg2;
		dma_addr_t test_reg1_dma, test_reg2_dma;
		void __iomem *pcie_arb_base_addr;
		struct timeval tv1s, tv1e, tv2s, tv2e;
		u32 tv_count1, tv_count2;
		struct device_node *np = node;
		struct pcie_port *pp = &pci->pp;
		LIST_HEAD(res);
		struct resource_entry *win, *tmp;
		unsigned long timeout = jiffies + msecs_to_jiffies(300000);

		/* add attributes for device */
		imx_pcie_attrgroup.attrs = imx_pcie_ep_attrs;
		ret = sysfs_create_group(&pdev->dev.kobj, &imx_pcie_attrgroup);
		if (ret)
			return -EINVAL;

		ret = of_pci_get_host_bridge_resources(np, 0, 0xff, &res,
						       &pp->io_base);
		if (ret)
			return ret;

		ret = devm_request_pci_bus_resources(&pdev->dev, &res);
		if (ret) {
			dev_err(dev, "missing ranges property\n");
			pci_free_resource_list(&res);
			return ret;
		}

		/* Get the I/O and memory ranges from DT */
		resource_list_for_each_entry_safe(win, tmp, &res) {
			switch (resource_type(win->res)) {
			case IORESOURCE_MEM:
				pp->mem = win->res;
				pp->mem->name = "MEM";
				pp->mem_size = resource_size(pp->mem);
				pp->mem_bus_addr = pp->mem->start - win->offset;
				break;
			}
		}

		pp->mem_base = pp->mem->start;
		pp->ops = &imx_pcie_host_ops;
		dev_info(dev, " try to initialize pcie ep.\n");
		ret = imx_pcie_host_init(pp);
		if (ret) {
			dev_info(dev, " fail to initialize pcie ep.\n");
			return ret;
		}

		imx_pcie_setup_ep(pci);
		platform_set_drvdata(pdev, imx_pcie);
		imx_pcie_regions_setup(dev);

		/*
		 * iMX6SX PCIe has the stand-alone power domain.
		 * refer to the initialization for iMX6SX PCIe,
		 * release the PCIe PHY reset here,
		 * before LTSSM enable is set
		 * .
		 */
		if (imx_pcie->variant == IMX6SX)
			regmap_update_bits(imx_pcie->iomuxc_gpr, IOMUXC_GPR5,
					BIT(19), 0 << 19);

		/* assert LTSSM enable */
		pci_imx_ltssm_enable(dev);

		dev_info(dev, "PCIe EP: waiting for link up...\n");
		/* link is indicated by the bit4 of DB_R1 register */
		do {
			usleep_range(10, 20);
			if (time_after(jiffies, timeout)) {
				dev_info(dev, "PCIe EP: link down.\n");
				return 0;
			}
		} while ((readl(pci->dbi_base + PCIE_PHY_DEBUG_R1) & 0x10) == 0);

		/* self io test */
		/* Check the DMA INT exist or not */
		irq = of_irq_get(node, 1);
		if (irq > 0)
			dma_en = 1;
		else
			dma_en = 0;
		if (dma_en) {
			/* configure the DMA INT ISR */
			ret = request_irq(irq, imx_pcie_dma_isr,
					  IRQF_SHARED, "imx-pcie-dma", pp);
			if (ret) {
				pr_err("register interrupt %d failed, rc %d\n",
					irq, ret);
				dma_en = 0;
			}
			test_reg1 = dma_alloc_coherent(dev, test_region_size,
					&test_reg1_dma, GFP_KERNEL);
			test_reg2 = dma_alloc_coherent(dev, test_region_size,
					&test_reg2_dma, GFP_KERNEL);
			if (!(test_reg1 && test_reg2))
				dma_en = 0; /* Roll back to PIO. */
			dma_r_end = dma_w_end = 0;

			val = readl(pci->dbi_base + DMA_CTRL_VIEWPORT_OFF);
			if (val == 0xffffffff)
				imx_pcie->dma_unroll_offset =
					DMA_UNROLL_CDM_OFFSET - DMA_REG_OFFSET;
			else
				imx_pcie->dma_unroll_offset = 0;
		}

		if (unlikely(dma_en == 0)) {
			test_reg1 = devm_kzalloc(&pdev->dev,
					test_region_size, GFP_KERNEL);
			if (!test_reg1) {
				ret = -ENOMEM;
				return ret;
			}

			test_reg2 = devm_kzalloc(&pdev->dev,
					test_region_size, GFP_KERNEL);
			if (!test_reg2) {
				ret = -ENOMEM;
				return ret;
			}
		}

		pcie_arb_base_addr = ioremap_nocache(pp->mem_base,
					test_region_size);
		if (!pcie_arb_base_addr) {
			dev_err(dev, "ioremap error in ep io test\n");
			ret = -ENOMEM;
			return ret;
		}

		for (i = 0; i < test_region_size; i = i + 4) {
			writel(0xE6600D00 + i, test_reg1 + i);
			writel(0xDEADBEAF, test_reg2 + i);
		}

		/* PCIe EP start the data transfer after link up */
		dev_info(dev, "pcie ep: Starting data transfer...\n");
		do_gettimeofday(&tv1s);

		/* EP write the test region to remote RC's DDR memory */
		if (dma_en) {
			imx_pcie_local_dma_start(pp, 0, 0, test_reg1_dma,
					pp->mem_base + pp->cpu_addr_offset,
					test_region_size);
			timeout = jiffies + msecs_to_jiffies(300);
			do {
				udelay(1);
				if (time_after(jiffies, timeout)) {
					dev_info(dev, "dma write no end ...\n");
					break;
				}
			} while (!dma_w_end);
		} else {
			memcpy((unsigned int *)pcie_arb_base_addr,
					(unsigned int *)test_reg1,
					test_region_size);
		}

		do_gettimeofday(&tv1e);

		do_gettimeofday(&tv2s);
		/* EP read the test region back from remote RC's DDR memory */
		if (dma_en) {
			imx_pcie_local_dma_start(pp, 1, 0,
					pp->mem_base + pp->cpu_addr_offset,
					test_reg2_dma, test_region_size);
			timeout = jiffies + msecs_to_jiffies(300);
			do {
				udelay(1);
				if (time_after(jiffies, timeout)) {
					dev_info(dev, "dma read no end\n");
					break;
				}
			} while (!dma_r_end);
		} else {
			memcpy((unsigned int *)test_reg2,
					(unsigned int *)pcie_arb_base_addr,
					test_region_size);
		}

		do_gettimeofday(&tv2e);
		if (memcmp(test_reg2, test_reg1, test_region_size) == 0) {
			tv_count1 = (tv1e.tv_sec - tv1s.tv_sec)
				* USEC_PER_SEC
				+ tv1e.tv_usec - tv1s.tv_usec;
			tv_count2 = (tv2e.tv_sec - tv2s.tv_sec)
				* USEC_PER_SEC
				+ tv2e.tv_usec - tv2s.tv_usec;

			dev_info(dev, "pcie ep: Data %s transfer is successful."
					" tv_count1 %dus,"
					" tv_count2 %dus.\n",
					dma_en ? "DMA" : "PIO",
					tv_count1, tv_count2);
			dev_info(dev, "pcie ep: Data write speed:%ldMB/s.\n",
					((test_region_size/1024)
					   * MSEC_PER_SEC)
					/(tv_count1));
			dev_info(dev, "pcie ep: Data read speed:%ldMB/s.\n",
					((test_region_size/1024)
					   * MSEC_PER_SEC)
					/(tv_count2));
		} else {
			dev_info(dev, "pcie ep: Data transfer is failed.\n");
		} /* end of self io test. */
	} else {
		/* add attributes for bus freq */
		imx_pcie_attrgroup.attrs = imx_pcie_rc_attrs;
		ret = sysfs_create_group(&pdev->dev.kobj, &imx_pcie_attrgroup);
		if (ret)
			return -EINVAL;

		ret = imx_add_pcie_port(imx_pcie, pdev);
		if (ret < 0) {
			if (IS_ENABLED(CONFIG_PCI_IMX6_COMPLIANCE_TEST)) {
				/* The PCIE clocks wouldn't be turned off */
				dev_info(dev, "To do the compliance tests.\n");
				ret = 0;
			} else {
				dev_err(dev, "unable to add pcie port.\n");
			}
			return ret;
		}
		/*
		 * If the L1SS is enabled,
		 * disable the over ride after link up.
		 * Let the the CLK_REQ# controlled by HW L1SS
		 * automatically.
		 */
		switch (imx_pcie->variant) {
		case IMX8MQ:
		case IMX8MM:
			val = readl(pci->dbi_base +
					IMX8MQ_PCIE_L1SUB_CTRL1_REG_OFFSET);
			if (val & IMX8MQ_PCIE_L1SUB_CTRL1_REG_EN_MASK) {
				if (imx_pcie->ctrl_id == 0)
					val = IOMUXC_GPR14;
				else
					val = IOMUXC_GPR16;

				regmap_update_bits(imx_pcie->iomuxc_gpr, val,
					IMX8MQ_GPR_PCIE_CLK_REQ_OVERRIDE_EN,
					0);
			}
			break;
		default:
			break;
		}

		if (IS_ENABLED(CONFIG_RC_MODE_IN_EP_RC_SYS)
				&& (imx_pcie->hard_wired == 0))
			imx_pcie_regions_setup(&pdev->dev);
	}
	return 0;
}

static void imx_pcie_shutdown(struct platform_device *pdev)
{
	struct imx_pcie *imx_pcie = platform_get_drvdata(pdev);

	/* bring down link, so bootloader gets clean state in case of reboot */
	if (imx_pcie->variant == IMX6Q)
		imx_pcie_assert_core_reset(imx_pcie);
}

static const struct of_device_id imx_pcie_of_match[] = {
	{ .compatible = "fsl,imx6q-pcie",  .data = (void *)IMX6Q,  },
	{ .compatible = "fsl,imx6sx-pcie", .data = (void *)IMX6SX, },
	{ .compatible = "fsl,imx6qp-pcie", .data = (void *)IMX6QP, },
	{ .compatible = "fsl,imx7d-pcie",  .data = (void *)IMX7D,  },
	{ .compatible = "fsl,imx8qm-pcie", .data = (void *)IMX8QM, },
	{ .compatible = "fsl,imx8qxp-pcie", .data = (void *)IMX8QXP, },
	{ .compatible = "fsl,imx8mq-pcie", .data = (void *)IMX8MQ, },
	{ .compatible = "fsl,imx8mm-pcie", .data = (void *)IMX8MM, },
	{},
};

static struct platform_driver imx_pcie_driver = {
	.driver = {
		.name	= "imx6q-pcie",
		.of_match_table = imx_pcie_of_match,
		.suppress_bind_attrs = true,
		.pm = &pci_imx_pm_ops,
	},
	.probe    = imx_pcie_probe,
	.shutdown = imx_pcie_shutdown,
};

static int __init imx_pcie_init(void)
{
#ifdef CONFIG_ARM
	/*
	 * Since probe() can be deferred we need to make sure that
	 * hook_fault_code is not called after __init memory is freed
	 * by kernel and since imx_pcie_abort_handler() is a no-op,
	 * we can install the handler here without risking it
	 * accessing some uninitialized driver state.
	 */
	hook_fault_code(8, imx_pcie_abort_handler, SIGBUS, 0,
			"external abort on non-linefetch");
#endif

	return platform_driver_register(&imx_pcie_driver);
}
device_initcall(imx_pcie_init);<|MERGE_RESOLUTION|>--- conflicted
+++ resolved
@@ -2542,23 +2542,15 @@
 	if (ret)
 		imx_pcie->link_gen = 1;
 
-<<<<<<< HEAD
 	imx_pcie->vpcie = devm_regulator_get_optional(&pdev->dev, "vpcie");
 	if (IS_ERR(imx_pcie->vpcie)) {
-		if (PTR_ERR(imx_pcie->vpcie) == -EPROBE_DEFER)
-			return -EPROBE_DEFER;
+		if (PTR_ERR(imx_pcie->vpcie) != -ENODEV)
+			return PTR_ERR(imx_pcie->vpcie);
 		imx_pcie->vpcie = NULL;
 	} else {
 		ret = regulator_enable(imx_pcie->vpcie);
 		if (ret)
 			dev_err(dev, "failed to enable the vpcie regulator\n");
-=======
-	imx6_pcie->vpcie = devm_regulator_get_optional(&pdev->dev, "vpcie");
-	if (IS_ERR(imx6_pcie->vpcie)) {
-		if (PTR_ERR(imx6_pcie->vpcie) != -ENODEV)
-			return PTR_ERR(imx6_pcie->vpcie);
-		imx6_pcie->vpcie = NULL;
->>>>>>> e0f8b8a6
 	}
 
 	platform_set_drvdata(pdev, imx_pcie);
