--- conflicted
+++ resolved
@@ -4,9 +4,5 @@
 # to ensure this currently.
 obj-$(CONFIG_TEGRA_HOST1X)	+= host1x/
 obj-y			+= imx/
-<<<<<<< HEAD
 obj-y			+= drm/ vga/
-=======
-obj-y			+= drm/ vga/
-obj-$(CONFIG_TRACE_GPU_MEM)		+= trace/
->>>>>>> c1084c27
+obj-$(CONFIG_TRACE_GPU_MEM)		+= trace/