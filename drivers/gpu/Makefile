# SPDX-License-Identifier: GPL-2.0-only
# drm/tegra depends on host1x, so if both drivers are built-in care must be
# taken to initialize them in the correct order. Link order is the only way
# to ensure this currently.
<<<<<<< HEAD
obj-$(CONFIG_TEGRA_HOST1X)	+= host1x/
obj-y			+= imx/
obj-y			+= drm/ vga/
=======
obj-y			+= host1x/ drm/ vga/
obj-y			+= imx/
>>>>>>> 29549c70
obj-$(CONFIG_TRACE_GPU_MEM)		+= trace/<|MERGE_RESOLUTION|>--- conflicted
+++ resolved
@@ -2,12 +2,6 @@
 # drm/tegra depends on host1x, so if both drivers are built-in care must be
 # taken to initialize them in the correct order. Link order is the only way
 # to ensure this currently.
-<<<<<<< HEAD
-obj-$(CONFIG_TEGRA_HOST1X)	+= host1x/
-obj-y			+= imx/
-obj-y			+= drm/ vga/
-=======
 obj-y			+= host1x/ drm/ vga/
 obj-y			+= imx/
->>>>>>> 29549c70
 obj-$(CONFIG_TRACE_GPU_MEM)		+= trace/