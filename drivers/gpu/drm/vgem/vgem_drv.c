/*
 * Copyright 2011 Red Hat, Inc.
 * Copyright © 2014 The Chromium OS Authors
 *
 * Permission is hereby granted, free of charge, to any person obtaining a
 * copy of this software and associated documentation files (the "Software")
 * to deal in the software without restriction, including without limitation
 * on the rights to use, copy, modify, merge, publish, distribute, sub
 * license, and/or sell copies of the Software, and to permit persons to whom
 * them Software is furnished to do so, subject to the following conditions:
 *
 * The above copyright notice and this permission notice (including the next
 * paragraph) shall be included in all copies or substantial portions of the
 * Software.
 *
 * THE SOFTWARE IS PROVIDED "AS IS", WITHOUT WARRANTY OF ANY KIND, EXPRESS OR
 * IMPLIED, INCLUDING BUT NOT LIMITED TO THE WARRANTIES OF MERCHANTIBILITY,
 * FITNESS FOR A PARTICULAR PURPOSE AND NON-INFRINGEMENT.  IN NO EVENT SHALL
 * THE AUTHORS BE LIABLE FOR ANY CLAIM, DAMAGES, OR OTHER LIABILITY, WHETHER
 * IN AN ACTION OF CONTRACT, TORT, OR OTHERWISE, ARISING FROM, OUT OF OR IN
 * CONNECTION WITH THE SOFTWARE OR THE USE OR OTHER DEALINGS IN THE SOFTWARE.
 *
 * Authors:
 *	Adam Jackson <ajax@redhat.com>
 *	Ben Widawsky <ben@bwidawsk.net>
 */

/*
 * This is vgem, a (non-hardware-backed) GEM service.  This is used by Mesa's
 * software renderer and the X server for efficient buffer sharing.
 */

#include <linux/dma-buf.h>
#include <linux/module.h>
#include <linux/platform_device.h>
#include <linux/shmem_fs.h>
#include <linux/vmalloc.h>

#include <drm/drm_drv.h>
#include <drm/drm_file.h>
#include <drm/drm_ioctl.h>
#include <drm/drm_managed.h>
#include <drm/drm_prime.h>

#include "vgem_drv.h"

#define DRIVER_NAME	"vgem"
#define DRIVER_DESC	"Virtual GEM provider"
#define DRIVER_DATE	"20120112"
#define DRIVER_MAJOR	1
#define DRIVER_MINOR	0

static const struct drm_gem_object_funcs vgem_gem_object_funcs;

static struct vgem_device {
	struct drm_device drm;
	struct platform_device *platform;
} *vgem_device;

static void vgem_gem_free_object(struct drm_gem_object *obj)
{
	struct drm_vgem_gem_object *vgem_obj = to_vgem_bo(obj);

	kvfree(vgem_obj->pages);
	mutex_destroy(&vgem_obj->pages_lock);

	if (obj->import_attach)
		drm_prime_gem_destroy(obj, vgem_obj->table);

	drm_gem_object_release(obj);
	kfree(vgem_obj);
}

static vm_fault_t vgem_gem_fault(struct vm_fault *vmf)
{
	struct vm_area_struct *vma = vmf->vma;
	struct drm_vgem_gem_object *obj = vma->vm_private_data;
	/* We don't use vmf->pgoff since that has the fake offset */
	unsigned long vaddr = vmf->address;
	vm_fault_t ret = VM_FAULT_SIGBUS;
	loff_t num_pages;
	pgoff_t page_offset;
	page_offset = (vaddr - vma->vm_start) >> PAGE_SHIFT;

	num_pages = DIV_ROUND_UP(obj->base.size, PAGE_SIZE);

	if (page_offset >= num_pages)
		return VM_FAULT_SIGBUS;

	mutex_lock(&obj->pages_lock);
	if (obj->pages) {
		get_page(obj->pages[page_offset]);
		vmf->page = obj->pages[page_offset];
		ret = 0;
	}
	mutex_unlock(&obj->pages_lock);
	if (ret) {
		struct page *page;

		page = shmem_read_mapping_page(
					file_inode(obj->base.filp)->i_mapping,
					page_offset);
		if (!IS_ERR(page)) {
			vmf->page = page;
			ret = 0;
		} else switch (PTR_ERR(page)) {
			case -ENOSPC:
			case -ENOMEM:
				ret = VM_FAULT_OOM;
				break;
			case -EBUSY:
				ret = VM_FAULT_RETRY;
				break;
			case -EFAULT:
			case -EINVAL:
				ret = VM_FAULT_SIGBUS;
				break;
			default:
				WARN_ON(PTR_ERR(page));
				ret = VM_FAULT_SIGBUS;
				break;
		}

	}
	return ret;
}

static const struct vm_operations_struct vgem_gem_vm_ops = {
	.fault = vgem_gem_fault,
	.open = drm_gem_vm_open,
	.close = drm_gem_vm_close,
};

static int vgem_open(struct drm_device *dev, struct drm_file *file)
{
	struct vgem_file *vfile;
	int ret;

	vfile = kzalloc(sizeof(*vfile), GFP_KERNEL);
	if (!vfile)
		return -ENOMEM;

	file->driver_priv = vfile;

	ret = vgem_fence_open(vfile);
	if (ret) {
		kfree(vfile);
		return ret;
	}

	return 0;
}

static void vgem_postclose(struct drm_device *dev, struct drm_file *file)
{
	struct vgem_file *vfile = file->driver_priv;

	vgem_fence_close(vfile);
	kfree(vfile);
}

static struct drm_vgem_gem_object *__vgem_gem_create(struct drm_device *dev,
						unsigned long size)
{
	struct drm_vgem_gem_object *obj;
	int ret;

	obj = kzalloc(sizeof(*obj), GFP_KERNEL);
	if (!obj)
		return ERR_PTR(-ENOMEM);

	obj->base.funcs = &vgem_gem_object_funcs;

	ret = drm_gem_object_init(dev, &obj->base, roundup(size, PAGE_SIZE));
	if (ret) {
		kfree(obj);
		return ERR_PTR(ret);
	}

	mutex_init(&obj->pages_lock);

	return obj;
}

static void __vgem_gem_destroy(struct drm_vgem_gem_object *obj)
{
	drm_gem_object_release(&obj->base);
	kfree(obj);
}

static struct drm_gem_object *vgem_gem_create(struct drm_device *dev,
					      struct drm_file *file,
					      unsigned int *handle,
					      unsigned long size)
{
	struct drm_vgem_gem_object *obj;
	int ret;

	obj = __vgem_gem_create(dev, size);
	if (IS_ERR(obj))
		return ERR_CAST(obj);

	ret = drm_gem_handle_create(file, &obj->base, handle);
	if (ret) {
<<<<<<< HEAD
		drm_gem_object_put_unlocked(&obj->base);
=======
		drm_gem_object_put(&obj->base);
>>>>>>> c1084c27
		return ERR_PTR(ret);
	}

	return &obj->base;
}

static int vgem_gem_dumb_create(struct drm_file *file, struct drm_device *dev,
				struct drm_mode_create_dumb *args)
{
	struct drm_gem_object *gem_object;
	u64 pitch, size;

	pitch = args->width * DIV_ROUND_UP(args->bpp, 8);
	size = args->height * pitch;
	if (size == 0)
		return -EINVAL;

	gem_object = vgem_gem_create(dev, file, &args->handle, size);
	if (IS_ERR(gem_object))
		return PTR_ERR(gem_object);

	args->size = gem_object->size;
	args->pitch = pitch;

<<<<<<< HEAD
	drm_gem_object_put_unlocked(gem_object);
=======
	drm_gem_object_put(gem_object);
>>>>>>> c1084c27

	DRM_DEBUG("Created object of size %llu\n", args->size);

	return 0;
}

static struct drm_ioctl_desc vgem_ioctls[] = {
	DRM_IOCTL_DEF_DRV(VGEM_FENCE_ATTACH, vgem_fence_attach_ioctl, DRM_RENDER_ALLOW),
	DRM_IOCTL_DEF_DRV(VGEM_FENCE_SIGNAL, vgem_fence_signal_ioctl, DRM_RENDER_ALLOW),
};

static int vgem_mmap(struct file *filp, struct vm_area_struct *vma)
{
	unsigned long flags = vma->vm_flags;
	int ret;

	ret = drm_gem_mmap(filp, vma);
	if (ret)
		return ret;

	/* Keep the WC mmaping set by drm_gem_mmap() but our pages
	 * are ordinary and not special.
	 */
	vma->vm_flags = flags | VM_DONTEXPAND | VM_DONTDUMP;
	return 0;
}

static const struct file_operations vgem_driver_fops = {
	.owner		= THIS_MODULE,
	.open		= drm_open,
	.mmap		= vgem_mmap,
	.poll		= drm_poll,
	.read		= drm_read,
	.unlocked_ioctl = drm_ioctl,
	.compat_ioctl	= drm_compat_ioctl,
	.release	= drm_release,
};

static struct page **vgem_pin_pages(struct drm_vgem_gem_object *bo)
{
	mutex_lock(&bo->pages_lock);
	if (bo->pages_pin_count++ == 0) {
		struct page **pages;

		pages = drm_gem_get_pages(&bo->base);
		if (IS_ERR(pages)) {
			bo->pages_pin_count--;
			mutex_unlock(&bo->pages_lock);
			return pages;
		}

		bo->pages = pages;
	}
	mutex_unlock(&bo->pages_lock);

	return bo->pages;
}

static void vgem_unpin_pages(struct drm_vgem_gem_object *bo)
{
	mutex_lock(&bo->pages_lock);
	if (--bo->pages_pin_count == 0) {
		drm_gem_put_pages(&bo->base, bo->pages, true, true);
		bo->pages = NULL;
	}
	mutex_unlock(&bo->pages_lock);
}

static int vgem_prime_pin(struct drm_gem_object *obj)
{
	struct drm_vgem_gem_object *bo = to_vgem_bo(obj);
	long n_pages = obj->size >> PAGE_SHIFT;
	struct page **pages;

	pages = vgem_pin_pages(bo);
	if (IS_ERR(pages))
		return PTR_ERR(pages);

	/* Flush the object from the CPU cache so that importers can rely
	 * on coherent indirect access via the exported dma-address.
	 */
	drm_clflush_pages(pages, n_pages);

	return 0;
}

static void vgem_prime_unpin(struct drm_gem_object *obj)
{
	struct drm_vgem_gem_object *bo = to_vgem_bo(obj);

	vgem_unpin_pages(bo);
}

static struct sg_table *vgem_prime_get_sg_table(struct drm_gem_object *obj)
{
	struct drm_vgem_gem_object *bo = to_vgem_bo(obj);

	return drm_prime_pages_to_sg(obj->dev, bo->pages, bo->base.size >> PAGE_SHIFT);
}

static struct drm_gem_object* vgem_prime_import(struct drm_device *dev,
						struct dma_buf *dma_buf)
{
	struct vgem_device *vgem = container_of(dev, typeof(*vgem), drm);

	return drm_gem_prime_import_dev(dev, dma_buf, &vgem->platform->dev);
}

static struct drm_gem_object *vgem_prime_import_sg_table(struct drm_device *dev,
			struct dma_buf_attachment *attach, struct sg_table *sg)
{
	struct drm_vgem_gem_object *obj;
	int npages;

	obj = __vgem_gem_create(dev, attach->dmabuf->size);
	if (IS_ERR(obj))
		return ERR_CAST(obj);

	npages = PAGE_ALIGN(attach->dmabuf->size) / PAGE_SIZE;

	obj->table = sg;
	obj->pages = kvmalloc_array(npages, sizeof(struct page *), GFP_KERNEL);
	if (!obj->pages) {
		__vgem_gem_destroy(obj);
		return ERR_PTR(-ENOMEM);
	}

	obj->pages_pin_count++; /* perma-pinned */
	drm_prime_sg_to_page_array(obj->table, obj->pages, npages);
	return &obj->base;
}

static int vgem_prime_vmap(struct drm_gem_object *obj, struct dma_buf_map *map)
{
	struct drm_vgem_gem_object *bo = to_vgem_bo(obj);
	long n_pages = obj->size >> PAGE_SHIFT;
	struct page **pages;
	void *vaddr;

	pages = vgem_pin_pages(bo);
	if (IS_ERR(pages))
		return PTR_ERR(pages);

	vaddr = vmap(pages, n_pages, 0, pgprot_writecombine(PAGE_KERNEL));
	if (!vaddr)
		return -ENOMEM;
	dma_buf_map_set_vaddr(map, vaddr);

	return 0;
}

static void vgem_prime_vunmap(struct drm_gem_object *obj, struct dma_buf_map *map)
{
	struct drm_vgem_gem_object *bo = to_vgem_bo(obj);

	vunmap(map->vaddr);
	vgem_unpin_pages(bo);
}

static int vgem_prime_mmap(struct drm_gem_object *obj,
			   struct vm_area_struct *vma)
{
	int ret;

	if (obj->size < vma->vm_end - vma->vm_start)
		return -EINVAL;

	if (!obj->filp)
		return -ENODEV;

	ret = call_mmap(obj->filp, vma);
	if (ret)
		return ret;

	vma_set_file(vma, obj->filp);
	vma->vm_flags |= VM_DONTEXPAND | VM_DONTDUMP;
	vma->vm_page_prot = pgprot_writecombine(vm_get_page_prot(vma->vm_flags));

	return 0;
}

static const struct drm_gem_object_funcs vgem_gem_object_funcs = {
	.free = vgem_gem_free_object,
	.pin = vgem_prime_pin,
	.unpin = vgem_prime_unpin,
	.get_sg_table = vgem_prime_get_sg_table,
	.vmap = vgem_prime_vmap,
	.vunmap = vgem_prime_vunmap,
	.vm_ops = &vgem_gem_vm_ops,
};

static const struct drm_driver vgem_driver = {
	.driver_features		= DRIVER_GEM | DRIVER_RENDER,
	.open				= vgem_open,
	.postclose			= vgem_postclose,
	.ioctls				= vgem_ioctls,
	.num_ioctls 			= ARRAY_SIZE(vgem_ioctls),
	.fops				= &vgem_driver_fops,

	.dumb_create			= vgem_gem_dumb_create,

	.prime_handle_to_fd = drm_gem_prime_handle_to_fd,
	.prime_fd_to_handle = drm_gem_prime_fd_to_handle,
	.gem_prime_import = vgem_prime_import,
	.gem_prime_import_sg_table = vgem_prime_import_sg_table,
	.gem_prime_mmap = vgem_prime_mmap,

	.name	= DRIVER_NAME,
	.desc	= DRIVER_DESC,
	.date	= DRIVER_DATE,
	.major	= DRIVER_MAJOR,
	.minor	= DRIVER_MINOR,
};

static int __init vgem_init(void)
{
	int ret;
	struct platform_device *pdev;

	pdev = platform_device_register_simple("vgem", -1, NULL, 0);
	if (IS_ERR(pdev))
		return PTR_ERR(pdev);

	if (!devres_open_group(&pdev->dev, NULL, GFP_KERNEL)) {
		ret = -ENOMEM;
		goto out_unregister;
	}

	dma_coerce_mask_and_coherent(&pdev->dev,
				     DMA_BIT_MASK(64));

	vgem_device = devm_drm_dev_alloc(&pdev->dev, &vgem_driver,
					 struct vgem_device, drm);
	if (IS_ERR(vgem_device)) {
		ret = PTR_ERR(vgem_device);
		goto out_devres;
	}
	vgem_device->platform = pdev;

	/* Final step: expose the device/driver to userspace */
	ret = drm_dev_register(&vgem_device->drm, 0);
	if (ret)
		goto out_devres;

	return 0;

out_devres:
	devres_release_group(&pdev->dev, NULL);
out_unregister:
	platform_device_unregister(pdev);
	return ret;
}

static void __exit vgem_exit(void)
{
	struct platform_device *pdev = vgem_device->platform;

	drm_dev_unregister(&vgem_device->drm);
	devres_release_group(&pdev->dev, NULL);
	platform_device_unregister(pdev);
}

module_init(vgem_init);
module_exit(vgem_exit);

MODULE_AUTHOR("Red Hat, Inc.");
MODULE_AUTHOR("Intel Corporation");
MODULE_DESCRIPTION(DRIVER_DESC);
MODULE_LICENSE("GPL and additional rights");<|MERGE_RESOLUTION|>--- conflicted
+++ resolved
@@ -202,11 +202,7 @@
 
 	ret = drm_gem_handle_create(file, &obj->base, handle);
 	if (ret) {
-<<<<<<< HEAD
-		drm_gem_object_put_unlocked(&obj->base);
-=======
 		drm_gem_object_put(&obj->base);
->>>>>>> c1084c27
 		return ERR_PTR(ret);
 	}
 
@@ -231,11 +227,7 @@
 	args->size = gem_object->size;
 	args->pitch = pitch;
 
-<<<<<<< HEAD
-	drm_gem_object_put_unlocked(gem_object);
-=======
 	drm_gem_object_put(gem_object);
->>>>>>> c1084c27
 
 	DRM_DEBUG("Created object of size %llu\n", args->size);
 
