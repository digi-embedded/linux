// SPDX-License-Identifier: GPL-2.0+
/*
 * i.MX drm driver - LVDS display bridge
 *
 * Copyright (C) 2012 Sascha Hauer, Pengutronix
 */

#include <linux/clk.h>
#include <linux/component.h>
#include <linux/mfd/syscon/imx6q-iomuxc-gpr.h>
#include <linux/module.h>
#include <linux/of_device.h>
#include <linux/of_graph.h>
#include <linux/regmap.h>
#include <linux/videodev2.h>

#include <video/of_display_timing.h>
#include <video/of_videomode.h>

#include <drm/bridge/fsl_imx_ldb.h>
#include <drm/drm_atomic.h>
#include <drm/drm_atomic_helper.h>
#include <drm/drm_bridge.h>
#include <drm/drm_fb_helper.h>
#include <drm/drm_managed.h>
#include <drm/drm_of.h>
#include <drm/drm_probe_helper.h>
#include <drm/drm_simple_kms_helper.h>

#include "imx-drm.h"

#define DRIVER_NAME "imx-ldb"

#define LDB_CH0_MODE_EN_TO_DI0		(1 << 0)
#define LDB_CH0_MODE_EN_TO_DI1		(3 << 0)
#define LDB_CH0_MODE_EN_MASK		(3 << 0)
#define LDB_CH1_MODE_EN_TO_DI0		(1 << 2)
#define LDB_CH1_MODE_EN_TO_DI1		(3 << 2)
#define LDB_CH1_MODE_EN_MASK		(3 << 2)
#define LDB_BGREF_RMODE_INT		(1 << 15)

struct imx_ldb_channel;

struct imx_ldb_encoder {
	struct drm_connector connector;
	struct drm_encoder encoder;
	struct imx_ldb_channel *channel;
};

struct imx_ldb;

struct imx_ldb_channel {
<<<<<<< HEAD
	struct ldb_channel base;
	struct imx_ldb *imx_ldb;

	struct drm_connector connector;
	struct drm_encoder encoder;
=======
	struct imx_ldb *ldb;
>>>>>>> c1084c27

	struct i2c_adapter *ddc;
	void *edid;
	struct drm_display_mode mode;
	int mode_valid;
	u32 bus_flags;
};

static inline struct imx_ldb_channel *con_to_imx_ldb_ch(struct drm_connector *c)
{
	return container_of(c, struct imx_ldb_encoder, connector)->channel;
}

static inline struct imx_ldb_channel *enc_to_imx_ldb_ch(struct drm_encoder *e)
{
	return container_of(e, struct imx_ldb_encoder, encoder)->channel;
}

struct bus_mux {
	int reg;
	int shift;
	int mask;
};

struct imx_ldb {
	struct ldb base;
	struct imx_ldb_channel channel[2];
	struct clk *clk[2]; /* our own clock */
	struct clk *clk_sel[4]; /* parent of display clock */
	struct clk *clk_parent[4]; /* original parent of clk_sel */
	struct clk *clk_pll[2]; /* upstream clock we can adjust */
	const struct bus_mux *lvds_mux;
};

static int imx_ldb_connector_get_modes(struct drm_connector *connector)
{
	struct imx_ldb_channel *imx_ldb_ch = con_to_imx_ldb_ch(connector);
<<<<<<< HEAD
	int num_modes = 0;
=======
	int num_modes;

	num_modes = drm_panel_get_modes(imx_ldb_ch->panel, connector);
	if (num_modes > 0)
		return num_modes;
>>>>>>> c1084c27

	if (!imx_ldb_ch->edid && imx_ldb_ch->ddc)
		imx_ldb_ch->edid = drm_get_edid(connector, imx_ldb_ch->ddc);

	if (imx_ldb_ch->edid) {
		drm_connector_update_edid_property(connector,
							imx_ldb_ch->edid);
		num_modes = drm_add_edid_modes(connector, imx_ldb_ch->edid);
	}

	if (imx_ldb_ch->mode_valid) {
		struct drm_display_mode *mode;

		mode = drm_mode_create(connector->dev);
		if (!mode)
			return -EINVAL;
		drm_mode_copy(mode, &imx_ldb_ch->mode);
		mode->type |= DRM_MODE_TYPE_DRIVER | DRM_MODE_TYPE_PREFERRED;
		drm_mode_probed_add(connector, mode);
		num_modes++;
	}

	return num_modes;
}

<<<<<<< HEAD
static struct drm_encoder *imx_ldb_connector_best_encoder(
		struct drm_connector *connector)
{
	struct imx_ldb_channel *imx_ldb_ch = con_to_imx_ldb_ch(connector);

	return &imx_ldb_ch->encoder;
}

static void imx_ldb_set_clock(struct imx_ldb *imx_ldb, int mux, int chno,
=======
static void imx_ldb_set_clock(struct imx_ldb *ldb, int mux, int chno,
>>>>>>> c1084c27
		unsigned long serial_clk, unsigned long di_clk)
{
	struct ldb *ldb = &imx_ldb->base;
	int ret;

	dev_dbg(ldb->dev, "%s: now: %ld want: %ld\n", __func__,
			clk_get_rate(imx_ldb->clk_pll[chno]), serial_clk);
	clk_set_rate(imx_ldb->clk_pll[chno], serial_clk);

	dev_dbg(ldb->dev, "%s after: %ld\n", __func__,
			clk_get_rate(imx_ldb->clk_pll[chno]));

	dev_dbg(ldb->dev, "%s: now: %ld want: %ld\n", __func__,
			clk_get_rate(imx_ldb->clk[chno]),
			(long int)di_clk);
	clk_set_rate(imx_ldb->clk[chno], di_clk);

	dev_dbg(ldb->dev, "%s after: %ld\n", __func__,
			clk_get_rate(imx_ldb->clk[chno]));

	/* set display clock mux to LDB input clock */
	ret = clk_set_parent(imx_ldb->clk_sel[mux], imx_ldb->clk[chno]);
	if (ret)
		dev_err(ldb->dev,
			"unable to set di%d parent clock to ldb_di%d\n", mux,
			chno);
}

static void imx_ldb_encoder_enable(struct drm_encoder *encoder)
{
	struct imx_ldb_channel *imx_ldb_ch = enc_to_imx_ldb_ch(encoder);
<<<<<<< HEAD
	struct imx_ldb *imx_ldb = imx_ldb_ch->imx_ldb;
	struct ldb_channel *ldb_ch = &imx_ldb_ch->base;
	struct ldb *ldb = &imx_ldb->base;
	int mux = drm_of_encoder_active_port_id(ldb_ch->child, encoder);
=======
	struct imx_ldb *ldb = imx_ldb_ch->ldb;
	int dual = ldb->ldb_ctrl & LDB_SPLIT_MODE_EN;
	int mux = drm_of_encoder_active_port_id(imx_ldb_ch->child, encoder);

	if (mux < 0 || mux >= ARRAY_SIZE(ldb->clk_sel)) {
		dev_warn(ldb->dev, "%s: invalid mux %d\n", __func__, mux);
		return;
	}

	drm_panel_prepare(imx_ldb_ch->panel);
>>>>>>> c1084c27

	if (ldb->dual) {
		clk_set_parent(imx_ldb->clk_sel[mux], imx_ldb->clk[0]);
		clk_set_parent(imx_ldb->clk_sel[mux], imx_ldb->clk[1]);

		clk_prepare_enable(imx_ldb->clk[0]);
		clk_prepare_enable(imx_ldb->clk[1]);
	} else {
		clk_set_parent(imx_ldb->clk_sel[mux],
			       imx_ldb->clk[ldb_ch->chno]);
	}

	if (imx_ldb_ch == &imx_ldb->channel[0] || ldb->dual) {
		ldb->ldb_ctrl &= ~LDB_CH0_MODE_EN_MASK;
		if (mux == 0 || imx_ldb->lvds_mux)
			ldb->ldb_ctrl |= LDB_CH0_MODE_EN_TO_DI0;
		else if (mux == 1)
			ldb->ldb_ctrl |= LDB_CH0_MODE_EN_TO_DI1;
	}
	if (imx_ldb_ch == &imx_ldb->channel[1] || ldb->dual) {
		ldb->ldb_ctrl &= ~LDB_CH1_MODE_EN_MASK;
		if (mux == 1 || imx_ldb->lvds_mux)
			ldb->ldb_ctrl |= LDB_CH1_MODE_EN_TO_DI1;
		else if (mux == 0)
			ldb->ldb_ctrl |= LDB_CH1_MODE_EN_TO_DI0;
	}

	if (imx_ldb->lvds_mux) {
		const struct bus_mux *lvds_mux = NULL;

		if (imx_ldb_ch == &imx_ldb->channel[0])
			lvds_mux = &imx_ldb->lvds_mux[0];
		else if (imx_ldb_ch == &imx_ldb->channel[1])
			lvds_mux = &imx_ldb->lvds_mux[1];

		regmap_update_bits(ldb->regmap, lvds_mux->reg, lvds_mux->mask,
				   mux << lvds_mux->shift);
	}
}

static void
imx_ldb_encoder_atomic_mode_set(struct drm_encoder *encoder,
				struct drm_crtc_state *crtc_state,
				struct drm_connector_state *connector_state)
{
	struct imx_ldb_channel *imx_ldb_ch = enc_to_imx_ldb_ch(encoder);
	struct imx_ldb *imx_ldb = imx_ldb_ch->imx_ldb;
	struct ldb_channel *ldb_ch = &imx_ldb_ch->base;
	struct ldb *ldb = &imx_ldb->base;
	struct drm_display_mode *mode = &crtc_state->adjusted_mode;
	unsigned long serial_clk;
	unsigned long di_clk = mode->clock * 1000;
	int mux = drm_of_encoder_active_port_id(ldb_ch->child, encoder);

	if (mux < 0 || mux >= ARRAY_SIZE(ldb->clk_sel)) {
		dev_warn(ldb->dev, "%s: invalid mux %d\n", __func__, mux);
		return;
	}

	if (mode->clock > 170000) {
		dev_warn(ldb->dev,
			 "%s: mode exceeds 170 MHz pixel clock\n", __func__);
	}
	if (mode->clock > 85000 && !ldb->dual) {
		dev_warn(ldb->dev,
			 "%s: mode exceeds 85 MHz pixel clock\n", __func__);
	}

<<<<<<< HEAD
	if (ldb->dual) {
=======
	if (!IS_ALIGNED(mode->hdisplay, 8)) {
		dev_warn(ldb->dev,
			 "%s: hdisplay does not align to 8 byte\n", __func__);
	}

	if (dual) {
>>>>>>> c1084c27
		serial_clk = 3500UL * mode->clock;
		imx_ldb_set_clock(imx_ldb, mux, 0, serial_clk, di_clk);
		imx_ldb_set_clock(imx_ldb, mux, 1, serial_clk, di_clk);
	} else {
		serial_clk = 7000UL * mode->clock;
		imx_ldb_set_clock(imx_ldb, mux, ldb_ch->chno, serial_clk,
				  di_clk);
	}

	if (!ldb_ch->bus_format) {
		struct drm_connector *connector = connector_state->connector;
		struct drm_display_info *di = &connector->display_info;

		if (di->num_bus_formats)
			ldb_ch->bus_format = di->bus_formats[0];
	}
}

static void imx_ldb_encoder_disable(struct drm_encoder *encoder)
{
	struct imx_ldb_channel *imx_ldb_ch = enc_to_imx_ldb_ch(encoder);
<<<<<<< HEAD
	struct imx_ldb *imx_ldb = imx_ldb_ch->imx_ldb;
	struct ldb *ldb = &imx_ldb->base;
	int mux, ret;

	if (ldb->dual) {
		clk_disable_unprepare(imx_ldb->clk[0]);
		clk_disable_unprepare(imx_ldb->clk[1]);
=======
	struct imx_ldb *ldb = imx_ldb_ch->ldb;
	int dual = ldb->ldb_ctrl & LDB_SPLIT_MODE_EN;
	int mux, ret;

	drm_panel_disable(imx_ldb_ch->panel);

	if (imx_ldb_ch == &ldb->channel[0] || dual)
		ldb->ldb_ctrl &= ~LDB_CH0_MODE_EN_MASK;
	if (imx_ldb_ch == &ldb->channel[1] || dual)
		ldb->ldb_ctrl &= ~LDB_CH1_MODE_EN_MASK;

	regmap_write(ldb->regmap, IOMUXC_GPR2, ldb->ldb_ctrl);

	if (dual) {
		clk_disable_unprepare(ldb->clk[0]);
		clk_disable_unprepare(ldb->clk[1]);
>>>>>>> c1084c27
	}

	if (imx_ldb->lvds_mux) {
		const struct bus_mux *lvds_mux = NULL;

		if (imx_ldb_ch == &imx_ldb->channel[0])
			lvds_mux = &imx_ldb->lvds_mux[0];
		else if (imx_ldb_ch == &imx_ldb->channel[1])
			lvds_mux = &imx_ldb->lvds_mux[1];

		regmap_read(ldb->regmap, lvds_mux->reg, &mux);
		mux &= lvds_mux->mask;
		mux >>= lvds_mux->shift;
	} else {
		mux = (imx_ldb_ch == &imx_ldb->channel[0]) ? 0 : 1;
	}

	/* set display clock mux back to original input clock */
	ret = clk_set_parent(imx_ldb->clk_sel[mux], imx_ldb->clk_parent[mux]);
	if (ret)
		dev_err(ldb->dev,
			"unable to set di%d parent clock to original parent\n",
			mux);
}

static int imx_ldb_encoder_atomic_check(struct drm_encoder *encoder,
					struct drm_crtc_state *crtc_state,
					struct drm_connector_state *conn_state)
{
	struct imx_crtc_state *imx_crtc_state = to_imx_crtc_state(crtc_state);
	struct imx_ldb_channel *imx_ldb_ch = enc_to_imx_ldb_ch(encoder);
	struct ldb_channel *ldb_ch = &imx_ldb_ch->base;
	struct drm_display_info *di = &conn_state->connector->display_info;
	u32 bus_format = ldb_ch->bus_format;

	/* Bus format description in DT overrides connector display info. */
	if (!bus_format && di->num_bus_formats) {
		bus_format = di->bus_formats[0];
		imx_crtc_state->bus_flags = di->bus_flags;
	} else {
		bus_format = ldb_ch->bus_format;
		imx_crtc_state->bus_flags = imx_ldb_ch->bus_flags;
	}
	switch (bus_format) {
	case MEDIA_BUS_FMT_RGB666_1X7X3_SPWG:
		imx_crtc_state->bus_format = MEDIA_BUS_FMT_RGB666_1X18;
		break;
	case MEDIA_BUS_FMT_RGB888_1X7X4_SPWG:
	case MEDIA_BUS_FMT_RGB888_1X7X4_JEIDA:
		imx_crtc_state->bus_format = MEDIA_BUS_FMT_RGB888_1X24;
		break;
	default:
		return -EINVAL;
	}

	imx_crtc_state->di_hsync_pin = 2;
	imx_crtc_state->di_vsync_pin = 3;

	return 0;
}

static const struct drm_connector_funcs imx_ldb_connector_funcs = {
	.fill_modes = drm_helper_probe_single_connector_modes,
	.destroy = imx_drm_connector_destroy,
	.reset = drm_atomic_helper_connector_reset,
	.atomic_duplicate_state = drm_atomic_helper_connector_duplicate_state,
	.atomic_destroy_state = drm_atomic_helper_connector_destroy_state,
};

static const struct drm_connector_helper_funcs imx_ldb_connector_helper_funcs = {
	.get_modes = imx_ldb_connector_get_modes,
};

static const struct drm_encoder_helper_funcs imx_ldb_encoder_helper_funcs = {
	.atomic_mode_set = imx_ldb_encoder_atomic_mode_set,
	.enable = imx_ldb_encoder_enable,
	.disable = imx_ldb_encoder_disable,
	.atomic_check = imx_ldb_encoder_atomic_check,
};

static int imx_ldb_get_clk(struct imx_ldb *imx_ldb, int chno)
{
	struct ldb *ldb = &imx_ldb->base;
	struct device *dev = ldb->dev;
	char clkname[16];

	snprintf(clkname, sizeof(clkname), "di%d", chno);
	imx_ldb->clk[chno] = devm_clk_get(dev, clkname);
	if (IS_ERR(imx_ldb->clk[chno]))
		return PTR_ERR(imx_ldb->clk[chno]);

	snprintf(clkname, sizeof(clkname), "di%d_pll", chno);
<<<<<<< HEAD
	imx_ldb->clk_pll[chno] = devm_clk_get(dev, clkname);

	return PTR_ERR_OR_ZERO(imx_ldb->clk_pll[chno]);
=======
	ldb->clk_pll[chno] = devm_clk_get(ldb->dev, clkname);

	return PTR_ERR_OR_ZERO(ldb->clk_pll[chno]);
}

static int imx_ldb_register(struct drm_device *drm,
	struct imx_ldb_channel *imx_ldb_ch)
{
	struct imx_ldb *ldb = imx_ldb_ch->ldb;
	struct imx_ldb_encoder *ldb_encoder;
	struct drm_connector *connector;
	struct drm_encoder *encoder;
	int ret;

	ldb_encoder = drmm_simple_encoder_alloc(drm, struct imx_ldb_encoder,
						encoder, DRM_MODE_ENCODER_LVDS);
	if (IS_ERR(ldb_encoder))
		return PTR_ERR(ldb_encoder);

	ldb_encoder->channel = imx_ldb_ch;
	connector = &ldb_encoder->connector;
	encoder = &ldb_encoder->encoder;

	ret = imx_drm_encoder_parse_of(drm, encoder, imx_ldb_ch->child);
	if (ret)
		return ret;

	ret = imx_ldb_get_clk(ldb, imx_ldb_ch->chno);
	if (ret)
		return ret;

	if (ldb->ldb_ctrl & LDB_SPLIT_MODE_EN) {
		ret = imx_ldb_get_clk(ldb, 1);
		if (ret)
			return ret;
	}

	drm_encoder_helper_add(encoder, &imx_ldb_encoder_helper_funcs);

	if (imx_ldb_ch->bridge) {
		ret = drm_bridge_attach(encoder, imx_ldb_ch->bridge, NULL, 0);
		if (ret)
			return ret;
	} else {
		/*
		 * We want to add the connector whenever there is no bridge
		 * that brings its own, not only when there is a panel. For
		 * historical reasons, the ldb driver can also work without
		 * a panel.
		 */
		drm_connector_helper_add(connector,
					 &imx_ldb_connector_helper_funcs);
		drm_connector_init_with_ddc(drm, connector,
					    &imx_ldb_connector_funcs,
					    DRM_MODE_CONNECTOR_LVDS,
					    imx_ldb_ch->ddc);
		drm_connector_attach_encoder(connector, encoder);
	}

	return 0;
}

struct imx_ldb_bit_mapping {
	u32 bus_format;
	u32 datawidth;
	const char * const mapping;
};

static const struct imx_ldb_bit_mapping imx_ldb_bit_mappings[] = {
	{ MEDIA_BUS_FMT_RGB666_1X7X3_SPWG,  18, "spwg" },
	{ MEDIA_BUS_FMT_RGB888_1X7X4_SPWG,  24, "spwg" },
	{ MEDIA_BUS_FMT_RGB888_1X7X4_JEIDA, 24, "jeida" },
};

static u32 of_get_bus_format(struct device *dev, struct device_node *np)
{
	const char *bm;
	u32 datawidth = 0;
	int ret, i;

	ret = of_property_read_string(np, "fsl,data-mapping", &bm);
	if (ret < 0)
		return ret;

	of_property_read_u32(np, "fsl,data-width", &datawidth);

	for (i = 0; i < ARRAY_SIZE(imx_ldb_bit_mappings); i++) {
		if (!strcasecmp(bm, imx_ldb_bit_mappings[i].mapping) &&
		    datawidth == imx_ldb_bit_mappings[i].datawidth)
			return imx_ldb_bit_mappings[i].bus_format;
	}

	dev_err(dev, "invalid data mapping: %d-bit \"%s\"\n", datawidth, bm);

	return -ENOENT;
>>>>>>> c1084c27
}

static struct bus_mux imx6q_lvds_mux[2] = {
	{
		.reg = IOMUXC_GPR3,
		.shift = 6,
		.mask = IMX6Q_GPR3_LVDS0_MUX_CTL_MASK,
	}, {
		.reg = IOMUXC_GPR3,
		.shift = 8,
		.mask = IMX6Q_GPR3_LVDS1_MUX_CTL_MASK,
	}
};

/*
 * For a device declaring compatible = "fsl,imx6q-ldb",  "fsl,imx53-ldb",
 * of_match_device will walk through this  list and take the first entry
 * matching any of its compatible values. Therefore, the more generic
 * entries (in this case fsl,imx53-ldb) need to be ordered last.
 */
static const struct of_device_id imx_ldb_dt_ids[] = {
	{ .compatible = "fsl,imx6q-ldb", .data = imx6q_lvds_mux, },
	{ .compatible = "fsl,imx53-ldb", .data = NULL, },
	{ }
};
MODULE_DEVICE_TABLE(of, imx_ldb_dt_ids);

static int imx_ldb_panel_ddc(struct device *dev,
		struct imx_ldb_channel *imx_ldb_ch, struct device_node *child)
{
	struct ldb_channel *ldb_ch = &imx_ldb_ch->base;
	struct device_node *ddc_node;
	const u8 *edidp;
	int ret;

	ddc_node = of_parse_phandle(child, "ddc-i2c-bus", 0);
	if (ddc_node) {
		imx_ldb_ch->ddc = of_find_i2c_adapter_by_node(ddc_node);
		of_node_put(ddc_node);
		if (!imx_ldb_ch->ddc) {
			dev_warn(dev, "failed to get ddc i2c adapter\n");
			return -EPROBE_DEFER;
		}
	}

<<<<<<< HEAD
	if (!imx_ldb_ch->ddc) {
		/* if no DDC available, fallback to hardcoded EDID */
		dev_dbg(dev, "no ddc available\n");

		edidp = of_get_property(child, "edid",
					&imx_ldb_ch->edid_len);
		if (edidp) {
			imx_ldb_ch->edid = kmemdup(edidp,
						imx_ldb_ch->edid_len,
						GFP_KERNEL);
		} else if (!ldb_ch->panel) {
=======
	if (!channel->ddc) {
		int edid_len;

		/* if no DDC available, fallback to hardcoded EDID */
		dev_dbg(dev, "no ddc available\n");

		edidp = of_get_property(child, "edid", &edid_len);
		if (edidp) {
			channel->edid = kmemdup(edidp, edid_len, GFP_KERNEL);
		} else if (!channel->panel) {
>>>>>>> c1084c27
			/* fallback to display-timings node */
			ret = of_get_drm_display_mode(child,
						      &imx_ldb_ch->mode,
						      &imx_ldb_ch->bus_flags,
						      OF_USE_NATIVE_MODE);
			if (!ret)
				imx_ldb_ch->mode_valid = 1;
		}
	}
	return 0;
}

static int imx_ldb_register(struct drm_device *drm,
	struct imx_ldb_channel *imx_ldb_ch)
{
	struct imx_ldb *imx_ldb = imx_ldb_ch->imx_ldb;
	struct ldb *ldb = &imx_ldb->base;
	struct ldb_channel *ldb_ch = &imx_ldb_ch->base;
	struct drm_encoder *encoder = &imx_ldb_ch->encoder;
	int ret;

	ret = imx_drm_encoder_parse_of(drm, encoder, ldb_ch->child);
	if (ret)
		return ret;

	ret = imx_ldb_get_clk(imx_ldb, ldb_ch->chno);
	if (ret)
		return ret;

	if (ldb->dual) {
		ret = imx_ldb_get_clk(imx_ldb, 1);
		if (ret)
			return ret;
	}

	if (!ldb_ch->next_bridge) {
		/* panel ddc only if there is no bridge */
		ret = imx_ldb_panel_ddc(ldb->dev, imx_ldb_ch, ldb_ch->child);
		if (ret)
			return ret;

		/*
		 * We want to add the connector whenever there is no bridge
		 * that brings its own, not only when there is a panel. For
		 * historical reasons, the ldb driver can also work without
		 * a panel.
		 */
		drm_connector_helper_add(&imx_ldb_ch->connector,
				&imx_ldb_connector_helper_funcs);
		drm_connector_init(drm, &imx_ldb_ch->connector,
				&imx_ldb_connector_funcs,
				DRM_MODE_CONNECTOR_LVDS);
		drm_connector_attach_encoder(&imx_ldb_ch->connector, encoder);
	}

	return 0;
}

static int imx_ldb_bind(struct device *dev, struct device *master, void *data)
{
	struct drm_device *drm = data;
<<<<<<< HEAD
	const struct of_device_id *of_id =
			of_match_device(imx_ldb_dt_ids, dev);
	struct imx_ldb *imx_ldb = dev_get_drvdata(dev);
	struct ldb *ldb;
	struct ldb_channel *ldb_ch;
	struct drm_encoder *encoder[LDB_CH_NUM];
=======
	struct imx_ldb *imx_ldb = dev_get_drvdata(dev);
	int ret;
	int i;

	for (i = 0; i < 2; i++) {
		struct imx_ldb_channel *channel = &imx_ldb->channel[i];

		if (!channel->ldb)
			continue;

		ret = imx_ldb_register(drm, channel);
		if (ret)
			return ret;
	}

	return 0;
}

static const struct component_ops imx_ldb_ops = {
	.bind	= imx_ldb_bind,
};

static int imx_ldb_probe(struct platform_device *pdev)
{
	struct device *dev = &pdev->dev;
	struct device_node *np = dev->of_node;
	const struct of_device_id *of_id = of_match_device(imx_ldb_dt_ids, dev);
	struct device_node *child;
	struct imx_ldb *imx_ldb;
	int dual;
>>>>>>> c1084c27
	int ret;
	int i;

	imx_ldb->lvds_mux = of_id ? of_id->data : NULL;

	ldb = &imx_ldb->base;
	ldb->dev = dev;
	ldb->ctrl_reg = IOMUXC_GPR2;
	/*
	 * The output port is port@4 with an external 4-port mux or
	 * port@2 with the internal 2-port mux or port@1 without mux.
	 */
	ldb->output_port = imx_ldb->lvds_mux ? 4 : 2;

	for (i = 0; i < LDB_CH_NUM; i++) {
		imx_ldb->channel[i].imx_ldb = imx_ldb;
		ldb->channel[i] = &imx_ldb->channel[i].base;
	}

	/*
	 * There are three different possible clock mux configurations:
	 * i.MX53:  ipu1_di0_sel, ipu1_di1_sel
	 * i.MX6q:  ipu1_di0_sel, ipu1_di1_sel, ipu2_di0_sel,
	 *          ipu2_di1_sel
	 * i.MX6dl: ipu1_di0_sel, ipu1_di1_sel, lcdif_sel
	 * Map them all to di0_sel...di3_sel.
	 */
	for (i = 0; i < 4; i++) {
		char clkname[16];

		sprintf(clkname, "di%d_sel", i);
		imx_ldb->clk_sel[i] = devm_clk_get(dev, clkname);
		if (IS_ERR(imx_ldb->clk_sel[i])) {
			ret = PTR_ERR(imx_ldb->clk_sel[i]);
			imx_ldb->clk_sel[i] = NULL;
			break;
		}

		imx_ldb->clk_parent[i] =
				clk_get_parent(imx_ldb->clk_sel[i]);
	}
	if (i == 0)
		return ret;

	for (i = 0; i < LDB_CH_NUM; i++) {
		encoder[i] = &imx_ldb->channel[i].encoder;

		drm_encoder_helper_add(encoder[i],
				      &imx_ldb_encoder_helper_funcs);
		drm_encoder_init(drm, encoder[i], &imx_ldb_encoder_funcs,
				 DRM_MODE_ENCODER_LVDS, NULL);
	}

	ret = ldb_bind(ldb, encoder);
	if (ret)
		return ret;

	for (i = 0; i < LDB_CH_NUM; i++) {
		ldb_ch = &imx_ldb->channel[i].base;
		if (!ldb_ch->is_valid) {
			drm_encoder_cleanup(encoder[i]);
			continue;
		}

<<<<<<< HEAD
		ret = imx_ldb_register(drm, &imx_ldb->channel[i]);
		if (ret)
			return ret;
	}

	return 0;
=======
		channel = &imx_ldb->channel[i];
		channel->ldb = imx_ldb;
		channel->chno = i;

		/*
		 * The output port is port@4 with an external 4-port mux or
		 * port@2 with the internal 2-port mux.
		 */
		ret = drm_of_find_panel_or_bridge(child,
						  imx_ldb->lvds_mux ? 4 : 2, 0,
						  &channel->panel, &channel->bridge);
		if (ret && ret != -ENODEV)
			goto free_child;

		/* panel ddc only if there is no bridge */
		if (!channel->bridge) {
			ret = imx_ldb_panel_ddc(dev, channel, child);
			if (ret)
				goto free_child;
		}

		bus_format = of_get_bus_format(dev, child);
		if (bus_format == -EINVAL) {
			/*
			 * If no bus format was specified in the device tree,
			 * we can still get it from the connected panel later.
			 */
			if (channel->panel && channel->panel->funcs &&
			    channel->panel->funcs->get_modes)
				bus_format = 0;
		}
		if (bus_format < 0) {
			dev_err(dev, "could not determine data mapping: %d\n",
				bus_format);
			ret = bus_format;
			goto free_child;
		}
		channel->bus_format = bus_format;
		channel->child = child;
	}

	platform_set_drvdata(pdev, imx_ldb);

	return component_add(&pdev->dev, &imx_ldb_ops);

free_child:
	of_node_put(child);
	return ret;
>>>>>>> c1084c27
}

static int imx_ldb_remove(struct platform_device *pdev)
{
	struct imx_ldb *imx_ldb = platform_get_drvdata(pdev);
	int i;

	for (i = 0; i < LDB_CH_NUM; i++) {
		struct imx_ldb_channel *imx_ldb_ch = &imx_ldb->channel[i];

<<<<<<< HEAD
		kfree(imx_ldb_ch->edid);
		i2c_put_adapter(imx_ldb_ch->ddc);
=======
		kfree(channel->edid);
		i2c_put_adapter(channel->ddc);
>>>>>>> c1084c27
	}

<<<<<<< HEAD
static const struct component_ops imx_ldb_ops = {
	.bind	= imx_ldb_bind,
	.unbind	= imx_ldb_unbind,
};

static int imx_ldb_probe(struct platform_device *pdev)
{
	struct device *dev = &pdev->dev;
	struct imx_ldb *imx_ldb;

	imx_ldb = devm_kzalloc(dev, sizeof(*imx_ldb), GFP_KERNEL);
	if (!imx_ldb)
		return -ENOMEM;

	dev_set_drvdata(dev, imx_ldb);

	return component_add(dev, &imx_ldb_ops);
}

static int imx_ldb_remove(struct platform_device *pdev)
{
=======
>>>>>>> c1084c27
	component_del(&pdev->dev, &imx_ldb_ops);
	return 0;
}

static struct platform_driver imx_ldb_driver = {
	.probe		= imx_ldb_probe,
	.remove		= imx_ldb_remove,
	.driver		= {
		.of_match_table = imx_ldb_dt_ids,
		.name	= DRIVER_NAME,
	},
};

module_platform_driver(imx_ldb_driver);

MODULE_DESCRIPTION("i.MX LVDS driver");
MODULE_AUTHOR("Sascha Hauer, Pengutronix");
MODULE_LICENSE("GPL");
MODULE_ALIAS("platform:" DRIVER_NAME);<|MERGE_RESOLUTION|>--- conflicted
+++ resolved
@@ -7,6 +7,7 @@
 
 #include <linux/clk.h>
 #include <linux/component.h>
+#include <linux/mfd/syscon.h>
 #include <linux/mfd/syscon/imx6q-iomuxc-gpr.h>
 #include <linux/module.h>
 #include <linux/of_device.h>
@@ -17,13 +18,14 @@
 #include <video/of_display_timing.h>
 #include <video/of_videomode.h>
 
-#include <drm/bridge/fsl_imx_ldb.h>
 #include <drm/drm_atomic.h>
 #include <drm/drm_atomic_helper.h>
 #include <drm/drm_bridge.h>
 #include <drm/drm_fb_helper.h>
 #include <drm/drm_managed.h>
 #include <drm/drm_of.h>
+#include <drm/drm_panel.h>
+#include <drm/drm_print.h>
 #include <drm/drm_probe_helper.h>
 #include <drm/drm_simple_kms_helper.h>
 
@@ -37,6 +39,13 @@
 #define LDB_CH1_MODE_EN_TO_DI0		(1 << 2)
 #define LDB_CH1_MODE_EN_TO_DI1		(3 << 2)
 #define LDB_CH1_MODE_EN_MASK		(3 << 2)
+#define LDB_SPLIT_MODE_EN		(1 << 4)
+#define LDB_DATA_WIDTH_CH0_24		(1 << 5)
+#define LDB_BIT_MAP_CH0_JEIDA		(1 << 6)
+#define LDB_DATA_WIDTH_CH1_24		(1 << 7)
+#define LDB_BIT_MAP_CH1_JEIDA		(1 << 8)
+#define LDB_DI0_VS_POL_ACT_LOW		(1 << 9)
+#define LDB_DI1_VS_POL_ACT_LOW		(1 << 10)
 #define LDB_BGREF_RMODE_INT		(1 << 15)
 
 struct imx_ldb_channel;
@@ -50,20 +59,19 @@
 struct imx_ldb;
 
 struct imx_ldb_channel {
-<<<<<<< HEAD
-	struct ldb_channel base;
-	struct imx_ldb *imx_ldb;
-
-	struct drm_connector connector;
-	struct drm_encoder encoder;
-=======
 	struct imx_ldb *ldb;
->>>>>>> c1084c27
-
+
+	/* Defines what is connected to the ldb, only one at a time */
+	struct drm_panel *panel;
+	struct drm_bridge *bridge;
+
+	struct device_node *child;
 	struct i2c_adapter *ddc;
+	int chno;
 	void *edid;
 	struct drm_display_mode mode;
 	int mode_valid;
+	u32 bus_format;
 	u32 bus_flags;
 };
 
@@ -84,27 +92,51 @@
 };
 
 struct imx_ldb {
-	struct ldb base;
+	struct regmap *regmap;
+	struct device *dev;
 	struct imx_ldb_channel channel[2];
 	struct clk *clk[2]; /* our own clock */
 	struct clk *clk_sel[4]; /* parent of display clock */
 	struct clk *clk_parent[4]; /* original parent of clk_sel */
 	struct clk *clk_pll[2]; /* upstream clock we can adjust */
+	u32 ldb_ctrl;
 	const struct bus_mux *lvds_mux;
 };
 
+static void imx_ldb_ch_set_bus_format(struct imx_ldb_channel *imx_ldb_ch,
+				      u32 bus_format)
+{
+	struct imx_ldb *ldb = imx_ldb_ch->ldb;
+	int dual = ldb->ldb_ctrl & LDB_SPLIT_MODE_EN;
+
+	switch (bus_format) {
+	case MEDIA_BUS_FMT_RGB666_1X7X3_SPWG:
+		break;
+	case MEDIA_BUS_FMT_RGB888_1X7X4_SPWG:
+		if (imx_ldb_ch->chno == 0 || dual)
+			ldb->ldb_ctrl |= LDB_DATA_WIDTH_CH0_24;
+		if (imx_ldb_ch->chno == 1 || dual)
+			ldb->ldb_ctrl |= LDB_DATA_WIDTH_CH1_24;
+		break;
+	case MEDIA_BUS_FMT_RGB888_1X7X4_JEIDA:
+		if (imx_ldb_ch->chno == 0 || dual)
+			ldb->ldb_ctrl |= LDB_DATA_WIDTH_CH0_24 |
+					 LDB_BIT_MAP_CH0_JEIDA;
+		if (imx_ldb_ch->chno == 1 || dual)
+			ldb->ldb_ctrl |= LDB_DATA_WIDTH_CH1_24 |
+					 LDB_BIT_MAP_CH1_JEIDA;
+		break;
+	}
+}
+
 static int imx_ldb_connector_get_modes(struct drm_connector *connector)
 {
 	struct imx_ldb_channel *imx_ldb_ch = con_to_imx_ldb_ch(connector);
-<<<<<<< HEAD
-	int num_modes = 0;
-=======
 	int num_modes;
 
 	num_modes = drm_panel_get_modes(imx_ldb_ch->panel, connector);
 	if (num_modes > 0)
 		return num_modes;
->>>>>>> c1084c27
 
 	if (!imx_ldb_ch->edid && imx_ldb_ch->ddc)
 		imx_ldb_ch->edid = drm_get_edid(connector, imx_ldb_ch->ddc);
@@ -130,41 +162,28 @@
 	return num_modes;
 }
 
-<<<<<<< HEAD
-static struct drm_encoder *imx_ldb_connector_best_encoder(
-		struct drm_connector *connector)
-{
-	struct imx_ldb_channel *imx_ldb_ch = con_to_imx_ldb_ch(connector);
-
-	return &imx_ldb_ch->encoder;
-}
-
-static void imx_ldb_set_clock(struct imx_ldb *imx_ldb, int mux, int chno,
-=======
 static void imx_ldb_set_clock(struct imx_ldb *ldb, int mux, int chno,
->>>>>>> c1084c27
 		unsigned long serial_clk, unsigned long di_clk)
 {
-	struct ldb *ldb = &imx_ldb->base;
 	int ret;
 
 	dev_dbg(ldb->dev, "%s: now: %ld want: %ld\n", __func__,
-			clk_get_rate(imx_ldb->clk_pll[chno]), serial_clk);
-	clk_set_rate(imx_ldb->clk_pll[chno], serial_clk);
+			clk_get_rate(ldb->clk_pll[chno]), serial_clk);
+	clk_set_rate(ldb->clk_pll[chno], serial_clk);
 
 	dev_dbg(ldb->dev, "%s after: %ld\n", __func__,
-			clk_get_rate(imx_ldb->clk_pll[chno]));
+			clk_get_rate(ldb->clk_pll[chno]));
 
 	dev_dbg(ldb->dev, "%s: now: %ld want: %ld\n", __func__,
-			clk_get_rate(imx_ldb->clk[chno]),
+			clk_get_rate(ldb->clk[chno]),
 			(long int)di_clk);
-	clk_set_rate(imx_ldb->clk[chno], di_clk);
+	clk_set_rate(ldb->clk[chno], di_clk);
 
 	dev_dbg(ldb->dev, "%s after: %ld\n", __func__,
-			clk_get_rate(imx_ldb->clk[chno]));
+			clk_get_rate(ldb->clk[chno]));
 
 	/* set display clock mux to LDB input clock */
-	ret = clk_set_parent(imx_ldb->clk_sel[mux], imx_ldb->clk[chno]);
+	ret = clk_set_parent(ldb->clk_sel[mux], ldb->clk[chno]);
 	if (ret)
 		dev_err(ldb->dev,
 			"unable to set di%d parent clock to ldb_di%d\n", mux,
@@ -174,12 +193,6 @@
 static void imx_ldb_encoder_enable(struct drm_encoder *encoder)
 {
 	struct imx_ldb_channel *imx_ldb_ch = enc_to_imx_ldb_ch(encoder);
-<<<<<<< HEAD
-	struct imx_ldb *imx_ldb = imx_ldb_ch->imx_ldb;
-	struct ldb_channel *ldb_ch = &imx_ldb_ch->base;
-	struct ldb *ldb = &imx_ldb->base;
-	int mux = drm_of_encoder_active_port_id(ldb_ch->child, encoder);
-=======
 	struct imx_ldb *ldb = imx_ldb_ch->ldb;
 	int dual = ldb->ldb_ctrl & LDB_SPLIT_MODE_EN;
 	int mux = drm_of_encoder_active_port_id(imx_ldb_ch->child, encoder);
@@ -190,45 +203,47 @@
 	}
 
 	drm_panel_prepare(imx_ldb_ch->panel);
->>>>>>> c1084c27
-
-	if (ldb->dual) {
-		clk_set_parent(imx_ldb->clk_sel[mux], imx_ldb->clk[0]);
-		clk_set_parent(imx_ldb->clk_sel[mux], imx_ldb->clk[1]);
-
-		clk_prepare_enable(imx_ldb->clk[0]);
-		clk_prepare_enable(imx_ldb->clk[1]);
+
+	if (dual) {
+		clk_set_parent(ldb->clk_sel[mux], ldb->clk[0]);
+		clk_set_parent(ldb->clk_sel[mux], ldb->clk[1]);
+
+		clk_prepare_enable(ldb->clk[0]);
+		clk_prepare_enable(ldb->clk[1]);
 	} else {
-		clk_set_parent(imx_ldb->clk_sel[mux],
-			       imx_ldb->clk[ldb_ch->chno]);
-	}
-
-	if (imx_ldb_ch == &imx_ldb->channel[0] || ldb->dual) {
+		clk_set_parent(ldb->clk_sel[mux], ldb->clk[imx_ldb_ch->chno]);
+	}
+
+	if (imx_ldb_ch == &ldb->channel[0] || dual) {
 		ldb->ldb_ctrl &= ~LDB_CH0_MODE_EN_MASK;
-		if (mux == 0 || imx_ldb->lvds_mux)
+		if (mux == 0 || ldb->lvds_mux)
 			ldb->ldb_ctrl |= LDB_CH0_MODE_EN_TO_DI0;
 		else if (mux == 1)
 			ldb->ldb_ctrl |= LDB_CH0_MODE_EN_TO_DI1;
 	}
-	if (imx_ldb_ch == &imx_ldb->channel[1] || ldb->dual) {
+	if (imx_ldb_ch == &ldb->channel[1] || dual) {
 		ldb->ldb_ctrl &= ~LDB_CH1_MODE_EN_MASK;
-		if (mux == 1 || imx_ldb->lvds_mux)
+		if (mux == 1 || ldb->lvds_mux)
 			ldb->ldb_ctrl |= LDB_CH1_MODE_EN_TO_DI1;
 		else if (mux == 0)
 			ldb->ldb_ctrl |= LDB_CH1_MODE_EN_TO_DI0;
 	}
 
-	if (imx_ldb->lvds_mux) {
+	if (ldb->lvds_mux) {
 		const struct bus_mux *lvds_mux = NULL;
 
-		if (imx_ldb_ch == &imx_ldb->channel[0])
-			lvds_mux = &imx_ldb->lvds_mux[0];
-		else if (imx_ldb_ch == &imx_ldb->channel[1])
-			lvds_mux = &imx_ldb->lvds_mux[1];
+		if (imx_ldb_ch == &ldb->channel[0])
+			lvds_mux = &ldb->lvds_mux[0];
+		else if (imx_ldb_ch == &ldb->channel[1])
+			lvds_mux = &ldb->lvds_mux[1];
 
 		regmap_update_bits(ldb->regmap, lvds_mux->reg, lvds_mux->mask,
 				   mux << lvds_mux->shift);
 	}
+
+	regmap_write(ldb->regmap, IOMUXC_GPR2, ldb->ldb_ctrl);
+
+	drm_panel_enable(imx_ldb_ch->panel);
 }
 
 static void
@@ -237,13 +252,13 @@
 				struct drm_connector_state *connector_state)
 {
 	struct imx_ldb_channel *imx_ldb_ch = enc_to_imx_ldb_ch(encoder);
-	struct imx_ldb *imx_ldb = imx_ldb_ch->imx_ldb;
-	struct ldb_channel *ldb_ch = &imx_ldb_ch->base;
-	struct ldb *ldb = &imx_ldb->base;
 	struct drm_display_mode *mode = &crtc_state->adjusted_mode;
+	struct imx_ldb *ldb = imx_ldb_ch->ldb;
+	int dual = ldb->ldb_ctrl & LDB_SPLIT_MODE_EN;
 	unsigned long serial_clk;
 	unsigned long di_clk = mode->clock * 1000;
-	int mux = drm_of_encoder_active_port_id(ldb_ch->child, encoder);
+	int mux = drm_of_encoder_active_port_id(imx_ldb_ch->child, encoder);
+	u32 bus_format = imx_ldb_ch->bus_format;
 
 	if (mux < 0 || mux >= ARRAY_SIZE(ldb->clk_sel)) {
 		dev_warn(ldb->dev, "%s: invalid mux %d\n", __func__, mux);
@@ -254,51 +269,53 @@
 		dev_warn(ldb->dev,
 			 "%s: mode exceeds 170 MHz pixel clock\n", __func__);
 	}
-	if (mode->clock > 85000 && !ldb->dual) {
+	if (mode->clock > 85000 && !dual) {
 		dev_warn(ldb->dev,
 			 "%s: mode exceeds 85 MHz pixel clock\n", __func__);
 	}
 
-<<<<<<< HEAD
-	if (ldb->dual) {
-=======
 	if (!IS_ALIGNED(mode->hdisplay, 8)) {
 		dev_warn(ldb->dev,
 			 "%s: hdisplay does not align to 8 byte\n", __func__);
 	}
 
 	if (dual) {
->>>>>>> c1084c27
 		serial_clk = 3500UL * mode->clock;
-		imx_ldb_set_clock(imx_ldb, mux, 0, serial_clk, di_clk);
-		imx_ldb_set_clock(imx_ldb, mux, 1, serial_clk, di_clk);
+		imx_ldb_set_clock(ldb, mux, 0, serial_clk, di_clk);
+		imx_ldb_set_clock(ldb, mux, 1, serial_clk, di_clk);
 	} else {
 		serial_clk = 7000UL * mode->clock;
-		imx_ldb_set_clock(imx_ldb, mux, ldb_ch->chno, serial_clk,
+		imx_ldb_set_clock(ldb, mux, imx_ldb_ch->chno, serial_clk,
 				  di_clk);
 	}
 
-	if (!ldb_ch->bus_format) {
+	/* FIXME - assumes straight connections DI0 --> CH0, DI1 --> CH1 */
+	if (imx_ldb_ch == &ldb->channel[0] || dual) {
+		if (mode->flags & DRM_MODE_FLAG_NVSYNC)
+			ldb->ldb_ctrl |= LDB_DI0_VS_POL_ACT_LOW;
+		else if (mode->flags & DRM_MODE_FLAG_PVSYNC)
+			ldb->ldb_ctrl &= ~LDB_DI0_VS_POL_ACT_LOW;
+	}
+	if (imx_ldb_ch == &ldb->channel[1] || dual) {
+		if (mode->flags & DRM_MODE_FLAG_NVSYNC)
+			ldb->ldb_ctrl |= LDB_DI1_VS_POL_ACT_LOW;
+		else if (mode->flags & DRM_MODE_FLAG_PVSYNC)
+			ldb->ldb_ctrl &= ~LDB_DI1_VS_POL_ACT_LOW;
+	}
+
+	if (!bus_format) {
 		struct drm_connector *connector = connector_state->connector;
 		struct drm_display_info *di = &connector->display_info;
 
 		if (di->num_bus_formats)
-			ldb_ch->bus_format = di->bus_formats[0];
-	}
+			bus_format = di->bus_formats[0];
+	}
+	imx_ldb_ch_set_bus_format(imx_ldb_ch, bus_format);
 }
 
 static void imx_ldb_encoder_disable(struct drm_encoder *encoder)
 {
 	struct imx_ldb_channel *imx_ldb_ch = enc_to_imx_ldb_ch(encoder);
-<<<<<<< HEAD
-	struct imx_ldb *imx_ldb = imx_ldb_ch->imx_ldb;
-	struct ldb *ldb = &imx_ldb->base;
-	int mux, ret;
-
-	if (ldb->dual) {
-		clk_disable_unprepare(imx_ldb->clk[0]);
-		clk_disable_unprepare(imx_ldb->clk[1]);
-=======
 	struct imx_ldb *ldb = imx_ldb_ch->ldb;
 	int dual = ldb->ldb_ctrl & LDB_SPLIT_MODE_EN;
 	int mux, ret;
@@ -315,30 +332,31 @@
 	if (dual) {
 		clk_disable_unprepare(ldb->clk[0]);
 		clk_disable_unprepare(ldb->clk[1]);
->>>>>>> c1084c27
-	}
-
-	if (imx_ldb->lvds_mux) {
+	}
+
+	if (ldb->lvds_mux) {
 		const struct bus_mux *lvds_mux = NULL;
 
-		if (imx_ldb_ch == &imx_ldb->channel[0])
-			lvds_mux = &imx_ldb->lvds_mux[0];
-		else if (imx_ldb_ch == &imx_ldb->channel[1])
-			lvds_mux = &imx_ldb->lvds_mux[1];
+		if (imx_ldb_ch == &ldb->channel[0])
+			lvds_mux = &ldb->lvds_mux[0];
+		else if (imx_ldb_ch == &ldb->channel[1])
+			lvds_mux = &ldb->lvds_mux[1];
 
 		regmap_read(ldb->regmap, lvds_mux->reg, &mux);
 		mux &= lvds_mux->mask;
 		mux >>= lvds_mux->shift;
 	} else {
-		mux = (imx_ldb_ch == &imx_ldb->channel[0]) ? 0 : 1;
+		mux = (imx_ldb_ch == &ldb->channel[0]) ? 0 : 1;
 	}
 
 	/* set display clock mux back to original input clock */
-	ret = clk_set_parent(imx_ldb->clk_sel[mux], imx_ldb->clk_parent[mux]);
+	ret = clk_set_parent(ldb->clk_sel[mux], ldb->clk_parent[mux]);
 	if (ret)
 		dev_err(ldb->dev,
 			"unable to set di%d parent clock to original parent\n",
 			mux);
+
+	drm_panel_unprepare(imx_ldb_ch->panel);
 }
 
 static int imx_ldb_encoder_atomic_check(struct drm_encoder *encoder,
@@ -347,16 +365,15 @@
 {
 	struct imx_crtc_state *imx_crtc_state = to_imx_crtc_state(crtc_state);
 	struct imx_ldb_channel *imx_ldb_ch = enc_to_imx_ldb_ch(encoder);
-	struct ldb_channel *ldb_ch = &imx_ldb_ch->base;
 	struct drm_display_info *di = &conn_state->connector->display_info;
-	u32 bus_format = ldb_ch->bus_format;
+	u32 bus_format = imx_ldb_ch->bus_format;
 
 	/* Bus format description in DT overrides connector display info. */
 	if (!bus_format && di->num_bus_formats) {
 		bus_format = di->bus_formats[0];
 		imx_crtc_state->bus_flags = di->bus_flags;
 	} else {
-		bus_format = ldb_ch->bus_format;
+		bus_format = imx_ldb_ch->bus_format;
 		imx_crtc_state->bus_flags = imx_ldb_ch->bus_flags;
 	}
 	switch (bus_format) {
@@ -377,6 +394,7 @@
 	return 0;
 }
 
+
 static const struct drm_connector_funcs imx_ldb_connector_funcs = {
 	.fill_modes = drm_helper_probe_single_connector_modes,
 	.destroy = imx_drm_connector_destroy,
@@ -396,23 +414,16 @@
 	.atomic_check = imx_ldb_encoder_atomic_check,
 };
 
-static int imx_ldb_get_clk(struct imx_ldb *imx_ldb, int chno)
-{
-	struct ldb *ldb = &imx_ldb->base;
-	struct device *dev = ldb->dev;
+static int imx_ldb_get_clk(struct imx_ldb *ldb, int chno)
+{
 	char clkname[16];
 
 	snprintf(clkname, sizeof(clkname), "di%d", chno);
-	imx_ldb->clk[chno] = devm_clk_get(dev, clkname);
-	if (IS_ERR(imx_ldb->clk[chno]))
-		return PTR_ERR(imx_ldb->clk[chno]);
+	ldb->clk[chno] = devm_clk_get(ldb->dev, clkname);
+	if (IS_ERR(ldb->clk[chno]))
+		return PTR_ERR(ldb->clk[chno]);
 
 	snprintf(clkname, sizeof(clkname), "di%d_pll", chno);
-<<<<<<< HEAD
-	imx_ldb->clk_pll[chno] = devm_clk_get(dev, clkname);
-
-	return PTR_ERR_OR_ZERO(imx_ldb->clk_pll[chno]);
-=======
 	ldb->clk_pll[chno] = devm_clk_get(ldb->dev, clkname);
 
 	return PTR_ERR_OR_ZERO(ldb->clk_pll[chno]);
@@ -508,7 +519,6 @@
 	dev_err(dev, "invalid data mapping: %d-bit \"%s\"\n", datawidth, bm);
 
 	return -ENOENT;
->>>>>>> c1084c27
 }
 
 static struct bus_mux imx6q_lvds_mux[2] = {
@@ -524,8 +534,8 @@
 };
 
 /*
- * For a device declaring compatible = "fsl,imx6q-ldb",  "fsl,imx53-ldb",
- * of_match_device will walk through this  list and take the first entry
+ * For a device declaring compatible = "fsl,imx6q-ldb", "fsl,imx53-ldb",
+ * of_match_device will walk through this list and take the first entry
  * matching any of its compatible values. Therefore, the more generic
  * entries (in this case fsl,imx53-ldb) need to be ordered last.
  */
@@ -537,36 +547,22 @@
 MODULE_DEVICE_TABLE(of, imx_ldb_dt_ids);
 
 static int imx_ldb_panel_ddc(struct device *dev,
-		struct imx_ldb_channel *imx_ldb_ch, struct device_node *child)
-{
-	struct ldb_channel *ldb_ch = &imx_ldb_ch->base;
+		struct imx_ldb_channel *channel, struct device_node *child)
+{
 	struct device_node *ddc_node;
 	const u8 *edidp;
 	int ret;
 
 	ddc_node = of_parse_phandle(child, "ddc-i2c-bus", 0);
 	if (ddc_node) {
-		imx_ldb_ch->ddc = of_find_i2c_adapter_by_node(ddc_node);
+		channel->ddc = of_find_i2c_adapter_by_node(ddc_node);
 		of_node_put(ddc_node);
-		if (!imx_ldb_ch->ddc) {
+		if (!channel->ddc) {
 			dev_warn(dev, "failed to get ddc i2c adapter\n");
 			return -EPROBE_DEFER;
 		}
 	}
 
-<<<<<<< HEAD
-	if (!imx_ldb_ch->ddc) {
-		/* if no DDC available, fallback to hardcoded EDID */
-		dev_dbg(dev, "no ddc available\n");
-
-		edidp = of_get_property(child, "edid",
-					&imx_ldb_ch->edid_len);
-		if (edidp) {
-			imx_ldb_ch->edid = kmemdup(edidp,
-						imx_ldb_ch->edid_len,
-						GFP_KERNEL);
-		} else if (!ldb_ch->panel) {
-=======
 	if (!channel->ddc) {
 		int edid_len;
 
@@ -577,76 +573,21 @@
 		if (edidp) {
 			channel->edid = kmemdup(edidp, edid_len, GFP_KERNEL);
 		} else if (!channel->panel) {
->>>>>>> c1084c27
 			/* fallback to display-timings node */
 			ret = of_get_drm_display_mode(child,
-						      &imx_ldb_ch->mode,
-						      &imx_ldb_ch->bus_flags,
+						      &channel->mode,
+						      &channel->bus_flags,
 						      OF_USE_NATIVE_MODE);
 			if (!ret)
-				imx_ldb_ch->mode_valid = 1;
+				channel->mode_valid = 1;
 		}
 	}
 	return 0;
 }
 
-static int imx_ldb_register(struct drm_device *drm,
-	struct imx_ldb_channel *imx_ldb_ch)
-{
-	struct imx_ldb *imx_ldb = imx_ldb_ch->imx_ldb;
-	struct ldb *ldb = &imx_ldb->base;
-	struct ldb_channel *ldb_ch = &imx_ldb_ch->base;
-	struct drm_encoder *encoder = &imx_ldb_ch->encoder;
-	int ret;
-
-	ret = imx_drm_encoder_parse_of(drm, encoder, ldb_ch->child);
-	if (ret)
-		return ret;
-
-	ret = imx_ldb_get_clk(imx_ldb, ldb_ch->chno);
-	if (ret)
-		return ret;
-
-	if (ldb->dual) {
-		ret = imx_ldb_get_clk(imx_ldb, 1);
-		if (ret)
-			return ret;
-	}
-
-	if (!ldb_ch->next_bridge) {
-		/* panel ddc only if there is no bridge */
-		ret = imx_ldb_panel_ddc(ldb->dev, imx_ldb_ch, ldb_ch->child);
-		if (ret)
-			return ret;
-
-		/*
-		 * We want to add the connector whenever there is no bridge
-		 * that brings its own, not only when there is a panel. For
-		 * historical reasons, the ldb driver can also work without
-		 * a panel.
-		 */
-		drm_connector_helper_add(&imx_ldb_ch->connector,
-				&imx_ldb_connector_helper_funcs);
-		drm_connector_init(drm, &imx_ldb_ch->connector,
-				&imx_ldb_connector_funcs,
-				DRM_MODE_CONNECTOR_LVDS);
-		drm_connector_attach_encoder(&imx_ldb_ch->connector, encoder);
-	}
-
-	return 0;
-}
-
 static int imx_ldb_bind(struct device *dev, struct device *master, void *data)
 {
 	struct drm_device *drm = data;
-<<<<<<< HEAD
-	const struct of_device_id *of_id =
-			of_match_device(imx_ldb_dt_ids, dev);
-	struct imx_ldb *imx_ldb = dev_get_drvdata(dev);
-	struct ldb *ldb;
-	struct ldb_channel *ldb_ch;
-	struct drm_encoder *encoder[LDB_CH_NUM];
-=======
 	struct imx_ldb *imx_ldb = dev_get_drvdata(dev);
 	int ret;
 	int i;
@@ -677,31 +618,35 @@
 	struct device_node *child;
 	struct imx_ldb *imx_ldb;
 	int dual;
->>>>>>> c1084c27
 	int ret;
 	int i;
 
-	imx_ldb->lvds_mux = of_id ? of_id->data : NULL;
-
-	ldb = &imx_ldb->base;
-	ldb->dev = dev;
-	ldb->ctrl_reg = IOMUXC_GPR2;
-	/*
-	 * The output port is port@4 with an external 4-port mux or
-	 * port@2 with the internal 2-port mux or port@1 without mux.
-	 */
-	ldb->output_port = imx_ldb->lvds_mux ? 4 : 2;
-
-	for (i = 0; i < LDB_CH_NUM; i++) {
-		imx_ldb->channel[i].imx_ldb = imx_ldb;
-		ldb->channel[i] = &imx_ldb->channel[i].base;
-	}
+	imx_ldb = devm_kzalloc(dev, sizeof(*imx_ldb), GFP_KERNEL);
+	if (!imx_ldb)
+		return -ENOMEM;
+
+	imx_ldb->regmap = syscon_regmap_lookup_by_phandle(np, "gpr");
+	if (IS_ERR(imx_ldb->regmap)) {
+		dev_err(dev, "failed to get parent regmap\n");
+		return PTR_ERR(imx_ldb->regmap);
+	}
+
+	/* disable LDB by resetting the control register to POR default */
+	regmap_write(imx_ldb->regmap, IOMUXC_GPR2, 0);
+
+	imx_ldb->dev = dev;
+
+	if (of_id)
+		imx_ldb->lvds_mux = of_id->data;
+
+	dual = of_property_read_bool(np, "fsl,dual-channel");
+	if (dual)
+		imx_ldb->ldb_ctrl |= LDB_SPLIT_MODE_EN;
 
 	/*
 	 * There are three different possible clock mux configurations:
 	 * i.MX53:  ipu1_di0_sel, ipu1_di1_sel
-	 * i.MX6q:  ipu1_di0_sel, ipu1_di1_sel, ipu2_di0_sel,
-	 *          ipu2_di1_sel
+	 * i.MX6q:  ipu1_di0_sel, ipu1_di1_sel, ipu2_di0_sel, ipu2_di1_sel
 	 * i.MX6dl: ipu1_di0_sel, ipu1_di1_sel, lcdif_sel
 	 * Map them all to di0_sel...di3_sel.
 	 */
@@ -709,47 +654,36 @@
 		char clkname[16];
 
 		sprintf(clkname, "di%d_sel", i);
-		imx_ldb->clk_sel[i] = devm_clk_get(dev, clkname);
+		imx_ldb->clk_sel[i] = devm_clk_get(imx_ldb->dev, clkname);
 		if (IS_ERR(imx_ldb->clk_sel[i])) {
 			ret = PTR_ERR(imx_ldb->clk_sel[i]);
 			imx_ldb->clk_sel[i] = NULL;
 			break;
 		}
 
-		imx_ldb->clk_parent[i] =
-				clk_get_parent(imx_ldb->clk_sel[i]);
+		imx_ldb->clk_parent[i] = clk_get_parent(imx_ldb->clk_sel[i]);
 	}
 	if (i == 0)
 		return ret;
 
-	for (i = 0; i < LDB_CH_NUM; i++) {
-		encoder[i] = &imx_ldb->channel[i].encoder;
-
-		drm_encoder_helper_add(encoder[i],
-				      &imx_ldb_encoder_helper_funcs);
-		drm_encoder_init(drm, encoder[i], &imx_ldb_encoder_funcs,
-				 DRM_MODE_ENCODER_LVDS, NULL);
-	}
-
-	ret = ldb_bind(ldb, encoder);
-	if (ret)
-		return ret;
-
-	for (i = 0; i < LDB_CH_NUM; i++) {
-		ldb_ch = &imx_ldb->channel[i].base;
-		if (!ldb_ch->is_valid) {
-			drm_encoder_cleanup(encoder[i]);
+	for_each_child_of_node(np, child) {
+		struct imx_ldb_channel *channel;
+		int bus_format;
+
+		ret = of_property_read_u32(child, "reg", &i);
+		if (ret || i < 0 || i > 1) {
+			ret = -EINVAL;
+			goto free_child;
+		}
+
+		if (!of_device_is_available(child))
+			continue;
+
+		if (dual && i > 0) {
+			dev_warn(dev, "dual-channel mode, ignoring second output\n");
 			continue;
 		}
 
-<<<<<<< HEAD
-		ret = imx_ldb_register(drm, &imx_ldb->channel[i]);
-		if (ret)
-			return ret;
-	}
-
-	return 0;
-=======
 		channel = &imx_ldb->channel[i];
 		channel->ldb = imx_ldb;
 		channel->chno = i;
@@ -798,7 +732,6 @@
 free_child:
 	of_node_put(child);
 	return ret;
->>>>>>> c1084c27
 }
 
 static int imx_ldb_remove(struct platform_device *pdev)
@@ -806,42 +739,13 @@
 	struct imx_ldb *imx_ldb = platform_get_drvdata(pdev);
 	int i;
 
-	for (i = 0; i < LDB_CH_NUM; i++) {
-		struct imx_ldb_channel *imx_ldb_ch = &imx_ldb->channel[i];
-
-<<<<<<< HEAD
-		kfree(imx_ldb_ch->edid);
-		i2c_put_adapter(imx_ldb_ch->ddc);
-=======
+	for (i = 0; i < 2; i++) {
+		struct imx_ldb_channel *channel = &imx_ldb->channel[i];
+
 		kfree(channel->edid);
 		i2c_put_adapter(channel->ddc);
->>>>>>> c1084c27
-	}
-
-<<<<<<< HEAD
-static const struct component_ops imx_ldb_ops = {
-	.bind	= imx_ldb_bind,
-	.unbind	= imx_ldb_unbind,
-};
-
-static int imx_ldb_probe(struct platform_device *pdev)
-{
-	struct device *dev = &pdev->dev;
-	struct imx_ldb *imx_ldb;
-
-	imx_ldb = devm_kzalloc(dev, sizeof(*imx_ldb), GFP_KERNEL);
-	if (!imx_ldb)
-		return -ENOMEM;
-
-	dev_set_drvdata(dev, imx_ldb);
-
-	return component_add(dev, &imx_ldb_ops);
-}
-
-static int imx_ldb_remove(struct platform_device *pdev)
-{
-=======
->>>>>>> c1084c27
+	}
+
 	component_del(&pdev->dev, &imx_ldb_ops);
 	return 0;
 }
