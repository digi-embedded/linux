--- conflicted
+++ resolved
@@ -5,21 +5,12 @@
  * Copyright (C) 2012 Sascha Hauer, Pengutronix
  */
 
-#include <dt-bindings/firmware/imx/rsrc.h>
 #include <linux/clk.h>
 #include <linux/component.h>
-<<<<<<< HEAD
-#include <linux/firmware/imx/sci.h>
-#include <linux/mfd/syscon.h>
-=======
->>>>>>> f69558f3
 #include <linux/mfd/syscon/imx6q-iomuxc-gpr.h>
 #include <linux/module.h>
 #include <linux/of_device.h>
 #include <linux/of_graph.h>
-#include <linux/phy/phy.h>
-#include <linux/phy/phy-mixel-lvds.h>
-#include <linux/phy/phy-mixel-lvds-combo.h>
 #include <linux/regmap.h>
 #include <linux/videodev2.h>
 
@@ -43,28 +34,7 @@
 #define LDB_CH1_MODE_EN_TO_DI0		(1 << 2)
 #define LDB_CH1_MODE_EN_TO_DI1		(3 << 2)
 #define LDB_CH1_MODE_EN_MASK		(3 << 2)
-<<<<<<< HEAD
-#define LDB_SPLIT_MODE_EN		(1 << 4)
-#define LDB_DATA_WIDTH_CH0_24		(1 << 5)
-#define LDB_BIT_MAP_CH0_JEIDA		(1 << 6)
-#define LDB_DATA_WIDTH_CH1_24		(1 << 7)
-#define LDB_BIT_MAP_CH1_JEIDA		(1 << 8)
-#define LDB_DI0_VS_POL_ACT_LOW		(1 << 9)
-#define LDB_DI1_VS_POL_ACT_LOW		(1 << 10)
-#define LDB_REG_CH0_FIFO_RESET		(1 << 11)
-#define LDB_REG_CH1_FIFO_RESET		(1 << 12)
-=======
->>>>>>> f69558f3
 #define LDB_BGREF_RMODE_INT		(1 << 15)
-#define LDB_CH0_10BIT_EN		(1 << 22)
-#define LDB_CH1_10BIT_EN		(1 << 23)
-#define LDB_REG_ASYNC_FIFO_EN		(1 << 24)
-#define LDB_FIFO_THRESHOLD		(4 << 25)
-#define LDB_CH0_DATA_WIDTH_24BIT	(1 << 24)
-#define LDB_CH1_DATA_WIDTH_24BIT	(1 << 26)
-#define LDB_CH0_DATA_WIDTH_30BIT	(2 << 24)
-#define LDB_CH1_DATA_WIDTH_30BIT	(2 << 26)
-#define LDB_CH_SEL			(1 << 28)
 
 struct imx_ldb;
 
@@ -75,18 +45,6 @@
 	struct drm_connector connector;
 	struct drm_encoder encoder;
 
-<<<<<<< HEAD
-	/* Defines what is connected to the ldb, only one at a time */
-	struct drm_panel *panel;
-	struct drm_bridge *bridge;
-
-	struct phy *phy;
-	struct phy *aux_phy;
-	bool phy_is_on;
-
-	struct device_node *child;
-=======
->>>>>>> f69558f3
 	struct i2c_adapter *ddc;
 	void *edid;
 	int edid_len;
@@ -111,131 +69,16 @@
 	int mask;
 };
 
-struct devtype {
-	int ctrl_reg;
-	struct bus_mux *bus_mux;
-	bool capable_10bit;
-	bool visible_phy;
-	bool has_mux;
-	bool has_ch_sel;
-	bool has_aux_ldb;
-	bool is_imx8q;
-	bool is_imx8m;
-	bool use_mixel_phy;
-	bool use_mixel_combo_phy;
-	bool use_imx8mp_phy;
-	bool use_sc_misc;
-	bool has_padding_quirks;
-	bool has_pxlink_valid_quirks;
-	bool has_pxlink_enable_quirks;
-
-	/* pixel rate in KHz */
-	unsigned int max_prate_single_mode;
-	unsigned int max_prate_dual_mode;
-};
-
 struct imx_ldb {
-<<<<<<< HEAD
-	struct regmap *regmap;
-	struct regmap *aux_regmap;
-	struct device *dev;
-=======
 	struct ldb base;
->>>>>>> f69558f3
 	struct imx_ldb_channel channel[2];
 	struct clk *clk[2]; /* our own clock */
 	struct clk *clk_sel[4]; /* parent of display clock */
 	struct clk *clk_parent[4]; /* original parent of clk_sel */
 	struct clk *clk_pll[2]; /* upstream clock we can adjust */
-<<<<<<< HEAD
-	struct clk *clk_pixel;
-	struct clk *clk_bypass;
-	struct clk *clk_aux_pixel;
-	struct clk *clk_aux_bypass;
-	struct clk *clk_root;
-	u32 ldb_ctrl_reg;
-	u32 ldb_ctrl;
-=======
->>>>>>> f69558f3
 	const struct bus_mux *lvds_mux;
-	struct imx_sc_ipc *handle;
-	bool capable_10bit;
-	bool visible_phy;
-	bool has_mux;
-	bool has_ch_sel;
-	bool has_aux_ldb;
-	bool is_imx8q;
-	bool is_imx8m;
-	bool use_mixel_phy;
-	bool use_mixel_combo_phy;
-	bool use_imx8mp_phy;
-	bool use_sc_misc;
-	bool has_padding_quirks;
-	bool has_pxlink_valid_quirks;
-	bool has_pxlink_enable_quirks;
-
-	/* pixel rate in KHz */
-	unsigned int max_prate_single_mode;
-	unsigned int max_prate_dual_mode;
-
-	int id;
-};
-
-<<<<<<< HEAD
-static void imx_ldb_ch_set_bus_format(struct imx_ldb_channel *imx_ldb_ch,
-				      u32 bus_format)
-{
-	struct imx_ldb *ldb = imx_ldb_ch->ldb;
-	int dual = ldb->ldb_ctrl & LDB_SPLIT_MODE_EN;
-
-	switch (bus_format) {
-	case MEDIA_BUS_FMT_RGB666_1X7X3_SPWG:
-		break;
-	case MEDIA_BUS_FMT_RGB888_1X7X4_SPWG:
-		if (imx_ldb_ch->chno == 0 || dual)
-			ldb->ldb_ctrl |= LDB_DATA_WIDTH_CH0_24 |
-					 (ldb->is_imx8m ?
-					  0 : LDB_CH0_DATA_WIDTH_24BIT);
-		if (imx_ldb_ch->chno == 1 || dual)
-			ldb->ldb_ctrl |= LDB_DATA_WIDTH_CH1_24 |
-					 (ldb->is_imx8m ?
-					  0 : LDB_CH1_DATA_WIDTH_24BIT);
-		break;
-	case MEDIA_BUS_FMT_RGB888_1X7X4_JEIDA:
-		if (imx_ldb_ch->chno == 0 || dual)
-			ldb->ldb_ctrl |= LDB_DATA_WIDTH_CH0_24 |
-					 (ldb->is_imx8m ?
-					  0 : LDB_CH0_DATA_WIDTH_24BIT) |
-					 LDB_BIT_MAP_CH0_JEIDA;
-		if (imx_ldb_ch->chno == 1 || dual)
-			ldb->ldb_ctrl |= LDB_DATA_WIDTH_CH1_24 |
-					 (ldb->is_imx8m ?
-					  0 : LDB_CH1_DATA_WIDTH_24BIT) |
-					 LDB_BIT_MAP_CH1_JEIDA;
-		break;
-	case MEDIA_BUS_FMT_RGB101010_1X7X5_SPWG:
-		if (imx_ldb_ch->chno == 0 || dual)
-			ldb->ldb_ctrl |= LDB_CH0_10BIT_EN |
-					 LDB_CH0_DATA_WIDTH_30BIT;
-		if (imx_ldb_ch->chno == 1 || dual)
-			ldb->ldb_ctrl |= LDB_CH1_10BIT_EN |
-					 LDB_CH1_DATA_WIDTH_30BIT;
-		break;
-	case MEDIA_BUS_FMT_RGB101010_1X7X5_JEIDA:
-		if (imx_ldb_ch->chno == 0 || dual)
-			ldb->ldb_ctrl |= LDB_CH0_10BIT_EN |
-					 LDB_CH0_DATA_WIDTH_30BIT |
-					 LDB_BIT_MAP_CH0_JEIDA;
-		if (imx_ldb_ch->chno == 1 || dual)
-			ldb->ldb_ctrl |= LDB_CH1_10BIT_EN |
-					 LDB_CH1_DATA_WIDTH_30BIT |
-					 LDB_BIT_MAP_CH1_JEIDA;
-		break;
-	}
-}
-
-=======
->>>>>>> f69558f3
+};
+
 static int imx_ldb_connector_get_modes(struct drm_connector *connector)
 {
 	struct imx_ldb_channel *imx_ldb_ch = con_to_imx_ldb_ch(connector);
@@ -276,34 +119,8 @@
 static void imx_ldb_set_clock(struct imx_ldb *imx_ldb, int mux, int chno,
 		unsigned long serial_clk, unsigned long di_clk)
 {
-<<<<<<< HEAD
-	int dual = ldb->ldb_ctrl & LDB_SPLIT_MODE_EN;
-=======
 	struct ldb *ldb = &imx_ldb->base;
->>>>>>> f69558f3
 	int ret;
-
-	if (ldb->is_imx8q) {
-		clk_set_rate(ldb->clk_bypass, di_clk);
-		clk_set_rate(ldb->clk_pixel, di_clk);
-
-		if (dual && ldb->has_aux_ldb) {
-			clk_set_rate(ldb->clk_aux_bypass, di_clk);
-			clk_set_rate(ldb->clk_aux_pixel, di_clk);
-		}
-		return;
-	}
-
-	if (ldb->is_imx8m) {
-		struct clk *clk_pll;
-		struct clk *clk_root_parent;
-
-		clk_root_parent = clk_get_parent(ldb->clk_root);
-		clk_pll = clk_get_parent(clk_root_parent);
-		clk_set_rate(clk_pll, dual ? (serial_clk * 2) : serial_clk);
-		clk_set_rate(ldb->clk_root, serial_clk);
-		return;
-	}
 
 	dev_dbg(ldb->dev, "%s: now: %ld want: %ld\n", __func__,
 			clk_get_rate(imx_ldb->clk_pll[chno]), serial_clk);
@@ -328,34 +145,6 @@
 			chno);
 }
 
-static void imx_ldb_pxlink_enable(struct imx_ldb *ldb,
-				  int stream_id, bool enable)
-{
-	u8 ctrl = stream_id ?
-		IMX_SC_C_PXL_LINK_MST2_ENB : IMX_SC_C_PXL_LINK_MST1_ENB;
-
-	imx_sc_misc_set_control(ldb->handle, IMX_SC_R_DC_0, ctrl, enable);
-}
-
-static void imx_ldb_pxlink_set_mst_valid(struct imx_ldb *ldb,
-					 int dc_id, int stream_id, bool enable)
-{
-	u32 rsc = dc_id ? IMX_SC_R_DC_1 : IMX_SC_R_DC_0;
-	u8 ctrl = stream_id ?
-		IMX_SC_C_PXL_LINK_MST2_VLD : IMX_SC_C_PXL_LINK_MST1_VLD;
-
-	imx_sc_misc_set_control(ldb->handle, rsc, ctrl, enable);
-}
-
-static void imx_ldb_pxlink_set_sync_ctrl(struct imx_ldb *ldb,
-					 int dc_id, int stream_id, bool enable)
-{
-	u32 rsc = dc_id ? IMX_SC_R_DC_1 : IMX_SC_R_DC_0;
-	u8 ctrl = stream_id ? IMX_SC_C_SYNC_CTRL1 : IMX_SC_C_SYNC_CTRL0;
-
-	imx_sc_misc_set_control(ldb->handle, rsc, ctrl, enable);
-}
-
 static void imx_ldb_encoder_enable(struct drm_encoder *encoder)
 {
 	struct imx_ldb_channel *imx_ldb_ch = enc_to_imx_ldb_ch(encoder);
@@ -364,49 +153,6 @@
 	struct ldb *ldb = &imx_ldb->base;
 	int mux = drm_of_encoder_active_port_id(ldb_ch->child, encoder);
 
-<<<<<<< HEAD
-	if (ldb->is_imx8q) {
-		clk_prepare_enable(ldb->clk_pixel);
-		clk_prepare_enable(ldb->clk_bypass);
-
-		if (dual && ldb->has_aux_ldb) {
-			clk_prepare_enable(ldb->clk_aux_pixel);
-			clk_prepare_enable(ldb->clk_aux_bypass);
-		}
-	} else if (ldb->is_imx8m) {
-		clk_prepare_enable(ldb->clk_root);
-	}
-
-	if (ldb->has_mux) {
-		if (dual) {
-			clk_set_parent(ldb->clk_sel[mux], ldb->clk[0]);
-			clk_set_parent(ldb->clk_sel[mux], ldb->clk[1]);
-
-			clk_prepare_enable(ldb->clk[0]);
-			clk_prepare_enable(ldb->clk[1]);
-		} else {
-			clk_set_parent(ldb->clk_sel[mux],
-				       ldb->clk[imx_ldb_ch->chno]);
-		}
-	}
-
-	/*
-	 * LDB frontend doesn't know if the auxiliary LDB is used or not.
-	 * Enable pixel link after dual or single LDB clocks are enabled
-	 * so that the dual LDBs are synchronized.
-	 */
-	if (ldb->has_pxlink_enable_quirks)
-		imx_ldb_pxlink_enable(ldb, ldb->id, true);
-
-	if (imx_ldb_ch == &ldb->channel[0] || dual) {
-		ldb->ldb_ctrl &= ~LDB_CH0_MODE_EN_MASK;
-		if (ldb->has_mux) {
-			if (mux == 0 || ldb->lvds_mux)
-				ldb->ldb_ctrl |= LDB_CH0_MODE_EN_TO_DI0;
-			else if (mux == 1)
-				ldb->ldb_ctrl |= LDB_CH0_MODE_EN_TO_DI1;
-		} else {
-=======
 	if (ldb->dual) {
 		clk_set_parent(imx_ldb->clk_sel[mux], imx_ldb->clk[0]);
 		clk_set_parent(imx_ldb->clk_sel[mux], imx_ldb->clk[1]);
@@ -421,28 +167,16 @@
 	if (imx_ldb_ch == &imx_ldb->channel[0] || ldb->dual) {
 		ldb->ldb_ctrl &= ~LDB_CH0_MODE_EN_MASK;
 		if (mux == 0 || imx_ldb->lvds_mux)
->>>>>>> f69558f3
 			ldb->ldb_ctrl |= LDB_CH0_MODE_EN_TO_DI0;
-		}
+		else if (mux == 1)
+			ldb->ldb_ctrl |= LDB_CH0_MODE_EN_TO_DI1;
 	}
 	if (imx_ldb_ch == &imx_ldb->channel[1] || ldb->dual) {
 		ldb->ldb_ctrl &= ~LDB_CH1_MODE_EN_MASK;
-<<<<<<< HEAD
-		if (ldb->has_mux) {
-			if (mux == 1 || ldb->lvds_mux)
-				ldb->ldb_ctrl |= LDB_CH1_MODE_EN_TO_DI1;
-			else if (mux == 0)
-				ldb->ldb_ctrl |= LDB_CH1_MODE_EN_TO_DI0;
-		} else {
-			ldb->ldb_ctrl |= dual ?
-				LDB_CH1_MODE_EN_TO_DI0 : LDB_CH1_MODE_EN_TO_DI1;
-		}
-=======
 		if (mux == 1 || imx_ldb->lvds_mux)
 			ldb->ldb_ctrl |= LDB_CH1_MODE_EN_TO_DI1;
 		else if (mux == 0)
 			ldb->ldb_ctrl |= LDB_CH1_MODE_EN_TO_DI0;
->>>>>>> f69558f3
 	}
 
 	if (imx_ldb->lvds_mux) {
@@ -456,42 +190,6 @@
 		regmap_update_bits(ldb->regmap, lvds_mux->reg, lvds_mux->mask,
 				   mux << lvds_mux->shift);
 	}
-<<<<<<< HEAD
-
-	regmap_write(ldb->regmap, ldb->ldb_ctrl_reg, ldb->ldb_ctrl);
-	if (dual && ldb->has_aux_ldb)
-		regmap_write(ldb->aux_regmap, ldb->ldb_ctrl_reg,
-						ldb->ldb_ctrl | LDB_CH_SEL);
-
-	if (dual) {
-		phy_power_on(ldb->channel[0].phy);
-		if (ldb->has_aux_ldb)
-			phy_power_on(ldb->channel[0].aux_phy);
-		else
-			phy_power_on(ldb->channel[1].phy);
-
-		ldb->channel[0].phy_is_on = true;
-		if (!ldb->has_aux_ldb)
-			ldb->channel[1].phy_is_on = true;
-	} else {
-		phy_power_on(imx_ldb_ch->phy);
-
-		imx_ldb_ch->phy_is_on = true;
-	}
-
-	if (ldb->has_pxlink_valid_quirks) {
-		if (ldb->use_mixel_phy) {
-			imx_ldb_pxlink_set_mst_valid(ldb, ldb->id, 1, true);
-			imx_ldb_pxlink_set_sync_ctrl(ldb, ldb->id, 1, true);
-		} else if (ldb->use_mixel_combo_phy) {
-			imx_ldb_pxlink_set_mst_valid(ldb, 0, ldb->id, true);
-			imx_ldb_pxlink_set_sync_ctrl(ldb, 0, ldb->id, true);
-		}
-	}
-
-	drm_panel_enable(imx_ldb_ch->panel);
-=======
->>>>>>> f69558f3
 }
 
 static void
@@ -508,177 +206,26 @@
 	unsigned long di_clk = mode->clock * 1000;
 	int mux = drm_of_encoder_active_port_id(ldb_ch->child, encoder);
 
-	if (mode->clock > ldb->max_prate_dual_mode) {
+	if (mode->clock > 170000) {
 		dev_warn(ldb->dev,
-			 "%s: mode exceeds %u MHz pixel clock\n", __func__,
-			 ldb->max_prate_dual_mode / 1000);
-	}
-<<<<<<< HEAD
-	if (mode->clock > ldb->max_prate_single_mode && !dual) {
-=======
+			 "%s: mode exceeds 170 MHz pixel clock\n", __func__);
+	}
 	if (mode->clock > 85000 && !ldb->dual) {
->>>>>>> f69558f3
 		dev_warn(ldb->dev,
-			 "%s: mode exceeds %u MHz pixel clock\n", __func__,
-			 ldb->max_prate_single_mode / 1000);
+			 "%s: mode exceeds 85 MHz pixel clock\n", __func__);
 	}
 
 	if (ldb->dual) {
 		serial_clk = 3500UL * mode->clock;
-<<<<<<< HEAD
-		imx_ldb_set_clock(ldb, mux, 0, serial_clk, di_clk);
-		imx_ldb_set_clock(ldb, mux, 1, serial_clk, di_clk);
-
-		if (ldb->use_mixel_phy) {
-			mixel_phy_lvds_set_phy_speed(ldb->channel[0].phy,
-						     di_clk / 2);
-			mixel_phy_lvds_set_phy_speed(ldb->channel[1].phy,
-						     di_clk / 2);
-		} else if (ldb->use_mixel_combo_phy) {
-			mixel_phy_combo_lvds_set_phy_speed(ldb->channel[0].phy,
-							   di_clk / 2);
-			mixel_phy_combo_lvds_set_phy_speed(ldb->channel[0].aux_phy,
-							   di_clk / 2);
-		}
-=======
 		imx_ldb_set_clock(imx_ldb, mux, 0, serial_clk, di_clk);
 		imx_ldb_set_clock(imx_ldb, mux, 1, serial_clk, di_clk);
->>>>>>> f69558f3
 	} else {
 		serial_clk = 7000UL * mode->clock;
 		imx_ldb_set_clock(imx_ldb, mux, ldb_ch->chno, serial_clk,
 				  di_clk);
-
-		if (ldb->use_mixel_phy)
-			mixel_phy_lvds_set_phy_speed(imx_ldb_ch->phy, di_clk);
-		else if (ldb->use_mixel_combo_phy)
-			mixel_phy_combo_lvds_set_phy_speed(imx_ldb_ch->phy,
-							   di_clk);
-	}
-
-	if (ldb->has_ch_sel) {
-		if (imx_ldb_ch == &ldb->channel[0])
-			ldb->ldb_ctrl &= ~LDB_CH_SEL;
-		if (imx_ldb_ch == &ldb->channel[1])
-			ldb->ldb_ctrl |= LDB_CH_SEL;
-	}
-
-<<<<<<< HEAD
-	/* FIXME - assumes straight connections DI0 --> CH0, DI1 --> CH1 */
-	if (imx_ldb_ch == &ldb->channel[0] || dual) {
-		if (mode->flags & DRM_MODE_FLAG_NVSYNC)
-			ldb->ldb_ctrl |= LDB_DI0_VS_POL_ACT_LOW;
-		else if (mode->flags & DRM_MODE_FLAG_PVSYNC)
-			ldb->ldb_ctrl &= ~LDB_DI0_VS_POL_ACT_LOW;
-	}
-	if (imx_ldb_ch == &ldb->channel[1] || dual) {
-		if (mode->flags & DRM_MODE_FLAG_NVSYNC)
-			ldb->ldb_ctrl |= LDB_DI1_VS_POL_ACT_LOW;
-		else if (mode->flags & DRM_MODE_FLAG_PVSYNC)
-			ldb->ldb_ctrl &= ~LDB_DI1_VS_POL_ACT_LOW;
-	}
-
-	/* settle vsync polarity and channel selection down early */
-	if (dual && ldb->has_aux_ldb) {
-		regmap_write(ldb->regmap, ldb->ldb_ctrl_reg, ldb->ldb_ctrl);
-		regmap_write(ldb->aux_regmap, ldb->ldb_ctrl_reg,
-						ldb->ldb_ctrl | LDB_CH_SEL);
-	}
-
-	if (dual) {
-		if (ldb->use_mixel_phy) {
-			/* VSYNC */
-			if (mode->flags & DRM_MODE_FLAG_NVSYNC) {
-				mixel_phy_lvds_set_vsync_pol(
-						ldb->channel[0].phy, false);
-				mixel_phy_lvds_set_vsync_pol(
-						ldb->channel[1].phy, false);
-			} else if (mode->flags & DRM_MODE_FLAG_PVSYNC) {
-				mixel_phy_lvds_set_vsync_pol(
-						ldb->channel[0].phy, true);
-				mixel_phy_lvds_set_vsync_pol(
-						ldb->channel[1].phy, true);
-			}
-			/* HSYNC */
-			if (mode->flags & DRM_MODE_FLAG_NHSYNC) {
-				mixel_phy_lvds_set_hsync_pol(
-						ldb->channel[0].phy, false);
-				mixel_phy_lvds_set_hsync_pol(
-						ldb->channel[1].phy, false);
-			} else if (mode->flags & DRM_MODE_FLAG_PHSYNC) {
-				mixel_phy_lvds_set_hsync_pol(
-						ldb->channel[0].phy, true);
-				mixel_phy_lvds_set_hsync_pol(
-						ldb->channel[1].phy, true);
-			}
-		} else if (ldb->use_mixel_combo_phy) {
-			/* VSYNC */
-			if (mode->flags & DRM_MODE_FLAG_NVSYNC) {
-				mixel_phy_combo_lvds_set_vsync_pol(
-					ldb->channel[0].phy, false);
-				mixel_phy_combo_lvds_set_vsync_pol(
-					ldb->channel[0].aux_phy, false);
-			} else {
-				mixel_phy_combo_lvds_set_vsync_pol(
-					ldb->channel[0].phy, true);
-				mixel_phy_combo_lvds_set_vsync_pol(
-					ldb->channel[0].aux_phy, true);
-			}
-			/* HSYNC */
-			if (mode->flags & DRM_MODE_FLAG_NHSYNC) {
-				mixel_phy_combo_lvds_set_hsync_pol(
-					ldb->channel[0].phy, false);
-				mixel_phy_combo_lvds_set_hsync_pol(
-					ldb->channel[0].aux_phy, false);
-			} else {
-				mixel_phy_combo_lvds_set_hsync_pol(
-					ldb->channel[0].phy, true);
-				mixel_phy_combo_lvds_set_hsync_pol(
-					ldb->channel[0].aux_phy, true);
-			}
-                }
-	} else {
-		if (ldb->use_mixel_phy) {
-			/* VSYNC */
-			if (mode->flags & DRM_MODE_FLAG_NVSYNC)
-				mixel_phy_lvds_set_vsync_pol(imx_ldb_ch->phy,
-								false);
-			else if (mode->flags & DRM_MODE_FLAG_PVSYNC)
-				mixel_phy_lvds_set_vsync_pol(imx_ldb_ch->phy,
-								true);
-			/* HSYNC */
-			if (mode->flags & DRM_MODE_FLAG_NHSYNC)
-				mixel_phy_lvds_set_hsync_pol(imx_ldb_ch->phy,
-								false);
-			else if (mode->flags & DRM_MODE_FLAG_PHSYNC)
-				mixel_phy_lvds_set_hsync_pol(imx_ldb_ch->phy,
-								true);
-		} else if (ldb->use_mixel_combo_phy) {
-			/* VSYNC */
-			if (mode->flags & DRM_MODE_FLAG_NVSYNC)
-				mixel_phy_combo_lvds_set_vsync_pol(
-								imx_ldb_ch->phy,
-								false);
-			else if (mode->flags & DRM_MODE_FLAG_PVSYNC)
-				mixel_phy_combo_lvds_set_vsync_pol(
-								imx_ldb_ch->phy,
-								true);
-			/* HSYNC */
-			if (mode->flags & DRM_MODE_FLAG_NHSYNC)
-				mixel_phy_combo_lvds_set_hsync_pol(
-								imx_ldb_ch->phy,
-								false);
-			else if (mode->flags & DRM_MODE_FLAG_PHSYNC)
-				mixel_phy_combo_lvds_set_hsync_pol(
-								imx_ldb_ch->phy,
-								true);
-		}
-	}
-
-	if (!bus_format) {
-=======
+	}
+
 	if (!ldb_ch->bus_format) {
->>>>>>> f69558f3
 		struct drm_connector *connector = connector_state->connector;
 		struct drm_display_info *di = &connector->display_info;
 
@@ -690,73 +237,6 @@
 static void imx_ldb_encoder_disable(struct drm_encoder *encoder)
 {
 	struct imx_ldb_channel *imx_ldb_ch = enc_to_imx_ldb_ch(encoder);
-<<<<<<< HEAD
-	struct imx_ldb *ldb = imx_ldb_ch->ldb;
-	int dual = ldb->ldb_ctrl & LDB_SPLIT_MODE_EN;
-	int mux, ret;
-
-	drm_panel_disable(imx_ldb_ch->panel);
-
-	if (ldb->has_pxlink_valid_quirks) {
-		if (ldb->use_mixel_phy) {
-			imx_ldb_pxlink_set_mst_valid(ldb, ldb->id, 1, false);
-			imx_ldb_pxlink_set_sync_ctrl(ldb, ldb->id, 1, false);
-		} else if (ldb->use_mixel_combo_phy) {
-			imx_ldb_pxlink_set_mst_valid(ldb, 0, ldb->id, false);
-			imx_ldb_pxlink_set_sync_ctrl(ldb, 0, ldb->id, false);
-		}
-	}
-
-	if (dual) {
-		phy_power_off(ldb->channel[0].phy);
-		if (ldb->has_aux_ldb)
-			phy_power_off(ldb->channel[0].aux_phy);
-		else
-			phy_power_off(ldb->channel[1].phy);
-
-		ldb->channel[0].phy_is_on = false;
-		if (!ldb->has_aux_ldb)
-			ldb->channel[1].phy_is_on = false;
-	} else {
-		phy_power_off(imx_ldb_ch->phy);
-
-		imx_ldb_ch->phy_is_on = false;
-	}
-
-	if (imx_ldb_ch == &ldb->channel[0])
-		ldb->ldb_ctrl &= ~LDB_CH0_MODE_EN_MASK;
-	else if (imx_ldb_ch == &ldb->channel[1])
-		ldb->ldb_ctrl &= ~LDB_CH1_MODE_EN_MASK;
-
-	regmap_write(ldb->regmap, ldb->ldb_ctrl_reg, ldb->ldb_ctrl);
-	if (dual && ldb->has_aux_ldb)
-		regmap_write(ldb->aux_regmap, ldb->ldb_ctrl_reg, ldb->ldb_ctrl);
-
-	if (ldb->is_imx8q) {
-		clk_disable_unprepare(ldb->clk_bypass);
-		clk_disable_unprepare(ldb->clk_pixel);
-
-		if (dual && ldb->has_aux_ldb) {
-			clk_disable_unprepare(ldb->clk_aux_bypass);
-			clk_disable_unprepare(ldb->clk_aux_pixel);
-		}
-	} else if (ldb->is_imx8m) {
-		clk_disable_unprepare(ldb->clk_root);
-	} else {
-		if (ldb->ldb_ctrl & LDB_SPLIT_MODE_EN) {
-			clk_disable_unprepare(ldb->clk[0]);
-			clk_disable_unprepare(ldb->clk[1]);
-		}
-	}
-
-	if (ldb->has_pxlink_enable_quirks)
-		imx_ldb_pxlink_enable(ldb, ldb->id, false);
-
-	if (!ldb->has_mux)
-		goto unprepare_panel;
-
-	if (ldb->lvds_mux) {
-=======
 	struct imx_ldb *imx_ldb = imx_ldb_ch->imx_ldb;
 	struct ldb *ldb = &imx_ldb->base;
 	int mux, ret;
@@ -767,7 +247,6 @@
 	}
 
 	if (imx_ldb->lvds_mux) {
->>>>>>> f69558f3
 		const struct bus_mux *lvds_mux = NULL;
 
 		if (imx_ldb_ch == &imx_ldb->channel[0])
@@ -788,12 +267,6 @@
 		dev_err(ldb->dev,
 			"unable to set di%d parent clock to original parent\n",
 			mux);
-<<<<<<< HEAD
-
-unprepare_panel:
-	drm_panel_unprepare(imx_ldb_ch->panel);
-=======
->>>>>>> f69558f3
 }
 
 static int imx_ldb_encoder_atomic_check(struct drm_encoder *encoder,
@@ -802,11 +275,7 @@
 {
 	struct imx_crtc_state *imx_crtc_state = to_imx_crtc_state(crtc_state);
 	struct imx_ldb_channel *imx_ldb_ch = enc_to_imx_ldb_ch(encoder);
-<<<<<<< HEAD
-	struct imx_ldb *ldb = imx_ldb_ch->ldb;
-=======
 	struct ldb_channel *ldb_ch = &imx_ldb_ch->base;
->>>>>>> f69558f3
 	struct drm_display_info *di = &conn_state->connector->display_info;
 	u32 bus_format = ldb_ch->bus_format;
 
@@ -820,23 +289,11 @@
 	}
 	switch (bus_format) {
 	case MEDIA_BUS_FMT_RGB666_1X7X3_SPWG:
-		if (ldb->has_padding_quirks)
-			imx_crtc_state->bus_format =
-					MEDIA_BUS_FMT_RGB666_1X30_PADLO;
-		else
-			imx_crtc_state->bus_format = MEDIA_BUS_FMT_RGB666_1X18;
+		imx_crtc_state->bus_format = MEDIA_BUS_FMT_RGB666_1X18;
 		break;
 	case MEDIA_BUS_FMT_RGB888_1X7X4_SPWG:
 	case MEDIA_BUS_FMT_RGB888_1X7X4_JEIDA:
-		if (ldb->has_padding_quirks)
-			imx_crtc_state->bus_format =
-					MEDIA_BUS_FMT_RGB888_1X30_PADLO;
-		else
-			imx_crtc_state->bus_format = MEDIA_BUS_FMT_RGB888_1X24;
-		break;
-	case MEDIA_BUS_FMT_RGB101010_1X7X5_SPWG:
-	case MEDIA_BUS_FMT_RGB101010_1X7X5_JEIDA:
-		imx_crtc_state->bus_format = MEDIA_BUS_FMT_RGB101010_1X30;
+		imx_crtc_state->bus_format = MEDIA_BUS_FMT_RGB888_1X24;
 		break;
 	default:
 		return -EINVAL;
@@ -848,36 +305,6 @@
 	return 0;
 }
 
-<<<<<<< HEAD
-static enum drm_mode_status
-imx_ldb_encoder_mode_valid(struct drm_encoder *encoder,
-			   const struct drm_display_mode *mode)
-{
-	struct imx_ldb_channel *imx_ldb_ch = enc_to_imx_ldb_ch(encoder);
-	struct imx_ldb *ldb = imx_ldb_ch->ldb;
-	int dual = ldb->ldb_ctrl & LDB_SPLIT_MODE_EN;
-
-	/*
-	 * Due to limited video PLL frequency points on i.MX8mp,
-	 * we do mode valid check here.
-	 */
-	if (ldb->is_imx8m) {
-		/* it should be okay with a panel */
-		if (imx_ldb_ch->panel)
-			return MODE_OK;
-
-		if (dual && mode->clock != 74250 && mode->clock != 148500)
-			return MODE_NOCLOCK;
-
-		if (!dual && mode->clock != 74250)
-			return MODE_NOCLOCK;
-	}
-
-	return MODE_OK;
-}
-
-=======
->>>>>>> f69558f3
 static const struct drm_connector_funcs imx_ldb_connector_funcs = {
 	.fill_modes = drm_helper_probe_single_connector_modes,
 	.destroy = imx_drm_connector_destroy,
@@ -900,7 +327,6 @@
 	.enable = imx_ldb_encoder_enable,
 	.disable = imx_ldb_encoder_disable,
 	.atomic_check = imx_ldb_encoder_atomic_check,
-	.mode_valid = imx_ldb_encoder_mode_valid,
 };
 
 static int imx_ldb_get_clk(struct imx_ldb *imx_ldb, int chno)
@@ -908,9 +334,6 @@
 	struct ldb *ldb = &imx_ldb->base;
 	struct device *dev = ldb->dev;
 	char clkname[16];
-
-	if (ldb->is_imx8q || ldb->is_imx8m)
-		return 0;
 
 	snprintf(clkname, sizeof(clkname), "di%d", chno);
 	imx_ldb->clk[chno] = devm_clk_get(dev, clkname);
@@ -920,114 +343,8 @@
 	snprintf(clkname, sizeof(clkname), "di%d_pll", chno);
 	imx_ldb->clk_pll[chno] = devm_clk_get(dev, clkname);
 
-<<<<<<< HEAD
-	ret = imx_ldb_get_clk(ldb, imx_ldb_ch->chno);
-	if (ret)
-		return ret;
-
-	if (ldb->ldb_ctrl & LDB_SPLIT_MODE_EN) {
-		ret = imx_ldb_get_clk(ldb, 1);
-		if (ret)
-			return ret;
-	}
-
-	drm_encoder_helper_add(encoder, &imx_ldb_encoder_helper_funcs);
-	drm_encoder_init(drm, encoder, &imx_ldb_encoder_funcs,
-			 DRM_MODE_ENCODER_LVDS, NULL);
-
-	if (imx_ldb_ch->bridge) {
-		ret = drm_bridge_attach(&imx_ldb_ch->encoder,
-					imx_ldb_ch->bridge, NULL);
-		if (ret) {
-			DRM_ERROR("Failed to initialize bridge with drm\n");
-			return ret;
-		}
-	} else {
-		/*
-		 * We want to add the connector whenever there is no bridge
-		 * that brings its own, not only when there is a panel. For
-		 * historical reasons, the ldb driver can also work without
-		 * a panel.
-		 */
-		drm_connector_helper_add(&imx_ldb_ch->connector,
-				&imx_ldb_connector_helper_funcs);
-		drm_connector_init_with_ddc(drm, &imx_ldb_ch->connector,
-					    &imx_ldb_connector_funcs,
-					    DRM_MODE_CONNECTOR_LVDS,
-					    imx_ldb_ch->ddc);
-		drm_connector_attach_encoder(&imx_ldb_ch->connector, encoder);
-	}
-
-	if (imx_ldb_ch->panel) {
-		ret = drm_panel_attach(imx_ldb_ch->panel,
-				       &imx_ldb_ch->connector);
-		if (ret)
-			return ret;
-	}
-
-	return 0;
-}
-
-enum {
-	LVDS_BIT_MAP_SPWG,
-	LVDS_BIT_MAP_JEIDA
-};
-
-struct imx_ldb_bit_mapping {
-	u32 bus_format;
-	u32 datawidth;
-	const char * const mapping;
-};
-
-static const struct imx_ldb_bit_mapping imx_ldb_bit_mappings[] = {
-	{ MEDIA_BUS_FMT_RGB666_1X7X3_SPWG,	18, "spwg" },
-	{ MEDIA_BUS_FMT_RGB888_1X7X4_SPWG,	24, "spwg" },
-	{ MEDIA_BUS_FMT_RGB888_1X7X4_JEIDA,	24, "jeida" },
-	{ MEDIA_BUS_FMT_RGB101010_1X7X5_SPWG,	30, "spwg" },
-	{ MEDIA_BUS_FMT_RGB101010_1X7X5_JEIDA,	30, "jeida" },
-};
-
-static u32 of_get_bus_format(struct device *dev, struct imx_ldb *ldb,
-			     struct device_node *np)
-{
-	const char *bm;
-	u32 datawidth = 0;
-	int ret, i;
-
-	ret = of_property_read_string(np, "fsl,data-mapping", &bm);
-	if (ret < 0)
-		return ret;
-
-	of_property_read_u32(np, "fsl,data-width", &datawidth);
-
-	if (!ldb->capable_10bit && datawidth == 30) {
-		dev_err(dev, "invalid data width: %d-bit\n", datawidth);
-		return -ENOENT;
-	}
-
-	for (i = 0; i < ARRAY_SIZE(imx_ldb_bit_mappings); i++) {
-		if (!strcasecmp(bm, imx_ldb_bit_mappings[i].mapping) &&
-		    datawidth == imx_ldb_bit_mappings[i].datawidth)
-			return imx_ldb_bit_mappings[i].bus_format;
-	}
-
-	dev_err(dev, "invalid data mapping: %d-bit \"%s\"\n", datawidth, bm);
-
-	return -ENOENT;
-=======
 	return PTR_ERR_OR_ZERO(imx_ldb->clk_pll[chno]);
->>>>>>> f69558f3
-}
-
-static struct devtype imx53_ldb_devtype = {
-	.ctrl_reg = IOMUXC_GPR2,
-	.bus_mux = NULL,
-	.capable_10bit = false,
-	.visible_phy = false,
-	.has_mux = true,
-	.max_prate_single_mode = 85000,
-	.max_prate_dual_mode = 150000,
-};
+}
 
 static struct bus_mux imx6q_lvds_mux[2] = {
 	{
@@ -1041,76 +358,15 @@
 	}
 };
 
-static struct devtype imx6q_ldb_devtype = {
-	.ctrl_reg = IOMUXC_GPR2,
-	.bus_mux = imx6q_lvds_mux,
-	.capable_10bit = false,
-	.visible_phy = false,
-	.has_mux = true,
-	.max_prate_single_mode = 85000,
-	.max_prate_dual_mode = 170000,
-};
-
-static struct devtype imx8qm_ldb_devtype = {
-	.ctrl_reg = 0xe0,
-	.bus_mux = NULL,
-	.capable_10bit = true,
-	.visible_phy = true,
-	.is_imx8q = true,
-	.use_mixel_phy = true,
-	.use_sc_misc = true,
-	.has_padding_quirks = true,
-	.has_pxlink_valid_quirks = true,
-	.max_prate_single_mode = 150000,
-	.max_prate_dual_mode = 300000,
-};
-
-static struct devtype imx8qxp_ldb_devtype = {
-	.ctrl_reg = 0xe0,
-	.bus_mux = NULL,
-	.visible_phy = true,
-	.has_ch_sel = true,
-	.has_aux_ldb = true,
-	.is_imx8q = true,
-	.use_mixel_combo_phy = true,
-	.use_sc_misc = true,
-	.has_padding_quirks = true,
-	.has_pxlink_valid_quirks = true,
-	.has_pxlink_enable_quirks = true,
-	.max_prate_single_mode = 150000,
-	.max_prate_dual_mode = 300000,
-};
-
-static struct devtype imx8mp_ldb_devtype = {
-	.ctrl_reg = 0x5c,
-	.bus_mux = NULL,
-	.visible_phy = true,
-	.is_imx8m = true,
-	.use_imx8mp_phy = true,
-	.max_prate_single_mode = 80000,
-	.max_prate_dual_mode = 160000,
-};
-
 /*
-<<<<<<< HEAD
- * For a device declaring compatible = "fsl,imx8qxp-ldb", "fsl,imx8qm-ldb",
- * "fsl,imx6q-ldb",  "fsl,imx53-ldb", of_match_device will walk through this
- * list and take the first entry matching any of its compatible values.
- * Therefore, the more generic entries (in this case fsl,imx53-ldb) need to be
- * ordered last.
-=======
  * For a device declaring compatible = "fsl,imx6q-ldb",  "fsl,imx53-ldb",
  * of_match_device will walk through this  list and take the first entry
  * matching any of its compatible values. Therefore, the more generic
  * entries (in this case fsl,imx53-ldb) need to be ordered last.
->>>>>>> f69558f3
  */
 static const struct of_device_id imx_ldb_dt_ids[] = {
-	{ .compatible = "fsl,imx8mp-ldb",  .data = &imx8mp_ldb_devtype, },
-	{ .compatible = "fsl,imx8qxp-ldb", .data = &imx8qxp_ldb_devtype, },
-	{ .compatible = "fsl,imx8qm-ldb", .data = &imx8qm_ldb_devtype, },
-	{ .compatible = "fsl,imx6q-ldb", .data = &imx6q_ldb_devtype, },
-	{ .compatible = "fsl,imx53-ldb", .data = &imx53_ldb_devtype, },
+	{ .compatible = "fsl,imx6q-ldb", .data = imx6q_lvds_mux, },
+	{ .compatible = "fsl,imx53-ldb", .data = NULL, },
 	{ }
 };
 MODULE_DEVICE_TABLE(of, imx_ldb_dt_ids);
@@ -1156,58 +412,6 @@
 	return 0;
 }
 
-<<<<<<< HEAD
-static int imx_ldb_init_sc_misc(int ldb_id, bool dual)
-{
-	struct imx_sc_ipc *handle;
-	u32 rsc;
-	bool is_aux = false;
-	int ret = 0;
-
-	imx_scu_get_handle(&handle);
-
-again:
-	rsc = ldb_id ? IMX_SC_R_MIPI_1 : IMX_SC_R_MIPI_0;
-
-	ret |= imx_sc_misc_set_control(handle,
-				       rsc, IMX_SC_C_MODE, 1);
-	ret |= imx_sc_misc_set_control(handle,
-				       rsc, IMX_SC_C_DUAL_MODE, is_aux);
-	ret |= imx_sc_misc_set_control(handle,
-				       rsc, IMX_SC_C_PXL_LINK_SEL, is_aux);
-
-	if (dual && !is_aux) {
-		ldb_id ^= 1;
-		is_aux = true;
-		goto again;
-	}
-
-	return ret;
-}
-
-static struct phy *imx_ldb_get_aux_phy(struct device_node *auxldb_np)
-{
-	struct device_node *child;
-	struct phy *phy = NULL;
-	int ret, i;
-
-	for_each_child_of_node(auxldb_np, child) {
-		ret = of_property_read_u32(child, "reg", &i);
-		if (ret || i < 0) {
-			of_node_put(child);
-			return ERR_PTR(-ENODEV);
-		}
-
-		if (i != 1)
-			continue;
-
-		phy = of_phy_get(child, "ldb_phy");
-	}
-
-	of_node_put(child);
-
-	return phy;
-=======
 static int imx_ldb_register(struct drm_device *drm,
 	struct imx_ldb_channel *imx_ldb_ch)
 {
@@ -1252,7 +456,6 @@
 	}
 
 	return 0;
->>>>>>> f69558f3
 }
 
 static int imx_ldb_bind(struct device *dev, struct device *master, void *data)
@@ -1260,48 +463,6 @@
 	struct drm_device *drm = data;
 	const struct of_device_id *of_id =
 			of_match_device(imx_ldb_dt_ids, dev);
-<<<<<<< HEAD
-	const struct devtype *devtype = of_id->data;
-	struct device_node *auxldb_np = NULL, *child;
-	struct imx_ldb *imx_ldb;
-	int dual;
-	int ret;
-	int i;
-
-	imx_ldb = devm_kzalloc(dev, sizeof(*imx_ldb), GFP_KERNEL);
-	if (!imx_ldb)
-		return -ENOMEM;
-
-	imx_ldb->regmap = syscon_regmap_lookup_by_phandle(np, "gpr");
-	if (IS_ERR(imx_ldb->regmap)) {
-		dev_err(dev, "failed to get parent regmap\n");
-		return PTR_ERR(imx_ldb->regmap);
-	}
-
-	imx_ldb->ldb_ctrl_reg = devtype->ctrl_reg;
-	imx_ldb->lvds_mux = devtype->bus_mux;
-	imx_ldb->capable_10bit = devtype->capable_10bit;
-	imx_ldb->visible_phy = devtype->visible_phy;
-	imx_ldb->has_mux = devtype->has_mux;
-	imx_ldb->has_ch_sel = devtype->has_ch_sel;
-	imx_ldb->has_aux_ldb = devtype->has_aux_ldb;
-	imx_ldb->is_imx8q = devtype->is_imx8q;
-	imx_ldb->is_imx8m = devtype->is_imx8m;
-	imx_ldb->use_mixel_phy = devtype->use_mixel_phy;
-	imx_ldb->use_mixel_combo_phy = devtype->use_mixel_combo_phy;
-	imx_ldb->use_imx8mp_phy = devtype->use_imx8mp_phy;
-	imx_ldb->use_sc_misc = devtype->use_sc_misc;
-	imx_ldb->has_padding_quirks = devtype->has_padding_quirks;
-	imx_ldb->has_pxlink_valid_quirks = devtype->has_pxlink_valid_quirks;
-	imx_ldb->has_pxlink_enable_quirks = devtype->has_pxlink_enable_quirks;
-	imx_ldb->max_prate_single_mode = devtype->max_prate_single_mode;
-	imx_ldb->max_prate_dual_mode = devtype->max_prate_dual_mode;
-
-	imx_ldb->dev = dev;
-
-	/* disable LDB by resetting the control register to POR default */
-	regmap_write(imx_ldb->regmap, imx_ldb->ldb_ctrl_reg , 0);
-=======
 	struct imx_ldb *imx_ldb = dev_get_drvdata(dev);
 	struct ldb *ldb;
 	struct ldb_channel *ldb_ch;
@@ -1319,116 +480,12 @@
 	 * port@2 with the internal 2-port mux or port@1 without mux.
 	 */
 	ldb->output_port = imx_ldb->lvds_mux ? 4 : 2;
->>>>>>> f69558f3
 
 	for (i = 0; i < LDB_CH_NUM; i++) {
 		imx_ldb->channel[i].imx_ldb = imx_ldb;
 		ldb->channel[i] = &imx_ldb->channel[i].base;
 	}
 
-<<<<<<< HEAD
-	if (imx_ldb->use_sc_misc) {
-		ret = imx_scu_get_handle(&imx_ldb->handle);
-		if (ret) {
-			dev_err(dev, "failed to get scu ipc handle %d\n", ret);
-			return ret;
-		}
-
-		imx_ldb->id = of_alias_get_id(np, "ldb");
-
-		if (imx_ldb->use_mixel_combo_phy) {
-			ret = imx_ldb_init_sc_misc(imx_ldb->id, dual);
-			if (ret) {
-				dev_err(dev,
-					"failed to initialize sc misc %d\n",
-					ret);
-				return ret;
-			}
-		}
-	}
-
-	if (dual && imx_ldb->has_aux_ldb) {
-		auxldb_np = of_parse_phandle(np, "fsl,auxldb", 0);
-		if (!auxldb_np) {
-			dev_err(dev,
-				"failed to find aux LDB node in device tree\n");
-			return -ENODEV;
-		}
-
-		if (of_device_is_available(auxldb_np)) {
-			of_node_put(auxldb_np);
-			dev_err(dev, "aux LDB node is already in use\n");
-			return -ENODEV;
-		}
-
-		imx_ldb->aux_regmap =
-			syscon_regmap_lookup_by_phandle(auxldb_np, "gpr");
-		of_node_put(auxldb_np);
-		if (IS_ERR(imx_ldb->aux_regmap)) {
-			ret = PTR_ERR(imx_ldb->aux_regmap);
-			if (ret != -EPROBE_DEFER)
-				dev_err(dev, "failed to get aux regmap\n");
-			return ret;
-		}
-
-		regmap_write(imx_ldb->aux_regmap, imx_ldb->ldb_ctrl_reg , 0);
-	}
-
-	if (imx_ldb->is_imx8q) {
-		imx_ldb->clk_pixel = devm_clk_get(imx_ldb->dev, "pixel");
-		if (IS_ERR(imx_ldb->clk_pixel))
-			return PTR_ERR(imx_ldb->clk_pixel);
-
-		imx_ldb->clk_bypass = devm_clk_get(imx_ldb->dev, "bypass");
-		if (IS_ERR(imx_ldb->clk_bypass))
-			return PTR_ERR(imx_ldb->clk_bypass);
-
-		if (dual && imx_ldb->has_aux_ldb) {
-			imx_ldb->clk_aux_pixel =
-					devm_clk_get(imx_ldb->dev, "aux_pixel");
-			if (IS_ERR(imx_ldb->clk_aux_pixel))
-				return PTR_ERR(imx_ldb->clk_aux_pixel);
-
-			imx_ldb->clk_aux_bypass =
-					devm_clk_get(imx_ldb->dev, "aux_bypass");
-			if (IS_ERR(imx_ldb->clk_aux_bypass))
-				return PTR_ERR(imx_ldb->clk_aux_bypass);
-		}
-	}
-
-	if (imx_ldb->is_imx8m) {
-		imx_ldb->clk_root = devm_clk_get(imx_ldb->dev, "ldb");
-		if (IS_ERR(imx_ldb->clk_root))
-			return PTR_ERR(imx_ldb->clk_root);
-	}
-
-	if (imx_ldb->has_mux) {
-		/*
-		 * There are three different possible clock mux configurations:
-		 * i.MX53:  ipu1_di0_sel, ipu1_di1_sel
-		 * i.MX6q:  ipu1_di0_sel, ipu1_di1_sel, ipu2_di0_sel,
-		 *          ipu2_di1_sel
-		 * i.MX6dl: ipu1_di0_sel, ipu1_di1_sel, lcdif_sel
-		 * Map them all to di0_sel...di3_sel.
-		 */
-		for (i = 0; i < 4; i++) {
-			char clkname[16];
-
-			sprintf(clkname, "di%d_sel", i);
-			imx_ldb->clk_sel[i] = devm_clk_get(imx_ldb->dev,
-							   clkname);
-			if (IS_ERR(imx_ldb->clk_sel[i])) {
-				ret = PTR_ERR(imx_ldb->clk_sel[i]);
-				imx_ldb->clk_sel[i] = NULL;
-				break;
-			}
-
-			imx_ldb->clk_parent[i] =
-					clk_get_parent(imx_ldb->clk_sel[i]);
-		}
-		if (i == 0)
-			return ret;
-=======
 	/*
 	 * There are three different possible clock mux configurations:
 	 * i.MX53:  ipu1_di0_sel, ipu1_di1_sel
@@ -1450,19 +507,12 @@
 
 		imx_ldb->clk_parent[i] =
 				clk_get_parent(imx_ldb->clk_sel[i]);
->>>>>>> f69558f3
-	}
-
-<<<<<<< HEAD
-	for_each_child_of_node(np, child) {
-		struct imx_ldb_channel *channel;
-		int bus_format;
-		int port_reg;
-		bool auxiliary_ch = false;
-=======
+	}
+	if (i == 0)
+		return ret;
+
 	for (i = 0; i < LDB_CH_NUM; i++) {
 		encoder[i] = &imx_ldb->channel[i].encoder;
->>>>>>> f69558f3
 
 		drm_encoder_helper_add(encoder[i],
 				      &imx_ldb_encoder_helper_funcs);
@@ -1470,21 +520,9 @@
 				 DRM_MODE_ENCODER_LVDS, NULL);
 	}
 
-<<<<<<< HEAD
-		if (dual && i > 0 &&
-		    (imx_ldb->use_mixel_phy || imx_ldb->use_imx8mp_phy)) {
-			auxiliary_ch = true;
-			channel = &imx_ldb->channel[i];
-			goto get_phy;
-		}
-
-		if (!of_device_is_available(child))
-			continue;
-=======
 	ret = ldb_bind(ldb, encoder);
 	if (ret)
 		return ret;
->>>>>>> f69558f3
 
 	for (i = 0; i < LDB_CH_NUM; i++) {
 		ldb_ch = &imx_ldb->channel[i].base;
@@ -1493,113 +531,9 @@
 			continue;
 		}
 
-<<<<<<< HEAD
-		channel = &imx_ldb->channel[i];
-		channel->ldb = imx_ldb;
-		channel->chno = i;
-
-		/*
-		 * The output port is port@4 with an external 4-port mux or
-		 * port@2 with the internal 2-port mux or port@1 without mux.
-		 */
-		if (imx_ldb->has_mux)
-			port_reg = imx_ldb->lvds_mux ? 4 : 2;
-		else
-			port_reg = 1;
-
-		ret = drm_of_find_panel_or_bridge(child,
-						  port_reg, 0,
-						  &channel->panel, &channel->bridge);
-		if (ret && ret != -ENODEV)
-			goto free_child;
-
-		/* panel ddc only if there is no bridge */
-		if (!channel->bridge) {
-			ret = imx_ldb_panel_ddc(dev, channel, child);
-			if (ret)
-				goto free_child;
-		}
-
-		bus_format = of_get_bus_format(dev, imx_ldb, child);
-		if (bus_format == -EINVAL) {
-			/*
-			 * If no bus format was specified in the device tree,
-			 * we can still get it from the connected panel later.
-			 */
-			if (channel->panel && channel->panel->funcs &&
-			    channel->panel->funcs->get_modes)
-				bus_format = 0;
-		}
-		if (bus_format < 0) {
-			dev_err(dev, "could not determine data mapping: %d\n",
-				bus_format);
-			ret = bus_format;
-			goto free_child;
-		}
-		channel->bus_format = bus_format;
-		channel->child = child;
-
-get_phy:
-		if (imx_ldb->visible_phy) {
-			channel->phy = devm_of_phy_get(dev, child, "ldb_phy");
-			if (IS_ERR(channel->phy)) {
-				ret = PTR_ERR(channel->phy);
-				if (ret == -EPROBE_DEFER) {
-					return ret;
-				} else {
-					dev_err(dev,
-						"can't get channel%d phy: %d\n",
-						channel->chno, ret);
-					return ret;
-				}
-			}
-
-			ret = phy_init(channel->phy);
-			if (ret < 0) {
-				dev_err(dev,
-					"failed to initialize channel%d phy: %d\n",
-					channel->chno, ret);
-				return ret;
-			}
-
-			if (dual && imx_ldb->has_aux_ldb) {
-				channel->aux_phy =
-						imx_ldb_get_aux_phy(auxldb_np);
-				if (IS_ERR(channel->aux_phy)) {
-					ret = PTR_ERR(channel->aux_phy);
-					if (ret == -EPROBE_DEFER) {
-						return ret;
-					} else {
-						dev_err(dev,
-							"can't get channel%d aux phy: %d\n",
-							channel->chno, ret);
-						return ret;
-					}
-				}
-
-				ret = phy_init(channel->aux_phy);
-				if (ret < 0) {
-					dev_err(dev,
-						"failed to initialize channel%d aux phy: %d\n",
-						channel->chno, ret);
-					return ret;
-				}
-			}
-
-			if (auxiliary_ch)
-				continue;
-		}
-
-		ret = imx_ldb_register(drm, channel);
-		if (ret) {
-			channel->child = NULL;
-			goto free_child;
-		}
-=======
 		ret = imx_ldb_register(drm, &imx_ldb->channel[i]);
 		if (ret)
 			return ret;
->>>>>>> f69558f3
 	}
 
 	return 0;
@@ -1609,35 +543,14 @@
 	void *data)
 {
 	struct imx_ldb *imx_ldb = dev_get_drvdata(dev);
-	int dual = imx_ldb->ldb_ctrl & LDB_SPLIT_MODE_EN;
 	int i;
 
 	for (i = 0; i < LDB_CH_NUM; i++) {
 		struct imx_ldb_channel *imx_ldb_ch = &imx_ldb->channel[i];
 
-<<<<<<< HEAD
-		if (channel->phy_is_on) {
-			phy_power_off(channel->phy);
-			if (dual && imx_ldb->has_aux_ldb)
-				phy_power_off(channel->aux_phy);
-		}
-
-		phy_exit(channel->phy);
-		if (dual && imx_ldb->has_aux_ldb && i == 0)
-			phy_exit(channel->aux_phy);
-
-		if (channel->panel)
-			drm_panel_detach(channel->panel);
-
-		kfree(channel->edid);
-		i2c_put_adapter(channel->ddc);
-=======
 		kfree(imx_ldb_ch->edid);
 		i2c_put_adapter(imx_ldb_ch->ddc);
->>>>>>> f69558f3
-	}
-
-	dev_set_drvdata(dev, NULL);
+	}
 }
 
 static const struct component_ops imx_ldb_ops = {
@@ -1664,59 +577,6 @@
 	component_del(&pdev->dev, &imx_ldb_ops);
 	return 0;
 }
-
-#ifdef CONFIG_PM_SLEEP
-static int imx_ldb_suspend(struct device *dev)
-{
-	struct imx_ldb *imx_ldb = dev_get_drvdata(dev);
-	int i, dual;
-
-	if (imx_ldb == NULL)
-		return 0;
-
-	dual = imx_ldb->ldb_ctrl & LDB_SPLIT_MODE_EN;
-
-	if (imx_ldb->visible_phy) {
-		for (i = 0; i < 2; i++) {
-			phy_exit(imx_ldb->channel[i].phy);
-
-			if (dual && imx_ldb->has_aux_ldb && i == 0)
-				phy_exit(imx_ldb->channel[i].aux_phy);
-		}
-	}
-
-	return 0;
-}
-
-static int imx_ldb_resume(struct device *dev)
-{
-	struct imx_ldb *imx_ldb = dev_get_drvdata(dev);
-	int i, dual;
-
-	if (imx_ldb == NULL)
-		return 0;
-
-	dual = imx_ldb->ldb_ctrl & LDB_SPLIT_MODE_EN;
-
-	if (imx_ldb->visible_phy) {
-		for (i = 0; i < 2; i++) {
-			phy_init(imx_ldb->channel[i].phy);
-
-			if (dual && imx_ldb->has_aux_ldb && i == 0)
-				phy_init(imx_ldb->channel[i].aux_phy);
-		}
-	}
-
-	if (imx_ldb->use_mixel_combo_phy)
-		imx_ldb_init_sc_misc(imx_ldb->id, dual);
-
-	return 0;
-}
-#endif
-
-static const struct dev_pm_ops imx_ldb_pm_ops = {
-	SET_LATE_SYSTEM_SLEEP_PM_OPS(imx_ldb_suspend, imx_ldb_resume)
-};
 
 static struct platform_driver imx_ldb_driver = {
 	.probe		= imx_ldb_probe,
@@ -1724,7 +584,6 @@
 	.driver		= {
 		.of_match_table = imx_ldb_dt_ids,
 		.name	= DRIVER_NAME,
-		.pm	= &imx_ldb_pm_ops,
 	},
 };
 
