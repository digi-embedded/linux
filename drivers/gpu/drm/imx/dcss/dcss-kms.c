--- conflicted
+++ resolved
@@ -42,26 +42,6 @@
 	return drm_atomic_helper_check_planes(dev, state);
 }
 
-static int dcss_kms_atomic_check(struct drm_device *dev,
-				 struct drm_atomic_state *state)
-{
-	int ret;
-
-	ret = drm_atomic_helper_check_modeset(dev, state);
-	if (ret)
-		return ret;
-
-	ret = drm_atomic_normalize_zpos(dev, state);
-	if (ret)
-		return ret;
-
-	ret = dcss_crtc_setup_opipe(dev, state);
-	if (ret)
-		return ret;
-
-	return drm_atomic_helper_check_planes(dev, state);
-}
-
 static const struct drm_mode_config_funcs dcss_drm_mode_config_funcs = {
 	.fb_create = drm_gem_fb_create,
 	.output_poll_changed = drm_fb_helper_output_poll_changed,
@@ -71,11 +51,7 @@
 
 static const struct drm_driver dcss_kms_driver = {
 	.driver_features	= DRIVER_MODESET | DRIVER_GEM | DRIVER_ATOMIC,
-<<<<<<< HEAD
-	DRM_GEM_CMA_DRIVER_OPS,
-=======
 	DRM_GEM_DMA_DRIVER_OPS,
->>>>>>> 29549c70
 	.gem_prime_import	= drm_gem_prime_import,
 	.fops			= &dcss_cma_fops,
 	.name			= "imx-dcss",
