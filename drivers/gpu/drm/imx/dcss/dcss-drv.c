--- conflicted
+++ resolved
@@ -81,21 +81,10 @@
 static void dcss_drv_deinit(struct device *dev, bool componentized)
 {
 	struct dcss_drv *mdrv = dev_get_drvdata(dev);
-<<<<<<< HEAD
-
-	if (!mdrv)
-		return;
-=======
->>>>>>> ccf0a997
 
 	dcss_kms_detach(mdrv->kms, componentized);
 	dcss_dev_destroy(mdrv->dcss);
 
-<<<<<<< HEAD
-	dev_set_drvdata(dev, NULL);
-
-=======
->>>>>>> ccf0a997
 	kfree(mdrv);
 }
 
