// SPDX-License-Identifier: GPL-2.0
/* Copyright (C) 2011-2013 Freescale Semiconductor, Inc.
 *
 * derived from imx-hdmi.c(renamed to bridge/dw_hdmi.c now)
 */

#include <linux/component.h>
#include <linux/mfd/syscon.h>
#include <linux/mfd/syscon/imx6q-iomuxc-gpr.h>
#include <linux/module.h>
#include <linux/platform_device.h>
#include <linux/phy/phy.h>
#include <linux/regmap.h>
#include <linux/reset.h>

#include <video/imx-ipu-v3.h>

#include <drm/bridge/dw_hdmi.h>
#include <drm/drm_atomic_helper.h>
#include <drm/drm_edid.h>
#include <drm/drm_encoder.h>
#include <drm/drm_of.h>

#include "imx8mp-hdmi-pavi.h"
#include "imx-drm.h"

/* GPR reg */
struct imx_hdmi_chip_data {
	int	reg_offset;
	u32	mask_bits;
	u32	shift_bit;
};

struct imx_hdmi {
	struct device *dev;
	struct drm_encoder encoder;
	struct dw_hdmi *hdmi;
	struct regmap *regmap;
	const struct imx_hdmi_chip_data *chip_data;
	struct phy *phy;
};

static inline struct imx_hdmi *enc_to_imx_hdmi(struct drm_encoder *e)
{
	return container_of(e, struct imx_hdmi, encoder);
}

struct clk_bulk_data imx8mp_clocks[] = {
	{ .id = "pix_clk"  },
	{ .id = "phy_int"  },
	{ .id = "prep_clk" },
	{ .id = "skp_clk"  },
	{ .id = "sfr_clk"  },
	{ .id = "cec_clk"  },
	{ .id = "apb_clk"  },
	{ .id = "hpi_clk"  },
	{ .id = "fdcc_ref" },
	{ .id = "pipe_clk" },
};

static const struct dw_hdmi_mpll_config imx_mpll_cfg[] = {
	{
		45250000, {
			{ 0x01e0, 0x0000 },
			{ 0x21e1, 0x0000 },
			{ 0x41e2, 0x0000 }
		},
	}, {
		92500000, {
			{ 0x0140, 0x0005 },
			{ 0x2141, 0x0005 },
			{ 0x4142, 0x0005 },
	},
	}, {
		148500000, {
			{ 0x00a0, 0x000a },
			{ 0x20a1, 0x000a },
			{ 0x40a2, 0x000a },
		},
	}, {
		216000000, {
			{ 0x00a0, 0x000a },
			{ 0x2001, 0x000f },
			{ 0x4002, 0x000f },
		},
	}, {
		~0UL, {
			{ 0x0000, 0x0000 },
			{ 0x0000, 0x0000 },
			{ 0x0000, 0x0000 },
		},
	}
};

static const struct dw_hdmi_curr_ctrl imx_cur_ctr[] = {
	/*      pixelclk     bpp8    bpp10   bpp12 */
	{
		54000000, { 0x091c, 0x091c, 0x06dc },
	}, {
		58400000, { 0x091c, 0x06dc, 0x06dc },
	}, {
		72000000, { 0x06dc, 0x06dc, 0x091c },
	}, {
		74250000, { 0x06dc, 0x0b5c, 0x091c },
	}, {
		118800000, { 0x091c, 0x091c, 0x06dc },
	}, {
		216000000, { 0x06dc, 0x0b5c, 0x091c },
	}, {
		~0UL, { 0x0000, 0x0000, 0x0000 },
	},
};

/*
 * Resistance term 133Ohm Cfg
 * PREEMP config 0.00
 * TX/CK level 10
 */
static const struct dw_hdmi_phy_config imx6_phy_config[] = {
	/*pixelclk   symbol   term   vlev */
	{ 216000000, 0x800d, 0x0005, 0x01ad},
	{ ~0UL,      0x0000, 0x0000, 0x0000}
};

static int dw_hdmi_imx_parse_dt(struct imx_hdmi *hdmi)
{
	struct device_node *np = hdmi->dev->of_node;
	int ret;

	hdmi->regmap = syscon_regmap_lookup_by_phandle(np, "gpr");
	if (IS_ERR(hdmi->regmap)) {
		dev_err(hdmi->dev, "Unable to get gpr\n");
		return PTR_ERR(hdmi->regmap);
	}

	hdmi->phy = devm_phy_optional_get(hdmi->dev, "hdmi");
	if (IS_ERR(hdmi->phy)) {
		ret = PTR_ERR(hdmi->phy);
		if (ret != -EPROBE_DEFER)
			dev_err(hdmi->dev, "failed to get phy\n");
		return ret;
	}

	return 0;
}

static void dw_hdmi_imx_encoder_disable(struct drm_encoder *encoder)
{
}

static void dw_hdmi_imx_encoder_enable(struct drm_encoder *encoder)
{
	struct imx_hdmi *hdmi = enc_to_imx_hdmi(encoder);
	int mux = drm_of_encoder_active_port_id(hdmi->dev->of_node, encoder);

	if (hdmi->chip_data->reg_offset < 0)
		return;

	regmap_update_bits(hdmi->regmap, hdmi->chip_data->reg_offset,
			   hdmi->chip_data->mask_bits, mux << hdmi->chip_data->shift_bit);
}

static int dw_hdmi_imx_atomic_check(struct drm_encoder *encoder,
				    struct drm_crtc_state *crtc_state,
				    struct drm_connector_state *conn_state)
{
	struct imx_crtc_state *imx_crtc_state = to_imx_crtc_state(crtc_state);

	imx_crtc_state->bus_format = MEDIA_BUS_FMT_RGB888_1X24;
	imx_crtc_state->bus_flags = DRM_BUS_FLAG_DE_HIGH;
	imx_crtc_state->di_hsync_pin = 2;
	imx_crtc_state->di_vsync_pin = 3;

	return 0;
}

static const struct drm_encoder_helper_funcs dw_hdmi_imx_encoder_helper_funcs = {
	.enable     = dw_hdmi_imx_encoder_enable,
	.disable    = dw_hdmi_imx_encoder_disable,
	.atomic_check = dw_hdmi_imx_atomic_check,
};

static const struct drm_encoder_funcs dw_hdmi_imx_encoder_funcs = {
	.destroy = drm_encoder_cleanup,
};

static enum drm_mode_status
imx6q_hdmi_mode_valid(struct drm_connector *con,
		      const struct drm_display_mode *mode)
{
	if (mode->clock < 13500)
		return MODE_CLOCK_LOW;
	/* FIXME: Hardware is capable of 266MHz, but setup data is missing. */
	if (mode->clock > 216000)
		return MODE_CLOCK_HIGH;

	return MODE_OK;
}

static enum drm_mode_status
imx6dl_hdmi_mode_valid(struct drm_connector *con,
		       const struct drm_display_mode *mode)
{
	if (mode->clock < 13500)
		return MODE_CLOCK_LOW;
	/* FIXME: Hardware is capable of 270MHz, but setup data is missing. */
	if (mode->clock > 216000)
		return MODE_CLOCK_HIGH;

	return MODE_OK;
}

<<<<<<< HEAD
=======
static bool imx8mp_hdmi_check_clk_rate(int rate_khz)
{
	int rate = rate_khz * 1000;

	/* Check hdmi phy pixel clock support rate */
	if (rate != clk_round_rate(imx8mp_clocks[0].clk, rate))
		return  false;
	return true;
}

>>>>>>> f69558f3
static enum drm_mode_status
imx8mp_hdmi_mode_valid(struct drm_connector *con,
		       const struct drm_display_mode *mode)
{
	if (mode->clock < 13500)
		return MODE_CLOCK_LOW;
	if (mode->clock > 297000)
		return MODE_CLOCK_HIGH;

<<<<<<< HEAD
=======
	if (!imx8mp_hdmi_check_clk_rate(mode->clock))
		return MODE_CLOCK_RANGE;

>>>>>>> f69558f3
	/* We don't support double-clocked and Interlaced modes */
	if (mode->flags & DRM_MODE_FLAG_DBLCLK ||
			mode->flags & DRM_MODE_FLAG_INTERLACE)
		return MODE_BAD;

	return MODE_OK;
}

struct imx_hdmi_chip_data imx6_chip_data = {
	.reg_offset = IOMUXC_GPR3,
	.mask_bits = IMX6Q_GPR3_HDMI_MUX_CTL_MASK,
	.shift_bit = IMX6Q_GPR3_HDMI_MUX_CTL_SHIFT,
};

static struct dw_hdmi_plat_data imx6q_hdmi_drv_data = {
	.mpll_cfg   = imx_mpll_cfg,
	.cur_ctr    = imx_cur_ctr,
	.phy_config = imx6_phy_config,
	.mode_valid = imx6q_hdmi_mode_valid,
	.phy_data   = &imx6_chip_data,
};

static struct dw_hdmi_plat_data imx6dl_hdmi_drv_data = {
	.mpll_cfg = imx_mpll_cfg,
	.cur_ctr  = imx_cur_ctr,
	.phy_config = imx6_phy_config,
	.mode_valid = imx6dl_hdmi_mode_valid,
	.phy_data   = &imx6_chip_data,
};

static int imx8mp_hdmi_phy_init(struct dw_hdmi *dw_hdmi, void *data,
			     struct drm_display_mode *mode)
{
	struct imx_hdmi *hdmi = (struct imx_hdmi *)data;
	int val;

	dev_dbg(hdmi->dev, "%s\n", __func__);

	dw_hdmi_phy_reset(dw_hdmi);

	/* enable PVI */
<<<<<<< HEAD
	imx8mp_hdmi_pvi_powerup();
=======
	imx8mp_hdmi_pavi_powerup();
>>>>>>> f69558f3
	imx8mp_hdmi_pvi_enable(mode);

	/* HDMI PHY power up */
	regmap_read(hdmi->regmap, 0x200, &val);
	val &= ~0x8;
<<<<<<< HEAD
=======
	/* Enable CEC */
	val |= 0x2;
>>>>>>> f69558f3
	regmap_write(hdmi->regmap, 0x200, val);

	if (!hdmi->phy)
		return 0;

	phy_power_on(hdmi->phy);

	return 0;
}

static void imx8mp_hdmi_phy_disable(struct dw_hdmi *dw_hdmi, void *data)
{
	struct imx_hdmi *hdmi = (struct imx_hdmi *)data;
	int val;

	dev_dbg(hdmi->dev, "%s\n", __func__);
	if (!hdmi->phy)
		return;

	/* disable PVI */
	imx8mp_hdmi_pvi_disable();
<<<<<<< HEAD
	imx8mp_hdmi_pvi_powerdown();

	/* TODO Power down HDMI PHY */
	regmap_read(hdmi->regmap, 0x200, &val);
=======
	imx8mp_hdmi_pavi_powerdown();

	/* TODO */
	regmap_read(hdmi->regmap, 0x200, &val);
	/* Disable CEC */
	val &= ~0x2;
	/* Power down HDMI PHY */
>>>>>>> f69558f3
	val |= 0x8;
    regmap_write(hdmi->regmap, 0x200, val);
}

static int imx8mp_hdmimix_setup(struct imx_hdmi *hdmi)
{
	int ret;

<<<<<<< HEAD
	struct clk_bulk_data clocks[] = {
		{ .id = "phy_int"  },
		{ .id = "prep_clk" },
		{ .id = "skp_clk"  },
		{ .id = "sfr_clk"  },
		{ .id = "pix_clk"  },
		{ .id = "cec_clk"  },
		{ .id = "apb_clk"  },
		{ .id = "hpi_clk"  },
		{ .id = "fdcc_ref" },
		{ .id = "pipe_clk" },
	};

=======
>>>>>>> f69558f3
	if (NULL == imx8mp_hdmi_pavi_init()) {
		dev_err(hdmi->dev, "No pavi info found\n");
		return -EPROBE_DEFER;
	}

	ret = device_reset(hdmi->dev);
	if (ret == -EPROBE_DEFER)
		return ret;

<<<<<<< HEAD
	ret = devm_clk_bulk_get(hdmi->dev, ARRAY_SIZE(clocks), clocks);
=======
	ret = devm_clk_bulk_get(hdmi->dev, ARRAY_SIZE(imx8mp_clocks), imx8mp_clocks);
>>>>>>> f69558f3
	if (ret < 0) {
		dev_err(hdmi->dev, "No hdmimix bulk clk got\n");
		return -EPROBE_DEFER;
	}

<<<<<<< HEAD
	return clk_bulk_prepare_enable(ARRAY_SIZE(clocks), clocks);
=======
	return clk_bulk_prepare_enable(ARRAY_SIZE(imx8mp_clocks), imx8mp_clocks);
>>>>>>> f69558f3
}

void imx8mp_hdmi_enable_audio(struct dw_hdmi *dw_hdmi, void *data, int channel)
{
<<<<<<< HEAD
	imx8mp_hdmi_pai_powerup();
=======
>>>>>>> f69558f3
	imx8mp_hdmi_pai_enable(channel);
}

void imx8mp_hdmi_disable_audio(struct dw_hdmi *dw_hdmi, void *data)
{
	imx8mp_hdmi_pai_disable();
<<<<<<< HEAD
	imx8mp_hdmi_pai_powerdown();
=======
>>>>>>> f69558f3
}

static const struct dw_hdmi_phy_ops imx8mp_hdmi_phy_ops = {
	.init		= imx8mp_hdmi_phy_init,
	.disable	= imx8mp_hdmi_phy_disable,
	.read_hpd = dw_hdmi_phy_read_hpd,
	.update_hpd = dw_hdmi_phy_update_hpd,
	.setup_hpd = dw_hdmi_phy_setup_hpd,
	.enable_audio	= imx8mp_hdmi_enable_audio,
	.disable_audio  = imx8mp_hdmi_disable_audio,
};

struct imx_hdmi_chip_data imx8mp_chip_data = {
	.reg_offset = -1,
};

static const struct dw_hdmi_plat_data imx8mp_hdmi_drv_data = {
	.mode_valid = imx8mp_hdmi_mode_valid,
	.phy_data   = &imx8mp_chip_data,
	.phy_ops    = &imx8mp_hdmi_phy_ops,
	.phy_name   = "samsung_dw_hdmi_phy2",
	.phy_force_vendor = true,
};

static const struct of_device_id dw_hdmi_imx_dt_ids[] = {
	{ .compatible = "fsl,imx6q-hdmi",
	  .data = &imx6q_hdmi_drv_data
	}, {
	  .compatible = "fsl,imx6dl-hdmi",
	  .data = &imx6dl_hdmi_drv_data
	}, {
	  .compatible = "fsl,imx8mp-hdmi",
	  .data = &imx8mp_hdmi_drv_data
	},
	{},
};
MODULE_DEVICE_TABLE(of, dw_hdmi_imx_dt_ids);

static int dw_hdmi_imx_bind(struct device *dev, struct device *master,
			    void *data)
{
	struct platform_device *pdev = to_platform_device(dev);
	struct dw_hdmi_plat_data *plat_data;
	const struct of_device_id *match;
	struct drm_device *drm = data;
	struct drm_encoder *encoder;
	struct imx_hdmi *hdmi;
	int ret;

	if (!pdev->dev.of_node)
		return -ENODEV;

	hdmi = devm_kzalloc(&pdev->dev, sizeof(*hdmi), GFP_KERNEL);
	if (!hdmi)
		return -ENOMEM;

	match = of_match_node(dw_hdmi_imx_dt_ids, pdev->dev.of_node);
	plat_data = devm_kmemdup(&pdev->dev, match->data,
					     sizeof(*plat_data), GFP_KERNEL);
	if (!plat_data)
		return -ENOMEM;

	hdmi->dev = &pdev->dev;
	encoder = &hdmi->encoder;
	hdmi->chip_data = plat_data->phy_data;
	plat_data->phy_data = hdmi;

	encoder->possible_crtcs = drm_of_find_possible_crtcs(drm, dev->of_node);
	/*
	 * If we failed to find the CRTC(s) which this encoder is
	 * supposed to be connected to, it's because the CRTC has
	 * not been registered yet.  Defer probing, and hope that
	 * the required CRTC is added later.
	 */
	if (encoder->possible_crtcs == 0)
		return -EPROBE_DEFER;

	ret = dw_hdmi_imx_parse_dt(hdmi);
	if (ret < 0)
		return ret;

	drm_encoder_helper_add(encoder, &dw_hdmi_imx_encoder_helper_funcs);
	drm_encoder_init(drm, encoder, &dw_hdmi_imx_encoder_funcs,
			 DRM_MODE_ENCODER_TMDS, NULL);

	platform_set_drvdata(pdev, hdmi);

	if (of_device_is_compatible(pdev->dev.of_node, "fsl,imx8mp-hdmi")) {
		ret = imx8mp_hdmimix_setup(hdmi);
		if (ret < 0)
			return ret;
	}

	hdmi->hdmi = dw_hdmi_bind(pdev, encoder, plat_data);

	/*
	 * If dw_hdmi_bind() fails we'll never call dw_hdmi_unbind(),
	 * which would have called the encoder cleanup.  Do it manually.
	 */
	if (IS_ERR(hdmi->hdmi)) {
		ret = PTR_ERR(hdmi->hdmi);
		drm_encoder_cleanup(encoder);
	}

	return ret;
}

static void dw_hdmi_imx_unbind(struct device *dev, struct device *master,
			       void *data)
{
	struct imx_hdmi *hdmi = dev_get_drvdata(dev);

	dw_hdmi_unbind(hdmi->hdmi);
}

static const struct component_ops dw_hdmi_imx_ops = {
	.bind	= dw_hdmi_imx_bind,
	.unbind	= dw_hdmi_imx_unbind,
};

static int dw_hdmi_imx_probe(struct platform_device *pdev)
{
	return component_add(&pdev->dev, &dw_hdmi_imx_ops);
}

static int dw_hdmi_imx_remove(struct platform_device *pdev)
{
	component_del(&pdev->dev, &dw_hdmi_imx_ops);

	return 0;
}

static int __maybe_unused dw_hdmi_imx_resume(struct device *dev)
{
	struct imx_hdmi *hdmi = dev_get_drvdata(dev);

	dw_hdmi_resume(hdmi->hdmi);

	return 0;
}

static const struct dev_pm_ops dw_hdmi_imx_pm = {
	SET_SYSTEM_SLEEP_PM_OPS(NULL, dw_hdmi_imx_resume)
};

static struct platform_driver dw_hdmi_imx_platform_driver = {
	.probe  = dw_hdmi_imx_probe,
	.remove = dw_hdmi_imx_remove,
	.driver = {
		.name = "dwhdmi-imx",
		.pm = &dw_hdmi_imx_pm,
		.of_match_table = dw_hdmi_imx_dt_ids,
	},
};

module_platform_driver(dw_hdmi_imx_platform_driver);

MODULE_AUTHOR("Andy Yan <andy.yan@rock-chips.com>");
MODULE_AUTHOR("Yakir Yang <ykk@rock-chips.com>");
MODULE_DESCRIPTION("IMX6 Specific DW-HDMI Driver Extension");
MODULE_LICENSE("GPL");
MODULE_ALIAS("platform:dwhdmi-imx");<|MERGE_RESOLUTION|>--- conflicted
+++ resolved
@@ -210,8 +210,6 @@
 	return MODE_OK;
 }
 
-<<<<<<< HEAD
-=======
 static bool imx8mp_hdmi_check_clk_rate(int rate_khz)
 {
 	int rate = rate_khz * 1000;
@@ -222,7 +220,6 @@
 	return true;
 }
 
->>>>>>> f69558f3
 static enum drm_mode_status
 imx8mp_hdmi_mode_valid(struct drm_connector *con,
 		       const struct drm_display_mode *mode)
@@ -232,12 +229,9 @@
 	if (mode->clock > 297000)
 		return MODE_CLOCK_HIGH;
 
-<<<<<<< HEAD
-=======
 	if (!imx8mp_hdmi_check_clk_rate(mode->clock))
 		return MODE_CLOCK_RANGE;
 
->>>>>>> f69558f3
 	/* We don't support double-clocked and Interlaced modes */
 	if (mode->flags & DRM_MODE_FLAG_DBLCLK ||
 			mode->flags & DRM_MODE_FLAG_INTERLACE)
@@ -279,21 +273,14 @@
 	dw_hdmi_phy_reset(dw_hdmi);
 
 	/* enable PVI */
-<<<<<<< HEAD
-	imx8mp_hdmi_pvi_powerup();
-=======
 	imx8mp_hdmi_pavi_powerup();
->>>>>>> f69558f3
 	imx8mp_hdmi_pvi_enable(mode);
 
 	/* HDMI PHY power up */
 	regmap_read(hdmi->regmap, 0x200, &val);
 	val &= ~0x8;
-<<<<<<< HEAD
-=======
 	/* Enable CEC */
 	val |= 0x2;
->>>>>>> f69558f3
 	regmap_write(hdmi->regmap, 0x200, val);
 
 	if (!hdmi->phy)
@@ -315,12 +302,6 @@
 
 	/* disable PVI */
 	imx8mp_hdmi_pvi_disable();
-<<<<<<< HEAD
-	imx8mp_hdmi_pvi_powerdown();
-
-	/* TODO Power down HDMI PHY */
-	regmap_read(hdmi->regmap, 0x200, &val);
-=======
 	imx8mp_hdmi_pavi_powerdown();
 
 	/* TODO */
@@ -328,7 +309,6 @@
 	/* Disable CEC */
 	val &= ~0x2;
 	/* Power down HDMI PHY */
->>>>>>> f69558f3
 	val |= 0x8;
     regmap_write(hdmi->regmap, 0x200, val);
 }
@@ -337,22 +317,6 @@
 {
 	int ret;
 
-<<<<<<< HEAD
-	struct clk_bulk_data clocks[] = {
-		{ .id = "phy_int"  },
-		{ .id = "prep_clk" },
-		{ .id = "skp_clk"  },
-		{ .id = "sfr_clk"  },
-		{ .id = "pix_clk"  },
-		{ .id = "cec_clk"  },
-		{ .id = "apb_clk"  },
-		{ .id = "hpi_clk"  },
-		{ .id = "fdcc_ref" },
-		{ .id = "pipe_clk" },
-	};
-
-=======
->>>>>>> f69558f3
 	if (NULL == imx8mp_hdmi_pavi_init()) {
 		dev_err(hdmi->dev, "No pavi info found\n");
 		return -EPROBE_DEFER;
@@ -362,39 +326,23 @@
 	if (ret == -EPROBE_DEFER)
 		return ret;
 
-<<<<<<< HEAD
-	ret = devm_clk_bulk_get(hdmi->dev, ARRAY_SIZE(clocks), clocks);
-=======
 	ret = devm_clk_bulk_get(hdmi->dev, ARRAY_SIZE(imx8mp_clocks), imx8mp_clocks);
->>>>>>> f69558f3
 	if (ret < 0) {
 		dev_err(hdmi->dev, "No hdmimix bulk clk got\n");
 		return -EPROBE_DEFER;
 	}
 
-<<<<<<< HEAD
-	return clk_bulk_prepare_enable(ARRAY_SIZE(clocks), clocks);
-=======
 	return clk_bulk_prepare_enable(ARRAY_SIZE(imx8mp_clocks), imx8mp_clocks);
->>>>>>> f69558f3
 }
 
 void imx8mp_hdmi_enable_audio(struct dw_hdmi *dw_hdmi, void *data, int channel)
 {
-<<<<<<< HEAD
-	imx8mp_hdmi_pai_powerup();
-=======
->>>>>>> f69558f3
 	imx8mp_hdmi_pai_enable(channel);
 }
 
 void imx8mp_hdmi_disable_audio(struct dw_hdmi *dw_hdmi, void *data)
 {
 	imx8mp_hdmi_pai_disable();
-<<<<<<< HEAD
-	imx8mp_hdmi_pai_powerdown();
-=======
->>>>>>> f69558f3
 }
 
 static const struct dw_hdmi_phy_ops imx8mp_hdmi_phy_ops = {
