// SPDX-License-Identifier: GPL-2.0
/* Copyright (C) 2011-2013 Freescale Semiconductor, Inc.
 *
 * derived from imx-hdmi.c(renamed to bridge/dw_hdmi.c now)
 */

#include <linux/component.h>
#include <linux/mfd/syscon.h>
#include <linux/mfd/syscon/imx6q-iomuxc-gpr.h>
#include <linux/module.h>
#include <linux/platform_device.h>
#include <linux/phy/phy.h>
#include <linux/regmap.h>
#include <linux/reset.h>

#include <video/imx-ipu-v3.h>

#include <drm/bridge/dw_hdmi.h>
#include <drm/drm_atomic_helper.h>
#include <drm/drm_edid.h>
#include <drm/drm_encoder.h>
#include <drm/drm_of.h>

#include "imx8mp-hdmi-pavi.h"
#include "imx-drm.h"

/* GPR reg */
struct imx_hdmi_chip_data {
	int	reg_offset;
	u32	mask_bits;
	u32	shift_bit;
};

struct imx_hdmi {
	struct device *dev;
	struct drm_encoder encoder;
	struct dw_hdmi *hdmi;
	struct regmap *regmap;
	const struct imx_hdmi_chip_data *chip_data;
	struct phy *phy;
};

static inline struct imx_hdmi *enc_to_imx_hdmi(struct drm_encoder *e)
{
	return container_of(e, struct imx_hdmi, encoder);
}

struct clk_bulk_data imx8mp_clocks[] = {
	{ .id = "pix_clk"  },
	{ .id = "phy_int"  },
	{ .id = "prep_clk" },
	{ .id = "skp_clk"  },
	{ .id = "sfr_clk"  },
	{ .id = "cec_clk"  },
	{ .id = "apb_clk"  },
	{ .id = "hpi_clk"  },
	{ .id = "fdcc_ref" },
	{ .id = "pipe_clk" },
};

static const struct dw_hdmi_mpll_config imx_mpll_cfg[] = {
	{
		45250000, {
			{ 0x01e0, 0x0000 },
			{ 0x21e1, 0x0000 },
			{ 0x41e2, 0x0000 }
		},
	}, {
		92500000, {
			{ 0x0140, 0x0005 },
			{ 0x2141, 0x0005 },
			{ 0x4142, 0x0005 },
	},
	}, {
		148500000, {
			{ 0x00a0, 0x000a },
			{ 0x20a1, 0x000a },
			{ 0x40a2, 0x000a },
		},
	}, {
		216000000, {
			{ 0x00a0, 0x000a },
			{ 0x2001, 0x000f },
			{ 0x4002, 0x000f },
		},
	}, {
		~0UL, {
			{ 0x0000, 0x0000 },
			{ 0x0000, 0x0000 },
			{ 0x0000, 0x0000 },
		},
	}
};

static const struct dw_hdmi_curr_ctrl imx_cur_ctr[] = {
	/*      pixelclk     bpp8    bpp10   bpp12 */
	{
		54000000, { 0x091c, 0x091c, 0x06dc },
	}, {
		58400000, { 0x091c, 0x06dc, 0x06dc },
	}, {
		72000000, { 0x06dc, 0x06dc, 0x091c },
	}, {
		74250000, { 0x06dc, 0x0b5c, 0x091c },
	}, {
		118800000, { 0x091c, 0x091c, 0x06dc },
	}, {
		216000000, { 0x06dc, 0x0b5c, 0x091c },
	}, {
		~0UL, { 0x0000, 0x0000, 0x0000 },
	},
};

/*
 * Resistance term 133Ohm Cfg
 * PREEMP config 0.00
 * TX/CK level 10
 */
static const struct dw_hdmi_phy_config imx6_phy_config[] = {
	/*pixelclk   symbol   term   vlev */
	{ 216000000, 0x800d, 0x0005, 0x01ad},
	{ ~0UL,      0x0000, 0x0000, 0x0000}
};

static int dw_hdmi_imx_parse_dt(struct imx_hdmi *hdmi)
{
	struct device_node *np = hdmi->dev->of_node;
	int ret;

	hdmi->regmap = syscon_regmap_lookup_by_phandle(np, "gpr");
	if (IS_ERR(hdmi->regmap)) {
		dev_err(hdmi->dev, "Unable to get gpr\n");
		return PTR_ERR(hdmi->regmap);
	}

	hdmi->phy = devm_phy_optional_get(hdmi->dev, "hdmi");
	if (IS_ERR(hdmi->phy)) {
		ret = PTR_ERR(hdmi->phy);
		if (ret != -EPROBE_DEFER)
			dev_err(hdmi->dev, "failed to get phy\n");
		return ret;
	}

	return 0;
}

static void dw_hdmi_imx_encoder_disable(struct drm_encoder *encoder)
{
}

static void dw_hdmi_imx_encoder_enable(struct drm_encoder *encoder)
{
	struct imx_hdmi *hdmi = enc_to_imx_hdmi(encoder);
	int mux = drm_of_encoder_active_port_id(hdmi->dev->of_node, encoder);

	if (hdmi->chip_data->reg_offset < 0)
		return;

	regmap_update_bits(hdmi->regmap, hdmi->chip_data->reg_offset,
			   hdmi->chip_data->mask_bits, mux << hdmi->chip_data->shift_bit);
}

static int dw_hdmi_imx_atomic_check(struct drm_encoder *encoder,
				    struct drm_crtc_state *crtc_state,
				    struct drm_connector_state *conn_state)
{
	struct imx_crtc_state *imx_crtc_state = to_imx_crtc_state(crtc_state);

	imx_crtc_state->bus_format = MEDIA_BUS_FMT_RGB888_1X24;
	imx_crtc_state->bus_flags = DRM_BUS_FLAG_DE_HIGH;
	imx_crtc_state->di_hsync_pin = 2;
	imx_crtc_state->di_vsync_pin = 3;

	return 0;
}

static const struct drm_encoder_helper_funcs dw_hdmi_imx_encoder_helper_funcs = {
	.enable     = dw_hdmi_imx_encoder_enable,
	.disable    = dw_hdmi_imx_encoder_disable,
	.atomic_check = dw_hdmi_imx_atomic_check,
};

static const struct drm_encoder_funcs dw_hdmi_imx_encoder_funcs = {
	.destroy = drm_encoder_cleanup,
};

static enum drm_mode_status
imx6q_hdmi_mode_valid(struct drm_connector *con,
		      const struct drm_display_mode *mode)
{
	if (mode->clock < 13500)
		return MODE_CLOCK_LOW;
	/* FIXME: Hardware is capable of 266MHz, but setup data is missing. */
	if (mode->clock > 216000)
		return MODE_CLOCK_HIGH;

	return MODE_OK;
}

static enum drm_mode_status
imx6dl_hdmi_mode_valid(struct drm_connector *con,
		       const struct drm_display_mode *mode)
{
	if (mode->clock < 13500)
		return MODE_CLOCK_LOW;
	/* FIXME: Hardware is capable of 270MHz, but setup data is missing. */
	if (mode->clock > 216000)
		return MODE_CLOCK_HIGH;

	return MODE_OK;
}

static bool imx8mp_hdmi_check_clk_rate(int rate_khz)
{
	int rate = rate_khz * 1000;

	/* Check hdmi phy pixel clock support rate */
	if (rate != clk_round_rate(imx8mp_clocks[0].clk, rate))
		return  false;
	return true;
}

static enum drm_mode_status
imx8mp_hdmi_mode_valid(struct drm_connector *con,
		       const struct drm_display_mode *mode)
{
	if (mode->clock < 13500)
		return MODE_CLOCK_LOW;
	if (mode->clock > 297000)
		return MODE_CLOCK_HIGH;

	if (!imx8mp_hdmi_check_clk_rate(mode->clock))
		return MODE_CLOCK_RANGE;

	/* We don't support double-clocked and Interlaced modes */
	if (mode->flags & DRM_MODE_FLAG_DBLCLK ||
			mode->flags & DRM_MODE_FLAG_INTERLACE)
		return MODE_BAD;

	return MODE_OK;
}

struct imx_hdmi_chip_data imx6_chip_data = {
	.reg_offset = IOMUXC_GPR3,
	.mask_bits = IMX6Q_GPR3_HDMI_MUX_CTL_MASK,
	.shift_bit = IMX6Q_GPR3_HDMI_MUX_CTL_SHIFT,
};

static struct dw_hdmi_plat_data imx6q_hdmi_drv_data = {
	.mpll_cfg   = imx_mpll_cfg,
	.cur_ctr    = imx_cur_ctr,
	.phy_config = imx6_phy_config,
	.mode_valid = imx6q_hdmi_mode_valid,
	.phy_data   = &imx6_chip_data,
};

static struct dw_hdmi_plat_data imx6dl_hdmi_drv_data = {
	.mpll_cfg = imx_mpll_cfg,
	.cur_ctr  = imx_cur_ctr,
	.phy_config = imx6_phy_config,
	.mode_valid = imx6dl_hdmi_mode_valid,
	.phy_data   = &imx6_chip_data,
};

static int imx8mp_hdmi_phy_init(struct dw_hdmi *dw_hdmi, void *data,
			     struct drm_display_mode *mode)
{
	struct imx_hdmi *hdmi = (struct imx_hdmi *)data;
	int val;

	dev_dbg(hdmi->dev, "%s\n", __func__);

	dw_hdmi_phy_reset(dw_hdmi);

	/* enable PVI */
	imx8mp_hdmi_pavi_powerup();
	imx8mp_hdmi_pvi_enable(mode);

	/* HDMI PHY power up */
	regmap_read(hdmi->regmap, 0x200, &val);
	val &= ~0x8;
	/* Enable CEC */
	val |= 0x2;
	regmap_write(hdmi->regmap, 0x200, val);

	if (!hdmi->phy)
		return 0;

	phy_power_on(hdmi->phy);

	return 0;
}

static void imx8mp_hdmi_phy_disable(struct dw_hdmi *dw_hdmi, void *data)
{
	struct imx_hdmi *hdmi = (struct imx_hdmi *)data;
	int val;

	dev_dbg(hdmi->dev, "%s\n", __func__);
	if (!hdmi->phy)
		return;

	/* disable PVI */
	imx8mp_hdmi_pvi_disable();
	imx8mp_hdmi_pavi_powerdown();

	/* TODO */
	regmap_read(hdmi->regmap, 0x200, &val);
	/* Disable CEC */
	val &= ~0x2;
	/* Power down HDMI PHY */
	val |= 0x8;
    regmap_write(hdmi->regmap, 0x200, val);
}

static int imx8mp_hdmimix_setup(struct imx_hdmi *hdmi)
{
	int ret;

	if (NULL == imx8mp_hdmi_pavi_init()) {
		dev_err(hdmi->dev, "No pavi info found\n");
		return -EPROBE_DEFER;
	}

	ret = device_reset(hdmi->dev);
	if (ret == -EPROBE_DEFER)
		return ret;

	ret = devm_clk_bulk_get(hdmi->dev, ARRAY_SIZE(imx8mp_clocks), imx8mp_clocks);
	if (ret < 0) {
		dev_err(hdmi->dev, "No hdmimix bulk clk got\n");
		return -EPROBE_DEFER;
	}

	return clk_bulk_prepare_enable(ARRAY_SIZE(imx8mp_clocks), imx8mp_clocks);
}

void imx8mp_hdmi_enable_audio(struct dw_hdmi *dw_hdmi, void *data, int channel)
{
	imx8mp_hdmi_pai_enable(channel);
}

void imx8mp_hdmi_disable_audio(struct dw_hdmi *dw_hdmi, void *data)
{
	imx8mp_hdmi_pai_disable();
}

static const struct dw_hdmi_phy_ops imx8mp_hdmi_phy_ops = {
	.init		= imx8mp_hdmi_phy_init,
	.disable	= imx8mp_hdmi_phy_disable,
	.read_hpd = dw_hdmi_phy_read_hpd,
	.update_hpd = dw_hdmi_phy_update_hpd,
	.setup_hpd = dw_hdmi_phy_setup_hpd,
	.enable_audio	= imx8mp_hdmi_enable_audio,
	.disable_audio  = imx8mp_hdmi_disable_audio,
};

struct imx_hdmi_chip_data imx8mp_chip_data = {
	.reg_offset = -1,
};

static const struct dw_hdmi_plat_data imx8mp_hdmi_drv_data = {
	.mode_valid = imx8mp_hdmi_mode_valid,
	.phy_data   = &imx8mp_chip_data,
	.phy_ops    = &imx8mp_hdmi_phy_ops,
	.phy_name   = "samsung_dw_hdmi_phy2",
	.phy_force_vendor = true,
};

static const struct of_device_id dw_hdmi_imx_dt_ids[] = {
	{ .compatible = "fsl,imx6q-hdmi",
	  .data = &imx6q_hdmi_drv_data
	}, {
	  .compatible = "fsl,imx6dl-hdmi",
	  .data = &imx6dl_hdmi_drv_data
	}, {
	  .compatible = "fsl,imx8mp-hdmi",
	  .data = &imx8mp_hdmi_drv_data
	},
	{},
};
MODULE_DEVICE_TABLE(of, dw_hdmi_imx_dt_ids);

static int dw_hdmi_imx_bind(struct device *dev, struct device *master,
			    void *data)
{
	struct platform_device *pdev = to_platform_device(dev);
	struct dw_hdmi_plat_data *plat_data;
	const struct of_device_id *match;
	struct drm_device *drm = data;
	struct drm_encoder *encoder;
	struct imx_hdmi *hdmi;
	int ret;

	if (!pdev->dev.of_node)
		return -ENODEV;

	hdmi = dev_get_drvdata(dev);
	memset(hdmi, 0, sizeof(*hdmi));

	match = of_match_node(dw_hdmi_imx_dt_ids, pdev->dev.of_node);
<<<<<<< HEAD
=======
	if (!match)
		return -ENODEV;

>>>>>>> ea790475
	plat_data = devm_kmemdup(&pdev->dev, match->data,
					     sizeof(*plat_data), GFP_KERNEL);
	if (!plat_data)
		return -ENOMEM;

	hdmi->dev = &pdev->dev;
	encoder = &hdmi->encoder;
	hdmi->chip_data = plat_data->phy_data;
	plat_data->phy_data = hdmi;

	encoder->possible_crtcs = drm_of_find_possible_crtcs(drm, dev->of_node);
	/*
	 * If we failed to find the CRTC(s) which this encoder is
	 * supposed to be connected to, it's because the CRTC has
	 * not been registered yet.  Defer probing, and hope that
	 * the required CRTC is added later.
	 */
	if (encoder->possible_crtcs == 0)
		return -EPROBE_DEFER;

	ret = dw_hdmi_imx_parse_dt(hdmi);
	if (ret < 0)
		return ret;

	drm_encoder_helper_add(encoder, &dw_hdmi_imx_encoder_helper_funcs);
	drm_encoder_init(drm, encoder, &dw_hdmi_imx_encoder_funcs,
			 DRM_MODE_ENCODER_TMDS, NULL);

	if (of_device_is_compatible(pdev->dev.of_node, "fsl,imx8mp-hdmi")) {
		ret = imx8mp_hdmimix_setup(hdmi);
		if (ret < 0)
			return ret;
	}

	if (of_device_is_compatible(pdev->dev.of_node, "fsl,imx8mp-hdmi")) {
		ret = imx8mp_hdmimix_setup(hdmi);
		if (ret < 0)
			return ret;
	}

	hdmi->hdmi = dw_hdmi_bind(pdev, encoder, plat_data);

	/*
	 * If dw_hdmi_bind() fails we'll never call dw_hdmi_unbind(),
	 * which would have called the encoder cleanup.  Do it manually.
	 */
	if (IS_ERR(hdmi->hdmi)) {
		ret = PTR_ERR(hdmi->hdmi);
		drm_encoder_cleanup(encoder);
	}

	return ret;
}

static void dw_hdmi_imx_unbind(struct device *dev, struct device *master,
			       void *data)
{
	struct imx_hdmi *hdmi = dev_get_drvdata(dev);

	dw_hdmi_unbind(hdmi->hdmi);
}

static const struct component_ops dw_hdmi_imx_ops = {
	.bind	= dw_hdmi_imx_bind,
	.unbind	= dw_hdmi_imx_unbind,
};

static int dw_hdmi_imx_probe(struct platform_device *pdev)
{
	struct imx_hdmi *hdmi;

	hdmi = devm_kzalloc(&pdev->dev, sizeof(*hdmi), GFP_KERNEL);
	if (!hdmi)
		return -ENOMEM;

	platform_set_drvdata(pdev, hdmi);

	return component_add(&pdev->dev, &dw_hdmi_imx_ops);
}

static int dw_hdmi_imx_remove(struct platform_device *pdev)
{
	component_del(&pdev->dev, &dw_hdmi_imx_ops);

	return 0;
}

static int __maybe_unused dw_hdmi_imx_resume(struct device *dev)
{
	struct imx_hdmi *hdmi = dev_get_drvdata(dev);

	dw_hdmi_resume(hdmi->hdmi);

	return 0;
}

static const struct dev_pm_ops dw_hdmi_imx_pm = {
	SET_SYSTEM_SLEEP_PM_OPS(NULL, dw_hdmi_imx_resume)
};

static struct platform_driver dw_hdmi_imx_platform_driver = {
	.probe  = dw_hdmi_imx_probe,
	.remove = dw_hdmi_imx_remove,
	.driver = {
		.name = "dwhdmi-imx",
		.pm = &dw_hdmi_imx_pm,
		.of_match_table = dw_hdmi_imx_dt_ids,
	},
};

module_platform_driver(dw_hdmi_imx_platform_driver);

MODULE_AUTHOR("Andy Yan <andy.yan@rock-chips.com>");
MODULE_AUTHOR("Yakir Yang <ykk@rock-chips.com>");
MODULE_DESCRIPTION("IMX6 Specific DW-HDMI Driver Extension");
MODULE_LICENSE("GPL");
MODULE_ALIAS("platform:dwhdmi-imx");<|MERGE_RESOLUTION|>--- conflicted
+++ resolved
@@ -399,12 +399,9 @@
 	memset(hdmi, 0, sizeof(*hdmi));
 
 	match = of_match_node(dw_hdmi_imx_dt_ids, pdev->dev.of_node);
-<<<<<<< HEAD
-=======
 	if (!match)
 		return -ENODEV;
 
->>>>>>> ea790475
 	plat_data = devm_kmemdup(&pdev->dev, match->data,
 					     sizeof(*plat_data), GFP_KERNEL);
 	if (!plat_data)
@@ -439,12 +436,6 @@
 			return ret;
 	}
 
-	if (of_device_is_compatible(pdev->dev.of_node, "fsl,imx8mp-hdmi")) {
-		ret = imx8mp_hdmimix_setup(hdmi);
-		if (ret < 0)
-			return ret;
-	}
-
 	hdmi->hdmi = dw_hdmi_bind(pdev, encoder, plat_data);
 
 	/*
