/*
 * Copyright 2017-2018 NXP
 *
 * This program is free software; you can redistribute it and/or
 * modify it under the terms of the GNU General Public License
 * as published by the Free Software Foundation; either version 2
 * of the License, or (at your option) any later version.
 *
 * This program is distributed in the hope that it will be useful,
 * but WITHOUT ANY WARRANTY; without even the implied warranty of
 * MERCHANTABILITY or FITNESS FOR A PARTICULAR PURPOSE.  See the
 * GNU General Public License for more details.
 */
#include <linux/clk.h>
#include <linux/kthread.h>
#include <linux/mutex.h>
#include <linux/module.h>
#include <linux/platform_device.h>
#include <linux/component.h>
#include <linux/mfd/syscon.h>
#include <linux/of.h>
#include <linux/irq.h>
#include <linux/of_device.h>
#include <linux/extcon.h>

#include "imx-hdp.h"
#include "imx-hdmi.h"
#include "imx-hdcp.h"
#include "imx-hdcp-private.h"
#include "imx-dp.h"
#include "../imx-drm.h"

#define B0_SILICON_ID			0x11

struct drm_display_mode *g_mode;
uint8_t g_default_mode = 3;
static struct drm_display_mode edid_cea_modes[] = {
	/* 3 - 720x480@60Hz */
	{ DRM_MODE("720x480", DRM_MODE_TYPE_DRIVER, 27000, 720, 736,
		   798, 858, 0, 480, 489, 495, 525, 0,
		   DRM_MODE_FLAG_NHSYNC | DRM_MODE_FLAG_NVSYNC),
	  .vrefresh = 60, .picture_aspect_ratio = HDMI_PICTURE_ASPECT_16_9, },
	/* 4 - 1280x720@60Hz */
	{ DRM_MODE("1280x720", DRM_MODE_TYPE_DRIVER, 74250, 1280, 1390,
		   1430, 1650, 0, 720, 725, 730, 750, 0,
		   DRM_MODE_FLAG_PHSYNC | DRM_MODE_FLAG_PVSYNC),
	  .vrefresh = 60, .picture_aspect_ratio = HDMI_PICTURE_ASPECT_16_9, },
	/* 16 - 1920x1080@60Hz */
	{ DRM_MODE("1920x1080", DRM_MODE_TYPE_DRIVER, 148500, 1920, 2008,
		   2052, 2200, 0, 1080, 1084, 1089, 1125, 0,
		   DRM_MODE_FLAG_PHSYNC | DRM_MODE_FLAG_PVSYNC),
	  .vrefresh = 60, .picture_aspect_ratio = HDMI_PICTURE_ASPECT_16_9, },
	/* 97 - 3840x2160@60Hz */
	{ DRM_MODE("3840x2160", DRM_MODE_TYPE_DRIVER, 594000,
		   3840, 4016, 4104, 4400, 0,
		   2160, 2168, 2178, 2250, 0,
		   DRM_MODE_FLAG_PHSYNC | DRM_MODE_FLAG_PVSYNC),
	  .vrefresh = 60, .picture_aspect_ratio = HDMI_PICTURE_ASPECT_16_9, },
	/* 96 - 3840x2160@30Hz */
	{ DRM_MODE("3840x2160", DRM_MODE_TYPE_DRIVER, 297000,
		   3840, 4016, 4104, 4400, 0,
		   2160, 2168, 2178, 2250, 0,
		   DRM_MODE_FLAG_PHSYNC | DRM_MODE_FLAG_PVSYNC),
	  .vrefresh = 30, .picture_aspect_ratio = HDMI_PICTURE_ASPECT_16_9, },
};

static inline struct imx_hdp *enc_to_imx_hdp(struct drm_encoder *e)
{
	return container_of(e, struct imx_hdp, encoder);
}

#ifdef CONFIG_EXTCON
static const unsigned int imx_hdmi_extcon_cables[] = {
	EXTCON_DISP_HDMI,
	EXTCON_NONE,
};
struct extcon_dev *hdp_edev;
#endif

static inline bool imx_hdp_is_dual_mode(struct drm_display_mode *mode)
{
	return (mode->clock > HDP_DUAL_MODE_MIN_PCLK_RATE ||
		mode->hdisplay > HDP_SINGLE_MODE_MAX_WIDTH) ? true : false;
}

static void imx_hdp_state_init(struct imx_hdp *hdp)
{
	state_struct *state = &hdp->state;

	memset(state, 0, sizeof(state_struct));
	mutex_init(&state->mutex);

	state->mem = &hdp->mem;
	state->rw = hdp->rw;
	state->edp = 0;
}

#ifdef CONFIG_IMX_HDP_CEC
static void imx_hdp_cec_init(struct imx_hdp *hdp)
{
	state_struct *state = &hdp->state;
	struct imx_cec_dev *cec = &hdp->cec;
	u32 clk_MHz;

	memset(cec, 0, sizeof(struct imx_cec_dev));

	CDN_API_GetClock(state, &clk_MHz);
	cec->clk_div = clk_MHz * 10;
	cec->dev = hdp->dev;
	cec->mem = &hdp->mem;
	cec->rw = hdp->rw;
}
#endif

#ifdef DEBUG_FW_LOAD
void hdp_fw_load(state_struct *state)
{
	DRM_INFO("loading hdmi firmware\n");
	CDN_API_LoadFirmware(state,
		(u8 *)hdmitx_iram0_get_ptr(),
		hdmitx_iram0_get_size(),
		(u8 *)hdmitx_dram0_get_ptr(),
		hdmitx_dram0_get_size());
}
#endif

int hdp_fw_check(state_struct *state)
{
	u16 ver, verlib;
	u8 echo_msg[] = "echo test";
	u8 echo_resp[sizeof(echo_msg) + 1];
	int ret;

	ret = CDN_API_General_Test_Echo_Ext_blocking(state, echo_msg, echo_resp,
		 sizeof(echo_msg), CDN_BUS_TYPE_APB);

	if (0 != strncmp(echo_msg, echo_resp, sizeof(echo_msg))) {
		DRM_ERROR("CDN_API_General_Test_Echo_Ext_blocking - echo test failed, check firmware!");
		return -ENXIO;
	}
	DRM_INFO("CDN_API_General_Test_Echo_Ext_blocking - APB(ret = %d echo_resp = %s)\n",
		  ret, echo_resp);

	ret = CDN_API_General_getCurVersion(state, &ver, &verlib);
	if (ret != 0) {
		DRM_ERROR("CDN_API_General_getCurVersion - check firmware!\n");
		return -ENXIO;
	} else
		DRM_INFO("CDN_API_General_getCurVersion - ver %d verlib %d\n",
			 ver, verlib);
	/* we can add a check here to reject older firmware
	 * versions if needed */

	return 0;
}

int hdp_fw_init(state_struct *state)
{
	struct imx_hdp *hdp = state_to_imx_hdp(state);
	u32 core_rate;
	int ret;
	u8 sts;

	core_rate = clk_get_rate(hdp->clks.clk_core);

	ret = CDN_API_CheckAlive_blocking(state);
	if (ret != 0) {
		/* Firmware is not running */
		DRM_WARN("CDN_API_CheckAlive failed - starting firmware\n");
		/* configure the clock */
		CDN_API_SetClock(state, core_rate / 1000000);
		pr_info("CDN_API_SetClock completed\n");

		/* moved from CDN_API_LoadFirmware */
		cdn_apb_write(state, APB_CTRL << 2, 0);
		DRM_INFO("Started firmware!\n");

		ret = CDN_API_CheckAlive_blocking(state);
		if (ret != 0) {
			DRM_ERROR("CDN_API_CheckAlive failed - check firmware!\n");
			return -ENXIO;
		} else
			DRM_INFO("CDN_API_CheckAlive returned ret = %d\n", ret);
	} else
		/* Firmware is alreaady running - do nothing */
		DRM_INFO("CDN_API_CheckAlive returned ret = %d\n", ret);

	/* turn on IP activity */
	ret = CDN_API_MainControl_blocking(state, 1, &sts);
	DRM_INFO("CDN_API_MainControl_blocking ret = %d sts = %u\n", ret, sts);

	ret = hdp_fw_check(state);
	if (ret != 0) {
		DRM_ERROR("hdmi_fw_check failed!\n");
		return -ENXIO;
	}

	if (hdp->is_dp) {
	/* Line swaping - DP only */
	       CDN_API_General_Write_Register_blocking(state,
						ADDR_SOURCD_PHY +
						(LANES_CONFIG << 2),
						0x00400000 |
						hdp->dp_lane_mapping);
	       DRM_INFO("CDN_API_General_Write_* ... setting LANES_CONFIG\n");
	}
	return 0;
}

static void imx8qm_pixel_link_mux(state_struct *state,
				  struct drm_display_mode *mode)
{
	struct imx_hdp *hdp = state_to_imx_hdp(state);
	u32 val;

	val = 0x4;	/* RGB */
	if (hdp->dual_mode)
		val |= 0x2;	/* pixel link 0 and 1 are active */
	if (mode->flags & DRM_MODE_FLAG_PVSYNC)
		val |= 1 << PL_MUX_CTL_VCP_OFFSET;
	if (mode->flags & DRM_MODE_FLAG_PHSYNC)
		val |= 1 << PL_MUX_CTL_HCP_OFFSET;
	if (mode->flags & DRM_MODE_FLAG_INTERLACE)
		val |= 0x2;

	writel(val, hdp->mem.ss_base + CSR_PIXEL_LINK_MUX_CTL);
}

static int imx8qm_pixel_link_validate(state_struct *state)
{
	struct imx_hdp *hdp = state_to_imx_hdp(state);
	sc_err_t sciErr;

	sciErr = sc_ipc_getMuID(&hdp->mu_id);
	if (sciErr != SC_ERR_NONE) {
		DRM_ERROR("Cannot obtain MU ID\n");
		return -EINVAL;
	}

	sciErr = sc_ipc_open(&hdp->ipcHndl, hdp->mu_id);
	if (sciErr != SC_ERR_NONE) {
		DRM_ERROR("sc_ipc_open failed! (sciError = %d)\n",
			  sciErr);
		return -EINVAL;
	}

	sciErr = sc_misc_set_control(hdp->ipcHndl, SC_R_DC_0,
					SC_C_PXL_LINK_MST1_VLD, 1);
	if (sciErr != SC_ERR_NONE) {
		DRM_ERROR("SC_R_DC_0:SC_C_PXL_LINK_MST1_VLD sc_misc_set_control failed! (sciError = %d)\n",
			   sciErr);
		return -EINVAL;
	}
	if (hdp->dual_mode) {
		sciErr = sc_misc_set_control(hdp->ipcHndl, SC_R_DC_0,
						SC_C_PXL_LINK_MST2_VLD, 1);
		if (sciErr != SC_ERR_NONE) {
			DRM_ERROR("SC_R_DC_0:SC_C_PXL_LINK_MST2_VLD sc_misc_set_control failed! (sciError = %d)\n", sciErr);
			return -EINVAL;
		}
	}

	sc_ipc_close(hdp->mu_id);

	return 0;
}

static int imx8qm_pixel_link_invalidate(state_struct *state)
{
	struct imx_hdp *hdp = state_to_imx_hdp(state);
	sc_err_t sciErr;

	sciErr = sc_ipc_getMuID(&hdp->mu_id);
	if (sciErr != SC_ERR_NONE) {
		DRM_ERROR("Cannot obtain MU ID\n");
		return -EINVAL;
	}

	sciErr = sc_ipc_open(&hdp->ipcHndl, hdp->mu_id);
	if (sciErr != SC_ERR_NONE) {
		DRM_ERROR("sc_ipc_open failed! (sciError = %d)\n", sciErr);
		return -EINVAL;
	}

	sciErr = sc_misc_set_control(hdp->ipcHndl, SC_R_DC_0,
				     SC_C_PXL_LINK_MST1_VLD, 0);
	if (sciErr != SC_ERR_NONE) {
		DRM_ERROR("SC_R_DC_0:SC_C_PXL_LINK_MST1_VLD sc_misc_set_control failed! (sciError = %d)\n", sciErr);
		return -EINVAL;
	}
	if (hdp->dual_mode) {
		sciErr = sc_misc_set_control(hdp->ipcHndl, SC_R_DC_0,
						SC_C_PXL_LINK_MST2_VLD, 0);
		if (sciErr != SC_ERR_NONE) {
			DRM_ERROR("SC_R_DC_0:SC_C_PXL_LINK_MST2_VLD sc_misc_set_control failed! (sciError = %d)\n", sciErr);
			return -EINVAL;
		}
	}

	sc_ipc_close(hdp->mu_id);

	return 0;
}

static int imx8qm_pixel_link_sync_ctrl_enable(state_struct *state)
{
	struct imx_hdp *hdp = state_to_imx_hdp(state);
	sc_err_t sciErr;

	sciErr = sc_ipc_getMuID(&hdp->mu_id);
	if (sciErr != SC_ERR_NONE) {
		DRM_ERROR("Cannot obtain MU ID\n");
		return -EINVAL;
	}

	sciErr = sc_ipc_open(&hdp->ipcHndl, hdp->mu_id);
	if (sciErr != SC_ERR_NONE) {
		DRM_ERROR("sc_ipc_open failed! (sciError = %d)\n", sciErr);
		return -EINVAL;
	}

	if (hdp->dual_mode) {
		sciErr = sc_misc_set_control(hdp->ipcHndl, SC_R_DC_0, SC_C_SYNC_CTRL, 3);
		if (sciErr != SC_ERR_NONE) {
			DRM_ERROR("SC_R_DC_0:SC_C_SYNC_CTRL sc_misc_set_control failed! (sciError = %d)\n", sciErr);
			return -EINVAL;
		}
	} else {
		sciErr = sc_misc_set_control(hdp->ipcHndl, SC_R_DC_0, SC_C_SYNC_CTRL0, 1);
		if (sciErr != SC_ERR_NONE) {
			DRM_ERROR("SC_R_DC_0:SC_C_SYNC_CTRL0 sc_misc_set_control failed! (sciError = %d)\n", sciErr);
			return -EINVAL;
		}
	}

	sc_ipc_close(hdp->mu_id);

	return 0;
}

static int imx8qm_pixel_link_sync_ctrl_disable(state_struct *state)
{
	struct imx_hdp *hdp = state_to_imx_hdp(state);
	sc_err_t sciErr;

	sciErr = sc_ipc_getMuID(&hdp->mu_id);
	if (sciErr != SC_ERR_NONE) {
		DRM_ERROR("Cannot obtain MU ID\n");
		return -EINVAL;
	}

	sciErr = sc_ipc_open(&hdp->ipcHndl, hdp->mu_id);
	if (sciErr != SC_ERR_NONE) {
		DRM_ERROR("sc_ipc_open failed! (sciError = %d)\n", sciErr);
		return -EINVAL;
	}


	if (hdp->dual_mode) {
		sciErr = sc_misc_set_control(hdp->ipcHndl, SC_R_DC_0, SC_C_SYNC_CTRL, 0);
		if (sciErr != SC_ERR_NONE) {
			DRM_ERROR("SC_R_DC_0:SC_C_SYNC_CTRL sc_misc_set_control failed! (sciError = %d)\n", sciErr);
			return -EINVAL;
		}
	} else {
		sciErr = sc_misc_set_control(hdp->ipcHndl, SC_R_DC_0, SC_C_SYNC_CTRL0, 0);
		if (sciErr != SC_ERR_NONE) {
			DRM_ERROR("SC_R_DC_0:SC_C_SYNC_CTRL0 sc_misc_set_control failed! (sciError = %d)\n", sciErr);
			return -EINVAL;
		}
	}

	sc_ipc_close(hdp->mu_id);

	return 0;
}

void imx8qm_phy_reset(sc_ipc_t ipcHndl, struct hdp_mem *mem, u8 reset)
{
	sc_err_t sciErr;
	/* set the pixel link mode and pixel type */
	sciErr = sc_misc_set_control(ipcHndl, SC_R_HDMI, SC_C_PHY_RESET, reset);
	if (sciErr != SC_ERR_NONE)
		DRM_ERROR("SC_R_HDMI PHY reset failed %d!\n", sciErr);
}

void imx8mq_phy_reset(sc_ipc_t ipcHndl, struct hdp_mem *mem, u8 reset)
{
	void *tmp_addr = mem->rst_base;

	if (reset)
		__raw_writel(0x8,
			     (volatile unsigned int *)(tmp_addr+0x4)); /*set*/
	else
		__raw_writel(0x8,
			     (volatile unsigned int *)(tmp_addr+0x8)); /*clear*/


	return;
}

int imx8qm_clock_init(struct hdp_clks *clks)
{
	struct imx_hdp *hdp = clks_to_imx_hdp(clks);
	struct device *dev = hdp->dev;

	clks->av_pll = devm_clk_get(dev, "av_pll");
	if (IS_ERR(clks->av_pll)) {
		dev_warn(dev, "failed to get av pll clk\n");
		return PTR_ERR(clks->av_pll);
	}

	clks->dig_pll = devm_clk_get(dev, "dig_pll");
	if (IS_ERR(clks->dig_pll)) {
		dev_warn(dev, "failed to get dig pll clk\n");
		return PTR_ERR(clks->dig_pll);
	}

	clks->clk_ipg = devm_clk_get(dev, "clk_ipg");
	if (IS_ERR(clks->clk_ipg)) {
		dev_warn(dev, "failed to get dp ipg clk\n");
		return PTR_ERR(clks->clk_ipg);
	}

	clks->clk_core = devm_clk_get(dev, "clk_core");
	if (IS_ERR(clks->clk_core)) {
		dev_warn(dev, "failed to get hdp core clk\n");
		return PTR_ERR(clks->clk_core);
	}

	clks->clk_pxl = devm_clk_get(dev, "clk_pxl");
	if (IS_ERR(clks->clk_pxl)) {
		dev_warn(dev, "failed to get pxl clk\n");
		return PTR_ERR(clks->clk_pxl);
	}

	clks->clk_pxl_mux = devm_clk_get(dev, "clk_pxl_mux");
	if (IS_ERR(clks->clk_pxl_mux)) {
		dev_warn(dev, "failed to get pxl mux clk\n");
		return PTR_ERR(clks->clk_pxl_mux);
	}

	clks->clk_pxl_link = devm_clk_get(dev, "clk_pxl_link");
	if (IS_ERR(clks->clk_pxl_mux)) {
		dev_warn(dev, "failed to get pxl link clk\n");
		return PTR_ERR(clks->clk_pxl_link);
	}

	clks->clk_hdp = devm_clk_get(dev, "clk_hdp");
	if (IS_ERR(clks->clk_hdp)) {
		dev_warn(dev, "failed to get hdp clk\n");
		return PTR_ERR(clks->clk_hdp);
	}

	clks->clk_phy = devm_clk_get(dev, "clk_phy");
	if (IS_ERR(clks->clk_phy)) {
		dev_warn(dev, "failed to get phy clk\n");
		return PTR_ERR(clks->clk_phy);
	}
	clks->clk_apb = devm_clk_get(dev, "clk_apb");
	if (IS_ERR(clks->clk_apb)) {
		dev_warn(dev, "failed to get apb clk\n");
		return PTR_ERR(clks->clk_apb);
	}
	clks->clk_lis = devm_clk_get(dev, "clk_lis");
	if (IS_ERR(clks->clk_lis)) {
		dev_warn(dev, "failed to get lis clk\n");
		return PTR_ERR(clks->clk_lis);
	}
	clks->clk_msi = devm_clk_get(dev, "clk_msi");
	if (IS_ERR(clks->clk_msi)) {
		dev_warn(dev, "failed to get msi clk\n");
		return PTR_ERR(clks->clk_msi);
	}
	clks->clk_lpcg = devm_clk_get(dev, "clk_lpcg");
	if (IS_ERR(clks->clk_lpcg)) {
		dev_warn(dev, "failed to get lpcg clk\n");
		return PTR_ERR(clks->clk_lpcg);
	}
	clks->clk_even = devm_clk_get(dev, "clk_even");
	if (IS_ERR(clks->clk_even)) {
		dev_warn(dev, "failed to get even clk\n");
		return PTR_ERR(clks->clk_even);
	}
	clks->clk_dbl = devm_clk_get(dev, "clk_dbl");
	if (IS_ERR(clks->clk_dbl)) {
		dev_warn(dev, "failed to get dbl clk\n");
		return PTR_ERR(clks->clk_dbl);
	}
	clks->clk_vif = devm_clk_get(dev, "clk_vif");
	if (IS_ERR(clks->clk_vif)) {
		dev_warn(dev, "failed to get vif clk\n");
		return PTR_ERR(clks->clk_vif);
	}
	clks->clk_apb_csr = devm_clk_get(dev, "clk_apb_csr");
	if (IS_ERR(clks->clk_apb_csr)) {
		dev_warn(dev, "failed to get apb csr clk\n");
		return PTR_ERR(clks->clk_apb_csr);
	}
	clks->clk_apb_ctrl = devm_clk_get(dev, "clk_apb_ctrl");
	if (IS_ERR(clks->clk_apb_ctrl)) {
		dev_warn(dev, "failed to get apb ctrl clk\n");
		return PTR_ERR(clks->clk_apb_ctrl);
	}
	clks->clk_i2s = devm_clk_get(dev, "clk_i2s");
	if (IS_ERR(clks->clk_i2s)) {
		dev_warn(dev, "failed to get i2s clk\n");
		return PTR_ERR(clks->clk_i2s);
	}
	clks->clk_i2s_bypass = devm_clk_get(dev, "clk_i2s_bypass");
	if (IS_ERR(clks->clk_i2s_bypass)) {
		dev_err(dev, "failed to get i2s bypass clk\n");
		return PTR_ERR(clks->clk_i2s_bypass);
	}
	return true;
}

int imx8qm_pixel_clock_enable(struct hdp_clks *clks)
{
	struct imx_hdp *hdp = clks_to_imx_hdp(clks);
	struct device *dev = hdp->dev;
	int ret;

	ret = clk_prepare_enable(clks->av_pll);
	if (ret < 0) {
		dev_err(dev, "%s, pre av pll  error\n", __func__);
		return ret;
	}

	ret = clk_prepare_enable(clks->clk_pxl);
	if (ret < 0) {
		dev_err(dev, "%s, pre clk pxl error\n", __func__);
		return ret;
	}
	ret = clk_prepare_enable(clks->clk_pxl_mux);
	if (ret < 0) {
		dev_err(dev, "%s, pre clk pxl mux error\n", __func__);
		return ret;
	}

	ret = clk_prepare_enable(clks->clk_pxl_link);
	if (ret < 0) {
		dev_err(dev, "%s, pre clk pxl link error\n", __func__);
		return ret;
	}
	ret = clk_prepare_enable(clks->clk_vif);
	if (ret < 0) {
		dev_err(dev, "%s, pre clk vif error\n", __func__);
		return ret;
	}
	return ret;

}

void imx8qm_pixel_clock_disable(struct hdp_clks *clks)
{
	clk_disable_unprepare(clks->clk_vif);
	clk_disable_unprepare(clks->clk_pxl);
	clk_disable_unprepare(clks->clk_pxl_link);
	clk_disable_unprepare(clks->clk_pxl_mux);
	clk_disable_unprepare(clks->av_pll);
}

void imx8qm_dp_pixel_clock_set_rate(struct hdp_clks *clks)
{
	struct imx_hdp *hdp = clks_to_imx_hdp(clks);
	unsigned int pclock = hdp->video.cur_mode.clock * 1000;

	if (!hdp->is_digpll_dp_pclock) {
		sc_err_t sci_err = 0;
		sc_ipc_t ipc_handle = 0;
		u32 mu_id;

		sci_err = sc_ipc_getMuID(&mu_id);

		if (sci_err != SC_ERR_NONE)
			pr_err("Failed to get MU ID (%d)\n", sci_err);
		sci_err = sc_ipc_open(&ipc_handle, mu_id);

		if (sci_err != SC_ERR_NONE)
			pr_err("Failed to open IPC (%d)\n", sci_err);

		clk_set_rate(clks->av_pll, pclock);

		/* Enable the 24MHz for HDP PHY */
		sci_err = sc_misc_set_control(ipc_handle, SC_R_HDMI, SC_C_MODE, 1);
		if (sci_err != SC_ERR_NONE)
			pr_err("Failed to enable HDP PHY (%d)\n", sci_err);

		sc_ipc_close(ipc_handle);
	} else
		clk_set_rate(clks->av_pll, 24000000);

	if (hdp->dual_mode == true) {
		clk_set_rate(clks->clk_pxl, pclock/2);
		clk_set_rate(clks->clk_pxl_link, pclock/2);
	} else {
		clk_set_rate(clks->clk_pxl, pclock);
		clk_set_rate(clks->clk_pxl_link, pclock);
	}
	clk_set_rate(clks->clk_pxl_mux, pclock);
}

void imx8qm_hdmi_pixel_clock_set_rate(struct hdp_clks *clks)
{
	struct imx_hdp *hdp = clks_to_imx_hdp(clks);
	unsigned int pclock = hdp->video.cur_mode.clock * 1000;

	/* pixel clock for HDMI */
	clk_set_rate(clks->av_pll, pclock);

	if (hdp->dual_mode == true) {
		clk_set_rate(clks->clk_pxl, pclock/2);
		clk_set_rate(clks->clk_pxl_link, pclock/2);
	} else {
		clk_set_rate(clks->clk_pxl_link, pclock);
		clk_set_rate(clks->clk_pxl, pclock);
	}
	clk_set_rate(clks->clk_pxl_mux, pclock);
}

int imx8qm_ipg_clock_enable(struct hdp_clks *clks)
{
	int ret;
	struct imx_hdp *hdp = clks_to_imx_hdp(clks);
	struct device *dev = hdp->dev;

	ret = clk_prepare_enable(clks->dig_pll);
	if (ret < 0) {
		dev_err(dev, "%s, pre dig pll error\n", __func__);
		return ret;
	}

	ret = clk_prepare_enable(clks->clk_ipg);
	if (ret < 0) {
		dev_err(dev, "%s, pre clk_ipg error\n", __func__);
		return ret;
	}

	ret = clk_prepare_enable(clks->clk_core);
	if (ret < 0) {
		dev_err(dev, "%s, pre clk core error\n", __func__);
		return ret;
	}

	ret = clk_prepare_enable(clks->clk_hdp);
	if (ret < 0) {
		dev_err(dev, "%s, pre clk hdp error\n", __func__);
		return ret;
	}

	ret = clk_prepare_enable(clks->clk_phy);
	if (ret < 0) {
		dev_err(dev, "%s, pre clk phy\n", __func__);
		return ret;
	}

	ret = clk_prepare_enable(clks->clk_apb);
	if (ret < 0) {
		dev_err(dev, "%s, pre clk apb error\n", __func__);
		return ret;
	}
	ret = clk_prepare_enable(clks->clk_lis);
	if (ret < 0) {
		dev_err(dev, "%s, pre clk lis error\n", __func__);
		return ret;
	}
	ret = clk_prepare_enable(clks->clk_lpcg);
	if (ret < 0) {
		dev_err(dev, "%s, pre clk lpcg error\n", __func__);
		return ret;
	}
	ret = clk_prepare_enable(clks->clk_msi);
	if (ret < 0) {
		dev_err(dev, "%s, pre clk msierror\n", __func__);
		return ret;
	}
	ret = clk_prepare_enable(clks->clk_even);
	if (ret < 0) {
		dev_err(dev, "%s, pre clk even error\n", __func__);
		return ret;
	}
	ret = clk_prepare_enable(clks->clk_dbl);
	if (ret < 0) {
		dev_err(dev, "%s, pre clk dbl error\n", __func__);
		return ret;
	}
	ret = clk_prepare_enable(clks->clk_apb_csr);
	if (ret < 0) {
		dev_err(dev, "%s, pre clk apb csr error\n", __func__);
		return ret;
	}
	ret = clk_prepare_enable(clks->clk_apb_ctrl);
	if (ret < 0) {
		dev_err(dev, "%s, pre clk apb ctrl error\n", __func__);
		return ret;
	}
	ret = clk_prepare_enable(clks->clk_i2s);
	if (ret < 0) {
		dev_err(dev, "%s, pre clk i2s error\n", __func__);
		return ret;
	}
	ret = clk_prepare_enable(clks->clk_i2s_bypass);
	if (ret < 0) {
		dev_err(dev, "%s, pre clk i2s bypass error\n", __func__);
		return ret;
	}
	return ret;
}

void imx8qm_ipg_clock_disable(struct hdp_clks *clks)
{
}

void imx8qm_ipg_clock_set_rate(struct hdp_clks *clks)
{
	struct imx_hdp *hdp = clks_to_imx_hdp(clks);
	u32 clk_rate, desired_rate;

	if (hdp->is_digpll_dp_pclock)
		desired_rate = PLL_1188MHZ;
	else
		desired_rate = PLL_800MHZ;

	/* hdmi/dp ipg/core clock */
	clk_rate = clk_get_rate(clks->dig_pll);

	if (clk_rate != desired_rate) {
		pr_warn("%s, dig_pll was %u MHz, changing to %u MHz\n",
			__func__, clk_rate/1000000,
			desired_rate/1000000);
	}

	if (hdp->is_digpll_dp_pclock) {
		clk_set_rate(clks->dig_pll,  desired_rate);
		clk_set_rate(clks->clk_core, desired_rate/10);
		clk_set_rate(clks->clk_ipg,  desired_rate/12);
		clk_set_rate(clks->av_pll, 24000000);
	} else {
		clk_set_rate(clks->dig_pll,  desired_rate);
		clk_set_rate(clks->clk_core, desired_rate/4);
		clk_set_rate(clks->clk_ipg,  desired_rate/8);
	}
}

static u8 imx_hdp_link_rate(struct drm_display_mode *mode)
{
	if (mode->clock < 297000)
		return AFE_LINK_RATE_1_6;
	else if (mode->clock > 297000)
		return AFE_LINK_RATE_5_4;
	else
		return AFE_LINK_RATE_2_7;
}

static void imx_hdp_mode_setup(struct imx_hdp *hdp,
			       struct drm_display_mode *mode)
{
	int ret;

	/* set pixel clock before video mode setup */
	imx_hdp_call(hdp, pixel_clock_disable, &hdp->clks);

	imx_hdp_call(hdp, pixel_clock_set_rate, &hdp->clks);

	imx_hdp_call(hdp, pixel_clock_enable, &hdp->clks);

	/* Config pixel link mux */
	imx_hdp_call(hdp, pixel_link_mux, &hdp->state, mode);

	hdp->link_rate = imx_hdp_link_rate(mode);
	if (hdp->is_dp && hdp->link_rate > hdp->dp_link_rate) {
		DRM_DEBUG("Lowering DP link rate from %d to %d\n",
			  hdp->link_rate, hdp->dp_link_rate);
		hdp->link_rate = hdp->dp_link_rate;
	}

	/* mode set */
	ret = imx_hdp_call(hdp, phy_init, &hdp->state, mode, hdp->format,
			   hdp->bpc);
	if (ret < 0) {
		DRM_ERROR("Failed to initialise HDP PHY\n");
		return;
	}
	imx_hdp_call(hdp, mode_set, &hdp->state, mode,
		     hdp->format, hdp->bpc, hdp->link_rate);

	/* Get vic of CEA-861 */
	hdp->vic = drm_match_cea_mode(mode);
}

bool imx_hdp_bridge_mode_fixup(struct drm_bridge *bridge,
			       const struct drm_display_mode *mode,
			       struct drm_display_mode *adjusted_mode)
{
	struct imx_hdp *hdp = bridge->driver_private;
	int vic = drm_match_cea_mode(mode);

	if (vic < 0)
		return false;

	if (hdp && hdp->ops && hdp->ops->mode_fixup)
		return hdp->ops->mode_fixup(&hdp->state, mode, adjusted_mode);

	return true;
}

static void imx_hdp_bridge_mode_set(struct drm_bridge *bridge,
				    struct drm_display_mode *orig_mode,
				    struct drm_display_mode *mode)
{
	struct imx_hdp *hdp = bridge->driver_private;

	mutex_lock(&hdp->mutex);

	hdp->dual_mode = imx_hdp_is_dual_mode(mode);

	memcpy(&hdp->video.cur_mode, mode, sizeof(hdp->video.cur_mode));
	imx_hdp_mode_setup(hdp, mode);
	/* Store the display mode for plugin/DKMS poweron events */
	memcpy(&hdp->video.pre_mode, mode, sizeof(hdp->video.pre_mode));

	mutex_unlock(&hdp->mutex);
}

static void imx_hdp_bridge_disable(struct drm_bridge *bridge)
{
}

static void imx_hdp_bridge_enable(struct drm_bridge *bridge)
{
	struct imx_hdp *hdp = bridge->driver_private;

	/*
	 * When switching from 10-bit to 8-bit color depths, iMX8MQ needs the
	 * PHY pixel engine to be reset after all clocks are ON, not before.
	 * So, we do it in the enable callback.
	 *
	 * Since the reset does not do any harm when switching from a 8-bit mode
	 * to another 8-bit mode, or from 8-bit to 10-bit, we can safely do it
	 * all the time.
	 */
	if (cpu_is_imx8mq())
		imx_hdp_call(hdp, pixel_engine_reset, &hdp->state);
}

static enum drm_connector_status
imx_hdp_connector_detect(struct drm_connector *connector, bool force)
{
	struct imx_hdp *hdp = container_of(connector,
						struct imx_hdp, connector);
	int ret;
	u8 hpd = 0xf;

	ret = imx_hdp_call(hdp, get_hpd_state, &hdp->state, &hpd);
	if (ret > 0)
		return connector_status_unknown;

	if (hpd == 1)
		/* Cable Connected */
		return connector_status_connected;
	else if (hpd == 0)
		/* Cable Disconnedted */
		return connector_status_disconnected;
	else {
		/* Cable status unknown */
		DRM_INFO("Unknow cable status, hdp=%u\n", hpd);
		return connector_status_unknown;
	}
}

static int imx_hdp_default_video_modes(struct drm_connector *connector)
{
	struct drm_display_mode *mode;
	int i;

	for (i = 0; i < ARRAY_SIZE(edid_cea_modes); i++) {
		mode = drm_mode_create(connector->dev);
		if (!mode)
			return -EINVAL;
		drm_mode_copy(mode, &edid_cea_modes[i]);
		mode->type |= DRM_MODE_TYPE_DRIVER | DRM_MODE_TYPE_PREFERRED;
		drm_mode_probed_add(connector, mode);
	}
	return i;
}

static int imx_hdp_connector_get_modes(struct drm_connector *connector)
{
	struct imx_hdp *hdp = container_of(connector, struct imx_hdp,
					   connector);
	struct edid *edid;
	int num_modes = 0;

	if (!hdp->no_edid) {
		edid = drm_do_get_edid(connector, hdp->ops->get_edid_block,
				       &hdp->state);
		if (edid) {
			dev_info(hdp->dev, "%x,%x,%x,%x,%x,%x,%x,%x\n",
				 edid->header[0], edid->header[1],
				 edid->header[2], edid->header[3],
				 edid->header[4], edid->header[5],
				 edid->header[6], edid->header[7]);
			drm_mode_connector_update_edid_property(connector,
								edid);
			num_modes = drm_add_edid_modes(connector, edid);
			if (num_modes == 0) {
				dev_warn(hdp->dev, "Invalid edid, use default video modes\n");
				num_modes =
					imx_hdp_default_video_modes(connector);
			} else
				/* Store the ELD */
				drm_edid_to_eld(connector, edid);
			kfree(edid);
		} else {
			dev_info(hdp->dev, "failed to get edid, use default video modes\n");
			num_modes = imx_hdp_default_video_modes(connector);
			hdp->no_edid = true;
		}
	} else {
		dev_warn(hdp->dev,
			 "No EDID function, use default video mode\n");
		num_modes = imx_hdp_default_video_modes(connector);
	}

	return num_modes;
}

static enum drm_mode_status
imx_hdp_connector_mode_valid(struct drm_connector *connector,
			     struct drm_display_mode *mode)
{
	struct imx_hdp *hdp = container_of(connector, struct imx_hdp,
					     connector);
	enum drm_mode_status mode_status = MODE_OK;
	struct drm_cmdline_mode *cmdline_mode;
	int ret;

	cmdline_mode = &connector->cmdline_mode;

	/* cmdline mode is the max support video mode when edid disabled
	 * Add max support pixel rate to 297MHz in case no DDC function with no EDID */
	if (hdp->no_edid) {
		if (cmdline_mode->xres != 0 &&
			cmdline_mode->xres < mode->hdisplay)
			return MODE_BAD_HVALUE;
		if (mode->clock > 297000)
			return MODE_CLOCK_HIGH;
	}

	/* For iMX8QM A0 Max support video mode is 4kp30 */
	if (cpu_is_imx8qm() && (imx8_get_soc_revision() < B0_SILICON_ID))
		if (mode->clock > 297000)
			return MODE_CLOCK_HIGH;

	/* MAX support pixel clock rate 594MHz */
	if (mode->clock > 594000)
		return MODE_CLOCK_HIGH;

	ret = imx_hdp_call(hdp, pixel_clock_range, mode);
	if (ret == 0) {
		DRM_DEBUG("pixel clock %d out of range\n", mode->clock);
		return MODE_CLOCK_RANGE;
	}

	/* 4096x2160 is not supported now */
	if (mode->hdisplay > 3840)
		return MODE_BAD_HVALUE;

	if (mode->vdisplay > 2160)
		return MODE_BAD_VVALUE;

	return mode_status;
}

static void imx_hdp_connector_force(struct drm_connector *connector)
{
	struct imx_hdp *hdp = container_of(connector, struct imx_hdp,
					     connector);
	mutex_lock(&hdp->mutex);
	hdp->force = connector->force;
	mutex_unlock(&hdp->mutex);
}

static int imx_hdp_set_property(struct drm_connector *connector,
				struct drm_connector_state *state,
				struct drm_property *property, uint64_t val)
{
	struct imx_hdp *hdp = container_of(connector, struct imx_hdp,
					   connector);
	int ret;
	union hdmi_infoframe frame;
	struct hdr_static_metadata *hdr_metadata;

	if (state->hdr_source_metadata_blob_ptr &&
	    state->hdr_source_metadata_blob_ptr->length &&
	    hdp->ops->write_hdr_metadata) {
		hdr_metadata = (struct hdr_static_metadata *)
				state->hdr_source_metadata_blob_ptr->data;

		ret = drm_hdmi_infoframe_set_hdr_metadata(&frame.drm,
							  hdr_metadata);

		if (ret < 0) {
			DRM_ERROR("could not set HDR metadata in infoframe\n");
			return ret;
		}

		hdp->ops->write_hdr_metadata(&hdp->state, &frame);
	}

	return 0;
}

static int imx_hdp_connector_atomic_check(struct drm_connector *conn,
					  struct drm_connector_state *new_state)
{
	struct drm_connector_state *old_state =
		drm_atomic_get_old_connector_state(new_state->state, conn);
	struct drm_crtc_state *crtc_state;

	imx_hdcp_atomic_check(conn, old_state, new_state);

	if (!new_state->crtc)
		return 0;

	crtc_state = drm_atomic_get_new_crtc_state(new_state->state,
						   new_state->crtc);

	/*
	 * These properties are handled by fastset, and might not end up in a
	 * modeset.
	 */
	if (new_state->picture_aspect_ratio !=
	    old_state->picture_aspect_ratio ||
	    new_state->content_type != old_state->content_type ||
	    new_state->scaling_mode != old_state->scaling_mode)
		crtc_state->mode_changed = true;

	return 0;
}

static const struct drm_connector_funcs imx_hdp_connector_funcs = {
	.fill_modes = drm_helper_probe_single_connector_modes,
	.detect = imx_hdp_connector_detect,
	.destroy = drm_connector_cleanup,
	.force = imx_hdp_connector_force,
	.reset = drm_atomic_helper_connector_reset,
	.atomic_duplicate_state = drm_atomic_helper_connector_duplicate_state,
	.atomic_destroy_state = drm_atomic_helper_connector_destroy_state,
	.atomic_set_property = imx_hdp_set_property,
};

static const struct drm_connector_helper_funcs
imx_hdp_connector_helper_funcs = {
	.get_modes = imx_hdp_connector_get_modes,
	.mode_valid = imx_hdp_connector_mode_valid,
	.atomic_check = imx_hdp_connector_atomic_check,

};

static const struct drm_bridge_funcs imx_hdp_bridge_funcs = {
	.enable = imx_hdp_bridge_enable,
	.disable = imx_hdp_bridge_disable,
	.mode_set = imx_hdp_bridge_mode_set,
	.mode_fixup = imx_hdp_bridge_mode_fixup,
};

static void imx_hdp_imx_encoder_disable(struct drm_encoder *encoder)
{
	struct imx_hdp *hdp = container_of(encoder, struct imx_hdp, encoder);

	imx_hdcp_disable(hdp);

	imx_hdp_call(hdp, pixel_link_sync_ctrl_disable, &hdp->state);
	imx_hdp_call(hdp, pixel_link_invalidate, &hdp->state);
}

static void imx_hdp_imx_encoder_enable(struct drm_encoder *encoder)
{
	struct imx_hdp *hdp = container_of(encoder, struct imx_hdp, encoder);
	union hdmi_infoframe frame;
	struct hdr_static_metadata *hdr_metadata;
	struct drm_connector_state *conn_state = hdp->connector.state;
	int ret = 0;

	if (conn_state->content_protection ==
	    DRM_MODE_CONTENT_PROTECTION_DESIRED)
		imx_hdcp_enable(hdp);

	if (!hdp->ops->write_hdr_metadata)
		goto out;

	if (hdp->hdr_metadata_present) {
		hdr_metadata = (struct hdr_static_metadata *)
				conn_state->hdr_source_metadata_blob_ptr->data;

		ret = drm_hdmi_infoframe_set_hdr_metadata(&frame.drm,
							  hdr_metadata);
	} else {
		hdr_metadata = devm_kzalloc(hdp->dev,
					    sizeof(struct hdr_static_metadata),
					    GFP_KERNEL);
		hdr_metadata->eotf = 0;

		ret = drm_hdmi_infoframe_set_hdr_metadata(&frame.drm,
							  hdr_metadata);

		devm_kfree(hdp->dev, hdr_metadata);
	}

	if (ret < 0) {
		DRM_ERROR("could not set HDR metadata in infoframe\n");
		return;
	}

	hdp->ops->write_hdr_metadata(&hdp->state, &frame);

out:
	imx_hdp_call(hdp, pixel_link_validate, &hdp->state);
	imx_hdp_call(hdp, pixel_link_sync_ctrl_enable, &hdp->state);
}

static int imx_hdp_imx_encoder_atomic_check(struct drm_encoder *encoder,
				    struct drm_crtc_state *crtc_state,
				    struct drm_connector_state *conn_state)
{
	struct imx_crtc_state *imx_crtc_state = to_imx_crtc_state(crtc_state);
	struct imx_hdp *hdp = container_of(encoder, struct imx_hdp, encoder);

	imx_crtc_state->bus_format = MEDIA_BUS_FMT_RGB101010_1X30;

	if (conn_state->hdr_metadata_changed &&
	    conn_state->hdr_source_metadata_blob_ptr &&
	    conn_state->hdr_source_metadata_blob_ptr->length)
		hdp->hdr_metadata_present = true;

	return 0;
}

static const struct drm_encoder_helper_funcs
imx_hdp_imx_encoder_helper_funcs = {
	.enable     = imx_hdp_imx_encoder_enable,
	.disable    = imx_hdp_imx_encoder_disable,
	.atomic_check = imx_hdp_imx_encoder_atomic_check,
};

static const struct drm_encoder_funcs imx_hdp_imx_encoder_funcs = {
	.destroy = drm_encoder_cleanup,
};

static int imx8mq_hdp_read(struct hdp_mem *mem,
			   unsigned int addr,
			   unsigned int *value)
{
	unsigned int temp;
	void *tmp_addr;

	mutex_lock(&mem->mutex);
	tmp_addr = mem->regs_base + addr;
	temp = __raw_readl((volatile unsigned int *)tmp_addr);
	*value = temp;
	mutex_unlock(&mem->mutex);
	return 0;
}

static int imx8mq_hdp_write(struct hdp_mem *mem,
			    unsigned int addr,
			    unsigned int value)
{
	void *tmp_addr;

	mutex_lock(&mem->mutex);
	tmp_addr = mem->regs_base + addr;
	__raw_writel(value, (volatile unsigned int *)tmp_addr);
	mutex_unlock(&mem->mutex);
	return 0;
}

static int imx8mq_hdp_sread(struct hdp_mem *mem,
			    unsigned int addr,
			    unsigned int *value)
{
	unsigned int temp;
	void *tmp_addr;

	mutex_lock(&mem->mutex);
	tmp_addr = mem->ss_base + addr;
	temp = __raw_readl((volatile unsigned int *)tmp_addr);
	*value = temp;
	mutex_unlock(&mem->mutex);
	return 0;
}

static int imx8mq_hdp_swrite(struct hdp_mem *mem,
			     unsigned int addr,
			     unsigned int value)
{
	void *tmp_addr;

	mutex_lock(&mem->mutex);
	tmp_addr = mem->ss_base + addr;
	__raw_writel(value, (volatile unsigned int *)tmp_addr);
	mutex_unlock(&mem->mutex);
	return 0;
}

static int imx8qm_hdp_read(struct hdp_mem *mem,
			   unsigned int addr,
			   unsigned int *value)
{
	unsigned int temp;
	void *tmp_addr;
	void *off_addr;

	mutex_lock(&mem->mutex);
	tmp_addr = (addr & 0xfff) + mem->regs_base;
	off_addr = 0x8 + mem->ss_base;
	__raw_writel(addr >> 12, off_addr);
	temp = __raw_readl((volatile unsigned int *)tmp_addr);

	*value = temp;
	mutex_unlock(&mem->mutex);
	return 0;
}

static int imx8qm_hdp_write(struct hdp_mem *mem,
			    unsigned int addr,
			    unsigned int value)
{
	void *tmp_addr;
	void *off_addr;

	mutex_lock(&mem->mutex);
	tmp_addr = (addr & 0xfff) + mem->regs_base;
	off_addr = 0x8 + mem->ss_base;
	__raw_writel(addr >> 12, off_addr);

	__raw_writel(value, (volatile unsigned int *) tmp_addr);
	mutex_unlock(&mem->mutex);

	return 0;
}

static int imx8qm_hdp_sread(struct hdp_mem *mem,
			    unsigned int addr,
			    unsigned int *value)
{
	unsigned int temp;
	void *tmp_addr;
	void *off_addr;

	mutex_lock(&mem->mutex);
	tmp_addr = (addr & 0xfff) + mem->regs_base;
	off_addr = 0xc + mem->ss_base;
	__raw_writel(addr >> 12, off_addr);

	temp = __raw_readl((volatile unsigned int *)tmp_addr);
	*value = temp;
	mutex_unlock(&mem->mutex);
	return 0;
}

static int imx8qm_hdp_swrite(struct hdp_mem *mem,
			     unsigned int addr,
			     unsigned int value)
{
	void *tmp_addr;
	void *off_addr;

	mutex_lock(&mem->mutex);
	tmp_addr = (addr & 0xfff) + mem->regs_base;
	off_addr = 0xc + mem->ss_base;
	__raw_writel(addr >> 12, off_addr);
	__raw_writel(value, (volatile unsigned int *)tmp_addr);
	mutex_unlock(&mem->mutex);

	return 0;
}

static struct hdp_rw_func imx8qm_rw = {
	.read_reg = imx8qm_hdp_read,
	.write_reg = imx8qm_hdp_write,
	.sread_reg = imx8qm_hdp_sread,
	.swrite_reg = imx8qm_hdp_swrite,
};

static struct hdp_ops imx8qm_dp_ops = {
#ifdef DEBUG_FW_LOAD
	.fw_load = hdp_fw_load,
#endif
	.fw_init = hdp_fw_init,
	.phy_init = dp_phy_init,
	.mode_set = dp_mode_set,
	.get_edid_block = dp_get_edid_block,
	.get_hpd_state = dp_get_hpd_state,

	.phy_reset = imx8qm_phy_reset,
	.pixel_link_validate = imx8qm_pixel_link_validate,
	.pixel_link_invalidate = imx8qm_pixel_link_invalidate,
	.pixel_link_sync_ctrl_enable = imx8qm_pixel_link_sync_ctrl_enable,
	.pixel_link_sync_ctrl_disable = imx8qm_pixel_link_sync_ctrl_disable,
	.pixel_link_mux = imx8qm_pixel_link_mux,

	.clock_init = imx8qm_clock_init,
	.ipg_clock_set_rate = imx8qm_ipg_clock_set_rate,
	.ipg_clock_enable = imx8qm_ipg_clock_enable,
	.ipg_clock_disable = imx8qm_ipg_clock_disable,
	.pixel_clock_set_rate = imx8qm_dp_pixel_clock_set_rate,
	.pixel_clock_enable = imx8qm_pixel_clock_enable,
	.pixel_clock_disable = imx8qm_pixel_clock_disable,
};

static struct hdp_ops imx8qm_hdmi_ops = {
#ifdef DEBUG_FW_LOAD
	.fw_load = hdp_fw_load,
#endif
	.fw_init = hdp_fw_init,
	.phy_init = hdmi_phy_init_ss28fdsoi,
	.mode_set = hdmi_mode_set_ss28fdsoi,
	.get_edid_block = hdmi_get_edid_block,
	.get_hpd_state = hdmi_get_hpd_state,

	.phy_reset = imx8qm_phy_reset,
	.pixel_link_validate = imx8qm_pixel_link_validate,
	.pixel_link_invalidate = imx8qm_pixel_link_invalidate,
	.pixel_link_sync_ctrl_enable = imx8qm_pixel_link_sync_ctrl_enable,
	.pixel_link_sync_ctrl_disable = imx8qm_pixel_link_sync_ctrl_disable,
	.pixel_link_mux = imx8qm_pixel_link_mux,

	.clock_init = imx8qm_clock_init,
	.ipg_clock_set_rate = imx8qm_ipg_clock_set_rate,
	.ipg_clock_enable = imx8qm_ipg_clock_enable,
	.ipg_clock_disable = imx8qm_ipg_clock_disable,
	.pixel_clock_set_rate = imx8qm_hdmi_pixel_clock_set_rate,
	.pixel_clock_enable = imx8qm_pixel_clock_enable,
	.pixel_clock_disable = imx8qm_pixel_clock_disable,
};

static struct hdp_devtype imx8qm_dp_devtype = {
	.audio_type = CDN_DPTX,
	.ops = &imx8qm_dp_ops,
	.rw = &imx8qm_rw,
	.connector_type = DRM_MODE_CONNECTOR_DisplayPort,
};

static struct hdp_devtype imx8qm_hdmi_devtype = {
	.audio_type = CDN_HDMITX_TYPHOON,
	.ops = &imx8qm_hdmi_ops,
	.rw = &imx8qm_rw,
	.connector_type = DRM_MODE_CONNECTOR_HDMIA,
};

static struct hdp_rw_func imx8mq_rw = {
	.read_reg = imx8mq_hdp_read,
	.write_reg = imx8mq_hdp_write,
	.sread_reg = imx8mq_hdp_sread,
	.swrite_reg = imx8mq_hdp_swrite,
};

static struct hdp_ops imx8mq_ops = {
	.fw_init = hdp_fw_check,
	.phy_init = hdmi_phy_init_t28hpc,
	.mode_set = hdmi_mode_set_t28hpc,
	.mode_fixup = hdmi_mode_fixup_t28hpc,
	.get_edid_block = hdmi_get_edid_block,
	.get_hpd_state = hdmi_get_hpd_state,
	.write_hdr_metadata = hdmi_write_hdr_metadata,
	.pixel_clock_range = pixel_clock_range_t28hpc,
	.pixel_engine_reset = hdmi_phy_pix_engine_reset_t28hpc,
};

static struct hdp_devtype imx8mq_hdmi_devtype = {
	.audio_type = CDN_HDMITX_KIRAN,
	.ops = &imx8mq_ops,
	.rw = &imx8mq_rw,
	.connector_type = DRM_MODE_CONNECTOR_HDMIA,

};

static struct hdp_ops imx8mq_dp_ops = {
	.fw_init = hdp_fw_check,
	.phy_init = dp_phy_init_t28hpc,
	.mode_set = dp_mode_set,
	.get_edid_block = dp_get_edid_block,
	.get_hpd_state = dp_get_hpd_state,
	.phy_reset = imx8mq_phy_reset,
};

static struct hdp_devtype imx8mq_dp_devtype = {
	.audio_type = CDN_DPTX,
	.ops = &imx8mq_dp_ops,
	.rw = &imx8mq_rw,
	.connector_type = DRM_MODE_CONNECTOR_DisplayPort,
};

static const struct of_device_id imx_hdp_dt_ids[] = {
	{ .compatible = "fsl,imx8qm-hdmi", .data = &imx8qm_hdmi_devtype},
	{ .compatible = "fsl,imx8qm-dp", .data = &imx8qm_dp_devtype},
	{ .compatible = "fsl,imx8mq-hdmi", .data = &imx8mq_hdmi_devtype},
	{ .compatible = "fsl,imx8mq-dp", .data = &imx8mq_dp_devtype},
	{ }
};
MODULE_DEVICE_TABLE(of, imx_hdp_dt_ids);

static void hotplug_work_func(struct work_struct *work)
{
	struct imx_hdp *hdp = container_of(work,
					   struct imx_hdp,
					   hotplug_work.work);
	struct drm_connector *connector = &hdp->connector;

	drm_helper_hpd_irq_event(connector->dev);

	if (connector->status == connector_status_connected) {
		/* Cable Connected */
		/* For HDMI2.0 SCDC should setup again.
		 * So recovery pre video mode if it is 4Kp60 */
		if (drm_mode_equal(&hdp->video.pre_mode,
				   &edid_cea_modes[g_default_mode]))
			imx_hdp_mode_setup(hdp, &hdp->video.pre_mode);
		DRM_INFO("HDMI/DP Cable Plug In\n");
		enable_irq(hdp->irq[HPD_IRQ_OUT]);
#ifdef CONFIG_EXTCON
		extcon_set_state_sync(hdp_edev, EXTCON_DISP_HDMI, 1);
#endif
	} else if (connector->status == connector_status_disconnected) {
		/* Cable Disconnedted  */
		DRM_INFO("HDMI/DP Cable Plug Out\n");
		enable_irq(hdp->irq[HPD_IRQ_IN]);
#ifdef CONFIG_EXTCON
		extcon_set_state_sync(hdp_edev, EXTCON_DISP_HDMI, 0);
#endif
<<<<<<< HEAD
=======

		/* Allow enable EDID read for next plug in event */
		hdp->no_edid = false;
>>>>>>> 3d7dd39f
	}
}

static irqreturn_t imx_hdp_irq_thread(int irq, void *data)
{
	struct imx_hdp *hdp = data;

	disable_irq_nosync(irq);

	mod_delayed_work(system_wq, &hdp->hotplug_work,
			msecs_to_jiffies(HOTPLUG_DEBOUNCE_MS));

	return IRQ_HANDLED;
}

static int imx_hdp_imx_bind(struct device *dev, struct device *master,
			    void *data)
{
	struct platform_device *pdev = to_platform_device(dev);
	struct drm_device *drm = data;
	struct imx_hdp *hdp;
	const struct of_device_id *of_id =
			of_match_device(imx_hdp_dt_ids, dev);
	const struct hdp_devtype *devtype = of_id->data;
	struct drm_encoder *encoder;
	struct drm_bridge *bridge;
	struct drm_connector *connector;
	struct resource *res;
	u8 hpd;
	int ret;

	if (!pdev->dev.of_node)
		return -ENODEV;

	hdp = devm_kzalloc(&pdev->dev, sizeof(*hdp), GFP_KERNEL);
	if (!hdp)
		return -ENOMEM;

	hdp->dev = &pdev->dev;
	hdp->drm_dev = drm;
	encoder = &hdp->encoder;
	bridge = &hdp->bridge;
	connector = &hdp->connector;

	mutex_init(&hdp->mutex);

	hdp->irq[HPD_IRQ_IN] = platform_get_irq_byname(pdev, "plug_in");
	if (hdp->irq[HPD_IRQ_IN] < 0)
		dev_info(&pdev->dev, "No plug_in irq number\n");

	hdp->irq[HPD_IRQ_OUT] = platform_get_irq_byname(pdev, "plug_out");
	if (hdp->irq[HPD_IRQ_OUT] < 0)
		dev_info(&pdev->dev, "No plug_out irq number\n");


	mutex_init(&hdp->mem.mutex);
	/* register map */
	res = platform_get_resource(pdev, IORESOURCE_MEM, 0);
	hdp->mem.regs_base = devm_ioremap_resource(dev, res);
	if (IS_ERR(hdp->mem.regs_base)) {
		dev_err(dev, "Failed to get HDP CTRL base register\n");
		return -EINVAL;
	}

	res = platform_get_resource(pdev, IORESOURCE_MEM, 1);
	hdp->mem.ss_base = devm_ioremap_resource(dev, res);
	if (IS_ERR(hdp->mem.ss_base)) {
		dev_err(dev, "Failed to get HDP CRS base register\n");
		return -EINVAL;
	}

	res = platform_get_resource(pdev, IORESOURCE_MEM, 2);
	hdp->mem.rst_base = devm_ioremap_resource(dev, res);
	if (IS_ERR(hdp->mem.rst_base))
		dev_warn(dev, "Failed to get HDP RESET base register\n");

	hdp->is_cec = of_property_read_bool(pdev->dev.of_node, "fsl,cec");

	hdp->is_digpll_dp_pclock =
		of_property_read_bool(pdev->dev.of_node,
				      "fsl,use_digpll_pclock");

	hdp->no_edid = of_property_read_bool(pdev->dev.of_node, "fsl,no_edid");

	/* EDID function is not supported by iMX8QM A0 */
	if (cpu_is_imx8qm() && (imx8_get_soc_revision() < B0_SILICON_ID))
		hdp->no_edid = true;

	if (devtype->connector_type == DRM_MODE_CONNECTOR_DisplayPort) {
		hdp->is_dp = true;
		hdp->is_edp = of_property_read_bool(pdev->dev.of_node, "fsl,edp");

		ret = of_property_read_u32(pdev->dev.of_node,
					       "dp-lane-mapping",
					       &hdp->dp_lane_mapping);
		if (ret) {
			hdp->dp_lane_mapping = 0x1b;
			dev_warn(dev, "Failed to get lane_mapping - using default\n");
		}
		dev_info(dev, "dp-lane-mapping 0x%02x\n", hdp->dp_lane_mapping);

		ret = of_property_read_u32(pdev->dev.of_node,
					       "dp-link-rate",
					       &hdp->dp_link_rate);
		if (ret) {
			hdp->dp_link_rate = AFE_LINK_RATE_1_6;
			hdp->link_rate = AFE_LINK_RATE_1_6;
			dev_warn(dev, "Failed to get dp-link-rate - using default\n");
		} else
			hdp->link_rate = hdp->dp_link_rate;
		dev_info(dev, "dp-link-rate 0x%02x\n", hdp->dp_link_rate);

		ret = of_property_read_u32(pdev->dev.of_node,
					       "dp-num-lanes",
					       &hdp->dp_num_lanes);
		if (ret) {
			hdp->dp_num_lanes = 4;
			dev_warn(dev, "Failed to get dp_num_lanes - using default\n");
		}
		dev_info(dev, "dp_num_lanes 0x%02x\n", hdp->dp_num_lanes);

	}

	hdp->audio_type = devtype->audio_type;
	hdp->ops = devtype->ops;
	hdp->rw = devtype->rw;
	hdp->bpc = 8;
	hdp->format = PXL_RGB;

	/* HDP controller init */
	imx_hdp_state_init(hdp);

	hdp->dual_mode = false;
	ret = imx_hdp_call(hdp, clock_init, &hdp->clks);
	if (ret < 0) {
		DRM_ERROR("Failed to initialize clock\n");
		return ret;
	}

	imx_hdp_call(hdp, ipg_clock_set_rate, &hdp->clks);

	ret = imx_hdp_call(hdp, ipg_clock_enable, &hdp->clks);
	if (ret < 0) {
		DRM_ERROR("Failed to initialize IPG clock\n");
		return ret;
	}

	/* Set default video mode */
	memcpy(&hdp->video.cur_mode, &edid_cea_modes[g_default_mode],
			sizeof(hdp->video.cur_mode));

	imx_hdp_call(hdp, pixel_clock_set_rate, &hdp->clks);

	imx_hdp_call(hdp, pixel_clock_enable, &hdp->clks);

	imx_hdp_call(hdp, phy_reset, hdp->ipcHndl, &hdp->mem, 0);

	imx_hdp_call(hdp, fw_load, &hdp->state);

	ret = imx_hdp_call(hdp, fw_init, &hdp->state);
	if (ret < 0) {
		DRM_ERROR("Failed to initialise HDP firmware\n");
		return ret;
	}

	/* Pixel Format - 1 RGB, 2 YCbCr 444, 3 YCbCr 420 */
	/* bpp (bits per subpixel) - 8 24bpp, 10 30bpp, 12 36bpp, 16 48bpp */
	/* default set hdmi to 1080p60 mode */
	ret = imx_hdp_call(hdp, phy_init, &hdp->state,
			   &hdp->video.cur_mode,
			   hdp->format, hdp->bpc);
	if (ret < 0) {
		DRM_ERROR("Failed to initialise HDP PHY\n");
		return ret;
	}

	/* encoder */
	encoder->possible_crtcs = drm_of_find_possible_crtcs(drm, dev->of_node);
	/*
	 * If we failed to find the CRTC(s) which this encoder is
	 * supposed to be connected to, it's because the CRTC has
	 * not been registered yet.  Defer probing, and hope that
	 * the required CRTC is added later.
	 */
	if (encoder->possible_crtcs == 0)
		return -EPROBE_DEFER;

	/* encoder */
	drm_encoder_helper_add(encoder, &imx_hdp_imx_encoder_helper_funcs);
	drm_encoder_init(drm, encoder, &imx_hdp_imx_encoder_funcs,
			 DRM_MODE_ENCODER_TMDS, NULL);

	/* bridge */
	bridge->encoder = encoder;
	bridge->driver_private = hdp;
	bridge->funcs = &imx_hdp_bridge_funcs;
	ret = drm_bridge_attach(encoder, bridge, NULL);
	if (ret) {
		DRM_ERROR("Failed to initialize bridge with drm\n");
		return -EINVAL;
	}

	encoder->bridge = bridge;
	hdp->connector.polled = DRM_CONNECTOR_POLL_HPD;
	hdp->connector.ycbcr_420_allowed = true;

	/* connector */
	drm_connector_helper_add(connector,
				 &imx_hdp_connector_helper_funcs);

	drm_connector_init(drm, connector,
			   &imx_hdp_connector_funcs,
			   devtype->connector_type);

	drm_object_attach_property(&connector->base,
		connector->dev->mode_config.hdr_source_metadata_property, 0);

	drm_mode_connector_attach_encoder(connector, encoder);

	dev_set_drvdata(dev, hdp);

	if (hdp->is_dp) {
		dp_aux_init(&hdp->state, dev);
	}

	ret = imx_hdcp_init(hdp, pdev->dev.of_node);
	if (ret < 0)
		DRM_WARN("Failed to initialize HDCP\n");

	INIT_DELAYED_WORK(&hdp->hotplug_work, hotplug_work_func);

	/* Check cable states before enable irq */
	imx_hdp_call(hdp, get_hpd_state, &hdp->state, &hpd);

	/* Enable Hotplug Detect IRQ thread */
	if (hdp->irq[HPD_IRQ_IN] > 0) {
		irq_set_status_flags(hdp->irq[HPD_IRQ_IN], IRQ_NOAUTOEN);
		ret = devm_request_threaded_irq(dev, hdp->irq[HPD_IRQ_IN],
						NULL, imx_hdp_irq_thread,
						IRQF_ONESHOT, dev_name(dev),
						hdp);
		if (ret) {
			dev_err(&pdev->dev, "can't claim irq %d\n",
							hdp->irq[HPD_IRQ_IN]);
			goto err_irq;
		}
		/* Cable Disconnedted, enable Plug in IRQ */
		if (hpd == 0) {
			enable_irq(hdp->irq[HPD_IRQ_IN]);
#ifdef CONFIG_EXTCON
			extcon_set_state_sync(hdp_edev, EXTCON_DISP_HDMI, 0);
#endif
		}
	}
	if (hdp->irq[HPD_IRQ_OUT] > 0) {
		irq_set_status_flags(hdp->irq[HPD_IRQ_OUT], IRQ_NOAUTOEN);
		ret = devm_request_threaded_irq(dev, hdp->irq[HPD_IRQ_OUT],
						NULL, imx_hdp_irq_thread,
						IRQF_ONESHOT, dev_name(dev),
						hdp);
		if (ret) {
			dev_err(&pdev->dev, "can't claim irq %d\n",
							hdp->irq[HPD_IRQ_OUT]);
			goto err_irq;
		}
		/* Cable Connected, enable Plug out IRQ */
		if (hpd == 1) {
			enable_irq(hdp->irq[HPD_IRQ_OUT]);
#ifdef CONFIG_EXTCON
			extcon_set_state_sync(hdp_edev, EXTCON_DISP_HDMI, 1);
#endif
		}
	}
#ifdef CONFIG_IMX_HDP_CEC
	if (hdp->is_cec) {
		imx_hdp_cec_init(hdp);
		imx_cec_register(&hdp->cec);
	}
#endif

	imx_hdp_register_audio_driver(dev);

	return 0;
err_irq:
	drm_encoder_cleanup(encoder);
	return ret;
}

static void imx_hdp_imx_unbind(struct device *dev, struct device *master,
			       void *data)
{
	struct imx_hdp *hdp = dev_get_drvdata(dev);

#ifdef CONFIG_IMX_HDP_CEC
	if (hdp->is_cec)
		imx_cec_unregister(&hdp->cec);
#endif
	imx_hdp_call(hdp, pixel_clock_disable, &hdp->clks);
}

static const struct component_ops imx_hdp_imx_ops = {
	.bind	= imx_hdp_imx_bind,
	.unbind	= imx_hdp_imx_unbind,
};

static int imx_hdp_imx_probe(struct platform_device *pdev)
{
#ifdef CONFIG_EXTCON
	int ret = 0;
	hdp_edev = devm_extcon_dev_allocate(&pdev->dev, imx_hdmi_extcon_cables);
	if (IS_ERR(hdp_edev)) {
		dev_err(&pdev->dev, "failed to allocate extcon device\n");
		goto out;
	}
	ret = devm_extcon_dev_register(&pdev->dev,hdp_edev);
	if (ret < 0) {
		dev_err(&pdev->dev, "failed to register extcon device\n");
		goto out;
	}
out:
#endif
	return component_add(&pdev->dev, &imx_hdp_imx_ops);
}

static int imx_hdp_imx_remove(struct platform_device *pdev)
{
	component_del(&pdev->dev, &imx_hdp_imx_ops);

	return 0;
}

static struct platform_driver imx_hdp_imx_platform_driver = {
	.probe  = imx_hdp_imx_probe,
	.remove = imx_hdp_imx_remove,
	.driver = {
		.name = "i.mx8-hdp",
		.of_match_table = imx_hdp_dt_ids,
	},
};

module_platform_driver(imx_hdp_imx_platform_driver);

MODULE_AUTHOR("Sandor Yu <Sandor.yu@nxp.com>");
MODULE_DESCRIPTION("IMX8QM DP Display Driver");
MODULE_LICENSE("GPL");
MODULE_ALIAS("platform:dp-hdmi-imx");<|MERGE_RESOLUTION|>--- conflicted
+++ resolved
@@ -1431,12 +1431,9 @@
 #ifdef CONFIG_EXTCON
 		extcon_set_state_sync(hdp_edev, EXTCON_DISP_HDMI, 0);
 #endif
-<<<<<<< HEAD
-=======
 
 		/* Allow enable EDID read for next plug in event */
 		hdp->no_edid = false;
->>>>>>> 3d7dd39f
 	}
 }
 
