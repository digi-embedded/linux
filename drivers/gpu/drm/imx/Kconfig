# SPDX-License-Identifier: GPL-2.0-only
config DRM_IMX
	tristate "DRM Support for Freescale i.MX"
	select DRM_KMS_HELPER
	select VIDEOMODE_HELPERS
	select DRM_GEM_DMA_HELPER
	depends on DRM && (ARCH_MXC || ARCH_MULTIPLATFORM || COMPILE_TEST)
<<<<<<< HEAD
	depends on IMX_IPUV3_CORE || IMX_DPU_CORE || IMX_LCDIF_CORE
=======
	depends on IMX_IPUV3_CORE || IMX_DPU_CORE || IMX8MM_LCDIF_CORE
>>>>>>> 29549c70
	help
	  enable i.MX graphics support

config DRM_IMX_LCDIF_MUX_DISPLAY
	tristate "Support for LCDIF mux displays"
	select DRM_PANEL_BRIDGE
	depends on DRM_IMX && OF && MFD_SYSCON

config DRM_IMX_PARALLEL_DISPLAY
	tristate "Support for parallel displays"
	select DRM_PANEL
	depends on DRM_IMX
	select VIDEOMODE_HELPERS

config DRM_IMX_TVE
	tristate "Support for TV and VGA displays"
	depends on DRM_IMX
	depends on COMMON_CLK
	select REGMAP_MMIO
	help
	  Choose this to enable the internal Television Encoder (TVe)
	  found on i.MX53 processors.

config DRM_IMX_LDB
	tristate "Support for LVDS displays"
	depends on DRM_IMX && MFD_SYSCON
	depends on COMMON_CLK
	select DRM_PANEL
	help
	  Choose this to enable the internal LVDS Display Bridge (LDB)
	  found on i.MX53 and i.MX6 processors.

config DRM_IMX8QM_LDB
	tristate "Support for i.MX8qm LVDS displays"
	depends on DRM_IMX && DRM_FSL_IMX_LVDS_BRIDGE
	depends on PHY_MIXEL_LVDS
	help
	  Choose this to enable the internal LVDS Display Bridge (LDB)
	  found on i.MX8qm processors.

config DRM_IMX8QXP_LDB
	tristate "Support for i.MX8qxp LVDS displays"
	depends on DRM_IMX && DRM_FSL_IMX_LVDS_BRIDGE
	depends on PHY_MIXEL_LVDS_COMBO
	help
	  Choose this to enable the internal LVDS Display Bridge (LDB)
	  found on i.MX8qxp processors.

config DRM_IMX8MP_LDB
	tristate "Support for i.MX8mp LVDS displays"
	depends on DRM_IMX && DRM_FSL_IMX_LVDS_BRIDGE
	depends on PHY_FSL_IMX8MP_LVDS
	help
	  Choose this to enable the internal LVDS Display Bridge (LDB)
	  found on i.MX8mp processors.

config DRM_IMX93_LDB
	tristate "Support for i.MX93 LVDS displays"
	depends on DRM_IMX && DRM_FSL_IMX_LVDS_BRIDGE
	depends on PHY_FSL_IMX8MP_LVDS
	help
	  Choose this to enable the internal LVDS Display Bridge (LDB)
	  found on i.MX93 processors.

<<<<<<< HEAD
config DRM_IMX93_PARALLEL_DISPLAY_FORMAT
	tristate "Support for i.MX93 parallel display format"
	select DRM_PANEL_BRIDGE
	depends on DRM_IMX && OF && MFD_SYSCON
	help
	  Choose this to enable the internal parallel display format
	  configuration found on i.MX93 processors.

=======
>>>>>>> 29549c70
config DRM_IMX_IPUV3
	tristate
	depends on DRM_IMX
	depends on IMX_IPUV3_CORE
	default y if DRM_IMX=y
	default m if DRM_IMX=m

config IMX8MP_HDMI_PAVI
	tristate "NXP i.MX8MP HDMI Audio Video (PVI/PAI)"
	help
	  Choose this if you want to use HDMI PAI/PVI on i.MX8MP.

config DRM_IMX_DW_MIPI_DSI
	tristate "Freescale i.MX DRM Synopsys DesignWare MIPI DSI"
	select DRM_DW_MIPI_DSI
	depends on DRM_IMX
	help
	  Choose this if you want to use Synopsys DesignWare MIPI DSI on i.MX93.

<<<<<<< HEAD
=======
config DRM_IMX93_PARALLEL_DISPLAY_FORMAT
	tristate "Support for i.MX93 parallel display format"
	select DRM_PANEL_BRIDGE
	depends on DRM_IMX && OF && MFD_SYSCON
	help
	  Choose this to enable the internal parallel display format
	  configuration found on i.MX93 processors.

>>>>>>> 29549c70
config DRM_IMX_HDMI
	tristate "Freescale i.MX DRM HDMI"
	select DRM_DW_HDMI
	select IMX8MP_HDMI_PAVI
	depends on DRM_IMX && OF
	help
	  Choose this if you want to use HDMI on i.MX6/i.MX8.

config DRM_IMX_SEC_DSIM
	tristate "Support for Samsung MIPI DSIM displays"
	depends on DRM_IMX
	select MFD_SYSCON
	select DRM_SEC_MIPI_DSIM
	help
	  Choose this to enable the internal SEC MIPI DSIM controller
	  found on i.MX platform.

source "drivers/gpu/drm/imx/dcnano/Kconfig"
source "drivers/gpu/drm/imx/dpu/Kconfig"
source "drivers/gpu/drm/imx/dcss/Kconfig"
source "drivers/gpu/drm/imx/mhdp/Kconfig"
source "drivers/gpu/drm/imx/ipuv3/Kconfig"
source "drivers/gpu/drm/imx/lcdif/Kconfig"
source "drivers/gpu/drm/imx/lcdifv3/Kconfig"<|MERGE_RESOLUTION|>--- conflicted
+++ resolved
@@ -5,11 +5,7 @@
 	select VIDEOMODE_HELPERS
 	select DRM_GEM_DMA_HELPER
 	depends on DRM && (ARCH_MXC || ARCH_MULTIPLATFORM || COMPILE_TEST)
-<<<<<<< HEAD
-	depends on IMX_IPUV3_CORE || IMX_DPU_CORE || IMX_LCDIF_CORE
-=======
 	depends on IMX_IPUV3_CORE || IMX_DPU_CORE || IMX8MM_LCDIF_CORE
->>>>>>> 29549c70
 	help
 	  enable i.MX graphics support
 
@@ -74,17 +70,6 @@
 	  Choose this to enable the internal LVDS Display Bridge (LDB)
 	  found on i.MX93 processors.
 
-<<<<<<< HEAD
-config DRM_IMX93_PARALLEL_DISPLAY_FORMAT
-	tristate "Support for i.MX93 parallel display format"
-	select DRM_PANEL_BRIDGE
-	depends on DRM_IMX && OF && MFD_SYSCON
-	help
-	  Choose this to enable the internal parallel display format
-	  configuration found on i.MX93 processors.
-
-=======
->>>>>>> 29549c70
 config DRM_IMX_IPUV3
 	tristate
 	depends on DRM_IMX
@@ -104,8 +89,6 @@
 	help
 	  Choose this if you want to use Synopsys DesignWare MIPI DSI on i.MX93.
 
-<<<<<<< HEAD
-=======
 config DRM_IMX93_PARALLEL_DISPLAY_FORMAT
 	tristate "Support for i.MX93 parallel display format"
 	select DRM_PANEL_BRIDGE
@@ -114,7 +97,6 @@
 	  Choose this to enable the internal parallel display format
 	  configuration found on i.MX93 processors.
 
->>>>>>> 29549c70
 config DRM_IMX_HDMI
 	tristate "Freescale i.MX DRM HDMI"
 	select DRM_DW_HDMI
