--- conflicted
+++ resolved
@@ -47,10 +47,7 @@
 	help
 	  Choose this if you want to use HDMI on i.MX6.
 
-<<<<<<< HEAD
 source "drivers/gpu/drm/imx/dcnano/Kconfig"
-=======
 source "drivers/gpu/drm/imx/dpu/Kconfig"
->>>>>>> c3ac544b
 source "drivers/gpu/drm/imx/dcss/Kconfig"
 source "drivers/gpu/drm/imx/lcdc/Kconfig"