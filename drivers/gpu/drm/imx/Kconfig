# SPDX-License-Identifier: GPL-2.0-only
config DRM_IMX
	tristate "DRM Support for Freescale i.MX"
	select DRM_KMS_HELPER
	select VIDEOMODE_HELPERS
	select DRM_GEM_DMA_HELPER
	depends on DRM && (ARCH_MXC || ARCH_MULTIPLATFORM || COMPILE_TEST)
	depends on IMX_IPUV3_CORE || IMX_DPU_CORE || IMX8MM_LCDIF_CORE
	help
	  enable i.MX graphics support

config DRM_IMX_LCDIF_MUX_DISPLAY
	tristate "Support for LCDIF mux displays"
	select DRM_PANEL_BRIDGE
	depends on DRM_IMX && OF && MFD_SYSCON

config DRM_IMX_PARALLEL_DISPLAY
	tristate "Support for parallel displays"
	select DRM_PANEL
	depends on DRM_IMX
	select VIDEOMODE_HELPERS

config DRM_IMX_TVE
	tristate "Support for TV and VGA displays"
	depends on DRM_IMX
	depends on COMMON_CLK
	select REGMAP_MMIO
	help
	  Choose this to enable the internal Television Encoder (TVe)
	  found on i.MX53 processors.

config DRM_IMX_LDB
	tristate "Support for LVDS displays"
	depends on DRM_IMX && MFD_SYSCON
	depends on COMMON_CLK
	select DRM_PANEL
	help
	  Choose this to enable the internal LVDS Display Bridge (LDB)
	  found on i.MX53 and i.MX6 processors.

config DRM_IMX8QM_LDB
	tristate "Support for i.MX8qm LVDS displays"
	depends on DRM_IMX && DRM_FSL_IMX_LVDS_BRIDGE
	depends on PHY_MIXEL_LVDS
	help
	  Choose this to enable the internal LVDS Display Bridge (LDB)
	  found on i.MX8qm processors.

config DRM_IMX8QXP_LDB
	tristate "Support for i.MX8qxp LVDS displays"
	depends on DRM_IMX && DRM_FSL_IMX_LVDS_BRIDGE
	depends on PHY_MIXEL_LVDS_COMBO
	help
	  Choose this to enable the internal LVDS Display Bridge (LDB)
	  found on i.MX8qxp processors.

config DRM_IMX8MP_LDB
	tristate "Support for i.MX8mp LVDS displays"
	depends on DRM_IMX && DRM_FSL_IMX_LVDS_BRIDGE
	depends on PHY_FSL_IMX8MP_LVDS
	help
	  Choose this to enable the internal LVDS Display Bridge (LDB)
	  found on i.MX8mp processors.

config DRM_IMX93_LDB
	tristate "Support for i.MX93 LVDS displays"
	depends on DRM_IMX && DRM_FSL_IMX_LVDS_BRIDGE
	depends on PHY_FSL_IMX8MP_LVDS
	help
	  Choose this to enable the internal LVDS Display Bridge (LDB)
	  found on i.MX93 processors.

<<<<<<< HEAD
config DRM_IMX_IPUV3
	tristate
	depends on DRM_IMX
	depends on IMX_IPUV3_CORE
	default y if DRM_IMX=y
	default m if DRM_IMX=m

=======
>>>>>>> ccf0a997
config IMX8MP_HDMI_PAVI
	tristate "NXP i.MX8MP HDMI Audio Video (PVI/PAI)"
	help
	  Choose this if you want to use HDMI PAI/PVI on i.MX8MP.

config DRM_IMX_DW_MIPI_DSI
	tristate "Freescale i.MX DRM Synopsys DesignWare MIPI DSI"
	select DRM_DW_MIPI_DSI
	depends on DRM_IMX
	help
	  Choose this if you want to use Synopsys DesignWare MIPI DSI on i.MX93.

config DRM_IMX93_PARALLEL_DISPLAY_FORMAT
	tristate "Support for i.MX93 parallel display format"
	select DRM_PANEL_BRIDGE
	depends on DRM_IMX && OF && MFD_SYSCON
	help
	  Choose this to enable the internal parallel display format
	  configuration found on i.MX93 processors.

config DRM_IMX_HDMI
	tristate "Freescale i.MX DRM HDMI"
	select DRM_DW_HDMI
	select IMX8MP_HDMI_PAVI
	depends on DRM_IMX && OF
	help
	  Choose this if you want to use HDMI on i.MX6/i.MX8.

config DRM_IMX_SEC_DSIM
	tristate "Support for Samsung MIPI DSIM displays"
	depends on DRM_IMX
	select MFD_SYSCON
	select DRM_SEC_MIPI_DSIM
	help
	  Choose this to enable the internal SEC MIPI DSIM controller
	  found on i.MX platform.

source "drivers/gpu/drm/imx/dcnano/Kconfig"
source "drivers/gpu/drm/imx/dpu/Kconfig"
<<<<<<< HEAD
=======
source "drivers/gpu/drm/imx/dpu95/Kconfig"
>>>>>>> ccf0a997
source "drivers/gpu/drm/imx/dcss/Kconfig"
source "drivers/gpu/drm/imx/mhdp/Kconfig"
source "drivers/gpu/drm/imx/ipuv3/Kconfig"
source "drivers/gpu/drm/imx/lcdif/Kconfig"
<<<<<<< HEAD
source "drivers/gpu/drm/imx/lcdifv3/Kconfig"
=======
source "drivers/gpu/drm/imx/lcdifv3/Kconfig"
source "drivers/gpu/drm/imx/lcdc/Kconfig"
>>>>>>> ccf0a997
<|MERGE_RESOLUTION|>--- conflicted
+++ resolved
@@ -70,16 +70,6 @@
 	  Choose this to enable the internal LVDS Display Bridge (LDB)
 	  found on i.MX93 processors.
 
-<<<<<<< HEAD
-config DRM_IMX_IPUV3
-	tristate
-	depends on DRM_IMX
-	depends on IMX_IPUV3_CORE
-	default y if DRM_IMX=y
-	default m if DRM_IMX=m
-
-=======
->>>>>>> ccf0a997
 config IMX8MP_HDMI_PAVI
 	tristate "NXP i.MX8MP HDMI Audio Video (PVI/PAI)"
 	help
@@ -119,17 +109,10 @@
 
 source "drivers/gpu/drm/imx/dcnano/Kconfig"
 source "drivers/gpu/drm/imx/dpu/Kconfig"
-<<<<<<< HEAD
-=======
 source "drivers/gpu/drm/imx/dpu95/Kconfig"
->>>>>>> ccf0a997
 source "drivers/gpu/drm/imx/dcss/Kconfig"
 source "drivers/gpu/drm/imx/mhdp/Kconfig"
 source "drivers/gpu/drm/imx/ipuv3/Kconfig"
 source "drivers/gpu/drm/imx/lcdif/Kconfig"
-<<<<<<< HEAD
 source "drivers/gpu/drm/imx/lcdifv3/Kconfig"
-=======
-source "drivers/gpu/drm/imx/lcdifv3/Kconfig"
-source "drivers/gpu/drm/imx/lcdc/Kconfig"
->>>>>>> ccf0a997
+source "drivers/gpu/drm/imx/lcdc/Kconfig"