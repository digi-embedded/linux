--- conflicted
+++ resolved
@@ -413,11 +413,7 @@
 	drm->mode_config.max_width = 4096;
 	drm->mode_config.max_height = 4096;
 
-<<<<<<< HEAD
-	if (has_dpu(dev)) {
-=======
 	if (has_dpu(dev) || has_dcss(dev)) {
->>>>>>> 05f46d3f
 		drm->mode_config.allow_fb_modifiers = true;
 		dev_dbg(dev, "allow fb modifiers\n");
 	}
