/*
 * Freescale i.MX drm driver
 *
 * Copyright (C) 2011 Sascha Hauer, Pengutronix
 *
 * This program is free software; you can redistribute it and/or
 * modify it under the terms of the GNU General Public License
 * as published by the Free Software Foundation; either version 2
 * of the License, or (at your option) any later version.
 * This program is distributed in the hope that it will be useful,
 * but WITHOUT ANY WARRANTY; without even the implied warranty of
 * MERCHANTABILITY or FITNESS FOR A PARTICULAR PURPOSE.  See the
 * GNU General Public License for more details.
 *
 */
#include <linux/component.h>
#include <linux/device.h>
#include <linux/module.h>
#include <linux/platform_device.h>
#include <drm/drmP.h>
#include <drm/drm_atomic.h>
#include <drm/drm_atomic_helper.h>
#include <drm/drm_fb_helper.h>
#include <drm/drm_crtc_helper.h>
#include <drm/drm_gem_cma_helper.h>
#include <drm/drm_fb_cma_helper.h>
#include <drm/drm_plane_helper.h>
#include <drm/drm_of.h>
#include <video/imx-ipu-v3.h>
#include <video/dpu.h>
#include <video/imx-dcss.h>
#include <video/imx-lcdif.h>

#include "imx-drm.h"
#include "ipuv3/ipuv3-plane.h"

#if IS_ENABLED(CONFIG_DRM_FBDEV_EMULATION)
static int legacyfb_depth = 32;
module_param(legacyfb_depth, int, 0444);
#endif

static void imx_drm_driver_lastclose(struct drm_device *drm)
{
	struct imx_drm_device *imxdrm = drm->dev_private;

	drm_fbdev_cma_restore_mode(imxdrm->fbhelper);
}

DEFINE_DRM_GEM_CMA_FOPS(imx_drm_driver_fops);

void imx_drm_connector_destroy(struct drm_connector *connector)
{
	drm_connector_unregister(connector);
	drm_connector_cleanup(connector);
}
EXPORT_SYMBOL_GPL(imx_drm_connector_destroy);

void imx_drm_encoder_destroy(struct drm_encoder *encoder)
{
	drm_encoder_cleanup(encoder);
}
EXPORT_SYMBOL_GPL(imx_drm_encoder_destroy);

int imx_drm_encoder_parse_of(struct drm_device *drm,
	struct drm_encoder *encoder, struct device_node *np)
{
	uint32_t crtc_mask = drm_of_find_possible_crtcs(drm, np);

	/*
	 * If we failed to find the CRTC(s) which this encoder is
	 * supposed to be connected to, it's because the CRTC has
	 * not been registered yet.  Defer probing, and hope that
	 * the required CRTC is added later.
	 */
	if (crtc_mask == 0)
		return -EPROBE_DEFER;

	encoder->possible_crtcs = crtc_mask;

	/* FIXME: this is the mask of outputs which can clone this output. */
	encoder->possible_clones = ~0;

	return 0;
}
EXPORT_SYMBOL_GPL(imx_drm_encoder_parse_of);

static const struct drm_ioctl_desc imx_drm_ioctls[] = {
	/* none so far */
};

static struct drm_driver imx_drm_driver = {
	.driver_features	= DRIVER_MODESET | DRIVER_GEM | DRIVER_PRIME |
				  DRIVER_ATOMIC,
	.lastclose		= imx_drm_driver_lastclose,
	.gem_free_object_unlocked = drm_gem_cma_free_object,
	.gem_vm_ops		= &drm_gem_cma_vm_ops,
	.dumb_create		= drm_gem_cma_dumb_create,

	.prime_handle_to_fd	= drm_gem_prime_handle_to_fd,
	.prime_fd_to_handle	= drm_gem_prime_fd_to_handle,
	.gem_prime_import	= drm_gem_prime_import,
	.gem_prime_export	= drm_gem_prime_export,
	.gem_prime_get_sg_table	= drm_gem_cma_prime_get_sg_table,
	.gem_prime_import_sg_table = drm_gem_cma_prime_import_sg_table,
	.gem_prime_vmap		= drm_gem_cma_prime_vmap,
	.gem_prime_vunmap	= drm_gem_cma_prime_vunmap,
	.gem_prime_mmap		= drm_gem_cma_prime_mmap,
	.ioctls			= imx_drm_ioctls,
	.num_ioctls		= ARRAY_SIZE(imx_drm_ioctls),
	.fops			= &imx_drm_driver_fops,
	.name			= "imx-drm",
	.desc			= "i.MX DRM graphics",
	.date			= "20120507",
	.major			= 1,
	.minor			= 0,
	.patchlevel		= 0,
};

static int compare_of(struct device *dev, void *data)
{
	struct device_node *np = data;

	/* Special case for DI, dev->of_node may not be set yet */
	if (strcmp(dev->driver->name, "imx-ipuv3-crtc") == 0) {
		struct ipu_client_platformdata *pdata = dev->platform_data;

		return pdata->of_node == np;
	} else if (strcmp(dev->driver->name, "imx-dpu-crtc") == 0) {
		struct dpu_client_platformdata *pdata = dev->platform_data;

		return pdata->of_node == np;
	}  else if (strcmp(dev->driver->name, "imx-dcss-crtc") == 0) {
		struct dcss_client_platformdata *pdata = dev->platform_data;

		return pdata->of_node == np;
	} else if (strcmp(dev->driver->name, "imx-lcdif-crtc") == 0) {
		struct lcdif_client_platformdata *pdata = dev->platform_data;
#if IS_ENABLED(CONFIG_DRM_FBDEV_EMULATION)
		/* set legacyfb_depth to be 32 for lcdif, since
		 * default format of the connectors attached to
		 * lcdif is usually RGB888
		 */
		if (pdata->of_node == np)
			legacyfb_depth = 32;
#endif

		return pdata->of_node == np;
	}

	/* This is a special case for dpu bliteng. */
	if (strcmp(dev->driver->name, "imx-drm-dpu-bliteng") == 0) {
		struct dpu_client_platformdata *pdata = dev->platform_data;

		return pdata->of_node == np;
	}

	/* Special case for LDB, one device for two channels */
	if (of_node_cmp(np->name, "lvds-channel") == 0) {
		np = of_get_parent(np);
		of_node_put(np);
	}

	return dev->of_node == np;
}

static const char *const imx_drm_dpu_comp_parents[] = {
	"fsl,imx8qm-dpu",
	"fsl,imx8qxp-dpu",
};

static const char *const imx_drm_dcss_comp_parents[] = {
	"nxp,imx8mq-dcss",
};

static bool imx_drm_parent_is_compatible(struct device *dev,
					 const char *const comp_parents[],
					 int comp_parents_size)
{
	struct device_node *port, *parent;
	bool ret = false;
	int i;

	port = of_parse_phandle(dev->of_node, "ports", 0);
	if (!port)
		return ret;

	parent = of_get_parent(port);

	for (i = 0; i < comp_parents_size; i++) {
		if (of_device_is_compatible(parent, comp_parents[i])) {
			ret = true;
			break;
		}
	}

	of_node_put(parent);

	of_node_put(port);

	return ret;
}

static inline bool has_dpu(struct device *dev)
{
	return imx_drm_parent_is_compatible(dev, imx_drm_dpu_comp_parents,
					ARRAY_SIZE(imx_drm_dpu_comp_parents));
}

static inline bool has_dcss(struct device *dev)
{
	return imx_drm_parent_is_compatible(dev, imx_drm_dcss_comp_parents,
					ARRAY_SIZE(imx_drm_dcss_comp_parents));
}

static void add_dpu_bliteng_components(struct device *dev,
				       struct component_match **matchptr)
{
	/*
	 * As there may be two dpu bliteng device,
	 * so need add something in compare data to distinguish.
	 * Use its parent dpu's of_node as the data here.
	 */
	struct device_node *port, *parent;
	/* assume max dpu number is 8 */
	struct device_node *dpu[8];
	int num_dpu = 0;
	int i, j;
	bool found = false;

	for (i = 0; ; i++) {
		port = of_parse_phandle(dev->of_node, "ports", i);
		if (!port)
			break;

		parent = of_get_parent(port);

		for (j = 0; j < num_dpu; j++) {
			if (dpu[j] == parent) {
				found = true;
				break;
			}
		}

		if (found) {
			found = false;
		} else {
			if (num_dpu >= ARRAY_SIZE(dpu)) {
				dev_err(dev, "The number of found dpu is greater than max [%ld].\n",
					ARRAY_SIZE(dpu));
				of_node_put(parent);
				of_node_put(port);
				break;
			}

			dpu[num_dpu] = parent;
			num_dpu++;

			component_match_add(dev, matchptr, compare_of, parent);
		}

		of_node_put(parent);
		of_node_put(port);
	}
}

static int imx_drm_bind(struct device *dev)
{
	struct drm_device *drm;
	struct imx_drm_device *imxdrm;
	int ret;

	if (has_dpu(dev))
		imx_drm_driver.driver_features |= DRIVER_RENDER;
       if (has_dcss(dev))
               imx_drm_driver.driver_features |= DRIVER_ATOMIC_ANDROID_FENCE;

	drm = drm_dev_alloc(&imx_drm_driver, dev);
	if (IS_ERR(drm))
		return PTR_ERR(drm);

	imxdrm = devm_kzalloc(dev, sizeof(*imxdrm), GFP_KERNEL);
	if (!imxdrm) {
		ret = -ENOMEM;
		goto err_unref;
	}

	imxdrm->drm = drm;
	drm->dev_private = imxdrm;

<<<<<<< HEAD
	imxdrm->wq = alloc_ordered_workqueue("imxdrm", 0);
	if (!imxdrm->wq) {
		ret = -ENOMEM;
		goto err_unref;
=======
	if (has_dpu(dev)) {
		imxdrm->dpu_nonblock_commit_wq =
				alloc_workqueue("dpu_nonblock_commit_wq",
						WQ_UNBOUND | WQ_FREEZABLE, 0);
		if (!imxdrm->dpu_nonblock_commit_wq) {
			ret = -ENOMEM;
			goto err_wq;
		}
	}

	if (has_dcss(dev)) {
		imxdrm->dcss_nonblock_commit_wq =
			alloc_ordered_workqueue("dcss_nonblock_commit_wq", 0);
		if (!imxdrm->dcss_nonblock_commit_wq) {
			ret = -ENOMEM;
			goto err_wq;
		}
>>>>>>> ee68d467
	}

	init_waitqueue_head(&imxdrm->commit.wait);

	/*
	 * enable drm irq mode.
	 * - with irq_enabled = true, we can use the vblank feature.
	 *
	 * P.S. note that we wouldn't use drm irq handler but
	 *      just specific driver own one instead because
	 *      drm framework supports only one irq handler and
	 *      drivers can well take care of their interrupts
	 */
	drm->irq_enabled = true;

	/*
	 * set max width and height as default value(4096x4096).
	 * this value would be used to check framebuffer size limitation
	 * at drm_mode_addfb().
	 */
	drm->mode_config.min_width = 1;
	drm->mode_config.min_height = 1;
	drm->mode_config.max_width = 4096;
	drm->mode_config.max_height = 4096;

	if (has_dpu(dev) || has_dcss(dev)) {
		drm->mode_config.allow_fb_modifiers = true;
		dev_dbg(dev, "allow fb modifiers\n");
	}

	drm_mode_config_init(drm);

	ret = drm_vblank_init(drm, MAX_CRTC);
	if (ret)
		goto err_kms;

	dev_set_drvdata(dev, drm);

	/* Now try and bind all our sub-components */
	ret = component_bind_all(dev, drm);
	if (ret)
		goto err_kms;

	drm_mode_config_reset(drm);

	/*
	 * All components are now initialised, so setup the fb helper.
	 * The fb helper takes copies of key hardware information, so the
	 * crtcs/connectors/encoders must not change after this point.
	 */
#if IS_ENABLED(CONFIG_DRM_FBDEV_EMULATION)
	if (legacyfb_depth != 16 && legacyfb_depth != 32) {
		dev_warn(dev, "Invalid legacyfb_depth.  Defaulting to 32bpp\n");
		legacyfb_depth = 32;
	}

	if (legacyfb_depth == 16 && has_dcss(dev))
		legacyfb_depth = 32;

	imxdrm->fbhelper = drm_fbdev_cma_init(drm, legacyfb_depth, MAX_CRTC);
	if (IS_ERR(imxdrm->fbhelper)) {
		ret = PTR_ERR(imxdrm->fbhelper);
		imxdrm->fbhelper = NULL;
		goto err_unbind;
	}
#endif

	drm_kms_helper_poll_init(drm);

	ret = drm_dev_register(drm, 0);
	if (ret)
		goto err_fbhelper;

	return 0;

err_fbhelper:
	drm_kms_helper_poll_fini(drm);
#if IS_ENABLED(CONFIG_DRM_FBDEV_EMULATION)
	if (imxdrm->fbhelper)
		drm_fbdev_cma_fini(imxdrm->fbhelper);
err_unbind:
#endif
	component_unbind_all(drm->dev, drm);
err_kms:
	dev_set_drvdata(dev, NULL);
	drm_mode_config_cleanup(drm);
<<<<<<< HEAD
	destroy_workqueue(imxdrm->wq);
=======
err_wq:
	if (imxdrm->dcss_nonblock_commit_wq)
		destroy_workqueue(imxdrm->dcss_nonblock_commit_wq);
	if (imxdrm->dpu_nonblock_commit_wq)
		destroy_workqueue(imxdrm->dpu_nonblock_commit_wq);
>>>>>>> ee68d467
err_unref:
	drm_dev_unref(drm);

	return ret;
}

static void imx_drm_unbind(struct device *dev)
{
	struct drm_device *drm = dev_get_drvdata(dev);
	struct imx_drm_device *imxdrm = drm->dev_private;

<<<<<<< HEAD
	if (has_dpu(dev))
		imx_drm_driver.driver_features &= ~DRIVER_RENDER;

	flush_workqueue(imxdrm->wq);
=======
	if (has_dpu(dev)) {
		imx_drm_driver.driver_features &= ~DRIVER_RENDER;
		flush_workqueue(imxdrm->dpu_nonblock_commit_wq);
	}

	if (has_dcss(dev))
		flush_workqueue(imxdrm->dcss_nonblock_commit_wq);
>>>>>>> ee68d467

	drm_dev_unregister(drm);

	drm_kms_helper_poll_fini(drm);

	if (imxdrm->fbhelper)
		drm_fbdev_cma_fini(imxdrm->fbhelper);

	drm_mode_config_cleanup(drm);

	component_unbind_all(drm->dev, drm);
	dev_set_drvdata(dev, NULL);

<<<<<<< HEAD
	destroy_workqueue(imxdrm->wq);
=======
	if (has_dpu(dev))
		destroy_workqueue(imxdrm->dpu_nonblock_commit_wq);

	if (has_dcss(dev))
		destroy_workqueue(imxdrm->dcss_nonblock_commit_wq);
>>>>>>> ee68d467

	drm_dev_unref(drm);
}

static const struct component_master_ops imx_drm_ops = {
	.bind = imx_drm_bind,
	.unbind = imx_drm_unbind,
};

static int imx_drm_platform_probe(struct platform_device *pdev)
{
	struct component_match *match = NULL;
	int ret;

	if (has_dpu(&pdev->dev))
		add_dpu_bliteng_components(&pdev->dev, &match);

	ret = drm_of_component_probe_with_match(&pdev->dev, match, compare_of,
						&imx_drm_ops);

	if (!ret)
		ret = dma_set_coherent_mask(&pdev->dev, DMA_BIT_MASK(32));

	return ret;
}

static int imx_drm_platform_remove(struct platform_device *pdev)
{
	component_master_del(&pdev->dev, &imx_drm_ops);
	return 0;
}

#ifdef CONFIG_PM_SLEEP
static int imx_drm_suspend(struct device *dev)
{
	struct drm_device *drm_dev = dev_get_drvdata(dev);
	struct imx_drm_device *imxdrm;

	/* The drm_dev is NULL before .load hook is called */
	if (drm_dev == NULL)
		return 0;

	drm_kms_helper_poll_disable(drm_dev);

	imxdrm = drm_dev->dev_private;
	imxdrm->state = drm_atomic_helper_suspend(drm_dev);
	if (IS_ERR(imxdrm->state)) {
		drm_kms_helper_poll_enable(drm_dev);
		return PTR_ERR(imxdrm->state);
	}

	return 0;
}

static int imx_drm_resume(struct device *dev)
{
	struct drm_device *drm_dev = dev_get_drvdata(dev);
	struct imx_drm_device *imx_drm;

	if (drm_dev == NULL)
		return 0;

	imx_drm = drm_dev->dev_private;
	drm_atomic_helper_resume(drm_dev, imx_drm->state);
	drm_kms_helper_poll_enable(drm_dev);

	return 0;
}
#endif

static SIMPLE_DEV_PM_OPS(imx_drm_pm_ops, imx_drm_suspend, imx_drm_resume);

static const struct of_device_id imx_drm_dt_ids[] = {
	{ .compatible = "fsl,imx-display-subsystem", },
	{ /* sentinel */ },
};
MODULE_DEVICE_TABLE(of, imx_drm_dt_ids);

static struct platform_driver imx_drm_pdrv = {
	.probe		= imx_drm_platform_probe,
	.remove		= imx_drm_platform_remove,
	.driver		= {
		.name	= "imx-drm",
		.pm	= &imx_drm_pm_ops,
		.of_match_table = imx_drm_dt_ids,
	},
};
module_platform_driver(imx_drm_pdrv);

MODULE_AUTHOR("Sascha Hauer <s.hauer@pengutronix.de>");
MODULE_DESCRIPTION("i.MX drm driver core");
MODULE_LICENSE("GPL");<|MERGE_RESOLUTION|>--- conflicted
+++ resolved
@@ -287,12 +287,6 @@
 	imxdrm->drm = drm;
 	drm->dev_private = imxdrm;
 
-<<<<<<< HEAD
-	imxdrm->wq = alloc_ordered_workqueue("imxdrm", 0);
-	if (!imxdrm->wq) {
-		ret = -ENOMEM;
-		goto err_unref;
-=======
 	if (has_dpu(dev)) {
 		imxdrm->dpu_nonblock_commit_wq =
 				alloc_workqueue("dpu_nonblock_commit_wq",
@@ -310,7 +304,6 @@
 			ret = -ENOMEM;
 			goto err_wq;
 		}
->>>>>>> ee68d467
 	}
 
 	init_waitqueue_head(&imxdrm->commit.wait);
@@ -397,15 +390,11 @@
 err_kms:
 	dev_set_drvdata(dev, NULL);
 	drm_mode_config_cleanup(drm);
-<<<<<<< HEAD
-	destroy_workqueue(imxdrm->wq);
-=======
 err_wq:
 	if (imxdrm->dcss_nonblock_commit_wq)
 		destroy_workqueue(imxdrm->dcss_nonblock_commit_wq);
 	if (imxdrm->dpu_nonblock_commit_wq)
 		destroy_workqueue(imxdrm->dpu_nonblock_commit_wq);
->>>>>>> ee68d467
 err_unref:
 	drm_dev_unref(drm);
 
@@ -417,12 +406,6 @@
 	struct drm_device *drm = dev_get_drvdata(dev);
 	struct imx_drm_device *imxdrm = drm->dev_private;
 
-<<<<<<< HEAD
-	if (has_dpu(dev))
-		imx_drm_driver.driver_features &= ~DRIVER_RENDER;
-
-	flush_workqueue(imxdrm->wq);
-=======
 	if (has_dpu(dev)) {
 		imx_drm_driver.driver_features &= ~DRIVER_RENDER;
 		flush_workqueue(imxdrm->dpu_nonblock_commit_wq);
@@ -430,7 +413,6 @@
 
 	if (has_dcss(dev))
 		flush_workqueue(imxdrm->dcss_nonblock_commit_wq);
->>>>>>> ee68d467
 
 	drm_dev_unregister(drm);
 
@@ -444,15 +426,11 @@
 	component_unbind_all(drm->dev, drm);
 	dev_set_drvdata(dev, NULL);
 
-<<<<<<< HEAD
-	destroy_workqueue(imxdrm->wq);
-=======
 	if (has_dpu(dev))
 		destroy_workqueue(imxdrm->dpu_nonblock_commit_wq);
 
 	if (has_dcss(dev))
 		destroy_workqueue(imxdrm->dcss_nonblock_commit_wq);
->>>>>>> ee68d467
 
 	drm_dev_unref(drm);
 }
