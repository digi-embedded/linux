// SPDX-License-Identifier: GPL-2.0+
/*
 * Freescale i.MX drm driver
 *
 * Copyright (C) 2011 Sascha Hauer, Pengutronix
 */

#include <linux/component.h>
#include <linux/device.h>
#include <linux/dma-buf.h>
#include <linux/module.h>
#include <linux/platform_device.h>

#include <video/imx-ipu-v3.h>
#include <video/imx-lcdif.h>
#include <video/imx-lcdifv3.h>

#include <drm/drm_atomic.h>
#include <drm/drm_atomic_helper.h>
#include <drm/drm_drv.h>
#include <drm/drm_fb_cma_helper.h>
#include <drm/drm_fb_helper.h>
#include <drm/drm_gem_cma_helper.h>
#include <drm/drm_gem_framebuffer_helper.h>
#include <drm/drm_managed.h>
#include <drm/drm_of.h>
#include <drm/drm_plane_helper.h>
#include <drm/drm_probe_helper.h>
#include <drm/drm_vblank.h>
#include <video/dpu.h>

#include "dpu/dpu-blit.h"
#include "imx-drm.h"

static int legacyfb_depth = 16;
module_param(legacyfb_depth, int, 0444);

DEFINE_DRM_GEM_CMA_FOPS(imx_drm_driver_fops);

void imx_drm_connector_destroy(struct drm_connector *connector)
{
	drm_connector_unregister(connector);
	drm_connector_cleanup(connector);
}
EXPORT_SYMBOL_GPL(imx_drm_connector_destroy);

<<<<<<< HEAD
void imx_drm_encoder_destroy(struct drm_encoder *encoder)
{
	drm_encoder_cleanup(encoder);
}
EXPORT_SYMBOL_GPL(imx_drm_encoder_destroy);

=======
>>>>>>> c1084c27
int imx_drm_encoder_parse_of(struct drm_device *drm,
	struct drm_encoder *encoder, struct device_node *np)
{
	uint32_t crtc_mask = drm_of_find_possible_crtcs(drm, np);

	/*
	 * If we failed to find the CRTC(s) which this encoder is
	 * supposed to be connected to, it's because the CRTC has
	 * not been registered yet.  Defer probing, and hope that
	 * the required CRTC is added later.
	 */
	if (crtc_mask == 0)
		return -EPROBE_DEFER;

	encoder->possible_crtcs = crtc_mask;

	/* FIXME: cloning support not clear, disable it all for now */
	encoder->possible_clones = 0;

	return 0;
}
EXPORT_SYMBOL_GPL(imx_drm_encoder_parse_of);

static const struct drm_ioctl_desc imx_drm_ioctls[] = {
	/* none so far */
};

static int imx_drm_ipu_dumb_create(struct drm_file *file_priv,
				   struct drm_device *drm,
				   struct drm_mode_create_dumb *args)
{
	u32 width = args->width;
	int ret;

	args->width = ALIGN(width, 8);

	ret = drm_gem_cma_dumb_create(file_priv, drm, args);
	if (ret)
		return ret;

	args->width = width;
	return ret;
}

static struct drm_driver imx_drm_driver = {
	.driver_features	= DRIVER_MODESET | DRIVER_GEM | DRIVER_ATOMIC,
	DRM_GEM_CMA_DRIVER_OPS,
	.ioctls			= imx_drm_ioctls,
	.num_ioctls		= ARRAY_SIZE(imx_drm_ioctls),
	.fops			= &imx_drm_driver_fops,
	.name			= "imx-drm",
	.desc			= "i.MX DRM graphics",
	.date			= "20120507",
	.major			= 1,
	.minor			= 0,
	.patchlevel		= 0,
};

static const struct drm_driver imx_drm_ipu_driver = {
	.driver_features	= DRIVER_MODESET | DRIVER_GEM | DRIVER_ATOMIC,
	DRM_GEM_CMA_DRIVER_OPS_WITH_DUMB_CREATE(imx_drm_ipu_dumb_create),
	.ioctls			= imx_drm_ioctls,
	.num_ioctls		= ARRAY_SIZE(imx_drm_ioctls),
	.fops			= &imx_drm_driver_fops,
	.name			= "imx-drm",
	.desc			= "i.MX DRM graphics",
	.date			= "20120507",
	.major			= 1,
	.minor			= 0,
	.patchlevel		= 0,
};

static const struct drm_driver imx_drm_dpu_driver = {
	.driver_features	= DRIVER_MODESET | DRIVER_GEM | DRIVER_ATOMIC |
				  DRIVER_RENDER,
	DRM_GEM_CMA_DRIVER_OPS,
	.ioctls			= imx_drm_dpu_ioctls,
	.num_ioctls		= ARRAY_SIZE(imx_drm_dpu_ioctls),
	.fops			= &imx_drm_driver_fops,
	.name			= "imx-drm",
	.desc			= "i.MX DRM graphics",
	.date			= "20120507",
	.major			= 1,
	.minor			= 0,
	.patchlevel		= 0,
};

static int compare_of(struct device *dev, void *data)
{
	struct device_node *np = data;

	/* Special case for DI, dev->of_node may not be set yet */
	if (strcmp(dev->driver->name, "imx-ipuv3-crtc") == 0) {
		struct ipu_client_platformdata *pdata = dev->platform_data;

		return pdata->of_node == np;
	} else if (strcmp(dev->driver->name, "imx-dpu-crtc") == 0) {
		struct dpu_client_platformdata *pdata = dev->platform_data;

		return pdata->of_node == np;
	} else if (strcmp(dev->driver->name, "imx-lcdif-crtc") == 0 ||
		   strcmp(dev->driver->name, "imx-lcdifv3-crtc") == 0) {
		struct lcdif_client_platformdata *pdata = dev->platform_data;
#if IS_ENABLED(CONFIG_DRM_FBDEV_EMULATION)
		/* set legacyfb_depth to be 32 for lcdif, since
		 * default format of the connectors attached to
		 * lcdif is usually RGB888
		 */
		if (pdata->of_node == np)
			legacyfb_depth = 32;
#endif

		return pdata->of_node == np;
	}

	/* This is a special case for dpu bliteng. */
	if (strcmp(dev->driver->name, "imx-drm-dpu-bliteng") == 0) {
		struct dpu_client_platformdata *pdata = dev->platform_data;

		return pdata->of_node == np;
	}

	/* Special case for LDB, one device for two channels */
	if (of_node_name_eq(np, "lvds-channel")) {
#if IS_ENABLED(CONFIG_DRM_FBDEV_EMULATION)
		/* Overwrite the pixel depth for LDB */
		if (of_property_read_u32(np, "digi,bits-per-pixel", &legacyfb_depth))
			dev_info(dev,"Set pixel depth to %d bpp\n",legacyfb_depth);
#endif
		np = of_get_parent(np);
		of_node_put(np);
	}

	return dev->of_node == np;
}

<<<<<<< HEAD
=======
static const char *const imx_drm_ipu_comp_parents[] = {
	"fsl,imx51-ipu",
	"fsl,imx53-ipu",
	"fsl,imx6q-ipu",
	"fsl,imx6qp-ipu",
};

>>>>>>> c1084c27
static const char *const imx_drm_dpu_comp_parents[] = {
	"fsl,imx8qm-dpu",
	"fsl,imx8qxp-dpu",
};

static bool imx_drm_parent_is_compatible(struct device *dev,
					 const char *const comp_parents[],
					 int comp_parents_size)
{
	struct device_node *port, *parent;
	bool ret = false;
	int i;

	port = of_parse_phandle(dev->of_node, "ports", 0);
	if (!port)
		return ret;

	parent = of_get_parent(port);

	for (i = 0; i < comp_parents_size; i++) {
		if (of_device_is_compatible(parent, comp_parents[i])) {
			ret = true;
			break;
		}
	}

	of_node_put(parent);

	of_node_put(port);

	return ret;
}

<<<<<<< HEAD
=======
static inline bool has_ipu(struct device *dev)
{
	return imx_drm_parent_is_compatible(dev, imx_drm_ipu_comp_parents,
					    ARRAY_SIZE(imx_drm_ipu_comp_parents));
}

>>>>>>> c1084c27
static inline bool has_dpu(struct device *dev)
{
	return imx_drm_parent_is_compatible(dev, imx_drm_dpu_comp_parents,
					ARRAY_SIZE(imx_drm_dpu_comp_parents));
}

static void add_dpu_bliteng_components(struct device *dev,
				       struct component_match **matchptr)
{
	/*
	 * As there may be two dpu bliteng device,
	 * so need add something in compare data to distinguish.
	 * Use its parent dpu's of_node as the data here.
	 */
	struct device_node *port, *parent;
	/* assume max dpu number is 8 */
	struct device_node *dpu[8];
	int num_dpu = 0;
	int i, j;
	bool found = false;

	for (i = 0; ; i++) {
		port = of_parse_phandle(dev->of_node, "ports", i);
		if (!port)
			break;

		parent = of_get_parent(port);

		for (j = 0; j < num_dpu; j++) {
			if (dpu[j] == parent) {
				found = true;
				break;
			}
		}

		if (found) {
			found = false;
		} else {
			if (num_dpu >= ARRAY_SIZE(dpu)) {
				dev_err(dev, "The number of found dpu is greater than max [%ld].\n",
					ARRAY_SIZE(dpu));
				of_node_put(parent);
				of_node_put(port);
				break;
			}

			dpu[num_dpu] = parent;
			num_dpu++;

			component_match_add(dev, matchptr, compare_of, parent);
		}

		of_node_put(parent);
		of_node_put(port);
	}
}

static int imx_drm_bind(struct device *dev)
{
	struct drm_device *drm;
	int ret;

<<<<<<< HEAD
	if (has_dpu(dev))
		imx_drm_driver.driver_features |= DRIVER_RENDER;

	drm = drm_dev_alloc(&imx_drm_driver, dev);
=======
	if (has_ipu(dev)) {
		drm = drm_dev_alloc(&imx_drm_ipu_driver, dev);
	} else if (has_dpu(dev)) {
		drm = drm_dev_alloc(&imx_drm_dpu_driver, dev);
	} else {
		drm = drm_dev_alloc(&imx_drm_driver, dev);
	}

>>>>>>> c1084c27
	if (IS_ERR(drm))
		return PTR_ERR(drm);

	/*
	 * set max width and height as default value(4096x4096).
	 * this value would be used to check framebuffer size limitation
	 * at drm_mode_addfb().
	 */
	drm->mode_config.min_width = 1;
	drm->mode_config.min_height = 1;
	drm->mode_config.max_width = 4096;
	drm->mode_config.max_height = 4096;
	drm->mode_config.normalize_zpos = true;

	ret = drmm_mode_config_init(drm);
	if (ret)
		goto err_kms;

	ret = drm_vblank_init(drm, MAX_CRTC);
	if (ret)
		goto err_kms;

	/* Now try and bind all our sub-components */
	ret = component_bind_all(dev, drm);
	if (ret)
		goto err_kms;

	drm_mode_config_reset(drm);

	/*
	 * All components are now initialised, so setup the fb helper.
	 * The fb helper takes copies of key hardware information, so the
	 * crtcs/connectors/encoders must not change after this point.
	 */
	if (legacyfb_depth != 16 && legacyfb_depth != 32) {
		dev_warn(dev, "Invalid legacyfb_depth.  Defaulting to 16bpp\n");
		legacyfb_depth = 16;
	}

	drm_kms_helper_poll_init(drm);

	ret = drm_dev_register(drm, 0);
	if (ret)
		goto err_poll_fini;

	drm_fbdev_generic_setup(drm, legacyfb_depth);

	dev_set_drvdata(dev, drm);

	return 0;

err_poll_fini:
	drm_kms_helper_poll_fini(drm);
	component_unbind_all(drm->dev, drm);
err_kms:
	drm_dev_put(drm);

	return ret;
}

static void imx_drm_unbind(struct device *dev)
{
	struct drm_device *drm = dev_get_drvdata(dev);

	if (has_dpu(dev))
		imx_drm_driver.driver_features &= ~DRIVER_RENDER;

	drm_dev_unregister(drm);

	drm_kms_helper_poll_fini(drm);

	component_unbind_all(drm->dev, drm);
<<<<<<< HEAD

	drm_mode_config_cleanup(drm);

	dev_set_drvdata(dev, NULL);
=======
>>>>>>> c1084c27

	drm_dev_put(drm);

	dev_set_drvdata(dev, NULL);
}

static const struct component_master_ops imx_drm_ops = {
	.bind = imx_drm_bind,
	.unbind = imx_drm_unbind,
};

static int imx_drm_platform_probe(struct platform_device *pdev)
{
	struct component_match *match = NULL;
	int ret;

	if (has_dpu(&pdev->dev))
		add_dpu_bliteng_components(&pdev->dev, &match);

	ret = drm_of_component_probe_with_match(&pdev->dev, match, compare_of,
						&imx_drm_ops);

	if (!ret)
		ret = dma_set_coherent_mask(&pdev->dev, DMA_BIT_MASK(32));

	return ret;
}

static int imx_drm_platform_remove(struct platform_device *pdev)
{
	component_master_del(&pdev->dev, &imx_drm_ops);
	return 0;
}

#ifdef CONFIG_PM_SLEEP
static int imx_drm_suspend(struct device *dev)
{
	struct drm_device *drm_dev = dev_get_drvdata(dev);

	return drm_mode_config_helper_suspend(drm_dev);
}

static int imx_drm_resume(struct device *dev)
{
	struct drm_device *drm_dev = dev_get_drvdata(dev);

	return drm_mode_config_helper_resume(drm_dev);
}
#endif

static SIMPLE_DEV_PM_OPS(imx_drm_pm_ops, imx_drm_suspend, imx_drm_resume);

static const struct of_device_id imx_drm_dt_ids[] = {
	{ .compatible = "fsl,imx-display-subsystem", },
	{ /* sentinel */ },
};
MODULE_DEVICE_TABLE(of, imx_drm_dt_ids);

static struct platform_driver imx_drm_pdrv = {
	.probe		= imx_drm_platform_probe,
	.remove		= imx_drm_platform_remove,
	.driver		= {
		.name	= "imx-drm",
		.pm	= &imx_drm_pm_ops,
		.of_match_table = imx_drm_dt_ids,
	},
};
module_platform_driver(imx_drm_pdrv);

MODULE_AUTHOR("Sascha Hauer <s.hauer@pengutronix.de>");
MODULE_DESCRIPTION("i.MX drm driver core");
MODULE_LICENSE("GPL");<|MERGE_RESOLUTION|>--- conflicted
+++ resolved
@@ -44,15 +44,6 @@
 }
 EXPORT_SYMBOL_GPL(imx_drm_connector_destroy);
 
-<<<<<<< HEAD
-void imx_drm_encoder_destroy(struct drm_encoder *encoder)
-{
-	drm_encoder_cleanup(encoder);
-}
-EXPORT_SYMBOL_GPL(imx_drm_encoder_destroy);
-
-=======
->>>>>>> c1084c27
 int imx_drm_encoder_parse_of(struct drm_device *drm,
 	struct drm_encoder *encoder, struct device_node *np)
 {
@@ -189,8 +180,6 @@
 	return dev->of_node == np;
 }
 
-<<<<<<< HEAD
-=======
 static const char *const imx_drm_ipu_comp_parents[] = {
 	"fsl,imx51-ipu",
 	"fsl,imx53-ipu",
@@ -198,7 +187,6 @@
 	"fsl,imx6qp-ipu",
 };
 
->>>>>>> c1084c27
 static const char *const imx_drm_dpu_comp_parents[] = {
 	"fsl,imx8qm-dpu",
 	"fsl,imx8qxp-dpu",
@@ -232,15 +220,12 @@
 	return ret;
 }
 
-<<<<<<< HEAD
-=======
 static inline bool has_ipu(struct device *dev)
 {
 	return imx_drm_parent_is_compatible(dev, imx_drm_ipu_comp_parents,
 					    ARRAY_SIZE(imx_drm_ipu_comp_parents));
 }
 
->>>>>>> c1084c27
 static inline bool has_dpu(struct device *dev)
 {
 	return imx_drm_parent_is_compatible(dev, imx_drm_dpu_comp_parents,
@@ -303,12 +288,6 @@
 	struct drm_device *drm;
 	int ret;
 
-<<<<<<< HEAD
-	if (has_dpu(dev))
-		imx_drm_driver.driver_features |= DRIVER_RENDER;
-
-	drm = drm_dev_alloc(&imx_drm_driver, dev);
-=======
 	if (has_ipu(dev)) {
 		drm = drm_dev_alloc(&imx_drm_ipu_driver, dev);
 	} else if (has_dpu(dev)) {
@@ -317,7 +296,6 @@
 		drm = drm_dev_alloc(&imx_drm_driver, dev);
 	}
 
->>>>>>> c1084c27
 	if (IS_ERR(drm))
 		return PTR_ERR(drm);
 
@@ -382,21 +360,11 @@
 {
 	struct drm_device *drm = dev_get_drvdata(dev);
 
-	if (has_dpu(dev))
-		imx_drm_driver.driver_features &= ~DRIVER_RENDER;
-
 	drm_dev_unregister(drm);
 
 	drm_kms_helper_poll_fini(drm);
 
 	component_unbind_all(drm->dev, drm);
-<<<<<<< HEAD
-
-	drm_mode_config_cleanup(drm);
-
-	dev_set_drvdata(dev, NULL);
-=======
->>>>>>> c1084c27
 
 	drm_dev_put(drm);
 
