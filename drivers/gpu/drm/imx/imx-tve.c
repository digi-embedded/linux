// SPDX-License-Identifier: GPL-2.0+
/*
 * i.MX drm driver - Television Encoder (TVEv2)
 *
 * Copyright (C) 2013 Philipp Zabel, Pengutronix
 */

#include <linux/clk-provider.h>
#include <linux/clk.h>
#include <linux/component.h>
#include <linux/i2c.h>
#include <linux/module.h>
#include <linux/platform_device.h>
#include <linux/regmap.h>
#include <linux/regulator/consumer.h>
#include <linux/videodev2.h>

#include <video/imx-ipu-v3.h>

#include <drm/drm_atomic_helper.h>
#include <drm/drm_fb_helper.h>
#include <drm/drm_managed.h>
#include <drm/drm_probe_helper.h>
#include <drm/drm_simple_kms_helper.h>

#include "imx-drm.h"

#define TVE_COM_CONF_REG	0x00
#define TVE_TVDAC0_CONT_REG	0x28
#define TVE_TVDAC1_CONT_REG	0x2c
#define TVE_TVDAC2_CONT_REG	0x30
#define TVE_CD_CONT_REG		0x34
#define TVE_INT_CONT_REG	0x64
#define TVE_STAT_REG		0x68
#define TVE_TST_MODE_REG	0x6c
#define TVE_MV_CONT_REG		0xdc

/* TVE_COM_CONF_REG */
#define TVE_SYNC_CH_2_EN	BIT(22)
#define TVE_SYNC_CH_1_EN	BIT(21)
#define TVE_SYNC_CH_0_EN	BIT(20)
#define TVE_TV_OUT_MODE_MASK	(0x7 << 12)
#define TVE_TV_OUT_DISABLE	(0x0 << 12)
#define TVE_TV_OUT_CVBS_0	(0x1 << 12)
#define TVE_TV_OUT_CVBS_2	(0x2 << 12)
#define TVE_TV_OUT_CVBS_0_2	(0x3 << 12)
#define TVE_TV_OUT_SVIDEO_0_1	(0x4 << 12)
#define TVE_TV_OUT_SVIDEO_0_1_CVBS2_2	(0x5 << 12)
#define TVE_TV_OUT_YPBPR	(0x6 << 12)
#define TVE_TV_OUT_RGB		(0x7 << 12)
#define TVE_TV_STAND_MASK	(0xf << 8)
#define TVE_TV_STAND_HD_1080P30	(0xc << 8)
#define TVE_P2I_CONV_EN		BIT(7)
#define TVE_INP_VIDEO_FORM	BIT(6)
#define TVE_INP_YCBCR_422	(0x0 << 6)
#define TVE_INP_YCBCR_444	(0x1 << 6)
#define TVE_DATA_SOURCE_MASK	(0x3 << 4)
#define TVE_DATA_SOURCE_BUS1	(0x0 << 4)
#define TVE_DATA_SOURCE_BUS2	(0x1 << 4)
#define TVE_DATA_SOURCE_EXT	(0x2 << 4)
#define TVE_DATA_SOURCE_TESTGEN	(0x3 << 4)
#define TVE_IPU_CLK_EN_OFS	3
#define TVE_IPU_CLK_EN		BIT(3)
#define TVE_DAC_SAMP_RATE_OFS	1
#define TVE_DAC_SAMP_RATE_WIDTH	2
#define TVE_DAC_SAMP_RATE_MASK	(0x3 << 1)
#define TVE_DAC_FULL_RATE	(0x0 << 1)
#define TVE_DAC_DIV2_RATE	(0x1 << 1)
#define TVE_DAC_DIV4_RATE	(0x2 << 1)
#define TVE_EN			BIT(0)

/* TVE_TVDACx_CONT_REG */
#define TVE_TVDAC_GAIN_MASK	(0x3f << 0)

/* TVE_CD_CONT_REG */
#define TVE_CD_CH_2_SM_EN	BIT(22)
#define TVE_CD_CH_1_SM_EN	BIT(21)
#define TVE_CD_CH_0_SM_EN	BIT(20)
#define TVE_CD_CH_2_LM_EN	BIT(18)
#define TVE_CD_CH_1_LM_EN	BIT(17)
#define TVE_CD_CH_0_LM_EN	BIT(16)
#define TVE_CD_CH_2_REF_LVL	BIT(10)
#define TVE_CD_CH_1_REF_LVL	BIT(9)
#define TVE_CD_CH_0_REF_LVL	BIT(8)
#define TVE_CD_EN		BIT(0)

/* TVE_INT_CONT_REG */
#define TVE_FRAME_END_IEN	BIT(13)
#define TVE_CD_MON_END_IEN	BIT(2)
#define TVE_CD_SM_IEN		BIT(1)
#define TVE_CD_LM_IEN		BIT(0)

/* TVE_TST_MODE_REG */
#define TVE_TVDAC_TEST_MODE_MASK	(0x7 << 0)

#define IMX_TVE_DAC_VOLTAGE	2750000

enum {
	TVE_MODE_TVOUT,
	TVE_MODE_VGA,
};

struct imx_tve_encoder {
	struct drm_connector connector;
	struct drm_encoder encoder;
	struct imx_tve *tve;
};

struct imx_tve {
	struct device *dev;
	int mode;
	int di_hsync_pin;
	int di_vsync_pin;

	struct regmap *regmap;
	struct regulator *dac_reg;
	struct i2c_adapter *ddc;
	struct clk *clk;
	struct clk *di_sel_clk;
	struct clk_hw clk_hw_di;
	struct clk *di_clk;
};

static inline struct imx_tve *con_to_tve(struct drm_connector *c)
{
	return container_of(c, struct imx_tve_encoder, connector)->tve;
}

static inline struct imx_tve *enc_to_tve(struct drm_encoder *e)
{
	return container_of(e, struct imx_tve_encoder, encoder)->tve;
}

static void tve_enable(struct imx_tve *tve)
{
	clk_prepare_enable(tve->clk);
	regmap_update_bits(tve->regmap, TVE_COM_CONF_REG, TVE_EN, TVE_EN);

	/* clear interrupt status register */
	regmap_write(tve->regmap, TVE_STAT_REG, 0xffffffff);

	/* cable detection irq disabled in VGA mode, enabled in TVOUT mode */
	if (tve->mode == TVE_MODE_VGA)
		regmap_write(tve->regmap, TVE_INT_CONT_REG, 0);
	else
		regmap_write(tve->regmap, TVE_INT_CONT_REG,
			     TVE_CD_SM_IEN |
			     TVE_CD_LM_IEN |
			     TVE_CD_MON_END_IEN);
}

static void tve_disable(struct imx_tve *tve)
{
	regmap_update_bits(tve->regmap, TVE_COM_CONF_REG, TVE_EN, 0);
	clk_disable_unprepare(tve->clk);
}

static int tve_setup_tvout(struct imx_tve *tve)
{
	return -ENOTSUPP;
}

static int tve_setup_vga(struct imx_tve *tve)
{
	unsigned int mask;
	unsigned int val;
	int ret;

	/* set gain to (1 + 10/128) to provide 0.7V peak-to-peak amplitude */
	ret = regmap_update_bits(tve->regmap, TVE_TVDAC0_CONT_REG,
				 TVE_TVDAC_GAIN_MASK, 0x0a);
	if (ret)
		return ret;

	ret = regmap_update_bits(tve->regmap, TVE_TVDAC1_CONT_REG,
				 TVE_TVDAC_GAIN_MASK, 0x0a);
	if (ret)
		return ret;

	ret = regmap_update_bits(tve->regmap, TVE_TVDAC2_CONT_REG,
				 TVE_TVDAC_GAIN_MASK, 0x0a);
	if (ret)
		return ret;

	/* set configuration register */
	mask = TVE_DATA_SOURCE_MASK | TVE_INP_VIDEO_FORM;
	val  = TVE_DATA_SOURCE_BUS2 | TVE_INP_YCBCR_444;
	mask |= TVE_TV_STAND_MASK       | TVE_P2I_CONV_EN;
	val  |= TVE_TV_STAND_HD_1080P30 | 0;
	mask |= TVE_TV_OUT_MODE_MASK | TVE_SYNC_CH_0_EN;
	val  |= TVE_TV_OUT_RGB       | TVE_SYNC_CH_0_EN;
	ret = regmap_update_bits(tve->regmap, TVE_COM_CONF_REG, mask, val);
	if (ret)
		return ret;

	/* set test mode (as documented) */
	return regmap_update_bits(tve->regmap, TVE_TST_MODE_REG,
				 TVE_TVDAC_TEST_MODE_MASK, 1);
}

static int imx_tve_connector_get_modes(struct drm_connector *connector)
{
	struct imx_tve *tve = con_to_tve(connector);
	struct edid *edid;
	int ret = 0;

	if (!tve->ddc)
		return 0;

	edid = drm_get_edid(connector, tve->ddc);
	if (edid) {
		drm_connector_update_edid_property(connector, edid);
		ret = drm_add_edid_modes(connector, edid);
		kfree(edid);
	}

	return ret;
}

static int imx_tve_connector_mode_valid(struct drm_connector *connector,
					struct drm_display_mode *mode)
{
	struct imx_tve *tve = con_to_tve(connector);
	unsigned long rate;

	/* pixel clock with 2x oversampling */
	rate = clk_round_rate(tve->clk, 2000UL * mode->clock) / 2000;
	if (rate == mode->clock)
		return MODE_OK;

	/* pixel clock without oversampling */
	rate = clk_round_rate(tve->clk, 1000UL * mode->clock) / 1000;
	if (rate == mode->clock)
		return MODE_OK;

	dev_warn(tve->dev, "ignoring mode %dx%d\n",
		 mode->hdisplay, mode->vdisplay);

	return MODE_BAD;
}

static void imx_tve_encoder_mode_set(struct drm_encoder *encoder,
				     struct drm_display_mode *orig_mode,
				     struct drm_display_mode *mode)
{
	struct imx_tve *tve = enc_to_tve(encoder);
	unsigned long rounded_rate;
	unsigned long rate;
	int div = 1;
	int ret;

	/*
	 * FIXME
	 * we should try 4k * mode->clock first,
	 * and enable 4x oversampling for lower resolutions
	 */
	rate = 2000UL * mode->clock;
	clk_set_rate(tve->clk, rate);
	rounded_rate = clk_get_rate(tve->clk);
	if (rounded_rate >= rate)
		div = 2;
	clk_set_rate(tve->di_clk, rounded_rate / div);

	ret = clk_set_parent(tve->di_sel_clk, tve->di_clk);
	if (ret < 0) {
		dev_err(tve->dev, "failed to set di_sel parent to tve_di: %d\n",
			ret);
	}

	regmap_update_bits(tve->regmap, TVE_COM_CONF_REG,
			   TVE_IPU_CLK_EN, TVE_IPU_CLK_EN);

	if (tve->mode == TVE_MODE_VGA)
		ret = tve_setup_vga(tve);
	else
		ret = tve_setup_tvout(tve);
	if (ret)
		dev_err(tve->dev, "failed to set configuration: %d\n", ret);
}

static void imx_tve_encoder_enable(struct drm_encoder *encoder)
{
	struct imx_tve *tve = enc_to_tve(encoder);

	tve_enable(tve);
}

static void imx_tve_encoder_disable(struct drm_encoder *encoder)
{
	struct imx_tve *tve = enc_to_tve(encoder);

	tve_disable(tve);
}

static int imx_tve_atomic_check(struct drm_encoder *encoder,
				struct drm_crtc_state *crtc_state,
				struct drm_connector_state *conn_state)
{
	struct imx_crtc_state *imx_crtc_state = to_imx_crtc_state(crtc_state);
	struct imx_tve *tve = enc_to_tve(encoder);

	imx_crtc_state->bus_format = MEDIA_BUS_FMT_GBR888_1X24;
	imx_crtc_state->di_hsync_pin = tve->di_hsync_pin;
	imx_crtc_state->di_vsync_pin = tve->di_vsync_pin;

	return 0;
}

static const struct drm_connector_funcs imx_tve_connector_funcs = {
	.fill_modes = drm_helper_probe_single_connector_modes,
	.destroy = imx_drm_connector_destroy,
	.reset = drm_atomic_helper_connector_reset,
	.atomic_duplicate_state = drm_atomic_helper_connector_duplicate_state,
	.atomic_destroy_state = drm_atomic_helper_connector_destroy_state,
};

static const struct drm_connector_helper_funcs imx_tve_connector_helper_funcs = {
	.get_modes = imx_tve_connector_get_modes,
	.mode_valid = imx_tve_connector_mode_valid,
};

static const struct drm_encoder_helper_funcs imx_tve_encoder_helper_funcs = {
	.mode_set = imx_tve_encoder_mode_set,
	.enable = imx_tve_encoder_enable,
	.disable = imx_tve_encoder_disable,
	.atomic_check = imx_tve_atomic_check,
};

static irqreturn_t imx_tve_irq_handler(int irq, void *data)
{
	struct imx_tve *tve = data;
	unsigned int val;

	regmap_read(tve->regmap, TVE_STAT_REG, &val);

	/* clear interrupt status register */
	regmap_write(tve->regmap, TVE_STAT_REG, 0xffffffff);

	return IRQ_HANDLED;
}

static unsigned long clk_tve_di_recalc_rate(struct clk_hw *hw,
					    unsigned long parent_rate)
{
	struct imx_tve *tve = container_of(hw, struct imx_tve, clk_hw_di);
	unsigned int val;
	int ret;

	ret = regmap_read(tve->regmap, TVE_COM_CONF_REG, &val);
	if (ret < 0)
		return 0;

	switch (val & TVE_DAC_SAMP_RATE_MASK) {
	case TVE_DAC_DIV4_RATE:
		return parent_rate / 4;
	case TVE_DAC_DIV2_RATE:
		return parent_rate / 2;
	case TVE_DAC_FULL_RATE:
	default:
		return parent_rate;
	}

	return 0;
}

static long clk_tve_di_round_rate(struct clk_hw *hw, unsigned long rate,
				  unsigned long *prate)
{
	unsigned long div;

	div = *prate / rate;
	if (div >= 4)
		return *prate / 4;
	else if (div >= 2)
		return *prate / 2;
	return *prate;
}

static int clk_tve_di_set_rate(struct clk_hw *hw, unsigned long rate,
			       unsigned long parent_rate)
{
	struct imx_tve *tve = container_of(hw, struct imx_tve, clk_hw_di);
	unsigned long div;
	u32 val;
	int ret;

	div = parent_rate / rate;
	if (div >= 4)
		val = TVE_DAC_DIV4_RATE;
	else if (div >= 2)
		val = TVE_DAC_DIV2_RATE;
	else
		val = TVE_DAC_FULL_RATE;

	ret = regmap_update_bits(tve->regmap, TVE_COM_CONF_REG,
				 TVE_DAC_SAMP_RATE_MASK, val);

	if (ret < 0) {
		dev_err(tve->dev, "failed to set divider: %d\n", ret);
		return ret;
	}

	return 0;
}

static const struct clk_ops clk_tve_di_ops = {
	.round_rate = clk_tve_di_round_rate,
	.set_rate = clk_tve_di_set_rate,
	.recalc_rate = clk_tve_di_recalc_rate,
};

static int tve_clk_init(struct imx_tve *tve, void __iomem *base)
{
	const char *tve_di_parent[1];
	struct clk_init_data init = {
		.name = "tve_di",
		.ops = &clk_tve_di_ops,
		.num_parents = 1,
		.flags = 0,
	};

	tve_di_parent[0] = __clk_get_name(tve->clk);
	init.parent_names = (const char **)&tve_di_parent;

	tve->clk_hw_di.init = &init;
	tve->di_clk = devm_clk_register(tve->dev, &tve->clk_hw_di);
	if (IS_ERR(tve->di_clk)) {
		dev_err(tve->dev, "failed to register TVE output clock: %ld\n",
			PTR_ERR(tve->di_clk));
		return PTR_ERR(tve->di_clk);
	}

	return 0;
}

static void imx_tve_disable_regulator(void *data)
{
	struct imx_tve *tve = data;

	regulator_disable(tve->dac_reg);
}

static void imx_tve_disable_regulator(void *data)
{
	struct imx_tve *tve = data;

	regulator_disable(tve->dac_reg);
}

static bool imx_tve_readable_reg(struct device *dev, unsigned int reg)
{
	return (reg % 4 == 0) && (reg <= 0xdc);
}

static struct regmap_config tve_regmap_config = {
	.reg_bits = 32,
	.val_bits = 32,
	.reg_stride = 4,

	.readable_reg = imx_tve_readable_reg,

	.fast_io = true,

	.max_register = 0xdc,
};

static const char * const imx_tve_modes[] = {
	[TVE_MODE_TVOUT]  = "tvout",
	[TVE_MODE_VGA] = "vga",
};

static int of_get_tve_mode(struct device_node *np)
{
	const char *bm;
	int ret, i;

	ret = of_property_read_string(np, "fsl,tve-mode", &bm);
	if (ret < 0)
		return ret;

	for (i = 0; i < ARRAY_SIZE(imx_tve_modes); i++)
		if (!strcasecmp(bm, imx_tve_modes[i]))
			return i;

	return -EINVAL;
}

static int imx_tve_bind(struct device *dev, struct device *master, void *data)
{
	struct drm_device *drm = data;
	struct imx_tve *tve = dev_get_drvdata(dev);
	struct imx_tve_encoder *tvee;
	struct drm_encoder *encoder;
	struct drm_connector *connector;
	int encoder_type;
	int ret;

	encoder_type = tve->mode == TVE_MODE_VGA ?
		       DRM_MODE_ENCODER_DAC : DRM_MODE_ENCODER_TVDAC;

	tvee = drmm_simple_encoder_alloc(drm, struct imx_tve_encoder, encoder,
					 encoder_type);
	if (IS_ERR(tvee))
		return PTR_ERR(tvee);

	tvee->tve = tve;
	encoder = &tvee->encoder;
	connector = &tvee->connector;

	ret = imx_drm_encoder_parse_of(drm, encoder, tve->dev->of_node);
	if (ret)
		return ret;

	drm_encoder_helper_add(encoder, &imx_tve_encoder_helper_funcs);

	drm_connector_helper_add(connector, &imx_tve_connector_helper_funcs);
	ret = drm_connector_init_with_ddc(drm, connector,
					  &imx_tve_connector_funcs,
					  DRM_MODE_CONNECTOR_VGA, tve->ddc);
	if (ret)
		return ret;

	return drm_connector_attach_encoder(connector, encoder);
}

static const struct component_ops imx_tve_ops = {
	.bind	= imx_tve_bind,
};

static int imx_tve_probe(struct platform_device *pdev)
{
	struct device *dev = &pdev->dev;
	struct device_node *np = dev->of_node;
	struct device_node *ddc_node;
	struct imx_tve *tve;
	struct resource *res;
	void __iomem *base;
	unsigned int val;
	int irq;
	int ret;

	tve = dev_get_drvdata(dev);
	memset(tve, 0, sizeof(*tve));

	tve->dev = dev;

	ddc_node = of_parse_phandle(np, "ddc-i2c-bus", 0);
	if (ddc_node) {
		tve->ddc = of_find_i2c_adapter_by_node(ddc_node);
		of_node_put(ddc_node);
	}

	tve->mode = of_get_tve_mode(np);
	if (tve->mode != TVE_MODE_VGA) {
		dev_err(dev, "only VGA mode supported, currently\n");
		return -EINVAL;
	}

	if (tve->mode == TVE_MODE_VGA) {
		ret = of_property_read_u32(np, "fsl,hsync-pin",
					   &tve->di_hsync_pin);

		if (ret < 0) {
			dev_err(dev, "failed to get hsync pin\n");
			return ret;
		}

		ret = of_property_read_u32(np, "fsl,vsync-pin",
					   &tve->di_vsync_pin);

		if (ret < 0) {
			dev_err(dev, "failed to get vsync pin\n");
			return ret;
		}
	}

	res = platform_get_resource(pdev, IORESOURCE_MEM, 0);
	base = devm_ioremap_resource(dev, res);
	if (IS_ERR(base))
		return PTR_ERR(base);

	tve_regmap_config.lock_arg = tve;
	tve->regmap = devm_regmap_init_mmio_clk(dev, "tve", base,
						&tve_regmap_config);
	if (IS_ERR(tve->regmap)) {
		dev_err(dev, "failed to init regmap: %ld\n",
			PTR_ERR(tve->regmap));
		return PTR_ERR(tve->regmap);
	}

	irq = platform_get_irq(pdev, 0);
	if (irq < 0)
		return irq;

	ret = devm_request_threaded_irq(dev, irq, NULL,
					imx_tve_irq_handler, IRQF_ONESHOT,
					"imx-tve", tve);
	if (ret < 0) {
		dev_err(dev, "failed to request irq: %d\n", ret);
		return ret;
	}

	tve->dac_reg = devm_regulator_get(dev, "dac");
	if (!IS_ERR(tve->dac_reg)) {
		if (regulator_get_voltage(tve->dac_reg) != IMX_TVE_DAC_VOLTAGE)
			dev_warn(dev, "dac voltage is not %d uV\n", IMX_TVE_DAC_VOLTAGE);
		ret = regulator_enable(tve->dac_reg);
		if (ret)
			return ret;
		ret = devm_add_action_or_reset(dev, imx_tve_disable_regulator, tve);
		if (ret)
			return ret;
	}

	tve->clk = devm_clk_get(dev, "tve");
	if (IS_ERR(tve->clk)) {
		dev_err(dev, "failed to get high speed tve clock: %ld\n",
			PTR_ERR(tve->clk));
		return PTR_ERR(tve->clk);
	}

	/* this is the IPU DI clock input selector, can be parented to tve_di */
	tve->di_sel_clk = devm_clk_get(dev, "di_sel");
	if (IS_ERR(tve->di_sel_clk)) {
		dev_err(dev, "failed to get ipu di mux clock: %ld\n",
			PTR_ERR(tve->di_sel_clk));
		return PTR_ERR(tve->di_sel_clk);
	}

	ret = tve_clk_init(tve, base);
	if (ret < 0)
		return ret;

	ret = regmap_read(tve->regmap, TVE_COM_CONF_REG, &val);
	if (ret < 0) {
		dev_err(dev, "failed to read configuration register: %d\n",
			ret);
		return ret;
	}
	if (val != 0x00100000) {
		dev_err(dev, "configuration register default value indicates this is not a TVEv2\n");
		return -ENODEV;
	}

	/* disable cable detection for VGA mode */
	ret = regmap_write(tve->regmap, TVE_CD_CONT_REG, 0);
	if (ret)
		return ret;

<<<<<<< HEAD
	ret = imx_tve_register(drm, tve);
	if (ret)
		return ret;

	return 0;
}

static const struct component_ops imx_tve_ops = {
	.bind	= imx_tve_bind,
};

static int imx_tve_probe(struct platform_device *pdev)
{
	struct imx_tve *tve;

	tve = devm_kzalloc(&pdev->dev, sizeof(*tve), GFP_KERNEL);
	if (!tve)
		return -ENOMEM;

	platform_set_drvdata(pdev, tve);

	return component_add(&pdev->dev, &imx_tve_ops);
=======
	platform_set_drvdata(pdev, tve);

	return component_add(dev, &imx_tve_ops);
>>>>>>> c1084c27
}

static int imx_tve_remove(struct platform_device *pdev)
{
	component_del(&pdev->dev, &imx_tve_ops);
	return 0;
}

static const struct of_device_id imx_tve_dt_ids[] = {
	{ .compatible = "fsl,imx53-tve", },
	{ /* sentinel */ }
};
MODULE_DEVICE_TABLE(of, imx_tve_dt_ids);

static struct platform_driver imx_tve_driver = {
	.probe		= imx_tve_probe,
	.remove		= imx_tve_remove,
	.driver		= {
		.of_match_table = imx_tve_dt_ids,
		.name	= "imx-tve",
	},
};

module_platform_driver(imx_tve_driver);

MODULE_DESCRIPTION("i.MX Television Encoder driver");
MODULE_AUTHOR("Philipp Zabel, Pengutronix");
MODULE_LICENSE("GPL");
MODULE_ALIAS("platform:imx-tve");<|MERGE_RESOLUTION|>--- conflicted
+++ resolved
@@ -440,13 +440,6 @@
 	regulator_disable(tve->dac_reg);
 }
 
-static void imx_tve_disable_regulator(void *data)
-{
-	struct imx_tve *tve = data;
-
-	regulator_disable(tve->dac_reg);
-}
-
 static bool imx_tve_readable_reg(struct device *dev, unsigned int reg)
 {
 	return (reg % 4 == 0) && (reg <= 0xdc);
@@ -539,8 +532,9 @@
 	int irq;
 	int ret;
 
-	tve = dev_get_drvdata(dev);
-	memset(tve, 0, sizeof(*tve));
+	tve = devm_kzalloc(dev, sizeof(*tve), GFP_KERNEL);
+	if (!tve)
+		return -ENOMEM;
 
 	tve->dev = dev;
 
@@ -647,34 +641,9 @@
 	if (ret)
 		return ret;
 
-<<<<<<< HEAD
-	ret = imx_tve_register(drm, tve);
-	if (ret)
-		return ret;
-
-	return 0;
-}
-
-static const struct component_ops imx_tve_ops = {
-	.bind	= imx_tve_bind,
-};
-
-static int imx_tve_probe(struct platform_device *pdev)
-{
-	struct imx_tve *tve;
-
-	tve = devm_kzalloc(&pdev->dev, sizeof(*tve), GFP_KERNEL);
-	if (!tve)
-		return -ENOMEM;
-
 	platform_set_drvdata(pdev, tve);
 
-	return component_add(&pdev->dev, &imx_tve_ops);
-=======
-	platform_set_drvdata(pdev, tve);
-
 	return component_add(dev, &imx_tve_ops);
->>>>>>> c1084c27
 }
 
 static int imx_tve_remove(struct platform_device *pdev)
