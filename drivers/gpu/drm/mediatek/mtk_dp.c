--- conflicted
+++ resolved
@@ -1620,8 +1620,6 @@
 	u8 val;
 	ssize_t ret;
 
-<<<<<<< HEAD
-=======
 	/*
 	 * If we're eDP and capabilities were already parsed we can skip
 	 * reading again because eDP panels aren't hotpluggable hence the
@@ -1632,7 +1630,6 @@
 	    mtk_dp->train_info.sink_ssc)
 		return 0;
 
->>>>>>> ccf0a997
 	ret = drm_dp_read_dpcd_caps(&mtk_dp->aux, mtk_dp->rx_cap);
 	if (ret < 0)
 		return ret;
