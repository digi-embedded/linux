--- conflicted
+++ resolved
@@ -605,15 +605,8 @@
 	of_node_put(private->mutex_node);
 	for (i = 0; i < DDP_COMPONENT_ID_MAX; i++) {
 		of_node_put(private->comp_node[i]);
-<<<<<<< HEAD
-		if (private->ddp_comp[i]) {
-			put_device(private->ddp_comp[i]->larb_dev);
-			private->ddp_comp[i] = NULL;
-		}
-=======
 		if (private->ddp_comp[i].larb_dev)
 			put_device(private->ddp_comp[i].larb_dev);
->>>>>>> c1084c27
 	}
 	return ret;
 }
