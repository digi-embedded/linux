--- conflicted
+++ resolved
@@ -256,20 +256,14 @@
 	mtk_gem->kvaddr = vmap(mtk_gem->pages, npages, VM_MAP,
 			       pgprot_writecombine(PAGE_KERNEL));
 	if (!mtk_gem->kvaddr) {
-<<<<<<< HEAD
-=======
 		sg_free_table(sgt);
->>>>>>> ccf0a997
 		kfree(sgt);
 		kfree(mtk_gem->pages);
 		return -ENOMEM;
 	}
-<<<<<<< HEAD
-=======
 	sg_free_table(sgt);
 	kfree(sgt);
 
->>>>>>> ccf0a997
 out:
 	iosys_map_set_vaddr(map, mtk_gem->kvaddr);
 
