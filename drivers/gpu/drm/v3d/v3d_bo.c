--- conflicted
+++ resolved
@@ -59,10 +59,7 @@
 	.vmap = drm_gem_shmem_object_vmap,
 	.vunmap = drm_gem_shmem_object_vunmap,
 	.mmap = drm_gem_shmem_object_mmap,
-<<<<<<< HEAD
-=======
 	.vm_ops = &drm_gem_shmem_vm_ops,
->>>>>>> 29549c70
 };
 
 /* gem_create_object function for allocating a BO struct and doing
