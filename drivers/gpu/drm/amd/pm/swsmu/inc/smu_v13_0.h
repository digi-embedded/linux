/*
 * Copyright 2020 Advanced Micro Devices, Inc.
 *
 * Permission is hereby granted, free of charge, to any person obtaining a
 * copy of this software and associated documentation files (the "Software"),
 * to deal in the Software without restriction, including without limitation
 * the rights to use, copy, modify, merge, publish, distribute, sublicense,
 * and/or sell copies of the Software, and to permit persons to whom the
 * Software is furnished to do so, subject to the following conditions:
 *
 * The above copyright notice and this permission notice shall be included in
 * all copies or substantial portions of the Software.
 *
 * THE SOFTWARE IS PROVIDED "AS IS", WITHOUT WARRANTY OF ANY KIND, EXPRESS OR
 * IMPLIED, INCLUDING BUT NOT LIMITED TO THE WARRANTIES OF MERCHANTABILITY,
 * FITNESS FOR A PARTICULAR PURPOSE AND NONINFRINGEMENT.  IN NO EVENT SHALL
 * THE COPYRIGHT HOLDER(S) OR AUTHOR(S) BE LIABLE FOR ANY CLAIM, DAMAGES OR
 * OTHER LIABILITY, WHETHER IN AN ACTION OF CONTRACT, TORT OR OTHERWISE,
 * ARISING FROM, OUT OF OR IN CONNECTION WITH THE SOFTWARE OR THE USE OR
 * OTHER DEALINGS IN THE SOFTWARE.
 *
 */
#ifndef __SMU_V13_0_H__
#define __SMU_V13_0_H__

#include "amdgpu_smu.h"

<<<<<<< HEAD
#define SMU13_DRIVER_IF_VERSION_INV 0xFFFFFFFF
#define SMU13_DRIVER_IF_VERSION_YELLOW_CARP 0x04
#define SMU13_DRIVER_IF_VERSION_ALDE 0x08
#define SMU13_DRIVER_IF_VERSION_SMU_V13_0_0_0 0x37
#define SMU13_DRIVER_IF_VERSION_SMU_V13_0_4 0x08
#define SMU13_DRIVER_IF_VERSION_SMU_V13_0_5 0x04
#define SMU13_DRIVER_IF_VERSION_SMU_V13_0_0_10 0x32
#define SMU13_DRIVER_IF_VERSION_SMU_V13_0_7 0x37
#define SMU13_DRIVER_IF_VERSION_SMU_V13_0_10 0x1D

=======
>>>>>>> ccf0a997
#define SMU13_MODE1_RESET_WAIT_TIME_IN_MS 500  //500ms

/* MP Apertures */
#define MP0_Public			0x03800000
#define MP0_SRAM			0x03900000
#define MP1_Public			0x03b00000
#define MP1_SRAM			0x03c00004

/* address block */
#define smnMP1_FIRMWARE_FLAGS		0x3010024
#define smnMP1_V13_0_4_FIRMWARE_FLAGS	0x3010028
#define smnMP0_FW_INTF			0x30101c0
#define smnMP1_PUB_CTRL			0x3010b14

#define TEMP_RANGE_MIN			(0)
#define TEMP_RANGE_MAX			(80 * 1000)

#define SMU13_TOOL_SIZE			0x19000

#define MAX_DPM_LEVELS 16
#define MAX_PCIE_CONF 3

#define CTF_OFFSET_EDGE			5
#define CTF_OFFSET_HOTSPOT		5
#define CTF_OFFSET_MEM			5

#define SMU_13_VCLK_SHIFT		16

extern const int pmfw_decoded_link_speed[5];
extern const int pmfw_decoded_link_width[7];

#define DECODE_GEN_SPEED(gen_speed_idx)		(pmfw_decoded_link_speed[gen_speed_idx])
#define DECODE_LANE_WIDTH(lane_width_idx)	(pmfw_decoded_link_width[lane_width_idx])

struct smu_13_0_max_sustainable_clocks {
	uint32_t display_clock;
	uint32_t phy_clock;
	uint32_t pixel_clock;
	uint32_t uclock;
	uint32_t dcef_clock;
	uint32_t soc_clock;
};

struct smu_13_0_dpm_clk_level {
	bool				enabled;
	uint32_t			value;
};

struct smu_13_0_dpm_table {
	uint32_t			min;        /* MHz */
	uint32_t			max;        /* MHz */
	uint32_t			count;
	bool				is_fine_grained;
	struct smu_13_0_dpm_clk_level	dpm_levels[MAX_DPM_LEVELS];
};

struct smu_13_0_pcie_table {
	uint8_t  pcie_gen[MAX_PCIE_CONF];
	uint8_t  pcie_lane[MAX_PCIE_CONF];
	uint16_t clk_freq[MAX_PCIE_CONF];
	uint32_t num_of_link_levels;
};

struct smu_13_0_dpm_tables {
	struct smu_13_0_dpm_table        soc_table;
	struct smu_13_0_dpm_table        gfx_table;
	struct smu_13_0_dpm_table        uclk_table;
	struct smu_13_0_dpm_table        eclk_table;
	struct smu_13_0_dpm_table        vclk_table;
	struct smu_13_0_dpm_table        dclk_table;
	struct smu_13_0_dpm_table        dcef_table;
	struct smu_13_0_dpm_table        pixel_table;
	struct smu_13_0_dpm_table        display_table;
	struct smu_13_0_dpm_table        phy_table;
	struct smu_13_0_dpm_table        fclk_table;
	struct smu_13_0_pcie_table       pcie_table;
};

struct smu_13_0_dpm_context {
	struct smu_13_0_dpm_tables  dpm_tables;
	uint32_t                    workload_policy_mask;
	uint32_t                    dcef_min_ds_clk;
};

enum smu_13_0_power_state {
	SMU_13_0_POWER_STATE__D0 = 0,
	SMU_13_0_POWER_STATE__D1,
	SMU_13_0_POWER_STATE__D3, /* Sleep*/
	SMU_13_0_POWER_STATE__D4, /* Hibernate*/
	SMU_13_0_POWER_STATE__D5, /* Power off*/
};

struct smu_13_0_power_context {
	uint32_t	power_source;
	uint8_t		in_power_limit_boost_mode;
	enum smu_13_0_power_state power_state;
	atomic_t	throttle_status;
};

#if defined(SWSMU_CODE_LAYER_L2) || defined(SWSMU_CODE_LAYER_L3)

int smu_v13_0_init_microcode(struct smu_context *smu);

void smu_v13_0_fini_microcode(struct smu_context *smu);

int smu_v13_0_load_microcode(struct smu_context *smu);

int smu_v13_0_init_smc_tables(struct smu_context *smu);

int smu_v13_0_fini_smc_tables(struct smu_context *smu);

int smu_v13_0_init_power(struct smu_context *smu);

int smu_v13_0_fini_power(struct smu_context *smu);

int smu_v13_0_check_fw_status(struct smu_context *smu);

int smu_v13_0_setup_pptable(struct smu_context *smu);

int smu_v13_0_get_vbios_bootup_values(struct smu_context *smu);

int smu_v13_0_check_fw_version(struct smu_context *smu);

int smu_v13_0_set_driver_table_location(struct smu_context *smu);

int smu_v13_0_set_tool_table_location(struct smu_context *smu);

int smu_v13_0_notify_memory_pool_location(struct smu_context *smu);

int smu_v13_0_system_features_control(struct smu_context *smu,
				      bool en);

int smu_v13_0_init_display_count(struct smu_context *smu, uint32_t count);

int smu_v13_0_set_allowed_mask(struct smu_context *smu);

int smu_v13_0_notify_display_change(struct smu_context *smu);

int smu_v13_0_get_current_power_limit(struct smu_context *smu,
				      uint32_t *power_limit);

int smu_v13_0_set_power_limit(struct smu_context *smu,
			      enum smu_ppt_limit_type limit_type,
			      uint32_t limit);

int smu_v13_0_init_max_sustainable_clocks(struct smu_context *smu);

int smu_v13_0_enable_thermal_alert(struct smu_context *smu);

int smu_v13_0_disable_thermal_alert(struct smu_context *smu);

int smu_v13_0_get_gfx_vdd(struct smu_context *smu, uint32_t *value);

int smu_v13_0_set_min_deep_sleep_dcefclk(struct smu_context *smu, uint32_t clk);

int
smu_v13_0_display_clock_voltage_request(struct smu_context *smu,
					struct pp_display_clock_request
					*clock_req);

uint32_t
smu_v13_0_get_fan_control_mode(struct smu_context *smu);

int
smu_v13_0_set_fan_control_mode(struct smu_context *smu,
			       uint32_t mode);

int smu_v13_0_set_fan_speed_pwm(struct smu_context *smu,
				uint32_t speed);

int smu_v13_0_set_fan_speed_rpm(struct smu_context *smu,
				uint32_t speed);

int smu_v13_0_set_xgmi_pstate(struct smu_context *smu,
			      uint32_t pstate);

int smu_v13_0_gfx_off_control(struct smu_context *smu, bool enable);

int smu_v13_0_register_irq_handler(struct smu_context *smu);

int smu_v13_0_set_azalia_d3_pme(struct smu_context *smu);

int smu_v13_0_get_max_sustainable_clocks_by_dc(struct smu_context *smu,
					       struct pp_smu_nv_clock_table *max_clocks);

int smu_v13_0_baco_set_armd3_sequence(struct smu_context *smu,
				      enum smu_baco_seq baco_seq);

bool smu_v13_0_baco_is_support(struct smu_context *smu);

enum smu_baco_state smu_v13_0_baco_get_state(struct smu_context *smu);

int smu_v13_0_baco_set_state(struct smu_context *smu, enum smu_baco_state state);

int smu_v13_0_baco_enter(struct smu_context *smu);
int smu_v13_0_baco_exit(struct smu_context *smu);

int smu_v13_0_get_dpm_ultimate_freq(struct smu_context *smu, enum smu_clk_type clk_type,
				    uint32_t *min, uint32_t *max);

int smu_v13_0_set_soft_freq_limited_range(struct smu_context *smu, enum smu_clk_type clk_type,
					  uint32_t min, uint32_t max);

int smu_v13_0_set_hard_freq_limited_range(struct smu_context *smu,
					  enum smu_clk_type clk_type,
					  uint32_t min,
					  uint32_t max);

int smu_v13_0_set_performance_level(struct smu_context *smu,
				    enum amd_dpm_forced_level level);

int smu_v13_0_set_power_source(struct smu_context *smu,
			       enum smu_power_src_type power_src);

int smu_v13_0_set_single_dpm_table(struct smu_context *smu,
				   enum smu_clk_type clk_type,
				   struct smu_13_0_dpm_table *single_dpm_table);

int smu_v13_0_get_dpm_freq_by_index(struct smu_context *smu,
				    enum smu_clk_type clk_type, uint16_t level,
				    uint32_t *value);

int smu_v13_0_get_current_pcie_link_width_level(struct smu_context *smu);

int smu_v13_0_get_current_pcie_link_width(struct smu_context *smu);

int smu_v13_0_get_current_pcie_link_speed_level(struct smu_context *smu);

int smu_v13_0_get_current_pcie_link_speed(struct smu_context *smu);

int smu_v13_0_gfx_ulv_control(struct smu_context *smu,
			      bool enablement);

int smu_v13_0_wait_for_event(struct smu_context *smu, enum smu_event_type event,
			     uint64_t event_arg);

int smu_v13_0_set_vcn_enable(struct smu_context *smu,
			     bool enable);

int smu_v13_0_set_jpeg_enable(struct smu_context *smu,
			      bool enable);

int smu_v13_0_init_pptable_microcode(struct smu_context *smu);

int smu_v13_0_run_btc(struct smu_context *smu);

int smu_v13_0_gpo_control(struct smu_context *smu,
			  bool enablement);

int smu_v13_0_deep_sleep_control(struct smu_context *smu,
				 bool enablement);

int smu_v13_0_set_gfx_power_up_by_imu(struct smu_context *smu);

int smu_v13_0_od_edit_dpm_table(struct smu_context *smu,
				enum PP_OD_DPM_TABLE_COMMAND type,
				long input[],
				uint32_t size);

int smu_v13_0_set_default_dpm_tables(struct smu_context *smu);

void smu_v13_0_set_smu_mailbox_registers(struct smu_context *smu);

int smu_v13_0_mode1_reset(struct smu_context *smu);

int smu_v13_0_get_pptable_from_firmware(struct smu_context *smu,
					void **table,
					uint32_t *size,
					uint32_t pptable_id);

int smu_v13_0_update_pcie_parameters(struct smu_context *smu,
<<<<<<< HEAD
				     uint32_t pcie_gen_cap,
				     uint32_t pcie_width_cap);
=======
				     uint8_t pcie_gen_cap,
				     uint8_t pcie_width_cap);
>>>>>>> ccf0a997

#endif
#endif<|MERGE_RESOLUTION|>--- conflicted
+++ resolved
@@ -25,19 +25,6 @@
 
 #include "amdgpu_smu.h"
 
-<<<<<<< HEAD
-#define SMU13_DRIVER_IF_VERSION_INV 0xFFFFFFFF
-#define SMU13_DRIVER_IF_VERSION_YELLOW_CARP 0x04
-#define SMU13_DRIVER_IF_VERSION_ALDE 0x08
-#define SMU13_DRIVER_IF_VERSION_SMU_V13_0_0_0 0x37
-#define SMU13_DRIVER_IF_VERSION_SMU_V13_0_4 0x08
-#define SMU13_DRIVER_IF_VERSION_SMU_V13_0_5 0x04
-#define SMU13_DRIVER_IF_VERSION_SMU_V13_0_0_10 0x32
-#define SMU13_DRIVER_IF_VERSION_SMU_V13_0_7 0x37
-#define SMU13_DRIVER_IF_VERSION_SMU_V13_0_10 0x1D
-
-=======
->>>>>>> ccf0a997
 #define SMU13_MODE1_RESET_WAIT_TIME_IN_MS 500  //500ms
 
 /* MP Apertures */
@@ -309,13 +296,8 @@
 					uint32_t pptable_id);
 
 int smu_v13_0_update_pcie_parameters(struct smu_context *smu,
-<<<<<<< HEAD
-				     uint32_t pcie_gen_cap,
-				     uint32_t pcie_width_cap);
-=======
 				     uint8_t pcie_gen_cap,
 				     uint8_t pcie_width_cap);
->>>>>>> ccf0a997
 
 #endif
 #endif