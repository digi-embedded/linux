/*
 * Copyright 2019 Advanced Micro Devices, Inc.
 *
 * Permission is hereby granted, free of charge, to any person obtaining a
 * copy of this software and associated documentation files (the "Software"),
 * to deal in the Software without restriction, including without limitation
 * the rights to use, copy, modify, merge, publish, distribute, sublicense,
 * and/or sell copies of the Software, and to permit persons to whom the
 * Software is furnished to do so, subject to the following conditions:
 *
 * The above copyright notice and this permission notice shall be included in
 * all copies or substantial portions of the Software.
 *
 * THE SOFTWARE IS PROVIDED "AS IS", WITHOUT WARRANTY OF ANY KIND, EXPRESS OR
 * IMPLIED, INCLUDING BUT NOT LIMITED TO THE WARRANTIES OF MERCHANTABILITY,
 * FITNESS FOR A PARTICULAR PURPOSE AND NONINFRINGEMENT.  IN NO EVENT SHALL
 * THE COPYRIGHT HOLDER(S) OR AUTHOR(S) BE LIABLE FOR ANY CLAIM, DAMAGES OR
 * OTHER LIABILITY, WHETHER IN AN ACTION OF CONTRACT, TORT OR OTHERWISE,
 * ARISING FROM, OUT OF OR IN CONNECTION WITH THE SOFTWARE OR THE USE OR
 * OTHER DEALINGS IN THE SOFTWARE.
 *
 */

#define SWSMU_CODE_LAYER_L2

#include <linux/firmware.h>
#include <linux/pci.h>
#include <linux/i2c.h>
#include "amdgpu.h"
#include "amdgpu_dpm.h"
#include "amdgpu_smu.h"
#include "atomfirmware.h"
#include "amdgpu_atomfirmware.h"
#include "amdgpu_atombios.h"
#include "smu_v11_0.h"
#include "smu11_driver_if_sienna_cichlid.h"
#include "soc15_common.h"
#include "atom.h"
#include "sienna_cichlid_ppt.h"
#include "smu_v11_0_7_pptable.h"
#include "smu_v11_0_7_ppsmc.h"
#include "nbio/nbio_2_3_offset.h"
#include "nbio/nbio_2_3_sh_mask.h"
#include "thm/thm_11_0_2_offset.h"
#include "thm/thm_11_0_2_sh_mask.h"
#include "mp/mp_11_0_offset.h"
#include "mp/mp_11_0_sh_mask.h"

#include "asic_reg/mp/mp_11_0_sh_mask.h"
#include "amdgpu_ras.h"
#include "smu_cmn.h"

/*
 * DO NOT use these for err/warn/info/debug messages.
 * Use dev_err, dev_warn, dev_info and dev_dbg instead.
 * They are more MGPU friendly.
 */
#undef pr_err
#undef pr_warn
#undef pr_info
#undef pr_debug

#define FEATURE_MASK(feature) (1ULL << feature)
#define SMC_DPM_FEATURE ( \
	FEATURE_MASK(FEATURE_DPM_PREFETCHER_BIT) | \
	FEATURE_MASK(FEATURE_DPM_GFXCLK_BIT)     | \
	FEATURE_MASK(FEATURE_DPM_UCLK_BIT)	 | \
	FEATURE_MASK(FEATURE_DPM_LINK_BIT)       | \
	FEATURE_MASK(FEATURE_DPM_SOCCLK_BIT)     | \
	FEATURE_MASK(FEATURE_DPM_FCLK_BIT)	 | \
	FEATURE_MASK(FEATURE_DPM_DCEFCLK_BIT)	 | \
	FEATURE_MASK(FEATURE_DPM_MP0CLK_BIT))

#define SMU_11_0_7_GFX_BUSY_THRESHOLD 15

#define GET_PPTABLE_MEMBER(field, member) do {\
	if (smu->adev->ip_versions[MP1_HWIP][0] == IP_VERSION(11, 0, 13))\
		(*member) = (smu->smu_table.driver_pptable + offsetof(PPTable_beige_goby_t, field));\
	else\
		(*member) = (smu->smu_table.driver_pptable + offsetof(PPTable_t, field));\
} while(0)

/* STB FIFO depth is in 64bit units */
#define SIENNA_CICHLID_STB_DEPTH_UNIT_BYTES 8

/*
 * SMU support ECCTABLE since version 58.70.0,
 * use this to check whether ECCTABLE feature is supported.
 */
#define SUPPORT_ECCTABLE_SMU_VERSION 0x003a4600

static int get_table_size(struct smu_context *smu)
{
	if (smu->adev->ip_versions[MP1_HWIP][0] == IP_VERSION(11, 0, 13))
		return sizeof(PPTable_beige_goby_t);
	else
		return sizeof(PPTable_t);
}

static struct cmn2asic_msg_mapping sienna_cichlid_message_map[SMU_MSG_MAX_COUNT] = {
	MSG_MAP(TestMessage,			PPSMC_MSG_TestMessage,                 1),
	MSG_MAP(GetSmuVersion,			PPSMC_MSG_GetSmuVersion,               1),
	MSG_MAP(GetDriverIfVersion,		PPSMC_MSG_GetDriverIfVersion,          1),
	MSG_MAP(SetAllowedFeaturesMaskLow,	PPSMC_MSG_SetAllowedFeaturesMaskLow,   0),
	MSG_MAP(SetAllowedFeaturesMaskHigh,	PPSMC_MSG_SetAllowedFeaturesMaskHigh,  0),
	MSG_MAP(EnableAllSmuFeatures,		PPSMC_MSG_EnableAllSmuFeatures,        0),
	MSG_MAP(DisableAllSmuFeatures,		PPSMC_MSG_DisableAllSmuFeatures,       0),
	MSG_MAP(EnableSmuFeaturesLow,		PPSMC_MSG_EnableSmuFeaturesLow,        1),
	MSG_MAP(EnableSmuFeaturesHigh,		PPSMC_MSG_EnableSmuFeaturesHigh,       1),
	MSG_MAP(DisableSmuFeaturesLow,		PPSMC_MSG_DisableSmuFeaturesLow,       1),
	MSG_MAP(DisableSmuFeaturesHigh,		PPSMC_MSG_DisableSmuFeaturesHigh,      1),
	MSG_MAP(GetEnabledSmuFeaturesLow,       PPSMC_MSG_GetRunningSmuFeaturesLow,    1),
	MSG_MAP(GetEnabledSmuFeaturesHigh,	PPSMC_MSG_GetRunningSmuFeaturesHigh,   1),
	MSG_MAP(SetWorkloadMask,		PPSMC_MSG_SetWorkloadMask,             1),
	MSG_MAP(SetPptLimit,			PPSMC_MSG_SetPptLimit,                 0),
	MSG_MAP(SetDriverDramAddrHigh,		PPSMC_MSG_SetDriverDramAddrHigh,       1),
	MSG_MAP(SetDriverDramAddrLow,		PPSMC_MSG_SetDriverDramAddrLow,        1),
	MSG_MAP(SetToolsDramAddrHigh,		PPSMC_MSG_SetToolsDramAddrHigh,        0),
	MSG_MAP(SetToolsDramAddrLow,		PPSMC_MSG_SetToolsDramAddrLow,         0),
	MSG_MAP(TransferTableSmu2Dram,		PPSMC_MSG_TransferTableSmu2Dram,       1),
	MSG_MAP(TransferTableDram2Smu,		PPSMC_MSG_TransferTableDram2Smu,       0),
	MSG_MAP(UseDefaultPPTable,		PPSMC_MSG_UseDefaultPPTable,           0),
	MSG_MAP(RunDcBtc,			PPSMC_MSG_RunDcBtc,                    0),
	MSG_MAP(EnterBaco,			PPSMC_MSG_EnterBaco,                   0),
	MSG_MAP(SetSoftMinByFreq,		PPSMC_MSG_SetSoftMinByFreq,            1),
	MSG_MAP(SetSoftMaxByFreq,		PPSMC_MSG_SetSoftMaxByFreq,            1),
	MSG_MAP(SetHardMinByFreq,		PPSMC_MSG_SetHardMinByFreq,            1),
	MSG_MAP(SetHardMaxByFreq,		PPSMC_MSG_SetHardMaxByFreq,            0),
	MSG_MAP(GetMinDpmFreq,			PPSMC_MSG_GetMinDpmFreq,               1),
	MSG_MAP(GetMaxDpmFreq,			PPSMC_MSG_GetMaxDpmFreq,               1),
	MSG_MAP(GetDpmFreqByIndex,		PPSMC_MSG_GetDpmFreqByIndex,           1),
	MSG_MAP(SetGeminiMode,			PPSMC_MSG_SetGeminiMode,               0),
	MSG_MAP(SetGeminiApertureHigh,		PPSMC_MSG_SetGeminiApertureHigh,       0),
	MSG_MAP(SetGeminiApertureLow,		PPSMC_MSG_SetGeminiApertureLow,        0),
	MSG_MAP(OverridePcieParameters,		PPSMC_MSG_OverridePcieParameters,      0),
	MSG_MAP(ReenableAcDcInterrupt,		PPSMC_MSG_ReenableAcDcInterrupt,       0),
	MSG_MAP(NotifyPowerSource,		PPSMC_MSG_NotifyPowerSource,           0),
	MSG_MAP(SetUclkFastSwitch,		PPSMC_MSG_SetUclkFastSwitch,           0),
	MSG_MAP(SetVideoFps,			PPSMC_MSG_SetVideoFps,                 0),
	MSG_MAP(PrepareMp1ForUnload,		PPSMC_MSG_PrepareMp1ForUnload,         1),
	MSG_MAP(AllowGfxOff,			PPSMC_MSG_AllowGfxOff,                 0),
	MSG_MAP(DisallowGfxOff,			PPSMC_MSG_DisallowGfxOff,              0),
	MSG_MAP(GetPptLimit,			PPSMC_MSG_GetPptLimit,                 0),
	MSG_MAP(GetDcModeMaxDpmFreq,		PPSMC_MSG_GetDcModeMaxDpmFreq,         1),
	MSG_MAP(ExitBaco,			PPSMC_MSG_ExitBaco,                    0),
	MSG_MAP(PowerUpVcn,			PPSMC_MSG_PowerUpVcn,                  0),
	MSG_MAP(PowerDownVcn,			PPSMC_MSG_PowerDownVcn,                0),
	MSG_MAP(PowerUpJpeg,			PPSMC_MSG_PowerUpJpeg,                 0),
	MSG_MAP(PowerDownJpeg,			PPSMC_MSG_PowerDownJpeg,               0),
	MSG_MAP(BacoAudioD3PME,			PPSMC_MSG_BacoAudioD3PME,              0),
	MSG_MAP(ArmD3,				PPSMC_MSG_ArmD3,                       0),
	MSG_MAP(Mode1Reset,                     PPSMC_MSG_Mode1Reset,		       0),
	MSG_MAP(SetMGpuFanBoostLimitRpm,	PPSMC_MSG_SetMGpuFanBoostLimitRpm,     0),
	MSG_MAP(SetGpoFeaturePMask,		PPSMC_MSG_SetGpoFeaturePMask,          0),
	MSG_MAP(DisallowGpo,			PPSMC_MSG_DisallowGpo,                 0),
	MSG_MAP(Enable2ndUSB20Port,		PPSMC_MSG_Enable2ndUSB20Port,          0),
	MSG_MAP(DriverMode2Reset,		PPSMC_MSG_DriverMode2Reset,	       0),
};

static struct cmn2asic_mapping sienna_cichlid_clk_map[SMU_CLK_COUNT] = {
	CLK_MAP(GFXCLK,		PPCLK_GFXCLK),
	CLK_MAP(SCLK,		PPCLK_GFXCLK),
	CLK_MAP(SOCCLK,		PPCLK_SOCCLK),
	CLK_MAP(FCLK,		PPCLK_FCLK),
	CLK_MAP(UCLK,		PPCLK_UCLK),
	CLK_MAP(MCLK,		PPCLK_UCLK),
	CLK_MAP(DCLK,		PPCLK_DCLK_0),
	CLK_MAP(DCLK1,		PPCLK_DCLK_1),
	CLK_MAP(VCLK,		PPCLK_VCLK_0),
	CLK_MAP(VCLK1,		PPCLK_VCLK_1),
	CLK_MAP(DCEFCLK,	PPCLK_DCEFCLK),
	CLK_MAP(DISPCLK,	PPCLK_DISPCLK),
	CLK_MAP(PIXCLK,		PPCLK_PIXCLK),
	CLK_MAP(PHYCLK,		PPCLK_PHYCLK),
};

static struct cmn2asic_mapping sienna_cichlid_feature_mask_map[SMU_FEATURE_COUNT] = {
	FEA_MAP(DPM_PREFETCHER),
	FEA_MAP(DPM_GFXCLK),
	FEA_MAP(DPM_GFX_GPO),
	FEA_MAP(DPM_UCLK),
	FEA_MAP(DPM_FCLK),
	FEA_MAP(DPM_SOCCLK),
	FEA_MAP(DPM_MP0CLK),
	FEA_MAP(DPM_LINK),
	FEA_MAP(DPM_DCEFCLK),
	FEA_MAP(DPM_XGMI),
	FEA_MAP(MEM_VDDCI_SCALING),
	FEA_MAP(MEM_MVDD_SCALING),
	FEA_MAP(DS_GFXCLK),
	FEA_MAP(DS_SOCCLK),
	FEA_MAP(DS_FCLK),
	FEA_MAP(DS_LCLK),
	FEA_MAP(DS_DCEFCLK),
	FEA_MAP(DS_UCLK),
	FEA_MAP(GFX_ULV),
	FEA_MAP(FW_DSTATE),
	FEA_MAP(GFXOFF),
	FEA_MAP(BACO),
	FEA_MAP(MM_DPM_PG),
	FEA_MAP(RSMU_SMN_CG),
	FEA_MAP(PPT),
	FEA_MAP(TDC),
	FEA_MAP(APCC_PLUS),
	FEA_MAP(GTHR),
	FEA_MAP(ACDC),
	FEA_MAP(VR0HOT),
	FEA_MAP(VR1HOT),
	FEA_MAP(FW_CTF),
	FEA_MAP(FAN_CONTROL),
	FEA_MAP(THERMAL),
	FEA_MAP(GFX_DCS),
	FEA_MAP(RM),
	FEA_MAP(LED_DISPLAY),
	FEA_MAP(GFX_SS),
	FEA_MAP(OUT_OF_BAND_MONITOR),
	FEA_MAP(TEMP_DEPENDENT_VMIN),
	FEA_MAP(MMHUB_PG),
	FEA_MAP(ATHUB_PG),
	FEA_MAP(APCC_DFLL),
};

static struct cmn2asic_mapping sienna_cichlid_table_map[SMU_TABLE_COUNT] = {
	TAB_MAP(PPTABLE),
	TAB_MAP(WATERMARKS),
	TAB_MAP(AVFS_PSM_DEBUG),
	TAB_MAP(AVFS_FUSE_OVERRIDE),
	TAB_MAP(PMSTATUSLOG),
	TAB_MAP(SMU_METRICS),
	TAB_MAP(DRIVER_SMU_CONFIG),
	TAB_MAP(ACTIVITY_MONITOR_COEFF),
	TAB_MAP(OVERDRIVE),
	TAB_MAP(I2C_COMMANDS),
	TAB_MAP(PACE),
	TAB_MAP(ECCINFO),
};

static struct cmn2asic_mapping sienna_cichlid_pwr_src_map[SMU_POWER_SOURCE_COUNT] = {
	PWR_MAP(AC),
	PWR_MAP(DC),
};

static struct cmn2asic_mapping sienna_cichlid_workload_map[PP_SMC_POWER_PROFILE_COUNT] = {
	WORKLOAD_MAP(PP_SMC_POWER_PROFILE_BOOTUP_DEFAULT,	WORKLOAD_PPLIB_DEFAULT_BIT),
	WORKLOAD_MAP(PP_SMC_POWER_PROFILE_FULLSCREEN3D,		WORKLOAD_PPLIB_FULL_SCREEN_3D_BIT),
	WORKLOAD_MAP(PP_SMC_POWER_PROFILE_POWERSAVING,		WORKLOAD_PPLIB_POWER_SAVING_BIT),
	WORKLOAD_MAP(PP_SMC_POWER_PROFILE_VIDEO,		WORKLOAD_PPLIB_VIDEO_BIT),
	WORKLOAD_MAP(PP_SMC_POWER_PROFILE_VR,			WORKLOAD_PPLIB_VR_BIT),
	WORKLOAD_MAP(PP_SMC_POWER_PROFILE_COMPUTE,		WORKLOAD_PPLIB_COMPUTE_BIT),
	WORKLOAD_MAP(PP_SMC_POWER_PROFILE_CUSTOM,		WORKLOAD_PPLIB_CUSTOM_BIT),
};

static const uint8_t sienna_cichlid_throttler_map[] = {
	[THROTTLER_TEMP_EDGE_BIT]	= (SMU_THROTTLER_TEMP_EDGE_BIT),
	[THROTTLER_TEMP_HOTSPOT_BIT]	= (SMU_THROTTLER_TEMP_HOTSPOT_BIT),
	[THROTTLER_TEMP_MEM_BIT]	= (SMU_THROTTLER_TEMP_MEM_BIT),
	[THROTTLER_TEMP_VR_GFX_BIT]	= (SMU_THROTTLER_TEMP_VR_GFX_BIT),
	[THROTTLER_TEMP_VR_MEM0_BIT]	= (SMU_THROTTLER_TEMP_VR_MEM0_BIT),
	[THROTTLER_TEMP_VR_MEM1_BIT]	= (SMU_THROTTLER_TEMP_VR_MEM1_BIT),
	[THROTTLER_TEMP_VR_SOC_BIT]	= (SMU_THROTTLER_TEMP_VR_SOC_BIT),
	[THROTTLER_TEMP_LIQUID0_BIT]	= (SMU_THROTTLER_TEMP_LIQUID0_BIT),
	[THROTTLER_TEMP_LIQUID1_BIT]	= (SMU_THROTTLER_TEMP_LIQUID1_BIT),
	[THROTTLER_TDC_GFX_BIT]		= (SMU_THROTTLER_TDC_GFX_BIT),
	[THROTTLER_TDC_SOC_BIT]		= (SMU_THROTTLER_TDC_SOC_BIT),
	[THROTTLER_PPT0_BIT]		= (SMU_THROTTLER_PPT0_BIT),
	[THROTTLER_PPT1_BIT]		= (SMU_THROTTLER_PPT1_BIT),
	[THROTTLER_PPT2_BIT]		= (SMU_THROTTLER_PPT2_BIT),
	[THROTTLER_PPT3_BIT]		= (SMU_THROTTLER_PPT3_BIT),
	[THROTTLER_FIT_BIT]		= (SMU_THROTTLER_FIT_BIT),
	[THROTTLER_PPM_BIT]		= (SMU_THROTTLER_PPM_BIT),
	[THROTTLER_APCC_BIT]		= (SMU_THROTTLER_APCC_BIT),
};

static int
sienna_cichlid_get_allowed_feature_mask(struct smu_context *smu,
				  uint32_t *feature_mask, uint32_t num)
{
	struct amdgpu_device *adev = smu->adev;

	if (num > 2)
		return -EINVAL;

	memset(feature_mask, 0, sizeof(uint32_t) * num);

	*(uint64_t *)feature_mask |= FEATURE_MASK(FEATURE_DPM_PREFETCHER_BIT)
				| FEATURE_MASK(FEATURE_DPM_FCLK_BIT)
				| FEATURE_MASK(FEATURE_DPM_MP0CLK_BIT)
				| FEATURE_MASK(FEATURE_DS_SOCCLK_BIT)
				| FEATURE_MASK(FEATURE_DS_DCEFCLK_BIT)
				| FEATURE_MASK(FEATURE_DS_FCLK_BIT)
				| FEATURE_MASK(FEATURE_DS_UCLK_BIT)
				| FEATURE_MASK(FEATURE_FW_DSTATE_BIT)
				| FEATURE_MASK(FEATURE_DF_CSTATE_BIT)
				| FEATURE_MASK(FEATURE_RSMU_SMN_CG_BIT)
				| FEATURE_MASK(FEATURE_GFX_SS_BIT)
				| FEATURE_MASK(FEATURE_VR0HOT_BIT)
				| FEATURE_MASK(FEATURE_PPT_BIT)
				| FEATURE_MASK(FEATURE_TDC_BIT)
				| FEATURE_MASK(FEATURE_BACO_BIT)
				| FEATURE_MASK(FEATURE_APCC_DFLL_BIT)
				| FEATURE_MASK(FEATURE_FW_CTF_BIT)
				| FEATURE_MASK(FEATURE_FAN_CONTROL_BIT)
				| FEATURE_MASK(FEATURE_THERMAL_BIT)
				| FEATURE_MASK(FEATURE_OUT_OF_BAND_MONITOR_BIT);

	if (adev->pm.pp_feature & PP_SCLK_DPM_MASK) {
		*(uint64_t *)feature_mask |= FEATURE_MASK(FEATURE_DPM_GFXCLK_BIT);
		*(uint64_t *)feature_mask |= FEATURE_MASK(FEATURE_DPM_GFX_GPO_BIT);
	}

	if ((adev->pm.pp_feature & PP_GFX_DCS_MASK) &&
	    (adev->ip_versions[MP1_HWIP][0] > IP_VERSION(11, 0, 7)) &&
	    !(adev->flags & AMD_IS_APU))
		*(uint64_t *)feature_mask |= FEATURE_MASK(FEATURE_GFX_DCS_BIT);

	if (adev->pm.pp_feature & PP_MCLK_DPM_MASK)
		*(uint64_t *)feature_mask |= FEATURE_MASK(FEATURE_DPM_UCLK_BIT)
					| FEATURE_MASK(FEATURE_MEM_VDDCI_SCALING_BIT)
					| FEATURE_MASK(FEATURE_MEM_MVDD_SCALING_BIT);

	if (adev->pm.pp_feature & PP_PCIE_DPM_MASK)
		*(uint64_t *)feature_mask |= FEATURE_MASK(FEATURE_DPM_LINK_BIT);

	if (adev->pm.pp_feature & PP_DCEFCLK_DPM_MASK)
		*(uint64_t *)feature_mask |= FEATURE_MASK(FEATURE_DPM_DCEFCLK_BIT);

	if (adev->pm.pp_feature & PP_SOCCLK_DPM_MASK)
		*(uint64_t *)feature_mask |= FEATURE_MASK(FEATURE_DPM_SOCCLK_BIT);

	if (adev->pm.pp_feature & PP_ULV_MASK)
		*(uint64_t *)feature_mask |= FEATURE_MASK(FEATURE_GFX_ULV_BIT);

	if (adev->pm.pp_feature & PP_SCLK_DEEP_SLEEP_MASK)
		*(uint64_t *)feature_mask |= FEATURE_MASK(FEATURE_DS_GFXCLK_BIT);

	if (adev->pm.pp_feature & PP_GFXOFF_MASK)
		*(uint64_t *)feature_mask |= FEATURE_MASK(FEATURE_GFXOFF_BIT);

	if (smu->adev->pg_flags & AMD_PG_SUPPORT_ATHUB)
		*(uint64_t *)feature_mask |= FEATURE_MASK(FEATURE_ATHUB_PG_BIT);

	if (smu->adev->pg_flags & AMD_PG_SUPPORT_MMHUB)
		*(uint64_t *)feature_mask |= FEATURE_MASK(FEATURE_MMHUB_PG_BIT);

	if (smu->adev->pg_flags & AMD_PG_SUPPORT_VCN ||
	    smu->adev->pg_flags & AMD_PG_SUPPORT_JPEG)
		*(uint64_t *)feature_mask |= FEATURE_MASK(FEATURE_MM_DPM_PG_BIT);

	if (smu->dc_controlled_by_gpio)
       *(uint64_t *)feature_mask |= FEATURE_MASK(FEATURE_ACDC_BIT);

	if (amdgpu_device_should_use_aspm(adev))
		*(uint64_t *)feature_mask |= FEATURE_MASK(FEATURE_DS_LCLK_BIT);

	return 0;
}

static void sienna_cichlid_check_bxco_support(struct smu_context *smu)
{
	struct smu_table_context *table_context = &smu->smu_table;
	struct smu_11_0_7_powerplay_table *powerplay_table =
		table_context->power_play_table;
	struct smu_baco_context *smu_baco = &smu->smu_baco;
	struct amdgpu_device *adev = smu->adev;
	uint32_t val;

	if (powerplay_table->platform_caps & SMU_11_0_7_PP_PLATFORM_CAP_BACO) {
		val = RREG32_SOC15(NBIO, 0, mmRCC_BIF_STRAP0);
		smu_baco->platform_support =
			(val & RCC_BIF_STRAP0__STRAP_PX_CAPABLE_MASK) ? true :
									false;

		/*
		 * Disable BACO entry/exit completely on below SKUs to
		 * avoid hardware intermittent failures.
		 */
		if (((adev->pdev->device == 0x73A1) &&
		    (adev->pdev->revision == 0x00)) ||
		    ((adev->pdev->device == 0x73BF) &&
<<<<<<< HEAD
		    (adev->pdev->revision == 0xCF)))
=======
		    (adev->pdev->revision == 0xCF)) ||
		    ((adev->pdev->device == 0x7422) &&
		    (adev->pdev->revision == 0x00)) ||
		    ((adev->pdev->device == 0x73A3) &&
		    (adev->pdev->revision == 0x00)) ||
		    ((adev->pdev->device == 0x73E3) &&
		    (adev->pdev->revision == 0x00)))
>>>>>>> 29549c70
			smu_baco->platform_support = false;

	}
}

static void sienna_cichlid_check_fan_support(struct smu_context *smu)
{
	struct smu_table_context *table_context = &smu->smu_table;
	PPTable_t *pptable = table_context->driver_pptable;
	uint64_t features = *(uint64_t *) pptable->FeaturesToRun;

	/* Fan control is not possible if PPTable has it disabled */
	smu->adev->pm.no_fan =
		!(features & (1ULL << FEATURE_FAN_CONTROL_BIT));
	if (smu->adev->pm.no_fan)
		dev_info_once(smu->adev->dev,
			      "PMFW based fan control disabled");
}

static int sienna_cichlid_check_powerplay_table(struct smu_context *smu)
{
	struct smu_table_context *table_context = &smu->smu_table;
	struct smu_11_0_7_powerplay_table *powerplay_table =
		table_context->power_play_table;

	if (powerplay_table->platform_caps & SMU_11_0_7_PP_PLATFORM_CAP_HARDWAREDC)
		smu->dc_controlled_by_gpio = true;

	sienna_cichlid_check_bxco_support(smu);
	sienna_cichlid_check_fan_support(smu);

	table_context->thermal_controller_type =
		powerplay_table->thermal_controller_type;

	/*
	 * Instead of having its own buffer space and get overdrive_table copied,
	 * smu->od_settings just points to the actual overdrive_table
	 */
	smu->od_settings = &powerplay_table->overdrive_table;

	return 0;
}

static int sienna_cichlid_append_powerplay_table(struct smu_context *smu)
{
	struct atom_smc_dpm_info_v4_9 *smc_dpm_table;
	int index, ret;
	I2cControllerConfig_t *table_member;

	index = get_index_into_master_table(atom_master_list_of_data_tables_v2_1,
					    smc_dpm_info);

	ret = amdgpu_atombios_get_data_table(smu->adev, index, NULL, NULL, NULL,
				      (uint8_t **)&smc_dpm_table);
	if (ret)
		return ret;
	GET_PPTABLE_MEMBER(I2cControllers, &table_member);
	memcpy(table_member, smc_dpm_table->I2cControllers,
			sizeof(*smc_dpm_table) - sizeof(smc_dpm_table->table_header));

	return 0;
}

static int sienna_cichlid_store_powerplay_table(struct smu_context *smu)
{
	struct smu_table_context *table_context = &smu->smu_table;
	struct smu_11_0_7_powerplay_table *powerplay_table =
		table_context->power_play_table;
	int table_size;

	table_size = get_table_size(smu);
	memcpy(table_context->driver_pptable, &powerplay_table->smc_pptable,
	       table_size);

	return 0;
}

static int sienna_cichlid_patch_pptable_quirk(struct smu_context *smu)
{
	struct amdgpu_device *adev = smu->adev;
	uint32_t *board_reserved;
	uint16_t *freq_table_gfx;
	uint32_t i;

	/* Fix some OEM SKU specific stability issues */
	GET_PPTABLE_MEMBER(BoardReserved, &board_reserved);
	if ((adev->pdev->device == 0x73DF) &&
	    (adev->pdev->revision == 0XC3) &&
	    (adev->pdev->subsystem_device == 0x16C2) &&
	    (adev->pdev->subsystem_vendor == 0x1043))
		board_reserved[0] = 1387;

	GET_PPTABLE_MEMBER(FreqTableGfx, &freq_table_gfx);
	if ((adev->pdev->device == 0x73DF) &&
	    (adev->pdev->revision == 0XC3) &&
	    ((adev->pdev->subsystem_device == 0x16C2) ||
	    (adev->pdev->subsystem_device == 0x133C)) &&
	    (adev->pdev->subsystem_vendor == 0x1043)) {
		for (i = 0; i < NUM_GFXCLK_DPM_LEVELS; i++) {
			if (freq_table_gfx[i] > 2500)
				freq_table_gfx[i] = 2500;
		}
	}

	return 0;
}

static int sienna_cichlid_setup_pptable(struct smu_context *smu)
{
	int ret = 0;

	ret = smu_v11_0_setup_pptable(smu);
	if (ret)
		return ret;

	ret = sienna_cichlid_store_powerplay_table(smu);
	if (ret)
		return ret;

	ret = sienna_cichlid_append_powerplay_table(smu);
	if (ret)
		return ret;

	ret = sienna_cichlid_check_powerplay_table(smu);
	if (ret)
		return ret;

	return sienna_cichlid_patch_pptable_quirk(smu);
}

static int sienna_cichlid_tables_init(struct smu_context *smu)
{
	struct smu_table_context *smu_table = &smu->smu_table;
	struct smu_table *tables = smu_table->tables;
	int table_size;

	table_size = get_table_size(smu);
	SMU_TABLE_INIT(tables, SMU_TABLE_PPTABLE, table_size,
			       PAGE_SIZE, AMDGPU_GEM_DOMAIN_VRAM);
	SMU_TABLE_INIT(tables, SMU_TABLE_WATERMARKS, sizeof(Watermarks_t),
		       PAGE_SIZE, AMDGPU_GEM_DOMAIN_VRAM);
	SMU_TABLE_INIT(tables, SMU_TABLE_SMU_METRICS, sizeof(SmuMetricsExternal_t),
		       PAGE_SIZE, AMDGPU_GEM_DOMAIN_VRAM);
	SMU_TABLE_INIT(tables, SMU_TABLE_I2C_COMMANDS, sizeof(SwI2cRequest_t),
		       PAGE_SIZE, AMDGPU_GEM_DOMAIN_VRAM);
	SMU_TABLE_INIT(tables, SMU_TABLE_OVERDRIVE, sizeof(OverDriveTable_t),
		       PAGE_SIZE, AMDGPU_GEM_DOMAIN_VRAM);
	SMU_TABLE_INIT(tables, SMU_TABLE_PMSTATUSLOG, SMU11_TOOL_SIZE,
		       PAGE_SIZE, AMDGPU_GEM_DOMAIN_VRAM);
	SMU_TABLE_INIT(tables, SMU_TABLE_ACTIVITY_MONITOR_COEFF,
		       sizeof(DpmActivityMonitorCoeffIntExternal_t), PAGE_SIZE,
	               AMDGPU_GEM_DOMAIN_VRAM);
	SMU_TABLE_INIT(tables, SMU_TABLE_ECCINFO, sizeof(EccInfoTable_t),
			PAGE_SIZE, AMDGPU_GEM_DOMAIN_VRAM);
	SMU_TABLE_INIT(tables, SMU_TABLE_DRIVER_SMU_CONFIG, sizeof(DriverSmuConfigExternal_t),
		       PAGE_SIZE, AMDGPU_GEM_DOMAIN_VRAM);

	smu_table->metrics_table = kzalloc(sizeof(SmuMetricsExternal_t), GFP_KERNEL);
	if (!smu_table->metrics_table)
		goto err0_out;
	smu_table->metrics_time = 0;

	smu_table->gpu_metrics_table_size = sizeof(struct gpu_metrics_v1_3);
	smu_table->gpu_metrics_table = kzalloc(smu_table->gpu_metrics_table_size, GFP_KERNEL);
	if (!smu_table->gpu_metrics_table)
		goto err1_out;

	smu_table->watermarks_table = kzalloc(sizeof(Watermarks_t), GFP_KERNEL);
	if (!smu_table->watermarks_table)
		goto err2_out;

	smu_table->ecc_table = kzalloc(tables[SMU_TABLE_ECCINFO].size, GFP_KERNEL);
	if (!smu_table->ecc_table)
		goto err3_out;

	smu_table->driver_smu_config_table =
		kzalloc(tables[SMU_TABLE_DRIVER_SMU_CONFIG].size, GFP_KERNEL);
	if (!smu_table->driver_smu_config_table)
		goto err4_out;

	return 0;

err4_out:
	kfree(smu_table->ecc_table);
err3_out:
	kfree(smu_table->watermarks_table);
err2_out:
	kfree(smu_table->gpu_metrics_table);
err1_out:
	kfree(smu_table->metrics_table);
err0_out:
	return -ENOMEM;
}

static uint32_t sienna_cichlid_get_throttler_status_locked(struct smu_context *smu)
{
	struct smu_table_context *smu_table= &smu->smu_table;
	SmuMetricsExternal_t *metrics_ext =
		(SmuMetricsExternal_t *)(smu_table->metrics_table);
	uint32_t throttler_status = 0;
	int i;

	if ((smu->adev->ip_versions[MP1_HWIP][0] == IP_VERSION(11, 0, 7)) &&
	     (smu->smc_fw_version >= 0x3A4900)) {
		for (i = 0; i < THROTTLER_COUNT; i++)
			throttler_status |=
				(metrics_ext->SmuMetrics_V3.ThrottlingPercentage[i] ? 1U << i : 0);
	} else if ((smu->adev->ip_versions[MP1_HWIP][0] == IP_VERSION(11, 0, 7)) &&
	     (smu->smc_fw_version >= 0x3A4300)) {
		for (i = 0; i < THROTTLER_COUNT; i++)
			throttler_status |=
				(metrics_ext->SmuMetrics_V2.ThrottlingPercentage[i] ? 1U << i : 0);
	} else {
		throttler_status = metrics_ext->SmuMetrics.ThrottlerStatus;
	}

	return throttler_status;
}

static int sienna_cichlid_get_power_limit(struct smu_context *smu,
					  uint32_t *current_power_limit,
					  uint32_t *default_power_limit,
					  uint32_t *max_power_limit)
{
	struct smu_11_0_7_powerplay_table *powerplay_table =
		(struct smu_11_0_7_powerplay_table *)smu->smu_table.power_play_table;
	uint32_t power_limit, od_percent;
	uint16_t *table_member;

	GET_PPTABLE_MEMBER(SocketPowerLimitAc, &table_member);

	if (smu_v11_0_get_current_power_limit(smu, &power_limit)) {
		power_limit =
			table_member[PPT_THROTTLER_PPT0];
	}

	if (current_power_limit)
		*current_power_limit = power_limit;
	if (default_power_limit)
		*default_power_limit = power_limit;

	if (max_power_limit) {
		if (smu->od_enabled) {
			od_percent =
				le32_to_cpu(powerplay_table->overdrive_table.max[
							SMU_11_0_7_ODSETTING_POWERPERCENTAGE]);

			dev_dbg(smu->adev->dev, "ODSETTING_POWERPERCENTAGE: %d (default: %d)\n",
					od_percent, power_limit);

			power_limit *= (100 + od_percent);
			power_limit /= 100;
		}
		*max_power_limit = power_limit;
	}

	return 0;
}

static void sienna_cichlid_get_smartshift_power_percentage(struct smu_context *smu,
					uint32_t *apu_percent,
					uint32_t *dgpu_percent)
{
	struct smu_table_context *smu_table = &smu->smu_table;
	SmuMetrics_V4_t *metrics_v4 =
		&(((SmuMetricsExternal_t *)(smu_table->metrics_table))->SmuMetrics_V4);
	uint16_t powerRatio = 0;
	uint16_t apu_power_limit = 0;
	uint16_t dgpu_power_limit = 0;
	uint32_t apu_boost = 0;
	uint32_t dgpu_boost = 0;
	uint32_t cur_power_limit;

	if (metrics_v4->ApuSTAPMSmartShiftLimit != 0) {
		sienna_cichlid_get_power_limit(smu, &cur_power_limit, NULL, NULL);
		apu_power_limit = metrics_v4->ApuSTAPMLimit;
		dgpu_power_limit = cur_power_limit;
		powerRatio = (((apu_power_limit +
						  dgpu_power_limit) * 100) /
						  metrics_v4->ApuSTAPMSmartShiftLimit);
		if (powerRatio > 100) {
			apu_power_limit = (apu_power_limit * 100) /
									 powerRatio;
			dgpu_power_limit = (dgpu_power_limit * 100) /
									  powerRatio;
		}
		if (metrics_v4->AverageApuSocketPower > apu_power_limit &&
			 apu_power_limit != 0) {
			apu_boost = ((metrics_v4->AverageApuSocketPower -
							apu_power_limit) * 100) /
							apu_power_limit;
			if (apu_boost > 100)
				apu_boost = 100;
		}

		if (metrics_v4->AverageSocketPower > dgpu_power_limit &&
			 dgpu_power_limit != 0) {
			dgpu_boost = ((metrics_v4->AverageSocketPower -
							 dgpu_power_limit) * 100) /
							 dgpu_power_limit;
			if (dgpu_boost > 100)
				dgpu_boost = 100;
		}

		if (dgpu_boost >= apu_boost)
			apu_boost = 0;
		else
			dgpu_boost = 0;
	}
	*apu_percent = apu_boost;
	*dgpu_percent = dgpu_boost;
}

static int sienna_cichlid_get_smu_metrics_data(struct smu_context *smu,
					       MetricsMember_t member,
					       uint32_t *value)
{
	struct smu_table_context *smu_table= &smu->smu_table;
	SmuMetrics_t *metrics =
		&(((SmuMetricsExternal_t *)(smu_table->metrics_table))->SmuMetrics);
	SmuMetrics_V2_t *metrics_v2 =
		&(((SmuMetricsExternal_t *)(smu_table->metrics_table))->SmuMetrics_V2);
	SmuMetrics_V3_t *metrics_v3 =
		&(((SmuMetricsExternal_t *)(smu_table->metrics_table))->SmuMetrics_V3);
	bool use_metrics_v2 = false;
	bool use_metrics_v3 = false;
	uint16_t average_gfx_activity;
	int ret = 0;
	uint32_t apu_percent = 0;
	uint32_t dgpu_percent = 0;

	switch (smu->adev->ip_versions[MP1_HWIP][0]) {
	case IP_VERSION(11, 0, 7):
		if (smu->smc_fw_version >= 0x3A4900)
			use_metrics_v3 = true;
		else if (smu->smc_fw_version >= 0x3A4300)
			use_metrics_v2 = true;
		break;
	case IP_VERSION(11, 0, 11):
		if (smu->smc_fw_version >= 0x412D00)
			use_metrics_v2 = true;
		break;
	case IP_VERSION(11, 0, 12):
		if (smu->smc_fw_version >= 0x3B2300)
			use_metrics_v2 = true;
		break;
	case IP_VERSION(11, 0, 13):
		if (smu->smc_fw_version >= 0x491100)
			use_metrics_v2 = true;
		break;
	default:
		break;
	}

	ret = smu_cmn_get_metrics_table(smu,
					NULL,
					false);
	if (ret)
		return ret;

	switch (member) {
	case METRICS_CURR_GFXCLK:
		*value = use_metrics_v3 ? metrics_v3->CurrClock[PPCLK_GFXCLK] :
			use_metrics_v2 ? metrics_v2->CurrClock[PPCLK_GFXCLK] :
			metrics->CurrClock[PPCLK_GFXCLK];
		break;
	case METRICS_CURR_SOCCLK:
		*value = use_metrics_v3 ? metrics_v3->CurrClock[PPCLK_SOCCLK] :
			use_metrics_v2 ? metrics_v2->CurrClock[PPCLK_SOCCLK] :
			metrics->CurrClock[PPCLK_SOCCLK];
		break;
	case METRICS_CURR_UCLK:
		*value = use_metrics_v3 ? metrics_v3->CurrClock[PPCLK_UCLK] :
			use_metrics_v2 ? metrics_v2->CurrClock[PPCLK_UCLK] :
			metrics->CurrClock[PPCLK_UCLK];
		break;
	case METRICS_CURR_VCLK:
		*value = use_metrics_v3 ? metrics_v3->CurrClock[PPCLK_VCLK_0] :
			use_metrics_v2 ? metrics_v2->CurrClock[PPCLK_VCLK_0] :
			metrics->CurrClock[PPCLK_VCLK_0];
		break;
	case METRICS_CURR_VCLK1:
		*value = use_metrics_v3 ? metrics_v3->CurrClock[PPCLK_VCLK_1] :
			use_metrics_v2 ? metrics_v2->CurrClock[PPCLK_VCLK_1] :
			metrics->CurrClock[PPCLK_VCLK_1];
		break;
	case METRICS_CURR_DCLK:
		*value = use_metrics_v3 ? metrics_v3->CurrClock[PPCLK_DCLK_0] :
			use_metrics_v2 ? metrics_v2->CurrClock[PPCLK_DCLK_0] :
			metrics->CurrClock[PPCLK_DCLK_0];
		break;
	case METRICS_CURR_DCLK1:
		*value = use_metrics_v3 ? metrics_v3->CurrClock[PPCLK_DCLK_1] :
			use_metrics_v2 ? metrics_v2->CurrClock[PPCLK_DCLK_1] :
			metrics->CurrClock[PPCLK_DCLK_1];
		break;
	case METRICS_CURR_DCEFCLK:
		*value = use_metrics_v3 ? metrics_v3->CurrClock[PPCLK_DCEFCLK] :
			use_metrics_v2 ? metrics_v2->CurrClock[PPCLK_DCEFCLK] :
			metrics->CurrClock[PPCLK_DCEFCLK];
		break;
	case METRICS_CURR_FCLK:
		*value = use_metrics_v3 ? metrics_v3->CurrClock[PPCLK_FCLK] :
			use_metrics_v2 ? metrics_v2->CurrClock[PPCLK_FCLK] :
			metrics->CurrClock[PPCLK_FCLK];
		break;
	case METRICS_AVERAGE_GFXCLK:
		average_gfx_activity = use_metrics_v3 ? metrics_v3->AverageGfxActivity :
			use_metrics_v2 ? metrics_v2->AverageGfxActivity :
			metrics->AverageGfxActivity;
		if (average_gfx_activity <= SMU_11_0_7_GFX_BUSY_THRESHOLD)
			*value = use_metrics_v3 ? metrics_v3->AverageGfxclkFrequencyPostDs :
				use_metrics_v2 ? metrics_v2->AverageGfxclkFrequencyPostDs :
				metrics->AverageGfxclkFrequencyPostDs;
		else
			*value = use_metrics_v3 ? metrics_v3->AverageGfxclkFrequencyPreDs :
				use_metrics_v2 ? metrics_v2->AverageGfxclkFrequencyPreDs :
				metrics->AverageGfxclkFrequencyPreDs;
		break;
	case METRICS_AVERAGE_FCLK:
		*value = use_metrics_v3 ? metrics_v3->AverageFclkFrequencyPostDs :
			use_metrics_v2 ? metrics_v2->AverageFclkFrequencyPostDs :
			metrics->AverageFclkFrequencyPostDs;
		break;
	case METRICS_AVERAGE_UCLK:
		*value = use_metrics_v3 ? metrics_v3->AverageUclkFrequencyPostDs :
			use_metrics_v2 ? metrics_v2->AverageUclkFrequencyPostDs :
			metrics->AverageUclkFrequencyPostDs;
		break;
	case METRICS_AVERAGE_GFXACTIVITY:
		*value = use_metrics_v3 ? metrics_v3->AverageGfxActivity :
			use_metrics_v2 ? metrics_v2->AverageGfxActivity :
			metrics->AverageGfxActivity;
		break;
	case METRICS_AVERAGE_MEMACTIVITY:
		*value = use_metrics_v3 ? metrics_v3->AverageUclkActivity :
			use_metrics_v2 ? metrics_v2->AverageUclkActivity :
			metrics->AverageUclkActivity;
		break;
	case METRICS_AVERAGE_SOCKETPOWER:
		*value = use_metrics_v3 ? metrics_v3->AverageSocketPower << 8 :
			use_metrics_v2 ? metrics_v2->AverageSocketPower << 8 :
			metrics->AverageSocketPower << 8;
		break;
	case METRICS_TEMPERATURE_EDGE:
		*value = (use_metrics_v3 ? metrics_v3->TemperatureEdge :
			use_metrics_v2 ? metrics_v2->TemperatureEdge :
			metrics->TemperatureEdge) * SMU_TEMPERATURE_UNITS_PER_CENTIGRADES;
		break;
	case METRICS_TEMPERATURE_HOTSPOT:
		*value = (use_metrics_v3 ? metrics_v3->TemperatureHotspot :
			use_metrics_v2 ? metrics_v2->TemperatureHotspot :
			metrics->TemperatureHotspot) * SMU_TEMPERATURE_UNITS_PER_CENTIGRADES;
		break;
	case METRICS_TEMPERATURE_MEM:
		*value = (use_metrics_v3 ? metrics_v3->TemperatureMem :
			use_metrics_v2 ? metrics_v2->TemperatureMem :
			metrics->TemperatureMem) * SMU_TEMPERATURE_UNITS_PER_CENTIGRADES;
		break;
	case METRICS_TEMPERATURE_VRGFX:
		*value = (use_metrics_v3 ? metrics_v3->TemperatureVrGfx :
			use_metrics_v2 ? metrics_v2->TemperatureVrGfx :
			metrics->TemperatureVrGfx) * SMU_TEMPERATURE_UNITS_PER_CENTIGRADES;
		break;
	case METRICS_TEMPERATURE_VRSOC:
		*value = (use_metrics_v3 ? metrics_v3->TemperatureVrSoc :
			use_metrics_v2 ? metrics_v2->TemperatureVrSoc :
			metrics->TemperatureVrSoc) * SMU_TEMPERATURE_UNITS_PER_CENTIGRADES;
		break;
	case METRICS_THROTTLER_STATUS:
		*value = sienna_cichlid_get_throttler_status_locked(smu);
		break;
	case METRICS_CURR_FANSPEED:
		*value = use_metrics_v3 ? metrics_v3->CurrFanSpeed :
			use_metrics_v2 ? metrics_v2->CurrFanSpeed : metrics->CurrFanSpeed;
		break;
	case METRICS_UNIQUE_ID_UPPER32:
		/* Only supported in 0x3A5300+, metrics_v3 requires 0x3A4900+ */
		*value = use_metrics_v3 ? metrics_v3->PublicSerialNumUpper32 : 0;
		break;
	case METRICS_UNIQUE_ID_LOWER32:
		/* Only supported in 0x3A5300+, metrics_v3 requires 0x3A4900+ */
		*value = use_metrics_v3 ? metrics_v3->PublicSerialNumLower32 : 0;
		break;
	case METRICS_SS_APU_SHARE:
		sienna_cichlid_get_smartshift_power_percentage(smu, &apu_percent, &dgpu_percent);
		*value = apu_percent;
		break;
	case METRICS_SS_DGPU_SHARE:
		sienna_cichlid_get_smartshift_power_percentage(smu, &apu_percent, &dgpu_percent);
		*value = dgpu_percent;
		break;

	default:
		*value = UINT_MAX;
		break;
	}

	return ret;

}

static int sienna_cichlid_allocate_dpm_context(struct smu_context *smu)
{
	struct smu_dpm_context *smu_dpm = &smu->smu_dpm;

	smu_dpm->dpm_context = kzalloc(sizeof(struct smu_11_0_dpm_context),
				       GFP_KERNEL);
	if (!smu_dpm->dpm_context)
		return -ENOMEM;

	smu_dpm->dpm_context_size = sizeof(struct smu_11_0_dpm_context);

	return 0;
}

static void sienna_cichlid_stb_init(struct smu_context *smu);

static int sienna_cichlid_init_smc_tables(struct smu_context *smu)
{
	struct amdgpu_device *adev = smu->adev;
	int ret = 0;

	ret = sienna_cichlid_tables_init(smu);
	if (ret)
		return ret;

	ret = sienna_cichlid_allocate_dpm_context(smu);
	if (ret)
		return ret;

	if (!amdgpu_sriov_vf(adev))
		sienna_cichlid_stb_init(smu);

	return smu_v11_0_init_smc_tables(smu);
}

static int sienna_cichlid_set_default_dpm_table(struct smu_context *smu)
{
	struct smu_11_0_dpm_context *dpm_context = smu->smu_dpm.dpm_context;
	struct smu_11_0_dpm_table *dpm_table;
	struct amdgpu_device *adev = smu->adev;
	int i, ret = 0;
	DpmDescriptor_t *table_member;

	/* socclk dpm table setup */
	dpm_table = &dpm_context->dpm_tables.soc_table;
	GET_PPTABLE_MEMBER(DpmDescriptor, &table_member);
	if (smu_cmn_feature_is_enabled(smu, SMU_FEATURE_DPM_SOCCLK_BIT)) {
		ret = smu_v11_0_set_single_dpm_table(smu,
						     SMU_SOCCLK,
						     dpm_table);
		if (ret)
			return ret;
		dpm_table->is_fine_grained =
			!table_member[PPCLK_SOCCLK].SnapToDiscrete;
	} else {
		dpm_table->count = 1;
		dpm_table->dpm_levels[0].value = smu->smu_table.boot_values.socclk / 100;
		dpm_table->dpm_levels[0].enabled = true;
		dpm_table->min = dpm_table->dpm_levels[0].value;
		dpm_table->max = dpm_table->dpm_levels[0].value;
	}

	/* gfxclk dpm table setup */
	dpm_table = &dpm_context->dpm_tables.gfx_table;
	if (smu_cmn_feature_is_enabled(smu, SMU_FEATURE_DPM_GFXCLK_BIT)) {
		ret = smu_v11_0_set_single_dpm_table(smu,
						     SMU_GFXCLK,
						     dpm_table);
		if (ret)
			return ret;
		dpm_table->is_fine_grained =
			!table_member[PPCLK_GFXCLK].SnapToDiscrete;
	} else {
		dpm_table->count = 1;
		dpm_table->dpm_levels[0].value = smu->smu_table.boot_values.gfxclk / 100;
		dpm_table->dpm_levels[0].enabled = true;
		dpm_table->min = dpm_table->dpm_levels[0].value;
		dpm_table->max = dpm_table->dpm_levels[0].value;
	}

	/* uclk dpm table setup */
	dpm_table = &dpm_context->dpm_tables.uclk_table;
	if (smu_cmn_feature_is_enabled(smu, SMU_FEATURE_DPM_UCLK_BIT)) {
		ret = smu_v11_0_set_single_dpm_table(smu,
						     SMU_UCLK,
						     dpm_table);
		if (ret)
			return ret;
		dpm_table->is_fine_grained =
			!table_member[PPCLK_UCLK].SnapToDiscrete;
	} else {
		dpm_table->count = 1;
		dpm_table->dpm_levels[0].value = smu->smu_table.boot_values.uclk / 100;
		dpm_table->dpm_levels[0].enabled = true;
		dpm_table->min = dpm_table->dpm_levels[0].value;
		dpm_table->max = dpm_table->dpm_levels[0].value;
	}

	/* fclk dpm table setup */
	dpm_table = &dpm_context->dpm_tables.fclk_table;
	if (smu_cmn_feature_is_enabled(smu, SMU_FEATURE_DPM_FCLK_BIT)) {
		ret = smu_v11_0_set_single_dpm_table(smu,
						     SMU_FCLK,
						     dpm_table);
		if (ret)
			return ret;
		dpm_table->is_fine_grained =
			!table_member[PPCLK_FCLK].SnapToDiscrete;
	} else {
		dpm_table->count = 1;
		dpm_table->dpm_levels[0].value = smu->smu_table.boot_values.fclk / 100;
		dpm_table->dpm_levels[0].enabled = true;
		dpm_table->min = dpm_table->dpm_levels[0].value;
		dpm_table->max = dpm_table->dpm_levels[0].value;
	}

	/* vclk0/1 dpm table setup */
	for (i = 0; i < adev->vcn.num_vcn_inst; i++) {
		if (adev->vcn.harvest_config & (1 << i))
			continue;

		dpm_table = &dpm_context->dpm_tables.vclk_table;
		if (smu_cmn_feature_is_enabled(smu, SMU_FEATURE_MM_DPM_PG_BIT)) {
			ret = smu_v11_0_set_single_dpm_table(smu,
							     i ? SMU_VCLK1 : SMU_VCLK,
							     dpm_table);
			if (ret)
				return ret;
			dpm_table->is_fine_grained =
				!table_member[i ? PPCLK_VCLK_1 : PPCLK_VCLK_0].SnapToDiscrete;
		} else {
			dpm_table->count = 1;
			dpm_table->dpm_levels[0].value = smu->smu_table.boot_values.vclk / 100;
			dpm_table->dpm_levels[0].enabled = true;
			dpm_table->min = dpm_table->dpm_levels[0].value;
			dpm_table->max = dpm_table->dpm_levels[0].value;
		}
	}

	/* dclk0/1 dpm table setup */
	for (i = 0; i < adev->vcn.num_vcn_inst; i++) {
		if (adev->vcn.harvest_config & (1 << i))
			continue;
		dpm_table = &dpm_context->dpm_tables.dclk_table;
		if (smu_cmn_feature_is_enabled(smu, SMU_FEATURE_MM_DPM_PG_BIT)) {
			ret = smu_v11_0_set_single_dpm_table(smu,
							     i ? SMU_DCLK1 : SMU_DCLK,
							     dpm_table);
			if (ret)
				return ret;
			dpm_table->is_fine_grained =
				!table_member[i ? PPCLK_DCLK_1 : PPCLK_DCLK_0].SnapToDiscrete;
		} else {
			dpm_table->count = 1;
			dpm_table->dpm_levels[0].value = smu->smu_table.boot_values.dclk / 100;
			dpm_table->dpm_levels[0].enabled = true;
			dpm_table->min = dpm_table->dpm_levels[0].value;
			dpm_table->max = dpm_table->dpm_levels[0].value;
		}
	}

	/* dcefclk dpm table setup */
	dpm_table = &dpm_context->dpm_tables.dcef_table;
	if (smu_cmn_feature_is_enabled(smu, SMU_FEATURE_DPM_DCEFCLK_BIT)) {
		ret = smu_v11_0_set_single_dpm_table(smu,
						     SMU_DCEFCLK,
						     dpm_table);
		if (ret)
			return ret;
		dpm_table->is_fine_grained =
			!table_member[PPCLK_DCEFCLK].SnapToDiscrete;
	} else {
		dpm_table->count = 1;
		dpm_table->dpm_levels[0].value = smu->smu_table.boot_values.dcefclk / 100;
		dpm_table->dpm_levels[0].enabled = true;
		dpm_table->min = dpm_table->dpm_levels[0].value;
		dpm_table->max = dpm_table->dpm_levels[0].value;
	}

	/* pixelclk dpm table setup */
	dpm_table = &dpm_context->dpm_tables.pixel_table;
	if (smu_cmn_feature_is_enabled(smu, SMU_FEATURE_DPM_DCEFCLK_BIT)) {
		ret = smu_v11_0_set_single_dpm_table(smu,
						     SMU_PIXCLK,
						     dpm_table);
		if (ret)
			return ret;
		dpm_table->is_fine_grained =
			!table_member[PPCLK_PIXCLK].SnapToDiscrete;
	} else {
		dpm_table->count = 1;
		dpm_table->dpm_levels[0].value = smu->smu_table.boot_values.dcefclk / 100;
		dpm_table->dpm_levels[0].enabled = true;
		dpm_table->min = dpm_table->dpm_levels[0].value;
		dpm_table->max = dpm_table->dpm_levels[0].value;
	}

	/* displayclk dpm table setup */
	dpm_table = &dpm_context->dpm_tables.display_table;
	if (smu_cmn_feature_is_enabled(smu, SMU_FEATURE_DPM_DCEFCLK_BIT)) {
		ret = smu_v11_0_set_single_dpm_table(smu,
						     SMU_DISPCLK,
						     dpm_table);
		if (ret)
			return ret;
		dpm_table->is_fine_grained =
			!table_member[PPCLK_DISPCLK].SnapToDiscrete;
	} else {
		dpm_table->count = 1;
		dpm_table->dpm_levels[0].value = smu->smu_table.boot_values.dcefclk / 100;
		dpm_table->dpm_levels[0].enabled = true;
		dpm_table->min = dpm_table->dpm_levels[0].value;
		dpm_table->max = dpm_table->dpm_levels[0].value;
	}

	/* phyclk dpm table setup */
	dpm_table = &dpm_context->dpm_tables.phy_table;
	if (smu_cmn_feature_is_enabled(smu, SMU_FEATURE_DPM_DCEFCLK_BIT)) {
		ret = smu_v11_0_set_single_dpm_table(smu,
						     SMU_PHYCLK,
						     dpm_table);
		if (ret)
			return ret;
		dpm_table->is_fine_grained =
			!table_member[PPCLK_PHYCLK].SnapToDiscrete;
	} else {
		dpm_table->count = 1;
		dpm_table->dpm_levels[0].value = smu->smu_table.boot_values.dcefclk / 100;
		dpm_table->dpm_levels[0].enabled = true;
		dpm_table->min = dpm_table->dpm_levels[0].value;
		dpm_table->max = dpm_table->dpm_levels[0].value;
	}

	return 0;
}

static int sienna_cichlid_dpm_set_vcn_enable(struct smu_context *smu, bool enable)
{
	struct amdgpu_device *adev = smu->adev;
	int i, ret = 0;

	for (i = 0; i < adev->vcn.num_vcn_inst; i++) {
		if (adev->vcn.harvest_config & (1 << i))
			continue;
		/* vcn dpm on is a prerequisite for vcn power gate messages */
		if (smu_cmn_feature_is_enabled(smu, SMU_FEATURE_MM_DPM_PG_BIT)) {
			ret = smu_cmn_send_smc_msg_with_param(smu, enable ?
							      SMU_MSG_PowerUpVcn : SMU_MSG_PowerDownVcn,
							      0x10000 * i, NULL);
			if (ret)
				return ret;
		}
	}

	return ret;
}

static int sienna_cichlid_dpm_set_jpeg_enable(struct smu_context *smu, bool enable)
{
	int ret = 0;

	if (enable) {
		if (smu_cmn_feature_is_enabled(smu, SMU_FEATURE_MM_DPM_PG_BIT)) {
			ret = smu_cmn_send_smc_msg_with_param(smu, SMU_MSG_PowerUpJpeg, 0, NULL);
			if (ret)
				return ret;
		}
	} else {
		if (smu_cmn_feature_is_enabled(smu, SMU_FEATURE_MM_DPM_PG_BIT)) {
			ret = smu_cmn_send_smc_msg_with_param(smu, SMU_MSG_PowerDownJpeg, 0, NULL);
			if (ret)
				return ret;
		}
	}

	return ret;
}

static int sienna_cichlid_get_current_clk_freq_by_table(struct smu_context *smu,
				       enum smu_clk_type clk_type,
				       uint32_t *value)
{
	MetricsMember_t member_type;
	int clk_id = 0;

	clk_id = smu_cmn_to_asic_specific_index(smu,
						CMN2ASIC_MAPPING_CLK,
						clk_type);
	if (clk_id < 0)
		return clk_id;

	switch (clk_id) {
	case PPCLK_GFXCLK:
		member_type = METRICS_CURR_GFXCLK;
		break;
	case PPCLK_UCLK:
		member_type = METRICS_CURR_UCLK;
		break;
	case PPCLK_SOCCLK:
		member_type = METRICS_CURR_SOCCLK;
		break;
	case PPCLK_FCLK:
		member_type = METRICS_CURR_FCLK;
		break;
	case PPCLK_VCLK_0:
		member_type = METRICS_CURR_VCLK;
		break;
	case PPCLK_VCLK_1:
		member_type = METRICS_CURR_VCLK1;
		break;
	case PPCLK_DCLK_0:
		member_type = METRICS_CURR_DCLK;
		break;
	case PPCLK_DCLK_1:
		member_type = METRICS_CURR_DCLK1;
		break;
	case PPCLK_DCEFCLK:
		member_type = METRICS_CURR_DCEFCLK;
		break;
	default:
		return -EINVAL;
	}

	return sienna_cichlid_get_smu_metrics_data(smu,
						   member_type,
						   value);

}

static bool sienna_cichlid_is_support_fine_grained_dpm(struct smu_context *smu, enum smu_clk_type clk_type)
{
	DpmDescriptor_t *dpm_desc = NULL;
	DpmDescriptor_t *table_member;
	uint32_t clk_index = 0;

	GET_PPTABLE_MEMBER(DpmDescriptor, &table_member);
	clk_index = smu_cmn_to_asic_specific_index(smu,
						   CMN2ASIC_MAPPING_CLK,
						   clk_type);
	dpm_desc = &table_member[clk_index];

	/* 0 - Fine grained DPM, 1 - Discrete DPM */
	return dpm_desc->SnapToDiscrete == 0;
}

static bool sienna_cichlid_is_od_feature_supported(struct smu_11_0_7_overdrive_table *od_table,
						   enum SMU_11_0_7_ODFEATURE_CAP cap)
{
	return od_table->cap[cap];
}

static void sienna_cichlid_get_od_setting_range(struct smu_11_0_7_overdrive_table *od_table,
						enum SMU_11_0_7_ODSETTING_ID setting,
						uint32_t *min, uint32_t *max)
{
	if (min)
		*min = od_table->min[setting];
	if (max)
		*max = od_table->max[setting];
}

static int sienna_cichlid_print_clk_levels(struct smu_context *smu,
			enum smu_clk_type clk_type, char *buf)
{
	struct amdgpu_device *adev = smu->adev;
	struct smu_table_context *table_context = &smu->smu_table;
	struct smu_dpm_context *smu_dpm = &smu->smu_dpm;
	struct smu_11_0_dpm_context *dpm_context = smu_dpm->dpm_context;
	uint16_t *table_member;

	struct smu_11_0_7_overdrive_table *od_settings = smu->od_settings;
	OverDriveTable_t *od_table =
		(OverDriveTable_t *)table_context->overdrive_table;
	int i, size = 0, ret = 0;
	uint32_t cur_value = 0, value = 0, count = 0;
	uint32_t freq_values[3] = {0};
	uint32_t mark_index = 0;
	uint32_t gen_speed, lane_width;
	uint32_t min_value, max_value;
	uint32_t smu_version;

	smu_cmn_get_sysfs_buf(&buf, &size);

	switch (clk_type) {
	case SMU_GFXCLK:
	case SMU_SCLK:
	case SMU_SOCCLK:
	case SMU_MCLK:
	case SMU_UCLK:
	case SMU_FCLK:
	case SMU_VCLK:
	case SMU_VCLK1:
	case SMU_DCLK:
	case SMU_DCLK1:
	case SMU_DCEFCLK:
		ret = sienna_cichlid_get_current_clk_freq_by_table(smu, clk_type, &cur_value);
		if (ret)
			goto print_clk_out;

		ret = smu_v11_0_get_dpm_level_count(smu, clk_type, &count);
		if (ret)
			goto print_clk_out;

		if (!sienna_cichlid_is_support_fine_grained_dpm(smu, clk_type)) {
			for (i = 0; i < count; i++) {
				ret = smu_v11_0_get_dpm_freq_by_index(smu, clk_type, i, &value);
				if (ret)
					goto print_clk_out;

				size += sysfs_emit_at(buf, size, "%d: %uMhz %s\n", i, value,
						cur_value == value ? "*" : "");
			}
		} else {
			ret = smu_v11_0_get_dpm_freq_by_index(smu, clk_type, 0, &freq_values[0]);
			if (ret)
				goto print_clk_out;
			ret = smu_v11_0_get_dpm_freq_by_index(smu, clk_type, count - 1, &freq_values[2]);
			if (ret)
				goto print_clk_out;

			freq_values[1] = cur_value;
			mark_index = cur_value == freq_values[0] ? 0 :
				     cur_value == freq_values[2] ? 2 : 1;

			count = 3;
			if (mark_index != 1) {
				count = 2;
				freq_values[1] = freq_values[2];
			}

			for (i = 0; i < count; i++) {
				size += sysfs_emit_at(buf, size, "%d: %uMhz %s\n", i, freq_values[i],
						cur_value  == freq_values[i] ? "*" : "");
			}

		}
		break;
	case SMU_PCIE:
		gen_speed = smu_v11_0_get_current_pcie_link_speed_level(smu);
		lane_width = smu_v11_0_get_current_pcie_link_width_level(smu);
		GET_PPTABLE_MEMBER(LclkFreq, &table_member);
		for (i = 0; i < NUM_LINK_LEVELS; i++)
			size += sysfs_emit_at(buf, size, "%d: %s %s %dMhz %s\n", i,
					(dpm_context->dpm_tables.pcie_table.pcie_gen[i] == 0) ? "2.5GT/s," :
					(dpm_context->dpm_tables.pcie_table.pcie_gen[i] == 1) ? "5.0GT/s," :
					(dpm_context->dpm_tables.pcie_table.pcie_gen[i] == 2) ? "8.0GT/s," :
					(dpm_context->dpm_tables.pcie_table.pcie_gen[i] == 3) ? "16.0GT/s," : "",
					(dpm_context->dpm_tables.pcie_table.pcie_lane[i] == 1) ? "x1" :
					(dpm_context->dpm_tables.pcie_table.pcie_lane[i] == 2) ? "x2" :
					(dpm_context->dpm_tables.pcie_table.pcie_lane[i] == 3) ? "x4" :
					(dpm_context->dpm_tables.pcie_table.pcie_lane[i] == 4) ? "x8" :
					(dpm_context->dpm_tables.pcie_table.pcie_lane[i] == 5) ? "x12" :
					(dpm_context->dpm_tables.pcie_table.pcie_lane[i] == 6) ? "x16" : "",
					table_member[i],
					(gen_speed == dpm_context->dpm_tables.pcie_table.pcie_gen[i]) &&
					(lane_width == dpm_context->dpm_tables.pcie_table.pcie_lane[i]) ?
					"*" : "");
		break;
	case SMU_OD_SCLK:
		if (!smu->od_enabled || !od_table || !od_settings)
			break;

		if (!sienna_cichlid_is_od_feature_supported(od_settings, SMU_11_0_7_ODCAP_GFXCLK_LIMITS))
			break;

		size += sysfs_emit_at(buf, size, "OD_SCLK:\n");
		size += sysfs_emit_at(buf, size, "0: %uMhz\n1: %uMhz\n", od_table->GfxclkFmin, od_table->GfxclkFmax);
		break;

	case SMU_OD_MCLK:
		if (!smu->od_enabled || !od_table || !od_settings)
			break;

		if (!sienna_cichlid_is_od_feature_supported(od_settings, SMU_11_0_7_ODCAP_UCLK_LIMITS))
			break;

		size += sysfs_emit_at(buf, size, "OD_MCLK:\n");
		size += sysfs_emit_at(buf, size, "0: %uMhz\n1: %uMHz\n", od_table->UclkFmin, od_table->UclkFmax);
		break;

	case SMU_OD_VDDGFX_OFFSET:
		if (!smu->od_enabled || !od_table || !od_settings)
			break;

		/*
		 * OD GFX Voltage Offset functionality is supported only by 58.41.0
		 * and onwards SMU firmwares.
		 */
		smu_cmn_get_smc_version(smu, NULL, &smu_version);
		if ((adev->ip_versions[MP1_HWIP][0] == IP_VERSION(11, 0, 7)) &&
		     (smu_version < 0x003a2900))
			break;

		size += sysfs_emit_at(buf, size, "OD_VDDGFX_OFFSET:\n");
		size += sysfs_emit_at(buf, size, "%dmV\n", od_table->VddGfxOffset);
		break;

	case SMU_OD_RANGE:
		if (!smu->od_enabled || !od_table || !od_settings)
			break;

		size += sysfs_emit_at(buf, size, "%s:\n", "OD_RANGE");

		if (sienna_cichlid_is_od_feature_supported(od_settings, SMU_11_0_7_ODCAP_GFXCLK_LIMITS)) {
			sienna_cichlid_get_od_setting_range(od_settings, SMU_11_0_7_ODSETTING_GFXCLKFMIN,
							    &min_value, NULL);
			sienna_cichlid_get_od_setting_range(od_settings, SMU_11_0_7_ODSETTING_GFXCLKFMAX,
							    NULL, &max_value);
			size += sysfs_emit_at(buf, size, "SCLK: %7uMhz %10uMhz\n",
					min_value, max_value);
		}

		if (sienna_cichlid_is_od_feature_supported(od_settings, SMU_11_0_7_ODCAP_UCLK_LIMITS)) {
			sienna_cichlid_get_od_setting_range(od_settings, SMU_11_0_7_ODSETTING_UCLKFMIN,
							    &min_value, NULL);
			sienna_cichlid_get_od_setting_range(od_settings, SMU_11_0_7_ODSETTING_UCLKFMAX,
							    NULL, &max_value);
			size += sysfs_emit_at(buf, size, "MCLK: %7uMhz %10uMhz\n",
					min_value, max_value);
		}
		break;

	default:
		break;
	}

print_clk_out:
	return size;
}

static int sienna_cichlid_force_clk_levels(struct smu_context *smu,
				   enum smu_clk_type clk_type, uint32_t mask)
{
	int ret = 0;
	uint32_t soft_min_level = 0, soft_max_level = 0, min_freq = 0, max_freq = 0;

	soft_min_level = mask ? (ffs(mask) - 1) : 0;
	soft_max_level = mask ? (fls(mask) - 1) : 0;

	switch (clk_type) {
	case SMU_GFXCLK:
	case SMU_SCLK:
	case SMU_SOCCLK:
	case SMU_MCLK:
	case SMU_UCLK:
	case SMU_FCLK:
		/* There is only 2 levels for fine grained DPM */
		if (sienna_cichlid_is_support_fine_grained_dpm(smu, clk_type)) {
			soft_max_level = (soft_max_level >= 1 ? 1 : 0);
			soft_min_level = (soft_min_level >= 1 ? 1 : 0);
		}

		ret = smu_v11_0_get_dpm_freq_by_index(smu, clk_type, soft_min_level, &min_freq);
		if (ret)
			goto forec_level_out;

		ret = smu_v11_0_get_dpm_freq_by_index(smu, clk_type, soft_max_level, &max_freq);
		if (ret)
			goto forec_level_out;

		ret = smu_v11_0_set_soft_freq_limited_range(smu, clk_type, min_freq, max_freq);
		if (ret)
			goto forec_level_out;
		break;
	case SMU_DCEFCLK:
		dev_info(smu->adev->dev,"Setting DCEFCLK min/max dpm level is not supported!\n");
		break;
	default:
		break;
	}

forec_level_out:
	return 0;
}

static int sienna_cichlid_populate_umd_state_clk(struct smu_context *smu)
{
	struct smu_11_0_dpm_context *dpm_context =
				smu->smu_dpm.dpm_context;
	struct smu_11_0_dpm_table *gfx_table =
				&dpm_context->dpm_tables.gfx_table;
	struct smu_11_0_dpm_table *mem_table =
				&dpm_context->dpm_tables.uclk_table;
	struct smu_11_0_dpm_table *soc_table =
				&dpm_context->dpm_tables.soc_table;
	struct smu_umd_pstate_table *pstate_table =
				&smu->pstate_table;
	struct amdgpu_device *adev = smu->adev;

	pstate_table->gfxclk_pstate.min = gfx_table->min;
	pstate_table->gfxclk_pstate.peak = gfx_table->max;

	pstate_table->uclk_pstate.min = mem_table->min;
	pstate_table->uclk_pstate.peak = mem_table->max;

	pstate_table->socclk_pstate.min = soc_table->min;
	pstate_table->socclk_pstate.peak = soc_table->max;

<<<<<<< HEAD
	switch (adev->asic_type) {
	case CHIP_SIENNA_CICHLID:
	case CHIP_NAVY_FLOUNDER:
=======
	switch (adev->ip_versions[MP1_HWIP][0]) {
	case IP_VERSION(11, 0, 7):
	case IP_VERSION(11, 0, 11):
>>>>>>> 29549c70
		pstate_table->gfxclk_pstate.standard = SIENNA_CICHLID_UMD_PSTATE_PROFILING_GFXCLK;
		pstate_table->uclk_pstate.standard = SIENNA_CICHLID_UMD_PSTATE_PROFILING_MEMCLK;
		pstate_table->socclk_pstate.standard = SIENNA_CICHLID_UMD_PSTATE_PROFILING_SOCCLK;
		break;
<<<<<<< HEAD
	case CHIP_DIMGREY_CAVEFISH:
=======
	case IP_VERSION(11, 0, 12):
>>>>>>> 29549c70
		pstate_table->gfxclk_pstate.standard = DIMGREY_CAVEFISH_UMD_PSTATE_PROFILING_GFXCLK;
		pstate_table->uclk_pstate.standard = DIMGREY_CAVEFISH_UMD_PSTATE_PROFILING_MEMCLK;
		pstate_table->socclk_pstate.standard = DIMGREY_CAVEFISH_UMD_PSTATE_PROFILING_SOCCLK;
		break;
<<<<<<< HEAD
	case CHIP_BEIGE_GOBY:
=======
	case IP_VERSION(11, 0, 13):
>>>>>>> 29549c70
		pstate_table->gfxclk_pstate.standard = BEIGE_GOBY_UMD_PSTATE_PROFILING_GFXCLK;
		pstate_table->uclk_pstate.standard = BEIGE_GOBY_UMD_PSTATE_PROFILING_MEMCLK;
		pstate_table->socclk_pstate.standard = BEIGE_GOBY_UMD_PSTATE_PROFILING_SOCCLK;
		break;
	default:
		break;
	}

	return 0;
}

static int sienna_cichlid_pre_display_config_changed(struct smu_context *smu)
{
	int ret = 0;
	uint32_t max_freq = 0;

	/* Sienna_Cichlid do not support to change display num currently */
	return 0;
#if 0
	ret = smu_cmn_send_smc_msg_with_param(smu, SMU_MSG_NumOfDisplays, 0, NULL);
	if (ret)
		return ret;
#endif

	if (smu_cmn_feature_is_enabled(smu, SMU_FEATURE_DPM_UCLK_BIT)) {
		ret = smu_v11_0_get_dpm_ultimate_freq(smu, SMU_UCLK, NULL, &max_freq);
		if (ret)
			return ret;
		ret = smu_v11_0_set_hard_freq_limited_range(smu, SMU_UCLK, 0, max_freq);
		if (ret)
			return ret;
	}

	return ret;
}

static int sienna_cichlid_display_config_changed(struct smu_context *smu)
{
	int ret = 0;

	if ((smu->watermarks_bitmap & WATERMARKS_EXIST) &&
	    smu_cmn_feature_is_enabled(smu, SMU_FEATURE_DPM_DCEFCLK_BIT) &&
	    smu_cmn_feature_is_enabled(smu, SMU_FEATURE_DPM_SOCCLK_BIT)) {
#if 0
		ret = smu_cmn_send_smc_msg_with_param(smu, SMU_MSG_NumOfDisplays,
						  smu->display_config->num_display,
						  NULL);
#endif
		if (ret)
			return ret;
	}

	return ret;
}

static bool sienna_cichlid_is_dpm_running(struct smu_context *smu)
{
	int ret = 0;
	uint64_t feature_enabled;

	ret = smu_cmn_get_enabled_mask(smu, &feature_enabled);
	if (ret)
		return false;

	return !!(feature_enabled & SMC_DPM_FEATURE);
}

static int sienna_cichlid_get_fan_speed_rpm(struct smu_context *smu,
					    uint32_t *speed)
{
	if (!speed)
		return -EINVAL;

	/*
	 * For Sienna_Cichlid and later, the fan speed(rpm) reported
	 * by pmfw is always trustable(even when the fan control feature
	 * disabled or 0 RPM kicked in).
	 */
	return sienna_cichlid_get_smu_metrics_data(smu,
						   METRICS_CURR_FANSPEED,
						   speed);
}

static int sienna_cichlid_get_fan_parameters(struct smu_context *smu)
{
	uint16_t *table_member;

	GET_PPTABLE_MEMBER(FanMaximumRpm, &table_member);
	smu->fan_max_rpm = *table_member;

	return 0;
}

static int sienna_cichlid_get_power_profile_mode(struct smu_context *smu, char *buf)
{
	DpmActivityMonitorCoeffIntExternal_t activity_monitor_external;
	DpmActivityMonitorCoeffInt_t *activity_monitor =
		&(activity_monitor_external.DpmActivityMonitorCoeffInt);
	uint32_t i, size = 0;
	int16_t workload_type = 0;
	static const char *title[] = {
			"PROFILE_INDEX(NAME)",
			"CLOCK_TYPE(NAME)",
			"FPS",
			"MinFreqType",
			"MinActiveFreqType",
			"MinActiveFreq",
			"BoosterFreqType",
			"BoosterFreq",
			"PD_Data_limit_c",
			"PD_Data_error_coeff",
			"PD_Data_error_rate_coeff"};
	int result = 0;

	if (!buf)
		return -EINVAL;

	size += sysfs_emit_at(buf, size, "%16s %s %s %s %s %s %s %s %s %s %s\n",
			title[0], title[1], title[2], title[3], title[4], title[5],
			title[6], title[7], title[8], title[9], title[10]);

	for (i = 0; i <= PP_SMC_POWER_PROFILE_CUSTOM; i++) {
		/* conv PP_SMC_POWER_PROFILE* to WORKLOAD_PPLIB_*_BIT */
		workload_type = smu_cmn_to_asic_specific_index(smu,
							       CMN2ASIC_MAPPING_WORKLOAD,
							       i);
		if (workload_type < 0)
			return -EINVAL;

		result = smu_cmn_update_table(smu,
					  SMU_TABLE_ACTIVITY_MONITOR_COEFF, workload_type,
					  (void *)(&activity_monitor_external), false);
		if (result) {
			dev_err(smu->adev->dev, "[%s] Failed to get activity monitor!", __func__);
			return result;
		}

		size += sysfs_emit_at(buf, size, "%2d %14s%s:\n",
			i, amdgpu_pp_profile_name[i], (i == smu->power_profile_mode) ? "*" : " ");

		size += sysfs_emit_at(buf, size, "%19s %d(%13s) %7d %7d %7d %7d %7d %7d %7d %7d %7d\n",
			" ",
			0,
			"GFXCLK",
			activity_monitor->Gfx_FPS,
			activity_monitor->Gfx_MinFreqStep,
			activity_monitor->Gfx_MinActiveFreqType,
			activity_monitor->Gfx_MinActiveFreq,
			activity_monitor->Gfx_BoosterFreqType,
			activity_monitor->Gfx_BoosterFreq,
			activity_monitor->Gfx_PD_Data_limit_c,
			activity_monitor->Gfx_PD_Data_error_coeff,
			activity_monitor->Gfx_PD_Data_error_rate_coeff);

		size += sysfs_emit_at(buf, size, "%19s %d(%13s) %7d %7d %7d %7d %7d %7d %7d %7d %7d\n",
			" ",
			1,
			"SOCCLK",
			activity_monitor->Fclk_FPS,
			activity_monitor->Fclk_MinFreqStep,
			activity_monitor->Fclk_MinActiveFreqType,
			activity_monitor->Fclk_MinActiveFreq,
			activity_monitor->Fclk_BoosterFreqType,
			activity_monitor->Fclk_BoosterFreq,
			activity_monitor->Fclk_PD_Data_limit_c,
			activity_monitor->Fclk_PD_Data_error_coeff,
			activity_monitor->Fclk_PD_Data_error_rate_coeff);

		size += sysfs_emit_at(buf, size, "%19s %d(%13s) %7d %7d %7d %7d %7d %7d %7d %7d %7d\n",
			" ",
			2,
			"MEMLK",
			activity_monitor->Mem_FPS,
			activity_monitor->Mem_MinFreqStep,
			activity_monitor->Mem_MinActiveFreqType,
			activity_monitor->Mem_MinActiveFreq,
			activity_monitor->Mem_BoosterFreqType,
			activity_monitor->Mem_BoosterFreq,
			activity_monitor->Mem_PD_Data_limit_c,
			activity_monitor->Mem_PD_Data_error_coeff,
			activity_monitor->Mem_PD_Data_error_rate_coeff);
	}

	return size;
}

static int sienna_cichlid_set_power_profile_mode(struct smu_context *smu, long *input, uint32_t size)
{

	DpmActivityMonitorCoeffIntExternal_t activity_monitor_external;
	DpmActivityMonitorCoeffInt_t *activity_monitor =
		&(activity_monitor_external.DpmActivityMonitorCoeffInt);
	int workload_type, ret = 0;

	smu->power_profile_mode = input[size];

	if (smu->power_profile_mode > PP_SMC_POWER_PROFILE_CUSTOM) {
		dev_err(smu->adev->dev, "Invalid power profile mode %d\n", smu->power_profile_mode);
		return -EINVAL;
	}

	if (smu->power_profile_mode == PP_SMC_POWER_PROFILE_CUSTOM) {

		ret = smu_cmn_update_table(smu,
				       SMU_TABLE_ACTIVITY_MONITOR_COEFF, WORKLOAD_PPLIB_CUSTOM_BIT,
				       (void *)(&activity_monitor_external), false);
		if (ret) {
			dev_err(smu->adev->dev, "[%s] Failed to get activity monitor!", __func__);
			return ret;
		}

		switch (input[0]) {
		case 0: /* Gfxclk */
			activity_monitor->Gfx_FPS = input[1];
			activity_monitor->Gfx_MinFreqStep = input[2];
			activity_monitor->Gfx_MinActiveFreqType = input[3];
			activity_monitor->Gfx_MinActiveFreq = input[4];
			activity_monitor->Gfx_BoosterFreqType = input[5];
			activity_monitor->Gfx_BoosterFreq = input[6];
			activity_monitor->Gfx_PD_Data_limit_c = input[7];
			activity_monitor->Gfx_PD_Data_error_coeff = input[8];
			activity_monitor->Gfx_PD_Data_error_rate_coeff = input[9];
			break;
		case 1: /* Socclk */
			activity_monitor->Fclk_FPS = input[1];
			activity_monitor->Fclk_MinFreqStep = input[2];
			activity_monitor->Fclk_MinActiveFreqType = input[3];
			activity_monitor->Fclk_MinActiveFreq = input[4];
			activity_monitor->Fclk_BoosterFreqType = input[5];
			activity_monitor->Fclk_BoosterFreq = input[6];
			activity_monitor->Fclk_PD_Data_limit_c = input[7];
			activity_monitor->Fclk_PD_Data_error_coeff = input[8];
			activity_monitor->Fclk_PD_Data_error_rate_coeff = input[9];
			break;
		case 2: /* Memlk */
			activity_monitor->Mem_FPS = input[1];
			activity_monitor->Mem_MinFreqStep = input[2];
			activity_monitor->Mem_MinActiveFreqType = input[3];
			activity_monitor->Mem_MinActiveFreq = input[4];
			activity_monitor->Mem_BoosterFreqType = input[5];
			activity_monitor->Mem_BoosterFreq = input[6];
			activity_monitor->Mem_PD_Data_limit_c = input[7];
			activity_monitor->Mem_PD_Data_error_coeff = input[8];
			activity_monitor->Mem_PD_Data_error_rate_coeff = input[9];
			break;
		}

		ret = smu_cmn_update_table(smu,
				       SMU_TABLE_ACTIVITY_MONITOR_COEFF, WORKLOAD_PPLIB_CUSTOM_BIT,
				       (void *)(&activity_monitor_external), true);
		if (ret) {
			dev_err(smu->adev->dev, "[%s] Failed to set activity monitor!", __func__);
			return ret;
		}
	}

	/* conv PP_SMC_POWER_PROFILE* to WORKLOAD_PPLIB_*_BIT */
	workload_type = smu_cmn_to_asic_specific_index(smu,
						       CMN2ASIC_MAPPING_WORKLOAD,
						       smu->power_profile_mode);
	if (workload_type < 0)
		return -EINVAL;
	smu_cmn_send_smc_msg_with_param(smu, SMU_MSG_SetWorkloadMask,
				    1 << workload_type, NULL);

	return ret;
}

static int sienna_cichlid_notify_smc_display_config(struct smu_context *smu)
{
	struct smu_clocks min_clocks = {0};
	struct pp_display_clock_request clock_req;
	int ret = 0;

	min_clocks.dcef_clock = smu->display_config->min_dcef_set_clk;
	min_clocks.dcef_clock_in_sr = smu->display_config->min_dcef_deep_sleep_set_clk;
	min_clocks.memory_clock = smu->display_config->min_mem_set_clock;

	if (smu_cmn_feature_is_enabled(smu, SMU_FEATURE_DPM_DCEFCLK_BIT)) {
		clock_req.clock_type = amd_pp_dcef_clock;
		clock_req.clock_freq_in_khz = min_clocks.dcef_clock * 10;

		ret = smu_v11_0_display_clock_voltage_request(smu, &clock_req);
		if (!ret) {
			if (smu_cmn_feature_is_enabled(smu, SMU_FEATURE_DS_DCEFCLK_BIT)) {
				ret = smu_cmn_send_smc_msg_with_param(smu,
								  SMU_MSG_SetMinDeepSleepDcefclk,
								  min_clocks.dcef_clock_in_sr/100,
								  NULL);
				if (ret) {
					dev_err(smu->adev->dev, "Attempt to set divider for DCEFCLK Failed!");
					return ret;
				}
			}
		} else {
			dev_info(smu->adev->dev, "Attempt to set Hard Min for DCEFCLK Failed!");
		}
	}

	if (smu_cmn_feature_is_enabled(smu, SMU_FEATURE_DPM_UCLK_BIT)) {
		ret = smu_v11_0_set_hard_freq_limited_range(smu, SMU_UCLK, min_clocks.memory_clock/100, 0);
		if (ret) {
			dev_err(smu->adev->dev, "[%s] Set hard min uclk failed!", __func__);
			return ret;
		}
	}

	return 0;
}

static int sienna_cichlid_set_watermarks_table(struct smu_context *smu,
					       struct pp_smu_wm_range_sets *clock_ranges)
{
	Watermarks_t *table = smu->smu_table.watermarks_table;
	int ret = 0;
	int i;

	if (clock_ranges) {
		if (clock_ranges->num_reader_wm_sets > NUM_WM_RANGES ||
		    clock_ranges->num_writer_wm_sets > NUM_WM_RANGES)
			return -EINVAL;

		for (i = 0; i < clock_ranges->num_reader_wm_sets; i++) {
			table->WatermarkRow[WM_DCEFCLK][i].MinClock =
				clock_ranges->reader_wm_sets[i].min_drain_clk_mhz;
			table->WatermarkRow[WM_DCEFCLK][i].MaxClock =
				clock_ranges->reader_wm_sets[i].max_drain_clk_mhz;
			table->WatermarkRow[WM_DCEFCLK][i].MinUclk =
				clock_ranges->reader_wm_sets[i].min_fill_clk_mhz;
			table->WatermarkRow[WM_DCEFCLK][i].MaxUclk =
				clock_ranges->reader_wm_sets[i].max_fill_clk_mhz;

			table->WatermarkRow[WM_DCEFCLK][i].WmSetting =
				clock_ranges->reader_wm_sets[i].wm_inst;
		}

		for (i = 0; i < clock_ranges->num_writer_wm_sets; i++) {
			table->WatermarkRow[WM_SOCCLK][i].MinClock =
				clock_ranges->writer_wm_sets[i].min_fill_clk_mhz;
			table->WatermarkRow[WM_SOCCLK][i].MaxClock =
				clock_ranges->writer_wm_sets[i].max_fill_clk_mhz;
			table->WatermarkRow[WM_SOCCLK][i].MinUclk =
				clock_ranges->writer_wm_sets[i].min_drain_clk_mhz;
			table->WatermarkRow[WM_SOCCLK][i].MaxUclk =
				clock_ranges->writer_wm_sets[i].max_drain_clk_mhz;

			table->WatermarkRow[WM_SOCCLK][i].WmSetting =
				clock_ranges->writer_wm_sets[i].wm_inst;
		}

		smu->watermarks_bitmap |= WATERMARKS_EXIST;
	}

	if ((smu->watermarks_bitmap & WATERMARKS_EXIST) &&
	     !(smu->watermarks_bitmap & WATERMARKS_LOADED)) {
		ret = smu_cmn_write_watermarks_table(smu);
		if (ret) {
			dev_err(smu->adev->dev, "Failed to update WMTABLE!");
			return ret;
		}
		smu->watermarks_bitmap |= WATERMARKS_LOADED;
	}

	return 0;
}

static int sienna_cichlid_read_sensor(struct smu_context *smu,
				 enum amd_pp_sensors sensor,
				 void *data, uint32_t *size)
{
	int ret = 0;
	uint16_t *temp;
	struct amdgpu_device *adev = smu->adev;

	if(!data || !size)
		return -EINVAL;

	switch (sensor) {
	case AMDGPU_PP_SENSOR_MAX_FAN_RPM:
		GET_PPTABLE_MEMBER(FanMaximumRpm, &temp);
		*(uint16_t *)data = *temp;
		*size = 4;
		break;
	case AMDGPU_PP_SENSOR_MEM_LOAD:
		ret = sienna_cichlid_get_smu_metrics_data(smu,
							  METRICS_AVERAGE_MEMACTIVITY,
							  (uint32_t *)data);
		*size = 4;
		break;
	case AMDGPU_PP_SENSOR_GPU_LOAD:
		ret = sienna_cichlid_get_smu_metrics_data(smu,
							  METRICS_AVERAGE_GFXACTIVITY,
							  (uint32_t *)data);
		*size = 4;
		break;
	case AMDGPU_PP_SENSOR_GPU_POWER:
		ret = sienna_cichlid_get_smu_metrics_data(smu,
							  METRICS_AVERAGE_SOCKETPOWER,
							  (uint32_t *)data);
		*size = 4;
		break;
	case AMDGPU_PP_SENSOR_HOTSPOT_TEMP:
		ret = sienna_cichlid_get_smu_metrics_data(smu,
							  METRICS_TEMPERATURE_HOTSPOT,
							  (uint32_t *)data);
		*size = 4;
		break;
	case AMDGPU_PP_SENSOR_EDGE_TEMP:
		ret = sienna_cichlid_get_smu_metrics_data(smu,
							  METRICS_TEMPERATURE_EDGE,
							  (uint32_t *)data);
		*size = 4;
		break;
	case AMDGPU_PP_SENSOR_MEM_TEMP:
		ret = sienna_cichlid_get_smu_metrics_data(smu,
							  METRICS_TEMPERATURE_MEM,
							  (uint32_t *)data);
		*size = 4;
		break;
	case AMDGPU_PP_SENSOR_GFX_MCLK:
		ret = sienna_cichlid_get_current_clk_freq_by_table(smu, SMU_UCLK, (uint32_t *)data);
		*(uint32_t *)data *= 100;
		*size = 4;
		break;
	case AMDGPU_PP_SENSOR_GFX_SCLK:
		ret = sienna_cichlid_get_current_clk_freq_by_table(smu, SMU_GFXCLK, (uint32_t *)data);
		*(uint32_t *)data *= 100;
		*size = 4;
		break;
	case AMDGPU_PP_SENSOR_VDDGFX:
		ret = smu_v11_0_get_gfx_vdd(smu, (uint32_t *)data);
		*size = 4;
		break;
	case AMDGPU_PP_SENSOR_SS_APU_SHARE:
		if (adev->ip_versions[MP1_HWIP][0] != IP_VERSION(11, 0, 7)) {
			ret = sienna_cichlid_get_smu_metrics_data(smu,
						METRICS_SS_APU_SHARE, (uint32_t *)data);
			*size = 4;
		} else {
			ret = -EOPNOTSUPP;
		}
		break;
	case AMDGPU_PP_SENSOR_SS_DGPU_SHARE:
		if (adev->ip_versions[MP1_HWIP][0] != IP_VERSION(11, 0, 7)) {
			ret = sienna_cichlid_get_smu_metrics_data(smu,
						METRICS_SS_DGPU_SHARE, (uint32_t *)data);
			*size = 4;
		} else {
			ret = -EOPNOTSUPP;
		}
		break;
	default:
		ret = -EOPNOTSUPP;
		break;
	}

	return ret;
}

static void sienna_cichlid_get_unique_id(struct smu_context *smu)
{
	struct amdgpu_device *adev = smu->adev;
	uint32_t upper32 = 0, lower32 = 0;

	/* Only supported as of version 0.58.83.0 and only on Sienna Cichlid */
	if (smu->smc_fw_version < 0x3A5300 ||
	    smu->adev->ip_versions[MP1_HWIP][0] != IP_VERSION(11, 0, 7))
		return;

	if (sienna_cichlid_get_smu_metrics_data(smu, METRICS_UNIQUE_ID_UPPER32, &upper32))
		goto out;
	if (sienna_cichlid_get_smu_metrics_data(smu, METRICS_UNIQUE_ID_LOWER32, &lower32))
		goto out;

out:

	adev->unique_id = ((uint64_t)upper32 << 32) | lower32;
	if (adev->serial[0] == '\0')
		sprintf(adev->serial, "%016llx", adev->unique_id);
}

static int sienna_cichlid_get_uclk_dpm_states(struct smu_context *smu, uint32_t *clocks_in_khz, uint32_t *num_states)
{
	uint32_t num_discrete_levels = 0;
	uint16_t *dpm_levels = NULL;
	uint16_t i = 0;
	struct smu_table_context *table_context = &smu->smu_table;
	DpmDescriptor_t *table_member1;
	uint16_t *table_member2;

	if (!clocks_in_khz || !num_states || !table_context->driver_pptable)
		return -EINVAL;

	GET_PPTABLE_MEMBER(DpmDescriptor, &table_member1);
	num_discrete_levels = table_member1[PPCLK_UCLK].NumDiscreteLevels;
	GET_PPTABLE_MEMBER(FreqTableUclk, &table_member2);
	dpm_levels = table_member2;

	if (num_discrete_levels == 0 || dpm_levels == NULL)
		return -EINVAL;

	*num_states = num_discrete_levels;
	for (i = 0; i < num_discrete_levels; i++) {
		/* convert to khz */
		*clocks_in_khz = (*dpm_levels) * 1000;
		clocks_in_khz++;
		dpm_levels++;
	}

	return 0;
}

static int sienna_cichlid_get_thermal_temperature_range(struct smu_context *smu,
						struct smu_temperature_range *range)
{
	struct smu_table_context *table_context = &smu->smu_table;
	struct smu_11_0_7_powerplay_table *powerplay_table =
				table_context->power_play_table;
	uint16_t *table_member;
	uint16_t temp_edge, temp_hotspot, temp_mem;

	if (!range)
		return -EINVAL;

	memcpy(range, &smu11_thermal_policy[0], sizeof(struct smu_temperature_range));

	GET_PPTABLE_MEMBER(TemperatureLimit, &table_member);
	temp_edge = table_member[TEMP_EDGE];
	temp_hotspot = table_member[TEMP_HOTSPOT];
	temp_mem = table_member[TEMP_MEM];

	range->max = temp_edge * SMU_TEMPERATURE_UNITS_PER_CENTIGRADES;
	range->edge_emergency_max = (temp_edge + CTF_OFFSET_EDGE) *
		SMU_TEMPERATURE_UNITS_PER_CENTIGRADES;
	range->hotspot_crit_max = temp_hotspot * SMU_TEMPERATURE_UNITS_PER_CENTIGRADES;
	range->hotspot_emergency_max = (temp_hotspot + CTF_OFFSET_HOTSPOT) *
		SMU_TEMPERATURE_UNITS_PER_CENTIGRADES;
	range->mem_crit_max = temp_mem * SMU_TEMPERATURE_UNITS_PER_CENTIGRADES;
	range->mem_emergency_max = (temp_mem + CTF_OFFSET_MEM)*
		SMU_TEMPERATURE_UNITS_PER_CENTIGRADES;

	range->software_shutdown_temp = powerplay_table->software_shutdown_temp;

	return 0;
}

static int sienna_cichlid_display_disable_memory_clock_switch(struct smu_context *smu,
						bool disable_memory_clock_switch)
{
	int ret = 0;
	struct smu_11_0_max_sustainable_clocks *max_sustainable_clocks =
		(struct smu_11_0_max_sustainable_clocks *)
			smu->smu_table.max_sustainable_clocks;
	uint32_t min_memory_clock = smu->hard_min_uclk_req_from_dal;
	uint32_t max_memory_clock = max_sustainable_clocks->uclock;

	if(smu->disable_uclk_switch == disable_memory_clock_switch)
		return 0;

	if(disable_memory_clock_switch)
		ret = smu_v11_0_set_hard_freq_limited_range(smu, SMU_UCLK, max_memory_clock, 0);
	else
		ret = smu_v11_0_set_hard_freq_limited_range(smu, SMU_UCLK, min_memory_clock, 0);

	if(!ret)
		smu->disable_uclk_switch = disable_memory_clock_switch;

	return ret;
}

static int sienna_cichlid_update_pcie_parameters(struct smu_context *smu,
					 uint32_t pcie_gen_cap,
					 uint32_t pcie_width_cap)
{
	struct smu_11_0_dpm_context *dpm_context = smu->smu_dpm.dpm_context;

	uint32_t smu_pcie_arg;
	uint8_t *table_member1, *table_member2;
	int ret, i;

	GET_PPTABLE_MEMBER(PcieGenSpeed, &table_member1);
	GET_PPTABLE_MEMBER(PcieLaneCount, &table_member2);

	/* lclk dpm table setup */
	for (i = 0; i < MAX_PCIE_CONF; i++) {
		dpm_context->dpm_tables.pcie_table.pcie_gen[i] = table_member1[i];
		dpm_context->dpm_tables.pcie_table.pcie_lane[i] = table_member2[i];
	}

	for (i = 0; i < NUM_LINK_LEVELS; i++) {
		smu_pcie_arg = (i << 16) |
			((table_member1[i] <= pcie_gen_cap) ?
			 (table_member1[i] << 8) :
			 (pcie_gen_cap << 8)) |
			((table_member2[i] <= pcie_width_cap) ?
			 table_member2[i] :
			 pcie_width_cap);

		ret = smu_cmn_send_smc_msg_with_param(smu,
				SMU_MSG_OverridePcieParameters,
				smu_pcie_arg,
				NULL);
		if (ret)
			return ret;

		if (table_member1[i] > pcie_gen_cap)
			dpm_context->dpm_tables.pcie_table.pcie_gen[i] = pcie_gen_cap;
		if (table_member2[i] > pcie_width_cap)
			dpm_context->dpm_tables.pcie_table.pcie_lane[i] = pcie_width_cap;
	}

	return 0;
}

static int sienna_cichlid_get_dpm_ultimate_freq(struct smu_context *smu,
				enum smu_clk_type clk_type,
				uint32_t *min, uint32_t *max)
{
	return smu_v11_0_get_dpm_ultimate_freq(smu, clk_type, min, max);
}

static void sienna_cichlid_dump_od_table(struct smu_context *smu,
					 OverDriveTable_t *od_table)
{
	struct amdgpu_device *adev = smu->adev;
	uint32_t smu_version;

	dev_dbg(smu->adev->dev, "OD: Gfxclk: (%d, %d)\n", od_table->GfxclkFmin,
							  od_table->GfxclkFmax);
	dev_dbg(smu->adev->dev, "OD: Uclk: (%d, %d)\n", od_table->UclkFmin,
							od_table->UclkFmax);

	smu_cmn_get_smc_version(smu, NULL, &smu_version);
	if (!((adev->ip_versions[MP1_HWIP][0] == IP_VERSION(11, 0, 7)) &&
	       (smu_version < 0x003a2900)))
		dev_dbg(smu->adev->dev, "OD: VddGfxOffset: %d\n", od_table->VddGfxOffset);
}

static int sienna_cichlid_set_default_od_settings(struct smu_context *smu)
{
	OverDriveTable_t *od_table =
		(OverDriveTable_t *)smu->smu_table.overdrive_table;
	OverDriveTable_t *boot_od_table =
		(OverDriveTable_t *)smu->smu_table.boot_overdrive_table;
	OverDriveTable_t *user_od_table =
		(OverDriveTable_t *)smu->smu_table.user_overdrive_table;
	int ret = 0;

	/*
	 * For S3/S4/Runpm resume, no need to setup those overdrive tables again as
	 *   - either they already have the default OD settings got during cold bootup
	 *   - or they have some user customized OD settings which cannot be overwritten
	 */
	if (smu->adev->in_suspend)
		return 0;

	ret = smu_cmn_update_table(smu, SMU_TABLE_OVERDRIVE,
				   0, (void *)boot_od_table, false);
	if (ret) {
		dev_err(smu->adev->dev, "Failed to get overdrive table!\n");
		return ret;
	}

	sienna_cichlid_dump_od_table(smu, boot_od_table);

	memcpy(od_table, boot_od_table, sizeof(OverDriveTable_t));
	memcpy(user_od_table, boot_od_table, sizeof(OverDriveTable_t));

	return 0;
}

static int sienna_cichlid_od_setting_check_range(struct smu_context *smu,
						 struct smu_11_0_7_overdrive_table *od_table,
						 enum SMU_11_0_7_ODSETTING_ID setting,
						 uint32_t value)
{
	if (value < od_table->min[setting]) {
		dev_warn(smu->adev->dev, "OD setting (%d, %d) is less than the minimum allowed (%d)\n",
					  setting, value, od_table->min[setting]);
		return -EINVAL;
	}
	if (value > od_table->max[setting]) {
		dev_warn(smu->adev->dev, "OD setting (%d, %d) is greater than the maximum allowed (%d)\n",
					  setting, value, od_table->max[setting]);
		return -EINVAL;
	}

	return 0;
}

static int sienna_cichlid_od_edit_dpm_table(struct smu_context *smu,
					    enum PP_OD_DPM_TABLE_COMMAND type,
					    long input[], uint32_t size)
{
	struct smu_table_context *table_context = &smu->smu_table;
	OverDriveTable_t *od_table =
		(OverDriveTable_t *)table_context->overdrive_table;
	struct smu_11_0_7_overdrive_table *od_settings =
		(struct smu_11_0_7_overdrive_table *)smu->od_settings;
	struct amdgpu_device *adev = smu->adev;
	enum SMU_11_0_7_ODSETTING_ID freq_setting;
	uint16_t *freq_ptr;
	int i, ret = 0;
	uint32_t smu_version;

	if (!smu->od_enabled) {
		dev_warn(smu->adev->dev, "OverDrive is not enabled!\n");
		return -EINVAL;
	}

	if (!smu->od_settings) {
		dev_err(smu->adev->dev, "OD board limits are not set!\n");
		return -ENOENT;
	}

	if (!(table_context->overdrive_table && table_context->boot_overdrive_table)) {
		dev_err(smu->adev->dev, "Overdrive table was not initialized!\n");
		return -EINVAL;
	}

	switch (type) {
	case PP_OD_EDIT_SCLK_VDDC_TABLE:
		if (!sienna_cichlid_is_od_feature_supported(od_settings,
							    SMU_11_0_7_ODCAP_GFXCLK_LIMITS)) {
			dev_warn(smu->adev->dev, "GFXCLK_LIMITS not supported!\n");
			return -ENOTSUPP;
		}

		for (i = 0; i < size; i += 2) {
			if (i + 2 > size) {
				dev_info(smu->adev->dev, "invalid number of input parameters %d\n", size);
				return -EINVAL;
			}

			switch (input[i]) {
			case 0:
				if (input[i + 1] > od_table->GfxclkFmax) {
					dev_info(smu->adev->dev, "GfxclkFmin (%ld) must be <= GfxclkFmax (%u)!\n",
						input[i + 1], od_table->GfxclkFmax);
					return -EINVAL;
				}

				freq_setting = SMU_11_0_7_ODSETTING_GFXCLKFMIN;
				freq_ptr = &od_table->GfxclkFmin;
				break;

			case 1:
				if (input[i + 1] < od_table->GfxclkFmin) {
					dev_info(smu->adev->dev, "GfxclkFmax (%ld) must be >= GfxclkFmin (%u)!\n",
						input[i + 1], od_table->GfxclkFmin);
					return -EINVAL;
				}

				freq_setting = SMU_11_0_7_ODSETTING_GFXCLKFMAX;
				freq_ptr = &od_table->GfxclkFmax;
				break;

			default:
				dev_info(smu->adev->dev, "Invalid SCLK_VDDC_TABLE index: %ld\n", input[i]);
				dev_info(smu->adev->dev, "Supported indices: [0:min,1:max]\n");
				return -EINVAL;
			}

			ret = sienna_cichlid_od_setting_check_range(smu, od_settings,
								    freq_setting, input[i + 1]);
			if (ret)
				return ret;

			*freq_ptr = (uint16_t)input[i + 1];
		}
		break;

	case PP_OD_EDIT_MCLK_VDDC_TABLE:
		if (!sienna_cichlid_is_od_feature_supported(od_settings, SMU_11_0_7_ODCAP_UCLK_LIMITS)) {
			dev_warn(smu->adev->dev, "UCLK_LIMITS not supported!\n");
			return -ENOTSUPP;
		}

		for (i = 0; i < size; i += 2) {
			if (i + 2 > size) {
				dev_info(smu->adev->dev, "invalid number of input parameters %d\n", size);
				return -EINVAL;
			}

			switch (input[i]) {
			case 0:
				if (input[i + 1] > od_table->UclkFmax) {
					dev_info(smu->adev->dev, "UclkFmin (%ld) must be <= UclkFmax (%u)!\n",
						input[i + 1], od_table->UclkFmax);
					return -EINVAL;
				}

				freq_setting = SMU_11_0_7_ODSETTING_UCLKFMIN;
				freq_ptr = &od_table->UclkFmin;
				break;

			case 1:
				if (input[i + 1] < od_table->UclkFmin) {
					dev_info(smu->adev->dev, "UclkFmax (%ld) must be >= UclkFmin (%u)!\n",
						input[i + 1], od_table->UclkFmin);
					return -EINVAL;
				}

				freq_setting = SMU_11_0_7_ODSETTING_UCLKFMAX;
				freq_ptr = &od_table->UclkFmax;
				break;

			default:
				dev_info(smu->adev->dev, "Invalid MCLK_VDDC_TABLE index: %ld\n", input[i]);
				dev_info(smu->adev->dev, "Supported indices: [0:min,1:max]\n");
				return -EINVAL;
			}

			ret = sienna_cichlid_od_setting_check_range(smu, od_settings,
								    freq_setting, input[i + 1]);
			if (ret)
				return ret;

			*freq_ptr = (uint16_t)input[i + 1];
		}
		break;

	case PP_OD_RESTORE_DEFAULT_TABLE:
		memcpy(table_context->overdrive_table,
				table_context->boot_overdrive_table,
				sizeof(OverDriveTable_t));
		fallthrough;

	case PP_OD_COMMIT_DPM_TABLE:
		if (memcmp(od_table, table_context->user_overdrive_table, sizeof(OverDriveTable_t))) {
			sienna_cichlid_dump_od_table(smu, od_table);
			ret = smu_cmn_update_table(smu, SMU_TABLE_OVERDRIVE, 0, (void *)od_table, true);
			if (ret) {
				dev_err(smu->adev->dev, "Failed to import overdrive table!\n");
				return ret;
			}
			memcpy(table_context->user_overdrive_table, od_table, sizeof(OverDriveTable_t));
			smu->user_dpm_profile.user_od = true;

			if (!memcmp(table_context->user_overdrive_table,
				    table_context->boot_overdrive_table,
				    sizeof(OverDriveTable_t)))
				smu->user_dpm_profile.user_od = false;
		}
		break;

	case PP_OD_EDIT_VDDGFX_OFFSET:
		if (size != 1) {
			dev_info(smu->adev->dev, "invalid number of parameters: %d\n", size);
			return -EINVAL;
		}

		/*
		 * OD GFX Voltage Offset functionality is supported only by 58.41.0
		 * and onwards SMU firmwares.
		 */
		smu_cmn_get_smc_version(smu, NULL, &smu_version);
		if ((adev->ip_versions[MP1_HWIP][0] == IP_VERSION(11, 0, 7)) &&
		     (smu_version < 0x003a2900)) {
			dev_err(smu->adev->dev, "OD GFX Voltage offset functionality is supported "
						"only by 58.41.0 and onwards SMU firmwares!\n");
			return -EOPNOTSUPP;
		}

		od_table->VddGfxOffset = (int16_t)input[0];

		sienna_cichlid_dump_od_table(smu, od_table);
		break;

	default:
		return -ENOSYS;
	}

	return ret;
}

static int sienna_cichlid_run_btc(struct smu_context *smu)
{
	int res;

	res = smu_cmn_send_smc_msg(smu, SMU_MSG_RunDcBtc, NULL);
	if (res)
		dev_err(smu->adev->dev, "RunDcBtc failed!\n");

	return res;
}

static int sienna_cichlid_baco_enter(struct smu_context *smu)
{
	struct amdgpu_device *adev = smu->adev;

	if (adev->in_runpm && smu_cmn_is_audio_func_enabled(adev))
		return smu_v11_0_baco_set_armd3_sequence(smu, BACO_SEQ_BACO);
	else
		return smu_v11_0_baco_enter(smu);
}

static int sienna_cichlid_baco_exit(struct smu_context *smu)
{
	struct amdgpu_device *adev = smu->adev;

	if (adev->in_runpm && smu_cmn_is_audio_func_enabled(adev)) {
		/* Wait for PMFW handling for the Dstate change */
		msleep(10);
		return smu_v11_0_baco_set_armd3_sequence(smu, BACO_SEQ_ULPS);
	} else {
		return smu_v11_0_baco_exit(smu);
	}
}

static bool sienna_cichlid_is_mode1_reset_supported(struct smu_context *smu)
{
	struct amdgpu_device *adev = smu->adev;
	uint32_t val;
	u32 smu_version;

	/**
	 * SRIOV env will not support SMU mode1 reset
	 * PM FW support mode1 reset from 58.26
	 */
	smu_cmn_get_smc_version(smu, NULL, &smu_version);
	if (amdgpu_sriov_vf(adev) || (smu_version < 0x003a1a00))
		return false;

	/**
	 * mode1 reset relies on PSP, so we should check if
	 * PSP is alive.
	 */
	val = RREG32_SOC15(MP0, 0, mmMP0_SMN_C2PMSG_81);
	return val != 0x0;
}

static void beige_goby_dump_pptable(struct smu_context *smu)
{
	struct smu_table_context *table_context = &smu->smu_table;
	PPTable_beige_goby_t *pptable = table_context->driver_pptable;
	int i;

	dev_info(smu->adev->dev, "Dumped PPTable:\n");

	dev_info(smu->adev->dev, "Version = 0x%08x\n", pptable->Version);
	dev_info(smu->adev->dev, "FeaturesToRun[0] = 0x%08x\n", pptable->FeaturesToRun[0]);
	dev_info(smu->adev->dev, "FeaturesToRun[1] = 0x%08x\n", pptable->FeaturesToRun[1]);

	for (i = 0; i < PPT_THROTTLER_COUNT; i++) {
		dev_info(smu->adev->dev, "SocketPowerLimitAc[%d] = 0x%x\n", i, pptable->SocketPowerLimitAc[i]);
		dev_info(smu->adev->dev, "SocketPowerLimitAcTau[%d] = 0x%x\n", i, pptable->SocketPowerLimitAcTau[i]);
		dev_info(smu->adev->dev, "SocketPowerLimitDc[%d] = 0x%x\n", i, pptable->SocketPowerLimitDc[i]);
		dev_info(smu->adev->dev, "SocketPowerLimitDcTau[%d] = 0x%x\n", i, pptable->SocketPowerLimitDcTau[i]);
	}

	for (i = 0; i < TDC_THROTTLER_COUNT; i++) {
		dev_info(smu->adev->dev, "TdcLimit[%d] = 0x%x\n", i, pptable->TdcLimit[i]);
		dev_info(smu->adev->dev, "TdcLimitTau[%d] = 0x%x\n", i, pptable->TdcLimitTau[i]);
	}

	for (i = 0; i < TEMP_COUNT; i++) {
		dev_info(smu->adev->dev, "TemperatureLimit[%d] = 0x%x\n", i, pptable->TemperatureLimit[i]);
	}

	dev_info(smu->adev->dev, "FitLimit = 0x%x\n", pptable->FitLimit);
	dev_info(smu->adev->dev, "TotalPowerConfig = 0x%x\n", pptable->TotalPowerConfig);
	dev_info(smu->adev->dev, "TotalPowerPadding[0] = 0x%x\n", pptable->TotalPowerPadding[0]);
	dev_info(smu->adev->dev, "TotalPowerPadding[1] = 0x%x\n", pptable->TotalPowerPadding[1]);
	dev_info(smu->adev->dev, "TotalPowerPadding[2] = 0x%x\n", pptable->TotalPowerPadding[2]);

	dev_info(smu->adev->dev, "ApccPlusResidencyLimit = 0x%x\n", pptable->ApccPlusResidencyLimit);
	for (i = 0; i < NUM_SMNCLK_DPM_LEVELS; i++) {
		dev_info(smu->adev->dev, "SmnclkDpmFreq[%d] = 0x%x\n", i, pptable->SmnclkDpmFreq[i]);
		dev_info(smu->adev->dev, "SmnclkDpmVoltage[%d] = 0x%x\n", i, pptable->SmnclkDpmVoltage[i]);
	}
	dev_info(smu->adev->dev, "ThrottlerControlMask = 0x%x\n", pptable->ThrottlerControlMask);

	dev_info(smu->adev->dev, "FwDStateMask = 0x%x\n", pptable->FwDStateMask);

	dev_info(smu->adev->dev, "UlvVoltageOffsetSoc = 0x%x\n", pptable->UlvVoltageOffsetSoc);
	dev_info(smu->adev->dev, "UlvVoltageOffsetGfx = 0x%x\n", pptable->UlvVoltageOffsetGfx);
	dev_info(smu->adev->dev, "MinVoltageUlvGfx = 0x%x\n", pptable->MinVoltageUlvGfx);
	dev_info(smu->adev->dev, "MinVoltageUlvSoc = 0x%x\n", pptable->MinVoltageUlvSoc);

	dev_info(smu->adev->dev, "SocLIVmin = 0x%x\n", pptable->SocLIVmin);

	dev_info(smu->adev->dev, "GceaLinkMgrIdleThreshold = 0x%x\n", pptable->GceaLinkMgrIdleThreshold);

	dev_info(smu->adev->dev, "MinVoltageGfx = 0x%x\n", pptable->MinVoltageGfx);
	dev_info(smu->adev->dev, "MinVoltageSoc = 0x%x\n", pptable->MinVoltageSoc);
	dev_info(smu->adev->dev, "MaxVoltageGfx = 0x%x\n", pptable->MaxVoltageGfx);
	dev_info(smu->adev->dev, "MaxVoltageSoc = 0x%x\n", pptable->MaxVoltageSoc);

	dev_info(smu->adev->dev, "LoadLineResistanceGfx = 0x%x\n", pptable->LoadLineResistanceGfx);
	dev_info(smu->adev->dev, "LoadLineResistanceSoc = 0x%x\n", pptable->LoadLineResistanceSoc);

	dev_info(smu->adev->dev, "VDDGFX_TVmin = 0x%x\n", pptable->VDDGFX_TVmin);
	dev_info(smu->adev->dev, "VDDSOC_TVmin = 0x%x\n", pptable->VDDSOC_TVmin);
	dev_info(smu->adev->dev, "VDDGFX_Vmin_HiTemp = 0x%x\n", pptable->VDDGFX_Vmin_HiTemp);
	dev_info(smu->adev->dev, "VDDGFX_Vmin_LoTemp = 0x%x\n", pptable->VDDGFX_Vmin_LoTemp);
	dev_info(smu->adev->dev, "VDDSOC_Vmin_HiTemp = 0x%x\n", pptable->VDDSOC_Vmin_HiTemp);
	dev_info(smu->adev->dev, "VDDSOC_Vmin_LoTemp = 0x%x\n", pptable->VDDSOC_Vmin_LoTemp);
	dev_info(smu->adev->dev, "VDDGFX_TVminHystersis = 0x%x\n", pptable->VDDGFX_TVminHystersis);
	dev_info(smu->adev->dev, "VDDSOC_TVminHystersis = 0x%x\n", pptable->VDDSOC_TVminHystersis);

	dev_info(smu->adev->dev, "[PPCLK_GFXCLK]\n"
			"  .VoltageMode          = 0x%02x\n"
			"  .SnapToDiscrete       = 0x%02x\n"
			"  .NumDiscreteLevels    = 0x%02x\n"
			"  .padding              = 0x%02x\n"
			"  .ConversionToAvfsClk{m = 0x%08x b = 0x%08x}\n"
			"  .SsCurve            {a = 0x%08x b = 0x%08x c = 0x%08x}\n"
			"  .SsFmin               = 0x%04x\n"
			"  .Padding_16           = 0x%04x\n",
			pptable->DpmDescriptor[PPCLK_GFXCLK].VoltageMode,
			pptable->DpmDescriptor[PPCLK_GFXCLK].SnapToDiscrete,
			pptable->DpmDescriptor[PPCLK_GFXCLK].NumDiscreteLevels,
			pptable->DpmDescriptor[PPCLK_GFXCLK].Padding,
			pptable->DpmDescriptor[PPCLK_GFXCLK].ConversionToAvfsClk.m,
			pptable->DpmDescriptor[PPCLK_GFXCLK].ConversionToAvfsClk.b,
			pptable->DpmDescriptor[PPCLK_GFXCLK].SsCurve.a,
			pptable->DpmDescriptor[PPCLK_GFXCLK].SsCurve.b,
			pptable->DpmDescriptor[PPCLK_GFXCLK].SsCurve.c,
			pptable->DpmDescriptor[PPCLK_GFXCLK].SsFmin,
			pptable->DpmDescriptor[PPCLK_GFXCLK].Padding16);

	dev_info(smu->adev->dev, "[PPCLK_SOCCLK]\n"
			"  .VoltageMode          = 0x%02x\n"
			"  .SnapToDiscrete       = 0x%02x\n"
			"  .NumDiscreteLevels    = 0x%02x\n"
			"  .padding              = 0x%02x\n"
			"  .ConversionToAvfsClk{m = 0x%08x b = 0x%08x}\n"
			"  .SsCurve            {a = 0x%08x b = 0x%08x c = 0x%08x}\n"
			"  .SsFmin               = 0x%04x\n"
			"  .Padding_16           = 0x%04x\n",
			pptable->DpmDescriptor[PPCLK_SOCCLK].VoltageMode,
			pptable->DpmDescriptor[PPCLK_SOCCLK].SnapToDiscrete,
			pptable->DpmDescriptor[PPCLK_SOCCLK].NumDiscreteLevels,
			pptable->DpmDescriptor[PPCLK_SOCCLK].Padding,
			pptable->DpmDescriptor[PPCLK_SOCCLK].ConversionToAvfsClk.m,
			pptable->DpmDescriptor[PPCLK_SOCCLK].ConversionToAvfsClk.b,
			pptable->DpmDescriptor[PPCLK_SOCCLK].SsCurve.a,
			pptable->DpmDescriptor[PPCLK_SOCCLK].SsCurve.b,
			pptable->DpmDescriptor[PPCLK_SOCCLK].SsCurve.c,
			pptable->DpmDescriptor[PPCLK_SOCCLK].SsFmin,
			pptable->DpmDescriptor[PPCLK_SOCCLK].Padding16);

	dev_info(smu->adev->dev, "[PPCLK_UCLK]\n"
			"  .VoltageMode          = 0x%02x\n"
			"  .SnapToDiscrete       = 0x%02x\n"
			"  .NumDiscreteLevels    = 0x%02x\n"
			"  .padding              = 0x%02x\n"
			"  .ConversionToAvfsClk{m = 0x%08x b = 0x%08x}\n"
			"  .SsCurve            {a = 0x%08x b = 0x%08x c = 0x%08x}\n"
			"  .SsFmin               = 0x%04x\n"
			"  .Padding_16           = 0x%04x\n",
			pptable->DpmDescriptor[PPCLK_UCLK].VoltageMode,
			pptable->DpmDescriptor[PPCLK_UCLK].SnapToDiscrete,
			pptable->DpmDescriptor[PPCLK_UCLK].NumDiscreteLevels,
			pptable->DpmDescriptor[PPCLK_UCLK].Padding,
			pptable->DpmDescriptor[PPCLK_UCLK].ConversionToAvfsClk.m,
			pptable->DpmDescriptor[PPCLK_UCLK].ConversionToAvfsClk.b,
			pptable->DpmDescriptor[PPCLK_UCLK].SsCurve.a,
			pptable->DpmDescriptor[PPCLK_UCLK].SsCurve.b,
			pptable->DpmDescriptor[PPCLK_UCLK].SsCurve.c,
			pptable->DpmDescriptor[PPCLK_UCLK].SsFmin,
			pptable->DpmDescriptor[PPCLK_UCLK].Padding16);

	dev_info(smu->adev->dev, "[PPCLK_FCLK]\n"
			"  .VoltageMode          = 0x%02x\n"
			"  .SnapToDiscrete       = 0x%02x\n"
			"  .NumDiscreteLevels    = 0x%02x\n"
			"  .padding              = 0x%02x\n"
			"  .ConversionToAvfsClk{m = 0x%08x b = 0x%08x}\n"
			"  .SsCurve            {a = 0x%08x b = 0x%08x c = 0x%08x}\n"
			"  .SsFmin               = 0x%04x\n"
			"  .Padding_16           = 0x%04x\n",
			pptable->DpmDescriptor[PPCLK_FCLK].VoltageMode,
			pptable->DpmDescriptor[PPCLK_FCLK].SnapToDiscrete,
			pptable->DpmDescriptor[PPCLK_FCLK].NumDiscreteLevels,
			pptable->DpmDescriptor[PPCLK_FCLK].Padding,
			pptable->DpmDescriptor[PPCLK_FCLK].ConversionToAvfsClk.m,
			pptable->DpmDescriptor[PPCLK_FCLK].ConversionToAvfsClk.b,
			pptable->DpmDescriptor[PPCLK_FCLK].SsCurve.a,
			pptable->DpmDescriptor[PPCLK_FCLK].SsCurve.b,
			pptable->DpmDescriptor[PPCLK_FCLK].SsCurve.c,
			pptable->DpmDescriptor[PPCLK_FCLK].SsFmin,
			pptable->DpmDescriptor[PPCLK_FCLK].Padding16);

	dev_info(smu->adev->dev, "[PPCLK_DCLK_0]\n"
			"  .VoltageMode          = 0x%02x\n"
			"  .SnapToDiscrete       = 0x%02x\n"
			"  .NumDiscreteLevels    = 0x%02x\n"
			"  .padding              = 0x%02x\n"
			"  .ConversionToAvfsClk{m = 0x%08x b = 0x%08x}\n"
			"  .SsCurve            {a = 0x%08x b = 0x%08x c = 0x%08x}\n"
			"  .SsFmin               = 0x%04x\n"
			"  .Padding_16           = 0x%04x\n",
			pptable->DpmDescriptor[PPCLK_DCLK_0].VoltageMode,
			pptable->DpmDescriptor[PPCLK_DCLK_0].SnapToDiscrete,
			pptable->DpmDescriptor[PPCLK_DCLK_0].NumDiscreteLevels,
			pptable->DpmDescriptor[PPCLK_DCLK_0].Padding,
			pptable->DpmDescriptor[PPCLK_DCLK_0].ConversionToAvfsClk.m,
			pptable->DpmDescriptor[PPCLK_DCLK_0].ConversionToAvfsClk.b,
			pptable->DpmDescriptor[PPCLK_DCLK_0].SsCurve.a,
			pptable->DpmDescriptor[PPCLK_DCLK_0].SsCurve.b,
			pptable->DpmDescriptor[PPCLK_DCLK_0].SsCurve.c,
			pptable->DpmDescriptor[PPCLK_DCLK_0].SsFmin,
			pptable->DpmDescriptor[PPCLK_DCLK_0].Padding16);

	dev_info(smu->adev->dev, "[PPCLK_VCLK_0]\n"
			"  .VoltageMode          = 0x%02x\n"
			"  .SnapToDiscrete       = 0x%02x\n"
			"  .NumDiscreteLevels    = 0x%02x\n"
			"  .padding              = 0x%02x\n"
			"  .ConversionToAvfsClk{m = 0x%08x b = 0x%08x}\n"
			"  .SsCurve            {a = 0x%08x b = 0x%08x c = 0x%08x}\n"
			"  .SsFmin               = 0x%04x\n"
			"  .Padding_16           = 0x%04x\n",
			pptable->DpmDescriptor[PPCLK_VCLK_0].VoltageMode,
			pptable->DpmDescriptor[PPCLK_VCLK_0].SnapToDiscrete,
			pptable->DpmDescriptor[PPCLK_VCLK_0].NumDiscreteLevels,
			pptable->DpmDescriptor[PPCLK_VCLK_0].Padding,
			pptable->DpmDescriptor[PPCLK_VCLK_0].ConversionToAvfsClk.m,
			pptable->DpmDescriptor[PPCLK_VCLK_0].ConversionToAvfsClk.b,
			pptable->DpmDescriptor[PPCLK_VCLK_0].SsCurve.a,
			pptable->DpmDescriptor[PPCLK_VCLK_0].SsCurve.b,
			pptable->DpmDescriptor[PPCLK_VCLK_0].SsCurve.c,
			pptable->DpmDescriptor[PPCLK_VCLK_0].SsFmin,
			pptable->DpmDescriptor[PPCLK_VCLK_0].Padding16);

	dev_info(smu->adev->dev, "[PPCLK_DCLK_1]\n"
			"  .VoltageMode          = 0x%02x\n"
			"  .SnapToDiscrete       = 0x%02x\n"
			"  .NumDiscreteLevels    = 0x%02x\n"
			"  .padding              = 0x%02x\n"
			"  .ConversionToAvfsClk{m = 0x%08x b = 0x%08x}\n"
			"  .SsCurve            {a = 0x%08x b = 0x%08x c = 0x%08x}\n"
			"  .SsFmin               = 0x%04x\n"
			"  .Padding_16           = 0x%04x\n",
			pptable->DpmDescriptor[PPCLK_DCLK_1].VoltageMode,
			pptable->DpmDescriptor[PPCLK_DCLK_1].SnapToDiscrete,
			pptable->DpmDescriptor[PPCLK_DCLK_1].NumDiscreteLevels,
			pptable->DpmDescriptor[PPCLK_DCLK_1].Padding,
			pptable->DpmDescriptor[PPCLK_DCLK_1].ConversionToAvfsClk.m,
			pptable->DpmDescriptor[PPCLK_DCLK_1].ConversionToAvfsClk.b,
			pptable->DpmDescriptor[PPCLK_DCLK_1].SsCurve.a,
			pptable->DpmDescriptor[PPCLK_DCLK_1].SsCurve.b,
			pptable->DpmDescriptor[PPCLK_DCLK_1].SsCurve.c,
			pptable->DpmDescriptor[PPCLK_DCLK_1].SsFmin,
			pptable->DpmDescriptor[PPCLK_DCLK_1].Padding16);

	dev_info(smu->adev->dev, "[PPCLK_VCLK_1]\n"
			"  .VoltageMode          = 0x%02x\n"
			"  .SnapToDiscrete       = 0x%02x\n"
			"  .NumDiscreteLevels    = 0x%02x\n"
			"  .padding              = 0x%02x\n"
			"  .ConversionToAvfsClk{m = 0x%08x b = 0x%08x}\n"
			"  .SsCurve            {a = 0x%08x b = 0x%08x c = 0x%08x}\n"
			"  .SsFmin               = 0x%04x\n"
			"  .Padding_16           = 0x%04x\n",
			pptable->DpmDescriptor[PPCLK_VCLK_1].VoltageMode,
			pptable->DpmDescriptor[PPCLK_VCLK_1].SnapToDiscrete,
			pptable->DpmDescriptor[PPCLK_VCLK_1].NumDiscreteLevels,
			pptable->DpmDescriptor[PPCLK_VCLK_1].Padding,
			pptable->DpmDescriptor[PPCLK_VCLK_1].ConversionToAvfsClk.m,
			pptable->DpmDescriptor[PPCLK_VCLK_1].ConversionToAvfsClk.b,
			pptable->DpmDescriptor[PPCLK_VCLK_1].SsCurve.a,
			pptable->DpmDescriptor[PPCLK_VCLK_1].SsCurve.b,
			pptable->DpmDescriptor[PPCLK_VCLK_1].SsCurve.c,
			pptable->DpmDescriptor[PPCLK_VCLK_1].SsFmin,
			pptable->DpmDescriptor[PPCLK_VCLK_1].Padding16);

	dev_info(smu->adev->dev, "FreqTableGfx\n");
	for (i = 0; i < NUM_GFXCLK_DPM_LEVELS; i++)
		dev_info(smu->adev->dev, "  .[%02d] = 0x%x\n", i, pptable->FreqTableGfx[i]);

	dev_info(smu->adev->dev, "FreqTableVclk\n");
	for (i = 0; i < NUM_VCLK_DPM_LEVELS; i++)
		dev_info(smu->adev->dev, "  .[%02d] = 0x%x\n", i, pptable->FreqTableVclk[i]);

	dev_info(smu->adev->dev, "FreqTableDclk\n");
	for (i = 0; i < NUM_DCLK_DPM_LEVELS; i++)
		dev_info(smu->adev->dev, "  .[%02d] = 0x%x\n", i, pptable->FreqTableDclk[i]);

	dev_info(smu->adev->dev, "FreqTableSocclk\n");
	for (i = 0; i < NUM_SOCCLK_DPM_LEVELS; i++)
		dev_info(smu->adev->dev, "  .[%02d] = 0x%x\n", i, pptable->FreqTableSocclk[i]);

	dev_info(smu->adev->dev, "FreqTableUclk\n");
	for (i = 0; i < NUM_UCLK_DPM_LEVELS; i++)
		dev_info(smu->adev->dev, "  .[%02d] = 0x%x\n", i, pptable->FreqTableUclk[i]);

	dev_info(smu->adev->dev, "FreqTableFclk\n");
	for (i = 0; i < NUM_FCLK_DPM_LEVELS; i++)
		dev_info(smu->adev->dev, "  .[%02d] = 0x%x\n", i, pptable->FreqTableFclk[i]);

	dev_info(smu->adev->dev, "DcModeMaxFreq\n");
	dev_info(smu->adev->dev, "  .PPCLK_GFXCLK = 0x%x\n", pptable->DcModeMaxFreq[PPCLK_GFXCLK]);
	dev_info(smu->adev->dev, "  .PPCLK_SOCCLK = 0x%x\n", pptable->DcModeMaxFreq[PPCLK_SOCCLK]);
	dev_info(smu->adev->dev, "  .PPCLK_UCLK   = 0x%x\n", pptable->DcModeMaxFreq[PPCLK_UCLK]);
	dev_info(smu->adev->dev, "  .PPCLK_FCLK   = 0x%x\n", pptable->DcModeMaxFreq[PPCLK_FCLK]);
	dev_info(smu->adev->dev, "  .PPCLK_DCLK_0 = 0x%x\n", pptable->DcModeMaxFreq[PPCLK_DCLK_0]);
	dev_info(smu->adev->dev, "  .PPCLK_VCLK_0 = 0x%x\n", pptable->DcModeMaxFreq[PPCLK_VCLK_0]);
	dev_info(smu->adev->dev, "  .PPCLK_DCLK_1 = 0x%x\n", pptable->DcModeMaxFreq[PPCLK_DCLK_1]);
	dev_info(smu->adev->dev, "  .PPCLK_VCLK_1 = 0x%x\n", pptable->DcModeMaxFreq[PPCLK_VCLK_1]);

	dev_info(smu->adev->dev, "FreqTableUclkDiv\n");
	for (i = 0; i < NUM_UCLK_DPM_LEVELS; i++)
		dev_info(smu->adev->dev, "  .[%d] = 0x%x\n", i, pptable->FreqTableUclkDiv[i]);

	dev_info(smu->adev->dev, "FclkBoostFreq = 0x%x\n", pptable->FclkBoostFreq);
	dev_info(smu->adev->dev, "FclkParamPadding = 0x%x\n", pptable->FclkParamPadding);

	dev_info(smu->adev->dev, "Mp0clkFreq\n");
	for (i = 0; i < NUM_MP0CLK_DPM_LEVELS; i++)
		dev_info(smu->adev->dev, "  .[%d] = 0x%x\n", i, pptable->Mp0clkFreq[i]);

	dev_info(smu->adev->dev, "Mp0DpmVoltage\n");
	for (i = 0; i < NUM_MP0CLK_DPM_LEVELS; i++)
		dev_info(smu->adev->dev, "  .[%d] = 0x%x\n", i, pptable->Mp0DpmVoltage[i]);

	dev_info(smu->adev->dev, "MemVddciVoltage\n");
	for (i = 0; i < NUM_UCLK_DPM_LEVELS; i++)
		dev_info(smu->adev->dev, "  .[%d] = 0x%x\n", i, pptable->MemVddciVoltage[i]);

	dev_info(smu->adev->dev, "MemMvddVoltage\n");
	for (i = 0; i < NUM_UCLK_DPM_LEVELS; i++)
		dev_info(smu->adev->dev, "  .[%d] = 0x%x\n", i, pptable->MemMvddVoltage[i]);

	dev_info(smu->adev->dev, "GfxclkFgfxoffEntry = 0x%x\n", pptable->GfxclkFgfxoffEntry);
	dev_info(smu->adev->dev, "GfxclkFinit = 0x%x\n", pptable->GfxclkFinit);
	dev_info(smu->adev->dev, "GfxclkFidle = 0x%x\n", pptable->GfxclkFidle);
	dev_info(smu->adev->dev, "GfxclkSource = 0x%x\n", pptable->GfxclkSource);
	dev_info(smu->adev->dev, "GfxclkPadding = 0x%x\n", pptable->GfxclkPadding);

	dev_info(smu->adev->dev, "GfxGpoSubFeatureMask = 0x%x\n", pptable->GfxGpoSubFeatureMask);

	dev_info(smu->adev->dev, "GfxGpoEnabledWorkPolicyMask = 0x%x\n", pptable->GfxGpoEnabledWorkPolicyMask);
	dev_info(smu->adev->dev, "GfxGpoDisabledWorkPolicyMask = 0x%x\n", pptable->GfxGpoDisabledWorkPolicyMask);
	dev_info(smu->adev->dev, "GfxGpoPadding[0] = 0x%x\n", pptable->GfxGpoPadding[0]);
	dev_info(smu->adev->dev, "GfxGpoVotingAllow = 0x%x\n", pptable->GfxGpoVotingAllow);
	dev_info(smu->adev->dev, "GfxGpoPadding32[0] = 0x%x\n", pptable->GfxGpoPadding32[0]);
	dev_info(smu->adev->dev, "GfxGpoPadding32[1] = 0x%x\n", pptable->GfxGpoPadding32[1]);
	dev_info(smu->adev->dev, "GfxGpoPadding32[2] = 0x%x\n", pptable->GfxGpoPadding32[2]);
	dev_info(smu->adev->dev, "GfxGpoPadding32[3] = 0x%x\n", pptable->GfxGpoPadding32[3]);
	dev_info(smu->adev->dev, "GfxDcsFopt = 0x%x\n", pptable->GfxDcsFopt);
	dev_info(smu->adev->dev, "GfxDcsFclkFopt = 0x%x\n", pptable->GfxDcsFclkFopt);
	dev_info(smu->adev->dev, "GfxDcsUclkFopt = 0x%x\n", pptable->GfxDcsUclkFopt);

	dev_info(smu->adev->dev, "DcsGfxOffVoltage = 0x%x\n", pptable->DcsGfxOffVoltage);
	dev_info(smu->adev->dev, "DcsMinGfxOffTime = 0x%x\n", pptable->DcsMinGfxOffTime);
	dev_info(smu->adev->dev, "DcsMaxGfxOffTime = 0x%x\n", pptable->DcsMaxGfxOffTime);
	dev_info(smu->adev->dev, "DcsMinCreditAccum = 0x%x\n", pptable->DcsMinCreditAccum);
	dev_info(smu->adev->dev, "DcsExitHysteresis = 0x%x\n", pptable->DcsExitHysteresis);
	dev_info(smu->adev->dev, "DcsTimeout = 0x%x\n", pptable->DcsTimeout);

	dev_info(smu->adev->dev, "DcsParamPadding[0] = 0x%x\n", pptable->DcsParamPadding[0]);
	dev_info(smu->adev->dev, "DcsParamPadding[1] = 0x%x\n", pptable->DcsParamPadding[1]);
	dev_info(smu->adev->dev, "DcsParamPadding[2] = 0x%x\n", pptable->DcsParamPadding[2]);
	dev_info(smu->adev->dev, "DcsParamPadding[3] = 0x%x\n", pptable->DcsParamPadding[3]);
	dev_info(smu->adev->dev, "DcsParamPadding[4] = 0x%x\n", pptable->DcsParamPadding[4]);

	dev_info(smu->adev->dev, "FlopsPerByteTable\n");
	for (i = 0; i < RLC_PACE_TABLE_NUM_LEVELS; i++)
		dev_info(smu->adev->dev, "  .[%d] = 0x%x\n", i, pptable->FlopsPerByteTable[i]);

	dev_info(smu->adev->dev, "LowestUclkReservedForUlv = 0x%x\n", pptable->LowestUclkReservedForUlv);
	dev_info(smu->adev->dev, "vddingMem[0] = 0x%x\n", pptable->PaddingMem[0]);
	dev_info(smu->adev->dev, "vddingMem[1] = 0x%x\n", pptable->PaddingMem[1]);
	dev_info(smu->adev->dev, "vddingMem[2] = 0x%x\n", pptable->PaddingMem[2]);

	dev_info(smu->adev->dev, "UclkDpmPstates\n");
	for (i = 0; i < NUM_UCLK_DPM_LEVELS; i++)
		dev_info(smu->adev->dev, "  .[%d] = 0x%x\n", i, pptable->UclkDpmPstates[i]);

	dev_info(smu->adev->dev, "UclkDpmSrcFreqRange\n");
	dev_info(smu->adev->dev, "  .Fmin = 0x%x\n",
		pptable->UclkDpmSrcFreqRange.Fmin);
	dev_info(smu->adev->dev, "  .Fmax = 0x%x\n",
		pptable->UclkDpmSrcFreqRange.Fmax);
	dev_info(smu->adev->dev, "UclkDpmTargFreqRange\n");
	dev_info(smu->adev->dev, "  .Fmin = 0x%x\n",
		pptable->UclkDpmTargFreqRange.Fmin);
	dev_info(smu->adev->dev, "  .Fmax = 0x%x\n",
		pptable->UclkDpmTargFreqRange.Fmax);
	dev_info(smu->adev->dev, "UclkDpmMidstepFreq = 0x%x\n", pptable->UclkDpmMidstepFreq);
	dev_info(smu->adev->dev, "UclkMidstepPadding = 0x%x\n", pptable->UclkMidstepPadding);

	dev_info(smu->adev->dev, "PcieGenSpeed\n");
	for (i = 0; i < NUM_LINK_LEVELS; i++)
		dev_info(smu->adev->dev, "  .[%d] = 0x%x\n", i, pptable->PcieGenSpeed[i]);

	dev_info(smu->adev->dev, "PcieLaneCount\n");
	for (i = 0; i < NUM_LINK_LEVELS; i++)
		dev_info(smu->adev->dev, "  .[%d] = 0x%x\n", i, pptable->PcieLaneCount[i]);

	dev_info(smu->adev->dev, "LclkFreq\n");
	for (i = 0; i < NUM_LINK_LEVELS; i++)
		dev_info(smu->adev->dev, "  .[%d] = 0x%x\n", i, pptable->LclkFreq[i]);

	dev_info(smu->adev->dev, "FanStopTemp = 0x%x\n", pptable->FanStopTemp);
	dev_info(smu->adev->dev, "FanStartTemp = 0x%x\n", pptable->FanStartTemp);

	dev_info(smu->adev->dev, "FanGain\n");
	for (i = 0; i < TEMP_COUNT; i++)
		dev_info(smu->adev->dev, "  .[%d] = 0x%x\n", i, pptable->FanGain[i]);

	dev_info(smu->adev->dev, "FanPwmMin = 0x%x\n", pptable->FanPwmMin);
	dev_info(smu->adev->dev, "FanAcousticLimitRpm = 0x%x\n", pptable->FanAcousticLimitRpm);
	dev_info(smu->adev->dev, "FanThrottlingRpm = 0x%x\n", pptable->FanThrottlingRpm);
	dev_info(smu->adev->dev, "FanMaximumRpm = 0x%x\n", pptable->FanMaximumRpm);
	dev_info(smu->adev->dev, "MGpuFanBoostLimitRpm = 0x%x\n", pptable->MGpuFanBoostLimitRpm);
	dev_info(smu->adev->dev, "FanTargetTemperature = 0x%x\n", pptable->FanTargetTemperature);
	dev_info(smu->adev->dev, "FanTargetGfxclk = 0x%x\n", pptable->FanTargetGfxclk);
	dev_info(smu->adev->dev, "FanPadding16 = 0x%x\n", pptable->FanPadding16);
	dev_info(smu->adev->dev, "FanTempInputSelect = 0x%x\n", pptable->FanTempInputSelect);
	dev_info(smu->adev->dev, "FanPadding = 0x%x\n", pptable->FanPadding);
	dev_info(smu->adev->dev, "FanZeroRpmEnable = 0x%x\n", pptable->FanZeroRpmEnable);
	dev_info(smu->adev->dev, "FanTachEdgePerRev = 0x%x\n", pptable->FanTachEdgePerRev);

	dev_info(smu->adev->dev, "FuzzyFan_ErrorSetDelta = 0x%x\n", pptable->FuzzyFan_ErrorSetDelta);
	dev_info(smu->adev->dev, "FuzzyFan_ErrorRateSetDelta = 0x%x\n", pptable->FuzzyFan_ErrorRateSetDelta);
	dev_info(smu->adev->dev, "FuzzyFan_PwmSetDelta = 0x%x\n", pptable->FuzzyFan_PwmSetDelta);
	dev_info(smu->adev->dev, "FuzzyFan_Reserved = 0x%x\n", pptable->FuzzyFan_Reserved);

	dev_info(smu->adev->dev, "OverrideAvfsGb[AVFS_VOLTAGE_GFX] = 0x%x\n", pptable->OverrideAvfsGb[AVFS_VOLTAGE_GFX]);
	dev_info(smu->adev->dev, "OverrideAvfsGb[AVFS_VOLTAGE_SOC] = 0x%x\n", pptable->OverrideAvfsGb[AVFS_VOLTAGE_SOC]);
	dev_info(smu->adev->dev, "dBtcGbGfxDfllModelSelect = 0x%x\n", pptable->dBtcGbGfxDfllModelSelect);
	dev_info(smu->adev->dev, "Padding8_Avfs = 0x%x\n", pptable->Padding8_Avfs);

	dev_info(smu->adev->dev, "qAvfsGb[AVFS_VOLTAGE_GFX]{a = 0x%x b = 0x%x c = 0x%x}\n",
			pptable->qAvfsGb[AVFS_VOLTAGE_GFX].a,
			pptable->qAvfsGb[AVFS_VOLTAGE_GFX].b,
			pptable->qAvfsGb[AVFS_VOLTAGE_GFX].c);
	dev_info(smu->adev->dev, "qAvfsGb[AVFS_VOLTAGE_SOC]{a = 0x%x b = 0x%x c = 0x%x}\n",
			pptable->qAvfsGb[AVFS_VOLTAGE_SOC].a,
			pptable->qAvfsGb[AVFS_VOLTAGE_SOC].b,
			pptable->qAvfsGb[AVFS_VOLTAGE_SOC].c);
	dev_info(smu->adev->dev, "dBtcGbGfxPll{a = 0x%x b = 0x%x c = 0x%x}\n",
			pptable->dBtcGbGfxPll.a,
			pptable->dBtcGbGfxPll.b,
			pptable->dBtcGbGfxPll.c);
	dev_info(smu->adev->dev, "dBtcGbGfxAfll{a = 0x%x b = 0x%x c = 0x%x}\n",
			pptable->dBtcGbGfxDfll.a,
			pptable->dBtcGbGfxDfll.b,
			pptable->dBtcGbGfxDfll.c);
	dev_info(smu->adev->dev, "dBtcGbSoc{a = 0x%x b = 0x%x c = 0x%x}\n",
			pptable->dBtcGbSoc.a,
			pptable->dBtcGbSoc.b,
			pptable->dBtcGbSoc.c);
	dev_info(smu->adev->dev, "qAgingGb[AVFS_VOLTAGE_GFX]{m = 0x%x b = 0x%x}\n",
			pptable->qAgingGb[AVFS_VOLTAGE_GFX].m,
			pptable->qAgingGb[AVFS_VOLTAGE_GFX].b);
	dev_info(smu->adev->dev, "qAgingGb[AVFS_VOLTAGE_SOC]{m = 0x%x b = 0x%x}\n",
			pptable->qAgingGb[AVFS_VOLTAGE_SOC].m,
			pptable->qAgingGb[AVFS_VOLTAGE_SOC].b);

	dev_info(smu->adev->dev, "PiecewiseLinearDroopIntGfxDfll\n");
	for (i = 0; i < NUM_PIECE_WISE_LINEAR_DROOP_MODEL_VF_POINTS; i++) {
		dev_info(smu->adev->dev, "		Fset[%d] = 0x%x\n",
			i, pptable->PiecewiseLinearDroopIntGfxDfll.Fset[i]);
		dev_info(smu->adev->dev, "		Vdroop[%d] = 0x%x\n",
			i, pptable->PiecewiseLinearDroopIntGfxDfll.Vdroop[i]);
	}

	dev_info(smu->adev->dev, "qStaticVoltageOffset[AVFS_VOLTAGE_GFX]{a = 0x%x b = 0x%x c = 0x%x}\n",
			pptable->qStaticVoltageOffset[AVFS_VOLTAGE_GFX].a,
			pptable->qStaticVoltageOffset[AVFS_VOLTAGE_GFX].b,
			pptable->qStaticVoltageOffset[AVFS_VOLTAGE_GFX].c);
	dev_info(smu->adev->dev, "qStaticVoltageOffset[AVFS_VOLTAGE_SOC]{a = 0x%x b = 0x%x c = 0x%x}\n",
			pptable->qStaticVoltageOffset[AVFS_VOLTAGE_SOC].a,
			pptable->qStaticVoltageOffset[AVFS_VOLTAGE_SOC].b,
			pptable->qStaticVoltageOffset[AVFS_VOLTAGE_SOC].c);

	dev_info(smu->adev->dev, "DcTol[AVFS_VOLTAGE_GFX] = 0x%x\n", pptable->DcTol[AVFS_VOLTAGE_GFX]);
	dev_info(smu->adev->dev, "DcTol[AVFS_VOLTAGE_SOC] = 0x%x\n", pptable->DcTol[AVFS_VOLTAGE_SOC]);

	dev_info(smu->adev->dev, "DcBtcEnabled[AVFS_VOLTAGE_GFX] = 0x%x\n", pptable->DcBtcEnabled[AVFS_VOLTAGE_GFX]);
	dev_info(smu->adev->dev, "DcBtcEnabled[AVFS_VOLTAGE_SOC] = 0x%x\n", pptable->DcBtcEnabled[AVFS_VOLTAGE_SOC]);
	dev_info(smu->adev->dev, "Padding8_GfxBtc[0] = 0x%x\n", pptable->Padding8_GfxBtc[0]);
	dev_info(smu->adev->dev, "Padding8_GfxBtc[1] = 0x%x\n", pptable->Padding8_GfxBtc[1]);

	dev_info(smu->adev->dev, "DcBtcMin[AVFS_VOLTAGE_GFX] = 0x%x\n", pptable->DcBtcMin[AVFS_VOLTAGE_GFX]);
	dev_info(smu->adev->dev, "DcBtcMin[AVFS_VOLTAGE_SOC] = 0x%x\n", pptable->DcBtcMin[AVFS_VOLTAGE_SOC]);
	dev_info(smu->adev->dev, "DcBtcMax[AVFS_VOLTAGE_GFX] = 0x%x\n", pptable->DcBtcMax[AVFS_VOLTAGE_GFX]);
	dev_info(smu->adev->dev, "DcBtcMax[AVFS_VOLTAGE_SOC] = 0x%x\n", pptable->DcBtcMax[AVFS_VOLTAGE_SOC]);

	dev_info(smu->adev->dev, "DcBtcGb[AVFS_VOLTAGE_GFX] = 0x%x\n", pptable->DcBtcGb[AVFS_VOLTAGE_GFX]);
	dev_info(smu->adev->dev, "DcBtcGb[AVFS_VOLTAGE_SOC] = 0x%x\n", pptable->DcBtcGb[AVFS_VOLTAGE_SOC]);

	dev_info(smu->adev->dev, "XgmiDpmPstates\n");
	for (i = 0; i < NUM_XGMI_LEVELS; i++)
		dev_info(smu->adev->dev, "  .[%d] = 0x%x\n", i, pptable->XgmiDpmPstates[i]);
	dev_info(smu->adev->dev, "XgmiDpmSpare[0] = 0x%02x\n", pptable->XgmiDpmSpare[0]);
	dev_info(smu->adev->dev, "XgmiDpmSpare[1] = 0x%02x\n", pptable->XgmiDpmSpare[1]);

	dev_info(smu->adev->dev, "DebugOverrides = 0x%x\n", pptable->DebugOverrides);
	dev_info(smu->adev->dev, "ReservedEquation0{a = 0x%x b = 0x%x c = 0x%x}\n",
			pptable->ReservedEquation0.a,
			pptable->ReservedEquation0.b,
			pptable->ReservedEquation0.c);
	dev_info(smu->adev->dev, "ReservedEquation1{a = 0x%x b = 0x%x c = 0x%x}\n",
			pptable->ReservedEquation1.a,
			pptable->ReservedEquation1.b,
			pptable->ReservedEquation1.c);
	dev_info(smu->adev->dev, "ReservedEquation2{a = 0x%x b = 0x%x c = 0x%x}\n",
			pptable->ReservedEquation2.a,
			pptable->ReservedEquation2.b,
			pptable->ReservedEquation2.c);
	dev_info(smu->adev->dev, "ReservedEquation3{a = 0x%x b = 0x%x c = 0x%x}\n",
			pptable->ReservedEquation3.a,
			pptable->ReservedEquation3.b,
			pptable->ReservedEquation3.c);

	dev_info(smu->adev->dev, "SkuReserved[0] = 0x%x\n", pptable->SkuReserved[0]);
	dev_info(smu->adev->dev, "SkuReserved[1] = 0x%x\n", pptable->SkuReserved[1]);
	dev_info(smu->adev->dev, "SkuReserved[2] = 0x%x\n", pptable->SkuReserved[2]);
	dev_info(smu->adev->dev, "SkuReserved[3] = 0x%x\n", pptable->SkuReserved[3]);
	dev_info(smu->adev->dev, "SkuReserved[4] = 0x%x\n", pptable->SkuReserved[4]);
	dev_info(smu->adev->dev, "SkuReserved[5] = 0x%x\n", pptable->SkuReserved[5]);
	dev_info(smu->adev->dev, "SkuReserved[6] = 0x%x\n", pptable->SkuReserved[6]);
	dev_info(smu->adev->dev, "SkuReserved[7] = 0x%x\n", pptable->SkuReserved[7]);

	dev_info(smu->adev->dev, "GamingClk[0] = 0x%x\n", pptable->GamingClk[0]);
	dev_info(smu->adev->dev, "GamingClk[1] = 0x%x\n", pptable->GamingClk[1]);
	dev_info(smu->adev->dev, "GamingClk[2] = 0x%x\n", pptable->GamingClk[2]);
	dev_info(smu->adev->dev, "GamingClk[3] = 0x%x\n", pptable->GamingClk[3]);
	dev_info(smu->adev->dev, "GamingClk[4] = 0x%x\n", pptable->GamingClk[4]);
	dev_info(smu->adev->dev, "GamingClk[5] = 0x%x\n", pptable->GamingClk[5]);

	for (i = 0; i < NUM_I2C_CONTROLLERS; i++) {
		dev_info(smu->adev->dev, "I2cControllers[%d]:\n", i);
		dev_info(smu->adev->dev, "                   .Enabled = 0x%x\n",
				pptable->I2cControllers[i].Enabled);
		dev_info(smu->adev->dev, "                   .Speed = 0x%x\n",
				pptable->I2cControllers[i].Speed);
		dev_info(smu->adev->dev, "                   .SlaveAddress = 0x%x\n",
				pptable->I2cControllers[i].SlaveAddress);
		dev_info(smu->adev->dev, "                   .ControllerPort = 0x%x\n",
				pptable->I2cControllers[i].ControllerPort);
		dev_info(smu->adev->dev, "                   .ControllerName = 0x%x\n",
				pptable->I2cControllers[i].ControllerName);
		dev_info(smu->adev->dev, "                   .ThermalThrottler = 0x%x\n",
				pptable->I2cControllers[i].ThermalThrotter);
		dev_info(smu->adev->dev, "                   .I2cProtocol = 0x%x\n",
				pptable->I2cControllers[i].I2cProtocol);
		dev_info(smu->adev->dev, "                   .PaddingConfig = 0x%x\n",
				pptable->I2cControllers[i].PaddingConfig);
	}

	dev_info(smu->adev->dev, "GpioScl = 0x%x\n", pptable->GpioScl);
	dev_info(smu->adev->dev, "GpioSda = 0x%x\n", pptable->GpioSda);
	dev_info(smu->adev->dev, "FchUsbPdSlaveAddr = 0x%x\n", pptable->FchUsbPdSlaveAddr);
	dev_info(smu->adev->dev, "I2cSpare[0] = 0x%x\n", pptable->I2cSpare[0]);

	dev_info(smu->adev->dev, "Board Parameters:\n");
	dev_info(smu->adev->dev, "VddGfxVrMapping = 0x%x\n", pptable->VddGfxVrMapping);
	dev_info(smu->adev->dev, "VddSocVrMapping = 0x%x\n", pptable->VddSocVrMapping);
	dev_info(smu->adev->dev, "VddMem0VrMapping = 0x%x\n", pptable->VddMem0VrMapping);
	dev_info(smu->adev->dev, "VddMem1VrMapping = 0x%x\n", pptable->VddMem1VrMapping);
	dev_info(smu->adev->dev, "GfxUlvPhaseSheddingMask = 0x%x\n", pptable->GfxUlvPhaseSheddingMask);
	dev_info(smu->adev->dev, "SocUlvPhaseSheddingMask = 0x%x\n", pptable->SocUlvPhaseSheddingMask);
	dev_info(smu->adev->dev, "VddciUlvPhaseSheddingMask = 0x%x\n", pptable->VddciUlvPhaseSheddingMask);
	dev_info(smu->adev->dev, "MvddUlvPhaseSheddingMask = 0x%x\n", pptable->MvddUlvPhaseSheddingMask);

	dev_info(smu->adev->dev, "GfxMaxCurrent = 0x%x\n", pptable->GfxMaxCurrent);
	dev_info(smu->adev->dev, "GfxOffset = 0x%x\n", pptable->GfxOffset);
	dev_info(smu->adev->dev, "Padding_TelemetryGfx = 0x%x\n", pptable->Padding_TelemetryGfx);

	dev_info(smu->adev->dev, "SocMaxCurrent = 0x%x\n", pptable->SocMaxCurrent);
	dev_info(smu->adev->dev, "SocOffset = 0x%x\n", pptable->SocOffset);
	dev_info(smu->adev->dev, "Padding_TelemetrySoc = 0x%x\n", pptable->Padding_TelemetrySoc);

	dev_info(smu->adev->dev, "Mem0MaxCurrent = 0x%x\n", pptable->Mem0MaxCurrent);
	dev_info(smu->adev->dev, "Mem0Offset = 0x%x\n", pptable->Mem0Offset);
	dev_info(smu->adev->dev, "Padding_TelemetryMem0 = 0x%x\n", pptable->Padding_TelemetryMem0);

	dev_info(smu->adev->dev, "Mem1MaxCurrent = 0x%x\n", pptable->Mem1MaxCurrent);
	dev_info(smu->adev->dev, "Mem1Offset = 0x%x\n", pptable->Mem1Offset);
	dev_info(smu->adev->dev, "Padding_TelemetryMem1 = 0x%x\n", pptable->Padding_TelemetryMem1);

	dev_info(smu->adev->dev, "MvddRatio = 0x%x\n", pptable->MvddRatio);

	dev_info(smu->adev->dev, "AcDcGpio = 0x%x\n", pptable->AcDcGpio);
	dev_info(smu->adev->dev, "AcDcPolarity = 0x%x\n", pptable->AcDcPolarity);
	dev_info(smu->adev->dev, "VR0HotGpio = 0x%x\n", pptable->VR0HotGpio);
	dev_info(smu->adev->dev, "VR0HotPolarity = 0x%x\n", pptable->VR0HotPolarity);
	dev_info(smu->adev->dev, "VR1HotGpio = 0x%x\n", pptable->VR1HotGpio);
	dev_info(smu->adev->dev, "VR1HotPolarity = 0x%x\n", pptable->VR1HotPolarity);
	dev_info(smu->adev->dev, "GthrGpio = 0x%x\n", pptable->GthrGpio);
	dev_info(smu->adev->dev, "GthrPolarity = 0x%x\n", pptable->GthrPolarity);
	dev_info(smu->adev->dev, "LedPin0 = 0x%x\n", pptable->LedPin0);
	dev_info(smu->adev->dev, "LedPin1 = 0x%x\n", pptable->LedPin1);
	dev_info(smu->adev->dev, "LedPin2 = 0x%x\n", pptable->LedPin2);
	dev_info(smu->adev->dev, "LedEnableMask = 0x%x\n", pptable->LedEnableMask);
	dev_info(smu->adev->dev, "LedPcie = 0x%x\n", pptable->LedPcie);
	dev_info(smu->adev->dev, "LedError = 0x%x\n", pptable->LedError);
	dev_info(smu->adev->dev, "LedSpare1[0] = 0x%x\n", pptable->LedSpare1[0]);
	dev_info(smu->adev->dev, "LedSpare1[1] = 0x%x\n", pptable->LedSpare1[1]);

	dev_info(smu->adev->dev, "PllGfxclkSpreadEnabled = 0x%x\n", pptable->PllGfxclkSpreadEnabled);
	dev_info(smu->adev->dev, "PllGfxclkSpreadPercent = 0x%x\n", pptable->PllGfxclkSpreadPercent);
	dev_info(smu->adev->dev, "PllGfxclkSpreadFreq = 0x%x\n",    pptable->PllGfxclkSpreadFreq);

	dev_info(smu->adev->dev, "DfllGfxclkSpreadEnabled = 0x%x\n", pptable->DfllGfxclkSpreadEnabled);
	dev_info(smu->adev->dev, "DfllGfxclkSpreadPercent = 0x%x\n", pptable->DfllGfxclkSpreadPercent);
	dev_info(smu->adev->dev, "DfllGfxclkSpreadFreq = 0x%x\n",    pptable->DfllGfxclkSpreadFreq);

	dev_info(smu->adev->dev, "UclkSpreadPadding = 0x%x\n", pptable->UclkSpreadPadding);
	dev_info(smu->adev->dev, "UclkSpreadFreq = 0x%x\n", pptable->UclkSpreadFreq);

	dev_info(smu->adev->dev, "FclkSpreadEnabled = 0x%x\n", pptable->FclkSpreadEnabled);
	dev_info(smu->adev->dev, "FclkSpreadPercent = 0x%x\n", pptable->FclkSpreadPercent);
	dev_info(smu->adev->dev, "FclkSpreadFreq = 0x%x\n", pptable->FclkSpreadFreq);

	dev_info(smu->adev->dev, "MemoryChannelEnabled = 0x%x\n", pptable->MemoryChannelEnabled);
	dev_info(smu->adev->dev, "DramBitWidth = 0x%x\n", pptable->DramBitWidth);
	dev_info(smu->adev->dev, "PaddingMem1[0] = 0x%x\n", pptable->PaddingMem1[0]);
	dev_info(smu->adev->dev, "PaddingMem1[1] = 0x%x\n", pptable->PaddingMem1[1]);
	dev_info(smu->adev->dev, "PaddingMem1[2] = 0x%x\n", pptable->PaddingMem1[2]);

	dev_info(smu->adev->dev, "TotalBoardPower = 0x%x\n", pptable->TotalBoardPower);
	dev_info(smu->adev->dev, "BoardPowerPadding = 0x%x\n", pptable->BoardPowerPadding);

	dev_info(smu->adev->dev, "XgmiLinkSpeed\n");
	for (i = 0; i < NUM_XGMI_PSTATE_LEVELS; i++)
		dev_info(smu->adev->dev, "  .[%d] = 0x%x\n", i, pptable->XgmiLinkSpeed[i]);
	dev_info(smu->adev->dev, "XgmiLinkWidth\n");
	for (i = 0; i < NUM_XGMI_PSTATE_LEVELS; i++)
		dev_info(smu->adev->dev, "  .[%d] = 0x%x\n", i, pptable->XgmiLinkWidth[i]);
	dev_info(smu->adev->dev, "XgmiFclkFreq\n");
	for (i = 0; i < NUM_XGMI_PSTATE_LEVELS; i++)
		dev_info(smu->adev->dev, "  .[%d] = 0x%x\n", i, pptable->XgmiFclkFreq[i]);
	dev_info(smu->adev->dev, "XgmiSocVoltage\n");
	for (i = 0; i < NUM_XGMI_PSTATE_LEVELS; i++)
		dev_info(smu->adev->dev, "  .[%d] = 0x%x\n", i, pptable->XgmiSocVoltage[i]);

	dev_info(smu->adev->dev, "HsrEnabled = 0x%x\n", pptable->HsrEnabled);
	dev_info(smu->adev->dev, "VddqOffEnabled = 0x%x\n", pptable->VddqOffEnabled);
	dev_info(smu->adev->dev, "PaddingUmcFlags[0] = 0x%x\n", pptable->PaddingUmcFlags[0]);
	dev_info(smu->adev->dev, "PaddingUmcFlags[1] = 0x%x\n", pptable->PaddingUmcFlags[1]);

	dev_info(smu->adev->dev, "BoardReserved[0] = 0x%x\n", pptable->BoardReserved[0]);
	dev_info(smu->adev->dev, "BoardReserved[1] = 0x%x\n", pptable->BoardReserved[1]);
	dev_info(smu->adev->dev, "BoardReserved[2] = 0x%x\n", pptable->BoardReserved[2]);
	dev_info(smu->adev->dev, "BoardReserved[3] = 0x%x\n", pptable->BoardReserved[3]);
	dev_info(smu->adev->dev, "BoardReserved[4] = 0x%x\n", pptable->BoardReserved[4]);
	dev_info(smu->adev->dev, "BoardReserved[5] = 0x%x\n", pptable->BoardReserved[5]);
	dev_info(smu->adev->dev, "BoardReserved[6] = 0x%x\n", pptable->BoardReserved[6]);
	dev_info(smu->adev->dev, "BoardReserved[7] = 0x%x\n", pptable->BoardReserved[7]);
	dev_info(smu->adev->dev, "BoardReserved[8] = 0x%x\n", pptable->BoardReserved[8]);
	dev_info(smu->adev->dev, "BoardReserved[9] = 0x%x\n", pptable->BoardReserved[9]);
	dev_info(smu->adev->dev, "BoardReserved[10] = 0x%x\n", pptable->BoardReserved[10]);

	dev_info(smu->adev->dev, "MmHubPadding[0] = 0x%x\n", pptable->MmHubPadding[0]);
	dev_info(smu->adev->dev, "MmHubPadding[1] = 0x%x\n", pptable->MmHubPadding[1]);
	dev_info(smu->adev->dev, "MmHubPadding[2] = 0x%x\n", pptable->MmHubPadding[2]);
	dev_info(smu->adev->dev, "MmHubPadding[3] = 0x%x\n", pptable->MmHubPadding[3]);
	dev_info(smu->adev->dev, "MmHubPadding[4] = 0x%x\n", pptable->MmHubPadding[4]);
	dev_info(smu->adev->dev, "MmHubPadding[5] = 0x%x\n", pptable->MmHubPadding[5]);
	dev_info(smu->adev->dev, "MmHubPadding[6] = 0x%x\n", pptable->MmHubPadding[6]);
	dev_info(smu->adev->dev, "MmHubPadding[7] = 0x%x\n", pptable->MmHubPadding[7]);
}

static void sienna_cichlid_dump_pptable(struct smu_context *smu)
{
	struct smu_table_context *table_context = &smu->smu_table;
	PPTable_t *pptable = table_context->driver_pptable;
	int i;

	if (smu->adev->ip_versions[MP1_HWIP][0] == IP_VERSION(11, 0, 13)) {
		beige_goby_dump_pptable(smu);
		return;
	}

	dev_info(smu->adev->dev, "Dumped PPTable:\n");

	dev_info(smu->adev->dev, "Version = 0x%08x\n", pptable->Version);
	dev_info(smu->adev->dev, "FeaturesToRun[0] = 0x%08x\n", pptable->FeaturesToRun[0]);
	dev_info(smu->adev->dev, "FeaturesToRun[1] = 0x%08x\n", pptable->FeaturesToRun[1]);

	for (i = 0; i < PPT_THROTTLER_COUNT; i++) {
		dev_info(smu->adev->dev, "SocketPowerLimitAc[%d] = 0x%x\n", i, pptable->SocketPowerLimitAc[i]);
		dev_info(smu->adev->dev, "SocketPowerLimitAcTau[%d] = 0x%x\n", i, pptable->SocketPowerLimitAcTau[i]);
		dev_info(smu->adev->dev, "SocketPowerLimitDc[%d] = 0x%x\n", i, pptable->SocketPowerLimitDc[i]);
		dev_info(smu->adev->dev, "SocketPowerLimitDcTau[%d] = 0x%x\n", i, pptable->SocketPowerLimitDcTau[i]);
	}

	for (i = 0; i < TDC_THROTTLER_COUNT; i++) {
		dev_info(smu->adev->dev, "TdcLimit[%d] = 0x%x\n", i, pptable->TdcLimit[i]);
		dev_info(smu->adev->dev, "TdcLimitTau[%d] = 0x%x\n", i, pptable->TdcLimitTau[i]);
	}

	for (i = 0; i < TEMP_COUNT; i++) {
		dev_info(smu->adev->dev, "TemperatureLimit[%d] = 0x%x\n", i, pptable->TemperatureLimit[i]);
	}

	dev_info(smu->adev->dev, "FitLimit = 0x%x\n", pptable->FitLimit);
	dev_info(smu->adev->dev, "TotalPowerConfig = 0x%x\n", pptable->TotalPowerConfig);
	dev_info(smu->adev->dev, "TotalPowerPadding[0] = 0x%x\n", pptable->TotalPowerPadding[0]);
	dev_info(smu->adev->dev, "TotalPowerPadding[1] = 0x%x\n", pptable->TotalPowerPadding[1]);
	dev_info(smu->adev->dev, "TotalPowerPadding[2] = 0x%x\n", pptable->TotalPowerPadding[2]);

	dev_info(smu->adev->dev, "ApccPlusResidencyLimit = 0x%x\n", pptable->ApccPlusResidencyLimit);
	for (i = 0; i < NUM_SMNCLK_DPM_LEVELS; i++) {
		dev_info(smu->adev->dev, "SmnclkDpmFreq[%d] = 0x%x\n", i, pptable->SmnclkDpmFreq[i]);
		dev_info(smu->adev->dev, "SmnclkDpmVoltage[%d] = 0x%x\n", i, pptable->SmnclkDpmVoltage[i]);
	}
	dev_info(smu->adev->dev, "ThrottlerControlMask = 0x%x\n", pptable->ThrottlerControlMask);

	dev_info(smu->adev->dev, "FwDStateMask = 0x%x\n", pptable->FwDStateMask);

	dev_info(smu->adev->dev, "UlvVoltageOffsetSoc = 0x%x\n", pptable->UlvVoltageOffsetSoc);
	dev_info(smu->adev->dev, "UlvVoltageOffsetGfx = 0x%x\n", pptable->UlvVoltageOffsetGfx);
	dev_info(smu->adev->dev, "MinVoltageUlvGfx = 0x%x\n", pptable->MinVoltageUlvGfx);
	dev_info(smu->adev->dev, "MinVoltageUlvSoc = 0x%x\n", pptable->MinVoltageUlvSoc);

	dev_info(smu->adev->dev, "SocLIVmin = 0x%x\n", pptable->SocLIVmin);
	dev_info(smu->adev->dev, "PaddingLIVmin = 0x%x\n", pptable->PaddingLIVmin);

	dev_info(smu->adev->dev, "GceaLinkMgrIdleThreshold = 0x%x\n", pptable->GceaLinkMgrIdleThreshold);
	dev_info(smu->adev->dev, "paddingRlcUlvParams[0] = 0x%x\n", pptable->paddingRlcUlvParams[0]);
	dev_info(smu->adev->dev, "paddingRlcUlvParams[1] = 0x%x\n", pptable->paddingRlcUlvParams[1]);
	dev_info(smu->adev->dev, "paddingRlcUlvParams[2] = 0x%x\n", pptable->paddingRlcUlvParams[2]);

	dev_info(smu->adev->dev, "MinVoltageGfx = 0x%x\n", pptable->MinVoltageGfx);
	dev_info(smu->adev->dev, "MinVoltageSoc = 0x%x\n", pptable->MinVoltageSoc);
	dev_info(smu->adev->dev, "MaxVoltageGfx = 0x%x\n", pptable->MaxVoltageGfx);
	dev_info(smu->adev->dev, "MaxVoltageSoc = 0x%x\n", pptable->MaxVoltageSoc);

	dev_info(smu->adev->dev, "LoadLineResistanceGfx = 0x%x\n", pptable->LoadLineResistanceGfx);
	dev_info(smu->adev->dev, "LoadLineResistanceSoc = 0x%x\n", pptable->LoadLineResistanceSoc);

	dev_info(smu->adev->dev, "VDDGFX_TVmin = 0x%x\n", pptable->VDDGFX_TVmin);
	dev_info(smu->adev->dev, "VDDSOC_TVmin = 0x%x\n", pptable->VDDSOC_TVmin);
	dev_info(smu->adev->dev, "VDDGFX_Vmin_HiTemp = 0x%x\n", pptable->VDDGFX_Vmin_HiTemp);
	dev_info(smu->adev->dev, "VDDGFX_Vmin_LoTemp = 0x%x\n", pptable->VDDGFX_Vmin_LoTemp);
	dev_info(smu->adev->dev, "VDDSOC_Vmin_HiTemp = 0x%x\n", pptable->VDDSOC_Vmin_HiTemp);
	dev_info(smu->adev->dev, "VDDSOC_Vmin_LoTemp = 0x%x\n", pptable->VDDSOC_Vmin_LoTemp);
	dev_info(smu->adev->dev, "VDDGFX_TVminHystersis = 0x%x\n", pptable->VDDGFX_TVminHystersis);
	dev_info(smu->adev->dev, "VDDSOC_TVminHystersis = 0x%x\n", pptable->VDDSOC_TVminHystersis);

	dev_info(smu->adev->dev, "[PPCLK_GFXCLK]\n"
			"  .VoltageMode          = 0x%02x\n"
			"  .SnapToDiscrete       = 0x%02x\n"
			"  .NumDiscreteLevels    = 0x%02x\n"
			"  .padding              = 0x%02x\n"
			"  .ConversionToAvfsClk{m = 0x%08x b = 0x%08x}\n"
			"  .SsCurve            {a = 0x%08x b = 0x%08x c = 0x%08x}\n"
			"  .SsFmin               = 0x%04x\n"
			"  .Padding_16           = 0x%04x\n",
			pptable->DpmDescriptor[PPCLK_GFXCLK].VoltageMode,
			pptable->DpmDescriptor[PPCLK_GFXCLK].SnapToDiscrete,
			pptable->DpmDescriptor[PPCLK_GFXCLK].NumDiscreteLevels,
			pptable->DpmDescriptor[PPCLK_GFXCLK].Padding,
			pptable->DpmDescriptor[PPCLK_GFXCLK].ConversionToAvfsClk.m,
			pptable->DpmDescriptor[PPCLK_GFXCLK].ConversionToAvfsClk.b,
			pptable->DpmDescriptor[PPCLK_GFXCLK].SsCurve.a,
			pptable->DpmDescriptor[PPCLK_GFXCLK].SsCurve.b,
			pptable->DpmDescriptor[PPCLK_GFXCLK].SsCurve.c,
			pptable->DpmDescriptor[PPCLK_GFXCLK].SsFmin,
			pptable->DpmDescriptor[PPCLK_GFXCLK].Padding16);

	dev_info(smu->adev->dev, "[PPCLK_SOCCLK]\n"
			"  .VoltageMode          = 0x%02x\n"
			"  .SnapToDiscrete       = 0x%02x\n"
			"  .NumDiscreteLevels    = 0x%02x\n"
			"  .padding              = 0x%02x\n"
			"  .ConversionToAvfsClk{m = 0x%08x b = 0x%08x}\n"
			"  .SsCurve            {a = 0x%08x b = 0x%08x c = 0x%08x}\n"
			"  .SsFmin               = 0x%04x\n"
			"  .Padding_16           = 0x%04x\n",
			pptable->DpmDescriptor[PPCLK_SOCCLK].VoltageMode,
			pptable->DpmDescriptor[PPCLK_SOCCLK].SnapToDiscrete,
			pptable->DpmDescriptor[PPCLK_SOCCLK].NumDiscreteLevels,
			pptable->DpmDescriptor[PPCLK_SOCCLK].Padding,
			pptable->DpmDescriptor[PPCLK_SOCCLK].ConversionToAvfsClk.m,
			pptable->DpmDescriptor[PPCLK_SOCCLK].ConversionToAvfsClk.b,
			pptable->DpmDescriptor[PPCLK_SOCCLK].SsCurve.a,
			pptable->DpmDescriptor[PPCLK_SOCCLK].SsCurve.b,
			pptable->DpmDescriptor[PPCLK_SOCCLK].SsCurve.c,
			pptable->DpmDescriptor[PPCLK_SOCCLK].SsFmin,
			pptable->DpmDescriptor[PPCLK_SOCCLK].Padding16);

	dev_info(smu->adev->dev, "[PPCLK_UCLK]\n"
			"  .VoltageMode          = 0x%02x\n"
			"  .SnapToDiscrete       = 0x%02x\n"
			"  .NumDiscreteLevels    = 0x%02x\n"
			"  .padding              = 0x%02x\n"
			"  .ConversionToAvfsClk{m = 0x%08x b = 0x%08x}\n"
			"  .SsCurve            {a = 0x%08x b = 0x%08x c = 0x%08x}\n"
			"  .SsFmin               = 0x%04x\n"
			"  .Padding_16           = 0x%04x\n",
			pptable->DpmDescriptor[PPCLK_UCLK].VoltageMode,
			pptable->DpmDescriptor[PPCLK_UCLK].SnapToDiscrete,
			pptable->DpmDescriptor[PPCLK_UCLK].NumDiscreteLevels,
			pptable->DpmDescriptor[PPCLK_UCLK].Padding,
			pptable->DpmDescriptor[PPCLK_UCLK].ConversionToAvfsClk.m,
			pptable->DpmDescriptor[PPCLK_UCLK].ConversionToAvfsClk.b,
			pptable->DpmDescriptor[PPCLK_UCLK].SsCurve.a,
			pptable->DpmDescriptor[PPCLK_UCLK].SsCurve.b,
			pptable->DpmDescriptor[PPCLK_UCLK].SsCurve.c,
			pptable->DpmDescriptor[PPCLK_UCLK].SsFmin,
			pptable->DpmDescriptor[PPCLK_UCLK].Padding16);

	dev_info(smu->adev->dev, "[PPCLK_FCLK]\n"
			"  .VoltageMode          = 0x%02x\n"
			"  .SnapToDiscrete       = 0x%02x\n"
			"  .NumDiscreteLevels    = 0x%02x\n"
			"  .padding              = 0x%02x\n"
			"  .ConversionToAvfsClk{m = 0x%08x b = 0x%08x}\n"
			"  .SsCurve            {a = 0x%08x b = 0x%08x c = 0x%08x}\n"
			"  .SsFmin               = 0x%04x\n"
			"  .Padding_16           = 0x%04x\n",
			pptable->DpmDescriptor[PPCLK_FCLK].VoltageMode,
			pptable->DpmDescriptor[PPCLK_FCLK].SnapToDiscrete,
			pptable->DpmDescriptor[PPCLK_FCLK].NumDiscreteLevels,
			pptable->DpmDescriptor[PPCLK_FCLK].Padding,
			pptable->DpmDescriptor[PPCLK_FCLK].ConversionToAvfsClk.m,
			pptable->DpmDescriptor[PPCLK_FCLK].ConversionToAvfsClk.b,
			pptable->DpmDescriptor[PPCLK_FCLK].SsCurve.a,
			pptable->DpmDescriptor[PPCLK_FCLK].SsCurve.b,
			pptable->DpmDescriptor[PPCLK_FCLK].SsCurve.c,
			pptable->DpmDescriptor[PPCLK_FCLK].SsFmin,
			pptable->DpmDescriptor[PPCLK_FCLK].Padding16);

	dev_info(smu->adev->dev, "[PPCLK_DCLK_0]\n"
			"  .VoltageMode          = 0x%02x\n"
			"  .SnapToDiscrete       = 0x%02x\n"
			"  .NumDiscreteLevels    = 0x%02x\n"
			"  .padding              = 0x%02x\n"
			"  .ConversionToAvfsClk{m = 0x%08x b = 0x%08x}\n"
			"  .SsCurve            {a = 0x%08x b = 0x%08x c = 0x%08x}\n"
			"  .SsFmin               = 0x%04x\n"
			"  .Padding_16           = 0x%04x\n",
			pptable->DpmDescriptor[PPCLK_DCLK_0].VoltageMode,
			pptable->DpmDescriptor[PPCLK_DCLK_0].SnapToDiscrete,
			pptable->DpmDescriptor[PPCLK_DCLK_0].NumDiscreteLevels,
			pptable->DpmDescriptor[PPCLK_DCLK_0].Padding,
			pptable->DpmDescriptor[PPCLK_DCLK_0].ConversionToAvfsClk.m,
			pptable->DpmDescriptor[PPCLK_DCLK_0].ConversionToAvfsClk.b,
			pptable->DpmDescriptor[PPCLK_DCLK_0].SsCurve.a,
			pptable->DpmDescriptor[PPCLK_DCLK_0].SsCurve.b,
			pptable->DpmDescriptor[PPCLK_DCLK_0].SsCurve.c,
			pptable->DpmDescriptor[PPCLK_DCLK_0].SsFmin,
			pptable->DpmDescriptor[PPCLK_DCLK_0].Padding16);

	dev_info(smu->adev->dev, "[PPCLK_VCLK_0]\n"
			"  .VoltageMode          = 0x%02x\n"
			"  .SnapToDiscrete       = 0x%02x\n"
			"  .NumDiscreteLevels    = 0x%02x\n"
			"  .padding              = 0x%02x\n"
			"  .ConversionToAvfsClk{m = 0x%08x b = 0x%08x}\n"
			"  .SsCurve            {a = 0x%08x b = 0x%08x c = 0x%08x}\n"
			"  .SsFmin               = 0x%04x\n"
			"  .Padding_16           = 0x%04x\n",
			pptable->DpmDescriptor[PPCLK_VCLK_0].VoltageMode,
			pptable->DpmDescriptor[PPCLK_VCLK_0].SnapToDiscrete,
			pptable->DpmDescriptor[PPCLK_VCLK_0].NumDiscreteLevels,
			pptable->DpmDescriptor[PPCLK_VCLK_0].Padding,
			pptable->DpmDescriptor[PPCLK_VCLK_0].ConversionToAvfsClk.m,
			pptable->DpmDescriptor[PPCLK_VCLK_0].ConversionToAvfsClk.b,
			pptable->DpmDescriptor[PPCLK_VCLK_0].SsCurve.a,
			pptable->DpmDescriptor[PPCLK_VCLK_0].SsCurve.b,
			pptable->DpmDescriptor[PPCLK_VCLK_0].SsCurve.c,
			pptable->DpmDescriptor[PPCLK_VCLK_0].SsFmin,
			pptable->DpmDescriptor[PPCLK_VCLK_0].Padding16);

	dev_info(smu->adev->dev, "[PPCLK_DCLK_1]\n"
			"  .VoltageMode          = 0x%02x\n"
			"  .SnapToDiscrete       = 0x%02x\n"
			"  .NumDiscreteLevels    = 0x%02x\n"
			"  .padding              = 0x%02x\n"
			"  .ConversionToAvfsClk{m = 0x%08x b = 0x%08x}\n"
			"  .SsCurve            {a = 0x%08x b = 0x%08x c = 0x%08x}\n"
			"  .SsFmin               = 0x%04x\n"
			"  .Padding_16           = 0x%04x\n",
			pptable->DpmDescriptor[PPCLK_DCLK_1].VoltageMode,
			pptable->DpmDescriptor[PPCLK_DCLK_1].SnapToDiscrete,
			pptable->DpmDescriptor[PPCLK_DCLK_1].NumDiscreteLevels,
			pptable->DpmDescriptor[PPCLK_DCLK_1].Padding,
			pptable->DpmDescriptor[PPCLK_DCLK_1].ConversionToAvfsClk.m,
			pptable->DpmDescriptor[PPCLK_DCLK_1].ConversionToAvfsClk.b,
			pptable->DpmDescriptor[PPCLK_DCLK_1].SsCurve.a,
			pptable->DpmDescriptor[PPCLK_DCLK_1].SsCurve.b,
			pptable->DpmDescriptor[PPCLK_DCLK_1].SsCurve.c,
			pptable->DpmDescriptor[PPCLK_DCLK_1].SsFmin,
			pptable->DpmDescriptor[PPCLK_DCLK_1].Padding16);

	dev_info(smu->adev->dev, "[PPCLK_VCLK_1]\n"
			"  .VoltageMode          = 0x%02x\n"
			"  .SnapToDiscrete       = 0x%02x\n"
			"  .NumDiscreteLevels    = 0x%02x\n"
			"  .padding              = 0x%02x\n"
			"  .ConversionToAvfsClk{m = 0x%08x b = 0x%08x}\n"
			"  .SsCurve            {a = 0x%08x b = 0x%08x c = 0x%08x}\n"
			"  .SsFmin               = 0x%04x\n"
			"  .Padding_16           = 0x%04x\n",
			pptable->DpmDescriptor[PPCLK_VCLK_1].VoltageMode,
			pptable->DpmDescriptor[PPCLK_VCLK_1].SnapToDiscrete,
			pptable->DpmDescriptor[PPCLK_VCLK_1].NumDiscreteLevels,
			pptable->DpmDescriptor[PPCLK_VCLK_1].Padding,
			pptable->DpmDescriptor[PPCLK_VCLK_1].ConversionToAvfsClk.m,
			pptable->DpmDescriptor[PPCLK_VCLK_1].ConversionToAvfsClk.b,
			pptable->DpmDescriptor[PPCLK_VCLK_1].SsCurve.a,
			pptable->DpmDescriptor[PPCLK_VCLK_1].SsCurve.b,
			pptable->DpmDescriptor[PPCLK_VCLK_1].SsCurve.c,
			pptable->DpmDescriptor[PPCLK_VCLK_1].SsFmin,
			pptable->DpmDescriptor[PPCLK_VCLK_1].Padding16);

	dev_info(smu->adev->dev, "FreqTableGfx\n");
	for (i = 0; i < NUM_GFXCLK_DPM_LEVELS; i++)
		dev_info(smu->adev->dev, "  .[%02d] = 0x%x\n", i, pptable->FreqTableGfx[i]);

	dev_info(smu->adev->dev, "FreqTableVclk\n");
	for (i = 0; i < NUM_VCLK_DPM_LEVELS; i++)
		dev_info(smu->adev->dev, "  .[%02d] = 0x%x\n", i, pptable->FreqTableVclk[i]);

	dev_info(smu->adev->dev, "FreqTableDclk\n");
	for (i = 0; i < NUM_DCLK_DPM_LEVELS; i++)
		dev_info(smu->adev->dev, "  .[%02d] = 0x%x\n", i, pptable->FreqTableDclk[i]);

	dev_info(smu->adev->dev, "FreqTableSocclk\n");
	for (i = 0; i < NUM_SOCCLK_DPM_LEVELS; i++)
		dev_info(smu->adev->dev, "  .[%02d] = 0x%x\n", i, pptable->FreqTableSocclk[i]);

	dev_info(smu->adev->dev, "FreqTableUclk\n");
	for (i = 0; i < NUM_UCLK_DPM_LEVELS; i++)
		dev_info(smu->adev->dev, "  .[%02d] = 0x%x\n", i, pptable->FreqTableUclk[i]);

	dev_info(smu->adev->dev, "FreqTableFclk\n");
	for (i = 0; i < NUM_FCLK_DPM_LEVELS; i++)
		dev_info(smu->adev->dev, "  .[%02d] = 0x%x\n", i, pptable->FreqTableFclk[i]);

	dev_info(smu->adev->dev, "DcModeMaxFreq\n");
	dev_info(smu->adev->dev, "  .PPCLK_GFXCLK = 0x%x\n", pptable->DcModeMaxFreq[PPCLK_GFXCLK]);
	dev_info(smu->adev->dev, "  .PPCLK_SOCCLK = 0x%x\n", pptable->DcModeMaxFreq[PPCLK_SOCCLK]);
	dev_info(smu->adev->dev, "  .PPCLK_UCLK   = 0x%x\n", pptable->DcModeMaxFreq[PPCLK_UCLK]);
	dev_info(smu->adev->dev, "  .PPCLK_FCLK   = 0x%x\n", pptable->DcModeMaxFreq[PPCLK_FCLK]);
	dev_info(smu->adev->dev, "  .PPCLK_DCLK_0 = 0x%x\n", pptable->DcModeMaxFreq[PPCLK_DCLK_0]);
	dev_info(smu->adev->dev, "  .PPCLK_VCLK_0 = 0x%x\n", pptable->DcModeMaxFreq[PPCLK_VCLK_0]);
	dev_info(smu->adev->dev, "  .PPCLK_DCLK_1 = 0x%x\n", pptable->DcModeMaxFreq[PPCLK_DCLK_1]);
	dev_info(smu->adev->dev, "  .PPCLK_VCLK_1 = 0x%x\n", pptable->DcModeMaxFreq[PPCLK_VCLK_1]);

	dev_info(smu->adev->dev, "FreqTableUclkDiv\n");
	for (i = 0; i < NUM_UCLK_DPM_LEVELS; i++)
		dev_info(smu->adev->dev, "  .[%d] = 0x%x\n", i, pptable->FreqTableUclkDiv[i]);

	dev_info(smu->adev->dev, "FclkBoostFreq = 0x%x\n", pptable->FclkBoostFreq);
	dev_info(smu->adev->dev, "FclkParamPadding = 0x%x\n", pptable->FclkParamPadding);

	dev_info(smu->adev->dev, "Mp0clkFreq\n");
	for (i = 0; i < NUM_MP0CLK_DPM_LEVELS; i++)
		dev_info(smu->adev->dev, "  .[%d] = 0x%x\n", i, pptable->Mp0clkFreq[i]);

	dev_info(smu->adev->dev, "Mp0DpmVoltage\n");
	for (i = 0; i < NUM_MP0CLK_DPM_LEVELS; i++)
		dev_info(smu->adev->dev, "  .[%d] = 0x%x\n", i, pptable->Mp0DpmVoltage[i]);

	dev_info(smu->adev->dev, "MemVddciVoltage\n");
	for (i = 0; i < NUM_UCLK_DPM_LEVELS; i++)
		dev_info(smu->adev->dev, "  .[%d] = 0x%x\n", i, pptable->MemVddciVoltage[i]);

	dev_info(smu->adev->dev, "MemMvddVoltage\n");
	for (i = 0; i < NUM_UCLK_DPM_LEVELS; i++)
		dev_info(smu->adev->dev, "  .[%d] = 0x%x\n", i, pptable->MemMvddVoltage[i]);

	dev_info(smu->adev->dev, "GfxclkFgfxoffEntry = 0x%x\n", pptable->GfxclkFgfxoffEntry);
	dev_info(smu->adev->dev, "GfxclkFinit = 0x%x\n", pptable->GfxclkFinit);
	dev_info(smu->adev->dev, "GfxclkFidle = 0x%x\n", pptable->GfxclkFidle);
	dev_info(smu->adev->dev, "GfxclkSource = 0x%x\n", pptable->GfxclkSource);
	dev_info(smu->adev->dev, "GfxclkPadding = 0x%x\n", pptable->GfxclkPadding);

	dev_info(smu->adev->dev, "GfxGpoSubFeatureMask = 0x%x\n", pptable->GfxGpoSubFeatureMask);

	dev_info(smu->adev->dev, "GfxGpoEnabledWorkPolicyMask = 0x%x\n", pptable->GfxGpoEnabledWorkPolicyMask);
	dev_info(smu->adev->dev, "GfxGpoDisabledWorkPolicyMask = 0x%x\n", pptable->GfxGpoDisabledWorkPolicyMask);
	dev_info(smu->adev->dev, "GfxGpoPadding[0] = 0x%x\n", pptable->GfxGpoPadding[0]);
	dev_info(smu->adev->dev, "GfxGpoVotingAllow = 0x%x\n", pptable->GfxGpoVotingAllow);
	dev_info(smu->adev->dev, "GfxGpoPadding32[0] = 0x%x\n", pptable->GfxGpoPadding32[0]);
	dev_info(smu->adev->dev, "GfxGpoPadding32[1] = 0x%x\n", pptable->GfxGpoPadding32[1]);
	dev_info(smu->adev->dev, "GfxGpoPadding32[2] = 0x%x\n", pptable->GfxGpoPadding32[2]);
	dev_info(smu->adev->dev, "GfxGpoPadding32[3] = 0x%x\n", pptable->GfxGpoPadding32[3]);
	dev_info(smu->adev->dev, "GfxDcsFopt = 0x%x\n", pptable->GfxDcsFopt);
	dev_info(smu->adev->dev, "GfxDcsFclkFopt = 0x%x\n", pptable->GfxDcsFclkFopt);
	dev_info(smu->adev->dev, "GfxDcsUclkFopt = 0x%x\n", pptable->GfxDcsUclkFopt);

	dev_info(smu->adev->dev, "DcsGfxOffVoltage = 0x%x\n", pptable->DcsGfxOffVoltage);
	dev_info(smu->adev->dev, "DcsMinGfxOffTime = 0x%x\n", pptable->DcsMinGfxOffTime);
	dev_info(smu->adev->dev, "DcsMaxGfxOffTime = 0x%x\n", pptable->DcsMaxGfxOffTime);
	dev_info(smu->adev->dev, "DcsMinCreditAccum = 0x%x\n", pptable->DcsMinCreditAccum);
	dev_info(smu->adev->dev, "DcsExitHysteresis = 0x%x\n", pptable->DcsExitHysteresis);
	dev_info(smu->adev->dev, "DcsTimeout = 0x%x\n", pptable->DcsTimeout);

	dev_info(smu->adev->dev, "DcsParamPadding[0] = 0x%x\n", pptable->DcsParamPadding[0]);
	dev_info(smu->adev->dev, "DcsParamPadding[1] = 0x%x\n", pptable->DcsParamPadding[1]);
	dev_info(smu->adev->dev, "DcsParamPadding[2] = 0x%x\n", pptable->DcsParamPadding[2]);
	dev_info(smu->adev->dev, "DcsParamPadding[3] = 0x%x\n", pptable->DcsParamPadding[3]);
	dev_info(smu->adev->dev, "DcsParamPadding[4] = 0x%x\n", pptable->DcsParamPadding[4]);

	dev_info(smu->adev->dev, "FlopsPerByteTable\n");
	for (i = 0; i < RLC_PACE_TABLE_NUM_LEVELS; i++)
		dev_info(smu->adev->dev, "  .[%d] = 0x%x\n", i, pptable->FlopsPerByteTable[i]);

	dev_info(smu->adev->dev, "LowestUclkReservedForUlv = 0x%x\n", pptable->LowestUclkReservedForUlv);
	dev_info(smu->adev->dev, "vddingMem[0] = 0x%x\n", pptable->PaddingMem[0]);
	dev_info(smu->adev->dev, "vddingMem[1] = 0x%x\n", pptable->PaddingMem[1]);
	dev_info(smu->adev->dev, "vddingMem[2] = 0x%x\n", pptable->PaddingMem[2]);

	dev_info(smu->adev->dev, "UclkDpmPstates\n");
	for (i = 0; i < NUM_UCLK_DPM_LEVELS; i++)
		dev_info(smu->adev->dev, "  .[%d] = 0x%x\n", i, pptable->UclkDpmPstates[i]);

	dev_info(smu->adev->dev, "UclkDpmSrcFreqRange\n");
	dev_info(smu->adev->dev, "  .Fmin = 0x%x\n",
		pptable->UclkDpmSrcFreqRange.Fmin);
	dev_info(smu->adev->dev, "  .Fmax = 0x%x\n",
		pptable->UclkDpmSrcFreqRange.Fmax);
	dev_info(smu->adev->dev, "UclkDpmTargFreqRange\n");
	dev_info(smu->adev->dev, "  .Fmin = 0x%x\n",
		pptable->UclkDpmTargFreqRange.Fmin);
	dev_info(smu->adev->dev, "  .Fmax = 0x%x\n",
		pptable->UclkDpmTargFreqRange.Fmax);
	dev_info(smu->adev->dev, "UclkDpmMidstepFreq = 0x%x\n", pptable->UclkDpmMidstepFreq);
	dev_info(smu->adev->dev, "UclkMidstepPadding = 0x%x\n", pptable->UclkMidstepPadding);

	dev_info(smu->adev->dev, "PcieGenSpeed\n");
	for (i = 0; i < NUM_LINK_LEVELS; i++)
		dev_info(smu->adev->dev, "  .[%d] = 0x%x\n", i, pptable->PcieGenSpeed[i]);

	dev_info(smu->adev->dev, "PcieLaneCount\n");
	for (i = 0; i < NUM_LINK_LEVELS; i++)
		dev_info(smu->adev->dev, "  .[%d] = 0x%x\n", i, pptable->PcieLaneCount[i]);

	dev_info(smu->adev->dev, "LclkFreq\n");
	for (i = 0; i < NUM_LINK_LEVELS; i++)
		dev_info(smu->adev->dev, "  .[%d] = 0x%x\n", i, pptable->LclkFreq[i]);

	dev_info(smu->adev->dev, "FanStopTemp = 0x%x\n", pptable->FanStopTemp);
	dev_info(smu->adev->dev, "FanStartTemp = 0x%x\n", pptable->FanStartTemp);

	dev_info(smu->adev->dev, "FanGain\n");
	for (i = 0; i < TEMP_COUNT; i++)
		dev_info(smu->adev->dev, "  .[%d] = 0x%x\n", i, pptable->FanGain[i]);

	dev_info(smu->adev->dev, "FanPwmMin = 0x%x\n", pptable->FanPwmMin);
	dev_info(smu->adev->dev, "FanAcousticLimitRpm = 0x%x\n", pptable->FanAcousticLimitRpm);
	dev_info(smu->adev->dev, "FanThrottlingRpm = 0x%x\n", pptable->FanThrottlingRpm);
	dev_info(smu->adev->dev, "FanMaximumRpm = 0x%x\n", pptable->FanMaximumRpm);
	dev_info(smu->adev->dev, "MGpuFanBoostLimitRpm = 0x%x\n", pptable->MGpuFanBoostLimitRpm);
	dev_info(smu->adev->dev, "FanTargetTemperature = 0x%x\n", pptable->FanTargetTemperature);
	dev_info(smu->adev->dev, "FanTargetGfxclk = 0x%x\n", pptable->FanTargetGfxclk);
	dev_info(smu->adev->dev, "FanPadding16 = 0x%x\n", pptable->FanPadding16);
	dev_info(smu->adev->dev, "FanTempInputSelect = 0x%x\n", pptable->FanTempInputSelect);
	dev_info(smu->adev->dev, "FanPadding = 0x%x\n", pptable->FanPadding);
	dev_info(smu->adev->dev, "FanZeroRpmEnable = 0x%x\n", pptable->FanZeroRpmEnable);
	dev_info(smu->adev->dev, "FanTachEdgePerRev = 0x%x\n", pptable->FanTachEdgePerRev);

	dev_info(smu->adev->dev, "FuzzyFan_ErrorSetDelta = 0x%x\n", pptable->FuzzyFan_ErrorSetDelta);
	dev_info(smu->adev->dev, "FuzzyFan_ErrorRateSetDelta = 0x%x\n", pptable->FuzzyFan_ErrorRateSetDelta);
	dev_info(smu->adev->dev, "FuzzyFan_PwmSetDelta = 0x%x\n", pptable->FuzzyFan_PwmSetDelta);
	dev_info(smu->adev->dev, "FuzzyFan_Reserved = 0x%x\n", pptable->FuzzyFan_Reserved);

	dev_info(smu->adev->dev, "OverrideAvfsGb[AVFS_VOLTAGE_GFX] = 0x%x\n", pptable->OverrideAvfsGb[AVFS_VOLTAGE_GFX]);
	dev_info(smu->adev->dev, "OverrideAvfsGb[AVFS_VOLTAGE_SOC] = 0x%x\n", pptable->OverrideAvfsGb[AVFS_VOLTAGE_SOC]);
	dev_info(smu->adev->dev, "dBtcGbGfxDfllModelSelect = 0x%x\n", pptable->dBtcGbGfxDfllModelSelect);
	dev_info(smu->adev->dev, "Padding8_Avfs = 0x%x\n", pptable->Padding8_Avfs);

	dev_info(smu->adev->dev, "qAvfsGb[AVFS_VOLTAGE_GFX]{a = 0x%x b = 0x%x c = 0x%x}\n",
			pptable->qAvfsGb[AVFS_VOLTAGE_GFX].a,
			pptable->qAvfsGb[AVFS_VOLTAGE_GFX].b,
			pptable->qAvfsGb[AVFS_VOLTAGE_GFX].c);
	dev_info(smu->adev->dev, "qAvfsGb[AVFS_VOLTAGE_SOC]{a = 0x%x b = 0x%x c = 0x%x}\n",
			pptable->qAvfsGb[AVFS_VOLTAGE_SOC].a,
			pptable->qAvfsGb[AVFS_VOLTAGE_SOC].b,
			pptable->qAvfsGb[AVFS_VOLTAGE_SOC].c);
	dev_info(smu->adev->dev, "dBtcGbGfxPll{a = 0x%x b = 0x%x c = 0x%x}\n",
			pptable->dBtcGbGfxPll.a,
			pptable->dBtcGbGfxPll.b,
			pptable->dBtcGbGfxPll.c);
	dev_info(smu->adev->dev, "dBtcGbGfxAfll{a = 0x%x b = 0x%x c = 0x%x}\n",
			pptable->dBtcGbGfxDfll.a,
			pptable->dBtcGbGfxDfll.b,
			pptable->dBtcGbGfxDfll.c);
	dev_info(smu->adev->dev, "dBtcGbSoc{a = 0x%x b = 0x%x c = 0x%x}\n",
			pptable->dBtcGbSoc.a,
			pptable->dBtcGbSoc.b,
			pptable->dBtcGbSoc.c);
	dev_info(smu->adev->dev, "qAgingGb[AVFS_VOLTAGE_GFX]{m = 0x%x b = 0x%x}\n",
			pptable->qAgingGb[AVFS_VOLTAGE_GFX].m,
			pptable->qAgingGb[AVFS_VOLTAGE_GFX].b);
	dev_info(smu->adev->dev, "qAgingGb[AVFS_VOLTAGE_SOC]{m = 0x%x b = 0x%x}\n",
			pptable->qAgingGb[AVFS_VOLTAGE_SOC].m,
			pptable->qAgingGb[AVFS_VOLTAGE_SOC].b);

	dev_info(smu->adev->dev, "PiecewiseLinearDroopIntGfxDfll\n");
	for (i = 0; i < NUM_PIECE_WISE_LINEAR_DROOP_MODEL_VF_POINTS; i++) {
		dev_info(smu->adev->dev, "		Fset[%d] = 0x%x\n",
			i, pptable->PiecewiseLinearDroopIntGfxDfll.Fset[i]);
		dev_info(smu->adev->dev, "		Vdroop[%d] = 0x%x\n",
			i, pptable->PiecewiseLinearDroopIntGfxDfll.Vdroop[i]);
	}

	dev_info(smu->adev->dev, "qStaticVoltageOffset[AVFS_VOLTAGE_GFX]{a = 0x%x b = 0x%x c = 0x%x}\n",
			pptable->qStaticVoltageOffset[AVFS_VOLTAGE_GFX].a,
			pptable->qStaticVoltageOffset[AVFS_VOLTAGE_GFX].b,
			pptable->qStaticVoltageOffset[AVFS_VOLTAGE_GFX].c);
	dev_info(smu->adev->dev, "qStaticVoltageOffset[AVFS_VOLTAGE_SOC]{a = 0x%x b = 0x%x c = 0x%x}\n",
			pptable->qStaticVoltageOffset[AVFS_VOLTAGE_SOC].a,
			pptable->qStaticVoltageOffset[AVFS_VOLTAGE_SOC].b,
			pptable->qStaticVoltageOffset[AVFS_VOLTAGE_SOC].c);

	dev_info(smu->adev->dev, "DcTol[AVFS_VOLTAGE_GFX] = 0x%x\n", pptable->DcTol[AVFS_VOLTAGE_GFX]);
	dev_info(smu->adev->dev, "DcTol[AVFS_VOLTAGE_SOC] = 0x%x\n", pptable->DcTol[AVFS_VOLTAGE_SOC]);

	dev_info(smu->adev->dev, "DcBtcEnabled[AVFS_VOLTAGE_GFX] = 0x%x\n", pptable->DcBtcEnabled[AVFS_VOLTAGE_GFX]);
	dev_info(smu->adev->dev, "DcBtcEnabled[AVFS_VOLTAGE_SOC] = 0x%x\n", pptable->DcBtcEnabled[AVFS_VOLTAGE_SOC]);
	dev_info(smu->adev->dev, "Padding8_GfxBtc[0] = 0x%x\n", pptable->Padding8_GfxBtc[0]);
	dev_info(smu->adev->dev, "Padding8_GfxBtc[1] = 0x%x\n", pptable->Padding8_GfxBtc[1]);

	dev_info(smu->adev->dev, "DcBtcMin[AVFS_VOLTAGE_GFX] = 0x%x\n", pptable->DcBtcMin[AVFS_VOLTAGE_GFX]);
	dev_info(smu->adev->dev, "DcBtcMin[AVFS_VOLTAGE_SOC] = 0x%x\n", pptable->DcBtcMin[AVFS_VOLTAGE_SOC]);
	dev_info(smu->adev->dev, "DcBtcMax[AVFS_VOLTAGE_GFX] = 0x%x\n", pptable->DcBtcMax[AVFS_VOLTAGE_GFX]);
	dev_info(smu->adev->dev, "DcBtcMax[AVFS_VOLTAGE_SOC] = 0x%x\n", pptable->DcBtcMax[AVFS_VOLTAGE_SOC]);

	dev_info(smu->adev->dev, "DcBtcGb[AVFS_VOLTAGE_GFX] = 0x%x\n", pptable->DcBtcGb[AVFS_VOLTAGE_GFX]);
	dev_info(smu->adev->dev, "DcBtcGb[AVFS_VOLTAGE_SOC] = 0x%x\n", pptable->DcBtcGb[AVFS_VOLTAGE_SOC]);

	dev_info(smu->adev->dev, "XgmiDpmPstates\n");
	for (i = 0; i < NUM_XGMI_LEVELS; i++)
		dev_info(smu->adev->dev, "  .[%d] = 0x%x\n", i, pptable->XgmiDpmPstates[i]);
	dev_info(smu->adev->dev, "XgmiDpmSpare[0] = 0x%02x\n", pptable->XgmiDpmSpare[0]);
	dev_info(smu->adev->dev, "XgmiDpmSpare[1] = 0x%02x\n", pptable->XgmiDpmSpare[1]);

	dev_info(smu->adev->dev, "DebugOverrides = 0x%x\n", pptable->DebugOverrides);
	dev_info(smu->adev->dev, "ReservedEquation0{a = 0x%x b = 0x%x c = 0x%x}\n",
			pptable->ReservedEquation0.a,
			pptable->ReservedEquation0.b,
			pptable->ReservedEquation0.c);
	dev_info(smu->adev->dev, "ReservedEquation1{a = 0x%x b = 0x%x c = 0x%x}\n",
			pptable->ReservedEquation1.a,
			pptable->ReservedEquation1.b,
			pptable->ReservedEquation1.c);
	dev_info(smu->adev->dev, "ReservedEquation2{a = 0x%x b = 0x%x c = 0x%x}\n",
			pptable->ReservedEquation2.a,
			pptable->ReservedEquation2.b,
			pptable->ReservedEquation2.c);
	dev_info(smu->adev->dev, "ReservedEquation3{a = 0x%x b = 0x%x c = 0x%x}\n",
			pptable->ReservedEquation3.a,
			pptable->ReservedEquation3.b,
			pptable->ReservedEquation3.c);

	dev_info(smu->adev->dev, "SkuReserved[0] = 0x%x\n", pptable->SkuReserved[0]);
	dev_info(smu->adev->dev, "SkuReserved[1] = 0x%x\n", pptable->SkuReserved[1]);
	dev_info(smu->adev->dev, "SkuReserved[2] = 0x%x\n", pptable->SkuReserved[2]);
	dev_info(smu->adev->dev, "SkuReserved[3] = 0x%x\n", pptable->SkuReserved[3]);
	dev_info(smu->adev->dev, "SkuReserved[4] = 0x%x\n", pptable->SkuReserved[4]);
	dev_info(smu->adev->dev, "SkuReserved[5] = 0x%x\n", pptable->SkuReserved[5]);
	dev_info(smu->adev->dev, "SkuReserved[6] = 0x%x\n", pptable->SkuReserved[6]);
	dev_info(smu->adev->dev, "SkuReserved[7] = 0x%x\n", pptable->SkuReserved[7]);

	dev_info(smu->adev->dev, "GamingClk[0] = 0x%x\n", pptable->GamingClk[0]);
	dev_info(smu->adev->dev, "GamingClk[1] = 0x%x\n", pptable->GamingClk[1]);
	dev_info(smu->adev->dev, "GamingClk[2] = 0x%x\n", pptable->GamingClk[2]);
	dev_info(smu->adev->dev, "GamingClk[3] = 0x%x\n", pptable->GamingClk[3]);
	dev_info(smu->adev->dev, "GamingClk[4] = 0x%x\n", pptable->GamingClk[4]);
	dev_info(smu->adev->dev, "GamingClk[5] = 0x%x\n", pptable->GamingClk[5]);

	for (i = 0; i < NUM_I2C_CONTROLLERS; i++) {
		dev_info(smu->adev->dev, "I2cControllers[%d]:\n", i);
		dev_info(smu->adev->dev, "                   .Enabled = 0x%x\n",
				pptable->I2cControllers[i].Enabled);
		dev_info(smu->adev->dev, "                   .Speed = 0x%x\n",
				pptable->I2cControllers[i].Speed);
		dev_info(smu->adev->dev, "                   .SlaveAddress = 0x%x\n",
				pptable->I2cControllers[i].SlaveAddress);
		dev_info(smu->adev->dev, "                   .ControllerPort = 0x%x\n",
				pptable->I2cControllers[i].ControllerPort);
		dev_info(smu->adev->dev, "                   .ControllerName = 0x%x\n",
				pptable->I2cControllers[i].ControllerName);
		dev_info(smu->adev->dev, "                   .ThermalThrottler = 0x%x\n",
				pptable->I2cControllers[i].ThermalThrotter);
		dev_info(smu->adev->dev, "                   .I2cProtocol = 0x%x\n",
				pptable->I2cControllers[i].I2cProtocol);
		dev_info(smu->adev->dev, "                   .PaddingConfig = 0x%x\n",
				pptable->I2cControllers[i].PaddingConfig);
	}

	dev_info(smu->adev->dev, "GpioScl = 0x%x\n", pptable->GpioScl);
	dev_info(smu->adev->dev, "GpioSda = 0x%x\n", pptable->GpioSda);
	dev_info(smu->adev->dev, "FchUsbPdSlaveAddr = 0x%x\n", pptable->FchUsbPdSlaveAddr);
	dev_info(smu->adev->dev, "I2cSpare[0] = 0x%x\n", pptable->I2cSpare[0]);

	dev_info(smu->adev->dev, "Board Parameters:\n");
	dev_info(smu->adev->dev, "VddGfxVrMapping = 0x%x\n", pptable->VddGfxVrMapping);
	dev_info(smu->adev->dev, "VddSocVrMapping = 0x%x\n", pptable->VddSocVrMapping);
	dev_info(smu->adev->dev, "VddMem0VrMapping = 0x%x\n", pptable->VddMem0VrMapping);
	dev_info(smu->adev->dev, "VddMem1VrMapping = 0x%x\n", pptable->VddMem1VrMapping);
	dev_info(smu->adev->dev, "GfxUlvPhaseSheddingMask = 0x%x\n", pptable->GfxUlvPhaseSheddingMask);
	dev_info(smu->adev->dev, "SocUlvPhaseSheddingMask = 0x%x\n", pptable->SocUlvPhaseSheddingMask);
	dev_info(smu->adev->dev, "VddciUlvPhaseSheddingMask = 0x%x\n", pptable->VddciUlvPhaseSheddingMask);
	dev_info(smu->adev->dev, "MvddUlvPhaseSheddingMask = 0x%x\n", pptable->MvddUlvPhaseSheddingMask);

	dev_info(smu->adev->dev, "GfxMaxCurrent = 0x%x\n", pptable->GfxMaxCurrent);
	dev_info(smu->adev->dev, "GfxOffset = 0x%x\n", pptable->GfxOffset);
	dev_info(smu->adev->dev, "Padding_TelemetryGfx = 0x%x\n", pptable->Padding_TelemetryGfx);

	dev_info(smu->adev->dev, "SocMaxCurrent = 0x%x\n", pptable->SocMaxCurrent);
	dev_info(smu->adev->dev, "SocOffset = 0x%x\n", pptable->SocOffset);
	dev_info(smu->adev->dev, "Padding_TelemetrySoc = 0x%x\n", pptable->Padding_TelemetrySoc);

	dev_info(smu->adev->dev, "Mem0MaxCurrent = 0x%x\n", pptable->Mem0MaxCurrent);
	dev_info(smu->adev->dev, "Mem0Offset = 0x%x\n", pptable->Mem0Offset);
	dev_info(smu->adev->dev, "Padding_TelemetryMem0 = 0x%x\n", pptable->Padding_TelemetryMem0);

	dev_info(smu->adev->dev, "Mem1MaxCurrent = 0x%x\n", pptable->Mem1MaxCurrent);
	dev_info(smu->adev->dev, "Mem1Offset = 0x%x\n", pptable->Mem1Offset);
	dev_info(smu->adev->dev, "Padding_TelemetryMem1 = 0x%x\n", pptable->Padding_TelemetryMem1);

	dev_info(smu->adev->dev, "MvddRatio = 0x%x\n", pptable->MvddRatio);

	dev_info(smu->adev->dev, "AcDcGpio = 0x%x\n", pptable->AcDcGpio);
	dev_info(smu->adev->dev, "AcDcPolarity = 0x%x\n", pptable->AcDcPolarity);
	dev_info(smu->adev->dev, "VR0HotGpio = 0x%x\n", pptable->VR0HotGpio);
	dev_info(smu->adev->dev, "VR0HotPolarity = 0x%x\n", pptable->VR0HotPolarity);
	dev_info(smu->adev->dev, "VR1HotGpio = 0x%x\n", pptable->VR1HotGpio);
	dev_info(smu->adev->dev, "VR1HotPolarity = 0x%x\n", pptable->VR1HotPolarity);
	dev_info(smu->adev->dev, "GthrGpio = 0x%x\n", pptable->GthrGpio);
	dev_info(smu->adev->dev, "GthrPolarity = 0x%x\n", pptable->GthrPolarity);
	dev_info(smu->adev->dev, "LedPin0 = 0x%x\n", pptable->LedPin0);
	dev_info(smu->adev->dev, "LedPin1 = 0x%x\n", pptable->LedPin1);
	dev_info(smu->adev->dev, "LedPin2 = 0x%x\n", pptable->LedPin2);
	dev_info(smu->adev->dev, "LedEnableMask = 0x%x\n", pptable->LedEnableMask);
	dev_info(smu->adev->dev, "LedPcie = 0x%x\n", pptable->LedPcie);
	dev_info(smu->adev->dev, "LedError = 0x%x\n", pptable->LedError);
	dev_info(smu->adev->dev, "LedSpare1[0] = 0x%x\n", pptable->LedSpare1[0]);
	dev_info(smu->adev->dev, "LedSpare1[1] = 0x%x\n", pptable->LedSpare1[1]);

	dev_info(smu->adev->dev, "PllGfxclkSpreadEnabled = 0x%x\n", pptable->PllGfxclkSpreadEnabled);
	dev_info(smu->adev->dev, "PllGfxclkSpreadPercent = 0x%x\n", pptable->PllGfxclkSpreadPercent);
	dev_info(smu->adev->dev, "PllGfxclkSpreadFreq = 0x%x\n",    pptable->PllGfxclkSpreadFreq);

	dev_info(smu->adev->dev, "DfllGfxclkSpreadEnabled = 0x%x\n", pptable->DfllGfxclkSpreadEnabled);
	dev_info(smu->adev->dev, "DfllGfxclkSpreadPercent = 0x%x\n", pptable->DfllGfxclkSpreadPercent);
	dev_info(smu->adev->dev, "DfllGfxclkSpreadFreq = 0x%x\n",    pptable->DfllGfxclkSpreadFreq);

	dev_info(smu->adev->dev, "UclkSpreadPadding = 0x%x\n", pptable->UclkSpreadPadding);
	dev_info(smu->adev->dev, "UclkSpreadFreq = 0x%x\n", pptable->UclkSpreadFreq);

	dev_info(smu->adev->dev, "FclkSpreadEnabled = 0x%x\n", pptable->FclkSpreadEnabled);
	dev_info(smu->adev->dev, "FclkSpreadPercent = 0x%x\n", pptable->FclkSpreadPercent);
	dev_info(smu->adev->dev, "FclkSpreadFreq = 0x%x\n", pptable->FclkSpreadFreq);

	dev_info(smu->adev->dev, "MemoryChannelEnabled = 0x%x\n", pptable->MemoryChannelEnabled);
	dev_info(smu->adev->dev, "DramBitWidth = 0x%x\n", pptable->DramBitWidth);
	dev_info(smu->adev->dev, "PaddingMem1[0] = 0x%x\n", pptable->PaddingMem1[0]);
	dev_info(smu->adev->dev, "PaddingMem1[1] = 0x%x\n", pptable->PaddingMem1[1]);
	dev_info(smu->adev->dev, "PaddingMem1[2] = 0x%x\n", pptable->PaddingMem1[2]);

	dev_info(smu->adev->dev, "TotalBoardPower = 0x%x\n", pptable->TotalBoardPower);
	dev_info(smu->adev->dev, "BoardPowerPadding = 0x%x\n", pptable->BoardPowerPadding);

	dev_info(smu->adev->dev, "XgmiLinkSpeed\n");
	for (i = 0; i < NUM_XGMI_PSTATE_LEVELS; i++)
		dev_info(smu->adev->dev, "  .[%d] = 0x%x\n", i, pptable->XgmiLinkSpeed[i]);
	dev_info(smu->adev->dev, "XgmiLinkWidth\n");
	for (i = 0; i < NUM_XGMI_PSTATE_LEVELS; i++)
		dev_info(smu->adev->dev, "  .[%d] = 0x%x\n", i, pptable->XgmiLinkWidth[i]);
	dev_info(smu->adev->dev, "XgmiFclkFreq\n");
	for (i = 0; i < NUM_XGMI_PSTATE_LEVELS; i++)
		dev_info(smu->adev->dev, "  .[%d] = 0x%x\n", i, pptable->XgmiFclkFreq[i]);
	dev_info(smu->adev->dev, "XgmiSocVoltage\n");
	for (i = 0; i < NUM_XGMI_PSTATE_LEVELS; i++)
		dev_info(smu->adev->dev, "  .[%d] = 0x%x\n", i, pptable->XgmiSocVoltage[i]);

	dev_info(smu->adev->dev, "HsrEnabled = 0x%x\n", pptable->HsrEnabled);
	dev_info(smu->adev->dev, "VddqOffEnabled = 0x%x\n", pptable->VddqOffEnabled);
	dev_info(smu->adev->dev, "PaddingUmcFlags[0] = 0x%x\n", pptable->PaddingUmcFlags[0]);
	dev_info(smu->adev->dev, "PaddingUmcFlags[1] = 0x%x\n", pptable->PaddingUmcFlags[1]);

	dev_info(smu->adev->dev, "BoardReserved[0] = 0x%x\n", pptable->BoardReserved[0]);
	dev_info(smu->adev->dev, "BoardReserved[1] = 0x%x\n", pptable->BoardReserved[1]);
	dev_info(smu->adev->dev, "BoardReserved[2] = 0x%x\n", pptable->BoardReserved[2]);
	dev_info(smu->adev->dev, "BoardReserved[3] = 0x%x\n", pptable->BoardReserved[3]);
	dev_info(smu->adev->dev, "BoardReserved[4] = 0x%x\n", pptable->BoardReserved[4]);
	dev_info(smu->adev->dev, "BoardReserved[5] = 0x%x\n", pptable->BoardReserved[5]);
	dev_info(smu->adev->dev, "BoardReserved[6] = 0x%x\n", pptable->BoardReserved[6]);
	dev_info(smu->adev->dev, "BoardReserved[7] = 0x%x\n", pptable->BoardReserved[7]);
	dev_info(smu->adev->dev, "BoardReserved[8] = 0x%x\n", pptable->BoardReserved[8]);
	dev_info(smu->adev->dev, "BoardReserved[9] = 0x%x\n", pptable->BoardReserved[9]);
	dev_info(smu->adev->dev, "BoardReserved[10] = 0x%x\n", pptable->BoardReserved[10]);

	dev_info(smu->adev->dev, "MmHubPadding[0] = 0x%x\n", pptable->MmHubPadding[0]);
	dev_info(smu->adev->dev, "MmHubPadding[1] = 0x%x\n", pptable->MmHubPadding[1]);
	dev_info(smu->adev->dev, "MmHubPadding[2] = 0x%x\n", pptable->MmHubPadding[2]);
	dev_info(smu->adev->dev, "MmHubPadding[3] = 0x%x\n", pptable->MmHubPadding[3]);
	dev_info(smu->adev->dev, "MmHubPadding[4] = 0x%x\n", pptable->MmHubPadding[4]);
	dev_info(smu->adev->dev, "MmHubPadding[5] = 0x%x\n", pptable->MmHubPadding[5]);
	dev_info(smu->adev->dev, "MmHubPadding[6] = 0x%x\n", pptable->MmHubPadding[6]);
	dev_info(smu->adev->dev, "MmHubPadding[7] = 0x%x\n", pptable->MmHubPadding[7]);
}

static int sienna_cichlid_i2c_xfer(struct i2c_adapter *i2c_adap,
				   struct i2c_msg *msg, int num_msgs)
{
	struct amdgpu_smu_i2c_bus *smu_i2c = i2c_get_adapdata(i2c_adap);
	struct amdgpu_device *adev = smu_i2c->adev;
	struct smu_context *smu = adev->powerplay.pp_handle;
	struct smu_table_context *smu_table = &smu->smu_table;
	struct smu_table *table = &smu_table->driver_table;
	SwI2cRequest_t *req, *res = (SwI2cRequest_t *)table->cpu_addr;
	int i, j, r, c;
	u16 dir;

	if (!adev->pm.dpm_enabled)
		return -EBUSY;

	req = kzalloc(sizeof(*req), GFP_KERNEL);
	if (!req)
		return -ENOMEM;

	req->I2CcontrollerPort = smu_i2c->port;
	req->I2CSpeed = I2C_SPEED_FAST_400K;
	req->SlaveAddress = msg[0].addr << 1; /* wants an 8-bit address */
	dir = msg[0].flags & I2C_M_RD;

	for (c = i = 0; i < num_msgs; i++) {
		for (j = 0; j < msg[i].len; j++, c++) {
			SwI2cCmd_t *cmd = &req->SwI2cCmds[c];

			if (!(msg[i].flags & I2C_M_RD)) {
				/* write */
				cmd->CmdConfig |= CMDCONFIG_READWRITE_MASK;
				cmd->ReadWriteData = msg[i].buf[j];
			}

			if ((dir ^ msg[i].flags) & I2C_M_RD) {
				/* The direction changes.
				 */
				dir = msg[i].flags & I2C_M_RD;
				cmd->CmdConfig |= CMDCONFIG_RESTART_MASK;
			}

			req->NumCmds++;

			/*
			 * Insert STOP if we are at the last byte of either last
			 * message for the transaction or the client explicitly
			 * requires a STOP at this particular message.
			 */
			if ((j == msg[i].len - 1) &&
			    ((i == num_msgs - 1) || (msg[i].flags & I2C_M_STOP))) {
				cmd->CmdConfig &= ~CMDCONFIG_RESTART_MASK;
				cmd->CmdConfig |= CMDCONFIG_STOP_MASK;
			}
		}
	}
	mutex_lock(&adev->pm.mutex);
	r = smu_cmn_update_table(smu, SMU_TABLE_I2C_COMMANDS, 0, req, true);
	mutex_unlock(&adev->pm.mutex);
	if (r)
		goto fail;

	for (c = i = 0; i < num_msgs; i++) {
		if (!(msg[i].flags & I2C_M_RD)) {
			c += msg[i].len;
			continue;
		}
		for (j = 0; j < msg[i].len; j++, c++) {
			SwI2cCmd_t *cmd = &res->SwI2cCmds[c];

			msg[i].buf[j] = cmd->ReadWriteData;
		}
	}
	r = num_msgs;
fail:
	kfree(req);
	return r;
}

static u32 sienna_cichlid_i2c_func(struct i2c_adapter *adap)
{
	return I2C_FUNC_I2C | I2C_FUNC_SMBUS_EMUL;
}


static const struct i2c_algorithm sienna_cichlid_i2c_algo = {
	.master_xfer = sienna_cichlid_i2c_xfer,
	.functionality = sienna_cichlid_i2c_func,
};

static const struct i2c_adapter_quirks sienna_cichlid_i2c_control_quirks = {
	.flags = I2C_AQ_COMB | I2C_AQ_COMB_SAME_ADDR | I2C_AQ_NO_ZERO_LEN,
	.max_read_len  = MAX_SW_I2C_COMMANDS,
	.max_write_len = MAX_SW_I2C_COMMANDS,
	.max_comb_1st_msg_len = 2,
	.max_comb_2nd_msg_len = MAX_SW_I2C_COMMANDS - 2,
};

static int sienna_cichlid_i2c_control_init(struct smu_context *smu)
{
	struct amdgpu_device *adev = smu->adev;
	int res, i;

	for (i = 0; i < MAX_SMU_I2C_BUSES; i++) {
		struct amdgpu_smu_i2c_bus *smu_i2c = &adev->pm.smu_i2c[i];
		struct i2c_adapter *control = &smu_i2c->adapter;

		smu_i2c->adev = adev;
		smu_i2c->port = i;
		mutex_init(&smu_i2c->mutex);
		control->owner = THIS_MODULE;
		control->class = I2C_CLASS_HWMON;
		control->dev.parent = &adev->pdev->dev;
		control->algo = &sienna_cichlid_i2c_algo;
		snprintf(control->name, sizeof(control->name), "AMDGPU SMU %d", i);
		control->quirks = &sienna_cichlid_i2c_control_quirks;
		i2c_set_adapdata(control, smu_i2c);

		res = i2c_add_adapter(control);
		if (res) {
			DRM_ERROR("Failed to register hw i2c, err: %d\n", res);
			goto Out_err;
		}
	}
	/* assign the buses used for the FRU EEPROM and RAS EEPROM */
	/* XXX ideally this would be something in a vbios data table */
	adev->pm.ras_eeprom_i2c_bus = &adev->pm.smu_i2c[1].adapter;
	adev->pm.fru_eeprom_i2c_bus = &adev->pm.smu_i2c[0].adapter;

	return 0;
Out_err:
	for ( ; i >= 0; i--) {
		struct amdgpu_smu_i2c_bus *smu_i2c = &adev->pm.smu_i2c[i];
		struct i2c_adapter *control = &smu_i2c->adapter;

		i2c_del_adapter(control);
	}
	return res;
}

static void sienna_cichlid_i2c_control_fini(struct smu_context *smu)
{
	struct amdgpu_device *adev = smu->adev;
	int i;

	for (i = 0; i < MAX_SMU_I2C_BUSES; i++) {
		struct amdgpu_smu_i2c_bus *smu_i2c = &adev->pm.smu_i2c[i];
		struct i2c_adapter *control = &smu_i2c->adapter;

		i2c_del_adapter(control);
	}
	adev->pm.ras_eeprom_i2c_bus = NULL;
	adev->pm.fru_eeprom_i2c_bus = NULL;
}

static ssize_t sienna_cichlid_get_gpu_metrics(struct smu_context *smu,
					      void **table)
{
	struct smu_table_context *smu_table = &smu->smu_table;
	struct gpu_metrics_v1_3 *gpu_metrics =
		(struct gpu_metrics_v1_3 *)smu_table->gpu_metrics_table;
	SmuMetricsExternal_t metrics_external;
	SmuMetrics_t *metrics =
		&(metrics_external.SmuMetrics);
	SmuMetrics_V2_t *metrics_v2 =
		&(metrics_external.SmuMetrics_V2);
	SmuMetrics_V3_t *metrics_v3 =
		&(metrics_external.SmuMetrics_V3);
	struct amdgpu_device *adev = smu->adev;
	bool use_metrics_v2 = false;
	bool use_metrics_v3 = false;
	uint16_t average_gfx_activity;
	int ret = 0;

	switch (smu->adev->ip_versions[MP1_HWIP][0]) {
	case IP_VERSION(11, 0, 7):
		if (smu->smc_fw_version >= 0x3A4900)
			use_metrics_v3 = true;
		else if (smu->smc_fw_version >= 0x3A4300)
			use_metrics_v2 = true;
		break;
	case IP_VERSION(11, 0, 11):
		if (smu->smc_fw_version >= 0x412D00)
			use_metrics_v2 = true;
		break;
	case IP_VERSION(11, 0, 12):
		if (smu->smc_fw_version >= 0x3B2300)
			use_metrics_v2 = true;
		break;
	case IP_VERSION(11, 0, 13):
		if (smu->smc_fw_version >= 0x491100)
			use_metrics_v2 = true;
		break;
	default:
		break;
	}

	ret = smu_cmn_get_metrics_table(smu,
					&metrics_external,
					true);
	if (ret)
		return ret;

	smu_cmn_init_soft_gpu_metrics(gpu_metrics, 1, 3);

	gpu_metrics->temperature_edge = use_metrics_v3 ? metrics_v3->TemperatureEdge :
		use_metrics_v2 ? metrics_v2->TemperatureEdge : metrics->TemperatureEdge;
	gpu_metrics->temperature_hotspot = use_metrics_v3 ? metrics_v3->TemperatureHotspot :
		use_metrics_v2 ? metrics_v2->TemperatureHotspot : metrics->TemperatureHotspot;
	gpu_metrics->temperature_mem = use_metrics_v3 ? metrics_v3->TemperatureMem :
		use_metrics_v2 ? metrics_v2->TemperatureMem : metrics->TemperatureMem;
	gpu_metrics->temperature_vrgfx = use_metrics_v3 ? metrics_v3->TemperatureVrGfx :
		use_metrics_v2 ? metrics_v2->TemperatureVrGfx : metrics->TemperatureVrGfx;
	gpu_metrics->temperature_vrsoc = use_metrics_v3 ? metrics_v3->TemperatureVrSoc :
		use_metrics_v2 ? metrics_v2->TemperatureVrSoc : metrics->TemperatureVrSoc;
	gpu_metrics->temperature_vrmem = use_metrics_v3 ? metrics_v3->TemperatureVrMem0 :
		use_metrics_v2 ? metrics_v2->TemperatureVrMem0 : metrics->TemperatureVrMem0;

	gpu_metrics->average_gfx_activity = use_metrics_v3 ? metrics_v3->AverageGfxActivity :
		use_metrics_v2 ? metrics_v2->AverageGfxActivity : metrics->AverageGfxActivity;
	gpu_metrics->average_umc_activity = use_metrics_v3 ? metrics_v3->AverageUclkActivity :
		use_metrics_v2 ? metrics_v2->AverageUclkActivity : metrics->AverageUclkActivity;
	gpu_metrics->average_mm_activity = use_metrics_v3 ?
		(metrics_v3->VcnUsagePercentage0 + metrics_v3->VcnUsagePercentage1) / 2 :
		use_metrics_v2 ? metrics_v2->VcnActivityPercentage : metrics->VcnActivityPercentage;

	gpu_metrics->average_socket_power = use_metrics_v3 ? metrics_v3->AverageSocketPower :
		use_metrics_v2 ? metrics_v2->AverageSocketPower : metrics->AverageSocketPower;
	gpu_metrics->energy_accumulator = use_metrics_v3 ? metrics_v3->EnergyAccumulator :
		use_metrics_v2 ? metrics_v2->EnergyAccumulator : metrics->EnergyAccumulator;

	if (metrics->CurrGfxVoltageOffset)
		gpu_metrics->voltage_gfx =
			(155000 - 625 * metrics->CurrGfxVoltageOffset) / 100;
	if (metrics->CurrMemVidOffset)
		gpu_metrics->voltage_mem =
			(155000 - 625 * metrics->CurrMemVidOffset) / 100;
	if (metrics->CurrSocVoltageOffset)
		gpu_metrics->voltage_soc =
			(155000 - 625 * metrics->CurrSocVoltageOffset) / 100;

	average_gfx_activity = use_metrics_v3 ? metrics_v3->AverageGfxActivity :
		use_metrics_v2 ? metrics_v2->AverageGfxActivity : metrics->AverageGfxActivity;
	if (average_gfx_activity <= SMU_11_0_7_GFX_BUSY_THRESHOLD)
		gpu_metrics->average_gfxclk_frequency =
			use_metrics_v3 ? metrics_v3->AverageGfxclkFrequencyPostDs :
			use_metrics_v2 ? metrics_v2->AverageGfxclkFrequencyPostDs :
			metrics->AverageGfxclkFrequencyPostDs;
	else
		gpu_metrics->average_gfxclk_frequency =
			use_metrics_v3 ? metrics_v3->AverageGfxclkFrequencyPreDs :
			use_metrics_v2 ? metrics_v2->AverageGfxclkFrequencyPreDs :
			metrics->AverageGfxclkFrequencyPreDs;

	gpu_metrics->average_uclk_frequency =
		use_metrics_v3 ? metrics_v3->AverageUclkFrequencyPostDs :
		use_metrics_v2 ? metrics_v2->AverageUclkFrequencyPostDs :
		metrics->AverageUclkFrequencyPostDs;
	gpu_metrics->average_vclk0_frequency = use_metrics_v3 ? metrics_v3->AverageVclk0Frequency :
		use_metrics_v2 ? metrics_v2->AverageVclk0Frequency : metrics->AverageVclk0Frequency;
	gpu_metrics->average_dclk0_frequency = use_metrics_v3 ? metrics_v3->AverageDclk0Frequency :
		use_metrics_v2 ? metrics_v2->AverageDclk0Frequency : metrics->AverageDclk0Frequency;
	gpu_metrics->average_vclk1_frequency = use_metrics_v3 ? metrics_v3->AverageVclk1Frequency :
		use_metrics_v2 ? metrics_v2->AverageVclk1Frequency : metrics->AverageVclk1Frequency;
	gpu_metrics->average_dclk1_frequency = use_metrics_v3 ? metrics_v3->AverageDclk1Frequency :
		use_metrics_v2 ? metrics_v2->AverageDclk1Frequency : metrics->AverageDclk1Frequency;

	gpu_metrics->current_gfxclk = use_metrics_v3 ? metrics_v3->CurrClock[PPCLK_GFXCLK] :
		use_metrics_v2 ? metrics_v2->CurrClock[PPCLK_GFXCLK] : metrics->CurrClock[PPCLK_GFXCLK];
	gpu_metrics->current_socclk = use_metrics_v3 ? metrics_v3->CurrClock[PPCLK_SOCCLK] :
		use_metrics_v2 ? metrics_v2->CurrClock[PPCLK_SOCCLK] : metrics->CurrClock[PPCLK_SOCCLK];
	gpu_metrics->current_uclk = use_metrics_v3 ? metrics_v3->CurrClock[PPCLK_UCLK] :
		use_metrics_v2 ? metrics_v2->CurrClock[PPCLK_UCLK] : metrics->CurrClock[PPCLK_UCLK];
	gpu_metrics->current_vclk0 = use_metrics_v3 ? metrics_v3->CurrClock[PPCLK_VCLK_0] :
		use_metrics_v2 ? metrics_v2->CurrClock[PPCLK_VCLK_0] : metrics->CurrClock[PPCLK_VCLK_0];
	gpu_metrics->current_dclk0 = use_metrics_v3 ? metrics_v3->CurrClock[PPCLK_DCLK_0] :
		use_metrics_v2 ? metrics_v2->CurrClock[PPCLK_DCLK_0] : metrics->CurrClock[PPCLK_DCLK_0];
	gpu_metrics->current_vclk1 = use_metrics_v3 ? metrics_v3->CurrClock[PPCLK_VCLK_1] :
		use_metrics_v2 ? metrics_v2->CurrClock[PPCLK_VCLK_1] : metrics->CurrClock[PPCLK_VCLK_1];
	gpu_metrics->current_dclk1 = use_metrics_v3 ? metrics_v3->CurrClock[PPCLK_DCLK_1] :
		use_metrics_v2 ? metrics_v2->CurrClock[PPCLK_DCLK_1] : metrics->CurrClock[PPCLK_DCLK_1];

	gpu_metrics->throttle_status = sienna_cichlid_get_throttler_status_locked(smu);
	gpu_metrics->indep_throttle_status =
			smu_cmn_get_indep_throttler_status(gpu_metrics->throttle_status,
							   sienna_cichlid_throttler_map);

	gpu_metrics->current_fan_speed = use_metrics_v3 ? metrics_v3->CurrFanSpeed :
		use_metrics_v2 ? metrics_v2->CurrFanSpeed : metrics->CurrFanSpeed;

	if (((adev->ip_versions[MP1_HWIP][0] == IP_VERSION(11, 0, 7)) && smu->smc_fw_version > 0x003A1E00) ||
	      ((adev->ip_versions[MP1_HWIP][0] == IP_VERSION(11, 0, 11)) && smu->smc_fw_version > 0x00410400)) {
		gpu_metrics->pcie_link_width = use_metrics_v3 ? metrics_v3->PcieWidth :
			use_metrics_v2 ? metrics_v2->PcieWidth : metrics->PcieWidth;
		gpu_metrics->pcie_link_speed = link_speed[use_metrics_v3 ? metrics_v3->PcieRate :
			use_metrics_v2 ? metrics_v2->PcieRate : metrics->PcieRate];
	} else {
		gpu_metrics->pcie_link_width =
				smu_v11_0_get_current_pcie_link_width(smu);
		gpu_metrics->pcie_link_speed =
				smu_v11_0_get_current_pcie_link_speed(smu);
	}

	gpu_metrics->system_clock_counter = ktime_get_boottime_ns();

	*table = (void *)gpu_metrics;

	return sizeof(struct gpu_metrics_v1_3);
}

static int sienna_cichlid_check_ecc_table_support(struct smu_context *smu)
{
	uint32_t if_version = 0xff, smu_version = 0xff;
	int ret = 0;

	ret = smu_cmn_get_smc_version(smu, &if_version, &smu_version);
	if (ret)
		return -EOPNOTSUPP;

	if (smu_version < SUPPORT_ECCTABLE_SMU_VERSION)
		ret = -EOPNOTSUPP;

	return ret;
}

static ssize_t sienna_cichlid_get_ecc_info(struct smu_context *smu,
					void *table)
{
	struct smu_table_context *smu_table = &smu->smu_table;
	EccInfoTable_t *ecc_table = NULL;
	struct ecc_info_per_ch *ecc_info_per_channel = NULL;
	int i, ret = 0;
	struct umc_ecc_info *eccinfo = (struct umc_ecc_info *)table;

	ret = sienna_cichlid_check_ecc_table_support(smu);
	if (ret)
		return ret;

	ret = smu_cmn_update_table(smu,
				SMU_TABLE_ECCINFO,
				0,
				smu_table->ecc_table,
				false);
	if (ret) {
		dev_info(smu->adev->dev, "Failed to export SMU ecc table!\n");
		return ret;
	}

	ecc_table = (EccInfoTable_t *)smu_table->ecc_table;

	for (i = 0; i < SIENNA_CICHLID_UMC_CHANNEL_NUM; i++) {
		ecc_info_per_channel = &(eccinfo->ecc[i]);
		ecc_info_per_channel->ce_count_lo_chip =
			ecc_table->EccInfo[i].ce_count_lo_chip;
		ecc_info_per_channel->ce_count_hi_chip =
			ecc_table->EccInfo[i].ce_count_hi_chip;
		ecc_info_per_channel->mca_umc_status =
			ecc_table->EccInfo[i].mca_umc_status;
		ecc_info_per_channel->mca_umc_addr =
			ecc_table->EccInfo[i].mca_umc_addr;
	}

	return ret;
}
static int sienna_cichlid_enable_mgpu_fan_boost(struct smu_context *smu)
{
	uint16_t *mgpu_fan_boost_limit_rpm;

	GET_PPTABLE_MEMBER(MGpuFanBoostLimitRpm, &mgpu_fan_boost_limit_rpm);
	/*
	 * Skip the MGpuFanBoost setting for those ASICs
	 * which do not support it
	 */
	if (*mgpu_fan_boost_limit_rpm == 0)
		return 0;

	return smu_cmn_send_smc_msg_with_param(smu,
					       SMU_MSG_SetMGpuFanBoostLimitRpm,
					       0,
					       NULL);
}

static int sienna_cichlid_gpo_control(struct smu_context *smu,
				      bool enablement)
{
	uint32_t smu_version;
	int ret = 0;


	if (smu_cmn_feature_is_enabled(smu, SMU_FEATURE_DPM_GFX_GPO_BIT)) {
		ret = smu_cmn_get_smc_version(smu, NULL, &smu_version);
		if (ret)
			return ret;

		if (enablement) {
			if (smu_version < 0x003a2500) {
				ret = smu_cmn_send_smc_msg_with_param(smu,
								      SMU_MSG_SetGpoFeaturePMask,
								      GFX_GPO_PACE_MASK | GFX_GPO_DEM_MASK,
								      NULL);
			} else {
				ret = smu_cmn_send_smc_msg_with_param(smu,
								      SMU_MSG_DisallowGpo,
								      0,
								      NULL);
			}
		} else {
			if (smu_version < 0x003a2500) {
				ret = smu_cmn_send_smc_msg_with_param(smu,
								      SMU_MSG_SetGpoFeaturePMask,
								      0,
								      NULL);
			} else {
				ret = smu_cmn_send_smc_msg_with_param(smu,
								      SMU_MSG_DisallowGpo,
								      1,
								      NULL);
			}
		}
	}

	return ret;
}

static int sienna_cichlid_notify_2nd_usb20_port(struct smu_context *smu)
{
	uint32_t smu_version;
	int ret = 0;

	ret = smu_cmn_get_smc_version(smu, NULL, &smu_version);
	if (ret)
		return ret;

	/*
	 * Message SMU_MSG_Enable2ndUSB20Port is supported by 58.45
	 * onwards PMFWs.
	 */
	if (smu_version < 0x003A2D00)
		return 0;

	return smu_cmn_send_smc_msg_with_param(smu,
					       SMU_MSG_Enable2ndUSB20Port,
					       smu->smu_table.boot_values.firmware_caps & ATOM_FIRMWARE_CAP_ENABLE_2ND_USB20PORT ?
					       1 : 0,
					       NULL);
}

static int sienna_cichlid_system_features_control(struct smu_context *smu,
						  bool en)
{
	int ret = 0;

	if (en) {
		ret = sienna_cichlid_notify_2nd_usb20_port(smu);
		if (ret)
			return ret;
	}

	return smu_v11_0_system_features_control(smu, en);
}

static int sienna_cichlid_set_mp1_state(struct smu_context *smu,
					enum pp_mp1_state mp1_state)
{
	int ret;

	switch (mp1_state) {
	case PP_MP1_STATE_UNLOAD:
		ret = smu_cmn_set_mp1_state(smu, mp1_state);
		break;
	default:
		/* Ignore others */
		ret = 0;
	}

	return ret;
}

static void sienna_cichlid_stb_init(struct smu_context *smu)
{
	struct amdgpu_device *adev = smu->adev;
	uint32_t reg;

	reg = RREG32_PCIE(MP1_Public | smnMP1_PMI_3_START);
	smu->stb_context.enabled = REG_GET_FIELD(reg, MP1_PMI_3_START, ENABLE);

	/* STB is disabled */
	if (!smu->stb_context.enabled)
		return;

	spin_lock_init(&smu->stb_context.lock);

	/* STB buffer size in bytes as function of FIFO depth */
	reg = RREG32_PCIE(MP1_Public | smnMP1_PMI_3_FIFO);
	smu->stb_context.stb_buf_size = 1 << REG_GET_FIELD(reg, MP1_PMI_3_FIFO, DEPTH);
	smu->stb_context.stb_buf_size *=  SIENNA_CICHLID_STB_DEPTH_UNIT_BYTES;

	dev_info(smu->adev->dev, "STB initialized to %d entries",
		 smu->stb_context.stb_buf_size / SIENNA_CICHLID_STB_DEPTH_UNIT_BYTES);

}

static int sienna_cichlid_get_default_config_table_settings(struct smu_context *smu,
							    struct config_table_setting *table)
{
	struct amdgpu_device *adev = smu->adev;

	if (!table)
		return -EINVAL;

	table->gfxclk_average_tau = 10;
	table->socclk_average_tau = 10;
	table->fclk_average_tau = 10;
	table->uclk_average_tau = 10;
	table->gfx_activity_average_tau = 10;
	table->mem_activity_average_tau = 10;
	table->socket_power_average_tau = 100;
	if (adev->ip_versions[MP1_HWIP][0] != IP_VERSION(11, 0, 7))
		table->apu_socket_power_average_tau = 100;

	return 0;
}

static int sienna_cichlid_set_config_table(struct smu_context *smu,
					   struct config_table_setting *table)
{
	DriverSmuConfigExternal_t driver_smu_config_table;

	if (!table)
		return -EINVAL;

	memset(&driver_smu_config_table,
	       0,
	       sizeof(driver_smu_config_table));
	driver_smu_config_table.DriverSmuConfig.GfxclkAverageLpfTau =
				table->gfxclk_average_tau;
	driver_smu_config_table.DriverSmuConfig.FclkAverageLpfTau =
				table->fclk_average_tau;
	driver_smu_config_table.DriverSmuConfig.UclkAverageLpfTau =
				table->uclk_average_tau;
	driver_smu_config_table.DriverSmuConfig.GfxActivityLpfTau =
				table->gfx_activity_average_tau;
	driver_smu_config_table.DriverSmuConfig.UclkActivityLpfTau =
				table->mem_activity_average_tau;
	driver_smu_config_table.DriverSmuConfig.SocketPowerLpfTau =
				table->socket_power_average_tau;

	return smu_cmn_update_table(smu,
				    SMU_TABLE_DRIVER_SMU_CONFIG,
				    0,
				    (void *)&driver_smu_config_table,
				    true);
}

static int sienna_cichlid_stb_get_data_direct(struct smu_context *smu,
					      void *buf,
					      uint32_t size)
{
	uint32_t *p = buf;
	struct amdgpu_device *adev = smu->adev;

	/* No need to disable interrupts for now as we don't lock it yet from ISR */
	spin_lock(&smu->stb_context.lock);

	/*
	 * Read the STB FIFO in units of 32bit since this is the accessor window
	 * (register width) we have.
	 */
	buf = ((char *) buf) + size;
	while ((void *)p < buf)
		*p++ = cpu_to_le32(RREG32_PCIE(MP1_Public | smnMP1_PMI_3));

	spin_unlock(&smu->stb_context.lock);

	return 0;
}

static bool sienna_cichlid_is_mode2_reset_supported(struct smu_context *smu)
{
	return true;
}

static int sienna_cichlid_mode2_reset(struct smu_context *smu)
{
	u32 smu_version;
	int ret = 0, index;
	struct amdgpu_device *adev = smu->adev;
	int timeout = 100;

	smu_cmn_get_smc_version(smu, NULL, &smu_version);

	index = smu_cmn_to_asic_specific_index(smu, CMN2ASIC_MAPPING_MSG,
						SMU_MSG_DriverMode2Reset);

	mutex_lock(&smu->message_lock);

	ret = smu_cmn_send_msg_without_waiting(smu, (uint16_t)index,
					       SMU_RESET_MODE_2);

	ret = smu_cmn_wait_for_response(smu);
	while (ret != 0 && timeout) {
		ret = smu_cmn_wait_for_response(smu);
		/* Wait a bit more time for getting ACK */
		if (ret != 0) {
			--timeout;
			usleep_range(500, 1000);
			continue;
		} else {
			break;
		}
	}

	if (!timeout) {
		dev_err(adev->dev,
			"failed to send mode2 message \tparam: 0x%08x response %#x\n",
			SMU_RESET_MODE_2, ret);
		goto out;
	}

	dev_info(smu->adev->dev, "restore config space...\n");
	/* Restore the config space saved during init */
	amdgpu_device_load_pci_state(adev->pdev);
out:
	mutex_unlock(&smu->message_lock);

	return ret;
}

static const struct pptable_funcs sienna_cichlid_ppt_funcs = {
	.get_allowed_feature_mask = sienna_cichlid_get_allowed_feature_mask,
	.set_default_dpm_table = sienna_cichlid_set_default_dpm_table,
	.dpm_set_vcn_enable = sienna_cichlid_dpm_set_vcn_enable,
	.dpm_set_jpeg_enable = sienna_cichlid_dpm_set_jpeg_enable,
	.i2c_init = sienna_cichlid_i2c_control_init,
	.i2c_fini = sienna_cichlid_i2c_control_fini,
	.print_clk_levels = sienna_cichlid_print_clk_levels,
	.force_clk_levels = sienna_cichlid_force_clk_levels,
	.populate_umd_state_clk = sienna_cichlid_populate_umd_state_clk,
	.pre_display_config_changed = sienna_cichlid_pre_display_config_changed,
	.display_config_changed = sienna_cichlid_display_config_changed,
	.notify_smc_display_config = sienna_cichlid_notify_smc_display_config,
	.is_dpm_running = sienna_cichlid_is_dpm_running,
	.get_fan_speed_pwm = smu_v11_0_get_fan_speed_pwm,
	.get_fan_speed_rpm = sienna_cichlid_get_fan_speed_rpm,
	.get_power_profile_mode = sienna_cichlid_get_power_profile_mode,
	.set_power_profile_mode = sienna_cichlid_set_power_profile_mode,
	.set_watermarks_table = sienna_cichlid_set_watermarks_table,
	.read_sensor = sienna_cichlid_read_sensor,
	.get_uclk_dpm_states = sienna_cichlid_get_uclk_dpm_states,
	.set_performance_level = smu_v11_0_set_performance_level,
	.get_thermal_temperature_range = sienna_cichlid_get_thermal_temperature_range,
	.display_disable_memory_clock_switch = sienna_cichlid_display_disable_memory_clock_switch,
	.get_power_limit = sienna_cichlid_get_power_limit,
	.update_pcie_parameters = sienna_cichlid_update_pcie_parameters,
	.dump_pptable = sienna_cichlid_dump_pptable,
	.init_microcode = smu_v11_0_init_microcode,
	.load_microcode = smu_v11_0_load_microcode,
	.fini_microcode = smu_v11_0_fini_microcode,
	.init_smc_tables = sienna_cichlid_init_smc_tables,
	.fini_smc_tables = smu_v11_0_fini_smc_tables,
	.init_power = smu_v11_0_init_power,
	.fini_power = smu_v11_0_fini_power,
	.check_fw_status = smu_v11_0_check_fw_status,
	.setup_pptable = sienna_cichlid_setup_pptable,
	.get_vbios_bootup_values = smu_v11_0_get_vbios_bootup_values,
	.check_fw_version = smu_v11_0_check_fw_version,
	.write_pptable = smu_cmn_write_pptable,
	.set_driver_table_location = smu_v11_0_set_driver_table_location,
	.set_tool_table_location = smu_v11_0_set_tool_table_location,
	.notify_memory_pool_location = smu_v11_0_notify_memory_pool_location,
	.system_features_control = sienna_cichlid_system_features_control,
	.send_smc_msg_with_param = smu_cmn_send_smc_msg_with_param,
	.send_smc_msg = smu_cmn_send_smc_msg,
	.init_display_count = NULL,
	.set_allowed_mask = smu_v11_0_set_allowed_mask,
	.get_enabled_mask = smu_cmn_get_enabled_mask,
	.feature_is_enabled = smu_cmn_feature_is_enabled,
	.disable_all_features_with_exception = smu_cmn_disable_all_features_with_exception,
	.notify_display_change = NULL,
	.set_power_limit = smu_v11_0_set_power_limit,
	.init_max_sustainable_clocks = smu_v11_0_init_max_sustainable_clocks,
	.enable_thermal_alert = smu_v11_0_enable_thermal_alert,
	.disable_thermal_alert = smu_v11_0_disable_thermal_alert,
	.set_min_dcef_deep_sleep = NULL,
	.display_clock_voltage_request = smu_v11_0_display_clock_voltage_request,
	.get_fan_control_mode = smu_v11_0_get_fan_control_mode,
	.set_fan_control_mode = smu_v11_0_set_fan_control_mode,
	.set_fan_speed_pwm = smu_v11_0_set_fan_speed_pwm,
	.set_fan_speed_rpm = smu_v11_0_set_fan_speed_rpm,
	.set_xgmi_pstate = smu_v11_0_set_xgmi_pstate,
	.gfx_off_control = smu_v11_0_gfx_off_control,
	.register_irq_handler = smu_v11_0_register_irq_handler,
	.set_azalia_d3_pme = smu_v11_0_set_azalia_d3_pme,
	.get_max_sustainable_clocks_by_dc = smu_v11_0_get_max_sustainable_clocks_by_dc,
	.baco_is_support = smu_v11_0_baco_is_support,
	.baco_get_state = smu_v11_0_baco_get_state,
	.baco_set_state = smu_v11_0_baco_set_state,
	.baco_enter = sienna_cichlid_baco_enter,
	.baco_exit = sienna_cichlid_baco_exit,
	.mode1_reset_is_support = sienna_cichlid_is_mode1_reset_supported,
	.mode1_reset = smu_v11_0_mode1_reset,
	.get_dpm_ultimate_freq = sienna_cichlid_get_dpm_ultimate_freq,
	.set_soft_freq_limited_range = smu_v11_0_set_soft_freq_limited_range,
	.set_default_od_settings = sienna_cichlid_set_default_od_settings,
	.od_edit_dpm_table = sienna_cichlid_od_edit_dpm_table,
	.restore_user_od_settings = smu_v11_0_restore_user_od_settings,
	.run_btc = sienna_cichlid_run_btc,
	.set_power_source = smu_v11_0_set_power_source,
	.get_pp_feature_mask = smu_cmn_get_pp_feature_mask,
	.set_pp_feature_mask = smu_cmn_set_pp_feature_mask,
	.get_gpu_metrics = sienna_cichlid_get_gpu_metrics,
	.enable_mgpu_fan_boost = sienna_cichlid_enable_mgpu_fan_boost,
	.gfx_ulv_control = smu_v11_0_gfx_ulv_control,
	.deep_sleep_control = smu_v11_0_deep_sleep_control,
	.get_fan_parameters = sienna_cichlid_get_fan_parameters,
	.interrupt_work = smu_v11_0_interrupt_work,
	.gpo_control = sienna_cichlid_gpo_control,
	.set_mp1_state = sienna_cichlid_set_mp1_state,
	.stb_collect_info = sienna_cichlid_stb_get_data_direct,
	.get_ecc_info = sienna_cichlid_get_ecc_info,
	.get_default_config_table_settings = sienna_cichlid_get_default_config_table_settings,
	.set_config_table = sienna_cichlid_set_config_table,
	.get_unique_id = sienna_cichlid_get_unique_id,
	.mode2_reset_is_support = sienna_cichlid_is_mode2_reset_supported,
	.mode2_reset = sienna_cichlid_mode2_reset,
};

void sienna_cichlid_set_ppt_funcs(struct smu_context *smu)
{
	smu->ppt_funcs = &sienna_cichlid_ppt_funcs;
	smu->message_map = sienna_cichlid_message_map;
	smu->clock_map = sienna_cichlid_clk_map;
	smu->feature_map = sienna_cichlid_feature_mask_map;
	smu->table_map = sienna_cichlid_table_map;
	smu->pwr_src_map = sienna_cichlid_pwr_src_map;
	smu->workload_map = sienna_cichlid_workload_map;
	smu_v11_0_set_smu_mailbox_registers(smu);
}<|MERGE_RESOLUTION|>--- conflicted
+++ resolved
@@ -377,9 +377,6 @@
 		if (((adev->pdev->device == 0x73A1) &&
 		    (adev->pdev->revision == 0x00)) ||
 		    ((adev->pdev->device == 0x73BF) &&
-<<<<<<< HEAD
-		    (adev->pdev->revision == 0xCF)))
-=======
 		    (adev->pdev->revision == 0xCF)) ||
 		    ((adev->pdev->device == 0x7422) &&
 		    (adev->pdev->revision == 0x00)) ||
@@ -387,7 +384,6 @@
 		    (adev->pdev->revision == 0x00)) ||
 		    ((adev->pdev->device == 0x73E3) &&
 		    (adev->pdev->revision == 0x00)))
->>>>>>> 29549c70
 			smu_baco->platform_support = false;
 
 	}
@@ -1488,33 +1484,19 @@
 	pstate_table->socclk_pstate.min = soc_table->min;
 	pstate_table->socclk_pstate.peak = soc_table->max;
 
-<<<<<<< HEAD
-	switch (adev->asic_type) {
-	case CHIP_SIENNA_CICHLID:
-	case CHIP_NAVY_FLOUNDER:
-=======
 	switch (adev->ip_versions[MP1_HWIP][0]) {
 	case IP_VERSION(11, 0, 7):
 	case IP_VERSION(11, 0, 11):
->>>>>>> 29549c70
 		pstate_table->gfxclk_pstate.standard = SIENNA_CICHLID_UMD_PSTATE_PROFILING_GFXCLK;
 		pstate_table->uclk_pstate.standard = SIENNA_CICHLID_UMD_PSTATE_PROFILING_MEMCLK;
 		pstate_table->socclk_pstate.standard = SIENNA_CICHLID_UMD_PSTATE_PROFILING_SOCCLK;
 		break;
-<<<<<<< HEAD
-	case CHIP_DIMGREY_CAVEFISH:
-=======
 	case IP_VERSION(11, 0, 12):
->>>>>>> 29549c70
 		pstate_table->gfxclk_pstate.standard = DIMGREY_CAVEFISH_UMD_PSTATE_PROFILING_GFXCLK;
 		pstate_table->uclk_pstate.standard = DIMGREY_CAVEFISH_UMD_PSTATE_PROFILING_MEMCLK;
 		pstate_table->socclk_pstate.standard = DIMGREY_CAVEFISH_UMD_PSTATE_PROFILING_SOCCLK;
 		break;
-<<<<<<< HEAD
-	case CHIP_BEIGE_GOBY:
-=======
 	case IP_VERSION(11, 0, 13):
->>>>>>> 29549c70
 		pstate_table->gfxclk_pstate.standard = BEIGE_GOBY_UMD_PSTATE_PROFILING_GFXCLK;
 		pstate_table->uclk_pstate.standard = BEIGE_GOBY_UMD_PSTATE_PROFILING_MEMCLK;
 		pstate_table->socclk_pstate.standard = BEIGE_GOBY_UMD_PSTATE_PROFILING_SOCCLK;
