/*
 * Copyright 2019 Advanced Micro Devices, Inc.
 *
 * Permission is hereby granted, free of charge, to any person obtaining a
 * copy of this software and associated documentation files (the "Software"),
 * to deal in the Software without restriction, including without limitation
 * the rights to use, copy, modify, merge, publish, distribute, sublicense,
 * and/or sell copies of the Software, and to permit persons to whom the
 * Software is furnished to do so, subject to the following conditions:
 *
 * The above copyright notice and this permission notice shall be included in
 * all copies or substantial portions of the Software.
 *
 * THE SOFTWARE IS PROVIDED "AS IS", WITHOUT WARRANTY OF ANY KIND, EXPRESS OR
 * IMPLIED, INCLUDING BUT NOT LIMITED TO THE WARRANTIES OF MERCHANTABILITY,
 * FITNESS FOR A PARTICULAR PURPOSE AND NONINFRINGEMENT.  IN NO EVENT SHALL
 * THE COPYRIGHT HOLDER(S) OR AUTHOR(S) BE LIABLE FOR ANY CLAIM, DAMAGES OR
 * OTHER LIABILITY, WHETHER IN AN ACTION OF CONTRACT, TORT OR OTHERWISE,
 * ARISING FROM, OUT OF OR IN CONNECTION WITH THE SOFTWARE OR THE USE OR
 * OTHER DEALINGS IN THE SOFTWARE.
 *
 */

#define SWSMU_CODE_LAYER_L2

#include <linux/firmware.h>
#include <linux/pci.h>
#include <linux/i2c.h>
#include "amdgpu.h"
#include "amdgpu_dpm.h"
#include "amdgpu_smu.h"
#include "atomfirmware.h"
#include "amdgpu_atomfirmware.h"
#include "amdgpu_atombios.h"
#include "smu_v11_0.h"
#include "smu11_driver_if_sienna_cichlid.h"
#include "soc15_common.h"
#include "atom.h"
#include "sienna_cichlid_ppt.h"
#include "smu_v11_0_7_pptable.h"
#include "smu_v11_0_7_ppsmc.h"
#include "nbio/nbio_2_3_offset.h"
#include "nbio/nbio_2_3_sh_mask.h"
#include "thm/thm_11_0_2_offset.h"
#include "thm/thm_11_0_2_sh_mask.h"
#include "mp/mp_11_0_offset.h"
#include "mp/mp_11_0_sh_mask.h"

#include "asic_reg/mp/mp_11_0_sh_mask.h"
#include "amdgpu_ras.h"
#include "smu_cmn.h"

/*
 * DO NOT use these for err/warn/info/debug messages.
 * Use dev_err, dev_warn, dev_info and dev_dbg instead.
 * They are more MGPU friendly.
 */
#undef pr_err
#undef pr_warn
#undef pr_info
#undef pr_debug

#define FEATURE_MASK(feature) (1ULL << feature)
#define SMC_DPM_FEATURE ( \
	FEATURE_MASK(FEATURE_DPM_PREFETCHER_BIT) | \
	FEATURE_MASK(FEATURE_DPM_GFXCLK_BIT)     | \
	FEATURE_MASK(FEATURE_DPM_UCLK_BIT)	 | \
	FEATURE_MASK(FEATURE_DPM_LINK_BIT)       | \
	FEATURE_MASK(FEATURE_DPM_SOCCLK_BIT)     | \
	FEATURE_MASK(FEATURE_DPM_FCLK_BIT)	 | \
	FEATURE_MASK(FEATURE_DPM_DCEFCLK_BIT)	 | \
	FEATURE_MASK(FEATURE_DPM_MP0CLK_BIT))

#define SMU_11_0_7_GFX_BUSY_THRESHOLD 15

#define GET_PPTABLE_MEMBER(field, member) do {\
	if (smu->adev->ip_versions[MP1_HWIP][0] == IP_VERSION(11, 0, 13))\
		(*member) = (smu->smu_table.driver_pptable + offsetof(PPTable_beige_goby_t, field));\
	else\
		(*member) = (smu->smu_table.driver_pptable + offsetof(PPTable_t, field));\
} while(0)

/* STB FIFO depth is in 64bit units */
#define SIENNA_CICHLID_STB_DEPTH_UNIT_BYTES 8

/*
 * SMU support ECCTABLE since version 58.70.0,
 * use this to check whether ECCTABLE feature is supported.
 */
#define SUPPORT_ECCTABLE_SMU_VERSION 0x003a4600

static int get_table_size(struct smu_context *smu)
{
	if (smu->adev->ip_versions[MP1_HWIP][0] == IP_VERSION(11, 0, 13))
		return sizeof(PPTable_beige_goby_t);
	else
		return sizeof(PPTable_t);
}

static struct cmn2asic_msg_mapping sienna_cichlid_message_map[SMU_MSG_MAX_COUNT] = {
	MSG_MAP(TestMessage,			PPSMC_MSG_TestMessage,                 1),
	MSG_MAP(GetSmuVersion,			PPSMC_MSG_GetSmuVersion,               1),
	MSG_MAP(GetDriverIfVersion,		PPSMC_MSG_GetDriverIfVersion,          1),
	MSG_MAP(SetAllowedFeaturesMaskLow,	PPSMC_MSG_SetAllowedFeaturesMaskLow,   0),
	MSG_MAP(SetAllowedFeaturesMaskHigh,	PPSMC_MSG_SetAllowedFeaturesMaskHigh,  0),
	MSG_MAP(EnableAllSmuFeatures,		PPSMC_MSG_EnableAllSmuFeatures,        0),
	MSG_MAP(DisableAllSmuFeatures,		PPSMC_MSG_DisableAllSmuFeatures,       0),
	MSG_MAP(EnableSmuFeaturesLow,		PPSMC_MSG_EnableSmuFeaturesLow,        1),
	MSG_MAP(EnableSmuFeaturesHigh,		PPSMC_MSG_EnableSmuFeaturesHigh,       1),
	MSG_MAP(DisableSmuFeaturesLow,		PPSMC_MSG_DisableSmuFeaturesLow,       1),
	MSG_MAP(DisableSmuFeaturesHigh,		PPSMC_MSG_DisableSmuFeaturesHigh,      1),
	MSG_MAP(GetEnabledSmuFeaturesLow,       PPSMC_MSG_GetRunningSmuFeaturesLow,    1),
	MSG_MAP(GetEnabledSmuFeaturesHigh,	PPSMC_MSG_GetRunningSmuFeaturesHigh,   1),
	MSG_MAP(SetWorkloadMask,		PPSMC_MSG_SetWorkloadMask,             1),
	MSG_MAP(SetPptLimit,			PPSMC_MSG_SetPptLimit,                 0),
	MSG_MAP(SetDriverDramAddrHigh,		PPSMC_MSG_SetDriverDramAddrHigh,       1),
	MSG_MAP(SetDriverDramAddrLow,		PPSMC_MSG_SetDriverDramAddrLow,        1),
	MSG_MAP(SetToolsDramAddrHigh,		PPSMC_MSG_SetToolsDramAddrHigh,        0),
	MSG_MAP(SetToolsDramAddrLow,		PPSMC_MSG_SetToolsDramAddrLow,         0),
	MSG_MAP(TransferTableSmu2Dram,		PPSMC_MSG_TransferTableSmu2Dram,       1),
	MSG_MAP(TransferTableDram2Smu,		PPSMC_MSG_TransferTableDram2Smu,       0),
	MSG_MAP(UseDefaultPPTable,		PPSMC_MSG_UseDefaultPPTable,           0),
	MSG_MAP(RunDcBtc,			PPSMC_MSG_RunDcBtc,                    0),
	MSG_MAP(EnterBaco,			PPSMC_MSG_EnterBaco,                   0),
	MSG_MAP(SetSoftMinByFreq,		PPSMC_MSG_SetSoftMinByFreq,            1),
	MSG_MAP(SetSoftMaxByFreq,		PPSMC_MSG_SetSoftMaxByFreq,            1),
	MSG_MAP(SetHardMinByFreq,		PPSMC_MSG_SetHardMinByFreq,            1),
	MSG_MAP(SetHardMaxByFreq,		PPSMC_MSG_SetHardMaxByFreq,            0),
	MSG_MAP(GetMinDpmFreq,			PPSMC_MSG_GetMinDpmFreq,               1),
	MSG_MAP(GetMaxDpmFreq,			PPSMC_MSG_GetMaxDpmFreq,               1),
	MSG_MAP(GetDpmFreqByIndex,		PPSMC_MSG_GetDpmFreqByIndex,           1),
	MSG_MAP(SetGeminiMode,			PPSMC_MSG_SetGeminiMode,               0),
	MSG_MAP(SetGeminiApertureHigh,		PPSMC_MSG_SetGeminiApertureHigh,       0),
	MSG_MAP(SetGeminiApertureLow,		PPSMC_MSG_SetGeminiApertureLow,        0),
	MSG_MAP(OverridePcieParameters,		PPSMC_MSG_OverridePcieParameters,      0),
	MSG_MAP(ReenableAcDcInterrupt,		PPSMC_MSG_ReenableAcDcInterrupt,       0),
	MSG_MAP(NotifyPowerSource,		PPSMC_MSG_NotifyPowerSource,           0),
	MSG_MAP(SetUclkFastSwitch,		PPSMC_MSG_SetUclkFastSwitch,           0),
	MSG_MAP(SetVideoFps,			PPSMC_MSG_SetVideoFps,                 0),
	MSG_MAP(PrepareMp1ForUnload,		PPSMC_MSG_PrepareMp1ForUnload,         1),
	MSG_MAP(AllowGfxOff,			PPSMC_MSG_AllowGfxOff,                 0),
	MSG_MAP(DisallowGfxOff,			PPSMC_MSG_DisallowGfxOff,              0),
	MSG_MAP(GetPptLimit,			PPSMC_MSG_GetPptLimit,                 0),
	MSG_MAP(GetDcModeMaxDpmFreq,		PPSMC_MSG_GetDcModeMaxDpmFreq,         1),
	MSG_MAP(ExitBaco,			PPSMC_MSG_ExitBaco,                    0),
	MSG_MAP(PowerUpVcn,			PPSMC_MSG_PowerUpVcn,                  0),
	MSG_MAP(PowerDownVcn,			PPSMC_MSG_PowerDownVcn,                0),
	MSG_MAP(PowerUpJpeg,			PPSMC_MSG_PowerUpJpeg,                 0),
	MSG_MAP(PowerDownJpeg,			PPSMC_MSG_PowerDownJpeg,               0),
	MSG_MAP(BacoAudioD3PME,			PPSMC_MSG_BacoAudioD3PME,              0),
	MSG_MAP(ArmD3,				PPSMC_MSG_ArmD3,                       0),
	MSG_MAP(Mode1Reset,                     PPSMC_MSG_Mode1Reset,		       0),
	MSG_MAP(SetMGpuFanBoostLimitRpm,	PPSMC_MSG_SetMGpuFanBoostLimitRpm,     0),
	MSG_MAP(SetGpoFeaturePMask,		PPSMC_MSG_SetGpoFeaturePMask,          0),
	MSG_MAP(DisallowGpo,			PPSMC_MSG_DisallowGpo,                 0),
	MSG_MAP(Enable2ndUSB20Port,		PPSMC_MSG_Enable2ndUSB20Port,          0),
	MSG_MAP(DriverMode2Reset,		PPSMC_MSG_DriverMode2Reset,	       0),
};

static struct cmn2asic_mapping sienna_cichlid_clk_map[SMU_CLK_COUNT] = {
	CLK_MAP(GFXCLK,		PPCLK_GFXCLK),
	CLK_MAP(SCLK,		PPCLK_GFXCLK),
	CLK_MAP(SOCCLK,		PPCLK_SOCCLK),
	CLK_MAP(FCLK,		PPCLK_FCLK),
	CLK_MAP(UCLK,		PPCLK_UCLK),
	CLK_MAP(MCLK,		PPCLK_UCLK),
	CLK_MAP(DCLK,		PPCLK_DCLK_0),
	CLK_MAP(DCLK1,		PPCLK_DCLK_1),
	CLK_MAP(VCLK,		PPCLK_VCLK_0),
	CLK_MAP(VCLK1,		PPCLK_VCLK_1),
	CLK_MAP(DCEFCLK,	PPCLK_DCEFCLK),
	CLK_MAP(DISPCLK,	PPCLK_DISPCLK),
	CLK_MAP(PIXCLK,		PPCLK_PIXCLK),
	CLK_MAP(PHYCLK,		PPCLK_PHYCLK),
};

static struct cmn2asic_mapping sienna_cichlid_feature_mask_map[SMU_FEATURE_COUNT] = {
	FEA_MAP(DPM_PREFETCHER),
	FEA_MAP(DPM_GFXCLK),
	FEA_MAP(DPM_GFX_GPO),
	FEA_MAP(DPM_UCLK),
	FEA_MAP(DPM_FCLK),
	FEA_MAP(DPM_SOCCLK),
	FEA_MAP(DPM_MP0CLK),
	FEA_MAP(DPM_LINK),
	FEA_MAP(DPM_DCEFCLK),
	FEA_MAP(DPM_XGMI),
	FEA_MAP(MEM_VDDCI_SCALING),
	FEA_MAP(MEM_MVDD_SCALING),
	FEA_MAP(DS_GFXCLK),
	FEA_MAP(DS_SOCCLK),
	FEA_MAP(DS_FCLK),
	FEA_MAP(DS_LCLK),
	FEA_MAP(DS_DCEFCLK),
	FEA_MAP(DS_UCLK),
	FEA_MAP(GFX_ULV),
	FEA_MAP(FW_DSTATE),
	FEA_MAP(GFXOFF),
	FEA_MAP(BACO),
	FEA_MAP(MM_DPM_PG),
	FEA_MAP(RSMU_SMN_CG),
	FEA_MAP(PPT),
	FEA_MAP(TDC),
	FEA_MAP(APCC_PLUS),
	FEA_MAP(GTHR),
	FEA_MAP(ACDC),
	FEA_MAP(VR0HOT),
	FEA_MAP(VR1HOT),
	FEA_MAP(FW_CTF),
	FEA_MAP(FAN_CONTROL),
	FEA_MAP(THERMAL),
	FEA_MAP(GFX_DCS),
	FEA_MAP(RM),
	FEA_MAP(LED_DISPLAY),
	FEA_MAP(GFX_SS),
	FEA_MAP(OUT_OF_BAND_MONITOR),
	FEA_MAP(TEMP_DEPENDENT_VMIN),
	FEA_MAP(MMHUB_PG),
	FEA_MAP(ATHUB_PG),
	FEA_MAP(APCC_DFLL),
};

static struct cmn2asic_mapping sienna_cichlid_table_map[SMU_TABLE_COUNT] = {
	TAB_MAP(PPTABLE),
	TAB_MAP(WATERMARKS),
	TAB_MAP(AVFS_PSM_DEBUG),
	TAB_MAP(AVFS_FUSE_OVERRIDE),
	TAB_MAP(PMSTATUSLOG),
	TAB_MAP(SMU_METRICS),
	TAB_MAP(DRIVER_SMU_CONFIG),
	TAB_MAP(ACTIVITY_MONITOR_COEFF),
	TAB_MAP(OVERDRIVE),
	TAB_MAP(I2C_COMMANDS),
	TAB_MAP(PACE),
	TAB_MAP(ECCINFO),
};

static struct cmn2asic_mapping sienna_cichlid_pwr_src_map[SMU_POWER_SOURCE_COUNT] = {
	PWR_MAP(AC),
	PWR_MAP(DC),
};

static struct cmn2asic_mapping sienna_cichlid_workload_map[PP_SMC_POWER_PROFILE_COUNT] = {
	WORKLOAD_MAP(PP_SMC_POWER_PROFILE_BOOTUP_DEFAULT,	WORKLOAD_PPLIB_DEFAULT_BIT),
	WORKLOAD_MAP(PP_SMC_POWER_PROFILE_FULLSCREEN3D,		WORKLOAD_PPLIB_FULL_SCREEN_3D_BIT),
	WORKLOAD_MAP(PP_SMC_POWER_PROFILE_POWERSAVING,		WORKLOAD_PPLIB_POWER_SAVING_BIT),
	WORKLOAD_MAP(PP_SMC_POWER_PROFILE_VIDEO,		WORKLOAD_PPLIB_VIDEO_BIT),
	WORKLOAD_MAP(PP_SMC_POWER_PROFILE_VR,			WORKLOAD_PPLIB_VR_BIT),
	WORKLOAD_MAP(PP_SMC_POWER_PROFILE_COMPUTE,		WORKLOAD_PPLIB_COMPUTE_BIT),
	WORKLOAD_MAP(PP_SMC_POWER_PROFILE_CUSTOM,		WORKLOAD_PPLIB_CUSTOM_BIT),
};

static const uint8_t sienna_cichlid_throttler_map[] = {
	[THROTTLER_TEMP_EDGE_BIT]	= (SMU_THROTTLER_TEMP_EDGE_BIT),
	[THROTTLER_TEMP_HOTSPOT_BIT]	= (SMU_THROTTLER_TEMP_HOTSPOT_BIT),
	[THROTTLER_TEMP_MEM_BIT]	= (SMU_THROTTLER_TEMP_MEM_BIT),
	[THROTTLER_TEMP_VR_GFX_BIT]	= (SMU_THROTTLER_TEMP_VR_GFX_BIT),
	[THROTTLER_TEMP_VR_MEM0_BIT]	= (SMU_THROTTLER_TEMP_VR_MEM0_BIT),
	[THROTTLER_TEMP_VR_MEM1_BIT]	= (SMU_THROTTLER_TEMP_VR_MEM1_BIT),
	[THROTTLER_TEMP_VR_SOC_BIT]	= (SMU_THROTTLER_TEMP_VR_SOC_BIT),
	[THROTTLER_TEMP_LIQUID0_BIT]	= (SMU_THROTTLER_TEMP_LIQUID0_BIT),
	[THROTTLER_TEMP_LIQUID1_BIT]	= (SMU_THROTTLER_TEMP_LIQUID1_BIT),
	[THROTTLER_TDC_GFX_BIT]		= (SMU_THROTTLER_TDC_GFX_BIT),
	[THROTTLER_TDC_SOC_BIT]		= (SMU_THROTTLER_TDC_SOC_BIT),
	[THROTTLER_PPT0_BIT]		= (SMU_THROTTLER_PPT0_BIT),
	[THROTTLER_PPT1_BIT]		= (SMU_THROTTLER_PPT1_BIT),
	[THROTTLER_PPT2_BIT]		= (SMU_THROTTLER_PPT2_BIT),
	[THROTTLER_PPT3_BIT]		= (SMU_THROTTLER_PPT3_BIT),
	[THROTTLER_FIT_BIT]		= (SMU_THROTTLER_FIT_BIT),
	[THROTTLER_PPM_BIT]		= (SMU_THROTTLER_PPM_BIT),
	[THROTTLER_APCC_BIT]		= (SMU_THROTTLER_APCC_BIT),
};

static int
sienna_cichlid_get_allowed_feature_mask(struct smu_context *smu,
				  uint32_t *feature_mask, uint32_t num)
{
	struct amdgpu_device *adev = smu->adev;

	if (num > 2)
		return -EINVAL;

	memset(feature_mask, 0, sizeof(uint32_t) * num);

	*(uint64_t *)feature_mask |= FEATURE_MASK(FEATURE_DPM_PREFETCHER_BIT)
				| FEATURE_MASK(FEATURE_DPM_FCLK_BIT)
				| FEATURE_MASK(FEATURE_DPM_MP0CLK_BIT)
				| FEATURE_MASK(FEATURE_DS_SOCCLK_BIT)
				| FEATURE_MASK(FEATURE_DS_DCEFCLK_BIT)
				| FEATURE_MASK(FEATURE_DS_FCLK_BIT)
				| FEATURE_MASK(FEATURE_DS_UCLK_BIT)
				| FEATURE_MASK(FEATURE_FW_DSTATE_BIT)
				| FEATURE_MASK(FEATURE_DF_CSTATE_BIT)
				| FEATURE_MASK(FEATURE_RSMU_SMN_CG_BIT)
				| FEATURE_MASK(FEATURE_GFX_SS_BIT)
				| FEATURE_MASK(FEATURE_VR0HOT_BIT)
				| FEATURE_MASK(FEATURE_PPT_BIT)
				| FEATURE_MASK(FEATURE_TDC_BIT)
				| FEATURE_MASK(FEATURE_BACO_BIT)
				| FEATURE_MASK(FEATURE_APCC_DFLL_BIT)
				| FEATURE_MASK(FEATURE_FW_CTF_BIT)
				| FEATURE_MASK(FEATURE_FAN_CONTROL_BIT)
				| FEATURE_MASK(FEATURE_THERMAL_BIT)
				| FEATURE_MASK(FEATURE_OUT_OF_BAND_MONITOR_BIT);

	if (adev->pm.pp_feature & PP_SCLK_DPM_MASK) {
		*(uint64_t *)feature_mask |= FEATURE_MASK(FEATURE_DPM_GFXCLK_BIT);
		*(uint64_t *)feature_mask |= FEATURE_MASK(FEATURE_DPM_GFX_GPO_BIT);
	}

	if ((adev->pm.pp_feature & PP_GFX_DCS_MASK) &&
	    (adev->ip_versions[MP1_HWIP][0] > IP_VERSION(11, 0, 7)) &&
	    !(adev->flags & AMD_IS_APU))
		*(uint64_t *)feature_mask |= FEATURE_MASK(FEATURE_GFX_DCS_BIT);

	if (adev->pm.pp_feature & PP_MCLK_DPM_MASK)
		*(uint64_t *)feature_mask |= FEATURE_MASK(FEATURE_DPM_UCLK_BIT)
					| FEATURE_MASK(FEATURE_MEM_VDDCI_SCALING_BIT)
					| FEATURE_MASK(FEATURE_MEM_MVDD_SCALING_BIT);

	if (adev->pm.pp_feature & PP_PCIE_DPM_MASK)
		*(uint64_t *)feature_mask |= FEATURE_MASK(FEATURE_DPM_LINK_BIT);

	if (adev->pm.pp_feature & PP_DCEFCLK_DPM_MASK)
		*(uint64_t *)feature_mask |= FEATURE_MASK(FEATURE_DPM_DCEFCLK_BIT);

	if (adev->pm.pp_feature & PP_SOCCLK_DPM_MASK)
		*(uint64_t *)feature_mask |= FEATURE_MASK(FEATURE_DPM_SOCCLK_BIT);

	if (adev->pm.pp_feature & PP_ULV_MASK)
		*(uint64_t *)feature_mask |= FEATURE_MASK(FEATURE_GFX_ULV_BIT);

	if (adev->pm.pp_feature & PP_SCLK_DEEP_SLEEP_MASK)
		*(uint64_t *)feature_mask |= FEATURE_MASK(FEATURE_DS_GFXCLK_BIT);

	if (adev->pm.pp_feature & PP_GFXOFF_MASK)
		*(uint64_t *)feature_mask |= FEATURE_MASK(FEATURE_GFXOFF_BIT);

	if (smu->adev->pg_flags & AMD_PG_SUPPORT_ATHUB)
		*(uint64_t *)feature_mask |= FEATURE_MASK(FEATURE_ATHUB_PG_BIT);

	if (smu->adev->pg_flags & AMD_PG_SUPPORT_MMHUB)
		*(uint64_t *)feature_mask |= FEATURE_MASK(FEATURE_MMHUB_PG_BIT);

	if (smu->adev->pg_flags & AMD_PG_SUPPORT_VCN ||
	    smu->adev->pg_flags & AMD_PG_SUPPORT_JPEG)
		*(uint64_t *)feature_mask |= FEATURE_MASK(FEATURE_MM_DPM_PG_BIT);

	if (smu->dc_controlled_by_gpio)
       *(uint64_t *)feature_mask |= FEATURE_MASK(FEATURE_ACDC_BIT);

	if (amdgpu_device_should_use_aspm(adev))
		*(uint64_t *)feature_mask |= FEATURE_MASK(FEATURE_DS_LCLK_BIT);

	return 0;
}

static void sienna_cichlid_check_bxco_support(struct smu_context *smu)
{
	struct smu_table_context *table_context = &smu->smu_table;
	struct smu_11_0_7_powerplay_table *powerplay_table =
		table_context->power_play_table;
	struct smu_baco_context *smu_baco = &smu->smu_baco;
	struct amdgpu_device *adev = smu->adev;
	uint32_t val;

	if (powerplay_table->platform_caps & SMU_11_0_7_PP_PLATFORM_CAP_BACO) {
		val = RREG32_SOC15(NBIO, 0, mmRCC_BIF_STRAP0);
		smu_baco->platform_support =
			(val & RCC_BIF_STRAP0__STRAP_PX_CAPABLE_MASK) ? true :
									false;

		/*
		 * Disable BACO entry/exit completely on below SKUs to
		 * avoid hardware intermittent failures.
		 */
		if (((adev->pdev->device == 0x73A1) &&
		    (adev->pdev->revision == 0x00)) ||
		    ((adev->pdev->device == 0x73BF) &&
		    (adev->pdev->revision == 0xCF)) ||
		    ((adev->pdev->device == 0x7422) &&
		    (adev->pdev->revision == 0x00)) ||
		    ((adev->pdev->device == 0x73A3) &&
		    (adev->pdev->revision == 0x00)) ||
		    ((adev->pdev->device == 0x73E3) &&
		    (adev->pdev->revision == 0x00)))
			smu_baco->platform_support = false;

	}
}

static void sienna_cichlid_check_fan_support(struct smu_context *smu)
{
	struct smu_table_context *table_context = &smu->smu_table;
	PPTable_t *pptable = table_context->driver_pptable;
	uint64_t features = *(uint64_t *) pptable->FeaturesToRun;

	/* Fan control is not possible if PPTable has it disabled */
	smu->adev->pm.no_fan =
		!(features & (1ULL << FEATURE_FAN_CONTROL_BIT));
	if (smu->adev->pm.no_fan)
		dev_info_once(smu->adev->dev,
			      "PMFW based fan control disabled");
}

static int sienna_cichlid_check_powerplay_table(struct smu_context *smu)
{
	struct smu_table_context *table_context = &smu->smu_table;
	struct smu_11_0_7_powerplay_table *powerplay_table =
		table_context->power_play_table;

	if (powerplay_table->platform_caps & SMU_11_0_7_PP_PLATFORM_CAP_HARDWAREDC)
		smu->dc_controlled_by_gpio = true;

	sienna_cichlid_check_bxco_support(smu);
	sienna_cichlid_check_fan_support(smu);

	table_context->thermal_controller_type =
		powerplay_table->thermal_controller_type;

	/*
	 * Instead of having its own buffer space and get overdrive_table copied,
	 * smu->od_settings just points to the actual overdrive_table
	 */
	smu->od_settings = &powerplay_table->overdrive_table;

	return 0;
}

static int sienna_cichlid_append_powerplay_table(struct smu_context *smu)
{
	struct atom_smc_dpm_info_v4_9 *smc_dpm_table;
	int index, ret;
	PPTable_beige_goby_t *ppt_beige_goby;
	PPTable_t *ppt;

	if (smu->adev->ip_versions[MP1_HWIP][0] == IP_VERSION(11, 0, 13))
		ppt_beige_goby = smu->smu_table.driver_pptable;
	else
		ppt = smu->smu_table.driver_pptable;

	index = get_index_into_master_table(atom_master_list_of_data_tables_v2_1,
					    smc_dpm_info);

	ret = amdgpu_atombios_get_data_table(smu->adev, index, NULL, NULL, NULL,
				      (uint8_t **)&smc_dpm_table);
	if (ret)
		return ret;

	if (smu->adev->ip_versions[MP1_HWIP][0] == IP_VERSION(11, 0, 13))
		smu_memcpy_trailing(ppt_beige_goby, I2cControllers, BoardReserved,
				    smc_dpm_table, I2cControllers);
	else
		smu_memcpy_trailing(ppt, I2cControllers, BoardReserved,
				    smc_dpm_table, I2cControllers);

	return 0;
}

static int sienna_cichlid_store_powerplay_table(struct smu_context *smu)
{
	struct smu_table_context *table_context = &smu->smu_table;
	struct smu_11_0_7_powerplay_table *powerplay_table =
		table_context->power_play_table;
	int table_size;

	table_size = get_table_size(smu);
	memcpy(table_context->driver_pptable, &powerplay_table->smc_pptable,
	       table_size);

	return 0;
}

static int sienna_cichlid_patch_pptable_quirk(struct smu_context *smu)
{
	struct amdgpu_device *adev = smu->adev;
	uint32_t *board_reserved;
	uint16_t *freq_table_gfx;
	uint32_t i;

	/* Fix some OEM SKU specific stability issues */
	GET_PPTABLE_MEMBER(BoardReserved, &board_reserved);
	if ((adev->pdev->device == 0x73DF) &&
	    (adev->pdev->revision == 0XC3) &&
	    (adev->pdev->subsystem_device == 0x16C2) &&
	    (adev->pdev->subsystem_vendor == 0x1043))
		board_reserved[0] = 1387;

	GET_PPTABLE_MEMBER(FreqTableGfx, &freq_table_gfx);
	if ((adev->pdev->device == 0x73DF) &&
	    (adev->pdev->revision == 0XC3) &&
	    ((adev->pdev->subsystem_device == 0x16C2) ||
	    (adev->pdev->subsystem_device == 0x133C)) &&
	    (adev->pdev->subsystem_vendor == 0x1043)) {
		for (i = 0; i < NUM_GFXCLK_DPM_LEVELS; i++) {
			if (freq_table_gfx[i] > 2500)
				freq_table_gfx[i] = 2500;
		}
	}

	return 0;
}

static int sienna_cichlid_setup_pptable(struct smu_context *smu)
{
	int ret = 0;

	ret = smu_v11_0_setup_pptable(smu);
	if (ret)
		return ret;

	ret = sienna_cichlid_store_powerplay_table(smu);
	if (ret)
		return ret;

	ret = sienna_cichlid_append_powerplay_table(smu);
	if (ret)
		return ret;

	ret = sienna_cichlid_check_powerplay_table(smu);
	if (ret)
		return ret;

	return sienna_cichlid_patch_pptable_quirk(smu);
}

static int sienna_cichlid_tables_init(struct smu_context *smu)
{
	struct smu_table_context *smu_table = &smu->smu_table;
	struct smu_table *tables = smu_table->tables;
	int table_size;

	table_size = get_table_size(smu);
	SMU_TABLE_INIT(tables, SMU_TABLE_PPTABLE, table_size,
			       PAGE_SIZE, AMDGPU_GEM_DOMAIN_VRAM);
	SMU_TABLE_INIT(tables, SMU_TABLE_WATERMARKS, sizeof(Watermarks_t),
		       PAGE_SIZE, AMDGPU_GEM_DOMAIN_VRAM);
	SMU_TABLE_INIT(tables, SMU_TABLE_SMU_METRICS, sizeof(SmuMetricsExternal_t),
		       PAGE_SIZE, AMDGPU_GEM_DOMAIN_VRAM);
	SMU_TABLE_INIT(tables, SMU_TABLE_I2C_COMMANDS, sizeof(SwI2cRequest_t),
		       PAGE_SIZE, AMDGPU_GEM_DOMAIN_VRAM);
	SMU_TABLE_INIT(tables, SMU_TABLE_OVERDRIVE, sizeof(OverDriveTable_t),
		       PAGE_SIZE, AMDGPU_GEM_DOMAIN_VRAM);
	SMU_TABLE_INIT(tables, SMU_TABLE_PMSTATUSLOG, SMU11_TOOL_SIZE,
		       PAGE_SIZE, AMDGPU_GEM_DOMAIN_VRAM);
	SMU_TABLE_INIT(tables, SMU_TABLE_ACTIVITY_MONITOR_COEFF,
		       sizeof(DpmActivityMonitorCoeffIntExternal_t), PAGE_SIZE,
	               AMDGPU_GEM_DOMAIN_VRAM);
	SMU_TABLE_INIT(tables, SMU_TABLE_ECCINFO, sizeof(EccInfoTable_t),
			PAGE_SIZE, AMDGPU_GEM_DOMAIN_VRAM);
	SMU_TABLE_INIT(tables, SMU_TABLE_DRIVER_SMU_CONFIG, sizeof(DriverSmuConfigExternal_t),
		       PAGE_SIZE, AMDGPU_GEM_DOMAIN_VRAM);

	smu_table->metrics_table = kzalloc(sizeof(SmuMetricsExternal_t), GFP_KERNEL);
	if (!smu_table->metrics_table)
		goto err0_out;
	smu_table->metrics_time = 0;

	smu_table->gpu_metrics_table_size = sizeof(struct gpu_metrics_v1_3);
	smu_table->gpu_metrics_table = kzalloc(smu_table->gpu_metrics_table_size, GFP_KERNEL);
	if (!smu_table->gpu_metrics_table)
		goto err1_out;

	smu_table->watermarks_table = kzalloc(sizeof(Watermarks_t), GFP_KERNEL);
	if (!smu_table->watermarks_table)
		goto err2_out;

	smu_table->ecc_table = kzalloc(tables[SMU_TABLE_ECCINFO].size, GFP_KERNEL);
	if (!smu_table->ecc_table)
		goto err3_out;

	smu_table->driver_smu_config_table =
		kzalloc(tables[SMU_TABLE_DRIVER_SMU_CONFIG].size, GFP_KERNEL);
	if (!smu_table->driver_smu_config_table)
		goto err4_out;

	return 0;

err4_out:
	kfree(smu_table->ecc_table);
err3_out:
	kfree(smu_table->watermarks_table);
err2_out:
	kfree(smu_table->gpu_metrics_table);
err1_out:
	kfree(smu_table->metrics_table);
err0_out:
	return -ENOMEM;
}

static uint32_t sienna_cichlid_get_throttler_status_locked(struct smu_context *smu,
							   bool use_metrics_v3,
							   bool use_metrics_v2)
{
	struct smu_table_context *smu_table= &smu->smu_table;
	SmuMetricsExternal_t *metrics_ext =
		(SmuMetricsExternal_t *)(smu_table->metrics_table);
	uint32_t throttler_status = 0;
	int i;

	if (use_metrics_v3) {
		for (i = 0; i < THROTTLER_COUNT; i++)
			throttler_status |=
				(metrics_ext->SmuMetrics_V3.ThrottlingPercentage[i] ? 1U << i : 0);
	} else if (use_metrics_v2) {
		for (i = 0; i < THROTTLER_COUNT; i++)
			throttler_status |=
				(metrics_ext->SmuMetrics_V2.ThrottlingPercentage[i] ? 1U << i : 0);
	} else {
		throttler_status = metrics_ext->SmuMetrics.ThrottlerStatus;
	}

	return throttler_status;
}

static int sienna_cichlid_get_power_limit(struct smu_context *smu,
					  uint32_t *current_power_limit,
					  uint32_t *default_power_limit,
					  uint32_t *max_power_limit)
{
	struct smu_11_0_7_powerplay_table *powerplay_table =
		(struct smu_11_0_7_powerplay_table *)smu->smu_table.power_play_table;
	uint32_t power_limit, od_percent;
	uint16_t *table_member;

	GET_PPTABLE_MEMBER(SocketPowerLimitAc, &table_member);

	if (smu_v11_0_get_current_power_limit(smu, &power_limit)) {
		power_limit =
			table_member[PPT_THROTTLER_PPT0];
	}

	if (current_power_limit)
		*current_power_limit = power_limit;
	if (default_power_limit)
		*default_power_limit = power_limit;

	if (max_power_limit) {
		if (smu->od_enabled) {
			od_percent =
				le32_to_cpu(powerplay_table->overdrive_table.max[
							SMU_11_0_7_ODSETTING_POWERPERCENTAGE]);

			dev_dbg(smu->adev->dev, "ODSETTING_POWERPERCENTAGE: %d (default: %d)\n",
					od_percent, power_limit);

			power_limit *= (100 + od_percent);
			power_limit /= 100;
		}
		*max_power_limit = power_limit;
	}

	return 0;
}

static void sienna_cichlid_get_smartshift_power_percentage(struct smu_context *smu,
					uint32_t *apu_percent,
					uint32_t *dgpu_percent)
{
	struct smu_table_context *smu_table = &smu->smu_table;
	SmuMetrics_V4_t *metrics_v4 =
		&(((SmuMetricsExternal_t *)(smu_table->metrics_table))->SmuMetrics_V4);
	uint16_t powerRatio = 0;
	uint16_t apu_power_limit = 0;
	uint16_t dgpu_power_limit = 0;
	uint32_t apu_boost = 0;
	uint32_t dgpu_boost = 0;
	uint32_t cur_power_limit;

	if (metrics_v4->ApuSTAPMSmartShiftLimit != 0) {
		sienna_cichlid_get_power_limit(smu, &cur_power_limit, NULL, NULL);
		apu_power_limit = metrics_v4->ApuSTAPMLimit;
		dgpu_power_limit = cur_power_limit;
		powerRatio = (((apu_power_limit +
						  dgpu_power_limit) * 100) /
						  metrics_v4->ApuSTAPMSmartShiftLimit);
		if (powerRatio > 100) {
			apu_power_limit = (apu_power_limit * 100) /
									 powerRatio;
			dgpu_power_limit = (dgpu_power_limit * 100) /
									  powerRatio;
		}
		if (metrics_v4->AverageApuSocketPower > apu_power_limit &&
			 apu_power_limit != 0) {
			apu_boost = ((metrics_v4->AverageApuSocketPower -
							apu_power_limit) * 100) /
							apu_power_limit;
			if (apu_boost > 100)
				apu_boost = 100;
		}

		if (metrics_v4->AverageSocketPower > dgpu_power_limit &&
			 dgpu_power_limit != 0) {
			dgpu_boost = ((metrics_v4->AverageSocketPower -
							 dgpu_power_limit) * 100) /
							 dgpu_power_limit;
			if (dgpu_boost > 100)
				dgpu_boost = 100;
		}

		if (dgpu_boost >= apu_boost)
			apu_boost = 0;
		else
			dgpu_boost = 0;
	}
	*apu_percent = apu_boost;
	*dgpu_percent = dgpu_boost;
}

static int sienna_cichlid_get_smu_metrics_data(struct smu_context *smu,
					       MetricsMember_t member,
					       uint32_t *value)
{
	struct smu_table_context *smu_table= &smu->smu_table;
	SmuMetrics_t *metrics =
		&(((SmuMetricsExternal_t *)(smu_table->metrics_table))->SmuMetrics);
	SmuMetrics_V2_t *metrics_v2 =
		&(((SmuMetricsExternal_t *)(smu_table->metrics_table))->SmuMetrics_V2);
	SmuMetrics_V3_t *metrics_v3 =
		&(((SmuMetricsExternal_t *)(smu_table->metrics_table))->SmuMetrics_V3);
	bool use_metrics_v2 = false;
	bool use_metrics_v3 = false;
	uint16_t average_gfx_activity;
	int ret = 0;
	uint32_t apu_percent = 0;
	uint32_t dgpu_percent = 0;

	switch (smu->adev->ip_versions[MP1_HWIP][0]) {
	case IP_VERSION(11, 0, 7):
		if (smu->smc_fw_version >= 0x3A4900)
			use_metrics_v3 = true;
		else if (smu->smc_fw_version >= 0x3A4300)
			use_metrics_v2 = true;
		break;
	case IP_VERSION(11, 0, 11):
		if (smu->smc_fw_version >= 0x412D00)
			use_metrics_v2 = true;
		break;
	case IP_VERSION(11, 0, 12):
		if (smu->smc_fw_version >= 0x3B2300)
			use_metrics_v2 = true;
		break;
	case IP_VERSION(11, 0, 13):
		if (smu->smc_fw_version >= 0x491100)
			use_metrics_v2 = true;
		break;
	default:
		break;
	}

	ret = smu_cmn_get_metrics_table(smu,
					NULL,
					false);
	if (ret)
		return ret;

	switch (member) {
	case METRICS_CURR_GFXCLK:
		*value = use_metrics_v3 ? metrics_v3->CurrClock[PPCLK_GFXCLK] :
			use_metrics_v2 ? metrics_v2->CurrClock[PPCLK_GFXCLK] :
			metrics->CurrClock[PPCLK_GFXCLK];
		break;
	case METRICS_CURR_SOCCLK:
		*value = use_metrics_v3 ? metrics_v3->CurrClock[PPCLK_SOCCLK] :
			use_metrics_v2 ? metrics_v2->CurrClock[PPCLK_SOCCLK] :
			metrics->CurrClock[PPCLK_SOCCLK];
		break;
	case METRICS_CURR_UCLK:
		*value = use_metrics_v3 ? metrics_v3->CurrClock[PPCLK_UCLK] :
			use_metrics_v2 ? metrics_v2->CurrClock[PPCLK_UCLK] :
			metrics->CurrClock[PPCLK_UCLK];
		break;
	case METRICS_CURR_VCLK:
		*value = use_metrics_v3 ? metrics_v3->CurrClock[PPCLK_VCLK_0] :
			use_metrics_v2 ? metrics_v2->CurrClock[PPCLK_VCLK_0] :
			metrics->CurrClock[PPCLK_VCLK_0];
		break;
	case METRICS_CURR_VCLK1:
		*value = use_metrics_v3 ? metrics_v3->CurrClock[PPCLK_VCLK_1] :
			use_metrics_v2 ? metrics_v2->CurrClock[PPCLK_VCLK_1] :
			metrics->CurrClock[PPCLK_VCLK_1];
		break;
	case METRICS_CURR_DCLK:
		*value = use_metrics_v3 ? metrics_v3->CurrClock[PPCLK_DCLK_0] :
			use_metrics_v2 ? metrics_v2->CurrClock[PPCLK_DCLK_0] :
			metrics->CurrClock[PPCLK_DCLK_0];
		break;
	case METRICS_CURR_DCLK1:
		*value = use_metrics_v3 ? metrics_v3->CurrClock[PPCLK_DCLK_1] :
			use_metrics_v2 ? metrics_v2->CurrClock[PPCLK_DCLK_1] :
			metrics->CurrClock[PPCLK_DCLK_1];
		break;
	case METRICS_CURR_DCEFCLK:
		*value = use_metrics_v3 ? metrics_v3->CurrClock[PPCLK_DCEFCLK] :
			use_metrics_v2 ? metrics_v2->CurrClock[PPCLK_DCEFCLK] :
			metrics->CurrClock[PPCLK_DCEFCLK];
		break;
	case METRICS_CURR_FCLK:
		*value = use_metrics_v3 ? metrics_v3->CurrClock[PPCLK_FCLK] :
			use_metrics_v2 ? metrics_v2->CurrClock[PPCLK_FCLK] :
			metrics->CurrClock[PPCLK_FCLK];
		break;
	case METRICS_AVERAGE_GFXCLK:
		average_gfx_activity = use_metrics_v3 ? metrics_v3->AverageGfxActivity :
			use_metrics_v2 ? metrics_v2->AverageGfxActivity :
			metrics->AverageGfxActivity;
		if (average_gfx_activity <= SMU_11_0_7_GFX_BUSY_THRESHOLD)
			*value = use_metrics_v3 ? metrics_v3->AverageGfxclkFrequencyPostDs :
				use_metrics_v2 ? metrics_v2->AverageGfxclkFrequencyPostDs :
				metrics->AverageGfxclkFrequencyPostDs;
		else
			*value = use_metrics_v3 ? metrics_v3->AverageGfxclkFrequencyPreDs :
				use_metrics_v2 ? metrics_v2->AverageGfxclkFrequencyPreDs :
				metrics->AverageGfxclkFrequencyPreDs;
		break;
	case METRICS_AVERAGE_FCLK:
		*value = use_metrics_v3 ? metrics_v3->AverageFclkFrequencyPostDs :
			use_metrics_v2 ? metrics_v2->AverageFclkFrequencyPostDs :
			metrics->AverageFclkFrequencyPostDs;
		break;
	case METRICS_AVERAGE_UCLK:
		*value = use_metrics_v3 ? metrics_v3->AverageUclkFrequencyPostDs :
			use_metrics_v2 ? metrics_v2->AverageUclkFrequencyPostDs :
			metrics->AverageUclkFrequencyPostDs;
		break;
	case METRICS_AVERAGE_GFXACTIVITY:
		*value = use_metrics_v3 ? metrics_v3->AverageGfxActivity :
			use_metrics_v2 ? metrics_v2->AverageGfxActivity :
			metrics->AverageGfxActivity;
		break;
	case METRICS_AVERAGE_MEMACTIVITY:
		*value = use_metrics_v3 ? metrics_v3->AverageUclkActivity :
			use_metrics_v2 ? metrics_v2->AverageUclkActivity :
			metrics->AverageUclkActivity;
		break;
	case METRICS_AVERAGE_SOCKETPOWER:
		*value = use_metrics_v3 ? metrics_v3->AverageSocketPower << 8 :
			use_metrics_v2 ? metrics_v2->AverageSocketPower << 8 :
			metrics->AverageSocketPower << 8;
		break;
	case METRICS_TEMPERATURE_EDGE:
		*value = (use_metrics_v3 ? metrics_v3->TemperatureEdge :
			use_metrics_v2 ? metrics_v2->TemperatureEdge :
			metrics->TemperatureEdge) * SMU_TEMPERATURE_UNITS_PER_CENTIGRADES;
		break;
	case METRICS_TEMPERATURE_HOTSPOT:
		*value = (use_metrics_v3 ? metrics_v3->TemperatureHotspot :
			use_metrics_v2 ? metrics_v2->TemperatureHotspot :
			metrics->TemperatureHotspot) * SMU_TEMPERATURE_UNITS_PER_CENTIGRADES;
		break;
	case METRICS_TEMPERATURE_MEM:
		*value = (use_metrics_v3 ? metrics_v3->TemperatureMem :
			use_metrics_v2 ? metrics_v2->TemperatureMem :
			metrics->TemperatureMem) * SMU_TEMPERATURE_UNITS_PER_CENTIGRADES;
		break;
	case METRICS_TEMPERATURE_VRGFX:
		*value = (use_metrics_v3 ? metrics_v3->TemperatureVrGfx :
			use_metrics_v2 ? metrics_v2->TemperatureVrGfx :
			metrics->TemperatureVrGfx) * SMU_TEMPERATURE_UNITS_PER_CENTIGRADES;
		break;
	case METRICS_TEMPERATURE_VRSOC:
		*value = (use_metrics_v3 ? metrics_v3->TemperatureVrSoc :
			use_metrics_v2 ? metrics_v2->TemperatureVrSoc :
			metrics->TemperatureVrSoc) * SMU_TEMPERATURE_UNITS_PER_CENTIGRADES;
		break;
	case METRICS_THROTTLER_STATUS:
		*value = sienna_cichlid_get_throttler_status_locked(smu, use_metrics_v3, use_metrics_v2);
		break;
	case METRICS_CURR_FANSPEED:
		*value = use_metrics_v3 ? metrics_v3->CurrFanSpeed :
			use_metrics_v2 ? metrics_v2->CurrFanSpeed : metrics->CurrFanSpeed;
		break;
	case METRICS_UNIQUE_ID_UPPER32:
		/* Only supported in 0x3A5300+, metrics_v3 requires 0x3A4900+ */
		*value = use_metrics_v3 ? metrics_v3->PublicSerialNumUpper32 : 0;
		break;
	case METRICS_UNIQUE_ID_LOWER32:
		/* Only supported in 0x3A5300+, metrics_v3 requires 0x3A4900+ */
		*value = use_metrics_v3 ? metrics_v3->PublicSerialNumLower32 : 0;
		break;
	case METRICS_SS_APU_SHARE:
		sienna_cichlid_get_smartshift_power_percentage(smu, &apu_percent, &dgpu_percent);
		*value = apu_percent;
		break;
	case METRICS_SS_DGPU_SHARE:
		sienna_cichlid_get_smartshift_power_percentage(smu, &apu_percent, &dgpu_percent);
		*value = dgpu_percent;
		break;

	default:
		*value = UINT_MAX;
		break;
	}

	return ret;

}

static int sienna_cichlid_allocate_dpm_context(struct smu_context *smu)
{
	struct smu_dpm_context *smu_dpm = &smu->smu_dpm;

	smu_dpm->dpm_context = kzalloc(sizeof(struct smu_11_0_dpm_context),
				       GFP_KERNEL);
	if (!smu_dpm->dpm_context)
		return -ENOMEM;

	smu_dpm->dpm_context_size = sizeof(struct smu_11_0_dpm_context);

	return 0;
}

static void sienna_cichlid_stb_init(struct smu_context *smu);

static int sienna_cichlid_init_smc_tables(struct smu_context *smu)
{
	struct amdgpu_device *adev = smu->adev;
	int ret = 0;

	ret = sienna_cichlid_tables_init(smu);
	if (ret)
		return ret;

	ret = sienna_cichlid_allocate_dpm_context(smu);
	if (ret)
		return ret;

	if (!amdgpu_sriov_vf(adev))
		sienna_cichlid_stb_init(smu);

	return smu_v11_0_init_smc_tables(smu);
}

static int sienna_cichlid_set_default_dpm_table(struct smu_context *smu)
{
	struct smu_11_0_dpm_context *dpm_context = smu->smu_dpm.dpm_context;
	struct smu_11_0_dpm_table *dpm_table;
	struct amdgpu_device *adev = smu->adev;
	int i, ret = 0;
	DpmDescriptor_t *table_member;

	/* socclk dpm table setup */
	dpm_table = &dpm_context->dpm_tables.soc_table;
	GET_PPTABLE_MEMBER(DpmDescriptor, &table_member);
	if (smu_cmn_feature_is_enabled(smu, SMU_FEATURE_DPM_SOCCLK_BIT)) {
		ret = smu_v11_0_set_single_dpm_table(smu,
						     SMU_SOCCLK,
						     dpm_table);
		if (ret)
			return ret;
		dpm_table->is_fine_grained =
			!table_member[PPCLK_SOCCLK].SnapToDiscrete;
	} else {
		dpm_table->count = 1;
		dpm_table->dpm_levels[0].value = smu->smu_table.boot_values.socclk / 100;
		dpm_table->dpm_levels[0].enabled = true;
		dpm_table->min = dpm_table->dpm_levels[0].value;
		dpm_table->max = dpm_table->dpm_levels[0].value;
	}

	/* gfxclk dpm table setup */
	dpm_table = &dpm_context->dpm_tables.gfx_table;
	if (smu_cmn_feature_is_enabled(smu, SMU_FEATURE_DPM_GFXCLK_BIT)) {
		ret = smu_v11_0_set_single_dpm_table(smu,
						     SMU_GFXCLK,
						     dpm_table);
		if (ret)
			return ret;
		dpm_table->is_fine_grained =
			!table_member[PPCLK_GFXCLK].SnapToDiscrete;
	} else {
		dpm_table->count = 1;
		dpm_table->dpm_levels[0].value = smu->smu_table.boot_values.gfxclk / 100;
		dpm_table->dpm_levels[0].enabled = true;
		dpm_table->min = dpm_table->dpm_levels[0].value;
		dpm_table->max = dpm_table->dpm_levels[0].value;
	}

	/* uclk dpm table setup */
	dpm_table = &dpm_context->dpm_tables.uclk_table;
	if (smu_cmn_feature_is_enabled(smu, SMU_FEATURE_DPM_UCLK_BIT)) {
		ret = smu_v11_0_set_single_dpm_table(smu,
						     SMU_UCLK,
						     dpm_table);
		if (ret)
			return ret;
		dpm_table->is_fine_grained =
			!table_member[PPCLK_UCLK].SnapToDiscrete;
	} else {
		dpm_table->count = 1;
		dpm_table->dpm_levels[0].value = smu->smu_table.boot_values.uclk / 100;
		dpm_table->dpm_levels[0].enabled = true;
		dpm_table->min = dpm_table->dpm_levels[0].value;
		dpm_table->max = dpm_table->dpm_levels[0].value;
	}

	/* fclk dpm table setup */
	dpm_table = &dpm_context->dpm_tables.fclk_table;
	if (smu_cmn_feature_is_enabled(smu, SMU_FEATURE_DPM_FCLK_BIT)) {
		ret = smu_v11_0_set_single_dpm_table(smu,
						     SMU_FCLK,
						     dpm_table);
		if (ret)
			return ret;
		dpm_table->is_fine_grained =
			!table_member[PPCLK_FCLK].SnapToDiscrete;
	} else {
		dpm_table->count = 1;
		dpm_table->dpm_levels[0].value = smu->smu_table.boot_values.fclk / 100;
		dpm_table->dpm_levels[0].enabled = true;
		dpm_table->min = dpm_table->dpm_levels[0].value;
		dpm_table->max = dpm_table->dpm_levels[0].value;
	}

	/* vclk0/1 dpm table setup */
	for (i = 0; i < adev->vcn.num_vcn_inst; i++) {
		if (adev->vcn.harvest_config & (1 << i))
			continue;

		dpm_table = &dpm_context->dpm_tables.vclk_table;
		if (smu_cmn_feature_is_enabled(smu, SMU_FEATURE_MM_DPM_PG_BIT)) {
			ret = smu_v11_0_set_single_dpm_table(smu,
							     i ? SMU_VCLK1 : SMU_VCLK,
							     dpm_table);
			if (ret)
				return ret;
			dpm_table->is_fine_grained =
				!table_member[i ? PPCLK_VCLK_1 : PPCLK_VCLK_0].SnapToDiscrete;
		} else {
			dpm_table->count = 1;
			dpm_table->dpm_levels[0].value = smu->smu_table.boot_values.vclk / 100;
			dpm_table->dpm_levels[0].enabled = true;
			dpm_table->min = dpm_table->dpm_levels[0].value;
			dpm_table->max = dpm_table->dpm_levels[0].value;
		}
	}

	/* dclk0/1 dpm table setup */
	for (i = 0; i < adev->vcn.num_vcn_inst; i++) {
		if (adev->vcn.harvest_config & (1 << i))
			continue;
		dpm_table = &dpm_context->dpm_tables.dclk_table;
		if (smu_cmn_feature_is_enabled(smu, SMU_FEATURE_MM_DPM_PG_BIT)) {
			ret = smu_v11_0_set_single_dpm_table(smu,
							     i ? SMU_DCLK1 : SMU_DCLK,
							     dpm_table);
			if (ret)
				return ret;
			dpm_table->is_fine_grained =
				!table_member[i ? PPCLK_DCLK_1 : PPCLK_DCLK_0].SnapToDiscrete;
		} else {
			dpm_table->count = 1;
			dpm_table->dpm_levels[0].value = smu->smu_table.boot_values.dclk / 100;
			dpm_table->dpm_levels[0].enabled = true;
			dpm_table->min = dpm_table->dpm_levels[0].value;
			dpm_table->max = dpm_table->dpm_levels[0].value;
		}
	}

	/* dcefclk dpm table setup */
	dpm_table = &dpm_context->dpm_tables.dcef_table;
	if (smu_cmn_feature_is_enabled(smu, SMU_FEATURE_DPM_DCEFCLK_BIT)) {
		ret = smu_v11_0_set_single_dpm_table(smu,
						     SMU_DCEFCLK,
						     dpm_table);
		if (ret)
			return ret;
		dpm_table->is_fine_grained =
			!table_member[PPCLK_DCEFCLK].SnapToDiscrete;
	} else {
		dpm_table->count = 1;
		dpm_table->dpm_levels[0].value = smu->smu_table.boot_values.dcefclk / 100;
		dpm_table->dpm_levels[0].enabled = true;
		dpm_table->min = dpm_table->dpm_levels[0].value;
		dpm_table->max = dpm_table->dpm_levels[0].value;
	}

	/* pixelclk dpm table setup */
	dpm_table = &dpm_context->dpm_tables.pixel_table;
	if (smu_cmn_feature_is_enabled(smu, SMU_FEATURE_DPM_DCEFCLK_BIT)) {
		ret = smu_v11_0_set_single_dpm_table(smu,
						     SMU_PIXCLK,
						     dpm_table);
		if (ret)
			return ret;
		dpm_table->is_fine_grained =
			!table_member[PPCLK_PIXCLK].SnapToDiscrete;
	} else {
		dpm_table->count = 1;
		dpm_table->dpm_levels[0].value = smu->smu_table.boot_values.dcefclk / 100;
		dpm_table->dpm_levels[0].enabled = true;
		dpm_table->min = dpm_table->dpm_levels[0].value;
		dpm_table->max = dpm_table->dpm_levels[0].value;
	}

	/* displayclk dpm table setup */
	dpm_table = &dpm_context->dpm_tables.display_table;
	if (smu_cmn_feature_is_enabled(smu, SMU_FEATURE_DPM_DCEFCLK_BIT)) {
		ret = smu_v11_0_set_single_dpm_table(smu,
						     SMU_DISPCLK,
						     dpm_table);
		if (ret)
			return ret;
		dpm_table->is_fine_grained =
			!table_member[PPCLK_DISPCLK].SnapToDiscrete;
	} else {
		dpm_table->count = 1;
		dpm_table->dpm_levels[0].value = smu->smu_table.boot_values.dcefclk / 100;
		dpm_table->dpm_levels[0].enabled = true;
		dpm_table->min = dpm_table->dpm_levels[0].value;
		dpm_table->max = dpm_table->dpm_levels[0].value;
	}

	/* phyclk dpm table setup */
	dpm_table = &dpm_context->dpm_tables.phy_table;
	if (smu_cmn_feature_is_enabled(smu, SMU_FEATURE_DPM_DCEFCLK_BIT)) {
		ret = smu_v11_0_set_single_dpm_table(smu,
						     SMU_PHYCLK,
						     dpm_table);
		if (ret)
			return ret;
		dpm_table->is_fine_grained =
			!table_member[PPCLK_PHYCLK].SnapToDiscrete;
	} else {
		dpm_table->count = 1;
		dpm_table->dpm_levels[0].value = smu->smu_table.boot_values.dcefclk / 100;
		dpm_table->dpm_levels[0].enabled = true;
		dpm_table->min = dpm_table->dpm_levels[0].value;
		dpm_table->max = dpm_table->dpm_levels[0].value;
	}

	return 0;
}

static int sienna_cichlid_dpm_set_vcn_enable(struct smu_context *smu, bool enable)
{
	struct amdgpu_device *adev = smu->adev;
	int i, ret = 0;

	for (i = 0; i < adev->vcn.num_vcn_inst; i++) {
		if (adev->vcn.harvest_config & (1 << i))
			continue;
		/* vcn dpm on is a prerequisite for vcn power gate messages */
		if (smu_cmn_feature_is_enabled(smu, SMU_FEATURE_MM_DPM_PG_BIT)) {
			ret = smu_cmn_send_smc_msg_with_param(smu, enable ?
							      SMU_MSG_PowerUpVcn : SMU_MSG_PowerDownVcn,
							      0x10000 * i, NULL);
			if (ret)
				return ret;
		}
	}

	return ret;
}

static int sienna_cichlid_dpm_set_jpeg_enable(struct smu_context *smu, bool enable)
{
	int ret = 0;

	if (enable) {
		if (smu_cmn_feature_is_enabled(smu, SMU_FEATURE_MM_DPM_PG_BIT)) {
			ret = smu_cmn_send_smc_msg_with_param(smu, SMU_MSG_PowerUpJpeg, 0, NULL);
			if (ret)
				return ret;
		}
	} else {
		if (smu_cmn_feature_is_enabled(smu, SMU_FEATURE_MM_DPM_PG_BIT)) {
			ret = smu_cmn_send_smc_msg_with_param(smu, SMU_MSG_PowerDownJpeg, 0, NULL);
			if (ret)
				return ret;
		}
	}

	return ret;
}

static int sienna_cichlid_get_current_clk_freq_by_table(struct smu_context *smu,
				       enum smu_clk_type clk_type,
				       uint32_t *value)
{
	MetricsMember_t member_type;
	int clk_id = 0;

	clk_id = smu_cmn_to_asic_specific_index(smu,
						CMN2ASIC_MAPPING_CLK,
						clk_type);
	if (clk_id < 0)
		return clk_id;

	switch (clk_id) {
	case PPCLK_GFXCLK:
		member_type = METRICS_CURR_GFXCLK;
		break;
	case PPCLK_UCLK:
		member_type = METRICS_CURR_UCLK;
		break;
	case PPCLK_SOCCLK:
		member_type = METRICS_CURR_SOCCLK;
		break;
	case PPCLK_FCLK:
		member_type = METRICS_CURR_FCLK;
		break;
	case PPCLK_VCLK_0:
		member_type = METRICS_CURR_VCLK;
		break;
	case PPCLK_VCLK_1:
		member_type = METRICS_CURR_VCLK1;
		break;
	case PPCLK_DCLK_0:
		member_type = METRICS_CURR_DCLK;
		break;
	case PPCLK_DCLK_1:
		member_type = METRICS_CURR_DCLK1;
		break;
	case PPCLK_DCEFCLK:
		member_type = METRICS_CURR_DCEFCLK;
		break;
	default:
		return -EINVAL;
	}

	return sienna_cichlid_get_smu_metrics_data(smu,
						   member_type,
						   value);

}

static bool sienna_cichlid_is_support_fine_grained_dpm(struct smu_context *smu, enum smu_clk_type clk_type)
{
	DpmDescriptor_t *dpm_desc = NULL;
	DpmDescriptor_t *table_member;
	uint32_t clk_index = 0;

	GET_PPTABLE_MEMBER(DpmDescriptor, &table_member);
	clk_index = smu_cmn_to_asic_specific_index(smu,
						   CMN2ASIC_MAPPING_CLK,
						   clk_type);
	dpm_desc = &table_member[clk_index];

	/* 0 - Fine grained DPM, 1 - Discrete DPM */
	return dpm_desc->SnapToDiscrete == 0;
}

static bool sienna_cichlid_is_od_feature_supported(struct smu_11_0_7_overdrive_table *od_table,
						   enum SMU_11_0_7_ODFEATURE_CAP cap)
{
	return od_table->cap[cap];
}

static void sienna_cichlid_get_od_setting_range(struct smu_11_0_7_overdrive_table *od_table,
						enum SMU_11_0_7_ODSETTING_ID setting,
						uint32_t *min, uint32_t *max)
{
	if (min)
		*min = od_table->min[setting];
	if (max)
		*max = od_table->max[setting];
}

static int sienna_cichlid_print_clk_levels(struct smu_context *smu,
			enum smu_clk_type clk_type, char *buf)
{
	struct amdgpu_device *adev = smu->adev;
	struct smu_table_context *table_context = &smu->smu_table;
	struct smu_dpm_context *smu_dpm = &smu->smu_dpm;
	struct smu_11_0_dpm_context *dpm_context = smu_dpm->dpm_context;
	uint16_t *table_member;

	struct smu_11_0_7_overdrive_table *od_settings = smu->od_settings;
	OverDriveTable_t *od_table =
		(OverDriveTable_t *)table_context->overdrive_table;
	int i, size = 0, ret = 0;
	uint32_t cur_value = 0, value = 0, count = 0;
	uint32_t freq_values[3] = {0};
	uint32_t mark_index = 0;
	uint32_t gen_speed, lane_width;
	uint32_t min_value, max_value;
	uint32_t smu_version;

	smu_cmn_get_sysfs_buf(&buf, &size);

	switch (clk_type) {
	case SMU_GFXCLK:
	case SMU_SCLK:
	case SMU_SOCCLK:
	case SMU_MCLK:
	case SMU_UCLK:
	case SMU_FCLK:
	case SMU_VCLK:
	case SMU_VCLK1:
	case SMU_DCLK:
	case SMU_DCLK1:
	case SMU_DCEFCLK:
		ret = sienna_cichlid_get_current_clk_freq_by_table(smu, clk_type, &cur_value);
		if (ret)
			goto print_clk_out;

		ret = smu_v11_0_get_dpm_level_count(smu, clk_type, &count);
		if (ret)
			goto print_clk_out;

		if (!sienna_cichlid_is_support_fine_grained_dpm(smu, clk_type)) {
			for (i = 0; i < count; i++) {
				ret = smu_v11_0_get_dpm_freq_by_index(smu, clk_type, i, &value);
				if (ret)
					goto print_clk_out;

				size += sysfs_emit_at(buf, size, "%d: %uMhz %s\n", i, value,
						cur_value == value ? "*" : "");
			}
		} else {
			ret = smu_v11_0_get_dpm_freq_by_index(smu, clk_type, 0, &freq_values[0]);
			if (ret)
				goto print_clk_out;
			ret = smu_v11_0_get_dpm_freq_by_index(smu, clk_type, count - 1, &freq_values[2]);
			if (ret)
				goto print_clk_out;

			freq_values[1] = cur_value;
			mark_index = cur_value == freq_values[0] ? 0 :
				     cur_value == freq_values[2] ? 2 : 1;

			count = 3;
			if (mark_index != 1) {
				count = 2;
				freq_values[1] = freq_values[2];
			}

			for (i = 0; i < count; i++) {
				size += sysfs_emit_at(buf, size, "%d: %uMhz %s\n", i, freq_values[i],
						cur_value  == freq_values[i] ? "*" : "");
			}

		}
		break;
	case SMU_PCIE:
		gen_speed = smu_v11_0_get_current_pcie_link_speed_level(smu);
		lane_width = smu_v11_0_get_current_pcie_link_width_level(smu);
		GET_PPTABLE_MEMBER(LclkFreq, &table_member);
		for (i = 0; i < NUM_LINK_LEVELS; i++)
			size += sysfs_emit_at(buf, size, "%d: %s %s %dMhz %s\n", i,
					(dpm_context->dpm_tables.pcie_table.pcie_gen[i] == 0) ? "2.5GT/s," :
					(dpm_context->dpm_tables.pcie_table.pcie_gen[i] == 1) ? "5.0GT/s," :
					(dpm_context->dpm_tables.pcie_table.pcie_gen[i] == 2) ? "8.0GT/s," :
					(dpm_context->dpm_tables.pcie_table.pcie_gen[i] == 3) ? "16.0GT/s," : "",
					(dpm_context->dpm_tables.pcie_table.pcie_lane[i] == 1) ? "x1" :
					(dpm_context->dpm_tables.pcie_table.pcie_lane[i] == 2) ? "x2" :
					(dpm_context->dpm_tables.pcie_table.pcie_lane[i] == 3) ? "x4" :
					(dpm_context->dpm_tables.pcie_table.pcie_lane[i] == 4) ? "x8" :
					(dpm_context->dpm_tables.pcie_table.pcie_lane[i] == 5) ? "x12" :
					(dpm_context->dpm_tables.pcie_table.pcie_lane[i] == 6) ? "x16" : "",
					table_member[i],
					(gen_speed == dpm_context->dpm_tables.pcie_table.pcie_gen[i]) &&
					(lane_width == dpm_context->dpm_tables.pcie_table.pcie_lane[i]) ?
					"*" : "");
		break;
	case SMU_OD_SCLK:
		if (!smu->od_enabled || !od_table || !od_settings)
			break;

		if (!sienna_cichlid_is_od_feature_supported(od_settings, SMU_11_0_7_ODCAP_GFXCLK_LIMITS))
			break;

		size += sysfs_emit_at(buf, size, "OD_SCLK:\n");
		size += sysfs_emit_at(buf, size, "0: %uMhz\n1: %uMhz\n", od_table->GfxclkFmin, od_table->GfxclkFmax);
		break;

	case SMU_OD_MCLK:
		if (!smu->od_enabled || !od_table || !od_settings)
			break;

		if (!sienna_cichlid_is_od_feature_supported(od_settings, SMU_11_0_7_ODCAP_UCLK_LIMITS))
			break;

		size += sysfs_emit_at(buf, size, "OD_MCLK:\n");
		size += sysfs_emit_at(buf, size, "0: %uMhz\n1: %uMHz\n", od_table->UclkFmin, od_table->UclkFmax);
		break;

	case SMU_OD_VDDGFX_OFFSET:
		if (!smu->od_enabled || !od_table || !od_settings)
			break;

		/*
		 * OD GFX Voltage Offset functionality is supported only by 58.41.0
		 * and onwards SMU firmwares.
		 */
		smu_cmn_get_smc_version(smu, NULL, &smu_version);
		if ((adev->ip_versions[MP1_HWIP][0] == IP_VERSION(11, 0, 7)) &&
		     (smu_version < 0x003a2900))
			break;

		size += sysfs_emit_at(buf, size, "OD_VDDGFX_OFFSET:\n");
		size += sysfs_emit_at(buf, size, "%dmV\n", od_table->VddGfxOffset);
		break;

	case SMU_OD_RANGE:
		if (!smu->od_enabled || !od_table || !od_settings)
			break;

		size += sysfs_emit_at(buf, size, "%s:\n", "OD_RANGE");

		if (sienna_cichlid_is_od_feature_supported(od_settings, SMU_11_0_7_ODCAP_GFXCLK_LIMITS)) {
			sienna_cichlid_get_od_setting_range(od_settings, SMU_11_0_7_ODSETTING_GFXCLKFMIN,
							    &min_value, NULL);
			sienna_cichlid_get_od_setting_range(od_settings, SMU_11_0_7_ODSETTING_GFXCLKFMAX,
							    NULL, &max_value);
			size += sysfs_emit_at(buf, size, "SCLK: %7uMhz %10uMhz\n",
					min_value, max_value);
		}

		if (sienna_cichlid_is_od_feature_supported(od_settings, SMU_11_0_7_ODCAP_UCLK_LIMITS)) {
			sienna_cichlid_get_od_setting_range(od_settings, SMU_11_0_7_ODSETTING_UCLKFMIN,
							    &min_value, NULL);
			sienna_cichlid_get_od_setting_range(od_settings, SMU_11_0_7_ODSETTING_UCLKFMAX,
							    NULL, &max_value);
			size += sysfs_emit_at(buf, size, "MCLK: %7uMhz %10uMhz\n",
					min_value, max_value);
		}
		break;

	default:
		break;
	}

print_clk_out:
	return size;
}

static int sienna_cichlid_force_clk_levels(struct smu_context *smu,
				   enum smu_clk_type clk_type, uint32_t mask)
{
	int ret = 0;
	uint32_t soft_min_level = 0, soft_max_level = 0, min_freq = 0, max_freq = 0;

	soft_min_level = mask ? (ffs(mask) - 1) : 0;
	soft_max_level = mask ? (fls(mask) - 1) : 0;

	switch (clk_type) {
	case SMU_GFXCLK:
	case SMU_SCLK:
	case SMU_SOCCLK:
	case SMU_MCLK:
	case SMU_UCLK:
	case SMU_FCLK:
		/* There is only 2 levels for fine grained DPM */
		if (sienna_cichlid_is_support_fine_grained_dpm(smu, clk_type)) {
			soft_max_level = (soft_max_level >= 1 ? 1 : 0);
			soft_min_level = (soft_min_level >= 1 ? 1 : 0);
		}

		ret = smu_v11_0_get_dpm_freq_by_index(smu, clk_type, soft_min_level, &min_freq);
		if (ret)
			goto forec_level_out;

		ret = smu_v11_0_get_dpm_freq_by_index(smu, clk_type, soft_max_level, &max_freq);
		if (ret)
			goto forec_level_out;

		ret = smu_v11_0_set_soft_freq_limited_range(smu, clk_type, min_freq, max_freq);
		if (ret)
			goto forec_level_out;
		break;
	case SMU_DCEFCLK:
		dev_info(smu->adev->dev,"Setting DCEFCLK min/max dpm level is not supported!\n");
		break;
	default:
		break;
	}

forec_level_out:
	return 0;
}

static int sienna_cichlid_populate_umd_state_clk(struct smu_context *smu)
{
	struct smu_11_0_dpm_context *dpm_context =
				smu->smu_dpm.dpm_context;
	struct smu_11_0_dpm_table *gfx_table =
				&dpm_context->dpm_tables.gfx_table;
	struct smu_11_0_dpm_table *mem_table =
				&dpm_context->dpm_tables.uclk_table;
	struct smu_11_0_dpm_table *soc_table =
				&dpm_context->dpm_tables.soc_table;
	struct smu_umd_pstate_table *pstate_table =
				&smu->pstate_table;
	struct amdgpu_device *adev = smu->adev;

	pstate_table->gfxclk_pstate.min = gfx_table->min;
	pstate_table->gfxclk_pstate.peak = gfx_table->max;

	pstate_table->uclk_pstate.min = mem_table->min;
	pstate_table->uclk_pstate.peak = mem_table->max;

	pstate_table->socclk_pstate.min = soc_table->min;
	pstate_table->socclk_pstate.peak = soc_table->max;

	switch (adev->ip_versions[MP1_HWIP][0]) {
	case IP_VERSION(11, 0, 7):
	case IP_VERSION(11, 0, 11):
		pstate_table->gfxclk_pstate.standard = SIENNA_CICHLID_UMD_PSTATE_PROFILING_GFXCLK;
		pstate_table->uclk_pstate.standard = SIENNA_CICHLID_UMD_PSTATE_PROFILING_MEMCLK;
		pstate_table->socclk_pstate.standard = SIENNA_CICHLID_UMD_PSTATE_PROFILING_SOCCLK;
		break;
	case IP_VERSION(11, 0, 12):
		pstate_table->gfxclk_pstate.standard = DIMGREY_CAVEFISH_UMD_PSTATE_PROFILING_GFXCLK;
		pstate_table->uclk_pstate.standard = DIMGREY_CAVEFISH_UMD_PSTATE_PROFILING_MEMCLK;
		pstate_table->socclk_pstate.standard = DIMGREY_CAVEFISH_UMD_PSTATE_PROFILING_SOCCLK;
		break;
	case IP_VERSION(11, 0, 13):
		pstate_table->gfxclk_pstate.standard = BEIGE_GOBY_UMD_PSTATE_PROFILING_GFXCLK;
		pstate_table->uclk_pstate.standard = BEIGE_GOBY_UMD_PSTATE_PROFILING_MEMCLK;
		pstate_table->socclk_pstate.standard = BEIGE_GOBY_UMD_PSTATE_PROFILING_SOCCLK;
		break;
	default:
		break;
	}

	return 0;
}

static int sienna_cichlid_pre_display_config_changed(struct smu_context *smu)
{
	int ret = 0;
	uint32_t max_freq = 0;

	/* Sienna_Cichlid do not support to change display num currently */
	return 0;
#if 0
	ret = smu_cmn_send_smc_msg_with_param(smu, SMU_MSG_NumOfDisplays, 0, NULL);
	if (ret)
		return ret;
#endif

	if (smu_cmn_feature_is_enabled(smu, SMU_FEATURE_DPM_UCLK_BIT)) {
		ret = smu_v11_0_get_dpm_ultimate_freq(smu, SMU_UCLK, NULL, &max_freq);
		if (ret)
			return ret;
		ret = smu_v11_0_set_hard_freq_limited_range(smu, SMU_UCLK, 0, max_freq);
		if (ret)
			return ret;
	}

	return ret;
}

static int sienna_cichlid_display_config_changed(struct smu_context *smu)
{
	int ret = 0;

	if ((smu->watermarks_bitmap & WATERMARKS_EXIST) &&
	    smu_cmn_feature_is_enabled(smu, SMU_FEATURE_DPM_DCEFCLK_BIT) &&
	    smu_cmn_feature_is_enabled(smu, SMU_FEATURE_DPM_SOCCLK_BIT)) {
#if 0
		ret = smu_cmn_send_smc_msg_with_param(smu, SMU_MSG_NumOfDisplays,
						  smu->display_config->num_display,
						  NULL);
#endif
		if (ret)
			return ret;
	}

	return ret;
}

static bool sienna_cichlid_is_dpm_running(struct smu_context *smu)
{
	int ret = 0;
	uint64_t feature_enabled;

	ret = smu_cmn_get_enabled_mask(smu, &feature_enabled);
	if (ret)
		return false;

	return !!(feature_enabled & SMC_DPM_FEATURE);
}

static int sienna_cichlid_get_fan_speed_rpm(struct smu_context *smu,
					    uint32_t *speed)
{
	if (!speed)
		return -EINVAL;

	/*
	 * For Sienna_Cichlid and later, the fan speed(rpm) reported
	 * by pmfw is always trustable(even when the fan control feature
	 * disabled or 0 RPM kicked in).
	 */
	return sienna_cichlid_get_smu_metrics_data(smu,
						   METRICS_CURR_FANSPEED,
						   speed);
}

static int sienna_cichlid_get_fan_parameters(struct smu_context *smu)
{
	uint16_t *table_member;

	GET_PPTABLE_MEMBER(FanMaximumRpm, &table_member);
	smu->fan_max_rpm = *table_member;

	return 0;
}

static int sienna_cichlid_get_power_profile_mode(struct smu_context *smu, char *buf)
{
	DpmActivityMonitorCoeffIntExternal_t activity_monitor_external;
	DpmActivityMonitorCoeffInt_t *activity_monitor =
		&(activity_monitor_external.DpmActivityMonitorCoeffInt);
	uint32_t i, size = 0;
	int16_t workload_type = 0;
	static const char *title[] = {
			"PROFILE_INDEX(NAME)",
			"CLOCK_TYPE(NAME)",
			"FPS",
			"MinFreqType",
			"MinActiveFreqType",
			"MinActiveFreq",
			"BoosterFreqType",
			"BoosterFreq",
			"PD_Data_limit_c",
			"PD_Data_error_coeff",
			"PD_Data_error_rate_coeff"};
	int result = 0;

	if (!buf)
		return -EINVAL;

	size += sysfs_emit_at(buf, size, "%16s %s %s %s %s %s %s %s %s %s %s\n",
			title[0], title[1], title[2], title[3], title[4], title[5],
			title[6], title[7], title[8], title[9], title[10]);

	for (i = 0; i <= PP_SMC_POWER_PROFILE_CUSTOM; i++) {
		/* conv PP_SMC_POWER_PROFILE* to WORKLOAD_PPLIB_*_BIT */
		workload_type = smu_cmn_to_asic_specific_index(smu,
							       CMN2ASIC_MAPPING_WORKLOAD,
							       i);
		if (workload_type < 0)
			return -EINVAL;

		result = smu_cmn_update_table(smu,
					  SMU_TABLE_ACTIVITY_MONITOR_COEFF, workload_type,
					  (void *)(&activity_monitor_external), false);
		if (result) {
			dev_err(smu->adev->dev, "[%s] Failed to get activity monitor!", __func__);
			return result;
		}

		size += sysfs_emit_at(buf, size, "%2d %14s%s:\n",
			i, amdgpu_pp_profile_name[i], (i == smu->power_profile_mode) ? "*" : " ");

		size += sysfs_emit_at(buf, size, "%19s %d(%13s) %7d %7d %7d %7d %7d %7d %7d %7d %7d\n",
			" ",
			0,
			"GFXCLK",
			activity_monitor->Gfx_FPS,
			activity_monitor->Gfx_MinFreqStep,
			activity_monitor->Gfx_MinActiveFreqType,
			activity_monitor->Gfx_MinActiveFreq,
			activity_monitor->Gfx_BoosterFreqType,
			activity_monitor->Gfx_BoosterFreq,
			activity_monitor->Gfx_PD_Data_limit_c,
			activity_monitor->Gfx_PD_Data_error_coeff,
			activity_monitor->Gfx_PD_Data_error_rate_coeff);

		size += sysfs_emit_at(buf, size, "%19s %d(%13s) %7d %7d %7d %7d %7d %7d %7d %7d %7d\n",
			" ",
			1,
			"SOCCLK",
			activity_monitor->Fclk_FPS,
			activity_monitor->Fclk_MinFreqStep,
			activity_monitor->Fclk_MinActiveFreqType,
			activity_monitor->Fclk_MinActiveFreq,
			activity_monitor->Fclk_BoosterFreqType,
			activity_monitor->Fclk_BoosterFreq,
			activity_monitor->Fclk_PD_Data_limit_c,
			activity_monitor->Fclk_PD_Data_error_coeff,
			activity_monitor->Fclk_PD_Data_error_rate_coeff);

		size += sysfs_emit_at(buf, size, "%19s %d(%13s) %7d %7d %7d %7d %7d %7d %7d %7d %7d\n",
			" ",
			2,
			"MEMLK",
			activity_monitor->Mem_FPS,
			activity_monitor->Mem_MinFreqStep,
			activity_monitor->Mem_MinActiveFreqType,
			activity_monitor->Mem_MinActiveFreq,
			activity_monitor->Mem_BoosterFreqType,
			activity_monitor->Mem_BoosterFreq,
			activity_monitor->Mem_PD_Data_limit_c,
			activity_monitor->Mem_PD_Data_error_coeff,
			activity_monitor->Mem_PD_Data_error_rate_coeff);
	}

	return size;
}

static int sienna_cichlid_set_power_profile_mode(struct smu_context *smu, long *input, uint32_t size)
{

	DpmActivityMonitorCoeffIntExternal_t activity_monitor_external;
	DpmActivityMonitorCoeffInt_t *activity_monitor =
		&(activity_monitor_external.DpmActivityMonitorCoeffInt);
	int workload_type, ret = 0;

	smu->power_profile_mode = input[size];

	if (smu->power_profile_mode > PP_SMC_POWER_PROFILE_CUSTOM) {
		dev_err(smu->adev->dev, "Invalid power profile mode %d\n", smu->power_profile_mode);
		return -EINVAL;
	}

	if (smu->power_profile_mode == PP_SMC_POWER_PROFILE_CUSTOM) {

		ret = smu_cmn_update_table(smu,
				       SMU_TABLE_ACTIVITY_MONITOR_COEFF, WORKLOAD_PPLIB_CUSTOM_BIT,
				       (void *)(&activity_monitor_external), false);
		if (ret) {
			dev_err(smu->adev->dev, "[%s] Failed to get activity monitor!", __func__);
			return ret;
		}

		switch (input[0]) {
		case 0: /* Gfxclk */
			activity_monitor->Gfx_FPS = input[1];
			activity_monitor->Gfx_MinFreqStep = input[2];
			activity_monitor->Gfx_MinActiveFreqType = input[3];
			activity_monitor->Gfx_MinActiveFreq = input[4];
			activity_monitor->Gfx_BoosterFreqType = input[5];
			activity_monitor->Gfx_BoosterFreq = input[6];
			activity_monitor->Gfx_PD_Data_limit_c = input[7];
			activity_monitor->Gfx_PD_Data_error_coeff = input[8];
			activity_monitor->Gfx_PD_Data_error_rate_coeff = input[9];
			break;
		case 1: /* Socclk */
			activity_monitor->Fclk_FPS = input[1];
			activity_monitor->Fclk_MinFreqStep = input[2];
			activity_monitor->Fclk_MinActiveFreqType = input[3];
			activity_monitor->Fclk_MinActiveFreq = input[4];
			activity_monitor->Fclk_BoosterFreqType = input[5];
			activity_monitor->Fclk_BoosterFreq = input[6];
			activity_monitor->Fclk_PD_Data_limit_c = input[7];
			activity_monitor->Fclk_PD_Data_error_coeff = input[8];
			activity_monitor->Fclk_PD_Data_error_rate_coeff = input[9];
			break;
		case 2: /* Memlk */
			activity_monitor->Mem_FPS = input[1];
			activity_monitor->Mem_MinFreqStep = input[2];
			activity_monitor->Mem_MinActiveFreqType = input[3];
			activity_monitor->Mem_MinActiveFreq = input[4];
			activity_monitor->Mem_BoosterFreqType = input[5];
			activity_monitor->Mem_BoosterFreq = input[6];
			activity_monitor->Mem_PD_Data_limit_c = input[7];
			activity_monitor->Mem_PD_Data_error_coeff = input[8];
			activity_monitor->Mem_PD_Data_error_rate_coeff = input[9];
			break;
		}

		ret = smu_cmn_update_table(smu,
				       SMU_TABLE_ACTIVITY_MONITOR_COEFF, WORKLOAD_PPLIB_CUSTOM_BIT,
				       (void *)(&activity_monitor_external), true);
		if (ret) {
			dev_err(smu->adev->dev, "[%s] Failed to set activity monitor!", __func__);
			return ret;
		}
	}

	/* conv PP_SMC_POWER_PROFILE* to WORKLOAD_PPLIB_*_BIT */
	workload_type = smu_cmn_to_asic_specific_index(smu,
						       CMN2ASIC_MAPPING_WORKLOAD,
						       smu->power_profile_mode);
	if (workload_type < 0)
		return -EINVAL;
	smu_cmn_send_smc_msg_with_param(smu, SMU_MSG_SetWorkloadMask,
				    1 << workload_type, NULL);

	return ret;
}

static int sienna_cichlid_notify_smc_display_config(struct smu_context *smu)
{
	struct smu_clocks min_clocks = {0};
	struct pp_display_clock_request clock_req;
	int ret = 0;

	min_clocks.dcef_clock = smu->display_config->min_dcef_set_clk;
	min_clocks.dcef_clock_in_sr = smu->display_config->min_dcef_deep_sleep_set_clk;
	min_clocks.memory_clock = smu->display_config->min_mem_set_clock;

	if (smu_cmn_feature_is_enabled(smu, SMU_FEATURE_DPM_DCEFCLK_BIT)) {
		clock_req.clock_type = amd_pp_dcef_clock;
		clock_req.clock_freq_in_khz = min_clocks.dcef_clock * 10;

		ret = smu_v11_0_display_clock_voltage_request(smu, &clock_req);
		if (!ret) {
			if (smu_cmn_feature_is_enabled(smu, SMU_FEATURE_DS_DCEFCLK_BIT)) {
				ret = smu_cmn_send_smc_msg_with_param(smu,
								  SMU_MSG_SetMinDeepSleepDcefclk,
								  min_clocks.dcef_clock_in_sr/100,
								  NULL);
				if (ret) {
					dev_err(smu->adev->dev, "Attempt to set divider for DCEFCLK Failed!");
					return ret;
				}
			}
		} else {
			dev_info(smu->adev->dev, "Attempt to set Hard Min for DCEFCLK Failed!");
		}
	}

	if (smu_cmn_feature_is_enabled(smu, SMU_FEATURE_DPM_UCLK_BIT)) {
		ret = smu_v11_0_set_hard_freq_limited_range(smu, SMU_UCLK, min_clocks.memory_clock/100, 0);
		if (ret) {
			dev_err(smu->adev->dev, "[%s] Set hard min uclk failed!", __func__);
			return ret;
		}
	}

	return 0;
}

static int sienna_cichlid_set_watermarks_table(struct smu_context *smu,
					       struct pp_smu_wm_range_sets *clock_ranges)
{
	Watermarks_t *table = smu->smu_table.watermarks_table;
	int ret = 0;
	int i;

	if (clock_ranges) {
		if (clock_ranges->num_reader_wm_sets > NUM_WM_RANGES ||
		    clock_ranges->num_writer_wm_sets > NUM_WM_RANGES)
			return -EINVAL;

		for (i = 0; i < clock_ranges->num_reader_wm_sets; i++) {
			table->WatermarkRow[WM_DCEFCLK][i].MinClock =
				clock_ranges->reader_wm_sets[i].min_drain_clk_mhz;
			table->WatermarkRow[WM_DCEFCLK][i].MaxClock =
				clock_ranges->reader_wm_sets[i].max_drain_clk_mhz;
			table->WatermarkRow[WM_DCEFCLK][i].MinUclk =
				clock_ranges->reader_wm_sets[i].min_fill_clk_mhz;
			table->WatermarkRow[WM_DCEFCLK][i].MaxUclk =
				clock_ranges->reader_wm_sets[i].max_fill_clk_mhz;

			table->WatermarkRow[WM_DCEFCLK][i].WmSetting =
				clock_ranges->reader_wm_sets[i].wm_inst;
		}

		for (i = 0; i < clock_ranges->num_writer_wm_sets; i++) {
			table->WatermarkRow[WM_SOCCLK][i].MinClock =
				clock_ranges->writer_wm_sets[i].min_fill_clk_mhz;
			table->WatermarkRow[WM_SOCCLK][i].MaxClock =
				clock_ranges->writer_wm_sets[i].max_fill_clk_mhz;
			table->WatermarkRow[WM_SOCCLK][i].MinUclk =
				clock_ranges->writer_wm_sets[i].min_drain_clk_mhz;
			table->WatermarkRow[WM_SOCCLK][i].MaxUclk =
				clock_ranges->writer_wm_sets[i].max_drain_clk_mhz;

			table->WatermarkRow[WM_SOCCLK][i].WmSetting =
				clock_ranges->writer_wm_sets[i].wm_inst;
		}

		smu->watermarks_bitmap |= WATERMARKS_EXIST;
	}

	if ((smu->watermarks_bitmap & WATERMARKS_EXIST) &&
	     !(smu->watermarks_bitmap & WATERMARKS_LOADED)) {
		ret = smu_cmn_write_watermarks_table(smu);
		if (ret) {
			dev_err(smu->adev->dev, "Failed to update WMTABLE!");
			return ret;
		}
		smu->watermarks_bitmap |= WATERMARKS_LOADED;
	}

	return 0;
}

static int sienna_cichlid_read_sensor(struct smu_context *smu,
				 enum amd_pp_sensors sensor,
				 void *data, uint32_t *size)
{
	int ret = 0;
	uint16_t *temp;
	struct amdgpu_device *adev = smu->adev;

	if(!data || !size)
		return -EINVAL;

	switch (sensor) {
	case AMDGPU_PP_SENSOR_MAX_FAN_RPM:
		GET_PPTABLE_MEMBER(FanMaximumRpm, &temp);
		*(uint16_t *)data = *temp;
		*size = 4;
		break;
	case AMDGPU_PP_SENSOR_MEM_LOAD:
		ret = sienna_cichlid_get_smu_metrics_data(smu,
							  METRICS_AVERAGE_MEMACTIVITY,
							  (uint32_t *)data);
		*size = 4;
		break;
	case AMDGPU_PP_SENSOR_GPU_LOAD:
		ret = sienna_cichlid_get_smu_metrics_data(smu,
							  METRICS_AVERAGE_GFXACTIVITY,
							  (uint32_t *)data);
		*size = 4;
		break;
	case AMDGPU_PP_SENSOR_GPU_AVG_POWER:
		ret = sienna_cichlid_get_smu_metrics_data(smu,
							  METRICS_AVERAGE_SOCKETPOWER,
							  (uint32_t *)data);
		*size = 4;
		break;
	case AMDGPU_PP_SENSOR_HOTSPOT_TEMP:
		ret = sienna_cichlid_get_smu_metrics_data(smu,
							  METRICS_TEMPERATURE_HOTSPOT,
							  (uint32_t *)data);
		*size = 4;
		break;
	case AMDGPU_PP_SENSOR_EDGE_TEMP:
		ret = sienna_cichlid_get_smu_metrics_data(smu,
							  METRICS_TEMPERATURE_EDGE,
							  (uint32_t *)data);
		*size = 4;
		break;
	case AMDGPU_PP_SENSOR_MEM_TEMP:
		ret = sienna_cichlid_get_smu_metrics_data(smu,
							  METRICS_TEMPERATURE_MEM,
							  (uint32_t *)data);
		*size = 4;
		break;
	case AMDGPU_PP_SENSOR_GFX_MCLK:
		ret = sienna_cichlid_get_smu_metrics_data(smu,
							  METRICS_CURR_UCLK,
							  (uint32_t *)data);
		*(uint32_t *)data *= 100;
		*size = 4;
		break;
	case AMDGPU_PP_SENSOR_GFX_SCLK:
		ret = sienna_cichlid_get_smu_metrics_data(smu,
							  METRICS_AVERAGE_GFXCLK,
							  (uint32_t *)data);
		*(uint32_t *)data *= 100;
		*size = 4;
		break;
	case AMDGPU_PP_SENSOR_VDDGFX:
		ret = smu_v11_0_get_gfx_vdd(smu, (uint32_t *)data);
		*size = 4;
		break;
	case AMDGPU_PP_SENSOR_SS_APU_SHARE:
		if (adev->ip_versions[MP1_HWIP][0] != IP_VERSION(11, 0, 7)) {
			ret = sienna_cichlid_get_smu_metrics_data(smu,
						METRICS_SS_APU_SHARE, (uint32_t *)data);
			*size = 4;
		} else {
			ret = -EOPNOTSUPP;
		}
		break;
	case AMDGPU_PP_SENSOR_SS_DGPU_SHARE:
		if (adev->ip_versions[MP1_HWIP][0] != IP_VERSION(11, 0, 7)) {
			ret = sienna_cichlid_get_smu_metrics_data(smu,
						METRICS_SS_DGPU_SHARE, (uint32_t *)data);
			*size = 4;
		} else {
			ret = -EOPNOTSUPP;
		}
		break;
	case AMDGPU_PP_SENSOR_GPU_INPUT_POWER:
	default:
		ret = -EOPNOTSUPP;
		break;
	}

	return ret;
}

static void sienna_cichlid_get_unique_id(struct smu_context *smu)
{
	struct amdgpu_device *adev = smu->adev;
	uint32_t upper32 = 0, lower32 = 0;

	/* Only supported as of version 0.58.83.0 and only on Sienna Cichlid */
	if (smu->smc_fw_version < 0x3A5300 ||
	    smu->adev->ip_versions[MP1_HWIP][0] != IP_VERSION(11, 0, 7))
		return;

	if (sienna_cichlid_get_smu_metrics_data(smu, METRICS_UNIQUE_ID_UPPER32, &upper32))
		goto out;
	if (sienna_cichlid_get_smu_metrics_data(smu, METRICS_UNIQUE_ID_LOWER32, &lower32))
		goto out;

out:

	adev->unique_id = ((uint64_t)upper32 << 32) | lower32;
	if (adev->serial[0] == '\0')
		sprintf(adev->serial, "%016llx", adev->unique_id);
}

static int sienna_cichlid_get_uclk_dpm_states(struct smu_context *smu, uint32_t *clocks_in_khz, uint32_t *num_states)
{
	uint32_t num_discrete_levels = 0;
	uint16_t *dpm_levels = NULL;
	uint16_t i = 0;
	struct smu_table_context *table_context = &smu->smu_table;
	DpmDescriptor_t *table_member1;
	uint16_t *table_member2;

	if (!clocks_in_khz || !num_states || !table_context->driver_pptable)
		return -EINVAL;

	GET_PPTABLE_MEMBER(DpmDescriptor, &table_member1);
	num_discrete_levels = table_member1[PPCLK_UCLK].NumDiscreteLevels;
	GET_PPTABLE_MEMBER(FreqTableUclk, &table_member2);
	dpm_levels = table_member2;

	if (num_discrete_levels == 0 || dpm_levels == NULL)
		return -EINVAL;

	*num_states = num_discrete_levels;
	for (i = 0; i < num_discrete_levels; i++) {
		/* convert to khz */
		*clocks_in_khz = (*dpm_levels) * 1000;
		clocks_in_khz++;
		dpm_levels++;
	}

	return 0;
}

static int sienna_cichlid_get_thermal_temperature_range(struct smu_context *smu,
						struct smu_temperature_range *range)
{
	struct smu_table_context *table_context = &smu->smu_table;
	struct smu_11_0_7_powerplay_table *powerplay_table =
				table_context->power_play_table;
	uint16_t *table_member;
	uint16_t temp_edge, temp_hotspot, temp_mem;

	if (!range)
		return -EINVAL;

	memcpy(range, &smu11_thermal_policy[0], sizeof(struct smu_temperature_range));

	GET_PPTABLE_MEMBER(TemperatureLimit, &table_member);
	temp_edge = table_member[TEMP_EDGE];
	temp_hotspot = table_member[TEMP_HOTSPOT];
	temp_mem = table_member[TEMP_MEM];

	range->max = temp_edge * SMU_TEMPERATURE_UNITS_PER_CENTIGRADES;
	range->edge_emergency_max = (temp_edge + CTF_OFFSET_EDGE) *
		SMU_TEMPERATURE_UNITS_PER_CENTIGRADES;
	range->hotspot_crit_max = temp_hotspot * SMU_TEMPERATURE_UNITS_PER_CENTIGRADES;
	range->hotspot_emergency_max = (temp_hotspot + CTF_OFFSET_HOTSPOT) *
		SMU_TEMPERATURE_UNITS_PER_CENTIGRADES;
	range->mem_crit_max = temp_mem * SMU_TEMPERATURE_UNITS_PER_CENTIGRADES;
	range->mem_emergency_max = (temp_mem + CTF_OFFSET_MEM)*
		SMU_TEMPERATURE_UNITS_PER_CENTIGRADES;

	range->software_shutdown_temp = powerplay_table->software_shutdown_temp;

	return 0;
}

static int sienna_cichlid_display_disable_memory_clock_switch(struct smu_context *smu,
						bool disable_memory_clock_switch)
{
	int ret = 0;
	struct smu_11_0_max_sustainable_clocks *max_sustainable_clocks =
		(struct smu_11_0_max_sustainable_clocks *)
			smu->smu_table.max_sustainable_clocks;
	uint32_t min_memory_clock = smu->hard_min_uclk_req_from_dal;
	uint32_t max_memory_clock = max_sustainable_clocks->uclock;

	if(smu->disable_uclk_switch == disable_memory_clock_switch)
		return 0;

	if(disable_memory_clock_switch)
		ret = smu_v11_0_set_hard_freq_limited_range(smu, SMU_UCLK, max_memory_clock, 0);
	else
		ret = smu_v11_0_set_hard_freq_limited_range(smu, SMU_UCLK, min_memory_clock, 0);

	if(!ret)
		smu->disable_uclk_switch = disable_memory_clock_switch;

	return ret;
}

#define MAX(a, b)	((a) > (b) ? (a) : (b))

static int sienna_cichlid_update_pcie_parameters(struct smu_context *smu,
						 uint8_t pcie_gen_cap,
						 uint8_t pcie_width_cap)
{
	struct smu_11_0_dpm_context *dpm_context = smu->smu_dpm.dpm_context;
	struct smu_11_0_pcie_table *pcie_table = &dpm_context->dpm_tables.pcie_table;
<<<<<<< HEAD
	u32 smu_pcie_arg;
=======
	uint8_t *table_member1, *table_member2;
	uint8_t min_gen_speed, max_gen_speed;
	uint8_t min_lane_width, max_lane_width;
	uint32_t smu_pcie_arg;
>>>>>>> ccf0a997
	int ret, i;

	/* PCIE gen speed and lane width override */
	if (!amdgpu_device_pcie_dynamic_switching_supported()) {
		if (pcie_table->pcie_gen[NUM_LINK_LEVELS - 1] < pcie_gen_cap)
			pcie_gen_cap = pcie_table->pcie_gen[NUM_LINK_LEVELS - 1];

		if (pcie_table->pcie_lane[NUM_LINK_LEVELS - 1] < pcie_width_cap)
			pcie_width_cap = pcie_table->pcie_lane[NUM_LINK_LEVELS - 1];

<<<<<<< HEAD
		/* Force all levels to use the same settings */
		for (i = 0; i < NUM_LINK_LEVELS; i++) {
			pcie_table->pcie_gen[i] = pcie_gen_cap;
			pcie_table->pcie_lane[i] = pcie_width_cap;
		}
	} else {
		for (i = 0; i < NUM_LINK_LEVELS; i++) {
			if (pcie_table->pcie_gen[i] > pcie_gen_cap)
				pcie_table->pcie_gen[i] = pcie_gen_cap;
			if (pcie_table->pcie_lane[i] > pcie_width_cap)
				pcie_table->pcie_lane[i] = pcie_width_cap;
		}
=======
	min_gen_speed = MAX(0, table_member1[0]);
	max_gen_speed = MIN(pcie_gen_cap, table_member1[1]);
	min_gen_speed = min_gen_speed > max_gen_speed ?
			max_gen_speed : min_gen_speed;
	min_lane_width = MAX(1, table_member2[0]);
	max_lane_width = MIN(pcie_width_cap, table_member2[1]);
	min_lane_width = min_lane_width > max_lane_width ?
			 max_lane_width : min_lane_width;

	if (!(smu->adev->pm.pp_feature & PP_PCIE_DPM_MASK)) {
		pcie_table->pcie_gen[0] = max_gen_speed;
		pcie_table->pcie_lane[0] = max_lane_width;
	} else {
		pcie_table->pcie_gen[0] = min_gen_speed;
		pcie_table->pcie_lane[0] = min_lane_width;
>>>>>>> ccf0a997
	}
	pcie_table->pcie_gen[1] = max_gen_speed;
	pcie_table->pcie_lane[1] = max_lane_width;

	for (i = 0; i < NUM_LINK_LEVELS; i++) {
		smu_pcie_arg = (i << 16 |
				pcie_table->pcie_gen[i] << 8 |
				pcie_table->pcie_lane[i]);

		ret = smu_cmn_send_smc_msg_with_param(smu,
				SMU_MSG_OverridePcieParameters,
				smu_pcie_arg,
				NULL);
		if (ret)
			return ret;
	}

	return 0;
}

static int sienna_cichlid_get_dpm_ultimate_freq(struct smu_context *smu,
				enum smu_clk_type clk_type,
				uint32_t *min, uint32_t *max)
{
	return smu_v11_0_get_dpm_ultimate_freq(smu, clk_type, min, max);
}

static void sienna_cichlid_dump_od_table(struct smu_context *smu,
					 OverDriveTable_t *od_table)
{
	struct amdgpu_device *adev = smu->adev;
	uint32_t smu_version;

	dev_dbg(smu->adev->dev, "OD: Gfxclk: (%d, %d)\n", od_table->GfxclkFmin,
							  od_table->GfxclkFmax);
	dev_dbg(smu->adev->dev, "OD: Uclk: (%d, %d)\n", od_table->UclkFmin,
							od_table->UclkFmax);

	smu_cmn_get_smc_version(smu, NULL, &smu_version);
	if (!((adev->ip_versions[MP1_HWIP][0] == IP_VERSION(11, 0, 7)) &&
	       (smu_version < 0x003a2900)))
		dev_dbg(smu->adev->dev, "OD: VddGfxOffset: %d\n", od_table->VddGfxOffset);
}

static int sienna_cichlid_set_default_od_settings(struct smu_context *smu)
{
	OverDriveTable_t *od_table =
		(OverDriveTable_t *)smu->smu_table.overdrive_table;
	OverDriveTable_t *boot_od_table =
		(OverDriveTable_t *)smu->smu_table.boot_overdrive_table;
	OverDriveTable_t *user_od_table =
		(OverDriveTable_t *)smu->smu_table.user_overdrive_table;
	OverDriveTable_t user_od_table_bak;
	int ret = 0;

	ret = smu_cmn_update_table(smu, SMU_TABLE_OVERDRIVE,
				   0, (void *)boot_od_table, false);
	if (ret) {
		dev_err(smu->adev->dev, "Failed to get overdrive table!\n");
		return ret;
	}

	sienna_cichlid_dump_od_table(smu, boot_od_table);

	memcpy(od_table, boot_od_table, sizeof(OverDriveTable_t));

	/*
	 * For S3/S4/Runpm resume, we need to setup those overdrive tables again,
	 * but we have to preserve user defined values in "user_od_table".
	 */
	if (!smu->adev->in_suspend) {
		memcpy(user_od_table, boot_od_table, sizeof(OverDriveTable_t));
		smu->user_dpm_profile.user_od = false;
	} else if (smu->user_dpm_profile.user_od) {
		memcpy(&user_od_table_bak, user_od_table, sizeof(OverDriveTable_t));
		memcpy(user_od_table, boot_od_table, sizeof(OverDriveTable_t));
		user_od_table->GfxclkFmin = user_od_table_bak.GfxclkFmin;
		user_od_table->GfxclkFmax = user_od_table_bak.GfxclkFmax;
		user_od_table->UclkFmin = user_od_table_bak.UclkFmin;
		user_od_table->UclkFmax = user_od_table_bak.UclkFmax;
		user_od_table->VddGfxOffset = user_od_table_bak.VddGfxOffset;
	}

	return 0;
}

static int sienna_cichlid_od_setting_check_range(struct smu_context *smu,
						 struct smu_11_0_7_overdrive_table *od_table,
						 enum SMU_11_0_7_ODSETTING_ID setting,
						 uint32_t value)
{
	if (value < od_table->min[setting]) {
		dev_warn(smu->adev->dev, "OD setting (%d, %d) is less than the minimum allowed (%d)\n",
					  setting, value, od_table->min[setting]);
		return -EINVAL;
	}
	if (value > od_table->max[setting]) {
		dev_warn(smu->adev->dev, "OD setting (%d, %d) is greater than the maximum allowed (%d)\n",
					  setting, value, od_table->max[setting]);
		return -EINVAL;
	}

	return 0;
}

static int sienna_cichlid_od_edit_dpm_table(struct smu_context *smu,
					    enum PP_OD_DPM_TABLE_COMMAND type,
					    long input[], uint32_t size)
{
	struct smu_table_context *table_context = &smu->smu_table;
	OverDriveTable_t *od_table =
		(OverDriveTable_t *)table_context->overdrive_table;
	struct smu_11_0_7_overdrive_table *od_settings =
		(struct smu_11_0_7_overdrive_table *)smu->od_settings;
	struct amdgpu_device *adev = smu->adev;
	enum SMU_11_0_7_ODSETTING_ID freq_setting;
	uint16_t *freq_ptr;
	int i, ret = 0;
	uint32_t smu_version;

	if (!smu->od_enabled) {
		dev_warn(smu->adev->dev, "OverDrive is not enabled!\n");
		return -EINVAL;
	}

	if (!smu->od_settings) {
		dev_err(smu->adev->dev, "OD board limits are not set!\n");
		return -ENOENT;
	}

	if (!(table_context->overdrive_table && table_context->boot_overdrive_table)) {
		dev_err(smu->adev->dev, "Overdrive table was not initialized!\n");
		return -EINVAL;
	}

	switch (type) {
	case PP_OD_EDIT_SCLK_VDDC_TABLE:
		if (!sienna_cichlid_is_od_feature_supported(od_settings,
							    SMU_11_0_7_ODCAP_GFXCLK_LIMITS)) {
			dev_warn(smu->adev->dev, "GFXCLK_LIMITS not supported!\n");
			return -ENOTSUPP;
		}

		for (i = 0; i < size; i += 2) {
			if (i + 2 > size) {
				dev_info(smu->adev->dev, "invalid number of input parameters %d\n", size);
				return -EINVAL;
			}

			switch (input[i]) {
			case 0:
				if (input[i + 1] > od_table->GfxclkFmax) {
					dev_info(smu->adev->dev, "GfxclkFmin (%ld) must be <= GfxclkFmax (%u)!\n",
						input[i + 1], od_table->GfxclkFmax);
					return -EINVAL;
				}

				freq_setting = SMU_11_0_7_ODSETTING_GFXCLKFMIN;
				freq_ptr = &od_table->GfxclkFmin;
				break;

			case 1:
				if (input[i + 1] < od_table->GfxclkFmin) {
					dev_info(smu->adev->dev, "GfxclkFmax (%ld) must be >= GfxclkFmin (%u)!\n",
						input[i + 1], od_table->GfxclkFmin);
					return -EINVAL;
				}

				freq_setting = SMU_11_0_7_ODSETTING_GFXCLKFMAX;
				freq_ptr = &od_table->GfxclkFmax;
				break;

			default:
				dev_info(smu->adev->dev, "Invalid SCLK_VDDC_TABLE index: %ld\n", input[i]);
				dev_info(smu->adev->dev, "Supported indices: [0:min,1:max]\n");
				return -EINVAL;
			}

			ret = sienna_cichlid_od_setting_check_range(smu, od_settings,
								    freq_setting, input[i + 1]);
			if (ret)
				return ret;

			*freq_ptr = (uint16_t)input[i + 1];
		}
		break;

	case PP_OD_EDIT_MCLK_VDDC_TABLE:
		if (!sienna_cichlid_is_od_feature_supported(od_settings, SMU_11_0_7_ODCAP_UCLK_LIMITS)) {
			dev_warn(smu->adev->dev, "UCLK_LIMITS not supported!\n");
			return -ENOTSUPP;
		}

		for (i = 0; i < size; i += 2) {
			if (i + 2 > size) {
				dev_info(smu->adev->dev, "invalid number of input parameters %d\n", size);
				return -EINVAL;
			}

			switch (input[i]) {
			case 0:
				if (input[i + 1] > od_table->UclkFmax) {
					dev_info(smu->adev->dev, "UclkFmin (%ld) must be <= UclkFmax (%u)!\n",
						input[i + 1], od_table->UclkFmax);
					return -EINVAL;
				}

				freq_setting = SMU_11_0_7_ODSETTING_UCLKFMIN;
				freq_ptr = &od_table->UclkFmin;
				break;

			case 1:
				if (input[i + 1] < od_table->UclkFmin) {
					dev_info(smu->adev->dev, "UclkFmax (%ld) must be >= UclkFmin (%u)!\n",
						input[i + 1], od_table->UclkFmin);
					return -EINVAL;
				}

				freq_setting = SMU_11_0_7_ODSETTING_UCLKFMAX;
				freq_ptr = &od_table->UclkFmax;
				break;

			default:
				dev_info(smu->adev->dev, "Invalid MCLK_VDDC_TABLE index: %ld\n", input[i]);
				dev_info(smu->adev->dev, "Supported indices: [0:min,1:max]\n");
				return -EINVAL;
			}

			ret = sienna_cichlid_od_setting_check_range(smu, od_settings,
								    freq_setting, input[i + 1]);
			if (ret)
				return ret;

			*freq_ptr = (uint16_t)input[i + 1];
		}
		break;

	case PP_OD_RESTORE_DEFAULT_TABLE:
		memcpy(table_context->overdrive_table,
				table_context->boot_overdrive_table,
				sizeof(OverDriveTable_t));
		fallthrough;

	case PP_OD_COMMIT_DPM_TABLE:
		if (memcmp(od_table, table_context->user_overdrive_table, sizeof(OverDriveTable_t))) {
			sienna_cichlid_dump_od_table(smu, od_table);
			ret = smu_cmn_update_table(smu, SMU_TABLE_OVERDRIVE, 0, (void *)od_table, true);
			if (ret) {
				dev_err(smu->adev->dev, "Failed to import overdrive table!\n");
				return ret;
			}
			memcpy(table_context->user_overdrive_table, od_table, sizeof(OverDriveTable_t));
			smu->user_dpm_profile.user_od = true;

			if (!memcmp(table_context->user_overdrive_table,
				    table_context->boot_overdrive_table,
				    sizeof(OverDriveTable_t)))
				smu->user_dpm_profile.user_od = false;
		}
		break;

	case PP_OD_EDIT_VDDGFX_OFFSET:
		if (size != 1) {
			dev_info(smu->adev->dev, "invalid number of parameters: %d\n", size);
			return -EINVAL;
		}

		/*
		 * OD GFX Voltage Offset functionality is supported only by 58.41.0
		 * and onwards SMU firmwares.
		 */
		smu_cmn_get_smc_version(smu, NULL, &smu_version);
		if ((adev->ip_versions[MP1_HWIP][0] == IP_VERSION(11, 0, 7)) &&
		     (smu_version < 0x003a2900)) {
			dev_err(smu->adev->dev, "OD GFX Voltage offset functionality is supported "
						"only by 58.41.0 and onwards SMU firmwares!\n");
			return -EOPNOTSUPP;
		}

		od_table->VddGfxOffset = (int16_t)input[0];

		sienna_cichlid_dump_od_table(smu, od_table);
		break;

	default:
		return -ENOSYS;
	}

	return ret;
}

static int sienna_cichlid_restore_user_od_settings(struct smu_context *smu)
{
	struct smu_table_context *table_context = &smu->smu_table;
	OverDriveTable_t *od_table = table_context->overdrive_table;
	OverDriveTable_t *user_od_table = table_context->user_overdrive_table;
	int res;

	res = smu_v11_0_restore_user_od_settings(smu);
	if (res == 0)
		memcpy(od_table, user_od_table, sizeof(OverDriveTable_t));

	return res;
}

static int sienna_cichlid_run_btc(struct smu_context *smu)
{
	int res;

	res = smu_cmn_send_smc_msg(smu, SMU_MSG_RunDcBtc, NULL);
	if (res)
		dev_err(smu->adev->dev, "RunDcBtc failed!\n");

	return res;
}

static int sienna_cichlid_baco_enter(struct smu_context *smu)
{
	struct amdgpu_device *adev = smu->adev;

	if (adev->in_runpm && smu_cmn_is_audio_func_enabled(adev))
		return smu_v11_0_baco_set_armd3_sequence(smu, BACO_SEQ_BACO);
	else
		return smu_v11_0_baco_enter(smu);
}

static int sienna_cichlid_baco_exit(struct smu_context *smu)
{
	struct amdgpu_device *adev = smu->adev;

	if (adev->in_runpm && smu_cmn_is_audio_func_enabled(adev)) {
		/* Wait for PMFW handling for the Dstate change */
		msleep(10);
		return smu_v11_0_baco_set_armd3_sequence(smu, BACO_SEQ_ULPS);
	} else {
		return smu_v11_0_baco_exit(smu);
	}
}

static bool sienna_cichlid_is_mode1_reset_supported(struct smu_context *smu)
{
	struct amdgpu_device *adev = smu->adev;
	uint32_t val;
	u32 smu_version;

	/**
	 * SRIOV env will not support SMU mode1 reset
	 * PM FW support mode1 reset from 58.26
	 */
	smu_cmn_get_smc_version(smu, NULL, &smu_version);
	if (amdgpu_sriov_vf(adev) || (smu_version < 0x003a1a00))
		return false;

	/**
	 * mode1 reset relies on PSP, so we should check if
	 * PSP is alive.
	 */
	val = RREG32_SOC15(MP0, 0, mmMP0_SMN_C2PMSG_81);
	return val != 0x0;
}

static void beige_goby_dump_pptable(struct smu_context *smu)
{
	struct smu_table_context *table_context = &smu->smu_table;
	PPTable_beige_goby_t *pptable = table_context->driver_pptable;
	int i;

	dev_info(smu->adev->dev, "Dumped PPTable:\n");

	dev_info(smu->adev->dev, "Version = 0x%08x\n", pptable->Version);
	dev_info(smu->adev->dev, "FeaturesToRun[0] = 0x%08x\n", pptable->FeaturesToRun[0]);
	dev_info(smu->adev->dev, "FeaturesToRun[1] = 0x%08x\n", pptable->FeaturesToRun[1]);

	for (i = 0; i < PPT_THROTTLER_COUNT; i++) {
		dev_info(smu->adev->dev, "SocketPowerLimitAc[%d] = 0x%x\n", i, pptable->SocketPowerLimitAc[i]);
		dev_info(smu->adev->dev, "SocketPowerLimitAcTau[%d] = 0x%x\n", i, pptable->SocketPowerLimitAcTau[i]);
		dev_info(smu->adev->dev, "SocketPowerLimitDc[%d] = 0x%x\n", i, pptable->SocketPowerLimitDc[i]);
		dev_info(smu->adev->dev, "SocketPowerLimitDcTau[%d] = 0x%x\n", i, pptable->SocketPowerLimitDcTau[i]);
	}

	for (i = 0; i < TDC_THROTTLER_COUNT; i++) {
		dev_info(smu->adev->dev, "TdcLimit[%d] = 0x%x\n", i, pptable->TdcLimit[i]);
		dev_info(smu->adev->dev, "TdcLimitTau[%d] = 0x%x\n", i, pptable->TdcLimitTau[i]);
	}

	for (i = 0; i < TEMP_COUNT; i++) {
		dev_info(smu->adev->dev, "TemperatureLimit[%d] = 0x%x\n", i, pptable->TemperatureLimit[i]);
	}

	dev_info(smu->adev->dev, "FitLimit = 0x%x\n", pptable->FitLimit);
	dev_info(smu->adev->dev, "TotalPowerConfig = 0x%x\n", pptable->TotalPowerConfig);
	dev_info(smu->adev->dev, "TotalPowerPadding[0] = 0x%x\n", pptable->TotalPowerPadding[0]);
	dev_info(smu->adev->dev, "TotalPowerPadding[1] = 0x%x\n", pptable->TotalPowerPadding[1]);
	dev_info(smu->adev->dev, "TotalPowerPadding[2] = 0x%x\n", pptable->TotalPowerPadding[2]);

	dev_info(smu->adev->dev, "ApccPlusResidencyLimit = 0x%x\n", pptable->ApccPlusResidencyLimit);
	for (i = 0; i < NUM_SMNCLK_DPM_LEVELS; i++) {
		dev_info(smu->adev->dev, "SmnclkDpmFreq[%d] = 0x%x\n", i, pptable->SmnclkDpmFreq[i]);
		dev_info(smu->adev->dev, "SmnclkDpmVoltage[%d] = 0x%x\n", i, pptable->SmnclkDpmVoltage[i]);
	}
	dev_info(smu->adev->dev, "ThrottlerControlMask = 0x%x\n", pptable->ThrottlerControlMask);

	dev_info(smu->adev->dev, "FwDStateMask = 0x%x\n", pptable->FwDStateMask);

	dev_info(smu->adev->dev, "UlvVoltageOffsetSoc = 0x%x\n", pptable->UlvVoltageOffsetSoc);
	dev_info(smu->adev->dev, "UlvVoltageOffsetGfx = 0x%x\n", pptable->UlvVoltageOffsetGfx);
	dev_info(smu->adev->dev, "MinVoltageUlvGfx = 0x%x\n", pptable->MinVoltageUlvGfx);
	dev_info(smu->adev->dev, "MinVoltageUlvSoc = 0x%x\n", pptable->MinVoltageUlvSoc);

	dev_info(smu->adev->dev, "SocLIVmin = 0x%x\n", pptable->SocLIVmin);

	dev_info(smu->adev->dev, "GceaLinkMgrIdleThreshold = 0x%x\n", pptable->GceaLinkMgrIdleThreshold);

	dev_info(smu->adev->dev, "MinVoltageGfx = 0x%x\n", pptable->MinVoltageGfx);
	dev_info(smu->adev->dev, "MinVoltageSoc = 0x%x\n", pptable->MinVoltageSoc);
	dev_info(smu->adev->dev, "MaxVoltageGfx = 0x%x\n", pptable->MaxVoltageGfx);
	dev_info(smu->adev->dev, "MaxVoltageSoc = 0x%x\n", pptable->MaxVoltageSoc);

	dev_info(smu->adev->dev, "LoadLineResistanceGfx = 0x%x\n", pptable->LoadLineResistanceGfx);
	dev_info(smu->adev->dev, "LoadLineResistanceSoc = 0x%x\n", pptable->LoadLineResistanceSoc);

	dev_info(smu->adev->dev, "VDDGFX_TVmin = 0x%x\n", pptable->VDDGFX_TVmin);
	dev_info(smu->adev->dev, "VDDSOC_TVmin = 0x%x\n", pptable->VDDSOC_TVmin);
	dev_info(smu->adev->dev, "VDDGFX_Vmin_HiTemp = 0x%x\n", pptable->VDDGFX_Vmin_HiTemp);
	dev_info(smu->adev->dev, "VDDGFX_Vmin_LoTemp = 0x%x\n", pptable->VDDGFX_Vmin_LoTemp);
	dev_info(smu->adev->dev, "VDDSOC_Vmin_HiTemp = 0x%x\n", pptable->VDDSOC_Vmin_HiTemp);
	dev_info(smu->adev->dev, "VDDSOC_Vmin_LoTemp = 0x%x\n", pptable->VDDSOC_Vmin_LoTemp);
	dev_info(smu->adev->dev, "VDDGFX_TVminHystersis = 0x%x\n", pptable->VDDGFX_TVminHystersis);
	dev_info(smu->adev->dev, "VDDSOC_TVminHystersis = 0x%x\n", pptable->VDDSOC_TVminHystersis);

	dev_info(smu->adev->dev, "[PPCLK_GFXCLK]\n"
			"  .VoltageMode          = 0x%02x\n"
			"  .SnapToDiscrete       = 0x%02x\n"
			"  .NumDiscreteLevels    = 0x%02x\n"
			"  .padding              = 0x%02x\n"
			"  .ConversionToAvfsClk{m = 0x%08x b = 0x%08x}\n"
			"  .SsCurve            {a = 0x%08x b = 0x%08x c = 0x%08x}\n"
			"  .SsFmin               = 0x%04x\n"
			"  .Padding_16           = 0x%04x\n",
			pptable->DpmDescriptor[PPCLK_GFXCLK].VoltageMode,
			pptable->DpmDescriptor[PPCLK_GFXCLK].SnapToDiscrete,
			pptable->DpmDescriptor[PPCLK_GFXCLK].NumDiscreteLevels,
			pptable->DpmDescriptor[PPCLK_GFXCLK].Padding,
			pptable->DpmDescriptor[PPCLK_GFXCLK].ConversionToAvfsClk.m,
			pptable->DpmDescriptor[PPCLK_GFXCLK].ConversionToAvfsClk.b,
			pptable->DpmDescriptor[PPCLK_GFXCLK].SsCurve.a,
			pptable->DpmDescriptor[PPCLK_GFXCLK].SsCurve.b,
			pptable->DpmDescriptor[PPCLK_GFXCLK].SsCurve.c,
			pptable->DpmDescriptor[PPCLK_GFXCLK].SsFmin,
			pptable->DpmDescriptor[PPCLK_GFXCLK].Padding16);

	dev_info(smu->adev->dev, "[PPCLK_SOCCLK]\n"
			"  .VoltageMode          = 0x%02x\n"
			"  .SnapToDiscrete       = 0x%02x\n"
			"  .NumDiscreteLevels    = 0x%02x\n"
			"  .padding              = 0x%02x\n"
			"  .ConversionToAvfsClk{m = 0x%08x b = 0x%08x}\n"
			"  .SsCurve            {a = 0x%08x b = 0x%08x c = 0x%08x}\n"
			"  .SsFmin               = 0x%04x\n"
			"  .Padding_16           = 0x%04x\n",
			pptable->DpmDescriptor[PPCLK_SOCCLK].VoltageMode,
			pptable->DpmDescriptor[PPCLK_SOCCLK].SnapToDiscrete,
			pptable->DpmDescriptor[PPCLK_SOCCLK].NumDiscreteLevels,
			pptable->DpmDescriptor[PPCLK_SOCCLK].Padding,
			pptable->DpmDescriptor[PPCLK_SOCCLK].ConversionToAvfsClk.m,
			pptable->DpmDescriptor[PPCLK_SOCCLK].ConversionToAvfsClk.b,
			pptable->DpmDescriptor[PPCLK_SOCCLK].SsCurve.a,
			pptable->DpmDescriptor[PPCLK_SOCCLK].SsCurve.b,
			pptable->DpmDescriptor[PPCLK_SOCCLK].SsCurve.c,
			pptable->DpmDescriptor[PPCLK_SOCCLK].SsFmin,
			pptable->DpmDescriptor[PPCLK_SOCCLK].Padding16);

	dev_info(smu->adev->dev, "[PPCLK_UCLK]\n"
			"  .VoltageMode          = 0x%02x\n"
			"  .SnapToDiscrete       = 0x%02x\n"
			"  .NumDiscreteLevels    = 0x%02x\n"
			"  .padding              = 0x%02x\n"
			"  .ConversionToAvfsClk{m = 0x%08x b = 0x%08x}\n"
			"  .SsCurve            {a = 0x%08x b = 0x%08x c = 0x%08x}\n"
			"  .SsFmin               = 0x%04x\n"
			"  .Padding_16           = 0x%04x\n",
			pptable->DpmDescriptor[PPCLK_UCLK].VoltageMode,
			pptable->DpmDescriptor[PPCLK_UCLK].SnapToDiscrete,
			pptable->DpmDescriptor[PPCLK_UCLK].NumDiscreteLevels,
			pptable->DpmDescriptor[PPCLK_UCLK].Padding,
			pptable->DpmDescriptor[PPCLK_UCLK].ConversionToAvfsClk.m,
			pptable->DpmDescriptor[PPCLK_UCLK].ConversionToAvfsClk.b,
			pptable->DpmDescriptor[PPCLK_UCLK].SsCurve.a,
			pptable->DpmDescriptor[PPCLK_UCLK].SsCurve.b,
			pptable->DpmDescriptor[PPCLK_UCLK].SsCurve.c,
			pptable->DpmDescriptor[PPCLK_UCLK].SsFmin,
			pptable->DpmDescriptor[PPCLK_UCLK].Padding16);

	dev_info(smu->adev->dev, "[PPCLK_FCLK]\n"
			"  .VoltageMode          = 0x%02x\n"
			"  .SnapToDiscrete       = 0x%02x\n"
			"  .NumDiscreteLevels    = 0x%02x\n"
			"  .padding              = 0x%02x\n"
			"  .ConversionToAvfsClk{m = 0x%08x b = 0x%08x}\n"
			"  .SsCurve            {a = 0x%08x b = 0x%08x c = 0x%08x}\n"
			"  .SsFmin               = 0x%04x\n"
			"  .Padding_16           = 0x%04x\n",
			pptable->DpmDescriptor[PPCLK_FCLK].VoltageMode,
			pptable->DpmDescriptor[PPCLK_FCLK].SnapToDiscrete,
			pptable->DpmDescriptor[PPCLK_FCLK].NumDiscreteLevels,
			pptable->DpmDescriptor[PPCLK_FCLK].Padding,
			pptable->DpmDescriptor[PPCLK_FCLK].ConversionToAvfsClk.m,
			pptable->DpmDescriptor[PPCLK_FCLK].ConversionToAvfsClk.b,
			pptable->DpmDescriptor[PPCLK_FCLK].SsCurve.a,
			pptable->DpmDescriptor[PPCLK_FCLK].SsCurve.b,
			pptable->DpmDescriptor[PPCLK_FCLK].SsCurve.c,
			pptable->DpmDescriptor[PPCLK_FCLK].SsFmin,
			pptable->DpmDescriptor[PPCLK_FCLK].Padding16);

	dev_info(smu->adev->dev, "[PPCLK_DCLK_0]\n"
			"  .VoltageMode          = 0x%02x\n"
			"  .SnapToDiscrete       = 0x%02x\n"
			"  .NumDiscreteLevels    = 0x%02x\n"
			"  .padding              = 0x%02x\n"
			"  .ConversionToAvfsClk{m = 0x%08x b = 0x%08x}\n"
			"  .SsCurve            {a = 0x%08x b = 0x%08x c = 0x%08x}\n"
			"  .SsFmin               = 0x%04x\n"
			"  .Padding_16           = 0x%04x\n",
			pptable->DpmDescriptor[PPCLK_DCLK_0].VoltageMode,
			pptable->DpmDescriptor[PPCLK_DCLK_0].SnapToDiscrete,
			pptable->DpmDescriptor[PPCLK_DCLK_0].NumDiscreteLevels,
			pptable->DpmDescriptor[PPCLK_DCLK_0].Padding,
			pptable->DpmDescriptor[PPCLK_DCLK_0].ConversionToAvfsClk.m,
			pptable->DpmDescriptor[PPCLK_DCLK_0].ConversionToAvfsClk.b,
			pptable->DpmDescriptor[PPCLK_DCLK_0].SsCurve.a,
			pptable->DpmDescriptor[PPCLK_DCLK_0].SsCurve.b,
			pptable->DpmDescriptor[PPCLK_DCLK_0].SsCurve.c,
			pptable->DpmDescriptor[PPCLK_DCLK_0].SsFmin,
			pptable->DpmDescriptor[PPCLK_DCLK_0].Padding16);

	dev_info(smu->adev->dev, "[PPCLK_VCLK_0]\n"
			"  .VoltageMode          = 0x%02x\n"
			"  .SnapToDiscrete       = 0x%02x\n"
			"  .NumDiscreteLevels    = 0x%02x\n"
			"  .padding              = 0x%02x\n"
			"  .ConversionToAvfsClk{m = 0x%08x b = 0x%08x}\n"
			"  .SsCurve            {a = 0x%08x b = 0x%08x c = 0x%08x}\n"
			"  .SsFmin               = 0x%04x\n"
			"  .Padding_16           = 0x%04x\n",
			pptable->DpmDescriptor[PPCLK_VCLK_0].VoltageMode,
			pptable->DpmDescriptor[PPCLK_VCLK_0].SnapToDiscrete,
			pptable->DpmDescriptor[PPCLK_VCLK_0].NumDiscreteLevels,
			pptable->DpmDescriptor[PPCLK_VCLK_0].Padding,
			pptable->DpmDescriptor[PPCLK_VCLK_0].ConversionToAvfsClk.m,
			pptable->DpmDescriptor[PPCLK_VCLK_0].ConversionToAvfsClk.b,
			pptable->DpmDescriptor[PPCLK_VCLK_0].SsCurve.a,
			pptable->DpmDescriptor[PPCLK_VCLK_0].SsCurve.b,
			pptable->DpmDescriptor[PPCLK_VCLK_0].SsCurve.c,
			pptable->DpmDescriptor[PPCLK_VCLK_0].SsFmin,
			pptable->DpmDescriptor[PPCLK_VCLK_0].Padding16);

	dev_info(smu->adev->dev, "[PPCLK_DCLK_1]\n"
			"  .VoltageMode          = 0x%02x\n"
			"  .SnapToDiscrete       = 0x%02x\n"
			"  .NumDiscreteLevels    = 0x%02x\n"
			"  .padding              = 0x%02x\n"
			"  .ConversionToAvfsClk{m = 0x%08x b = 0x%08x}\n"
			"  .SsCurve            {a = 0x%08x b = 0x%08x c = 0x%08x}\n"
			"  .SsFmin               = 0x%04x\n"
			"  .Padding_16           = 0x%04x\n",
			pptable->DpmDescriptor[PPCLK_DCLK_1].VoltageMode,
			pptable->DpmDescriptor[PPCLK_DCLK_1].SnapToDiscrete,
			pptable->DpmDescriptor[PPCLK_DCLK_1].NumDiscreteLevels,
			pptable->DpmDescriptor[PPCLK_DCLK_1].Padding,
			pptable->DpmDescriptor[PPCLK_DCLK_1].ConversionToAvfsClk.m,
			pptable->DpmDescriptor[PPCLK_DCLK_1].ConversionToAvfsClk.b,
			pptable->DpmDescriptor[PPCLK_DCLK_1].SsCurve.a,
			pptable->DpmDescriptor[PPCLK_DCLK_1].SsCurve.b,
			pptable->DpmDescriptor[PPCLK_DCLK_1].SsCurve.c,
			pptable->DpmDescriptor[PPCLK_DCLK_1].SsFmin,
			pptable->DpmDescriptor[PPCLK_DCLK_1].Padding16);

	dev_info(smu->adev->dev, "[PPCLK_VCLK_1]\n"
			"  .VoltageMode          = 0x%02x\n"
			"  .SnapToDiscrete       = 0x%02x\n"
			"  .NumDiscreteLevels    = 0x%02x\n"
			"  .padding              = 0x%02x\n"
			"  .ConversionToAvfsClk{m = 0x%08x b = 0x%08x}\n"
			"  .SsCurve            {a = 0x%08x b = 0x%08x c = 0x%08x}\n"
			"  .SsFmin               = 0x%04x\n"
			"  .Padding_16           = 0x%04x\n",
			pptable->DpmDescriptor[PPCLK_VCLK_1].VoltageMode,
			pptable->DpmDescriptor[PPCLK_VCLK_1].SnapToDiscrete,
			pptable->DpmDescriptor[PPCLK_VCLK_1].NumDiscreteLevels,
			pptable->DpmDescriptor[PPCLK_VCLK_1].Padding,
			pptable->DpmDescriptor[PPCLK_VCLK_1].ConversionToAvfsClk.m,
			pptable->DpmDescriptor[PPCLK_VCLK_1].ConversionToAvfsClk.b,
			pptable->DpmDescriptor[PPCLK_VCLK_1].SsCurve.a,
			pptable->DpmDescriptor[PPCLK_VCLK_1].SsCurve.b,
			pptable->DpmDescriptor[PPCLK_VCLK_1].SsCurve.c,
			pptable->DpmDescriptor[PPCLK_VCLK_1].SsFmin,
			pptable->DpmDescriptor[PPCLK_VCLK_1].Padding16);

	dev_info(smu->adev->dev, "FreqTableGfx\n");
	for (i = 0; i < NUM_GFXCLK_DPM_LEVELS; i++)
		dev_info(smu->adev->dev, "  .[%02d] = 0x%x\n", i, pptable->FreqTableGfx[i]);

	dev_info(smu->adev->dev, "FreqTableVclk\n");
	for (i = 0; i < NUM_VCLK_DPM_LEVELS; i++)
		dev_info(smu->adev->dev, "  .[%02d] = 0x%x\n", i, pptable->FreqTableVclk[i]);

	dev_info(smu->adev->dev, "FreqTableDclk\n");
	for (i = 0; i < NUM_DCLK_DPM_LEVELS; i++)
		dev_info(smu->adev->dev, "  .[%02d] = 0x%x\n", i, pptable->FreqTableDclk[i]);

	dev_info(smu->adev->dev, "FreqTableSocclk\n");
	for (i = 0; i < NUM_SOCCLK_DPM_LEVELS; i++)
		dev_info(smu->adev->dev, "  .[%02d] = 0x%x\n", i, pptable->FreqTableSocclk[i]);

	dev_info(smu->adev->dev, "FreqTableUclk\n");
	for (i = 0; i < NUM_UCLK_DPM_LEVELS; i++)
		dev_info(smu->adev->dev, "  .[%02d] = 0x%x\n", i, pptable->FreqTableUclk[i]);

	dev_info(smu->adev->dev, "FreqTableFclk\n");
	for (i = 0; i < NUM_FCLK_DPM_LEVELS; i++)
		dev_info(smu->adev->dev, "  .[%02d] = 0x%x\n", i, pptable->FreqTableFclk[i]);

	dev_info(smu->adev->dev, "DcModeMaxFreq\n");
	dev_info(smu->adev->dev, "  .PPCLK_GFXCLK = 0x%x\n", pptable->DcModeMaxFreq[PPCLK_GFXCLK]);
	dev_info(smu->adev->dev, "  .PPCLK_SOCCLK = 0x%x\n", pptable->DcModeMaxFreq[PPCLK_SOCCLK]);
	dev_info(smu->adev->dev, "  .PPCLK_UCLK   = 0x%x\n", pptable->DcModeMaxFreq[PPCLK_UCLK]);
	dev_info(smu->adev->dev, "  .PPCLK_FCLK   = 0x%x\n", pptable->DcModeMaxFreq[PPCLK_FCLK]);
	dev_info(smu->adev->dev, "  .PPCLK_DCLK_0 = 0x%x\n", pptable->DcModeMaxFreq[PPCLK_DCLK_0]);
	dev_info(smu->adev->dev, "  .PPCLK_VCLK_0 = 0x%x\n", pptable->DcModeMaxFreq[PPCLK_VCLK_0]);
	dev_info(smu->adev->dev, "  .PPCLK_DCLK_1 = 0x%x\n", pptable->DcModeMaxFreq[PPCLK_DCLK_1]);
	dev_info(smu->adev->dev, "  .PPCLK_VCLK_1 = 0x%x\n", pptable->DcModeMaxFreq[PPCLK_VCLK_1]);

	dev_info(smu->adev->dev, "FreqTableUclkDiv\n");
	for (i = 0; i < NUM_UCLK_DPM_LEVELS; i++)
		dev_info(smu->adev->dev, "  .[%d] = 0x%x\n", i, pptable->FreqTableUclkDiv[i]);

	dev_info(smu->adev->dev, "FclkBoostFreq = 0x%x\n", pptable->FclkBoostFreq);
	dev_info(smu->adev->dev, "FclkParamPadding = 0x%x\n", pptable->FclkParamPadding);

	dev_info(smu->adev->dev, "Mp0clkFreq\n");
	for (i = 0; i < NUM_MP0CLK_DPM_LEVELS; i++)
		dev_info(smu->adev->dev, "  .[%d] = 0x%x\n", i, pptable->Mp0clkFreq[i]);

	dev_info(smu->adev->dev, "Mp0DpmVoltage\n");
	for (i = 0; i < NUM_MP0CLK_DPM_LEVELS; i++)
		dev_info(smu->adev->dev, "  .[%d] = 0x%x\n", i, pptable->Mp0DpmVoltage[i]);

	dev_info(smu->adev->dev, "MemVddciVoltage\n");
	for (i = 0; i < NUM_UCLK_DPM_LEVELS; i++)
		dev_info(smu->adev->dev, "  .[%d] = 0x%x\n", i, pptable->MemVddciVoltage[i]);

	dev_info(smu->adev->dev, "MemMvddVoltage\n");
	for (i = 0; i < NUM_UCLK_DPM_LEVELS; i++)
		dev_info(smu->adev->dev, "  .[%d] = 0x%x\n", i, pptable->MemMvddVoltage[i]);

	dev_info(smu->adev->dev, "GfxclkFgfxoffEntry = 0x%x\n", pptable->GfxclkFgfxoffEntry);
	dev_info(smu->adev->dev, "GfxclkFinit = 0x%x\n", pptable->GfxclkFinit);
	dev_info(smu->adev->dev, "GfxclkFidle = 0x%x\n", pptable->GfxclkFidle);
	dev_info(smu->adev->dev, "GfxclkSource = 0x%x\n", pptable->GfxclkSource);
	dev_info(smu->adev->dev, "GfxclkPadding = 0x%x\n", pptable->GfxclkPadding);

	dev_info(smu->adev->dev, "GfxGpoSubFeatureMask = 0x%x\n", pptable->GfxGpoSubFeatureMask);

	dev_info(smu->adev->dev, "GfxGpoEnabledWorkPolicyMask = 0x%x\n", pptable->GfxGpoEnabledWorkPolicyMask);
	dev_info(smu->adev->dev, "GfxGpoDisabledWorkPolicyMask = 0x%x\n", pptable->GfxGpoDisabledWorkPolicyMask);
	dev_info(smu->adev->dev, "GfxGpoPadding[0] = 0x%x\n", pptable->GfxGpoPadding[0]);
	dev_info(smu->adev->dev, "GfxGpoVotingAllow = 0x%x\n", pptable->GfxGpoVotingAllow);
	dev_info(smu->adev->dev, "GfxGpoPadding32[0] = 0x%x\n", pptable->GfxGpoPadding32[0]);
	dev_info(smu->adev->dev, "GfxGpoPadding32[1] = 0x%x\n", pptable->GfxGpoPadding32[1]);
	dev_info(smu->adev->dev, "GfxGpoPadding32[2] = 0x%x\n", pptable->GfxGpoPadding32[2]);
	dev_info(smu->adev->dev, "GfxGpoPadding32[3] = 0x%x\n", pptable->GfxGpoPadding32[3]);
	dev_info(smu->adev->dev, "GfxDcsFopt = 0x%x\n", pptable->GfxDcsFopt);
	dev_info(smu->adev->dev, "GfxDcsFclkFopt = 0x%x\n", pptable->GfxDcsFclkFopt);
	dev_info(smu->adev->dev, "GfxDcsUclkFopt = 0x%x\n", pptable->GfxDcsUclkFopt);

	dev_info(smu->adev->dev, "DcsGfxOffVoltage = 0x%x\n", pptable->DcsGfxOffVoltage);
	dev_info(smu->adev->dev, "DcsMinGfxOffTime = 0x%x\n", pptable->DcsMinGfxOffTime);
	dev_info(smu->adev->dev, "DcsMaxGfxOffTime = 0x%x\n", pptable->DcsMaxGfxOffTime);
	dev_info(smu->adev->dev, "DcsMinCreditAccum = 0x%x\n", pptable->DcsMinCreditAccum);
	dev_info(smu->adev->dev, "DcsExitHysteresis = 0x%x\n", pptable->DcsExitHysteresis);
	dev_info(smu->adev->dev, "DcsTimeout = 0x%x\n", pptable->DcsTimeout);

	dev_info(smu->adev->dev, "DcsParamPadding[0] = 0x%x\n", pptable->DcsParamPadding[0]);
	dev_info(smu->adev->dev, "DcsParamPadding[1] = 0x%x\n", pptable->DcsParamPadding[1]);
	dev_info(smu->adev->dev, "DcsParamPadding[2] = 0x%x\n", pptable->DcsParamPadding[2]);
	dev_info(smu->adev->dev, "DcsParamPadding[3] = 0x%x\n", pptable->DcsParamPadding[3]);
	dev_info(smu->adev->dev, "DcsParamPadding[4] = 0x%x\n", pptable->DcsParamPadding[4]);

	dev_info(smu->adev->dev, "FlopsPerByteTable\n");
	for (i = 0; i < RLC_PACE_TABLE_NUM_LEVELS; i++)
		dev_info(smu->adev->dev, "  .[%d] = 0x%x\n", i, pptable->FlopsPerByteTable[i]);

	dev_info(smu->adev->dev, "LowestUclkReservedForUlv = 0x%x\n", pptable->LowestUclkReservedForUlv);
	dev_info(smu->adev->dev, "vddingMem[0] = 0x%x\n", pptable->PaddingMem[0]);
	dev_info(smu->adev->dev, "vddingMem[1] = 0x%x\n", pptable->PaddingMem[1]);
	dev_info(smu->adev->dev, "vddingMem[2] = 0x%x\n", pptable->PaddingMem[2]);

	dev_info(smu->adev->dev, "UclkDpmPstates\n");
	for (i = 0; i < NUM_UCLK_DPM_LEVELS; i++)
		dev_info(smu->adev->dev, "  .[%d] = 0x%x\n", i, pptable->UclkDpmPstates[i]);

	dev_info(smu->adev->dev, "UclkDpmSrcFreqRange\n");
	dev_info(smu->adev->dev, "  .Fmin = 0x%x\n",
		pptable->UclkDpmSrcFreqRange.Fmin);
	dev_info(smu->adev->dev, "  .Fmax = 0x%x\n",
		pptable->UclkDpmSrcFreqRange.Fmax);
	dev_info(smu->adev->dev, "UclkDpmTargFreqRange\n");
	dev_info(smu->adev->dev, "  .Fmin = 0x%x\n",
		pptable->UclkDpmTargFreqRange.Fmin);
	dev_info(smu->adev->dev, "  .Fmax = 0x%x\n",
		pptable->UclkDpmTargFreqRange.Fmax);
	dev_info(smu->adev->dev, "UclkDpmMidstepFreq = 0x%x\n", pptable->UclkDpmMidstepFreq);
	dev_info(smu->adev->dev, "UclkMidstepPadding = 0x%x\n", pptable->UclkMidstepPadding);

	dev_info(smu->adev->dev, "PcieGenSpeed\n");
	for (i = 0; i < NUM_LINK_LEVELS; i++)
		dev_info(smu->adev->dev, "  .[%d] = 0x%x\n", i, pptable->PcieGenSpeed[i]);

	dev_info(smu->adev->dev, "PcieLaneCount\n");
	for (i = 0; i < NUM_LINK_LEVELS; i++)
		dev_info(smu->adev->dev, "  .[%d] = 0x%x\n", i, pptable->PcieLaneCount[i]);

	dev_info(smu->adev->dev, "LclkFreq\n");
	for (i = 0; i < NUM_LINK_LEVELS; i++)
		dev_info(smu->adev->dev, "  .[%d] = 0x%x\n", i, pptable->LclkFreq[i]);

	dev_info(smu->adev->dev, "FanStopTemp = 0x%x\n", pptable->FanStopTemp);
	dev_info(smu->adev->dev, "FanStartTemp = 0x%x\n", pptable->FanStartTemp);

	dev_info(smu->adev->dev, "FanGain\n");
	for (i = 0; i < TEMP_COUNT; i++)
		dev_info(smu->adev->dev, "  .[%d] = 0x%x\n", i, pptable->FanGain[i]);

	dev_info(smu->adev->dev, "FanPwmMin = 0x%x\n", pptable->FanPwmMin);
	dev_info(smu->adev->dev, "FanAcousticLimitRpm = 0x%x\n", pptable->FanAcousticLimitRpm);
	dev_info(smu->adev->dev, "FanThrottlingRpm = 0x%x\n", pptable->FanThrottlingRpm);
	dev_info(smu->adev->dev, "FanMaximumRpm = 0x%x\n", pptable->FanMaximumRpm);
	dev_info(smu->adev->dev, "MGpuFanBoostLimitRpm = 0x%x\n", pptable->MGpuFanBoostLimitRpm);
	dev_info(smu->adev->dev, "FanTargetTemperature = 0x%x\n", pptable->FanTargetTemperature);
	dev_info(smu->adev->dev, "FanTargetGfxclk = 0x%x\n", pptable->FanTargetGfxclk);
	dev_info(smu->adev->dev, "FanPadding16 = 0x%x\n", pptable->FanPadding16);
	dev_info(smu->adev->dev, "FanTempInputSelect = 0x%x\n", pptable->FanTempInputSelect);
	dev_info(smu->adev->dev, "FanPadding = 0x%x\n", pptable->FanPadding);
	dev_info(smu->adev->dev, "FanZeroRpmEnable = 0x%x\n", pptable->FanZeroRpmEnable);
	dev_info(smu->adev->dev, "FanTachEdgePerRev = 0x%x\n", pptable->FanTachEdgePerRev);

	dev_info(smu->adev->dev, "FuzzyFan_ErrorSetDelta = 0x%x\n", pptable->FuzzyFan_ErrorSetDelta);
	dev_info(smu->adev->dev, "FuzzyFan_ErrorRateSetDelta = 0x%x\n", pptable->FuzzyFan_ErrorRateSetDelta);
	dev_info(smu->adev->dev, "FuzzyFan_PwmSetDelta = 0x%x\n", pptable->FuzzyFan_PwmSetDelta);
	dev_info(smu->adev->dev, "FuzzyFan_Reserved = 0x%x\n", pptable->FuzzyFan_Reserved);

	dev_info(smu->adev->dev, "OverrideAvfsGb[AVFS_VOLTAGE_GFX] = 0x%x\n", pptable->OverrideAvfsGb[AVFS_VOLTAGE_GFX]);
	dev_info(smu->adev->dev, "OverrideAvfsGb[AVFS_VOLTAGE_SOC] = 0x%x\n", pptable->OverrideAvfsGb[AVFS_VOLTAGE_SOC]);
	dev_info(smu->adev->dev, "dBtcGbGfxDfllModelSelect = 0x%x\n", pptable->dBtcGbGfxDfllModelSelect);
	dev_info(smu->adev->dev, "Padding8_Avfs = 0x%x\n", pptable->Padding8_Avfs);

	dev_info(smu->adev->dev, "qAvfsGb[AVFS_VOLTAGE_GFX]{a = 0x%x b = 0x%x c = 0x%x}\n",
			pptable->qAvfsGb[AVFS_VOLTAGE_GFX].a,
			pptable->qAvfsGb[AVFS_VOLTAGE_GFX].b,
			pptable->qAvfsGb[AVFS_VOLTAGE_GFX].c);
	dev_info(smu->adev->dev, "qAvfsGb[AVFS_VOLTAGE_SOC]{a = 0x%x b = 0x%x c = 0x%x}\n",
			pptable->qAvfsGb[AVFS_VOLTAGE_SOC].a,
			pptable->qAvfsGb[AVFS_VOLTAGE_SOC].b,
			pptable->qAvfsGb[AVFS_VOLTAGE_SOC].c);
	dev_info(smu->adev->dev, "dBtcGbGfxPll{a = 0x%x b = 0x%x c = 0x%x}\n",
			pptable->dBtcGbGfxPll.a,
			pptable->dBtcGbGfxPll.b,
			pptable->dBtcGbGfxPll.c);
	dev_info(smu->adev->dev, "dBtcGbGfxAfll{a = 0x%x b = 0x%x c = 0x%x}\n",
			pptable->dBtcGbGfxDfll.a,
			pptable->dBtcGbGfxDfll.b,
			pptable->dBtcGbGfxDfll.c);
	dev_info(smu->adev->dev, "dBtcGbSoc{a = 0x%x b = 0x%x c = 0x%x}\n",
			pptable->dBtcGbSoc.a,
			pptable->dBtcGbSoc.b,
			pptable->dBtcGbSoc.c);
	dev_info(smu->adev->dev, "qAgingGb[AVFS_VOLTAGE_GFX]{m = 0x%x b = 0x%x}\n",
			pptable->qAgingGb[AVFS_VOLTAGE_GFX].m,
			pptable->qAgingGb[AVFS_VOLTAGE_GFX].b);
	dev_info(smu->adev->dev, "qAgingGb[AVFS_VOLTAGE_SOC]{m = 0x%x b = 0x%x}\n",
			pptable->qAgingGb[AVFS_VOLTAGE_SOC].m,
			pptable->qAgingGb[AVFS_VOLTAGE_SOC].b);

	dev_info(smu->adev->dev, "PiecewiseLinearDroopIntGfxDfll\n");
	for (i = 0; i < NUM_PIECE_WISE_LINEAR_DROOP_MODEL_VF_POINTS; i++) {
		dev_info(smu->adev->dev, "		Fset[%d] = 0x%x\n",
			i, pptable->PiecewiseLinearDroopIntGfxDfll.Fset[i]);
		dev_info(smu->adev->dev, "		Vdroop[%d] = 0x%x\n",
			i, pptable->PiecewiseLinearDroopIntGfxDfll.Vdroop[i]);
	}

	dev_info(smu->adev->dev, "qStaticVoltageOffset[AVFS_VOLTAGE_GFX]{a = 0x%x b = 0x%x c = 0x%x}\n",
			pptable->qStaticVoltageOffset[AVFS_VOLTAGE_GFX].a,
			pptable->qStaticVoltageOffset[AVFS_VOLTAGE_GFX].b,
			pptable->qStaticVoltageOffset[AVFS_VOLTAGE_GFX].c);
	dev_info(smu->adev->dev, "qStaticVoltageOffset[AVFS_VOLTAGE_SOC]{a = 0x%x b = 0x%x c = 0x%x}\n",
			pptable->qStaticVoltageOffset[AVFS_VOLTAGE_SOC].a,
			pptable->qStaticVoltageOffset[AVFS_VOLTAGE_SOC].b,
			pptable->qStaticVoltageOffset[AVFS_VOLTAGE_SOC].c);

	dev_info(smu->adev->dev, "DcTol[AVFS_VOLTAGE_GFX] = 0x%x\n", pptable->DcTol[AVFS_VOLTAGE_GFX]);
	dev_info(smu->adev->dev, "DcTol[AVFS_VOLTAGE_SOC] = 0x%x\n", pptable->DcTol[AVFS_VOLTAGE_SOC]);

	dev_info(smu->adev->dev, "DcBtcEnabled[AVFS_VOLTAGE_GFX] = 0x%x\n", pptable->DcBtcEnabled[AVFS_VOLTAGE_GFX]);
	dev_info(smu->adev->dev, "DcBtcEnabled[AVFS_VOLTAGE_SOC] = 0x%x\n", pptable->DcBtcEnabled[AVFS_VOLTAGE_SOC]);
	dev_info(smu->adev->dev, "Padding8_GfxBtc[0] = 0x%x\n", pptable->Padding8_GfxBtc[0]);
	dev_info(smu->adev->dev, "Padding8_GfxBtc[1] = 0x%x\n", pptable->Padding8_GfxBtc[1]);

	dev_info(smu->adev->dev, "DcBtcMin[AVFS_VOLTAGE_GFX] = 0x%x\n", pptable->DcBtcMin[AVFS_VOLTAGE_GFX]);
	dev_info(smu->adev->dev, "DcBtcMin[AVFS_VOLTAGE_SOC] = 0x%x\n", pptable->DcBtcMin[AVFS_VOLTAGE_SOC]);
	dev_info(smu->adev->dev, "DcBtcMax[AVFS_VOLTAGE_GFX] = 0x%x\n", pptable->DcBtcMax[AVFS_VOLTAGE_GFX]);
	dev_info(smu->adev->dev, "DcBtcMax[AVFS_VOLTAGE_SOC] = 0x%x\n", pptable->DcBtcMax[AVFS_VOLTAGE_SOC]);

	dev_info(smu->adev->dev, "DcBtcGb[AVFS_VOLTAGE_GFX] = 0x%x\n", pptable->DcBtcGb[AVFS_VOLTAGE_GFX]);
	dev_info(smu->adev->dev, "DcBtcGb[AVFS_VOLTAGE_SOC] = 0x%x\n", pptable->DcBtcGb[AVFS_VOLTAGE_SOC]);

	dev_info(smu->adev->dev, "XgmiDpmPstates\n");
	for (i = 0; i < NUM_XGMI_LEVELS; i++)
		dev_info(smu->adev->dev, "  .[%d] = 0x%x\n", i, pptable->XgmiDpmPstates[i]);
	dev_info(smu->adev->dev, "XgmiDpmSpare[0] = 0x%02x\n", pptable->XgmiDpmSpare[0]);
	dev_info(smu->adev->dev, "XgmiDpmSpare[1] = 0x%02x\n", pptable->XgmiDpmSpare[1]);

	dev_info(smu->adev->dev, "DebugOverrides = 0x%x\n", pptable->DebugOverrides);
	dev_info(smu->adev->dev, "ReservedEquation0{a = 0x%x b = 0x%x c = 0x%x}\n",
			pptable->ReservedEquation0.a,
			pptable->ReservedEquation0.b,
			pptable->ReservedEquation0.c);
	dev_info(smu->adev->dev, "ReservedEquation1{a = 0x%x b = 0x%x c = 0x%x}\n",
			pptable->ReservedEquation1.a,
			pptable->ReservedEquation1.b,
			pptable->ReservedEquation1.c);
	dev_info(smu->adev->dev, "ReservedEquation2{a = 0x%x b = 0x%x c = 0x%x}\n",
			pptable->ReservedEquation2.a,
			pptable->ReservedEquation2.b,
			pptable->ReservedEquation2.c);
	dev_info(smu->adev->dev, "ReservedEquation3{a = 0x%x b = 0x%x c = 0x%x}\n",
			pptable->ReservedEquation3.a,
			pptable->ReservedEquation3.b,
			pptable->ReservedEquation3.c);

	dev_info(smu->adev->dev, "SkuReserved[0] = 0x%x\n", pptable->SkuReserved[0]);
	dev_info(smu->adev->dev, "SkuReserved[1] = 0x%x\n", pptable->SkuReserved[1]);
	dev_info(smu->adev->dev, "SkuReserved[2] = 0x%x\n", pptable->SkuReserved[2]);
	dev_info(smu->adev->dev, "SkuReserved[3] = 0x%x\n", pptable->SkuReserved[3]);
	dev_info(smu->adev->dev, "SkuReserved[4] = 0x%x\n", pptable->SkuReserved[4]);
	dev_info(smu->adev->dev, "SkuReserved[5] = 0x%x\n", pptable->SkuReserved[5]);
	dev_info(smu->adev->dev, "SkuReserved[6] = 0x%x\n", pptable->SkuReserved[6]);
	dev_info(smu->adev->dev, "SkuReserved[7] = 0x%x\n", pptable->SkuReserved[7]);

	dev_info(smu->adev->dev, "GamingClk[0] = 0x%x\n", pptable->GamingClk[0]);
	dev_info(smu->adev->dev, "GamingClk[1] = 0x%x\n", pptable->GamingClk[1]);
	dev_info(smu->adev->dev, "GamingClk[2] = 0x%x\n", pptable->GamingClk[2]);
	dev_info(smu->adev->dev, "GamingClk[3] = 0x%x\n", pptable->GamingClk[3]);
	dev_info(smu->adev->dev, "GamingClk[4] = 0x%x\n", pptable->GamingClk[4]);
	dev_info(smu->adev->dev, "GamingClk[5] = 0x%x\n", pptable->GamingClk[5]);

	for (i = 0; i < NUM_I2C_CONTROLLERS; i++) {
		dev_info(smu->adev->dev, "I2cControllers[%d]:\n", i);
		dev_info(smu->adev->dev, "                   .Enabled = 0x%x\n",
				pptable->I2cControllers[i].Enabled);
		dev_info(smu->adev->dev, "                   .Speed = 0x%x\n",
				pptable->I2cControllers[i].Speed);
		dev_info(smu->adev->dev, "                   .SlaveAddress = 0x%x\n",
				pptable->I2cControllers[i].SlaveAddress);
		dev_info(smu->adev->dev, "                   .ControllerPort = 0x%x\n",
				pptable->I2cControllers[i].ControllerPort);
		dev_info(smu->adev->dev, "                   .ControllerName = 0x%x\n",
				pptable->I2cControllers[i].ControllerName);
		dev_info(smu->adev->dev, "                   .ThermalThrottler = 0x%x\n",
				pptable->I2cControllers[i].ThermalThrotter);
		dev_info(smu->adev->dev, "                   .I2cProtocol = 0x%x\n",
				pptable->I2cControllers[i].I2cProtocol);
		dev_info(smu->adev->dev, "                   .PaddingConfig = 0x%x\n",
				pptable->I2cControllers[i].PaddingConfig);
	}

	dev_info(smu->adev->dev, "GpioScl = 0x%x\n", pptable->GpioScl);
	dev_info(smu->adev->dev, "GpioSda = 0x%x\n", pptable->GpioSda);
	dev_info(smu->adev->dev, "FchUsbPdSlaveAddr = 0x%x\n", pptable->FchUsbPdSlaveAddr);
	dev_info(smu->adev->dev, "I2cSpare[0] = 0x%x\n", pptable->I2cSpare[0]);

	dev_info(smu->adev->dev, "Board Parameters:\n");
	dev_info(smu->adev->dev, "VddGfxVrMapping = 0x%x\n", pptable->VddGfxVrMapping);
	dev_info(smu->adev->dev, "VddSocVrMapping = 0x%x\n", pptable->VddSocVrMapping);
	dev_info(smu->adev->dev, "VddMem0VrMapping = 0x%x\n", pptable->VddMem0VrMapping);
	dev_info(smu->adev->dev, "VddMem1VrMapping = 0x%x\n", pptable->VddMem1VrMapping);
	dev_info(smu->adev->dev, "GfxUlvPhaseSheddingMask = 0x%x\n", pptable->GfxUlvPhaseSheddingMask);
	dev_info(smu->adev->dev, "SocUlvPhaseSheddingMask = 0x%x\n", pptable->SocUlvPhaseSheddingMask);
	dev_info(smu->adev->dev, "VddciUlvPhaseSheddingMask = 0x%x\n", pptable->VddciUlvPhaseSheddingMask);
	dev_info(smu->adev->dev, "MvddUlvPhaseSheddingMask = 0x%x\n", pptable->MvddUlvPhaseSheddingMask);

	dev_info(smu->adev->dev, "GfxMaxCurrent = 0x%x\n", pptable->GfxMaxCurrent);
	dev_info(smu->adev->dev, "GfxOffset = 0x%x\n", pptable->GfxOffset);
	dev_info(smu->adev->dev, "Padding_TelemetryGfx = 0x%x\n", pptable->Padding_TelemetryGfx);

	dev_info(smu->adev->dev, "SocMaxCurrent = 0x%x\n", pptable->SocMaxCurrent);
	dev_info(smu->adev->dev, "SocOffset = 0x%x\n", pptable->SocOffset);
	dev_info(smu->adev->dev, "Padding_TelemetrySoc = 0x%x\n", pptable->Padding_TelemetrySoc);

	dev_info(smu->adev->dev, "Mem0MaxCurrent = 0x%x\n", pptable->Mem0MaxCurrent);
	dev_info(smu->adev->dev, "Mem0Offset = 0x%x\n", pptable->Mem0Offset);
	dev_info(smu->adev->dev, "Padding_TelemetryMem0 = 0x%x\n", pptable->Padding_TelemetryMem0);

	dev_info(smu->adev->dev, "Mem1MaxCurrent = 0x%x\n", pptable->Mem1MaxCurrent);
	dev_info(smu->adev->dev, "Mem1Offset = 0x%x\n", pptable->Mem1Offset);
	dev_info(smu->adev->dev, "Padding_TelemetryMem1 = 0x%x\n", pptable->Padding_TelemetryMem1);

	dev_info(smu->adev->dev, "MvddRatio = 0x%x\n", pptable->MvddRatio);

	dev_info(smu->adev->dev, "AcDcGpio = 0x%x\n", pptable->AcDcGpio);
	dev_info(smu->adev->dev, "AcDcPolarity = 0x%x\n", pptable->AcDcPolarity);
	dev_info(smu->adev->dev, "VR0HotGpio = 0x%x\n", pptable->VR0HotGpio);
	dev_info(smu->adev->dev, "VR0HotPolarity = 0x%x\n", pptable->VR0HotPolarity);
	dev_info(smu->adev->dev, "VR1HotGpio = 0x%x\n", pptable->VR1HotGpio);
	dev_info(smu->adev->dev, "VR1HotPolarity = 0x%x\n", pptable->VR1HotPolarity);
	dev_info(smu->adev->dev, "GthrGpio = 0x%x\n", pptable->GthrGpio);
	dev_info(smu->adev->dev, "GthrPolarity = 0x%x\n", pptable->GthrPolarity);
	dev_info(smu->adev->dev, "LedPin0 = 0x%x\n", pptable->LedPin0);
	dev_info(smu->adev->dev, "LedPin1 = 0x%x\n", pptable->LedPin1);
	dev_info(smu->adev->dev, "LedPin2 = 0x%x\n", pptable->LedPin2);
	dev_info(smu->adev->dev, "LedEnableMask = 0x%x\n", pptable->LedEnableMask);
	dev_info(smu->adev->dev, "LedPcie = 0x%x\n", pptable->LedPcie);
	dev_info(smu->adev->dev, "LedError = 0x%x\n", pptable->LedError);
	dev_info(smu->adev->dev, "LedSpare1[0] = 0x%x\n", pptable->LedSpare1[0]);
	dev_info(smu->adev->dev, "LedSpare1[1] = 0x%x\n", pptable->LedSpare1[1]);

	dev_info(smu->adev->dev, "PllGfxclkSpreadEnabled = 0x%x\n", pptable->PllGfxclkSpreadEnabled);
	dev_info(smu->adev->dev, "PllGfxclkSpreadPercent = 0x%x\n", pptable->PllGfxclkSpreadPercent);
	dev_info(smu->adev->dev, "PllGfxclkSpreadFreq = 0x%x\n",    pptable->PllGfxclkSpreadFreq);

	dev_info(smu->adev->dev, "DfllGfxclkSpreadEnabled = 0x%x\n", pptable->DfllGfxclkSpreadEnabled);
	dev_info(smu->adev->dev, "DfllGfxclkSpreadPercent = 0x%x\n", pptable->DfllGfxclkSpreadPercent);
	dev_info(smu->adev->dev, "DfllGfxclkSpreadFreq = 0x%x\n",    pptable->DfllGfxclkSpreadFreq);

	dev_info(smu->adev->dev, "UclkSpreadPadding = 0x%x\n", pptable->UclkSpreadPadding);
	dev_info(smu->adev->dev, "UclkSpreadFreq = 0x%x\n", pptable->UclkSpreadFreq);

	dev_info(smu->adev->dev, "FclkSpreadEnabled = 0x%x\n", pptable->FclkSpreadEnabled);
	dev_info(smu->adev->dev, "FclkSpreadPercent = 0x%x\n", pptable->FclkSpreadPercent);
	dev_info(smu->adev->dev, "FclkSpreadFreq = 0x%x\n", pptable->FclkSpreadFreq);

	dev_info(smu->adev->dev, "MemoryChannelEnabled = 0x%x\n", pptable->MemoryChannelEnabled);
	dev_info(smu->adev->dev, "DramBitWidth = 0x%x\n", pptable->DramBitWidth);
	dev_info(smu->adev->dev, "PaddingMem1[0] = 0x%x\n", pptable->PaddingMem1[0]);
	dev_info(smu->adev->dev, "PaddingMem1[1] = 0x%x\n", pptable->PaddingMem1[1]);
	dev_info(smu->adev->dev, "PaddingMem1[2] = 0x%x\n", pptable->PaddingMem1[2]);

	dev_info(smu->adev->dev, "TotalBoardPower = 0x%x\n", pptable->TotalBoardPower);
	dev_info(smu->adev->dev, "BoardPowerPadding = 0x%x\n", pptable->BoardPowerPadding);

	dev_info(smu->adev->dev, "XgmiLinkSpeed\n");
	for (i = 0; i < NUM_XGMI_PSTATE_LEVELS; i++)
		dev_info(smu->adev->dev, "  .[%d] = 0x%x\n", i, pptable->XgmiLinkSpeed[i]);
	dev_info(smu->adev->dev, "XgmiLinkWidth\n");
	for (i = 0; i < NUM_XGMI_PSTATE_LEVELS; i++)
		dev_info(smu->adev->dev, "  .[%d] = 0x%x\n", i, pptable->XgmiLinkWidth[i]);
	dev_info(smu->adev->dev, "XgmiFclkFreq\n");
	for (i = 0; i < NUM_XGMI_PSTATE_LEVELS; i++)
		dev_info(smu->adev->dev, "  .[%d] = 0x%x\n", i, pptable->XgmiFclkFreq[i]);
	dev_info(smu->adev->dev, "XgmiSocVoltage\n");
	for (i = 0; i < NUM_XGMI_PSTATE_LEVELS; i++)
		dev_info(smu->adev->dev, "  .[%d] = 0x%x\n", i, pptable->XgmiSocVoltage[i]);

	dev_info(smu->adev->dev, "HsrEnabled = 0x%x\n", pptable->HsrEnabled);
	dev_info(smu->adev->dev, "VddqOffEnabled = 0x%x\n", pptable->VddqOffEnabled);
	dev_info(smu->adev->dev, "PaddingUmcFlags[0] = 0x%x\n", pptable->PaddingUmcFlags[0]);
	dev_info(smu->adev->dev, "PaddingUmcFlags[1] = 0x%x\n", pptable->PaddingUmcFlags[1]);

	dev_info(smu->adev->dev, "BoardReserved[0] = 0x%x\n", pptable->BoardReserved[0]);
	dev_info(smu->adev->dev, "BoardReserved[1] = 0x%x\n", pptable->BoardReserved[1]);
	dev_info(smu->adev->dev, "BoardReserved[2] = 0x%x\n", pptable->BoardReserved[2]);
	dev_info(smu->adev->dev, "BoardReserved[3] = 0x%x\n", pptable->BoardReserved[3]);
	dev_info(smu->adev->dev, "BoardReserved[4] = 0x%x\n", pptable->BoardReserved[4]);
	dev_info(smu->adev->dev, "BoardReserved[5] = 0x%x\n", pptable->BoardReserved[5]);
	dev_info(smu->adev->dev, "BoardReserved[6] = 0x%x\n", pptable->BoardReserved[6]);
	dev_info(smu->adev->dev, "BoardReserved[7] = 0x%x\n", pptable->BoardReserved[7]);
	dev_info(smu->adev->dev, "BoardReserved[8] = 0x%x\n", pptable->BoardReserved[8]);
	dev_info(smu->adev->dev, "BoardReserved[9] = 0x%x\n", pptable->BoardReserved[9]);
	dev_info(smu->adev->dev, "BoardReserved[10] = 0x%x\n", pptable->BoardReserved[10]);

	dev_info(smu->adev->dev, "MmHubPadding[0] = 0x%x\n", pptable->MmHubPadding[0]);
	dev_info(smu->adev->dev, "MmHubPadding[1] = 0x%x\n", pptable->MmHubPadding[1]);
	dev_info(smu->adev->dev, "MmHubPadding[2] = 0x%x\n", pptable->MmHubPadding[2]);
	dev_info(smu->adev->dev, "MmHubPadding[3] = 0x%x\n", pptable->MmHubPadding[3]);
	dev_info(smu->adev->dev, "MmHubPadding[4] = 0x%x\n", pptable->MmHubPadding[4]);
	dev_info(smu->adev->dev, "MmHubPadding[5] = 0x%x\n", pptable->MmHubPadding[5]);
	dev_info(smu->adev->dev, "MmHubPadding[6] = 0x%x\n", pptable->MmHubPadding[6]);
	dev_info(smu->adev->dev, "MmHubPadding[7] = 0x%x\n", pptable->MmHubPadding[7]);
}

static void sienna_cichlid_dump_pptable(struct smu_context *smu)
{
	struct smu_table_context *table_context = &smu->smu_table;
	PPTable_t *pptable = table_context->driver_pptable;
	int i;

	if (smu->adev->ip_versions[MP1_HWIP][0] == IP_VERSION(11, 0, 13)) {
		beige_goby_dump_pptable(smu);
		return;
	}

	dev_info(smu->adev->dev, "Dumped PPTable:\n");

	dev_info(smu->adev->dev, "Version = 0x%08x\n", pptable->Version);
	dev_info(smu->adev->dev, "FeaturesToRun[0] = 0x%08x\n", pptable->FeaturesToRun[0]);
	dev_info(smu->adev->dev, "FeaturesToRun[1] = 0x%08x\n", pptable->FeaturesToRun[1]);

	for (i = 0; i < PPT_THROTTLER_COUNT; i++) {
		dev_info(smu->adev->dev, "SocketPowerLimitAc[%d] = 0x%x\n", i, pptable->SocketPowerLimitAc[i]);
		dev_info(smu->adev->dev, "SocketPowerLimitAcTau[%d] = 0x%x\n", i, pptable->SocketPowerLimitAcTau[i]);
		dev_info(smu->adev->dev, "SocketPowerLimitDc[%d] = 0x%x\n", i, pptable->SocketPowerLimitDc[i]);
		dev_info(smu->adev->dev, "SocketPowerLimitDcTau[%d] = 0x%x\n", i, pptable->SocketPowerLimitDcTau[i]);
	}

	for (i = 0; i < TDC_THROTTLER_COUNT; i++) {
		dev_info(smu->adev->dev, "TdcLimit[%d] = 0x%x\n", i, pptable->TdcLimit[i]);
		dev_info(smu->adev->dev, "TdcLimitTau[%d] = 0x%x\n", i, pptable->TdcLimitTau[i]);
	}

	for (i = 0; i < TEMP_COUNT; i++) {
		dev_info(smu->adev->dev, "TemperatureLimit[%d] = 0x%x\n", i, pptable->TemperatureLimit[i]);
	}

	dev_info(smu->adev->dev, "FitLimit = 0x%x\n", pptable->FitLimit);
	dev_info(smu->adev->dev, "TotalPowerConfig = 0x%x\n", pptable->TotalPowerConfig);
	dev_info(smu->adev->dev, "TotalPowerPadding[0] = 0x%x\n", pptable->TotalPowerPadding[0]);
	dev_info(smu->adev->dev, "TotalPowerPadding[1] = 0x%x\n", pptable->TotalPowerPadding[1]);
	dev_info(smu->adev->dev, "TotalPowerPadding[2] = 0x%x\n", pptable->TotalPowerPadding[2]);

	dev_info(smu->adev->dev, "ApccPlusResidencyLimit = 0x%x\n", pptable->ApccPlusResidencyLimit);
	for (i = 0; i < NUM_SMNCLK_DPM_LEVELS; i++) {
		dev_info(smu->adev->dev, "SmnclkDpmFreq[%d] = 0x%x\n", i, pptable->SmnclkDpmFreq[i]);
		dev_info(smu->adev->dev, "SmnclkDpmVoltage[%d] = 0x%x\n", i, pptable->SmnclkDpmVoltage[i]);
	}
	dev_info(smu->adev->dev, "ThrottlerControlMask = 0x%x\n", pptable->ThrottlerControlMask);

	dev_info(smu->adev->dev, "FwDStateMask = 0x%x\n", pptable->FwDStateMask);

	dev_info(smu->adev->dev, "UlvVoltageOffsetSoc = 0x%x\n", pptable->UlvVoltageOffsetSoc);
	dev_info(smu->adev->dev, "UlvVoltageOffsetGfx = 0x%x\n", pptable->UlvVoltageOffsetGfx);
	dev_info(smu->adev->dev, "MinVoltageUlvGfx = 0x%x\n", pptable->MinVoltageUlvGfx);
	dev_info(smu->adev->dev, "MinVoltageUlvSoc = 0x%x\n", pptable->MinVoltageUlvSoc);

	dev_info(smu->adev->dev, "SocLIVmin = 0x%x\n", pptable->SocLIVmin);
	dev_info(smu->adev->dev, "PaddingLIVmin = 0x%x\n", pptable->PaddingLIVmin);

	dev_info(smu->adev->dev, "GceaLinkMgrIdleThreshold = 0x%x\n", pptable->GceaLinkMgrIdleThreshold);
	dev_info(smu->adev->dev, "paddingRlcUlvParams[0] = 0x%x\n", pptable->paddingRlcUlvParams[0]);
	dev_info(smu->adev->dev, "paddingRlcUlvParams[1] = 0x%x\n", pptable->paddingRlcUlvParams[1]);
	dev_info(smu->adev->dev, "paddingRlcUlvParams[2] = 0x%x\n", pptable->paddingRlcUlvParams[2]);

	dev_info(smu->adev->dev, "MinVoltageGfx = 0x%x\n", pptable->MinVoltageGfx);
	dev_info(smu->adev->dev, "MinVoltageSoc = 0x%x\n", pptable->MinVoltageSoc);
	dev_info(smu->adev->dev, "MaxVoltageGfx = 0x%x\n", pptable->MaxVoltageGfx);
	dev_info(smu->adev->dev, "MaxVoltageSoc = 0x%x\n", pptable->MaxVoltageSoc);

	dev_info(smu->adev->dev, "LoadLineResistanceGfx = 0x%x\n", pptable->LoadLineResistanceGfx);
	dev_info(smu->adev->dev, "LoadLineResistanceSoc = 0x%x\n", pptable->LoadLineResistanceSoc);

	dev_info(smu->adev->dev, "VDDGFX_TVmin = 0x%x\n", pptable->VDDGFX_TVmin);
	dev_info(smu->adev->dev, "VDDSOC_TVmin = 0x%x\n", pptable->VDDSOC_TVmin);
	dev_info(smu->adev->dev, "VDDGFX_Vmin_HiTemp = 0x%x\n", pptable->VDDGFX_Vmin_HiTemp);
	dev_info(smu->adev->dev, "VDDGFX_Vmin_LoTemp = 0x%x\n", pptable->VDDGFX_Vmin_LoTemp);
	dev_info(smu->adev->dev, "VDDSOC_Vmin_HiTemp = 0x%x\n", pptable->VDDSOC_Vmin_HiTemp);
	dev_info(smu->adev->dev, "VDDSOC_Vmin_LoTemp = 0x%x\n", pptable->VDDSOC_Vmin_LoTemp);
	dev_info(smu->adev->dev, "VDDGFX_TVminHystersis = 0x%x\n", pptable->VDDGFX_TVminHystersis);
	dev_info(smu->adev->dev, "VDDSOC_TVminHystersis = 0x%x\n", pptable->VDDSOC_TVminHystersis);

	dev_info(smu->adev->dev, "[PPCLK_GFXCLK]\n"
			"  .VoltageMode          = 0x%02x\n"
			"  .SnapToDiscrete       = 0x%02x\n"
			"  .NumDiscreteLevels    = 0x%02x\n"
			"  .padding              = 0x%02x\n"
			"  .ConversionToAvfsClk{m = 0x%08x b = 0x%08x}\n"
			"  .SsCurve            {a = 0x%08x b = 0x%08x c = 0x%08x}\n"
			"  .SsFmin               = 0x%04x\n"
			"  .Padding_16           = 0x%04x\n",
			pptable->DpmDescriptor[PPCLK_GFXCLK].VoltageMode,
			pptable->DpmDescriptor[PPCLK_GFXCLK].SnapToDiscrete,
			pptable->DpmDescriptor[PPCLK_GFXCLK].NumDiscreteLevels,
			pptable->DpmDescriptor[PPCLK_GFXCLK].Padding,
			pptable->DpmDescriptor[PPCLK_GFXCLK].ConversionToAvfsClk.m,
			pptable->DpmDescriptor[PPCLK_GFXCLK].ConversionToAvfsClk.b,
			pptable->DpmDescriptor[PPCLK_GFXCLK].SsCurve.a,
			pptable->DpmDescriptor[PPCLK_GFXCLK].SsCurve.b,
			pptable->DpmDescriptor[PPCLK_GFXCLK].SsCurve.c,
			pptable->DpmDescriptor[PPCLK_GFXCLK].SsFmin,
			pptable->DpmDescriptor[PPCLK_GFXCLK].Padding16);

	dev_info(smu->adev->dev, "[PPCLK_SOCCLK]\n"
			"  .VoltageMode          = 0x%02x\n"
			"  .SnapToDiscrete       = 0x%02x\n"
			"  .NumDiscreteLevels    = 0x%02x\n"
			"  .padding              = 0x%02x\n"
			"  .ConversionToAvfsClk{m = 0x%08x b = 0x%08x}\n"
			"  .SsCurve            {a = 0x%08x b = 0x%08x c = 0x%08x}\n"
			"  .SsFmin               = 0x%04x\n"
			"  .Padding_16           = 0x%04x\n",
			pptable->DpmDescriptor[PPCLK_SOCCLK].VoltageMode,
			pptable->DpmDescriptor[PPCLK_SOCCLK].SnapToDiscrete,
			pptable->DpmDescriptor[PPCLK_SOCCLK].NumDiscreteLevels,
			pptable->DpmDescriptor[PPCLK_SOCCLK].Padding,
			pptable->DpmDescriptor[PPCLK_SOCCLK].ConversionToAvfsClk.m,
			pptable->DpmDescriptor[PPCLK_SOCCLK].ConversionToAvfsClk.b,
			pptable->DpmDescriptor[PPCLK_SOCCLK].SsCurve.a,
			pptable->DpmDescriptor[PPCLK_SOCCLK].SsCurve.b,
			pptable->DpmDescriptor[PPCLK_SOCCLK].SsCurve.c,
			pptable->DpmDescriptor[PPCLK_SOCCLK].SsFmin,
			pptable->DpmDescriptor[PPCLK_SOCCLK].Padding16);

	dev_info(smu->adev->dev, "[PPCLK_UCLK]\n"
			"  .VoltageMode          = 0x%02x\n"
			"  .SnapToDiscrete       = 0x%02x\n"
			"  .NumDiscreteLevels    = 0x%02x\n"
			"  .padding              = 0x%02x\n"
			"  .ConversionToAvfsClk{m = 0x%08x b = 0x%08x}\n"
			"  .SsCurve            {a = 0x%08x b = 0x%08x c = 0x%08x}\n"
			"  .SsFmin               = 0x%04x\n"
			"  .Padding_16           = 0x%04x\n",
			pptable->DpmDescriptor[PPCLK_UCLK].VoltageMode,
			pptable->DpmDescriptor[PPCLK_UCLK].SnapToDiscrete,
			pptable->DpmDescriptor[PPCLK_UCLK].NumDiscreteLevels,
			pptable->DpmDescriptor[PPCLK_UCLK].Padding,
			pptable->DpmDescriptor[PPCLK_UCLK].ConversionToAvfsClk.m,
			pptable->DpmDescriptor[PPCLK_UCLK].ConversionToAvfsClk.b,
			pptable->DpmDescriptor[PPCLK_UCLK].SsCurve.a,
			pptable->DpmDescriptor[PPCLK_UCLK].SsCurve.b,
			pptable->DpmDescriptor[PPCLK_UCLK].SsCurve.c,
			pptable->DpmDescriptor[PPCLK_UCLK].SsFmin,
			pptable->DpmDescriptor[PPCLK_UCLK].Padding16);

	dev_info(smu->adev->dev, "[PPCLK_FCLK]\n"
			"  .VoltageMode          = 0x%02x\n"
			"  .SnapToDiscrete       = 0x%02x\n"
			"  .NumDiscreteLevels    = 0x%02x\n"
			"  .padding              = 0x%02x\n"
			"  .ConversionToAvfsClk{m = 0x%08x b = 0x%08x}\n"
			"  .SsCurve            {a = 0x%08x b = 0x%08x c = 0x%08x}\n"
			"  .SsFmin               = 0x%04x\n"
			"  .Padding_16           = 0x%04x\n",
			pptable->DpmDescriptor[PPCLK_FCLK].VoltageMode,
			pptable->DpmDescriptor[PPCLK_FCLK].SnapToDiscrete,
			pptable->DpmDescriptor[PPCLK_FCLK].NumDiscreteLevels,
			pptable->DpmDescriptor[PPCLK_FCLK].Padding,
			pptable->DpmDescriptor[PPCLK_FCLK].ConversionToAvfsClk.m,
			pptable->DpmDescriptor[PPCLK_FCLK].ConversionToAvfsClk.b,
			pptable->DpmDescriptor[PPCLK_FCLK].SsCurve.a,
			pptable->DpmDescriptor[PPCLK_FCLK].SsCurve.b,
			pptable->DpmDescriptor[PPCLK_FCLK].SsCurve.c,
			pptable->DpmDescriptor[PPCLK_FCLK].SsFmin,
			pptable->DpmDescriptor[PPCLK_FCLK].Padding16);

	dev_info(smu->adev->dev, "[PPCLK_DCLK_0]\n"
			"  .VoltageMode          = 0x%02x\n"
			"  .SnapToDiscrete       = 0x%02x\n"
			"  .NumDiscreteLevels    = 0x%02x\n"
			"  .padding              = 0x%02x\n"
			"  .ConversionToAvfsClk{m = 0x%08x b = 0x%08x}\n"
			"  .SsCurve            {a = 0x%08x b = 0x%08x c = 0x%08x}\n"
			"  .SsFmin               = 0x%04x\n"
			"  .Padding_16           = 0x%04x\n",
			pptable->DpmDescriptor[PPCLK_DCLK_0].VoltageMode,
			pptable->DpmDescriptor[PPCLK_DCLK_0].SnapToDiscrete,
			pptable->DpmDescriptor[PPCLK_DCLK_0].NumDiscreteLevels,
			pptable->DpmDescriptor[PPCLK_DCLK_0].Padding,
			pptable->DpmDescriptor[PPCLK_DCLK_0].ConversionToAvfsClk.m,
			pptable->DpmDescriptor[PPCLK_DCLK_0].ConversionToAvfsClk.b,
			pptable->DpmDescriptor[PPCLK_DCLK_0].SsCurve.a,
			pptable->DpmDescriptor[PPCLK_DCLK_0].SsCurve.b,
			pptable->DpmDescriptor[PPCLK_DCLK_0].SsCurve.c,
			pptable->DpmDescriptor[PPCLK_DCLK_0].SsFmin,
			pptable->DpmDescriptor[PPCLK_DCLK_0].Padding16);

	dev_info(smu->adev->dev, "[PPCLK_VCLK_0]\n"
			"  .VoltageMode          = 0x%02x\n"
			"  .SnapToDiscrete       = 0x%02x\n"
			"  .NumDiscreteLevels    = 0x%02x\n"
			"  .padding              = 0x%02x\n"
			"  .ConversionToAvfsClk{m = 0x%08x b = 0x%08x}\n"
			"  .SsCurve            {a = 0x%08x b = 0x%08x c = 0x%08x}\n"
			"  .SsFmin               = 0x%04x\n"
			"  .Padding_16           = 0x%04x\n",
			pptable->DpmDescriptor[PPCLK_VCLK_0].VoltageMode,
			pptable->DpmDescriptor[PPCLK_VCLK_0].SnapToDiscrete,
			pptable->DpmDescriptor[PPCLK_VCLK_0].NumDiscreteLevels,
			pptable->DpmDescriptor[PPCLK_VCLK_0].Padding,
			pptable->DpmDescriptor[PPCLK_VCLK_0].ConversionToAvfsClk.m,
			pptable->DpmDescriptor[PPCLK_VCLK_0].ConversionToAvfsClk.b,
			pptable->DpmDescriptor[PPCLK_VCLK_0].SsCurve.a,
			pptable->DpmDescriptor[PPCLK_VCLK_0].SsCurve.b,
			pptable->DpmDescriptor[PPCLK_VCLK_0].SsCurve.c,
			pptable->DpmDescriptor[PPCLK_VCLK_0].SsFmin,
			pptable->DpmDescriptor[PPCLK_VCLK_0].Padding16);

	dev_info(smu->adev->dev, "[PPCLK_DCLK_1]\n"
			"  .VoltageMode          = 0x%02x\n"
			"  .SnapToDiscrete       = 0x%02x\n"
			"  .NumDiscreteLevels    = 0x%02x\n"
			"  .padding              = 0x%02x\n"
			"  .ConversionToAvfsClk{m = 0x%08x b = 0x%08x}\n"
			"  .SsCurve            {a = 0x%08x b = 0x%08x c = 0x%08x}\n"
			"  .SsFmin               = 0x%04x\n"
			"  .Padding_16           = 0x%04x\n",
			pptable->DpmDescriptor[PPCLK_DCLK_1].VoltageMode,
			pptable->DpmDescriptor[PPCLK_DCLK_1].SnapToDiscrete,
			pptable->DpmDescriptor[PPCLK_DCLK_1].NumDiscreteLevels,
			pptable->DpmDescriptor[PPCLK_DCLK_1].Padding,
			pptable->DpmDescriptor[PPCLK_DCLK_1].ConversionToAvfsClk.m,
			pptable->DpmDescriptor[PPCLK_DCLK_1].ConversionToAvfsClk.b,
			pptable->DpmDescriptor[PPCLK_DCLK_1].SsCurve.a,
			pptable->DpmDescriptor[PPCLK_DCLK_1].SsCurve.b,
			pptable->DpmDescriptor[PPCLK_DCLK_1].SsCurve.c,
			pptable->DpmDescriptor[PPCLK_DCLK_1].SsFmin,
			pptable->DpmDescriptor[PPCLK_DCLK_1].Padding16);

	dev_info(smu->adev->dev, "[PPCLK_VCLK_1]\n"
			"  .VoltageMode          = 0x%02x\n"
			"  .SnapToDiscrete       = 0x%02x\n"
			"  .NumDiscreteLevels    = 0x%02x\n"
			"  .padding              = 0x%02x\n"
			"  .ConversionToAvfsClk{m = 0x%08x b = 0x%08x}\n"
			"  .SsCurve            {a = 0x%08x b = 0x%08x c = 0x%08x}\n"
			"  .SsFmin               = 0x%04x\n"
			"  .Padding_16           = 0x%04x\n",
			pptable->DpmDescriptor[PPCLK_VCLK_1].VoltageMode,
			pptable->DpmDescriptor[PPCLK_VCLK_1].SnapToDiscrete,
			pptable->DpmDescriptor[PPCLK_VCLK_1].NumDiscreteLevels,
			pptable->DpmDescriptor[PPCLK_VCLK_1].Padding,
			pptable->DpmDescriptor[PPCLK_VCLK_1].ConversionToAvfsClk.m,
			pptable->DpmDescriptor[PPCLK_VCLK_1].ConversionToAvfsClk.b,
			pptable->DpmDescriptor[PPCLK_VCLK_1].SsCurve.a,
			pptable->DpmDescriptor[PPCLK_VCLK_1].SsCurve.b,
			pptable->DpmDescriptor[PPCLK_VCLK_1].SsCurve.c,
			pptable->DpmDescriptor[PPCLK_VCLK_1].SsFmin,
			pptable->DpmDescriptor[PPCLK_VCLK_1].Padding16);

	dev_info(smu->adev->dev, "FreqTableGfx\n");
	for (i = 0; i < NUM_GFXCLK_DPM_LEVELS; i++)
		dev_info(smu->adev->dev, "  .[%02d] = 0x%x\n", i, pptable->FreqTableGfx[i]);

	dev_info(smu->adev->dev, "FreqTableVclk\n");
	for (i = 0; i < NUM_VCLK_DPM_LEVELS; i++)
		dev_info(smu->adev->dev, "  .[%02d] = 0x%x\n", i, pptable->FreqTableVclk[i]);

	dev_info(smu->adev->dev, "FreqTableDclk\n");
	for (i = 0; i < NUM_DCLK_DPM_LEVELS; i++)
		dev_info(smu->adev->dev, "  .[%02d] = 0x%x\n", i, pptable->FreqTableDclk[i]);

	dev_info(smu->adev->dev, "FreqTableSocclk\n");
	for (i = 0; i < NUM_SOCCLK_DPM_LEVELS; i++)
		dev_info(smu->adev->dev, "  .[%02d] = 0x%x\n", i, pptable->FreqTableSocclk[i]);

	dev_info(smu->adev->dev, "FreqTableUclk\n");
	for (i = 0; i < NUM_UCLK_DPM_LEVELS; i++)
		dev_info(smu->adev->dev, "  .[%02d] = 0x%x\n", i, pptable->FreqTableUclk[i]);

	dev_info(smu->adev->dev, "FreqTableFclk\n");
	for (i = 0; i < NUM_FCLK_DPM_LEVELS; i++)
		dev_info(smu->adev->dev, "  .[%02d] = 0x%x\n", i, pptable->FreqTableFclk[i]);

	dev_info(smu->adev->dev, "DcModeMaxFreq\n");
	dev_info(smu->adev->dev, "  .PPCLK_GFXCLK = 0x%x\n", pptable->DcModeMaxFreq[PPCLK_GFXCLK]);
	dev_info(smu->adev->dev, "  .PPCLK_SOCCLK = 0x%x\n", pptable->DcModeMaxFreq[PPCLK_SOCCLK]);
	dev_info(smu->adev->dev, "  .PPCLK_UCLK   = 0x%x\n", pptable->DcModeMaxFreq[PPCLK_UCLK]);
	dev_info(smu->adev->dev, "  .PPCLK_FCLK   = 0x%x\n", pptable->DcModeMaxFreq[PPCLK_FCLK]);
	dev_info(smu->adev->dev, "  .PPCLK_DCLK_0 = 0x%x\n", pptable->DcModeMaxFreq[PPCLK_DCLK_0]);
	dev_info(smu->adev->dev, "  .PPCLK_VCLK_0 = 0x%x\n", pptable->DcModeMaxFreq[PPCLK_VCLK_0]);
	dev_info(smu->adev->dev, "  .PPCLK_DCLK_1 = 0x%x\n", pptable->DcModeMaxFreq[PPCLK_DCLK_1]);
	dev_info(smu->adev->dev, "  .PPCLK_VCLK_1 = 0x%x\n", pptable->DcModeMaxFreq[PPCLK_VCLK_1]);

	dev_info(smu->adev->dev, "FreqTableUclkDiv\n");
	for (i = 0; i < NUM_UCLK_DPM_LEVELS; i++)
		dev_info(smu->adev->dev, "  .[%d] = 0x%x\n", i, pptable->FreqTableUclkDiv[i]);

	dev_info(smu->adev->dev, "FclkBoostFreq = 0x%x\n", pptable->FclkBoostFreq);
	dev_info(smu->adev->dev, "FclkParamPadding = 0x%x\n", pptable->FclkParamPadding);

	dev_info(smu->adev->dev, "Mp0clkFreq\n");
	for (i = 0; i < NUM_MP0CLK_DPM_LEVELS; i++)
		dev_info(smu->adev->dev, "  .[%d] = 0x%x\n", i, pptable->Mp0clkFreq[i]);

	dev_info(smu->adev->dev, "Mp0DpmVoltage\n");
	for (i = 0; i < NUM_MP0CLK_DPM_LEVELS; i++)
		dev_info(smu->adev->dev, "  .[%d] = 0x%x\n", i, pptable->Mp0DpmVoltage[i]);

	dev_info(smu->adev->dev, "MemVddciVoltage\n");
	for (i = 0; i < NUM_UCLK_DPM_LEVELS; i++)
		dev_info(smu->adev->dev, "  .[%d] = 0x%x\n", i, pptable->MemVddciVoltage[i]);

	dev_info(smu->adev->dev, "MemMvddVoltage\n");
	for (i = 0; i < NUM_UCLK_DPM_LEVELS; i++)
		dev_info(smu->adev->dev, "  .[%d] = 0x%x\n", i, pptable->MemMvddVoltage[i]);

	dev_info(smu->adev->dev, "GfxclkFgfxoffEntry = 0x%x\n", pptable->GfxclkFgfxoffEntry);
	dev_info(smu->adev->dev, "GfxclkFinit = 0x%x\n", pptable->GfxclkFinit);
	dev_info(smu->adev->dev, "GfxclkFidle = 0x%x\n", pptable->GfxclkFidle);
	dev_info(smu->adev->dev, "GfxclkSource = 0x%x\n", pptable->GfxclkSource);
	dev_info(smu->adev->dev, "GfxclkPadding = 0x%x\n", pptable->GfxclkPadding);

	dev_info(smu->adev->dev, "GfxGpoSubFeatureMask = 0x%x\n", pptable->GfxGpoSubFeatureMask);

	dev_info(smu->adev->dev, "GfxGpoEnabledWorkPolicyMask = 0x%x\n", pptable->GfxGpoEnabledWorkPolicyMask);
	dev_info(smu->adev->dev, "GfxGpoDisabledWorkPolicyMask = 0x%x\n", pptable->GfxGpoDisabledWorkPolicyMask);
	dev_info(smu->adev->dev, "GfxGpoPadding[0] = 0x%x\n", pptable->GfxGpoPadding[0]);
	dev_info(smu->adev->dev, "GfxGpoVotingAllow = 0x%x\n", pptable->GfxGpoVotingAllow);
	dev_info(smu->adev->dev, "GfxGpoPadding32[0] = 0x%x\n", pptable->GfxGpoPadding32[0]);
	dev_info(smu->adev->dev, "GfxGpoPadding32[1] = 0x%x\n", pptable->GfxGpoPadding32[1]);
	dev_info(smu->adev->dev, "GfxGpoPadding32[2] = 0x%x\n", pptable->GfxGpoPadding32[2]);
	dev_info(smu->adev->dev, "GfxGpoPadding32[3] = 0x%x\n", pptable->GfxGpoPadding32[3]);
	dev_info(smu->adev->dev, "GfxDcsFopt = 0x%x\n", pptable->GfxDcsFopt);
	dev_info(smu->adev->dev, "GfxDcsFclkFopt = 0x%x\n", pptable->GfxDcsFclkFopt);
	dev_info(smu->adev->dev, "GfxDcsUclkFopt = 0x%x\n", pptable->GfxDcsUclkFopt);

	dev_info(smu->adev->dev, "DcsGfxOffVoltage = 0x%x\n", pptable->DcsGfxOffVoltage);
	dev_info(smu->adev->dev, "DcsMinGfxOffTime = 0x%x\n", pptable->DcsMinGfxOffTime);
	dev_info(smu->adev->dev, "DcsMaxGfxOffTime = 0x%x\n", pptable->DcsMaxGfxOffTime);
	dev_info(smu->adev->dev, "DcsMinCreditAccum = 0x%x\n", pptable->DcsMinCreditAccum);
	dev_info(smu->adev->dev, "DcsExitHysteresis = 0x%x\n", pptable->DcsExitHysteresis);
	dev_info(smu->adev->dev, "DcsTimeout = 0x%x\n", pptable->DcsTimeout);

	dev_info(smu->adev->dev, "DcsParamPadding[0] = 0x%x\n", pptable->DcsParamPadding[0]);
	dev_info(smu->adev->dev, "DcsParamPadding[1] = 0x%x\n", pptable->DcsParamPadding[1]);
	dev_info(smu->adev->dev, "DcsParamPadding[2] = 0x%x\n", pptable->DcsParamPadding[2]);
	dev_info(smu->adev->dev, "DcsParamPadding[3] = 0x%x\n", pptable->DcsParamPadding[3]);
	dev_info(smu->adev->dev, "DcsParamPadding[4] = 0x%x\n", pptable->DcsParamPadding[4]);

	dev_info(smu->adev->dev, "FlopsPerByteTable\n");
	for (i = 0; i < RLC_PACE_TABLE_NUM_LEVELS; i++)
		dev_info(smu->adev->dev, "  .[%d] = 0x%x\n", i, pptable->FlopsPerByteTable[i]);

	dev_info(smu->adev->dev, "LowestUclkReservedForUlv = 0x%x\n", pptable->LowestUclkReservedForUlv);
	dev_info(smu->adev->dev, "vddingMem[0] = 0x%x\n", pptable->PaddingMem[0]);
	dev_info(smu->adev->dev, "vddingMem[1] = 0x%x\n", pptable->PaddingMem[1]);
	dev_info(smu->adev->dev, "vddingMem[2] = 0x%x\n", pptable->PaddingMem[2]);

	dev_info(smu->adev->dev, "UclkDpmPstates\n");
	for (i = 0; i < NUM_UCLK_DPM_LEVELS; i++)
		dev_info(smu->adev->dev, "  .[%d] = 0x%x\n", i, pptable->UclkDpmPstates[i]);

	dev_info(smu->adev->dev, "UclkDpmSrcFreqRange\n");
	dev_info(smu->adev->dev, "  .Fmin = 0x%x\n",
		pptable->UclkDpmSrcFreqRange.Fmin);
	dev_info(smu->adev->dev, "  .Fmax = 0x%x\n",
		pptable->UclkDpmSrcFreqRange.Fmax);
	dev_info(smu->adev->dev, "UclkDpmTargFreqRange\n");
	dev_info(smu->adev->dev, "  .Fmin = 0x%x\n",
		pptable->UclkDpmTargFreqRange.Fmin);
	dev_info(smu->adev->dev, "  .Fmax = 0x%x\n",
		pptable->UclkDpmTargFreqRange.Fmax);
	dev_info(smu->adev->dev, "UclkDpmMidstepFreq = 0x%x\n", pptable->UclkDpmMidstepFreq);
	dev_info(smu->adev->dev, "UclkMidstepPadding = 0x%x\n", pptable->UclkMidstepPadding);

	dev_info(smu->adev->dev, "PcieGenSpeed\n");
	for (i = 0; i < NUM_LINK_LEVELS; i++)
		dev_info(smu->adev->dev, "  .[%d] = 0x%x\n", i, pptable->PcieGenSpeed[i]);

	dev_info(smu->adev->dev, "PcieLaneCount\n");
	for (i = 0; i < NUM_LINK_LEVELS; i++)
		dev_info(smu->adev->dev, "  .[%d] = 0x%x\n", i, pptable->PcieLaneCount[i]);

	dev_info(smu->adev->dev, "LclkFreq\n");
	for (i = 0; i < NUM_LINK_LEVELS; i++)
		dev_info(smu->adev->dev, "  .[%d] = 0x%x\n", i, pptable->LclkFreq[i]);

	dev_info(smu->adev->dev, "FanStopTemp = 0x%x\n", pptable->FanStopTemp);
	dev_info(smu->adev->dev, "FanStartTemp = 0x%x\n", pptable->FanStartTemp);

	dev_info(smu->adev->dev, "FanGain\n");
	for (i = 0; i < TEMP_COUNT; i++)
		dev_info(smu->adev->dev, "  .[%d] = 0x%x\n", i, pptable->FanGain[i]);

	dev_info(smu->adev->dev, "FanPwmMin = 0x%x\n", pptable->FanPwmMin);
	dev_info(smu->adev->dev, "FanAcousticLimitRpm = 0x%x\n", pptable->FanAcousticLimitRpm);
	dev_info(smu->adev->dev, "FanThrottlingRpm = 0x%x\n", pptable->FanThrottlingRpm);
	dev_info(smu->adev->dev, "FanMaximumRpm = 0x%x\n", pptable->FanMaximumRpm);
	dev_info(smu->adev->dev, "MGpuFanBoostLimitRpm = 0x%x\n", pptable->MGpuFanBoostLimitRpm);
	dev_info(smu->adev->dev, "FanTargetTemperature = 0x%x\n", pptable->FanTargetTemperature);
	dev_info(smu->adev->dev, "FanTargetGfxclk = 0x%x\n", pptable->FanTargetGfxclk);
	dev_info(smu->adev->dev, "FanPadding16 = 0x%x\n", pptable->FanPadding16);
	dev_info(smu->adev->dev, "FanTempInputSelect = 0x%x\n", pptable->FanTempInputSelect);
	dev_info(smu->adev->dev, "FanPadding = 0x%x\n", pptable->FanPadding);
	dev_info(smu->adev->dev, "FanZeroRpmEnable = 0x%x\n", pptable->FanZeroRpmEnable);
	dev_info(smu->adev->dev, "FanTachEdgePerRev = 0x%x\n", pptable->FanTachEdgePerRev);

	dev_info(smu->adev->dev, "FuzzyFan_ErrorSetDelta = 0x%x\n", pptable->FuzzyFan_ErrorSetDelta);
	dev_info(smu->adev->dev, "FuzzyFan_ErrorRateSetDelta = 0x%x\n", pptable->FuzzyFan_ErrorRateSetDelta);
	dev_info(smu->adev->dev, "FuzzyFan_PwmSetDelta = 0x%x\n", pptable->FuzzyFan_PwmSetDelta);
	dev_info(smu->adev->dev, "FuzzyFan_Reserved = 0x%x\n", pptable->FuzzyFan_Reserved);

	dev_info(smu->adev->dev, "OverrideAvfsGb[AVFS_VOLTAGE_GFX] = 0x%x\n", pptable->OverrideAvfsGb[AVFS_VOLTAGE_GFX]);
	dev_info(smu->adev->dev, "OverrideAvfsGb[AVFS_VOLTAGE_SOC] = 0x%x\n", pptable->OverrideAvfsGb[AVFS_VOLTAGE_SOC]);
	dev_info(smu->adev->dev, "dBtcGbGfxDfllModelSelect = 0x%x\n", pptable->dBtcGbGfxDfllModelSelect);
	dev_info(smu->adev->dev, "Padding8_Avfs = 0x%x\n", pptable->Padding8_Avfs);

	dev_info(smu->adev->dev, "qAvfsGb[AVFS_VOLTAGE_GFX]{a = 0x%x b = 0x%x c = 0x%x}\n",
			pptable->qAvfsGb[AVFS_VOLTAGE_GFX].a,
			pptable->qAvfsGb[AVFS_VOLTAGE_GFX].b,
			pptable->qAvfsGb[AVFS_VOLTAGE_GFX].c);
	dev_info(smu->adev->dev, "qAvfsGb[AVFS_VOLTAGE_SOC]{a = 0x%x b = 0x%x c = 0x%x}\n",
			pptable->qAvfsGb[AVFS_VOLTAGE_SOC].a,
			pptable->qAvfsGb[AVFS_VOLTAGE_SOC].b,
			pptable->qAvfsGb[AVFS_VOLTAGE_SOC].c);
	dev_info(smu->adev->dev, "dBtcGbGfxPll{a = 0x%x b = 0x%x c = 0x%x}\n",
			pptable->dBtcGbGfxPll.a,
			pptable->dBtcGbGfxPll.b,
			pptable->dBtcGbGfxPll.c);
	dev_info(smu->adev->dev, "dBtcGbGfxAfll{a = 0x%x b = 0x%x c = 0x%x}\n",
			pptable->dBtcGbGfxDfll.a,
			pptable->dBtcGbGfxDfll.b,
			pptable->dBtcGbGfxDfll.c);
	dev_info(smu->adev->dev, "dBtcGbSoc{a = 0x%x b = 0x%x c = 0x%x}\n",
			pptable->dBtcGbSoc.a,
			pptable->dBtcGbSoc.b,
			pptable->dBtcGbSoc.c);
	dev_info(smu->adev->dev, "qAgingGb[AVFS_VOLTAGE_GFX]{m = 0x%x b = 0x%x}\n",
			pptable->qAgingGb[AVFS_VOLTAGE_GFX].m,
			pptable->qAgingGb[AVFS_VOLTAGE_GFX].b);
	dev_info(smu->adev->dev, "qAgingGb[AVFS_VOLTAGE_SOC]{m = 0x%x b = 0x%x}\n",
			pptable->qAgingGb[AVFS_VOLTAGE_SOC].m,
			pptable->qAgingGb[AVFS_VOLTAGE_SOC].b);

	dev_info(smu->adev->dev, "PiecewiseLinearDroopIntGfxDfll\n");
	for (i = 0; i < NUM_PIECE_WISE_LINEAR_DROOP_MODEL_VF_POINTS; i++) {
		dev_info(smu->adev->dev, "		Fset[%d] = 0x%x\n",
			i, pptable->PiecewiseLinearDroopIntGfxDfll.Fset[i]);
		dev_info(smu->adev->dev, "		Vdroop[%d] = 0x%x\n",
			i, pptable->PiecewiseLinearDroopIntGfxDfll.Vdroop[i]);
	}

	dev_info(smu->adev->dev, "qStaticVoltageOffset[AVFS_VOLTAGE_GFX]{a = 0x%x b = 0x%x c = 0x%x}\n",
			pptable->qStaticVoltageOffset[AVFS_VOLTAGE_GFX].a,
			pptable->qStaticVoltageOffset[AVFS_VOLTAGE_GFX].b,
			pptable->qStaticVoltageOffset[AVFS_VOLTAGE_GFX].c);
	dev_info(smu->adev->dev, "qStaticVoltageOffset[AVFS_VOLTAGE_SOC]{a = 0x%x b = 0x%x c = 0x%x}\n",
			pptable->qStaticVoltageOffset[AVFS_VOLTAGE_SOC].a,
			pptable->qStaticVoltageOffset[AVFS_VOLTAGE_SOC].b,
			pptable->qStaticVoltageOffset[AVFS_VOLTAGE_SOC].c);

	dev_info(smu->adev->dev, "DcTol[AVFS_VOLTAGE_GFX] = 0x%x\n", pptable->DcTol[AVFS_VOLTAGE_GFX]);
	dev_info(smu->adev->dev, "DcTol[AVFS_VOLTAGE_SOC] = 0x%x\n", pptable->DcTol[AVFS_VOLTAGE_SOC]);

	dev_info(smu->adev->dev, "DcBtcEnabled[AVFS_VOLTAGE_GFX] = 0x%x\n", pptable->DcBtcEnabled[AVFS_VOLTAGE_GFX]);
	dev_info(smu->adev->dev, "DcBtcEnabled[AVFS_VOLTAGE_SOC] = 0x%x\n", pptable->DcBtcEnabled[AVFS_VOLTAGE_SOC]);
	dev_info(smu->adev->dev, "Padding8_GfxBtc[0] = 0x%x\n", pptable->Padding8_GfxBtc[0]);
	dev_info(smu->adev->dev, "Padding8_GfxBtc[1] = 0x%x\n", pptable->Padding8_GfxBtc[1]);

	dev_info(smu->adev->dev, "DcBtcMin[AVFS_VOLTAGE_GFX] = 0x%x\n", pptable->DcBtcMin[AVFS_VOLTAGE_GFX]);
	dev_info(smu->adev->dev, "DcBtcMin[AVFS_VOLTAGE_SOC] = 0x%x\n", pptable->DcBtcMin[AVFS_VOLTAGE_SOC]);
	dev_info(smu->adev->dev, "DcBtcMax[AVFS_VOLTAGE_GFX] = 0x%x\n", pptable->DcBtcMax[AVFS_VOLTAGE_GFX]);
	dev_info(smu->adev->dev, "DcBtcMax[AVFS_VOLTAGE_SOC] = 0x%x\n", pptable->DcBtcMax[AVFS_VOLTAGE_SOC]);

	dev_info(smu->adev->dev, "DcBtcGb[AVFS_VOLTAGE_GFX] = 0x%x\n", pptable->DcBtcGb[AVFS_VOLTAGE_GFX]);
	dev_info(smu->adev->dev, "DcBtcGb[AVFS_VOLTAGE_SOC] = 0x%x\n", pptable->DcBtcGb[AVFS_VOLTAGE_SOC]);

	dev_info(smu->adev->dev, "XgmiDpmPstates\n");
	for (i = 0; i < NUM_XGMI_LEVELS; i++)
		dev_info(smu->adev->dev, "  .[%d] = 0x%x\n", i, pptable->XgmiDpmPstates[i]);
	dev_info(smu->adev->dev, "XgmiDpmSpare[0] = 0x%02x\n", pptable->XgmiDpmSpare[0]);
	dev_info(smu->adev->dev, "XgmiDpmSpare[1] = 0x%02x\n", pptable->XgmiDpmSpare[1]);

	dev_info(smu->adev->dev, "DebugOverrides = 0x%x\n", pptable->DebugOverrides);
	dev_info(smu->adev->dev, "ReservedEquation0{a = 0x%x b = 0x%x c = 0x%x}\n",
			pptable->ReservedEquation0.a,
			pptable->ReservedEquation0.b,
			pptable->ReservedEquation0.c);
	dev_info(smu->adev->dev, "ReservedEquation1{a = 0x%x b = 0x%x c = 0x%x}\n",
			pptable->ReservedEquation1.a,
			pptable->ReservedEquation1.b,
			pptable->ReservedEquation1.c);
	dev_info(smu->adev->dev, "ReservedEquation2{a = 0x%x b = 0x%x c = 0x%x}\n",
			pptable->ReservedEquation2.a,
			pptable->ReservedEquation2.b,
			pptable->ReservedEquation2.c);
	dev_info(smu->adev->dev, "ReservedEquation3{a = 0x%x b = 0x%x c = 0x%x}\n",
			pptable->ReservedEquation3.a,
			pptable->ReservedEquation3.b,
			pptable->ReservedEquation3.c);

	dev_info(smu->adev->dev, "SkuReserved[0] = 0x%x\n", pptable->SkuReserved[0]);
	dev_info(smu->adev->dev, "SkuReserved[1] = 0x%x\n", pptable->SkuReserved[1]);
	dev_info(smu->adev->dev, "SkuReserved[2] = 0x%x\n", pptable->SkuReserved[2]);
	dev_info(smu->adev->dev, "SkuReserved[3] = 0x%x\n", pptable->SkuReserved[3]);
	dev_info(smu->adev->dev, "SkuReserved[4] = 0x%x\n", pptable->SkuReserved[4]);
	dev_info(smu->adev->dev, "SkuReserved[5] = 0x%x\n", pptable->SkuReserved[5]);
	dev_info(smu->adev->dev, "SkuReserved[6] = 0x%x\n", pptable->SkuReserved[6]);
	dev_info(smu->adev->dev, "SkuReserved[7] = 0x%x\n", pptable->SkuReserved[7]);

	dev_info(smu->adev->dev, "GamingClk[0] = 0x%x\n", pptable->GamingClk[0]);
	dev_info(smu->adev->dev, "GamingClk[1] = 0x%x\n", pptable->GamingClk[1]);
	dev_info(smu->adev->dev, "GamingClk[2] = 0x%x\n", pptable->GamingClk[2]);
	dev_info(smu->adev->dev, "GamingClk[3] = 0x%x\n", pptable->GamingClk[3]);
	dev_info(smu->adev->dev, "GamingClk[4] = 0x%x\n", pptable->GamingClk[4]);
	dev_info(smu->adev->dev, "GamingClk[5] = 0x%x\n", pptable->GamingClk[5]);

	for (i = 0; i < NUM_I2C_CONTROLLERS; i++) {
		dev_info(smu->adev->dev, "I2cControllers[%d]:\n", i);
		dev_info(smu->adev->dev, "                   .Enabled = 0x%x\n",
				pptable->I2cControllers[i].Enabled);
		dev_info(smu->adev->dev, "                   .Speed = 0x%x\n",
				pptable->I2cControllers[i].Speed);
		dev_info(smu->adev->dev, "                   .SlaveAddress = 0x%x\n",
				pptable->I2cControllers[i].SlaveAddress);
		dev_info(smu->adev->dev, "                   .ControllerPort = 0x%x\n",
				pptable->I2cControllers[i].ControllerPort);
		dev_info(smu->adev->dev, "                   .ControllerName = 0x%x\n",
				pptable->I2cControllers[i].ControllerName);
		dev_info(smu->adev->dev, "                   .ThermalThrottler = 0x%x\n",
				pptable->I2cControllers[i].ThermalThrotter);
		dev_info(smu->adev->dev, "                   .I2cProtocol = 0x%x\n",
				pptable->I2cControllers[i].I2cProtocol);
		dev_info(smu->adev->dev, "                   .PaddingConfig = 0x%x\n",
				pptable->I2cControllers[i].PaddingConfig);
	}

	dev_info(smu->adev->dev, "GpioScl = 0x%x\n", pptable->GpioScl);
	dev_info(smu->adev->dev, "GpioSda = 0x%x\n", pptable->GpioSda);
	dev_info(smu->adev->dev, "FchUsbPdSlaveAddr = 0x%x\n", pptable->FchUsbPdSlaveAddr);
	dev_info(smu->adev->dev, "I2cSpare[0] = 0x%x\n", pptable->I2cSpare[0]);

	dev_info(smu->adev->dev, "Board Parameters:\n");
	dev_info(smu->adev->dev, "VddGfxVrMapping = 0x%x\n", pptable->VddGfxVrMapping);
	dev_info(smu->adev->dev, "VddSocVrMapping = 0x%x\n", pptable->VddSocVrMapping);
	dev_info(smu->adev->dev, "VddMem0VrMapping = 0x%x\n", pptable->VddMem0VrMapping);
	dev_info(smu->adev->dev, "VddMem1VrMapping = 0x%x\n", pptable->VddMem1VrMapping);
	dev_info(smu->adev->dev, "GfxUlvPhaseSheddingMask = 0x%x\n", pptable->GfxUlvPhaseSheddingMask);
	dev_info(smu->adev->dev, "SocUlvPhaseSheddingMask = 0x%x\n", pptable->SocUlvPhaseSheddingMask);
	dev_info(smu->adev->dev, "VddciUlvPhaseSheddingMask = 0x%x\n", pptable->VddciUlvPhaseSheddingMask);
	dev_info(smu->adev->dev, "MvddUlvPhaseSheddingMask = 0x%x\n", pptable->MvddUlvPhaseSheddingMask);

	dev_info(smu->adev->dev, "GfxMaxCurrent = 0x%x\n", pptable->GfxMaxCurrent);
	dev_info(smu->adev->dev, "GfxOffset = 0x%x\n", pptable->GfxOffset);
	dev_info(smu->adev->dev, "Padding_TelemetryGfx = 0x%x\n", pptable->Padding_TelemetryGfx);

	dev_info(smu->adev->dev, "SocMaxCurrent = 0x%x\n", pptable->SocMaxCurrent);
	dev_info(smu->adev->dev, "SocOffset = 0x%x\n", pptable->SocOffset);
	dev_info(smu->adev->dev, "Padding_TelemetrySoc = 0x%x\n", pptable->Padding_TelemetrySoc);

	dev_info(smu->adev->dev, "Mem0MaxCurrent = 0x%x\n", pptable->Mem0MaxCurrent);
	dev_info(smu->adev->dev, "Mem0Offset = 0x%x\n", pptable->Mem0Offset);
	dev_info(smu->adev->dev, "Padding_TelemetryMem0 = 0x%x\n", pptable->Padding_TelemetryMem0);

	dev_info(smu->adev->dev, "Mem1MaxCurrent = 0x%x\n", pptable->Mem1MaxCurrent);
	dev_info(smu->adev->dev, "Mem1Offset = 0x%x\n", pptable->Mem1Offset);
	dev_info(smu->adev->dev, "Padding_TelemetryMem1 = 0x%x\n", pptable->Padding_TelemetryMem1);

	dev_info(smu->adev->dev, "MvddRatio = 0x%x\n", pptable->MvddRatio);

	dev_info(smu->adev->dev, "AcDcGpio = 0x%x\n", pptable->AcDcGpio);
	dev_info(smu->adev->dev, "AcDcPolarity = 0x%x\n", pptable->AcDcPolarity);
	dev_info(smu->adev->dev, "VR0HotGpio = 0x%x\n", pptable->VR0HotGpio);
	dev_info(smu->adev->dev, "VR0HotPolarity = 0x%x\n", pptable->VR0HotPolarity);
	dev_info(smu->adev->dev, "VR1HotGpio = 0x%x\n", pptable->VR1HotGpio);
	dev_info(smu->adev->dev, "VR1HotPolarity = 0x%x\n", pptable->VR1HotPolarity);
	dev_info(smu->adev->dev, "GthrGpio = 0x%x\n", pptable->GthrGpio);
	dev_info(smu->adev->dev, "GthrPolarity = 0x%x\n", pptable->GthrPolarity);
	dev_info(smu->adev->dev, "LedPin0 = 0x%x\n", pptable->LedPin0);
	dev_info(smu->adev->dev, "LedPin1 = 0x%x\n", pptable->LedPin1);
	dev_info(smu->adev->dev, "LedPin2 = 0x%x\n", pptable->LedPin2);
	dev_info(smu->adev->dev, "LedEnableMask = 0x%x\n", pptable->LedEnableMask);
	dev_info(smu->adev->dev, "LedPcie = 0x%x\n", pptable->LedPcie);
	dev_info(smu->adev->dev, "LedError = 0x%x\n", pptable->LedError);
	dev_info(smu->adev->dev, "LedSpare1[0] = 0x%x\n", pptable->LedSpare1[0]);
	dev_info(smu->adev->dev, "LedSpare1[1] = 0x%x\n", pptable->LedSpare1[1]);

	dev_info(smu->adev->dev, "PllGfxclkSpreadEnabled = 0x%x\n", pptable->PllGfxclkSpreadEnabled);
	dev_info(smu->adev->dev, "PllGfxclkSpreadPercent = 0x%x\n", pptable->PllGfxclkSpreadPercent);
	dev_info(smu->adev->dev, "PllGfxclkSpreadFreq = 0x%x\n",    pptable->PllGfxclkSpreadFreq);

	dev_info(smu->adev->dev, "DfllGfxclkSpreadEnabled = 0x%x\n", pptable->DfllGfxclkSpreadEnabled);
	dev_info(smu->adev->dev, "DfllGfxclkSpreadPercent = 0x%x\n", pptable->DfllGfxclkSpreadPercent);
	dev_info(smu->adev->dev, "DfllGfxclkSpreadFreq = 0x%x\n",    pptable->DfllGfxclkSpreadFreq);

	dev_info(smu->adev->dev, "UclkSpreadPadding = 0x%x\n", pptable->UclkSpreadPadding);
	dev_info(smu->adev->dev, "UclkSpreadFreq = 0x%x\n", pptable->UclkSpreadFreq);

	dev_info(smu->adev->dev, "FclkSpreadEnabled = 0x%x\n", pptable->FclkSpreadEnabled);
	dev_info(smu->adev->dev, "FclkSpreadPercent = 0x%x\n", pptable->FclkSpreadPercent);
	dev_info(smu->adev->dev, "FclkSpreadFreq = 0x%x\n", pptable->FclkSpreadFreq);

	dev_info(smu->adev->dev, "MemoryChannelEnabled = 0x%x\n", pptable->MemoryChannelEnabled);
	dev_info(smu->adev->dev, "DramBitWidth = 0x%x\n", pptable->DramBitWidth);
	dev_info(smu->adev->dev, "PaddingMem1[0] = 0x%x\n", pptable->PaddingMem1[0]);
	dev_info(smu->adev->dev, "PaddingMem1[1] = 0x%x\n", pptable->PaddingMem1[1]);
	dev_info(smu->adev->dev, "PaddingMem1[2] = 0x%x\n", pptable->PaddingMem1[2]);

	dev_info(smu->adev->dev, "TotalBoardPower = 0x%x\n", pptable->TotalBoardPower);
	dev_info(smu->adev->dev, "BoardPowerPadding = 0x%x\n", pptable->BoardPowerPadding);

	dev_info(smu->adev->dev, "XgmiLinkSpeed\n");
	for (i = 0; i < NUM_XGMI_PSTATE_LEVELS; i++)
		dev_info(smu->adev->dev, "  .[%d] = 0x%x\n", i, pptable->XgmiLinkSpeed[i]);
	dev_info(smu->adev->dev, "XgmiLinkWidth\n");
	for (i = 0; i < NUM_XGMI_PSTATE_LEVELS; i++)
		dev_info(smu->adev->dev, "  .[%d] = 0x%x\n", i, pptable->XgmiLinkWidth[i]);
	dev_info(smu->adev->dev, "XgmiFclkFreq\n");
	for (i = 0; i < NUM_XGMI_PSTATE_LEVELS; i++)
		dev_info(smu->adev->dev, "  .[%d] = 0x%x\n", i, pptable->XgmiFclkFreq[i]);
	dev_info(smu->adev->dev, "XgmiSocVoltage\n");
	for (i = 0; i < NUM_XGMI_PSTATE_LEVELS; i++)
		dev_info(smu->adev->dev, "  .[%d] = 0x%x\n", i, pptable->XgmiSocVoltage[i]);

	dev_info(smu->adev->dev, "HsrEnabled = 0x%x\n", pptable->HsrEnabled);
	dev_info(smu->adev->dev, "VddqOffEnabled = 0x%x\n", pptable->VddqOffEnabled);
	dev_info(smu->adev->dev, "PaddingUmcFlags[0] = 0x%x\n", pptable->PaddingUmcFlags[0]);
	dev_info(smu->adev->dev, "PaddingUmcFlags[1] = 0x%x\n", pptable->PaddingUmcFlags[1]);

	dev_info(smu->adev->dev, "BoardReserved[0] = 0x%x\n", pptable->BoardReserved[0]);
	dev_info(smu->adev->dev, "BoardReserved[1] = 0x%x\n", pptable->BoardReserved[1]);
	dev_info(smu->adev->dev, "BoardReserved[2] = 0x%x\n", pptable->BoardReserved[2]);
	dev_info(smu->adev->dev, "BoardReserved[3] = 0x%x\n", pptable->BoardReserved[3]);
	dev_info(smu->adev->dev, "BoardReserved[4] = 0x%x\n", pptable->BoardReserved[4]);
	dev_info(smu->adev->dev, "BoardReserved[5] = 0x%x\n", pptable->BoardReserved[5]);
	dev_info(smu->adev->dev, "BoardReserved[6] = 0x%x\n", pptable->BoardReserved[6]);
	dev_info(smu->adev->dev, "BoardReserved[7] = 0x%x\n", pptable->BoardReserved[7]);
	dev_info(smu->adev->dev, "BoardReserved[8] = 0x%x\n", pptable->BoardReserved[8]);
	dev_info(smu->adev->dev, "BoardReserved[9] = 0x%x\n", pptable->BoardReserved[9]);
	dev_info(smu->adev->dev, "BoardReserved[10] = 0x%x\n", pptable->BoardReserved[10]);

	dev_info(smu->adev->dev, "MmHubPadding[0] = 0x%x\n", pptable->MmHubPadding[0]);
	dev_info(smu->adev->dev, "MmHubPadding[1] = 0x%x\n", pptable->MmHubPadding[1]);
	dev_info(smu->adev->dev, "MmHubPadding[2] = 0x%x\n", pptable->MmHubPadding[2]);
	dev_info(smu->adev->dev, "MmHubPadding[3] = 0x%x\n", pptable->MmHubPadding[3]);
	dev_info(smu->adev->dev, "MmHubPadding[4] = 0x%x\n", pptable->MmHubPadding[4]);
	dev_info(smu->adev->dev, "MmHubPadding[5] = 0x%x\n", pptable->MmHubPadding[5]);
	dev_info(smu->adev->dev, "MmHubPadding[6] = 0x%x\n", pptable->MmHubPadding[6]);
	dev_info(smu->adev->dev, "MmHubPadding[7] = 0x%x\n", pptable->MmHubPadding[7]);
}

static int sienna_cichlid_i2c_xfer(struct i2c_adapter *i2c_adap,
				   struct i2c_msg *msg, int num_msgs)
{
	struct amdgpu_smu_i2c_bus *smu_i2c = i2c_get_adapdata(i2c_adap);
	struct amdgpu_device *adev = smu_i2c->adev;
	struct smu_context *smu = adev->powerplay.pp_handle;
	struct smu_table_context *smu_table = &smu->smu_table;
	struct smu_table *table = &smu_table->driver_table;
	SwI2cRequest_t *req, *res = (SwI2cRequest_t *)table->cpu_addr;
	int i, j, r, c;
	u16 dir;

	if (!adev->pm.dpm_enabled)
		return -EBUSY;

	req = kzalloc(sizeof(*req), GFP_KERNEL);
	if (!req)
		return -ENOMEM;

	req->I2CcontrollerPort = smu_i2c->port;
	req->I2CSpeed = I2C_SPEED_FAST_400K;
	req->SlaveAddress = msg[0].addr << 1; /* wants an 8-bit address */
	dir = msg[0].flags & I2C_M_RD;

	for (c = i = 0; i < num_msgs; i++) {
		for (j = 0; j < msg[i].len; j++, c++) {
			SwI2cCmd_t *cmd = &req->SwI2cCmds[c];

			if (!(msg[i].flags & I2C_M_RD)) {
				/* write */
				cmd->CmdConfig |= CMDCONFIG_READWRITE_MASK;
				cmd->ReadWriteData = msg[i].buf[j];
			}

			if ((dir ^ msg[i].flags) & I2C_M_RD) {
				/* The direction changes.
				 */
				dir = msg[i].flags & I2C_M_RD;
				cmd->CmdConfig |= CMDCONFIG_RESTART_MASK;
			}

			req->NumCmds++;

			/*
			 * Insert STOP if we are at the last byte of either last
			 * message for the transaction or the client explicitly
			 * requires a STOP at this particular message.
			 */
			if ((j == msg[i].len - 1) &&
			    ((i == num_msgs - 1) || (msg[i].flags & I2C_M_STOP))) {
				cmd->CmdConfig &= ~CMDCONFIG_RESTART_MASK;
				cmd->CmdConfig |= CMDCONFIG_STOP_MASK;
			}
		}
	}
	mutex_lock(&adev->pm.mutex);
	r = smu_cmn_update_table(smu, SMU_TABLE_I2C_COMMANDS, 0, req, true);
	if (r)
		goto fail;

	for (c = i = 0; i < num_msgs; i++) {
		if (!(msg[i].flags & I2C_M_RD)) {
			c += msg[i].len;
			continue;
		}
		for (j = 0; j < msg[i].len; j++, c++) {
			SwI2cCmd_t *cmd = &res->SwI2cCmds[c];

			msg[i].buf[j] = cmd->ReadWriteData;
		}
	}
	r = num_msgs;
fail:
	mutex_unlock(&adev->pm.mutex);
	kfree(req);
	return r;
}

static u32 sienna_cichlid_i2c_func(struct i2c_adapter *adap)
{
	return I2C_FUNC_I2C | I2C_FUNC_SMBUS_EMUL;
}


static const struct i2c_algorithm sienna_cichlid_i2c_algo = {
	.master_xfer = sienna_cichlid_i2c_xfer,
	.functionality = sienna_cichlid_i2c_func,
};

static const struct i2c_adapter_quirks sienna_cichlid_i2c_control_quirks = {
	.flags = I2C_AQ_COMB | I2C_AQ_COMB_SAME_ADDR | I2C_AQ_NO_ZERO_LEN,
	.max_read_len  = MAX_SW_I2C_COMMANDS,
	.max_write_len = MAX_SW_I2C_COMMANDS,
	.max_comb_1st_msg_len = 2,
	.max_comb_2nd_msg_len = MAX_SW_I2C_COMMANDS - 2,
};

static int sienna_cichlid_i2c_control_init(struct smu_context *smu)
{
	struct amdgpu_device *adev = smu->adev;
	int res, i;

	for (i = 0; i < MAX_SMU_I2C_BUSES; i++) {
		struct amdgpu_smu_i2c_bus *smu_i2c = &adev->pm.smu_i2c[i];
		struct i2c_adapter *control = &smu_i2c->adapter;

		smu_i2c->adev = adev;
		smu_i2c->port = i;
		mutex_init(&smu_i2c->mutex);
		control->owner = THIS_MODULE;
		control->class = I2C_CLASS_HWMON;
		control->dev.parent = &adev->pdev->dev;
		control->algo = &sienna_cichlid_i2c_algo;
		snprintf(control->name, sizeof(control->name), "AMDGPU SMU %d", i);
		control->quirks = &sienna_cichlid_i2c_control_quirks;
		i2c_set_adapdata(control, smu_i2c);

		res = i2c_add_adapter(control);
		if (res) {
			DRM_ERROR("Failed to register hw i2c, err: %d\n", res);
			goto Out_err;
		}
	}
	/* assign the buses used for the FRU EEPROM and RAS EEPROM */
	/* XXX ideally this would be something in a vbios data table */
	adev->pm.ras_eeprom_i2c_bus = &adev->pm.smu_i2c[1].adapter;
	adev->pm.fru_eeprom_i2c_bus = &adev->pm.smu_i2c[0].adapter;

	return 0;
Out_err:
	for ( ; i >= 0; i--) {
		struct amdgpu_smu_i2c_bus *smu_i2c = &adev->pm.smu_i2c[i];
		struct i2c_adapter *control = &smu_i2c->adapter;

		i2c_del_adapter(control);
	}
	return res;
}

static void sienna_cichlid_i2c_control_fini(struct smu_context *smu)
{
	struct amdgpu_device *adev = smu->adev;
	int i;

	for (i = 0; i < MAX_SMU_I2C_BUSES; i++) {
		struct amdgpu_smu_i2c_bus *smu_i2c = &adev->pm.smu_i2c[i];
		struct i2c_adapter *control = &smu_i2c->adapter;

		i2c_del_adapter(control);
	}
	adev->pm.ras_eeprom_i2c_bus = NULL;
	adev->pm.fru_eeprom_i2c_bus = NULL;
}

static ssize_t sienna_cichlid_get_gpu_metrics(struct smu_context *smu,
					      void **table)
{
	struct smu_table_context *smu_table = &smu->smu_table;
	struct gpu_metrics_v1_3 *gpu_metrics =
		(struct gpu_metrics_v1_3 *)smu_table->gpu_metrics_table;
	SmuMetricsExternal_t metrics_external;
	SmuMetrics_t *metrics =
		&(metrics_external.SmuMetrics);
	SmuMetrics_V2_t *metrics_v2 =
		&(metrics_external.SmuMetrics_V2);
	SmuMetrics_V3_t *metrics_v3 =
		&(metrics_external.SmuMetrics_V3);
	struct amdgpu_device *adev = smu->adev;
	bool use_metrics_v2 = false;
	bool use_metrics_v3 = false;
	uint16_t average_gfx_activity;
	int ret = 0;

	switch (smu->adev->ip_versions[MP1_HWIP][0]) {
	case IP_VERSION(11, 0, 7):
		if (smu->smc_fw_version >= 0x3A4900)
			use_metrics_v3 = true;
		else if (smu->smc_fw_version >= 0x3A4300)
			use_metrics_v2 = true;
		break;
	case IP_VERSION(11, 0, 11):
		if (smu->smc_fw_version >= 0x412D00)
			use_metrics_v2 = true;
		break;
	case IP_VERSION(11, 0, 12):
		if (smu->smc_fw_version >= 0x3B2300)
			use_metrics_v2 = true;
		break;
	case IP_VERSION(11, 0, 13):
		if (smu->smc_fw_version >= 0x491100)
			use_metrics_v2 = true;
		break;
	default:
		break;
	}

	ret = smu_cmn_get_metrics_table(smu,
					&metrics_external,
					true);
	if (ret)
		return ret;

	smu_cmn_init_soft_gpu_metrics(gpu_metrics, 1, 3);

	gpu_metrics->temperature_edge = use_metrics_v3 ? metrics_v3->TemperatureEdge :
		use_metrics_v2 ? metrics_v2->TemperatureEdge : metrics->TemperatureEdge;
	gpu_metrics->temperature_hotspot = use_metrics_v3 ? metrics_v3->TemperatureHotspot :
		use_metrics_v2 ? metrics_v2->TemperatureHotspot : metrics->TemperatureHotspot;
	gpu_metrics->temperature_mem = use_metrics_v3 ? metrics_v3->TemperatureMem :
		use_metrics_v2 ? metrics_v2->TemperatureMem : metrics->TemperatureMem;
	gpu_metrics->temperature_vrgfx = use_metrics_v3 ? metrics_v3->TemperatureVrGfx :
		use_metrics_v2 ? metrics_v2->TemperatureVrGfx : metrics->TemperatureVrGfx;
	gpu_metrics->temperature_vrsoc = use_metrics_v3 ? metrics_v3->TemperatureVrSoc :
		use_metrics_v2 ? metrics_v2->TemperatureVrSoc : metrics->TemperatureVrSoc;
	gpu_metrics->temperature_vrmem = use_metrics_v3 ? metrics_v3->TemperatureVrMem0 :
		use_metrics_v2 ? metrics_v2->TemperatureVrMem0 : metrics->TemperatureVrMem0;

	gpu_metrics->average_gfx_activity = use_metrics_v3 ? metrics_v3->AverageGfxActivity :
		use_metrics_v2 ? metrics_v2->AverageGfxActivity : metrics->AverageGfxActivity;
	gpu_metrics->average_umc_activity = use_metrics_v3 ? metrics_v3->AverageUclkActivity :
		use_metrics_v2 ? metrics_v2->AverageUclkActivity : metrics->AverageUclkActivity;
	gpu_metrics->average_mm_activity = use_metrics_v3 ?
		(metrics_v3->VcnUsagePercentage0 + metrics_v3->VcnUsagePercentage1) / 2 :
		use_metrics_v2 ? metrics_v2->VcnActivityPercentage : metrics->VcnActivityPercentage;

	gpu_metrics->average_socket_power = use_metrics_v3 ? metrics_v3->AverageSocketPower :
		use_metrics_v2 ? metrics_v2->AverageSocketPower : metrics->AverageSocketPower;
	gpu_metrics->energy_accumulator = use_metrics_v3 ? metrics_v3->EnergyAccumulator :
		use_metrics_v2 ? metrics_v2->EnergyAccumulator : metrics->EnergyAccumulator;

	if (metrics->CurrGfxVoltageOffset)
		gpu_metrics->voltage_gfx =
			(155000 - 625 * metrics->CurrGfxVoltageOffset) / 100;
	if (metrics->CurrMemVidOffset)
		gpu_metrics->voltage_mem =
			(155000 - 625 * metrics->CurrMemVidOffset) / 100;
	if (metrics->CurrSocVoltageOffset)
		gpu_metrics->voltage_soc =
			(155000 - 625 * metrics->CurrSocVoltageOffset) / 100;

	average_gfx_activity = use_metrics_v3 ? metrics_v3->AverageGfxActivity :
		use_metrics_v2 ? metrics_v2->AverageGfxActivity : metrics->AverageGfxActivity;
	if (average_gfx_activity <= SMU_11_0_7_GFX_BUSY_THRESHOLD)
		gpu_metrics->average_gfxclk_frequency =
			use_metrics_v3 ? metrics_v3->AverageGfxclkFrequencyPostDs :
			use_metrics_v2 ? metrics_v2->AverageGfxclkFrequencyPostDs :
			metrics->AverageGfxclkFrequencyPostDs;
	else
		gpu_metrics->average_gfxclk_frequency =
			use_metrics_v3 ? metrics_v3->AverageGfxclkFrequencyPreDs :
			use_metrics_v2 ? metrics_v2->AverageGfxclkFrequencyPreDs :
			metrics->AverageGfxclkFrequencyPreDs;

	gpu_metrics->average_uclk_frequency =
		use_metrics_v3 ? metrics_v3->AverageUclkFrequencyPostDs :
		use_metrics_v2 ? metrics_v2->AverageUclkFrequencyPostDs :
		metrics->AverageUclkFrequencyPostDs;
	gpu_metrics->average_vclk0_frequency = use_metrics_v3 ? metrics_v3->AverageVclk0Frequency :
		use_metrics_v2 ? metrics_v2->AverageVclk0Frequency : metrics->AverageVclk0Frequency;
	gpu_metrics->average_dclk0_frequency = use_metrics_v3 ? metrics_v3->AverageDclk0Frequency :
		use_metrics_v2 ? metrics_v2->AverageDclk0Frequency : metrics->AverageDclk0Frequency;
	gpu_metrics->average_vclk1_frequency = use_metrics_v3 ? metrics_v3->AverageVclk1Frequency :
		use_metrics_v2 ? metrics_v2->AverageVclk1Frequency : metrics->AverageVclk1Frequency;
	gpu_metrics->average_dclk1_frequency = use_metrics_v3 ? metrics_v3->AverageDclk1Frequency :
		use_metrics_v2 ? metrics_v2->AverageDclk1Frequency : metrics->AverageDclk1Frequency;

	gpu_metrics->current_gfxclk = use_metrics_v3 ? metrics_v3->CurrClock[PPCLK_GFXCLK] :
		use_metrics_v2 ? metrics_v2->CurrClock[PPCLK_GFXCLK] : metrics->CurrClock[PPCLK_GFXCLK];
	gpu_metrics->current_socclk = use_metrics_v3 ? metrics_v3->CurrClock[PPCLK_SOCCLK] :
		use_metrics_v2 ? metrics_v2->CurrClock[PPCLK_SOCCLK] : metrics->CurrClock[PPCLK_SOCCLK];
	gpu_metrics->current_uclk = use_metrics_v3 ? metrics_v3->CurrClock[PPCLK_UCLK] :
		use_metrics_v2 ? metrics_v2->CurrClock[PPCLK_UCLK] : metrics->CurrClock[PPCLK_UCLK];
	gpu_metrics->current_vclk0 = use_metrics_v3 ? metrics_v3->CurrClock[PPCLK_VCLK_0] :
		use_metrics_v2 ? metrics_v2->CurrClock[PPCLK_VCLK_0] : metrics->CurrClock[PPCLK_VCLK_0];
	gpu_metrics->current_dclk0 = use_metrics_v3 ? metrics_v3->CurrClock[PPCLK_DCLK_0] :
		use_metrics_v2 ? metrics_v2->CurrClock[PPCLK_DCLK_0] : metrics->CurrClock[PPCLK_DCLK_0];
	gpu_metrics->current_vclk1 = use_metrics_v3 ? metrics_v3->CurrClock[PPCLK_VCLK_1] :
		use_metrics_v2 ? metrics_v2->CurrClock[PPCLK_VCLK_1] : metrics->CurrClock[PPCLK_VCLK_1];
	gpu_metrics->current_dclk1 = use_metrics_v3 ? metrics_v3->CurrClock[PPCLK_DCLK_1] :
		use_metrics_v2 ? metrics_v2->CurrClock[PPCLK_DCLK_1] : metrics->CurrClock[PPCLK_DCLK_1];

	gpu_metrics->throttle_status = sienna_cichlid_get_throttler_status_locked(smu, use_metrics_v3, use_metrics_v2);
	gpu_metrics->indep_throttle_status =
			smu_cmn_get_indep_throttler_status(gpu_metrics->throttle_status,
							   sienna_cichlid_throttler_map);

	gpu_metrics->current_fan_speed = use_metrics_v3 ? metrics_v3->CurrFanSpeed :
		use_metrics_v2 ? metrics_v2->CurrFanSpeed : metrics->CurrFanSpeed;

	if (((adev->ip_versions[MP1_HWIP][0] == IP_VERSION(11, 0, 7)) && smu->smc_fw_version > 0x003A1E00) ||
	      ((adev->ip_versions[MP1_HWIP][0] == IP_VERSION(11, 0, 11)) && smu->smc_fw_version > 0x00410400)) {
		gpu_metrics->pcie_link_width = use_metrics_v3 ? metrics_v3->PcieWidth :
			use_metrics_v2 ? metrics_v2->PcieWidth : metrics->PcieWidth;
		gpu_metrics->pcie_link_speed = link_speed[use_metrics_v3 ? metrics_v3->PcieRate :
			use_metrics_v2 ? metrics_v2->PcieRate : metrics->PcieRate];
	} else {
		gpu_metrics->pcie_link_width =
				smu_v11_0_get_current_pcie_link_width(smu);
		gpu_metrics->pcie_link_speed =
				smu_v11_0_get_current_pcie_link_speed(smu);
	}

	gpu_metrics->system_clock_counter = ktime_get_boottime_ns();

	*table = (void *)gpu_metrics;

	return sizeof(struct gpu_metrics_v1_3);
}

static int sienna_cichlid_check_ecc_table_support(struct smu_context *smu)
{
	uint32_t if_version = 0xff, smu_version = 0xff;
	int ret = 0;

	ret = smu_cmn_get_smc_version(smu, &if_version, &smu_version);
	if (ret)
		return -EOPNOTSUPP;

	if (smu_version < SUPPORT_ECCTABLE_SMU_VERSION)
		ret = -EOPNOTSUPP;

	return ret;
}

static ssize_t sienna_cichlid_get_ecc_info(struct smu_context *smu,
					void *table)
{
	struct smu_table_context *smu_table = &smu->smu_table;
	EccInfoTable_t *ecc_table = NULL;
	struct ecc_info_per_ch *ecc_info_per_channel = NULL;
	int i, ret = 0;
	struct umc_ecc_info *eccinfo = (struct umc_ecc_info *)table;

	ret = sienna_cichlid_check_ecc_table_support(smu);
	if (ret)
		return ret;

	ret = smu_cmn_update_table(smu,
				SMU_TABLE_ECCINFO,
				0,
				smu_table->ecc_table,
				false);
	if (ret) {
		dev_info(smu->adev->dev, "Failed to export SMU ecc table!\n");
		return ret;
	}

	ecc_table = (EccInfoTable_t *)smu_table->ecc_table;

	for (i = 0; i < SIENNA_CICHLID_UMC_CHANNEL_NUM; i++) {
		ecc_info_per_channel = &(eccinfo->ecc[i]);
		ecc_info_per_channel->ce_count_lo_chip =
			ecc_table->EccInfo[i].ce_count_lo_chip;
		ecc_info_per_channel->ce_count_hi_chip =
			ecc_table->EccInfo[i].ce_count_hi_chip;
		ecc_info_per_channel->mca_umc_status =
			ecc_table->EccInfo[i].mca_umc_status;
		ecc_info_per_channel->mca_umc_addr =
			ecc_table->EccInfo[i].mca_umc_addr;
	}

	return ret;
}
static int sienna_cichlid_enable_mgpu_fan_boost(struct smu_context *smu)
{
	uint16_t *mgpu_fan_boost_limit_rpm;

	GET_PPTABLE_MEMBER(MGpuFanBoostLimitRpm, &mgpu_fan_boost_limit_rpm);
	/*
	 * Skip the MGpuFanBoost setting for those ASICs
	 * which do not support it
	 */
	if (*mgpu_fan_boost_limit_rpm == 0)
		return 0;

	return smu_cmn_send_smc_msg_with_param(smu,
					       SMU_MSG_SetMGpuFanBoostLimitRpm,
					       0,
					       NULL);
}

static int sienna_cichlid_gpo_control(struct smu_context *smu,
				      bool enablement)
{
	uint32_t smu_version;
	int ret = 0;


	if (smu_cmn_feature_is_enabled(smu, SMU_FEATURE_DPM_GFX_GPO_BIT)) {
		ret = smu_cmn_get_smc_version(smu, NULL, &smu_version);
		if (ret)
			return ret;

		if (enablement) {
			if (smu_version < 0x003a2500) {
				ret = smu_cmn_send_smc_msg_with_param(smu,
								      SMU_MSG_SetGpoFeaturePMask,
								      GFX_GPO_PACE_MASK | GFX_GPO_DEM_MASK,
								      NULL);
			} else {
				ret = smu_cmn_send_smc_msg_with_param(smu,
								      SMU_MSG_DisallowGpo,
								      0,
								      NULL);
			}
		} else {
			if (smu_version < 0x003a2500) {
				ret = smu_cmn_send_smc_msg_with_param(smu,
								      SMU_MSG_SetGpoFeaturePMask,
								      0,
								      NULL);
			} else {
				ret = smu_cmn_send_smc_msg_with_param(smu,
								      SMU_MSG_DisallowGpo,
								      1,
								      NULL);
			}
		}
	}

	return ret;
}

static int sienna_cichlid_notify_2nd_usb20_port(struct smu_context *smu)
{
	uint32_t smu_version;
	int ret = 0;

	ret = smu_cmn_get_smc_version(smu, NULL, &smu_version);
	if (ret)
		return ret;

	/*
	 * Message SMU_MSG_Enable2ndUSB20Port is supported by 58.45
	 * onwards PMFWs.
	 */
	if (smu_version < 0x003A2D00)
		return 0;

	return smu_cmn_send_smc_msg_with_param(smu,
					       SMU_MSG_Enable2ndUSB20Port,
					       smu->smu_table.boot_values.firmware_caps & ATOM_FIRMWARE_CAP_ENABLE_2ND_USB20PORT ?
					       1 : 0,
					       NULL);
}

static int sienna_cichlid_system_features_control(struct smu_context *smu,
						  bool en)
{
	int ret = 0;

	if (en) {
		ret = sienna_cichlid_notify_2nd_usb20_port(smu);
		if (ret)
			return ret;
	}

	return smu_v11_0_system_features_control(smu, en);
}

static int sienna_cichlid_set_mp1_state(struct smu_context *smu,
					enum pp_mp1_state mp1_state)
{
	int ret;

	switch (mp1_state) {
	case PP_MP1_STATE_UNLOAD:
		ret = smu_cmn_set_mp1_state(smu, mp1_state);
		break;
	default:
		/* Ignore others */
		ret = 0;
	}

	return ret;
}

static void sienna_cichlid_stb_init(struct smu_context *smu)
{
	struct amdgpu_device *adev = smu->adev;
	uint32_t reg;

	reg = RREG32_PCIE(MP1_Public | smnMP1_PMI_3_START);
	smu->stb_context.enabled = REG_GET_FIELD(reg, MP1_PMI_3_START, ENABLE);

	/* STB is disabled */
	if (!smu->stb_context.enabled)
		return;

	spin_lock_init(&smu->stb_context.lock);

	/* STB buffer size in bytes as function of FIFO depth */
	reg = RREG32_PCIE(MP1_Public | smnMP1_PMI_3_FIFO);
	smu->stb_context.stb_buf_size = 1 << REG_GET_FIELD(reg, MP1_PMI_3_FIFO, DEPTH);
	smu->stb_context.stb_buf_size *=  SIENNA_CICHLID_STB_DEPTH_UNIT_BYTES;

	dev_info(smu->adev->dev, "STB initialized to %d entries",
		 smu->stb_context.stb_buf_size / SIENNA_CICHLID_STB_DEPTH_UNIT_BYTES);

}

static int sienna_cichlid_get_default_config_table_settings(struct smu_context *smu,
							    struct config_table_setting *table)
{
	struct amdgpu_device *adev = smu->adev;

	if (!table)
		return -EINVAL;

	table->gfxclk_average_tau = 10;
	table->socclk_average_tau = 10;
	table->fclk_average_tau = 10;
	table->uclk_average_tau = 10;
	table->gfx_activity_average_tau = 10;
	table->mem_activity_average_tau = 10;
	table->socket_power_average_tau = 100;
	if (adev->ip_versions[MP1_HWIP][0] != IP_VERSION(11, 0, 7))
		table->apu_socket_power_average_tau = 100;

	return 0;
}

static int sienna_cichlid_set_config_table(struct smu_context *smu,
					   struct config_table_setting *table)
{
	DriverSmuConfigExternal_t driver_smu_config_table;

	if (!table)
		return -EINVAL;

	memset(&driver_smu_config_table,
	       0,
	       sizeof(driver_smu_config_table));
	driver_smu_config_table.DriverSmuConfig.GfxclkAverageLpfTau =
				table->gfxclk_average_tau;
	driver_smu_config_table.DriverSmuConfig.FclkAverageLpfTau =
				table->fclk_average_tau;
	driver_smu_config_table.DriverSmuConfig.UclkAverageLpfTau =
				table->uclk_average_tau;
	driver_smu_config_table.DriverSmuConfig.GfxActivityLpfTau =
				table->gfx_activity_average_tau;
	driver_smu_config_table.DriverSmuConfig.UclkActivityLpfTau =
				table->mem_activity_average_tau;
	driver_smu_config_table.DriverSmuConfig.SocketPowerLpfTau =
				table->socket_power_average_tau;

	return smu_cmn_update_table(smu,
				    SMU_TABLE_DRIVER_SMU_CONFIG,
				    0,
				    (void *)&driver_smu_config_table,
				    true);
}

static int sienna_cichlid_stb_get_data_direct(struct smu_context *smu,
					      void *buf,
					      uint32_t size)
{
	uint32_t *p = buf;
	struct amdgpu_device *adev = smu->adev;

	/* No need to disable interrupts for now as we don't lock it yet from ISR */
	spin_lock(&smu->stb_context.lock);

	/*
	 * Read the STB FIFO in units of 32bit since this is the accessor window
	 * (register width) we have.
	 */
	buf = ((char *) buf) + size;
	while ((void *)p < buf)
		*p++ = cpu_to_le32(RREG32_PCIE(MP1_Public | smnMP1_PMI_3));

	spin_unlock(&smu->stb_context.lock);

	return 0;
}

static bool sienna_cichlid_is_mode2_reset_supported(struct smu_context *smu)
{
	return true;
}

static int sienna_cichlid_mode2_reset(struct smu_context *smu)
{
	u32 smu_version;
	int ret = 0, index;
	struct amdgpu_device *adev = smu->adev;
	int timeout = 100;

	smu_cmn_get_smc_version(smu, NULL, &smu_version);

	index = smu_cmn_to_asic_specific_index(smu, CMN2ASIC_MAPPING_MSG,
						SMU_MSG_DriverMode2Reset);

	mutex_lock(&smu->message_lock);

	ret = smu_cmn_send_msg_without_waiting(smu, (uint16_t)index,
					       SMU_RESET_MODE_2);

	ret = smu_cmn_wait_for_response(smu);
	while (ret != 0 && timeout) {
		ret = smu_cmn_wait_for_response(smu);
		/* Wait a bit more time for getting ACK */
		if (ret != 0) {
			--timeout;
			usleep_range(500, 1000);
			continue;
		} else {
			break;
		}
	}

	if (!timeout) {
		dev_err(adev->dev,
			"failed to send mode2 message \tparam: 0x%08x response %#x\n",
			SMU_RESET_MODE_2, ret);
		goto out;
	}

	dev_info(smu->adev->dev, "restore config space...\n");
	/* Restore the config space saved during init */
	amdgpu_device_load_pci_state(adev->pdev);
out:
	mutex_unlock(&smu->message_lock);

	return ret;
}

static const struct pptable_funcs sienna_cichlid_ppt_funcs = {
	.get_allowed_feature_mask = sienna_cichlid_get_allowed_feature_mask,
	.set_default_dpm_table = sienna_cichlid_set_default_dpm_table,
	.dpm_set_vcn_enable = sienna_cichlid_dpm_set_vcn_enable,
	.dpm_set_jpeg_enable = sienna_cichlid_dpm_set_jpeg_enable,
	.i2c_init = sienna_cichlid_i2c_control_init,
	.i2c_fini = sienna_cichlid_i2c_control_fini,
	.print_clk_levels = sienna_cichlid_print_clk_levels,
	.force_clk_levels = sienna_cichlid_force_clk_levels,
	.populate_umd_state_clk = sienna_cichlid_populate_umd_state_clk,
	.pre_display_config_changed = sienna_cichlid_pre_display_config_changed,
	.display_config_changed = sienna_cichlid_display_config_changed,
	.notify_smc_display_config = sienna_cichlid_notify_smc_display_config,
	.is_dpm_running = sienna_cichlid_is_dpm_running,
	.get_fan_speed_pwm = smu_v11_0_get_fan_speed_pwm,
	.get_fan_speed_rpm = sienna_cichlid_get_fan_speed_rpm,
	.get_power_profile_mode = sienna_cichlid_get_power_profile_mode,
	.set_power_profile_mode = sienna_cichlid_set_power_profile_mode,
	.set_watermarks_table = sienna_cichlid_set_watermarks_table,
	.read_sensor = sienna_cichlid_read_sensor,
	.get_uclk_dpm_states = sienna_cichlid_get_uclk_dpm_states,
	.set_performance_level = smu_v11_0_set_performance_level,
	.get_thermal_temperature_range = sienna_cichlid_get_thermal_temperature_range,
	.display_disable_memory_clock_switch = sienna_cichlid_display_disable_memory_clock_switch,
	.get_power_limit = sienna_cichlid_get_power_limit,
	.update_pcie_parameters = sienna_cichlid_update_pcie_parameters,
	.dump_pptable = sienna_cichlid_dump_pptable,
	.init_microcode = smu_v11_0_init_microcode,
	.load_microcode = smu_v11_0_load_microcode,
	.fini_microcode = smu_v11_0_fini_microcode,
	.init_smc_tables = sienna_cichlid_init_smc_tables,
	.fini_smc_tables = smu_v11_0_fini_smc_tables,
	.init_power = smu_v11_0_init_power,
	.fini_power = smu_v11_0_fini_power,
	.check_fw_status = smu_v11_0_check_fw_status,
	.setup_pptable = sienna_cichlid_setup_pptable,
	.get_vbios_bootup_values = smu_v11_0_get_vbios_bootup_values,
	.check_fw_version = smu_v11_0_check_fw_version,
	.write_pptable = smu_cmn_write_pptable,
	.set_driver_table_location = smu_v11_0_set_driver_table_location,
	.set_tool_table_location = smu_v11_0_set_tool_table_location,
	.notify_memory_pool_location = smu_v11_0_notify_memory_pool_location,
	.system_features_control = sienna_cichlid_system_features_control,
	.send_smc_msg_with_param = smu_cmn_send_smc_msg_with_param,
	.send_smc_msg = smu_cmn_send_smc_msg,
	.init_display_count = NULL,
	.set_allowed_mask = smu_v11_0_set_allowed_mask,
	.get_enabled_mask = smu_cmn_get_enabled_mask,
	.feature_is_enabled = smu_cmn_feature_is_enabled,
	.disable_all_features_with_exception = smu_cmn_disable_all_features_with_exception,
	.notify_display_change = NULL,
	.set_power_limit = smu_v11_0_set_power_limit,
	.init_max_sustainable_clocks = smu_v11_0_init_max_sustainable_clocks,
	.enable_thermal_alert = smu_v11_0_enable_thermal_alert,
	.disable_thermal_alert = smu_v11_0_disable_thermal_alert,
	.set_min_dcef_deep_sleep = NULL,
	.display_clock_voltage_request = smu_v11_0_display_clock_voltage_request,
	.get_fan_control_mode = smu_v11_0_get_fan_control_mode,
	.set_fan_control_mode = smu_v11_0_set_fan_control_mode,
	.set_fan_speed_pwm = smu_v11_0_set_fan_speed_pwm,
	.set_fan_speed_rpm = smu_v11_0_set_fan_speed_rpm,
	.set_xgmi_pstate = smu_v11_0_set_xgmi_pstate,
	.gfx_off_control = smu_v11_0_gfx_off_control,
	.register_irq_handler = smu_v11_0_register_irq_handler,
	.set_azalia_d3_pme = smu_v11_0_set_azalia_d3_pme,
	.get_max_sustainable_clocks_by_dc = smu_v11_0_get_max_sustainable_clocks_by_dc,
	.baco_is_support = smu_v11_0_baco_is_support,
	.baco_get_state = smu_v11_0_baco_get_state,
	.baco_set_state = smu_v11_0_baco_set_state,
	.baco_enter = sienna_cichlid_baco_enter,
	.baco_exit = sienna_cichlid_baco_exit,
	.mode1_reset_is_support = sienna_cichlid_is_mode1_reset_supported,
	.mode1_reset = smu_v11_0_mode1_reset,
	.get_dpm_ultimate_freq = sienna_cichlid_get_dpm_ultimate_freq,
	.set_soft_freq_limited_range = smu_v11_0_set_soft_freq_limited_range,
	.set_default_od_settings = sienna_cichlid_set_default_od_settings,
	.od_edit_dpm_table = sienna_cichlid_od_edit_dpm_table,
	.restore_user_od_settings = sienna_cichlid_restore_user_od_settings,
	.run_btc = sienna_cichlid_run_btc,
	.set_power_source = smu_v11_0_set_power_source,
	.get_pp_feature_mask = smu_cmn_get_pp_feature_mask,
	.set_pp_feature_mask = smu_cmn_set_pp_feature_mask,
	.get_gpu_metrics = sienna_cichlid_get_gpu_metrics,
	.enable_mgpu_fan_boost = sienna_cichlid_enable_mgpu_fan_boost,
	.gfx_ulv_control = smu_v11_0_gfx_ulv_control,
	.deep_sleep_control = smu_v11_0_deep_sleep_control,
	.get_fan_parameters = sienna_cichlid_get_fan_parameters,
	.interrupt_work = smu_v11_0_interrupt_work,
	.gpo_control = sienna_cichlid_gpo_control,
	.set_mp1_state = sienna_cichlid_set_mp1_state,
	.stb_collect_info = sienna_cichlid_stb_get_data_direct,
	.get_ecc_info = sienna_cichlid_get_ecc_info,
	.get_default_config_table_settings = sienna_cichlid_get_default_config_table_settings,
	.set_config_table = sienna_cichlid_set_config_table,
	.get_unique_id = sienna_cichlid_get_unique_id,
	.mode2_reset_is_support = sienna_cichlid_is_mode2_reset_supported,
	.mode2_reset = sienna_cichlid_mode2_reset,
};

void sienna_cichlid_set_ppt_funcs(struct smu_context *smu)
{
	smu->ppt_funcs = &sienna_cichlid_ppt_funcs;
	smu->message_map = sienna_cichlid_message_map;
	smu->clock_map = sienna_cichlid_clk_map;
	smu->feature_map = sienna_cichlid_feature_mask_map;
	smu->table_map = sienna_cichlid_table_map;
	smu->pwr_src_map = sienna_cichlid_pwr_src_map;
	smu->workload_map = sienna_cichlid_workload_map;
	smu_v11_0_set_smu_mailbox_registers(smu);
}<|MERGE_RESOLUTION|>--- conflicted
+++ resolved
@@ -2090,38 +2090,15 @@
 {
 	struct smu_11_0_dpm_context *dpm_context = smu->smu_dpm.dpm_context;
 	struct smu_11_0_pcie_table *pcie_table = &dpm_context->dpm_tables.pcie_table;
-<<<<<<< HEAD
-	u32 smu_pcie_arg;
-=======
 	uint8_t *table_member1, *table_member2;
 	uint8_t min_gen_speed, max_gen_speed;
 	uint8_t min_lane_width, max_lane_width;
 	uint32_t smu_pcie_arg;
->>>>>>> ccf0a997
 	int ret, i;
 
-	/* PCIE gen speed and lane width override */
-	if (!amdgpu_device_pcie_dynamic_switching_supported()) {
-		if (pcie_table->pcie_gen[NUM_LINK_LEVELS - 1] < pcie_gen_cap)
-			pcie_gen_cap = pcie_table->pcie_gen[NUM_LINK_LEVELS - 1];
-
-		if (pcie_table->pcie_lane[NUM_LINK_LEVELS - 1] < pcie_width_cap)
-			pcie_width_cap = pcie_table->pcie_lane[NUM_LINK_LEVELS - 1];
-
-<<<<<<< HEAD
-		/* Force all levels to use the same settings */
-		for (i = 0; i < NUM_LINK_LEVELS; i++) {
-			pcie_table->pcie_gen[i] = pcie_gen_cap;
-			pcie_table->pcie_lane[i] = pcie_width_cap;
-		}
-	} else {
-		for (i = 0; i < NUM_LINK_LEVELS; i++) {
-			if (pcie_table->pcie_gen[i] > pcie_gen_cap)
-				pcie_table->pcie_gen[i] = pcie_gen_cap;
-			if (pcie_table->pcie_lane[i] > pcie_width_cap)
-				pcie_table->pcie_lane[i] = pcie_width_cap;
-		}
-=======
+	GET_PPTABLE_MEMBER(PcieGenSpeed, &table_member1);
+	GET_PPTABLE_MEMBER(PcieLaneCount, &table_member2);
+
 	min_gen_speed = MAX(0, table_member1[0]);
 	max_gen_speed = MIN(pcie_gen_cap, table_member1[1]);
 	min_gen_speed = min_gen_speed > max_gen_speed ?
@@ -2137,7 +2114,6 @@
 	} else {
 		pcie_table->pcie_gen[0] = min_gen_speed;
 		pcie_table->pcie_lane[0] = min_lane_width;
->>>>>>> ccf0a997
 	}
 	pcie_table->pcie_gen[1] = max_gen_speed;
 	pcie_table->pcie_lane[1] = max_lane_width;
