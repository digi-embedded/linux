/*
 * Copyright 2021 Advanced Micro Devices, Inc.
 *
 * Permission is hereby granted, free of charge, to any person obtaining a
 * copy of this software and associated documentation files (the "Software"),
 * to deal in the Software without restriction, including without limitation
 * the rights to use, copy, modify, merge, publish, distribute, sublicense,
 * and/or sell copies of the Software, and to permit persons to whom the
 * Software is furnished to do so, subject to the following conditions:
 *
 * The above copyright notice and this permission notice shall be included in
 * all copies or substantial portions of the Software.
 *
 * THE SOFTWARE IS PROVIDED "AS IS", WITHOUT WARRANTY OF ANY KIND, EXPRESS OR
 * IMPLIED, INCLUDING BUT NOT LIMITED TO THE WARRANTIES OF MERCHANTABILITY,
 * FITNESS FOR A PARTICULAR PURPOSE AND NONINFRINGEMENT.  IN NO EVENT SHALL
 * THE COPYRIGHT HOLDER(S) OR AUTHOR(S) BE LIABLE FOR ANY CLAIM, DAMAGES OR
 * OTHER LIABILITY, WHETHER IN AN ACTION OF CONTRACT, TORT OR OTHERWISE,
 * ARISING FROM, OUT OF OR IN CONNECTION WITH THE SOFTWARE OR THE USE OR
 * OTHER DEALINGS IN THE SOFTWARE.
 *
 */

#define SWSMU_CODE_LAYER_L2

#include <linux/firmware.h>
#include <linux/pci.h>
#include <linux/i2c.h>
#include "amdgpu.h"
#include "amdgpu_smu.h"
#include "atomfirmware.h"
#include "amdgpu_atomfirmware.h"
#include "amdgpu_atombios.h"
#include "smu_v13_0.h"
#include "smu13_driver_if_v13_0_7.h"
#include "soc15_common.h"
#include "atom.h"
#include "smu_v13_0_7_ppt.h"
#include "smu_v13_0_7_pptable.h"
#include "smu_v13_0_7_ppsmc.h"
#include "nbio/nbio_4_3_0_offset.h"
#include "nbio/nbio_4_3_0_sh_mask.h"
#include "mp/mp_13_0_0_offset.h"
#include "mp/mp_13_0_0_sh_mask.h"

#include "asic_reg/mp/mp_13_0_0_sh_mask.h"
#include "smu_cmn.h"
#include "amdgpu_ras.h"

/*
 * DO NOT use these for err/warn/info/debug messages.
 * Use dev_err, dev_warn, dev_info and dev_dbg instead.
 * They are more MGPU friendly.
 */
#undef pr_err
#undef pr_warn
#undef pr_info
#undef pr_debug

#define to_amdgpu_device(x) (container_of(x, struct amdgpu_device, pm.smu_i2c))

#define FEATURE_MASK(feature) (1ULL << feature)
#define SMC_DPM_FEATURE ( \
	FEATURE_MASK(FEATURE_DPM_GFXCLK_BIT)     | \
	FEATURE_MASK(FEATURE_DPM_UCLK_BIT)	 | \
	FEATURE_MASK(FEATURE_DPM_LINK_BIT)       | \
	FEATURE_MASK(FEATURE_DPM_SOCCLK_BIT)     | \
	FEATURE_MASK(FEATURE_DPM_FCLK_BIT)	 | \
	FEATURE_MASK(FEATURE_DPM_MP0CLK_BIT))

#define smnMP1_FIRMWARE_FLAGS_SMU_13_0_7   0x3b10028

#define MP0_MP1_DATA_REGION_SIZE_COMBOPPTABLE	0x4000

#define PP_OD_FEATURE_GFXCLK_FMIN			0
#define PP_OD_FEATURE_GFXCLK_FMAX			1
#define PP_OD_FEATURE_UCLK_FMIN				2
#define PP_OD_FEATURE_UCLK_FMAX				3
#define PP_OD_FEATURE_GFX_VF_CURVE			4

#define LINK_SPEED_MAX					3

static struct cmn2asic_msg_mapping smu_v13_0_7_message_map[SMU_MSG_MAX_COUNT] = {
	MSG_MAP(TestMessage,			PPSMC_MSG_TestMessage,                 1),
	MSG_MAP(GetSmuVersion,			PPSMC_MSG_GetSmuVersion,               1),
	MSG_MAP(GetDriverIfVersion,		PPSMC_MSG_GetDriverIfVersion,          1),
	MSG_MAP(SetAllowedFeaturesMaskLow,	PPSMC_MSG_SetAllowedFeaturesMaskLow,   0),
	MSG_MAP(SetAllowedFeaturesMaskHigh,	PPSMC_MSG_SetAllowedFeaturesMaskHigh,  0),
	MSG_MAP(EnableAllSmuFeatures,		PPSMC_MSG_EnableAllSmuFeatures,        0),
	MSG_MAP(DisableAllSmuFeatures,		PPSMC_MSG_DisableAllSmuFeatures,       0),
	MSG_MAP(EnableSmuFeaturesLow,		PPSMC_MSG_EnableSmuFeaturesLow,        1),
	MSG_MAP(EnableSmuFeaturesHigh,		PPSMC_MSG_EnableSmuFeaturesHigh,       1),
	MSG_MAP(DisableSmuFeaturesLow,		PPSMC_MSG_DisableSmuFeaturesLow,       1),
	MSG_MAP(DisableSmuFeaturesHigh,		PPSMC_MSG_DisableSmuFeaturesHigh,      1),
	MSG_MAP(GetEnabledSmuFeaturesLow,       PPSMC_MSG_GetRunningSmuFeaturesLow,    1),
	MSG_MAP(GetEnabledSmuFeaturesHigh,	PPSMC_MSG_GetRunningSmuFeaturesHigh,   1),
	MSG_MAP(SetWorkloadMask,		PPSMC_MSG_SetWorkloadMask,             1),
	MSG_MAP(SetPptLimit,			PPSMC_MSG_SetPptLimit,                 0),
	MSG_MAP(SetDriverDramAddrHigh,		PPSMC_MSG_SetDriverDramAddrHigh,       1),
	MSG_MAP(SetDriverDramAddrLow,		PPSMC_MSG_SetDriverDramAddrLow,        1),
	MSG_MAP(SetToolsDramAddrHigh,		PPSMC_MSG_SetToolsDramAddrHigh,        0),
	MSG_MAP(SetToolsDramAddrLow,		PPSMC_MSG_SetToolsDramAddrLow,         0),
	MSG_MAP(TransferTableSmu2Dram,		PPSMC_MSG_TransferTableSmu2Dram,       1),
	MSG_MAP(TransferTableDram2Smu,		PPSMC_MSG_TransferTableDram2Smu,       0),
	MSG_MAP(UseDefaultPPTable,		PPSMC_MSG_UseDefaultPPTable,           0),
	MSG_MAP(RunDcBtc,			PPSMC_MSG_RunDcBtc,                    0),
	MSG_MAP(EnterBaco,			PPSMC_MSG_EnterBaco,                   0),
	MSG_MAP(ExitBaco,           PPSMC_MSG_ExitBaco,        			   0),
	MSG_MAP(SetSoftMinByFreq,		PPSMC_MSG_SetSoftMinByFreq,            1),
	MSG_MAP(SetSoftMaxByFreq,		PPSMC_MSG_SetSoftMaxByFreq,            1),
	MSG_MAP(SetHardMinByFreq,		PPSMC_MSG_SetHardMinByFreq,            1),
	MSG_MAP(SetHardMaxByFreq,		PPSMC_MSG_SetHardMaxByFreq,            0),
	MSG_MAP(GetMinDpmFreq,			PPSMC_MSG_GetMinDpmFreq,               1),
	MSG_MAP(GetMaxDpmFreq,			PPSMC_MSG_GetMaxDpmFreq,               1),
	MSG_MAP(GetDpmFreqByIndex,		PPSMC_MSG_GetDpmFreqByIndex,           1),
	MSG_MAP(PowerUpVcn,				PPSMC_MSG_PowerUpVcn,                  0),
	MSG_MAP(PowerDownVcn,			PPSMC_MSG_PowerDownVcn,                0),
	MSG_MAP(PowerUpJpeg,			PPSMC_MSG_PowerUpJpeg,                 0),
	MSG_MAP(PowerDownJpeg,			PPSMC_MSG_PowerDownJpeg,               0),
	MSG_MAP(GetDcModeMaxDpmFreq,		PPSMC_MSG_GetDcModeMaxDpmFreq,         1),
	MSG_MAP(OverridePcieParameters,		PPSMC_MSG_OverridePcieParameters,      0),
	MSG_MAP(ReenableAcDcInterrupt,		PPSMC_MSG_ReenableAcDcInterrupt,       0),
	MSG_MAP(AllowIHHostInterrupt,		PPSMC_MSG_AllowIHHostInterrupt,       0),
	MSG_MAP(DramLogSetDramAddrHigh,		PPSMC_MSG_DramLogSetDramAddrHigh,      0),
	MSG_MAP(DramLogSetDramAddrLow,		PPSMC_MSG_DramLogSetDramAddrLow,       0),
	MSG_MAP(DramLogSetDramSize,		PPSMC_MSG_DramLogSetDramSize,          0),
	MSG_MAP(AllowGfxOff,			PPSMC_MSG_AllowGfxOff,                 0),
	MSG_MAP(DisallowGfxOff,			PPSMC_MSG_DisallowGfxOff,              0),
	MSG_MAP(Mode1Reset,             PPSMC_MSG_Mode1Reset,                  0),
	MSG_MAP(PrepareMp1ForUnload,		PPSMC_MSG_PrepareMp1ForUnload,         0),
	MSG_MAP(SetMGpuFanBoostLimitRpm,	PPSMC_MSG_SetMGpuFanBoostLimitRpm,     0),
	MSG_MAP(DFCstateControl,		PPSMC_MSG_SetExternalClientDfCstateAllow, 0),
	MSG_MAP(ArmD3,				PPSMC_MSG_ArmD3,                       0),
	MSG_MAP(AllowGpo,			PPSMC_MSG_SetGpoAllow,           0),
	MSG_MAP(GetPptLimit,			PPSMC_MSG_GetPptLimit,                 0),
	MSG_MAP(NotifyPowerSource,		PPSMC_MSG_NotifyPowerSource,           0),
};

static struct cmn2asic_mapping smu_v13_0_7_clk_map[SMU_CLK_COUNT] = {
	CLK_MAP(GFXCLK,		PPCLK_GFXCLK),
	CLK_MAP(SCLK,		PPCLK_GFXCLK),
	CLK_MAP(SOCCLK,		PPCLK_SOCCLK),
	CLK_MAP(FCLK,		PPCLK_FCLK),
	CLK_MAP(UCLK,		PPCLK_UCLK),
	CLK_MAP(MCLK,		PPCLK_UCLK),
	CLK_MAP(VCLK,		PPCLK_VCLK_0),
	CLK_MAP(VCLK1,		PPCLK_VCLK_1),
	CLK_MAP(DCLK,		PPCLK_DCLK_0),
	CLK_MAP(DCLK1,		PPCLK_DCLK_1),
};

static struct cmn2asic_mapping smu_v13_0_7_feature_mask_map[SMU_FEATURE_COUNT] = {
	FEA_MAP(FW_DATA_READ),
	FEA_MAP(DPM_GFXCLK),
	FEA_MAP(DPM_GFX_POWER_OPTIMIZER),
	FEA_MAP(DPM_UCLK),
	FEA_MAP(DPM_FCLK),
	FEA_MAP(DPM_SOCCLK),
	FEA_MAP(DPM_MP0CLK),
	FEA_MAP(DPM_LINK),
	FEA_MAP(DPM_DCN),
	FEA_MAP(VMEMP_SCALING),
	FEA_MAP(VDDIO_MEM_SCALING),
	FEA_MAP(DS_GFXCLK),
	FEA_MAP(DS_SOCCLK),
	FEA_MAP(DS_FCLK),
	FEA_MAP(DS_LCLK),
	FEA_MAP(DS_DCFCLK),
	FEA_MAP(DS_UCLK),
	FEA_MAP(GFX_ULV),
	FEA_MAP(FW_DSTATE),
	FEA_MAP(GFXOFF),
	FEA_MAP(BACO),
	FEA_MAP(MM_DPM),
	FEA_MAP(SOC_MPCLK_DS),
	FEA_MAP(BACO_MPCLK_DS),
	FEA_MAP(THROTTLERS),
	FEA_MAP(SMARTSHIFT),
	FEA_MAP(GTHR),
	FEA_MAP(ACDC),
	FEA_MAP(VR0HOT),
	FEA_MAP(FW_CTF),
	FEA_MAP(FAN_CONTROL),
	FEA_MAP(GFX_DCS),
	FEA_MAP(GFX_READ_MARGIN),
	FEA_MAP(LED_DISPLAY),
	FEA_MAP(GFXCLK_SPREAD_SPECTRUM),
	FEA_MAP(OUT_OF_BAND_MONITOR),
	FEA_MAP(OPTIMIZED_VMIN),
	FEA_MAP(GFX_IMU),
	FEA_MAP(BOOT_TIME_CAL),
	FEA_MAP(GFX_PCC_DFLL),
	FEA_MAP(SOC_CG),
	FEA_MAP(DF_CSTATE),
	FEA_MAP(GFX_EDC),
	FEA_MAP(BOOT_POWER_OPT),
	FEA_MAP(CLOCK_POWER_DOWN_BYPASS),
	FEA_MAP(DS_VCN),
	FEA_MAP(BACO_CG),
	FEA_MAP(MEM_TEMP_READ),
	FEA_MAP(ATHUB_MMHUB_PG),
	FEA_MAP(SOC_PCC),
	[SMU_FEATURE_DPM_VCLK_BIT] = {1, FEATURE_MM_DPM_BIT},
	[SMU_FEATURE_DPM_DCLK_BIT] = {1, FEATURE_MM_DPM_BIT},
	[SMU_FEATURE_PPT_BIT] = {1, FEATURE_THROTTLERS_BIT},
};

static struct cmn2asic_mapping smu_v13_0_7_table_map[SMU_TABLE_COUNT] = {
	TAB_MAP(PPTABLE),
	TAB_MAP(WATERMARKS),
	TAB_MAP(AVFS_PSM_DEBUG),
	TAB_MAP(PMSTATUSLOG),
	TAB_MAP(SMU_METRICS),
	TAB_MAP(DRIVER_SMU_CONFIG),
	TAB_MAP(ACTIVITY_MONITOR_COEFF),
	[SMU_TABLE_COMBO_PPTABLE] = {1, TABLE_COMBO_PPTABLE},
	TAB_MAP(OVERDRIVE),
};

static struct cmn2asic_mapping smu_v13_0_7_pwr_src_map[SMU_POWER_SOURCE_COUNT] = {
	PWR_MAP(AC),
	PWR_MAP(DC),
};

static struct cmn2asic_mapping smu_v13_0_7_workload_map[PP_SMC_POWER_PROFILE_COUNT] = {
	WORKLOAD_MAP(PP_SMC_POWER_PROFILE_BOOTUP_DEFAULT,	WORKLOAD_PPLIB_DEFAULT_BIT),
	WORKLOAD_MAP(PP_SMC_POWER_PROFILE_FULLSCREEN3D,		WORKLOAD_PPLIB_FULL_SCREEN_3D_BIT),
	WORKLOAD_MAP(PP_SMC_POWER_PROFILE_POWERSAVING,		WORKLOAD_PPLIB_POWER_SAVING_BIT),
	WORKLOAD_MAP(PP_SMC_POWER_PROFILE_VIDEO,		WORKLOAD_PPLIB_VIDEO_BIT),
	WORKLOAD_MAP(PP_SMC_POWER_PROFILE_VR,			WORKLOAD_PPLIB_VR_BIT),
	WORKLOAD_MAP(PP_SMC_POWER_PROFILE_COMPUTE,		WORKLOAD_PPLIB_COMPUTE_BIT),
	WORKLOAD_MAP(PP_SMC_POWER_PROFILE_CUSTOM,		WORKLOAD_PPLIB_CUSTOM_BIT),
	WORKLOAD_MAP(PP_SMC_POWER_PROFILE_WINDOW3D,		WORKLOAD_PPLIB_WINDOW_3D_BIT),
};

static const uint8_t smu_v13_0_7_throttler_map[] = {
	[THROTTLER_PPT0_BIT]		= (SMU_THROTTLER_PPT0_BIT),
	[THROTTLER_PPT1_BIT]		= (SMU_THROTTLER_PPT1_BIT),
	[THROTTLER_PPT2_BIT]		= (SMU_THROTTLER_PPT2_BIT),
	[THROTTLER_PPT3_BIT]		= (SMU_THROTTLER_PPT3_BIT),
	[THROTTLER_TDC_GFX_BIT]		= (SMU_THROTTLER_TDC_GFX_BIT),
	[THROTTLER_TDC_SOC_BIT]		= (SMU_THROTTLER_TDC_SOC_BIT),
	[THROTTLER_TEMP_EDGE_BIT]	= (SMU_THROTTLER_TEMP_EDGE_BIT),
	[THROTTLER_TEMP_HOTSPOT_BIT]	= (SMU_THROTTLER_TEMP_HOTSPOT_BIT),
	[THROTTLER_TEMP_MEM_BIT]	= (SMU_THROTTLER_TEMP_MEM_BIT),
	[THROTTLER_TEMP_VR_GFX_BIT]	= (SMU_THROTTLER_TEMP_VR_GFX_BIT),
	[THROTTLER_TEMP_VR_SOC_BIT]	= (SMU_THROTTLER_TEMP_VR_SOC_BIT),
	[THROTTLER_TEMP_VR_MEM0_BIT]	= (SMU_THROTTLER_TEMP_VR_MEM0_BIT),
	[THROTTLER_TEMP_VR_MEM1_BIT]	= (SMU_THROTTLER_TEMP_VR_MEM1_BIT),
	[THROTTLER_TEMP_LIQUID0_BIT]	= (SMU_THROTTLER_TEMP_LIQUID0_BIT),
	[THROTTLER_TEMP_LIQUID1_BIT]	= (SMU_THROTTLER_TEMP_LIQUID1_BIT),
	[THROTTLER_GFX_APCC_PLUS_BIT]	= (SMU_THROTTLER_APCC_BIT),
	[THROTTLER_FIT_BIT]		= (SMU_THROTTLER_FIT_BIT),
};

static int
smu_v13_0_7_get_allowed_feature_mask(struct smu_context *smu,
				  uint32_t *feature_mask, uint32_t num)
{
	struct amdgpu_device *adev = smu->adev;

	if (num > 2)
		return -EINVAL;

	memset(feature_mask, 0, sizeof(uint32_t) * num);

	*(uint64_t *)feature_mask |= FEATURE_MASK(FEATURE_FW_DATA_READ_BIT);

	if (adev->pm.pp_feature & PP_SCLK_DPM_MASK) {
		*(uint64_t *)feature_mask |= FEATURE_MASK(FEATURE_DPM_GFXCLK_BIT);
		*(uint64_t *)feature_mask |= FEATURE_MASK(FEATURE_GFX_IMU_BIT);
		*(uint64_t *)feature_mask |= FEATURE_MASK(FEATURE_DPM_GFX_POWER_OPTIMIZER_BIT);
	}

	if (adev->pm.pp_feature & PP_GFXOFF_MASK)
		*(uint64_t *)feature_mask |= FEATURE_MASK(FEATURE_GFXOFF_BIT);

	if (adev->pm.pp_feature & PP_MCLK_DPM_MASK) {
		*(uint64_t *)feature_mask |= FEATURE_MASK(FEATURE_DPM_UCLK_BIT);
		*(uint64_t *)feature_mask |= FEATURE_MASK(FEATURE_DPM_FCLK_BIT);
		*(uint64_t *)feature_mask |= FEATURE_MASK(FEATURE_VMEMP_SCALING_BIT);
		*(uint64_t *)feature_mask |= FEATURE_MASK(FEATURE_VDDIO_MEM_SCALING_BIT);
	}

	*(uint64_t *)feature_mask |= FEATURE_MASK(FEATURE_DPM_SOCCLK_BIT);

	if (adev->pm.pp_feature & PP_PCIE_DPM_MASK)
		*(uint64_t *)feature_mask |= FEATURE_MASK(FEATURE_DPM_LINK_BIT);

	if (adev->pm.pp_feature & PP_SCLK_DEEP_SLEEP_MASK)
		*(uint64_t *)feature_mask |= FEATURE_MASK(FEATURE_DS_GFXCLK_BIT);

	if (adev->pm.pp_feature & PP_ULV_MASK)
		*(uint64_t *)feature_mask |= FEATURE_MASK(FEATURE_GFX_ULV_BIT);

	*(uint64_t *)feature_mask |= FEATURE_MASK(FEATURE_DS_LCLK_BIT);
	*(uint64_t *)feature_mask |= FEATURE_MASK(FEATURE_DPM_MP0CLK_BIT);
	*(uint64_t *)feature_mask |= FEATURE_MASK(FEATURE_MM_DPM_BIT);
	*(uint64_t *)feature_mask |= FEATURE_MASK(FEATURE_DS_VCN_BIT);
	*(uint64_t *)feature_mask |= FEATURE_MASK(FEATURE_DS_FCLK_BIT);
	*(uint64_t *)feature_mask |= FEATURE_MASK(FEATURE_DF_CSTATE_BIT);
	*(uint64_t *)feature_mask |= FEATURE_MASK(FEATURE_THROTTLERS_BIT);
	*(uint64_t *)feature_mask |= FEATURE_MASK(FEATURE_VR0HOT_BIT);
	*(uint64_t *)feature_mask |= FEATURE_MASK(FEATURE_FW_CTF_BIT);
	*(uint64_t *)feature_mask |= FEATURE_MASK(FEATURE_FAN_CONTROL_BIT);
	*(uint64_t *)feature_mask |= FEATURE_MASK(FEATURE_DS_SOCCLK_BIT);
	*(uint64_t *)feature_mask |= FEATURE_MASK(FEATURE_GFXCLK_SPREAD_SPECTRUM_BIT);
	*(uint64_t *)feature_mask |= FEATURE_MASK(FEATURE_MEM_TEMP_READ_BIT);
	*(uint64_t *)feature_mask |= FEATURE_MASK(FEATURE_FW_DSTATE_BIT);
	*(uint64_t *)feature_mask |= FEATURE_MASK(FEATURE_SOC_MPCLK_DS_BIT);
	*(uint64_t *)feature_mask |= FEATURE_MASK(FEATURE_BACO_MPCLK_DS_BIT);
	*(uint64_t *)feature_mask |= FEATURE_MASK(FEATURE_GFX_PCC_DFLL_BIT);
	*(uint64_t *)feature_mask |= FEATURE_MASK(FEATURE_SOC_CG_BIT);
	*(uint64_t *)feature_mask |= FEATURE_MASK(FEATURE_BACO_BIT);

	if (adev->pm.pp_feature & PP_DCEFCLK_DPM_MASK)
		*(uint64_t *)feature_mask |= FEATURE_MASK(FEATURE_DPM_DCN_BIT);

	if ((adev->pg_flags & AMD_PG_SUPPORT_ATHUB) &&
	    (adev->pg_flags & AMD_PG_SUPPORT_MMHUB))
		*(uint64_t *)feature_mask |= FEATURE_MASK(FEATURE_ATHUB_MMHUB_PG_BIT);

	return 0;
}

static int smu_v13_0_7_check_powerplay_table(struct smu_context *smu)
{
	struct smu_table_context *table_context = &smu->smu_table;
	struct smu_13_0_7_powerplay_table *powerplay_table =
		table_context->power_play_table;
	struct smu_baco_context *smu_baco = &smu->smu_baco;
	PPTable_t *smc_pptable = table_context->driver_pptable;
	BoardTable_t *BoardTable = &smc_pptable->BoardTable;
#if 0
	const OverDriveLimits_t * const overdrive_upperlimits =
				&smc_pptable->SkuTable.OverDriveLimitsBasicMax;
	const OverDriveLimits_t * const overdrive_lowerlimits =
				&smc_pptable->SkuTable.OverDriveLimitsMin;
#endif

	if (powerplay_table->platform_caps & SMU_13_0_7_PP_PLATFORM_CAP_HARDWAREDC)
		smu->dc_controlled_by_gpio = true;

	if (powerplay_table->platform_caps & SMU_13_0_7_PP_PLATFORM_CAP_BACO) {
		smu_baco->platform_support = true;

		if ((powerplay_table->platform_caps & SMU_13_0_7_PP_PLATFORM_CAP_MACO)
					&& (BoardTable->HsrEnabled || BoardTable->VddqOffEnabled))
			smu_baco->maco_support = true;
	}

#if 0
	if (!overdrive_lowerlimits->FeatureCtrlMask ||
	    !overdrive_upperlimits->FeatureCtrlMask)
		smu->od_enabled = false;

	/*
	 * Instead of having its own buffer space and get overdrive_table copied,
	 * smu->od_settings just points to the actual overdrive_table
	 */
	smu->od_settings = &powerplay_table->overdrive_table;
#else
	smu->od_enabled = false;
#endif

	table_context->thermal_controller_type =
		powerplay_table->thermal_controller_type;

	return 0;
}

static int smu_v13_0_7_store_powerplay_table(struct smu_context *smu)
{
	struct smu_table_context *table_context = &smu->smu_table;
	struct smu_13_0_7_powerplay_table *powerplay_table =
		table_context->power_play_table;
	struct amdgpu_device *adev = smu->adev;

	if (adev->pdev->device == 0x51)
		powerplay_table->smc_pptable.SkuTable.DebugOverrides |= 0x00000080;

	memcpy(table_context->driver_pptable, &powerplay_table->smc_pptable,
	       sizeof(PPTable_t));

	return 0;
}

static int smu_v13_0_7_check_fw_status(struct smu_context *smu)
{
	struct amdgpu_device *adev = smu->adev;
	uint32_t mp1_fw_flags;

	mp1_fw_flags = RREG32_PCIE(MP1_Public |
				   (smnMP1_FIRMWARE_FLAGS_SMU_13_0_7 & 0xffffffff));

	if ((mp1_fw_flags & MP1_FIRMWARE_FLAGS__INTERRUPTS_ENABLED_MASK) >>
			MP1_FIRMWARE_FLAGS__INTERRUPTS_ENABLED__SHIFT)
		return 0;

	return -EIO;
}

#ifndef atom_smc_dpm_info_table_13_0_7
struct atom_smc_dpm_info_table_13_0_7 {
	struct atom_common_table_header table_header;
	BoardTable_t BoardTable;
};
#endif

static int smu_v13_0_7_append_powerplay_table(struct smu_context *smu)
{
	struct smu_table_context *table_context = &smu->smu_table;

	PPTable_t *smc_pptable = table_context->driver_pptable;

	struct atom_smc_dpm_info_table_13_0_7 *smc_dpm_table;

	BoardTable_t *BoardTable = &smc_pptable->BoardTable;

	int index, ret;

	index = get_index_into_master_table(atom_master_list_of_data_tables_v2_1,
	smc_dpm_info);

	ret = amdgpu_atombios_get_data_table(smu->adev, index, NULL, NULL, NULL,
			(uint8_t **)&smc_dpm_table);
	if (ret)
		return ret;

	memcpy(BoardTable, &smc_dpm_table->BoardTable, sizeof(BoardTable_t));

	return 0;
}

static int smu_v13_0_7_get_pptable_from_pmfw(struct smu_context *smu,
					     void **table,
					     uint32_t *size)
{
	struct smu_table_context *smu_table = &smu->smu_table;
	void *combo_pptable = smu_table->combo_pptable;
	int ret = 0;

	ret = smu_cmn_get_combo_pptable(smu);
	if (ret)
		return ret;

	*table = combo_pptable;
	*size = sizeof(struct smu_13_0_7_powerplay_table);

	return 0;
}

static int smu_v13_0_7_setup_pptable(struct smu_context *smu)
{
	struct smu_table_context *smu_table = &smu->smu_table;
	struct amdgpu_device *adev = smu->adev;
	int ret = 0;

	/*
	 * With SCPM enabled, the pptable used will be signed. It cannot
	 * be used directly by driver. To get the raw pptable, we need to
	 * rely on the combo pptable(and its revelant SMU message).
	 */
	ret = smu_v13_0_7_get_pptable_from_pmfw(smu,
						&smu_table->power_play_table,
						&smu_table->power_play_table_size);
	if (ret)
		return ret;

	ret = smu_v13_0_7_store_powerplay_table(smu);
	if (ret)
		return ret;

	/*
	 * With SCPM enabled, the operation below will be handled
	 * by PSP. Driver involvment is unnecessary and useless.
	 */
	if (!adev->scpm_enabled) {
		ret = smu_v13_0_7_append_powerplay_table(smu);
		if (ret)
			return ret;
	}

	ret = smu_v13_0_7_check_powerplay_table(smu);
	if (ret)
		return ret;

	return ret;
}

static int smu_v13_0_7_tables_init(struct smu_context *smu)
{
	struct smu_table_context *smu_table = &smu->smu_table;
	struct smu_table *tables = smu_table->tables;

	SMU_TABLE_INIT(tables, SMU_TABLE_PPTABLE, sizeof(PPTable_t),
		PAGE_SIZE, AMDGPU_GEM_DOMAIN_VRAM);

	SMU_TABLE_INIT(tables, SMU_TABLE_WATERMARKS, sizeof(Watermarks_t),
		       PAGE_SIZE, AMDGPU_GEM_DOMAIN_VRAM);
	SMU_TABLE_INIT(tables, SMU_TABLE_SMU_METRICS, sizeof(SmuMetricsExternal_t),
		       PAGE_SIZE, AMDGPU_GEM_DOMAIN_VRAM);
	SMU_TABLE_INIT(tables, SMU_TABLE_I2C_COMMANDS, sizeof(SwI2cRequest_t),
		       PAGE_SIZE, AMDGPU_GEM_DOMAIN_VRAM);
	SMU_TABLE_INIT(tables, SMU_TABLE_OVERDRIVE, sizeof(OverDriveTableExternal_t),
		       PAGE_SIZE, AMDGPU_GEM_DOMAIN_VRAM);
	SMU_TABLE_INIT(tables, SMU_TABLE_PMSTATUSLOG, SMU13_TOOL_SIZE,
		       PAGE_SIZE, AMDGPU_GEM_DOMAIN_VRAM);
	SMU_TABLE_INIT(tables, SMU_TABLE_ACTIVITY_MONITOR_COEFF,
		       sizeof(DpmActivityMonitorCoeffIntExternal_t), PAGE_SIZE,
		       AMDGPU_GEM_DOMAIN_VRAM);
	SMU_TABLE_INIT(tables, SMU_TABLE_COMBO_PPTABLE, MP0_MP1_DATA_REGION_SIZE_COMBOPPTABLE,
			PAGE_SIZE, AMDGPU_GEM_DOMAIN_VRAM);

	smu_table->metrics_table = kzalloc(sizeof(SmuMetricsExternal_t), GFP_KERNEL);
	if (!smu_table->metrics_table)
		goto err0_out;
	smu_table->metrics_time = 0;

	smu_table->gpu_metrics_table_size = sizeof(struct gpu_metrics_v1_3);
	smu_table->gpu_metrics_table = kzalloc(smu_table->gpu_metrics_table_size, GFP_KERNEL);
	if (!smu_table->gpu_metrics_table)
		goto err1_out;

	smu_table->watermarks_table = kzalloc(sizeof(Watermarks_t), GFP_KERNEL);
	if (!smu_table->watermarks_table)
		goto err2_out;

	return 0;

err2_out:
	kfree(smu_table->gpu_metrics_table);
err1_out:
	kfree(smu_table->metrics_table);
err0_out:
	return -ENOMEM;
}

static int smu_v13_0_7_allocate_dpm_context(struct smu_context *smu)
{
	struct smu_dpm_context *smu_dpm = &smu->smu_dpm;

	smu_dpm->dpm_context = kzalloc(sizeof(struct smu_13_0_dpm_context),
				       GFP_KERNEL);
	if (!smu_dpm->dpm_context)
		return -ENOMEM;

	smu_dpm->dpm_context_size = sizeof(struct smu_13_0_dpm_context);

	return 0;
}

static int smu_v13_0_7_init_smc_tables(struct smu_context *smu)
{
	int ret = 0;

	ret = smu_v13_0_7_tables_init(smu);
	if (ret)
		return ret;

	ret = smu_v13_0_7_allocate_dpm_context(smu);
	if (ret)
		return ret;

	return smu_v13_0_init_smc_tables(smu);
}

static int smu_v13_0_7_set_default_dpm_table(struct smu_context *smu)
{
	struct smu_13_0_dpm_context *dpm_context = smu->smu_dpm.dpm_context;
	PPTable_t *driver_ppt = smu->smu_table.driver_pptable;
	SkuTable_t *skutable = &driver_ppt->SkuTable;
	struct smu_13_0_dpm_table *dpm_table;
	struct smu_13_0_pcie_table *pcie_table;
	uint32_t link_level;
	int ret = 0;

	/* socclk dpm table setup */
	dpm_table = &dpm_context->dpm_tables.soc_table;
	if (smu_cmn_feature_is_enabled(smu, SMU_FEATURE_DPM_SOCCLK_BIT)) {
		ret = smu_v13_0_set_single_dpm_table(smu,
						     SMU_SOCCLK,
						     dpm_table);
		if (ret)
			return ret;
	} else {
		dpm_table->count = 1;
		dpm_table->dpm_levels[0].value = smu->smu_table.boot_values.socclk / 100;
		dpm_table->dpm_levels[0].enabled = true;
		dpm_table->min = dpm_table->dpm_levels[0].value;
		dpm_table->max = dpm_table->dpm_levels[0].value;
	}

	/* gfxclk dpm table setup */
	dpm_table = &dpm_context->dpm_tables.gfx_table;
	if (smu_cmn_feature_is_enabled(smu, SMU_FEATURE_DPM_GFXCLK_BIT)) {
		ret = smu_v13_0_set_single_dpm_table(smu,
						     SMU_GFXCLK,
						     dpm_table);
		if (ret)
			return ret;

		if (skutable->DriverReportedClocks.GameClockAc &&
			(dpm_table->dpm_levels[dpm_table->count - 1].value >
			skutable->DriverReportedClocks.GameClockAc)) {
			dpm_table->dpm_levels[dpm_table->count - 1].value =
				skutable->DriverReportedClocks.GameClockAc;
			dpm_table->max = skutable->DriverReportedClocks.GameClockAc;
		}
	} else {
		dpm_table->count = 1;
		dpm_table->dpm_levels[0].value = smu->smu_table.boot_values.gfxclk / 100;
		dpm_table->dpm_levels[0].enabled = true;
		dpm_table->min = dpm_table->dpm_levels[0].value;
		dpm_table->max = dpm_table->dpm_levels[0].value;
	}

	/* uclk dpm table setup */
	dpm_table = &dpm_context->dpm_tables.uclk_table;
	if (smu_cmn_feature_is_enabled(smu, SMU_FEATURE_DPM_UCLK_BIT)) {
		ret = smu_v13_0_set_single_dpm_table(smu,
						     SMU_UCLK,
						     dpm_table);
		if (ret)
			return ret;
	} else {
		dpm_table->count = 1;
		dpm_table->dpm_levels[0].value = smu->smu_table.boot_values.uclk / 100;
		dpm_table->dpm_levels[0].enabled = true;
		dpm_table->min = dpm_table->dpm_levels[0].value;
		dpm_table->max = dpm_table->dpm_levels[0].value;
	}

	/* fclk dpm table setup */
	dpm_table = &dpm_context->dpm_tables.fclk_table;
	if (smu_cmn_feature_is_enabled(smu, SMU_FEATURE_DPM_FCLK_BIT)) {
		ret = smu_v13_0_set_single_dpm_table(smu,
						     SMU_FCLK,
						     dpm_table);
		if (ret)
			return ret;
	} else {
		dpm_table->count = 1;
		dpm_table->dpm_levels[0].value = smu->smu_table.boot_values.fclk / 100;
		dpm_table->dpm_levels[0].enabled = true;
		dpm_table->min = dpm_table->dpm_levels[0].value;
		dpm_table->max = dpm_table->dpm_levels[0].value;
	}

	/* vclk dpm table setup */
	dpm_table = &dpm_context->dpm_tables.vclk_table;
	if (smu_cmn_feature_is_enabled(smu, SMU_FEATURE_DPM_VCLK_BIT)) {
		ret = smu_v13_0_set_single_dpm_table(smu,
						     SMU_VCLK,
						     dpm_table);
		if (ret)
			return ret;
	} else {
		dpm_table->count = 1;
		dpm_table->dpm_levels[0].value = smu->smu_table.boot_values.vclk / 100;
		dpm_table->dpm_levels[0].enabled = true;
		dpm_table->min = dpm_table->dpm_levels[0].value;
		dpm_table->max = dpm_table->dpm_levels[0].value;
	}

	/* dclk dpm table setup */
	dpm_table = &dpm_context->dpm_tables.dclk_table;
	if (smu_cmn_feature_is_enabled(smu, SMU_FEATURE_DPM_DCLK_BIT)) {
		ret = smu_v13_0_set_single_dpm_table(smu,
						     SMU_DCLK,
						     dpm_table);
		if (ret)
			return ret;
	} else {
		dpm_table->count = 1;
		dpm_table->dpm_levels[0].value = smu->smu_table.boot_values.dclk / 100;
		dpm_table->dpm_levels[0].enabled = true;
		dpm_table->min = dpm_table->dpm_levels[0].value;
		dpm_table->max = dpm_table->dpm_levels[0].value;
	}

	/* lclk dpm table setup */
	pcie_table = &dpm_context->dpm_tables.pcie_table;
	pcie_table->num_of_link_levels = 0;
	for (link_level = 0; link_level < NUM_LINK_LEVELS; link_level++) {
		if (!skutable->PcieGenSpeed[link_level] &&
		    !skutable->PcieLaneCount[link_level] &&
		    !skutable->LclkFreq[link_level])
			continue;

		pcie_table->pcie_gen[pcie_table->num_of_link_levels] =
					skutable->PcieGenSpeed[link_level];
		pcie_table->pcie_lane[pcie_table->num_of_link_levels] =
					skutable->PcieLaneCount[link_level];
		pcie_table->clk_freq[pcie_table->num_of_link_levels] =
					skutable->LclkFreq[link_level];
		pcie_table->num_of_link_levels++;
	}

	return 0;
}

static bool smu_v13_0_7_is_dpm_running(struct smu_context *smu)
{
	int ret = 0;
	uint64_t feature_enabled;

	ret = smu_cmn_get_enabled_mask(smu, &feature_enabled);
	if (ret)
		return false;

	return !!(feature_enabled & SMC_DPM_FEATURE);
}

static void smu_v13_0_7_dump_pptable(struct smu_context *smu)
{
       struct smu_table_context *table_context = &smu->smu_table;
       PPTable_t *pptable = table_context->driver_pptable;
       SkuTable_t *skutable = &pptable->SkuTable;

       dev_info(smu->adev->dev, "Dumped PPTable:\n");

       dev_info(smu->adev->dev, "Version = 0x%08x\n", skutable->Version);
       dev_info(smu->adev->dev, "FeaturesToRun[0] = 0x%08x\n", skutable->FeaturesToRun[0]);
       dev_info(smu->adev->dev, "FeaturesToRun[1] = 0x%08x\n", skutable->FeaturesToRun[1]);
}

static uint32_t smu_v13_0_7_get_throttler_status(SmuMetrics_t *metrics)
{
	uint32_t throttler_status = 0;
	int i;

	for (i = 0; i < THROTTLER_COUNT; i++)
		throttler_status |=
			(metrics->ThrottlingPercentage[i] ? 1U << i : 0);

	return throttler_status;
}

#define SMU_13_0_7_BUSY_THRESHOLD	15
static int smu_v13_0_7_get_smu_metrics_data(struct smu_context *smu,
					    MetricsMember_t member,
					    uint32_t *value)
{
	struct smu_table_context *smu_table = &smu->smu_table;
	SmuMetrics_t *metrics =
		&(((SmuMetricsExternal_t *)(smu_table->metrics_table))->SmuMetrics);
	int ret = 0;

	ret = smu_cmn_get_metrics_table(smu,
					NULL,
					false);
	if (ret)
		return ret;

	switch (member) {
	case METRICS_CURR_GFXCLK:
		*value = metrics->CurrClock[PPCLK_GFXCLK];
		break;
	case METRICS_CURR_SOCCLK:
		*value = metrics->CurrClock[PPCLK_SOCCLK];
		break;
	case METRICS_CURR_UCLK:
		*value = metrics->CurrClock[PPCLK_UCLK];
		break;
	case METRICS_CURR_VCLK:
		*value = metrics->CurrClock[PPCLK_VCLK_0];
		break;
	case METRICS_CURR_VCLK1:
		*value = metrics->CurrClock[PPCLK_VCLK_1];
		break;
	case METRICS_CURR_DCLK:
		*value = metrics->CurrClock[PPCLK_DCLK_0];
		break;
	case METRICS_CURR_DCLK1:
		*value = metrics->CurrClock[PPCLK_DCLK_1];
		break;
	case METRICS_CURR_FCLK:
		*value = metrics->CurrClock[PPCLK_FCLK];
		break;
	case METRICS_AVERAGE_GFXCLK:
		*value = metrics->AverageGfxclkFrequencyPreDs;
		break;
	case METRICS_AVERAGE_FCLK:
		if (metrics->AverageUclkActivity <= SMU_13_0_7_BUSY_THRESHOLD)
			*value = metrics->AverageFclkFrequencyPostDs;
		else
			*value = metrics->AverageFclkFrequencyPreDs;
		break;
	case METRICS_AVERAGE_UCLK:
		if (metrics->AverageUclkActivity <= SMU_13_0_7_BUSY_THRESHOLD)
			*value = metrics->AverageMemclkFrequencyPostDs;
		else
			*value = metrics->AverageMemclkFrequencyPreDs;
		break;
	case METRICS_AVERAGE_VCLK:
		*value = metrics->AverageVclk0Frequency;
		break;
	case METRICS_AVERAGE_DCLK:
		*value = metrics->AverageDclk0Frequency;
		break;
	case METRICS_AVERAGE_VCLK1:
		*value = metrics->AverageVclk1Frequency;
		break;
	case METRICS_AVERAGE_DCLK1:
		*value = metrics->AverageDclk1Frequency;
		break;
	case METRICS_AVERAGE_GFXACTIVITY:
		*value = metrics->AverageGfxActivity;
		break;
	case METRICS_AVERAGE_MEMACTIVITY:
		*value = metrics->AverageUclkActivity;
		break;
	case METRICS_AVERAGE_SOCKETPOWER:
		*value = metrics->AverageSocketPower << 8;
		break;
	case METRICS_TEMPERATURE_EDGE:
		*value = metrics->AvgTemperature[TEMP_EDGE] *
			SMU_TEMPERATURE_UNITS_PER_CENTIGRADES;
		break;
	case METRICS_TEMPERATURE_HOTSPOT:
		*value = metrics->AvgTemperature[TEMP_HOTSPOT] *
			SMU_TEMPERATURE_UNITS_PER_CENTIGRADES;
		break;
	case METRICS_TEMPERATURE_MEM:
		*value = metrics->AvgTemperature[TEMP_MEM] *
			SMU_TEMPERATURE_UNITS_PER_CENTIGRADES;
		break;
	case METRICS_TEMPERATURE_VRGFX:
		*value = metrics->AvgTemperature[TEMP_VR_GFX] *
			SMU_TEMPERATURE_UNITS_PER_CENTIGRADES;
		break;
	case METRICS_TEMPERATURE_VRSOC:
		*value = metrics->AvgTemperature[TEMP_VR_SOC] *
			SMU_TEMPERATURE_UNITS_PER_CENTIGRADES;
		break;
	case METRICS_THROTTLER_STATUS:
		*value = smu_v13_0_7_get_throttler_status(metrics);
		break;
	case METRICS_CURR_FANSPEED:
		*value = metrics->AvgFanRpm;
		break;
	case METRICS_CURR_FANPWM:
		*value = metrics->AvgFanPwm;
		break;
	case METRICS_VOLTAGE_VDDGFX:
		*value = metrics->AvgVoltage[SVI_PLANE_GFX];
		break;
	case METRICS_PCIE_RATE:
		*value = metrics->PcieRate;
		break;
	case METRICS_PCIE_WIDTH:
		*value = metrics->PcieWidth;
		break;
	default:
		*value = UINT_MAX;
		break;
	}

	return ret;
}

static int smu_v13_0_7_get_dpm_ultimate_freq(struct smu_context *smu,
					     enum smu_clk_type clk_type,
					     uint32_t *min,
					     uint32_t *max)
{
	struct smu_13_0_dpm_context *dpm_context =
		smu->smu_dpm.dpm_context;
	struct smu_13_0_dpm_table *dpm_table;

	switch (clk_type) {
	case SMU_MCLK:
	case SMU_UCLK:
		/* uclk dpm table */
		dpm_table = &dpm_context->dpm_tables.uclk_table;
		break;
	case SMU_GFXCLK:
	case SMU_SCLK:
		/* gfxclk dpm table */
		dpm_table = &dpm_context->dpm_tables.gfx_table;
		break;
	case SMU_SOCCLK:
		/* socclk dpm table */
		dpm_table = &dpm_context->dpm_tables.soc_table;
		break;
	case SMU_FCLK:
		/* fclk dpm table */
		dpm_table = &dpm_context->dpm_tables.fclk_table;
		break;
	case SMU_VCLK:
	case SMU_VCLK1:
		/* vclk dpm table */
		dpm_table = &dpm_context->dpm_tables.vclk_table;
		break;
	case SMU_DCLK:
	case SMU_DCLK1:
		/* dclk dpm table */
		dpm_table = &dpm_context->dpm_tables.dclk_table;
		break;
	default:
		dev_err(smu->adev->dev, "Unsupported clock type!\n");
		return -EINVAL;
	}

	if (min)
		*min = dpm_table->min;
	if (max)
		*max = dpm_table->max;

	return 0;
}

static int smu_v13_0_7_read_sensor(struct smu_context *smu,
				   enum amd_pp_sensors sensor,
				   void *data,
				   uint32_t *size)
{
	struct smu_table_context *table_context = &smu->smu_table;
	PPTable_t *smc_pptable = table_context->driver_pptable;
	int ret = 0;

	switch (sensor) {
	case AMDGPU_PP_SENSOR_MAX_FAN_RPM:
		*(uint16_t *)data = smc_pptable->SkuTable.FanMaximumRpm;
		*size = 4;
		break;
	case AMDGPU_PP_SENSOR_MEM_LOAD:
		ret = smu_v13_0_7_get_smu_metrics_data(smu,
						       METRICS_AVERAGE_MEMACTIVITY,
						       (uint32_t *)data);
		*size = 4;
		break;
	case AMDGPU_PP_SENSOR_GPU_LOAD:
		ret = smu_v13_0_7_get_smu_metrics_data(smu,
						       METRICS_AVERAGE_GFXACTIVITY,
						       (uint32_t *)data);
		*size = 4;
		break;
	case AMDGPU_PP_SENSOR_GPU_AVG_POWER:
		ret = smu_v13_0_7_get_smu_metrics_data(smu,
						       METRICS_AVERAGE_SOCKETPOWER,
						       (uint32_t *)data);
		*size = 4;
		break;
	case AMDGPU_PP_SENSOR_HOTSPOT_TEMP:
		ret = smu_v13_0_7_get_smu_metrics_data(smu,
						       METRICS_TEMPERATURE_HOTSPOT,
						       (uint32_t *)data);
		*size = 4;
		break;
	case AMDGPU_PP_SENSOR_EDGE_TEMP:
		ret = smu_v13_0_7_get_smu_metrics_data(smu,
						       METRICS_TEMPERATURE_EDGE,
						       (uint32_t *)data);
		*size = 4;
		break;
	case AMDGPU_PP_SENSOR_MEM_TEMP:
		ret = smu_v13_0_7_get_smu_metrics_data(smu,
						       METRICS_TEMPERATURE_MEM,
						       (uint32_t *)data);
		*size = 4;
		break;
	case AMDGPU_PP_SENSOR_GFX_MCLK:
		ret = smu_v13_0_7_get_smu_metrics_data(smu,
						       METRICS_CURR_UCLK,
						       (uint32_t *)data);
		*(uint32_t *)data *= 100;
		*size = 4;
		break;
	case AMDGPU_PP_SENSOR_GFX_SCLK:
		ret = smu_v13_0_7_get_smu_metrics_data(smu,
						       METRICS_AVERAGE_GFXCLK,
						       (uint32_t *)data);
		*(uint32_t *)data *= 100;
		*size = 4;
		break;
	case AMDGPU_PP_SENSOR_VDDGFX:
		ret = smu_v13_0_7_get_smu_metrics_data(smu,
						       METRICS_VOLTAGE_VDDGFX,
						       (uint32_t *)data);
		*size = 4;
		break;
	case AMDGPU_PP_SENSOR_GPU_INPUT_POWER:
	default:
		ret = -EOPNOTSUPP;
		break;
	}

	return ret;
}

static int smu_v13_0_7_get_current_clk_freq_by_table(struct smu_context *smu,
						     enum smu_clk_type clk_type,
						     uint32_t *value)
{
	MetricsMember_t member_type;
	int clk_id = 0;

	clk_id = smu_cmn_to_asic_specific_index(smu,
						CMN2ASIC_MAPPING_CLK,
						clk_type);
	if (clk_id < 0)
		return -EINVAL;

	switch (clk_id) {
	case PPCLK_GFXCLK:
		member_type = METRICS_AVERAGE_GFXCLK;
		break;
	case PPCLK_UCLK:
		member_type = METRICS_CURR_UCLK;
		break;
	case PPCLK_FCLK:
		member_type = METRICS_CURR_FCLK;
		break;
	case PPCLK_SOCCLK:
		member_type = METRICS_CURR_SOCCLK;
		break;
	case PPCLK_VCLK_0:
		member_type = METRICS_CURR_VCLK;
		break;
	case PPCLK_DCLK_0:
		member_type = METRICS_CURR_DCLK;
		break;
	case PPCLK_VCLK_1:
		member_type = METRICS_CURR_VCLK1;
		break;
	case PPCLK_DCLK_1:
		member_type = METRICS_CURR_DCLK1;
		break;
	default:
		return -EINVAL;
	}

	return smu_v13_0_7_get_smu_metrics_data(smu,
						member_type,
						value);
}

static bool smu_v13_0_7_is_od_feature_supported(struct smu_context *smu,
						int od_feature_bit)
{
	PPTable_t *pptable = smu->smu_table.driver_pptable;
	const OverDriveLimits_t * const overdrive_upperlimits =
				&pptable->SkuTable.OverDriveLimitsBasicMax;

	return overdrive_upperlimits->FeatureCtrlMask & (1U << od_feature_bit);
}

static void smu_v13_0_7_get_od_setting_limits(struct smu_context *smu,
					      int od_feature_bit,
					      int32_t *min,
					      int32_t *max)
{
	PPTable_t *pptable = smu->smu_table.driver_pptable;
	const OverDriveLimits_t * const overdrive_upperlimits =
				&pptable->SkuTable.OverDriveLimitsBasicMax;
	const OverDriveLimits_t * const overdrive_lowerlimits =
				&pptable->SkuTable.OverDriveLimitsMin;
	int32_t od_min_setting, od_max_setting;

	switch (od_feature_bit) {
	case PP_OD_FEATURE_GFXCLK_FMIN:
		od_min_setting = overdrive_lowerlimits->GfxclkFmin;
		od_max_setting = overdrive_upperlimits->GfxclkFmin;
		break;
	case PP_OD_FEATURE_GFXCLK_FMAX:
		od_min_setting = overdrive_lowerlimits->GfxclkFmax;
		od_max_setting = overdrive_upperlimits->GfxclkFmax;
		break;
	case PP_OD_FEATURE_UCLK_FMIN:
		od_min_setting = overdrive_lowerlimits->UclkFmin;
		od_max_setting = overdrive_upperlimits->UclkFmin;
		break;
	case PP_OD_FEATURE_UCLK_FMAX:
		od_min_setting = overdrive_lowerlimits->UclkFmax;
		od_max_setting = overdrive_upperlimits->UclkFmax;
		break;
	case PP_OD_FEATURE_GFX_VF_CURVE:
		od_min_setting = overdrive_lowerlimits->VoltageOffsetPerZoneBoundary;
		od_max_setting = overdrive_upperlimits->VoltageOffsetPerZoneBoundary;
		break;
	default:
		od_min_setting = od_max_setting = INT_MAX;
		break;
	}

	if (min)
		*min = od_min_setting;
	if (max)
		*max = od_max_setting;
}

static void smu_v13_0_7_dump_od_table(struct smu_context *smu,
				      OverDriveTableExternal_t *od_table)
{
	struct amdgpu_device *adev = smu->adev;

	dev_dbg(adev->dev, "OD: Gfxclk: (%d, %d)\n", od_table->OverDriveTable.GfxclkFmin,
						     od_table->OverDriveTable.GfxclkFmax);
	dev_dbg(adev->dev, "OD: Uclk: (%d, %d)\n", od_table->OverDriveTable.UclkFmin,
						   od_table->OverDriveTable.UclkFmax);
}

static int smu_v13_0_7_get_overdrive_table(struct smu_context *smu,
					   OverDriveTableExternal_t *od_table)
{
	int ret = 0;

	ret = smu_cmn_update_table(smu,
				   SMU_TABLE_OVERDRIVE,
				   0,
				   (void *)od_table,
				   false);
	if (ret)
		dev_err(smu->adev->dev, "Failed to get overdrive table!\n");

	return ret;
}

static int smu_v13_0_7_upload_overdrive_table(struct smu_context *smu,
					      OverDriveTableExternal_t *od_table)
{
	int ret = 0;

	ret = smu_cmn_update_table(smu,
				   SMU_TABLE_OVERDRIVE,
				   0,
				   (void *)od_table,
				   true);
	if (ret)
		dev_err(smu->adev->dev, "Failed to upload overdrive table!\n");

	return ret;
}

static int smu_v13_0_7_print_clk_levels(struct smu_context *smu,
					enum smu_clk_type clk_type,
					char *buf)
{
	struct smu_dpm_context *smu_dpm = &smu->smu_dpm;
	struct smu_13_0_dpm_context *dpm_context = smu_dpm->dpm_context;
	OverDriveTableExternal_t *od_table =
		(OverDriveTableExternal_t *)smu->smu_table.overdrive_table;
	struct smu_13_0_dpm_table *single_dpm_table;
	struct smu_13_0_pcie_table *pcie_table;
	uint32_t gen_speed, lane_width;
	int i, curr_freq, size = 0;
	int32_t min_value, max_value;
	int ret = 0;

	smu_cmn_get_sysfs_buf(&buf, &size);

	if (amdgpu_ras_intr_triggered()) {
		size += sysfs_emit_at(buf, size, "unavailable\n");
		return size;
	}

	switch (clk_type) {
	case SMU_SCLK:
		single_dpm_table = &(dpm_context->dpm_tables.gfx_table);
		break;
	case SMU_MCLK:
		single_dpm_table = &(dpm_context->dpm_tables.uclk_table);
		break;
	case SMU_SOCCLK:
		single_dpm_table = &(dpm_context->dpm_tables.soc_table);
		break;
	case SMU_FCLK:
		single_dpm_table = &(dpm_context->dpm_tables.fclk_table);
		break;
	case SMU_VCLK:
	case SMU_VCLK1:
		single_dpm_table = &(dpm_context->dpm_tables.vclk_table);
		break;
	case SMU_DCLK:
	case SMU_DCLK1:
		single_dpm_table = &(dpm_context->dpm_tables.dclk_table);
		break;
	default:
		break;
	}

	switch (clk_type) {
	case SMU_SCLK:
	case SMU_MCLK:
	case SMU_SOCCLK:
	case SMU_FCLK:
	case SMU_VCLK:
	case SMU_VCLK1:
	case SMU_DCLK:
	case SMU_DCLK1:
		ret = smu_v13_0_7_get_current_clk_freq_by_table(smu, clk_type, &curr_freq);
		if (ret) {
			dev_err(smu->adev->dev, "Failed to get current clock freq!");
			return ret;
		}

		if (single_dpm_table->is_fine_grained) {
			/*
			 * For fine grained dpms, there are only two dpm levels:
			 *   - level 0 -> min clock freq
			 *   - level 1 -> max clock freq
			 * And the current clock frequency can be any value between them.
			 * So, if the current clock frequency is not at level 0 or level 1,
			 * we will fake it as three dpm levels:
			 *   - level 0 -> min clock freq
			 *   - level 1 -> current actual clock freq
			 *   - level 2 -> max clock freq
			 */
			if ((single_dpm_table->dpm_levels[0].value != curr_freq) &&
			     (single_dpm_table->dpm_levels[1].value != curr_freq)) {
				size += sysfs_emit_at(buf, size, "0: %uMhz\n",
						single_dpm_table->dpm_levels[0].value);
				size += sysfs_emit_at(buf, size, "1: %uMhz *\n",
						curr_freq);
				size += sysfs_emit_at(buf, size, "2: %uMhz\n",
						single_dpm_table->dpm_levels[1].value);
			} else {
				size += sysfs_emit_at(buf, size, "0: %uMhz %s\n",
						single_dpm_table->dpm_levels[0].value,
						single_dpm_table->dpm_levels[0].value == curr_freq ? "*" : "");
				size += sysfs_emit_at(buf, size, "1: %uMhz %s\n",
						single_dpm_table->dpm_levels[1].value,
						single_dpm_table->dpm_levels[1].value == curr_freq ? "*" : "");
			}
		} else {
			for (i = 0; i < single_dpm_table->count; i++)
				size += sysfs_emit_at(buf, size, "%d: %uMhz %s\n",
						i, single_dpm_table->dpm_levels[i].value,
						single_dpm_table->dpm_levels[i].value == curr_freq ? "*" : "");
		}
		break;
	case SMU_PCIE:
		ret = smu_v13_0_7_get_smu_metrics_data(smu,
						       METRICS_PCIE_RATE,
						       &gen_speed);
		if (ret)
			return ret;

		ret = smu_v13_0_7_get_smu_metrics_data(smu,
						       METRICS_PCIE_WIDTH,
						       &lane_width);
		if (ret)
			return ret;

		pcie_table = &(dpm_context->dpm_tables.pcie_table);
		for (i = 0; i < pcie_table->num_of_link_levels; i++)
			size += sysfs_emit_at(buf, size, "%d: %s %s %dMhz %s\n", i,
					(pcie_table->pcie_gen[i] == 0) ? "2.5GT/s," :
					(pcie_table->pcie_gen[i] == 1) ? "5.0GT/s," :
					(pcie_table->pcie_gen[i] == 2) ? "8.0GT/s," :
					(pcie_table->pcie_gen[i] == 3) ? "16.0GT/s," : "",
					(pcie_table->pcie_lane[i] == 1) ? "x1" :
					(pcie_table->pcie_lane[i] == 2) ? "x2" :
					(pcie_table->pcie_lane[i] == 3) ? "x4" :
					(pcie_table->pcie_lane[i] == 4) ? "x8" :
					(pcie_table->pcie_lane[i] == 5) ? "x12" :
					(pcie_table->pcie_lane[i] == 6) ? "x16" : "",
					pcie_table->clk_freq[i],
					(gen_speed == DECODE_GEN_SPEED(pcie_table->pcie_gen[i])) &&
					(lane_width == DECODE_LANE_WIDTH(pcie_table->pcie_lane[i])) ?
					"*" : "");
		break;

	case SMU_OD_SCLK:
		if (!smu_v13_0_7_is_od_feature_supported(smu,
							 PP_OD_FEATURE_GFXCLK_BIT))
			break;

		size += sysfs_emit_at(buf, size, "OD_SCLK:\n");
		size += sysfs_emit_at(buf, size, "0: %uMhz\n1: %uMhz\n",
					od_table->OverDriveTable.GfxclkFmin,
					od_table->OverDriveTable.GfxclkFmax);
		break;

	case SMU_OD_MCLK:
		if (!smu_v13_0_7_is_od_feature_supported(smu,
							 PP_OD_FEATURE_UCLK_BIT))
			break;

		size += sysfs_emit_at(buf, size, "OD_MCLK:\n");
		size += sysfs_emit_at(buf, size, "0: %uMhz\n1: %uMHz\n",
					od_table->OverDriveTable.UclkFmin,
					od_table->OverDriveTable.UclkFmax);
		break;

	case SMU_OD_VDDC_CURVE:
		if (!smu_v13_0_7_is_od_feature_supported(smu,
							 PP_OD_FEATURE_GFX_VF_CURVE_BIT))
			break;

		size += sysfs_emit_at(buf, size, "OD_VDDC_CURVE:\n");
		for (i = 0; i < PP_NUM_OD_VF_CURVE_POINTS; i++)
			size += sysfs_emit_at(buf, size, "%d: %dmv\n",
						i,
						od_table->OverDriveTable.VoltageOffsetPerZoneBoundary[i]);
		break;

	case SMU_OD_RANGE:
		if (!smu_v13_0_7_is_od_feature_supported(smu, PP_OD_FEATURE_GFXCLK_BIT) &&
		    !smu_v13_0_7_is_od_feature_supported(smu, PP_OD_FEATURE_UCLK_BIT) &&
		    !smu_v13_0_7_is_od_feature_supported(smu, PP_OD_FEATURE_GFX_VF_CURVE_BIT))
			break;

		size += sysfs_emit_at(buf, size, "%s:\n", "OD_RANGE");

		if (smu_v13_0_7_is_od_feature_supported(smu, PP_OD_FEATURE_GFXCLK_BIT)) {
			smu_v13_0_7_get_od_setting_limits(smu,
							  PP_OD_FEATURE_GFXCLK_FMIN,
							  &min_value,
							  NULL);
			smu_v13_0_7_get_od_setting_limits(smu,
							  PP_OD_FEATURE_GFXCLK_FMAX,
							  NULL,
							  &max_value);
			size += sysfs_emit_at(buf, size, "SCLK: %7uMhz %10uMhz\n",
					      min_value, max_value);
		}

		if (smu_v13_0_7_is_od_feature_supported(smu, PP_OD_FEATURE_UCLK_BIT)) {
			smu_v13_0_7_get_od_setting_limits(smu,
							  PP_OD_FEATURE_UCLK_FMIN,
							  &min_value,
							  NULL);
			smu_v13_0_7_get_od_setting_limits(smu,
							  PP_OD_FEATURE_UCLK_FMAX,
							  NULL,
							  &max_value);
			size += sysfs_emit_at(buf, size, "MCLK: %7uMhz %10uMhz\n",
					      min_value, max_value);
		}

		if (smu_v13_0_7_is_od_feature_supported(smu, PP_OD_FEATURE_GFX_VF_CURVE_BIT)) {
			smu_v13_0_7_get_od_setting_limits(smu,
							  PP_OD_FEATURE_GFX_VF_CURVE,
							  &min_value,
							  &max_value);
			size += sysfs_emit_at(buf, size, "VDDC_CURVE: %7dmv %10dmv\n",
					      min_value, max_value);
		}
		break;

	default:
		break;
	}

	return size;
}

static int smu_v13_0_7_od_edit_dpm_table(struct smu_context *smu,
					 enum PP_OD_DPM_TABLE_COMMAND type,
					 long input[],
					 uint32_t size)
{
	struct smu_table_context *table_context = &smu->smu_table;
	OverDriveTableExternal_t *od_table =
		(OverDriveTableExternal_t *)table_context->overdrive_table;
	struct amdgpu_device *adev = smu->adev;
	uint32_t offset_of_voltageoffset;
	int32_t minimum, maximum;
	uint32_t feature_ctrlmask;
	int i, ret = 0;

	switch (type) {
	case PP_OD_EDIT_SCLK_VDDC_TABLE:
		if (!smu_v13_0_7_is_od_feature_supported(smu, PP_OD_FEATURE_GFXCLK_BIT)) {
			dev_warn(adev->dev, "GFXCLK_LIMITS setting not supported!\n");
			return -ENOTSUPP;
		}

		for (i = 0; i < size; i += 2) {
			if (i + 2 > size) {
				dev_info(adev->dev, "invalid number of input parameters %d\n", size);
				return -EINVAL;
			}

			switch (input[i]) {
			case 0:
				smu_v13_0_7_get_od_setting_limits(smu,
								  PP_OD_FEATURE_GFXCLK_FMIN,
								  &minimum,
								  &maximum);
				if (input[i + 1] < minimum ||
				    input[i + 1] > maximum) {
					dev_info(adev->dev, "GfxclkFmin (%ld) must be within [%u, %u]!\n",
						input[i + 1], minimum, maximum);
					return -EINVAL;
				}

				od_table->OverDriveTable.GfxclkFmin = input[i + 1];
				od_table->OverDriveTable.FeatureCtrlMask |= 1U << PP_OD_FEATURE_GFXCLK_BIT;
				break;

			case 1:
				smu_v13_0_7_get_od_setting_limits(smu,
								  PP_OD_FEATURE_GFXCLK_FMAX,
								  &minimum,
								  &maximum);
				if (input[i + 1] < minimum ||
				    input[i + 1] > maximum) {
					dev_info(adev->dev, "GfxclkFmax (%ld) must be within [%u, %u]!\n",
						input[i + 1], minimum, maximum);
					return -EINVAL;
				}

				od_table->OverDriveTable.GfxclkFmax = input[i + 1];
				od_table->OverDriveTable.FeatureCtrlMask |= 1U << PP_OD_FEATURE_GFXCLK_BIT;
				break;

			default:
				dev_info(adev->dev, "Invalid SCLK_VDDC_TABLE index: %ld\n", input[i]);
				dev_info(adev->dev, "Supported indices: [0:min,1:max]\n");
				return -EINVAL;
			}
		}

		if (od_table->OverDriveTable.GfxclkFmin > od_table->OverDriveTable.GfxclkFmax) {
			dev_err(adev->dev,
				"Invalid setting: GfxclkFmin(%u) is bigger than GfxclkFmax(%u)\n",
				(uint32_t)od_table->OverDriveTable.GfxclkFmin,
				(uint32_t)od_table->OverDriveTable.GfxclkFmax);
			return -EINVAL;
		}
		break;

	case PP_OD_EDIT_MCLK_VDDC_TABLE:
		if (!smu_v13_0_7_is_od_feature_supported(smu, PP_OD_FEATURE_UCLK_BIT)) {
			dev_warn(adev->dev, "UCLK_LIMITS setting not supported!\n");
			return -ENOTSUPP;
		}

		for (i = 0; i < size; i += 2) {
			if (i + 2 > size) {
				dev_info(adev->dev, "invalid number of input parameters %d\n", size);
				return -EINVAL;
			}

			switch (input[i]) {
			case 0:
				smu_v13_0_7_get_od_setting_limits(smu,
								  PP_OD_FEATURE_UCLK_FMIN,
								  &minimum,
								  &maximum);
				if (input[i + 1] < minimum ||
				    input[i + 1] > maximum) {
					dev_info(adev->dev, "UclkFmin (%ld) must be within [%u, %u]!\n",
						input[i + 1], minimum, maximum);
					return -EINVAL;
				}

				od_table->OverDriveTable.UclkFmin = input[i + 1];
				od_table->OverDriveTable.FeatureCtrlMask |= 1U << PP_OD_FEATURE_UCLK_BIT;
				break;

			case 1:
				smu_v13_0_7_get_od_setting_limits(smu,
								  PP_OD_FEATURE_UCLK_FMAX,
								  &minimum,
								  &maximum);
				if (input[i + 1] < minimum ||
				    input[i + 1] > maximum) {
					dev_info(adev->dev, "UclkFmax (%ld) must be within [%u, %u]!\n",
						input[i + 1], minimum, maximum);
					return -EINVAL;
				}

				od_table->OverDriveTable.UclkFmax = input[i + 1];
				od_table->OverDriveTable.FeatureCtrlMask |= 1U << PP_OD_FEATURE_UCLK_BIT;
				break;

			default:
				dev_info(adev->dev, "Invalid MCLK_VDDC_TABLE index: %ld\n", input[i]);
				dev_info(adev->dev, "Supported indices: [0:min,1:max]\n");
				return -EINVAL;
			}
		}

		if (od_table->OverDriveTable.UclkFmin > od_table->OverDriveTable.UclkFmax) {
			dev_err(adev->dev,
				"Invalid setting: UclkFmin(%u) is bigger than UclkFmax(%u)\n",
				(uint32_t)od_table->OverDriveTable.UclkFmin,
				(uint32_t)od_table->OverDriveTable.UclkFmax);
			return -EINVAL;
		}
		break;

	case PP_OD_EDIT_VDDC_CURVE:
		if (!smu_v13_0_7_is_od_feature_supported(smu, PP_OD_FEATURE_GFX_VF_CURVE_BIT)) {
			dev_warn(adev->dev, "VF curve setting not supported!\n");
			return -ENOTSUPP;
		}

		if (input[0] >= PP_NUM_OD_VF_CURVE_POINTS ||
		    input[0] < 0)
			return -EINVAL;

		smu_v13_0_7_get_od_setting_limits(smu,
						  PP_OD_FEATURE_GFX_VF_CURVE,
						  &minimum,
						  &maximum);
		if (input[1] < minimum ||
		    input[1] > maximum) {
			dev_info(adev->dev, "Voltage offset (%ld) must be within [%d, %d]!\n",
				 input[1], minimum, maximum);
			return -EINVAL;
		}

		od_table->OverDriveTable.VoltageOffsetPerZoneBoundary[input[0]] = input[1];
		od_table->OverDriveTable.FeatureCtrlMask |= 1U << PP_OD_FEATURE_GFX_VF_CURVE_BIT;
		break;

	case PP_OD_RESTORE_DEFAULT_TABLE:
		feature_ctrlmask = od_table->OverDriveTable.FeatureCtrlMask;
		memcpy(od_table,
		       table_context->boot_overdrive_table,
		       sizeof(OverDriveTableExternal_t));
		od_table->OverDriveTable.FeatureCtrlMask = feature_ctrlmask;
		fallthrough;

	case PP_OD_COMMIT_DPM_TABLE:
		/*
		 * The member below instructs PMFW the settings focused in
		 * this single operation.
		 * `uint32_t FeatureCtrlMask;`
		 * It does not contain actual informations about user's custom
		 * settings. Thus we do not cache it.
		 */
		offset_of_voltageoffset = offsetof(OverDriveTable_t, VoltageOffsetPerZoneBoundary);
		if (memcmp((u8 *)od_table + offset_of_voltageoffset,
			   table_context->user_overdrive_table + offset_of_voltageoffset,
			   sizeof(OverDriveTableExternal_t) - offset_of_voltageoffset)) {
			smu_v13_0_7_dump_od_table(smu, od_table);

			ret = smu_v13_0_7_upload_overdrive_table(smu, od_table);
			if (ret) {
				dev_err(adev->dev, "Failed to upload overdrive table!\n");
				return ret;
			}

			od_table->OverDriveTable.FeatureCtrlMask = 0;
			memcpy(table_context->user_overdrive_table + offset_of_voltageoffset,
			       (u8 *)od_table + offset_of_voltageoffset,
			       sizeof(OverDriveTableExternal_t) - offset_of_voltageoffset);

			if (!memcmp(table_context->user_overdrive_table,
				    table_context->boot_overdrive_table,
				    sizeof(OverDriveTableExternal_t)))
				smu->user_dpm_profile.user_od = false;
			else
				smu->user_dpm_profile.user_od = true;
		}
		break;

	default:
		return -ENOSYS;
	}

	return ret;
}

static int smu_v13_0_7_force_clk_levels(struct smu_context *smu,
					enum smu_clk_type clk_type,
					uint32_t mask)
{
	struct smu_dpm_context *smu_dpm = &smu->smu_dpm;
	struct smu_13_0_dpm_context *dpm_context = smu_dpm->dpm_context;
	struct smu_13_0_dpm_table *single_dpm_table;
	uint32_t soft_min_level, soft_max_level;
	uint32_t min_freq, max_freq;
	int ret = 0;

	soft_min_level = mask ? (ffs(mask) - 1) : 0;
	soft_max_level = mask ? (fls(mask) - 1) : 0;

	switch (clk_type) {
	case SMU_GFXCLK:
	case SMU_SCLK:
		single_dpm_table = &(dpm_context->dpm_tables.gfx_table);
		break;
	case SMU_MCLK:
	case SMU_UCLK:
		single_dpm_table = &(dpm_context->dpm_tables.uclk_table);
		break;
	case SMU_SOCCLK:
		single_dpm_table = &(dpm_context->dpm_tables.soc_table);
		break;
	case SMU_FCLK:
		single_dpm_table = &(dpm_context->dpm_tables.fclk_table);
		break;
	case SMU_VCLK:
	case SMU_VCLK1:
		single_dpm_table = &(dpm_context->dpm_tables.vclk_table);
		break;
	case SMU_DCLK:
	case SMU_DCLK1:
		single_dpm_table = &(dpm_context->dpm_tables.dclk_table);
		break;
	default:
		break;
	}

	switch (clk_type) {
	case SMU_GFXCLK:
	case SMU_SCLK:
	case SMU_MCLK:
	case SMU_UCLK:
	case SMU_SOCCLK:
	case SMU_FCLK:
	case SMU_VCLK:
	case SMU_VCLK1:
	case SMU_DCLK:
	case SMU_DCLK1:
		if (single_dpm_table->is_fine_grained) {
			/* There is only 2 levels for fine grained DPM */
			soft_max_level = (soft_max_level >= 1 ? 1 : 0);
			soft_min_level = (soft_min_level >= 1 ? 1 : 0);
		} else {
			if ((soft_max_level >= single_dpm_table->count) ||
			    (soft_min_level >= single_dpm_table->count))
				return -EINVAL;
		}

		min_freq = single_dpm_table->dpm_levels[soft_min_level].value;
		max_freq = single_dpm_table->dpm_levels[soft_max_level].value;

		ret = smu_v13_0_set_soft_freq_limited_range(smu,
							    clk_type,
							    min_freq,
							    max_freq);
		break;
	case SMU_DCEFCLK:
	case SMU_PCIE:
	default:
		break;
	}

	return ret;
}

<<<<<<< HEAD
static const struct smu_temperature_range smu13_thermal_policy[] =
{
=======
static const struct smu_temperature_range smu13_thermal_policy[] = {
>>>>>>> ccf0a997
	{-273150,  99000, 99000, -273150, 99000, 99000, -273150, 99000, 99000},
	{ 120000, 120000, 120000, 120000, 120000, 120000, 120000, 120000, 120000},
};

static int smu_v13_0_7_get_thermal_temperature_range(struct smu_context *smu,
						     struct smu_temperature_range *range)
{
	struct smu_table_context *table_context = &smu->smu_table;
	struct smu_13_0_7_powerplay_table *powerplay_table =
		table_context->power_play_table;
	PPTable_t *pptable = smu->smu_table.driver_pptable;

	if (!range)
		return -EINVAL;

	memcpy(range, &smu13_thermal_policy[0], sizeof(struct smu_temperature_range));

	range->max = pptable->SkuTable.TemperatureLimit[TEMP_EDGE] *
		SMU_TEMPERATURE_UNITS_PER_CENTIGRADES;
	range->edge_emergency_max = (pptable->SkuTable.TemperatureLimit[TEMP_EDGE] + CTF_OFFSET_EDGE) *
		SMU_TEMPERATURE_UNITS_PER_CENTIGRADES;
	range->hotspot_crit_max = pptable->SkuTable.TemperatureLimit[TEMP_HOTSPOT] *
		SMU_TEMPERATURE_UNITS_PER_CENTIGRADES;
	range->hotspot_emergency_max = (pptable->SkuTable.TemperatureLimit[TEMP_HOTSPOT] + CTF_OFFSET_HOTSPOT) *
		SMU_TEMPERATURE_UNITS_PER_CENTIGRADES;
	range->mem_crit_max = pptable->SkuTable.TemperatureLimit[TEMP_MEM] *
		SMU_TEMPERATURE_UNITS_PER_CENTIGRADES;
	range->mem_emergency_max = (pptable->SkuTable.TemperatureLimit[TEMP_MEM] + CTF_OFFSET_MEM)*
		SMU_TEMPERATURE_UNITS_PER_CENTIGRADES;
	range->software_shutdown_temp = powerplay_table->software_shutdown_temp;
	range->software_shutdown_temp_offset = pptable->SkuTable.FanAbnormalTempLimitOffset;

	return 0;
}

#define MAX(a, b)	((a) > (b) ? (a) : (b))
static ssize_t smu_v13_0_7_get_gpu_metrics(struct smu_context *smu,
					   void **table)
{
	struct smu_table_context *smu_table = &smu->smu_table;
	struct gpu_metrics_v1_3 *gpu_metrics =
		(struct gpu_metrics_v1_3 *)smu_table->gpu_metrics_table;
	SmuMetricsExternal_t metrics_ext;
	SmuMetrics_t *metrics = &metrics_ext.SmuMetrics;
	int ret = 0;

	ret = smu_cmn_get_metrics_table(smu,
					&metrics_ext,
					true);
	if (ret)
		return ret;

	smu_cmn_init_soft_gpu_metrics(gpu_metrics, 1, 3);

	gpu_metrics->temperature_edge = metrics->AvgTemperature[TEMP_EDGE];
	gpu_metrics->temperature_hotspot = metrics->AvgTemperature[TEMP_HOTSPOT];
	gpu_metrics->temperature_mem = metrics->AvgTemperature[TEMP_MEM];
	gpu_metrics->temperature_vrgfx = metrics->AvgTemperature[TEMP_VR_GFX];
	gpu_metrics->temperature_vrsoc = metrics->AvgTemperature[TEMP_VR_SOC];
	gpu_metrics->temperature_vrmem = MAX(metrics->AvgTemperature[TEMP_VR_MEM0],
					     metrics->AvgTemperature[TEMP_VR_MEM1]);

	gpu_metrics->average_gfx_activity = metrics->AverageGfxActivity;
	gpu_metrics->average_umc_activity = metrics->AverageUclkActivity;
	gpu_metrics->average_mm_activity = MAX(metrics->Vcn0ActivityPercentage,
					       metrics->Vcn1ActivityPercentage);

	gpu_metrics->average_socket_power = metrics->AverageSocketPower;
	gpu_metrics->energy_accumulator = metrics->EnergyAccumulator;

	if (metrics->AverageGfxActivity <= SMU_13_0_7_BUSY_THRESHOLD)
		gpu_metrics->average_gfxclk_frequency = metrics->AverageGfxclkFrequencyPostDs;
	else
		gpu_metrics->average_gfxclk_frequency = metrics->AverageGfxclkFrequencyPreDs;

	if (metrics->AverageUclkActivity <= SMU_13_0_7_BUSY_THRESHOLD)
		gpu_metrics->average_uclk_frequency = metrics->AverageMemclkFrequencyPostDs;
	else
		gpu_metrics->average_uclk_frequency = metrics->AverageMemclkFrequencyPreDs;

	gpu_metrics->average_vclk0_frequency = metrics->AverageVclk0Frequency;
	gpu_metrics->average_dclk0_frequency = metrics->AverageDclk0Frequency;
	gpu_metrics->average_vclk1_frequency = metrics->AverageVclk1Frequency;
	gpu_metrics->average_dclk1_frequency = metrics->AverageDclk1Frequency;

	gpu_metrics->current_gfxclk = metrics->CurrClock[PPCLK_GFXCLK];
	gpu_metrics->current_vclk0 = metrics->CurrClock[PPCLK_VCLK_0];
	gpu_metrics->current_dclk0 = metrics->CurrClock[PPCLK_DCLK_0];
	gpu_metrics->current_vclk1 = metrics->CurrClock[PPCLK_VCLK_1];
	gpu_metrics->current_dclk1 = metrics->CurrClock[PPCLK_DCLK_1];

	gpu_metrics->throttle_status =
			smu_v13_0_7_get_throttler_status(metrics);
	gpu_metrics->indep_throttle_status =
			smu_cmn_get_indep_throttler_status(gpu_metrics->throttle_status,
							   smu_v13_0_7_throttler_map);

	gpu_metrics->current_fan_speed = metrics->AvgFanRpm;

	gpu_metrics->pcie_link_width = metrics->PcieWidth;
	if ((metrics->PcieRate - 1) > LINK_SPEED_MAX)
		gpu_metrics->pcie_link_speed = pcie_gen_to_speed(1);
	else
		gpu_metrics->pcie_link_speed = pcie_gen_to_speed(metrics->PcieRate);

	gpu_metrics->system_clock_counter = ktime_get_boottime_ns();

	gpu_metrics->voltage_gfx = metrics->AvgVoltage[SVI_PLANE_GFX];
	gpu_metrics->voltage_soc = metrics->AvgVoltage[SVI_PLANE_SOC];
	gpu_metrics->voltage_mem = metrics->AvgVoltage[SVI_PLANE_VMEMP];

	*table = (void *)gpu_metrics;

	return sizeof(struct gpu_metrics_v1_3);
}

static int smu_v13_0_7_set_default_od_settings(struct smu_context *smu)
{
	OverDriveTableExternal_t *od_table =
		(OverDriveTableExternal_t *)smu->smu_table.overdrive_table;
	OverDriveTableExternal_t *boot_od_table =
		(OverDriveTableExternal_t *)smu->smu_table.boot_overdrive_table;
	OverDriveTableExternal_t *user_od_table =
		(OverDriveTableExternal_t *)smu->smu_table.user_overdrive_table;
	OverDriveTableExternal_t user_od_table_bak;
	int ret = 0;
	int i;

	ret = smu_v13_0_7_get_overdrive_table(smu, boot_od_table);
	if (ret)
		return ret;

	smu_v13_0_7_dump_od_table(smu, boot_od_table);

	memcpy(od_table,
	       boot_od_table,
	       sizeof(OverDriveTableExternal_t));

	/*
	 * For S3/S4/Runpm resume, we need to setup those overdrive tables again,
	 * but we have to preserve user defined values in "user_od_table".
	 */
	if (!smu->adev->in_suspend) {
		memcpy(user_od_table,
		       boot_od_table,
		       sizeof(OverDriveTableExternal_t));
		smu->user_dpm_profile.user_od = false;
	} else if (smu->user_dpm_profile.user_od) {
		memcpy(&user_od_table_bak,
		       user_od_table,
		       sizeof(OverDriveTableExternal_t));
		memcpy(user_od_table,
		       boot_od_table,
		       sizeof(OverDriveTableExternal_t));
		user_od_table->OverDriveTable.GfxclkFmin =
				user_od_table_bak.OverDriveTable.GfxclkFmin;
		user_od_table->OverDriveTable.GfxclkFmax =
				user_od_table_bak.OverDriveTable.GfxclkFmax;
		user_od_table->OverDriveTable.UclkFmin =
				user_od_table_bak.OverDriveTable.UclkFmin;
		user_od_table->OverDriveTable.UclkFmax =
				user_od_table_bak.OverDriveTable.UclkFmax;
		for (i = 0; i < PP_NUM_OD_VF_CURVE_POINTS; i++)
			user_od_table->OverDriveTable.VoltageOffsetPerZoneBoundary[i] =
				user_od_table_bak.OverDriveTable.VoltageOffsetPerZoneBoundary[i];
	}

	return 0;
}

static int smu_v13_0_7_restore_user_od_settings(struct smu_context *smu)
{
	struct smu_table_context *table_context = &smu->smu_table;
	OverDriveTableExternal_t *od_table = table_context->overdrive_table;
	OverDriveTableExternal_t *user_od_table = table_context->user_overdrive_table;
	int res;

	user_od_table->OverDriveTable.FeatureCtrlMask = 1U << PP_OD_FEATURE_GFXCLK_BIT |
							1U << PP_OD_FEATURE_UCLK_BIT |
							1U << PP_OD_FEATURE_GFX_VF_CURVE_BIT;
	res = smu_v13_0_7_upload_overdrive_table(smu, user_od_table);
	user_od_table->OverDriveTable.FeatureCtrlMask = 0;
	if (res == 0)
		memcpy(od_table, user_od_table, sizeof(OverDriveTableExternal_t));

	return res;
}

static int smu_v13_0_7_populate_umd_state_clk(struct smu_context *smu)
{
	struct smu_13_0_dpm_context *dpm_context =
				smu->smu_dpm.dpm_context;
	struct smu_13_0_dpm_table *gfx_table =
				&dpm_context->dpm_tables.gfx_table;
	struct smu_13_0_dpm_table *mem_table =
				&dpm_context->dpm_tables.uclk_table;
	struct smu_13_0_dpm_table *soc_table =
				&dpm_context->dpm_tables.soc_table;
	struct smu_13_0_dpm_table *vclk_table =
				&dpm_context->dpm_tables.vclk_table;
	struct smu_13_0_dpm_table *dclk_table =
				&dpm_context->dpm_tables.dclk_table;
	struct smu_13_0_dpm_table *fclk_table =
				&dpm_context->dpm_tables.fclk_table;
	struct smu_umd_pstate_table *pstate_table =
				&smu->pstate_table;
	struct smu_table_context *table_context = &smu->smu_table;
	PPTable_t *pptable = table_context->driver_pptable;
	DriverReportedClocks_t driver_clocks =
		pptable->SkuTable.DriverReportedClocks;

	pstate_table->gfxclk_pstate.min = gfx_table->min;
	if (driver_clocks.GameClockAc &&
		(driver_clocks.GameClockAc < gfx_table->max))
		pstate_table->gfxclk_pstate.peak = driver_clocks.GameClockAc;
	else
		pstate_table->gfxclk_pstate.peak = gfx_table->max;

	pstate_table->uclk_pstate.min = mem_table->min;
	pstate_table->uclk_pstate.peak = mem_table->max;

	pstate_table->socclk_pstate.min = soc_table->min;
	pstate_table->socclk_pstate.peak = soc_table->max;

	pstate_table->vclk_pstate.min = vclk_table->min;
	pstate_table->vclk_pstate.peak = vclk_table->max;

	pstate_table->dclk_pstate.min = dclk_table->min;
	pstate_table->dclk_pstate.peak = dclk_table->max;

	pstate_table->fclk_pstate.min = fclk_table->min;
	pstate_table->fclk_pstate.peak = fclk_table->max;

	if (driver_clocks.BaseClockAc &&
		driver_clocks.BaseClockAc < gfx_table->max)
		pstate_table->gfxclk_pstate.standard = driver_clocks.BaseClockAc;
	else
		pstate_table->gfxclk_pstate.standard = gfx_table->max;
	pstate_table->uclk_pstate.standard = mem_table->max;
	pstate_table->socclk_pstate.standard = soc_table->min;
	pstate_table->vclk_pstate.standard = vclk_table->min;
	pstate_table->dclk_pstate.standard = dclk_table->min;
	pstate_table->fclk_pstate.standard = fclk_table->min;

	return 0;
}

static int smu_v13_0_7_get_fan_speed_pwm(struct smu_context *smu,
					 uint32_t *speed)
{
	int ret;

	if (!speed)
		return -EINVAL;

	ret = smu_v13_0_7_get_smu_metrics_data(smu,
					       METRICS_CURR_FANPWM,
					       speed);
	if (ret) {
		dev_err(smu->adev->dev, "Failed to get fan speed(PWM)!");
		return ret;
	}

	/* Convert the PMFW output which is in percent to pwm(255) based */
	*speed = MIN(*speed * 255 / 100, 255);

	return 0;
}

static int smu_v13_0_7_get_fan_speed_rpm(struct smu_context *smu,
					 uint32_t *speed)
{
	if (!speed)
		return -EINVAL;

	return smu_v13_0_7_get_smu_metrics_data(smu,
						METRICS_CURR_FANSPEED,
						speed);
}

static int smu_v13_0_7_enable_mgpu_fan_boost(struct smu_context *smu)
{
	struct smu_table_context *table_context = &smu->smu_table;
	PPTable_t *pptable = table_context->driver_pptable;
	SkuTable_t *skutable = &pptable->SkuTable;

	/*
	 * Skip the MGpuFanBoost setting for those ASICs
	 * which do not support it
	 */
	if (skutable->MGpuAcousticLimitRpmThreshold == 0)
		return 0;

	return smu_cmn_send_smc_msg_with_param(smu,
					       SMU_MSG_SetMGpuFanBoostLimitRpm,
					       0,
					       NULL);
}

static int smu_v13_0_7_get_power_limit(struct smu_context *smu,
				       uint32_t *current_power_limit,
				       uint32_t *default_power_limit,
				       uint32_t *max_power_limit)
{
	struct smu_table_context *table_context = &smu->smu_table;
	struct smu_13_0_7_powerplay_table *powerplay_table =
		(struct smu_13_0_7_powerplay_table *)table_context->power_play_table;
	PPTable_t *pptable = table_context->driver_pptable;
	SkuTable_t *skutable = &pptable->SkuTable;
	uint32_t power_limit, od_percent;

	if (smu_v13_0_get_current_power_limit(smu, &power_limit))
		power_limit = smu->adev->pm.ac_power ?
			      skutable->SocketPowerLimitAc[PPT_THROTTLER_PPT0] :
			      skutable->SocketPowerLimitDc[PPT_THROTTLER_PPT0];

	if (current_power_limit)
		*current_power_limit = power_limit;
	if (default_power_limit)
		*default_power_limit = power_limit;

	if (max_power_limit) {
		if (smu->od_enabled) {
			od_percent = le32_to_cpu(powerplay_table->overdrive_table.max[SMU_13_0_7_ODSETTING_POWERPERCENTAGE]);

			dev_dbg(smu->adev->dev, "ODSETTING_POWERPERCENTAGE: %d (default: %d)\n", od_percent, power_limit);

			power_limit *= (100 + od_percent);
			power_limit /= 100;
		}
		*max_power_limit = power_limit;
	}

	return 0;
}

static int smu_v13_0_7_get_power_profile_mode(struct smu_context *smu, char *buf)
{
	DpmActivityMonitorCoeffIntExternal_t *activity_monitor_external;
	uint32_t i, j, size = 0;
	int16_t workload_type = 0;
	int result = 0;

	if (!buf)
		return -EINVAL;

	activity_monitor_external = kcalloc(PP_SMC_POWER_PROFILE_COUNT,
					    sizeof(*activity_monitor_external),
					    GFP_KERNEL);
	if (!activity_monitor_external)
		return -ENOMEM;

	size += sysfs_emit_at(buf, size, "                              ");
	for (i = 0; i <= PP_SMC_POWER_PROFILE_WINDOW3D; i++)
		size += sysfs_emit_at(buf, size, "%-14s%s", amdgpu_pp_profile_name[i],
			(i == smu->power_profile_mode) ? "* " : "  ");

	size += sysfs_emit_at(buf, size, "\n");

	for (i = 0; i <= PP_SMC_POWER_PROFILE_WINDOW3D; i++) {
		/* conv PP_SMC_POWER_PROFILE* to WORKLOAD_PPLIB_*_BIT */
		workload_type = smu_cmn_to_asic_specific_index(smu,
							       CMN2ASIC_MAPPING_WORKLOAD,
							       i);
<<<<<<< HEAD
		if (workload_type < 0) {
=======
		if (workload_type == -ENOTSUPP)
			continue;
		else if (workload_type < 0) {
>>>>>>> ccf0a997
			result = -EINVAL;
			goto out;
		}

		result = smu_cmn_update_table(smu,
					  SMU_TABLE_ACTIVITY_MONITOR_COEFF, workload_type,
					  (void *)(&activity_monitor_external[i]), false);
		if (result) {
			dev_err(smu->adev->dev, "[%s] Failed to get activity monitor!", __func__);
			goto out;
		}
	}

#define PRINT_DPM_MONITOR(field)									\
do {													\
	size += sysfs_emit_at(buf, size, "%-30s", #field);						\
	for (j = 0; j <= PP_SMC_POWER_PROFILE_WINDOW3D; j++)						\
		size += sysfs_emit_at(buf, size, "%-16d", activity_monitor_external[j].DpmActivityMonitorCoeffInt.field);		\
	size += sysfs_emit_at(buf, size, "\n");								\
} while (0)

	PRINT_DPM_MONITOR(Gfx_ActiveHystLimit);
	PRINT_DPM_MONITOR(Gfx_IdleHystLimit);
	PRINT_DPM_MONITOR(Gfx_FPS);
	PRINT_DPM_MONITOR(Gfx_MinActiveFreqType);
	PRINT_DPM_MONITOR(Gfx_BoosterFreqType);
	PRINT_DPM_MONITOR(Gfx_MinActiveFreq);
	PRINT_DPM_MONITOR(Gfx_BoosterFreq);
	PRINT_DPM_MONITOR(Fclk_ActiveHystLimit);
	PRINT_DPM_MONITOR(Fclk_IdleHystLimit);
	PRINT_DPM_MONITOR(Fclk_FPS);
	PRINT_DPM_MONITOR(Fclk_MinActiveFreqType);
	PRINT_DPM_MONITOR(Fclk_BoosterFreqType);
	PRINT_DPM_MONITOR(Fclk_MinActiveFreq);
	PRINT_DPM_MONITOR(Fclk_BoosterFreq);
#undef PRINT_DPM_MONITOR

	result = size;
out:
	kfree(activity_monitor_external);
	return result;
}

static int smu_v13_0_7_set_power_profile_mode(struct smu_context *smu, long *input, uint32_t size)
{

	DpmActivityMonitorCoeffIntExternal_t activity_monitor_external;
	DpmActivityMonitorCoeffInt_t *activity_monitor =
		&(activity_monitor_external.DpmActivityMonitorCoeffInt);
	int workload_type, ret = 0;

	smu->power_profile_mode = input[size];

	if (smu->power_profile_mode > PP_SMC_POWER_PROFILE_WINDOW3D) {
		dev_err(smu->adev->dev, "Invalid power profile mode %d\n", smu->power_profile_mode);
		return -EINVAL;
	}

	if (smu->power_profile_mode == PP_SMC_POWER_PROFILE_CUSTOM) {

		ret = smu_cmn_update_table(smu,
				       SMU_TABLE_ACTIVITY_MONITOR_COEFF, WORKLOAD_PPLIB_CUSTOM_BIT,
				       (void *)(&activity_monitor_external), false);
		if (ret) {
			dev_err(smu->adev->dev, "[%s] Failed to get activity monitor!", __func__);
			return ret;
		}

		switch (input[0]) {
		case 0: /* Gfxclk */
			activity_monitor->Gfx_ActiveHystLimit = input[1];
			activity_monitor->Gfx_IdleHystLimit = input[2];
			activity_monitor->Gfx_FPS = input[3];
			activity_monitor->Gfx_MinActiveFreqType = input[4];
			activity_monitor->Gfx_BoosterFreqType = input[5];
			activity_monitor->Gfx_MinActiveFreq = input[6];
			activity_monitor->Gfx_BoosterFreq = input[7];
			break;
		case 1: /* Fclk */
			activity_monitor->Fclk_ActiveHystLimit = input[1];
			activity_monitor->Fclk_IdleHystLimit = input[2];
			activity_monitor->Fclk_FPS = input[3];
			activity_monitor->Fclk_MinActiveFreqType = input[4];
			activity_monitor->Fclk_BoosterFreqType = input[5];
			activity_monitor->Fclk_MinActiveFreq = input[6];
			activity_monitor->Fclk_BoosterFreq = input[7];
			break;
		}

		ret = smu_cmn_update_table(smu,
				       SMU_TABLE_ACTIVITY_MONITOR_COEFF, WORKLOAD_PPLIB_CUSTOM_BIT,
				       (void *)(&activity_monitor_external), true);
		if (ret) {
			dev_err(smu->adev->dev, "[%s] Failed to set activity monitor!", __func__);
			return ret;
		}
	}

	/* conv PP_SMC_POWER_PROFILE* to WORKLOAD_PPLIB_*_BIT */
	workload_type = smu_cmn_to_asic_specific_index(smu,
						       CMN2ASIC_MAPPING_WORKLOAD,
						       smu->power_profile_mode);
	if (workload_type < 0)
		return -EINVAL;
	smu_cmn_send_smc_msg_with_param(smu, SMU_MSG_SetWorkloadMask,
				    1 << workload_type, NULL);

	return ret;
}

static int smu_v13_0_7_set_mp1_state(struct smu_context *smu,
				     enum pp_mp1_state mp1_state)
{
	int ret;

	switch (mp1_state) {
	case PP_MP1_STATE_UNLOAD:
		ret = smu_cmn_set_mp1_state(smu, mp1_state);
		break;
	default:
		/* Ignore others */
		ret = 0;
	}

	return ret;
}

static int smu_v13_0_7_baco_enter(struct smu_context *smu)
{
	struct smu_baco_context *smu_baco = &smu->smu_baco;
	struct amdgpu_device *adev = smu->adev;

	if (adev->in_runpm && smu_cmn_is_audio_func_enabled(adev))
		return smu_v13_0_baco_set_armd3_sequence(smu,
				(smu_baco->maco_support && amdgpu_runtime_pm != 1) ?
					BACO_SEQ_BAMACO : BACO_SEQ_BACO);
	else
		return smu_v13_0_baco_enter(smu);
}

static int smu_v13_0_7_baco_exit(struct smu_context *smu)
{
	struct amdgpu_device *adev = smu->adev;

	if (adev->in_runpm && smu_cmn_is_audio_func_enabled(adev)) {
		/* Wait for PMFW handling for the Dstate change */
		usleep_range(10000, 11000);
		return smu_v13_0_baco_set_armd3_sequence(smu, BACO_SEQ_ULPS);
	} else {
		return smu_v13_0_baco_exit(smu);
	}
}

static bool smu_v13_0_7_is_mode1_reset_supported(struct smu_context *smu)
{
	struct amdgpu_device *adev = smu->adev;

	/* SRIOV does not support SMU mode1 reset */
	if (amdgpu_sriov_vf(adev))
		return false;

	return true;
}

static int smu_v13_0_7_set_df_cstate(struct smu_context *smu,
				     enum pp_df_cstate state)
{
	return smu_cmn_send_smc_msg_with_param(smu,
					       SMU_MSG_DFCstateControl,
					       state,
					       NULL);
}

static const struct pptable_funcs smu_v13_0_7_ppt_funcs = {
	.get_allowed_feature_mask = smu_v13_0_7_get_allowed_feature_mask,
	.set_default_dpm_table = smu_v13_0_7_set_default_dpm_table,
	.is_dpm_running = smu_v13_0_7_is_dpm_running,
	.dump_pptable = smu_v13_0_7_dump_pptable,
	.init_microcode = smu_v13_0_init_microcode,
	.load_microcode = smu_v13_0_load_microcode,
	.fini_microcode = smu_v13_0_fini_microcode,
	.init_smc_tables = smu_v13_0_7_init_smc_tables,
	.fini_smc_tables = smu_v13_0_fini_smc_tables,
	.init_power = smu_v13_0_init_power,
	.fini_power = smu_v13_0_fini_power,
	.check_fw_status = smu_v13_0_7_check_fw_status,
	.setup_pptable = smu_v13_0_7_setup_pptable,
	.check_fw_version = smu_v13_0_check_fw_version,
	.write_pptable = smu_cmn_write_pptable,
	.set_driver_table_location = smu_v13_0_set_driver_table_location,
	.system_features_control = smu_v13_0_system_features_control,
	.set_allowed_mask = smu_v13_0_set_allowed_mask,
	.get_enabled_mask = smu_cmn_get_enabled_mask,
	.dpm_set_vcn_enable = smu_v13_0_set_vcn_enable,
	.dpm_set_jpeg_enable = smu_v13_0_set_jpeg_enable,
	.init_pptable_microcode = smu_v13_0_init_pptable_microcode,
	.populate_umd_state_clk = smu_v13_0_7_populate_umd_state_clk,
	.get_dpm_ultimate_freq = smu_v13_0_7_get_dpm_ultimate_freq,
	.get_vbios_bootup_values = smu_v13_0_get_vbios_bootup_values,
	.read_sensor = smu_v13_0_7_read_sensor,
	.feature_is_enabled = smu_cmn_feature_is_enabled,
	.print_clk_levels = smu_v13_0_7_print_clk_levels,
	.force_clk_levels = smu_v13_0_7_force_clk_levels,
	.update_pcie_parameters = smu_v13_0_update_pcie_parameters,
	.get_thermal_temperature_range = smu_v13_0_7_get_thermal_temperature_range,
	.register_irq_handler = smu_v13_0_register_irq_handler,
	.enable_thermal_alert = smu_v13_0_enable_thermal_alert,
	.disable_thermal_alert = smu_v13_0_disable_thermal_alert,
	.notify_memory_pool_location = smu_v13_0_notify_memory_pool_location,
	.get_gpu_metrics = smu_v13_0_7_get_gpu_metrics,
	.set_soft_freq_limited_range = smu_v13_0_set_soft_freq_limited_range,
	.set_default_od_settings = smu_v13_0_7_set_default_od_settings,
	.restore_user_od_settings = smu_v13_0_7_restore_user_od_settings,
	.od_edit_dpm_table = smu_v13_0_7_od_edit_dpm_table,
	.set_performance_level = smu_v13_0_set_performance_level,
	.gfx_off_control = smu_v13_0_gfx_off_control,
	.get_fan_speed_pwm = smu_v13_0_7_get_fan_speed_pwm,
	.get_fan_speed_rpm = smu_v13_0_7_get_fan_speed_rpm,
	.set_fan_speed_pwm = smu_v13_0_set_fan_speed_pwm,
	.set_fan_speed_rpm = smu_v13_0_set_fan_speed_rpm,
	.get_fan_control_mode = smu_v13_0_get_fan_control_mode,
	.set_fan_control_mode = smu_v13_0_set_fan_control_mode,
	.enable_mgpu_fan_boost = smu_v13_0_7_enable_mgpu_fan_boost,
	.get_power_limit = smu_v13_0_7_get_power_limit,
	.set_power_limit = smu_v13_0_set_power_limit,
	.set_power_source = smu_v13_0_set_power_source,
	.get_power_profile_mode = smu_v13_0_7_get_power_profile_mode,
	.set_power_profile_mode = smu_v13_0_7_set_power_profile_mode,
	.set_tool_table_location = smu_v13_0_set_tool_table_location,
	.get_pp_feature_mask = smu_cmn_get_pp_feature_mask,
	.set_pp_feature_mask = smu_cmn_set_pp_feature_mask,
	.baco_is_support = smu_v13_0_baco_is_support,
	.baco_get_state = smu_v13_0_baco_get_state,
	.baco_set_state = smu_v13_0_baco_set_state,
	.baco_enter = smu_v13_0_7_baco_enter,
	.baco_exit = smu_v13_0_7_baco_exit,
	.mode1_reset_is_support = smu_v13_0_7_is_mode1_reset_supported,
	.mode1_reset = smu_v13_0_mode1_reset,
	.set_mp1_state = smu_v13_0_7_set_mp1_state,
	.set_df_cstate = smu_v13_0_7_set_df_cstate,
	.gpo_control = smu_v13_0_gpo_control,
};

void smu_v13_0_7_set_ppt_funcs(struct smu_context *smu)
{
	smu->ppt_funcs = &smu_v13_0_7_ppt_funcs;
	smu->message_map = smu_v13_0_7_message_map;
	smu->clock_map = smu_v13_0_7_clk_map;
	smu->feature_map = smu_v13_0_7_feature_mask_map;
	smu->table_map = smu_v13_0_7_table_map;
	smu->pwr_src_map = smu_v13_0_7_pwr_src_map;
	smu->workload_map = smu_v13_0_7_workload_map;
	smu->smc_driver_if_version = SMU13_0_7_DRIVER_IF_VERSION;
	smu_v13_0_set_smu_mailbox_registers(smu);
}<|MERGE_RESOLUTION|>--- conflicted
+++ resolved
@@ -1638,12 +1638,7 @@
 	return ret;
 }
 
-<<<<<<< HEAD
-static const struct smu_temperature_range smu13_thermal_policy[] =
-{
-=======
 static const struct smu_temperature_range smu13_thermal_policy[] = {
->>>>>>> ccf0a997
 	{-273150,  99000, 99000, -273150, 99000, 99000, -273150, 99000, 99000},
 	{ 120000, 120000, 120000, 120000, 120000, 120000, 120000, 120000, 120000},
 };
@@ -2008,13 +2003,9 @@
 		workload_type = smu_cmn_to_asic_specific_index(smu,
 							       CMN2ASIC_MAPPING_WORKLOAD,
 							       i);
-<<<<<<< HEAD
-		if (workload_type < 0) {
-=======
 		if (workload_type == -ENOTSUPP)
 			continue;
 		else if (workload_type < 0) {
->>>>>>> ccf0a997
 			result = -EINVAL;
 			goto out;
 		}
