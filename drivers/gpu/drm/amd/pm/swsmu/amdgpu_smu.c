/*
 * Copyright 2019 Advanced Micro Devices, Inc.
 *
 * Permission is hereby granted, free of charge, to any person obtaining a
 * copy of this software and associated documentation files (the "Software"),
 * to deal in the Software without restriction, including without limitation
 * the rights to use, copy, modify, merge, publish, distribute, sublicense,
 * and/or sell copies of the Software, and to permit persons to whom the
 * Software is furnished to do so, subject to the following conditions:
 *
 * The above copyright notice and this permission notice shall be included in
 * all copies or substantial portions of the Software.
 *
 * THE SOFTWARE IS PROVIDED "AS IS", WITHOUT WARRANTY OF ANY KIND, EXPRESS OR
 * IMPLIED, INCLUDING BUT NOT LIMITED TO THE WARRANTIES OF MERCHANTABILITY,
 * FITNESS FOR A PARTICULAR PURPOSE AND NONINFRINGEMENT.  IN NO EVENT SHALL
 * THE COPYRIGHT HOLDER(S) OR AUTHOR(S) BE LIABLE FOR ANY CLAIM, DAMAGES OR
 * OTHER LIABILITY, WHETHER IN AN ACTION OF CONTRACT, TORT OR OTHERWISE,
 * ARISING FROM, OUT OF OR IN CONNECTION WITH THE SOFTWARE OR THE USE OR
 * OTHER DEALINGS IN THE SOFTWARE.
 */

#define SWSMU_CODE_LAYER_L1

#include <linux/firmware.h>
#include <linux/pci.h>

#include "amdgpu.h"
#include "amdgpu_smu.h"
#include "smu_internal.h"
#include "atom.h"
#include "arcturus_ppt.h"
#include "navi10_ppt.h"
#include "sienna_cichlid_ppt.h"
#include "renoir_ppt.h"
#include "vangogh_ppt.h"
#include "aldebaran_ppt.h"
#include "yellow_carp_ppt.h"
#include "cyan_skillfish_ppt.h"
#include "smu_v13_0_0_ppt.h"
#include "smu_v13_0_4_ppt.h"
#include "smu_v13_0_5_ppt.h"
#include "smu_v13_0_7_ppt.h"
#include "amd_pcie.h"

/*
 * DO NOT use these for err/warn/info/debug messages.
 * Use dev_err, dev_warn, dev_info and dev_dbg instead.
 * They are more MGPU friendly.
 */
#undef pr_err
#undef pr_warn
#undef pr_info
#undef pr_debug

static const struct amd_pm_funcs swsmu_pm_funcs;
static int smu_force_smuclk_levels(struct smu_context *smu,
				   enum smu_clk_type clk_type,
				   uint32_t mask);
static int smu_handle_task(struct smu_context *smu,
			   enum amd_dpm_forced_level level,
			   enum amd_pp_task task_id);
static int smu_reset(struct smu_context *smu);
static int smu_set_fan_speed_pwm(void *handle, u32 speed);
static int smu_set_fan_control_mode(void *handle, u32 value);
static int smu_set_power_limit(void *handle, uint32_t limit);
static int smu_set_fan_speed_rpm(void *handle, uint32_t speed);
static int smu_set_gfx_cgpg(struct smu_context *smu, bool enabled);
static int smu_set_mp1_state(void *handle, enum pp_mp1_state mp1_state);

static int smu_sys_get_pp_feature_mask(void *handle,
				       char *buf)
{
	struct smu_context *smu = handle;

	if (!smu->pm_enabled || !smu->adev->pm.dpm_enabled)
		return -EOPNOTSUPP;

	return smu_get_pp_feature_mask(smu, buf);
}

static int smu_sys_set_pp_feature_mask(void *handle,
				       uint64_t new_mask)
{
	struct smu_context *smu = handle;

	if (!smu->pm_enabled || !smu->adev->pm.dpm_enabled)
		return -EOPNOTSUPP;

	return smu_set_pp_feature_mask(smu, new_mask);
}

int smu_set_residency_gfxoff(struct smu_context *smu, bool value)
{
	if (!smu->ppt_funcs->set_gfx_off_residency)
		return -EINVAL;

	return smu_set_gfx_off_residency(smu, value);
}

int smu_get_residency_gfxoff(struct smu_context *smu, u32 *value)
{
	if (!smu->ppt_funcs->get_gfx_off_residency)
		return -EINVAL;

	return smu_get_gfx_off_residency(smu, value);
}

int smu_get_entrycount_gfxoff(struct smu_context *smu, u64 *value)
{
	if (!smu->ppt_funcs->get_gfx_off_entrycount)
		return -EINVAL;

	return smu_get_gfx_off_entrycount(smu, value);
}

int smu_get_status_gfxoff(struct smu_context *smu, uint32_t *value)
{
	if (!smu->ppt_funcs->get_gfx_off_status)
		return -EINVAL;

	*value = smu_get_gfx_off_status(smu);

	return 0;
}

int smu_set_soft_freq_range(struct smu_context *smu,
			    enum smu_clk_type clk_type,
			    uint32_t min,
			    uint32_t max)
{
	int ret = 0;

	if (smu->ppt_funcs->set_soft_freq_limited_range)
		ret = smu->ppt_funcs->set_soft_freq_limited_range(smu,
								  clk_type,
								  min,
								  max);

	return ret;
}

int smu_get_dpm_freq_range(struct smu_context *smu,
			   enum smu_clk_type clk_type,
			   uint32_t *min,
			   uint32_t *max)
{
	int ret = -ENOTSUPP;

	if (!min && !max)
		return -EINVAL;

	if (smu->ppt_funcs->get_dpm_ultimate_freq)
		ret = smu->ppt_funcs->get_dpm_ultimate_freq(smu,
							    clk_type,
							    min,
							    max);

	return ret;
}

int smu_set_gfx_power_up_by_imu(struct smu_context *smu)
{
	if (!smu->ppt_funcs && !smu->ppt_funcs->set_gfx_power_up_by_imu)
		return -EOPNOTSUPP;

	return smu->ppt_funcs->set_gfx_power_up_by_imu(smu);
}

static u32 smu_get_mclk(void *handle, bool low)
{
	struct smu_context *smu = handle;
	uint32_t clk_freq;
	int ret = 0;

	ret = smu_get_dpm_freq_range(smu, SMU_UCLK,
				     low ? &clk_freq : NULL,
				     !low ? &clk_freq : NULL);
	if (ret)
		return 0;
	return clk_freq * 100;
}

static u32 smu_get_sclk(void *handle, bool low)
{
	struct smu_context *smu = handle;
	uint32_t clk_freq;
	int ret = 0;

	ret = smu_get_dpm_freq_range(smu, SMU_GFXCLK,
				     low ? &clk_freq : NULL,
				     !low ? &clk_freq : NULL);
	if (ret)
		return 0;
	return clk_freq * 100;
}

static int smu_dpm_set_vcn_enable(struct smu_context *smu,
				  bool enable)
{
	struct smu_power_context *smu_power = &smu->smu_power;
	struct smu_power_gate *power_gate = &smu_power->power_gate;
	int ret = 0;

	if (!smu->ppt_funcs->dpm_set_vcn_enable)
		return 0;

	if (atomic_read(&power_gate->vcn_gated) ^ enable)
		return 0;

	ret = smu->ppt_funcs->dpm_set_vcn_enable(smu, enable);
	if (!ret)
		atomic_set(&power_gate->vcn_gated, !enable);

	return ret;
}

static int smu_dpm_set_jpeg_enable(struct smu_context *smu,
				   bool enable)
{
	struct smu_power_context *smu_power = &smu->smu_power;
	struct smu_power_gate *power_gate = &smu_power->power_gate;
	int ret = 0;

	if (!smu->ppt_funcs->dpm_set_jpeg_enable)
		return 0;

	if (atomic_read(&power_gate->jpeg_gated) ^ enable)
		return 0;

	ret = smu->ppt_funcs->dpm_set_jpeg_enable(smu, enable);
	if (!ret)
		atomic_set(&power_gate->jpeg_gated, !enable);

	return ret;
}

/**
 * smu_dpm_set_power_gate - power gate/ungate the specific IP block
 *
 * @handle:        smu_context pointer
 * @block_type: the IP block to power gate/ungate
 * @gate:       to power gate if true, ungate otherwise
 *
 * This API uses no smu->mutex lock protection due to:
 * 1. It is either called by other IP block(gfx/sdma/vcn/uvd/vce).
 *    This is guarded to be race condition free by the caller.
 * 2. Or get called on user setting request of power_dpm_force_performance_level.
 *    Under this case, the smu->mutex lock protection is already enforced on
 *    the parent API smu_force_performance_level of the call path.
 */
static int smu_dpm_set_power_gate(void *handle,
				  uint32_t block_type,
				  bool gate)
{
	struct smu_context *smu = handle;
	int ret = 0;

	if (!smu->pm_enabled || !smu->adev->pm.dpm_enabled) {
		dev_WARN(smu->adev->dev,
			 "SMU uninitialized but power %s requested for %u!\n",
			 gate ? "gate" : "ungate", block_type);
		return -EOPNOTSUPP;
	}

	switch (block_type) {
	/*
	 * Some legacy code of amdgpu_vcn.c and vcn_v2*.c still uses
	 * AMD_IP_BLOCK_TYPE_UVD for VCN. So, here both of them are kept.
	 */
	case AMD_IP_BLOCK_TYPE_UVD:
	case AMD_IP_BLOCK_TYPE_VCN:
		ret = smu_dpm_set_vcn_enable(smu, !gate);
		if (ret)
			dev_err(smu->adev->dev, "Failed to power %s VCN!\n",
				gate ? "gate" : "ungate");
		break;
	case AMD_IP_BLOCK_TYPE_GFX:
		ret = smu_gfx_off_control(smu, gate);
		if (ret)
			dev_err(smu->adev->dev, "Failed to %s gfxoff!\n",
				gate ? "enable" : "disable");
		break;
	case AMD_IP_BLOCK_TYPE_SDMA:
		ret = smu_powergate_sdma(smu, gate);
		if (ret)
			dev_err(smu->adev->dev, "Failed to power %s SDMA!\n",
				gate ? "gate" : "ungate");
		break;
	case AMD_IP_BLOCK_TYPE_JPEG:
		ret = smu_dpm_set_jpeg_enable(smu, !gate);
		if (ret)
			dev_err(smu->adev->dev, "Failed to power %s JPEG!\n",
				gate ? "gate" : "ungate");
		break;
	default:
		dev_err(smu->adev->dev, "Unsupported block type!\n");
		return -EINVAL;
	}

	return ret;
}

/**
 * smu_set_user_clk_dependencies - set user profile clock dependencies
 *
 * @smu:	smu_context pointer
 * @clk:	enum smu_clk_type type
 *
 * Enable/Disable the clock dependency for the @clk type.
 */
static void smu_set_user_clk_dependencies(struct smu_context *smu, enum smu_clk_type clk)
{
	if (smu->adev->in_suspend)
		return;

	if (clk == SMU_MCLK) {
		smu->user_dpm_profile.clk_dependency = 0;
		smu->user_dpm_profile.clk_dependency = BIT(SMU_FCLK) | BIT(SMU_SOCCLK);
	} else if (clk == SMU_FCLK) {
		/* MCLK takes precedence over FCLK */
		if (smu->user_dpm_profile.clk_dependency == (BIT(SMU_FCLK) | BIT(SMU_SOCCLK)))
			return;

		smu->user_dpm_profile.clk_dependency = 0;
		smu->user_dpm_profile.clk_dependency = BIT(SMU_MCLK) | BIT(SMU_SOCCLK);
	} else if (clk == SMU_SOCCLK) {
		/* MCLK takes precedence over SOCCLK */
		if (smu->user_dpm_profile.clk_dependency == (BIT(SMU_FCLK) | BIT(SMU_SOCCLK)))
			return;

		smu->user_dpm_profile.clk_dependency = 0;
		smu->user_dpm_profile.clk_dependency = BIT(SMU_MCLK) | BIT(SMU_FCLK);
	} else
		/* Add clk dependencies here, if any */
		return;
}

/**
 * smu_restore_dpm_user_profile - reinstate user dpm profile
 *
 * @smu:	smu_context pointer
 *
 * Restore the saved user power configurations include power limit,
 * clock frequencies, fan control mode and fan speed.
 */
static void smu_restore_dpm_user_profile(struct smu_context *smu)
{
	struct smu_dpm_context *smu_dpm_ctx = &(smu->smu_dpm);
	int ret = 0;

	if (!smu->adev->in_suspend)
		return;

	if (!smu->pm_enabled || !smu->adev->pm.dpm_enabled)
		return;

	/* Enable restore flag */
	smu->user_dpm_profile.flags |= SMU_DPM_USER_PROFILE_RESTORE;

	/* set the user dpm power limit */
	if (smu->user_dpm_profile.power_limit) {
		ret = smu_set_power_limit(smu, smu->user_dpm_profile.power_limit);
		if (ret)
			dev_err(smu->adev->dev, "Failed to set power limit value\n");
	}

	/* set the user dpm clock configurations */
	if (smu_dpm_ctx->dpm_level == AMD_DPM_FORCED_LEVEL_MANUAL) {
		enum smu_clk_type clk_type;

		for (clk_type = 0; clk_type < SMU_CLK_COUNT; clk_type++) {
			/*
			 * Iterate over smu clk type and force the saved user clk
			 * configs, skip if clock dependency is enabled
			 */
			if (!(smu->user_dpm_profile.clk_dependency & BIT(clk_type)) &&
					smu->user_dpm_profile.clk_mask[clk_type]) {
				ret = smu_force_smuclk_levels(smu, clk_type,
						smu->user_dpm_profile.clk_mask[clk_type]);
				if (ret)
					dev_err(smu->adev->dev,
						"Failed to set clock type = %d\n", clk_type);
			}
		}
	}

	/* set the user dpm fan configurations */
	if (smu->user_dpm_profile.fan_mode == AMD_FAN_CTRL_MANUAL ||
	    smu->user_dpm_profile.fan_mode == AMD_FAN_CTRL_NONE) {
		ret = smu_set_fan_control_mode(smu, smu->user_dpm_profile.fan_mode);
		if (ret != -EOPNOTSUPP) {
			smu->user_dpm_profile.fan_speed_pwm = 0;
			smu->user_dpm_profile.fan_speed_rpm = 0;
			smu->user_dpm_profile.fan_mode = AMD_FAN_CTRL_AUTO;
			dev_err(smu->adev->dev, "Failed to set manual fan control mode\n");
		}

		if (smu->user_dpm_profile.fan_speed_pwm) {
			ret = smu_set_fan_speed_pwm(smu, smu->user_dpm_profile.fan_speed_pwm);
			if (ret != -EOPNOTSUPP)
				dev_err(smu->adev->dev, "Failed to set manual fan speed in pwm\n");
		}

		if (smu->user_dpm_profile.fan_speed_rpm) {
			ret = smu_set_fan_speed_rpm(smu, smu->user_dpm_profile.fan_speed_rpm);
			if (ret != -EOPNOTSUPP)
				dev_err(smu->adev->dev, "Failed to set manual fan speed in rpm\n");
		}
	}

	/* Restore user customized OD settings */
	if (smu->user_dpm_profile.user_od) {
		if (smu->ppt_funcs->restore_user_od_settings) {
			ret = smu->ppt_funcs->restore_user_od_settings(smu);
			if (ret)
				dev_err(smu->adev->dev, "Failed to upload customized OD settings\n");
		}
	}

	/* Disable restore flag */
	smu->user_dpm_profile.flags &= ~SMU_DPM_USER_PROFILE_RESTORE;
}

static int smu_get_power_num_states(void *handle,
				    struct pp_states_info *state_info)
{
	if (!state_info)
		return -EINVAL;

	/* not support power state */
	memset(state_info, 0, sizeof(struct pp_states_info));
	state_info->nums = 1;
	state_info->states[0] = POWER_STATE_TYPE_DEFAULT;

	return 0;
}

bool is_support_sw_smu(struct amdgpu_device *adev)
{
	/* vega20 is 11.0.2, but it's supported via the powerplay code */
	if (adev->asic_type == CHIP_VEGA20)
		return false;

	if (adev->ip_versions[MP1_HWIP][0] >= IP_VERSION(11, 0, 0))
		return true;

	return false;
}

bool is_support_cclk_dpm(struct amdgpu_device *adev)
{
	struct smu_context *smu = adev->powerplay.pp_handle;

	if (!smu_feature_is_enabled(smu, SMU_FEATURE_CCLK_DPM_BIT))
		return false;

	return true;
}


static int smu_sys_get_pp_table(void *handle,
				char **table)
{
	struct smu_context *smu = handle;
	struct smu_table_context *smu_table = &smu->smu_table;

	if (!smu->pm_enabled || !smu->adev->pm.dpm_enabled)
		return -EOPNOTSUPP;

	if (!smu_table->power_play_table && !smu_table->hardcode_pptable)
		return -EINVAL;

	if (smu_table->hardcode_pptable)
		*table = smu_table->hardcode_pptable;
	else
		*table = smu_table->power_play_table;

	return smu_table->power_play_table_size;
}

static int smu_sys_set_pp_table(void *handle,
				const char *buf,
				size_t size)
{
	struct smu_context *smu = handle;
	struct smu_table_context *smu_table = &smu->smu_table;
	ATOM_COMMON_TABLE_HEADER *header = (ATOM_COMMON_TABLE_HEADER *)buf;
	int ret = 0;

	if (!smu->pm_enabled || !smu->adev->pm.dpm_enabled)
		return -EOPNOTSUPP;

	if (header->usStructureSize != size) {
		dev_err(smu->adev->dev, "pp table size not matched !\n");
		return -EIO;
	}

	if (!smu_table->hardcode_pptable) {
		smu_table->hardcode_pptable = kzalloc(size, GFP_KERNEL);
		if (!smu_table->hardcode_pptable)
			return -ENOMEM;
	}

	memcpy(smu_table->hardcode_pptable, buf, size);
	smu_table->power_play_table = smu_table->hardcode_pptable;
	smu_table->power_play_table_size = size;

	/*
	 * Special hw_fini action(for Navi1x, the DPMs disablement will be
	 * skipped) may be needed for custom pptable uploading.
	 */
	smu->uploading_custom_pp_table = true;

	ret = smu_reset(smu);
	if (ret)
		dev_info(smu->adev->dev, "smu reset failed, ret = %d\n", ret);

	smu->uploading_custom_pp_table = false;

	return ret;
}

static int smu_get_driver_allowed_feature_mask(struct smu_context *smu)
{
	struct smu_feature *feature = &smu->smu_feature;
	uint32_t allowed_feature_mask[SMU_FEATURE_MAX/32];
	int ret = 0;

	/*
	 * With SCPM enabled, the allowed featuremasks setting(via
	 * PPSMC_MSG_SetAllowedFeaturesMaskLow/High) is not permitted.
	 * That means there is no way to let PMFW knows the settings below.
	 * Thus, we just assume all the features are allowed under
	 * such scenario.
	 */
	if (smu->adev->scpm_enabled) {
		bitmap_fill(feature->allowed, SMU_FEATURE_MAX);
		return 0;
	}

	bitmap_zero(feature->allowed, SMU_FEATURE_MAX);

	ret = smu_get_allowed_feature_mask(smu, allowed_feature_mask,
					     SMU_FEATURE_MAX/32);
	if (ret)
		return ret;

	bitmap_or(feature->allowed, feature->allowed,
		      (unsigned long *)allowed_feature_mask,
		      feature->feature_num);

	return ret;
}

static int smu_set_funcs(struct amdgpu_device *adev)
{
	struct smu_context *smu = adev->powerplay.pp_handle;

	if (adev->pm.pp_feature & PP_OVERDRIVE_MASK)
		smu->od_enabled = true;

	switch (adev->ip_versions[MP1_HWIP][0]) {
	case IP_VERSION(11, 0, 0):
	case IP_VERSION(11, 0, 5):
	case IP_VERSION(11, 0, 9):
		navi10_set_ppt_funcs(smu);
		break;
	case IP_VERSION(11, 0, 7):
	case IP_VERSION(11, 0, 11):
	case IP_VERSION(11, 0, 12):
	case IP_VERSION(11, 0, 13):
		sienna_cichlid_set_ppt_funcs(smu);
		break;
	case IP_VERSION(12, 0, 0):
	case IP_VERSION(12, 0, 1):
		renoir_set_ppt_funcs(smu);
		break;
	case IP_VERSION(11, 5, 0):
		vangogh_set_ppt_funcs(smu);
		break;
	case IP_VERSION(13, 0, 1):
	case IP_VERSION(13, 0, 3):
	case IP_VERSION(13, 0, 8):
		yellow_carp_set_ppt_funcs(smu);
		break;
	case IP_VERSION(13, 0, 4):
		smu_v13_0_4_set_ppt_funcs(smu);
		break;
	case IP_VERSION(13, 0, 5):
		smu_v13_0_5_set_ppt_funcs(smu);
		break;
	case IP_VERSION(11, 0, 8):
		cyan_skillfish_set_ppt_funcs(smu);
		break;
	case IP_VERSION(11, 0, 2):
		adev->pm.pp_feature &= ~PP_GFXOFF_MASK;
		arcturus_set_ppt_funcs(smu);
		/* OD is not supported on Arcturus */
		smu->od_enabled =false;
		break;
	case IP_VERSION(13, 0, 2):
		aldebaran_set_ppt_funcs(smu);
		/* Enable pp_od_clk_voltage node */
		smu->od_enabled = true;
		break;
	case IP_VERSION(13, 0, 0):
	case IP_VERSION(13, 0, 10):
		smu_v13_0_0_set_ppt_funcs(smu);
		break;
	case IP_VERSION(13, 0, 7):
		smu_v13_0_7_set_ppt_funcs(smu);
		break;
	default:
		return -EINVAL;
	}

	return 0;
}

static int smu_early_init(void *handle)
{
	struct amdgpu_device *adev = (struct amdgpu_device *)handle;
	struct smu_context *smu;

	smu = kzalloc(sizeof(struct smu_context), GFP_KERNEL);
	if (!smu)
		return -ENOMEM;

	smu->adev = adev;
	smu->pm_enabled = !!amdgpu_dpm;
	smu->is_apu = false;
	smu->smu_baco.state = SMU_BACO_STATE_EXIT;
	smu->smu_baco.platform_support = false;
	smu->user_dpm_profile.fan_mode = -1;

	mutex_init(&smu->message_lock);

	adev->powerplay.pp_handle = smu;
	adev->powerplay.pp_funcs = &swsmu_pm_funcs;

	return smu_set_funcs(adev);
}

static int smu_set_default_dpm_table(struct smu_context *smu)
{
	struct smu_power_context *smu_power = &smu->smu_power;
	struct smu_power_gate *power_gate = &smu_power->power_gate;
	int vcn_gate, jpeg_gate;
	int ret = 0;

	if (!smu->ppt_funcs->set_default_dpm_table)
		return 0;

	vcn_gate = atomic_read(&power_gate->vcn_gated);
	jpeg_gate = atomic_read(&power_gate->jpeg_gated);

	ret = smu_dpm_set_vcn_enable(smu, true);
	if (ret)
		return ret;

	ret = smu_dpm_set_jpeg_enable(smu, true);
	if (ret)
		goto err_out;

	ret = smu->ppt_funcs->set_default_dpm_table(smu);
	if (ret)
		dev_err(smu->adev->dev,
			"Failed to setup default dpm clock tables!\n");

	smu_dpm_set_jpeg_enable(smu, !jpeg_gate);
err_out:
	smu_dpm_set_vcn_enable(smu, !vcn_gate);
	return ret;
}

static int smu_apply_default_config_table_settings(struct smu_context *smu)
{
	struct amdgpu_device *adev = smu->adev;
	int ret = 0;

	ret = smu_get_default_config_table_settings(smu,
						    &adev->pm.config_table);
	if (ret)
		return ret;

	return smu_set_config_table(smu, &adev->pm.config_table);
}

static int smu_late_init(void *handle)
{
	struct amdgpu_device *adev = (struct amdgpu_device *)handle;
	struct smu_context *smu = adev->powerplay.pp_handle;
	int ret = 0;

	smu_set_fine_grain_gfx_freq_parameters(smu);

	if (!smu->pm_enabled)
		return 0;

	ret = smu_post_init(smu);
	if (ret) {
		dev_err(adev->dev, "Failed to post smu init!\n");
		return ret;
	}

	if ((adev->ip_versions[MP1_HWIP][0] == IP_VERSION(13, 0, 1)) ||
	    (adev->ip_versions[MP1_HWIP][0] == IP_VERSION(13, 0, 3)))
		return 0;

	if (!amdgpu_sriov_vf(adev) || smu->od_enabled) {
		ret = smu_set_default_od_settings(smu);
		if (ret) {
			dev_err(adev->dev, "Failed to setup default OD settings!\n");
			return ret;
		}
	}

	ret = smu_populate_umd_state_clk(smu);
	if (ret) {
		dev_err(adev->dev, "Failed to populate UMD state clocks!\n");
		return ret;
	}

	ret = smu_get_asic_power_limits(smu,
					&smu->current_power_limit,
					&smu->default_power_limit,
					&smu->max_power_limit);
	if (ret) {
		dev_err(adev->dev, "Failed to get asic power limits!\n");
		return ret;
	}

	if (!amdgpu_sriov_vf(adev))
		smu_get_unique_id(smu);

	smu_get_fan_parameters(smu);

	smu_handle_task(smu,
			smu->smu_dpm.dpm_level,
			AMD_PP_TASK_COMPLETE_INIT);

	ret = smu_apply_default_config_table_settings(smu);
	if (ret && (ret != -EOPNOTSUPP)) {
		dev_err(adev->dev, "Failed to apply default DriverSmuConfig settings!\n");
		return ret;
	}

	smu_restore_dpm_user_profile(smu);

	return 0;
}

static int smu_init_fb_allocations(struct smu_context *smu)
{
	struct amdgpu_device *adev = smu->adev;
	struct smu_table_context *smu_table = &smu->smu_table;
	struct smu_table *tables = smu_table->tables;
	struct smu_table *driver_table = &(smu_table->driver_table);
	uint32_t max_table_size = 0;
	int ret, i;

	/* VRAM allocation for tool table */
	if (tables[SMU_TABLE_PMSTATUSLOG].size) {
		ret = amdgpu_bo_create_kernel(adev,
					      tables[SMU_TABLE_PMSTATUSLOG].size,
					      tables[SMU_TABLE_PMSTATUSLOG].align,
					      tables[SMU_TABLE_PMSTATUSLOG].domain,
					      &tables[SMU_TABLE_PMSTATUSLOG].bo,
					      &tables[SMU_TABLE_PMSTATUSLOG].mc_address,
					      &tables[SMU_TABLE_PMSTATUSLOG].cpu_addr);
		if (ret) {
			dev_err(adev->dev, "VRAM allocation for tool table failed!\n");
			return ret;
		}
	}

	/* VRAM allocation for driver table */
	for (i = 0; i < SMU_TABLE_COUNT; i++) {
		if (tables[i].size == 0)
			continue;

		if (i == SMU_TABLE_PMSTATUSLOG)
			continue;

		if (max_table_size < tables[i].size)
			max_table_size = tables[i].size;
	}

	driver_table->size = max_table_size;
	driver_table->align = PAGE_SIZE;
	driver_table->domain = AMDGPU_GEM_DOMAIN_VRAM;

	ret = amdgpu_bo_create_kernel(adev,
				      driver_table->size,
				      driver_table->align,
				      driver_table->domain,
				      &driver_table->bo,
				      &driver_table->mc_address,
				      &driver_table->cpu_addr);
	if (ret) {
		dev_err(adev->dev, "VRAM allocation for driver table failed!\n");
		if (tables[SMU_TABLE_PMSTATUSLOG].mc_address)
			amdgpu_bo_free_kernel(&tables[SMU_TABLE_PMSTATUSLOG].bo,
					      &tables[SMU_TABLE_PMSTATUSLOG].mc_address,
					      &tables[SMU_TABLE_PMSTATUSLOG].cpu_addr);
	}

	return ret;
}

static int smu_fini_fb_allocations(struct smu_context *smu)
{
	struct smu_table_context *smu_table = &smu->smu_table;
	struct smu_table *tables = smu_table->tables;
	struct smu_table *driver_table = &(smu_table->driver_table);

	if (tables[SMU_TABLE_PMSTATUSLOG].mc_address)
		amdgpu_bo_free_kernel(&tables[SMU_TABLE_PMSTATUSLOG].bo,
				      &tables[SMU_TABLE_PMSTATUSLOG].mc_address,
				      &tables[SMU_TABLE_PMSTATUSLOG].cpu_addr);

	amdgpu_bo_free_kernel(&driver_table->bo,
			      &driver_table->mc_address,
			      &driver_table->cpu_addr);

	return 0;
}

/**
 * smu_alloc_memory_pool - allocate memory pool in the system memory
 *
 * @smu: amdgpu_device pointer
 *
 * This memory pool will be used for SMC use and msg SetSystemVirtualDramAddr
 * and DramLogSetDramAddr can notify it changed.
 *
 * Returns 0 on success, error on failure.
 */
static int smu_alloc_memory_pool(struct smu_context *smu)
{
	struct amdgpu_device *adev = smu->adev;
	struct smu_table_context *smu_table = &smu->smu_table;
	struct smu_table *memory_pool = &smu_table->memory_pool;
	uint64_t pool_size = smu->pool_size;
	int ret = 0;

	if (pool_size == SMU_MEMORY_POOL_SIZE_ZERO)
		return ret;

	memory_pool->size = pool_size;
	memory_pool->align = PAGE_SIZE;
	memory_pool->domain = AMDGPU_GEM_DOMAIN_GTT;

	switch (pool_size) {
	case SMU_MEMORY_POOL_SIZE_256_MB:
	case SMU_MEMORY_POOL_SIZE_512_MB:
	case SMU_MEMORY_POOL_SIZE_1_GB:
	case SMU_MEMORY_POOL_SIZE_2_GB:
		ret = amdgpu_bo_create_kernel(adev,
					      memory_pool->size,
					      memory_pool->align,
					      memory_pool->domain,
					      &memory_pool->bo,
					      &memory_pool->mc_address,
					      &memory_pool->cpu_addr);
		if (ret)
			dev_err(adev->dev, "VRAM allocation for dramlog failed!\n");
		break;
	default:
		break;
	}

	return ret;
}

static int smu_free_memory_pool(struct smu_context *smu)
{
	struct smu_table_context *smu_table = &smu->smu_table;
	struct smu_table *memory_pool = &smu_table->memory_pool;

	if (memory_pool->size == SMU_MEMORY_POOL_SIZE_ZERO)
		return 0;

	amdgpu_bo_free_kernel(&memory_pool->bo,
			      &memory_pool->mc_address,
			      &memory_pool->cpu_addr);

	memset(memory_pool, 0, sizeof(struct smu_table));

	return 0;
}

static int smu_alloc_dummy_read_table(struct smu_context *smu)
{
	struct smu_table_context *smu_table = &smu->smu_table;
	struct smu_table *dummy_read_1_table =
			&smu_table->dummy_read_1_table;
	struct amdgpu_device *adev = smu->adev;
	int ret = 0;

	dummy_read_1_table->size = 0x40000;
	dummy_read_1_table->align = PAGE_SIZE;
	dummy_read_1_table->domain = AMDGPU_GEM_DOMAIN_VRAM;

	ret = amdgpu_bo_create_kernel(adev,
				      dummy_read_1_table->size,
				      dummy_read_1_table->align,
				      dummy_read_1_table->domain,
				      &dummy_read_1_table->bo,
				      &dummy_read_1_table->mc_address,
				      &dummy_read_1_table->cpu_addr);
	if (ret)
		dev_err(adev->dev, "VRAM allocation for dummy read table failed!\n");

	return ret;
}

static void smu_free_dummy_read_table(struct smu_context *smu)
{
	struct smu_table_context *smu_table = &smu->smu_table;
	struct smu_table *dummy_read_1_table =
			&smu_table->dummy_read_1_table;


	amdgpu_bo_free_kernel(&dummy_read_1_table->bo,
			      &dummy_read_1_table->mc_address,
			      &dummy_read_1_table->cpu_addr);

	memset(dummy_read_1_table, 0, sizeof(struct smu_table));
}

static int smu_smc_table_sw_init(struct smu_context *smu)
{
	int ret;

	/**
	 * Create smu_table structure, and init smc tables such as
	 * TABLE_PPTABLE, TABLE_WATERMARKS, TABLE_SMU_METRICS, and etc.
	 */
	ret = smu_init_smc_tables(smu);
	if (ret) {
		dev_err(smu->adev->dev, "Failed to init smc tables!\n");
		return ret;
	}

	/**
	 * Create smu_power_context structure, and allocate smu_dpm_context and
	 * context size to fill the smu_power_context data.
	 */
	ret = smu_init_power(smu);
	if (ret) {
		dev_err(smu->adev->dev, "Failed to init smu_init_power!\n");
		return ret;
	}

	/*
	 * allocate vram bos to store smc table contents.
	 */
	ret = smu_init_fb_allocations(smu);
	if (ret)
		return ret;

	ret = smu_alloc_memory_pool(smu);
	if (ret)
		return ret;

	ret = smu_alloc_dummy_read_table(smu);
	if (ret)
		return ret;

	ret = smu_i2c_init(smu);
	if (ret)
		return ret;

	return 0;
}

static int smu_smc_table_sw_fini(struct smu_context *smu)
{
	int ret;

	smu_i2c_fini(smu);

	smu_free_dummy_read_table(smu);

	ret = smu_free_memory_pool(smu);
	if (ret)
		return ret;

	ret = smu_fini_fb_allocations(smu);
	if (ret)
		return ret;

	ret = smu_fini_power(smu);
	if (ret) {
		dev_err(smu->adev->dev, "Failed to init smu_fini_power!\n");
		return ret;
	}

	ret = smu_fini_smc_tables(smu);
	if (ret) {
		dev_err(smu->adev->dev, "Failed to smu_fini_smc_tables!\n");
		return ret;
	}

	return 0;
}

static void smu_throttling_logging_work_fn(struct work_struct *work)
{
	struct smu_context *smu = container_of(work, struct smu_context,
					       throttling_logging_work);

	smu_log_thermal_throttling(smu);
}

static void smu_interrupt_work_fn(struct work_struct *work)
{
	struct smu_context *smu = container_of(work, struct smu_context,
					       interrupt_work);

	if (smu->ppt_funcs && smu->ppt_funcs->interrupt_work)
		smu->ppt_funcs->interrupt_work(smu);
}

static int smu_sw_init(void *handle)
{
	struct amdgpu_device *adev = (struct amdgpu_device *)handle;
	struct smu_context *smu = adev->powerplay.pp_handle;
	int ret;

	smu->pool_size = adev->pm.smu_prv_buffer_size;
	smu->smu_feature.feature_num = SMU_FEATURE_MAX;
	bitmap_zero(smu->smu_feature.supported, SMU_FEATURE_MAX);
	bitmap_zero(smu->smu_feature.allowed, SMU_FEATURE_MAX);

	INIT_WORK(&smu->throttling_logging_work, smu_throttling_logging_work_fn);
	INIT_WORK(&smu->interrupt_work, smu_interrupt_work_fn);
	atomic64_set(&smu->throttle_int_counter, 0);
	smu->watermarks_bitmap = 0;
	smu->power_profile_mode = PP_SMC_POWER_PROFILE_BOOTUP_DEFAULT;
	smu->default_power_profile_mode = PP_SMC_POWER_PROFILE_BOOTUP_DEFAULT;

	atomic_set(&smu->smu_power.power_gate.vcn_gated, 1);
	atomic_set(&smu->smu_power.power_gate.jpeg_gated, 1);

	smu->workload_mask = 1 << smu->workload_prority[PP_SMC_POWER_PROFILE_BOOTUP_DEFAULT];
	smu->workload_prority[PP_SMC_POWER_PROFILE_BOOTUP_DEFAULT] = 0;
	smu->workload_prority[PP_SMC_POWER_PROFILE_FULLSCREEN3D] = 1;
	smu->workload_prority[PP_SMC_POWER_PROFILE_POWERSAVING] = 2;
	smu->workload_prority[PP_SMC_POWER_PROFILE_VIDEO] = 3;
	smu->workload_prority[PP_SMC_POWER_PROFILE_VR] = 4;
	smu->workload_prority[PP_SMC_POWER_PROFILE_COMPUTE] = 5;
	smu->workload_prority[PP_SMC_POWER_PROFILE_CUSTOM] = 6;

	smu->workload_setting[0] = PP_SMC_POWER_PROFILE_BOOTUP_DEFAULT;
	smu->workload_setting[1] = PP_SMC_POWER_PROFILE_FULLSCREEN3D;
	smu->workload_setting[2] = PP_SMC_POWER_PROFILE_POWERSAVING;
	smu->workload_setting[3] = PP_SMC_POWER_PROFILE_VIDEO;
	smu->workload_setting[4] = PP_SMC_POWER_PROFILE_VR;
	smu->workload_setting[5] = PP_SMC_POWER_PROFILE_COMPUTE;
	smu->workload_setting[6] = PP_SMC_POWER_PROFILE_CUSTOM;
	smu->display_config = &adev->pm.pm_display_cfg;

	smu->smu_dpm.dpm_level = AMD_DPM_FORCED_LEVEL_AUTO;
	smu->smu_dpm.requested_dpm_level = AMD_DPM_FORCED_LEVEL_AUTO;

	ret = smu_init_microcode(smu);
	if (ret) {
		dev_err(adev->dev, "Failed to load smu firmware!\n");
		return ret;
	}

	ret = smu_smc_table_sw_init(smu);
	if (ret) {
		dev_err(adev->dev, "Failed to sw init smc table!\n");
		return ret;
	}

	/* get boot_values from vbios to set revision, gfxclk, and etc. */
	ret = smu_get_vbios_bootup_values(smu);
	if (ret) {
		dev_err(adev->dev, "Failed to get VBIOS boot clock values!\n");
		return ret;
	}

	ret = smu_init_pptable_microcode(smu);
	if (ret) {
		dev_err(adev->dev, "Failed to setup pptable firmware!\n");
		return ret;
	}

	ret = smu_register_irq_handler(smu);
	if (ret) {
		dev_err(adev->dev, "Failed to register smc irq handler!\n");
		return ret;
	}

	/* If there is no way to query fan control mode, fan control is not supported */
	if (!smu->ppt_funcs->get_fan_control_mode)
		smu->adev->pm.no_fan = true;

	return 0;
}

static int smu_sw_fini(void *handle)
{
	struct amdgpu_device *adev = (struct amdgpu_device *)handle;
	struct smu_context *smu = adev->powerplay.pp_handle;
	int ret;

	ret = smu_smc_table_sw_fini(smu);
	if (ret) {
		dev_err(adev->dev, "Failed to sw fini smc table!\n");
		return ret;
	}

	smu_fini_microcode(smu);

	return 0;
}

static int smu_get_thermal_temperature_range(struct smu_context *smu)
{
	struct amdgpu_device *adev = smu->adev;
	struct smu_temperature_range *range =
				&smu->thermal_range;
	int ret = 0;

	if (!smu->ppt_funcs->get_thermal_temperature_range)
		return 0;

	ret = smu->ppt_funcs->get_thermal_temperature_range(smu, range);
	if (ret)
		return ret;

	adev->pm.dpm.thermal.min_temp = range->min;
	adev->pm.dpm.thermal.max_temp = range->max;
	adev->pm.dpm.thermal.max_edge_emergency_temp = range->edge_emergency_max;
	adev->pm.dpm.thermal.min_hotspot_temp = range->hotspot_min;
	adev->pm.dpm.thermal.max_hotspot_crit_temp = range->hotspot_crit_max;
	adev->pm.dpm.thermal.max_hotspot_emergency_temp = range->hotspot_emergency_max;
	adev->pm.dpm.thermal.min_mem_temp = range->mem_min;
	adev->pm.dpm.thermal.max_mem_crit_temp = range->mem_crit_max;
	adev->pm.dpm.thermal.max_mem_emergency_temp = range->mem_emergency_max;

	return ret;
}

static int smu_smc_hw_setup(struct smu_context *smu)
{
	struct smu_feature *feature = &smu->smu_feature;
	struct amdgpu_device *adev = smu->adev;
	uint32_t pcie_gen = 0, pcie_width = 0;
	uint64_t features_supported;
	int ret = 0;

	switch (adev->ip_versions[MP1_HWIP][0]) {
	case IP_VERSION(11, 0, 7):
	case IP_VERSION(11, 0, 11):
	case IP_VERSION(11, 5, 0):
	case IP_VERSION(11, 0, 12):
		if (adev->in_suspend && smu_is_dpm_running(smu)) {
			dev_info(adev->dev, "dpm has been enabled\n");
			ret = smu_system_features_control(smu, true);
			if (ret)
				dev_err(adev->dev, "Failed system features control!\n");
			return ret;
		}
		break;
	default:
		break;
	}

	ret = smu_init_display_count(smu, 0);
	if (ret) {
		dev_info(adev->dev, "Failed to pre-set display count as 0!\n");
		return ret;
	}

	ret = smu_set_driver_table_location(smu);
	if (ret) {
		dev_err(adev->dev, "Failed to SetDriverDramAddr!\n");
		return ret;
	}

	/*
	 * Set PMSTATUSLOG table bo address with SetToolsDramAddr MSG for tools.
	 */
	ret = smu_set_tool_table_location(smu);
	if (ret) {
		dev_err(adev->dev, "Failed to SetToolsDramAddr!\n");
		return ret;
	}

	/*
	 * Use msg SetSystemVirtualDramAddr and DramLogSetDramAddr can notify
	 * pool location.
	 */
	ret = smu_notify_memory_pool_location(smu);
	if (ret) {
		dev_err(adev->dev, "Failed to SetDramLogDramAddr!\n");
		return ret;
	}

	ret = smu_setup_pptable(smu);
	if (ret) {
		dev_err(adev->dev, "Failed to setup pptable!\n");
		return ret;
	}

	/* smu_dump_pptable(smu); */

	/*
	 * With SCPM enabled, PSP is responsible for the PPTable transferring
	 * (to SMU). Driver involvement is not needed and permitted.
	 */
	if (!adev->scpm_enabled) {
		/*
		 * Copy pptable bo in the vram to smc with SMU MSGs such as
		 * SetDriverDramAddr and TransferTableDram2Smu.
		 */
		ret = smu_write_pptable(smu);
		if (ret) {
			dev_err(adev->dev, "Failed to transfer pptable to SMC!\n");
			return ret;
		}
	}

	/* issue Run*Btc msg */
	ret = smu_run_btc(smu);
	if (ret)
		return ret;

	/*
	 * With SCPM enabled, these actions(and relevant messages) are
	 * not needed and permitted.
	 */
	if (!adev->scpm_enabled) {
		ret = smu_feature_set_allowed_mask(smu);
		if (ret) {
			dev_err(adev->dev, "Failed to set driver allowed features mask!\n");
			return ret;
		}
	}

	ret = smu_system_features_control(smu, true);
	if (ret) {
		dev_err(adev->dev, "Failed to enable requested dpm features!\n");
		return ret;
	}

	ret = smu_feature_get_enabled_mask(smu, &features_supported);
	if (ret) {
		dev_err(adev->dev, "Failed to retrieve supported dpm features!\n");
		return ret;
	}
	bitmap_copy(feature->supported,
		    (unsigned long *)&features_supported,
		    feature->feature_num);

	if (!smu_is_dpm_running(smu))
		dev_info(adev->dev, "dpm has been disabled\n");

	/*
	 * Set initialized values (get from vbios) to dpm tables context such as
	 * gfxclk, memclk, dcefclk, and etc. And enable the DPM feature for each
	 * type of clks.
	 */
	ret = smu_set_default_dpm_table(smu);
	if (ret) {
		dev_err(adev->dev, "Failed to setup default dpm clock tables!\n");
		return ret;
	}

	if (adev->pm.pcie_gen_mask & CAIL_PCIE_LINK_SPEED_SUPPORT_GEN4)
		pcie_gen = 3;
	else if (adev->pm.pcie_gen_mask & CAIL_PCIE_LINK_SPEED_SUPPORT_GEN3)
		pcie_gen = 2;
	else if (adev->pm.pcie_gen_mask & CAIL_PCIE_LINK_SPEED_SUPPORT_GEN2)
		pcie_gen = 1;
	else if (adev->pm.pcie_gen_mask & CAIL_PCIE_LINK_SPEED_SUPPORT_GEN1)
		pcie_gen = 0;

	/* Bit 31:16: LCLK DPM level. 0 is DPM0, and 1 is DPM1
	 * Bit 15:8:  PCIE GEN, 0 to 3 corresponds to GEN1 to GEN4
	 * Bit 7:0:   PCIE lane width, 1 to 7 corresponds is x1 to x32
	 */
	if (adev->pm.pcie_mlw_mask & CAIL_PCIE_LINK_WIDTH_SUPPORT_X16)
		pcie_width = 6;
	else if (adev->pm.pcie_mlw_mask & CAIL_PCIE_LINK_WIDTH_SUPPORT_X12)
		pcie_width = 5;
	else if (adev->pm.pcie_mlw_mask & CAIL_PCIE_LINK_WIDTH_SUPPORT_X8)
		pcie_width = 4;
	else if (adev->pm.pcie_mlw_mask & CAIL_PCIE_LINK_WIDTH_SUPPORT_X4)
		pcie_width = 3;
	else if (adev->pm.pcie_mlw_mask & CAIL_PCIE_LINK_WIDTH_SUPPORT_X2)
		pcie_width = 2;
	else if (adev->pm.pcie_mlw_mask & CAIL_PCIE_LINK_WIDTH_SUPPORT_X1)
		pcie_width = 1;
	ret = smu_update_pcie_parameters(smu, pcie_gen, pcie_width);
	if (ret) {
		dev_err(adev->dev, "Attempt to override pcie params failed!\n");
		return ret;
	}

	ret = smu_get_thermal_temperature_range(smu);
	if (ret) {
		dev_err(adev->dev, "Failed to get thermal temperature ranges!\n");
		return ret;
	}

	ret = smu_enable_thermal_alert(smu);
	if (ret) {
	  dev_err(adev->dev, "Failed to enable thermal alert!\n");
	  return ret;
	}

	ret = smu_notify_display_change(smu);
	if (ret) {
		dev_err(adev->dev, "Failed to notify display change!\n");
		return ret;
	}

	/*
	 * Set min deep sleep dce fclk with bootup value from vbios via
	 * SetMinDeepSleepDcefclk MSG.
	 */
	ret = smu_set_min_dcef_deep_sleep(smu,
					  smu->smu_table.boot_values.dcefclk / 100);

	return ret;
}

static int smu_start_smc_engine(struct smu_context *smu)
{
	struct amdgpu_device *adev = smu->adev;
	int ret = 0;

	if (adev->firmware.load_type != AMDGPU_FW_LOAD_PSP) {
		if (adev->ip_versions[MP1_HWIP][0] < IP_VERSION(11, 0, 0)) {
			if (smu->ppt_funcs->load_microcode) {
				ret = smu->ppt_funcs->load_microcode(smu);
				if (ret)
					return ret;
			}
		}
	}

	if (smu->ppt_funcs->check_fw_status) {
		ret = smu->ppt_funcs->check_fw_status(smu);
		if (ret) {
			dev_err(adev->dev, "SMC is not ready\n");
			return ret;
		}
	}

	/*
	 * Send msg GetDriverIfVersion to check if the return value is equal
	 * with DRIVER_IF_VERSION of smc header.
	 */
	ret = smu_check_fw_version(smu);
	if (ret)
		return ret;

	return ret;
}

static int smu_hw_init(void *handle)
{
	int ret;
	struct amdgpu_device *adev = (struct amdgpu_device *)handle;
	struct smu_context *smu = adev->powerplay.pp_handle;

	if (amdgpu_sriov_vf(adev) && !amdgpu_sriov_is_pp_one_vf(adev)) {
		smu->pm_enabled = false;
		return 0;
	}

	ret = smu_start_smc_engine(smu);
	if (ret) {
		dev_err(adev->dev, "SMC engine is not correctly up!\n");
		return ret;
	}

	if (smu->is_apu) {
		if ((smu->ppt_funcs->set_gfx_power_up_by_imu) &&
				likely(adev->firmware.load_type == AMDGPU_FW_LOAD_PSP)) {
			ret = smu->ppt_funcs->set_gfx_power_up_by_imu(smu);
			if (ret) {
				dev_err(adev->dev, "Failed to Enable gfx imu!\n");
				return ret;
			}
		}

		smu_dpm_set_vcn_enable(smu, true);
		smu_dpm_set_jpeg_enable(smu, true);
		smu_set_gfx_cgpg(smu, true);
	}

	if (!smu->pm_enabled)
		return 0;

	ret = smu_get_driver_allowed_feature_mask(smu);
	if (ret)
		return ret;

	ret = smu_smc_hw_setup(smu);
	if (ret) {
		dev_err(adev->dev, "Failed to setup smc hw!\n");
		return ret;
	}

	/*
	 * Move maximum sustainable clock retrieving here considering
	 * 1. It is not needed on resume(from S3).
	 * 2. DAL settings come between .hw_init and .late_init of SMU.
	 *    And DAL needs to know the maximum sustainable clocks. Thus
	 *    it cannot be put in .late_init().
	 */
	ret = smu_init_max_sustainable_clocks(smu);
	if (ret) {
		dev_err(adev->dev, "Failed to init max sustainable clocks!\n");
		return ret;
	}

	adev->pm.dpm_enabled = true;

	dev_info(adev->dev, "SMU is initialized successfully!\n");

	return 0;
}

static int smu_disable_dpms(struct smu_context *smu)
{
	struct amdgpu_device *adev = smu->adev;
	int ret = 0;
	bool use_baco = !smu->is_apu &&
		((amdgpu_in_reset(adev) &&
		  (amdgpu_asic_reset_method(adev) == AMD_RESET_METHOD_BACO)) ||
		 ((adev->in_runpm || adev->in_s4) && amdgpu_asic_supports_baco(adev)));

	/*
	 * For SMU 13.0.0 and 13.0.7, PMFW will handle the DPM features(disablement or others)
	 * properly on suspend/reset/unload. Driver involvement may cause some unexpected issues.
	 */
	switch (adev->ip_versions[MP1_HWIP][0]) {
	case IP_VERSION(13, 0, 0):
	case IP_VERSION(13, 0, 7):
		return 0;
	default:
		break;
	}

	/*
	 * For custom pptable uploading, skip the DPM features
	 * disable process on Navi1x ASICs.
	 *   - As the gfx related features are under control of
	 *     RLC on those ASICs. RLC reinitialization will be
	 *     needed to reenable them. That will cost much more
	 *     efforts.
	 *
	 *   - SMU firmware can handle the DPM reenablement
	 *     properly.
	 */
	if (smu->uploading_custom_pp_table) {
		switch (adev->ip_versions[MP1_HWIP][0]) {
		case IP_VERSION(11, 0, 0):
		case IP_VERSION(11, 0, 5):
		case IP_VERSION(11, 0, 9):
		case IP_VERSION(11, 0, 7):
		case IP_VERSION(11, 0, 11):
		case IP_VERSION(11, 5, 0):
		case IP_VERSION(11, 0, 12):
		case IP_VERSION(11, 0, 13):
			return 0;
		default:
			break;
		}
	}

	/*
	 * For Sienna_Cichlid, PMFW will handle the features disablement properly
	 * on BACO in. Driver involvement is unnecessary.
	 */
	if (use_baco) {
		switch (adev->ip_versions[MP1_HWIP][0]) {
		case IP_VERSION(11, 0, 7):
		case IP_VERSION(11, 0, 0):
		case IP_VERSION(11, 0, 5):
		case IP_VERSION(11, 0, 9):
		case IP_VERSION(13, 0, 7):
			return 0;
		default:
			break;
		}
	}

	/*
	 * For gpu reset, runpm and hibernation through BACO,
	 * BACO feature has to be kept enabled.
	 */
	if (use_baco && smu_feature_is_enabled(smu, SMU_FEATURE_BACO_BIT)) {
		ret = smu_disable_all_features_with_exception(smu,
							      SMU_FEATURE_BACO_BIT);
		if (ret)
			dev_err(adev->dev, "Failed to disable smu features except BACO.\n");
	} else {
		/* DisableAllSmuFeatures message is not permitted with SCPM enabled */
		if (!adev->scpm_enabled) {
			ret = smu_system_features_control(smu, false);
			if (ret)
				dev_err(adev->dev, "Failed to disable smu features.\n");
		}
	}

	if (adev->ip_versions[GC_HWIP][0] >= IP_VERSION(9, 4, 2) &&
	    adev->gfx.rlc.funcs->stop)
		adev->gfx.rlc.funcs->stop(adev);

	return ret;
}

static int smu_smc_hw_cleanup(struct smu_context *smu)
{
	struct amdgpu_device *adev = smu->adev;
	int ret = 0;

	cancel_work_sync(&smu->throttling_logging_work);
	cancel_work_sync(&smu->interrupt_work);

	ret = smu_disable_thermal_alert(smu);
	if (ret) {
		dev_err(adev->dev, "Fail to disable thermal alert!\n");
		return ret;
	}

	ret = smu_disable_dpms(smu);
	if (ret) {
		dev_err(adev->dev, "Fail to disable dpm features!\n");
		return ret;
	}

	return 0;
}

static int smu_hw_fini(void *handle)
{
	struct amdgpu_device *adev = (struct amdgpu_device *)handle;
	struct smu_context *smu = adev->powerplay.pp_handle;

	if (amdgpu_sriov_vf(adev)&& !amdgpu_sriov_is_pp_one_vf(adev))
		return 0;

	smu_dpm_set_vcn_enable(smu, false);
	smu_dpm_set_jpeg_enable(smu, false);

	adev->vcn.cur_state = AMD_PG_STATE_GATE;
	adev->jpeg.cur_state = AMD_PG_STATE_GATE;

	if (!smu->pm_enabled)
		return 0;

	adev->pm.dpm_enabled = false;

	return smu_smc_hw_cleanup(smu);
}

static void smu_late_fini(void *handle)
{
	struct amdgpu_device *adev = handle;
	struct smu_context *smu = adev->powerplay.pp_handle;

	kfree(smu);
}

static int smu_reset(struct smu_context *smu)
{
	struct amdgpu_device *adev = smu->adev;
	int ret;

	ret = smu_hw_fini(adev);
	if (ret)
		return ret;

	ret = smu_hw_init(adev);
	if (ret)
		return ret;

	ret = smu_late_init(adev);
	if (ret)
		return ret;

	return 0;
}

static int smu_suspend(void *handle)
{
	struct amdgpu_device *adev = (struct amdgpu_device *)handle;
	struct smu_context *smu = adev->powerplay.pp_handle;
	int ret;
	uint64_t count;

	if (amdgpu_sriov_vf(adev)&& !amdgpu_sriov_is_pp_one_vf(adev))
		return 0;

	if (!smu->pm_enabled)
		return 0;

	adev->pm.dpm_enabled = false;

	ret = smu_smc_hw_cleanup(smu);
	if (ret)
		return ret;

	smu->watermarks_bitmap &= ~(WATERMARKS_LOADED);

<<<<<<< HEAD
	smu_set_gfx_cgpg(&adev->smu, false);
=======
	smu_set_gfx_cgpg(smu, false);

	/*
	 * pwfw resets entrycount when device is suspended, so we save the
	 * last value to be used when we resume to keep it consistent
	 */
	ret = smu_get_entrycount_gfxoff(smu, &count);
	if (!ret)
		adev->gfx.gfx_off_entrycount = count;
>>>>>>> 29549c70

	return 0;
}

static int smu_resume(void *handle)
{
	int ret;
	struct amdgpu_device *adev = (struct amdgpu_device *)handle;
	struct smu_context *smu = adev->powerplay.pp_handle;

	if (amdgpu_sriov_vf(adev)&& !amdgpu_sriov_is_pp_one_vf(adev))
		return 0;

	if (!smu->pm_enabled)
		return 0;

	dev_info(adev->dev, "SMU is resuming...\n");

	ret = smu_start_smc_engine(smu);
	if (ret) {
		dev_err(adev->dev, "SMC engine is not correctly up!\n");
		return ret;
	}

	ret = smu_smc_hw_setup(smu);
	if (ret) {
		dev_err(adev->dev, "Failed to setup smc hw!\n");
		return ret;
	}

<<<<<<< HEAD
	smu_set_gfx_cgpg(&adev->smu, true);
=======
	smu_set_gfx_cgpg(smu, true);
>>>>>>> 29549c70

	smu->disable_uclk_switch = 0;

	adev->pm.dpm_enabled = true;

	dev_info(adev->dev, "SMU is resumed successfully!\n");

	return 0;
}

static int smu_display_configuration_change(void *handle,
					    const struct amd_pp_display_configuration *display_config)
{
	struct smu_context *smu = handle;
	int index = 0;
	int num_of_active_display = 0;

	if (!smu->pm_enabled || !smu->adev->pm.dpm_enabled)
		return -EOPNOTSUPP;

	if (!display_config)
		return -EINVAL;

	smu_set_min_dcef_deep_sleep(smu,
				    display_config->min_dcef_deep_sleep_set_clk / 100);

	for (index = 0; index < display_config->num_path_including_non_display; index++) {
		if (display_config->displays[index].controller_id != 0)
			num_of_active_display++;
	}

	return 0;
}

static int smu_set_clockgating_state(void *handle,
				     enum amd_clockgating_state state)
{
	return 0;
}

static int smu_set_powergating_state(void *handle,
				     enum amd_powergating_state state)
{
	return 0;
}

static int smu_enable_umd_pstate(void *handle,
		      enum amd_dpm_forced_level *level)
{
	uint32_t profile_mode_mask = AMD_DPM_FORCED_LEVEL_PROFILE_STANDARD |
					AMD_DPM_FORCED_LEVEL_PROFILE_MIN_SCLK |
					AMD_DPM_FORCED_LEVEL_PROFILE_MIN_MCLK |
					AMD_DPM_FORCED_LEVEL_PROFILE_PEAK;

	struct smu_context *smu = (struct smu_context*)(handle);
	struct smu_dpm_context *smu_dpm_ctx = &(smu->smu_dpm);

	if (!smu->is_apu && !smu_dpm_ctx->dpm_context)
		return -EINVAL;

	if (!(smu_dpm_ctx->dpm_level & profile_mode_mask)) {
		/* enter umd pstate, save current level, disable gfx cg*/
		if (*level & profile_mode_mask) {
			smu_dpm_ctx->saved_dpm_level = smu_dpm_ctx->dpm_level;
			smu_gpo_control(smu, false);
			smu_gfx_ulv_control(smu, false);
			smu_deep_sleep_control(smu, false);
			amdgpu_asic_update_umd_stable_pstate(smu->adev, true);
		}
	} else {
		/* exit umd pstate, restore level, enable gfx cg*/
		if (!(*level & profile_mode_mask)) {
			if (*level == AMD_DPM_FORCED_LEVEL_PROFILE_EXIT)
				*level = smu_dpm_ctx->saved_dpm_level;
			amdgpu_asic_update_umd_stable_pstate(smu->adev, false);
			smu_deep_sleep_control(smu, true);
			smu_gfx_ulv_control(smu, true);
			smu_gpo_control(smu, true);
		}
	}

	return 0;
}

static int smu_bump_power_profile_mode(struct smu_context *smu,
					   long *param,
					   uint32_t param_size)
{
	int ret = 0;

	if (smu->ppt_funcs->set_power_profile_mode)
		ret = smu->ppt_funcs->set_power_profile_mode(smu, param, param_size);

	return ret;
}

static int smu_adjust_power_state_dynamic(struct smu_context *smu,
				   enum amd_dpm_forced_level level,
				   bool skip_display_settings)
{
	int ret = 0;
	int index = 0;
	long workload;
	struct smu_dpm_context *smu_dpm_ctx = &(smu->smu_dpm);

	if (!skip_display_settings) {
		ret = smu_display_config_changed(smu);
		if (ret) {
			dev_err(smu->adev->dev, "Failed to change display config!");
			return ret;
		}
	}

	ret = smu_apply_clocks_adjust_rules(smu);
	if (ret) {
		dev_err(smu->adev->dev, "Failed to apply clocks adjust rules!");
		return ret;
	}

	if (!skip_display_settings) {
		ret = smu_notify_smc_display_config(smu);
		if (ret) {
			dev_err(smu->adev->dev, "Failed to notify smc display config!");
			return ret;
		}
	}

	if (smu_dpm_ctx->dpm_level != level) {
		ret = smu_asic_set_performance_level(smu, level);
		if (ret) {
			dev_err(smu->adev->dev, "Failed to set performance level!");
			return ret;
		}

		/* update the saved copy */
		smu_dpm_ctx->dpm_level = level;
	}

	if (smu_dpm_ctx->dpm_level != AMD_DPM_FORCED_LEVEL_MANUAL &&
		smu_dpm_ctx->dpm_level != AMD_DPM_FORCED_LEVEL_PERF_DETERMINISM) {
		index = fls(smu->workload_mask);
		index = index > 0 && index <= WORKLOAD_POLICY_MAX ? index - 1 : 0;
		workload = smu->workload_setting[index];

		if (smu->power_profile_mode != workload)
			smu_bump_power_profile_mode(smu, &workload, 0);
	}

	return ret;
}

static int smu_handle_task(struct smu_context *smu,
			   enum amd_dpm_forced_level level,
			   enum amd_pp_task task_id)
{
	int ret = 0;

	if (!smu->pm_enabled || !smu->adev->pm.dpm_enabled)
		return -EOPNOTSUPP;

	switch (task_id) {
	case AMD_PP_TASK_DISPLAY_CONFIG_CHANGE:
		ret = smu_pre_display_config_changed(smu);
		if (ret)
			return ret;
		ret = smu_adjust_power_state_dynamic(smu, level, false);
		break;
	case AMD_PP_TASK_COMPLETE_INIT:
	case AMD_PP_TASK_READJUST_POWER_STATE:
		ret = smu_adjust_power_state_dynamic(smu, level, true);
		break;
	default:
		break;
	}

	return ret;
}

static int smu_handle_dpm_task(void *handle,
			       enum amd_pp_task task_id,
			       enum amd_pm_state_type *user_state)
{
	struct smu_context *smu = handle;
	struct smu_dpm_context *smu_dpm = &smu->smu_dpm;

	return smu_handle_task(smu, smu_dpm->dpm_level, task_id);

}

static int smu_switch_power_profile(void *handle,
				    enum PP_SMC_POWER_PROFILE type,
				    bool en)
{
	struct smu_context *smu = handle;
	struct smu_dpm_context *smu_dpm_ctx = &(smu->smu_dpm);
	long workload;
	uint32_t index;

	if (!smu->pm_enabled || !smu->adev->pm.dpm_enabled)
		return -EOPNOTSUPP;

	if (!(type < PP_SMC_POWER_PROFILE_CUSTOM))
		return -EINVAL;

	if (!en) {
		smu->workload_mask &= ~(1 << smu->workload_prority[type]);
		index = fls(smu->workload_mask);
		index = index > 0 && index <= WORKLOAD_POLICY_MAX ? index - 1 : 0;
		workload = smu->workload_setting[index];
	} else {
		smu->workload_mask |= (1 << smu->workload_prority[type]);
		index = fls(smu->workload_mask);
		index = index <= WORKLOAD_POLICY_MAX ? index - 1 : 0;
		workload = smu->workload_setting[index];
	}

	if (smu_dpm_ctx->dpm_level != AMD_DPM_FORCED_LEVEL_MANUAL &&
		smu_dpm_ctx->dpm_level != AMD_DPM_FORCED_LEVEL_PERF_DETERMINISM)
		smu_bump_power_profile_mode(smu, &workload, 0);

	return 0;
}

static enum amd_dpm_forced_level smu_get_performance_level(void *handle)
{
	struct smu_context *smu = handle;
	struct smu_dpm_context *smu_dpm_ctx = &(smu->smu_dpm);

	if (!smu->pm_enabled || !smu->adev->pm.dpm_enabled)
		return -EOPNOTSUPP;

	if (!smu->is_apu && !smu_dpm_ctx->dpm_context)
		return -EINVAL;

	return smu_dpm_ctx->dpm_level;
}

static int smu_force_performance_level(void *handle,
				       enum amd_dpm_forced_level level)
{
	struct smu_context *smu = handle;
	struct smu_dpm_context *smu_dpm_ctx = &(smu->smu_dpm);
	int ret = 0;

	if (!smu->pm_enabled || !smu->adev->pm.dpm_enabled)
		return -EOPNOTSUPP;

	if (!smu->is_apu && !smu_dpm_ctx->dpm_context)
		return -EINVAL;

	ret = smu_enable_umd_pstate(smu, &level);
	if (ret)
		return ret;

	ret = smu_handle_task(smu, level,
			      AMD_PP_TASK_READJUST_POWER_STATE);

	/* reset user dpm clock state */
	if (!ret && smu_dpm_ctx->dpm_level != AMD_DPM_FORCED_LEVEL_MANUAL) {
		memset(smu->user_dpm_profile.clk_mask, 0, sizeof(smu->user_dpm_profile.clk_mask));
		smu->user_dpm_profile.clk_dependency = 0;
	}

	return ret;
}

static int smu_set_display_count(void *handle, uint32_t count)
{
	struct smu_context *smu = handle;

	if (!smu->pm_enabled || !smu->adev->pm.dpm_enabled)
		return -EOPNOTSUPP;

	return smu_init_display_count(smu, count);
}

static int smu_force_smuclk_levels(struct smu_context *smu,
			 enum smu_clk_type clk_type,
			 uint32_t mask)
{
	struct smu_dpm_context *smu_dpm_ctx = &(smu->smu_dpm);
	int ret = 0;

	if (!smu->pm_enabled || !smu->adev->pm.dpm_enabled)
		return -EOPNOTSUPP;

	if (smu_dpm_ctx->dpm_level != AMD_DPM_FORCED_LEVEL_MANUAL) {
		dev_dbg(smu->adev->dev, "force clock level is for dpm manual mode only.\n");
		return -EINVAL;
	}

	if (smu->ppt_funcs && smu->ppt_funcs->force_clk_levels) {
		ret = smu->ppt_funcs->force_clk_levels(smu, clk_type, mask);
		if (!ret && !(smu->user_dpm_profile.flags & SMU_DPM_USER_PROFILE_RESTORE)) {
			smu->user_dpm_profile.clk_mask[clk_type] = mask;
			smu_set_user_clk_dependencies(smu, clk_type);
		}
	}

	return ret;
}

static int smu_force_ppclk_levels(void *handle,
				  enum pp_clock_type type,
				  uint32_t mask)
{
	struct smu_context *smu = handle;
	enum smu_clk_type clk_type;

	switch (type) {
	case PP_SCLK:
		clk_type = SMU_SCLK; break;
	case PP_MCLK:
		clk_type = SMU_MCLK; break;
	case PP_PCIE:
		clk_type = SMU_PCIE; break;
	case PP_SOCCLK:
		clk_type = SMU_SOCCLK; break;
	case PP_FCLK:
		clk_type = SMU_FCLK; break;
	case PP_DCEFCLK:
		clk_type = SMU_DCEFCLK; break;
	case PP_VCLK:
		clk_type = SMU_VCLK; break;
	case PP_DCLK:
		clk_type = SMU_DCLK; break;
	case OD_SCLK:
		clk_type = SMU_OD_SCLK; break;
	case OD_MCLK:
		clk_type = SMU_OD_MCLK; break;
	case OD_VDDC_CURVE:
		clk_type = SMU_OD_VDDC_CURVE; break;
	case OD_RANGE:
		clk_type = SMU_OD_RANGE; break;
	default:
		return -EINVAL;
	}

	return smu_force_smuclk_levels(smu, clk_type, mask);
}

/*
 * On system suspending or resetting, the dpm_enabled
 * flag will be cleared. So that those SMU services which
 * are not supported will be gated.
 * However, the mp1 state setting should still be granted
 * even if the dpm_enabled cleared.
 */
static int smu_set_mp1_state(void *handle,
			     enum pp_mp1_state mp1_state)
{
	struct smu_context *smu = handle;
	int ret = 0;

	if (!smu->pm_enabled)
		return -EOPNOTSUPP;

	if (smu->ppt_funcs &&
	    smu->ppt_funcs->set_mp1_state)
		ret = smu->ppt_funcs->set_mp1_state(smu, mp1_state);

	return ret;
}

static int smu_set_df_cstate(void *handle,
			     enum pp_df_cstate state)
{
	struct smu_context *smu = handle;
	int ret = 0;

	if (!smu->pm_enabled || !smu->adev->pm.dpm_enabled)
		return -EOPNOTSUPP;

	if (!smu->ppt_funcs || !smu->ppt_funcs->set_df_cstate)
		return 0;

	ret = smu->ppt_funcs->set_df_cstate(smu, state);
	if (ret)
		dev_err(smu->adev->dev, "[SetDfCstate] failed!\n");

	return ret;
}

int smu_allow_xgmi_power_down(struct smu_context *smu, bool en)
{
	int ret = 0;

	if (!smu->pm_enabled || !smu->adev->pm.dpm_enabled)
		return -EOPNOTSUPP;

	if (!smu->ppt_funcs || !smu->ppt_funcs->allow_xgmi_power_down)
		return 0;

	ret = smu->ppt_funcs->allow_xgmi_power_down(smu, en);
	if (ret)
		dev_err(smu->adev->dev, "[AllowXgmiPowerDown] failed!\n");

	return ret;
}

int smu_write_watermarks_table(struct smu_context *smu)
{
	if (!smu->pm_enabled || !smu->adev->pm.dpm_enabled)
		return -EOPNOTSUPP;

	return smu_set_watermarks_table(smu, NULL);
}

static int smu_set_watermarks_for_clock_ranges(void *handle,
					       struct pp_smu_wm_range_sets *clock_ranges)
{
	struct smu_context *smu = handle;

	if (!smu->pm_enabled || !smu->adev->pm.dpm_enabled)
		return -EOPNOTSUPP;

	if (smu->disable_watermark)
		return 0;

	return smu_set_watermarks_table(smu, clock_ranges);
}

int smu_set_ac_dc(struct smu_context *smu)
{
	int ret = 0;

	if (!smu->pm_enabled || !smu->adev->pm.dpm_enabled)
		return -EOPNOTSUPP;

	/* controlled by firmware */
	if (smu->dc_controlled_by_gpio)
		return 0;

	ret = smu_set_power_source(smu,
				   smu->adev->pm.ac_power ? SMU_POWER_SOURCE_AC :
				   SMU_POWER_SOURCE_DC);
	if (ret)
		dev_err(smu->adev->dev, "Failed to switch to %s mode!\n",
		       smu->adev->pm.ac_power ? "AC" : "DC");

	return ret;
}

const struct amd_ip_funcs smu_ip_funcs = {
	.name = "smu",
	.early_init = smu_early_init,
	.late_init = smu_late_init,
	.sw_init = smu_sw_init,
	.sw_fini = smu_sw_fini,
	.hw_init = smu_hw_init,
	.hw_fini = smu_hw_fini,
	.late_fini = smu_late_fini,
	.suspend = smu_suspend,
	.resume = smu_resume,
	.is_idle = NULL,
	.check_soft_reset = NULL,
	.wait_for_idle = NULL,
	.soft_reset = NULL,
	.set_clockgating_state = smu_set_clockgating_state,
	.set_powergating_state = smu_set_powergating_state,
};

const struct amdgpu_ip_block_version smu_v11_0_ip_block =
{
	.type = AMD_IP_BLOCK_TYPE_SMC,
	.major = 11,
	.minor = 0,
	.rev = 0,
	.funcs = &smu_ip_funcs,
};

const struct amdgpu_ip_block_version smu_v12_0_ip_block =
{
	.type = AMD_IP_BLOCK_TYPE_SMC,
	.major = 12,
	.minor = 0,
	.rev = 0,
	.funcs = &smu_ip_funcs,
};

const struct amdgpu_ip_block_version smu_v13_0_ip_block =
{
	.type = AMD_IP_BLOCK_TYPE_SMC,
	.major = 13,
	.minor = 0,
	.rev = 0,
	.funcs = &smu_ip_funcs,
};

static int smu_load_microcode(void *handle)
{
	struct smu_context *smu = handle;
	struct amdgpu_device *adev = smu->adev;
	int ret = 0;

	if (!smu->pm_enabled)
		return -EOPNOTSUPP;

	/* This should be used for non PSP loading */
	if (adev->firmware.load_type == AMDGPU_FW_LOAD_PSP)
		return 0;

	if (smu->ppt_funcs->load_microcode) {
		ret = smu->ppt_funcs->load_microcode(smu);
		if (ret) {
			dev_err(adev->dev, "Load microcode failed\n");
			return ret;
		}
	}

	if (smu->ppt_funcs->check_fw_status) {
		ret = smu->ppt_funcs->check_fw_status(smu);
		if (ret) {
			dev_err(adev->dev, "SMC is not ready\n");
			return ret;
		}
	}

	return ret;
}

static int smu_set_gfx_cgpg(struct smu_context *smu, bool enabled)
{
	int ret = 0;

	if (smu->ppt_funcs->set_gfx_cgpg)
		ret = smu->ppt_funcs->set_gfx_cgpg(smu, enabled);

	return ret;
}

static int smu_set_fan_speed_rpm(void *handle, uint32_t speed)
{
	struct smu_context *smu = handle;
	int ret = 0;

	if (!smu->pm_enabled || !smu->adev->pm.dpm_enabled)
		return -EOPNOTSUPP;

	if (!smu->ppt_funcs->set_fan_speed_rpm)
		return -EOPNOTSUPP;

	if (speed == U32_MAX)
		return -EINVAL;

	ret = smu->ppt_funcs->set_fan_speed_rpm(smu, speed);
	if (!ret && !(smu->user_dpm_profile.flags & SMU_DPM_USER_PROFILE_RESTORE)) {
		smu->user_dpm_profile.flags |= SMU_CUSTOM_FAN_SPEED_RPM;
		smu->user_dpm_profile.fan_speed_rpm = speed;

		/* Override custom PWM setting as they cannot co-exist */
		smu->user_dpm_profile.flags &= ~SMU_CUSTOM_FAN_SPEED_PWM;
		smu->user_dpm_profile.fan_speed_pwm = 0;
	}

	return ret;
}

/**
 * smu_get_power_limit - Request one of the SMU Power Limits
 *
 * @handle: pointer to smu context
 * @limit: requested limit is written back to this variable
 * @pp_limit_level: &pp_power_limit_level which limit of the power to return
 * @pp_power_type: &pp_power_type type of power
 * Return:  0 on success, <0 on error
 *
 */
int smu_get_power_limit(void *handle,
			uint32_t *limit,
			enum pp_power_limit_level pp_limit_level,
			enum pp_power_type pp_power_type)
{
	struct smu_context *smu = handle;
	struct amdgpu_device *adev = smu->adev;
	enum smu_ppt_limit_level limit_level;
	uint32_t limit_type;
	int ret = 0;

	if (!smu->pm_enabled || !smu->adev->pm.dpm_enabled)
		return -EOPNOTSUPP;

	switch(pp_power_type) {
	case PP_PWR_TYPE_SUSTAINED:
		limit_type = SMU_DEFAULT_PPT_LIMIT;
		break;
	case PP_PWR_TYPE_FAST:
		limit_type = SMU_FAST_PPT_LIMIT;
		break;
	default:
		return -EOPNOTSUPP;
		break;
	}

	switch(pp_limit_level){
	case PP_PWR_LIMIT_CURRENT:
		limit_level = SMU_PPT_LIMIT_CURRENT;
		break;
	case PP_PWR_LIMIT_DEFAULT:
		limit_level = SMU_PPT_LIMIT_DEFAULT;
		break;
	case PP_PWR_LIMIT_MAX:
		limit_level = SMU_PPT_LIMIT_MAX;
		break;
	case PP_PWR_LIMIT_MIN:
	default:
		return -EOPNOTSUPP;
		break;
	}

	if (limit_type != SMU_DEFAULT_PPT_LIMIT) {
		if (smu->ppt_funcs->get_ppt_limit)
			ret = smu->ppt_funcs->get_ppt_limit(smu, limit, limit_type, limit_level);
	} else {
		switch (limit_level) {
		case SMU_PPT_LIMIT_CURRENT:
			switch (adev->ip_versions[MP1_HWIP][0]) {
			case IP_VERSION(13, 0, 2):
			case IP_VERSION(11, 0, 7):
			case IP_VERSION(11, 0, 11):
			case IP_VERSION(11, 0, 12):
			case IP_VERSION(11, 0, 13):
				ret = smu_get_asic_power_limits(smu,
								&smu->current_power_limit,
								NULL,
								NULL);
				break;
			default:
				break;
			}
			*limit = smu->current_power_limit;
			break;
		case SMU_PPT_LIMIT_DEFAULT:
			*limit = smu->default_power_limit;
			break;
		case SMU_PPT_LIMIT_MAX:
			*limit = smu->max_power_limit;
			break;
		default:
			break;
		}
	}

	return ret;
}

static int smu_set_power_limit(void *handle, uint32_t limit)
{
	struct smu_context *smu = handle;
	uint32_t limit_type = limit >> 24;
	int ret = 0;

	if (!smu->pm_enabled || !smu->adev->pm.dpm_enabled)
		return -EOPNOTSUPP;

	limit &= (1<<24)-1;
	if (limit_type != SMU_DEFAULT_PPT_LIMIT)
		if (smu->ppt_funcs->set_power_limit)
			return smu->ppt_funcs->set_power_limit(smu, limit_type, limit);

	if (limit > smu->max_power_limit) {
		dev_err(smu->adev->dev,
			"New power limit (%d) is over the max allowed %d\n",
			limit, smu->max_power_limit);
		return -EINVAL;
	}

	if (!limit)
		limit = smu->current_power_limit;

	if (smu->ppt_funcs->set_power_limit) {
		ret = smu->ppt_funcs->set_power_limit(smu, limit_type, limit);
		if (!ret && !(smu->user_dpm_profile.flags & SMU_DPM_USER_PROFILE_RESTORE))
			smu->user_dpm_profile.power_limit = limit;
	}

	return ret;
}

static int smu_print_smuclk_levels(struct smu_context *smu, enum smu_clk_type clk_type, char *buf)
{
	int ret = 0;

	if (!smu->pm_enabled || !smu->adev->pm.dpm_enabled)
		return -EOPNOTSUPP;

	if (smu->ppt_funcs->print_clk_levels)
		ret = smu->ppt_funcs->print_clk_levels(smu, clk_type, buf);

	return ret;
}

static enum smu_clk_type smu_convert_to_smuclk(enum pp_clock_type type)
{
	enum smu_clk_type clk_type;

	switch (type) {
	case PP_SCLK:
		clk_type = SMU_SCLK; break;
	case PP_MCLK:
		clk_type = SMU_MCLK; break;
	case PP_PCIE:
		clk_type = SMU_PCIE; break;
	case PP_SOCCLK:
		clk_type = SMU_SOCCLK; break;
	case PP_FCLK:
		clk_type = SMU_FCLK; break;
	case PP_DCEFCLK:
		clk_type = SMU_DCEFCLK; break;
	case PP_VCLK:
		clk_type = SMU_VCLK; break;
	case PP_DCLK:
		clk_type = SMU_DCLK; break;
	case OD_SCLK:
		clk_type = SMU_OD_SCLK; break;
	case OD_MCLK:
		clk_type = SMU_OD_MCLK; break;
	case OD_VDDC_CURVE:
		clk_type = SMU_OD_VDDC_CURVE; break;
	case OD_RANGE:
		clk_type = SMU_OD_RANGE; break;
	case OD_VDDGFX_OFFSET:
		clk_type = SMU_OD_VDDGFX_OFFSET; break;
	case OD_CCLK:
		clk_type = SMU_OD_CCLK; break;
	default:
		clk_type = SMU_CLK_COUNT; break;
	}

	return clk_type;
}

static int smu_print_ppclk_levels(void *handle,
				  enum pp_clock_type type,
				  char *buf)
{
	struct smu_context *smu = handle;
	enum smu_clk_type clk_type;

	clk_type = smu_convert_to_smuclk(type);
	if (clk_type == SMU_CLK_COUNT)
		return -EINVAL;

	return smu_print_smuclk_levels(smu, clk_type, buf);
}

static int smu_emit_ppclk_levels(void *handle, enum pp_clock_type type, char *buf, int *offset)
{
	struct smu_context *smu = handle;
	enum smu_clk_type clk_type;

	clk_type = smu_convert_to_smuclk(type);
	if (clk_type == SMU_CLK_COUNT)
		return -EINVAL;

	if (!smu->pm_enabled || !smu->adev->pm.dpm_enabled)
		return -EOPNOTSUPP;

	if (!smu->ppt_funcs->emit_clk_levels)
		return -ENOENT;

	return smu->ppt_funcs->emit_clk_levels(smu, clk_type, buf, offset);

}

static int smu_od_edit_dpm_table(void *handle,
				 enum PP_OD_DPM_TABLE_COMMAND type,
				 long *input, uint32_t size)
{
	struct smu_context *smu = handle;
	int ret = 0;

	if (!smu->pm_enabled || !smu->adev->pm.dpm_enabled)
		return -EOPNOTSUPP;

	if (smu->ppt_funcs->od_edit_dpm_table) {
		ret = smu->ppt_funcs->od_edit_dpm_table(smu, type, input, size);
	}

	return ret;
}

static int smu_read_sensor(void *handle,
			   int sensor,
			   void *data,
			   int *size_arg)
{
	struct smu_context *smu = handle;
	struct smu_umd_pstate_table *pstate_table =
				&smu->pstate_table;
	int ret = 0;
	uint32_t *size, size_val;

	if (!smu->pm_enabled || !smu->adev->pm.dpm_enabled)
		return -EOPNOTSUPP;

	if (!data || !size_arg)
		return -EINVAL;

	size_val = *size_arg;
	size = &size_val;

	if (smu->ppt_funcs->read_sensor)
		if (!smu->ppt_funcs->read_sensor(smu, sensor, data, size))
			goto unlock;

	switch (sensor) {
	case AMDGPU_PP_SENSOR_STABLE_PSTATE_SCLK:
		*((uint32_t *)data) = pstate_table->gfxclk_pstate.standard * 100;
		*size = 4;
		break;
	case AMDGPU_PP_SENSOR_STABLE_PSTATE_MCLK:
		*((uint32_t *)data) = pstate_table->uclk_pstate.standard * 100;
		*size = 4;
		break;
	case AMDGPU_PP_SENSOR_ENABLED_SMC_FEATURES_MASK:
		ret = smu_feature_get_enabled_mask(smu, (uint64_t *)data);
		*size = 8;
		break;
	case AMDGPU_PP_SENSOR_UVD_POWER:
		*(uint32_t *)data = smu_feature_is_enabled(smu, SMU_FEATURE_DPM_UVD_BIT) ? 1 : 0;
		*size = 4;
		break;
	case AMDGPU_PP_SENSOR_VCE_POWER:
		*(uint32_t *)data = smu_feature_is_enabled(smu, SMU_FEATURE_DPM_VCE_BIT) ? 1 : 0;
		*size = 4;
		break;
	case AMDGPU_PP_SENSOR_VCN_POWER_STATE:
		*(uint32_t *)data = atomic_read(&smu->smu_power.power_gate.vcn_gated) ? 0: 1;
		*size = 4;
		break;
	case AMDGPU_PP_SENSOR_MIN_FAN_RPM:
		*(uint32_t *)data = 0;
		*size = 4;
		break;
	default:
		*size = 0;
		ret = -EOPNOTSUPP;
		break;
	}

unlock:
	// assign uint32_t to int
	*size_arg = size_val;

	return ret;
}

static int smu_get_power_profile_mode(void *handle, char *buf)
{
	struct smu_context *smu = handle;

	if (!smu->pm_enabled || !smu->adev->pm.dpm_enabled ||
	    !smu->ppt_funcs->get_power_profile_mode)
		return -EOPNOTSUPP;
	if (!buf)
		return -EINVAL;

	return smu->ppt_funcs->get_power_profile_mode(smu, buf);
}

static int smu_set_power_profile_mode(void *handle,
				      long *param,
				      uint32_t param_size)
{
	struct smu_context *smu = handle;

	if (!smu->pm_enabled || !smu->adev->pm.dpm_enabled ||
	    !smu->ppt_funcs->set_power_profile_mode)
		return -EOPNOTSUPP;

	return smu_bump_power_profile_mode(smu, param, param_size);
}

static int smu_get_fan_control_mode(void *handle, u32 *fan_mode)
{
	struct smu_context *smu = handle;

	if (!smu->pm_enabled || !smu->adev->pm.dpm_enabled)
		return -EOPNOTSUPP;

	if (!smu->ppt_funcs->get_fan_control_mode)
		return -EOPNOTSUPP;

	if (!fan_mode)
		return -EINVAL;

	*fan_mode = smu->ppt_funcs->get_fan_control_mode(smu);

	return 0;
}

static int smu_set_fan_control_mode(void *handle, u32 value)
{
	struct smu_context *smu = handle;
	int ret = 0;

	if (!smu->pm_enabled || !smu->adev->pm.dpm_enabled)
		return -EOPNOTSUPP;

	if (!smu->ppt_funcs->set_fan_control_mode)
		return -EOPNOTSUPP;

	if (value == U32_MAX)
		return -EINVAL;

	ret = smu->ppt_funcs->set_fan_control_mode(smu, value);
	if (ret)
		goto out;

	if (!(smu->user_dpm_profile.flags & SMU_DPM_USER_PROFILE_RESTORE)) {
		smu->user_dpm_profile.fan_mode = value;

		/* reset user dpm fan speed */
		if (value != AMD_FAN_CTRL_MANUAL) {
			smu->user_dpm_profile.fan_speed_pwm = 0;
			smu->user_dpm_profile.fan_speed_rpm = 0;
			smu->user_dpm_profile.flags &= ~(SMU_CUSTOM_FAN_SPEED_RPM | SMU_CUSTOM_FAN_SPEED_PWM);
		}
	}

out:
	return ret;
}

static int smu_get_fan_speed_pwm(void *handle, u32 *speed)
{
	struct smu_context *smu = handle;
	int ret = 0;

	if (!smu->pm_enabled || !smu->adev->pm.dpm_enabled)
		return -EOPNOTSUPP;

	if (!smu->ppt_funcs->get_fan_speed_pwm)
		return -EOPNOTSUPP;

	if (!speed)
		return -EINVAL;

	ret = smu->ppt_funcs->get_fan_speed_pwm(smu, speed);

	return ret;
}

static int smu_set_fan_speed_pwm(void *handle, u32 speed)
{
	struct smu_context *smu = handle;
	int ret = 0;

	if (!smu->pm_enabled || !smu->adev->pm.dpm_enabled)
		return -EOPNOTSUPP;

	if (!smu->ppt_funcs->set_fan_speed_pwm)
		return -EOPNOTSUPP;

	if (speed == U32_MAX)
		return -EINVAL;

	ret = smu->ppt_funcs->set_fan_speed_pwm(smu, speed);
	if (!ret && !(smu->user_dpm_profile.flags & SMU_DPM_USER_PROFILE_RESTORE)) {
		smu->user_dpm_profile.flags |= SMU_CUSTOM_FAN_SPEED_PWM;
		smu->user_dpm_profile.fan_speed_pwm = speed;

		/* Override custom RPM setting as they cannot co-exist */
		smu->user_dpm_profile.flags &= ~SMU_CUSTOM_FAN_SPEED_RPM;
		smu->user_dpm_profile.fan_speed_rpm = 0;
	}

	return ret;
}

static int smu_get_fan_speed_rpm(void *handle, uint32_t *speed)
{
	struct smu_context *smu = handle;
	int ret = 0;

	if (!smu->pm_enabled || !smu->adev->pm.dpm_enabled)
		return -EOPNOTSUPP;

	if (!smu->ppt_funcs->get_fan_speed_rpm)
		return -EOPNOTSUPP;

	if (!speed)
		return -EINVAL;

	ret = smu->ppt_funcs->get_fan_speed_rpm(smu, speed);

	return ret;
}

static int smu_set_deep_sleep_dcefclk(void *handle, uint32_t clk)
{
	struct smu_context *smu = handle;

	if (!smu->pm_enabled || !smu->adev->pm.dpm_enabled)
		return -EOPNOTSUPP;

	return smu_set_min_dcef_deep_sleep(smu, clk);
}

static int smu_get_clock_by_type_with_latency(void *handle,
					      enum amd_pp_clock_type type,
					      struct pp_clock_levels_with_latency *clocks)
{
	struct smu_context *smu = handle;
	enum smu_clk_type clk_type;
	int ret = 0;

	if (!smu->pm_enabled || !smu->adev->pm.dpm_enabled)
		return -EOPNOTSUPP;

	if (smu->ppt_funcs->get_clock_by_type_with_latency) {
		switch (type) {
		case amd_pp_sys_clock:
			clk_type = SMU_GFXCLK;
			break;
		case amd_pp_mem_clock:
			clk_type = SMU_MCLK;
			break;
		case amd_pp_dcef_clock:
			clk_type = SMU_DCEFCLK;
			break;
		case amd_pp_disp_clock:
			clk_type = SMU_DISPCLK;
			break;
		default:
			dev_err(smu->adev->dev, "Invalid clock type!\n");
			return -EINVAL;
		}

		ret = smu->ppt_funcs->get_clock_by_type_with_latency(smu, clk_type, clocks);
	}

	return ret;
}

static int smu_display_clock_voltage_request(void *handle,
					     struct pp_display_clock_request *clock_req)
{
	struct smu_context *smu = handle;
	int ret = 0;

	if (!smu->pm_enabled || !smu->adev->pm.dpm_enabled)
		return -EOPNOTSUPP;

	if (smu->ppt_funcs->display_clock_voltage_request)
		ret = smu->ppt_funcs->display_clock_voltage_request(smu, clock_req);

	return ret;
}


static int smu_display_disable_memory_clock_switch(void *handle,
						   bool disable_memory_clock_switch)
{
	struct smu_context *smu = handle;
	int ret = -EINVAL;

	if (!smu->pm_enabled || !smu->adev->pm.dpm_enabled)
		return -EOPNOTSUPP;

	if (smu->ppt_funcs->display_disable_memory_clock_switch)
		ret = smu->ppt_funcs->display_disable_memory_clock_switch(smu, disable_memory_clock_switch);

	return ret;
}

static int smu_set_xgmi_pstate(void *handle,
			       uint32_t pstate)
{
	struct smu_context *smu = handle;
	int ret = 0;

	if (!smu->pm_enabled || !smu->adev->pm.dpm_enabled)
		return -EOPNOTSUPP;

	if (smu->ppt_funcs->set_xgmi_pstate)
		ret = smu->ppt_funcs->set_xgmi_pstate(smu, pstate);

	if(ret)
		dev_err(smu->adev->dev, "Failed to set XGMI pstate!\n");

	return ret;
}

static int smu_get_baco_capability(void *handle, bool *cap)
{
	struct smu_context *smu = handle;

	*cap = false;

	if (!smu->pm_enabled)
		return 0;

	if (smu->ppt_funcs && smu->ppt_funcs->baco_is_support)
		*cap = smu->ppt_funcs->baco_is_support(smu);

	return 0;
}

static int smu_baco_set_state(void *handle, int state)
{
	struct smu_context *smu = handle;
	int ret = 0;

	if (!smu->pm_enabled)
		return -EOPNOTSUPP;

	if (state == 0) {
		if (smu->ppt_funcs->baco_exit)
			ret = smu->ppt_funcs->baco_exit(smu);
	} else if (state == 1) {
		if (smu->ppt_funcs->baco_enter)
			ret = smu->ppt_funcs->baco_enter(smu);
	} else {
		return -EINVAL;
	}

	if (ret)
		dev_err(smu->adev->dev, "Failed to %s BACO state!\n",
				(state)?"enter":"exit");

	return ret;
}

bool smu_mode1_reset_is_support(struct smu_context *smu)
{
	bool ret = false;

	if (!smu->pm_enabled)
		return false;

	if (smu->ppt_funcs && smu->ppt_funcs->mode1_reset_is_support)
		ret = smu->ppt_funcs->mode1_reset_is_support(smu);

	return ret;
}

bool smu_mode2_reset_is_support(struct smu_context *smu)
{
	bool ret = false;

	if (!smu->pm_enabled)
		return false;

	if (smu->ppt_funcs && smu->ppt_funcs->mode2_reset_is_support)
		ret = smu->ppt_funcs->mode2_reset_is_support(smu);

	return ret;
}

int smu_mode1_reset(struct smu_context *smu)
{
	int ret = 0;

	if (!smu->pm_enabled)
		return -EOPNOTSUPP;

	if (smu->ppt_funcs->mode1_reset)
		ret = smu->ppt_funcs->mode1_reset(smu);

	return ret;
}

static int smu_mode2_reset(void *handle)
{
	struct smu_context *smu = handle;
	int ret = 0;

	if (!smu->pm_enabled)
		return -EOPNOTSUPP;

	if (smu->ppt_funcs->mode2_reset)
		ret = smu->ppt_funcs->mode2_reset(smu);

	if (ret)
		dev_err(smu->adev->dev, "Mode2 reset failed!\n");

	return ret;
}

static int smu_get_max_sustainable_clocks_by_dc(void *handle,
						struct pp_smu_nv_clock_table *max_clocks)
{
	struct smu_context *smu = handle;
	int ret = 0;

	if (!smu->pm_enabled || !smu->adev->pm.dpm_enabled)
		return -EOPNOTSUPP;

	if (smu->ppt_funcs->get_max_sustainable_clocks_by_dc)
		ret = smu->ppt_funcs->get_max_sustainable_clocks_by_dc(smu, max_clocks);

	return ret;
}

static int smu_get_uclk_dpm_states(void *handle,
				   unsigned int *clock_values_in_khz,
				   unsigned int *num_states)
{
	struct smu_context *smu = handle;
	int ret = 0;

	if (!smu->pm_enabled || !smu->adev->pm.dpm_enabled)
		return -EOPNOTSUPP;

	if (smu->ppt_funcs->get_uclk_dpm_states)
		ret = smu->ppt_funcs->get_uclk_dpm_states(smu, clock_values_in_khz, num_states);

	return ret;
}

static enum amd_pm_state_type smu_get_current_power_state(void *handle)
{
	struct smu_context *smu = handle;
	enum amd_pm_state_type pm_state = POWER_STATE_TYPE_DEFAULT;

	if (!smu->pm_enabled || !smu->adev->pm.dpm_enabled)
		return -EOPNOTSUPP;

	if (smu->ppt_funcs->get_current_power_state)
		pm_state = smu->ppt_funcs->get_current_power_state(smu);

	return pm_state;
}

static int smu_get_dpm_clock_table(void *handle,
				   struct dpm_clocks *clock_table)
{
	struct smu_context *smu = handle;
	int ret = 0;

	if (!smu->pm_enabled || !smu->adev->pm.dpm_enabled)
		return -EOPNOTSUPP;

	if (smu->ppt_funcs->get_dpm_clock_table)
		ret = smu->ppt_funcs->get_dpm_clock_table(smu, clock_table);

	return ret;
}

static ssize_t smu_sys_get_gpu_metrics(void *handle, void **table)
{
	struct smu_context *smu = handle;

	if (!smu->pm_enabled || !smu->adev->pm.dpm_enabled)
		return -EOPNOTSUPP;

	if (!smu->ppt_funcs->get_gpu_metrics)
		return -EOPNOTSUPP;

	return smu->ppt_funcs->get_gpu_metrics(smu, table);
}

static int smu_enable_mgpu_fan_boost(void *handle)
{
	struct smu_context *smu = handle;
	int ret = 0;

	if (!smu->pm_enabled || !smu->adev->pm.dpm_enabled)
		return -EOPNOTSUPP;

	if (smu->ppt_funcs->enable_mgpu_fan_boost)
		ret = smu->ppt_funcs->enable_mgpu_fan_boost(smu);

	return ret;
}

static int smu_gfx_state_change_set(void *handle,
				    uint32_t state)
{
	struct smu_context *smu = handle;
	int ret = 0;

	if (smu->ppt_funcs->gfx_state_change_set)
		ret = smu->ppt_funcs->gfx_state_change_set(smu, state);

	return ret;
}

int smu_handle_passthrough_sbr(struct smu_context *smu, bool enable)
{
	int ret = 0;

	if (smu->ppt_funcs->smu_handle_passthrough_sbr)
		ret = smu->ppt_funcs->smu_handle_passthrough_sbr(smu, enable);

	return ret;
}

int smu_get_ecc_info(struct smu_context *smu, void *umc_ecc)
{
	int ret = -EOPNOTSUPP;

	if (smu->ppt_funcs &&
		smu->ppt_funcs->get_ecc_info)
		ret = smu->ppt_funcs->get_ecc_info(smu, umc_ecc);

	return ret;

}

static int smu_get_prv_buffer_details(void *handle, void **addr, size_t *size)
{
	struct smu_context *smu = handle;
	struct smu_table_context *smu_table = &smu->smu_table;
	struct smu_table *memory_pool = &smu_table->memory_pool;

	if (!addr || !size)
		return -EINVAL;

	*addr = NULL;
	*size = 0;
	if (memory_pool->bo) {
		*addr = memory_pool->cpu_addr;
		*size = memory_pool->size;
	}

	return 0;
}

static const struct amd_pm_funcs swsmu_pm_funcs = {
	/* export for sysfs */
	.set_fan_control_mode    = smu_set_fan_control_mode,
	.get_fan_control_mode    = smu_get_fan_control_mode,
	.set_fan_speed_pwm   = smu_set_fan_speed_pwm,
	.get_fan_speed_pwm   = smu_get_fan_speed_pwm,
	.force_clock_level       = smu_force_ppclk_levels,
	.print_clock_levels      = smu_print_ppclk_levels,
	.emit_clock_levels       = smu_emit_ppclk_levels,
	.force_performance_level = smu_force_performance_level,
	.read_sensor             = smu_read_sensor,
	.get_performance_level   = smu_get_performance_level,
	.get_current_power_state = smu_get_current_power_state,
	.get_fan_speed_rpm       = smu_get_fan_speed_rpm,
	.set_fan_speed_rpm       = smu_set_fan_speed_rpm,
	.get_pp_num_states       = smu_get_power_num_states,
	.get_pp_table            = smu_sys_get_pp_table,
	.set_pp_table            = smu_sys_set_pp_table,
	.switch_power_profile    = smu_switch_power_profile,
	/* export to amdgpu */
	.dispatch_tasks          = smu_handle_dpm_task,
	.load_firmware           = smu_load_microcode,
	.set_powergating_by_smu  = smu_dpm_set_power_gate,
	.set_power_limit         = smu_set_power_limit,
	.get_power_limit         = smu_get_power_limit,
	.get_power_profile_mode  = smu_get_power_profile_mode,
	.set_power_profile_mode  = smu_set_power_profile_mode,
	.odn_edit_dpm_table      = smu_od_edit_dpm_table,
	.set_mp1_state           = smu_set_mp1_state,
	.gfx_state_change_set    = smu_gfx_state_change_set,
	/* export to DC */
	.get_sclk                         = smu_get_sclk,
	.get_mclk                         = smu_get_mclk,
	.display_configuration_change     = smu_display_configuration_change,
	.get_clock_by_type_with_latency   = smu_get_clock_by_type_with_latency,
	.display_clock_voltage_request    = smu_display_clock_voltage_request,
	.enable_mgpu_fan_boost            = smu_enable_mgpu_fan_boost,
	.set_active_display_count         = smu_set_display_count,
	.set_min_deep_sleep_dcefclk       = smu_set_deep_sleep_dcefclk,
	.get_asic_baco_capability         = smu_get_baco_capability,
	.set_asic_baco_state              = smu_baco_set_state,
	.get_ppfeature_status             = smu_sys_get_pp_feature_mask,
	.set_ppfeature_status             = smu_sys_set_pp_feature_mask,
	.asic_reset_mode_2                = smu_mode2_reset,
	.set_df_cstate                    = smu_set_df_cstate,
	.set_xgmi_pstate                  = smu_set_xgmi_pstate,
	.get_gpu_metrics                  = smu_sys_get_gpu_metrics,
	.set_watermarks_for_clock_ranges     = smu_set_watermarks_for_clock_ranges,
	.display_disable_memory_clock_switch = smu_display_disable_memory_clock_switch,
	.get_max_sustainable_clocks_by_dc    = smu_get_max_sustainable_clocks_by_dc,
	.get_uclk_dpm_states              = smu_get_uclk_dpm_states,
	.get_dpm_clock_table              = smu_get_dpm_clock_table,
	.get_smu_prv_buf_details = smu_get_prv_buffer_details,
};

int smu_wait_for_event(struct smu_context *smu, enum smu_event_type event,
		       uint64_t event_arg)
{
	int ret = -EINVAL;

	if (smu->ppt_funcs->wait_for_event)
		ret = smu->ppt_funcs->wait_for_event(smu, event, event_arg);

	return ret;
}

int smu_stb_collect_info(struct smu_context *smu, void *buf, uint32_t size)
{

	if (!smu->ppt_funcs->stb_collect_info || !smu->stb_context.enabled)
		return -EOPNOTSUPP;

	/* Confirm the buffer allocated is of correct size */
	if (size != smu->stb_context.stb_buf_size)
		return -EINVAL;

	/*
	 * No need to lock smu mutex as we access STB directly through MMIO
	 * and not going through SMU messaging route (for now at least).
	 * For registers access rely on implementation internal locking.
	 */
	return smu->ppt_funcs->stb_collect_info(smu, buf, size);
}

#if defined(CONFIG_DEBUG_FS)

static int smu_stb_debugfs_open(struct inode *inode, struct file *filp)
{
	struct amdgpu_device *adev = filp->f_inode->i_private;
	struct smu_context *smu = adev->powerplay.pp_handle;
	unsigned char *buf;
	int r;

	buf = kvmalloc_array(smu->stb_context.stb_buf_size, sizeof(*buf), GFP_KERNEL);
	if (!buf)
		return -ENOMEM;

	r = smu_stb_collect_info(smu, buf, smu->stb_context.stb_buf_size);
	if (r)
		goto out;

	filp->private_data = buf;

	return 0;

out:
	kvfree(buf);
	return r;
}

static ssize_t smu_stb_debugfs_read(struct file *filp, char __user *buf, size_t size,
				loff_t *pos)
{
	struct amdgpu_device *adev = filp->f_inode->i_private;
	struct smu_context *smu = adev->powerplay.pp_handle;


	if (!filp->private_data)
		return -EINVAL;

	return simple_read_from_buffer(buf,
				       size,
				       pos, filp->private_data,
				       smu->stb_context.stb_buf_size);
}

static int smu_stb_debugfs_release(struct inode *inode, struct file *filp)
{
	kvfree(filp->private_data);
	filp->private_data = NULL;

	return 0;
}

/*
 * We have to define not only read method but also
 * open and release because .read takes up to PAGE_SIZE
 * data each time so and so is invoked multiple times.
 *  We allocate the STB buffer in .open and release it
 *  in .release
 */
static const struct file_operations smu_stb_debugfs_fops = {
	.owner = THIS_MODULE,
	.open = smu_stb_debugfs_open,
	.read = smu_stb_debugfs_read,
	.release = smu_stb_debugfs_release,
	.llseek = default_llseek,
};

#endif

void amdgpu_smu_stb_debug_fs_init(struct amdgpu_device *adev)
{
#if defined(CONFIG_DEBUG_FS)

	struct smu_context *smu = adev->powerplay.pp_handle;

	if (!smu || (!smu->stb_context.stb_buf_size))
		return;

	debugfs_create_file_size("amdgpu_smu_stb_dump",
			    S_IRUSR,
			    adev_to_drm(adev)->primary->debugfs_root,
			    adev,
			    &smu_stb_debugfs_fops,
			    smu->stb_context.stb_buf_size);
#endif
}

int smu_send_hbm_bad_pages_num(struct smu_context *smu, uint32_t size)
{
	int ret = 0;

	if (smu->ppt_funcs && smu->ppt_funcs->send_hbm_bad_pages_num)
		ret = smu->ppt_funcs->send_hbm_bad_pages_num(smu, size);

	return ret;
}

int smu_send_hbm_bad_channel_flag(struct smu_context *smu, uint32_t size)
{
	int ret = 0;

	if (smu->ppt_funcs && smu->ppt_funcs->send_hbm_bad_channel_flag)
		ret = smu->ppt_funcs->send_hbm_bad_channel_flag(smu, size);

	return ret;
}<|MERGE_RESOLUTION|>--- conflicted
+++ resolved
@@ -1616,9 +1616,6 @@
 
 	smu->watermarks_bitmap &= ~(WATERMARKS_LOADED);
 
-<<<<<<< HEAD
-	smu_set_gfx_cgpg(&adev->smu, false);
-=======
 	smu_set_gfx_cgpg(smu, false);
 
 	/*
@@ -1628,7 +1625,6 @@
 	ret = smu_get_entrycount_gfxoff(smu, &count);
 	if (!ret)
 		adev->gfx.gfx_off_entrycount = count;
->>>>>>> 29549c70
 
 	return 0;
 }
@@ -1659,11 +1655,7 @@
 		return ret;
 	}
 
-<<<<<<< HEAD
-	smu_set_gfx_cgpg(&adev->smu, true);
-=======
 	smu_set_gfx_cgpg(smu, true);
->>>>>>> 29549c70
 
 	smu->disable_uclk_switch = 0;
 
