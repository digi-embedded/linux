/*
 * Copyright 2017 Advanced Micro Devices, Inc.
 *
 * Permission is hereby granted, free of charge, to any person obtaining a
 * copy of this software and associated documentation files (the "Software"),
 * to deal in the Software without restriction, including without limitation
 * the rights to use, copy, modify, merge, publish, distribute, sublicense,
 * and/or sell copies of the Software, and to permit persons to whom the
 * Software is furnished to do so, subject to the following conditions:
 *
 * The above copyright notice and this permission notice shall be included in
 * all copies or substantial portions of the Software.
 *
 * THE SOFTWARE IS PROVIDED "AS IS", WITHOUT WARRANTY OF ANY KIND, EXPRESS OR
 * IMPLIED, INCLUDING BUT NOT LIMITED TO THE WARRANTIES OF MERCHANTABILITY,
 * FITNESS FOR A PARTICULAR PURPOSE AND NONINFRINGEMENT.  IN NO EVENT SHALL
 * THE COPYRIGHT HOLDER(S) OR AUTHOR(S) BE LIABLE FOR ANY CLAIM, DAMAGES OR
 * OTHER LIABILITY, WHETHER IN AN ACTION OF CONTRACT, TORT OR OTHERWISE,
 * ARISING FROM, OUT OF OR IN CONNECTION WITH THE SOFTWARE OR THE USE OR
 * OTHER DEALINGS IN THE SOFTWARE.
 *
 * Authors: Rafał Miłecki <zajec5@gmail.com>
 *          Alex Deucher <alexdeucher@gmail.com>
 */

#include "amdgpu.h"
#include "amdgpu_drv.h"
#include "amdgpu_pm.h"
#include "amdgpu_dpm.h"
#include "atom.h"
#include <linux/pci.h>
#include <linux/hwmon.h>
#include <linux/hwmon-sysfs.h>
#include <linux/nospec.h>
#include <linux/pm_runtime.h>
#include <asm/processor.h>

static const struct cg_flag_name clocks[] = {
	{AMD_CG_SUPPORT_GFX_FGCG, "Graphics Fine Grain Clock Gating"},
	{AMD_CG_SUPPORT_GFX_MGCG, "Graphics Medium Grain Clock Gating"},
	{AMD_CG_SUPPORT_GFX_MGLS, "Graphics Medium Grain memory Light Sleep"},
	{AMD_CG_SUPPORT_GFX_CGCG, "Graphics Coarse Grain Clock Gating"},
	{AMD_CG_SUPPORT_GFX_CGLS, "Graphics Coarse Grain memory Light Sleep"},
	{AMD_CG_SUPPORT_GFX_CGTS, "Graphics Coarse Grain Tree Shader Clock Gating"},
	{AMD_CG_SUPPORT_GFX_CGTS_LS, "Graphics Coarse Grain Tree Shader Light Sleep"},
	{AMD_CG_SUPPORT_GFX_CP_LS, "Graphics Command Processor Light Sleep"},
	{AMD_CG_SUPPORT_GFX_RLC_LS, "Graphics Run List Controller Light Sleep"},
	{AMD_CG_SUPPORT_GFX_3D_CGCG, "Graphics 3D Coarse Grain Clock Gating"},
	{AMD_CG_SUPPORT_GFX_3D_CGLS, "Graphics 3D Coarse Grain memory Light Sleep"},
	{AMD_CG_SUPPORT_MC_LS, "Memory Controller Light Sleep"},
	{AMD_CG_SUPPORT_MC_MGCG, "Memory Controller Medium Grain Clock Gating"},
	{AMD_CG_SUPPORT_SDMA_LS, "System Direct Memory Access Light Sleep"},
	{AMD_CG_SUPPORT_SDMA_MGCG, "System Direct Memory Access Medium Grain Clock Gating"},
	{AMD_CG_SUPPORT_BIF_MGCG, "Bus Interface Medium Grain Clock Gating"},
	{AMD_CG_SUPPORT_BIF_LS, "Bus Interface Light Sleep"},
	{AMD_CG_SUPPORT_UVD_MGCG, "Unified Video Decoder Medium Grain Clock Gating"},
	{AMD_CG_SUPPORT_VCE_MGCG, "Video Compression Engine Medium Grain Clock Gating"},
	{AMD_CG_SUPPORT_HDP_LS, "Host Data Path Light Sleep"},
	{AMD_CG_SUPPORT_HDP_MGCG, "Host Data Path Medium Grain Clock Gating"},
	{AMD_CG_SUPPORT_DRM_MGCG, "Digital Right Management Medium Grain Clock Gating"},
	{AMD_CG_SUPPORT_DRM_LS, "Digital Right Management Light Sleep"},
	{AMD_CG_SUPPORT_ROM_MGCG, "Rom Medium Grain Clock Gating"},
	{AMD_CG_SUPPORT_DF_MGCG, "Data Fabric Medium Grain Clock Gating"},
	{AMD_CG_SUPPORT_VCN_MGCG, "VCN Medium Grain Clock Gating"},
	{AMD_CG_SUPPORT_HDP_DS, "Host Data Path Deep Sleep"},
	{AMD_CG_SUPPORT_HDP_SD, "Host Data Path Shutdown"},
	{AMD_CG_SUPPORT_IH_CG, "Interrupt Handler Clock Gating"},
	{AMD_CG_SUPPORT_JPEG_MGCG, "JPEG Medium Grain Clock Gating"},
	{AMD_CG_SUPPORT_REPEATER_FGCG, "Repeater Fine Grain Clock Gating"},
	{AMD_CG_SUPPORT_GFX_PERF_CLK, "Perfmon Clock Gating"},
	{AMD_CG_SUPPORT_ATHUB_MGCG, "Address Translation Hub Medium Grain Clock Gating"},
	{AMD_CG_SUPPORT_ATHUB_LS, "Address Translation Hub Light Sleep"},
	{0, NULL},
};

static const struct hwmon_temp_label {
	enum PP_HWMON_TEMP channel;
	const char *label;
} temp_label[] = {
	{PP_TEMP_EDGE, "edge"},
	{PP_TEMP_JUNCTION, "junction"},
	{PP_TEMP_MEM, "mem"},
};

const char * const amdgpu_pp_profile_name[] = {
	"BOOTUP_DEFAULT",
	"3D_FULL_SCREEN",
	"POWER_SAVING",
	"VIDEO",
	"VR",
	"COMPUTE",
	"CUSTOM",
	"WINDOW_3D",
};

/**
 * DOC: power_dpm_state
 *
 * The power_dpm_state file is a legacy interface and is only provided for
 * backwards compatibility. The amdgpu driver provides a sysfs API for adjusting
 * certain power related parameters.  The file power_dpm_state is used for this.
 * It accepts the following arguments:
 *
 * - battery
 *
 * - balanced
 *
 * - performance
 *
 * battery
 *
 * On older GPUs, the vbios provided a special power state for battery
 * operation.  Selecting battery switched to this state.  This is no
 * longer provided on newer GPUs so the option does nothing in that case.
 *
 * balanced
 *
 * On older GPUs, the vbios provided a special power state for balanced
 * operation.  Selecting balanced switched to this state.  This is no
 * longer provided on newer GPUs so the option does nothing in that case.
 *
 * performance
 *
 * On older GPUs, the vbios provided a special power state for performance
 * operation.  Selecting performance switched to this state.  This is no
 * longer provided on newer GPUs so the option does nothing in that case.
 *
 */

static ssize_t amdgpu_get_power_dpm_state(struct device *dev,
					  struct device_attribute *attr,
					  char *buf)
{
	struct drm_device *ddev = dev_get_drvdata(dev);
	struct amdgpu_device *adev = drm_to_adev(ddev);
	enum amd_pm_state_type pm;
	int ret;

	if (amdgpu_in_reset(adev))
		return -EPERM;
	if (adev->in_suspend && !adev->in_runpm)
		return -EPERM;

	ret = pm_runtime_get_sync(ddev->dev);
	if (ret < 0) {
		pm_runtime_put_autosuspend(ddev->dev);
		return ret;
	}

	amdgpu_dpm_get_current_power_state(adev, &pm);

	pm_runtime_mark_last_busy(ddev->dev);
	pm_runtime_put_autosuspend(ddev->dev);

	return sysfs_emit(buf, "%s\n",
			  (pm == POWER_STATE_TYPE_BATTERY) ? "battery" :
			  (pm == POWER_STATE_TYPE_BALANCED) ? "balanced" : "performance");
}

static ssize_t amdgpu_set_power_dpm_state(struct device *dev,
					  struct device_attribute *attr,
					  const char *buf,
					  size_t count)
{
	struct drm_device *ddev = dev_get_drvdata(dev);
	struct amdgpu_device *adev = drm_to_adev(ddev);
	enum amd_pm_state_type  state;
	int ret;

	if (amdgpu_in_reset(adev))
		return -EPERM;
	if (adev->in_suspend && !adev->in_runpm)
		return -EPERM;

	if (strncmp("battery", buf, strlen("battery")) == 0)
		state = POWER_STATE_TYPE_BATTERY;
	else if (strncmp("balanced", buf, strlen("balanced")) == 0)
		state = POWER_STATE_TYPE_BALANCED;
	else if (strncmp("performance", buf, strlen("performance")) == 0)
		state = POWER_STATE_TYPE_PERFORMANCE;
	else
		return -EINVAL;

	ret = pm_runtime_get_sync(ddev->dev);
	if (ret < 0) {
		pm_runtime_put_autosuspend(ddev->dev);
		return ret;
	}

	amdgpu_dpm_set_power_state(adev, state);

	pm_runtime_mark_last_busy(ddev->dev);
	pm_runtime_put_autosuspend(ddev->dev);

	return count;
}


/**
 * DOC: power_dpm_force_performance_level
 *
 * The amdgpu driver provides a sysfs API for adjusting certain power
 * related parameters.  The file power_dpm_force_performance_level is
 * used for this.  It accepts the following arguments:
 *
 * - auto
 *
 * - low
 *
 * - high
 *
 * - manual
 *
 * - profile_standard
 *
 * - profile_min_sclk
 *
 * - profile_min_mclk
 *
 * - profile_peak
 *
 * auto
 *
 * When auto is selected, the driver will attempt to dynamically select
 * the optimal power profile for current conditions in the driver.
 *
 * low
 *
 * When low is selected, the clocks are forced to the lowest power state.
 *
 * high
 *
 * When high is selected, the clocks are forced to the highest power state.
 *
 * manual
 *
 * When manual is selected, the user can manually adjust which power states
 * are enabled for each clock domain via the sysfs pp_dpm_mclk, pp_dpm_sclk,
 * and pp_dpm_pcie files and adjust the power state transition heuristics
 * via the pp_power_profile_mode sysfs file.
 *
 * profile_standard
 * profile_min_sclk
 * profile_min_mclk
 * profile_peak
 *
 * When the profiling modes are selected, clock and power gating are
 * disabled and the clocks are set for different profiling cases. This
 * mode is recommended for profiling specific work loads where you do
 * not want clock or power gating for clock fluctuation to interfere
 * with your results. profile_standard sets the clocks to a fixed clock
 * level which varies from asic to asic.  profile_min_sclk forces the sclk
 * to the lowest level.  profile_min_mclk forces the mclk to the lowest level.
 * profile_peak sets all clocks (mclk, sclk, pcie) to the highest levels.
 *
 */

static ssize_t amdgpu_get_power_dpm_force_performance_level(struct device *dev,
							    struct device_attribute *attr,
							    char *buf)
{
	struct drm_device *ddev = dev_get_drvdata(dev);
	struct amdgpu_device *adev = drm_to_adev(ddev);
	enum amd_dpm_forced_level level = 0xff;
	int ret;

	if (amdgpu_in_reset(adev))
		return -EPERM;
	if (adev->in_suspend && !adev->in_runpm)
		return -EPERM;

	ret = pm_runtime_get_sync(ddev->dev);
	if (ret < 0) {
		pm_runtime_put_autosuspend(ddev->dev);
		return ret;
	}

	level = amdgpu_dpm_get_performance_level(adev);

	pm_runtime_mark_last_busy(ddev->dev);
	pm_runtime_put_autosuspend(ddev->dev);

	return sysfs_emit(buf, "%s\n",
			  (level == AMD_DPM_FORCED_LEVEL_AUTO) ? "auto" :
			  (level == AMD_DPM_FORCED_LEVEL_LOW) ? "low" :
			  (level == AMD_DPM_FORCED_LEVEL_HIGH) ? "high" :
			  (level == AMD_DPM_FORCED_LEVEL_MANUAL) ? "manual" :
			  (level == AMD_DPM_FORCED_LEVEL_PROFILE_STANDARD) ? "profile_standard" :
			  (level == AMD_DPM_FORCED_LEVEL_PROFILE_MIN_SCLK) ? "profile_min_sclk" :
			  (level == AMD_DPM_FORCED_LEVEL_PROFILE_MIN_MCLK) ? "profile_min_mclk" :
			  (level == AMD_DPM_FORCED_LEVEL_PROFILE_PEAK) ? "profile_peak" :
			  (level == AMD_DPM_FORCED_LEVEL_PERF_DETERMINISM) ? "perf_determinism" :
			  "unknown");
}

static ssize_t amdgpu_set_power_dpm_force_performance_level(struct device *dev,
							    struct device_attribute *attr,
							    const char *buf,
							    size_t count)
{
	struct drm_device *ddev = dev_get_drvdata(dev);
	struct amdgpu_device *adev = drm_to_adev(ddev);
	enum amd_dpm_forced_level level;
	int ret = 0;

	if (amdgpu_in_reset(adev))
		return -EPERM;
	if (adev->in_suspend && !adev->in_runpm)
		return -EPERM;

	if (strncmp("low", buf, strlen("low")) == 0) {
		level = AMD_DPM_FORCED_LEVEL_LOW;
	} else if (strncmp("high", buf, strlen("high")) == 0) {
		level = AMD_DPM_FORCED_LEVEL_HIGH;
	} else if (strncmp("auto", buf, strlen("auto")) == 0) {
		level = AMD_DPM_FORCED_LEVEL_AUTO;
	} else if (strncmp("manual", buf, strlen("manual")) == 0) {
		level = AMD_DPM_FORCED_LEVEL_MANUAL;
	} else if (strncmp("profile_exit", buf, strlen("profile_exit")) == 0) {
		level = AMD_DPM_FORCED_LEVEL_PROFILE_EXIT;
	} else if (strncmp("profile_standard", buf, strlen("profile_standard")) == 0) {
		level = AMD_DPM_FORCED_LEVEL_PROFILE_STANDARD;
	} else if (strncmp("profile_min_sclk", buf, strlen("profile_min_sclk")) == 0) {
		level = AMD_DPM_FORCED_LEVEL_PROFILE_MIN_SCLK;
	} else if (strncmp("profile_min_mclk", buf, strlen("profile_min_mclk")) == 0) {
		level = AMD_DPM_FORCED_LEVEL_PROFILE_MIN_MCLK;
	} else if (strncmp("profile_peak", buf, strlen("profile_peak")) == 0) {
		level = AMD_DPM_FORCED_LEVEL_PROFILE_PEAK;
	} else if (strncmp("perf_determinism", buf, strlen("perf_determinism")) == 0) {
		level = AMD_DPM_FORCED_LEVEL_PERF_DETERMINISM;
	}  else {
		return -EINVAL;
	}

	ret = pm_runtime_get_sync(ddev->dev);
	if (ret < 0) {
		pm_runtime_put_autosuspend(ddev->dev);
		return ret;
	}

	mutex_lock(&adev->pm.stable_pstate_ctx_lock);
	if (amdgpu_dpm_force_performance_level(adev, level)) {
		pm_runtime_mark_last_busy(ddev->dev);
		pm_runtime_put_autosuspend(ddev->dev);
		mutex_unlock(&adev->pm.stable_pstate_ctx_lock);
		return -EINVAL;
	}
	/* override whatever a user ctx may have set */
	adev->pm.stable_pstate_ctx = NULL;
	mutex_unlock(&adev->pm.stable_pstate_ctx_lock);

	pm_runtime_mark_last_busy(ddev->dev);
	pm_runtime_put_autosuspend(ddev->dev);

	return count;
}

static ssize_t amdgpu_get_pp_num_states(struct device *dev,
		struct device_attribute *attr,
		char *buf)
{
	struct drm_device *ddev = dev_get_drvdata(dev);
	struct amdgpu_device *adev = drm_to_adev(ddev);
	struct pp_states_info data;
	uint32_t i;
	int buf_len, ret;

	if (amdgpu_in_reset(adev))
		return -EPERM;
	if (adev->in_suspend && !adev->in_runpm)
		return -EPERM;

	ret = pm_runtime_get_sync(ddev->dev);
	if (ret < 0) {
		pm_runtime_put_autosuspend(ddev->dev);
		return ret;
	}

	if (amdgpu_dpm_get_pp_num_states(adev, &data))
		memset(&data, 0, sizeof(data));

	pm_runtime_mark_last_busy(ddev->dev);
	pm_runtime_put_autosuspend(ddev->dev);

	buf_len = sysfs_emit(buf, "states: %d\n", data.nums);
	for (i = 0; i < data.nums; i++)
		buf_len += sysfs_emit_at(buf, buf_len, "%d %s\n", i,
				(data.states[i] == POWER_STATE_TYPE_INTERNAL_BOOT) ? "boot" :
				(data.states[i] == POWER_STATE_TYPE_BATTERY) ? "battery" :
				(data.states[i] == POWER_STATE_TYPE_BALANCED) ? "balanced" :
				(data.states[i] == POWER_STATE_TYPE_PERFORMANCE) ? "performance" : "default");

	return buf_len;
}

static ssize_t amdgpu_get_pp_cur_state(struct device *dev,
		struct device_attribute *attr,
		char *buf)
{
	struct drm_device *ddev = dev_get_drvdata(dev);
	struct amdgpu_device *adev = drm_to_adev(ddev);
	struct pp_states_info data = {0};
	enum amd_pm_state_type pm = 0;
	int i = 0, ret = 0;

	if (amdgpu_in_reset(adev))
		return -EPERM;
	if (adev->in_suspend && !adev->in_runpm)
		return -EPERM;

	ret = pm_runtime_get_sync(ddev->dev);
	if (ret < 0) {
		pm_runtime_put_autosuspend(ddev->dev);
		return ret;
	}

	amdgpu_dpm_get_current_power_state(adev, &pm);

	ret = amdgpu_dpm_get_pp_num_states(adev, &data);

	pm_runtime_mark_last_busy(ddev->dev);
	pm_runtime_put_autosuspend(ddev->dev);

	if (ret)
		return ret;

	for (i = 0; i < data.nums; i++) {
		if (pm == data.states[i])
			break;
	}

	if (i == data.nums)
		i = -EINVAL;

	return sysfs_emit(buf, "%d\n", i);
}

static ssize_t amdgpu_get_pp_force_state(struct device *dev,
		struct device_attribute *attr,
		char *buf)
{
	struct drm_device *ddev = dev_get_drvdata(dev);
	struct amdgpu_device *adev = drm_to_adev(ddev);

	if (amdgpu_in_reset(adev))
		return -EPERM;
	if (adev->in_suspend && !adev->in_runpm)
		return -EPERM;

	if (adev->pm.pp_force_state_enabled)
		return amdgpu_get_pp_cur_state(dev, attr, buf);
	else
		return sysfs_emit(buf, "\n");
}

static ssize_t amdgpu_set_pp_force_state(struct device *dev,
		struct device_attribute *attr,
		const char *buf,
		size_t count)
{
	struct drm_device *ddev = dev_get_drvdata(dev);
	struct amdgpu_device *adev = drm_to_adev(ddev);
	enum amd_pm_state_type state = 0;
	struct pp_states_info data;
	unsigned long idx;
	int ret;

	if (amdgpu_in_reset(adev))
		return -EPERM;
	if (adev->in_suspend && !adev->in_runpm)
		return -EPERM;

	adev->pm.pp_force_state_enabled = false;

	if (strlen(buf) == 1)
		return count;

	ret = kstrtoul(buf, 0, &idx);
	if (ret || idx >= ARRAY_SIZE(data.states))
		return -EINVAL;

	idx = array_index_nospec(idx, ARRAY_SIZE(data.states));

	ret = pm_runtime_get_sync(ddev->dev);
	if (ret < 0) {
		pm_runtime_put_autosuspend(ddev->dev);
		return ret;
	}

	ret = amdgpu_dpm_get_pp_num_states(adev, &data);
	if (ret)
		goto err_out;

	state = data.states[idx];

	/* only set user selected power states */
	if (state != POWER_STATE_TYPE_INTERNAL_BOOT &&
	    state != POWER_STATE_TYPE_DEFAULT) {
		ret = amdgpu_dpm_dispatch_task(adev,
				AMD_PP_TASK_ENABLE_USER_STATE, &state);
		if (ret)
			goto err_out;

		adev->pm.pp_force_state_enabled = true;
	}

	pm_runtime_mark_last_busy(ddev->dev);
	pm_runtime_put_autosuspend(ddev->dev);

	return count;

err_out:
	pm_runtime_mark_last_busy(ddev->dev);
	pm_runtime_put_autosuspend(ddev->dev);
	return ret;
}

/**
 * DOC: pp_table
 *
 * The amdgpu driver provides a sysfs API for uploading new powerplay
 * tables.  The file pp_table is used for this.  Reading the file
 * will dump the current power play table.  Writing to the file
 * will attempt to upload a new powerplay table and re-initialize
 * powerplay using that new table.
 *
 */

static ssize_t amdgpu_get_pp_table(struct device *dev,
		struct device_attribute *attr,
		char *buf)
{
	struct drm_device *ddev = dev_get_drvdata(dev);
	struct amdgpu_device *adev = drm_to_adev(ddev);
	char *table = NULL;
	int size, ret;

	if (amdgpu_in_reset(adev))
		return -EPERM;
	if (adev->in_suspend && !adev->in_runpm)
		return -EPERM;

	ret = pm_runtime_get_sync(ddev->dev);
	if (ret < 0) {
		pm_runtime_put_autosuspend(ddev->dev);
		return ret;
	}

	size = amdgpu_dpm_get_pp_table(adev, &table);

	pm_runtime_mark_last_busy(ddev->dev);
	pm_runtime_put_autosuspend(ddev->dev);

	if (size <= 0)
		return size;

	if (size >= PAGE_SIZE)
		size = PAGE_SIZE - 1;

	memcpy(buf, table, size);

	return size;
}

static ssize_t amdgpu_set_pp_table(struct device *dev,
		struct device_attribute *attr,
		const char *buf,
		size_t count)
{
	struct drm_device *ddev = dev_get_drvdata(dev);
	struct amdgpu_device *adev = drm_to_adev(ddev);
	int ret = 0;

	if (amdgpu_in_reset(adev))
		return -EPERM;
	if (adev->in_suspend && !adev->in_runpm)
		return -EPERM;

	ret = pm_runtime_get_sync(ddev->dev);
	if (ret < 0) {
		pm_runtime_put_autosuspend(ddev->dev);
		return ret;
	}

	ret = amdgpu_dpm_set_pp_table(adev, buf, count);

	pm_runtime_mark_last_busy(ddev->dev);
	pm_runtime_put_autosuspend(ddev->dev);

	if (ret)
		return ret;

	return count;
}

/**
 * DOC: pp_od_clk_voltage
 *
 * The amdgpu driver provides a sysfs API for adjusting the clocks and voltages
 * in each power level within a power state.  The pp_od_clk_voltage is used for
 * this.
 *
 * Note that the actual memory controller clock rate are exposed, not
 * the effective memory clock of the DRAMs. To translate it, use the
 * following formula:
 *
 * Clock conversion (Mhz):
 *
 * HBM: effective_memory_clock = memory_controller_clock * 1
 *
 * G5: effective_memory_clock = memory_controller_clock * 1
 *
 * G6: effective_memory_clock = memory_controller_clock * 2
 *
 * DRAM data rate (MT/s):
 *
 * HBM: effective_memory_clock * 2 = data_rate
 *
 * G5: effective_memory_clock * 4 = data_rate
 *
 * G6: effective_memory_clock * 8 = data_rate
 *
 * Bandwidth (MB/s):
 *
 * data_rate * vram_bit_width / 8 = memory_bandwidth
 *
 * Some examples:
 *
 * G5 on RX460:
 *
 * memory_controller_clock = 1750 Mhz
 *
 * effective_memory_clock = 1750 Mhz * 1 = 1750 Mhz
 *
 * data rate = 1750 * 4 = 7000 MT/s
 *
 * memory_bandwidth = 7000 * 128 bits / 8 = 112000 MB/s
 *
 * G6 on RX5700:
 *
 * memory_controller_clock = 875 Mhz
 *
 * effective_memory_clock = 875 Mhz * 2 = 1750 Mhz
 *
 * data rate = 1750 * 8 = 14000 MT/s
 *
 * memory_bandwidth = 14000 * 256 bits / 8 = 448000 MB/s
 *
 * < For Vega10 and previous ASICs >
 *
 * Reading the file will display:
 *
 * - a list of engine clock levels and voltages labeled OD_SCLK
 *
 * - a list of memory clock levels and voltages labeled OD_MCLK
 *
 * - a list of valid ranges for sclk, mclk, and voltage labeled OD_RANGE
 *
 * To manually adjust these settings, first select manual using
 * power_dpm_force_performance_level. Enter a new value for each
 * level by writing a string that contains "s/m level clock voltage" to
 * the file.  E.g., "s 1 500 820" will update sclk level 1 to be 500 MHz
 * at 820 mV; "m 0 350 810" will update mclk level 0 to be 350 MHz at
 * 810 mV.  When you have edited all of the states as needed, write
 * "c" (commit) to the file to commit your changes.  If you want to reset to the
 * default power levels, write "r" (reset) to the file to reset them.
 *
 *
 * < For Vega20 and newer ASICs >
 *
 * Reading the file will display:
 *
 * - minimum and maximum engine clock labeled OD_SCLK
 *
 * - minimum(not available for Vega20 and Navi1x) and maximum memory
 *   clock labeled OD_MCLK
 *
 * - three <frequency, voltage> points labeled OD_VDDC_CURVE.
 *   They can be used to calibrate the sclk voltage curve.
 *
 * - voltage offset(in mV) applied on target voltage calculation.
 *   This is available for Sienna Cichlid, Navy Flounder and Dimgrey
 *   Cavefish. For these ASICs, the target voltage calculation can be
 *   illustrated by "voltage = voltage calculated from v/f curve +
 *   overdrive vddgfx offset"
 *
 * - a list of valid ranges for sclk, mclk, and voltage curve points
 *   labeled OD_RANGE
 *
 * < For APUs >
 *
 * Reading the file will display:
 *
 * - minimum and maximum engine clock labeled OD_SCLK
 *
 * - a list of valid ranges for sclk labeled OD_RANGE
 *
 * < For VanGogh >
 *
 * Reading the file will display:
 *
 * - minimum and maximum engine clock labeled OD_SCLK
 * - minimum and maximum core clocks labeled OD_CCLK
 *
 * - a list of valid ranges for sclk and cclk labeled OD_RANGE
 *
 * To manually adjust these settings:
 *
 * - First select manual using power_dpm_force_performance_level
 *
 * - For clock frequency setting, enter a new value by writing a
 *   string that contains "s/m index clock" to the file. The index
 *   should be 0 if to set minimum clock. And 1 if to set maximum
 *   clock. E.g., "s 0 500" will update minimum sclk to be 500 MHz.
 *   "m 1 800" will update maximum mclk to be 800Mhz. For core
 *   clocks on VanGogh, the string contains "p core index clock".
 *   E.g., "p 2 0 800" would set the minimum core clock on core
 *   2 to 800Mhz.
 *
 *   For sclk voltage curve, enter the new values by writing a
 *   string that contains "vc point clock voltage" to the file. The
 *   points are indexed by 0, 1 and 2. E.g., "vc 0 300 600" will
 *   update point1 with clock set as 300Mhz and voltage as
 *   600mV. "vc 2 1000 1000" will update point3 with clock set
 *   as 1000Mhz and voltage 1000mV.
 *
 *   To update the voltage offset applied for gfxclk/voltage calculation,
 *   enter the new value by writing a string that contains "vo offset".
 *   This is supported by Sienna Cichlid, Navy Flounder and Dimgrey Cavefish.
 *   And the offset can be a positive or negative value.
 *
 * - When you have edited all of the states as needed, write "c" (commit)
 *   to the file to commit your changes
 *
 * - If you want to reset to the default power levels, write "r" (reset)
 *   to the file to reset them
 *
 */

static ssize_t amdgpu_set_pp_od_clk_voltage(struct device *dev,
		struct device_attribute *attr,
		const char *buf,
		size_t count)
{
	struct drm_device *ddev = dev_get_drvdata(dev);
	struct amdgpu_device *adev = drm_to_adev(ddev);
	int ret;
	uint32_t parameter_size = 0;
	long parameter[64];
	char buf_cpy[128];
	char *tmp_str;
	char *sub_str;
	const char delimiter[3] = {' ', '\n', '\0'};
	uint32_t type;

	if (amdgpu_in_reset(adev))
		return -EPERM;
	if (adev->in_suspend && !adev->in_runpm)
		return -EPERM;

	if (count > 127)
		return -EINVAL;

	if (*buf == 's')
		type = PP_OD_EDIT_SCLK_VDDC_TABLE;
	else if (*buf == 'p')
		type = PP_OD_EDIT_CCLK_VDDC_TABLE;
	else if (*buf == 'm')
		type = PP_OD_EDIT_MCLK_VDDC_TABLE;
	else if(*buf == 'r')
		type = PP_OD_RESTORE_DEFAULT_TABLE;
	else if (*buf == 'c')
		type = PP_OD_COMMIT_DPM_TABLE;
	else if (!strncmp(buf, "vc", 2))
		type = PP_OD_EDIT_VDDC_CURVE;
	else if (!strncmp(buf, "vo", 2))
		type = PP_OD_EDIT_VDDGFX_OFFSET;
	else
		return -EINVAL;

	memcpy(buf_cpy, buf, count+1);

	tmp_str = buf_cpy;

	if ((type == PP_OD_EDIT_VDDC_CURVE) ||
	     (type == PP_OD_EDIT_VDDGFX_OFFSET))
		tmp_str++;
	while (isspace(*++tmp_str));

	while ((sub_str = strsep(&tmp_str, delimiter)) != NULL) {
		if (strlen(sub_str) == 0)
			continue;
		ret = kstrtol(sub_str, 0, &parameter[parameter_size]);
		if (ret)
			return -EINVAL;
		parameter_size++;

		while (isspace(*tmp_str))
			tmp_str++;
	}

	ret = pm_runtime_get_sync(ddev->dev);
	if (ret < 0) {
		pm_runtime_put_autosuspend(ddev->dev);
		return ret;
	}

	if (amdgpu_dpm_set_fine_grain_clk_vol(adev,
					      type,
					      parameter,
					      parameter_size))
		goto err_out;

	if (amdgpu_dpm_odn_edit_dpm_table(adev, type,
					  parameter, parameter_size))
		goto err_out;

	if (type == PP_OD_COMMIT_DPM_TABLE) {
		if (amdgpu_dpm_dispatch_task(adev,
					     AMD_PP_TASK_READJUST_POWER_STATE,
					     NULL))
			goto err_out;
	}

	pm_runtime_mark_last_busy(ddev->dev);
	pm_runtime_put_autosuspend(ddev->dev);

	return count;

err_out:
	pm_runtime_mark_last_busy(ddev->dev);
	pm_runtime_put_autosuspend(ddev->dev);
	return -EINVAL;
}

static ssize_t amdgpu_get_pp_od_clk_voltage(struct device *dev,
		struct device_attribute *attr,
		char *buf)
{
	struct drm_device *ddev = dev_get_drvdata(dev);
	struct amdgpu_device *adev = drm_to_adev(ddev);
	int size = 0;
	int ret;
	enum pp_clock_type od_clocks[6] = {
		OD_SCLK,
		OD_MCLK,
		OD_VDDC_CURVE,
		OD_RANGE,
		OD_VDDGFX_OFFSET,
		OD_CCLK,
	};
	uint clk_index;

	if (amdgpu_in_reset(adev))
		return -EPERM;
	if (adev->in_suspend && !adev->in_runpm)
		return -EPERM;

	ret = pm_runtime_get_sync(ddev->dev);
	if (ret < 0) {
		pm_runtime_put_autosuspend(ddev->dev);
		return ret;
	}

	for (clk_index = 0 ; clk_index < 6 ; clk_index++) {
		ret = amdgpu_dpm_emit_clock_levels(adev, od_clocks[clk_index], buf, &size);
		if (ret)
			break;
	}
	if (ret == -ENOENT) {
		size = amdgpu_dpm_print_clock_levels(adev, OD_SCLK, buf);
		if (size > 0) {
			size += amdgpu_dpm_print_clock_levels(adev, OD_MCLK, buf + size);
			size += amdgpu_dpm_print_clock_levels(adev, OD_VDDC_CURVE, buf + size);
			size += amdgpu_dpm_print_clock_levels(adev, OD_VDDGFX_OFFSET, buf + size);
			size += amdgpu_dpm_print_clock_levels(adev, OD_RANGE, buf + size);
			size += amdgpu_dpm_print_clock_levels(adev, OD_CCLK, buf + size);
		}
	}

	if (size == 0)
		size = sysfs_emit(buf, "\n");

	pm_runtime_mark_last_busy(ddev->dev);
	pm_runtime_put_autosuspend(ddev->dev);

	return size;
}

/**
 * DOC: pp_features
 *
 * The amdgpu driver provides a sysfs API for adjusting what powerplay
 * features to be enabled. The file pp_features is used for this. And
 * this is only available for Vega10 and later dGPUs.
 *
 * Reading back the file will show you the followings:
 * - Current ppfeature masks
 * - List of the all supported powerplay features with their naming,
 *   bitmasks and enablement status('Y'/'N' means "enabled"/"disabled").
 *
 * To manually enable or disable a specific feature, just set or clear
 * the corresponding bit from original ppfeature masks and input the
 * new ppfeature masks.
 */
static ssize_t amdgpu_set_pp_features(struct device *dev,
				      struct device_attribute *attr,
				      const char *buf,
				      size_t count)
{
	struct drm_device *ddev = dev_get_drvdata(dev);
	struct amdgpu_device *adev = drm_to_adev(ddev);
	uint64_t featuremask;
	int ret;

	if (amdgpu_in_reset(adev))
		return -EPERM;
	if (adev->in_suspend && !adev->in_runpm)
		return -EPERM;

	ret = kstrtou64(buf, 0, &featuremask);
	if (ret)
		return -EINVAL;

	ret = pm_runtime_get_sync(ddev->dev);
	if (ret < 0) {
		pm_runtime_put_autosuspend(ddev->dev);
		return ret;
	}

	ret = amdgpu_dpm_set_ppfeature_status(adev, featuremask);

	pm_runtime_mark_last_busy(ddev->dev);
	pm_runtime_put_autosuspend(ddev->dev);

	if (ret)
		return -EINVAL;

	return count;
}

static ssize_t amdgpu_get_pp_features(struct device *dev,
				      struct device_attribute *attr,
				      char *buf)
{
	struct drm_device *ddev = dev_get_drvdata(dev);
	struct amdgpu_device *adev = drm_to_adev(ddev);
	ssize_t size;
	int ret;

	if (amdgpu_in_reset(adev))
		return -EPERM;
	if (adev->in_suspend && !adev->in_runpm)
		return -EPERM;

	ret = pm_runtime_get_sync(ddev->dev);
	if (ret < 0) {
		pm_runtime_put_autosuspend(ddev->dev);
		return ret;
	}

	size = amdgpu_dpm_get_ppfeature_status(adev, buf);
	if (size <= 0)
		size = sysfs_emit(buf, "\n");

	pm_runtime_mark_last_busy(ddev->dev);
	pm_runtime_put_autosuspend(ddev->dev);

	return size;
}

/**
 * DOC: pp_dpm_sclk pp_dpm_mclk pp_dpm_socclk pp_dpm_fclk pp_dpm_dcefclk pp_dpm_pcie
 *
 * The amdgpu driver provides a sysfs API for adjusting what power levels
 * are enabled for a given power state.  The files pp_dpm_sclk, pp_dpm_mclk,
 * pp_dpm_socclk, pp_dpm_fclk, pp_dpm_dcefclk and pp_dpm_pcie are used for
 * this.
 *
 * pp_dpm_socclk and pp_dpm_dcefclk interfaces are only available for
 * Vega10 and later ASICs.
 * pp_dpm_fclk interface is only available for Vega20 and later ASICs.
 *
 * Reading back the files will show you the available power levels within
 * the power state and the clock information for those levels.
 *
 * To manually adjust these states, first select manual using
 * power_dpm_force_performance_level.
 * Secondly, enter a new value for each level by inputing a string that
 * contains " echo xx xx xx > pp_dpm_sclk/mclk/pcie"
 * E.g.,
 *
 * .. code-block:: bash
 *
 *	echo "4 5 6" > pp_dpm_sclk
 *
 * will enable sclk levels 4, 5, and 6.
 *
 * NOTE: change to the dcefclk max dpm level is not supported now
 */

static ssize_t amdgpu_get_pp_dpm_clock(struct device *dev,
		enum pp_clock_type type,
		char *buf)
{
	struct drm_device *ddev = dev_get_drvdata(dev);
	struct amdgpu_device *adev = drm_to_adev(ddev);
	int size = 0;
	int ret = 0;

	if (amdgpu_in_reset(adev))
		return -EPERM;
	if (adev->in_suspend && !adev->in_runpm)
		return -EPERM;

	ret = pm_runtime_get_sync(ddev->dev);
	if (ret < 0) {
		pm_runtime_put_autosuspend(ddev->dev);
		return ret;
	}

	ret = amdgpu_dpm_emit_clock_levels(adev, type, buf, &size);
	if (ret == -ENOENT)
		size = amdgpu_dpm_print_clock_levels(adev, type, buf);

	if (size == 0)
		size = sysfs_emit(buf, "\n");

	pm_runtime_mark_last_busy(ddev->dev);
	pm_runtime_put_autosuspend(ddev->dev);

	return size;
}

/*
 * Worst case: 32 bits individually specified, in octal at 12 characters
 * per line (+1 for \n).
 */
#define AMDGPU_MASK_BUF_MAX	(32 * 13)

static ssize_t amdgpu_read_mask(const char *buf, size_t count, uint32_t *mask)
{
	int ret;
	unsigned long level;
	char *sub_str = NULL;
	char *tmp;
	char buf_cpy[AMDGPU_MASK_BUF_MAX + 1];
	const char delimiter[3] = {' ', '\n', '\0'};
	size_t bytes;

	*mask = 0;

	bytes = min(count, sizeof(buf_cpy) - 1);
	memcpy(buf_cpy, buf, bytes);
	buf_cpy[bytes] = '\0';
	tmp = buf_cpy;
	while ((sub_str = strsep(&tmp, delimiter)) != NULL) {
		if (strlen(sub_str)) {
			ret = kstrtoul(sub_str, 0, &level);
			if (ret || level > 31)
				return -EINVAL;
			*mask |= 1 << level;
		} else
			break;
	}

	return 0;
}

static ssize_t amdgpu_set_pp_dpm_clock(struct device *dev,
		enum pp_clock_type type,
		const char *buf,
		size_t count)
{
	struct drm_device *ddev = dev_get_drvdata(dev);
	struct amdgpu_device *adev = drm_to_adev(ddev);
	int ret;
	uint32_t mask = 0;

	if (amdgpu_in_reset(adev))
		return -EPERM;
	if (adev->in_suspend && !adev->in_runpm)
		return -EPERM;

	ret = amdgpu_read_mask(buf, count, &mask);
	if (ret)
		return ret;

	ret = pm_runtime_get_sync(ddev->dev);
	if (ret < 0) {
		pm_runtime_put_autosuspend(ddev->dev);
		return ret;
	}

	ret = amdgpu_dpm_force_clock_level(adev, type, mask);

	pm_runtime_mark_last_busy(ddev->dev);
	pm_runtime_put_autosuspend(ddev->dev);

	if (ret)
		return -EINVAL;

	return count;
}

static ssize_t amdgpu_get_pp_dpm_sclk(struct device *dev,
		struct device_attribute *attr,
		char *buf)
{
	return amdgpu_get_pp_dpm_clock(dev, PP_SCLK, buf);
}

static ssize_t amdgpu_set_pp_dpm_sclk(struct device *dev,
		struct device_attribute *attr,
		const char *buf,
		size_t count)
{
	return amdgpu_set_pp_dpm_clock(dev, PP_SCLK, buf, count);
}

static ssize_t amdgpu_get_pp_dpm_mclk(struct device *dev,
		struct device_attribute *attr,
		char *buf)
{
	return amdgpu_get_pp_dpm_clock(dev, PP_MCLK, buf);
}

static ssize_t amdgpu_set_pp_dpm_mclk(struct device *dev,
		struct device_attribute *attr,
		const char *buf,
		size_t count)
{
	return amdgpu_set_pp_dpm_clock(dev, PP_MCLK, buf, count);
}

static ssize_t amdgpu_get_pp_dpm_socclk(struct device *dev,
		struct device_attribute *attr,
		char *buf)
{
	return amdgpu_get_pp_dpm_clock(dev, PP_SOCCLK, buf);
}

static ssize_t amdgpu_set_pp_dpm_socclk(struct device *dev,
		struct device_attribute *attr,
		const char *buf,
		size_t count)
{
	return amdgpu_set_pp_dpm_clock(dev, PP_SOCCLK, buf, count);
}

static ssize_t amdgpu_get_pp_dpm_fclk(struct device *dev,
		struct device_attribute *attr,
		char *buf)
{
	return amdgpu_get_pp_dpm_clock(dev, PP_FCLK, buf);
}

static ssize_t amdgpu_set_pp_dpm_fclk(struct device *dev,
		struct device_attribute *attr,
		const char *buf,
		size_t count)
{
	return amdgpu_set_pp_dpm_clock(dev, PP_FCLK, buf, count);
}

static ssize_t amdgpu_get_pp_dpm_vclk(struct device *dev,
		struct device_attribute *attr,
		char *buf)
{
	return amdgpu_get_pp_dpm_clock(dev, PP_VCLK, buf);
}

static ssize_t amdgpu_set_pp_dpm_vclk(struct device *dev,
		struct device_attribute *attr,
		const char *buf,
		size_t count)
{
	return amdgpu_set_pp_dpm_clock(dev, PP_VCLK, buf, count);
}

static ssize_t amdgpu_get_pp_dpm_dclk(struct device *dev,
		struct device_attribute *attr,
		char *buf)
{
	return amdgpu_get_pp_dpm_clock(dev, PP_DCLK, buf);
}

static ssize_t amdgpu_set_pp_dpm_dclk(struct device *dev,
		struct device_attribute *attr,
		const char *buf,
		size_t count)
{
	return amdgpu_set_pp_dpm_clock(dev, PP_DCLK, buf, count);
}

static ssize_t amdgpu_get_pp_dpm_dcefclk(struct device *dev,
		struct device_attribute *attr,
		char *buf)
{
	return amdgpu_get_pp_dpm_clock(dev, PP_DCEFCLK, buf);
}

static ssize_t amdgpu_set_pp_dpm_dcefclk(struct device *dev,
		struct device_attribute *attr,
		const char *buf,
		size_t count)
{
	return amdgpu_set_pp_dpm_clock(dev, PP_DCEFCLK, buf, count);
}

static ssize_t amdgpu_get_pp_dpm_pcie(struct device *dev,
		struct device_attribute *attr,
		char *buf)
{
	return amdgpu_get_pp_dpm_clock(dev, PP_PCIE, buf);
}

static ssize_t amdgpu_set_pp_dpm_pcie(struct device *dev,
		struct device_attribute *attr,
		const char *buf,
		size_t count)
{
	return amdgpu_set_pp_dpm_clock(dev, PP_PCIE, buf, count);
}

static ssize_t amdgpu_get_pp_sclk_od(struct device *dev,
		struct device_attribute *attr,
		char *buf)
{
	struct drm_device *ddev = dev_get_drvdata(dev);
	struct amdgpu_device *adev = drm_to_adev(ddev);
	uint32_t value = 0;
	int ret;

	if (amdgpu_in_reset(adev))
		return -EPERM;
	if (adev->in_suspend && !adev->in_runpm)
		return -EPERM;

	ret = pm_runtime_get_sync(ddev->dev);
	if (ret < 0) {
		pm_runtime_put_autosuspend(ddev->dev);
		return ret;
	}

	value = amdgpu_dpm_get_sclk_od(adev);

	pm_runtime_mark_last_busy(ddev->dev);
	pm_runtime_put_autosuspend(ddev->dev);

	return sysfs_emit(buf, "%d\n", value);
}

static ssize_t amdgpu_set_pp_sclk_od(struct device *dev,
		struct device_attribute *attr,
		const char *buf,
		size_t count)
{
	struct drm_device *ddev = dev_get_drvdata(dev);
	struct amdgpu_device *adev = drm_to_adev(ddev);
	int ret;
	long int value;

	if (amdgpu_in_reset(adev))
		return -EPERM;
	if (adev->in_suspend && !adev->in_runpm)
		return -EPERM;

	ret = kstrtol(buf, 0, &value);

	if (ret)
		return -EINVAL;

	ret = pm_runtime_get_sync(ddev->dev);
	if (ret < 0) {
		pm_runtime_put_autosuspend(ddev->dev);
		return ret;
	}

	amdgpu_dpm_set_sclk_od(adev, (uint32_t)value);

	pm_runtime_mark_last_busy(ddev->dev);
	pm_runtime_put_autosuspend(ddev->dev);

	return count;
}

static ssize_t amdgpu_get_pp_mclk_od(struct device *dev,
		struct device_attribute *attr,
		char *buf)
{
	struct drm_device *ddev = dev_get_drvdata(dev);
	struct amdgpu_device *adev = drm_to_adev(ddev);
	uint32_t value = 0;
	int ret;

	if (amdgpu_in_reset(adev))
		return -EPERM;
	if (adev->in_suspend && !adev->in_runpm)
		return -EPERM;

	ret = pm_runtime_get_sync(ddev->dev);
	if (ret < 0) {
		pm_runtime_put_autosuspend(ddev->dev);
		return ret;
	}

	value = amdgpu_dpm_get_mclk_od(adev);

	pm_runtime_mark_last_busy(ddev->dev);
	pm_runtime_put_autosuspend(ddev->dev);

	return sysfs_emit(buf, "%d\n", value);
}

static ssize_t amdgpu_set_pp_mclk_od(struct device *dev,
		struct device_attribute *attr,
		const char *buf,
		size_t count)
{
	struct drm_device *ddev = dev_get_drvdata(dev);
	struct amdgpu_device *adev = drm_to_adev(ddev);
	int ret;
	long int value;

	if (amdgpu_in_reset(adev))
		return -EPERM;
	if (adev->in_suspend && !adev->in_runpm)
		return -EPERM;

	ret = kstrtol(buf, 0, &value);

	if (ret)
		return -EINVAL;

	ret = pm_runtime_get_sync(ddev->dev);
	if (ret < 0) {
		pm_runtime_put_autosuspend(ddev->dev);
		return ret;
	}

	amdgpu_dpm_set_mclk_od(adev, (uint32_t)value);

	pm_runtime_mark_last_busy(ddev->dev);
	pm_runtime_put_autosuspend(ddev->dev);

	return count;
}

/**
 * DOC: pp_power_profile_mode
 *
 * The amdgpu driver provides a sysfs API for adjusting the heuristics
 * related to switching between power levels in a power state.  The file
 * pp_power_profile_mode is used for this.
 *
 * Reading this file outputs a list of all of the predefined power profiles
 * and the relevant heuristics settings for that profile.
 *
 * To select a profile or create a custom profile, first select manual using
 * power_dpm_force_performance_level.  Writing the number of a predefined
 * profile to pp_power_profile_mode will enable those heuristics.  To
 * create a custom set of heuristics, write a string of numbers to the file
 * starting with the number of the custom profile along with a setting
 * for each heuristic parameter.  Due to differences across asic families
 * the heuristic parameters vary from family to family.
 *
 */

static ssize_t amdgpu_get_pp_power_profile_mode(struct device *dev,
		struct device_attribute *attr,
		char *buf)
{
	struct drm_device *ddev = dev_get_drvdata(dev);
	struct amdgpu_device *adev = drm_to_adev(ddev);
	ssize_t size;
	int ret;

	if (amdgpu_in_reset(adev))
		return -EPERM;
	if (adev->in_suspend && !adev->in_runpm)
		return -EPERM;

	ret = pm_runtime_get_sync(ddev->dev);
	if (ret < 0) {
		pm_runtime_put_autosuspend(ddev->dev);
		return ret;
	}

	size = amdgpu_dpm_get_power_profile_mode(adev, buf);
	if (size <= 0)
		size = sysfs_emit(buf, "\n");

	pm_runtime_mark_last_busy(ddev->dev);
	pm_runtime_put_autosuspend(ddev->dev);

	return size;
}


static ssize_t amdgpu_set_pp_power_profile_mode(struct device *dev,
		struct device_attribute *attr,
		const char *buf,
		size_t count)
{
	int ret;
	struct drm_device *ddev = dev_get_drvdata(dev);
	struct amdgpu_device *adev = drm_to_adev(ddev);
	uint32_t parameter_size = 0;
	long parameter[64];
	char *sub_str, buf_cpy[128];
	char *tmp_str;
	uint32_t i = 0;
	char tmp[2];
	long int profile_mode = 0;
	const char delimiter[3] = {' ', '\n', '\0'};

	if (amdgpu_in_reset(adev))
		return -EPERM;
	if (adev->in_suspend && !adev->in_runpm)
		return -EPERM;

	tmp[0] = *(buf);
	tmp[1] = '\0';
	ret = kstrtol(tmp, 0, &profile_mode);
	if (ret)
		return -EINVAL;

	if (profile_mode == PP_SMC_POWER_PROFILE_CUSTOM) {
		if (count < 2 || count > 127)
			return -EINVAL;
		while (isspace(*++buf))
			i++;
		memcpy(buf_cpy, buf, count-i);
		tmp_str = buf_cpy;
		while ((sub_str = strsep(&tmp_str, delimiter)) != NULL) {
			if (strlen(sub_str) == 0)
				continue;
			ret = kstrtol(sub_str, 0, &parameter[parameter_size]);
			if (ret)
				return -EINVAL;
			parameter_size++;
			while (isspace(*tmp_str))
				tmp_str++;
		}
	}
	parameter[parameter_size] = profile_mode;

	ret = pm_runtime_get_sync(ddev->dev);
	if (ret < 0) {
		pm_runtime_put_autosuspend(ddev->dev);
		return ret;
	}

	ret = amdgpu_dpm_set_power_profile_mode(adev, parameter, parameter_size);

	pm_runtime_mark_last_busy(ddev->dev);
	pm_runtime_put_autosuspend(ddev->dev);

	if (!ret)
		return count;

	return -EINVAL;
}

/**
 * DOC: gpu_busy_percent
 *
 * The amdgpu driver provides a sysfs API for reading how busy the GPU
 * is as a percentage.  The file gpu_busy_percent is used for this.
 * The SMU firmware computes a percentage of load based on the
 * aggregate activity level in the IP cores.
 */
static ssize_t amdgpu_get_gpu_busy_percent(struct device *dev,
					   struct device_attribute *attr,
					   char *buf)
{
	struct drm_device *ddev = dev_get_drvdata(dev);
	struct amdgpu_device *adev = drm_to_adev(ddev);
	int r, value, size = sizeof(value);

	if (amdgpu_in_reset(adev))
		return -EPERM;
	if (adev->in_suspend && !adev->in_runpm)
		return -EPERM;

	r = pm_runtime_get_sync(ddev->dev);
	if (r < 0) {
		pm_runtime_put_autosuspend(ddev->dev);
		return r;
	}

	/* read the IP busy sensor */
	r = amdgpu_dpm_read_sensor(adev, AMDGPU_PP_SENSOR_GPU_LOAD,
				   (void *)&value, &size);

	pm_runtime_mark_last_busy(ddev->dev);
	pm_runtime_put_autosuspend(ddev->dev);

	if (r)
		return r;

	return sysfs_emit(buf, "%d\n", value);
}

/**
 * DOC: mem_busy_percent
 *
 * The amdgpu driver provides a sysfs API for reading how busy the VRAM
 * is as a percentage.  The file mem_busy_percent is used for this.
 * The SMU firmware computes a percentage of load based on the
 * aggregate activity level in the IP cores.
 */
static ssize_t amdgpu_get_mem_busy_percent(struct device *dev,
					   struct device_attribute *attr,
					   char *buf)
{
	struct drm_device *ddev = dev_get_drvdata(dev);
	struct amdgpu_device *adev = drm_to_adev(ddev);
	int r, value, size = sizeof(value);

	if (amdgpu_in_reset(adev))
		return -EPERM;
	if (adev->in_suspend && !adev->in_runpm)
		return -EPERM;

	r = pm_runtime_get_sync(ddev->dev);
	if (r < 0) {
		pm_runtime_put_autosuspend(ddev->dev);
		return r;
	}

	/* read the IP busy sensor */
	r = amdgpu_dpm_read_sensor(adev, AMDGPU_PP_SENSOR_MEM_LOAD,
				   (void *)&value, &size);

	pm_runtime_mark_last_busy(ddev->dev);
	pm_runtime_put_autosuspend(ddev->dev);

	if (r)
		return r;

	return sysfs_emit(buf, "%d\n", value);
}

/**
 * DOC: pcie_bw
 *
 * The amdgpu driver provides a sysfs API for estimating how much data
 * has been received and sent by the GPU in the last second through PCIe.
 * The file pcie_bw is used for this.
 * The Perf counters count the number of received and sent messages and return
 * those values, as well as the maximum payload size of a PCIe packet (mps).
 * Note that it is not possible to easily and quickly obtain the size of each
 * packet transmitted, so we output the max payload size (mps) to allow for
 * quick estimation of the PCIe bandwidth usage
 */
static ssize_t amdgpu_get_pcie_bw(struct device *dev,
		struct device_attribute *attr,
		char *buf)
{
	struct drm_device *ddev = dev_get_drvdata(dev);
	struct amdgpu_device *adev = drm_to_adev(ddev);
	uint64_t count0 = 0, count1 = 0;
	int ret;

	if (amdgpu_in_reset(adev))
		return -EPERM;
	if (adev->in_suspend && !adev->in_runpm)
		return -EPERM;

	if (adev->flags & AMD_IS_APU)
		return -ENODATA;

	if (!adev->asic_funcs->get_pcie_usage)
		return -ENODATA;

	ret = pm_runtime_get_sync(ddev->dev);
	if (ret < 0) {
		pm_runtime_put_autosuspend(ddev->dev);
		return ret;
	}

	amdgpu_asic_get_pcie_usage(adev, &count0, &count1);

	pm_runtime_mark_last_busy(ddev->dev);
	pm_runtime_put_autosuspend(ddev->dev);

	return sysfs_emit(buf, "%llu %llu %i\n",
			  count0, count1, pcie_get_mps(adev->pdev));
}

/**
 * DOC: unique_id
 *
 * The amdgpu driver provides a sysfs API for providing a unique ID for the GPU
 * The file unique_id is used for this.
 * This will provide a Unique ID that will persist from machine to machine
 *
 * NOTE: This will only work for GFX9 and newer. This file will be absent
 * on unsupported ASICs (GFX8 and older)
 */
static ssize_t amdgpu_get_unique_id(struct device *dev,
		struct device_attribute *attr,
		char *buf)
{
	struct drm_device *ddev = dev_get_drvdata(dev);
	struct amdgpu_device *adev = drm_to_adev(ddev);

	if (amdgpu_in_reset(adev))
		return -EPERM;
	if (adev->in_suspend && !adev->in_runpm)
		return -EPERM;

	if (adev->unique_id)
		return sysfs_emit(buf, "%016llx\n", adev->unique_id);

	return 0;
}

/**
 * DOC: thermal_throttling_logging
 *
 * Thermal throttling pulls down the clock frequency and thus the performance.
 * It's an useful mechanism to protect the chip from overheating. Since it
 * impacts performance, the user controls whether it is enabled and if so,
 * the log frequency.
 *
 * Reading back the file shows you the status(enabled or disabled) and
 * the interval(in seconds) between each thermal logging.
 *
 * Writing an integer to the file, sets a new logging interval, in seconds.
 * The value should be between 1 and 3600. If the value is less than 1,
 * thermal logging is disabled. Values greater than 3600 are ignored.
 */
static ssize_t amdgpu_get_thermal_throttling_logging(struct device *dev,
						     struct device_attribute *attr,
						     char *buf)
{
	struct drm_device *ddev = dev_get_drvdata(dev);
	struct amdgpu_device *adev = drm_to_adev(ddev);

	return sysfs_emit(buf, "%s: thermal throttling logging %s, with interval %d seconds\n",
			  adev_to_drm(adev)->unique,
			  atomic_read(&adev->throttling_logging_enabled) ? "enabled" : "disabled",
			  adev->throttling_logging_rs.interval / HZ + 1);
}

static ssize_t amdgpu_set_thermal_throttling_logging(struct device *dev,
						     struct device_attribute *attr,
						     const char *buf,
						     size_t count)
{
	struct drm_device *ddev = dev_get_drvdata(dev);
	struct amdgpu_device *adev = drm_to_adev(ddev);
	long throttling_logging_interval;
	unsigned long flags;
	int ret = 0;

	ret = kstrtol(buf, 0, &throttling_logging_interval);
	if (ret)
		return ret;

	if (throttling_logging_interval > 3600)
		return -EINVAL;

	if (throttling_logging_interval > 0) {
		raw_spin_lock_irqsave(&adev->throttling_logging_rs.lock, flags);
		/*
		 * Reset the ratelimit timer internals.
		 * This can effectively restart the timer.
		 */
		adev->throttling_logging_rs.interval =
			(throttling_logging_interval - 1) * HZ;
		adev->throttling_logging_rs.begin = 0;
		adev->throttling_logging_rs.printed = 0;
		adev->throttling_logging_rs.missed = 0;
		raw_spin_unlock_irqrestore(&adev->throttling_logging_rs.lock, flags);

		atomic_set(&adev->throttling_logging_enabled, 1);
	} else {
		atomic_set(&adev->throttling_logging_enabled, 0);
	}

	return count;
}

/**
 * DOC: gpu_metrics
 *
 * The amdgpu driver provides a sysfs API for retrieving current gpu
 * metrics data. The file gpu_metrics is used for this. Reading the
 * file will dump all the current gpu metrics data.
 *
 * These data include temperature, frequency, engines utilization,
 * power consume, throttler status, fan speed and cpu core statistics(
 * available for APU only). That's it will give a snapshot of all sensors
 * at the same time.
 */
static ssize_t amdgpu_get_gpu_metrics(struct device *dev,
				      struct device_attribute *attr,
				      char *buf)
{
	struct drm_device *ddev = dev_get_drvdata(dev);
	struct amdgpu_device *adev = drm_to_adev(ddev);
	void *gpu_metrics;
	ssize_t size = 0;
	int ret;

	if (amdgpu_in_reset(adev))
		return -EPERM;
	if (adev->in_suspend && !adev->in_runpm)
		return -EPERM;

	ret = pm_runtime_get_sync(ddev->dev);
	if (ret < 0) {
		pm_runtime_put_autosuspend(ddev->dev);
		return ret;
	}

	size = amdgpu_dpm_get_gpu_metrics(adev, &gpu_metrics);
	if (size <= 0)
		goto out;

	if (size >= PAGE_SIZE)
		size = PAGE_SIZE - 1;

	memcpy(buf, gpu_metrics, size);

out:
	pm_runtime_mark_last_busy(ddev->dev);
	pm_runtime_put_autosuspend(ddev->dev);

	return size;
}

static int amdgpu_device_read_powershift(struct amdgpu_device *adev,
						uint32_t *ss_power, bool dgpu_share)
{
	struct drm_device *ddev = adev_to_drm(adev);
	uint32_t size;
	int r = 0;

	if (amdgpu_in_reset(adev))
		return -EPERM;
	if (adev->in_suspend && !adev->in_runpm)
		return -EPERM;

	r = pm_runtime_get_sync(ddev->dev);
	if (r < 0) {
		pm_runtime_put_autosuspend(ddev->dev);
		return r;
	}

	if (dgpu_share)
		r = amdgpu_dpm_read_sensor(adev, AMDGPU_PP_SENSOR_SS_DGPU_SHARE,
				   (void *)ss_power, &size);
	else
		r = amdgpu_dpm_read_sensor(adev, AMDGPU_PP_SENSOR_SS_APU_SHARE,
				   (void *)ss_power, &size);

	pm_runtime_mark_last_busy(ddev->dev);
	pm_runtime_put_autosuspend(ddev->dev);
	return r;
}

static int amdgpu_show_powershift_percent(struct device *dev,
					char *buf, bool dgpu_share)
{
	struct drm_device *ddev = dev_get_drvdata(dev);
	struct amdgpu_device *adev = drm_to_adev(ddev);
	uint32_t ss_power;
	int r = 0, i;

	r = amdgpu_device_read_powershift(adev, &ss_power, dgpu_share);
	if (r == -EOPNOTSUPP) {
		/* sensor not available on dGPU, try to read from APU */
		adev = NULL;
		mutex_lock(&mgpu_info.mutex);
		for (i = 0; i < mgpu_info.num_gpu; i++) {
			if (mgpu_info.gpu_ins[i].adev->flags & AMD_IS_APU) {
				adev = mgpu_info.gpu_ins[i].adev;
				break;
			}
		}
		mutex_unlock(&mgpu_info.mutex);
		if (adev)
			r = amdgpu_device_read_powershift(adev, &ss_power, dgpu_share);
	}

	if (!r)
		r = sysfs_emit(buf, "%u%%\n", ss_power);

	return r;
}
/**
 * DOC: smartshift_apu_power
 *
 * The amdgpu driver provides a sysfs API for reporting APU power
 * shift in percentage if platform supports smartshift. Value 0 means that
 * there is no powershift and values between [1-100] means that the power
 * is shifted to APU, the percentage of boost is with respect to APU power
 * limit on the platform.
 */

static ssize_t amdgpu_get_smartshift_apu_power(struct device *dev, struct device_attribute *attr,
					       char *buf)
{
	return amdgpu_show_powershift_percent(dev, buf, false);
}

/**
 * DOC: smartshift_dgpu_power
 *
 * The amdgpu driver provides a sysfs API for reporting dGPU power
 * shift in percentage if platform supports smartshift. Value 0 means that
 * there is no powershift and values between [1-100] means that the power is
 * shifted to dGPU, the percentage of boost is with respect to dGPU power
 * limit on the platform.
 */

static ssize_t amdgpu_get_smartshift_dgpu_power(struct device *dev, struct device_attribute *attr,
						char *buf)
{
	return amdgpu_show_powershift_percent(dev, buf, true);
}

/**
 * DOC: smartshift_bias
 *
 * The amdgpu driver provides a sysfs API for reporting the
 * smartshift(SS2.0) bias level. The value ranges from -100 to 100
 * and the default is 0. -100 sets maximum preference to APU
 * and 100 sets max perference to dGPU.
 */

static ssize_t amdgpu_get_smartshift_bias(struct device *dev,
					  struct device_attribute *attr,
					  char *buf)
{
	int r = 0;

	r = sysfs_emit(buf, "%d\n", amdgpu_smartshift_bias);

	return r;
}

static ssize_t amdgpu_set_smartshift_bias(struct device *dev,
					  struct device_attribute *attr,
					  const char *buf, size_t count)
{
	struct drm_device *ddev = dev_get_drvdata(dev);
	struct amdgpu_device *adev = drm_to_adev(ddev);
	int r = 0;
	int bias = 0;

	if (amdgpu_in_reset(adev))
		return -EPERM;
	if (adev->in_suspend && !adev->in_runpm)
		return -EPERM;

	r = pm_runtime_get_sync(ddev->dev);
	if (r < 0) {
		pm_runtime_put_autosuspend(ddev->dev);
		return r;
	}

	r = kstrtoint(buf, 10, &bias);
	if (r)
		goto out;

	if (bias > AMDGPU_SMARTSHIFT_MAX_BIAS)
		bias = AMDGPU_SMARTSHIFT_MAX_BIAS;
	else if (bias < AMDGPU_SMARTSHIFT_MIN_BIAS)
		bias = AMDGPU_SMARTSHIFT_MIN_BIAS;

	amdgpu_smartshift_bias = bias;
	r = count;

	/* TODO: update bias level with SMU message */

out:
	pm_runtime_mark_last_busy(ddev->dev);
	pm_runtime_put_autosuspend(ddev->dev);
	return r;
}


static int ss_power_attr_update(struct amdgpu_device *adev, struct amdgpu_device_attr *attr,
				uint32_t mask, enum amdgpu_device_attr_states *states)
{
	if (!amdgpu_device_supports_smart_shift(adev_to_drm(adev)))
		*states = ATTR_STATE_UNSUPPORTED;

	return 0;
}

static int ss_bias_attr_update(struct amdgpu_device *adev, struct amdgpu_device_attr *attr,
			       uint32_t mask, enum amdgpu_device_attr_states *states)
{
	uint32_t ss_power, size;

	if (!amdgpu_device_supports_smart_shift(adev_to_drm(adev)))
		*states = ATTR_STATE_UNSUPPORTED;
	else if (amdgpu_dpm_read_sensor(adev, AMDGPU_PP_SENSOR_SS_APU_SHARE,
		 (void *)&ss_power, &size))
		*states = ATTR_STATE_UNSUPPORTED;
	else if (amdgpu_dpm_read_sensor(adev, AMDGPU_PP_SENSOR_SS_DGPU_SHARE,
		 (void *)&ss_power, &size))
		*states = ATTR_STATE_UNSUPPORTED;

	return 0;
}

static struct amdgpu_device_attr amdgpu_device_attrs[] = {
	AMDGPU_DEVICE_ATTR_RW(power_dpm_state,				ATTR_FLAG_BASIC|ATTR_FLAG_ONEVF),
	AMDGPU_DEVICE_ATTR_RW(power_dpm_force_performance_level,	ATTR_FLAG_BASIC|ATTR_FLAG_ONEVF),
	AMDGPU_DEVICE_ATTR_RO(pp_num_states,				ATTR_FLAG_BASIC|ATTR_FLAG_ONEVF),
	AMDGPU_DEVICE_ATTR_RO(pp_cur_state,				ATTR_FLAG_BASIC|ATTR_FLAG_ONEVF),
	AMDGPU_DEVICE_ATTR_RW(pp_force_state,				ATTR_FLAG_BASIC|ATTR_FLAG_ONEVF),
	AMDGPU_DEVICE_ATTR_RW(pp_table,					ATTR_FLAG_BASIC|ATTR_FLAG_ONEVF),
	AMDGPU_DEVICE_ATTR_RW(pp_dpm_sclk,				ATTR_FLAG_BASIC|ATTR_FLAG_ONEVF),
	AMDGPU_DEVICE_ATTR_RW(pp_dpm_mclk,				ATTR_FLAG_BASIC|ATTR_FLAG_ONEVF),
	AMDGPU_DEVICE_ATTR_RW(pp_dpm_socclk,				ATTR_FLAG_BASIC|ATTR_FLAG_ONEVF),
	AMDGPU_DEVICE_ATTR_RW(pp_dpm_fclk,				ATTR_FLAG_BASIC|ATTR_FLAG_ONEVF),
	AMDGPU_DEVICE_ATTR_RW(pp_dpm_vclk,				ATTR_FLAG_BASIC|ATTR_FLAG_ONEVF),
	AMDGPU_DEVICE_ATTR_RW(pp_dpm_dclk,				ATTR_FLAG_BASIC|ATTR_FLAG_ONEVF),
	AMDGPU_DEVICE_ATTR_RW(pp_dpm_dcefclk,				ATTR_FLAG_BASIC|ATTR_FLAG_ONEVF),
	AMDGPU_DEVICE_ATTR_RW(pp_dpm_pcie,				ATTR_FLAG_BASIC|ATTR_FLAG_ONEVF),
	AMDGPU_DEVICE_ATTR_RW(pp_sclk_od,				ATTR_FLAG_BASIC),
	AMDGPU_DEVICE_ATTR_RW(pp_mclk_od,				ATTR_FLAG_BASIC),
	AMDGPU_DEVICE_ATTR_RW(pp_power_profile_mode,			ATTR_FLAG_BASIC|ATTR_FLAG_ONEVF),
	AMDGPU_DEVICE_ATTR_RW(pp_od_clk_voltage,			ATTR_FLAG_BASIC),
	AMDGPU_DEVICE_ATTR_RO(gpu_busy_percent,				ATTR_FLAG_BASIC|ATTR_FLAG_ONEVF),
	AMDGPU_DEVICE_ATTR_RO(mem_busy_percent,				ATTR_FLAG_BASIC|ATTR_FLAG_ONEVF),
	AMDGPU_DEVICE_ATTR_RO(pcie_bw,					ATTR_FLAG_BASIC),
	AMDGPU_DEVICE_ATTR_RW(pp_features,				ATTR_FLAG_BASIC|ATTR_FLAG_ONEVF),
	AMDGPU_DEVICE_ATTR_RO(unique_id,				ATTR_FLAG_BASIC|ATTR_FLAG_ONEVF),
	AMDGPU_DEVICE_ATTR_RW(thermal_throttling_logging,		ATTR_FLAG_BASIC|ATTR_FLAG_ONEVF),
	AMDGPU_DEVICE_ATTR_RO(gpu_metrics,				ATTR_FLAG_BASIC|ATTR_FLAG_ONEVF),
	AMDGPU_DEVICE_ATTR_RO(smartshift_apu_power,			ATTR_FLAG_BASIC,
			      .attr_update = ss_power_attr_update),
	AMDGPU_DEVICE_ATTR_RO(smartshift_dgpu_power,			ATTR_FLAG_BASIC,
			      .attr_update = ss_power_attr_update),
	AMDGPU_DEVICE_ATTR_RW(smartshift_bias,				ATTR_FLAG_BASIC,
			      .attr_update = ss_bias_attr_update),
};

static int default_attr_update(struct amdgpu_device *adev, struct amdgpu_device_attr *attr,
			       uint32_t mask, enum amdgpu_device_attr_states *states)
{
	struct device_attribute *dev_attr = &attr->dev_attr;
	uint32_t mp1_ver = adev->ip_versions[MP1_HWIP][0];
	uint32_t gc_ver = adev->ip_versions[GC_HWIP][0];
	const char *attr_name = dev_attr->attr.name;

	if (!(attr->flags & mask)) {
		*states = ATTR_STATE_UNSUPPORTED;
		return 0;
	}

#define DEVICE_ATTR_IS(_name)	(!strcmp(attr_name, #_name))

	if (DEVICE_ATTR_IS(pp_dpm_socclk)) {
		if (gc_ver < IP_VERSION(9, 0, 0))
			*states = ATTR_STATE_UNSUPPORTED;
	} else if (DEVICE_ATTR_IS(pp_dpm_dcefclk)) {
		if (gc_ver < IP_VERSION(9, 0, 0) ||
		    gc_ver == IP_VERSION(9, 4, 1) ||
		    gc_ver == IP_VERSION(9, 4, 2))
			*states = ATTR_STATE_UNSUPPORTED;
	} else if (DEVICE_ATTR_IS(pp_dpm_fclk)) {
		if (mp1_ver < IP_VERSION(10, 0, 0))
			*states = ATTR_STATE_UNSUPPORTED;
	} else if (DEVICE_ATTR_IS(pp_od_clk_voltage)) {
		*states = ATTR_STATE_UNSUPPORTED;
		if (amdgpu_dpm_is_overdrive_supported(adev))
			*states = ATTR_STATE_SUPPORTED;
	} else if (DEVICE_ATTR_IS(mem_busy_percent)) {
		if (adev->flags & AMD_IS_APU || gc_ver == IP_VERSION(9, 0, 1))
			*states = ATTR_STATE_UNSUPPORTED;
	} else if (DEVICE_ATTR_IS(pcie_bw)) {
		/* PCIe Perf counters won't work on APU nodes */
		if (adev->flags & AMD_IS_APU)
			*states = ATTR_STATE_UNSUPPORTED;
	} else if (DEVICE_ATTR_IS(unique_id)) {
		switch (gc_ver) {
		case IP_VERSION(9, 0, 1):
		case IP_VERSION(9, 4, 0):
		case IP_VERSION(9, 4, 1):
		case IP_VERSION(9, 4, 2):
		case IP_VERSION(10, 3, 0):
		case IP_VERSION(11, 0, 0):
			*states = ATTR_STATE_SUPPORTED;
			break;
		default:
			*states = ATTR_STATE_UNSUPPORTED;
		}
	} else if (DEVICE_ATTR_IS(pp_features)) {
		if (adev->flags & AMD_IS_APU || gc_ver < IP_VERSION(9, 0, 0))
			*states = ATTR_STATE_UNSUPPORTED;
	} else if (DEVICE_ATTR_IS(gpu_metrics)) {
		if (gc_ver < IP_VERSION(9, 1, 0))
			*states = ATTR_STATE_UNSUPPORTED;
	} else if (DEVICE_ATTR_IS(pp_dpm_vclk)) {
		if (!(gc_ver == IP_VERSION(10, 3, 1) ||
		      gc_ver == IP_VERSION(10, 3, 0) ||
		      gc_ver == IP_VERSION(10, 1, 2) ||
		      gc_ver == IP_VERSION(11, 0, 0) ||
		      gc_ver == IP_VERSION(11, 0, 2)))
			*states = ATTR_STATE_UNSUPPORTED;
	} else if (DEVICE_ATTR_IS(pp_dpm_dclk)) {
		if (!(gc_ver == IP_VERSION(10, 3, 1) ||
		      gc_ver == IP_VERSION(10, 3, 0) ||
		      gc_ver == IP_VERSION(10, 1, 2) ||
		      gc_ver == IP_VERSION(11, 0, 0) ||
		      gc_ver == IP_VERSION(11, 0, 2)))
			*states = ATTR_STATE_UNSUPPORTED;
	} else if (DEVICE_ATTR_IS(pp_power_profile_mode)) {
		if (amdgpu_dpm_get_power_profile_mode(adev, NULL) == -EOPNOTSUPP)
			*states = ATTR_STATE_UNSUPPORTED;
		else if (gc_ver == IP_VERSION(10, 3, 0) && amdgpu_sriov_vf(adev))
			*states = ATTR_STATE_UNSUPPORTED;
	}

	switch (gc_ver) {
	case IP_VERSION(9, 4, 1):
	case IP_VERSION(9, 4, 2):
		/* the Mi series card does not support standalone mclk/socclk/fclk level setting */
		if (DEVICE_ATTR_IS(pp_dpm_mclk) ||
		    DEVICE_ATTR_IS(pp_dpm_socclk) ||
		    DEVICE_ATTR_IS(pp_dpm_fclk)) {
			dev_attr->attr.mode &= ~S_IWUGO;
			dev_attr->store = NULL;
		}
		break;
	case IP_VERSION(10, 3, 0):
		if (DEVICE_ATTR_IS(power_dpm_force_performance_level) &&
		    amdgpu_sriov_vf(adev)) {
			dev_attr->attr.mode &= ~0222;
			dev_attr->store = NULL;
		}
		break;
	default:
		break;
	}

	if (DEVICE_ATTR_IS(pp_dpm_dcefclk)) {
		/* SMU MP1 does not support dcefclk level setting */
		if (gc_ver >= IP_VERSION(10, 0, 0)) {
			dev_attr->attr.mode &= ~S_IWUGO;
			dev_attr->store = NULL;
		}
	}

	/* setting should not be allowed from VF if not in one VF mode */
	if (amdgpu_sriov_vf(adev) && !amdgpu_sriov_is_pp_one_vf(adev)) {
		dev_attr->attr.mode &= ~S_IWUGO;
		dev_attr->store = NULL;
	}

#undef DEVICE_ATTR_IS

	return 0;
}


static int amdgpu_device_attr_create(struct amdgpu_device *adev,
				     struct amdgpu_device_attr *attr,
				     uint32_t mask, struct list_head *attr_list)
{
	int ret = 0;
	struct device_attribute *dev_attr = &attr->dev_attr;
	const char *name = dev_attr->attr.name;
	enum amdgpu_device_attr_states attr_states = ATTR_STATE_SUPPORTED;
	struct amdgpu_device_attr_entry *attr_entry;

	int (*attr_update)(struct amdgpu_device *adev, struct amdgpu_device_attr *attr,
			   uint32_t mask, enum amdgpu_device_attr_states *states) = default_attr_update;

	BUG_ON(!attr);

	attr_update = attr->attr_update ? attr->attr_update : default_attr_update;

	ret = attr_update(adev, attr, mask, &attr_states);
	if (ret) {
		dev_err(adev->dev, "failed to update device file %s, ret = %d\n",
			name, ret);
		return ret;
	}

	if (attr_states == ATTR_STATE_UNSUPPORTED)
		return 0;

	ret = device_create_file(adev->dev, dev_attr);
	if (ret) {
		dev_err(adev->dev, "failed to create device file %s, ret = %d\n",
			name, ret);
	}

	attr_entry = kmalloc(sizeof(*attr_entry), GFP_KERNEL);
	if (!attr_entry)
		return -ENOMEM;

	attr_entry->attr = attr;
	INIT_LIST_HEAD(&attr_entry->entry);

	list_add_tail(&attr_entry->entry, attr_list);

	return ret;
}

static void amdgpu_device_attr_remove(struct amdgpu_device *adev, struct amdgpu_device_attr *attr)
{
	struct device_attribute *dev_attr = &attr->dev_attr;

	device_remove_file(adev->dev, dev_attr);
}

static void amdgpu_device_attr_remove_groups(struct amdgpu_device *adev,
					     struct list_head *attr_list);

static int amdgpu_device_attr_create_groups(struct amdgpu_device *adev,
					    struct amdgpu_device_attr *attrs,
					    uint32_t counts,
					    uint32_t mask,
					    struct list_head *attr_list)
{
	int ret = 0;
	uint32_t i = 0;

	for (i = 0; i < counts; i++) {
		ret = amdgpu_device_attr_create(adev, &attrs[i], mask, attr_list);
		if (ret)
			goto failed;
	}

	return 0;

failed:
	amdgpu_device_attr_remove_groups(adev, attr_list);

	return ret;
}

static void amdgpu_device_attr_remove_groups(struct amdgpu_device *adev,
					     struct list_head *attr_list)
{
	struct amdgpu_device_attr_entry *entry, *entry_tmp;

	if (list_empty(attr_list))
		return ;

	list_for_each_entry_safe(entry, entry_tmp, attr_list, entry) {
		amdgpu_device_attr_remove(adev, entry->attr);
		list_del(&entry->entry);
		kfree(entry);
	}
}

static ssize_t amdgpu_hwmon_show_temp(struct device *dev,
				      struct device_attribute *attr,
				      char *buf)
{
	struct amdgpu_device *adev = dev_get_drvdata(dev);
	int channel = to_sensor_dev_attr(attr)->index;
	int r, temp = 0, size = sizeof(temp);

	if (amdgpu_in_reset(adev))
		return -EPERM;
	if (adev->in_suspend && !adev->in_runpm)
		return -EPERM;

	if (channel >= PP_TEMP_MAX)
		return -EINVAL;

	r = pm_runtime_get_sync(adev_to_drm(adev)->dev);
	if (r < 0) {
		pm_runtime_put_autosuspend(adev_to_drm(adev)->dev);
		return r;
	}

	switch (channel) {
	case PP_TEMP_JUNCTION:
		/* get current junction temperature */
		r = amdgpu_dpm_read_sensor(adev, AMDGPU_PP_SENSOR_HOTSPOT_TEMP,
					   (void *)&temp, &size);
		break;
	case PP_TEMP_EDGE:
		/* get current edge temperature */
		r = amdgpu_dpm_read_sensor(adev, AMDGPU_PP_SENSOR_EDGE_TEMP,
					   (void *)&temp, &size);
		break;
	case PP_TEMP_MEM:
		/* get current memory temperature */
		r = amdgpu_dpm_read_sensor(adev, AMDGPU_PP_SENSOR_MEM_TEMP,
					   (void *)&temp, &size);
		break;
	default:
		r = -EINVAL;
		break;
	}

	pm_runtime_mark_last_busy(adev_to_drm(adev)->dev);
	pm_runtime_put_autosuspend(adev_to_drm(adev)->dev);

	if (r)
		return r;

	return sysfs_emit(buf, "%d\n", temp);
}

static ssize_t amdgpu_hwmon_show_temp_thresh(struct device *dev,
					     struct device_attribute *attr,
					     char *buf)
{
	struct amdgpu_device *adev = dev_get_drvdata(dev);
	int hyst = to_sensor_dev_attr(attr)->index;
	int temp;

	if (hyst)
		temp = adev->pm.dpm.thermal.min_temp;
	else
		temp = adev->pm.dpm.thermal.max_temp;

	return sysfs_emit(buf, "%d\n", temp);
}

static ssize_t amdgpu_hwmon_show_hotspot_temp_thresh(struct device *dev,
					     struct device_attribute *attr,
					     char *buf)
{
	struct amdgpu_device *adev = dev_get_drvdata(dev);
	int hyst = to_sensor_dev_attr(attr)->index;
	int temp;

	if (hyst)
		temp = adev->pm.dpm.thermal.min_hotspot_temp;
	else
		temp = adev->pm.dpm.thermal.max_hotspot_crit_temp;

	return sysfs_emit(buf, "%d\n", temp);
}

static ssize_t amdgpu_hwmon_show_mem_temp_thresh(struct device *dev,
					     struct device_attribute *attr,
					     char *buf)
{
	struct amdgpu_device *adev = dev_get_drvdata(dev);
	int hyst = to_sensor_dev_attr(attr)->index;
	int temp;

	if (hyst)
		temp = adev->pm.dpm.thermal.min_mem_temp;
	else
		temp = adev->pm.dpm.thermal.max_mem_crit_temp;

	return sysfs_emit(buf, "%d\n", temp);
}

static ssize_t amdgpu_hwmon_show_temp_label(struct device *dev,
					     struct device_attribute *attr,
					     char *buf)
{
	int channel = to_sensor_dev_attr(attr)->index;

	if (channel >= PP_TEMP_MAX)
		return -EINVAL;

	return sysfs_emit(buf, "%s\n", temp_label[channel].label);
}

static ssize_t amdgpu_hwmon_show_temp_emergency(struct device *dev,
					     struct device_attribute *attr,
					     char *buf)
{
	struct amdgpu_device *adev = dev_get_drvdata(dev);
	int channel = to_sensor_dev_attr(attr)->index;
	int temp = 0;

	if (channel >= PP_TEMP_MAX)
		return -EINVAL;

	switch (channel) {
	case PP_TEMP_JUNCTION:
		temp = adev->pm.dpm.thermal.max_hotspot_emergency_temp;
		break;
	case PP_TEMP_EDGE:
		temp = adev->pm.dpm.thermal.max_edge_emergency_temp;
		break;
	case PP_TEMP_MEM:
		temp = adev->pm.dpm.thermal.max_mem_emergency_temp;
		break;
	}

	return sysfs_emit(buf, "%d\n", temp);
}

static ssize_t amdgpu_hwmon_get_pwm1_enable(struct device *dev,
					    struct device_attribute *attr,
					    char *buf)
{
	struct amdgpu_device *adev = dev_get_drvdata(dev);
	u32 pwm_mode = 0;
	int ret;

	if (amdgpu_in_reset(adev))
		return -EPERM;
	if (adev->in_suspend && !adev->in_runpm)
		return -EPERM;

	ret = pm_runtime_get_sync(adev_to_drm(adev)->dev);
	if (ret < 0) {
		pm_runtime_put_autosuspend(adev_to_drm(adev)->dev);
		return ret;
	}

	ret = amdgpu_dpm_get_fan_control_mode(adev, &pwm_mode);

	pm_runtime_mark_last_busy(adev_to_drm(adev)->dev);
	pm_runtime_put_autosuspend(adev_to_drm(adev)->dev);

	if (ret)
		return -EINVAL;

	return sysfs_emit(buf, "%u\n", pwm_mode);
}

static ssize_t amdgpu_hwmon_set_pwm1_enable(struct device *dev,
					    struct device_attribute *attr,
					    const char *buf,
					    size_t count)
{
	struct amdgpu_device *adev = dev_get_drvdata(dev);
	int err, ret;
	int value;

	if (amdgpu_in_reset(adev))
		return -EPERM;
	if (adev->in_suspend && !adev->in_runpm)
		return -EPERM;

	err = kstrtoint(buf, 10, &value);
	if (err)
		return err;

	ret = pm_runtime_get_sync(adev_to_drm(adev)->dev);
	if (ret < 0) {
		pm_runtime_put_autosuspend(adev_to_drm(adev)->dev);
		return ret;
	}

	ret = amdgpu_dpm_set_fan_control_mode(adev, value);

	pm_runtime_mark_last_busy(adev_to_drm(adev)->dev);
	pm_runtime_put_autosuspend(adev_to_drm(adev)->dev);

	if (ret)
		return -EINVAL;

	return count;
}

static ssize_t amdgpu_hwmon_get_pwm1_min(struct device *dev,
					 struct device_attribute *attr,
					 char *buf)
{
	return sysfs_emit(buf, "%i\n", 0);
}

static ssize_t amdgpu_hwmon_get_pwm1_max(struct device *dev,
					 struct device_attribute *attr,
					 char *buf)
{
	return sysfs_emit(buf, "%i\n", 255);
}

static ssize_t amdgpu_hwmon_set_pwm1(struct device *dev,
				     struct device_attribute *attr,
				     const char *buf, size_t count)
{
	struct amdgpu_device *adev = dev_get_drvdata(dev);
	int err;
	u32 value;
	u32 pwm_mode;

	if (amdgpu_in_reset(adev))
		return -EPERM;
	if (adev->in_suspend && !adev->in_runpm)
		return -EPERM;

	err = kstrtou32(buf, 10, &value);
	if (err)
		return err;

	err = pm_runtime_get_sync(adev_to_drm(adev)->dev);
	if (err < 0) {
		pm_runtime_put_autosuspend(adev_to_drm(adev)->dev);
		return err;
	}

	err = amdgpu_dpm_get_fan_control_mode(adev, &pwm_mode);
	if (err)
		goto out;

	if (pwm_mode != AMD_FAN_CTRL_MANUAL) {
		pr_info("manual fan speed control should be enabled first\n");
		err = -EINVAL;
		goto out;
	}

	err = amdgpu_dpm_set_fan_speed_pwm(adev, value);

out:
	pm_runtime_mark_last_busy(adev_to_drm(adev)->dev);
	pm_runtime_put_autosuspend(adev_to_drm(adev)->dev);

	if (err)
		return err;

	return count;
}

static ssize_t amdgpu_hwmon_get_pwm1(struct device *dev,
				     struct device_attribute *attr,
				     char *buf)
{
	struct amdgpu_device *adev = dev_get_drvdata(dev);
	int err;
	u32 speed = 0;

	if (amdgpu_in_reset(adev))
		return -EPERM;
	if (adev->in_suspend && !adev->in_runpm)
		return -EPERM;

	err = pm_runtime_get_sync(adev_to_drm(adev)->dev);
	if (err < 0) {
		pm_runtime_put_autosuspend(adev_to_drm(adev)->dev);
		return err;
	}

	err = amdgpu_dpm_get_fan_speed_pwm(adev, &speed);

	pm_runtime_mark_last_busy(adev_to_drm(adev)->dev);
	pm_runtime_put_autosuspend(adev_to_drm(adev)->dev);

	if (err)
		return err;

	return sysfs_emit(buf, "%i\n", speed);
}

static ssize_t amdgpu_hwmon_get_fan1_input(struct device *dev,
					   struct device_attribute *attr,
					   char *buf)
{
	struct amdgpu_device *adev = dev_get_drvdata(dev);
	int err;
	u32 speed = 0;

	if (amdgpu_in_reset(adev))
		return -EPERM;
	if (adev->in_suspend && !adev->in_runpm)
		return -EPERM;

	err = pm_runtime_get_sync(adev_to_drm(adev)->dev);
	if (err < 0) {
		pm_runtime_put_autosuspend(adev_to_drm(adev)->dev);
		return err;
	}

	err = amdgpu_dpm_get_fan_speed_rpm(adev, &speed);

	pm_runtime_mark_last_busy(adev_to_drm(adev)->dev);
	pm_runtime_put_autosuspend(adev_to_drm(adev)->dev);

	if (err)
		return err;

	return sysfs_emit(buf, "%i\n", speed);
}

static ssize_t amdgpu_hwmon_get_fan1_min(struct device *dev,
					 struct device_attribute *attr,
					 char *buf)
{
	struct amdgpu_device *adev = dev_get_drvdata(dev);
	u32 min_rpm = 0;
	u32 size = sizeof(min_rpm);
	int r;

	if (amdgpu_in_reset(adev))
		return -EPERM;
	if (adev->in_suspend && !adev->in_runpm)
		return -EPERM;

	r = pm_runtime_get_sync(adev_to_drm(adev)->dev);
	if (r < 0) {
		pm_runtime_put_autosuspend(adev_to_drm(adev)->dev);
		return r;
	}

	r = amdgpu_dpm_read_sensor(adev, AMDGPU_PP_SENSOR_MIN_FAN_RPM,
				   (void *)&min_rpm, &size);

	pm_runtime_mark_last_busy(adev_to_drm(adev)->dev);
	pm_runtime_put_autosuspend(adev_to_drm(adev)->dev);

	if (r)
		return r;

	return sysfs_emit(buf, "%d\n", min_rpm);
}

static ssize_t amdgpu_hwmon_get_fan1_max(struct device *dev,
					 struct device_attribute *attr,
					 char *buf)
{
	struct amdgpu_device *adev = dev_get_drvdata(dev);
	u32 max_rpm = 0;
	u32 size = sizeof(max_rpm);
	int r;

	if (amdgpu_in_reset(adev))
		return -EPERM;
	if (adev->in_suspend && !adev->in_runpm)
		return -EPERM;

	r = pm_runtime_get_sync(adev_to_drm(adev)->dev);
	if (r < 0) {
		pm_runtime_put_autosuspend(adev_to_drm(adev)->dev);
		return r;
	}

	r = amdgpu_dpm_read_sensor(adev, AMDGPU_PP_SENSOR_MAX_FAN_RPM,
				   (void *)&max_rpm, &size);

	pm_runtime_mark_last_busy(adev_to_drm(adev)->dev);
	pm_runtime_put_autosuspend(adev_to_drm(adev)->dev);

	if (r)
		return r;

	return sysfs_emit(buf, "%d\n", max_rpm);
}

static ssize_t amdgpu_hwmon_get_fan1_target(struct device *dev,
					   struct device_attribute *attr,
					   char *buf)
{
	struct amdgpu_device *adev = dev_get_drvdata(dev);
	int err;
	u32 rpm = 0;

	if (amdgpu_in_reset(adev))
		return -EPERM;
	if (adev->in_suspend && !adev->in_runpm)
		return -EPERM;

	err = pm_runtime_get_sync(adev_to_drm(adev)->dev);
	if (err < 0) {
		pm_runtime_put_autosuspend(adev_to_drm(adev)->dev);
		return err;
	}

	err = amdgpu_dpm_get_fan_speed_rpm(adev, &rpm);

	pm_runtime_mark_last_busy(adev_to_drm(adev)->dev);
	pm_runtime_put_autosuspend(adev_to_drm(adev)->dev);

	if (err)
		return err;

	return sysfs_emit(buf, "%i\n", rpm);
}

static ssize_t amdgpu_hwmon_set_fan1_target(struct device *dev,
				     struct device_attribute *attr,
				     const char *buf, size_t count)
{
	struct amdgpu_device *adev = dev_get_drvdata(dev);
	int err;
	u32 value;
	u32 pwm_mode;

	if (amdgpu_in_reset(adev))
		return -EPERM;
	if (adev->in_suspend && !adev->in_runpm)
		return -EPERM;

	err = kstrtou32(buf, 10, &value);
	if (err)
		return err;

	err = pm_runtime_get_sync(adev_to_drm(adev)->dev);
	if (err < 0) {
		pm_runtime_put_autosuspend(adev_to_drm(adev)->dev);
		return err;
	}

	err = amdgpu_dpm_get_fan_control_mode(adev, &pwm_mode);
	if (err)
		goto out;

	if (pwm_mode != AMD_FAN_CTRL_MANUAL) {
		err = -ENODATA;
		goto out;
	}

	err = amdgpu_dpm_set_fan_speed_rpm(adev, value);

out:
	pm_runtime_mark_last_busy(adev_to_drm(adev)->dev);
	pm_runtime_put_autosuspend(adev_to_drm(adev)->dev);

	if (err)
		return err;

	return count;
}

static ssize_t amdgpu_hwmon_get_fan1_enable(struct device *dev,
					    struct device_attribute *attr,
					    char *buf)
{
	struct amdgpu_device *adev = dev_get_drvdata(dev);
	u32 pwm_mode = 0;
	int ret;

	if (amdgpu_in_reset(adev))
		return -EPERM;
	if (adev->in_suspend && !adev->in_runpm)
		return -EPERM;

	ret = pm_runtime_get_sync(adev_to_drm(adev)->dev);
	if (ret < 0) {
		pm_runtime_put_autosuspend(adev_to_drm(adev)->dev);
		return ret;
	}

	ret = amdgpu_dpm_get_fan_control_mode(adev, &pwm_mode);

	pm_runtime_mark_last_busy(adev_to_drm(adev)->dev);
	pm_runtime_put_autosuspend(adev_to_drm(adev)->dev);

	if (ret)
		return -EINVAL;

	return sysfs_emit(buf, "%i\n", pwm_mode == AMD_FAN_CTRL_AUTO ? 0 : 1);
}

static ssize_t amdgpu_hwmon_set_fan1_enable(struct device *dev,
					    struct device_attribute *attr,
					    const char *buf,
					    size_t count)
{
	struct amdgpu_device *adev = dev_get_drvdata(dev);
	int err;
	int value;
	u32 pwm_mode;

	if (amdgpu_in_reset(adev))
		return -EPERM;
	if (adev->in_suspend && !adev->in_runpm)
		return -EPERM;

	err = kstrtoint(buf, 10, &value);
	if (err)
		return err;

	if (value == 0)
		pwm_mode = AMD_FAN_CTRL_AUTO;
	else if (value == 1)
		pwm_mode = AMD_FAN_CTRL_MANUAL;
	else
		return -EINVAL;

	err = pm_runtime_get_sync(adev_to_drm(adev)->dev);
	if (err < 0) {
		pm_runtime_put_autosuspend(adev_to_drm(adev)->dev);
		return err;
	}

	err = amdgpu_dpm_set_fan_control_mode(adev, pwm_mode);

	pm_runtime_mark_last_busy(adev_to_drm(adev)->dev);
	pm_runtime_put_autosuspend(adev_to_drm(adev)->dev);

	if (err)
		return -EINVAL;

	return count;
}

static ssize_t amdgpu_hwmon_show_vddgfx(struct device *dev,
					struct device_attribute *attr,
					char *buf)
{
	struct amdgpu_device *adev = dev_get_drvdata(dev);
	u32 vddgfx;
	int r, size = sizeof(vddgfx);

	if (amdgpu_in_reset(adev))
		return -EPERM;
	if (adev->in_suspend && !adev->in_runpm)
		return -EPERM;

	r = pm_runtime_get_sync(adev_to_drm(adev)->dev);
	if (r < 0) {
		pm_runtime_put_autosuspend(adev_to_drm(adev)->dev);
		return r;
	}

	/* get the voltage */
	r = amdgpu_dpm_read_sensor(adev, AMDGPU_PP_SENSOR_VDDGFX,
				   (void *)&vddgfx, &size);

	pm_runtime_mark_last_busy(adev_to_drm(adev)->dev);
	pm_runtime_put_autosuspend(adev_to_drm(adev)->dev);

	if (r)
		return r;

	return sysfs_emit(buf, "%d\n", vddgfx);
}

static ssize_t amdgpu_hwmon_show_vddgfx_label(struct device *dev,
					      struct device_attribute *attr,
					      char *buf)
{
	return sysfs_emit(buf, "vddgfx\n");
}

static ssize_t amdgpu_hwmon_show_vddnb(struct device *dev,
				       struct device_attribute *attr,
				       char *buf)
{
	struct amdgpu_device *adev = dev_get_drvdata(dev);
	u32 vddnb;
	int r, size = sizeof(vddnb);

	if (amdgpu_in_reset(adev))
		return -EPERM;
	if (adev->in_suspend && !adev->in_runpm)
		return -EPERM;

	/* only APUs have vddnb */
	if  (!(adev->flags & AMD_IS_APU))
		return -EINVAL;

	r = pm_runtime_get_sync(adev_to_drm(adev)->dev);
	if (r < 0) {
		pm_runtime_put_autosuspend(adev_to_drm(adev)->dev);
		return r;
	}

	/* get the voltage */
	r = amdgpu_dpm_read_sensor(adev, AMDGPU_PP_SENSOR_VDDNB,
				   (void *)&vddnb, &size);

	pm_runtime_mark_last_busy(adev_to_drm(adev)->dev);
	pm_runtime_put_autosuspend(adev_to_drm(adev)->dev);

	if (r)
		return r;

	return sysfs_emit(buf, "%d\n", vddnb);
}

static ssize_t amdgpu_hwmon_show_vddnb_label(struct device *dev,
					      struct device_attribute *attr,
					      char *buf)
{
	return sysfs_emit(buf, "vddnb\n");
}

static ssize_t amdgpu_hwmon_show_power_avg(struct device *dev,
					   struct device_attribute *attr,
					   char *buf)
{
	struct amdgpu_device *adev = dev_get_drvdata(dev);
	u32 query = 0;
	int r, size = sizeof(u32);
	unsigned uw;

	if (amdgpu_in_reset(adev))
		return -EPERM;
	if (adev->in_suspend && !adev->in_runpm)
		return -EPERM;

	r = pm_runtime_get_sync(adev_to_drm(adev)->dev);
	if (r < 0) {
		pm_runtime_put_autosuspend(adev_to_drm(adev)->dev);
		return r;
	}

	/* get the voltage */
	r = amdgpu_dpm_read_sensor(adev, AMDGPU_PP_SENSOR_GPU_POWER,
				   (void *)&query, &size);

	pm_runtime_mark_last_busy(adev_to_drm(adev)->dev);
	pm_runtime_put_autosuspend(adev_to_drm(adev)->dev);

	if (r)
		return r;

	/* convert to microwatts */
	uw = (query >> 8) * 1000000 + (query & 0xff) * 1000;

	return sysfs_emit(buf, "%u\n", uw);
}

static ssize_t amdgpu_hwmon_show_power_cap_min(struct device *dev,
					 struct device_attribute *attr,
					 char *buf)
{
	return sysfs_emit(buf, "%i\n", 0);
}


static ssize_t amdgpu_hwmon_show_power_cap_generic(struct device *dev,
					struct device_attribute *attr,
					char *buf,
					enum pp_power_limit_level pp_limit_level)
{
	struct amdgpu_device *adev = dev_get_drvdata(dev);
	enum pp_power_type power_type = to_sensor_dev_attr(attr)->index;
	uint32_t limit;
	ssize_t size;
	int r;

	if (amdgpu_in_reset(adev))
		return -EPERM;
	if (adev->in_suspend && !adev->in_runpm)
		return -EPERM;

	r = pm_runtime_get_sync(adev_to_drm(adev)->dev);
	if (r < 0) {
		pm_runtime_put_autosuspend(adev_to_drm(adev)->dev);
		return r;
	}

	r = amdgpu_dpm_get_power_limit(adev, &limit,
				      pp_limit_level, power_type);

	if (!r)
		size = sysfs_emit(buf, "%u\n", limit * 1000000);
	else
		size = sysfs_emit(buf, "\n");

	pm_runtime_mark_last_busy(adev_to_drm(adev)->dev);
	pm_runtime_put_autosuspend(adev_to_drm(adev)->dev);

	return size;
}


static ssize_t amdgpu_hwmon_show_power_cap_max(struct device *dev,
					 struct device_attribute *attr,
					 char *buf)
{
	return amdgpu_hwmon_show_power_cap_generic(dev, attr, buf, PP_PWR_LIMIT_MAX);

}

static ssize_t amdgpu_hwmon_show_power_cap(struct device *dev,
					 struct device_attribute *attr,
					 char *buf)
{
	return amdgpu_hwmon_show_power_cap_generic(dev, attr, buf, PP_PWR_LIMIT_CURRENT);

}

static ssize_t amdgpu_hwmon_show_power_cap_default(struct device *dev,
					 struct device_attribute *attr,
					 char *buf)
{
	return amdgpu_hwmon_show_power_cap_generic(dev, attr, buf, PP_PWR_LIMIT_DEFAULT);

}

static ssize_t amdgpu_hwmon_show_power_label(struct device *dev,
					 struct device_attribute *attr,
					 char *buf)
{
	struct amdgpu_device *adev = dev_get_drvdata(dev);
	uint32_t gc_ver = adev->ip_versions[GC_HWIP][0];

	if (gc_ver == IP_VERSION(10, 3, 1))
		return sysfs_emit(buf, "%s\n",
				  to_sensor_dev_attr(attr)->index == PP_PWR_TYPE_FAST ?
				  "fastPPT" : "slowPPT");
	else
		return sysfs_emit(buf, "PPT\n");
}

static ssize_t amdgpu_hwmon_set_power_cap(struct device *dev,
		struct device_attribute *attr,
		const char *buf,
		size_t count)
{
	struct amdgpu_device *adev = dev_get_drvdata(dev);
	int limit_type = to_sensor_dev_attr(attr)->index;
	int err;
	u32 value;

	if (amdgpu_in_reset(adev))
		return -EPERM;
	if (adev->in_suspend && !adev->in_runpm)
		return -EPERM;

	if (amdgpu_sriov_vf(adev))
		return -EINVAL;

	err = kstrtou32(buf, 10, &value);
	if (err)
		return err;

	value = value / 1000000; /* convert to Watt */
	value |= limit_type << 24;

	err = pm_runtime_get_sync(adev_to_drm(adev)->dev);
	if (err < 0) {
		pm_runtime_put_autosuspend(adev_to_drm(adev)->dev);
		return err;
	}

	err = amdgpu_dpm_set_power_limit(adev, value);

	pm_runtime_mark_last_busy(adev_to_drm(adev)->dev);
	pm_runtime_put_autosuspend(adev_to_drm(adev)->dev);

	if (err)
		return err;

	return count;
}

static ssize_t amdgpu_hwmon_show_sclk(struct device *dev,
				      struct device_attribute *attr,
				      char *buf)
{
	struct amdgpu_device *adev = dev_get_drvdata(dev);
	uint32_t sclk;
	int r, size = sizeof(sclk);

	if (amdgpu_in_reset(adev))
		return -EPERM;
	if (adev->in_suspend && !adev->in_runpm)
		return -EPERM;

	r = pm_runtime_get_sync(adev_to_drm(adev)->dev);
	if (r < 0) {
		pm_runtime_put_autosuspend(adev_to_drm(adev)->dev);
		return r;
	}

	/* get the sclk */
	r = amdgpu_dpm_read_sensor(adev, AMDGPU_PP_SENSOR_GFX_SCLK,
				   (void *)&sclk, &size);

	pm_runtime_mark_last_busy(adev_to_drm(adev)->dev);
	pm_runtime_put_autosuspend(adev_to_drm(adev)->dev);

	if (r)
		return r;

	return sysfs_emit(buf, "%u\n", sclk * 10 * 1000);
}

static ssize_t amdgpu_hwmon_show_sclk_label(struct device *dev,
					    struct device_attribute *attr,
					    char *buf)
{
	return sysfs_emit(buf, "sclk\n");
}

static ssize_t amdgpu_hwmon_show_mclk(struct device *dev,
				      struct device_attribute *attr,
				      char *buf)
{
	struct amdgpu_device *adev = dev_get_drvdata(dev);
	uint32_t mclk;
	int r, size = sizeof(mclk);

	if (amdgpu_in_reset(adev))
		return -EPERM;
	if (adev->in_suspend && !adev->in_runpm)
		return -EPERM;

	r = pm_runtime_get_sync(adev_to_drm(adev)->dev);
	if (r < 0) {
		pm_runtime_put_autosuspend(adev_to_drm(adev)->dev);
		return r;
	}

	/* get the sclk */
	r = amdgpu_dpm_read_sensor(adev, AMDGPU_PP_SENSOR_GFX_MCLK,
				   (void *)&mclk, &size);

	pm_runtime_mark_last_busy(adev_to_drm(adev)->dev);
	pm_runtime_put_autosuspend(adev_to_drm(adev)->dev);

	if (r)
		return r;

	return sysfs_emit(buf, "%u\n", mclk * 10 * 1000);
}

static ssize_t amdgpu_hwmon_show_mclk_label(struct device *dev,
					    struct device_attribute *attr,
					    char *buf)
{
	return sysfs_emit(buf, "mclk\n");
}

/**
 * DOC: hwmon
 *
 * The amdgpu driver exposes the following sensor interfaces:
 *
 * - GPU temperature (via the on-die sensor)
 *
 * - GPU voltage
 *
 * - Northbridge voltage (APUs only)
 *
 * - GPU power
 *
 * - GPU fan
 *
 * - GPU gfx/compute engine clock
 *
 * - GPU memory clock (dGPU only)
 *
 * hwmon interfaces for GPU temperature:
 *
 * - temp[1-3]_input: the on die GPU temperature in millidegrees Celsius
 *   - temp2_input and temp3_input are supported on SOC15 dGPUs only
 *
 * - temp[1-3]_label: temperature channel label
 *   - temp2_label and temp3_label are supported on SOC15 dGPUs only
 *
 * - temp[1-3]_crit: temperature critical max value in millidegrees Celsius
 *   - temp2_crit and temp3_crit are supported on SOC15 dGPUs only
 *
 * - temp[1-3]_crit_hyst: temperature hysteresis for critical limit in millidegrees Celsius
 *   - temp2_crit_hyst and temp3_crit_hyst are supported on SOC15 dGPUs only
 *
 * - temp[1-3]_emergency: temperature emergency max value(asic shutdown) in millidegrees Celsius
 *   - these are supported on SOC15 dGPUs only
 *
 * hwmon interfaces for GPU voltage:
 *
 * - in0_input: the voltage on the GPU in millivolts
 *
 * - in1_input: the voltage on the Northbridge in millivolts
 *
 * hwmon interfaces for GPU power:
 *
 * - power1_average: average power used by the GPU in microWatts
 *
 * - power1_cap_min: minimum cap supported in microWatts
 *
 * - power1_cap_max: maximum cap supported in microWatts
 *
 * - power1_cap: selected power cap in microWatts
 *
 * hwmon interfaces for GPU fan:
 *
 * - pwm1: pulse width modulation fan level (0-255)
 *
 * - pwm1_enable: pulse width modulation fan control method (0: no fan speed control, 1: manual fan speed control using pwm interface, 2: automatic fan speed control)
 *
 * - pwm1_min: pulse width modulation fan control minimum level (0)
 *
 * - pwm1_max: pulse width modulation fan control maximum level (255)
 *
 * - fan1_min: a minimum value Unit: revolution/min (RPM)
 *
 * - fan1_max: a maximum value Unit: revolution/max (RPM)
 *
 * - fan1_input: fan speed in RPM
 *
 * - fan[1-\*]_target: Desired fan speed Unit: revolution/min (RPM)
 *
 * - fan[1-\*]_enable: Enable or disable the sensors.1: Enable 0: Disable
 *
 * NOTE: DO NOT set the fan speed via "pwm1" and "fan[1-\*]_target" interfaces at the same time.
 *       That will get the former one overridden.
 *
 * hwmon interfaces for GPU clocks:
 *
 * - freq1_input: the gfx/compute clock in hertz
 *
 * - freq2_input: the memory clock in hertz
 *
 * You can use hwmon tools like sensors to view this information on your system.
 *
 */

static SENSOR_DEVICE_ATTR(temp1_input, S_IRUGO, amdgpu_hwmon_show_temp, NULL, PP_TEMP_EDGE);
static SENSOR_DEVICE_ATTR(temp1_crit, S_IRUGO, amdgpu_hwmon_show_temp_thresh, NULL, 0);
static SENSOR_DEVICE_ATTR(temp1_crit_hyst, S_IRUGO, amdgpu_hwmon_show_temp_thresh, NULL, 1);
static SENSOR_DEVICE_ATTR(temp1_emergency, S_IRUGO, amdgpu_hwmon_show_temp_emergency, NULL, PP_TEMP_EDGE);
static SENSOR_DEVICE_ATTR(temp2_input, S_IRUGO, amdgpu_hwmon_show_temp, NULL, PP_TEMP_JUNCTION);
static SENSOR_DEVICE_ATTR(temp2_crit, S_IRUGO, amdgpu_hwmon_show_hotspot_temp_thresh, NULL, 0);
static SENSOR_DEVICE_ATTR(temp2_crit_hyst, S_IRUGO, amdgpu_hwmon_show_hotspot_temp_thresh, NULL, 1);
static SENSOR_DEVICE_ATTR(temp2_emergency, S_IRUGO, amdgpu_hwmon_show_temp_emergency, NULL, PP_TEMP_JUNCTION);
static SENSOR_DEVICE_ATTR(temp3_input, S_IRUGO, amdgpu_hwmon_show_temp, NULL, PP_TEMP_MEM);
static SENSOR_DEVICE_ATTR(temp3_crit, S_IRUGO, amdgpu_hwmon_show_mem_temp_thresh, NULL, 0);
static SENSOR_DEVICE_ATTR(temp3_crit_hyst, S_IRUGO, amdgpu_hwmon_show_mem_temp_thresh, NULL, 1);
static SENSOR_DEVICE_ATTR(temp3_emergency, S_IRUGO, amdgpu_hwmon_show_temp_emergency, NULL, PP_TEMP_MEM);
static SENSOR_DEVICE_ATTR(temp1_label, S_IRUGO, amdgpu_hwmon_show_temp_label, NULL, PP_TEMP_EDGE);
static SENSOR_DEVICE_ATTR(temp2_label, S_IRUGO, amdgpu_hwmon_show_temp_label, NULL, PP_TEMP_JUNCTION);
static SENSOR_DEVICE_ATTR(temp3_label, S_IRUGO, amdgpu_hwmon_show_temp_label, NULL, PP_TEMP_MEM);
static SENSOR_DEVICE_ATTR(pwm1, S_IRUGO | S_IWUSR, amdgpu_hwmon_get_pwm1, amdgpu_hwmon_set_pwm1, 0);
static SENSOR_DEVICE_ATTR(pwm1_enable, S_IRUGO | S_IWUSR, amdgpu_hwmon_get_pwm1_enable, amdgpu_hwmon_set_pwm1_enable, 0);
static SENSOR_DEVICE_ATTR(pwm1_min, S_IRUGO, amdgpu_hwmon_get_pwm1_min, NULL, 0);
static SENSOR_DEVICE_ATTR(pwm1_max, S_IRUGO, amdgpu_hwmon_get_pwm1_max, NULL, 0);
static SENSOR_DEVICE_ATTR(fan1_input, S_IRUGO, amdgpu_hwmon_get_fan1_input, NULL, 0);
static SENSOR_DEVICE_ATTR(fan1_min, S_IRUGO, amdgpu_hwmon_get_fan1_min, NULL, 0);
static SENSOR_DEVICE_ATTR(fan1_max, S_IRUGO, amdgpu_hwmon_get_fan1_max, NULL, 0);
static SENSOR_DEVICE_ATTR(fan1_target, S_IRUGO | S_IWUSR, amdgpu_hwmon_get_fan1_target, amdgpu_hwmon_set_fan1_target, 0);
static SENSOR_DEVICE_ATTR(fan1_enable, S_IRUGO | S_IWUSR, amdgpu_hwmon_get_fan1_enable, amdgpu_hwmon_set_fan1_enable, 0);
static SENSOR_DEVICE_ATTR(in0_input, S_IRUGO, amdgpu_hwmon_show_vddgfx, NULL, 0);
static SENSOR_DEVICE_ATTR(in0_label, S_IRUGO, amdgpu_hwmon_show_vddgfx_label, NULL, 0);
static SENSOR_DEVICE_ATTR(in1_input, S_IRUGO, amdgpu_hwmon_show_vddnb, NULL, 0);
static SENSOR_DEVICE_ATTR(in1_label, S_IRUGO, amdgpu_hwmon_show_vddnb_label, NULL, 0);
static SENSOR_DEVICE_ATTR(power1_average, S_IRUGO, amdgpu_hwmon_show_power_avg, NULL, 0);
static SENSOR_DEVICE_ATTR(power1_cap_max, S_IRUGO, amdgpu_hwmon_show_power_cap_max, NULL, 0);
static SENSOR_DEVICE_ATTR(power1_cap_min, S_IRUGO, amdgpu_hwmon_show_power_cap_min, NULL, 0);
static SENSOR_DEVICE_ATTR(power1_cap, S_IRUGO | S_IWUSR, amdgpu_hwmon_show_power_cap, amdgpu_hwmon_set_power_cap, 0);
static SENSOR_DEVICE_ATTR(power1_cap_default, S_IRUGO, amdgpu_hwmon_show_power_cap_default, NULL, 0);
static SENSOR_DEVICE_ATTR(power1_label, S_IRUGO, amdgpu_hwmon_show_power_label, NULL, 0);
static SENSOR_DEVICE_ATTR(power2_average, S_IRUGO, amdgpu_hwmon_show_power_avg, NULL, 1);
static SENSOR_DEVICE_ATTR(power2_cap_max, S_IRUGO, amdgpu_hwmon_show_power_cap_max, NULL, 1);
static SENSOR_DEVICE_ATTR(power2_cap_min, S_IRUGO, amdgpu_hwmon_show_power_cap_min, NULL, 1);
static SENSOR_DEVICE_ATTR(power2_cap, S_IRUGO | S_IWUSR, amdgpu_hwmon_show_power_cap, amdgpu_hwmon_set_power_cap, 1);
static SENSOR_DEVICE_ATTR(power2_cap_default, S_IRUGO, amdgpu_hwmon_show_power_cap_default, NULL, 1);
static SENSOR_DEVICE_ATTR(power2_label, S_IRUGO, amdgpu_hwmon_show_power_label, NULL, 1);
static SENSOR_DEVICE_ATTR(freq1_input, S_IRUGO, amdgpu_hwmon_show_sclk, NULL, 0);
static SENSOR_DEVICE_ATTR(freq1_label, S_IRUGO, amdgpu_hwmon_show_sclk_label, NULL, 0);
static SENSOR_DEVICE_ATTR(freq2_input, S_IRUGO, amdgpu_hwmon_show_mclk, NULL, 0);
static SENSOR_DEVICE_ATTR(freq2_label, S_IRUGO, amdgpu_hwmon_show_mclk_label, NULL, 0);

static struct attribute *hwmon_attributes[] = {
	&sensor_dev_attr_temp1_input.dev_attr.attr,
	&sensor_dev_attr_temp1_crit.dev_attr.attr,
	&sensor_dev_attr_temp1_crit_hyst.dev_attr.attr,
	&sensor_dev_attr_temp2_input.dev_attr.attr,
	&sensor_dev_attr_temp2_crit.dev_attr.attr,
	&sensor_dev_attr_temp2_crit_hyst.dev_attr.attr,
	&sensor_dev_attr_temp3_input.dev_attr.attr,
	&sensor_dev_attr_temp3_crit.dev_attr.attr,
	&sensor_dev_attr_temp3_crit_hyst.dev_attr.attr,
	&sensor_dev_attr_temp1_emergency.dev_attr.attr,
	&sensor_dev_attr_temp2_emergency.dev_attr.attr,
	&sensor_dev_attr_temp3_emergency.dev_attr.attr,
	&sensor_dev_attr_temp1_label.dev_attr.attr,
	&sensor_dev_attr_temp2_label.dev_attr.attr,
	&sensor_dev_attr_temp3_label.dev_attr.attr,
	&sensor_dev_attr_pwm1.dev_attr.attr,
	&sensor_dev_attr_pwm1_enable.dev_attr.attr,
	&sensor_dev_attr_pwm1_min.dev_attr.attr,
	&sensor_dev_attr_pwm1_max.dev_attr.attr,
	&sensor_dev_attr_fan1_input.dev_attr.attr,
	&sensor_dev_attr_fan1_min.dev_attr.attr,
	&sensor_dev_attr_fan1_max.dev_attr.attr,
	&sensor_dev_attr_fan1_target.dev_attr.attr,
	&sensor_dev_attr_fan1_enable.dev_attr.attr,
	&sensor_dev_attr_in0_input.dev_attr.attr,
	&sensor_dev_attr_in0_label.dev_attr.attr,
	&sensor_dev_attr_in1_input.dev_attr.attr,
	&sensor_dev_attr_in1_label.dev_attr.attr,
	&sensor_dev_attr_power1_average.dev_attr.attr,
	&sensor_dev_attr_power1_cap_max.dev_attr.attr,
	&sensor_dev_attr_power1_cap_min.dev_attr.attr,
	&sensor_dev_attr_power1_cap.dev_attr.attr,
	&sensor_dev_attr_power1_cap_default.dev_attr.attr,
	&sensor_dev_attr_power1_label.dev_attr.attr,
	&sensor_dev_attr_power2_average.dev_attr.attr,
	&sensor_dev_attr_power2_cap_max.dev_attr.attr,
	&sensor_dev_attr_power2_cap_min.dev_attr.attr,
	&sensor_dev_attr_power2_cap.dev_attr.attr,
	&sensor_dev_attr_power2_cap_default.dev_attr.attr,
	&sensor_dev_attr_power2_label.dev_attr.attr,
	&sensor_dev_attr_freq1_input.dev_attr.attr,
	&sensor_dev_attr_freq1_label.dev_attr.attr,
	&sensor_dev_attr_freq2_input.dev_attr.attr,
	&sensor_dev_attr_freq2_label.dev_attr.attr,
	NULL
};

static umode_t hwmon_attributes_visible(struct kobject *kobj,
					struct attribute *attr, int index)
{
	struct device *dev = kobj_to_dev(kobj);
	struct amdgpu_device *adev = dev_get_drvdata(dev);
	umode_t effective_mode = attr->mode;
	uint32_t gc_ver = adev->ip_versions[GC_HWIP][0];

	/* under multi-vf mode, the hwmon attributes are all not supported */
	if (amdgpu_sriov_vf(adev) && !amdgpu_sriov_is_pp_one_vf(adev))
		return 0;

	/* under pp one vf mode manage of hwmon attributes is not supported */
	if (amdgpu_sriov_is_pp_one_vf(adev))
		effective_mode &= ~S_IWUSR;

	/* Skip fan attributes if fan is not present */
	if (adev->pm.no_fan && (attr == &sensor_dev_attr_pwm1.dev_attr.attr ||
	    attr == &sensor_dev_attr_pwm1_enable.dev_attr.attr ||
	    attr == &sensor_dev_attr_pwm1_max.dev_attr.attr ||
	    attr == &sensor_dev_attr_pwm1_min.dev_attr.attr ||
	    attr == &sensor_dev_attr_fan1_input.dev_attr.attr ||
	    attr == &sensor_dev_attr_fan1_min.dev_attr.attr ||
	    attr == &sensor_dev_attr_fan1_max.dev_attr.attr ||
	    attr == &sensor_dev_attr_fan1_target.dev_attr.attr ||
	    attr == &sensor_dev_attr_fan1_enable.dev_attr.attr))
		return 0;

	/* Skip fan attributes on APU */
	if ((adev->flags & AMD_IS_APU) &&
	    (attr == &sensor_dev_attr_pwm1.dev_attr.attr ||
	     attr == &sensor_dev_attr_pwm1_enable.dev_attr.attr ||
	     attr == &sensor_dev_attr_pwm1_max.dev_attr.attr ||
	     attr == &sensor_dev_attr_pwm1_min.dev_attr.attr ||
	     attr == &sensor_dev_attr_fan1_input.dev_attr.attr ||
	     attr == &sensor_dev_attr_fan1_min.dev_attr.attr ||
	     attr == &sensor_dev_attr_fan1_max.dev_attr.attr ||
	     attr == &sensor_dev_attr_fan1_target.dev_attr.attr ||
	     attr == &sensor_dev_attr_fan1_enable.dev_attr.attr))
		return 0;

	/* Skip crit temp on APU */
	if ((adev->flags & AMD_IS_APU) && (adev->family >= AMDGPU_FAMILY_CZ) &&
	    (attr == &sensor_dev_attr_temp1_crit.dev_attr.attr ||
	     attr == &sensor_dev_attr_temp1_crit_hyst.dev_attr.attr))
		return 0;

	/* Skip limit attributes if DPM is not enabled */
	if (!adev->pm.dpm_enabled &&
	    (attr == &sensor_dev_attr_temp1_crit.dev_attr.attr ||
	     attr == &sensor_dev_attr_temp1_crit_hyst.dev_attr.attr ||
	     attr == &sensor_dev_attr_pwm1.dev_attr.attr ||
	     attr == &sensor_dev_attr_pwm1_enable.dev_attr.attr ||
	     attr == &sensor_dev_attr_pwm1_max.dev_attr.attr ||
	     attr == &sensor_dev_attr_pwm1_min.dev_attr.attr ||
	     attr == &sensor_dev_attr_fan1_input.dev_attr.attr ||
	     attr == &sensor_dev_attr_fan1_min.dev_attr.attr ||
	     attr == &sensor_dev_attr_fan1_max.dev_attr.attr ||
	     attr == &sensor_dev_attr_fan1_target.dev_attr.attr ||
	     attr == &sensor_dev_attr_fan1_enable.dev_attr.attr))
		return 0;

	/* mask fan attributes if we have no bindings for this asic to expose */
	if (((amdgpu_dpm_get_fan_speed_pwm(adev, NULL) == -EOPNOTSUPP) &&
	      attr == &sensor_dev_attr_pwm1.dev_attr.attr) || /* can't query fan */
	    ((amdgpu_dpm_get_fan_control_mode(adev, NULL) == -EOPNOTSUPP) &&
	     attr == &sensor_dev_attr_pwm1_enable.dev_attr.attr)) /* can't query state */
		effective_mode &= ~S_IRUGO;

	if (((amdgpu_dpm_set_fan_speed_pwm(adev, U32_MAX) == -EOPNOTSUPP) &&
	      attr == &sensor_dev_attr_pwm1.dev_attr.attr) || /* can't manage fan */
	      ((amdgpu_dpm_set_fan_control_mode(adev, U32_MAX) == -EOPNOTSUPP) &&
	      attr == &sensor_dev_attr_pwm1_enable.dev_attr.attr)) /* can't manage state */
		effective_mode &= ~S_IWUSR;

	/* not implemented yet for GC 10.3.1 APUs */
	if (((adev->family == AMDGPU_FAMILY_SI) ||
	     ((adev->flags & AMD_IS_APU) && (gc_ver != IP_VERSION(10, 3, 1)))) &&
	    (attr == &sensor_dev_attr_power1_cap_max.dev_attr.attr ||
	     attr == &sensor_dev_attr_power1_cap_min.dev_attr.attr ||
	     attr == &sensor_dev_attr_power1_cap.dev_attr.attr ||
	     attr == &sensor_dev_attr_power1_cap_default.dev_attr.attr))
		return 0;

	/* not implemented yet for APUs having <= GC 9.3.0 */
	if (((adev->family == AMDGPU_FAMILY_SI) ||
	     ((adev->flags & AMD_IS_APU) && (gc_ver < IP_VERSION(9, 3, 0)))) &&
	    (attr == &sensor_dev_attr_power1_average.dev_attr.attr))
		return 0;

	/* hide max/min values if we can't both query and manage the fan */
	if (((amdgpu_dpm_set_fan_speed_pwm(adev, U32_MAX) == -EOPNOTSUPP) &&
	      (amdgpu_dpm_get_fan_speed_pwm(adev, NULL) == -EOPNOTSUPP) &&
	      (amdgpu_dpm_set_fan_speed_rpm(adev, U32_MAX) == -EOPNOTSUPP) &&
	      (amdgpu_dpm_get_fan_speed_rpm(adev, NULL) == -EOPNOTSUPP)) &&
	    (attr == &sensor_dev_attr_pwm1_max.dev_attr.attr ||
	     attr == &sensor_dev_attr_pwm1_min.dev_attr.attr))
		return 0;

	if ((amdgpu_dpm_set_fan_speed_rpm(adev, U32_MAX) == -EOPNOTSUPP) &&
	     (amdgpu_dpm_get_fan_speed_rpm(adev, NULL) == -EOPNOTSUPP) &&
	     (attr == &sensor_dev_attr_fan1_max.dev_attr.attr ||
	     attr == &sensor_dev_attr_fan1_min.dev_attr.attr))
		return 0;

	if ((adev->family == AMDGPU_FAMILY_SI ||	/* not implemented yet */
	     adev->family == AMDGPU_FAMILY_KV) &&	/* not implemented yet */
	    (attr == &sensor_dev_attr_in0_input.dev_attr.attr ||
	     attr == &sensor_dev_attr_in0_label.dev_attr.attr))
		return 0;

	/* only APUs have vddnb */
	if (!(adev->flags & AMD_IS_APU) &&
	    (attr == &sensor_dev_attr_in1_input.dev_attr.attr ||
	     attr == &sensor_dev_attr_in1_label.dev_attr.attr))
		return 0;

	/* no mclk on APUs */
	if ((adev->flags & AMD_IS_APU) &&
	    (attr == &sensor_dev_attr_freq2_input.dev_attr.attr ||
	     attr == &sensor_dev_attr_freq2_label.dev_attr.attr))
		return 0;

	/* only SOC15 dGPUs support hotspot and mem temperatures */
	if (((adev->flags & AMD_IS_APU) || gc_ver < IP_VERSION(9, 0, 0)) &&
	    (attr == &sensor_dev_attr_temp2_crit.dev_attr.attr ||
	     attr == &sensor_dev_attr_temp2_crit_hyst.dev_attr.attr ||
	     attr == &sensor_dev_attr_temp3_crit.dev_attr.attr ||
	     attr == &sensor_dev_attr_temp3_crit_hyst.dev_attr.attr ||
	     attr == &sensor_dev_attr_temp1_emergency.dev_attr.attr ||
	     attr == &sensor_dev_attr_temp2_emergency.dev_attr.attr ||
	     attr == &sensor_dev_attr_temp3_emergency.dev_attr.attr ||
	     attr == &sensor_dev_attr_temp2_input.dev_attr.attr ||
	     attr == &sensor_dev_attr_temp3_input.dev_attr.attr ||
	     attr == &sensor_dev_attr_temp2_label.dev_attr.attr ||
	     attr == &sensor_dev_attr_temp3_label.dev_attr.attr))
		return 0;

	/* only Vangogh has fast PPT limit and power labels */
	if (!(gc_ver == IP_VERSION(10, 3, 1)) &&
	    (attr == &sensor_dev_attr_power2_average.dev_attr.attr ||
	     attr == &sensor_dev_attr_power2_cap_max.dev_attr.attr ||
	     attr == &sensor_dev_attr_power2_cap_min.dev_attr.attr ||
<<<<<<< HEAD
		 attr == &sensor_dev_attr_power2_cap.dev_attr.attr ||
		 attr == &sensor_dev_attr_power2_cap_default.dev_attr.attr ||
		 attr == &sensor_dev_attr_power2_label.dev_attr.attr))
=======
	     attr == &sensor_dev_attr_power2_cap.dev_attr.attr ||
	     attr == &sensor_dev_attr_power2_cap_default.dev_attr.attr ||
	     attr == &sensor_dev_attr_power2_label.dev_attr.attr))
>>>>>>> 29549c70
		return 0;

	return effective_mode;
}

static const struct attribute_group hwmon_attrgroup = {
	.attrs = hwmon_attributes,
	.is_visible = hwmon_attributes_visible,
};

static const struct attribute_group *hwmon_groups[] = {
	&hwmon_attrgroup,
	NULL
};

int amdgpu_pm_sysfs_init(struct amdgpu_device *adev)
{
	int ret;
	uint32_t mask = 0;

	if (adev->pm.sysfs_initialized)
		return 0;

	INIT_LIST_HEAD(&adev->pm.pm_attr_list);

	if (adev->pm.dpm_enabled == 0)
		return 0;

	adev->pm.int_hwmon_dev = hwmon_device_register_with_groups(adev->dev,
								   DRIVER_NAME, adev,
								   hwmon_groups);
	if (IS_ERR(adev->pm.int_hwmon_dev)) {
		ret = PTR_ERR(adev->pm.int_hwmon_dev);
		dev_err(adev->dev,
			"Unable to register hwmon device: %d\n", ret);
		return ret;
	}

	switch (amdgpu_virt_get_sriov_vf_mode(adev)) {
	case SRIOV_VF_MODE_ONE_VF:
		mask = ATTR_FLAG_ONEVF;
		break;
	case SRIOV_VF_MODE_MULTI_VF:
		mask = 0;
		break;
	case SRIOV_VF_MODE_BARE_METAL:
	default:
		mask = ATTR_FLAG_MASK_ALL;
		break;
	}

	ret = amdgpu_device_attr_create_groups(adev,
					       amdgpu_device_attrs,
					       ARRAY_SIZE(amdgpu_device_attrs),
					       mask,
					       &adev->pm.pm_attr_list);
	if (ret)
		return ret;

	adev->pm.sysfs_initialized = true;

	return 0;
}

void amdgpu_pm_sysfs_fini(struct amdgpu_device *adev)
{
	if (adev->pm.int_hwmon_dev)
		hwmon_device_unregister(adev->pm.int_hwmon_dev);

	amdgpu_device_attr_remove_groups(adev, &adev->pm.pm_attr_list);
}

/*
 * Debugfs info
 */
#if defined(CONFIG_DEBUG_FS)

static void amdgpu_debugfs_prints_cpu_info(struct seq_file *m,
					   struct amdgpu_device *adev) {
	uint16_t *p_val;
	uint32_t size;
	int i;
	uint32_t num_cpu_cores = amdgpu_dpm_get_num_cpu_cores(adev);

	if (amdgpu_dpm_is_cclk_dpm_supported(adev)) {
		p_val = kcalloc(num_cpu_cores, sizeof(uint16_t),
				GFP_KERNEL);

		if (!amdgpu_dpm_read_sensor(adev, AMDGPU_PP_SENSOR_CPU_CLK,
					    (void *)p_val, &size)) {
			for (i = 0; i < num_cpu_cores; i++)
				seq_printf(m, "\t%u MHz (CPU%d)\n",
					   *(p_val + i), i);
		}

		kfree(p_val);
	}
}

static int amdgpu_debugfs_pm_info_pp(struct seq_file *m, struct amdgpu_device *adev)
{
	uint32_t mp1_ver = adev->ip_versions[MP1_HWIP][0];
	uint32_t gc_ver = adev->ip_versions[GC_HWIP][0];
	uint32_t value;
	uint64_t value64 = 0;
	uint32_t query = 0;
	int size;

	/* GPU Clocks */
	size = sizeof(value);
	seq_printf(m, "GFX Clocks and Power:\n");

	amdgpu_debugfs_prints_cpu_info(m, adev);

	if (!amdgpu_dpm_read_sensor(adev, AMDGPU_PP_SENSOR_GFX_MCLK, (void *)&value, &size))
		seq_printf(m, "\t%u MHz (MCLK)\n", value/100);
	if (!amdgpu_dpm_read_sensor(adev, AMDGPU_PP_SENSOR_GFX_SCLK, (void *)&value, &size))
		seq_printf(m, "\t%u MHz (SCLK)\n", value/100);
	if (!amdgpu_dpm_read_sensor(adev, AMDGPU_PP_SENSOR_STABLE_PSTATE_SCLK, (void *)&value, &size))
		seq_printf(m, "\t%u MHz (PSTATE_SCLK)\n", value/100);
	if (!amdgpu_dpm_read_sensor(adev, AMDGPU_PP_SENSOR_STABLE_PSTATE_MCLK, (void *)&value, &size))
		seq_printf(m, "\t%u MHz (PSTATE_MCLK)\n", value/100);
	if (!amdgpu_dpm_read_sensor(adev, AMDGPU_PP_SENSOR_VDDGFX, (void *)&value, &size))
		seq_printf(m, "\t%u mV (VDDGFX)\n", value);
	if (!amdgpu_dpm_read_sensor(adev, AMDGPU_PP_SENSOR_VDDNB, (void *)&value, &size))
		seq_printf(m, "\t%u mV (VDDNB)\n", value);
	size = sizeof(uint32_t);
	if (!amdgpu_dpm_read_sensor(adev, AMDGPU_PP_SENSOR_GPU_POWER, (void *)&query, &size))
		seq_printf(m, "\t%u.%u W (average GPU)\n", query >> 8, query & 0xff);
	size = sizeof(value);
	seq_printf(m, "\n");

	/* GPU Temp */
	if (!amdgpu_dpm_read_sensor(adev, AMDGPU_PP_SENSOR_GPU_TEMP, (void *)&value, &size))
		seq_printf(m, "GPU Temperature: %u C\n", value/1000);

	/* GPU Load */
	if (!amdgpu_dpm_read_sensor(adev, AMDGPU_PP_SENSOR_GPU_LOAD, (void *)&value, &size))
		seq_printf(m, "GPU Load: %u %%\n", value);
	/* MEM Load */
	if (!amdgpu_dpm_read_sensor(adev, AMDGPU_PP_SENSOR_MEM_LOAD, (void *)&value, &size))
		seq_printf(m, "MEM Load: %u %%\n", value);

	seq_printf(m, "\n");

	/* SMC feature mask */
	if (!amdgpu_dpm_read_sensor(adev, AMDGPU_PP_SENSOR_ENABLED_SMC_FEATURES_MASK, (void *)&value64, &size))
		seq_printf(m, "SMC Feature Mask: 0x%016llx\n", value64);

	/* ASICs greater than CHIP_VEGA20 supports these sensors */
	if (gc_ver != IP_VERSION(9, 4, 0) && mp1_ver > IP_VERSION(9, 0, 0)) {
		/* VCN clocks */
		if (!amdgpu_dpm_read_sensor(adev, AMDGPU_PP_SENSOR_VCN_POWER_STATE, (void *)&value, &size)) {
			if (!value) {
				seq_printf(m, "VCN: Disabled\n");
			} else {
				seq_printf(m, "VCN: Enabled\n");
				if (!amdgpu_dpm_read_sensor(adev, AMDGPU_PP_SENSOR_UVD_DCLK, (void *)&value, &size))
					seq_printf(m, "\t%u MHz (DCLK)\n", value/100);
				if (!amdgpu_dpm_read_sensor(adev, AMDGPU_PP_SENSOR_UVD_VCLK, (void *)&value, &size))
					seq_printf(m, "\t%u MHz (VCLK)\n", value/100);
			}
		}
		seq_printf(m, "\n");
	} else {
		/* UVD clocks */
		if (!amdgpu_dpm_read_sensor(adev, AMDGPU_PP_SENSOR_UVD_POWER, (void *)&value, &size)) {
			if (!value) {
				seq_printf(m, "UVD: Disabled\n");
			} else {
				seq_printf(m, "UVD: Enabled\n");
				if (!amdgpu_dpm_read_sensor(adev, AMDGPU_PP_SENSOR_UVD_DCLK, (void *)&value, &size))
					seq_printf(m, "\t%u MHz (DCLK)\n", value/100);
				if (!amdgpu_dpm_read_sensor(adev, AMDGPU_PP_SENSOR_UVD_VCLK, (void *)&value, &size))
					seq_printf(m, "\t%u MHz (VCLK)\n", value/100);
			}
		}
		seq_printf(m, "\n");

		/* VCE clocks */
		if (!amdgpu_dpm_read_sensor(adev, AMDGPU_PP_SENSOR_VCE_POWER, (void *)&value, &size)) {
			if (!value) {
				seq_printf(m, "VCE: Disabled\n");
			} else {
				seq_printf(m, "VCE: Enabled\n");
				if (!amdgpu_dpm_read_sensor(adev, AMDGPU_PP_SENSOR_VCE_ECCLK, (void *)&value, &size))
					seq_printf(m, "\t%u MHz (ECCLK)\n", value/100);
			}
		}
	}

	return 0;
}

static void amdgpu_parse_cg_state(struct seq_file *m, u64 flags)
{
	int i;

	for (i = 0; clocks[i].flag; i++)
		seq_printf(m, "\t%s: %s\n", clocks[i].name,
			   (flags & clocks[i].flag) ? "On" : "Off");
}

static int amdgpu_debugfs_pm_info_show(struct seq_file *m, void *unused)
{
	struct amdgpu_device *adev = (struct amdgpu_device *)m->private;
	struct drm_device *dev = adev_to_drm(adev);
	u64 flags = 0;
	int r;

	if (amdgpu_in_reset(adev))
		return -EPERM;
	if (adev->in_suspend && !adev->in_runpm)
		return -EPERM;

	r = pm_runtime_get_sync(dev->dev);
	if (r < 0) {
		pm_runtime_put_autosuspend(dev->dev);
		return r;
	}

	if (amdgpu_dpm_debugfs_print_current_performance_level(adev, m)) {
		r = amdgpu_debugfs_pm_info_pp(m, adev);
		if (r)
			goto out;
	}

	amdgpu_device_ip_get_clockgating_state(adev, &flags);

	seq_printf(m, "Clock Gating Flags Mask: 0x%llx\n", flags);
	amdgpu_parse_cg_state(m, flags);
	seq_printf(m, "\n");

out:
	pm_runtime_mark_last_busy(dev->dev);
	pm_runtime_put_autosuspend(dev->dev);

	return r;
}

DEFINE_SHOW_ATTRIBUTE(amdgpu_debugfs_pm_info);

/*
 * amdgpu_pm_priv_buffer_read - Read memory region allocated to FW
 *
 * Reads debug memory region allocated to PMFW
 */
static ssize_t amdgpu_pm_prv_buffer_read(struct file *f, char __user *buf,
					 size_t size, loff_t *pos)
{
	struct amdgpu_device *adev = file_inode(f)->i_private;
	size_t smu_prv_buf_size;
	void *smu_prv_buf;
	int ret = 0;

	if (amdgpu_in_reset(adev))
		return -EPERM;
	if (adev->in_suspend && !adev->in_runpm)
		return -EPERM;

	ret = amdgpu_dpm_get_smu_prv_buf_details(adev, &smu_prv_buf, &smu_prv_buf_size);
	if (ret)
		return ret;

	if (!smu_prv_buf || !smu_prv_buf_size)
		return -EINVAL;

	return simple_read_from_buffer(buf, size, pos, smu_prv_buf,
				       smu_prv_buf_size);
}

static const struct file_operations amdgpu_debugfs_pm_prv_buffer_fops = {
	.owner = THIS_MODULE,
	.open = simple_open,
	.read = amdgpu_pm_prv_buffer_read,
	.llseek = default_llseek,
};

#endif

void amdgpu_debugfs_pm_init(struct amdgpu_device *adev)
{
#if defined(CONFIG_DEBUG_FS)
	struct drm_minor *minor = adev_to_drm(adev)->primary;
	struct dentry *root = minor->debugfs_root;

	if (!adev->pm.dpm_enabled)
		return;

	debugfs_create_file("amdgpu_pm_info", 0444, root, adev,
			    &amdgpu_debugfs_pm_info_fops);

	if (adev->pm.smu_prv_buffer_size > 0)
		debugfs_create_file_size("amdgpu_pm_prv_buffer", 0444, root,
					 adev,
					 &amdgpu_debugfs_pm_prv_buffer_fops,
					 adev->pm.smu_prv_buffer_size);

	amdgpu_dpm_stb_debug_fs_init(adev);
#endif
}<|MERGE_RESOLUTION|>--- conflicted
+++ resolved
@@ -3336,15 +3336,9 @@
 	    (attr == &sensor_dev_attr_power2_average.dev_attr.attr ||
 	     attr == &sensor_dev_attr_power2_cap_max.dev_attr.attr ||
 	     attr == &sensor_dev_attr_power2_cap_min.dev_attr.attr ||
-<<<<<<< HEAD
-		 attr == &sensor_dev_attr_power2_cap.dev_attr.attr ||
-		 attr == &sensor_dev_attr_power2_cap_default.dev_attr.attr ||
-		 attr == &sensor_dev_attr_power2_label.dev_attr.attr))
-=======
 	     attr == &sensor_dev_attr_power2_cap.dev_attr.attr ||
 	     attr == &sensor_dev_attr_power2_cap_default.dev_attr.attr ||
 	     attr == &sensor_dev_attr_power2_label.dev_attr.attr))
->>>>>>> 29549c70
 		return 0;
 
 	return effective_mode;
