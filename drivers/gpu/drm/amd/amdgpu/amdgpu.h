/*
 * Copyright 2008 Advanced Micro Devices, Inc.
 * Copyright 2008 Red Hat Inc.
 * Copyright 2009 Jerome Glisse.
 *
 * Permission is hereby granted, free of charge, to any person obtaining a
 * copy of this software and associated documentation files (the "Software"),
 * to deal in the Software without restriction, including without limitation
 * the rights to use, copy, modify, merge, publish, distribute, sublicense,
 * and/or sell copies of the Software, and to permit persons to whom the
 * Software is furnished to do so, subject to the following conditions:
 *
 * The above copyright notice and this permission notice shall be included in
 * all copies or substantial portions of the Software.
 *
 * THE SOFTWARE IS PROVIDED "AS IS", WITHOUT WARRANTY OF ANY KIND, EXPRESS OR
 * IMPLIED, INCLUDING BUT NOT LIMITED TO THE WARRANTIES OF MERCHANTABILITY,
 * FITNESS FOR A PARTICULAR PURPOSE AND NONINFRINGEMENT.  IN NO EVENT SHALL
 * THE COPYRIGHT HOLDER(S) OR AUTHOR(S) BE LIABLE FOR ANY CLAIM, DAMAGES OR
 * OTHER LIABILITY, WHETHER IN AN ACTION OF CONTRACT, TORT OR OTHERWISE,
 * ARISING FROM, OUT OF OR IN CONNECTION WITH THE SOFTWARE OR THE USE OR
 * OTHER DEALINGS IN THE SOFTWARE.
 *
 * Authors: Dave Airlie
 *          Alex Deucher
 *          Jerome Glisse
 */
#ifndef __AMDGPU_H__
#define __AMDGPU_H__

#ifdef pr_fmt
#undef pr_fmt
#endif

#define pr_fmt(fmt) "amdgpu: " fmt

#ifdef dev_fmt
#undef dev_fmt
#endif

#define dev_fmt(fmt) "amdgpu: " fmt

#include "amdgpu_ctx.h"

#include <linux/atomic.h>
#include <linux/wait.h>
#include <linux/list.h>
#include <linux/kref.h>
#include <linux/rbtree.h>
#include <linux/hashtable.h>
#include <linux/dma-fence.h>
#include <linux/pci.h>
#include <linux/aer.h>

#include <drm/ttm/ttm_bo_api.h>
#include <drm/ttm/ttm_bo_driver.h>
#include <drm/ttm/ttm_placement.h>
#include <drm/ttm/ttm_execbuf_util.h>

#include <drm/amdgpu_drm.h>
#include <drm/drm_gem.h>
#include <drm/drm_ioctl.h>

#include <kgd_kfd_interface.h>
#include "dm_pp_interface.h"
#include "kgd_pp_interface.h"

#include "amd_shared.h"
#include "amdgpu_mode.h"
#include "amdgpu_ih.h"
#include "amdgpu_irq.h"
#include "amdgpu_ucode.h"
#include "amdgpu_ttm.h"
#include "amdgpu_psp.h"
#include "amdgpu_gds.h"
#include "amdgpu_sync.h"
#include "amdgpu_ring.h"
#include "amdgpu_vm.h"
#include "amdgpu_dpm.h"
#include "amdgpu_acp.h"
#include "amdgpu_uvd.h"
#include "amdgpu_vce.h"
#include "amdgpu_vcn.h"
#include "amdgpu_jpeg.h"
#include "amdgpu_mn.h"
#include "amdgpu_gmc.h"
#include "amdgpu_gfx.h"
#include "amdgpu_sdma.h"
#include "amdgpu_lsdma.h"
#include "amdgpu_nbio.h"
#include "amdgpu_hdp.h"
#include "amdgpu_dm.h"
#include "amdgpu_virt.h"
#include "amdgpu_csa.h"
#include "amdgpu_mes_ctx.h"
#include "amdgpu_gart.h"
#include "amdgpu_debugfs.h"
#include "amdgpu_job.h"
#include "amdgpu_bo_list.h"
#include "amdgpu_gem.h"
#include "amdgpu_doorbell.h"
#include "amdgpu_amdkfd.h"
#include "amdgpu_discovery.h"
#include "amdgpu_mes.h"
#include "amdgpu_umc.h"
#include "amdgpu_mmhub.h"
#include "amdgpu_gfxhub.h"
#include "amdgpu_df.h"
#include "amdgpu_smuio.h"
#include "amdgpu_fdinfo.h"
#include "amdgpu_mca.h"
#include "amdgpu_ras.h"

#define MAX_GPU_INSTANCE		16

struct amdgpu_gpu_instance
{
	struct amdgpu_device		*adev;
	int				mgpu_fan_enabled;
};

struct amdgpu_mgpu_info
{
	struct amdgpu_gpu_instance	gpu_ins[MAX_GPU_INSTANCE];
	struct mutex			mutex;
	uint32_t			num_gpu;
	uint32_t			num_dgpu;
	uint32_t			num_apu;

	/* delayed reset_func for XGMI configuration if necessary */
	struct delayed_work		delayed_reset_work;
	bool				pending_reset;
};

enum amdgpu_ss {
	AMDGPU_SS_DRV_LOAD,
	AMDGPU_SS_DEV_D0,
	AMDGPU_SS_DEV_D3,
	AMDGPU_SS_DRV_UNLOAD
};

struct amdgpu_watchdog_timer
{
	bool timeout_fatal_disable;
	uint32_t period; /* maxCycles = (1 << period), the number of cycles before a timeout */
};

#define AMDGPU_MAX_TIMEOUT_PARAM_LENGTH	256

/*
 * Modules parameters.
 */
extern int amdgpu_modeset;
extern int amdgpu_vram_limit;
extern int amdgpu_vis_vram_limit;
extern int amdgpu_gart_size;
extern int amdgpu_gtt_size;
extern int amdgpu_moverate;
extern int amdgpu_audio;
extern int amdgpu_disp_priority;
extern int amdgpu_hw_i2c;
extern int amdgpu_pcie_gen2;
extern int amdgpu_msi;
extern char amdgpu_lockup_timeout[AMDGPU_MAX_TIMEOUT_PARAM_LENGTH];
extern int amdgpu_dpm;
extern int amdgpu_fw_load_type;
extern int amdgpu_aspm;
extern int amdgpu_runtime_pm;
extern uint amdgpu_ip_block_mask;
extern int amdgpu_bapm;
extern int amdgpu_deep_color;
extern int amdgpu_vm_size;
extern int amdgpu_vm_block_size;
extern int amdgpu_vm_fragment_size;
extern int amdgpu_vm_fault_stop;
extern int amdgpu_vm_debug;
extern int amdgpu_vm_update_mode;
extern int amdgpu_exp_hw_support;
extern int amdgpu_dc;
extern int amdgpu_sched_jobs;
extern int amdgpu_sched_hw_submission;
extern uint amdgpu_pcie_gen_cap;
extern uint amdgpu_pcie_lane_cap;
extern u64 amdgpu_cg_mask;
extern uint amdgpu_pg_mask;
extern uint amdgpu_sdma_phase_quantum;
extern char *amdgpu_disable_cu;
extern char *amdgpu_virtual_display;
extern uint amdgpu_pp_feature_mask;
extern uint amdgpu_force_long_training;
extern int amdgpu_job_hang_limit;
extern int amdgpu_lbpw;
extern int amdgpu_compute_multipipe;
extern int amdgpu_gpu_recovery;
extern int amdgpu_emu_mode;
extern uint amdgpu_smu_memory_pool_size;
extern int amdgpu_smu_pptable_id;
extern uint amdgpu_dc_feature_mask;
extern uint amdgpu_dc_debug_mask;
extern uint amdgpu_dc_visual_confirm;
extern uint amdgpu_dm_abm_level;
extern int amdgpu_backlight;
extern struct amdgpu_mgpu_info mgpu_info;
extern int amdgpu_ras_enable;
extern uint amdgpu_ras_mask;
extern int amdgpu_bad_page_threshold;
extern bool amdgpu_ignore_bad_page_threshold;
extern struct amdgpu_watchdog_timer amdgpu_watchdog_timer;
extern int amdgpu_async_gfx_ring;
extern int amdgpu_mcbp;
extern int amdgpu_discovery;
extern int amdgpu_mes;
extern int amdgpu_mes_kiq;
extern int amdgpu_noretry;
extern int amdgpu_force_asic_type;
extern int amdgpu_smartshift_bias;
extern int amdgpu_use_xgmi_p2p;
#ifdef CONFIG_HSA_AMD
extern int sched_policy;
extern bool debug_evictions;
extern bool no_system_mem_limit;
#else
static const int __maybe_unused sched_policy = KFD_SCHED_POLICY_HWS;
static const bool __maybe_unused debug_evictions; /* = false */
static const bool __maybe_unused no_system_mem_limit;
#endif
#ifdef CONFIG_HSA_AMD_P2P
extern bool pcie_p2p;
#endif

extern int amdgpu_tmz;
extern int amdgpu_reset_method;

#ifdef CONFIG_DRM_AMDGPU_SI
extern int amdgpu_si_support;
#endif
#ifdef CONFIG_DRM_AMDGPU_CIK
extern int amdgpu_cik_support;
#endif
extern int amdgpu_num_kcq;

#define AMDGPU_VCNFW_LOG_SIZE (32 * 1024)
extern int amdgpu_vcnfw_log;

#define AMDGPU_VM_MAX_NUM_CTX			4096
#define AMDGPU_SG_THRESHOLD			(256*1024*1024)
#define AMDGPU_DEFAULT_GTT_SIZE_MB		3072ULL /* 3GB by default */
#define AMDGPU_WAIT_IDLE_TIMEOUT_IN_MS	        3000
#define AMDGPU_MAX_USEC_TIMEOUT			100000	/* 100 ms */
#define AMDGPU_FENCE_JIFFIES_TIMEOUT		(HZ / 2)
#define AMDGPU_DEBUGFS_MAX_COMPONENTS		32
#define AMDGPUFB_CONN_LIMIT			4
#define AMDGPU_BIOS_NUM_SCRATCH			16

#define AMDGPU_VBIOS_VGA_ALLOCATION		(9 * 1024 * 1024) /* reserve 8MB for vga emulator and 1 MB for FB */

/* hard reset data */
#define AMDGPU_ASIC_RESET_DATA                  0x39d5e86b

/* reset flags */
#define AMDGPU_RESET_GFX			(1 << 0)
#define AMDGPU_RESET_COMPUTE			(1 << 1)
#define AMDGPU_RESET_DMA			(1 << 2)
#define AMDGPU_RESET_CP				(1 << 3)
#define AMDGPU_RESET_GRBM			(1 << 4)
#define AMDGPU_RESET_DMA1			(1 << 5)
#define AMDGPU_RESET_RLC			(1 << 6)
#define AMDGPU_RESET_SEM			(1 << 7)
#define AMDGPU_RESET_IH				(1 << 8)
#define AMDGPU_RESET_VMC			(1 << 9)
#define AMDGPU_RESET_MC				(1 << 10)
#define AMDGPU_RESET_DISPLAY			(1 << 11)
#define AMDGPU_RESET_UVD			(1 << 12)
#define AMDGPU_RESET_VCE			(1 << 13)
#define AMDGPU_RESET_VCE1			(1 << 14)

/* max cursor sizes (in pixels) */
#define CIK_CURSOR_WIDTH 128
#define CIK_CURSOR_HEIGHT 128

/* smart shift bias level limits */
#define AMDGPU_SMARTSHIFT_MAX_BIAS (100)
#define AMDGPU_SMARTSHIFT_MIN_BIAS (-100)

struct amdgpu_device;
struct amdgpu_irq_src;
struct amdgpu_fpriv;
struct amdgpu_bo_va_mapping;
struct kfd_vm_fault_info;
struct amdgpu_hive_info;
struct amdgpu_reset_context;
struct amdgpu_reset_control;

enum amdgpu_cp_irq {
	AMDGPU_CP_IRQ_GFX_ME0_PIPE0_EOP = 0,
	AMDGPU_CP_IRQ_GFX_ME0_PIPE1_EOP,
	AMDGPU_CP_IRQ_COMPUTE_MEC1_PIPE0_EOP,
	AMDGPU_CP_IRQ_COMPUTE_MEC1_PIPE1_EOP,
	AMDGPU_CP_IRQ_COMPUTE_MEC1_PIPE2_EOP,
	AMDGPU_CP_IRQ_COMPUTE_MEC1_PIPE3_EOP,
	AMDGPU_CP_IRQ_COMPUTE_MEC2_PIPE0_EOP,
	AMDGPU_CP_IRQ_COMPUTE_MEC2_PIPE1_EOP,
	AMDGPU_CP_IRQ_COMPUTE_MEC2_PIPE2_EOP,
	AMDGPU_CP_IRQ_COMPUTE_MEC2_PIPE3_EOP,

	AMDGPU_CP_IRQ_LAST
};

enum amdgpu_thermal_irq {
	AMDGPU_THERMAL_IRQ_LOW_TO_HIGH = 0,
	AMDGPU_THERMAL_IRQ_HIGH_TO_LOW,

	AMDGPU_THERMAL_IRQ_LAST
};

enum amdgpu_kiq_irq {
	AMDGPU_CP_KIQ_IRQ_DRIVER0 = 0,
	AMDGPU_CP_KIQ_IRQ_LAST
};
#define SRIOV_USEC_TIMEOUT  1200000 /* wait 12 * 100ms for SRIOV */
#define MAX_KIQ_REG_WAIT       5000 /* in usecs, 5ms */
#define MAX_KIQ_REG_BAILOUT_INTERVAL   5 /* in msecs, 5ms */
#define MAX_KIQ_REG_TRY 1000

int amdgpu_device_ip_set_clockgating_state(void *dev,
					   enum amd_ip_block_type block_type,
					   enum amd_clockgating_state state);
int amdgpu_device_ip_set_powergating_state(void *dev,
					   enum amd_ip_block_type block_type,
					   enum amd_powergating_state state);
void amdgpu_device_ip_get_clockgating_state(struct amdgpu_device *adev,
					    u64 *flags);
int amdgpu_device_ip_wait_for_idle(struct amdgpu_device *adev,
				   enum amd_ip_block_type block_type);
bool amdgpu_device_ip_is_idle(struct amdgpu_device *adev,
			      enum amd_ip_block_type block_type);

#define AMDGPU_MAX_IP_NUM 16

struct amdgpu_ip_block_status {
	bool valid;
	bool sw;
	bool hw;
	bool late_initialized;
	bool hang;
};

struct amdgpu_ip_block_version {
	const enum amd_ip_block_type type;
	const u32 major;
	const u32 minor;
	const u32 rev;
	const struct amd_ip_funcs *funcs;
};

#define HW_REV(_Major, _Minor, _Rev) \
	((((uint32_t) (_Major)) << 16) | ((uint32_t) (_Minor) << 8) | ((uint32_t) (_Rev)))

struct amdgpu_ip_block {
	struct amdgpu_ip_block_status status;
	const struct amdgpu_ip_block_version *version;
};

int amdgpu_device_ip_block_version_cmp(struct amdgpu_device *adev,
				       enum amd_ip_block_type type,
				       u32 major, u32 minor);

struct amdgpu_ip_block *
amdgpu_device_ip_get_ip_block(struct amdgpu_device *adev,
			      enum amd_ip_block_type type);

int amdgpu_device_ip_block_add(struct amdgpu_device *adev,
			       const struct amdgpu_ip_block_version *ip_block_version);

/*
 * BIOS.
 */
bool amdgpu_get_bios(struct amdgpu_device *adev);
bool amdgpu_read_bios(struct amdgpu_device *adev);
bool amdgpu_soc15_read_bios_from_rom(struct amdgpu_device *adev,
				     u8 *bios, u32 length_bytes);
/*
 * Clocks
 */

#define AMDGPU_MAX_PPLL 3

struct amdgpu_clock {
	struct amdgpu_pll ppll[AMDGPU_MAX_PPLL];
	struct amdgpu_pll spll;
	struct amdgpu_pll mpll;
	/* 10 Khz units */
	uint32_t default_mclk;
	uint32_t default_sclk;
	uint32_t default_dispclk;
	uint32_t current_dispclk;
	uint32_t dp_extclk;
	uint32_t max_pixel_clock;
};

/* sub-allocation manager, it has to be protected by another lock.
 * By conception this is an helper for other part of the driver
 * like the indirect buffer or semaphore, which both have their
 * locking.
 *
 * Principe is simple, we keep a list of sub allocation in offset
 * order (first entry has offset == 0, last entry has the highest
 * offset).
 *
 * When allocating new object we first check if there is room at
 * the end total_size - (last_object_offset + last_object_size) >=
 * alloc_size. If so we allocate new object there.
 *
 * When there is not enough room at the end, we start waiting for
 * each sub object until we reach object_offset+object_size >=
 * alloc_size, this object then become the sub object we return.
 *
 * Alignment can't be bigger than page size.
 *
 * Hole are not considered for allocation to keep things simple.
 * Assumption is that there won't be hole (all object on same
 * alignment).
 */

#define AMDGPU_SA_NUM_FENCE_LISTS	32

struct amdgpu_sa_manager {
	wait_queue_head_t	wq;
	struct amdgpu_bo	*bo;
	struct list_head	*hole;
	struct list_head	flist[AMDGPU_SA_NUM_FENCE_LISTS];
	struct list_head	olist;
	unsigned		size;
	uint64_t		gpu_addr;
	void			*cpu_ptr;
	uint32_t		domain;
	uint32_t		align;
};

/* sub-allocation buffer */
struct amdgpu_sa_bo {
	struct list_head		olist;
	struct list_head		flist;
	struct amdgpu_sa_manager	*manager;
	unsigned			soffset;
	unsigned			eoffset;
	struct dma_fence	        *fence;
};

int amdgpu_fence_slab_init(void);
void amdgpu_fence_slab_fini(void);

/*
 * IRQS.
 */

struct amdgpu_flip_work {
	struct delayed_work		flip_work;
	struct work_struct		unpin_work;
	struct amdgpu_device		*adev;
	int				crtc_id;
	u32				target_vblank;
	uint64_t			base;
	struct drm_pending_vblank_event *event;
	struct amdgpu_bo		*old_abo;
	unsigned			shared_count;
	struct dma_fence		**shared;
	struct dma_fence_cb		cb;
	bool				async;
};


/*
 * file private structure
 */

struct amdgpu_fpriv {
	struct amdgpu_vm	vm;
	struct amdgpu_bo_va	*prt_va;
	struct amdgpu_bo_va	*csa_va;
	struct mutex		bo_list_lock;
	struct idr		bo_list_handles;
	struct amdgpu_ctx_mgr	ctx_mgr;
};

int amdgpu_file_to_fpriv(struct file *filp, struct amdgpu_fpriv **fpriv);

/*
 * Writeback
 */
#define AMDGPU_MAX_WB 256	/* Reserve at most 256 WB slots for amdgpu-owned rings. */

struct amdgpu_wb {
	struct amdgpu_bo	*wb_obj;
	volatile uint32_t	*wb;
	uint64_t		gpu_addr;
	u32			num_wb;	/* Number of wb slots actually reserved for amdgpu. */
	unsigned long		used[DIV_ROUND_UP(AMDGPU_MAX_WB, BITS_PER_LONG)];
};

int amdgpu_device_wb_get(struct amdgpu_device *adev, u32 *wb);
void amdgpu_device_wb_free(struct amdgpu_device *adev, u32 wb);

/*
 * Benchmarking
 */
int amdgpu_benchmark(struct amdgpu_device *adev, int test_number);

/*
 * ASIC specific register table accessible by UMD
 */
struct amdgpu_allowed_register_entry {
	uint32_t reg_offset;
	bool grbm_indexed;
};

enum amd_reset_method {
	AMD_RESET_METHOD_NONE = -1,
	AMD_RESET_METHOD_LEGACY = 0,
	AMD_RESET_METHOD_MODE0,
	AMD_RESET_METHOD_MODE1,
	AMD_RESET_METHOD_MODE2,
	AMD_RESET_METHOD_BACO,
	AMD_RESET_METHOD_PCI,
};

struct amdgpu_video_codec_info {
	u32 codec_type;
	u32 max_width;
	u32 max_height;
	u32 max_pixels_per_frame;
	u32 max_level;
};

#define codec_info_build(type, width, height, level) \
			 .codec_type = type,\
			 .max_width = width,\
			 .max_height = height,\
			 .max_pixels_per_frame = height * width,\
			 .max_level = level,

struct amdgpu_video_codecs {
	const u32 codec_count;
	const struct amdgpu_video_codec_info *codec_array;
};

/*
 * ASIC specific functions.
 */
struct amdgpu_asic_funcs {
	bool (*read_disabled_bios)(struct amdgpu_device *adev);
	bool (*read_bios_from_rom)(struct amdgpu_device *adev,
				   u8 *bios, u32 length_bytes);
	int (*read_register)(struct amdgpu_device *adev, u32 se_num,
			     u32 sh_num, u32 reg_offset, u32 *value);
	void (*set_vga_state)(struct amdgpu_device *adev, bool state);
	int (*reset)(struct amdgpu_device *adev);
	enum amd_reset_method (*reset_method)(struct amdgpu_device *adev);
	/* get the reference clock */
	u32 (*get_xclk)(struct amdgpu_device *adev);
	/* MM block clocks */
	int (*set_uvd_clocks)(struct amdgpu_device *adev, u32 vclk, u32 dclk);
	int (*set_vce_clocks)(struct amdgpu_device *adev, u32 evclk, u32 ecclk);
	/* static power management */
	int (*get_pcie_lanes)(struct amdgpu_device *adev);
	void (*set_pcie_lanes)(struct amdgpu_device *adev, int lanes);
	/* get config memsize register */
	u32 (*get_config_memsize)(struct amdgpu_device *adev);
	/* flush hdp write queue */
	void (*flush_hdp)(struct amdgpu_device *adev, struct amdgpu_ring *ring);
	/* invalidate hdp read cache */
	void (*invalidate_hdp)(struct amdgpu_device *adev,
			       struct amdgpu_ring *ring);
	/* check if the asic needs a full reset of if soft reset will work */
	bool (*need_full_reset)(struct amdgpu_device *adev);
	/* initialize doorbell layout for specific asic*/
	void (*init_doorbell_index)(struct amdgpu_device *adev);
	/* PCIe bandwidth usage */
	void (*get_pcie_usage)(struct amdgpu_device *adev, uint64_t *count0,
			       uint64_t *count1);
	/* do we need to reset the asic at init time (e.g., kexec) */
	bool (*need_reset_on_init)(struct amdgpu_device *adev);
	/* PCIe replay counter */
	uint64_t (*get_pcie_replay_count)(struct amdgpu_device *adev);
	/* device supports BACO */
	bool (*supports_baco)(struct amdgpu_device *adev);
	/* pre asic_init quirks */
	void (*pre_asic_init)(struct amdgpu_device *adev);
	/* enter/exit umd stable pstate */
	int (*update_umd_stable_pstate)(struct amdgpu_device *adev, bool enter);
	/* query video codecs */
	int (*query_video_codecs)(struct amdgpu_device *adev, bool encode,
				  const struct amdgpu_video_codecs **codecs);
};

/*
 * IOCTL.
 */
int amdgpu_bo_list_ioctl(struct drm_device *dev, void *data,
				struct drm_file *filp);

int amdgpu_cs_ioctl(struct drm_device *dev, void *data, struct drm_file *filp);
int amdgpu_cs_fence_to_handle_ioctl(struct drm_device *dev, void *data,
				    struct drm_file *filp);
int amdgpu_cs_wait_ioctl(struct drm_device *dev, void *data, struct drm_file *filp);
int amdgpu_cs_wait_fences_ioctl(struct drm_device *dev, void *data,
				struct drm_file *filp);

/* VRAM scratch page for HDP bug, default vram page */
struct amdgpu_vram_scratch {
	struct amdgpu_bo		*robj;
	volatile uint32_t		*ptr;
	u64				gpu_addr;
};

/*
 * CGS
 */
struct cgs_device *amdgpu_cgs_create_device(struct amdgpu_device *adev);
void amdgpu_cgs_destroy_device(struct cgs_device *cgs_device);

/*
 * Core structure, functions and helpers.
 */
typedef uint32_t (*amdgpu_rreg_t)(struct amdgpu_device*, uint32_t);
typedef void (*amdgpu_wreg_t)(struct amdgpu_device*, uint32_t, uint32_t);

typedef uint64_t (*amdgpu_rreg64_t)(struct amdgpu_device*, uint32_t);
typedef void (*amdgpu_wreg64_t)(struct amdgpu_device*, uint32_t, uint64_t);

typedef uint32_t (*amdgpu_block_rreg_t)(struct amdgpu_device*, uint32_t, uint32_t);
typedef void (*amdgpu_block_wreg_t)(struct amdgpu_device*, uint32_t, uint32_t, uint32_t);

struct amdgpu_mmio_remap {
	u32 reg_offset;
	resource_size_t bus_addr;
};

/* Define the HW IP blocks will be used in driver , add more if necessary */
enum amd_hw_ip_block_type {
	GC_HWIP = 1,
	HDP_HWIP,
	SDMA0_HWIP,
	SDMA1_HWIP,
	SDMA2_HWIP,
	SDMA3_HWIP,
	SDMA4_HWIP,
	SDMA5_HWIP,
	SDMA6_HWIP,
	SDMA7_HWIP,
	LSDMA_HWIP,
	MMHUB_HWIP,
	ATHUB_HWIP,
	NBIO_HWIP,
	MP0_HWIP,
	MP1_HWIP,
	UVD_HWIP,
	VCN_HWIP = UVD_HWIP,
	JPEG_HWIP = VCN_HWIP,
	VCN1_HWIP,
	VCE_HWIP,
	DF_HWIP,
	DCE_HWIP,
	OSSSYS_HWIP,
	SMUIO_HWIP,
	PWR_HWIP,
	NBIF_HWIP,
	THM_HWIP,
	CLK_HWIP,
	UMC_HWIP,
	RSMU_HWIP,
	XGMI_HWIP,
	DCI_HWIP,
	PCIE_HWIP,
	MAX_HWIP
};

#define HWIP_MAX_INSTANCE	11

#define HW_ID_MAX		300
#define IP_VERSION(mj, mn, rv) (((mj) << 16) | ((mn) << 8) | (rv))
#define IP_VERSION_MAJ(ver) ((ver) >> 16)
#define IP_VERSION_MIN(ver) (((ver) >> 8) & 0xFF)
#define IP_VERSION_REV(ver) ((ver) & 0xFF)

struct amd_powerplay {
	void *pp_handle;
	const struct amd_pm_funcs *pp_funcs;
};

struct ip_discovery_top;

/* polaris10 kickers */
#define ASICID_IS_P20(did, rid)		(((did == 0x67DF) && \
					 ((rid == 0xE3) || \
					  (rid == 0xE4) || \
					  (rid == 0xE5) || \
					  (rid == 0xE7) || \
					  (rid == 0xEF))) || \
					 ((did == 0x6FDF) && \
					 ((rid == 0xE7) || \
					  (rid == 0xEF) || \
					  (rid == 0xFF))))

#define ASICID_IS_P30(did, rid)		((did == 0x67DF) && \
					((rid == 0xE1) || \
					 (rid == 0xF7)))

/* polaris11 kickers */
#define ASICID_IS_P21(did, rid)		(((did == 0x67EF) && \
					 ((rid == 0xE0) || \
					  (rid == 0xE5))) || \
					 ((did == 0x67FF) && \
					 ((rid == 0xCF) || \
					  (rid == 0xEF) || \
					  (rid == 0xFF))))

#define ASICID_IS_P31(did, rid)		((did == 0x67EF) && \
					((rid == 0xE2)))

/* polaris12 kickers */
#define ASICID_IS_P23(did, rid)		(((did == 0x6987) && \
					 ((rid == 0xC0) || \
					  (rid == 0xC1) || \
					  (rid == 0xC3) || \
					  (rid == 0xC7))) || \
					 ((did == 0x6981) && \
					 ((rid == 0x00) || \
					  (rid == 0x01) || \
					  (rid == 0x10))))

struct amdgpu_mqd_prop {
	uint64_t mqd_gpu_addr;
	uint64_t hqd_base_gpu_addr;
	uint64_t rptr_gpu_addr;
	uint64_t wptr_gpu_addr;
	uint32_t queue_size;
	bool use_doorbell;
	uint32_t doorbell_index;
	uint64_t eop_gpu_addr;
	uint32_t hqd_pipe_priority;
	uint32_t hqd_queue_priority;
	bool hqd_active;
};

struct amdgpu_mqd {
	unsigned mqd_size;
	int (*init_mqd)(struct amdgpu_device *adev, void *mqd,
			struct amdgpu_mqd_prop *p);
};

#define AMDGPU_RESET_MAGIC_NUM 64
#define AMDGPU_MAX_DF_PERFMONS 4
#define AMDGPU_PRODUCT_NAME_LEN 64
struct amdgpu_reset_domain;

struct amdgpu_device {
	struct device			*dev;
	struct pci_dev			*pdev;
	struct drm_device		ddev;

#ifdef CONFIG_DRM_AMD_ACP
	struct amdgpu_acp		acp;
#endif
	struct amdgpu_hive_info *hive;
	/* ASIC */
	enum amd_asic_type		asic_type;
	uint32_t			family;
	uint32_t			rev_id;
	uint32_t			external_rev_id;
	unsigned long			flags;
	unsigned long			apu_flags;
	int				usec_timeout;
	const struct amdgpu_asic_funcs	*asic_funcs;
	bool				shutdown;
	bool				need_swiotlb;
	bool				accel_working;
	struct notifier_block		acpi_nb;
	struct amdgpu_i2c_chan		*i2c_bus[AMDGPU_MAX_I2C_BUS];
	struct debugfs_blob_wrapper     debugfs_vbios_blob;
	struct debugfs_blob_wrapper     debugfs_discovery_blob;
	struct mutex			srbm_mutex;
	/* GRBM index mutex. Protects concurrent access to GRBM index */
	struct mutex                    grbm_idx_mutex;
	struct dev_pm_domain		vga_pm_domain;
	bool				have_disp_power_ref;
	bool                            have_atomics_support;

	/* BIOS */
	bool				is_atom_fw;
	uint8_t				*bios;
	uint32_t			bios_size;
	uint32_t			bios_scratch_reg_offset;
	uint32_t			bios_scratch[AMDGPU_BIOS_NUM_SCRATCH];

	/* Register/doorbell mmio */
	resource_size_t			rmmio_base;
	resource_size_t			rmmio_size;
	void __iomem			*rmmio;
	/* protects concurrent MM_INDEX/DATA based register access */
	spinlock_t mmio_idx_lock;
	struct amdgpu_mmio_remap        rmmio_remap;
	/* protects concurrent SMC based register access */
	spinlock_t smc_idx_lock;
	amdgpu_rreg_t			smc_rreg;
	amdgpu_wreg_t			smc_wreg;
	/* protects concurrent PCIE register access */
	spinlock_t pcie_idx_lock;
	amdgpu_rreg_t			pcie_rreg;
	amdgpu_wreg_t			pcie_wreg;
	amdgpu_rreg_t			pciep_rreg;
	amdgpu_wreg_t			pciep_wreg;
	amdgpu_rreg64_t			pcie_rreg64;
	amdgpu_wreg64_t			pcie_wreg64;
	/* protects concurrent UVD register access */
	spinlock_t uvd_ctx_idx_lock;
	amdgpu_rreg_t			uvd_ctx_rreg;
	amdgpu_wreg_t			uvd_ctx_wreg;
	/* protects concurrent DIDT register access */
	spinlock_t didt_idx_lock;
	amdgpu_rreg_t			didt_rreg;
	amdgpu_wreg_t			didt_wreg;
	/* protects concurrent gc_cac register access */
	spinlock_t gc_cac_idx_lock;
	amdgpu_rreg_t			gc_cac_rreg;
	amdgpu_wreg_t			gc_cac_wreg;
	/* protects concurrent se_cac register access */
	spinlock_t se_cac_idx_lock;
	amdgpu_rreg_t			se_cac_rreg;
	amdgpu_wreg_t			se_cac_wreg;
	/* protects concurrent ENDPOINT (audio) register access */
	spinlock_t audio_endpt_idx_lock;
	amdgpu_block_rreg_t		audio_endpt_rreg;
	amdgpu_block_wreg_t		audio_endpt_wreg;
	struct amdgpu_doorbell		doorbell;

	/* clock/pll info */
	struct amdgpu_clock            clock;

	/* MC */
	struct amdgpu_gmc		gmc;
	struct amdgpu_gart		gart;
	dma_addr_t			dummy_page_addr;
	struct amdgpu_vm_manager	vm_manager;
	struct amdgpu_vmhub             vmhub[AMDGPU_MAX_VMHUBS];
	unsigned			num_vmhubs;

	/* memory management */
	struct amdgpu_mman		mman;
	struct amdgpu_vram_scratch	vram_scratch;
	struct amdgpu_wb		wb;
	atomic64_t			num_bytes_moved;
	atomic64_t			num_evictions;
	atomic64_t			num_vram_cpu_page_faults;
	atomic_t			gpu_reset_counter;
	atomic_t			vram_lost_counter;

	/* data for buffer migration throttling */
	struct {
		spinlock_t		lock;
		s64			last_update_us;
		s64			accum_us; /* accumulated microseconds */
		s64			accum_us_vis; /* for visible VRAM */
		u32			log2_max_MBps;
	} mm_stats;

	/* display */
	bool				enable_virtual_display;
	struct amdgpu_vkms_output       *amdgpu_vkms_output;
	struct amdgpu_mode_info		mode_info;
	/* For pre-DCE11. DCE11 and later are in "struct amdgpu_device->dm" */
	struct work_struct		hotplug_work;
	struct amdgpu_irq_src		crtc_irq;
	struct amdgpu_irq_src		vline0_irq;
	struct amdgpu_irq_src		vupdate_irq;
	struct amdgpu_irq_src		pageflip_irq;
	struct amdgpu_irq_src		hpd_irq;
	struct amdgpu_irq_src		dmub_trace_irq;
	struct amdgpu_irq_src		dmub_outbox_irq;

	/* rings */
	u64				fence_context;
	unsigned			num_rings;
	struct amdgpu_ring		*rings[AMDGPU_MAX_RINGS];
	struct dma_fence __rcu		*gang_submit;
	bool				ib_pool_ready;
	struct amdgpu_sa_manager	ib_pools[AMDGPU_IB_POOL_MAX];
	struct amdgpu_sched		gpu_sched[AMDGPU_HW_IP_NUM][AMDGPU_RING_PRIO_MAX];

	/* interrupts */
	struct amdgpu_irq		irq;

	/* powerplay */
	struct amd_powerplay		powerplay;
	struct amdgpu_pm		pm;
	u64				cg_flags;
	u32				pg_flags;

	/* nbio */
	struct amdgpu_nbio		nbio;

	/* hdp */
	struct amdgpu_hdp		hdp;

	/* smuio */
	struct amdgpu_smuio		smuio;

	/* mmhub */
	struct amdgpu_mmhub		mmhub;

	/* gfxhub */
	struct amdgpu_gfxhub		gfxhub;

	/* gfx */
	struct amdgpu_gfx		gfx;

	/* sdma */
	struct amdgpu_sdma		sdma;

	/* lsdma */
	struct amdgpu_lsdma		lsdma;

	/* uvd */
	struct amdgpu_uvd		uvd;

	/* vce */
	struct amdgpu_vce		vce;

	/* vcn */
	struct amdgpu_vcn		vcn;

	/* jpeg */
	struct amdgpu_jpeg		jpeg;

	/* firmwares */
	struct amdgpu_firmware		firmware;

	/* PSP */
	struct psp_context		psp;

	/* GDS */
	struct amdgpu_gds		gds;

	/* KFD */
	struct amdgpu_kfd_dev		kfd;

	/* UMC */
	struct amdgpu_umc		umc;

	/* display related functionality */
	struct amdgpu_display_manager dm;

	/* mes */
	bool                            enable_mes;
	bool                            enable_mes_kiq;
	struct amdgpu_mes               mes;
	struct amdgpu_mqd               mqds[AMDGPU_HW_IP_NUM];

	/* df */
	struct amdgpu_df                df;

	/* MCA */
	struct amdgpu_mca               mca;

	struct amdgpu_ip_block          ip_blocks[AMDGPU_MAX_IP_NUM];
	uint32_t		        harvest_ip_mask;
	int				num_ip_blocks;
	struct mutex	mn_lock;
	DECLARE_HASHTABLE(mn_hash, 7);

	/* tracking pinned memory */
	atomic64_t vram_pin_size;
	atomic64_t visible_pin_size;
	atomic64_t gart_pin_size;

	/* soc15 register offset based on ip, instance and  segment */
	uint32_t		*reg_offset[MAX_HWIP][HWIP_MAX_INSTANCE];

	/* delayed work_func for deferring clockgating during resume */
	struct delayed_work     delayed_init_work;

	struct amdgpu_virt	virt;

	/* link all shadow bo */
	struct list_head                shadow_list;
	struct mutex                    shadow_list_lock;

	/* record hw reset is performed */
	bool has_hw_reset;
	u8				reset_magic[AMDGPU_RESET_MAGIC_NUM];

	/* s3/s4 mask */
	bool                            in_suspend;
	bool				in_s3;
	bool				in_s4;
	bool				in_s0ix;

	enum pp_mp1_state               mp1_state;
	struct amdgpu_doorbell_index doorbell_index;

	struct mutex			notifier_lock;

	int asic_reset_res;
	struct work_struct		xgmi_reset_work;
	struct list_head		reset_list;

	long				gfx_timeout;
	long				sdma_timeout;
	long				video_timeout;
	long				compute_timeout;

	uint64_t			unique_id;
	uint64_t	df_perfmon_config_assign_mask[AMDGPU_MAX_DF_PERFMONS];

	/* enable runtime pm on the device */
	bool                            in_runpm;
	bool                            has_pr3;
	bool                            is_fw_fb;

	bool                            pm_sysfs_en;
	bool                            ucode_sysfs_en;
	bool                            psp_sysfs_en;

	/* Chip product information */
	char				product_number[20];
	char				product_name[AMDGPU_PRODUCT_NAME_LEN];
	char				serial[20];

	atomic_t			throttling_logging_enabled;
	struct ratelimit_state		throttling_logging_rs;
	uint32_t                        ras_hw_enabled;
	uint32_t                        ras_enabled;

	bool                            no_hw_access;
	struct pci_saved_state          *pci_state;
	pci_channel_state_t		pci_channel_state;

	struct amdgpu_reset_control     *reset_cntl;
	uint32_t                        ip_versions[MAX_HWIP][HWIP_MAX_INSTANCE];

	bool				ram_is_direct_mapped;

	struct list_head                ras_list;

	struct ip_discovery_top         *ip_top;

	struct amdgpu_reset_domain	*reset_domain;

	struct mutex			benchmark_mutex;

	/* reset dump register */
	uint32_t                        *reset_dump_reg_list;
	uint32_t			*reset_dump_reg_value;
	int                             num_regs;
#ifdef CONFIG_DEV_COREDUMP
	struct amdgpu_task_info         reset_task_info;
	bool                            reset_vram_lost;
	struct timespec64               reset_time;
#endif

	bool                            scpm_enabled;
	uint32_t                        scpm_status;

	struct work_struct		reset_work;

	bool                            job_hang;
};

static inline struct amdgpu_device *drm_to_adev(struct drm_device *ddev)
{
	return container_of(ddev, struct amdgpu_device, ddev);
}

static inline struct drm_device *adev_to_drm(struct amdgpu_device *adev)
{
	return &adev->ddev;
}

static inline struct amdgpu_device *amdgpu_ttm_adev(struct ttm_device *bdev)
{
	return container_of(bdev, struct amdgpu_device, mman.bdev);
}

int amdgpu_device_init(struct amdgpu_device *adev,
		       uint32_t flags);
void amdgpu_device_fini_hw(struct amdgpu_device *adev);
void amdgpu_device_fini_sw(struct amdgpu_device *adev);

int amdgpu_gpu_wait_for_idle(struct amdgpu_device *adev);

void amdgpu_device_mm_access(struct amdgpu_device *adev, loff_t pos,
			     void *buf, size_t size, bool write);
size_t amdgpu_device_aper_access(struct amdgpu_device *adev, loff_t pos,
				 void *buf, size_t size, bool write);

void amdgpu_device_vram_access(struct amdgpu_device *adev, loff_t pos,
			       void *buf, size_t size, bool write);
uint32_t amdgpu_device_rreg(struct amdgpu_device *adev,
			    uint32_t reg, uint32_t acc_flags);
void amdgpu_device_wreg(struct amdgpu_device *adev,
			uint32_t reg, uint32_t v,
			uint32_t acc_flags);
void amdgpu_mm_wreg_mmio_rlc(struct amdgpu_device *adev,
			     uint32_t reg, uint32_t v);
void amdgpu_mm_wreg8(struct amdgpu_device *adev, uint32_t offset, uint8_t value);
uint8_t amdgpu_mm_rreg8(struct amdgpu_device *adev, uint32_t offset);

u32 amdgpu_device_indirect_rreg(struct amdgpu_device *adev,
				u32 pcie_index, u32 pcie_data,
				u32 reg_addr);
u64 amdgpu_device_indirect_rreg64(struct amdgpu_device *adev,
				  u32 pcie_index, u32 pcie_data,
				  u32 reg_addr);
void amdgpu_device_indirect_wreg(struct amdgpu_device *adev,
				 u32 pcie_index, u32 pcie_data,
				 u32 reg_addr, u32 reg_data);
void amdgpu_device_indirect_wreg64(struct amdgpu_device *adev,
				   u32 pcie_index, u32 pcie_data,
				   u32 reg_addr, u64 reg_data);

bool amdgpu_device_asic_has_dc_support(enum amd_asic_type asic_type);
bool amdgpu_device_has_dc_support(struct amdgpu_device *adev);

int amdgpu_device_pre_asic_reset(struct amdgpu_device *adev,
				 struct amdgpu_reset_context *reset_context);

int amdgpu_do_asic_reset(struct list_head *device_list_handle,
			 struct amdgpu_reset_context *reset_context);

int emu_soc_asic_init(struct amdgpu_device *adev);

/*
 * Registers read & write functions.
 */
#define AMDGPU_REGS_NO_KIQ    (1<<1)
#define AMDGPU_REGS_RLC	(1<<2)

#define RREG32_NO_KIQ(reg) amdgpu_device_rreg(adev, (reg), AMDGPU_REGS_NO_KIQ)
#define WREG32_NO_KIQ(reg, v) amdgpu_device_wreg(adev, (reg), (v), AMDGPU_REGS_NO_KIQ)

#define RREG32_KIQ(reg) amdgpu_kiq_rreg(adev, (reg))
#define WREG32_KIQ(reg, v) amdgpu_kiq_wreg(adev, (reg), (v))

#define RREG8(reg) amdgpu_mm_rreg8(adev, (reg))
#define WREG8(reg, v) amdgpu_mm_wreg8(adev, (reg), (v))

#define RREG32(reg) amdgpu_device_rreg(adev, (reg), 0)
#define DREG32(reg) printk(KERN_INFO "REGISTER: " #reg " : 0x%08X\n", amdgpu_device_rreg(adev, (reg), 0))
#define WREG32(reg, v) amdgpu_device_wreg(adev, (reg), (v), 0)
#define REG_SET(FIELD, v) (((v) << FIELD##_SHIFT) & FIELD##_MASK)
#define REG_GET(FIELD, v) (((v) << FIELD##_SHIFT) & FIELD##_MASK)
#define RREG32_PCIE(reg) adev->pcie_rreg(adev, (reg))
#define WREG32_PCIE(reg, v) adev->pcie_wreg(adev, (reg), (v))
#define RREG32_PCIE_PORT(reg) adev->pciep_rreg(adev, (reg))
#define WREG32_PCIE_PORT(reg, v) adev->pciep_wreg(adev, (reg), (v))
#define RREG64_PCIE(reg) adev->pcie_rreg64(adev, (reg))
#define WREG64_PCIE(reg, v) adev->pcie_wreg64(adev, (reg), (v))
#define RREG32_SMC(reg) adev->smc_rreg(adev, (reg))
#define WREG32_SMC(reg, v) adev->smc_wreg(adev, (reg), (v))
#define RREG32_UVD_CTX(reg) adev->uvd_ctx_rreg(adev, (reg))
#define WREG32_UVD_CTX(reg, v) adev->uvd_ctx_wreg(adev, (reg), (v))
#define RREG32_DIDT(reg) adev->didt_rreg(adev, (reg))
#define WREG32_DIDT(reg, v) adev->didt_wreg(adev, (reg), (v))
#define RREG32_GC_CAC(reg) adev->gc_cac_rreg(adev, (reg))
#define WREG32_GC_CAC(reg, v) adev->gc_cac_wreg(adev, (reg), (v))
#define RREG32_SE_CAC(reg) adev->se_cac_rreg(adev, (reg))
#define WREG32_SE_CAC(reg, v) adev->se_cac_wreg(adev, (reg), (v))
#define RREG32_AUDIO_ENDPT(block, reg) adev->audio_endpt_rreg(adev, (block), (reg))
#define WREG32_AUDIO_ENDPT(block, reg, v) adev->audio_endpt_wreg(adev, (block), (reg), (v))
#define WREG32_P(reg, val, mask)				\
	do {							\
		uint32_t tmp_ = RREG32(reg);			\
		tmp_ &= (mask);					\
		tmp_ |= ((val) & ~(mask));			\
		WREG32(reg, tmp_);				\
	} while (0)
#define WREG32_AND(reg, and) WREG32_P(reg, 0, and)
#define WREG32_OR(reg, or) WREG32_P(reg, or, ~(or))
#define WREG32_PLL_P(reg, val, mask)				\
	do {							\
		uint32_t tmp_ = RREG32_PLL(reg);		\
		tmp_ &= (mask);					\
		tmp_ |= ((val) & ~(mask));			\
		WREG32_PLL(reg, tmp_);				\
	} while (0)

#define WREG32_SMC_P(_Reg, _Val, _Mask)                         \
	do {                                                    \
		u32 tmp = RREG32_SMC(_Reg);                     \
		tmp &= (_Mask);                                 \
		tmp |= ((_Val) & ~(_Mask));                     \
		WREG32_SMC(_Reg, tmp);                          \
	} while (0)

#define DREG32_SYS(sqf, adev, reg) seq_printf((sqf), #reg " : 0x%08X\n", amdgpu_device_rreg((adev), (reg), false))

#define REG_FIELD_SHIFT(reg, field) reg##__##field##__SHIFT
#define REG_FIELD_MASK(reg, field) reg##__##field##_MASK

#define REG_SET_FIELD(orig_val, reg, field, field_val)			\
	(((orig_val) & ~REG_FIELD_MASK(reg, field)) |			\
	 (REG_FIELD_MASK(reg, field) & ((field_val) << REG_FIELD_SHIFT(reg, field))))

#define REG_GET_FIELD(value, reg, field)				\
	(((value) & REG_FIELD_MASK(reg, field)) >> REG_FIELD_SHIFT(reg, field))

#define WREG32_FIELD(reg, field, val)	\
	WREG32(mm##reg, (RREG32(mm##reg) & ~REG_FIELD_MASK(reg, field)) | (val) << REG_FIELD_SHIFT(reg, field))

#define WREG32_FIELD_OFFSET(reg, offset, field, val)	\
	WREG32(mm##reg + offset, (RREG32(mm##reg + offset) & ~REG_FIELD_MASK(reg, field)) | (val) << REG_FIELD_SHIFT(reg, field))

/*
 * BIOS helpers.
 */
#define RBIOS8(i) (adev->bios[i])
#define RBIOS16(i) (RBIOS8(i) | (RBIOS8((i)+1) << 8))
#define RBIOS32(i) ((RBIOS16(i)) | (RBIOS16((i)+2) << 16))

/*
 * ASICs macro.
 */
#define amdgpu_asic_set_vga_state(adev, state) (adev)->asic_funcs->set_vga_state((adev), (state))
#define amdgpu_asic_reset(adev) (adev)->asic_funcs->reset((adev))
#define amdgpu_asic_reset_method(adev) (adev)->asic_funcs->reset_method((adev))
#define amdgpu_asic_get_xclk(adev) (adev)->asic_funcs->get_xclk((adev))
#define amdgpu_asic_set_uvd_clocks(adev, v, d) (adev)->asic_funcs->set_uvd_clocks((adev), (v), (d))
#define amdgpu_asic_set_vce_clocks(adev, ev, ec) (adev)->asic_funcs->set_vce_clocks((adev), (ev), (ec))
#define amdgpu_get_pcie_lanes(adev) (adev)->asic_funcs->get_pcie_lanes((adev))
#define amdgpu_set_pcie_lanes(adev, l) (adev)->asic_funcs->set_pcie_lanes((adev), (l))
#define amdgpu_asic_get_gpu_clock_counter(adev) (adev)->asic_funcs->get_gpu_clock_counter((adev))
#define amdgpu_asic_read_disabled_bios(adev) (adev)->asic_funcs->read_disabled_bios((adev))
#define amdgpu_asic_read_bios_from_rom(adev, b, l) (adev)->asic_funcs->read_bios_from_rom((adev), (b), (l))
#define amdgpu_asic_read_register(adev, se, sh, offset, v)((adev)->asic_funcs->read_register((adev), (se), (sh), (offset), (v)))
#define amdgpu_asic_get_config_memsize(adev) (adev)->asic_funcs->get_config_memsize((adev))
#define amdgpu_asic_flush_hdp(adev, r) \
	((adev)->asic_funcs->flush_hdp ? (adev)->asic_funcs->flush_hdp((adev), (r)) : (adev)->hdp.funcs->flush_hdp((adev), (r)))
#define amdgpu_asic_invalidate_hdp(adev, r) \
	((adev)->asic_funcs->invalidate_hdp ? (adev)->asic_funcs->invalidate_hdp((adev), (r)) : \
	 ((adev)->hdp.funcs->invalidate_hdp ? (adev)->hdp.funcs->invalidate_hdp((adev), (r)) : 0))
#define amdgpu_asic_need_full_reset(adev) (adev)->asic_funcs->need_full_reset((adev))
#define amdgpu_asic_init_doorbell_index(adev) (adev)->asic_funcs->init_doorbell_index((adev))
#define amdgpu_asic_get_pcie_usage(adev, cnt0, cnt1) ((adev)->asic_funcs->get_pcie_usage((adev), (cnt0), (cnt1)))
#define amdgpu_asic_need_reset_on_init(adev) (adev)->asic_funcs->need_reset_on_init((adev))
#define amdgpu_asic_get_pcie_replay_count(adev) ((adev)->asic_funcs->get_pcie_replay_count((adev)))
#define amdgpu_asic_supports_baco(adev) (adev)->asic_funcs->supports_baco((adev))
#define amdgpu_asic_pre_asic_init(adev) (adev)->asic_funcs->pre_asic_init((adev))
#define amdgpu_asic_update_umd_stable_pstate(adev, enter) \
	((adev)->asic_funcs->update_umd_stable_pstate ? (adev)->asic_funcs->update_umd_stable_pstate((adev), (enter)) : 0)
#define amdgpu_asic_query_video_codecs(adev, e, c) (adev)->asic_funcs->query_video_codecs((adev), (e), (c))

#define amdgpu_inc_vram_lost(adev) atomic_inc(&((adev)->vram_lost_counter));

#define MIN(X, Y) ((X) < (Y) ? (X) : (Y))

/* Common functions */
bool amdgpu_device_has_job_running(struct amdgpu_device *adev);
bool amdgpu_device_should_recover_gpu(struct amdgpu_device *adev);
int amdgpu_device_gpu_recover(struct amdgpu_device *adev,
			      struct amdgpu_job *job,
			      struct amdgpu_reset_context *reset_context);
void amdgpu_device_pci_config_reset(struct amdgpu_device *adev);
int amdgpu_device_pci_reset(struct amdgpu_device *adev);
bool amdgpu_device_need_post(struct amdgpu_device *adev);
bool amdgpu_device_should_use_aspm(struct amdgpu_device *adev);

void amdgpu_cs_report_moved_bytes(struct amdgpu_device *adev, u64 num_bytes,
				  u64 num_vis_bytes);
int amdgpu_device_resize_fb_bar(struct amdgpu_device *adev);
void amdgpu_device_program_register_sequence(struct amdgpu_device *adev,
					     const u32 *registers,
					     const u32 array_size);

int amdgpu_device_mode1_reset(struct amdgpu_device *adev);
bool amdgpu_device_supports_atpx(struct drm_device *dev);
bool amdgpu_device_supports_px(struct drm_device *dev);
bool amdgpu_device_supports_boco(struct drm_device *dev);
bool amdgpu_device_supports_smart_shift(struct drm_device *dev);
bool amdgpu_device_supports_baco(struct drm_device *dev);
bool amdgpu_device_is_peer_accessible(struct amdgpu_device *adev,
				      struct amdgpu_device *peer_adev);
int amdgpu_device_baco_enter(struct drm_device *dev);
int amdgpu_device_baco_exit(struct drm_device *dev);

void amdgpu_device_flush_hdp(struct amdgpu_device *adev,
		struct amdgpu_ring *ring);
void amdgpu_device_invalidate_hdp(struct amdgpu_device *adev,
		struct amdgpu_ring *ring);

void amdgpu_device_halt(struct amdgpu_device *adev);
u32 amdgpu_device_pcie_port_rreg(struct amdgpu_device *adev,
				u32 reg);
void amdgpu_device_pcie_port_wreg(struct amdgpu_device *adev,
				u32 reg, u32 v);
struct dma_fence *amdgpu_device_switch_gang(struct amdgpu_device *adev,
					    struct dma_fence *gang);
bool amdgpu_device_has_display_hardware(struct amdgpu_device *adev);

/* atpx handler */
#if defined(CONFIG_VGA_SWITCHEROO)
void amdgpu_register_atpx_handler(void);
void amdgpu_unregister_atpx_handler(void);
bool amdgpu_has_atpx_dgpu_power_cntl(void);
bool amdgpu_is_atpx_hybrid(void);
bool amdgpu_atpx_dgpu_req_power_for_displays(void);
bool amdgpu_has_atpx(void);
#else
static inline void amdgpu_register_atpx_handler(void) {}
static inline void amdgpu_unregister_atpx_handler(void) {}
static inline bool amdgpu_has_atpx_dgpu_power_cntl(void) { return false; }
static inline bool amdgpu_is_atpx_hybrid(void) { return false; }
static inline bool amdgpu_atpx_dgpu_req_power_for_displays(void) { return false; }
static inline bool amdgpu_has_atpx(void) { return false; }
#endif

#if defined(CONFIG_VGA_SWITCHEROO) && defined(CONFIG_ACPI)
void *amdgpu_atpx_get_dhandle(void);
#else
static inline void *amdgpu_atpx_get_dhandle(void) { return NULL; }
#endif

/*
 * KMS
 */
extern const struct drm_ioctl_desc amdgpu_ioctls_kms[];
extern const int amdgpu_max_kms_ioctl;

int amdgpu_driver_load_kms(struct amdgpu_device *adev, unsigned long flags);
void amdgpu_driver_unload_kms(struct drm_device *dev);
void amdgpu_driver_lastclose_kms(struct drm_device *dev);
int amdgpu_driver_open_kms(struct drm_device *dev, struct drm_file *file_priv);
void amdgpu_driver_postclose_kms(struct drm_device *dev,
				 struct drm_file *file_priv);
void amdgpu_driver_release_kms(struct drm_device *dev);

int amdgpu_device_ip_suspend(struct amdgpu_device *adev);
int amdgpu_device_suspend(struct drm_device *dev, bool fbcon);
int amdgpu_device_resume(struct drm_device *dev, bool fbcon);
u32 amdgpu_get_vblank_counter_kms(struct drm_crtc *crtc);
int amdgpu_enable_vblank_kms(struct drm_crtc *crtc);
void amdgpu_disable_vblank_kms(struct drm_crtc *crtc);
int amdgpu_info_ioctl(struct drm_device *dev, void *data,
		      struct drm_file *filp);

/*
 * functions used by amdgpu_encoder.c
 */
struct amdgpu_afmt_acr {
	u32 clock;

	int n_32khz;
	int cts_32khz;

	int n_44_1khz;
	int cts_44_1khz;

	int n_48khz;
	int cts_48khz;

};

struct amdgpu_afmt_acr amdgpu_afmt_acr(uint32_t clock);

/* amdgpu_acpi.c */

/* ATCS Device/Driver State */
#define AMDGPU_ATCS_PSC_DEV_STATE_D0		0
#define AMDGPU_ATCS_PSC_DEV_STATE_D3_HOT	3
#define AMDGPU_ATCS_PSC_DRV_STATE_OPR		0
#define AMDGPU_ATCS_PSC_DRV_STATE_NOT_OPR	1

#if defined(CONFIG_ACPI)
int amdgpu_acpi_init(struct amdgpu_device *adev);
void amdgpu_acpi_fini(struct amdgpu_device *adev);
bool amdgpu_acpi_is_pcie_performance_request_supported(struct amdgpu_device *adev);
bool amdgpu_acpi_is_power_shift_control_supported(void);
int amdgpu_acpi_pcie_performance_request(struct amdgpu_device *adev,
						u8 perf_req, bool advertise);
int amdgpu_acpi_power_shift_control(struct amdgpu_device *adev,
				    u8 dev_state, bool drv_state);
int amdgpu_acpi_smart_shift_update(struct drm_device *dev, enum amdgpu_ss ss_state);
int amdgpu_acpi_pcie_notify_device_ready(struct amdgpu_device *adev);

void amdgpu_acpi_get_backlight_caps(struct amdgpu_dm_backlight_caps *caps);
void amdgpu_acpi_detect(void);
#else
static inline int amdgpu_acpi_init(struct amdgpu_device *adev) { return 0; }
static inline void amdgpu_acpi_fini(struct amdgpu_device *adev) { }
static inline void amdgpu_acpi_detect(void) { }
static inline bool amdgpu_acpi_is_power_shift_control_supported(void) { return false; }
static inline int amdgpu_acpi_power_shift_control(struct amdgpu_device *adev,
						  u8 dev_state, bool drv_state) { return 0; }
static inline int amdgpu_acpi_smart_shift_update(struct drm_device *dev,
						 enum amdgpu_ss ss_state) { return 0; }
#endif

#if defined(CONFIG_ACPI) && defined(CONFIG_SUSPEND)
bool amdgpu_acpi_is_s3_active(struct amdgpu_device *adev);
bool amdgpu_acpi_should_gpu_reset(struct amdgpu_device *adev);
bool amdgpu_acpi_is_s0ix_active(struct amdgpu_device *adev);
#else
static inline bool amdgpu_acpi_is_s0ix_active(struct amdgpu_device *adev) { return false; }
static inline bool amdgpu_acpi_should_gpu_reset(struct amdgpu_device *adev) { return false; }
static inline bool amdgpu_acpi_is_s3_active(struct amdgpu_device *adev) { return false; }
#endif
<<<<<<< HEAD

int amdgpu_cs_find_mapping(struct amdgpu_cs_parser *parser,
			   uint64_t addr, struct amdgpu_bo **bo,
			   struct amdgpu_bo_va_mapping **mapping);
=======
>>>>>>> 29549c70

#if defined(CONFIG_DRM_AMD_DC)
int amdgpu_dm_display_resume(struct amdgpu_device *adev );
#else
static inline int amdgpu_dm_display_resume(struct amdgpu_device *adev) { return 0; }
#endif


void amdgpu_register_gpu_instance(struct amdgpu_device *adev);
void amdgpu_unregister_gpu_instance(struct amdgpu_device *adev);

pci_ers_result_t amdgpu_pci_error_detected(struct pci_dev *pdev,
					   pci_channel_state_t state);
pci_ers_result_t amdgpu_pci_mmio_enabled(struct pci_dev *pdev);
pci_ers_result_t amdgpu_pci_slot_reset(struct pci_dev *pdev);
void amdgpu_pci_resume(struct pci_dev *pdev);

bool amdgpu_device_cache_pci_state(struct pci_dev *pdev);
bool amdgpu_device_load_pci_state(struct pci_dev *pdev);

bool amdgpu_device_skip_hw_access(struct amdgpu_device *adev);

int amdgpu_device_set_cg_state(struct amdgpu_device *adev,
			       enum amd_clockgating_state state);
int amdgpu_device_set_pg_state(struct amdgpu_device *adev,
			       enum amd_powergating_state state);

static inline bool amdgpu_device_has_timeouts_enabled(struct amdgpu_device *adev)
{
	return amdgpu_gpu_recovery != 0 &&
		adev->gfx_timeout != MAX_SCHEDULE_TIMEOUT &&
		adev->compute_timeout != MAX_SCHEDULE_TIMEOUT &&
		adev->sdma_timeout != MAX_SCHEDULE_TIMEOUT &&
		adev->video_timeout != MAX_SCHEDULE_TIMEOUT;
}

#include "amdgpu_object.h"

static inline bool amdgpu_is_tmz(struct amdgpu_device *adev)
{
       return adev->gmc.tmz_enabled;
}

int amdgpu_in_reset(struct amdgpu_device *adev);

#endif<|MERGE_RESOLUTION|>--- conflicted
+++ resolved
@@ -1015,7 +1015,6 @@
 	/* enable runtime pm on the device */
 	bool                            in_runpm;
 	bool                            has_pr3;
-	bool                            is_fw_fb;
 
 	bool                            pm_sysfs_en;
 	bool                            ucode_sysfs_en;
@@ -1403,13 +1402,6 @@
 static inline bool amdgpu_acpi_should_gpu_reset(struct amdgpu_device *adev) { return false; }
 static inline bool amdgpu_acpi_is_s3_active(struct amdgpu_device *adev) { return false; }
 #endif
-<<<<<<< HEAD
-
-int amdgpu_cs_find_mapping(struct amdgpu_cs_parser *parser,
-			   uint64_t addr, struct amdgpu_bo **bo,
-			   struct amdgpu_bo_va_mapping **mapping);
-=======
->>>>>>> 29549c70
 
 #if defined(CONFIG_DRM_AMD_DC)
 int amdgpu_dm_display_resume(struct amdgpu_device *adev );
