/*
 * Copyright 2018 Advanced Micro Devices, Inc.
 *
 * Permission is hereby granted, free of charge, to any person obtaining a
 * copy of this software and associated documentation files (the "Software"),
 * to deal in the Software without restriction, including without limitation
 * the rights to use, copy, modify, merge, publish, distribute, sublicense,
 * and/or sell copies of the Software, and to permit persons to whom the
 * Software is furnished to do so, subject to the following conditions:
 *
 * The above copyright notice and this permission notice shall be included in
 * all copies or substantial portions of the Software.
 *
 * THE SOFTWARE IS PROVIDED "AS IS", WITHOUT WARRANTY OF ANY KIND, EXPRESS OR
 * IMPLIED, INCLUDING BUT NOT LIMITED TO THE WARRANTIES OF MERCHANTABILITY,
 * FITNESS FOR A PARTICULAR PURPOSE AND NONINFRINGEMENT.  IN NO EVENT SHALL
 * THE COPYRIGHT HOLDER(S) OR AUTHOR(S) BE LIABLE FOR ANY CLAIM, DAMAGES OR
 * OTHER LIABILITY, WHETHER IN AN ACTION OF CONTRACT, TORT OR OTHERWISE,
 * ARISING FROM, OUT OF OR IN CONNECTION WITH THE SOFTWARE OR THE USE OR
 * OTHER DEALINGS IN THE SOFTWARE.
 *
 */
#include "amdgpu.h"
#include "df_v3_6.h"

#include "df/df_3_6_default.h"
#include "df/df_3_6_offset.h"
#include "df/df_3_6_sh_mask.h"

#define DF_3_6_SMN_REG_INST_DIST        0x8
#define DF_3_6_INST_CNT                 8

/* Defined in global_features.h as FTI_PERFMON_VISIBLE */
#define DF_V3_6_MAX_COUNTERS		4

/* get flags from df perfmon config */
#define DF_V3_6_GET_EVENT(x)		(x & 0xFFUL)
#define DF_V3_6_GET_INSTANCE(x)		((x >> 8) & 0xFFUL)
#define DF_V3_6_GET_UNITMASK(x)		((x >> 16) & 0xFFUL)
#define DF_V3_6_PERFMON_OVERFLOW	0xFFFFFFFFFFFFULL

static u32 df_v3_6_channel_number[] = {1, 2, 0, 4, 0, 8, 0,
				       16, 32, 0, 0, 0, 2, 4, 8};

static uint64_t df_v3_6_get_fica(struct amdgpu_device *adev,
				 uint32_t ficaa_val)
{
	unsigned long flags, address, data;
	uint32_t ficadl_val, ficadh_val;

	address = adev->nbio.funcs->get_pcie_index_offset(adev);
	data = adev->nbio.funcs->get_pcie_data_offset(adev);

	spin_lock_irqsave(&adev->pcie_idx_lock, flags);
	WREG32(address, smnDF_PIE_AON_FabricIndirectConfigAccessAddress3);
	WREG32(data, ficaa_val);

	WREG32(address, smnDF_PIE_AON_FabricIndirectConfigAccessDataLo3);
	ficadl_val = RREG32(data);

	WREG32(address, smnDF_PIE_AON_FabricIndirectConfigAccessDataHi3);
	ficadh_val = RREG32(data);

	spin_unlock_irqrestore(&adev->pcie_idx_lock, flags);

	return (((ficadh_val & 0xFFFFFFFFFFFFFFFF) << 32) | ficadl_val);
}

static void df_v3_6_set_fica(struct amdgpu_device *adev, uint32_t ficaa_val,
			     uint32_t ficadl_val, uint32_t ficadh_val)
{
	unsigned long flags, address, data;

	address = adev->nbio.funcs->get_pcie_index_offset(adev);
	data = adev->nbio.funcs->get_pcie_data_offset(adev);

	spin_lock_irqsave(&adev->pcie_idx_lock, flags);
	WREG32(address, smnDF_PIE_AON_FabricIndirectConfigAccessAddress3);
	WREG32(data, ficaa_val);

	WREG32(address, smnDF_PIE_AON_FabricIndirectConfigAccessDataLo3);
	WREG32(data, ficadl_val);

	WREG32(address, smnDF_PIE_AON_FabricIndirectConfigAccessDataHi3);
	WREG32(data, ficadh_val);

	spin_unlock_irqrestore(&adev->pcie_idx_lock, flags);
}

/*
 * df_v3_6_perfmon_rreg - read perfmon lo and hi
 *
 * required to be atomic.  no mmio method provided so subsequent reads for lo
 * and hi require to preserve df finite state machine
 */
static void df_v3_6_perfmon_rreg(struct amdgpu_device *adev,
			    uint32_t lo_addr, uint32_t *lo_val,
			    uint32_t hi_addr, uint32_t *hi_val)
{
	unsigned long flags, address, data;

	address = adev->nbio.funcs->get_pcie_index_offset(adev);
	data = adev->nbio.funcs->get_pcie_data_offset(adev);

	spin_lock_irqsave(&adev->pcie_idx_lock, flags);
	WREG32(address, lo_addr);
	*lo_val = RREG32(data);
	WREG32(address, hi_addr);
	*hi_val = RREG32(data);
	spin_unlock_irqrestore(&adev->pcie_idx_lock, flags);
}

/*
 * df_v3_6_perfmon_wreg - write to perfmon lo and hi
 *
 * required to be atomic.  no mmio method provided so subsequent reads after
 * data writes cannot occur to preserve data fabrics finite state machine.
 */
static void df_v3_6_perfmon_wreg(struct amdgpu_device *adev, uint32_t lo_addr,
			    uint32_t lo_val, uint32_t hi_addr, uint32_t hi_val)
{
	unsigned long flags, address, data;

	address = adev->nbio.funcs->get_pcie_index_offset(adev);
	data = adev->nbio.funcs->get_pcie_data_offset(adev);

	spin_lock_irqsave(&adev->pcie_idx_lock, flags);
	WREG32(address, lo_addr);
	WREG32(data, lo_val);
	WREG32(address, hi_addr);
	WREG32(data, hi_val);
	spin_unlock_irqrestore(&adev->pcie_idx_lock, flags);
}

/* same as perfmon_wreg but return status on write value check */
static int df_v3_6_perfmon_arm_with_status(struct amdgpu_device *adev,
					  uint32_t lo_addr, uint32_t lo_val,
					  uint32_t hi_addr, uint32_t  hi_val)
{
	unsigned long flags, address, data;
	uint32_t lo_val_rb, hi_val_rb;

	address = adev->nbio.funcs->get_pcie_index_offset(adev);
	data = adev->nbio.funcs->get_pcie_data_offset(adev);

	spin_lock_irqsave(&adev->pcie_idx_lock, flags);
	WREG32(address, lo_addr);
	WREG32(data, lo_val);
	WREG32(address, hi_addr);
	WREG32(data, hi_val);

	WREG32(address, lo_addr);
	lo_val_rb = RREG32(data);
	WREG32(address, hi_addr);
	hi_val_rb = RREG32(data);
	spin_unlock_irqrestore(&adev->pcie_idx_lock, flags);

	if (!(lo_val == lo_val_rb && hi_val == hi_val_rb))
		return -EBUSY;

	return 0;
}


/*
 * retry arming counters every 100 usecs within 1 millisecond interval.
 * if retry fails after time out, return error.
 */
#define ARM_RETRY_USEC_TIMEOUT	1000
#define ARM_RETRY_USEC_INTERVAL	100
static int df_v3_6_perfmon_arm_with_retry(struct amdgpu_device *adev,
					  uint32_t lo_addr, uint32_t lo_val,
					  uint32_t hi_addr, uint32_t  hi_val)
{
	int countdown = ARM_RETRY_USEC_TIMEOUT;

	while (countdown) {

		if (!df_v3_6_perfmon_arm_with_status(adev, lo_addr, lo_val,
						     hi_addr, hi_val))
			break;

		countdown -= ARM_RETRY_USEC_INTERVAL;
		udelay(ARM_RETRY_USEC_INTERVAL);
	}

	return countdown > 0 ? 0 : -ETIME;
}

/* get the number of df counters available */
static ssize_t df_v3_6_get_df_cntr_avail(struct device *dev,
		struct device_attribute *attr,
		char *buf)
{
	struct amdgpu_device *adev;
	struct drm_device *ddev;
	int i, count;

	ddev = dev_get_drvdata(dev);
	adev = drm_to_adev(ddev);
	count = 0;

	for (i = 0; i < DF_V3_6_MAX_COUNTERS; i++) {
		if (adev->df_perfmon_config_assign_mask[i] == 0)
			count++;
	}

	return sysfs_emit(buf, "%i\n", count);
}

/* device attr for available perfmon counters */
static DEVICE_ATTR(df_cntr_avail, S_IRUGO, df_v3_6_get_df_cntr_avail, NULL);

static void df_v3_6_query_hashes(struct amdgpu_device *adev)
{
	u32 tmp;

	adev->df.hash_status.hash_64k = false;
	adev->df.hash_status.hash_2m = false;
	adev->df.hash_status.hash_1g = false;

	/* encoding for hash-enabled on Arcturus and Aldebaran */
	if ((adev->asic_type == CHIP_ARCTURUS &&
	     adev->df.funcs->get_fb_channel_number(adev) == 0xe) ||
	     (adev->asic_type == CHIP_ALDEBARAN &&
	      adev->df.funcs->get_fb_channel_number(adev) == 0x1e)) {
		tmp = RREG32_SOC15(DF, 0, mmDF_CS_UMC_AON0_DfGlobalCtrl);
		adev->df.hash_status.hash_64k = REG_GET_FIELD(tmp,
						DF_CS_UMC_AON0_DfGlobalCtrl,
						GlbHashIntlvCtl64K);
		adev->df.hash_status.hash_2m = REG_GET_FIELD(tmp,
						DF_CS_UMC_AON0_DfGlobalCtrl,
						GlbHashIntlvCtl2M);
		adev->df.hash_status.hash_1g = REG_GET_FIELD(tmp,
						DF_CS_UMC_AON0_DfGlobalCtrl,
						GlbHashIntlvCtl1G);
	}
}

/* init perfmons */
static void df_v3_6_sw_init(struct amdgpu_device *adev)
{
	int i, ret;

	ret = device_create_file(adev->dev, &dev_attr_df_cntr_avail);
	if (ret)
		DRM_ERROR("failed to create file for available df counters\n");

	for (i = 0; i < AMDGPU_MAX_DF_PERFMONS; i++)
		adev->df_perfmon_config_assign_mask[i] = 0;

	df_v3_6_query_hashes(adev);
}

static void df_v3_6_sw_fini(struct amdgpu_device *adev)
{

	device_remove_file(adev->dev, &dev_attr_df_cntr_avail);

}

static void df_v3_6_enable_broadcast_mode(struct amdgpu_device *adev,
					  bool enable)
{
	u32 tmp;

	if (enable) {
		tmp = RREG32_SOC15(DF, 0, mmFabricConfigAccessControl);
		tmp &= ~FabricConfigAccessControl__CfgRegInstAccEn_MASK;
		WREG32_SOC15(DF, 0, mmFabricConfigAccessControl, tmp);
	} else
		WREG32_SOC15(DF, 0, mmFabricConfigAccessControl,
			     mmFabricConfigAccessControl_DEFAULT);
}

static u32 df_v3_6_get_fb_channel_number(struct amdgpu_device *adev)
{
	u32 tmp;

	if (adev->asic_type == CHIP_ALDEBARAN) {
		tmp = RREG32_SOC15(DF, 0, mmDF_GCM_AON0_DramMegaBaseAddress0);
		tmp &=
		ALDEBARAN_DF_CS_UMC_AON0_DramBaseAddress0__IntLvNumChan_MASK;
	} else {
		tmp = RREG32_SOC15(DF, 0, mmDF_CS_UMC_AON0_DramBaseAddress0);
		tmp &= DF_CS_UMC_AON0_DramBaseAddress0__IntLvNumChan_MASK;
	}
	tmp >>= DF_CS_UMC_AON0_DramBaseAddress0__IntLvNumChan__SHIFT;

	return tmp;
}

static u32 df_v3_6_get_hbm_channel_number(struct amdgpu_device *adev)
{
	int fb_channel_number;

	fb_channel_number = adev->df.funcs->get_fb_channel_number(adev);
	if (fb_channel_number >= ARRAY_SIZE(df_v3_6_channel_number))
		fb_channel_number = 0;

	return df_v3_6_channel_number[fb_channel_number];
}

static void df_v3_6_update_medium_grain_clock_gating(struct amdgpu_device *adev,
						     bool enable)
{
	u32 tmp;

	if (adev->cg_flags & AMD_CG_SUPPORT_DF_MGCG) {
		/* Put DF on broadcast mode */
<<<<<<< HEAD
		adev->df_funcs->enable_broadcast_mode(adev, true);
=======
		adev->df.funcs->enable_broadcast_mode(adev, true);
>>>>>>> c1084c27

		if (enable) {
			tmp = RREG32_SOC15(DF, 0,
					mmDF_PIE_AON0_DfGlobalClkGater);
			tmp &= ~DF_PIE_AON0_DfGlobalClkGater__MGCGMode_MASK;
			tmp |= DF_V3_6_MGCG_ENABLE_15_CYCLE_DELAY;
			WREG32_SOC15(DF, 0,
					mmDF_PIE_AON0_DfGlobalClkGater, tmp);
		} else {
			tmp = RREG32_SOC15(DF, 0,
					mmDF_PIE_AON0_DfGlobalClkGater);
			tmp &= ~DF_PIE_AON0_DfGlobalClkGater__MGCGMode_MASK;
			tmp |= DF_V3_6_MGCG_DISABLE;
			WREG32_SOC15(DF, 0,
					mmDF_PIE_AON0_DfGlobalClkGater, tmp);
		}

		/* Exit broadcast mode */
<<<<<<< HEAD
		adev->df_funcs->enable_broadcast_mode(adev, false);
=======
		adev->df.funcs->enable_broadcast_mode(adev, false);
>>>>>>> c1084c27
	}
}

static void df_v3_6_get_clockgating_state(struct amdgpu_device *adev,
					  u32 *flags)
{
	u32 tmp;

	/* AMD_CG_SUPPORT_DF_MGCG */
	tmp = RREG32_SOC15(DF, 0, mmDF_PIE_AON0_DfGlobalClkGater);
	if (tmp & DF_V3_6_MGCG_ENABLE_15_CYCLE_DELAY)
		*flags |= AMD_CG_SUPPORT_DF_MGCG;
}

/* get assigned df perfmon ctr as int */
static bool df_v3_6_pmc_has_counter(struct amdgpu_device *adev,
				      uint64_t config,
				      int counter_idx)
{

	return ((config & 0x0FFFFFFUL) ==
			adev->df_perfmon_config_assign_mask[counter_idx]);

}

/* get address based on counter assignment */
static void df_v3_6_pmc_get_addr(struct amdgpu_device *adev,
				 uint64_t config,
				 int counter_idx,
				 int is_ctrl,
				 uint32_t *lo_base_addr,
				 uint32_t *hi_base_addr)
{
	if (!df_v3_6_pmc_has_counter(adev, config, counter_idx))
		return;

	switch (counter_idx) {

	case 0:
		*lo_base_addr = is_ctrl ? smnPerfMonCtlLo4 : smnPerfMonCtrLo4;
		*hi_base_addr = is_ctrl ? smnPerfMonCtlHi4 : smnPerfMonCtrHi4;
		break;
	case 1:
		*lo_base_addr = is_ctrl ? smnPerfMonCtlLo5 : smnPerfMonCtrLo5;
		*hi_base_addr = is_ctrl ? smnPerfMonCtlHi5 : smnPerfMonCtrHi5;
		break;
	case 2:
		*lo_base_addr = is_ctrl ? smnPerfMonCtlLo6 : smnPerfMonCtrLo6;
		*hi_base_addr = is_ctrl ? smnPerfMonCtlHi6 : smnPerfMonCtrHi6;
		break;
	case 3:
		*lo_base_addr = is_ctrl ? smnPerfMonCtlLo7 : smnPerfMonCtrLo7;
		*hi_base_addr = is_ctrl ? smnPerfMonCtlHi7 : smnPerfMonCtrHi7;
		break;

	}

}

/* get read counter address */
static void df_v3_6_pmc_get_read_settings(struct amdgpu_device *adev,
					  uint64_t config,
					  int counter_idx,
					  uint32_t *lo_base_addr,
					  uint32_t *hi_base_addr)
{
	df_v3_6_pmc_get_addr(adev, config, counter_idx, 0, lo_base_addr,
								hi_base_addr);
}

/* get control counter settings i.e. address and values to set */
static int df_v3_6_pmc_get_ctrl_settings(struct amdgpu_device *adev,
					  uint64_t config,
					  int counter_idx,
					  uint32_t *lo_base_addr,
					  uint32_t *hi_base_addr,
					  uint32_t *lo_val,
					  uint32_t *hi_val,
					  bool is_enable)
{

	uint32_t eventsel, instance, unitmask;
	uint32_t instance_10, instance_5432, instance_76;

	df_v3_6_pmc_get_addr(adev, config, counter_idx, 1, lo_base_addr,
				hi_base_addr);

	if ((*lo_base_addr == 0) || (*hi_base_addr == 0)) {
		DRM_ERROR("[DF PMC] addressing not retrieved! Lo: %x, Hi: %x",
				*lo_base_addr, *hi_base_addr);
		return -ENXIO;
	}

	eventsel = DF_V3_6_GET_EVENT(config) & 0x3f;
	unitmask = DF_V3_6_GET_UNITMASK(config) & 0xf;
	instance = DF_V3_6_GET_INSTANCE(config);

	instance_10 = instance & 0x3;
	instance_5432 = (instance >> 2) & 0xf;
	instance_76 = (instance >> 6) & 0x3;

	*lo_val = (unitmask << 8) | (instance_10 << 6) | eventsel;
	*lo_val = is_enable ? *lo_val | (1 << 22) : *lo_val & ~(1 << 22);
	*hi_val = (instance_76 << 29) | instance_5432;

	DRM_DEBUG_DRIVER("config=%llx addr=%08x:%08x val=%08x:%08x",
		config, *lo_base_addr, *hi_base_addr, *lo_val, *hi_val);

	return 0;
}

/* add df performance counters for read */
static int df_v3_6_pmc_add_cntr(struct amdgpu_device *adev,
				   uint64_t config)
{
	int i;

	for (i = 0; i < DF_V3_6_MAX_COUNTERS; i++) {
		if (adev->df_perfmon_config_assign_mask[i] == 0U) {
			adev->df_perfmon_config_assign_mask[i] =
							config & 0x0FFFFFFUL;
			return i;
		}
	}

	return -ENOSPC;
}

#define DEFERRED_ARM_MASK	(1 << 31)
static int df_v3_6_pmc_set_deferred(struct amdgpu_device *adev,
				    int counter_idx, uint64_t config,
				    bool is_deferred)
{

	if (!df_v3_6_pmc_has_counter(adev, config, counter_idx))
		return -EINVAL;

	if (is_deferred)
		adev->df_perfmon_config_assign_mask[counter_idx] |=
							DEFERRED_ARM_MASK;
	else
		adev->df_perfmon_config_assign_mask[counter_idx] &=
							~DEFERRED_ARM_MASK;

	return 0;
}

static bool df_v3_6_pmc_is_deferred(struct amdgpu_device *adev,
				    int counter_idx,
				    uint64_t config)
{
	return	(df_v3_6_pmc_has_counter(adev, config, counter_idx) &&
			(adev->df_perfmon_config_assign_mask[counter_idx]
				& DEFERRED_ARM_MASK));

}

/* release performance counter */
static void df_v3_6_pmc_release_cntr(struct amdgpu_device *adev,
				     uint64_t config,
				     int counter_idx)
{
	if (df_v3_6_pmc_has_counter(adev, config, counter_idx))
		adev->df_perfmon_config_assign_mask[counter_idx] = 0ULL;
}


static void df_v3_6_reset_perfmon_cntr(struct amdgpu_device *adev,
					 uint64_t config,
					 int counter_idx)
{
	uint32_t lo_base_addr = 0, hi_base_addr = 0;

	df_v3_6_pmc_get_read_settings(adev, config, counter_idx, &lo_base_addr,
				      &hi_base_addr);

	if ((lo_base_addr == 0) || (hi_base_addr == 0))
		return;

	df_v3_6_perfmon_wreg(adev, lo_base_addr, 0, hi_base_addr, 0);
}

/* return available counter if is_add == 1 otherwise return error status. */
static int df_v3_6_pmc_start(struct amdgpu_device *adev, uint64_t config,
			     int counter_idx, int is_add)
{
	uint32_t lo_base_addr, hi_base_addr, lo_val, hi_val;
	int err = 0, ret = 0;

	switch (adev->asic_type) {
	case CHIP_VEGA20:
	case CHIP_ARCTURUS:
		if (is_add)
			return df_v3_6_pmc_add_cntr(adev, config);

		ret = df_v3_6_pmc_get_ctrl_settings(adev,
					config,
					counter_idx,
					&lo_base_addr,
					&hi_base_addr,
					&lo_val,
					&hi_val,
					true);

		if (ret)
			return ret;

		err = df_v3_6_perfmon_arm_with_retry(adev,
						     lo_base_addr,
						     lo_val,
						     hi_base_addr,
						     hi_val);

		if (err)
			ret = df_v3_6_pmc_set_deferred(adev, config,
							counter_idx, true);

		break;
	default:
		break;
	}

	return ret;
}

static int df_v3_6_pmc_stop(struct amdgpu_device *adev, uint64_t config,
			    int counter_idx, int is_remove)
{
	uint32_t lo_base_addr, hi_base_addr, lo_val, hi_val;
	int ret = 0;

	switch (adev->asic_type) {
	case CHIP_VEGA20:
	case CHIP_ARCTURUS:
		ret = df_v3_6_pmc_get_ctrl_settings(adev,
			config,
			counter_idx,
			&lo_base_addr,
			&hi_base_addr,
			&lo_val,
			&hi_val,
			false);

		if (ret)
			return ret;

		df_v3_6_perfmon_wreg(adev, lo_base_addr, lo_val,
							hi_base_addr, hi_val);

		if (is_remove) {
			df_v3_6_reset_perfmon_cntr(adev, config, counter_idx);
			df_v3_6_pmc_release_cntr(adev, config, counter_idx);
		}

		break;
	default:
		break;
	}

	return ret;
}

static void df_v3_6_pmc_get_count(struct amdgpu_device *adev,
				  uint64_t config,
				  int counter_idx,
				  uint64_t *count)
{
	uint32_t lo_base_addr = 0, hi_base_addr = 0, lo_val = 0, hi_val = 0;
	*count = 0;

	switch (adev->asic_type) {
	case CHIP_VEGA20:
	case CHIP_ARCTURUS:
		df_v3_6_pmc_get_read_settings(adev, config, counter_idx,
						&lo_base_addr, &hi_base_addr);

		if ((lo_base_addr == 0) || (hi_base_addr == 0))
			return;

		/* rearm the counter or throw away count value on failure */
		if (df_v3_6_pmc_is_deferred(adev, config, counter_idx)) {
			int rearm_err = df_v3_6_perfmon_arm_with_status(adev,
							lo_base_addr, lo_val,
							hi_base_addr, hi_val);

			if (rearm_err)
				return;

			df_v3_6_pmc_set_deferred(adev, config, counter_idx,
									false);
		}

		df_v3_6_perfmon_rreg(adev, lo_base_addr, &lo_val,
				hi_base_addr, &hi_val);

		*count  = ((hi_val | 0ULL) << 32) | (lo_val | 0ULL);

		if (*count >= DF_V3_6_PERFMON_OVERFLOW)
			*count = 0;

		DRM_DEBUG_DRIVER("config=%llx addr=%08x:%08x val=%08x:%08x",
			 config, lo_base_addr, hi_base_addr, lo_val, hi_val);

		break;
	default:
		break;
	}
}

const struct amdgpu_df_funcs df_v3_6_funcs = {
	.sw_init = df_v3_6_sw_init,
	.sw_fini = df_v3_6_sw_fini,
	.enable_broadcast_mode = df_v3_6_enable_broadcast_mode,
	.get_fb_channel_number = df_v3_6_get_fb_channel_number,
	.get_hbm_channel_number = df_v3_6_get_hbm_channel_number,
	.update_medium_grain_clock_gating =
			df_v3_6_update_medium_grain_clock_gating,
	.get_clockgating_state = df_v3_6_get_clockgating_state,
	.pmc_start = df_v3_6_pmc_start,
	.pmc_stop = df_v3_6_pmc_stop,
	.pmc_get_count = df_v3_6_pmc_get_count,
	.get_fica = df_v3_6_get_fica,
	.set_fica = df_v3_6_set_fica,
};<|MERGE_RESOLUTION|>--- conflicted
+++ resolved
@@ -308,11 +308,7 @@
 
 	if (adev->cg_flags & AMD_CG_SUPPORT_DF_MGCG) {
 		/* Put DF on broadcast mode */
-<<<<<<< HEAD
-		adev->df_funcs->enable_broadcast_mode(adev, true);
-=======
 		adev->df.funcs->enable_broadcast_mode(adev, true);
->>>>>>> c1084c27
 
 		if (enable) {
 			tmp = RREG32_SOC15(DF, 0,
@@ -331,11 +327,7 @@
 		}
 
 		/* Exit broadcast mode */
-<<<<<<< HEAD
-		adev->df_funcs->enable_broadcast_mode(adev, false);
-=======
 		adev->df.funcs->enable_broadcast_mode(adev, false);
->>>>>>> c1084c27
 	}
 }
 
