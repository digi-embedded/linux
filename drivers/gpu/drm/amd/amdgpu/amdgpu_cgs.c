/*
 * Copyright 2015 Advanced Micro Devices, Inc.
 *
 * Permission is hereby granted, free of charge, to any person obtaining a
 * copy of this software and associated documentation files (the "Software"),
 * to deal in the Software without restriction, including without limitation
 * the rights to use, copy, modify, merge, publish, distribute, sublicense,
 * and/or sell copies of the Software, and to permit persons to whom the
 * Software is furnished to do so, subject to the following conditions:
 *
 * The above copyright notice and this permission notice shall be included in
 * all copies or substantial portions of the Software.
 *
 * THE SOFTWARE IS PROVIDED "AS IS", WITHOUT WARRANTY OF ANY KIND, EXPRESS OR
 * IMPLIED, INCLUDING BUT NOT LIMITED TO THE WARRANTIES OF MERCHANTABILITY,
 * FITNESS FOR A PARTICULAR PURPOSE AND NONINFRINGEMENT.  IN NO EVENT SHALL
 * THE COPYRIGHT HOLDER(S) OR AUTHOR(S) BE LIABLE FOR ANY CLAIM, DAMAGES OR
 * OTHER LIABILITY, WHETHER IN AN ACTION OF CONTRACT, TORT OR OTHERWISE,
 * ARISING FROM, OUT OF OR IN CONNECTION WITH THE SOFTWARE OR THE USE OR
 * OTHER DEALINGS IN THE SOFTWARE.
 *
 *
 */
#include <linux/list.h>
#include <linux/slab.h>
#include <linux/pci.h>
#include <linux/acpi.h>
#include <drm/drmP.h>
#include <linux/firmware.h>
#include <drm/amdgpu_drm.h>
#include "amdgpu.h"
#include "cgs_linux.h"
#include "atom.h"
#include "amdgpu_ucode.h"

struct amdgpu_cgs_device {
	struct cgs_device base;
	struct amdgpu_device *adev;
};

#define CGS_FUNC_ADEV							\
	struct amdgpu_device *adev =					\
		((struct amdgpu_cgs_device *)cgs_device)->adev

static int amdgpu_cgs_alloc_gpu_mem(struct cgs_device *cgs_device,
				    enum cgs_gpu_mem_type type,
				    uint64_t size, uint64_t align,
				    uint64_t min_offset, uint64_t max_offset,
				    cgs_handle_t *handle)
{
	CGS_FUNC_ADEV;
	uint16_t flags = 0;
	int ret = 0;
	uint32_t domain = 0;
	struct amdgpu_bo *obj;
	struct ttm_placement placement;
	struct ttm_place place;

	if (min_offset > max_offset) {
		BUG_ON(1);
		return -EINVAL;
	}

	/* fail if the alignment is not a power of 2 */
	if (((align != 1) && (align & (align - 1)))
	    || size == 0 || align == 0)
		return -EINVAL;


	switch(type) {
	case CGS_GPU_MEM_TYPE__VISIBLE_CONTIG_FB:
	case CGS_GPU_MEM_TYPE__VISIBLE_FB:
		flags = AMDGPU_GEM_CREATE_CPU_ACCESS_REQUIRED |
			AMDGPU_GEM_CREATE_VRAM_CONTIGUOUS;
		domain = AMDGPU_GEM_DOMAIN_VRAM;
		if (max_offset > adev->mc.real_vram_size)
			return -EINVAL;
		place.fpfn = min_offset >> PAGE_SHIFT;
		place.lpfn = max_offset >> PAGE_SHIFT;
		place.flags = TTM_PL_FLAG_WC | TTM_PL_FLAG_UNCACHED |
			TTM_PL_FLAG_VRAM;
		break;
	case CGS_GPU_MEM_TYPE__INVISIBLE_CONTIG_FB:
	case CGS_GPU_MEM_TYPE__INVISIBLE_FB:
		flags = AMDGPU_GEM_CREATE_NO_CPU_ACCESS |
			AMDGPU_GEM_CREATE_VRAM_CONTIGUOUS;
		domain = AMDGPU_GEM_DOMAIN_VRAM;
		if (adev->mc.visible_vram_size < adev->mc.real_vram_size) {
			place.fpfn =
				max(min_offset, adev->mc.visible_vram_size) >> PAGE_SHIFT;
			place.lpfn =
				min(max_offset, adev->mc.real_vram_size) >> PAGE_SHIFT;
			place.flags = TTM_PL_FLAG_WC | TTM_PL_FLAG_UNCACHED |
				TTM_PL_FLAG_VRAM;
		}

		break;
	case CGS_GPU_MEM_TYPE__GART_CACHEABLE:
		domain = AMDGPU_GEM_DOMAIN_GTT;
		place.fpfn = min_offset >> PAGE_SHIFT;
		place.lpfn = max_offset >> PAGE_SHIFT;
		place.flags = TTM_PL_FLAG_CACHED | TTM_PL_FLAG_TT;
		break;
	case CGS_GPU_MEM_TYPE__GART_WRITECOMBINE:
		flags = AMDGPU_GEM_CREATE_CPU_GTT_USWC;
		domain = AMDGPU_GEM_DOMAIN_GTT;
		place.fpfn = min_offset >> PAGE_SHIFT;
		place.lpfn = max_offset >> PAGE_SHIFT;
		place.flags = TTM_PL_FLAG_WC | TTM_PL_FLAG_TT |
			TTM_PL_FLAG_UNCACHED;
		break;
	default:
		return -EINVAL;
	}


	*handle = 0;

	placement.placement = &place;
	placement.num_placement = 1;
	placement.busy_placement = &place;
	placement.num_busy_placement = 1;

	ret = amdgpu_bo_create_restricted(adev, size, PAGE_SIZE,
					  true, domain, flags,
					  NULL, &placement, NULL,
					  0, &obj);
	if (ret) {
		DRM_ERROR("(%d) bo create failed\n", ret);
		return ret;
	}
	*handle = (cgs_handle_t)obj;

	return ret;
}

static int amdgpu_cgs_free_gpu_mem(struct cgs_device *cgs_device, cgs_handle_t handle)
{
	struct amdgpu_bo *obj = (struct amdgpu_bo *)handle;

	if (obj) {
		int r = amdgpu_bo_reserve(obj, true);
		if (likely(r == 0)) {
			amdgpu_bo_kunmap(obj);
			amdgpu_bo_unpin(obj);
			amdgpu_bo_unreserve(obj);
		}
		amdgpu_bo_unref(&obj);

	}
	return 0;
}

static int amdgpu_cgs_gmap_gpu_mem(struct cgs_device *cgs_device, cgs_handle_t handle,
				   uint64_t *mcaddr)
{
	int r;
	u64 min_offset, max_offset;
	struct amdgpu_bo *obj = (struct amdgpu_bo *)handle;

	WARN_ON_ONCE(obj->placement.num_placement > 1);

	min_offset = obj->placements[0].fpfn << PAGE_SHIFT;
	max_offset = obj->placements[0].lpfn << PAGE_SHIFT;

	r = amdgpu_bo_reserve(obj, true);
	if (unlikely(r != 0))
		return r;
	r = amdgpu_bo_pin_restricted(obj, obj->preferred_domains,
				     min_offset, max_offset, mcaddr);
	amdgpu_bo_unreserve(obj);
	return r;
}

static int amdgpu_cgs_gunmap_gpu_mem(struct cgs_device *cgs_device, cgs_handle_t handle)
{
	int r;
	struct amdgpu_bo *obj = (struct amdgpu_bo *)handle;
	r = amdgpu_bo_reserve(obj, true);
	if (unlikely(r != 0))
		return r;
	r = amdgpu_bo_unpin(obj);
	amdgpu_bo_unreserve(obj);
	return r;
}

static int amdgpu_cgs_kmap_gpu_mem(struct cgs_device *cgs_device, cgs_handle_t handle,
				   void **map)
{
	int r;
	struct amdgpu_bo *obj = (struct amdgpu_bo *)handle;
	r = amdgpu_bo_reserve(obj, true);
	if (unlikely(r != 0))
		return r;
	r = amdgpu_bo_kmap(obj, map);
	amdgpu_bo_unreserve(obj);
	return r;
}

static int amdgpu_cgs_kunmap_gpu_mem(struct cgs_device *cgs_device, cgs_handle_t handle)
{
	int r;
	struct amdgpu_bo *obj = (struct amdgpu_bo *)handle;
	r = amdgpu_bo_reserve(obj, true);
	if (unlikely(r != 0))
		return r;
	amdgpu_bo_kunmap(obj);
	amdgpu_bo_unreserve(obj);
	return r;
}

static uint32_t amdgpu_cgs_read_register(struct cgs_device *cgs_device, unsigned offset)
{
	CGS_FUNC_ADEV;
	return RREG32(offset);
}

static void amdgpu_cgs_write_register(struct cgs_device *cgs_device, unsigned offset,
				      uint32_t value)
{
	CGS_FUNC_ADEV;
	WREG32(offset, value);
}

static uint32_t amdgpu_cgs_read_ind_register(struct cgs_device *cgs_device,
					     enum cgs_ind_reg space,
					     unsigned index)
{
	CGS_FUNC_ADEV;
	switch (space) {
	case CGS_IND_REG__MMIO:
		return RREG32_IDX(index);
	case CGS_IND_REG__PCIE:
		return RREG32_PCIE(index);
	case CGS_IND_REG__SMC:
		return RREG32_SMC(index);
	case CGS_IND_REG__UVD_CTX:
		return RREG32_UVD_CTX(index);
	case CGS_IND_REG__DIDT:
		return RREG32_DIDT(index);
	case CGS_IND_REG_GC_CAC:
		return RREG32_GC_CAC(index);
	case CGS_IND_REG_SE_CAC:
		return RREG32_SE_CAC(index);
	case CGS_IND_REG__AUDIO_ENDPT:
		DRM_ERROR("audio endpt register access not implemented.\n");
		return 0;
	}
	WARN(1, "Invalid indirect register space");
	return 0;
}

static void amdgpu_cgs_write_ind_register(struct cgs_device *cgs_device,
					  enum cgs_ind_reg space,
					  unsigned index, uint32_t value)
{
	CGS_FUNC_ADEV;
	switch (space) {
	case CGS_IND_REG__MMIO:
		return WREG32_IDX(index, value);
	case CGS_IND_REG__PCIE:
		return WREG32_PCIE(index, value);
	case CGS_IND_REG__SMC:
		return WREG32_SMC(index, value);
	case CGS_IND_REG__UVD_CTX:
		return WREG32_UVD_CTX(index, value);
	case CGS_IND_REG__DIDT:
		return WREG32_DIDT(index, value);
	case CGS_IND_REG_GC_CAC:
		return WREG32_GC_CAC(index, value);
	case CGS_IND_REG_SE_CAC:
		return WREG32_SE_CAC(index, value);
	case CGS_IND_REG__AUDIO_ENDPT:
		DRM_ERROR("audio endpt register access not implemented.\n");
		return;
	}
	WARN(1, "Invalid indirect register space");
}

static int amdgpu_cgs_get_pci_resource(struct cgs_device *cgs_device,
				       enum cgs_resource_type resource_type,
				       uint64_t size,
				       uint64_t offset,
				       uint64_t *resource_base)
{
	CGS_FUNC_ADEV;

	if (resource_base == NULL)
		return -EINVAL;

	switch (resource_type) {
	case CGS_RESOURCE_TYPE_MMIO:
		if (adev->rmmio_size == 0)
			return -ENOENT;
		if ((offset + size) > adev->rmmio_size)
			return -EINVAL;
		*resource_base = adev->rmmio_base;
		return 0;
	case CGS_RESOURCE_TYPE_DOORBELL:
		if (adev->doorbell.size == 0)
			return -ENOENT;
		if ((offset + size) > adev->doorbell.size)
			return -EINVAL;
		*resource_base = adev->doorbell.base;
		return 0;
	case CGS_RESOURCE_TYPE_FB:
	case CGS_RESOURCE_TYPE_IO:
	case CGS_RESOURCE_TYPE_ROM:
	default:
		return -EINVAL;
	}
}

static const void *amdgpu_cgs_atom_get_data_table(struct cgs_device *cgs_device,
						  unsigned table, uint16_t *size,
						  uint8_t *frev, uint8_t *crev)
{
	CGS_FUNC_ADEV;
	uint16_t data_start;

	if (amdgpu_atom_parse_data_header(
		    adev->mode_info.atom_context, table, size,
		    frev, crev, &data_start))
		return (uint8_t*)adev->mode_info.atom_context->bios +
			data_start;

	return NULL;
}

static int amdgpu_cgs_atom_get_cmd_table_revs(struct cgs_device *cgs_device, unsigned table,
					      uint8_t *frev, uint8_t *crev)
{
	CGS_FUNC_ADEV;

	if (amdgpu_atom_parse_cmd_header(
		    adev->mode_info.atom_context, table,
		    frev, crev))
		return 0;

	return -EINVAL;
}

static int amdgpu_cgs_atom_exec_cmd_table(struct cgs_device *cgs_device, unsigned table,
					  void *args)
{
	CGS_FUNC_ADEV;

	return amdgpu_atom_execute_table(
		adev->mode_info.atom_context, table, args);
}

struct cgs_irq_params {
	unsigned src_id;
	cgs_irq_source_set_func_t set;
	cgs_irq_handler_func_t handler;
	void *private_data;
};

static int cgs_set_irq_state(struct amdgpu_device *adev,
			     struct amdgpu_irq_src *src,
			     unsigned type,
			     enum amdgpu_interrupt_state state)
{
	struct cgs_irq_params *irq_params =
		(struct cgs_irq_params *)src->data;
	if (!irq_params)
		return -EINVAL;
	if (!irq_params->set)
		return -EINVAL;
	return irq_params->set(irq_params->private_data,
			       irq_params->src_id,
			       type,
			       (int)state);
}

static int cgs_process_irq(struct amdgpu_device *adev,
			   struct amdgpu_irq_src *source,
			   struct amdgpu_iv_entry *entry)
{
	struct cgs_irq_params *irq_params =
		(struct cgs_irq_params *)source->data;
	if (!irq_params)
		return -EINVAL;
	if (!irq_params->handler)
		return -EINVAL;
	return irq_params->handler(irq_params->private_data,
				   irq_params->src_id,
				   entry->iv_entry);
}

static const struct amdgpu_irq_src_funcs cgs_irq_funcs = {
	.set = cgs_set_irq_state,
	.process = cgs_process_irq,
};

static int amdgpu_cgs_add_irq_source(void *cgs_device,
				     unsigned client_id,
				     unsigned src_id,
				     unsigned num_types,
				     cgs_irq_source_set_func_t set,
				     cgs_irq_handler_func_t handler,
				     void *private_data)
{
	CGS_FUNC_ADEV;
	int ret = 0;
	struct cgs_irq_params *irq_params;
	struct amdgpu_irq_src *source =
		kzalloc(sizeof(struct amdgpu_irq_src), GFP_KERNEL);
	if (!source)
		return -ENOMEM;
	irq_params =
		kzalloc(sizeof(struct cgs_irq_params), GFP_KERNEL);
	if (!irq_params) {
		kfree(source);
		return -ENOMEM;
	}
	source->num_types = num_types;
	source->funcs = &cgs_irq_funcs;
	irq_params->src_id = src_id;
	irq_params->set = set;
	irq_params->handler = handler;
	irq_params->private_data = private_data;
	source->data = (void *)irq_params;
	ret = amdgpu_irq_add_id(adev, client_id, src_id, source);
	if (ret) {
		kfree(irq_params);
		kfree(source);
	}

	return ret;
}

static int amdgpu_cgs_irq_get(void *cgs_device, unsigned client_id,
			      unsigned src_id, unsigned type)
{
	CGS_FUNC_ADEV;

	if (!adev->irq.client[client_id].sources)
		return -EINVAL;

	return amdgpu_irq_get(adev, adev->irq.client[client_id].sources[src_id], type);
}

static int amdgpu_cgs_irq_put(void *cgs_device, unsigned client_id,
			      unsigned src_id, unsigned type)
{
	CGS_FUNC_ADEV;

	if (!adev->irq.client[client_id].sources)
		return -EINVAL;

	return amdgpu_irq_put(adev, adev->irq.client[client_id].sources[src_id], type);
}

static int amdgpu_cgs_set_clockgating_state(struct cgs_device *cgs_device,
				  enum amd_ip_block_type block_type,
				  enum amd_clockgating_state state)
{
	CGS_FUNC_ADEV;
	int i, r = -1;

	for (i = 0; i < adev->num_ip_blocks; i++) {
		if (!adev->ip_blocks[i].status.valid)
			continue;

		if (adev->ip_blocks[i].version->type == block_type) {
			r = adev->ip_blocks[i].version->funcs->set_clockgating_state(
								(void *)adev,
									state);
			break;
		}
	}
	return r;
}

static int amdgpu_cgs_set_powergating_state(struct cgs_device *cgs_device,
				  enum amd_ip_block_type block_type,
				  enum amd_powergating_state state)
{
	CGS_FUNC_ADEV;
	int i, r = -1;

	for (i = 0; i < adev->num_ip_blocks; i++) {
		if (!adev->ip_blocks[i].status.valid)
			continue;

		if (adev->ip_blocks[i].version->type == block_type) {
			r = adev->ip_blocks[i].version->funcs->set_powergating_state(
								(void *)adev,
									state);
			break;
		}
	}
	return r;
}


static uint32_t fw_type_convert(struct cgs_device *cgs_device, uint32_t fw_type)
{
	CGS_FUNC_ADEV;
	enum AMDGPU_UCODE_ID result = AMDGPU_UCODE_ID_MAXIMUM;

	switch (fw_type) {
	case CGS_UCODE_ID_SDMA0:
		result = AMDGPU_UCODE_ID_SDMA0;
		break;
	case CGS_UCODE_ID_SDMA1:
		result = AMDGPU_UCODE_ID_SDMA1;
		break;
	case CGS_UCODE_ID_CP_CE:
		result = AMDGPU_UCODE_ID_CP_CE;
		break;
	case CGS_UCODE_ID_CP_PFP:
		result = AMDGPU_UCODE_ID_CP_PFP;
		break;
	case CGS_UCODE_ID_CP_ME:
		result = AMDGPU_UCODE_ID_CP_ME;
		break;
	case CGS_UCODE_ID_CP_MEC:
	case CGS_UCODE_ID_CP_MEC_JT1:
		result = AMDGPU_UCODE_ID_CP_MEC1;
		break;
	case CGS_UCODE_ID_CP_MEC_JT2:
		/* for VI. JT2 should be the same as JT1, because:
			1, MEC2 and MEC1 use exactly same FW.
			2, JT2 is not pached but JT1 is.
		*/
		if (adev->asic_type >= CHIP_TOPAZ)
			result = AMDGPU_UCODE_ID_CP_MEC1;
		else
			result = AMDGPU_UCODE_ID_CP_MEC2;
		break;
	case CGS_UCODE_ID_RLC_G:
		result = AMDGPU_UCODE_ID_RLC_G;
		break;
	case CGS_UCODE_ID_STORAGE:
		result = AMDGPU_UCODE_ID_STORAGE;
		break;
	default:
		DRM_ERROR("Firmware type not supported\n");
	}
	return result;
}

static int amdgpu_cgs_rel_firmware(struct cgs_device *cgs_device, enum cgs_ucode_id type)
{
	CGS_FUNC_ADEV;
	if ((CGS_UCODE_ID_SMU == type) || (CGS_UCODE_ID_SMU_SK == type)) {
		release_firmware(adev->pm.fw);
		adev->pm.fw = NULL;
		return 0;
	}
	/* cannot release other firmware because they are not created by cgs */
	return -EINVAL;
}

static uint16_t amdgpu_get_firmware_version(struct cgs_device *cgs_device,
					enum cgs_ucode_id type)
{
	CGS_FUNC_ADEV;
	uint16_t fw_version = 0;

	switch (type) {
		case CGS_UCODE_ID_SDMA0:
			fw_version = adev->sdma.instance[0].fw_version;
			break;
		case CGS_UCODE_ID_SDMA1:
			fw_version = adev->sdma.instance[1].fw_version;
			break;
		case CGS_UCODE_ID_CP_CE:
			fw_version = adev->gfx.ce_fw_version;
			break;
		case CGS_UCODE_ID_CP_PFP:
			fw_version = adev->gfx.pfp_fw_version;
			break;
		case CGS_UCODE_ID_CP_ME:
			fw_version = adev->gfx.me_fw_version;
			break;
		case CGS_UCODE_ID_CP_MEC:
			fw_version = adev->gfx.mec_fw_version;
			break;
		case CGS_UCODE_ID_CP_MEC_JT1:
			fw_version = adev->gfx.mec_fw_version;
			break;
		case CGS_UCODE_ID_CP_MEC_JT2:
			fw_version = adev->gfx.mec_fw_version;
			break;
		case CGS_UCODE_ID_RLC_G:
			fw_version = adev->gfx.rlc_fw_version;
			break;
		case CGS_UCODE_ID_STORAGE:
			break;
		default:
			DRM_ERROR("firmware type %d do not have version\n", type);
			break;
	}
	return fw_version;
}

static int amdgpu_cgs_enter_safe_mode(struct cgs_device *cgs_device,
					bool en)
{
	CGS_FUNC_ADEV;

	if (adev->gfx.rlc.funcs->enter_safe_mode == NULL ||
		adev->gfx.rlc.funcs->exit_safe_mode == NULL)
		return 0;

	if (en)
		adev->gfx.rlc.funcs->enter_safe_mode(adev);
	else
		adev->gfx.rlc.funcs->exit_safe_mode(adev);

	return 0;
}

static void amdgpu_cgs_lock_grbm_idx(struct cgs_device *cgs_device,
					bool lock)
{
	CGS_FUNC_ADEV;

	if (lock)
		mutex_lock(&adev->grbm_idx_mutex);
	else
		mutex_unlock(&adev->grbm_idx_mutex);
}

static int amdgpu_cgs_get_firmware_info(struct cgs_device *cgs_device,
					enum cgs_ucode_id type,
					struct cgs_firmware_info *info)
{
	CGS_FUNC_ADEV;

	if ((CGS_UCODE_ID_SMU != type) && (CGS_UCODE_ID_SMU_SK != type)) {
		uint64_t gpu_addr;
		uint32_t data_size;
		const struct gfx_firmware_header_v1_0 *header;
		enum AMDGPU_UCODE_ID id;
		struct amdgpu_firmware_info *ucode;

		id = fw_type_convert(cgs_device, type);
		ucode = &adev->firmware.ucode[id];
		if (ucode->fw == NULL)
			return -EINVAL;

		gpu_addr  = ucode->mc_addr;
		header = (const struct gfx_firmware_header_v1_0 *)ucode->fw->data;
		data_size = le32_to_cpu(header->header.ucode_size_bytes);

		if ((type == CGS_UCODE_ID_CP_MEC_JT1) ||
		    (type == CGS_UCODE_ID_CP_MEC_JT2)) {
			gpu_addr += ALIGN(le32_to_cpu(header->header.ucode_size_bytes), PAGE_SIZE);
			data_size = le32_to_cpu(header->jt_size) << 2;
		}

		info->kptr = ucode->kaddr;
		info->image_size = data_size;
		info->mc_addr = gpu_addr;
		info->version = (uint16_t)le32_to_cpu(header->header.ucode_version);

		if (CGS_UCODE_ID_CP_MEC == type)
			info->image_size = le32_to_cpu(header->jt_offset) << 2;

		info->fw_version = amdgpu_get_firmware_version(cgs_device, type);
		info->feature_version = (uint16_t)le32_to_cpu(header->ucode_feature_version);
	} else {
		char fw_name[30] = {0};
		int err = 0;
		uint32_t ucode_size;
		uint32_t ucode_start_address;
		const uint8_t *src;
		const struct smc_firmware_header_v1_0 *hdr;
		const struct common_firmware_header *header;
		struct amdgpu_firmware_info *ucode = NULL;

		if (!adev->pm.fw) {
			switch (adev->asic_type) {
			case CHIP_TOPAZ:
				if (((adev->pdev->device == 0x6900) && (adev->pdev->revision == 0x81)) ||
				    ((adev->pdev->device == 0x6900) && (adev->pdev->revision == 0x83)) ||
				    ((adev->pdev->device == 0x6907) && (adev->pdev->revision == 0x87))) {
					info->is_kicker = true;
					strcpy(fw_name, "amdgpu/topaz_k_smc.bin");
				} else
					strcpy(fw_name, "amdgpu/topaz_smc.bin");
				break;
			case CHIP_TONGA:
				if (((adev->pdev->device == 0x6939) && (adev->pdev->revision == 0xf1)) ||
				    ((adev->pdev->device == 0x6938) && (adev->pdev->revision == 0xf1))) {
					info->is_kicker = true;
					strcpy(fw_name, "amdgpu/tonga_k_smc.bin");
				} else
					strcpy(fw_name, "amdgpu/tonga_smc.bin");
				break;
			case CHIP_FIJI:
				strcpy(fw_name, "amdgpu/fiji_smc.bin");
				break;
			case CHIP_POLARIS11:
				if (type == CGS_UCODE_ID_SMU) {
					if (((adev->pdev->device == 0x67ef) &&
					     ((adev->pdev->revision == 0xe0) ||
					      (adev->pdev->revision == 0xe2) ||
					      (adev->pdev->revision == 0xe5))) ||
					    ((adev->pdev->device == 0x67ff) &&
					     ((adev->pdev->revision == 0xcf) ||
					      (adev->pdev->revision == 0xef) ||
					      (adev->pdev->revision == 0xff)))) {
						info->is_kicker = true;
						strcpy(fw_name, "amdgpu/polaris11_k_smc.bin");
					} else
						strcpy(fw_name, "amdgpu/polaris11_smc.bin");
				} else if (type == CGS_UCODE_ID_SMU_SK) {
					strcpy(fw_name, "amdgpu/polaris11_smc_sk.bin");
				}
				break;
			case CHIP_POLARIS10:
				if (type == CGS_UCODE_ID_SMU) {
					if (((adev->pdev->device == 0x67df) &&
					     ((adev->pdev->revision == 0xe0) ||
					      (adev->pdev->revision == 0xe3) ||
					      (adev->pdev->revision == 0xe4) ||
					      (adev->pdev->revision == 0xe5) ||
					      (adev->pdev->revision == 0xe7) ||
					      (adev->pdev->revision == 0xef))) ||
					    ((adev->pdev->device == 0x6fdf) &&
<<<<<<< HEAD
					     (adev->pdev->revision == 0xef))) {
=======
					     ((adev->pdev->revision == 0xef) ||
					      (adev->pdev->revision == 0xff)))) {
>>>>>>> ee68d467
						info->is_kicker = true;
						strcpy(fw_name, "amdgpu/polaris10_k_smc.bin");
					} else
						strcpy(fw_name, "amdgpu/polaris10_smc.bin");
				} else if (type == CGS_UCODE_ID_SMU_SK) {
					strcpy(fw_name, "amdgpu/polaris10_smc_sk.bin");
				}
				break;
			case CHIP_POLARIS12:
				strcpy(fw_name, "amdgpu/polaris12_smc.bin");
				break;
			case CHIP_VEGA10:
				if ((adev->pdev->device == 0x687f) &&
					((adev->pdev->revision == 0xc0) ||
					(adev->pdev->revision == 0xc1) ||
					(adev->pdev->revision == 0xc3)))
					strcpy(fw_name, "amdgpu/vega10_acg_smc.bin");
				else
					strcpy(fw_name, "amdgpu/vega10_smc.bin");
				break;
			default:
				DRM_ERROR("SMC firmware not supported\n");
				return -EINVAL;
			}

			err = request_firmware(&adev->pm.fw, fw_name, adev->dev);
			if (err) {
				DRM_ERROR("Failed to request firmware\n");
				return err;
			}

			err = amdgpu_ucode_validate(adev->pm.fw);
			if (err) {
				DRM_ERROR("Failed to load firmware \"%s\"", fw_name);
				release_firmware(adev->pm.fw);
				adev->pm.fw = NULL;
				return err;
			}

			if (adev->firmware.load_type == AMDGPU_FW_LOAD_PSP) {
				ucode = &adev->firmware.ucode[AMDGPU_UCODE_ID_SMC];
				ucode->ucode_id = AMDGPU_UCODE_ID_SMC;
				ucode->fw = adev->pm.fw;
				header = (const struct common_firmware_header *)ucode->fw->data;
				adev->firmware.fw_size +=
					ALIGN(le32_to_cpu(header->ucode_size_bytes), PAGE_SIZE);
			}
		}

		hdr = (const struct smc_firmware_header_v1_0 *)	adev->pm.fw->data;
		amdgpu_ucode_print_smc_hdr(&hdr->header);
		adev->pm.fw_version = le32_to_cpu(hdr->header.ucode_version);
		ucode_size = le32_to_cpu(hdr->header.ucode_size_bytes);
		ucode_start_address = le32_to_cpu(hdr->ucode_start_addr);
		src = (const uint8_t *)(adev->pm.fw->data +
		       le32_to_cpu(hdr->header.ucode_array_offset_bytes));

		info->version = adev->pm.fw_version;
		info->image_size = ucode_size;
		info->ucode_start_address = ucode_start_address;
		info->kptr = (void *)src;
	}
	return 0;
}

static int amdgpu_cgs_is_virtualization_enabled(void *cgs_device)
{
	CGS_FUNC_ADEV;
	return amdgpu_sriov_vf(adev);
}

static int amdgpu_cgs_query_system_info(struct cgs_device *cgs_device,
					struct cgs_system_info *sys_info)
{
	CGS_FUNC_ADEV;

	if (NULL == sys_info)
		return -ENODEV;

	if (sizeof(struct cgs_system_info) != sys_info->size)
		return -ENODEV;

	switch (sys_info->info_id) {
	case CGS_SYSTEM_INFO_ADAPTER_BDF_ID:
		sys_info->value = adev->pdev->devfn | (adev->pdev->bus->number << 8);
		break;
	case CGS_SYSTEM_INFO_PCIE_GEN_INFO:
		sys_info->value = adev->pm.pcie_gen_mask;
		break;
	case CGS_SYSTEM_INFO_PCIE_MLW:
		sys_info->value = adev->pm.pcie_mlw_mask;
		break;
	case CGS_SYSTEM_INFO_PCIE_DEV:
		sys_info->value = adev->pdev->device;
		break;
	case CGS_SYSTEM_INFO_PCIE_REV:
		sys_info->value = adev->pdev->revision;
		break;
	case CGS_SYSTEM_INFO_CG_FLAGS:
		sys_info->value = adev->cg_flags;
		break;
	case CGS_SYSTEM_INFO_PG_FLAGS:
		sys_info->value = adev->pg_flags;
		break;
	case CGS_SYSTEM_INFO_GFX_CU_INFO:
		sys_info->value = adev->gfx.cu_info.number;
		break;
	case CGS_SYSTEM_INFO_GFX_SE_INFO:
		sys_info->value = adev->gfx.config.max_shader_engines;
		break;
	case CGS_SYSTEM_INFO_PCIE_SUB_SYS_ID:
		sys_info->value = adev->pdev->subsystem_device;
		break;
	case CGS_SYSTEM_INFO_PCIE_SUB_SYS_VENDOR_ID:
		sys_info->value = adev->pdev->subsystem_vendor;
		break;
	default:
		return -ENODEV;
	}

	return 0;
}

static int amdgpu_cgs_get_active_displays_info(struct cgs_device *cgs_device,
					  struct cgs_display_info *info)
{
	CGS_FUNC_ADEV;
	struct amdgpu_crtc *amdgpu_crtc;
	struct drm_device *ddev = adev->ddev;
	struct drm_crtc *crtc;
	uint32_t line_time_us, vblank_lines;
	struct cgs_mode_info *mode_info;

	if (info == NULL)
		return -EINVAL;

	mode_info = info->mode_info;
	if (mode_info) {
		/* if the displays are off, vblank time is max */
		mode_info->vblank_time_us = 0xffffffff;
		/* always set the reference clock */
		mode_info->ref_clock = adev->clock.spll.reference_freq;
	}

	if (adev->mode_info.num_crtc && adev->mode_info.mode_config_initialized) {
		list_for_each_entry(crtc,
				&ddev->mode_config.crtc_list, head) {
			amdgpu_crtc = to_amdgpu_crtc(crtc);
			if (crtc->enabled) {
				info->active_display_mask |= (1 << amdgpu_crtc->crtc_id);
				info->display_count++;
			}
			if (mode_info != NULL &&
				crtc->enabled && amdgpu_crtc->enabled &&
				amdgpu_crtc->hw_mode.clock) {
				line_time_us = (amdgpu_crtc->hw_mode.crtc_htotal * 1000) /
							amdgpu_crtc->hw_mode.clock;
				vblank_lines = amdgpu_crtc->hw_mode.crtc_vblank_end -
							amdgpu_crtc->hw_mode.crtc_vdisplay +
							(amdgpu_crtc->v_border * 2);
				mode_info->vblank_time_us = vblank_lines * line_time_us;
				mode_info->refresh_rate = drm_mode_vrefresh(&amdgpu_crtc->hw_mode);
				mode_info->ref_clock = adev->clock.spll.reference_freq;
				mode_info = NULL;
			}
		}
	}

	return 0;
}


static int amdgpu_cgs_notify_dpm_enabled(struct cgs_device *cgs_device, bool enabled)
{
	CGS_FUNC_ADEV;

	adev->pm.dpm_enabled = enabled;

	return 0;
}

/** \brief evaluate acpi namespace object, handle or pathname must be valid
 *  \param cgs_device
 *  \param info input/output arguments for the control method
 *  \return status
 */

#if defined(CONFIG_ACPI)
static int amdgpu_cgs_acpi_eval_object(struct cgs_device *cgs_device,
				    struct cgs_acpi_method_info *info)
{
	CGS_FUNC_ADEV;
	acpi_handle handle;
	struct acpi_object_list input;
	struct acpi_buffer output = { ACPI_ALLOCATE_BUFFER, NULL };
	union acpi_object *params, *obj;
	uint8_t name[5] = {'\0'};
	struct cgs_acpi_method_argument *argument;
	uint32_t i, count;
	acpi_status status;
	int result;

	handle = ACPI_HANDLE(&adev->pdev->dev);
	if (!handle)
		return -ENODEV;

	memset(&input, 0, sizeof(struct acpi_object_list));

	/* validate input info */
	if (info->size != sizeof(struct cgs_acpi_method_info))
		return -EINVAL;

	input.count = info->input_count;
	if (info->input_count > 0) {
		if (info->pinput_argument == NULL)
			return -EINVAL;
		argument = info->pinput_argument;
		for (i = 0; i < info->input_count; i++) {
			if (((argument->type == ACPI_TYPE_STRING) ||
			     (argument->type == ACPI_TYPE_BUFFER)) &&
			    (argument->pointer == NULL))
				return -EINVAL;
			argument++;
		}
	}

	if (info->output_count > 0) {
		if (info->poutput_argument == NULL)
			return -EINVAL;
		argument = info->poutput_argument;
		for (i = 0; i < info->output_count; i++) {
			if (((argument->type == ACPI_TYPE_STRING) ||
				(argument->type == ACPI_TYPE_BUFFER))
				&& (argument->pointer == NULL))
				return -EINVAL;
			argument++;
		}
	}

	/* The path name passed to acpi_evaluate_object should be null terminated */
	if ((info->field & CGS_ACPI_FIELD_METHOD_NAME) != 0) {
		strncpy(name, (char *)&(info->name), sizeof(uint32_t));
		name[4] = '\0';
	}

	/* parse input parameters */
	if (input.count > 0) {
		input.pointer = params =
				kzalloc(sizeof(union acpi_object) * input.count, GFP_KERNEL);
		if (params == NULL)
			return -EINVAL;

		argument = info->pinput_argument;

		for (i = 0; i < input.count; i++) {
			params->type = argument->type;
			switch (params->type) {
			case ACPI_TYPE_INTEGER:
				params->integer.value = argument->value;
				break;
			case ACPI_TYPE_STRING:
				params->string.length = argument->data_length;
				params->string.pointer = argument->pointer;
				break;
			case ACPI_TYPE_BUFFER:
				params->buffer.length = argument->data_length;
				params->buffer.pointer = argument->pointer;
				break;
			default:
				break;
			}
			params++;
			argument++;
		}
	}

	/* parse output info */
	count = info->output_count;
	argument = info->poutput_argument;

	/* evaluate the acpi method */
	status = acpi_evaluate_object(handle, name, &input, &output);

	if (ACPI_FAILURE(status)) {
		result = -EIO;
		goto free_input;
	}

	/* return the output info */
	obj = output.pointer;

	if (count > 1) {
		if ((obj->type != ACPI_TYPE_PACKAGE) ||
			(obj->package.count != count)) {
			result = -EIO;
			goto free_obj;
		}
		params = obj->package.elements;
	} else
		params = obj;

	if (params == NULL) {
		result = -EIO;
		goto free_obj;
	}

	for (i = 0; i < count; i++) {
		if (argument->type != params->type) {
			result = -EIO;
			goto free_obj;
		}
		switch (params->type) {
		case ACPI_TYPE_INTEGER:
			argument->value = params->integer.value;
			break;
		case ACPI_TYPE_STRING:
			if ((params->string.length != argument->data_length) ||
				(params->string.pointer == NULL)) {
				result = -EIO;
				goto free_obj;
			}
			strncpy(argument->pointer,
				params->string.pointer,
				params->string.length);
			break;
		case ACPI_TYPE_BUFFER:
			if (params->buffer.pointer == NULL) {
				result = -EIO;
				goto free_obj;
			}
			memcpy(argument->pointer,
				params->buffer.pointer,
				argument->data_length);
			break;
		default:
			break;
		}
		argument++;
		params++;
	}

	result = 0;
free_obj:
	kfree(obj);
free_input:
	kfree((void *)input.pointer);
	return result;
}
#else
static int amdgpu_cgs_acpi_eval_object(struct cgs_device *cgs_device,
				struct cgs_acpi_method_info *info)
{
	return -EIO;
}
#endif

static int amdgpu_cgs_call_acpi_method(struct cgs_device *cgs_device,
					uint32_t acpi_method,
					uint32_t acpi_function,
					void *pinput, void *poutput,
					uint32_t output_count,
					uint32_t input_size,
					uint32_t output_size)
{
	struct cgs_acpi_method_argument acpi_input[2] = { {0}, {0} };
	struct cgs_acpi_method_argument acpi_output = {0};
	struct cgs_acpi_method_info info = {0};

	acpi_input[0].type = CGS_ACPI_TYPE_INTEGER;
	acpi_input[0].data_length = sizeof(uint32_t);
	acpi_input[0].value = acpi_function;

	acpi_input[1].type = CGS_ACPI_TYPE_BUFFER;
	acpi_input[1].data_length = input_size;
	acpi_input[1].pointer = pinput;

	acpi_output.type = CGS_ACPI_TYPE_BUFFER;
	acpi_output.data_length = output_size;
	acpi_output.pointer = poutput;

	info.size = sizeof(struct cgs_acpi_method_info);
	info.field = CGS_ACPI_FIELD_METHOD_NAME | CGS_ACPI_FIELD_INPUT_ARGUMENT_COUNT;
	info.input_count = 2;
	info.name = acpi_method;
	info.pinput_argument = acpi_input;
	info.output_count = output_count;
	info.poutput_argument = &acpi_output;

	return amdgpu_cgs_acpi_eval_object(cgs_device, &info);
}

static const struct cgs_ops amdgpu_cgs_ops = {
	.alloc_gpu_mem = amdgpu_cgs_alloc_gpu_mem,
	.free_gpu_mem = amdgpu_cgs_free_gpu_mem,
	.gmap_gpu_mem = amdgpu_cgs_gmap_gpu_mem,
	.gunmap_gpu_mem = amdgpu_cgs_gunmap_gpu_mem,
	.kmap_gpu_mem = amdgpu_cgs_kmap_gpu_mem,
	.kunmap_gpu_mem = amdgpu_cgs_kunmap_gpu_mem,
	.read_register = amdgpu_cgs_read_register,
	.write_register = amdgpu_cgs_write_register,
	.read_ind_register = amdgpu_cgs_read_ind_register,
	.write_ind_register = amdgpu_cgs_write_ind_register,
	.get_pci_resource = amdgpu_cgs_get_pci_resource,
	.atom_get_data_table = amdgpu_cgs_atom_get_data_table,
	.atom_get_cmd_table_revs = amdgpu_cgs_atom_get_cmd_table_revs,
	.atom_exec_cmd_table = amdgpu_cgs_atom_exec_cmd_table,
	.get_firmware_info = amdgpu_cgs_get_firmware_info,
	.rel_firmware = amdgpu_cgs_rel_firmware,
	.set_powergating_state = amdgpu_cgs_set_powergating_state,
	.set_clockgating_state = amdgpu_cgs_set_clockgating_state,
	.get_active_displays_info = amdgpu_cgs_get_active_displays_info,
	.notify_dpm_enabled = amdgpu_cgs_notify_dpm_enabled,
	.call_acpi_method = amdgpu_cgs_call_acpi_method,
	.query_system_info = amdgpu_cgs_query_system_info,
	.is_virtualization_enabled = amdgpu_cgs_is_virtualization_enabled,
	.enter_safe_mode = amdgpu_cgs_enter_safe_mode,
	.lock_grbm_idx = amdgpu_cgs_lock_grbm_idx,
};

static const struct cgs_os_ops amdgpu_cgs_os_ops = {
	.add_irq_source = amdgpu_cgs_add_irq_source,
	.irq_get = amdgpu_cgs_irq_get,
	.irq_put = amdgpu_cgs_irq_put
};

struct cgs_device *amdgpu_cgs_create_device(struct amdgpu_device *adev)
{
	struct amdgpu_cgs_device *cgs_device =
		kmalloc(sizeof(*cgs_device), GFP_KERNEL);

	if (!cgs_device) {
		DRM_ERROR("Couldn't allocate CGS device structure\n");
		return NULL;
	}

	cgs_device->base.ops = &amdgpu_cgs_ops;
	cgs_device->base.os_ops = &amdgpu_cgs_os_ops;
	cgs_device->adev = adev;

	return (struct cgs_device *)cgs_device;
}

void amdgpu_cgs_destroy_device(struct cgs_device *cgs_device)
{
	kfree(cgs_device);
}<|MERGE_RESOLUTION|>--- conflicted
+++ resolved
@@ -723,12 +723,8 @@
 					      (adev->pdev->revision == 0xe7) ||
 					      (adev->pdev->revision == 0xef))) ||
 					    ((adev->pdev->device == 0x6fdf) &&
-<<<<<<< HEAD
-					     (adev->pdev->revision == 0xef))) {
-=======
 					     ((adev->pdev->revision == 0xef) ||
 					      (adev->pdev->revision == 0xff)))) {
->>>>>>> ee68d467
 						info->is_kicker = true;
 						strcpy(fw_name, "amdgpu/polaris10_k_smc.bin");
 					} else
