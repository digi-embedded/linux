/*
 * Copyright 2021 Advanced Micro Devices, Inc.
 *
 * Permission is hereby granted, free of charge, to any person obtaining a
 * copy of this software and associated documentation files (the "Software"),
 * to deal in the Software without restriction, including without limitation
 * the rights to use, copy, modify, merge, publish, distribute, sublicense,
 * and/or sell copies of the Software, and to permit persons to whom the
 * Software is furnished to do so, subject to the following conditions:
 *
 * The above copyright notice and this permission notice shall be included in
 * all copies or substantial portions of the Software.
 *
 * THE SOFTWARE IS PROVIDED "AS IS", WITHOUT WARRANTY OF ANY KIND, EXPRESS OR
 * IMPLIED, INCLUDING BUT NOT LIMITED TO THE WARRANTIES OF MERCHANTABILITY,
 * FITNESS FOR A PARTICULAR PURPOSE AND NONINFRINGEMENT.  IN NO EVENT SHALL
 * THE COPYRIGHT HOLDER(S) OR AUTHOR(S) BE LIABLE FOR ANY CLAIM, DAMAGES OR
 * OTHER LIABILITY, WHETHER IN AN ACTION OF CONTRACT, TORT OR OTHERWISE,
 * ARISING FROM, OUT OF OR IN CONNECTION WITH THE SOFTWARE OR THE USE OR
 * OTHER DEALINGS IN THE SOFTWARE.
 *
 */
#include <linux/firmware.h>
#include <linux/slab.h>
#include <linux/module.h>
#include <linux/pci.h>

#include "amdgpu.h"
#include "amdgpu_atombios.h"
#include "amdgpu_ih.h"
#include "amdgpu_uvd.h"
#include "amdgpu_vce.h"
#include "amdgpu_ucode.h"
#include "amdgpu_psp.h"
#include "amdgpu_smu.h"
#include "atom.h"
#include "amd_pcie.h"

#include "gc/gc_11_0_0_offset.h"
#include "gc/gc_11_0_0_sh_mask.h"
#include "mp/mp_13_0_0_offset.h"

#include "soc15.h"
#include "soc15_common.h"
#include "soc21.h"
#include "mxgpu_nv.h"

static const struct amd_ip_funcs soc21_common_ip_funcs;

/* SOC21 */
<<<<<<< HEAD
static const struct amdgpu_video_codec_info vcn_4_0_0_video_codecs_encode_array_vcn0[] =
{
=======
static const struct amdgpu_video_codec_info vcn_4_0_0_video_codecs_encode_array_vcn0[] = {
>>>>>>> ccf0a997
	{codec_info_build(AMDGPU_INFO_VIDEO_CAPS_CODEC_IDX_MPEG4_AVC, 4096, 2304, 0)},
	{codec_info_build(AMDGPU_INFO_VIDEO_CAPS_CODEC_IDX_HEVC, 4096, 2304, 0)},
	{codec_info_build(AMDGPU_INFO_VIDEO_CAPS_CODEC_IDX_AV1, 8192, 4352, 0)},
};

<<<<<<< HEAD
static const struct amdgpu_video_codec_info vcn_4_0_0_video_codecs_encode_array_vcn1[] =
{
=======
static const struct amdgpu_video_codec_info vcn_4_0_0_video_codecs_encode_array_vcn1[] = {
>>>>>>> ccf0a997
	{codec_info_build(AMDGPU_INFO_VIDEO_CAPS_CODEC_IDX_MPEG4_AVC, 4096, 2304, 0)},
	{codec_info_build(AMDGPU_INFO_VIDEO_CAPS_CODEC_IDX_HEVC, 4096, 2304, 0)},
};

<<<<<<< HEAD
static const struct amdgpu_video_codecs vcn_4_0_0_video_codecs_encode_vcn0 =
{
=======
static const struct amdgpu_video_codecs vcn_4_0_0_video_codecs_encode_vcn0 = {
>>>>>>> ccf0a997
	.codec_count = ARRAY_SIZE(vcn_4_0_0_video_codecs_encode_array_vcn0),
	.codec_array = vcn_4_0_0_video_codecs_encode_array_vcn0,
};

<<<<<<< HEAD
static const struct amdgpu_video_codecs vcn_4_0_0_video_codecs_encode_vcn1 =
{
=======
static const struct amdgpu_video_codecs vcn_4_0_0_video_codecs_encode_vcn1 = {
>>>>>>> ccf0a997
	.codec_count = ARRAY_SIZE(vcn_4_0_0_video_codecs_encode_array_vcn1),
	.codec_array = vcn_4_0_0_video_codecs_encode_array_vcn1,
};

<<<<<<< HEAD
static const struct amdgpu_video_codec_info vcn_4_0_0_video_codecs_decode_array_vcn0[] =
{
=======
static const struct amdgpu_video_codec_info vcn_4_0_0_video_codecs_decode_array_vcn0[] = {
>>>>>>> ccf0a997
	{codec_info_build(AMDGPU_INFO_VIDEO_CAPS_CODEC_IDX_MPEG4_AVC, 4096, 4096, 52)},
	{codec_info_build(AMDGPU_INFO_VIDEO_CAPS_CODEC_IDX_HEVC, 8192, 4352, 186)},
	{codec_info_build(AMDGPU_INFO_VIDEO_CAPS_CODEC_IDX_JPEG, 4096, 4096, 0)},
	{codec_info_build(AMDGPU_INFO_VIDEO_CAPS_CODEC_IDX_VP9, 8192, 4352, 0)},
	{codec_info_build(AMDGPU_INFO_VIDEO_CAPS_CODEC_IDX_AV1, 8192, 4352, 0)},
};

<<<<<<< HEAD
static const struct amdgpu_video_codec_info vcn_4_0_0_video_codecs_decode_array_vcn1[] =
{
=======
static const struct amdgpu_video_codec_info vcn_4_0_0_video_codecs_decode_array_vcn1[] = {
>>>>>>> ccf0a997
	{codec_info_build(AMDGPU_INFO_VIDEO_CAPS_CODEC_IDX_MPEG4_AVC, 4096, 4096, 52)},
	{codec_info_build(AMDGPU_INFO_VIDEO_CAPS_CODEC_IDX_HEVC, 8192, 4352, 186)},
	{codec_info_build(AMDGPU_INFO_VIDEO_CAPS_CODEC_IDX_JPEG, 4096, 4096, 0)},
	{codec_info_build(AMDGPU_INFO_VIDEO_CAPS_CODEC_IDX_VP9, 8192, 4352, 0)},
<<<<<<< HEAD
};

static const struct amdgpu_video_codecs vcn_4_0_0_video_codecs_decode_vcn0 =
{
	.codec_count = ARRAY_SIZE(vcn_4_0_0_video_codecs_decode_array_vcn0),
	.codec_array = vcn_4_0_0_video_codecs_decode_array_vcn0,
};

static const struct amdgpu_video_codecs vcn_4_0_0_video_codecs_decode_vcn1 =
{
	.codec_count = ARRAY_SIZE(vcn_4_0_0_video_codecs_decode_array_vcn1),
	.codec_array = vcn_4_0_0_video_codecs_decode_array_vcn1,
};

static int soc21_query_video_codecs(struct amdgpu_device *adev, bool encode,
				 const struct amdgpu_video_codecs **codecs)
{
	if (adev->vcn.num_vcn_inst == hweight8(adev->vcn.harvest_config))
		return -EINVAL;

	switch (adev->ip_versions[UVD_HWIP][0]) {
	case IP_VERSION(4, 0, 0):
	case IP_VERSION(4, 0, 2):
	case IP_VERSION(4, 0, 4):
		if (adev->vcn.harvest_config & AMDGPU_VCN_HARVEST_VCN0) {
			if (encode)
				*codecs = &vcn_4_0_0_video_codecs_encode_vcn1;
			else
				*codecs = &vcn_4_0_0_video_codecs_decode_vcn1;
		} else {
			if (encode)
				*codecs = &vcn_4_0_0_video_codecs_encode_vcn0;
			else
				*codecs = &vcn_4_0_0_video_codecs_decode_vcn0;
		}
		return 0;
	default:
		return -EINVAL;
	}
}
/*
 * Indirect registers accessor
 */
static u32 soc21_pcie_rreg(struct amdgpu_device *adev, u32 reg)
{
	unsigned long address, data;
	address = adev->nbio.funcs->get_pcie_index_offset(adev);
	data = adev->nbio.funcs->get_pcie_data_offset(adev);
=======
};

static const struct amdgpu_video_codecs vcn_4_0_0_video_codecs_decode_vcn0 = {
	.codec_count = ARRAY_SIZE(vcn_4_0_0_video_codecs_decode_array_vcn0),
	.codec_array = vcn_4_0_0_video_codecs_decode_array_vcn0,
};

static const struct amdgpu_video_codecs vcn_4_0_0_video_codecs_decode_vcn1 = {
	.codec_count = ARRAY_SIZE(vcn_4_0_0_video_codecs_decode_array_vcn1),
	.codec_array = vcn_4_0_0_video_codecs_decode_array_vcn1,
};
>>>>>>> ccf0a997

/* SRIOV SOC21, not const since data is controlled by host */
static struct amdgpu_video_codec_info sriov_vcn_4_0_0_video_codecs_encode_array_vcn0[] = {
	{codec_info_build(AMDGPU_INFO_VIDEO_CAPS_CODEC_IDX_MPEG4_AVC, 4096, 2304, 0)},
	{codec_info_build(AMDGPU_INFO_VIDEO_CAPS_CODEC_IDX_HEVC, 4096, 2304, 0)},
	{codec_info_build(AMDGPU_INFO_VIDEO_CAPS_CODEC_IDX_AV1, 8192, 4352, 0)},
};

static struct amdgpu_video_codec_info sriov_vcn_4_0_0_video_codecs_encode_array_vcn1[] = {
	{codec_info_build(AMDGPU_INFO_VIDEO_CAPS_CODEC_IDX_MPEG4_AVC, 4096, 2304, 0)},
	{codec_info_build(AMDGPU_INFO_VIDEO_CAPS_CODEC_IDX_HEVC, 4096, 2304, 0)},
};

static struct amdgpu_video_codecs sriov_vcn_4_0_0_video_codecs_encode_vcn0 = {
	.codec_count = ARRAY_SIZE(sriov_vcn_4_0_0_video_codecs_encode_array_vcn0),
	.codec_array = sriov_vcn_4_0_0_video_codecs_encode_array_vcn0,
};

static struct amdgpu_video_codecs sriov_vcn_4_0_0_video_codecs_encode_vcn1 = {
	.codec_count = ARRAY_SIZE(sriov_vcn_4_0_0_video_codecs_encode_array_vcn1),
	.codec_array = sriov_vcn_4_0_0_video_codecs_encode_array_vcn1,
};

static struct amdgpu_video_codec_info sriov_vcn_4_0_0_video_codecs_decode_array_vcn0[] = {
	{codec_info_build(AMDGPU_INFO_VIDEO_CAPS_CODEC_IDX_MPEG2, 4096, 4096, 3)},
	{codec_info_build(AMDGPU_INFO_VIDEO_CAPS_CODEC_IDX_MPEG4, 4096, 4096, 5)},
	{codec_info_build(AMDGPU_INFO_VIDEO_CAPS_CODEC_IDX_MPEG4_AVC, 4096, 4096, 52)},
	{codec_info_build(AMDGPU_INFO_VIDEO_CAPS_CODEC_IDX_VC1, 4096, 4096, 4)},
	{codec_info_build(AMDGPU_INFO_VIDEO_CAPS_CODEC_IDX_HEVC, 8192, 4352, 186)},
	{codec_info_build(AMDGPU_INFO_VIDEO_CAPS_CODEC_IDX_JPEG, 4096, 4096, 0)},
	{codec_info_build(AMDGPU_INFO_VIDEO_CAPS_CODEC_IDX_VP9, 8192, 4352, 0)},
	{codec_info_build(AMDGPU_INFO_VIDEO_CAPS_CODEC_IDX_AV1, 8192, 4352, 0)},
};

static struct amdgpu_video_codec_info sriov_vcn_4_0_0_video_codecs_decode_array_vcn1[] = {
	{codec_info_build(AMDGPU_INFO_VIDEO_CAPS_CODEC_IDX_MPEG2, 4096, 4096, 3)},
	{codec_info_build(AMDGPU_INFO_VIDEO_CAPS_CODEC_IDX_MPEG4, 4096, 4096, 5)},
	{codec_info_build(AMDGPU_INFO_VIDEO_CAPS_CODEC_IDX_MPEG4_AVC, 4096, 4096, 52)},
	{codec_info_build(AMDGPU_INFO_VIDEO_CAPS_CODEC_IDX_VC1, 4096, 4096, 4)},
	{codec_info_build(AMDGPU_INFO_VIDEO_CAPS_CODEC_IDX_HEVC, 8192, 4352, 186)},
	{codec_info_build(AMDGPU_INFO_VIDEO_CAPS_CODEC_IDX_JPEG, 4096, 4096, 0)},
	{codec_info_build(AMDGPU_INFO_VIDEO_CAPS_CODEC_IDX_VP9, 8192, 4352, 0)},
};

static struct amdgpu_video_codecs sriov_vcn_4_0_0_video_codecs_decode_vcn0 = {
	.codec_count = ARRAY_SIZE(sriov_vcn_4_0_0_video_codecs_decode_array_vcn0),
	.codec_array = sriov_vcn_4_0_0_video_codecs_decode_array_vcn0,
};

static struct amdgpu_video_codecs sriov_vcn_4_0_0_video_codecs_decode_vcn1 = {
	.codec_count = ARRAY_SIZE(sriov_vcn_4_0_0_video_codecs_decode_array_vcn1),
	.codec_array = sriov_vcn_4_0_0_video_codecs_decode_array_vcn1,
};

static int soc21_query_video_codecs(struct amdgpu_device *adev, bool encode,
				 const struct amdgpu_video_codecs **codecs)
{
	if (adev->vcn.num_vcn_inst == hweight8(adev->vcn.harvest_config))
		return -EINVAL;

	switch (adev->ip_versions[UVD_HWIP][0]) {
	case IP_VERSION(4, 0, 0):
	case IP_VERSION(4, 0, 2):
	case IP_VERSION(4, 0, 4):
		if (amdgpu_sriov_vf(adev)) {
			if ((adev->vcn.harvest_config & AMDGPU_VCN_HARVEST_VCN0) ||
			!amdgpu_sriov_is_av1_support(adev)) {
				if (encode)
					*codecs = &sriov_vcn_4_0_0_video_codecs_encode_vcn1;
				else
					*codecs = &sriov_vcn_4_0_0_video_codecs_decode_vcn1;
			} else {
				if (encode)
					*codecs = &sriov_vcn_4_0_0_video_codecs_encode_vcn0;
				else
					*codecs = &sriov_vcn_4_0_0_video_codecs_decode_vcn0;
			}
		} else {
			if ((adev->vcn.harvest_config & AMDGPU_VCN_HARVEST_VCN0)) {
				if (encode)
					*codecs = &vcn_4_0_0_video_codecs_encode_vcn1;
				else
					*codecs = &vcn_4_0_0_video_codecs_decode_vcn1;
			} else {
				if (encode)
					*codecs = &vcn_4_0_0_video_codecs_encode_vcn0;
				else
					*codecs = &vcn_4_0_0_video_codecs_decode_vcn0;
			}
		}
		return 0;
	default:
		return -EINVAL;
	}
}

static u32 soc21_didt_rreg(struct amdgpu_device *adev, u32 reg)
{
	unsigned long flags, address, data;
	u32 r;

	address = SOC15_REG_OFFSET(GC, 0, regDIDT_IND_INDEX);
	data = SOC15_REG_OFFSET(GC, 0, regDIDT_IND_DATA);

	spin_lock_irqsave(&adev->didt_idx_lock, flags);
	WREG32(address, (reg));
	r = RREG32(data);
	spin_unlock_irqrestore(&adev->didt_idx_lock, flags);
	return r;
}

static void soc21_didt_wreg(struct amdgpu_device *adev, u32 reg, u32 v)
{
	unsigned long flags, address, data;

	address = SOC15_REG_OFFSET(GC, 0, regDIDT_IND_INDEX);
	data = SOC15_REG_OFFSET(GC, 0, regDIDT_IND_DATA);

	spin_lock_irqsave(&adev->didt_idx_lock, flags);
	WREG32(address, (reg));
	WREG32(data, (v));
	spin_unlock_irqrestore(&adev->didt_idx_lock, flags);
}

static u32 soc21_get_config_memsize(struct amdgpu_device *adev)
{
	return adev->nbio.funcs->get_memsize(adev);
}

static u32 soc21_get_xclk(struct amdgpu_device *adev)
{
	return adev->clock.spll.reference_freq;
}


void soc21_grbm_select(struct amdgpu_device *adev,
		     u32 me, u32 pipe, u32 queue, u32 vmid)
{
	u32 grbm_gfx_cntl = 0;
	grbm_gfx_cntl = REG_SET_FIELD(grbm_gfx_cntl, GRBM_GFX_CNTL, PIPEID, pipe);
	grbm_gfx_cntl = REG_SET_FIELD(grbm_gfx_cntl, GRBM_GFX_CNTL, MEID, me);
	grbm_gfx_cntl = REG_SET_FIELD(grbm_gfx_cntl, GRBM_GFX_CNTL, VMID, vmid);
	grbm_gfx_cntl = REG_SET_FIELD(grbm_gfx_cntl, GRBM_GFX_CNTL, QUEUEID, queue);

	WREG32_SOC15(GC, 0, regGRBM_GFX_CNTL, grbm_gfx_cntl);
}

static bool soc21_read_disabled_bios(struct amdgpu_device *adev)
{
	/* todo */
	return false;
}

static struct soc15_allowed_register_entry soc21_allowed_read_registers[] = {
	{ SOC15_REG_ENTRY(GC, 0, regGRBM_STATUS)},
	{ SOC15_REG_ENTRY(GC, 0, regGRBM_STATUS2)},
	{ SOC15_REG_ENTRY(GC, 0, regGRBM_STATUS_SE0)},
	{ SOC15_REG_ENTRY(GC, 0, regGRBM_STATUS_SE1)},
	{ SOC15_REG_ENTRY(GC, 0, regGRBM_STATUS_SE2)},
	{ SOC15_REG_ENTRY(GC, 0, regGRBM_STATUS_SE3)},
	{ SOC15_REG_ENTRY(SDMA0, 0, regSDMA0_STATUS_REG)},
	{ SOC15_REG_ENTRY(SDMA1, 0, regSDMA1_STATUS_REG)},
	{ SOC15_REG_ENTRY(GC, 0, regCP_STAT)},
	{ SOC15_REG_ENTRY(GC, 0, regCP_STALLED_STAT1)},
	{ SOC15_REG_ENTRY(GC, 0, regCP_STALLED_STAT2)},
	{ SOC15_REG_ENTRY(GC, 0, regCP_STALLED_STAT3)},
	{ SOC15_REG_ENTRY(GC, 0, regCP_CPF_BUSY_STAT)},
	{ SOC15_REG_ENTRY(GC, 0, regCP_CPF_STALLED_STAT1)},
	{ SOC15_REG_ENTRY(GC, 0, regCP_CPF_STATUS)},
	{ SOC15_REG_ENTRY(GC, 0, regCP_CPC_BUSY_STAT)},
	{ SOC15_REG_ENTRY(GC, 0, regCP_CPC_STALLED_STAT1)},
	{ SOC15_REG_ENTRY(GC, 0, regCP_CPC_STATUS)},
	{ SOC15_REG_ENTRY(GC, 0, regGB_ADDR_CONFIG)},
};

static uint32_t soc21_read_indexed_register(struct amdgpu_device *adev, u32 se_num,
					 u32 sh_num, u32 reg_offset)
{
	uint32_t val;

	mutex_lock(&adev->grbm_idx_mutex);
	if (se_num != 0xffffffff || sh_num != 0xffffffff)
		amdgpu_gfx_select_se_sh(adev, se_num, sh_num, 0xffffffff, 0);

	val = RREG32(reg_offset);

	if (se_num != 0xffffffff || sh_num != 0xffffffff)
		amdgpu_gfx_select_se_sh(adev, 0xffffffff, 0xffffffff, 0xffffffff, 0);
	mutex_unlock(&adev->grbm_idx_mutex);
	return val;
}

static uint32_t soc21_get_register_value(struct amdgpu_device *adev,
				      bool indexed, u32 se_num,
				      u32 sh_num, u32 reg_offset)
{
	if (indexed) {
		return soc21_read_indexed_register(adev, se_num, sh_num, reg_offset);
	} else {
		if (reg_offset == SOC15_REG_OFFSET(GC, 0, regGB_ADDR_CONFIG) && adev->gfx.config.gb_addr_config)
			return adev->gfx.config.gb_addr_config;
		return RREG32(reg_offset);
	}
}

static int soc21_read_register(struct amdgpu_device *adev, u32 se_num,
			    u32 sh_num, u32 reg_offset, u32 *value)
{
	uint32_t i;
	struct soc15_allowed_register_entry  *en;

	*value = 0;
	for (i = 0; i < ARRAY_SIZE(soc21_allowed_read_registers); i++) {
		en = &soc21_allowed_read_registers[i];
		if (!adev->reg_offset[en->hwip][en->inst])
			continue;
		else if (reg_offset != (adev->reg_offset[en->hwip][en->inst][en->seg]
					+ en->reg_offset))
			continue;

		*value = soc21_get_register_value(adev,
					       soc21_allowed_read_registers[i].grbm_indexed,
					       se_num, sh_num, reg_offset);
		return 0;
	}
	return -EINVAL;
}

#if 0
static int soc21_asic_mode1_reset(struct amdgpu_device *adev)
{
	u32 i;
	int ret = 0;

	amdgpu_atombios_scratch_regs_engine_hung(adev, true);

	/* disable BM */
	pci_clear_master(adev->pdev);

	amdgpu_device_cache_pci_state(adev->pdev);

	if (amdgpu_dpm_is_mode1_reset_supported(adev)) {
		dev_info(adev->dev, "GPU smu mode1 reset\n");
		ret = amdgpu_dpm_mode1_reset(adev);
	} else {
		dev_info(adev->dev, "GPU psp mode1 reset\n");
		ret = psp_gpu_reset(adev);
	}

	if (ret)
		dev_err(adev->dev, "GPU mode1 reset failed\n");
	amdgpu_device_load_pci_state(adev->pdev);

	/* wait for asic to come out of reset */
	for (i = 0; i < adev->usec_timeout; i++) {
		u32 memsize = adev->nbio.funcs->get_memsize(adev);

		if (memsize != 0xffffffff)
			break;
		udelay(1);
	}

	amdgpu_atombios_scratch_regs_engine_hung(adev, false);

	return ret;
}
#endif

static enum amd_reset_method
soc21_asic_reset_method(struct amdgpu_device *adev)
{
	if (amdgpu_reset_method == AMD_RESET_METHOD_MODE1 ||
	    amdgpu_reset_method == AMD_RESET_METHOD_MODE2 ||
	    amdgpu_reset_method == AMD_RESET_METHOD_BACO)
		return amdgpu_reset_method;

	if (amdgpu_reset_method != -1)
		dev_warn(adev->dev, "Specified reset method:%d isn't supported, using AUTO instead.\n",
				  amdgpu_reset_method);

	switch (adev->ip_versions[MP1_HWIP][0]) {
	case IP_VERSION(13, 0, 0):
	case IP_VERSION(13, 0, 7):
	case IP_VERSION(13, 0, 10):
		return AMD_RESET_METHOD_MODE1;
	case IP_VERSION(13, 0, 4):
	case IP_VERSION(13, 0, 11):
		return AMD_RESET_METHOD_MODE2;
	default:
		if (amdgpu_dpm_is_baco_supported(adev))
			return AMD_RESET_METHOD_BACO;
		else
			return AMD_RESET_METHOD_MODE1;
	}
}

static int soc21_asic_reset(struct amdgpu_device *adev)
{
	int ret = 0;

	switch (soc21_asic_reset_method(adev)) {
	case AMD_RESET_METHOD_PCI:
		dev_info(adev->dev, "PCI reset\n");
		ret = amdgpu_device_pci_reset(adev);
		break;
	case AMD_RESET_METHOD_BACO:
		dev_info(adev->dev, "BACO reset\n");
		ret = amdgpu_dpm_baco_reset(adev);
		break;
	case AMD_RESET_METHOD_MODE2:
		dev_info(adev->dev, "MODE2 reset\n");
		ret = amdgpu_dpm_mode2_reset(adev);
		break;
	default:
		dev_info(adev->dev, "MODE1 reset\n");
		ret = amdgpu_device_mode1_reset(adev);
		break;
	}

	return ret;
}

static int soc21_set_uvd_clocks(struct amdgpu_device *adev, u32 vclk, u32 dclk)
{
	/* todo */
	return 0;
}

static int soc21_set_vce_clocks(struct amdgpu_device *adev, u32 evclk, u32 ecclk)
{
	/* todo */
	return 0;
}

static void soc21_program_aspm(struct amdgpu_device *adev)
{
	if (!amdgpu_device_should_use_aspm(adev))
		return;

	if (!(adev->flags & AMD_IS_APU) &&
	    (adev->nbio.funcs->program_aspm))
		adev->nbio.funcs->program_aspm(adev);
}

const struct amdgpu_ip_block_version soc21_common_ip_block = {
	.type = AMD_IP_BLOCK_TYPE_COMMON,
	.major = 1,
	.minor = 0,
	.rev = 0,
	.funcs = &soc21_common_ip_funcs,
};

static bool soc21_need_full_reset(struct amdgpu_device *adev)
{
	switch (adev->ip_versions[GC_HWIP][0]) {
	case IP_VERSION(11, 0, 0):
		return amdgpu_ras_is_supported(adev, AMDGPU_RAS_BLOCK__UMC);
	case IP_VERSION(11, 0, 2):
	case IP_VERSION(11, 0, 3):
		return false;
	default:
		return true;
	}
}

static bool soc21_need_reset_on_init(struct amdgpu_device *adev)
{
	u32 sol_reg;

	if (adev->flags & AMD_IS_APU)
		return false;

	/* Check sOS sign of life register to confirm sys driver and sOS
	 * are already been loaded.
	 */
	sol_reg = RREG32_SOC15(MP0, 0, regMP0_SMN_C2PMSG_81);
	if (sol_reg)
		return true;

	return false;
}

static void soc21_init_doorbell_index(struct amdgpu_device *adev)
{
	adev->doorbell_index.kiq = AMDGPU_NAVI10_DOORBELL_KIQ;
	adev->doorbell_index.mec_ring0 = AMDGPU_NAVI10_DOORBELL_MEC_RING0;
	adev->doorbell_index.mec_ring1 = AMDGPU_NAVI10_DOORBELL_MEC_RING1;
	adev->doorbell_index.mec_ring2 = AMDGPU_NAVI10_DOORBELL_MEC_RING2;
	adev->doorbell_index.mec_ring3 = AMDGPU_NAVI10_DOORBELL_MEC_RING3;
	adev->doorbell_index.mec_ring4 = AMDGPU_NAVI10_DOORBELL_MEC_RING4;
	adev->doorbell_index.mec_ring5 = AMDGPU_NAVI10_DOORBELL_MEC_RING5;
	adev->doorbell_index.mec_ring6 = AMDGPU_NAVI10_DOORBELL_MEC_RING6;
	adev->doorbell_index.mec_ring7 = AMDGPU_NAVI10_DOORBELL_MEC_RING7;
	adev->doorbell_index.userqueue_start = AMDGPU_NAVI10_DOORBELL_USERQUEUE_START;
	adev->doorbell_index.userqueue_end = AMDGPU_NAVI10_DOORBELL_USERQUEUE_END;
	adev->doorbell_index.gfx_ring0 = AMDGPU_NAVI10_DOORBELL_GFX_RING0;
	adev->doorbell_index.gfx_ring1 = AMDGPU_NAVI10_DOORBELL_GFX_RING1;
	adev->doorbell_index.gfx_userqueue_start =
		AMDGPU_NAVI10_DOORBELL_GFX_USERQUEUE_START;
	adev->doorbell_index.gfx_userqueue_end =
		AMDGPU_NAVI10_DOORBELL_GFX_USERQUEUE_END;
	adev->doorbell_index.mes_ring0 = AMDGPU_NAVI10_DOORBELL_MES_RING0;
	adev->doorbell_index.mes_ring1 = AMDGPU_NAVI10_DOORBELL_MES_RING1;
	adev->doorbell_index.sdma_engine[0] = AMDGPU_NAVI10_DOORBELL_sDMA_ENGINE0;
	adev->doorbell_index.sdma_engine[1] = AMDGPU_NAVI10_DOORBELL_sDMA_ENGINE1;
	adev->doorbell_index.ih = AMDGPU_NAVI10_DOORBELL_IH;
	adev->doorbell_index.vcn.vcn_ring0_1 = AMDGPU_NAVI10_DOORBELL64_VCN0_1;
	adev->doorbell_index.vcn.vcn_ring2_3 = AMDGPU_NAVI10_DOORBELL64_VCN2_3;
	adev->doorbell_index.vcn.vcn_ring4_5 = AMDGPU_NAVI10_DOORBELL64_VCN4_5;
	adev->doorbell_index.vcn.vcn_ring6_7 = AMDGPU_NAVI10_DOORBELL64_VCN6_7;
	adev->doorbell_index.first_non_cp = AMDGPU_NAVI10_DOORBELL64_FIRST_NON_CP;
	adev->doorbell_index.last_non_cp = AMDGPU_NAVI10_DOORBELL64_LAST_NON_CP;

	adev->doorbell_index.max_assignment = AMDGPU_NAVI10_DOORBELL_MAX_ASSIGNMENT << 1;
	adev->doorbell_index.sdma_doorbell_range = 20;
}

static void soc21_pre_asic_init(struct amdgpu_device *adev)
{
}

static int soc21_update_umd_stable_pstate(struct amdgpu_device *adev,
					  bool enter)
{
	if (enter)
		amdgpu_gfx_rlc_enter_safe_mode(adev, 0);
	else
		amdgpu_gfx_rlc_exit_safe_mode(adev, 0);

	if (adev->gfx.funcs->update_perfmon_mgcg)
		adev->gfx.funcs->update_perfmon_mgcg(adev, !enter);

	return 0;
}

static const struct amdgpu_asic_funcs soc21_asic_funcs = {
	.read_disabled_bios = &soc21_read_disabled_bios,
	.read_bios_from_rom = &amdgpu_soc15_read_bios_from_rom,
	.read_register = &soc21_read_register,
	.reset = &soc21_asic_reset,
	.reset_method = &soc21_asic_reset_method,
	.get_xclk = &soc21_get_xclk,
	.set_uvd_clocks = &soc21_set_uvd_clocks,
	.set_vce_clocks = &soc21_set_vce_clocks,
	.get_config_memsize = &soc21_get_config_memsize,
	.init_doorbell_index = &soc21_init_doorbell_index,
	.need_full_reset = &soc21_need_full_reset,
	.need_reset_on_init = &soc21_need_reset_on_init,
	.get_pcie_replay_count = &amdgpu_nbio_get_pcie_replay_count,
	.supports_baco = &amdgpu_dpm_is_baco_supported,
	.pre_asic_init = &soc21_pre_asic_init,
	.query_video_codecs = &soc21_query_video_codecs,
	.update_umd_stable_pstate = &soc21_update_umd_stable_pstate,
};

static int soc21_common_early_init(void *handle)
{
#define MMIO_REG_HOLE_OFFSET (0x80000 - PAGE_SIZE)
	struct amdgpu_device *adev = (struct amdgpu_device *)handle;

	adev->rmmio_remap.reg_offset = MMIO_REG_HOLE_OFFSET;
	adev->rmmio_remap.bus_addr = adev->rmmio_base + MMIO_REG_HOLE_OFFSET;
	adev->smc_rreg = NULL;
	adev->smc_wreg = NULL;
	adev->pcie_rreg = &amdgpu_device_indirect_rreg;
	adev->pcie_wreg = &amdgpu_device_indirect_wreg;
	adev->pcie_rreg64 = &amdgpu_device_indirect_rreg64;
	adev->pcie_wreg64 = &amdgpu_device_indirect_wreg64;
	adev->pciep_rreg = amdgpu_device_pcie_port_rreg;
	adev->pciep_wreg = amdgpu_device_pcie_port_wreg;

	/* TODO: will add them during VCN v2 implementation */
	adev->uvd_ctx_rreg = NULL;
	adev->uvd_ctx_wreg = NULL;

	adev->didt_rreg = &soc21_didt_rreg;
	adev->didt_wreg = &soc21_didt_wreg;

	adev->asic_funcs = &soc21_asic_funcs;

	adev->rev_id = amdgpu_device_get_rev_id(adev);
	adev->external_rev_id = 0xff;
	switch (adev->ip_versions[GC_HWIP][0]) {
	case IP_VERSION(11, 0, 0):
		adev->cg_flags = AMD_CG_SUPPORT_GFX_CGCG |
			AMD_CG_SUPPORT_GFX_CGLS |
#if 0
			AMD_CG_SUPPORT_GFX_3D_CGCG |
			AMD_CG_SUPPORT_GFX_3D_CGLS |
#endif
			AMD_CG_SUPPORT_GFX_MGCG |
			AMD_CG_SUPPORT_REPEATER_FGCG |
			AMD_CG_SUPPORT_GFX_FGCG |
			AMD_CG_SUPPORT_GFX_PERF_CLK |
			AMD_CG_SUPPORT_VCN_MGCG |
			AMD_CG_SUPPORT_JPEG_MGCG |
			AMD_CG_SUPPORT_ATHUB_MGCG |
			AMD_CG_SUPPORT_ATHUB_LS |
			AMD_CG_SUPPORT_MC_MGCG |
			AMD_CG_SUPPORT_MC_LS |
			AMD_CG_SUPPORT_IH_CG |
			AMD_CG_SUPPORT_HDP_SD;
		adev->pg_flags = AMD_PG_SUPPORT_VCN |
			AMD_PG_SUPPORT_VCN_DPG |
			AMD_PG_SUPPORT_JPEG |
			AMD_PG_SUPPORT_ATHUB |
			AMD_PG_SUPPORT_MMHUB;
		adev->external_rev_id = adev->rev_id + 0x1; // TODO: need update
		break;
	case IP_VERSION(11, 0, 2):
		adev->cg_flags =
			AMD_CG_SUPPORT_GFX_CGCG |
			AMD_CG_SUPPORT_GFX_CGLS |
			AMD_CG_SUPPORT_REPEATER_FGCG |
			AMD_CG_SUPPORT_VCN_MGCG |
			AMD_CG_SUPPORT_JPEG_MGCG |
			AMD_CG_SUPPORT_ATHUB_MGCG |
			AMD_CG_SUPPORT_ATHUB_LS |
			AMD_CG_SUPPORT_IH_CG |
			AMD_CG_SUPPORT_HDP_SD;
		adev->pg_flags =
			AMD_PG_SUPPORT_VCN |
			AMD_PG_SUPPORT_VCN_DPG |
			AMD_PG_SUPPORT_JPEG |
			AMD_PG_SUPPORT_ATHUB |
			AMD_PG_SUPPORT_MMHUB;
		adev->external_rev_id = adev->rev_id + 0x10;
		break;
	case IP_VERSION(11, 0, 1):
		adev->cg_flags =
			AMD_CG_SUPPORT_GFX_CGCG |
			AMD_CG_SUPPORT_GFX_CGLS |
			AMD_CG_SUPPORT_GFX_MGCG |
			AMD_CG_SUPPORT_GFX_FGCG |
			AMD_CG_SUPPORT_REPEATER_FGCG |
			AMD_CG_SUPPORT_GFX_PERF_CLK |
			AMD_CG_SUPPORT_MC_MGCG |
			AMD_CG_SUPPORT_MC_LS |
			AMD_CG_SUPPORT_HDP_MGCG |
			AMD_CG_SUPPORT_HDP_LS |
			AMD_CG_SUPPORT_ATHUB_MGCG |
			AMD_CG_SUPPORT_ATHUB_LS |
			AMD_CG_SUPPORT_IH_CG |
			AMD_CG_SUPPORT_BIF_MGCG |
			AMD_CG_SUPPORT_BIF_LS |
			AMD_CG_SUPPORT_VCN_MGCG |
			AMD_CG_SUPPORT_JPEG_MGCG;
		adev->pg_flags =
			AMD_PG_SUPPORT_GFX_PG |
			AMD_PG_SUPPORT_VCN |
			AMD_PG_SUPPORT_VCN_DPG |
			AMD_PG_SUPPORT_JPEG;
		adev->external_rev_id = adev->rev_id + 0x1;
		break;
	case IP_VERSION(11, 0, 3):
		adev->cg_flags = AMD_CG_SUPPORT_VCN_MGCG |
			AMD_CG_SUPPORT_JPEG_MGCG |
			AMD_CG_SUPPORT_GFX_CGCG |
			AMD_CG_SUPPORT_GFX_CGLS |
			AMD_CG_SUPPORT_REPEATER_FGCG |
			AMD_CG_SUPPORT_GFX_MGCG |
<<<<<<< HEAD
			AMD_CG_SUPPORT_HDP_SD;
=======
			AMD_CG_SUPPORT_HDP_SD |
			AMD_CG_SUPPORT_ATHUB_MGCG |
			AMD_CG_SUPPORT_ATHUB_LS;
>>>>>>> ccf0a997
		adev->pg_flags = AMD_PG_SUPPORT_VCN |
			AMD_PG_SUPPORT_VCN_DPG |
			AMD_PG_SUPPORT_JPEG;
		adev->external_rev_id = adev->rev_id + 0x20;
		break;
	case IP_VERSION(11, 0, 4):
		adev->cg_flags =
			AMD_CG_SUPPORT_GFX_CGCG |
			AMD_CG_SUPPORT_GFX_CGLS |
			AMD_CG_SUPPORT_GFX_MGCG |
			AMD_CG_SUPPORT_GFX_FGCG |
			AMD_CG_SUPPORT_REPEATER_FGCG |
			AMD_CG_SUPPORT_GFX_PERF_CLK |
			AMD_CG_SUPPORT_MC_MGCG |
			AMD_CG_SUPPORT_MC_LS |
			AMD_CG_SUPPORT_HDP_MGCG |
			AMD_CG_SUPPORT_HDP_LS |
			AMD_CG_SUPPORT_ATHUB_MGCG |
			AMD_CG_SUPPORT_ATHUB_LS |
			AMD_CG_SUPPORT_IH_CG |
			AMD_CG_SUPPORT_BIF_MGCG |
			AMD_CG_SUPPORT_BIF_LS |
			AMD_CG_SUPPORT_VCN_MGCG |
			AMD_CG_SUPPORT_JPEG_MGCG;
		adev->pg_flags = AMD_PG_SUPPORT_VCN |
			AMD_PG_SUPPORT_VCN_DPG |
			AMD_PG_SUPPORT_GFX_PG |
			AMD_PG_SUPPORT_JPEG;
		adev->external_rev_id = adev->rev_id + 0x80;
		break;

	default:
		/* FIXME: not supported yet */
		return -EINVAL;
	}

	if (amdgpu_sriov_vf(adev)) {
		amdgpu_virt_init_setting(adev);
		xgpu_nv_mailbox_set_irq_funcs(adev);
	}

	return 0;
}

static int soc21_common_late_init(void *handle)
{
	struct amdgpu_device *adev = (struct amdgpu_device *)handle;

	if (amdgpu_sriov_vf(adev)) {
		xgpu_nv_mailbox_get_irq(adev);
		if ((adev->vcn.harvest_config & AMDGPU_VCN_HARVEST_VCN0) ||
		!amdgpu_sriov_is_av1_support(adev)) {
			amdgpu_virt_update_sriov_video_codec(adev,
							     sriov_vcn_4_0_0_video_codecs_encode_array_vcn1,
							     ARRAY_SIZE(sriov_vcn_4_0_0_video_codecs_encode_array_vcn1),
							     sriov_vcn_4_0_0_video_codecs_decode_array_vcn1,
							     ARRAY_SIZE(sriov_vcn_4_0_0_video_codecs_decode_array_vcn1));
		} else {
			amdgpu_virt_update_sriov_video_codec(adev,
							     sriov_vcn_4_0_0_video_codecs_encode_array_vcn0,
							     ARRAY_SIZE(sriov_vcn_4_0_0_video_codecs_encode_array_vcn0),
							     sriov_vcn_4_0_0_video_codecs_decode_array_vcn0,
							     ARRAY_SIZE(sriov_vcn_4_0_0_video_codecs_decode_array_vcn0));
		}
	} else {
		if (adev->nbio.ras &&
		    adev->nbio.ras_err_event_athub_irq.funcs)
			/* don't need to fail gpu late init
			 * if enabling athub_err_event interrupt failed
			 * nbio v4_3 only support fatal error hanlding
			 * just enable the interrupt directly */
			amdgpu_irq_get(adev, &adev->nbio.ras_err_event_athub_irq, 0);
	}

	/* Enable selfring doorbell aperture late because doorbell BAR
	 * aperture will change if resize BAR successfully in gmc sw_init.
	 */
	adev->nbio.funcs->enable_doorbell_selfring_aperture(adev, true);

	return 0;
}

static int soc21_common_sw_init(void *handle)
{
	struct amdgpu_device *adev = (struct amdgpu_device *)handle;

	if (amdgpu_sriov_vf(adev))
		xgpu_nv_mailbox_add_irq_id(adev);

	return 0;
}

static int soc21_common_sw_fini(void *handle)
{
	return 0;
}

static int soc21_common_hw_init(void *handle)
{
	struct amdgpu_device *adev = (struct amdgpu_device *)handle;

	/* enable aspm */
	soc21_program_aspm(adev);
	/* setup nbio registers */
	adev->nbio.funcs->init_registers(adev);
	/* remap HDP registers to a hole in mmio space,
	 * for the purpose of expose those registers
	 * to process space
	 */
	if (adev->nbio.funcs->remap_hdp_registers && !amdgpu_sriov_vf(adev))
		adev->nbio.funcs->remap_hdp_registers(adev);
	/* enable the doorbell aperture */
	adev->nbio.funcs->enable_doorbell_aperture(adev, true);

	return 0;
}

static int soc21_common_hw_fini(void *handle)
{
	struct amdgpu_device *adev = (struct amdgpu_device *)handle;

	/* Disable the doorbell aperture and selfring doorbell aperture
	 * separately in hw_fini because soc21_enable_doorbell_aperture
	 * has been removed and there is no need to delay disabling
	 * selfring doorbell.
	 */
	adev->nbio.funcs->enable_doorbell_aperture(adev, false);
	adev->nbio.funcs->enable_doorbell_selfring_aperture(adev, false);

	if (amdgpu_sriov_vf(adev)) {
		xgpu_nv_mailbox_put_irq(adev);
	} else {
		if (adev->nbio.ras &&
		    adev->nbio.ras_err_event_athub_irq.funcs)
			amdgpu_irq_put(adev, &adev->nbio.ras_err_event_athub_irq, 0);
	}

	return 0;
}

static int soc21_common_suspend(void *handle)
{
	struct amdgpu_device *adev = (struct amdgpu_device *)handle;

	return soc21_common_hw_fini(adev);
}

static int soc21_common_resume(void *handle)
{
	struct amdgpu_device *adev = (struct amdgpu_device *)handle;

	return soc21_common_hw_init(adev);
}

static bool soc21_common_is_idle(void *handle)
{
	return true;
}

static int soc21_common_wait_for_idle(void *handle)
{
	return 0;
}

static int soc21_common_soft_reset(void *handle)
{
	return 0;
}

static int soc21_common_set_clockgating_state(void *handle,
					   enum amd_clockgating_state state)
{
	struct amdgpu_device *adev = (struct amdgpu_device *)handle;

	switch (adev->ip_versions[NBIO_HWIP][0]) {
	case IP_VERSION(4, 3, 0):
	case IP_VERSION(4, 3, 1):
	case IP_VERSION(7, 7, 0):
		adev->nbio.funcs->update_medium_grain_clock_gating(adev,
				state == AMD_CG_STATE_GATE);
		adev->nbio.funcs->update_medium_grain_light_sleep(adev,
				state == AMD_CG_STATE_GATE);
		adev->hdp.funcs->update_clock_gating(adev,
				state == AMD_CG_STATE_GATE);
		break;
	default:
		break;
	}
	return 0;
}

static int soc21_common_set_powergating_state(void *handle,
					   enum amd_powergating_state state)
{
	struct amdgpu_device *adev = (struct amdgpu_device *)handle;

	switch (adev->ip_versions[LSDMA_HWIP][0]) {
	case IP_VERSION(6, 0, 0):
	case IP_VERSION(6, 0, 2):
		adev->lsdma.funcs->update_memory_power_gating(adev,
				state == AMD_PG_STATE_GATE);
		break;
	default:
		break;
	}

	return 0;
}

static void soc21_common_get_clockgating_state(void *handle, u64 *flags)
{
	struct amdgpu_device *adev = (struct amdgpu_device *)handle;

	adev->nbio.funcs->get_clockgating_state(adev, flags);

	adev->hdp.funcs->get_clock_gating_state(adev, flags);

	return;
}

static const struct amd_ip_funcs soc21_common_ip_funcs = {
	.name = "soc21_common",
	.early_init = soc21_common_early_init,
	.late_init = soc21_common_late_init,
	.sw_init = soc21_common_sw_init,
	.sw_fini = soc21_common_sw_fini,
	.hw_init = soc21_common_hw_init,
	.hw_fini = soc21_common_hw_fini,
	.suspend = soc21_common_suspend,
	.resume = soc21_common_resume,
	.is_idle = soc21_common_is_idle,
	.wait_for_idle = soc21_common_wait_for_idle,
	.soft_reset = soc21_common_soft_reset,
	.set_clockgating_state = soc21_common_set_clockgating_state,
	.set_powergating_state = soc21_common_set_powergating_state,
	.get_clockgating_state = soc21_common_get_clockgating_state,
};<|MERGE_RESOLUTION|>--- conflicted
+++ resolved
@@ -48,53 +48,28 @@
 static const struct amd_ip_funcs soc21_common_ip_funcs;
 
 /* SOC21 */
-<<<<<<< HEAD
-static const struct amdgpu_video_codec_info vcn_4_0_0_video_codecs_encode_array_vcn0[] =
-{
-=======
 static const struct amdgpu_video_codec_info vcn_4_0_0_video_codecs_encode_array_vcn0[] = {
->>>>>>> ccf0a997
 	{codec_info_build(AMDGPU_INFO_VIDEO_CAPS_CODEC_IDX_MPEG4_AVC, 4096, 2304, 0)},
 	{codec_info_build(AMDGPU_INFO_VIDEO_CAPS_CODEC_IDX_HEVC, 4096, 2304, 0)},
 	{codec_info_build(AMDGPU_INFO_VIDEO_CAPS_CODEC_IDX_AV1, 8192, 4352, 0)},
 };
 
-<<<<<<< HEAD
-static const struct amdgpu_video_codec_info vcn_4_0_0_video_codecs_encode_array_vcn1[] =
-{
-=======
 static const struct amdgpu_video_codec_info vcn_4_0_0_video_codecs_encode_array_vcn1[] = {
->>>>>>> ccf0a997
 	{codec_info_build(AMDGPU_INFO_VIDEO_CAPS_CODEC_IDX_MPEG4_AVC, 4096, 2304, 0)},
 	{codec_info_build(AMDGPU_INFO_VIDEO_CAPS_CODEC_IDX_HEVC, 4096, 2304, 0)},
 };
 
-<<<<<<< HEAD
-static const struct amdgpu_video_codecs vcn_4_0_0_video_codecs_encode_vcn0 =
-{
-=======
 static const struct amdgpu_video_codecs vcn_4_0_0_video_codecs_encode_vcn0 = {
->>>>>>> ccf0a997
 	.codec_count = ARRAY_SIZE(vcn_4_0_0_video_codecs_encode_array_vcn0),
 	.codec_array = vcn_4_0_0_video_codecs_encode_array_vcn0,
 };
 
-<<<<<<< HEAD
-static const struct amdgpu_video_codecs vcn_4_0_0_video_codecs_encode_vcn1 =
-{
-=======
 static const struct amdgpu_video_codecs vcn_4_0_0_video_codecs_encode_vcn1 = {
->>>>>>> ccf0a997
 	.codec_count = ARRAY_SIZE(vcn_4_0_0_video_codecs_encode_array_vcn1),
 	.codec_array = vcn_4_0_0_video_codecs_encode_array_vcn1,
 };
 
-<<<<<<< HEAD
-static const struct amdgpu_video_codec_info vcn_4_0_0_video_codecs_decode_array_vcn0[] =
-{
-=======
 static const struct amdgpu_video_codec_info vcn_4_0_0_video_codecs_decode_array_vcn0[] = {
->>>>>>> ccf0a997
 	{codec_info_build(AMDGPU_INFO_VIDEO_CAPS_CODEC_IDX_MPEG4_AVC, 4096, 4096, 52)},
 	{codec_info_build(AMDGPU_INFO_VIDEO_CAPS_CODEC_IDX_HEVC, 8192, 4352, 186)},
 	{codec_info_build(AMDGPU_INFO_VIDEO_CAPS_CODEC_IDX_JPEG, 4096, 4096, 0)},
@@ -102,66 +77,11 @@
 	{codec_info_build(AMDGPU_INFO_VIDEO_CAPS_CODEC_IDX_AV1, 8192, 4352, 0)},
 };
 
-<<<<<<< HEAD
-static const struct amdgpu_video_codec_info vcn_4_0_0_video_codecs_decode_array_vcn1[] =
-{
-=======
 static const struct amdgpu_video_codec_info vcn_4_0_0_video_codecs_decode_array_vcn1[] = {
->>>>>>> ccf0a997
 	{codec_info_build(AMDGPU_INFO_VIDEO_CAPS_CODEC_IDX_MPEG4_AVC, 4096, 4096, 52)},
 	{codec_info_build(AMDGPU_INFO_VIDEO_CAPS_CODEC_IDX_HEVC, 8192, 4352, 186)},
 	{codec_info_build(AMDGPU_INFO_VIDEO_CAPS_CODEC_IDX_JPEG, 4096, 4096, 0)},
 	{codec_info_build(AMDGPU_INFO_VIDEO_CAPS_CODEC_IDX_VP9, 8192, 4352, 0)},
-<<<<<<< HEAD
-};
-
-static const struct amdgpu_video_codecs vcn_4_0_0_video_codecs_decode_vcn0 =
-{
-	.codec_count = ARRAY_SIZE(vcn_4_0_0_video_codecs_decode_array_vcn0),
-	.codec_array = vcn_4_0_0_video_codecs_decode_array_vcn0,
-};
-
-static const struct amdgpu_video_codecs vcn_4_0_0_video_codecs_decode_vcn1 =
-{
-	.codec_count = ARRAY_SIZE(vcn_4_0_0_video_codecs_decode_array_vcn1),
-	.codec_array = vcn_4_0_0_video_codecs_decode_array_vcn1,
-};
-
-static int soc21_query_video_codecs(struct amdgpu_device *adev, bool encode,
-				 const struct amdgpu_video_codecs **codecs)
-{
-	if (adev->vcn.num_vcn_inst == hweight8(adev->vcn.harvest_config))
-		return -EINVAL;
-
-	switch (adev->ip_versions[UVD_HWIP][0]) {
-	case IP_VERSION(4, 0, 0):
-	case IP_VERSION(4, 0, 2):
-	case IP_VERSION(4, 0, 4):
-		if (adev->vcn.harvest_config & AMDGPU_VCN_HARVEST_VCN0) {
-			if (encode)
-				*codecs = &vcn_4_0_0_video_codecs_encode_vcn1;
-			else
-				*codecs = &vcn_4_0_0_video_codecs_decode_vcn1;
-		} else {
-			if (encode)
-				*codecs = &vcn_4_0_0_video_codecs_encode_vcn0;
-			else
-				*codecs = &vcn_4_0_0_video_codecs_decode_vcn0;
-		}
-		return 0;
-	default:
-		return -EINVAL;
-	}
-}
-/*
- * Indirect registers accessor
- */
-static u32 soc21_pcie_rreg(struct amdgpu_device *adev, u32 reg)
-{
-	unsigned long address, data;
-	address = adev->nbio.funcs->get_pcie_index_offset(adev);
-	data = adev->nbio.funcs->get_pcie_data_offset(adev);
-=======
 };
 
 static const struct amdgpu_video_codecs vcn_4_0_0_video_codecs_decode_vcn0 = {
@@ -173,7 +93,6 @@
 	.codec_count = ARRAY_SIZE(vcn_4_0_0_video_codecs_decode_array_vcn1),
 	.codec_array = vcn_4_0_0_video_codecs_decode_array_vcn1,
 };
->>>>>>> ccf0a997
 
 /* SRIOV SOC21, not const since data is controlled by host */
 static struct amdgpu_video_codec_info sriov_vcn_4_0_0_video_codecs_encode_array_vcn0[] = {
@@ -735,13 +654,9 @@
 			AMD_CG_SUPPORT_GFX_CGLS |
 			AMD_CG_SUPPORT_REPEATER_FGCG |
 			AMD_CG_SUPPORT_GFX_MGCG |
-<<<<<<< HEAD
-			AMD_CG_SUPPORT_HDP_SD;
-=======
 			AMD_CG_SUPPORT_HDP_SD |
 			AMD_CG_SUPPORT_ATHUB_MGCG |
 			AMD_CG_SUPPORT_ATHUB_LS;
->>>>>>> ccf0a997
 		adev->pg_flags = AMD_PG_SUPPORT_VCN |
 			AMD_PG_SUPPORT_VCN_DPG |
 			AMD_PG_SUPPORT_JPEG;
