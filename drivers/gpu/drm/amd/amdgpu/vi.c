--- conflicted
+++ resolved
@@ -1124,11 +1124,7 @@
 	bool bL1SS = false;
 	bool bClkReqSupport = true;
 
-<<<<<<< HEAD
-	if (!amdgpu_device_should_use_aspm(adev) || !amdgpu_device_aspm_support_quirk())
-=======
 	if (!amdgpu_device_should_use_aspm(adev) || !amdgpu_device_pcie_dynamic_switching_supported())
->>>>>>> ccf0a997
 		return;
 
 	if (adev->flags & AMD_IS_APU ||
