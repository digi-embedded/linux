--- conflicted
+++ resolved
@@ -1543,9 +1543,6 @@
 	if (hws->funcs.enable_power_gating_plane)
 		hws->funcs.enable_power_gating_plane(dc->hwseq, true);
 
-	if (hws->funcs.enable_power_gating_plane)
-		hws->funcs.enable_power_gating_plane(dc->hwseq, true);
-
 	/* If taking control over from VBIOS, we may want to optimize our first
 	 * mode set, so we need to skip powering down pipes until we know which
 	 * pipes we want to use.
@@ -2590,14 +2587,6 @@
 	blnd_cfg.overlap_only = false;
 	blnd_cfg.global_gain = 0xff;
 
-<<<<<<< HEAD
-	if (per_pixel_alpha && pipe_ctx->plane_state->global_alpha) {
-		blnd_cfg.alpha_mode = MPCC_ALPHA_BLEND_MODE_PER_PIXEL_ALPHA_COMBINED_GLOBAL_GAIN;
-		blnd_cfg.global_gain = pipe_ctx->plane_state->global_alpha_value;
-	} else if (per_pixel_alpha) {
-		blnd_cfg.alpha_mode = MPCC_ALPHA_BLEND_MODE_PER_PIXEL_ALPHA;
-	} else {
-=======
 	if (per_pixel_alpha) {
 		/* DCN1.0 has output CM before MPC which seems to screw with
 		 * pre-multiplied alpha.
@@ -2613,7 +2602,6 @@
 		}
 	} else {
 		blnd_cfg.pre_multiplied_alpha = false;
->>>>>>> 29549c70
 		blnd_cfg.alpha_mode = MPCC_ALPHA_BLEND_MODE_GLOBAL_ALPHA;
 	}
 
