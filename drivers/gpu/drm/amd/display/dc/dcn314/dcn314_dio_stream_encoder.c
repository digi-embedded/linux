--- conflicted
+++ resolved
@@ -281,12 +281,8 @@
 	enc1_stream_encoder_dp_blank(link, enc);
 
 	/* Disable FIFO after the DP vid stream is disabled to avoid corruption. */
-<<<<<<< HEAD
-	enc314_disable_fifo(enc);
-=======
 	if (enc->ctx->dc->debug.dig_fifo_off_in_blank)
 		enc314_disable_fifo(enc);
->>>>>>> ccf0a997
 }
 
 static void enc314_stream_encoder_dp_unblank(
