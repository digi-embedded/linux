/*
* Copyright 2018 Advanced Micro Devices, Inc.
 * Copyright 2019 Raptor Engineering, LLC
 *
 * Permission is hereby granted, free of charge, to any person obtaining a
 * copy of this software and associated documentation files (the "Software"),
 * to deal in the Software without restriction, including without limitation
 * the rights to use, copy, modify, merge, publish, distribute, sublicense,
 * and/or sell copies of the Software, and to permit persons to whom the
 * Software is furnished to do so, subject to the following conditions:
 *
 * The above copyright notice and this permission notice shall be included in
 * all copies or substantial portions of the Software.
 *
 * THE SOFTWARE IS PROVIDED "AS IS", WITHOUT WARRANTY OF ANY KIND, EXPRESS OR
 * IMPLIED, INCLUDING BUT NOT LIMITED TO THE WARRANTIES OF MERCHANTABILITY,
 * FITNESS FOR A PARTICULAR PURPOSE AND NONINFRINGEMENT.  IN NO EVENT SHALL
 * THE COPYRIGHT HOLDER(S) OR AUTHOR(S) BE LIABLE FOR ANY CLAIM, DAMAGES OR
 * OTHER LIABILITY, WHETHER IN AN ACTION OF CONTRACT, TORT OR OTHERWISE,
 * ARISING FROM, OUT OF OR IN CONNECTION WITH THE SOFTWARE OR THE USE OR
 * OTHER DEALINGS IN THE SOFTWARE.
 *
 * Authors: AMD
 *
 */

#include <linux/slab.h>

#include "dm_services.h"
#include "dc.h"

#include "dcn21_init.h"

#include "resource.h"
#include "include/irq_service_interface.h"
#include "dcn20/dcn20_resource.h"

#include "dml/dcn2x/dcn2x.h"

#include "clk_mgr.h"
#include "dcn10/dcn10_hubp.h"
#include "dcn10/dcn10_ipp.h"
#include "dcn20/dcn20_hubbub.h"
#include "dcn20/dcn20_mpc.h"
#include "dcn20/dcn20_hubp.h"
#include "dcn21_hubp.h"
#include "irq/dcn21/irq_service_dcn21.h"
#include "dcn20/dcn20_dpp.h"
#include "dcn20/dcn20_optc.h"
#include "dcn21/dcn21_hwseq.h"
#include "dce110/dce110_hw_sequencer.h"
#include "dcn20/dcn20_opp.h"
#include "dcn20/dcn20_dsc.h"
#include "dcn21/dcn21_link_encoder.h"
#include "dcn20/dcn20_stream_encoder.h"
#include "dce/dce_clock_source.h"
#include "dce/dce_audio.h"
#include "dce/dce_hwseq.h"
#include "virtual/virtual_stream_encoder.h"
#include "dml/display_mode_vba.h"
#include "dcn20/dcn20_dccg.h"
#include "dcn21/dcn21_dccg.h"
#include "dcn21_hubbub.h"
#include "dcn10/dcn10_resource.h"
<<<<<<< HEAD
#include "dce110/dce110_resource.h"
=======
#include "dce/dce_panel_cntl.h"
>>>>>>> c1084c27

#include "dcn20/dcn20_dwb.h"
#include "dcn20/dcn20_mmhubbub.h"
#include "dpcs/dpcs_2_1_0_offset.h"
#include "dpcs/dpcs_2_1_0_sh_mask.h"

#include "renoir_ip_offset.h"
#include "dcn/dcn_2_1_0_offset.h"
#include "dcn/dcn_2_1_0_sh_mask.h"

#include "nbio/nbio_7_0_offset.h"

#include "mmhub/mmhub_2_0_0_offset.h"
#include "mmhub/mmhub_2_0_0_sh_mask.h"

#include "reg_helper.h"
#include "dce/dce_abm.h"
#include "dce/dce_dmcu.h"
#include "dce/dce_aux.h"
#include "dce/dce_i2c.h"
#include "dcn21_resource.h"
#include "vm_helper.h"
#include "dcn20/dcn20_vmid.h"
#include "dce/dmub_psr.h"
#include "dce/dmub_abm.h"

#define DC_LOGGER_INIT(logger)


struct _vcs_dpi_ip_params_st dcn2_1_ip = {
	.odm_capable = 1,
	.gpuvm_enable = 1,
	.hostvm_enable = 1,
	.gpuvm_max_page_table_levels = 1,
	.hostvm_max_page_table_levels = 4,
	.hostvm_cached_page_table_levels = 2,
	.num_dsc = 3,
	.rob_buffer_size_kbytes = 168,
	.det_buffer_size_kbytes = 164,
	.dpte_buffer_size_in_pte_reqs_luma = 44,
	.dpte_buffer_size_in_pte_reqs_chroma = 42,//todo
	.dpp_output_buffer_pixels = 2560,
	.opp_output_buffer_lines = 1,
	.pixel_chunk_size_kbytes = 8,
	.pte_enable = 1,
	.max_page_table_levels = 4,
	.pte_chunk_size_kbytes = 2,
	.meta_chunk_size_kbytes = 2,
	.min_meta_chunk_size_bytes = 256,
	.writeback_chunk_size_kbytes = 2,
	.line_buffer_size_bits = 789504,
	.is_line_buffer_bpp_fixed = 0,
	.line_buffer_fixed_bpp = 0,
	.dcc_supported = true,
	.max_line_buffer_lines = 12,
	.writeback_luma_buffer_size_kbytes = 12,
	.writeback_chroma_buffer_size_kbytes = 8,
	.writeback_chroma_line_buffer_width_pixels = 4,
	.writeback_max_hscl_ratio = 1,
	.writeback_max_vscl_ratio = 1,
	.writeback_min_hscl_ratio = 1,
	.writeback_min_vscl_ratio = 1,
	.writeback_max_hscl_taps = 12,
	.writeback_max_vscl_taps = 12,
	.writeback_line_buffer_luma_buffer_size = 0,
	.writeback_line_buffer_chroma_buffer_size = 14643,
	.cursor_buffer_size = 8,
	.cursor_chunk_size = 2,
	.max_num_otg = 4,
	.max_num_dpp = 4,
	.max_num_wb = 1,
	.max_dchub_pscl_bw_pix_per_clk = 4,
	.max_pscl_lb_bw_pix_per_clk = 2,
	.max_lb_vscl_bw_pix_per_clk = 4,
	.max_vscl_hscl_bw_pix_per_clk = 4,
	.max_hscl_ratio = 4,
	.max_vscl_ratio = 4,
	.hscl_mults = 4,
	.vscl_mults = 4,
	.max_hscl_taps = 8,
	.max_vscl_taps = 8,
	.dispclk_ramp_margin_percent = 1,
	.underscan_factor = 1.10,
	.min_vblank_lines = 32, //
	.dppclk_delay_subtotal = 77, //
	.dppclk_delay_scl_lb_only = 16,
	.dppclk_delay_scl = 50,
	.dppclk_delay_cnvc_formatter = 8,
	.dppclk_delay_cnvc_cursor = 6,
	.dispclk_delay_subtotal = 87, //
	.dcfclk_cstate_latency = 10, // SRExitTime
	.max_inter_dcn_tile_repeaters = 8,

	.xfc_supported = false,
	.xfc_fill_bw_overhead_percent = 10.0,
	.xfc_fill_constant_bytes = 0,
	.ptoi_supported = 0,
	.number_of_cursors = 1,
};

struct _vcs_dpi_soc_bounding_box_st dcn2_1_soc = {
	.clock_limits = {
			{
				.state = 0,
				.dcfclk_mhz = 400.0,
				.fabricclk_mhz = 400.0,
				.dispclk_mhz = 600.0,
				.dppclk_mhz = 400.00,
				.phyclk_mhz = 600.0,
				.socclk_mhz = 278.0,
				.dscclk_mhz = 205.67,
				.dram_speed_mts = 1600.0,
			},
			{
				.state = 1,
				.dcfclk_mhz = 464.52,
				.fabricclk_mhz = 800.0,
				.dispclk_mhz = 654.55,
				.dppclk_mhz = 626.09,
				.phyclk_mhz = 600.0,
				.socclk_mhz = 278.0,
				.dscclk_mhz = 205.67,
				.dram_speed_mts = 1600.0,
			},
			{
				.state = 2,
				.dcfclk_mhz = 514.29,
				.fabricclk_mhz = 933.0,
				.dispclk_mhz = 757.89,
				.dppclk_mhz = 685.71,
				.phyclk_mhz = 600.0,
				.socclk_mhz = 278.0,
				.dscclk_mhz = 287.67,
				.dram_speed_mts = 1866.0,
			},
			{
				.state = 3,
				.dcfclk_mhz = 576.00,
				.fabricclk_mhz = 1067.0,
				.dispclk_mhz = 847.06,
				.dppclk_mhz = 757.89,
				.phyclk_mhz = 600.0,
				.socclk_mhz = 715.0,
				.dscclk_mhz = 318.334,
				.dram_speed_mts = 2134.0,
			},
			{
				.state = 4,
				.dcfclk_mhz = 626.09,
				.fabricclk_mhz = 1200.0,
				.dispclk_mhz = 900.00,
				.dppclk_mhz = 847.06,
				.phyclk_mhz = 810.0,
				.socclk_mhz = 953.0,
				.dscclk_mhz = 489.0,
				.dram_speed_mts = 2400.0,
			},
			{
				.state = 5,
				.dcfclk_mhz = 685.71,
				.fabricclk_mhz = 1333.0,
				.dispclk_mhz = 1028.57,
				.dppclk_mhz = 960.00,
				.phyclk_mhz = 810.0,
				.socclk_mhz = 278.0,
				.dscclk_mhz = 287.67,
				.dram_speed_mts = 2666.0,
			},
			{
				.state = 6,
				.dcfclk_mhz = 757.89,
				.fabricclk_mhz = 1467.0,
				.dispclk_mhz = 1107.69,
				.dppclk_mhz = 1028.57,
				.phyclk_mhz = 810.0,
				.socclk_mhz = 715.0,
				.dscclk_mhz = 318.334,
				.dram_speed_mts = 3200.0,
			},
			{
				.state = 7,
				.dcfclk_mhz = 847.06,
				.fabricclk_mhz = 1600.0,
				.dispclk_mhz = 1395.0,
				.dppclk_mhz = 1285.00,
				.phyclk_mhz = 1325.0,
				.socclk_mhz = 953.0,
				.dscclk_mhz = 489.0,
				.dram_speed_mts = 4266.0,
			},
			/*Extra state, no dispclk ramping*/
			{
				.state = 8,
				.dcfclk_mhz = 847.06,
				.fabricclk_mhz = 1600.0,
				.dispclk_mhz = 1395.0,
				.dppclk_mhz = 1285.0,
				.phyclk_mhz = 1325.0,
				.socclk_mhz = 953.0,
				.dscclk_mhz = 489.0,
				.dram_speed_mts = 4266.0,
			},

		},

	.sr_exit_time_us = 12.5,
	.sr_enter_plus_exit_time_us = 17.0,
	.urgent_latency_us = 4.0,
	.urgent_latency_pixel_data_only_us = 4.0,
	.urgent_latency_pixel_mixed_with_vm_data_us = 4.0,
	.urgent_latency_vm_data_only_us = 4.0,
	.urgent_out_of_order_return_per_channel_pixel_only_bytes = 4096,
	.urgent_out_of_order_return_per_channel_pixel_and_vm_bytes = 4096,
	.urgent_out_of_order_return_per_channel_vm_only_bytes = 4096,
	.pct_ideal_dram_sdp_bw_after_urgent_pixel_only = 80.0,
	.pct_ideal_dram_sdp_bw_after_urgent_pixel_and_vm = 75.0,
	.pct_ideal_dram_sdp_bw_after_urgent_vm_only = 40.0,
	.max_avg_sdp_bw_use_normal_percent = 60.0,
	.max_avg_dram_bw_use_normal_percent = 100.0,
	.writeback_latency_us = 12.0,
	.max_request_size_bytes = 256,
	.dram_channel_width_bytes = 4,
	.fabric_datapath_to_dcn_data_return_bytes = 32,
	.dcn_downspread_percent = 0.5,
	.downspread_percent = 0.38,
	.dram_page_open_time_ns = 50.0,
	.dram_rw_turnaround_time_ns = 17.5,
	.dram_return_buffer_per_channel_bytes = 8192,
	.round_trip_ping_latency_dcfclk_cycles = 128,
	.urgent_out_of_order_return_per_channel_bytes = 4096,
	.channel_interleave_bytes = 256,
	.num_banks = 8,
	.num_chans = 4,
	.vmm_page_size_bytes = 4096,
	.dram_clock_change_latency_us = 23.84,
	.return_bus_width_bytes = 64,
	.dispclk_dppclk_vco_speed_mhz = 3600,
	.xfc_bus_transport_time_us = 4,
	.xfc_xbuf_latency_tolerance_us = 4,
	.use_urgent_burst_bw = 1,
	.num_states = 8
};

#ifndef MAX
#define MAX(X, Y) ((X) > (Y) ? (X) : (Y))
#endif
#ifndef MIN
#define MIN(X, Y) ((X) < (Y) ? (X) : (Y))
#endif

/* begin *********************
 * macros to expend register list macro defined in HW object header file */

/* DCN */
/* TODO awful hack. fixup dcn20_dwb.h */
#undef BASE_INNER
#define BASE_INNER(seg) DMU_BASE__INST0_SEG ## seg

#define BASE(seg) BASE_INNER(seg)

#define SR(reg_name)\
		.reg_name = BASE(mm ## reg_name ## _BASE_IDX) +  \
					mm ## reg_name

#define SRI(reg_name, block, id)\
	.reg_name = BASE(mm ## block ## id ## _ ## reg_name ## _BASE_IDX) + \
					mm ## block ## id ## _ ## reg_name

#define SRIR(var_name, reg_name, block, id)\
	.var_name = BASE(mm ## block ## id ## _ ## reg_name ## _BASE_IDX) + \
					mm ## block ## id ## _ ## reg_name

#define SRII(reg_name, block, id)\
	.reg_name[id] = BASE(mm ## block ## id ## _ ## reg_name ## _BASE_IDX) + \
					mm ## block ## id ## _ ## reg_name

#define DCCG_SRII(reg_name, block, id)\
	.block ## _ ## reg_name[id] = BASE(mm ## block ## id ## _ ## reg_name ## _BASE_IDX) + \
					mm ## block ## id ## _ ## reg_name

#define VUPDATE_SRII(reg_name, block, id)\
	.reg_name[id] = BASE(mm ## reg_name ## _ ## block ## id ## _BASE_IDX) + \
					mm ## reg_name ## _ ## block ## id

/* NBIO */
#define NBIO_BASE_INNER(seg) \
	NBIF0_BASE__INST0_SEG ## seg

#define NBIO_BASE(seg) \
	NBIO_BASE_INNER(seg)

#define NBIO_SR(reg_name)\
		.reg_name = NBIO_BASE(mm ## reg_name ## _BASE_IDX) + \
					mm ## reg_name

/* MMHUB */
#define MMHUB_BASE_INNER(seg) \
	MMHUB_BASE__INST0_SEG ## seg

#define MMHUB_BASE(seg) \
	MMHUB_BASE_INNER(seg)

#define MMHUB_SR(reg_name)\
		.reg_name = MMHUB_BASE(mmMM ## reg_name ## _BASE_IDX) + \
					mmMM ## reg_name

#define clk_src_regs(index, pllid)\
[index] = {\
	CS_COMMON_REG_LIST_DCN2_1(index, pllid),\
}

static const struct dce110_clk_src_regs clk_src_regs[] = {
	clk_src_regs(0, A),
	clk_src_regs(1, B),
	clk_src_regs(2, C),
	clk_src_regs(3, D),
	clk_src_regs(4, E),
};

static const struct dce110_clk_src_shift cs_shift = {
		CS_COMMON_MASK_SH_LIST_DCN2_0(__SHIFT)
};

static const struct dce110_clk_src_mask cs_mask = {
		CS_COMMON_MASK_SH_LIST_DCN2_0(_MASK)
};

static const struct bios_registers bios_regs = {
		NBIO_SR(BIOS_SCRATCH_3),
		NBIO_SR(BIOS_SCRATCH_6)
};

static const struct dce_dmcu_registers dmcu_regs = {
		DMCU_DCN20_REG_LIST()
};

static const struct dce_dmcu_shift dmcu_shift = {
		DMCU_MASK_SH_LIST_DCN10(__SHIFT)
};

static const struct dce_dmcu_mask dmcu_mask = {
		DMCU_MASK_SH_LIST_DCN10(_MASK)
};

static const struct dce_abm_registers abm_regs = {
		ABM_DCN20_REG_LIST()
};

static const struct dce_abm_shift abm_shift = {
		ABM_MASK_SH_LIST_DCN20(__SHIFT)
};

static const struct dce_abm_mask abm_mask = {
		ABM_MASK_SH_LIST_DCN20(_MASK)
};

#define audio_regs(id)\
[id] = {\
		AUD_COMMON_REG_LIST(id)\
}

static const struct dce_audio_registers audio_regs[] = {
	audio_regs(0),
	audio_regs(1),
	audio_regs(2),
	audio_regs(3),
	audio_regs(4),
	audio_regs(5),
};

#define DCE120_AUD_COMMON_MASK_SH_LIST(mask_sh)\
		SF(AZF0ENDPOINT0_AZALIA_F0_CODEC_ENDPOINT_INDEX, AZALIA_ENDPOINT_REG_INDEX, mask_sh),\
		SF(AZF0ENDPOINT0_AZALIA_F0_CODEC_ENDPOINT_DATA, AZALIA_ENDPOINT_REG_DATA, mask_sh),\
		AUD_COMMON_MASK_SH_LIST_BASE(mask_sh)

static const struct dce_audio_shift audio_shift = {
		DCE120_AUD_COMMON_MASK_SH_LIST(__SHIFT)
};

static const struct dce_audio_mask audio_mask = {
		DCE120_AUD_COMMON_MASK_SH_LIST(_MASK)
};

static const struct dccg_registers dccg_regs = {
		DCCG_COMMON_REG_LIST_DCN_BASE()
};

static const struct dccg_shift dccg_shift = {
		DCCG_MASK_SH_LIST_DCN2_1(__SHIFT)
};

static const struct dccg_mask dccg_mask = {
		DCCG_MASK_SH_LIST_DCN2_1(_MASK)
};

#define opp_regs(id)\
[id] = {\
	OPP_REG_LIST_DCN20(id),\
}

static const struct dcn20_opp_registers opp_regs[] = {
	opp_regs(0),
	opp_regs(1),
	opp_regs(2),
	opp_regs(3),
	opp_regs(4),
	opp_regs(5),
};

static const struct dcn20_opp_shift opp_shift = {
		OPP_MASK_SH_LIST_DCN20(__SHIFT)
};

static const struct dcn20_opp_mask opp_mask = {
		OPP_MASK_SH_LIST_DCN20(_MASK)
};

#define tg_regs(id)\
[id] = {TG_COMMON_REG_LIST_DCN2_0(id)}

static const struct dcn_optc_registers tg_regs[] = {
	tg_regs(0),
	tg_regs(1),
	tg_regs(2),
	tg_regs(3)
};

static const struct dcn_optc_shift tg_shift = {
	TG_COMMON_MASK_SH_LIST_DCN2_0(__SHIFT)
};

static const struct dcn_optc_mask tg_mask = {
	TG_COMMON_MASK_SH_LIST_DCN2_0(_MASK)
};

static const struct dcn20_mpc_registers mpc_regs = {
		MPC_REG_LIST_DCN2_0(0),
		MPC_REG_LIST_DCN2_0(1),
		MPC_REG_LIST_DCN2_0(2),
		MPC_REG_LIST_DCN2_0(3),
		MPC_REG_LIST_DCN2_0(4),
		MPC_REG_LIST_DCN2_0(5),
		MPC_OUT_MUX_REG_LIST_DCN2_0(0),
		MPC_OUT_MUX_REG_LIST_DCN2_0(1),
		MPC_OUT_MUX_REG_LIST_DCN2_0(2),
		MPC_OUT_MUX_REG_LIST_DCN2_0(3),
		MPC_DBG_REG_LIST_DCN2_0()
};

static const struct dcn20_mpc_shift mpc_shift = {
	MPC_COMMON_MASK_SH_LIST_DCN2_0(__SHIFT),
	MPC_DEBUG_REG_LIST_SH_DCN20
};

static const struct dcn20_mpc_mask mpc_mask = {
	MPC_COMMON_MASK_SH_LIST_DCN2_0(_MASK),
	MPC_DEBUG_REG_LIST_MASK_DCN20
};

#define hubp_regs(id)\
[id] = {\
	HUBP_REG_LIST_DCN21(id)\
}

static const struct dcn_hubp2_registers hubp_regs[] = {
		hubp_regs(0),
		hubp_regs(1),
		hubp_regs(2),
		hubp_regs(3)
};

static const struct dcn_hubp2_shift hubp_shift = {
		HUBP_MASK_SH_LIST_DCN21(__SHIFT)
};

static const struct dcn_hubp2_mask hubp_mask = {
		HUBP_MASK_SH_LIST_DCN21(_MASK)
};

static const struct dcn_hubbub_registers hubbub_reg = {
		HUBBUB_REG_LIST_DCN21()
};

static const struct dcn_hubbub_shift hubbub_shift = {
		HUBBUB_MASK_SH_LIST_DCN21(__SHIFT)
};

static const struct dcn_hubbub_mask hubbub_mask = {
		HUBBUB_MASK_SH_LIST_DCN21(_MASK)
};


#define vmid_regs(id)\
[id] = {\
		DCN20_VMID_REG_LIST(id)\
}

static const struct dcn_vmid_registers vmid_regs[] = {
	vmid_regs(0),
	vmid_regs(1),
	vmid_regs(2),
	vmid_regs(3),
	vmid_regs(4),
	vmid_regs(5),
	vmid_regs(6),
	vmid_regs(7),
	vmid_regs(8),
	vmid_regs(9),
	vmid_regs(10),
	vmid_regs(11),
	vmid_regs(12),
	vmid_regs(13),
	vmid_regs(14),
	vmid_regs(15)
};

static const struct dcn20_vmid_shift vmid_shifts = {
		DCN20_VMID_MASK_SH_LIST(__SHIFT)
};

static const struct dcn20_vmid_mask vmid_masks = {
		DCN20_VMID_MASK_SH_LIST(_MASK)
};

#define dsc_regsDCN20(id)\
[id] = {\
	DSC_REG_LIST_DCN20(id)\
}

static const struct dcn20_dsc_registers dsc_regs[] = {
	dsc_regsDCN20(0),
	dsc_regsDCN20(1),
	dsc_regsDCN20(2),
	dsc_regsDCN20(3),
	dsc_regsDCN20(4),
	dsc_regsDCN20(5)
};

static const struct dcn20_dsc_shift dsc_shift = {
	DSC_REG_LIST_SH_MASK_DCN20(__SHIFT)
};

static const struct dcn20_dsc_mask dsc_mask = {
	DSC_REG_LIST_SH_MASK_DCN20(_MASK)
};

#define ipp_regs(id)\
[id] = {\
	IPP_REG_LIST_DCN20(id),\
}

static const struct dcn10_ipp_registers ipp_regs[] = {
	ipp_regs(0),
	ipp_regs(1),
	ipp_regs(2),
	ipp_regs(3),
};

static const struct dcn10_ipp_shift ipp_shift = {
		IPP_MASK_SH_LIST_DCN20(__SHIFT)
};

static const struct dcn10_ipp_mask ipp_mask = {
		IPP_MASK_SH_LIST_DCN20(_MASK),
};

#define opp_regs(id)\
[id] = {\
	OPP_REG_LIST_DCN20(id),\
}


#define aux_engine_regs(id)\
[id] = {\
	AUX_COMMON_REG_LIST0(id), \
	.AUXN_IMPCAL = 0, \
	.AUXP_IMPCAL = 0, \
	.AUX_RESET_MASK = DP_AUX0_AUX_CONTROL__AUX_RESET_MASK, \
}

static const struct dce110_aux_registers aux_engine_regs[] = {
		aux_engine_regs(0),
		aux_engine_regs(1),
		aux_engine_regs(2),
		aux_engine_regs(3),
		aux_engine_regs(4),
};

#define tf_regs(id)\
[id] = {\
	TF_REG_LIST_DCN20(id),\
	TF_REG_LIST_DCN20_COMMON_APPEND(id),\
}

static const struct dcn2_dpp_registers tf_regs[] = {
	tf_regs(0),
	tf_regs(1),
	tf_regs(2),
	tf_regs(3),
};

static const struct dcn2_dpp_shift tf_shift = {
		TF_REG_LIST_SH_MASK_DCN20(__SHIFT),
		TF_DEBUG_REG_LIST_SH_DCN20
};

static const struct dcn2_dpp_mask tf_mask = {
		TF_REG_LIST_SH_MASK_DCN20(_MASK),
		TF_DEBUG_REG_LIST_MASK_DCN20
};

#define stream_enc_regs(id)\
[id] = {\
	SE_DCN2_REG_LIST(id)\
}

static const struct dcn10_stream_enc_registers stream_enc_regs[] = {
	stream_enc_regs(0),
	stream_enc_regs(1),
	stream_enc_regs(2),
	stream_enc_regs(3),
	stream_enc_regs(4),
};

static const struct dce110_aux_registers_shift aux_shift = {
	DCN_AUX_MASK_SH_LIST(__SHIFT)
};

static const struct dce110_aux_registers_mask aux_mask = {
	DCN_AUX_MASK_SH_LIST(_MASK)
};

static const struct dcn10_stream_encoder_shift se_shift = {
		SE_COMMON_MASK_SH_LIST_DCN20(__SHIFT)
};

static const struct dcn10_stream_encoder_mask se_mask = {
		SE_COMMON_MASK_SH_LIST_DCN20(_MASK)
};

static void dcn21_pp_smu_destroy(struct pp_smu_funcs **pp_smu);

static int dcn21_populate_dml_pipes_from_context(
		struct dc *dc,
		struct dc_state *context,
		display_e2e_pipe_params_st *pipes,
		bool fast_validate);

static struct input_pixel_processor *dcn21_ipp_create(
	struct dc_context *ctx, uint32_t inst)
{
	struct dcn10_ipp *ipp =
		kzalloc(sizeof(struct dcn10_ipp), GFP_KERNEL);

	if (!ipp) {
		BREAK_TO_DEBUGGER();
		return NULL;
	}

	dcn20_ipp_construct(ipp, ctx, inst,
			&ipp_regs[inst], &ipp_shift, &ipp_mask);
	return &ipp->base;
}

static struct dpp *dcn21_dpp_create(
	struct dc_context *ctx,
	uint32_t inst)
{
	struct dcn20_dpp *dpp =
		kzalloc(sizeof(struct dcn20_dpp), GFP_KERNEL);

	if (!dpp)
		return NULL;

	if (dpp2_construct(dpp, ctx, inst,
			&tf_regs[inst], &tf_shift, &tf_mask))
		return &dpp->base;

	BREAK_TO_DEBUGGER();
	kfree(dpp);
	return NULL;
}

static struct dce_aux *dcn21_aux_engine_create(
	struct dc_context *ctx,
	uint32_t inst)
{
	struct aux_engine_dce110 *aux_engine =
		kzalloc(sizeof(struct aux_engine_dce110), GFP_KERNEL);

	if (!aux_engine)
		return NULL;

	dce110_aux_engine_construct(aux_engine, ctx, inst,
				    SW_AUX_TIMEOUT_PERIOD_MULTIPLIER * AUX_TIMEOUT_PERIOD,
				    &aux_engine_regs[inst],
					&aux_mask,
					&aux_shift,
					ctx->dc->caps.extended_aux_timeout_support);

	return &aux_engine->base;
}

#define i2c_inst_regs(id) { I2C_HW_ENGINE_COMMON_REG_LIST(id) }

static const struct dce_i2c_registers i2c_hw_regs[] = {
		i2c_inst_regs(1),
		i2c_inst_regs(2),
		i2c_inst_regs(3),
		i2c_inst_regs(4),
		i2c_inst_regs(5),
};

static const struct dce_i2c_shift i2c_shifts = {
		I2C_COMMON_MASK_SH_LIST_DCN2(__SHIFT)
};

static const struct dce_i2c_mask i2c_masks = {
		I2C_COMMON_MASK_SH_LIST_DCN2(_MASK)
};

struct dce_i2c_hw *dcn21_i2c_hw_create(
	struct dc_context *ctx,
	uint32_t inst)
{
	struct dce_i2c_hw *dce_i2c_hw =
		kzalloc(sizeof(struct dce_i2c_hw), GFP_KERNEL);

	if (!dce_i2c_hw)
		return NULL;

	dcn2_i2c_hw_construct(dce_i2c_hw, ctx, inst,
				    &i2c_hw_regs[inst], &i2c_shifts, &i2c_masks);

	return dce_i2c_hw;
}

static const struct resource_caps res_cap_rn = {
		.num_timing_generator = 4,
		.num_opp = 4,
		.num_video_plane = 4,
		.num_audio = 4, // 4 audio endpoints.  4 audio streams
		.num_stream_encoder = 5,
		.num_pll = 5,  // maybe 3 because the last two used for USB-c
		.num_dwb = 1,
		.num_ddc = 5,
		.num_vmid = 16,
		.num_dsc = 3,
};

#ifdef DIAGS_BUILD
static const struct resource_caps res_cap_rn_FPGA_4pipe = {
		.num_timing_generator = 4,
		.num_opp = 4,
		.num_video_plane = 4,
		.num_audio = 7,
		.num_stream_encoder = 4,
		.num_pll = 4,
		.num_dwb = 1,
		.num_ddc = 4,
		.num_dsc = 0,
};

static const struct resource_caps res_cap_rn_FPGA_2pipe_dsc = {
		.num_timing_generator = 2,
		.num_opp = 2,
		.num_video_plane = 2,
		.num_audio = 7,
		.num_stream_encoder = 2,
		.num_pll = 4,
		.num_dwb = 1,
		.num_ddc = 4,
		.num_dsc = 2,
};
#endif

static const struct dc_plane_cap plane_cap = {
	.type = DC_PLANE_TYPE_DCN_UNIVERSAL,
	.blends_with_above = true,
	.blends_with_below = true,
	.per_pixel_alpha = true,

	.pixel_format_support = {
			.argb8888 = true,
			.nv12 = true,
			.fp16 = true,
			.p010 = true
	},

	.max_upscale_factor = {
			.argb8888 = 16000,
			.nv12 = 16000,
			.fp16 = 16000
	},

	.max_downscale_factor = {
			.argb8888 = 250,
			.nv12 = 250,
			.fp16 = 250
	},
	64,
	64
};

static const struct dc_debug_options debug_defaults_drv = {
		.disable_dmcu = false,
		.force_abm_enable = false,
		.timing_trace = false,
		.clock_trace = true,
		.disable_pplib_clock_request = true,
		.min_disp_clk_khz = 100000,
		.pipe_split_policy = MPC_SPLIT_AVOID_MULT_DISP,
		.force_single_disp_pipe_split = false,
		.disable_dcc = DCC_ENABLE,
		.vsr_support = true,
		.performance_trace = false,
		.max_downscale_src_width = 4096,
		.disable_pplib_wm_range = false,
		.scl_reset_length10 = true,
		.sanity_checks = true,
		.disable_48mhz_pwrdwn = false,
		.usbc_combo_phy_reset_wa = true,
		.dmub_command_table = true,
		.use_max_lb = true,
		.optimize_edp_link_rate = true
};

static const struct dc_debug_options debug_defaults_diags = {
		.disable_dmcu = false,
		.force_abm_enable = false,
		.timing_trace = true,
		.clock_trace = true,
		.disable_dpp_power_gate = true,
		.disable_hubp_power_gate = true,
		.disable_clock_gate = true,
		.disable_pplib_clock_request = true,
		.disable_pplib_wm_range = true,
		.disable_stutter = true,
		.disable_48mhz_pwrdwn = true,
		.disable_psr = true,
		.enable_tri_buf = true,
		.use_max_lb = true
};

enum dcn20_clk_src_array_id {
	DCN20_CLK_SRC_PLL0,
	DCN20_CLK_SRC_PLL1,
	DCN20_CLK_SRC_PLL2,
<<<<<<< HEAD
=======
	DCN20_CLK_SRC_PLL3,
	DCN20_CLK_SRC_PLL4,
>>>>>>> c1084c27
	DCN20_CLK_SRC_TOTAL_DCN21
};

static void dcn21_resource_destruct(struct dcn21_resource_pool *pool)
{
	unsigned int i;

	for (i = 0; i < pool->base.stream_enc_count; i++) {
		if (pool->base.stream_enc[i] != NULL) {
			kfree(DCN10STRENC_FROM_STRENC(pool->base.stream_enc[i]));
			pool->base.stream_enc[i] = NULL;
		}
	}

	for (i = 0; i < pool->base.res_cap->num_dsc; i++) {
		if (pool->base.dscs[i] != NULL)
			dcn20_dsc_destroy(&pool->base.dscs[i]);
	}

	if (pool->base.mpc != NULL) {
		kfree(TO_DCN20_MPC(pool->base.mpc));
		pool->base.mpc = NULL;
	}
	if (pool->base.hubbub != NULL) {
		kfree(pool->base.hubbub);
		pool->base.hubbub = NULL;
	}
	for (i = 0; i < pool->base.pipe_count; i++) {
		if (pool->base.dpps[i] != NULL)
			dcn20_dpp_destroy(&pool->base.dpps[i]);

		if (pool->base.ipps[i] != NULL)
			pool->base.ipps[i]->funcs->ipp_destroy(&pool->base.ipps[i]);

		if (pool->base.hubps[i] != NULL) {
			kfree(TO_DCN20_HUBP(pool->base.hubps[i]));
			pool->base.hubps[i] = NULL;
		}

		if (pool->base.irqs != NULL) {
			dal_irq_service_destroy(&pool->base.irqs);
		}
	}

	for (i = 0; i < pool->base.res_cap->num_ddc; i++) {
		if (pool->base.engines[i] != NULL)
			dce110_engine_destroy(&pool->base.engines[i]);
		if (pool->base.hw_i2cs[i] != NULL) {
			kfree(pool->base.hw_i2cs[i]);
			pool->base.hw_i2cs[i] = NULL;
		}
		if (pool->base.sw_i2cs[i] != NULL) {
			kfree(pool->base.sw_i2cs[i]);
			pool->base.sw_i2cs[i] = NULL;
		}
	}

	for (i = 0; i < pool->base.res_cap->num_opp; i++) {
		if (pool->base.opps[i] != NULL)
			pool->base.opps[i]->funcs->opp_destroy(&pool->base.opps[i]);
	}

	for (i = 0; i < pool->base.res_cap->num_timing_generator; i++) {
		if (pool->base.timing_generators[i] != NULL)	{
			kfree(DCN10TG_FROM_TG(pool->base.timing_generators[i]));
			pool->base.timing_generators[i] = NULL;
		}
	}

	for (i = 0; i < pool->base.res_cap->num_dwb; i++) {
		if (pool->base.dwbc[i] != NULL) {
			kfree(TO_DCN20_DWBC(pool->base.dwbc[i]));
			pool->base.dwbc[i] = NULL;
		}
		if (pool->base.mcif_wb[i] != NULL) {
			kfree(TO_DCN20_MMHUBBUB(pool->base.mcif_wb[i]));
			pool->base.mcif_wb[i] = NULL;
		}
	}

	for (i = 0; i < pool->base.audio_count; i++) {
		if (pool->base.audios[i])
			dce_aud_destroy(&pool->base.audios[i]);
	}

	for (i = 0; i < pool->base.clk_src_count; i++) {
		if (pool->base.clock_sources[i] != NULL) {
			dcn20_clock_source_destroy(&pool->base.clock_sources[i]);
			pool->base.clock_sources[i] = NULL;
		}
	}

	if (pool->base.dp_clock_source != NULL) {
		dcn20_clock_source_destroy(&pool->base.dp_clock_source);
		pool->base.dp_clock_source = NULL;
	}

	if (pool->base.abm != NULL) {
		if (pool->base.abm->ctx->dc->config.disable_dmcu)
			dmub_abm_destroy(&pool->base.abm);
		else
			dce_abm_destroy(&pool->base.abm);
	}

	if (pool->base.dmcu != NULL)
		dce_dmcu_destroy(&pool->base.dmcu);

	if (pool->base.psr != NULL)
		dmub_psr_destroy(&pool->base.psr);

	if (pool->base.dccg != NULL)
		dcn_dccg_destroy(&pool->base.dccg);

	if (pool->base.pp_smu != NULL)
		dcn21_pp_smu_destroy(&pool->base.pp_smu);
}


static void calculate_wm_set_for_vlevel(
		int vlevel,
		struct wm_range_table_entry *table_entry,
		struct dcn_watermarks *wm_set,
		struct display_mode_lib *dml,
		display_e2e_pipe_params_st *pipes,
		int pipe_cnt)
{
	double dram_clock_change_latency_cached = dml->soc.dram_clock_change_latency_us;

	ASSERT(vlevel < dml->soc.num_states);
	/* only pipe 0 is read for voltage and dcf/soc clocks */
	pipes[0].clks_cfg.voltage = vlevel;
	pipes[0].clks_cfg.dcfclk_mhz = dml->soc.clock_limits[vlevel].dcfclk_mhz;
	pipes[0].clks_cfg.socclk_mhz = dml->soc.clock_limits[vlevel].socclk_mhz;

	dml->soc.dram_clock_change_latency_us = table_entry->pstate_latency_us;
	dml->soc.sr_exit_time_us = table_entry->sr_exit_time_us;
	dml->soc.sr_enter_plus_exit_time_us = table_entry->sr_enter_plus_exit_time_us;

	wm_set->urgent_ns = get_wm_urgent(dml, pipes, pipe_cnt) * 1000;
	wm_set->cstate_pstate.cstate_enter_plus_exit_ns = get_wm_stutter_enter_exit(dml, pipes, pipe_cnt) * 1000;
	wm_set->cstate_pstate.cstate_exit_ns = get_wm_stutter_exit(dml, pipes, pipe_cnt) * 1000;
	wm_set->cstate_pstate.pstate_change_ns = get_wm_dram_clock_change(dml, pipes, pipe_cnt) * 1000;
	wm_set->pte_meta_urgent_ns = get_wm_memory_trip(dml, pipes, pipe_cnt) * 1000;
	wm_set->frac_urg_bw_nom = get_fraction_of_urgent_bandwidth(dml, pipes, pipe_cnt) * 1000;
	wm_set->frac_urg_bw_flip = get_fraction_of_urgent_bandwidth_imm_flip(dml, pipes, pipe_cnt) * 1000;
	wm_set->urgent_latency_ns = get_urgent_latency(dml, pipes, pipe_cnt) * 1000;
	dml->soc.dram_clock_change_latency_us = dram_clock_change_latency_cached;

}

static void patch_bounding_box(struct dc *dc, struct _vcs_dpi_soc_bounding_box_st *bb)
{
	int i;

	if (dc->bb_overrides.sr_exit_time_ns) {
		for (i = 0; i < WM_SET_COUNT; i++) {
			  dc->clk_mgr->bw_params->wm_table.entries[i].sr_exit_time_us =
					  dc->bb_overrides.sr_exit_time_ns / 1000.0;
		}
	}

	if (dc->bb_overrides.sr_enter_plus_exit_time_ns) {
		for (i = 0; i < WM_SET_COUNT; i++) {
			  dc->clk_mgr->bw_params->wm_table.entries[i].sr_enter_plus_exit_time_us =
					  dc->bb_overrides.sr_enter_plus_exit_time_ns / 1000.0;
		}
	}

	if (dc->bb_overrides.urgent_latency_ns) {
		bb->urgent_latency_us = dc->bb_overrides.urgent_latency_ns / 1000.0;
	}

	if (dc->bb_overrides.dram_clock_change_latency_ns) {
		for (i = 0; i < WM_SET_COUNT; i++) {
			dc->clk_mgr->bw_params->wm_table.entries[i].pstate_latency_us =
				dc->bb_overrides.dram_clock_change_latency_ns / 1000.0;
		}
	}
}

void dcn21_calculate_wm(
		struct dc *dc, struct dc_state *context,
		display_e2e_pipe_params_st *pipes,
		int *out_pipe_cnt,
		int *pipe_split_from,
		int vlevel_req,
		bool fast_validate)
{
	int pipe_cnt, i, pipe_idx;
	int vlevel, vlevel_max;
	struct wm_range_table_entry *table_entry;
	struct clk_bw_params *bw_params = dc->clk_mgr->bw_params;

	ASSERT(bw_params);

	patch_bounding_box(dc, &context->bw_ctx.dml.soc);

	for (i = 0, pipe_idx = 0, pipe_cnt = 0; i < dc->res_pool->pipe_count; i++) {
			if (!context->res_ctx.pipe_ctx[i].stream)
				continue;

			pipes[pipe_cnt].clks_cfg.refclk_mhz = dc->res_pool->ref_clocks.dchub_ref_clock_inKhz / 1000.0;
			pipes[pipe_cnt].clks_cfg.dispclk_mhz = context->bw_ctx.dml.vba.RequiredDISPCLK[vlevel_req][context->bw_ctx.dml.vba.maxMpcComb];

			if (pipe_split_from[i] < 0) {
				pipes[pipe_cnt].clks_cfg.dppclk_mhz =
						context->bw_ctx.dml.vba.RequiredDPPCLK[vlevel_req][context->bw_ctx.dml.vba.maxMpcComb][pipe_idx];
				if (context->bw_ctx.dml.vba.BlendingAndTiming[pipe_idx] == pipe_idx)
					pipes[pipe_cnt].pipe.dest.odm_combine =
							context->bw_ctx.dml.vba.ODMCombineEnablePerState[vlevel_req][pipe_idx];
				else
					pipes[pipe_cnt].pipe.dest.odm_combine = 0;
				pipe_idx++;
			} else {
				pipes[pipe_cnt].clks_cfg.dppclk_mhz =
						context->bw_ctx.dml.vba.RequiredDPPCLK[vlevel_req][context->bw_ctx.dml.vba.maxMpcComb][pipe_split_from[i]];
				if (context->bw_ctx.dml.vba.BlendingAndTiming[pipe_split_from[i]] == pipe_split_from[i])
					pipes[pipe_cnt].pipe.dest.odm_combine =
							context->bw_ctx.dml.vba.ODMCombineEnablePerState[vlevel_req][pipe_split_from[i]];
				else
					pipes[pipe_cnt].pipe.dest.odm_combine = 0;
			}
			pipe_cnt++;
	}

	if (pipe_cnt != pipe_idx) {
		if (dc->res_pool->funcs->populate_dml_pipes)
			pipe_cnt = dc->res_pool->funcs->populate_dml_pipes(dc,
				context, pipes, fast_validate);
		else
			pipe_cnt = dcn21_populate_dml_pipes_from_context(dc,
				context, pipes, fast_validate);
	}

	*out_pipe_cnt = pipe_cnt;

	vlevel_max = bw_params->clk_table.num_entries - 1;


	/* WM Set D */
	table_entry = &bw_params->wm_table.entries[WM_D];
	if (table_entry->wm_type == WM_TYPE_RETRAINING)
		vlevel = 0;
	else
		vlevel = vlevel_max;
	calculate_wm_set_for_vlevel(vlevel, table_entry, &context->bw_ctx.bw.dcn.watermarks.d,
						&context->bw_ctx.dml, pipes, pipe_cnt);
	/* WM Set C */
	table_entry = &bw_params->wm_table.entries[WM_C];
	vlevel = MIN(MAX(vlevel_req, 3), vlevel_max);
	calculate_wm_set_for_vlevel(vlevel, table_entry, &context->bw_ctx.bw.dcn.watermarks.c,
						&context->bw_ctx.dml, pipes, pipe_cnt);
	/* WM Set B */
	table_entry = &bw_params->wm_table.entries[WM_B];
	vlevel = MIN(MAX(vlevel_req, 2), vlevel_max);
	calculate_wm_set_for_vlevel(vlevel, table_entry, &context->bw_ctx.bw.dcn.watermarks.b,
						&context->bw_ctx.dml, pipes, pipe_cnt);

	/* WM Set A */
	table_entry = &bw_params->wm_table.entries[WM_A];
	vlevel = MIN(vlevel_req, vlevel_max);
	calculate_wm_set_for_vlevel(vlevel, table_entry, &context->bw_ctx.bw.dcn.watermarks.a,
						&context->bw_ctx.dml, pipes, pipe_cnt);
}


static bool dcn21_fast_validate_bw(
		struct dc *dc,
		struct dc_state *context,
		display_e2e_pipe_params_st *pipes,
		int *pipe_cnt_out,
		int *pipe_split_from,
		int *vlevel_out,
		bool fast_validate)
{
	bool out = false;
	int split[MAX_PIPES] = { 0 };
	int pipe_cnt, i, pipe_idx, vlevel;

	ASSERT(pipes);
	if (!pipes)
		return false;

	dcn20_merge_pipes_for_validate(dc, context);

	pipe_cnt = dc->res_pool->funcs->populate_dml_pipes(dc, context, pipes, fast_validate);

	*pipe_cnt_out = pipe_cnt;

	if (!pipe_cnt) {
		out = true;
		goto validate_out;
	}
	/*
	 * DML favors voltage over p-state, but we're more interested in
	 * supporting p-state over voltage. We can't support p-state in
	 * prefetch mode > 0 so try capping the prefetch mode to start.
	 */
	context->bw_ctx.dml.soc.allow_dram_self_refresh_or_dram_clock_change_in_vblank =
				dm_allow_self_refresh_and_mclk_switch;
	vlevel = dml_get_voltage_level(&context->bw_ctx.dml, pipes, pipe_cnt);

	if (vlevel > context->bw_ctx.dml.soc.num_states) {
		/*
		 * If mode is unsupported or there's still no p-state support then
		 * fall back to favoring voltage.
		 *
		 * We don't actually support prefetch mode 2, so require that we
		 * at least support prefetch mode 1.
		 */
		context->bw_ctx.dml.soc.allow_dram_self_refresh_or_dram_clock_change_in_vblank =
					dm_allow_self_refresh;
		vlevel = dml_get_voltage_level(&context->bw_ctx.dml, pipes, pipe_cnt);
		if (vlevel > context->bw_ctx.dml.soc.num_states)
			goto validate_fail;
	}

	vlevel = dcn20_validate_apply_pipe_split_flags(dc, context, vlevel, split, NULL);

	for (i = 0, pipe_idx = 0; i < dc->res_pool->pipe_count; i++) {
		struct pipe_ctx *pipe = &context->res_ctx.pipe_ctx[i];
		struct pipe_ctx *mpo_pipe = pipe->bottom_pipe;
		struct vba_vars_st *vba = &context->bw_ctx.dml.vba;

		if (!pipe->stream)
			continue;

		/* We only support full screen mpo with ODM */
		if (vba->ODMCombineEnabled[vba->pipe_plane[pipe_idx]] != dm_odm_combine_mode_disabled
				&& pipe->plane_state && mpo_pipe
				&& memcmp(&mpo_pipe->plane_res.scl_data.recout,
						&pipe->plane_res.scl_data.recout,
						sizeof(struct rect)) != 0) {
			ASSERT(mpo_pipe->plane_state != pipe->plane_state);
			goto validate_fail;
		}
		pipe_idx++;
	}

	/*initialize pipe_just_split_from to invalid idx*/
	for (i = 0; i < MAX_PIPES; i++)
		pipe_split_from[i] = -1;

	for (i = 0, pipe_idx = -1; i < dc->res_pool->pipe_count; i++) {
		struct pipe_ctx *pipe = &context->res_ctx.pipe_ctx[i];
		struct pipe_ctx *hsplit_pipe = pipe->bottom_pipe;

		if (!pipe->stream || pipe_split_from[i] >= 0)
			continue;

		pipe_idx++;

		if (!pipe->top_pipe && !pipe->plane_state && context->bw_ctx.dml.vba.ODMCombineEnabled[pipe_idx]) {
			hsplit_pipe = dcn20_find_secondary_pipe(dc, &context->res_ctx, dc->res_pool, pipe);
			ASSERT(hsplit_pipe);
			if (!dcn20_split_stream_for_odm(
					dc, &context->res_ctx,
					pipe, hsplit_pipe))
				goto validate_fail;
			pipe_split_from[hsplit_pipe->pipe_idx] = pipe_idx;
			dcn20_build_mapped_resource(dc, context, pipe->stream);
		}

		if (!pipe->plane_state)
			continue;
		/* Skip 2nd half of already split pipe */
		if (pipe->top_pipe && pipe->plane_state == pipe->top_pipe->plane_state)
			continue;

		if (split[i] == 2) {
			if (!hsplit_pipe || hsplit_pipe->plane_state != pipe->plane_state) {
				/* pipe not split previously needs split */
				hsplit_pipe = dcn20_find_secondary_pipe(dc, &context->res_ctx, dc->res_pool, pipe);
				ASSERT(hsplit_pipe);
				if (!hsplit_pipe) {
					context->bw_ctx.dml.vba.RequiredDPPCLK[vlevel][context->bw_ctx.dml.vba.maxMpcComb][pipe_idx] *= 2;
					continue;
				}
				if (context->bw_ctx.dml.vba.ODMCombineEnabled[pipe_idx]) {
					if (!dcn20_split_stream_for_odm(
							dc, &context->res_ctx,
							pipe, hsplit_pipe))
						goto validate_fail;
					dcn20_build_mapped_resource(dc, context, pipe->stream);
				} else {
					dcn20_split_stream_for_mpc(
							&context->res_ctx, dc->res_pool,
							pipe, hsplit_pipe);
					resource_build_scaling_params(pipe);
					resource_build_scaling_params(hsplit_pipe);
				}
				pipe_split_from[hsplit_pipe->pipe_idx] = pipe_idx;
			}
		} else if (hsplit_pipe && hsplit_pipe->plane_state == pipe->plane_state) {
			/* merge should already have been done */
			ASSERT(0);
		}
	}
	/* Actual dsc count per stream dsc validation*/
	if (!dcn20_validate_dsc(dc, context)) {
		context->bw_ctx.dml.vba.ValidationStatus[context->bw_ctx.dml.vba.soc.num_states] =
				DML_FAIL_DSC_VALIDATION_FAILURE;
		goto validate_fail;
	}

	*vlevel_out = vlevel;

	out = true;
	goto validate_out;

validate_fail:
	out = false;

validate_out:
	return out;
}

static noinline bool dcn21_validate_bandwidth_fp(struct dc *dc,
		struct dc_state *context, bool fast_validate)
{
	bool out = false;

	BW_VAL_TRACE_SETUP();

	int vlevel = 0;
	int pipe_split_from[MAX_PIPES];
	int pipe_cnt = 0;
	display_e2e_pipe_params_st *pipes = kzalloc(dc->res_pool->pipe_count * sizeof(display_e2e_pipe_params_st), GFP_ATOMIC);
	DC_LOGGER_INIT(dc->ctx->logger);

	BW_VAL_TRACE_COUNT();

	/*Unsafe due to current pipe merge and split logic*/
	ASSERT(context != dc->current_state);

	out = dcn21_fast_validate_bw(dc, context, pipes, &pipe_cnt, pipe_split_from, &vlevel, fast_validate);

	if (pipe_cnt == 0)
		goto validate_out;

	if (!out)
		goto validate_fail;

	BW_VAL_TRACE_END_VOLTAGE_LEVEL();

	if (fast_validate) {
		BW_VAL_TRACE_SKIP(fast);
		goto validate_out;
	}

	dcn21_calculate_wm(dc, context, pipes, &pipe_cnt, pipe_split_from, vlevel, fast_validate);
	dcn20_calculate_dlg_params(dc, context, pipes, pipe_cnt, vlevel);

	BW_VAL_TRACE_END_WATERMARKS();

	goto validate_out;

validate_fail:
	DC_LOG_WARNING("Mode Validation Warning: %s failed validation.\n",
		dml_get_status_message(context->bw_ctx.dml.vba.ValidationStatus[context->bw_ctx.dml.vba.soc.num_states]));

	BW_VAL_TRACE_SKIP(fail);
	out = false;

validate_out:
	kfree(pipes);

	BW_VAL_TRACE_FINISH();

	return out;
}

/*
 * Some of the functions further below use the FPU, so we need to wrap this
 * with DC_FP_START()/DC_FP_END(). Use the same approach as for
 * dcn20_validate_bandwidth in dcn20_resource.c.
 */
bool dcn21_validate_bandwidth(struct dc *dc, struct dc_state *context,
		bool fast_validate)
{
	bool voltage_supported;
	DC_FP_START();
	voltage_supported = dcn21_validate_bandwidth_fp(dc, context, fast_validate);
	DC_FP_END();
	return voltage_supported;
}

static void dcn21_destroy_resource_pool(struct resource_pool **pool)
{
	struct dcn21_resource_pool *dcn21_pool = TO_DCN21_RES_POOL(*pool);

	dcn21_resource_destruct(dcn21_pool);
	kfree(dcn21_pool);
	*pool = NULL;
}

static struct clock_source *dcn21_clock_source_create(
		struct dc_context *ctx,
		struct dc_bios *bios,
		enum clock_source_id id,
		const struct dce110_clk_src_regs *regs,
		bool dp_clk_src)
{
	struct dce110_clk_src *clk_src =
		kzalloc(sizeof(struct dce110_clk_src), GFP_KERNEL);

	if (!clk_src)
		return NULL;

	if (dcn20_clk_src_construct(clk_src, ctx, bios, id,
			regs, &cs_shift, &cs_mask)) {
		clk_src->base.dp_clk_src = dp_clk_src;
		return &clk_src->base;
	}

	BREAK_TO_DEBUGGER();
	return NULL;
}

static struct hubp *dcn21_hubp_create(
	struct dc_context *ctx,
	uint32_t inst)
{
	struct dcn21_hubp *hubp21 =
		kzalloc(sizeof(struct dcn21_hubp), GFP_KERNEL);

	if (!hubp21)
		return NULL;

	if (hubp21_construct(hubp21, ctx, inst,
			&hubp_regs[inst], &hubp_shift, &hubp_mask))
		return &hubp21->base;

	BREAK_TO_DEBUGGER();
	kfree(hubp21);
	return NULL;
}

static struct hubbub *dcn21_hubbub_create(struct dc_context *ctx)
{
	int i;

	struct dcn20_hubbub *hubbub = kzalloc(sizeof(struct dcn20_hubbub),
					  GFP_KERNEL);

	if (!hubbub)
		return NULL;

	hubbub21_construct(hubbub, ctx,
			&hubbub_reg,
			&hubbub_shift,
			&hubbub_mask);

	for (i = 0; i < res_cap_rn.num_vmid; i++) {
		struct dcn20_vmid *vmid = &hubbub->vmid[i];

		vmid->ctx = ctx;

		vmid->regs = &vmid_regs[i];
		vmid->shifts = &vmid_shifts;
		vmid->masks = &vmid_masks;
	}
	hubbub->num_vmid = res_cap_rn.num_vmid;

	return &hubbub->base;
}

struct output_pixel_processor *dcn21_opp_create(
	struct dc_context *ctx, uint32_t inst)
{
	struct dcn20_opp *opp =
		kzalloc(sizeof(struct dcn20_opp), GFP_KERNEL);

	if (!opp) {
		BREAK_TO_DEBUGGER();
		return NULL;
	}

	dcn20_opp_construct(opp, ctx, inst,
			&opp_regs[inst], &opp_shift, &opp_mask);
	return &opp->base;
}

struct timing_generator *dcn21_timing_generator_create(
		struct dc_context *ctx,
		uint32_t instance)
{
	struct optc *tgn10 =
		kzalloc(sizeof(struct optc), GFP_KERNEL);

	if (!tgn10)
		return NULL;

	tgn10->base.inst = instance;
	tgn10->base.ctx = ctx;

	tgn10->tg_regs = &tg_regs[instance];
	tgn10->tg_shift = &tg_shift;
	tgn10->tg_mask = &tg_mask;

	dcn20_timing_generator_init(tgn10);

	return &tgn10->base;
}

struct mpc *dcn21_mpc_create(struct dc_context *ctx)
{
	struct dcn20_mpc *mpc20 = kzalloc(sizeof(struct dcn20_mpc),
					  GFP_KERNEL);

	if (!mpc20)
		return NULL;

	dcn20_mpc_construct(mpc20, ctx,
			&mpc_regs,
			&mpc_shift,
			&mpc_mask,
			6);

	return &mpc20->base;
}

static void read_dce_straps(
	struct dc_context *ctx,
	struct resource_straps *straps)
{
	generic_reg_get(ctx, mmDC_PINSTRAPS + BASE(mmDC_PINSTRAPS_BASE_IDX),
		FN(DC_PINSTRAPS, DC_PINSTRAPS_AUDIO), &straps->dc_pinstraps_audio);

}


struct display_stream_compressor *dcn21_dsc_create(
	struct dc_context *ctx, uint32_t inst)
{
	struct dcn20_dsc *dsc =
		kzalloc(sizeof(struct dcn20_dsc), GFP_KERNEL);

	if (!dsc) {
		BREAK_TO_DEBUGGER();
		return NULL;
	}

	dsc2_construct(dsc, ctx, inst, &dsc_regs[inst], &dsc_shift, &dsc_mask);
	return &dsc->base;
}

static struct _vcs_dpi_voltage_scaling_st construct_low_pstate_lvl(struct clk_limit_table *clk_table, unsigned int high_voltage_lvl)
{
	struct _vcs_dpi_voltage_scaling_st low_pstate_lvl;
	int i;

	low_pstate_lvl.state = 1;
	low_pstate_lvl.dcfclk_mhz = clk_table->entries[0].dcfclk_mhz;
	low_pstate_lvl.fabricclk_mhz = clk_table->entries[0].fclk_mhz;
	low_pstate_lvl.socclk_mhz = clk_table->entries[0].socclk_mhz;
	low_pstate_lvl.dram_speed_mts = clk_table->entries[0].memclk_mhz * 2;

	low_pstate_lvl.dispclk_mhz = dcn2_1_soc.clock_limits[high_voltage_lvl].dispclk_mhz;
	low_pstate_lvl.dppclk_mhz = dcn2_1_soc.clock_limits[high_voltage_lvl].dppclk_mhz;
	low_pstate_lvl.dram_bw_per_chan_gbps = dcn2_1_soc.clock_limits[high_voltage_lvl].dram_bw_per_chan_gbps;
	low_pstate_lvl.dscclk_mhz = dcn2_1_soc.clock_limits[high_voltage_lvl].dscclk_mhz;
	low_pstate_lvl.dtbclk_mhz = dcn2_1_soc.clock_limits[high_voltage_lvl].dtbclk_mhz;
	low_pstate_lvl.phyclk_d18_mhz = dcn2_1_soc.clock_limits[high_voltage_lvl].phyclk_d18_mhz;
	low_pstate_lvl.phyclk_mhz = dcn2_1_soc.clock_limits[high_voltage_lvl].phyclk_mhz;

	for (i = clk_table->num_entries; i > 1; i--)
		clk_table->entries[i] = clk_table->entries[i-1];
	clk_table->entries[1] = clk_table->entries[0];
	clk_table->num_entries++;

	return low_pstate_lvl;
}

static void update_bw_bounding_box(struct dc *dc, struct clk_bw_params *bw_params)
{
	struct dcn21_resource_pool *pool = TO_DCN21_RES_POOL(dc->res_pool);
	struct clk_limit_table *clk_table = &bw_params->clk_table;
	struct _vcs_dpi_voltage_scaling_st clock_limits[DC__VOLTAGE_STATES];
	unsigned int i, closest_clk_lvl = 0, k = 0;
	int j;

	dcn2_1_ip.max_num_otg = pool->base.res_cap->num_timing_generator;
	dcn2_1_ip.max_num_dpp = pool->base.pipe_count;
	dcn2_1_soc.num_chans = bw_params->num_channels;

	ASSERT(clk_table->num_entries);
	/* Copy dcn2_1_soc.clock_limits to clock_limits to avoid copying over null states later */
	for (i = 0; i < dcn2_1_soc.num_states + 1; i++) {
		clock_limits[i] = dcn2_1_soc.clock_limits[i];
	}

	for (i = 0; i < clk_table->num_entries; i++) {
		/* loop backwards*/
		for (closest_clk_lvl = 0, j = dcn2_1_soc.num_states - 1; j >= 0; j--) {
			if ((unsigned int) dcn2_1_soc.clock_limits[j].dcfclk_mhz <= clk_table->entries[i].dcfclk_mhz) {
				closest_clk_lvl = j;
				break;
			}
		}

		/* clk_table[1] is reserved for min DF PState.  skip here to fill in later. */
		if (i == 1)
			k++;

		clock_limits[k].state = k;
		clock_limits[k].dcfclk_mhz = clk_table->entries[i].dcfclk_mhz;
		clock_limits[k].fabricclk_mhz = clk_table->entries[i].fclk_mhz;
		clock_limits[k].socclk_mhz = clk_table->entries[i].socclk_mhz;
		clock_limits[k].dram_speed_mts = clk_table->entries[i].memclk_mhz * 2;

		clock_limits[k].dispclk_mhz = dcn2_1_soc.clock_limits[closest_clk_lvl].dispclk_mhz;
		clock_limits[k].dppclk_mhz = dcn2_1_soc.clock_limits[closest_clk_lvl].dppclk_mhz;
		clock_limits[k].dram_bw_per_chan_gbps = dcn2_1_soc.clock_limits[closest_clk_lvl].dram_bw_per_chan_gbps;
		clock_limits[k].dscclk_mhz = dcn2_1_soc.clock_limits[closest_clk_lvl].dscclk_mhz;
		clock_limits[k].dtbclk_mhz = dcn2_1_soc.clock_limits[closest_clk_lvl].dtbclk_mhz;
		clock_limits[k].phyclk_d18_mhz = dcn2_1_soc.clock_limits[closest_clk_lvl].phyclk_d18_mhz;
		clock_limits[k].phyclk_mhz = dcn2_1_soc.clock_limits[closest_clk_lvl].phyclk_mhz;

		k++;
	}
	for (i = 0; i < clk_table->num_entries + 1; i++)
		dcn2_1_soc.clock_limits[i] = clock_limits[i];
	if (clk_table->num_entries) {
		dcn2_1_soc.num_states = clk_table->num_entries + 1;
		/* fill in min DF PState */
		dcn2_1_soc.clock_limits[1] = construct_low_pstate_lvl(clk_table, closest_clk_lvl);
		/* duplicate last level */
		dcn2_1_soc.clock_limits[dcn2_1_soc.num_states] = dcn2_1_soc.clock_limits[dcn2_1_soc.num_states - 1];
		dcn2_1_soc.clock_limits[dcn2_1_soc.num_states].state = dcn2_1_soc.num_states;
	}

	dml_init_instance(&dc->dml, &dcn2_1_soc, &dcn2_1_ip, DML_PROJECT_DCN21);
}

static struct pp_smu_funcs *dcn21_pp_smu_create(struct dc_context *ctx)
{
	struct pp_smu_funcs *pp_smu = kzalloc(sizeof(*pp_smu), GFP_KERNEL);

	if (!pp_smu)
		return pp_smu;

	dm_pp_get_funcs(ctx, pp_smu);

	if (pp_smu->ctx.ver != PP_SMU_VER_RN)
		pp_smu = memset(pp_smu, 0, sizeof(struct pp_smu_funcs));


	return pp_smu;
}

static void dcn21_pp_smu_destroy(struct pp_smu_funcs **pp_smu)
{
	if (pp_smu && *pp_smu) {
		kfree(*pp_smu);
		*pp_smu = NULL;
	}
}

static struct audio *dcn21_create_audio(
		struct dc_context *ctx, unsigned int inst)
{
	return dce_audio_create(ctx, inst,
			&audio_regs[inst], &audio_shift, &audio_mask);
}

static struct dc_cap_funcs cap_funcs = {
	.get_dcc_compression_cap = dcn20_get_dcc_compression_cap
};

struct stream_encoder *dcn21_stream_encoder_create(
	enum engine_id eng_id,
	struct dc_context *ctx)
{
	struct dcn10_stream_encoder *enc1 =
		kzalloc(sizeof(struct dcn10_stream_encoder), GFP_KERNEL);

	if (!enc1)
		return NULL;

	dcn20_stream_encoder_construct(enc1, ctx, ctx->dc_bios, eng_id,
					&stream_enc_regs[eng_id],
					&se_shift, &se_mask);

	return &enc1->base;
}

static const struct dce_hwseq_registers hwseq_reg = {
		HWSEQ_DCN21_REG_LIST()
};

static const struct dce_hwseq_shift hwseq_shift = {
		HWSEQ_DCN21_MASK_SH_LIST(__SHIFT)
};

static const struct dce_hwseq_mask hwseq_mask = {
		HWSEQ_DCN21_MASK_SH_LIST(_MASK)
};

static struct dce_hwseq *dcn21_hwseq_create(
	struct dc_context *ctx)
{
	struct dce_hwseq *hws = kzalloc(sizeof(struct dce_hwseq), GFP_KERNEL);

	if (hws) {
		hws->ctx = ctx;
		hws->regs = &hwseq_reg;
		hws->shifts = &hwseq_shift;
		hws->masks = &hwseq_mask;
		hws->wa.DEGVIDCN21 = true;
		hws->wa.disallow_self_refresh_during_multi_plane_transition = true;
	}
	return hws;
}

static const struct resource_create_funcs res_create_funcs = {
	.read_dce_straps = read_dce_straps,
	.create_audio = dcn21_create_audio,
	.create_stream_encoder = dcn21_stream_encoder_create,
	.create_hwseq = dcn21_hwseq_create,
};

static const struct resource_create_funcs res_create_maximus_funcs = {
	.read_dce_straps = NULL,
	.create_audio = NULL,
	.create_stream_encoder = NULL,
	.create_hwseq = dcn21_hwseq_create,
};

static const struct encoder_feature_support link_enc_feature = {
		.max_hdmi_deep_color = COLOR_DEPTH_121212,
		.max_hdmi_pixel_clock = 600000,
		.hdmi_ycbcr420_supported = true,
		.dp_ycbcr420_supported = true,
		.fec_supported = true,
		.flags.bits.IS_HBR2_CAPABLE = true,
		.flags.bits.IS_HBR3_CAPABLE = true,
		.flags.bits.IS_TPS3_CAPABLE = true,
		.flags.bits.IS_TPS4_CAPABLE = true
};


#define link_regs(id, phyid)\
[id] = {\
	LE_DCN2_REG_LIST(id), \
	UNIPHY_DCN2_REG_LIST(phyid), \
	DPCS_DCN21_REG_LIST(id), \
	SRI(DP_DPHY_INTERNAL_CTRL, DP, id) \
}

static const struct dcn10_link_enc_registers link_enc_regs[] = {
	link_regs(0, A),
	link_regs(1, B),
	link_regs(2, C),
	link_regs(3, D),
	link_regs(4, E),
};

static const struct dce_panel_cntl_registers panel_cntl_regs[] = {
	{ DCN_PANEL_CNTL_REG_LIST() }
};

static const struct dce_panel_cntl_shift panel_cntl_shift = {
	DCE_PANEL_CNTL_MASK_SH_LIST(__SHIFT)
};

static const struct dce_panel_cntl_mask panel_cntl_mask = {
	DCE_PANEL_CNTL_MASK_SH_LIST(_MASK)
};

#define aux_regs(id)\
[id] = {\
	DCN2_AUX_REG_LIST(id)\
}

static const struct dcn10_link_enc_aux_registers link_enc_aux_regs[] = {
		aux_regs(0),
		aux_regs(1),
		aux_regs(2),
		aux_regs(3),
		aux_regs(4)
};

#define hpd_regs(id)\
[id] = {\
	HPD_REG_LIST(id)\
}

static const struct dcn10_link_enc_hpd_registers link_enc_hpd_regs[] = {
		hpd_regs(0),
		hpd_regs(1),
		hpd_regs(2),
		hpd_regs(3),
		hpd_regs(4)
};

static const struct dcn10_link_enc_shift le_shift = {
	LINK_ENCODER_MASK_SH_LIST_DCN20(__SHIFT),\
	DPCS_DCN21_MASK_SH_LIST(__SHIFT)
};

static const struct dcn10_link_enc_mask le_mask = {
	LINK_ENCODER_MASK_SH_LIST_DCN20(_MASK),\
	DPCS_DCN21_MASK_SH_LIST(_MASK)
};

static int map_transmitter_id_to_phy_instance(
	enum transmitter transmitter)
{
	switch (transmitter) {
	case TRANSMITTER_UNIPHY_A:
		return 0;
	break;
	case TRANSMITTER_UNIPHY_B:
		return 1;
	break;
	case TRANSMITTER_UNIPHY_C:
		return 2;
	break;
	case TRANSMITTER_UNIPHY_D:
		return 3;
	break;
	case TRANSMITTER_UNIPHY_E:
		return 4;
	break;
	default:
		ASSERT(0);
		return 0;
	}
}

static struct link_encoder *dcn21_link_encoder_create(
	const struct encoder_init_data *enc_init_data)
{
	struct dcn21_link_encoder *enc21 =
		kzalloc(sizeof(struct dcn21_link_encoder), GFP_KERNEL);
	int link_regs_id;

	if (!enc21)
		return NULL;

	link_regs_id =
		map_transmitter_id_to_phy_instance(enc_init_data->transmitter);

	dcn21_link_encoder_construct(enc21,
				      enc_init_data,
				      &link_enc_feature,
				      &link_enc_regs[link_regs_id],
				      &link_enc_aux_regs[enc_init_data->channel - 1],
				      &link_enc_hpd_regs[enc_init_data->hpd_source],
				      &le_shift,
				      &le_mask);

	return &enc21->enc10.base;
}

static struct panel_cntl *dcn21_panel_cntl_create(const struct panel_cntl_init_data *init_data)
{
	struct dce_panel_cntl *panel_cntl =
		kzalloc(sizeof(struct dce_panel_cntl), GFP_KERNEL);

	if (!panel_cntl)
		return NULL;

	dce_panel_cntl_construct(panel_cntl,
			init_data,
			&panel_cntl_regs[init_data->inst],
			&panel_cntl_shift,
			&panel_cntl_mask);

	return &panel_cntl->base;
}

#define CTX ctx

#define REG(reg_name) \
	(DCN_BASE.instance[0].segment[mm ## reg_name ## _BASE_IDX] + mm ## reg_name)

static uint32_t read_pipe_fuses(struct dc_context *ctx)
{
	uint32_t value = REG_READ(CC_DC_PIPE_DIS);
	/* RV1 support max 4 pipes */
	value = value & 0xf;
	return value;
}

static int dcn21_populate_dml_pipes_from_context(
		struct dc *dc,
		struct dc_state *context,
		display_e2e_pipe_params_st *pipes,
		bool fast_validate)
{
	uint32_t pipe_cnt = dcn20_populate_dml_pipes_from_context(dc, context, pipes, fast_validate);
	int i;

	for (i = 0; i < pipe_cnt; i++) {

		pipes[i].pipe.src.hostvm = dc->res_pool->hubbub->riommu_active;
		pipes[i].pipe.src.gpuvm = 1;
	}

	return pipe_cnt;
}

enum dc_status dcn21_patch_unknown_plane_state(struct dc_plane_state *plane_state)
{
	enum dc_status result = DC_OK;

	if (plane_state->ctx->dc->debug.disable_dcc == DCC_ENABLE) {
		plane_state->dcc.enable = 1;
		/* align to our worst case block width */
		plane_state->dcc.meta_pitch = ((plane_state->src_rect.width + 1023) / 1024) * 1024;
	}
	result = dcn20_patch_unknown_plane_state(plane_state);
	return result;
}

static const struct resource_funcs dcn21_res_pool_funcs = {
	.destroy = dcn21_destroy_resource_pool,
	.link_enc_create = dcn21_link_encoder_create,
	.panel_cntl_create = dcn21_panel_cntl_create,
	.validate_bandwidth = dcn21_validate_bandwidth,
	.populate_dml_pipes = dcn21_populate_dml_pipes_from_context,
	.add_stream_to_ctx = dcn20_add_stream_to_ctx,
	.add_dsc_to_stream_resource = dcn20_add_dsc_to_stream_resource,
	.remove_stream_from_ctx = dcn20_remove_stream_from_ctx,
	.acquire_idle_pipe_for_layer = dcn20_acquire_idle_pipe_for_layer,
	.populate_dml_writeback_from_context = dcn20_populate_dml_writeback_from_context,
	.patch_unknown_plane_state = dcn21_patch_unknown_plane_state,
	.set_mcif_arb_params = dcn20_set_mcif_arb_params,
	.find_first_free_match_stream_enc_for_link = dcn10_find_first_free_match_stream_enc_for_link,
	.update_bw_bounding_box = update_bw_bounding_box
};

static bool dcn21_resource_construct(
	uint8_t num_virtual_links,
	struct dc *dc,
	struct dcn21_resource_pool *pool)
{
	int i, j;
	struct dc_context *ctx = dc->ctx;
	struct irq_service_init_data init_data;
	uint32_t pipe_fuses = read_pipe_fuses(ctx);
	uint32_t num_pipes;

	ctx->dc_bios->regs = &bios_regs;

	pool->base.res_cap = &res_cap_rn;
#ifdef DIAGS_BUILD
	if (IS_FPGA_MAXIMUS_DC(dc->ctx->dce_environment))
		//pool->base.res_cap = &res_cap_nv10_FPGA_2pipe_dsc;
		pool->base.res_cap = &res_cap_rn_FPGA_4pipe;
#endif

	pool->base.funcs = &dcn21_res_pool_funcs;

	/*************************************************
	 *  Resource + asic cap harcoding                *
	 *************************************************/
	pool->base.underlay_pipe_index = NO_UNDERLAY_PIPE;

	/* max pipe num for ASIC before check pipe fuses */
	pool->base.pipe_count = pool->base.res_cap->num_timing_generator;

	dc->caps.max_downscale_ratio = 200;
	dc->caps.i2c_speed_in_khz = 100;
	dc->caps.i2c_speed_in_khz_hdcp = 5; /*1.4 w/a applied by default*/
	dc->caps.max_cursor_size = 256;
	dc->caps.min_horizontal_blanking_period = 80;
	dc->caps.dmdata_alloc_size = 2048;

	dc->caps.max_slave_planes = 1;
	dc->caps.max_slave_yuv_planes = 1;
	dc->caps.max_slave_rgb_planes = 1;
	dc->caps.post_blend_color_processing = true;
	dc->caps.force_dp_tps4_for_cp2520 = true;
	dc->caps.extended_aux_timeout_support = true;
	dc->caps.dmcub_support = true;
	dc->caps.is_apu = true;

	/* Color pipeline capabilities */
	dc->caps.color.dpp.dcn_arch = 1;
	dc->caps.color.dpp.input_lut_shared = 0;
	dc->caps.color.dpp.icsc = 1;
	dc->caps.color.dpp.dgam_ram = 1;
	dc->caps.color.dpp.dgam_rom_caps.srgb = 1;
	dc->caps.color.dpp.dgam_rom_caps.bt2020 = 1;
	dc->caps.color.dpp.dgam_rom_caps.gamma2_2 = 0;
	dc->caps.color.dpp.dgam_rom_caps.pq = 0;
	dc->caps.color.dpp.dgam_rom_caps.hlg = 0;
	dc->caps.color.dpp.post_csc = 0;
	dc->caps.color.dpp.gamma_corr = 0;
	dc->caps.color.dpp.dgam_rom_for_yuv = 1;

	dc->caps.color.dpp.hw_3d_lut = 1;
	dc->caps.color.dpp.ogam_ram = 1;
	// no OGAM ROM on DCN2
	dc->caps.color.dpp.ogam_rom_caps.srgb = 0;
	dc->caps.color.dpp.ogam_rom_caps.bt2020 = 0;
	dc->caps.color.dpp.ogam_rom_caps.gamma2_2 = 0;
	dc->caps.color.dpp.ogam_rom_caps.pq = 0;
	dc->caps.color.dpp.ogam_rom_caps.hlg = 0;
	dc->caps.color.dpp.ocsc = 0;

	dc->caps.color.mpc.gamut_remap = 0;
	dc->caps.color.mpc.num_3dluts = 0;
	dc->caps.color.mpc.shared_3d_lut = 0;
	dc->caps.color.mpc.ogam_ram = 1;
	dc->caps.color.mpc.ogam_rom_caps.srgb = 0;
	dc->caps.color.mpc.ogam_rom_caps.bt2020 = 0;
	dc->caps.color.mpc.ogam_rom_caps.gamma2_2 = 0;
	dc->caps.color.mpc.ogam_rom_caps.pq = 0;
	dc->caps.color.mpc.ogam_rom_caps.hlg = 0;
	dc->caps.color.mpc.ocsc = 1;

	if (dc->ctx->dce_environment == DCE_ENV_PRODUCTION_DRV)
		dc->debug = debug_defaults_drv;
	else if (dc->ctx->dce_environment == DCE_ENV_FPGA_MAXIMUS) {
		pool->base.pipe_count = 4;
		dc->debug = debug_defaults_diags;
	} else
		dc->debug = debug_defaults_diags;

	// Init the vm_helper
	if (dc->vm_helper)
		vm_helper_init(dc->vm_helper, 16);

	/*************************************************
	 *  Create resources                             *
	 *************************************************/

	pool->base.clock_sources[DCN20_CLK_SRC_PLL0] =
			dcn21_clock_source_create(ctx, ctx->dc_bios,
				CLOCK_SOURCE_COMBO_PHY_PLL0,
				&clk_src_regs[0], false);
	pool->base.clock_sources[DCN20_CLK_SRC_PLL1] =
			dcn21_clock_source_create(ctx, ctx->dc_bios,
				CLOCK_SOURCE_COMBO_PHY_PLL1,
				&clk_src_regs[1], false);
	pool->base.clock_sources[DCN20_CLK_SRC_PLL2] =
			dcn21_clock_source_create(ctx, ctx->dc_bios,
				CLOCK_SOURCE_COMBO_PHY_PLL2,
				&clk_src_regs[2], false);
<<<<<<< HEAD
=======
	pool->base.clock_sources[DCN20_CLK_SRC_PLL3] =
			dcn21_clock_source_create(ctx, ctx->dc_bios,
				CLOCK_SOURCE_COMBO_PHY_PLL3,
				&clk_src_regs[3], false);
	pool->base.clock_sources[DCN20_CLK_SRC_PLL4] =
			dcn21_clock_source_create(ctx, ctx->dc_bios,
				CLOCK_SOURCE_COMBO_PHY_PLL4,
				&clk_src_regs[4], false);
>>>>>>> c1084c27

	pool->base.clk_src_count = DCN20_CLK_SRC_TOTAL_DCN21;

	/* todo: not reuse phy_pll registers */
	pool->base.dp_clock_source =
			dcn21_clock_source_create(ctx, ctx->dc_bios,
				CLOCK_SOURCE_ID_DP_DTO,
				&clk_src_regs[0], true);

	for (i = 0; i < pool->base.clk_src_count; i++) {
		if (pool->base.clock_sources[i] == NULL) {
			dm_error("DC: failed to create clock sources!\n");
			BREAK_TO_DEBUGGER();
			goto create_fail;
		}
	}

	pool->base.dccg = dccg21_create(ctx, &dccg_regs, &dccg_shift, &dccg_mask);
	if (pool->base.dccg == NULL) {
		dm_error("DC: failed to create dccg!\n");
		BREAK_TO_DEBUGGER();
		goto create_fail;
	}

	if (!dc->config.disable_dmcu) {
		pool->base.dmcu = dcn21_dmcu_create(ctx,
				&dmcu_regs,
				&dmcu_shift,
				&dmcu_mask);
		if (pool->base.dmcu == NULL) {
			dm_error("DC: failed to create dmcu!\n");
			BREAK_TO_DEBUGGER();
			goto create_fail;
		}

		dc->debug.dmub_command_table = false;
	}

	if (dc->config.disable_dmcu) {
		pool->base.psr = dmub_psr_create(ctx);

		if (pool->base.psr == NULL) {
			dm_error("DC: failed to create psr obj!\n");
			BREAK_TO_DEBUGGER();
			goto create_fail;
		}
	}

	if (dc->config.disable_dmcu)
		pool->base.abm = dmub_abm_create(ctx,
			&abm_regs,
			&abm_shift,
			&abm_mask);
	else
		pool->base.abm = dce_abm_create(ctx,
			&abm_regs,
			&abm_shift,
			&abm_mask);

	pool->base.pp_smu = dcn21_pp_smu_create(ctx);

	num_pipes = dcn2_1_ip.max_num_dpp;

	for (i = 0; i < dcn2_1_ip.max_num_dpp; i++)
		if (pipe_fuses & 1 << i)
			num_pipes--;
	dcn2_1_ip.max_num_dpp = num_pipes;
	dcn2_1_ip.max_num_otg = num_pipes;

	dml_init_instance(&dc->dml, &dcn2_1_soc, &dcn2_1_ip, DML_PROJECT_DCN21);

	init_data.ctx = dc->ctx;
	pool->base.irqs = dal_irq_service_dcn21_create(&init_data);
	if (!pool->base.irqs)
		goto create_fail;

	j = 0;
	/* mem input -> ipp -> dpp -> opp -> TG */
	for (i = 0; i < pool->base.pipe_count; i++) {
		/* if pipe is disabled, skip instance of HW pipe,
		 * i.e, skip ASIC register instance
		 */
		if ((pipe_fuses & (1 << i)) != 0)
			continue;

		pool->base.hubps[j] = dcn21_hubp_create(ctx, i);
		if (pool->base.hubps[j] == NULL) {
			BREAK_TO_DEBUGGER();
			dm_error(
				"DC: failed to create memory input!\n");
			goto create_fail;
		}

		pool->base.ipps[j] = dcn21_ipp_create(ctx, i);
		if (pool->base.ipps[j] == NULL) {
			BREAK_TO_DEBUGGER();
			dm_error(
				"DC: failed to create input pixel processor!\n");
			goto create_fail;
		}

		pool->base.dpps[j] = dcn21_dpp_create(ctx, i);
		if (pool->base.dpps[j] == NULL) {
			BREAK_TO_DEBUGGER();
			dm_error(
				"DC: failed to create dpps!\n");
			goto create_fail;
		}

		pool->base.opps[j] = dcn21_opp_create(ctx, i);
		if (pool->base.opps[j] == NULL) {
			BREAK_TO_DEBUGGER();
			dm_error(
				"DC: failed to create output pixel processor!\n");
			goto create_fail;
		}

		pool->base.timing_generators[j] = dcn21_timing_generator_create(
				ctx, i);
		if (pool->base.timing_generators[j] == NULL) {
			BREAK_TO_DEBUGGER();
			dm_error("DC: failed to create tg!\n");
			goto create_fail;
		}
		j++;
	}

	for (i = 0; i < pool->base.res_cap->num_ddc; i++) {
		pool->base.engines[i] = dcn21_aux_engine_create(ctx, i);
		if (pool->base.engines[i] == NULL) {
			BREAK_TO_DEBUGGER();
			dm_error(
				"DC:failed to create aux engine!!\n");
			goto create_fail;
		}
		pool->base.hw_i2cs[i] = dcn21_i2c_hw_create(ctx, i);
		if (pool->base.hw_i2cs[i] == NULL) {
			BREAK_TO_DEBUGGER();
			dm_error(
				"DC:failed to create hw i2c!!\n");
			goto create_fail;
		}
		pool->base.sw_i2cs[i] = NULL;
	}

	pool->base.timing_generator_count = j;
	pool->base.pipe_count = j;
	pool->base.mpcc_count = j;

	pool->base.mpc = dcn21_mpc_create(ctx);
	if (pool->base.mpc == NULL) {
		BREAK_TO_DEBUGGER();
		dm_error("DC: failed to create mpc!\n");
		goto create_fail;
	}

	pool->base.hubbub = dcn21_hubbub_create(ctx);
	if (pool->base.hubbub == NULL) {
		BREAK_TO_DEBUGGER();
		dm_error("DC: failed to create hubbub!\n");
		goto create_fail;
	}

	for (i = 0; i < pool->base.res_cap->num_dsc; i++) {
		pool->base.dscs[i] = dcn21_dsc_create(ctx, i);
		if (pool->base.dscs[i] == NULL) {
			BREAK_TO_DEBUGGER();
			dm_error("DC: failed to create display stream compressor %d!\n", i);
			goto create_fail;
		}
	}

	if (!dcn20_dwbc_create(ctx, &pool->base)) {
		BREAK_TO_DEBUGGER();
		dm_error("DC: failed to create dwbc!\n");
		goto create_fail;
	}
	if (!dcn20_mmhubbub_create(ctx, &pool->base)) {
		BREAK_TO_DEBUGGER();
		dm_error("DC: failed to create mcif_wb!\n");
		goto create_fail;
	}

	if (!resource_construct(num_virtual_links, dc, &pool->base,
			(!IS_FPGA_MAXIMUS_DC(dc->ctx->dce_environment) ?
			&res_create_funcs : &res_create_maximus_funcs)))
			goto create_fail;

	dcn21_hw_sequencer_construct(dc);

	dc->caps.max_planes =  pool->base.pipe_count;

	for (i = 0; i < dc->caps.max_planes; ++i)
		dc->caps.planes[i] = plane_cap;

	dc->cap_funcs = cap_funcs;

	return true;

create_fail:

	dcn21_resource_destruct(pool);

	return false;
}

struct resource_pool *dcn21_create_resource_pool(
		const struct dc_init_data *init_data,
		struct dc *dc)
{
	struct dcn21_resource_pool *pool =
		kzalloc(sizeof(struct dcn21_resource_pool), GFP_KERNEL);

	if (!pool)
		return NULL;

	if (dcn21_resource_construct(init_data->num_virtual_links, dc, pool))
		return &pool->base;

	BREAK_TO_DEBUGGER();
	kfree(pool);
	return NULL;
}<|MERGE_RESOLUTION|>--- conflicted
+++ resolved
@@ -62,11 +62,7 @@
 #include "dcn21/dcn21_dccg.h"
 #include "dcn21_hubbub.h"
 #include "dcn10/dcn10_resource.h"
-<<<<<<< HEAD
-#include "dce110/dce110_resource.h"
-=======
 #include "dce/dce_panel_cntl.h"
->>>>>>> c1084c27
 
 #include "dcn20/dcn20_dwb.h"
 #include "dcn20/dcn20_mmhubbub.h"
@@ -915,11 +911,8 @@
 	DCN20_CLK_SRC_PLL0,
 	DCN20_CLK_SRC_PLL1,
 	DCN20_CLK_SRC_PLL2,
-<<<<<<< HEAD
-=======
 	DCN20_CLK_SRC_PLL3,
 	DCN20_CLK_SRC_PLL4,
->>>>>>> c1084c27
 	DCN20_CLK_SRC_TOTAL_DCN21
 };
 
@@ -2063,8 +2056,6 @@
 			dcn21_clock_source_create(ctx, ctx->dc_bios,
 				CLOCK_SOURCE_COMBO_PHY_PLL2,
 				&clk_src_regs[2], false);
-<<<<<<< HEAD
-=======
 	pool->base.clock_sources[DCN20_CLK_SRC_PLL3] =
 			dcn21_clock_source_create(ctx, ctx->dc_bios,
 				CLOCK_SOURCE_COMBO_PHY_PLL3,
@@ -2073,7 +2064,6 @@
 			dcn21_clock_source_create(ctx, ctx->dc_bios,
 				CLOCK_SOURCE_COMBO_PHY_PLL4,
 				&clk_src_regs[4], false);
->>>>>>> c1084c27
 
 	pool->base.clk_src_count = DCN20_CLK_SRC_TOTAL_DCN21;
 
