// SPDX-License-Identifier: MIT
/*
 * Copyright 2021 Advanced Micro Devices, Inc.
 *
 * Permission is hereby granted, free of charge, to any person obtaining a
 * copy of this software and associated documentation files (the "Software"),
 * to deal in the Software without restriction, including without limitation
 * the rights to use, copy, modify, merge, publish, distribute, sublicense,
 * and/or sell copies of the Software, and to permit persons to whom the
 * Software is furnished to do so, subject to the following conditions:
 *
 * The above copyright notice and this permission notice shall be included in
 * all copies or substantial portions of the Software.
 *
 * THE SOFTWARE IS PROVIDED "AS IS", WITHOUT WARRANTY OF ANY KIND, EXPRESS OR
 * IMPLIED, INCLUDING BUT NOT LIMITED TO THE WARRANTIES OF MERCHANTABILITY,
 * FITNESS FOR A PARTICULAR PURPOSE AND NONINFRINGEMENT.  IN NO EVENT SHALL
 * THE COPYRIGHT HOLDER(S) OR AUTHOR(S) BE LIABLE FOR ANY CLAIM, DAMAGES OR
 * OTHER LIABILITY, WHETHER IN AN ACTION OF CONTRACT, TORT OR OTHERWISE,
 * ARISING FROM, OUT OF OR IN CONNECTION WITH THE SOFTWARE OR THE USE OR
 * OTHER DEALINGS IN THE SOFTWARE.
 *
 * Authors: AMD
 *
 */

#include "resource.h"
#include "clk_mgr.h"
#include "dchubbub.h"
#include "dcn20/dcn20_resource.h"
#include "dcn21/dcn21_resource.h"
#include "clk_mgr/dcn21/rn_clk_mgr.h"

#include "link.h"
#include "dcn20_fpu.h"

#define DC_LOGGER_INIT(logger)

#ifndef MAX
#define MAX(X, Y) ((X) > (Y) ? (X) : (Y))
#endif
#ifndef MIN
#define MIN(X, Y) ((X) < (Y) ? (X) : (Y))
#endif

/* Constant */
#define LPDDR_MEM_RETRAIN_LATENCY 4.977 /* Number obtained from LPDDR4 Training Counter Requirement doc */

/**
 * DOC: DCN2x FPU manipulation Overview
 *
 * The DCN architecture relies on FPU operations, which require special
 * compilation flags and the use of kernel_fpu_begin/end functions; ideally, we
 * want to avoid spreading FPU access across multiple files. With this idea in
 * mind, this file aims to centralize all DCN20 and DCN2.1 (DCN2x) functions
 * that require FPU access in a single place. Code in this file follows the
 * following code pattern:
 *
 * 1. Functions that use FPU operations should be isolated in static functions.
 * 2. The FPU functions should have the noinline attribute to ensure anything
 *    that deals with FP register is contained within this call.
 * 3. All function that needs to be accessed outside this file requires a
 *    public interface that not uses any FPU reference.
 * 4. Developers **must not** use DC_FP_START/END in this file, but they need
 *    to ensure that the caller invokes it before access any function available
 *    in this file. For this reason, public functions in this file must invoke
 *    dc_assert_fp_enabled();
 *
 * Let's expand a little bit more the idea in the code pattern. To fully
 * isolate FPU operations in a single place, we must avoid situations where
 * compilers spill FP values to registers due to FP enable in a specific C
 * file. Note that even if we isolate all FPU functions in a single file and
 * call its interface from other files, the compiler might enable the use of
 * FPU before we call DC_FP_START. Nevertheless, it is the programmer's
 * responsibility to invoke DC_FP_START/END in the correct place. To highlight
 * situations where developers forgot to use the FP protection before calling
 * the DC FPU interface functions, we introduce a helper that checks if the
 * function is invoked under FP protection. If not, it will trigger a kernel
 * warning.
 */

struct _vcs_dpi_ip_params_st dcn2_0_ip = {
	.odm_capable = 1,
	.gpuvm_enable = 0,
	.hostvm_enable = 0,
	.gpuvm_max_page_table_levels = 4,
	.hostvm_max_page_table_levels = 4,
	.hostvm_cached_page_table_levels = 0,
	.pte_group_size_bytes = 2048,
	.num_dsc = 6,
	.rob_buffer_size_kbytes = 168,
	.det_buffer_size_kbytes = 164,
	.dpte_buffer_size_in_pte_reqs_luma = 84,
	.pde_proc_buffer_size_64k_reqs = 48,
	.dpp_output_buffer_pixels = 2560,
	.opp_output_buffer_lines = 1,
	.pixel_chunk_size_kbytes = 8,
	.pte_chunk_size_kbytes = 2,
	.meta_chunk_size_kbytes = 2,
	.writeback_chunk_size_kbytes = 2,
	.line_buffer_size_bits = 789504,
	.is_line_buffer_bpp_fixed = 0,
	.line_buffer_fixed_bpp = 0,
	.dcc_supported = true,
	.max_line_buffer_lines = 12,
	.writeback_luma_buffer_size_kbytes = 12,
	.writeback_chroma_buffer_size_kbytes = 8,
	.writeback_chroma_line_buffer_width_pixels = 4,
	.writeback_max_hscl_ratio = 1,
	.writeback_max_vscl_ratio = 1,
	.writeback_min_hscl_ratio = 1,
	.writeback_min_vscl_ratio = 1,
	.writeback_max_hscl_taps = 12,
	.writeback_max_vscl_taps = 12,
	.writeback_line_buffer_luma_buffer_size = 0,
	.writeback_line_buffer_chroma_buffer_size = 14643,
	.cursor_buffer_size = 8,
	.cursor_chunk_size = 2,
	.max_num_otg = 6,
	.max_num_dpp = 6,
	.max_num_wb = 1,
	.max_dchub_pscl_bw_pix_per_clk = 4,
	.max_pscl_lb_bw_pix_per_clk = 2,
	.max_lb_vscl_bw_pix_per_clk = 4,
	.max_vscl_hscl_bw_pix_per_clk = 4,
	.max_hscl_ratio = 8,
	.max_vscl_ratio = 8,
	.hscl_mults = 4,
	.vscl_mults = 4,
	.max_hscl_taps = 8,
	.max_vscl_taps = 8,
	.dispclk_ramp_margin_percent = 1,
	.underscan_factor = 1.10,
	.min_vblank_lines = 32, //
	.dppclk_delay_subtotal = 77, //
	.dppclk_delay_scl_lb_only = 16,
	.dppclk_delay_scl = 50,
	.dppclk_delay_cnvc_formatter = 8,
	.dppclk_delay_cnvc_cursor = 6,
	.dispclk_delay_subtotal = 87, //
	.dcfclk_cstate_latency = 10, // SRExitTime
	.max_inter_dcn_tile_repeaters = 8,
	.xfc_supported = true,
	.xfc_fill_bw_overhead_percent = 10.0,
	.xfc_fill_constant_bytes = 0,
	.number_of_cursors = 1,
};

struct _vcs_dpi_ip_params_st dcn2_0_nv14_ip = {
	.odm_capable = 1,
	.gpuvm_enable = 0,
	.hostvm_enable = 0,
	.gpuvm_max_page_table_levels = 4,
	.hostvm_max_page_table_levels = 4,
	.hostvm_cached_page_table_levels = 0,
	.num_dsc = 5,
	.rob_buffer_size_kbytes = 168,
	.det_buffer_size_kbytes = 164,
	.dpte_buffer_size_in_pte_reqs_luma = 84,
	.dpte_buffer_size_in_pte_reqs_chroma = 42,//todo
	.dpp_output_buffer_pixels = 2560,
	.opp_output_buffer_lines = 1,
	.pixel_chunk_size_kbytes = 8,
	.pte_enable = 1,
	.max_page_table_levels = 4,
	.pte_chunk_size_kbytes = 2,
	.meta_chunk_size_kbytes = 2,
	.writeback_chunk_size_kbytes = 2,
	.line_buffer_size_bits = 789504,
	.is_line_buffer_bpp_fixed = 0,
	.line_buffer_fixed_bpp = 0,
	.dcc_supported = true,
	.max_line_buffer_lines = 12,
	.writeback_luma_buffer_size_kbytes = 12,
	.writeback_chroma_buffer_size_kbytes = 8,
	.writeback_chroma_line_buffer_width_pixels = 4,
	.writeback_max_hscl_ratio = 1,
	.writeback_max_vscl_ratio = 1,
	.writeback_min_hscl_ratio = 1,
	.writeback_min_vscl_ratio = 1,
	.writeback_max_hscl_taps = 12,
	.writeback_max_vscl_taps = 12,
	.writeback_line_buffer_luma_buffer_size = 0,
	.writeback_line_buffer_chroma_buffer_size = 14643,
	.cursor_buffer_size = 8,
	.cursor_chunk_size = 2,
	.max_num_otg = 5,
	.max_num_dpp = 5,
	.max_num_wb = 1,
	.max_dchub_pscl_bw_pix_per_clk = 4,
	.max_pscl_lb_bw_pix_per_clk = 2,
	.max_lb_vscl_bw_pix_per_clk = 4,
	.max_vscl_hscl_bw_pix_per_clk = 4,
	.max_hscl_ratio = 8,
	.max_vscl_ratio = 8,
	.hscl_mults = 4,
	.vscl_mults = 4,
	.max_hscl_taps = 8,
	.max_vscl_taps = 8,
	.dispclk_ramp_margin_percent = 1,
	.underscan_factor = 1.10,
	.min_vblank_lines = 32, //
	.dppclk_delay_subtotal = 77, //
	.dppclk_delay_scl_lb_only = 16,
	.dppclk_delay_scl = 50,
	.dppclk_delay_cnvc_formatter = 8,
	.dppclk_delay_cnvc_cursor = 6,
	.dispclk_delay_subtotal = 87, //
	.dcfclk_cstate_latency = 10, // SRExitTime
	.max_inter_dcn_tile_repeaters = 8,
	.xfc_supported = true,
	.xfc_fill_bw_overhead_percent = 10.0,
	.xfc_fill_constant_bytes = 0,
	.ptoi_supported = 0,
	.number_of_cursors = 1,
};

struct _vcs_dpi_soc_bounding_box_st dcn2_0_soc = {
	/* Defaults that get patched on driver load from firmware. */
	.clock_limits = {
			{
				.state = 0,
				.dcfclk_mhz = 560.0,
				.fabricclk_mhz = 560.0,
				.dispclk_mhz = 513.0,
				.dppclk_mhz = 513.0,
				.phyclk_mhz = 540.0,
				.socclk_mhz = 560.0,
				.dscclk_mhz = 171.0,
				.dram_speed_mts = 8960.0,
			},
			{
				.state = 1,
				.dcfclk_mhz = 694.0,
				.fabricclk_mhz = 694.0,
				.dispclk_mhz = 642.0,
				.dppclk_mhz = 642.0,
				.phyclk_mhz = 600.0,
				.socclk_mhz = 694.0,
				.dscclk_mhz = 214.0,
				.dram_speed_mts = 11104.0,
			},
			{
				.state = 2,
				.dcfclk_mhz = 875.0,
				.fabricclk_mhz = 875.0,
				.dispclk_mhz = 734.0,
				.dppclk_mhz = 734.0,
				.phyclk_mhz = 810.0,
				.socclk_mhz = 875.0,
				.dscclk_mhz = 245.0,
				.dram_speed_mts = 14000.0,
			},
			{
				.state = 3,
				.dcfclk_mhz = 1000.0,
				.fabricclk_mhz = 1000.0,
				.dispclk_mhz = 1100.0,
				.dppclk_mhz = 1100.0,
				.phyclk_mhz = 810.0,
				.socclk_mhz = 1000.0,
				.dscclk_mhz = 367.0,
				.dram_speed_mts = 16000.0,
			},
			{
				.state = 4,
				.dcfclk_mhz = 1200.0,
				.fabricclk_mhz = 1200.0,
				.dispclk_mhz = 1284.0,
				.dppclk_mhz = 1284.0,
				.phyclk_mhz = 810.0,
				.socclk_mhz = 1200.0,
				.dscclk_mhz = 428.0,
				.dram_speed_mts = 16000.0,
			},
			/*Extra state, no dispclk ramping*/
			{
				.state = 5,
				.dcfclk_mhz = 1200.0,
				.fabricclk_mhz = 1200.0,
				.dispclk_mhz = 1284.0,
				.dppclk_mhz = 1284.0,
				.phyclk_mhz = 810.0,
				.socclk_mhz = 1200.0,
				.dscclk_mhz = 428.0,
				.dram_speed_mts = 16000.0,
			},
		},
	.num_states = 5,
	.sr_exit_time_us = 8.6,
	.sr_enter_plus_exit_time_us = 10.9,
	.urgent_latency_us = 4.0,
	.urgent_latency_pixel_data_only_us = 4.0,
	.urgent_latency_pixel_mixed_with_vm_data_us = 4.0,
	.urgent_latency_vm_data_only_us = 4.0,
	.urgent_out_of_order_return_per_channel_pixel_only_bytes = 4096,
	.urgent_out_of_order_return_per_channel_pixel_and_vm_bytes = 4096,
	.urgent_out_of_order_return_per_channel_vm_only_bytes = 4096,
	.pct_ideal_dram_sdp_bw_after_urgent_pixel_only = 40.0,
	.pct_ideal_dram_sdp_bw_after_urgent_pixel_and_vm = 40.0,
	.pct_ideal_dram_sdp_bw_after_urgent_vm_only = 40.0,
	.max_avg_sdp_bw_use_normal_percent = 40.0,
	.max_avg_dram_bw_use_normal_percent = 40.0,
	.writeback_latency_us = 12.0,
	.ideal_dram_bw_after_urgent_percent = 40.0,
	.max_request_size_bytes = 256,
	.dram_channel_width_bytes = 2,
	.fabric_datapath_to_dcn_data_return_bytes = 64,
	.dcn_downspread_percent = 0.5,
	.downspread_percent = 0.38,
	.dram_page_open_time_ns = 50.0,
	.dram_rw_turnaround_time_ns = 17.5,
	.dram_return_buffer_per_channel_bytes = 8192,
	.round_trip_ping_latency_dcfclk_cycles = 131,
	.urgent_out_of_order_return_per_channel_bytes = 256,
	.channel_interleave_bytes = 256,
	.num_banks = 8,
	.num_chans = 16,
	.vmm_page_size_bytes = 4096,
	.dram_clock_change_latency_us = 404.0,
	.dummy_pstate_latency_us = 5.0,
	.writeback_dram_clock_change_latency_us = 23.0,
	.return_bus_width_bytes = 64,
	.dispclk_dppclk_vco_speed_mhz = 3850,
	.xfc_bus_transport_time_us = 20,
	.xfc_xbuf_latency_tolerance_us = 4,
	.use_urgent_burst_bw = 0
};

struct _vcs_dpi_soc_bounding_box_st dcn2_0_nv14_soc = {
	.clock_limits = {
			{
				.state = 0,
				.dcfclk_mhz = 560.0,
				.fabricclk_mhz = 560.0,
				.dispclk_mhz = 513.0,
				.dppclk_mhz = 513.0,
				.phyclk_mhz = 540.0,
				.socclk_mhz = 560.0,
				.dscclk_mhz = 171.0,
				.dram_speed_mts = 8960.0,
			},
			{
				.state = 1,
				.dcfclk_mhz = 694.0,
				.fabricclk_mhz = 694.0,
				.dispclk_mhz = 642.0,
				.dppclk_mhz = 642.0,
				.phyclk_mhz = 600.0,
				.socclk_mhz = 694.0,
				.dscclk_mhz = 214.0,
				.dram_speed_mts = 11104.0,
			},
			{
				.state = 2,
				.dcfclk_mhz = 875.0,
				.fabricclk_mhz = 875.0,
				.dispclk_mhz = 734.0,
				.dppclk_mhz = 734.0,
				.phyclk_mhz = 810.0,
				.socclk_mhz = 875.0,
				.dscclk_mhz = 245.0,
				.dram_speed_mts = 14000.0,
			},
			{
				.state = 3,
				.dcfclk_mhz = 1000.0,
				.fabricclk_mhz = 1000.0,
				.dispclk_mhz = 1100.0,
				.dppclk_mhz = 1100.0,
				.phyclk_mhz = 810.0,
				.socclk_mhz = 1000.0,
				.dscclk_mhz = 367.0,
				.dram_speed_mts = 16000.0,
			},
			{
				.state = 4,
				.dcfclk_mhz = 1200.0,
				.fabricclk_mhz = 1200.0,
				.dispclk_mhz = 1284.0,
				.dppclk_mhz = 1284.0,
				.phyclk_mhz = 810.0,
				.socclk_mhz = 1200.0,
				.dscclk_mhz = 428.0,
				.dram_speed_mts = 16000.0,
			},
			/*Extra state, no dispclk ramping*/
			{
				.state = 5,
				.dcfclk_mhz = 1200.0,
				.fabricclk_mhz = 1200.0,
				.dispclk_mhz = 1284.0,
				.dppclk_mhz = 1284.0,
				.phyclk_mhz = 810.0,
				.socclk_mhz = 1200.0,
				.dscclk_mhz = 428.0,
				.dram_speed_mts = 16000.0,
			},
		},
	.num_states = 5,
	.sr_exit_time_us = 11.6,
	.sr_enter_plus_exit_time_us = 13.9,
	.urgent_latency_us = 4.0,
	.urgent_latency_pixel_data_only_us = 4.0,
	.urgent_latency_pixel_mixed_with_vm_data_us = 4.0,
	.urgent_latency_vm_data_only_us = 4.0,
	.urgent_out_of_order_return_per_channel_pixel_only_bytes = 4096,
	.urgent_out_of_order_return_per_channel_pixel_and_vm_bytes = 4096,
	.urgent_out_of_order_return_per_channel_vm_only_bytes = 4096,
	.pct_ideal_dram_sdp_bw_after_urgent_pixel_only = 40.0,
	.pct_ideal_dram_sdp_bw_after_urgent_pixel_and_vm = 40.0,
	.pct_ideal_dram_sdp_bw_after_urgent_vm_only = 40.0,
	.max_avg_sdp_bw_use_normal_percent = 40.0,
	.max_avg_dram_bw_use_normal_percent = 40.0,
	.writeback_latency_us = 12.0,
	.ideal_dram_bw_after_urgent_percent = 40.0,
	.max_request_size_bytes = 256,
	.dram_channel_width_bytes = 2,
	.fabric_datapath_to_dcn_data_return_bytes = 64,
	.dcn_downspread_percent = 0.5,
	.downspread_percent = 0.38,
	.dram_page_open_time_ns = 50.0,
	.dram_rw_turnaround_time_ns = 17.5,
	.dram_return_buffer_per_channel_bytes = 8192,
	.round_trip_ping_latency_dcfclk_cycles = 131,
	.urgent_out_of_order_return_per_channel_bytes = 256,
	.channel_interleave_bytes = 256,
	.num_banks = 8,
	.num_chans = 8,
	.vmm_page_size_bytes = 4096,
	.dram_clock_change_latency_us = 404.0,
	.dummy_pstate_latency_us = 5.0,
	.writeback_dram_clock_change_latency_us = 23.0,
	.return_bus_width_bytes = 64,
	.dispclk_dppclk_vco_speed_mhz = 3850,
	.xfc_bus_transport_time_us = 20,
	.xfc_xbuf_latency_tolerance_us = 4,
	.use_urgent_burst_bw = 0
};

struct _vcs_dpi_soc_bounding_box_st dcn2_0_nv12_soc = { 0 };

struct _vcs_dpi_ip_params_st dcn2_1_ip = {
	.odm_capable = 1,
	.gpuvm_enable = 1,
	.hostvm_enable = 1,
	.gpuvm_max_page_table_levels = 1,
	.hostvm_max_page_table_levels = 4,
	.hostvm_cached_page_table_levels = 2,
	.num_dsc = 3,
	.rob_buffer_size_kbytes = 168,
	.det_buffer_size_kbytes = 164,
	.dpte_buffer_size_in_pte_reqs_luma = 44,
	.dpte_buffer_size_in_pte_reqs_chroma = 42,//todo
	.dpp_output_buffer_pixels = 2560,
	.opp_output_buffer_lines = 1,
	.pixel_chunk_size_kbytes = 8,
	.pte_enable = 1,
	.max_page_table_levels = 4,
	.pte_chunk_size_kbytes = 2,
	.meta_chunk_size_kbytes = 2,
	.min_meta_chunk_size_bytes = 256,
	.writeback_chunk_size_kbytes = 2,
	.line_buffer_size_bits = 789504,
	.is_line_buffer_bpp_fixed = 0,
	.line_buffer_fixed_bpp = 0,
	.dcc_supported = true,
	.max_line_buffer_lines = 12,
	.writeback_luma_buffer_size_kbytes = 12,
	.writeback_chroma_buffer_size_kbytes = 8,
	.writeback_chroma_line_buffer_width_pixels = 4,
	.writeback_max_hscl_ratio = 1,
	.writeback_max_vscl_ratio = 1,
	.writeback_min_hscl_ratio = 1,
	.writeback_min_vscl_ratio = 1,
	.writeback_max_hscl_taps = 12,
	.writeback_max_vscl_taps = 12,
	.writeback_line_buffer_luma_buffer_size = 0,
	.writeback_line_buffer_chroma_buffer_size = 14643,
	.cursor_buffer_size = 8,
	.cursor_chunk_size = 2,
	.max_num_otg = 4,
	.max_num_dpp = 4,
	.max_num_wb = 1,
	.max_dchub_pscl_bw_pix_per_clk = 4,
	.max_pscl_lb_bw_pix_per_clk = 2,
	.max_lb_vscl_bw_pix_per_clk = 4,
	.max_vscl_hscl_bw_pix_per_clk = 4,
	.max_hscl_ratio = 4,
	.max_vscl_ratio = 4,
	.hscl_mults = 4,
	.vscl_mults = 4,
	.max_hscl_taps = 8,
	.max_vscl_taps = 8,
	.dispclk_ramp_margin_percent = 1,
	.underscan_factor = 1.10,
	.min_vblank_lines = 32, //
	.dppclk_delay_subtotal = 77, //
	.dppclk_delay_scl_lb_only = 16,
	.dppclk_delay_scl = 50,
	.dppclk_delay_cnvc_formatter = 8,
	.dppclk_delay_cnvc_cursor = 6,
	.dispclk_delay_subtotal = 87, //
	.dcfclk_cstate_latency = 10, // SRExitTime
	.max_inter_dcn_tile_repeaters = 8,

	.xfc_supported = false,
	.xfc_fill_bw_overhead_percent = 10.0,
	.xfc_fill_constant_bytes = 0,
	.ptoi_supported = 0,
	.number_of_cursors = 1,
};

struct _vcs_dpi_soc_bounding_box_st dcn2_1_soc = {
	.clock_limits = {
			{
				.state = 0,
				.dcfclk_mhz = 400.0,
				.fabricclk_mhz = 400.0,
				.dispclk_mhz = 600.0,
				.dppclk_mhz = 400.00,
				.phyclk_mhz = 600.0,
				.socclk_mhz = 278.0,
				.dscclk_mhz = 205.67,
				.dram_speed_mts = 1600.0,
			},
			{
				.state = 1,
				.dcfclk_mhz = 464.52,
				.fabricclk_mhz = 800.0,
				.dispclk_mhz = 654.55,
				.dppclk_mhz = 626.09,
				.phyclk_mhz = 600.0,
				.socclk_mhz = 278.0,
				.dscclk_mhz = 205.67,
				.dram_speed_mts = 1600.0,
			},
			{
				.state = 2,
				.dcfclk_mhz = 514.29,
				.fabricclk_mhz = 933.0,
				.dispclk_mhz = 757.89,
				.dppclk_mhz = 685.71,
				.phyclk_mhz = 600.0,
				.socclk_mhz = 278.0,
				.dscclk_mhz = 287.67,
				.dram_speed_mts = 1866.0,
			},
			{
				.state = 3,
				.dcfclk_mhz = 576.00,
				.fabricclk_mhz = 1067.0,
				.dispclk_mhz = 847.06,
				.dppclk_mhz = 757.89,
				.phyclk_mhz = 600.0,
				.socclk_mhz = 715.0,
				.dscclk_mhz = 318.334,
				.dram_speed_mts = 2134.0,
			},
			{
				.state = 4,
				.dcfclk_mhz = 626.09,
				.fabricclk_mhz = 1200.0,
				.dispclk_mhz = 900.00,
				.dppclk_mhz = 847.06,
				.phyclk_mhz = 810.0,
				.socclk_mhz = 953.0,
				.dscclk_mhz = 300.0,
				.dram_speed_mts = 2400.0,
			},
			{
				.state = 5,
				.dcfclk_mhz = 685.71,
				.fabricclk_mhz = 1333.0,
				.dispclk_mhz = 1028.57,
				.dppclk_mhz = 960.00,
				.phyclk_mhz = 810.0,
				.socclk_mhz = 278.0,
				.dscclk_mhz = 342.86,
				.dram_speed_mts = 2666.0,
			},
			{
				.state = 6,
				.dcfclk_mhz = 757.89,
				.fabricclk_mhz = 1467.0,
				.dispclk_mhz = 1107.69,
				.dppclk_mhz = 1028.57,
				.phyclk_mhz = 810.0,
				.socclk_mhz = 715.0,
				.dscclk_mhz = 369.23,
				.dram_speed_mts = 3200.0,
			},
			{
				.state = 7,
				.dcfclk_mhz = 847.06,
				.fabricclk_mhz = 1600.0,
				.dispclk_mhz = 1395.0,
				.dppclk_mhz = 1285.00,
				.phyclk_mhz = 1325.0,
				.socclk_mhz = 953.0,
				.dscclk_mhz = 489.0,
				.dram_speed_mts = 4266.0,
			},
			/*Extra state, no dispclk ramping*/
			{
				.state = 8,
				.dcfclk_mhz = 847.06,
				.fabricclk_mhz = 1600.0,
				.dispclk_mhz = 1395.0,
				.dppclk_mhz = 1285.0,
				.phyclk_mhz = 1325.0,
				.socclk_mhz = 953.0,
				.dscclk_mhz = 489.0,
				.dram_speed_mts = 4266.0,
			},

		},

	.sr_exit_time_us = 12.5,
	.sr_enter_plus_exit_time_us = 17.0,
	.urgent_latency_us = 4.0,
	.urgent_latency_pixel_data_only_us = 4.0,
	.urgent_latency_pixel_mixed_with_vm_data_us = 4.0,
	.urgent_latency_vm_data_only_us = 4.0,
	.urgent_out_of_order_return_per_channel_pixel_only_bytes = 4096,
	.urgent_out_of_order_return_per_channel_pixel_and_vm_bytes = 4096,
	.urgent_out_of_order_return_per_channel_vm_only_bytes = 4096,
	.pct_ideal_dram_sdp_bw_after_urgent_pixel_only = 80.0,
	.pct_ideal_dram_sdp_bw_after_urgent_pixel_and_vm = 75.0,
	.pct_ideal_dram_sdp_bw_after_urgent_vm_only = 40.0,
	.max_avg_sdp_bw_use_normal_percent = 60.0,
	.max_avg_dram_bw_use_normal_percent = 100.0,
	.writeback_latency_us = 12.0,
	.max_request_size_bytes = 256,
	.dram_channel_width_bytes = 4,
	.fabric_datapath_to_dcn_data_return_bytes = 32,
	.dcn_downspread_percent = 0.5,
	.downspread_percent = 0.38,
	.dram_page_open_time_ns = 50.0,
	.dram_rw_turnaround_time_ns = 17.5,
	.dram_return_buffer_per_channel_bytes = 8192,
	.round_trip_ping_latency_dcfclk_cycles = 128,
	.urgent_out_of_order_return_per_channel_bytes = 4096,
	.channel_interleave_bytes = 256,
	.num_banks = 8,
	.num_chans = 4,
	.vmm_page_size_bytes = 4096,
	.dram_clock_change_latency_us = 23.84,
	.return_bus_width_bytes = 64,
	.dispclk_dppclk_vco_speed_mhz = 3600,
	.xfc_bus_transport_time_us = 4,
	.xfc_xbuf_latency_tolerance_us = 4,
	.use_urgent_burst_bw = 1,
	.num_states = 8
};

struct wm_table ddr4_wm_table_gs = {
	.entries = {
		{
			.wm_inst = WM_A,
			.wm_type = WM_TYPE_PSTATE_CHG,
			.pstate_latency_us = 11.72,
			.sr_exit_time_us = 7.09,
			.sr_enter_plus_exit_time_us = 8.14,
			.valid = true,
		},
		{
			.wm_inst = WM_B,
			.wm_type = WM_TYPE_PSTATE_CHG,
			.pstate_latency_us = 11.72,
			.sr_exit_time_us = 10.12,
			.sr_enter_plus_exit_time_us = 11.48,
			.valid = true,
		},
		{
			.wm_inst = WM_C,
			.wm_type = WM_TYPE_PSTATE_CHG,
			.pstate_latency_us = 11.72,
			.sr_exit_time_us = 10.12,
			.sr_enter_plus_exit_time_us = 11.48,
			.valid = true,
		},
		{
			.wm_inst = WM_D,
			.wm_type = WM_TYPE_PSTATE_CHG,
			.pstate_latency_us = 11.72,
			.sr_exit_time_us = 10.12,
			.sr_enter_plus_exit_time_us = 11.48,
			.valid = true,
		},
	}
};

struct wm_table lpddr4_wm_table_gs = {
	.entries = {
		{
			.wm_inst = WM_A,
			.wm_type = WM_TYPE_PSTATE_CHG,
			.pstate_latency_us = 11.65333,
			.sr_exit_time_us = 5.32,
			.sr_enter_plus_exit_time_us = 6.38,
			.valid = true,
		},
		{
			.wm_inst = WM_B,
			.wm_type = WM_TYPE_PSTATE_CHG,
			.pstate_latency_us = 11.65333,
			.sr_exit_time_us = 9.82,
			.sr_enter_plus_exit_time_us = 11.196,
			.valid = true,
		},
		{
			.wm_inst = WM_C,
			.wm_type = WM_TYPE_PSTATE_CHG,
			.pstate_latency_us = 11.65333,
			.sr_exit_time_us = 9.89,
			.sr_enter_plus_exit_time_us = 11.24,
			.valid = true,
		},
		{
			.wm_inst = WM_D,
			.wm_type = WM_TYPE_PSTATE_CHG,
			.pstate_latency_us = 11.65333,
			.sr_exit_time_us = 9.748,
			.sr_enter_plus_exit_time_us = 11.102,
			.valid = true,
		},
	}
};

struct wm_table lpddr4_wm_table_with_disabled_ppt = {
	.entries = {
		{
			.wm_inst = WM_A,
			.wm_type = WM_TYPE_PSTATE_CHG,
			.pstate_latency_us = 11.65333,
			.sr_exit_time_us = 8.32,
			.sr_enter_plus_exit_time_us = 9.38,
			.valid = true,
		},
		{
			.wm_inst = WM_B,
			.wm_type = WM_TYPE_PSTATE_CHG,
			.pstate_latency_us = 11.65333,
			.sr_exit_time_us = 9.82,
			.sr_enter_plus_exit_time_us = 11.196,
			.valid = true,
		},
		{
			.wm_inst = WM_C,
			.wm_type = WM_TYPE_PSTATE_CHG,
			.pstate_latency_us = 11.65333,
			.sr_exit_time_us = 9.89,
			.sr_enter_plus_exit_time_us = 11.24,
			.valid = true,
		},
		{
			.wm_inst = WM_D,
			.wm_type = WM_TYPE_PSTATE_CHG,
			.pstate_latency_us = 11.65333,
			.sr_exit_time_us = 9.748,
			.sr_enter_plus_exit_time_us = 11.102,
			.valid = true,
		},
	}
};

struct wm_table ddr4_wm_table_rn = {
	.entries = {
		{
			.wm_inst = WM_A,
			.wm_type = WM_TYPE_PSTATE_CHG,
			.pstate_latency_us = 11.72,
			.sr_exit_time_us = 11.90,
			.sr_enter_plus_exit_time_us = 12.80,
			.valid = true,
		},
		{
			.wm_inst = WM_B,
			.wm_type = WM_TYPE_PSTATE_CHG,
			.pstate_latency_us = 11.72,
			.sr_exit_time_us = 13.18,
			.sr_enter_plus_exit_time_us = 14.30,
			.valid = true,
		},
		{
			.wm_inst = WM_C,
			.wm_type = WM_TYPE_PSTATE_CHG,
			.pstate_latency_us = 11.72,
			.sr_exit_time_us = 13.18,
			.sr_enter_plus_exit_time_us = 14.30,
			.valid = true,
		},
		{
			.wm_inst = WM_D,
			.wm_type = WM_TYPE_PSTATE_CHG,
			.pstate_latency_us = 11.72,
			.sr_exit_time_us = 13.18,
			.sr_enter_plus_exit_time_us = 14.30,
			.valid = true,
		},
	}
};

struct wm_table ddr4_1R_wm_table_rn = {
	.entries = {
		{
			.wm_inst = WM_A,
			.wm_type = WM_TYPE_PSTATE_CHG,
			.pstate_latency_us = 11.72,
			.sr_exit_time_us = 13.90,
			.sr_enter_plus_exit_time_us = 14.80,
			.valid = true,
		},
		{
			.wm_inst = WM_B,
			.wm_type = WM_TYPE_PSTATE_CHG,
			.pstate_latency_us = 11.72,
			.sr_exit_time_us = 13.90,
			.sr_enter_plus_exit_time_us = 14.80,
			.valid = true,
		},
		{
			.wm_inst = WM_C,
			.wm_type = WM_TYPE_PSTATE_CHG,
			.pstate_latency_us = 11.72,
			.sr_exit_time_us = 13.90,
			.sr_enter_plus_exit_time_us = 14.80,
			.valid = true,
		},
		{
			.wm_inst = WM_D,
			.wm_type = WM_TYPE_PSTATE_CHG,
			.pstate_latency_us = 11.72,
			.sr_exit_time_us = 13.90,
			.sr_enter_plus_exit_time_us = 14.80,
			.valid = true,
		},
	}
};

struct wm_table lpddr4_wm_table_rn = {
	.entries = {
		{
			.wm_inst = WM_A,
			.wm_type = WM_TYPE_PSTATE_CHG,
			.pstate_latency_us = 11.65333,
			.sr_exit_time_us = 7.32,
			.sr_enter_plus_exit_time_us = 8.38,
			.valid = true,
		},
		{
			.wm_inst = WM_B,
			.wm_type = WM_TYPE_PSTATE_CHG,
			.pstate_latency_us = 11.65333,
			.sr_exit_time_us = 9.82,
			.sr_enter_plus_exit_time_us = 11.196,
			.valid = true,
		},
		{
			.wm_inst = WM_C,
			.wm_type = WM_TYPE_PSTATE_CHG,
			.pstate_latency_us = 11.65333,
			.sr_exit_time_us = 9.89,
			.sr_enter_plus_exit_time_us = 11.24,
			.valid = true,
		},
		{
			.wm_inst = WM_D,
			.wm_type = WM_TYPE_PSTATE_CHG,
			.pstate_latency_us = 11.65333,
			.sr_exit_time_us = 9.748,
			.sr_enter_plus_exit_time_us = 11.102,
			.valid = true,
		},
	}
};

void dcn20_populate_dml_writeback_from_context(struct dc *dc,
					       struct resource_context *res_ctx,
					       display_e2e_pipe_params_st *pipes)
{
	int pipe_cnt, i;

	dc_assert_fp_enabled();

	for (i = 0, pipe_cnt = 0; i < dc->res_pool->pipe_count; i++) {
		struct dc_writeback_info *wb_info = &res_ctx->pipe_ctx[i].stream->writeback_info[0];

		if (!res_ctx->pipe_ctx[i].stream)
			continue;

		/* Set writeback information */
		pipes[pipe_cnt].dout.wb_enable = (wb_info->wb_enabled == true) ? 1 : 0;
		pipes[pipe_cnt].dout.num_active_wb++;
		pipes[pipe_cnt].dout.wb.wb_src_height = wb_info->dwb_params.cnv_params.crop_height;
		pipes[pipe_cnt].dout.wb.wb_src_width = wb_info->dwb_params.cnv_params.crop_width;
		pipes[pipe_cnt].dout.wb.wb_dst_width = wb_info->dwb_params.dest_width;
		pipes[pipe_cnt].dout.wb.wb_dst_height = wb_info->dwb_params.dest_height;
		pipes[pipe_cnt].dout.wb.wb_htaps_luma = 1;
		pipes[pipe_cnt].dout.wb.wb_vtaps_luma = 1;
		pipes[pipe_cnt].dout.wb.wb_htaps_chroma = wb_info->dwb_params.scaler_taps.h_taps_c;
		pipes[pipe_cnt].dout.wb.wb_vtaps_chroma = wb_info->dwb_params.scaler_taps.v_taps_c;
		pipes[pipe_cnt].dout.wb.wb_hratio = 1.0;
		pipes[pipe_cnt].dout.wb.wb_vratio = 1.0;
		if (wb_info->dwb_params.out_format == dwb_scaler_mode_yuv420) {
			if (wb_info->dwb_params.output_depth == DWB_OUTPUT_PIXEL_DEPTH_8BPC)
				pipes[pipe_cnt].dout.wb.wb_pixel_format = dm_420_8;
			else
				pipes[pipe_cnt].dout.wb.wb_pixel_format = dm_420_10;
		} else {
			pipes[pipe_cnt].dout.wb.wb_pixel_format = dm_444_32;
		}

		pipe_cnt++;
	}
}

void dcn20_fpu_set_wb_arb_params(struct mcif_arb_params *wb_arb_params,
				 struct dc_state *context,
				 display_e2e_pipe_params_st *pipes,
				 int pipe_cnt, int i)
{
	int k;

	dc_assert_fp_enabled();

	for (k = 0; k < sizeof(wb_arb_params->cli_watermark)/sizeof(wb_arb_params->cli_watermark[0]); k++) {
		wb_arb_params->cli_watermark[k] = get_wm_writeback_urgent(&context->bw_ctx.dml, pipes, pipe_cnt) * 1000;
		wb_arb_params->pstate_watermark[k] = get_wm_writeback_dram_clock_change(&context->bw_ctx.dml, pipes, pipe_cnt) * 1000;
	}
	wb_arb_params->time_per_pixel = 16.0 * 1000 / (context->res_ctx.pipe_ctx[i].stream->phy_pix_clk / 1000); /* 4 bit fraction, ms */
}

static bool is_dtbclk_required(struct dc *dc, struct dc_state *context)
{
	int i;
	for (i = 0; i < dc->res_pool->pipe_count; i++) {
		if (!context->res_ctx.pipe_ctx[i].stream)
			continue;
		if (dc->link_srv->dp_is_128b_132b_signal(&context->res_ctx.pipe_ctx[i]))
			return true;
	}
	return false;
}

static enum dcn_zstate_support_state  decide_zstate_support(struct dc *dc, struct dc_state *context)
{
	int plane_count;
	int i;
	unsigned int min_dst_y_next_start_us;

	plane_count = 0;
	min_dst_y_next_start_us = 0;
	for (i = 0; i < dc->res_pool->pipe_count; i++) {
		if (context->res_ctx.pipe_ctx[i].plane_state)
			plane_count++;
	}

	/*
	 * Z9 and Z10 allowed cases:
	 * 	1. 0 Planes enabled
	 * 	2. single eDP, on link 0, 1 plane and stutter period > 5ms
	 * Z10 only cases:
	 * 	1. single eDP, on link 0, 1 plane and stutter period >= 5ms
	 * Z8 cases:
	 * 	1. stutter period sufficient
	 * Zstate not allowed cases:
	 * 	1. Everything else
	 */
	if (plane_count == 0)
		return DCN_ZSTATE_SUPPORT_ALLOW;
	else if (context->stream_count == 1 &&  context->streams[0]->signal == SIGNAL_TYPE_EDP) {
		struct dc_link *link = context->streams[0]->sink->link;
		struct dc_stream_status *stream_status = &context->stream_status[0];
		struct dc_stream_state *current_stream = context->streams[0];
		int minmum_z8_residency = dc->debug.minimum_z8_residency_time > 0 ? dc->debug.minimum_z8_residency_time : 1000;
		bool allow_z8 = context->bw_ctx.dml.vba.StutterPeriod > (double)minmum_z8_residency;
		bool is_pwrseq0 = link->link_index == 0;
		bool isFreesyncVideo;

		isFreesyncVideo = current_stream->adjust.v_total_min == current_stream->adjust.v_total_max;
		isFreesyncVideo = isFreesyncVideo && current_stream->timing.v_total < current_stream->adjust.v_total_min;
		for (i = 0; i < dc->res_pool->pipe_count; i++) {
			if (context->res_ctx.pipe_ctx[i].stream == current_stream && isFreesyncVideo) {
				min_dst_y_next_start_us = context->res_ctx.pipe_ctx[i].dlg_regs.min_dst_y_next_start_us;
				break;
			}
		}

		/* Don't support multi-plane configurations */
		if (stream_status->plane_count > 1)
			return DCN_ZSTATE_SUPPORT_DISALLOW;

		if (is_pwrseq0 && (context->bw_ctx.dml.vba.StutterPeriod > 5000.0 || min_dst_y_next_start_us > 5000))
			return DCN_ZSTATE_SUPPORT_ALLOW;
		else if (is_pwrseq0 && link->psr_settings.psr_version == DC_PSR_VERSION_1 && !link->panel_config.psr.disable_psr)
			return allow_z8 ? DCN_ZSTATE_SUPPORT_ALLOW_Z8_Z10_ONLY : DCN_ZSTATE_SUPPORT_ALLOW_Z10_ONLY;
		else
			return allow_z8 ? DCN_ZSTATE_SUPPORT_ALLOW_Z8_ONLY : DCN_ZSTATE_SUPPORT_DISALLOW;
	} else {
		return DCN_ZSTATE_SUPPORT_DISALLOW;
	}
<<<<<<< HEAD
=======
}

static void dcn20_adjust_freesync_v_startup(
		const struct dc_crtc_timing *dc_crtc_timing, int *vstartup_start)
{
	struct dc_crtc_timing patched_crtc_timing;
	uint32_t asic_blank_end   = 0;
	uint32_t asic_blank_start = 0;
	uint32_t newVstartup	  = 0;

	patched_crtc_timing = *dc_crtc_timing;

	if (patched_crtc_timing.flags.INTERLACE == 1) {
		if (patched_crtc_timing.v_front_porch < 2)
			patched_crtc_timing.v_front_porch = 2;
	} else {
		if (patched_crtc_timing.v_front_porch < 1)
			patched_crtc_timing.v_front_porch = 1;
	}

	/* blank_start = frame end - front porch */
	asic_blank_start = patched_crtc_timing.v_total -
					patched_crtc_timing.v_front_porch;

	/* blank_end = blank_start - active */
	asic_blank_end = asic_blank_start -
					patched_crtc_timing.v_border_bottom -
					patched_crtc_timing.v_addressable -
					patched_crtc_timing.v_border_top;

	newVstartup = asic_blank_end + (patched_crtc_timing.v_total - asic_blank_start);

	*vstartup_start = ((newVstartup > *vstartup_start) ? newVstartup : *vstartup_start);
>>>>>>> ccf0a997
}

void dcn20_calculate_dlg_params(struct dc *dc,
				struct dc_state *context,
				display_e2e_pipe_params_st *pipes,
				int pipe_cnt,
				int vlevel)
{
	int i, pipe_idx, active_hubp_count = 0;

	dc_assert_fp_enabled();

	/* Writeback MCIF_WB arbitration parameters */
	dc->res_pool->funcs->set_mcif_arb_params(dc, context, pipes, pipe_cnt);

	context->bw_ctx.bw.dcn.clk.dispclk_khz = context->bw_ctx.dml.vba.DISPCLK * 1000;
	context->bw_ctx.bw.dcn.clk.dcfclk_khz = context->bw_ctx.dml.vba.DCFCLK * 1000;
	context->bw_ctx.bw.dcn.clk.socclk_khz = context->bw_ctx.dml.vba.SOCCLK * 1000;
	context->bw_ctx.bw.dcn.clk.dramclk_khz = context->bw_ctx.dml.vba.DRAMSpeed * 1000 / 16;

	if (dc->debug.min_dram_clk_khz > context->bw_ctx.bw.dcn.clk.dramclk_khz)
		context->bw_ctx.bw.dcn.clk.dramclk_khz = dc->debug.min_dram_clk_khz;

	context->bw_ctx.bw.dcn.clk.dcfclk_deep_sleep_khz = context->bw_ctx.dml.vba.DCFCLKDeepSleep * 1000;
	context->bw_ctx.bw.dcn.clk.fclk_khz = context->bw_ctx.dml.vba.FabricClock * 1000;
	context->bw_ctx.bw.dcn.clk.p_state_change_support =
		context->bw_ctx.dml.vba.DRAMClockChangeSupport[vlevel][context->bw_ctx.dml.vba.maxMpcComb]
							!= dm_dram_clock_change_unsupported;

	/* Pstate change might not be supported by hardware, but it might be
	 * possible with firmware driven vertical blank stretching.
	 */
	context->bw_ctx.bw.dcn.clk.p_state_change_support |= context->bw_ctx.bw.dcn.clk.fw_based_mclk_switching;

	context->bw_ctx.bw.dcn.clk.dppclk_khz = 0;

	context->bw_ctx.bw.dcn.clk.dtbclk_en = is_dtbclk_required(dc, context);

	if (context->bw_ctx.bw.dcn.clk.dispclk_khz < dc->debug.min_disp_clk_khz)
		context->bw_ctx.bw.dcn.clk.dispclk_khz = dc->debug.min_disp_clk_khz;

	for (i = 0, pipe_idx = 0; i < dc->res_pool->pipe_count; i++) {
		if (!context->res_ctx.pipe_ctx[i].stream)
			continue;
		if (context->res_ctx.pipe_ctx[i].plane_state)
			active_hubp_count++;
		pipes[pipe_idx].pipe.dest.vstartup_start = get_vstartup(&context->bw_ctx.dml, pipes, pipe_cnt, pipe_idx);
		pipes[pipe_idx].pipe.dest.vupdate_offset = get_vupdate_offset(&context->bw_ctx.dml, pipes, pipe_cnt, pipe_idx);
		pipes[pipe_idx].pipe.dest.vupdate_width = get_vupdate_width(&context->bw_ctx.dml, pipes, pipe_cnt, pipe_idx);
		pipes[pipe_idx].pipe.dest.vready_offset = get_vready_offset(&context->bw_ctx.dml, pipes, pipe_cnt, pipe_idx);

		if (context->res_ctx.pipe_ctx[i].stream->mall_stream_config.type == SUBVP_PHANTOM) {
			// Phantom pipe requires that DET_SIZE = 0 and no unbounded requests
			context->res_ctx.pipe_ctx[i].det_buffer_size_kb = 0;
			context->res_ctx.pipe_ctx[i].unbounded_req = false;
		} else {
			context->res_ctx.pipe_ctx[i].det_buffer_size_kb = context->bw_ctx.dml.ip.det_buffer_size_kbytes;
			context->res_ctx.pipe_ctx[i].unbounded_req = pipes[pipe_idx].pipe.src.unbounded_req_mode;
		}

		if (context->bw_ctx.bw.dcn.clk.dppclk_khz < pipes[pipe_idx].clks_cfg.dppclk_mhz * 1000)
			context->bw_ctx.bw.dcn.clk.dppclk_khz = pipes[pipe_idx].clks_cfg.dppclk_mhz * 1000;
		context->res_ctx.pipe_ctx[i].plane_res.bw.dppclk_khz =
						pipes[pipe_idx].clks_cfg.dppclk_mhz * 1000;
		context->res_ctx.pipe_ctx[i].pipe_dlg_param = pipes[pipe_idx].pipe.dest;
		if (dc->ctx->dce_version < DCN_VERSION_3_1 &&
		    context->res_ctx.pipe_ctx[i].stream->adaptive_sync_infopacket.valid)
			dcn20_adjust_freesync_v_startup(
				&context->res_ctx.pipe_ctx[i].stream->timing,
				&context->res_ctx.pipe_ctx[i].pipe_dlg_param.vstartup_start);

		pipe_idx++;
	}
	/* If DCN isn't making memory requests we can allow pstate change */
	if (!active_hubp_count) {
		context->bw_ctx.bw.dcn.clk.p_state_change_support = true;
	}
	/*save a original dppclock copy*/
	context->bw_ctx.bw.dcn.clk.bw_dppclk_khz = context->bw_ctx.bw.dcn.clk.dppclk_khz;
	context->bw_ctx.bw.dcn.clk.bw_dispclk_khz = context->bw_ctx.bw.dcn.clk.dispclk_khz;
	context->bw_ctx.bw.dcn.clk.max_supported_dppclk_khz = context->bw_ctx.dml.soc.clock_limits[vlevel].dppclk_mhz * 1000;
	context->bw_ctx.bw.dcn.clk.max_supported_dispclk_khz = context->bw_ctx.dml.soc.clock_limits[vlevel].dispclk_mhz * 1000;

	context->bw_ctx.bw.dcn.compbuf_size_kb = context->bw_ctx.dml.ip.config_return_buffer_size_in_kbytes
						- context->bw_ctx.dml.ip.det_buffer_size_kbytes * pipe_idx;

	for (i = 0, pipe_idx = 0; i < dc->res_pool->pipe_count; i++) {
		bool cstate_en = context->bw_ctx.dml.vba.PrefetchMode[vlevel][context->bw_ctx.dml.vba.maxMpcComb] != 2;

		if (!context->res_ctx.pipe_ctx[i].stream)
			continue;

		/* cstate disabled on 201 */
		if (dc->ctx->dce_version == DCN_VERSION_2_01)
			cstate_en = false;

		context->bw_ctx.dml.funcs.rq_dlg_get_dlg_reg(&context->bw_ctx.dml,
				&context->res_ctx.pipe_ctx[i].dlg_regs,
				&context->res_ctx.pipe_ctx[i].ttu_regs,
				pipes,
				pipe_cnt,
				pipe_idx,
				cstate_en,
				context->bw_ctx.bw.dcn.clk.p_state_change_support,
				false, false, true);

		context->bw_ctx.dml.funcs.rq_dlg_get_rq_reg(&context->bw_ctx.dml,
				&context->res_ctx.pipe_ctx[i].rq_regs,
				&pipes[pipe_idx].pipe);
		pipe_idx++;
	}
	context->bw_ctx.bw.dcn.clk.zstate_support = decide_zstate_support(dc, context);
}

static void swizzle_to_dml_params(
		enum swizzle_mode_values swizzle,
		unsigned int *sw_mode)
{
	switch (swizzle) {
	case DC_SW_LINEAR:
		*sw_mode = dm_sw_linear;
		break;
	case DC_SW_4KB_S:
		*sw_mode = dm_sw_4kb_s;
		break;
	case DC_SW_4KB_S_X:
		*sw_mode = dm_sw_4kb_s_x;
		break;
	case DC_SW_4KB_D:
		*sw_mode = dm_sw_4kb_d;
		break;
	case DC_SW_4KB_D_X:
		*sw_mode = dm_sw_4kb_d_x;
		break;
	case DC_SW_64KB_S:
		*sw_mode = dm_sw_64kb_s;
		break;
	case DC_SW_64KB_S_X:
		*sw_mode = dm_sw_64kb_s_x;
		break;
	case DC_SW_64KB_S_T:
		*sw_mode = dm_sw_64kb_s_t;
		break;
	case DC_SW_64KB_D:
		*sw_mode = dm_sw_64kb_d;
		break;
	case DC_SW_64KB_D_X:
		*sw_mode = dm_sw_64kb_d_x;
		break;
	case DC_SW_64KB_D_T:
		*sw_mode = dm_sw_64kb_d_t;
		break;
	case DC_SW_64KB_R_X:
		*sw_mode = dm_sw_64kb_r_x;
		break;
	case DC_SW_VAR_S:
		*sw_mode = dm_sw_var_s;
		break;
	case DC_SW_VAR_S_X:
		*sw_mode = dm_sw_var_s_x;
		break;
	case DC_SW_VAR_D:
		*sw_mode = dm_sw_var_d;
		break;
	case DC_SW_VAR_D_X:
		*sw_mode = dm_sw_var_d_x;
		break;
	case DC_SW_VAR_R_X:
		*sw_mode = dm_sw_var_r_x;
		break;
	default:
		ASSERT(0); /* Not supported */
		break;
	}
}

int dcn20_populate_dml_pipes_from_context(struct dc *dc,
					  struct dc_state *context,
					  display_e2e_pipe_params_st *pipes,
					  bool fast_validate)
{
	int pipe_cnt, i;
	bool synchronized_vblank = true;
	struct resource_context *res_ctx = &context->res_ctx;

	dc_assert_fp_enabled();

	for (i = 0, pipe_cnt = -1; i < dc->res_pool->pipe_count; i++) {
		if (!res_ctx->pipe_ctx[i].stream)
			continue;

		if (pipe_cnt < 0) {
			pipe_cnt = i;
			continue;
		}

		if (res_ctx->pipe_ctx[pipe_cnt].stream == res_ctx->pipe_ctx[i].stream)
			continue;

		if (dc->debug.disable_timing_sync ||
			(!resource_are_streams_timing_synchronizable(
				res_ctx->pipe_ctx[pipe_cnt].stream,
				res_ctx->pipe_ctx[i].stream) &&
			!resource_are_vblanks_synchronizable(
				res_ctx->pipe_ctx[pipe_cnt].stream,
				res_ctx->pipe_ctx[i].stream))) {
			synchronized_vblank = false;
			break;
		}
	}

	for (i = 0, pipe_cnt = 0; i < dc->res_pool->pipe_count; i++) {
		struct dc_crtc_timing *timing = &res_ctx->pipe_ctx[i].stream->timing;
		unsigned int v_total;
		unsigned int front_porch;
		int output_bpc;
		struct audio_check aud_check = {0};

		if (!res_ctx->pipe_ctx[i].stream)
			continue;

		v_total = timing->v_total;
		front_porch = timing->v_front_porch;

		/* todo:
		pipes[pipe_cnt].pipe.src.dynamic_metadata_enable = 0;
		pipes[pipe_cnt].pipe.src.dcc = 0;
		pipes[pipe_cnt].pipe.src.vm = 0;*/

		pipes[pipe_cnt].clks_cfg.refclk_mhz = dc->res_pool->ref_clocks.dchub_ref_clock_inKhz / 1000.0;

		pipes[pipe_cnt].pipe.dest.use_maximum_vstartup = dc->ctx->dce_version == DCN_VERSION_2_01;

		pipes[pipe_cnt].dout.dsc_enable = res_ctx->pipe_ctx[i].stream->timing.flags.DSC;
		/* todo: rotation?*/
		pipes[pipe_cnt].dout.dsc_slices = res_ctx->pipe_ctx[i].stream->timing.dsc_cfg.num_slices_h;
		if (res_ctx->pipe_ctx[i].stream->use_dynamic_meta) {
			pipes[pipe_cnt].pipe.src.dynamic_metadata_enable = true;
			/* 1/2 vblank */
			pipes[pipe_cnt].pipe.src.dynamic_metadata_lines_before_active =
				(v_total - timing->v_addressable
					- timing->v_border_top - timing->v_border_bottom) / 2;
			/* 36 bytes dp, 32 hdmi */
			pipes[pipe_cnt].pipe.src.dynamic_metadata_xmit_bytes =
				dc_is_dp_signal(res_ctx->pipe_ctx[i].stream->signal) ? 36 : 32;
		}
		pipes[pipe_cnt].pipe.src.dcc = false;
		pipes[pipe_cnt].pipe.src.dcc_rate = 1;
		pipes[pipe_cnt].pipe.dest.synchronized_vblank_all_planes = synchronized_vblank;
		pipes[pipe_cnt].pipe.dest.synchronize_timings = synchronized_vblank;
		pipes[pipe_cnt].pipe.dest.hblank_start = timing->h_total - timing->h_front_porch;
		pipes[pipe_cnt].pipe.dest.hblank_end = pipes[pipe_cnt].pipe.dest.hblank_start
				- timing->h_addressable
				- timing->h_border_left
				- timing->h_border_right;
		pipes[pipe_cnt].pipe.dest.vblank_start = v_total - front_porch;
		pipes[pipe_cnt].pipe.dest.vblank_end = pipes[pipe_cnt].pipe.dest.vblank_start
				- timing->v_addressable
				- timing->v_border_top
				- timing->v_border_bottom;
		pipes[pipe_cnt].pipe.dest.htotal = timing->h_total;
		pipes[pipe_cnt].pipe.dest.vtotal = v_total;
		pipes[pipe_cnt].pipe.dest.hactive =
			timing->h_addressable + timing->h_border_left + timing->h_border_right;
		pipes[pipe_cnt].pipe.dest.vactive =
			timing->v_addressable + timing->v_border_top + timing->v_border_bottom;
		pipes[pipe_cnt].pipe.dest.interlaced = timing->flags.INTERLACE;
		pipes[pipe_cnt].pipe.dest.pixel_rate_mhz = timing->pix_clk_100hz/10000.0;
		if (timing->timing_3d_format == TIMING_3D_FORMAT_HW_FRAME_PACKING)
			pipes[pipe_cnt].pipe.dest.pixel_rate_mhz *= 2;
		pipes[pipe_cnt].pipe.dest.otg_inst = res_ctx->pipe_ctx[i].stream_res.tg->inst;
		pipes[pipe_cnt].dout.dp_lanes = 4;
		pipes[pipe_cnt].dout.dp_rate = dm_dp_rate_na;
		pipes[pipe_cnt].dout.is_virtual = 0;
		pipes[pipe_cnt].pipe.dest.vtotal_min = res_ctx->pipe_ctx[i].stream->adjust.v_total_min;
		pipes[pipe_cnt].pipe.dest.vtotal_max = res_ctx->pipe_ctx[i].stream->adjust.v_total_max;
		switch (resource_get_num_odm_splits(&res_ctx->pipe_ctx[i])) {
		case 1:
			pipes[pipe_cnt].pipe.dest.odm_combine = dm_odm_combine_mode_2to1;
			break;
		case 3:
			pipes[pipe_cnt].pipe.dest.odm_combine = dm_odm_combine_mode_4to1;
			break;
		default:
			pipes[pipe_cnt].pipe.dest.odm_combine = dm_odm_combine_mode_disabled;
		}
		pipes[pipe_cnt].pipe.src.hsplit_grp = res_ctx->pipe_ctx[i].pipe_idx;
		if (res_ctx->pipe_ctx[i].top_pipe && res_ctx->pipe_ctx[i].top_pipe->plane_state
				== res_ctx->pipe_ctx[i].plane_state) {
			struct pipe_ctx *first_pipe = res_ctx->pipe_ctx[i].top_pipe;
			int split_idx = 0;

			while (first_pipe->top_pipe && first_pipe->top_pipe->plane_state
					== res_ctx->pipe_ctx[i].plane_state) {
				first_pipe = first_pipe->top_pipe;
				split_idx++;
			}
			/* Treat 4to1 mpc combine as an mpo of 2 2-to-1 combines */
			if (split_idx == 0)
				pipes[pipe_cnt].pipe.src.hsplit_grp = first_pipe->pipe_idx;
			else if (split_idx == 1)
				pipes[pipe_cnt].pipe.src.hsplit_grp = res_ctx->pipe_ctx[i].pipe_idx;
			else if (split_idx == 2)
				pipes[pipe_cnt].pipe.src.hsplit_grp = res_ctx->pipe_ctx[i].top_pipe->pipe_idx;
		} else if (res_ctx->pipe_ctx[i].prev_odm_pipe) {
			struct pipe_ctx *first_pipe = res_ctx->pipe_ctx[i].prev_odm_pipe;

			while (first_pipe->prev_odm_pipe)
				first_pipe = first_pipe->prev_odm_pipe;
			pipes[pipe_cnt].pipe.src.hsplit_grp = first_pipe->pipe_idx;
		}

		switch (res_ctx->pipe_ctx[i].stream->signal) {
		case SIGNAL_TYPE_DISPLAY_PORT_MST:
		case SIGNAL_TYPE_DISPLAY_PORT:
			pipes[pipe_cnt].dout.output_type = dm_dp;
			if (dc->link_srv->dp_is_128b_132b_signal(&res_ctx->pipe_ctx[i]))
				pipes[pipe_cnt].dout.output_type = dm_dp2p0;
			break;
		case SIGNAL_TYPE_EDP:
			pipes[pipe_cnt].dout.output_type = dm_edp;
			break;
		case SIGNAL_TYPE_HDMI_TYPE_A:
		case SIGNAL_TYPE_DVI_SINGLE_LINK:
		case SIGNAL_TYPE_DVI_DUAL_LINK:
			pipes[pipe_cnt].dout.output_type = dm_hdmi;
			break;
		default:
			/* In case there is no signal, set dp with 4 lanes to allow max config */
			pipes[pipe_cnt].dout.is_virtual = 1;
			pipes[pipe_cnt].dout.output_type = dm_dp;
			pipes[pipe_cnt].dout.dp_lanes = 4;
		}

		switch (res_ctx->pipe_ctx[i].stream->timing.display_color_depth) {
		case COLOR_DEPTH_666:
			output_bpc = 6;
			break;
		case COLOR_DEPTH_888:
			output_bpc = 8;
			break;
		case COLOR_DEPTH_101010:
			output_bpc = 10;
			break;
		case COLOR_DEPTH_121212:
			output_bpc = 12;
			break;
		case COLOR_DEPTH_141414:
			output_bpc = 14;
			break;
		case COLOR_DEPTH_161616:
			output_bpc = 16;
			break;
		case COLOR_DEPTH_999:
			output_bpc = 9;
			break;
		case COLOR_DEPTH_111111:
			output_bpc = 11;
			break;
		default:
			output_bpc = 8;
			break;
		}

		switch (res_ctx->pipe_ctx[i].stream->timing.pixel_encoding) {
		case PIXEL_ENCODING_RGB:
		case PIXEL_ENCODING_YCBCR444:
			pipes[pipe_cnt].dout.output_format = dm_444;
			pipes[pipe_cnt].dout.output_bpp = output_bpc * 3;
			break;
		case PIXEL_ENCODING_YCBCR420:
			pipes[pipe_cnt].dout.output_format = dm_420;
			pipes[pipe_cnt].dout.output_bpp = (output_bpc * 3.0) / 2;
			break;
		case PIXEL_ENCODING_YCBCR422:
			if (res_ctx->pipe_ctx[i].stream->timing.flags.DSC &&
			    !res_ctx->pipe_ctx[i].stream->timing.dsc_cfg.ycbcr422_simple)
				pipes[pipe_cnt].dout.output_format = dm_n422;
			else
				pipes[pipe_cnt].dout.output_format = dm_s422;
			pipes[pipe_cnt].dout.output_bpp = output_bpc * 2;
			break;
		default:
			pipes[pipe_cnt].dout.output_format = dm_444;
			pipes[pipe_cnt].dout.output_bpp = output_bpc * 3;
		}

		if (res_ctx->pipe_ctx[i].stream->timing.flags.DSC)
			pipes[pipe_cnt].dout.output_bpp = res_ctx->pipe_ctx[i].stream->timing.dsc_cfg.bits_per_pixel / 16.0;

		/* todo: default max for now, until there is logic reflecting this in dc*/
		pipes[pipe_cnt].dout.dsc_input_bpc = 12;
		/*fill up the audio sample rate (unit in kHz)*/
		get_audio_check(&res_ctx->pipe_ctx[i].stream->audio_info, &aud_check);
		pipes[pipe_cnt].dout.max_audio_sample_rate = aud_check.max_audiosample_rate / 1000;
		/*
		 * For graphic plane, cursor number is 1, nv12 is 0
		 * bw calculations due to cursor on/off
		 */
		if (res_ctx->pipe_ctx[i].plane_state &&
				(res_ctx->pipe_ctx[i].plane_state->address.type == PLN_ADDR_TYPE_VIDEO_PROGRESSIVE ||
				 res_ctx->pipe_ctx[i].stream->mall_stream_config.type == SUBVP_PHANTOM))
			pipes[pipe_cnt].pipe.src.num_cursors = 0;
		else
			pipes[pipe_cnt].pipe.src.num_cursors = dc->dml.ip.number_of_cursors;

		pipes[pipe_cnt].pipe.src.cur0_src_width = 256;
		pipes[pipe_cnt].pipe.src.cur0_bpp = dm_cur_32bit;

		if (!res_ctx->pipe_ctx[i].plane_state) {
			pipes[pipe_cnt].pipe.src.is_hsplit = pipes[pipe_cnt].pipe.dest.odm_combine != dm_odm_combine_mode_disabled;
			pipes[pipe_cnt].pipe.src.source_scan = dm_horz;
			pipes[pipe_cnt].pipe.src.source_rotation = dm_rotation_0;
			pipes[pipe_cnt].pipe.src.sw_mode = dm_sw_4kb_s;
			pipes[pipe_cnt].pipe.src.macro_tile_size = dm_64k_tile;
			pipes[pipe_cnt].pipe.src.viewport_width = timing->h_addressable;
			if (pipes[pipe_cnt].pipe.src.viewport_width > 1920)
				pipes[pipe_cnt].pipe.src.viewport_width = 1920;
			pipes[pipe_cnt].pipe.src.viewport_height = timing->v_addressable;
			if (pipes[pipe_cnt].pipe.src.viewport_height > 1080)
				pipes[pipe_cnt].pipe.src.viewport_height = 1080;
			pipes[pipe_cnt].pipe.src.surface_height_y = pipes[pipe_cnt].pipe.src.viewport_height;
			pipes[pipe_cnt].pipe.src.surface_width_y = pipes[pipe_cnt].pipe.src.viewport_width;
			pipes[pipe_cnt].pipe.src.surface_height_c = pipes[pipe_cnt].pipe.src.viewport_height;
			pipes[pipe_cnt].pipe.src.surface_width_c = pipes[pipe_cnt].pipe.src.viewport_width;
			pipes[pipe_cnt].pipe.src.data_pitch = ((pipes[pipe_cnt].pipe.src.viewport_width + 255) / 256) * 256;
			pipes[pipe_cnt].pipe.src.source_format = dm_444_32;
			pipes[pipe_cnt].pipe.dest.recout_width = pipes[pipe_cnt].pipe.src.viewport_width; /*vp_width/hratio*/
			pipes[pipe_cnt].pipe.dest.recout_height = pipes[pipe_cnt].pipe.src.viewport_height; /*vp_height/vratio*/
			pipes[pipe_cnt].pipe.dest.full_recout_width = pipes[pipe_cnt].pipe.dest.recout_width;  /*when is_hsplit != 1*/
			pipes[pipe_cnt].pipe.dest.full_recout_height = pipes[pipe_cnt].pipe.dest.recout_height; /*when is_hsplit != 1*/
			pipes[pipe_cnt].pipe.scale_ratio_depth.lb_depth = dm_lb_16;
			pipes[pipe_cnt].pipe.scale_ratio_depth.hscl_ratio = 1.0;
			pipes[pipe_cnt].pipe.scale_ratio_depth.vscl_ratio = 1.0;
			pipes[pipe_cnt].pipe.scale_ratio_depth.scl_enable = 0; /*Lb only or Full scl*/
			pipes[pipe_cnt].pipe.scale_taps.htaps = 1;
			pipes[pipe_cnt].pipe.scale_taps.vtaps = 1;
			pipes[pipe_cnt].pipe.dest.vtotal_min = v_total;
			pipes[pipe_cnt].pipe.dest.vtotal_max = v_total;

			if (pipes[pipe_cnt].pipe.dest.odm_combine == dm_odm_combine_mode_2to1) {
				pipes[pipe_cnt].pipe.src.viewport_width /= 2;
				pipes[pipe_cnt].pipe.dest.recout_width /= 2;
			} else if (pipes[pipe_cnt].pipe.dest.odm_combine == dm_odm_combine_mode_4to1) {
				pipes[pipe_cnt].pipe.src.viewport_width /= 4;
				pipes[pipe_cnt].pipe.dest.recout_width /= 4;
			}
		} else {
			struct dc_plane_state *pln = res_ctx->pipe_ctx[i].plane_state;
			struct scaler_data *scl = &res_ctx->pipe_ctx[i].plane_res.scl_data;

			pipes[pipe_cnt].pipe.src.immediate_flip = pln->flip_immediate;
			pipes[pipe_cnt].pipe.src.is_hsplit = (res_ctx->pipe_ctx[i].bottom_pipe && res_ctx->pipe_ctx[i].bottom_pipe->plane_state == pln)
					|| (res_ctx->pipe_ctx[i].top_pipe && res_ctx->pipe_ctx[i].top_pipe->plane_state == pln)
					|| pipes[pipe_cnt].pipe.dest.odm_combine != dm_odm_combine_mode_disabled;

			/* stereo is not split */
			if (pln->stereo_format == PLANE_STEREO_FORMAT_SIDE_BY_SIDE ||
			    pln->stereo_format == PLANE_STEREO_FORMAT_TOP_AND_BOTTOM) {
				pipes[pipe_cnt].pipe.src.is_hsplit = false;
				pipes[pipe_cnt].pipe.src.hsplit_grp = res_ctx->pipe_ctx[i].pipe_idx;
			}

			pipes[pipe_cnt].pipe.src.source_scan = pln->rotation == ROTATION_ANGLE_90
					|| pln->rotation == ROTATION_ANGLE_270 ? dm_vert : dm_horz;
			switch (pln->rotation) {
			case ROTATION_ANGLE_0:
				pipes[pipe_cnt].pipe.src.source_rotation = dm_rotation_0;
				break;
			case ROTATION_ANGLE_90:
				pipes[pipe_cnt].pipe.src.source_rotation = dm_rotation_90;
				break;
			case ROTATION_ANGLE_180:
				pipes[pipe_cnt].pipe.src.source_rotation = dm_rotation_180;
				break;
			case ROTATION_ANGLE_270:
				pipes[pipe_cnt].pipe.src.source_rotation = dm_rotation_270;
				break;
			default:
				break;
			}

			pipes[pipe_cnt].pipe.src.viewport_y_y = scl->viewport.y;
			pipes[pipe_cnt].pipe.src.viewport_y_c = scl->viewport_c.y;
			pipes[pipe_cnt].pipe.src.viewport_x_y = scl->viewport.x;
			pipes[pipe_cnt].pipe.src.viewport_x_c = scl->viewport_c.x;
			pipes[pipe_cnt].pipe.src.viewport_width = scl->viewport.width;
			pipes[pipe_cnt].pipe.src.viewport_width_c = scl->viewport_c.width;
			pipes[pipe_cnt].pipe.src.viewport_height = scl->viewport.height;
			pipes[pipe_cnt].pipe.src.viewport_height_c = scl->viewport_c.height;
			pipes[pipe_cnt].pipe.src.viewport_width_max = pln->src_rect.width;
			pipes[pipe_cnt].pipe.src.viewport_height_max = pln->src_rect.height;
			pipes[pipe_cnt].pipe.src.surface_width_y = pln->plane_size.surface_size.width;
			pipes[pipe_cnt].pipe.src.surface_height_y = pln->plane_size.surface_size.height;
			pipes[pipe_cnt].pipe.src.surface_width_c = pln->plane_size.chroma_size.width;
			pipes[pipe_cnt].pipe.src.surface_height_c = pln->plane_size.chroma_size.height;
			if (pln->format == SURFACE_PIXEL_FORMAT_GRPH_RGBE_ALPHA
					|| pln->format >= SURFACE_PIXEL_FORMAT_VIDEO_BEGIN) {
				pipes[pipe_cnt].pipe.src.data_pitch = pln->plane_size.surface_pitch;
				pipes[pipe_cnt].pipe.src.data_pitch_c = pln->plane_size.chroma_pitch;
				pipes[pipe_cnt].pipe.src.meta_pitch = pln->dcc.meta_pitch;
				pipes[pipe_cnt].pipe.src.meta_pitch_c = pln->dcc.meta_pitch_c;
			} else {
				pipes[pipe_cnt].pipe.src.data_pitch = pln->plane_size.surface_pitch;
				pipes[pipe_cnt].pipe.src.meta_pitch = pln->dcc.meta_pitch;
			}
			pipes[pipe_cnt].pipe.src.dcc = pln->dcc.enable;
			pipes[pipe_cnt].pipe.dest.recout_width = scl->recout.width;
			pipes[pipe_cnt].pipe.dest.recout_height = scl->recout.height;
			pipes[pipe_cnt].pipe.dest.full_recout_height = scl->recout.height;
			pipes[pipe_cnt].pipe.dest.full_recout_width = scl->recout.width;
			if (pipes[pipe_cnt].pipe.dest.odm_combine == dm_odm_combine_mode_2to1)
				pipes[pipe_cnt].pipe.dest.full_recout_width *= 2;
			else if (pipes[pipe_cnt].pipe.dest.odm_combine == dm_odm_combine_mode_4to1)
				pipes[pipe_cnt].pipe.dest.full_recout_width *= 4;
			else {
				struct pipe_ctx *split_pipe = res_ctx->pipe_ctx[i].bottom_pipe;

				while (split_pipe && split_pipe->plane_state == pln) {
					pipes[pipe_cnt].pipe.dest.full_recout_width += split_pipe->plane_res.scl_data.recout.width;
					split_pipe = split_pipe->bottom_pipe;
				}
				split_pipe = res_ctx->pipe_ctx[i].top_pipe;
				while (split_pipe && split_pipe->plane_state == pln) {
					pipes[pipe_cnt].pipe.dest.full_recout_width += split_pipe->plane_res.scl_data.recout.width;
					split_pipe = split_pipe->top_pipe;
				}
			}

			pipes[pipe_cnt].pipe.scale_ratio_depth.lb_depth = dm_lb_16;
			pipes[pipe_cnt].pipe.scale_ratio_depth.hscl_ratio = (double) scl->ratios.horz.value / (1ULL<<32);
			pipes[pipe_cnt].pipe.scale_ratio_depth.hscl_ratio_c = (double) scl->ratios.horz_c.value / (1ULL<<32);
			pipes[pipe_cnt].pipe.scale_ratio_depth.vscl_ratio = (double) scl->ratios.vert.value / (1ULL<<32);
			pipes[pipe_cnt].pipe.scale_ratio_depth.vscl_ratio_c = (double) scl->ratios.vert_c.value / (1ULL<<32);
			pipes[pipe_cnt].pipe.scale_ratio_depth.scl_enable =
					scl->ratios.vert.value != dc_fixpt_one.value
					|| scl->ratios.horz.value != dc_fixpt_one.value
					|| scl->ratios.vert_c.value != dc_fixpt_one.value
					|| scl->ratios.horz_c.value != dc_fixpt_one.value /*Lb only or Full scl*/
					|| dc->debug.always_scale; /*support always scale*/
			pipes[pipe_cnt].pipe.scale_taps.htaps = scl->taps.h_taps;
			pipes[pipe_cnt].pipe.scale_taps.htaps_c = scl->taps.h_taps_c;
			pipes[pipe_cnt].pipe.scale_taps.vtaps = scl->taps.v_taps;
			pipes[pipe_cnt].pipe.scale_taps.vtaps_c = scl->taps.v_taps_c;

			pipes[pipe_cnt].pipe.src.macro_tile_size =
					swizzle_mode_to_macro_tile_size(pln->tiling_info.gfx9.swizzle);
			swizzle_to_dml_params(pln->tiling_info.gfx9.swizzle,
					&pipes[pipe_cnt].pipe.src.sw_mode);

			switch (pln->format) {
			case SURFACE_PIXEL_FORMAT_VIDEO_420_YCbCr:
			case SURFACE_PIXEL_FORMAT_VIDEO_420_YCrCb:
				pipes[pipe_cnt].pipe.src.source_format = dm_420_8;
				break;
			case SURFACE_PIXEL_FORMAT_VIDEO_420_10bpc_YCbCr:
			case SURFACE_PIXEL_FORMAT_VIDEO_420_10bpc_YCrCb:
				pipes[pipe_cnt].pipe.src.source_format = dm_420_10;
				break;
			case SURFACE_PIXEL_FORMAT_GRPH_ARGB16161616:
			case SURFACE_PIXEL_FORMAT_GRPH_ABGR16161616:
			case SURFACE_PIXEL_FORMAT_GRPH_ARGB16161616F:
			case SURFACE_PIXEL_FORMAT_GRPH_ABGR16161616F:
				pipes[pipe_cnt].pipe.src.source_format = dm_444_64;
				break;
			case SURFACE_PIXEL_FORMAT_GRPH_ARGB1555:
			case SURFACE_PIXEL_FORMAT_GRPH_RGB565:
				pipes[pipe_cnt].pipe.src.source_format = dm_444_16;
				break;
			case SURFACE_PIXEL_FORMAT_GRPH_PALETA_256_COLORS:
				pipes[pipe_cnt].pipe.src.source_format = dm_444_8;
				break;
			case SURFACE_PIXEL_FORMAT_GRPH_RGBE_ALPHA:
				pipes[pipe_cnt].pipe.src.source_format = dm_rgbe_alpha;
				break;
			default:
				pipes[pipe_cnt].pipe.src.source_format = dm_444_32;
				break;
			}
		}

		pipe_cnt++;
	}

	/* populate writeback information */
	dc->res_pool->funcs->populate_dml_writeback_from_context(dc, res_ctx, pipes);

	return pipe_cnt;
}

void dcn20_calculate_wm(struct dc *dc, struct dc_state *context,
			display_e2e_pipe_params_st *pipes,
			int *out_pipe_cnt,
			int *pipe_split_from,
			int vlevel,
			bool fast_validate)
{
	int pipe_cnt, i, pipe_idx;

	dc_assert_fp_enabled();

	for (i = 0, pipe_idx = 0, pipe_cnt = 0; i < dc->res_pool->pipe_count; i++) {
		if (!context->res_ctx.pipe_ctx[i].stream)
			continue;

		pipes[pipe_cnt].clks_cfg.refclk_mhz = dc->res_pool->ref_clocks.dchub_ref_clock_inKhz / 1000.0;
		pipes[pipe_cnt].clks_cfg.dispclk_mhz = context->bw_ctx.dml.vba.RequiredDISPCLK[vlevel][context->bw_ctx.dml.vba.maxMpcComb];

		if (pipe_split_from[i] < 0) {
			pipes[pipe_cnt].clks_cfg.dppclk_mhz =
					context->bw_ctx.dml.vba.RequiredDPPCLK[vlevel][context->bw_ctx.dml.vba.maxMpcComb][pipe_idx];
			if (context->bw_ctx.dml.vba.BlendingAndTiming[pipe_idx] == pipe_idx)
				pipes[pipe_cnt].pipe.dest.odm_combine =
						context->bw_ctx.dml.vba.ODMCombineEnabled[pipe_idx];
			else
				pipes[pipe_cnt].pipe.dest.odm_combine = 0;
			pipe_idx++;
		} else {
			pipes[pipe_cnt].clks_cfg.dppclk_mhz =
					context->bw_ctx.dml.vba.RequiredDPPCLK[vlevel][context->bw_ctx.dml.vba.maxMpcComb][pipe_split_from[i]];
			if (context->bw_ctx.dml.vba.BlendingAndTiming[pipe_split_from[i]] == pipe_split_from[i])
				pipes[pipe_cnt].pipe.dest.odm_combine =
						context->bw_ctx.dml.vba.ODMCombineEnabled[pipe_split_from[i]];
			else
				pipes[pipe_cnt].pipe.dest.odm_combine = 0;
		}

		if (dc->config.forced_clocks) {
			pipes[pipe_cnt].clks_cfg.dispclk_mhz = context->bw_ctx.dml.soc.clock_limits[0].dispclk_mhz;
			pipes[pipe_cnt].clks_cfg.dppclk_mhz = context->bw_ctx.dml.soc.clock_limits[0].dppclk_mhz;
		}
		if (dc->debug.min_disp_clk_khz > pipes[pipe_cnt].clks_cfg.dispclk_mhz * 1000)
			pipes[pipe_cnt].clks_cfg.dispclk_mhz = dc->debug.min_disp_clk_khz / 1000.0;
		if (dc->debug.min_dpp_clk_khz > pipes[pipe_cnt].clks_cfg.dppclk_mhz * 1000)
			pipes[pipe_cnt].clks_cfg.dppclk_mhz = dc->debug.min_dpp_clk_khz / 1000.0;

		pipe_cnt++;
	}

	if (pipe_cnt != pipe_idx) {
		if (dc->res_pool->funcs->populate_dml_pipes)
			pipe_cnt = dc->res_pool->funcs->populate_dml_pipes(dc,
				context, pipes, fast_validate);
		else
			pipe_cnt = dcn20_populate_dml_pipes_from_context(dc,
				context, pipes, fast_validate);
	}

	*out_pipe_cnt = pipe_cnt;

	pipes[0].clks_cfg.voltage = vlevel;
	pipes[0].clks_cfg.dcfclk_mhz = context->bw_ctx.dml.soc.clock_limits[vlevel].dcfclk_mhz;
	pipes[0].clks_cfg.socclk_mhz = context->bw_ctx.dml.soc.clock_limits[vlevel].socclk_mhz;

	/* only pipe 0 is read for voltage and dcf/soc clocks */
	if (vlevel < 1) {
		pipes[0].clks_cfg.voltage = 1;
		pipes[0].clks_cfg.dcfclk_mhz = context->bw_ctx.dml.soc.clock_limits[1].dcfclk_mhz;
		pipes[0].clks_cfg.socclk_mhz = context->bw_ctx.dml.soc.clock_limits[1].socclk_mhz;
	}
	context->bw_ctx.bw.dcn.watermarks.b.urgent_ns = get_wm_urgent(&context->bw_ctx.dml, pipes, pipe_cnt) * 1000;
	context->bw_ctx.bw.dcn.watermarks.b.cstate_pstate.cstate_enter_plus_exit_ns = get_wm_stutter_enter_exit(&context->bw_ctx.dml, pipes, pipe_cnt) * 1000;
	context->bw_ctx.bw.dcn.watermarks.b.cstate_pstate.cstate_exit_ns = get_wm_stutter_exit(&context->bw_ctx.dml, pipes, pipe_cnt) * 1000;
	context->bw_ctx.bw.dcn.watermarks.b.cstate_pstate.pstate_change_ns = get_wm_dram_clock_change(&context->bw_ctx.dml, pipes, pipe_cnt) * 1000;
	context->bw_ctx.bw.dcn.watermarks.b.pte_meta_urgent_ns = get_wm_memory_trip(&context->bw_ctx.dml, pipes, pipe_cnt) * 1000;
	context->bw_ctx.bw.dcn.watermarks.b.frac_urg_bw_nom = get_fraction_of_urgent_bandwidth(&context->bw_ctx.dml, pipes, pipe_cnt) * 1000;
	context->bw_ctx.bw.dcn.watermarks.b.frac_urg_bw_flip = get_fraction_of_urgent_bandwidth_imm_flip(&context->bw_ctx.dml, pipes, pipe_cnt) * 1000;
	context->bw_ctx.bw.dcn.watermarks.b.urgent_latency_ns = get_urgent_latency(&context->bw_ctx.dml, pipes, pipe_cnt) * 1000;

	if (vlevel < 2) {
		pipes[0].clks_cfg.voltage = 2;
		pipes[0].clks_cfg.dcfclk_mhz = context->bw_ctx.dml.soc.clock_limits[2].dcfclk_mhz;
		pipes[0].clks_cfg.socclk_mhz = context->bw_ctx.dml.soc.clock_limits[2].socclk_mhz;
	}
	context->bw_ctx.bw.dcn.watermarks.c.urgent_ns = get_wm_urgent(&context->bw_ctx.dml, pipes, pipe_cnt) * 1000;
	context->bw_ctx.bw.dcn.watermarks.c.cstate_pstate.cstate_enter_plus_exit_ns = get_wm_stutter_enter_exit(&context->bw_ctx.dml, pipes, pipe_cnt) * 1000;
	context->bw_ctx.bw.dcn.watermarks.c.cstate_pstate.cstate_exit_ns = get_wm_stutter_exit(&context->bw_ctx.dml, pipes, pipe_cnt) * 1000;
	context->bw_ctx.bw.dcn.watermarks.c.cstate_pstate.pstate_change_ns = get_wm_dram_clock_change(&context->bw_ctx.dml, pipes, pipe_cnt) * 1000;
	context->bw_ctx.bw.dcn.watermarks.c.pte_meta_urgent_ns = get_wm_memory_trip(&context->bw_ctx.dml, pipes, pipe_cnt) * 1000;
	context->bw_ctx.bw.dcn.watermarks.c.frac_urg_bw_nom = get_fraction_of_urgent_bandwidth(&context->bw_ctx.dml, pipes, pipe_cnt) * 1000;
	context->bw_ctx.bw.dcn.watermarks.c.frac_urg_bw_flip = get_fraction_of_urgent_bandwidth_imm_flip(&context->bw_ctx.dml, pipes, pipe_cnt) * 1000;

	if (vlevel < 3) {
		pipes[0].clks_cfg.voltage = 3;
		pipes[0].clks_cfg.dcfclk_mhz = context->bw_ctx.dml.soc.clock_limits[2].dcfclk_mhz;
		pipes[0].clks_cfg.socclk_mhz = context->bw_ctx.dml.soc.clock_limits[2].socclk_mhz;
	}
	context->bw_ctx.bw.dcn.watermarks.d.urgent_ns = get_wm_urgent(&context->bw_ctx.dml, pipes, pipe_cnt) * 1000;
	context->bw_ctx.bw.dcn.watermarks.d.cstate_pstate.cstate_enter_plus_exit_ns = get_wm_stutter_enter_exit(&context->bw_ctx.dml, pipes, pipe_cnt) * 1000;
	context->bw_ctx.bw.dcn.watermarks.d.cstate_pstate.cstate_exit_ns = get_wm_stutter_exit(&context->bw_ctx.dml, pipes, pipe_cnt) * 1000;
	context->bw_ctx.bw.dcn.watermarks.d.cstate_pstate.pstate_change_ns = get_wm_dram_clock_change(&context->bw_ctx.dml, pipes, pipe_cnt) * 1000;
	context->bw_ctx.bw.dcn.watermarks.d.pte_meta_urgent_ns = get_wm_memory_trip(&context->bw_ctx.dml, pipes, pipe_cnt) * 1000;
	context->bw_ctx.bw.dcn.watermarks.d.frac_urg_bw_nom = get_fraction_of_urgent_bandwidth(&context->bw_ctx.dml, pipes, pipe_cnt) * 1000;
	context->bw_ctx.bw.dcn.watermarks.d.frac_urg_bw_flip = get_fraction_of_urgent_bandwidth_imm_flip(&context->bw_ctx.dml, pipes, pipe_cnt) * 1000;

	pipes[0].clks_cfg.voltage = vlevel;
	pipes[0].clks_cfg.dcfclk_mhz = context->bw_ctx.dml.soc.clock_limits[vlevel].dcfclk_mhz;
	pipes[0].clks_cfg.socclk_mhz = context->bw_ctx.dml.soc.clock_limits[vlevel].socclk_mhz;
	context->bw_ctx.bw.dcn.watermarks.a.urgent_ns = get_wm_urgent(&context->bw_ctx.dml, pipes, pipe_cnt) * 1000;
	context->bw_ctx.bw.dcn.watermarks.a.cstate_pstate.cstate_enter_plus_exit_ns = get_wm_stutter_enter_exit(&context->bw_ctx.dml, pipes, pipe_cnt) * 1000;
	context->bw_ctx.bw.dcn.watermarks.a.cstate_pstate.cstate_exit_ns = get_wm_stutter_exit(&context->bw_ctx.dml, pipes, pipe_cnt) * 1000;
	context->bw_ctx.bw.dcn.watermarks.a.cstate_pstate.pstate_change_ns = get_wm_dram_clock_change(&context->bw_ctx.dml, pipes, pipe_cnt) * 1000;
	context->bw_ctx.bw.dcn.watermarks.a.pte_meta_urgent_ns = get_wm_memory_trip(&context->bw_ctx.dml, pipes, pipe_cnt) * 1000;
	context->bw_ctx.bw.dcn.watermarks.a.frac_urg_bw_nom = get_fraction_of_urgent_bandwidth(&context->bw_ctx.dml, pipes, pipe_cnt) * 1000;
	context->bw_ctx.bw.dcn.watermarks.a.frac_urg_bw_flip = get_fraction_of_urgent_bandwidth_imm_flip(&context->bw_ctx.dml, pipes, pipe_cnt) * 1000;
}

void dcn20_update_bounding_box(struct dc *dc,
			       struct _vcs_dpi_soc_bounding_box_st *bb,
			       struct pp_smu_nv_clock_table *max_clocks,
			       unsigned int *uclk_states,
			       unsigned int num_states)
{
	int num_calculated_states = 0;
	int min_dcfclk = 0;
	int i;

	dc_assert_fp_enabled();

	if (num_states == 0)
		return;

	memset(bb->clock_limits, 0, sizeof(bb->clock_limits));

	if (dc->bb_overrides.min_dcfclk_mhz > 0) {
		min_dcfclk = dc->bb_overrides.min_dcfclk_mhz;
	} else {
		if (ASICREV_IS_NAVI12_P(dc->ctx->asic_id.hw_internal_rev))
			min_dcfclk = 310;
		else
			// Accounting for SOC/DCF relationship, we can go as high as
			// 506Mhz in Vmin.
			min_dcfclk = 506;
	}

	for (i = 0; i < num_states; i++) {
		int min_fclk_required_by_uclk;
		bb->clock_limits[i].state = i;
		bb->clock_limits[i].dram_speed_mts = uclk_states[i] * 16 / 1000;

		// FCLK:UCLK ratio is 1.08
		min_fclk_required_by_uclk = div_u64(((unsigned long long)uclk_states[i]) * 1080,
			1000000);

		bb->clock_limits[i].fabricclk_mhz = (min_fclk_required_by_uclk < min_dcfclk) ?
				min_dcfclk : min_fclk_required_by_uclk;

		bb->clock_limits[i].socclk_mhz = (bb->clock_limits[i].fabricclk_mhz > max_clocks->socClockInKhz / 1000) ?
				max_clocks->socClockInKhz / 1000 : bb->clock_limits[i].fabricclk_mhz;

		bb->clock_limits[i].dcfclk_mhz = (bb->clock_limits[i].fabricclk_mhz > max_clocks->dcfClockInKhz / 1000) ?
				max_clocks->dcfClockInKhz / 1000 : bb->clock_limits[i].fabricclk_mhz;

		bb->clock_limits[i].dispclk_mhz = max_clocks->displayClockInKhz / 1000;
		bb->clock_limits[i].dppclk_mhz = max_clocks->displayClockInKhz / 1000;
		bb->clock_limits[i].dscclk_mhz = max_clocks->displayClockInKhz / (1000 * 3);

		bb->clock_limits[i].phyclk_mhz = max_clocks->phyClockInKhz / 1000;

		num_calculated_states++;
	}

	bb->clock_limits[num_calculated_states - 1].socclk_mhz = max_clocks->socClockInKhz / 1000;
	bb->clock_limits[num_calculated_states - 1].fabricclk_mhz = max_clocks->socClockInKhz / 1000;
	bb->clock_limits[num_calculated_states - 1].dcfclk_mhz = max_clocks->dcfClockInKhz / 1000;

	bb->num_states = num_calculated_states;

	// Duplicate the last state, DML always an extra state identical to max state to work
	memcpy(&bb->clock_limits[num_calculated_states], &bb->clock_limits[num_calculated_states - 1], sizeof(struct _vcs_dpi_voltage_scaling_st));
	bb->clock_limits[num_calculated_states].state = bb->num_states;
}

void dcn20_cap_soc_clocks(struct _vcs_dpi_soc_bounding_box_st *bb,
			  struct pp_smu_nv_clock_table max_clocks)
{
	int i;

	dc_assert_fp_enabled();

	// First pass - cap all clocks higher than the reported max
	for (i = 0; i < bb->num_states; i++) {
		if ((bb->clock_limits[i].dcfclk_mhz > (max_clocks.dcfClockInKhz / 1000))
				&& max_clocks.dcfClockInKhz != 0)
			bb->clock_limits[i].dcfclk_mhz = (max_clocks.dcfClockInKhz / 1000);

		if ((bb->clock_limits[i].dram_speed_mts > (max_clocks.uClockInKhz / 1000) * 16)
						&& max_clocks.uClockInKhz != 0)
			bb->clock_limits[i].dram_speed_mts = (max_clocks.uClockInKhz / 1000) * 16;

		if ((bb->clock_limits[i].fabricclk_mhz > (max_clocks.fabricClockInKhz / 1000))
						&& max_clocks.fabricClockInKhz != 0)
			bb->clock_limits[i].fabricclk_mhz = (max_clocks.fabricClockInKhz / 1000);

		if ((bb->clock_limits[i].dispclk_mhz > (max_clocks.displayClockInKhz / 1000))
						&& max_clocks.displayClockInKhz != 0)
			bb->clock_limits[i].dispclk_mhz = (max_clocks.displayClockInKhz / 1000);

		if ((bb->clock_limits[i].dppclk_mhz > (max_clocks.dppClockInKhz / 1000))
						&& max_clocks.dppClockInKhz != 0)
			bb->clock_limits[i].dppclk_mhz = (max_clocks.dppClockInKhz / 1000);

		if ((bb->clock_limits[i].phyclk_mhz > (max_clocks.phyClockInKhz / 1000))
						&& max_clocks.phyClockInKhz != 0)
			bb->clock_limits[i].phyclk_mhz = (max_clocks.phyClockInKhz / 1000);

		if ((bb->clock_limits[i].socclk_mhz > (max_clocks.socClockInKhz / 1000))
						&& max_clocks.socClockInKhz != 0)
			bb->clock_limits[i].socclk_mhz = (max_clocks.socClockInKhz / 1000);

		if ((bb->clock_limits[i].dscclk_mhz > (max_clocks.dscClockInKhz / 1000))
						&& max_clocks.dscClockInKhz != 0)
			bb->clock_limits[i].dscclk_mhz = (max_clocks.dscClockInKhz / 1000);
	}

	// Second pass - remove all duplicate clock states
	for (i = bb->num_states - 1; i > 1; i--) {
		bool duplicate = true;

		if (bb->clock_limits[i-1].dcfclk_mhz != bb->clock_limits[i].dcfclk_mhz)
			duplicate = false;
		if (bb->clock_limits[i-1].dispclk_mhz != bb->clock_limits[i].dispclk_mhz)
			duplicate = false;
		if (bb->clock_limits[i-1].dppclk_mhz != bb->clock_limits[i].dppclk_mhz)
			duplicate = false;
		if (bb->clock_limits[i-1].dram_speed_mts != bb->clock_limits[i].dram_speed_mts)
			duplicate = false;
		if (bb->clock_limits[i-1].dscclk_mhz != bb->clock_limits[i].dscclk_mhz)
			duplicate = false;
		if (bb->clock_limits[i-1].fabricclk_mhz != bb->clock_limits[i].fabricclk_mhz)
			duplicate = false;
		if (bb->clock_limits[i-1].phyclk_mhz != bb->clock_limits[i].phyclk_mhz)
			duplicate = false;
		if (bb->clock_limits[i-1].socclk_mhz != bb->clock_limits[i].socclk_mhz)
			duplicate = false;

		if (duplicate)
			bb->num_states--;
	}
}

void dcn20_patch_bounding_box(struct dc *dc, struct _vcs_dpi_soc_bounding_box_st *bb)
{
	dc_assert_fp_enabled();

	if ((int)(bb->sr_exit_time_us * 1000) != dc->bb_overrides.sr_exit_time_ns
			&& dc->bb_overrides.sr_exit_time_ns) {
		bb->sr_exit_time_us = dc->bb_overrides.sr_exit_time_ns / 1000.0;
	}

	if ((int)(bb->sr_enter_plus_exit_time_us * 1000)
				!= dc->bb_overrides.sr_enter_plus_exit_time_ns
			&& dc->bb_overrides.sr_enter_plus_exit_time_ns) {
		bb->sr_enter_plus_exit_time_us =
				dc->bb_overrides.sr_enter_plus_exit_time_ns / 1000.0;
	}

	if ((int)(bb->sr_exit_z8_time_us * 1000)
				!= dc->bb_overrides.sr_exit_z8_time_ns
			&& dc->bb_overrides.sr_exit_z8_time_ns) {
		bb->sr_exit_z8_time_us = dc->bb_overrides.sr_exit_z8_time_ns / 1000.0;
	}

	if ((int)(bb->sr_enter_plus_exit_z8_time_us * 1000)
				!= dc->bb_overrides.sr_enter_plus_exit_z8_time_ns
			&& dc->bb_overrides.sr_enter_plus_exit_z8_time_ns) {
		bb->sr_enter_plus_exit_z8_time_us = dc->bb_overrides.sr_enter_plus_exit_z8_time_ns / 1000.0;
	}
	if ((int)(bb->urgent_latency_us * 1000) != dc->bb_overrides.urgent_latency_ns
			&& dc->bb_overrides.urgent_latency_ns) {
		bb->urgent_latency_us = dc->bb_overrides.urgent_latency_ns / 1000.0;
	}

	if ((int)(bb->dram_clock_change_latency_us * 1000)
				!= dc->bb_overrides.dram_clock_change_latency_ns
			&& dc->bb_overrides.dram_clock_change_latency_ns) {
		bb->dram_clock_change_latency_us =
				dc->bb_overrides.dram_clock_change_latency_ns / 1000.0;
	}

	if ((int)(bb->dummy_pstate_latency_us * 1000)
				!= dc->bb_overrides.dummy_clock_change_latency_ns
			&& dc->bb_overrides.dummy_clock_change_latency_ns) {
		bb->dummy_pstate_latency_us =
				dc->bb_overrides.dummy_clock_change_latency_ns / 1000.0;
	}
}

static bool dcn20_validate_bandwidth_internal(struct dc *dc, struct dc_state *context,
		bool fast_validate)
{
	bool out = false;

	BW_VAL_TRACE_SETUP();

	int vlevel = 0;
	int pipe_split_from[MAX_PIPES];
	int pipe_cnt = 0;
	display_e2e_pipe_params_st *pipes = kzalloc(dc->res_pool->pipe_count * sizeof(display_e2e_pipe_params_st), GFP_ATOMIC);
	DC_LOGGER_INIT(dc->ctx->logger);

	BW_VAL_TRACE_COUNT();

	out = dcn20_fast_validate_bw(dc, context, pipes, &pipe_cnt, pipe_split_from, &vlevel, fast_validate);

	if (pipe_cnt == 0)
		goto validate_out;

	if (!out)
		goto validate_fail;

	BW_VAL_TRACE_END_VOLTAGE_LEVEL();

	if (fast_validate) {
		BW_VAL_TRACE_SKIP(fast);
		goto validate_out;
	}

	dcn20_calculate_wm(dc, context, pipes, &pipe_cnt, pipe_split_from, vlevel, fast_validate);
	dcn20_calculate_dlg_params(dc, context, pipes, pipe_cnt, vlevel);

	BW_VAL_TRACE_END_WATERMARKS();

	goto validate_out;

validate_fail:
	DC_LOG_WARNING("Mode Validation Warning: %s failed validation.\n",
		dml_get_status_message(context->bw_ctx.dml.vba.ValidationStatus[context->bw_ctx.dml.vba.soc.num_states]));

	BW_VAL_TRACE_SKIP(fail);
	out = false;

validate_out:
	kfree(pipes);

	BW_VAL_TRACE_FINISH();

	return out;
}

bool dcn20_validate_bandwidth_fp(struct dc *dc,
				 struct dc_state *context,
				 bool fast_validate)
{
	bool voltage_supported = false;
	bool full_pstate_supported = false;
	bool dummy_pstate_supported = false;
	double p_state_latency_us;

	dc_assert_fp_enabled();

	p_state_latency_us = context->bw_ctx.dml.soc.dram_clock_change_latency_us;
	context->bw_ctx.dml.soc.disable_dram_clock_change_vactive_support =
		dc->debug.disable_dram_clock_change_vactive_support;
	context->bw_ctx.dml.soc.allow_dram_clock_one_display_vactive =
		dc->debug.enable_dram_clock_change_one_display_vactive;

	/*Unsafe due to current pipe merge and split logic*/
	ASSERT(context != dc->current_state);

	if (fast_validate) {
		return dcn20_validate_bandwidth_internal(dc, context, true);
	}

	// Best case, we support full UCLK switch latency
	voltage_supported = dcn20_validate_bandwidth_internal(dc, context, false);
	full_pstate_supported = context->bw_ctx.bw.dcn.clk.p_state_change_support;

	if (context->bw_ctx.dml.soc.dummy_pstate_latency_us == 0 ||
		(voltage_supported && full_pstate_supported)) {
		context->bw_ctx.bw.dcn.clk.p_state_change_support = full_pstate_supported;
		goto restore_dml_state;
	}

	// Fallback: Try to only support G6 temperature read latency
	context->bw_ctx.dml.soc.dram_clock_change_latency_us = context->bw_ctx.dml.soc.dummy_pstate_latency_us;

	voltage_supported = dcn20_validate_bandwidth_internal(dc, context, false);
	dummy_pstate_supported = context->bw_ctx.bw.dcn.clk.p_state_change_support;

	if (voltage_supported && (dummy_pstate_supported || !(context->stream_count))) {
		context->bw_ctx.bw.dcn.clk.p_state_change_support = false;
		goto restore_dml_state;
	}

	// ERROR: fallback is supposed to always work.
	ASSERT(false);

restore_dml_state:
	context->bw_ctx.dml.soc.dram_clock_change_latency_us = p_state_latency_us;
	return voltage_supported;
}

void dcn20_fpu_set_wm_ranges(int i,
			     struct pp_smu_wm_range_sets *ranges,
			     struct _vcs_dpi_soc_bounding_box_st *loaded_bb)
{
	dc_assert_fp_enabled();

	ranges->reader_wm_sets[i].min_fill_clk_mhz = (i > 0) ? (loaded_bb->clock_limits[i - 1].dram_speed_mts / 16) + 1 : 0;
	ranges->reader_wm_sets[i].max_fill_clk_mhz = loaded_bb->clock_limits[i].dram_speed_mts / 16;
}

void dcn20_fpu_adjust_dppclk(struct vba_vars_st *v,
			     int vlevel,
			     int max_mpc_comb,
			     int pipe_idx,
			     bool is_validating_bw)
{
	dc_assert_fp_enabled();

	if (is_validating_bw)
		v->RequiredDPPCLK[vlevel][max_mpc_comb][pipe_idx] *= 2;
	else
		v->RequiredDPPCLK[vlevel][max_mpc_comb][pipe_idx] /= 2;
}

int dcn21_populate_dml_pipes_from_context(struct dc *dc,
					  struct dc_state *context,
					  display_e2e_pipe_params_st *pipes,
					  bool fast_validate)
{
	uint32_t pipe_cnt;
	int i;

	dc_assert_fp_enabled();

	pipe_cnt = dcn20_populate_dml_pipes_from_context(dc, context, pipes, fast_validate);

	for (i = 0; i < pipe_cnt; i++) {

		pipes[i].pipe.src.hostvm = dc->res_pool->hubbub->riommu_active;
		pipes[i].pipe.src.gpuvm = 1;
	}

	return pipe_cnt;
}

static void patch_bounding_box(struct dc *dc, struct _vcs_dpi_soc_bounding_box_st *bb)
{
	int i;

	if (dc->bb_overrides.sr_exit_time_ns) {
		for (i = 0; i < WM_SET_COUNT; i++) {
			  dc->clk_mgr->bw_params->wm_table.entries[i].sr_exit_time_us =
					  dc->bb_overrides.sr_exit_time_ns / 1000.0;
		}
	}

	if (dc->bb_overrides.sr_enter_plus_exit_time_ns) {
		for (i = 0; i < WM_SET_COUNT; i++) {
			  dc->clk_mgr->bw_params->wm_table.entries[i].sr_enter_plus_exit_time_us =
					  dc->bb_overrides.sr_enter_plus_exit_time_ns / 1000.0;
		}
	}

	if (dc->bb_overrides.urgent_latency_ns) {
		bb->urgent_latency_us = dc->bb_overrides.urgent_latency_ns / 1000.0;
	}

	if (dc->bb_overrides.dram_clock_change_latency_ns) {
		for (i = 0; i < WM_SET_COUNT; i++) {
			dc->clk_mgr->bw_params->wm_table.entries[i].pstate_latency_us =
				dc->bb_overrides.dram_clock_change_latency_ns / 1000.0;
		}
	}
}

static void calculate_wm_set_for_vlevel(int vlevel,
					struct wm_range_table_entry *table_entry,
					struct dcn_watermarks *wm_set,
					struct display_mode_lib *dml,
					display_e2e_pipe_params_st *pipes,
					int pipe_cnt)
{
	double dram_clock_change_latency_cached = dml->soc.dram_clock_change_latency_us;

	ASSERT(vlevel < dml->soc.num_states);
	/* only pipe 0 is read for voltage and dcf/soc clocks */
	pipes[0].clks_cfg.voltage = vlevel;
	pipes[0].clks_cfg.dcfclk_mhz = dml->soc.clock_limits[vlevel].dcfclk_mhz;
	pipes[0].clks_cfg.socclk_mhz = dml->soc.clock_limits[vlevel].socclk_mhz;

	dml->soc.dram_clock_change_latency_us = table_entry->pstate_latency_us;
	dml->soc.sr_exit_time_us = table_entry->sr_exit_time_us;
	dml->soc.sr_enter_plus_exit_time_us = table_entry->sr_enter_plus_exit_time_us;

	wm_set->urgent_ns = get_wm_urgent(dml, pipes, pipe_cnt) * 1000;
	wm_set->cstate_pstate.cstate_enter_plus_exit_ns = get_wm_stutter_enter_exit(dml, pipes, pipe_cnt) * 1000;
	wm_set->cstate_pstate.cstate_exit_ns = get_wm_stutter_exit(dml, pipes, pipe_cnt) * 1000;
	wm_set->cstate_pstate.pstate_change_ns = get_wm_dram_clock_change(dml, pipes, pipe_cnt) * 1000;
	wm_set->pte_meta_urgent_ns = get_wm_memory_trip(dml, pipes, pipe_cnt) * 1000;
	wm_set->frac_urg_bw_nom = get_fraction_of_urgent_bandwidth(dml, pipes, pipe_cnt) * 1000;
	wm_set->frac_urg_bw_flip = get_fraction_of_urgent_bandwidth_imm_flip(dml, pipes, pipe_cnt) * 1000;
	wm_set->urgent_latency_ns = get_urgent_latency(dml, pipes, pipe_cnt) * 1000;
	dml->soc.dram_clock_change_latency_us = dram_clock_change_latency_cached;
}

static void dcn21_calculate_wm(struct dc *dc, struct dc_state *context,
			display_e2e_pipe_params_st *pipes,
			int *out_pipe_cnt,
			int *pipe_split_from,
			int vlevel_req,
			bool fast_validate)
{
	int pipe_cnt, i, pipe_idx;
	int vlevel, vlevel_max;
	struct wm_range_table_entry *table_entry;
	struct clk_bw_params *bw_params = dc->clk_mgr->bw_params;

	ASSERT(bw_params);

	patch_bounding_box(dc, &context->bw_ctx.dml.soc);

	for (i = 0, pipe_idx = 0, pipe_cnt = 0; i < dc->res_pool->pipe_count; i++) {
			if (!context->res_ctx.pipe_ctx[i].stream)
				continue;

			pipes[pipe_cnt].clks_cfg.refclk_mhz = dc->res_pool->ref_clocks.dchub_ref_clock_inKhz / 1000.0;
			pipes[pipe_cnt].clks_cfg.dispclk_mhz = context->bw_ctx.dml.vba.RequiredDISPCLK[vlevel_req][context->bw_ctx.dml.vba.maxMpcComb];

			if (pipe_split_from[i] < 0) {
				pipes[pipe_cnt].clks_cfg.dppclk_mhz =
						context->bw_ctx.dml.vba.RequiredDPPCLK[vlevel_req][context->bw_ctx.dml.vba.maxMpcComb][pipe_idx];
				if (context->bw_ctx.dml.vba.BlendingAndTiming[pipe_idx] == pipe_idx)
					pipes[pipe_cnt].pipe.dest.odm_combine =
							context->bw_ctx.dml.vba.ODMCombineEnablePerState[vlevel_req][pipe_idx];
				else
					pipes[pipe_cnt].pipe.dest.odm_combine = 0;
				pipe_idx++;
			} else {
				pipes[pipe_cnt].clks_cfg.dppclk_mhz =
						context->bw_ctx.dml.vba.RequiredDPPCLK[vlevel_req][context->bw_ctx.dml.vba.maxMpcComb][pipe_split_from[i]];
				if (context->bw_ctx.dml.vba.BlendingAndTiming[pipe_split_from[i]] == pipe_split_from[i])
					pipes[pipe_cnt].pipe.dest.odm_combine =
							context->bw_ctx.dml.vba.ODMCombineEnablePerState[vlevel_req][pipe_split_from[i]];
				else
					pipes[pipe_cnt].pipe.dest.odm_combine = 0;
			}
			pipe_cnt++;
	}

	if (pipe_cnt != pipe_idx) {
		if (dc->res_pool->funcs->populate_dml_pipes)
			pipe_cnt = dc->res_pool->funcs->populate_dml_pipes(dc,
				context, pipes, fast_validate);
		else
			pipe_cnt = dcn21_populate_dml_pipes_from_context(dc,
				context, pipes, fast_validate);
	}

	*out_pipe_cnt = pipe_cnt;

	vlevel_max = bw_params->clk_table.num_entries - 1;


	/* WM Set D */
	table_entry = &bw_params->wm_table.entries[WM_D];
	if (table_entry->wm_type == WM_TYPE_RETRAINING)
		vlevel = 0;
	else
		vlevel = vlevel_max;
	calculate_wm_set_for_vlevel(vlevel, table_entry, &context->bw_ctx.bw.dcn.watermarks.d,
						&context->bw_ctx.dml, pipes, pipe_cnt);
	/* WM Set C */
	table_entry = &bw_params->wm_table.entries[WM_C];
	vlevel = MIN(MAX(vlevel_req, 3), vlevel_max);
	calculate_wm_set_for_vlevel(vlevel, table_entry, &context->bw_ctx.bw.dcn.watermarks.c,
						&context->bw_ctx.dml, pipes, pipe_cnt);
	/* WM Set B */
	table_entry = &bw_params->wm_table.entries[WM_B];
	vlevel = MIN(MAX(vlevel_req, 2), vlevel_max);
	calculate_wm_set_for_vlevel(vlevel, table_entry, &context->bw_ctx.bw.dcn.watermarks.b,
						&context->bw_ctx.dml, pipes, pipe_cnt);

	/* WM Set A */
	table_entry = &bw_params->wm_table.entries[WM_A];
	vlevel = MIN(vlevel_req, vlevel_max);
	calculate_wm_set_for_vlevel(vlevel, table_entry, &context->bw_ctx.bw.dcn.watermarks.a,
						&context->bw_ctx.dml, pipes, pipe_cnt);
}

bool dcn21_validate_bandwidth_fp(struct dc *dc,
				 struct dc_state *context,
				 bool fast_validate)
{
	bool out = false;

	BW_VAL_TRACE_SETUP();

	int vlevel = 0;
	int pipe_split_from[MAX_PIPES];
	int pipe_cnt = 0;
	display_e2e_pipe_params_st *pipes = kzalloc(dc->res_pool->pipe_count * sizeof(display_e2e_pipe_params_st), GFP_ATOMIC);
	DC_LOGGER_INIT(dc->ctx->logger);

	BW_VAL_TRACE_COUNT();

	dc_assert_fp_enabled();

	/*Unsafe due to current pipe merge and split logic*/
	ASSERT(context != dc->current_state);

	out = dcn21_fast_validate_bw(dc, context, pipes, &pipe_cnt, pipe_split_from, &vlevel, fast_validate);

	if (pipe_cnt == 0)
		goto validate_out;

	if (!out)
		goto validate_fail;

	BW_VAL_TRACE_END_VOLTAGE_LEVEL();

	if (fast_validate) {
		BW_VAL_TRACE_SKIP(fast);
		goto validate_out;
	}

	dcn21_calculate_wm(dc, context, pipes, &pipe_cnt, pipe_split_from, vlevel, fast_validate);
	dcn20_calculate_dlg_params(dc, context, pipes, pipe_cnt, vlevel);

	BW_VAL_TRACE_END_WATERMARKS();

	goto validate_out;

validate_fail:
	DC_LOG_WARNING("Mode Validation Warning: %s failed validation.\n",
			dml_get_status_message(context->bw_ctx.dml.vba.ValidationStatus[context->bw_ctx.dml.vba.soc.num_states]));

	BW_VAL_TRACE_SKIP(fail);
	out = false;

validate_out:
	kfree(pipes);

	BW_VAL_TRACE_FINISH();

	return out;
}

static struct _vcs_dpi_voltage_scaling_st construct_low_pstate_lvl(struct clk_limit_table *clk_table, unsigned int high_voltage_lvl)
{
	struct _vcs_dpi_voltage_scaling_st low_pstate_lvl;
	int i;

	low_pstate_lvl.state = 1;
	low_pstate_lvl.dcfclk_mhz = clk_table->entries[0].dcfclk_mhz;
	low_pstate_lvl.fabricclk_mhz = clk_table->entries[0].fclk_mhz;
	low_pstate_lvl.socclk_mhz = clk_table->entries[0].socclk_mhz;
	low_pstate_lvl.dram_speed_mts = clk_table->entries[0].memclk_mhz * 2;

	low_pstate_lvl.dispclk_mhz = dcn2_1_soc.clock_limits[high_voltage_lvl].dispclk_mhz;
	low_pstate_lvl.dppclk_mhz = dcn2_1_soc.clock_limits[high_voltage_lvl].dppclk_mhz;
	low_pstate_lvl.dram_bw_per_chan_gbps = dcn2_1_soc.clock_limits[high_voltage_lvl].dram_bw_per_chan_gbps;
	low_pstate_lvl.dscclk_mhz = dcn2_1_soc.clock_limits[high_voltage_lvl].dscclk_mhz;
	low_pstate_lvl.dtbclk_mhz = dcn2_1_soc.clock_limits[high_voltage_lvl].dtbclk_mhz;
	low_pstate_lvl.phyclk_d18_mhz = dcn2_1_soc.clock_limits[high_voltage_lvl].phyclk_d18_mhz;
	low_pstate_lvl.phyclk_mhz = dcn2_1_soc.clock_limits[high_voltage_lvl].phyclk_mhz;

	for (i = clk_table->num_entries; i > 1; i--)
		clk_table->entries[i] = clk_table->entries[i-1];
	clk_table->entries[1] = clk_table->entries[0];
	clk_table->num_entries++;

	return low_pstate_lvl;
}

void dcn21_update_bw_bounding_box(struct dc *dc, struct clk_bw_params *bw_params)
{
	struct _vcs_dpi_voltage_scaling_st *s = dc->scratch.update_bw_bounding_box.clock_limits;
	struct dcn21_resource_pool *pool = TO_DCN21_RES_POOL(dc->res_pool);
	struct clk_limit_table *clk_table = &bw_params->clk_table;
	unsigned int i, closest_clk_lvl = 0, k = 0;
	int j;

	dc_assert_fp_enabled();

	dcn2_1_ip.max_num_otg = pool->base.res_cap->num_timing_generator;
	dcn2_1_ip.max_num_dpp = pool->base.pipe_count;
	dcn2_1_soc.num_chans = bw_params->num_channels;

	ASSERT(clk_table->num_entries);
	/* Copy dcn2_1_soc.clock_limits to clock_limits to avoid copying over null states later */
	memcpy(s, dcn2_1_soc.clock_limits, sizeof(dcn2_1_soc.clock_limits));

	for (i = 0; i < clk_table->num_entries; i++) {
		/* loop backwards*/
		for (closest_clk_lvl = 0, j = dcn2_1_soc.num_states - 1; j >= 0; j--) {
			if ((unsigned int) dcn2_1_soc.clock_limits[j].dcfclk_mhz <= clk_table->entries[i].dcfclk_mhz) {
				closest_clk_lvl = j;
				break;
			}
		}

		/* clk_table[1] is reserved for min DF PState.  skip here to fill in later. */
		if (i == 1)
			k++;

		s[k].state = k;
		s[k].dcfclk_mhz = clk_table->entries[i].dcfclk_mhz;
		s[k].fabricclk_mhz = clk_table->entries[i].fclk_mhz;
		s[k].socclk_mhz = clk_table->entries[i].socclk_mhz;
		s[k].dram_speed_mts = clk_table->entries[i].memclk_mhz * 2;

		s[k].dispclk_mhz = dcn2_1_soc.clock_limits[closest_clk_lvl].dispclk_mhz;
		s[k].dppclk_mhz = dcn2_1_soc.clock_limits[closest_clk_lvl].dppclk_mhz;
		s[k].dram_bw_per_chan_gbps =
			dcn2_1_soc.clock_limits[closest_clk_lvl].dram_bw_per_chan_gbps;
		s[k].dscclk_mhz = dcn2_1_soc.clock_limits[closest_clk_lvl].dscclk_mhz;
		s[k].dtbclk_mhz = dcn2_1_soc.clock_limits[closest_clk_lvl].dtbclk_mhz;
		s[k].phyclk_d18_mhz = dcn2_1_soc.clock_limits[closest_clk_lvl].phyclk_d18_mhz;
		s[k].phyclk_mhz = dcn2_1_soc.clock_limits[closest_clk_lvl].phyclk_mhz;

		k++;
	}

	memcpy(&dcn2_1_soc.clock_limits, s, sizeof(dcn2_1_soc.clock_limits));

	if (clk_table->num_entries) {
		dcn2_1_soc.num_states = clk_table->num_entries + 1;
		/* fill in min DF PState */
		dcn2_1_soc.clock_limits[1] = construct_low_pstate_lvl(clk_table, closest_clk_lvl);
		/* duplicate last level */
		dcn2_1_soc.clock_limits[dcn2_1_soc.num_states] = dcn2_1_soc.clock_limits[dcn2_1_soc.num_states - 1];
		dcn2_1_soc.clock_limits[dcn2_1_soc.num_states].state = dcn2_1_soc.num_states;
	}

	dml_init_instance(&dc->dml, &dcn2_1_soc, &dcn2_1_ip, DML_PROJECT_DCN21);
}

void dcn21_clk_mgr_set_bw_params_wm_table(struct clk_bw_params *bw_params)
{
	dc_assert_fp_enabled();

	bw_params->wm_table.entries[WM_D].pstate_latency_us = LPDDR_MEM_RETRAIN_LATENCY;
	bw_params->wm_table.entries[WM_D].wm_inst = WM_D;
	bw_params->wm_table.entries[WM_D].wm_type = WM_TYPE_RETRAINING;
	bw_params->wm_table.entries[WM_D].valid = true;
}

void dcn201_populate_dml_writeback_from_context_fpu(struct dc *dc,
						    struct resource_context *res_ctx,
						    display_e2e_pipe_params_st *pipes)
{
	int pipe_cnt, i, j;
	double max_calc_writeback_dispclk;
	double writeback_dispclk;
	struct writeback_st dout_wb;

	dc_assert_fp_enabled();

	for (i = 0, pipe_cnt = 0; i < dc->res_pool->pipe_count; i++) {
		struct dc_stream_state *stream = res_ctx->pipe_ctx[i].stream;

		if (!stream)
			continue;
		max_calc_writeback_dispclk = 0;

		/* Set writeback information */
		pipes[pipe_cnt].dout.wb_enable = 0;
		pipes[pipe_cnt].dout.num_active_wb = 0;
		for (j = 0; j < stream->num_wb_info; j++) {
			struct dc_writeback_info *wb_info = &stream->writeback_info[j];

			if (wb_info->wb_enabled && wb_info->writeback_source_plane &&
					(wb_info->writeback_source_plane == res_ctx->pipe_ctx[i].plane_state)) {
				pipes[pipe_cnt].dout.wb_enable = 1;
				pipes[pipe_cnt].dout.num_active_wb++;
				dout_wb.wb_src_height = wb_info->dwb_params.cnv_params.crop_en ?
					wb_info->dwb_params.cnv_params.crop_height :
					wb_info->dwb_params.cnv_params.src_height;
				dout_wb.wb_src_width = wb_info->dwb_params.cnv_params.crop_en ?
					wb_info->dwb_params.cnv_params.crop_width :
					wb_info->dwb_params.cnv_params.src_width;
				dout_wb.wb_dst_width = wb_info->dwb_params.dest_width;
				dout_wb.wb_dst_height = wb_info->dwb_params.dest_height;
				dout_wb.wb_htaps_luma = wb_info->dwb_params.scaler_taps.h_taps;
				dout_wb.wb_vtaps_luma = wb_info->dwb_params.scaler_taps.v_taps;
				dout_wb.wb_htaps_chroma = wb_info->dwb_params.scaler_taps.h_taps_c;
				dout_wb.wb_vtaps_chroma = wb_info->dwb_params.scaler_taps.v_taps_c;
				dout_wb.wb_hratio = wb_info->dwb_params.cnv_params.crop_en ?
					(double)wb_info->dwb_params.cnv_params.crop_width /
						(double)wb_info->dwb_params.dest_width :
					(double)wb_info->dwb_params.cnv_params.src_width /
						(double)wb_info->dwb_params.dest_width;
				dout_wb.wb_vratio = wb_info->dwb_params.cnv_params.crop_en ?
					(double)wb_info->dwb_params.cnv_params.crop_height /
						(double)wb_info->dwb_params.dest_height :
					(double)wb_info->dwb_params.cnv_params.src_height /
						(double)wb_info->dwb_params.dest_height;
				if (wb_info->dwb_params.out_format == dwb_scaler_mode_yuv420) {
					if (wb_info->dwb_params.output_depth == DWB_OUTPUT_PIXEL_DEPTH_8BPC)
						dout_wb.wb_pixel_format = dm_420_8;
					else
						dout_wb.wb_pixel_format = dm_420_10;
				} else
					dout_wb.wb_pixel_format = dm_444_32;

				/* Workaround for cases where multiple writebacks are connected to same plane
				 * In which case, need to compute worst case and set the associated writeback parameters
				 * This workaround is necessary due to DML computation assuming only 1 set of writeback
				 * parameters per pipe */
				writeback_dispclk = CalculateWriteBackDISPCLK(
						dout_wb.wb_pixel_format,
						pipes[pipe_cnt].pipe.dest.pixel_rate_mhz,
						dout_wb.wb_hratio,
						dout_wb.wb_vratio,
						dout_wb.wb_htaps_luma,
						dout_wb.wb_vtaps_luma,
						dout_wb.wb_htaps_chroma,
						dout_wb.wb_vtaps_chroma,
						dout_wb.wb_dst_width,
						pipes[pipe_cnt].pipe.dest.htotal,
						2);

				if (writeback_dispclk > max_calc_writeback_dispclk) {
					max_calc_writeback_dispclk = writeback_dispclk;
					pipes[pipe_cnt].dout.wb = dout_wb;
				}
			}
		}

		pipe_cnt++;
	}

}<|MERGE_RESOLUTION|>--- conflicted
+++ resolved
@@ -1001,8 +1001,6 @@
 	} else {
 		return DCN_ZSTATE_SUPPORT_DISALLOW;
 	}
-<<<<<<< HEAD
-=======
 }
 
 static void dcn20_adjust_freesync_v_startup(
@@ -1036,7 +1034,6 @@
 	newVstartup = asic_blank_end + (patched_crtc_timing.v_total - asic_blank_start);
 
 	*vstartup_start = ((newVstartup > *vstartup_start) ? newVstartup : *vstartup_start);
->>>>>>> ccf0a997
 }
 
 void dcn20_calculate_dlg_params(struct dc *dc,
