/*
 * Copyright 2012-15 Advanced Micro Devices, Inc.
 *
 * Permission is hereby granted, free of charge, to any person obtaining a
 * copy of this software and associated documentation files (the "Software"),
 * to deal in the Software without restriction, including without limitation
 * the rights to use, copy, modify, merge, publish, distribute, sublicense,
 * and/or sell copies of the Software, and to permit persons to whom the
 * Software is furnished to do so, subject to the following conditions:
 *
 * The above copyright notice and this permission notice shall be included in
 * all copies or substantial portions of the Software.
 *
 * THE SOFTWARE IS PROVIDED "AS IS", WITHOUT WARRANTY OF ANY KIND, EXPRESS OR
 * IMPLIED, INCLUDING BUT NOT LIMITED TO THE WARRANTIES OF MERCHANTABILITY,
 * FITNESS FOR A PARTICULAR PURPOSE AND NONINFRINGEMENT.  IN NO EVENT SHALL
 * THE COPYRIGHT HOLDER(S) OR AUTHOR(S) BE LIABLE FOR ANY CLAIM, DAMAGES OR
 * OTHER LIABILITY, WHETHER IN AN ACTION OF CONTRACT, TORT OR OTHERWISE,
 * ARISING FROM, OUT OF OR IN CONNECTION WITH THE SOFTWARE OR THE USE OR
 * OTHER DEALINGS IN THE SOFTWARE.
 *
 * Authors: AMD
 *
 */

#include "reg_helper.h"
#include "dcn20_optc.h"
#include "dc.h"

#define REG(reg)\
	optc1->tg_regs->reg

#define CTX \
	optc1->base.ctx

#undef FN
#define FN(reg_name, field_name) \
	optc1->tg_shift->field_name, optc1->tg_mask->field_name

/**
 * Enable CRTC
 * Enable CRTC - call ASIC Control Object to enable Timing generator.
 */
bool optc2_enable_crtc(struct timing_generator *optc)
{
	/* TODO FPGA wait for answer
	 * OTG_MASTER_UPDATE_MODE != CRTC_MASTER_UPDATE_MODE
	 * OTG_MASTER_UPDATE_LOCK != CRTC_MASTER_UPDATE_LOCK
	 */
	struct optc *optc1 = DCN10TG_FROM_TG(optc);

	/* opp instance for OTG. For DCN1.0, ODM is remoed.
	 * OPP and OPTC should 1:1 mapping
	 */
	REG_UPDATE(OPTC_DATA_SOURCE_SELECT,
			OPTC_SEG0_SRC_SEL, optc->inst);

	/* VTG enable first is for HW workaround */
	REG_UPDATE(CONTROL,
			VTG0_ENABLE, 1);

	REG_SEQ_START();

	/* Enable CRTC */
	REG_UPDATE_2(OTG_CONTROL,
			OTG_DISABLE_POINT_CNTL, 3,
			OTG_MASTER_EN, 1);

	REG_SEQ_SUBMIT();
	REG_SEQ_WAIT_DONE();

	return true;
}

/**
 * DRR double buffering control to select buffer point
 * for V_TOTAL, H_TOTAL, VTOTAL_MIN, VTOTAL_MAX, VTOTAL_MIN_SEL and VTOTAL_MAX_SEL registers
 * Options: anytime, start of frame, dp start of frame (range timing)
 */
void optc2_set_timing_db_mode(struct timing_generator *optc, bool enable)
{
	struct optc *optc1 = DCN10TG_FROM_TG(optc);

	uint32_t blank_data_double_buffer_enable = enable ? 1 : 0;

	REG_UPDATE(OTG_DOUBLE_BUFFER_CONTROL,
		OTG_RANGE_TIMING_DBUF_UPDATE_MODE, blank_data_double_buffer_enable);
}

/**
 *For the below, I'm not sure how your GSL parameters are stored in your env,
 * so I will assume a gsl_params struct for now
 */
void optc2_set_gsl(struct timing_generator *optc,
		   const struct gsl_params *params)
{
	struct optc *optc1 = DCN10TG_FROM_TG(optc);

/**
 * There are (MAX_OPTC+1)/2 gsl groups available for use.
 * In each group (assign an OTG to a group by setting OTG_GSLX_EN = 1,
 * set one of the OTGs to be the master (OTG_GSL_MASTER_EN = 1) and the rest are slaves.
 */
	REG_UPDATE_5(OTG_GSL_CONTROL,
		OTG_GSL0_EN, params->gsl0_en,
		OTG_GSL1_EN, params->gsl1_en,
		OTG_GSL2_EN, params->gsl2_en,
		OTG_GSL_MASTER_EN, params->gsl_master_en,
		OTG_GSL_MASTER_MODE, params->gsl_master_mode);
}


/* Use the gsl allow flip as the master update lock */
void optc2_use_gsl_as_master_update_lock(struct timing_generator *optc,
		   const struct gsl_params *params)
{
	struct optc *optc1 = DCN10TG_FROM_TG(optc);

	REG_UPDATE(OTG_GSL_CONTROL,
		OTG_MASTER_UPDATE_LOCK_GSL_EN, params->master_update_lock_gsl_en);
}

/* You can control the GSL timing by limiting GSL to a window (X,Y) */
void optc2_set_gsl_window(struct timing_generator *optc,
		   const struct gsl_params *params)
{
	struct optc *optc1 = DCN10TG_FROM_TG(optc);

	REG_SET_2(OTG_GSL_WINDOW_X, 0,
		OTG_GSL_WINDOW_START_X, params->gsl_window_start_x,
		OTG_GSL_WINDOW_END_X, params->gsl_window_end_x);
	REG_SET_2(OTG_GSL_WINDOW_Y, 0,
		OTG_GSL_WINDOW_START_Y, params->gsl_window_start_y,
		OTG_GSL_WINDOW_END_Y, params->gsl_window_end_y);
}

void optc2_set_gsl_source_select(
		struct timing_generator *optc,
		int group_idx,
		uint32_t gsl_ready_signal)
{
	struct optc *optc1 = DCN10TG_FROM_TG(optc);

	switch (group_idx) {
	case 1:
		REG_UPDATE(GSL_SOURCE_SELECT, GSL0_READY_SOURCE_SEL, gsl_ready_signal);
		break;
	case 2:
		REG_UPDATE(GSL_SOURCE_SELECT, GSL1_READY_SOURCE_SEL, gsl_ready_signal);
		break;
	case 3:
		REG_UPDATE(GSL_SOURCE_SELECT, GSL2_READY_SOURCE_SEL, gsl_ready_signal);
		break;
	default:
		break;
	}
}

/* DSC encoder frame start controls: x = h position, line_num = # of lines from vstartup */
void optc2_set_dsc_encoder_frame_start(struct timing_generator *optc,
					int x_position,
					int line_num)
{
	struct optc *optc1 = DCN10TG_FROM_TG(optc);

	REG_SET_2(OTG_DSC_START_POSITION, 0,
			OTG_DSC_START_POSITION_X, x_position,
			OTG_DSC_START_POSITION_LINE_NUM, line_num);
}

/* Set DSC-related configuration.
 *   dsc_mode: 0 disables DSC, other values enable DSC in specified format
 *   sc_bytes_per_pixel: Bytes per pixel in u3.28 format
 *   dsc_slice_width: Slice width in pixels
 */
void optc2_set_dsc_config(struct timing_generator *optc,
					enum optc_dsc_mode dsc_mode,
					uint32_t dsc_bytes_per_pixel,
					uint32_t dsc_slice_width)
{
	struct optc *optc1 = DCN10TG_FROM_TG(optc);

	REG_UPDATE(OPTC_DATA_FORMAT_CONTROL,
		OPTC_DSC_MODE, dsc_mode);

	REG_SET(OPTC_BYTES_PER_PIXEL, 0,
		OPTC_DSC_BYTES_PER_PIXEL, dsc_bytes_per_pixel);

	REG_UPDATE(OPTC_WIDTH_CONTROL,
		OPTC_DSC_SLICE_WIDTH, dsc_slice_width);
}

/*TEMP: Need to figure out inheritance model here.*/
bool optc2_is_two_pixels_per_containter(const struct dc_crtc_timing *timing)
{
	return optc1_is_two_pixels_per_containter(timing);
}

void optc2_set_odm_bypass(struct timing_generator *optc,
		const struct dc_crtc_timing *dc_crtc_timing)
{
	struct optc *optc1 = DCN10TG_FROM_TG(optc);
	uint32_t h_div_2 = 0;

	REG_SET_3(OPTC_DATA_SOURCE_SELECT, 0,
			OPTC_NUM_OF_INPUT_SEGMENT, 0,
			OPTC_SEG0_SRC_SEL, optc->inst,
			OPTC_SEG1_SRC_SEL, 0xf);
	REG_WRITE(OTG_H_TIMING_CNTL, 0);

	h_div_2 = optc2_is_two_pixels_per_containter(dc_crtc_timing);
	REG_UPDATE(OTG_H_TIMING_CNTL,
			OTG_H_TIMING_DIV_BY2, h_div_2);
	REG_SET(OPTC_MEMORY_CONFIG, 0,
			OPTC_MEM_SEL, 0);
	optc1->opp_count = 1;
}

void optc2_set_odm_combine(struct timing_generator *optc, int *opp_id, int opp_cnt,
		struct dc_crtc_timing *timing)
{
	struct optc *optc1 = DCN10TG_FROM_TG(optc);
	int mpcc_hactive = (timing->h_addressable + timing->h_border_left + timing->h_border_right)
			/ opp_cnt;
	uint32_t memory_mask;
<<<<<<< HEAD
	uint32_t data_fmt = 0;
=======

	ASSERT(opp_cnt == 2);
>>>>>>> c1084c27

	ASSERT(opp_cnt == 2);

	/* TODO: In pseudocode but does not affect maximus, delete comment if we dont need on asic
	 * REG_SET(OTG_GLOBAL_CONTROL2, 0, GLOBAL_UPDATE_LOCK_EN, 1);
	 * Program OTG register MASTER_UPDATE_LOCK_DB_X/Y to the position before DP frame start
	 * REG_SET_2(OTG_GLOBAL_CONTROL1, 0,
	 *		MASTER_UPDATE_LOCK_DB_X, 160,
	 *		MASTER_UPDATE_LOCK_DB_Y, 240);
	 */
<<<<<<< HEAD

	/* 2 pieces of memory required for up to 5120 displays, 4 for up to 8192,
	 * however, for ODM combine we can simplify by always using 4.
	 * To make sure there's no overlap, each instance "reserves" 2 memories and
	 * they are uniquely combined here.
	 */
	memory_mask = 0x3 << (opp_id[0] * 2) | 0x3 << (opp_id[1] * 2);

	if (REG(OPTC_MEMORY_CONFIG))
		REG_SET(OPTC_MEMORY_CONFIG, 0,
			OPTC_MEM_SEL, memory_mask);
=======
>>>>>>> c1084c27

	/* 2 pieces of memory required for up to 5120 displays, 4 for up to 8192,
	 * however, for ODM combine we can simplify by always using 4.
	 * To make sure there's no overlap, each instance "reserves" 2 memories and
	 * they are uniquely combined here.
	 */
	memory_mask = 0x3 << (opp_id[0] * 2) | 0x3 << (opp_id[1] * 2);

	if (REG(OPTC_MEMORY_CONFIG))
		REG_SET(OPTC_MEMORY_CONFIG, 0,
			OPTC_MEM_SEL, memory_mask);

	REG_SET_3(OPTC_DATA_SOURCE_SELECT, 0,
			OPTC_NUM_OF_INPUT_SEGMENT, 1,
			OPTC_SEG0_SRC_SEL, opp_id[0],
			OPTC_SEG1_SRC_SEL, opp_id[1]);

	REG_UPDATE(OPTC_WIDTH_CONTROL,
			OPTC_SEGMENT_WIDTH, mpcc_hactive);

	REG_SET(OTG_H_TIMING_CNTL, 0, OTG_H_TIMING_DIV_BY2, 1);
	optc1->opp_count = opp_cnt;
}

void optc2_get_optc_source(struct timing_generator *optc,
		uint32_t *num_of_src_opp,
		uint32_t *src_opp_id_0,
		uint32_t *src_opp_id_1)
{
	uint32_t num_of_input_segments;
	struct optc *optc1 = DCN10TG_FROM_TG(optc);

	REG_GET_3(OPTC_DATA_SOURCE_SELECT,
			OPTC_NUM_OF_INPUT_SEGMENT, &num_of_input_segments,
			OPTC_SEG0_SRC_SEL, src_opp_id_0,
			OPTC_SEG1_SRC_SEL, src_opp_id_1);

	if (num_of_input_segments == 1)
		*num_of_src_opp = 2;
	else
		*num_of_src_opp = 1;

	/* Work around VBIOS not updating OPTC_NUM_OF_INPUT_SEGMENT */
	if (*src_opp_id_1 == 0xf)
		*num_of_src_opp = 1;
}

void optc2_set_dwb_source(struct timing_generator *optc,
		uint32_t dwb_pipe_inst)
{
	struct optc *optc1 = DCN10TG_FROM_TG(optc);

	if (dwb_pipe_inst == 0)
		REG_UPDATE(DWB_SOURCE_SELECT,
				OPTC_DWB0_SOURCE_SELECT, optc->inst);
	else if (dwb_pipe_inst == 1)
		REG_UPDATE(DWB_SOURCE_SELECT,
				OPTC_DWB1_SOURCE_SELECT, optc->inst);
}

void optc2_align_vblanks(
	struct timing_generator *optc_master,
	struct timing_generator *optc_slave,
	uint32_t master_pixel_clock_100Hz,
	uint32_t slave_pixel_clock_100Hz,
	uint8_t master_clock_divider,
	uint8_t slave_clock_divider)
{
	/* accessing slave OTG registers */
	struct optc *optc1 = DCN10TG_FROM_TG(optc_slave);

	uint32_t master_v_active = 0;
	uint32_t master_h_total = 0;
	uint32_t slave_h_total = 0;
	uint64_t L, XY;
	uint32_t X, Y, p = 10000;
	uint32_t master_update_lock;

	/* disable slave OTG */
	REG_UPDATE(OTG_CONTROL, OTG_MASTER_EN, 0);
	/* wait until disabled */
	REG_WAIT(OTG_CONTROL,
			 OTG_CURRENT_MASTER_EN_STATE,
			 0, 10, 5000);

	REG_GET(OTG_H_TOTAL, OTG_H_TOTAL, &slave_h_total);

	/* assign slave OTG to be controlled by master update lock */
	REG_SET(OTG_GLOBAL_CONTROL0, 0,
			OTG_MASTER_UPDATE_LOCK_SEL, optc_master->inst);

	/* accessing master OTG registers */
	optc1 = DCN10TG_FROM_TG(optc_master);

	/* saving update lock state, not sure if it's needed */
	REG_GET(OTG_MASTER_UPDATE_LOCK,
			OTG_MASTER_UPDATE_LOCK, &master_update_lock);
	/* unlocking master OTG */
	REG_SET(OTG_MASTER_UPDATE_LOCK, 0,
			OTG_MASTER_UPDATE_LOCK, 0);

	REG_GET(OTG_V_BLANK_START_END,
			OTG_V_BLANK_START, &master_v_active);
	REG_GET(OTG_H_TOTAL, OTG_H_TOTAL, &master_h_total);

	/* calculate when to enable slave OTG */
	L = (uint64_t)p * slave_h_total * master_pixel_clock_100Hz;
	L = div_u64(L, master_h_total);
	L = div_u64(L, slave_pixel_clock_100Hz);
	XY = div_u64(L, p);
	Y = master_v_active - XY - 1;
	X = div_u64(((XY + 1) * p - L) * master_h_total, p * master_clock_divider);

	/*
	 * set master OTG to unlock when V/H
	 * counters reach calculated values
	 */
	REG_UPDATE(OTG_GLOBAL_CONTROL1,
			   MASTER_UPDATE_LOCK_DB_EN, 1);
	REG_UPDATE_2(OTG_GLOBAL_CONTROL1,
				 MASTER_UPDATE_LOCK_DB_X,
				 X,
				 MASTER_UPDATE_LOCK_DB_Y,
				 Y);

	/* lock master OTG */
	REG_SET(OTG_MASTER_UPDATE_LOCK, 0,
			OTG_MASTER_UPDATE_LOCK, 1);
	REG_WAIT(OTG_MASTER_UPDATE_LOCK,
			 UPDATE_LOCK_STATUS, 1, 1, 10);

	/* accessing slave OTG registers */
	optc1 = DCN10TG_FROM_TG(optc_slave);

	/*
	 * enable slave OTG, the OTG is locked with
	 * master's update lock, so it will not run
	 */
	REG_UPDATE(OTG_CONTROL,
			   OTG_MASTER_EN, 1);

	/* accessing master OTG registers */
	optc1 = DCN10TG_FROM_TG(optc_master);

	/*
	 * unlock master OTG. When master H/V counters reach
	 * DB_XY point, slave OTG will start
	 */
	REG_SET(OTG_MASTER_UPDATE_LOCK, 0,
			OTG_MASTER_UPDATE_LOCK, 0);

	/* accessing slave OTG registers */
	optc1 = DCN10TG_FROM_TG(optc_slave);

	/* wait for slave OTG to start running*/
	REG_WAIT(OTG_CONTROL,
			 OTG_CURRENT_MASTER_EN_STATE,
			 1, 10, 5000);

	/* accessing master OTG registers */
	optc1 = DCN10TG_FROM_TG(optc_master);

	/* disable the XY point*/
	REG_UPDATE(OTG_GLOBAL_CONTROL1,
			   MASTER_UPDATE_LOCK_DB_EN, 0);
	REG_UPDATE_2(OTG_GLOBAL_CONTROL1,
				 MASTER_UPDATE_LOCK_DB_X,
				 0,
				 MASTER_UPDATE_LOCK_DB_Y,
				 0);

	/*restore master update lock*/
	REG_SET(OTG_MASTER_UPDATE_LOCK, 0,
			OTG_MASTER_UPDATE_LOCK, master_update_lock);

	/* accessing slave OTG registers */
	optc1 = DCN10TG_FROM_TG(optc_slave);
	/* restore slave to be controlled by it's own */
	REG_SET(OTG_GLOBAL_CONTROL0, 0,
			OTG_MASTER_UPDATE_LOCK_SEL, optc_slave->inst);

}

void optc2_triplebuffer_lock(struct timing_generator *optc)
{
	struct optc *optc1 = DCN10TG_FROM_TG(optc);

	REG_SET(OTG_GLOBAL_CONTROL0, 0,
		OTG_MASTER_UPDATE_LOCK_SEL, optc->inst);

	REG_SET(OTG_VUPDATE_KEEPOUT, 0,
		OTG_MASTER_UPDATE_LOCK_VUPDATE_KEEPOUT_EN, 1);

	REG_SET(OTG_MASTER_UPDATE_LOCK, 0,
		OTG_MASTER_UPDATE_LOCK, 1);

	if (optc->ctx->dce_environment != DCE_ENV_FPGA_MAXIMUS)
		REG_WAIT(OTG_MASTER_UPDATE_LOCK,
				UPDATE_LOCK_STATUS, 1,
				1, 10);
}

void optc2_triplebuffer_unlock(struct timing_generator *optc)
{
	struct optc *optc1 = DCN10TG_FROM_TG(optc);

	REG_SET(OTG_MASTER_UPDATE_LOCK, 0,
		OTG_MASTER_UPDATE_LOCK, 0);

	REG_SET(OTG_VUPDATE_KEEPOUT, 0,
		OTG_MASTER_UPDATE_LOCK_VUPDATE_KEEPOUT_EN, 0);

}

void optc2_lock_doublebuffer_enable(struct timing_generator *optc)
{
	struct optc *optc1 = DCN10TG_FROM_TG(optc);
	uint32_t v_blank_start = 0;
	uint32_t h_blank_start = 0;

	REG_UPDATE(OTG_GLOBAL_CONTROL1, MASTER_UPDATE_LOCK_DB_EN, 1);

	REG_UPDATE_2(OTG_GLOBAL_CONTROL2, GLOBAL_UPDATE_LOCK_EN, 1,
			DIG_UPDATE_LOCATION, 20);

	REG_GET(OTG_V_BLANK_START_END, OTG_V_BLANK_START, &v_blank_start);

	REG_GET(OTG_H_BLANK_START_END, OTG_H_BLANK_START, &h_blank_start);

	REG_UPDATE_2(OTG_GLOBAL_CONTROL1,
			MASTER_UPDATE_LOCK_DB_X,
			(h_blank_start - 200 - 1) / optc1->opp_count,
			MASTER_UPDATE_LOCK_DB_Y,
			v_blank_start - 1);
}

void optc2_lock_doublebuffer_disable(struct timing_generator *optc)
{
	struct optc *optc1 = DCN10TG_FROM_TG(optc);

	REG_UPDATE_2(OTG_GLOBAL_CONTROL1,
				MASTER_UPDATE_LOCK_DB_X,
				0,
				MASTER_UPDATE_LOCK_DB_Y,
				0);

	REG_UPDATE_2(OTG_GLOBAL_CONTROL2, GLOBAL_UPDATE_LOCK_EN, 0,
				DIG_UPDATE_LOCATION, 0);

	REG_UPDATE(OTG_GLOBAL_CONTROL1, MASTER_UPDATE_LOCK_DB_EN, 0);
}

void optc2_setup_manual_trigger(struct timing_generator *optc)
{
	struct optc *optc1 = DCN10TG_FROM_TG(optc);

	REG_SET_8(OTG_TRIGA_CNTL, 0,
			OTG_TRIGA_SOURCE_SELECT, 21,
			OTG_TRIGA_SOURCE_PIPE_SELECT, optc->inst,
			OTG_TRIGA_RISING_EDGE_DETECT_CNTL, 1,
			OTG_TRIGA_FALLING_EDGE_DETECT_CNTL, 0,
			OTG_TRIGA_POLARITY_SELECT, 0,
			OTG_TRIGA_FREQUENCY_SELECT, 0,
			OTG_TRIGA_DELAY, 0,
			OTG_TRIGA_CLEAR, 1);
}

void optc2_program_manual_trigger(struct timing_generator *optc)
{
	struct optc *optc1 = DCN10TG_FROM_TG(optc);

	REG_SET(OTG_TRIGA_MANUAL_TRIG, 0,
			OTG_TRIGA_MANUAL_TRIG, 1);
}

bool optc2_configure_crc(struct timing_generator *optc,
			  const struct crc_params *params)
{
	struct optc *optc1 = DCN10TG_FROM_TG(optc);

	REG_SET_2(OTG_CRC_CNTL2, 0,
			OTG_CRC_DSC_MODE, params->dsc_mode,
			OTG_CRC_DATA_STREAM_COMBINE_MODE, params->odm_mode);

	return optc1_configure_crc(optc, params);
}


void optc2_get_last_used_drr_vtotal(struct timing_generator *optc, uint32_t *refresh_rate)
{
	struct optc *optc1 = DCN10TG_FROM_TG(optc);

	REG_GET(OTG_DRR_CONTROL, OTG_V_TOTAL_LAST_USED_BY_DRR, refresh_rate);
}

static struct timing_generator_funcs dcn20_tg_funcs = {
		.validate_timing = optc1_validate_timing,
		.program_timing = optc1_program_timing,
		.setup_vertical_interrupt0 = optc1_setup_vertical_interrupt0,
		.setup_vertical_interrupt1 = optc1_setup_vertical_interrupt1,
		.setup_vertical_interrupt2 = optc1_setup_vertical_interrupt2,
		.program_global_sync = optc1_program_global_sync,
		.enable_crtc = optc2_enable_crtc,
		.disable_crtc = optc1_disable_crtc,
		/* used by enable_timing_synchronization. Not need for FPGA */
		.is_counter_moving = optc1_is_counter_moving,
		.get_position = optc1_get_position,
		.get_frame_count = optc1_get_vblank_counter,
		.get_scanoutpos = optc1_get_crtc_scanoutpos,
		.get_otg_active_size = optc1_get_otg_active_size,
		.set_early_control = optc1_set_early_control,
		/* used by enable_timing_synchronization. Not need for FPGA */
		.wait_for_state = optc1_wait_for_state,
		.set_blank = optc1_set_blank,
		.is_blanked = optc1_is_blanked,
		.set_blank_color = optc1_program_blank_color,
		.enable_reset_trigger = optc1_enable_reset_trigger,
		.enable_crtc_reset = optc1_enable_crtc_reset,
		.did_triggered_reset_occur = optc1_did_triggered_reset_occur,
		.triplebuffer_lock = optc2_triplebuffer_lock,
		.triplebuffer_unlock = optc2_triplebuffer_unlock,
		.disable_reset_trigger = optc1_disable_reset_trigger,
		.lock = optc1_lock,
		.unlock = optc1_unlock,
		.lock_doublebuffer_enable = optc2_lock_doublebuffer_enable,
		.lock_doublebuffer_disable = optc2_lock_doublebuffer_disable,
		.enable_optc_clock = optc1_enable_optc_clock,
		.set_drr = optc1_set_drr,
		.get_last_used_drr_vtotal = optc2_get_last_used_drr_vtotal,
		.set_static_screen_control = optc1_set_static_screen_control,
		.program_stereo = optc1_program_stereo,
		.is_stereo_left_eye = optc1_is_stereo_left_eye,
		.set_blank_data_double_buffer = optc1_set_blank_data_double_buffer,
		.tg_init = optc1_tg_init,
		.is_tg_enabled = optc1_is_tg_enabled,
		.is_optc_underflow_occurred = optc1_is_optc_underflow_occurred,
		.clear_optc_underflow = optc1_clear_optc_underflow,
		.setup_global_swap_lock = NULL,
		.get_crc = optc1_get_crc,
		.configure_crc = optc2_configure_crc,
		.set_dsc_config = optc2_set_dsc_config,
		.set_dwb_source = optc2_set_dwb_source,
		.set_odm_bypass = optc2_set_odm_bypass,
		.set_odm_combine = optc2_set_odm_combine,
		.get_optc_source = optc2_get_optc_source,
		.set_gsl = optc2_set_gsl,
		.set_gsl_source_select = optc2_set_gsl_source_select,
		.set_vtg_params = optc1_set_vtg_params,
		.program_manual_trigger = optc2_program_manual_trigger,
		.setup_manual_trigger = optc2_setup_manual_trigger,
		.get_hw_timing = optc1_get_hw_timing,
		.align_vblanks = optc2_align_vblanks,
};

void dcn20_timing_generator_init(struct optc *optc1)
{
	optc1->base.funcs = &dcn20_tg_funcs;

	optc1->max_h_total = optc1->tg_mask->OTG_H_TOTAL + 1;
	optc1->max_v_total = optc1->tg_mask->OTG_V_TOTAL + 1;

	optc1->min_h_blank = 32;
	optc1->min_v_blank = 3;
	optc1->min_v_blank_interlace = 5;
	optc1->min_h_sync_width = 4;//	Minimum HSYNC = 8 pixels asked By HW in the first place for no actual reason. Oculus Rift S will not light up with 8 as it's hsyncWidth is 6. Changing it to 4 to fix that issue.
	optc1->min_v_sync_width = 1;
}<|MERGE_RESOLUTION|>--- conflicted
+++ resolved
@@ -223,12 +223,6 @@
 	int mpcc_hactive = (timing->h_addressable + timing->h_border_left + timing->h_border_right)
 			/ opp_cnt;
 	uint32_t memory_mask;
-<<<<<<< HEAD
-	uint32_t data_fmt = 0;
-=======
-
-	ASSERT(opp_cnt == 2);
->>>>>>> c1084c27
 
 	ASSERT(opp_cnt == 2);
 
@@ -239,20 +233,6 @@
 	 *		MASTER_UPDATE_LOCK_DB_X, 160,
 	 *		MASTER_UPDATE_LOCK_DB_Y, 240);
 	 */
-<<<<<<< HEAD
-
-	/* 2 pieces of memory required for up to 5120 displays, 4 for up to 8192,
-	 * however, for ODM combine we can simplify by always using 4.
-	 * To make sure there's no overlap, each instance "reserves" 2 memories and
-	 * they are uniquely combined here.
-	 */
-	memory_mask = 0x3 << (opp_id[0] * 2) | 0x3 << (opp_id[1] * 2);
-
-	if (REG(OPTC_MEMORY_CONFIG))
-		REG_SET(OPTC_MEMORY_CONFIG, 0,
-			OPTC_MEM_SEL, memory_mask);
-=======
->>>>>>> c1084c27
 
 	/* 2 pieces of memory required for up to 5120 displays, 4 for up to 8192,
 	 * however, for ODM combine we can simplify by always using 4.
