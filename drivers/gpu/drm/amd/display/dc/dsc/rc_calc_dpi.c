/*
 * Copyright 2012-17 Advanced Micro Devices, Inc.
 *
 * Permission is hereby granted, free of charge, to any person obtaining a
 * copy of this software and associated documentation files (the "Software"),
 * to deal in the Software without restriction, including without limitation
 * the rights to use, copy, modify, merge, publish, distribute, sublicense,
 * and/or sell copies of the Software, and to permit persons to whom the
 * Software is furnished to do so, subject to the following conditions:
 *
 * The above copyright notice and this permission notice shall be included in
 * all copies or substantial portions of the Software.
 *
 * THE SOFTWARE IS PROVIDED "AS IS", WITHOUT WARRANTY OF ANY KIND, EXPRESS OR
 * IMPLIED, INCLUDING BUT NOT LIMITED TO THE WARRANTIES OF MERCHANTABILITY,
 * FITNESS FOR A PARTICULAR PURPOSE AND NONINFRINGEMENT.  IN NO EVENT SHALL
 * THE COPYRIGHT HOLDER(S) OR AUTHOR(S) BE LIABLE FOR ANY CLAIM, DAMAGES OR
 * OTHER LIABILITY, WHETHER IN AN ACTION OF CONTRACT, TORT OR OTHERWISE,
 * ARISING FROM, OUT OF OR IN CONNECTION WITH THE SOFTWARE OR THE USE OR
 * OTHER DEALINGS IN THE SOFTWARE.
 *
 * Authors: AMD
 *
 */
<<<<<<< HEAD
#include <drm/drm_dsc.h>
=======
#include <drm/display/drm_dsc_helper.h>
>>>>>>> 29549c70
#include "dscc_types.h"
#include "rc_calc.h"

static void copy_pps_fields(struct drm_dsc_config *to, const struct drm_dsc_config *from)
{
	to->line_buf_depth           = from->line_buf_depth;
	to->bits_per_component       = from->bits_per_component;
	to->convert_rgb              = from->convert_rgb;
	to->slice_width              = from->slice_width;
	to->slice_height             = from->slice_height;
	to->simple_422               = from->simple_422;
	to->native_422               = from->native_422;
	to->native_420               = from->native_420;
	to->pic_width                = from->pic_width;
	to->pic_height               = from->pic_height;
	to->rc_tgt_offset_high       = from->rc_tgt_offset_high;
	to->rc_tgt_offset_low        = from->rc_tgt_offset_low;
	to->bits_per_pixel           = from->bits_per_pixel;
	to->rc_edge_factor           = from->rc_edge_factor;
	to->rc_quant_incr_limit1     = from->rc_quant_incr_limit1;
	to->rc_quant_incr_limit0     = from->rc_quant_incr_limit0;
	to->initial_xmit_delay       = from->initial_xmit_delay;
	to->initial_dec_delay        = from->initial_dec_delay;
	to->block_pred_enable        = from->block_pred_enable;
	to->first_line_bpg_offset    = from->first_line_bpg_offset;
	to->second_line_bpg_offset   = from->second_line_bpg_offset;
	to->initial_offset           = from->initial_offset;
	memcpy(&to->rc_buf_thresh, &from->rc_buf_thresh, sizeof(from->rc_buf_thresh));
	memcpy(&to->rc_range_params, &from->rc_range_params, sizeof(from->rc_range_params));
	to->rc_model_size            = from->rc_model_size;
	to->flatness_min_qp          = from->flatness_min_qp;
	to->flatness_max_qp          = from->flatness_max_qp;
	to->initial_scale_value      = from->initial_scale_value;
	to->scale_decrement_interval = from->scale_decrement_interval;
	to->scale_increment_interval = from->scale_increment_interval;
	to->nfl_bpg_offset           = from->nfl_bpg_offset;
	to->nsl_bpg_offset           = from->nsl_bpg_offset;
	to->slice_bpg_offset         = from->slice_bpg_offset;
	to->final_offset             = from->final_offset;
	to->vbr_enable               = from->vbr_enable;
	to->slice_chunk_size         = from->slice_chunk_size;
	to->second_line_offset_adj   = from->second_line_offset_adj;
	to->dsc_version_minor        = from->dsc_version_minor;
}

static void copy_rc_to_cfg(struct drm_dsc_config *dsc_cfg, const struct rc_params *rc)
{
	int i;

	dsc_cfg->rc_quant_incr_limit0   = rc->rc_quant_incr_limit0;
	dsc_cfg->rc_quant_incr_limit1   = rc->rc_quant_incr_limit1;
	dsc_cfg->initial_offset         = rc->initial_fullness_offset;
	dsc_cfg->initial_xmit_delay     = rc->initial_xmit_delay;
	dsc_cfg->first_line_bpg_offset  = rc->first_line_bpg_offset;
	dsc_cfg->second_line_bpg_offset = rc->second_line_bpg_offset;
	dsc_cfg->flatness_min_qp        = rc->flatness_min_qp;
	dsc_cfg->flatness_max_qp        = rc->flatness_max_qp;
	for (i = 0; i < QP_SET_SIZE; ++i) {
		dsc_cfg->rc_range_params[i].range_min_qp     = rc->qp_min[i];
		dsc_cfg->rc_range_params[i].range_max_qp     = rc->qp_max[i];
		/* Truncate 8-bit signed value to 6-bit signed value */
		dsc_cfg->rc_range_params[i].range_bpg_offset = 0x3f & rc->ofs[i];
	}
	dsc_cfg->rc_model_size    = rc->rc_model_size;
	dsc_cfg->rc_edge_factor   = rc->rc_edge_factor;
	dsc_cfg->rc_tgt_offset_high = rc->rc_tgt_offset_hi;
	dsc_cfg->rc_tgt_offset_low = rc->rc_tgt_offset_lo;

	for (i = 0; i < QP_SET_SIZE - 1; ++i)
		dsc_cfg->rc_buf_thresh[i] = rc->rc_buf_thresh[i];
}

int dscc_compute_dsc_parameters(const struct drm_dsc_config *pps, struct dsc_parameters *dsc_params)
{
	int              ret;
	struct rc_params rc;
	struct drm_dsc_config   dsc_cfg;
	unsigned long long tmp;

	calc_rc_params(&rc, pps);
	dsc_params->pps = *pps;
	dsc_params->pps.initial_scale_value = 8 * rc.rc_model_size / (rc.rc_model_size - rc.initial_fullness_offset);

	copy_pps_fields(&dsc_cfg, &dsc_params->pps);
	copy_rc_to_cfg(&dsc_cfg, &rc);

	dsc_cfg.mux_word_size = dsc_params->pps.bits_per_component <= 10 ? 48 : 64;

	ret = drm_dsc_compute_rc_parameters(&dsc_cfg);
	tmp = (unsigned long long)dsc_cfg.slice_chunk_size * 0x10000000 + (dsc_cfg.slice_width - 1);
	do_div(tmp, (uint32_t)dsc_cfg.slice_width);  //ROUND-UP
	dsc_params->bytes_per_pixel = (uint32_t)tmp;

	copy_pps_fields(&dsc_params->pps, &dsc_cfg);
	dsc_params->rc_buffer_model_size = dsc_cfg.rc_bits;
	return ret;
}
<|MERGE_RESOLUTION|>--- conflicted
+++ resolved
@@ -22,11 +22,7 @@
  * Authors: AMD
  *
  */
-<<<<<<< HEAD
-#include <drm/drm_dsc.h>
-=======
 #include <drm/display/drm_dsc_helper.h>
->>>>>>> 29549c70
 #include "dscc_types.h"
 #include "rc_calc.h"
 
