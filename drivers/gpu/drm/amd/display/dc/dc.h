/*
 * Copyright 2012-14 Advanced Micro Devices, Inc.
 *
 * Permission is hereby granted, free of charge, to any person obtaining a
 * copy of this software and associated documentation files (the "Software"),
 * to deal in the Software without restriction, including without limitation
 * the rights to use, copy, modify, merge, publish, distribute, sublicense,
 * and/or sell copies of the Software, and to permit persons to whom the
 * Software is furnished to do so, subject to the following conditions:
 *
 * The above copyright notice and this permission notice shall be included in
 * all copies or substantial portions of the Software.
 *
 * THE SOFTWARE IS PROVIDED "AS IS", WITHOUT WARRANTY OF ANY KIND, EXPRESS OR
 * IMPLIED, INCLUDING BUT NOT LIMITED TO THE WARRANTIES OF MERCHANTABILITY,
 * FITNESS FOR A PARTICULAR PURPOSE AND NONINFRINGEMENT.  IN NO EVENT SHALL
 * THE COPYRIGHT HOLDER(S) OR AUTHOR(S) BE LIABLE FOR ANY CLAIM, DAMAGES OR
 * OTHER LIABILITY, WHETHER IN AN ACTION OF CONTRACT, TORT OR OTHERWISE,
 * ARISING FROM, OUT OF OR IN CONNECTION WITH THE SOFTWARE OR THE USE OR
 * OTHER DEALINGS IN THE SOFTWARE.
 *
 * Authors: AMD
 *
 */

#ifndef DC_INTERFACE_H_
#define DC_INTERFACE_H_

#include "dc_types.h"
#include "grph_object_defs.h"
#include "logger_types.h"
#if defined(CONFIG_DRM_AMD_DC_HDCP)
#include "hdcp_types.h"
#endif
#include "gpio_types.h"
#include "link_service_types.h"
#include "grph_object_ctrl_defs.h"
#include <inc/hw/opp.h>

#include "inc/hw_sequencer.h"
#include "inc/compressor.h"
#include "inc/hw/dmcu.h"
#include "dml/display_mode_lib.h"

/* forward declaration */
struct aux_payload;
struct set_config_cmd_payload;
struct dmub_notification;

#define DC_VER "3.2.207"

#define MAX_SURFACES 3
#define MAX_PLANES 6
#define MAX_STREAMS 6
#define MAX_SINKS_PER_LINK 4
#define MIN_VIEWPORT_SIZE 12
#define MAX_NUM_EDP 2

/*******************************************************************************
 * Display Core Interfaces
 ******************************************************************************/
struct dc_versions {
	const char *dc_ver;
	struct dmcu_version dmcu_version;
};

enum dp_protocol_version {
	DP_VERSION_1_4,
};

enum dc_plane_type {
	DC_PLANE_TYPE_INVALID,
	DC_PLANE_TYPE_DCE_RGB,
	DC_PLANE_TYPE_DCE_UNDERLAY,
	DC_PLANE_TYPE_DCN_UNIVERSAL,
};

// Sizes defined as multiples of 64KB
enum det_size {
	DET_SIZE_DEFAULT = 0,
	DET_SIZE_192KB = 3,
	DET_SIZE_256KB = 4,
	DET_SIZE_320KB = 5,
	DET_SIZE_384KB = 6
};


struct dc_plane_cap {
	enum dc_plane_type type;
	uint32_t blends_with_above : 1;
	uint32_t blends_with_below : 1;
	uint32_t per_pixel_alpha : 1;
	struct {
		uint32_t argb8888 : 1;
		uint32_t nv12 : 1;
		uint32_t fp16 : 1;
		uint32_t p010 : 1;
		uint32_t ayuv : 1;
	} pixel_format_support;
	// max upscaling factor x1000
	// upscaling factors are always >= 1
	// for example, 1080p -> 8K is 4.0, or 4000 raw value
	struct {
		uint32_t argb8888;
		uint32_t nv12;
		uint32_t fp16;
	} max_upscale_factor;
	// max downscale factor x1000
	// downscale factors are always <= 1
	// for example, 8K -> 1080p is 0.25, or 250 raw value
	struct {
		uint32_t argb8888;
		uint32_t nv12;
		uint32_t fp16;
	} max_downscale_factor;
	// minimal width/height
	uint32_t min_width;
	uint32_t min_height;
};

/**
 * DOC: color-management-caps
 *
 * **Color management caps (DPP and MPC)**
 *
 * Modules/color calculates various color operations which are translated to
 * abstracted HW. DCE 5-12 had almost no important changes, but starting with
 * DCN1, every new generation comes with fairly major differences in color
 * pipeline. Therefore, we abstract color pipe capabilities so modules/DM can
 * decide mapping to HW block based on logical capabilities.
 */

/**
 * struct rom_curve_caps - predefined transfer function caps for degamma and regamma
 * @srgb: RGB color space transfer func
 * @bt2020: BT.2020 transfer func
 * @gamma2_2: standard gamma
 * @pq: perceptual quantizer transfer function
 * @hlg: hybrid log–gamma transfer function
 */
struct rom_curve_caps {
	uint16_t srgb : 1;
	uint16_t bt2020 : 1;
	uint16_t gamma2_2 : 1;
	uint16_t pq : 1;
	uint16_t hlg : 1;
};

/**
 * struct dpp_color_caps - color pipeline capabilities for display pipe and
 * plane blocks
 *
 * @dcn_arch: all DCE generations treated the same
 * @input_lut_shared: shared with DGAM. Input LUT is different than most LUTs,
 * just plain 256-entry lookup
 * @icsc: input color space conversion
 * @dgam_ram: programmable degamma LUT
 * @post_csc: post color space conversion, before gamut remap
 * @gamma_corr: degamma correction
 * @hw_3d_lut: 3D LUT support. It implies a shaper LUT before. It may be shared
 * with MPC by setting mpc:shared_3d_lut flag
 * @ogam_ram: programmable out/blend gamma LUT
 * @ocsc: output color space conversion
 * @dgam_rom_for_yuv: pre-defined degamma LUT for YUV planes
 * @dgam_rom_caps: pre-definied curve caps for degamma 1D LUT
 * @ogam_rom_caps: pre-definied curve caps for regamma 1D LUT
 *
 * Note: hdr_mult and gamut remap (CTM) are always available in DPP (in that order)
 */
struct dpp_color_caps {
	uint16_t dcn_arch : 1;
	uint16_t input_lut_shared : 1;
	uint16_t icsc : 1;
	uint16_t dgam_ram : 1;
	uint16_t post_csc : 1;
	uint16_t gamma_corr : 1;
	uint16_t hw_3d_lut : 1;
	uint16_t ogam_ram : 1;
	uint16_t ocsc : 1;
	uint16_t dgam_rom_for_yuv : 1;
	struct rom_curve_caps dgam_rom_caps;
	struct rom_curve_caps ogam_rom_caps;
};

/**
 * struct mpc_color_caps - color pipeline capabilities for multiple pipe and
 * plane combined blocks
 *
 * @gamut_remap: color transformation matrix
 * @ogam_ram: programmable out gamma LUT
 * @ocsc: output color space conversion matrix
 * @num_3dluts: MPC 3D LUT; always assumes a preceding shaper LUT
 * @shared_3d_lut: shared 3D LUT flag. Can be either DPP or MPC, but single
 * instance
 * @ogam_rom_caps: pre-definied curve caps for regamma 1D LUT
 */
struct mpc_color_caps {
	uint16_t gamut_remap : 1;
	uint16_t ogam_ram : 1;
	uint16_t ocsc : 1;
	uint16_t num_3dluts : 3;
	uint16_t shared_3d_lut:1;
	struct rom_curve_caps ogam_rom_caps;
};

/**
 * struct dc_color_caps - color pipes capabilities for DPP and MPC hw blocks
 * @dpp: color pipes caps for DPP
 * @mpc: color pipes caps for MPC
 */
struct dc_color_caps {
	struct dpp_color_caps dpp;
	struct mpc_color_caps mpc;
};

struct dc_dmub_caps {
	bool psr;
	bool mclk_sw;
};

struct dc_caps {
	uint32_t max_streams;
	uint32_t max_links;
	uint32_t max_audios;
	uint32_t max_slave_planes;
	uint32_t max_slave_yuv_planes;
	uint32_t max_slave_rgb_planes;
	uint32_t max_planes;
	uint32_t max_downscale_ratio;
	uint32_t i2c_speed_in_khz;
	uint32_t i2c_speed_in_khz_hdcp;
	uint32_t dmdata_alloc_size;
	unsigned int max_cursor_size;
	unsigned int max_video_width;
	unsigned int min_horizontal_blanking_period;
	int linear_pitch_alignment;
	bool dcc_const_color;
	bool dynamic_audio;
	bool is_apu;
	bool dual_link_dvi;
	bool post_blend_color_processing;
	bool force_dp_tps4_for_cp2520;
	bool disable_dp_clk_share;
	bool psp_setup_panel_mode;
	bool extended_aux_timeout_support;
	bool dmcub_support;
	bool zstate_support;
	uint32_t num_of_internal_disp;
	enum dp_protocol_version max_dp_protocol_version;
	unsigned int mall_size_per_mem_channel;
	unsigned int mall_size_total;
	unsigned int cursor_cache_size;
	struct dc_plane_cap planes[MAX_PLANES];
	struct dc_color_caps color;
	struct dc_dmub_caps dmub_caps;
	bool dp_hpo;
	bool dp_hdmi21_pcon_support;
	bool edp_dsc_support;
	bool vbios_lttpr_aware;
	bool vbios_lttpr_enable;
	uint32_t max_otg_num;
<<<<<<< HEAD
=======
	uint32_t max_cab_allocation_bytes;
	uint32_t cache_line_size;
	uint32_t cache_num_ways;
	uint16_t subvp_fw_processing_delay_us;
	uint16_t subvp_prefetch_end_to_mall_start_us;
	uint8_t subvp_swath_height_margin_lines; // subvp start line must be aligned to 2 x swath height
	uint16_t subvp_pstate_allow_width_us;
	uint16_t subvp_vertical_int_margin_us;
	bool seamless_odm;
>>>>>>> 29549c70
};

struct dc_bug_wa {
	bool no_connect_phy_config;
	bool dedcn20_305_wa;
	bool skip_clock_update;
	bool lt_early_cr_pattern;
};

struct dc_dcc_surface_param {
	struct dc_size surface_size;
	enum surface_pixel_format format;
	enum swizzle_mode_values swizzle_mode;
	enum dc_scan_direction scan;
};

struct dc_dcc_setting {
	unsigned int max_compressed_blk_size;
	unsigned int max_uncompressed_blk_size;
	bool independent_64b_blks;
	//These bitfields to be used starting with DCN
	struct {
		uint32_t dcc_256_64_64 : 1;//available in ASICs before DCN (the worst compression case)
		uint32_t dcc_128_128_uncontrained : 1;  //available in ASICs before DCN
		uint32_t dcc_256_128_128 : 1;		//available starting with DCN
		uint32_t dcc_256_256_unconstrained : 1;  //available in ASICs before DCN (the best compression case)
	} dcc_controls;
};

struct dc_surface_dcc_cap {
	union {
		struct {
			struct dc_dcc_setting rgb;
		} grph;

		struct {
			struct dc_dcc_setting luma;
			struct dc_dcc_setting chroma;
		} video;
	};

	bool capable;
	bool const_color_support;
};

struct dc_static_screen_params {
	struct {
		bool force_trigger;
		bool cursor_update;
		bool surface_update;
		bool overlay_update;
	} triggers;
	unsigned int num_frames;
};


/* Surface update type is used by dc_update_surfaces_and_stream
 * The update type is determined at the very beginning of the function based
 * on parameters passed in and decides how much programming (or updating) is
 * going to be done during the call.
 *
 * UPDATE_TYPE_FAST is used for really fast updates that do not require much
 * logical calculations or hardware register programming. This update MUST be
 * ISR safe on windows. Currently fast update will only be used to flip surface
 * address.
 *
 * UPDATE_TYPE_MED is used for slower updates which require significant hw
 * re-programming however do not affect bandwidth consumption or clock
 * requirements. At present, this is the level at which front end updates
 * that do not require us to run bw_calcs happen. These are in/out transfer func
 * updates, viewport offset changes, recout size changes and pixel depth changes.
 * This update can be done at ISR, but we want to minimize how often this happens.
 *
 * UPDATE_TYPE_FULL is slow. Really slow. This requires us to recalculate our
 * bandwidth and clocks, possibly rearrange some pipes and reprogram anything front
 * end related. Any time viewport dimensions, recout dimensions, scaling ratios or
 * gamma need to be adjusted or pipe needs to be turned on (or disconnected) we do
 * a full update. This cannot be done at ISR level and should be a rare event.
 * Unless someone is stress testing mpo enter/exit, playing with colour or adjusting
 * underscan we don't expect to see this call at all.
 */

enum surface_update_type {
	UPDATE_TYPE_FAST, /* super fast, safe to execute in isr */
	UPDATE_TYPE_MED,  /* ISR safe, most of programming needed, no bw/clk change*/
	UPDATE_TYPE_FULL, /* may need to shuffle resources */
};

/* Forward declaration*/
struct dc;
struct dc_plane_state;
struct dc_state;


struct dc_cap_funcs {
	bool (*get_dcc_compression_cap)(const struct dc *dc,
			const struct dc_dcc_surface_param *input,
			struct dc_surface_dcc_cap *output);
};

struct link_training_settings;

union allow_lttpr_non_transparent_mode {
	struct {
		bool DP1_4A : 1;
		bool DP2_0 : 1;
	} bits;
	unsigned char raw;
};

/* Structure to hold configuration flags set by dm at dc creation. */
struct dc_config {
	bool gpu_vm_support;
	bool disable_disp_pll_sharing;
	bool fbc_support;
	bool disable_fractional_pwm;
	bool allow_seamless_boot_optimization;
	bool seamless_boot_edp_requested;
	bool edp_not_connected;
	bool edp_no_power_sequencing;
	bool force_enum_edp;
	bool forced_clocks;
	union allow_lttpr_non_transparent_mode allow_lttpr_non_transparent_mode;
	bool multi_mon_pp_mclk_switch;
	bool disable_dmcu;
	bool enable_4to1MPC;
	bool enable_windowed_mpo_odm;
	uint32_t allow_edp_hotplug_detection;
	bool clamp_min_dcfclk;
	uint64_t vblank_alignment_dto_params;
	uint8_t  vblank_alignment_max_frame_time_diff;
	bool is_asymmetric_memory;
	bool is_single_rank_dimm;
	bool is_vmin_only_asic;
	bool use_pipe_ctx_sync_logic;
	bool ignore_dpref_ss;
	bool enable_mipi_converter_optimization;
	bool use_default_clock_table;
	bool force_bios_enable_lttpr;
	uint8_t force_bios_fixed_vs;

};

enum visual_confirm {
	VISUAL_CONFIRM_DISABLE = 0,
	VISUAL_CONFIRM_SURFACE = 1,
	VISUAL_CONFIRM_HDR = 2,
	VISUAL_CONFIRM_MPCTREE = 4,
	VISUAL_CONFIRM_PSR = 5,
	VISUAL_CONFIRM_SWAPCHAIN = 6,
	VISUAL_CONFIRM_FAMS = 7,
	VISUAL_CONFIRM_SWIZZLE = 9,
	VISUAL_CONFIRM_SUBVP = 14,
};

enum dc_psr_power_opts {
	psr_power_opt_invalid = 0x0,
	psr_power_opt_smu_opt_static_screen = 0x1,
	psr_power_opt_z10_static_screen = 0x10,
	psr_power_opt_ds_disable_allow = 0x100,
};

enum dml_hostvm_override_opts {
	DML_HOSTVM_NO_OVERRIDE = 0x0,
	DML_HOSTVM_OVERRIDE_FALSE = 0x1,
	DML_HOSTVM_OVERRIDE_TRUE = 0x2,
};

enum dcc_option {
	DCC_ENABLE = 0,
	DCC_DISABLE = 1,
	DCC_HALF_REQ_DISALBE = 2,
};

/**
 * enum pipe_split_policy - Pipe split strategy supported by DCN
 *
 * This enum is used to define the pipe split policy supported by DCN. By
 * default, DC favors MPC_SPLIT_DYNAMIC.
 */
enum pipe_split_policy {
	/**
	 * @MPC_SPLIT_DYNAMIC: DC will automatically decide how to split the
	 * pipe in order to bring the best trade-off between performance and
	 * power consumption. This is the recommended option.
	 */
	MPC_SPLIT_DYNAMIC = 0,

	/**
	 * @MPC_SPLIT_DYNAMIC: Avoid pipe split, which means that DC will not
	 * try any sort of split optimization.
	 */
	MPC_SPLIT_AVOID = 1,

	/**
	 * @MPC_SPLIT_DYNAMIC: With this option, DC will only try to optimize
	 * the pipe utilization when using a single display; if the user
	 * connects to a second display, DC will avoid pipe split.
	 */
	MPC_SPLIT_AVOID_MULT_DISP = 2,
};

enum wm_report_mode {
	WM_REPORT_DEFAULT = 0,
	WM_REPORT_OVERRIDE = 1,
};
enum dtm_pstate{
	dtm_level_p0 = 0,/*highest voltage*/
	dtm_level_p1,
	dtm_level_p2,
	dtm_level_p3,
	dtm_level_p4,/*when active_display_count = 0*/
};

enum dcn_pwr_state {
	DCN_PWR_STATE_UNKNOWN = -1,
	DCN_PWR_STATE_MISSION_MODE = 0,
	DCN_PWR_STATE_LOW_POWER = 3,
};

enum dcn_zstate_support_state {
	DCN_ZSTATE_SUPPORT_UNKNOWN,
	DCN_ZSTATE_SUPPORT_ALLOW,
	DCN_ZSTATE_SUPPORT_ALLOW_Z10_ONLY,
	DCN_ZSTATE_SUPPORT_DISALLOW,
};
/*
 * For any clocks that may differ per pipe
 * only the max is stored in this structure
 */
struct dc_clocks {
	int dispclk_khz;
	int actual_dispclk_khz;
	int dppclk_khz;
	int actual_dppclk_khz;
	int disp_dpp_voltage_level_khz;
	int dcfclk_khz;
	int socclk_khz;
	int dcfclk_deep_sleep_khz;
	int fclk_khz;
	int phyclk_khz;
	int dramclk_khz;
	bool p_state_change_support;
	enum dcn_zstate_support_state zstate_support;
	bool dtbclk_en;
	int ref_dtbclk_khz;
	bool fclk_p_state_change_support;
	enum dcn_pwr_state pwr_state;
	/*
	 * Elements below are not compared for the purposes of
	 * optimization required
	 */
	bool prev_p_state_change_support;
	bool fclk_prev_p_state_change_support;
	int num_ways;
	bool fw_based_mclk_switching;
	bool fw_based_mclk_switching_shut_down;
	int prev_num_ways;
	enum dtm_pstate dtm_level;
	int max_supported_dppclk_khz;
	int max_supported_dispclk_khz;
	int bw_dppclk_khz; /*a copy of dppclk_khz*/
	int bw_dispclk_khz;
};

struct dc_bw_validation_profile {
	bool enable;

	unsigned long long total_ticks;
	unsigned long long voltage_level_ticks;
	unsigned long long watermark_ticks;
	unsigned long long rq_dlg_ticks;

	unsigned long long total_count;
	unsigned long long skip_fast_count;
	unsigned long long skip_pass_count;
	unsigned long long skip_fail_count;
};

#define BW_VAL_TRACE_SETUP() \
		unsigned long long end_tick = 0; \
		unsigned long long voltage_level_tick = 0; \
		unsigned long long watermark_tick = 0; \
		unsigned long long start_tick = dc->debug.bw_val_profile.enable ? \
				dm_get_timestamp(dc->ctx) : 0

#define BW_VAL_TRACE_COUNT() \
		if (dc->debug.bw_val_profile.enable) \
			dc->debug.bw_val_profile.total_count++

#define BW_VAL_TRACE_SKIP(status) \
		if (dc->debug.bw_val_profile.enable) { \
			if (!voltage_level_tick) \
				voltage_level_tick = dm_get_timestamp(dc->ctx); \
			dc->debug.bw_val_profile.skip_ ## status ## _count++; \
		}

#define BW_VAL_TRACE_END_VOLTAGE_LEVEL() \
		if (dc->debug.bw_val_profile.enable) \
			voltage_level_tick = dm_get_timestamp(dc->ctx)

#define BW_VAL_TRACE_END_WATERMARKS() \
		if (dc->debug.bw_val_profile.enable) \
			watermark_tick = dm_get_timestamp(dc->ctx)

#define BW_VAL_TRACE_FINISH() \
		if (dc->debug.bw_val_profile.enable) { \
			end_tick = dm_get_timestamp(dc->ctx); \
			dc->debug.bw_val_profile.total_ticks += end_tick - start_tick; \
			dc->debug.bw_val_profile.voltage_level_ticks += voltage_level_tick - start_tick; \
			if (watermark_tick) { \
				dc->debug.bw_val_profile.watermark_ticks += watermark_tick - voltage_level_tick; \
				dc->debug.bw_val_profile.rq_dlg_ticks += end_tick - watermark_tick; \
			} \
		}

union mem_low_power_enable_options {
	struct {
		bool vga: 1;
		bool i2c: 1;
		bool dmcu: 1;
		bool dscl: 1;
		bool cm: 1;
		bool mpc: 1;
		bool optc: 1;
		bool vpg: 1;
		bool afmt: 1;
	} bits;
	uint32_t u32All;
};

union root_clock_optimization_options {
	struct {
		bool dpp: 1;
		bool dsc: 1;
		bool hdmistream: 1;
		bool hdmichar: 1;
		bool dpstream: 1;
		bool symclk32_se: 1;
		bool symclk32_le: 1;
		bool symclk_fe: 1;
		bool physymclk: 1;
		bool dpiasymclk: 1;
		uint32_t reserved: 22;
	} bits;
	uint32_t u32All;
};

union dpia_debug_options {
	struct {
		uint32_t disable_dpia:1; /* bit 0 */
		uint32_t force_non_lttpr:1; /* bit 1 */
		uint32_t extend_aux_rd_interval:1; /* bit 2 */
		uint32_t disable_mst_dsc_work_around:1; /* bit 3 */
		uint32_t enable_force_tbt3_work_around:1; /* bit 4 */
		uint32_t reserved:27;
	} bits;
	uint32_t raw;
};

/* AUX wake work around options
 * 0: enable/disable work around
 * 1: use default timeout LINK_AUX_WAKE_TIMEOUT_MS
 * 15-2: reserved
 * 31-16: timeout in ms
 */
union aux_wake_wa_options {
	struct {
		uint32_t enable_wa : 1;
		uint32_t use_default_timeout : 1;
		uint32_t rsvd: 14;
		uint32_t timeout_ms : 16;
	} bits;
	uint32_t raw;
};

struct dc_debug_data {
	uint32_t ltFailCount;
	uint32_t i2cErrorCount;
	uint32_t auxErrorCount;
};

struct dc_phy_addr_space_config {
	struct {
		uint64_t start_addr;
		uint64_t end_addr;
		uint64_t fb_top;
		uint64_t fb_offset;
		uint64_t fb_base;
		uint64_t agp_top;
		uint64_t agp_bot;
		uint64_t agp_base;
	} system_aperture;

	struct {
		uint64_t page_table_start_addr;
		uint64_t page_table_end_addr;
		uint64_t page_table_base_addr;
		bool base_addr_is_mc_addr;
	} gart_config;

	bool valid;
	bool is_hvm_enabled;
	uint64_t page_table_default_page_addr;
};

struct dc_virtual_addr_space_config {
	uint64_t	page_table_base_addr;
	uint64_t	page_table_start_addr;
	uint64_t	page_table_end_addr;
	uint32_t	page_table_block_size_in_bytes;
	uint8_t		page_table_depth; // 1 = 1 level, 2 = 2 level, etc.  0 = invalid
};

struct dc_bounding_box_overrides {
	int sr_exit_time_ns;
	int sr_enter_plus_exit_time_ns;
	int urgent_latency_ns;
	int percent_of_ideal_drambw;
	int dram_clock_change_latency_ns;
	int dummy_clock_change_latency_ns;
	int fclk_clock_change_latency_ns;
	/* This forces a hard min on the DCFCLK we use
	 * for DML.  Unlike the debug option for forcing
	 * DCFCLK, this override affects watermark calculations
	 */
	int min_dcfclk_mhz;
};

struct dc_state;
struct resource_pool;
struct dce_hwseq;

/**
 * struct dc_debug_options - DC debug struct
 *
 * This struct provides a simple mechanism for developers to change some
 * configurations, enable/disable features, and activate extra debug options.
 * This can be very handy to narrow down whether some specific feature is
 * causing an issue or not.
 */
struct dc_debug_options {
	bool native422_support;
	bool disable_dsc;
	enum visual_confirm visual_confirm;
	int visual_confirm_rect_height;

	bool sanity_checks;
	bool max_disp_clk;
	bool surface_trace;
	bool timing_trace;
	bool clock_trace;
	bool validation_trace;
	bool bandwidth_calcs_trace;
	int max_downscale_src_width;

	/* stutter efficiency related */
	bool disable_stutter;
	bool use_max_lb;
	enum dcc_option disable_dcc;

	/**
	 * @pipe_split_policy: Define which pipe split policy is used by the
	 * display core.
	 */
	enum pipe_split_policy pipe_split_policy;
	bool force_single_disp_pipe_split;
	bool voltage_align_fclk;
	bool disable_min_fclk;

	bool disable_dfs_bypass;
	bool disable_dpp_power_gate;
	bool disable_hubp_power_gate;
	bool disable_dsc_power_gate;
	int dsc_min_slice_height_override;
	int dsc_bpp_increment_div;
	bool disable_pplib_wm_range;
	enum wm_report_mode pplib_wm_report_mode;
	unsigned int min_disp_clk_khz;
	unsigned int min_dpp_clk_khz;
	unsigned int min_dram_clk_khz;
	int sr_exit_time_dpm0_ns;
	int sr_enter_plus_exit_time_dpm0_ns;
	int sr_exit_time_ns;
	int sr_enter_plus_exit_time_ns;
	int urgent_latency_ns;
	uint32_t underflow_assert_delay_us;
	int percent_of_ideal_drambw;
	int dram_clock_change_latency_ns;
	bool optimized_watermark;
	int always_scale;
	bool disable_pplib_clock_request;
	bool disable_clock_gate;
	bool disable_mem_low_power;
	bool pstate_enabled;
	bool disable_dmcu;
	bool disable_psr;
	bool force_abm_enable;
	bool disable_stereo_support;
	bool vsr_support;
	bool performance_trace;
	bool az_endpoint_mute_only;
	bool always_use_regamma;
	bool recovery_enabled;
	bool avoid_vbios_exec_table;
	bool scl_reset_length10;
	bool hdmi20_disable;
	bool skip_detection_link_training;
	uint32_t edid_read_retry_times;
	unsigned int force_odm_combine; //bit vector based on otg inst
	unsigned int seamless_boot_odm_combine;
	unsigned int force_odm_combine_4to1; //bit vector based on otg inst
	bool disable_z9_mpc;
	unsigned int force_fclk_khz;
	bool enable_tri_buf;
	bool dmub_offload_enabled;
	bool dmcub_emulation;
	bool disable_idle_power_optimizations;
	unsigned int mall_size_override;
	unsigned int mall_additional_timer_percent;
	bool mall_error_as_fatal;
	bool dmub_command_table; /* for testing only */
	struct dc_bw_validation_profile bw_val_profile;
	bool disable_fec;
	bool disable_48mhz_pwrdwn;
	/* This forces a hard min on the DCFCLK requested to SMU/PP
	 * watermarks are not affected.
	 */
	unsigned int force_min_dcfclk_mhz;
	int dwb_fi_phase;
	bool disable_timing_sync;
	bool cm_in_bypass;
	int force_clock_mode;/*every mode change.*/

	bool disable_dram_clock_change_vactive_support;
	bool validate_dml_output;
	bool enable_dmcub_surface_flip;
	bool usbc_combo_phy_reset_wa;
	bool enable_dram_clock_change_one_display_vactive;
	/* TODO - remove once tested */
	bool legacy_dp2_lt;
	bool set_mst_en_for_sst;
	bool disable_uhbr;
	bool force_dp2_lt_fallback_method;
	bool ignore_cable_id;
	union mem_low_power_enable_options enable_mem_low_power;
	union root_clock_optimization_options root_clock_optimization;
	bool hpo_optimization;
	bool force_vblank_alignment;

	/* Enable dmub aux for legacy ddc */
	bool enable_dmub_aux_for_legacy_ddc;
	bool disable_fams;
	/* FEC/PSR1 sequence enable delay in 100us */
	uint8_t fec_enable_delay_in100us;
	bool enable_driver_sequence_debug;
	enum det_size crb_alloc_policy;
	int crb_alloc_policy_min_disp_count;
	bool disable_z10;
	bool enable_z9_disable_interface;
	union dpia_debug_options dpia_debug;
	bool disable_fixed_vs_aux_timeout_wa;
	bool force_disable_subvp;
	bool force_subvp_mclk_switch;
	bool allow_sw_cursor_fallback;
	unsigned int force_subvp_num_ways;
	unsigned int force_mall_ss_num_ways;
	bool alloc_extra_way_for_cursor;
	bool force_usr_allow;
	/* uses value at boot and disables switch */
	bool disable_dtb_ref_clk_switch;
	uint32_t fixed_vs_aux_delay_config_wa;
	bool extended_blank_optimization;
	union aux_wake_wa_options aux_wake_wa;
	uint32_t mst_start_top_delay;
	uint8_t psr_power_use_phy_fsm;
	enum dml_hostvm_override_opts dml_hostvm_override;
	bool dml_disallow_alternate_prefetch_modes;
	bool use_legacy_soc_bb_mechanism;
	bool exit_idle_opt_for_cursor_updates;
	bool enable_single_display_2to1_odm_policy;
	bool enable_double_buffered_dsc_pg_support;
	bool enable_dp_dig_pixel_rate_div_policy;
	enum lttpr_mode lttpr_mode_override;
	unsigned int dsc_delay_factor_wa_x1000;
	unsigned int min_prefetch_in_strobe_ns;
};

struct gpu_info_soc_bounding_box_v1_0;
struct dc {
	struct dc_debug_options debug;
	struct dc_versions versions;
	struct dc_caps caps;
	struct dc_cap_funcs cap_funcs;
	struct dc_config config;
	struct dc_bounding_box_overrides bb_overrides;
	struct dc_bug_wa work_arounds;
	struct dc_context *ctx;
	struct dc_phy_addr_space_config vm_pa_config;

	uint8_t link_count;
	struct dc_link *links[MAX_PIPES * 2];

	struct dc_state *current_state;
	struct resource_pool *res_pool;

	struct clk_mgr *clk_mgr;

	/* Display Engine Clock levels */
	struct dm_pp_clock_levels sclk_lvls;

	/* Inputs into BW and WM calculations. */
	struct bw_calcs_dceip *bw_dceip;
	struct bw_calcs_vbios *bw_vbios;
	struct dcn_soc_bounding_box *dcn_soc;
	struct dcn_ip_params *dcn_ip;
	struct display_mode_lib dml;

	/* HW functions */
	struct hw_sequencer_funcs hwss;
	struct dce_hwseq *hwseq;

	/* Require to optimize clocks and bandwidth for added/removed planes */
	bool optimized_required;
	bool wm_optimized_required;
	bool idle_optimizations_allowed;
	bool enable_c20_dtm_b0;

	/* Require to maintain clocks and bandwidth for UEFI enabled HW */

	/* FBC compressor */
	struct compressor *fbc_compressor;

	struct dc_debug_data debug_data;
	struct dpcd_vendor_signature vendor_signature;

	const char *build_id;
	struct vm_helper *vm_helper;

	uint32_t *dcn_reg_offsets;
	uint32_t *nbio_reg_offsets;

	/* Scratch memory */
	struct {
		struct {
			/*
			 * For matching clock_limits table in driver with table
			 * from PMFW.
			 */
			struct _vcs_dpi_voltage_scaling_st clock_limits[DC__VOLTAGE_STATES];
		} update_bw_bounding_box;
	} scratch;
};

enum frame_buffer_mode {
	FRAME_BUFFER_MODE_LOCAL_ONLY = 0,
	FRAME_BUFFER_MODE_ZFB_ONLY,
	FRAME_BUFFER_MODE_MIXED_ZFB_AND_LOCAL,
} ;

struct dchub_init_data {
	int64_t zfb_phys_addr_base;
	int64_t zfb_mc_base_addr;
	uint64_t zfb_size_in_byte;
	enum frame_buffer_mode fb_mode;
	bool dchub_initialzied;
	bool dchub_info_valid;
};

struct dc_init_data {
	struct hw_asic_id asic_id;
	void *driver; /* ctx */
	struct cgs_device *cgs_device;
	struct dc_bounding_box_overrides bb_overrides;

	int num_virtual_links;
	/*
	 * If 'vbios_override' not NULL, it will be called instead
	 * of the real VBIOS. Intended use is Diagnostics on FPGA.
	 */
	struct dc_bios *vbios_override;
	enum dce_environment dce_environment;

	struct dmub_offload_funcs *dmub_if;
	struct dc_reg_helper_state *dmub_offload;

	struct dc_config flags;
	uint64_t log_mask;

	struct dpcd_vendor_signature vendor_signature;
	bool force_smu_not_present;
	/*
	 * IP offset for run time initializaion of register addresses
	 *
	 * DCN3.5+ will fail dc_create() if these fields are null for them. They are
	 * applicable starting with DCN32/321 and are not used for ASICs upstreamed
	 * before them.
	 */
	uint32_t *dcn_reg_offsets;
	uint32_t *nbio_reg_offsets;
};

struct dc_callback_init {
#ifdef CONFIG_DRM_AMD_DC_HDCP
	struct cp_psp cp_psp;
#else
	uint8_t reserved;
#endif
};

struct dc *dc_create(const struct dc_init_data *init_params);
void dc_hardware_init(struct dc *dc);

int dc_get_vmid_use_vector(struct dc *dc);
void dc_setup_vm_context(struct dc *dc, struct dc_virtual_addr_space_config *va_config, int vmid);
/* Returns the number of vmids supported */
int dc_setup_system_context(struct dc *dc, struct dc_phy_addr_space_config *pa_config);
void dc_init_callbacks(struct dc *dc,
		const struct dc_callback_init *init_params);
void dc_deinit_callbacks(struct dc *dc);
void dc_destroy(struct dc **dc);

/*******************************************************************************
 * Surface Interfaces
 ******************************************************************************/

enum {
	TRANSFER_FUNC_POINTS = 1025
};

struct dc_hdr_static_metadata {
	/* display chromaticities and white point in units of 0.00001 */
	unsigned int chromaticity_green_x;
	unsigned int chromaticity_green_y;
	unsigned int chromaticity_blue_x;
	unsigned int chromaticity_blue_y;
	unsigned int chromaticity_red_x;
	unsigned int chromaticity_red_y;
	unsigned int chromaticity_white_point_x;
	unsigned int chromaticity_white_point_y;

	uint32_t min_luminance;
	uint32_t max_luminance;
	uint32_t maximum_content_light_level;
	uint32_t maximum_frame_average_light_level;
};

enum dc_transfer_func_type {
	TF_TYPE_PREDEFINED,
	TF_TYPE_DISTRIBUTED_POINTS,
	TF_TYPE_BYPASS,
	TF_TYPE_HWPWL
};

struct dc_transfer_func_distributed_points {
	struct fixed31_32 red[TRANSFER_FUNC_POINTS];
	struct fixed31_32 green[TRANSFER_FUNC_POINTS];
	struct fixed31_32 blue[TRANSFER_FUNC_POINTS];

	uint16_t end_exponent;
	uint16_t x_point_at_y1_red;
	uint16_t x_point_at_y1_green;
	uint16_t x_point_at_y1_blue;
};

enum dc_transfer_func_predefined {
	TRANSFER_FUNCTION_SRGB,
	TRANSFER_FUNCTION_BT709,
	TRANSFER_FUNCTION_PQ,
	TRANSFER_FUNCTION_LINEAR,
	TRANSFER_FUNCTION_UNITY,
	TRANSFER_FUNCTION_HLG,
	TRANSFER_FUNCTION_HLG12,
	TRANSFER_FUNCTION_GAMMA22,
	TRANSFER_FUNCTION_GAMMA24,
	TRANSFER_FUNCTION_GAMMA26
};


struct dc_transfer_func {
	struct kref refcount;
	enum dc_transfer_func_type type;
	enum dc_transfer_func_predefined tf;
	/* FP16 1.0 reference level in nits, default is 80 nits, only for PQ*/
	uint32_t sdr_ref_white_level;
	union {
		struct pwl_params pwl;
		struct dc_transfer_func_distributed_points tf_pts;
	};
};


union dc_3dlut_state {
	struct {
		uint32_t initialized:1;		/*if 3dlut is went through color module for initialization */
		uint32_t rmu_idx_valid:1;	/*if mux settings are valid*/
		uint32_t rmu_mux_num:3;		/*index of mux to use*/
		uint32_t mpc_rmu0_mux:4;	/*select mpcc on mux, one of the following : mpcc0, mpcc1, mpcc2, mpcc3*/
		uint32_t mpc_rmu1_mux:4;
		uint32_t mpc_rmu2_mux:4;
		uint32_t reserved:15;
	} bits;
	uint32_t raw;
};


struct dc_3dlut {
	struct kref refcount;
	struct tetrahedral_params lut_3d;
	struct fixed31_32 hdr_multiplier;
	union dc_3dlut_state state;
};
/*
 * This structure is filled in by dc_surface_get_status and contains
 * the last requested address and the currently active address so the called
 * can determine if there are any outstanding flips
 */
struct dc_plane_status {
	struct dc_plane_address requested_address;
	struct dc_plane_address current_address;
	bool is_flip_pending;
	bool is_right_eye;
};

union surface_update_flags {

	struct {
		uint32_t addr_update:1;
		/* Medium updates */
		uint32_t dcc_change:1;
		uint32_t color_space_change:1;
		uint32_t horizontal_mirror_change:1;
		uint32_t per_pixel_alpha_change:1;
		uint32_t global_alpha_change:1;
		uint32_t hdr_mult:1;
		uint32_t rotation_change:1;
		uint32_t swizzle_change:1;
		uint32_t scaling_change:1;
		uint32_t position_change:1;
		uint32_t in_transfer_func_change:1;
		uint32_t input_csc_change:1;
		uint32_t coeff_reduction_change:1;
		uint32_t output_tf_change:1;
		uint32_t pixel_format_change:1;
		uint32_t plane_size_change:1;
		uint32_t gamut_remap_change:1;

		/* Full updates */
		uint32_t new_plane:1;
		uint32_t bpp_change:1;
		uint32_t gamma_change:1;
		uint32_t bandwidth_change:1;
		uint32_t clock_change:1;
		uint32_t stereo_format_change:1;
		uint32_t lut_3d:1;
		uint32_t tmz_changed:1;
		uint32_t full_update:1;
	} bits;

	uint32_t raw;
};

struct dc_plane_state {
	struct dc_plane_address address;
	struct dc_plane_flip_time time;
	bool triplebuffer_flips;
	struct scaling_taps scaling_quality;
	struct rect src_rect;
	struct rect dst_rect;
	struct rect clip_rect;

	struct plane_size plane_size;
	union dc_tiling_info tiling_info;

	struct dc_plane_dcc_param dcc;

	struct dc_gamma *gamma_correction;
	struct dc_transfer_func *in_transfer_func;
	struct dc_bias_and_scale *bias_and_scale;
	struct dc_csc_transform input_csc_color_matrix;
	struct fixed31_32 coeff_reduction_factor;
	struct fixed31_32 hdr_mult;
	struct colorspace_transform gamut_remap_matrix;

	// TODO: No longer used, remove
	struct dc_hdr_static_metadata hdr_static_ctx;

	enum dc_color_space color_space;

	struct dc_3dlut *lut3d_func;
	struct dc_transfer_func *in_shaper_func;
	struct dc_transfer_func *blend_tf;

	struct dc_transfer_func *gamcor_tf;
	enum surface_pixel_format format;
	enum dc_rotation_angle rotation;
	enum plane_stereo_format stereo_format;

	bool is_tiling_rotated;
	bool per_pixel_alpha;
	bool pre_multiplied_alpha;
	bool global_alpha;
	int  global_alpha_value;
	bool visible;
	bool flip_immediate;
	bool horizontal_mirror;
	int layer_index;

	union surface_update_flags update_flags;
	bool flip_int_enabled;
	bool skip_manual_trigger;

	/* private to DC core */
	struct dc_plane_status status;
	struct dc_context *ctx;

	/* HACK: Workaround for forcing full reprogramming under some conditions */
	bool force_full_update;

	bool is_phantom; // TODO: Change mall_stream_config into mall_plane_config instead

	/* private to dc_surface.c */
	enum dc_irq_source irq_source;
	struct kref refcount;
	struct tg_color visual_confirm_color;

	bool is_statically_allocated;
};

struct dc_plane_info {
	struct plane_size plane_size;
	union dc_tiling_info tiling_info;
	struct dc_plane_dcc_param dcc;
	enum surface_pixel_format format;
	enum dc_rotation_angle rotation;
	enum plane_stereo_format stereo_format;
	enum dc_color_space color_space;
	bool horizontal_mirror;
	bool visible;
	bool per_pixel_alpha;
	bool pre_multiplied_alpha;
	bool global_alpha;
	int  global_alpha_value;
	bool input_csc_enabled;
	int layer_index;
};

struct dc_scaling_info {
	struct rect src_rect;
	struct rect dst_rect;
	struct rect clip_rect;
	struct scaling_taps scaling_quality;
};

struct dc_surface_update {
	struct dc_plane_state *surface;

	/* isr safe update parameters.  null means no updates */
	const struct dc_flip_addrs *flip_addr;
	const struct dc_plane_info *plane_info;
	const struct dc_scaling_info *scaling_info;
	struct fixed31_32 hdr_mult;
	/* following updates require alloc/sleep/spin that is not isr safe,
	 * null means no updates
	 */
	const struct dc_gamma *gamma;
	const struct dc_transfer_func *in_transfer_func;

	const struct dc_csc_transform *input_csc_color_matrix;
	const struct fixed31_32 *coeff_reduction_factor;
	const struct dc_transfer_func *func_shaper;
	const struct dc_3dlut *lut3d_func;
	const struct dc_transfer_func *blend_tf;
	const struct colorspace_transform *gamut_remap_matrix;
};

/*
 * Create a new surface with default parameters;
 */
struct dc_plane_state *dc_create_plane_state(struct dc *dc);
const struct dc_plane_status *dc_plane_get_status(
		const struct dc_plane_state *plane_state);

void dc_plane_state_retain(struct dc_plane_state *plane_state);
void dc_plane_state_release(struct dc_plane_state *plane_state);

void dc_gamma_retain(struct dc_gamma *dc_gamma);
void dc_gamma_release(struct dc_gamma **dc_gamma);
struct dc_gamma *dc_create_gamma(void);

void dc_transfer_func_retain(struct dc_transfer_func *dc_tf);
void dc_transfer_func_release(struct dc_transfer_func *dc_tf);
struct dc_transfer_func *dc_create_transfer_func(void);

struct dc_3dlut *dc_create_3dlut_func(void);
void dc_3dlut_func_release(struct dc_3dlut *lut);
void dc_3dlut_func_retain(struct dc_3dlut *lut);

void dc_post_update_surfaces_to_stream(
		struct dc *dc);

#include "dc_stream.h"

/*
 * Structure to store surface/stream associations for validation
 */
struct dc_validation_set {
	struct dc_stream_state *stream;
	struct dc_plane_state *plane_states[MAX_SURFACES];
	uint8_t plane_count;
};

bool dc_validate_boot_timing(const struct dc *dc,
				const struct dc_sink *sink,
				struct dc_crtc_timing *crtc_timing);

enum dc_status dc_validate_plane(struct dc *dc, const struct dc_plane_state *plane_state);

void get_clock_requirements_for_state(struct dc_state *state, struct AsicStateEx *info);

bool dc_set_generic_gpio_for_stereo(bool enable,
		struct gpio_service *gpio_service);

/*
 * fast_validate: we return after determining if we can support the new state,
 * but before we populate the programming info
 */
enum dc_status dc_validate_global_state(
		struct dc *dc,
		struct dc_state *new_ctx,
		bool fast_validate);


void dc_resource_state_construct(
		const struct dc *dc,
		struct dc_state *dst_ctx);

bool dc_acquire_release_mpc_3dlut(
		struct dc *dc, bool acquire,
		struct dc_stream_state *stream,
		struct dc_3dlut **lut,
		struct dc_transfer_func **shaper);

void dc_resource_state_copy_construct(
		const struct dc_state *src_ctx,
		struct dc_state *dst_ctx);

void dc_resource_state_copy_construct_current(
		const struct dc *dc,
		struct dc_state *dst_ctx);

void dc_resource_state_destruct(struct dc_state *context);

bool dc_resource_is_dsc_encoding_supported(const struct dc *dc);

/*
 * TODO update to make it about validation sets
 * Set up streams and links associated to drive sinks
 * The streams parameter is an absolute set of all active streams.
 *
 * After this call:
 *   Phy, Encoder, Timing Generator are programmed and enabled.
 *   New streams are enabled with blank stream; no memory read.
 */
bool dc_commit_state(struct dc *dc, struct dc_state *context);

struct dc_state *dc_create_state(struct dc *dc);
struct dc_state *dc_copy_state(struct dc_state *src_ctx);
void dc_retain_state(struct dc_state *context);
void dc_release_state(struct dc_state *context);

/*******************************************************************************
 * Link Interfaces
 ******************************************************************************/

struct dpcd_caps {
	union dpcd_rev dpcd_rev;
	union max_lane_count max_ln_count;
	union max_down_spread max_down_spread;
	union dprx_feature dprx_feature;

	/* valid only for eDP v1.4 or higher*/
	uint8_t edp_supported_link_rates_count;
	enum dc_link_rate edp_supported_link_rates[8];

	/* dongle type (DP converter, CV smart dongle) */
	enum display_dongle_type dongle_type;
	bool is_dongle_type_one;
	/* branch device or sink device */
	bool is_branch_dev;
	/* Dongle's downstream count. */
	union sink_count sink_count;
	bool is_mst_capable;
	/* If dongle_type == DISPLAY_DONGLE_DP_HDMI_CONVERTER,
	indicates 'Frame Sequential-to-lllFrame Pack' conversion capability.*/
	struct dc_dongle_caps dongle_caps;

	uint32_t sink_dev_id;
	int8_t sink_dev_id_str[6];
	int8_t sink_hw_revision;
	int8_t sink_fw_revision[2];

	uint32_t branch_dev_id;
	int8_t branch_dev_name[6];
	int8_t branch_hw_revision;
	int8_t branch_fw_revision[2];

	bool allow_invalid_MSA_timing_param;
	bool panel_mode_edp;
	bool dpcd_display_control_capable;
	bool ext_receiver_cap_field_present;
	bool set_power_state_capable_edp;
	bool dynamic_backlight_capable_edp;
	union dpcd_fec_capability fec_cap;
	struct dpcd_dsc_capabilities dsc_caps;
	struct dc_lttpr_caps lttpr_caps;
	struct dpcd_usb4_dp_tunneling_info usb4_dp_tun_info;

	union dp_128b_132b_supported_link_rates dp_128b_132b_supported_link_rates;
	union dp_main_line_channel_coding_cap channel_coding_cap;
	union dp_sink_video_fallback_formats fallback_formats;
	union dp_fec_capability1 fec_cap1;
	union dp_cable_id cable_id;
	uint8_t edp_rev;
	union edp_alpm_caps alpm_caps;
	struct edp_psr_info psr_info;
};

union dpcd_sink_ext_caps {
	struct {
		/* 0 - Sink supports backlight adjust via PWM during SDR/HDR mode
		 * 1 - Sink supports backlight adjust via AUX during SDR/HDR mode.
		 */
		uint8_t sdr_aux_backlight_control : 1;
		uint8_t hdr_aux_backlight_control : 1;
		uint8_t reserved_1 : 2;
		uint8_t oled : 1;
		uint8_t reserved : 3;
	} bits;
	uint8_t raw;
};

#if defined(CONFIG_DRM_AMD_DC_HDCP)
union hdcp_rx_caps {
	struct {
		uint8_t version;
		uint8_t reserved;
		struct {
			uint8_t repeater	: 1;
			uint8_t hdcp_capable	: 1;
			uint8_t reserved	: 6;
		} byte0;
	} fields;
	uint8_t raw[3];
};

union hdcp_bcaps {
	struct {
		uint8_t HDCP_CAPABLE:1;
		uint8_t REPEATER:1;
		uint8_t RESERVED:6;
	} bits;
	uint8_t raw;
};

struct hdcp_caps {
	union hdcp_rx_caps rx_caps;
	union hdcp_bcaps bcaps;
};
#endif

#include "dc_link.h"

uint32_t dc_get_opp_for_plane(struct dc *dc, struct dc_plane_state *plane);

/*******************************************************************************
 * Sink Interfaces - A sink corresponds to a display output device
 ******************************************************************************/

struct dc_container_id {
	// 128bit GUID in binary form
	unsigned char  guid[16];
	// 8 byte port ID -> ELD.PortID
	unsigned int   portId[2];
	// 128bit GUID in binary formufacturer name -> ELD.ManufacturerName
	unsigned short manufacturerName;
	// 2 byte product code -> ELD.ProductCode
	unsigned short productCode;
};


struct dc_sink_dsc_caps {
	// 'true' if these are virtual DPCD's DSC caps (immediately upstream of sink in MST topology),
	// 'false' if they are sink's DSC caps
	bool is_virtual_dpcd_dsc;
#if defined(CONFIG_DRM_AMD_DC_DCN)
	// 'true' if MST topology supports DSC passthrough for sink
	// 'false' if MST topology does not support DSC passthrough
	bool is_dsc_passthrough_supported;
#endif
	struct dsc_dec_dpcd_caps dsc_dec_caps;
};

struct dc_sink_fec_caps {
	bool is_rx_fec_supported;
	bool is_topology_fec_supported;
};

/*
 * The sink structure contains EDID and other display device properties
 */
struct dc_sink {
	enum signal_type sink_signal;
	struct dc_edid dc_edid; /* raw edid */
	struct dc_edid_caps edid_caps; /* parse display caps */
	struct dc_container_id *dc_container_id;
	uint32_t dongle_max_pix_clk;
	void *priv;
	struct stereo_3d_features features_3d[TIMING_3D_FORMAT_MAX];
	bool converter_disable_audio;

	struct dc_sink_dsc_caps dsc_caps;
	struct dc_sink_fec_caps fec_caps;

	bool is_vsc_sdp_colorimetry_supported;

	/* private to DC core */
	struct dc_link *link;
	struct dc_context *ctx;

	uint32_t sink_id;

	/* private to dc_sink.c */
	// refcount must be the last member in dc_sink, since we want the
	// sink structure to be logically cloneable up to (but not including)
	// refcount
	struct kref refcount;
};

void dc_sink_retain(struct dc_sink *sink);
void dc_sink_release(struct dc_sink *sink);

struct dc_sink_init_data {
	enum signal_type sink_signal;
	struct dc_link *link;
	uint32_t dongle_max_pix_clk;
	bool converter_disable_audio;
};

bool dc_extended_blank_supported(struct dc *dc);

struct dc_sink *dc_sink_create(const struct dc_sink_init_data *init_params);

/* Newer interfaces  */
struct dc_cursor {
	struct dc_plane_address address;
	struct dc_cursor_attributes attributes;
};


/*******************************************************************************
 * Interrupt interfaces
 ******************************************************************************/
enum dc_irq_source dc_interrupt_to_irq_source(
		struct dc *dc,
		uint32_t src_id,
		uint32_t ext_id);
bool dc_interrupt_set(struct dc *dc, enum dc_irq_source src, bool enable);
void dc_interrupt_ack(struct dc *dc, enum dc_irq_source src);
enum dc_irq_source dc_get_hpd_irq_source_at_index(
		struct dc *dc, uint32_t link_index);

void dc_notify_vsync_int_state(struct dc *dc, struct dc_stream_state *stream, bool enable);

/*******************************************************************************
 * Power Interfaces
 ******************************************************************************/

void dc_set_power_state(
		struct dc *dc,
		enum dc_acpi_cm_power_state power_state);
void dc_resume(struct dc *dc);

void dc_power_down_on_boot(struct dc *dc);

#if defined(CONFIG_DRM_AMD_DC_HDCP)
/*
 * HDCP Interfaces
 */
enum hdcp_message_status dc_process_hdcp_msg(
		enum signal_type signal,
		struct dc_link *link,
		struct hdcp_protection_message *message_info);
#endif
bool dc_is_dmcu_initialized(struct dc *dc);

enum dc_status dc_set_clock(struct dc *dc, enum dc_clock_type clock_type, uint32_t clk_khz, uint32_t stepping);
void dc_get_clock(struct dc *dc, enum dc_clock_type clock_type, struct dc_clock_config *clock_cfg);

bool dc_is_plane_eligible_for_idle_optimizations(struct dc *dc, struct dc_plane_state *plane,
				struct dc_cursor_attributes *cursor_attr);

void dc_allow_idle_optimizations(struct dc *dc, bool allow);

/* set min and max memory clock to lowest and highest DPM level, respectively */
void dc_unlock_memory_clock_frequency(struct dc *dc);

/* set min memory clock to the min required for current mode, max to maxDPM */
void dc_lock_memory_clock_frequency(struct dc *dc);

/* set soft max for memclk, to be used for AC/DC switching clock limitations */
void dc_enable_dcmode_clk_limit(struct dc *dc, bool enable);

/* cleanup on driver unload */
void dc_hardware_release(struct dc *dc);

/* disables fw based mclk switch */
void dc_mclk_switch_using_fw_based_vblank_stretch_shut_down(struct dc *dc);

bool dc_set_psr_allow_active(struct dc *dc, bool enable);
void dc_z10_restore(const struct dc *dc);
void dc_z10_save_init(struct dc *dc);

bool dc_is_dmub_outbox_supported(struct dc *dc);
bool dc_enable_dmub_notifications(struct dc *dc);

void dc_enable_dmub_outbox(struct dc *dc);

bool dc_process_dmub_aux_transfer_async(struct dc *dc,
				uint32_t link_index,
				struct aux_payload *payload);

/* Get dc link index from dpia port index */
uint8_t get_link_index_from_dpia_port_index(const struct dc *dc,
				uint8_t dpia_port_index);

bool dc_process_dmub_set_config_async(struct dc *dc,
				uint32_t link_index,
				struct set_config_cmd_payload *payload,
				struct dmub_notification *notify);

enum dc_status dc_process_dmub_set_mst_slots(const struct dc *dc,
				uint32_t link_index,
				uint8_t mst_alloc_slots,
				uint8_t *mst_slots_in_use);

void dc_process_dmub_dpia_hpd_int_enable(const struct dc *dc,
				uint32_t hpd_int_enable);

/*******************************************************************************
 * DSC Interfaces
 ******************************************************************************/
#include "dc_dsc.h"

/*******************************************************************************
 * Disable acc mode Interfaces
 ******************************************************************************/
void dc_disable_accelerated_mode(struct dc *dc);

#endif /* DC_INTERFACE_H_ */<|MERGE_RESOLUTION|>--- conflicted
+++ resolved
@@ -259,8 +259,6 @@
 	bool vbios_lttpr_aware;
 	bool vbios_lttpr_enable;
 	uint32_t max_otg_num;
-<<<<<<< HEAD
-=======
 	uint32_t max_cab_allocation_bytes;
 	uint32_t cache_line_size;
 	uint32_t cache_num_ways;
@@ -270,7 +268,6 @@
 	uint16_t subvp_pstate_allow_width_us;
 	uint16_t subvp_vertical_int_margin_us;
 	bool seamless_odm;
->>>>>>> 29549c70
 };
 
 struct dc_bug_wa {
