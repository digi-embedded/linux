--- conflicted
+++ resolved
@@ -998,10 +998,6 @@
 	nominal_field_rate_in_uhz =
 			mod_freesync_calc_nominal_field_rate(stream);
 
-	/* Rounded to the nearest Hz */
-	nominal_field_rate_in_uhz = 1000000ULL *
-			div_u64(nominal_field_rate_in_uhz + 500000, 1000000);
-
 	min_refresh_in_uhz = in_config->min_refresh_in_uhz;
 	max_refresh_in_uhz = in_config->max_refresh_in_uhz;
 
@@ -1071,7 +1067,6 @@
 			in_out_vrr->btr.margin_in_us = BTR_MAX_MARGIN;
 	}
 
-	in_out_vrr->fixed.fixed_active = false;
 	in_out_vrr->btr.btr_active = false;
 	in_out_vrr->btr.inserted_duration_in_us = 0;
 	in_out_vrr->btr.frames_to_insert = 0;
@@ -1093,11 +1088,7 @@
 		in_out_vrr->adjust.v_total_min = stream->timing.v_total;
 		in_out_vrr->adjust.v_total_max = stream->timing.v_total;
 	} else if (in_out_vrr->state == VRR_STATE_ACTIVE_VARIABLE &&
-<<<<<<< HEAD
-			refresh_range >= MIN_REFRESH_RANGE_IN_US) {
-=======
 			refresh_range >= MIN_REFRESH_RANGE) {
->>>>>>> c1084c27
 
 		in_out_vrr->adjust.v_total_min =
 			mod_freesync_calc_v_total_from_refresh(stream,
@@ -1277,13 +1268,8 @@
 	unsigned int total = stream->timing.h_total * stream->timing.v_total;
 
 	/* Calculate nominal field rate for stream, rounded up to nearest integer */
-<<<<<<< HEAD
-	nominal_field_rate_in_uhz = stream->timing.pix_clk_100hz / 10;
-	nominal_field_rate_in_uhz *= 1000ULL * 1000ULL * 1000ULL;
-=======
 	nominal_field_rate_in_uhz = stream->timing.pix_clk_100hz;
 	nominal_field_rate_in_uhz *= 100000000ULL;
->>>>>>> c1084c27
 
 	nominal_field_rate_in_uhz =	div_u64(nominal_field_rate_in_uhz, total);
 
