--- conflicted
+++ resolved
@@ -40,10 +40,6 @@
 #include "amdgpu_dm_mst_types.h"
 #include "dpcd_defs.h"
 #include "dc/inc/core_types.h"
-<<<<<<< HEAD
-#include "dc_link_dp.h"
-=======
->>>>>>> ccf0a997
 
 #include "dm_helpers.h"
 #include "ddc_service_types.h"
@@ -165,7 +161,6 @@
 	int i;
 	int current_hw_table_stream_cnt = copy_of_link_table.stream_count;
 	struct link_mst_stream_allocation *dc_alloc;
-<<<<<<< HEAD
 
 	/* TODO: refactor to set link->mst_stream_alloc_table directly if possible.*/
 	if (enable) {
@@ -187,29 +182,6 @@
 		ASSERT(i != copy_of_link_table.stream_count);
 	}
 
-=======
-
-	/* TODO: refactor to set link->mst_stream_alloc_table directly if possible.*/
-	if (enable) {
-		dc_alloc =
-		&copy_of_link_table.stream_allocations[current_hw_table_stream_cnt];
-		dc_alloc->vcp_id = target_payload->vcpi;
-		dc_alloc->slot_count = target_payload->time_slots;
-	} else {
-		for (i = 0; i < copy_of_link_table.stream_count; i++) {
-			dc_alloc =
-			&copy_of_link_table.stream_allocations[i];
-
-			if (dc_alloc->vcp_id == target_payload->vcpi) {
-				dc_alloc->vcp_id = 0;
-				dc_alloc->slot_count = 0;
-				break;
-			}
-		}
-		ASSERT(i != copy_of_link_table.stream_count);
-	}
-
->>>>>>> ccf0a997
 	/* Fill payload info*/
 	for (i = 0; i < MAX_CONTROLLER_NUM; i++) {
 		dc_alloc =
@@ -293,11 +265,7 @@
 	mst_state = to_drm_dp_mst_topology_state(mst_mgr->base.state);
 
 	/* It's OK for this to fail */
-<<<<<<< HEAD
-	new_payload = drm_atomic_get_mst_payload_state(mst_state, aconnector->port);
-=======
 	new_payload = drm_atomic_get_mst_payload_state(mst_state, aconnector->mst_output_port);
->>>>>>> ccf0a997
 
 	if (enable) {
 		target_payload = new_payload;
@@ -315,12 +283,8 @@
 	/* mst_mgr->->payloads are VC payload notify MST branch using DPCD or
 	 * AUX message. The sequence is slot 1-63 allocated sequence for each
 	 * stream. AMD ASIC stream slot allocation should follow the same
-<<<<<<< HEAD
-	 * sequence. copy DRM MST allocation to dc */
-=======
 	 * sequence. copy DRM MST allocation to dc
 	 */
->>>>>>> ccf0a997
 	fill_dc_mst_payload_table_from_drm(stream->link, enable, target_payload, proposed_table);
 
 	return true;
@@ -1228,11 +1192,7 @@
 		pipe_ctx->stream->timing.display_color_depth = requestColorDepth;
 		pipe_ctx->stream->timing.pixel_encoding = requestPixelEncoding;
 
-<<<<<<< HEAD
-		dp_update_dsc_config(pipe_ctx);
-=======
 		dc_link_update_dsc_config(pipe_ctx);
->>>>>>> ccf0a997
 
 		aconnector->timing_changed = true;
 		/* store current timing */
