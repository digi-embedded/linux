/*
 * Copyright 2018 Advanced Micro Devices, Inc.
 *
 * Permission is hereby granted, free of charge, to any person obtaining a
 * copy of this software and associated documentation files (the "Software"),
 * to deal in the Software without restriction, including without limitation
 * the rights to use, copy, modify, merge, publish, distribute, sublicense,
 * and/or sell copies of the Software, and to permit persons to whom the
 * Software is furnished to do so, subject to the following conditions:
 *
 * The above copyright notice and this permission notice shall be included in
 * all copies or substantial portions of the Software.
 *
 * THE SOFTWARE IS PROVIDED "AS IS", WITHOUT WARRANTY OF ANY KIND, EXPRESS OR
 * IMPLIED, INCLUDING BUT NOT LIMITED TO THE WARRANTIES OF MERCHANTABILITY,
 * FITNESS FOR A PARTICULAR PURPOSE AND NONINFRINGEMENT.  IN NO EVENT SHALL
 * THE COPYRIGHT HOLDER(S) OR AUTHOR(S) BE LIABLE FOR ANY CLAIM, DAMAGES OR
 * OTHER LIABILITY, WHETHER IN AN ACTION OF CONTRACT, TORT OR OTHERWISE,
 * ARISING FROM, OUT OF OR IN CONNECTION WITH THE SOFTWARE OR THE USE OR
 * OTHER DEALINGS IN THE SOFTWARE.
 *
 * Authors: AMD
 *
 */

#include <linux/string_helpers.h>
#include <linux/uaccess.h>

#include "dc.h"
#include "amdgpu.h"
#include "amdgpu_dm.h"
#include "amdgpu_dm_debugfs.h"
#include "dm_helpers.h"
#include "dmub/dmub_srv.h"
#include "resource.h"
#include "dsc.h"
#include "dc_link_dp.h"
#include "link_hwss.h"
#include "dc/dc_dmub_srv.h"

struct dmub_debugfs_trace_header {
	uint32_t entry_count;
	uint32_t reserved[3];
};

struct dmub_debugfs_trace_entry {
	uint32_t trace_code;
	uint32_t tick_count;
	uint32_t param0;
	uint32_t param1;
};

static const char *const mst_progress_status[] = {
	"probe",
	"remote_edid",
	"allocate_new_payload",
	"clear_allocated_payload",
};

/* parse_write_buffer_into_params - Helper function to parse debugfs write buffer into an array
 *
 * Function takes in attributes passed to debugfs write entry
 * and writes into param array.
 * The user passes max_param_num to identify maximum number of
 * parameters that could be parsed.
 *
 */
static int parse_write_buffer_into_params(char *wr_buf, uint32_t wr_buf_size,
					  long *param, const char __user *buf,
					  int max_param_num,
					  uint8_t *param_nums)
{
	char *wr_buf_ptr = NULL;
	uint32_t wr_buf_count = 0;
	int r;
	char *sub_str = NULL;
	const char delimiter[3] = {' ', '\n', '\0'};
	uint8_t param_index = 0;

	*param_nums = 0;

	wr_buf_ptr = wr_buf;

	/* r is bytes not be copied */
	if (copy_from_user(wr_buf_ptr, buf, wr_buf_size)) {
		DRM_DEBUG_DRIVER("user data could not be read successfully\n");
		return -EFAULT;
	}

	/* check number of parameters. isspace could not differ space and \n */
	while ((*wr_buf_ptr != 0xa) && (wr_buf_count < wr_buf_size)) {
		/* skip space*/
		while (isspace(*wr_buf_ptr) && (wr_buf_count < wr_buf_size)) {
			wr_buf_ptr++;
			wr_buf_count++;
			}

		if (wr_buf_count == wr_buf_size)
			break;

		/* skip non-space*/
		while ((!isspace(*wr_buf_ptr)) && (wr_buf_count < wr_buf_size)) {
			wr_buf_ptr++;
			wr_buf_count++;
		}

		(*param_nums)++;

		if (wr_buf_count == wr_buf_size)
			break;
	}

	if (*param_nums > max_param_num)
		*param_nums = max_param_num;

	wr_buf_ptr = wr_buf; /* reset buf pointer */
	wr_buf_count = 0; /* number of char already checked */

	while (isspace(*wr_buf_ptr) && (wr_buf_count < wr_buf_size)) {
		wr_buf_ptr++;
		wr_buf_count++;
	}

	while (param_index < *param_nums) {
		/* after strsep, wr_buf_ptr will be moved to after space */
		sub_str = strsep(&wr_buf_ptr, delimiter);

		r = kstrtol(sub_str, 16, &(param[param_index]));

		if (r)
			DRM_DEBUG_DRIVER("string to int convert error code: %d\n", r);

		param_index++;
	}

	return 0;
}

/* function description
 * get/ set DP configuration: lane_count, link_rate, spread_spectrum
 *
 * valid lane count value: 1, 2, 4
 * valid link rate value:
 * 06h = 1.62Gbps per lane
 * 0Ah = 2.7Gbps per lane
 * 0Ch = 3.24Gbps per lane
 * 14h = 5.4Gbps per lane
 * 1Eh = 8.1Gbps per lane
 *
 * debugfs is located at /sys/kernel/debug/dri/0/DP-x/link_settings
 *
 * --- to get dp configuration
 *
 * cat /sys/kernel/debug/dri/0/DP-x/link_settings
 *
 * It will list current, verified, reported, preferred dp configuration.
 * current -- for current video mode
 * verified --- maximum configuration which pass link training
 * reported --- DP rx report caps (DPCD register offset 0, 1 2)
 * preferred --- user force settings
 *
 * --- set (or force) dp configuration
 *
 * echo <lane_count>  <link_rate> > link_settings
 *
 * for example, to force to  2 lane, 2.7GHz,
 * echo 4 0xa > /sys/kernel/debug/dri/0/DP-x/link_settings
 *
 * spread_spectrum could not be changed dynamically.
 *
 * in case invalid lane count, link rate are force, no hw programming will be
 * done. please check link settings after force operation to see if HW get
 * programming.
 *
 * cat /sys/kernel/debug/dri/0/DP-x/link_settings
 *
 * check current and preferred settings.
 *
 */
static ssize_t dp_link_settings_read(struct file *f, char __user *buf,
				 size_t size, loff_t *pos)
{
	struct amdgpu_dm_connector *connector = file_inode(f)->i_private;
	struct dc_link *link = connector->dc_link;
	char *rd_buf = NULL;
	char *rd_buf_ptr = NULL;
	const uint32_t rd_buf_size = 100;
	uint32_t result = 0;
	uint8_t str_len = 0;
	int r;

	if (*pos & 3 || size & 3)
		return -EINVAL;

	rd_buf = kcalloc(rd_buf_size, sizeof(char), GFP_KERNEL);
	if (!rd_buf)
		return 0;

	rd_buf_ptr = rd_buf;

	str_len = strlen("Current:  %d  0x%x  %d  ");
	snprintf(rd_buf_ptr, str_len, "Current:  %d  0x%x  %d  ",
			link->cur_link_settings.lane_count,
			link->cur_link_settings.link_rate,
			link->cur_link_settings.link_spread);
	rd_buf_ptr += str_len;

	str_len = strlen("Verified:  %d  0x%x  %d  ");
	snprintf(rd_buf_ptr, str_len, "Verified:  %d  0x%x  %d  ",
			link->verified_link_cap.lane_count,
			link->verified_link_cap.link_rate,
			link->verified_link_cap.link_spread);
	rd_buf_ptr += str_len;

	str_len = strlen("Reported:  %d  0x%x  %d  ");
	snprintf(rd_buf_ptr, str_len, "Reported:  %d  0x%x  %d  ",
			link->reported_link_cap.lane_count,
			link->reported_link_cap.link_rate,
			link->reported_link_cap.link_spread);
	rd_buf_ptr += str_len;

	str_len = strlen("Preferred:  %d  0x%x  %d  ");
	snprintf(rd_buf_ptr, str_len, "Preferred:  %d  0x%x  %d\n",
			link->preferred_link_setting.lane_count,
			link->preferred_link_setting.link_rate,
			link->preferred_link_setting.link_spread);

	while (size) {
		if (*pos >= rd_buf_size)
			break;

		r = put_user(*(rd_buf + result), buf);
		if (r) {
			kfree(rd_buf);
			return r; /* r = -EFAULT */
		}

		buf += 1;
		size -= 1;
		*pos += 1;
		result += 1;
	}

	kfree(rd_buf);
	return result;
}

static ssize_t dp_link_settings_write(struct file *f, const char __user *buf,
				 size_t size, loff_t *pos)
{
	struct amdgpu_dm_connector *connector = file_inode(f)->i_private;
	struct dc_link *link = connector->dc_link;
<<<<<<< HEAD
=======
	struct amdgpu_device *adev = drm_to_adev(connector->base.dev);
>>>>>>> 29549c70
	struct dc *dc = (struct dc *)link->dc;
	struct dc_link_settings prefer_link_settings;
	char *wr_buf = NULL;
	const uint32_t wr_buf_size = 40;
	/* 0: lane_count; 1: link_rate */
	int max_param_num = 2;
	uint8_t param_nums = 0;
	long param[2];
	bool valid_input = true;

	if (size == 0)
		return -EINVAL;

	wr_buf = kcalloc(wr_buf_size, sizeof(char), GFP_KERNEL);
	if (!wr_buf)
		return -ENOSPC;

	if (parse_write_buffer_into_params(wr_buf, wr_buf_size,
					   (long *)param, buf,
					   max_param_num,
					   &param_nums)) {
		kfree(wr_buf);
		return -EINVAL;
	}

	if (param_nums <= 0) {
		kfree(wr_buf);
		DRM_DEBUG_DRIVER("user data not be read\n");
		return -EINVAL;
	}

	switch (param[0]) {
	case LANE_COUNT_ONE:
	case LANE_COUNT_TWO:
	case LANE_COUNT_FOUR:
		break;
	default:
		valid_input = false;
		break;
	}

	switch (param[1]) {
	case LINK_RATE_LOW:
	case LINK_RATE_HIGH:
	case LINK_RATE_RBR2:
	case LINK_RATE_HIGH2:
	case LINK_RATE_HIGH3:
	case LINK_RATE_UHBR10:
		break;
	default:
		valid_input = false;
		break;
	}

	if (!valid_input) {
		kfree(wr_buf);
		DRM_DEBUG_DRIVER("Invalid Input value No HW will be programmed\n");
		mutex_lock(&adev->dm.dc_lock);
		dc_link_set_preferred_training_settings(dc, NULL, NULL, link, false);
		mutex_unlock(&adev->dm.dc_lock);
		return size;
	}

	/* save user force lane_count, link_rate to preferred settings
	 * spread spectrum will not be changed
	 */
	prefer_link_settings.link_spread = link->cur_link_settings.link_spread;
	prefer_link_settings.use_link_rate_set = false;
	prefer_link_settings.lane_count = param[0];
	prefer_link_settings.link_rate = param[1];

<<<<<<< HEAD
	dc_link_set_preferred_training_settings(dc, &prefer_link_settings, NULL, link, true);
=======
	mutex_lock(&adev->dm.dc_lock);
	dc_link_set_preferred_training_settings(dc, &prefer_link_settings, NULL, link, false);
	mutex_unlock(&adev->dm.dc_lock);
>>>>>>> 29549c70

	kfree(wr_buf);
	return size;
}

/* function: get current DP PHY settings: voltage swing, pre-emphasis,
 * post-cursor2 (defined by VESA DP specification)
 *
 * valid values
 * voltage swing: 0,1,2,3
 * pre-emphasis : 0,1,2,3
 * post cursor2 : 0,1,2,3
 *
 *
 * how to use this debugfs
 *
 * debugfs is located at /sys/kernel/debug/dri/0/DP-x
 *
 * there will be directories, like DP-1, DP-2,DP-3, etc. for DP display
 *
 * To figure out which DP-x is the display for DP to be check,
 * cd DP-x
 * ls -ll
 * There should be debugfs file, like link_settings, phy_settings.
 * cat link_settings
 * from lane_count, link_rate to figure which DP-x is for display to be worked
 * on
 *
 * To get current DP PHY settings,
 * cat phy_settings
 *
 * To change DP PHY settings,
 * echo <voltage_swing> <pre-emphasis> <post_cursor2> > phy_settings
 * for examle, to change voltage swing to 2, pre-emphasis to 3, post_cursor2 to
 * 0,
 * echo 2 3 0 > phy_settings
 *
 * To check if change be applied, get current phy settings by
 * cat phy_settings
 *
 * In case invalid values are set by user, like
 * echo 1 4 0 > phy_settings
 *
 * HW will NOT be programmed by these settings.
 * cat phy_settings will show the previous valid settings.
 */
static ssize_t dp_phy_settings_read(struct file *f, char __user *buf,
				 size_t size, loff_t *pos)
{
	struct amdgpu_dm_connector *connector = file_inode(f)->i_private;
	struct dc_link *link = connector->dc_link;
	char *rd_buf = NULL;
	const uint32_t rd_buf_size = 20;
	uint32_t result = 0;
	int r;

	if (*pos & 3 || size & 3)
		return -EINVAL;

	rd_buf = kcalloc(rd_buf_size, sizeof(char), GFP_KERNEL);
	if (!rd_buf)
		return -EINVAL;

	snprintf(rd_buf, rd_buf_size, "  %d  %d  %d\n",
			link->cur_lane_setting[0].VOLTAGE_SWING,
			link->cur_lane_setting[0].PRE_EMPHASIS,
			link->cur_lane_setting[0].POST_CURSOR2);

	while (size) {
		if (*pos >= rd_buf_size)
			break;

		r = put_user((*(rd_buf + result)), buf);
		if (r) {
			kfree(rd_buf);
			return r; /* r = -EFAULT */
		}

		buf += 1;
		size -= 1;
		*pos += 1;
		result += 1;
	}

	kfree(rd_buf);
	return result;
}

static int dp_lttpr_status_show(struct seq_file *m, void *d)
{
	char *data;
	struct amdgpu_dm_connector *connector = file_inode(m->file)->i_private;
	struct dc_link *link = connector->dc_link;
	uint32_t read_size = 1;
	uint8_t repeater_count = 0;

	data = kzalloc(read_size, GFP_KERNEL);
	if (!data)
		return 0;

	dm_helpers_dp_read_dpcd(link->ctx, link, 0xF0002, data, read_size);

	switch ((uint8_t)*data) {
	case 0x80:
		repeater_count = 1;
		break;
	case 0x40:
		repeater_count = 2;
		break;
	case 0x20:
		repeater_count = 3;
		break;
	case 0x10:
		repeater_count = 4;
		break;
	case 0x8:
		repeater_count = 5;
		break;
	case 0x4:
		repeater_count = 6;
		break;
	case 0x2:
		repeater_count = 7;
		break;
	case 0x1:
		repeater_count = 8;
		break;
	case 0x0:
		repeater_count = 0;
		break;
	default:
		repeater_count = (uint8_t)*data;
		break;
	}

	seq_printf(m, "phy repeater count: %d\n", repeater_count);

	dm_helpers_dp_read_dpcd(link->ctx, link, 0xF0003, data, read_size);

	if ((uint8_t)*data == 0x55)
		seq_printf(m, "phy repeater mode: transparent\n");
	else if ((uint8_t)*data == 0xAA)
		seq_printf(m, "phy repeater mode: non-transparent\n");
	else if ((uint8_t)*data == 0x00)
		seq_printf(m, "phy repeater mode: non lttpr\n");
	else
		seq_printf(m, "phy repeater mode: read error\n");

	kfree(data);
	return 0;
}

static ssize_t dp_phy_settings_write(struct file *f, const char __user *buf,
				 size_t size, loff_t *pos)
{
	struct amdgpu_dm_connector *connector = file_inode(f)->i_private;
	struct dc_link *link = connector->dc_link;
	struct dc *dc = (struct dc *)link->dc;
	char *wr_buf = NULL;
	uint32_t wr_buf_size = 40;
	long param[3];
	bool use_prefer_link_setting;
	struct link_training_settings link_lane_settings;
	int max_param_num = 3;
	uint8_t param_nums = 0;
	int r = 0;


	if (size == 0)
		return -EINVAL;

	wr_buf = kcalloc(wr_buf_size, sizeof(char), GFP_KERNEL);
	if (!wr_buf)
		return -ENOSPC;

	if (parse_write_buffer_into_params(wr_buf, wr_buf_size,
					   (long *)param, buf,
					   max_param_num,
					   &param_nums)) {
		kfree(wr_buf);
		return -EINVAL;
	}

	if (param_nums <= 0) {
		kfree(wr_buf);
		DRM_DEBUG_DRIVER("user data not be read\n");
		return -EINVAL;
	}

	if ((param[0] > VOLTAGE_SWING_MAX_LEVEL) ||
			(param[1] > PRE_EMPHASIS_MAX_LEVEL) ||
			(param[2] > POST_CURSOR2_MAX_LEVEL)) {
		kfree(wr_buf);
		DRM_DEBUG_DRIVER("Invalid Input No HW will be programmed\n");
		return size;
	}

	/* get link settings: lane count, link rate */
	use_prefer_link_setting =
		((link->preferred_link_setting.link_rate != LINK_RATE_UNKNOWN) &&
		(link->test_pattern_enabled));

	memset(&link_lane_settings, 0, sizeof(link_lane_settings));

	if (use_prefer_link_setting) {
		link_lane_settings.link_settings.lane_count =
				link->preferred_link_setting.lane_count;
		link_lane_settings.link_settings.link_rate =
				link->preferred_link_setting.link_rate;
		link_lane_settings.link_settings.link_spread =
				link->preferred_link_setting.link_spread;
	} else {
		link_lane_settings.link_settings.lane_count =
				link->cur_link_settings.lane_count;
		link_lane_settings.link_settings.link_rate =
				link->cur_link_settings.link_rate;
		link_lane_settings.link_settings.link_spread =
				link->cur_link_settings.link_spread;
	}

	/* apply phy settings from user */
	for (r = 0; r < link_lane_settings.link_settings.lane_count; r++) {
		link_lane_settings.hw_lane_settings[r].VOLTAGE_SWING =
				(enum dc_voltage_swing) (param[0]);
		link_lane_settings.hw_lane_settings[r].PRE_EMPHASIS =
				(enum dc_pre_emphasis) (param[1]);
		link_lane_settings.hw_lane_settings[r].POST_CURSOR2 =
				(enum dc_post_cursor2) (param[2]);
	}

	/* program ASIC registers and DPCD registers */
	dc_link_set_drive_settings(dc, &link_lane_settings, link);

	kfree(wr_buf);
	return size;
}

/* function description
 *
 * set PHY layer or Link layer test pattern
 * PHY test pattern is used for PHY SI check.
 * Link layer test will not affect PHY SI.
 *
 * Reset Test Pattern:
 * 0 = DP_TEST_PATTERN_VIDEO_MODE
 *
 * PHY test pattern supported:
 * 1 = DP_TEST_PATTERN_D102
 * 2 = DP_TEST_PATTERN_SYMBOL_ERROR
 * 3 = DP_TEST_PATTERN_PRBS7
 * 4 = DP_TEST_PATTERN_80BIT_CUSTOM
 * 5 = DP_TEST_PATTERN_CP2520_1
 * 6 = DP_TEST_PATTERN_CP2520_2 = DP_TEST_PATTERN_HBR2_COMPLIANCE_EYE
 * 7 = DP_TEST_PATTERN_CP2520_3
 *
 * DP PHY Link Training Patterns
 * 8 = DP_TEST_PATTERN_TRAINING_PATTERN1
 * 9 = DP_TEST_PATTERN_TRAINING_PATTERN2
 * a = DP_TEST_PATTERN_TRAINING_PATTERN3
 * b = DP_TEST_PATTERN_TRAINING_PATTERN4
 *
 * DP Link Layer Test pattern
 * c = DP_TEST_PATTERN_COLOR_SQUARES
 * d = DP_TEST_PATTERN_COLOR_SQUARES_CEA
 * e = DP_TEST_PATTERN_VERTICAL_BARS
 * f = DP_TEST_PATTERN_HORIZONTAL_BARS
 * 10= DP_TEST_PATTERN_COLOR_RAMP
 *
 * debugfs phy_test_pattern is located at /syskernel/debug/dri/0/DP-x
 *
 * --- set test pattern
 * echo <test pattern #> > test_pattern
 *
 * If test pattern # is not supported, NO HW programming will be done.
 * for DP_TEST_PATTERN_80BIT_CUSTOM, it needs extra 10 bytes of data
 * for the user pattern. input 10 bytes data are separated by space
 *
 * echo 0x4 0x11 0x22 0x33 0x44 0x55 0x66 0x77 0x88 0x99 0xaa > test_pattern
 *
 * --- reset test pattern
 * echo 0 > test_pattern
 *
 * --- HPD detection is disabled when set PHY test pattern
 *
 * when PHY test pattern (pattern # within [1,7]) is set, HPD pin of HW ASIC
 * is disable. User could unplug DP display from DP connected and plug scope to
 * check test pattern PHY SI.
 * If there is need unplug scope and plug DP display back, do steps below:
 * echo 0 > phy_test_pattern
 * unplug scope
 * plug DP display.
 *
 * "echo 0 > phy_test_pattern" will re-enable HPD pin again so that video sw
 * driver could detect "unplug scope" and "plug DP display"
 */
static ssize_t dp_phy_test_pattern_debugfs_write(struct file *f, const char __user *buf,
				 size_t size, loff_t *pos)
{
	struct amdgpu_dm_connector *connector = file_inode(f)->i_private;
	struct dc_link *link = connector->dc_link;
	char *wr_buf = NULL;
	uint32_t wr_buf_size = 100;
	long param[11] = {0x0};
	int max_param_num = 11;
	enum dp_test_pattern test_pattern = DP_TEST_PATTERN_UNSUPPORTED;
	bool disable_hpd = false;
	bool valid_test_pattern = false;
	uint8_t param_nums = 0;
	/* init with default 80bit custom pattern */
	uint8_t custom_pattern[10] = {
			0x1f, 0x7c, 0xf0, 0xc1, 0x07,
			0x1f, 0x7c, 0xf0, 0xc1, 0x07
			};
	struct dc_link_settings prefer_link_settings = {LANE_COUNT_UNKNOWN,
			LINK_RATE_UNKNOWN, LINK_SPREAD_DISABLED};
	struct dc_link_settings cur_link_settings = {LANE_COUNT_UNKNOWN,
			LINK_RATE_UNKNOWN, LINK_SPREAD_DISABLED};
	struct link_training_settings link_training_settings;
	int i;

	if (size == 0)
		return -EINVAL;

	wr_buf = kcalloc(wr_buf_size, sizeof(char), GFP_KERNEL);
	if (!wr_buf)
		return -ENOSPC;

	if (parse_write_buffer_into_params(wr_buf, wr_buf_size,
					   (long *)param, buf,
					   max_param_num,
					   &param_nums)) {
		kfree(wr_buf);
		return -EINVAL;
	}

	if (param_nums <= 0) {
		kfree(wr_buf);
		DRM_DEBUG_DRIVER("user data not be read\n");
		return -EINVAL;
	}


	test_pattern = param[0];

	switch (test_pattern) {
	case DP_TEST_PATTERN_VIDEO_MODE:
	case DP_TEST_PATTERN_COLOR_SQUARES:
	case DP_TEST_PATTERN_COLOR_SQUARES_CEA:
	case DP_TEST_PATTERN_VERTICAL_BARS:
	case DP_TEST_PATTERN_HORIZONTAL_BARS:
	case DP_TEST_PATTERN_COLOR_RAMP:
		valid_test_pattern = true;
		break;

	case DP_TEST_PATTERN_D102:
	case DP_TEST_PATTERN_SYMBOL_ERROR:
	case DP_TEST_PATTERN_PRBS7:
	case DP_TEST_PATTERN_80BIT_CUSTOM:
	case DP_TEST_PATTERN_HBR2_COMPLIANCE_EYE:
	case DP_TEST_PATTERN_TRAINING_PATTERN4:
		disable_hpd = true;
		valid_test_pattern = true;
		break;

	default:
		valid_test_pattern = false;
		test_pattern = DP_TEST_PATTERN_UNSUPPORTED;
		break;
	}

	if (!valid_test_pattern) {
		kfree(wr_buf);
		DRM_DEBUG_DRIVER("Invalid Test Pattern Parameters\n");
		return size;
	}

	if (test_pattern == DP_TEST_PATTERN_80BIT_CUSTOM) {
		for (i = 0; i < 10; i++) {
			if ((uint8_t) param[i + 1] != 0x0)
				break;
		}

		if (i < 10) {
			/* not use default value */
			for (i = 0; i < 10; i++)
				custom_pattern[i] = (uint8_t) param[i + 1];
		}
	}

	/* Usage: set DP physical test pattern using debugfs with normal DP
	 * panel. Then plug out DP panel and connect a scope to measure
	 * For normal video mode and test pattern generated from CRCT,
	 * they are visibile to user. So do not disable HPD.
	 * Video Mode is also set to clear the test pattern, so enable HPD
	 * because it might have been disabled after a test pattern was set.
	 * AUX depends on HPD * sequence dependent, do not move!
	 */
	if (!disable_hpd)
		dc_link_enable_hpd(link);

	prefer_link_settings.lane_count = link->verified_link_cap.lane_count;
	prefer_link_settings.link_rate = link->verified_link_cap.link_rate;
	prefer_link_settings.link_spread = link->verified_link_cap.link_spread;

	cur_link_settings.lane_count = link->cur_link_settings.lane_count;
	cur_link_settings.link_rate = link->cur_link_settings.link_rate;
	cur_link_settings.link_spread = link->cur_link_settings.link_spread;

	link_training_settings.link_settings = cur_link_settings;


	if (test_pattern != DP_TEST_PATTERN_VIDEO_MODE) {
		if (prefer_link_settings.lane_count != LANE_COUNT_UNKNOWN &&
			prefer_link_settings.link_rate !=  LINK_RATE_UNKNOWN &&
			(prefer_link_settings.lane_count != cur_link_settings.lane_count ||
			prefer_link_settings.link_rate != cur_link_settings.link_rate))
			link_training_settings.link_settings = prefer_link_settings;
	}

	for (i = 0; i < (unsigned int)(link_training_settings.link_settings.lane_count); i++)
		link_training_settings.hw_lane_settings[i] = link->cur_lane_setting[i];

	dc_link_set_test_pattern(
		link,
		test_pattern,
		DP_TEST_PATTERN_COLOR_SPACE_RGB,
		&link_training_settings,
		custom_pattern,
		10);

	/* Usage: Set DP physical test pattern using AMDDP with normal DP panel
	 * Then plug out DP panel and connect a scope to measure DP PHY signal.
	 * Need disable interrupt to avoid SW driver disable DP output. This is
	 * done after the test pattern is set.
	 */
	if (valid_test_pattern && disable_hpd)
		dc_link_disable_hpd(link);

	kfree(wr_buf);

	return size;
}

/*
 * Returns the DMCUB tracebuffer contents.
 * Example usage: cat /sys/kernel/debug/dri/0/amdgpu_dm_dmub_tracebuffer
 */
static int dmub_tracebuffer_show(struct seq_file *m, void *data)
{
	struct amdgpu_device *adev = m->private;
	struct dmub_srv_fb_info *fb_info = adev->dm.dmub_fb_info;
	struct dmub_debugfs_trace_entry *entries;
	uint8_t *tbuf_base;
	uint32_t tbuf_size, max_entries, num_entries, i;

	if (!fb_info)
		return 0;

	tbuf_base = (uint8_t *)fb_info->fb[DMUB_WINDOW_5_TRACEBUFF].cpu_addr;
	if (!tbuf_base)
		return 0;

	tbuf_size = fb_info->fb[DMUB_WINDOW_5_TRACEBUFF].size;
	max_entries = (tbuf_size - sizeof(struct dmub_debugfs_trace_header)) /
		      sizeof(struct dmub_debugfs_trace_entry);

	num_entries =
		((struct dmub_debugfs_trace_header *)tbuf_base)->entry_count;

	num_entries = min(num_entries, max_entries);

	entries = (struct dmub_debugfs_trace_entry
			   *)(tbuf_base +
			      sizeof(struct dmub_debugfs_trace_header));

	for (i = 0; i < num_entries; ++i) {
		struct dmub_debugfs_trace_entry *entry = &entries[i];

		seq_printf(m,
			   "trace_code=%u tick_count=%u param0=%u param1=%u\n",
			   entry->trace_code, entry->tick_count, entry->param0,
			   entry->param1);
	}

	return 0;
}

/*
 * Returns the DMCUB firmware state contents.
 * Example usage: cat /sys/kernel/debug/dri/0/amdgpu_dm_dmub_fw_state
 */
static int dmub_fw_state_show(struct seq_file *m, void *data)
{
	struct amdgpu_device *adev = m->private;
	struct dmub_srv_fb_info *fb_info = adev->dm.dmub_fb_info;
	uint8_t *state_base;
	uint32_t state_size;

	if (!fb_info)
		return 0;

	state_base = (uint8_t *)fb_info->fb[DMUB_WINDOW_6_FW_STATE].cpu_addr;
	if (!state_base)
		return 0;

	state_size = fb_info->fb[DMUB_WINDOW_6_FW_STATE].size;

	return seq_write(m, state_base, state_size);
}

/* psr_capability_show() - show eDP panel PSR capability
 *
 * The read function: sink_psr_capability_show
 * Shows if sink has PSR capability or not.
 * If yes - the PSR version is appended
 *
 *	cat /sys/kernel/debug/dri/0/eDP-X/psr_capability
 *
 * Expected output:
 * "Sink support: no\n" - if panel doesn't support PSR
 * "Sink support: yes [0x01]\n" - if panel supports PSR1
 * "Driver support: no\n" - if driver doesn't support PSR
 * "Driver support: yes [0x01]\n" - if driver supports PSR1
 */
static int psr_capability_show(struct seq_file *m, void *data)
{
	struct drm_connector *connector = m->private;
	struct amdgpu_dm_connector *aconnector = to_amdgpu_dm_connector(connector);
	struct dc_link *link = aconnector->dc_link;

	if (!link)
		return -ENODEV;

	if (link->type == dc_connection_none)
		return -ENODEV;

	if (!(link->connector_signal & SIGNAL_TYPE_EDP))
		return -ENODEV;

	seq_printf(m, "Sink support: %s", str_yes_no(link->dpcd_caps.psr_info.psr_version != 0));
	if (link->dpcd_caps.psr_info.psr_version)
		seq_printf(m, " [0x%02x]", link->dpcd_caps.psr_info.psr_version);
	seq_puts(m, "\n");

	seq_printf(m, "Driver support: %s", str_yes_no(link->psr_settings.psr_feature_enabled));
	if (link->psr_settings.psr_version)
		seq_printf(m, " [0x%02x]", link->psr_settings.psr_version);
	seq_puts(m, "\n");

	return 0;
}

/*
 * Returns the current bpc for the crtc.
 * Example usage: cat /sys/kernel/debug/dri/0/crtc-0/amdgpu_current_bpc
 */
static int amdgpu_current_bpc_show(struct seq_file *m, void *data)
{
	struct drm_crtc *crtc = m->private;
	struct drm_device *dev = crtc->dev;
	struct dm_crtc_state *dm_crtc_state = NULL;
	int res = -ENODEV;
	unsigned int bpc;

	mutex_lock(&dev->mode_config.mutex);
	drm_modeset_lock(&crtc->mutex, NULL);
	if (crtc->state == NULL)
		goto unlock;

	dm_crtc_state = to_dm_crtc_state(crtc->state);
	if (dm_crtc_state->stream == NULL)
		goto unlock;

	switch (dm_crtc_state->stream->timing.display_color_depth) {
	case COLOR_DEPTH_666:
		bpc = 6;
		break;
	case COLOR_DEPTH_888:
		bpc = 8;
		break;
	case COLOR_DEPTH_101010:
		bpc = 10;
		break;
	case COLOR_DEPTH_121212:
		bpc = 12;
		break;
	case COLOR_DEPTH_161616:
		bpc = 16;
		break;
	default:
		goto unlock;
	}

	seq_printf(m, "Current: %u\n", bpc);
	res = 0;

unlock:
	drm_modeset_unlock(&crtc->mutex);
	mutex_unlock(&dev->mode_config.mutex);

	return res;
}
DEFINE_SHOW_ATTRIBUTE(amdgpu_current_bpc);

/*
 * Example usage:
 * Disable dsc passthrough, i.e.,: have dsc decoding at converver, not external RX
 *   echo 1 /sys/kernel/debug/dri/0/DP-1/dsc_disable_passthrough
 * Enable dsc passthrough, i.e.,: have dsc passthrough to external RX
 *   echo 0 /sys/kernel/debug/dri/0/DP-1/dsc_disable_passthrough
 */
static ssize_t dp_dsc_passthrough_set(struct file *f, const char __user *buf,
				 size_t size, loff_t *pos)
{
	struct amdgpu_dm_connector *aconnector = file_inode(f)->i_private;
	char *wr_buf = NULL;
	uint32_t wr_buf_size = 42;
	int max_param_num = 1;
	long param;
	uint8_t param_nums = 0;

	if (size == 0)
		return -EINVAL;

	wr_buf = kcalloc(wr_buf_size, sizeof(char), GFP_KERNEL);

	if (!wr_buf) {
		DRM_DEBUG_DRIVER("no memory to allocate write buffer\n");
		return -ENOSPC;
	}

	if (parse_write_buffer_into_params(wr_buf, wr_buf_size,
					   &param, buf,
					   max_param_num,
					   &param_nums)) {
		kfree(wr_buf);
		return -EINVAL;
	}

	aconnector->dsc_settings.dsc_force_disable_passthrough = param;

	kfree(wr_buf);
	return 0;
}

#ifdef CONFIG_DRM_AMD_DC_HDCP
/*
 * Returns the HDCP capability of the Display (1.4 for now).
 *
 * NOTE* Not all HDMI displays report their HDCP caps even when they are capable.
 * Since its rare for a display to not be HDCP 1.4 capable, we set HDMI as always capable.
 *
 * Example usage: cat /sys/kernel/debug/dri/0/DP-1/hdcp_sink_capability
 *		or cat /sys/kernel/debug/dri/0/HDMI-A-1/hdcp_sink_capability
 */
static int hdcp_sink_capability_show(struct seq_file *m, void *data)
{
	struct drm_connector *connector = m->private;
	struct amdgpu_dm_connector *aconnector = to_amdgpu_dm_connector(connector);
	bool hdcp_cap, hdcp2_cap;

	if (connector->status != connector_status_connected)
		return -ENODEV;

	seq_printf(m, "%s:%d HDCP version: ", connector->name, connector->base.id);

	hdcp_cap = dc_link_is_hdcp14(aconnector->dc_link, aconnector->dc_sink->sink_signal);
	hdcp2_cap = dc_link_is_hdcp22(aconnector->dc_link, aconnector->dc_sink->sink_signal);


	if (hdcp_cap)
		seq_printf(m, "%s ", "HDCP1.4");
	if (hdcp2_cap)
		seq_printf(m, "%s ", "HDCP2.2");

	if (!hdcp_cap && !hdcp2_cap)
		seq_printf(m, "%s ", "None");

	seq_puts(m, "\n");

	return 0;
}
#endif

/*
 * Returns whether the connected display is internal and not hotpluggable.
 * Example usage: cat /sys/kernel/debug/dri/0/DP-1/internal_display
 */
static int internal_display_show(struct seq_file *m, void *data)
{
	struct drm_connector *connector = m->private;
	struct amdgpu_dm_connector *aconnector = to_amdgpu_dm_connector(connector);
	struct dc_link *link = aconnector->dc_link;

	seq_printf(m, "Internal: %u\n", link->is_internal_display);

	return 0;
}

/* function description
 *
 * generic SDP message access for testing
 *
 * debugfs sdp_message is located at /syskernel/debug/dri/0/DP-x
 *
 * SDP header
 * Hb0 : Secondary-Data Packet ID
 * Hb1 : Secondary-Data Packet type
 * Hb2 : Secondary-Data-packet-specific header, Byte 0
 * Hb3 : Secondary-Data-packet-specific header, Byte 1
 *
 * for using custom sdp message: input 4 bytes SDP header and 32 bytes raw data
 */
static ssize_t dp_sdp_message_debugfs_write(struct file *f, const char __user *buf,
				 size_t size, loff_t *pos)
{
	int r;
	uint8_t data[36];
	struct amdgpu_dm_connector *connector = file_inode(f)->i_private;
	struct dm_crtc_state *acrtc_state;
	uint32_t write_size = 36;

	if (connector->base.status != connector_status_connected)
		return -ENODEV;

	if (size == 0)
		return 0;

	acrtc_state = to_dm_crtc_state(connector->base.state->crtc->state);

	r = copy_from_user(data, buf, write_size);

	write_size -= r;

	dc_stream_send_dp_sdp(acrtc_state->stream, data, write_size);

	return write_size;
}

static ssize_t dp_dpcd_address_write(struct file *f, const char __user *buf,
				 size_t size, loff_t *pos)
{
	int r;
	struct amdgpu_dm_connector *connector = file_inode(f)->i_private;

	if (size < sizeof(connector->debugfs_dpcd_address))
		return -EINVAL;

	r = copy_from_user(&connector->debugfs_dpcd_address,
			buf, sizeof(connector->debugfs_dpcd_address));

	return size - r;
}

static ssize_t dp_dpcd_size_write(struct file *f, const char __user *buf,
				 size_t size, loff_t *pos)
{
	int r;
	struct amdgpu_dm_connector *connector = file_inode(f)->i_private;

	if (size < sizeof(connector->debugfs_dpcd_size))
		return -EINVAL;

	r = copy_from_user(&connector->debugfs_dpcd_size,
			buf, sizeof(connector->debugfs_dpcd_size));

	if (connector->debugfs_dpcd_size > 256)
		connector->debugfs_dpcd_size = 0;

	return size - r;
}

static ssize_t dp_dpcd_data_write(struct file *f, const char __user *buf,
				 size_t size, loff_t *pos)
{
	int r;
	char *data;
	struct amdgpu_dm_connector *connector = file_inode(f)->i_private;
	struct dc_link *link = connector->dc_link;
	uint32_t write_size = connector->debugfs_dpcd_size;

	if (!write_size || size < write_size)
		return -EINVAL;

	data = kzalloc(write_size, GFP_KERNEL);
	if (!data)
		return 0;

	r = copy_from_user(data, buf, write_size);

	dm_helpers_dp_write_dpcd(link->ctx, link,
			connector->debugfs_dpcd_address, data, write_size - r);
	kfree(data);
	return write_size - r;
}

static ssize_t dp_dpcd_data_read(struct file *f, char __user *buf,
				 size_t size, loff_t *pos)
{
	int r;
	char *data;
	struct amdgpu_dm_connector *connector = file_inode(f)->i_private;
	struct dc_link *link = connector->dc_link;
	uint32_t read_size = connector->debugfs_dpcd_size;

	if (!read_size || size < read_size)
		return 0;

	data = kzalloc(read_size, GFP_KERNEL);
	if (!data)
		return 0;

	dm_helpers_dp_read_dpcd(link->ctx, link,
			connector->debugfs_dpcd_address, data, read_size);

	r = copy_to_user(buf, data, read_size);

	kfree(data);
	return read_size - r;
}

/* function: Read link's DSC & FEC capabilities
 *
 *
 * Access it with the following command (you need to specify
 * connector like DP-1):
 *
 *	cat /sys/kernel/debug/dri/0/DP-X/dp_dsc_fec_support
 *
 */
static int dp_dsc_fec_support_show(struct seq_file *m, void *data)
{
	struct drm_connector *connector = m->private;
	struct drm_modeset_acquire_ctx ctx;
	struct drm_device *dev = connector->dev;
	struct amdgpu_dm_connector *aconnector = to_amdgpu_dm_connector(connector);
	int ret = 0;
	bool try_again = false;
	bool is_fec_supported = false;
	bool is_dsc_supported = false;
	struct dpcd_caps dpcd_caps;

	drm_modeset_acquire_init(&ctx, DRM_MODESET_ACQUIRE_INTERRUPTIBLE);
	do {
		try_again = false;
		ret = drm_modeset_lock(&dev->mode_config.connection_mutex, &ctx);
		if (ret) {
			if (ret == -EDEADLK) {
				ret = drm_modeset_backoff(&ctx);
				if (!ret) {
					try_again = true;
					continue;
				}
			}
			break;
		}
		if (connector->status != connector_status_connected) {
			ret = -ENODEV;
			break;
		}
		dpcd_caps = aconnector->dc_link->dpcd_caps;
		if (aconnector->port) {
			/* aconnector sets dsc_aux during get_modes call
			 * if MST connector has it means it can either
			 * enable DSC on the sink device or on MST branch
			 * its connected to.
			 */
			if (aconnector->dsc_aux) {
				is_fec_supported = true;
				is_dsc_supported = true;
			}
		} else {
			is_fec_supported = dpcd_caps.fec_cap.raw & 0x1;
			is_dsc_supported = dpcd_caps.dsc_caps.dsc_basic_caps.raw[0] & 0x1;
		}
	} while (try_again);

	drm_modeset_drop_locks(&ctx);
	drm_modeset_acquire_fini(&ctx);

	seq_printf(m, "FEC_Sink_Support: %s\n", str_yes_no(is_fec_supported));
	seq_printf(m, "DSC_Sink_Support: %s\n", str_yes_no(is_dsc_supported));

	return ret;
}

/* function: Trigger virtual HPD redetection on connector
 *
 * This function will perform link rediscovery, link disable
 * and enable, and dm connector state update.
 *
 * Retrigger HPD on an existing connector by echoing 1 into
 * its respectful "trigger_hotplug" debugfs entry:
 *
 *	echo 1 > /sys/kernel/debug/dri/0/DP-X/trigger_hotplug
 *
 * This function can perform HPD unplug:
 *
 *	echo 0 > /sys/kernel/debug/dri/0/DP-X/trigger_hotplug
 *
 */
static ssize_t trigger_hotplug(struct file *f, const char __user *buf,
							size_t size, loff_t *pos)
{
	struct amdgpu_dm_connector *aconnector = file_inode(f)->i_private;
	struct drm_connector *connector = &aconnector->base;
	struct dc_link *link = NULL;
	struct drm_device *dev = connector->dev;
	struct amdgpu_device *adev = drm_to_adev(dev);
	enum dc_connection_type new_connection_type = dc_connection_none;
	char *wr_buf = NULL;
	uint32_t wr_buf_size = 42;
	int max_param_num = 1;
	long param[1] = {0};
	uint8_t param_nums = 0;
	bool ret = false;

	if (!aconnector || !aconnector->dc_link)
		return -EINVAL;

	if (size == 0)
		return -EINVAL;

	wr_buf = kcalloc(wr_buf_size, sizeof(char), GFP_KERNEL);

	if (!wr_buf) {
		DRM_DEBUG_DRIVER("no memory to allocate write buffer\n");
		return -ENOSPC;
	}

	if (parse_write_buffer_into_params(wr_buf, wr_buf_size,
						(long *)param, buf,
						max_param_num,
						&param_nums)) {
		kfree(wr_buf);
		return -EINVAL;
	}

	kfree(wr_buf);

	if (param_nums <= 0) {
		DRM_DEBUG_DRIVER("user data not be read\n");
		return -EINVAL;
	}

	mutex_lock(&aconnector->hpd_lock);

	/* Don't support for mst end device*/
	if (aconnector->mst_port) {
		mutex_unlock(&aconnector->hpd_lock);
		return -EINVAL;
	}

	if (param[0] == 1) {

		if (!dc_link_detect_sink(aconnector->dc_link, &new_connection_type) &&
			new_connection_type != dc_connection_none)
			goto unlock;

		mutex_lock(&adev->dm.dc_lock);
		ret = dc_link_detect(aconnector->dc_link, DETECT_REASON_HPD);
		mutex_unlock(&adev->dm.dc_lock);

		if (!ret)
			goto unlock;

		amdgpu_dm_update_connector_after_detect(aconnector);

		drm_modeset_lock_all(dev);
		dm_restore_drm_connector_state(dev, connector);
		drm_modeset_unlock_all(dev);

		drm_kms_helper_connector_hotplug_event(connector);
	} else if (param[0] == 0) {
		if (!aconnector->dc_link)
			goto unlock;

		link = aconnector->dc_link;

		if (link->local_sink) {
			dc_sink_release(link->local_sink);
			link->local_sink = NULL;
		}

		link->dpcd_sink_count = 0;
		link->type = dc_connection_none;
		link->dongle_max_pix_clk = 0;

		amdgpu_dm_update_connector_after_detect(aconnector);

		/* If the aconnector is the root node in mst topology */
		if (aconnector->mst_mgr.mst_state == true)
			reset_cur_dp_mst_topology(link);

		drm_modeset_lock_all(dev);
		dm_restore_drm_connector_state(dev, connector);
		drm_modeset_unlock_all(dev);

		drm_kms_helper_connector_hotplug_event(connector);
	}

unlock:
	mutex_unlock(&aconnector->hpd_lock);

	return size;
}

/* function: read DSC status on the connector
 *
 * The read function: dp_dsc_clock_en_read
 * returns current status of DSC clock on the connector.
 * The return is a boolean flag: 1 or 0.
 *
 * Access it with the following command (you need to specify
 * connector like DP-1):
 *
 *	cat /sys/kernel/debug/dri/0/DP-X/dsc_clock_en
 *
 * Expected output:
 * 1 - means that DSC is currently enabled
 * 0 - means that DSC is disabled
 */
static ssize_t dp_dsc_clock_en_read(struct file *f, char __user *buf,
				    size_t size, loff_t *pos)
{
	char *rd_buf = NULL;
	char *rd_buf_ptr = NULL;
	struct amdgpu_dm_connector *aconnector = file_inode(f)->i_private;
	struct display_stream_compressor *dsc;
	struct dcn_dsc_state dsc_state = {0};
	const uint32_t rd_buf_size = 10;
	struct pipe_ctx *pipe_ctx;
	ssize_t result = 0;
	int i, r, str_len = 30;

	rd_buf = kcalloc(rd_buf_size, sizeof(char), GFP_KERNEL);

	if (!rd_buf)
		return -ENOMEM;

	rd_buf_ptr = rd_buf;

	for (i = 0; i < MAX_PIPES; i++) {
		pipe_ctx = &aconnector->dc_link->dc->current_state->res_ctx.pipe_ctx[i];
		if (pipe_ctx && pipe_ctx->stream &&
		    pipe_ctx->stream->link == aconnector->dc_link)
			break;
	}

	if (!pipe_ctx) {
		kfree(rd_buf);
		return -ENXIO;
	}

	dsc = pipe_ctx->stream_res.dsc;
	if (dsc)
		dsc->funcs->dsc_read_state(dsc, &dsc_state);

	snprintf(rd_buf_ptr, str_len,
		"%d\n",
		dsc_state.dsc_clock_en);
	rd_buf_ptr += str_len;

	while (size) {
		if (*pos >= rd_buf_size)
			break;

		r = put_user(*(rd_buf + result), buf);
		if (r) {
			kfree(rd_buf);
			return r; /* r = -EFAULT */
		}

		buf += 1;
		size -= 1;
		*pos += 1;
		result += 1;
	}

	kfree(rd_buf);
	return result;
}

/* function: write force DSC on the connector
 *
 * The write function: dp_dsc_clock_en_write
 * enables to force DSC on the connector.
 * User can write to either force enable or force disable DSC
 * on the next modeset or set it to driver default
 *
 * Accepted inputs:
 * 0 - default DSC enablement policy
 * 1 - force enable DSC on the connector
 * 2 - force disable DSC on the connector (might cause fail in atomic_check)
 *
 * Writing DSC settings is done with the following command:
 * - To force enable DSC (you need to specify
 * connector like DP-1):
 *
 *	echo 0x1 > /sys/kernel/debug/dri/0/DP-X/dsc_clock_en
 *
 * - To return to default state set the flag to zero and
 * let driver deal with DSC automatically
 * (you need to specify connector like DP-1):
 *
 *	echo 0x0 > /sys/kernel/debug/dri/0/DP-X/dsc_clock_en
 *
 */
static ssize_t dp_dsc_clock_en_write(struct file *f, const char __user *buf,
				     size_t size, loff_t *pos)
{
	struct amdgpu_dm_connector *aconnector = file_inode(f)->i_private;
	struct drm_connector *connector = &aconnector->base;
	struct drm_device *dev = connector->dev;
	struct drm_crtc *crtc = NULL;
	struct dm_crtc_state *dm_crtc_state = NULL;
	struct pipe_ctx *pipe_ctx;
	int i;
	char *wr_buf = NULL;
	uint32_t wr_buf_size = 42;
	int max_param_num = 1;
	long param[1] = {0};
	uint8_t param_nums = 0;

	if (size == 0)
		return -EINVAL;

	wr_buf = kcalloc(wr_buf_size, sizeof(char), GFP_KERNEL);

	if (!wr_buf) {
		DRM_DEBUG_DRIVER("no memory to allocate write buffer\n");
		return -ENOSPC;
	}

	if (parse_write_buffer_into_params(wr_buf, wr_buf_size,
					    (long *)param, buf,
					    max_param_num,
					    &param_nums)) {
		kfree(wr_buf);
		return -EINVAL;
	}

	if (param_nums <= 0) {
		DRM_DEBUG_DRIVER("user data not be read\n");
		kfree(wr_buf);
		return -EINVAL;
	}

	for (i = 0; i < MAX_PIPES; i++) {
		pipe_ctx = &aconnector->dc_link->dc->current_state->res_ctx.pipe_ctx[i];
		if (pipe_ctx && pipe_ctx->stream &&
		    pipe_ctx->stream->link == aconnector->dc_link)
			break;
	}

	if (!pipe_ctx || !pipe_ctx->stream)
		goto done;

	// Get CRTC state
	mutex_lock(&dev->mode_config.mutex);
	drm_modeset_lock(&dev->mode_config.connection_mutex, NULL);

	if (connector->state == NULL)
		goto unlock;

	crtc = connector->state->crtc;
	if (crtc == NULL)
		goto unlock;

	drm_modeset_lock(&crtc->mutex, NULL);
	if (crtc->state == NULL)
		goto unlock;

	dm_crtc_state = to_dm_crtc_state(crtc->state);
	if (dm_crtc_state->stream == NULL)
		goto unlock;

	if (param[0] == 1)
		aconnector->dsc_settings.dsc_force_enable = DSC_CLK_FORCE_ENABLE;
	else if (param[0] == 2)
		aconnector->dsc_settings.dsc_force_enable = DSC_CLK_FORCE_DISABLE;
	else
		aconnector->dsc_settings.dsc_force_enable = DSC_CLK_FORCE_DEFAULT;

	dm_crtc_state->dsc_force_changed = true;

unlock:
	if (crtc)
		drm_modeset_unlock(&crtc->mutex);
	drm_modeset_unlock(&dev->mode_config.connection_mutex);
	mutex_unlock(&dev->mode_config.mutex);

done:
	kfree(wr_buf);
	return size;
}

/* function: read DSC slice width parameter on the connector
 *
 * The read function: dp_dsc_slice_width_read
 * returns dsc slice width used in the current configuration
 * The return is an integer: 0 or other positive number
 *
 * Access the status with the following command:
 *
 *	cat /sys/kernel/debug/dri/0/DP-X/dsc_slice_width
 *
 * 0 - means that DSC is disabled
 *
 * Any other number more than zero represents the
 * slice width currently used by DSC in pixels
 *
 */
static ssize_t dp_dsc_slice_width_read(struct file *f, char __user *buf,
				    size_t size, loff_t *pos)
{
	char *rd_buf = NULL;
	char *rd_buf_ptr = NULL;
	struct amdgpu_dm_connector *aconnector = file_inode(f)->i_private;
	struct display_stream_compressor *dsc;
	struct dcn_dsc_state dsc_state = {0};
	const uint32_t rd_buf_size = 100;
	struct pipe_ctx *pipe_ctx;
	ssize_t result = 0;
	int i, r, str_len = 30;

	rd_buf = kcalloc(rd_buf_size, sizeof(char), GFP_KERNEL);

	if (!rd_buf)
		return -ENOMEM;

	rd_buf_ptr = rd_buf;

	for (i = 0; i < MAX_PIPES; i++) {
		pipe_ctx = &aconnector->dc_link->dc->current_state->res_ctx.pipe_ctx[i];
		if (pipe_ctx && pipe_ctx->stream &&
		    pipe_ctx->stream->link == aconnector->dc_link)
			break;
	}

	if (!pipe_ctx) {
		kfree(rd_buf);
		return -ENXIO;
	}

	dsc = pipe_ctx->stream_res.dsc;
	if (dsc)
		dsc->funcs->dsc_read_state(dsc, &dsc_state);

	snprintf(rd_buf_ptr, str_len,
		"%d\n",
		dsc_state.dsc_slice_width);
	rd_buf_ptr += str_len;

	while (size) {
		if (*pos >= rd_buf_size)
			break;

		r = put_user(*(rd_buf + result), buf);
		if (r) {
			kfree(rd_buf);
			return r; /* r = -EFAULT */
		}

		buf += 1;
		size -= 1;
		*pos += 1;
		result += 1;
	}

	kfree(rd_buf);
	return result;
}

/* function: write DSC slice width parameter
 *
 * The write function: dp_dsc_slice_width_write
 * overwrites automatically generated DSC configuration
 * of slice width.
 *
 * The user has to write the slice width divisible by the
 * picture width.
 *
 * Also the user has to write width in hexidecimal
 * rather than in decimal.
 *
 * Writing DSC settings is done with the following command:
 * - To force overwrite slice width: (example sets to 1920 pixels)
 *
 *	echo 0x780 > /sys/kernel/debug/dri/0/DP-X/dsc_slice_width
 *
 *  - To stop overwriting and let driver find the optimal size,
 * set the width to zero:
 *
 *	echo 0x0 > /sys/kernel/debug/dri/0/DP-X/dsc_slice_width
 *
 */
static ssize_t dp_dsc_slice_width_write(struct file *f, const char __user *buf,
				     size_t size, loff_t *pos)
{
	struct amdgpu_dm_connector *aconnector = file_inode(f)->i_private;
	struct pipe_ctx *pipe_ctx;
	struct drm_connector *connector = &aconnector->base;
	struct drm_device *dev = connector->dev;
	struct drm_crtc *crtc = NULL;
	struct dm_crtc_state *dm_crtc_state = NULL;
	int i;
	char *wr_buf = NULL;
	uint32_t wr_buf_size = 42;
	int max_param_num = 1;
	long param[1] = {0};
	uint8_t param_nums = 0;

	if (size == 0)
		return -EINVAL;

	wr_buf = kcalloc(wr_buf_size, sizeof(char), GFP_KERNEL);

	if (!wr_buf) {
		DRM_DEBUG_DRIVER("no memory to allocate write buffer\n");
		return -ENOSPC;
	}

	if (parse_write_buffer_into_params(wr_buf, wr_buf_size,
					    (long *)param, buf,
					    max_param_num,
					    &param_nums)) {
		kfree(wr_buf);
		return -EINVAL;
	}

	if (param_nums <= 0) {
		DRM_DEBUG_DRIVER("user data not be read\n");
		kfree(wr_buf);
		return -EINVAL;
	}

	for (i = 0; i < MAX_PIPES; i++) {
		pipe_ctx = &aconnector->dc_link->dc->current_state->res_ctx.pipe_ctx[i];
		if (pipe_ctx && pipe_ctx->stream &&
		    pipe_ctx->stream->link == aconnector->dc_link)
			break;
	}

	if (!pipe_ctx || !pipe_ctx->stream)
		goto done;

	// Safely get CRTC state
	mutex_lock(&dev->mode_config.mutex);
	drm_modeset_lock(&dev->mode_config.connection_mutex, NULL);

	if (connector->state == NULL)
		goto unlock;

	crtc = connector->state->crtc;
	if (crtc == NULL)
		goto unlock;

	drm_modeset_lock(&crtc->mutex, NULL);
	if (crtc->state == NULL)
		goto unlock;

	dm_crtc_state = to_dm_crtc_state(crtc->state);
	if (dm_crtc_state->stream == NULL)
		goto unlock;

	if (param[0] > 0)
		aconnector->dsc_settings.dsc_num_slices_h = DIV_ROUND_UP(
					pipe_ctx->stream->timing.h_addressable,
					param[0]);
	else
		aconnector->dsc_settings.dsc_num_slices_h = 0;

	dm_crtc_state->dsc_force_changed = true;

unlock:
	if (crtc)
		drm_modeset_unlock(&crtc->mutex);
	drm_modeset_unlock(&dev->mode_config.connection_mutex);
	mutex_unlock(&dev->mode_config.mutex);

done:
	kfree(wr_buf);
	return size;
}

/* function: read DSC slice height parameter on the connector
 *
 * The read function: dp_dsc_slice_height_read
 * returns dsc slice height used in the current configuration
 * The return is an integer: 0 or other positive number
 *
 * Access the status with the following command:
 *
 *	cat /sys/kernel/debug/dri/0/DP-X/dsc_slice_height
 *
 * 0 - means that DSC is disabled
 *
 * Any other number more than zero represents the
 * slice height currently used by DSC in pixels
 *
 */
static ssize_t dp_dsc_slice_height_read(struct file *f, char __user *buf,
				    size_t size, loff_t *pos)
{
	char *rd_buf = NULL;
	char *rd_buf_ptr = NULL;
	struct amdgpu_dm_connector *aconnector = file_inode(f)->i_private;
	struct display_stream_compressor *dsc;
	struct dcn_dsc_state dsc_state = {0};
	const uint32_t rd_buf_size = 100;
	struct pipe_ctx *pipe_ctx;
	ssize_t result = 0;
	int i, r, str_len = 30;

	rd_buf = kcalloc(rd_buf_size, sizeof(char), GFP_KERNEL);

	if (!rd_buf)
		return -ENOMEM;

	rd_buf_ptr = rd_buf;

	for (i = 0; i < MAX_PIPES; i++) {
		pipe_ctx = &aconnector->dc_link->dc->current_state->res_ctx.pipe_ctx[i];
		if (pipe_ctx && pipe_ctx->stream &&
		    pipe_ctx->stream->link == aconnector->dc_link)
			break;
	}

	if (!pipe_ctx) {
		kfree(rd_buf);
		return -ENXIO;
	}

	dsc = pipe_ctx->stream_res.dsc;
	if (dsc)
		dsc->funcs->dsc_read_state(dsc, &dsc_state);

	snprintf(rd_buf_ptr, str_len,
		"%d\n",
		dsc_state.dsc_slice_height);
	rd_buf_ptr += str_len;

	while (size) {
		if (*pos >= rd_buf_size)
			break;

		r = put_user(*(rd_buf + result), buf);
		if (r) {
			kfree(rd_buf);
			return r; /* r = -EFAULT */
		}

		buf += 1;
		size -= 1;
		*pos += 1;
		result += 1;
	}

	kfree(rd_buf);
	return result;
}

/* function: write DSC slice height parameter
 *
 * The write function: dp_dsc_slice_height_write
 * overwrites automatically generated DSC configuration
 * of slice height.
 *
 * The user has to write the slice height divisible by the
 * picture height.
 *
 * Also the user has to write height in hexidecimal
 * rather than in decimal.
 *
 * Writing DSC settings is done with the following command:
 * - To force overwrite slice height (example sets to 128 pixels):
 *
 *	echo 0x80 > /sys/kernel/debug/dri/0/DP-X/dsc_slice_height
 *
 *  - To stop overwriting and let driver find the optimal size,
 * set the height to zero:
 *
 *	echo 0x0 > /sys/kernel/debug/dri/0/DP-X/dsc_slice_height
 *
 */
static ssize_t dp_dsc_slice_height_write(struct file *f, const char __user *buf,
				     size_t size, loff_t *pos)
{
	struct amdgpu_dm_connector *aconnector = file_inode(f)->i_private;
	struct drm_connector *connector = &aconnector->base;
	struct drm_device *dev = connector->dev;
	struct drm_crtc *crtc = NULL;
	struct dm_crtc_state *dm_crtc_state = NULL;
	struct pipe_ctx *pipe_ctx;
	int i;
	char *wr_buf = NULL;
	uint32_t wr_buf_size = 42;
	int max_param_num = 1;
	uint8_t param_nums = 0;
	long param[1] = {0};

	if (size == 0)
		return -EINVAL;

	wr_buf = kcalloc(wr_buf_size, sizeof(char), GFP_KERNEL);

	if (!wr_buf) {
		DRM_DEBUG_DRIVER("no memory to allocate write buffer\n");
		return -ENOSPC;
	}

	if (parse_write_buffer_into_params(wr_buf, wr_buf_size,
					    (long *)param, buf,
					    max_param_num,
					    &param_nums)) {
		kfree(wr_buf);
		return -EINVAL;
	}

	if (param_nums <= 0) {
		DRM_DEBUG_DRIVER("user data not be read\n");
		kfree(wr_buf);
		return -EINVAL;
	}

	for (i = 0; i < MAX_PIPES; i++) {
		pipe_ctx = &aconnector->dc_link->dc->current_state->res_ctx.pipe_ctx[i];
		if (pipe_ctx && pipe_ctx->stream &&
		    pipe_ctx->stream->link == aconnector->dc_link)
			break;
	}

	if (!pipe_ctx || !pipe_ctx->stream)
		goto done;

	// Get CRTC state
	mutex_lock(&dev->mode_config.mutex);
	drm_modeset_lock(&dev->mode_config.connection_mutex, NULL);

	if (connector->state == NULL)
		goto unlock;

	crtc = connector->state->crtc;
	if (crtc == NULL)
		goto unlock;

	drm_modeset_lock(&crtc->mutex, NULL);
	if (crtc->state == NULL)
		goto unlock;

	dm_crtc_state = to_dm_crtc_state(crtc->state);
	if (dm_crtc_state->stream == NULL)
		goto unlock;

	if (param[0] > 0)
		aconnector->dsc_settings.dsc_num_slices_v = DIV_ROUND_UP(
					pipe_ctx->stream->timing.v_addressable,
					param[0]);
	else
		aconnector->dsc_settings.dsc_num_slices_v = 0;

	dm_crtc_state->dsc_force_changed = true;

unlock:
	if (crtc)
		drm_modeset_unlock(&crtc->mutex);
	drm_modeset_unlock(&dev->mode_config.connection_mutex);
	mutex_unlock(&dev->mode_config.mutex);

done:
	kfree(wr_buf);
	return size;
}

/* function: read DSC target rate on the connector in bits per pixel
 *
 * The read function: dp_dsc_bits_per_pixel_read
 * returns target rate of compression in bits per pixel
 * The return is an integer: 0 or other positive integer
 *
 * Access it with the following command:
 *
 *	cat /sys/kernel/debug/dri/0/DP-X/dsc_bits_per_pixel
 *
 *  0 - means that DSC is disabled
 */
static ssize_t dp_dsc_bits_per_pixel_read(struct file *f, char __user *buf,
				    size_t size, loff_t *pos)
{
	char *rd_buf = NULL;
	char *rd_buf_ptr = NULL;
	struct amdgpu_dm_connector *aconnector = file_inode(f)->i_private;
	struct display_stream_compressor *dsc;
	struct dcn_dsc_state dsc_state = {0};
	const uint32_t rd_buf_size = 100;
	struct pipe_ctx *pipe_ctx;
	ssize_t result = 0;
	int i, r, str_len = 30;

	rd_buf = kcalloc(rd_buf_size, sizeof(char), GFP_KERNEL);

	if (!rd_buf)
		return -ENOMEM;

	rd_buf_ptr = rd_buf;

	for (i = 0; i < MAX_PIPES; i++) {
		pipe_ctx = &aconnector->dc_link->dc->current_state->res_ctx.pipe_ctx[i];
		if (pipe_ctx && pipe_ctx->stream &&
		    pipe_ctx->stream->link == aconnector->dc_link)
			break;
	}

	if (!pipe_ctx) {
		kfree(rd_buf);
		return -ENXIO;
	}

	dsc = pipe_ctx->stream_res.dsc;
	if (dsc)
		dsc->funcs->dsc_read_state(dsc, &dsc_state);

	snprintf(rd_buf_ptr, str_len,
		"%d\n",
		dsc_state.dsc_bits_per_pixel);
	rd_buf_ptr += str_len;

	while (size) {
		if (*pos >= rd_buf_size)
			break;

		r = put_user(*(rd_buf + result), buf);
		if (r) {
			kfree(rd_buf);
			return r; /* r = -EFAULT */
		}

		buf += 1;
		size -= 1;
		*pos += 1;
		result += 1;
	}

	kfree(rd_buf);
	return result;
}

/* function: write DSC target rate in bits per pixel
 *
 * The write function: dp_dsc_bits_per_pixel_write
 * overwrites automatically generated DSC configuration
 * of DSC target bit rate.
 *
 * Also the user has to write bpp in hexidecimal
 * rather than in decimal.
 *
 * Writing DSC settings is done with the following command:
 * - To force overwrite rate (example sets to 256 bpp x 1/16):
 *
 *	echo 0x100 > /sys/kernel/debug/dri/0/DP-X/dsc_bits_per_pixel
 *
 *  - To stop overwriting and let driver find the optimal rate,
 * set the rate to zero:
 *
 *	echo 0x0 > /sys/kernel/debug/dri/0/DP-X/dsc_bits_per_pixel
 *
 */
static ssize_t dp_dsc_bits_per_pixel_write(struct file *f, const char __user *buf,
				     size_t size, loff_t *pos)
{
	struct amdgpu_dm_connector *aconnector = file_inode(f)->i_private;
	struct drm_connector *connector = &aconnector->base;
	struct drm_device *dev = connector->dev;
	struct drm_crtc *crtc = NULL;
	struct dm_crtc_state *dm_crtc_state = NULL;
	struct pipe_ctx *pipe_ctx;
	int i;
	char *wr_buf = NULL;
	uint32_t wr_buf_size = 42;
	int max_param_num = 1;
	uint8_t param_nums = 0;
	long param[1] = {0};

	if (size == 0)
		return -EINVAL;

	wr_buf = kcalloc(wr_buf_size, sizeof(char), GFP_KERNEL);

	if (!wr_buf) {
		DRM_DEBUG_DRIVER("no memory to allocate write buffer\n");
		return -ENOSPC;
	}

	if (parse_write_buffer_into_params(wr_buf, wr_buf_size,
					    (long *)param, buf,
					    max_param_num,
					    &param_nums)) {
		kfree(wr_buf);
		return -EINVAL;
	}

	if (param_nums <= 0) {
		DRM_DEBUG_DRIVER("user data not be read\n");
		kfree(wr_buf);
		return -EINVAL;
	}

	for (i = 0; i < MAX_PIPES; i++) {
		pipe_ctx = &aconnector->dc_link->dc->current_state->res_ctx.pipe_ctx[i];
		if (pipe_ctx && pipe_ctx->stream &&
		    pipe_ctx->stream->link == aconnector->dc_link)
			break;
	}

	if (!pipe_ctx || !pipe_ctx->stream)
		goto done;

	// Get CRTC state
	mutex_lock(&dev->mode_config.mutex);
	drm_modeset_lock(&dev->mode_config.connection_mutex, NULL);

	if (connector->state == NULL)
		goto unlock;

	crtc = connector->state->crtc;
	if (crtc == NULL)
		goto unlock;

	drm_modeset_lock(&crtc->mutex, NULL);
	if (crtc->state == NULL)
		goto unlock;

	dm_crtc_state = to_dm_crtc_state(crtc->state);
	if (dm_crtc_state->stream == NULL)
		goto unlock;

	aconnector->dsc_settings.dsc_bits_per_pixel = param[0];

	dm_crtc_state->dsc_force_changed = true;

unlock:
	if (crtc)
		drm_modeset_unlock(&crtc->mutex);
	drm_modeset_unlock(&dev->mode_config.connection_mutex);
	mutex_unlock(&dev->mode_config.mutex);

done:
	kfree(wr_buf);
	return size;
}

/* function: read DSC picture width parameter on the connector
 *
 * The read function: dp_dsc_pic_width_read
 * returns dsc picture width used in the current configuration
 * It is the same as h_addressable of the current
 * display's timing
 * The return is an integer: 0 or other positive integer
 * If 0 then DSC is disabled.
 *
 * Access it with the following command:
 *
 *	cat /sys/kernel/debug/dri/0/DP-X/dsc_pic_width
 *
 * 0 - means that DSC is disabled
 */
static ssize_t dp_dsc_pic_width_read(struct file *f, char __user *buf,
				    size_t size, loff_t *pos)
{
	char *rd_buf = NULL;
	char *rd_buf_ptr = NULL;
	struct amdgpu_dm_connector *aconnector = file_inode(f)->i_private;
	struct display_stream_compressor *dsc;
	struct dcn_dsc_state dsc_state = {0};
	const uint32_t rd_buf_size = 100;
	struct pipe_ctx *pipe_ctx;
	ssize_t result = 0;
	int i, r, str_len = 30;

	rd_buf = kcalloc(rd_buf_size, sizeof(char), GFP_KERNEL);

	if (!rd_buf)
		return -ENOMEM;

	rd_buf_ptr = rd_buf;

	for (i = 0; i < MAX_PIPES; i++) {
		pipe_ctx = &aconnector->dc_link->dc->current_state->res_ctx.pipe_ctx[i];
		if (pipe_ctx && pipe_ctx->stream &&
		    pipe_ctx->stream->link == aconnector->dc_link)
			break;
	}

	if (!pipe_ctx) {
		kfree(rd_buf);
		return -ENXIO;
	}

	dsc = pipe_ctx->stream_res.dsc;
	if (dsc)
		dsc->funcs->dsc_read_state(dsc, &dsc_state);

	snprintf(rd_buf_ptr, str_len,
		"%d\n",
		dsc_state.dsc_pic_width);
	rd_buf_ptr += str_len;

	while (size) {
		if (*pos >= rd_buf_size)
			break;

		r = put_user(*(rd_buf + result), buf);
		if (r) {
			kfree(rd_buf);
			return r; /* r = -EFAULT */
		}

		buf += 1;
		size -= 1;
		*pos += 1;
		result += 1;
	}

	kfree(rd_buf);
	return result;
}

static ssize_t dp_dsc_pic_height_read(struct file *f, char __user *buf,
				    size_t size, loff_t *pos)
{
	char *rd_buf = NULL;
	char *rd_buf_ptr = NULL;
	struct amdgpu_dm_connector *aconnector = file_inode(f)->i_private;
	struct display_stream_compressor *dsc;
	struct dcn_dsc_state dsc_state = {0};
	const uint32_t rd_buf_size = 100;
	struct pipe_ctx *pipe_ctx;
	ssize_t result = 0;
	int i, r, str_len = 30;

	rd_buf = kcalloc(rd_buf_size, sizeof(char), GFP_KERNEL);

	if (!rd_buf)
		return -ENOMEM;

	rd_buf_ptr = rd_buf;

	for (i = 0; i < MAX_PIPES; i++) {
		pipe_ctx = &aconnector->dc_link->dc->current_state->res_ctx.pipe_ctx[i];
		if (pipe_ctx && pipe_ctx->stream &&
		    pipe_ctx->stream->link == aconnector->dc_link)
			break;
	}

	if (!pipe_ctx) {
		kfree(rd_buf);
		return -ENXIO;
	}

	dsc = pipe_ctx->stream_res.dsc;
	if (dsc)
		dsc->funcs->dsc_read_state(dsc, &dsc_state);

	snprintf(rd_buf_ptr, str_len,
		"%d\n",
		dsc_state.dsc_pic_height);
	rd_buf_ptr += str_len;

	while (size) {
		if (*pos >= rd_buf_size)
			break;

		r = put_user(*(rd_buf + result), buf);
		if (r) {
			kfree(rd_buf);
			return r; /* r = -EFAULT */
		}

		buf += 1;
		size -= 1;
		*pos += 1;
		result += 1;
	}

	kfree(rd_buf);
	return result;
}

/* function: read DSC chunk size parameter on the connector
 *
 * The read function: dp_dsc_chunk_size_read
 * returns dsc chunk size set in the current configuration
 * The value is calculated automatically by DSC code
 * and depends on slice parameters and bpp target rate
 * The return is an integer: 0 or other positive integer
 * If 0 then DSC is disabled.
 *
 * Access it with the following command:
 *
 *	cat /sys/kernel/debug/dri/0/DP-X/dsc_chunk_size
 *
 * 0 - means that DSC is disabled
 */
static ssize_t dp_dsc_chunk_size_read(struct file *f, char __user *buf,
				    size_t size, loff_t *pos)
{
	char *rd_buf = NULL;
	char *rd_buf_ptr = NULL;
	struct amdgpu_dm_connector *aconnector = file_inode(f)->i_private;
	struct display_stream_compressor *dsc;
	struct dcn_dsc_state dsc_state = {0};
	const uint32_t rd_buf_size = 100;
	struct pipe_ctx *pipe_ctx;
	ssize_t result = 0;
	int i, r, str_len = 30;

	rd_buf = kcalloc(rd_buf_size, sizeof(char), GFP_KERNEL);

	if (!rd_buf)
		return -ENOMEM;

	rd_buf_ptr = rd_buf;

	for (i = 0; i < MAX_PIPES; i++) {
		pipe_ctx = &aconnector->dc_link->dc->current_state->res_ctx.pipe_ctx[i];
		if (pipe_ctx && pipe_ctx->stream &&
		    pipe_ctx->stream->link == aconnector->dc_link)
			break;
	}

	if (!pipe_ctx) {
		kfree(rd_buf);
		return -ENXIO;
	}

	dsc = pipe_ctx->stream_res.dsc;
	if (dsc)
		dsc->funcs->dsc_read_state(dsc, &dsc_state);

	snprintf(rd_buf_ptr, str_len,
		"%d\n",
		dsc_state.dsc_chunk_size);
	rd_buf_ptr += str_len;

	while (size) {
		if (*pos >= rd_buf_size)
			break;

		r = put_user(*(rd_buf + result), buf);
		if (r) {
			kfree(rd_buf);
			return r; /* r = -EFAULT */
		}

		buf += 1;
		size -= 1;
		*pos += 1;
		result += 1;
	}

	kfree(rd_buf);
	return result;
}

/* function: read DSC slice bpg offset on the connector
 *
 * The read function: dp_dsc_slice_bpg_offset_read
 * returns dsc bpg slice offset set in the current configuration
 * The value is calculated automatically by DSC code
 * and depends on slice parameters and bpp target rate
 * The return is an integer: 0 or other positive integer
 * If 0 then DSC is disabled.
 *
 * Access it with the following command:
 *
 *	cat /sys/kernel/debug/dri/0/DP-X/dsc_slice_bpg_offset
 *
 * 0 - means that DSC is disabled
 */
static ssize_t dp_dsc_slice_bpg_offset_read(struct file *f, char __user *buf,
				    size_t size, loff_t *pos)
{
	char *rd_buf = NULL;
	char *rd_buf_ptr = NULL;
	struct amdgpu_dm_connector *aconnector = file_inode(f)->i_private;
	struct display_stream_compressor *dsc;
	struct dcn_dsc_state dsc_state = {0};
	const uint32_t rd_buf_size = 100;
	struct pipe_ctx *pipe_ctx;
	ssize_t result = 0;
	int i, r, str_len = 30;

	rd_buf = kcalloc(rd_buf_size, sizeof(char), GFP_KERNEL);

	if (!rd_buf)
		return -ENOMEM;

	rd_buf_ptr = rd_buf;

	for (i = 0; i < MAX_PIPES; i++) {
		pipe_ctx = &aconnector->dc_link->dc->current_state->res_ctx.pipe_ctx[i];
		if (pipe_ctx && pipe_ctx->stream &&
		    pipe_ctx->stream->link == aconnector->dc_link)
			break;
	}

	if (!pipe_ctx) {
		kfree(rd_buf);
		return -ENXIO;
	}

	dsc = pipe_ctx->stream_res.dsc;
	if (dsc)
		dsc->funcs->dsc_read_state(dsc, &dsc_state);

	snprintf(rd_buf_ptr, str_len,
		"%d\n",
		dsc_state.dsc_slice_bpg_offset);
	rd_buf_ptr += str_len;

	while (size) {
		if (*pos >= rd_buf_size)
			break;

		r = put_user(*(rd_buf + result), buf);
		if (r) {
			kfree(rd_buf);
			return r; /* r = -EFAULT */
		}

		buf += 1;
		size -= 1;
		*pos += 1;
		result += 1;
	}

	kfree(rd_buf);
	return result;
}


/*
 * function description: Read max_requested_bpc property from the connector
 *
 * Access it with the following command:
 *
 *	cat /sys/kernel/debug/dri/0/DP-X/max_bpc
 *
 */
static ssize_t dp_max_bpc_read(struct file *f, char __user *buf,
		size_t size, loff_t *pos)
{
	struct amdgpu_dm_connector *aconnector = file_inode(f)->i_private;
	struct drm_connector *connector = &aconnector->base;
	struct drm_device *dev = connector->dev;
	struct dm_connector_state *state;
	ssize_t result = 0;
	char *rd_buf = NULL;
	char *rd_buf_ptr = NULL;
	const uint32_t rd_buf_size = 10;
	int r;

	rd_buf = kcalloc(rd_buf_size, sizeof(char), GFP_KERNEL);

	if (!rd_buf)
		return -ENOMEM;

	mutex_lock(&dev->mode_config.mutex);
	drm_modeset_lock(&dev->mode_config.connection_mutex, NULL);

	if (connector->state == NULL)
		goto unlock;

	state = to_dm_connector_state(connector->state);

	rd_buf_ptr = rd_buf;
	snprintf(rd_buf_ptr, rd_buf_size,
		"%u\n",
		state->base.max_requested_bpc);

	while (size) {
		if (*pos >= rd_buf_size)
			break;

		r = put_user(*(rd_buf + result), buf);
		if (r) {
			result = r; /* r = -EFAULT */
			goto unlock;
		}
		buf += 1;
		size -= 1;
		*pos += 1;
		result += 1;
	}
unlock:
	drm_modeset_unlock(&dev->mode_config.connection_mutex);
	mutex_unlock(&dev->mode_config.mutex);
	kfree(rd_buf);
	return result;
}


/*
 * function description: Set max_requested_bpc property on the connector
 *
 * This function will not force the input BPC on connector, it will only
 * change the max value. This is equivalent to setting max_bpc through
 * xrandr.
 *
 * The BPC value written must be >= 6 and <= 16. Values outside of this
 * range will result in errors.
 *
 * BPC values:
 *	0x6 - 6 BPC
 *	0x8 - 8 BPC
 *	0xa - 10 BPC
 *	0xc - 12 BPC
 *	0x10 - 16 BPC
 *
 * Write the max_bpc in the following way:
 *
 * echo 0x6 > /sys/kernel/debug/dri/0/DP-X/max_bpc
 *
 */
static ssize_t dp_max_bpc_write(struct file *f, const char __user *buf,
				     size_t size, loff_t *pos)
{
	struct amdgpu_dm_connector *aconnector = file_inode(f)->i_private;
	struct drm_connector *connector = &aconnector->base;
	struct dm_connector_state *state;
	struct drm_device *dev = connector->dev;
	char *wr_buf = NULL;
	uint32_t wr_buf_size = 42;
	int max_param_num = 1;
	long param[1] = {0};
	uint8_t param_nums = 0;

	if (size == 0)
		return -EINVAL;

	wr_buf = kcalloc(wr_buf_size, sizeof(char), GFP_KERNEL);

	if (!wr_buf) {
		DRM_DEBUG_DRIVER("no memory to allocate write buffer\n");
		return -ENOSPC;
	}

	if (parse_write_buffer_into_params(wr_buf, wr_buf_size,
					   (long *)param, buf,
					   max_param_num,
					   &param_nums)) {
		kfree(wr_buf);
		return -EINVAL;
	}

	if (param_nums <= 0) {
		DRM_DEBUG_DRIVER("user data not be read\n");
		kfree(wr_buf);
		return -EINVAL;
	}

	if (param[0] < 6 || param[0] > 16) {
		DRM_DEBUG_DRIVER("bad max_bpc value\n");
		kfree(wr_buf);
		return -EINVAL;
	}

	mutex_lock(&dev->mode_config.mutex);
	drm_modeset_lock(&dev->mode_config.connection_mutex, NULL);

	if (connector->state == NULL)
		goto unlock;

	state = to_dm_connector_state(connector->state);
	state->base.max_requested_bpc = param[0];
unlock:
	drm_modeset_unlock(&dev->mode_config.connection_mutex);
	mutex_unlock(&dev->mode_config.mutex);

	kfree(wr_buf);
	return size;
}

/*
 * Backlight at this moment.  Read only.
 * As written to display, taking ABM and backlight lut into account.
 * Ranges from 0x0 to 0x10000 (= 100% PWM)
 *
 * Example usage: cat /sys/kernel/debug/dri/0/eDP-1/current_backlight
 */
static int current_backlight_show(struct seq_file *m, void *unused)
{
	struct amdgpu_dm_connector *aconnector = to_amdgpu_dm_connector(m->private);
	struct dc_link *link = aconnector->dc_link;
	unsigned int backlight;

	backlight = dc_link_get_backlight_level(link);
	seq_printf(m, "0x%x\n", backlight);

	return 0;
}

/*
 * Backlight value that is being approached.  Read only.
 * As written to display, taking ABM and backlight lut into account.
 * Ranges from 0x0 to 0x10000 (= 100% PWM)
 *
 * Example usage: cat /sys/kernel/debug/dri/0/eDP-1/target_backlight
 */
static int target_backlight_show(struct seq_file *m, void *unused)
{
	struct amdgpu_dm_connector *aconnector = to_amdgpu_dm_connector(m->private);
	struct dc_link *link = aconnector->dc_link;
	unsigned int backlight;

	backlight = dc_link_get_target_backlight_pwm(link);
	seq_printf(m, "0x%x\n", backlight);

	return 0;
}

/*
 * function description: Determine if the connector is mst connector
 *
 * This function helps to determine whether a connector is a mst connector.
 * - "root" stands for the root connector of the topology
 * - "branch" stands for branch device of the topology
 * - "end" stands for leaf node connector of the topology
 * - "no" stands for the connector is not a device of a mst topology
 * Access it with the following command:
 *
 *	cat /sys/kernel/debug/dri/0/DP-X/is_mst_connector
 *
 */
static int dp_is_mst_connector_show(struct seq_file *m, void *unused)
{
	struct drm_connector *connector = m->private;
	struct amdgpu_dm_connector *aconnector = to_amdgpu_dm_connector(connector);
	struct drm_dp_mst_topology_mgr *mgr = NULL;
	struct drm_dp_mst_port *port = NULL;
	char *role = NULL;

	mutex_lock(&aconnector->hpd_lock);

	if (aconnector->mst_mgr.mst_state) {
		role = "root";
	} else if (aconnector->mst_port &&
		aconnector->mst_port->mst_mgr.mst_state) {

		role = "end";

		mgr = &aconnector->mst_port->mst_mgr;
		port = aconnector->port;

		drm_modeset_lock(&mgr->base.lock, NULL);
		if (port->pdt == DP_PEER_DEVICE_MST_BRANCHING &&
			port->mcs)
			role = "branch";
		drm_modeset_unlock(&mgr->base.lock);

	} else {
		role = "no";
	}

	seq_printf(m, "%s\n", role);

	mutex_unlock(&aconnector->hpd_lock);

	return 0;
}

/*
 * function description: Read out the mst progress status
 *
 * This function helps to determine the mst progress status of
 * a mst connector.
 *
 * Access it with the following command:
 *
 *	cat /sys/kernel/debug/dri/0/DP-X/mst_progress_status
 *
 */
static int dp_mst_progress_status_show(struct seq_file *m, void *unused)
{
	struct drm_connector *connector = m->private;
	struct amdgpu_dm_connector *aconnector = to_amdgpu_dm_connector(connector);
	struct amdgpu_device *adev = drm_to_adev(connector->dev);
	int i;

	mutex_lock(&aconnector->hpd_lock);
	mutex_lock(&adev->dm.dc_lock);

	if (aconnector->mst_status == MST_STATUS_DEFAULT) {
		seq_puts(m, "disabled\n");
	} else {
		for (i = 0; i < sizeof(mst_progress_status)/sizeof(char *); i++)
			seq_printf(m, "%s:%s\n",
				mst_progress_status[i],
				aconnector->mst_status & BIT(i) ? "done" : "not_done");
	}

	mutex_unlock(&adev->dm.dc_lock);
	mutex_unlock(&aconnector->hpd_lock);

	return 0;
}

DEFINE_SHOW_ATTRIBUTE(dp_dsc_fec_support);
DEFINE_SHOW_ATTRIBUTE(dmub_fw_state);
DEFINE_SHOW_ATTRIBUTE(dmub_tracebuffer);
DEFINE_SHOW_ATTRIBUTE(dp_lttpr_status);
#ifdef CONFIG_DRM_AMD_DC_HDCP
DEFINE_SHOW_ATTRIBUTE(hdcp_sink_capability);
#endif
DEFINE_SHOW_ATTRIBUTE(internal_display);
DEFINE_SHOW_ATTRIBUTE(psr_capability);
DEFINE_SHOW_ATTRIBUTE(dp_is_mst_connector);
DEFINE_SHOW_ATTRIBUTE(dp_mst_progress_status);

static const struct file_operations dp_dsc_clock_en_debugfs_fops = {
	.owner = THIS_MODULE,
	.read = dp_dsc_clock_en_read,
	.write = dp_dsc_clock_en_write,
	.llseek = default_llseek
};

static const struct file_operations dp_dsc_slice_width_debugfs_fops = {
	.owner = THIS_MODULE,
	.read = dp_dsc_slice_width_read,
	.write = dp_dsc_slice_width_write,
	.llseek = default_llseek
};

static const struct file_operations dp_dsc_slice_height_debugfs_fops = {
	.owner = THIS_MODULE,
	.read = dp_dsc_slice_height_read,
	.write = dp_dsc_slice_height_write,
	.llseek = default_llseek
};

static const struct file_operations dp_dsc_bits_per_pixel_debugfs_fops = {
	.owner = THIS_MODULE,
	.read = dp_dsc_bits_per_pixel_read,
	.write = dp_dsc_bits_per_pixel_write,
	.llseek = default_llseek
};

static const struct file_operations dp_dsc_pic_width_debugfs_fops = {
	.owner = THIS_MODULE,
	.read = dp_dsc_pic_width_read,
	.llseek = default_llseek
};

static const struct file_operations dp_dsc_pic_height_debugfs_fops = {
	.owner = THIS_MODULE,
	.read = dp_dsc_pic_height_read,
	.llseek = default_llseek
};

static const struct file_operations dp_dsc_chunk_size_debugfs_fops = {
	.owner = THIS_MODULE,
	.read = dp_dsc_chunk_size_read,
	.llseek = default_llseek
};

static const struct file_operations dp_dsc_slice_bpg_offset_debugfs_fops = {
	.owner = THIS_MODULE,
	.read = dp_dsc_slice_bpg_offset_read,
	.llseek = default_llseek
};

static const struct file_operations trigger_hotplug_debugfs_fops = {
	.owner = THIS_MODULE,
	.write = trigger_hotplug,
	.llseek = default_llseek
};

static const struct file_operations dp_link_settings_debugfs_fops = {
	.owner = THIS_MODULE,
	.read = dp_link_settings_read,
	.write = dp_link_settings_write,
	.llseek = default_llseek
};

static const struct file_operations dp_phy_settings_debugfs_fop = {
	.owner = THIS_MODULE,
	.read = dp_phy_settings_read,
	.write = dp_phy_settings_write,
	.llseek = default_llseek
};

static const struct file_operations dp_phy_test_pattern_fops = {
	.owner = THIS_MODULE,
	.write = dp_phy_test_pattern_debugfs_write,
	.llseek = default_llseek
};

static const struct file_operations sdp_message_fops = {
	.owner = THIS_MODULE,
	.write = dp_sdp_message_debugfs_write,
	.llseek = default_llseek
};

static const struct file_operations dp_dpcd_address_debugfs_fops = {
	.owner = THIS_MODULE,
	.write = dp_dpcd_address_write,
	.llseek = default_llseek
};

static const struct file_operations dp_dpcd_size_debugfs_fops = {
	.owner = THIS_MODULE,
	.write = dp_dpcd_size_write,
	.llseek = default_llseek
};

static const struct file_operations dp_dpcd_data_debugfs_fops = {
	.owner = THIS_MODULE,
	.read = dp_dpcd_data_read,
	.write = dp_dpcd_data_write,
	.llseek = default_llseek
};

static const struct file_operations dp_max_bpc_debugfs_fops = {
	.owner = THIS_MODULE,
	.read = dp_max_bpc_read,
	.write = dp_max_bpc_write,
	.llseek = default_llseek
};

static const struct file_operations dp_dsc_disable_passthrough_debugfs_fops = {
	.owner = THIS_MODULE,
	.write = dp_dsc_passthrough_set,
	.llseek = default_llseek
};

static const struct {
	char *name;
	const struct file_operations *fops;
} dp_debugfs_entries[] = {
		{"link_settings", &dp_link_settings_debugfs_fops},
		{"phy_settings", &dp_phy_settings_debugfs_fop},
		{"lttpr_status", &dp_lttpr_status_fops},
		{"test_pattern", &dp_phy_test_pattern_fops},
#ifdef CONFIG_DRM_AMD_DC_HDCP
		{"hdcp_sink_capability", &hdcp_sink_capability_fops},
#endif
		{"sdp_message", &sdp_message_fops},
		{"aux_dpcd_address", &dp_dpcd_address_debugfs_fops},
		{"aux_dpcd_size", &dp_dpcd_size_debugfs_fops},
		{"aux_dpcd_data", &dp_dpcd_data_debugfs_fops},
		{"dsc_clock_en", &dp_dsc_clock_en_debugfs_fops},
		{"dsc_slice_width", &dp_dsc_slice_width_debugfs_fops},
		{"dsc_slice_height", &dp_dsc_slice_height_debugfs_fops},
		{"dsc_bits_per_pixel", &dp_dsc_bits_per_pixel_debugfs_fops},
		{"dsc_pic_width", &dp_dsc_pic_width_debugfs_fops},
		{"dsc_pic_height", &dp_dsc_pic_height_debugfs_fops},
		{"dsc_chunk_size", &dp_dsc_chunk_size_debugfs_fops},
		{"dsc_slice_bpg", &dp_dsc_slice_bpg_offset_debugfs_fops},
		{"dp_dsc_fec_support", &dp_dsc_fec_support_fops},
		{"max_bpc", &dp_max_bpc_debugfs_fops},
		{"dsc_disable_passthrough", &dp_dsc_disable_passthrough_debugfs_fops},
		{"is_mst_connector", &dp_is_mst_connector_fops},
		{"mst_progress_status", &dp_mst_progress_status_fops}
};

#ifdef CONFIG_DRM_AMD_DC_HDCP
static const struct {
	char *name;
	const struct file_operations *fops;
} hdmi_debugfs_entries[] = {
		{"hdcp_sink_capability", &hdcp_sink_capability_fops}
};
#endif
/*
 * Force YUV420 output if available from the given mode
 */
static int force_yuv420_output_set(void *data, u64 val)
{
	struct amdgpu_dm_connector *connector = data;

	connector->force_yuv420_output = (bool)val;

	return 0;
}

/*
 * Check if YUV420 is forced when available from the given mode
 */
static int force_yuv420_output_get(void *data, u64 *val)
{
	struct amdgpu_dm_connector *connector = data;

	*val = connector->force_yuv420_output;

	return 0;
}

DEFINE_DEBUGFS_ATTRIBUTE(force_yuv420_output_fops, force_yuv420_output_get,
			 force_yuv420_output_set, "%llu\n");

/*
 *  Read PSR state
 */
static int psr_get(void *data, u64 *val)
{
	struct amdgpu_dm_connector *connector = data;
	struct dc_link *link = connector->dc_link;
	enum dc_psr_state state = PSR_STATE0;

	dc_link_get_psr_state(link, &state);

	*val = state;

	return 0;
}

/*
 * Set dmcub trace event IRQ enable or disable.
 * Usage to enable dmcub trace event IRQ: echo 1 > /sys/kernel/debug/dri/0/amdgpu_dm_dmcub_trace_event_en
 * Usage to disable dmcub trace event IRQ: echo 0 > /sys/kernel/debug/dri/0/amdgpu_dm_dmcub_trace_event_en
 */
static int dmcub_trace_event_state_set(void *data, u64 val)
{
	struct amdgpu_device *adev = data;

	if (val == 1 || val == 0) {
		dc_dmub_trace_event_control(adev->dm.dc, val);
		adev->dm.dmcub_trace_event_en = (bool)val;
	} else
		return 0;

	return 0;
}

/*
 * The interface doesn't need get function, so it will return the
 * value of zero
 * Usage: cat /sys/kernel/debug/dri/0/amdgpu_dm_dmcub_trace_event_en
 */
static int dmcub_trace_event_state_get(void *data, u64 *val)
{
	struct amdgpu_device *adev = data;

	*val = adev->dm.dmcub_trace_event_en;
	return 0;
}

DEFINE_DEBUGFS_ATTRIBUTE(dmcub_trace_event_state_fops, dmcub_trace_event_state_get,
			 dmcub_trace_event_state_set, "%llu\n");

DEFINE_DEBUGFS_ATTRIBUTE(psr_fops, psr_get, NULL, "%llu\n");

DEFINE_SHOW_ATTRIBUTE(current_backlight);
DEFINE_SHOW_ATTRIBUTE(target_backlight);

static const struct {
	char *name;
	const struct file_operations *fops;
} connector_debugfs_entries[] = {
		{"force_yuv420_output", &force_yuv420_output_fops},
		{"trigger_hotplug", &trigger_hotplug_debugfs_fops},
		{"internal_display", &internal_display_fops}
};

/*
 * Returns supported customized link rates by this eDP panel.
 * Example usage: cat /sys/kernel/debug/dri/0/eDP-x/ilr_setting
 */
static int edp_ilr_show(struct seq_file *m, void *unused)
{
	struct amdgpu_dm_connector *aconnector = to_amdgpu_dm_connector(m->private);
	struct dc_link *link = aconnector->dc_link;
	uint8_t supported_link_rates[16];
	uint32_t link_rate_in_khz;
	uint32_t entry = 0;
	uint8_t dpcd_rev;

	memset(supported_link_rates, 0, sizeof(supported_link_rates));
	dm_helpers_dp_read_dpcd(link->ctx, link, DP_SUPPORTED_LINK_RATES,
		supported_link_rates, sizeof(supported_link_rates));

	dpcd_rev = link->dpcd_caps.dpcd_rev.raw;

	if (dpcd_rev >= DP_DPCD_REV_13 &&
		(supported_link_rates[entry+1] != 0 || supported_link_rates[entry] != 0)) {

		for (entry = 0; entry < 16; entry += 2) {
			link_rate_in_khz = (supported_link_rates[entry+1] * 0x100 +
										supported_link_rates[entry]) * 200;
			seq_printf(m, "[%d] %d kHz\n", entry/2, link_rate_in_khz);
		}
	} else {
		seq_printf(m, "ILR is not supported by this eDP panel.\n");
	}

	return 0;
}

/*
 * Set supported customized link rate to eDP panel.
 *
 * echo <lane_count>  <link_rate option> > ilr_setting
 *
 * for example, supported ILR : [0] 1620000 kHz [1] 2160000 kHz [2] 2430000 kHz ...
 * echo 4 1 > /sys/kernel/debug/dri/0/eDP-x/ilr_setting
 * to set 4 lanes and 2.16 GHz
 */
static ssize_t edp_ilr_write(struct file *f, const char __user *buf,
				 size_t size, loff_t *pos)
{
	struct amdgpu_dm_connector *connector = file_inode(f)->i_private;
	struct dc_link *link = connector->dc_link;
	struct amdgpu_device *adev = drm_to_adev(connector->base.dev);
	struct dc *dc = (struct dc *)link->dc;
	struct dc_link_settings prefer_link_settings;
	char *wr_buf = NULL;
	const uint32_t wr_buf_size = 40;
	/* 0: lane_count; 1: link_rate */
	int max_param_num = 2;
	uint8_t param_nums = 0;
	long param[2];
	bool valid_input = true;

	if (size == 0)
		return -EINVAL;

	wr_buf = kcalloc(wr_buf_size, sizeof(char), GFP_KERNEL);
	if (!wr_buf)
		return -ENOMEM;

	if (parse_write_buffer_into_params(wr_buf, wr_buf_size,
					   (long *)param, buf,
					   max_param_num,
					   &param_nums)) {
		kfree(wr_buf);
		return -EINVAL;
	}

	if (param_nums <= 0) {
		kfree(wr_buf);
		return -EINVAL;
	}

	switch (param[0]) {
	case LANE_COUNT_ONE:
	case LANE_COUNT_TWO:
	case LANE_COUNT_FOUR:
		break;
	default:
		valid_input = false;
		break;
	}

	if (param[1] >= link->dpcd_caps.edp_supported_link_rates_count)
		valid_input = false;

	if (!valid_input) {
		kfree(wr_buf);
		DRM_DEBUG_DRIVER("Invalid Input value. No HW will be programmed\n");
		prefer_link_settings.use_link_rate_set = false;
		mutex_lock(&adev->dm.dc_lock);
		dc_link_set_preferred_training_settings(dc, NULL, NULL, link, false);
		mutex_unlock(&adev->dm.dc_lock);
		return size;
	}

	/* save user force lane_count, link_rate to preferred settings
	 * spread spectrum will not be changed
	 */
	prefer_link_settings.link_spread = link->cur_link_settings.link_spread;
	prefer_link_settings.lane_count = param[0];
	prefer_link_settings.use_link_rate_set = true;
	prefer_link_settings.link_rate_set = param[1];
	prefer_link_settings.link_rate = link->dpcd_caps.edp_supported_link_rates[param[1]];

	mutex_lock(&adev->dm.dc_lock);
	dc_link_set_preferred_training_settings(dc, &prefer_link_settings,
						NULL, link, false);
	mutex_unlock(&adev->dm.dc_lock);

	kfree(wr_buf);
	return size;
}

static int edp_ilr_open(struct inode *inode, struct file *file)
{
	return single_open(file, edp_ilr_show, inode->i_private);
}

static const struct file_operations edp_ilr_debugfs_fops = {
	.owner = THIS_MODULE,
	.open = edp_ilr_open,
	.read = seq_read,
	.llseek = seq_lseek,
	.release = single_release,
	.write = edp_ilr_write
};

void connector_debugfs_init(struct amdgpu_dm_connector *connector)
{
	int i;
	struct dentry *dir = connector->base.debugfs_entry;

	if (connector->base.connector_type == DRM_MODE_CONNECTOR_DisplayPort ||
	    connector->base.connector_type == DRM_MODE_CONNECTOR_eDP) {
		for (i = 0; i < ARRAY_SIZE(dp_debugfs_entries); i++) {
			debugfs_create_file(dp_debugfs_entries[i].name,
					    0644, dir, connector,
					    dp_debugfs_entries[i].fops);
		}
	}
	if (connector->base.connector_type == DRM_MODE_CONNECTOR_eDP) {
		debugfs_create_file_unsafe("psr_capability", 0444, dir, connector, &psr_capability_fops);
		debugfs_create_file_unsafe("psr_state", 0444, dir, connector, &psr_fops);
		debugfs_create_file("amdgpu_current_backlight_pwm", 0444, dir, connector,
				    &current_backlight_fops);
		debugfs_create_file("amdgpu_target_backlight_pwm", 0444, dir, connector,
				    &target_backlight_fops);
		debugfs_create_file("ilr_setting", 0644, dir, connector,
					&edp_ilr_debugfs_fops);
	}

	for (i = 0; i < ARRAY_SIZE(connector_debugfs_entries); i++) {
		debugfs_create_file(connector_debugfs_entries[i].name,
				    0644, dir, connector,
				    connector_debugfs_entries[i].fops);
	}

	connector->debugfs_dpcd_address = 0;
	connector->debugfs_dpcd_size = 0;

#ifdef CONFIG_DRM_AMD_DC_HDCP
	if (connector->base.connector_type == DRM_MODE_CONNECTOR_HDMIA) {
		for (i = 0; i < ARRAY_SIZE(hdmi_debugfs_entries); i++) {
			debugfs_create_file(hdmi_debugfs_entries[i].name,
					    0644, dir, connector,
					    hdmi_debugfs_entries[i].fops);
		}
	}
#endif
}

#ifdef CONFIG_DRM_AMD_SECURE_DISPLAY
/*
 * Set crc window coordinate x start
 */
static int crc_win_x_start_set(void *data, u64 val)
{
	struct drm_crtc *crtc = data;
	struct drm_device *drm_dev = crtc->dev;
	struct amdgpu_crtc *acrtc = to_amdgpu_crtc(crtc);

	spin_lock_irq(&drm_dev->event_lock);
	acrtc->dm_irq_params.crc_window.x_start = (uint16_t) val;
	acrtc->dm_irq_params.crc_window.update_win = false;
	spin_unlock_irq(&drm_dev->event_lock);

	return 0;
}

/*
 * Get crc window coordinate x start
 */
static int crc_win_x_start_get(void *data, u64 *val)
{
	struct drm_crtc *crtc = data;
	struct drm_device *drm_dev = crtc->dev;
	struct amdgpu_crtc *acrtc = to_amdgpu_crtc(crtc);

	spin_lock_irq(&drm_dev->event_lock);
	*val = acrtc->dm_irq_params.crc_window.x_start;
	spin_unlock_irq(&drm_dev->event_lock);

	return 0;
}

DEFINE_DEBUGFS_ATTRIBUTE(crc_win_x_start_fops, crc_win_x_start_get,
			 crc_win_x_start_set, "%llu\n");


/*
 * Set crc window coordinate y start
 */
static int crc_win_y_start_set(void *data, u64 val)
{
	struct drm_crtc *crtc = data;
	struct drm_device *drm_dev = crtc->dev;
	struct amdgpu_crtc *acrtc = to_amdgpu_crtc(crtc);

	spin_lock_irq(&drm_dev->event_lock);
	acrtc->dm_irq_params.crc_window.y_start = (uint16_t) val;
	acrtc->dm_irq_params.crc_window.update_win = false;
	spin_unlock_irq(&drm_dev->event_lock);

	return 0;
}

/*
 * Get crc window coordinate y start
 */
static int crc_win_y_start_get(void *data, u64 *val)
{
	struct drm_crtc *crtc = data;
	struct drm_device *drm_dev = crtc->dev;
	struct amdgpu_crtc *acrtc = to_amdgpu_crtc(crtc);

	spin_lock_irq(&drm_dev->event_lock);
	*val = acrtc->dm_irq_params.crc_window.y_start;
	spin_unlock_irq(&drm_dev->event_lock);

	return 0;
}

DEFINE_DEBUGFS_ATTRIBUTE(crc_win_y_start_fops, crc_win_y_start_get,
			 crc_win_y_start_set, "%llu\n");

/*
 * Set crc window coordinate x end
 */
static int crc_win_x_end_set(void *data, u64 val)
{
	struct drm_crtc *crtc = data;
	struct drm_device *drm_dev = crtc->dev;
	struct amdgpu_crtc *acrtc = to_amdgpu_crtc(crtc);

	spin_lock_irq(&drm_dev->event_lock);
	acrtc->dm_irq_params.crc_window.x_end = (uint16_t) val;
	acrtc->dm_irq_params.crc_window.update_win = false;
	spin_unlock_irq(&drm_dev->event_lock);

	return 0;
}

/*
 * Get crc window coordinate x end
 */
static int crc_win_x_end_get(void *data, u64 *val)
{
	struct drm_crtc *crtc = data;
	struct drm_device *drm_dev = crtc->dev;
	struct amdgpu_crtc *acrtc = to_amdgpu_crtc(crtc);

	spin_lock_irq(&drm_dev->event_lock);
	*val = acrtc->dm_irq_params.crc_window.x_end;
	spin_unlock_irq(&drm_dev->event_lock);

	return 0;
}

DEFINE_DEBUGFS_ATTRIBUTE(crc_win_x_end_fops, crc_win_x_end_get,
			 crc_win_x_end_set, "%llu\n");

/*
 * Set crc window coordinate y end
 */
static int crc_win_y_end_set(void *data, u64 val)
{
	struct drm_crtc *crtc = data;
	struct drm_device *drm_dev = crtc->dev;
	struct amdgpu_crtc *acrtc = to_amdgpu_crtc(crtc);

	spin_lock_irq(&drm_dev->event_lock);
	acrtc->dm_irq_params.crc_window.y_end = (uint16_t) val;
	acrtc->dm_irq_params.crc_window.update_win = false;
	spin_unlock_irq(&drm_dev->event_lock);

	return 0;
}

/*
 * Get crc window coordinate y end
 */
static int crc_win_y_end_get(void *data, u64 *val)
{
	struct drm_crtc *crtc = data;
	struct drm_device *drm_dev = crtc->dev;
	struct amdgpu_crtc *acrtc = to_amdgpu_crtc(crtc);

	spin_lock_irq(&drm_dev->event_lock);
	*val = acrtc->dm_irq_params.crc_window.y_end;
	spin_unlock_irq(&drm_dev->event_lock);

	return 0;
}

DEFINE_DEBUGFS_ATTRIBUTE(crc_win_y_end_fops, crc_win_y_end_get,
			 crc_win_y_end_set, "%llu\n");
/*
 * Trigger to commit crc window
 */
static int crc_win_update_set(void *data, u64 val)
{
	struct drm_crtc *new_crtc = data;
	struct drm_crtc *old_crtc = NULL;
	struct amdgpu_crtc *new_acrtc, *old_acrtc;
	struct amdgpu_device *adev = drm_to_adev(new_crtc->dev);
	struct crc_rd_work *crc_rd_wrk = adev->dm.crc_rd_wrk;

	if (!crc_rd_wrk)
		return 0;

	if (val) {
		spin_lock_irq(&adev_to_drm(adev)->event_lock);
		spin_lock_irq(&crc_rd_wrk->crc_rd_work_lock);
		if (crc_rd_wrk->crtc) {
			old_crtc = crc_rd_wrk->crtc;
			old_acrtc = to_amdgpu_crtc(old_crtc);
		}
		new_acrtc = to_amdgpu_crtc(new_crtc);

		if (old_crtc && old_crtc != new_crtc) {
			old_acrtc->dm_irq_params.crc_window.activated = false;
			old_acrtc->dm_irq_params.crc_window.update_win = false;
			old_acrtc->dm_irq_params.crc_window.skip_frame_cnt = 0;

			new_acrtc->dm_irq_params.crc_window.activated = true;
			new_acrtc->dm_irq_params.crc_window.update_win = true;
			new_acrtc->dm_irq_params.crc_window.skip_frame_cnt = 0;
			crc_rd_wrk->crtc = new_crtc;
		} else {
			new_acrtc->dm_irq_params.crc_window.activated = true;
			new_acrtc->dm_irq_params.crc_window.update_win = true;
			new_acrtc->dm_irq_params.crc_window.skip_frame_cnt = 0;
			crc_rd_wrk->crtc = new_crtc;
		}
		spin_unlock_irq(&crc_rd_wrk->crc_rd_work_lock);
		spin_unlock_irq(&adev_to_drm(adev)->event_lock);
	}

	return 0;
}

/*
 * Get crc window update flag
 */
static int crc_win_update_get(void *data, u64 *val)
{
	*val = 0;
	return 0;
}

DEFINE_DEBUGFS_ATTRIBUTE(crc_win_update_fops, crc_win_update_get,
			 crc_win_update_set, "%llu\n");
#endif
void crtc_debugfs_init(struct drm_crtc *crtc)
{
#ifdef CONFIG_DRM_AMD_SECURE_DISPLAY
	struct dentry *dir = debugfs_lookup("crc", crtc->debugfs_entry);

	if (!dir)
		return;

	debugfs_create_file_unsafe("crc_win_x_start", 0644, dir, crtc,
				   &crc_win_x_start_fops);
	debugfs_create_file_unsafe("crc_win_y_start", 0644, dir, crtc,
				   &crc_win_y_start_fops);
	debugfs_create_file_unsafe("crc_win_x_end", 0644, dir, crtc,
				   &crc_win_x_end_fops);
	debugfs_create_file_unsafe("crc_win_y_end", 0644, dir, crtc,
				   &crc_win_y_end_fops);
	debugfs_create_file_unsafe("crc_win_update", 0644, dir, crtc,
				   &crc_win_update_fops);
	dput(dir);
<<<<<<< HEAD
}
=======
>>>>>>> 29549c70
#endif
	debugfs_create_file("amdgpu_current_bpc", 0644, crtc->debugfs_entry,
			    crtc, &amdgpu_current_bpc_fops);
}

/*
 * Writes DTN log state to the user supplied buffer.
 * Example usage: cat /sys/kernel/debug/dri/0/amdgpu_dm_dtn_log
 */
static ssize_t dtn_log_read(
	struct file *f,
	char __user *buf,
	size_t size,
	loff_t *pos)
{
	struct amdgpu_device *adev = file_inode(f)->i_private;
	struct dc *dc = adev->dm.dc;
	struct dc_log_buffer_ctx log_ctx = { 0 };
	ssize_t result = 0;

	if (!buf || !size)
		return -EINVAL;

	if (!dc->hwss.log_hw_state)
		return 0;

	dc->hwss.log_hw_state(dc, &log_ctx);

	if (*pos < log_ctx.pos) {
		size_t to_copy = log_ctx.pos - *pos;

		to_copy = min(to_copy, size);

		if (!copy_to_user(buf, log_ctx.buf + *pos, to_copy)) {
			*pos += to_copy;
			result = to_copy;
		}
	}

	kfree(log_ctx.buf);

	return result;
}

/*
 * Writes DTN log state to dmesg when triggered via a write.
 * Example usage: echo 1 > /sys/kernel/debug/dri/0/amdgpu_dm_dtn_log
 */
static ssize_t dtn_log_write(
	struct file *f,
	const char __user *buf,
	size_t size,
	loff_t *pos)
{
	struct amdgpu_device *adev = file_inode(f)->i_private;
	struct dc *dc = adev->dm.dc;

	/* Write triggers log output via dmesg. */
	if (size == 0)
		return 0;

	if (dc->hwss.log_hw_state)
		dc->hwss.log_hw_state(dc, NULL);

	return size;
}

static int mst_topo_show(struct seq_file *m, void *unused)
{
	struct amdgpu_device *adev = (struct amdgpu_device *)m->private;
	struct drm_device *dev = adev_to_drm(adev);
	struct drm_connector *connector;
	struct drm_connector_list_iter conn_iter;
	struct amdgpu_dm_connector *aconnector;

	drm_connector_list_iter_begin(dev, &conn_iter);
	drm_for_each_connector_iter(connector, &conn_iter) {
		if (connector->connector_type != DRM_MODE_CONNECTOR_DisplayPort)
			continue;

		aconnector = to_amdgpu_dm_connector(connector);

		/* Ensure we're only dumping the topology of a root mst node */
		if (!aconnector->mst_mgr.mst_state)
			continue;

		seq_printf(m, "\nMST topology for connector %d\n", aconnector->connector_id);
		drm_dp_mst_dump_topology(m, &aconnector->mst_mgr);
	}
	drm_connector_list_iter_end(&conn_iter);

	return 0;
}

/*
 * Sets trigger hpd for MST topologies.
 * All connected connectors will be rediscovered and re started as needed if val of 1 is sent.
 * All topologies will be disconnected if val of 0 is set .
 * Usage to enable topologies: echo 1 > /sys/kernel/debug/dri/0/amdgpu_dm_trigger_hpd_mst
 * Usage to disable topologies: echo 0 > /sys/kernel/debug/dri/0/amdgpu_dm_trigger_hpd_mst
 */
static int trigger_hpd_mst_set(void *data, u64 val)
{
	struct amdgpu_device *adev = data;
	struct drm_device *dev = adev_to_drm(adev);
	struct drm_connector_list_iter iter;
	struct amdgpu_dm_connector *aconnector;
	struct drm_connector *connector;
	struct dc_link *link = NULL;

	if (val == 1) {
		drm_connector_list_iter_begin(dev, &iter);
		drm_for_each_connector_iter(connector, &iter) {
			aconnector = to_amdgpu_dm_connector(connector);
			if (aconnector->dc_link->type == dc_connection_mst_branch &&
			    aconnector->mst_mgr.aux) {
				mutex_lock(&adev->dm.dc_lock);
				dc_link_detect(aconnector->dc_link, DETECT_REASON_HPD);
				mutex_unlock(&adev->dm.dc_lock);

				drm_dp_mst_topology_mgr_set_mst(&aconnector->mst_mgr, true);
			}
		}
	} else if (val == 0) {
		drm_connector_list_iter_begin(dev, &iter);
		drm_for_each_connector_iter(connector, &iter) {
			aconnector = to_amdgpu_dm_connector(connector);
			if (!aconnector->dc_link)
				continue;

			if (!aconnector->mst_port)
				continue;

			link = aconnector->dc_link;
			dp_receiver_power_ctrl(link, false);
			drm_dp_mst_topology_mgr_set_mst(&aconnector->mst_port->mst_mgr, false);
			link->mst_stream_alloc_table.stream_count = 0;
			memset(link->mst_stream_alloc_table.stream_allocations, 0,
					sizeof(link->mst_stream_alloc_table.stream_allocations));
		}
	} else {
		return 0;
	}
	drm_kms_helper_hotplug_event(dev);

	return 0;
}

/*
 * The interface doesn't need get function, so it will return the
 * value of zero
 * Usage: cat /sys/kernel/debug/dri/0/amdgpu_dm_trigger_hpd_mst
 */
static int trigger_hpd_mst_get(void *data, u64 *val)
{
	*val = 0;
	return 0;
}

DEFINE_DEBUGFS_ATTRIBUTE(trigger_hpd_mst_ops, trigger_hpd_mst_get,
			 trigger_hpd_mst_set, "%llu\n");


/*
 * Sets the force_timing_sync debug option from the given string.
 * All connected displays will be force synchronized immediately.
 * Usage: echo 1 > /sys/kernel/debug/dri/0/amdgpu_dm_force_timing_sync
 */
static int force_timing_sync_set(void *data, u64 val)
{
	struct amdgpu_device *adev = data;

	adev->dm.force_timing_sync = (bool)val;

	amdgpu_dm_trigger_timing_sync(adev_to_drm(adev));

	return 0;
}

/*
 * Gets the force_timing_sync debug option value into the given buffer.
 * Usage: cat /sys/kernel/debug/dri/0/amdgpu_dm_force_timing_sync
 */
static int force_timing_sync_get(void *data, u64 *val)
{
	struct amdgpu_device *adev = data;

	*val = adev->dm.force_timing_sync;

	return 0;
}

DEFINE_DEBUGFS_ATTRIBUTE(force_timing_sync_ops, force_timing_sync_get,
			 force_timing_sync_set, "%llu\n");


/*
 * Disables all HPD and HPD RX interrupt handling in the
 * driver when set to 1. Default is 0.
 */
static int disable_hpd_set(void *data, u64 val)
{
	struct amdgpu_device *adev = data;

	adev->dm.disable_hpd_irq = (bool)val;

	return 0;
}


/*
 * Returns 1 if HPD and HPRX interrupt handling is disabled,
 * 0 otherwise.
 */
static int disable_hpd_get(void *data, u64 *val)
{
	struct amdgpu_device *adev = data;

	*val = adev->dm.disable_hpd_irq;

	return 0;
}

DEFINE_DEBUGFS_ATTRIBUTE(disable_hpd_ops, disable_hpd_get,
			 disable_hpd_set, "%llu\n");

/*
 * Temporary w/a to force sst sequence in M42D DP2 mst receiver
 * Example usage: echo 1 > /sys/kernel/debug/dri/0/amdgpu_dm_dp_set_mst_en_for_sst
 */
static int dp_force_sst_set(void *data, u64 val)
{
	struct amdgpu_device *adev = data;

	adev->dm.dc->debug.set_mst_en_for_sst = val;

	return 0;
}

static int dp_force_sst_get(void *data, u64 *val)
{
	struct amdgpu_device *adev = data;

	*val = adev->dm.dc->debug.set_mst_en_for_sst;

	return 0;
}
DEFINE_DEBUGFS_ATTRIBUTE(dp_set_mst_en_for_sst_ops, dp_force_sst_get,
			 dp_force_sst_set, "%llu\n");

/*
 * Force DP2 sequence without VESA certified cable.
 * Example usage: echo 1 > /sys/kernel/debug/dri/0/amdgpu_dm_dp_ignore_cable_id
 */
static int dp_ignore_cable_id_set(void *data, u64 val)
{
	struct amdgpu_device *adev = data;

	adev->dm.dc->debug.ignore_cable_id = val;

	return 0;
}

static int dp_ignore_cable_id_get(void *data, u64 *val)
{
	struct amdgpu_device *adev = data;

	*val = adev->dm.dc->debug.ignore_cable_id;

	return 0;
}
DEFINE_DEBUGFS_ATTRIBUTE(dp_ignore_cable_id_ops, dp_ignore_cable_id_get,
			 dp_ignore_cable_id_set, "%llu\n");

/*
 * Sets the DC visual confirm debug option from the given string.
 * Example usage: echo 1 > /sys/kernel/debug/dri/0/amdgpu_visual_confirm
 */
static int visual_confirm_set(void *data, u64 val)
{
	struct amdgpu_device *adev = data;

	adev->dm.dc->debug.visual_confirm = (enum visual_confirm)val;

	return 0;
}

/*
 * Reads the DC visual confirm debug option value into the given buffer.
 * Example usage: cat /sys/kernel/debug/dri/0/amdgpu_dm_visual_confirm
 */
static int visual_confirm_get(void *data, u64 *val)
{
	struct amdgpu_device *adev = data;

	*val = adev->dm.dc->debug.visual_confirm;

	return 0;
}

DEFINE_SHOW_ATTRIBUTE(mst_topo);
DEFINE_DEBUGFS_ATTRIBUTE(visual_confirm_fops, visual_confirm_get,
			 visual_confirm_set, "%llu\n");


/*
 * Sets the DC skip_detection_link_training debug option from the given string.
 * Example usage: echo 1 > /sys/kernel/debug/dri/0/amdgpu_skip_detection_link_training
 */
static int skip_detection_link_training_set(void *data, u64 val)
{
	struct amdgpu_device *adev = data;

	if (val == 0)
		adev->dm.dc->debug.skip_detection_link_training = false;
	else
		adev->dm.dc->debug.skip_detection_link_training = true;

	return 0;
}

/*
 * Reads the DC skip_detection_link_training debug option value into the given buffer.
 * Example usage: cat /sys/kernel/debug/dri/0/amdgpu_dm_skip_detection_link_training
 */
static int skip_detection_link_training_get(void *data, u64 *val)
{
	struct amdgpu_device *adev = data;

	*val = adev->dm.dc->debug.skip_detection_link_training;

	return 0;
}

DEFINE_DEBUGFS_ATTRIBUTE(skip_detection_link_training_fops,
			 skip_detection_link_training_get,
			 skip_detection_link_training_set, "%llu\n");

/*
 * Dumps the DCC_EN bit for each pipe.
 * Example usage: cat /sys/kernel/debug/dri/0/amdgpu_dm_dcc_en
 */
static ssize_t dcc_en_bits_read(
	struct file *f,
	char __user *buf,
	size_t size,
	loff_t *pos)
{
	struct amdgpu_device *adev = file_inode(f)->i_private;
	struct dc *dc = adev->dm.dc;
	char *rd_buf = NULL;
	const uint32_t rd_buf_size = 32;
	uint32_t result = 0;
	int offset = 0;
	int num_pipes = dc->res_pool->pipe_count;
	int *dcc_en_bits;
	int i, r;

	dcc_en_bits = kcalloc(num_pipes, sizeof(int), GFP_KERNEL);
	if (!dcc_en_bits)
		return -ENOMEM;

	if (!dc->hwss.get_dcc_en_bits) {
		kfree(dcc_en_bits);
		return 0;
	}

	dc->hwss.get_dcc_en_bits(dc, dcc_en_bits);

	rd_buf = kcalloc(rd_buf_size, sizeof(char), GFP_KERNEL);
	if (!rd_buf) {
		kfree(dcc_en_bits);
		return -ENOMEM;
	}

	for (i = 0; i < num_pipes; i++)
		offset += snprintf(rd_buf + offset, rd_buf_size - offset,
				   "%d  ", dcc_en_bits[i]);
	rd_buf[strlen(rd_buf)] = '\n';

	kfree(dcc_en_bits);

	while (size) {
		if (*pos >= rd_buf_size)
			break;
		r = put_user(*(rd_buf + result), buf);
		if (r) {
			kfree(rd_buf);
			return r; /* r = -EFAULT */
		}
		buf += 1;
		size -= 1;
		*pos += 1;
		result += 1;
	}

	kfree(rd_buf);
	return result;
}

void dtn_debugfs_init(struct amdgpu_device *adev)
{
	static const struct file_operations dtn_log_fops = {
		.owner = THIS_MODULE,
		.read = dtn_log_read,
		.write = dtn_log_write,
		.llseek = default_llseek
	};
	static const struct file_operations dcc_en_bits_fops = {
		.owner = THIS_MODULE,
		.read = dcc_en_bits_read,
		.llseek = default_llseek
	};

	struct drm_minor *minor = adev_to_drm(adev)->primary;
	struct dentry *root = minor->debugfs_root;

	debugfs_create_file("amdgpu_mst_topology", 0444, root,
			    adev, &mst_topo_fops);
	debugfs_create_file("amdgpu_dm_dtn_log", 0644, root, adev,
			    &dtn_log_fops);
	debugfs_create_file("amdgpu_dm_dp_set_mst_en_for_sst", 0644, root, adev,
				&dp_set_mst_en_for_sst_ops);
	debugfs_create_file("amdgpu_dm_dp_ignore_cable_id", 0644, root, adev,
				&dp_ignore_cable_id_ops);

	debugfs_create_file_unsafe("amdgpu_dm_visual_confirm", 0644, root, adev,
				   &visual_confirm_fops);

	debugfs_create_file_unsafe("amdgpu_dm_skip_detection_link_training", 0644, root, adev,
				   &skip_detection_link_training_fops);

	debugfs_create_file_unsafe("amdgpu_dm_dmub_tracebuffer", 0644, root,
				   adev, &dmub_tracebuffer_fops);

	debugfs_create_file_unsafe("amdgpu_dm_dmub_fw_state", 0644, root,
				   adev, &dmub_fw_state_fops);

	debugfs_create_file_unsafe("amdgpu_dm_force_timing_sync", 0644, root,
				   adev, &force_timing_sync_ops);

	debugfs_create_file_unsafe("amdgpu_dm_dmcub_trace_event_en", 0644, root,
				   adev, &dmcub_trace_event_state_fops);

	debugfs_create_file_unsafe("amdgpu_dm_trigger_hpd_mst", 0644, root,
				   adev, &trigger_hpd_mst_ops);

	debugfs_create_file_unsafe("amdgpu_dm_dcc_en", 0644, root, adev,
				   &dcc_en_bits_fops);

	debugfs_create_file_unsafe("amdgpu_dm_disable_hpd", 0644, root, adev,
				   &disable_hpd_ops);

}<|MERGE_RESOLUTION|>--- conflicted
+++ resolved
@@ -250,10 +250,7 @@
 {
 	struct amdgpu_dm_connector *connector = file_inode(f)->i_private;
 	struct dc_link *link = connector->dc_link;
-<<<<<<< HEAD
-=======
 	struct amdgpu_device *adev = drm_to_adev(connector->base.dev);
->>>>>>> 29549c70
 	struct dc *dc = (struct dc *)link->dc;
 	struct dc_link_settings prefer_link_settings;
 	char *wr_buf = NULL;
@@ -325,13 +322,9 @@
 	prefer_link_settings.lane_count = param[0];
 	prefer_link_settings.link_rate = param[1];
 
-<<<<<<< HEAD
-	dc_link_set_preferred_training_settings(dc, &prefer_link_settings, NULL, link, true);
-=======
 	mutex_lock(&adev->dm.dc_lock);
 	dc_link_set_preferred_training_settings(dc, &prefer_link_settings, NULL, link, false);
 	mutex_unlock(&adev->dm.dc_lock);
->>>>>>> 29549c70
 
 	kfree(wr_buf);
 	return size;
@@ -3296,10 +3289,6 @@
 	debugfs_create_file_unsafe("crc_win_update", 0644, dir, crtc,
 				   &crc_win_update_fops);
 	dput(dir);
-<<<<<<< HEAD
-}
-=======
->>>>>>> 29549c70
 #endif
 	debugfs_create_file("amdgpu_current_bpc", 0644, crtc->debugfs_entry,
 			    crtc, &amdgpu_current_bpc_fops);
