--- conflicted
+++ resolved
@@ -863,11 +863,7 @@
 	return 0;
 }
 
-<<<<<<< HEAD
-#if CONFIG_X86_64
-=======
 #ifdef CONFIG_X86_64
->>>>>>> a3b22b9f
 static int kfd_fill_iolink_info_for_cpu(int numa_node_id, int *avail_size,
 				uint32_t *num_entries,
 				struct crat_subtype_iolink *sub_type_hdr)
