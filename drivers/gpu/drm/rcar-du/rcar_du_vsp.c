--- conflicted
+++ resolved
@@ -425,15 +425,10 @@
 		} else {
 			drm_plane_create_alpha_property(&plane->plane);
 			drm_plane_create_zpos_property(&plane->plane, 1, 1,
-<<<<<<< HEAD
-						       vsp->num_planes - 1);
-		}
-=======
 						       num_planes - 1);
 		}
 
 		vsp->num_planes++;
->>>>>>> c1084c27
 	}
 
 	return 0;
