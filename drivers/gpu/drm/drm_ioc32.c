/**
 * \file drm_ioc32.c
 *
 * 32-bit ioctl compatibility routines for the DRM.
 *
 * \author Paul Mackerras <paulus@samba.org>
 *
 * Copyright (C) Paul Mackerras 2005.
 * All Rights Reserved.
 *
 * Permission is hereby granted, free of charge, to any person obtaining a
 * copy of this software and associated documentation files (the "Software"),
 * to deal in the Software without restriction, including without limitation
 * the rights to use, copy, modify, merge, publish, distribute, sublicense,
 * and/or sell copies of the Software, and to permit persons to whom the
 * Software is furnished to do so, subject to the following conditions:
 *
 * The above copyright notice and this permission notice (including the next
 * paragraph) shall be included in all copies or substantial portions of the
 * Software.
 *
 * THE SOFTWARE IS PROVIDED "AS IS", WITHOUT WARRANTY OF ANY KIND, EXPRESS OR
 * IMPLIED, INCLUDING BUT NOT LIMITED TO THE WARRANTIES OF MERCHANTABILITY,
 * FITNESS FOR A PARTICULAR PURPOSE AND NONINFRINGEMENT.  IN NO EVENT SHALL
 * THE AUTHOR BE LIABLE FOR ANY CLAIM, DAMAGES OR OTHER LIABILITY,
 * WHETHER IN AN ACTION OF CONTRACT, TORT OR OTHERWISE, ARISING FROM,
 * OUT OF OR IN CONNECTION WITH THE SOFTWARE OR THE USE OR OTHER DEALINGS
 * IN THE SOFTWARE.
 */
#include <linux/compat.h>
#include <linux/ratelimit.h>
#include <linux/export.h>

#include <drm/drmP.h>

#define DRM_IOCTL_VERSION32		DRM_IOWR(0x00, drm_version32_t)
#define DRM_IOCTL_GET_UNIQUE32		DRM_IOWR(0x01, drm_unique32_t)
#define DRM_IOCTL_GET_MAP32		DRM_IOWR(0x04, drm_map32_t)
#define DRM_IOCTL_GET_CLIENT32		DRM_IOWR(0x05, drm_client32_t)
#define DRM_IOCTL_GET_STATS32		DRM_IOR( 0x06, drm_stats32_t)

#define DRM_IOCTL_SET_UNIQUE32		DRM_IOW( 0x10, drm_unique32_t)
#define DRM_IOCTL_ADD_MAP32		DRM_IOWR(0x15, drm_map32_t)
#define DRM_IOCTL_ADD_BUFS32		DRM_IOWR(0x16, drm_buf_desc32_t)
#define DRM_IOCTL_MARK_BUFS32		DRM_IOW( 0x17, drm_buf_desc32_t)
#define DRM_IOCTL_INFO_BUFS32		DRM_IOWR(0x18, drm_buf_info32_t)
#define DRM_IOCTL_MAP_BUFS32		DRM_IOWR(0x19, drm_buf_map32_t)
#define DRM_IOCTL_FREE_BUFS32		DRM_IOW( 0x1a, drm_buf_free32_t)

#define DRM_IOCTL_RM_MAP32		DRM_IOW( 0x1b, drm_map32_t)

#define DRM_IOCTL_SET_SAREA_CTX32	DRM_IOW( 0x1c, drm_ctx_priv_map32_t)
#define DRM_IOCTL_GET_SAREA_CTX32	DRM_IOWR(0x1d, drm_ctx_priv_map32_t)

#define DRM_IOCTL_RES_CTX32		DRM_IOWR(0x26, drm_ctx_res32_t)
#define DRM_IOCTL_DMA32			DRM_IOWR(0x29, drm_dma32_t)

#define DRM_IOCTL_AGP_ENABLE32		DRM_IOW( 0x32, drm_agp_mode32_t)
#define DRM_IOCTL_AGP_INFO32		DRM_IOR( 0x33, drm_agp_info32_t)
#define DRM_IOCTL_AGP_ALLOC32		DRM_IOWR(0x34, drm_agp_buffer32_t)
#define DRM_IOCTL_AGP_FREE32		DRM_IOW( 0x35, drm_agp_buffer32_t)
#define DRM_IOCTL_AGP_BIND32		DRM_IOW( 0x36, drm_agp_binding32_t)
#define DRM_IOCTL_AGP_UNBIND32		DRM_IOW( 0x37, drm_agp_binding32_t)

#define DRM_IOCTL_SG_ALLOC32		DRM_IOW( 0x38, drm_scatter_gather32_t)
#define DRM_IOCTL_SG_FREE32		DRM_IOW( 0x39, drm_scatter_gather32_t)

#define DRM_IOCTL_UPDATE_DRAW32		DRM_IOW( 0x3f, drm_update_draw32_t)

#define DRM_IOCTL_WAIT_VBLANK32		DRM_IOWR(0x3a, drm_wait_vblank32_t)

#define DRM_IOCTL_MODE_ADDFB232		DRM_IOWR(0xb8, drm_mode_fb_cmd232_t)

typedef struct drm_version_32 {
	int version_major;	  /**< Major version */
	int version_minor;	  /**< Minor version */
	int version_patchlevel;	   /**< Patch level */
	u32 name_len;		  /**< Length of name buffer */
	u32 name;		  /**< Name of driver */
	u32 date_len;		  /**< Length of date buffer */
	u32 date;		  /**< User-space buffer to hold date */
	u32 desc_len;		  /**< Length of desc buffer */
	u32 desc;		  /**< User-space buffer to hold desc */
} drm_version32_t;

static int compat_drm_version(struct file *file, unsigned int cmd,
			      unsigned long arg)
{
	drm_version32_t v32;
	struct drm_version __user *version;
	int err;

	if (copy_from_user(&v32, (void __user *)arg, sizeof(v32)))
		return -EFAULT;

	version = compat_alloc_user_space(sizeof(*version));
	if (!version)
		return -EFAULT;
	if (__put_user(v32.name_len, &version->name_len)
	    || __put_user((void __user *)(unsigned long)v32.name,
			  &version->name)
	    || __put_user(v32.date_len, &version->date_len)
	    || __put_user((void __user *)(unsigned long)v32.date,
			  &version->date)
	    || __put_user(v32.desc_len, &version->desc_len)
	    || __put_user((void __user *)(unsigned long)v32.desc,
			  &version->desc))
		return -EFAULT;

	err = drm_ioctl(file,
			DRM_IOCTL_VERSION, (unsigned long)version);
	if (err)
		return err;

	if (__get_user(v32.version_major, &version->version_major)
	    || __get_user(v32.version_minor, &version->version_minor)
	    || __get_user(v32.version_patchlevel, &version->version_patchlevel)
	    || __get_user(v32.name_len, &version->name_len)
	    || __get_user(v32.date_len, &version->date_len)
	    || __get_user(v32.desc_len, &version->desc_len))
		return -EFAULT;

	if (copy_to_user((void __user *)arg, &v32, sizeof(v32)))
		return -EFAULT;
	return 0;
}

typedef struct drm_unique32 {
	u32 unique_len;	/**< Length of unique */
	u32 unique;	/**< Unique name for driver instantiation */
} drm_unique32_t;

static int compat_drm_getunique(struct file *file, unsigned int cmd,
				unsigned long arg)
{
	drm_unique32_t uq32;
	struct drm_unique __user *u;
	int err;

	if (copy_from_user(&uq32, (void __user *)arg, sizeof(uq32)))
		return -EFAULT;

	u = compat_alloc_user_space(sizeof(*u));
	if (!u)
		return -EFAULT;
	if (__put_user(uq32.unique_len, &u->unique_len)
	    || __put_user((void __user *)(unsigned long)uq32.unique,
			  &u->unique))
		return -EFAULT;

	err = drm_ioctl(file, DRM_IOCTL_GET_UNIQUE, (unsigned long)u);
	if (err)
		return err;

	if (__get_user(uq32.unique_len, &u->unique_len))
		return -EFAULT;
	if (copy_to_user((void __user *)arg, &uq32, sizeof(uq32)))
		return -EFAULT;
	return 0;
}

static int compat_drm_setunique(struct file *file, unsigned int cmd,
				unsigned long arg)
{
	drm_unique32_t uq32;
	struct drm_unique __user *u;

	if (copy_from_user(&uq32, (void __user *)arg, sizeof(uq32)))
		return -EFAULT;

	u = compat_alloc_user_space(sizeof(*u));
	if (!u)
		return -EFAULT;
	if (__put_user(uq32.unique_len, &u->unique_len)
	    || __put_user((void __user *)(unsigned long)uq32.unique,
			  &u->unique))
		return -EFAULT;

	return drm_ioctl(file, DRM_IOCTL_SET_UNIQUE, (unsigned long)u);
}

typedef struct drm_map32 {
	u32 offset;		/**< Requested physical address (0 for SAREA)*/
	u32 size;		/**< Requested physical size (bytes) */
	enum drm_map_type type;	/**< Type of memory to map */
	enum drm_map_flags flags;	/**< Flags */
	u32 handle;		/**< User-space: "Handle" to pass to mmap() */
	int mtrr;		/**< MTRR slot used */
} drm_map32_t;

static int compat_drm_getmap(struct file *file, unsigned int cmd,
			     unsigned long arg)
{
	drm_map32_t __user *argp = (void __user *)arg;
	drm_map32_t m32;
	struct drm_map __user *map;
	int idx, err;
	void *handle;

	if (get_user(idx, &argp->offset))
		return -EFAULT;

	map = compat_alloc_user_space(sizeof(*map));
	if (!map)
		return -EFAULT;
	if (__put_user(idx, &map->offset))
		return -EFAULT;

	err = drm_ioctl(file, DRM_IOCTL_GET_MAP, (unsigned long)map);
	if (err)
		return err;

	if (__get_user(m32.offset, &map->offset)
	    || __get_user(m32.size, &map->size)
	    || __get_user(m32.type, &map->type)
	    || __get_user(m32.flags, &map->flags)
	    || __get_user(handle, &map->handle)
	    || __get_user(m32.mtrr, &map->mtrr))
		return -EFAULT;

	m32.handle = (unsigned long)handle;
	if (copy_to_user(argp, &m32, sizeof(m32)))
		return -EFAULT;
	return 0;

}

static int compat_drm_addmap(struct file *file, unsigned int cmd,
			     unsigned long arg)
{
	drm_map32_t __user *argp = (void __user *)arg;
	drm_map32_t m32;
	struct drm_map __user *map;
	int err;
	void *handle;

	if (copy_from_user(&m32, argp, sizeof(m32)))
		return -EFAULT;

	map = compat_alloc_user_space(sizeof(*map));
	if (!map)
		return -EFAULT;
	if (__put_user(m32.offset, &map->offset)
	    || __put_user(m32.size, &map->size)
	    || __put_user(m32.type, &map->type)
	    || __put_user(m32.flags, &map->flags))
		return -EFAULT;

	err = drm_ioctl(file, DRM_IOCTL_ADD_MAP, (unsigned long)map);
	if (err)
		return err;

	if (__get_user(m32.offset, &map->offset)
	    || __get_user(m32.mtrr, &map->mtrr)
	    || __get_user(handle, &map->handle))
		return -EFAULT;

	m32.handle = (unsigned long)handle;
	if (m32.handle != (unsigned long)handle)
		printk_ratelimited(KERN_ERR "compat_drm_addmap truncated handle"
				   " %p for type %d offset %x\n",
				   handle, m32.type, m32.offset);

	if (copy_to_user(argp, &m32, sizeof(m32)))
		return -EFAULT;

	return 0;
}

static int compat_drm_rmmap(struct file *file, unsigned int cmd,
			    unsigned long arg)
{
	drm_map32_t __user *argp = (void __user *)arg;
	struct drm_map __user *map;
	u32 handle;

	if (get_user(handle, &argp->handle))
		return -EFAULT;

	map = compat_alloc_user_space(sizeof(*map));
	if (!map)
		return -EFAULT;
	if (__put_user((void *)(unsigned long)handle, &map->handle))
		return -EFAULT;

	return drm_ioctl(file, DRM_IOCTL_RM_MAP, (unsigned long)map);
}

typedef struct drm_client32 {
	int idx;	/**< Which client desired? */
	int auth;	/**< Is client authenticated? */
	u32 pid;	/**< Process ID */
	u32 uid;	/**< User ID */
	u32 magic;	/**< Magic */
	u32 iocs;	/**< Ioctl count */
} drm_client32_t;

static int compat_drm_getclient(struct file *file, unsigned int cmd,
				unsigned long arg)
{
	drm_client32_t c32;
	drm_client32_t __user *argp = (void __user *)arg;
	struct drm_client __user *client;
	int idx, err;

	if (get_user(idx, &argp->idx))
		return -EFAULT;

	client = compat_alloc_user_space(sizeof(*client));
	if (!client)
		return -EFAULT;
	if (__put_user(idx, &client->idx))
		return -EFAULT;

	err = drm_ioctl(file, DRM_IOCTL_GET_CLIENT, (unsigned long)client);
	if (err)
		return err;

	if (__get_user(c32.idx, &client->idx)
	    || __get_user(c32.auth, &client->auth)
	    || __get_user(c32.pid, &client->pid)
	    || __get_user(c32.uid, &client->uid)
	    || __get_user(c32.magic, &client->magic)
	    || __get_user(c32.iocs, &client->iocs))
		return -EFAULT;

	if (copy_to_user(argp, &c32, sizeof(c32)))
		return -EFAULT;
	return 0;
}

typedef struct drm_stats32 {
	u32 count;
	struct {
		u32 value;
		enum drm_stat_type type;
	} data[15];
} drm_stats32_t;

static int compat_drm_getstats(struct file *file, unsigned int cmd,
			       unsigned long arg)
{
	drm_stats32_t s32;
	drm_stats32_t __user *argp = (void __user *)arg;
	struct drm_stats __user *stats;
	int i, err;

	memset(&s32, 0, sizeof(drm_stats32_t));
	stats = compat_alloc_user_space(sizeof(*stats));
	if (!stats)
		return -EFAULT;

	err = drm_ioctl(file, DRM_IOCTL_GET_STATS, (unsigned long)stats);
	if (err)
		return err;

	if (__get_user(s32.count, &stats->count))
		return -EFAULT;
	for (i = 0; i < 15; ++i)
		if (__get_user(s32.data[i].value, &stats->data[i].value)
		    || __get_user(s32.data[i].type, &stats->data[i].type))
			return -EFAULT;

	if (copy_to_user(argp, &s32, sizeof(s32)))
		return -EFAULT;
	return 0;
}

typedef struct drm_buf_desc32 {
	int count;		 /**< Number of buffers of this size */
	int size;		 /**< Size in bytes */
	int low_mark;		 /**< Low water mark */
	int high_mark;		 /**< High water mark */
	int flags;
	u32 agp_start;		 /**< Start address in the AGP aperture */
} drm_buf_desc32_t;

static int compat_drm_addbufs(struct file *file, unsigned int cmd,
			      unsigned long arg)
{
	drm_buf_desc32_t __user *argp = (void __user *)arg;
	struct drm_buf_desc __user *buf;
	int err;
	unsigned long agp_start;

	buf = compat_alloc_user_space(sizeof(*buf));
	if (!buf || !access_ok(VERIFY_WRITE, argp, sizeof(*argp)))
		return -EFAULT;

	if (__copy_in_user(buf, argp, offsetof(drm_buf_desc32_t, agp_start))
	    || __get_user(agp_start, &argp->agp_start)
	    || __put_user(agp_start, &buf->agp_start))
		return -EFAULT;

	err = drm_ioctl(file, DRM_IOCTL_ADD_BUFS, (unsigned long)buf);
	if (err)
		return err;

	if (__copy_in_user(argp, buf, offsetof(drm_buf_desc32_t, agp_start))
	    || __get_user(agp_start, &buf->agp_start)
	    || __put_user(agp_start, &argp->agp_start))
		return -EFAULT;

	return 0;
}

static int compat_drm_markbufs(struct file *file, unsigned int cmd,
			       unsigned long arg)
{
	drm_buf_desc32_t b32;
	drm_buf_desc32_t __user *argp = (void __user *)arg;
	struct drm_buf_desc __user *buf;

	if (copy_from_user(&b32, argp, sizeof(b32)))
		return -EFAULT;

	buf = compat_alloc_user_space(sizeof(*buf));
	if (!buf)
		return -EFAULT;

	if (__put_user(b32.size, &buf->size)
	    || __put_user(b32.low_mark, &buf->low_mark)
	    || __put_user(b32.high_mark, &buf->high_mark))
		return -EFAULT;

	return drm_ioctl(file, DRM_IOCTL_MARK_BUFS, (unsigned long)buf);
}

typedef struct drm_buf_info32 {
	int count;		/**< Entries in list */
	u32 list;
} drm_buf_info32_t;

static int compat_drm_infobufs(struct file *file, unsigned int cmd,
			       unsigned long arg)
{
	drm_buf_info32_t req32;
	drm_buf_info32_t __user *argp = (void __user *)arg;
	drm_buf_desc32_t __user *to;
	struct drm_buf_info __user *request;
	struct drm_buf_desc __user *list;
	size_t nbytes;
	int i, err;
	int count, actual;

	if (copy_from_user(&req32, argp, sizeof(req32)))
		return -EFAULT;

	count = req32.count;
	to = (drm_buf_desc32_t __user *) (unsigned long)req32.list;
	if (count < 0)
		count = 0;
	if (count > 0
	    && !access_ok(VERIFY_WRITE, to, count * sizeof(drm_buf_desc32_t)))
		return -EFAULT;

	nbytes = sizeof(*request) + count * sizeof(struct drm_buf_desc);
	request = compat_alloc_user_space(nbytes);
	if (!request)
		return -EFAULT;
	list = (struct drm_buf_desc *) (request + 1);

	if (__put_user(count, &request->count)
	    || __put_user(list, &request->list))
		return -EFAULT;

	err = drm_ioctl(file, DRM_IOCTL_INFO_BUFS, (unsigned long)request);
	if (err)
		return err;

	if (__get_user(actual, &request->count))
		return -EFAULT;
	if (count >= actual)
		for (i = 0; i < actual; ++i)
			if (__copy_in_user(&to[i], &list[i],
					   offsetof(struct drm_buf_desc, flags)))
				return -EFAULT;

	if (__put_user(actual, &argp->count))
		return -EFAULT;

	return 0;
}

typedef struct drm_buf_pub32 {
	int idx;		/**< Index into the master buffer list */
	int total;		/**< Buffer size */
	int used;		/**< Amount of buffer in use (for DMA) */
	u32 address;		/**< Address of buffer */
} drm_buf_pub32_t;

typedef struct drm_buf_map32 {
	int count;		/**< Length of the buffer list */
	u32 virtual;		/**< Mmap'd area in user-virtual */
	u32 list;		/**< Buffer information */
} drm_buf_map32_t;

static int compat_drm_mapbufs(struct file *file, unsigned int cmd,
			      unsigned long arg)
{
	drm_buf_map32_t __user *argp = (void __user *)arg;
	drm_buf_map32_t req32;
	drm_buf_pub32_t __user *list32;
	struct drm_buf_map __user *request;
	struct drm_buf_pub __user *list;
	int i, err;
	int count, actual;
	size_t nbytes;
	void __user *addr;

	if (copy_from_user(&req32, argp, sizeof(req32)))
		return -EFAULT;
	count = req32.count;
	list32 = (void __user *)(unsigned long)req32.list;

	if (count < 0)
		return -EINVAL;
	nbytes = sizeof(*request) + count * sizeof(struct drm_buf_pub);
	request = compat_alloc_user_space(nbytes);
	if (!request)
		return -EFAULT;
	list = (struct drm_buf_pub *) (request + 1);

	if (__put_user(count, &request->count)
	    || __put_user(list, &request->list))
		return -EFAULT;

	err = drm_ioctl(file, DRM_IOCTL_MAP_BUFS, (unsigned long)request);
	if (err)
		return err;

	if (__get_user(actual, &request->count))
		return -EFAULT;
	if (count >= actual)
		for (i = 0; i < actual; ++i)
			if (__copy_in_user(&list32[i], &list[i],
					   offsetof(struct drm_buf_pub, address))
			    || __get_user(addr, &list[i].address)
			    || __put_user((unsigned long)addr,
					  &list32[i].address))
				return -EFAULT;

	if (__put_user(actual, &argp->count)
	    || __get_user(addr, &request->virtual)
	    || __put_user((unsigned long)addr, &argp->virtual))
		return -EFAULT;

	return 0;
}

typedef struct drm_buf_free32 {
	int count;
	u32 list;
} drm_buf_free32_t;

static int compat_drm_freebufs(struct file *file, unsigned int cmd,
			       unsigned long arg)
{
	drm_buf_free32_t req32;
	struct drm_buf_free __user *request;
	drm_buf_free32_t __user *argp = (void __user *)arg;

	if (copy_from_user(&req32, argp, sizeof(req32)))
		return -EFAULT;

	request = compat_alloc_user_space(sizeof(*request));
	if (!request)
		return -EFAULT;
	if (__put_user(req32.count, &request->count)
	    || __put_user((int __user *)(unsigned long)req32.list,
			  &request->list))
		return -EFAULT;

	return drm_ioctl(file, DRM_IOCTL_FREE_BUFS, (unsigned long)request);
}

typedef struct drm_ctx_priv_map32 {
	unsigned int ctx_id;	 /**< Context requesting private mapping */
	u32 handle;		/**< Handle of map */
} drm_ctx_priv_map32_t;

static int compat_drm_setsareactx(struct file *file, unsigned int cmd,
				  unsigned long arg)
{
	drm_ctx_priv_map32_t req32;
	struct drm_ctx_priv_map __user *request;
	drm_ctx_priv_map32_t __user *argp = (void __user *)arg;

	if (copy_from_user(&req32, argp, sizeof(req32)))
		return -EFAULT;

	request = compat_alloc_user_space(sizeof(*request));
	if (!request)
		return -EFAULT;
	if (__put_user(req32.ctx_id, &request->ctx_id)
	    || __put_user((void *)(unsigned long)req32.handle,
			  &request->handle))
		return -EFAULT;

	return drm_ioctl(file, DRM_IOCTL_SET_SAREA_CTX, (unsigned long)request);
}

static int compat_drm_getsareactx(struct file *file, unsigned int cmd,
				  unsigned long arg)
{
	struct drm_ctx_priv_map __user *request;
	drm_ctx_priv_map32_t __user *argp = (void __user *)arg;
	int err;
	unsigned int ctx_id;
	void *handle;

	if (!access_ok(VERIFY_WRITE, argp, sizeof(*argp))
	    || __get_user(ctx_id, &argp->ctx_id))
		return -EFAULT;

	request = compat_alloc_user_space(sizeof(*request));
	if (!request)
		return -EFAULT;
	if (__put_user(ctx_id, &request->ctx_id))
		return -EFAULT;

	err = drm_ioctl(file, DRM_IOCTL_GET_SAREA_CTX, (unsigned long)request);
	if (err)
		return err;

	if (__get_user(handle, &request->handle)
	    || __put_user((unsigned long)handle, &argp->handle))
		return -EFAULT;

	return 0;
}

typedef struct drm_ctx_res32 {
	int count;
	u32 contexts;
} drm_ctx_res32_t;

static int compat_drm_resctx(struct file *file, unsigned int cmd,
			     unsigned long arg)
{
	drm_ctx_res32_t __user *argp = (void __user *)arg;
	drm_ctx_res32_t res32;
	struct drm_ctx_res __user *res;
	int err;

	if (copy_from_user(&res32, argp, sizeof(res32)))
		return -EFAULT;

	res = compat_alloc_user_space(sizeof(*res));
	if (!res)
		return -EFAULT;
	if (__put_user(res32.count, &res->count)
	    || __put_user((struct drm_ctx __user *) (unsigned long)res32.contexts,
			  &res->contexts))
		return -EFAULT;

	err = drm_ioctl(file, DRM_IOCTL_RES_CTX, (unsigned long)res);
	if (err)
		return err;

	if (__get_user(res32.count, &res->count)
	    || __put_user(res32.count, &argp->count))
		return -EFAULT;

	return 0;
}

typedef struct drm_dma32 {
	int context;		  /**< Context handle */
	int send_count;		  /**< Number of buffers to send */
	u32 send_indices;	  /**< List of handles to buffers */
	u32 send_sizes;		  /**< Lengths of data to send */
	enum drm_dma_flags flags;		  /**< Flags */
	int request_count;	  /**< Number of buffers requested */
	int request_size;	  /**< Desired size for buffers */
	u32 request_indices;	  /**< Buffer information */
	u32 request_sizes;
	int granted_count;	  /**< Number of buffers granted */
} drm_dma32_t;

static int compat_drm_dma(struct file *file, unsigned int cmd,
			  unsigned long arg)
{
	drm_dma32_t d32;
	drm_dma32_t __user *argp = (void __user *)arg;
	struct drm_dma __user *d;
	int err;

	if (copy_from_user(&d32, argp, sizeof(d32)))
		return -EFAULT;

	d = compat_alloc_user_space(sizeof(*d));
	if (!d)
		return -EFAULT;

	if (__put_user(d32.context, &d->context)
	    || __put_user(d32.send_count, &d->send_count)
	    || __put_user((int __user *)(unsigned long)d32.send_indices,
			  &d->send_indices)
	    || __put_user((int __user *)(unsigned long)d32.send_sizes,
			  &d->send_sizes)
	    || __put_user(d32.flags, &d->flags)
	    || __put_user(d32.request_count, &d->request_count)
	    || __put_user((int __user *)(unsigned long)d32.request_indices,
			  &d->request_indices)
	    || __put_user((int __user *)(unsigned long)d32.request_sizes,
			  &d->request_sizes))
		return -EFAULT;

	err = drm_ioctl(file, DRM_IOCTL_DMA, (unsigned long)d);
	if (err)
		return err;

	if (__get_user(d32.request_size, &d->request_size)
	    || __get_user(d32.granted_count, &d->granted_count)
	    || __put_user(d32.request_size, &argp->request_size)
	    || __put_user(d32.granted_count, &argp->granted_count))
		return -EFAULT;

	return 0;
}

#if IS_ENABLED(CONFIG_AGP)
typedef struct drm_agp_mode32 {
	u32 mode;	/**< AGP mode */
} drm_agp_mode32_t;

static int compat_drm_agp_enable(struct file *file, unsigned int cmd,
				 unsigned long arg)
{
	drm_agp_mode32_t __user *argp = (void __user *)arg;
	drm_agp_mode32_t m32;
	struct drm_agp_mode __user *mode;

	if (get_user(m32.mode, &argp->mode))
		return -EFAULT;

	mode = compat_alloc_user_space(sizeof(*mode));
	if (put_user(m32.mode, &mode->mode))
		return -EFAULT;

	return drm_ioctl(file, DRM_IOCTL_AGP_ENABLE, (unsigned long)mode);
}

typedef struct drm_agp_info32 {
	int agp_version_major;
	int agp_version_minor;
	u32 mode;
	u32 aperture_base;	/* physical address */
	u32 aperture_size;	/* bytes */
	u32 memory_allowed;	/* bytes */
	u32 memory_used;

	/* PCI information */
	unsigned short id_vendor;
	unsigned short id_device;
} drm_agp_info32_t;

static int compat_drm_agp_info(struct file *file, unsigned int cmd,
			       unsigned long arg)
{
	drm_agp_info32_t __user *argp = (void __user *)arg;
	drm_agp_info32_t i32;
	struct drm_agp_info __user *info;
	int err;

	info = compat_alloc_user_space(sizeof(*info));
	if (!info)
		return -EFAULT;

	err = drm_ioctl(file, DRM_IOCTL_AGP_INFO, (unsigned long)info);
	if (err)
		return err;

	if (__get_user(i32.agp_version_major, &info->agp_version_major)
	    || __get_user(i32.agp_version_minor, &info->agp_version_minor)
	    || __get_user(i32.mode, &info->mode)
	    || __get_user(i32.aperture_base, &info->aperture_base)
	    || __get_user(i32.aperture_size, &info->aperture_size)
	    || __get_user(i32.memory_allowed, &info->memory_allowed)
	    || __get_user(i32.memory_used, &info->memory_used)
	    || __get_user(i32.id_vendor, &info->id_vendor)
	    || __get_user(i32.id_device, &info->id_device))
		return -EFAULT;

	if (copy_to_user(argp, &i32, sizeof(i32)))
		return -EFAULT;

	return 0;
}

typedef struct drm_agp_buffer32 {
	u32 size;	/**< In bytes -- will round to page boundary */
	u32 handle;	/**< Used for binding / unbinding */
	u32 type;	/**< Type of memory to allocate */
	u32 physical;	/**< Physical used by i810 */
} drm_agp_buffer32_t;

static int compat_drm_agp_alloc(struct file *file, unsigned int cmd,
				unsigned long arg)
{
	drm_agp_buffer32_t __user *argp = (void __user *)arg;
	drm_agp_buffer32_t req32;
	struct drm_agp_buffer __user *request;
	int err;

	if (copy_from_user(&req32, argp, sizeof(req32)))
		return -EFAULT;

	request = compat_alloc_user_space(sizeof(*request));
	if (!request
	    || __put_user(req32.size, &request->size)
	    || __put_user(req32.type, &request->type))
		return -EFAULT;

	err = drm_ioctl(file, DRM_IOCTL_AGP_ALLOC, (unsigned long)request);
	if (err)
		return err;

	if (__get_user(req32.handle, &request->handle)
	    || __get_user(req32.physical, &request->physical)
	    || copy_to_user(argp, &req32, sizeof(req32))) {
		drm_ioctl(file, DRM_IOCTL_AGP_FREE, (unsigned long)request);
		return -EFAULT;
	}

	return 0;
}

static int compat_drm_agp_free(struct file *file, unsigned int cmd,
			       unsigned long arg)
{
	drm_agp_buffer32_t __user *argp = (void __user *)arg;
	struct drm_agp_buffer __user *request;
	u32 handle;

	request = compat_alloc_user_space(sizeof(*request));
	if (!request
	    || get_user(handle, &argp->handle)
	    || __put_user(handle, &request->handle))
		return -EFAULT;

	return drm_ioctl(file, DRM_IOCTL_AGP_FREE, (unsigned long)request);
}

typedef struct drm_agp_binding32 {
	u32 handle;	/**< From drm_agp_buffer */
	u32 offset;	/**< In bytes -- will round to page boundary */
} drm_agp_binding32_t;

static int compat_drm_agp_bind(struct file *file, unsigned int cmd,
			       unsigned long arg)
{
	drm_agp_binding32_t __user *argp = (void __user *)arg;
	drm_agp_binding32_t req32;
	struct drm_agp_binding __user *request;

	if (copy_from_user(&req32, argp, sizeof(req32)))
		return -EFAULT;

	request = compat_alloc_user_space(sizeof(*request));
	if (!request
	    || __put_user(req32.handle, &request->handle)
	    || __put_user(req32.offset, &request->offset))
		return -EFAULT;

	return drm_ioctl(file, DRM_IOCTL_AGP_BIND, (unsigned long)request);
}

static int compat_drm_agp_unbind(struct file *file, unsigned int cmd,
				 unsigned long arg)
{
	drm_agp_binding32_t __user *argp = (void __user *)arg;
	struct drm_agp_binding __user *request;
	u32 handle;

	request = compat_alloc_user_space(sizeof(*request));
	if (!request
	    || get_user(handle, &argp->handle)
	    || __put_user(handle, &request->handle))
		return -EFAULT;

	return drm_ioctl(file, DRM_IOCTL_AGP_UNBIND, (unsigned long)request);
}
#endif /* CONFIG_AGP */

typedef struct drm_scatter_gather32 {
	u32 size;	/**< In bytes -- will round to page boundary */
	u32 handle;	/**< Used for mapping / unmapping */
} drm_scatter_gather32_t;

static int compat_drm_sg_alloc(struct file *file, unsigned int cmd,
			       unsigned long arg)
{
	drm_scatter_gather32_t __user *argp = (void __user *)arg;
	struct drm_scatter_gather __user *request;
	int err;
	unsigned long x;

	request = compat_alloc_user_space(sizeof(*request));
	if (!request || !access_ok(VERIFY_WRITE, argp, sizeof(*argp))
	    || __get_user(x, &argp->size)
	    || __put_user(x, &request->size))
		return -EFAULT;

	err = drm_ioctl(file, DRM_IOCTL_SG_ALLOC, (unsigned long)request);
	if (err)
		return err;

	/* XXX not sure about the handle conversion here... */
	if (__get_user(x, &request->handle)
	    || __put_user(x >> PAGE_SHIFT, &argp->handle))
		return -EFAULT;

	return 0;
}

static int compat_drm_sg_free(struct file *file, unsigned int cmd,
			      unsigned long arg)
{
	drm_scatter_gather32_t __user *argp = (void __user *)arg;
	struct drm_scatter_gather __user *request;
	unsigned long x;

	request = compat_alloc_user_space(sizeof(*request));
	if (!request || !access_ok(VERIFY_WRITE, argp, sizeof(*argp))
	    || __get_user(x, &argp->handle)
	    || __put_user(x << PAGE_SHIFT, &request->handle))
		return -EFAULT;

	return drm_ioctl(file, DRM_IOCTL_SG_FREE, (unsigned long)request);
}

#if defined(CONFIG_X86) || defined(CONFIG_IA64)
typedef struct drm_update_draw32 {
	drm_drawable_t handle;
	unsigned int type;
	unsigned int num;
	/* 64-bit version has a 32-bit pad here */
	u64 data;	/**< Pointer */
} __attribute__((packed)) drm_update_draw32_t;

static int compat_drm_update_draw(struct file *file, unsigned int cmd,
				  unsigned long arg)
{
	drm_update_draw32_t update32;
	struct drm_update_draw __user *request;
	int err;

	if (copy_from_user(&update32, (void __user *)arg, sizeof(update32)))
		return -EFAULT;

	request = compat_alloc_user_space(sizeof(*request));
	if (!request ||
	    __put_user(update32.handle, &request->handle) ||
	    __put_user(update32.type, &request->type) ||
	    __put_user(update32.num, &request->num) ||
	    __put_user(update32.data, &request->data))
		return -EFAULT;

	err = drm_ioctl(file, DRM_IOCTL_UPDATE_DRAW, (unsigned long)request);
	return err;
}
#endif

struct drm_wait_vblank_request32 {
	enum drm_vblank_seq_type type;
	unsigned int sequence;
	u32 signal;
};

struct drm_wait_vblank_reply32 {
	enum drm_vblank_seq_type type;
	unsigned int sequence;
	s32 tval_sec;
	s32 tval_usec;
};

typedef union drm_wait_vblank32 {
	struct drm_wait_vblank_request32 request;
	struct drm_wait_vblank_reply32 reply;
} drm_wait_vblank32_t;

static int compat_drm_wait_vblank(struct file *file, unsigned int cmd,
				  unsigned long arg)
{
	drm_wait_vblank32_t __user *argp = (void __user *)arg;
	drm_wait_vblank32_t req32;
	union drm_wait_vblank __user *request;
	int err;

	if (copy_from_user(&req32, argp, sizeof(req32)))
		return -EFAULT;

	request = compat_alloc_user_space(sizeof(*request));
	if (!request
	    || __put_user(req32.request.type, &request->request.type)
	    || __put_user(req32.request.sequence, &request->request.sequence)
	    || __put_user(req32.request.signal, &request->request.signal))
		return -EFAULT;

	err = drm_ioctl(file, DRM_IOCTL_WAIT_VBLANK, (unsigned long)request);
	if (err)
		return err;

	if (__get_user(req32.reply.type, &request->reply.type)
	    || __get_user(req32.reply.sequence, &request->reply.sequence)
	    || __get_user(req32.reply.tval_sec, &request->reply.tval_sec)
	    || __get_user(req32.reply.tval_usec, &request->reply.tval_usec))
		return -EFAULT;

	if (copy_to_user(argp, &req32, sizeof(req32)))
		return -EFAULT;

	return 0;
}

<<<<<<< HEAD
=======
#if defined(CONFIG_X86) || defined(CONFIG_IA64)
>>>>>>> f2ed3bfc
typedef struct drm_mode_fb_cmd232 {
	u32 fb_id;
	u32 width;
	u32 height;
	u32 pixel_format;
	u32 flags;
	u32 handles[4];
	u32 pitches[4];
	u32 offsets[4];
	u64 modifier[4];
} __attribute__((packed)) drm_mode_fb_cmd232_t;

static int compat_drm_mode_addfb2(struct file *file, unsigned int cmd,
				  unsigned long arg)
{
	struct drm_mode_fb_cmd232 __user *argp = (void __user *)arg;
	struct drm_mode_fb_cmd232 req32;
	struct drm_mode_fb_cmd2 __user *req64;
	int i;
	int err;

	if (copy_from_user(&req32, argp, sizeof(req32)))
		return -EFAULT;

	req64 = compat_alloc_user_space(sizeof(*req64));

	if (!access_ok(VERIFY_WRITE, req64, sizeof(*req64))
	    || __put_user(req32.width, &req64->width)
	    || __put_user(req32.height, &req64->height)
	    || __put_user(req32.pixel_format, &req64->pixel_format)
	    || __put_user(req32.flags, &req64->flags))
		return -EFAULT;

	for (i = 0; i < 4; i++) {
		if (__put_user(req32.handles[i], &req64->handles[i]))
			return -EFAULT;
		if (__put_user(req32.pitches[i], &req64->pitches[i]))
			return -EFAULT;
		if (__put_user(req32.offsets[i], &req64->offsets[i]))
			return -EFAULT;
		if (__put_user(req32.modifier[i], &req64->modifier[i]))
			return -EFAULT;
	}

	err = drm_ioctl(file, DRM_IOCTL_MODE_ADDFB2, (unsigned long)req64);
	if (err)
		return err;

	if (__get_user(req32.fb_id, &req64->fb_id))
		return -EFAULT;

	if (copy_to_user(argp, &req32, sizeof(req32)))
		return -EFAULT;

	return 0;
}
<<<<<<< HEAD
=======
#endif
>>>>>>> f2ed3bfc

static drm_ioctl_compat_t *drm_compat_ioctls[] = {
	[DRM_IOCTL_NR(DRM_IOCTL_VERSION32)] = compat_drm_version,
	[DRM_IOCTL_NR(DRM_IOCTL_GET_UNIQUE32)] = compat_drm_getunique,
	[DRM_IOCTL_NR(DRM_IOCTL_GET_MAP32)] = compat_drm_getmap,
	[DRM_IOCTL_NR(DRM_IOCTL_GET_CLIENT32)] = compat_drm_getclient,
	[DRM_IOCTL_NR(DRM_IOCTL_GET_STATS32)] = compat_drm_getstats,
	[DRM_IOCTL_NR(DRM_IOCTL_SET_UNIQUE32)] = compat_drm_setunique,
	[DRM_IOCTL_NR(DRM_IOCTL_ADD_MAP32)] = compat_drm_addmap,
	[DRM_IOCTL_NR(DRM_IOCTL_ADD_BUFS32)] = compat_drm_addbufs,
	[DRM_IOCTL_NR(DRM_IOCTL_MARK_BUFS32)] = compat_drm_markbufs,
	[DRM_IOCTL_NR(DRM_IOCTL_INFO_BUFS32)] = compat_drm_infobufs,
	[DRM_IOCTL_NR(DRM_IOCTL_MAP_BUFS32)] = compat_drm_mapbufs,
	[DRM_IOCTL_NR(DRM_IOCTL_FREE_BUFS32)] = compat_drm_freebufs,
	[DRM_IOCTL_NR(DRM_IOCTL_RM_MAP32)] = compat_drm_rmmap,
	[DRM_IOCTL_NR(DRM_IOCTL_SET_SAREA_CTX32)] = compat_drm_setsareactx,
	[DRM_IOCTL_NR(DRM_IOCTL_GET_SAREA_CTX32)] = compat_drm_getsareactx,
	[DRM_IOCTL_NR(DRM_IOCTL_RES_CTX32)] = compat_drm_resctx,
	[DRM_IOCTL_NR(DRM_IOCTL_DMA32)] = compat_drm_dma,
#if IS_ENABLED(CONFIG_AGP)
	[DRM_IOCTL_NR(DRM_IOCTL_AGP_ENABLE32)] = compat_drm_agp_enable,
	[DRM_IOCTL_NR(DRM_IOCTL_AGP_INFO32)] = compat_drm_agp_info,
	[DRM_IOCTL_NR(DRM_IOCTL_AGP_ALLOC32)] = compat_drm_agp_alloc,
	[DRM_IOCTL_NR(DRM_IOCTL_AGP_FREE32)] = compat_drm_agp_free,
	[DRM_IOCTL_NR(DRM_IOCTL_AGP_BIND32)] = compat_drm_agp_bind,
	[DRM_IOCTL_NR(DRM_IOCTL_AGP_UNBIND32)] = compat_drm_agp_unbind,
#endif
	[DRM_IOCTL_NR(DRM_IOCTL_SG_ALLOC32)] = compat_drm_sg_alloc,
	[DRM_IOCTL_NR(DRM_IOCTL_SG_FREE32)] = compat_drm_sg_free,
#if defined(CONFIG_X86) || defined(CONFIG_IA64)
	[DRM_IOCTL_NR(DRM_IOCTL_UPDATE_DRAW32)] = compat_drm_update_draw,
#endif
	[DRM_IOCTL_NR(DRM_IOCTL_WAIT_VBLANK32)] = compat_drm_wait_vblank,
<<<<<<< HEAD
	[DRM_IOCTL_NR(DRM_IOCTL_MODE_ADDFB232)] = compat_drm_mode_addfb2,
=======
#if defined(CONFIG_X86) || defined(CONFIG_IA64)
	[DRM_IOCTL_NR(DRM_IOCTL_MODE_ADDFB232)] = compat_drm_mode_addfb2,
#endif
>>>>>>> f2ed3bfc
};

/**
 * Called whenever a 32-bit process running under a 64-bit kernel
 * performs an ioctl on /dev/drm.
 *
 * \param file_priv DRM file private.
 * \param cmd command.
 * \param arg user argument.
 * \return zero on success or negative number on failure.
 */
long drm_compat_ioctl(struct file *filp, unsigned int cmd, unsigned long arg)
{
	unsigned int nr = DRM_IOCTL_NR(cmd);
	drm_ioctl_compat_t *fn;
	int ret;

	/* Assume that ioctls without an explicit compat routine will just
	 * work.  This may not always be a good assumption, but it's better
	 * than always failing.
	 */
	if (nr >= ARRAY_SIZE(drm_compat_ioctls))
		return drm_ioctl(filp, cmd, arg);

	fn = drm_compat_ioctls[nr];

	if (fn != NULL)
		ret = (*fn) (filp, cmd, arg);
	else
		ret = drm_ioctl(filp, cmd, arg);

	return ret;
}

EXPORT_SYMBOL(drm_compat_ioctl);<|MERGE_RESOLUTION|>--- conflicted
+++ resolved
@@ -1015,10 +1015,7 @@
 	return 0;
 }
 
-<<<<<<< HEAD
-=======
 #if defined(CONFIG_X86) || defined(CONFIG_IA64)
->>>>>>> f2ed3bfc
 typedef struct drm_mode_fb_cmd232 {
 	u32 fb_id;
 	u32 width;
@@ -1075,10 +1072,7 @@
 
 	return 0;
 }
-<<<<<<< HEAD
-=======
 #endif
->>>>>>> f2ed3bfc
 
 static drm_ioctl_compat_t *drm_compat_ioctls[] = {
 	[DRM_IOCTL_NR(DRM_IOCTL_VERSION32)] = compat_drm_version,
@@ -1112,13 +1106,9 @@
 	[DRM_IOCTL_NR(DRM_IOCTL_UPDATE_DRAW32)] = compat_drm_update_draw,
 #endif
 	[DRM_IOCTL_NR(DRM_IOCTL_WAIT_VBLANK32)] = compat_drm_wait_vblank,
-<<<<<<< HEAD
-	[DRM_IOCTL_NR(DRM_IOCTL_MODE_ADDFB232)] = compat_drm_mode_addfb2,
-=======
 #if defined(CONFIG_X86) || defined(CONFIG_IA64)
 	[DRM_IOCTL_NR(DRM_IOCTL_MODE_ADDFB232)] = compat_drm_mode_addfb2,
 #endif
->>>>>>> f2ed3bfc
 };
 
 /**
