# SPDX-License-Identifier: GPL-2.0-only
config DRM_PANEL
	bool
	depends on DRM
	help
	  Panel registration and lookup framework.

menu "Display Panels"
	depends on DRM && DRM_PANEL

config DRM_PANEL_ABT_Y030XX067A
	tristate "ABT Y030XX067A 320x480 LCD panel"
	depends on OF && SPI
	select REGMAP_SPI
	help
	  Say Y here to enable support for the Asia Better Technology Ltd.
	  Y030XX067A 320x480 3.0" panel as found in the YLM RG-280M, RG-300
	  and RG-99 handheld gaming consoles.

config DRM_PANEL_ARM_VERSATILE
	tristate "ARM Versatile panel driver"
	depends on OF
	depends on MFD_SYSCON
	select VIDEOMODE_HELPERS
	help
	  This driver supports the ARM Versatile panels connected to ARM
	  reference designs. The panel is detected using special registers
	  in the Versatile family syscon registers.

config DRM_PANEL_ASUS_Z00T_TM5P5_NT35596
	tristate "ASUS Z00T TM5P5 NT35596 panel"
	depends on GPIOLIB && OF
	depends on DRM_MIPI_DSI
	depends on BACKLIGHT_CLASS_DEVICE
	help
	  Say Y here if you want to enable support for the ASUS TMP5P5
	  NT35596 1080x1920 video mode panel as found in some Asus
	  Zenfone 2 Laser Z00T devices.

config DRM_PANEL_AUO_A030JTN01
	tristate "AUO A030JTN01"
	depends on SPI
	select REGMAP_SPI
	help
	  Say Y here to enable support for the AUO A030JTN01 320x480 3.0" panel
	  as found in the YLM RS-97 handheld gaming console.

config DRM_PANEL_BOE_BF060Y8M_AJ0
	tristate "Boe BF060Y8M-AJ0 panel"
	depends on OF
	depends on DRM_MIPI_DSI
	depends on BACKLIGHT_CLASS_DEVICE
	help
	  Say Y here if you want to enable support for Boe BF060Y8M-AJ0
	  5.99" AMOLED modules. The panel has a 1080x2160 resolution and
	  uses 24 bit RGB per pixel. It provides a MIPI DSI interface to
	  the host and backlight is controlled through DSI commands.

config DRM_PANEL_BOE_HIMAX8279D
	tristate "Boe Himax8279d panel"
	depends on OF
	depends on DRM_MIPI_DSI
	depends on BACKLIGHT_CLASS_DEVICE
	help
	  Say Y here if you want to enable support for Boe Himax8279d
	  TFT-LCD modules. The panel has a 1200x1920 resolution and uses
	  24 bit RGB per pixel. It provides a MIPI DSI interface to
	  the host and has a built-in LED backlight.

config DRM_PANEL_BOE_TV101WUM_NL6
	tristate "BOE TV101WUM and AUO KD101N80 45NA 1200x1920 panel"
	depends on OF
	depends on DRM_MIPI_DSI
	depends on BACKLIGHT_CLASS_DEVICE
	help
	  Say Y here if you want to support for BOE TV101WUM and AUO KD101N80
	  45NA WUXGA PANEL DSI Video Mode panel

config DRM_PANEL_DSI_CM
	tristate "Generic DSI command mode panels"
	depends on OF
	depends on DRM_MIPI_DSI
	depends on BACKLIGHT_CLASS_DEVICE
	help
	  DRM panel driver for DSI command mode panels with support for
	  embedded and external backlights.

config DRM_PANEL_LVDS
	tristate "Generic LVDS panel driver"
	depends on OF
	depends on BACKLIGHT_CLASS_DEVICE
	select VIDEOMODE_HELPERS
	help
	  This driver supports LVDS panels that don't require device-specific
	  handling of power supplies or control signals. It implements automatic
	  backlight handling if the panel is attached to a backlight controller.

config DRM_PANEL_SIMPLE
	tristate "support for simple panels (other than eDP ones)"
	depends on OF
	depends on BACKLIGHT_CLASS_DEVICE
	depends on PM
	select VIDEOMODE_HELPERS
	help
	  DRM panel driver for dumb non-eDP panels that need at most a regulator
	  and a GPIO to be powered up. Optionally a backlight can be attached so
	  that it can be automatically turned off when the panel goes into a
	  low power state.

config DRM_PANEL_EDP
	tristate "support for simple Embedded DisplayPort panels"
	depends on OF
	depends on BACKLIGHT_CLASS_DEVICE
	depends on PM
	select VIDEOMODE_HELPERS
	select DRM_DISPLAY_DP_HELPER
	select DRM_DISPLAY_HELPER
	select DRM_DP_AUX_BUS
	select DRM_KMS_HELPER
	help
	  DRM panel driver for dumb eDP panels that need at most a regulator and
	  a GPIO to be powered up. Optionally a backlight can be attached so
	  that it can be automatically turned off when the panel goes into a
	  low power state.

config DRM_PANEL_EBBG_FT8719
	tristate "EBBG FT8719 panel driver"
	depends on OF
	depends on DRM_MIPI_DSI
	depends on BACKLIGHT_CLASS_DEVICE
	help
	  Say Y here if you want to enable support for the EBBG FT8719
	  video mode panel. Mainly found on Xiaomi Poco F1 mobile phone.
	  The panel has a resolution of 1080x2246. It provides a MIPI DSI
	  interface to the host.

config DRM_PANEL_ELIDA_KD35T133
	tristate "Elida KD35T133 panel driver"
	depends on OF
	depends on DRM_MIPI_DSI
	depends on BACKLIGHT_CLASS_DEVICE
	help
	  Say Y here if you want to enable support for the Elida
	  KD35T133 controller for 320x480 LCD panels with MIPI-DSI
	  system interfaces.

config DRM_PANEL_FEIXIN_K101_IM2BA02
	tristate "Feixin K101 IM2BA02 panel"
	depends on OF
	depends on DRM_MIPI_DSI
	depends on BACKLIGHT_CLASS_DEVICE
	help
	  Say Y here if you want to enable support for the Feixin K101 IM2BA02
	  4-lane 800x1280 MIPI DSI panel.

config DRM_PANEL_FEIYANG_FY07024DI26A30D
	tristate "Feiyang FY07024DI26A30-D MIPI-DSI LCD panel"
	depends on OF
	depends on DRM_MIPI_DSI
	depends on BACKLIGHT_CLASS_DEVICE
	help
	  Say Y if you want to enable support for panels based on the
	  Feiyang FY07024DI26A30-D MIPI-DSI interface.

<<<<<<< HEAD
config DRM_PANEL_HIMAX_HX8394
	tristate "HIMAX HX8394 MIPI-DSI LCD panels"
=======
config DRM_PANEL_FORCELEAD_FL7703NI
	tristate "ForceLEAD FL7703NI panel driver"
>>>>>>> 11cb2bab
	depends on OF
	depends on DRM_MIPI_DSI
	depends on BACKLIGHT_CLASS_DEVICE
	help
<<<<<<< HEAD
	  Say Y if you want to enable support for panels based on the
	  Himax HX8394 controller, such as the HannStar HSD060BHW4
	  720x1440 TFT LCD panel that uses a MIPI-DSI interface.

	  If M is selected the module will be called panel-himax-hx8394.
=======
	  Say Y here if you want to enable support for the FORCELEAD
	  FL7703NI controller for 720RGBX2047 dot TFT LCD panels with MIPI/RGB/SPI
	  system interfaces.
>>>>>>> 11cb2bab

config DRM_PANEL_ILITEK_IL9322
	tristate "Ilitek ILI9322 320x240 QVGA panels"
	depends on OF && SPI
	select REGMAP
	help
	  Say Y here if you want to enable support for Ilitek IL9322
	  QVGA (320x240) RGB, YUV and ITU-T BT.656 panels.

config DRM_PANEL_ILITEK_ILI9341
	tristate "Ilitek ILI9341 240x320 QVGA panels"
	depends on OF && SPI
	select DRM_KMS_HELPER
	select DRM_GEM_DMA_HELPER
	depends on BACKLIGHT_CLASS_DEVICE
	select DRM_MIPI_DBI
	help
	  Say Y here if you want to enable support for Ilitek IL9341
	  QVGA (240x320) RGB panels. support serial & parallel rgb
	  interface.

config DRM_PANEL_ILITEK_ILI9881C
	tristate "Ilitek ILI9881C-based panels"
	depends on OF
	depends on DRM_MIPI_DSI
	depends on BACKLIGHT_CLASS_DEVICE
	help
	  Say Y if you want to enable support for panels based on the
	  Ilitek ILI9881c controller.

config DRM_PANEL_INNOLUX_EJ030NA
        tristate "Innolux EJ030NA 320x480 LCD panel"
        depends on OF && SPI
        select REGMAP_SPI
        help
          Say Y here to enable support for the Innolux/Chimei EJ030NA
          320x480 3.0" panel as found in the RS97 V2.1, RG300(non-ips)
          and LDK handheld gaming consoles.

config DRM_PANEL_INNOLUX_P079ZCA
	tristate "Innolux P079ZCA panel"
	depends on OF
	depends on DRM_MIPI_DSI
	depends on BACKLIGHT_CLASS_DEVICE
	help
	  Say Y here if you want to enable support for Innolux P079ZCA
	  TFT-LCD modules. The panel has a 1024x768 resolution and uses
	  24 bit RGB per pixel. It provides a MIPI DSI interface to
	  the host and has a built-in LED backlight.

config DRM_PANEL_JADARD_JD9365DA_H3
	tristate "Jadard JD9365DA-H3 WXGA DSI panel"
	depends on OF
	depends on DRM_MIPI_DSI
	depends on BACKLIGHT_CLASS_DEVICE
	help
	  Say Y here if you want to enable support for Jadard JD9365DA-H3
	  WXGA MIPI DSI panel. The panel support TFT dot matrix LCD with
	  800RGBx1280 dots at maximum.

config DRM_PANEL_JDI_LT070ME05000
	tristate "JDI LT070ME05000 WUXGA DSI panel"
	depends on OF
	depends on DRM_MIPI_DSI
	depends on BACKLIGHT_CLASS_DEVICE
	help
	  Say Y here if you want to enable support for JDI DSI video mode
	  panel as found in Google Nexus 7 (2013) devices.
	  The panel has a 1200(RGB)×1920 (WUXGA) resolution and uses
	  24 bit per pixel.

config DRM_PANEL_JDI_R63452
	tristate "JDI R63452 Full HD DSI panel"
	depends on OF
	depends on DRM_MIPI_DSI
	depends on BACKLIGHT_CLASS_DEVICE
	help
	  Say Y here if you want to enable support for the JDI R63452
	  DSI command mode panel as found in Xiaomi Mi 5 Devices.

config DRM_PANEL_KHADAS_TS050
	tristate "Khadas TS050 panel"
	depends on OF
	depends on DRM_MIPI_DSI
	depends on BACKLIGHT_CLASS_DEVICE
	help
	  Say Y here if you want to enable support for Khadas TS050 TFT-LCD
	  panel module. The panel has a 1080x1920 resolution and uses
	  24 bit RGB per pixel. It provides a MIPI DSI interface to
	  the host, a built-in LED backlight and touch controller.

config DRM_PANEL_KINGDISPLAY_KD097D04
	tristate "Kingdisplay kd097d04 panel"
	depends on OF
	depends on DRM_MIPI_DSI
	depends on BACKLIGHT_CLASS_DEVICE
	help
	  Say Y here if you want to enable support for Kingdisplay kd097d04
	  TFT-LCD modules. The panel has a 1536x2048 resolution and uses
	  24 bit RGB per pixel. It provides a MIPI DSI interface to
	  the host and has a built-in LED backlight.

config DRM_PANEL_LEADTEK_LTK050H3146W
	tristate "Leadtek LTK050H3146W panel"
	depends on OF
	depends on DRM_MIPI_DSI
	depends on BACKLIGHT_CLASS_DEVICE
	help
	  Say Y here if you want to enable support for Leadtek LTK050H3146W
	  TFT-LCD modules. The panel has a 720x1280 resolution and uses
	  24 bit RGB per pixel. It provides a MIPI DSI interface to
	  the host and has a built-in LED backlight.

config DRM_PANEL_LEADTEK_LTK500HD1829
	tristate "Leadtek LTK500HD1829 panel"
	depends on OF
	depends on DRM_MIPI_DSI
	depends on BACKLIGHT_CLASS_DEVICE
	help
	  Say Y here if you want to enable support for Kingdisplay kd097d04
	  TFT-LCD modules. The panel has a 1536x2048 resolution and uses
	  24 bit RGB per pixel. It provides a MIPI DSI interface to
	  the host and has a built-in LED backlight.

config DRM_PANEL_SAMSUNG_LD9040
	tristate "Samsung LD9040 RGB/SPI panel"
	depends on OF && SPI
	depends on BACKLIGHT_CLASS_DEVICE
	select VIDEOMODE_HELPERS

config DRM_PANEL_LG_LB035Q02
	tristate "LG LB035Q024573 RGB panel"
	depends on GPIOLIB && OF && SPI
	help
	  Say Y here if you want to enable support for the LB035Q02 RGB panel
	  (found on the Gumstix Overo Palo35 board). To compile this driver as
	  a module, choose M here.

config DRM_PANEL_LG_LG4573
	tristate "LG4573 RGB/SPI panel"
	depends on OF && SPI
	select VIDEOMODE_HELPERS
	help
	  Say Y here if you want to enable support for LG4573 RGB panel.
	  To compile this driver as a module, choose M here.

config DRM_PANEL_MAGNACHIP_D53E6EA8966
	tristate "Magnachip D53E6EA8966 DSI panel"
	depends on OF && SPI
	depends on DRM_MIPI_DSI
	depends on BACKLIGHT_CLASS_DEVICE
	select DRM_MIPI_DBI
	help
	  DRM panel driver for the Samsung AMS495QA01 panel controlled
	  with the Magnachip D53E6EA8966 panel IC. This panel receives
	  video data via DSI but commands via 9-bit SPI using DBI.

config DRM_PANEL_NEC_NL8048HL11
	tristate "NEC NL8048HL11 RGB panel"
	depends on GPIOLIB && OF && SPI
	help
	  Say Y here if you want to enable support for the NEC NL8048HL11 RGB
	  panel (found on the Zoom2/3/3630 SDP boards). To compile this driver
	  as a module, choose M here.

config DRM_PANEL_NEWVISION_NV3051D
	tristate "NewVision NV3051D DSI panel"
	depends on OF
	depends on DRM_MIPI_DSI
	depends on BACKLIGHT_CLASS_DEVICE
	help
	  This driver supports the NV3051D based panel found on the Anbernic
	  RG353P and RG353V.

config DRM_PANEL_NEWVISION_NV3052C
	tristate "NewVision NV3052C RGB/SPI panel"
	depends on OF && SPI
	depends on BACKLIGHT_CLASS_DEVICE
	select DRM_MIPI_DBI
	help
	  Say Y here if you want to enable support for the panels built
	  around the NewVision NV3052C display controller.

config DRM_PANEL_NOVATEK_NT35510
	tristate "Novatek NT35510 RGB panel driver"
	depends on OF
	depends on DRM_MIPI_DSI
	depends on BACKLIGHT_CLASS_DEVICE
	help
	  Say Y here if you want to enable support for the panels built
	  around the Novatek NT35510 display controller, such as some
	  Hydis panels.

config DRM_PANEL_NOVATEK_NT35560
	tristate "Novatek NT35560 DSI command mode panel"
	depends on OF
	depends on DRM_MIPI_DSI
	depends on BACKLIGHT_CLASS_DEVICE
	select VIDEOMODE_HELPERS
	help
	  Say Y here if you want to enable the Novatek NT35560 display
	  controller. This panel supports DSI in both command and video
	  mode. This supports several panels such as Sony ACX424AKM and
	  ACX424AKP.

config DRM_PANEL_NOVATEK_NT35950
	tristate "Novatek NT35950 DSI panel"
	depends on OF
	depends on DRM_MIPI_DSI
	depends on BACKLIGHT_CLASS_DEVICE
	help
	  Say Y here if you want to enable support for the panels built
	  around the Novatek NT35950 display controller, such as some
	  Sharp panels used in Sony Xperia Z5 Premium and XZ Premium
	  mobile phones.

config DRM_PANEL_NOVATEK_NT36523
	tristate "Novatek NT36523 panel driver"
	depends on OF
	depends on DRM_MIPI_DSI
	depends on BACKLIGHT_CLASS_DEVICE
	help
	  Say Y here if you want to enable support for the panels built
	  around the Novatek NT36523 display controller, such as some
	  Boe panels used in Xiaomi Mi Pad 5 and 5 Pro tablets.

config DRM_PANEL_NOVATEK_NT36672A
	tristate "Novatek NT36672A DSI panel"
	depends on OF
	depends on DRM_MIPI_DSI
	depends on BACKLIGHT_CLASS_DEVICE
	help
	  Say Y here if you want to enable support for the panels built
	  around the Novatek NT36672A display controller, such as some
	  Tianma panels used in a few Xiaomi Poco F1 mobile phones.

config DRM_PANEL_NOVATEK_NT39016
	tristate "Novatek NT39016 RGB/SPI panel"
	depends on OF && SPI
	depends on BACKLIGHT_CLASS_DEVICE
	select REGMAP_SPI
	help
	  Say Y here if you want to enable support for the panels built
	  around the Novatek NT39016 display controller.

config DRM_PANEL_MANTIX_MLAF057WE51
	tristate "Mantix MLAF057WE51-X MIPI-DSI LCD panel"
	depends on OF
	depends on DRM_MIPI_DSI
	depends on BACKLIGHT_CLASS_DEVICE
	help
	  Say Y here if you want to enable support for the Mantix
	  MLAF057WE51-X MIPI DSI panel as e.g. used in the Librem 5. It
	  has a resolution of 720x1440 pixels, a built in backlight and touch
	  controller.

config DRM_PANEL_OLIMEX_LCD_OLINUXINO
	tristate "Olimex LCD-OLinuXino panel"
	depends on OF
	depends on I2C
	depends on BACKLIGHT_CLASS_DEVICE
	select CRC32
	help
	  The panel is used with different sizes LCDs, from 480x272 to
	  1280x800, and 24 bit per pixel.

	  Say Y here if you want to enable support for Olimex Ltd.
	  LCD-OLinuXino panel.

config DRM_PANEL_ORISETECH_OTA5601A
        tristate "Orise Technology ota5601a RGB/SPI panel"
        depends on SPI
        depends on BACKLIGHT_CLASS_DEVICE
        select REGMAP_SPI
        help
          Say Y here if you want to enable support for the panels built
          around the Orise Technology OTA9601A display controller.

config DRM_PANEL_ORISETECH_OTM8009A
	tristate "Orise Technology otm8009a 480x800 dsi 2dl panel"
	depends on OF
	depends on DRM_MIPI_DSI
	depends on BACKLIGHT_CLASS_DEVICE
	help
	  Say Y here if you want to enable support for Orise Technology
	  otm8009a 480x800 dsi 2dl panel.

config DRM_PANEL_OSD_OSD101T2587_53TS
	tristate "OSD OSD101T2587-53TS DSI 1920x1200 video mode panel"
	depends on OF
	depends on DRM_MIPI_DSI
	depends on BACKLIGHT_CLASS_DEVICE
	help
	  Say Y here if you want to enable support for One Stop Displays
	  OSD101T2587-53TS 10.1" 1920x1200 dsi panel.

config DRM_PANEL_PANASONIC_VVX10F034N00
	tristate "Panasonic VVX10F034N00 1920x1200 video mode panel"
	depends on OF
	depends on DRM_MIPI_DSI
	depends on BACKLIGHT_CLASS_DEVICE
	help
	  Say Y here if you want to enable support for Panasonic VVX10F034N00
	  WUXGA (1920x1200) Novatek NT1397-based DSI panel as found in some
	  Xperia Z2 tablets

config DRM_PANEL_RASPBERRYPI_TOUCHSCREEN
	tristate "Raspberry Pi 7-inch touchscreen panel"
	depends on DRM_MIPI_DSI
	help
	  Say Y here if you want to enable support for the Raspberry
	  Pi 7" Touchscreen.  To compile this driver as a module,
	  choose M here.

config DRM_PANEL_RAYDIUM_RM67191
	tristate "Raydium RM67191 FHD 1080x1920 DSI video mode panel"
	depends on OF
	depends on DRM_MIPI_DSI
	depends on BACKLIGHT_CLASS_DEVICE
	help
	  Say Y here if you want to enable support for Raydium RM67191 FHD
	  (1080x1920) DSI panel.

config DRM_PANEL_RAYDIUM_RM68200
	tristate "Raydium RM68200 720x1280 DSI video mode panel"
	depends on OF
	depends on DRM_MIPI_DSI
	depends on BACKLIGHT_CLASS_DEVICE
	help
	  Say Y here if you want to enable support for Raydium RM68200
	  720x1280 DSI video mode panel.

config DRM_PANEL_RAYDIUM_RM692C9
	tristate "Raydium RM692C9 FHD 1080x2340 DSI video mode panel"
	depends on OF
	depends on DRM_MIPI_DSI
	depends on BACKLIGHT_CLASS_DEVICE
	help
	  Say Y here if you want to enable support for Raydium RM692C9 FHD
	  (1080x2340) DSI panel.

config DRM_PANEL_ROCKTECK_HIMAX8394F
	tristate "Rocktech Himax8394f 720x1280 DSI video mode panel"
	depends on OF
	depends on DRM_MIPI_DSI
	depends on BACKLIGHT_CLASS_DEVICE
	help
	  Say Y here if you want to enable support for Rocktech Himax8394f
	  TFT-LCD modules. The panel has a 720x1280 resolution and uses
	  24 bit RGB per pixel. It provides a MIPI DSI interface to the host
	  and has a built-in LED backlight.

config DRM_PANEL_RONBO_RB070D30
	tristate "Ronbo Electronics RB070D30 panel"
	depends on OF
	depends on DRM_MIPI_DSI
	depends on BACKLIGHT_CLASS_DEVICE
	help
	  Say Y here if you want to enable support for Ronbo Electronics
	  RB070D30 1024x600 DSI panel.

config DRM_PANEL_SAMSUNG_ATNA33XC20
	tristate "Samsung ATNA33XC20 eDP panel"
	depends on OF
	depends on BACKLIGHT_CLASS_DEVICE
	depends on PM
	select DRM_DISPLAY_DP_HELPER
	select DRM_DISPLAY_HELPER
	select DRM_DP_AUX_BUS
	help
	  DRM panel driver for the Samsung ATNA33XC20 panel. This panel can't
	  be handled by the DRM_PANEL_SIMPLE driver because its power
	  sequencing is non-standard.

config DRM_PANEL_SAMSUNG_DB7430
	tristate "Samsung DB7430-based DPI panels"
	depends on OF && SPI && GPIOLIB
	depends on BACKLIGHT_CLASS_DEVICE
	select DRM_MIPI_DBI
	help
	  Say Y here if you want to enable support for the Samsung
	  DB7430 DPI display controller used in such devices as the
	  LMS397KF04 480x800 DPI panel.

config DRM_PANEL_SAMSUNG_S6D16D0
	tristate "Samsung S6D16D0 DSI video mode panel"
	depends on OF
	depends on DRM_MIPI_DSI
	select VIDEOMODE_HELPERS

config DRM_PANEL_SAMSUNG_S6D27A1
	tristate "Samsung S6D27A1 DPI panel driver"
	depends on OF && SPI && GPIOLIB
	select DRM_MIPI_DBI
	help
	  Say Y here if you want to enable support for the Samsung
	  S6D27A1 DPI 480x800 panel.

	  This panel can be found in Samsung Galaxy Ace 2
	  GT-I8160 mobile phone.

config DRM_PANEL_SAMSUNG_S6D7AA0
	tristate "Samsung S6D7AA0 MIPI-DSI video mode panel controller"
	depends on OF
	depends on BACKLIGHT_CLASS_DEVICE
	select DRM_MIPI_DSI
	select VIDEOMODE_HELPERS

config DRM_PANEL_SAMSUNG_S6E3HA2
	tristate "Samsung S6E3HA2 DSI video mode panel"
	depends on OF
	depends on DRM_MIPI_DSI
	depends on BACKLIGHT_CLASS_DEVICE
	select VIDEOMODE_HELPERS

config DRM_PANEL_SAMSUNG_S6E63J0X03
	tristate "Samsung S6E63J0X03 DSI command mode panel"
	depends on OF
	depends on DRM_MIPI_DSI
	depends on BACKLIGHT_CLASS_DEVICE
	select VIDEOMODE_HELPERS

config DRM_PANEL_SAMSUNG_S6E63M0
	tristate "Samsung S6E63M0 RGB panel"
	depends on OF
	depends on BACKLIGHT_CLASS_DEVICE
	help
	  Say Y here if you want to enable support for Samsung S6E63M0
	  AMOLED LCD panel. This panel can be accessed using SPI or
	  DSI.

config DRM_PANEL_SAMSUNG_S6E63M0_SPI
	tristate "Samsung S6E63M0 RGB SPI interface"
	depends on SPI
	depends on DRM_PANEL_SAMSUNG_S6E63M0
	default DRM_PANEL_SAMSUNG_S6E63M0
	select DRM_MIPI_DBI
	help
	  Say Y here if you want to be able to access the Samsung
	  S6E63M0 panel using SPI.

config DRM_PANEL_SAMSUNG_S6E63M0_DSI
	tristate "Samsung S6E63M0 RGB DSI interface"
	depends on DRM_MIPI_DSI
	depends on DRM_PANEL_SAMSUNG_S6E63M0
	help
	  Say Y here if you want to be able to access the Samsung
	  S6E63M0 panel using DSI.

config DRM_PANEL_SAMSUNG_S6E88A0_AMS452EF01
	tristate "Samsung AMS452EF01 panel with S6E88A0 DSI video mode controller"
	depends on OF
	select DRM_MIPI_DSI
	select VIDEOMODE_HELPERS

config DRM_PANEL_SAMSUNG_S6E8AA0
	tristate "Samsung S6E8AA0 DSI video mode panel"
	depends on OF
	select DRM_MIPI_DSI
	select VIDEOMODE_HELPERS

config DRM_PANEL_SAMSUNG_SOFEF00
	tristate "Samsung sofef00/s6e3fc2x01 OnePlus 6/6T DSI cmd mode panels"
	depends on OF
	depends on DRM_MIPI_DSI
	depends on BACKLIGHT_CLASS_DEVICE
	select VIDEOMODE_HELPERS
	help
	  Say Y or M here if you want to enable support for the Samsung AMOLED
	  command mode panels found in the OnePlus 6/6T smartphones.

	  The panels are 2280x1080@60Hz and 2340x1080@60Hz respectively

config DRM_PANEL_SEIKO_43WVF1G
	tristate "Seiko 43WVF1G panel"
	depends on OF
	depends on BACKLIGHT_CLASS_DEVICE
	select VIDEOMODE_HELPERS
	help
	  Say Y here if you want to enable support for the Seiko
	  43WVF1G controller for 800x480 LCD panels

config DRM_PANEL_SHARP_LQ101R1SX01
	tristate "Sharp LQ101R1SX01 panel"
	depends on OF
	depends on DRM_MIPI_DSI
	depends on BACKLIGHT_CLASS_DEVICE
	help
	  Say Y here if you want to enable support for Sharp LQ101R1SX01
	  TFT-LCD modules. The panel has a 2560x1600 resolution and uses
	  24 bit RGB per pixel. It provides a dual MIPI DSI interface to
	  the host and has a built-in LED backlight.

	  To compile this driver as a module, choose M here: the module
	  will be called panel-sharp-lq101r1sx01.

config DRM_PANEL_SHARP_LS037V7DW01
	tristate "Sharp LS037V7DW01 VGA LCD panel"
	depends on GPIOLIB && OF && REGULATOR
	help
	  Say Y here if you want to enable support for Sharp LS037V7DW01 VGA
	  (480x640) LCD panel (found on the TI SDP3430 board).

config DRM_PANEL_SHARP_LS043T1LE01
	tristate "Sharp LS043T1LE01 qHD video mode panel"
	depends on OF
	depends on DRM_MIPI_DSI
	depends on BACKLIGHT_CLASS_DEVICE
	help
	  Say Y here if you want to enable support for Sharp LS043T1LE01 qHD
	  (540x960) DSI panel as found on the Qualcomm APQ8074 Dragonboard

config DRM_PANEL_SHARP_LS060T1SX01
	tristate "Sharp LS060T1SX01 FullHD video mode panel"
	depends on OF
	depends on DRM_MIPI_DSI
	depends on BACKLIGHT_CLASS_DEVICE
	help
	  Say Y here if you want to enable support for Sharp LS060T1SX01 6.0"
	  FullHD (1080x1920) DSI panel as found in Dragonboard Display Adapter
	  Bundle.

config DRM_PANEL_SITRONIX_ST7701
	tristate "Sitronix ST7701 panel driver"
	depends on OF
	depends on DRM_MIPI_DSI
	depends on BACKLIGHT_CLASS_DEVICE
	help
	  Say Y here if you want to enable support for the Sitronix
	  ST7701 controller for 480X864 LCD panels with MIPI/RGB/SPI
	  system interfaces.

config DRM_PANEL_SITRONIX_ST7703
	tristate "Sitronix ST7703 based MIPI touchscreen panels"
	depends on OF
	depends on DRM_MIPI_DSI
	depends on BACKLIGHT_CLASS_DEVICE
	help
	  Say Y here if you want to enable support for Sitronix ST7703 based
	  panels, souch as Rocktech JH057N00900 MIPI DSI panel as e.g. used in
	  the Librem 5 devkit. It has a resolution of 720x1440 pixels, a built
	  in backlight and touch controller.
	  Touch input support is provided by the goodix driver and needs to be
	  selected separately.

config DRM_PANEL_SITRONIX_ST7789V
	tristate "Sitronix ST7789V panel"
	depends on OF && SPI
	depends on BACKLIGHT_CLASS_DEVICE
	help
	  Say Y here if you want to enable support for the Sitronix
	  ST7789V controller for 240x320 LCD panels

config DRM_PANEL_SONY_ACX565AKM
	tristate "Sony ACX565AKM panel"
	depends on GPIOLIB && OF && SPI
	depends on BACKLIGHT_CLASS_DEVICE
	help
	  Say Y here if you want to enable support for the Sony ACX565AKM
	  800x600 3.5" panel (found on the Nokia N900).

config DRM_PANEL_SONY_TD4353_JDI
	tristate "Sony TD4353 JDI panel"
	depends on GPIOLIB && OF
	depends on DRM_MIPI_DSI
	depends on BACKLIGHT_CLASS_DEVICE
	help
	  Say Y here if you want to enable support for the Sony Tama
	  TD4353 JDI command mode panel as found on some Sony Xperia
	  XZ2 and XZ2 Compact smartphones.

config DRM_PANEL_SONY_TULIP_TRULY_NT35521
	tristate "Sony Tulip Truly NT35521 panel"
	depends on GPIOLIB && OF
	depends on DRM_MIPI_DSI
	depends on BACKLIGHT_CLASS_DEVICE
	help
	  Say Y here if you want to enable support for the Sony Tulip
	  NT35521 1280x720 video mode panel as found on Sony Xperia M4
	  Aqua phone.

config DRM_PANEL_STARTEK_KD070FHFID015
	tristate "STARTEK KD070FHFID015 panel"
	depends on OF
	depends on DRM_MIPI_DSI
	depends on BACKLIGHT_CLASS_DEVICE
	help
	  Say Y here if you want to enable support for STARTEK KD070FHFID015 DSI panel
	  based on RENESAS-R69429 controller. The pannel is a 7-inch TFT LCD display
	  with a resolution of 1024 x 600 pixels. It provides a MIPI DSI interface to
	  the host, a built-in LED backlight and touch controller.

config DRM_PANEL_TDO_TL070WSH30
	tristate "TDO TL070WSH30 DSI panel"
	depends on OF
	depends on DRM_MIPI_DSI
	depends on BACKLIGHT_CLASS_DEVICE
	help
	  Say Y here if you want to enable support for TDO TL070WSH30 TFT-LCD
	  panel module. The panel has a 1024×600 resolution and uses
	  24 bit RGB per pixel. It provides a MIPI DSI interface to
	  the host, a built-in LED backlight and touch controller.

config DRM_PANEL_TPO_TD028TTEC1
	tristate "Toppoly (TPO) TD028TTEC1 panel driver"
	depends on OF && SPI
	depends on BACKLIGHT_CLASS_DEVICE
	help
	  Say Y here if you want to enable support for TPO TD028TTEC1 480x640
	  2.8" panel (found on the OpenMoko Neo FreeRunner and Neo 1973).

config DRM_PANEL_TPO_TD043MTEA1
	tristate "Toppoly (TPO) TD043MTEA1 panel driver"
	depends on GPIOLIB && OF && REGULATOR && SPI
	help
	  Say Y here if you want to enable support for TPO TD043MTEA1 800x480
	  4.3" panel (found on the OMAP3 Pandora board).

config DRM_PANEL_TPO_TPG110
	tristate "TPO TPG 800x400 panel"
	depends on OF && SPI && GPIOLIB
	depends on BACKLIGHT_CLASS_DEVICE
	help
	  Say Y here if you want to enable support for TPO TPG110
	  400CH LTPS TFT LCD Single Chip Digital Driver for up to
	  800x400 LCD panels.

config DRM_PANEL_TRULY_NT35597_WQXGA
	tristate "Truly WQXGA"
	depends on OF
	depends on DRM_MIPI_DSI
	help
	  Say Y here if you want to enable support for Truly NT35597 WQXGA Dual DSI
	  Video Mode panel

config DRM_PANEL_VISIONOX_RM69299
	tristate "Visionox RM69299"
	depends on OF
	depends on DRM_MIPI_DSI
	help
	  Say Y here if you want to enable support for Visionox
	  RM69299  DSI Video Mode panel.

config DRM_PANEL_VISIONOX_VTDR6130
	tristate "Visionox VTDR6130"
	depends on OF
	depends on DRM_MIPI_DSI
	depends on BACKLIGHT_CLASS_DEVICE
	help
	  Say Y here if you want to enable support for Visionox
	  VTDR6130 1080x2400 AMOLED DSI panel.

config DRM_PANEL_VISIONOX_R66451
	tristate "Visionox R66451"
	depends on OF
	depends on DRM_MIPI_DSI
	depends on BACKLIGHT_CLASS_DEVICE
	select DRM_DISPLAY_DP_HELPER
	select DRM_DISPLAY_HELPER
	help
	  Say Y here if you want to enable support for Visionox
	  R66451 1080x2340 AMOLED DSI panel.

config DRM_PANEL_WIDECHIPS_WS2401
	tristate "Widechips WS2401 DPI panel driver"
	depends on SPI && GPIOLIB
	depends on BACKLIGHT_CLASS_DEVICE
	select DRM_MIPI_DBI
	help
	  Say Y here if you want to enable support for the Widechips WS2401 DPI
	  480x800 display controller used in panels such as Samsung LMS380KF01.
	  This display is used in the Samsung Galaxy Ace 2 GT-I8160 (Codina).

config DRM_PANEL_XINPENG_XPP055C272
	tristate "Xinpeng XPP055C272 panel driver"
	depends on OF
	depends on DRM_MIPI_DSI
	depends on BACKLIGHT_CLASS_DEVICE
	help
	  Say Y here if you want to enable support for the Xinpeng
	  XPP055C272 controller for 720x1280 LCD panels with MIPI/RGB/SPI
	  system interfaces.
config DRM_PANEL_WKS_101WX001
	tristate "WKS 101WX001 parallel LCD"
	depends on OF
	depends on BACKLIGHT_CLASS_DEVICE
	select VIDEOMODE_HELPERS
	help
	  Say Y here if you want to enable support for the WKS
	  101WX001 controller for 1280x800 LCD panel

endmenu<|MERGE_RESOLUTION|>--- conflicted
+++ resolved
@@ -162,28 +162,27 @@
 	  Say Y if you want to enable support for panels based on the
 	  Feiyang FY07024DI26A30-D MIPI-DSI interface.
 
-<<<<<<< HEAD
+config DRM_PANEL_FORCELEAD_FL7703NI
+	tristate "ForceLEAD FL7703NI panel driver"
+	depends on OF
+	depends on DRM_MIPI_DSI
+	depends on BACKLIGHT_CLASS_DEVICE
+	help
+	  Say Y here if you want to enable support for the FORCELEAD
+	  FL7703NI controller for 720RGBX2047 dot TFT LCD panels with MIPI/RGB/SPI
+	  system interfaces.
+
 config DRM_PANEL_HIMAX_HX8394
 	tristate "HIMAX HX8394 MIPI-DSI LCD panels"
-=======
-config DRM_PANEL_FORCELEAD_FL7703NI
-	tristate "ForceLEAD FL7703NI panel driver"
->>>>>>> 11cb2bab
-	depends on OF
-	depends on DRM_MIPI_DSI
-	depends on BACKLIGHT_CLASS_DEVICE
-	help
-<<<<<<< HEAD
+	depends on OF
+	depends on DRM_MIPI_DSI
+	depends on BACKLIGHT_CLASS_DEVICE
+	help
 	  Say Y if you want to enable support for panels based on the
 	  Himax HX8394 controller, such as the HannStar HSD060BHW4
 	  720x1440 TFT LCD panel that uses a MIPI-DSI interface.
 
 	  If M is selected the module will be called panel-himax-hx8394.
-=======
-	  Say Y here if you want to enable support for the FORCELEAD
-	  FL7703NI controller for 720RGBX2047 dot TFT LCD panels with MIPI/RGB/SPI
-	  system interfaces.
->>>>>>> 11cb2bab
 
 config DRM_PANEL_ILITEK_IL9322
 	tristate "Ilitek ILI9322 320x240 QVGA panels"
